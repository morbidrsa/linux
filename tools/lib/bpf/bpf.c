--- conflicted
+++ resolved
@@ -786,10 +786,7 @@
 		if (!OPTS_ZEROED(opts, uprobe_multi))
 			return libbpf_err(-EINVAL);
 		break;
-<<<<<<< HEAD
-=======
 	case BPF_TRACE_RAW_TP:
->>>>>>> 0c383648
 	case BPF_TRACE_FENTRY:
 	case BPF_TRACE_FEXIT:
 	case BPF_MODIFY_RETURN:
