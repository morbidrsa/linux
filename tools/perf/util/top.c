/*
 * Copyright (C) 2011, Red Hat Inc, Arnaldo Carvalho de Melo <acme@redhat.com>
 *
 * Refactored from builtin-top.c, see that files for further copyright notes.
 *
 * Released under the GPL v2. (and only v2, not any later version)
 */

#include "cpumap.h"
#include "event.h"
#include "evlist.h"
#include "evsel.h"
#include "parse-events.h"
#include "symbol.h"
#include "top.h"
#include <inttypes.h>

#define SNPRINTF(buf, size, fmt, args...) \
({ \
	size_t r = snprintf(buf, size, fmt, ## args); \
	r > size ?  size : r; \
})

size_t perf_top__header_snprintf(struct perf_top *top, char *bf, size_t size)
{
<<<<<<< HEAD
	float samples_per_sec = top->samples / top->delay_secs;
	float ksamples_per_sec = top->kernel_samples / top->delay_secs;
	float esamples_percent = (100.0 * top->exact_samples) / top->samples;
=======
	float samples_per_sec;
	float ksamples_per_sec;
	float esamples_percent;
>>>>>>> d0e0ac97
	struct perf_record_opts *opts = &top->record_opts;
	struct perf_target *target = &opts->target;
	size_t ret = 0;

	if (top->samples) {
		samples_per_sec = top->samples / top->delay_secs;
		ksamples_per_sec = top->kernel_samples / top->delay_secs;
		esamples_percent = (100.0 * top->exact_samples) / top->samples;
	} else {
		samples_per_sec = ksamples_per_sec = esamples_percent = 0.0;
	}

	if (!perf_guest) {
		float ksamples_percent = 0.0;

		if (samples_per_sec)
			ksamples_percent = (100.0 * ksamples_per_sec) /
							samples_per_sec;
		ret = SNPRINTF(bf, size,
			       "   PerfTop:%8.0f irqs/sec  kernel:%4.1f%%"
			       "  exact: %4.1f%% [", samples_per_sec,
			       ksamples_percent, esamples_percent);
	} else {
		float us_samples_per_sec = top->us_samples / top->delay_secs;
		float guest_kernel_samples_per_sec = top->guest_kernel_samples / top->delay_secs;
		float guest_us_samples_per_sec = top->guest_us_samples / top->delay_secs;

		ret = SNPRINTF(bf, size,
			       "   PerfTop:%8.0f irqs/sec  kernel:%4.1f%% us:%4.1f%%"
			       " guest kernel:%4.1f%% guest us:%4.1f%%"
			       " exact: %4.1f%% [", samples_per_sec,
			       100.0 - (100.0 * ((samples_per_sec - ksamples_per_sec) /
						 samples_per_sec)),
			       100.0 - (100.0 * ((samples_per_sec - us_samples_per_sec) /
						 samples_per_sec)),
			       100.0 - (100.0 * ((samples_per_sec -
						  guest_kernel_samples_per_sec) /
						 samples_per_sec)),
			       100.0 - (100.0 * ((samples_per_sec -
						  guest_us_samples_per_sec) /
						 samples_per_sec)),
			       esamples_percent);
	}

	if (top->evlist->nr_entries == 1) {
		struct perf_evsel *first = perf_evlist__first(top->evlist);
		ret += SNPRINTF(bf + ret, size - ret, "%" PRIu64 "%s ",
				(uint64_t)first->attr.sample_period,
				opts->freq ? "Hz" : "");
	}

	ret += SNPRINTF(bf + ret, size - ret, "%s", perf_evsel__name(top->sym_evsel));

	ret += SNPRINTF(bf + ret, size - ret, "], ");

	if (target->pid)
		ret += SNPRINTF(bf + ret, size - ret, " (target_pid: %s",
				target->pid);
	else if (target->tid)
		ret += SNPRINTF(bf + ret, size - ret, " (target_tid: %s",
				target->tid);
	else if (target->uid_str != NULL)
		ret += SNPRINTF(bf + ret, size - ret, " (uid: %s",
				target->uid_str);
	else
		ret += SNPRINTF(bf + ret, size - ret, " (all");

	if (target->cpu_list)
		ret += SNPRINTF(bf + ret, size - ret, ", CPU%s: %s)",
				top->evlist->cpus->nr > 1 ? "s" : "",
				target->cpu_list);
	else {
		if (target->tid)
			ret += SNPRINTF(bf + ret, size - ret, ")");
		else
			ret += SNPRINTF(bf + ret, size - ret, ", %d CPU%s)",
					top->evlist->cpus->nr,
					top->evlist->cpus->nr > 1 ? "s" : "");
	}

	return ret;
}

void perf_top__reset_sample_counters(struct perf_top *top)
{
	top->samples = top->us_samples = top->kernel_samples =
	top->exact_samples = top->guest_kernel_samples =
	top->guest_us_samples = 0;
}<|MERGE_RESOLUTION|>--- conflicted
+++ resolved
@@ -23,15 +23,9 @@
 
 size_t perf_top__header_snprintf(struct perf_top *top, char *bf, size_t size)
 {
-<<<<<<< HEAD
-	float samples_per_sec = top->samples / top->delay_secs;
-	float ksamples_per_sec = top->kernel_samples / top->delay_secs;
-	float esamples_percent = (100.0 * top->exact_samples) / top->samples;
-=======
 	float samples_per_sec;
 	float ksamples_per_sec;
 	float esamples_percent;
->>>>>>> d0e0ac97
 	struct perf_record_opts *opts = &top->record_opts;
 	struct perf_target *target = &opts->target;
 	size_t ret = 0;
