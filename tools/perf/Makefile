include ../scripts/Makefile.include

# The default target of this Makefile is...
all:

include config/utilities.mak

# Define V to have a more verbose compile.
#
# Define O to save output files in a separate directory.
#
# Define ARCH as name of target architecture if you want cross-builds.
#
# Define CROSS_COMPILE as prefix name of compiler if you want cross-builds.
#
# Define NO_LIBPERL to disable perl script extension.
#
# Define NO_LIBPYTHON to disable python script extension.
#
# Define PYTHON to point to the python binary if the default
# `python' is not correct; for example: PYTHON=python2
#
# Define PYTHON_CONFIG to point to the python-config binary if
# the default `$(PYTHON)-config' is not correct.
#
# Define ASCIIDOC8 if you want to format documentation with AsciiDoc 8
#
# Define DOCBOOK_XSL_172 if you want to format man pages with DocBook XSL v1.72.
#
# Define LDFLAGS=-static to build a static binary.
#
# Define EXTRA_CFLAGS=-m64 or EXTRA_CFLAGS=-m32 as appropriate for cross-builds.
#
# Define NO_DWARF if you do not want debug-info analysis feature at all.
#
# Define WERROR=0 to disable treating any warnings as errors.
#
# Define NO_NEWT if you do not want TUI support. (deprecated)
#
# Define NO_SLANG if you do not want TUI support.
#
# Define NO_GTK2 if you do not want GTK+ GUI support.
#
# Define NO_DEMANGLE if you do not want C++ symbol demangling.
#
# Define NO_LIBELF if you do not want libelf dependency (e.g. cross-builds)
#
# Define NO_LIBUNWIND if you do not want libunwind dependency for dwarf
# backtrace post unwind.
#
# Define NO_BACKTRACE if you do not want stack backtrace debug feature
#
# Define NO_LIBNUMA if you do not want numa perf benchmark
<<<<<<< HEAD

$(OUTPUT)PERF-VERSION-FILE: .FORCE-PERF-VERSION-FILE
	@$(SHELL_PATH) util/PERF-VERSION-GEN $(OUTPUT)

uname_M := $(shell uname -m 2>/dev/null || echo not)

ARCH ?= $(shell echo $(uname_M) | sed -e s/i.86/i386/ -e s/sun4u/sparc64/ \
				  -e s/arm.*/arm/ -e s/sa110/arm/ \
				  -e s/s390x/s390/ -e s/parisc64/parisc/ \
				  -e s/ppc.*/powerpc/ -e s/mips.*/mips/ \
				  -e s/sh[234].*/sh/ -e s/aarch64.*/arm64/ )
NO_PERF_REGS := 1

CC = $(CROSS_COMPILE)gcc
AR = $(CROSS_COMPILE)ar

# Additional ARCH settings for x86
ifeq ($(ARCH),i386)
	override ARCH := x86
	NO_PERF_REGS := 0
	LIBUNWIND_LIBS = -lunwind -lunwind-x86
endif
ifeq ($(ARCH),x86_64)
	override ARCH := x86
	IS_X86_64 := 0
	ifeq (, $(findstring m32,$(EXTRA_CFLAGS)))
		IS_X86_64 := $(shell echo __x86_64__ | ${CC} -E -x c - | tail -n 1)
	endif
	ifeq (${IS_X86_64}, 1)
		RAW_ARCH := x86_64
		ARCH_CFLAGS := -DARCH_X86_64
		ARCH_INCLUDE = ../../arch/x86/lib/memcpy_64.S ../../arch/x86/lib/memset_64.S
	endif
	NO_PERF_REGS := 0
	LIBUNWIND_LIBS = -lunwind -lunwind-x86_64
endif

# Treat warnings as errors unless directed not to
ifneq ($(WERROR),0)
	CFLAGS_WERROR := -Werror
endif

ifeq ("$(origin DEBUG)", "command line")
  PERF_DEBUG = $(DEBUG)
endif
ifndef PERF_DEBUG
  CFLAGS_OPTIMIZE = -O6
=======
#
# Define NO_LIBAUDIT if you do not want libaudit support
#
# Define NO_LIBBIONIC if you do not want bionic support

ifeq ($(srctree),)
srctree := $(patsubst %/,%,$(dir $(shell pwd)))
srctree := $(patsubst %/,%,$(dir $(srctree)))
#$(info Determined 'srctree' to be $(srctree))
endif

ifneq ($(objtree),)
#$(info Determined 'objtree' to be $(objtree))
>>>>>>> d0e0ac97
endif

ifneq ($(OUTPUT),)
#$(info Determined 'OUTPUT' to be $(OUTPUT))
endif

<<<<<<< HEAD
ifdef NO_NEWT
	NO_SLANG=1
endif

CFLAGS = -fno-omit-frame-pointer -ggdb3 -funwind-tables -Wall -Wextra -std=gnu99 $(CFLAGS_WERROR) $(CFLAGS_OPTIMIZE) $(EXTRA_WARNINGS) $(EXTRA_CFLAGS) $(PARSER_DEBUG_CFLAGS)
EXTLIBS = -lpthread -lrt -lelf -lm
ALL_CFLAGS = $(CFLAGS) -D_LARGEFILE64_SOURCE -D_FILE_OFFSET_BITS=64 -D_GNU_SOURCE
ALL_LDFLAGS = $(LDFLAGS)
STRIP ?= strip

# Among the variables below, these:
#   perfexecdir
#   template_dir
#   mandir
#   infodir
#   htmldir
#   ETC_PERFCONFIG (but not sysconfdir)
# can be specified as a relative path some/where/else;
# this is interpreted as relative to $(prefix) and "perf" at
# runtime figures out where they are based on the path to the executable.
# This can help installing the suite in a relocatable way.

# Make the path relative to DESTDIR, not to prefix
ifndef DESTDIR
prefix = $(HOME)
endif
bindir_relative = bin
bindir = $(prefix)/$(bindir_relative)
mandir = share/man
infodir = share/info
perfexecdir = libexec/perf-core
sharedir = $(prefix)/share
template_dir = share/perf-core/templates
htmldir = share/doc/perf-doc
ifeq ($(prefix),/usr)
sysconfdir = /etc
ETC_PERFCONFIG = $(sysconfdir)/perfconfig
else
sysconfdir = $(prefix)/etc
ETC_PERFCONFIG = etc/perfconfig
endif
lib = lib
=======
$(OUTPUT)PERF-VERSION-FILE: .FORCE-PERF-VERSION-FILE
	@$(SHELL_PATH) util/PERF-VERSION-GEN $(OUTPUT)
>>>>>>> d0e0ac97

CC = $(CROSS_COMPILE)gcc
AR = $(CROSS_COMPILE)ar

RM      = rm -f
MKDIR   = mkdir
FIND    = find
INSTALL = install
<<<<<<< HEAD
FLEX = flex
BISON= bison

# sparse is architecture-neutral, which means that we need to tell it
# explicitly what architecture to check for. Fix this up for yours..
SPARSE_FLAGS = -D__BIG_ENDIAN__ -D__powerpc__

ifneq ($(MAKECMDGOALS),clean)
ifneq ($(MAKECMDGOALS),tags)
-include config/feature-tests.mak

ifeq ($(call get-executable,$(FLEX)),)
	dummy := $(error Error: $(FLEX) is missing on this system, please install it)
endif

ifeq ($(call get-executable,$(BISON)),)
	dummy := $(error Error: $(BISON) is missing on this system, please install it)
endif

ifeq ($(call try-cc,$(SOURCE_HELLO),$(CFLAGS) -Werror -fstack-protector-all,-fstack-protector-all),y)
	CFLAGS := $(CFLAGS) -fstack-protector-all
endif
=======
FLEX    = flex
BISON   = bison
STRIP   = strip

LK_DIR          = $(srctree)/tools/lib/lk/
TRACE_EVENT_DIR = $(srctree)/tools/lib/traceevent/

# include config/Makefile by default and rule out
# non-config cases
config := 1
>>>>>>> d0e0ac97

NON_CONFIG_TARGETS := clean TAGS tags cscope help

ifdef MAKECMDGOALS
ifeq ($(filter-out $(NON_CONFIG_TARGETS),$(MAKECMDGOALS)),)
  config := 0
endif
<<<<<<< HEAD

ifndef PERF_DEBUG
	ifeq ($(call try-cc,$(SOURCE_HELLO),$(CFLAGS) -D_FORTIFY_SOURCE=2,-D_FORTIFY_SOURCE=2),y)
		CFLAGS := $(CFLAGS) -D_FORTIFY_SOURCE=2
	endif
endif

### --- END CONFIGURATION SECTION ---

ifeq ($(srctree),)
srctree := $(patsubst %/,%,$(dir $(shell pwd)))
srctree := $(patsubst %/,%,$(dir $(srctree)))
#$(info Determined 'srctree' to be $(srctree))
=======
>>>>>>> d0e0ac97
endif

ifeq ($(config),1)
include config/Makefile
endif

export prefix bindir sharedir sysconfdir

<<<<<<< HEAD
BASIC_CFLAGS = \
	-Iutil/include \
	-Iarch/$(ARCH)/include \
	$(if $(objtree),-I$(objtree)/arch/$(ARCH)/include/generated/uapi) \
	-I$(srctree)/arch/$(ARCH)/include/uapi \
	-I$(srctree)/arch/$(ARCH)/include \
	$(if $(objtree),-I$(objtree)/include/generated/uapi) \
	-I$(srctree)/include/uapi \
	-I$(srctree)/include \
	-I$(OUTPUT)util \
	-Iutil \
	-I. \
	-I$(TRACE_EVENT_DIR) \
	-I../lib/ \
	-D_LARGEFILE64_SOURCE -D_FILE_OFFSET_BITS=64 -D_GNU_SOURCE

BASIC_LDFLAGS =

ifeq ($(call try-cc,$(SOURCE_BIONIC),$(CFLAGS),bionic),y)
	BIONIC := 1
	EXTLIBS := $(filter-out -lrt,$(EXTLIBS))
	EXTLIBS := $(filter-out -lpthread,$(EXTLIBS))
	BASIC_CFLAGS += -I.
endif
endif # MAKECMDGOALS != tags
endif # MAKECMDGOALS != clean
=======
# sparse is architecture-neutral, which means that we need to tell it
# explicitly what architecture to check for. Fix this up for yours..
SPARSE_FLAGS = -D__BIG_ENDIAN__ -D__powerpc__
>>>>>>> d0e0ac97

# Guard against environment variables
BUILTIN_OBJS =
LIB_H =
LIB_OBJS =
PYRF_OBJS =
SCRIPT_SH =

SCRIPT_SH += perf-archive.sh

grep-libs = $(filter -l%,$(1))
strip-libs = $(filter-out -l%,$(1))

<<<<<<< HEAD
LK_DIR = ../lib/lk/
TRACE_EVENT_DIR = ../lib/traceevent/

LK_PATH=$(LK_DIR)

ifneq ($(OUTPUT),)
	TE_PATH=$(OUTPUT)
ifneq ($(subdir),)
	LK_PATH=$(OUTPUT)$(LK_DIR)
else
	LK_PATH=$(OUTPUT)
=======
ifneq ($(OUTPUT),)
  TE_PATH=$(OUTPUT)
ifneq ($(subdir),)
  LK_PATH=$(objtree)/lib/lk/
else
  LK_PATH=$(OUTPUT)
>>>>>>> d0e0ac97
endif
else
  TE_PATH=$(TRACE_EVENT_DIR)
  LK_PATH=$(LK_DIR)
endif

LIBTRACEEVENT = $(TE_PATH)libtraceevent.a
export LIBTRACEEVENT

LIBLK = $(LK_PATH)liblk.a
export LIBLK

# python extension build directories
PYTHON_EXTBUILD     := $(OUTPUT)python_ext_build/
PYTHON_EXTBUILD_LIB := $(PYTHON_EXTBUILD)lib/
PYTHON_EXTBUILD_TMP := $(PYTHON_EXTBUILD)tmp/
export PYTHON_EXTBUILD_LIB PYTHON_EXTBUILD_TMP

python-clean := rm -rf $(PYTHON_EXTBUILD) $(OUTPUT)python/perf.so

PYTHON_EXT_SRCS := $(shell grep -v ^\# util/python-ext-sources)
<<<<<<< HEAD
PYTHON_EXT_DEPS := util/python-ext-sources util/setup.py $(LIBTRACEEVENT)
=======
PYTHON_EXT_DEPS := util/python-ext-sources util/setup.py $(LIBTRACEEVENT) $(LIBLK)
>>>>>>> d0e0ac97

$(OUTPUT)python/perf.so: $(PYTHON_EXT_SRCS) $(PYTHON_EXT_DEPS)
	$(QUIET_GEN)CFLAGS='$(CFLAGS)' $(PYTHON_WORD) util/setup.py \
	  --quiet build_ext; \
	mkdir -p $(OUTPUT)python && \
	cp $(PYTHON_EXTBUILD_LIB)perf.so $(OUTPUT)python/
#
# No Perl scripts right now:
#

SCRIPTS = $(patsubst %.sh,%,$(SCRIPT_SH))

#
# Single 'perf' binary right now:
#
PROGRAMS += $(OUTPUT)perf

# what 'all' will build and 'install' will install, in perfexecdir
ALL_PROGRAMS = $(PROGRAMS) $(SCRIPTS)

# what 'all' will build but not install in perfexecdir
OTHER_PROGRAMS = $(OUTPUT)perf

# Set paths to tools early so that they can be used for version tests.
ifndef SHELL_PATH
  SHELL_PATH = /bin/sh
endif
ifndef PERL_PATH
  PERL_PATH = /usr/bin/perl
endif

export PERL_PATH

$(OUTPUT)util/parse-events-flex.c: util/parse-events.l $(OUTPUT)util/parse-events-bison.c
	$(QUIET_FLEX)$(FLEX) --header-file=$(OUTPUT)util/parse-events-flex.h $(PARSER_DEBUG_FLEX) -t util/parse-events.l > $(OUTPUT)util/parse-events-flex.c

$(OUTPUT)util/parse-events-bison.c: util/parse-events.y
	$(QUIET_BISON)$(BISON) -v util/parse-events.y -d $(PARSER_DEBUG_BISON) -o $(OUTPUT)util/parse-events-bison.c -p parse_events_

$(OUTPUT)util/pmu-flex.c: util/pmu.l $(OUTPUT)util/pmu-bison.c
	$(QUIET_FLEX)$(FLEX) --header-file=$(OUTPUT)util/pmu-flex.h -t util/pmu.l > $(OUTPUT)util/pmu-flex.c

$(OUTPUT)util/pmu-bison.c: util/pmu.y
	$(QUIET_BISON)$(BISON) -v util/pmu.y -d -o $(OUTPUT)util/pmu-bison.c -p perf_pmu_

$(OUTPUT)util/parse-events.o: $(OUTPUT)util/parse-events-flex.c $(OUTPUT)util/parse-events-bison.c
$(OUTPUT)util/pmu.o: $(OUTPUT)util/pmu-flex.c $(OUTPUT)util/pmu-bison.c

LIB_FILE=$(OUTPUT)libperf.a

LIB_H += ../../include/uapi/linux/perf_event.h
LIB_H += ../../include/linux/rbtree.h
LIB_H += ../../include/linux/list.h
LIB_H += ../../include/uapi/linux/const.h
LIB_H += ../../include/linux/hash.h
LIB_H += ../../include/linux/stringify.h
LIB_H += util/include/linux/bitmap.h
LIB_H += util/include/linux/bitops.h
LIB_H += util/include/linux/compiler.h
LIB_H += util/include/linux/const.h
LIB_H += util/include/linux/ctype.h
LIB_H += util/include/linux/kernel.h
LIB_H += util/include/linux/list.h
LIB_H += util/include/linux/export.h
LIB_H += util/include/linux/magic.h
LIB_H += util/include/linux/poison.h
LIB_H += util/include/linux/prefetch.h
LIB_H += util/include/linux/rbtree.h
LIB_H += util/include/linux/rbtree_augmented.h
LIB_H += util/include/linux/string.h
LIB_H += util/include/linux/types.h
LIB_H += util/include/linux/linkage.h
LIB_H += util/include/asm/asm-offsets.h
LIB_H += util/include/asm/bug.h
LIB_H += util/include/asm/byteorder.h
LIB_H += util/include/asm/hweight.h
LIB_H += util/include/asm/swab.h
LIB_H += util/include/asm/system.h
LIB_H += util/include/asm/uaccess.h
LIB_H += util/include/dwarf-regs.h
LIB_H += util/include/asm/dwarf2.h
LIB_H += util/include/asm/cpufeature.h
LIB_H += util/include/asm/unistd_32.h
LIB_H += util/include/asm/unistd_64.h
LIB_H += perf.h
LIB_H += util/annotate.h
LIB_H += util/cache.h
LIB_H += util/callchain.h
LIB_H += util/build-id.h
LIB_H += util/debug.h
LIB_H += util/sysfs.h
LIB_H += util/pmu.h
LIB_H += util/event.h
LIB_H += util/evsel.h
LIB_H += util/evlist.h
LIB_H += util/exec_cmd.h
LIB_H += util/types.h
LIB_H += util/levenshtein.h
LIB_H += util/machine.h
LIB_H += util/map.h
LIB_H += util/parse-options.h
LIB_H += util/parse-events.h
LIB_H += util/quote.h
LIB_H += util/util.h
LIB_H += util/xyarray.h
LIB_H += util/header.h
LIB_H += util/help.h
LIB_H += util/session.h
LIB_H += util/strbuf.h
LIB_H += util/strlist.h
LIB_H += util/strfilter.h
LIB_H += util/svghelper.h
LIB_H += util/tool.h
LIB_H += util/run-command.h
LIB_H += util/sigchain.h
LIB_H += util/dso.h
LIB_H += util/symbol.h
LIB_H += util/color.h
LIB_H += util/values.h
LIB_H += util/sort.h
LIB_H += util/hist.h
LIB_H += util/thread.h
LIB_H += util/thread_map.h
LIB_H += util/trace-event.h
LIB_H += util/probe-finder.h
LIB_H += util/dwarf-aux.h
LIB_H += util/probe-event.h
LIB_H += util/pstack.h
LIB_H += util/cpumap.h
LIB_H += util/top.h
LIB_H += $(ARCH_INCLUDE)
LIB_H += util/cgroup.h
LIB_H += $(TRACE_EVENT_DIR)event-parse.h
LIB_H += util/target.h
LIB_H += util/rblist.h
LIB_H += util/intlist.h
LIB_H += util/perf_regs.h
LIB_H += util/unwind.h
LIB_H += util/vdso.h
LIB_H += ui/helpline.h
LIB_H += ui/progress.h
LIB_H += ui/util.h
LIB_H += ui/ui.h

LIB_OBJS += $(OUTPUT)util/abspath.o
LIB_OBJS += $(OUTPUT)util/alias.o
LIB_OBJS += $(OUTPUT)util/annotate.o
LIB_OBJS += $(OUTPUT)util/build-id.o
LIB_OBJS += $(OUTPUT)util/config.o
LIB_OBJS += $(OUTPUT)util/ctype.o
LIB_OBJS += $(OUTPUT)util/sysfs.o
LIB_OBJS += $(OUTPUT)util/pmu.o
LIB_OBJS += $(OUTPUT)util/environment.o
LIB_OBJS += $(OUTPUT)util/event.o
LIB_OBJS += $(OUTPUT)util/evlist.o
LIB_OBJS += $(OUTPUT)util/evsel.o
LIB_OBJS += $(OUTPUT)util/exec_cmd.o
LIB_OBJS += $(OUTPUT)util/help.o
LIB_OBJS += $(OUTPUT)util/levenshtein.o
LIB_OBJS += $(OUTPUT)util/parse-options.o
LIB_OBJS += $(OUTPUT)util/parse-events.o
LIB_OBJS += $(OUTPUT)util/path.o
LIB_OBJS += $(OUTPUT)util/rbtree.o
LIB_OBJS += $(OUTPUT)util/bitmap.o
LIB_OBJS += $(OUTPUT)util/hweight.o
LIB_OBJS += $(OUTPUT)util/run-command.o
LIB_OBJS += $(OUTPUT)util/quote.o
LIB_OBJS += $(OUTPUT)util/strbuf.o
LIB_OBJS += $(OUTPUT)util/string.o
LIB_OBJS += $(OUTPUT)util/strlist.o
LIB_OBJS += $(OUTPUT)util/strfilter.o
LIB_OBJS += $(OUTPUT)util/top.o
LIB_OBJS += $(OUTPUT)util/usage.o
LIB_OBJS += $(OUTPUT)util/wrapper.o
LIB_OBJS += $(OUTPUT)util/sigchain.o
LIB_OBJS += $(OUTPUT)util/dso.o
LIB_OBJS += $(OUTPUT)util/symbol.o
LIB_OBJS += $(OUTPUT)util/symbol-elf.o
LIB_OBJS += $(OUTPUT)util/color.o
LIB_OBJS += $(OUTPUT)util/pager.o
LIB_OBJS += $(OUTPUT)util/header.o
LIB_OBJS += $(OUTPUT)util/callchain.o
LIB_OBJS += $(OUTPUT)util/values.o
LIB_OBJS += $(OUTPUT)util/debug.o
LIB_OBJS += $(OUTPUT)util/machine.o
LIB_OBJS += $(OUTPUT)util/map.o
LIB_OBJS += $(OUTPUT)util/pstack.o
LIB_OBJS += $(OUTPUT)util/session.o
LIB_OBJS += $(OUTPUT)util/thread.o
LIB_OBJS += $(OUTPUT)util/thread_map.o
LIB_OBJS += $(OUTPUT)util/trace-event-parse.o
LIB_OBJS += $(OUTPUT)util/parse-events-flex.o
LIB_OBJS += $(OUTPUT)util/parse-events-bison.o
LIB_OBJS += $(OUTPUT)util/pmu-flex.o
LIB_OBJS += $(OUTPUT)util/pmu-bison.o
LIB_OBJS += $(OUTPUT)util/trace-event-read.o
LIB_OBJS += $(OUTPUT)util/trace-event-info.o
LIB_OBJS += $(OUTPUT)util/trace-event-scripting.o
LIB_OBJS += $(OUTPUT)util/svghelper.o
LIB_OBJS += $(OUTPUT)util/sort.o
LIB_OBJS += $(OUTPUT)util/hist.o
LIB_OBJS += $(OUTPUT)util/probe-event.o
LIB_OBJS += $(OUTPUT)util/util.o
LIB_OBJS += $(OUTPUT)util/xyarray.o
LIB_OBJS += $(OUTPUT)util/cpumap.o
LIB_OBJS += $(OUTPUT)util/cgroup.o
LIB_OBJS += $(OUTPUT)util/target.o
LIB_OBJS += $(OUTPUT)util/rblist.o
LIB_OBJS += $(OUTPUT)util/intlist.o
LIB_OBJS += $(OUTPUT)util/vdso.o
LIB_OBJS += $(OUTPUT)util/stat.o

LIB_OBJS += $(OUTPUT)ui/setup.o
LIB_OBJS += $(OUTPUT)ui/helpline.o
LIB_OBJS += $(OUTPUT)ui/progress.o
LIB_OBJS += $(OUTPUT)ui/util.o
LIB_OBJS += $(OUTPUT)ui/hist.o
LIB_OBJS += $(OUTPUT)ui/stdio/hist.o

LIB_OBJS += $(OUTPUT)arch/common.o

LIB_OBJS += $(OUTPUT)tests/parse-events.o
LIB_OBJS += $(OUTPUT)tests/dso-data.o
LIB_OBJS += $(OUTPUT)tests/attr.o
LIB_OBJS += $(OUTPUT)tests/vmlinux-kallsyms.o
LIB_OBJS += $(OUTPUT)tests/open-syscall.o
LIB_OBJS += $(OUTPUT)tests/open-syscall-all-cpus.o
LIB_OBJS += $(OUTPUT)tests/open-syscall-tp-fields.o
LIB_OBJS += $(OUTPUT)tests/mmap-basic.o
LIB_OBJS += $(OUTPUT)tests/perf-record.o
LIB_OBJS += $(OUTPUT)tests/rdpmc.o
LIB_OBJS += $(OUTPUT)tests/evsel-roundtrip-name.o
LIB_OBJS += $(OUTPUT)tests/evsel-tp-sched.o
LIB_OBJS += $(OUTPUT)tests/pmu.o
LIB_OBJS += $(OUTPUT)tests/hists_link.o
LIB_OBJS += $(OUTPUT)tests/python-use.o
LIB_OBJS += $(OUTPUT)tests/bp_signal.o
LIB_OBJS += $(OUTPUT)tests/bp_signal_overflow.o
LIB_OBJS += $(OUTPUT)tests/task-exit.o
LIB_OBJS += $(OUTPUT)tests/sw-clock.o

BUILTIN_OBJS += $(OUTPUT)builtin-annotate.o
BUILTIN_OBJS += $(OUTPUT)builtin-bench.o
# Benchmark modules
BUILTIN_OBJS += $(OUTPUT)bench/sched-messaging.o
BUILTIN_OBJS += $(OUTPUT)bench/sched-pipe.o
ifeq ($(RAW_ARCH),x86_64)
BUILTIN_OBJS += $(OUTPUT)bench/mem-memcpy-x86-64-asm.o
BUILTIN_OBJS += $(OUTPUT)bench/mem-memset-x86-64-asm.o
endif
BUILTIN_OBJS += $(OUTPUT)bench/mem-memcpy.o
BUILTIN_OBJS += $(OUTPUT)bench/mem-memset.o

BUILTIN_OBJS += $(OUTPUT)builtin-diff.o
BUILTIN_OBJS += $(OUTPUT)builtin-evlist.o
BUILTIN_OBJS += $(OUTPUT)builtin-help.o
BUILTIN_OBJS += $(OUTPUT)builtin-sched.o
BUILTIN_OBJS += $(OUTPUT)builtin-buildid-list.o
BUILTIN_OBJS += $(OUTPUT)builtin-buildid-cache.o
BUILTIN_OBJS += $(OUTPUT)builtin-list.o
BUILTIN_OBJS += $(OUTPUT)builtin-record.o
BUILTIN_OBJS += $(OUTPUT)builtin-report.o
BUILTIN_OBJS += $(OUTPUT)builtin-stat.o
BUILTIN_OBJS += $(OUTPUT)builtin-timechart.o
BUILTIN_OBJS += $(OUTPUT)builtin-top.o
BUILTIN_OBJS += $(OUTPUT)builtin-script.o
BUILTIN_OBJS += $(OUTPUT)builtin-probe.o
BUILTIN_OBJS += $(OUTPUT)builtin-kmem.o
BUILTIN_OBJS += $(OUTPUT)builtin-lock.o
BUILTIN_OBJS += $(OUTPUT)builtin-kvm.o
BUILTIN_OBJS += $(OUTPUT)builtin-inject.o
BUILTIN_OBJS += $(OUTPUT)tests/builtin-test.o
BUILTIN_OBJS += $(OUTPUT)builtin-mem.o

PERFLIBS = $(LIB_FILE) $(LIBLK) $(LIBTRACEEVENT)
<<<<<<< HEAD

#
# Platform specific tweaks
#
ifneq ($(MAKECMDGOALS),clean)
ifneq ($(MAKECMDGOALS),tags)
=======
>>>>>>> d0e0ac97

# We choose to avoid "if .. else if .. else .. endif endif"
# because maintaining the nesting to match is a pain.  If
# we had "elif" things would have been much nicer...

<<<<<<< HEAD
ifdef NO_LIBELF
	NO_DWARF := 1
	NO_DEMANGLE := 1
	NO_LIBUNWIND := 1
else
FLAGS_LIBELF=$(ALL_CFLAGS) $(ALL_LDFLAGS) $(EXTLIBS)
ifneq ($(call try-cc,$(SOURCE_LIBELF),$(FLAGS_LIBELF),libelf),y)
	FLAGS_GLIBC=$(ALL_CFLAGS) $(ALL_LDFLAGS)
	ifeq ($(call try-cc,$(SOURCE_GLIBC),$(FLAGS_GLIBC),glibc),y)
		LIBC_SUPPORT := 1
	endif
	ifeq ($(BIONIC),1)
		LIBC_SUPPORT := 1
	endif
	ifeq ($(LIBC_SUPPORT),1)
		msg := $(warning No libelf found, disables 'probe' tool, please install elfutils-libelf-devel/libelf-dev);

		NO_LIBELF := 1
		NO_DWARF := 1
		NO_DEMANGLE := 1
	else
		msg := $(error No gnu/libc-version.h found, please install glibc-dev[el]/glibc-static);
	endif
else
	# for linking with debug library, run like:
	# make DEBUG=1 LIBDW_DIR=/opt/libdw/
	ifdef LIBDW_DIR
		LIBDW_CFLAGS  := -I$(LIBDW_DIR)/include
		LIBDW_LDFLAGS := -L$(LIBDW_DIR)/lib
	endif

	FLAGS_DWARF=$(ALL_CFLAGS) $(LIBDW_CFLAGS) -ldw -lelf $(LIBDW_LDFLAGS) $(ALL_LDFLAGS) $(EXTLIBS)
	ifneq ($(call try-cc,$(SOURCE_DWARF),$(FLAGS_DWARF),libdw),y)
		msg := $(warning No libdw.h found or old libdw.h found or elfutils is older than 0.138, disables dwarf support. Please install new elfutils-devel/libdw-dev);
		NO_DWARF := 1
	endif # Dwarf support
endif # SOURCE_LIBELF
endif # NO_LIBELF

# There's only x86 (both 32 and 64) support for CFI unwind so far
ifneq ($(ARCH),x86)
	NO_LIBUNWIND := 1
endif

ifndef NO_LIBUNWIND
# for linking with debug library, run like:
# make DEBUG=1 LIBUNWIND_DIR=/opt/libunwind/
ifdef LIBUNWIND_DIR
	LIBUNWIND_CFLAGS  := -I$(LIBUNWIND_DIR)/include
	LIBUNWIND_LDFLAGS := -L$(LIBUNWIND_DIR)/lib
endif

FLAGS_UNWIND=$(LIBUNWIND_CFLAGS) $(ALL_CFLAGS) $(LIBUNWIND_LDFLAGS) $(ALL_LDFLAGS) $(EXTLIBS) $(LIBUNWIND_LIBS)
ifneq ($(call try-cc,$(SOURCE_LIBUNWIND),$(FLAGS_UNWIND),libunwind),y)
	msg := $(warning No libunwind found, disabling post unwind support. Please install libunwind-dev[el] >= 0.99);
	NO_LIBUNWIND := 1
endif # Libunwind support
endif # NO_LIBUNWIND

=======
>>>>>>> d0e0ac97
-include arch/$(ARCH)/Makefile

ifneq ($(OUTPUT),)
  CFLAGS += -I$(OUTPUT)
endif

ifdef NO_LIBELF
EXTLIBS := $(filter-out -lelf,$(EXTLIBS))

# Remove ELF/DWARF dependent codes
LIB_OBJS := $(filter-out $(OUTPUT)util/symbol-elf.o,$(LIB_OBJS))
LIB_OBJS := $(filter-out $(OUTPUT)util/dwarf-aux.o,$(LIB_OBJS))
LIB_OBJS := $(filter-out $(OUTPUT)util/probe-event.o,$(LIB_OBJS))
LIB_OBJS := $(filter-out $(OUTPUT)util/probe-finder.o,$(LIB_OBJS))

BUILTIN_OBJS := $(filter-out $(OUTPUT)builtin-probe.o,$(BUILTIN_OBJS))

# Use minimal symbol handling
LIB_OBJS += $(OUTPUT)util/symbol-minimal.o

else # NO_LIBELF
ifndef NO_DWARF
  LIB_OBJS += $(OUTPUT)util/probe-finder.o
  LIB_OBJS += $(OUTPUT)util/dwarf-aux.o
endif # NO_DWARF
endif # NO_LIBELF

ifndef NO_LIBUNWIND
  LIB_OBJS += $(OUTPUT)util/unwind.o
endif

ifndef NO_LIBAUDIT
  BUILTIN_OBJS += $(OUTPUT)builtin-trace.o
endif

ifndef NO_SLANG
<<<<<<< HEAD
	FLAGS_SLANG=$(ALL_CFLAGS) $(ALL_LDFLAGS) $(EXTLIBS) -I/usr/include/slang -lslang
	ifneq ($(call try-cc,$(SOURCE_SLANG),$(FLAGS_SLANG),libslang),y)
		msg := $(warning slang not found, disables TUI support. Please install slang-devel or libslang-dev);
	else
		# Fedora has /usr/include/slang/slang.h, but ubuntu /usr/include/slang.h
		BASIC_CFLAGS += -I/usr/include/slang
		BASIC_CFLAGS += -DSLANG_SUPPORT
		EXTLIBS += -lslang
		LIB_OBJS += $(OUTPUT)ui/browser.o
		LIB_OBJS += $(OUTPUT)ui/browsers/annotate.o
		LIB_OBJS += $(OUTPUT)ui/browsers/hists.o
		LIB_OBJS += $(OUTPUT)ui/browsers/map.o
		LIB_OBJS += $(OUTPUT)ui/browsers/scripts.o
		LIB_OBJS += $(OUTPUT)ui/tui/setup.o
		LIB_OBJS += $(OUTPUT)ui/tui/util.o
		LIB_OBJS += $(OUTPUT)ui/tui/helpline.o
		LIB_OBJS += $(OUTPUT)ui/tui/progress.o
		LIB_H += ui/browser.h
		LIB_H += ui/browsers/map.h
		LIB_H += ui/keysyms.h
		LIB_H += ui/libslang.h
	endif
endif

ifndef NO_GTK2
	FLAGS_GTK2=$(ALL_CFLAGS) $(ALL_LDFLAGS) $(EXTLIBS) $(shell pkg-config --libs --cflags gtk+-2.0 2>/dev/null)
	ifneq ($(call try-cc,$(SOURCE_GTK2),$(FLAGS_GTK2),gtk2),y)
		msg := $(warning GTK2 not found, disables GTK2 support. Please install gtk2-devel or libgtk2.0-dev);
	else
		ifeq ($(call try-cc,$(SOURCE_GTK2_INFOBAR),$(FLAGS_GTK2),-DHAVE_GTK_INFO_BAR),y)
			BASIC_CFLAGS += -DHAVE_GTK_INFO_BAR
		endif
		BASIC_CFLAGS += -DGTK2_SUPPORT
		BASIC_CFLAGS += $(shell pkg-config --cflags gtk+-2.0 2>/dev/null)
		EXTLIBS += $(shell pkg-config --libs gtk+-2.0 2>/dev/null)
		LIB_OBJS += $(OUTPUT)ui/gtk/browser.o
		LIB_OBJS += $(OUTPUT)ui/gtk/hists.o
		LIB_OBJS += $(OUTPUT)ui/gtk/setup.o
		LIB_OBJS += $(OUTPUT)ui/gtk/util.o
		LIB_OBJS += $(OUTPUT)ui/gtk/helpline.o
		LIB_OBJS += $(OUTPUT)ui/gtk/progress.o
		LIB_OBJS += $(OUTPUT)ui/gtk/annotate.o
	endif
=======
  LIB_OBJS += $(OUTPUT)ui/browser.o
  LIB_OBJS += $(OUTPUT)ui/browsers/annotate.o
  LIB_OBJS += $(OUTPUT)ui/browsers/hists.o
  LIB_OBJS += $(OUTPUT)ui/browsers/map.o
  LIB_OBJS += $(OUTPUT)ui/browsers/scripts.o
  LIB_OBJS += $(OUTPUT)ui/tui/setup.o
  LIB_OBJS += $(OUTPUT)ui/tui/util.o
  LIB_OBJS += $(OUTPUT)ui/tui/helpline.o
  LIB_OBJS += $(OUTPUT)ui/tui/progress.o
  LIB_H += ui/browser.h
  LIB_H += ui/browsers/map.h
  LIB_H += ui/keysyms.h
  LIB_H += ui/libslang.h
endif

ifndef NO_GTK2
  LIB_OBJS += $(OUTPUT)ui/gtk/browser.o
  LIB_OBJS += $(OUTPUT)ui/gtk/hists.o
  LIB_OBJS += $(OUTPUT)ui/gtk/setup.o
  LIB_OBJS += $(OUTPUT)ui/gtk/util.o
  LIB_OBJS += $(OUTPUT)ui/gtk/helpline.o
  LIB_OBJS += $(OUTPUT)ui/gtk/progress.o
  LIB_OBJS += $(OUTPUT)ui/gtk/annotate.o
>>>>>>> d0e0ac97
endif

ifndef NO_LIBPERL
  LIB_OBJS += $(OUTPUT)util/scripting-engines/trace-event-perl.o
  LIB_OBJS += $(OUTPUT)scripts/perl/Perf-Trace-Util/Context.o
endif

<<<<<<< HEAD
disable-python = $(eval $(disable-python_code))
define disable-python_code
  BASIC_CFLAGS += -DNO_LIBPYTHON
  $(if $(1),$(warning No $(1) was found))
  $(warning Python support will not be built)
endef

override PYTHON := \
  $(call get-executable-or-default,PYTHON,python)

ifndef PYTHON
  $(call disable-python,python interpreter)
else

  PYTHON_WORD := $(call shell-wordify,$(PYTHON))

  ifdef NO_LIBPYTHON
    $(call disable-python)
  else

    override PYTHON_CONFIG := \
      $(call get-executable-or-default,PYTHON_CONFIG,$(PYTHON)-config)

    ifndef PYTHON_CONFIG
      $(call disable-python,python-config tool)
    else

      PYTHON_CONFIG_SQ := $(call shell-sq,$(PYTHON_CONFIG))

      PYTHON_EMBED_LDOPTS := $(shell $(PYTHON_CONFIG_SQ) --ldflags 2>/dev/null)
      PYTHON_EMBED_LDFLAGS := $(call strip-libs,$(PYTHON_EMBED_LDOPTS))
      PYTHON_EMBED_LIBADD := $(call grep-libs,$(PYTHON_EMBED_LDOPTS))
      PYTHON_EMBED_CCOPTS := $(shell $(PYTHON_CONFIG_SQ) --cflags 2>/dev/null)
      FLAGS_PYTHON_EMBED := $(PYTHON_EMBED_CCOPTS) $(PYTHON_EMBED_LDOPTS)

      ifneq ($(call try-cc,$(SOURCE_PYTHON_EMBED),$(FLAGS_PYTHON_EMBED),python),y)
        $(call disable-python,Python.h (for Python 2.x))
      else

        ifneq ($(call try-cc,$(SOURCE_PYTHON_VERSION),$(FLAGS_PYTHON_EMBED),python version),y)
          $(warning Python 3 is not yet supported; please set)
          $(warning PYTHON and/or PYTHON_CONFIG appropriately.)
          $(warning If you also have Python 2 installed, then)
          $(warning try something like:)
          $(warning $(and ,))
          $(warning $(and ,)  make PYTHON=python2)
          $(warning $(and ,))
          $(warning Otherwise, disable Python support entirely:)
          $(warning $(and ,))
          $(warning $(and ,)  make NO_LIBPYTHON=1)
          $(warning $(and ,))
          $(error   $(and ,))
        else
          ALL_LDFLAGS += $(PYTHON_EMBED_LDFLAGS)
          EXTLIBS += $(PYTHON_EMBED_LIBADD)
          LIB_OBJS += $(OUTPUT)util/scripting-engines/trace-event-python.o
          LIB_OBJS += $(OUTPUT)scripts/python/Perf-Trace-Util/Context.o
          LANG_BINDINGS += $(OUTPUT)python/perf.so
        endif

      endif
    endif
  endif
endif

ifdef NO_DEMANGLE
	BASIC_CFLAGS += -DNO_DEMANGLE
else
        ifdef HAVE_CPLUS_DEMANGLE
		EXTLIBS += -liberty
		BASIC_CFLAGS += -DHAVE_CPLUS_DEMANGLE
        else
		FLAGS_BFD=$(ALL_CFLAGS) $(ALL_LDFLAGS) $(EXTLIBS) -DPACKAGE='perf' -lbfd
		has_bfd := $(call try-cc,$(SOURCE_BFD),$(FLAGS_BFD),libbfd)
		ifeq ($(has_bfd),y)
			EXTLIBS += -lbfd
		else
			FLAGS_BFD_IBERTY=$(FLAGS_BFD) -liberty
			has_bfd_iberty := $(call try-cc,$(SOURCE_BFD),$(FLAGS_BFD_IBERTY),liberty)
			ifeq ($(has_bfd_iberty),y)
				EXTLIBS += -lbfd -liberty
			else
				FLAGS_BFD_IBERTY_Z=$(FLAGS_BFD_IBERTY) -lz
				has_bfd_iberty_z := $(call try-cc,$(SOURCE_BFD),$(FLAGS_BFD_IBERTY_Z),libz)
				ifeq ($(has_bfd_iberty_z),y)
					EXTLIBS += -lbfd -liberty -lz
				else
					FLAGS_CPLUS_DEMANGLE=$(ALL_CFLAGS) $(ALL_LDFLAGS) $(EXTLIBS) -liberty
					has_cplus_demangle := $(call try-cc,$(SOURCE_CPLUS_DEMANGLE),$(FLAGS_CPLUS_DEMANGLE),demangle)
					ifeq ($(has_cplus_demangle),y)
						EXTLIBS += -liberty
						BASIC_CFLAGS += -DHAVE_CPLUS_DEMANGLE
					else
						msg := $(warning No bfd.h/libbfd found, install binutils-dev[el]/zlib-static to gain symbol demangling)
						BASIC_CFLAGS += -DNO_DEMANGLE
					endif
				endif
			endif
		endif
	endif
=======
ifndef NO_LIBPYTHON
  LIB_OBJS += $(OUTPUT)util/scripting-engines/trace-event-python.o
  LIB_OBJS += $(OUTPUT)scripts/python/Perf-Trace-Util/Context.o
>>>>>>> d0e0ac97
endif

ifeq ($(NO_PERF_REGS),0)
  ifeq ($(ARCH),x86)
    LIB_H += arch/x86/include/perf_regs.h
  endif
endif

ifndef NO_LIBNUMA
  BUILTIN_OBJS += $(OUTPUT)bench/numa.o
endif

ifndef NO_LIBNUMA
	FLAGS_LIBNUMA = $(ALL_CFLAGS) $(ALL_LDFLAGS) -lnuma
	ifneq ($(call try-cc,$(SOURCE_LIBNUMA),$(FLAGS_LIBNUMA),libnuma),y)
		msg := $(warning No numa.h found, disables 'perf bench numa mem' benchmark, please install numa-libs-devel or libnuma-dev);
	else
		BASIC_CFLAGS += -DLIBNUMA_SUPPORT
		BUILTIN_OBJS += $(OUTPUT)bench/numa.o
		EXTLIBS += -lnuma
	endif
endif

ifdef ASCIIDOC8
  export ASCIIDOC8
endif

<<<<<<< HEAD
endif # MAKECMDGOALS != tags
endif # MAKECMDGOALS != clean

# Shell quote (do not use $(call) to accommodate ancient setups);

ETC_PERFCONFIG_SQ = $(subst ','\'',$(ETC_PERFCONFIG))

DESTDIR_SQ = $(subst ','\'',$(DESTDIR))
bindir_SQ = $(subst ','\'',$(bindir))
bindir_relative_SQ = $(subst ','\'',$(bindir_relative))
mandir_SQ = $(subst ','\'',$(mandir))
infodir_SQ = $(subst ','\'',$(infodir))
perfexecdir_SQ = $(subst ','\'',$(perfexecdir))
template_dir_SQ = $(subst ','\'',$(template_dir))
htmldir_SQ = $(subst ','\'',$(htmldir))
prefix_SQ = $(subst ','\'',$(prefix))
sysconfdir_SQ = $(subst ','\'',$(sysconfdir))

SHELL_PATH_SQ = $(subst ','\'',$(SHELL_PATH))

=======
>>>>>>> d0e0ac97
LIBS = -Wl,--whole-archive $(PERFLIBS) -Wl,--no-whole-archive -Wl,--start-group $(EXTLIBS) -Wl,--end-group

export INSTALL SHELL_PATH

### Build rules

SHELL = $(SHELL_PATH)

all: shell_compatibility_test $(ALL_PROGRAMS) $(LANG_BINDINGS) $(OTHER_PROGRAMS)

please_set_SHELL_PATH_to_a_more_modern_shell:
	@$$(:)

shell_compatibility_test: please_set_SHELL_PATH_to_a_more_modern_shell

strip: $(PROGRAMS) $(OUTPUT)perf
	$(STRIP) $(STRIP_OPTS) $(PROGRAMS) $(OUTPUT)perf

$(OUTPUT)perf.o: perf.c $(OUTPUT)common-cmds.h $(OUTPUT)PERF-CFLAGS
	$(QUIET_CC)$(CC) -include $(OUTPUT)PERF-VERSION-FILE \
		'-DPERF_HTML_PATH="$(htmldir_SQ)"' \
		$(CFLAGS) -c $(filter %.c,$^) -o $@

$(OUTPUT)perf: $(OUTPUT)perf.o $(BUILTIN_OBJS) $(PERFLIBS)
	$(QUIET_LINK)$(CC) $(CFLAGS) $(LDFLAGS) $(OUTPUT)perf.o \
               $(BUILTIN_OBJS) $(LIBS) -o $@

$(OUTPUT)builtin-help.o: builtin-help.c $(OUTPUT)common-cmds.h $(OUTPUT)PERF-CFLAGS
	$(QUIET_CC)$(CC) -o $@ -c $(CFLAGS) \
		'-DPERF_HTML_PATH="$(htmldir_SQ)"' \
		'-DPERF_MAN_PATH="$(mandir_SQ)"' \
		'-DPERF_INFO_PATH="$(infodir_SQ)"' $<

$(OUTPUT)builtin-timechart.o: builtin-timechart.c $(OUTPUT)common-cmds.h $(OUTPUT)PERF-CFLAGS
	$(QUIET_CC)$(CC) -o $@ -c $(CFLAGS) \
		'-DPERF_HTML_PATH="$(htmldir_SQ)"' \
		'-DPERF_MAN_PATH="$(mandir_SQ)"' \
		'-DPERF_INFO_PATH="$(infodir_SQ)"' $<

$(OUTPUT)common-cmds.h: util/generate-cmdlist.sh command-list.txt

$(OUTPUT)common-cmds.h: $(wildcard Documentation/perf-*.txt)
	$(QUIET_GEN). util/generate-cmdlist.sh > $@+ && mv $@+ $@

$(SCRIPTS) : % : %.sh
	$(QUIET_GEN)$(INSTALL) '$@.sh' '$(OUTPUT)$@'

# These can record PERF_VERSION
$(OUTPUT)perf.o perf.spec \
	$(SCRIPTS) \
	: $(OUTPUT)PERF-VERSION-FILE

.SUFFIXES:
.SUFFIXES: .o .c .S .s

# These two need to be here so that when O= is not used they take precedence
# over the general rule for .o

$(OUTPUT)util/%-flex.o: $(OUTPUT)util/%-flex.c $(OUTPUT)PERF-CFLAGS
	$(QUIET_CC)$(CC) -o $@ -c -Iutil/ $(CFLAGS) -w $<

$(OUTPUT)util/%-bison.o: $(OUTPUT)util/%-bison.c $(OUTPUT)PERF-CFLAGS
	$(QUIET_CC)$(CC) -o $@ -c -Iutil/ $(CFLAGS) -DYYENABLE_NLS=0 -DYYLTYPE_IS_TRIVIAL=0 -w $<

$(OUTPUT)%.o: %.c $(OUTPUT)PERF-CFLAGS
	$(QUIET_CC)$(CC) -o $@ -c $(CFLAGS) $<
$(OUTPUT)%.i: %.c $(OUTPUT)PERF-CFLAGS
	$(QUIET_CC)$(CC) -o $@ -E $(CFLAGS) $<
$(OUTPUT)%.s: %.c $(OUTPUT)PERF-CFLAGS
	$(QUIET_CC)$(CC) -o $@ -S $(CFLAGS) $<
$(OUTPUT)%.o: %.S
	$(QUIET_CC)$(CC) -o $@ -c $(CFLAGS) $<
$(OUTPUT)%.s: %.S
	$(QUIET_CC)$(CC) -o $@ -E $(CFLAGS) $<

$(OUTPUT)util/exec_cmd.o: util/exec_cmd.c $(OUTPUT)PERF-CFLAGS
	$(QUIET_CC)$(CC) -o $@ -c $(CFLAGS) \
		'-DPERF_EXEC_PATH="$(perfexecdir_SQ)"' \
		'-DPREFIX="$(prefix_SQ)"' \
		$<

$(OUTPUT)tests/attr.o: tests/attr.c $(OUTPUT)PERF-CFLAGS
<<<<<<< HEAD
	$(QUIET_CC)$(CC) -o $@ -c $(ALL_CFLAGS) \
=======
	$(QUIET_CC)$(CC) -o $@ -c $(CFLAGS) \
>>>>>>> d0e0ac97
		'-DBINDIR="$(bindir_SQ)"' -DPYTHON='"$(PYTHON_WORD)"' \
		$<

$(OUTPUT)tests/python-use.o: tests/python-use.c $(OUTPUT)PERF-CFLAGS
<<<<<<< HEAD
	$(QUIET_CC)$(CC) -o $@ -c $(ALL_CFLAGS) \
=======
	$(QUIET_CC)$(CC) -o $@ -c $(CFLAGS) \
>>>>>>> d0e0ac97
		-DPYTHONPATH='"$(OUTPUT)python"' \
		-DPYTHON='"$(PYTHON_WORD)"' \
		$<

$(OUTPUT)util/config.o: util/config.c $(OUTPUT)PERF-CFLAGS
	$(QUIET_CC)$(CC) -o $@ -c $(CFLAGS) -DETC_PERFCONFIG='"$(ETC_PERFCONFIG_SQ)"' $<

$(OUTPUT)ui/browser.o: ui/browser.c $(OUTPUT)PERF-CFLAGS
	$(QUIET_CC)$(CC) -o $@ -c $(CFLAGS) -DENABLE_SLFUTURE_CONST $<

$(OUTPUT)ui/browsers/annotate.o: ui/browsers/annotate.c $(OUTPUT)PERF-CFLAGS
	$(QUIET_CC)$(CC) -o $@ -c $(CFLAGS) -DENABLE_SLFUTURE_CONST $<

$(OUTPUT)ui/browsers/hists.o: ui/browsers/hists.c $(OUTPUT)PERF-CFLAGS
	$(QUIET_CC)$(CC) -o $@ -c $(CFLAGS) -DENABLE_SLFUTURE_CONST $<

$(OUTPUT)ui/browsers/map.o: ui/browsers/map.c $(OUTPUT)PERF-CFLAGS
	$(QUIET_CC)$(CC) -o $@ -c $(CFLAGS) -DENABLE_SLFUTURE_CONST $<

$(OUTPUT)ui/browsers/scripts.o: ui/browsers/scripts.c $(OUTPUT)PERF-CFLAGS
	$(QUIET_CC)$(CC) -o $@ -c $(CFLAGS) -DENABLE_SLFUTURE_CONST $<

$(OUTPUT)util/rbtree.o: ../../lib/rbtree.c $(OUTPUT)PERF-CFLAGS
	$(QUIET_CC)$(CC) -o $@ -c $(CFLAGS) -Wno-unused-parameter -DETC_PERFCONFIG='"$(ETC_PERFCONFIG_SQ)"' $<

$(OUTPUT)util/parse-events.o: util/parse-events.c $(OUTPUT)PERF-CFLAGS
	$(QUIET_CC)$(CC) -o $@ -c $(CFLAGS) -Wno-redundant-decls $<

$(OUTPUT)util/scripting-engines/trace-event-perl.o: util/scripting-engines/trace-event-perl.c $(OUTPUT)PERF-CFLAGS
	$(QUIET_CC)$(CC) -o $@ -c $(CFLAGS) $(PERL_EMBED_CCOPTS) -Wno-redundant-decls -Wno-strict-prototypes -Wno-unused-parameter -Wno-shadow $<

$(OUTPUT)scripts/perl/Perf-Trace-Util/Context.o: scripts/perl/Perf-Trace-Util/Context.c $(OUTPUT)PERF-CFLAGS
	$(QUIET_CC)$(CC) -o $@ -c $(CFLAGS) $(PERL_EMBED_CCOPTS) -Wno-redundant-decls -Wno-strict-prototypes -Wno-unused-parameter -Wno-nested-externs $<

$(OUTPUT)util/scripting-engines/trace-event-python.o: util/scripting-engines/trace-event-python.c $(OUTPUT)PERF-CFLAGS
	$(QUIET_CC)$(CC) -o $@ -c $(CFLAGS) $(PYTHON_EMBED_CCOPTS) -Wno-redundant-decls -Wno-strict-prototypes -Wno-unused-parameter -Wno-shadow $<

$(OUTPUT)scripts/python/Perf-Trace-Util/Context.o: scripts/python/Perf-Trace-Util/Context.c $(OUTPUT)PERF-CFLAGS
	$(QUIET_CC)$(CC) -o $@ -c $(CFLAGS) $(PYTHON_EMBED_CCOPTS) -Wno-redundant-decls -Wno-strict-prototypes -Wno-unused-parameter -Wno-nested-externs $<

$(OUTPUT)perf-%: %.o $(PERFLIBS)
	$(QUIET_LINK)$(CC) $(CFLAGS) -o $@ $(LDFLAGS) $(filter %.o,$^) $(LIBS)

$(LIB_OBJS) $(BUILTIN_OBJS): $(LIB_H)
$(patsubst perf-%,%.o,$(PROGRAMS)): $(LIB_H) $(wildcard */*.h)

# we compile into subdirectories. if the target directory is not the source directory, they might not exists. So
# we depend the various files onto their directories.
DIRECTORY_DEPS = $(LIB_OBJS) $(BUILTIN_OBJS) $(OUTPUT)PERF-VERSION-FILE $(OUTPUT)common-cmds.h
$(DIRECTORY_DEPS): | $(sort $(dir $(DIRECTORY_DEPS)))
# In the second step, we make a rule to actually create these directories
$(sort $(dir $(DIRECTORY_DEPS))):
	$(QUIET_MKDIR)$(MKDIR) -p $@ 2>/dev/null

$(LIB_FILE): $(LIB_OBJS)
	$(QUIET_AR)$(RM) $@ && $(AR) rcs $@ $(LIB_OBJS)

# libtraceevent.a
$(LIBTRACEEVENT):
	$(QUIET_SUBDIR0)$(TRACE_EVENT_DIR) $(QUIET_SUBDIR1) O=$(OUTPUT) libtraceevent.a

$(LIBTRACEEVENT)-clean:
	$(QUIET_SUBDIR0)$(TRACE_EVENT_DIR) $(QUIET_SUBDIR1) O=$(OUTPUT) clean

# if subdir is set, we've been called from above so target has been built
# already
$(LIBLK):
ifeq ($(subdir),)
	$(QUIET_SUBDIR0)$(LK_DIR) $(QUIET_SUBDIR1) O=$(OUTPUT) liblk.a
endif

$(LIBLK)-clean:
ifeq ($(subdir),)
	$(QUIET_SUBDIR0)$(LK_DIR) $(QUIET_SUBDIR1) O=$(OUTPUT) clean
endif

help:
	@echo 'Perf make targets:'
	@echo '  doc		- make *all* documentation (see below)'
	@echo '  man		- make manpage documentation (access with man <foo>)'
	@echo '  html		- make html documentation'
	@echo '  info		- make GNU info documentation (access with info <foo>)'
	@echo '  pdf		- make pdf documentation'
	@echo '  TAGS		- use etags to make tag information for source browsing'
	@echo '  tags		- use ctags to make tag information for source browsing'
	@echo '  cscope	- use cscope to make interactive browsing database'
	@echo ''
	@echo 'Perf install targets:'
	@echo '  NOTE: documentation build requires asciidoc, xmlto packages to be installed'
	@echo '  HINT: use "make prefix=<path> <install target>" to install to a particular'
	@echo '        path like make prefix=/usr/local install install-doc'
	@echo '  install	- install compiled binaries'
	@echo '  install-doc	- install *all* documentation'
	@echo '  install-man	- install manpage documentation'
	@echo '  install-html	- install html documentation'
	@echo '  install-info	- install GNU info documentation'
	@echo '  install-pdf	- install pdf documentation'
	@echo ''
	@echo '  quick-install-doc	- alias for quick-install-man'
	@echo '  quick-install-man	- install the documentation quickly'
	@echo '  quick-install-html	- install the html documentation quickly'
	@echo ''
	@echo 'Perf maintainer targets:'
	@echo '  clean			- clean all binary objects and build output'


DOC_TARGETS := doc man html info pdf

INSTALL_DOC_TARGETS := $(patsubst %,install-%,$(DOC_TARGETS)) try-install-man
INSTALL_DOC_TARGETS += quick-install-doc quick-install-man quick-install-html

# 'make doc' should call 'make -C Documentation all'
$(DOC_TARGETS):
	$(QUIET_SUBDIR0)Documentation $(QUIET_SUBDIR1) $(@:doc=all)

TAGS:
	$(RM) TAGS
	$(FIND) . -name '*.[hcS]' -print | xargs etags -a

tags:
	$(RM) tags
	$(FIND) . -name '*.[hcS]' -print | xargs ctags -a

cscope:
	$(RM) cscope*
	$(FIND) . -name '*.[hcS]' -print | xargs cscope -b

### Detect prefix changes
TRACK_CFLAGS = $(subst ','\'',$(CFLAGS)):\
             $(bindir_SQ):$(perfexecdir_SQ):$(template_dir_SQ):$(prefix_SQ)

$(OUTPUT)PERF-CFLAGS: .FORCE-PERF-CFLAGS
	@FLAGS='$(TRACK_CFLAGS)'; \
	    if test x"$$FLAGS" != x"`cat $(OUTPUT)PERF-CFLAGS 2>/dev/null`" ; then \
		echo 1>&2 "    * new build flags or prefix"; \
		echo "$$FLAGS" >$(OUTPUT)PERF-CFLAGS; \
            fi

### Testing rules

# GNU make supports exporting all variables by "export" without parameters.
# However, the environment gets quite big, and some programs have problems
# with that.

check: $(OUTPUT)common-cmds.h
	if sparse; \
	then \
		for i in *.c */*.c; \
		do \
			sparse $(CFLAGS) $(SPARSE_FLAGS) $$i || exit; \
		done; \
	else \
		exit 1; \
	fi

### Installation rules

<<<<<<< HEAD
ifneq ($(filter /%,$(firstword $(perfexecdir))),)
perfexec_instdir = $(perfexecdir)
else
perfexec_instdir = $(prefix)/$(perfexecdir)
endif
perfexec_instdir_SQ = $(subst ','\'',$(perfexec_instdir))

=======
>>>>>>> d0e0ac97
install-bin: all
	$(INSTALL) -d -m 755 '$(DESTDIR_SQ)$(bindir_SQ)'
	$(INSTALL) $(OUTPUT)perf '$(DESTDIR_SQ)$(bindir_SQ)'
	$(INSTALL) -d -m 755 '$(DESTDIR_SQ)$(perfexec_instdir_SQ)/scripts/perl/Perf-Trace-Util/lib/Perf/Trace'
	$(INSTALL) -d -m 755 '$(DESTDIR_SQ)$(perfexec_instdir_SQ)/scripts/perl/bin'
	$(INSTALL) $(OUTPUT)perf-archive -t '$(DESTDIR_SQ)$(perfexec_instdir_SQ)'
	$(INSTALL) scripts/perl/Perf-Trace-Util/lib/Perf/Trace/* -t '$(DESTDIR_SQ)$(perfexec_instdir_SQ)/scripts/perl/Perf-Trace-Util/lib/Perf/Trace'
	$(INSTALL) scripts/perl/*.pl -t '$(DESTDIR_SQ)$(perfexec_instdir_SQ)/scripts/perl'
	$(INSTALL) scripts/perl/bin/* -t '$(DESTDIR_SQ)$(perfexec_instdir_SQ)/scripts/perl/bin'
	$(INSTALL) -d -m 755 '$(DESTDIR_SQ)$(perfexec_instdir_SQ)/scripts/python/Perf-Trace-Util/lib/Perf/Trace'
	$(INSTALL) -d -m 755 '$(DESTDIR_SQ)$(perfexec_instdir_SQ)/scripts/python/bin'
	$(INSTALL) scripts/python/Perf-Trace-Util/lib/Perf/Trace/* -t '$(DESTDIR_SQ)$(perfexec_instdir_SQ)/scripts/python/Perf-Trace-Util/lib/Perf/Trace'
	$(INSTALL) scripts/python/*.py -t '$(DESTDIR_SQ)$(perfexec_instdir_SQ)/scripts/python'
	$(INSTALL) scripts/python/bin/* -t '$(DESTDIR_SQ)$(perfexec_instdir_SQ)/scripts/python/bin'
	$(INSTALL) -d -m 755 '$(DESTDIR_SQ)$(sysconfdir_SQ)/bash_completion.d'
	$(INSTALL) bash_completion '$(DESTDIR_SQ)$(sysconfdir_SQ)/bash_completion.d/perf'
	$(INSTALL) -d -m 755 '$(DESTDIR_SQ)$(perfexec_instdir_SQ)/tests'
	$(INSTALL) tests/attr.py '$(DESTDIR_SQ)$(perfexec_instdir_SQ)/tests'
	$(INSTALL) -d -m 755 '$(DESTDIR_SQ)$(perfexec_instdir_SQ)/tests/attr'
	$(INSTALL) tests/attr/* '$(DESTDIR_SQ)$(perfexec_instdir_SQ)/tests/attr'

install: install-bin try-install-man

install-python_ext:
	$(PYTHON_WORD) util/setup.py --quiet install --root='/$(DESTDIR_SQ)'

# 'make install-doc' should call 'make -C Documentation install'
$(INSTALL_DOC_TARGETS):
	$(QUIET_SUBDIR0)Documentation $(QUIET_SUBDIR1) $(@:-doc=)

### Cleaning rules

clean: $(LIBTRACEEVENT)-clean $(LIBLK)-clean
	$(RM) $(LIB_OBJS) $(BUILTIN_OBJS) $(LIB_FILE) $(OUTPUT)perf-archive $(OUTPUT)perf.o $(LANG_BINDINGS)
	$(RM) $(ALL_PROGRAMS) perf
	$(RM) *.spec *.pyc *.pyo */*.pyc */*.pyo $(OUTPUT)common-cmds.h TAGS tags cscope*
	$(QUIET_SUBDIR0)Documentation $(QUIET_SUBDIR1) clean
	$(RM) $(OUTPUT)PERF-VERSION-FILE $(OUTPUT)PERF-CFLAGS
	$(RM) $(OUTPUT)util/*-bison*
	$(RM) $(OUTPUT)util/*-flex*
	$(python-clean)

.PHONY: all install clean strip $(LIBTRACEEVENT) $(LIBLK)
.PHONY: shell_compatibility_test please_set_SHELL_PATH_to_a_more_modern_shell
.PHONY: .FORCE-PERF-VERSION-FILE TAGS tags cscope .FORCE-PERF-CFLAGS<|MERGE_RESOLUTION|>--- conflicted
+++ resolved
@@ -51,55 +51,6 @@
 # Define NO_BACKTRACE if you do not want stack backtrace debug feature
 #
 # Define NO_LIBNUMA if you do not want numa perf benchmark
-<<<<<<< HEAD
-
-$(OUTPUT)PERF-VERSION-FILE: .FORCE-PERF-VERSION-FILE
-	@$(SHELL_PATH) util/PERF-VERSION-GEN $(OUTPUT)
-
-uname_M := $(shell uname -m 2>/dev/null || echo not)
-
-ARCH ?= $(shell echo $(uname_M) | sed -e s/i.86/i386/ -e s/sun4u/sparc64/ \
-				  -e s/arm.*/arm/ -e s/sa110/arm/ \
-				  -e s/s390x/s390/ -e s/parisc64/parisc/ \
-				  -e s/ppc.*/powerpc/ -e s/mips.*/mips/ \
-				  -e s/sh[234].*/sh/ -e s/aarch64.*/arm64/ )
-NO_PERF_REGS := 1
-
-CC = $(CROSS_COMPILE)gcc
-AR = $(CROSS_COMPILE)ar
-
-# Additional ARCH settings for x86
-ifeq ($(ARCH),i386)
-	override ARCH := x86
-	NO_PERF_REGS := 0
-	LIBUNWIND_LIBS = -lunwind -lunwind-x86
-endif
-ifeq ($(ARCH),x86_64)
-	override ARCH := x86
-	IS_X86_64 := 0
-	ifeq (, $(findstring m32,$(EXTRA_CFLAGS)))
-		IS_X86_64 := $(shell echo __x86_64__ | ${CC} -E -x c - | tail -n 1)
-	endif
-	ifeq (${IS_X86_64}, 1)
-		RAW_ARCH := x86_64
-		ARCH_CFLAGS := -DARCH_X86_64
-		ARCH_INCLUDE = ../../arch/x86/lib/memcpy_64.S ../../arch/x86/lib/memset_64.S
-	endif
-	NO_PERF_REGS := 0
-	LIBUNWIND_LIBS = -lunwind -lunwind-x86_64
-endif
-
-# Treat warnings as errors unless directed not to
-ifneq ($(WERROR),0)
-	CFLAGS_WERROR := -Werror
-endif
-
-ifeq ("$(origin DEBUG)", "command line")
-  PERF_DEBUG = $(DEBUG)
-endif
-ifndef PERF_DEBUG
-  CFLAGS_OPTIMIZE = -O6
-=======
 #
 # Define NO_LIBAUDIT if you do not want libaudit support
 #
@@ -113,60 +64,14 @@
 
 ifneq ($(objtree),)
 #$(info Determined 'objtree' to be $(objtree))
->>>>>>> d0e0ac97
 endif
 
 ifneq ($(OUTPUT),)
 #$(info Determined 'OUTPUT' to be $(OUTPUT))
 endif
 
-<<<<<<< HEAD
-ifdef NO_NEWT
-	NO_SLANG=1
-endif
-
-CFLAGS = -fno-omit-frame-pointer -ggdb3 -funwind-tables -Wall -Wextra -std=gnu99 $(CFLAGS_WERROR) $(CFLAGS_OPTIMIZE) $(EXTRA_WARNINGS) $(EXTRA_CFLAGS) $(PARSER_DEBUG_CFLAGS)
-EXTLIBS = -lpthread -lrt -lelf -lm
-ALL_CFLAGS = $(CFLAGS) -D_LARGEFILE64_SOURCE -D_FILE_OFFSET_BITS=64 -D_GNU_SOURCE
-ALL_LDFLAGS = $(LDFLAGS)
-STRIP ?= strip
-
-# Among the variables below, these:
-#   perfexecdir
-#   template_dir
-#   mandir
-#   infodir
-#   htmldir
-#   ETC_PERFCONFIG (but not sysconfdir)
-# can be specified as a relative path some/where/else;
-# this is interpreted as relative to $(prefix) and "perf" at
-# runtime figures out where they are based on the path to the executable.
-# This can help installing the suite in a relocatable way.
-
-# Make the path relative to DESTDIR, not to prefix
-ifndef DESTDIR
-prefix = $(HOME)
-endif
-bindir_relative = bin
-bindir = $(prefix)/$(bindir_relative)
-mandir = share/man
-infodir = share/info
-perfexecdir = libexec/perf-core
-sharedir = $(prefix)/share
-template_dir = share/perf-core/templates
-htmldir = share/doc/perf-doc
-ifeq ($(prefix),/usr)
-sysconfdir = /etc
-ETC_PERFCONFIG = $(sysconfdir)/perfconfig
-else
-sysconfdir = $(prefix)/etc
-ETC_PERFCONFIG = etc/perfconfig
-endif
-lib = lib
-=======
 $(OUTPUT)PERF-VERSION-FILE: .FORCE-PERF-VERSION-FILE
 	@$(SHELL_PATH) util/PERF-VERSION-GEN $(OUTPUT)
->>>>>>> d0e0ac97
 
 CC = $(CROSS_COMPILE)gcc
 AR = $(CROSS_COMPILE)ar
@@ -175,104 +80,34 @@
 MKDIR   = mkdir
 FIND    = find
 INSTALL = install
-<<<<<<< HEAD
-FLEX = flex
-BISON= bison
+FLEX    = flex
+BISON   = bison
+STRIP   = strip
+
+LK_DIR          = $(srctree)/tools/lib/lk/
+TRACE_EVENT_DIR = $(srctree)/tools/lib/traceevent/
+
+# include config/Makefile by default and rule out
+# non-config cases
+config := 1
+
+NON_CONFIG_TARGETS := clean TAGS tags cscope help
+
+ifdef MAKECMDGOALS
+ifeq ($(filter-out $(NON_CONFIG_TARGETS),$(MAKECMDGOALS)),)
+  config := 0
+endif
+endif
+
+ifeq ($(config),1)
+include config/Makefile
+endif
+
+export prefix bindir sharedir sysconfdir
 
 # sparse is architecture-neutral, which means that we need to tell it
 # explicitly what architecture to check for. Fix this up for yours..
 SPARSE_FLAGS = -D__BIG_ENDIAN__ -D__powerpc__
-
-ifneq ($(MAKECMDGOALS),clean)
-ifneq ($(MAKECMDGOALS),tags)
--include config/feature-tests.mak
-
-ifeq ($(call get-executable,$(FLEX)),)
-	dummy := $(error Error: $(FLEX) is missing on this system, please install it)
-endif
-
-ifeq ($(call get-executable,$(BISON)),)
-	dummy := $(error Error: $(BISON) is missing on this system, please install it)
-endif
-
-ifeq ($(call try-cc,$(SOURCE_HELLO),$(CFLAGS) -Werror -fstack-protector-all,-fstack-protector-all),y)
-	CFLAGS := $(CFLAGS) -fstack-protector-all
-endif
-=======
-FLEX    = flex
-BISON   = bison
-STRIP   = strip
-
-LK_DIR          = $(srctree)/tools/lib/lk/
-TRACE_EVENT_DIR = $(srctree)/tools/lib/traceevent/
-
-# include config/Makefile by default and rule out
-# non-config cases
-config := 1
->>>>>>> d0e0ac97
-
-NON_CONFIG_TARGETS := clean TAGS tags cscope help
-
-ifdef MAKECMDGOALS
-ifeq ($(filter-out $(NON_CONFIG_TARGETS),$(MAKECMDGOALS)),)
-  config := 0
-endif
-<<<<<<< HEAD
-
-ifndef PERF_DEBUG
-	ifeq ($(call try-cc,$(SOURCE_HELLO),$(CFLAGS) -D_FORTIFY_SOURCE=2,-D_FORTIFY_SOURCE=2),y)
-		CFLAGS := $(CFLAGS) -D_FORTIFY_SOURCE=2
-	endif
-endif
-
-### --- END CONFIGURATION SECTION ---
-
-ifeq ($(srctree),)
-srctree := $(patsubst %/,%,$(dir $(shell pwd)))
-srctree := $(patsubst %/,%,$(dir $(srctree)))
-#$(info Determined 'srctree' to be $(srctree))
-=======
->>>>>>> d0e0ac97
-endif
-
-ifeq ($(config),1)
-include config/Makefile
-endif
-
-export prefix bindir sharedir sysconfdir
-
-<<<<<<< HEAD
-BASIC_CFLAGS = \
-	-Iutil/include \
-	-Iarch/$(ARCH)/include \
-	$(if $(objtree),-I$(objtree)/arch/$(ARCH)/include/generated/uapi) \
-	-I$(srctree)/arch/$(ARCH)/include/uapi \
-	-I$(srctree)/arch/$(ARCH)/include \
-	$(if $(objtree),-I$(objtree)/include/generated/uapi) \
-	-I$(srctree)/include/uapi \
-	-I$(srctree)/include \
-	-I$(OUTPUT)util \
-	-Iutil \
-	-I. \
-	-I$(TRACE_EVENT_DIR) \
-	-I../lib/ \
-	-D_LARGEFILE64_SOURCE -D_FILE_OFFSET_BITS=64 -D_GNU_SOURCE
-
-BASIC_LDFLAGS =
-
-ifeq ($(call try-cc,$(SOURCE_BIONIC),$(CFLAGS),bionic),y)
-	BIONIC := 1
-	EXTLIBS := $(filter-out -lrt,$(EXTLIBS))
-	EXTLIBS := $(filter-out -lpthread,$(EXTLIBS))
-	BASIC_CFLAGS += -I.
-endif
-endif # MAKECMDGOALS != tags
-endif # MAKECMDGOALS != clean
-=======
-# sparse is architecture-neutral, which means that we need to tell it
-# explicitly what architecture to check for. Fix this up for yours..
-SPARSE_FLAGS = -D__BIG_ENDIAN__ -D__powerpc__
->>>>>>> d0e0ac97
 
 # Guard against environment variables
 BUILTIN_OBJS =
@@ -286,26 +121,12 @@
 grep-libs = $(filter -l%,$(1))
 strip-libs = $(filter-out -l%,$(1))
 
-<<<<<<< HEAD
-LK_DIR = ../lib/lk/
-TRACE_EVENT_DIR = ../lib/traceevent/
-
-LK_PATH=$(LK_DIR)
-
-ifneq ($(OUTPUT),)
-	TE_PATH=$(OUTPUT)
-ifneq ($(subdir),)
-	LK_PATH=$(OUTPUT)$(LK_DIR)
-else
-	LK_PATH=$(OUTPUT)
-=======
 ifneq ($(OUTPUT),)
   TE_PATH=$(OUTPUT)
 ifneq ($(subdir),)
   LK_PATH=$(objtree)/lib/lk/
 else
   LK_PATH=$(OUTPUT)
->>>>>>> d0e0ac97
 endif
 else
   TE_PATH=$(TRACE_EVENT_DIR)
@@ -327,11 +148,7 @@
 python-clean := rm -rf $(PYTHON_EXTBUILD) $(OUTPUT)python/perf.so
 
 PYTHON_EXT_SRCS := $(shell grep -v ^\# util/python-ext-sources)
-<<<<<<< HEAD
-PYTHON_EXT_DEPS := util/python-ext-sources util/setup.py $(LIBTRACEEVENT)
-=======
 PYTHON_EXT_DEPS := util/python-ext-sources util/setup.py $(LIBTRACEEVENT) $(LIBLK)
->>>>>>> d0e0ac97
 
 $(OUTPUT)python/perf.so: $(PYTHON_EXT_SRCS) $(PYTHON_EXT_DEPS)
 	$(QUIET_GEN)CFLAGS='$(CFLAGS)' $(PYTHON_WORD) util/setup.py \
@@ -607,82 +424,11 @@
 BUILTIN_OBJS += $(OUTPUT)builtin-mem.o
 
 PERFLIBS = $(LIB_FILE) $(LIBLK) $(LIBTRACEEVENT)
-<<<<<<< HEAD
-
-#
-# Platform specific tweaks
-#
-ifneq ($(MAKECMDGOALS),clean)
-ifneq ($(MAKECMDGOALS),tags)
-=======
->>>>>>> d0e0ac97
 
 # We choose to avoid "if .. else if .. else .. endif endif"
 # because maintaining the nesting to match is a pain.  If
 # we had "elif" things would have been much nicer...
 
-<<<<<<< HEAD
-ifdef NO_LIBELF
-	NO_DWARF := 1
-	NO_DEMANGLE := 1
-	NO_LIBUNWIND := 1
-else
-FLAGS_LIBELF=$(ALL_CFLAGS) $(ALL_LDFLAGS) $(EXTLIBS)
-ifneq ($(call try-cc,$(SOURCE_LIBELF),$(FLAGS_LIBELF),libelf),y)
-	FLAGS_GLIBC=$(ALL_CFLAGS) $(ALL_LDFLAGS)
-	ifeq ($(call try-cc,$(SOURCE_GLIBC),$(FLAGS_GLIBC),glibc),y)
-		LIBC_SUPPORT := 1
-	endif
-	ifeq ($(BIONIC),1)
-		LIBC_SUPPORT := 1
-	endif
-	ifeq ($(LIBC_SUPPORT),1)
-		msg := $(warning No libelf found, disables 'probe' tool, please install elfutils-libelf-devel/libelf-dev);
-
-		NO_LIBELF := 1
-		NO_DWARF := 1
-		NO_DEMANGLE := 1
-	else
-		msg := $(error No gnu/libc-version.h found, please install glibc-dev[el]/glibc-static);
-	endif
-else
-	# for linking with debug library, run like:
-	# make DEBUG=1 LIBDW_DIR=/opt/libdw/
-	ifdef LIBDW_DIR
-		LIBDW_CFLAGS  := -I$(LIBDW_DIR)/include
-		LIBDW_LDFLAGS := -L$(LIBDW_DIR)/lib
-	endif
-
-	FLAGS_DWARF=$(ALL_CFLAGS) $(LIBDW_CFLAGS) -ldw -lelf $(LIBDW_LDFLAGS) $(ALL_LDFLAGS) $(EXTLIBS)
-	ifneq ($(call try-cc,$(SOURCE_DWARF),$(FLAGS_DWARF),libdw),y)
-		msg := $(warning No libdw.h found or old libdw.h found or elfutils is older than 0.138, disables dwarf support. Please install new elfutils-devel/libdw-dev);
-		NO_DWARF := 1
-	endif # Dwarf support
-endif # SOURCE_LIBELF
-endif # NO_LIBELF
-
-# There's only x86 (both 32 and 64) support for CFI unwind so far
-ifneq ($(ARCH),x86)
-	NO_LIBUNWIND := 1
-endif
-
-ifndef NO_LIBUNWIND
-# for linking with debug library, run like:
-# make DEBUG=1 LIBUNWIND_DIR=/opt/libunwind/
-ifdef LIBUNWIND_DIR
-	LIBUNWIND_CFLAGS  := -I$(LIBUNWIND_DIR)/include
-	LIBUNWIND_LDFLAGS := -L$(LIBUNWIND_DIR)/lib
-endif
-
-FLAGS_UNWIND=$(LIBUNWIND_CFLAGS) $(ALL_CFLAGS) $(LIBUNWIND_LDFLAGS) $(ALL_LDFLAGS) $(EXTLIBS) $(LIBUNWIND_LIBS)
-ifneq ($(call try-cc,$(SOURCE_LIBUNWIND),$(FLAGS_UNWIND),libunwind),y)
-	msg := $(warning No libunwind found, disabling post unwind support. Please install libunwind-dev[el] >= 0.99);
-	NO_LIBUNWIND := 1
-endif # Libunwind support
-endif # NO_LIBUNWIND
-
-=======
->>>>>>> d0e0ac97
 -include arch/$(ARCH)/Makefile
 
 ifneq ($(OUTPUT),)
@@ -719,51 +465,6 @@
 endif
 
 ifndef NO_SLANG
-<<<<<<< HEAD
-	FLAGS_SLANG=$(ALL_CFLAGS) $(ALL_LDFLAGS) $(EXTLIBS) -I/usr/include/slang -lslang
-	ifneq ($(call try-cc,$(SOURCE_SLANG),$(FLAGS_SLANG),libslang),y)
-		msg := $(warning slang not found, disables TUI support. Please install slang-devel or libslang-dev);
-	else
-		# Fedora has /usr/include/slang/slang.h, but ubuntu /usr/include/slang.h
-		BASIC_CFLAGS += -I/usr/include/slang
-		BASIC_CFLAGS += -DSLANG_SUPPORT
-		EXTLIBS += -lslang
-		LIB_OBJS += $(OUTPUT)ui/browser.o
-		LIB_OBJS += $(OUTPUT)ui/browsers/annotate.o
-		LIB_OBJS += $(OUTPUT)ui/browsers/hists.o
-		LIB_OBJS += $(OUTPUT)ui/browsers/map.o
-		LIB_OBJS += $(OUTPUT)ui/browsers/scripts.o
-		LIB_OBJS += $(OUTPUT)ui/tui/setup.o
-		LIB_OBJS += $(OUTPUT)ui/tui/util.o
-		LIB_OBJS += $(OUTPUT)ui/tui/helpline.o
-		LIB_OBJS += $(OUTPUT)ui/tui/progress.o
-		LIB_H += ui/browser.h
-		LIB_H += ui/browsers/map.h
-		LIB_H += ui/keysyms.h
-		LIB_H += ui/libslang.h
-	endif
-endif
-
-ifndef NO_GTK2
-	FLAGS_GTK2=$(ALL_CFLAGS) $(ALL_LDFLAGS) $(EXTLIBS) $(shell pkg-config --libs --cflags gtk+-2.0 2>/dev/null)
-	ifneq ($(call try-cc,$(SOURCE_GTK2),$(FLAGS_GTK2),gtk2),y)
-		msg := $(warning GTK2 not found, disables GTK2 support. Please install gtk2-devel or libgtk2.0-dev);
-	else
-		ifeq ($(call try-cc,$(SOURCE_GTK2_INFOBAR),$(FLAGS_GTK2),-DHAVE_GTK_INFO_BAR),y)
-			BASIC_CFLAGS += -DHAVE_GTK_INFO_BAR
-		endif
-		BASIC_CFLAGS += -DGTK2_SUPPORT
-		BASIC_CFLAGS += $(shell pkg-config --cflags gtk+-2.0 2>/dev/null)
-		EXTLIBS += $(shell pkg-config --libs gtk+-2.0 2>/dev/null)
-		LIB_OBJS += $(OUTPUT)ui/gtk/browser.o
-		LIB_OBJS += $(OUTPUT)ui/gtk/hists.o
-		LIB_OBJS += $(OUTPUT)ui/gtk/setup.o
-		LIB_OBJS += $(OUTPUT)ui/gtk/util.o
-		LIB_OBJS += $(OUTPUT)ui/gtk/helpline.o
-		LIB_OBJS += $(OUTPUT)ui/gtk/progress.o
-		LIB_OBJS += $(OUTPUT)ui/gtk/annotate.o
-	endif
-=======
   LIB_OBJS += $(OUTPUT)ui/browser.o
   LIB_OBJS += $(OUTPUT)ui/browsers/annotate.o
   LIB_OBJS += $(OUTPUT)ui/browsers/hists.o
@@ -787,7 +488,6 @@
   LIB_OBJS += $(OUTPUT)ui/gtk/helpline.o
   LIB_OBJS += $(OUTPUT)ui/gtk/progress.o
   LIB_OBJS += $(OUTPUT)ui/gtk/annotate.o
->>>>>>> d0e0ac97
 endif
 
 ifndef NO_LIBPERL
@@ -795,112 +495,9 @@
   LIB_OBJS += $(OUTPUT)scripts/perl/Perf-Trace-Util/Context.o
 endif
 
-<<<<<<< HEAD
-disable-python = $(eval $(disable-python_code))
-define disable-python_code
-  BASIC_CFLAGS += -DNO_LIBPYTHON
-  $(if $(1),$(warning No $(1) was found))
-  $(warning Python support will not be built)
-endef
-
-override PYTHON := \
-  $(call get-executable-or-default,PYTHON,python)
-
-ifndef PYTHON
-  $(call disable-python,python interpreter)
-else
-
-  PYTHON_WORD := $(call shell-wordify,$(PYTHON))
-
-  ifdef NO_LIBPYTHON
-    $(call disable-python)
-  else
-
-    override PYTHON_CONFIG := \
-      $(call get-executable-or-default,PYTHON_CONFIG,$(PYTHON)-config)
-
-    ifndef PYTHON_CONFIG
-      $(call disable-python,python-config tool)
-    else
-
-      PYTHON_CONFIG_SQ := $(call shell-sq,$(PYTHON_CONFIG))
-
-      PYTHON_EMBED_LDOPTS := $(shell $(PYTHON_CONFIG_SQ) --ldflags 2>/dev/null)
-      PYTHON_EMBED_LDFLAGS := $(call strip-libs,$(PYTHON_EMBED_LDOPTS))
-      PYTHON_EMBED_LIBADD := $(call grep-libs,$(PYTHON_EMBED_LDOPTS))
-      PYTHON_EMBED_CCOPTS := $(shell $(PYTHON_CONFIG_SQ) --cflags 2>/dev/null)
-      FLAGS_PYTHON_EMBED := $(PYTHON_EMBED_CCOPTS) $(PYTHON_EMBED_LDOPTS)
-
-      ifneq ($(call try-cc,$(SOURCE_PYTHON_EMBED),$(FLAGS_PYTHON_EMBED),python),y)
-        $(call disable-python,Python.h (for Python 2.x))
-      else
-
-        ifneq ($(call try-cc,$(SOURCE_PYTHON_VERSION),$(FLAGS_PYTHON_EMBED),python version),y)
-          $(warning Python 3 is not yet supported; please set)
-          $(warning PYTHON and/or PYTHON_CONFIG appropriately.)
-          $(warning If you also have Python 2 installed, then)
-          $(warning try something like:)
-          $(warning $(and ,))
-          $(warning $(and ,)  make PYTHON=python2)
-          $(warning $(and ,))
-          $(warning Otherwise, disable Python support entirely:)
-          $(warning $(and ,))
-          $(warning $(and ,)  make NO_LIBPYTHON=1)
-          $(warning $(and ,))
-          $(error   $(and ,))
-        else
-          ALL_LDFLAGS += $(PYTHON_EMBED_LDFLAGS)
-          EXTLIBS += $(PYTHON_EMBED_LIBADD)
-          LIB_OBJS += $(OUTPUT)util/scripting-engines/trace-event-python.o
-          LIB_OBJS += $(OUTPUT)scripts/python/Perf-Trace-Util/Context.o
-          LANG_BINDINGS += $(OUTPUT)python/perf.so
-        endif
-
-      endif
-    endif
-  endif
-endif
-
-ifdef NO_DEMANGLE
-	BASIC_CFLAGS += -DNO_DEMANGLE
-else
-        ifdef HAVE_CPLUS_DEMANGLE
-		EXTLIBS += -liberty
-		BASIC_CFLAGS += -DHAVE_CPLUS_DEMANGLE
-        else
-		FLAGS_BFD=$(ALL_CFLAGS) $(ALL_LDFLAGS) $(EXTLIBS) -DPACKAGE='perf' -lbfd
-		has_bfd := $(call try-cc,$(SOURCE_BFD),$(FLAGS_BFD),libbfd)
-		ifeq ($(has_bfd),y)
-			EXTLIBS += -lbfd
-		else
-			FLAGS_BFD_IBERTY=$(FLAGS_BFD) -liberty
-			has_bfd_iberty := $(call try-cc,$(SOURCE_BFD),$(FLAGS_BFD_IBERTY),liberty)
-			ifeq ($(has_bfd_iberty),y)
-				EXTLIBS += -lbfd -liberty
-			else
-				FLAGS_BFD_IBERTY_Z=$(FLAGS_BFD_IBERTY) -lz
-				has_bfd_iberty_z := $(call try-cc,$(SOURCE_BFD),$(FLAGS_BFD_IBERTY_Z),libz)
-				ifeq ($(has_bfd_iberty_z),y)
-					EXTLIBS += -lbfd -liberty -lz
-				else
-					FLAGS_CPLUS_DEMANGLE=$(ALL_CFLAGS) $(ALL_LDFLAGS) $(EXTLIBS) -liberty
-					has_cplus_demangle := $(call try-cc,$(SOURCE_CPLUS_DEMANGLE),$(FLAGS_CPLUS_DEMANGLE),demangle)
-					ifeq ($(has_cplus_demangle),y)
-						EXTLIBS += -liberty
-						BASIC_CFLAGS += -DHAVE_CPLUS_DEMANGLE
-					else
-						msg := $(warning No bfd.h/libbfd found, install binutils-dev[el]/zlib-static to gain symbol demangling)
-						BASIC_CFLAGS += -DNO_DEMANGLE
-					endif
-				endif
-			endif
-		endif
-	endif
-=======
 ifndef NO_LIBPYTHON
   LIB_OBJS += $(OUTPUT)util/scripting-engines/trace-event-python.o
   LIB_OBJS += $(OUTPUT)scripts/python/Perf-Trace-Util/Context.o
->>>>>>> d0e0ac97
 endif
 
 ifeq ($(NO_PERF_REGS),0)
@@ -913,44 +510,10 @@
   BUILTIN_OBJS += $(OUTPUT)bench/numa.o
 endif
 
-ifndef NO_LIBNUMA
-	FLAGS_LIBNUMA = $(ALL_CFLAGS) $(ALL_LDFLAGS) -lnuma
-	ifneq ($(call try-cc,$(SOURCE_LIBNUMA),$(FLAGS_LIBNUMA),libnuma),y)
-		msg := $(warning No numa.h found, disables 'perf bench numa mem' benchmark, please install numa-libs-devel or libnuma-dev);
-	else
-		BASIC_CFLAGS += -DLIBNUMA_SUPPORT
-		BUILTIN_OBJS += $(OUTPUT)bench/numa.o
-		EXTLIBS += -lnuma
-	endif
-endif
-
 ifdef ASCIIDOC8
   export ASCIIDOC8
 endif
 
-<<<<<<< HEAD
-endif # MAKECMDGOALS != tags
-endif # MAKECMDGOALS != clean
-
-# Shell quote (do not use $(call) to accommodate ancient setups);
-
-ETC_PERFCONFIG_SQ = $(subst ','\'',$(ETC_PERFCONFIG))
-
-DESTDIR_SQ = $(subst ','\'',$(DESTDIR))
-bindir_SQ = $(subst ','\'',$(bindir))
-bindir_relative_SQ = $(subst ','\'',$(bindir_relative))
-mandir_SQ = $(subst ','\'',$(mandir))
-infodir_SQ = $(subst ','\'',$(infodir))
-perfexecdir_SQ = $(subst ','\'',$(perfexecdir))
-template_dir_SQ = $(subst ','\'',$(template_dir))
-htmldir_SQ = $(subst ','\'',$(htmldir))
-prefix_SQ = $(subst ','\'',$(prefix))
-sysconfdir_SQ = $(subst ','\'',$(sysconfdir))
-
-SHELL_PATH_SQ = $(subst ','\'',$(SHELL_PATH))
-
-=======
->>>>>>> d0e0ac97
 LIBS = -Wl,--whole-archive $(PERFLIBS) -Wl,--no-whole-archive -Wl,--start-group $(EXTLIBS) -Wl,--end-group
 
 export INSTALL SHELL_PATH
@@ -1033,20 +596,12 @@
 		$<
 
 $(OUTPUT)tests/attr.o: tests/attr.c $(OUTPUT)PERF-CFLAGS
-<<<<<<< HEAD
-	$(QUIET_CC)$(CC) -o $@ -c $(ALL_CFLAGS) \
-=======
 	$(QUIET_CC)$(CC) -o $@ -c $(CFLAGS) \
->>>>>>> d0e0ac97
 		'-DBINDIR="$(bindir_SQ)"' -DPYTHON='"$(PYTHON_WORD)"' \
 		$<
 
 $(OUTPUT)tests/python-use.o: tests/python-use.c $(OUTPUT)PERF-CFLAGS
-<<<<<<< HEAD
-	$(QUIET_CC)$(CC) -o $@ -c $(ALL_CFLAGS) \
-=======
 	$(QUIET_CC)$(CC) -o $@ -c $(CFLAGS) \
->>>>>>> d0e0ac97
 		-DPYTHONPATH='"$(OUTPUT)python"' \
 		-DPYTHON='"$(PYTHON_WORD)"' \
 		$<
@@ -1204,16 +759,6 @@
 
 ### Installation rules
 
-<<<<<<< HEAD
-ifneq ($(filter /%,$(firstword $(perfexecdir))),)
-perfexec_instdir = $(perfexecdir)
-else
-perfexec_instdir = $(prefix)/$(perfexecdir)
-endif
-perfexec_instdir_SQ = $(subst ','\'',$(perfexec_instdir))
-
-=======
->>>>>>> d0e0ac97
 install-bin: all
 	$(INSTALL) -d -m 755 '$(DESTDIR_SQ)$(bindir_SQ)'
 	$(INSTALL) $(OUTPUT)perf '$(DESTDIR_SQ)$(bindir_SQ)'
