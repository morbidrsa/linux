--- conflicted
+++ resolved
@@ -87,11 +87,7 @@
 static bool			no_inherit			= false;
 static bool			scale				=  true;
 static enum aggr_mode		aggr_mode			= AGGR_GLOBAL;
-<<<<<<< HEAD
-static pid_t			child_pid			= -1;
-=======
 static volatile pid_t		child_pid			= -1;
->>>>>>> d0e0ac97
 static bool			null_run			=  false;
 static int			detailed_run			=  0;
 static bool			big_num				=  true;
@@ -400,17 +396,10 @@
 			fprintf(output, "#           time             counts events\n");
 		}
 	}
-<<<<<<< HEAD
 
 	if (++num_print_interval == 25)
 		num_print_interval = 0;
 
-=======
-
-	if (++num_print_interval == 25)
-		num_print_interval = 0;
-
->>>>>>> d0e0ac97
 	switch (aggr_mode) {
 	case AGGR_CORE:
 	case AGGR_SOCKET:
@@ -935,11 +924,7 @@
 static void print_aggr(char *prefix)
 {
 	struct perf_evsel *counter;
-<<<<<<< HEAD
-	int cpu, s, s2, id, nr;
-=======
 	int cpu, cpu2, s, s2, id, nr;
->>>>>>> d0e0ac97
 	u64 ena, run, val;
 
 	if (!(aggr_map || aggr_get_id))
@@ -951,12 +936,8 @@
 			val = ena = run = 0;
 			nr = 0;
 			for (cpu = 0; cpu < perf_evsel__nr_cpus(counter); cpu++) {
-<<<<<<< HEAD
-				s2 = aggr_get_id(evsel_list->cpus, cpu);
-=======
 				cpu2 = perf_evsel__cpus(counter)->map[cpu];
 				s2 = aggr_get_id(evsel_list->cpus, cpu2);
->>>>>>> d0e0ac97
 				if (s2 != id)
 					continue;
 				val += counter->counts->cpu[cpu].val;
@@ -968,11 +949,7 @@
 				fprintf(output, "%s", prefix);
 
 			if (run == 0 || ena == 0) {
-<<<<<<< HEAD
-				aggr_printout(counter, cpu, nr);
-=======
 				aggr_printout(counter, id, nr);
->>>>>>> d0e0ac97
 
 				fprintf(output, "%*s%s%*s",
 					csv_output ? 0 : 18,
