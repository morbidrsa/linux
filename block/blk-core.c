/*
 * Copyright (C) 1991, 1992 Linus Torvalds
 * Copyright (C) 1994,      Karl Keyte: Added support for disk statistics
 * Elevator latency, (C) 2000  Andrea Arcangeli <andrea@suse.de> SuSE
 * Queue request tables / lock, selectable elevator, Jens Axboe <axboe@suse.de>
 * kernel-doc documentation started by NeilBrown <neilb@cse.unsw.edu.au>
 *	-  July2000
 * bio rewrite, highmem i/o, etc, Jens Axboe <axboe@suse.de> - may 2001
 */

/*
 * This handles all read/write requests to block devices
 */
#include <linux/kernel.h>
#include <linux/module.h>
#include <linux/backing-dev.h>
#include <linux/bio.h>
#include <linux/blkdev.h>
#include <linux/highmem.h>
#include <linux/mm.h>
#include <linux/kernel_stat.h>
#include <linux/string.h>
#include <linux/init.h>
#include <linux/completion.h>
#include <linux/slab.h>
#include <linux/swap.h>
#include <linux/writeback.h>
#include <linux/task_io_accounting_ops.h>
#include <linux/fault-inject.h>
#include <linux/list_sort.h>
#include <linux/delay.h>
#include <linux/ratelimit.h>
#include <linux/pm_runtime.h>

#define CREATE_TRACE_POINTS
#include <trace/events/block.h>

#include "blk.h"
#include "blk-cgroup.h"

EXPORT_TRACEPOINT_SYMBOL_GPL(block_bio_remap);
EXPORT_TRACEPOINT_SYMBOL_GPL(block_rq_remap);
EXPORT_TRACEPOINT_SYMBOL_GPL(block_bio_complete);
EXPORT_TRACEPOINT_SYMBOL_GPL(block_unplug);

DEFINE_IDA(blk_queue_ida);

/*
 * For the allocated request tables
 */
static struct kmem_cache *request_cachep;

/*
 * For queue allocation
 */
struct kmem_cache *blk_requestq_cachep;

/*
 * Controlling structure to kblockd
 */
static struct workqueue_struct *kblockd_workqueue;

static void drive_stat_acct(struct request *rq, int new_io)
{
	struct hd_struct *part;
	int rw = rq_data_dir(rq);
	int cpu;

	if (!blk_do_io_stat(rq))
		return;

	cpu = part_stat_lock();

	if (!new_io) {
		part = rq->part;
		part_stat_inc(cpu, part, merges[rw]);
	} else {
		part = disk_map_sector_rcu(rq->rq_disk, blk_rq_pos(rq));
		if (!hd_struct_try_get(part)) {
			/*
			 * The partition is already being removed,
			 * the request will be accounted on the disk only
			 *
			 * We take a reference on disk->part0 although that
			 * partition will never be deleted, so we can treat
			 * it as any other partition.
			 */
			part = &rq->rq_disk->part0;
			hd_struct_get(part);
		}
		part_round_stats(cpu, part);
		part_inc_in_flight(part, rw);
		rq->part = part;
	}

	part_stat_unlock();
}

void blk_queue_congestion_threshold(struct request_queue *q)
{
	int nr;

	nr = q->nr_requests - (q->nr_requests / 8) + 1;
	if (nr > q->nr_requests)
		nr = q->nr_requests;
	q->nr_congestion_on = nr;

	nr = q->nr_requests - (q->nr_requests / 8) - (q->nr_requests / 16) - 1;
	if (nr < 1)
		nr = 1;
	q->nr_congestion_off = nr;
}

/**
 * blk_get_backing_dev_info - get the address of a queue's backing_dev_info
 * @bdev:	device
 *
 * Locates the passed device's request queue and returns the address of its
 * backing_dev_info
 *
 * Will return NULL if the request queue cannot be located.
 */
struct backing_dev_info *blk_get_backing_dev_info(struct block_device *bdev)
{
	struct backing_dev_info *ret = NULL;
	struct request_queue *q = bdev_get_queue(bdev);

	if (q)
		ret = &q->backing_dev_info;
	return ret;
}
EXPORT_SYMBOL(blk_get_backing_dev_info);

void blk_rq_init(struct request_queue *q, struct request *rq)
{
	memset(rq, 0, sizeof(*rq));

	INIT_LIST_HEAD(&rq->queuelist);
	INIT_LIST_HEAD(&rq->timeout_list);
	rq->cpu = -1;
	rq->q = q;
	rq->__sector = (sector_t) -1;
	INIT_HLIST_NODE(&rq->hash);
	RB_CLEAR_NODE(&rq->rb_node);
	rq->cmd = rq->__cmd;
	rq->cmd_len = BLK_MAX_CDB;
	rq->tag = -1;
	rq->ref_count = 1;
	rq->start_time = jiffies;
	set_start_time_ns(rq);
	rq->part = NULL;
}
EXPORT_SYMBOL(blk_rq_init);

static void req_bio_endio(struct request *rq, struct bio *bio,
			  unsigned int nbytes, int error)
{
	if (error)
		clear_bit(BIO_UPTODATE, &bio->bi_flags);
	else if (!test_bit(BIO_UPTODATE, &bio->bi_flags))
		error = -EIO;

	if (unlikely(rq->cmd_flags & REQ_QUIET))
		set_bit(BIO_QUIET, &bio->bi_flags);

	bio_advance(bio, nbytes);

	/* don't actually finish bio if it's part of flush sequence */
	if (bio->bi_size == 0 && !(rq->cmd_flags & REQ_FLUSH_SEQ))
		bio_endio(bio, error);
}

void blk_dump_rq_flags(struct request *rq, char *msg)
{
	int bit;

	printk(KERN_INFO "%s: dev %s: type=%x, flags=%x\n", msg,
		rq->rq_disk ? rq->rq_disk->disk_name : "?", rq->cmd_type,
		rq->cmd_flags);

	printk(KERN_INFO "  sector %llu, nr/cnr %u/%u\n",
	       (unsigned long long)blk_rq_pos(rq),
	       blk_rq_sectors(rq), blk_rq_cur_sectors(rq));
	printk(KERN_INFO "  bio %p, biotail %p, buffer %p, len %u\n",
	       rq->bio, rq->biotail, rq->buffer, blk_rq_bytes(rq));

	if (rq->cmd_type == REQ_TYPE_BLOCK_PC) {
		printk(KERN_INFO "  cdb: ");
		for (bit = 0; bit < BLK_MAX_CDB; bit++)
			printk("%02x ", rq->cmd[bit]);
		printk("\n");
	}
}
EXPORT_SYMBOL(blk_dump_rq_flags);

static void blk_delay_work(struct work_struct *work)
{
	struct request_queue *q;

	q = container_of(work, struct request_queue, delay_work.work);
	spin_lock_irq(q->queue_lock);
	__blk_run_queue(q);
	spin_unlock_irq(q->queue_lock);
}

/**
 * blk_delay_queue - restart queueing after defined interval
 * @q:		The &struct request_queue in question
 * @msecs:	Delay in msecs
 *
 * Description:
 *   Sometimes queueing needs to be postponed for a little while, to allow
 *   resources to come back. This function will make sure that queueing is
 *   restarted around the specified time. Queue lock must be held.
 */
void blk_delay_queue(struct request_queue *q, unsigned long msecs)
{
	if (likely(!blk_queue_dead(q)))
		queue_delayed_work(kblockd_workqueue, &q->delay_work,
				   msecs_to_jiffies(msecs));
}
EXPORT_SYMBOL(blk_delay_queue);

/**
 * blk_start_queue - restart a previously stopped queue
 * @q:    The &struct request_queue in question
 *
 * Description:
 *   blk_start_queue() will clear the stop flag on the queue, and call
 *   the request_fn for the queue if it was in a stopped state when
 *   entered. Also see blk_stop_queue(). Queue lock must be held.
 **/
void blk_start_queue(struct request_queue *q)
{
	WARN_ON(!irqs_disabled());

	queue_flag_clear(QUEUE_FLAG_STOPPED, q);
	__blk_run_queue(q);
}
EXPORT_SYMBOL(blk_start_queue);

/**
 * blk_stop_queue - stop a queue
 * @q:    The &struct request_queue in question
 *
 * Description:
 *   The Linux block layer assumes that a block driver will consume all
 *   entries on the request queue when the request_fn strategy is called.
 *   Often this will not happen, because of hardware limitations (queue
 *   depth settings). If a device driver gets a 'queue full' response,
 *   or if it simply chooses not to queue more I/O at one point, it can
 *   call this function to prevent the request_fn from being called until
 *   the driver has signalled it's ready to go again. This happens by calling
 *   blk_start_queue() to restart queue operations. Queue lock must be held.
 **/
void blk_stop_queue(struct request_queue *q)
{
	cancel_delayed_work(&q->delay_work);
	queue_flag_set(QUEUE_FLAG_STOPPED, q);
}
EXPORT_SYMBOL(blk_stop_queue);

/**
 * blk_sync_queue - cancel any pending callbacks on a queue
 * @q: the queue
 *
 * Description:
 *     The block layer may perform asynchronous callback activity
 *     on a queue, such as calling the unplug function after a timeout.
 *     A block device may call blk_sync_queue to ensure that any
 *     such activity is cancelled, thus allowing it to release resources
 *     that the callbacks might use. The caller must already have made sure
 *     that its ->make_request_fn will not re-add plugging prior to calling
 *     this function.
 *
 *     This function does not cancel any asynchronous activity arising
 *     out of elevator or throttling code. That would require elevaotor_exit()
 *     and blkcg_exit_queue() to be called with queue lock initialized.
 *
 */
void blk_sync_queue(struct request_queue *q)
{
	del_timer_sync(&q->timeout);
	cancel_delayed_work_sync(&q->delay_work);
}
EXPORT_SYMBOL(blk_sync_queue);

/**
 * __blk_run_queue_uncond - run a queue whether or not it has been stopped
 * @q:	The queue to run
 *
 * Description:
 *    Invoke request handling on a queue if there are any pending requests.
 *    May be used to restart request handling after a request has completed.
 *    This variant runs the queue whether or not the queue has been
 *    stopped. Must be called with the queue lock held and interrupts
 *    disabled. See also @blk_run_queue.
 */
inline void __blk_run_queue_uncond(struct request_queue *q)
{
	if (unlikely(blk_queue_dead(q)))
		return;

	/*
	 * Some request_fn implementations, e.g. scsi_request_fn(), unlock
	 * the queue lock internally. As a result multiple threads may be
	 * running such a request function concurrently. Keep track of the
	 * number of active request_fn invocations such that blk_drain_queue()
	 * can wait until all these request_fn calls have finished.
	 */
	q->request_fn_active++;
	q->request_fn(q);
	q->request_fn_active--;
}

/**
 * __blk_run_queue - run a single device queue
 * @q:	The queue to run
 *
 * Description:
 *    See @blk_run_queue. This variant must be called with the queue lock
 *    held and interrupts disabled.
 */
void __blk_run_queue(struct request_queue *q)
{
	if (unlikely(blk_queue_stopped(q)))
		return;

	__blk_run_queue_uncond(q);
}
EXPORT_SYMBOL(__blk_run_queue);

/**
 * blk_run_queue_async - run a single device queue in workqueue context
 * @q:	The queue to run
 *
 * Description:
 *    Tells kblockd to perform the equivalent of @blk_run_queue on behalf
 *    of us. The caller must hold the queue lock.
 */
void blk_run_queue_async(struct request_queue *q)
{
	if (likely(!blk_queue_stopped(q) && !blk_queue_dead(q)))
		mod_delayed_work(kblockd_workqueue, &q->delay_work, 0);
}
EXPORT_SYMBOL(blk_run_queue_async);

/**
 * blk_run_queue - run a single device queue
 * @q: The queue to run
 *
 * Description:
 *    Invoke request handling on this queue, if it has pending work to do.
 *    May be used to restart queueing when a request has completed.
 */
void blk_run_queue(struct request_queue *q)
{
	unsigned long flags;

	spin_lock_irqsave(q->queue_lock, flags);
	__blk_run_queue(q);
	spin_unlock_irqrestore(q->queue_lock, flags);
}
EXPORT_SYMBOL(blk_run_queue);

void blk_put_queue(struct request_queue *q)
{
	kobject_put(&q->kobj);
}
EXPORT_SYMBOL(blk_put_queue);

/**
 * __blk_drain_queue - drain requests from request_queue
 * @q: queue to drain
 * @drain_all: whether to drain all requests or only the ones w/ ELVPRIV
 *
 * Drain requests from @q.  If @drain_all is set, all requests are drained.
 * If not, only ELVPRIV requests are drained.  The caller is responsible
 * for ensuring that no new requests which need to be drained are queued.
 */
static void __blk_drain_queue(struct request_queue *q, bool drain_all)
	__releases(q->queue_lock)
	__acquires(q->queue_lock)
{
	int i;

	lockdep_assert_held(q->queue_lock);

	while (true) {
		bool drain = false;

		/*
		 * The caller might be trying to drain @q before its
		 * elevator is initialized.
		 */
		if (q->elevator)
			elv_drain_elevator(q);

		blkcg_drain_queue(q);

		/*
		 * This function might be called on a queue which failed
		 * driver init after queue creation or is not yet fully
		 * active yet.  Some drivers (e.g. fd and loop) get unhappy
		 * in such cases.  Kick queue iff dispatch queue has
		 * something on it and @q has request_fn set.
		 */
		if (!list_empty(&q->queue_head) && q->request_fn)
			__blk_run_queue(q);

		drain |= q->nr_rqs_elvpriv;
		drain |= q->request_fn_active;

		/*
		 * Unfortunately, requests are queued at and tracked from
		 * multiple places and there's no single counter which can
		 * be drained.  Check all the queues and counters.
		 */
		if (drain_all) {
			drain |= !list_empty(&q->queue_head);
			for (i = 0; i < 2; i++) {
				drain |= q->nr_rqs[i];
				drain |= q->in_flight[i];
				drain |= !list_empty(&q->flush_queue[i]);
			}
		}

		if (!drain)
			break;

		spin_unlock_irq(q->queue_lock);

		msleep(10);

		spin_lock_irq(q->queue_lock);
	}

	/*
	 * With queue marked dead, any woken up waiter will fail the
	 * allocation path, so the wakeup chaining is lost and we're
	 * left with hung waiters. We need to wake up those waiters.
	 */
	if (q->request_fn) {
		struct request_list *rl;

		blk_queue_for_each_rl(rl, q)
			for (i = 0; i < ARRAY_SIZE(rl->wait); i++)
				wake_up_all(&rl->wait[i]);
	}
}

/**
 * blk_queue_bypass_start - enter queue bypass mode
 * @q: queue of interest
 *
 * In bypass mode, only the dispatch FIFO queue of @q is used.  This
 * function makes @q enter bypass mode and drains all requests which were
 * throttled or issued before.  On return, it's guaranteed that no request
 * is being throttled or has ELVPRIV set and blk_queue_bypass() %true
 * inside queue or RCU read lock.
 */
void blk_queue_bypass_start(struct request_queue *q)
{
	bool drain;

	spin_lock_irq(q->queue_lock);
	drain = !q->bypass_depth++;
	queue_flag_set(QUEUE_FLAG_BYPASS, q);
	spin_unlock_irq(q->queue_lock);

	if (drain) {
		spin_lock_irq(q->queue_lock);
		__blk_drain_queue(q, false);
		spin_unlock_irq(q->queue_lock);

		/* ensure blk_queue_bypass() is %true inside RCU read lock */
		synchronize_rcu();
	}
}
EXPORT_SYMBOL_GPL(blk_queue_bypass_start);

/**
 * blk_queue_bypass_end - leave queue bypass mode
 * @q: queue of interest
 *
 * Leave bypass mode and restore the normal queueing behavior.
 */
void blk_queue_bypass_end(struct request_queue *q)
{
	spin_lock_irq(q->queue_lock);
	if (!--q->bypass_depth)
		queue_flag_clear(QUEUE_FLAG_BYPASS, q);
	WARN_ON_ONCE(q->bypass_depth < 0);
	spin_unlock_irq(q->queue_lock);
}
EXPORT_SYMBOL_GPL(blk_queue_bypass_end);

/**
 * blk_cleanup_queue - shutdown a request queue
 * @q: request queue to shutdown
 *
 * Mark @q DYING, drain all pending requests, mark @q DEAD, destroy and
 * put it.  All future requests will be failed immediately with -ENODEV.
 */
void blk_cleanup_queue(struct request_queue *q)
{
	spinlock_t *lock = q->queue_lock;

	/* mark @q DYING, no new request or merges will be allowed afterwards */
	mutex_lock(&q->sysfs_lock);
	queue_flag_set_unlocked(QUEUE_FLAG_DYING, q);
	spin_lock_irq(lock);

	/*
	 * A dying queue is permanently in bypass mode till released.  Note
	 * that, unlike blk_queue_bypass_start(), we aren't performing
	 * synchronize_rcu() after entering bypass mode to avoid the delay
	 * as some drivers create and destroy a lot of queues while
	 * probing.  This is still safe because blk_release_queue() will be
	 * called only after the queue refcnt drops to zero and nothing,
	 * RCU or not, would be traversing the queue by then.
	 */
	q->bypass_depth++;
	queue_flag_set(QUEUE_FLAG_BYPASS, q);

	queue_flag_set(QUEUE_FLAG_NOMERGES, q);
	queue_flag_set(QUEUE_FLAG_NOXMERGES, q);
	queue_flag_set(QUEUE_FLAG_DYING, q);
	spin_unlock_irq(lock);
	mutex_unlock(&q->sysfs_lock);

	/*
	 * Drain all requests queued before DYING marking. Set DEAD flag to
	 * prevent that q->request_fn() gets invoked after draining finished.
	 */
	spin_lock_irq(lock);
	__blk_drain_queue(q, true);
	queue_flag_set(QUEUE_FLAG_DEAD, q);
	spin_unlock_irq(lock);

	/* @q won't process any more request, flush async actions */
	del_timer_sync(&q->backing_dev_info.laptop_mode_wb_timer);
	blk_sync_queue(q);

	spin_lock_irq(lock);
	if (q->queue_lock != &q->__queue_lock)
		q->queue_lock = &q->__queue_lock;
	spin_unlock_irq(lock);

	/* @q is and will stay empty, shutdown and put */
	blk_put_queue(q);
}
EXPORT_SYMBOL(blk_cleanup_queue);

int blk_init_rl(struct request_list *rl, struct request_queue *q,
		gfp_t gfp_mask)
{
	if (unlikely(rl->rq_pool))
		return 0;

	rl->q = q;
	rl->count[BLK_RW_SYNC] = rl->count[BLK_RW_ASYNC] = 0;
	rl->starved[BLK_RW_SYNC] = rl->starved[BLK_RW_ASYNC] = 0;
	init_waitqueue_head(&rl->wait[BLK_RW_SYNC]);
	init_waitqueue_head(&rl->wait[BLK_RW_ASYNC]);

	rl->rq_pool = mempool_create_node(BLKDEV_MIN_RQ, mempool_alloc_slab,
					  mempool_free_slab, request_cachep,
					  gfp_mask, q->node);
	if (!rl->rq_pool)
		return -ENOMEM;

	return 0;
}

void blk_exit_rl(struct request_list *rl)
{
	if (rl->rq_pool)
		mempool_destroy(rl->rq_pool);
}

struct request_queue *blk_alloc_queue(gfp_t gfp_mask)
{
	return blk_alloc_queue_node(gfp_mask, NUMA_NO_NODE);
}
EXPORT_SYMBOL(blk_alloc_queue);

struct request_queue *blk_alloc_queue_node(gfp_t gfp_mask, int node_id)
{
	struct request_queue *q;
	int err;

	q = kmem_cache_alloc_node(blk_requestq_cachep,
				gfp_mask | __GFP_ZERO, node_id);
	if (!q)
		return NULL;

	q->id = ida_simple_get(&blk_queue_ida, 0, 0, gfp_mask);
	if (q->id < 0)
		goto fail_q;

	q->backing_dev_info.ra_pages =
			(VM_MAX_READAHEAD * 1024) / PAGE_CACHE_SIZE;
	q->backing_dev_info.state = 0;
	q->backing_dev_info.capabilities = BDI_CAP_MAP_COPY;
	q->backing_dev_info.name = "block";
	q->node = node_id;

	err = bdi_init(&q->backing_dev_info);
	if (err)
		goto fail_id;

	setup_timer(&q->backing_dev_info.laptop_mode_wb_timer,
		    laptop_mode_timer_fn, (unsigned long) q);
	setup_timer(&q->timeout, blk_rq_timed_out_timer, (unsigned long) q);
	INIT_LIST_HEAD(&q->queue_head);
	INIT_LIST_HEAD(&q->timeout_list);
	INIT_LIST_HEAD(&q->icq_list);
#ifdef CONFIG_BLK_CGROUP
	INIT_LIST_HEAD(&q->blkg_list);
#endif
	INIT_LIST_HEAD(&q->flush_queue[0]);
	INIT_LIST_HEAD(&q->flush_queue[1]);
	INIT_LIST_HEAD(&q->flush_data_in_flight);
	INIT_DELAYED_WORK(&q->delay_work, blk_delay_work);

	kobject_init(&q->kobj, &blk_queue_ktype);

	mutex_init(&q->sysfs_lock);
	spin_lock_init(&q->__queue_lock);

	/*
	 * By default initialize queue_lock to internal lock and driver can
	 * override it later if need be.
	 */
	q->queue_lock = &q->__queue_lock;

	/*
	 * A queue starts its life with bypass turned on to avoid
	 * unnecessary bypass on/off overhead and nasty surprises during
	 * init.  The initial bypass will be finished when the queue is
	 * registered by blk_register_queue().
	 */
	q->bypass_depth = 1;
	__set_bit(QUEUE_FLAG_BYPASS, &q->queue_flags);

	if (blkcg_init_queue(q))
		goto fail_id;

	return q;

fail_id:
	ida_simple_remove(&blk_queue_ida, q->id);
fail_q:
	kmem_cache_free(blk_requestq_cachep, q);
	return NULL;
}
EXPORT_SYMBOL(blk_alloc_queue_node);

/**
 * blk_init_queue  - prepare a request queue for use with a block device
 * @rfn:  The function to be called to process requests that have been
 *        placed on the queue.
 * @lock: Request queue spin lock
 *
 * Description:
 *    If a block device wishes to use the standard request handling procedures,
 *    which sorts requests and coalesces adjacent requests, then it must
 *    call blk_init_queue().  The function @rfn will be called when there
 *    are requests on the queue that need to be processed.  If the device
 *    supports plugging, then @rfn may not be called immediately when requests
 *    are available on the queue, but may be called at some time later instead.
 *    Plugged queues are generally unplugged when a buffer belonging to one
 *    of the requests on the queue is needed, or due to memory pressure.
 *
 *    @rfn is not required, or even expected, to remove all requests off the
 *    queue, but only as many as it can handle at a time.  If it does leave
 *    requests on the queue, it is responsible for arranging that the requests
 *    get dealt with eventually.
 *
 *    The queue spin lock must be held while manipulating the requests on the
 *    request queue; this lock will be taken also from interrupt context, so irq
 *    disabling is needed for it.
 *
 *    Function returns a pointer to the initialized request queue, or %NULL if
 *    it didn't succeed.
 *
 * Note:
 *    blk_init_queue() must be paired with a blk_cleanup_queue() call
 *    when the block device is deactivated (such as at module unload).
 **/

struct request_queue *blk_init_queue(request_fn_proc *rfn, spinlock_t *lock)
{
	return blk_init_queue_node(rfn, lock, NUMA_NO_NODE);
}
EXPORT_SYMBOL(blk_init_queue);

struct request_queue *
blk_init_queue_node(request_fn_proc *rfn, spinlock_t *lock, int node_id)
{
	struct request_queue *uninit_q, *q;

	uninit_q = blk_alloc_queue_node(GFP_KERNEL, node_id);
	if (!uninit_q)
		return NULL;

	q = blk_init_allocated_queue(uninit_q, rfn, lock);
	if (!q)
		blk_cleanup_queue(uninit_q);

	return q;
}
EXPORT_SYMBOL(blk_init_queue_node);

struct request_queue *
blk_init_allocated_queue(struct request_queue *q, request_fn_proc *rfn,
			 spinlock_t *lock)
{
	if (!q)
		return NULL;

	if (blk_init_rl(&q->root_rl, q, GFP_KERNEL))
		return NULL;

	q->request_fn		= rfn;
	q->prep_rq_fn		= NULL;
	q->unprep_rq_fn		= NULL;
	q->queue_flags		|= QUEUE_FLAG_DEFAULT;

	/* Override internal queue lock with supplied lock pointer */
	if (lock)
		q->queue_lock		= lock;

	/*
	 * This also sets hw/phys segments, boundary and size
	 */
	blk_queue_make_request(q, blk_queue_bio);

	q->sg_reserved_size = INT_MAX;

	/* init elevator */
	if (elevator_init(q, NULL))
		return NULL;
	return q;
}
EXPORT_SYMBOL(blk_init_allocated_queue);

bool blk_get_queue(struct request_queue *q)
{
	if (likely(!blk_queue_dying(q))) {
		__blk_get_queue(q);
		return true;
	}

	return false;
}
EXPORT_SYMBOL(blk_get_queue);

static inline void blk_free_request(struct request_list *rl, struct request *rq)
{
	if (rq->cmd_flags & REQ_ELVPRIV) {
		elv_put_request(rl->q, rq);
		if (rq->elv.icq)
			put_io_context(rq->elv.icq->ioc);
	}

	mempool_free(rq, rl->rq_pool);
}

/*
 * ioc_batching returns true if the ioc is a valid batching request and
 * should be given priority access to a request.
 */
static inline int ioc_batching(struct request_queue *q, struct io_context *ioc)
{
	if (!ioc)
		return 0;

	/*
	 * Make sure the process is able to allocate at least 1 request
	 * even if the batch times out, otherwise we could theoretically
	 * lose wakeups.
	 */
	return ioc->nr_batch_requests == q->nr_batching ||
		(ioc->nr_batch_requests > 0
		&& time_before(jiffies, ioc->last_waited + BLK_BATCH_TIME));
}

/*
 * ioc_set_batching sets ioc to be a new "batcher" if it is not one. This
 * will cause the process to be a "batcher" on all queues in the system. This
 * is the behaviour we want though - once it gets a wakeup it should be given
 * a nice run.
 */
static void ioc_set_batching(struct request_queue *q, struct io_context *ioc)
{
	if (!ioc || ioc_batching(q, ioc))
		return;

	ioc->nr_batch_requests = q->nr_batching;
	ioc->last_waited = jiffies;
}

static void __freed_request(struct request_list *rl, int sync)
{
	struct request_queue *q = rl->q;

	/*
	 * bdi isn't aware of blkcg yet.  As all async IOs end up root
	 * blkcg anyway, just use root blkcg state.
	 */
	if (rl == &q->root_rl &&
	    rl->count[sync] < queue_congestion_off_threshold(q))
		blk_clear_queue_congested(q, sync);

	if (rl->count[sync] + 1 <= q->nr_requests) {
		if (waitqueue_active(&rl->wait[sync]))
			wake_up(&rl->wait[sync]);

		blk_clear_rl_full(rl, sync);
	}
}

/*
 * A request has just been released.  Account for it, update the full and
 * congestion status, wake up any waiters.   Called under q->queue_lock.
 */
static void freed_request(struct request_list *rl, unsigned int flags)
{
	struct request_queue *q = rl->q;
	int sync = rw_is_sync(flags);

	q->nr_rqs[sync]--;
	rl->count[sync]--;
	if (flags & REQ_ELVPRIV)
		q->nr_rqs_elvpriv--;

	__freed_request(rl, sync);

	if (unlikely(rl->starved[sync ^ 1]))
		__freed_request(rl, sync ^ 1);
}

/*
 * Determine if elevator data should be initialized when allocating the
 * request associated with @bio.
 */
static bool blk_rq_should_init_elevator(struct bio *bio)
{
	if (!bio)
		return true;

	/*
	 * Flush requests do not use the elevator so skip initialization.
	 * This allows a request to share the flush and elevator data.
	 */
	if (bio->bi_rw & (REQ_FLUSH | REQ_FUA))
		return false;

	return true;
}

/**
 * rq_ioc - determine io_context for request allocation
 * @bio: request being allocated is for this bio (can be %NULL)
 *
 * Determine io_context to use for request allocation for @bio.  May return
 * %NULL if %current->io_context doesn't exist.
 */
static struct io_context *rq_ioc(struct bio *bio)
{
#ifdef CONFIG_BLK_CGROUP
	if (bio && bio->bi_ioc)
		return bio->bi_ioc;
#endif
	return current->io_context;
}

/**
 * __get_request - get a free request
 * @rl: request list to allocate from
 * @rw_flags: RW and SYNC flags
 * @bio: bio to allocate request for (can be %NULL)
 * @gfp_mask: allocation mask
 *
 * Get a free request from @q.  This function may fail under memory
 * pressure or if @q is dead.
 *
 * Must be callled with @q->queue_lock held and,
 * Returns %NULL on failure, with @q->queue_lock held.
 * Returns !%NULL on success, with @q->queue_lock *not held*.
 */
static struct request *__get_request(struct request_list *rl, int rw_flags,
				     struct bio *bio, gfp_t gfp_mask)
{
	struct request_queue *q = rl->q;
	struct request *rq;
	struct elevator_type *et = q->elevator->type;
	struct io_context *ioc = rq_ioc(bio);
	struct io_cq *icq = NULL;
	const bool is_sync = rw_is_sync(rw_flags) != 0;
	int may_queue;

	if (unlikely(blk_queue_dying(q)))
		return NULL;

	may_queue = elv_may_queue(q, rw_flags);
	if (may_queue == ELV_MQUEUE_NO)
		goto rq_starved;

	if (rl->count[is_sync]+1 >= queue_congestion_on_threshold(q)) {
		if (rl->count[is_sync]+1 >= q->nr_requests) {
			/*
			 * The queue will fill after this allocation, so set
			 * it as full, and mark this process as "batching".
			 * This process will be allowed to complete a batch of
			 * requests, others will be blocked.
			 */
			if (!blk_rl_full(rl, is_sync)) {
				ioc_set_batching(q, ioc);
				blk_set_rl_full(rl, is_sync);
			} else {
				if (may_queue != ELV_MQUEUE_MUST
						&& !ioc_batching(q, ioc)) {
					/*
					 * The queue is full and the allocating
					 * process is not a "batcher", and not
					 * exempted by the IO scheduler
					 */
					return NULL;
				}
			}
		}
		/*
		 * bdi isn't aware of blkcg yet.  As all async IOs end up
		 * root blkcg anyway, just use root blkcg state.
		 */
		if (rl == &q->root_rl)
			blk_set_queue_congested(q, is_sync);
	}

	/*
	 * Only allow batching queuers to allocate up to 50% over the defined
	 * limit of requests, otherwise we could have thousands of requests
	 * allocated with any setting of ->nr_requests
	 */
	if (rl->count[is_sync] >= (3 * q->nr_requests / 2))
		return NULL;

	q->nr_rqs[is_sync]++;
	rl->count[is_sync]++;
	rl->starved[is_sync] = 0;

	/*
	 * Decide whether the new request will be managed by elevator.  If
	 * so, mark @rw_flags and increment elvpriv.  Non-zero elvpriv will
	 * prevent the current elevator from being destroyed until the new
	 * request is freed.  This guarantees icq's won't be destroyed and
	 * makes creating new ones safe.
	 *
	 * Also, lookup icq while holding queue_lock.  If it doesn't exist,
	 * it will be created after releasing queue_lock.
	 */
	if (blk_rq_should_init_elevator(bio) && !blk_queue_bypass(q)) {
		rw_flags |= REQ_ELVPRIV;
		q->nr_rqs_elvpriv++;
		if (et->icq_cache && ioc)
			icq = ioc_lookup_icq(ioc, q);
	}

	if (blk_queue_io_stat(q))
		rw_flags |= REQ_IO_STAT;
	spin_unlock_irq(q->queue_lock);

	/* allocate and init request */
	rq = mempool_alloc(rl->rq_pool, gfp_mask);
	if (!rq)
		goto fail_alloc;

	blk_rq_init(q, rq);
	blk_rq_set_rl(rq, rl);
	rq->cmd_flags = rw_flags | REQ_ALLOCED;

	/* init elvpriv */
	if (rw_flags & REQ_ELVPRIV) {
		if (unlikely(et->icq_cache && !icq)) {
			if (ioc)
				icq = ioc_create_icq(ioc, q, gfp_mask);
			if (!icq)
				goto fail_elvpriv;
		}

		rq->elv.icq = icq;
		if (unlikely(elv_set_request(q, rq, bio, gfp_mask)))
			goto fail_elvpriv;

		/* @rq->elv.icq holds io_context until @rq is freed */
		if (icq)
			get_io_context(icq->ioc);
	}
out:
	/*
	 * ioc may be NULL here, and ioc_batching will be false. That's
	 * OK, if the queue is under the request limit then requests need
	 * not count toward the nr_batch_requests limit. There will always
	 * be some limit enforced by BLK_BATCH_TIME.
	 */
	if (ioc_batching(q, ioc))
		ioc->nr_batch_requests--;

	trace_block_getrq(q, bio, rw_flags & 1);
	return rq;

fail_elvpriv:
	/*
	 * elvpriv init failed.  ioc, icq and elvpriv aren't mempool backed
	 * and may fail indefinitely under memory pressure and thus
	 * shouldn't stall IO.  Treat this request as !elvpriv.  This will
	 * disturb iosched and blkcg but weird is bettern than dead.
	 */
	printk_ratelimited(KERN_WARNING "%s: request aux data allocation failed, iosched may be disturbed\n",
			   dev_name(q->backing_dev_info.dev));

	rq->cmd_flags &= ~REQ_ELVPRIV;
	rq->elv.icq = NULL;

	spin_lock_irq(q->queue_lock);
	q->nr_rqs_elvpriv--;
	spin_unlock_irq(q->queue_lock);
	goto out;

fail_alloc:
	/*
	 * Allocation failed presumably due to memory. Undo anything we
	 * might have messed up.
	 *
	 * Allocating task should really be put onto the front of the wait
	 * queue, but this is pretty rare.
	 */
	spin_lock_irq(q->queue_lock);
	freed_request(rl, rw_flags);

	/*
	 * in the very unlikely event that allocation failed and no
	 * requests for this direction was pending, mark us starved so that
	 * freeing of a request in the other direction will notice
	 * us. another possible fix would be to split the rq mempool into
	 * READ and WRITE
	 */
rq_starved:
	if (unlikely(rl->count[is_sync] == 0))
		rl->starved[is_sync] = 1;
	return NULL;
}

/**
 * get_request - get a free request
 * @q: request_queue to allocate request from
 * @rw_flags: RW and SYNC flags
 * @bio: bio to allocate request for (can be %NULL)
 * @gfp_mask: allocation mask
 *
 * Get a free request from @q.  If %__GFP_WAIT is set in @gfp_mask, this
 * function keeps retrying under memory pressure and fails iff @q is dead.
 *
 * Must be callled with @q->queue_lock held and,
 * Returns %NULL on failure, with @q->queue_lock held.
 * Returns !%NULL on success, with @q->queue_lock *not held*.
 */
static struct request *get_request(struct request_queue *q, int rw_flags,
				   struct bio *bio, gfp_t gfp_mask)
{
	const bool is_sync = rw_is_sync(rw_flags) != 0;
	DEFINE_WAIT(wait);
	struct request_list *rl;
	struct request *rq;

	rl = blk_get_rl(q, bio);	/* transferred to @rq on success */
retry:
	rq = __get_request(rl, rw_flags, bio, gfp_mask);
	if (rq)
		return rq;

	if (!(gfp_mask & __GFP_WAIT) || unlikely(blk_queue_dying(q))) {
		blk_put_rl(rl);
		return NULL;
	}

	/* wait on @rl and retry */
	prepare_to_wait_exclusive(&rl->wait[is_sync], &wait,
				  TASK_UNINTERRUPTIBLE);

	trace_block_sleeprq(q, bio, rw_flags & 1);

	spin_unlock_irq(q->queue_lock);
	io_schedule();

	/*
	 * After sleeping, we become a "batching" process and will be able
	 * to allocate at least one request, and up to a big batch of them
	 * for a small period time.  See ioc_batching, ioc_set_batching
	 */
	ioc_set_batching(q, current->io_context);

	spin_lock_irq(q->queue_lock);
	finish_wait(&rl->wait[is_sync], &wait);

	goto retry;
}

struct request *blk_get_request(struct request_queue *q, int rw, gfp_t gfp_mask)
{
	struct request *rq;

	BUG_ON(rw != READ && rw != WRITE);

	/* create ioc upfront */
	create_io_context(gfp_mask, q->node);

	spin_lock_irq(q->queue_lock);
	rq = get_request(q, rw, NULL, gfp_mask);
	if (!rq)
		spin_unlock_irq(q->queue_lock);
	/* q->queue_lock is unlocked at this point */

	return rq;
}
EXPORT_SYMBOL(blk_get_request);

/**
 * blk_make_request - given a bio, allocate a corresponding struct request.
 * @q: target request queue
 * @bio:  The bio describing the memory mappings that will be submitted for IO.
 *        It may be a chained-bio properly constructed by block/bio layer.
 * @gfp_mask: gfp flags to be used for memory allocation
 *
 * blk_make_request is the parallel of generic_make_request for BLOCK_PC
 * type commands. Where the struct request needs to be farther initialized by
 * the caller. It is passed a &struct bio, which describes the memory info of
 * the I/O transfer.
 *
 * The caller of blk_make_request must make sure that bi_io_vec
 * are set to describe the memory buffers. That bio_data_dir() will return
 * the needed direction of the request. (And all bio's in the passed bio-chain
 * are properly set accordingly)
 *
 * If called under none-sleepable conditions, mapped bio buffers must not
 * need bouncing, by calling the appropriate masked or flagged allocator,
 * suitable for the target device. Otherwise the call to blk_queue_bounce will
 * BUG.
 *
 * WARNING: When allocating/cloning a bio-chain, careful consideration should be
 * given to how you allocate bios. In particular, you cannot use __GFP_WAIT for
 * anything but the first bio in the chain. Otherwise you risk waiting for IO
 * completion of a bio that hasn't been submitted yet, thus resulting in a
 * deadlock. Alternatively bios should be allocated using bio_kmalloc() instead
 * of bio_alloc(), as that avoids the mempool deadlock.
 * If possible a big IO should be split into smaller parts when allocation
 * fails. Partial allocation should not be an error, or you risk a live-lock.
 */
struct request *blk_make_request(struct request_queue *q, struct bio *bio,
				 gfp_t gfp_mask)
{
	struct request *rq = blk_get_request(q, bio_data_dir(bio), gfp_mask);

	if (unlikely(!rq))
		return ERR_PTR(-ENOMEM);

	for_each_bio(bio) {
		struct bio *bounce_bio = bio;
		int ret;

		blk_queue_bounce(q, &bounce_bio);
		ret = blk_rq_append_bio(q, rq, bounce_bio);
		if (unlikely(ret)) {
			blk_put_request(rq);
			return ERR_PTR(ret);
		}
	}

	return rq;
}
EXPORT_SYMBOL(blk_make_request);

/**
 * blk_requeue_request - put a request back on queue
 * @q:		request queue where request should be inserted
 * @rq:		request to be inserted
 *
 * Description:
 *    Drivers often keep queueing requests until the hardware cannot accept
 *    more, when that condition happens we need to put the request back
 *    on the queue. Must be called with queue lock held.
 */
void blk_requeue_request(struct request_queue *q, struct request *rq)
{
	blk_delete_timer(rq);
	blk_clear_rq_complete(rq);
	trace_block_rq_requeue(q, rq);

	if (blk_rq_tagged(rq))
		blk_queue_end_tag(q, rq);

	BUG_ON(blk_queued_rq(rq));

	elv_requeue_request(q, rq);
}
EXPORT_SYMBOL(blk_requeue_request);

static void add_acct_request(struct request_queue *q, struct request *rq,
			     int where)
{
	drive_stat_acct(rq, 1);
	__elv_add_request(q, rq, where);
}

static void part_round_stats_single(int cpu, struct hd_struct *part,
				    unsigned long now)
{
	if (now == part->stamp)
		return;

	if (part_in_flight(part)) {
		__part_stat_add(cpu, part, time_in_queue,
				part_in_flight(part) * (now - part->stamp));
		__part_stat_add(cpu, part, io_ticks, (now - part->stamp));
	}
	part->stamp = now;
}

/**
 * part_round_stats() - Round off the performance stats on a struct disk_stats.
 * @cpu: cpu number for stats access
 * @part: target partition
 *
 * The average IO queue length and utilisation statistics are maintained
 * by observing the current state of the queue length and the amount of
 * time it has been in this state for.
 *
 * Normally, that accounting is done on IO completion, but that can result
 * in more than a second's worth of IO being accounted for within any one
 * second, leading to >100% utilisation.  To deal with that, we call this
 * function to do a round-off before returning the results when reading
 * /proc/diskstats.  This accounts immediately for all queue usage up to
 * the current jiffies and restarts the counters again.
 */
void part_round_stats(int cpu, struct hd_struct *part)
{
	unsigned long now = jiffies;

	if (part->partno)
		part_round_stats_single(cpu, &part_to_disk(part)->part0, now);
	part_round_stats_single(cpu, part, now);
}
EXPORT_SYMBOL_GPL(part_round_stats);

#ifdef CONFIG_PM_RUNTIME
static void blk_pm_put_request(struct request *rq)
{
	if (rq->q->dev && !(rq->cmd_flags & REQ_PM) && !--rq->q->nr_pending)
		pm_runtime_mark_last_busy(rq->q->dev);
}
#else
static inline void blk_pm_put_request(struct request *rq) {}
#endif

/*
 * queue lock must be held
 */
void __blk_put_request(struct request_queue *q, struct request *req)
{
	if (unlikely(!q))
		return;
	if (unlikely(--req->ref_count))
		return;

	blk_pm_put_request(req);

	elv_completed_request(q, req);

	/* this is a bio leak */
	WARN_ON(req->bio != NULL);

	/*
	 * Request may not have originated from ll_rw_blk. if not,
	 * it didn't come out of our reserved rq pools
	 */
	if (req->cmd_flags & REQ_ALLOCED) {
		unsigned int flags = req->cmd_flags;
		struct request_list *rl = blk_rq_rl(req);

		BUG_ON(!list_empty(&req->queuelist));
		BUG_ON(!hlist_unhashed(&req->hash));

		blk_free_request(rl, req);
		freed_request(rl, flags);
		blk_put_rl(rl);
	}
}
EXPORT_SYMBOL_GPL(__blk_put_request);

void blk_put_request(struct request *req)
{
	unsigned long flags;
	struct request_queue *q = req->q;

	spin_lock_irqsave(q->queue_lock, flags);
	__blk_put_request(q, req);
	spin_unlock_irqrestore(q->queue_lock, flags);
}
EXPORT_SYMBOL(blk_put_request);

/**
 * blk_add_request_payload - add a payload to a request
 * @rq: request to update
 * @page: page backing the payload
 * @len: length of the payload.
 *
 * This allows to later add a payload to an already submitted request by
 * a block driver.  The driver needs to take care of freeing the payload
 * itself.
 *
 * Note that this is a quite horrible hack and nothing but handling of
 * discard requests should ever use it.
 */
void blk_add_request_payload(struct request *rq, struct page *page,
		unsigned int len)
{
	struct bio *bio = rq->bio;

	bio->bi_io_vec->bv_page = page;
	bio->bi_io_vec->bv_offset = 0;
	bio->bi_io_vec->bv_len = len;

	bio->bi_size = len;
	bio->bi_vcnt = 1;
	bio->bi_phys_segments = 1;

	rq->__data_len = rq->resid_len = len;
	rq->nr_phys_segments = 1;
	rq->buffer = bio_data(bio);
}
EXPORT_SYMBOL_GPL(blk_add_request_payload);

static bool bio_attempt_back_merge(struct request_queue *q, struct request *req,
				   struct bio *bio)
{
	const int ff = bio->bi_rw & REQ_FAILFAST_MASK;

	if (!ll_back_merge_fn(q, req, bio))
		return false;

	trace_block_bio_backmerge(q, req, bio);

	if ((req->cmd_flags & REQ_FAILFAST_MASK) != ff)
		blk_rq_set_mixed_merge(req);

	req->biotail->bi_next = bio;
	req->biotail = bio;
	req->__data_len += bio->bi_size;
	req->ioprio = ioprio_best(req->ioprio, bio_prio(bio));

	drive_stat_acct(req, 0);
	return true;
}

static bool bio_attempt_front_merge(struct request_queue *q,
				    struct request *req, struct bio *bio)
{
	const int ff = bio->bi_rw & REQ_FAILFAST_MASK;

	if (!ll_front_merge_fn(q, req, bio))
		return false;

	trace_block_bio_frontmerge(q, req, bio);

	if ((req->cmd_flags & REQ_FAILFAST_MASK) != ff)
		blk_rq_set_mixed_merge(req);

	bio->bi_next = req->bio;
	req->bio = bio;

	/*
	 * may not be valid. if the low level driver said
	 * it didn't need a bounce buffer then it better
	 * not touch req->buffer either...
	 */
	req->buffer = bio_data(bio);
	req->__sector = bio->bi_sector;
	req->__data_len += bio->bi_size;
	req->ioprio = ioprio_best(req->ioprio, bio_prio(bio));

	drive_stat_acct(req, 0);
	return true;
}

/**
 * attempt_plug_merge - try to merge with %current's plugged list
 * @q: request_queue new bio is being queued at
 * @bio: new bio being queued
 * @request_count: out parameter for number of traversed plugged requests
 *
 * Determine whether @bio being queued on @q can be merged with a request
 * on %current's plugged list.  Returns %true if merge was successful,
 * otherwise %false.
 *
 * Plugging coalesces IOs from the same issuer for the same purpose without
 * going through @q->queue_lock.  As such it's more of an issuing mechanism
 * than scheduling, and the request, while may have elvpriv data, is not
 * added on the elevator at this point.  In addition, we don't have
 * reliable access to the elevator outside queue lock.  Only check basic
 * merging parameters without querying the elevator.
 */
static bool attempt_plug_merge(struct request_queue *q, struct bio *bio,
			       unsigned int *request_count)
{
	struct blk_plug *plug;
	struct request *rq;
	bool ret = false;

	plug = current->plug;
	if (!plug)
		goto out;
	*request_count = 0;

	list_for_each_entry_reverse(rq, &plug->list, queuelist) {
		int el_ret;

		if (rq->q == q)
			(*request_count)++;

		if (rq->q != q || !blk_rq_merge_ok(rq, bio))
			continue;

		el_ret = blk_try_merge(rq, bio);
		if (el_ret == ELEVATOR_BACK_MERGE) {
			ret = bio_attempt_back_merge(q, rq, bio);
			if (ret)
				break;
		} else if (el_ret == ELEVATOR_FRONT_MERGE) {
			ret = bio_attempt_front_merge(q, rq, bio);
			if (ret)
				break;
		}
	}
out:
	return ret;
}

void init_request_from_bio(struct request *req, struct bio *bio)
{
	req->cmd_type = REQ_TYPE_FS;

	req->cmd_flags |= bio->bi_rw & REQ_COMMON_MASK;
	if (bio->bi_rw & REQ_RAHEAD)
		req->cmd_flags |= REQ_FAILFAST_MASK;

	req->errors = 0;
	req->__sector = bio->bi_sector;
	req->ioprio = bio_prio(bio);
	blk_rq_bio_prep(req->q, req, bio);
}

void blk_queue_bio(struct request_queue *q, struct bio *bio)
{
	const bool sync = !!(bio->bi_rw & REQ_SYNC);
	struct blk_plug *plug;
	int el_ret, rw_flags, where = ELEVATOR_INSERT_SORT;
	struct request *req;
	unsigned int request_count = 0;

	/*
	 * low level driver can indicate that it wants pages above a
	 * certain limit bounced to low memory (ie for highmem, or even
	 * ISA dma in theory)
	 */
	blk_queue_bounce(q, &bio);

	if (bio_integrity_enabled(bio) && bio_integrity_prep(bio)) {
		bio_endio(bio, -EIO);
		return;
	}

	if (bio->bi_rw & (REQ_FLUSH | REQ_FUA)) {
		spin_lock_irq(q->queue_lock);
		where = ELEVATOR_INSERT_FLUSH;
		goto get_rq;
	}

	/*
	 * Check if we can merge with the plugged list before grabbing
	 * any locks.
	 */
	if (attempt_plug_merge(q, bio, &request_count))
		return;

	spin_lock_irq(q->queue_lock);

	el_ret = elv_merge(q, &req, bio);
	if (el_ret == ELEVATOR_BACK_MERGE) {
		if (bio_attempt_back_merge(q, req, bio)) {
			elv_bio_merged(q, req, bio);
			if (!attempt_back_merge(q, req))
				elv_merged_request(q, req, el_ret);
			goto out_unlock;
		}
	} else if (el_ret == ELEVATOR_FRONT_MERGE) {
		if (bio_attempt_front_merge(q, req, bio)) {
			elv_bio_merged(q, req, bio);
			if (!attempt_front_merge(q, req))
				elv_merged_request(q, req, el_ret);
			goto out_unlock;
		}
	}

get_rq:
	/*
	 * This sync check and mask will be re-done in init_request_from_bio(),
	 * but we need to set it earlier to expose the sync flag to the
	 * rq allocator and io schedulers.
	 */
	rw_flags = bio_data_dir(bio);
	if (sync)
		rw_flags |= REQ_SYNC;

	/*
	 * Grab a free request. This is might sleep but can not fail.
	 * Returns with the queue unlocked.
	 */
	req = get_request(q, rw_flags, bio, GFP_NOIO);
	if (unlikely(!req)) {
		bio_endio(bio, -ENODEV);	/* @q is dead */
		goto out_unlock;
	}

	/*
	 * After dropping the lock and possibly sleeping here, our request
	 * may now be mergeable after it had proven unmergeable (above).
	 * We don't worry about that case for efficiency. It won't happen
	 * often, and the elevators are able to handle it.
	 */
	init_request_from_bio(req, bio);

	if (test_bit(QUEUE_FLAG_SAME_COMP, &q->queue_flags))
		req->cpu = raw_smp_processor_id();

	plug = current->plug;
	if (plug) {
		/*
		 * If this is the first request added after a plug, fire
		 * of a plug trace. If others have been added before, check
		 * if we have multiple devices in this plug. If so, make a
		 * note to sort the list before dispatch.
		 */
		if (list_empty(&plug->list))
			trace_block_plug(q);
		else {
			if (request_count >= BLK_MAX_REQUEST_COUNT) {
				blk_flush_plug_list(plug, false);
				trace_block_plug(q);
			}
		}
		list_add_tail(&req->queuelist, &plug->list);
		drive_stat_acct(req, 1);
	} else {
		spin_lock_irq(q->queue_lock);
		add_acct_request(q, req, where);
		__blk_run_queue(q);
out_unlock:
		spin_unlock_irq(q->queue_lock);
	}
}
EXPORT_SYMBOL_GPL(blk_queue_bio);	/* for device mapper only */

/*
 * If bio->bi_dev is a partition, remap the location
 */
static inline void blk_partition_remap(struct bio *bio)
{
	struct block_device *bdev = bio->bi_bdev;

	if (bio_sectors(bio) && bdev != bdev->bd_contains) {
		struct hd_struct *p = bdev->bd_part;

		bio->bi_sector += p->start_sect;
		bio->bi_bdev = bdev->bd_contains;

		trace_block_bio_remap(bdev_get_queue(bio->bi_bdev), bio,
				      bdev->bd_dev,
				      bio->bi_sector - p->start_sect);
	}
}

static void handle_bad_sector(struct bio *bio)
{
	char b[BDEVNAME_SIZE];

	printk(KERN_INFO "attempt to access beyond end of device\n");
	printk(KERN_INFO "%s: rw=%ld, want=%Lu, limit=%Lu\n",
			bdevname(bio->bi_bdev, b),
			bio->bi_rw,
			(unsigned long long)bio_end_sector(bio),
			(long long)(i_size_read(bio->bi_bdev->bd_inode) >> 9));

	set_bit(BIO_EOF, &bio->bi_flags);
}

#ifdef CONFIG_FAIL_MAKE_REQUEST

static DECLARE_FAULT_ATTR(fail_make_request);

static int __init setup_fail_make_request(char *str)
{
	return setup_fault_attr(&fail_make_request, str);
}
__setup("fail_make_request=", setup_fail_make_request);

static bool should_fail_request(struct hd_struct *part, unsigned int bytes)
{
	return part->make_it_fail && should_fail(&fail_make_request, bytes);
}

static int __init fail_make_request_debugfs(void)
{
	struct dentry *dir = fault_create_debugfs_attr("fail_make_request",
						NULL, &fail_make_request);

	return IS_ERR(dir) ? PTR_ERR(dir) : 0;
}

late_initcall(fail_make_request_debugfs);

#else /* CONFIG_FAIL_MAKE_REQUEST */

static inline bool should_fail_request(struct hd_struct *part,
					unsigned int bytes)
{
	return false;
}

#endif /* CONFIG_FAIL_MAKE_REQUEST */

/*
 * Check whether this bio extends beyond the end of the device.
 */
static inline int bio_check_eod(struct bio *bio, unsigned int nr_sectors)
{
	sector_t maxsector;

	if (!nr_sectors)
		return 0;

	/* Test device or partition size, when known. */
	maxsector = i_size_read(bio->bi_bdev->bd_inode) >> 9;
	if (maxsector) {
		sector_t sector = bio->bi_sector;

		if (maxsector < nr_sectors || maxsector - nr_sectors < sector) {
			/*
			 * This may well happen - the kernel calls bread()
			 * without checking the size of the device, e.g., when
			 * mounting a device.
			 */
			handle_bad_sector(bio);
			return 1;
		}
	}

	return 0;
}

static noinline_for_stack bool
generic_make_request_checks(struct bio *bio)
{
	struct request_queue *q;
	int nr_sectors = bio_sectors(bio);
	int err = -EIO;
	char b[BDEVNAME_SIZE];
	struct hd_struct *part;

	might_sleep();

	if (bio_check_eod(bio, nr_sectors))
		goto end_io;

	q = bdev_get_queue(bio->bi_bdev);
	if (unlikely(!q)) {
		printk(KERN_ERR
		       "generic_make_request: Trying to access "
			"nonexistent block-device %s (%Lu)\n",
			bdevname(bio->bi_bdev, b),
			(long long) bio->bi_sector);
		goto end_io;
	}

	if (likely(bio_is_rw(bio) &&
		   nr_sectors > queue_max_hw_sectors(q))) {
		printk(KERN_ERR "bio too big device %s (%u > %u)\n",
		       bdevname(bio->bi_bdev, b),
		       bio_sectors(bio),
		       queue_max_hw_sectors(q));
		goto end_io;
	}

	part = bio->bi_bdev->bd_part;
	if (should_fail_request(part, bio->bi_size) ||
	    should_fail_request(&part_to_disk(part)->part0,
				bio->bi_size))
		goto end_io;

	/*
	 * If this device has partitions, remap block n
	 * of partition p to block n+start(p) of the disk.
	 */
	blk_partition_remap(bio);

	if (bio_check_eod(bio, nr_sectors))
		goto end_io;

	/*
	 * Filter flush bio's early so that make_request based
	 * drivers without flush support don't have to worry
	 * about them.
	 */
	if ((bio->bi_rw & (REQ_FLUSH | REQ_FUA)) && !q->flush_flags) {
		bio->bi_rw &= ~(REQ_FLUSH | REQ_FUA);
		if (!nr_sectors) {
			err = 0;
			goto end_io;
		}
	}

	if ((bio->bi_rw & REQ_DISCARD) &&
	    (!blk_queue_discard(q) ||
	     ((bio->bi_rw & REQ_SECURE) && !blk_queue_secdiscard(q)))) {
		err = -EOPNOTSUPP;
		goto end_io;
	}

	if (bio->bi_rw & REQ_WRITE_SAME && !bdev_write_same(bio->bi_bdev)) {
		err = -EOPNOTSUPP;
		goto end_io;
	}

	/*
	 * Various block parts want %current->io_context and lazy ioc
	 * allocation ends up trading a lot of pain for a small amount of
	 * memory.  Just allocate it upfront.  This may fail and block
	 * layer knows how to live with it.
	 */
	create_io_context(GFP_ATOMIC, q->node);

	if (blk_throtl_bio(q, bio))
		return false;	/* throttled, will be resubmitted later */

	trace_block_bio_queue(q, bio);
	return true;

end_io:
	bio_endio(bio, err);
	return false;
}

/**
 * generic_make_request - hand a buffer to its device driver for I/O
 * @bio:  The bio describing the location in memory and on the device.
 *
 * generic_make_request() is used to make I/O requests of block
 * devices. It is passed a &struct bio, which describes the I/O that needs
 * to be done.
 *
 * generic_make_request() does not return any status.  The
 * success/failure status of the request, along with notification of
 * completion, is delivered asynchronously through the bio->bi_end_io
 * function described (one day) else where.
 *
 * The caller of generic_make_request must make sure that bi_io_vec
 * are set to describe the memory buffer, and that bi_dev and bi_sector are
 * set to describe the device address, and the
 * bi_end_io and optionally bi_private are set to describe how
 * completion notification should be signaled.
 *
 * generic_make_request and the drivers it calls may use bi_next if this
 * bio happens to be merged with someone else, and may resubmit the bio to
 * a lower device by calling into generic_make_request recursively, which
 * means the bio should NOT be touched after the call to ->make_request_fn.
 */
void generic_make_request(struct bio *bio)
{
	struct bio_list bio_list_on_stack;

	if (!generic_make_request_checks(bio))
		return;

	/*
	 * We only want one ->make_request_fn to be active at a time, else
	 * stack usage with stacked devices could be a problem.  So use
	 * current->bio_list to keep a list of requests submited by a
	 * make_request_fn function.  current->bio_list is also used as a
	 * flag to say if generic_make_request is currently active in this
	 * task or not.  If it is NULL, then no make_request is active.  If
	 * it is non-NULL, then a make_request is active, and new requests
	 * should be added at the tail
	 */
	if (current->bio_list) {
		bio_list_add(current->bio_list, bio);
		return;
	}

	/* following loop may be a bit non-obvious, and so deserves some
	 * explanation.
	 * Before entering the loop, bio->bi_next is NULL (as all callers
	 * ensure that) so we have a list with a single bio.
	 * We pretend that we have just taken it off a longer list, so
	 * we assign bio_list to a pointer to the bio_list_on_stack,
	 * thus initialising the bio_list of new bios to be
	 * added.  ->make_request() may indeed add some more bios
	 * through a recursive call to generic_make_request.  If it
	 * did, we find a non-NULL value in bio_list and re-enter the loop
	 * from the top.  In this case we really did just take the bio
	 * of the top of the list (no pretending) and so remove it from
	 * bio_list, and call into ->make_request() again.
	 */
	BUG_ON(bio->bi_next);
	bio_list_init(&bio_list_on_stack);
	current->bio_list = &bio_list_on_stack;
	do {
		struct request_queue *q = bdev_get_queue(bio->bi_bdev);

		q->make_request_fn(q, bio);

		bio = bio_list_pop(current->bio_list);
	} while (bio);
	current->bio_list = NULL; /* deactivate */
}
EXPORT_SYMBOL(generic_make_request);

/**
 * submit_bio - submit a bio to the block device layer for I/O
 * @rw: whether to %READ or %WRITE, or maybe to %READA (read ahead)
 * @bio: The &struct bio which describes the I/O
 *
 * submit_bio() is very similar in purpose to generic_make_request(), and
 * uses that function to do most of the work. Both are fairly rough
 * interfaces; @bio must be presetup and ready for I/O.
 *
 */
void submit_bio(int rw, struct bio *bio)
{
	bio->bi_rw |= rw;

	/*
	 * If it's a regular read/write or a barrier with data attached,
	 * go through the normal accounting stuff before submission.
	 */
	if (bio_has_data(bio)) {
		unsigned int count;

		if (unlikely(rw & REQ_WRITE_SAME))
			count = bdev_logical_block_size(bio->bi_bdev) >> 9;
		else
			count = bio_sectors(bio);

		if (rw & WRITE) {
			count_vm_events(PGPGOUT, count);
		} else {
			task_io_account_read(bio->bi_size);
			count_vm_events(PGPGIN, count);
		}

		if (unlikely(block_dump)) {
			char b[BDEVNAME_SIZE];
			printk(KERN_DEBUG "%s(%d): %s block %Lu on %s (%u sectors)\n",
			current->comm, task_pid_nr(current),
				(rw & WRITE) ? "WRITE" : "READ",
				(unsigned long long)bio->bi_sector,
				bdevname(bio->bi_bdev, b),
				count);
		}
	}

	generic_make_request(bio);
}
EXPORT_SYMBOL(submit_bio);

/**
 * blk_rq_check_limits - Helper function to check a request for the queue limit
 * @q:  the queue
 * @rq: the request being checked
 *
 * Description:
 *    @rq may have been made based on weaker limitations of upper-level queues
 *    in request stacking drivers, and it may violate the limitation of @q.
 *    Since the block layer and the underlying device driver trust @rq
 *    after it is inserted to @q, it should be checked against @q before
 *    the insertion using this generic function.
 *
 *    This function should also be useful for request stacking drivers
 *    in some cases below, so export this function.
 *    Request stacking drivers like request-based dm may change the queue
 *    limits while requests are in the queue (e.g. dm's table swapping).
 *    Such request stacking drivers should check those requests agaist
 *    the new queue limits again when they dispatch those requests,
 *    although such checkings are also done against the old queue limits
 *    when submitting requests.
 */
int blk_rq_check_limits(struct request_queue *q, struct request *rq)
{
	if (!rq_mergeable(rq))
		return 0;

	if (blk_rq_sectors(rq) > blk_queue_get_max_sectors(q, rq->cmd_flags)) {
		printk(KERN_ERR "%s: over max size limit.\n", __func__);
		return -EIO;
	}

	/*
	 * queue's settings related to segment counting like q->bounce_pfn
	 * may differ from that of other stacking queues.
	 * Recalculate it to check the request correctly on this queue's
	 * limitation.
	 */
	blk_recalc_rq_segments(rq);
	if (rq->nr_phys_segments > queue_max_segments(q)) {
		printk(KERN_ERR "%s: over max segments limit.\n", __func__);
		return -EIO;
	}

	return 0;
}
EXPORT_SYMBOL_GPL(blk_rq_check_limits);

/**
 * blk_insert_cloned_request - Helper for stacking drivers to submit a request
 * @q:  the queue to submit the request
 * @rq: the request being queued
 */
int blk_insert_cloned_request(struct request_queue *q, struct request *rq)
{
	unsigned long flags;
	int where = ELEVATOR_INSERT_BACK;

	if (blk_rq_check_limits(q, rq))
		return -EIO;

	if (rq->rq_disk &&
	    should_fail_request(&rq->rq_disk->part0, blk_rq_bytes(rq)))
		return -EIO;

	spin_lock_irqsave(q->queue_lock, flags);
	if (unlikely(blk_queue_dying(q))) {
		spin_unlock_irqrestore(q->queue_lock, flags);
		return -ENODEV;
	}

	/*
	 * Submitting request must be dequeued before calling this function
	 * because it will be linked to another request_queue
	 */
	BUG_ON(blk_queued_rq(rq));

	if (rq->cmd_flags & (REQ_FLUSH|REQ_FUA))
		where = ELEVATOR_INSERT_FLUSH;

	add_acct_request(q, rq, where);
	if (where == ELEVATOR_INSERT_FLUSH)
		__blk_run_queue(q);
	spin_unlock_irqrestore(q->queue_lock, flags);

	return 0;
}
EXPORT_SYMBOL_GPL(blk_insert_cloned_request);

/**
 * blk_rq_err_bytes - determine number of bytes till the next failure boundary
 * @rq: request to examine
 *
 * Description:
 *     A request could be merge of IOs which require different failure
 *     handling.  This function determines the number of bytes which
 *     can be failed from the beginning of the request without
 *     crossing into area which need to be retried further.
 *
 * Return:
 *     The number of bytes to fail.
 *
 * Context:
 *     queue_lock must be held.
 */
unsigned int blk_rq_err_bytes(const struct request *rq)
{
	unsigned int ff = rq->cmd_flags & REQ_FAILFAST_MASK;
	unsigned int bytes = 0;
	struct bio *bio;

	if (!(rq->cmd_flags & REQ_MIXED_MERGE))
		return blk_rq_bytes(rq);

	/*
	 * Currently the only 'mixing' which can happen is between
	 * different fastfail types.  We can safely fail portions
	 * which have all the failfast bits that the first one has -
	 * the ones which are at least as eager to fail as the first
	 * one.
	 */
	for (bio = rq->bio; bio; bio = bio->bi_next) {
		if ((bio->bi_rw & ff) != ff)
			break;
		bytes += bio->bi_size;
	}

	/* this could lead to infinite loop */
	BUG_ON(blk_rq_bytes(rq) && !bytes);
	return bytes;
}
EXPORT_SYMBOL_GPL(blk_rq_err_bytes);

static void blk_account_io_completion(struct request *req, unsigned int bytes)
{
	if (blk_do_io_stat(req)) {
		const int rw = rq_data_dir(req);
		struct hd_struct *part;
		int cpu;

		cpu = part_stat_lock();
		part = req->part;
		part_stat_add(cpu, part, sectors[rw], bytes >> 9);
		part_stat_unlock();
	}
}

static void blk_account_io_done(struct request *req)
{
	/*
	 * Account IO completion.  flush_rq isn't accounted as a
	 * normal IO on queueing nor completion.  Accounting the
	 * containing request is enough.
	 */
	if (blk_do_io_stat(req) && !(req->cmd_flags & REQ_FLUSH_SEQ)) {
		unsigned long duration = jiffies - req->start_time;
		const int rw = rq_data_dir(req);
		struct hd_struct *part;
		int cpu;

		cpu = part_stat_lock();
		part = req->part;

		part_stat_inc(cpu, part, ios[rw]);
		part_stat_add(cpu, part, ticks[rw], duration);
		part_round_stats(cpu, part);
		part_dec_in_flight(part, rw);

		hd_struct_put(part);
		part_stat_unlock();
	}
}

#ifdef CONFIG_PM_RUNTIME
/*
 * Don't process normal requests when queue is suspended
 * or in the process of suspending/resuming
 */
static struct request *blk_pm_peek_request(struct request_queue *q,
					   struct request *rq)
{
	if (q->dev && (q->rpm_status == RPM_SUSPENDED ||
	    (q->rpm_status != RPM_ACTIVE && !(rq->cmd_flags & REQ_PM))))
		return NULL;
	else
		return rq;
}
#else
static inline struct request *blk_pm_peek_request(struct request_queue *q,
						  struct request *rq)
{
	return rq;
}
#endif

/**
 * blk_peek_request - peek at the top of a request queue
 * @q: request queue to peek at
 *
 * Description:
 *     Return the request at the top of @q.  The returned request
 *     should be started using blk_start_request() before LLD starts
 *     processing it.
 *
 * Return:
 *     Pointer to the request at the top of @q if available.  Null
 *     otherwise.
 *
 * Context:
 *     queue_lock must be held.
 */
struct request *blk_peek_request(struct request_queue *q)
{
	struct request *rq;
	int ret;

	while ((rq = __elv_next_request(q)) != NULL) {

		rq = blk_pm_peek_request(q, rq);
		if (!rq)
			break;

		if (!(rq->cmd_flags & REQ_STARTED)) {
			/*
			 * This is the first time the device driver
			 * sees this request (possibly after
			 * requeueing).  Notify IO scheduler.
			 */
			if (rq->cmd_flags & REQ_SORTED)
				elv_activate_rq(q, rq);

			/*
			 * just mark as started even if we don't start
			 * it, a request that has been delayed should
			 * not be passed by new incoming requests
			 */
			rq->cmd_flags |= REQ_STARTED;
			trace_block_rq_issue(q, rq);
		}

		if (!q->boundary_rq || q->boundary_rq == rq) {
			q->end_sector = rq_end_sector(rq);
			q->boundary_rq = NULL;
		}

		if (rq->cmd_flags & REQ_DONTPREP)
			break;

		if (q->dma_drain_size && blk_rq_bytes(rq)) {
			/*
			 * make sure space for the drain appears we
			 * know we can do this because max_hw_segments
			 * has been adjusted to be one fewer than the
			 * device can handle
			 */
			rq->nr_phys_segments++;
		}

		if (!q->prep_rq_fn)
			break;

		ret = q->prep_rq_fn(q, rq);
		if (ret == BLKPREP_OK) {
			break;
		} else if (ret == BLKPREP_DEFER) {
			/*
			 * the request may have been (partially) prepped.
			 * we need to keep this request in the front to
			 * avoid resource deadlock.  REQ_STARTED will
			 * prevent other fs requests from passing this one.
			 */
			if (q->dma_drain_size && blk_rq_bytes(rq) &&
			    !(rq->cmd_flags & REQ_DONTPREP)) {
				/*
				 * remove the space for the drain we added
				 * so that we don't add it again
				 */
				--rq->nr_phys_segments;
			}

			rq = NULL;
			break;
		} else if (ret == BLKPREP_KILL) {
			rq->cmd_flags |= REQ_QUIET;
			/*
			 * Mark this request as started so we don't trigger
			 * any debug logic in the end I/O path.
			 */
			blk_start_request(rq);
			__blk_end_request_all(rq, -EIO);
		} else {
			printk(KERN_ERR "%s: bad return=%d\n", __func__, ret);
			break;
		}
	}

	return rq;
}
EXPORT_SYMBOL(blk_peek_request);

void blk_dequeue_request(struct request *rq)
{
	struct request_queue *q = rq->q;

	BUG_ON(list_empty(&rq->queuelist));
	BUG_ON(ELV_ON_HASH(rq));

	list_del_init(&rq->queuelist);

	/*
	 * the time frame between a request being removed from the lists
	 * and to it is freed is accounted as io that is in progress at
	 * the driver side.
	 */
	if (blk_account_rq(rq)) {
		q->in_flight[rq_is_sync(rq)]++;
		set_io_start_time_ns(rq);
	}
}

/**
 * blk_start_request - start request processing on the driver
 * @req: request to dequeue
 *
 * Description:
 *     Dequeue @req and start timeout timer on it.  This hands off the
 *     request to the driver.
 *
 *     Block internal functions which don't want to start timer should
 *     call blk_dequeue_request().
 *
 * Context:
 *     queue_lock must be held.
 */
void blk_start_request(struct request *req)
{
	blk_dequeue_request(req);

	/*
	 * We are now handing the request to the hardware, initialize
	 * resid_len to full count and add the timeout handler.
	 */
	req->resid_len = blk_rq_bytes(req);
	if (unlikely(blk_bidi_rq(req)))
		req->next_rq->resid_len = blk_rq_bytes(req->next_rq);

	blk_add_timer(req);
}
EXPORT_SYMBOL(blk_start_request);

/**
 * blk_fetch_request - fetch a request from a request queue
 * @q: request queue to fetch a request from
 *
 * Description:
 *     Return the request at the top of @q.  The request is started on
 *     return and LLD can start processing it immediately.
 *
 * Return:
 *     Pointer to the request at the top of @q if available.  Null
 *     otherwise.
 *
 * Context:
 *     queue_lock must be held.
 */
struct request *blk_fetch_request(struct request_queue *q)
{
	struct request *rq;

	rq = blk_peek_request(q);
	if (rq)
		blk_start_request(rq);
	return rq;
}
EXPORT_SYMBOL(blk_fetch_request);

/**
 * blk_update_request - Special helper function for request stacking drivers
 * @req:      the request being processed
 * @error:    %0 for success, < %0 for error
 * @nr_bytes: number of bytes to complete @req
 *
 * Description:
 *     Ends I/O on a number of bytes attached to @req, but doesn't complete
 *     the request structure even if @req doesn't have leftover.
 *     If @req has leftover, sets it up for the next range of segments.
 *
 *     This special helper function is only for request stacking drivers
 *     (e.g. request-based dm) so that they can handle partial completion.
 *     Actual device drivers should use blk_end_request instead.
 *
 *     Passing the result of blk_rq_bytes() as @nr_bytes guarantees
 *     %false return from this function.
 *
 * Return:
 *     %false - this request doesn't have any more data
 *     %true  - this request has more data
 **/
bool blk_update_request(struct request *req, int error, unsigned int nr_bytes)
{
	int total_bytes;

	if (!req->bio)
		return false;

	trace_block_rq_complete(req->q, req);

	/*
	 * For fs requests, rq is just carrier of independent bio's
	 * and each partial completion should be handled separately.
	 * Reset per-request error on each partial completion.
	 *
	 * TODO: tj: This is too subtle.  It would be better to let
	 * low level drivers do what they see fit.
	 */
	if (req->cmd_type == REQ_TYPE_FS)
		req->errors = 0;

	if (error && req->cmd_type == REQ_TYPE_FS &&
	    !(req->cmd_flags & REQ_QUIET)) {
		char *error_type;

		switch (error) {
		case -ENOLINK:
			error_type = "recoverable transport";
			break;
		case -EREMOTEIO:
			error_type = "critical target";
			break;
		case -EBADE:
			error_type = "critical nexus";
			break;
		case -ETIMEDOUT:
			error_type = "timeout";
			break;
		case -EIO:
		default:
			error_type = "I/O";
			break;
		}
		printk_ratelimited(KERN_ERR "end_request: %s error, dev %s, sector %llu\n",
				   error_type, req->rq_disk ?
				   req->rq_disk->disk_name : "?",
				   (unsigned long long)blk_rq_pos(req));

	}

	blk_account_io_completion(req, nr_bytes);

	total_bytes = 0;
	while (req->bio) {
		struct bio *bio = req->bio;
		unsigned bio_bytes = min(bio->bi_size, nr_bytes);

		if (bio_bytes == bio->bi_size)
			req->bio = bio->bi_next;

		req_bio_endio(req, bio, bio_bytes, error);
<<<<<<< HEAD

		total_bytes += bio_bytes;
		nr_bytes -= bio_bytes;

=======

		total_bytes += bio_bytes;
		nr_bytes -= bio_bytes;

>>>>>>> d0e0ac97
		if (!nr_bytes)
			break;
	}

	/*
	 * completely done
	 */
	if (!req->bio) {
		/*
		 * Reset counters so that the request stacking driver
		 * can find how many bytes remain in the request
		 * later.
		 */
		req->__data_len = 0;
		return false;
	}

	req->__data_len -= total_bytes;
	req->buffer = bio_data(req->bio);

	/* update sector only for requests with clear definition of sector */
	if (req->cmd_type == REQ_TYPE_FS)
		req->__sector += total_bytes >> 9;

	/* mixed attributes always follow the first bio */
	if (req->cmd_flags & REQ_MIXED_MERGE) {
		req->cmd_flags &= ~REQ_FAILFAST_MASK;
		req->cmd_flags |= req->bio->bi_rw & REQ_FAILFAST_MASK;
	}

	/*
	 * If total number of sectors is less than the first segment
	 * size, something has gone terribly wrong.
	 */
	if (blk_rq_bytes(req) < blk_rq_cur_bytes(req)) {
		blk_dump_rq_flags(req, "request botched");
		req->__data_len = blk_rq_cur_bytes(req);
	}

	/* recalculate the number of segments */
	blk_recalc_rq_segments(req);

	return true;
}
EXPORT_SYMBOL_GPL(blk_update_request);

static bool blk_update_bidi_request(struct request *rq, int error,
				    unsigned int nr_bytes,
				    unsigned int bidi_bytes)
{
	if (blk_update_request(rq, error, nr_bytes))
		return true;

	/* Bidi request must be completed as a whole */
	if (unlikely(blk_bidi_rq(rq)) &&
	    blk_update_request(rq->next_rq, error, bidi_bytes))
		return true;

	if (blk_queue_add_random(rq->q))
		add_disk_randomness(rq->rq_disk);

	return false;
}

/**
 * blk_unprep_request - unprepare a request
 * @req:	the request
 *
 * This function makes a request ready for complete resubmission (or
 * completion).  It happens only after all error handling is complete,
 * so represents the appropriate moment to deallocate any resources
 * that were allocated to the request in the prep_rq_fn.  The queue
 * lock is held when calling this.
 */
void blk_unprep_request(struct request *req)
{
	struct request_queue *q = req->q;

	req->cmd_flags &= ~REQ_DONTPREP;
	if (q->unprep_rq_fn)
		q->unprep_rq_fn(q, req);
}
EXPORT_SYMBOL_GPL(blk_unprep_request);

/*
 * queue lock must be held
 */
static void blk_finish_request(struct request *req, int error)
{
	if (blk_rq_tagged(req))
		blk_queue_end_tag(req->q, req);

	BUG_ON(blk_queued_rq(req));

	if (unlikely(laptop_mode) && req->cmd_type == REQ_TYPE_FS)
		laptop_io_completion(&req->q->backing_dev_info);

	blk_delete_timer(req);

	if (req->cmd_flags & REQ_DONTPREP)
		blk_unprep_request(req);


	blk_account_io_done(req);

	if (req->end_io)
		req->end_io(req, error);
	else {
		if (blk_bidi_rq(req))
			__blk_put_request(req->next_rq->q, req->next_rq);

		__blk_put_request(req->q, req);
	}
}

/**
 * blk_end_bidi_request - Complete a bidi request
 * @rq:         the request to complete
 * @error:      %0 for success, < %0 for error
 * @nr_bytes:   number of bytes to complete @rq
 * @bidi_bytes: number of bytes to complete @rq->next_rq
 *
 * Description:
 *     Ends I/O on a number of bytes attached to @rq and @rq->next_rq.
 *     Drivers that supports bidi can safely call this member for any
 *     type of request, bidi or uni.  In the later case @bidi_bytes is
 *     just ignored.
 *
 * Return:
 *     %false - we are done with this request
 *     %true  - still buffers pending for this request
 **/
static bool blk_end_bidi_request(struct request *rq, int error,
				 unsigned int nr_bytes, unsigned int bidi_bytes)
{
	struct request_queue *q = rq->q;
	unsigned long flags;

	if (blk_update_bidi_request(rq, error, nr_bytes, bidi_bytes))
		return true;

	spin_lock_irqsave(q->queue_lock, flags);
	blk_finish_request(rq, error);
	spin_unlock_irqrestore(q->queue_lock, flags);

	return false;
}

/**
 * __blk_end_bidi_request - Complete a bidi request with queue lock held
 * @rq:         the request to complete
 * @error:      %0 for success, < %0 for error
 * @nr_bytes:   number of bytes to complete @rq
 * @bidi_bytes: number of bytes to complete @rq->next_rq
 *
 * Description:
 *     Identical to blk_end_bidi_request() except that queue lock is
 *     assumed to be locked on entry and remains so on return.
 *
 * Return:
 *     %false - we are done with this request
 *     %true  - still buffers pending for this request
 **/
bool __blk_end_bidi_request(struct request *rq, int error,
				   unsigned int nr_bytes, unsigned int bidi_bytes)
{
	if (blk_update_bidi_request(rq, error, nr_bytes, bidi_bytes))
		return true;

	blk_finish_request(rq, error);

	return false;
}

/**
 * blk_end_request - Helper function for drivers to complete the request.
 * @rq:       the request being processed
 * @error:    %0 for success, < %0 for error
 * @nr_bytes: number of bytes to complete
 *
 * Description:
 *     Ends I/O on a number of bytes attached to @rq.
 *     If @rq has leftover, sets it up for the next range of segments.
 *
 * Return:
 *     %false - we are done with this request
 *     %true  - still buffers pending for this request
 **/
bool blk_end_request(struct request *rq, int error, unsigned int nr_bytes)
{
	return blk_end_bidi_request(rq, error, nr_bytes, 0);
}
EXPORT_SYMBOL(blk_end_request);

/**
 * blk_end_request_all - Helper function for drives to finish the request.
 * @rq: the request to finish
 * @error: %0 for success, < %0 for error
 *
 * Description:
 *     Completely finish @rq.
 */
void blk_end_request_all(struct request *rq, int error)
{
	bool pending;
	unsigned int bidi_bytes = 0;

	if (unlikely(blk_bidi_rq(rq)))
		bidi_bytes = blk_rq_bytes(rq->next_rq);

	pending = blk_end_bidi_request(rq, error, blk_rq_bytes(rq), bidi_bytes);
	BUG_ON(pending);
}
EXPORT_SYMBOL(blk_end_request_all);

/**
 * blk_end_request_cur - Helper function to finish the current request chunk.
 * @rq: the request to finish the current chunk for
 * @error: %0 for success, < %0 for error
 *
 * Description:
 *     Complete the current consecutively mapped chunk from @rq.
 *
 * Return:
 *     %false - we are done with this request
 *     %true  - still buffers pending for this request
 */
bool blk_end_request_cur(struct request *rq, int error)
{
	return blk_end_request(rq, error, blk_rq_cur_bytes(rq));
}
EXPORT_SYMBOL(blk_end_request_cur);

/**
 * blk_end_request_err - Finish a request till the next failure boundary.
 * @rq: the request to finish till the next failure boundary for
 * @error: must be negative errno
 *
 * Description:
 *     Complete @rq till the next failure boundary.
 *
 * Return:
 *     %false - we are done with this request
 *     %true  - still buffers pending for this request
 */
bool blk_end_request_err(struct request *rq, int error)
{
	WARN_ON(error >= 0);
	return blk_end_request(rq, error, blk_rq_err_bytes(rq));
}
EXPORT_SYMBOL_GPL(blk_end_request_err);

/**
 * __blk_end_request - Helper function for drivers to complete the request.
 * @rq:       the request being processed
 * @error:    %0 for success, < %0 for error
 * @nr_bytes: number of bytes to complete
 *
 * Description:
 *     Must be called with queue lock held unlike blk_end_request().
 *
 * Return:
 *     %false - we are done with this request
 *     %true  - still buffers pending for this request
 **/
bool __blk_end_request(struct request *rq, int error, unsigned int nr_bytes)
{
	return __blk_end_bidi_request(rq, error, nr_bytes, 0);
}
EXPORT_SYMBOL(__blk_end_request);

/**
 * __blk_end_request_all - Helper function for drives to finish the request.
 * @rq: the request to finish
 * @error: %0 for success, < %0 for error
 *
 * Description:
 *     Completely finish @rq.  Must be called with queue lock held.
 */
void __blk_end_request_all(struct request *rq, int error)
{
	bool pending;
	unsigned int bidi_bytes = 0;

	if (unlikely(blk_bidi_rq(rq)))
		bidi_bytes = blk_rq_bytes(rq->next_rq);

	pending = __blk_end_bidi_request(rq, error, blk_rq_bytes(rq), bidi_bytes);
	BUG_ON(pending);
}
EXPORT_SYMBOL(__blk_end_request_all);

/**
 * __blk_end_request_cur - Helper function to finish the current request chunk.
 * @rq: the request to finish the current chunk for
 * @error: %0 for success, < %0 for error
 *
 * Description:
 *     Complete the current consecutively mapped chunk from @rq.  Must
 *     be called with queue lock held.
 *
 * Return:
 *     %false - we are done with this request
 *     %true  - still buffers pending for this request
 */
bool __blk_end_request_cur(struct request *rq, int error)
{
	return __blk_end_request(rq, error, blk_rq_cur_bytes(rq));
}
EXPORT_SYMBOL(__blk_end_request_cur);

/**
 * __blk_end_request_err - Finish a request till the next failure boundary.
 * @rq: the request to finish till the next failure boundary for
 * @error: must be negative errno
 *
 * Description:
 *     Complete @rq till the next failure boundary.  Must be called
 *     with queue lock held.
 *
 * Return:
 *     %false - we are done with this request
 *     %true  - still buffers pending for this request
 */
bool __blk_end_request_err(struct request *rq, int error)
{
	WARN_ON(error >= 0);
	return __blk_end_request(rq, error, blk_rq_err_bytes(rq));
}
EXPORT_SYMBOL_GPL(__blk_end_request_err);

void blk_rq_bio_prep(struct request_queue *q, struct request *rq,
		     struct bio *bio)
{
	/* Bit 0 (R/W) is identical in rq->cmd_flags and bio->bi_rw */
	rq->cmd_flags |= bio->bi_rw & REQ_WRITE;

	if (bio_has_data(bio)) {
		rq->nr_phys_segments = bio_phys_segments(q, bio);
		rq->buffer = bio_data(bio);
	}
	rq->__data_len = bio->bi_size;
	rq->bio = rq->biotail = bio;

	if (bio->bi_bdev)
		rq->rq_disk = bio->bi_bdev->bd_disk;
}

#if ARCH_IMPLEMENTS_FLUSH_DCACHE_PAGE
/**
 * rq_flush_dcache_pages - Helper function to flush all pages in a request
 * @rq: the request to be flushed
 *
 * Description:
 *     Flush all pages in @rq.
 */
void rq_flush_dcache_pages(struct request *rq)
{
	struct req_iterator iter;
	struct bio_vec *bvec;

	rq_for_each_segment(bvec, rq, iter)
		flush_dcache_page(bvec->bv_page);
}
EXPORT_SYMBOL_GPL(rq_flush_dcache_pages);
#endif

/**
 * blk_lld_busy - Check if underlying low-level drivers of a device are busy
 * @q : the queue of the device being checked
 *
 * Description:
 *    Check if underlying low-level drivers of a device are busy.
 *    If the drivers want to export their busy state, they must set own
 *    exporting function using blk_queue_lld_busy() first.
 *
 *    Basically, this function is used only by request stacking drivers
 *    to stop dispatching requests to underlying devices when underlying
 *    devices are busy.  This behavior helps more I/O merging on the queue
 *    of the request stacking driver and prevents I/O throughput regression
 *    on burst I/O load.
 *
 * Return:
 *    0 - Not busy (The request stacking driver should dispatch request)
 *    1 - Busy (The request stacking driver should stop dispatching request)
 */
int blk_lld_busy(struct request_queue *q)
{
	if (q->lld_busy_fn)
		return q->lld_busy_fn(q);

	return 0;
}
EXPORT_SYMBOL_GPL(blk_lld_busy);

/**
 * blk_rq_unprep_clone - Helper function to free all bios in a cloned request
 * @rq: the clone request to be cleaned up
 *
 * Description:
 *     Free all bios in @rq for a cloned request.
 */
void blk_rq_unprep_clone(struct request *rq)
{
	struct bio *bio;

	while ((bio = rq->bio) != NULL) {
		rq->bio = bio->bi_next;

		bio_put(bio);
	}
}
EXPORT_SYMBOL_GPL(blk_rq_unprep_clone);

/*
 * Copy attributes of the original request to the clone request.
 * The actual data parts (e.g. ->cmd, ->buffer, ->sense) are not copied.
 */
static void __blk_rq_prep_clone(struct request *dst, struct request *src)
{
	dst->cpu = src->cpu;
	dst->cmd_flags = (src->cmd_flags & REQ_CLONE_MASK) | REQ_NOMERGE;
	dst->cmd_type = src->cmd_type;
	dst->__sector = blk_rq_pos(src);
	dst->__data_len = blk_rq_bytes(src);
	dst->nr_phys_segments = src->nr_phys_segments;
	dst->ioprio = src->ioprio;
	dst->extra_len = src->extra_len;
}

/**
 * blk_rq_prep_clone - Helper function to setup clone request
 * @rq: the request to be setup
 * @rq_src: original request to be cloned
 * @bs: bio_set that bios for clone are allocated from
 * @gfp_mask: memory allocation mask for bio
 * @bio_ctr: setup function to be called for each clone bio.
 *           Returns %0 for success, non %0 for failure.
 * @data: private data to be passed to @bio_ctr
 *
 * Description:
 *     Clones bios in @rq_src to @rq, and copies attributes of @rq_src to @rq.
 *     The actual data parts of @rq_src (e.g. ->cmd, ->buffer, ->sense)
 *     are not copied, and copying such parts is the caller's responsibility.
 *     Also, pages which the original bios are pointing to are not copied
 *     and the cloned bios just point same pages.
 *     So cloned bios must be completed before original bios, which means
 *     the caller must complete @rq before @rq_src.
 */
int blk_rq_prep_clone(struct request *rq, struct request *rq_src,
		      struct bio_set *bs, gfp_t gfp_mask,
		      int (*bio_ctr)(struct bio *, struct bio *, void *),
		      void *data)
{
	struct bio *bio, *bio_src;

	if (!bs)
		bs = fs_bio_set;

	blk_rq_init(NULL, rq);

	__rq_for_each_bio(bio_src, rq_src) {
		bio = bio_clone_bioset(bio_src, gfp_mask, bs);
		if (!bio)
			goto free_and_out;

		if (bio_ctr && bio_ctr(bio, bio_src, data))
			goto free_and_out;

		if (rq->bio) {
			rq->biotail->bi_next = bio;
			rq->biotail = bio;
		} else
			rq->bio = rq->biotail = bio;
	}

	__blk_rq_prep_clone(rq, rq_src);

	return 0;

free_and_out:
	if (bio)
		bio_put(bio);
	blk_rq_unprep_clone(rq);

	return -ENOMEM;
}
EXPORT_SYMBOL_GPL(blk_rq_prep_clone);

int kblockd_schedule_work(struct request_queue *q, struct work_struct *work)
{
	return queue_work(kblockd_workqueue, work);
}
EXPORT_SYMBOL(kblockd_schedule_work);

int kblockd_schedule_delayed_work(struct request_queue *q,
			struct delayed_work *dwork, unsigned long delay)
{
	return queue_delayed_work(kblockd_workqueue, dwork, delay);
}
EXPORT_SYMBOL(kblockd_schedule_delayed_work);

#define PLUG_MAGIC	0x91827364

/**
 * blk_start_plug - initialize blk_plug and track it inside the task_struct
 * @plug:	The &struct blk_plug that needs to be initialized
 *
 * Description:
 *   Tracking blk_plug inside the task_struct will help with auto-flushing the
 *   pending I/O should the task end up blocking between blk_start_plug() and
 *   blk_finish_plug(). This is important from a performance perspective, but
 *   also ensures that we don't deadlock. For instance, if the task is blocking
 *   for a memory allocation, memory reclaim could end up wanting to free a
 *   page belonging to that request that is currently residing in our private
 *   plug. By flushing the pending I/O when the process goes to sleep, we avoid
 *   this kind of deadlock.
 */
void blk_start_plug(struct blk_plug *plug)
{
	struct task_struct *tsk = current;

	plug->magic = PLUG_MAGIC;
	INIT_LIST_HEAD(&plug->list);
	INIT_LIST_HEAD(&plug->cb_list);

	/*
	 * If this is a nested plug, don't actually assign it. It will be
	 * flushed on its own.
	 */
	if (!tsk->plug) {
		/*
		 * Store ordering should not be needed here, since a potential
		 * preempt will imply a full memory barrier
		 */
		tsk->plug = plug;
	}
}
EXPORT_SYMBOL(blk_start_plug);

static int plug_rq_cmp(void *priv, struct list_head *a, struct list_head *b)
{
	struct request *rqa = container_of(a, struct request, queuelist);
	struct request *rqb = container_of(b, struct request, queuelist);

	return !(rqa->q < rqb->q ||
		(rqa->q == rqb->q && blk_rq_pos(rqa) < blk_rq_pos(rqb)));
}

/*
 * If 'from_schedule' is true, then postpone the dispatch of requests
 * until a safe kblockd context. We due this to avoid accidental big
 * additional stack usage in driver dispatch, in places where the originally
 * plugger did not intend it.
 */
static void queue_unplugged(struct request_queue *q, unsigned int depth,
			    bool from_schedule)
	__releases(q->queue_lock)
{
	trace_block_unplug(q, depth, !from_schedule);

	if (from_schedule)
		blk_run_queue_async(q);
	else
		__blk_run_queue(q);
	spin_unlock(q->queue_lock);
}

static void flush_plug_callbacks(struct blk_plug *plug, bool from_schedule)
{
	LIST_HEAD(callbacks);

	while (!list_empty(&plug->cb_list)) {
		list_splice_init(&plug->cb_list, &callbacks);

		while (!list_empty(&callbacks)) {
			struct blk_plug_cb *cb = list_first_entry(&callbacks,
							  struct blk_plug_cb,
							  list);
			list_del(&cb->list);
			cb->callback(cb, from_schedule);
		}
	}
}

struct blk_plug_cb *blk_check_plugged(blk_plug_cb_fn unplug, void *data,
				      int size)
{
	struct blk_plug *plug = current->plug;
	struct blk_plug_cb *cb;

	if (!plug)
		return NULL;

	list_for_each_entry(cb, &plug->cb_list, list)
		if (cb->callback == unplug && cb->data == data)
			return cb;

	/* Not currently on the callback list */
	BUG_ON(size < sizeof(*cb));
	cb = kzalloc(size, GFP_ATOMIC);
	if (cb) {
		cb->data = data;
		cb->callback = unplug;
		list_add(&cb->list, &plug->cb_list);
	}
	return cb;
}
EXPORT_SYMBOL(blk_check_plugged);

void blk_flush_plug_list(struct blk_plug *plug, bool from_schedule)
{
	struct request_queue *q;
	unsigned long flags;
	struct request *rq;
	LIST_HEAD(list);
	unsigned int depth;

	BUG_ON(plug->magic != PLUG_MAGIC);

	flush_plug_callbacks(plug, from_schedule);
	if (list_empty(&plug->list))
		return;

	list_splice_init(&plug->list, &list);

	list_sort(NULL, &list, plug_rq_cmp);

	q = NULL;
	depth = 0;

	/*
	 * Save and disable interrupts here, to avoid doing it for every
	 * queue lock we have to take.
	 */
	local_irq_save(flags);
	while (!list_empty(&list)) {
		rq = list_entry_rq(list.next);
		list_del_init(&rq->queuelist);
		BUG_ON(!rq->q);
		if (rq->q != q) {
			/*
			 * This drops the queue lock
			 */
			if (q)
				queue_unplugged(q, depth, from_schedule);
			q = rq->q;
			depth = 0;
			spin_lock(q->queue_lock);
		}

		/*
		 * Short-circuit if @q is dead
		 */
		if (unlikely(blk_queue_dying(q))) {
			__blk_end_request_all(rq, -ENODEV);
			continue;
		}

		/*
		 * rq is already accounted, so use raw insert
		 */
		if (rq->cmd_flags & (REQ_FLUSH | REQ_FUA))
			__elv_add_request(q, rq, ELEVATOR_INSERT_FLUSH);
		else
			__elv_add_request(q, rq, ELEVATOR_INSERT_SORT_MERGE);

		depth++;
	}

	/*
	 * This drops the queue lock
	 */
	if (q)
		queue_unplugged(q, depth, from_schedule);

	local_irq_restore(flags);
}

void blk_finish_plug(struct blk_plug *plug)
{
	blk_flush_plug_list(plug, false);

	if (plug == current->plug)
		current->plug = NULL;
}
EXPORT_SYMBOL(blk_finish_plug);

#ifdef CONFIG_PM_RUNTIME
/**
 * blk_pm_runtime_init - Block layer runtime PM initialization routine
 * @q: the queue of the device
 * @dev: the device the queue belongs to
 *
 * Description:
 *    Initialize runtime-PM-related fields for @q and start auto suspend for
 *    @dev. Drivers that want to take advantage of request-based runtime PM
 *    should call this function after @dev has been initialized, and its
 *    request queue @q has been allocated, and runtime PM for it can not happen
 *    yet(either due to disabled/forbidden or its usage_count > 0). In most
 *    cases, driver should call this function before any I/O has taken place.
 *
 *    This function takes care of setting up using auto suspend for the device,
 *    the autosuspend delay is set to -1 to make runtime suspend impossible
 *    until an updated value is either set by user or by driver. Drivers do
 *    not need to touch other autosuspend settings.
 *
 *    The block layer runtime PM is request based, so only works for drivers
 *    that use request as their IO unit instead of those directly use bio's.
 */
void blk_pm_runtime_init(struct request_queue *q, struct device *dev)
{
	q->dev = dev;
	q->rpm_status = RPM_ACTIVE;
	pm_runtime_set_autosuspend_delay(q->dev, -1);
	pm_runtime_use_autosuspend(q->dev);
}
EXPORT_SYMBOL(blk_pm_runtime_init);

/**
 * blk_pre_runtime_suspend - Pre runtime suspend check
 * @q: the queue of the device
 *
 * Description:
 *    This function will check if runtime suspend is allowed for the device
 *    by examining if there are any requests pending in the queue. If there
 *    are requests pending, the device can not be runtime suspended; otherwise,
 *    the queue's status will be updated to SUSPENDING and the driver can
 *    proceed to suspend the device.
 *
 *    For the not allowed case, we mark last busy for the device so that
 *    runtime PM core will try to autosuspend it some time later.
 *
 *    This function should be called near the start of the device's
 *    runtime_suspend callback.
 *
 * Return:
 *    0		- OK to runtime suspend the device
 *    -EBUSY	- Device should not be runtime suspended
 */
int blk_pre_runtime_suspend(struct request_queue *q)
{
	int ret = 0;

	spin_lock_irq(q->queue_lock);
	if (q->nr_pending) {
		ret = -EBUSY;
		pm_runtime_mark_last_busy(q->dev);
	} else {
		q->rpm_status = RPM_SUSPENDING;
	}
	spin_unlock_irq(q->queue_lock);
	return ret;
}
EXPORT_SYMBOL(blk_pre_runtime_suspend);

/**
 * blk_post_runtime_suspend - Post runtime suspend processing
 * @q: the queue of the device
 * @err: return value of the device's runtime_suspend function
 *
 * Description:
 *    Update the queue's runtime status according to the return value of the
 *    device's runtime suspend function and mark last busy for the device so
 *    that PM core will try to auto suspend the device at a later time.
 *
 *    This function should be called near the end of the device's
 *    runtime_suspend callback.
 */
void blk_post_runtime_suspend(struct request_queue *q, int err)
{
	spin_lock_irq(q->queue_lock);
	if (!err) {
		q->rpm_status = RPM_SUSPENDED;
	} else {
		q->rpm_status = RPM_ACTIVE;
		pm_runtime_mark_last_busy(q->dev);
	}
	spin_unlock_irq(q->queue_lock);
}
EXPORT_SYMBOL(blk_post_runtime_suspend);

/**
 * blk_pre_runtime_resume - Pre runtime resume processing
 * @q: the queue of the device
 *
 * Description:
 *    Update the queue's runtime status to RESUMING in preparation for the
 *    runtime resume of the device.
 *
 *    This function should be called near the start of the device's
 *    runtime_resume callback.
 */
void blk_pre_runtime_resume(struct request_queue *q)
{
	spin_lock_irq(q->queue_lock);
	q->rpm_status = RPM_RESUMING;
	spin_unlock_irq(q->queue_lock);
}
EXPORT_SYMBOL(blk_pre_runtime_resume);

/**
 * blk_post_runtime_resume - Post runtime resume processing
 * @q: the queue of the device
 * @err: return value of the device's runtime_resume function
 *
 * Description:
 *    Update the queue's runtime status according to the return value of the
 *    device's runtime_resume function. If it is successfully resumed, process
 *    the requests that are queued into the device's queue when it is resuming
 *    and then mark last busy and initiate autosuspend for it.
 *
 *    This function should be called near the end of the device's
 *    runtime_resume callback.
 */
void blk_post_runtime_resume(struct request_queue *q, int err)
{
	spin_lock_irq(q->queue_lock);
	if (!err) {
		q->rpm_status = RPM_ACTIVE;
		__blk_run_queue(q);
		pm_runtime_mark_last_busy(q->dev);
<<<<<<< HEAD
		pm_runtime_autosuspend(q->dev);
=======
		pm_request_autosuspend(q->dev);
>>>>>>> d0e0ac97
	} else {
		q->rpm_status = RPM_SUSPENDED;
	}
	spin_unlock_irq(q->queue_lock);
}
EXPORT_SYMBOL(blk_post_runtime_resume);
#endif

int __init blk_dev_init(void)
{
	BUILD_BUG_ON(__REQ_NR_BITS > 8 *
			sizeof(((struct request *)0)->cmd_flags));

	/* used for unplugging and affects IO latency/throughput - HIGHPRI */
	kblockd_workqueue = alloc_workqueue("kblockd",
					    WQ_MEM_RECLAIM | WQ_HIGHPRI |
					    WQ_POWER_EFFICIENT, 0);
	if (!kblockd_workqueue)
		panic("Failed to create kblockd\n");

	request_cachep = kmem_cache_create("blkdev_requests",
			sizeof(struct request), 0, SLAB_PANIC, NULL);

	blk_requestq_cachep = kmem_cache_create("blkdev_queue",
			sizeof(struct request_queue), 0, SLAB_PANIC, NULL);

	return 0;
}<|MERGE_RESOLUTION|>--- conflicted
+++ resolved
@@ -2341,17 +2341,10 @@
 			req->bio = bio->bi_next;
 
 		req_bio_endio(req, bio, bio_bytes, error);
-<<<<<<< HEAD
 
 		total_bytes += bio_bytes;
 		nr_bytes -= bio_bytes;
 
-=======
-
-		total_bytes += bio_bytes;
-		nr_bytes -= bio_bytes;
-
->>>>>>> d0e0ac97
 		if (!nr_bytes)
 			break;
 	}
@@ -3174,11 +3167,7 @@
 		q->rpm_status = RPM_ACTIVE;
 		__blk_run_queue(q);
 		pm_runtime_mark_last_busy(q->dev);
-<<<<<<< HEAD
-		pm_runtime_autosuspend(q->dev);
-=======
 		pm_request_autosuspend(q->dev);
->>>>>>> d0e0ac97
 	} else {
 		q->rpm_status = RPM_SUSPENDED;
 	}
