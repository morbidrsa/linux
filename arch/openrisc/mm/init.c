/*
 * OpenRISC idle.c
 *
 * Linux architectural port borrowing liberally from similar works of
 * others.  All original copyrights apply as per the original source
 * declaration.
 *
 * Modifications for the OpenRISC architecture:
 * Copyright (C) 2003 Matjaz Breskvar <phoenix@bsemi.com>
 * Copyright (C) 2010-2011 Jonas Bonn <jonas@southpole.se>
 *
 *      This program is free software; you can redistribute it and/or
 *      modify it under the terms of the GNU General Public License
 *      as published by the Free Software Foundation; either version
 *      2 of the License, or (at your option) any later version.
 */

#include <linux/signal.h>
#include <linux/sched.h>
#include <linux/kernel.h>
#include <linux/errno.h>
#include <linux/string.h>
#include <linux/types.h>
#include <linux/ptrace.h>
#include <linux/mman.h>
#include <linux/mm.h>
#include <linux/swap.h>
#include <linux/smp.h>
#include <linux/bootmem.h>
#include <linux/init.h>
#include <linux/delay.h>
#include <linux/blkdev.h>	/* for initrd_* */
#include <linux/pagemap.h>
#include <linux/memblock.h>

#include <asm/segment.h>
#include <asm/pgalloc.h>
#include <asm/pgtable.h>
#include <asm/dma.h>
#include <asm/io.h>
#include <asm/tlb.h>
#include <asm/mmu_context.h>
#include <asm/kmap_types.h>
#include <asm/fixmap.h>
#include <asm/tlbflush.h>
#include <asm/sections.h>

int mem_init_done;

DEFINE_PER_CPU(struct mmu_gather, mmu_gathers);

static void __init zone_sizes_init(void)
{
	unsigned long zones_size[MAX_NR_ZONES];

	/* Clear the zone sizes */
	memset(zones_size, 0, sizeof(zones_size));

	/*
	 * We use only ZONE_NORMAL
	 */
	zones_size[ZONE_NORMAL] = max_low_pfn;

	free_area_init(zones_size);
}

extern const char _s_kernel_ro[], _e_kernel_ro[];

/*
 * Map all physical memory into kernel's address space.
 *
 * This is explicitly coded for two-level page tables, so if you need
 * something else then this needs to change.
 */
static void __init map_ram(void)
{
	unsigned long v, p, e;
	pgprot_t prot;
	pgd_t *pge;
	pud_t *pue;
	pmd_t *pme;
	pte_t *pte;
	/* These mark extents of read-only kernel pages...
	 * ...from vmlinux.lds.S
	 */
	struct memblock_region *region;

	v = PAGE_OFFSET;

	for_each_memblock(memory, region) {
		p = (u32) region->base & PAGE_MASK;
		e = p + (u32) region->size;

		v = (u32) __va(p);
		pge = pgd_offset_k(v);

		while (p < e) {
			int j;
			pue = pud_offset(pge, v);
			pme = pmd_offset(pue, v);

			if ((u32) pue != (u32) pge || (u32) pme != (u32) pge) {
				panic("%s: OR1K kernel hardcoded for "
				      "two-level page tables",
				     __func__);
			}

			/* Alloc one page for holding PTE's... */
			pte = (pte_t *) alloc_bootmem_low_pages(PAGE_SIZE);
			set_pmd(pme, __pmd(_KERNPG_TABLE + __pa(pte)));

			/* Fill the newly allocated page with PTE'S */
			for (j = 0; p < e && j < PTRS_PER_PGD;
			     v += PAGE_SIZE, p += PAGE_SIZE, j++, pte++) {
				if (v >= (u32) _e_kernel_ro ||
				    v < (u32) _s_kernel_ro)
					prot = PAGE_KERNEL;
				else
					prot = PAGE_KERNEL_RO;

				set_pte(pte, mk_pte_phys(p, prot));
			}

			pge++;
		}

		printk(KERN_INFO "%s: Memory: 0x%x-0x%x\n", __func__,
		       region->base, region->base + region->size);
	}
}

void __init paging_init(void)
{
	extern void tlb_init(void);

	unsigned long end;
	int i;

	printk(KERN_INFO "Setting up paging and PTEs.\n");

	/* clear out the init_mm.pgd that will contain the kernel's mappings */

	for (i = 0; i < PTRS_PER_PGD; i++)
		swapper_pg_dir[i] = __pgd(0);

	/* make sure the current pgd table points to something sane
	 * (even if it is most probably not used until the next
	 *  switch_mm)
	 */
	current_pgd = init_mm.pgd;

	end = (unsigned long)__va(max_low_pfn * PAGE_SIZE);

	map_ram();

	zone_sizes_init();

	/* self modifying code ;) */
	/* Since the old TLB miss handler has been running up until now,
	 * the kernel pages are still all RW, so we can still modify the
	 * text directly... after this change and a TLB flush, the kernel
	 * pages will become RO.
	 */
	{
		extern unsigned long dtlb_miss_handler;
		extern unsigned long itlb_miss_handler;

		unsigned long *dtlb_vector = __va(0x900);
		unsigned long *itlb_vector = __va(0xa00);

		printk(KERN_INFO "itlb_miss_handler %p\n", &itlb_miss_handler);
		*itlb_vector = ((unsigned long)&itlb_miss_handler -
				(unsigned long)itlb_vector) >> 2;

		/* Soft ordering constraint to ensure that dtlb_vector is
		 * the last thing updated
		 */
		barrier();

		printk(KERN_INFO "dtlb_miss_handler %p\n", &dtlb_miss_handler);
		*dtlb_vector = ((unsigned long)&dtlb_miss_handler -
				(unsigned long)dtlb_vector) >> 2;

	}

	/* Soft ordering constraint to ensure that cache invalidation and
	 * TLB flush really happen _after_ code has been modified.
	 */
	barrier();

	/* Invalidate instruction caches after code modification */
	mtspr(SPR_ICBIR, 0x900);
	mtspr(SPR_ICBIR, 0xa00);

	/* New TLB miss handlers and kernel page tables are in now place.
	 * Make sure that page flags get updated for all pages in TLB by
	 * flushing the TLB and forcing all TLB entries to be recreated
	 * from their page table flags.
	 */
	flush_tlb_all();
}

/* References to section boundaries */

<<<<<<< HEAD
static int __init free_pages_init(void)
{
	int reservedpages, pfn;

	/* this will put all low memory onto the freelists */
	totalram_pages = free_all_bootmem();

	reservedpages = 0;
	for (pfn = 0; pfn < max_low_pfn; pfn++) {
		/*
		 * Only count reserved RAM pages
		 */
		if (PageReserved(mem_map + pfn))
			reservedpages++;
	}

	return reservedpages;
}

static void __init set_max_mapnr_init(void)
{
	max_mapnr = num_physpages = max_low_pfn;
}

=======
>>>>>>> d0e0ac97
void __init mem_init(void)
{
	BUG_ON(!mem_map);

	max_mapnr = max_low_pfn;
	high_memory = (void *)__va(max_low_pfn * PAGE_SIZE);

	/* clear the zero-page */
	memset((void *)empty_zero_page, 0, PAGE_SIZE);

	/* this will put all low memory onto the freelists */
	free_all_bootmem();

	mem_init_print_info(NULL);

	printk("mem_init_done ...........................................\n");
	mem_init_done = 1;
	return;
}

#ifdef CONFIG_BLK_DEV_INITRD
void free_initrd_mem(unsigned long start, unsigned long end)
{
<<<<<<< HEAD
	free_reserved_area(start, end, 0, "initrd");
=======
	free_reserved_area((void *)start, (void *)end, -1, "initrd");
>>>>>>> d0e0ac97
}
#endif

void free_initmem(void)
{
<<<<<<< HEAD
	free_initmem_default(0);
=======
	free_initmem_default(-1);
>>>>>>> d0e0ac97
}<|MERGE_RESOLUTION|>--- conflicted
+++ resolved
@@ -202,33 +202,6 @@
 
 /* References to section boundaries */
 
-<<<<<<< HEAD
-static int __init free_pages_init(void)
-{
-	int reservedpages, pfn;
-
-	/* this will put all low memory onto the freelists */
-	totalram_pages = free_all_bootmem();
-
-	reservedpages = 0;
-	for (pfn = 0; pfn < max_low_pfn; pfn++) {
-		/*
-		 * Only count reserved RAM pages
-		 */
-		if (PageReserved(mem_map + pfn))
-			reservedpages++;
-	}
-
-	return reservedpages;
-}
-
-static void __init set_max_mapnr_init(void)
-{
-	max_mapnr = num_physpages = max_low_pfn;
-}
-
-=======
->>>>>>> d0e0ac97
 void __init mem_init(void)
 {
 	BUG_ON(!mem_map);
@@ -252,19 +225,11 @@
 #ifdef CONFIG_BLK_DEV_INITRD
 void free_initrd_mem(unsigned long start, unsigned long end)
 {
-<<<<<<< HEAD
-	free_reserved_area(start, end, 0, "initrd");
-=======
 	free_reserved_area((void *)start, (void *)end, -1, "initrd");
->>>>>>> d0e0ac97
 }
 #endif
 
 void free_initmem(void)
 {
-<<<<<<< HEAD
-	free_initmem_default(0);
-=======
 	free_initmem_default(-1);
->>>>>>> d0e0ac97
 }