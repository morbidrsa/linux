--- conflicted
+++ resolved
@@ -83,10 +83,6 @@
 
 #define SO_SELECT_ERR_QUEUE	45
 
-<<<<<<< HEAD
-#define SO_LL			46
-=======
 #define SO_BUSY_POLL		46
->>>>>>> bb78a92f
 
 #endif /* _ASM_IA64_SOCKET_H */