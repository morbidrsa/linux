/*
 * Copyright (C) 2007-2008 Michal Simek <monstr@monstr.eu>
 * Copyright (C) 2006 Atmark Techno, Inc.
 *
 * This file is subject to the terms and conditions of the GNU General Public
 * License. See the file "COPYING" in the main directory of this archive
 * for more details.
 */

#include <linux/bootmem.h>
#include <linux/init.h>
#include <linux/kernel.h>
#include <linux/memblock.h>
#include <linux/mm.h> /* mem_init */
#include <linux/initrd.h>
#include <linux/pagemap.h>
#include <linux/pfn.h>
#include <linux/slab.h>
#include <linux/swap.h>
#include <linux/export.h>

#include <asm/page.h>
#include <asm/mmu_context.h>
#include <asm/pgalloc.h>
#include <asm/sections.h>
#include <asm/tlb.h>
#include <asm/fixmap.h>

/* Use for MMU and noMMU because of PCI generic code */
int mem_init_done;

#ifndef CONFIG_MMU
unsigned int __page_offset;
EXPORT_SYMBOL(__page_offset);

#else
static int init_bootmem_done;
#endif /* CONFIG_MMU */

char *klimit = _end;

/*
 * Initialize the bootmem system and give it all the memory we
 * have available.
 */
unsigned long memory_start;
EXPORT_SYMBOL(memory_start);
unsigned long memory_size;
EXPORT_SYMBOL(memory_size);
unsigned long lowmem_size;

#ifdef CONFIG_HIGHMEM
pte_t *kmap_pte;
EXPORT_SYMBOL(kmap_pte);
pgprot_t kmap_prot;
EXPORT_SYMBOL(kmap_prot);

static inline pte_t *virt_to_kpte(unsigned long vaddr)
{
	return pte_offset_kernel(pmd_offset(pgd_offset_k(vaddr),
			vaddr), vaddr);
}

static void __init highmem_init(void)
{
	pr_debug("%x\n", (u32)PKMAP_BASE);
	map_page(PKMAP_BASE, 0, 0);	/* XXX gross */
	pkmap_page_table = virt_to_kpte(PKMAP_BASE);

	kmap_pte = virt_to_kpte(__fix_to_virt(FIX_KMAP_BEGIN));
	kmap_prot = PAGE_KERNEL;
}

static void highmem_setup(void)
{
	unsigned long pfn;

	for (pfn = max_low_pfn; pfn < max_pfn; ++pfn) {
		struct page *page = pfn_to_page(pfn);

		/* FIXME not sure about */
<<<<<<< HEAD
		if (memblock_is_reserved(pfn << PAGE_SHIFT))
			continue;
		free_highmem_page(page);
		reservedpages++;
	}
	pr_info("High memory: %luk\n",
					totalhigh_pages << (PAGE_SHIFT-10));

	return reservedpages;
=======
		if (!memblock_is_reserved(pfn << PAGE_SHIFT))
			free_highmem_page(page);
	}
>>>>>>> d0e0ac97
}
#endif /* CONFIG_HIGHMEM */

/*
 * paging_init() sets up the page tables - in fact we've already done this.
 */
static void __init paging_init(void)
{
	unsigned long zones_size[MAX_NR_ZONES];
#ifdef CONFIG_MMU
	int idx;

	/* Setup fixmaps */
	for (idx = 0; idx < __end_of_fixed_addresses; idx++)
		clear_fixmap(idx);
#endif

	/* Clean every zones */
	memset(zones_size, 0, sizeof(zones_size));

#ifdef CONFIG_HIGHMEM
	highmem_init();

	zones_size[ZONE_DMA] = max_low_pfn;
	zones_size[ZONE_HIGHMEM] = max_pfn;
#else
	zones_size[ZONE_DMA] = max_pfn;
#endif

	/* We don't have holes in memory map */
	free_area_init_nodes(zones_size);
}

void __init setup_memory(void)
{
	unsigned long map_size;
	struct memblock_region *reg;

#ifndef CONFIG_MMU
	u32 kernel_align_start, kernel_align_size;

	/* Find main memory where is the kernel */
	for_each_memblock(memory, reg) {
		memory_start = (u32)reg->base;
		lowmem_size = reg->size;
		if ((memory_start <= (u32)_text) &&
			((u32)_text <= (memory_start + lowmem_size - 1))) {
			memory_size = lowmem_size;
			PAGE_OFFSET = memory_start;
			pr_info("%s: Main mem: 0x%x, size 0x%08x\n",
				__func__, (u32) memory_start,
					(u32) memory_size);
			break;
		}
	}

	if (!memory_start || !memory_size) {
		panic("%s: Missing memory setting 0x%08x, size=0x%08x\n",
			__func__, (u32) memory_start, (u32) memory_size);
	}

	/* reservation of region where is the kernel */
	kernel_align_start = PAGE_DOWN((u32)_text);
	/* ALIGN can be remove because _end in vmlinux.lds.S is align */
	kernel_align_size = PAGE_UP((u32)klimit) - kernel_align_start;
	pr_info("%s: kernel addr:0x%08x-0x%08x size=0x%08x\n",
		__func__, kernel_align_start, kernel_align_start
			+ kernel_align_size, kernel_align_size);
	memblock_reserve(kernel_align_start, kernel_align_size);
#endif
	/*
	 * Kernel:
	 * start: base phys address of kernel - page align
	 * end: base phys address of kernel - page align
	 *
	 * min_low_pfn - the first page (mm/bootmem.c - node_boot_start)
	 * max_low_pfn
	 * max_mapnr - the first unused page (mm/bootmem.c - node_low_pfn)
	 */

	/* memory start is from the kernel end (aligned) to higher addr */
	min_low_pfn = memory_start >> PAGE_SHIFT; /* minimum for allocation */
	/* RAM is assumed contiguous */
	max_mapnr = memory_size >> PAGE_SHIFT;
	max_low_pfn = ((u64)memory_start + (u64)lowmem_size) >> PAGE_SHIFT;
	max_pfn = ((u64)memory_start + (u64)memory_size) >> PAGE_SHIFT;

	pr_info("%s: max_mapnr: %#lx\n", __func__, max_mapnr);
	pr_info("%s: min_low_pfn: %#lx\n", __func__, min_low_pfn);
	pr_info("%s: max_low_pfn: %#lx\n", __func__, max_low_pfn);
	pr_info("%s: max_pfn: %#lx\n", __func__, max_pfn);

	/*
	 * Find an area to use for the bootmem bitmap.
	 * We look for the first area which is at least
	 * 128kB in length (128kB is enough for a bitmap
	 * for 4GB of memory, using 4kB pages), plus 1 page
	 * (in case the address isn't page-aligned).
	 */
	map_size = init_bootmem_node(NODE_DATA(0),
		PFN_UP(TOPHYS((u32)klimit)), min_low_pfn, max_low_pfn);
	memblock_reserve(PFN_UP(TOPHYS((u32)klimit)) << PAGE_SHIFT, map_size);

	/* Add active regions with valid PFNs */
	for_each_memblock(memory, reg) {
		unsigned long start_pfn, end_pfn;

		start_pfn = memblock_region_memory_base_pfn(reg);
		end_pfn = memblock_region_memory_end_pfn(reg);
		memblock_set_node(start_pfn << PAGE_SHIFT,
					(end_pfn - start_pfn) << PAGE_SHIFT, 0);
	}

	/* free bootmem is whole main memory */
	free_bootmem_with_active_regions(0, max_low_pfn);

	/* reserve allocate blocks */
	for_each_memblock(reserved, reg) {
		unsigned long top = reg->base + reg->size - 1;

		pr_debug("reserved - 0x%08x-0x%08x, %lx, %lx\n",
			 (u32) reg->base, (u32) reg->size, top,
						memory_start + lowmem_size - 1);

		if (top <= (memory_start + lowmem_size - 1)) {
			reserve_bootmem(reg->base, reg->size, BOOTMEM_DEFAULT);
		} else if (reg->base < (memory_start + lowmem_size - 1)) {
			unsigned long trunc_size = memory_start + lowmem_size -
								reg->base;
			reserve_bootmem(reg->base, trunc_size, BOOTMEM_DEFAULT);
		}
	}

	/* XXX need to clip this if using highmem? */
	sparse_memory_present_with_active_regions(0);

#ifdef CONFIG_MMU
	init_bootmem_done = 1;
#endif
	paging_init();
}

#ifdef CONFIG_BLK_DEV_INITRD
void free_initrd_mem(unsigned long start, unsigned long end)
{
<<<<<<< HEAD
	free_reserved_area(start, end, 0, "initrd");
=======
	free_reserved_area((void *)start, (void *)end, -1, "initrd");
>>>>>>> d0e0ac97
}
#endif

void free_initmem(void)
{
<<<<<<< HEAD
	free_initmem_default(0);
=======
	free_initmem_default(-1);
>>>>>>> d0e0ac97
}

void __init mem_init(void)
{
	high_memory = (void *)__va(memory_start + lowmem_size - 1);

	/* this will put all memory onto the freelists */
	free_all_bootmem();
#ifdef CONFIG_HIGHMEM
	highmem_setup();
#endif

<<<<<<< HEAD
	codesize = (unsigned long)&_sdata - (unsigned long)&_stext;
	datasize = (unsigned long)&_edata - (unsigned long)&_sdata;
	initsize = (unsigned long)&__init_end - (unsigned long)&__init_begin;
	bsssize = (unsigned long)&__bss_stop - (unsigned long)&__bss_start;

	pr_info("Memory: %luk/%luk available (%luk kernel code, ",
		nr_free_pages() << (PAGE_SHIFT-10),
		num_physpages << (PAGE_SHIFT-10),
		codesize >> 10);
	pr_cont("%luk reserved, %luk data, %luk bss, %luk init)\n",
		reservedpages << (PAGE_SHIFT-10),
		datasize >> 10,
		bsssize >> 10,
		initsize >> 10);

=======
	mem_init_print_info(NULL);
>>>>>>> d0e0ac97
#ifdef CONFIG_MMU
	pr_info("Kernel virtual memory layout:\n");
	pr_info("  * 0x%08lx..0x%08lx  : fixmap\n", FIXADDR_START, FIXADDR_TOP);
#ifdef CONFIG_HIGHMEM
	pr_info("  * 0x%08lx..0x%08lx  : highmem PTEs\n",
		PKMAP_BASE, PKMAP_ADDR(LAST_PKMAP));
#endif /* CONFIG_HIGHMEM */
	pr_info("  * 0x%08lx..0x%08lx  : early ioremap\n",
		ioremap_bot, ioremap_base);
	pr_info("  * 0x%08lx..0x%08lx  : vmalloc & ioremap\n",
		(unsigned long)VMALLOC_START, VMALLOC_END);
#endif
	mem_init_done = 1;
}

#ifndef CONFIG_MMU
int page_is_ram(unsigned long pfn)
{
	return __range_ok(pfn, 0);
}
#else
int page_is_ram(unsigned long pfn)
{
	return pfn < max_low_pfn;
}

/*
 * Check for command-line options that affect what MMU_init will do.
 */
static void mm_cmdline_setup(void)
{
	unsigned long maxmem = 0;
	char *p = cmd_line;

	/* Look for mem= option on command line */
	p = strstr(cmd_line, "mem=");
	if (p) {
		p += 4;
		maxmem = memparse(p, &p);
		if (maxmem && memory_size > maxmem) {
			memory_size = maxmem;
			memblock.memory.regions[0].size = memory_size;
		}
	}
}

/*
 * MMU_init_hw does the chip-specific initialization of the MMU hardware.
 */
static void __init mmu_init_hw(void)
{
	/*
	 * The Zone Protection Register (ZPR) defines how protection will
	 * be applied to every page which is a member of a given zone. At
	 * present, we utilize only two of the zones.
	 * The zone index bits (of ZSEL) in the PTE are used for software
	 * indicators, except the LSB.  For user access, zone 1 is used,
	 * for kernel access, zone 0 is used.  We set all but zone 1
	 * to zero, allowing only kernel access as indicated in the PTE.
	 * For zone 1, we set a 01 binary (a value of 10 will not work)
	 * to allow user access as indicated in the PTE.  This also allows
	 * kernel access as indicated in the PTE.
	 */
	__asm__ __volatile__ ("ori r11, r0, 0x10000000;" \
			"mts rzpr, r11;"
			: : : "r11");
}

/*
 * MMU_init sets up the basic memory mappings for the kernel,
 * including both RAM and possibly some I/O regions,
 * and sets up the page tables and the MMU hardware ready to go.
 */

/* called from head.S */
asmlinkage void __init mmu_init(void)
{
	unsigned int kstart, ksize;

	if (!memblock.reserved.cnt) {
		pr_emerg("Error memory count\n");
		machine_restart(NULL);
	}

	if ((u32) memblock.memory.regions[0].size < 0x400000) {
		pr_emerg("Memory must be greater than 4MB\n");
		machine_restart(NULL);
	}

	if ((u32) memblock.memory.regions[0].size < kernel_tlb) {
		pr_emerg("Kernel size is greater than memory node\n");
		machine_restart(NULL);
	}

	/* Find main memory where the kernel is */
	memory_start = (u32) memblock.memory.regions[0].base;
	lowmem_size = memory_size = (u32) memblock.memory.regions[0].size;

	if (lowmem_size > CONFIG_LOWMEM_SIZE) {
		lowmem_size = CONFIG_LOWMEM_SIZE;
#ifndef CONFIG_HIGHMEM
		memory_size = lowmem_size;
#endif
	}

	mm_cmdline_setup(); /* FIXME parse args from command line - not used */

	/*
	 * Map out the kernel text/data/bss from the available physical
	 * memory.
	 */
	kstart = __pa(CONFIG_KERNEL_START); /* kernel start */
	/* kernel size */
	ksize = PAGE_ALIGN(((u32)_end - (u32)CONFIG_KERNEL_START));
	memblock_reserve(kstart, ksize);

#if defined(CONFIG_BLK_DEV_INITRD)
	/* Remove the init RAM disk from the available memory. */
	if (initrd_start) {
		unsigned long size;
		size = initrd_end - initrd_start;
		memblock_reserve(virt_to_phys(initrd_start), size);
	}
#endif /* CONFIG_BLK_DEV_INITRD */

	/* Initialize the MMU hardware */
	mmu_init_hw();

	/* Map in all of RAM starting at CONFIG_KERNEL_START */
	mapin_ram();

	/* Extend vmalloc and ioremap area as big as possible */
#ifdef CONFIG_HIGHMEM
	ioremap_base = ioremap_bot = PKMAP_BASE;
#else
	ioremap_base = ioremap_bot = FIXADDR_START;
#endif

	/* Initialize the context management stuff */
	mmu_context_init();

	/* Shortly after that, the entire linear mapping will be available */
	/* This will also cause that unflatten device tree will be allocated
	 * inside 768MB limit */
	memblock_set_current_limit(memory_start + lowmem_size - 1);
}

/* This is only called until mem_init is done. */
void __init *early_get_page(void)
{
	void *p;
	if (init_bootmem_done) {
		p = alloc_bootmem_pages(PAGE_SIZE);
	} else {
		/*
		 * Mem start + kernel_tlb -> here is limit
		 * because of mem mapping from head.S
		 */
		p = __va(memblock_alloc_base(PAGE_SIZE, PAGE_SIZE,
					memory_start + kernel_tlb));
	}
	return p;
}

#endif /* CONFIG_MMU */

void * __init_refok alloc_maybe_bootmem(size_t size, gfp_t mask)
{
	if (mem_init_done)
		return kmalloc(size, mask);
	else
		return alloc_bootmem(size);
}

void * __init_refok zalloc_maybe_bootmem(size_t size, gfp_t mask)
{
	void *p;

	if (mem_init_done)
		p = kzalloc(size, mask);
	else {
		p = alloc_bootmem(size);
		if (p)
			memset(p, 0, size);
	}
	return p;
}<|MERGE_RESOLUTION|>--- conflicted
+++ resolved
@@ -79,21 +79,9 @@
 		struct page *page = pfn_to_page(pfn);
 
 		/* FIXME not sure about */
-<<<<<<< HEAD
-		if (memblock_is_reserved(pfn << PAGE_SHIFT))
-			continue;
-		free_highmem_page(page);
-		reservedpages++;
-	}
-	pr_info("High memory: %luk\n",
-					totalhigh_pages << (PAGE_SHIFT-10));
-
-	return reservedpages;
-=======
 		if (!memblock_is_reserved(pfn << PAGE_SHIFT))
 			free_highmem_page(page);
 	}
->>>>>>> d0e0ac97
 }
 #endif /* CONFIG_HIGHMEM */
 
@@ -239,21 +227,13 @@
 #ifdef CONFIG_BLK_DEV_INITRD
 void free_initrd_mem(unsigned long start, unsigned long end)
 {
-<<<<<<< HEAD
-	free_reserved_area(start, end, 0, "initrd");
-=======
 	free_reserved_area((void *)start, (void *)end, -1, "initrd");
->>>>>>> d0e0ac97
 }
 #endif
 
 void free_initmem(void)
 {
-<<<<<<< HEAD
-	free_initmem_default(0);
-=======
 	free_initmem_default(-1);
->>>>>>> d0e0ac97
 }
 
 void __init mem_init(void)
@@ -266,25 +246,7 @@
 	highmem_setup();
 #endif
 
-<<<<<<< HEAD
-	codesize = (unsigned long)&_sdata - (unsigned long)&_stext;
-	datasize = (unsigned long)&_edata - (unsigned long)&_sdata;
-	initsize = (unsigned long)&__init_end - (unsigned long)&__init_begin;
-	bsssize = (unsigned long)&__bss_stop - (unsigned long)&__bss_start;
-
-	pr_info("Memory: %luk/%luk available (%luk kernel code, ",
-		nr_free_pages() << (PAGE_SHIFT-10),
-		num_physpages << (PAGE_SHIFT-10),
-		codesize >> 10);
-	pr_cont("%luk reserved, %luk data, %luk bss, %luk init)\n",
-		reservedpages << (PAGE_SHIFT-10),
-		datasize >> 10,
-		bsssize >> 10,
-		initsize >> 10);
-
-=======
 	mem_init_print_info(NULL);
->>>>>>> d0e0ac97
 #ifdef CONFIG_MMU
 	pr_info("Kernel virtual memory layout:\n");
 	pr_info("  * 0x%08lx..0x%08lx  : fixmap\n", FIXADDR_START, FIXADDR_TOP);
