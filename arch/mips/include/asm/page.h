/*
 * This file is subject to the terms and conditions of the GNU General Public
 * License.  See the file "COPYING" in the main directory of this archive
 * for more details.
 *
 * Copyright (C) 1994 - 1999, 2000, 03 Ralf Baechle
 * Copyright (C) 1999, 2000 Silicon Graphics, Inc.
 */
#ifndef _ASM_PAGE_H
#define _ASM_PAGE_H

#include <spaces.h>
#include <linux/const.h>

/*
 * PAGE_SHIFT determines the page size
 */
#ifdef CONFIG_PAGE_SIZE_4KB
#define PAGE_SHIFT	12
#endif
#ifdef CONFIG_PAGE_SIZE_8KB
#define PAGE_SHIFT	13
#endif
#ifdef CONFIG_PAGE_SIZE_16KB
#define PAGE_SHIFT	14
#endif
#ifdef CONFIG_PAGE_SIZE_32KB
#define PAGE_SHIFT	15
#endif
#ifdef CONFIG_PAGE_SIZE_64KB
#define PAGE_SHIFT	16
#endif
#define PAGE_SIZE	(_AC(1,UL) << PAGE_SHIFT)
#define PAGE_MASK	(~((1 << PAGE_SHIFT) - 1))

#ifdef CONFIG_MIPS_HUGE_TLB_SUPPORT
#define HPAGE_SHIFT	(PAGE_SHIFT + PAGE_SHIFT - 3)
#define HPAGE_SIZE	(_AC(1,UL) << HPAGE_SHIFT)
#define HPAGE_MASK	(~(HPAGE_SIZE - 1))
#define HUGETLB_PAGE_ORDER	(HPAGE_SHIFT - PAGE_SHIFT)
#else /* !CONFIG_MIPS_HUGE_TLB_SUPPORT */
#define HPAGE_SHIFT	({BUILD_BUG(); 0; })
#define HPAGE_SIZE	({BUILD_BUG(); 0; })
#define HPAGE_MASK	({BUILD_BUG(); 0; })
#define HUGETLB_PAGE_ORDER	({BUILD_BUG(); 0; })
#endif /* CONFIG_MIPS_HUGE_TLB_SUPPORT */

#include <linux/pfn.h>

extern void build_clear_page(void);
extern void build_copy_page(void);

/*
 * It's normally defined only for FLATMEM config but it's
 * used in our early mem init code for all memory models.
 * So always define it.
 */
#define ARCH_PFN_OFFSET		PFN_UP(PHYS_OFFSET)

extern void clear_page(void * page);
extern void copy_page(void * to, void * from);

extern unsigned long shm_align_mask;

static inline unsigned long pages_do_alias(unsigned long addr1,
	unsigned long addr2)
{
	return (addr1 ^ addr2) & shm_align_mask;
}

struct page;

static inline void clear_user_page(void *addr, unsigned long vaddr,
	struct page *page)
{
	extern void (*flush_data_cache_page)(unsigned long addr);

	clear_page(addr);
	if (pages_do_alias((unsigned long) addr, vaddr & PAGE_MASK))
		flush_data_cache_page((unsigned long)addr);
}

extern void copy_user_page(void *vto, void *vfrom, unsigned long vaddr,
	struct page *to);
struct vm_area_struct;
extern void copy_user_highpage(struct page *to, struct page *from,
	unsigned long vaddr, struct vm_area_struct *vma);

#define __HAVE_ARCH_COPY_USER_HIGHPAGE

/*
 * These are used to make use of C type-checking..
 */
#ifdef CONFIG_64BIT_PHYS_ADDR
  #ifdef CONFIG_CPU_MIPS32
    typedef struct { unsigned long pte_low, pte_high; } pte_t;
    #define pte_val(x)	  ((x).pte_low | ((unsigned long long)(x).pte_high << 32))
    #define __pte(x)	  ({ pte_t __pte = {(x), ((unsigned long long)(x)) >> 32}; __pte; })
  #else
     typedef struct { unsigned long long pte; } pte_t;
     #define pte_val(x) ((x).pte)
     #define __pte(x)	((pte_t) { (x) } )
  #endif
#else
typedef struct { unsigned long pte; } pte_t;
#define pte_val(x)	((x).pte)
#define __pte(x)	((pte_t) { (x) } )
#endif
typedef struct page *pgtable_t;

/*
 * Right now we don't support 4-level pagetables, so all pud-related
 * definitions come from <asm-generic/pgtable-nopud.h>.
 */

/*
 * Finall the top of the hierarchy, the pgd
 */
typedef struct { unsigned long pgd; } pgd_t;
#define pgd_val(x)	((x).pgd)
#define __pgd(x)	((pgd_t) { (x) } )

/*
 * Manipulate page protection bits
 */
typedef struct { unsigned long pgprot; } pgprot_t;
#define pgprot_val(x)	((x).pgprot)
#define __pgprot(x)	((pgprot_t) { (x) } )

/*
 * On R4000-style MMUs where a TLB entry is mapping a adjacent even / odd
 * pair of pages we only have a single global bit per pair of pages.  When
 * writing to the TLB make sure we always have the bit set for both pages
 * or none.  This macro is used to access the `buddy' of the pte we're just
 * working on.
 */
#define ptep_buddy(x)	((pte_t *)((unsigned long)(x) ^ sizeof(pte_t)))

/*
 * __pa()/__va() should be used only during mem init.
 */
#ifdef CONFIG_64BIT
#define __pa(x)								\
({									\
    unsigned long __x = (unsigned long)(x);				\
    __x < CKSEG0 ? XPHYSADDR(__x) : CPHYSADDR(__x);			\
})
#else
#define __pa(x)								\
    ((unsigned long)(x) - PAGE_OFFSET + PHYS_OFFSET)
#endif
#define __va(x)		((void *)((unsigned long)(x) + PAGE_OFFSET - PHYS_OFFSET))
#include <asm/io.h>

/*
 * RELOC_HIDE was originally added by 6007b903dfe5f1d13e0c711ac2894bdd4a61b1ad
 * (lmo) rsp. 8431fd094d625b94d364fe393076ccef88e6ce18 (kernel.org).  The
 * discussion can be found in lkml posting
 * <a2ebde260608230500o3407b108hc03debb9da6e62c@mail.gmail.com> which is
 * archived at http://lists.linuxcoding.com/kernel/2006-q3/msg17360.html
 *
 * It is unclear if the misscompilations mentioned in
 * http://lkml.org/lkml/2010/8/8/138 also affect MIPS so we keep this one
 * until GCC 3.x has been retired before we can apply
 * https://patchwork.linux-mips.org/patch/1541/
 */

#define __pa_symbol(x)	__pa(RELOC_HIDE((unsigned long)(x), 0))

#define pfn_to_kaddr(pfn)	__va((pfn) << PAGE_SHIFT)

#ifdef CONFIG_FLATMEM

static inline int pfn_valid(unsigned long pfn)
{
	/* avoid <linux/mm.h> include hell */
	extern unsigned long max_mapnr;

	return pfn >= ARCH_PFN_OFFSET && pfn < max_mapnr;
}

#elif defined(CONFIG_SPARSEMEM)

/* pfn_valid is defined in linux/mmzone.h */

#elif defined(CONFIG_NEED_MULTIPLE_NODES)

#define pfn_valid(pfn)							\
({									\
	unsigned long __pfn = (pfn);					\
	int __n = pfn_to_nid(__pfn);					\
	((__n >= 0) ? (__pfn < NODE_DATA(__n)->node_start_pfn +		\
			       NODE_DATA(__n)->node_spanned_pages)	\
		    : 0);						\
})

#endif

#define virt_to_page(kaddr)	pfn_to_page(PFN_DOWN(virt_to_phys(kaddr)))

extern int __virt_addr_valid(const volatile void *kaddr);
#define virt_addr_valid(kaddr)						\
	__virt_addr_valid((const volatile void *) (kaddr))

#define VM_DATA_DEFAULT_FLAGS	(VM_READ | VM_WRITE | VM_EXEC | \
				 VM_MAYREAD | VM_MAYWRITE | VM_MAYEXEC)

<<<<<<< HEAD
#define UNCAC_ADDR(addr)	((addr) - PAGE_OFFSET + UNCAC_BASE +	\
								PHYS_OFFSET)
#define CAC_ADDR(addr)		((addr) - UNCAC_BASE + PAGE_OFFSET -	\
								PHYS_OFFSET)
=======
#define UNCAC_ADDR(addr)	((addr) - PAGE_OFFSET + UNCAC_BASE)
#define CAC_ADDR(addr)		((addr) - UNCAC_BASE + PAGE_OFFSET)
>>>>>>> d0e0ac97

#include <asm-generic/memory_model.h>
#include <asm-generic/getorder.h>

#endif /* _ASM_PAGE_H */<|MERGE_RESOLUTION|>--- conflicted
+++ resolved
@@ -205,15 +205,8 @@
 #define VM_DATA_DEFAULT_FLAGS	(VM_READ | VM_WRITE | VM_EXEC | \
 				 VM_MAYREAD | VM_MAYWRITE | VM_MAYEXEC)
 
-<<<<<<< HEAD
-#define UNCAC_ADDR(addr)	((addr) - PAGE_OFFSET + UNCAC_BASE +	\
-								PHYS_OFFSET)
-#define CAC_ADDR(addr)		((addr) - UNCAC_BASE + PAGE_OFFSET -	\
-								PHYS_OFFSET)
-=======
 #define UNCAC_ADDR(addr)	((addr) - PAGE_OFFSET + UNCAC_BASE)
 #define CAC_ADDR(addr)		((addr) - UNCAC_BASE + PAGE_OFFSET)
->>>>>>> d0e0ac97
 
 #include <asm-generic/memory_model.h>
 #include <asm-generic/getorder.h>
