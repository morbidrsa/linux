/*
 * This file is subject to the terms and conditions of the GNU General Public
 * License.  See the file "COPYING" in the main directory of this archive
 * for more details.
 *
 * Copyright (C) 2003, 2004 Ralf Baechle
 * Copyright (C) 2004  Maciej W. Rozycki
 */
#ifndef __ASM_CPU_FEATURES_H
#define __ASM_CPU_FEATURES_H

#include <asm/cpu.h>
#include <asm/cpu-info.h>
#include <cpu-feature-overrides.h>

#ifndef current_cpu_type
#define current_cpu_type()	current_cpu_data.cputype
#endif

/*
 * SMP assumption: Options of CPU 0 are a superset of all processors.
 * This is true for all known MIPS systems.
 */
#ifndef cpu_has_tlb
#define cpu_has_tlb		(cpu_data[0].options & MIPS_CPU_TLB)
#endif

/*
 * For the moment we don't consider R6000 and R8000 so we can assume that
 * anything that doesn't support R4000-style exceptions and interrupts is
 * R3000-like.  Users should still treat these two macro definitions as
 * opaque.
 */
#ifndef cpu_has_3kex
#define cpu_has_3kex		(!cpu_has_4kex)
#endif
#ifndef cpu_has_4kex
#define cpu_has_4kex		(cpu_data[0].options & MIPS_CPU_4KEX)
#endif
#ifndef cpu_has_3k_cache
#define cpu_has_3k_cache	(cpu_data[0].options & MIPS_CPU_3K_CACHE)
#endif
#define cpu_has_6k_cache	0
#define cpu_has_8k_cache	0
#ifndef cpu_has_4k_cache
#define cpu_has_4k_cache	(cpu_data[0].options & MIPS_CPU_4K_CACHE)
#endif
#ifndef cpu_has_tx39_cache
#define cpu_has_tx39_cache	(cpu_data[0].options & MIPS_CPU_TX39_CACHE)
#endif
#ifndef cpu_has_octeon_cache
#define cpu_has_octeon_cache	0
#endif
#ifndef cpu_has_fpu
#define cpu_has_fpu		(current_cpu_data.options & MIPS_CPU_FPU)
#define raw_cpu_has_fpu		(raw_current_cpu_data.options & MIPS_CPU_FPU)
#else
#define raw_cpu_has_fpu		cpu_has_fpu
#endif
#ifndef cpu_has_32fpr
#define cpu_has_32fpr		(cpu_data[0].options & MIPS_CPU_32FPR)
#endif
#ifndef cpu_has_counter
#define cpu_has_counter		(cpu_data[0].options & MIPS_CPU_COUNTER)
#endif
#ifndef cpu_has_watch
#define cpu_has_watch		(cpu_data[0].options & MIPS_CPU_WATCH)
#endif
#ifndef cpu_has_divec
#define cpu_has_divec		(cpu_data[0].options & MIPS_CPU_DIVEC)
#endif
#ifndef cpu_has_vce
#define cpu_has_vce		(cpu_data[0].options & MIPS_CPU_VCE)
#endif
#ifndef cpu_has_cache_cdex_p
#define cpu_has_cache_cdex_p	(cpu_data[0].options & MIPS_CPU_CACHE_CDEX_P)
#endif
#ifndef cpu_has_cache_cdex_s
#define cpu_has_cache_cdex_s	(cpu_data[0].options & MIPS_CPU_CACHE_CDEX_S)
#endif
#ifndef cpu_has_prefetch
#define cpu_has_prefetch	(cpu_data[0].options & MIPS_CPU_PREFETCH)
#endif
#ifndef cpu_has_mcheck
#define cpu_has_mcheck		(cpu_data[0].options & MIPS_CPU_MCHECK)
#endif
#ifndef cpu_has_ejtag
#define cpu_has_ejtag		(cpu_data[0].options & MIPS_CPU_EJTAG)
#endif
#ifndef cpu_has_llsc
#define cpu_has_llsc		(cpu_data[0].options & MIPS_CPU_LLSC)
#endif
#ifndef kernel_uses_llsc
#define kernel_uses_llsc	cpu_has_llsc
#endif
#ifndef cpu_has_mips16
#define cpu_has_mips16		(cpu_data[0].ases & MIPS_ASE_MIPS16)
#endif
#ifndef cpu_has_mdmx
<<<<<<< HEAD
#define cpu_has_mdmx	       (cpu_data[0].ases & MIPS_ASE_MDMX)
#endif
#ifndef cpu_has_mips3d
#define cpu_has_mips3d	       (cpu_data[0].ases & MIPS_ASE_MIPS3D)
=======
#define cpu_has_mdmx		(cpu_data[0].ases & MIPS_ASE_MDMX)
#endif
#ifndef cpu_has_mips3d
#define cpu_has_mips3d		(cpu_data[0].ases & MIPS_ASE_MIPS3D)
>>>>>>> d0e0ac97
#endif
#ifndef cpu_has_smartmips
#define cpu_has_smartmips	(cpu_data[0].ases & MIPS_ASE_SMARTMIPS)
#endif
#ifndef cpu_has_rixi
#define cpu_has_rixi		(cpu_data[0].options & MIPS_CPU_RIXI)
#endif
#ifndef cpu_has_mmips
<<<<<<< HEAD
#define cpu_has_mmips		(cpu_data[0].options & MIPS_CPU_MICROMIPS)
=======
# ifdef CONFIG_SYS_SUPPORTS_MICROMIPS
#  define cpu_has_mmips		(cpu_data[0].options & MIPS_CPU_MICROMIPS)
# else
#  define cpu_has_mmips		0
# endif
>>>>>>> d0e0ac97
#endif
#ifndef cpu_has_vtag_icache
#define cpu_has_vtag_icache	(cpu_data[0].icache.flags & MIPS_CACHE_VTAG)
#endif
#ifndef cpu_has_dc_aliases
#define cpu_has_dc_aliases	(cpu_data[0].dcache.flags & MIPS_CACHE_ALIASES)
#endif
#ifndef cpu_has_ic_fills_f_dc
#define cpu_has_ic_fills_f_dc	(cpu_data[0].icache.flags & MIPS_CACHE_IC_F_DC)
#endif
#ifndef cpu_has_pindexed_dcache
#define cpu_has_pindexed_dcache (cpu_data[0].dcache.flags & MIPS_CACHE_PINDEX)
#endif
#ifndef cpu_has_local_ebase
#define cpu_has_local_ebase	1
#endif
#ifndef cpu_has_local_ebase
#define cpu_has_local_ebase	1
#endif

/*
 * I-Cache snoops remote store.	 This only matters on SMP.  Some multiprocessors
 * such as the R10000 have I-Caches that snoop local stores; the embedded ones
 * don't.  For maintaining I-cache coherency this means we need to flush the
 * D-cache all the way back to whever the I-cache does refills from, so the
 * I-cache has a chance to see the new data at all.  Then we have to flush the
 * I-cache also.
 * Note we may have been rescheduled and may no longer be running on the CPU
 * that did the store so we can't optimize this into only doing the flush on
 * the local CPU.
 */
#ifndef cpu_icache_snoops_remote_store
#ifdef CONFIG_SMP
#define cpu_icache_snoops_remote_store	(cpu_data[0].icache.flags & MIPS_IC_SNOOPS_REMOTE)
#else
#define cpu_icache_snoops_remote_store	1
#endif
#endif

<<<<<<< HEAD
# define cpu_has_mips_1		(cpu_data[0].isa_level & MIPS_CPU_ISA_I)
=======
>>>>>>> d0e0ac97
#ifndef cpu_has_mips_2
# define cpu_has_mips_2		(cpu_data[0].isa_level & MIPS_CPU_ISA_II)
#endif
#ifndef cpu_has_mips_3
# define cpu_has_mips_3		(cpu_data[0].isa_level & MIPS_CPU_ISA_III)
#endif
#ifndef cpu_has_mips_4
# define cpu_has_mips_4		(cpu_data[0].isa_level & MIPS_CPU_ISA_IV)
#endif
#ifndef cpu_has_mips_5
# define cpu_has_mips_5		(cpu_data[0].isa_level & MIPS_CPU_ISA_V)
#endif
<<<<<<< HEAD
# ifndef cpu_has_mips32r1
=======
#ifndef cpu_has_mips32r1
>>>>>>> d0e0ac97
# define cpu_has_mips32r1	(cpu_data[0].isa_level & MIPS_CPU_ISA_M32R1)
#endif
#ifndef cpu_has_mips32r2
# define cpu_has_mips32r2	(cpu_data[0].isa_level & MIPS_CPU_ISA_M32R2)
#endif
#ifndef cpu_has_mips64r1
# define cpu_has_mips64r1	(cpu_data[0].isa_level & MIPS_CPU_ISA_M64R1)
#endif
#ifndef cpu_has_mips64r2
# define cpu_has_mips64r2	(cpu_data[0].isa_level & MIPS_CPU_ISA_M64R2)
#endif

/*
 * Shortcuts ...
 */
#define cpu_has_mips32	(cpu_has_mips32r1 | cpu_has_mips32r2)
#define cpu_has_mips64	(cpu_has_mips64r1 | cpu_has_mips64r2)
#define cpu_has_mips_r1 (cpu_has_mips32r1 | cpu_has_mips64r1)
#define cpu_has_mips_r2 (cpu_has_mips32r2 | cpu_has_mips64r2)
#define cpu_has_mips_r	(cpu_has_mips32r1 | cpu_has_mips32r2 | \
			 cpu_has_mips64r1 | cpu_has_mips64r2)

#ifndef cpu_has_mips_r2_exec_hazard
#define cpu_has_mips_r2_exec_hazard cpu_has_mips_r2
#endif

/*
 * MIPS32, MIPS64, VR5500, IDT32332, IDT32334 and maybe a few other
 * pre-MIPS32/MIPS53 processors have CLO, CLZ.	The IDT RC64574 is 64-bit and
 * has CLO and CLZ but not DCLO nor DCLZ.  For 64-bit kernels
 * cpu_has_clo_clz also indicates the availability of DCLO and DCLZ.
 */
#ifndef cpu_has_clo_clz
#define cpu_has_clo_clz	cpu_has_mips_r
#endif

#ifndef cpu_has_dsp
#define cpu_has_dsp		(cpu_data[0].ases & MIPS_ASE_DSP)
#endif

#ifndef cpu_has_dsp2
#define cpu_has_dsp2		(cpu_data[0].ases & MIPS_ASE_DSP2P)
#endif

#ifndef cpu_has_mipsmt
#define cpu_has_mipsmt		(cpu_data[0].ases & MIPS_ASE_MIPSMT)
#endif

#ifndef cpu_has_userlocal
#define cpu_has_userlocal	(cpu_data[0].options & MIPS_CPU_ULRI)
#endif

#ifdef CONFIG_32BIT
# ifndef cpu_has_nofpuex
# define cpu_has_nofpuex	(cpu_data[0].options & MIPS_CPU_NOFPUEX)
# endif
# ifndef cpu_has_64bits
# define cpu_has_64bits		(cpu_data[0].isa_level & MIPS_CPU_ISA_64BIT)
# endif
# ifndef cpu_has_64bit_zero_reg
# define cpu_has_64bit_zero_reg (cpu_data[0].isa_level & MIPS_CPU_ISA_64BIT)
# endif
# ifndef cpu_has_64bit_gp_regs
# define cpu_has_64bit_gp_regs		0
# endif
# ifndef cpu_has_64bit_addresses
# define cpu_has_64bit_addresses	0
# endif
# ifndef cpu_vmbits
# define cpu_vmbits 31
# endif
#endif

#ifdef CONFIG_64BIT
# ifndef cpu_has_nofpuex
# define cpu_has_nofpuex		0
# endif
# ifndef cpu_has_64bits
# define cpu_has_64bits			1
# endif
# ifndef cpu_has_64bit_zero_reg
# define cpu_has_64bit_zero_reg		1
# endif
# ifndef cpu_has_64bit_gp_regs
# define cpu_has_64bit_gp_regs		1
# endif
# ifndef cpu_has_64bit_addresses
# define cpu_has_64bit_addresses	1
# endif
# ifndef cpu_vmbits
# define cpu_vmbits cpu_data[0].vmbits
# define __NEED_VMBITS_PROBE
# endif
#endif

#if defined(CONFIG_CPU_MIPSR2_IRQ_VI) && !defined(cpu_has_vint)
# define cpu_has_vint		(cpu_data[0].options & MIPS_CPU_VINT)
#elif !defined(cpu_has_vint)
# define cpu_has_vint			0
#endif

#if defined(CONFIG_CPU_MIPSR2_IRQ_EI) && !defined(cpu_has_veic)
# define cpu_has_veic		(cpu_data[0].options & MIPS_CPU_VEIC)
#elif !defined(cpu_has_veic)
# define cpu_has_veic			0
#endif

#ifndef cpu_has_inclusive_pcaches
#define cpu_has_inclusive_pcaches	(cpu_data[0].options & MIPS_CPU_INCLUSIVE_CACHES)
#endif

#ifndef cpu_dcache_line_size
#define cpu_dcache_line_size()	cpu_data[0].dcache.linesz
#endif
#ifndef cpu_icache_line_size
#define cpu_icache_line_size()	cpu_data[0].icache.linesz
#endif
#ifndef cpu_scache_line_size
#define cpu_scache_line_size()	cpu_data[0].scache.linesz
#endif

#ifndef cpu_hwrena_impl_bits
#define cpu_hwrena_impl_bits		0
#endif

#ifndef cpu_has_perf_cntr_intr_bit
#define cpu_has_perf_cntr_intr_bit	(cpu_data[0].options & MIPS_CPU_PCI)
#endif

#ifndef cpu_has_vz
#define cpu_has_vz		(cpu_data[0].ases & MIPS_ASE_VZ)
#endif

#endif /* __ASM_CPU_FEATURES_H */<|MERGE_RESOLUTION|>--- conflicted
+++ resolved
@@ -97,17 +97,10 @@
 #define cpu_has_mips16		(cpu_data[0].ases & MIPS_ASE_MIPS16)
 #endif
 #ifndef cpu_has_mdmx
-<<<<<<< HEAD
-#define cpu_has_mdmx	       (cpu_data[0].ases & MIPS_ASE_MDMX)
-#endif
-#ifndef cpu_has_mips3d
-#define cpu_has_mips3d	       (cpu_data[0].ases & MIPS_ASE_MIPS3D)
-=======
 #define cpu_has_mdmx		(cpu_data[0].ases & MIPS_ASE_MDMX)
 #endif
 #ifndef cpu_has_mips3d
 #define cpu_has_mips3d		(cpu_data[0].ases & MIPS_ASE_MIPS3D)
->>>>>>> d0e0ac97
 #endif
 #ifndef cpu_has_smartmips
 #define cpu_has_smartmips	(cpu_data[0].ases & MIPS_ASE_SMARTMIPS)
@@ -116,15 +109,11 @@
 #define cpu_has_rixi		(cpu_data[0].options & MIPS_CPU_RIXI)
 #endif
 #ifndef cpu_has_mmips
-<<<<<<< HEAD
-#define cpu_has_mmips		(cpu_data[0].options & MIPS_CPU_MICROMIPS)
-=======
 # ifdef CONFIG_SYS_SUPPORTS_MICROMIPS
 #  define cpu_has_mmips		(cpu_data[0].options & MIPS_CPU_MICROMIPS)
 # else
 #  define cpu_has_mmips		0
 # endif
->>>>>>> d0e0ac97
 #endif
 #ifndef cpu_has_vtag_icache
 #define cpu_has_vtag_icache	(cpu_data[0].icache.flags & MIPS_CACHE_VTAG)
@@ -136,10 +125,7 @@
 #define cpu_has_ic_fills_f_dc	(cpu_data[0].icache.flags & MIPS_CACHE_IC_F_DC)
 #endif
 #ifndef cpu_has_pindexed_dcache
-#define cpu_has_pindexed_dcache (cpu_data[0].dcache.flags & MIPS_CACHE_PINDEX)
-#endif
-#ifndef cpu_has_local_ebase
-#define cpu_has_local_ebase	1
+#define cpu_has_pindexed_dcache	(cpu_data[0].dcache.flags & MIPS_CACHE_PINDEX)
 #endif
 #ifndef cpu_has_local_ebase
 #define cpu_has_local_ebase	1
@@ -164,10 +150,6 @@
 #endif
 #endif
 
-<<<<<<< HEAD
-# define cpu_has_mips_1		(cpu_data[0].isa_level & MIPS_CPU_ISA_I)
-=======
->>>>>>> d0e0ac97
 #ifndef cpu_has_mips_2
 # define cpu_has_mips_2		(cpu_data[0].isa_level & MIPS_CPU_ISA_II)
 #endif
@@ -180,11 +162,7 @@
 #ifndef cpu_has_mips_5
 # define cpu_has_mips_5		(cpu_data[0].isa_level & MIPS_CPU_ISA_V)
 #endif
-<<<<<<< HEAD
-# ifndef cpu_has_mips32r1
-=======
 #ifndef cpu_has_mips32r1
->>>>>>> d0e0ac97
 # define cpu_has_mips32r1	(cpu_data[0].isa_level & MIPS_CPU_ISA_M32R1)
 #endif
 #ifndef cpu_has_mips32r2
@@ -245,7 +223,7 @@
 # define cpu_has_64bits		(cpu_data[0].isa_level & MIPS_CPU_ISA_64BIT)
 # endif
 # ifndef cpu_has_64bit_zero_reg
-# define cpu_has_64bit_zero_reg (cpu_data[0].isa_level & MIPS_CPU_ISA_64BIT)
+# define cpu_has_64bit_zero_reg	(cpu_data[0].isa_level & MIPS_CPU_ISA_64BIT)
 # endif
 # ifndef cpu_has_64bit_gp_regs
 # define cpu_has_64bit_gp_regs		0
