--- conflicted
+++ resolved
@@ -22,15 +22,6 @@
  */
 #define ASCII_DISPLAY_WORD_BASE	   0x1f000410
 #define ASCII_DISPLAY_POS_BASE	   0x1f000418
-<<<<<<< HEAD
-
-/*
- * Reset register.
- */
-#define SOFTRES_REG	  0x1f000500
-#define GORESET		  0x42
-=======
->>>>>>> d0e0ac97
 
 /*
  * Revision register.
