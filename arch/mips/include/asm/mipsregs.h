--- conflicted
+++ resolved
@@ -596,11 +596,7 @@
 #define MIPS_CONF3_RXI		(_ULCAST_(1) << 12)
 #define MIPS_CONF3_ULRI		(_ULCAST_(1) << 13)
 #define MIPS_CONF3_ISA		(_ULCAST_(3) << 14)
-<<<<<<< HEAD
-#define MIPS_CONF3_ISA_OE	(_ULCAST_(3) << 16)
-=======
 #define MIPS_CONF3_ISA_OE	(_ULCAST_(1) << 16)
->>>>>>> d0e0ac97
 #define MIPS_CONF3_VZ		(_ULCAST_(1) << 23)
 
 #define MIPS_CONF4_MMUSIZEEXT	(_ULCAST_(255) << 0)
