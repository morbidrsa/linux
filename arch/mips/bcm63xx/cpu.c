--- conflicted
+++ resolved
@@ -313,12 +313,6 @@
 		chipid_reg = BCM_6345_PERF_BASE;
 		break;
 	case CPU_BMIPS4350:
-<<<<<<< HEAD
-		if ((read_c0_prid() & 0xf0) == 0x10)
-			chipid_reg = BCM_6345_PERF_BASE;
-		else
-			chipid_reg = BCM_6368_PERF_BASE;
-=======
 		switch ((read_c0_prid() & 0xff)) {
 		case 0x04:
 			chipid_reg = BCM_3368_PERF_BASE;
@@ -330,7 +324,6 @@
 			chipid_reg = BCM_6368_PERF_BASE;
 			break;
 		}
->>>>>>> d0e0ac97
 		break;
 	}
 
@@ -347,13 +340,10 @@
 	bcm63xx_cpu_rev = (tmp & REV_REVID_MASK) >> REV_REVID_SHIFT;
 
 	switch (bcm63xx_cpu_id) {
-<<<<<<< HEAD
-=======
 	case BCM3368_CPU_ID:
 		bcm63xx_regs_base = bcm3368_regs_base;
 		bcm63xx_irqs = bcm3368_irqs;
 		break;
->>>>>>> d0e0ac97
 	case BCM6328_CPU_ID:
 		bcm63xx_regs_base = bcm6328_regs_base;
 		bcm63xx_irqs = bcm6328_irqs;
