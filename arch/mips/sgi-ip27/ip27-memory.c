--- conflicted
+++ resolved
@@ -477,39 +477,8 @@
 
 void __init mem_init(void)
 {
-<<<<<<< HEAD
-	unsigned long codesize, datasize, initsize, tmp;
-	unsigned node;
-
-	high_memory = (void *) __va(num_physpages << PAGE_SHIFT);
-
-	for_each_online_node(node) {
-		/*
-		 * This will free up the bootmem, ie, slot 0 memory.
-		 */
-		totalram_pages += free_all_bootmem_node(NODE_DATA(node));
-	}
-
-	setup_zero_pages();	/* This comes from node 0 */
-
-	codesize =  (unsigned long) &_etext - (unsigned long) &_text;
-	datasize =  (unsigned long) &_edata - (unsigned long) &_etext;
-	initsize =  (unsigned long) &__init_end - (unsigned long) &__init_begin;
-
-	tmp = nr_free_pages();
-	printk(KERN_INFO "Memory: %luk/%luk available (%ldk kernel code, "
-	       "%ldk reserved, %ldk data, %ldk init, %ldk highmem)\n",
-	       tmp << (PAGE_SHIFT-10),
-	       num_physpages << (PAGE_SHIFT-10),
-	       codesize >> 10,
-	       (num_physpages - tmp) << (PAGE_SHIFT-10),
-	       datasize >> 10,
-	       initsize >> 10,
-	       totalhigh_pages << (PAGE_SHIFT-10));
-=======
 	high_memory = (void *) __va(get_num_physpages() << PAGE_SHIFT);
 	free_all_bootmem();
 	setup_zero_pages();	/* This comes from node 0 */
 	mem_init_print_info(NULL);
->>>>>>> d0e0ac97
 }