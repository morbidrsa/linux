/*
 * Copyright 2003-2011 NetLogic Microsystems, Inc. (NetLogic). All rights
 * reserved.
 *
 * This software is available to you under a choice of one of two
 * licenses.  You may choose to be licensed under the terms of the GNU
 * General Public License (GPL) Version 2, available from the file
 * COPYING in the main directory of this source tree, or the NetLogic
 * license below:
 *
 * Redistribution and use in source and binary forms, with or without
 * modification, are permitted provided that the following conditions
 * are met:
 *
 * 1. Redistributions of source code must retain the above copyright
 *    notice, this list of conditions and the following disclaimer.
 * 2. Redistributions in binary form must reproduce the above copyright
 *    notice, this list of conditions and the following disclaimer in
 *    the documentation and/or other materials provided with the
 *    distribution.
 *
 * THIS SOFTWARE IS PROVIDED BY NETLOGIC ``AS IS'' AND ANY EXPRESS OR
 * IMPLIED WARRANTIES, INCLUDING, BUT NOT LIMITED TO, THE IMPLIED
 * WARRANTIES OF MERCHANTABILITY AND FITNESS FOR A PARTICULAR PURPOSE
 * ARE DISCLAIMED. IN NO EVENT SHALL NETLOGIC OR CONTRIBUTORS BE LIABLE
 * FOR ANY DIRECT, INDIRECT, INCIDENTAL, SPECIAL, EXEMPLARY, OR
 * CONSEQUENTIAL DAMAGES (INCLUDING, BUT NOT LIMITED TO, PROCUREMENT OF
 * SUBSTITUTE GOODS OR SERVICES; LOSS OF USE, DATA, OR PROFITS; OR
 * BUSINESS INTERRUPTION) HOWEVER CAUSED AND ON ANY THEORY OF LIABILITY,
 * WHETHER IN CONTRACT, STRICT LIABILITY, OR TORT (INCLUDING NEGLIGENCE
 * OR OTHERWISE) ARISING IN ANY WAY OUT OF THE USE OF THIS SOFTWARE, EVEN
 * IF ADVISED OF THE POSSIBILITY OF SUCH DAMAGE.
 */

#include <linux/init.h>

#include <asm/asm.h>
#include <asm/asm-offsets.h>
#include <asm/regdef.h>
#include <asm/mipsregs.h>
#include <asm/stackframe.h>
#include <asm/asmmacro.h>
#include <asm/addrspace.h>

#include <asm/netlogic/common.h>

#include <asm/netlogic/xlp-hal/iomap.h>
#include <asm/netlogic/xlp-hal/xlp.h>
#include <asm/netlogic/xlp-hal/sys.h>
#include <asm/netlogic/xlp-hal/cpucontrol.h>

#define CP0_EBASE	$15
<<<<<<< HEAD
#define SYS_CPU_COHERENT_BASE(node)	CKSEG1ADDR(XLP_DEFAULT_IO_BASE) + \
			XLP_IO_SYS_OFFSET(node) + XLP_IO_PCI_HDRSZ + \
			SYS_CPU_NONCOHERENT_MODE * 4

#define XLP_AX_WORKAROUND	/* enable Ax silicon workarounds */

/* Enable XLP features and workarounds in the LSU */
.macro xlp_config_lsu
	li	t0, LSU_DEFEATURE
	mfcr	t1, t0

	lui	t2, 0xc080	/* SUE, Enable Unaligned Access, L2HPE */
	or	t1, t1, t2
#ifdef XLP_AX_WORKAROUND
	li	t2, ~0xe	/* S1RCM */
	and	t1, t1, t2
#endif
	mtcr	t1, t0

	li	t0, ICU_DEFEATURE
	mfcr	t1, t0
	ori	t1, 0x1000	/* Enable Icache partitioning */
	mtcr	t1, t0


#ifdef XLP_AX_WORKAROUND
	li	t0, SCHED_DEFEATURE
	lui	t1, 0x0100	/* Disable BRU accepting ALU ops */
	mtcr	t1, t0
#endif
.endm

/*
 * This is the code that will be copied to the reset entry point for
 * XLR and XLP. The XLP cores start here when they are woken up. This
 * is also the NMI entry point.
 */
.macro	xlp_flush_l1_dcache
	li	t0, LSU_DEBUG_DATA0
	li	t1, LSU_DEBUG_ADDR
	li	t2, 0		/* index */
	li	t3, 0x1000	/* loop count */
1:
	sll	v0, t2, 5
	mtcr	zero, t0
	ori	v1, v0, 0x3	/* way0 | write_enable | write_active */
	mtcr	v1, t1
2:
	mfcr	v1, t1
	andi	v1, 0x1		/* wait for write_active == 0 */
	bnez	v1, 2b
	nop
	mtcr	zero, t0
	ori	v1, v0, 0x7	/* way1 | write_enable | write_active */
	mtcr	v1, t1
3:
	mfcr	v1, t1
	andi	v1, 0x1		/* wait for write_active == 0 */
	bnez	v1, 3b
	nop
	addi	t2, 1
	bne	t3, t2, 1b
	nop
.endm

/*
 * The cores can come start when they are woken up. This is also the NMI
 * entry, so check that first.
 *
 * The data corresponding to reset/NMI is stored at RESET_DATA_PHYS
 * location, this will have the thread mask (used when core is woken up)
 * and the current NMI handler in case we reached here for an NMI.
 *
 * When a core or thread is newly woken up, it loops in a 'wait'. When
 * the CPU really needs waking up, we send an NMI to it, with the NMI
 * handler set to prom_boot_secondary_cpus
 */

	.set	noreorder
	.set	noat
	.set	arch=xlr	/* for mfcr/mtcr, XLR is sufficient */

FEXPORT(nlm_reset_entry)
	dmtc0	k0, $22, 6
	dmtc0	k1, $22, 7
	mfc0	k0, CP0_STATUS
	li	k1, 0x80000
	and	k1, k0, k1
	beqz	k1, 1f		/* go to real reset entry */
	nop
	li	k1, CKSEG1ADDR(RESET_DATA_PHYS) /* NMI */
	ld	k0, BOOT_NMI_HANDLER(k1)
	jr	k0
	nop

1:	/* Entry point on core wakeup */
	mfc0	t0, CP0_EBASE, 1
	mfc0	t1, CP0_EBASE, 1
	srl	t1, 5
	andi	t1, 0x3			/* t1 <- node */
	li	t2, 0x40000
	mul	t3, t2, t1		/* t3 = node * 0x40000 */
	srl	t0, t0, 2
	and	t0, t0, 0x7		/* t0 <- core */
	li	t1, 0x1
	sll	t0, t1, t0
	nor	t0, t0, zero		/* t0 <- ~(1 << core) */
	li	t2, SYS_CPU_COHERENT_BASE(0)
	add	t2, t2, t3		/* t2 <- SYS offset for node */
	lw	t1, 0(t2)
	and	t1, t1, t0
	sw	t1, 0(t2)

	/* read back to ensure complete */
	lw	t1, 0(t2)
	sync

	/* Configure LSU on Non-0 Cores. */
	xlp_config_lsu
	/* FALL THROUGH */

/*
 * Wake up sibling threads from the initial thread in
 * a core.
 */
EXPORT(nlm_boot_siblings)
	/* core L1D flush before enable threads */
	xlp_flush_l1_dcache
	/* Enable hw threads by writing to MAP_THREADMODE of the core */
	li	t0, CKSEG1ADDR(RESET_DATA_PHYS)
	lw	t1, BOOT_THREAD_MODE(t0)	/* t1 <- thread mode */
	li	t0, ((CPU_BLOCKID_MAP << 8) | MAP_THREADMODE)
	mfcr	t2, t0
	or	t2, t2, t1
	mtcr	t2, t0

	/*
	 * The new hardware thread starts at the next instruction
	 * For all the cases other than core 0 thread 0, we will
	* jump to the secondary wait function.
	*/
	mfc0	v0, CP0_EBASE, 1
	andi	v0, 0x3ff		/* v0 <- node/core */

	/* Init MMU in the first thread after changing THREAD_MODE
	 * register (Ax Errata?)
	 */
	andi	v1, v0, 0x3		/* v1 <- thread id */
	bnez	v1, 2f
	nop

	li	t0, MMU_SETUP
	li	t1, 0
	mtcr	t1, t0
	_ehb

2:	beqz	v0, 4f		/* boot cpu (cpuid == 0)? */
	nop

	/* setup status reg */
	move	t1, zero
#ifdef CONFIG_64BIT
	ori	t1, ST0_KX
#endif
	mtc0	t1, CP0_STATUS
	/* mark CPU ready */
	PTR_LA	t1, nlm_cpu_ready
	sll	v1, v0, 2
	PTR_ADDU t1, v1
	li	t2, 1
	sw	t2, 0(t1)
	/* Wait until NMI hits */
3:	wait
	j	3b
	nop

	/*
	 * For the boot CPU, we have to restore registers and
	 * return
	 */
4:	dmfc0	t0, $4, 2	/* restore SP from UserLocal */
	li	t1, 0xfadebeef
	dmtc0	t1, $4, 2	/* restore SP from UserLocal */
	PTR_SUBU sp, t0, PT_SIZE
	RESTORE_ALL
	jr   ra
	nop
EXPORT(nlm_reset_entry_end)

FEXPORT(xlp_boot_core0_siblings)	/* "Master" cpu starts from here */
	xlp_config_lsu
=======

	.set	noreorder
	.set	noat
	.set	arch=xlr		/* for mfcr/mtcr, XLR is sufficient */

FEXPORT(xlp_boot_core0_siblings)	/* "Master" cpu starts from here */
>>>>>>> d0e0ac97
	dmtc0	sp, $4, 2		/* SP saved in UserLocal */
	SAVE_ALL
	sync
	/* find the location to which nlm_boot_siblings was relocated */
	li	t0, CKSEG1ADDR(RESET_VEC_PHYS)
	dla	t1, nlm_reset_entry
	dla	t2, nlm_boot_siblings
	dsubu	t2, t1
	daddu	t2, t0
	/* call it */
	jr	t2
	nop
	/* not reached */

	__CPUINIT
NESTED(nlm_boot_secondary_cpus, 16, sp)
	/* Initialize CP0 Status */
	move	t1, zero
#ifdef CONFIG_64BIT
	ori	t1, ST0_KX
#endif
	mtc0	t1, CP0_STATUS
	PTR_LA	t1, nlm_next_sp
	PTR_L	sp, 0(t1)
	PTR_LA	t1, nlm_next_gp
	PTR_L	gp, 0(t1)

	/* a0 has the processor id */
	mfc0	a0, CP0_EBASE, 1
	andi	a0, 0x3ff		/* a0 <- node/core */
	PTR_LA	t0, nlm_early_init_secondary
	jalr	t0
	nop

	PTR_LA	t0, smp_bootstrap
	jr	t0
	nop
END(nlm_boot_secondary_cpus)
	__FINIT

/*
 * In case of RMIboot bootloader which is used on XLR boards, the CPUs
 * be already woken up and waiting in bootloader code.
 * This will get them out of the bootloader code and into linux. Needed
 *  because the bootloader area will be taken and initialized by linux.
 */
	__CPUINIT
NESTED(nlm_rmiboot_preboot, 16, sp)
	mfc0	t0, $15, 1	/* read ebase */
	andi	t0, 0x1f	/* t0 has the processor_id() */
	andi	t2, t0, 0x3	/* thread num */
	sll	t0, 2		/* offset in cpu array */

	li	t3, CKSEG1ADDR(RESET_DATA_PHYS)
	ADDIU	t1, t3, BOOT_CPU_READY
	ADDU	t1, t0
	li	t3, 1
	sw	t3, 0(t1)

	bnez	t2, 1f		/* skip thread programming */
	nop			/* for thread id != 0 */

	/*
	 * XLR MMU setup only for first thread in core
	 */
	li	t0, 0x400
	mfcr	t1, t0
	li	t2, 6		/* XLR thread mode mask */
	nor	t3, t2, zero
	and	t2, t1, t2	/* t2 - current thread mode */
	li	v0, CKSEG1ADDR(RESET_DATA_PHYS)
	lw	v1, BOOT_THREAD_MODE(v0) /* v1 - new thread mode */
	sll	v1, 1
	beq	v1, t2, 1f	/* same as request value */
	nop			/* nothing to do */

	and	t2, t1, t3	/* mask out old thread mode */
	or	t1, t2, v1	/* put in new value */
	mtcr	t1, t0		/* update core control */

1:	wait
	b	1b
	nop
END(nlm_rmiboot_preboot)
	__FINIT<|MERGE_RESOLUTION|>--- conflicted
+++ resolved
@@ -50,206 +50,12 @@
 #include <asm/netlogic/xlp-hal/cpucontrol.h>
 
 #define CP0_EBASE	$15
-<<<<<<< HEAD
-#define SYS_CPU_COHERENT_BASE(node)	CKSEG1ADDR(XLP_DEFAULT_IO_BASE) + \
-			XLP_IO_SYS_OFFSET(node) + XLP_IO_PCI_HDRSZ + \
-			SYS_CPU_NONCOHERENT_MODE * 4
-
-#define XLP_AX_WORKAROUND	/* enable Ax silicon workarounds */
-
-/* Enable XLP features and workarounds in the LSU */
-.macro xlp_config_lsu
-	li	t0, LSU_DEFEATURE
-	mfcr	t1, t0
-
-	lui	t2, 0xc080	/* SUE, Enable Unaligned Access, L2HPE */
-	or	t1, t1, t2
-#ifdef XLP_AX_WORKAROUND
-	li	t2, ~0xe	/* S1RCM */
-	and	t1, t1, t2
-#endif
-	mtcr	t1, t0
-
-	li	t0, ICU_DEFEATURE
-	mfcr	t1, t0
-	ori	t1, 0x1000	/* Enable Icache partitioning */
-	mtcr	t1, t0
-
-
-#ifdef XLP_AX_WORKAROUND
-	li	t0, SCHED_DEFEATURE
-	lui	t1, 0x0100	/* Disable BRU accepting ALU ops */
-	mtcr	t1, t0
-#endif
-.endm
-
-/*
- * This is the code that will be copied to the reset entry point for
- * XLR and XLP. The XLP cores start here when they are woken up. This
- * is also the NMI entry point.
- */
-.macro	xlp_flush_l1_dcache
-	li	t0, LSU_DEBUG_DATA0
-	li	t1, LSU_DEBUG_ADDR
-	li	t2, 0		/* index */
-	li	t3, 0x1000	/* loop count */
-1:
-	sll	v0, t2, 5
-	mtcr	zero, t0
-	ori	v1, v0, 0x3	/* way0 | write_enable | write_active */
-	mtcr	v1, t1
-2:
-	mfcr	v1, t1
-	andi	v1, 0x1		/* wait for write_active == 0 */
-	bnez	v1, 2b
-	nop
-	mtcr	zero, t0
-	ori	v1, v0, 0x7	/* way1 | write_enable | write_active */
-	mtcr	v1, t1
-3:
-	mfcr	v1, t1
-	andi	v1, 0x1		/* wait for write_active == 0 */
-	bnez	v1, 3b
-	nop
-	addi	t2, 1
-	bne	t3, t2, 1b
-	nop
-.endm
-
-/*
- * The cores can come start when they are woken up. This is also the NMI
- * entry, so check that first.
- *
- * The data corresponding to reset/NMI is stored at RESET_DATA_PHYS
- * location, this will have the thread mask (used when core is woken up)
- * and the current NMI handler in case we reached here for an NMI.
- *
- * When a core or thread is newly woken up, it loops in a 'wait'. When
- * the CPU really needs waking up, we send an NMI to it, with the NMI
- * handler set to prom_boot_secondary_cpus
- */
-
-	.set	noreorder
-	.set	noat
-	.set	arch=xlr	/* for mfcr/mtcr, XLR is sufficient */
-
-FEXPORT(nlm_reset_entry)
-	dmtc0	k0, $22, 6
-	dmtc0	k1, $22, 7
-	mfc0	k0, CP0_STATUS
-	li	k1, 0x80000
-	and	k1, k0, k1
-	beqz	k1, 1f		/* go to real reset entry */
-	nop
-	li	k1, CKSEG1ADDR(RESET_DATA_PHYS) /* NMI */
-	ld	k0, BOOT_NMI_HANDLER(k1)
-	jr	k0
-	nop
-
-1:	/* Entry point on core wakeup */
-	mfc0	t0, CP0_EBASE, 1
-	mfc0	t1, CP0_EBASE, 1
-	srl	t1, 5
-	andi	t1, 0x3			/* t1 <- node */
-	li	t2, 0x40000
-	mul	t3, t2, t1		/* t3 = node * 0x40000 */
-	srl	t0, t0, 2
-	and	t0, t0, 0x7		/* t0 <- core */
-	li	t1, 0x1
-	sll	t0, t1, t0
-	nor	t0, t0, zero		/* t0 <- ~(1 << core) */
-	li	t2, SYS_CPU_COHERENT_BASE(0)
-	add	t2, t2, t3		/* t2 <- SYS offset for node */
-	lw	t1, 0(t2)
-	and	t1, t1, t0
-	sw	t1, 0(t2)
-
-	/* read back to ensure complete */
-	lw	t1, 0(t2)
-	sync
-
-	/* Configure LSU on Non-0 Cores. */
-	xlp_config_lsu
-	/* FALL THROUGH */
-
-/*
- * Wake up sibling threads from the initial thread in
- * a core.
- */
-EXPORT(nlm_boot_siblings)
-	/* core L1D flush before enable threads */
-	xlp_flush_l1_dcache
-	/* Enable hw threads by writing to MAP_THREADMODE of the core */
-	li	t0, CKSEG1ADDR(RESET_DATA_PHYS)
-	lw	t1, BOOT_THREAD_MODE(t0)	/* t1 <- thread mode */
-	li	t0, ((CPU_BLOCKID_MAP << 8) | MAP_THREADMODE)
-	mfcr	t2, t0
-	or	t2, t2, t1
-	mtcr	t2, t0
-
-	/*
-	 * The new hardware thread starts at the next instruction
-	 * For all the cases other than core 0 thread 0, we will
-	* jump to the secondary wait function.
-	*/
-	mfc0	v0, CP0_EBASE, 1
-	andi	v0, 0x3ff		/* v0 <- node/core */
-
-	/* Init MMU in the first thread after changing THREAD_MODE
-	 * register (Ax Errata?)
-	 */
-	andi	v1, v0, 0x3		/* v1 <- thread id */
-	bnez	v1, 2f
-	nop
-
-	li	t0, MMU_SETUP
-	li	t1, 0
-	mtcr	t1, t0
-	_ehb
-
-2:	beqz	v0, 4f		/* boot cpu (cpuid == 0)? */
-	nop
-
-	/* setup status reg */
-	move	t1, zero
-#ifdef CONFIG_64BIT
-	ori	t1, ST0_KX
-#endif
-	mtc0	t1, CP0_STATUS
-	/* mark CPU ready */
-	PTR_LA	t1, nlm_cpu_ready
-	sll	v1, v0, 2
-	PTR_ADDU t1, v1
-	li	t2, 1
-	sw	t2, 0(t1)
-	/* Wait until NMI hits */
-3:	wait
-	j	3b
-	nop
-
-	/*
-	 * For the boot CPU, we have to restore registers and
-	 * return
-	 */
-4:	dmfc0	t0, $4, 2	/* restore SP from UserLocal */
-	li	t1, 0xfadebeef
-	dmtc0	t1, $4, 2	/* restore SP from UserLocal */
-	PTR_SUBU sp, t0, PT_SIZE
-	RESTORE_ALL
-	jr   ra
-	nop
-EXPORT(nlm_reset_entry_end)
-
-FEXPORT(xlp_boot_core0_siblings)	/* "Master" cpu starts from here */
-	xlp_config_lsu
-=======
 
 	.set	noreorder
 	.set	noat
 	.set	arch=xlr		/* for mfcr/mtcr, XLR is sufficient */
 
 FEXPORT(xlp_boot_core0_siblings)	/* "Master" cpu starts from here */
->>>>>>> d0e0ac97
 	dmtc0	sp, $4, 2		/* SP saved in UserLocal */
 	SAVE_ALL
 	sync
