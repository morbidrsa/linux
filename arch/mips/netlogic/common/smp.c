--- conflicted
+++ resolved
@@ -167,10 +167,7 @@
 {
 	unsigned int boot_cpu;
 	int num_cpus, i, ncore;
-<<<<<<< HEAD
-=======
 	volatile u32 *cpu_ready = nlm_get_boot_data(BOOT_CPU_READY);
->>>>>>> d0e0ac97
 	char buf[64];
 
 	boot_cpu = hard_smp_processor_id();
@@ -187,11 +184,7 @@
 		 * cpu_ready array is not set for the boot_cpu,
 		 * it is only set for ASPs (see smpboot.S)
 		 */
-<<<<<<< HEAD
-		if (nlm_cpu_ready[i]) {
-=======
 		if (cpu_ready[i]) {
->>>>>>> d0e0ac97
 			cpumask_set_cpu(i, &phys_cpu_present_mask);
 			__cpu_number_map[i] = num_cpus;
 			__cpu_logical_map[num_cpus] = i;
