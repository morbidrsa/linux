config MIPS
	bool
	default y
	select HAVE_CONTEXT_TRACKING
	select HAVE_GENERIC_DMA_COHERENT
	select HAVE_IDE
	select HAVE_OPROFILE
	select HAVE_PERF_EVENTS
	select PERF_USE_VMALLOC
	select HAVE_ARCH_KGDB
	select ARCH_HAVE_CUSTOM_GPIO_H
	select HAVE_FUNCTION_TRACER
	select HAVE_FUNCTION_TRACE_MCOUNT_TEST
	select HAVE_DYNAMIC_FTRACE
	select HAVE_FTRACE_MCOUNT_RECORD
	select HAVE_C_RECORDMCOUNT
	select HAVE_FUNCTION_GRAPH_TRACER
	select HAVE_KPROBES
	select HAVE_KRETPROBES
	select HAVE_DEBUG_KMEMLEAK
	select ARCH_BINFMT_ELF_RANDOMIZE_PIE
	select HAVE_ARCH_TRANSPARENT_HUGEPAGE if CPU_SUPPORTS_HUGEPAGES && 64BIT
	select RTC_LIB if !MACH_LOONGSON
	select GENERIC_ATOMIC64 if !64BIT
	select ARCH_HAS_ATOMIC64_DEC_IF_POSITIVE
	select HAVE_DMA_ATTRS
	select HAVE_DMA_API_DEBUG
	select HAVE_GENERIC_HARDIRQS
	select GENERIC_IRQ_PROBE
	select GENERIC_IRQ_SHOW
	select GENERIC_PCI_IOMAP
	select HAVE_ARCH_JUMP_LABEL
	select ARCH_WANT_IPC_PARSE_VERSION
	select IRQ_FORCED_THREADING
	select HAVE_MEMBLOCK
	select HAVE_MEMBLOCK_NODE_MAP
	select ARCH_DISCARD_MEMBLOCK
	select GENERIC_SMP_IDLE_THREAD
	select BUILDTIME_EXTABLE_SORT
	select GENERIC_CLOCKEVENTS
	select GENERIC_CMOS_UPDATE
	select HAVE_MOD_ARCH_SPECIFIC
	select VIRT_TO_BUS
	select MODULES_USE_ELF_REL if MODULES
	select MODULES_USE_ELF_RELA if MODULES && 64BIT
	select CLONE_BACKWARDS
<<<<<<< HEAD
=======
	select HAVE_DEBUG_STACKOVERFLOW
>>>>>>> d0e0ac97

menu "Machine selection"

choice
	prompt "System type"
	default SGI_IP22

config MIPS_ALCHEMY
	bool "Alchemy processor based machines"
	select 64BIT_PHYS_ADDR
	select CEVT_R4K
	select CSRC_R4K
	select IRQ_CPU
	select SYS_HAS_CPU_MIPS32_R1
	select SYS_SUPPORTS_32BIT_KERNEL
	select SYS_SUPPORTS_APM_EMULATION
	select ARCH_REQUIRE_GPIOLIB
	select SYS_SUPPORTS_ZBOOT
	select USB_ARCH_HAS_OHCI
	select USB_ARCH_HAS_EHCI

config AR7
	bool "Texas Instruments AR7"
	select BOOT_ELF32
	select DMA_NONCOHERENT
	select CEVT_R4K
	select CSRC_R4K
	select IRQ_CPU
	select NO_EXCEPT_FILL
	select SWAP_IO_SPACE
	select SYS_HAS_CPU_MIPS32_R1
	select SYS_HAS_EARLY_PRINTK
	select SYS_SUPPORTS_32BIT_KERNEL
	select SYS_SUPPORTS_LITTLE_ENDIAN
	select SYS_SUPPORTS_ZBOOT_UART16550
	select ARCH_REQUIRE_GPIOLIB
	select VLYNQ
	select HAVE_CLK
	help
	  Support for the Texas Instruments AR7 System-on-a-Chip
	  family: TNETD7100, 7200 and 7300.

config ATH79
	bool "Atheros AR71XX/AR724X/AR913X based boards"
	select ARCH_REQUIRE_GPIOLIB
	select BOOT_RAW
	select CEVT_R4K
	select CSRC_R4K
	select DMA_NONCOHERENT
	select HAVE_CLK
	select IRQ_CPU
	select MIPS_MACHINE
	select SYS_HAS_CPU_MIPS32_R2
	select SYS_HAS_EARLY_PRINTK
	select SYS_SUPPORTS_32BIT_KERNEL
	select SYS_SUPPORTS_BIG_ENDIAN
	help
	  Support for the Atheros AR71XX/AR724X/AR913X SoCs.

config BCM47XX
	bool "Broadcom BCM47XX based boards"
	select ARCH_WANT_OPTIONAL_GPIOLIB
	select BOOT_RAW
	select CEVT_R4K
	select CSRC_R4K
	select DMA_NONCOHERENT
	select FW_CFE
	select HW_HAS_PCI
	select IRQ_CPU
	select NO_EXCEPT_FILL
	select SYS_SUPPORTS_32BIT_KERNEL
	select SYS_SUPPORTS_LITTLE_ENDIAN
	select SYS_HAS_EARLY_PRINTK
	help
	 Support for BCM47XX based boards

config BCM63XX
	bool "Broadcom BCM63XX based boards"
	select BOOT_RAW
	select CEVT_R4K
	select CSRC_R4K
	select DMA_NONCOHERENT
	select IRQ_CPU
	select SYS_HAS_CPU_MIPS32_R1
	select SYS_HAS_CPU_BMIPS4350 if !BCM63XX_CPU_6338 && !BCM63XX_CPU_6345 && !BCM63XX_CPU_6348
	select NR_CPUS_DEFAULT_2
	select SYS_SUPPORTS_32BIT_KERNEL
	select SYS_SUPPORTS_BIG_ENDIAN
	select SYS_HAS_EARLY_PRINTK
	select SWAP_IO_SPACE
	select ARCH_REQUIRE_GPIOLIB
	select HAVE_CLK
	help
	 Support for BCM63XX based boards

config MIPS_COBALT
	bool "Cobalt Server"
	select CEVT_R4K
	select CSRC_R4K
	select CEVT_GT641XX
	select DMA_NONCOHERENT
	select HW_HAS_PCI
	select I8253
	select I8259
	select IRQ_CPU
	select IRQ_GT641XX
	select PCI_GT64XXX_PCI0
	select PCI
	select SYS_HAS_CPU_NEVADA
	select SYS_HAS_EARLY_PRINTK
	select SYS_SUPPORTS_32BIT_KERNEL
	select SYS_SUPPORTS_64BIT_KERNEL
	select SYS_SUPPORTS_LITTLE_ENDIAN

config MACH_DECSTATION
	bool "DECstations"
	select BOOT_ELF32
	select CEVT_DS1287
	select CEVT_R4K
	select CSRC_IOASIC
	select CSRC_R4K
	select CPU_DADDI_WORKAROUNDS if 64BIT
	select CPU_R4000_WORKAROUNDS if 64BIT
	select CPU_R4400_WORKAROUNDS if 64BIT
	select DMA_NONCOHERENT
	select NO_IOPORT
	select IRQ_CPU
	select SYS_HAS_CPU_R3000
	select SYS_HAS_CPU_R4X00
	select SYS_SUPPORTS_32BIT_KERNEL
	select SYS_SUPPORTS_64BIT_KERNEL
	select SYS_SUPPORTS_LITTLE_ENDIAN
	select SYS_SUPPORTS_128HZ
	select SYS_SUPPORTS_256HZ
	select SYS_SUPPORTS_1024HZ
	help
	  This enables support for DEC's MIPS based workstations.  For details
	  see the Linux/MIPS FAQ on <http://www.linux-mips.org/> and the
	  DECstation porting pages on <http://decstation.unix-ag.org/>.

	  If you have one of the following DECstation Models you definitely
	  want to choose R4xx0 for the CPU Type:

		DECstation 5000/50
		DECstation 5000/150
		DECstation 5000/260
		DECsystem 5900/260

	  otherwise choose R3000.

config MACH_JAZZ
	bool "Jazz family of machines"
	select FW_ARC
	select FW_ARC32
	select ARCH_MAY_HAVE_PC_FDC
	select CEVT_R4K
	select CSRC_R4K
	select DEFAULT_SGI_PARTITION if CPU_BIG_ENDIAN
	select GENERIC_ISA_DMA
	select HAVE_PCSPKR_PLATFORM
	select IRQ_CPU
	select I8253
	select I8259
	select ISA
	select SYS_HAS_CPU_R4X00
	select SYS_SUPPORTS_32BIT_KERNEL
	select SYS_SUPPORTS_64BIT_KERNEL
	select SYS_SUPPORTS_100HZ
	help
	 This a family of machines based on the MIPS R4030 chipset which was
	 used by several vendors to build RISC/os and Windows NT workstations.
	 Members include the Acer PICA, MIPS Magnum 4000, MIPS Millennium and
	 Olivetti M700-10 workstations.

config MACH_JZ4740
	bool "Ingenic JZ4740 based machines"
	select SYS_HAS_CPU_MIPS32_R1
	select SYS_SUPPORTS_32BIT_KERNEL
	select SYS_SUPPORTS_LITTLE_ENDIAN
	select SYS_SUPPORTS_ZBOOT_UART16550
	select DMA_NONCOHERENT
	select IRQ_CPU
	select ARCH_REQUIRE_GPIOLIB
	select SYS_HAS_EARLY_PRINTK
	select HAVE_PWM
	select HAVE_CLK
	select GENERIC_IRQ_CHIP

config LANTIQ
	bool "Lantiq based platforms"
	select DMA_NONCOHERENT
	select IRQ_CPU
	select CEVT_R4K
	select CSRC_R4K
	select SYS_HAS_CPU_MIPS32_R1
	select SYS_HAS_CPU_MIPS32_R2
	select SYS_SUPPORTS_BIG_ENDIAN
	select SYS_SUPPORTS_32BIT_KERNEL
	select SYS_SUPPORTS_MULTITHREADING
	select SYS_HAS_EARLY_PRINTK
	select ARCH_REQUIRE_GPIOLIB
	select SWAP_IO_SPACE
	select BOOT_RAW
	select HAVE_MACH_CLKDEV
	select CLKDEV_LOOKUP
	select USE_OF
	select PINCTRL
	select PINCTRL_LANTIQ

config LASAT
	bool "LASAT Networks platforms"
	select CEVT_R4K
	select CSRC_R4K
	select DMA_NONCOHERENT
	select SYS_HAS_EARLY_PRINTK
	select HW_HAS_PCI
	select IRQ_CPU
	select PCI_GT64XXX_PCI0
	select MIPS_NILE4
	select R5000_CPU_SCACHE
	select SYS_HAS_CPU_R5000
	select SYS_SUPPORTS_32BIT_KERNEL
	select SYS_SUPPORTS_64BIT_KERNEL if BROKEN
	select SYS_SUPPORTS_LITTLE_ENDIAN

config MACH_LOONGSON
	bool "Loongson family of machines"
	select SYS_SUPPORTS_ZBOOT
	help
	  This enables the support of Loongson family of machines.

	  Loongson is a family of general-purpose MIPS-compatible CPUs.
	  developed at Institute of Computing Technology (ICT),
	  Chinese Academy of Sciences (CAS) in the People's Republic
	  of China. The chief architect is Professor Weiwu Hu.

config MACH_LOONGSON1
	bool "Loongson 1 family of machines"
	select SYS_SUPPORTS_ZBOOT
	help
	  This enables support for the Loongson 1 based machines.

	  Loongson 1 is a family of 32-bit MIPS-compatible SoCs developed by
	  the ICT (Institute of Computing Technology) and the Chinese Academy
	  of Sciences.

config MIPS_MALTA
	bool "MIPS Malta board"
	select ARCH_MAY_HAVE_PC_FDC
	select BOOT_ELF32
	select BOOT_RAW
	select CEVT_R4K
	select CSRC_R4K
	select CSRC_GIC
	select DMA_NONCOHERENT
	select GENERIC_ISA_DMA
	select HAVE_PCSPKR_PLATFORM
	select IRQ_CPU
	select IRQ_GIC
	select HW_HAS_PCI
	select I8253
	select I8259
	select MIPS_BONITO64
	select MIPS_CPU_SCACHE
	select PCI_GT64XXX_PCI0
	select MIPS_MSC
	select SWAP_IO_SPACE
	select SYS_HAS_CPU_MIPS32_R1
	select SYS_HAS_CPU_MIPS32_R2
	select SYS_HAS_CPU_MIPS64_R1
	select SYS_HAS_CPU_MIPS64_R2
	select SYS_HAS_CPU_NEVADA
	select SYS_HAS_CPU_RM7000
	select SYS_HAS_EARLY_PRINTK
	select SYS_SUPPORTS_32BIT_KERNEL
	select SYS_SUPPORTS_64BIT_KERNEL
	select SYS_SUPPORTS_BIG_ENDIAN
	select SYS_SUPPORTS_LITTLE_ENDIAN
	select SYS_SUPPORTS_MIPS_CMP
	select SYS_SUPPORTS_MULTITHREADING
	select SYS_SUPPORTS_SMARTMIPS
	select SYS_SUPPORTS_ZBOOT
	help
	  This enables support for the MIPS Technologies Malta evaluation
	  board.

config MIPS_SEAD3
	bool "MIPS SEAD3 board"
	select BOOT_ELF32
	select BOOT_RAW
	select CEVT_R4K
	select CSRC_R4K
	select CSRC_GIC
	select CPU_MIPSR2_IRQ_VI
	select CPU_MIPSR2_IRQ_EI
	select DMA_NONCOHERENT
	select IRQ_CPU
	select IRQ_GIC
<<<<<<< HEAD
	select MIPS_CPU_SCACHE
=======
>>>>>>> d0e0ac97
	select MIPS_MSC
	select SYS_HAS_CPU_MIPS32_R1
	select SYS_HAS_CPU_MIPS32_R2
	select SYS_HAS_CPU_MIPS64_R1
	select SYS_HAS_EARLY_PRINTK
	select SYS_SUPPORTS_32BIT_KERNEL
	select SYS_SUPPORTS_64BIT_KERNEL
	select SYS_SUPPORTS_BIG_ENDIAN
	select SYS_SUPPORTS_LITTLE_ENDIAN
	select SYS_SUPPORTS_SMARTMIPS
	select SYS_SUPPORTS_MICROMIPS
	select USB_ARCH_HAS_EHCI
	select USB_EHCI_BIG_ENDIAN_DESC
	select USB_EHCI_BIG_ENDIAN_MMIO
	select USE_OF
	help
	  This enables support for the MIPS Technologies SEAD3 evaluation
	  board.

config NEC_MARKEINS
	bool "NEC EMMA2RH Mark-eins board"
	select SOC_EMMA2RH
	select HW_HAS_PCI
	help
	  This enables support for the NEC Electronics Mark-eins boards.

config MACH_VR41XX
	bool "NEC VR4100 series based machines"
	select CEVT_R4K
	select CSRC_R4K
	select SYS_HAS_CPU_VR41XX
	select ARCH_REQUIRE_GPIOLIB

config NXP_STB220
	bool "NXP STB220 board"
	select SOC_PNX833X
	help
	 Support for NXP Semiconductors STB220 Development Board.

config NXP_STB225
	bool "NXP 225 board"
	select SOC_PNX833X
	select SOC_PNX8335
	help
	 Support for NXP Semiconductors STB225 Development Board.

config PMC_MSP
	bool "PMC-Sierra MSP chipsets"
	select CEVT_R4K
	select CSRC_R4K
	select DMA_NONCOHERENT
	select SWAP_IO_SPACE
	select NO_EXCEPT_FILL
	select BOOT_RAW
	select SYS_HAS_CPU_MIPS32_R1
	select SYS_HAS_CPU_MIPS32_R2
	select SYS_SUPPORTS_32BIT_KERNEL
	select SYS_SUPPORTS_BIG_ENDIAN
	select IRQ_CPU
	select SERIAL_8250
	select SERIAL_8250_CONSOLE
	select USB_EHCI_BIG_ENDIAN_MMIO
	select USB_EHCI_BIG_ENDIAN_DESC
	help
	  This adds support for the PMC-Sierra family of Multi-Service
	  Processor System-On-A-Chips.  These parts include a number
	  of integrated peripherals, interfaces and DSPs in addition to
	  a variety of MIPS cores.

config POWERTV
	bool "Cisco PowerTV"
	select BOOT_ELF32
	select CEVT_R4K
	select CPU_MIPSR2_IRQ_VI
	select CPU_MIPSR2_IRQ_EI
	select CSRC_POWERTV
	select DMA_NONCOHERENT
	select HW_HAS_PCI
	select SYS_HAS_CPU_MIPS32_R2
	select SYS_SUPPORTS_32BIT_KERNEL
	select SYS_SUPPORTS_BIG_ENDIAN
	select SYS_SUPPORTS_HIGHMEM
	select USB_OHCI_LITTLE_ENDIAN
	help
	  This enables support for the Cisco PowerTV Platform.

config RALINK
	bool "Ralink based machines"
	select CEVT_R4K
	select CSRC_R4K
	select BOOT_RAW
	select DMA_NONCOHERENT
	select IRQ_CPU
	select USE_OF
	select SYS_HAS_CPU_MIPS32_R1
	select SYS_HAS_CPU_MIPS32_R2
	select SYS_SUPPORTS_32BIT_KERNEL
	select SYS_SUPPORTS_LITTLE_ENDIAN
	select SYS_HAS_EARLY_PRINTK
	select HAVE_MACH_CLKDEV
	select CLKDEV_LOOKUP

config SGI_IP22
	bool "SGI IP22 (Indy/Indigo2)"
	select FW_ARC
	select FW_ARC32
	select BOOT_ELF32
	select CEVT_R4K
	select CSRC_R4K
	select DEFAULT_SGI_PARTITION
	select DMA_NONCOHERENT
	select HW_HAS_EISA
	select I8253
	select I8259
	select IP22_CPU_SCACHE
	select IRQ_CPU
	select GENERIC_ISA_DMA_SUPPORT_BROKEN
	select SGI_HAS_I8042
	select SGI_HAS_INDYDOG
	select SGI_HAS_HAL2
	select SGI_HAS_SEEQ
	select SGI_HAS_WD93
	select SGI_HAS_ZILOG
	select SWAP_IO_SPACE
	select SYS_HAS_CPU_R4X00
	select SYS_HAS_CPU_R5000
	#
	# Disable EARLY_PRINTK for now since it leads to overwritten prom
	# memory during early boot on some machines.
	#
	# See http://www.linux-mips.org/cgi-bin/mesg.cgi?a=linux-mips&i=20091119164009.GA15038%40deprecation.cyrius.com
	# for a more details discussion
	#
	# select SYS_HAS_EARLY_PRINTK
	select SYS_SUPPORTS_32BIT_KERNEL
	select SYS_SUPPORTS_64BIT_KERNEL
	select SYS_SUPPORTS_BIG_ENDIAN
	help
	  This are the SGI Indy, Challenge S and Indigo2, as well as certain
	  OEM variants like the Tandem CMN B006S. To compile a Linux kernel
	  that runs on these, say Y here.

config SGI_IP27
	bool "SGI IP27 (Origin200/2000)"
	select FW_ARC
	select FW_ARC64
	select BOOT_ELF64
	select DEFAULT_SGI_PARTITION
	select DMA_COHERENT
	select SYS_HAS_EARLY_PRINTK
	select HW_HAS_PCI
	select NR_CPUS_DEFAULT_64
	select SYS_HAS_CPU_R10000
	select SYS_SUPPORTS_64BIT_KERNEL
	select SYS_SUPPORTS_BIG_ENDIAN
	select SYS_SUPPORTS_NUMA
	select SYS_SUPPORTS_SMP
	help
	  This are the SGI Origin 200, Origin 2000 and Onyx 2 Graphics
	  workstations.  To compile a Linux kernel that runs on these, say Y
	  here.

config SGI_IP28
	bool "SGI IP28 (Indigo2 R10k)"
	select FW_ARC
	select FW_ARC64
	select BOOT_ELF64
	select CEVT_R4K
	select CSRC_R4K
	select DEFAULT_SGI_PARTITION
	select DMA_NONCOHERENT
	select GENERIC_ISA_DMA_SUPPORT_BROKEN
	select IRQ_CPU
	select HW_HAS_EISA
	select I8253
	select I8259
	select SGI_HAS_I8042
	select SGI_HAS_INDYDOG
	select SGI_HAS_HAL2
	select SGI_HAS_SEEQ
	select SGI_HAS_WD93
	select SGI_HAS_ZILOG
	select SWAP_IO_SPACE
	select SYS_HAS_CPU_R10000
	#
	# Disable EARLY_PRINTK for now since it leads to overwritten prom
	# memory during early boot on some machines.
	#
	# See http://www.linux-mips.org/cgi-bin/mesg.cgi?a=linux-mips&i=20091119164009.GA15038%40deprecation.cyrius.com
	# for a more details discussion
	#
	# select SYS_HAS_EARLY_PRINTK
	select SYS_SUPPORTS_64BIT_KERNEL
	select SYS_SUPPORTS_BIG_ENDIAN
      help
        This is the SGI Indigo2 with R10000 processor.  To compile a Linux
        kernel that runs on these, say Y here.

config SGI_IP32
	bool "SGI IP32 (O2)"
	select FW_ARC
	select FW_ARC32
	select BOOT_ELF32
	select CEVT_R4K
	select CSRC_R4K
	select DMA_NONCOHERENT
	select HW_HAS_PCI
	select IRQ_CPU
	select R5000_CPU_SCACHE
	select RM7000_CPU_SCACHE
	select SYS_HAS_CPU_R5000
	select SYS_HAS_CPU_R10000 if BROKEN
	select SYS_HAS_CPU_RM7000
	select SYS_HAS_CPU_NEVADA
	select SYS_SUPPORTS_64BIT_KERNEL
	select SYS_SUPPORTS_BIG_ENDIAN
	help
	  If you want this kernel to run on SGI O2 workstation, say Y here.

config SIBYTE_CRHINE
	bool "Sibyte BCM91120C-CRhine"
	select BOOT_ELF32
	select DMA_COHERENT
	select SIBYTE_BCM1120
	select SWAP_IO_SPACE
	select SYS_HAS_CPU_SB1
	select SYS_SUPPORTS_BIG_ENDIAN
	select SYS_SUPPORTS_LITTLE_ENDIAN

config SIBYTE_CARMEL
	bool "Sibyte BCM91120x-Carmel"
	select BOOT_ELF32
	select DMA_COHERENT
	select SIBYTE_BCM1120
	select SWAP_IO_SPACE
	select SYS_HAS_CPU_SB1
	select SYS_SUPPORTS_BIG_ENDIAN
	select SYS_SUPPORTS_LITTLE_ENDIAN

config SIBYTE_CRHONE
	bool "Sibyte BCM91125C-CRhone"
	select BOOT_ELF32
	select DMA_COHERENT
	select SIBYTE_BCM1125
	select SWAP_IO_SPACE
	select SYS_HAS_CPU_SB1
	select SYS_SUPPORTS_BIG_ENDIAN
	select SYS_SUPPORTS_HIGHMEM
	select SYS_SUPPORTS_LITTLE_ENDIAN

config SIBYTE_RHONE
	bool "Sibyte BCM91125E-Rhone"
	select BOOT_ELF32
	select DMA_COHERENT
	select SIBYTE_BCM1125H
	select SWAP_IO_SPACE
	select SYS_HAS_CPU_SB1
	select SYS_SUPPORTS_BIG_ENDIAN
	select SYS_SUPPORTS_LITTLE_ENDIAN

config SIBYTE_SWARM
	bool "Sibyte BCM91250A-SWARM"
	select BOOT_ELF32
	select DMA_COHERENT
	select HAVE_PATA_PLATFORM
	select NR_CPUS_DEFAULT_2
	select SIBYTE_SB1250
	select SWAP_IO_SPACE
	select SYS_HAS_CPU_SB1
	select SYS_SUPPORTS_BIG_ENDIAN
	select SYS_SUPPORTS_HIGHMEM
	select SYS_SUPPORTS_LITTLE_ENDIAN
	select ZONE_DMA32 if 64BIT

config SIBYTE_LITTLESUR
	bool "Sibyte BCM91250C2-LittleSur"
	select BOOT_ELF32
	select DMA_COHERENT
	select HAVE_PATA_PLATFORM
	select NR_CPUS_DEFAULT_2
	select SIBYTE_SB1250
	select SWAP_IO_SPACE
	select SYS_HAS_CPU_SB1
	select SYS_SUPPORTS_BIG_ENDIAN
	select SYS_SUPPORTS_HIGHMEM
	select SYS_SUPPORTS_LITTLE_ENDIAN

config SIBYTE_SENTOSA
	bool "Sibyte BCM91250E-Sentosa"
	select BOOT_ELF32
	select DMA_COHERENT
	select NR_CPUS_DEFAULT_2
	select SIBYTE_SB1250
	select SWAP_IO_SPACE
	select SYS_HAS_CPU_SB1
	select SYS_SUPPORTS_BIG_ENDIAN
	select SYS_SUPPORTS_LITTLE_ENDIAN

config SIBYTE_BIGSUR
	bool "Sibyte BCM91480B-BigSur"
	select BOOT_ELF32
	select DMA_COHERENT
	select NR_CPUS_DEFAULT_4
	select SIBYTE_BCM1x80
	select SWAP_IO_SPACE
	select SYS_HAS_CPU_SB1
	select SYS_SUPPORTS_BIG_ENDIAN
	select SYS_SUPPORTS_HIGHMEM
	select SYS_SUPPORTS_LITTLE_ENDIAN
	select ZONE_DMA32 if 64BIT

config SNI_RM
	bool "SNI RM200/300/400"
	select FW_ARC if CPU_LITTLE_ENDIAN
	select FW_ARC32 if CPU_LITTLE_ENDIAN
	select FW_SNIPROM if CPU_BIG_ENDIAN
	select ARCH_MAY_HAVE_PC_FDC
	select BOOT_ELF32
	select CEVT_R4K
	select CSRC_R4K
	select DEFAULT_SGI_PARTITION if CPU_BIG_ENDIAN
	select DMA_NONCOHERENT
	select GENERIC_ISA_DMA
	select HAVE_PCSPKR_PLATFORM
	select HW_HAS_EISA
	select HW_HAS_PCI
	select IRQ_CPU
	select I8253
	select I8259
	select ISA
	select SWAP_IO_SPACE if CPU_BIG_ENDIAN
	select SYS_HAS_CPU_R4X00
	select SYS_HAS_CPU_R5000
	select SYS_HAS_CPU_R10000
	select R5000_CPU_SCACHE
	select SYS_HAS_EARLY_PRINTK
	select SYS_SUPPORTS_32BIT_KERNEL
	select SYS_SUPPORTS_64BIT_KERNEL
	select SYS_SUPPORTS_BIG_ENDIAN
	select SYS_SUPPORTS_HIGHMEM
	select SYS_SUPPORTS_LITTLE_ENDIAN
	help
	  The SNI RM200/300/400 are MIPS-based machines manufactured by
	  Siemens Nixdorf Informationssysteme (SNI), parent company of Pyramid
	  Technology and now in turn merged with Fujitsu.  Say Y here to
	  support this machine type.

config MACH_TX39XX
	bool "Toshiba TX39 series based machines"

config MACH_TX49XX
	bool "Toshiba TX49 series based machines"

config MIKROTIK_RB532
	bool "Mikrotik RB532 boards"
	select CEVT_R4K
	select CSRC_R4K
	select DMA_NONCOHERENT
	select HW_HAS_PCI
	select IRQ_CPU
	select SYS_HAS_CPU_MIPS32_R1
	select SYS_SUPPORTS_32BIT_KERNEL
	select SYS_SUPPORTS_LITTLE_ENDIAN
	select SWAP_IO_SPACE
	select BOOT_RAW
	select ARCH_REQUIRE_GPIOLIB
	help
	  Support the Mikrotik(tm) RouterBoard 532 series,
	  based on the IDT RC32434 SoC.

config CAVIUM_OCTEON_SOC
	bool "Cavium Networks Octeon SoC based boards"
	select CEVT_R4K
	select 64BIT_PHYS_ADDR
	select DMA_COHERENT
	select SYS_SUPPORTS_64BIT_KERNEL
	select SYS_SUPPORTS_BIG_ENDIAN
	select EDAC_SUPPORT
	select SYS_SUPPORTS_HOTPLUG_CPU
	select SYS_HAS_EARLY_PRINTK
	select SYS_HAS_CPU_CAVIUM_OCTEON
	select SWAP_IO_SPACE
	select HW_HAS_PCI
	select ARCH_SUPPORTS_MSI
	select ZONE_DMA32
	select USB_ARCH_HAS_OHCI
	select USB_ARCH_HAS_EHCI
	select HOLES_IN_ZONE
	help
	  This option supports all of the Octeon reference boards from Cavium
	  Networks. It builds a kernel that dynamically determines the Octeon
	  CPU type and supports all known board reference implementations.
	  Some of the supported boards are:
		EBT3000
		EBH3000
		EBH3100
		Thunder
		Kodama
		Hikari
	  Say Y here for most Octeon reference boards.

config NLM_XLR_BOARD
	bool "Netlogic XLR/XLS based systems"
	select BOOT_ELF32
	select NLM_COMMON
	select SYS_HAS_CPU_XLR
	select SYS_SUPPORTS_SMP
	select HW_HAS_PCI
	select SWAP_IO_SPACE
	select SYS_SUPPORTS_32BIT_KERNEL
	select SYS_SUPPORTS_64BIT_KERNEL
	select 64BIT_PHYS_ADDR
	select SYS_SUPPORTS_BIG_ENDIAN
	select SYS_SUPPORTS_HIGHMEM
	select DMA_COHERENT
	select NR_CPUS_DEFAULT_32
	select CEVT_R4K
	select CSRC_R4K
	select IRQ_CPU
	select ARCH_SUPPORTS_MSI
	select ZONE_DMA32 if 64BIT
	select SYNC_R4K
	select SYS_HAS_EARLY_PRINTK
	select USB_ARCH_HAS_OHCI if USB_SUPPORT
	select USB_ARCH_HAS_EHCI if USB_SUPPORT
	select SYS_SUPPORTS_ZBOOT
	select SYS_SUPPORTS_ZBOOT_UART16550
	help
	  Support for systems based on Netlogic XLR and XLS processors.
	  Say Y here if you have a XLR or XLS based board.

config NLM_XLP_BOARD
	bool "Netlogic XLP based systems"
	select BOOT_ELF32
	select NLM_COMMON
	select SYS_HAS_CPU_XLP
	select SYS_SUPPORTS_SMP
	select HW_HAS_PCI
	select SYS_SUPPORTS_32BIT_KERNEL
	select SYS_SUPPORTS_64BIT_KERNEL
	select 64BIT_PHYS_ADDR
	select SYS_SUPPORTS_BIG_ENDIAN
	select SYS_SUPPORTS_LITTLE_ENDIAN
	select SYS_SUPPORTS_HIGHMEM
	select DMA_COHERENT
	select NR_CPUS_DEFAULT_32
	select CEVT_R4K
	select CSRC_R4K
	select IRQ_CPU
	select ZONE_DMA32 if 64BIT
	select SYNC_R4K
	select SYS_HAS_EARLY_PRINTK
	select USE_OF
	select SYS_SUPPORTS_ZBOOT
	select SYS_SUPPORTS_ZBOOT_UART16550
	help
	  This board is based on Netlogic XLP Processor.
	  Say Y here if you have a XLP based board.

endchoice

source "arch/mips/alchemy/Kconfig"
source "arch/mips/ath79/Kconfig"
source "arch/mips/bcm47xx/Kconfig"
source "arch/mips/bcm63xx/Kconfig"
source "arch/mips/jazz/Kconfig"
source "arch/mips/jz4740/Kconfig"
source "arch/mips/lantiq/Kconfig"
source "arch/mips/lasat/Kconfig"
source "arch/mips/pmcs-msp71xx/Kconfig"
source "arch/mips/powertv/Kconfig"
source "arch/mips/ralink/Kconfig"
source "arch/mips/sgi-ip27/Kconfig"
source "arch/mips/sibyte/Kconfig"
source "arch/mips/txx9/Kconfig"
source "arch/mips/vr41xx/Kconfig"
source "arch/mips/cavium-octeon/Kconfig"
source "arch/mips/loongson/Kconfig"
source "arch/mips/loongson1/Kconfig"
source "arch/mips/netlogic/Kconfig"

endmenu

config RWSEM_GENERIC_SPINLOCK
	bool
	default y

config RWSEM_XCHGADD_ALGORITHM
	bool

config ARCH_HAS_ILOG2_U32
	bool
	default n

config ARCH_HAS_ILOG2_U64
	bool
	default n

config GENERIC_HWEIGHT
	bool
	default y

config GENERIC_CALIBRATE_DELAY
	bool
	default y

config SCHED_OMIT_FRAME_POINTER
	bool
	default y

#
# Select some configuration options automatically based on user selections.
#
config FW_ARC
	bool

config ARCH_MAY_HAVE_PC_FDC
	bool

config BOOT_RAW
	bool

config CEVT_BCM1480
	bool

config CEVT_DS1287
	bool

config CEVT_GT641XX
	bool

config CEVT_R4K
	bool

config CEVT_GIC
	bool

config CEVT_SB1250
	bool

config CEVT_TXX9
	bool

config CSRC_BCM1480
	bool

config CSRC_IOASIC
	bool

config CSRC_POWERTV
	bool

config CSRC_R4K
	bool

config CSRC_GIC
	bool

config CSRC_SB1250
	bool

config GPIO_TXX9
	select ARCH_REQUIRE_GPIOLIB
	bool

config FW_CFE
	bool

config ARCH_DMA_ADDR_T_64BIT
	def_bool (HIGHMEM && 64BIT_PHYS_ADDR) || 64BIT

config DMA_COHERENT
	bool

config DMA_NONCOHERENT
	bool
	select NEED_DMA_MAP_STATE

config NEED_DMA_MAP_STATE
	bool

config SYS_HAS_EARLY_PRINTK
	bool

config HOTPLUG_CPU
	bool "Support for hot-pluggable CPUs"
	depends on SMP && SYS_SUPPORTS_HOTPLUG_CPU
	help
	  Say Y here to allow turning CPUs off and on. CPUs can be
	  controlled through /sys/devices/system/cpu.
	  (Note: power management support will enable this option
	    automatically on SMP systems. )
	  Say N if you want to disable CPU hotplug.

config SYS_SUPPORTS_HOTPLUG_CPU
	bool

config I8259
	bool

config MIPS_BONITO64
	bool

config MIPS_MSC
	bool

config MIPS_NILE4
	bool

config SYNC_R4K
	bool

config MIPS_MACHINE
	def_bool n

config NO_IOPORT
	def_bool n

config GENERIC_ISA_DMA
	bool
	select ZONE_DMA if GENERIC_ISA_DMA_SUPPORT_BROKEN=n
	select ISA_DMA_API

config GENERIC_ISA_DMA_SUPPORT_BROKEN
	bool
	select GENERIC_ISA_DMA

config ISA_DMA_API
	bool

config HOLES_IN_ZONE
	bool

#
# Endianness selection.  Sufficiently obscure so many users don't know what to
# answer,so we try hard to limit the available choices.  Also the use of a
# choice statement should be more obvious to the user.
#
choice
	prompt "Endianness selection"
	help
	  Some MIPS machines can be configured for either little or big endian
	  byte order. These modes require different kernels and a different
	  Linux distribution.  In general there is one preferred byteorder for a
	  particular system but some systems are just as commonly used in the
	  one or the other endianness.

config CPU_BIG_ENDIAN
	bool "Big endian"
	depends on SYS_SUPPORTS_BIG_ENDIAN

config CPU_LITTLE_ENDIAN
	bool "Little endian"
	depends on SYS_SUPPORTS_LITTLE_ENDIAN

endchoice

config EXPORT_UASM
	bool

config SYS_SUPPORTS_APM_EMULATION
	bool

config SYS_SUPPORTS_BIG_ENDIAN
	bool

config SYS_SUPPORTS_LITTLE_ENDIAN
	bool

config SYS_SUPPORTS_HUGETLBFS
	bool
	depends on CPU_SUPPORTS_HUGEPAGES && 64BIT
	default y

config MIPS_HUGE_TLB_SUPPORT
	def_bool HUGETLB_PAGE || TRANSPARENT_HUGEPAGE

config IRQ_CPU
	bool

config IRQ_CPU_RM7K
	bool

config IRQ_MSP_SLP
	bool

config IRQ_MSP_CIC
	bool

config IRQ_TXX9
	bool

config IRQ_GT641XX
	bool

config IRQ_GIC
	bool

config PCI_GT64XXX_PCI0
	bool

config NO_EXCEPT_FILL
	bool

config SOC_EMMA2RH
	bool
	select CEVT_R4K
	select CSRC_R4K
	select DMA_NONCOHERENT
	select IRQ_CPU
	select SWAP_IO_SPACE
	select SYS_HAS_CPU_R5500
	select SYS_SUPPORTS_32BIT_KERNEL
	select SYS_SUPPORTS_64BIT_KERNEL
	select SYS_SUPPORTS_BIG_ENDIAN

config SOC_PNX833X
	bool
	select CEVT_R4K
	select CSRC_R4K
	select IRQ_CPU
	select DMA_NONCOHERENT
	select SYS_HAS_CPU_MIPS32_R2
	select SYS_SUPPORTS_32BIT_KERNEL
	select SYS_SUPPORTS_LITTLE_ENDIAN
	select SYS_SUPPORTS_BIG_ENDIAN
	select CPU_MIPSR2_IRQ_VI

config SOC_PNX8335
	bool
	select SOC_PNX833X

config SWAP_IO_SPACE
	bool

config SGI_HAS_INDYDOG
	bool

config SGI_HAS_HAL2
	bool

config SGI_HAS_SEEQ
	bool

config SGI_HAS_WD93
	bool

config SGI_HAS_ZILOG
	bool

config SGI_HAS_I8042
	bool

config DEFAULT_SGI_PARTITION
	bool

config FW_ARC32
	bool

config FW_SNIPROM
	bool

config BOOT_ELF32
	bool

config MIPS_L1_CACHE_SHIFT
	int
	default "4" if MACH_DECSTATION || MIKROTIK_RB532 || PMC_MSP4200_EVAL || SOC_RT288X
	default "6" if MIPS_CPU_SCACHE
	default "7" if SGI_IP22 || SGI_IP27 || SGI_IP28 || SNI_RM || CPU_CAVIUM_OCTEON
	default "5"

config HAVE_STD_PC_SERIAL_PORT
	bool

config ARC_CONSOLE
	bool "ARC console support"
	depends on SGI_IP22 || SGI_IP28 || (SNI_RM && CPU_LITTLE_ENDIAN)

config ARC_MEMORY
	bool
	depends on MACH_JAZZ || SNI_RM || SGI_IP32
	default y

config ARC_PROMLIB
	bool
	depends on MACH_JAZZ || SNI_RM || SGI_IP22 || SGI_IP28 || SGI_IP32
	default y

config FW_ARC64
	bool

config BOOT_ELF64
	bool

menu "CPU selection"

choice
	prompt "CPU type"
	default CPU_R4X00

config CPU_LOONGSON2E
	bool "Loongson 2E"
	depends on SYS_HAS_CPU_LOONGSON2E
	select CPU_LOONGSON2
	help
	  The Loongson 2E processor implements the MIPS III instruction set
	  with many extensions.

	  It has an internal FPGA northbridge, which is compatible to
	  bonito64.

config CPU_LOONGSON2F
	bool "Loongson 2F"
	depends on SYS_HAS_CPU_LOONGSON2F
	select CPU_LOONGSON2
	select ARCH_REQUIRE_GPIOLIB
	help
	  The Loongson 2F processor implements the MIPS III instruction set
	  with many extensions.

	  Loongson2F have built-in DDR2 and PCIX controller. The PCIX controller
	  have a similar programming interface with FPGA northbridge used in
	  Loongson2E.

config CPU_LOONGSON1B
	bool "Loongson 1B"
	depends on SYS_HAS_CPU_LOONGSON1B
	select CPU_LOONGSON1
	help
	  The Loongson 1B is a 32-bit SoC, which implements the MIPS32
	  release 2 instruction set.

config CPU_MIPS32_R1
	bool "MIPS32 Release 1"
	depends on SYS_HAS_CPU_MIPS32_R1
	select CPU_HAS_PREFETCH
	select CPU_SUPPORTS_32BIT_KERNEL
	select CPU_SUPPORTS_HIGHMEM
	help
	  Choose this option to build a kernel for release 1 or later of the
	  MIPS32 architecture.  Most modern embedded systems with a 32-bit
	  MIPS processor are based on a MIPS32 processor.  If you know the
	  specific type of processor in your system, choose those that one
	  otherwise CPU_MIPS32_R1 is a safe bet for any MIPS32 system.
	  Release 2 of the MIPS32 architecture is available since several
	  years so chances are you even have a MIPS32 Release 2 processor
	  in which case you should choose CPU_MIPS32_R2 instead for better
	  performance.

config CPU_MIPS32_R2
	bool "MIPS32 Release 2"
	depends on SYS_HAS_CPU_MIPS32_R2
	select CPU_HAS_PREFETCH
	select CPU_SUPPORTS_32BIT_KERNEL
	select CPU_SUPPORTS_HIGHMEM
	select HAVE_KVM
	help
	  Choose this option to build a kernel for release 2 or later of the
	  MIPS32 architecture.  Most modern embedded systems with a 32-bit
	  MIPS processor are based on a MIPS32 processor.  If you know the
	  specific type of processor in your system, choose those that one
	  otherwise CPU_MIPS32_R1 is a safe bet for any MIPS32 system.

config CPU_MIPS64_R1
	bool "MIPS64 Release 1"
	depends on SYS_HAS_CPU_MIPS64_R1
	select CPU_HAS_PREFETCH
	select CPU_SUPPORTS_32BIT_KERNEL
	select CPU_SUPPORTS_64BIT_KERNEL
	select CPU_SUPPORTS_HIGHMEM
	select CPU_SUPPORTS_HUGEPAGES
	help
	  Choose this option to build a kernel for release 1 or later of the
	  MIPS64 architecture.  Many modern embedded systems with a 64-bit
	  MIPS processor are based on a MIPS64 processor.  If you know the
	  specific type of processor in your system, choose those that one
	  otherwise CPU_MIPS64_R1 is a safe bet for any MIPS64 system.
	  Release 2 of the MIPS64 architecture is available since several
	  years so chances are you even have a MIPS64 Release 2 processor
	  in which case you should choose CPU_MIPS64_R2 instead for better
	  performance.

config CPU_MIPS64_R2
	bool "MIPS64 Release 2"
	depends on SYS_HAS_CPU_MIPS64_R2
	select CPU_HAS_PREFETCH
	select CPU_SUPPORTS_32BIT_KERNEL
	select CPU_SUPPORTS_64BIT_KERNEL
	select CPU_SUPPORTS_HIGHMEM
	select CPU_SUPPORTS_HUGEPAGES
	help
	  Choose this option to build a kernel for release 2 or later of the
	  MIPS64 architecture.  Many modern embedded systems with a 64-bit
	  MIPS processor are based on a MIPS64 processor.  If you know the
	  specific type of processor in your system, choose those that one
	  otherwise CPU_MIPS64_R1 is a safe bet for any MIPS64 system.

config CPU_R3000
	bool "R3000"
	depends on SYS_HAS_CPU_R3000
	select CPU_HAS_WB
	select CPU_SUPPORTS_32BIT_KERNEL
	select CPU_SUPPORTS_HIGHMEM
	help
	  Please make sure to pick the right CPU type. Linux/MIPS is not
	  designed to be generic, i.e. Kernels compiled for R3000 CPUs will
	  *not* work on R4000 machines and vice versa.  However, since most
	  of the supported machines have an R4000 (or similar) CPU, R4x00
	  might be a safe bet.  If the resulting kernel does not work,
	  try to recompile with R3000.

config CPU_TX39XX
	bool "R39XX"
	depends on SYS_HAS_CPU_TX39XX
	select CPU_SUPPORTS_32BIT_KERNEL

config CPU_VR41XX
	bool "R41xx"
	depends on SYS_HAS_CPU_VR41XX
	select CPU_SUPPORTS_32BIT_KERNEL
	select CPU_SUPPORTS_64BIT_KERNEL
	help
	  The options selects support for the NEC VR4100 series of processors.
	  Only choose this option if you have one of these processors as a
	  kernel built with this option will not run on any other type of
	  processor or vice versa.

config CPU_R4300
	bool "R4300"
	depends on SYS_HAS_CPU_R4300
	select CPU_SUPPORTS_32BIT_KERNEL
	select CPU_SUPPORTS_64BIT_KERNEL
	help
	  MIPS Technologies R4300-series processors.

config CPU_R4X00
	bool "R4x00"
	depends on SYS_HAS_CPU_R4X00
	select CPU_SUPPORTS_32BIT_KERNEL
	select CPU_SUPPORTS_64BIT_KERNEL
	select CPU_SUPPORTS_HUGEPAGES
	help
	  MIPS Technologies R4000-series processors other than 4300, including
	  the R4000, R4400, R4600, and 4700.

config CPU_TX49XX
	bool "R49XX"
	depends on SYS_HAS_CPU_TX49XX
	select CPU_HAS_PREFETCH
	select CPU_SUPPORTS_32BIT_KERNEL
	select CPU_SUPPORTS_64BIT_KERNEL
	select CPU_SUPPORTS_HUGEPAGES

config CPU_R5000
	bool "R5000"
	depends on SYS_HAS_CPU_R5000
	select CPU_SUPPORTS_32BIT_KERNEL
	select CPU_SUPPORTS_64BIT_KERNEL
	select CPU_SUPPORTS_HUGEPAGES
	help
	  MIPS Technologies R5000-series processors other than the Nevada.

config CPU_R5432
	bool "R5432"
	depends on SYS_HAS_CPU_R5432
	select CPU_SUPPORTS_32BIT_KERNEL
	select CPU_SUPPORTS_64BIT_KERNEL
	select CPU_SUPPORTS_HUGEPAGES

config CPU_R5500
	bool "R5500"
	depends on SYS_HAS_CPU_R5500
	select CPU_SUPPORTS_32BIT_KERNEL
	select CPU_SUPPORTS_64BIT_KERNEL
	select CPU_SUPPORTS_HUGEPAGES
	help
	  NEC VR5500 and VR5500A series processors implement 64-bit MIPS IV
	  instruction set.

config CPU_R6000
	bool "R6000"
	depends on SYS_HAS_CPU_R6000
	select CPU_SUPPORTS_32BIT_KERNEL
	help
	  MIPS Technologies R6000 and R6000A series processors.  Note these
	  processors are extremely rare and the support for them is incomplete.

config CPU_NEVADA
	bool "RM52xx"
	depends on SYS_HAS_CPU_NEVADA
	select CPU_SUPPORTS_32BIT_KERNEL
	select CPU_SUPPORTS_64BIT_KERNEL
	select CPU_SUPPORTS_HUGEPAGES
	help
	  QED / PMC-Sierra RM52xx-series ("Nevada") processors.

config CPU_R8000
	bool "R8000"
	depends on SYS_HAS_CPU_R8000
	select CPU_HAS_PREFETCH
	select CPU_SUPPORTS_64BIT_KERNEL
	help
	  MIPS Technologies R8000 processors.  Note these processors are
	  uncommon and the support for them is incomplete.

config CPU_R10000
	bool "R10000"
	depends on SYS_HAS_CPU_R10000
	select CPU_HAS_PREFETCH
	select CPU_SUPPORTS_32BIT_KERNEL
	select CPU_SUPPORTS_64BIT_KERNEL
	select CPU_SUPPORTS_HIGHMEM
	select CPU_SUPPORTS_HUGEPAGES
	help
	  MIPS Technologies R10000-series processors.

config CPU_RM7000
	bool "RM7000"
	depends on SYS_HAS_CPU_RM7000
	select CPU_HAS_PREFETCH
	select CPU_SUPPORTS_32BIT_KERNEL
	select CPU_SUPPORTS_64BIT_KERNEL
	select CPU_SUPPORTS_HIGHMEM
	select CPU_SUPPORTS_HUGEPAGES

config CPU_SB1
	bool "SB1"
	depends on SYS_HAS_CPU_SB1
	select CPU_SUPPORTS_32BIT_KERNEL
	select CPU_SUPPORTS_64BIT_KERNEL
	select CPU_SUPPORTS_HIGHMEM
	select CPU_SUPPORTS_HUGEPAGES
	select WEAK_ORDERING

config CPU_CAVIUM_OCTEON
	bool "Cavium Octeon processor"
	depends on SYS_HAS_CPU_CAVIUM_OCTEON
	select ARCH_SPARSEMEM_ENABLE
	select CPU_HAS_PREFETCH
	select CPU_SUPPORTS_64BIT_KERNEL
	select SYS_SUPPORTS_SMP
	select NR_CPUS_DEFAULT_16
	select WEAK_ORDERING
	select CPU_SUPPORTS_HIGHMEM
	select CPU_SUPPORTS_HUGEPAGES
	select LIBFDT
	select USE_OF
	select USB_EHCI_BIG_ENDIAN_MMIO
	help
	  The Cavium Octeon processor is a highly integrated chip containing
	  many ethernet hardware widgets for networking tasks. The processor
	  can have up to 16 Mips64v2 cores and 8 integrated gigabit ethernets.
	  Full details can be found at http://www.caviumnetworks.com.

config CPU_BMIPS3300
	bool "BMIPS3300"
	depends on SYS_HAS_CPU_BMIPS3300
	select CPU_BMIPS
	help
	  Broadcom BMIPS3300 processors.

config CPU_BMIPS4350
	bool "BMIPS4350"
	depends on SYS_HAS_CPU_BMIPS4350
	select CPU_BMIPS
	select SYS_SUPPORTS_SMP
	select SYS_SUPPORTS_HOTPLUG_CPU
	help
	  Broadcom BMIPS4350 ("VIPER") processors.

config CPU_BMIPS4380
	bool "BMIPS4380"
	depends on SYS_HAS_CPU_BMIPS4380
	select CPU_BMIPS
	select SYS_SUPPORTS_SMP
	select SYS_SUPPORTS_HOTPLUG_CPU
	help
	  Broadcom BMIPS4380 processors.

config CPU_BMIPS5000
	bool "BMIPS5000"
	depends on SYS_HAS_CPU_BMIPS5000
	select CPU_BMIPS
	select CPU_SUPPORTS_HIGHMEM
	select MIPS_CPU_SCACHE
	select SYS_SUPPORTS_SMP
	select SYS_SUPPORTS_HOTPLUG_CPU
	help
	  Broadcom BMIPS5000 processors.

config CPU_XLR
	bool "Netlogic XLR SoC"
	depends on SYS_HAS_CPU_XLR
	select CPU_SUPPORTS_32BIT_KERNEL
	select CPU_SUPPORTS_64BIT_KERNEL
	select CPU_SUPPORTS_HIGHMEM
	select CPU_SUPPORTS_HUGEPAGES
	select WEAK_ORDERING
	select WEAK_REORDERING_BEYOND_LLSC
	help
	  Netlogic Microsystems XLR/XLS processors.

config CPU_XLP
	bool "Netlogic XLP SoC"
	depends on SYS_HAS_CPU_XLP
	select CPU_SUPPORTS_32BIT_KERNEL
	select CPU_SUPPORTS_64BIT_KERNEL
	select CPU_SUPPORTS_HIGHMEM
	select WEAK_ORDERING
	select WEAK_REORDERING_BEYOND_LLSC
	select CPU_HAS_PREFETCH
	select CPU_MIPSR2
	help
	  Netlogic Microsystems XLP processors.
endchoice

if CPU_LOONGSON2F
config CPU_NOP_WORKAROUNDS
	bool

config CPU_JUMP_WORKAROUNDS
	bool

config CPU_LOONGSON2F_WORKAROUNDS
	bool "Loongson 2F Workarounds"
	default y
	select CPU_NOP_WORKAROUNDS
	select CPU_JUMP_WORKAROUNDS
	help
	  Loongson 2F01 / 2F02 processors have the NOP & JUMP issues which
	  require workarounds.  Without workarounds the system may hang
	  unexpectedly.  For more information please refer to the gas
	  -mfix-loongson2f-nop and -mfix-loongson2f-jump options.

	  Loongson 2F03 and later have fixed these issues and no workarounds
	  are needed.  The workarounds have no significant side effect on them
	  but may decrease the performance of the system so this option should
	  be disabled unless the kernel is intended to be run on 2F01 or 2F02
	  systems.

	  If unsure, please say Y.
endif # CPU_LOONGSON2F

config SYS_SUPPORTS_ZBOOT
	bool
	select HAVE_KERNEL_GZIP
	select HAVE_KERNEL_BZIP2
	select HAVE_KERNEL_LZMA
	select HAVE_KERNEL_LZO

config SYS_SUPPORTS_ZBOOT_UART16550
	bool
	select SYS_SUPPORTS_ZBOOT

config CPU_LOONGSON2
	bool
	select CPU_SUPPORTS_32BIT_KERNEL
	select CPU_SUPPORTS_64BIT_KERNEL
	select CPU_SUPPORTS_HIGHMEM
	select CPU_SUPPORTS_HUGEPAGES

config CPU_LOONGSON1
	bool
	select CPU_MIPS32
	select CPU_MIPSR2
	select CPU_HAS_PREFETCH
	select CPU_SUPPORTS_32BIT_KERNEL
	select CPU_SUPPORTS_HIGHMEM

config CPU_BMIPS
	bool
	select CPU_MIPS32
	select CPU_SUPPORTS_32BIT_KERNEL
	select DMA_NONCOHERENT
	select IRQ_CPU
	select SWAP_IO_SPACE
	select WEAK_ORDERING

config SYS_HAS_CPU_LOONGSON2E
	bool

config SYS_HAS_CPU_LOONGSON2F
	bool
	select CPU_SUPPORTS_CPUFREQ
	select CPU_SUPPORTS_ADDRWINCFG if 64BIT
	select CPU_SUPPORTS_UNCACHED_ACCELERATED

config SYS_HAS_CPU_LOONGSON1B
	bool

config SYS_HAS_CPU_MIPS32_R1
	bool

config SYS_HAS_CPU_MIPS32_R2
	bool

config SYS_HAS_CPU_MIPS64_R1
	bool

config SYS_HAS_CPU_MIPS64_R2
	bool

config SYS_HAS_CPU_R3000
	bool

config SYS_HAS_CPU_TX39XX
	bool

config SYS_HAS_CPU_VR41XX
	bool

config SYS_HAS_CPU_R4300
	bool

config SYS_HAS_CPU_R4X00
	bool

config SYS_HAS_CPU_TX49XX
	bool

config SYS_HAS_CPU_R5000
	bool

config SYS_HAS_CPU_R5432
	bool

config SYS_HAS_CPU_R5500
	bool

config SYS_HAS_CPU_R6000
	bool

config SYS_HAS_CPU_NEVADA
	bool

config SYS_HAS_CPU_R8000
	bool

config SYS_HAS_CPU_R10000
	bool

config SYS_HAS_CPU_RM7000
	bool

config SYS_HAS_CPU_SB1
	bool

config SYS_HAS_CPU_CAVIUM_OCTEON
	bool

config SYS_HAS_CPU_BMIPS3300
	bool

config SYS_HAS_CPU_BMIPS4350
	bool

config SYS_HAS_CPU_BMIPS4380
	bool

config SYS_HAS_CPU_BMIPS5000
	bool

config SYS_HAS_CPU_XLR
	bool

config SYS_HAS_CPU_XLP
	bool

#
# CPU may reorder R->R, R->W, W->R, W->W
# Reordering beyond LL and SC is handled in WEAK_REORDERING_BEYOND_LLSC
#
config WEAK_ORDERING
	bool

#
# CPU may reorder reads and writes beyond LL/SC
# CPU may reorder R->LL, R->LL, W->LL, W->LL, R->SC, R->SC, W->SC, W->SC
#
config WEAK_REORDERING_BEYOND_LLSC
	bool
endmenu

#
# These two indicate any level of the MIPS32 and MIPS64 architecture
#
config CPU_MIPS32
	bool
	default y if CPU_MIPS32_R1 || CPU_MIPS32_R2

config CPU_MIPS64
	bool
	default y if CPU_MIPS64_R1 || CPU_MIPS64_R2

#
# These two indicate the revision of the architecture, either Release 1 or Release 2
#
config CPU_MIPSR1
	bool
	default y if CPU_MIPS32_R1 || CPU_MIPS64_R1

config CPU_MIPSR2
	bool
	default y if CPU_MIPS32_R2 || CPU_MIPS64_R2 || CPU_CAVIUM_OCTEON

config SYS_SUPPORTS_32BIT_KERNEL
	bool
config SYS_SUPPORTS_64BIT_KERNEL
	bool
config CPU_SUPPORTS_32BIT_KERNEL
	bool
config CPU_SUPPORTS_64BIT_KERNEL
	bool
config CPU_SUPPORTS_CPUFREQ
	bool
config CPU_SUPPORTS_ADDRWINCFG
	bool
config CPU_SUPPORTS_HUGEPAGES
	bool
config CPU_SUPPORTS_UNCACHED_ACCELERATED
	bool
config MIPS_PGD_C0_CONTEXT
	bool
	default y if 64BIT && CPU_MIPSR2 && !CPU_XLP

#
# Set to y for ptrace access to watch registers.
#
config HARDWARE_WATCHPOINTS
       bool
       default y if CPU_MIPSR1 || CPU_MIPSR2

menu "Kernel type"

choice
	prompt "Kernel code model"
	help
	  You should only select this option if you have a workload that
	  actually benefits from 64-bit processing or if your machine has
	  large memory.  You will only be presented a single option in this
	  menu if your system does not support both 32-bit and 64-bit kernels.

config 32BIT
	bool "32-bit kernel"
	depends on CPU_SUPPORTS_32BIT_KERNEL && SYS_SUPPORTS_32BIT_KERNEL
	select TRAD_SIGNALS
	help
	  Select this option if you want to build a 32-bit kernel.
config 64BIT
	bool "64-bit kernel"
	depends on CPU_SUPPORTS_64BIT_KERNEL && SYS_SUPPORTS_64BIT_KERNEL
	help
	  Select this option if you want to build a 64-bit kernel.

endchoice

config KVM_GUEST
	bool "KVM Guest Kernel"
	help
	  Select this option if building a guest kernel for KVM (Trap & Emulate) mode

config KVM_HOST_FREQ
	int "KVM Host Processor Frequency (MHz)"
	depends on KVM_GUEST
	default 500
	help
	  Select this option if building a guest kernel for KVM to skip
	  RTC emulation when determining guest CPU Frequency.  Instead, the guest
	  processor frequency is automatically derived from the host frequency.

choice
	prompt "Kernel page size"
	default PAGE_SIZE_4KB

config PAGE_SIZE_4KB
	bool "4kB"
	depends on !CPU_LOONGSON2
	help
	 This option select the standard 4kB Linux page size.  On some
	 R3000-family processors this is the only available page size.  Using
	 4kB page size will minimize memory consumption and is therefore
	 recommended for low memory systems.

config PAGE_SIZE_8KB
	bool "8kB"
	depends on CPU_R8000 || CPU_CAVIUM_OCTEON
	help
	  Using 8kB page size will result in higher performance kernel at
	  the price of higher memory consumption.  This option is available
	  only on R8000 and cnMIPS processors.  Note that you will need a
	  suitable Linux distribution to support this.

config PAGE_SIZE_16KB
	bool "16kB"
	depends on !CPU_R3000 && !CPU_TX39XX
	help
	  Using 16kB page size will result in higher performance kernel at
	  the price of higher memory consumption.  This option is available on
	  all non-R3000 family processors.  Note that you will need a suitable
	  Linux distribution to support this.

config PAGE_SIZE_32KB
	bool "32kB"
	depends on CPU_CAVIUM_OCTEON
	help
	  Using 32kB page size will result in higher performance kernel at
	  the price of higher memory consumption.  This option is available
	  only on cnMIPS cores.  Note that you will need a suitable Linux
	  distribution to support this.

config PAGE_SIZE_64KB
	bool "64kB"
	depends on !CPU_R3000 && !CPU_TX39XX
	help
	  Using 64kB page size will result in higher performance kernel at
	  the price of higher memory consumption.  This option is available on
	  all non-R3000 family processor.  Not that at the time of this
	  writing this option is still high experimental.

endchoice

config FORCE_MAX_ZONEORDER
	int "Maximum zone order"
	range 14 64 if HUGETLB_PAGE && PAGE_SIZE_64KB
	default "14" if HUGETLB_PAGE && PAGE_SIZE_64KB
	range 13 64 if HUGETLB_PAGE && PAGE_SIZE_32KB
	default "13" if HUGETLB_PAGE && PAGE_SIZE_32KB
	range 12 64 if HUGETLB_PAGE && PAGE_SIZE_16KB
	default "12" if HUGETLB_PAGE && PAGE_SIZE_16KB
	range 11 64
	default "11"
	help
	  The kernel memory allocator divides physically contiguous memory
	  blocks into "zones", where each zone is a power of two number of
	  pages.  This option selects the largest power of two that the kernel
	  keeps in the memory allocator.  If you need to allocate very large
	  blocks of physically contiguous memory, then you may need to
	  increase this value.

	  This config option is actually maximum order plus one. For example,
	  a value of 11 means that the largest free memory block is 2^10 pages.

	  The page size is not necessarily 4KB.  Keep this in mind
	  when choosing a value for this option.

config CEVT_GIC
	bool "Use GIC global counter for clock events"
	depends on IRQ_GIC && !(MIPS_SEAD3 || MIPS_MT_SMTC)
	help
	  Use the GIC global counter for the clock events. The R4K clock
	  event driver is always present, so if the platform ends up not
	  detecting a GIC, it will fall back to the R4K timer for the
	  generation of clock events.

config BOARD_SCACHE
	bool

config IP22_CPU_SCACHE
	bool
	select BOARD_SCACHE

#
# Support for a MIPS32 / MIPS64 style S-caches
#
config MIPS_CPU_SCACHE
	bool
	select BOARD_SCACHE

config R5000_CPU_SCACHE
	bool
	select BOARD_SCACHE

config RM7000_CPU_SCACHE
	bool
	select BOARD_SCACHE

config SIBYTE_DMA_PAGEOPS
	bool "Use DMA to clear/copy pages"
	depends on CPU_SB1
	help
	  Instead of using the CPU to zero and copy pages, use a Data Mover
	  channel.  These DMA channels are otherwise unused by the standard
	  SiByte Linux port.  Seems to give a small performance benefit.

config CPU_HAS_PREFETCH
	bool

config CPU_GENERIC_DUMP_TLB
	bool
	default y if !(CPU_R3000 || CPU_R6000 || CPU_R8000 || CPU_TX39XX)

config CPU_R4K_FPU
	bool
	default y if !(CPU_R3000 || CPU_R6000 || CPU_TX39XX || CPU_CAVIUM_OCTEON)

config CPU_R4K_CACHE_TLB
	bool
	default y if !(CPU_R3000 || CPU_R8000 || CPU_SB1 || CPU_TX39XX || CPU_CAVIUM_OCTEON)

choice
	prompt "MIPS MT options"

config MIPS_MT_DISABLED
	bool "Disable multithreading support."
	help
	  Use this option if your workload can't take advantage of
	  MIPS hardware multithreading support.  On systems that don't have
	  the option of an MT-enabled processor this option will be the only
	  option in this menu.

config MIPS_MT_SMP
	bool "Use 1 TC on each available VPE for SMP"
	depends on SYS_SUPPORTS_MULTITHREADING
	select CPU_MIPSR2_IRQ_VI
	select CPU_MIPSR2_IRQ_EI
	select MIPS_MT
	select NR_CPUS_DEFAULT_2
	select SMP
	select SYS_SUPPORTS_SCHED_SMT if SMP
	select SYS_SUPPORTS_SMP
	select SMP_UP
	select MIPS_PERF_SHARED_TC_COUNTERS
	help
	  This is a kernel model which is known a VSMP but lately has been
	  marketesed into SMVP.
	  Virtual SMP uses the processor's VPEs  to implement virtual
	  processors. In currently available configuration of the 34K processor
	  this allows for a dual processor. Both processors will share the same
	  primary caches; each will obtain the half of the TLB for it's own
	  exclusive use. For a layman this model can be described as similar to
	  what Intel calls Hyperthreading.

	  For further information see http://www.linux-mips.org/wiki/34K#VSMP

config MIPS_MT_SMTC
	bool "SMTC: Use all TCs on all VPEs for SMP"
	depends on CPU_MIPS32_R2
	#depends on CPU_MIPS64_R2		# once there is hardware ...
	depends on SYS_SUPPORTS_MULTITHREADING
	select CPU_MIPSR2_IRQ_VI
	select CPU_MIPSR2_IRQ_EI
	select MIPS_MT
	select NR_CPUS_DEFAULT_8
	select SMP
	select SYS_SUPPORTS_SMP
	select SMP_UP
	help
	  This is a kernel model which is known a SMTC or lately has been
	  marketesed into SMVP.
	  is presenting the available TC's of the core as processors to Linux.
	  On currently available 34K processors this means a Linux system will
	  see up to 5 processors. The implementation of the SMTC kernel differs
	  significantly from VSMP and cannot efficiently coexist in the same
	  kernel binary so the choice between VSMP and SMTC is a compile time
	  decision.

	  For further information see http://www.linux-mips.org/wiki/34K#SMTC

endchoice

config MIPS_MT
	bool

config SCHED_SMT
	bool "SMT (multithreading) scheduler support"
	depends on SYS_SUPPORTS_SCHED_SMT
	default n
	help
	  SMT scheduler support improves the CPU scheduler's decision making
	  when dealing with MIPS MT enabled cores at a cost of slightly
	  increased overhead in some places. If unsure say N here.

config SYS_SUPPORTS_SCHED_SMT
	bool

config SYS_SUPPORTS_MULTITHREADING
	bool

config MIPS_MT_FPAFF
	bool "Dynamic FPU affinity for FP-intensive threads"
	default y
	depends on MIPS_MT_SMP || MIPS_MT_SMTC

config MIPS_VPE_LOADER
	bool "VPE loader support."
	depends on SYS_SUPPORTS_MULTITHREADING && MODULES
	select CPU_MIPSR2_IRQ_VI
	select CPU_MIPSR2_IRQ_EI
	select MIPS_MT
	help
	  Includes a loader for loading an elf relocatable object
	  onto another VPE and running it.

config MIPS_MT_SMTC_IM_BACKSTOP
	bool "Use per-TC register bits as backstop for inhibited IM bits"
	depends on MIPS_MT_SMTC
	default n
	help
	  To support multiple TC microthreads acting as "CPUs" within
	  a VPE, VPE-wide interrupt mask bits must be specially manipulated
	  during interrupt handling. To support legacy drivers and interrupt
	  controller management code, SMTC has a "backstop" to track and
	  if necessary restore the interrupt mask. This has some performance
	  impact on interrupt service overhead.

config MIPS_MT_SMTC_IRQAFF
	bool "Support IRQ affinity API"
	depends on MIPS_MT_SMTC
	default n
	help
	  Enables SMP IRQ affinity API (/proc/irq/*/smp_affinity, etc.)
	  for SMTC Linux kernel. Requires platform support, of which
	  an example can be found in the MIPS kernel i8259 and Malta
	  platform code.  Adds some overhead to interrupt dispatch, and
	  should be used only if you know what you are doing.

config MIPS_VPE_LOADER_TOM
	bool "Load VPE program into memory hidden from linux"
	depends on MIPS_VPE_LOADER
	default y
	help
	  The loader can use memory that is present but has been hidden from
	  Linux using the kernel command line option "mem=xxMB". It's up to
	  you to ensure the amount you put in the option and the space your
	  program requires is less or equal to the amount physically present.

# this should possibly be in drivers/char, but it is rather cpu related. Hmmm
config MIPS_VPE_APSP_API
	bool "Enable support for AP/SP API (RTLX)"
	depends on MIPS_VPE_LOADER
	help

config MIPS_CMP
	bool "MIPS CMP framework support"
	depends on SYS_SUPPORTS_MIPS_CMP
	select SYNC_R4K
	select SYS_SUPPORTS_SMP
	select SYS_SUPPORTS_SCHED_SMT if SMP
	select WEAK_ORDERING
	default n
	help
	  This is a placeholder option for the GCMP work. It will need to
	  be handled differently...

config SB1_PASS_1_WORKAROUNDS
	bool
	depends on CPU_SB1_PASS_1
	default y

config SB1_PASS_2_WORKAROUNDS
	bool
	depends on CPU_SB1 && (CPU_SB1_PASS_2_2 || CPU_SB1_PASS_2)
	default y

config SB1_PASS_2_1_WORKAROUNDS
	bool
	depends on CPU_SB1 && CPU_SB1_PASS_2
	default y


config 64BIT_PHYS_ADDR
	bool

config ARCH_PHYS_ADDR_T_64BIT
       def_bool 64BIT_PHYS_ADDR

config CPU_HAS_SMARTMIPS
	depends on SYS_SUPPORTS_SMARTMIPS
	bool "Support for the SmartMIPS ASE"
	help
	  SmartMIPS is a extension of the MIPS32 architecture aimed at
	  increased security at both hardware and software level for
	  smartcards.  Enabling this option will allow proper use of the
	  SmartMIPS instructions by Linux applications.  However a kernel with
	  this option will not work on a MIPS core without SmartMIPS core.  If
	  you don't know you probably don't have SmartMIPS and should say N
	  here.

config CPU_MICROMIPS
	depends on SYS_SUPPORTS_MICROMIPS
	bool "Build kernel using microMIPS ISA"
	help
	  When this option is enabled the kernel will be built using the
	  microMIPS ISA

config CPU_HAS_WB
	bool

config XKS01
	bool

#
# Vectored interrupt mode is an R2 feature
#
config CPU_MIPSR2_IRQ_VI
	bool

#
# Extended interrupt mode is an R2 feature
#
config CPU_MIPSR2_IRQ_EI
	bool

config CPU_HAS_SYNC
	bool
	depends on !CPU_R3000
	default y

#
# CPU non-features
#
config CPU_DADDI_WORKAROUNDS
	bool

config CPU_R4000_WORKAROUNDS
	bool
	select CPU_R4400_WORKAROUNDS

config CPU_R4400_WORKAROUNDS
	bool

#
# - Highmem only makes sense for the 32-bit kernel.
# - The current highmem code will only work properly on physically indexed
#   caches such as R3000, SB1, R7000 or those that look like they're virtually
#   indexed such as R4000/R4400 SC and MC versions or R10000.  So for the
#   moment we protect the user and offer the highmem option only on machines
#   where it's known to be safe.  This will not offer highmem on a few systems
#   such as MIPS32 and MIPS64 CPUs which may have virtual and physically
#   indexed CPUs but we're playing safe.
# - We use SYS_SUPPORTS_HIGHMEM to offer highmem only for systems where we
#   know they might have memory configurations that could make use of highmem
#   support.
#
config HIGHMEM
	bool "High Memory Support"
	depends on 32BIT && CPU_SUPPORTS_HIGHMEM && SYS_SUPPORTS_HIGHMEM

config CPU_SUPPORTS_HIGHMEM
	bool

config SYS_SUPPORTS_HIGHMEM
	bool

config SYS_SUPPORTS_SMARTMIPS
	bool

config SYS_SUPPORTS_MICROMIPS
	bool

config ARCH_FLATMEM_ENABLE
	def_bool y
	depends on !NUMA && !CPU_LOONGSON2

config ARCH_DISCONTIGMEM_ENABLE
	bool
	default y if SGI_IP27
	help
	  Say Y to support efficient handling of discontiguous physical memory,
	  for architectures which are either NUMA (Non-Uniform Memory Access)
	  or have huge holes in the physical address space for other reasons.
	  See <file:Documentation/vm/numa> for more.

config ARCH_SPARSEMEM_ENABLE
	bool
	select SPARSEMEM_STATIC

config NUMA
	bool "NUMA Support"
	depends on SYS_SUPPORTS_NUMA
	help
	  Say Y to compile the kernel to support NUMA (Non-Uniform Memory
	  Access).  This option improves performance on systems with more
	  than two nodes; on two node systems it is generally better to
	  leave it disabled; on single node systems disable this option
	  disabled.

config SYS_SUPPORTS_NUMA
	bool

config NODES_SHIFT
	int
	default "6"
	depends on NEED_MULTIPLE_NODES

config HW_PERF_EVENTS
	bool "Enable hardware performance counter support for perf events"
	depends on PERF_EVENTS && !MIPS_MT_SMTC && OPROFILE=n && (CPU_MIPS32 || CPU_MIPS64 || CPU_R10000 || CPU_SB1 || CPU_CAVIUM_OCTEON || CPU_XLP)
	default y
	help
	  Enable hardware performance counter support for perf events. If
	  disabled, perf events will use software events only.

source "mm/Kconfig"

config SMP
	bool "Multi-Processing support"
	depends on SYS_SUPPORTS_SMP
	select USE_GENERIC_SMP_HELPERS
	help
	  This enables support for systems with more than one CPU. If you have
	  a system with only one CPU, like most personal computers, say N. If
	  you have a system with more than one CPU, say Y.

	  If you say N here, the kernel will run on single and multiprocessor
	  machines, but will use only one CPU of a multiprocessor machine. If
	  you say Y here, the kernel will run on many, but not all,
	  singleprocessor machines. On a singleprocessor machine, the kernel
	  will run faster if you say N here.

	  People using multiprocessor machines who say Y here should also say
	  Y to "Enhanced Real Time Clock Support", below.

	  See also the SMP-HOWTO available at
	  <http://www.tldp.org/docs.html#howto>.

	  If you don't know what to do here, say N.

config SMP_UP
	bool

config SYS_SUPPORTS_MIPS_CMP
	bool

config SYS_SUPPORTS_SMP
	bool

config NR_CPUS_DEFAULT_1
	bool

config NR_CPUS_DEFAULT_2
	bool

config NR_CPUS_DEFAULT_4
	bool

config NR_CPUS_DEFAULT_8
	bool

config NR_CPUS_DEFAULT_16
	bool

config NR_CPUS_DEFAULT_32
	bool

config NR_CPUS_DEFAULT_64
	bool

config NR_CPUS
	int "Maximum number of CPUs (2-64)"
	range 1 64 if NR_CPUS_DEFAULT_1
	depends on SMP
	default "1" if NR_CPUS_DEFAULT_1
	default "2" if NR_CPUS_DEFAULT_2
	default "4" if NR_CPUS_DEFAULT_4
	default "8" if NR_CPUS_DEFAULT_8
	default "16" if NR_CPUS_DEFAULT_16
	default "32" if NR_CPUS_DEFAULT_32
	default "64" if NR_CPUS_DEFAULT_64
	help
	  This allows you to specify the maximum number of CPUs which this
	  kernel will support.  The maximum supported value is 32 for 32-bit
	  kernel and 64 for 64-bit kernels; the minimum value which makes
	  sense is 1 for Qemu (useful only for kernel debugging purposes)
	  and 2 for all others.

	  This is purely to save memory - each supported CPU adds
	  approximately eight kilobytes to the kernel image.  For best
	  performance should round up your number of processors to the next
	  power of two.

config MIPS_PERF_SHARED_TC_COUNTERS
	bool

#
# Timer Interrupt Frequency Configuration
#

choice
	prompt "Timer frequency"
	default HZ_250
	help
	 Allows the configuration of the timer frequency.

	config HZ_48
		bool "48 HZ" if SYS_SUPPORTS_48HZ || SYS_SUPPORTS_ARBIT_HZ

	config HZ_100
		bool "100 HZ" if SYS_SUPPORTS_100HZ || SYS_SUPPORTS_ARBIT_HZ

	config HZ_128
		bool "128 HZ" if SYS_SUPPORTS_128HZ || SYS_SUPPORTS_ARBIT_HZ

	config HZ_250
		bool "250 HZ" if SYS_SUPPORTS_250HZ || SYS_SUPPORTS_ARBIT_HZ

	config HZ_256
		bool "256 HZ" if SYS_SUPPORTS_256HZ || SYS_SUPPORTS_ARBIT_HZ

	config HZ_1000
		bool "1000 HZ" if SYS_SUPPORTS_1000HZ || SYS_SUPPORTS_ARBIT_HZ

	config HZ_1024
		bool "1024 HZ" if SYS_SUPPORTS_1024HZ || SYS_SUPPORTS_ARBIT_HZ

endchoice

config SYS_SUPPORTS_48HZ
	bool

config SYS_SUPPORTS_100HZ
	bool

config SYS_SUPPORTS_128HZ
	bool

config SYS_SUPPORTS_250HZ
	bool

config SYS_SUPPORTS_256HZ
	bool

config SYS_SUPPORTS_1000HZ
	bool

config SYS_SUPPORTS_1024HZ
	bool

config SYS_SUPPORTS_ARBIT_HZ
	bool
	default y if !SYS_SUPPORTS_48HZ && !SYS_SUPPORTS_100HZ && \
		     !SYS_SUPPORTS_128HZ && !SYS_SUPPORTS_250HZ && \
		     !SYS_SUPPORTS_256HZ && !SYS_SUPPORTS_1000HZ && \
		     !SYS_SUPPORTS_1024HZ

config HZ
	int
	default 48 if HZ_48
	default 100 if HZ_100
	default 128 if HZ_128
	default 250 if HZ_250
	default 256 if HZ_256
	default 1000 if HZ_1000
	default 1024 if HZ_1024

source "kernel/Kconfig.preempt"

config KEXEC
	bool "Kexec system call"
	help
	  kexec is a system call that implements the ability to shutdown your
	  current kernel, and to start another kernel.  It is like a reboot
	  but it is independent of the system firmware.   And like a reboot
	  you can start any kernel with it, not just Linux.

	  The name comes from the similarity to the exec system call.

	  It is an ongoing process to be certain the hardware in a machine
	  is properly shutdown, so do not be surprised if this code does not
	  initially work for you.  It may help to enable device hotplugging
	  support.  As of this writing the exact hardware interface is
	  strongly in flux, so no good recommendation can be made.

config CRASH_DUMP
	  bool "Kernel crash dumps"
	  help
	  Generate crash dump after being started by kexec.
	  This should be normally only set in special crash dump kernels
	  which are loaded in the main kernel with kexec-tools into
	  a specially reserved region and then later executed after
	  a crash by kdump/kexec. The crash dump kernel must be compiled
	  to a memory address not used by the main kernel or firmware using
	  PHYSICAL_START.

config PHYSICAL_START
	  hex "Physical address where the kernel is loaded"
	  default "0xffffffff84000000" if 64BIT
	  default "0x84000000" if 32BIT
	  depends on CRASH_DUMP
	  help
	  This gives the CKSEG0 or KSEG0 address where the kernel is loaded.
	  If you plan to use kernel for capturing the crash dump change
	  this value to start of the reserved region (the "X" value as
	  specified in the "crashkernel=YM@XM" command line boot parameter
	  passed to the panic-ed kernel).

config SECCOMP
	bool "Enable seccomp to safely compute untrusted bytecode"
	depends on PROC_FS
	default y
	help
	  This kernel feature is useful for number crunching applications
	  that may need to compute untrusted bytecode during their
	  execution. By using pipes or other transports made available to
	  the process as file descriptors supporting the read/write
	  syscalls, it's possible to isolate those applications in
	  their own address space using seccomp. Once seccomp is
	  enabled via /proc/<pid>/seccomp, it cannot be disabled
	  and the task is only allowed to execute a few safe syscalls
	  defined by each seccomp mode.

	  If unsure, say Y. Only embedded should say N here.

config CC_STACKPROTECTOR
	bool "Enable -fstack-protector buffer overflow detection (EXPERIMENTAL)"
	help
	  This option turns on the -fstack-protector GCC feature. This
	  feature puts, at the beginning of functions, a canary value on
	  the stack just before the return address, and validates
	  the value just before actually returning.  Stack based buffer
	  overflows (that need to overwrite this return address) now also
	  overwrite the canary, which gets detected and the attack is then
	  neutralized via a kernel panic.

	  This feature requires gcc version 4.2 or above.

config USE_OF
	bool
	select OF
	select OF_EARLY_FLATTREE
	select IRQ_DOMAIN

endmenu

config LOCKDEP_SUPPORT
	bool
	default y

config STACKTRACE_SUPPORT
	bool
	default y

source "init/Kconfig"

source "kernel/Kconfig.freezer"

menu "Bus options (PCI, PCMCIA, EISA, ISA, TC)"

config HW_HAS_EISA
	bool
config HW_HAS_PCI
	bool

config PCI
	bool "Support for PCI controller"
	depends on HW_HAS_PCI
	select PCI_DOMAINS
	select NO_GENERIC_PCI_IOPORT_MAP
	help
	  Find out whether you have a PCI motherboard. PCI is the name of a
	  bus system, i.e. the way the CPU talks to the other stuff inside
	  your box. Other bus systems are ISA, EISA, or VESA. If you have PCI,
	  say Y, otherwise N.

config PCI_DOMAINS
	bool

source "drivers/pci/Kconfig"

source "drivers/pci/pcie/Kconfig"

#
# ISA support is now enabled via select.  Too many systems still have the one
# or other ISA chip on the board that users don't know about so don't expect
# users to choose the right thing ...
#
config ISA
	bool

config EISA
	bool "EISA support"
	depends on HW_HAS_EISA
	select ISA
	select GENERIC_ISA_DMA
	---help---
	  The Extended Industry Standard Architecture (EISA) bus was
	  developed as an open alternative to the IBM MicroChannel bus.

	  The EISA bus provided some of the features of the IBM MicroChannel
	  bus while maintaining backward compatibility with cards made for
	  the older ISA bus.  The EISA bus saw limited use between 1988 and
	  1995 when it was made obsolete by the PCI bus.

	  Say Y here if you are building a kernel for an EISA-based machine.

	  Otherwise, say N.

source "drivers/eisa/Kconfig"

config TC
	bool "TURBOchannel support"
	depends on MACH_DECSTATION
	help
	  TURBOchannel is a DEC (now Compaq (now HP)) bus for Alpha and MIPS
	  processors.  TURBOchannel programming specifications are available
	  at:
	  <ftp://ftp.hp.com/pub/alphaserver/archive/triadd/>
	  and:
	  <http://www.computer-refuge.org/classiccmp/ftp.digital.com/pub/DEC/TriAdd/>
	  Linux driver support status is documented at:
	  <http://www.linux-mips.org/wiki/DECstation>

config MMU
	bool
	default y

config I8253
	bool
	select CLKSRC_I8253
	select CLKEVT_I8253
	select MIPS_EXTERNAL_TIMER

config ZONE_DMA
	bool

config ZONE_DMA32
	bool

source "drivers/pcmcia/Kconfig"

source "drivers/pci/hotplug/Kconfig"

config RAPIDIO
	bool "RapidIO support"
	depends on PCI
	default n
	help
	  If you say Y here, the kernel will include drivers and
	  infrastructure code to support RapidIO interconnect devices.

source "drivers/rapidio/Kconfig"

endmenu

menu "Executable file formats"

source "fs/Kconfig.binfmt"

config TRAD_SIGNALS
	bool

config MIPS32_COMPAT
	bool "Kernel support for Linux/MIPS 32-bit binary compatibility"
	depends on 64BIT
	help
	  Select this option if you want Linux/MIPS 32-bit binary
	  compatibility. Since all software available for Linux/MIPS is
	  currently 32-bit you should say Y here.

config COMPAT
	bool
	depends on MIPS32_COMPAT
	select ARCH_WANT_OLD_COMPAT_IPC
	default y

config SYSVIPC_COMPAT
	bool
	depends on COMPAT && SYSVIPC
	default y

config MIPS32_O32
	bool "Kernel support for o32 binaries"
	depends on MIPS32_COMPAT
	help
	  Select this option if you want to run o32 binaries.  These are pure
	  32-bit binaries as used by the 32-bit Linux/MIPS port.  Most of
	  existing binaries are in this format.

	  If unsure, say Y.

config MIPS32_N32
	bool "Kernel support for n32 binaries"
	depends on MIPS32_COMPAT
	help
	  Select this option if you want to run n32 binaries.  These are
	  64-bit binaries using 32-bit quantities for addressing and certain
	  data that would normally be 64-bit.  They are used in special
	  cases.

	  If unsure, say N.

config BINFMT_ELF32
	bool
	default y if MIPS32_O32 || MIPS32_N32

endmenu

menu "Power management options"

config ARCH_HIBERNATION_POSSIBLE
	def_bool y
	depends on SYS_SUPPORTS_HOTPLUG_CPU || !SMP

config ARCH_SUSPEND_POSSIBLE
	def_bool y
	depends on SYS_SUPPORTS_HOTPLUG_CPU || !SMP

source "kernel/power/Kconfig"

endmenu

config MIPS_EXTERNAL_TIMER
	bool

if CPU_SUPPORTS_CPUFREQ && MIPS_EXTERNAL_TIMER
menu "CPU Power Management"
source "drivers/cpufreq/Kconfig"
endmenu
endif

source "net/Kconfig"

source "drivers/Kconfig"

source "drivers/firmware/Kconfig"

source "fs/Kconfig"

source "arch/mips/Kconfig.debug"

source "security/Kconfig"

source "crypto/Kconfig"

source "lib/Kconfig"

source "arch/mips/kvm/Kconfig"<|MERGE_RESOLUTION|>--- conflicted
+++ resolved
@@ -44,10 +44,7 @@
 	select MODULES_USE_ELF_REL if MODULES
 	select MODULES_USE_ELF_RELA if MODULES && 64BIT
 	select CLONE_BACKWARDS
-<<<<<<< HEAD
-=======
 	select HAVE_DEBUG_STACKOVERFLOW
->>>>>>> d0e0ac97
 
 menu "Machine selection"
 
@@ -346,10 +343,6 @@
 	select DMA_NONCOHERENT
 	select IRQ_CPU
 	select IRQ_GIC
-<<<<<<< HEAD
-	select MIPS_CPU_SCACHE
-=======
->>>>>>> d0e0ac97
 	select MIPS_MSC
 	select SYS_HAS_CPU_MIPS32_R1
 	select SYS_HAS_CPU_MIPS32_R2
