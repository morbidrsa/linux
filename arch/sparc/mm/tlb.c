--- conflicted
+++ resolved
@@ -85,13 +85,8 @@
 	}
 
 	if (!tb->active) {
-<<<<<<< HEAD
-		global_flush_tlb_page(mm, vaddr);
-		flush_tsb_user_page(mm, vaddr);
-=======
 		flush_tsb_user_page(mm, vaddr);
 		global_flush_tlb_page(mm, vaddr);
->>>>>>> d0e0ac97
 		goto out;
 	}
 
