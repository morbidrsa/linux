/*
 * arch/score/mm/init.c
 *
 * Score Processor version.
 *
 * Copyright (C) 2009 Sunplus Core Technology Co., Ltd.
 *  Lennox Wu <lennox.wu@sunplusct.com>
 *  Chen Liqin <liqin.chen@sunplusct.com>
 *
 * This program is free software; you can redistribute it and/or modify
 * it under the terms of the GNU General Public License as published by
 * the Free Software Foundation; either version 2 of the License, or
 * (at your option) any later version.
 *
 * This program is distributed in the hope that it will be useful,
 * but WITHOUT ANY WARRANTY; without even the implied warranty of
 * MERCHANTABILITY or FITNESS FOR A PARTICULAR PURPOSE.  See the
 * GNU General Public License for more details.
 *
 * You should have received a copy of the GNU General Public License
 * along with this program; if not, see the file COPYING, or write
 * to the Free Software Foundation, Inc.,
 * 51 Franklin St, Fifth Floor, Boston, MA  02110-1301  USA
 */

#include <linux/errno.h>
#include <linux/bootmem.h>
#include <linux/kernel.h>
#include <linux/gfp.h>
#include <linux/init.h>
#include <linux/mm.h>
#include <linux/mman.h>
#include <linux/pagemap.h>
#include <linux/kcore.h>
#include <linux/sched.h>
#include <linux/initrd.h>

#include <asm/sections.h>
#include <asm/tlb.h>

unsigned long empty_zero_page;
EXPORT_SYMBOL_GPL(empty_zero_page);

static void setup_zero_page(void)
{
	struct page *page;

	empty_zero_page = __get_free_pages(GFP_KERNEL | __GFP_ZERO, 0);
	if (!empty_zero_page)
		panic("Oh boy, that early out of memory?");

	page = virt_to_page((void *) empty_zero_page);
	mark_page_reserved(page);
}

#ifndef CONFIG_NEED_MULTIPLE_NODES
int page_is_ram(unsigned long pagenr)
{
	if (pagenr >= min_low_pfn && pagenr < max_low_pfn)
		return 1;
	else
		return 0;
}

void __init paging_init(void)
{
	unsigned long max_zone_pfns[MAX_NR_ZONES];
	unsigned long lastpfn;

	pagetable_init();
	max_zone_pfns[ZONE_NORMAL] = max_low_pfn;
	lastpfn = max_low_pfn;
	free_area_init_nodes(max_zone_pfns);
}

void __init mem_init(void)
{
	high_memory = (void *) __va(max_low_pfn << PAGE_SHIFT);
<<<<<<< HEAD
	totalram_pages += free_all_bootmem();
	setup_zero_page();	/* Setup zeroed pages. */
	reservedpages = 0;

	for (tmp = 0; tmp < max_low_pfn; tmp++)
		if (page_is_ram(tmp)) {
			ram++;
			if (PageReserved(pfn_to_page(tmp)))
				reservedpages++;
		}

	num_physpages = ram;
	codesize = (unsigned long) &_etext - (unsigned long) &_text;
	datasize = (unsigned long) &_edata - (unsigned long) &_etext;
	initsize = (unsigned long) &__init_end - (unsigned long) &__init_begin;

	printk(KERN_INFO "Memory: %luk/%luk available (%ldk kernel code, "
			"%ldk reserved, %ldk data, %ldk init, %ldk highmem)\n",
			(unsigned long) nr_free_pages() << (PAGE_SHIFT-10),
			ram << (PAGE_SHIFT-10), codesize >> 10,
			reservedpages << (PAGE_SHIFT-10), datasize >> 10,
			initsize >> 10,
			totalhigh_pages << (PAGE_SHIFT-10));
}
#endif /* !CONFIG_NEED_MULTIPLE_NODES */

#ifdef CONFIG_BLK_DEV_INITRD
void free_initrd_mem(unsigned long start, unsigned long end)
{
	free_reserved_area(start, end, POISON_FREE_INITMEM, "initrd");
=======
	free_all_bootmem();
	setup_zero_page();	/* Setup zeroed pages. */

	mem_init_print_info(NULL);
}
#endif /* !CONFIG_NEED_MULTIPLE_NODES */

#ifdef CONFIG_BLK_DEV_INITRD
void free_initrd_mem(unsigned long start, unsigned long end)
{
	free_reserved_area((void *)start, (void *)end, POISON_FREE_INITMEM,
			   "initrd");
>>>>>>> d0e0ac97
}
#endif

void __init_refok free_initmem(void)
{
	free_initmem_default(POISON_FREE_INITMEM);
}

unsigned long pgd_current;

#define __page_aligned(order) __attribute__((__aligned__(PAGE_SIZE<<order)))

/*
 * gcc 3.3 and older have trouble determining that PTRS_PER_PGD and PGD_ORDER
 * are constants.  So we use the variants from asm-offset.h until that gcc
 * will officially be retired.
 */
pgd_t swapper_pg_dir[PTRS_PER_PGD] __page_aligned(PTE_ORDER);
pte_t invalid_pte_table[PTRS_PER_PTE] __page_aligned(PTE_ORDER);<|MERGE_RESOLUTION|>--- conflicted
+++ resolved
@@ -76,38 +76,6 @@
 void __init mem_init(void)
 {
 	high_memory = (void *) __va(max_low_pfn << PAGE_SHIFT);
-<<<<<<< HEAD
-	totalram_pages += free_all_bootmem();
-	setup_zero_page();	/* Setup zeroed pages. */
-	reservedpages = 0;
-
-	for (tmp = 0; tmp < max_low_pfn; tmp++)
-		if (page_is_ram(tmp)) {
-			ram++;
-			if (PageReserved(pfn_to_page(tmp)))
-				reservedpages++;
-		}
-
-	num_physpages = ram;
-	codesize = (unsigned long) &_etext - (unsigned long) &_text;
-	datasize = (unsigned long) &_edata - (unsigned long) &_etext;
-	initsize = (unsigned long) &__init_end - (unsigned long) &__init_begin;
-
-	printk(KERN_INFO "Memory: %luk/%luk available (%ldk kernel code, "
-			"%ldk reserved, %ldk data, %ldk init, %ldk highmem)\n",
-			(unsigned long) nr_free_pages() << (PAGE_SHIFT-10),
-			ram << (PAGE_SHIFT-10), codesize >> 10,
-			reservedpages << (PAGE_SHIFT-10), datasize >> 10,
-			initsize >> 10,
-			totalhigh_pages << (PAGE_SHIFT-10));
-}
-#endif /* !CONFIG_NEED_MULTIPLE_NODES */
-
-#ifdef CONFIG_BLK_DEV_INITRD
-void free_initrd_mem(unsigned long start, unsigned long end)
-{
-	free_reserved_area(start, end, POISON_FREE_INITMEM, "initrd");
-=======
 	free_all_bootmem();
 	setup_zero_page();	/* Setup zeroed pages. */
 
@@ -120,7 +88,6 @@
 {
 	free_reserved_area((void *)start, (void *)end, POISON_FREE_INITMEM,
 			   "initrd");
->>>>>>> d0e0ac97
 }
 #endif
 
