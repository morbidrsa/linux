--- conflicted
+++ resolved
@@ -238,13 +238,8 @@
 	if (pci_mem < memtop)
 		memtop = pci_mem;
 	if (memtop > alpha_mv.min_mem_address) {
-<<<<<<< HEAD
-		free_reserved_area((unsigned long)__va(alpha_mv.min_mem_address),
-				   (unsigned long)__va(memtop), 0, NULL);
-=======
 		free_reserved_area(__va(alpha_mv.min_mem_address),
 				   __va(memtop), -1, NULL);
->>>>>>> d0e0ac97
 		printk("nautilus_init_pci: %ldk freed\n",
 			(memtop - alpha_mv.min_mem_address) >> 10);
 	}
