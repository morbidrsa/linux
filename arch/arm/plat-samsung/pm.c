/* linux/arch/arm/plat-s3c/pm.c
 *
 * Copyright 2008 Openmoko, Inc.
 * Copyright 2004-2008 Simtec Electronics
 *	Ben Dooks <ben@simtec.co.uk>
 *	http://armlinux.simtec.co.uk/
 *
 * S3C common power management (suspend to ram) support.
 *
 * This program is free software; you can redistribute it and/or modify
 * it under the terms of the GNU General Public License version 2 as
 * published by the Free Software Foundation.
*/

#include <linux/init.h>
#include <linux/suspend.h>
#include <linux/errno.h>
#include <linux/delay.h>
#include <linux/of.h>
#include <linux/serial_core.h>
#include <linux/io.h>

#include <asm/cacheflush.h>
#include <asm/suspend.h>

#include <plat/regs-serial.h>

#ifdef CONFIG_SAMSUNG_ATAGS
#include <mach/hardware.h>
#include <mach/map.h>
#include <mach/regs-clock.h>
#include <mach/regs-irq.h>
#include <mach/irqs.h>
<<<<<<< HEAD
=======
#endif

>>>>>>> d0e0ac97
#include <asm/irq.h>

#include <plat/pm.h>
#include <mach/pm-core.h>

/* for external use */

unsigned long s3c_pm_flags;

/* Debug code:
 *
 * This code supports debug output to the low level UARTs for use on
 * resume before the console layer is available.
*/

#ifdef CONFIG_SAMSUNG_PM_DEBUG
extern void printascii(const char *);

void s3c_pm_dbg(const char *fmt, ...)
{
	va_list va;
	char buff[256];

	va_start(va, fmt);
	vsnprintf(buff, sizeof(buff), fmt, va);
	va_end(va);

	printascii(buff);
}

static inline void s3c_pm_debug_init(void)
{
	/* restart uart clocks so we can use them to output */
	s3c_pm_debug_init_uart();
}

#else
#define s3c_pm_debug_init() do { } while(0)

#endif /* CONFIG_SAMSUNG_PM_DEBUG */

/* Save the UART configurations if we are configured for debug. */

unsigned char pm_uart_udivslot;

#ifdef CONFIG_SAMSUNG_PM_DEBUG

static struct pm_uart_save uart_save[CONFIG_SERIAL_SAMSUNG_UARTS];

static void s3c_pm_save_uart(unsigned int uart, struct pm_uart_save *save)
{
	void __iomem *regs = S3C_VA_UARTx(uart);

	save->ulcon = __raw_readl(regs + S3C2410_ULCON);
	save->ucon = __raw_readl(regs + S3C2410_UCON);
	save->ufcon = __raw_readl(regs + S3C2410_UFCON);
	save->umcon = __raw_readl(regs + S3C2410_UMCON);
	save->ubrdiv = __raw_readl(regs + S3C2410_UBRDIV);

	if (pm_uart_udivslot)
		save->udivslot = __raw_readl(regs + S3C2443_DIVSLOT);

	S3C_PMDBG("UART[%d]: ULCON=%04x, UCON=%04x, UFCON=%04x, UBRDIV=%04x\n",
		  uart, save->ulcon, save->ucon, save->ufcon, save->ubrdiv);
}

static void s3c_pm_save_uarts(void)
{
	struct pm_uart_save *save = uart_save;
	unsigned int uart;

	for (uart = 0; uart < CONFIG_SERIAL_SAMSUNG_UARTS; uart++, save++)
		s3c_pm_save_uart(uart, save);
}

static void s3c_pm_restore_uart(unsigned int uart, struct pm_uart_save *save)
{
	void __iomem *regs = S3C_VA_UARTx(uart);

	s3c_pm_arch_update_uart(regs, save);

	__raw_writel(save->ulcon, regs + S3C2410_ULCON);
	__raw_writel(save->ucon,  regs + S3C2410_UCON);
	__raw_writel(save->ufcon, regs + S3C2410_UFCON);
	__raw_writel(save->umcon, regs + S3C2410_UMCON);
	__raw_writel(save->ubrdiv, regs + S3C2410_UBRDIV);

	if (pm_uart_udivslot)
		__raw_writel(save->udivslot, regs + S3C2443_DIVSLOT);
}

static void s3c_pm_restore_uarts(void)
{
	struct pm_uart_save *save = uart_save;
	unsigned int uart;

	for (uart = 0; uart < CONFIG_SERIAL_SAMSUNG_UARTS; uart++, save++)
		s3c_pm_restore_uart(uart, save);
}
#else
static void s3c_pm_save_uarts(void) { }
static void s3c_pm_restore_uarts(void) { }
#endif

/* The IRQ ext-int code goes here, it is too small to currently bother
 * with its own file. */

unsigned long s3c_irqwake_intmask	= 0xffffffffL;
unsigned long s3c_irqwake_eintmask	= 0xffffffffL;

int s3c_irqext_wake(struct irq_data *data, unsigned int state)
{
	unsigned long bit = 1L << IRQ_EINT_BIT(data->irq);

	if (!(s3c_irqwake_eintallow & bit))
		return -ENOENT;

	printk(KERN_INFO "wake %s for irq %d\n",
	       state ? "enabled" : "disabled", data->irq);

	if (!state)
		s3c_irqwake_eintmask |= bit;
	else
		s3c_irqwake_eintmask &= ~bit;

	return 0;
}

/* helper functions to save and restore register state */

/**
 * s3c_pm_do_save() - save a set of registers for restoration on resume.
 * @ptr: Pointer to an array of registers.
 * @count: Size of the ptr array.
 *
 * Run through the list of registers given, saving their contents in the
 * array for later restoration when we wakeup.
 */
void s3c_pm_do_save(struct sleep_save *ptr, int count)
{
	for (; count > 0; count--, ptr++) {
		ptr->val = __raw_readl(ptr->reg);
		S3C_PMDBG("saved %p value %08lx\n", ptr->reg, ptr->val);
	}
}

/**
 * s3c_pm_do_restore() - restore register values from the save list.
 * @ptr: Pointer to an array of registers.
 * @count: Size of the ptr array.
 *
 * Restore the register values saved from s3c_pm_do_save().
 *
 * Note, we do not use S3C_PMDBG() in here, as the system may not have
 * restore the UARTs state yet
*/

void s3c_pm_do_restore(struct sleep_save *ptr, int count)
{
	for (; count > 0; count--, ptr++) {
		printk(KERN_DEBUG "restore %p (restore %08lx, was %08x)\n",
		       ptr->reg, ptr->val, __raw_readl(ptr->reg));

		__raw_writel(ptr->val, ptr->reg);
	}
}

/**
 * s3c_pm_do_restore_core() - early restore register values from save list.
 *
 * This is similar to s3c_pm_do_restore() except we try and minimise the
 * side effects of the function in case registers that hardware might need
 * to work has been restored.
 *
 * WARNING: Do not put any debug in here that may effect memory or use
 * peripherals, as things may be changing!
*/

void s3c_pm_do_restore_core(struct sleep_save *ptr, int count)
{
	for (; count > 0; count--, ptr++)
		__raw_writel(ptr->val, ptr->reg);
}

/* s3c2410_pm_show_resume_irqs
 *
 * print any IRQs asserted at resume time (ie, we woke from)
*/
static void __maybe_unused s3c_pm_show_resume_irqs(int start,
						   unsigned long which,
						   unsigned long mask)
{
	int i;

	which &= ~mask;

	for (i = 0; i <= 31; i++) {
		if (which & (1L<<i)) {
			S3C_PMDBG("IRQ %d asserted at resume\n", start+i);
		}
	}
}


void (*pm_cpu_prep)(void);
int (*pm_cpu_sleep)(unsigned long);

#define any_allowed(mask, allow) (((mask) & (allow)) != (allow))

/* s3c_pm_enter
 *
 * central control for sleep/resume process
*/

static int s3c_pm_enter(suspend_state_t state)
{
	int ret;
	/* ensure the debug is initialised (if enabled) */

	s3c_pm_debug_init();

	S3C_PMDBG("%s(%d)\n", __func__, state);

	if (pm_cpu_prep == NULL || pm_cpu_sleep == NULL) {
		printk(KERN_ERR "%s: error: no cpu sleep function\n", __func__);
		return -EINVAL;
	}

	/* check if we have anything to wake-up with... bad things seem
	 * to happen if you suspend with no wakeup (system will often
	 * require a full power-cycle)
	*/

	if (!of_have_populated_dt() &&
	    !any_allowed(s3c_irqwake_intmask, s3c_irqwake_intallow) &&
	    !any_allowed(s3c_irqwake_eintmask, s3c_irqwake_eintallow)) {
		printk(KERN_ERR "%s: No wake-up sources!\n", __func__);
		printk(KERN_ERR "%s: Aborting sleep\n", __func__);
		return -EINVAL;
	}

	/* save all necessary core registers not covered by the drivers */

	if (!of_have_populated_dt()) {
		samsung_pm_save_gpios();
		samsung_pm_saved_gpios();
	}

	s3c_pm_save_uarts();
	s3c_pm_save_core();

	/* set the irq configuration for wake */

	s3c_pm_configure_extint();

	S3C_PMDBG("sleep: irq wakeup masks: %08lx,%08lx\n",
	    s3c_irqwake_intmask, s3c_irqwake_eintmask);

	s3c_pm_arch_prepare_irqs();

	/* call cpu specific preparation */

	pm_cpu_prep();

	/* flush cache back to ram */

	flush_cache_all();

	s3c_pm_check_store();

	/* send the cpu to sleep... */

	s3c_pm_arch_stop_clocks();

	/* this will also act as our return point from when
	 * we resume as it saves its own register state and restores it
	 * during the resume.  */

	ret = cpu_suspend(0, pm_cpu_sleep);
	if (ret)
		return ret;

	/* restore the system state */

	s3c_pm_restore_core();
	s3c_pm_restore_uarts();

	if (!of_have_populated_dt()) {
		samsung_pm_restore_gpios();
		s3c_pm_restored_gpios();
	}

	s3c_pm_debug_init();

	/* check what irq (if any) restored the system */

	s3c_pm_arch_show_resume_irqs();

	S3C_PMDBG("%s: post sleep, preparing to return\n", __func__);

	/* LEDs should now be 1110 */
	s3c_pm_debug_smdkled(1 << 1, 0);

	s3c_pm_check_restore();

	/* ok, let's return from sleep */

	S3C_PMDBG("S3C PM Resume (post-restore)\n");
	return 0;
}

static int s3c_pm_prepare(void)
{
	/* prepare check area if configured */

	s3c_pm_check_prepare();
	return 0;
}

static void s3c_pm_finish(void)
{
	s3c_pm_check_cleanup();
}

static const struct platform_suspend_ops s3c_pm_ops = {
	.enter		= s3c_pm_enter,
	.prepare	= s3c_pm_prepare,
	.finish		= s3c_pm_finish,
	.valid		= suspend_valid_only_mem,
};

/* s3c_pm_init
 *
 * Attach the power management functions. This should be called
 * from the board specific initialisation if the board supports
 * it.
*/

int __init s3c_pm_init(void)
{
	printk("S3C Power Management, Copyright 2004 Simtec Electronics\n");

	suspend_set_ops(&s3c_pm_ops);
	return 0;
}<|MERGE_RESOLUTION|>--- conflicted
+++ resolved
@@ -31,11 +31,8 @@
 #include <mach/regs-clock.h>
 #include <mach/regs-irq.h>
 #include <mach/irqs.h>
-<<<<<<< HEAD
-=======
 #endif
 
->>>>>>> d0e0ac97
 #include <asm/irq.h>
 
 #include <plat/pm.h>
