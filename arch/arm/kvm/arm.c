--- conflicted
+++ resolved
@@ -926,13 +926,10 @@
 	if (err)
 		goto out_free_mappings;
 
-<<<<<<< HEAD
-=======
 #ifndef CONFIG_HOTPLUG_CPU
 	free_boot_hyp_pgd();
 #endif
 
->>>>>>> d4e071ce
 	kvm_perf_init();
 
 	kvm_info("Hyp mode initialized successfully\n");
