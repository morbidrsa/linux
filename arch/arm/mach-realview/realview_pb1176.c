/*
 *  linux/arch/arm/mach-realview/realview_pb1176.c
 *
 *  Copyright (C) 2008 ARM Limited
 *  Copyright (C) 2000 Deep Blue Solutions Ltd
 *
 * This program is free software; you can redistribute it and/or modify
 * it under the terms of the GNU General Public License as published by
 * the Free Software Foundation; either version 2 of the License, or
 * (at your option) any later version.
 *
 * This program is distributed in the hope that it will be useful,
 * but WITHOUT ANY WARRANTY; without even the implied warranty of
 * MERCHANTABILITY or FITNESS FOR A PARTICULAR PURPOSE.  See the
 * GNU General Public License for more details.
 *
 * You should have received a copy of the GNU General Public License
 * along with this program; if not, write to the Free Software
 * Foundation, Inc., 59 Temple Place, Suite 330, Boston, MA  02111-1307  USA
 */

#include <linux/init.h>
#include <linux/platform_device.h>
#include <linux/device.h>
#include <linux/amba/bus.h>
#include <linux/amba/pl061.h>
#include <linux/amba/mmci.h>
#include <linux/amba/pl022.h>
#include <linux/mtd/physmap.h>
#include <linux/mtd/partitions.h>
#include <linux/io.h>
#include <linux/irqchip/arm-gic.h>
#include <linux/platform_data/clk-realview.h>
#include <linux/reboot.h>

#include <mach/hardware.h>
#include <asm/irq.h>
#include <asm/mach-types.h>
#include <asm/pgtable.h>
#include <asm/hardware/cache-l2x0.h>

#include <asm/mach/arch.h>
#include <asm/mach/flash.h>
#include <asm/mach/map.h>
#include <asm/mach/time.h>

#include <mach/board-pb1176.h>
#include <mach/irqs.h>

#include "core.h"

static struct map_desc realview_pb1176_io_desc[] __initdata = {
	{
		.virtual	= IO_ADDRESS(REALVIEW_SYS_BASE),
		.pfn		= __phys_to_pfn(REALVIEW_SYS_BASE),
		.length		= SZ_4K,
		.type		= MT_DEVICE,
	}, {
		.virtual	= IO_ADDRESS(REALVIEW_PB1176_GIC_CPU_BASE),
		.pfn		= __phys_to_pfn(REALVIEW_PB1176_GIC_CPU_BASE),
		.length		= SZ_4K,
		.type		= MT_DEVICE,
	}, {
		.virtual	= IO_ADDRESS(REALVIEW_PB1176_GIC_DIST_BASE),
		.pfn		= __phys_to_pfn(REALVIEW_PB1176_GIC_DIST_BASE),
		.length		= SZ_4K,
		.type		= MT_DEVICE,
	}, {
		.virtual	= IO_ADDRESS(REALVIEW_DC1176_GIC_CPU_BASE),
		.pfn		= __phys_to_pfn(REALVIEW_DC1176_GIC_CPU_BASE),
		.length		= SZ_4K,
		.type		= MT_DEVICE,
	}, {
		.virtual	= IO_ADDRESS(REALVIEW_DC1176_GIC_DIST_BASE),
		.pfn		= __phys_to_pfn(REALVIEW_DC1176_GIC_DIST_BASE),
		.length		= SZ_4K,
		.type		= MT_DEVICE,
	}, {
		.virtual	= IO_ADDRESS(REALVIEW_SCTL_BASE),
		.pfn		= __phys_to_pfn(REALVIEW_SCTL_BASE),
		.length		= SZ_4K,
		.type		= MT_DEVICE,
	}, {
		.virtual	= IO_ADDRESS(REALVIEW_PB1176_TIMER0_1_BASE),
		.pfn		= __phys_to_pfn(REALVIEW_PB1176_TIMER0_1_BASE),
		.length		= SZ_4K,
		.type		= MT_DEVICE,
	}, {
		.virtual	= IO_ADDRESS(REALVIEW_PB1176_TIMER2_3_BASE),
		.pfn		= __phys_to_pfn(REALVIEW_PB1176_TIMER2_3_BASE),
		.length		= SZ_4K,
		.type		= MT_DEVICE,
	}, {
		.virtual	= IO_ADDRESS(REALVIEW_PB1176_L220_BASE),
		.pfn		= __phys_to_pfn(REALVIEW_PB1176_L220_BASE),
		.length		= SZ_8K,
		.type		= MT_DEVICE,
	},
#ifdef CONFIG_DEBUG_LL
	{
		.virtual	= IO_ADDRESS(REALVIEW_PB1176_UART0_BASE),
		.pfn		= __phys_to_pfn(REALVIEW_PB1176_UART0_BASE),
		.length		= SZ_4K,
		.type		= MT_DEVICE,
	},
#endif
};

static void __init realview_pb1176_map_io(void)
{
	iotable_init(realview_pb1176_io_desc, ARRAY_SIZE(realview_pb1176_io_desc));
}

static struct pl061_platform_data gpio0_plat_data = {
	.gpio_base	= 0,
};

static struct pl061_platform_data gpio1_plat_data = {
	.gpio_base	= 8,
};

static struct pl061_platform_data gpio2_plat_data = {
	.gpio_base	= 16,
};

static struct pl022_ssp_controller ssp0_plat_data = {
	.bus_id = 0,
	.enable_dma = 0,
	.num_chipselect = 1,
};

/*
 * RealView PB1176 AMBA devices
 */
#define GPIO2_IRQ	{ IRQ_PB1176_GPIO2 }
#define GPIO3_IRQ	{ IRQ_PB1176_GPIO3 }
#define AACI_IRQ	{ IRQ_PB1176_AACI }
#define MMCI0_IRQ	{ IRQ_PB1176_MMCI0A, IRQ_PB1176_MMCI0B }
#define KMI0_IRQ	{ IRQ_PB1176_KMI0 }
#define KMI1_IRQ	{ IRQ_PB1176_KMI1 }
#define PB1176_SMC_IRQ	{ }
#define MPMC_IRQ	{ }
#define PB1176_CLCD_IRQ	{ IRQ_DC1176_CLCD }
#define SCTL_IRQ	{ }
#define PB1176_WATCHDOG_IRQ	{ IRQ_DC1176_WATCHDOG }
#define PB1176_GPIO0_IRQ	{ IRQ_DC1176_GPIO0 }
#define GPIO1_IRQ	{ IRQ_PB1176_GPIO1 }
#define PB1176_RTC_IRQ	{ IRQ_DC1176_RTC }
#define SCI_IRQ		{ IRQ_PB1176_SCI }
#define PB1176_UART0_IRQ	{ IRQ_DC1176_UART0 }
#define PB1176_UART1_IRQ	{ IRQ_DC1176_UART1 }
#define PB1176_UART2_IRQ	{ IRQ_DC1176_UART2 }
#define PB1176_UART3_IRQ	{ IRQ_DC1176_UART3 }
#define PB1176_UART4_IRQ	{ IRQ_PB1176_UART4 }
#define PB1176_SSP_IRQ		{ IRQ_DC1176_SSP }

/* FPGA Primecells */
APB_DEVICE(aaci,	"fpga:aaci",	AACI,		NULL);
APB_DEVICE(mmc0,	"fpga:mmc0",	MMCI0,		&realview_mmc0_plat_data);
APB_DEVICE(kmi0,	"fpga:kmi0",	KMI0,		NULL);
APB_DEVICE(kmi1,	"fpga:kmi1",	KMI1,		NULL);
APB_DEVICE(uart4,	"fpga:uart4",	PB1176_UART4,	NULL);

/* DevChip Primecells */
AHB_DEVICE(smc,		"dev:smc",	PB1176_SMC,	NULL);
AHB_DEVICE(sctl,	"dev:sctl",	SCTL,		NULL);
APB_DEVICE(wdog,	"dev:wdog",	PB1176_WATCHDOG,	NULL);
APB_DEVICE(gpio0,	"dev:gpio0",	PB1176_GPIO0,	&gpio0_plat_data);
APB_DEVICE(gpio1,	"dev:gpio1",	GPIO1,		&gpio1_plat_data);
APB_DEVICE(gpio2,	"dev:gpio2",	GPIO2,		&gpio2_plat_data);
APB_DEVICE(rtc,		"dev:rtc",	PB1176_RTC,	NULL);
APB_DEVICE(sci0,	"dev:sci0",	SCI,		NULL);
APB_DEVICE(uart0,	"dev:uart0",	PB1176_UART0,	NULL);
APB_DEVICE(uart1,	"dev:uart1",	PB1176_UART1,	NULL);
APB_DEVICE(uart2,	"dev:uart2",	PB1176_UART2,	NULL);
APB_DEVICE(uart3,	"dev:uart3",	PB1176_UART3,	NULL);
APB_DEVICE(ssp0,	"dev:ssp0",	PB1176_SSP,	&ssp0_plat_data);
AHB_DEVICE(clcd,	"dev:clcd",	PB1176_CLCD,	&clcd_plat_data);

static struct amba_device *amba_devs[] __initdata = {
	&uart0_device,
	&uart1_device,
	&uart2_device,
	&uart3_device,
	&uart4_device,
	&smc_device,
	&clcd_device,
	&sctl_device,
	&wdog_device,
	&gpio0_device,
	&gpio1_device,
	&gpio2_device,
	&rtc_device,
	&sci0_device,
	&ssp0_device,
	&aaci_device,
	&mmc0_device,
	&kmi0_device,
	&kmi1_device,
};

/*
 * RealView PB1176 platform devices
 */
static struct resource realview_pb1176_flash_resources[] = {
	{
		.start		= REALVIEW_PB1176_FLASH_BASE,
		.end		= REALVIEW_PB1176_FLASH_BASE + REALVIEW_PB1176_FLASH_SIZE - 1,
		.flags		= IORESOURCE_MEM,
	},
#ifdef CONFIG_REALVIEW_PB1176_SECURE_FLASH
	{
		.start		= REALVIEW_PB1176_SEC_FLASH_BASE,
		.end		= REALVIEW_PB1176_SEC_FLASH_BASE + REALVIEW_PB1176_SEC_FLASH_SIZE - 1,
		.flags		= IORESOURCE_MEM,
	},
#endif
};

static struct physmap_flash_data pb1176_rom_pdata = {
	.probe_type	= "map_rom",
	.width		= 4,
	.nr_parts	= 0,
};

static struct resource pb1176_rom_resources[] = {
	/*
	 * This exposes the PB1176 DevChip ROM as an MTD ROM mapping.
	 * The reference manual states that this is actually a pseudo-ROM
	 * programmed in NVRAM.
	 */
	{
		.start		= REALVIEW_DC1176_ROM_BASE,
		.end		= REALVIEW_DC1176_ROM_BASE + SZ_16K - 1,
		.flags		= IORESOURCE_MEM,
	}
};

static struct platform_device pb1176_rom_device = {
	.name		= "physmap-flash",
	.id		= -1,
	.num_resources	= ARRAY_SIZE(pb1176_rom_resources),
	.resource	= pb1176_rom_resources,
	.dev = {
		.platform_data = &pb1176_rom_pdata,
	},
};

static struct resource realview_pb1176_smsc911x_resources[] = {
	[0] = {
		.start		= REALVIEW_PB1176_ETH_BASE,
		.end		= REALVIEW_PB1176_ETH_BASE + SZ_64K - 1,
		.flags		= IORESOURCE_MEM,
	},
	[1] = {
		.start		= IRQ_PB1176_ETH,
		.end		= IRQ_PB1176_ETH,
		.flags		= IORESOURCE_IRQ,
	},
};

static struct resource realview_pb1176_isp1761_resources[] = {
	[0] = {
		.start		= REALVIEW_PB1176_USB_BASE,
		.end		= REALVIEW_PB1176_USB_BASE + SZ_128K - 1,
		.flags		= IORESOURCE_MEM,
	},
	[1] = {
		.start		= IRQ_PB1176_USB,
		.end		= IRQ_PB1176_USB,
		.flags		= IORESOURCE_IRQ,
	},
};

static struct resource pmu_resource = {
	.start		= IRQ_DC1176_CORE_PMU,
	.end		= IRQ_DC1176_CORE_PMU,
	.flags		= IORESOURCE_IRQ,
};

static struct platform_device pmu_device = {
	.name			= "arm-pmu",
	.id			= -1,
	.num_resources		= 1,
	.resource		= &pmu_resource,
};

static struct resource char_lcd_resources[] = {
	{
		.start = REALVIEW_CHAR_LCD_BASE,
		.end   = (REALVIEW_CHAR_LCD_BASE + SZ_4K - 1),
		.flags = IORESOURCE_MEM,
	},
	{
		.start	= IRQ_PB1176_CHARLCD,
		.end	= IRQ_PB1176_CHARLCD,
		.flags	= IORESOURCE_IRQ,
	},
};

static struct platform_device char_lcd_device = {
	.name		=	"arm-charlcd",
	.id		=	-1,
	.num_resources	=	ARRAY_SIZE(char_lcd_resources),
	.resource	=	char_lcd_resources,
};

static void __init gic_init_irq(void)
{
	/* ARM1176 DevChip GIC, primary */
	gic_init(0, IRQ_DC1176_GIC_START,
		 __io_address(REALVIEW_DC1176_GIC_DIST_BASE),
		 __io_address(REALVIEW_DC1176_GIC_CPU_BASE));

	/* board GIC, secondary */
	gic_init(1, IRQ_PB1176_GIC_START,
		 __io_address(REALVIEW_PB1176_GIC_DIST_BASE),
		 __io_address(REALVIEW_PB1176_GIC_CPU_BASE));
	gic_cascade_irq(1, IRQ_DC1176_PB_IRQ1);
}

static void __init realview_pb1176_timer_init(void)
{
	timer0_va_base = __io_address(REALVIEW_PB1176_TIMER0_1_BASE);
	timer1_va_base = __io_address(REALVIEW_PB1176_TIMER0_1_BASE) + 0x20;
	timer2_va_base = __io_address(REALVIEW_PB1176_TIMER2_3_BASE);
	timer3_va_base = __io_address(REALVIEW_PB1176_TIMER2_3_BASE) + 0x20;

	realview_clk_init(__io_address(REALVIEW_SYS_BASE), true);
	realview_timer_init(IRQ_DC1176_TIMER0);
}

<<<<<<< HEAD
static void realview_pb1176_restart(char mode, const char *cmd)
=======
static void realview_pb1176_restart(enum reboot_mode mode, const char *cmd)
>>>>>>> d0e0ac97
{
	void __iomem *reset_ctrl = __io_address(REALVIEW_SYS_RESETCTL);
	void __iomem *lock_ctrl = __io_address(REALVIEW_SYS_LOCK);
	__raw_writel(REALVIEW_SYS_LOCK_VAL, lock_ctrl);
	__raw_writel(REALVIEW_PB1176_SYS_SOFT_RESET, reset_ctrl);
	dsb();
}

static void realview_pb1176_fixup(struct tag *tags, char **from,
				  struct meminfo *meminfo)
{
	/*
	 * RealView PB1176 only has 128MB of RAM mapped at 0.
	 */
	meminfo->bank[0].start = 0;
	meminfo->bank[0].size = SZ_128M;
	meminfo->nr_banks = 1;
}

static void __init realview_pb1176_init(void)
{
	int i;

#ifdef CONFIG_CACHE_L2X0
	/* 128Kb (16Kb/way) 8-way associativity. evmon/parity/share enabled. */
	l2x0_init(__io_address(REALVIEW_PB1176_L220_BASE), 0x00730000, 0xfe000fff);
#endif

	realview_flash_register(realview_pb1176_flash_resources,
				ARRAY_SIZE(realview_pb1176_flash_resources));
	platform_device_register(&pb1176_rom_device);
	realview_eth_register(NULL, realview_pb1176_smsc911x_resources);
	platform_device_register(&realview_i2c_device);
	realview_usb_register(realview_pb1176_isp1761_resources);
	platform_device_register(&pmu_device);
	platform_device_register(&char_lcd_device);

	for (i = 0; i < ARRAY_SIZE(amba_devs); i++) {
		struct amba_device *d = amba_devs[i];
		amba_device_register(d, &iomem_resource);
	}
}

MACHINE_START(REALVIEW_PB1176, "ARM-RealView PB1176")
	/* Maintainer: ARM Ltd/Deep Blue Solutions Ltd */
	.atag_offset	= 0x100,
	.fixup		= realview_pb1176_fixup,
	.map_io		= realview_pb1176_map_io,
	.init_early	= realview_init_early,
	.init_irq	= gic_init_irq,
	.init_time	= realview_pb1176_timer_init,
	.init_machine	= realview_pb1176_init,
#ifdef CONFIG_ZONE_DMA
	.dma_zone_size	= SZ_256M,
#endif
	.restart	= realview_pb1176_restart,
MACHINE_END<|MERGE_RESOLUTION|>--- conflicted
+++ resolved
@@ -330,11 +330,7 @@
 	realview_timer_init(IRQ_DC1176_TIMER0);
 }
 
-<<<<<<< HEAD
-static void realview_pb1176_restart(char mode, const char *cmd)
-=======
 static void realview_pb1176_restart(enum reboot_mode mode, const char *cmd)
->>>>>>> d0e0ac97
 {
 	void __iomem *reset_ctrl = __io_address(REALVIEW_SYS_RESETCTL);
 	void __iomem *lock_ctrl = __io_address(REALVIEW_SYS_LOCK);
