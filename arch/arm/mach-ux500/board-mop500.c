/*
 * Copyright (C) 2008-2012 ST-Ericsson
 *
 * Author: Srinidhi KASAGAR <srinidhi.kasagar@stericsson.com>
 *
 * This program is free software; you can redistribute it and/or modify
 * it under the terms of the GNU General Public License version 2, as
 * published by the Free Software Foundation.
 *
 */
#include <linux/kernel.h>
#include <linux/init.h>
#include <linux/interrupt.h>
#include <linux/platform_device.h>
#include <linux/clk.h>
#include <linux/io.h>
#include <linux/platform_data/db8500_thermal.h>
#include <linux/amba/bus.h>
#include <linux/amba/pl022.h>
#include <linux/mfd/abx500/ab8500.h>
#include <linux/regulator/ab8500.h>
#include <linux/regulator/fixed.h>
#include <linux/regulator/driver.h>
#include <linux/mfd/tps6105x.h>
#include <linux/platform_data/leds-lp55xx.h>
#include <linux/input.h>
#include <linux/delay.h>
#include <linux/leds.h>
#include <linux/pinctrl/consumer.h>
#include <linux/platform_data/pinctrl-nomadik.h>
#include <linux/platform_data/dma-ste-dma40.h>

#include <asm/mach-types.h>

#include "setup.h"
#include "devices.h"
#include "irqs.h"

#include "ste-dma40-db8500.h"
#include "db8500-regs.h"
#include "devices-db8500.h"
#include "board-mop500.h"
#include "board-mop500-regulators.h"

struct ab8500_platform_data ab8500_platdata = {
	.irq_base	= MOP500_AB8500_IRQ_BASE,
	.regulator	= &ab8500_regulator_plat_data,
<<<<<<< HEAD
	.gpio		= &ab8500_gpio_pdata,
	.codec		= &ab8500_codec_pdata,
};

static struct platform_device u8500_cpufreq_cooling_device = {
	.name           = "db8500-cpufreq-cooling",
};

/*
 * TPS61052
 */

static struct tps6105x_platform_data mop500_tps61052_data = {
	.mode = TPS6105X_MODE_VOLTAGE,
	.regulator_data = &tps61052_regulator,
};

/*
 * TC35892
 */

static void mop500_tc35892_init(struct tc3589x *tc3589x, unsigned int base)
{
	struct device *parent = NULL;
#if 0
	/* FIXME: Is the sdi actually part of tc3589x? */
	parent = tc3589x->dev;
#endif
	mop500_sdi_tc35892_init(parent);
}

static struct tc3589x_gpio_platform_data mop500_tc35892_gpio_data = {
	.gpio_base	= MOP500_EGPIO(0),
	.setup		= mop500_tc35892_init,
};

static struct tc3589x_platform_data mop500_tc35892_data = {
	.block		= TC3589x_BLOCK_GPIO,
	.gpio		= &mop500_tc35892_gpio_data,
	.irq_base	= MOP500_EGPIO_IRQ_BASE,
};

static struct lp55xx_led_config lp5521_pri_led[] = {
       [0] = {
	       .chan_nr = 0,
	       .led_current = 0x2f,
	       .max_current = 0x5f,
       },
       [1] = {
	       .chan_nr = 1,
	       .led_current = 0x2f,
	       .max_current = 0x5f,
       },
       [2] = {
	       .chan_nr = 2,
	       .led_current = 0x2f,
	       .max_current = 0x5f,
       },
};

static struct lp55xx_platform_data __initdata lp5521_pri_data = {
       .label = "lp5521_pri",
       .led_config     = &lp5521_pri_led[0],
       .num_channels   = 3,
       .clock_mode     = LP55XX_CLOCK_EXT,
       .enable_gpio    = -1,
};

static struct lp55xx_led_config lp5521_sec_led[] = {
       [0] = {
	       .chan_nr = 0,
	       .led_current = 0x2f,
	       .max_current = 0x5f,
       },
       [1] = {
	       .chan_nr = 1,
	       .led_current = 0x2f,
	       .max_current = 0x5f,
       },
       [2] = {
	       .chan_nr = 2,
	       .led_current = 0x2f,
	       .max_current = 0x5f,
       },
};

static struct lp55xx_platform_data __initdata lp5521_sec_data = {
       .label = "lp5521_sec",
       .led_config     = &lp5521_sec_led[0],
       .num_channels   = 3,
       .clock_mode     = LP55XX_CLOCK_EXT,
       .enable_gpio    = -1,
};

/* I2C0 devices only available on the first HREF/MOP500 */
static struct i2c_board_info __initdata mop500_i2c0_devices[] = {
	{
		I2C_BOARD_INFO("tc3589x", 0x42),
		.irq		= NOMADIK_GPIO_TO_IRQ(217),
		.platform_data  = &mop500_tc35892_data,
	},
	{
		I2C_BOARD_INFO("tps61052", 0x33),
		.platform_data  = &mop500_tps61052_data,
	},
};

static struct i2c_board_info __initdata mop500_i2c2_devices[] = {
	{
		/* lp5521 LED driver, 1st device */
		I2C_BOARD_INFO("lp5521", 0x33),
		.platform_data = &lp5521_pri_data,
	},
	{
		/* lp5521 LED driver, 2st device */
		I2C_BOARD_INFO("lp5521", 0x34),
		.platform_data = &lp5521_sec_data,
	},
	{
		/* Light sensor Rohm BH1780GLI */
		I2C_BOARD_INFO("bh1780", 0x29),
	},
};

static int __init mop500_i2c_board_init(void)
{
	if (machine_is_u8500())
		mop500_uib_i2c_add(0, mop500_i2c0_devices,
				   ARRAY_SIZE(mop500_i2c0_devices));
	mop500_uib_i2c_add(2, mop500_i2c2_devices,
			   ARRAY_SIZE(mop500_i2c2_devices));
	return 0;
}
device_initcall(mop500_i2c_board_init);

static void __init mop500_i2c_init(struct device *parent)
{
	db8500_add_i2c0(parent, NULL);
	db8500_add_i2c1(parent, NULL);
	db8500_add_i2c2(parent, NULL);
	db8500_add_i2c3(parent, NULL);
}

static struct gpio_keys_button mop500_gpio_keys[] = {
	{
		.desc			= "SFH7741 Proximity Sensor",
		.type			= EV_SW,
		.code			= SW_FRONT_PROXIMITY,
		.active_low		= 0,
		.can_disable		= 1,
	}
};

static struct regulator *prox_regulator;
static int mop500_prox_activate(struct device *dev);
static void mop500_prox_deactivate(struct device *dev);

static struct gpio_keys_platform_data mop500_gpio_keys_data = {
	.buttons	= mop500_gpio_keys,
	.nbuttons	= ARRAY_SIZE(mop500_gpio_keys),
	.enable		= mop500_prox_activate,
	.disable	= mop500_prox_deactivate,
};

static struct platform_device mop500_gpio_keys_device = {
	.name	= "gpio-keys",
	.id	= 0,
	.dev	= {
		.platform_data	= &mop500_gpio_keys_data,
	},
};

static int mop500_prox_activate(struct device *dev)
{
	prox_regulator = regulator_get(&mop500_gpio_keys_device.dev,
						"vcc");
	if (IS_ERR(prox_regulator)) {
		dev_err(&mop500_gpio_keys_device.dev,
			"no regulator\n");
		return PTR_ERR(prox_regulator);
	}

	return regulator_enable(prox_regulator);
}

static void mop500_prox_deactivate(struct device *dev)
{
	regulator_disable(prox_regulator);
	regulator_put(prox_regulator);
}

static struct cryp_platform_data u8500_cryp1_platform_data = {
		.mem_to_engine = {
				.dir = DMA_MEM_TO_DEV,
				.dev_type = DB8500_DMA_DEV48_CAC1,
				.mode = STEDMA40_MODE_LOGICAL,
		},
		.engine_to_mem = {
				.dir = DMA_DEV_TO_MEM,
				.dev_type = DB8500_DMA_DEV48_CAC1,
				.mode = STEDMA40_MODE_LOGICAL,
		}
};

static struct stedma40_chan_cfg u8500_hash_dma_cfg_tx = {
		.dir = DMA_MEM_TO_DEV,
		.dev_type = DB8500_DMA_DEV50_HAC1_TX,
		.mode = STEDMA40_MODE_LOGICAL,
};

static struct hash_platform_data u8500_hash1_platform_data = {
		.mem_to_engine = &u8500_hash_dma_cfg_tx,
		.dma_filter = stedma40_filter,
};

/* add any platform devices here - TODO */
static struct platform_device *mop500_platform_devs[] __initdata = {
	&mop500_gpio_keys_device,
	&sdi0_regulator,
=======
>>>>>>> 39803115
};

#ifdef CONFIG_STE_DMA40
static struct stedma40_chan_cfg ssp0_dma_cfg_rx = {
	.mode = STEDMA40_MODE_LOGICAL,
	.dir = DMA_DEV_TO_MEM,
	.dev_type = DB8500_DMA_DEV8_SSP0,
};

static struct stedma40_chan_cfg ssp0_dma_cfg_tx = {
	.mode = STEDMA40_MODE_LOGICAL,
	.dir = DMA_MEM_TO_DEV,
	.dev_type = DB8500_DMA_DEV8_SSP0,
};
#endif

struct pl022_ssp_controller ssp0_plat = {
	.bus_id = 0,
#ifdef CONFIG_STE_DMA40
	.enable_dma = 1,
	.dma_filter = stedma40_filter,
	.dma_rx_param = &ssp0_dma_cfg_rx,
	.dma_tx_param = &ssp0_dma_cfg_tx,
#else
	.enable_dma = 0,
#endif
	/* on this platform, gpio 31,142,144,214 &
	 * 224 are connected as chip selects
	 */
	.num_chipselect = 5,
};<|MERGE_RESOLUTION|>--- conflicted
+++ resolved
@@ -45,228 +45,6 @@
 struct ab8500_platform_data ab8500_platdata = {
 	.irq_base	= MOP500_AB8500_IRQ_BASE,
 	.regulator	= &ab8500_regulator_plat_data,
-<<<<<<< HEAD
-	.gpio		= &ab8500_gpio_pdata,
-	.codec		= &ab8500_codec_pdata,
-};
-
-static struct platform_device u8500_cpufreq_cooling_device = {
-	.name           = "db8500-cpufreq-cooling",
-};
-
-/*
- * TPS61052
- */
-
-static struct tps6105x_platform_data mop500_tps61052_data = {
-	.mode = TPS6105X_MODE_VOLTAGE,
-	.regulator_data = &tps61052_regulator,
-};
-
-/*
- * TC35892
- */
-
-static void mop500_tc35892_init(struct tc3589x *tc3589x, unsigned int base)
-{
-	struct device *parent = NULL;
-#if 0
-	/* FIXME: Is the sdi actually part of tc3589x? */
-	parent = tc3589x->dev;
-#endif
-	mop500_sdi_tc35892_init(parent);
-}
-
-static struct tc3589x_gpio_platform_data mop500_tc35892_gpio_data = {
-	.gpio_base	= MOP500_EGPIO(0),
-	.setup		= mop500_tc35892_init,
-};
-
-static struct tc3589x_platform_data mop500_tc35892_data = {
-	.block		= TC3589x_BLOCK_GPIO,
-	.gpio		= &mop500_tc35892_gpio_data,
-	.irq_base	= MOP500_EGPIO_IRQ_BASE,
-};
-
-static struct lp55xx_led_config lp5521_pri_led[] = {
-       [0] = {
-	       .chan_nr = 0,
-	       .led_current = 0x2f,
-	       .max_current = 0x5f,
-       },
-       [1] = {
-	       .chan_nr = 1,
-	       .led_current = 0x2f,
-	       .max_current = 0x5f,
-       },
-       [2] = {
-	       .chan_nr = 2,
-	       .led_current = 0x2f,
-	       .max_current = 0x5f,
-       },
-};
-
-static struct lp55xx_platform_data __initdata lp5521_pri_data = {
-       .label = "lp5521_pri",
-       .led_config     = &lp5521_pri_led[0],
-       .num_channels   = 3,
-       .clock_mode     = LP55XX_CLOCK_EXT,
-       .enable_gpio    = -1,
-};
-
-static struct lp55xx_led_config lp5521_sec_led[] = {
-       [0] = {
-	       .chan_nr = 0,
-	       .led_current = 0x2f,
-	       .max_current = 0x5f,
-       },
-       [1] = {
-	       .chan_nr = 1,
-	       .led_current = 0x2f,
-	       .max_current = 0x5f,
-       },
-       [2] = {
-	       .chan_nr = 2,
-	       .led_current = 0x2f,
-	       .max_current = 0x5f,
-       },
-};
-
-static struct lp55xx_platform_data __initdata lp5521_sec_data = {
-       .label = "lp5521_sec",
-       .led_config     = &lp5521_sec_led[0],
-       .num_channels   = 3,
-       .clock_mode     = LP55XX_CLOCK_EXT,
-       .enable_gpio    = -1,
-};
-
-/* I2C0 devices only available on the first HREF/MOP500 */
-static struct i2c_board_info __initdata mop500_i2c0_devices[] = {
-	{
-		I2C_BOARD_INFO("tc3589x", 0x42),
-		.irq		= NOMADIK_GPIO_TO_IRQ(217),
-		.platform_data  = &mop500_tc35892_data,
-	},
-	{
-		I2C_BOARD_INFO("tps61052", 0x33),
-		.platform_data  = &mop500_tps61052_data,
-	},
-};
-
-static struct i2c_board_info __initdata mop500_i2c2_devices[] = {
-	{
-		/* lp5521 LED driver, 1st device */
-		I2C_BOARD_INFO("lp5521", 0x33),
-		.platform_data = &lp5521_pri_data,
-	},
-	{
-		/* lp5521 LED driver, 2st device */
-		I2C_BOARD_INFO("lp5521", 0x34),
-		.platform_data = &lp5521_sec_data,
-	},
-	{
-		/* Light sensor Rohm BH1780GLI */
-		I2C_BOARD_INFO("bh1780", 0x29),
-	},
-};
-
-static int __init mop500_i2c_board_init(void)
-{
-	if (machine_is_u8500())
-		mop500_uib_i2c_add(0, mop500_i2c0_devices,
-				   ARRAY_SIZE(mop500_i2c0_devices));
-	mop500_uib_i2c_add(2, mop500_i2c2_devices,
-			   ARRAY_SIZE(mop500_i2c2_devices));
-	return 0;
-}
-device_initcall(mop500_i2c_board_init);
-
-static void __init mop500_i2c_init(struct device *parent)
-{
-	db8500_add_i2c0(parent, NULL);
-	db8500_add_i2c1(parent, NULL);
-	db8500_add_i2c2(parent, NULL);
-	db8500_add_i2c3(parent, NULL);
-}
-
-static struct gpio_keys_button mop500_gpio_keys[] = {
-	{
-		.desc			= "SFH7741 Proximity Sensor",
-		.type			= EV_SW,
-		.code			= SW_FRONT_PROXIMITY,
-		.active_low		= 0,
-		.can_disable		= 1,
-	}
-};
-
-static struct regulator *prox_regulator;
-static int mop500_prox_activate(struct device *dev);
-static void mop500_prox_deactivate(struct device *dev);
-
-static struct gpio_keys_platform_data mop500_gpio_keys_data = {
-	.buttons	= mop500_gpio_keys,
-	.nbuttons	= ARRAY_SIZE(mop500_gpio_keys),
-	.enable		= mop500_prox_activate,
-	.disable	= mop500_prox_deactivate,
-};
-
-static struct platform_device mop500_gpio_keys_device = {
-	.name	= "gpio-keys",
-	.id	= 0,
-	.dev	= {
-		.platform_data	= &mop500_gpio_keys_data,
-	},
-};
-
-static int mop500_prox_activate(struct device *dev)
-{
-	prox_regulator = regulator_get(&mop500_gpio_keys_device.dev,
-						"vcc");
-	if (IS_ERR(prox_regulator)) {
-		dev_err(&mop500_gpio_keys_device.dev,
-			"no regulator\n");
-		return PTR_ERR(prox_regulator);
-	}
-
-	return regulator_enable(prox_regulator);
-}
-
-static void mop500_prox_deactivate(struct device *dev)
-{
-	regulator_disable(prox_regulator);
-	regulator_put(prox_regulator);
-}
-
-static struct cryp_platform_data u8500_cryp1_platform_data = {
-		.mem_to_engine = {
-				.dir = DMA_MEM_TO_DEV,
-				.dev_type = DB8500_DMA_DEV48_CAC1,
-				.mode = STEDMA40_MODE_LOGICAL,
-		},
-		.engine_to_mem = {
-				.dir = DMA_DEV_TO_MEM,
-				.dev_type = DB8500_DMA_DEV48_CAC1,
-				.mode = STEDMA40_MODE_LOGICAL,
-		}
-};
-
-static struct stedma40_chan_cfg u8500_hash_dma_cfg_tx = {
-		.dir = DMA_MEM_TO_DEV,
-		.dev_type = DB8500_DMA_DEV50_HAC1_TX,
-		.mode = STEDMA40_MODE_LOGICAL,
-};
-
-static struct hash_platform_data u8500_hash1_platform_data = {
-		.mem_to_engine = &u8500_hash_dma_cfg_tx,
-		.dma_filter = stedma40_filter,
-};
-
-/* add any platform devices here - TODO */
-static struct platform_device *mop500_platform_devs[] __initdata = {
-	&mop500_gpio_keys_device,
-	&sdi0_regulator,
-=======
->>>>>>> 39803115
 };
 
 #ifdef CONFIG_STE_DMA40
