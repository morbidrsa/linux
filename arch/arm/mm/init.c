--- conflicted
+++ resolved
@@ -597,11 +597,7 @@
 
 #ifdef CONFIG_SA1111
 	/* now that our DMA memory is actually so designated, we can free it */
-<<<<<<< HEAD
-	free_reserved_area(__va(PHYS_PFN_OFFSET), swapper_pg_dir, 0, NULL);
-=======
 	free_reserved_area(__va(PHYS_OFFSET), swapper_pg_dir, -1, NULL);
->>>>>>> d0e0ac97
 #endif
 
 	free_highpages();
@@ -689,20 +685,12 @@
 	extern char __tcm_start, __tcm_end;
 
 	poison_init_mem(&__tcm_start, &__tcm_end - &__tcm_start);
-<<<<<<< HEAD
-	free_reserved_area(&__tcm_start, &__tcm_end, 0, "TCM link");
-=======
 	free_reserved_area(&__tcm_start, &__tcm_end, -1, "TCM link");
->>>>>>> d0e0ac97
 #endif
 
 	poison_init_mem(__init_begin, __init_end - __init_begin);
 	if (!machine_is_integrator() && !machine_is_cintegrator())
-<<<<<<< HEAD
-		free_initmem_default(0);
-=======
 		free_initmem_default(-1);
->>>>>>> d0e0ac97
 }
 
 #ifdef CONFIG_BLK_DEV_INITRD
@@ -713,11 +701,7 @@
 {
 	if (!keep_initrd) {
 		poison_init_mem((void *)start, PAGE_ALIGN(end) - start);
-<<<<<<< HEAD
-		free_reserved_area(start, end, 0, "initrd");
-=======
 		free_reserved_area((void *)start, (void *)end, -1, "initrd");
->>>>>>> d0e0ac97
 	}
 }
 
