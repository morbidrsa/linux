--- conflicted
+++ resolved
@@ -616,19 +616,12 @@
 	} while (pte++, addr += PAGE_SIZE, addr != end);
 }
 
-<<<<<<< HEAD
-static void __init map_init_section(pmd_t *pmd, unsigned long addr,
-			unsigned long end, phys_addr_t phys,
-			const struct mem_type *type)
-{
-=======
 static void __init __map_init_section(pmd_t *pmd, unsigned long addr,
 			unsigned long end, phys_addr_t phys,
 			const struct mem_type *type)
 {
 	pmd_t *p = pmd;
 
->>>>>>> d0e0ac97
 #ifndef CONFIG_ARM_LPAE
 	/*
 	 * In classic MMU format, puds and pmds are folded in to
@@ -647,11 +640,7 @@
 		phys += SECTION_SIZE;
 	} while (pmd++, addr += SECTION_SIZE, addr != end);
 
-<<<<<<< HEAD
-	flush_pmd_entry(pmd);
-=======
 	flush_pmd_entry(p);
->>>>>>> d0e0ac97
 }
 
 static void __init alloc_init_pmd(pud_t *pud, unsigned long addr,
@@ -674,11 +663,7 @@
 		 */
 		if (type->prot_sect &&
 				((addr | next | phys) & ~SECTION_MASK) == 0) {
-<<<<<<< HEAD
-			map_init_section(pmd, addr, next, phys, type);
-=======
 			__map_init_section(pmd, addr, next, phys, type);
->>>>>>> d0e0ac97
 		} else {
 			alloc_init_pte(pmd, addr, next,
 						__phys_to_pfn(phys), type);
@@ -862,15 +847,9 @@
 {
 	struct vm_struct *vm;
 	struct static_vm *svm;
-<<<<<<< HEAD
 
 	svm = early_alloc_aligned(sizeof(*svm), __alignof__(*svm));
 
-=======
-
-	svm = early_alloc_aligned(sizeof(*svm), __alignof__(*svm));
-
->>>>>>> d0e0ac97
 	vm = &svm->vm;
 	vm->addr = (void *)addr;
 	vm->size = size;
