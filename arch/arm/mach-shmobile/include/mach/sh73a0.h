--- conflicted
+++ resolved
@@ -1,11 +1,6 @@
 #ifndef __ASM_SH73A0_H__
 #define __ASM_SH73A0_H__
 
-<<<<<<< HEAD
-#define GPIO_NR			310
-
-=======
->>>>>>> 282b583f
 /* DMA slave IDs */
 enum {
 	SHDMA_SLAVE_INVALID,
