--- conflicted
+++ resolved
@@ -151,11 +151,7 @@
 					  &irqc##idx##_data,		\
 					  sizeof(struct renesas_irqc_config))
 
-<<<<<<< HEAD
-static struct resource thermal_resources[] __initdata = {
-=======
 static const struct resource thermal_resources[] __initconst = {
->>>>>>> 552035a7
 	DEFINE_RES_MEM(0xe61f0000, 0x14),
 	DEFINE_RES_MEM(0xe61f0100, 0x38),
 	DEFINE_RES_IRQ(gic_spi(69)),
@@ -166,21 +162,13 @@
 					thermal_resources,		\
 					ARRAY_SIZE(thermal_resources))
 
-<<<<<<< HEAD
-static struct sh_timer_config cmt00_platform_data __initdata = {
-=======
 static const struct sh_timer_config cmt00_platform_data __initconst = {
->>>>>>> 552035a7
 	.name = "CMT00",
 	.timer_bit = 0,
 	.clockevent_rating = 80,
 };
 
-<<<<<<< HEAD
-static struct resource cmt00_resources[] __initdata = {
-=======
 static const struct resource cmt00_resources[] __initconst = {
->>>>>>> 552035a7
 	DEFINE_RES_MEM(0xffca0510, 0x0c),
 	DEFINE_RES_MEM(0xffca0500, 0x04),
 	DEFINE_RES_IRQ(gic_spi(142)), /* CMT0_0 */
@@ -280,11 +268,7 @@
 	clocksource_of_init();
 }
 
-<<<<<<< HEAD
-void __init r8a7790_init_delay(void)
-=======
 void __init r8a7790_init_early(void)
->>>>>>> 552035a7
 {
 #ifndef CONFIG_ARM_ARCH_TIMER
 	shmobile_setup_delay(1300, 2, 4); /* Cortex-A15 @ 1300MHz */
@@ -293,21 +277,13 @@
 
 #ifdef CONFIG_USE_OF
 
-<<<<<<< HEAD
-static const char *r8a7790_boards_compat_dt[] __initdata = {
-=======
 static const char * const r8a7790_boards_compat_dt[] __initconst = {
->>>>>>> 552035a7
 	"renesas,r8a7790",
 	NULL,
 };
 
 DT_MACHINE_START(R8A7790_DT, "Generic R8A7790 (Flattened Device Tree)")
-<<<<<<< HEAD
-	.init_early	= r8a7790_init_delay,
-=======
 	.init_early	= r8a7790_init_early,
->>>>>>> 552035a7
 	.init_time	= r8a7790_timer_init,
 	.dt_compat	= r8a7790_boards_compat_dt,
 MACHINE_END
