/*
 * SMP support for Emma Mobile EV2
 *
 * Copyright (C) 2012  Renesas Solutions Corp.
 * Copyright (C) 2012  Magnus Damm
 *
 * This program is free software; you can redistribute it and/or modify
 * it under the terms of the GNU General Public License as published by
 * the Free Software Foundation; version 2 of the License.
 *
 * This program is distributed in the hope that it will be useful,
 * but WITHOUT ANY WARRANTY; without even the implied warranty of
 * MERCHANTABILITY or FITNESS FOR A PARTICULAR PURPOSE.  See the
 * GNU General Public License for more details.
 *
 * You should have received a copy of the GNU General Public License
 * along with this program; if not, write to the Free Software
 * Foundation, Inc., 51 Franklin St, Fifth Floor, Boston, MA  02110-1301  USA
 */
#include <linux/kernel.h>
#include <linux/init.h>
#include <linux/smp.h>
#include <linux/spinlock.h>
#include <linux/io.h>
#include <linux/delay.h>
#include <mach/common.h>
#include <mach/emev2.h>
#include <asm/smp_plat.h>
#include <asm/smp_scu.h>

#define EMEV2_SCU_BASE 0x1e000000
#define EMEV2_SMU_BASE 0xe0110000
#define SMU_GENERAL_REG0 0x7c0

static int emev2_boot_secondary(unsigned int cpu, struct task_struct *idle)
{
	int ret;

	ret = shmobile_smp_scu_boot_secondary(cpu, idle);
	if (ret)
		return ret;

	arch_send_wakeup_ipi_mask(cpumask_of(cpu_logical_map(cpu)));
	return 0;
}

static void __init emev2_smp_prepare_cpus(unsigned int max_cpus)
{
<<<<<<< HEAD
	/* setup EMEV2 specific SCU base, enable */
	shmobile_scu_base = ioremap(EMEV2_SCU_BASE, PAGE_SIZE);
	scu_enable(shmobile_scu_base);

	/* Tell ROM loader about our vector (in headsmp-scu.S, headsmp.S) */
	emev2_clock_init(); /* need ioremapped SMU */
	emev2_set_boot_vector(__pa(shmobile_boot_vector));
	shmobile_boot_fn = virt_to_phys(shmobile_boot_scu);
	shmobile_boot_arg = (unsigned long)shmobile_scu_base;

	/* enable cache coherency on booting CPU */
	scu_power_mode(shmobile_scu_base, SCU_PM_NORMAL);
}

=======
	void __iomem *smu;

	/* Tell ROM loader about our vector (in headsmp.S) */
	smu = ioremap(EMEV2_SMU_BASE, PAGE_SIZE);
	if (smu) {
		iowrite32(__pa(shmobile_boot_vector), smu + SMU_GENERAL_REG0);
		iounmap(smu);
	}

	/* setup EMEV2 specific SCU bits */
	shmobile_scu_base = ioremap(EMEV2_SCU_BASE, PAGE_SIZE);
	shmobile_smp_scu_prepare_cpus(max_cpus);
}

>>>>>>> 8a8c6f79
struct smp_operations emev2_smp_ops __initdata = {
	.smp_prepare_cpus	= emev2_smp_prepare_cpus,
	.smp_boot_secondary	= emev2_boot_secondary,
};<|MERGE_RESOLUTION|>--- conflicted
+++ resolved
@@ -46,22 +46,6 @@
 
 static void __init emev2_smp_prepare_cpus(unsigned int max_cpus)
 {
-<<<<<<< HEAD
-	/* setup EMEV2 specific SCU base, enable */
-	shmobile_scu_base = ioremap(EMEV2_SCU_BASE, PAGE_SIZE);
-	scu_enable(shmobile_scu_base);
-
-	/* Tell ROM loader about our vector (in headsmp-scu.S, headsmp.S) */
-	emev2_clock_init(); /* need ioremapped SMU */
-	emev2_set_boot_vector(__pa(shmobile_boot_vector));
-	shmobile_boot_fn = virt_to_phys(shmobile_boot_scu);
-	shmobile_boot_arg = (unsigned long)shmobile_scu_base;
-
-	/* enable cache coherency on booting CPU */
-	scu_power_mode(shmobile_scu_base, SCU_PM_NORMAL);
-}
-
-=======
 	void __iomem *smu;
 
 	/* Tell ROM loader about our vector (in headsmp.S) */
@@ -76,7 +60,6 @@
 	shmobile_smp_scu_prepare_cpus(max_cpus);
 }
 
->>>>>>> 8a8c6f79
 struct smp_operations emev2_smp_ops __initdata = {
 	.smp_prepare_cpus	= emev2_smp_prepare_cpus,
 	.smp_boot_secondary	= emev2_boot_secondary,
