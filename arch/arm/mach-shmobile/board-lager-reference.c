--- conflicted
+++ resolved
@@ -38,10 +38,7 @@
 };
 
 DT_MACHINE_START(LAGER_DT, "lager")
-<<<<<<< HEAD
-=======
 	.smp		= smp_ops(r8a7790_smp_ops),
->>>>>>> eea4fba5
 	.init_early	= r8a7790_init_early,
 	.init_machine	= lager_add_standard_devices,
 	.init_time	= r8a7790_timer_init,
