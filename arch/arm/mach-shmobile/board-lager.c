--- conflicted
+++ resolved
@@ -140,29 +140,17 @@
 };
 
 /* MMCIF */
-<<<<<<< HEAD
-static struct sh_mmcif_plat_data mmcif1_pdata __initdata = {
-	.caps		= MMC_CAP_8_BIT_DATA | MMC_CAP_NONREMOVABLE,
-};
-
-static struct resource mmcif1_resources[] __initdata = {
-=======
 static const struct sh_mmcif_plat_data mmcif1_pdata __initconst = {
 	.caps		= MMC_CAP_8_BIT_DATA | MMC_CAP_NONREMOVABLE,
 };
 
 static const struct resource mmcif1_resources[] __initconst = {
->>>>>>> 552035a7
 	DEFINE_RES_MEM_NAMED(0xee220000, 0x80, "MMCIF1"),
 	DEFINE_RES_IRQ(gic_spi(170)),
 };
 
 /* Ether */
-<<<<<<< HEAD
-static struct sh_eth_plat_data ether_pdata __initdata = {
-=======
 static const struct sh_eth_plat_data ether_pdata __initconst = {
->>>>>>> 552035a7
 	.phy			= 0x1,
 	.edmac_endian		= EDMAC_LITTLE_ENDIAN,
 	.register_type		= SH_ETH_REG_FAST_RCAR,
@@ -170,11 +158,7 @@
 	.ether_link_active_low	= 1,
 };
 
-<<<<<<< HEAD
-static struct resource ether_resources[] __initdata = {
-=======
 static const struct resource ether_resources[] __initconst = {
->>>>>>> 552035a7
 	DEFINE_RES_MEM(0xee700000, 0x400),
 	DEFINE_RES_IRQ(gic_spi(162)),
 };
@@ -234,11 +218,8 @@
 					  ether_resources,
 					  ARRAY_SIZE(ether_resources),
 					  &ether_pdata, sizeof(ether_pdata));
-<<<<<<< HEAD
-=======
 
 	lager_add_du_device();
->>>>>>> 552035a7
 }
 
 static const char * const lager_boards_compat_dt[] __initconst = {
@@ -247,11 +228,7 @@
 };
 
 DT_MACHINE_START(LAGER_DT, "lager")
-<<<<<<< HEAD
-	.init_early	= r8a7790_init_delay,
-=======
 	.init_early	= r8a7790_init_early,
->>>>>>> 552035a7
 	.init_time	= r8a7790_timer_init,
 	.init_machine	= lager_add_standard_devices,
 	.dt_compat	= lager_boards_compat_dt,
