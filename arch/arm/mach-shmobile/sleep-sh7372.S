/*
 * sh7372 lowlevel sleep code for "Core Standby Mode"
 *
 * Copyright (C) 2011 Magnus Damm
 *
 * In "Core Standby Mode" the ARM core is off, but L2 cache is still on
 *
 * Based on mach-omap2/sleep34xx.S
 *
 * (C) Copyright 2007 Texas Instruments
 * Karthik Dasu <karthik-dp@ti.com>
 *
 * (C) Copyright 2004 Texas Instruments, <www.ti.com>
 * Richard Woodruff <r-woodruff2@ti.com>
 *
 * This program is free software; you can redistribute it and/or
 * modify it under the terms of the GNU General Public License as
 * published by the Free Software Foundation; either version 2 of
 * the License, or (at your option) any later version.
 *
 * This program is distributed in the hope that it will be useful,
 * but WITHOUT ANY WARRANTY; without even the implied warranty of
 * MERCHANTABILITY or FITNESS FOR A PARTICULAR /PURPOSE.  See the
 * GNU General Public License for more details.
 *
 * You should have received a copy of the GNU General Public License
 * along with this program; if not, write to the Free Software
 * Foundation, Inc., 59 Temple Place, Suite 330, Boston,
 * MA 02111-1307 USA
 */

#include <linux/linkage.h>
#include <linux/init.h>
#include <asm/memory.h>
#include <asm/assembler.h>

#if defined(CONFIG_SUSPEND) || defined(CONFIG_CPU_IDLE)
	.align	12
	.text
	.global sh7372_resume_core_standby_sysc
sh7372_resume_core_standby_sysc:
	ldr     pc, 1f

<<<<<<< HEAD
=======
	.align	2
>>>>>>> 2320f47f
	.globl	sh7372_cpu_resume
sh7372_cpu_resume:
1:	.space	4

#define SPDCR 0xe6180008

	/* A3SM & A4S power down */
	.global	sh7372_do_idle_sysc
sh7372_do_idle_sysc:
	mov	r8, r0 /* sleep mode passed in r0 */

	/*
	 * Clear the SCTLR.C bit to prevent further data cache
	 * allocation. Clearing SCTLR.C would make all the data accesses
	 * strongly ordered and would not hit the cache.
	 */
	mrc	p15, 0, r0, c1, c0, 0
	bic	r0, r0, #(1 << 2)	@ Disable the C bit
	mcr	p15, 0, r0, c1, c0, 0
	isb

	/*
	 * Clean and invalidate data cache again.
	 */
	ldr	r1, kernel_flush
	blx	r1

	/* disable L2 cache in the aux control register */
	mrc     p15, 0, r10, c1, c0, 1
	bic     r10, r10, #2
	mcr     p15, 0, r10, c1, c0, 1
	isb

	/*
	 * The kernel doesn't interwork: v7_flush_dcache_all in particluar will
	 * always return in Thumb state when CONFIG_THUMB2_KERNEL is enabled.
	 * This sequence switches back to ARM.  Note that .align may insert a
	 * nop: bx pc needs to be word-aligned in order to work.
	 */
 THUMB(	.thumb		)
 THUMB(	.align		)
 THUMB(	bx	pc	)
 THUMB(	nop		)
	.arm

	/* Data memory barrier and Data sync barrier */
	dsb
	dmb

	/* SYSC power down */
	ldr     r0, =SPDCR
	str     r8, [r0]
1:
	b      1b

	.align	2
kernel_flush:
	.word v7_flush_dcache_all
#endif<|MERGE_RESOLUTION|>--- conflicted
+++ resolved
@@ -41,10 +41,7 @@
 sh7372_resume_core_standby_sysc:
 	ldr     pc, 1f
 
-<<<<<<< HEAD
-=======
 	.align	2
->>>>>>> 2320f47f
 	.globl	sh7372_cpu_resume
 sh7372_cpu_resume:
 1:	.space	4
