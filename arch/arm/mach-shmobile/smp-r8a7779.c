--- conflicted
+++ resolved
@@ -104,14 +104,6 @@
 
 static void __init r8a7779_smp_prepare_cpus(unsigned int max_cpus)
 {
-<<<<<<< HEAD
-
-	/* setup r8a7779 specific SCU base */
-	shmobile_scu_base = IOMEM(R8A7779_SCU_BASE);
-	scu_enable(shmobile_scu_base);
-
-=======
->>>>>>> 25475030
 	/* Map the reset vector (in headsmp-scu.S, headsmp.S) */
 	__raw_writel(__pa(shmobile_boot_vector), AVECR);
 	shmobile_boot_fn = virt_to_phys(shmobile_boot_scu);
