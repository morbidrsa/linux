/*
 * r8a73a4 processor support
 *
 * Copyright (C) 2013  Renesas Solutions Corp.
 * Copyright (C) 2013  Magnus Damm
 *
 * This program is free software; you can redistribute it and/or modify
 * it under the terms of the GNU General Public License as published by
 * the Free Software Foundation; version 2 of the License.
 *
 * This program is distributed in the hope that it will be useful,
 * but WITHOUT ANY WARRANTY; without even the implied warranty of
 * MERCHANTABILITY or FITNESS FOR A PARTICULAR PURPOSE.  See the
 * GNU General Public License for more details.
 *
 * You should have received a copy of the GNU General Public License
 * along with this program; if not, write to the Free Software
 * Foundation, Inc., 51 Franklin St, Fifth Floor, Boston, MA  02110-1301  USA
 */
#include <linux/irq.h>
#include <linux/kernel.h>
#include <linux/of_platform.h>
#include <linux/platform_data/irq-renesas-irqc.h>
#include <linux/serial_sci.h>
#include <linux/sh_timer.h>
#include <mach/common.h>
#include <mach/irqs.h>
#include <mach/r8a73a4.h>
#include <asm/mach/arch.h>

static const struct resource pfc_resources[] = {
	DEFINE_RES_MEM(0xe6050000, 0x9000),
};

void __init r8a73a4_pinmux_init(void)
{
	platform_device_register_simple("pfc-r8a73a4", -1, pfc_resources,
					ARRAY_SIZE(pfc_resources));
}

#define SCIF_COMMON(scif_type, baseaddr, irq)			\
	.type		= scif_type,				\
	.mapbase	= baseaddr,				\
	.flags		= UPF_BOOT_AUTOCONF | UPF_IOREMAP,	\
	.scbrr_algo_id	= SCBRR_ALGO_4,				\
	.irqs		= SCIx_IRQ_MUXED(irq)

#define SCIFA_DATA(index, baseaddr, irq)		\
[index] = {						\
	SCIF_COMMON(PORT_SCIFA, baseaddr, irq),		\
	.scscr = SCSCR_RE | SCSCR_TE | SCSCR_CKE0,	\
}

#define SCIFB_DATA(index, baseaddr, irq)	\
[index] = {					\
	SCIF_COMMON(PORT_SCIFB, baseaddr, irq),	\
	.scscr = SCSCR_RE | SCSCR_TE,		\
}

enum { SCIFA0, SCIFA1, SCIFB0, SCIFB1, SCIFB2, SCIFB3 };

static const struct plat_sci_port scif[] = {
	SCIFA_DATA(SCIFA0, 0xe6c40000, gic_spi(144)), /* SCIFA0 */
	SCIFA_DATA(SCIFA1, 0xe6c50000, gic_spi(145)), /* SCIFA1 */
	SCIFB_DATA(SCIFB0, 0xe6c20000, gic_spi(148)), /* SCIFB0 */
	SCIFB_DATA(SCIFB1, 0xe6c30000, gic_spi(149)), /* SCIFB1 */
	SCIFB_DATA(SCIFB2, 0xe6ce0000, gic_spi(150)), /* SCIFB2 */
	SCIFB_DATA(SCIFB3, 0xe6cf0000, gic_spi(151)), /* SCIFB3 */
};

static inline void r8a73a4_register_scif(int idx)
{
	platform_device_register_data(&platform_bus, "sh-sci", idx, &scif[idx],
				      sizeof(struct plat_sci_port));
}

static const struct renesas_irqc_config irqc0_data = {
	.irq_base = irq_pin(0), /* IRQ0 -> IRQ31 */
};

static const struct resource irqc0_resources[] = {
	DEFINE_RES_MEM(0xe61c0000, 0x200), /* IRQC Event Detector Block_0 */
	DEFINE_RES_IRQ(gic_spi(0)), /* IRQ0 */
	DEFINE_RES_IRQ(gic_spi(1)), /* IRQ1 */
	DEFINE_RES_IRQ(gic_spi(2)), /* IRQ2 */
	DEFINE_RES_IRQ(gic_spi(3)), /* IRQ3 */
	DEFINE_RES_IRQ(gic_spi(4)), /* IRQ4 */
	DEFINE_RES_IRQ(gic_spi(5)), /* IRQ5 */
	DEFINE_RES_IRQ(gic_spi(6)), /* IRQ6 */
	DEFINE_RES_IRQ(gic_spi(7)), /* IRQ7 */
	DEFINE_RES_IRQ(gic_spi(8)), /* IRQ8 */
	DEFINE_RES_IRQ(gic_spi(9)), /* IRQ9 */
	DEFINE_RES_IRQ(gic_spi(10)), /* IRQ10 */
	DEFINE_RES_IRQ(gic_spi(11)), /* IRQ11 */
	DEFINE_RES_IRQ(gic_spi(12)), /* IRQ12 */
	DEFINE_RES_IRQ(gic_spi(13)), /* IRQ13 */
	DEFINE_RES_IRQ(gic_spi(14)), /* IRQ14 */
	DEFINE_RES_IRQ(gic_spi(15)), /* IRQ15 */
	DEFINE_RES_IRQ(gic_spi(16)), /* IRQ16 */
	DEFINE_RES_IRQ(gic_spi(17)), /* IRQ17 */
	DEFINE_RES_IRQ(gic_spi(18)), /* IRQ18 */
	DEFINE_RES_IRQ(gic_spi(19)), /* IRQ19 */
	DEFINE_RES_IRQ(gic_spi(20)), /* IRQ20 */
	DEFINE_RES_IRQ(gic_spi(21)), /* IRQ21 */
	DEFINE_RES_IRQ(gic_spi(22)), /* IRQ22 */
	DEFINE_RES_IRQ(gic_spi(23)), /* IRQ23 */
	DEFINE_RES_IRQ(gic_spi(24)), /* IRQ24 */
	DEFINE_RES_IRQ(gic_spi(25)), /* IRQ25 */
	DEFINE_RES_IRQ(gic_spi(26)), /* IRQ26 */
	DEFINE_RES_IRQ(gic_spi(27)), /* IRQ27 */
	DEFINE_RES_IRQ(gic_spi(28)), /* IRQ28 */
	DEFINE_RES_IRQ(gic_spi(29)), /* IRQ29 */
	DEFINE_RES_IRQ(gic_spi(30)), /* IRQ30 */
	DEFINE_RES_IRQ(gic_spi(31)), /* IRQ31 */
};

static const struct renesas_irqc_config irqc1_data = {
	.irq_base = irq_pin(32), /* IRQ32 -> IRQ57 */
};

static const struct resource irqc1_resources[] = {
	DEFINE_RES_MEM(0xe61c0200, 0x200), /* IRQC Event Detector Block_1 */
	DEFINE_RES_IRQ(gic_spi(32)), /* IRQ32 */
	DEFINE_RES_IRQ(gic_spi(33)), /* IRQ33 */
	DEFINE_RES_IRQ(gic_spi(34)), /* IRQ34 */
	DEFINE_RES_IRQ(gic_spi(35)), /* IRQ35 */
	DEFINE_RES_IRQ(gic_spi(36)), /* IRQ36 */
	DEFINE_RES_IRQ(gic_spi(37)), /* IRQ37 */
	DEFINE_RES_IRQ(gic_spi(38)), /* IRQ38 */
	DEFINE_RES_IRQ(gic_spi(39)), /* IRQ39 */
	DEFINE_RES_IRQ(gic_spi(40)), /* IRQ40 */
	DEFINE_RES_IRQ(gic_spi(41)), /* IRQ41 */
	DEFINE_RES_IRQ(gic_spi(42)), /* IRQ42 */
	DEFINE_RES_IRQ(gic_spi(43)), /* IRQ43 */
	DEFINE_RES_IRQ(gic_spi(44)), /* IRQ44 */
	DEFINE_RES_IRQ(gic_spi(45)), /* IRQ45 */
	DEFINE_RES_IRQ(gic_spi(46)), /* IRQ46 */
	DEFINE_RES_IRQ(gic_spi(47)), /* IRQ47 */
	DEFINE_RES_IRQ(gic_spi(48)), /* IRQ48 */
	DEFINE_RES_IRQ(gic_spi(49)), /* IRQ49 */
	DEFINE_RES_IRQ(gic_spi(50)), /* IRQ50 */
	DEFINE_RES_IRQ(gic_spi(51)), /* IRQ51 */
	DEFINE_RES_IRQ(gic_spi(52)), /* IRQ52 */
	DEFINE_RES_IRQ(gic_spi(53)), /* IRQ53 */
	DEFINE_RES_IRQ(gic_spi(54)), /* IRQ54 */
	DEFINE_RES_IRQ(gic_spi(55)), /* IRQ55 */
	DEFINE_RES_IRQ(gic_spi(56)), /* IRQ56 */
	DEFINE_RES_IRQ(gic_spi(57)), /* IRQ57 */
};

#define r8a73a4_register_irqc(idx)					\
	platform_device_register_resndata(&platform_bus, "renesas_irqc", \
					  idx, irqc##idx##_resources,	\
					  ARRAY_SIZE(irqc##idx##_resources), \
					  &irqc##idx##_data,		\
					  sizeof(struct renesas_irqc_config))

/* Thermal0 -> Thermal2 */
static const struct resource thermal0_resources[] = {
	DEFINE_RES_MEM(0xe61f0000, 0x14),
	DEFINE_RES_MEM(0xe61f0100, 0x38),
	DEFINE_RES_MEM(0xe61f0200, 0x38),
	DEFINE_RES_MEM(0xe61f0300, 0x38),
	DEFINE_RES_IRQ(gic_spi(69)),
};

#define r8a73a4_register_thermal()					\
	platform_device_register_simple("rcar_thermal", -1,		\
					thermal0_resources,		\
					ARRAY_SIZE(thermal0_resources))

static struct sh_timer_config cmt10_platform_data = {
	.name = "CMT10",
	.timer_bit = 0,
	.clockevent_rating = 80,
};

static struct resource cmt10_resources[] = {
	DEFINE_RES_MEM(0xe6130010, 0x0c),
	DEFINE_RES_MEM(0xe6130000, 0x04),
	DEFINE_RES_IRQ(gic_spi(120)), /* CMT1_0 */
};

#define r8a7790_register_cmt(idx)					\
	platform_device_register_resndata(&platform_bus, "sh_cmt",	\
					  idx, cmt##idx##_resources,	\
					  ARRAY_SIZE(cmt##idx##_resources), \
					  &cmt##idx##_platform_data,	\
					  sizeof(struct sh_timer_config))

void __init r8a73a4_add_dt_devices(void)
{
	r8a73a4_register_scif(SCIFA0);
	r8a73a4_register_scif(SCIFA1);
	r8a73a4_register_scif(SCIFB0);
	r8a73a4_register_scif(SCIFB1);
	r8a73a4_register_scif(SCIFB2);
	r8a73a4_register_scif(SCIFB3);
	r8a7790_register_cmt(10);
}

void __init r8a73a4_add_standard_devices(void)
{
	r8a73a4_add_dt_devices();
	r8a73a4_register_irqc(0);
	r8a73a4_register_irqc(1);
	r8a73a4_register_thermal();
}

void __init r8a73a4_init_delay(void)
{
#ifndef CONFIG_ARM_ARCH_TIMER
	shmobile_setup_delay(1500, 2, 4); /* Cortex-A15 @ 1500MHz */
#endif
}

#ifdef CONFIG_USE_OF

static const char *r8a73a4_boards_compat_dt[] __initdata = {
	"renesas,r8a73a4",
	NULL,
};

DT_MACHINE_START(R8A73A4_DT, "Generic R8A73A4 (Flattened Device Tree)")
<<<<<<< HEAD
	.init_machine	= r8a73a4_add_standard_devices_dt,
	.init_time	= shmobile_timer_init,
=======
	.init_early	= r8a73a4_init_delay,
>>>>>>> 8a8c6f79
	.dt_compat	= r8a73a4_boards_compat_dt,
MACHINE_END
#endif /* CONFIG_USE_OF */<|MERGE_RESOLUTION|>--- conflicted
+++ resolved
@@ -222,12 +222,7 @@
 };
 
 DT_MACHINE_START(R8A73A4_DT, "Generic R8A73A4 (Flattened Device Tree)")
-<<<<<<< HEAD
-	.init_machine	= r8a73a4_add_standard_devices_dt,
-	.init_time	= shmobile_timer_init,
-=======
 	.init_early	= r8a73a4_init_delay,
->>>>>>> 8a8c6f79
 	.dt_compat	= r8a73a4_boards_compat_dt,
 MACHINE_END
 #endif /* CONFIG_USE_OF */