/*
 * r8a73a4 processor support
 *
 * Copyright (C) 2013  Renesas Solutions Corp.
 * Copyright (C) 2013  Magnus Damm
 *
 * This program is free software; you can redistribute it and/or modify
 * it under the terms of the GNU General Public License as published by
 * the Free Software Foundation; version 2 of the License.
 *
 * This program is distributed in the hope that it will be useful,
 * but WITHOUT ANY WARRANTY; without even the implied warranty of
 * MERCHANTABILITY or FITNESS FOR A PARTICULAR PURPOSE.  See the
 * GNU General Public License for more details.
 *
 * You should have received a copy of the GNU General Public License
 * along with this program; if not, write to the Free Software
 * Foundation, Inc., 51 Franklin St, Fifth Floor, Boston, MA  02110-1301  USA
 */
#include <linux/irq.h>
#include <linux/kernel.h>
#include <linux/of_platform.h>
#include <linux/platform_data/irq-renesas-irqc.h>
#include <linux/serial_sci.h>
#include <linux/sh_timer.h>
#include <mach/common.h>
#include <mach/irqs.h>
#include <mach/r8a73a4.h>
#include <asm/mach/arch.h>

static const struct resource pfc_resources[] = {
	DEFINE_RES_MEM(0xe6050000, 0x9000),
};

void __init r8a73a4_pinmux_init(void)
{
	platform_device_register_simple("pfc-r8a73a4", -1, pfc_resources,
					ARRAY_SIZE(pfc_resources));
}

#define SCIF_COMMON(scif_type, baseaddr, irq)			\
	.type		= scif_type,				\
	.mapbase	= baseaddr,				\
	.flags		= UPF_BOOT_AUTOCONF | UPF_IOREMAP,	\
	.scbrr_algo_id	= SCBRR_ALGO_4,				\
	.irqs		= SCIx_IRQ_MUXED(irq)

#define SCIFA_DATA(index, baseaddr, irq)		\
[index] = {						\
	SCIF_COMMON(PORT_SCIFA, baseaddr, irq),		\
	.scscr = SCSCR_RE | SCSCR_TE | SCSCR_CKE0,	\
}

#define SCIFB_DATA(index, baseaddr, irq)	\
[index] = {					\
	SCIF_COMMON(PORT_SCIFB, baseaddr, irq),	\
	.scscr = SCSCR_RE | SCSCR_TE,		\
}

enum { SCIFA0, SCIFA1, SCIFB0, SCIFB1, SCIFB2, SCIFB3 };

static const struct plat_sci_port scif[] = {
	SCIFA_DATA(SCIFA0, 0xe6c40000, gic_spi(144)), /* SCIFA0 */
	SCIFA_DATA(SCIFA1, 0xe6c50000, gic_spi(145)), /* SCIFA1 */
	SCIFB_DATA(SCIFB0, 0xe6c20000, gic_spi(148)), /* SCIFB0 */
	SCIFB_DATA(SCIFB1, 0xe6c30000, gic_spi(149)), /* SCIFB1 */
	SCIFB_DATA(SCIFB2, 0xe6ce0000, gic_spi(150)), /* SCIFB2 */
	SCIFB_DATA(SCIFB3, 0xe6cf0000, gic_spi(151)), /* SCIFB3 */
};

static inline void r8a73a4_register_scif(int idx)
{
	platform_device_register_data(&platform_bus, "sh-sci", idx, &scif[idx],
				      sizeof(struct plat_sci_port));
}

static const struct renesas_irqc_config irqc0_data = {
	.irq_base = irq_pin(0), /* IRQ0 -> IRQ31 */
};

static const struct resource irqc0_resources[] = {
	DEFINE_RES_MEM(0xe61c0000, 0x200), /* IRQC Event Detector Block_0 */
	DEFINE_RES_IRQ(gic_spi(0)), /* IRQ0 */
	DEFINE_RES_IRQ(gic_spi(1)), /* IRQ1 */
	DEFINE_RES_IRQ(gic_spi(2)), /* IRQ2 */
	DEFINE_RES_IRQ(gic_spi(3)), /* IRQ3 */
	DEFINE_RES_IRQ(gic_spi(4)), /* IRQ4 */
	DEFINE_RES_IRQ(gic_spi(5)), /* IRQ5 */
	DEFINE_RES_IRQ(gic_spi(6)), /* IRQ6 */
	DEFINE_RES_IRQ(gic_spi(7)), /* IRQ7 */
	DEFINE_RES_IRQ(gic_spi(8)), /* IRQ8 */
	DEFINE_RES_IRQ(gic_spi(9)), /* IRQ9 */
	DEFINE_RES_IRQ(gic_spi(10)), /* IRQ10 */
	DEFINE_RES_IRQ(gic_spi(11)), /* IRQ11 */
	DEFINE_RES_IRQ(gic_spi(12)), /* IRQ12 */
	DEFINE_RES_IRQ(gic_spi(13)), /* IRQ13 */
	DEFINE_RES_IRQ(gic_spi(14)), /* IRQ14 */
	DEFINE_RES_IRQ(gic_spi(15)), /* IRQ15 */
	DEFINE_RES_IRQ(gic_spi(16)), /* IRQ16 */
	DEFINE_RES_IRQ(gic_spi(17)), /* IRQ17 */
	DEFINE_RES_IRQ(gic_spi(18)), /* IRQ18 */
	DEFINE_RES_IRQ(gic_spi(19)), /* IRQ19 */
	DEFINE_RES_IRQ(gic_spi(20)), /* IRQ20 */
	DEFINE_RES_IRQ(gic_spi(21)), /* IRQ21 */
	DEFINE_RES_IRQ(gic_spi(22)), /* IRQ22 */
	DEFINE_RES_IRQ(gic_spi(23)), /* IRQ23 */
	DEFINE_RES_IRQ(gic_spi(24)), /* IRQ24 */
	DEFINE_RES_IRQ(gic_spi(25)), /* IRQ25 */
	DEFINE_RES_IRQ(gic_spi(26)), /* IRQ26 */
	DEFINE_RES_IRQ(gic_spi(27)), /* IRQ27 */
	DEFINE_RES_IRQ(gic_spi(28)), /* IRQ28 */
	DEFINE_RES_IRQ(gic_spi(29)), /* IRQ29 */
	DEFINE_RES_IRQ(gic_spi(30)), /* IRQ30 */
	DEFINE_RES_IRQ(gic_spi(31)), /* IRQ31 */
};

static const struct renesas_irqc_config irqc1_data = {
	.irq_base = irq_pin(32), /* IRQ32 -> IRQ57 */
};

static const struct resource irqc1_resources[] = {
	DEFINE_RES_MEM(0xe61c0200, 0x200), /* IRQC Event Detector Block_1 */
	DEFINE_RES_IRQ(gic_spi(32)), /* IRQ32 */
	DEFINE_RES_IRQ(gic_spi(33)), /* IRQ33 */
	DEFINE_RES_IRQ(gic_spi(34)), /* IRQ34 */
	DEFINE_RES_IRQ(gic_spi(35)), /* IRQ35 */
	DEFINE_RES_IRQ(gic_spi(36)), /* IRQ36 */
	DEFINE_RES_IRQ(gic_spi(37)), /* IRQ37 */
	DEFINE_RES_IRQ(gic_spi(38)), /* IRQ38 */
	DEFINE_RES_IRQ(gic_spi(39)), /* IRQ39 */
	DEFINE_RES_IRQ(gic_spi(40)), /* IRQ40 */
	DEFINE_RES_IRQ(gic_spi(41)), /* IRQ41 */
	DEFINE_RES_IRQ(gic_spi(42)), /* IRQ42 */
	DEFINE_RES_IRQ(gic_spi(43)), /* IRQ43 */
	DEFINE_RES_IRQ(gic_spi(44)), /* IRQ44 */
	DEFINE_RES_IRQ(gic_spi(45)), /* IRQ45 */
	DEFINE_RES_IRQ(gic_spi(46)), /* IRQ46 */
	DEFINE_RES_IRQ(gic_spi(47)), /* IRQ47 */
	DEFINE_RES_IRQ(gic_spi(48)), /* IRQ48 */
	DEFINE_RES_IRQ(gic_spi(49)), /* IRQ49 */
	DEFINE_RES_IRQ(gic_spi(50)), /* IRQ50 */
	DEFINE_RES_IRQ(gic_spi(51)), /* IRQ51 */
	DEFINE_RES_IRQ(gic_spi(52)), /* IRQ52 */
	DEFINE_RES_IRQ(gic_spi(53)), /* IRQ53 */
	DEFINE_RES_IRQ(gic_spi(54)), /* IRQ54 */
	DEFINE_RES_IRQ(gic_spi(55)), /* IRQ55 */
	DEFINE_RES_IRQ(gic_spi(56)), /* IRQ56 */
	DEFINE_RES_IRQ(gic_spi(57)), /* IRQ57 */
};

#define r8a73a4_register_irqc(idx)					\
	platform_device_register_resndata(&platform_bus, "renesas_irqc", \
					  idx, irqc##idx##_resources,	\
					  ARRAY_SIZE(irqc##idx##_resources), \
					  &irqc##idx##_data,		\
					  sizeof(struct renesas_irqc_config))

/* Thermal0 -> Thermal2 */
static const struct resource thermal0_resources[] = {
	DEFINE_RES_MEM(0xe61f0000, 0x14),
	DEFINE_RES_MEM(0xe61f0100, 0x38),
	DEFINE_RES_MEM(0xe61f0200, 0x38),
	DEFINE_RES_MEM(0xe61f0300, 0x38),
	DEFINE_RES_IRQ(gic_spi(69)),
};

#define r8a73a4_register_thermal()					\
	platform_device_register_simple("rcar_thermal", -1,		\
					thermal0_resources,		\
					ARRAY_SIZE(thermal0_resources))

static struct sh_timer_config cmt10_platform_data = {
	.name = "CMT10",
	.timer_bit = 0,
	.clockevent_rating = 80,
};

static struct resource cmt10_resources[] = {
	DEFINE_RES_MEM(0xe6130010, 0x0c),
	DEFINE_RES_MEM(0xe6130000, 0x04),
	DEFINE_RES_IRQ(gic_spi(120)), /* CMT1_0 */
};

#define r8a7790_register_cmt(idx)					\
	platform_device_register_resndata(&platform_bus, "sh_cmt",	\
					  idx, cmt##idx##_resources,	\
					  ARRAY_SIZE(cmt##idx##_resources), \
					  &cmt##idx##_platform_data,	\
					  sizeof(struct sh_timer_config))

void __init r8a73a4_add_dt_devices(void)
{
	r8a73a4_register_scif(SCIFA0);
	r8a73a4_register_scif(SCIFA1);
	r8a73a4_register_scif(SCIFB0);
	r8a73a4_register_scif(SCIFB1);
	r8a73a4_register_scif(SCIFB2);
	r8a73a4_register_scif(SCIFB3);
	r8a7790_register_cmt(10);
}

void __init r8a73a4_add_standard_devices(void)
{
	r8a73a4_add_dt_devices();
	r8a73a4_register_irqc(0);
	r8a73a4_register_irqc(1);
	r8a73a4_register_thermal();
}

void __init r8a73a4_init_delay(void)
{
#ifndef CONFIG_ARM_ARCH_TIMER
	shmobile_setup_delay(1500, 2, 4); /* Cortex-A15 @ 1500MHz */
#endif
}

#ifdef CONFIG_USE_OF

static const char *r8a73a4_boards_compat_dt[] __initdata = {
	"renesas,r8a73a4",
	NULL,
};

DT_MACHINE_START(R8A73A4_DT, "Generic R8A73A4 (Flattened Device Tree)")
	.init_early	= r8a73a4_init_delay,
<<<<<<< HEAD
	.init_time	= shmobile_timer_init,
=======
>>>>>>> 282b583f
	.dt_compat	= r8a73a4_boards_compat_dt,
MACHINE_END
#endif /* CONFIG_USE_OF */<|MERGE_RESOLUTION|>--- conflicted
+++ resolved
@@ -223,10 +223,6 @@
 
 DT_MACHINE_START(R8A73A4_DT, "Generic R8A73A4 (Flattened Device Tree)")
 	.init_early	= r8a73a4_init_delay,
-<<<<<<< HEAD
-	.init_time	= shmobile_timer_init,
-=======
->>>>>>> 282b583f
 	.dt_compat	= r8a73a4_boards_compat_dt,
 MACHINE_END
 #endif /* CONFIG_USE_OF */