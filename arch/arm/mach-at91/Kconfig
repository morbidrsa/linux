--- conflicted
+++ resolved
@@ -163,10 +163,7 @@
 	bool "Atmel SAMA5 Evaluation Kits with device-tree support"
 	depends on SOC_SAMA5
 	select USE_OF
-<<<<<<< HEAD
-=======
 	select PHYLIB if NETDEVICES
->>>>>>> d0e0ac97
 	help
 	  Select this if you want to experiment device-tree with
 	  an Atmel Evaluation Kit.
