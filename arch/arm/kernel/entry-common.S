/*
 *  linux/arch/arm/kernel/entry-common.S
 *
 *  Copyright (C) 2000 Russell King
 *
 * This program is free software; you can redistribute it and/or modify
 * it under the terms of the GNU General Public License version 2 as
 * published by the Free Software Foundation.
 */

#include <asm/unistd.h>
#include <asm/ftrace.h>
#include <asm/unwind.h>

#ifdef CONFIG_NEED_RET_TO_USER
#include <mach/entry-macro.S>
#else
	.macro  arch_ret_to_user, tmp1, tmp2
	.endm
#endif

#include "entry-header.S"


	.align	5
/*
 * This is the fast syscall return path.  We do as little as
 * possible here, and this includes saving r0 back into the SVC
 * stack.
 */
ret_fast_syscall:
 UNWIND(.fnstart	)
 UNWIND(.cantunwind	)
	disable_irq				@ disable interrupts
	ldr	r1, [tsk, #TI_FLAGS]
	tst	r1, #_TIF_WORK_MASK
	bne	fast_work_pending
	asm_trace_hardirqs_on

	/* perform architecture specific actions before user return */
	arch_ret_to_user r1, lr
	ct_user_enter

	restore_user_regs fast = 1, offset = S_OFF
 UNWIND(.fnend		)

/*
 * Ok, we need to do extra processing, enter the slow path.
 */
fast_work_pending:
	str	r0, [sp, #S_R0+S_OFF]!		@ returned r0
work_pending:
	mov	r0, sp				@ 'regs'
	mov	r2, why				@ 'syscall'
	bl	do_work_pending
	cmp	r0, #0
	beq	no_work_pending
	movlt	scno, #(__NR_restart_syscall - __NR_SYSCALL_BASE)
	ldmia	sp, {r0 - r6}			@ have to reload r0 - r6
	b	local_restart			@ ... and off we go

/*
 * "slow" syscall return path.  "why" tells us if this was a real syscall.
 */
ENTRY(ret_to_user)
ret_slow_syscall:
	disable_irq				@ disable interrupts
ENTRY(ret_to_user_from_irq)
	ldr	r1, [tsk, #TI_FLAGS]
	tst	r1, #_TIF_WORK_MASK
	bne	work_pending
no_work_pending:
	asm_trace_hardirqs_on

	/* perform architecture specific actions before user return */
	arch_ret_to_user r1, lr
	ct_user_enter save = 0

	restore_user_regs fast = 0, offset = 0
ENDPROC(ret_to_user_from_irq)
ENDPROC(ret_to_user)

/*
 * This is how we return from a fork.
 */
ENTRY(ret_from_fork)
	bl	schedule_tail
	cmp	r5, #0
	movne	r0, r4
	adrne	lr, BSYM(1f)
	movne	pc, r5
1:	get_thread_info tsk
	b	ret_slow_syscall
ENDPROC(ret_from_fork)

	.equ NR_syscalls,0
#define CALL(x) .equ NR_syscalls,NR_syscalls+1
#include "calls.S"

/*
 * Ensure that the system call table is equal to __NR_syscalls,
 * which is the value the rest of the system sees
 */
.ifne NR_syscalls - __NR_syscalls
.error "__NR_syscalls is not equal to the size of the syscall table"
.endif

#undef CALL
#define CALL(x) .long x

#ifdef CONFIG_FUNCTION_TRACER
/*
 * When compiling with -pg, gcc inserts a call to the mcount routine at the
 * start of every function.  In mcount, apart from the function's address (in
 * lr), we need to get hold of the function's caller's address.
 *
 * Older GCCs (pre-4.4) inserted a call to a routine called mcount like this:
 *
 *	bl	mcount
 *
 * These versions have the limitation that in order for the mcount routine to
 * be able to determine the function's caller's address, an APCS-style frame
 * pointer (which is set up with something like the code below) is required.
 *
 *	mov     ip, sp
 *	push    {fp, ip, lr, pc}
 *	sub     fp, ip, #4
 *
 * With EABI, these frame pointers are not available unless -mapcs-frame is
 * specified, and if building as Thumb-2, not even then.
 *
 * Newer GCCs (4.4+) solve this problem by introducing a new version of mcount,
 * with call sites like:
 *
 *	push	{lr}
 *	bl	__gnu_mcount_nc
 *
 * With these compilers, frame pointers are not necessary.
 *
 * mcount can be thought of as a function called in the middle of a subroutine
 * call.  As such, it needs to be transparent for both the caller and the
 * callee: the original lr needs to be restored when leaving mcount, and no
 * registers should be clobbered.  (In the __gnu_mcount_nc implementation, we
 * clobber the ip register.  This is OK because the ARM calling convention
 * allows it to be clobbered in subroutines and doesn't use it to hold
 * parameters.)
 *
 * When using dynamic ftrace, we patch out the mcount call by a "mov r0, r0"
 * for the mcount case, and a "pop {lr}" for the __gnu_mcount_nc case (see
 * arch/arm/kernel/ftrace.c).
 */

#ifndef CONFIG_OLD_MCOUNT
#if (__GNUC__ < 4 || (__GNUC__ == 4 && __GNUC_MINOR__ < 4))
#error Ftrace requires CONFIG_FRAME_POINTER=y with GCC older than 4.4.0.
#endif
#endif

.macro mcount_adjust_addr rd, rn
	bic	\rd, \rn, #1		@ clear the Thumb bit if present
	sub	\rd, \rd, #MCOUNT_INSN_SIZE
.endm

.macro __mcount suffix
	mcount_enter
	ldr	r0, =ftrace_trace_function
	ldr	r2, [r0]
	adr	r0, .Lftrace_stub
	cmp	r0, r2
	bne	1f

#ifdef CONFIG_FUNCTION_GRAPH_TRACER
	ldr     r1, =ftrace_graph_return
	ldr     r2, [r1]
	cmp     r0, r2
	bne     ftrace_graph_caller\suffix

	ldr     r1, =ftrace_graph_entry
	ldr     r2, [r1]
	ldr     r0, =ftrace_graph_entry_stub
	cmp     r0, r2
	bne     ftrace_graph_caller\suffix
#endif

	mcount_exit

1: 	mcount_get_lr	r1			@ lr of instrumented func
	mcount_adjust_addr	r0, lr		@ instrumented function
	adr	lr, BSYM(2f)
	mov	pc, r2
2:	mcount_exit
.endm

.macro __ftrace_caller suffix
	mcount_enter

	mcount_get_lr	r1			@ lr of instrumented func
	mcount_adjust_addr	r0, lr		@ instrumented function

	.globl ftrace_call\suffix
ftrace_call\suffix:
	bl	ftrace_stub

#ifdef CONFIG_FUNCTION_GRAPH_TRACER
	.globl ftrace_graph_call\suffix
ftrace_graph_call\suffix:
	mov	r0, r0
#endif

	mcount_exit
.endm

.macro __ftrace_graph_caller
	sub	r0, fp, #4		@ &lr of instrumented routine (&parent)
#ifdef CONFIG_DYNAMIC_FTRACE
	@ called from __ftrace_caller, saved in mcount_enter
	ldr	r1, [sp, #16]		@ instrumented routine (func)
	mcount_adjust_addr	r1, r1
#else
	@ called from __mcount, untouched in lr
	mcount_adjust_addr	r1, lr	@ instrumented routine (func)
#endif
	mov	r2, fp			@ frame pointer
	bl	prepare_ftrace_return
	mcount_exit
.endm

#ifdef CONFIG_OLD_MCOUNT
/*
 * mcount
 */

.macro mcount_enter
	stmdb	sp!, {r0-r3, lr}
.endm

.macro mcount_get_lr reg
	ldr	\reg, [fp, #-4]
.endm

.macro mcount_exit
	ldr	lr, [fp, #-4]
	ldmia	sp!, {r0-r3, pc}
.endm

ENTRY(mcount)
#ifdef CONFIG_DYNAMIC_FTRACE
	stmdb	sp!, {lr}
	ldr	lr, [fp, #-4]
	ldmia	sp!, {pc}
#else
	__mcount _old
#endif
ENDPROC(mcount)

#ifdef CONFIG_DYNAMIC_FTRACE
ENTRY(ftrace_caller_old)
	__ftrace_caller _old
ENDPROC(ftrace_caller_old)
#endif

#ifdef CONFIG_FUNCTION_GRAPH_TRACER
ENTRY(ftrace_graph_caller_old)
	__ftrace_graph_caller
ENDPROC(ftrace_graph_caller_old)
#endif

.purgem mcount_enter
.purgem mcount_get_lr
.purgem mcount_exit
#endif

/*
 * __gnu_mcount_nc
 */

.macro mcount_enter
/*
 * This pad compensates for the push {lr} at the call site.  Note that we are
 * unable to unwind through a function which does not otherwise save its lr.
 */
 UNWIND(.pad	#4)
	stmdb	sp!, {r0-r3, lr}
 UNWIND(.save	{r0-r3, lr})
.endm

.macro mcount_get_lr reg
	ldr	\reg, [sp, #20]
.endm

.macro mcount_exit
	ldmia	sp!, {r0-r3, ip, lr}
	mov	pc, ip
.endm

ENTRY(__gnu_mcount_nc)
UNWIND(.fnstart)
#ifdef CONFIG_DYNAMIC_FTRACE
	mov	ip, lr
	ldmia	sp!, {lr}
	mov	pc, ip
#else
	__mcount
#endif
UNWIND(.fnend)
ENDPROC(__gnu_mcount_nc)

#ifdef CONFIG_DYNAMIC_FTRACE
ENTRY(ftrace_caller)
UNWIND(.fnstart)
	__ftrace_caller
UNWIND(.fnend)
ENDPROC(ftrace_caller)
#endif

#ifdef CONFIG_FUNCTION_GRAPH_TRACER
ENTRY(ftrace_graph_caller)
UNWIND(.fnstart)
	__ftrace_graph_caller
UNWIND(.fnend)
ENDPROC(ftrace_graph_caller)
#endif

.purgem mcount_enter
.purgem mcount_get_lr
.purgem mcount_exit

#ifdef CONFIG_FUNCTION_GRAPH_TRACER
	.globl return_to_handler
return_to_handler:
	stmdb	sp!, {r0-r3}
	mov	r0, fp			@ frame pointer
	bl	ftrace_return_to_handler
	mov	lr, r0			@ r0 has real ret addr
	ldmia	sp!, {r0-r3}
	mov	pc, lr
#endif

ENTRY(ftrace_stub)
.Lftrace_stub:
	mov	pc, lr
ENDPROC(ftrace_stub)

#endif /* CONFIG_FUNCTION_TRACER */

/*=============================================================================
 * SWI handler
 *-----------------------------------------------------------------------------
 */

	.align	5
ENTRY(vector_swi)
#ifdef CONFIG_CPU_V7M
	v7m_exception_entry
#else
	sub	sp, sp, #S_FRAME_SIZE
	stmia	sp, {r0 - r12}			@ Calling r0 - r12
 ARM(	add	r8, sp, #S_PC		)
 ARM(	stmdb	r8, {sp, lr}^		)	@ Calling sp, lr
 THUMB(	mov	r8, sp			)
 THUMB(	store_user_sp_lr r8, r10, S_SP	)	@ calling sp, lr
	mrs	r8, spsr			@ called from non-FIQ mode, so ok.
	str	lr, [sp, #S_PC]			@ Save calling PC
	str	r8, [sp, #S_PSR]		@ Save CPSR
	str	r0, [sp, #S_OLD_R0]		@ Save OLD_R0
#endif
	zero_fp

#ifdef CONFIG_ALIGNMENT_TRAP
	ldr	ip, __cr_alignment
	ldr	ip, [ip]
	mcr	p15, 0, ip, c1, c0		@ update control register
#endif

	enable_irq
	ct_user_exit
	get_thread_info tsk

	/*
	 * Get the system call number.
	 */

#if defined(CONFIG_OABI_COMPAT)

	/*
	 * If we have CONFIG_OABI_COMPAT then we need to look at the swi
	 * value to determine if it is an EABI or an old ABI call.
	 */
#ifdef CONFIG_ARM_THUMB
	tst	r8, #PSR_T_BIT
	movne	r10, #0				@ no thumb OABI emulation
 USER(	ldreq	r10, [lr, #-4]		)	@ get SWI instruction
#else
 USER(	ldr	r10, [lr, #-4]		)	@ get SWI instruction
#endif
#ifdef CONFIG_CPU_ENDIAN_BE8
	rev	r10, r10			@ little endian instruction
#endif

#elif defined(CONFIG_AEABI)

	/*
	 * Pure EABI user space always put syscall number into scno (r7).
	 */
#elif defined(CONFIG_ARM_THUMB)
	/* Legacy ABI only, possibly thumb mode. */
	tst	r8, #PSR_T_BIT			@ this is SPSR from save_user_regs
	addne	scno, r7, #__NR_SYSCALL_BASE	@ put OS number in
 USER(	ldreq	scno, [lr, #-4]		)

#else
	/* Legacy ABI only. */
 USER(	ldr	scno, [lr, #-4]		)	@ get SWI instruction
#endif
<<<<<<< HEAD
	enable_irq
	ct_user_exit
=======
>>>>>>> d0e0ac97

	adr	tbl, sys_call_table		@ load syscall table pointer

#if defined(CONFIG_OABI_COMPAT)
	/*
	 * If the swi argument is zero, this is an EABI call and we do nothing.
	 *
	 * If this is an old ABI call, get the syscall number into scno and
	 * get the old ABI syscall table address.
	 */
	bics	r10, r10, #0xff000000
	eorne	scno, r10, #__NR_OABI_SYSCALL_BASE
	ldrne	tbl, =sys_oabi_call_table
#elif !defined(CONFIG_AEABI)
	bic	scno, scno, #0xff000000		@ mask off SWI op-code
	eor	scno, scno, #__NR_SYSCALL_BASE	@ check OS number
#endif

local_restart:
	ldr	r10, [tsk, #TI_FLAGS]		@ check for syscall tracing
	stmdb	sp!, {r4, r5}			@ push fifth and sixth args

	tst	r10, #_TIF_SYSCALL_WORK		@ are we tracing syscalls?
	bne	__sys_trace

	cmp	scno, #NR_syscalls		@ check upper syscall limit
	adr	lr, BSYM(ret_fast_syscall)	@ return address
	ldrcc	pc, [tbl, scno, lsl #2]		@ call sys_* routine

	add	r1, sp, #S_OFF
2:	mov	why, #0				@ no longer a real syscall
	cmp	scno, #(__ARM_NR_BASE - __NR_SYSCALL_BASE)
	eor	r0, scno, #__NR_SYSCALL_BASE	@ put OS number back
	bcs	arm_syscall	
	b	sys_ni_syscall			@ not private func

#if defined(CONFIG_OABI_COMPAT) || !defined(CONFIG_AEABI)
	/*
	 * We failed to handle a fault trying to access the page
	 * containing the swi instruction, but we're not really in a
	 * position to return -EFAULT. Instead, return back to the
	 * instruction and re-enter the user fault handling path trying
	 * to page it in. This will likely result in sending SEGV to the
	 * current task.
	 */
9001:
	sub	lr, lr, #4
	str	lr, [sp, #S_PC]
	b	ret_fast_syscall
#endif
ENDPROC(vector_swi)

	/*
	 * This is the really slow path.  We're going to be doing
	 * context switches, and waiting for our parent to respond.
	 */
__sys_trace:
	mov	r1, scno
	add	r0, sp, #S_OFF
	bl	syscall_trace_enter

	adr	lr, BSYM(__sys_trace_return)	@ return address
	mov	scno, r0			@ syscall number (possibly new)
	add	r1, sp, #S_R0 + S_OFF		@ pointer to regs
	cmp	scno, #NR_syscalls		@ check upper syscall limit
	ldmccia	r1, {r0 - r6}			@ have to reload r0 - r6
	stmccia	sp, {r4, r5}			@ and update the stack args
	ldrcc	pc, [tbl, scno, lsl #2]		@ call sys_* routine
	cmp	scno, #-1			@ skip the syscall?
	bne	2b
	add	sp, sp, #S_OFF			@ restore stack
	b	ret_slow_syscall

__sys_trace_return:
	str	r0, [sp, #S_R0 + S_OFF]!	@ save returned r0
	mov	r0, sp
	bl	syscall_trace_exit
	b	ret_slow_syscall

	.align	5
#ifdef CONFIG_ALIGNMENT_TRAP
	.type	__cr_alignment, #object
__cr_alignment:
	.word	cr_alignment
#endif
	.ltorg

/*
 * This is the syscall table declaration for native ABI syscalls.
 * With EABI a couple syscalls are obsolete and defined as sys_ni_syscall.
 */
#define ABI(native, compat) native
#ifdef CONFIG_AEABI
#define OBSOLETE(syscall) sys_ni_syscall
#else
#define OBSOLETE(syscall) syscall
#endif

	.type	sys_call_table, #object
ENTRY(sys_call_table)
#include "calls.S"
#undef ABI
#undef OBSOLETE

/*============================================================================
 * Special system call wrappers
 */
@ r0 = syscall number
@ r8 = syscall table
sys_syscall:
		bic	scno, r0, #__NR_OABI_SYSCALL_BASE
		cmp	scno, #__NR_syscall - __NR_SYSCALL_BASE
		cmpne	scno, #NR_syscalls	@ check range
		stmloia	sp, {r5, r6}		@ shuffle args
		movlo	r0, r1
		movlo	r1, r2
		movlo	r2, r3
		movlo	r3, r4
		ldrlo	pc, [tbl, scno, lsl #2]
		b	sys_ni_syscall
ENDPROC(sys_syscall)

sys_sigreturn_wrapper:
		add	r0, sp, #S_OFF
		mov	why, #0		@ prevent syscall restart handling
		b	sys_sigreturn
ENDPROC(sys_sigreturn_wrapper)

sys_rt_sigreturn_wrapper:
		add	r0, sp, #S_OFF
		mov	why, #0		@ prevent syscall restart handling
		b	sys_rt_sigreturn
ENDPROC(sys_rt_sigreturn_wrapper)

sys_statfs64_wrapper:
		teq	r1, #88
		moveq	r1, #84
		b	sys_statfs64
ENDPROC(sys_statfs64_wrapper)

sys_fstatfs64_wrapper:
		teq	r1, #88
		moveq	r1, #84
		b	sys_fstatfs64
ENDPROC(sys_fstatfs64_wrapper)

/*
 * Note: off_4k (r5) is always units of 4K.  If we can't do the requested
 * offset, we return EINVAL.
 */
sys_mmap2:
#if PAGE_SHIFT > 12
		tst	r5, #PGOFF_MASK
		moveq	r5, r5, lsr #PAGE_SHIFT - 12
		streq	r5, [sp, #4]
		beq	sys_mmap_pgoff
		mov	r0, #-EINVAL
		mov	pc, lr
#else
		str	r5, [sp, #4]
		b	sys_mmap_pgoff
#endif
ENDPROC(sys_mmap2)

#ifdef CONFIG_OABI_COMPAT

/*
 * These are syscalls with argument register differences
 */

sys_oabi_pread64:
		stmia	sp, {r3, r4}
		b	sys_pread64
ENDPROC(sys_oabi_pread64)

sys_oabi_pwrite64:
		stmia	sp, {r3, r4}
		b	sys_pwrite64
ENDPROC(sys_oabi_pwrite64)

sys_oabi_truncate64:
		mov	r3, r2
		mov	r2, r1
		b	sys_truncate64
ENDPROC(sys_oabi_truncate64)

sys_oabi_ftruncate64:
		mov	r3, r2
		mov	r2, r1
		b	sys_ftruncate64
ENDPROC(sys_oabi_ftruncate64)

sys_oabi_readahead:
		str	r3, [sp]
		mov	r3, r2
		mov	r2, r1
		b	sys_readahead
ENDPROC(sys_oabi_readahead)

/*
 * Let's declare a second syscall table for old ABI binaries
 * using the compatibility syscall entries.
 */
#define ABI(native, compat) compat
#define OBSOLETE(syscall) syscall

	.type	sys_oabi_call_table, #object
ENTRY(sys_oabi_call_table)
#include "calls.S"
#undef ABI
#undef OBSOLETE

#endif
<|MERGE_RESOLUTION|>--- conflicted
+++ resolved
@@ -412,11 +412,6 @@
 	/* Legacy ABI only. */
  USER(	ldr	scno, [lr, #-4]		)	@ get SWI instruction
 #endif
-<<<<<<< HEAD
-	enable_irq
-	ct_user_exit
-=======
->>>>>>> d0e0ac97
 
 	adr	tbl, sys_call_table		@ load syscall table pointer
 
