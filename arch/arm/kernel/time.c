--- conflicted
+++ resolved
@@ -120,9 +120,4 @@
 		machine_desc->init_time();
 	else
 		clocksource_of_init();
-<<<<<<< HEAD
-
-	sched_clock_postinit();
-=======
->>>>>>> d0e0ac97
 }