/*
 *  linux/arch/arm/kernel/bios32.c
 *
 *  PCI bios-type initialisation for PCI machines
 *
 *  Bits taken from various places.
 */
#include <linux/export.h>
#include <linux/kernel.h>
#include <linux/pci.h>
#include <linux/slab.h>
#include <linux/init.h>
#include <linux/io.h>

#include <asm/mach-types.h>
#include <asm/mach/map.h>
#include <asm/mach/pci.h>

static int debug_pci;

/*
 * We can't use pci_find_device() here since we are
 * called from interrupt context.
 */
static void pcibios_bus_report_status(struct pci_bus *bus, u_int status_mask, int warn)
{
	struct pci_dev *dev;

	list_for_each_entry(dev, &bus->devices, bus_list) {
		u16 status;

		/*
		 * ignore host bridge - we handle
		 * that separately
		 */
		if (dev->bus->number == 0 && dev->devfn == 0)
			continue;

		pci_read_config_word(dev, PCI_STATUS, &status);
		if (status == 0xffff)
			continue;

		if ((status & status_mask) == 0)
			continue;

		/* clear the status errors */
		pci_write_config_word(dev, PCI_STATUS, status & status_mask);

		if (warn)
			printk("(%s: %04X) ", pci_name(dev), status);
	}

	list_for_each_entry(dev, &bus->devices, bus_list)
		if (dev->subordinate)
			pcibios_bus_report_status(dev->subordinate, status_mask, warn);
}

void pcibios_report_status(u_int status_mask, int warn)
{
	struct list_head *l;

	list_for_each(l, &pci_root_buses) {
		struct pci_bus *bus = pci_bus_b(l);

		pcibios_bus_report_status(bus, status_mask, warn);
	}
}

/*
 * We don't use this to fix the device, but initialisation of it.
 * It's not the correct use for this, but it works.
 * Note that the arbiter/ISA bridge appears to be buggy, specifically in
 * the following area:
 * 1. park on CPU
 * 2. ISA bridge ping-pong
 * 3. ISA bridge master handling of target RETRY
 *
 * Bug 3 is responsible for the sound DMA grinding to a halt.  We now
 * live with bug 2.
 */
static void pci_fixup_83c553(struct pci_dev *dev)
{
	/*
	 * Set memory region to start at address 0, and enable IO
	 */
	pci_write_config_dword(dev, PCI_BASE_ADDRESS_0, PCI_BASE_ADDRESS_SPACE_MEMORY);
	pci_write_config_word(dev, PCI_COMMAND, PCI_COMMAND_IO);

	dev->resource[0].end -= dev->resource[0].start;
	dev->resource[0].start = 0;

	/*
	 * All memory requests from ISA to be channelled to PCI
	 */
	pci_write_config_byte(dev, 0x48, 0xff);

	/*
	 * Enable ping-pong on bus master to ISA bridge transactions.
	 * This improves the sound DMA substantially.  The fixed
	 * priority arbiter also helps (see below).
	 */
	pci_write_config_byte(dev, 0x42, 0x01);

	/*
	 * Enable PCI retry
	 */
	pci_write_config_byte(dev, 0x40, 0x22);

	/*
	 * We used to set the arbiter to "park on last master" (bit
	 * 1 set), but unfortunately the CyberPro does not park the
	 * bus.  We must therefore park on CPU.  Unfortunately, this
	 * may trigger yet another bug in the 553.
	 */
	pci_write_config_byte(dev, 0x83, 0x02);

	/*
	 * Make the ISA DMA request lowest priority, and disable
	 * rotating priorities completely.
	 */
	pci_write_config_byte(dev, 0x80, 0x11);
	pci_write_config_byte(dev, 0x81, 0x00);

	/*
	 * Route INTA input to IRQ 11, and set IRQ11 to be level
	 * sensitive.
	 */
	pci_write_config_word(dev, 0x44, 0xb000);
	outb(0x08, 0x4d1);
}
DECLARE_PCI_FIXUP_HEADER(PCI_VENDOR_ID_WINBOND, PCI_DEVICE_ID_WINBOND_83C553, pci_fixup_83c553);

static void pci_fixup_unassign(struct pci_dev *dev)
{
	dev->resource[0].end -= dev->resource[0].start;
	dev->resource[0].start = 0;
}
DECLARE_PCI_FIXUP_HEADER(PCI_VENDOR_ID_WINBOND2, PCI_DEVICE_ID_WINBOND2_89C940F, pci_fixup_unassign);

/*
 * Prevent the PCI layer from seeing the resources allocated to this device
 * if it is the host bridge by marking it as such.  These resources are of
 * no consequence to the PCI layer (they are handled elsewhere).
 */
static void pci_fixup_dec21285(struct pci_dev *dev)
{
	int i;

	if (dev->devfn == 0) {
		dev->class &= 0xff;
		dev->class |= PCI_CLASS_BRIDGE_HOST << 8;
		for (i = 0; i < PCI_NUM_RESOURCES; i++) {
			dev->resource[i].start = 0;
			dev->resource[i].end   = 0;
			dev->resource[i].flags = 0;
		}
	}
}
DECLARE_PCI_FIXUP_HEADER(PCI_VENDOR_ID_DEC, PCI_DEVICE_ID_DEC_21285, pci_fixup_dec21285);

/*
 * PCI IDE controllers use non-standard I/O port decoding, respect it.
 */
static void pci_fixup_ide_bases(struct pci_dev *dev)
{
	struct resource *r;
	int i;

	if ((dev->class >> 8) != PCI_CLASS_STORAGE_IDE)
		return;

	for (i = 0; i < PCI_NUM_RESOURCES; i++) {
		r = dev->resource + i;
		if ((r->start & ~0x80) == 0x374) {
			r->start |= 2;
			r->end = r->start;
		}
	}
}
DECLARE_PCI_FIXUP_HEADER(PCI_ANY_ID, PCI_ANY_ID, pci_fixup_ide_bases);

/*
 * Put the DEC21142 to sleep
 */
static void pci_fixup_dec21142(struct pci_dev *dev)
{
	pci_write_config_dword(dev, 0x40, 0x80000000);
}
DECLARE_PCI_FIXUP_HEADER(PCI_VENDOR_ID_DEC, PCI_DEVICE_ID_DEC_21142, pci_fixup_dec21142);

/*
 * The CY82C693 needs some rather major fixups to ensure that it does
 * the right thing.  Idea from the Alpha people, with a few additions.
 *
 * We ensure that the IDE base registers are set to 1f0/3f4 for the
 * primary bus, and 170/374 for the secondary bus.  Also, hide them
 * from the PCI subsystem view as well so we won't try to perform
 * our own auto-configuration on them.
 *
 * In addition, we ensure that the PCI IDE interrupts are routed to
 * IRQ 14 and IRQ 15 respectively.
 *
 * The above gets us to a point where the IDE on this device is
 * functional.  However, The CY82C693U _does not work_ in bus
 * master mode without locking the PCI bus solid.
 */
static void pci_fixup_cy82c693(struct pci_dev *dev)
{
	if ((dev->class >> 8) == PCI_CLASS_STORAGE_IDE) {
		u32 base0, base1;

		if (dev->class & 0x80) {	/* primary */
			base0 = 0x1f0;
			base1 = 0x3f4;
		} else {			/* secondary */
			base0 = 0x170;
			base1 = 0x374;
		}

		pci_write_config_dword(dev, PCI_BASE_ADDRESS_0,
				       base0 | PCI_BASE_ADDRESS_SPACE_IO);
		pci_write_config_dword(dev, PCI_BASE_ADDRESS_1,
				       base1 | PCI_BASE_ADDRESS_SPACE_IO);

		dev->resource[0].start = 0;
		dev->resource[0].end   = 0;
		dev->resource[0].flags = 0;

		dev->resource[1].start = 0;
		dev->resource[1].end   = 0;
		dev->resource[1].flags = 0;
	} else if (PCI_FUNC(dev->devfn) == 0) {
		/*
		 * Setup IDE IRQ routing.
		 */
		pci_write_config_byte(dev, 0x4b, 14);
		pci_write_config_byte(dev, 0x4c, 15);

		/*
		 * Disable FREQACK handshake, enable USB.
		 */
		pci_write_config_byte(dev, 0x4d, 0x41);

		/*
		 * Enable PCI retry, and PCI post-write buffer.
		 */
		pci_write_config_byte(dev, 0x44, 0x17);

		/*
		 * Enable ISA master and DMA post write buffering.
		 */
		pci_write_config_byte(dev, 0x45, 0x03);
	}
}
DECLARE_PCI_FIXUP_HEADER(PCI_VENDOR_ID_CONTAQ, PCI_DEVICE_ID_CONTAQ_82C693, pci_fixup_cy82c693);

static void pci_fixup_it8152(struct pci_dev *dev)
{
	int i;
	/* fixup for ITE 8152 devices */
	/* FIXME: add defines for class 0x68000 and 0x80103 */
	if ((dev->class >> 8) == PCI_CLASS_BRIDGE_HOST ||
	    dev->class == 0x68000 ||
	    dev->class == 0x80103) {
		for (i = 0; i < PCI_NUM_RESOURCES; i++) {
			dev->resource[i].start = 0;
			dev->resource[i].end   = 0;
			dev->resource[i].flags = 0;
		}
	}
}
DECLARE_PCI_FIXUP_HEADER(PCI_VENDOR_ID_ITE, PCI_DEVICE_ID_ITE_8152, pci_fixup_it8152);

/*
 * If the bus contains any of these devices, then we must not turn on
 * parity checking of any kind.  Currently this is CyberPro 20x0 only.
 */
static inline int pdev_bad_for_parity(struct pci_dev *dev)
{
	return ((dev->vendor == PCI_VENDOR_ID_INTERG &&
		 (dev->device == PCI_DEVICE_ID_INTERG_2000 ||
		  dev->device == PCI_DEVICE_ID_INTERG_2010)) ||
		(dev->vendor == PCI_VENDOR_ID_ITE &&
		 dev->device == PCI_DEVICE_ID_ITE_8152));

}

/*
 * pcibios_fixup_bus - Called after each bus is probed,
 * but before its children are examined.
 */
void pcibios_fixup_bus(struct pci_bus *bus)
{
	struct pci_dev *dev;
	u16 features = PCI_COMMAND_SERR | PCI_COMMAND_PARITY | PCI_COMMAND_FAST_BACK;

	/*
	 * Walk the devices on this bus, working out what we can
	 * and can't support.
	 */
	list_for_each_entry(dev, &bus->devices, bus_list) {
		u16 status;

		pci_read_config_word(dev, PCI_STATUS, &status);

		/*
		 * If any device on this bus does not support fast back
		 * to back transfers, then the bus as a whole is not able
		 * to support them.  Having fast back to back transfers
		 * on saves us one PCI cycle per transaction.
		 */
		if (!(status & PCI_STATUS_FAST_BACK))
			features &= ~PCI_COMMAND_FAST_BACK;

		if (pdev_bad_for_parity(dev))
			features &= ~(PCI_COMMAND_SERR | PCI_COMMAND_PARITY);

		switch (dev->class >> 8) {
		case PCI_CLASS_BRIDGE_PCI:
			pci_read_config_word(dev, PCI_BRIDGE_CONTROL, &status);
			status |= PCI_BRIDGE_CTL_PARITY|PCI_BRIDGE_CTL_MASTER_ABORT;
			status &= ~(PCI_BRIDGE_CTL_BUS_RESET|PCI_BRIDGE_CTL_FAST_BACK);
			pci_write_config_word(dev, PCI_BRIDGE_CONTROL, status);
			break;

		case PCI_CLASS_BRIDGE_CARDBUS:
			pci_read_config_word(dev, PCI_CB_BRIDGE_CONTROL, &status);
			status |= PCI_CB_BRIDGE_CTL_PARITY|PCI_CB_BRIDGE_CTL_MASTER_ABORT;
			pci_write_config_word(dev, PCI_CB_BRIDGE_CONTROL, status);
			break;
		}
	}

	/*
	 * Now walk the devices again, this time setting them up.
	 */
	list_for_each_entry(dev, &bus->devices, bus_list) {
		u16 cmd;

		pci_read_config_word(dev, PCI_COMMAND, &cmd);
		cmd |= features;
		pci_write_config_word(dev, PCI_COMMAND, cmd);

		pci_write_config_byte(dev, PCI_CACHE_LINE_SIZE,
				      L1_CACHE_BYTES >> 2);
	}

	/*
	 * Propagate the flags to the PCI bridge.
	 */
	if (bus->self && bus->self->hdr_type == PCI_HEADER_TYPE_BRIDGE) {
		if (features & PCI_COMMAND_FAST_BACK)
			bus->bridge_ctl |= PCI_BRIDGE_CTL_FAST_BACK;
		if (features & PCI_COMMAND_PARITY)
			bus->bridge_ctl |= PCI_BRIDGE_CTL_PARITY;
	}

	/*
	 * Report what we did for this bus
	 */
	printk(KERN_INFO "PCI: bus%d: Fast back to back transfers %sabled\n",
		bus->number, (features & PCI_COMMAND_FAST_BACK) ? "en" : "dis");
}
EXPORT_SYMBOL(pcibios_fixup_bus);

/*
 * Swizzle the device pin each time we cross a bridge.  If a platform does
 * not provide a swizzle function, we perform the standard PCI swizzling.
 *
 * The default swizzling walks up the bus tree one level at a time, applying
 * the standard swizzle function at each step, stopping when it finds the PCI
 * root bus.  This will return the slot number of the bridge device on the
 * root bus and the interrupt pin on that device which should correspond
 * with the downstream device interrupt.
 *
 * Platforms may override this, in which case the slot and pin returned
 * depend entirely on the platform code.  However, please note that the
 * PCI standard swizzle is implemented on plug-in cards and Cardbus based
 * PCI extenders, so it can not be ignored.
 */
static u8 pcibios_swizzle(struct pci_dev *dev, u8 *pin)
{
	struct pci_sys_data *sys = dev->sysdata;
	int slot, oldpin = *pin;

	if (sys->swizzle)
		slot = sys->swizzle(dev, pin);
	else
		slot = pci_common_swizzle(dev, pin);

	if (debug_pci)
		printk("PCI: %s swizzling pin %d => pin %d slot %d\n",
			pci_name(dev), oldpin, *pin, slot);

	return slot;
}

/*
 * Map a slot/pin to an IRQ.
 */
static int pcibios_map_irq(const struct pci_dev *dev, u8 slot, u8 pin)
{
	struct pci_sys_data *sys = dev->sysdata;
	int irq = -1;

	if (sys->map_irq)
		irq = sys->map_irq(dev, slot, pin);

	if (debug_pci)
		printk("PCI: %s mapping slot %d pin %d => irq %d\n",
			pci_name(dev), slot, pin, irq);

	return irq;
}

static int pcibios_init_resources(int busnr, struct pci_sys_data *sys)
{
	int ret;
	struct pci_host_bridge_window *window;

	if (list_empty(&sys->resources)) {
		pci_add_resource_offset(&sys->resources,
			 &iomem_resource, sys->mem_offset);
	}

	list_for_each_entry(window, &sys->resources, list) {
		if (resource_type(window->res) == IORESOURCE_IO)
			return 0;
	}

	sys->io_res.start = (busnr * SZ_64K) ?  : pcibios_min_io;
	sys->io_res.end = (busnr + 1) * SZ_64K - 1;
	sys->io_res.flags = IORESOURCE_IO;
	sys->io_res.name = sys->io_res_name;
	sprintf(sys->io_res_name, "PCI%d I/O", busnr);

	ret = request_resource(&ioport_resource, &sys->io_res);
	if (ret) {
		pr_err("PCI: unable to allocate I/O port region (%d)\n", ret);
		return ret;
	}
	pci_add_resource_offset(&sys->resources, &sys->io_res,
				sys->io_offset);

	return 0;
}

<<<<<<< HEAD
static void pcibios_init_hw(struct hw_pci *hw, struct list_head *head)
=======
static void pcibios_init_hw(struct device *parent, struct hw_pci *hw,
			    struct list_head *head)
>>>>>>> d0e0ac97
{
	struct pci_sys_data *sys = NULL;
	int ret;
	int nr, busnr;

	for (nr = busnr = 0; nr < hw->nr_controllers; nr++) {
		sys = kzalloc(sizeof(struct pci_sys_data), GFP_KERNEL);
		if (!sys)
			panic("PCI: unable to allocate sys data!");

#ifdef CONFIG_PCI_DOMAINS
		sys->domain  = hw->domain;
#endif
		sys->busnr   = busnr;
		sys->swizzle = hw->swizzle;
		sys->map_irq = hw->map_irq;
		sys->align_resource = hw->align_resource;
		INIT_LIST_HEAD(&sys->resources);

		if (hw->private_data)
			sys->private_data = hw->private_data[nr];

		ret = hw->setup(nr, sys);

		if (ret > 0) {
			ret = pcibios_init_resources(nr, sys);
			if (ret)  {
				kfree(sys);
				break;
			}

			if (hw->scan)
				sys->bus = hw->scan(nr, sys);
			else
				sys->bus = pci_scan_root_bus(parent, sys->busnr,
						hw->ops, sys, &sys->resources);

			if (!sys->bus)
				panic("PCI: unable to scan bus!");

			busnr = sys->bus->busn_res.end + 1;

			list_add(&sys->node, head);
		} else {
			kfree(sys);
			if (ret < 0)
				break;
		}
	}
}

<<<<<<< HEAD
void pci_common_init(struct hw_pci *hw)
=======
void pci_common_init_dev(struct device *parent, struct hw_pci *hw)
>>>>>>> d0e0ac97
{
	struct pci_sys_data *sys;
	LIST_HEAD(head);

	pci_add_flags(PCI_REASSIGN_ALL_RSRC);
	if (hw->preinit)
		hw->preinit();
	pcibios_init_hw(parent, hw, &head);
	if (hw->postinit)
		hw->postinit();

	pci_fixup_irqs(pcibios_swizzle, pcibios_map_irq);

	list_for_each_entry(sys, &head, node) {
		struct pci_bus *bus = sys->bus;

		if (!pci_has_flag(PCI_PROBE_ONLY)) {
			/*
			 * Size the bridge windows.
			 */
			pci_bus_size_bridges(bus);

			/*
			 * Assign resources.
			 */
			pci_bus_assign_resources(bus);

			/*
			 * Enable bridges
			 */
			pci_enable_bridges(bus);
		}

		/*
		 * Tell drivers about devices found.
		 */
		pci_bus_add_devices(bus);
	}
}

#ifndef CONFIG_PCI_HOST_ITE8152
void pcibios_set_master(struct pci_dev *dev)
{
	/* No special bus mastering setup handling */
}
#endif

char * __init pcibios_setup(char *str)
{
	if (!strcmp(str, "debug")) {
		debug_pci = 1;
		return NULL;
	} else if (!strcmp(str, "firmware")) {
		pci_add_flags(PCI_PROBE_ONLY);
		return NULL;
	}
	return str;
}

/*
 * From arch/i386/kernel/pci-i386.c:
 *
 * We need to avoid collisions with `mirrored' VGA ports
 * and other strange ISA hardware, so we always want the
 * addresses to be allocated in the 0x000-0x0ff region
 * modulo 0x400.
 *
 * Why? Because some silly external IO cards only decode
 * the low 10 bits of the IO address. The 0x00-0xff region
 * is reserved for motherboard devices that decode all 16
 * bits, so it's ok to allocate at, say, 0x2800-0x28ff,
 * but we want to try to avoid allocating at 0x2900-0x2bff
 * which might be mirrored at 0x0100-0x03ff..
 */
resource_size_t pcibios_align_resource(void *data, const struct resource *res,
				resource_size_t size, resource_size_t align)
{
	struct pci_dev *dev = data;
	struct pci_sys_data *sys = dev->sysdata;
	resource_size_t start = res->start;

	if (res->flags & IORESOURCE_IO && start & 0x300)
		start = (start + 0x3ff) & ~0x3ff;

	start = (start + align - 1) & ~(align - 1);

	if (sys->align_resource)
		return sys->align_resource(dev, res, start, size, align);

	return start;
}

/**
 * pcibios_enable_device - Enable I/O and memory.
 * @dev: PCI device to be enabled
 */
int pcibios_enable_device(struct pci_dev *dev, int mask)
{
	u16 cmd, old_cmd;
	int idx;
	struct resource *r;

	pci_read_config_word(dev, PCI_COMMAND, &cmd);
	old_cmd = cmd;
	for (idx = 0; idx < 6; idx++) {
		/* Only set up the requested stuff */
		if (!(mask & (1 << idx)))
			continue;

		r = dev->resource + idx;
		if (!r->start && r->end) {
			printk(KERN_ERR "PCI: Device %s not available because"
			       " of resource collisions\n", pci_name(dev));
			return -EINVAL;
		}
		if (r->flags & IORESOURCE_IO)
			cmd |= PCI_COMMAND_IO;
		if (r->flags & IORESOURCE_MEM)
			cmd |= PCI_COMMAND_MEMORY;
	}

	/*
	 * Bridges (eg, cardbus bridges) need to be fully enabled
	 */
	if ((dev->class >> 16) == PCI_BASE_CLASS_BRIDGE)
		cmd |= PCI_COMMAND_IO | PCI_COMMAND_MEMORY;

	if (cmd != old_cmd) {
		printk("PCI: enabling device %s (%04x -> %04x)\n",
		       pci_name(dev), old_cmd, cmd);
		pci_write_config_word(dev, PCI_COMMAND, cmd);
	}
	return 0;
}

int pci_mmap_page_range(struct pci_dev *dev, struct vm_area_struct *vma,
			enum pci_mmap_state mmap_state, int write_combine)
{
	struct pci_sys_data *root = dev->sysdata;
	unsigned long phys;

	if (mmap_state == pci_mmap_io) {
		return -EINVAL;
	} else {
		phys = vma->vm_pgoff + (root->mem_offset >> PAGE_SHIFT);
	}

	/*
	 * Mark this as IO
	 */
	vma->vm_page_prot = pgprot_noncached(vma->vm_page_prot);

	if (remap_pfn_range(vma, vma->vm_start, phys,
			     vma->vm_end - vma->vm_start,
			     vma->vm_page_prot))
		return -EAGAIN;

	return 0;
}

void __init pci_map_io_early(unsigned long pfn)
{
	struct map_desc pci_io_desc = {
		.virtual	= PCI_IO_VIRT_BASE,
		.type		= MT_DEVICE,
		.length		= SZ_64K,
	};

	pci_io_desc.pfn = pfn;
	iotable_init(&pci_io_desc, 1);
}<|MERGE_RESOLUTION|>--- conflicted
+++ resolved
@@ -445,12 +445,8 @@
 	return 0;
 }
 
-<<<<<<< HEAD
-static void pcibios_init_hw(struct hw_pci *hw, struct list_head *head)
-=======
 static void pcibios_init_hw(struct device *parent, struct hw_pci *hw,
 			    struct list_head *head)
->>>>>>> d0e0ac97
 {
 	struct pci_sys_data *sys = NULL;
 	int ret;
@@ -502,11 +498,7 @@
 	}
 }
 
-<<<<<<< HEAD
-void pci_common_init(struct hw_pci *hw)
-=======
 void pci_common_init_dev(struct device *parent, struct hw_pci *hw)
->>>>>>> d0e0ac97
 {
 	struct pci_sys_data *sys;
 	LIST_HEAD(head);
