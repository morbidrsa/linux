--- conflicted
+++ resolved
@@ -146,17 +146,6 @@
 
 int platform_can_cpu_hotplug(void)
 {
-<<<<<<< HEAD
-#ifdef CONFIG_HOTPLUG_CPU
-	if (smp_ops.cpu_kill)
-		return 1;
-#endif
-
-	return 0;
-}
-
-=======
->>>>>>> ca591471
 #ifdef CONFIG_HOTPLUG_CPU
 	if (smp_ops.cpu_kill)
 		return 1;
