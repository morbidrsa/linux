--- conflicted
+++ resolved
@@ -14,10 +14,7 @@
 config ARCH_EXYNOS4
 	bool "SAMSUNG EXYNOS4"
 	default y
-<<<<<<< HEAD
-=======
 	select GIC_NON_BANKED
->>>>>>> d0e0ac97
 	select HAVE_ARM_SCU if SMP
 	select HAVE_SMP
 	select MIGHT_HAVE_CACHE_L2X0
@@ -72,10 +69,7 @@
 	bool "SAMSUNG EXYNOS5250"
 	default y
 	depends on ARCH_EXYNOS5
-<<<<<<< HEAD
-=======
 	select PINCTRL_EXYNOS
->>>>>>> d0e0ac97
 	select PM_GENERIC_DOMAINS if PM
 	select S5P_PM if PM
 	select S5P_SLEEP if PM
@@ -99,343 +93,15 @@
 	default y
 	depends on ARCH_EXYNOS5
 	select ARCH_HAS_OPP
-<<<<<<< HEAD
-	select ARM_ARCH_TIMER
-	select AUTO_ZRELADDR
-	select PINCTRL
-=======
 	select HAVE_ARM_ARCH_TIMER
 	select AUTO_ZRELADDR
 	select MIGHT_HAVE_PCI
 	select PCI_DOMAINS if PCI
->>>>>>> d0e0ac97
 	select PINCTRL_EXYNOS5440
 	select PM_OPP
 	help
 	  Enable EXYNOS5440 SoC support
 
-<<<<<<< HEAD
-config EXYNOS_ATAGS
-	bool "ATAGS based boot for EXYNOS (deprecated)"
-	depends on !ARCH_MULTIPLATFORM
-	depends on ATAGS
-	default y
-	help
-	  The EXYNOS platform is moving towards being completely probed
-	  through device tree. This enables support for board files using
-	  the traditional ATAGS boot format.
-	  Note that this option is not available for multiplatform builds.
-
-if EXYNOS_ATAGS
-
-config EXYNOS_DEV_DMA
-	bool
-	help
-	  Compile in amba device definitions for DMA controller
-
-config EXYNOS4_DEV_AHCI
-	bool
-	help
-	  Compile in platform device definitions for AHCI
-
-config EXYNOS4_SETUP_FIMD0
-	bool
-	help
-	  Common setup code for FIMD0.
-
-config EXYNOS4_DEV_USB_OHCI
-	bool
-	help
-	  Compile in platform device definition for USB OHCI
-
-config EXYNOS4_SETUP_I2C1
-	bool
-	help
-	  Common setup code for i2c bus 1.
-
-config EXYNOS4_SETUP_I2C2
-	bool
-	help
-	  Common setup code for i2c bus 2.
-
-config EXYNOS4_SETUP_I2C3
-	bool
-	help
-	  Common setup code for i2c bus 3.
-
-config EXYNOS4_SETUP_I2C4
-	bool
-	help
-	  Common setup code for i2c bus 4.
-
-config EXYNOS4_SETUP_I2C5
-	bool
-	help
-	  Common setup code for i2c bus 5.
-
-config EXYNOS4_SETUP_I2C6
-	bool
-	help
-	  Common setup code for i2c bus 6.
-
-config EXYNOS4_SETUP_I2C7
-	bool
-	help
-	  Common setup code for i2c bus 7.
-
-config EXYNOS4_SETUP_KEYPAD
-	bool
-	help
-	  Common setup code for keypad.
-
-config EXYNOS4_SETUP_SDHCI
-	bool
-	select EXYNOS4_SETUP_SDHCI_GPIO
-	help
-	  Internal helper functions for EXYNOS4 based SDHCI systems.
-
-config EXYNOS4_SETUP_SDHCI_GPIO
-	bool
-	help
-	  Common setup code for SDHCI gpio.
-
-config EXYNOS4_SETUP_FIMC
-	bool
-	help
-	  Common setup code for the camera interfaces.
-
-config EXYNOS4_SETUP_USB_PHY
-	bool
-	help
-	  Common setup code for USB PHY controller
-
-config EXYNOS_SETUP_SPI
-	bool
-	help
-	  Common setup code for SPI GPIO configurations.
-
-# machine support
-
-if ARCH_EXYNOS4
-
-comment "EXYNOS4210 Boards"
-
-config MACH_SMDKC210
-	bool "SMDKC210"
-	select MACH_SMDKV310
-	help
-	  Machine support for Samsung SMDKC210
-
-config MACH_SMDKV310
-	bool "SMDKV310"
-	select CPU_EXYNOS4210
-	select EXYNOS4_DEV_AHCI
-	select EXYNOS4_DEV_USB_OHCI
-	select EXYNOS4_SETUP_FIMD0
-	select EXYNOS4_SETUP_I2C1
-	select EXYNOS4_SETUP_KEYPAD
-	select EXYNOS4_SETUP_SDHCI
-	select EXYNOS4_SETUP_USB_PHY
-	select EXYNOS_DEV_DMA
-	select EXYNOS_DEV_SYSMMU
-	select S3C24XX_PWM
-	select S3C_DEV_HSMMC
-	select S3C_DEV_HSMMC1
-	select S3C_DEV_HSMMC2
-	select S3C_DEV_HSMMC3
-	select S3C_DEV_I2C1
-	select S3C_DEV_RTC
-	select S3C_DEV_USB_HSOTG
-	select S3C_DEV_WDT
-	select S5P_DEV_FIMC0
-	select S5P_DEV_FIMC1
-	select S5P_DEV_FIMC2
-	select S5P_DEV_FIMC3
-	select S5P_DEV_FIMD0
-	select S5P_DEV_G2D
-	select S5P_DEV_I2C_HDMIPHY
-	select S5P_DEV_JPEG
-	select S5P_DEV_MFC
-	select S5P_DEV_TV
-	select S5P_DEV_USB_EHCI
-	select SAMSUNG_DEV_BACKLIGHT
-	select SAMSUNG_DEV_KEYPAD
-	select SAMSUNG_DEV_PWM
-	help
-	  Machine support for Samsung SMDKV310
-
-config MACH_ARMLEX4210
-	bool "ARMLEX4210"
-	select CPU_EXYNOS4210
-	select EXYNOS4_DEV_AHCI
-	select EXYNOS4_SETUP_SDHCI
-	select EXYNOS_DEV_DMA
-	select S3C_DEV_HSMMC
-	select S3C_DEV_HSMMC2
-	select S3C_DEV_HSMMC3
-	select S3C_DEV_RTC
-	select S3C_DEV_WDT
-	help
-	  Machine support for Samsung ARMLEX4210 based on EXYNOS4210
-
-config MACH_UNIVERSAL_C210
-	bool "Mobile UNIVERSAL_C210 Board"
-	select CLKSRC_MMIO
-	select CLKSRC_SAMSUNG_PWM
-	select CPU_EXYNOS4210
-	select EXYNOS4_SETUP_FIMC
-	select EXYNOS4_SETUP_FIMD0
-	select EXYNOS4_SETUP_I2C1
-	select EXYNOS4_SETUP_I2C3
-	select EXYNOS4_SETUP_I2C5
-	select EXYNOS4_SETUP_SDHCI
-	select EXYNOS4_SETUP_USB_PHY
-	select EXYNOS_DEV_DMA
-	select EXYNOS_DEV_SYSMMU
-	select S3C_DEV_HSMMC
-	select S3C_DEV_HSMMC2
-	select S3C_DEV_HSMMC3
-	select S3C_DEV_I2C1
-	select S3C_DEV_I2C3
-	select S3C_DEV_I2C5
-	select S3C_DEV_USB_HSOTG
-	select S5P_DEV_CSIS0
-	select S5P_DEV_FIMC0
-	select S5P_DEV_FIMC1
-	select S5P_DEV_FIMC2
-	select S5P_DEV_FIMC3
-	select S5P_DEV_FIMD0
-	select S5P_DEV_G2D
-	select S5P_DEV_I2C_HDMIPHY
-	select S5P_DEV_JPEG
-	select S5P_DEV_MFC
-	select S5P_DEV_ONENAND
-	select S5P_DEV_TV
-	select S5P_GPIO_INT
-	select S5P_SETUP_MIPIPHY
-	help
-	  Machine support for Samsung Mobile Universal S5PC210 Reference
-	  Board.
-
-config MACH_NURI
-	bool "Mobile NURI Board"
-	select CPU_EXYNOS4210
-	select EXYNOS4_SETUP_FIMC
-	select EXYNOS4_SETUP_FIMD0
-	select EXYNOS4_SETUP_I2C1
-	select EXYNOS4_SETUP_I2C3
-	select EXYNOS4_SETUP_I2C5
-	select EXYNOS4_SETUP_I2C6
-	select EXYNOS4_SETUP_SDHCI
-	select EXYNOS4_SETUP_USB_PHY
-	select EXYNOS_DEV_DMA
-	select S3C_DEV_HSMMC
-	select S3C_DEV_HSMMC2
-	select S3C_DEV_HSMMC3
-	select S3C_DEV_I2C1
-	select S3C_DEV_I2C3
-	select S3C_DEV_I2C5
-	select S3C_DEV_I2C6
-	select S3C_DEV_RTC
-	select S3C_DEV_USB_HSOTG
-	select S3C_DEV_WDT
-	select S5P_DEV_CSIS0
-	select S5P_DEV_FIMC0
-	select S5P_DEV_FIMC1
-	select S5P_DEV_FIMC2
-	select S5P_DEV_FIMC3
-	select S5P_DEV_FIMD0
-	select S5P_DEV_G2D
-	select S5P_DEV_JPEG
-	select S5P_DEV_MFC
-	select S5P_DEV_USB_EHCI
-	select S5P_GPIO_INT
-	select S5P_SETUP_MIPIPHY
-	select SAMSUNG_DEV_ADC
-	select SAMSUNG_DEV_PWM
-	help
-	  Machine support for Samsung Mobile NURI Board.
-
-config MACH_ORIGEN
-	bool "ORIGEN"
-	select CPU_EXYNOS4210
-	select EXYNOS4_DEV_USB_OHCI
-	select EXYNOS4_SETUP_FIMD0
-	select EXYNOS4_SETUP_SDHCI
-	select EXYNOS4_SETUP_USB_PHY
-	select EXYNOS_DEV_DMA
-	select EXYNOS_DEV_SYSMMU
-	select S3C24XX_PWM
-	select S3C_DEV_HSMMC
-	select S3C_DEV_HSMMC2
-	select S3C_DEV_RTC
-	select S3C_DEV_USB_HSOTG
-	select S3C_DEV_WDT
-	select S5P_DEV_FIMC0
-	select S5P_DEV_FIMC1
-	select S5P_DEV_FIMC2
-	select S5P_DEV_FIMC3
-	select S5P_DEV_FIMD0
-	select S5P_DEV_G2D
-	select S5P_DEV_I2C_HDMIPHY
-	select S5P_DEV_JPEG
-	select S5P_DEV_MFC
-	select S5P_DEV_TV
-	select S5P_DEV_USB_EHCI
-	select SAMSUNG_DEV_BACKLIGHT
-	select SAMSUNG_DEV_PWM
-	help
-	  Machine support for ORIGEN based on Samsung EXYNOS4210
-
-comment "EXYNOS4212 Boards"
-
-config MACH_SMDK4212
-	bool "SMDK4212"
-	select EXYNOS4_SETUP_FIMD0
-	select EXYNOS4_SETUP_I2C1
-	select EXYNOS4_SETUP_I2C3
-	select EXYNOS4_SETUP_I2C7
-	select EXYNOS4_SETUP_KEYPAD
-	select EXYNOS4_SETUP_SDHCI
-	select EXYNOS4_SETUP_USB_PHY
-	select EXYNOS_DEV_DMA
-	select EXYNOS_DEV_SYSMMU
-	select S3C24XX_PWM
-	select S3C_DEV_HSMMC2
-	select S3C_DEV_HSMMC3
-	select S3C_DEV_I2C1
-	select S3C_DEV_I2C3
-	select S3C_DEV_I2C7
-	select S3C_DEV_RTC
-	select S3C_DEV_USB_HSOTG
-	select S3C_DEV_WDT
-	select S5P_DEV_FIMC0
-	select S5P_DEV_FIMC1
-	select S5P_DEV_FIMC2
-	select S5P_DEV_FIMC3
-	select S5P_DEV_FIMD0
-	select S5P_DEV_MFC
-	select SAMSUNG_DEV_BACKLIGHT
-	select SAMSUNG_DEV_KEYPAD
-	select SAMSUNG_DEV_PWM
-	select SOC_EXYNOS4212
-	help
-	  Machine support for Samsung SMDK4212
-
-comment "EXYNOS4412 Boards"
-
-config MACH_SMDK4412
-	bool "SMDK4412"
-	select MACH_SMDK4212
-	select SOC_EXYNOS4412
-	help
-	  Machine support for Samsung SMDK4412
-endif
-
-endif
-
-=======
->>>>>>> d0e0ac97
 comment "Flattened Device Tree based board for EXYNOS SoCs"
 
 config MACH_EXYNOS4_DT
@@ -447,14 +113,7 @@
 	select CLKSRC_SAMSUNG_PWM if CPU_EXYNOS4210
 	select CPU_EXYNOS4210
 	select KEYBOARD_SAMSUNG if INPUT_KEYBOARD
-<<<<<<< HEAD
-	select PINCTRL
-	select PINCTRL_EXYNOS
 	select S5P_DEV_MFC
-	select USE_OF
-=======
-	select S5P_DEV_MFC
->>>>>>> d0e0ac97
 	help
 	  Machine support for Samsung Exynos4 machine with device tree enabled.
 	  Select this if a fdt blob is available for the Exynos4 SoC based board.
@@ -467,11 +126,7 @@
 	depends on ARCH_EXYNOS5
 	select ARM_AMBA
 	select CLKSRC_OF
-<<<<<<< HEAD
-	select USE_OF
-=======
 	select USB_ARCH_HAS_XHCI
->>>>>>> d0e0ac97
 	help
 	  Machine support for Samsung EXYNOS5 machine with device tree enabled.
 	  Select this if a fdt blob is available for the EXYNOS5 SoC based board.
