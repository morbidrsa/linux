/*
 * Copyright (c) 2011 Samsung Electronics Co., Ltd.
 *		http://www.samsung.com
 *
 * Common Header for EXYNOS machines
 *
 * This program is free software; you can redistribute it and/or modify
 * it under the terms of the GNU General Public License version 2 as
 * published by the Free Software Foundation.
 */

#ifndef __ARCH_ARM_MACH_EXYNOS_COMMON_H
#define __ARCH_ARM_MACH_EXYNOS_COMMON_H

<<<<<<< HEAD
=======
#include <linux/reboot.h>
>>>>>>> d0e0ac97
#include <linux/of.h>

void mct_init(void __iomem *base, int irq_g0, int irq_l0, int irq_l1);
void exynos_init_time(void);
extern unsigned long xxti_f, xusbxti_f;

struct map_desc;
void exynos_init_io(void);
void exynos4_restart(enum reboot_mode mode, const char *cmd);
void exynos5_restart(enum reboot_mode mode, const char *cmd);
void exynos_init_late(void);

/* ToDo: remove these after migrating legacy exynos4 platforms to dt */
void exynos4_clk_init(struct device_node *np, int is_exynos4210, void __iomem *reg_base, unsigned long xom);
void exynos4_clk_register_fixed_ext(unsigned long, unsigned long);

void exynos_firmware_init(void);

void exynos_set_timer_source(u8 channels);

#ifdef CONFIG_PM_GENERIC_DOMAINS
int exynos_pm_late_initcall(void);
#else
static inline int exynos_pm_late_initcall(void) { return 0; }
#endif

#ifdef CONFIG_ARCH_EXYNOS4
void exynos4_register_clocks(void);
void exynos4_setup_clocks(void);

#else
#define exynos4_register_clocks()
#define exynos4_setup_clocks()
#endif

#ifdef CONFIG_ARCH_EXYNOS5
void exynos5_register_clocks(void);
void exynos5_setup_clocks(void);

#else
#define exynos5_register_clocks()
#define exynos5_setup_clocks()
#endif

#ifdef CONFIG_CPU_EXYNOS4210
void exynos4210_register_clocks(void);

#else
#define exynos4210_register_clocks()
#endif

#ifdef CONFIG_SOC_EXYNOS4212
void exynos4212_register_clocks(void);

#else
#define exynos4212_register_clocks()
#endif

struct device_node;
void combiner_init(void __iomem *combiner_base, struct device_node *np,
			unsigned int max_nr, int irq_base);

extern struct smp_operations exynos_smp_ops;

extern void exynos_cpu_die(unsigned int cpu);

/* PMU(Power Management Unit) support */

#define PMU_TABLE_END	NULL

enum sys_powerdown {
	SYS_AFTR,
	SYS_LPA,
	SYS_SLEEP,
	NUM_SYS_POWERDOWN,
};

extern unsigned long l2x0_regs_phys;
struct exynos_pmu_conf {
	void __iomem *reg;
	unsigned int val[NUM_SYS_POWERDOWN];
};

extern void exynos_sys_powerdown_conf(enum sys_powerdown mode);
extern void s3c_cpu_resume(void);

#endif /* __ARCH_ARM_MACH_EXYNOS_COMMON_H */<|MERGE_RESOLUTION|>--- conflicted
+++ resolved
@@ -12,10 +12,7 @@
 #ifndef __ARCH_ARM_MACH_EXYNOS_COMMON_H
 #define __ARCH_ARM_MACH_EXYNOS_COMMON_H
 
-<<<<<<< HEAD
-=======
 #include <linux/reboot.h>
->>>>>>> d0e0ac97
 #include <linux/of.h>
 
 void mct_init(void __iomem *base, int irq_g0, int irq_l0, int irq_l1);
