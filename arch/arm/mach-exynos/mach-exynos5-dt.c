/*
 * SAMSUNG EXYNOS5250 Flattened Device Tree enabled machine
 *
 * Copyright (c) 2012 Samsung Electronics Co., Ltd.
 *		http://www.samsung.com
 *
 * This program is free software; you can redistribute it and/or modify
 * it under the terms of the GNU General Public License version 2 as
 * published by the Free Software Foundation.
*/

#include <linux/of_platform.h>
#include <linux/of_fdt.h>
#include <linux/memblock.h>
#include <linux/io.h>
#include <linux/clocksource.h>

#include <asm/mach/arch.h>
#include <mach/regs-pmu.h>

#include <plat/cpu.h>
#include <plat/mfc.h>

#include "common.h"

<<<<<<< HEAD
static void __init exynos5_dt_map_io(void)
{
	exynos_init_io(NULL, 0);
}

=======
>>>>>>> d0e0ac97
static void __init exynos5_dt_machine_init(void)
{
	struct device_node *i2c_np;
	const char *i2c_compat = "samsung,s3c2440-i2c";
	unsigned int tmp;

	/*
	 * Exynos5's legacy i2c controller and new high speed i2c
	 * controller have muxed interrupt sources. By default the
	 * interrupts for 4-channel HS-I2C controller are enabled.
	 * If node for first four channels of legacy i2c controller
	 * are available then re-configure the interrupts via the
	 * system register.
	 */
	for_each_compatible_node(i2c_np, NULL, i2c_compat) {
		if (of_device_is_available(i2c_np)) {
			if (of_alias_get_id(i2c_np, "i2c") < 4) {
				tmp = readl(EXYNOS5_SYS_I2C_CFG);
				writel(tmp & ~(0x1 << of_alias_get_id(i2c_np, "i2c")),
						EXYNOS5_SYS_I2C_CFG);
			}
		}
	}

	of_platform_populate(NULL, of_default_bus_match_table, NULL, NULL);
}

static char const *exynos5_dt_compat[] __initdata = {
	"samsung,exynos5250",
	"samsung,exynos5420",
	"samsung,exynos5440",
	NULL
};

static void __init exynos5_reserve(void)
{
#ifdef CONFIG_S5P_DEV_MFC
	struct s5p_mfc_dt_meminfo mfc_mem;

	/* Reserve memory for MFC only if it's available */
	mfc_mem.compatible = "samsung,mfc-v6";
	if (of_scan_flat_dt(s5p_fdt_find_mfc_mem, &mfc_mem))
		s5p_mfc_reserve_mem(mfc_mem.roff, mfc_mem.rsize, mfc_mem.loff,
				mfc_mem.lsize);
#endif
}

DT_MACHINE_START(EXYNOS5_DT, "SAMSUNG EXYNOS5 (Flattened Device Tree)")
	/* Maintainer: Kukjin Kim <kgene.kim@samsung.com> */
	.smp		= smp_ops(exynos_smp_ops),
<<<<<<< HEAD
	.map_io		= exynos5_dt_map_io,
=======
	.map_io		= exynos_init_io,
>>>>>>> d0e0ac97
	.init_machine	= exynos5_dt_machine_init,
	.init_late	= exynos_init_late,
	.init_time	= exynos_init_time,
	.dt_compat	= exynos5_dt_compat,
	.restart        = exynos5_restart,
	.reserve	= exynos5_reserve,
MACHINE_END<|MERGE_RESOLUTION|>--- conflicted
+++ resolved
@@ -23,14 +23,6 @@
 
 #include "common.h"
 
-<<<<<<< HEAD
-static void __init exynos5_dt_map_io(void)
-{
-	exynos_init_io(NULL, 0);
-}
-
-=======
->>>>>>> d0e0ac97
 static void __init exynos5_dt_machine_init(void)
 {
 	struct device_node *i2c_np;
@@ -81,11 +73,7 @@
 DT_MACHINE_START(EXYNOS5_DT, "SAMSUNG EXYNOS5 (Flattened Device Tree)")
 	/* Maintainer: Kukjin Kim <kgene.kim@samsung.com> */
 	.smp		= smp_ops(exynos_smp_ops),
-<<<<<<< HEAD
-	.map_io		= exynos5_dt_map_io,
-=======
 	.map_io		= exynos_init_io,
->>>>>>> d0e0ac97
 	.init_machine	= exynos5_dt_machine_init,
 	.init_late	= exynos_init_late,
 	.init_time	= exynos_init_time,
