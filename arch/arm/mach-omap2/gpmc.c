/*
 * GPMC support functions
 *
 * Copyright (C) 2005-2006 Nokia Corporation
 *
 * Author: Juha Yrjola
 *
 * Copyright (C) 2009 Texas Instruments
 * Added OMAP4 support - Santosh Shilimkar <santosh.shilimkar@ti.com>
 *
 * This program is free software; you can redistribute it and/or modify
 * it under the terms of the GNU General Public License version 2 as
 * published by the Free Software Foundation.
 */
#undef DEBUG

#include <linux/irq.h>
#include <linux/kernel.h>
#include <linux/init.h>
#include <linux/err.h>
#include <linux/clk.h>
#include <linux/ioport.h>
#include <linux/spinlock.h>
#include <linux/io.h>
#include <linux/module.h>
#include <linux/interrupt.h>
#include <linux/platform_device.h>
#include <linux/of.h>
<<<<<<< HEAD
=======
#include <linux/of_address.h>
>>>>>>> aecb65a3
#include <linux/of_mtd.h>
#include <linux/of_device.h>
#include <linux/mtd/nand.h>

#include <linux/platform_data/mtd-nand-omap2.h>

#include <asm/mach-types.h>

#include "soc.h"
#include "common.h"
#include "omap_device.h"
#include "gpmc.h"
#include "gpmc-nand.h"
#include "gpmc-onenand.h"

#define	DEVICE_NAME		"omap-gpmc"

/* GPMC register offsets */
#define GPMC_REVISION		0x00
#define GPMC_SYSCONFIG		0x10
#define GPMC_SYSSTATUS		0x14
#define GPMC_IRQSTATUS		0x18
#define GPMC_IRQENABLE		0x1c
#define GPMC_TIMEOUT_CONTROL	0x40
#define GPMC_ERR_ADDRESS	0x44
#define GPMC_ERR_TYPE		0x48
#define GPMC_CONFIG		0x50
#define GPMC_STATUS		0x54
#define GPMC_PREFETCH_CONFIG1	0x1e0
#define GPMC_PREFETCH_CONFIG2	0x1e4
#define GPMC_PREFETCH_CONTROL	0x1ec
#define GPMC_PREFETCH_STATUS	0x1f0
#define GPMC_ECC_CONFIG		0x1f4
#define GPMC_ECC_CONTROL	0x1f8
#define GPMC_ECC_SIZE_CONFIG	0x1fc
#define GPMC_ECC1_RESULT        0x200
#define GPMC_ECC_BCH_RESULT_0   0x240   /* not available on OMAP2 */
#define	GPMC_ECC_BCH_RESULT_1	0x244	/* not available on OMAP2 */
#define	GPMC_ECC_BCH_RESULT_2	0x248	/* not available on OMAP2 */
#define	GPMC_ECC_BCH_RESULT_3	0x24c	/* not available on OMAP2 */

/* GPMC ECC control settings */
#define GPMC_ECC_CTRL_ECCCLEAR		0x100
#define GPMC_ECC_CTRL_ECCDISABLE	0x000
#define GPMC_ECC_CTRL_ECCREG1		0x001
#define GPMC_ECC_CTRL_ECCREG2		0x002
#define GPMC_ECC_CTRL_ECCREG3		0x003
#define GPMC_ECC_CTRL_ECCREG4		0x004
#define GPMC_ECC_CTRL_ECCREG5		0x005
#define GPMC_ECC_CTRL_ECCREG6		0x006
#define GPMC_ECC_CTRL_ECCREG7		0x007
#define GPMC_ECC_CTRL_ECCREG8		0x008
#define GPMC_ECC_CTRL_ECCREG9		0x009

#define	GPMC_CONFIG2_CSEXTRADELAY		BIT(7)
#define	GPMC_CONFIG3_ADVEXTRADELAY		BIT(7)
#define	GPMC_CONFIG4_OEEXTRADELAY		BIT(7)
#define	GPMC_CONFIG4_WEEXTRADELAY		BIT(23)
#define	GPMC_CONFIG6_CYCLE2CYCLEDIFFCSEN	BIT(6)
#define	GPMC_CONFIG6_CYCLE2CYCLESAMECSEN	BIT(7)

#define GPMC_CS0_OFFSET		0x60
#define GPMC_CS_SIZE		0x30
#define	GPMC_BCH_SIZE		0x10

#define GPMC_MEM_END		0x3FFFFFFF

#define GPMC_CHUNK_SHIFT	24		/* 16 MB */
#define GPMC_SECTION_SHIFT	28		/* 128 MB */

#define CS_NUM_SHIFT		24
#define ENABLE_PREFETCH		(0x1 << 7)
#define DMA_MPU_MODE		2

#define	GPMC_REVISION_MAJOR(l)		((l >> 4) & 0xf)
#define	GPMC_REVISION_MINOR(l)		(l & 0xf)

#define	GPMC_HAS_WR_ACCESS		0x1
#define	GPMC_HAS_WR_DATA_MUX_BUS	0x2
#define	GPMC_HAS_MUX_AAD		0x4

#define GPMC_NR_WAITPINS		4

/* XXX: Only NAND irq has been considered,currently these are the only ones used
 */
#define	GPMC_NR_IRQ		2

struct gpmc_client_irq	{
	unsigned		irq;
	u32			bitmask;
};

/* Structure to save gpmc cs context */
struct gpmc_cs_config {
	u32 config1;
	u32 config2;
	u32 config3;
	u32 config4;
	u32 config5;
	u32 config6;
	u32 config7;
	int is_valid;
};

/*
 * Structure to save/restore gpmc context
 * to support core off on OMAP3
 */
struct omap3_gpmc_regs {
	u32 sysconfig;
	u32 irqenable;
	u32 timeout_ctrl;
	u32 config;
	u32 prefetch_config1;
	u32 prefetch_config2;
	u32 prefetch_control;
	struct gpmc_cs_config cs_context[GPMC_CS_NUM];
};

static struct gpmc_client_irq gpmc_client_irq[GPMC_NR_IRQ];
static struct irq_chip gpmc_irq_chip;
static unsigned gpmc_irq_start;

static struct resource	gpmc_mem_root;
static struct resource	gpmc_cs_mem[GPMC_CS_NUM];
static DEFINE_SPINLOCK(gpmc_mem_lock);
/* Define chip-selects as reserved by default until probe completes */
static unsigned int gpmc_cs_map = ((1 << GPMC_CS_NUM) - 1);
<<<<<<< HEAD
=======
static unsigned int gpmc_nr_waitpins;
>>>>>>> aecb65a3
static struct device *gpmc_dev;
static int gpmc_irq;
static resource_size_t phys_base, mem_size;
static unsigned gpmc_capability;
static void __iomem *gpmc_base;

static struct clk *gpmc_l3_clk;

static irqreturn_t gpmc_handle_irq(int irq, void *dev);

static void gpmc_write_reg(int idx, u32 val)
{
	__raw_writel(val, gpmc_base + idx);
}

static u32 gpmc_read_reg(int idx)
{
	return __raw_readl(gpmc_base + idx);
}

void gpmc_cs_write_reg(int cs, int idx, u32 val)
{
	void __iomem *reg_addr;

	reg_addr = gpmc_base + GPMC_CS0_OFFSET + (cs * GPMC_CS_SIZE) + idx;
	__raw_writel(val, reg_addr);
}

static u32 gpmc_cs_read_reg(int cs, int idx)
{
	void __iomem *reg_addr;

	reg_addr = gpmc_base + GPMC_CS0_OFFSET + (cs * GPMC_CS_SIZE) + idx;
	return __raw_readl(reg_addr);
}

/* TODO: Add support for gpmc_fck to clock framework and use it */
static unsigned long gpmc_get_fclk_period(void)
{
	unsigned long rate = clk_get_rate(gpmc_l3_clk);

	if (rate == 0) {
		printk(KERN_WARNING "gpmc_l3_clk not enabled\n");
		return 0;
	}

	rate /= 1000;
	rate = 1000000000 / rate;	/* In picoseconds */

	return rate;
}

static unsigned int gpmc_ns_to_ticks(unsigned int time_ns)
{
	unsigned long tick_ps;

	/* Calculate in picosecs to yield more exact results */
	tick_ps = gpmc_get_fclk_period();

	return (time_ns * 1000 + tick_ps - 1) / tick_ps;
}

static unsigned int gpmc_ps_to_ticks(unsigned int time_ps)
{
	unsigned long tick_ps;

	/* Calculate in picosecs to yield more exact results */
	tick_ps = gpmc_get_fclk_period();

	return (time_ps + tick_ps - 1) / tick_ps;
}

unsigned int gpmc_ticks_to_ns(unsigned int ticks)
{
	return ticks * gpmc_get_fclk_period() / 1000;
}

static unsigned int gpmc_ticks_to_ps(unsigned int ticks)
{
	return ticks * gpmc_get_fclk_period();
}

static unsigned int gpmc_round_ps_to_ticks(unsigned int time_ps)
{
	unsigned long ticks = gpmc_ps_to_ticks(time_ps);

	return ticks * gpmc_get_fclk_period();
}

static inline void gpmc_cs_modify_reg(int cs, int reg, u32 mask, bool value)
{
	u32 l;

	l = gpmc_cs_read_reg(cs, reg);
	if (value)
		l |= mask;
	else
		l &= ~mask;
	gpmc_cs_write_reg(cs, reg, l);
}

static void gpmc_cs_bool_timings(int cs, const struct gpmc_bool_timings *p)
{
	gpmc_cs_modify_reg(cs, GPMC_CS_CONFIG1,
			   GPMC_CONFIG1_TIME_PARA_GRAN,
			   p->time_para_granularity);
	gpmc_cs_modify_reg(cs, GPMC_CS_CONFIG2,
			   GPMC_CONFIG2_CSEXTRADELAY, p->cs_extra_delay);
	gpmc_cs_modify_reg(cs, GPMC_CS_CONFIG3,
			   GPMC_CONFIG3_ADVEXTRADELAY, p->adv_extra_delay);
	gpmc_cs_modify_reg(cs, GPMC_CS_CONFIG4,
			   GPMC_CONFIG4_OEEXTRADELAY, p->oe_extra_delay);
	gpmc_cs_modify_reg(cs, GPMC_CS_CONFIG4,
			   GPMC_CONFIG4_OEEXTRADELAY, p->we_extra_delay);
	gpmc_cs_modify_reg(cs, GPMC_CS_CONFIG6,
			   GPMC_CONFIG6_CYCLE2CYCLESAMECSEN,
			   p->cycle2cyclesamecsen);
	gpmc_cs_modify_reg(cs, GPMC_CS_CONFIG6,
			   GPMC_CONFIG6_CYCLE2CYCLEDIFFCSEN,
			   p->cycle2cyclediffcsen);
}

#ifdef DEBUG
static int set_gpmc_timing_reg(int cs, int reg, int st_bit, int end_bit,
			       int time, const char *name)
#else
static int set_gpmc_timing_reg(int cs, int reg, int st_bit, int end_bit,
			       int time)
#endif
{
	u32 l;
	int ticks, mask, nr_bits;

	if (time == 0)
		ticks = 0;
	else
		ticks = gpmc_ns_to_ticks(time);
	nr_bits = end_bit - st_bit + 1;
	if (ticks >= 1 << nr_bits) {
#ifdef DEBUG
		printk(KERN_INFO "GPMC CS%d: %-10s* %3d ns, %3d ticks >= %d\n",
				cs, name, time, ticks, 1 << nr_bits);
#endif
		return -1;
	}

	mask = (1 << nr_bits) - 1;
	l = gpmc_cs_read_reg(cs, reg);
#ifdef DEBUG
	printk(KERN_INFO
		"GPMC CS%d: %-10s: %3d ticks, %3lu ns (was %3i ticks) %3d ns\n",
	       cs, name, ticks, gpmc_get_fclk_period() * ticks / 1000,
			(l >> st_bit) & mask, time);
#endif
	l &= ~(mask << st_bit);
	l |= ticks << st_bit;
	gpmc_cs_write_reg(cs, reg, l);

	return 0;
}

#ifdef DEBUG
#define GPMC_SET_ONE(reg, st, end, field) \
	if (set_gpmc_timing_reg(cs, (reg), (st), (end),		\
			t->field, #field) < 0)			\
		return -1
#else
#define GPMC_SET_ONE(reg, st, end, field) \
	if (set_gpmc_timing_reg(cs, (reg), (st), (end), t->field) < 0) \
		return -1
#endif

int gpmc_calc_divider(unsigned int sync_clk)
{
	int div;
	u32 l;

	l = sync_clk + (gpmc_get_fclk_period() - 1);
	div = l / gpmc_get_fclk_period();
	if (div > 4)
		return -1;
	if (div <= 0)
		div = 1;

	return div;
}

int gpmc_cs_set_timings(int cs, const struct gpmc_timings *t)
{
	int div;
	u32 l;

	div = gpmc_calc_divider(t->sync_clk);
	if (div < 0)
		return div;

	GPMC_SET_ONE(GPMC_CS_CONFIG2,  0,  3, cs_on);
	GPMC_SET_ONE(GPMC_CS_CONFIG2,  8, 12, cs_rd_off);
	GPMC_SET_ONE(GPMC_CS_CONFIG2, 16, 20, cs_wr_off);

	GPMC_SET_ONE(GPMC_CS_CONFIG3,  0,  3, adv_on);
	GPMC_SET_ONE(GPMC_CS_CONFIG3,  8, 12, adv_rd_off);
	GPMC_SET_ONE(GPMC_CS_CONFIG3, 16, 20, adv_wr_off);

	GPMC_SET_ONE(GPMC_CS_CONFIG4,  0,  3, oe_on);
	GPMC_SET_ONE(GPMC_CS_CONFIG4,  8, 12, oe_off);
	GPMC_SET_ONE(GPMC_CS_CONFIG4, 16, 19, we_on);
	GPMC_SET_ONE(GPMC_CS_CONFIG4, 24, 28, we_off);

	GPMC_SET_ONE(GPMC_CS_CONFIG5,  0,  4, rd_cycle);
	GPMC_SET_ONE(GPMC_CS_CONFIG5,  8, 12, wr_cycle);
	GPMC_SET_ONE(GPMC_CS_CONFIG5, 16, 20, access);

	GPMC_SET_ONE(GPMC_CS_CONFIG5, 24, 27, page_burst_access);

	GPMC_SET_ONE(GPMC_CS_CONFIG6, 0, 3, bus_turnaround);
	GPMC_SET_ONE(GPMC_CS_CONFIG6, 8, 11, cycle2cycle_delay);

	GPMC_SET_ONE(GPMC_CS_CONFIG1, 18, 19, wait_monitoring);
	GPMC_SET_ONE(GPMC_CS_CONFIG1, 25, 26, clk_activation);

	if (gpmc_capability & GPMC_HAS_WR_DATA_MUX_BUS)
		GPMC_SET_ONE(GPMC_CS_CONFIG6, 16, 19, wr_data_mux_bus);
	if (gpmc_capability & GPMC_HAS_WR_ACCESS)
		GPMC_SET_ONE(GPMC_CS_CONFIG6, 24, 28, wr_access);

	/* caller is expected to have initialized CONFIG1 to cover
	 * at least sync vs async
	 */
	l = gpmc_cs_read_reg(cs, GPMC_CS_CONFIG1);
	if (l & (GPMC_CONFIG1_READTYPE_SYNC | GPMC_CONFIG1_WRITETYPE_SYNC)) {
#ifdef DEBUG
		printk(KERN_INFO "GPMC CS%d CLK period is %lu ns (div %d)\n",
				cs, (div * gpmc_get_fclk_period()) / 1000, div);
#endif
		l &= ~0x03;
		l |= (div - 1);
		gpmc_cs_write_reg(cs, GPMC_CS_CONFIG1, l);
	}

	gpmc_cs_bool_timings(cs, &t->bool_timings);

	return 0;
}

static int gpmc_cs_enable_mem(int cs, u32 base, u32 size)
{
	u32 l;
	u32 mask;

	/*
	 * Ensure that base address is aligned on a
	 * boundary equal to or greater than size.
	 */
	if (base & (size - 1))
		return -EINVAL;

	mask = (1 << GPMC_SECTION_SHIFT) - size;
	l = gpmc_cs_read_reg(cs, GPMC_CS_CONFIG7);
	l &= ~0x3f;
	l = (base >> GPMC_CHUNK_SHIFT) & 0x3f;
	l &= ~(0x0f << 8);
	l |= ((mask >> GPMC_CHUNK_SHIFT) & 0x0f) << 8;
	l |= GPMC_CONFIG7_CSVALID;
	gpmc_cs_write_reg(cs, GPMC_CS_CONFIG7, l);

	return 0;
}

static void gpmc_cs_disable_mem(int cs)
{
	u32 l;

	l = gpmc_cs_read_reg(cs, GPMC_CS_CONFIG7);
	l &= ~GPMC_CONFIG7_CSVALID;
	gpmc_cs_write_reg(cs, GPMC_CS_CONFIG7, l);
}

static void gpmc_cs_get_memconf(int cs, u32 *base, u32 *size)
{
	u32 l;
	u32 mask;

	l = gpmc_cs_read_reg(cs, GPMC_CS_CONFIG7);
	*base = (l & 0x3f) << GPMC_CHUNK_SHIFT;
	mask = (l >> 8) & 0x0f;
	*size = (1 << GPMC_SECTION_SHIFT) - (mask << GPMC_CHUNK_SHIFT);
}

static int gpmc_cs_mem_enabled(int cs)
{
	u32 l;

	l = gpmc_cs_read_reg(cs, GPMC_CS_CONFIG7);
	return l & GPMC_CONFIG7_CSVALID;
}

static void gpmc_cs_set_reserved(int cs, int reserved)
{
	gpmc_cs_map &= ~(1 << cs);
	gpmc_cs_map |= (reserved ? 1 : 0) << cs;
}

static bool gpmc_cs_reserved(int cs)
{
	return gpmc_cs_map & (1 << cs);
}

static unsigned long gpmc_mem_align(unsigned long size)
{
	int order;

	size = (size - 1) >> (GPMC_CHUNK_SHIFT - 1);
	order = GPMC_CHUNK_SHIFT - 1;
	do {
		size >>= 1;
		order++;
	} while (size);
	size = 1 << order;
	return size;
}

static int gpmc_cs_insert_mem(int cs, unsigned long base, unsigned long size)
{
	struct resource	*res = &gpmc_cs_mem[cs];
	int r;

	size = gpmc_mem_align(size);
	spin_lock(&gpmc_mem_lock);
	res->start = base;
	res->end = base + size - 1;
	r = request_resource(&gpmc_mem_root, res);
	spin_unlock(&gpmc_mem_lock);

	return r;
}

static int gpmc_cs_delete_mem(int cs)
{
	struct resource	*res = &gpmc_cs_mem[cs];
	int r;

	spin_lock(&gpmc_mem_lock);
	r = release_resource(&gpmc_cs_mem[cs]);
	res->start = 0;
	res->end = 0;
	spin_unlock(&gpmc_mem_lock);

	return r;
}

/**
 * gpmc_cs_remap - remaps a chip-select physical base address
 * @cs:		chip-select to remap
 * @base:	physical base address to re-map chip-select to
 *
 * Re-maps a chip-select to a new physical base address specified by
 * "base". Returns 0 on success and appropriate negative error code
 * on failure.
 */
static int gpmc_cs_remap(int cs, u32 base)
{
	int ret;
	u32 old_base, size;

	if (cs > GPMC_CS_NUM)
		return -ENODEV;
	gpmc_cs_get_memconf(cs, &old_base, &size);
	if (base == old_base)
		return 0;
	gpmc_cs_disable_mem(cs);
	ret = gpmc_cs_delete_mem(cs);
	if (ret < 0)
		return ret;
	ret = gpmc_cs_insert_mem(cs, base, size);
	if (ret < 0)
		return ret;
	ret = gpmc_cs_enable_mem(cs, base, size);
	if (ret < 0)
		return ret;

	return 0;
}

int gpmc_cs_request(int cs, unsigned long size, unsigned long *base)
{
	struct resource *res = &gpmc_cs_mem[cs];
	int r = -1;

	if (cs > GPMC_CS_NUM)
		return -ENODEV;

	size = gpmc_mem_align(size);
	if (size > (1 << GPMC_SECTION_SHIFT))
		return -ENOMEM;

	spin_lock(&gpmc_mem_lock);
	if (gpmc_cs_reserved(cs)) {
		r = -EBUSY;
		goto out;
	}
	if (gpmc_cs_mem_enabled(cs))
		r = adjust_resource(res, res->start & ~(size - 1), size);
	if (r < 0)
		r = allocate_resource(&gpmc_mem_root, res, size, 0, ~0,
				      size, NULL, NULL);
	if (r < 0)
		goto out;

	r = gpmc_cs_enable_mem(cs, res->start, resource_size(res));
	if (r < 0) {
		release_resource(res);
		goto out;
	}

	*base = res->start;
	gpmc_cs_set_reserved(cs, 1);
out:
	spin_unlock(&gpmc_mem_lock);
	return r;
}
EXPORT_SYMBOL(gpmc_cs_request);

void gpmc_cs_free(int cs)
{
	spin_lock(&gpmc_mem_lock);
	if (cs >= GPMC_CS_NUM || cs < 0 || !gpmc_cs_reserved(cs)) {
		printk(KERN_ERR "Trying to free non-reserved GPMC CS%d\n", cs);
		BUG();
		spin_unlock(&gpmc_mem_lock);
		return;
	}
	gpmc_cs_disable_mem(cs);
	release_resource(&gpmc_cs_mem[cs]);
	gpmc_cs_set_reserved(cs, 0);
	spin_unlock(&gpmc_mem_lock);
}
EXPORT_SYMBOL(gpmc_cs_free);

/**
 * gpmc_configure - write request to configure gpmc
 * @cmd: command type
 * @wval: value to write
 * @return status of the operation
 */
int gpmc_configure(int cmd, int wval)
{
	u32 regval;

	switch (cmd) {
	case GPMC_ENABLE_IRQ:
		gpmc_write_reg(GPMC_IRQENABLE, wval);
		break;

	case GPMC_SET_IRQ_STATUS:
		gpmc_write_reg(GPMC_IRQSTATUS, wval);
		break;

	case GPMC_CONFIG_WP:
		regval = gpmc_read_reg(GPMC_CONFIG);
		if (wval)
			regval &= ~GPMC_CONFIG_WRITEPROTECT; /* WP is ON */
		else
			regval |= GPMC_CONFIG_WRITEPROTECT;  /* WP is OFF */
		gpmc_write_reg(GPMC_CONFIG, regval);
		break;

	default:
		pr_err("%s: command not supported\n", __func__);
		return -EINVAL;
	}

	return 0;
}
EXPORT_SYMBOL(gpmc_configure);

void gpmc_update_nand_reg(struct gpmc_nand_regs *reg, int cs)
{
	int i;

	reg->gpmc_status = gpmc_base + GPMC_STATUS;
	reg->gpmc_nand_command = gpmc_base + GPMC_CS0_OFFSET +
				GPMC_CS_NAND_COMMAND + GPMC_CS_SIZE * cs;
	reg->gpmc_nand_address = gpmc_base + GPMC_CS0_OFFSET +
				GPMC_CS_NAND_ADDRESS + GPMC_CS_SIZE * cs;
	reg->gpmc_nand_data = gpmc_base + GPMC_CS0_OFFSET +
				GPMC_CS_NAND_DATA + GPMC_CS_SIZE * cs;
	reg->gpmc_prefetch_config1 = gpmc_base + GPMC_PREFETCH_CONFIG1;
	reg->gpmc_prefetch_config2 = gpmc_base + GPMC_PREFETCH_CONFIG2;
	reg->gpmc_prefetch_control = gpmc_base + GPMC_PREFETCH_CONTROL;
	reg->gpmc_prefetch_status = gpmc_base + GPMC_PREFETCH_STATUS;
	reg->gpmc_ecc_config = gpmc_base + GPMC_ECC_CONFIG;
	reg->gpmc_ecc_control = gpmc_base + GPMC_ECC_CONTROL;
	reg->gpmc_ecc_size_config = gpmc_base + GPMC_ECC_SIZE_CONFIG;
	reg->gpmc_ecc1_result = gpmc_base + GPMC_ECC1_RESULT;

	for (i = 0; i < GPMC_BCH_NUM_REMAINDER; i++) {
		reg->gpmc_bch_result0[i] = gpmc_base + GPMC_ECC_BCH_RESULT_0 +
					   GPMC_BCH_SIZE * i;
		reg->gpmc_bch_result1[i] = gpmc_base + GPMC_ECC_BCH_RESULT_1 +
					   GPMC_BCH_SIZE * i;
		reg->gpmc_bch_result2[i] = gpmc_base + GPMC_ECC_BCH_RESULT_2 +
					   GPMC_BCH_SIZE * i;
		reg->gpmc_bch_result3[i] = gpmc_base + GPMC_ECC_BCH_RESULT_3 +
					   GPMC_BCH_SIZE * i;
	}
}

int gpmc_get_client_irq(unsigned irq_config)
{
	int i;

	if (hweight32(irq_config) > 1)
		return 0;

	for (i = 0; i < GPMC_NR_IRQ; i++)
		if (gpmc_client_irq[i].bitmask & irq_config)
			return gpmc_client_irq[i].irq;

	return 0;
}

static int gpmc_irq_endis(unsigned irq, bool endis)
{
	int i;
	u32 regval;

	for (i = 0; i < GPMC_NR_IRQ; i++)
		if (irq == gpmc_client_irq[i].irq) {
			regval = gpmc_read_reg(GPMC_IRQENABLE);
			if (endis)
				regval |= gpmc_client_irq[i].bitmask;
			else
				regval &= ~gpmc_client_irq[i].bitmask;
			gpmc_write_reg(GPMC_IRQENABLE, regval);
			break;
		}

	return 0;
}

static void gpmc_irq_disable(struct irq_data *p)
{
	gpmc_irq_endis(p->irq, false);
}

static void gpmc_irq_enable(struct irq_data *p)
{
	gpmc_irq_endis(p->irq, true);
}

static void gpmc_irq_noop(struct irq_data *data) { }

static unsigned int gpmc_irq_noop_ret(struct irq_data *data) { return 0; }

static int gpmc_setup_irq(void)
{
	int i;
	u32 regval;

	if (!gpmc_irq)
		return -EINVAL;

	gpmc_irq_start = irq_alloc_descs(-1, 0, GPMC_NR_IRQ, 0);
	if (gpmc_irq_start < 0) {
		pr_err("irq_alloc_descs failed\n");
		return gpmc_irq_start;
	}

	gpmc_irq_chip.name = "gpmc";
	gpmc_irq_chip.irq_startup = gpmc_irq_noop_ret;
	gpmc_irq_chip.irq_enable = gpmc_irq_enable;
	gpmc_irq_chip.irq_disable = gpmc_irq_disable;
	gpmc_irq_chip.irq_shutdown = gpmc_irq_noop;
	gpmc_irq_chip.irq_ack = gpmc_irq_noop;
	gpmc_irq_chip.irq_mask = gpmc_irq_noop;
	gpmc_irq_chip.irq_unmask = gpmc_irq_noop;

	gpmc_client_irq[0].bitmask = GPMC_IRQ_FIFOEVENTENABLE;
	gpmc_client_irq[1].bitmask = GPMC_IRQ_COUNT_EVENT;

	for (i = 0; i < GPMC_NR_IRQ; i++) {
		gpmc_client_irq[i].irq = gpmc_irq_start + i;
		irq_set_chip_and_handler(gpmc_client_irq[i].irq,
					&gpmc_irq_chip, handle_simple_irq);
		set_irq_flags(gpmc_client_irq[i].irq,
				IRQF_VALID | IRQF_NOAUTOEN);
	}

	/* Disable interrupts */
	gpmc_write_reg(GPMC_IRQENABLE, 0);

	/* clear interrupts */
	regval = gpmc_read_reg(GPMC_IRQSTATUS);
	gpmc_write_reg(GPMC_IRQSTATUS, regval);

	return request_irq(gpmc_irq, gpmc_handle_irq, 0, "gpmc", NULL);
}

static int gpmc_free_irq(void)
{
	int i;

	if (gpmc_irq)
		free_irq(gpmc_irq, NULL);

	for (i = 0; i < GPMC_NR_IRQ; i++) {
		irq_set_handler(gpmc_client_irq[i].irq, NULL);
		irq_set_chip(gpmc_client_irq[i].irq, &no_irq_chip);
		irq_modify_status(gpmc_client_irq[i].irq, 0, 0);
	}

	irq_free_descs(gpmc_irq_start, GPMC_NR_IRQ);

	return 0;
}

static void gpmc_mem_exit(void)
{
	int cs;

	for (cs = 0; cs < GPMC_CS_NUM; cs++) {
		if (!gpmc_cs_mem_enabled(cs))
			continue;
		gpmc_cs_delete_mem(cs);
	}

}

static void gpmc_mem_init(void)
{
	int cs;

	/*
	 * The first 1MB of GPMC address space is typically mapped to
	 * the internal ROM. Never allocate the first page, to
	 * facilitate bug detection; even if we didn't boot from ROM.
	 */
<<<<<<< HEAD
	boot_rom_space = BOOT_ROM_SPACE;
	gpmc_mem_root.start = GPMC_MEM_START + boot_rom_space;
=======
	gpmc_mem_root.start = SZ_1M;
>>>>>>> aecb65a3
	gpmc_mem_root.end = GPMC_MEM_END;

	/* Reserve all regions that has been set up by bootloader */
	for (cs = 0; cs < GPMC_CS_NUM; cs++) {
		u32 base, size;

		if (!gpmc_cs_mem_enabled(cs))
			continue;
		gpmc_cs_get_memconf(cs, &base, &size);
		if (gpmc_cs_insert_mem(cs, base, size)) {
			pr_warn("%s: disabling cs %d mapped at 0x%x-0x%x\n",
				__func__, cs, base, base + size);
			gpmc_cs_disable_mem(cs);
		}
	}
}

static u32 gpmc_round_ps_to_sync_clk(u32 time_ps, u32 sync_clk)
{
	u32 temp;
	int div;

	div = gpmc_calc_divider(sync_clk);
	temp = gpmc_ps_to_ticks(time_ps);
	temp = (temp + div - 1) / div;
	return gpmc_ticks_to_ps(temp * div);
}

/* XXX: can the cycles be avoided ? */
static int gpmc_calc_sync_read_timings(struct gpmc_timings *gpmc_t,
				       struct gpmc_device_timings *dev_t,
				       bool mux)
{
	u32 temp;

	/* adv_rd_off */
	temp = dev_t->t_avdp_r;
	/* XXX: mux check required ? */
	if (mux) {
		/* XXX: t_avdp not to be required for sync, only added for tusb
		 * this indirectly necessitates requirement of t_avdp_r and
		 * t_avdp_w instead of having a single t_avdp
		 */
		temp = max_t(u32, temp,	gpmc_t->clk_activation + dev_t->t_avdh);
		temp = max_t(u32, gpmc_t->adv_on + gpmc_ticks_to_ps(1), temp);
	}
	gpmc_t->adv_rd_off = gpmc_round_ps_to_ticks(temp);

	/* oe_on */
	temp = dev_t->t_oeasu; /* XXX: remove this ? */
	if (mux) {
		temp = max_t(u32, temp,	gpmc_t->clk_activation + dev_t->t_ach);
		temp = max_t(u32, temp, gpmc_t->adv_rd_off +
				gpmc_ticks_to_ps(dev_t->cyc_aavdh_oe));
	}
	gpmc_t->oe_on = gpmc_round_ps_to_ticks(temp);

	/* access */
	/* XXX: any scope for improvement ?, by combining oe_on
	 * and clk_activation, need to check whether
	 * access = clk_activation + round to sync clk ?
	 */
	temp = max_t(u32, dev_t->t_iaa,	dev_t->cyc_iaa * gpmc_t->sync_clk);
	temp += gpmc_t->clk_activation;
	if (dev_t->cyc_oe)
		temp = max_t(u32, temp, gpmc_t->oe_on +
				gpmc_ticks_to_ps(dev_t->cyc_oe));
	gpmc_t->access = gpmc_round_ps_to_ticks(temp);

	gpmc_t->oe_off = gpmc_t->access + gpmc_ticks_to_ps(1);
	gpmc_t->cs_rd_off = gpmc_t->oe_off;

	/* rd_cycle */
	temp = max_t(u32, dev_t->t_cez_r, dev_t->t_oez);
	temp = gpmc_round_ps_to_sync_clk(temp, gpmc_t->sync_clk) +
							gpmc_t->access;
	/* XXX: barter t_ce_rdyz with t_cez_r ? */
	if (dev_t->t_ce_rdyz)
		temp = max_t(u32, temp,	gpmc_t->cs_rd_off + dev_t->t_ce_rdyz);
	gpmc_t->rd_cycle = gpmc_round_ps_to_ticks(temp);

	return 0;
}

static int gpmc_calc_sync_write_timings(struct gpmc_timings *gpmc_t,
					struct gpmc_device_timings *dev_t,
					bool mux)
{
	u32 temp;

	/* adv_wr_off */
	temp = dev_t->t_avdp_w;
	if (mux) {
		temp = max_t(u32, temp,
			gpmc_t->clk_activation + dev_t->t_avdh);
		temp = max_t(u32, gpmc_t->adv_on + gpmc_ticks_to_ps(1), temp);
	}
	gpmc_t->adv_wr_off = gpmc_round_ps_to_ticks(temp);

	/* wr_data_mux_bus */
	temp = max_t(u32, dev_t->t_weasu,
			gpmc_t->clk_activation + dev_t->t_rdyo);
	/* XXX: shouldn't mux be kept as a whole for wr_data_mux_bus ?,
	 * and in that case remember to handle we_on properly
	 */
	if (mux) {
		temp = max_t(u32, temp,
			gpmc_t->adv_wr_off + dev_t->t_aavdh);
		temp = max_t(u32, temp, gpmc_t->adv_wr_off +
				gpmc_ticks_to_ps(dev_t->cyc_aavdh_we));
	}
	gpmc_t->wr_data_mux_bus = gpmc_round_ps_to_ticks(temp);

	/* we_on */
	if (gpmc_capability & GPMC_HAS_WR_DATA_MUX_BUS)
		gpmc_t->we_on = gpmc_round_ps_to_ticks(dev_t->t_weasu);
	else
		gpmc_t->we_on = gpmc_t->wr_data_mux_bus;

	/* wr_access */
	/* XXX: gpmc_capability check reqd ? , even if not, will not harm */
	gpmc_t->wr_access = gpmc_t->access;

	/* we_off */
	temp = gpmc_t->we_on + dev_t->t_wpl;
	temp = max_t(u32, temp,
			gpmc_t->wr_access + gpmc_ticks_to_ps(1));
	temp = max_t(u32, temp,
		gpmc_t->we_on + gpmc_ticks_to_ps(dev_t->cyc_wpl));
	gpmc_t->we_off = gpmc_round_ps_to_ticks(temp);

	gpmc_t->cs_wr_off = gpmc_round_ps_to_ticks(gpmc_t->we_off +
							dev_t->t_wph);

	/* wr_cycle */
	temp = gpmc_round_ps_to_sync_clk(dev_t->t_cez_w, gpmc_t->sync_clk);
	temp += gpmc_t->wr_access;
	/* XXX: barter t_ce_rdyz with t_cez_w ? */
	if (dev_t->t_ce_rdyz)
		temp = max_t(u32, temp,
				 gpmc_t->cs_wr_off + dev_t->t_ce_rdyz);
	gpmc_t->wr_cycle = gpmc_round_ps_to_ticks(temp);

	return 0;
}

static int gpmc_calc_async_read_timings(struct gpmc_timings *gpmc_t,
					struct gpmc_device_timings *dev_t,
					bool mux)
{
	u32 temp;

	/* adv_rd_off */
	temp = dev_t->t_avdp_r;
	if (mux)
		temp = max_t(u32, gpmc_t->adv_on + gpmc_ticks_to_ps(1), temp);
	gpmc_t->adv_rd_off = gpmc_round_ps_to_ticks(temp);

	/* oe_on */
	temp = dev_t->t_oeasu;
	if (mux)
		temp = max_t(u32, temp,
			gpmc_t->adv_rd_off + dev_t->t_aavdh);
	gpmc_t->oe_on = gpmc_round_ps_to_ticks(temp);

	/* access */
	temp = max_t(u32, dev_t->t_iaa, /* XXX: remove t_iaa in async ? */
				gpmc_t->oe_on + dev_t->t_oe);
	temp = max_t(u32, temp,
				gpmc_t->cs_on + dev_t->t_ce);
	temp = max_t(u32, temp,
				gpmc_t->adv_on + dev_t->t_aa);
	gpmc_t->access = gpmc_round_ps_to_ticks(temp);

	gpmc_t->oe_off = gpmc_t->access + gpmc_ticks_to_ps(1);
	gpmc_t->cs_rd_off = gpmc_t->oe_off;

	/* rd_cycle */
	temp = max_t(u32, dev_t->t_rd_cycle,
			gpmc_t->cs_rd_off + dev_t->t_cez_r);
	temp = max_t(u32, temp, gpmc_t->oe_off + dev_t->t_oez);
	gpmc_t->rd_cycle = gpmc_round_ps_to_ticks(temp);

	return 0;
}

static int gpmc_calc_async_write_timings(struct gpmc_timings *gpmc_t,
					 struct gpmc_device_timings *dev_t,
					 bool mux)
{
	u32 temp;

	/* adv_wr_off */
	temp = dev_t->t_avdp_w;
	if (mux)
		temp = max_t(u32, gpmc_t->adv_on + gpmc_ticks_to_ps(1), temp);
	gpmc_t->adv_wr_off = gpmc_round_ps_to_ticks(temp);

	/* wr_data_mux_bus */
	temp = dev_t->t_weasu;
	if (mux) {
		temp = max_t(u32, temp,	gpmc_t->adv_wr_off + dev_t->t_aavdh);
		temp = max_t(u32, temp, gpmc_t->adv_wr_off +
				gpmc_ticks_to_ps(dev_t->cyc_aavdh_we));
	}
	gpmc_t->wr_data_mux_bus = gpmc_round_ps_to_ticks(temp);

	/* we_on */
	if (gpmc_capability & GPMC_HAS_WR_DATA_MUX_BUS)
		gpmc_t->we_on = gpmc_round_ps_to_ticks(dev_t->t_weasu);
	else
		gpmc_t->we_on = gpmc_t->wr_data_mux_bus;

	/* we_off */
	temp = gpmc_t->we_on + dev_t->t_wpl;
	gpmc_t->we_off = gpmc_round_ps_to_ticks(temp);

	gpmc_t->cs_wr_off = gpmc_round_ps_to_ticks(gpmc_t->we_off +
							dev_t->t_wph);

	/* wr_cycle */
	temp = max_t(u32, dev_t->t_wr_cycle,
				gpmc_t->cs_wr_off + dev_t->t_cez_w);
	gpmc_t->wr_cycle = gpmc_round_ps_to_ticks(temp);

	return 0;
}

static int gpmc_calc_sync_common_timings(struct gpmc_timings *gpmc_t,
			struct gpmc_device_timings *dev_t)
{
	u32 temp;

	gpmc_t->sync_clk = gpmc_calc_divider(dev_t->clk) *
						gpmc_get_fclk_period();

	gpmc_t->page_burst_access = gpmc_round_ps_to_sync_clk(
					dev_t->t_bacc,
					gpmc_t->sync_clk);

	temp = max_t(u32, dev_t->t_ces, dev_t->t_avds);
	gpmc_t->clk_activation = gpmc_round_ps_to_ticks(temp);

	if (gpmc_calc_divider(gpmc_t->sync_clk) != 1)
		return 0;

	if (dev_t->ce_xdelay)
		gpmc_t->bool_timings.cs_extra_delay = true;
	if (dev_t->avd_xdelay)
		gpmc_t->bool_timings.adv_extra_delay = true;
	if (dev_t->oe_xdelay)
		gpmc_t->bool_timings.oe_extra_delay = true;
	if (dev_t->we_xdelay)
		gpmc_t->bool_timings.we_extra_delay = true;

	return 0;
}

static int gpmc_calc_common_timings(struct gpmc_timings *gpmc_t,
				    struct gpmc_device_timings *dev_t,
				    bool sync)
{
	u32 temp;

	/* cs_on */
	gpmc_t->cs_on = gpmc_round_ps_to_ticks(dev_t->t_ceasu);

	/* adv_on */
	temp = dev_t->t_avdasu;
	if (dev_t->t_ce_avd)
		temp = max_t(u32, temp,
				gpmc_t->cs_on + dev_t->t_ce_avd);
	gpmc_t->adv_on = gpmc_round_ps_to_ticks(temp);

	if (sync)
		gpmc_calc_sync_common_timings(gpmc_t, dev_t);

	return 0;
}

/* TODO: remove this function once all peripherals are confirmed to
 * work with generic timing. Simultaneously gpmc_cs_set_timings()
 * has to be modified to handle timings in ps instead of ns
*/
static void gpmc_convert_ps_to_ns(struct gpmc_timings *t)
{
	t->cs_on /= 1000;
	t->cs_rd_off /= 1000;
	t->cs_wr_off /= 1000;
	t->adv_on /= 1000;
	t->adv_rd_off /= 1000;
	t->adv_wr_off /= 1000;
	t->we_on /= 1000;
	t->we_off /= 1000;
	t->oe_on /= 1000;
	t->oe_off /= 1000;
	t->page_burst_access /= 1000;
	t->access /= 1000;
	t->rd_cycle /= 1000;
	t->wr_cycle /= 1000;
	t->bus_turnaround /= 1000;
	t->cycle2cycle_delay /= 1000;
	t->wait_monitoring /= 1000;
	t->clk_activation /= 1000;
	t->wr_access /= 1000;
	t->wr_data_mux_bus /= 1000;
}

int gpmc_calc_timings(struct gpmc_timings *gpmc_t,
		      struct gpmc_settings *gpmc_s,
		      struct gpmc_device_timings *dev_t)
{
	bool mux = false, sync = false;

	if (gpmc_s) {
		mux = gpmc_s->mux_add_data ? true : false;
		sync = (gpmc_s->sync_read || gpmc_s->sync_write);
	}

	memset(gpmc_t, 0, sizeof(*gpmc_t));

	gpmc_calc_common_timings(gpmc_t, dev_t, sync);

	if (gpmc_s && gpmc_s->sync_read)
		gpmc_calc_sync_read_timings(gpmc_t, dev_t, mux);
	else
		gpmc_calc_async_read_timings(gpmc_t, dev_t, mux);

	if (gpmc_s && gpmc_s->sync_write)
		gpmc_calc_sync_write_timings(gpmc_t, dev_t, mux);
	else
		gpmc_calc_async_write_timings(gpmc_t, dev_t, mux);

	/* TODO: remove, see function definition */
	gpmc_convert_ps_to_ns(gpmc_t);

	return 0;
}

<<<<<<< HEAD
=======
/**
 * gpmc_cs_program_settings - programs non-timing related settings
 * @cs:		GPMC chip-select to program
 * @p:		pointer to GPMC settings structure
 *
 * Programs non-timing related settings for a GPMC chip-select, such as
 * bus-width, burst configuration, etc. Function should be called once
 * for each chip-select that is being used and must be called before
 * calling gpmc_cs_set_timings() as timing parameters in the CONFIG1
 * register will be initialised to zero by this function. Returns 0 on
 * success and appropriate negative error code on failure.
 */
int gpmc_cs_program_settings(int cs, struct gpmc_settings *p)
{
	u32 config1;

	if ((!p->device_width) || (p->device_width > GPMC_DEVWIDTH_16BIT)) {
		pr_err("%s: invalid width %d!", __func__, p->device_width);
		return -EINVAL;
	}

	/* Address-data multiplexing not supported for NAND devices */
	if (p->device_nand && p->mux_add_data) {
		pr_err("%s: invalid configuration!\n", __func__);
		return -EINVAL;
	}

	if ((p->mux_add_data > GPMC_MUX_AD) ||
	    ((p->mux_add_data == GPMC_MUX_AAD) &&
	     !(gpmc_capability & GPMC_HAS_MUX_AAD))) {
		pr_err("%s: invalid multiplex configuration!\n", __func__);
		return -EINVAL;
	}

	/* Page/burst mode supports lengths of 4, 8 and 16 bytes */
	if (p->burst_read || p->burst_write) {
		switch (p->burst_len) {
		case GPMC_BURST_4:
		case GPMC_BURST_8:
		case GPMC_BURST_16:
			break;
		default:
			pr_err("%s: invalid page/burst-length (%d)\n",
			       __func__, p->burst_len);
			return -EINVAL;
		}
	}

	if ((p->wait_on_read || p->wait_on_write) &&
	    (p->wait_pin > gpmc_nr_waitpins)) {
		pr_err("%s: invalid wait-pin (%d)\n", __func__, p->wait_pin);
		return -EINVAL;
	}

	config1 = GPMC_CONFIG1_DEVICESIZE((p->device_width - 1));

	if (p->sync_read)
		config1 |= GPMC_CONFIG1_READTYPE_SYNC;
	if (p->sync_write)
		config1 |= GPMC_CONFIG1_WRITETYPE_SYNC;
	if (p->wait_on_read)
		config1 |= GPMC_CONFIG1_WAIT_READ_MON;
	if (p->wait_on_write)
		config1 |= GPMC_CONFIG1_WAIT_WRITE_MON;
	if (p->wait_on_read || p->wait_on_write)
		config1 |= GPMC_CONFIG1_WAIT_PIN_SEL(p->wait_pin);
	if (p->device_nand)
		config1	|= GPMC_CONFIG1_DEVICETYPE(GPMC_DEVICETYPE_NAND);
	if (p->mux_add_data)
		config1	|= GPMC_CONFIG1_MUXTYPE(p->mux_add_data);
	if (p->burst_read)
		config1 |= GPMC_CONFIG1_READMULTIPLE_SUPP;
	if (p->burst_write)
		config1 |= GPMC_CONFIG1_WRITEMULTIPLE_SUPP;
	if (p->burst_read || p->burst_write) {
		config1 |= GPMC_CONFIG1_PAGE_LEN(p->burst_len >> 3);
		config1 |= p->burst_wrap ? GPMC_CONFIG1_WRAPBURST_SUPP : 0;
	}

	gpmc_cs_write_reg(cs, GPMC_CS_CONFIG1, config1);

	return 0;
}

>>>>>>> aecb65a3
#ifdef CONFIG_OF
static struct of_device_id gpmc_dt_ids[] = {
	{ .compatible = "ti,omap2420-gpmc" },
	{ .compatible = "ti,omap2430-gpmc" },
	{ .compatible = "ti,omap3430-gpmc" },	/* omap3430 & omap3630 */
	{ .compatible = "ti,omap4430-gpmc" },	/* omap4430 & omap4460 & omap543x */
	{ .compatible = "ti,am3352-gpmc" },	/* am335x devices */
	{ }
};
MODULE_DEVICE_TABLE(of, gpmc_dt_ids);

<<<<<<< HEAD
static void __maybe_unused gpmc_read_timings_dt(struct device_node *np,
						struct gpmc_timings *gpmc_t)
{
	u32 val;
=======
/**
 * gpmc_read_settings_dt - read gpmc settings from device-tree
 * @np:		pointer to device-tree node for a gpmc child device
 * @p:		pointer to gpmc settings structure
 *
 * Reads the GPMC settings for a GPMC child device from device-tree and
 * stores them in the GPMC settings structure passed. The GPMC settings
 * structure is initialised to zero by this function and so any
 * previously stored settings will be cleared.
 */
void gpmc_read_settings_dt(struct device_node *np, struct gpmc_settings *p)
{
	memset(p, 0, sizeof(struct gpmc_settings));

	p->sync_read = of_property_read_bool(np, "gpmc,sync-read");
	p->sync_write = of_property_read_bool(np, "gpmc,sync-write");
	p->device_nand = of_property_read_bool(np, "gpmc,device-nand");
	of_property_read_u32(np, "gpmc,device-width", &p->device_width);
	of_property_read_u32(np, "gpmc,mux-add-data", &p->mux_add_data);

	if (!of_property_read_u32(np, "gpmc,burst-length", &p->burst_len)) {
		p->burst_wrap = of_property_read_bool(np, "gpmc,burst-wrap");
		p->burst_read = of_property_read_bool(np, "gpmc,burst-read");
		p->burst_write = of_property_read_bool(np, "gpmc,burst-write");
		if (!p->burst_read && !p->burst_write)
			pr_warn("%s: page/burst-length set but not used!\n",
				__func__);
	}

	if (!of_property_read_u32(np, "gpmc,wait-pin", &p->wait_pin)) {
		p->wait_on_read = of_property_read_bool(np,
							"gpmc,wait-on-read");
		p->wait_on_write = of_property_read_bool(np,
							 "gpmc,wait-on-write");
		if (!p->wait_on_read && !p->wait_on_write)
			pr_warn("%s: read/write wait monitoring not enabled!\n",
				__func__);
	}
}

static void __maybe_unused gpmc_read_timings_dt(struct device_node *np,
						struct gpmc_timings *gpmc_t)
{
	struct gpmc_bool_timings *p;

	if (!np || !gpmc_t)
		return;
>>>>>>> aecb65a3

	memset(gpmc_t, 0, sizeof(*gpmc_t));

	/* minimum clock period for syncronous mode */
<<<<<<< HEAD
	if (!of_property_read_u32(np, "gpmc,sync-clk", &val))
		gpmc_t->sync_clk = val;

	/* chip select timtings */
	if (!of_property_read_u32(np, "gpmc,cs-on", &val))
		gpmc_t->cs_on = val;

	if (!of_property_read_u32(np, "gpmc,cs-rd-off", &val))
		gpmc_t->cs_rd_off = val;

	if (!of_property_read_u32(np, "gpmc,cs-wr-off", &val))
		gpmc_t->cs_wr_off = val;

	/* ADV signal timings */
	if (!of_property_read_u32(np, "gpmc,adv-on", &val))
		gpmc_t->adv_on = val;

	if (!of_property_read_u32(np, "gpmc,adv-rd-off", &val))
		gpmc_t->adv_rd_off = val;

	if (!of_property_read_u32(np, "gpmc,adv-wr-off", &val))
		gpmc_t->adv_wr_off = val;

	/* WE signal timings */
	if (!of_property_read_u32(np, "gpmc,we-on", &val))
		gpmc_t->we_on = val;

	if (!of_property_read_u32(np, "gpmc,we-off", &val))
		gpmc_t->we_off = val;

	/* OE signal timings */
	if (!of_property_read_u32(np, "gpmc,oe-on", &val))
		gpmc_t->oe_on = val;

	if (!of_property_read_u32(np, "gpmc,oe-off", &val))
		gpmc_t->oe_off = val;

	/* access and cycle timings */
	if (!of_property_read_u32(np, "gpmc,page-burst-access", &val))
		gpmc_t->page_burst_access = val;

	if (!of_property_read_u32(np, "gpmc,access", &val))
		gpmc_t->access = val;

	if (!of_property_read_u32(np, "gpmc,rd-cycle", &val))
		gpmc_t->rd_cycle = val;

	if (!of_property_read_u32(np, "gpmc,wr-cycle", &val))
		gpmc_t->wr_cycle = val;

	/* only for OMAP3430 */
	if (!of_property_read_u32(np, "gpmc,wr-access", &val))
		gpmc_t->wr_access = val;

	if (!of_property_read_u32(np, "gpmc,wr-data-mux-bus", &val))
		gpmc_t->wr_data_mux_bus = val;
=======
	of_property_read_u32(np, "gpmc,sync-clk-ps", &gpmc_t->sync_clk);

	/* chip select timtings */
	of_property_read_u32(np, "gpmc,cs-on-ns", &gpmc_t->cs_on);
	of_property_read_u32(np, "gpmc,cs-rd-off-ns", &gpmc_t->cs_rd_off);
	of_property_read_u32(np, "gpmc,cs-wr-off-ns", &gpmc_t->cs_wr_off);

	/* ADV signal timings */
	of_property_read_u32(np, "gpmc,adv-on-ns", &gpmc_t->adv_on);
	of_property_read_u32(np, "gpmc,adv-rd-off-ns", &gpmc_t->adv_rd_off);
	of_property_read_u32(np, "gpmc,adv-wr-off-ns", &gpmc_t->adv_wr_off);

	/* WE signal timings */
	of_property_read_u32(np, "gpmc,we-on-ns", &gpmc_t->we_on);
	of_property_read_u32(np, "gpmc,we-off-ns", &gpmc_t->we_off);

	/* OE signal timings */
	of_property_read_u32(np, "gpmc,oe-on-ns", &gpmc_t->oe_on);
	of_property_read_u32(np, "gpmc,oe-off-ns", &gpmc_t->oe_off);

	/* access and cycle timings */
	of_property_read_u32(np, "gpmc,page-burst-access-ns",
			     &gpmc_t->page_burst_access);
	of_property_read_u32(np, "gpmc,access-ns", &gpmc_t->access);
	of_property_read_u32(np, "gpmc,rd-cycle-ns", &gpmc_t->rd_cycle);
	of_property_read_u32(np, "gpmc,wr-cycle-ns", &gpmc_t->wr_cycle);
	of_property_read_u32(np, "gpmc,bus-turnaround-ns",
			     &gpmc_t->bus_turnaround);
	of_property_read_u32(np, "gpmc,cycle2cycle-delay-ns",
			     &gpmc_t->cycle2cycle_delay);
	of_property_read_u32(np, "gpmc,wait-monitoring-ns",
			     &gpmc_t->wait_monitoring);
	of_property_read_u32(np, "gpmc,clk-activation-ns",
			     &gpmc_t->clk_activation);

	/* only applicable to OMAP3+ */
	of_property_read_u32(np, "gpmc,wr-access-ns", &gpmc_t->wr_access);
	of_property_read_u32(np, "gpmc,wr-data-mux-bus-ns",
			     &gpmc_t->wr_data_mux_bus);

	/* bool timing parameters */
	p = &gpmc_t->bool_timings;

	p->cycle2cyclediffcsen =
		of_property_read_bool(np, "gpmc,cycle2cycle-diffcsen");
	p->cycle2cyclesamecsen =
		of_property_read_bool(np, "gpmc,cycle2cycle-samecsen");
	p->we_extra_delay = of_property_read_bool(np, "gpmc,we-extra-delay");
	p->oe_extra_delay = of_property_read_bool(np, "gpmc,oe-extra-delay");
	p->adv_extra_delay = of_property_read_bool(np, "gpmc,adv-extra-delay");
	p->cs_extra_delay = of_property_read_bool(np, "gpmc,cs-extra-delay");
	p->time_para_granularity =
		of_property_read_bool(np, "gpmc,time-para-granularity");
>>>>>>> aecb65a3
}

#ifdef CONFIG_MTD_NAND

static const char * const nand_ecc_opts[] = {
	[OMAP_ECC_HAMMING_CODE_DEFAULT]		= "sw",
	[OMAP_ECC_HAMMING_CODE_HW]		= "hw",
	[OMAP_ECC_HAMMING_CODE_HW_ROMCODE]	= "hw-romcode",
	[OMAP_ECC_BCH4_CODE_HW]			= "bch4",
	[OMAP_ECC_BCH8_CODE_HW]			= "bch8",
};

static int gpmc_probe_nand_child(struct platform_device *pdev,
				 struct device_node *child)
{
	u32 val;
	const char *s;
	struct gpmc_timings gpmc_t;
	struct omap_nand_platform_data *gpmc_nand_data;

	if (of_property_read_u32(child, "reg", &val) < 0) {
		dev_err(&pdev->dev, "%s has no 'reg' property\n",
			child->full_name);
		return -ENODEV;
	}

	gpmc_nand_data = devm_kzalloc(&pdev->dev, sizeof(*gpmc_nand_data),
				      GFP_KERNEL);
	if (!gpmc_nand_data)
		return -ENOMEM;

	gpmc_nand_data->cs = val;
	gpmc_nand_data->of_node = child;

	if (!of_property_read_string(child, "ti,nand-ecc-opt", &s))
		for (val = 0; val < ARRAY_SIZE(nand_ecc_opts); val++)
			if (!strcasecmp(s, nand_ecc_opts[val])) {
				gpmc_nand_data->ecc_opt = val;
				break;
			}

	val = of_get_nand_bus_width(child);
	if (val == 16)
		gpmc_nand_data->devsize = NAND_BUSWIDTH_16;

	gpmc_read_timings_dt(child, &gpmc_t);
	gpmc_nand_init(gpmc_nand_data, &gpmc_t);

	return 0;
}
#else
static int gpmc_probe_nand_child(struct platform_device *pdev,
				 struct device_node *child)
{
	return 0;
}
#endif

#ifdef CONFIG_MTD_ONENAND
static int gpmc_probe_onenand_child(struct platform_device *pdev,
				 struct device_node *child)
{
	u32 val;
	struct omap_onenand_platform_data *gpmc_onenand_data;

	if (of_property_read_u32(child, "reg", &val) < 0) {
		dev_err(&pdev->dev, "%s has no 'reg' property\n",
			child->full_name);
		return -ENODEV;
	}

	gpmc_onenand_data = devm_kzalloc(&pdev->dev, sizeof(*gpmc_onenand_data),
					 GFP_KERNEL);
	if (!gpmc_onenand_data)
		return -ENOMEM;

	gpmc_onenand_data->cs = val;
	gpmc_onenand_data->of_node = child;
	gpmc_onenand_data->dma_channel = -1;

	if (!of_property_read_u32(child, "dma-channel", &val))
		gpmc_onenand_data->dma_channel = val;

	gpmc_onenand_init(gpmc_onenand_data);

	return 0;
}
#else
static int gpmc_probe_onenand_child(struct platform_device *pdev,
				    struct device_node *child)
{
	return 0;
}
#endif

<<<<<<< HEAD
=======
/**
 * gpmc_probe_generic_child - configures the gpmc for a child device
 * @pdev:	pointer to gpmc platform device
 * @child:	pointer to device-tree node for child device
 *
 * Allocates and configures a GPMC chip-select for a child device.
 * Returns 0 on success and appropriate negative error code on failure.
 */
static int gpmc_probe_generic_child(struct platform_device *pdev,
				struct device_node *child)
{
	struct gpmc_settings gpmc_s;
	struct gpmc_timings gpmc_t;
	struct resource res;
	unsigned long base;
	int ret, cs;

	if (of_property_read_u32(child, "reg", &cs) < 0) {
		dev_err(&pdev->dev, "%s has no 'reg' property\n",
			child->full_name);
		return -ENODEV;
	}

	if (of_address_to_resource(child, 0, &res) < 0) {
		dev_err(&pdev->dev, "%s has malformed 'reg' property\n",
			child->full_name);
		return -ENODEV;
	}

	ret = gpmc_cs_request(cs, resource_size(&res), &base);
	if (ret < 0) {
		dev_err(&pdev->dev, "cannot request GPMC CS %d\n", cs);
		return ret;
	}

	/*
	 * FIXME: gpmc_cs_request() will map the CS to an arbitary
	 * location in the gpmc address space. When booting with
	 * device-tree we want the NOR flash to be mapped to the
	 * location specified in the device-tree blob. So remap the
	 * CS to this location. Once DT migration is complete should
	 * just make gpmc_cs_request() map a specific address.
	 */
	ret = gpmc_cs_remap(cs, res.start);
	if (ret < 0) {
		dev_err(&pdev->dev, "cannot remap GPMC CS %d to 0x%x\n",
			cs, res.start);
		goto err;
	}

	gpmc_read_settings_dt(child, &gpmc_s);

	ret = of_property_read_u32(child, "bank-width", &gpmc_s.device_width);
	if (ret < 0)
		goto err;

	ret = gpmc_cs_program_settings(cs, &gpmc_s);
	if (ret < 0)
		goto err;

	gpmc_read_timings_dt(child, &gpmc_t);
	gpmc_cs_set_timings(cs, &gpmc_t);

	if (of_platform_device_create(child, NULL, &pdev->dev))
		return 0;

	dev_err(&pdev->dev, "failed to create gpmc child %s\n", child->name);
	ret = -ENODEV;

err:
	gpmc_cs_free(cs);

	return ret;
}

>>>>>>> aecb65a3
static int gpmc_probe_dt(struct platform_device *pdev)
{
	int ret;
	struct device_node *child;
	const struct of_device_id *of_id =
		of_match_device(gpmc_dt_ids, &pdev->dev);

	if (!of_id)
		return 0;

<<<<<<< HEAD
=======
	ret = of_property_read_u32(pdev->dev.of_node, "gpmc,num-waitpins",
				   &gpmc_nr_waitpins);
	if (ret < 0) {
		pr_err("%s: number of wait pins not found!\n", __func__);
		return ret;
	}

>>>>>>> aecb65a3
	for_each_node_by_name(child, "nand") {
		ret = gpmc_probe_nand_child(pdev, child);
		if (ret < 0) {
			of_node_put(child);
			return ret;
		}
	}

	for_each_node_by_name(child, "onenand") {
		ret = gpmc_probe_onenand_child(pdev, child);
		if (ret < 0) {
			of_node_put(child);
			return ret;
		}
	}
<<<<<<< HEAD
=======

	for_each_node_by_name(child, "nor") {
		ret = gpmc_probe_generic_child(pdev, child);
		if (ret < 0) {
			of_node_put(child);
			return ret;
		}
	}

	for_each_node_by_name(child, "ethernet") {
		ret = gpmc_probe_generic_child(pdev, child);
		if (ret < 0) {
			of_node_put(child);
			return ret;
		}
	}

>>>>>>> aecb65a3
	return 0;
}
#else
static int gpmc_probe_dt(struct platform_device *pdev)
{
	return 0;
}
#endif

static int gpmc_probe(struct platform_device *pdev)
{
	int rc;
	u32 l;
	struct resource *res;

	res = platform_get_resource(pdev, IORESOURCE_MEM, 0);
	if (res == NULL)
		return -ENOENT;

	phys_base = res->start;
	mem_size = resource_size(res);

	gpmc_base = devm_ioremap_resource(&pdev->dev, res);
	if (IS_ERR(gpmc_base))
		return PTR_ERR(gpmc_base);

	res = platform_get_resource(pdev, IORESOURCE_IRQ, 0);
	if (res == NULL)
		dev_warn(&pdev->dev, "Failed to get resource: irq\n");
	else
		gpmc_irq = res->start;

	gpmc_l3_clk = clk_get(&pdev->dev, "fck");
	if (IS_ERR(gpmc_l3_clk)) {
		dev_err(&pdev->dev, "error: clk_get\n");
		gpmc_irq = 0;
		return PTR_ERR(gpmc_l3_clk);
	}

	clk_prepare_enable(gpmc_l3_clk);

	gpmc_dev = &pdev->dev;

	l = gpmc_read_reg(GPMC_REVISION);

	/*
	 * FIXME: Once device-tree migration is complete the below flags
	 * should be populated based upon the device-tree compatible
	 * string. For now just use the IP revision. OMAP3+ devices have
	 * the wr_access and wr_data_mux_bus register fields. OMAP4+
	 * devices support the addr-addr-data multiplex protocol.
	 *
	 * GPMC IP revisions:
	 * - OMAP24xx			= 2.0
	 * - OMAP3xxx			= 5.0
	 * - OMAP44xx/54xx/AM335x	= 6.0
	 */
	if (GPMC_REVISION_MAJOR(l) > 0x4)
		gpmc_capability = GPMC_HAS_WR_ACCESS | GPMC_HAS_WR_DATA_MUX_BUS;
	if (GPMC_REVISION_MAJOR(l) > 0x5)
		gpmc_capability |= GPMC_HAS_MUX_AAD;
	dev_info(gpmc_dev, "GPMC revision %d.%d\n", GPMC_REVISION_MAJOR(l),
		 GPMC_REVISION_MINOR(l));

	gpmc_mem_init();

	if (gpmc_setup_irq() < 0)
		dev_warn(gpmc_dev, "gpmc_setup_irq failed\n");

	/* Now the GPMC is initialised, unreserve the chip-selects */
	gpmc_cs_map = 0;

	if (!pdev->dev.of_node)
		gpmc_nr_waitpins = GPMC_NR_WAITPINS;

	rc = gpmc_probe_dt(pdev);
	if (rc < 0) {
		clk_disable_unprepare(gpmc_l3_clk);
		clk_put(gpmc_l3_clk);
		dev_err(gpmc_dev, "failed to probe DT parameters\n");
		return rc;
	}

<<<<<<< HEAD
	if (gpmc_setup_irq() < 0)
		dev_warn(gpmc_dev, "gpmc_setup_irq failed\n");

	/* Now the GPMC is initialised, unreserve the chip-selects */
	gpmc_cs_map = 0;

	rc = gpmc_probe_dt(pdev);
	if (rc < 0) {
		clk_disable_unprepare(gpmc_l3_clk);
		clk_put(gpmc_l3_clk);
		dev_err(gpmc_dev, "failed to probe DT parameters\n");
		return rc;
	}

=======
>>>>>>> aecb65a3
	return 0;
}

static int gpmc_remove(struct platform_device *pdev)
{
	gpmc_free_irq();
	gpmc_mem_exit();
	gpmc_dev = NULL;
	return 0;
}

static struct platform_driver gpmc_driver = {
	.probe		= gpmc_probe,
	.remove		= gpmc_remove,
	.driver		= {
		.name	= DEVICE_NAME,
		.owner	= THIS_MODULE,
		.of_match_table = of_match_ptr(gpmc_dt_ids),
	},
};

static __init int gpmc_init(void)
{
	return platform_driver_register(&gpmc_driver);
}

static __exit void gpmc_exit(void)
{
	platform_driver_unregister(&gpmc_driver);

}

omap_postcore_initcall(gpmc_init);
module_exit(gpmc_exit);

static int __init omap_gpmc_init(void)
{
	struct omap_hwmod *oh;
	struct platform_device *pdev;
	char *oh_name = "gpmc";

	/*
	 * if the board boots up with a populated DT, do not
	 * manually add the device from this initcall
	 */
	if (of_have_populated_dt())
		return -ENODEV;

	oh = omap_hwmod_lookup(oh_name);
	if (!oh) {
		pr_err("Could not look up %s\n", oh_name);
		return -ENODEV;
	}

	pdev = omap_device_build(DEVICE_NAME, -1, oh, NULL, 0);
	WARN(IS_ERR(pdev), "could not build omap_device for %s\n", oh_name);

	return IS_ERR(pdev) ? PTR_ERR(pdev) : 0;
}
omap_postcore_initcall(omap_gpmc_init);

static irqreturn_t gpmc_handle_irq(int irq, void *dev)
{
	int i;
	u32 regval;

	regval = gpmc_read_reg(GPMC_IRQSTATUS);

	if (!regval)
		return IRQ_NONE;

	for (i = 0; i < GPMC_NR_IRQ; i++)
		if (regval & gpmc_client_irq[i].bitmask)
			generic_handle_irq(gpmc_client_irq[i].irq);

	gpmc_write_reg(GPMC_IRQSTATUS, regval);

	return IRQ_HANDLED;
}

#ifdef CONFIG_ARCH_OMAP3
static struct omap3_gpmc_regs gpmc_context;

void omap3_gpmc_save_context(void)
{
	int i;

	gpmc_context.sysconfig = gpmc_read_reg(GPMC_SYSCONFIG);
	gpmc_context.irqenable = gpmc_read_reg(GPMC_IRQENABLE);
	gpmc_context.timeout_ctrl = gpmc_read_reg(GPMC_TIMEOUT_CONTROL);
	gpmc_context.config = gpmc_read_reg(GPMC_CONFIG);
	gpmc_context.prefetch_config1 = gpmc_read_reg(GPMC_PREFETCH_CONFIG1);
	gpmc_context.prefetch_config2 = gpmc_read_reg(GPMC_PREFETCH_CONFIG2);
	gpmc_context.prefetch_control = gpmc_read_reg(GPMC_PREFETCH_CONTROL);
	for (i = 0; i < GPMC_CS_NUM; i++) {
		gpmc_context.cs_context[i].is_valid = gpmc_cs_mem_enabled(i);
		if (gpmc_context.cs_context[i].is_valid) {
			gpmc_context.cs_context[i].config1 =
				gpmc_cs_read_reg(i, GPMC_CS_CONFIG1);
			gpmc_context.cs_context[i].config2 =
				gpmc_cs_read_reg(i, GPMC_CS_CONFIG2);
			gpmc_context.cs_context[i].config3 =
				gpmc_cs_read_reg(i, GPMC_CS_CONFIG3);
			gpmc_context.cs_context[i].config4 =
				gpmc_cs_read_reg(i, GPMC_CS_CONFIG4);
			gpmc_context.cs_context[i].config5 =
				gpmc_cs_read_reg(i, GPMC_CS_CONFIG5);
			gpmc_context.cs_context[i].config6 =
				gpmc_cs_read_reg(i, GPMC_CS_CONFIG6);
			gpmc_context.cs_context[i].config7 =
				gpmc_cs_read_reg(i, GPMC_CS_CONFIG7);
		}
	}
}

void omap3_gpmc_restore_context(void)
{
	int i;

	gpmc_write_reg(GPMC_SYSCONFIG, gpmc_context.sysconfig);
	gpmc_write_reg(GPMC_IRQENABLE, gpmc_context.irqenable);
	gpmc_write_reg(GPMC_TIMEOUT_CONTROL, gpmc_context.timeout_ctrl);
	gpmc_write_reg(GPMC_CONFIG, gpmc_context.config);
	gpmc_write_reg(GPMC_PREFETCH_CONFIG1, gpmc_context.prefetch_config1);
	gpmc_write_reg(GPMC_PREFETCH_CONFIG2, gpmc_context.prefetch_config2);
	gpmc_write_reg(GPMC_PREFETCH_CONTROL, gpmc_context.prefetch_control);
	for (i = 0; i < GPMC_CS_NUM; i++) {
		if (gpmc_context.cs_context[i].is_valid) {
			gpmc_cs_write_reg(i, GPMC_CS_CONFIG1,
				gpmc_context.cs_context[i].config1);
			gpmc_cs_write_reg(i, GPMC_CS_CONFIG2,
				gpmc_context.cs_context[i].config2);
			gpmc_cs_write_reg(i, GPMC_CS_CONFIG3,
				gpmc_context.cs_context[i].config3);
			gpmc_cs_write_reg(i, GPMC_CS_CONFIG4,
				gpmc_context.cs_context[i].config4);
			gpmc_cs_write_reg(i, GPMC_CS_CONFIG5,
				gpmc_context.cs_context[i].config5);
			gpmc_cs_write_reg(i, GPMC_CS_CONFIG6,
				gpmc_context.cs_context[i].config6);
			gpmc_cs_write_reg(i, GPMC_CS_CONFIG7,
				gpmc_context.cs_context[i].config7);
		}
	}
}
#endif /* CONFIG_ARCH_OMAP3 */<|MERGE_RESOLUTION|>--- conflicted
+++ resolved
@@ -26,10 +26,7 @@
 #include <linux/interrupt.h>
 #include <linux/platform_device.h>
 #include <linux/of.h>
-<<<<<<< HEAD
-=======
 #include <linux/of_address.h>
->>>>>>> aecb65a3
 #include <linux/of_mtd.h>
 #include <linux/of_device.h>
 #include <linux/mtd/nand.h>
@@ -158,10 +155,7 @@
 static DEFINE_SPINLOCK(gpmc_mem_lock);
 /* Define chip-selects as reserved by default until probe completes */
 static unsigned int gpmc_cs_map = ((1 << GPMC_CS_NUM) - 1);
-<<<<<<< HEAD
-=======
 static unsigned int gpmc_nr_waitpins;
->>>>>>> aecb65a3
 static struct device *gpmc_dev;
 static int gpmc_irq;
 static resource_size_t phys_base, mem_size;
@@ -800,12 +794,7 @@
 	 * the internal ROM. Never allocate the first page, to
 	 * facilitate bug detection; even if we didn't boot from ROM.
 	 */
-<<<<<<< HEAD
-	boot_rom_space = BOOT_ROM_SPACE;
-	gpmc_mem_root.start = GPMC_MEM_START + boot_rom_space;
-=======
 	gpmc_mem_root.start = SZ_1M;
->>>>>>> aecb65a3
 	gpmc_mem_root.end = GPMC_MEM_END;
 
 	/* Reserve all regions that has been set up by bootloader */
@@ -1145,8 +1134,6 @@
 	return 0;
 }
 
-<<<<<<< HEAD
-=======
 /**
  * gpmc_cs_program_settings - programs non-timing related settings
  * @cs:		GPMC chip-select to program
@@ -1231,7 +1218,6 @@
 	return 0;
 }
 
->>>>>>> aecb65a3
 #ifdef CONFIG_OF
 static struct of_device_id gpmc_dt_ids[] = {
 	{ .compatible = "ti,omap2420-gpmc" },
@@ -1243,12 +1229,6 @@
 };
 MODULE_DEVICE_TABLE(of, gpmc_dt_ids);
 
-<<<<<<< HEAD
-static void __maybe_unused gpmc_read_timings_dt(struct device_node *np,
-						struct gpmc_timings *gpmc_t)
-{
-	u32 val;
-=======
 /**
  * gpmc_read_settings_dt - read gpmc settings from device-tree
  * @np:		pointer to device-tree node for a gpmc child device
@@ -1296,69 +1276,10 @@
 
 	if (!np || !gpmc_t)
 		return;
->>>>>>> aecb65a3
 
 	memset(gpmc_t, 0, sizeof(*gpmc_t));
 
 	/* minimum clock period for syncronous mode */
-<<<<<<< HEAD
-	if (!of_property_read_u32(np, "gpmc,sync-clk", &val))
-		gpmc_t->sync_clk = val;
-
-	/* chip select timtings */
-	if (!of_property_read_u32(np, "gpmc,cs-on", &val))
-		gpmc_t->cs_on = val;
-
-	if (!of_property_read_u32(np, "gpmc,cs-rd-off", &val))
-		gpmc_t->cs_rd_off = val;
-
-	if (!of_property_read_u32(np, "gpmc,cs-wr-off", &val))
-		gpmc_t->cs_wr_off = val;
-
-	/* ADV signal timings */
-	if (!of_property_read_u32(np, "gpmc,adv-on", &val))
-		gpmc_t->adv_on = val;
-
-	if (!of_property_read_u32(np, "gpmc,adv-rd-off", &val))
-		gpmc_t->adv_rd_off = val;
-
-	if (!of_property_read_u32(np, "gpmc,adv-wr-off", &val))
-		gpmc_t->adv_wr_off = val;
-
-	/* WE signal timings */
-	if (!of_property_read_u32(np, "gpmc,we-on", &val))
-		gpmc_t->we_on = val;
-
-	if (!of_property_read_u32(np, "gpmc,we-off", &val))
-		gpmc_t->we_off = val;
-
-	/* OE signal timings */
-	if (!of_property_read_u32(np, "gpmc,oe-on", &val))
-		gpmc_t->oe_on = val;
-
-	if (!of_property_read_u32(np, "gpmc,oe-off", &val))
-		gpmc_t->oe_off = val;
-
-	/* access and cycle timings */
-	if (!of_property_read_u32(np, "gpmc,page-burst-access", &val))
-		gpmc_t->page_burst_access = val;
-
-	if (!of_property_read_u32(np, "gpmc,access", &val))
-		gpmc_t->access = val;
-
-	if (!of_property_read_u32(np, "gpmc,rd-cycle", &val))
-		gpmc_t->rd_cycle = val;
-
-	if (!of_property_read_u32(np, "gpmc,wr-cycle", &val))
-		gpmc_t->wr_cycle = val;
-
-	/* only for OMAP3430 */
-	if (!of_property_read_u32(np, "gpmc,wr-access", &val))
-		gpmc_t->wr_access = val;
-
-	if (!of_property_read_u32(np, "gpmc,wr-data-mux-bus", &val))
-		gpmc_t->wr_data_mux_bus = val;
-=======
 	of_property_read_u32(np, "gpmc,sync-clk-ps", &gpmc_t->sync_clk);
 
 	/* chip select timtings */
@@ -1412,7 +1333,6 @@
 	p->cs_extra_delay = of_property_read_bool(np, "gpmc,cs-extra-delay");
 	p->time_para_granularity =
 		of_property_read_bool(np, "gpmc,time-para-granularity");
->>>>>>> aecb65a3
 }
 
 #ifdef CONFIG_MTD_NAND
@@ -1508,8 +1428,6 @@
 }
 #endif
 
-<<<<<<< HEAD
-=======
 /**
  * gpmc_probe_generic_child - configures the gpmc for a child device
  * @pdev:	pointer to gpmc platform device
@@ -1585,7 +1503,6 @@
 	return ret;
 }
 
->>>>>>> aecb65a3
 static int gpmc_probe_dt(struct platform_device *pdev)
 {
 	int ret;
@@ -1596,8 +1513,6 @@
 	if (!of_id)
 		return 0;
 
-<<<<<<< HEAD
-=======
 	ret = of_property_read_u32(pdev->dev.of_node, "gpmc,num-waitpins",
 				   &gpmc_nr_waitpins);
 	if (ret < 0) {
@@ -1605,7 +1520,6 @@
 		return ret;
 	}
 
->>>>>>> aecb65a3
 	for_each_node_by_name(child, "nand") {
 		ret = gpmc_probe_nand_child(pdev, child);
 		if (ret < 0) {
@@ -1621,8 +1535,6 @@
 			return ret;
 		}
 	}
-<<<<<<< HEAD
-=======
 
 	for_each_node_by_name(child, "nor") {
 		ret = gpmc_probe_generic_child(pdev, child);
@@ -1640,7 +1552,6 @@
 		}
 	}
 
->>>>>>> aecb65a3
 	return 0;
 }
 #else
@@ -1724,23 +1635,6 @@
 		return rc;
 	}
 
-<<<<<<< HEAD
-	if (gpmc_setup_irq() < 0)
-		dev_warn(gpmc_dev, "gpmc_setup_irq failed\n");
-
-	/* Now the GPMC is initialised, unreserve the chip-selects */
-	gpmc_cs_map = 0;
-
-	rc = gpmc_probe_dt(pdev);
-	if (rc < 0) {
-		clk_disable_unprepare(gpmc_l3_clk);
-		clk_put(gpmc_l3_clk);
-		dev_err(gpmc_dev, "failed to probe DT parameters\n");
-		return rc;
-	}
-
-=======
->>>>>>> aecb65a3
 	return 0;
 }
 
