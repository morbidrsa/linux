--- conflicted
+++ resolved
@@ -958,10 +958,6 @@
 	CLK("481cc000.d_can",	NULL,		&dcan0_fck),
 	CLK(NULL,	"dcan1_fck",		&dcan1_fck),
 	CLK("481d0000.d_can",	NULL,		&dcan1_fck),
-<<<<<<< HEAD
-	CLK(NULL,	"debugss_ick",		&debugss_ick),
-=======
->>>>>>> d0e0ac97
 	CLK(NULL,	"pruss_ocp_gclk",	&pruss_ocp_gclk),
 	CLK(NULL,	"mcasp0_fck",		&mcasp0_fck),
 	CLK(NULL,	"mcasp1_fck",		&mcasp1_fck),
@@ -1004,8 +1000,6 @@
 	CLK(NULL,	"clkout2_div_ck",	&clkout2_div_ck),
 	CLK(NULL,	"timer_32k_ck",		&clkdiv32k_ick),
 	CLK(NULL,	"timer_sys_ck",		&sys_clkin_ck),
-<<<<<<< HEAD
-=======
 	CLK(NULL,	"dbg_sysclk_ck",	&dbg_sysclk_ck),
 	CLK(NULL,	"dbg_clka_ck",		&dbg_clka_ck),
 	CLK(NULL,	"stm_pmd_clock_mux_ck",	&stm_pmd_clock_mux_ck),
@@ -1016,7 +1010,6 @@
 	CLK("48300200.ehrpwm",	"tbclk",	&ehrpwm0_tbclk),
 	CLK("48302200.ehrpwm",	"tbclk",	&ehrpwm1_tbclk),
 	CLK("48304200.ehrpwm",	"tbclk",	&ehrpwm2_tbclk),
->>>>>>> d0e0ac97
 };
 
 
