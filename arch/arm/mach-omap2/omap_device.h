/*
 * omap_device headers
 *
 * Copyright (C) 2009 Nokia Corporation
 * Paul Walmsley
 *
 * Developed in collaboration with (alphabetical order): Benoit
 * Cousson, Kevin Hilman, Tony Lindgren, Rajendra Nayak, Vikram
 * Pandita, Sakari Poussa, Anand Sawant, Santosh Shilimkar, Richard
 * Woodruff
 *
 * This program is free software; you can redistribute it and/or modify
 * it under the terms of the GNU General Public License version 2 as
 * published by the Free Software Foundation.
 *
 * This type of functionality should be implemented as a proper
 * omap_bus/omap_device in Linux.
 *
 * omap_device differs from omap_hwmod in that it includes external
 * (e.g., board- and system-level) integration details.  omap_hwmod
 * stores hardware data that is invariant for a given OMAP chip.
 */
#ifndef __ARCH_ARM_PLAT_OMAP_INCLUDE_MACH_OMAP_DEVICE_H
#define __ARCH_ARM_PLAT_OMAP_INCLUDE_MACH_OMAP_DEVICE_H

#include <linux/kernel.h>
#include <linux/platform_device.h>

#include "omap_hwmod.h"

extern struct dev_pm_domain omap_device_pm_domain;

/* omap_device._state values */
#define OMAP_DEVICE_STATE_UNKNOWN	0
#define OMAP_DEVICE_STATE_ENABLED	1
#define OMAP_DEVICE_STATE_IDLE		2
#define OMAP_DEVICE_STATE_SHUTDOWN	3

/* omap_device.flags values */
#define OMAP_DEVICE_SUSPENDED		BIT(0)
<<<<<<< HEAD
#define OMAP_DEVICE_NO_IDLE_ON_SUSPEND	BIT(1)
=======
>>>>>>> d0e0ac97

/**
 * struct omap_device - omap_device wrapper for platform_devices
 * @pdev: platform_device
 * @hwmods: (one .. many per omap_device)
 * @hwmods_cnt: ARRAY_SIZE() of @hwmods
 * @_state: one of OMAP_DEVICE_STATE_* (see above)
 * @flags: device flags
 * @_driver_status: one of BUS_NOTIFY_*_DRIVER from <linux/device.h>
 *
 * Integrates omap_hwmod data into Linux platform_device.
 *
 * Field names beginning with underscores are for the internal use of
 * the omap_device code.
 *
 */
struct omap_device {
	struct platform_device		*pdev;
	struct omap_hwmod		**hwmods;
	unsigned long			_driver_status;
	u8				hwmods_cnt;
	u8				_state;
	u8                              flags;
};

/* Device driver interface (call via platform_data fn ptrs) */

int omap_device_enable(struct platform_device *pdev);
int omap_device_idle(struct platform_device *pdev);

/* Core code interface */

struct platform_device *omap_device_build(const char *pdev_name, int pdev_id,
					  struct omap_hwmod *oh, void *pdata,
					  int pdata_len);

struct platform_device *omap_device_build_ss(const char *pdev_name, int pdev_id,
					 struct omap_hwmod **oh, int oh_cnt,
					 void *pdata, int pdata_len);

struct omap_device *omap_device_alloc(struct platform_device *pdev,
				      struct omap_hwmod **ohs, int oh_cnt);
void omap_device_delete(struct omap_device *od);
int omap_device_register(struct platform_device *pdev);

struct device *omap_device_get_by_hwmod_name(const char *oh_name);

/* OMAP PM interface */
int omap_device_get_context_loss_count(struct platform_device *pdev);

/* Other */

int omap_device_assert_hardreset(struct platform_device *pdev,
				 const char *name);
int omap_device_deassert_hardreset(struct platform_device *pdev,
				 const char *name);

/* Get omap_device pointer from platform_device pointer */
static inline struct omap_device *to_omap_device(struct platform_device *pdev)
{
	return pdev ? pdev->archdata.od : NULL;
}
#endif<|MERGE_RESOLUTION|>--- conflicted
+++ resolved
@@ -38,10 +38,6 @@
 
 /* omap_device.flags values */
 #define OMAP_DEVICE_SUSPENDED		BIT(0)
-<<<<<<< HEAD
-#define OMAP_DEVICE_NO_IDLE_ON_SUSPEND	BIT(1)
-=======
->>>>>>> d0e0ac97
 
 /**
  * struct omap_device - omap_device wrapper for platform_devices
