/*
 * linux/arch/arm/mach-omap2/devices.c
 *
 * OMAP2 platform device setup/initialization
 *
 * This program is free software; you can redistribute it and/or modify
 * it under the terms of the GNU General Public License as published by
 * the Free Software Foundation; either version 2 of the License, or
 * (at your option) any later version.
 */
#include <linux/gpio.h>
#include <linux/kernel.h>
#include <linux/init.h>
#include <linux/platform_device.h>
#include <linux/io.h>
#include <linux/clk.h>
#include <linux/err.h>
#include <linux/slab.h>
#include <linux/of.h>
#include <linux/pinctrl/machine.h>
#include <linux/platform_data/omap4-keypad.h>
<<<<<<< HEAD
#include <linux/platform_data/omap_ocp2scp.h>
#include <linux/usb/omap_control_usb.h>
=======
#include <linux/wl12xx.h>
#include <linux/platform_data/mailbox-omap.h>
>>>>>>> d0e0ac97

#include <asm/mach-types.h>
#include <asm/mach/map.h>

#include <linux/omap-dma.h>

#include "iomap.h"
#include "omap_hwmod.h"
#include "omap_device.h"
#include "omap4-keypad.h"

#include "soc.h"
#include "common.h"
#include "mux.h"
#include "control.h"
#include "devices.h"

#define L3_MODULES_MAX_LEN 12
#define L3_MODULES 3

static int __init omap3_l3_init(void)
{
	struct omap_hwmod *oh;
	struct platform_device *pdev;
	char oh_name[L3_MODULES_MAX_LEN];

	/*
	 * To avoid code running on other OMAPs in
	 * multi-omap builds
	 */
	if (!(cpu_is_omap34xx()))
		return -ENODEV;

	snprintf(oh_name, L3_MODULES_MAX_LEN, "l3_main");

	oh = omap_hwmod_lookup(oh_name);

	if (!oh)
		pr_err("could not look up %s\n", oh_name);

	pdev = omap_device_build("omap_l3_smx", 0, oh, NULL, 0);

	WARN(IS_ERR(pdev), "could not build omap_device for %s\n", oh_name);

	return PTR_RET(pdev);
}
omap_postcore_initcall(omap3_l3_init);

static int __init omap4_l3_init(void)
{
	int i;
	struct omap_hwmod *oh[3];
	struct platform_device *pdev;
	char oh_name[L3_MODULES_MAX_LEN];

	/* If dtb is there, the devices will be created dynamically */
	if (of_have_populated_dt())
		return -ENODEV;

	/*
	 * To avoid code running on other OMAPs in
	 * multi-omap builds
	 */
	if (!cpu_is_omap44xx() && !soc_is_omap54xx())
		return -ENODEV;

	for (i = 0; i < L3_MODULES; i++) {
		snprintf(oh_name, L3_MODULES_MAX_LEN, "l3_main_%d", i+1);

		oh[i] = omap_hwmod_lookup(oh_name);
		if (!(oh[i]))
			pr_err("could not look up %s\n", oh_name);
	}

	pdev = omap_device_build_ss("omap_l3_noc", 0, oh, 3, NULL, 0);

	WARN(IS_ERR(pdev), "could not build omap_device for %s\n", oh_name);

	return PTR_RET(pdev);
}
omap_postcore_initcall(omap4_l3_init);

#if defined(CONFIG_VIDEO_OMAP2) || defined(CONFIG_VIDEO_OMAP2_MODULE)

static struct resource omap2cam_resources[] = {
	{
		.start		= OMAP24XX_CAMERA_BASE,
		.end		= OMAP24XX_CAMERA_BASE + 0xfff,
		.flags		= IORESOURCE_MEM,
	},
	{
		.start		= 24 + OMAP_INTC_START,
		.flags		= IORESOURCE_IRQ,
	}
};

static struct platform_device omap2cam_device = {
	.name		= "omap24xxcam",
	.id		= -1,
	.num_resources	= ARRAY_SIZE(omap2cam_resources),
	.resource	= omap2cam_resources,
};
#endif

#if defined(CONFIG_IOMMU_API)

#include <linux/platform_data/iommu-omap.h>

static struct resource omap3isp_resources[] = {
	{
		.start		= OMAP3430_ISP_BASE,
		.end		= OMAP3430_ISP_END,
		.flags		= IORESOURCE_MEM,
	},
	{
		.start		= OMAP3430_ISP_CCP2_BASE,
		.end		= OMAP3430_ISP_CCP2_END,
		.flags		= IORESOURCE_MEM,
	},
	{
		.start		= OMAP3430_ISP_CCDC_BASE,
		.end		= OMAP3430_ISP_CCDC_END,
		.flags		= IORESOURCE_MEM,
	},
	{
		.start		= OMAP3430_ISP_HIST_BASE,
		.end		= OMAP3430_ISP_HIST_END,
		.flags		= IORESOURCE_MEM,
	},
	{
		.start		= OMAP3430_ISP_H3A_BASE,
		.end		= OMAP3430_ISP_H3A_END,
		.flags		= IORESOURCE_MEM,
	},
	{
		.start		= OMAP3430_ISP_PREV_BASE,
		.end		= OMAP3430_ISP_PREV_END,
		.flags		= IORESOURCE_MEM,
	},
	{
		.start		= OMAP3430_ISP_RESZ_BASE,
		.end		= OMAP3430_ISP_RESZ_END,
		.flags		= IORESOURCE_MEM,
	},
	{
		.start		= OMAP3430_ISP_SBL_BASE,
		.end		= OMAP3430_ISP_SBL_END,
		.flags		= IORESOURCE_MEM,
	},
	{
		.start		= OMAP3430_ISP_CSI2A_REGS1_BASE,
		.end		= OMAP3430_ISP_CSI2A_REGS1_END,
		.flags		= IORESOURCE_MEM,
	},
	{
		.start		= OMAP3430_ISP_CSIPHY2_BASE,
		.end		= OMAP3430_ISP_CSIPHY2_END,
		.flags		= IORESOURCE_MEM,
	},
	{
		.start		= OMAP3630_ISP_CSI2A_REGS2_BASE,
		.end		= OMAP3630_ISP_CSI2A_REGS2_END,
		.flags		= IORESOURCE_MEM,
	},
	{
		.start		= OMAP3630_ISP_CSI2C_REGS1_BASE,
		.end		= OMAP3630_ISP_CSI2C_REGS1_END,
		.flags		= IORESOURCE_MEM,
	},
	{
		.start		= OMAP3630_ISP_CSIPHY1_BASE,
		.end		= OMAP3630_ISP_CSIPHY1_END,
		.flags		= IORESOURCE_MEM,
	},
	{
		.start		= OMAP3630_ISP_CSI2C_REGS2_BASE,
		.end		= OMAP3630_ISP_CSI2C_REGS2_END,
		.flags		= IORESOURCE_MEM,
	},
	{
		.start		= OMAP343X_CTRL_BASE + OMAP343X_CONTROL_CSIRXFE,
		.end		= OMAP343X_CTRL_BASE + OMAP343X_CONTROL_CSIRXFE + 3,
		.flags		= IORESOURCE_MEM,
	},
	{
		.start		= OMAP343X_CTRL_BASE + OMAP3630_CONTROL_CAMERA_PHY_CTRL,
		.end		= OMAP343X_CTRL_BASE + OMAP3630_CONTROL_CAMERA_PHY_CTRL + 3,
		.flags		= IORESOURCE_MEM,
	},
	{
		.start		= 24 + OMAP_INTC_START,
		.flags		= IORESOURCE_IRQ,
	}
};

static struct platform_device omap3isp_device = {
	.name		= "omap3isp",
	.id		= -1,
	.num_resources	= ARRAY_SIZE(omap3isp_resources),
	.resource	= omap3isp_resources,
};

static struct omap_iommu_arch_data omap3_isp_iommu = {
	.name = "mmu_isp",
};

int omap3_init_camera(struct isp_platform_data *pdata)
{
	omap3isp_device.dev.platform_data = pdata;
	omap3isp_device.dev.archdata.iommu = &omap3_isp_iommu;

	return platform_device_register(&omap3isp_device);
}

#else /* !CONFIG_IOMMU_API */

int omap3_init_camera(struct isp_platform_data *pdata)
{
	return 0;
}

#endif

static inline void omap_init_camera(void)
{
#if defined(CONFIG_VIDEO_OMAP2) || defined(CONFIG_VIDEO_OMAP2_MODULE)
	if (cpu_is_omap24xx())
		platform_device_register(&omap2cam_device);
#endif
}

#if IS_ENABLED(CONFIG_OMAP_CONTROL_USB)
static struct omap_control_usb_platform_data omap4_control_usb_pdata = {
	.type = 1,
};

struct resource omap4_control_usb_res[] = {
	{
		.name	= "control_dev_conf",
		.start	= 0x4a002300,
		.end	= 0x4a002303,
		.flags	= IORESOURCE_MEM,
	},
	{
		.name	= "otghs_control",
		.start	= 0x4a00233c,
		.end	= 0x4a00233f,
		.flags	= IORESOURCE_MEM,
	},
};

static struct platform_device omap4_control_usb = {
	.name = "omap-control-usb",
	.id = -1,
	.dev = {
		.platform_data = &omap4_control_usb_pdata,
	},
	.num_resources = 2,
	.resource = omap4_control_usb_res,
};

static inline void __init omap_init_control_usb(void)
{
	if (!cpu_is_omap44xx())
		return;

	if (platform_device_register(&omap4_control_usb))
		pr_err("Error registering omap_control_usb device\n");
}

#else
static inline void omap_init_control_usb(void) { }
#endif /* CONFIG_OMAP_CONTROL_USB */

int __init omap4_keyboard_init(struct omap4_keypad_platform_data
			*sdp4430_keypad_data, struct omap_board_data *bdata)
{
	struct platform_device *pdev;
	struct omap_hwmod *oh;
	struct omap4_keypad_platform_data *keypad_data;
	unsigned int id = -1;
	char *oh_name = "kbd";
	char *name = "omap4-keypad";

	oh = omap_hwmod_lookup(oh_name);
	if (!oh) {
		pr_err("Could not look up %s\n", oh_name);
		return -ENODEV;
	}

	keypad_data = sdp4430_keypad_data;

	pdev = omap_device_build(name, id, oh, keypad_data,
				 sizeof(struct omap4_keypad_platform_data));

	if (IS_ERR(pdev)) {
		WARN(1, "Can't build omap_device for %s:%s.\n",
						name, oh->name);
		return PTR_ERR(pdev);
	}
	oh->mux = omap_hwmod_mux_init(bdata->pads, bdata->pads_cnt);

	return 0;
}

#if defined(CONFIG_OMAP2PLUS_MBOX) || defined(CONFIG_OMAP2PLUS_MBOX_MODULE)
static inline void __init omap_init_mbox(void)
{
	struct omap_hwmod *oh;
	struct platform_device *pdev;
	struct omap_mbox_pdata *pdata;

	oh = omap_hwmod_lookup("mailbox");
	if (!oh) {
		pr_err("%s: unable to find hwmod\n", __func__);
		return;
	}
	if (!oh->dev_attr) {
		pr_err("%s: hwmod doesn't have valid attrs\n", __func__);
		return;
	}

<<<<<<< HEAD
	pdev = omap_device_build("omap-mailbox", -1, oh, NULL, 0);
=======
	pdata = (struct omap_mbox_pdata *)oh->dev_attr;
	pdev = omap_device_build("omap-mailbox", -1, oh, pdata, sizeof(*pdata));
>>>>>>> d0e0ac97
	WARN(IS_ERR(pdev), "%s: could not build device, err %ld\n",
						__func__, PTR_ERR(pdev));
}
#else
static inline void omap_init_mbox(void) { }
#endif /* CONFIG_OMAP2PLUS_MBOX */

static inline void omap_init_sti(void) {}

#if defined(CONFIG_SND_SOC) || defined(CONFIG_SND_SOC_MODULE)

static struct platform_device omap_pcm = {
	.name	= "omap-pcm-audio",
	.id	= -1,
};

static void omap_init_audio(void)
{
	platform_device_register(&omap_pcm);
}

#else
static inline void omap_init_audio(void) {}
#endif

#if defined(CONFIG_SND_OMAP_SOC_MCPDM) || \
		defined(CONFIG_SND_OMAP_SOC_MCPDM_MODULE)

static void __init omap_init_mcpdm(void)
{
	struct omap_hwmod *oh;
	struct platform_device *pdev;

	oh = omap_hwmod_lookup("mcpdm");
	if (!oh)
		return;

	pdev = omap_device_build("omap-mcpdm", -1, oh, NULL, 0);
	WARN(IS_ERR(pdev), "Can't build omap_device for omap-mcpdm.\n");
}
#else
static inline void omap_init_mcpdm(void) {}
#endif

#if defined(CONFIG_SND_OMAP_SOC_DMIC) || \
		defined(CONFIG_SND_OMAP_SOC_DMIC_MODULE)

static void __init omap_init_dmic(void)
{
	struct omap_hwmod *oh;
	struct platform_device *pdev;

	oh = omap_hwmod_lookup("dmic");
	if (!oh)
		return;

	pdev = omap_device_build("omap-dmic", -1, oh, NULL, 0);
	WARN(IS_ERR(pdev), "Can't build omap_device for omap-dmic.\n");
}
#else
static inline void omap_init_dmic(void) {}
#endif

#if defined(CONFIG_SND_OMAP_SOC_OMAP_HDMI) || \
		defined(CONFIG_SND_OMAP_SOC_OMAP_HDMI_MODULE)

static struct platform_device omap_hdmi_audio = {
	.name	= "omap-hdmi-audio",
	.id	= -1,
};

static void __init omap_init_hdmi_audio(void)
{
	struct omap_hwmod *oh;
	struct platform_device *pdev;

	oh = omap_hwmod_lookup("dss_hdmi");
	if (!oh)
		return;

	pdev = omap_device_build("omap-hdmi-audio-dai", -1, oh, NULL, 0);
	WARN(IS_ERR(pdev),
	     "Can't build omap_device for omap-hdmi-audio-dai.\n");

	platform_device_register(&omap_hdmi_audio);
}
#else
static inline void omap_init_hdmi_audio(void) {}
#endif

#if defined(CONFIG_SPI_OMAP24XX) || defined(CONFIG_SPI_OMAP24XX_MODULE)

#include <linux/platform_data/spi-omap2-mcspi.h>

static int __init omap_mcspi_init(struct omap_hwmod *oh, void *unused)
{
	struct platform_device *pdev;
	char *name = "omap2_mcspi";
	struct omap2_mcspi_platform_config *pdata;
	static int spi_num;
	struct omap2_mcspi_dev_attr *mcspi_attrib = oh->dev_attr;

	pdata = kzalloc(sizeof(*pdata), GFP_KERNEL);
	if (!pdata) {
		pr_err("Memory allocation for McSPI device failed\n");
		return -ENOMEM;
	}

	pdata->num_cs = mcspi_attrib->num_chipselect;
	switch (oh->class->rev) {
	case OMAP2_MCSPI_REV:
	case OMAP3_MCSPI_REV:
			pdata->regs_offset = 0;
			break;
	case OMAP4_MCSPI_REV:
			pdata->regs_offset = OMAP4_MCSPI_REG_OFFSET;
			break;
	default:
			pr_err("Invalid McSPI Revision value\n");
			kfree(pdata);
			return -EINVAL;
	}

	spi_num++;
	pdev = omap_device_build(name, spi_num, oh, pdata, sizeof(*pdata));
	WARN(IS_ERR(pdev), "Can't build omap_device for %s:%s\n",
				name, oh->name);
	kfree(pdata);
	return 0;
}

static void omap_init_mcspi(void)
{
	omap_hwmod_for_each_by_class("mcspi", omap_mcspi_init, NULL);
}

#else
static inline void omap_init_mcspi(void) {}
#endif

/**
 * omap_init_rng - bind the RNG hwmod to the RNG omap_device
 *
 * Bind the RNG hwmod to the RNG omap_device.  No return value.
 */
static void omap_init_rng(void)
{
	struct omap_hwmod *oh;
	struct platform_device *pdev;

	oh = omap_hwmod_lookup("rng");
	if (!oh)
		return;

	pdev = omap_device_build("omap_rng", -1, oh, NULL, 0);
	WARN(IS_ERR(pdev), "Can't build omap_device for omap_rng\n");
}

static void __init omap_init_sham(void)
{
	struct omap_hwmod *oh;
	struct platform_device *pdev;

	oh = omap_hwmod_lookup("sham");
	if (!oh)
		return;

	pdev = omap_device_build("omap-sham", -1, oh, NULL, 0);
	WARN(IS_ERR(pdev), "Can't build omap_device for omap-sham\n");
}

static void __init omap_init_aes(void)
{
	struct omap_hwmod *oh;
	struct platform_device *pdev;

	oh = omap_hwmod_lookup("aes");
	if (!oh)
		return;

	pdev = omap_device_build("omap-aes", -1, oh, NULL, 0);
	WARN(IS_ERR(pdev), "Can't build omap_device for omap-aes\n");
}

/*-------------------------------------------------------------------------*/

#if defined(CONFIG_VIDEO_OMAP2_VOUT) || \
	defined(CONFIG_VIDEO_OMAP2_VOUT_MODULE)
#if defined(CONFIG_FB_OMAP2) || defined(CONFIG_FB_OMAP2_MODULE)
static struct resource omap_vout_resource[3 - CONFIG_FB_OMAP2_NUM_FBS] = {
};
#else
static struct resource omap_vout_resource[2] = {
};
#endif

static struct platform_device omap_vout_device = {
	.name		= "omap_vout",
	.num_resources	= ARRAY_SIZE(omap_vout_resource),
	.resource 	= &omap_vout_resource[0],
	.id		= -1,
};
static void omap_init_vout(void)
{
	if (platform_device_register(&omap_vout_device) < 0)
		printk(KERN_ERR "Unable to register OMAP-VOUT device\n");
}
#else
static inline void omap_init_vout(void) {}
#endif

#if IS_ENABLED(CONFIG_WL12XX)

static struct wl12xx_platform_data wl12xx __initdata;

<<<<<<< HEAD
static void __init omap_init_ocp2scp(void)
=======
void __init omap_init_wl12xx_of(void)
>>>>>>> d0e0ac97
{
	int ret;

	if (!of_have_populated_dt())
		return;

	if (of_machine_is_compatible("ti,omap4-sdp")) {
		wl12xx.board_ref_clock = WL12XX_REFCLOCK_26;
		wl12xx.board_tcxo_clock = WL12XX_TCXOCLOCK_26;
		wl12xx.irq = gpio_to_irq(53);
	} else if (of_machine_is_compatible("ti,omap4-panda")) {
		wl12xx.board_ref_clock = WL12XX_REFCLOCK_38;
		wl12xx.irq = gpio_to_irq(53);
	} else {
		return;
	}

<<<<<<< HEAD
	for (i = 0; i < dev_cnt; i++, ocp2scp_dev++)
		pdata->devices[i] = ocp2scp_dev;

	pdata->dev_cnt	= dev_cnt;

	pdev = omap_device_build(name, bus_id, oh, pdata, sizeof(*pdata));
	if (IS_ERR(pdev)) {
		pr_err("Could not build omap_device for %s %s\n",
						name, oh_name);
		kfree(pdata->devices);
		kfree(pdata);
=======
	ret = wl12xx_set_platform_data(&wl12xx);
	if (ret) {
		pr_err("error setting wl12xx data: %d\n", ret);
>>>>>>> d0e0ac97
		return;
	}
}
#else
static inline void omap_init_wl12xx_of(void)
{
}
#endif

/*-------------------------------------------------------------------------*/

static int __init omap2_init_devices(void)
{
	/* Enable dummy states for those platforms without pinctrl support */
	if (!of_have_populated_dt())
		pinctrl_provide_dummies();

	/*
	 * please keep these calls, and their implementations above,
	 * in alphabetical order so they're easier to sort through.
	 */
	omap_init_audio();
	omap_init_camera();
	omap_init_hdmi_audio();
	omap_init_mbox();
	/* If dtb is there, the devices will be created dynamically */
	if (!of_have_populated_dt()) {
		omap_init_control_usb();
		omap_init_dmic();
		omap_init_mcpdm();
		omap_init_mcspi();
		omap_init_sham();
		omap_init_aes();
<<<<<<< HEAD
=======
	} else {
		/* These can be removed when bindings are done */
		omap_init_wl12xx_of();
>>>>>>> d0e0ac97
	}
	omap_init_sti();
	omap_init_rng();
	omap_init_vout();

	return 0;
}
omap_arch_initcall(omap2_init_devices);<|MERGE_RESOLUTION|>--- conflicted
+++ resolved
@@ -19,13 +19,8 @@
 #include <linux/of.h>
 #include <linux/pinctrl/machine.h>
 #include <linux/platform_data/omap4-keypad.h>
-<<<<<<< HEAD
-#include <linux/platform_data/omap_ocp2scp.h>
-#include <linux/usb/omap_control_usb.h>
-=======
 #include <linux/wl12xx.h>
 #include <linux/platform_data/mailbox-omap.h>
->>>>>>> d0e0ac97
 
 #include <asm/mach-types.h>
 #include <asm/mach/map.h>
@@ -257,49 +252,6 @@
 #endif
 }
 
-#if IS_ENABLED(CONFIG_OMAP_CONTROL_USB)
-static struct omap_control_usb_platform_data omap4_control_usb_pdata = {
-	.type = 1,
-};
-
-struct resource omap4_control_usb_res[] = {
-	{
-		.name	= "control_dev_conf",
-		.start	= 0x4a002300,
-		.end	= 0x4a002303,
-		.flags	= IORESOURCE_MEM,
-	},
-	{
-		.name	= "otghs_control",
-		.start	= 0x4a00233c,
-		.end	= 0x4a00233f,
-		.flags	= IORESOURCE_MEM,
-	},
-};
-
-static struct platform_device omap4_control_usb = {
-	.name = "omap-control-usb",
-	.id = -1,
-	.dev = {
-		.platform_data = &omap4_control_usb_pdata,
-	},
-	.num_resources = 2,
-	.resource = omap4_control_usb_res,
-};
-
-static inline void __init omap_init_control_usb(void)
-{
-	if (!cpu_is_omap44xx())
-		return;
-
-	if (platform_device_register(&omap4_control_usb))
-		pr_err("Error registering omap_control_usb device\n");
-}
-
-#else
-static inline void omap_init_control_usb(void) { }
-#endif /* CONFIG_OMAP_CONTROL_USB */
-
 int __init omap4_keyboard_init(struct omap4_keypad_platform_data
 			*sdp4430_keypad_data, struct omap_board_data *bdata)
 {
@@ -348,12 +300,8 @@
 		return;
 	}
 
-<<<<<<< HEAD
-	pdev = omap_device_build("omap-mailbox", -1, oh, NULL, 0);
-=======
 	pdata = (struct omap_mbox_pdata *)oh->dev_attr;
 	pdev = omap_device_build("omap-mailbox", -1, oh, pdata, sizeof(*pdata));
->>>>>>> d0e0ac97
 	WARN(IS_ERR(pdev), "%s: could not build device, err %ld\n",
 						__func__, PTR_ERR(pdev));
 }
@@ -569,11 +517,7 @@
 
 static struct wl12xx_platform_data wl12xx __initdata;
 
-<<<<<<< HEAD
-static void __init omap_init_ocp2scp(void)
-=======
 void __init omap_init_wl12xx_of(void)
->>>>>>> d0e0ac97
 {
 	int ret;
 
@@ -591,23 +535,9 @@
 		return;
 	}
 
-<<<<<<< HEAD
-	for (i = 0; i < dev_cnt; i++, ocp2scp_dev++)
-		pdata->devices[i] = ocp2scp_dev;
-
-	pdata->dev_cnt	= dev_cnt;
-
-	pdev = omap_device_build(name, bus_id, oh, pdata, sizeof(*pdata));
-	if (IS_ERR(pdev)) {
-		pr_err("Could not build omap_device for %s %s\n",
-						name, oh_name);
-		kfree(pdata->devices);
-		kfree(pdata);
-=======
 	ret = wl12xx_set_platform_data(&wl12xx);
 	if (ret) {
 		pr_err("error setting wl12xx data: %d\n", ret);
->>>>>>> d0e0ac97
 		return;
 	}
 }
@@ -635,18 +565,14 @@
 	omap_init_mbox();
 	/* If dtb is there, the devices will be created dynamically */
 	if (!of_have_populated_dt()) {
-		omap_init_control_usb();
 		omap_init_dmic();
 		omap_init_mcpdm();
 		omap_init_mcspi();
 		omap_init_sham();
 		omap_init_aes();
-<<<<<<< HEAD
-=======
 	} else {
 		/* These can be removed when bindings are done */
 		omap_init_wl12xx_of();
->>>>>>> d0e0ac97
 	}
 	omap_init_sti();
 	omap_init_rng();
