--- conflicted
+++ resolved
@@ -200,11 +200,7 @@
 
 static void __init omap4_smp_prepare_cpus(unsigned int max_cpus)
 {
-<<<<<<< HEAD
-	void *startup_addr = omap_secondary_startup;
-=======
 	void *startup_addr = omap4_secondary_startup;
->>>>>>> d0e0ac97
 	void __iomem *base = omap_get_wakeupgen_base();
 
 	/*
@@ -215,11 +211,7 @@
 		scu_enable(scu_base);
 
 	if (cpu_is_omap446x()) {
-<<<<<<< HEAD
-		startup_addr = omap_secondary_startup_4460;
-=======
 		startup_addr = omap4460_secondary_startup;
->>>>>>> d0e0ac97
 		pm44xx_errata |= PM_OMAP4_ROM_SMP_BOOT_ERRATUM_GICD;
 	}
 
