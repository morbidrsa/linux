--- conflicted
+++ resolved
@@ -3593,11 +3593,7 @@
 };
 
 static struct omap_hwmod_dma_info omap3_sham_sdma_reqs[] = {
-<<<<<<< HEAD
-	{ .name = "rx", .dma_req = OMAP34XX_DMA_SHA1MD5_RX, },
-=======
 	{ .name = "rx", .dma_req = 69, },
->>>>>>> d0e0ac97
 	{ .dma_req = -1 }
 };
 
@@ -3658,13 +3654,8 @@
 };
 
 static struct omap_hwmod_dma_info omap3_aes_sdma_reqs[] = {
-<<<<<<< HEAD
-	{ .name = "tx", .dma_req = OMAP34XX_DMA_AES2_TX, },
-	{ .name = "rx", .dma_req = OMAP34XX_DMA_AES2_RX, },
-=======
 	{ .name = "tx", .dma_req = 65, },
 	{ .name = "rx", .dma_req = 66, },
->>>>>>> d0e0ac97
 	{ .dma_req = -1 }
 };
 
