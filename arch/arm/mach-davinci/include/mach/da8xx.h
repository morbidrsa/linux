/*
 * Chip specific defines for DA8XX/OMAP L1XX SoC
 *
 * Author: Mark A. Greer <mgreer@mvista.com>
 *
 * 2007, 2009-2010 (c) MontaVista Software, Inc. This file is licensed under
 * the terms of the GNU General Public License version 2. This program
 * is licensed "as is" without any warranty of any kind, whether express
 * or implied.
 */
#ifndef __ASM_ARCH_DAVINCI_DA8XX_H
#define __ASM_ARCH_DAVINCI_DA8XX_H

#include <video/da8xx-fb.h>

#include <linux/platform_device.h>
#include <linux/davinci_emac.h>
#include <linux/spi/spi.h>
#include <linux/platform_data/davinci_asp.h>
#include <linux/reboot.h>
#include <linux/videodev2.h>

#include <mach/serial.h>
#include <mach/pm.h>
#include <linux/platform_data/edma.h>
#include <linux/platform_data/i2c-davinci.h>
#include <linux/platform_data/mmc-davinci.h>
#include <linux/platform_data/usb-davinci.h>
#include <linux/platform_data/spi-davinci.h>
#include <linux/platform_data/uio_pruss.h>

#include <media/davinci/vpif_types.h>

extern void __iomem *da8xx_syscfg0_base;
extern void __iomem *da8xx_syscfg1_base;

/*
 * If the DA850/OMAP-L138/AM18x SoC on board is of a higher speed grade
 * (than the regular 300Mhz variant), the board code should set this up
 * with the supported speed before calling da850_register_cpufreq().
 */
extern unsigned int da850_max_speed;

/*
 * The cp_intc interrupt controller for the da8xx isn't in the same
 * chunk of physical memory space as the other registers (like it is
 * on the davincis) so it needs to be mapped separately.  It will be
 * mapped early on when the I/O space is mapped and we'll put it just
 * before the I/O space in the processor's virtual memory space.
 */
#define DA8XX_CP_INTC_BASE	0xfffee000
#define DA8XX_CP_INTC_SIZE	SZ_8K
#define DA8XX_CP_INTC_VIRT	(IO_VIRT - DA8XX_CP_INTC_SIZE - SZ_4K)

#define DA8XX_SYSCFG0_BASE	(IO_PHYS + 0x14000)
#define DA8XX_SYSCFG0_VIRT(x)	(da8xx_syscfg0_base + (x))
#define DA8XX_JTAG_ID_REG	0x18
#define DA8XX_HOST1CFG_REG	0x44
#define DA8XX_CHIPSIG_REG	0x174
#define DA8XX_CFGCHIP0_REG	0x17c
#define DA8XX_CFGCHIP1_REG	0x180
#define DA8XX_CFGCHIP2_REG	0x184
#define DA8XX_CFGCHIP3_REG	0x188

#define DA8XX_SYSCFG1_BASE	(IO_PHYS + 0x22C000)
#define DA8XX_SYSCFG1_VIRT(x)	(da8xx_syscfg1_base + (x))
#define DA8XX_DEEPSLEEP_REG	0x8
#define DA8XX_PWRDN_REG		0x18

#define DA8XX_PSC0_BASE		0x01c10000
#define DA8XX_PLL0_BASE		0x01c11000
#define DA8XX_TIMER64P0_BASE	0x01c20000
#define DA8XX_TIMER64P1_BASE	0x01c21000
#define DA8XX_VPIF_BASE		0x01e17000
#define DA8XX_GPIO_BASE		0x01e26000
#define DA8XX_PSC1_BASE		0x01e27000
#define DA8XX_AEMIF_CS2_BASE	0x60000000
#define DA8XX_AEMIF_CS3_BASE	0x62000000
#define DA8XX_AEMIF_CTL_BASE	0x68000000
#define DA8XX_SHARED_RAM_BASE	0x80000000
#define DA8XX_ARM_RAM_BASE	0xffff0000

void da830_init(void);
void da850_init(void);

int da830_register_edma(struct edma_rsv_info *rsv);
int da850_register_edma(struct edma_rsv_info *rsv[2]);
int da8xx_register_i2c(int instance, struct davinci_i2c_platform_data *pdata);
int da8xx_register_spi_bus(int instance, unsigned num_chipselect);
int da8xx_register_watchdog(void);
int da8xx_register_usb20(unsigned mA, unsigned potpgt);
int da8xx_register_usb11(struct da8xx_ohci_root_hub *pdata);
int da8xx_register_emac(void);
int da8xx_register_uio_pruss(void);
int da8xx_register_lcdc(struct da8xx_lcdc_platform_data *pdata);
int da8xx_register_mmcsd0(struct davinci_mmc_config *config);
int da850_register_mmcsd1(struct davinci_mmc_config *config);
void da8xx_register_mcasp(int id, struct snd_platform_data *pdata);
int da8xx_register_rtc(void);
int da850_register_cpufreq(char *async_clk);
int da8xx_register_cpuidle(void);
void __iomem *da8xx_get_mem_ctlr(void);
int da850_register_pm(struct platform_device *pdev);
int da850_register_sata(unsigned long refclkpn);
int da850_register_vpif(void);
int da850_register_vpif_display
			(struct vpif_display_config *display_config);
int da850_register_vpif_capture
			(struct vpif_capture_config *capture_config);
<<<<<<< HEAD
void da8xx_restart(char mode, const char *cmd);
=======
void da8xx_restart(enum reboot_mode mode, const char *cmd);
>>>>>>> d0e0ac97
void da8xx_rproc_reserve_cma(void);
int da8xx_register_rproc(void);

extern struct platform_device da8xx_serial_device;
extern struct emac_platform_data da8xx_emac_pdata;
extern struct da8xx_lcdc_platform_data sharp_lcd035q3dg01_pdata;
extern struct da8xx_lcdc_platform_data sharp_lk043t1dg01_pdata;


extern const short da830_emif25_pins[];
extern const short da830_spi0_pins[];
extern const short da830_spi1_pins[];
extern const short da830_mmc_sd_pins[];
extern const short da830_uart0_pins[];
extern const short da830_uart1_pins[];
extern const short da830_uart2_pins[];
extern const short da830_usb20_pins[];
extern const short da830_usb11_pins[];
extern const short da830_uhpi_pins[];
extern const short da830_cpgmac_pins[];
extern const short da830_emif3c_pins[];
extern const short da830_mcasp0_pins[];
extern const short da830_mcasp1_pins[];
extern const short da830_mcasp2_pins[];
extern const short da830_i2c0_pins[];
extern const short da830_i2c1_pins[];
extern const short da830_lcdcntl_pins[];
extern const short da830_pwm_pins[];
extern const short da830_ecap0_pins[];
extern const short da830_ecap1_pins[];
extern const short da830_ecap2_pins[];
extern const short da830_eqep0_pins[];
extern const short da830_eqep1_pins[];
extern const short da850_vpif_capture_pins[];
extern const short da850_vpif_display_pins[];

extern const short da850_i2c0_pins[];
extern const short da850_i2c1_pins[];
extern const short da850_lcdcntl_pins[];

#endif /* __ASM_ARCH_DAVINCI_DA8XX_H */<|MERGE_RESOLUTION|>--- conflicted
+++ resolved
@@ -107,11 +107,7 @@
 			(struct vpif_display_config *display_config);
 int da850_register_vpif_capture
 			(struct vpif_capture_config *capture_config);
-<<<<<<< HEAD
-void da8xx_restart(char mode, const char *cmd);
-=======
 void da8xx_restart(enum reboot_mode mode, const char *cmd);
->>>>>>> d0e0ac97
 void da8xx_rproc_reserve_cma(void);
 int da8xx_register_rproc(void);
 
