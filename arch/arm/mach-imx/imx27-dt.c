/*
 * Copyright 2012 Sascha Hauer, Pengutronix
 *
 * The code contained herein is licensed under the GNU General Public
 * License. You may obtain a copy of the GNU General Public License
 * Version 2 or later at the following locations:
 *
 * http://www.opensource.org/licenses/gpl-license.html
 * http://www.gnu.org/copyleft/gpl.html
 */

#include <linux/irq.h>
#include <linux/of_irq.h>
#include <linux/of_platform.h>
#include <asm/mach/arch.h>
#include <asm/mach/time.h>

#include "common.h"
#include "mx27.h"

static void __init imx27_dt_init(void)
{
	struct platform_device_info devinfo = { .name = "cpufreq-cpu0", };

<<<<<<< HEAD
	of_platform_populate(NULL, of_default_bus_match_table, NULL, NULL);

=======
	mxc_arch_reset_init_dt();

	of_platform_populate(NULL, of_default_bus_match_table, NULL, NULL);

>>>>>>> d0e0ac97
	platform_device_register_full(&devinfo);
}

static const char * const imx27_dt_board_compat[] __initconst = {
	"fsl,imx27",
	NULL
};

static void __init imx27_timer_init(void)
{
	mx27_clocks_init_dt();
}

DT_MACHINE_START(IMX27_DT, "Freescale i.MX27 (Device Tree Support)")
	.map_io		= mx27_map_io,
	.init_early	= imx27_init_early,
	.init_irq	= mx27_init_irq,
	.handle_irq	= imx27_handle_irq,
	.init_time	= imx27_timer_init,
	.init_machine	= imx27_dt_init,
	.dt_compat	= imx27_dt_board_compat,
	.restart	= mxc_restart,
MACHINE_END<|MERGE_RESOLUTION|>--- conflicted
+++ resolved
@@ -22,15 +22,10 @@
 {
 	struct platform_device_info devinfo = { .name = "cpufreq-cpu0", };
 
-<<<<<<< HEAD
-	of_platform_populate(NULL, of_default_bus_match_table, NULL, NULL);
-
-=======
 	mxc_arch_reset_init_dt();
 
 	of_platform_populate(NULL, of_default_bus_match_table, NULL, NULL);
 
->>>>>>> d0e0ac97
 	platform_device_register_full(&devinfo);
 }
 
