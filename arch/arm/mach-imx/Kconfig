config ARCH_MXC
	bool "Freescale i.MX family" if ARCH_MULTI_V4_V5 || ARCH_MULTI_V6_V7
	select ARCH_REQUIRE_GPIOLIB
	select ARM_PATCH_PHYS_VIRT
	select AUTO_ZRELADDR if !ZBOOT_ROM
	select CLKDEV_LOOKUP
	select CLKSRC_MMIO
	select GENERIC_ALLOCATOR
	select GENERIC_CLOCKEVENTS
	select GENERIC_IRQ_CHIP
	select MULTI_IRQ_HANDLER
	select SPARSE_IRQ
	select USE_OF
	help
	  Support for Freescale MXC/iMX-based family of processors

menu "Freescale i.MX support"
	depends on ARCH_MXC

config MXC_IRQ_PRIOR
	bool "Use IRQ priority"
	help
	  Select this if you want to use prioritized IRQ handling.
	  This feature prevents higher priority ISR to be interrupted
	  by lower priority IRQ even IRQF_DISABLED flag is not set.
	  This may be useful in embedded applications, where are strong
	  requirements for timing.
	  Say N here, unless you have a specialized requirement.

config MXC_TZIC
	bool

config MXC_AVIC
	bool

config MXC_DEBUG_BOARD
	bool "Enable MXC debug board(for 3-stack)"
	help
	  The debug board is an integral part of the MXC 3-stack(PDK)
	  platforms, it can be attached or removed from the peripheral
	  board. On debug board, several debug devices(ethernet, UART,
	  buttons, LEDs and JTAG) are implemented. Between the MCU and
	  these devices, a CPLD is added as a bridge which performs
	  data/address de-multiplexing and decode, signal level shift,
	  interrupt control and various board functions.

config HAVE_EPIT
	bool

config MXC_USE_EPIT
	bool "Use EPIT instead of GPT"
	depends on HAVE_EPIT
	help
	  Use EPIT as the system timer on systems that have it. Normally you
	  don't have a reason to do so as the EPIT has the same features and
	  uses the same clocks as the GPT. Anyway, on some systems the GPT
	  may be in use for other purposes.

config ARCH_HAS_RNGA
	bool

config HAVE_IMX_ANATOP
	bool

config HAVE_IMX_GPC
	bool

config HAVE_IMX_MMDC
	bool

config HAVE_IMX_SRC
	def_bool y if SMP
	select ARCH_HAS_RESET_CONTROLLER

config IMX_HAVE_IOMUX_V1
	bool

config ARCH_MXC_IOMUX_V3
	bool

config ARCH_MX1
	bool

config ARCH_MX25
	bool

config MACH_MX27
	bool

config SOC_IMX1
	bool
	select ARCH_MX1
	select COMMON_CLK
	select CPU_ARM920T
	select IMX_HAVE_IOMUX_V1
	select MXC_AVIC

config SOC_IMX21
	bool
	select COMMON_CLK
	select CPU_ARM926T
	select IMX_HAVE_IOMUX_V1
	select MXC_AVIC

config SOC_IMX25
	bool
	select ARCH_MX25
	select ARCH_MXC_IOMUX_V3
	select COMMON_CLK
	select CPU_ARM926T
	select MXC_AVIC

config SOC_IMX27
	bool
	select ARCH_HAS_CPUFREQ
	select ARCH_HAS_OPP
	select COMMON_CLK
	select CPU_ARM926T
	select IMX_HAVE_IOMUX_V1
	select MACH_MX27
	select MXC_AVIC

config SOC_IMX31
	bool
	select COMMON_CLK
	select CPU_V6
	select IMX_HAVE_PLATFORM_MXC_RNGA
	select MXC_AVIC
	select SMP_ON_UP if SMP

config SOC_IMX35
	bool
	select ARCH_MXC_IOMUX_V3
	select COMMON_CLK
	select CPU_V6K
	select HAVE_EPIT
	select MXC_AVIC
	select SMP_ON_UP if SMP

config SOC_IMX5
	bool
	select ARCH_HAS_CPUFREQ
	select ARCH_HAS_OPP
	select ARCH_MXC_IOMUX_V3
	select COMMON_CLK
	select CPU_V7
	select MXC_TZIC

config	SOC_IMX51
	bool
	select HAVE_IMX_SRC
	select PINCTRL
	select PINCTRL_IMX51
	select SOC_IMX5

if ARCH_MULTI_V4T

comment "MX1 platforms:"
config MACH_MXLADS
	bool

config ARCH_MX1ADS
	bool "MX1ADS platform"
	select IMX_HAVE_PLATFORM_IMX_I2C
	select IMX_HAVE_PLATFORM_IMX_UART
	select MACH_MXLADS
	select SOC_IMX1
	help
	  Say Y here if you are using Motorola MX1ADS/MXLADS boards

config MACH_SCB9328
	bool "Synertronixx scb9328"
	select IMX_HAVE_PLATFORM_IMX_UART
	select SOC_IMX1
	help
	  Say Y here if you are using a Synertronixx scb9328 board

config MACH_APF9328
	bool "APF9328"
	select IMX_HAVE_PLATFORM_IMX_I2C
	select IMX_HAVE_PLATFORM_IMX_UART
	select SOC_IMX1
	help
	  Say Yes here if you are using the Armadeus APF9328 development board

endif

if ARCH_MULTI_V5

comment "MX21 platforms:"

config MACH_MX21ADS
	bool "MX21ADS platform"
	select IMX_HAVE_PLATFORM_IMX_FB
	select IMX_HAVE_PLATFORM_IMX_UART
	select IMX_HAVE_PLATFORM_MXC_MMC
	select IMX_HAVE_PLATFORM_MXC_NAND
	select SOC_IMX21
	help
	  Include support for MX21ADS platform. This includes specific
	  configurations for the board and its peripherals.

comment "MX25 platforms:"

config MACH_MX25_3DS
	bool "Support MX25PDK (3DS) Platform"
	select IMX_HAVE_PLATFORM_FLEXCAN
	select IMX_HAVE_PLATFORM_FSL_USB2_UDC
	select IMX_HAVE_PLATFORM_IMX2_WDT
	select IMX_HAVE_PLATFORM_IMXDI_RTC
	select IMX_HAVE_PLATFORM_IMX_FB
	select IMX_HAVE_PLATFORM_IMX_I2C
	select IMX_HAVE_PLATFORM_IMX_KEYPAD
	select IMX_HAVE_PLATFORM_IMX_UART
	select IMX_HAVE_PLATFORM_MXC_EHCI
	select IMX_HAVE_PLATFORM_MXC_NAND
	select IMX_HAVE_PLATFORM_SDHCI_ESDHC_IMX
	select SOC_IMX25

config MACH_EUKREA_CPUIMX25SD
	bool "Support Eukrea CPUIMX25 Platform"
	select IMX_HAVE_PLATFORM_FLEXCAN
	select IMX_HAVE_PLATFORM_FSL_USB2_UDC
	select IMX_HAVE_PLATFORM_IMX2_WDT
	select IMX_HAVE_PLATFORM_IMXDI_RTC
	select IMX_HAVE_PLATFORM_IMX_FB
	select IMX_HAVE_PLATFORM_IMX_I2C
	select IMX_HAVE_PLATFORM_IMX_UART
	select IMX_HAVE_PLATFORM_MXC_EHCI
	select IMX_HAVE_PLATFORM_MXC_NAND
	select IMX_HAVE_PLATFORM_SDHCI_ESDHC_IMX
	select USB_ULPI_VIEWPORT if USB_ULPI
	select SOC_IMX25

choice
	prompt "Baseboard"
	depends on MACH_EUKREA_CPUIMX25SD
	default MACH_EUKREA_MBIMXSD25_BASEBOARD

config MACH_EUKREA_MBIMXSD25_BASEBOARD
	bool "Eukrea MBIMXSD development board"
	select IMX_HAVE_PLATFORM_GPIO_KEYS
	select IMX_HAVE_PLATFORM_IMX_SSI
	select IMX_HAVE_PLATFORM_SPI_IMX
	select LEDS_GPIO_REGISTER
	help
	  This adds board specific devices that can be found on Eukrea's
	  MBIMXSD evaluation board.

endchoice

config MACH_IMX25_DT
	bool "Support i.MX25 platforms from device tree"
	select SOC_IMX25
	help
	  Include support for Freescale i.MX25 based platforms
	  using the device tree for discovery

comment "MX27 platforms:"

config MACH_MX27ADS
	bool "MX27ADS platform"
	select IMX_HAVE_PLATFORM_IMX_FB
	select IMX_HAVE_PLATFORM_IMX_I2C
	select IMX_HAVE_PLATFORM_IMX_UART
	select IMX_HAVE_PLATFORM_MXC_MMC
	select IMX_HAVE_PLATFORM_MXC_NAND
	select IMX_HAVE_PLATFORM_MXC_W1
	select SOC_IMX27
	help
	  Include support for MX27ADS platform. This includes specific
	  configurations for the board and its peripherals.

config MACH_PCM038
	bool "Phytec phyCORE-i.MX27 CPU module (pcm038)"
	select IMX_HAVE_PLATFORM_IMX2_WDT
	select IMX_HAVE_PLATFORM_IMX_I2C
	select IMX_HAVE_PLATFORM_IMX_UART
	select IMX_HAVE_PLATFORM_MXC_EHCI
	select IMX_HAVE_PLATFORM_MXC_NAND
	select IMX_HAVE_PLATFORM_MXC_W1
	select IMX_HAVE_PLATFORM_SPI_IMX
	select USB_ULPI_VIEWPORT if USB_ULPI
	select SOC_IMX27
	help
	  Include support for phyCORE-i.MX27 (aka pcm038) platform. This
	  includes specific configurations for the module and its peripherals.

choice
	prompt "Baseboard"
	depends on MACH_PCM038
	default MACH_PCM970_BASEBOARD

config MACH_PCM970_BASEBOARD
	bool "PHYTEC PCM970 development board"
	select IMX_HAVE_PLATFORM_IMX_FB
	select IMX_HAVE_PLATFORM_MXC_MMC
	help
	  This adds board specific devices that can be found on Phytec's
	  PCM970 evaluation board.

endchoice

config MACH_CPUIMX27
	bool "Eukrea CPUIMX27 module"
	select IMX_HAVE_PLATFORM_FSL_USB2_UDC
	select IMX_HAVE_PLATFORM_IMX2_WDT
	select IMX_HAVE_PLATFORM_IMX_I2C
	select IMX_HAVE_PLATFORM_IMX_UART
	select IMX_HAVE_PLATFORM_MXC_EHCI
	select IMX_HAVE_PLATFORM_MXC_NAND
	select IMX_HAVE_PLATFORM_MXC_W1
	select USB_ULPI_VIEWPORT if USB_ULPI
	select SOC_IMX27
	help
	  Include support for Eukrea CPUIMX27 platform. This includes
	  specific configurations for the module and its peripherals.

config MACH_EUKREA_CPUIMX27_USESDHC2
	bool "CPUIMX27 integrates SDHC2 module"
	depends on MACH_CPUIMX27
	select IMX_HAVE_PLATFORM_MXC_MMC
	help
	  This adds support for the internal SDHC2 used on CPUIMX27
	  for wifi or eMMC.

config MACH_EUKREA_CPUIMX27_USEUART4
	bool "CPUIMX27 integrates UART4 module"
	depends on MACH_CPUIMX27
	help
	  This adds support for the internal UART4 used on CPUIMX27
	  for bluetooth.

choice
	prompt "Baseboard"
	depends on MACH_CPUIMX27
	default MACH_EUKREA_MBIMX27_BASEBOARD

config MACH_EUKREA_MBIMX27_BASEBOARD
	bool "Eukrea MBIMX27 development board"
	select IMX_HAVE_PLATFORM_IMX_FB
	select IMX_HAVE_PLATFORM_IMX_KEYPAD
	select IMX_HAVE_PLATFORM_IMX_SSI
	select IMX_HAVE_PLATFORM_IMX_UART
	select IMX_HAVE_PLATFORM_MXC_MMC
	select IMX_HAVE_PLATFORM_SPI_IMX
	select LEDS_GPIO_REGISTER
	help
	  This adds board specific devices that can be found on Eukrea's
	  MBIMX27 evaluation board.

endchoice

config MACH_MX27_3DS
	bool "MX27PDK platform"
	select IMX_HAVE_PLATFORM_FSL_USB2_UDC
	select IMX_HAVE_PLATFORM_IMX2_WDT
	select IMX_HAVE_PLATFORM_IMX_FB
	select IMX_HAVE_PLATFORM_IMX_I2C
	select IMX_HAVE_PLATFORM_IMX_KEYPAD
	select IMX_HAVE_PLATFORM_IMX_SSI
	select IMX_HAVE_PLATFORM_IMX_UART
	select IMX_HAVE_PLATFORM_MX2_CAMERA
	select IMX_HAVE_PLATFORM_MXC_EHCI
	select IMX_HAVE_PLATFORM_MXC_MMC
	select IMX_HAVE_PLATFORM_SPI_IMX
	select MXC_DEBUG_BOARD
	select USB_ULPI_VIEWPORT if USB_ULPI
	select SOC_IMX27
	help
	  Include support for MX27PDK platform. This includes specific
	  configurations for the board and its peripherals.

config MACH_IMX27_VISSTRIM_M10
	bool "Vista Silicon i.MX27 Visstrim_m10"
	select IMX_HAVE_PLATFORM_GPIO_KEYS
	select IMX_HAVE_PLATFORM_IMX_I2C
	select IMX_HAVE_PLATFORM_IMX_SSI
	select IMX_HAVE_PLATFORM_IMX_UART
	select IMX_HAVE_PLATFORM_MX2_CAMERA
	select IMX_HAVE_PLATFORM_MX2_EMMA
	select IMX_HAVE_PLATFORM_MXC_EHCI
	select IMX_HAVE_PLATFORM_MXC_MMC
	select LEDS_GPIO_REGISTER
	select SOC_IMX27
	help
	  Include support for Visstrim_m10 platform and its different variants.
	  This includes specific configurations for the board and its
	  peripherals.

config MACH_IMX27LITE
	bool "LogicPD MX27 LITEKIT platform"
	select IMX_HAVE_PLATFORM_IMX_SSI
	select IMX_HAVE_PLATFORM_IMX_UART
	select SOC_IMX27
	help
	  Include support for MX27 LITEKIT platform. This includes specific
	  configurations for the board and its peripherals.

config MACH_PCA100
	bool "Phytec phyCARD-s (pca100)"
	select IMX_HAVE_PLATFORM_FSL_USB2_UDC
	select IMX_HAVE_PLATFORM_IMX2_WDT
	select IMX_HAVE_PLATFORM_IMX_FB
	select IMX_HAVE_PLATFORM_IMX_I2C
	select IMX_HAVE_PLATFORM_IMX_SSI
	select IMX_HAVE_PLATFORM_IMX_UART
	select IMX_HAVE_PLATFORM_MXC_EHCI
	select IMX_HAVE_PLATFORM_MXC_MMC
	select IMX_HAVE_PLATFORM_MXC_NAND
	select IMX_HAVE_PLATFORM_MXC_W1
	select IMX_HAVE_PLATFORM_SPI_IMX
	select USB_ULPI_VIEWPORT if USB_ULPI
	select SOC_IMX27
	help
	  Include support for phyCARD-s (aka pca100) platform. This
	  includes specific configurations for the module and its peripherals.

config MACH_MXT_TD60
	bool "Maxtrack i-MXT TD60"
	select IMX_HAVE_PLATFORM_IMX_FB
	select IMX_HAVE_PLATFORM_IMX_I2C
	select IMX_HAVE_PLATFORM_IMX_UART
	select IMX_HAVE_PLATFORM_MXC_MMC
	select IMX_HAVE_PLATFORM_MXC_NAND
	select SOC_IMX27
	help
	  Include support for i-MXT (aka td60) platform. This
	  includes specific configurations for the module and its peripherals.

config MACH_IMX27IPCAM
	bool "IMX27 IPCAM platform"
	select IMX_HAVE_PLATFORM_IMX2_WDT
	select IMX_HAVE_PLATFORM_IMX_UART
	select SOC_IMX27
	help
	  Include support for IMX27 IPCAM platform. This includes specific
	  configurations for the board and its peripherals.

config MACH_IMX27_DT
	bool "Support i.MX27 platforms from device tree"
	select SOC_IMX27
	help
	  Include support for Freescale i.MX27 based platforms
	  using the device tree for discovery

endif

if ARCH_MULTI_V6

comment "MX31 platforms:"

config MACH_MX31ADS
	bool "Support MX31ADS platforms"
	default y
	select IMX_HAVE_PLATFORM_IMX_I2C
	select IMX_HAVE_PLATFORM_IMX_SSI
	select IMX_HAVE_PLATFORM_IMX_UART
	select SOC_IMX31
	help
	  Include support for MX31ADS platform. This includes specific
	  configurations for the board and its peripherals.

config MACH_MX31ADS_WM1133_EV1
	bool "Support Wolfson Microelectronics 1133-EV1 module"
	depends on MACH_MX31ADS
	depends on MFD_WM8350_I2C
	depends on REGULATOR_WM8350 = y
	help
	  Include support for the Wolfson Microelectronics 1133-EV1 PMU
	  and audio module for the MX31ADS platform.

config MACH_MX31LILLY
	bool "Support MX31 LILLY-1131 platforms (INCO startec)"
	select IMX_HAVE_PLATFORM_IMX_UART
	select IMX_HAVE_PLATFORM_IPU_CORE
	select IMX_HAVE_PLATFORM_MXC_EHCI
	select IMX_HAVE_PLATFORM_MXC_MMC
	select IMX_HAVE_PLATFORM_SPI_IMX
	select USB_ULPI_VIEWPORT if USB_ULPI
	select SOC_IMX31
	help
	  Include support for mx31 based LILLY1131 modules. This includes
	  specific configurations for the board and its peripherals.

config MACH_MX31LITE
	bool "Support MX31 LITEKIT (LogicPD)"
	select IMX_HAVE_PLATFORM_IMX2_WDT
	select IMX_HAVE_PLATFORM_IMX_UART
	select IMX_HAVE_PLATFORM_MXC_EHCI
	select IMX_HAVE_PLATFORM_MXC_MMC
	select IMX_HAVE_PLATFORM_MXC_NAND
	select IMX_HAVE_PLATFORM_MXC_RTC
	select IMX_HAVE_PLATFORM_SPI_IMX
	select LEDS_GPIO_REGISTER
	select USB_ULPI_VIEWPORT if USB_ULPI
	select SOC_IMX31
	help
	  Include support for MX31 LITEKIT platform. This includes specific
	  configurations for the board and its peripherals.

config MACH_PCM037
	bool "Support Phytec pcm037 (i.MX31) platforms"
	select IMX_HAVE_PLATFORM_FSL_USB2_UDC
	select IMX_HAVE_PLATFORM_IMX2_WDT
	select IMX_HAVE_PLATFORM_IMX_I2C
	select IMX_HAVE_PLATFORM_IMX_UART
	select IMX_HAVE_PLATFORM_IPU_CORE
	select IMX_HAVE_PLATFORM_MXC_EHCI
	select IMX_HAVE_PLATFORM_MXC_MMC
	select IMX_HAVE_PLATFORM_MXC_NAND
	select IMX_HAVE_PLATFORM_MXC_W1
	select USB_ULPI_VIEWPORT if USB_ULPI
	select SOC_IMX31
	help
	  Include support for Phytec pcm037 platform. This includes
	  specific configurations for the board and its peripherals.

config MACH_PCM037_EET
	bool "Support pcm037 EET board extensions"
	depends on MACH_PCM037
	select IMX_HAVE_PLATFORM_GPIO_KEYS
	select IMX_HAVE_PLATFORM_SPI_IMX
	help
	  Add support for PCM037 EET baseboard extensions. If you are using the
	  OLED display with EET, use "video=mx3fb:CMEL-OLED" kernel
	  command-line parameter.

config MACH_MX31_3DS
	bool "Support MX31PDK (3DS)"
	select IMX_HAVE_PLATFORM_FSL_USB2_UDC
	select IMX_HAVE_PLATFORM_IMX2_WDT
	select IMX_HAVE_PLATFORM_IMX_I2C
	select IMX_HAVE_PLATFORM_IMX_KEYPAD
	select IMX_HAVE_PLATFORM_IMX_SSI
	select IMX_HAVE_PLATFORM_IMX_UART
	select IMX_HAVE_PLATFORM_IPU_CORE
	select IMX_HAVE_PLATFORM_MXC_EHCI
	select IMX_HAVE_PLATFORM_MXC_MMC
	select IMX_HAVE_PLATFORM_MXC_NAND
	select IMX_HAVE_PLATFORM_SPI_IMX
	select MXC_DEBUG_BOARD
	select USB_ULPI_VIEWPORT if USB_ULPI
	select SOC_IMX31
	help
	  Include support for MX31PDK (3DS) platform. This includes specific
	  configurations for the board and its peripherals.

config MACH_MX31_3DS_MXC_NAND_USE_BBT
	bool "Make the MXC NAND driver use the in flash Bad Block Table"
	depends on MACH_MX31_3DS
	depends on MTD_NAND_MXC
	help
	  Enable this if you want that the MXC NAND driver uses the in flash
	  Bad Block Table to know what blocks are bad instead of scanning the
	  entire flash looking for bad block markers.

config MACH_MX31MOBOARD
	bool "Support mx31moboard platforms (EPFL Mobots group)"
	select IMX_HAVE_PLATFORM_FSL_USB2_UDC
	select IMX_HAVE_PLATFORM_IMX2_WDT
	select IMX_HAVE_PLATFORM_IMX_I2C
	select IMX_HAVE_PLATFORM_IMX_SSI
	select IMX_HAVE_PLATFORM_IMX_UART
	select IMX_HAVE_PLATFORM_IPU_CORE
	select IMX_HAVE_PLATFORM_MXC_EHCI
	select IMX_HAVE_PLATFORM_MXC_MMC
	select IMX_HAVE_PLATFORM_SPI_IMX
	select LEDS_GPIO_REGISTER
	select USB_ULPI_VIEWPORT if USB_ULPI
	select SOC_IMX31
	help
	  Include support for mx31moboard platform. This includes specific
	  configurations for the board and its peripherals.

config MACH_QONG
	bool "Support Dave/DENX QongEVB-LITE platform"
	select IMX_HAVE_PLATFORM_IMX2_WDT
	select IMX_HAVE_PLATFORM_IMX_UART
	select SOC_IMX31
	help
	  Include support for Dave/DENX QongEVB-LITE platform. This includes
	  specific configurations for the board and its peripherals.

config MACH_ARMADILLO5X0
	bool "Support Atmark Armadillo-500 Development Base Board"
	select IMX_HAVE_PLATFORM_GPIO_KEYS
	select IMX_HAVE_PLATFORM_IMX_I2C
	select IMX_HAVE_PLATFORM_IMX_UART
	select IMX_HAVE_PLATFORM_IPU_CORE
	select IMX_HAVE_PLATFORM_MXC_EHCI
	select IMX_HAVE_PLATFORM_MXC_MMC
	select IMX_HAVE_PLATFORM_MXC_NAND
	select USB_ULPI_VIEWPORT if USB_ULPI
	select SOC_IMX31
	help
	  Include support for Atmark Armadillo-500 platform. This includes
	  specific configurations for the board and its peripherals.

config MACH_KZM_ARM11_01
	bool "Support KZM-ARM11-01(Kyoto Microcomputer)"
	select IMX_HAVE_PLATFORM_IMX_UART
	select SOC_IMX31
	help
	  Include support for KZM-ARM11-01. This includes specific
	  configurations for the board and its peripherals.

config MACH_BUG
	bool "Support Buglabs BUGBase platform"
	default y
	select IMX_HAVE_PLATFORM_IMX_UART
	select SOC_IMX31
	help
	  Include support for BUGBase 1.3 platform. This includes specific
	  configurations for the board and its peripherals.

config MACH_IMX31_DT
	bool "Support i.MX31 platforms from device tree"
	select SOC_IMX31
	help
	  Include support for Freescale i.MX31 based platforms
	  using the device tree for discovery.

comment "MX35 platforms:"

config MACH_PCM043
	bool "Support Phytec pcm043 (i.MX35) platforms"
	select IMX_HAVE_PLATFORM_FLEXCAN
	select IMX_HAVE_PLATFORM_FSL_USB2_UDC
	select IMX_HAVE_PLATFORM_IMX2_WDT
	select IMX_HAVE_PLATFORM_IMX_I2C
	select IMX_HAVE_PLATFORM_IMX_SSI
	select IMX_HAVE_PLATFORM_IMX_UART
	select IMX_HAVE_PLATFORM_IPU_CORE
	select IMX_HAVE_PLATFORM_MXC_EHCI
	select IMX_HAVE_PLATFORM_MXC_NAND
	select IMX_HAVE_PLATFORM_SDHCI_ESDHC_IMX
	select USB_ULPI_VIEWPORT if USB_ULPI
	select SOC_IMX35
	help
	  Include support for Phytec pcm043 platform. This includes
	  specific configurations for the board and its peripherals.

config MACH_MX35_3DS
	bool "Support MX35PDK platform"
	select IMX_HAVE_PLATFORM_FSL_USB2_UDC
	select IMX_HAVE_PLATFORM_IMX2_WDT
	select IMX_HAVE_PLATFORM_IMX_FB
	select IMX_HAVE_PLATFORM_IMX_I2C
	select IMX_HAVE_PLATFORM_IMX_UART
	select IMX_HAVE_PLATFORM_IPU_CORE
	select IMX_HAVE_PLATFORM_MXC_EHCI
	select IMX_HAVE_PLATFORM_MXC_NAND
	select IMX_HAVE_PLATFORM_MXC_RTC
	select IMX_HAVE_PLATFORM_SDHCI_ESDHC_IMX
	select MXC_DEBUG_BOARD
	select SOC_IMX35
	help
	  Include support for MX35PDK platform. This includes specific
	  configurations for the board and its peripherals.

config MACH_EUKREA_CPUIMX35SD
	bool "Support Eukrea CPUIMX35 Platform"
	select IMX_HAVE_PLATFORM_FLEXCAN
	select IMX_HAVE_PLATFORM_FSL_USB2_UDC
	select IMX_HAVE_PLATFORM_IMX2_WDT
	select IMX_HAVE_PLATFORM_IMX_I2C
	select IMX_HAVE_PLATFORM_IMX_UART
	select IMX_HAVE_PLATFORM_MXC_EHCI
	select IMX_HAVE_PLATFORM_MXC_NAND
	select IMX_HAVE_PLATFORM_SDHCI_ESDHC_IMX
	select USB_ULPI_VIEWPORT if USB_ULPI
	select SOC_IMX35
	help
	  Include support for Eukrea CPUIMX35 platform. This includes
	  specific configurations for the board and its peripherals.

choice
	prompt "Baseboard"
	depends on MACH_EUKREA_CPUIMX35SD
	default MACH_EUKREA_MBIMXSD35_BASEBOARD

config MACH_EUKREA_MBIMXSD35_BASEBOARD
	bool "Eukrea MBIMXSD development board"
	select IMX_HAVE_PLATFORM_GPIO_KEYS
	select IMX_HAVE_PLATFORM_IMX_SSI
	select IMX_HAVE_PLATFORM_IPU_CORE
	select IMX_HAVE_PLATFORM_SPI_IMX
	select LEDS_GPIO_REGISTER
	help
	  This adds board specific devices that can be found on Eukrea's
	  MBIMXSD evaluation board.

endchoice

config MACH_VPR200
	bool "Support VPR200 platform"
	select IMX_HAVE_PLATFORM_FSL_USB2_UDC
	select IMX_HAVE_PLATFORM_GPIO_KEYS
	select IMX_HAVE_PLATFORM_IMX2_WDT
	select IMX_HAVE_PLATFORM_IMX_I2C
	select IMX_HAVE_PLATFORM_IMX_UART
	select IMX_HAVE_PLATFORM_IPU_CORE
	select IMX_HAVE_PLATFORM_MXC_EHCI
	select IMX_HAVE_PLATFORM_MXC_NAND
	select IMX_HAVE_PLATFORM_SDHCI_ESDHC_IMX
	select SOC_IMX35
	help
	  Include support for VPR200 platform. This includes specific
	  configurations for the board and its peripherals.

endif

if ARCH_MULTI_V7

comment "i.MX51 machines:"

config MACH_IMX51_DT
	bool "Support i.MX51 platforms from device tree"
	select SOC_IMX51
	help
	  Include support for Freescale i.MX51 based platforms
	  using the device tree for discovery

config MACH_MX51_BABBAGE
	bool "Support MX51 BABBAGE platforms"
	select IMX_HAVE_PLATFORM_FSL_USB2_UDC
	select IMX_HAVE_PLATFORM_IMX2_WDT
	select IMX_HAVE_PLATFORM_IMX_I2C
	select IMX_HAVE_PLATFORM_IMX_UART
	select IMX_HAVE_PLATFORM_MXC_EHCI
	select IMX_HAVE_PLATFORM_SDHCI_ESDHC_IMX
	select IMX_HAVE_PLATFORM_SPI_IMX
	select SOC_IMX51
	help
	  Include support for MX51 Babbage platform, also known as MX51EVK in
	  u-boot. This includes specific configurations for the board and its
	  peripherals.

config MACH_EUKREA_CPUIMX51SD
	bool "Support Eukrea CPUIMX51SD module"
	select IMX_HAVE_PLATFORM_FSL_USB2_UDC
	select IMX_HAVE_PLATFORM_IMX2_WDT
	select IMX_HAVE_PLATFORM_IMX_I2C
	select IMX_HAVE_PLATFORM_IMX_UART
	select IMX_HAVE_PLATFORM_MXC_EHCI
	select IMX_HAVE_PLATFORM_MXC_NAND
	select IMX_HAVE_PLATFORM_SPI_IMX
	select SOC_IMX51
	help
	  Include support for Eukrea CPUIMX51SD platform. This includes
	  specific configurations for the module and its peripherals.

choice
	prompt "Baseboard"
	depends on MACH_EUKREA_CPUIMX51SD
	default MACH_EUKREA_MBIMXSD51_BASEBOARD

config MACH_EUKREA_MBIMXSD51_BASEBOARD
	prompt "Eukrea MBIMXSD development board"
	bool
	select IMX_HAVE_PLATFORM_IMX_SSI
	select IMX_HAVE_PLATFORM_SDHCI_ESDHC_IMX
	select LEDS_GPIO_REGISTER
	help
	  This adds board specific devices that can be found on Eukrea's
	  MBIMXSD evaluation board.

endchoice

comment "Device tree only"

config	SOC_IMX53
	bool "i.MX53 support"
<<<<<<< HEAD
	select HAVE_CAN_FLEXCAN if CAN
=======
>>>>>>> d0e0ac97
	select HAVE_IMX_SRC
	select IMX_HAVE_PLATFORM_IMX2_WDT
	select PINCTRL
	select PINCTRL_IMX53
	select SOC_IMX5

	help
	  This enables support for Freescale i.MX53 processor.

config SOC_IMX6Q
	bool "i.MX6 Quad/DualLite support"
	select ARCH_HAS_CPUFREQ
	select ARCH_HAS_OPP
	select ARM_CPU_SUSPEND if PM
	select ARM_ERRATA_754322
	select ARM_ERRATA_764369 if SMP
	select ARM_ERRATA_775420
	select ARM_GIC
	select COMMON_CLK
	select CPU_V7
	select HAVE_ARM_SCU if SMP
	select HAVE_ARM_TWD if LOCAL_TIMERS
<<<<<<< HEAD
	select HAVE_CAN_FLEXCAN if CAN
=======
>>>>>>> d0e0ac97
	select HAVE_IMX_ANATOP
	select HAVE_IMX_GPC
	select HAVE_IMX_MMDC
	select HAVE_IMX_SRC
	select HAVE_SMP
	select MFD_SYSCON
	select PINCTRL
	select PINCTRL_IMX6Q
	select PL310_ERRATA_588369 if CACHE_PL310
	select PL310_ERRATA_727915 if CACHE_PL310
	select PL310_ERRATA_769419 if CACHE_PL310
	select PM_OPP if PM

	help
	  This enables support for Freescale i.MX6 Quad processor.

config SOC_IMX6SL
	bool "i.MX6 SoloLite support"
	select ARM_ERRATA_754322
	select ARM_ERRATA_775420
	select ARM_GIC
	select CPU_V7
	select HAVE_IMX_ANATOP
	select HAVE_IMX_GPC
	select HAVE_IMX_MMDC
	select HAVE_IMX_SRC
	select MFD_SYSCON
	select PINCTRL
	select PINCTRL_IMX6SL
	select PL310_ERRATA_588369 if CACHE_PL310
	select PL310_ERRATA_727915 if CACHE_PL310
	select PL310_ERRATA_769419 if CACHE_PL310

	help
	  This enables support for Freescale i.MX6 SoloLite processor.

config SOC_VF610
	bool "Vybrid Family VF610 support"
	select CPU_V7
	select ARM_GIC
	select CLKSRC_OF
	select PINCTRL
	select PINCTRL_VF610
	select VF_PIT_TIMER
	select PL310_ERRATA_588369 if CACHE_PL310
	select PL310_ERRATA_727915 if CACHE_PL310
	select PL310_ERRATA_769419 if CACHE_PL310

	help
	  This enable support for Freescale Vybrid VF610 processor.

endif

source "arch/arm/mach-imx/devices/Kconfig"

endmenu<|MERGE_RESOLUTION|>--- conflicted
+++ resolved
@@ -772,10 +772,6 @@
 
 config	SOC_IMX53
 	bool "i.MX53 support"
-<<<<<<< HEAD
-	select HAVE_CAN_FLEXCAN if CAN
-=======
->>>>>>> d0e0ac97
 	select HAVE_IMX_SRC
 	select IMX_HAVE_PLATFORM_IMX2_WDT
 	select PINCTRL
@@ -798,10 +794,6 @@
 	select CPU_V7
 	select HAVE_ARM_SCU if SMP
 	select HAVE_ARM_TWD if LOCAL_TIMERS
-<<<<<<< HEAD
-	select HAVE_CAN_FLEXCAN if CAN
-=======
->>>>>>> d0e0ac97
 	select HAVE_IMX_ANATOP
 	select HAVE_IMX_GPC
 	select HAVE_IMX_MMDC
