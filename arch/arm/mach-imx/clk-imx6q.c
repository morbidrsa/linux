--- conflicted
+++ resolved
@@ -55,11 +55,7 @@
 static const char *vpu_axi_sels[]	= { "axi", "pll2_pfd2_396m", "pll2_pfd0_352m", };
 static const char *cko1_sels[]	= { "pll3_usb_otg", "pll2_bus", "pll1_sys", "pll5_video_div",
 				    "dummy", "axi", "enfc", "ipu1_di0", "ipu1_di1", "ipu2_di0",
-<<<<<<< HEAD
-				    "ipu2_di1", "ahb", "ipg", "ipg_per", "ckil", "pll4_post_div", };
-=======
 				    "ipu2_di1", "ahb", "ipg", "ipg_per", "ckil", "pll4_audio_div", };
->>>>>>> d8ec26d7
 static const char *cko2_sels[] = {
 	"mmdc_ch0_axi", "mmdc_ch1_axi", "usdhc4", "usdhc1",
 	"gpu2d_axi", "dummy", "ecspi_root", "gpu3d_axi",
@@ -71,14 +67,11 @@
 	"uart_serial", "spdif", "asrc", "hsi_tx",
 };
 static const char *cko_sels[] = { "cko1", "cko2", };
-<<<<<<< HEAD
-=======
 static const char *lvds_sels[] = {
 	"dummy", "dummy", "dummy", "dummy", "dummy", "dummy",
 	"pll4_audio", "pll5_video", "pll8_mlb", "enet_ref",
 	"pcie_ref", "sata_ref",
 };
->>>>>>> d8ec26d7
 
 enum mx6q_clks {
 	dummy, ckil, ckih, osc, pll2_pfd0_352m, pll2_pfd1_594m, pll2_pfd2_396m,
@@ -113,12 +106,8 @@
 	ssi2_ipg, ssi3_ipg, rom, usbphy1, usbphy2, ldb_di0_div_3_5, ldb_di1_div_3_5,
 	sata_ref, sata_ref_100m, pcie_ref, pcie_ref_125m, enet_ref, usbphy1_gate,
 	usbphy2_gate, pll4_post_div, pll5_post_div, pll5_video_div, eim_slow,
-<<<<<<< HEAD
-	spdif, cko2_sel, cko2_podf, cko2, cko, vdoa, clk_max
-=======
 	spdif, cko2_sel, cko2_podf, cko2, cko, vdoa, pll4_audio_div,
 	lvds1_sel, lvds2_sel, lvds1_gate, lvds2_gate, clk_max
->>>>>>> d8ec26d7
 };
 
 static struct clk *clk[clk_max];
@@ -455,12 +444,8 @@
 	clk_register_clkdev(clk[pll4_post_div], "pll4_post_div", NULL);
 	clk_register_clkdev(clk[pll4_audio], "pll4_audio", NULL);
 
-<<<<<<< HEAD
-	if ((imx6q_revision() != IMX_CHIP_REVISION_1_0) || cpu_is_imx6dl()) {
-=======
 	if ((imx_get_soc_revision() != IMX_CHIP_REVISION_1_0) ||
 	    cpu_is_imx6dl()) {
->>>>>>> d8ec26d7
 		clk_set_parent(clk[ldb_di0_sel], clk[pll5_video_div]);
 		clk_set_parent(clk[ldb_di1_sel], clk[pll5_video_div]);
 	}
@@ -490,14 +475,9 @@
 	if (ret)
 		pr_warn("failed to set up CLKO: %d\n", ret);
 
-<<<<<<< HEAD
-	/* Set initial power mode */
-	imx6q_set_lpm(WAIT_CLOCKED);
-=======
 	/* All existing boards with PCIe use LVDS1 */
 	if (IS_ENABLED(CONFIG_PCI_IMX6))
 		clk_set_parent(clk[lvds1_sel], clk[sata_ref]);
->>>>>>> d8ec26d7
 
 	np = of_find_compatible_node(NULL, NULL, "fsl,imx6q-gpt");
 	base = of_iomap(np, 0);
