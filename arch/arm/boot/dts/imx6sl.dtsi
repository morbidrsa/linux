/*
 * Copyright 2013 Freescale Semiconductor, Inc.
 *
 * This program is free software; you can redistribute it and/or modify
 * it under the terms of the GNU General Public License version 2 as
 * published by the Free Software Foundation.
 *
 */

#include "skeleton.dtsi"
#include "imx6sl-pinfunc.h"
#include "imx6sl-pingrp.h"
#include <dt-bindings/clock/imx6sl-clock.h>

/ {
	aliases {
		gpio0 = &gpio1;
		gpio1 = &gpio2;
		gpio2 = &gpio3;
		gpio3 = &gpio4;
		gpio4 = &gpio5;
		serial0 = &uart1;
		serial1 = &uart2;
		serial2 = &uart3;
		serial3 = &uart4;
		serial4 = &uart5;
		spi0 = &ecspi1;
		spi1 = &ecspi2;
		spi2 = &ecspi3;
		spi3 = &ecspi4;
	};

	cpus {
		#address-cells = <1>;
		#size-cells = <0>;

		cpu@0 {
			compatible = "arm,cortex-a9";
			device_type = "cpu";
			reg = <0x0>;
			next-level-cache = <&L2>;
		};
	};

	intc: interrupt-controller@00a01000 {
		compatible = "arm,cortex-a9-gic";
		#interrupt-cells = <3>;
		#address-cells = <1>;
		#size-cells = <1>;
		interrupt-controller;
		reg = <0x00a01000 0x1000>,
		      <0x00a00100 0x100>;
	};

	clocks {
		#address-cells = <1>;
		#size-cells = <0>;

		ckil {
			compatible = "fixed-clock";
			clock-frequency = <32768>;
		};

		osc {
			compatible = "fixed-clock";
			clock-frequency = <24000000>;
		};
	};

	soc {
		#address-cells = <1>;
		#size-cells = <1>;
		compatible = "simple-bus";
		interrupt-parent = <&intc>;
		ranges;

		L2: l2-cache@00a02000 {
			compatible = "arm,pl310-cache";
			reg = <0x00a02000 0x1000>;
			interrupts = <0 92 0x04>;
			cache-unified;
			cache-level = <2>;
			arm,tag-latency = <4 2 3>;
			arm,data-latency = <4 2 3>;
		};

		pmu {
			compatible = "arm,cortex-a9-pmu";
			interrupts = <0 94 0x04>;
		};

		aips1: aips-bus@02000000 {
			compatible = "fsl,aips-bus", "simple-bus";
			#address-cells = <1>;
			#size-cells = <1>;
			reg = <0x02000000 0x100000>;
			ranges;

			spba: spba-bus@02000000 {
				compatible = "fsl,spba-bus", "simple-bus";
				#address-cells = <1>;
				#size-cells = <1>;
				reg = <0x02000000 0x40000>;
				ranges;

				spdif: spdif@02004000 {
					reg = <0x02004000 0x4000>;
					interrupts = <0 52 0x04>;
				};

				ecspi1: ecspi@02008000 {
					#address-cells = <1>;
					#size-cells = <0>;
					compatible = "fsl,imx6sl-ecspi", "fsl,imx51-ecspi";
					reg = <0x02008000 0x4000>;
					interrupts = <0 31 0x04>;
					clocks = <&clks IMX6SL_CLK_ECSPI1>,
						 <&clks IMX6SL_CLK_ECSPI1>;
					clock-names = "ipg", "per";
					status = "disabled";
				};

				ecspi2: ecspi@0200c000 {
					#address-cells = <1>;
					#size-cells = <0>;
					compatible = "fsl,imx6sl-ecspi", "fsl,imx51-ecspi";
					reg = <0x0200c000 0x4000>;
					interrupts = <0 32 0x04>;
					clocks = <&clks IMX6SL_CLK_ECSPI2>,
						 <&clks IMX6SL_CLK_ECSPI2>;
					clock-names = "ipg", "per";
					status = "disabled";
				};

				ecspi3: ecspi@02010000 {
					#address-cells = <1>;
					#size-cells = <0>;
					compatible = "fsl,imx6sl-ecspi", "fsl,imx51-ecspi";
					reg = <0x02010000 0x4000>;
					interrupts = <0 33 0x04>;
					clocks = <&clks IMX6SL_CLK_ECSPI3>,
						 <&clks IMX6SL_CLK_ECSPI3>;
					clock-names = "ipg", "per";
					status = "disabled";
				};

				ecspi4: ecspi@02014000 {
					#address-cells = <1>;
					#size-cells = <0>;
					compatible = "fsl,imx6sl-ecspi", "fsl,imx51-ecspi";
					reg = <0x02014000 0x4000>;
					interrupts = <0 34 0x04>;
					clocks = <&clks IMX6SL_CLK_ECSPI4>,
						 <&clks IMX6SL_CLK_ECSPI4>;
					clock-names = "ipg", "per";
					status = "disabled";
				};

				uart5: serial@02018000 {
					compatible = "fsl,imx6sl-uart",
						   "fsl,imx6q-uart", "fsl,imx21-uart";
					reg = <0x02018000 0x4000>;
					interrupts = <0 30 0x04>;
					clocks = <&clks IMX6SL_CLK_UART>,
						 <&clks IMX6SL_CLK_UART_SERIAL>;
					clock-names = "ipg", "per";
					dmas = <&sdma 33 4 0>, <&sdma 34 4 0>;
					dma-names = "rx", "tx";
					status = "disabled";
				};

				uart1: serial@02020000 {
					compatible = "fsl,imx6sl-uart",
						   "fsl,imx6q-uart", "fsl,imx21-uart";
					reg = <0x02020000 0x4000>;
					interrupts = <0 26 0x04>;
					clocks = <&clks IMX6SL_CLK_UART>,
						 <&clks IMX6SL_CLK_UART_SERIAL>;
					clock-names = "ipg", "per";
					dmas = <&sdma 25 4 0>, <&sdma 26 4 0>;
					dma-names = "rx", "tx";
					status = "disabled";
				};

				uart2: serial@02024000 {
					compatible = "fsl,imx6sl-uart",
						   "fsl,imx6q-uart", "fsl,imx21-uart";
					reg = <0x02024000 0x4000>;
					interrupts = <0 27 0x04>;
					clocks = <&clks IMX6SL_CLK_UART>,
						 <&clks IMX6SL_CLK_UART_SERIAL>;
					clock-names = "ipg", "per";
					dmas = <&sdma 27 4 0>, <&sdma 28 4 0>;
					dma-names = "rx", "tx";
					status = "disabled";
				};

				ssi1: ssi@02028000 {
					compatible = "fsl,imx6sl-ssi","fsl,imx21-ssi";
					reg = <0x02028000 0x4000>;
					interrupts = <0 46 0x04>;
					clocks = <&clks IMX6SL_CLK_SSI1>;
					dmas = <&sdma 37 1 0>,
					       <&sdma 38 1 0>;
					dma-names = "rx", "tx";
					fsl,fifo-depth = <15>;
					status = "disabled";
				};

				ssi2: ssi@0202c000 {
					compatible = "fsl,imx6sl-ssi","fsl,imx21-ssi";
					reg = <0x0202c000 0x4000>;
					interrupts = <0 47 0x04>;
					clocks = <&clks IMX6SL_CLK_SSI2>;
					dmas = <&sdma 41 1 0>,
					       <&sdma 42 1 0>;
					dma-names = "rx", "tx";
					fsl,fifo-depth = <15>;
					status = "disabled";
				};

				ssi3: ssi@02030000 {
					compatible = "fsl,imx6sl-ssi","fsl,imx21-ssi";
					reg = <0x02030000 0x4000>;
					interrupts = <0 48 0x04>;
					clocks = <&clks IMX6SL_CLK_SSI3>;
					dmas = <&sdma 45 1 0>,
					       <&sdma 46 1 0>;
					dma-names = "rx", "tx";
					fsl,fifo-depth = <15>;
					status = "disabled";
				};

				uart3: serial@02034000 {
					compatible = "fsl,imx6sl-uart",
						   "fsl,imx6q-uart", "fsl,imx21-uart";
					reg = <0x02034000 0x4000>;
					interrupts = <0 28 0x04>;
					clocks = <&clks IMX6SL_CLK_UART>,
						 <&clks IMX6SL_CLK_UART_SERIAL>;
					clock-names = "ipg", "per";
					dmas = <&sdma 29 4 0>, <&sdma 30 4 0>;
					dma-names = "rx", "tx";
					status = "disabled";
				};

				uart4: serial@02038000 {
					compatible = "fsl,imx6sl-uart",
						   "fsl,imx6q-uart", "fsl,imx21-uart";
					reg = <0x02038000 0x4000>;
					interrupts = <0 29 0x04>;
					clocks = <&clks IMX6SL_CLK_UART>,
						 <&clks IMX6SL_CLK_UART_SERIAL>;
					clock-names = "ipg", "per";
					dmas = <&sdma 31 4 0>, <&sdma 32 4 0>;
					dma-names = "rx", "tx";
					status = "disabled";
				};
			};

			pwm1: pwm@02080000 {
				#pwm-cells = <2>;
				compatible = "fsl,imx6sl-pwm", "fsl,imx27-pwm";
				reg = <0x02080000 0x4000>;
				interrupts = <0 83 0x04>;
				clocks = <&clks IMX6SL_CLK_PWM1>,
					 <&clks IMX6SL_CLK_PWM1>;
				clock-names = "ipg", "per";
			};

			pwm2: pwm@02084000 {
				#pwm-cells = <2>;
				compatible = "fsl,imx6sl-pwm", "fsl,imx27-pwm";
				reg = <0x02084000 0x4000>;
				interrupts = <0 84 0x04>;
				clocks = <&clks IMX6SL_CLK_PWM2>,
					 <&clks IMX6SL_CLK_PWM2>;
				clock-names = "ipg", "per";
			};

			pwm3: pwm@02088000 {
				#pwm-cells = <2>;
				compatible = "fsl,imx6sl-pwm", "fsl,imx27-pwm";
				reg = <0x02088000 0x4000>;
				interrupts = <0 85 0x04>;
				clocks = <&clks IMX6SL_CLK_PWM3>,
					 <&clks IMX6SL_CLK_PWM3>;
				clock-names = "ipg", "per";
			};

			pwm4: pwm@0208c000 {
				#pwm-cells = <2>;
				compatible = "fsl,imx6sl-pwm", "fsl,imx27-pwm";
				reg = <0x0208c000 0x4000>;
				interrupts = <0 86 0x04>;
				clocks = <&clks IMX6SL_CLK_PWM4>,
					 <&clks IMX6SL_CLK_PWM4>;
				clock-names = "ipg", "per";
			};

			gpt: gpt@02098000 {
				compatible = "fsl,imx6sl-gpt";
				reg = <0x02098000 0x4000>;
				interrupts = <0 55 0x04>;
				clocks = <&clks IMX6SL_CLK_GPT>,
					 <&clks IMX6SL_CLK_GPT_SERIAL>;
				clock-names = "ipg", "per";
			};

			gpio1: gpio@0209c000 {
				compatible = "fsl,imx6sl-gpio", "fsl,imx35-gpio";
				reg = <0x0209c000 0x4000>;
				interrupts = <0 66 0x04 0 67 0x04>;
				gpio-controller;
				#gpio-cells = <2>;
				interrupt-controller;
				#interrupt-cells = <2>;
			};

			gpio2: gpio@020a0000 {
				compatible = "fsl,imx6sl-gpio", "fsl,imx35-gpio";
				reg = <0x020a0000 0x4000>;
				interrupts = <0 68 0x04 0 69 0x04>;
				gpio-controller;
				#gpio-cells = <2>;
				interrupt-controller;
				#interrupt-cells = <2>;
			};

			gpio3: gpio@020a4000 {
				compatible = "fsl,imx6sl-gpio", "fsl,imx35-gpio";
				reg = <0x020a4000 0x4000>;
				interrupts = <0 70 0x04 0 71 0x04>;
				gpio-controller;
				#gpio-cells = <2>;
				interrupt-controller;
				#interrupt-cells = <2>;
			};

			gpio4: gpio@020a8000 {
				compatible = "fsl,imx6sl-gpio", "fsl,imx35-gpio";
				reg = <0x020a8000 0x4000>;
				interrupts = <0 72 0x04 0 73 0x04>;
				gpio-controller;
				#gpio-cells = <2>;
				interrupt-controller;
				#interrupt-cells = <2>;
			};

			gpio5: gpio@020ac000 {
				compatible = "fsl,imx6sl-gpio", "fsl,imx35-gpio";
				reg = <0x020ac000 0x4000>;
				interrupts = <0 74 0x04 0 75 0x04>;
				gpio-controller;
				#gpio-cells = <2>;
				interrupt-controller;
				#interrupt-cells = <2>;
			};

			kpp: kpp@020b8000 {
				reg = <0x020b8000 0x4000>;
				interrupts = <0 82 0x04>;
			};

			wdog1: wdog@020bc000 {
				compatible = "fsl,imx6sl-wdt", "fsl,imx21-wdt";
				reg = <0x020bc000 0x4000>;
				interrupts = <0 80 0x04>;
				clocks = <&clks IMX6SL_CLK_DUMMY>;
			};

			wdog2: wdog@020c0000 {
				compatible = "fsl,imx6sl-wdt", "fsl,imx21-wdt";
				reg = <0x020c0000 0x4000>;
				interrupts = <0 81 0x04>;
				clocks = <&clks IMX6SL_CLK_DUMMY>;
				status = "disabled";
			};

			clks: ccm@020c4000 {
				compatible = "fsl,imx6sl-ccm";
				reg = <0x020c4000 0x4000>;
				interrupts = <0 87 0x04 0 88 0x04>;
				#clock-cells = <1>;
			};

			anatop: anatop@020c8000 {
				compatible = "fsl,imx6sl-anatop",
					     "fsl,imx6q-anatop",
					     "syscon", "simple-bus";
				reg = <0x020c8000 0x1000>;
				interrupts = <0 49 0x04 0 54 0x04 0 127 0x04>;

				regulator-1p1@110 {
					compatible = "fsl,anatop-regulator";
					regulator-name = "vdd1p1";
					regulator-min-microvolt = <800000>;
					regulator-max-microvolt = <1375000>;
					regulator-always-on;
					anatop-reg-offset = <0x110>;
					anatop-vol-bit-shift = <8>;
					anatop-vol-bit-width = <5>;
					anatop-min-bit-val = <4>;
					anatop-min-voltage = <800000>;
					anatop-max-voltage = <1375000>;
				};

				regulator-3p0@120 {
					compatible = "fsl,anatop-regulator";
					regulator-name = "vdd3p0";
					regulator-min-microvolt = <2800000>;
					regulator-max-microvolt = <3150000>;
					regulator-always-on;
					anatop-reg-offset = <0x120>;
					anatop-vol-bit-shift = <8>;
					anatop-vol-bit-width = <5>;
					anatop-min-bit-val = <0>;
					anatop-min-voltage = <2625000>;
					anatop-max-voltage = <3400000>;
				};

				regulator-2p5@130 {
					compatible = "fsl,anatop-regulator";
					regulator-name = "vdd2p5";
					regulator-min-microvolt = <2100000>;
					regulator-max-microvolt = <2850000>;
					regulator-always-on;
					anatop-reg-offset = <0x130>;
					anatop-vol-bit-shift = <8>;
					anatop-vol-bit-width = <5>;
					anatop-min-bit-val = <0>;
					anatop-min-voltage = <2100000>;
					anatop-max-voltage = <2850000>;
				};

				reg_arm: regulator-vddcore@140 {
					compatible = "fsl,anatop-regulator";
					regulator-name = "cpu";
					regulator-min-microvolt = <725000>;
					regulator-max-microvolt = <1450000>;
					regulator-always-on;
					anatop-reg-offset = <0x140>;
					anatop-vol-bit-shift = <0>;
					anatop-vol-bit-width = <5>;
					anatop-delay-reg-offset = <0x170>;
					anatop-delay-bit-shift = <24>;
					anatop-delay-bit-width = <2>;
					anatop-min-bit-val = <1>;
					anatop-min-voltage = <725000>;
					anatop-max-voltage = <1450000>;
				};

				reg_pu: regulator-vddpu@140 {
					compatible = "fsl,anatop-regulator";
					regulator-name = "vddpu";
					regulator-min-microvolt = <725000>;
					regulator-max-microvolt = <1450000>;
					regulator-always-on;
					anatop-reg-offset = <0x140>;
					anatop-vol-bit-shift = <9>;
					anatop-vol-bit-width = <5>;
					anatop-delay-reg-offset = <0x170>;
					anatop-delay-bit-shift = <26>;
					anatop-delay-bit-width = <2>;
					anatop-min-bit-val = <1>;
					anatop-min-voltage = <725000>;
					anatop-max-voltage = <1450000>;
				};

				reg_soc: regulator-vddsoc@140 {
					compatible = "fsl,anatop-regulator";
					regulator-name = "vddsoc";
					regulator-min-microvolt = <725000>;
					regulator-max-microvolt = <1450000>;
					regulator-always-on;
					anatop-reg-offset = <0x140>;
					anatop-vol-bit-shift = <18>;
					anatop-vol-bit-width = <5>;
					anatop-delay-reg-offset = <0x170>;
					anatop-delay-bit-shift = <28>;
					anatop-delay-bit-width = <2>;
					anatop-min-bit-val = <1>;
					anatop-min-voltage = <725000>;
					anatop-max-voltage = <1450000>;
				};
			};

			usbphy1: usbphy@020c9000 {
				compatible = "fsl,imx6sl-usbphy", "fsl,imx23-usbphy";
				reg = <0x020c9000 0x1000>;
				interrupts = <0 44 0x04>;
				clocks = <&clks IMX6SL_CLK_USBPHY1>;
			};

			usbphy2: usbphy@020ca000 {
				compatible = "fsl,imx6sl-usbphy", "fsl,imx23-usbphy";
				reg = <0x020ca000 0x1000>;
				interrupts = <0 45 0x04>;
				clocks = <&clks IMX6SL_CLK_USBPHY2>;
			};

			snvs@020cc000 {
				compatible = "fsl,sec-v4.0-mon", "simple-bus";
				#address-cells = <1>;
				#size-cells = <1>;
				ranges = <0 0x020cc000 0x4000>;

				snvs-rtc-lp@34 {
					compatible = "fsl,sec-v4.0-mon-rtc-lp";
					reg = <0x34 0x58>;
					interrupts = <0 19 0x04 0 20 0x04>;
				};
			};

			epit1: epit@020d0000 {
				reg = <0x020d0000 0x4000>;
				interrupts = <0 56 0x04>;
			};

			epit2: epit@020d4000 {
				reg = <0x020d4000 0x4000>;
				interrupts = <0 57 0x04>;
			};

			src: src@020d8000 {
				compatible = "fsl,imx6sl-src", "fsl,imx51-src";
				reg = <0x020d8000 0x4000>;
				interrupts = <0 91 0x04 0 96 0x04>;
				#reset-cells = <1>;
			};

			gpc: gpc@020dc000 {
				compatible = "fsl,imx6sl-gpc", "fsl,imx6q-gpc";
				reg = <0x020dc000 0x4000>;
				interrupts = <0 89 0x04>;
			};

			gpr: iomuxc-gpr@020e0000 {
				compatible = "fsl,imx6sl-iomuxc-gpr",
					     "fsl,imx6q-iomuxc-gpr", "syscon";
				reg = <0x020e0000 0x38>;
			};

			iomuxc: iomuxc@020e0000 {
				compatible = "fsl,imx6sl-iomuxc";
				reg = <0x020e0000 0x4000>;
<<<<<<< HEAD

				ecspi1 {
					pinctrl_ecspi1_1: ecspi1grp-1 {
						fsl,pins = <
							MX6SL_PAD_ECSPI1_MISO__ECSPI1_MISO 0x100b1
							MX6SL_PAD_ECSPI1_MOSI__ECSPI1_MOSI 0x100b1
							MX6SL_PAD_ECSPI1_SCLK__ECSPI1_SCLK 0x100b1
						>;
					};
				};

				fec {
					pinctrl_fec_1: fecgrp-1 {
						fsl,pins = <
							MX6SL_PAD_FEC_MDC__FEC_MDC         0x1b0b0
							MX6SL_PAD_FEC_MDIO__FEC_MDIO       0x1b0b0
							MX6SL_PAD_FEC_CRS_DV__FEC_RX_DV    0x1b0b0
							MX6SL_PAD_FEC_RXD0__FEC_RX_DATA0   0x1b0b0
							MX6SL_PAD_FEC_RXD1__FEC_RX_DATA1   0x1b0b0
							MX6SL_PAD_FEC_TX_EN__FEC_TX_EN     0x1b0b0
							MX6SL_PAD_FEC_TXD0__FEC_TX_DATA0   0x1b0b0
							MX6SL_PAD_FEC_TXD1__FEC_TX_DATA1   0x1b0b0
							MX6SL_PAD_FEC_REF_CLK__FEC_REF_OUT 0x4001b0a8
						>;
					};
				};

				uart1 {
					pinctrl_uart1_1: uart1grp-1 {
						fsl,pins = <
							MX6SL_PAD_UART1_RXD__UART1_RX_DATA 0x1b0b1
							MX6SL_PAD_UART1_TXD__UART1_TX_DATA 0x1b0b1
						>;
					};
				};

				usbotg1 {
					pinctrl_usbotg1_1: usbotg1grp-1 {
						fsl,pins = <
							MX6SL_PAD_EPDC_PWRCOM__USB_OTG1_ID 0x17059
						>;
					};

					pinctrl_usbotg1_2: usbotg1grp-2 {
						fsl,pins = <
							MX6SL_PAD_FEC_RXD0__USB_OTG1_ID 0x17059
						>;
					};

					pinctrl_usbotg1_3: usbotg1grp-3 {
						fsl,pins = <
							MX6SL_PAD_LCD_DAT1__USB_OTG1_ID 0x17059
						>;
					};

					pinctrl_usbotg1_4: usbotg1grp-4 {
						fsl,pins = <
							MX6SL_PAD_REF_CLK_32K__USB_OTG1_ID 0x17059
						>;
					};

					pinctrl_usbotg1_5: usbotg1grp-5 {
						fsl,pins = <
							MX6SL_PAD_SD3_DAT0__USB_OTG1_ID 0x17059
						>;
					};
				};

				usbotg2 {
					pinctrl_usbotg2_1: usbotg2grp-1 {
						fsl,pins = <
							MX6SL_PAD_ECSPI1_SCLK__USB_OTG2_OC 0x17059
						>;
					};

					pinctrl_usbotg2_2: usbotg2grp-2 {
						fsl,pins = <
							MX6SL_PAD_ECSPI2_SCLK__USB_OTG2_OC 0x17059
						>;
					};

					pinctrl_usbotg2_3: usbotg2grp-3 {
						fsl,pins = <
							MX6SL_PAD_KEY_ROW5__USB_OTG2_OC 0x17059
						>;
					};

					pinctrl_usbotg2_4: usbotg2grp-4 {
						fsl,pins = <
							MX6SL_PAD_SD3_DAT2__USB_OTG2_OC 0x17059
						>;
					};
				};

				usdhc1 {
					pinctrl_usdhc1_1: usdhc1grp-1 {
						fsl,pins = <
							MX6SL_PAD_SD1_CMD__SD1_CMD    0x17059
							MX6SL_PAD_SD1_CLK__SD1_CLK    0x10059
							MX6SL_PAD_SD1_DAT0__SD1_DATA0 0x17059
							MX6SL_PAD_SD1_DAT1__SD1_DATA1 0x17059
							MX6SL_PAD_SD1_DAT2__SD1_DATA2 0x17059
							MX6SL_PAD_SD1_DAT3__SD1_DATA3 0x17059
							MX6SL_PAD_SD1_DAT4__SD1_DATA4 0x17059
							MX6SL_PAD_SD1_DAT5__SD1_DATA5 0x17059
							MX6SL_PAD_SD1_DAT6__SD1_DATA6 0x17059
							MX6SL_PAD_SD1_DAT7__SD1_DATA7 0x17059
						>;
					};

					pinctrl_usdhc1_1_100mhz: usdhc1grp-1-100mhz {
						fsl,pins = <
							MX6SL_PAD_SD1_CMD__SD1_CMD 0x170b9
							MX6SL_PAD_SD1_CLK__SD1_CLK 0x100b9
							MX6SL_PAD_SD1_DAT0__SD1_DATA0 0x170b9
							MX6SL_PAD_SD1_DAT1__SD1_DATA1 0x170b9
							MX6SL_PAD_SD1_DAT2__SD1_DATA2 0x170b9
							MX6SL_PAD_SD1_DAT3__SD1_DATA3 0x170b9
							MX6SL_PAD_SD1_DAT4__SD1_DATA4 0x170b9
							MX6SL_PAD_SD1_DAT5__SD1_DATA5 0x170b9
							MX6SL_PAD_SD1_DAT6__SD1_DATA6 0x170b9
							MX6SL_PAD_SD1_DAT7__SD1_DATA7 0x170b9
						>;
					};

					pinctrl_usdhc1_1_200mhz: usdhc1grp-1-200mhz {
						fsl,pins = <
							MX6SL_PAD_SD1_CMD__SD1_CMD 0x170f9
							MX6SL_PAD_SD1_CLK__SD1_CLK 0x100f9
							MX6SL_PAD_SD1_DAT0__SD1_DATA0 0x170f9
							MX6SL_PAD_SD1_DAT1__SD1_DATA1 0x170f9
							MX6SL_PAD_SD1_DAT2__SD1_DATA2 0x170f9
							MX6SL_PAD_SD1_DAT3__SD1_DATA3 0x170f9
							MX6SL_PAD_SD1_DAT4__SD1_DATA4 0x170f9
							MX6SL_PAD_SD1_DAT5__SD1_DATA5 0x170f9
							MX6SL_PAD_SD1_DAT6__SD1_DATA6 0x170f9
							MX6SL_PAD_SD1_DAT7__SD1_DATA7 0x170f9
						>;
					};


				};

				usdhc2 {
					pinctrl_usdhc2_1: usdhc2grp-1 {
						fsl,pins = <
							MX6SL_PAD_SD2_CMD__SD2_CMD    0x17059
							MX6SL_PAD_SD2_CLK__SD2_CLK    0x10059
							MX6SL_PAD_SD2_DAT0__SD2_DATA0 0x17059
							MX6SL_PAD_SD2_DAT1__SD2_DATA1 0x17059
							MX6SL_PAD_SD2_DAT2__SD2_DATA2 0x17059
							MX6SL_PAD_SD2_DAT3__SD2_DATA3 0x17059
						>;
					};

					pinctrl_usdhc2_1_100mhz: usdhc2grp-1-100mhz {
						fsl,pins = <
							MX6SL_PAD_SD2_CMD__SD2_CMD    0x170b9
							MX6SL_PAD_SD2_CLK__SD2_CLK    0x100b9
							MX6SL_PAD_SD2_DAT0__SD2_DATA0 0x170b9
							MX6SL_PAD_SD2_DAT1__SD2_DATA1 0x170b9
							MX6SL_PAD_SD2_DAT2__SD2_DATA2 0x170b9
							MX6SL_PAD_SD2_DAT3__SD2_DATA3 0x170b9
						>;
					};

					pinctrl_usdhc2_1_200mhz: usdhc2grp-1-200mhz {
						fsl,pins = <
							MX6SL_PAD_SD2_CMD__SD2_CMD    0x170f9
							MX6SL_PAD_SD2_CLK__SD2_CLK    0x100f9
							MX6SL_PAD_SD2_DAT0__SD2_DATA0 0x170f9
							MX6SL_PAD_SD2_DAT1__SD2_DATA1 0x170f9
							MX6SL_PAD_SD2_DAT2__SD2_DATA2 0x170f9
							MX6SL_PAD_SD2_DAT3__SD2_DATA3 0x170f9
						>;
					};

				};

				usdhc3 {
					pinctrl_usdhc3_1: usdhc3grp-1 {
						fsl,pins = <
							MX6SL_PAD_SD3_CMD__SD3_CMD    0x17059
							MX6SL_PAD_SD3_CLK__SD3_CLK    0x10059
							MX6SL_PAD_SD3_DAT0__SD3_DATA0 0x17059
							MX6SL_PAD_SD3_DAT1__SD3_DATA1 0x17059
							MX6SL_PAD_SD3_DAT2__SD3_DATA2 0x17059
							MX6SL_PAD_SD3_DAT3__SD3_DATA3 0x17059
						>;
					};

					pinctrl_usdhc3_1_100mhz: usdhc3grp-1-100mhz {
						fsl,pins = <
							MX6SL_PAD_SD3_CMD__SD3_CMD    0x170b9
							MX6SL_PAD_SD3_CLK__SD3_CLK    0x100b9
							MX6SL_PAD_SD3_DAT0__SD3_DATA0 0x170b9
							MX6SL_PAD_SD3_DAT1__SD3_DATA1 0x170b9
							MX6SL_PAD_SD3_DAT2__SD3_DATA2 0x170b9
							MX6SL_PAD_SD3_DAT3__SD3_DATA3 0x170b9
						>;
					};

					pinctrl_usdhc3_1_200mhz: usdhc3grp-1-200mhz {
						fsl,pins = <
							MX6SL_PAD_SD3_CMD__SD3_CMD    0x170f9
							MX6SL_PAD_SD3_CLK__SD3_CLK    0x100f9
							MX6SL_PAD_SD3_DAT0__SD3_DATA0 0x170f9
							MX6SL_PAD_SD3_DAT1__SD3_DATA1 0x170f9
							MX6SL_PAD_SD3_DAT2__SD3_DATA2 0x170f9
							MX6SL_PAD_SD3_DAT3__SD3_DATA3 0x170f9
						>;
					};
				};
=======
>>>>>>> db882158
			};

			csi: csi@020e4000 {
				reg = <0x020e4000 0x4000>;
				interrupts = <0 7 0x04>;
			};

			spdc: spdc@020e8000 {
				reg = <0x020e8000 0x4000>;
				interrupts = <0 6 0x04>;
			};

			sdma: sdma@020ec000 {
				compatible = "fsl,imx6sl-sdma", "fsl,imx35-sdma";
				reg = <0x020ec000 0x4000>;
				interrupts = <0 2 0x04>;
				clocks = <&clks IMX6SL_CLK_SDMA>,
					 <&clks IMX6SL_CLK_SDMA>;
				clock-names = "ipg", "ahb";
				#dma-cells = <3>;
				/* imx6sl reuses imx6q sdma firmware */
				fsl,sdma-ram-script-name = "imx/sdma/sdma-imx6q.bin";
			};

			pxp: pxp@020f0000 {
				reg = <0x020f0000 0x4000>;
				interrupts = <0 98 0x04>;
			};

			epdc: epdc@020f4000 {
				reg = <0x020f4000 0x4000>;
				interrupts = <0 97 0x04>;
			};

			lcdif: lcdif@020f8000 {
				reg = <0x020f8000 0x4000>;
				interrupts = <0 39 0x04>;
			};

			dcp: dcp@020fc000 {
				reg = <0x020fc000 0x4000>;
				interrupts = <0 99 0x04>;
			};
		};

		aips2: aips-bus@02100000 {
			compatible = "fsl,aips-bus", "simple-bus";
			#address-cells = <1>;
			#size-cells = <1>;
			reg = <0x02100000 0x100000>;
			ranges;

			usbotg1: usb@02184000 {
				compatible = "fsl,imx6sl-usb", "fsl,imx27-usb";
				reg = <0x02184000 0x200>;
				interrupts = <0 43 0x04>;
				clocks = <&clks IMX6SL_CLK_USBOH3>;
				fsl,usbphy = <&usbphy1>;
				fsl,usbmisc = <&usbmisc 0>;
				status = "disabled";
			};

			usbotg2: usb@02184200 {
				compatible = "fsl,imx6sl-usb", "fsl,imx27-usb";
				reg = <0x02184200 0x200>;
				interrupts = <0 42 0x04>;
				clocks = <&clks IMX6SL_CLK_USBOH3>;
				fsl,usbphy = <&usbphy2>;
				fsl,usbmisc = <&usbmisc 1>;
				status = "disabled";
			};

			usbh: usb@02184400 {
				compatible = "fsl,imx6sl-usb", "fsl,imx27-usb";
				reg = <0x02184400 0x200>;
				interrupts = <0 40 0x04>;
				clocks = <&clks IMX6SL_CLK_USBOH3>;
				fsl,usbmisc = <&usbmisc 2>;
				status = "disabled";
			};

			usbmisc: usbmisc@02184800 {
				#index-cells = <1>;
				compatible = "fsl,imx6sl-usbmisc", "fsl,imx6q-usbmisc";
				reg = <0x02184800 0x200>;
				clocks = <&clks IMX6SL_CLK_USBOH3>;
			};

			fec: ethernet@02188000 {
				compatible = "fsl,imx6sl-fec", "fsl,imx25-fec";
				reg = <0x02188000 0x4000>;
				interrupts = <0 114 0x04>;
				clocks = <&clks IMX6SL_CLK_ENET_REF>,
					 <&clks IMX6SL_CLK_ENET_REF>;
				clock-names = "ipg", "ahb";
				status = "disabled";
			};

			usdhc1: usdhc@02190000 {
				compatible = "fsl,imx6sl-usdhc", "fsl,imx6q-usdhc";
				reg = <0x02190000 0x4000>;
				interrupts = <0 22 0x04>;
				clocks = <&clks IMX6SL_CLK_USDHC1>,
					 <&clks IMX6SL_CLK_USDHC1>,
					 <&clks IMX6SL_CLK_USDHC1>;
				clock-names = "ipg", "ahb", "per";
				bus-width = <4>;
				status = "disabled";
			};

			usdhc2: usdhc@02194000 {
				compatible = "fsl,imx6sl-usdhc", "fsl,imx6q-usdhc";
				reg = <0x02194000 0x4000>;
				interrupts = <0 23 0x04>;
				clocks = <&clks IMX6SL_CLK_USDHC2>,
					 <&clks IMX6SL_CLK_USDHC2>,
					 <&clks IMX6SL_CLK_USDHC2>;
				clock-names = "ipg", "ahb", "per";
				bus-width = <4>;
				status = "disabled";
			};

			usdhc3: usdhc@02198000 {
				compatible = "fsl,imx6sl-usdhc", "fsl,imx6q-usdhc";
				reg = <0x02198000 0x4000>;
				interrupts = <0 24 0x04>;
				clocks = <&clks IMX6SL_CLK_USDHC3>,
					 <&clks IMX6SL_CLK_USDHC3>,
					 <&clks IMX6SL_CLK_USDHC3>;
				clock-names = "ipg", "ahb", "per";
				bus-width = <4>;
				status = "disabled";
			};

			usdhc4: usdhc@0219c000 {
				compatible = "fsl,imx6sl-usdhc", "fsl,imx6q-usdhc";
				reg = <0x0219c000 0x4000>;
				interrupts = <0 25 0x04>;
				clocks = <&clks IMX6SL_CLK_USDHC4>,
					 <&clks IMX6SL_CLK_USDHC4>,
					 <&clks IMX6SL_CLK_USDHC4>;
				clock-names = "ipg", "ahb", "per";
				bus-width = <4>;
				status = "disabled";
			};

			i2c1: i2c@021a0000 {
				#address-cells = <1>;
				#size-cells = <0>;
				compatible = "fsl,imx6sl-i2c", "fsl,imx21-i2c";
				reg = <0x021a0000 0x4000>;
				interrupts = <0 36 0x04>;
				clocks = <&clks IMX6SL_CLK_I2C1>;
				status = "disabled";
			};

			i2c2: i2c@021a4000 {
				#address-cells = <1>;
				#size-cells = <0>;
				compatible = "fsl,imx6sl-i2c", "fsl,imx21-i2c";
				reg = <0x021a4000 0x4000>;
				interrupts = <0 37 0x04>;
				clocks = <&clks IMX6SL_CLK_I2C2>;
				status = "disabled";
			};

			i2c3: i2c@021a8000 {
				#address-cells = <1>;
				#size-cells = <0>;
				compatible = "fsl,imx6sl-i2c", "fsl,imx21-i2c";
				reg = <0x021a8000 0x4000>;
				interrupts = <0 38 0x04>;
				clocks = <&clks IMX6SL_CLK_I2C3>;
				status = "disabled";
			};

			mmdc: mmdc@021b0000 {
				compatible = "fsl,imx6sl-mmdc", "fsl,imx6q-mmdc";
				reg = <0x021b0000 0x4000>;
			};

			rngb: rngb@021b4000 {
				reg = <0x021b4000 0x4000>;
				interrupts = <0 5 0x04>;
			};

			weim: weim@021b8000 {
				reg = <0x021b8000 0x4000>;
				interrupts = <0 14 0x04>;
			};

			ocotp: ocotp@021bc000 {
				compatible = "fsl,imx6sl-ocotp";
				reg = <0x021bc000 0x4000>;
			};

			audmux: audmux@021d8000 {
				compatible = "fsl,imx6sl-audmux", "fsl,imx31-audmux";
				reg = <0x021d8000 0x4000>;
				status = "disabled";
			};
		};
	};
};<|MERGE_RESOLUTION|>--- conflicted
+++ resolved
@@ -544,222 +544,6 @@
 			iomuxc: iomuxc@020e0000 {
 				compatible = "fsl,imx6sl-iomuxc";
 				reg = <0x020e0000 0x4000>;
-<<<<<<< HEAD
-
-				ecspi1 {
-					pinctrl_ecspi1_1: ecspi1grp-1 {
-						fsl,pins = <
-							MX6SL_PAD_ECSPI1_MISO__ECSPI1_MISO 0x100b1
-							MX6SL_PAD_ECSPI1_MOSI__ECSPI1_MOSI 0x100b1
-							MX6SL_PAD_ECSPI1_SCLK__ECSPI1_SCLK 0x100b1
-						>;
-					};
-				};
-
-				fec {
-					pinctrl_fec_1: fecgrp-1 {
-						fsl,pins = <
-							MX6SL_PAD_FEC_MDC__FEC_MDC         0x1b0b0
-							MX6SL_PAD_FEC_MDIO__FEC_MDIO       0x1b0b0
-							MX6SL_PAD_FEC_CRS_DV__FEC_RX_DV    0x1b0b0
-							MX6SL_PAD_FEC_RXD0__FEC_RX_DATA0   0x1b0b0
-							MX6SL_PAD_FEC_RXD1__FEC_RX_DATA1   0x1b0b0
-							MX6SL_PAD_FEC_TX_EN__FEC_TX_EN     0x1b0b0
-							MX6SL_PAD_FEC_TXD0__FEC_TX_DATA0   0x1b0b0
-							MX6SL_PAD_FEC_TXD1__FEC_TX_DATA1   0x1b0b0
-							MX6SL_PAD_FEC_REF_CLK__FEC_REF_OUT 0x4001b0a8
-						>;
-					};
-				};
-
-				uart1 {
-					pinctrl_uart1_1: uart1grp-1 {
-						fsl,pins = <
-							MX6SL_PAD_UART1_RXD__UART1_RX_DATA 0x1b0b1
-							MX6SL_PAD_UART1_TXD__UART1_TX_DATA 0x1b0b1
-						>;
-					};
-				};
-
-				usbotg1 {
-					pinctrl_usbotg1_1: usbotg1grp-1 {
-						fsl,pins = <
-							MX6SL_PAD_EPDC_PWRCOM__USB_OTG1_ID 0x17059
-						>;
-					};
-
-					pinctrl_usbotg1_2: usbotg1grp-2 {
-						fsl,pins = <
-							MX6SL_PAD_FEC_RXD0__USB_OTG1_ID 0x17059
-						>;
-					};
-
-					pinctrl_usbotg1_3: usbotg1grp-3 {
-						fsl,pins = <
-							MX6SL_PAD_LCD_DAT1__USB_OTG1_ID 0x17059
-						>;
-					};
-
-					pinctrl_usbotg1_4: usbotg1grp-4 {
-						fsl,pins = <
-							MX6SL_PAD_REF_CLK_32K__USB_OTG1_ID 0x17059
-						>;
-					};
-
-					pinctrl_usbotg1_5: usbotg1grp-5 {
-						fsl,pins = <
-							MX6SL_PAD_SD3_DAT0__USB_OTG1_ID 0x17059
-						>;
-					};
-				};
-
-				usbotg2 {
-					pinctrl_usbotg2_1: usbotg2grp-1 {
-						fsl,pins = <
-							MX6SL_PAD_ECSPI1_SCLK__USB_OTG2_OC 0x17059
-						>;
-					};
-
-					pinctrl_usbotg2_2: usbotg2grp-2 {
-						fsl,pins = <
-							MX6SL_PAD_ECSPI2_SCLK__USB_OTG2_OC 0x17059
-						>;
-					};
-
-					pinctrl_usbotg2_3: usbotg2grp-3 {
-						fsl,pins = <
-							MX6SL_PAD_KEY_ROW5__USB_OTG2_OC 0x17059
-						>;
-					};
-
-					pinctrl_usbotg2_4: usbotg2grp-4 {
-						fsl,pins = <
-							MX6SL_PAD_SD3_DAT2__USB_OTG2_OC 0x17059
-						>;
-					};
-				};
-
-				usdhc1 {
-					pinctrl_usdhc1_1: usdhc1grp-1 {
-						fsl,pins = <
-							MX6SL_PAD_SD1_CMD__SD1_CMD    0x17059
-							MX6SL_PAD_SD1_CLK__SD1_CLK    0x10059
-							MX6SL_PAD_SD1_DAT0__SD1_DATA0 0x17059
-							MX6SL_PAD_SD1_DAT1__SD1_DATA1 0x17059
-							MX6SL_PAD_SD1_DAT2__SD1_DATA2 0x17059
-							MX6SL_PAD_SD1_DAT3__SD1_DATA3 0x17059
-							MX6SL_PAD_SD1_DAT4__SD1_DATA4 0x17059
-							MX6SL_PAD_SD1_DAT5__SD1_DATA5 0x17059
-							MX6SL_PAD_SD1_DAT6__SD1_DATA6 0x17059
-							MX6SL_PAD_SD1_DAT7__SD1_DATA7 0x17059
-						>;
-					};
-
-					pinctrl_usdhc1_1_100mhz: usdhc1grp-1-100mhz {
-						fsl,pins = <
-							MX6SL_PAD_SD1_CMD__SD1_CMD 0x170b9
-							MX6SL_PAD_SD1_CLK__SD1_CLK 0x100b9
-							MX6SL_PAD_SD1_DAT0__SD1_DATA0 0x170b9
-							MX6SL_PAD_SD1_DAT1__SD1_DATA1 0x170b9
-							MX6SL_PAD_SD1_DAT2__SD1_DATA2 0x170b9
-							MX6SL_PAD_SD1_DAT3__SD1_DATA3 0x170b9
-							MX6SL_PAD_SD1_DAT4__SD1_DATA4 0x170b9
-							MX6SL_PAD_SD1_DAT5__SD1_DATA5 0x170b9
-							MX6SL_PAD_SD1_DAT6__SD1_DATA6 0x170b9
-							MX6SL_PAD_SD1_DAT7__SD1_DATA7 0x170b9
-						>;
-					};
-
-					pinctrl_usdhc1_1_200mhz: usdhc1grp-1-200mhz {
-						fsl,pins = <
-							MX6SL_PAD_SD1_CMD__SD1_CMD 0x170f9
-							MX6SL_PAD_SD1_CLK__SD1_CLK 0x100f9
-							MX6SL_PAD_SD1_DAT0__SD1_DATA0 0x170f9
-							MX6SL_PAD_SD1_DAT1__SD1_DATA1 0x170f9
-							MX6SL_PAD_SD1_DAT2__SD1_DATA2 0x170f9
-							MX6SL_PAD_SD1_DAT3__SD1_DATA3 0x170f9
-							MX6SL_PAD_SD1_DAT4__SD1_DATA4 0x170f9
-							MX6SL_PAD_SD1_DAT5__SD1_DATA5 0x170f9
-							MX6SL_PAD_SD1_DAT6__SD1_DATA6 0x170f9
-							MX6SL_PAD_SD1_DAT7__SD1_DATA7 0x170f9
-						>;
-					};
-
-
-				};
-
-				usdhc2 {
-					pinctrl_usdhc2_1: usdhc2grp-1 {
-						fsl,pins = <
-							MX6SL_PAD_SD2_CMD__SD2_CMD    0x17059
-							MX6SL_PAD_SD2_CLK__SD2_CLK    0x10059
-							MX6SL_PAD_SD2_DAT0__SD2_DATA0 0x17059
-							MX6SL_PAD_SD2_DAT1__SD2_DATA1 0x17059
-							MX6SL_PAD_SD2_DAT2__SD2_DATA2 0x17059
-							MX6SL_PAD_SD2_DAT3__SD2_DATA3 0x17059
-						>;
-					};
-
-					pinctrl_usdhc2_1_100mhz: usdhc2grp-1-100mhz {
-						fsl,pins = <
-							MX6SL_PAD_SD2_CMD__SD2_CMD    0x170b9
-							MX6SL_PAD_SD2_CLK__SD2_CLK    0x100b9
-							MX6SL_PAD_SD2_DAT0__SD2_DATA0 0x170b9
-							MX6SL_PAD_SD2_DAT1__SD2_DATA1 0x170b9
-							MX6SL_PAD_SD2_DAT2__SD2_DATA2 0x170b9
-							MX6SL_PAD_SD2_DAT3__SD2_DATA3 0x170b9
-						>;
-					};
-
-					pinctrl_usdhc2_1_200mhz: usdhc2grp-1-200mhz {
-						fsl,pins = <
-							MX6SL_PAD_SD2_CMD__SD2_CMD    0x170f9
-							MX6SL_PAD_SD2_CLK__SD2_CLK    0x100f9
-							MX6SL_PAD_SD2_DAT0__SD2_DATA0 0x170f9
-							MX6SL_PAD_SD2_DAT1__SD2_DATA1 0x170f9
-							MX6SL_PAD_SD2_DAT2__SD2_DATA2 0x170f9
-							MX6SL_PAD_SD2_DAT3__SD2_DATA3 0x170f9
-						>;
-					};
-
-				};
-
-				usdhc3 {
-					pinctrl_usdhc3_1: usdhc3grp-1 {
-						fsl,pins = <
-							MX6SL_PAD_SD3_CMD__SD3_CMD    0x17059
-							MX6SL_PAD_SD3_CLK__SD3_CLK    0x10059
-							MX6SL_PAD_SD3_DAT0__SD3_DATA0 0x17059
-							MX6SL_PAD_SD3_DAT1__SD3_DATA1 0x17059
-							MX6SL_PAD_SD3_DAT2__SD3_DATA2 0x17059
-							MX6SL_PAD_SD3_DAT3__SD3_DATA3 0x17059
-						>;
-					};
-
-					pinctrl_usdhc3_1_100mhz: usdhc3grp-1-100mhz {
-						fsl,pins = <
-							MX6SL_PAD_SD3_CMD__SD3_CMD    0x170b9
-							MX6SL_PAD_SD3_CLK__SD3_CLK    0x100b9
-							MX6SL_PAD_SD3_DAT0__SD3_DATA0 0x170b9
-							MX6SL_PAD_SD3_DAT1__SD3_DATA1 0x170b9
-							MX6SL_PAD_SD3_DAT2__SD3_DATA2 0x170b9
-							MX6SL_PAD_SD3_DAT3__SD3_DATA3 0x170b9
-						>;
-					};
-
-					pinctrl_usdhc3_1_200mhz: usdhc3grp-1-200mhz {
-						fsl,pins = <
-							MX6SL_PAD_SD3_CMD__SD3_CMD    0x170f9
-							MX6SL_PAD_SD3_CLK__SD3_CLK    0x100f9
-							MX6SL_PAD_SD3_DAT0__SD3_DATA0 0x170f9
-							MX6SL_PAD_SD3_DAT1__SD3_DATA1 0x170f9
-							MX6SL_PAD_SD3_DAT2__SD3_DATA2 0x170f9
-							MX6SL_PAD_SD3_DAT3__SD3_DATA3 0x170f9
-						>;
-					};
-				};
-=======
->>>>>>> db882158
 			};
 
 			csi: csi@020e4000 {
