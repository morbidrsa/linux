--- conflicted
+++ resolved
@@ -22,26 +22,6 @@
 	model = "Marvell Armada XP family SoC";
 	compatible = "marvell,armadaxp", "marvell,armada-370-xp";
 
-<<<<<<< HEAD
-	soc {
-		internal-regs {
-			L2: l2-cache {
-				compatible = "marvell,aurora-system-cache";
-				reg = <0x08000 0x1000>;
-				cache-id-part = <0x100>;
-				wt-override;
-			};
-
-			interrupt-controller@20000 {
-			      reg = <0x20a00 0x2d0>, <0x21070 0x58>;
-			};
-
-			armada-370-xp-pmsu@22000 {
-				compatible = "marvell,armada-370-xp-pmsu";
-				reg = <0x22100 0x430>, <0x20800 0x20>;
-			};
-
-=======
 	aliases {
 		eth2 = &eth2;
 	};
@@ -64,7 +44,6 @@
 				reg = <0x22100 0x430>, <0x20800 0x20>;
 			};
 
->>>>>>> d0e0ac97
 			serial@12200 {
 				compatible = "snps,dw-apb-uart";
 				reg = <0x12200 0x100>;
@@ -111,15 +90,9 @@
 				reg = <0x18200 0x500>;
 			};
 
-<<<<<<< HEAD
-			ethernet@30000 {
-				compatible = "marvell,armada-370-neta";
-				reg = <0x30000 0x2500>;
-=======
 			eth2: ethernet@30000 {
 				compatible = "marvell,armada-370-neta";
 				reg = <0x30000 0x4000>;
->>>>>>> d0e0ac97
 				interrupts = <12>;
 				clocks = <&gateclk 2>;
 				status = "disabled";
