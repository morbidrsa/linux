/dts-v1/;

#include "tegra20.dtsi"

/ {
	model = "NVIDIA Tegra20 Whistler evaluation board";
	compatible = "nvidia,whistler", "nvidia,tegra20";

	memory {
		reg = <0x00000000 0x20000000>;
	};

	host1x {
		hdmi {
			status = "okay";

			vdd-supply = <&hdmi_vdd_reg>;
			pll-supply = <&hdmi_pll_reg>;

			nvidia,ddc-i2c-bus = <&hdmi_ddc>;
			nvidia,hpd-gpio = <&gpio TEGRA_GPIO(N, 7)
				GPIO_ACTIVE_HIGH>;
		};
	};

	pinmux {
		pinctrl-names = "default";
		pinctrl-0 = <&state_default>;

		state_default: pinmux {
			ata {
				nvidia,pins = "ata", "atb", "ate", "gma", "gmb",
					"gmc", "gmd", "gpu";
				nvidia,function = "gmi";
			};
			atc {
				nvidia,pins = "atc", "atd";
				nvidia,function = "sdio4";
			};
			cdev1 {
				nvidia,pins = "cdev1";
				nvidia,function = "plla_out";
			};
			cdev2 {
				nvidia,pins = "cdev2";
				nvidia,function = "osc";
			};
			crtp {
				nvidia,pins = "crtp";
				nvidia,function = "crt";
			};
			csus {
				nvidia,pins = "csus";
				nvidia,function = "vi_sensor_clk";
			};
			dap1 {
				nvidia,pins = "dap1";
				nvidia,function = "dap1";
			};
			dap2 {
				nvidia,pins = "dap2";
				nvidia,function = "dap2";
			};
			dap3 {
				nvidia,pins = "dap3";
				nvidia,function = "dap3";
			};
			dap4 {
				nvidia,pins = "dap4";
				nvidia,function = "dap4";
			};
			ddc {
				nvidia,pins = "ddc";
				nvidia,function = "i2c2";
			};
			dta {
				nvidia,pins = "dta", "dtb", "dtc", "dtd";
				nvidia,function = "vi";
			};
			dte {
				nvidia,pins = "dte";
				nvidia,function = "rsvd1";
			};
			dtf {
				nvidia,pins = "dtf";
				nvidia,function = "i2c3";
			};
			gme {
				nvidia,pins = "gme";
				nvidia,function = "dap5";
			};
			gpu7 {
				nvidia,pins = "gpu7";
				nvidia,function = "rtck";
			};
			gpv {
				nvidia,pins = "gpv";
				nvidia,function = "pcie";
			};
			hdint {
				nvidia,pins = "hdint", "pta";
				nvidia,function = "hdmi";
			};
			i2cp {
				nvidia,pins = "i2cp";
				nvidia,function = "i2cp";
			};
			irrx {
				nvidia,pins = "irrx", "irtx";
				nvidia,function = "uartb";
			};
			kbca {
				nvidia,pins = "kbca", "kbcc", "kbce", "kbcf";
				nvidia,function = "kbc";
			};
			kbcb {
				nvidia,pins = "kbcb", "kbcd";
				nvidia,function = "sdio2";
			};
			lcsn {
				nvidia,pins = "lcsn", "lsck", "lsda", "lsdi",
					"spia", "spib", "spic";
				nvidia,function = "spi3";
			};
			ld0 {
				nvidia,pins = "ld0", "ld1", "ld2", "ld3", "ld4",
					"ld5", "ld6", "ld7", "ld8", "ld9",
					"ld10", "ld11", "ld12", "ld13", "ld14",
					"ld15", "ld16", "ld17", "ldc", "ldi",
					"lhp0", "lhp1", "lhp2", "lhs", "lm0",
					"lm1", "lpp", "lpw0", "lpw1", "lpw2",
					"lsc0", "lsc1", "lspi", "lvp0", "lvp1",
					"lvs";
				nvidia,function = "displaya";
			};
			owc {
				nvidia,pins = "owc", "uac";
				nvidia,function = "owr";
			};
			pmc {
				nvidia,pins = "pmc";
				nvidia,function = "pwr_on";
			};
			rm {
				nvidia,pins = "rm";
				nvidia,function = "i2c1";
			};
			sdb {
				nvidia,pins = "sdb", "sdc", "sdd", "slxa",
					"slxc", "slxd", "slxk";
				nvidia,function = "sdio3";
			};
			sdio1 {
				nvidia,pins = "sdio1";
				nvidia,function = "sdio1";
			};
			spdi {
				nvidia,pins = "spdi", "spdo";
				nvidia,function = "rsvd2";
			};
			spid {
				nvidia,pins = "spid", "spie", "spig", "spih";
				nvidia,function = "spi2_alt";
			};
			spif {
				nvidia,pins = "spif";
				nvidia,function = "spi2";
			};
			uaa {
				nvidia,pins = "uaa", "uab";
				nvidia,function = "uarta";
			};
			uad {
				nvidia,pins = "uad";
				nvidia,function = "irda";
			};
			uca {
				nvidia,pins = "uca", "ucb";
				nvidia,function = "uartc";
			};
			uda {
				nvidia,pins = "uda";
				nvidia,function = "spi1";
			};
			conf_ata {
				nvidia,pins = "ata", "atb", "atc", "ddc", "gma",
					"gmb", "gmc", "gmd", "irrx", "irtx",
					"kbca", "kbcb", "kbcc", "kbcd", "kbce",
					"kbcf", "sdc", "sdd", "spie", "spig",
					"spih", "uaa", "uab", "uad", "uca",
					"ucb";
				nvidia,pull = <2>;
				nvidia,tristate = <0>;
			};
			conf_atd {
				nvidia,pins = "atd", "ate", "cdev1", "csus",
					"dap1", "dap2", "dap3", "dap4", "dte",
					"dtf", "gpu", "gpu7", "gpv", "i2cp",
					"rm", "sdio1", "slxa", "slxc", "slxd",
					"slxk", "spdi", "spdo", "uac", "uda";
				nvidia,pull = <0>;
				nvidia,tristate = <0>;
			};
			conf_cdev2 {
				nvidia,pins = "cdev2", "spia", "spib";
				nvidia,pull = <1>;
				nvidia,tristate = <1>;
			};
			conf_ck32 {
				nvidia,pins = "ck32", "ddrc", "lc", "pmca",
					"pmcb", "pmcc", "pmcd", "xm2c",
					"xm2d";
				nvidia,pull = <0>;
			};
			conf_crtp {
				nvidia,pins = "crtp";
				nvidia,pull = <0>;
				nvidia,tristate = <1>;
			};
			conf_dta {
				nvidia,pins = "dta", "dtb", "dtc", "dtd",
					"spid", "spif";
				nvidia,pull = <1>;
				nvidia,tristate = <0>;
			};
			conf_gme {
				nvidia,pins = "gme", "owc", "pta", "spic";
				nvidia,pull = <2>;
				nvidia,tristate = <1>;
			};
			conf_ld17_0 {
				nvidia,pins = "ld17_0", "ld19_18", "ld21_20",
					"ld23_22";
				nvidia,pull = <1>;
			};
			conf_ls {
				nvidia,pins = "ls", "pmce";
				nvidia,pull = <2>;
			};
			drive_dap1 {
				nvidia,pins = "drive_dap1";
				nvidia,high-speed-mode = <0>;
				nvidia,schmitt = <1>;
				nvidia,low-power-mode = <0>;
				nvidia,pull-down-strength = <0>;
				nvidia,pull-up-strength = <0>;
				nvidia,slew-rate-rising = <0>;
				nvidia,slew-rate-falling = <0>;
			};
		};
	};

	i2s@70002800 {
		status = "okay";
	};

	serial@70006000 {
		status = "okay";
	};

	hdmi_ddc: i2c@7000c400 {
		status = "okay";
		clock-frequency = <100000>;
	};

	i2c@7000d000 {
		status = "okay";
		clock-frequency = <100000>;

		codec: codec@1a {
			compatible = "wlf,wm8753";
			reg = <0x1a>;
		};

		tca6416: gpio@20 {
			compatible = "ti,tca6416";
			reg = <0x20>;
			gpio-controller;
			#gpio-cells = <2>;
		};

		max8907@3c {
			compatible = "maxim,max8907";
			reg = <0x3c>;
			interrupts = <GIC_SPI 86 IRQ_TYPE_LEVEL_HIGH>;

			maxim,system-power-controller;

			mbatt-supply = <&usb0_vbus_reg>;
			in-v1-supply = <&mbatt_reg>;
			in-v2-supply = <&mbatt_reg>;
			in-v3-supply = <&mbatt_reg>;
			in1-supply = <&mbatt_reg>;
			in2-supply = <&nvvdd_sv3_reg>;
			in3-supply = <&mbatt_reg>;
			in4-supply = <&mbatt_reg>;
			in5-supply = <&mbatt_reg>;
			in6-supply = <&mbatt_reg>;
			in7-supply = <&mbatt_reg>;
			in8-supply = <&mbatt_reg>;
			in9-supply = <&mbatt_reg>;
			in10-supply = <&mbatt_reg>;
			in11-supply = <&mbatt_reg>;
			in12-supply = <&mbatt_reg>;
			in13-supply = <&mbatt_reg>;
			in14-supply = <&mbatt_reg>;
			in15-supply = <&mbatt_reg>;
			in16-supply = <&mbatt_reg>;
			in17-supply = <&nvvdd_sv3_reg>;
			in18-supply = <&nvvdd_sv3_reg>;
			in19-supply = <&mbatt_reg>;
			in20-supply = <&mbatt_reg>;

			regulators {
				mbatt_reg: mbatt {
					regulator-name = "vbat_pmu";
					regulator-always-on;
				};

				sd1 {
					regulator-name = "nvvdd_sv1,vdd_cpu_pmu";
					regulator-min-microvolt = <1000000>;
					regulator-max-microvolt = <1000000>;
					regulator-always-on;
				};

				sd2 {
					regulator-name = "nvvdd_sv2,vdd_core";
					regulator-min-microvolt = <1200000>;
					regulator-max-microvolt = <1200000>;
					regulator-always-on;
				};

				nvvdd_sv3_reg: sd3 {
					regulator-name = "nvvdd_sv3";
					regulator-min-microvolt = <1800000>;
					regulator-max-microvolt = <1800000>;
					regulator-always-on;
				};

				ldo1 {
					regulator-name = "nvvdd_ldo1,vddio_rx_ddr,vcore_acc";
					regulator-min-microvolt = <3300000>;
					regulator-max-microvolt = <3300000>;
					regulator-always-on;
				};

				ldo2 {
					regulator-name = "nvvdd_ldo2,avdd_pll*";
					regulator-min-microvolt = <1100000>;
					regulator-max-microvolt = <1100000>;
					regulator-always-on;
				};

				ldo3 {
					regulator-name = "nvvdd_ldo3,vcom_1v8b";
					regulator-min-microvolt = <1800000>;
					regulator-max-microvolt = <1800000>;
					regulator-always-on;
				};

				ldo4 {
					regulator-name = "nvvdd_ldo4,avdd_usb*";
					regulator-min-microvolt = <3300000>;
					regulator-max-microvolt = <3300000>;
					regulator-always-on;
				};

				ldo5 {
					regulator-name = "nvvdd_ldo5,vcore_mmc,avdd_lcd1,vddio_1wire";
					regulator-min-microvolt = <2800000>;
					regulator-max-microvolt = <2800000>;
					regulator-always-on;
				};

				hdmi_pll_reg: ldo6 {
					regulator-name = "nvvdd_ldo6,avdd_hdmi_pll";
					regulator-min-microvolt = <1800000>;
					regulator-max-microvolt = <1800000>;
				};

				ldo7 {
					regulator-name = "nvvdd_ldo7,avddio_audio";
					regulator-min-microvolt = <2800000>;
					regulator-max-microvolt = <2800000>;
					regulator-always-on;
				};

				ldo8 {
					regulator-name = "nvvdd_ldo8,vcom_3v0,vcore_cmps";
					regulator-min-microvolt = <3000000>;
					regulator-max-microvolt = <3000000>;
				};

				ldo9 {
					regulator-name = "nvvdd_ldo9,avdd_cam*";
					regulator-min-microvolt = <2800000>;
					regulator-max-microvolt = <2800000>;
				};

				ldo10 {
					regulator-name = "nvvdd_ldo10,avdd_usb_ic_3v0";
					regulator-min-microvolt = <3000000>;
					regulator-max-microvolt = <3000000>;
					regulator-always-on;
				};

				hdmi_vdd_reg: ldo11 {
					regulator-name = "nvvdd_ldo11,vddio_pex_clk,vcom_33,avdd_hdmi";
					regulator-min-microvolt = <3300000>;
					regulator-max-microvolt = <3300000>;
				};

				ldo12 {
					regulator-name = "nvvdd_ldo12,vddio_sdio";
					regulator-min-microvolt = <2800000>;
					regulator-max-microvolt = <2800000>;
					regulator-always-on;
				};

				ldo13 {
					regulator-name = "nvvdd_ldo13,vcore_phtn,vdd_af";
					regulator-min-microvolt = <2800000>;
					regulator-max-microvolt = <2800000>;
				};

				ldo14 {
					regulator-name = "nvvdd_ldo14,avdd_vdac";
					regulator-min-microvolt = <2800000>;
					regulator-max-microvolt = <2800000>;
				};

				ldo15 {
					regulator-name = "nvvdd_ldo15,vcore_temp,vddio_hdcp";
					regulator-min-microvolt = <3300000>;
					regulator-max-microvolt = <3300000>;
				};

				ldo16 {
					regulator-name = "nvvdd_ldo16,vdd_dbrtr";
					regulator-min-microvolt = <1300000>;
					regulator-max-microvolt = <1300000>;
				};

				ldo17 {
					regulator-name = "nvvdd_ldo17,vddio_mipi";
					regulator-min-microvolt = <1200000>;
					regulator-max-microvolt = <1200000>;
				};

				ldo18 {
					regulator-name = "nvvdd_ldo18,vddio_vi,vcore_cam*";
					regulator-min-microvolt = <1800000>;
					regulator-max-microvolt = <1800000>;
				};

				ldo19 {
					regulator-name = "nvvdd_ldo19,avdd_lcd2,vddio_lx";
					regulator-min-microvolt = <2800000>;
					regulator-max-microvolt = <2800000>;
				};

				ldo20 {
					regulator-name = "nvvdd_ldo20,vddio_ddr_1v2,vddio_hsic,vcom_1v2";
					regulator-min-microvolt = <1200000>;
					regulator-max-microvolt = <1200000>;
					regulator-always-on;
				};

				out5v {
					regulator-name = "usb0_vbus_reg";
				};

				out33v {
					regulator-name = "pmu_out3v3";
				};

				bbat {
					regulator-name = "pmu_bbat";
					regulator-min-microvolt = <2400000>;
					regulator-max-microvolt = <2400000>;
					regulator-always-on;
				};

				sdby {
					regulator-name = "vdd_aon";
					regulator-always-on;
				};

				vrtc {
					regulator-name = "vrtc,pmu_vccadc";
					regulator-always-on;
				};
			};
		};
	};

	pmc {
		nvidia,invert-interrupt;
		nvidia,suspend-mode = <2>;
		nvidia,cpu-pwr-good-time = <2000>;
		nvidia,cpu-pwr-off-time = <1000>;
		nvidia,core-pwr-good-time = <0 3845>;
		nvidia,core-pwr-off-time = <93727>;
		nvidia,core-power-req-active-high;
		nvidia,sys-clock-req-active-high;
		nvidia,combined-power-req;
	};

	usb@c5000000 {
		status = "okay";
		nvidia,vbus-gpio = <&tca6416 0 GPIO_ACTIVE_HIGH>;
	};

	usb-phy@c5000000 {
		status = "okay";
		vbus-supply = <&vbus1_reg>;
	};

	usb@c5008000 {
		status = "okay";
		nvidia,vbus-gpio = <&tca6416 1 GPIO_ACTIVE_HIGH>;
	};

	usb-phy@c5008000 {
		status = "okay";
		vbus-supply = <&vbus3_reg>;
	};

	sdhci@c8000400 {
		status = "okay";
<<<<<<< HEAD
		cd-gpios = <&gpio 69 1>; /* gpio PI5 */
		wp-gpios = <&gpio 173 0>; /* gpio PV5 */
=======
		cd-gpios = <&gpio TEGRA_GPIO(I, 5) GPIO_ACTIVE_LOW>;
		wp-gpios = <&gpio TEGRA_GPIO(V, 5) GPIO_ACTIVE_HIGH>;
>>>>>>> d0e0ac97
		bus-width = <8>;
	};

	sdhci@c8000600 {
		status = "okay";
		bus-width = <8>;
		non-removable;
	};

	clocks {
		compatible = "simple-bus";
		#address-cells = <1>;
		#size-cells = <0>;

		clk32k_in: clock {
			compatible = "fixed-clock";
			reg=<0>;
			#clock-cells = <0>;
			clock-frequency = <32768>;
		};
	};

	kbc {
		status = "okay";
		nvidia,debounce-delay-ms = <20>;
		nvidia,repeat-delay-ms = <160>;
		nvidia,kbc-row-pins = <0 1 2>;
		nvidia,kbc-col-pins = <16 17>;
		nvidia,wakeup-source;
		linux,keymap = <0x00000074	/* KEY_POWER */
				0x01000066	/* KEY_HOME */
				0x0101009E	/* KEY_BACK */
				0x0201008B>;	/* KEY_MENU */
	};

	regulators {
		compatible = "simple-bus";
		#address-cells = <1>;
		#size-cells = <0>;

		usb0_vbus_reg: regulator {
			compatible = "regulator-fixed";
			reg = <0>;
			regulator-name = "usb0_vbus";
			regulator-min-microvolt = <5000000>;
			regulator-max-microvolt = <5000000>;
			regulator-always-on;
		};

		vbus1_reg: regulator@2 {
			compatible = "regulator-fixed";
			reg = <2>;
			regulator-name = "vbus1";
			regulator-min-microvolt = <5000000>;
			regulator-max-microvolt = <5000000>;
			enable-active-high;
			gpio = <&tca6416 0 0>; /* GPIO_PMU0 */
		};

		vbus3_reg: regulator@3 {
			compatible = "regulator-fixed";
			reg = <3>;
			regulator-name = "vbus3";
			regulator-min-microvolt = <5000000>;
			regulator-max-microvolt = <5000000>;
			enable-active-high;
			gpio = <&tca6416 1 0>; /* GPIO_PMU1 */
		};
	};

	sound {
		compatible = "nvidia,tegra-audio-wm8753-whistler",
			     "nvidia,tegra-audio-wm8753";
		nvidia,model = "NVIDIA Tegra Whistler";

		nvidia,audio-routing =
			"Headphone Jack", "LOUT1",
			"Headphone Jack", "ROUT1",
			"MIC2", "Mic Jack",
			"MIC2N", "Mic Jack";

		nvidia,i2s-controller = <&tegra_i2s1>;
		nvidia,audio-codec = <&codec>;

<<<<<<< HEAD
		clocks = <&tegra_car 112>, <&tegra_car 113>, <&tegra_car 94>;
=======
		clocks = <&tegra_car TEGRA20_CLK_PLL_A>,
			 <&tegra_car TEGRA20_CLK_PLL_A_OUT0>,
			 <&tegra_car TEGRA20_CLK_CDEV1>;
>>>>>>> d0e0ac97
		clock-names = "pll_a", "pll_a_out0", "mclk";
	};
};<|MERGE_RESOLUTION|>--- conflicted
+++ resolved
@@ -529,13 +529,8 @@
 
 	sdhci@c8000400 {
 		status = "okay";
-<<<<<<< HEAD
-		cd-gpios = <&gpio 69 1>; /* gpio PI5 */
-		wp-gpios = <&gpio 173 0>; /* gpio PV5 */
-=======
 		cd-gpios = <&gpio TEGRA_GPIO(I, 5) GPIO_ACTIVE_LOW>;
 		wp-gpios = <&gpio TEGRA_GPIO(V, 5) GPIO_ACTIVE_HIGH>;
->>>>>>> d0e0ac97
 		bus-width = <8>;
 	};
 
@@ -620,13 +615,9 @@
 		nvidia,i2s-controller = <&tegra_i2s1>;
 		nvidia,audio-codec = <&codec>;
 
-<<<<<<< HEAD
-		clocks = <&tegra_car 112>, <&tegra_car 113>, <&tegra_car 94>;
-=======
 		clocks = <&tegra_car TEGRA20_CLK_PLL_A>,
 			 <&tegra_car TEGRA20_CLK_PLL_A_OUT0>,
 			 <&tegra_car TEGRA20_CLK_CDEV1>;
->>>>>>> d0e0ac97
 		clock-names = "pll_a", "pll_a_out0", "mclk";
 	};
 };