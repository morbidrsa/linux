--- conflicted
+++ resolved
@@ -588,11 +588,8 @@
 			regulator-max-microvolt = <5000000>;
 			enable-active-high;
 			gpio = <&tca6416 0 0>; /* GPIO_PMU0 */
-<<<<<<< HEAD
-=======
 			regulator-always-on;
 			regulator-boot-on;
->>>>>>> d8dfad38
 		};
 
 		vbus3_reg: regulator@3 {
@@ -603,11 +600,8 @@
 			regulator-max-microvolt = <5000000>;
 			enable-active-high;
 			gpio = <&tca6416 1 0>; /* GPIO_PMU1 */
-<<<<<<< HEAD
-=======
 			regulator-always-on;
 			regulator-boot-on;
->>>>>>> d8dfad38
 		};
 	};
 
