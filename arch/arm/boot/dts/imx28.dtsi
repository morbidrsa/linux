--- conflicted
+++ resolved
@@ -873,11 +873,7 @@
 			saif0: saif@80042000 {
 				compatible = "fsl,imx28-saif";
 				reg = <0x80042000 0x2000>;
-<<<<<<< HEAD
-				interrupts = <59 80>;
-=======
 				interrupts = <59>;
->>>>>>> ffee9210
 				#clock-cells = <0>;
 				clocks = <&clks 53>;
 				dmas = <&dma_apbx 4>;
