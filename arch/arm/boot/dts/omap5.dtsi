--- conflicted
+++ resolved
@@ -36,36 +36,22 @@
 		cpu@0 {
 			device_type = "cpu";
 			compatible = "arm,cortex-a15";
-<<<<<<< HEAD
-=======
 			reg = <0x0>;
->>>>>>> d0e0ac97
 		};
 		cpu@1 {
 			device_type = "cpu";
 			compatible = "arm,cortex-a15";
-<<<<<<< HEAD
-=======
 			reg = <0x1>;
->>>>>>> d0e0ac97
 		};
 	};
 
 	timer {
 		compatible = "arm,armv7-timer";
-<<<<<<< HEAD
-		/* PPI secure/nonsecure IRQ, active low level-sensitive */
-		interrupts = <1 13 0x308>,
-			     <1 14 0x308>,
-			     <1 11 0x308>,
-			     <1 10 0x308>;
-=======
 		/* PPI secure/nonsecure IRQ */
 		interrupts = <GIC_PPI 13 (GIC_CPU_MASK_RAW(3) | IRQ_TYPE_LEVEL_LOW)>,
 			     <GIC_PPI 14 (GIC_CPU_MASK_RAW(3) | IRQ_TYPE_LEVEL_LOW)>,
 			     <GIC_PPI 11 (GIC_CPU_MASK_RAW(3) | IRQ_TYPE_LEVEL_LOW)>,
 			     <GIC_PPI 10 (GIC_CPU_MASK_RAW(3) | IRQ_TYPE_LEVEL_LOW)>;
->>>>>>> d0e0ac97
 		clock-frequency = <6144000>;
 	};
 
@@ -107,13 +93,8 @@
 		reg = <0x44000000 0x2000>,
 		      <0x44800000 0x3000>,
 		      <0x45000000 0x4000>;
-<<<<<<< HEAD
-		interrupts = <0 9 0x4>,
-			     <0 10 0x4>;
-=======
 		interrupts = <GIC_SPI 9 IRQ_TYPE_LEVEL_HIGH>,
 			     <GIC_SPI 10 IRQ_TYPE_LEVEL_HIGH>;
->>>>>>> d0e0ac97
 
 		counter32k: counter@4ae04000 {
 			compatible = "ti,omap-counter32k";
@@ -141,17 +122,10 @@
 		sdma: dma-controller@4a056000 {
 			compatible = "ti,omap4430-sdma";
 			reg = <0x4a056000 0x1000>;
-<<<<<<< HEAD
-			interrupts = <0 12 0x4>,
-				     <0 13 0x4>,
-				     <0 14 0x4>,
-				     <0 15 0x4>;
-=======
 			interrupts = <GIC_SPI 12 IRQ_TYPE_LEVEL_HIGH>,
 				     <GIC_SPI 13 IRQ_TYPE_LEVEL_HIGH>,
 				     <GIC_SPI 14 IRQ_TYPE_LEVEL_HIGH>,
 				     <GIC_SPI 15 IRQ_TYPE_LEVEL_HIGH>;
->>>>>>> d0e0ac97
 			#dma-cells = <1>;
 			#dma-channels = <32>;
 			#dma-requests = <127>;
@@ -251,11 +225,7 @@
 			reg = <0x50000000 0x1000>;
 			#address-cells = <2>;
 			#size-cells = <1>;
-<<<<<<< HEAD
-			interrupts = <0 20 0x4>;
-=======
 			interrupts = <GIC_SPI 20 IRQ_TYPE_LEVEL_HIGH>;
->>>>>>> d0e0ac97
 			gpmc,num-cs = <8>;
 			gpmc,num-waitpins = <4>;
 			ti,hwmods = "gpmc";
@@ -309,11 +279,7 @@
 		mcspi1: spi@48098000 {
 			compatible = "ti,omap4-mcspi";
 			reg = <0x48098000 0x200>;
-<<<<<<< HEAD
-			interrupts = <0 65 0x4>;
-=======
 			interrupts = <GIC_SPI 65 IRQ_TYPE_LEVEL_HIGH>;
->>>>>>> d0e0ac97
 			#address-cells = <1>;
 			#size-cells = <0>;
 			ti,hwmods = "mcspi1";
@@ -333,11 +299,7 @@
 		mcspi2: spi@4809a000 {
 			compatible = "ti,omap4-mcspi";
 			reg = <0x4809a000 0x200>;
-<<<<<<< HEAD
-			interrupts = <0 66 0x4>;
-=======
 			interrupts = <GIC_SPI 66 IRQ_TYPE_LEVEL_HIGH>;
->>>>>>> d0e0ac97
 			#address-cells = <1>;
 			#size-cells = <0>;
 			ti,hwmods = "mcspi2";
@@ -352,11 +314,7 @@
 		mcspi3: spi@480b8000 {
 			compatible = "ti,omap4-mcspi";
 			reg = <0x480b8000 0x200>;
-<<<<<<< HEAD
-			interrupts = <0 91 0x4>;
-=======
 			interrupts = <GIC_SPI 91 IRQ_TYPE_LEVEL_HIGH>;
->>>>>>> d0e0ac97
 			#address-cells = <1>;
 			#size-cells = <0>;
 			ti,hwmods = "mcspi3";
@@ -368,11 +326,7 @@
 		mcspi4: spi@480ba000 {
 			compatible = "ti,omap4-mcspi";
 			reg = <0x480ba000 0x200>;
-<<<<<<< HEAD
-			interrupts = <0 48 0x4>;
-=======
 			interrupts = <GIC_SPI 48 IRQ_TYPE_LEVEL_HIGH>;
->>>>>>> d0e0ac97
 			#address-cells = <1>;
 			#size-cells = <0>;
 			ti,hwmods = "mcspi4";
@@ -646,11 +600,7 @@
 		wdt2: wdt@4ae14000 {
 			compatible = "ti,omap5-wdt", "ti,omap3-wdt";
 			reg = <0x4ae14000 0x80>;
-<<<<<<< HEAD
-			interrupts = <0 80 0x4>;
-=======
 			interrupts = <GIC_SPI 80 IRQ_TYPE_LEVEL_HIGH>;
->>>>>>> d0e0ac97
 			ti,hwmods = "wd_timer2";
 		};
 
@@ -688,11 +638,7 @@
 			compatible = "ti,dwc3";
 			ti,hwmods = "usb_otg_ss";
 			reg = <0x4a020000 0x1000>;
-<<<<<<< HEAD
-			interrupts = <0 93 4>;
-=======
 			interrupts = <GIC_SPI 93 IRQ_TYPE_LEVEL_HIGH>;
->>>>>>> d0e0ac97
 			#address-cells = <1>;
 			#size-cells = <1>;
 			utmi-mode = <2>;
@@ -700,11 +646,7 @@
 			dwc3@4a030000 {
 				compatible = "synopsys,dwc3";
 				reg = <0x4a030000 0x1000>;
-<<<<<<< HEAD
-				interrupts = <0 92 4>;
-=======
 				interrupts = <GIC_SPI 92 IRQ_TYPE_LEVEL_HIGH>;
->>>>>>> d0e0ac97
 				usb-phy = <&usb2_phy>, <&usb3_phy>;
 				tx-fifo-resize;
 			};
@@ -731,8 +673,6 @@
 				ctrl-module = <&omap_control_usb>;
 			};
 		};
-<<<<<<< HEAD
-=======
 
 		usbhstll: usbhstll@4a062000 {
 			compatible = "ti,usbhs-tll";
@@ -772,6 +712,5 @@
 			interrupts = <GIC_SPI 126 IRQ_TYPE_LEVEL_HIGH>;
 			compatible = "ti,omap5430-bandgap";
 		};
->>>>>>> d0e0ac97
 	};
 };