/*
 * Copyright 2012 Freescale Semiconductor, Inc.
 * Copyright 2011 Linaro Ltd.
 *
 * The code contained herein is licensed under the GNU General Public
 * License. You may obtain a copy of the GNU General Public License
 * Version 2 or later at the following locations:
 *
 * http://www.opensource.org/licenses/gpl-license.html
 * http://www.gnu.org/copyleft/gpl.html
 */

/ {
	memory {
		reg = <0x10000000 0x40000000>;
	};

	regulators {
		compatible = "simple-bus";

		reg_usb_otg_vbus: usb_otg_vbus {
			compatible = "regulator-fixed";
			regulator-name = "usb_otg_vbus";
			regulator-min-microvolt = <5000000>;
			regulator-max-microvolt = <5000000>;
			gpio = <&gpio3 22 0>;
			enable-active-high;
		};

		reg_usb_h1_vbus: usb_h1_vbus {
			compatible = "regulator-fixed";
			regulator-name = "usb_h1_vbus";
			regulator-min-microvolt = <5000000>;
			regulator-max-microvolt = <5000000>;
			gpio = <&gpio1 29 0>;
			enable-active-high;
		};

		reg_audio: wm8962_supply {
			compatible = "regulator-fixed";
			regulator-name = "wm8962-supply";
			gpio = <&gpio4 10 0>;
			enable-active-high;
		};
	};

	gpio-keys {
		compatible = "gpio-keys";

		volume-up {
			label = "Volume Up";
			gpios = <&gpio1 4 0>;
			gpio-key,wakeup;
			linux,code = <115>; /* KEY_VOLUMEUP */
		};

		volume-down {
			label = "Volume Down";
			gpios = <&gpio1 5 0>;
			gpio-key,wakeup;
			linux,code = <114>; /* KEY_VOLUMEDOWN */
		};
	};

	sound {
		compatible = "fsl,imx6q-sabresd-wm8962",
			   "fsl,imx-audio-wm8962";
		model = "wm8962-audio";
		ssi-controller = <&ssi2>;
		audio-codec = <&codec>;
		audio-routing =
			"Headphone Jack", "HPOUTL",
			"Headphone Jack", "HPOUTR",
			"Ext Spk", "SPKOUTL",
			"Ext Spk", "SPKOUTR",
			"MICBIAS", "AMIC",
			"IN3R", "MICBIAS",
			"DMIC", "MICBIAS",
			"DMICDAT", "DMIC";
		mux-int-port = <2>;
		mux-ext-port = <3>;
	};

	backlight {
		compatible = "pwm-backlight";
		pwms = <&pwm1 0 5000000>;
		brightness-levels = <0 4 8 16 32 64 128 255>;
		default-brightness-level = <7>;
		status = "okay";
	};
};

&audmux {
	pinctrl-names = "default";
	pinctrl-0 = <&pinctrl_audmux>;
	status = "okay";
};

&ecspi1 {
	fsl,spi-num-chipselects = <1>;
	cs-gpios = <&gpio4 9 0>;
	pinctrl-names = "default";
	pinctrl-0 = <&pinctrl_ecspi1>;
	status = "okay";

	flash: m25p80@0 {
		#address-cells = <1>;
		#size-cells = <1>;
		compatible = "st,m25p32";
		spi-max-frequency = <20000000>;
		reg = <0>;
	};
};

&fec {
	pinctrl-names = "default";
	pinctrl-0 = <&pinctrl_enet>;
	phy-mode = "rgmii";
	phy-reset-gpios = <&gpio1 25 0>;
	status = "okay";
};

&i2c1 {
	clock-frequency = <100000>;
	pinctrl-names = "default";
	pinctrl-0 = <&pinctrl_i2c1>;
	status = "okay";

	codec: wm8962@1a {
		compatible = "wlf,wm8962";
		reg = <0x1a>;
		clocks = <&clks 201>;
		DCVDD-supply = <&reg_audio>;
		DBVDD-supply = <&reg_audio>;
		AVDD-supply = <&reg_audio>;
		CPVDD-supply = <&reg_audio>;
		MICVDD-supply = <&reg_audio>;
		PLLVDD-supply = <&reg_audio>;
		SPKVDD1-supply = <&reg_audio>;
		SPKVDD2-supply = <&reg_audio>;
		gpio-cfg = <
			0x0000 /* 0:Default */
			0x0000 /* 1:Default */
			0x0013 /* 2:FN_DMICCLK */
			0x0000 /* 3:Default */
			0x8014 /* 4:FN_DMICCDAT */
			0x0000 /* 5:Default */
		>;
       };
};

&i2c3 {
	clock-frequency = <100000>;
	pinctrl-names = "default";
	pinctrl-0 = <&pinctrl_i2c3>;
	status = "okay";

	egalax_ts@04 {
		compatible = "eeti,egalax_ts";
		reg = <0x04>;
		interrupt-parent = <&gpio6>;
		interrupts = <7 2>;
		wakeup-gpios = <&gpio6 7 0>;
	};
};

&iomuxc {
	pinctrl-names = "default";
	pinctrl-0 = <&pinctrl_hog>;

	imx6qdl-sabresd {
		pinctrl_hog: hoggrp {
			fsl,pins = <
				MX6QDL_PAD_GPIO_4__GPIO1_IO04   0x80000000
				MX6QDL_PAD_GPIO_5__GPIO1_IO05   0x80000000
				MX6QDL_PAD_NANDF_D0__GPIO2_IO00 0x80000000
				MX6QDL_PAD_NANDF_D1__GPIO2_IO01 0x80000000
				MX6QDL_PAD_NANDF_D2__GPIO2_IO02 0x80000000
				MX6QDL_PAD_NANDF_D3__GPIO2_IO03 0x80000000
				MX6QDL_PAD_GPIO_0__CCM_CLKO1    0x130b0
				MX6QDL_PAD_NANDF_CLE__GPIO6_IO07 0x80000000
				MX6QDL_PAD_ENET_TXD1__GPIO1_IO29 0x80000000
				MX6QDL_PAD_EIM_D22__GPIO3_IO22  0x80000000
				MX6QDL_PAD_ENET_CRS_DV__GPIO1_IO25 0x80000000
			>;
		};

		pinctrl_audmux: audmuxgrp {
			fsl,pins = <MX6QDL_AUDMUX_PINGRP2>;
		};

		pinctrl_ecspi1: ecspi1grp {
			fsl,pins = <MX6QDL_ECSPI1_PINGRP2>;
		};

		pinctrl_enet: enetgrp {
			fsl,pins = <MX6QDL_ENET_PINGRP1>;
		};

		pinctrl_i2c1: i2c1grp {
			fsl,pins = <MX6QDL_I2C1_PINGRP2>;
		};

		pinctrl_i2c3: i2c3grp {
			fsl,pins = <MX6QDL_I2C3_PINGRP2>;
		};

		pinctrl_pwm1: pwm1grp {
			fsl,pins = <MX6QDL_PWM1_PINGRP1>;
		};

		pinctrl_uart1: uart1grp {
			fsl,pins = <MX6QDL_UART1_PINGRP1>;
		};

		pinctrl_usbotg: usbotggrp {
			fsl,pins = <MX6QDL_USBOTG_PINGRP2>;
		};

		pinctrl_usdhc2: usdhc2grp {
			fsl,pins = <MX6QDL_USDHC2_PINGRP1>;
		};

		pinctrl_usdhc3: usdhc3grp {
			fsl,pins = <MX6QDL_USDHC3_PINGRP1>;
		};
	};
};

&ldb {
	status = "okay";

	lvds-channel@1 {
		fsl,data-mapping = "spwg";
		fsl,data-width = <18>;
		status = "okay";

		display-timings {
			native-mode = <&timing0>;
			timing0: hsd100pxn1 {
				clock-frequency = <65000000>;
				hactive = <1024>;
				vactive = <768>;
				hback-porch = <220>;
				hfront-porch = <40>;
				vback-porch = <21>;
				vfront-porch = <7>;
				hsync-len = <60>;
				vsync-len = <10>;
			};
		};
	};
};

&pwm1 {
	pinctrl-names = "default";
<<<<<<< HEAD
	pinctrl-0 = <&pinctrl_pwm0_1>;
=======
	pinctrl-0 = <&pinctrl_pwm1>;
>>>>>>> db882158
	status = "okay";
};

&ssi2 {
	fsl,mode = "i2s-slave";
	status = "okay";
};

&uart1 {
	pinctrl-names = "default";
	pinctrl-0 = <&pinctrl_uart1>;
	status = "okay";
};

&usbh1 {
	vbus-supply = <&reg_usb_h1_vbus>;
	status = "okay";
};

&usbotg {
	vbus-supply = <&reg_usb_otg_vbus>;
	pinctrl-names = "default";
	pinctrl-0 = <&pinctrl_usbotg>;
	disable-over-current;
	status = "okay";
};

&usdhc2 {
	pinctrl-names = "default";
<<<<<<< HEAD
	pinctrl-0 = <&pinctrl_usdhc2_1>;
=======
	pinctrl-0 = <&pinctrl_usdhc2>;
>>>>>>> db882158
	bus-width = <8>;
	cd-gpios = <&gpio2 2 0>;
	wp-gpios = <&gpio2 3 0>;
	status = "okay";
};

&usdhc3 {
	pinctrl-names = "default";
<<<<<<< HEAD
	pinctrl-0 = <&pinctrl_usdhc3_1>;
=======
	pinctrl-0 = <&pinctrl_usdhc3>;
>>>>>>> db882158
	bus-width = <8>;
	cd-gpios = <&gpio2 0 0>;
	wp-gpios = <&gpio2 1 0>;
	status = "okay";
};<|MERGE_RESOLUTION|>--- conflicted
+++ resolved
@@ -254,11 +254,7 @@
 
 &pwm1 {
 	pinctrl-names = "default";
-<<<<<<< HEAD
-	pinctrl-0 = <&pinctrl_pwm0_1>;
-=======
 	pinctrl-0 = <&pinctrl_pwm1>;
->>>>>>> db882158
 	status = "okay";
 };
 
@@ -288,11 +284,7 @@
 
 &usdhc2 {
 	pinctrl-names = "default";
-<<<<<<< HEAD
-	pinctrl-0 = <&pinctrl_usdhc2_1>;
-=======
 	pinctrl-0 = <&pinctrl_usdhc2>;
->>>>>>> db882158
 	bus-width = <8>;
 	cd-gpios = <&gpio2 2 0>;
 	wp-gpios = <&gpio2 3 0>;
@@ -301,11 +293,7 @@
 
 &usdhc3 {
 	pinctrl-names = "default";
-<<<<<<< HEAD
-	pinctrl-0 = <&pinctrl_usdhc3_1>;
-=======
 	pinctrl-0 = <&pinctrl_usdhc3>;
->>>>>>> db882158
 	bus-width = <8>;
 	cd-gpios = <&gpio2 0 0>;
 	wp-gpios = <&gpio2 1 0>;
