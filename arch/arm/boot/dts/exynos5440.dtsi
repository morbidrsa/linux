--- conflicted
+++ resolved
@@ -16,13 +16,10 @@
 
 	interrupt-parent = <&gic>;
 
-<<<<<<< HEAD
-=======
 	aliases {
 		spi0 = &spi_0;
 	};
 
->>>>>>> d0e0ac97
 	clock: clock-controller@0x160000 {
 		compatible = "samsung,exynos5440-clock";
 		reg = <0x160000 0x1000>;
@@ -90,10 +87,6 @@
 		interrupts = <0 57 0>;
 		operating-points = <
 				/* KHz	  uV */
-<<<<<<< HEAD
-				1200000 1025000
-				1000000 975000
-=======
 				1500000 1100000
 				1400000 1075000
 				1300000 1050000
@@ -101,7 +94,6 @@
 				1100000 1000000
 				1000000 975000
 				900000  950000
->>>>>>> d0e0ac97
 				800000  925000
 		>;
 	};
@@ -128,20 +120,13 @@
 		interrupts = <0 4 0>;
 		#address-cells = <1>;
 		#size-cells = <0>;
-<<<<<<< HEAD
-=======
 		samsung,spi-src-clk = <0>;
 		num-cs = <1>;
->>>>>>> d0e0ac97
 		clocks = <&clock 21>, <&clock 16>;
 		clock-names = "spi", "spi_busclk0";
 	};
 
-<<<<<<< HEAD
-	pinctrl {
-=======
 	pin_ctrl: pinctrl {
->>>>>>> d0e0ac97
 		compatible = "samsung,exynos5440-pinctrl";
 		reg = <0xE0000 0x1000>;
 		interrupts = <0 37 0>, <0 38 0>, <0 39 0>, <0 40 0>,
@@ -212,31 +197,6 @@
 		compatible = "arm,amba-bus";
 		interrupt-parent = <&gic>;
 		ranges;
-<<<<<<< HEAD
-
-		pdma0: pdma@00121000 {
-			compatible = "arm,pl330", "arm,primecell";
-			reg = <0x121000 0x1000>;
-			interrupts = <0 46 0>;
-			clocks = <&clock 8>;
-			clock-names = "apb_pclk";
-			#dma-cells = <1>;
-			#dma-channels = <8>;
-			#dma-requests = <32>;
-		};
-
-		pdma1: pdma@00120000 {
-			compatible = "arm,pl330", "arm,primecell";
-			reg = <0x120000 0x1000>;
-			interrupts = <0 47 0>;
-			clocks = <&clock 8>;
-			clock-names = "apb_pclk";
-			#dma-cells = <1>;
-			#dma-channels = <8>;
-			#dma-requests = <32>;
-		};
-=======
->>>>>>> d0e0ac97
 	};
 
 	rtc {
@@ -245,9 +205,6 @@
 		interrupts = <0 17 0>, <0 16 0>;
 		clocks = <&clock 21>;
 		clock-names = "rtc";
-<<<<<<< HEAD
-		status = "disabled";
-=======
 	};
 
 	sata@210000 {
@@ -310,6 +267,5 @@
 		#interrupt-cells = <1>;
 		interrupt-map-mask = <0 0 0 0>;
 		interrupt-map = <0x0 0 &gic 56>;
->>>>>>> d0e0ac97
 	};
 };