/*
 * Device Tree Include file for Marvell Armada 370 family SoC
 *
 * Copyright (C) 2012 Marvell
 *
 * Lior Amsalem <alior@marvell.com>
 * Gregory CLEMENT <gregory.clement@free-electrons.com>
 * Thomas Petazzoni <thomas.petazzoni@free-electrons.com>
 *
 * This file is licensed under the terms of the GNU General Public
 * License version 2.  This program is licensed "as is" without any
 * warranty of any kind, whether express or implied.
 *
 * Contains definitions specific to the Armada 370 SoC that are not
 * common to all Armada SoCs.
 */

#include "armada-370-xp.dtsi"
/include/ "skeleton.dtsi"

/ {
	model = "Marvell Armada 370 family SoC";
	compatible = "marvell,armada370", "marvell,armada-370-xp";

	aliases {
		gpio0 = &gpio0;
		gpio1 = &gpio1;
		gpio2 = &gpio2;
	};

	soc {
		compatible = "marvell,armada370-mbus", "simple-bus";

		bootrom {
			compatible = "marvell,bootrom";
			reg = <MBUS_ID(0x01, 0xe0) 0 0x100000>;
		};

		pcie-controller {
			compatible = "marvell,armada-370-pcie";
			status = "disabled";
			device_type = "pci";

			#address-cells = <3>;
			#size-cells = <2>;

<<<<<<< HEAD
=======
			msi-parent = <&mpic>;
>>>>>>> e3cd46e2
			bus-range = <0x00 0xff>;

			ranges =
			       <0x82000000 0 0x40000 MBUS_ID(0xf0, 0x01) 0x40000 0 0x00002000
				0x82000000 0 0x80000 MBUS_ID(0xf0, 0x01) 0x80000 0 0x00002000
				0x82000000 0x1 0     MBUS_ID(0x04, 0xe8) 0       1 0 /* Port 0.0 MEM */
				0x81000000 0x1 0     MBUS_ID(0x04, 0xe0) 0       1 0 /* Port 0.0 IO  */
				0x82000000 0x2 0     MBUS_ID(0x08, 0xe8) 0       1 0 /* Port 1.0 MEM */
				0x81000000 0x2 0     MBUS_ID(0x08, 0xe0) 0       1 0 /* Port 1.0 IO  */>;

			pcie@1,0 {
				device_type = "pci";
				assigned-addresses = <0x82000800 0 0x40000 0 0x2000>;
				reg = <0x0800 0 0 0 0>;
				#address-cells = <3>;
				#size-cells = <2>;
				#interrupt-cells = <1>;
                                ranges = <0x82000000 0 0 0x82000000 0x1 0 1 0
                                          0x81000000 0 0 0x81000000 0x1 0 1 0>;
				interrupt-map-mask = <0 0 0 0>;
				interrupt-map = <0 0 0 0 &mpic 58>;
				marvell,pcie-port = <0>;
				marvell,pcie-lane = <0>;
				clocks = <&gateclk 5>;
				status = "disabled";
			};

			pcie@2,0 {
				device_type = "pci";
				assigned-addresses = <0x82002800 0 0x80000 0 0x2000>;
				reg = <0x1000 0 0 0 0>;
				#address-cells = <3>;
				#size-cells = <2>;
				#interrupt-cells = <1>;
                                ranges = <0x82000000 0 0 0x82000000 0x2 0 1 0
                                          0x81000000 0 0 0x81000000 0x2 0 1 0>;
				interrupt-map-mask = <0 0 0 0>;
				interrupt-map = <0 0 0 0 &mpic 62>;
				marvell,pcie-port = <1>;
				marvell,pcie-lane = <0>;
				clocks = <&gateclk 9>;
				status = "disabled";
			};
		};

		internal-regs {
			system-controller@18200 {
				compatible = "marvell,armada-370-xp-system-controller";
				reg = <0x18200 0x100>;
			};

			L2: l2-cache {
				compatible = "marvell,aurora-outer-cache";
				reg = <0x08000 0x1000>;
				cache-id-part = <0x100>;
				wt-override;
			};

			interrupt-controller@20000 {
				reg = <0x20a00 0x1d0>, <0x21870 0x58>;
			};

			pinctrl {
				compatible = "marvell,mv88f6710-pinctrl";
				reg = <0x18000 0x38>;

				sdio_pins1: sdio-pins1 {
					marvell,pins = "mpp9",  "mpp11", "mpp12",
							"mpp13", "mpp14", "mpp15";
					marvell,function = "sd0";
				};

				sdio_pins2: sdio-pins2 {
					marvell,pins = "mpp47", "mpp48", "mpp49",
							"mpp50", "mpp51", "mpp52";
					marvell,function = "sd0";
				};

				sdio_pins3: sdio-pins3 {
					marvell,pins = "mpp48", "mpp49", "mpp50",
							"mpp51", "mpp52", "mpp53";
					marvell,function = "sd0";
				};
			};

			gpio0: gpio@18100 {
				compatible = "marvell,orion-gpio";
				reg = <0x18100 0x40>;
				ngpios = <32>;
				gpio-controller;
				#gpio-cells = <2>;
				interrupt-controller;
				#interrupt-cells = <2>;
				interrupts = <82>, <83>, <84>, <85>;
			};

			gpio1: gpio@18140 {
				compatible = "marvell,orion-gpio";
				reg = <0x18140 0x40>;
				ngpios = <32>;
				gpio-controller;
				#gpio-cells = <2>;
				interrupt-controller;
				#interrupt-cells = <2>;
				interrupts = <87>, <88>, <89>, <90>;
			};

			gpio2: gpio@18180 {
				compatible = "marvell,orion-gpio";
				reg = <0x18180 0x40>;
				ngpios = <2>;
				gpio-controller;
				#gpio-cells = <2>;
				interrupt-controller;
				#interrupt-cells = <2>;
				interrupts = <91>;
			};

			timer@20300 {
				compatible = "marvell,armada-370-timer";
				clocks = <&coreclk 2>;
			};

			coreclk: mvebu-sar@18230 {
				compatible = "marvell,armada-370-core-clock";
				reg = <0x18230 0x08>;
				#clock-cells = <1>;
			};

			gateclk: clock-gating-control@18220 {
				compatible = "marvell,armada-370-gating-clock";
				reg = <0x18220 0x4>;
				clocks = <&coreclk 0>;
				#clock-cells = <1>;
			};

			xor@60800 {
				compatible = "marvell,orion-xor";
				reg = <0x60800 0x100
				       0x60A00 0x100>;
				status = "okay";

				xor00 {
					interrupts = <51>;
					dmacap,memcpy;
					dmacap,xor;
				};
				xor01 {
					interrupts = <52>;
					dmacap,memcpy;
					dmacap,xor;
					dmacap,memset;
				};
			};

			xor@60900 {
				compatible = "marvell,orion-xor";
				reg = <0x60900 0x100
				       0x60b00 0x100>;
				status = "okay";

				xor10 {
					interrupts = <94>;
					dmacap,memcpy;
					dmacap,xor;
				};
				xor11 {
					interrupts = <95>;
					dmacap,memcpy;
					dmacap,xor;
					dmacap,memset;
				};
			};

			usb@50000 {
				clocks = <&coreclk 0>;
			};

			usb@51000 {
				clocks = <&coreclk 0>;
			};

			thermal@18300 {
				compatible = "marvell,armada370-thermal";
				reg = <0x18300 0x4
					0x18304 0x4>;
				status = "okay";
			};
		};
	};
};<|MERGE_RESOLUTION|>--- conflicted
+++ resolved
@@ -44,10 +44,7 @@
 			#address-cells = <3>;
 			#size-cells = <2>;
 
-<<<<<<< HEAD
-=======
 			msi-parent = <&mpic>;
->>>>>>> e3cd46e2
 			bus-range = <0x00 0xff>;
 
 			ranges =
