/*
 * Copyright 2012 Freescale Semiconductor, Inc.
 * Copyright 2011 Linaro Ltd.
 *
 * The code contained herein is licensed under the GNU General Public
 * License. You may obtain a copy of the GNU General Public License
 * Version 2 or later at the following locations:
 *
 * http://www.opensource.org/licenses/gpl-license.html
 * http://www.gnu.org/copyleft/gpl.html
 */

/dts-v1/;

#include "imx6q.dtsi"
#include "imx6qdl-sabreauto.dtsi"

/ {
	model = "Freescale i.MX6 Quad SABRE Automotive Board";
	compatible = "fsl,imx6q-sabreauto", "fsl,imx6q";
};

&iomuxc {
	pinctrl-names = "default";
	pinctrl-0 = <&pinctrl_hog>;

	hog {
		pinctrl_hog: hoggrp {
			fsl,pins = <
				MX6Q_PAD_NANDF_CS2__GPIO6_IO15 0x80000000
				MX6Q_PAD_SD2_DAT2__GPIO1_IO13  0x80000000
			>;
<<<<<<< HEAD
=======
		};
	};

	ecspi1 {
		pinctrl_ecspi1_sabreauto: ecspi1-sabreauto {
			fsl,pins = <
				MX6Q_PAD_EIM_D19__GPIO3_IO19  0x80000000
			>;
>>>>>>> d0e0ac97
		};
	};
};<|MERGE_RESOLUTION|>--- conflicted
+++ resolved
@@ -30,8 +30,6 @@
 				MX6Q_PAD_NANDF_CS2__GPIO6_IO15 0x80000000
 				MX6Q_PAD_SD2_DAT2__GPIO1_IO13  0x80000000
 			>;
-<<<<<<< HEAD
-=======
 		};
 	};
 
@@ -40,7 +38,6 @@
 			fsl,pins = <
 				MX6Q_PAD_EIM_D19__GPIO3_IO19  0x80000000
 			>;
->>>>>>> d0e0ac97
 		};
 	};
 };