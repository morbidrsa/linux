--- conflicted
+++ resolved
@@ -99,10 +99,7 @@
 				 * No CD or WP GPIOs: SDIO interface used for
 				 * Wifi/Bluetooth chip
 				 */
-<<<<<<< HEAD
-=======
 				 broken-cd;
->>>>>>> d0e0ac97
 			};
 
 			usb@50000 {
