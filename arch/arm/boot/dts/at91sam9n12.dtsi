--- conflicted
+++ resolved
@@ -97,13 +97,8 @@
 			mmc0: mmc@f0008000 {
 				compatible = "atmel,hsmci";
 				reg = <0xf0008000 0x600>;
-<<<<<<< HEAD
-				interrupts = <12 4 0>;
-				dmas = <&dma 1 0>;
-=======
 				interrupts = <12 IRQ_TYPE_LEVEL_HIGH 0>;
 				dmas = <&dma 1 AT91_DMA_CFG_PER_ID(0)>;
->>>>>>> d0e0ac97
 				dma-names = "rxtx";
 				#address-cells = <1>;
 				#size-cells = <0>;
@@ -125,11 +120,7 @@
 			dma: dma-controller@ffffec00 {
 				compatible = "atmel,at91sam9g45-dma";
 				reg = <0xffffec00 0x200>;
-<<<<<<< HEAD
-				interrupts = <20 4 0>;
-=======
 				interrupts = <20 IRQ_TYPE_LEVEL_HIGH 0>;
->>>>>>> d0e0ac97
 				#dma-cells = <2>;
 			};
 
@@ -373,40 +364,6 @@
 
 					pinctrl_tcb1_tiob2: tcb1_tiob2-0 {
 						atmel,pins = <AT91_PIOC 13 AT91_PERIPH_C AT91_PINCTRL_NONE>;
-					};
-				};
-
-				ssc0 {
-					pinctrl_ssc0_tx: ssc0_tx-0 {
-						atmel,pins =
-							<0 24 0x2 0x0	/* PA24 periph B */
-							 0 25 0x2 0x0	/* PA25 periph B */
-							 0 26 0x2 0x0>;	/* PA26 periph B */
-					};
-
-					pinctrl_ssc0_rx: ssc0_rx-0 {
-						atmel,pins =
-							<0 27 0x2 0x0	/* PA27 periph B */
-							 0 28 0x2 0x0	/* PA28 periph B */
-							 0 29 0x2 0x0>;	/* PA29 periph B */
-					};
-				};
-
-				spi0 {
-					pinctrl_spi0: spi0-0 {
-						atmel,pins =
-							<0 11 0x1 0x0	/* PA11 periph A SPI0_MISO pin */
-							 0 12 0x1 0x0	/* PA12 periph A SPI0_MOSI pin */
-							 0 13 0x1 0x0>;	/* PA13 periph A SPI0_SPCK pin */
-					};
-				};
-
-				spi1 {
-					pinctrl_spi1: spi1-0 {
-						atmel,pins =
-							<0 21 0x2 0x0	/* PA21 periph B SPI1_MISO pin */
-							 0 22 0x2 0x0	/* PA22 periph B SPI1_MOSI pin */
-							 0 23 0x2 0x0>;	/* PA23 periph B SPI1_SPCK pin */
 					};
 				};
 
@@ -463,11 +420,7 @@
 			ssc0: ssc@f0010000 {
 				compatible = "atmel,at91sam9g45-ssc";
 				reg = <0xf0010000 0x4000>;
-<<<<<<< HEAD
-				interrupts = <28 4 5>;
-=======
 				interrupts = <28 IRQ_TYPE_LEVEL_HIGH 5>;
->>>>>>> d0e0ac97
 				pinctrl-names = "default";
 				pinctrl-0 = <&pinctrl_ssc0_tx &pinctrl_ssc0_rx>;
 				status = "disabled";
@@ -476,11 +429,7 @@
 			usart0: serial@f801c000 {
 				compatible = "atmel,at91sam9260-usart";
 				reg = <0xf801c000 0x4000>;
-<<<<<<< HEAD
-				interrupts = <5 4 5>;
-=======
 				interrupts = <5 IRQ_TYPE_LEVEL_HIGH 5>;
->>>>>>> d0e0ac97
 				pinctrl-names = "default";
 				pinctrl-0 = <&pinctrl_usart0>;
 				status = "disabled";
@@ -489,11 +438,7 @@
 			usart1: serial@f8020000 {
 				compatible = "atmel,at91sam9260-usart";
 				reg = <0xf8020000 0x4000>;
-<<<<<<< HEAD
-				interrupts = <6 4 5>;
-=======
 				interrupts = <6 IRQ_TYPE_LEVEL_HIGH 5>;
->>>>>>> d0e0ac97
 				pinctrl-names = "default";
 				pinctrl-0 = <&pinctrl_usart1>;
 				status = "disabled";
@@ -502,11 +447,7 @@
 			usart2: serial@f8024000 {
 				compatible = "atmel,at91sam9260-usart";
 				reg = <0xf8024000 0x4000>;
-<<<<<<< HEAD
-				interrupts = <7 4 5>;
-=======
 				interrupts = <7 IRQ_TYPE_LEVEL_HIGH 5>;
->>>>>>> d0e0ac97
 				pinctrl-names = "default";
 				pinctrl-0 = <&pinctrl_usart2>;
 				status = "disabled";
@@ -515,11 +456,7 @@
 			usart3: serial@f8028000 {
 				compatible = "atmel,at91sam9260-usart";
 				reg = <0xf8028000 0x4000>;
-<<<<<<< HEAD
-				interrupts = <8 4 5>;
-=======
 				interrupts = <8 IRQ_TYPE_LEVEL_HIGH 5>;
->>>>>>> d0e0ac97
 				pinctrl-names = "default";
 				pinctrl-0 = <&pinctrl_usart3>;
 				status = "disabled";
@@ -528,15 +465,9 @@
 			i2c0: i2c@f8010000 {
 				compatible = "atmel,at91sam9x5-i2c";
 				reg = <0xf8010000 0x100>;
-<<<<<<< HEAD
-				interrupts = <9 4 6>;
-				dmas = <&dma 1 13>,
-				       <&dma 1 14>;
-=======
 				interrupts = <9 IRQ_TYPE_LEVEL_HIGH 6>;
 				dmas = <&dma 1 AT91_DMA_CFG_PER_ID(13)>,
 				       <&dma 1 AT91_DMA_CFG_PER_ID(14)>;
->>>>>>> d0e0ac97
 				dma-names = "tx", "rx";
 				#address-cells = <1>;
 				#size-cells = <0>;
@@ -546,15 +477,9 @@
 			i2c1: i2c@f8014000 {
 				compatible = "atmel,at91sam9x5-i2c";
 				reg = <0xf8014000 0x100>;
-<<<<<<< HEAD
-				interrupts = <10 4 6>;
-				dmas = <&dma 1 15>,
-				       <&dma 1 16>;
-=======
 				interrupts = <10 IRQ_TYPE_LEVEL_HIGH 6>;
 				dmas = <&dma 1 AT91_DMA_CFG_PER_ID(15)>,
 				       <&dma 1 AT91_DMA_CFG_PER_ID(16)>;
->>>>>>> d0e0ac97
 				dma-names = "tx", "rx";
 				#address-cells = <1>;
 				#size-cells = <0>;
@@ -562,26 +487,6 @@
 			};
 
 			spi0: spi@f0000000 {
-<<<<<<< HEAD
-				#address-cells = <1>;
-				#size-cells = <0>;
-				compatible = "atmel,at91rm9200-spi";
-				reg = <0xf0000000 0x100>;
-				interrupts = <13 4 3>;
-				pinctrl-names = "default";
-				pinctrl-0 = <&pinctrl_spi0>;
-				status = "disabled";
-			};
-
-			spi1: spi@f0004000 {
-				#address-cells = <1>;
-				#size-cells = <0>;
-				compatible = "atmel,at91rm9200-spi";
-				reg = <0xf0004000 0x100>;
-				interrupts = <14 4 3>;
-				pinctrl-names = "default";
-				pinctrl-0 = <&pinctrl_spi1>;
-=======
 				#address-cells = <1>;
 				#size-cells = <0>;
 				compatible = "atmel,at91rm9200-spi";
@@ -612,7 +517,6 @@
 			watchdog@fffffe40 {
 				compatible = "atmel,at91sam9260-wdt";
 				reg = <0xfffffe40 0x10>;
->>>>>>> d0e0ac97
 				status = "disabled";
 			};
 		};
