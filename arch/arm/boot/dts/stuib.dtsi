/*
 * Copyright 2012 ST-Ericsson AB
 *
 * The code contained herein is licensed under the GNU General Public
 * License. You may obtain a copy of the GNU General Public License
 * Version 2 or later at the following locations:
 *
 * http://www.opensource.org/licenses/gpl-license.html
 * http://www.gnu.org/copyleft/gpl.html
 */

#include <dt-bindings/interrupt-controller/irq.h>

/ {
	soc {
		i2c@80004000 {
			stmpe1601: stmpe1601@40 {
				compatible = "st,stmpe1601";
				reg = <0x40>;
<<<<<<< HEAD
				interrupts = <26 0x2>;
=======
				interrupts = <26 IRQ_TYPE_EDGE_FALLING>;
>>>>>>> d0e0ac97
				interrupt-parent = <&gpio6>;
				interrupt-controller;

				wakeup-source;
				st,autosleep-timeout = <1024>;

				stmpe_keypad {
					compatible = "st,stmpe-keypad";

					debounce-interval = <64>;
					st,scan-count = <8>;
					st,no-autorepeat;

					linux,keymap = <0x205006b
							0x4010074
							0x3050072
							0x1030004
							0x502006a
							0x500000a
							0x5008b
							0x706001c
							0x405000b
							0x6070003
							0x3040067
							0x303006c
							0x60400e7
							0x602009e
							0x4020073
							0x5050002
							0x4030069
							0x3020008>;
				};
			};
		};

		i2c@80110000 {
			bu21013_tp@5c {
				compatible = "rohm,bu21013_tp";
				reg = <0x5c>;
				touch-gpio = <&gpio2 20 0x4>;
				avdd-supply = <&ab8500_ldo_aux1_reg>;

				rohm,touch-max-x = <384>;
				rohm,touch-max-y = <704>;
				rohm,flip-y;
			};

			bu21013_tp@5d {
				compatible = "rohm,bu21013_tp";
				reg = <0x5d>;
				touch-gpio = <&gpio2 20 0x4>;
				avdd-supply = <&ab8500_ldo_aux1_reg>;

				rohm,touch-max-x = <384>;
				rohm,touch-max-y = <704>;
				rohm,flip-y;
			};
		};
	};
};<|MERGE_RESOLUTION|>--- conflicted
+++ resolved
@@ -17,11 +17,7 @@
 			stmpe1601: stmpe1601@40 {
 				compatible = "st,stmpe1601";
 				reg = <0x40>;
-<<<<<<< HEAD
-				interrupts = <26 0x2>;
-=======
 				interrupts = <26 IRQ_TYPE_EDGE_FALLING>;
->>>>>>> d0e0ac97
 				interrupt-parent = <&gpio6>;
 				interrupt-controller;
 
