--- conflicted
+++ resolved
@@ -612,747 +612,6 @@
 			iomuxc: iomuxc@020e0000 {
 				compatible = "fsl,imx6dl-iomuxc", "fsl,imx6q-iomuxc";
 				reg = <0x020e0000 0x4000>;
-<<<<<<< HEAD
-
-				audmux {
-					pinctrl_audmux_1: audmux-1 {
-						fsl,pins = <
-							MX6QDL_PAD_SD2_DAT0__AUD4_RXD  0x80000000
-							MX6QDL_PAD_SD2_DAT3__AUD4_TXC  0x80000000
-							MX6QDL_PAD_SD2_DAT2__AUD4_TXD  0x80000000
-							MX6QDL_PAD_SD2_DAT1__AUD4_TXFS 0x80000000
-						>;
-					};
-
-					pinctrl_audmux_2: audmux-2 {
-						fsl,pins = <
-							MX6QDL_PAD_CSI0_DAT7__AUD3_RXD  0x80000000
-							MX6QDL_PAD_CSI0_DAT4__AUD3_TXC  0x80000000
-							MX6QDL_PAD_CSI0_DAT5__AUD3_TXD  0x80000000
-							MX6QDL_PAD_CSI0_DAT6__AUD3_TXFS 0x80000000
-						>;
-					};
-
-					pinctrl_audmux_3: audmux-3 {
-						fsl,pins = <
-							MX6QDL_PAD_DISP0_DAT16__AUD5_TXC  0x80000000
-							MX6QDL_PAD_DISP0_DAT18__AUD5_TXFS 0x80000000
-							MX6QDL_PAD_DISP0_DAT19__AUD5_RXD  0x80000000
-						>;
-					};
-				};
-
-				ecspi1 {
-					pinctrl_ecspi1_1: ecspi1grp-1 {
-						fsl,pins = <
-							MX6QDL_PAD_EIM_D17__ECSPI1_MISO 0x100b1
-							MX6QDL_PAD_EIM_D18__ECSPI1_MOSI 0x100b1
-							MX6QDL_PAD_EIM_D16__ECSPI1_SCLK 0x100b1
-						>;
-					};
-
-					pinctrl_ecspi1_2: ecspi1grp-2 {
-						fsl,pins = <
-							MX6QDL_PAD_KEY_COL1__ECSPI1_MISO 0x100b1
-							MX6QDL_PAD_KEY_ROW0__ECSPI1_MOSI 0x100b1
-							MX6QDL_PAD_KEY_COL0__ECSPI1_SCLK 0x100b1
-						>;
-					};
-				};
-
-				ecspi3 {
-					pinctrl_ecspi3_1: ecspi3grp-1 {
-						fsl,pins = <
-							MX6QDL_PAD_DISP0_DAT2__ECSPI3_MISO 0x100b1
-							MX6QDL_PAD_DISP0_DAT1__ECSPI3_MOSI 0x100b1
-							MX6QDL_PAD_DISP0_DAT0__ECSPI3_SCLK 0x100b1
-						>;
-					};
-				};
-
-				enet {
-					pinctrl_enet_1: enetgrp-1 {
-						fsl,pins = <
-							MX6QDL_PAD_ENET_MDIO__ENET_MDIO       0x1b0b0
-							MX6QDL_PAD_ENET_MDC__ENET_MDC         0x1b0b0
-							MX6QDL_PAD_RGMII_TXC__RGMII_TXC       0x1b0b0
-							MX6QDL_PAD_RGMII_TD0__RGMII_TD0       0x1b0b0
-							MX6QDL_PAD_RGMII_TD1__RGMII_TD1       0x1b0b0
-							MX6QDL_PAD_RGMII_TD2__RGMII_TD2       0x1b0b0
-							MX6QDL_PAD_RGMII_TD3__RGMII_TD3       0x1b0b0
-							MX6QDL_PAD_RGMII_TX_CTL__RGMII_TX_CTL 0x1b0b0
-							MX6QDL_PAD_ENET_REF_CLK__ENET_TX_CLK  0x1b0b0
-							MX6QDL_PAD_RGMII_RXC__RGMII_RXC       0x1b0b0
-							MX6QDL_PAD_RGMII_RD0__RGMII_RD0       0x1b0b0
-							MX6QDL_PAD_RGMII_RD1__RGMII_RD1       0x1b0b0
-							MX6QDL_PAD_RGMII_RD2__RGMII_RD2       0x1b0b0
-							MX6QDL_PAD_RGMII_RD3__RGMII_RD3       0x1b0b0
-							MX6QDL_PAD_RGMII_RX_CTL__RGMII_RX_CTL 0x1b0b0
-							MX6QDL_PAD_GPIO_16__ENET_REF_CLK      0x4001b0a8
-						>;
-					};
-
-					pinctrl_enet_2: enetgrp-2 {
-						fsl,pins = <
-							MX6QDL_PAD_KEY_COL1__ENET_MDIO        0x1b0b0
-							MX6QDL_PAD_KEY_COL2__ENET_MDC         0x1b0b0
-							MX6QDL_PAD_RGMII_TXC__RGMII_TXC       0x1b0b0
-							MX6QDL_PAD_RGMII_TD0__RGMII_TD0       0x1b0b0
-							MX6QDL_PAD_RGMII_TD1__RGMII_TD1       0x1b0b0
-							MX6QDL_PAD_RGMII_TD2__RGMII_TD2       0x1b0b0
-							MX6QDL_PAD_RGMII_TD3__RGMII_TD3       0x1b0b0
-							MX6QDL_PAD_RGMII_TX_CTL__RGMII_TX_CTL 0x1b0b0
-							MX6QDL_PAD_ENET_REF_CLK__ENET_TX_CLK  0x1b0b0
-							MX6QDL_PAD_RGMII_RXC__RGMII_RXC       0x1b0b0
-							MX6QDL_PAD_RGMII_RD0__RGMII_RD0       0x1b0b0
-							MX6QDL_PAD_RGMII_RD1__RGMII_RD1       0x1b0b0
-							MX6QDL_PAD_RGMII_RD2__RGMII_RD2       0x1b0b0
-							MX6QDL_PAD_RGMII_RD3__RGMII_RD3       0x1b0b0
-							MX6QDL_PAD_RGMII_RX_CTL__RGMII_RX_CTL 0x1b0b0
-						>;
-					};
-
-					pinctrl_enet_3: enetgrp-3 {
-						fsl,pins = <
-							MX6QDL_PAD_ENET_MDIO__ENET_MDIO       0x1b0b0
-							MX6QDL_PAD_ENET_MDC__ENET_MDC         0x1b0b0
-							MX6QDL_PAD_RGMII_TXC__RGMII_TXC       0x1b0b0
-							MX6QDL_PAD_RGMII_TD0__RGMII_TD0       0x1b0b0
-							MX6QDL_PAD_RGMII_TD1__RGMII_TD1       0x1b0b0
-							MX6QDL_PAD_RGMII_TD2__RGMII_TD2       0x1b0b0
-							MX6QDL_PAD_RGMII_TD3__RGMII_TD3       0x1b0b0
-							MX6QDL_PAD_RGMII_TX_CTL__RGMII_TX_CTL 0x1b0b0
-							MX6QDL_PAD_ENET_REF_CLK__ENET_TX_CLK  0x1b0b0
-							MX6QDL_PAD_RGMII_RXC__RGMII_RXC       0x1b0b0
-							MX6QDL_PAD_RGMII_RD0__RGMII_RD0       0x1b0b0
-							MX6QDL_PAD_RGMII_RD1__RGMII_RD1       0x1b0b0
-							MX6QDL_PAD_RGMII_RD2__RGMII_RD2       0x1b0b0
-							MX6QDL_PAD_RGMII_RD3__RGMII_RD3       0x1b0b0
-							MX6QDL_PAD_RGMII_RX_CTL__RGMII_RX_CTL 0x1b0b0
-							MX6QDL_PAD_ENET_TX_EN__ENET_TX_EN     0x1b0b0
-						>;
-					};
-				};
-
-				esai {
-					pinctrl_esai_1: esaigrp-1 {
-						fsl,pins = <
-							MX6QDL_PAD_ENET_RXD0__ESAI_TX_HF_CLK 0x1b030
-							MX6QDL_PAD_ENET_CRS_DV__ESAI_TX_CLK  0x1b030
-							MX6QDL_PAD_ENET_RXD1__ESAI_TX_FS     0x1b030
-							MX6QDL_PAD_ENET_TX_EN__ESAI_TX3_RX2  0x1b030
-							MX6QDL_PAD_ENET_TXD1__ESAI_TX2_RX3   0x1b030
-							MX6QDL_PAD_ENET_TXD0__ESAI_TX4_RX1   0x1b030
-							MX6QDL_PAD_ENET_MDC__ESAI_TX5_RX0    0x1b030
-							MX6QDL_PAD_NANDF_CS2__ESAI_TX0       0x1b030
-							MX6QDL_PAD_NANDF_CS3__ESAI_TX1       0x1b030
-						>;
-					};
-
-					pinctrl_esai_2: esaigrp-2 {
-						fsl,pins = <
-							MX6QDL_PAD_ENET_CRS_DV__ESAI_TX_CLK 0x1b030
-							MX6QDL_PAD_ENET_RXD1__ESAI_TX_FS    0x1b030
-							MX6QDL_PAD_ENET_TX_EN__ESAI_TX3_RX2 0x1b030
-							MX6QDL_PAD_GPIO_5__ESAI_TX2_RX3     0x1b030
-							MX6QDL_PAD_ENET_TXD0__ESAI_TX4_RX1  0x1b030
-							MX6QDL_PAD_ENET_MDC__ESAI_TX5_RX0   0x1b030
-							MX6QDL_PAD_GPIO_17__ESAI_TX0        0x1b030
-							MX6QDL_PAD_NANDF_CS3__ESAI_TX1      0x1b030
-							MX6QDL_PAD_ENET_MDIO__ESAI_RX_CLK   0x1b030
-							MX6QDL_PAD_GPIO_9__ESAI_RX_FS       0x1b030
-						>;
-					};
-				};
-
-				flexcan1 {
-					pinctrl_flexcan1_1: flexcan1grp-1 {
-						fsl,pins = <
-							MX6QDL_PAD_KEY_ROW2__FLEXCAN1_RX 0x80000000
-							MX6QDL_PAD_KEY_COL2__FLEXCAN1_TX 0x80000000
-						>;
-					};
-
-					pinctrl_flexcan1_2: flexcan1grp-2 {
-						fsl,pins = <
-							MX6QDL_PAD_GPIO_7__FLEXCAN1_TX   0x80000000
-							MX6QDL_PAD_KEY_ROW2__FLEXCAN1_RX 0x80000000
-						>;
-					};
-				};
-
-				flexcan2 {
-					pinctrl_flexcan2_1: flexcan2grp-1 {
-						fsl,pins = <
-							MX6QDL_PAD_KEY_COL4__FLEXCAN2_TX 0x80000000
-							MX6QDL_PAD_KEY_ROW4__FLEXCAN2_RX 0x80000000
-						>;
-					};
-				};
-
-				gpmi-nand {
-					pinctrl_gpmi_nand_1: gpmi-nand-1 {
-						fsl,pins = <
-							MX6QDL_PAD_NANDF_CLE__NAND_CLE     0xb0b1
-							MX6QDL_PAD_NANDF_ALE__NAND_ALE     0xb0b1
-							MX6QDL_PAD_NANDF_WP_B__NAND_WP_B   0xb0b1
-							MX6QDL_PAD_NANDF_RB0__NAND_READY_B 0xb000
-							MX6QDL_PAD_NANDF_CS0__NAND_CE0_B   0xb0b1
-							MX6QDL_PAD_NANDF_CS1__NAND_CE1_B   0xb0b1
-							MX6QDL_PAD_SD4_CMD__NAND_RE_B      0xb0b1
-							MX6QDL_PAD_SD4_CLK__NAND_WE_B      0xb0b1
-							MX6QDL_PAD_NANDF_D0__NAND_DATA00   0xb0b1
-							MX6QDL_PAD_NANDF_D1__NAND_DATA01   0xb0b1
-							MX6QDL_PAD_NANDF_D2__NAND_DATA02   0xb0b1
-							MX6QDL_PAD_NANDF_D3__NAND_DATA03   0xb0b1
-							MX6QDL_PAD_NANDF_D4__NAND_DATA04   0xb0b1
-							MX6QDL_PAD_NANDF_D5__NAND_DATA05   0xb0b1
-							MX6QDL_PAD_NANDF_D6__NAND_DATA06   0xb0b1
-							MX6QDL_PAD_NANDF_D7__NAND_DATA07   0xb0b1
-							MX6QDL_PAD_SD4_DAT0__NAND_DQS      0x00b1
-						>;
-					};
-				};
-
-				hdmi_hdcp {
-					pinctrl_hdmi_hdcp_1: hdmihdcpgrp-1 {
-						fsl,pins = <
-							MX6QDL_PAD_KEY_COL3__HDMI_TX_DDC_SCL 0x4001b8b1
-							MX6QDL_PAD_KEY_ROW3__HDMI_TX_DDC_SDA 0x4001b8b1
-						>;
-					};
-
-					pinctrl_hdmi_hdcp_2: hdmihdcpgrp-2 {
-						fsl,pins = <
-							MX6QDL_PAD_EIM_EB2__HDMI_TX_DDC_SCL 0x4001b8b1
-							MX6QDL_PAD_EIM_D16__HDMI_TX_DDC_SDA 0x4001b8b1
-						>;
-					};
-
-					pinctrl_hdmi_hdcp_3: hdmihdcpgrp-3 {
-						fsl,pins = <
-							MX6QDL_PAD_EIM_EB2__HDMI_TX_DDC_SCL  0x4001b8b1
-							MX6QDL_PAD_KEY_ROW3__HDMI_TX_DDC_SDA 0x4001b8b1
-						>;
-					};
-				};
-
-				hdmi_cec {
-					pinctrl_hdmi_cec_1: hdmicecgrp-1 {
-						fsl,pins = <
-							MX6QDL_PAD_EIM_A25__HDMI_TX_CEC_LINE 0x1f8b0
-						>;
-					};
-
-					pinctrl_hdmi_cec_2: hdmicecgrp-2 {
-						fsl,pins = <
-							MX6QDL_PAD_KEY_ROW2__HDMI_TX_CEC_LINE 0x1f8b0
-						>;
-					};
-				};
-
-				i2c1 {
-					pinctrl_i2c1_1: i2c1grp-1 {
-						fsl,pins = <
-							MX6QDL_PAD_EIM_D21__I2C1_SCL 0x4001b8b1
-							MX6QDL_PAD_EIM_D28__I2C1_SDA 0x4001b8b1
-						>;
-					};
-
-					pinctrl_i2c1_2: i2c1grp-2 {
-						fsl,pins = <
-							MX6QDL_PAD_CSI0_DAT8__I2C1_SDA 0x4001b8b1
-							MX6QDL_PAD_CSI0_DAT9__I2C1_SCL 0x4001b8b1
-						>;
-					};
-				};
-
-				i2c2 {
-					pinctrl_i2c2_1: i2c2grp-1 {
-						fsl,pins = <
-							MX6QDL_PAD_EIM_EB2__I2C2_SCL 0x4001b8b1
-							MX6QDL_PAD_EIM_D16__I2C2_SDA 0x4001b8b1
-						>;
-					};
-
-					pinctrl_i2c2_2: i2c2grp-2 {
-						fsl,pins = <
-							MX6QDL_PAD_KEY_COL3__I2C2_SCL 0x4001b8b1
-							MX6QDL_PAD_KEY_ROW3__I2C2_SDA 0x4001b8b1
-						>;
-					};
-
-					pinctrl_i2c2_3: i2c2grp-3 {
-						fsl,pins = <
-							MX6QDL_PAD_EIM_EB2__I2C2_SCL  0x4001b8b1
-							MX6QDL_PAD_KEY_ROW3__I2C2_SDA 0x4001b8b1
-						>;
-					};
-				};
-
-				i2c3 {
-					pinctrl_i2c3_1: i2c3grp-1 {
-						fsl,pins = <
-							MX6QDL_PAD_EIM_D17__I2C3_SCL 0x4001b8b1
-							MX6QDL_PAD_EIM_D18__I2C3_SDA 0x4001b8b1
-						>;
-					};
-
-					pinctrl_i2c3_2: i2c3grp-2 {
-						fsl,pins = <
-							MX6QDL_PAD_GPIO_3__I2C3_SCL 0x4001b8b1
-							MX6QDL_PAD_GPIO_6__I2C3_SDA 0x4001b8b1
-						>;
-					};
-
-					pinctrl_i2c3_3: i2c3grp-3 {
-						fsl,pins = <
-							MX6QDL_PAD_GPIO_5__I2C3_SCL  0x4001b8b1
-							MX6QDL_PAD_GPIO_16__I2C3_SDA 0x4001b8b1
-						>;
-					};
-
-					pinctrl_i2c3_4: i2c3grp-4 {
-						fsl,pins = <
-							MX6QDL_PAD_GPIO_3__I2C3_SCL  0x4001b8b1
-							MX6QDL_PAD_EIM_D18__I2C3_SDA 0x4001b8b1
-						>;
-					};
-				};
-
-				ipu1 {
-					pinctrl_ipu1_1: ipu1grp-1 {
-						fsl,pins = <
-							MX6QDL_PAD_DI0_DISP_CLK__IPU1_DI0_DISP_CLK 0x10
-							MX6QDL_PAD_DI0_PIN15__IPU1_DI0_PIN15       0x10
-							MX6QDL_PAD_DI0_PIN2__IPU1_DI0_PIN02        0x10
-							MX6QDL_PAD_DI0_PIN3__IPU1_DI0_PIN03        0x10
-							MX6QDL_PAD_DI0_PIN4__IPU1_DI0_PIN04        0x80000000
-							MX6QDL_PAD_DISP0_DAT0__IPU1_DISP0_DATA00   0x10
-							MX6QDL_PAD_DISP0_DAT1__IPU1_DISP0_DATA01   0x10
-							MX6QDL_PAD_DISP0_DAT2__IPU1_DISP0_DATA02   0x10
-							MX6QDL_PAD_DISP0_DAT3__IPU1_DISP0_DATA03   0x10
-							MX6QDL_PAD_DISP0_DAT4__IPU1_DISP0_DATA04   0x10
-							MX6QDL_PAD_DISP0_DAT5__IPU1_DISP0_DATA05   0x10
-							MX6QDL_PAD_DISP0_DAT6__IPU1_DISP0_DATA06   0x10
-							MX6QDL_PAD_DISP0_DAT7__IPU1_DISP0_DATA07   0x10
-							MX6QDL_PAD_DISP0_DAT8__IPU1_DISP0_DATA08   0x10
-							MX6QDL_PAD_DISP0_DAT9__IPU1_DISP0_DATA09   0x10
-							MX6QDL_PAD_DISP0_DAT10__IPU1_DISP0_DATA10  0x10
-							MX6QDL_PAD_DISP0_DAT11__IPU1_DISP0_DATA11  0x10
-							MX6QDL_PAD_DISP0_DAT12__IPU1_DISP0_DATA12  0x10
-							MX6QDL_PAD_DISP0_DAT13__IPU1_DISP0_DATA13  0x10
-							MX6QDL_PAD_DISP0_DAT14__IPU1_DISP0_DATA14  0x10
-							MX6QDL_PAD_DISP0_DAT15__IPU1_DISP0_DATA15  0x10
-							MX6QDL_PAD_DISP0_DAT16__IPU1_DISP0_DATA16  0x10
-							MX6QDL_PAD_DISP0_DAT17__IPU1_DISP0_DATA17  0x10
-							MX6QDL_PAD_DISP0_DAT18__IPU1_DISP0_DATA18  0x10
-							MX6QDL_PAD_DISP0_DAT19__IPU1_DISP0_DATA19  0x10
-							MX6QDL_PAD_DISP0_DAT20__IPU1_DISP0_DATA20  0x10
-							MX6QDL_PAD_DISP0_DAT21__IPU1_DISP0_DATA21  0x10
-							MX6QDL_PAD_DISP0_DAT22__IPU1_DISP0_DATA22  0x10
-							MX6QDL_PAD_DISP0_DAT23__IPU1_DISP0_DATA23  0x10
-						>;
-					};
-
-					pinctrl_ipu1_2: ipu1grp-2 { /* parallel camera */
-						fsl,pins = <
-							MX6QDL_PAD_CSI0_DAT12__IPU1_CSI0_DATA12    0x80000000
-							MX6QDL_PAD_CSI0_DAT13__IPU1_CSI0_DATA13    0x80000000
-							MX6QDL_PAD_CSI0_DAT14__IPU1_CSI0_DATA14    0x80000000
-							MX6QDL_PAD_CSI0_DAT15__IPU1_CSI0_DATA15    0x80000000
-							MX6QDL_PAD_CSI0_DAT16__IPU1_CSI0_DATA16    0x80000000
-							MX6QDL_PAD_CSI0_DAT17__IPU1_CSI0_DATA17    0x80000000
-							MX6QDL_PAD_CSI0_DAT18__IPU1_CSI0_DATA18    0x80000000
-							MX6QDL_PAD_CSI0_DAT19__IPU1_CSI0_DATA19    0x80000000
-							MX6QDL_PAD_CSI0_DATA_EN__IPU1_CSI0_DATA_EN 0x80000000
-							MX6QDL_PAD_CSI0_PIXCLK__IPU1_CSI0_PIXCLK   0x80000000
-							MX6QDL_PAD_CSI0_MCLK__IPU1_CSI0_HSYNC      0x80000000
-							MX6QDL_PAD_CSI0_VSYNC__IPU1_CSI0_VSYNC     0x80000000
-						>;
-					};
-
-					pinctrl_ipu1_3: ipu1grp-3 { /* parallel port 16-bit */
-						fsl,pins = <
-							MX6QDL_PAD_CSI0_DAT4__IPU1_CSI0_DATA04   0x80000000
-							MX6QDL_PAD_CSI0_DAT5__IPU1_CSI0_DATA05   0x80000000
-							MX6QDL_PAD_CSI0_DAT6__IPU1_CSI0_DATA06   0x80000000
-							MX6QDL_PAD_CSI0_DAT7__IPU1_CSI0_DATA07   0x80000000
-							MX6QDL_PAD_CSI0_DAT8__IPU1_CSI0_DATA08   0x80000000
-							MX6QDL_PAD_CSI0_DAT9__IPU1_CSI0_DATA09   0x80000000
-							MX6QDL_PAD_CSI0_DAT10__IPU1_CSI0_DATA10  0x80000000
-							MX6QDL_PAD_CSI0_DAT11__IPU1_CSI0_DATA11  0x80000000
-							MX6QDL_PAD_CSI0_DAT12__IPU1_CSI0_DATA12  0x80000000
-							MX6QDL_PAD_CSI0_DAT13__IPU1_CSI0_DATA13  0x80000000
-							MX6QDL_PAD_CSI0_DAT14__IPU1_CSI0_DATA14  0x80000000
-							MX6QDL_PAD_CSI0_DAT15__IPU1_CSI0_DATA15  0x80000000
-							MX6QDL_PAD_CSI0_DAT16__IPU1_CSI0_DATA16  0x80000000
-							MX6QDL_PAD_CSI0_DAT17__IPU1_CSI0_DATA17  0x80000000
-							MX6QDL_PAD_CSI0_DAT18__IPU1_CSI0_DATA18  0x80000000
-							MX6QDL_PAD_CSI0_DAT19__IPU1_CSI0_DATA19  0x80000000
-							MX6QDL_PAD_CSI0_PIXCLK__IPU1_CSI0_PIXCLK 0x80000000
-							MX6QDL_PAD_CSI0_MCLK__IPU1_CSI0_HSYNC    0x80000000
-							MX6QDL_PAD_CSI0_VSYNC__IPU1_CSI0_VSYNC   0x80000000
-						>;
-					};
-				};
-
-				mlb {
-					pinctrl_mlb_1: mlbgrp-1 {
-						fsl,pins = <
-							MX6QDL_PAD_GPIO_3__MLB_CLK  0x71
-							MX6QDL_PAD_GPIO_6__MLB_SIG  0x71
-							MX6QDL_PAD_GPIO_2__MLB_DATA 0x71
-						>;
-					};
-
-					pinctrl_mlb_2: mlbgrp-2 {
-						fsl,pins = <
-							MX6QDL_PAD_ENET_TXD1__MLB_CLK 0x71
-							MX6QDL_PAD_GPIO_6__MLB_SIG    0x71
-							MX6QDL_PAD_GPIO_2__MLB_DATA   0x71
-						>;
-					};
-				};
-
-				pwm0 {
-					pinctrl_pwm0_1: pwm0grp-1 {
-						fsl,pins = <
-							MX6QDL_PAD_SD1_DAT3__PWM1_OUT 0x1b0b1
-						>;
-					};
-				};
-
-				pwm3 {
-					pinctrl_pwm3_1: pwm3grp-1 {
-						fsl,pins = <
-							MX6QDL_PAD_SD4_DAT1__PWM3_OUT 0x1b0b1
-						>;
-					};
-				};
-
-				spdif {
-					pinctrl_spdif_1: spdifgrp-1 {
-						fsl,pins = <
-							MX6QDL_PAD_KEY_COL3__SPDIF_IN 0x1b0b0
-						>;
-					};
-
-					pinctrl_spdif_2: spdifgrp-2 {
-						fsl,pins = <
-							MX6QDL_PAD_GPIO_16__SPDIF_IN  0x1b0b0
-							MX6QDL_PAD_GPIO_17__SPDIF_OUT 0x1b0b0
-						>;
-					};
-
-					pinctrl_spdif_3: spdifgrp-3 {
-						fsl,pins = <
-							MX6QDL_PAD_ENET_RXD0__SPDIF_OUT 0x1b0b0
-						>;
-					};
-				};
-
-				uart1 {
-					pinctrl_uart1_1: uart1grp-1 {
-						fsl,pins = <
-							MX6QDL_PAD_CSI0_DAT10__UART1_TX_DATA 0x1b0b1
-							MX6QDL_PAD_CSI0_DAT11__UART1_RX_DATA 0x1b0b1
-						>;
-					};
-				};
-
-				uart2 {
-					pinctrl_uart2_1: uart2grp-1 {
-						fsl,pins = <
-							MX6QDL_PAD_EIM_D26__UART2_TX_DATA 0x1b0b1
-							MX6QDL_PAD_EIM_D27__UART2_RX_DATA 0x1b0b1
-						>;
-					};
-
-					pinctrl_uart2_2: uart2grp-2 { /* DTE mode */
-						fsl,pins = <
-							MX6QDL_PAD_EIM_D26__UART2_RX_DATA   0x1b0b1
-							MX6QDL_PAD_EIM_D27__UART2_TX_DATA   0x1b0b1
-							MX6QDL_PAD_EIM_D28__UART2_DTE_CTS_B 0x1b0b1
-							MX6QDL_PAD_EIM_D29__UART2_DTE_RTS_B 0x1b0b1
-						>;
-					};
-				};
-
-				uart3 {
-					pinctrl_uart3_1: uart3grp-1 {
-						fsl,pins = <
-							MX6QDL_PAD_SD4_CLK__UART3_RX_DATA 0x1b0b1
-							MX6QDL_PAD_SD4_CMD__UART3_TX_DATA 0x1b0b1
-							MX6QDL_PAD_EIM_D30__UART3_CTS_B   0x1b0b1
-							MX6QDL_PAD_EIM_EB3__UART3_RTS_B   0x1b0b1
-						>;
-					};
-
-					pinctrl_uart3_2: uart3grp-2 {
-						fsl,pins = <
-							MX6QDL_PAD_EIM_D24__UART3_TX_DATA 0x1b0b1
-							MX6QDL_PAD_EIM_D25__UART3_RX_DATA 0x1b0b1
-							MX6QDL_PAD_EIM_D23__UART3_CTS_B	  0x1b0b1
-							MX6QDL_PAD_EIM_EB3__UART3_RTS_B	  0x1b0b1
-						>;
-					};
-				};
-
-				uart4 {
-					pinctrl_uart4_1: uart4grp-1 {
-						fsl,pins = <
-							MX6QDL_PAD_KEY_COL0__UART4_TX_DATA 0x1b0b1
-							MX6QDL_PAD_KEY_ROW0__UART4_RX_DATA 0x1b0b1
-						>;
-					};
-				};
-
-				usbotg {
-					pinctrl_usbotg_1: usbotggrp-1 {
-						fsl,pins = <
-							MX6QDL_PAD_GPIO_1__USB_OTG_ID 0x17059
-						>;
-					};
-
-					pinctrl_usbotg_2: usbotggrp-2 {
-						fsl,pins = <
-							MX6QDL_PAD_ENET_RX_ER__USB_OTG_ID 0x17059
-						>;
-					};
-				};
-
-				usbh2 {
-					pinctrl_usbh2_1: usbh2grp-1 {
-						fsl,pins = <
-							MX6QDL_PAD_RGMII_TXC__USB_H2_DATA      0x40013030
-							MX6QDL_PAD_RGMII_TX_CTL__USB_H2_STROBE 0x40013030
-						>;
-					};
-
-					pinctrl_usbh2_2: usbh2grp-2 {
-						fsl,pins = <
-							MX6QDL_PAD_RGMII_TX_CTL__USB_H2_STROBE 0x40017030
-						>;
-					};
-				};
-
-				usbh3 {
-					pinctrl_usbh3_1: usbh3grp-1 {
-						fsl,pins = <
-							MX6QDL_PAD_RGMII_RX_CTL__USB_H3_DATA 0x40013030
-							MX6QDL_PAD_RGMII_RXC__USB_H3_STROBE  0x40013030
-						>;
-					};
-
-					pinctrl_usbh3_2: usbh3grp-2 {
-						fsl,pins = <
-							MX6QDL_PAD_RGMII_RXC__USB_H3_STROBE 0x40017030
-						>;
-					};
-				};
-
-				usdhc1 {
-					pinctrl_usdhc1_1: usdhc1grp-1 {
-						fsl,pins = <
-							MX6QDL_PAD_SD1_CMD__SD1_CMD    0x17059
-							MX6QDL_PAD_SD1_CLK__SD1_CLK    0x10059
-							MX6QDL_PAD_SD1_DAT0__SD1_DATA0 0x17059
-							MX6QDL_PAD_SD1_DAT1__SD1_DATA1 0x17059
-							MX6QDL_PAD_SD1_DAT2__SD1_DATA2 0x17059
-							MX6QDL_PAD_SD1_DAT3__SD1_DATA3 0x17059
-							MX6QDL_PAD_NANDF_D0__SD1_DATA4 0x17059
-							MX6QDL_PAD_NANDF_D1__SD1_DATA5 0x17059
-							MX6QDL_PAD_NANDF_D2__SD1_DATA6 0x17059
-							MX6QDL_PAD_NANDF_D3__SD1_DATA7 0x17059
-						>;
-					};
-
-					pinctrl_usdhc1_2: usdhc1grp-2 {
-						fsl,pins = <
-							MX6QDL_PAD_SD1_CMD__SD1_CMD    0x17059
-							MX6QDL_PAD_SD1_CLK__SD1_CLK    0x10059
-							MX6QDL_PAD_SD1_DAT0__SD1_DATA0 0x17059
-							MX6QDL_PAD_SD1_DAT1__SD1_DATA1 0x17059
-							MX6QDL_PAD_SD1_DAT2__SD1_DATA2 0x17059
-							MX6QDL_PAD_SD1_DAT3__SD1_DATA3 0x17059
-						>;
-					};
-				};
-
-				usdhc2 {
-					pinctrl_usdhc2_1: usdhc2grp-1 {
-						fsl,pins = <
-							MX6QDL_PAD_SD2_CMD__SD2_CMD    0x17059
-							MX6QDL_PAD_SD2_CLK__SD2_CLK    0x10059
-							MX6QDL_PAD_SD2_DAT0__SD2_DATA0 0x17059
-							MX6QDL_PAD_SD2_DAT1__SD2_DATA1 0x17059
-							MX6QDL_PAD_SD2_DAT2__SD2_DATA2 0x17059
-							MX6QDL_PAD_SD2_DAT3__SD2_DATA3 0x17059
-							MX6QDL_PAD_NANDF_D4__SD2_DATA4 0x17059
-							MX6QDL_PAD_NANDF_D5__SD2_DATA5 0x17059
-							MX6QDL_PAD_NANDF_D6__SD2_DATA6 0x17059
-							MX6QDL_PAD_NANDF_D7__SD2_DATA7 0x17059
-						>;
-					};
-
-					pinctrl_usdhc2_2: usdhc2grp-2 {
-						fsl,pins = <
-							MX6QDL_PAD_SD2_CMD__SD2_CMD    0x17059
-							MX6QDL_PAD_SD2_CLK__SD2_CLK    0x10059
-							MX6QDL_PAD_SD2_DAT0__SD2_DATA0 0x17059
-							MX6QDL_PAD_SD2_DAT1__SD2_DATA1 0x17059
-							MX6QDL_PAD_SD2_DAT2__SD2_DATA2 0x17059
-							MX6QDL_PAD_SD2_DAT3__SD2_DATA3 0x17059
-						>;
-					};
-				};
-
-				usdhc3 {
-					pinctrl_usdhc3_1: usdhc3grp-1 {
-						fsl,pins = <
-							MX6QDL_PAD_SD3_CMD__SD3_CMD    0x17059
-							MX6QDL_PAD_SD3_CLK__SD3_CLK    0x10059
-							MX6QDL_PAD_SD3_DAT0__SD3_DATA0 0x17059
-							MX6QDL_PAD_SD3_DAT1__SD3_DATA1 0x17059
-							MX6QDL_PAD_SD3_DAT2__SD3_DATA2 0x17059
-							MX6QDL_PAD_SD3_DAT3__SD3_DATA3 0x17059
-							MX6QDL_PAD_SD3_DAT4__SD3_DATA4 0x17059
-							MX6QDL_PAD_SD3_DAT5__SD3_DATA5 0x17059
-							MX6QDL_PAD_SD3_DAT6__SD3_DATA6 0x17059
-							MX6QDL_PAD_SD3_DAT7__SD3_DATA7 0x17059
-						>;
-					};
-
-					pinctrl_usdhc3_1_100mhz: usdhc3grp-1-100mhz { /* 100Mhz */
-						fsl,pins = <
-							MX6QDL_PAD_SD3_CMD__SD3_CMD 0x170b9
-							MX6QDL_PAD_SD3_CLK__SD3_CLK 0x100b9
-							MX6QDL_PAD_SD3_DAT0__SD3_DATA0 0x170b9
-							MX6QDL_PAD_SD3_DAT1__SD3_DATA1 0x170b9
-							MX6QDL_PAD_SD3_DAT2__SD3_DATA2 0x170b9
-							MX6QDL_PAD_SD3_DAT3__SD3_DATA3 0x170b9
-							MX6QDL_PAD_SD3_DAT4__SD3_DATA4 0x170b9
-							MX6QDL_PAD_SD3_DAT5__SD3_DATA5 0x170b9
-							MX6QDL_PAD_SD3_DAT6__SD3_DATA6 0x170b9
-							MX6QDL_PAD_SD3_DAT7__SD3_DATA7 0x170b9
-						>;
-					};
-
-					pinctrl_usdhc3_1_200mhz: usdhc3grp-1-200mhz { /* 200Mhz */
-						fsl,pins = <
-							MX6QDL_PAD_SD3_CMD__SD3_CMD 0x170f9
-							MX6QDL_PAD_SD3_CLK__SD3_CLK 0x100f9
-							MX6QDL_PAD_SD3_DAT0__SD3_DATA0 0x170f9
-							MX6QDL_PAD_SD3_DAT1__SD3_DATA1 0x170f9
-							MX6QDL_PAD_SD3_DAT2__SD3_DATA2 0x170f9
-							MX6QDL_PAD_SD3_DAT3__SD3_DATA3 0x170f9
-							MX6QDL_PAD_SD3_DAT4__SD3_DATA4 0x170f9
-							MX6QDL_PAD_SD3_DAT5__SD3_DATA5 0x170f9
-							MX6QDL_PAD_SD3_DAT6__SD3_DATA6 0x170f9
-							MX6QDL_PAD_SD3_DAT7__SD3_DATA7 0x170f9
-						>;
-					};
-
-					pinctrl_usdhc3_2: usdhc3grp-2 {
-						fsl,pins = <
-							MX6QDL_PAD_SD3_CMD__SD3_CMD    0x17059
-							MX6QDL_PAD_SD3_CLK__SD3_CLK    0x10059
-							MX6QDL_PAD_SD3_DAT0__SD3_DATA0 0x17059
-							MX6QDL_PAD_SD3_DAT1__SD3_DATA1 0x17059
-							MX6QDL_PAD_SD3_DAT2__SD3_DATA2 0x17059
-							MX6QDL_PAD_SD3_DAT3__SD3_DATA3 0x17059
-						>;
-					};
-				};
-
-				usdhc4 {
-					pinctrl_usdhc4_1: usdhc4grp-1 {
-						fsl,pins = <
-							MX6QDL_PAD_SD4_CMD__SD4_CMD    0x17059
-							MX6QDL_PAD_SD4_CLK__SD4_CLK    0x10059
-							MX6QDL_PAD_SD4_DAT0__SD4_DATA0 0x17059
-							MX6QDL_PAD_SD4_DAT1__SD4_DATA1 0x17059
-							MX6QDL_PAD_SD4_DAT2__SD4_DATA2 0x17059
-							MX6QDL_PAD_SD4_DAT3__SD4_DATA3 0x17059
-							MX6QDL_PAD_SD4_DAT4__SD4_DATA4 0x17059
-							MX6QDL_PAD_SD4_DAT5__SD4_DATA5 0x17059
-							MX6QDL_PAD_SD4_DAT6__SD4_DATA6 0x17059
-							MX6QDL_PAD_SD4_DAT7__SD4_DATA7 0x17059
-						>;
-					};
-
-					pinctrl_usdhc4_2: usdhc4grp-2 {
-						fsl,pins = <
-							MX6QDL_PAD_SD4_CMD__SD4_CMD    0x17059
-							MX6QDL_PAD_SD4_CLK__SD4_CLK    0x10059
-							MX6QDL_PAD_SD4_DAT0__SD4_DATA0 0x17059
-							MX6QDL_PAD_SD4_DAT1__SD4_DATA1 0x17059
-							MX6QDL_PAD_SD4_DAT2__SD4_DATA2 0x17059
-							MX6QDL_PAD_SD4_DAT3__SD4_DATA3 0x17059
-						>;
-					};
-				};
-
-				weim {
-					pinctrl_weim_cs0_1: weim_cs0grp-1 {
-						fsl,pins = <
-							MX6QDL_PAD_EIM_CS0__EIM_CS0_B   0xb0b1
-						>;
-					};
-
-					pinctrl_weim_nor_1: weim_norgrp-1 {
-						fsl,pins = <
-							MX6QDL_PAD_EIM_OE__EIM_OE_B     0xb0b1
-							MX6QDL_PAD_EIM_RW__EIM_RW       0xb0b1
-							MX6QDL_PAD_EIM_WAIT__EIM_WAIT_B 0xb060
-							/* data */
-							MX6QDL_PAD_EIM_D16__EIM_DATA16 0x1b0b0
-							MX6QDL_PAD_EIM_D17__EIM_DATA17 0x1b0b0
-							MX6QDL_PAD_EIM_D18__EIM_DATA18 0x1b0b0
-							MX6QDL_PAD_EIM_D19__EIM_DATA19 0x1b0b0
-							MX6QDL_PAD_EIM_D20__EIM_DATA20 0x1b0b0
-							MX6QDL_PAD_EIM_D21__EIM_DATA21 0x1b0b0
-							MX6QDL_PAD_EIM_D22__EIM_DATA22 0x1b0b0
-							MX6QDL_PAD_EIM_D23__EIM_DATA23 0x1b0b0
-							MX6QDL_PAD_EIM_D24__EIM_DATA24 0x1b0b0
-							MX6QDL_PAD_EIM_D25__EIM_DATA25 0x1b0b0
-							MX6QDL_PAD_EIM_D26__EIM_DATA26 0x1b0b0
-							MX6QDL_PAD_EIM_D27__EIM_DATA27 0x1b0b0
-							MX6QDL_PAD_EIM_D28__EIM_DATA28 0x1b0b0
-							MX6QDL_PAD_EIM_D29__EIM_DATA29 0x1b0b0
-							MX6QDL_PAD_EIM_D30__EIM_DATA30 0x1b0b0
-							MX6QDL_PAD_EIM_D31__EIM_DATA31 0x1b0b0
-							/* address */
-							MX6QDL_PAD_EIM_A23__EIM_ADDR23 0xb0b1
-							MX6QDL_PAD_EIM_A22__EIM_ADDR22 0xb0b1
-							MX6QDL_PAD_EIM_A21__EIM_ADDR21 0xb0b1
-							MX6QDL_PAD_EIM_A20__EIM_ADDR20 0xb0b1
-							MX6QDL_PAD_EIM_A19__EIM_ADDR19 0xb0b1
-							MX6QDL_PAD_EIM_A18__EIM_ADDR18 0xb0b1
-							MX6QDL_PAD_EIM_A17__EIM_ADDR17 0xb0b1
-							MX6QDL_PAD_EIM_A16__EIM_ADDR16 0xb0b1
-							MX6QDL_PAD_EIM_DA15__EIM_AD15  0xb0b1
-							MX6QDL_PAD_EIM_DA14__EIM_AD14  0xb0b1
-							MX6QDL_PAD_EIM_DA13__EIM_AD13  0xb0b1
-							MX6QDL_PAD_EIM_DA12__EIM_AD12  0xb0b1
-							MX6QDL_PAD_EIM_DA11__EIM_AD11  0xb0b1
-							MX6QDL_PAD_EIM_DA10__EIM_AD10  0xb0b1
-							MX6QDL_PAD_EIM_DA9__EIM_AD09   0xb0b1
-							MX6QDL_PAD_EIM_DA8__EIM_AD08   0xb0b1
-							MX6QDL_PAD_EIM_DA7__EIM_AD07   0xb0b1
-							MX6QDL_PAD_EIM_DA6__EIM_AD06   0xb0b1
-							MX6QDL_PAD_EIM_DA5__EIM_AD05   0xb0b1
-							MX6QDL_PAD_EIM_DA4__EIM_AD04   0xb0b1
-							MX6QDL_PAD_EIM_DA3__EIM_AD03   0xb0b1
-							MX6QDL_PAD_EIM_DA2__EIM_AD02   0xb0b1
-							MX6QDL_PAD_EIM_DA1__EIM_AD01   0xb0b1
-							MX6QDL_PAD_EIM_DA0__EIM_AD00   0xb0b1
-						>;
-					};
-				};
-=======
->>>>>>> db882158
 			};
 
 			ldb: ldb@020e0008 {
