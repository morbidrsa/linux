/include/ "skeleton.dtsi"

#define MBUS_ID(target,attributes) (((target) << 24) | ((attributes) << 16))

/ {
	compatible = "marvell,dove";
	model = "Marvell Armada 88AP510 SoC";
	interrupt-parent = <&intc>;

	aliases {
		gpio0 = &gpio0;
		gpio1 = &gpio1;
		gpio2 = &gpio2;
	};

	cpus {
		#address-cells = <1>;
		#size-cells = <0>;

<<<<<<< HEAD
		timer: timer@20300 {
			compatible = "marvell,orion-timer";
			reg = <0x20300 0x20>;
			interrupt-parent = <&bridge_intc>;
			interrupts = <1>, <2>;
			clocks = <&core_clk 0>;
		};

		intc: main-interrupt-ctrl@20200 {
			compatible = "marvell,orion-intc";
			interrupt-controller;
			#interrupt-cells = <1>;
			reg = <0x20200 0x10>, <0x20210 0x10>;
		};

		bridge_intc: bridge-interrupt-ctrl@20110 {
			compatible = "marvell,orion-bridge-intc";
			interrupt-controller;
			#interrupt-cells = <1>;
			reg = <0x20110 0x8>;
			interrupts = <0>;
			marvell,#interrupts = <5>;
=======
		cpu0: cpu@0 {
			compatible = "marvell,pj4a", "marvell,sheeva-v7";
			device_type = "cpu";
			next-level-cache = <&l2>;
			reg = <0>;
>>>>>>> 56df74f0
		};
	};

	l2: l2-cache {
		compatible = "marvell,tauros2-cache";
		marvell,tauros2-cache-features = <0>;
	};

	mbus {
		compatible = "marvell,dove-mbus", "marvell,mbus", "simple-bus";
		#address-cells = <2>;
		#size-cells = <1>;
		controller = <&mbusc>;
		pcie-mem-aperture = <0xe0000000 0x10000000>; /* 256M MEM space */
		pcie-io-aperture  = <0xf2000000 0x00200000>; /*   2M I/O space */

		ranges = <MBUS_ID(0xf0, 0x01) 0 0xf1000000 0x0100000   /* MBUS regs  1M */
			  MBUS_ID(0xf0, 0x02) 0 0xf1800000 0x1000000   /* AXI  regs 16M */
			  MBUS_ID(0x01, 0xfd) 0 0xf8000000 0x8000000   /* BootROM  128M */
			  MBUS_ID(0x03, 0x01) 0 0xc8000000 0x0100000   /* CESA SRAM  1M */
			  MBUS_ID(0x0d, 0x00) 0 0xf0000000 0x0100000>; /* PMU  SRAM  1M */

		pcie: pcie-controller {
			compatible = "marvell,dove-pcie";
			status = "disabled";
			device_type = "pci";
			#address-cells = <3>;
			#size-cells = <2>;

			msi-parent = <&intc>;
			bus-range = <0x00 0xff>;

			ranges = <0x82000000 0x0 0x40000 MBUS_ID(0xf0, 0x01) 0x40000 0 0x2000
			          0x82000000 0x0 0x80000 MBUS_ID(0xf0, 0x01) 0x80000 0 0x2000
				  0x82000000 0x1 0x0 MBUS_ID(0x04, 0xe8) 0 1 0   /* Port 0.0 Mem */
				  0x81000000 0x1 0x0 MBUS_ID(0x04, 0xe0) 0 1 0   /* Port 0.0 I/O */
				  0x82000000 0x2 0x0 MBUS_ID(0x08, 0xe8) 0 1 0   /* Port 1.0 Mem */
				  0x81000000 0x2 0x0 MBUS_ID(0x08, 0xe0) 0 1 0>; /* Port 1.0 I/O */

			pcie-port@0 {
				device_type = "pci";
				status = "disabled";
				assigned-addresses = <0x82000800 0 0x40000 0 0x2000>;
				reg = <0x0800 0 0 0 0>;
				clocks = <&gate_clk 4>;
				marvell,pcie-port = <0>;

				#address-cells = <3>;
				#size-cells = <2>;
				ranges = <0x82000000 0 0 0x82000000 0x1 0 1 0
				          0x81000000 0 0 0x81000000 0x1 0 1 0>;

				#interrupt-cells = <1>;
				interrupt-map-mask = <0 0 0 0>;
				interrupt-map = <0 0 0 0 &intc 16>;
			};

			pcie-port@1 {
				device_type = "pci";
				status = "disabled";
				assigned-addresses = <0x82002800 0 0x80000 0 0x2000>;
				reg = <0x1000 0 0 0 0>;
				clocks = <&gate_clk 5>;
				marvell,pcie-port = <1>;

				#address-cells = <3>;
				#size-cells = <2>;
				ranges = <0x82000000 0 0 0x82000000 0x2 0 1 0
				          0x81000000 0 0 0x81000000 0x2 0 1 0>;

				#interrupt-cells = <1>;
				interrupt-map-mask = <0 0 0 0>;
				interrupt-map = <0 0 0 0 &intc 18>;
			};
		};

		internal-regs {
			compatible = "simple-bus";
			#address-cells = <1>;
			#size-cells = <1>;
			ranges = <0x00000000 MBUS_ID(0xf0, 0x01) 0 0x0100000   /* MBUS regs  1M */
				  0x00800000 MBUS_ID(0xf0, 0x02) 0 0x1000000   /* AXI  regs 16M */
				  0xffffe000 MBUS_ID(0x03, 0x01) 0 0x0000800   /* CESA SRAM  2k */
				  0xfffff000 MBUS_ID(0x0d, 0x00) 0 0x0000800>; /* PMU  SRAM  2k */

			mbusc: mbus-ctrl@20000 {
				compatible = "marvell,mbus-controller";
				reg = <0x20000 0x80>, <0x800100 0x8>;
			};

			timer: timer@20300 {
				compatible = "marvell,orion-timer";
				reg = <0x20300 0x20>;
				interrupt-parent = <&bridge_intc>;
				interrupts = <1>, <2>;
				clocks = <&core_clk 0>;
			};

			intc: main-interrupt-ctrl@20200 {
				compatible = "marvell,orion-intc";
				interrupt-controller;
				#interrupt-cells = <1>;
				reg = <0x20200 0x10>, <0x20210 0x10>;
			};

			bridge_intc: bridge-interrupt-ctrl@20110 {
				compatible = "marvell,orion-bridge-intc";
				interrupt-controller;
				#interrupt-cells = <1>;
				reg = <0x20110 0x8>;
				interrupts = <0>;
				marvell,#interrupts = <5>;
			};

			core_clk: core-clocks@d0214 {
				compatible = "marvell,dove-core-clock";
				reg = <0xd0214 0x4>;
				#clock-cells = <1>;
			};

			gate_clk: clock-gating-ctrl@d0038 {
				compatible = "marvell,dove-gating-clock";
				reg = <0xd0038 0x4>;
				clocks = <&core_clk 0>;
				#clock-cells = <1>;
			};

			thermal: thermal-diode@d001c {
				compatible = "marvell,dove-thermal";
				reg = <0xd001c 0x0c>, <0xd005c 0x08>;
			};

			uart0: serial@12000 {
				compatible = "ns16550a";
				reg = <0x12000 0x100>;
				reg-shift = <2>;
				interrupts = <7>;
				clocks = <&core_clk 0>;
				status = "disabled";
			};

			uart1: serial@12100 {
				compatible = "ns16550a";
				reg = <0x12100 0x100>;
				reg-shift = <2>;
				interrupts = <8>;
				clocks = <&core_clk 0>;
				pinctrl-0 = <&pmx_uart1>;
				pinctrl-names = "default";
				status = "disabled";
			};

			uart2: serial@12200 {
				compatible = "ns16550a";
				reg = <0x12000 0x100>;
				reg-shift = <2>;
				interrupts = <9>;
				clocks = <&core_clk 0>;
				status = "disabled";
			};

			uart3: serial@12300 {
				compatible = "ns16550a";
				reg = <0x12100 0x100>;
				reg-shift = <2>;
				interrupts = <10>;
				clocks = <&core_clk 0>;
				status = "disabled";
			};

			gpio0: gpio-ctrl@d0400 {
				compatible = "marvell,orion-gpio";
				#gpio-cells = <2>;
				gpio-controller;
				reg = <0xd0400 0x20>;
				ngpios = <32>;
				interrupt-controller;
				#interrupt-cells = <2>;
				interrupts = <12>, <13>, <14>, <60>;
			};

			gpio1: gpio-ctrl@d0420 {
				compatible = "marvell,orion-gpio";
				#gpio-cells = <2>;
				gpio-controller;
				reg = <0xd0420 0x20>;
				ngpios = <32>;
				interrupt-controller;
				#interrupt-cells = <2>;
				interrupts = <61>;
			};

			gpio2: gpio-ctrl@e8400 {
				compatible = "marvell,orion-gpio";
				#gpio-cells = <2>;
				gpio-controller;
				reg = <0xe8400 0x0c>;
				ngpios = <8>;
			};

			pinctrl: pin-ctrl@d0200 {
				compatible = "marvell,dove-pinctrl";
				reg = <0xd0200 0x10>;
				clocks = <&gate_clk 22>;

				pmx_gpio_0: pmx-gpio-0 {
					marvell,pins = "mpp0";
					marvell,function = "gpio";
				};

				pmx_gpio_1: pmx-gpio-1 {
					marvell,pins = "mpp1";
					marvell,function = "gpio";
				};

				pmx_gpio_2: pmx-gpio-2 {
					marvell,pins = "mpp2";
					marvell,function = "gpio";
				};

				pmx_gpio_3: pmx-gpio-3 {
					marvell,pins = "mpp3";
					marvell,function = "gpio";
				};

				pmx_gpio_4: pmx-gpio-4 {
					marvell,pins = "mpp4";
					marvell,function = "gpio";
				};

				pmx_gpio_5: pmx-gpio-5 {
					marvell,pins = "mpp5";
					marvell,function = "gpio";
				};

				pmx_gpio_6: pmx-gpio-6 {
					marvell,pins = "mpp6";
					marvell,function = "gpio";
				};

				pmx_gpio_7: pmx-gpio-7 {
					marvell,pins = "mpp7";
					marvell,function = "gpio";
				};

				pmx_gpio_8: pmx-gpio-8 {
					marvell,pins = "mpp8";
					marvell,function = "gpio";
				};

				pmx_gpio_9: pmx-gpio-9 {
					marvell,pins = "mpp9";
					marvell,function = "gpio";
				};

				pmx_gpio_10: pmx-gpio-10 {
					marvell,pins = "mpp10";
					marvell,function = "gpio";
				};

				pmx_gpio_11: pmx-gpio-11 {
					marvell,pins = "mpp11";
					marvell,function = "gpio";
				};

				pmx_gpio_12: pmx-gpio-12 {
					marvell,pins = "mpp12";
					marvell,function = "gpio";
				};

				pmx_gpio_13: pmx-gpio-13 {
					marvell,pins = "mpp13";
					marvell,function = "gpio";
				};

				pmx_gpio_14: pmx-gpio-14 {
					marvell,pins = "mpp14";
					marvell,function = "gpio";
				};

				pmx_gpio_15: pmx-gpio-15 {
					marvell,pins = "mpp15";
					marvell,function = "gpio";
				};

				pmx_gpio_16: pmx-gpio-16 {
					marvell,pins = "mpp16";
					marvell,function = "gpio";
				};

				pmx_gpio_17: pmx-gpio-17 {
					marvell,pins = "mpp17";
					marvell,function = "gpio";
				};

				pmx_gpio_18: pmx-gpio-18 {
					marvell,pins = "mpp18";
					marvell,function = "gpio";
				};

				pmx_gpio_19: pmx-gpio-19 {
					marvell,pins = "mpp19";
					marvell,function = "gpio";
				};

				pmx_gpio_20: pmx-gpio-20 {
					marvell,pins = "mpp20";
					marvell,function = "gpio";
				};

				pmx_gpio_21: pmx-gpio-21 {
					marvell,pins = "mpp21";
					marvell,function = "gpio";
				};

				pmx_camera: pmx-camera {
					marvell,pins = "mpp_camera";
					marvell,function = "camera";
				};

				pmx_camera_gpio: pmx-camera-gpio {
					marvell,pins = "mpp_camera";
					marvell,function = "gpio";
				};

				pmx_sdio0: pmx-sdio0 {
					marvell,pins = "mpp_sdio0";
					marvell,function = "sdio0";
				};

				pmx_sdio0_gpio: pmx-sdio0-gpio {
					marvell,pins = "mpp_sdio0";
					marvell,function = "gpio";
				};

				pmx_sdio1: pmx-sdio1 {
					marvell,pins = "mpp_sdio1";
					marvell,function = "sdio1";
				};

				pmx_sdio1_gpio: pmx-sdio1-gpio {
					marvell,pins = "mpp_sdio1";
					marvell,function = "gpio";
				};

				pmx_audio1_gpio: pmx-audio1-gpio {
					marvell,pins = "mpp_audio1";
					marvell,function = "gpio";
				};

				pmx_spi0: pmx-spi0 {
					marvell,pins = "mpp_spi0";
					marvell,function = "spi0";
				};

				pmx_spi0_gpio: pmx-spi0-gpio {
					marvell,pins = "mpp_spi0";
					marvell,function = "gpio";
				};

				pmx_uart1: pmx-uart1 {
					marvell,pins = "mpp_uart1";
					marvell,function = "uart1";
				};

				pmx_uart1_gpio: pmx-uart1-gpio {
					marvell,pins = "mpp_uart1";
					marvell,function = "gpio";
				};

				pmx_nand: pmx-nand {
					marvell,pins = "mpp_nand";
					marvell,function = "nand";
				};

				pmx_nand_gpo: pmx-nand-gpo {
					marvell,pins = "mpp_nand";
					marvell,function = "gpo";
				};
			};

			spi0: spi-ctrl@10600 {
				compatible = "marvell,orion-spi";
				#address-cells = <1>;
				#size-cells = <0>;
				cell-index = <0>;
				interrupts = <6>;
				reg = <0x10600 0x28>;
				clocks = <&core_clk 0>;
				pinctrl-0 = <&pmx_spi0>;
				pinctrl-names = "default";
				status = "disabled";
			};

			spi1: spi-ctrl@14600 {
				compatible = "marvell,orion-spi";
				#address-cells = <1>;
				#size-cells = <0>;
				cell-index = <1>;
				interrupts = <5>;
				reg = <0x14600 0x28>;
				clocks = <&core_clk 0>;
				status = "disabled";
			};

			i2c0: i2c-ctrl@11000 {
				compatible = "marvell,mv64xxx-i2c";
				reg = <0x11000 0x20>;
				#address-cells = <1>;
				#size-cells = <0>;
				interrupts = <11>;
				clock-frequency = <400000>;
				timeout-ms = <1000>;
				clocks = <&core_clk 0>;
				status = "disabled";
			};

			ehci0: usb-host@50000 {
				compatible = "marvell,orion-ehci";
				reg = <0x50000 0x1000>;
				interrupts = <24>;
				clocks = <&gate_clk 0>;
				status = "okay";
			};

			ehci1: usb-host@51000 {
				compatible = "marvell,orion-ehci";
				reg = <0x51000 0x1000>;
				interrupts = <25>;
				clocks = <&gate_clk 1>;
				status = "okay";
			};

			sdio0: sdio-host@92000 {
				compatible = "marvell,dove-sdhci";
				reg = <0x92000 0x100>;
				interrupts = <35>, <37>;
				clocks = <&gate_clk 8>;
				pinctrl-0 = <&pmx_sdio0>;
				pinctrl-names = "default";
				status = "disabled";
			};

			sdio1: sdio-host@90000 {
				compatible = "marvell,dove-sdhci";
				reg = <0x90000 0x100>;
				interrupts = <36>, <38>;
				clocks = <&gate_clk 9>;
				pinctrl-0 = <&pmx_sdio1>;
				pinctrl-names = "default";
				status = "disabled";
			};

			sata0: sata-host@a0000 {
				compatible = "marvell,orion-sata";
				reg = <0xa0000 0x2400>;
				interrupts = <62>;
				clocks = <&gate_clk 3>;
				nr-ports = <1>;
				status = "disabled";
			};

			rtc: real-time-clock@d8500 {
				compatible = "marvell,orion-rtc";
				reg = <0xd8500 0x20>;
			};

			crypto: crypto-engine@30000 {
				compatible = "marvell,orion-crypto";
				reg = <0x30000 0x10000>,
				      <0xffffe000 0x800>;
				reg-names = "regs", "sram";
				interrupts = <31>;
				clocks = <&gate_clk 15>;
				status = "okay";
			};

			xor0: dma-engine@60800 {
				compatible = "marvell,orion-xor";
				reg = <0x60800 0x100
				       0x60a00 0x100>;
				clocks = <&gate_clk 23>;
				status = "okay";

				channel0 {
					interrupts = <39>;
					dmacap,memcpy;
					dmacap,xor;
				};

				channel1 {
					interrupts = <40>;
					dmacap,memcpy;
					dmacap,xor;
				};
			};

			xor1: dma-engine@60900 {
				compatible = "marvell,orion-xor";
				reg = <0x60900 0x100
				       0x60b00 0x100>;
				clocks = <&gate_clk 24>;
				status = "okay";

				channel0 {
					interrupts = <42>;
					dmacap,memcpy;
					dmacap,xor;
				};

				channel1 {
					interrupts = <43>;
					dmacap,memcpy;
					dmacap,xor;
				};
			};

			mdio: mdio-bus@72004 {
				compatible = "marvell,orion-mdio";
				#address-cells = <1>;
				#size-cells = <0>;
				reg = <0x72004 0x84>;
				interrupts = <30>;
				clocks = <&gate_clk 2>;
				status = "disabled";

				ethphy: ethernet-phy {
					device-type = "ethernet-phy";
					/* set phy address in board file */
				};
			};

			eth: ethernet-ctrl@72000 {
				compatible = "marvell,orion-eth";
				#address-cells = <1>;
				#size-cells = <0>;
				reg = <0x72000 0x4000>;
				clocks = <&gate_clk 2>;
				marvell,tx-checksum-limit = <1600>;
				status = "disabled";

				ethernet-port@0 {
					device_type = "network";
					compatible = "marvell,orion-eth-port";
					reg = <0>;
					interrupts = <29>;
					/* overwrite MAC address in bootloader */
					local-mac-address = [00 00 00 00 00 00];
					phy-handle = <&ethphy>;
				};
			};
		};

		mdio: mdio-bus@72004 {
			compatible = "marvell,orion-mdio";
			#address-cells = <1>;
			#size-cells = <0>;
			reg = <0x72004 0x84>;
			interrupts = <30>;
			clocks = <&gate_clk 2>;
			status = "disabled";

			ethphy: ethernet-phy {
				device-type = "ethernet-phy";
				/* set phy address in board file */
			};
		};

		eth: ethernet-controller@72000 {
			compatible = "marvell,orion-eth";
			#address-cells = <1>;
			#size-cells = <0>;
			reg = <0x72000 0x4000>;
			clocks = <&gate_clk 2>;
			marvell,tx-checksum-limit = <1600>;
			status = "disabled";

			ethernet-port@0 {
				device_type = "network";
				compatible = "marvell,orion-eth-port";
				reg = <0>;
				interrupts = <29>;
				/* overwrite MAC address in bootloader */
				local-mac-address = [00 00 00 00 00 00];
				phy-handle = <&ethphy>;
			};
		};
	};
};<|MERGE_RESOLUTION|>--- conflicted
+++ resolved
@@ -17,36 +17,11 @@
 		#address-cells = <1>;
 		#size-cells = <0>;
 
-<<<<<<< HEAD
-		timer: timer@20300 {
-			compatible = "marvell,orion-timer";
-			reg = <0x20300 0x20>;
-			interrupt-parent = <&bridge_intc>;
-			interrupts = <1>, <2>;
-			clocks = <&core_clk 0>;
-		};
-
-		intc: main-interrupt-ctrl@20200 {
-			compatible = "marvell,orion-intc";
-			interrupt-controller;
-			#interrupt-cells = <1>;
-			reg = <0x20200 0x10>, <0x20210 0x10>;
-		};
-
-		bridge_intc: bridge-interrupt-ctrl@20110 {
-			compatible = "marvell,orion-bridge-intc";
-			interrupt-controller;
-			#interrupt-cells = <1>;
-			reg = <0x20110 0x8>;
-			interrupts = <0>;
-			marvell,#interrupts = <5>;
-=======
 		cpu0: cpu@0 {
 			compatible = "marvell,pj4a", "marvell,sheeva-v7";
 			device_type = "cpu";
 			next-level-cache = <&l2>;
 			reg = <0>;
->>>>>>> 56df74f0
 		};
 	};
 
@@ -599,40 +574,5 @@
 				};
 			};
 		};
-
-		mdio: mdio-bus@72004 {
-			compatible = "marvell,orion-mdio";
-			#address-cells = <1>;
-			#size-cells = <0>;
-			reg = <0x72004 0x84>;
-			interrupts = <30>;
-			clocks = <&gate_clk 2>;
-			status = "disabled";
-
-			ethphy: ethernet-phy {
-				device-type = "ethernet-phy";
-				/* set phy address in board file */
-			};
-		};
-
-		eth: ethernet-controller@72000 {
-			compatible = "marvell,orion-eth";
-			#address-cells = <1>;
-			#size-cells = <0>;
-			reg = <0x72000 0x4000>;
-			clocks = <&gate_clk 2>;
-			marvell,tx-checksum-limit = <1600>;
-			status = "disabled";
-
-			ethernet-port@0 {
-				device_type = "network";
-				compatible = "marvell,orion-eth-port";
-				reg = <0>;
-				interrupts = <29>;
-				/* overwrite MAC address in bootloader */
-				local-mac-address = [00 00 00 00 00 00];
-				phy-handle = <&ethphy>;
-			};
-		};
 	};
 };