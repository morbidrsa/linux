/dts-v1/;

#include "tegra20.dtsi"

/ {
	model = "Toshiba AC100 / Dynabook AZ";
	compatible = "compal,paz00", "nvidia,tegra20";

	memory {
		reg = <0x00000000 0x20000000>;
	};

	host1x {
		hdmi {
			status = "okay";

			vdd-supply = <&hdmi_vdd_reg>;
			pll-supply = <&hdmi_pll_reg>;

			nvidia,ddc-i2c-bus = <&hdmi_ddc>;
			nvidia,hpd-gpio = <&gpio TEGRA_GPIO(N, 7)
				GPIO_ACTIVE_HIGH>;
		};
	};

	pinmux {
		pinctrl-names = "default";
		pinctrl-0 = <&state_default>;

		state_default: pinmux {
			ata {
				nvidia,pins = "ata", "atc", "atd", "ate",
					"dap2", "gmb", "gmc", "gmd", "spia",
					"spib", "spic", "spid", "spie";
				nvidia,function = "gmi";
			};
			atb {
				nvidia,pins = "atb", "gma", "gme";
				nvidia,function = "sdio4";
			};
			cdev1 {
				nvidia,pins = "cdev1";
				nvidia,function = "plla_out";
			};
			cdev2 {
				nvidia,pins = "cdev2";
				nvidia,function = "pllp_out4";
			};
			crtp {
				nvidia,pins = "crtp";
				nvidia,function = "crt";
			};
			csus {
				nvidia,pins = "csus";
				nvidia,function = "pllc_out1";
			};
			dap1 {
				nvidia,pins = "dap1";
				nvidia,function = "dap1";
			};
			dap3 {
				nvidia,pins = "dap3";
				nvidia,function = "dap3";
			};
			dap4 {
				nvidia,pins = "dap4";
				nvidia,function = "dap4";
			};
			ddc {
				nvidia,pins = "ddc";
				nvidia,function = "i2c2";
			};
			dta {
				nvidia,pins = "dta", "dtb", "dtc", "dtd", "dte";
				nvidia,function = "rsvd1";
			};
			dtf {
				nvidia,pins = "dtf";
				nvidia,function = "i2c3";
			};
			gpu {
				nvidia,pins = "gpu", "sdb", "sdd";
				nvidia,function = "pwm";
			};
			gpu7 {
				nvidia,pins = "gpu7";
				nvidia,function = "rtck";
			};
			gpv {
				nvidia,pins = "gpv", "slxa", "slxk";
				nvidia,function = "pcie";
			};
			hdint {
				nvidia,pins = "hdint", "pta";
				nvidia,function = "hdmi";
			};
			i2cp {
				nvidia,pins = "i2cp";
				nvidia,function = "i2cp";
			};
			irrx {
				nvidia,pins = "irrx", "irtx";
				nvidia,function = "uarta";
			};
			kbca {
				nvidia,pins = "kbca", "kbcc", "kbce", "kbcf";
				nvidia,function = "kbc";
			};
			kbcb {
				nvidia,pins = "kbcb", "kbcd";
				nvidia,function = "sdio2";
			};
			lcsn {
				nvidia,pins = "lcsn", "ld0", "ld1", "ld2",
					"ld3", "ld4", "ld5", "ld6", "ld7",
					"ld8", "ld9", "ld10", "ld11", "ld12",
					"ld13", "ld14", "ld15", "ld16", "ld17",
					"ldc", "ldi", "lhp0", "lhp1", "lhp2",
					"lhs", "lm0", "lm1", "lpp", "lpw0",
					"lpw1", "lpw2", "lsc0", "lsc1", "lsck",
					"lsda", "lsdi", "lspi", "lvp0", "lvp1",
					"lvs";
				nvidia,function = "displaya";
			};
			owc {
				nvidia,pins = "owc";
				nvidia,function = "owr";
			};
			pmc {
				nvidia,pins = "pmc";
				nvidia,function = "pwr_on";
			};
			rm {
				nvidia,pins = "rm";
				nvidia,function = "i2c1";
			};
			sdc {
				nvidia,pins = "sdc";
				nvidia,function = "twc";
			};
			sdio1 {
				nvidia,pins = "sdio1";
				nvidia,function = "sdio1";
			};
			slxc {
				nvidia,pins = "slxc", "slxd";
				nvidia,function = "spi4";
			};
			spdi {
				nvidia,pins = "spdi", "spdo";
				nvidia,function = "rsvd2";
			};
			spif {
				nvidia,pins = "spif", "uac";
				nvidia,function = "rsvd4";
			};
			spig {
				nvidia,pins = "spig", "spih";
				nvidia,function = "spi2_alt";
			};
			uaa {
				nvidia,pins = "uaa", "uab", "uda";
				nvidia,function = "ulpi";
			};
			uad {
				nvidia,pins = "uad";
				nvidia,function = "spdif";
			};
			uca {
				nvidia,pins = "uca", "ucb";
				nvidia,function = "uartc";
			};
			conf_ata {
				nvidia,pins = "ata", "atb", "atc", "atd", "ate",
					"cdev1", "cdev2", "dap1", "dap2", "dtf",
					"gma", "gmb", "gmc", "gmd", "gme",
					"gpu", "gpu7", "gpv", "i2cp", "pta",
					"rm", "sdio1", "slxk", "spdo", "uac",
					"uda";
				nvidia,pull = <0>;
				nvidia,tristate = <0>;
			};
			conf_ck32 {
				nvidia,pins = "ck32", "ddrc", "pmca", "pmcb",
					"pmcc", "pmcd", "pmce", "xm2c", "xm2d";
				nvidia,pull = <0>;
			};
			conf_crtp {
				nvidia,pins = "crtp", "dap3", "dap4", "dtb",
					"dtc", "dte", "slxa", "slxc", "slxd",
					"spdi";
				nvidia,pull = <0>;
				nvidia,tristate = <1>;
			};
			conf_csus {
				nvidia,pins = "csus", "spia", "spib", "spid",
					"spif";
				nvidia,pull = <1>;
				nvidia,tristate = <1>;
			};
			conf_ddc {
				nvidia,pins = "ddc", "irrx", "irtx", "kbca",
					"kbcb", "kbcc", "kbcd", "kbce", "kbcf",
					"spic", "spig", "uaa", "uab";
				nvidia,pull = <2>;
				nvidia,tristate = <0>;
			};
			conf_dta {
				nvidia,pins = "dta", "dtd", "owc", "sdc", "sdd",
					"spie", "spih", "uad", "uca", "ucb";
				nvidia,pull = <2>;
				nvidia,tristate = <1>;
			};
			conf_hdint {
				nvidia,pins = "hdint", "ld0", "ld1", "ld2",
					"ld3", "ld4", "ld5", "ld6", "ld7",
					"ld8", "ld9", "ld10", "ld11", "ld12",
					"ld13", "ld14", "ld15", "ld16", "ld17",
					"ldc", "ldi", "lhs", "lsc0", "lspi",
					"lvs", "pmc";
				nvidia,tristate = <0>;
			};
			conf_lc {
				nvidia,pins = "lc", "ls";
				nvidia,pull = <2>;
			};
			conf_lcsn {
				nvidia,pins = "lcsn", "lhp0", "lhp1", "lhp2",
					"lm0", "lm1", "lpp", "lpw0", "lpw1",
					"lpw2", "lsc1", "lsck", "lsda", "lsdi",
					"lvp0", "lvp1", "sdb";
				nvidia,tristate = <1>;
			};
			conf_ld17_0 {
				nvidia,pins = "ld17_0", "ld19_18", "ld21_20",
					"ld23_22";
				nvidia,pull = <1>;
			};
		};
	};

	i2s@70002800 {
		status = "okay";
	};

	serial@70006000 {
		status = "okay";
	};

	serial@70006200 {
		status = "okay";
	};

	i2c@7000c000 {
		status = "okay";
		clock-frequency = <400000>;

		alc5632: alc5632@1e {
			compatible = "realtek,alc5632";
			reg = <0x1e>;
			gpio-controller;
			#gpio-cells = <2>;
		};
	};

	hdmi_ddc: i2c@7000c400 {
		status = "okay";
		clock-frequency = <100000>;
	};

	nvec {
		compatible = "nvidia,nvec";
		reg = <0x7000c500 0x100>;
		interrupts = <GIC_SPI 92 IRQ_TYPE_LEVEL_HIGH>;
		#address-cells = <1>;
		#size-cells = <0>;
		clock-frequency = <80000>;
		request-gpios = <&gpio TEGRA_GPIO(V, 2) GPIO_ACTIVE_HIGH>;
		slave-addr = <138>;
		clocks = <&tegra_car TEGRA20_CLK_I2C3>,
		       	 <&tegra_car TEGRA20_CLK_PLL_P_OUT3>;
		clock-names = "div-clk", "fast-clk";
	};

	i2c@7000d000 {
		status = "okay";
		clock-frequency = <400000>;

		pmic: tps6586x@34 {
			compatible = "ti,tps6586x";
			reg = <0x34>;
			interrupts = <GIC_SPI 86 IRQ_TYPE_LEVEL_HIGH>;

			#gpio-cells = <2>;
			gpio-controller;

			sys-supply = <&p5valw_reg>;
			vin-sm0-supply = <&sys_reg>;
			vin-sm1-supply = <&sys_reg>;
			vin-sm2-supply = <&sys_reg>;
			vinldo01-supply = <&sm2_reg>;
			vinldo23-supply = <&sm2_reg>;
			vinldo4-supply = <&sm2_reg>;
			vinldo678-supply = <&sm2_reg>;
			vinldo9-supply = <&sm2_reg>;

			regulators {
				sys_reg: sys {
					regulator-name = "vdd_sys";
					regulator-always-on;
				};

				sm0 {
					regulator-name = "+1.2vs_sm0,vdd_core";
					regulator-min-microvolt = <1200000>;
					regulator-max-microvolt = <1200000>;
					regulator-always-on;
				};

				sm1 {
					regulator-name = "+1.0vs_sm1,vdd_cpu";
					regulator-min-microvolt = <1000000>;
					regulator-max-microvolt = <1000000>;
					regulator-always-on;
				};

				sm2_reg: sm2 {
					regulator-name = "+3.7vs_sm2,vin_ldo*";
					regulator-min-microvolt = <3700000>;
					regulator-max-microvolt = <3700000>;
					regulator-always-on;
				};

				/* LDO0 is not connected to anything */

				ldo1 {
					regulator-name = "+1.1vs_ldo1,avdd_pll*";
					regulator-min-microvolt = <1100000>;
					regulator-max-microvolt = <1100000>;
					regulator-always-on;
				};

				ldo2 {
					regulator-name = "+1.2vs_ldo2,vdd_rtc";
					regulator-min-microvolt = <1200000>;
					regulator-max-microvolt = <1200000>;
				};

				ldo3 {
					regulator-name = "+3.3vs_ldo3,avdd_usb*";
					regulator-min-microvolt = <3300000>;
					regulator-max-microvolt = <3300000>;
					regulator-always-on;
				};

				ldo4 {
					regulator-name = "+1.8vs_ldo4,avdd_osc,vddio_sys";
					regulator-min-microvolt = <1800000>;
					regulator-max-microvolt = <1800000>;
					regulator-always-on;
				};

				ldo5 {
					regulator-name = "+2.85vs_ldo5,vcore_mmc";
					regulator-min-microvolt = <2850000>;
					regulator-max-microvolt = <2850000>;
					regulator-always-on;
				};

				ldo6 {
					/*
					 * Research indicates this should be
					 * 1.8v; other boards that use this
					 * rail for the same purpose need it
					 * set to 1.8v. The schematic signal
					 * name is incorrect; perhaps copied
					 * from an incorrect NVIDIA reference.
					 */
					regulator-name = "+2.85vs_ldo6,avdd_vdac";
					regulator-min-microvolt = <1800000>;
					regulator-max-microvolt = <1800000>;
				};

				hdmi_vdd_reg: ldo7 {
					regulator-name = "+3.3vs_ldo7,avdd_hdmi";
					regulator-min-microvolt = <3300000>;
					regulator-max-microvolt = <3300000>;
				};

				hdmi_pll_reg: ldo8 {
					regulator-name = "+1.8vs_ldo8,avdd_hdmi_pll";
					regulator-min-microvolt = <1800000>;
					regulator-max-microvolt = <1800000>;
				};

				ldo9 {
					regulator-name = "+2.85vs_ldo9,vdd_ddr_rx";
					regulator-min-microvolt = <2850000>;
					regulator-max-microvolt = <2850000>;
					regulator-always-on;
				};

				ldo_rtc {
					regulator-name = "+3.3vs_rtc";
					regulator-min-microvolt = <3300000>;
					regulator-max-microvolt = <3300000>;
					regulator-always-on;
				};
			};
		};

		adt7461@4c {
			compatible = "adi,adt7461";
			reg = <0x4c>;
		};
	};

	pmc {
		nvidia,invert-interrupt;
		nvidia,suspend-mode = <2>;
		nvidia,cpu-pwr-good-time = <2000>;
		nvidia,cpu-pwr-off-time = <0>;
		nvidia,core-pwr-good-time = <3845 3845>;
		nvidia,core-pwr-off-time = <0>;
		nvidia,sys-clock-req-active-high;
	};

	usb@c5000000 {
		status = "okay";
	};

	usb-phy@c5000000 {
		status = "okay";
	};

	usb@c5004000 {
		status = "okay";
<<<<<<< HEAD
		nvidia,phy-reset-gpio = <&gpio 168 1>; /* gpio PV0, active low */
=======
		nvidia,phy-reset-gpio = <&gpio TEGRA_GPIO(V, 0)
			GPIO_ACTIVE_LOW>;
>>>>>>> 8ad9b65d
	};

	usb-phy@c5004000 {
		status = "okay";
<<<<<<< HEAD
		nvidia,phy-reset-gpio = <&gpio 168 1>; /* gpio PV0, active low */
=======
		nvidia,phy-reset-gpio = <&gpio TEGRA_GPIO(V, 0)
			GPIO_ACTIVE_LOW>;
>>>>>>> 8ad9b65d
	};

	usb@c5008000 {
		status = "okay";
	};

	usb-phy@c5008000 {
		status = "okay";
	};

	sdhci@c8000000 {
		status = "okay";
		cd-gpios = <&gpio TEGRA_GPIO(V, 5) GPIO_ACTIVE_LOW>;
		wp-gpios = <&gpio TEGRA_GPIO(H, 1) GPIO_ACTIVE_HIGH>;
		power-gpios = <&gpio TEGRA_GPIO(V, 1) GPIO_ACTIVE_HIGH>;
		bus-width = <4>;
	};

	sdhci@c8000600 {
		status = "okay";
		bus-width = <8>;
		non-removable;
	};

	clocks {
		compatible = "simple-bus";
		#address-cells = <1>;
		#size-cells = <0>;

		clk32k_in: clock {
			compatible = "fixed-clock";
			reg=<0>;
			#clock-cells = <0>;
			clock-frequency = <32768>;
		};
	};

	gpio-keys {
		compatible = "gpio-keys";

		power {
			label = "Power";
			gpios = <&gpio TEGRA_GPIO(J, 7) GPIO_ACTIVE_LOW>;
			linux,code = <116>; /* KEY_POWER */
			gpio-key,wakeup;
		};
	};

	gpio-leds {
		compatible = "gpio-leds";

		wifi {
			label = "wifi-led";
			gpios = <&gpio TEGRA_GPIO(D, 0) GPIO_ACTIVE_HIGH>;
			linux,default-trigger = "rfkill0";
		};
	};

	regulators {
		compatible = "simple-bus";
		#address-cells = <1>;
		#size-cells = <0>;

		p5valw_reg: regulator@0 {
			compatible = "regulator-fixed";
			reg = <0>;
			regulator-name = "+5valw";
			regulator-min-microvolt = <5000000>;
			regulator-max-microvolt = <5000000>;
			regulator-always-on;
		};
	};

	sound {
		compatible = "nvidia,tegra-audio-alc5632-paz00",
			"nvidia,tegra-audio-alc5632";

		nvidia,model = "Compal PAZ00";

		nvidia,audio-routing =
			"Int Spk", "SPKOUT",
			"Int Spk", "SPKOUTN",
			"Headset Mic", "MICBIAS1",
			"MIC1", "Headset Mic",
			"Headset Stereophone", "HPR",
			"Headset Stereophone", "HPL",
			"DMICDAT", "Digital Mic";

		nvidia,audio-codec = <&alc5632>;
		nvidia,i2s-controller = <&tegra_i2s1>;
		nvidia,hp-det-gpios = <&gpio TEGRA_GPIO(W, 2)
			GPIO_ACTIVE_HIGH>;

		clocks = <&tegra_car TEGRA20_CLK_PLL_A>,
		       	 <&tegra_car TEGRA20_CLK_PLL_A_OUT0>,
			 <&tegra_car TEGRA20_CLK_CDEV1>;
		clock-names = "pll_a", "pll_a_out0", "mclk";
	};
};<|MERGE_RESOLUTION|>--- conflicted
+++ resolved
@@ -435,22 +435,14 @@
 
 	usb@c5004000 {
 		status = "okay";
-<<<<<<< HEAD
-		nvidia,phy-reset-gpio = <&gpio 168 1>; /* gpio PV0, active low */
-=======
 		nvidia,phy-reset-gpio = <&gpio TEGRA_GPIO(V, 0)
 			GPIO_ACTIVE_LOW>;
->>>>>>> 8ad9b65d
 	};
 
 	usb-phy@c5004000 {
 		status = "okay";
-<<<<<<< HEAD
-		nvidia,phy-reset-gpio = <&gpio 168 1>; /* gpio PV0, active low */
-=======
 		nvidia,phy-reset-gpio = <&gpio TEGRA_GPIO(V, 0)
 			GPIO_ACTIVE_LOW>;
->>>>>>> 8ad9b65d
 	};
 
 	usb@c5008000 {
