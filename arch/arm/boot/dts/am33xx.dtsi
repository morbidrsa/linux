--- conflicted
+++ resolved
@@ -18,21 +18,12 @@
 	interrupt-parent = <&intc>;
 
 	aliases {
-<<<<<<< HEAD
-		serial0 = &uart1;
-		serial1 = &uart2;
-		serial2 = &uart3;
-		serial3 = &uart4;
-		serial4 = &uart5;
-		serial5 = &uart6;
-=======
 		serial0 = &uart0;
 		serial1 = &uart1;
 		serial2 = &uart2;
 		serial3 = &uart3;
 		serial4 = &uart4;
 		serial5 = &uart5;
->>>>>>> d0e0ac97
 		d_can0 = &dcan0;
 		d_can1 = &dcan1;
 	};
@@ -494,10 +485,6 @@
 			compatible = "ti,am3352-ocmcram";
 			reg = <0x40300000 0x10000>;
 			ti,hwmods = "ocmcram";
-<<<<<<< HEAD
-			ti,no_idle_on_suspend;
-=======
->>>>>>> d0e0ac97
 		};
 
 		wkup_m3: wkup_m3@44d00000 {
@@ -507,8 +494,6 @@
 			ti,hwmods = "wkup_m3";
 		};
 
-<<<<<<< HEAD
-=======
 		elm: elm@48080000 {
 			compatible = "ti,am3352-elm";
 			reg = <0x48080000 0x2000>;
@@ -534,19 +519,13 @@
 			};
 		};
 
->>>>>>> d0e0ac97
 		gpmc: gpmc@50000000 {
 			compatible = "ti,am3352-gpmc";
 			ti,hwmods = "gpmc";
 			reg = <0x50000000 0x2000>;
 			interrupts = <100>;
-<<<<<<< HEAD
-			num-cs = <7>;
-			num-waitpins = <2>;
-=======
 			gpmc,num-cs = <7>;
 			gpmc,num-waitpins = <2>;
->>>>>>> d0e0ac97
 			#address-cells = <2>;
 			#size-cells = <1>;
 			status = "disabled";
