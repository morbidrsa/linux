/*
 * at91sam9g45.dtsi - Device Tree Include file for AT91SAM9G45 family SoC
 *                    applies to AT91SAM9G45, AT91SAM9M10,
 *                    AT91SAM9G46, AT91SAM9M11 SoC
 *
 *  Copyright (C) 2011 Atmel,
 *                2011 Nicolas Ferre <nicolas.ferre@atmel.com>
 *
 * Licensed under GPLv2 or later.
 */

#include "skeleton.dtsi"
#include <dt-bindings/dma/at91.h>
#include <dt-bindings/pinctrl/at91.h>
#include <dt-bindings/interrupt-controller/irq.h>
#include <dt-bindings/gpio/gpio.h>

/ {
	model = "Atmel AT91SAM9G45 family SoC";
	compatible = "atmel,at91sam9g45";
	interrupt-parent = <&aic>;

	aliases {
		serial0 = &dbgu;
		serial1 = &usart0;
		serial2 = &usart1;
		serial3 = &usart2;
		serial4 = &usart3;
		gpio0 = &pioA;
		gpio1 = &pioB;
		gpio2 = &pioC;
		gpio3 = &pioD;
		gpio4 = &pioE;
		tcb0 = &tcb0;
		tcb1 = &tcb1;
		i2c0 = &i2c0;
		i2c1 = &i2c1;
		ssc0 = &ssc0;
		ssc1 = &ssc1;
	};
	cpus {
		#address-cells = <0>;
		#size-cells = <0>;

		cpu {
			compatible = "arm,arm926ej-s";
			device_type = "cpu";
		};
	};

	memory {
		reg = <0x70000000 0x10000000>;
	};

	ahb {
		compatible = "simple-bus";
		#address-cells = <1>;
		#size-cells = <1>;
		ranges;

		apb {
			compatible = "simple-bus";
			#address-cells = <1>;
			#size-cells = <1>;
			ranges;

			aic: interrupt-controller@fffff000 {
				#interrupt-cells = <3>;
				compatible = "atmel,at91rm9200-aic";
				interrupt-controller;
				reg = <0xfffff000 0x200>;
				atmel,external-irqs = <31>;
			};

			ramc0: ramc@ffffe400 {
				compatible = "atmel,at91sam9g45-ddramc";
				reg = <0xffffe400 0x200
				       0xffffe600 0x200>;
			};

			pmc: pmc@fffffc00 {
				compatible = "atmel,at91rm9200-pmc";
				reg = <0xfffffc00 0x100>;
			};

			rstc@fffffd00 {
				compatible = "atmel,at91sam9g45-rstc";
				reg = <0xfffffd00 0x10>;
			};

			pit: timer@fffffd30 {
				compatible = "atmel,at91sam9260-pit";
				reg = <0xfffffd30 0xf>;
				interrupts = <1 IRQ_TYPE_LEVEL_HIGH 7>;
			};


			shdwc@fffffd10 {
				compatible = "atmel,at91sam9rl-shdwc";
				reg = <0xfffffd10 0x10>;
			};

			tcb0: timer@fff7c000 {
				compatible = "atmel,at91rm9200-tcb";
				reg = <0xfff7c000 0x100>;
				interrupts = <18 IRQ_TYPE_LEVEL_HIGH 0>;
			};

			tcb1: timer@fffd4000 {
				compatible = "atmel,at91rm9200-tcb";
				reg = <0xfffd4000 0x100>;
				interrupts = <18 IRQ_TYPE_LEVEL_HIGH 0>;
			};

			dma: dma-controller@ffffec00 {
				compatible = "atmel,at91sam9g45-dma";
				reg = <0xffffec00 0x200>;
<<<<<<< HEAD
				interrupts = <21 4 0>;
=======
				interrupts = <21 IRQ_TYPE_LEVEL_HIGH 0>;
>>>>>>> d0e0ac97
				#dma-cells = <2>;
			};

			pinctrl@fffff200 {
				#address-cells = <1>;
				#size-cells = <1>;
				compatible = "atmel,at91rm9200-pinctrl", "simple-bus";
				ranges = <0xfffff200 0xfffff200 0xa00>;

				atmel,mux-mask = <
				      /*    A         B     */
				       0xffffffff 0xffc003ff  /* pioA */
				       0xffffffff 0x800f8f00  /* pioB */
				       0xffffffff 0x00000e00  /* pioC */
				       0xffffffff 0xff0c1381  /* pioD */
				       0xffffffff 0x81ffff81  /* pioE */
				      >;

				/* shared pinctrl settings */
				dbgu {
					pinctrl_dbgu: dbgu-0 {
						atmel,pins =
							<AT91_PIOB 12 AT91_PERIPH_A AT91_PINCTRL_NONE	/* PB12 periph A */
							 AT91_PIOB 13 AT91_PERIPH_A AT91_PINCTRL_NONE>;	/* PB13 periph A */
					};
				};

				usart0 {
					pinctrl_usart0: usart0-0 {
						atmel,pins =
							<AT91_PIOB 19 AT91_PERIPH_A AT91_PINCTRL_PULL_UP	/* PB19 periph A with pullup */
							 AT91_PIOB 18 AT91_PERIPH_A AT91_PINCTRL_NONE>;	/* PB18 periph A */
					};

					pinctrl_usart0_rts: usart0_rts-0 {
						atmel,pins =
							<AT91_PIOB 17 AT91_PERIPH_B AT91_PINCTRL_NONE>;	/* PB17 periph B */
					};

					pinctrl_usart0_cts: usart0_cts-0 {
						atmel,pins =
							<AT91_PIOB 15 AT91_PERIPH_B AT91_PINCTRL_NONE>;	/* PB15 periph B */
					};
				};

				uart1 {
					pinctrl_usart1: usart1-0 {
						atmel,pins =
							<AT91_PIOB 4 AT91_PERIPH_A AT91_PINCTRL_PULL_UP	/* PB4 periph A with pullup */
							 AT91_PIOB 5 AT91_PERIPH_A AT91_PINCTRL_NONE>;	/* PB5 periph A */
					};

					pinctrl_usart1_rts: usart1_rts-0 {
						atmel,pins =
							<AT91_PIOD 16 AT91_PERIPH_A AT91_PINCTRL_NONE>;	/* PD16 periph A */
					};

					pinctrl_usart1_cts: usart1_cts-0 {
						atmel,pins =
							<AT91_PIOD 17 AT91_PERIPH_A AT91_PINCTRL_NONE>;	/* PD17 periph A */
					};
				};

				usart2 {
					pinctrl_usart2: usart2-0 {
						atmel,pins =
							<AT91_PIOB 6 AT91_PERIPH_A AT91_PINCTRL_PULL_UP	/* PB6 periph A with pullup */
							 AT91_PIOB 7 AT91_PERIPH_A AT91_PINCTRL_NONE>;	/* PB7 periph A */
					};

					pinctrl_usart2_rts: usart2_rts-0 {
						atmel,pins =
							<AT91_PIOC 9 AT91_PERIPH_B AT91_PINCTRL_NONE>;	/* PC9 periph B */
					};

					pinctrl_usart2_cts: usart2_cts-0 {
						atmel,pins =
							<AT91_PIOC 11 AT91_PERIPH_B AT91_PINCTRL_NONE>;	/* PC11 periph B */
					};
				};

				usart3 {
					pinctrl_usart3: usart3-0 {
						atmel,pins =
							<AT91_PIOB 8 AT91_PERIPH_A AT91_PINCTRL_PULL_UP	/* PB9 periph A with pullup */
							 AT91_PIOB 9 AT91_PERIPH_A AT91_PINCTRL_NONE>;	/* PB8 periph A */
					};

					pinctrl_usart3_rts: usart3_rts-0 {
						atmel,pins =
							<AT91_PIOA 23 AT91_PERIPH_B AT91_PINCTRL_NONE>;	/* PA23 periph B */
					};

					pinctrl_usart3_cts: usart3_cts-0 {
						atmel,pins =
							<AT91_PIOA 24 AT91_PERIPH_B AT91_PINCTRL_NONE>;	/* PA24 periph B */
					};
				};

				nand {
					pinctrl_nand: nand-0 {
						atmel,pins =
							<AT91_PIOC 8 AT91_PERIPH_GPIO AT91_PINCTRL_PULL_UP	/* PC8 gpio RDY pin pull_up*/
							 AT91_PIOC 14 AT91_PERIPH_GPIO AT91_PINCTRL_PULL_UP>;	/* PC14 gpio enable pin pull_up */
					};
				};

				macb {
					pinctrl_macb_rmii: macb_rmii-0 {
						atmel,pins =
							<AT91_PIOA 10 AT91_PERIPH_A AT91_PINCTRL_NONE	/* PA10 periph A */
							 AT91_PIOA 11 AT91_PERIPH_A AT91_PINCTRL_NONE	/* PA11 periph A */
							 AT91_PIOA 12 AT91_PERIPH_A AT91_PINCTRL_NONE	/* PA12 periph A */
							 AT91_PIOA 13 AT91_PERIPH_A AT91_PINCTRL_NONE	/* PA13 periph A */
							 AT91_PIOA 14 AT91_PERIPH_A AT91_PINCTRL_NONE	/* PA14 periph A */
							 AT91_PIOA 15 AT91_PERIPH_A AT91_PINCTRL_NONE	/* PA15 periph A */
							 AT91_PIOA 16 AT91_PERIPH_A AT91_PINCTRL_NONE	/* PA16 periph A */
							 AT91_PIOA 17 AT91_PERIPH_A AT91_PINCTRL_NONE	/* PA17 periph A */
							 AT91_PIOA 18 AT91_PERIPH_A AT91_PINCTRL_NONE	/* PA18 periph A */
							 AT91_PIOA 19 AT91_PERIPH_A AT91_PINCTRL_NONE>;	/* PA19 periph A */
					};

					pinctrl_macb_rmii_mii: macb_rmii_mii-0 {
						atmel,pins =
							<AT91_PIOA 6 AT91_PERIPH_B AT91_PINCTRL_NONE	/* PA6 periph B */
							 AT91_PIOA 7 AT91_PERIPH_B AT91_PINCTRL_NONE	/* PA7 periph B */
							 AT91_PIOA 8 AT91_PERIPH_B AT91_PINCTRL_NONE	/* PA8 periph B */
							 AT91_PIOA 9 AT91_PERIPH_B AT91_PINCTRL_NONE	/* PA9 periph B */
							 AT91_PIOA 27 AT91_PERIPH_B AT91_PINCTRL_NONE	/* PA27 periph B */
							 AT91_PIOA 28 AT91_PERIPH_B AT91_PINCTRL_NONE	/* PA28 periph B */
							 AT91_PIOA 29 AT91_PERIPH_B AT91_PINCTRL_NONE	/* PA29 periph B */
							 AT91_PIOA 30 AT91_PERIPH_B AT91_PINCTRL_NONE>;	/* PA30 periph B */
					};
				};

				mmc0 {
					pinctrl_mmc0_slot0_clk_cmd_dat0: mmc0_slot0_clk_cmd_dat0-0 {
						atmel,pins =
							<AT91_PIOA 0 AT91_PERIPH_A AT91_PINCTRL_NONE	/* PA0 periph A */
							 AT91_PIOA 1 AT91_PERIPH_A AT91_PINCTRL_PULL_UP	/* PA1 periph A with pullup */
							 AT91_PIOA 2 AT91_PERIPH_A AT91_PINCTRL_PULL_UP>;	/* PA2 periph A with pullup */
					};

					pinctrl_mmc0_slot0_dat1_3: mmc0_slot0_dat1_3-0 {
						atmel,pins =
							<AT91_PIOA 3 AT91_PERIPH_A AT91_PINCTRL_PULL_UP	/* PA3 periph A with pullup */
							 AT91_PIOA 4 AT91_PERIPH_A AT91_PINCTRL_PULL_UP	/* PA4 periph A with pullup */
							 AT91_PIOA 5 AT91_PERIPH_A AT91_PINCTRL_PULL_UP>;	/* PA5 periph A with pullup */
					};

					pinctrl_mmc0_slot0_dat4_7: mmc0_slot0_dat4_7-0 {
						atmel,pins =
							<AT91_PIOA 6 AT91_PERIPH_A AT91_PINCTRL_PULL_UP	/* PA6 periph A with pullup */
							 AT91_PIOA 7 AT91_PERIPH_A AT91_PINCTRL_PULL_UP	/* PA7 periph A with pullup */
							 AT91_PIOA 8 AT91_PERIPH_A AT91_PINCTRL_PULL_UP	/* PA8 periph A with pullup */
							 AT91_PIOA 9 AT91_PERIPH_A AT91_PINCTRL_PULL_UP>;	/* PA9 periph A with pullup */
					};
				};

				mmc1 {
					pinctrl_mmc1_slot0_clk_cmd_dat0: mmc1_slot0_clk_cmd_dat0-0 {
						atmel,pins =
							<AT91_PIOA 31 AT91_PERIPH_A AT91_PINCTRL_NONE	/* PA31 periph A */
							 AT91_PIOA 22 AT91_PERIPH_A AT91_PINCTRL_PULL_UP	/* PA22 periph A with pullup */
							 AT91_PIOA 23 AT91_PERIPH_A AT91_PINCTRL_PULL_UP>;	/* PA23 periph A with pullup */
					};

					pinctrl_mmc1_slot0_dat1_3: mmc1_slot0_dat1_3-0 {
						atmel,pins =
							<AT91_PIOA 24 AT91_PERIPH_A AT91_PINCTRL_PULL_UP	/* PA24 periph A with pullup */
							 AT91_PIOA 25 AT91_PERIPH_A AT91_PINCTRL_PULL_UP	/* PA25 periph A with pullup */
							 AT91_PIOA 26 AT91_PERIPH_A AT91_PINCTRL_PULL_UP>;	/* PA26 periph A with pullup */
					};

					pinctrl_mmc1_slot0_dat4_7: mmc1_slot0_dat4_7-0 {
						atmel,pins =
							<AT91_PIOA 27 AT91_PERIPH_A AT91_PINCTRL_PULL_UP	/* PA27 periph A with pullup */
							 AT91_PIOA 28 AT91_PERIPH_A AT91_PINCTRL_PULL_UP	/* PA28 periph A with pullup */
							 AT91_PIOA 29 AT91_PERIPH_A AT91_PINCTRL_PULL_UP	/* PA29 periph A with pullup */
							 AT91_PIOA 20 AT91_PERIPH_A AT91_PINCTRL_PULL_UP>;	/* PA30 periph A with pullup */
					};
				};

				ssc0 {
					pinctrl_ssc0_tx: ssc0_tx-0 {
						atmel,pins =
							<AT91_PIOD 0 AT91_PERIPH_A AT91_PINCTRL_NONE	/* PD0 periph A */
							 AT91_PIOD 1 AT91_PERIPH_A AT91_PINCTRL_NONE	/* PD1 periph A */
							 AT91_PIOD 2 AT91_PERIPH_A AT91_PINCTRL_NONE>;	/* PD2 periph A */
					};

					pinctrl_ssc0_rx: ssc0_rx-0 {
						atmel,pins =
							<AT91_PIOD 3 AT91_PERIPH_A AT91_PINCTRL_NONE	/* PD3 periph A */
							 AT91_PIOD 4 AT91_PERIPH_A AT91_PINCTRL_NONE	/* PD4 periph A */
							 AT91_PIOD 5 AT91_PERIPH_A AT91_PINCTRL_NONE>;	/* PD5 periph A */
					};
				};

				ssc1 {
					pinctrl_ssc1_tx: ssc1_tx-0 {
						atmel,pins =
							<AT91_PIOD 10 AT91_PERIPH_A AT91_PINCTRL_NONE	/* PD10 periph A */
							 AT91_PIOD 11 AT91_PERIPH_A AT91_PINCTRL_NONE	/* PD11 periph A */
							 AT91_PIOD 12 AT91_PERIPH_A AT91_PINCTRL_NONE>;	/* PD12 periph A */
					};

					pinctrl_ssc1_rx: ssc1_rx-0 {
						atmel,pins =
							<AT91_PIOD 13 AT91_PERIPH_A AT91_PINCTRL_NONE	/* PD13 periph A */
							 AT91_PIOD 14 AT91_PERIPH_A AT91_PINCTRL_NONE	/* PD14 periph A */
							 AT91_PIOD 15 AT91_PERIPH_A AT91_PINCTRL_NONE>;	/* PD15 periph A */
					};
				};

				spi0 {
					pinctrl_spi0: spi0-0 {
						atmel,pins =
							<AT91_PIOB 0 AT91_PERIPH_A AT91_PINCTRL_NONE	/* PB0 periph A SPI0_MISO pin */
							 AT91_PIOB 1 AT91_PERIPH_A AT91_PINCTRL_NONE	/* PB1 periph A SPI0_MOSI pin */
							 AT91_PIOB 2 AT91_PERIPH_A AT91_PINCTRL_NONE>;	/* PB2 periph A SPI0_SPCK pin */
					};
				};

				spi1 {
					pinctrl_spi1: spi1-0 {
						atmel,pins =
							<AT91_PIOB 14 AT91_PERIPH_A AT91_PINCTRL_NONE	/* PB14 periph A SPI1_MISO pin */
							 AT91_PIOB 15 AT91_PERIPH_A AT91_PINCTRL_NONE	/* PB15 periph A SPI1_MOSI pin */
							 AT91_PIOB 16 AT91_PERIPH_A AT91_PINCTRL_NONE>;	/* PB16 periph A SPI1_SPCK pin */
					};
				};

				tcb0 {
					pinctrl_tcb0_tclk0: tcb0_tclk0-0 {
						atmel,pins = <AT91_PIOD 23 AT91_PERIPH_A AT91_PINCTRL_NONE>;
					};

					pinctrl_tcb0_tclk1: tcb0_tclk1-0 {
						atmel,pins = <AT91_PIOD 29 AT91_PERIPH_A AT91_PINCTRL_NONE>;
					};

					pinctrl_tcb0_tclk2: tcb0_tclk2-0 {
						atmel,pins = <AT91_PIOC 10 AT91_PERIPH_B AT91_PINCTRL_NONE>;
					};

					pinctrl_tcb0_tioa0: tcb0_tioa0-0 {
						atmel,pins = <AT91_PIOD 20 AT91_PERIPH_A AT91_PINCTRL_NONE>;
					};

					pinctrl_tcb0_tioa1: tcb0_tioa1-0 {
						atmel,pins = <AT91_PIOD 21 AT91_PERIPH_A AT91_PINCTRL_NONE>;
					};

					pinctrl_tcb0_tioa2: tcb0_tioa2-0 {
						atmel,pins = <AT91_PIOD 22 AT91_PERIPH_A AT91_PINCTRL_NONE>;
					};

					pinctrl_tcb0_tiob0: tcb0_tiob0-0 {
						atmel,pins = <AT91_PIOD 30 AT91_PERIPH_A AT91_PINCTRL_NONE>;
					};

					pinctrl_tcb0_tiob1: tcb0_tiob1-0 {
						atmel,pins = <AT91_PIOD 31 AT91_PERIPH_A AT91_PINCTRL_NONE>;
					};

					pinctrl_tcb0_tiob2: tcb0_tiob2-0 {
						atmel,pins = <AT91_PIOA 26 AT91_PERIPH_B AT91_PINCTRL_NONE>;
					};
				};

				tcb1 {
					pinctrl_tcb1_tclk0: tcb1_tclk0-0 {
						atmel,pins = <AT91_PIOA 0 AT91_PERIPH_B AT91_PINCTRL_NONE>;
					};

					pinctrl_tcb1_tclk1: tcb1_tclk1-0 {
						atmel,pins = <AT91_PIOA 3 AT91_PERIPH_B AT91_PINCTRL_NONE>;
					};

					pinctrl_tcb1_tclk2: tcb1_tclk2-0 {
						atmel,pins = <AT91_PIOD 9 AT91_PERIPH_B AT91_PINCTRL_NONE>;
					};

					pinctrl_tcb1_tioa0: tcb1_tioa0-0 {
						atmel,pins = <AT91_PIOA 1 AT91_PERIPH_B AT91_PINCTRL_NONE>;
					};

					pinctrl_tcb1_tioa1: tcb1_tioa1-0 {
						atmel,pins = <AT91_PIOA 4 AT91_PERIPH_B AT91_PINCTRL_NONE>;
					};

					pinctrl_tcb1_tioa2: tcb1_tioa2-0 {
						atmel,pins = <AT91_PIOD 7 AT91_PERIPH_B AT91_PINCTRL_NONE>;
					};

					pinctrl_tcb1_tiob0: tcb1_tiob0-0 {
						atmel,pins = <AT91_PIOA 2 AT91_PERIPH_B AT91_PINCTRL_NONE>;
					};

					pinctrl_tcb1_tiob1: tcb1_tiob1-0 {
						atmel,pins = <AT91_PIOA 5 AT91_PERIPH_B AT91_PINCTRL_NONE>;
					};

					pinctrl_tcb1_tiob2: tcb1_tiob2-0 {
						atmel,pins = <AT91_PIOD 8 AT91_PERIPH_B AT91_PINCTRL_NONE>;
					};
				};

				ssc0 {
					pinctrl_ssc0_tx: ssc0_tx-0 {
						atmel,pins =
							<3 0 0x1 0x0	/* PD0 periph A */
							 3 1 0x1 0x0	/* PD1 periph A */
							 3 2 0x1 0x0>;	/* PD2 periph A */
					};

					pinctrl_ssc0_rx: ssc0_rx-0 {
						atmel,pins =
							<3 3 0x1 0x0	/* PD3 periph A */
							 3 4 0x1 0x0	/* PD4 periph A */
							 3 5 0x1 0x0>;	/* PD5 periph A */
					};
				};

				ssc1 {
					pinctrl_ssc1_tx: ssc1_tx-0 {
						atmel,pins =
							<3 10 0x1 0x0	/* PD10 periph A */
							 3 11 0x1 0x0	/* PD11 periph A */
							 3 12 0x1 0x0>;	/* PD12 periph A */
					};

					pinctrl_ssc1_rx: ssc1_rx-0 {
						atmel,pins =
							<3 13 0x1 0x0	/* PD13 periph A */
							 3 14 0x1 0x0	/* PD14 periph A */
							 3 15 0x1 0x0>;	/* PD15 periph A */
					};
				};

				spi0 {
					pinctrl_spi0: spi0-0 {
						atmel,pins =
							<1 0 0x1 0x0	/* PB0 periph A SPI0_MISO pin */
							 1 1 0x1 0x0	/* PB1 periph A SPI0_MOSI pin */
							 1 2 0x1 0x0>;	/* PB2 periph A SPI0_SPCK pin */
					};
				};

				spi1 {
					pinctrl_spi1: spi1-0 {
						atmel,pins =
							<1 14 0x1 0x0	/* PB14 periph A SPI1_MISO pin */
							 1 15 0x1 0x0	/* PB15 periph A SPI1_MOSI pin */
							 1 16 0x1 0x0>;	/* PB16 periph A SPI1_SPCK pin */
					};
				};

				pioA: gpio@fffff200 {
					compatible = "atmel,at91rm9200-gpio";
					reg = <0xfffff200 0x200>;
					interrupts = <2 IRQ_TYPE_LEVEL_HIGH 1>;
					#gpio-cells = <2>;
					gpio-controller;
					interrupt-controller;
					#interrupt-cells = <2>;
				};

				pioB: gpio@fffff400 {
					compatible = "atmel,at91rm9200-gpio";
					reg = <0xfffff400 0x200>;
					interrupts = <3 IRQ_TYPE_LEVEL_HIGH 1>;
					#gpio-cells = <2>;
					gpio-controller;
					interrupt-controller;
					#interrupt-cells = <2>;
				};

				pioC: gpio@fffff600 {
					compatible = "atmel,at91rm9200-gpio";
					reg = <0xfffff600 0x200>;
					interrupts = <4 IRQ_TYPE_LEVEL_HIGH 1>;
					#gpio-cells = <2>;
					gpio-controller;
					interrupt-controller;
					#interrupt-cells = <2>;
				};

				pioD: gpio@fffff800 {
					compatible = "atmel,at91rm9200-gpio";
					reg = <0xfffff800 0x200>;
					interrupts = <5 IRQ_TYPE_LEVEL_HIGH 1>;
					#gpio-cells = <2>;
					gpio-controller;
					interrupt-controller;
					#interrupt-cells = <2>;
				};

				pioE: gpio@fffffa00 {
					compatible = "atmel,at91rm9200-gpio";
					reg = <0xfffffa00 0x200>;
					interrupts = <5 IRQ_TYPE_LEVEL_HIGH 1>;
					#gpio-cells = <2>;
					gpio-controller;
					interrupt-controller;
					#interrupt-cells = <2>;
				};
			};

			dbgu: serial@ffffee00 {
				compatible = "atmel,at91sam9260-usart";
				reg = <0xffffee00 0x200>;
				interrupts = <1 IRQ_TYPE_LEVEL_HIGH 7>;
				pinctrl-names = "default";
				pinctrl-0 = <&pinctrl_dbgu>;
				status = "disabled";
			};

			usart0: serial@fff8c000 {
				compatible = "atmel,at91sam9260-usart";
				reg = <0xfff8c000 0x200>;
				interrupts = <7 IRQ_TYPE_LEVEL_HIGH 5>;
				atmel,use-dma-rx;
				atmel,use-dma-tx;
				pinctrl-names = "default";
				pinctrl-0 = <&pinctrl_usart0>;
				status = "disabled";
			};

			usart1: serial@fff90000 {
				compatible = "atmel,at91sam9260-usart";
				reg = <0xfff90000 0x200>;
				interrupts = <8 IRQ_TYPE_LEVEL_HIGH 5>;
				atmel,use-dma-rx;
				atmel,use-dma-tx;
				pinctrl-names = "default";
				pinctrl-0 = <&pinctrl_usart1>;
				status = "disabled";
			};

			usart2: serial@fff94000 {
				compatible = "atmel,at91sam9260-usart";
				reg = <0xfff94000 0x200>;
				interrupts = <9 IRQ_TYPE_LEVEL_HIGH 5>;
				atmel,use-dma-rx;
				atmel,use-dma-tx;
				pinctrl-names = "default";
				pinctrl-0 = <&pinctrl_usart2>;
				status = "disabled";
			};

			usart3: serial@fff98000 {
				compatible = "atmel,at91sam9260-usart";
				reg = <0xfff98000 0x200>;
				interrupts = <10 IRQ_TYPE_LEVEL_HIGH 5>;
				atmel,use-dma-rx;
				atmel,use-dma-tx;
				pinctrl-names = "default";
				pinctrl-0 = <&pinctrl_usart3>;
				status = "disabled";
			};

			macb0: ethernet@fffbc000 {
				compatible = "cdns,at32ap7000-macb", "cdns,macb";
				reg = <0xfffbc000 0x100>;
				interrupts = <25 IRQ_TYPE_LEVEL_HIGH 3>;
				pinctrl-names = "default";
				pinctrl-0 = <&pinctrl_macb_rmii>;
				status = "disabled";
			};

			i2c0: i2c@fff84000 {
				compatible = "atmel,at91sam9g10-i2c";
				reg = <0xfff84000 0x100>;
				interrupts = <12 IRQ_TYPE_LEVEL_HIGH 6>;
				#address-cells = <1>;
				#size-cells = <0>;
				status = "disabled";
			};

			i2c1: i2c@fff88000 {
				compatible = "atmel,at91sam9g10-i2c";
				reg = <0xfff88000 0x100>;
				interrupts = <13 IRQ_TYPE_LEVEL_HIGH 6>;
				#address-cells = <1>;
				#size-cells = <0>;
				status = "disabled";
			};

			ssc0: ssc@fff9c000 {
				compatible = "atmel,at91sam9g45-ssc";
				reg = <0xfff9c000 0x4000>;
<<<<<<< HEAD
				interrupts = <16 4 5>;
=======
				interrupts = <16 IRQ_TYPE_LEVEL_HIGH 5>;
>>>>>>> d0e0ac97
				pinctrl-names = "default";
				pinctrl-0 = <&pinctrl_ssc0_tx &pinctrl_ssc0_rx>;
				status = "disabled";
			};

			ssc1: ssc@fffa0000 {
				compatible = "atmel,at91sam9g45-ssc";
				reg = <0xfffa0000 0x4000>;
<<<<<<< HEAD
				interrupts = <17 4 5>;
=======
				interrupts = <17 IRQ_TYPE_LEVEL_HIGH 5>;
>>>>>>> d0e0ac97
				pinctrl-names = "default";
				pinctrl-0 = <&pinctrl_ssc1_tx &pinctrl_ssc1_rx>;
				status = "disabled";
			};

			adc0: adc@fffb0000 {
				compatible = "atmel,at91sam9260-adc";
				reg = <0xfffb0000 0x100>;
				interrupts = <20 IRQ_TYPE_LEVEL_HIGH 0>;
				atmel,adc-use-external-triggers;
				atmel,adc-channels-used = <0xff>;
				atmel,adc-vref = <3300>;
				atmel,adc-num-channels = <8>;
				atmel,adc-startup-time = <40>;
				atmel,adc-channel-base = <0x30>;
				atmel,adc-drdy-mask = <0x10000>;
				atmel,adc-status-register = <0x1c>;
				atmel,adc-trigger-register = <0x08>;
				atmel,adc-res = <8 10>;
				atmel,adc-res-names = "lowres", "highres";
				atmel,adc-use-res = "highres";

				trigger@0 {
					trigger-name = "external-rising";
					trigger-value = <0x1>;
					trigger-external;
				};
				trigger@1 {
					trigger-name = "external-falling";
					trigger-value = <0x2>;
					trigger-external;
				};

				trigger@2 {
					trigger-name = "external-any";
					trigger-value = <0x3>;
					trigger-external;
				};

				trigger@3 {
					trigger-name = "continuous";
					trigger-value = <0x6>;
				};
			};

			mmc0: mmc@fff80000 {
				compatible = "atmel,hsmci";
				reg = <0xfff80000 0x600>;
<<<<<<< HEAD
				interrupts = <11 4 0>;
				dmas = <&dma 1 0>;
=======
				interrupts = <11 IRQ_TYPE_LEVEL_HIGH 0>;
				dmas = <&dma 1 AT91_DMA_CFG_PER_ID(0)>;
>>>>>>> d0e0ac97
				dma-names = "rxtx";
				#address-cells = <1>;
				#size-cells = <0>;
				status = "disabled";
			};

			mmc1: mmc@fffd0000 {
				compatible = "atmel,hsmci";
				reg = <0xfffd0000 0x600>;
<<<<<<< HEAD
				interrupts = <29 4 0>;
				dmas = <&dma 1 13>;
=======
				interrupts = <29 IRQ_TYPE_LEVEL_HIGH 0>;
				dmas = <&dma 1 AT91_DMA_CFG_PER_ID(13)>;
>>>>>>> d0e0ac97
				dma-names = "rxtx";
				#address-cells = <1>;
				#size-cells = <0>;
				status = "disabled";
			};

			watchdog@fffffd40 {
				compatible = "atmel,at91sam9260-wdt";
				reg = <0xfffffd40 0x10>;
				status = "disabled";
			};

			spi0: spi@fffa4000 {
				#address-cells = <1>;
				#size-cells = <0>;
				compatible = "atmel,at91rm9200-spi";
				reg = <0xfffa4000 0x200>;
				interrupts = <14 4 3>;
				pinctrl-names = "default";
				pinctrl-0 = <&pinctrl_spi0>;
				status = "disabled";
			};

			spi1: spi@fffa8000 {
				#address-cells = <1>;
				#size-cells = <0>;
				compatible = "atmel,at91rm9200-spi";
				reg = <0xfffa8000 0x200>;
				interrupts = <15 4 3>;
				pinctrl-names = "default";
				pinctrl-0 = <&pinctrl_spi1>;
				status = "disabled";
			};
<<<<<<< HEAD
=======

			usb2: gadget@fff78000 {
				#address-cells = <1>;
				#size-cells = <0>;
				compatible = "atmel,at91sam9rl-udc";
				reg = <0x00600000 0x80000
				       0xfff78000 0x400>;
				interrupts = <27 IRQ_TYPE_LEVEL_HIGH 0>;
				status = "disabled";

				ep0 {
					reg = <0>;
					atmel,fifo-size = <64>;
					atmel,nb-banks = <1>;
				};

				ep1 {
					reg = <1>;
					atmel,fifo-size = <1024>;
					atmel,nb-banks = <2>;
					atmel,can-dma;
					atmel,can-isoc;
				};

				ep2 {
					reg = <2>;
					atmel,fifo-size = <1024>;
					atmel,nb-banks = <2>;
					atmel,can-dma;
					atmel,can-isoc;
				};

				ep3 {
					reg = <3>;
					atmel,fifo-size = <1024>;
					atmel,nb-banks = <3>;
					atmel,can-dma;
				};

				ep4 {
					reg = <4>;
					atmel,fifo-size = <1024>;
					atmel,nb-banks = <3>;
					atmel,can-dma;
				};

				ep5 {
					reg = <5>;
					atmel,fifo-size = <1024>;
					atmel,nb-banks = <3>;
					atmel,can-dma;
					atmel,can-isoc;
				};

				ep6 {
					reg = <6>;
					atmel,fifo-size = <1024>;
					atmel,nb-banks = <3>;
					atmel,can-dma;
					atmel,can-isoc;
				};
			};
>>>>>>> d0e0ac97
		};

		nand0: nand@40000000 {
			compatible = "atmel,at91rm9200-nand";
			#address-cells = <1>;
			#size-cells = <1>;
			reg = <0x40000000 0x10000000
			       0xffffe200 0x200
			      >;
			atmel,nand-addr-offset = <21>;
			atmel,nand-cmd-offset = <22>;
			pinctrl-names = "default";
			pinctrl-0 = <&pinctrl_nand>;
			gpios = <&pioC 8 GPIO_ACTIVE_HIGH
				 &pioC 14 GPIO_ACTIVE_HIGH
				 0
				>;
			status = "disabled";
		};

		usb0: ohci@00700000 {
			compatible = "atmel,at91rm9200-ohci", "usb-ohci";
			reg = <0x00700000 0x100000>;
			interrupts = <22 IRQ_TYPE_LEVEL_HIGH 2>;
			status = "disabled";
		};

		usb1: ehci@00800000 {
			compatible = "atmel,at91sam9g45-ehci", "usb-ehci";
			reg = <0x00800000 0x100000>;
			interrupts = <22 IRQ_TYPE_LEVEL_HIGH 2>;
			status = "disabled";
		};
	};

	i2c@0 {
		compatible = "i2c-gpio";
		gpios = <&pioA 20 GPIO_ACTIVE_HIGH /* sda */
			 &pioA 21 GPIO_ACTIVE_HIGH /* scl */
			>;
		i2c-gpio,sda-open-drain;
		i2c-gpio,scl-open-drain;
		i2c-gpio,delay-us = <5>;	/* ~100 kHz */
		#address-cells = <1>;
		#size-cells = <0>;
		status = "disabled";
	};
};<|MERGE_RESOLUTION|>--- conflicted
+++ resolved
@@ -115,11 +115,7 @@
 			dma: dma-controller@ffffec00 {
 				compatible = "atmel,at91sam9g45-dma";
 				reg = <0xffffec00 0x200>;
-<<<<<<< HEAD
-				interrupts = <21 4 0>;
-=======
 				interrupts = <21 IRQ_TYPE_LEVEL_HIGH 0>;
->>>>>>> d0e0ac97
 				#dma-cells = <2>;
 			};
 
@@ -429,56 +425,6 @@
 					};
 				};
 
-				ssc0 {
-					pinctrl_ssc0_tx: ssc0_tx-0 {
-						atmel,pins =
-							<3 0 0x1 0x0	/* PD0 periph A */
-							 3 1 0x1 0x0	/* PD1 periph A */
-							 3 2 0x1 0x0>;	/* PD2 periph A */
-					};
-
-					pinctrl_ssc0_rx: ssc0_rx-0 {
-						atmel,pins =
-							<3 3 0x1 0x0	/* PD3 periph A */
-							 3 4 0x1 0x0	/* PD4 periph A */
-							 3 5 0x1 0x0>;	/* PD5 periph A */
-					};
-				};
-
-				ssc1 {
-					pinctrl_ssc1_tx: ssc1_tx-0 {
-						atmel,pins =
-							<3 10 0x1 0x0	/* PD10 periph A */
-							 3 11 0x1 0x0	/* PD11 periph A */
-							 3 12 0x1 0x0>;	/* PD12 periph A */
-					};
-
-					pinctrl_ssc1_rx: ssc1_rx-0 {
-						atmel,pins =
-							<3 13 0x1 0x0	/* PD13 periph A */
-							 3 14 0x1 0x0	/* PD14 periph A */
-							 3 15 0x1 0x0>;	/* PD15 periph A */
-					};
-				};
-
-				spi0 {
-					pinctrl_spi0: spi0-0 {
-						atmel,pins =
-							<1 0 0x1 0x0	/* PB0 periph A SPI0_MISO pin */
-							 1 1 0x1 0x0	/* PB1 periph A SPI0_MOSI pin */
-							 1 2 0x1 0x0>;	/* PB2 periph A SPI0_SPCK pin */
-					};
-				};
-
-				spi1 {
-					pinctrl_spi1: spi1-0 {
-						atmel,pins =
-							<1 14 0x1 0x0	/* PB14 periph A SPI1_MISO pin */
-							 1 15 0x1 0x0	/* PB15 periph A SPI1_MOSI pin */
-							 1 16 0x1 0x0>;	/* PB16 periph A SPI1_SPCK pin */
-					};
-				};
-
 				pioA: gpio@fffff200 {
 					compatible = "atmel,at91rm9200-gpio";
 					reg = <0xfffff200 0x200>;
@@ -613,11 +559,7 @@
 			ssc0: ssc@fff9c000 {
 				compatible = "atmel,at91sam9g45-ssc";
 				reg = <0xfff9c000 0x4000>;
-<<<<<<< HEAD
-				interrupts = <16 4 5>;
-=======
 				interrupts = <16 IRQ_TYPE_LEVEL_HIGH 5>;
->>>>>>> d0e0ac97
 				pinctrl-names = "default";
 				pinctrl-0 = <&pinctrl_ssc0_tx &pinctrl_ssc0_rx>;
 				status = "disabled";
@@ -626,11 +568,7 @@
 			ssc1: ssc@fffa0000 {
 				compatible = "atmel,at91sam9g45-ssc";
 				reg = <0xfffa0000 0x4000>;
-<<<<<<< HEAD
-				interrupts = <17 4 5>;
-=======
 				interrupts = <17 IRQ_TYPE_LEVEL_HIGH 5>;
->>>>>>> d0e0ac97
 				pinctrl-names = "default";
 				pinctrl-0 = <&pinctrl_ssc1_tx &pinctrl_ssc1_rx>;
 				status = "disabled";
@@ -679,13 +617,8 @@
 			mmc0: mmc@fff80000 {
 				compatible = "atmel,hsmci";
 				reg = <0xfff80000 0x600>;
-<<<<<<< HEAD
-				interrupts = <11 4 0>;
-				dmas = <&dma 1 0>;
-=======
 				interrupts = <11 IRQ_TYPE_LEVEL_HIGH 0>;
 				dmas = <&dma 1 AT91_DMA_CFG_PER_ID(0)>;
->>>>>>> d0e0ac97
 				dma-names = "rxtx";
 				#address-cells = <1>;
 				#size-cells = <0>;
@@ -695,13 +628,8 @@
 			mmc1: mmc@fffd0000 {
 				compatible = "atmel,hsmci";
 				reg = <0xfffd0000 0x600>;
-<<<<<<< HEAD
-				interrupts = <29 4 0>;
-				dmas = <&dma 1 13>;
-=======
 				interrupts = <29 IRQ_TYPE_LEVEL_HIGH 0>;
 				dmas = <&dma 1 AT91_DMA_CFG_PER_ID(13)>;
->>>>>>> d0e0ac97
 				dma-names = "rxtx";
 				#address-cells = <1>;
 				#size-cells = <0>;
@@ -735,8 +663,6 @@
 				pinctrl-0 = <&pinctrl_spi1>;
 				status = "disabled";
 			};
-<<<<<<< HEAD
-=======
 
 			usb2: gadget@fff78000 {
 				#address-cells = <1>;
@@ -799,7 +725,6 @@
 					atmel,can-isoc;
 				};
 			};
->>>>>>> d0e0ac97
 		};
 
 		nand0: nand@40000000 {
