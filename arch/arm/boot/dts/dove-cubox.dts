--- conflicted
+++ resolved
@@ -44,8 +44,6 @@
 			gpio = <&gpio0 1 0>;
 		};
 	};
-<<<<<<< HEAD
-=======
 
 	clocks {
 		/* 25MHz reference crystal */
@@ -55,7 +53,6 @@
 			clock-frequency = <25000000>;
 		};
 	};
->>>>>>> d0e0ac97
 };
 
 &uart0 { status = "okay"; };
@@ -108,12 +105,6 @@
 	cd-gpios = <&gpio0 12 1>;
 };
 
-&sdio0 {
-	status = "okay";
-	/* sdio0 card detect is connected to wrong pin on CuBox */
-	cd-gpios = <&gpio0 12 1>;
-};
-
 &spi0 {
 	status = "okay";
 
