/*
 * SAMSUNG EXYNOS5250 SoC device tree source
 *
 * Copyright (c) 2012 Samsung Electronics Co., Ltd.
 *		http://www.samsung.com
 *
 * SAMSUNG EXYNOS5250 SoC device nodes are listed in this file.
 * EXYNOS5250 based board files can include this file and provide
 * values for board specfic bindings.
 *
 * Note: This file does not include device nodes for all the controllers in
 * EXYNOS5250 SoC. As device tree coverage for EXYNOS5250 increases,
 * additional nodes can be added to this file.
 *
 * This program is free software; you can redistribute it and/or modify
 * it under the terms of the GNU General Public License version 2 as
 * published by the Free Software Foundation.
*/

<<<<<<< HEAD
/include/ "skeleton.dtsi"
/include/ "exynos5250-pinctrl.dtsi"
=======
#include "exynos5.dtsi"
#include "exynos5250-pinctrl.dtsi"

#include <dt-bindings/clk/exynos-audss-clk.h>
>>>>>>> d0e0ac97

/ {
	compatible = "samsung,exynos5250";

	aliases {
		spi0 = &spi_0;
		spi1 = &spi_1;
		spi2 = &spi_2;
		gsc0 = &gsc_0;
		gsc1 = &gsc_1;
		gsc2 = &gsc_2;
		gsc3 = &gsc_3;
		mshc0 = &dwmmc_0;
		mshc1 = &dwmmc_1;
		mshc2 = &dwmmc_2;
		mshc3 = &dwmmc_3;
		i2c0 = &i2c_0;
		i2c1 = &i2c_1;
		i2c2 = &i2c_2;
		i2c3 = &i2c_3;
		i2c4 = &i2c_4;
		i2c5 = &i2c_5;
		i2c6 = &i2c_6;
		i2c7 = &i2c_7;
		i2c8 = &i2c_8;
		pinctrl0 = &pinctrl_0;
		pinctrl1 = &pinctrl_1;
		pinctrl2 = &pinctrl_2;
		pinctrl3 = &pinctrl_3;
<<<<<<< HEAD
	};

	chipid@10000000 {
		compatible = "samsung,exynos4210-chipid";
		reg = <0x10000000 0x100>;
	};

	pd_gsc: gsc-power-domain@0x10044000 {
		compatible = "samsung,exynos4210-pd";
		reg = <0x10044000 0x20>;
	};

	pd_mfc: mfc-power-domain@0x10044040 {
		compatible = "samsung,exynos4210-pd";
		reg = <0x10044040 0x20>;
	};

	clock: clock-controller@0x10010000 {
		compatible = "samsung,exynos5250-clock";
		reg = <0x10010000 0x30000>;
		#clock-cells = <1>;
	};

	gic:interrupt-controller@10481000 {
		compatible = "arm,cortex-a15-gic", "arm,cortex-a9-gic";
		#interrupt-cells = <3>;
		interrupt-controller;
		reg = <0x10481000 0x1000>,
		      <0x10482000 0x1000>,
		      <0x10484000 0x2000>,
		      <0x10486000 0x2000>;
		interrupts = <1 9 0xf04>;
	};

	timer {
		compatible = "arm,armv7-timer";
		interrupts = <1 13 0xf08>,
			     <1 14 0xf08>,
			     <1 11 0xf08>,
			     <1 10 0xf08>;
=======
	};

	cpus {
		#address-cells = <1>;
		#size-cells = <0>;

		cpu@0 {
			device_type = "cpu";
			compatible = "arm,cortex-a15";
			reg = <0>;
		};
		cpu@1 {
			device_type = "cpu";
			compatible = "arm,cortex-a15";
			reg = <1>;
		};
	};

	pd_gsc: gsc-power-domain@0x10044000 {
		compatible = "samsung,exynos4210-pd";
		reg = <0x10044000 0x20>;
	};

	pd_mfc: mfc-power-domain@0x10044040 {
		compatible = "samsung,exynos4210-pd";
		reg = <0x10044040 0x20>;
	};

	clock: clock-controller@0x10010000 {
		compatible = "samsung,exynos5250-clock";
		reg = <0x10010000 0x30000>;
		#clock-cells = <1>;
	};

	clock_audss: audss-clock-controller@3810000 {
		compatible = "samsung,exynos5250-audss-clock";
		reg = <0x03810000 0x0C>;
		#clock-cells = <1>;
>>>>>>> d0e0ac97
	};

	timer {
		compatible = "arm,armv7-timer";
		interrupts = <1 13 0xf08>,
			     <1 14 0xf08>,
			     <1 11 0xf08>,
			     <1 10 0xf08>;
	};

	mct@101C0000 {
		compatible = "samsung,exynos4210-mct";
		reg = <0x101C0000 0x800>;
		interrupt-controller;
		#interrups-cells = <2>;
		interrupt-parent = <&mct_map>;
		interrupts = <0 0>, <1 0>, <2 0>, <3 0>,
			     <4 0>, <5 0>;
		clocks = <&clock 1>, <&clock 335>;
		clock-names = "fin_pll", "mct";

		mct_map: mct-map {
			#interrupt-cells = <2>;
			#address-cells = <0>;
			#size-cells = <0>;
			interrupt-map = <0x0 0 &combiner 23 3>,
					<0x1 0 &combiner 23 4>,
					<0x2 0 &combiner 25 2>,
					<0x3 0 &combiner 25 3>,
					<0x4 0 &gic 0 120 0>,
					<0x5 0 &gic 0 121 0>;
		};
	};

	pmu {
		compatible = "arm,cortex-a15-pmu";
		interrupt-parent = <&combiner>;
		interrupts = <1 2>, <22 4>;
	};

	pinctrl_0: pinctrl@11400000 {
		compatible = "samsung,exynos5250-pinctrl";
		reg = <0x11400000 0x1000>;
		interrupts = <0 46 0>;

		wakup_eint: wakeup-interrupt-controller {
			compatible = "samsung,exynos4210-wakeup-eint";
			interrupt-parent = <&gic>;
			interrupts = <0 32 0>;
		};
	};

	pinctrl_1: pinctrl@13400000 {
		compatible = "samsung,exynos5250-pinctrl";
		reg = <0x13400000 0x1000>;
		interrupts = <0 45 0>;
	};

	pinctrl_2: pinctrl@10d10000 {
		compatible = "samsung,exynos5250-pinctrl";
		reg = <0x10d10000 0x1000>;
		interrupts = <0 50 0>;
	};

	pinctrl_3: pinctrl@03860000 {
		compatible = "samsung,exynos5250-pinctrl";
		reg = <0x03860000 0x1000>;
		interrupts = <0 47 0>;
	};

	mct@101C0000 {
		compatible = "samsung,exynos4210-mct";
		reg = <0x101C0000 0x800>;
		interrupt-controller;
		#interrups-cells = <2>;
		interrupt-parent = <&mct_map>;
		interrupts = <0 0>, <1 0>, <2 0>, <3 0>,
			     <4 0>, <5 0>;
		clocks = <&clock 1>, <&clock 335>;
		clock-names = "fin_pll", "mct";

		mct_map: mct-map {
			#interrupt-cells = <2>;
			#address-cells = <0>;
			#size-cells = <0>;
			interrupt-map = <0x0 0 &combiner 23 3>,
					<0x1 0 &combiner 23 4>,
					<0x2 0 &combiner 25 2>,
					<0x3 0 &combiner 25 3>,
					<0x4 0 &gic 0 120 0>,
					<0x5 0 &gic 0 121 0>;
		};
	};

	pmu {
		compatible = "arm,cortex-a15-pmu";
		interrupt-parent = <&combiner>;
		interrupts = <1 2>, <22 4>;
	};

	pinctrl_0: pinctrl@11400000 {
		compatible = "samsung,exynos5250-pinctrl";
		reg = <0x11400000 0x1000>;
		interrupts = <0 46 0>;

		wakup_eint: wakeup-interrupt-controller {
			compatible = "samsung,exynos4210-wakeup-eint";
			interrupt-parent = <&gic>;
			interrupts = <0 32 0>;
		};
	};

	pinctrl_1: pinctrl@13400000 {
		compatible = "samsung,exynos5250-pinctrl";
		reg = <0x13400000 0x1000>;
		interrupts = <0 45 0>;
	};

	pinctrl_2: pinctrl@10d10000 {
		compatible = "samsung,exynos5250-pinctrl";
		reg = <0x10d10000 0x1000>;
		interrupts = <0 50 0>;
	};

	pinctrl_3: pinctrl@03680000 {
		compatible = "samsung,exynos5250-pinctrl";
		reg = <0x0368000 0x1000>;
		interrupts = <0 47 0>;
	};

	watchdog {
<<<<<<< HEAD
		compatible = "samsung,s3c2410-wdt";
		reg = <0x101D0000 0x100>;
		interrupts = <0 42 0>;
=======
>>>>>>> d0e0ac97
		clocks = <&clock 336>;
		clock-names = "watchdog";
	};

	codec@11000000 {
		compatible = "samsung,mfc-v6";
		reg = <0x11000000 0x10000>;
		interrupts = <0 96 0>;
		samsung,power-domain = <&pd_mfc>;
	};

	rtc {
<<<<<<< HEAD
		compatible = "samsung,s3c6410-rtc";
		reg = <0x101E0000 0x100>;
		interrupts = <0 43 0>, <0 44 0>;
		clocks = <&clock 337>;
		clock-names = "rtc";
		status = "disabled";
=======
		clocks = <&clock 337>;
		clock-names = "rtc";
>>>>>>> d0e0ac97
	};

	tmu@10060000 {
		compatible = "samsung,exynos5250-tmu";
		reg = <0x10060000 0x100>;
		interrupts = <0 65 0>;
		clocks = <&clock 338>;
		clock-names = "tmu_apbif";
	};

	serial@12C00000 {
<<<<<<< HEAD
		compatible = "samsung,exynos4210-uart";
		reg = <0x12C00000 0x100>;
		interrupts = <0 51 0>;
=======
>>>>>>> d0e0ac97
		clocks = <&clock 289>, <&clock 146>;
		clock-names = "uart", "clk_uart_baud0";
	};

	serial@12C10000 {
<<<<<<< HEAD
		compatible = "samsung,exynos4210-uart";
		reg = <0x12C10000 0x100>;
		interrupts = <0 52 0>;
=======
>>>>>>> d0e0ac97
		clocks = <&clock 290>, <&clock 147>;
		clock-names = "uart", "clk_uart_baud0";
	};

	serial@12C20000 {
<<<<<<< HEAD
		compatible = "samsung,exynos4210-uart";
		reg = <0x12C20000 0x100>;
		interrupts = <0 53 0>;
=======
>>>>>>> d0e0ac97
		clocks = <&clock 291>, <&clock 148>;
		clock-names = "uart", "clk_uart_baud0";
	};

	serial@12C30000 {
<<<<<<< HEAD
		compatible = "samsung,exynos4210-uart";
		reg = <0x12C30000 0x100>;
		interrupts = <0 54 0>;
=======
>>>>>>> d0e0ac97
		clocks = <&clock 292>, <&clock 149>;
		clock-names = "uart", "clk_uart_baud0";
	};

	sata@122F0000 {
		compatible = "samsung,exynos5-sata-ahci";
		reg = <0x122F0000 0x1ff>;
		interrupts = <0 115 0>;
		clocks = <&clock 277>, <&clock 143>;
		clock-names = "sata", "sclk_sata";
	};

	sata-phy@12170000 {
		compatible = "samsung,exynos5-sata-phy";
		reg = <0x12170000 0x1ff>;
	};

	i2c_0: i2c@12C60000 {
		compatible = "samsung,s3c2440-i2c";
		reg = <0x12C60000 0x100>;
		interrupts = <0 56 0>;
		#address-cells = <1>;
		#size-cells = <0>;
		clocks = <&clock 294>;
		clock-names = "i2c";
		pinctrl-names = "default";
		pinctrl-0 = <&i2c0_bus>;
	};

	i2c_1: i2c@12C70000 {
		compatible = "samsung,s3c2440-i2c";
		reg = <0x12C70000 0x100>;
		interrupts = <0 57 0>;
		#address-cells = <1>;
		#size-cells = <0>;
		clocks = <&clock 295>;
		clock-names = "i2c";
		pinctrl-names = "default";
		pinctrl-0 = <&i2c1_bus>;
	};

	i2c_2: i2c@12C80000 {
		compatible = "samsung,s3c2440-i2c";
		reg = <0x12C80000 0x100>;
		interrupts = <0 58 0>;
		#address-cells = <1>;
		#size-cells = <0>;
		clocks = <&clock 296>;
		clock-names = "i2c";
		pinctrl-names = "default";
		pinctrl-0 = <&i2c2_bus>;
	};

	i2c_3: i2c@12C90000 {
		compatible = "samsung,s3c2440-i2c";
		reg = <0x12C90000 0x100>;
		interrupts = <0 59 0>;
		#address-cells = <1>;
		#size-cells = <0>;
		clocks = <&clock 297>;
		clock-names = "i2c";
		pinctrl-names = "default";
		pinctrl-0 = <&i2c3_bus>;
	};

	i2c_4: i2c@12CA0000 {
		compatible = "samsung,s3c2440-i2c";
		reg = <0x12CA0000 0x100>;
		interrupts = <0 60 0>;
		#address-cells = <1>;
		#size-cells = <0>;
		clocks = <&clock 298>;
		clock-names = "i2c";
		pinctrl-names = "default";
		pinctrl-0 = <&i2c4_bus>;
	};

	i2c_5: i2c@12CB0000 {
		compatible = "samsung,s3c2440-i2c";
		reg = <0x12CB0000 0x100>;
		interrupts = <0 61 0>;
		#address-cells = <1>;
		#size-cells = <0>;
		clocks = <&clock 299>;
		clock-names = "i2c";
		pinctrl-names = "default";
		pinctrl-0 = <&i2c5_bus>;
	};

	i2c_6: i2c@12CC0000 {
		compatible = "samsung,s3c2440-i2c";
		reg = <0x12CC0000 0x100>;
		interrupts = <0 62 0>;
		#address-cells = <1>;
		#size-cells = <0>;
		clocks = <&clock 300>;
		clock-names = "i2c";
		pinctrl-names = "default";
		pinctrl-0 = <&i2c6_bus>;
	};

	i2c_7: i2c@12CD0000 {
		compatible = "samsung,s3c2440-i2c";
		reg = <0x12CD0000 0x100>;
		interrupts = <0 63 0>;
		#address-cells = <1>;
		#size-cells = <0>;
		clocks = <&clock 301>;
		clock-names = "i2c";
		pinctrl-names = "default";
		pinctrl-0 = <&i2c7_bus>;
	};

	i2c_8: i2c@12CE0000 {
		compatible = "samsung,s3c2440-hdmiphy-i2c";
		reg = <0x12CE0000 0x1000>;
		interrupts = <0 64 0>;
		#address-cells = <1>;
		#size-cells = <0>;
		clocks = <&clock 302>;
		clock-names = "i2c";
	};

	i2c@121D0000 {
                compatible = "samsung,exynos5-sata-phy-i2c";
                reg = <0x121D0000 0x100>;
                #address-cells = <1>;
                #size-cells = <0>;
		clocks = <&clock 288>;
		clock-names = "i2c";
	};

	spi_0: spi@12d20000 {
		compatible = "samsung,exynos4210-spi";
		reg = <0x12d20000 0x100>;
		interrupts = <0 66 0>;
		dmas = <&pdma0 5
			&pdma0 4>;
		dma-names = "tx", "rx";
		#address-cells = <1>;
		#size-cells = <0>;
		clocks = <&clock 304>, <&clock 154>;
		clock-names = "spi", "spi_busclk0";
		pinctrl-names = "default";
		pinctrl-0 = <&spi0_bus>;
	};

	spi_1: spi@12d30000 {
		compatible = "samsung,exynos4210-spi";
		reg = <0x12d30000 0x100>;
		interrupts = <0 67 0>;
		dmas = <&pdma1 5
			&pdma1 4>;
		dma-names = "tx", "rx";
		#address-cells = <1>;
		#size-cells = <0>;
		clocks = <&clock 305>, <&clock 155>;
		clock-names = "spi", "spi_busclk0";
		pinctrl-names = "default";
		pinctrl-0 = <&spi1_bus>;
	};

	spi_2: spi@12d40000 {
		compatible = "samsung,exynos4210-spi";
		reg = <0x12d40000 0x100>;
		interrupts = <0 68 0>;
		dmas = <&pdma0 7
			&pdma0 6>;
		dma-names = "tx", "rx";
		#address-cells = <1>;
		#size-cells = <0>;
		clocks = <&clock 306>, <&clock 156>;
		clock-names = "spi", "spi_busclk0";
		pinctrl-names = "default";
		pinctrl-0 = <&spi2_bus>;
	};

	dwmmc_0: dwmmc0@12200000 {
		reg = <0x12200000 0x1000>;
<<<<<<< HEAD
		interrupts = <0 75 0>;
		#address-cells = <1>;
		#size-cells = <0>;
=======
>>>>>>> d0e0ac97
		clocks = <&clock 280>, <&clock 139>;
		clock-names = "biu", "ciu";
	};

	dwmmc_1: dwmmc1@12210000 {
		reg = <0x12210000 0x1000>;
<<<<<<< HEAD
		interrupts = <0 76 0>;
		#address-cells = <1>;
		#size-cells = <0>;
=======
>>>>>>> d0e0ac97
		clocks = <&clock 281>, <&clock 140>;
		clock-names = "biu", "ciu";
	};

	dwmmc_2: dwmmc2@12220000 {
		reg = <0x12220000 0x1000>;
<<<<<<< HEAD
		interrupts = <0 77 0>;
		#address-cells = <1>;
		#size-cells = <0>;
=======
>>>>>>> d0e0ac97
		clocks = <&clock 282>, <&clock 141>;
		clock-names = "biu", "ciu";
	};

	dwmmc_3: dwmmc3@12230000 {
		compatible = "samsung,exynos5250-dw-mshc";
		reg = <0x12230000 0x1000>;
		interrupts = <0 78 0>;
		#address-cells = <1>;
		#size-cells = <0>;
		clocks = <&clock 283>, <&clock 142>;
		clock-names = "biu", "ciu";
	};

	i2s0: i2s@03830000 {
		compatible = "samsung,i2s-v5";
		reg = <0x03830000 0x100>;
		dmas = <&pdma0 10
			&pdma0 9
			&pdma0 8>;
		dma-names = "tx", "rx", "tx-sec";
<<<<<<< HEAD
=======
		clocks = <&clock_audss EXYNOS_I2S_BUS>,
			<&clock_audss EXYNOS_I2S_BUS>,
			<&clock_audss EXYNOS_SCLK_I2S>;
		clock-names = "iis", "i2s_opclk0", "i2s_opclk1";
>>>>>>> d0e0ac97
		samsung,supports-6ch;
		samsung,supports-rstclr;
		samsung,supports-secdai;
		samsung,idma-addr = <0x03000000>;
		pinctrl-names = "default";
		pinctrl-0 = <&i2s0_bus>;
	};

	i2s1: i2s@12D60000 {
		compatible = "samsung,i2s-v5";
		reg = <0x12D60000 0x100>;
		dmas = <&pdma1 12
			&pdma1 11>;
		dma-names = "tx", "rx";
<<<<<<< HEAD
=======
		clocks = <&clock 307>, <&clock 157>;
		clock-names = "iis", "i2s_opclk0";
>>>>>>> d0e0ac97
		pinctrl-names = "default";
		pinctrl-0 = <&i2s1_bus>;
	};

	i2s2: i2s@12D70000 {
		compatible = "samsung,i2s-v5";
		reg = <0x12D70000 0x100>;
		dmas = <&pdma0 12
			&pdma0 11>;
		dma-names = "tx", "rx";
<<<<<<< HEAD
=======
		clocks = <&clock 308>, <&clock 158>;
		clock-names = "iis", "i2s_opclk0";
>>>>>>> d0e0ac97
		pinctrl-names = "default";
		pinctrl-0 = <&i2s2_bus>;
	};

<<<<<<< HEAD
=======
	usb@12000000 {
		compatible = "samsung,exynos5250-dwusb3";
		clocks = <&clock 286>;
		clock-names = "usbdrd30";
		#address-cells = <1>;
		#size-cells = <1>;
		ranges;

		dwc3 {
			compatible = "synopsys,dwc3";
			reg = <0x12000000 0x10000>;
			interrupts = <0 72 0>;
			usb-phy = <&usb2_phy &usb3_phy>;
		};
	};

	usb3_phy: usbphy@12100000 {
		compatible = "samsung,exynos5250-usb3phy";
		reg = <0x12100000 0x100>;
		clocks = <&clock 1>, <&clock 286>;
		clock-names = "ext_xtal", "usbdrd30";
		#address-cells = <1>;
		#size-cells = <1>;
		ranges;

		usbphy-sys {
			reg = <0x10040704 0x8>;
		};
	};

>>>>>>> d0e0ac97
	usb@12110000 {
		compatible = "samsung,exynos4210-ehci";
		reg = <0x12110000 0x100>;
		interrupts = <0 71 0>;

		clocks = <&clock 285>;
		clock-names = "usbhost";
	};

	usb@12120000 {
		compatible = "samsung,exynos4210-ohci";
		reg = <0x12120000 0x100>;
		interrupts = <0 71 0>;

		clocks = <&clock 285>;
		clock-names = "usbhost";
	};

<<<<<<< HEAD
	usbphy@12130000 {
=======
	usb2_phy: usbphy@12130000 {
>>>>>>> d0e0ac97
		compatible = "samsung,exynos5250-usb2phy";
		reg = <0x12130000 0x100>;
		clocks = <&clock 1>, <&clock 285>;
		clock-names = "ext_xtal", "usbhost";
		#address-cells = <1>;
		#size-cells = <1>;
		ranges;

		usbphy-sys {
			reg = <0x10040704 0x8>,
			      <0x10050230 0x4>;
		};
	};

	amba {
		#address-cells = <1>;
		#size-cells = <1>;
		compatible = "arm,amba-bus";
		interrupt-parent = <&gic>;
		ranges;

		pdma0: pdma@121A0000 {
			compatible = "arm,pl330", "arm,primecell";
			reg = <0x121A0000 0x1000>;
			interrupts = <0 34 0>;
			clocks = <&clock 275>;
			clock-names = "apb_pclk";
			#dma-cells = <1>;
			#dma-channels = <8>;
			#dma-requests = <32>;
		};

		pdma1: pdma@121B0000 {
			compatible = "arm,pl330", "arm,primecell";
			reg = <0x121B0000 0x1000>;
			interrupts = <0 35 0>;
			clocks = <&clock 276>;
			clock-names = "apb_pclk";
			#dma-cells = <1>;
			#dma-channels = <8>;
			#dma-requests = <32>;
		};

		mdma0: mdma@10800000 {
			compatible = "arm,pl330", "arm,primecell";
			reg = <0x10800000 0x1000>;
			interrupts = <0 33 0>;
			clocks = <&clock 271>;
			clock-names = "apb_pclk";
			#dma-cells = <1>;
			#dma-channels = <8>;
			#dma-requests = <1>;
		};

		mdma1: mdma@11C10000 {
			compatible = "arm,pl330", "arm,primecell";
			reg = <0x11C10000 0x1000>;
			interrupts = <0 124 0>;
			clocks = <&clock 271>;
			clock-names = "apb_pclk";
			#dma-cells = <1>;
			#dma-channels = <8>;
			#dma-requests = <1>;
		};
	};

	gsc_0:  gsc@0x13e00000 {
		compatible = "samsung,exynos5-gsc";
		reg = <0x13e00000 0x1000>;
		interrupts = <0 85 0>;
		samsung,power-domain = <&pd_gsc>;
		clocks = <&clock 256>;
		clock-names = "gscl";
	};

	gsc_1:  gsc@0x13e10000 {
		compatible = "samsung,exynos5-gsc";
		reg = <0x13e10000 0x1000>;
		interrupts = <0 86 0>;
		samsung,power-domain = <&pd_gsc>;
		clocks = <&clock 257>;
		clock-names = "gscl";
	};

	gsc_2:  gsc@0x13e20000 {
		compatible = "samsung,exynos5-gsc";
		reg = <0x13e20000 0x1000>;
		interrupts = <0 87 0>;
		samsung,power-domain = <&pd_gsc>;
		clocks = <&clock 258>;
		clock-names = "gscl";
	};

	gsc_3:  gsc@0x13e30000 {
		compatible = "samsung,exynos5-gsc";
		reg = <0x13e30000 0x1000>;
		interrupts = <0 88 0>;
		samsung,power-domain = <&pd_gsc>;
		clocks = <&clock 259>;
		clock-names = "gscl";
	};

	hdmi {
<<<<<<< HEAD
		compatible = "samsung,exynos5-hdmi";
=======
		compatible = "samsung,exynos4212-hdmi";
>>>>>>> d0e0ac97
		reg = <0x14530000 0x70000>;
		interrupts = <0 95 0>;
		clocks = <&clock 333>, <&clock 136>, <&clock 137>,
				<&clock 333>, <&clock 333>;
		clock-names = "hdmi", "sclk_hdmi", "sclk_pixel",
				"sclk_hdmiphy", "hdmiphy";
	};

	mixer {
		compatible = "samsung,exynos5250-mixer";
		reg = <0x14450000 0x10000>;
		interrupts = <0 94 0>;
	};

	dp-controller {
		compatible = "samsung,exynos5-dp";
		reg = <0x145b0000 0x1000>;
		interrupts = <10 3>;
		interrupt-parent = <&combiner>;
<<<<<<< HEAD
=======
		clocks = <&clock 342>;
		clock-names = "dp";
>>>>>>> d0e0ac97
		#address-cells = <1>;
		#size-cells = <0>;

		dptx-phy {
			reg = <0x10040720>;
			samsung,enable-mask = <1>;
		};
	};

	fimd {
		compatible = "samsung,exynos5250-fimd";
		interrupt-parent = <&combiner>;
		reg = <0x14400000 0x40000>;
		interrupt-names = "fifo", "vsync", "lcd_sys";
		interrupts = <18 4>, <18 5>, <18 6>;
		clocks = <&clock 133>, <&clock 339>;
		clock-names = "sclk_fimd", "fimd";
	};
};<|MERGE_RESOLUTION|>--- conflicted
+++ resolved
@@ -17,15 +17,10 @@
  * published by the Free Software Foundation.
 */
 
-<<<<<<< HEAD
-/include/ "skeleton.dtsi"
-/include/ "exynos5250-pinctrl.dtsi"
-=======
 #include "exynos5.dtsi"
 #include "exynos5250-pinctrl.dtsi"
 
 #include <dt-bindings/clk/exynos-audss-clk.h>
->>>>>>> d0e0ac97
 
 / {
 	compatible = "samsung,exynos5250";
@@ -55,12 +50,22 @@
 		pinctrl1 = &pinctrl_1;
 		pinctrl2 = &pinctrl_2;
 		pinctrl3 = &pinctrl_3;
-<<<<<<< HEAD
-	};
-
-	chipid@10000000 {
-		compatible = "samsung,exynos4210-chipid";
-		reg = <0x10000000 0x100>;
+	};
+
+	cpus {
+		#address-cells = <1>;
+		#size-cells = <0>;
+
+		cpu@0 {
+			device_type = "cpu";
+			compatible = "arm,cortex-a15";
+			reg = <0>;
+		};
+		cpu@1 {
+			device_type = "cpu";
+			compatible = "arm,cortex-a15";
+			reg = <1>;
+		};
 	};
 
 	pd_gsc: gsc-power-domain@0x10044000 {
@@ -79,63 +84,10 @@
 		#clock-cells = <1>;
 	};
 
-	gic:interrupt-controller@10481000 {
-		compatible = "arm,cortex-a15-gic", "arm,cortex-a9-gic";
-		#interrupt-cells = <3>;
-		interrupt-controller;
-		reg = <0x10481000 0x1000>,
-		      <0x10482000 0x1000>,
-		      <0x10484000 0x2000>,
-		      <0x10486000 0x2000>;
-		interrupts = <1 9 0xf04>;
-	};
-
-	timer {
-		compatible = "arm,armv7-timer";
-		interrupts = <1 13 0xf08>,
-			     <1 14 0xf08>,
-			     <1 11 0xf08>,
-			     <1 10 0xf08>;
-=======
-	};
-
-	cpus {
-		#address-cells = <1>;
-		#size-cells = <0>;
-
-		cpu@0 {
-			device_type = "cpu";
-			compatible = "arm,cortex-a15";
-			reg = <0>;
-		};
-		cpu@1 {
-			device_type = "cpu";
-			compatible = "arm,cortex-a15";
-			reg = <1>;
-		};
-	};
-
-	pd_gsc: gsc-power-domain@0x10044000 {
-		compatible = "samsung,exynos4210-pd";
-		reg = <0x10044000 0x20>;
-	};
-
-	pd_mfc: mfc-power-domain@0x10044040 {
-		compatible = "samsung,exynos4210-pd";
-		reg = <0x10044040 0x20>;
-	};
-
-	clock: clock-controller@0x10010000 {
-		compatible = "samsung,exynos5250-clock";
-		reg = <0x10010000 0x30000>;
-		#clock-cells = <1>;
-	};
-
 	clock_audss: audss-clock-controller@3810000 {
 		compatible = "samsung,exynos5250-audss-clock";
 		reg = <0x03810000 0x0C>;
 		#clock-cells = <1>;
->>>>>>> d0e0ac97
 	};
 
 	timer {
@@ -206,73 +158,7 @@
 		interrupts = <0 47 0>;
 	};
 
-	mct@101C0000 {
-		compatible = "samsung,exynos4210-mct";
-		reg = <0x101C0000 0x800>;
-		interrupt-controller;
-		#interrups-cells = <2>;
-		interrupt-parent = <&mct_map>;
-		interrupts = <0 0>, <1 0>, <2 0>, <3 0>,
-			     <4 0>, <5 0>;
-		clocks = <&clock 1>, <&clock 335>;
-		clock-names = "fin_pll", "mct";
-
-		mct_map: mct-map {
-			#interrupt-cells = <2>;
-			#address-cells = <0>;
-			#size-cells = <0>;
-			interrupt-map = <0x0 0 &combiner 23 3>,
-					<0x1 0 &combiner 23 4>,
-					<0x2 0 &combiner 25 2>,
-					<0x3 0 &combiner 25 3>,
-					<0x4 0 &gic 0 120 0>,
-					<0x5 0 &gic 0 121 0>;
-		};
-	};
-
-	pmu {
-		compatible = "arm,cortex-a15-pmu";
-		interrupt-parent = <&combiner>;
-		interrupts = <1 2>, <22 4>;
-	};
-
-	pinctrl_0: pinctrl@11400000 {
-		compatible = "samsung,exynos5250-pinctrl";
-		reg = <0x11400000 0x1000>;
-		interrupts = <0 46 0>;
-
-		wakup_eint: wakeup-interrupt-controller {
-			compatible = "samsung,exynos4210-wakeup-eint";
-			interrupt-parent = <&gic>;
-			interrupts = <0 32 0>;
-		};
-	};
-
-	pinctrl_1: pinctrl@13400000 {
-		compatible = "samsung,exynos5250-pinctrl";
-		reg = <0x13400000 0x1000>;
-		interrupts = <0 45 0>;
-	};
-
-	pinctrl_2: pinctrl@10d10000 {
-		compatible = "samsung,exynos5250-pinctrl";
-		reg = <0x10d10000 0x1000>;
-		interrupts = <0 50 0>;
-	};
-
-	pinctrl_3: pinctrl@03680000 {
-		compatible = "samsung,exynos5250-pinctrl";
-		reg = <0x0368000 0x1000>;
-		interrupts = <0 47 0>;
-	};
-
 	watchdog {
-<<<<<<< HEAD
-		compatible = "samsung,s3c2410-wdt";
-		reg = <0x101D0000 0x100>;
-		interrupts = <0 42 0>;
-=======
->>>>>>> d0e0ac97
 		clocks = <&clock 336>;
 		clock-names = "watchdog";
 	};
@@ -285,17 +171,8 @@
 	};
 
 	rtc {
-<<<<<<< HEAD
-		compatible = "samsung,s3c6410-rtc";
-		reg = <0x101E0000 0x100>;
-		interrupts = <0 43 0>, <0 44 0>;
 		clocks = <&clock 337>;
 		clock-names = "rtc";
-		status = "disabled";
-=======
-		clocks = <&clock 337>;
-		clock-names = "rtc";
->>>>>>> d0e0ac97
 	};
 
 	tmu@10060000 {
@@ -307,45 +184,21 @@
 	};
 
 	serial@12C00000 {
-<<<<<<< HEAD
-		compatible = "samsung,exynos4210-uart";
-		reg = <0x12C00000 0x100>;
-		interrupts = <0 51 0>;
-=======
->>>>>>> d0e0ac97
 		clocks = <&clock 289>, <&clock 146>;
 		clock-names = "uart", "clk_uart_baud0";
 	};
 
 	serial@12C10000 {
-<<<<<<< HEAD
-		compatible = "samsung,exynos4210-uart";
-		reg = <0x12C10000 0x100>;
-		interrupts = <0 52 0>;
-=======
->>>>>>> d0e0ac97
 		clocks = <&clock 290>, <&clock 147>;
 		clock-names = "uart", "clk_uart_baud0";
 	};
 
 	serial@12C20000 {
-<<<<<<< HEAD
-		compatible = "samsung,exynos4210-uart";
-		reg = <0x12C20000 0x100>;
-		interrupts = <0 53 0>;
-=======
->>>>>>> d0e0ac97
 		clocks = <&clock 291>, <&clock 148>;
 		clock-names = "uart", "clk_uart_baud0";
 	};
 
 	serial@12C30000 {
-<<<<<<< HEAD
-		compatible = "samsung,exynos4210-uart";
-		reg = <0x12C30000 0x100>;
-		interrupts = <0 54 0>;
-=======
->>>>>>> d0e0ac97
 		clocks = <&clock 292>, <&clock 149>;
 		clock-names = "uart", "clk_uart_baud0";
 	};
@@ -525,36 +378,18 @@
 
 	dwmmc_0: dwmmc0@12200000 {
 		reg = <0x12200000 0x1000>;
-<<<<<<< HEAD
-		interrupts = <0 75 0>;
-		#address-cells = <1>;
-		#size-cells = <0>;
-=======
->>>>>>> d0e0ac97
 		clocks = <&clock 280>, <&clock 139>;
 		clock-names = "biu", "ciu";
 	};
 
 	dwmmc_1: dwmmc1@12210000 {
 		reg = <0x12210000 0x1000>;
-<<<<<<< HEAD
-		interrupts = <0 76 0>;
-		#address-cells = <1>;
-		#size-cells = <0>;
-=======
->>>>>>> d0e0ac97
 		clocks = <&clock 281>, <&clock 140>;
 		clock-names = "biu", "ciu";
 	};
 
 	dwmmc_2: dwmmc2@12220000 {
 		reg = <0x12220000 0x1000>;
-<<<<<<< HEAD
-		interrupts = <0 77 0>;
-		#address-cells = <1>;
-		#size-cells = <0>;
-=======
->>>>>>> d0e0ac97
 		clocks = <&clock 282>, <&clock 141>;
 		clock-names = "biu", "ciu";
 	};
@@ -576,13 +411,10 @@
 			&pdma0 9
 			&pdma0 8>;
 		dma-names = "tx", "rx", "tx-sec";
-<<<<<<< HEAD
-=======
 		clocks = <&clock_audss EXYNOS_I2S_BUS>,
 			<&clock_audss EXYNOS_I2S_BUS>,
 			<&clock_audss EXYNOS_SCLK_I2S>;
 		clock-names = "iis", "i2s_opclk0", "i2s_opclk1";
->>>>>>> d0e0ac97
 		samsung,supports-6ch;
 		samsung,supports-rstclr;
 		samsung,supports-secdai;
@@ -597,11 +429,8 @@
 		dmas = <&pdma1 12
 			&pdma1 11>;
 		dma-names = "tx", "rx";
-<<<<<<< HEAD
-=======
 		clocks = <&clock 307>, <&clock 157>;
 		clock-names = "iis", "i2s_opclk0";
->>>>>>> d0e0ac97
 		pinctrl-names = "default";
 		pinctrl-0 = <&i2s1_bus>;
 	};
@@ -612,17 +441,12 @@
 		dmas = <&pdma0 12
 			&pdma0 11>;
 		dma-names = "tx", "rx";
-<<<<<<< HEAD
-=======
 		clocks = <&clock 308>, <&clock 158>;
 		clock-names = "iis", "i2s_opclk0";
->>>>>>> d0e0ac97
 		pinctrl-names = "default";
 		pinctrl-0 = <&i2s2_bus>;
 	};
 
-<<<<<<< HEAD
-=======
 	usb@12000000 {
 		compatible = "samsung,exynos5250-dwusb3";
 		clocks = <&clock 286>;
@@ -653,7 +477,6 @@
 		};
 	};
 
->>>>>>> d0e0ac97
 	usb@12110000 {
 		compatible = "samsung,exynos4210-ehci";
 		reg = <0x12110000 0x100>;
@@ -672,11 +495,7 @@
 		clock-names = "usbhost";
 	};
 
-<<<<<<< HEAD
-	usbphy@12130000 {
-=======
 	usb2_phy: usbphy@12130000 {
->>>>>>> d0e0ac97
 		compatible = "samsung,exynos5250-usb2phy";
 		reg = <0x12130000 0x100>;
 		clocks = <&clock 1>, <&clock 285>;
@@ -780,11 +599,7 @@
 	};
 
 	hdmi {
-<<<<<<< HEAD
-		compatible = "samsung,exynos5-hdmi";
-=======
 		compatible = "samsung,exynos4212-hdmi";
->>>>>>> d0e0ac97
 		reg = <0x14530000 0x70000>;
 		interrupts = <0 95 0>;
 		clocks = <&clock 333>, <&clock 136>, <&clock 137>,
@@ -804,11 +619,8 @@
 		reg = <0x145b0000 0x1000>;
 		interrupts = <10 3>;
 		interrupt-parent = <&combiner>;
-<<<<<<< HEAD
-=======
 		clocks = <&clock 342>;
 		clock-names = "dp";
->>>>>>> d0e0ac97
 		#address-cells = <1>;
 		#size-cells = <0>;
 
