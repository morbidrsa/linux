--- conflicted
+++ resolved
@@ -73,11 +73,7 @@
 &audmux {
 	status = "okay";
 	pinctrl-names = "default";
-<<<<<<< HEAD
-	pinctrl-0 = <&pinctrl_audmux_1>;
-=======
 	pinctrl-0 = <&pinctrl_audmux>;
->>>>>>> c5e2c0e6
 };
 
 &ecspi1 {
@@ -96,11 +92,7 @@
 
 &fec {
 	pinctrl-names = "default";
-<<<<<<< HEAD
-	pinctrl-0 = <&pinctrl_enet_1>;
-=======
 	pinctrl-0 = <&pinctrl_enet>;
->>>>>>> c5e2c0e6
 	phy-mode = "rgmii";
 	phy-reset-gpios = <&gpio3 23 0>;
 	status = "okay";
@@ -110,11 +102,7 @@
 	status = "okay";
 	clock-frequency = <100000>;
 	pinctrl-names = "default";
-<<<<<<< HEAD
-	pinctrl-0 = <&pinctrl_i2c1_1>;
-=======
 	pinctrl-0 = <&pinctrl_i2c1>;
->>>>>>> c5e2c0e6
 
 	codec: sgtl5000@0a {
 		compatible = "fsl,sgtl5000";
@@ -215,11 +203,7 @@
 &uart2 {
 	status = "okay";
 	pinctrl-names = "default";
-<<<<<<< HEAD
-	pinctrl-0 = <&pinctrl_uart2_1>;
-=======
 	pinctrl-0 = <&pinctrl_uart2>;
->>>>>>> c5e2c0e6
 };
 
 &usbh1 {
@@ -229,11 +213,7 @@
 &usbotg {
 	vbus-supply = <&reg_usb_otg_vbus>;
 	pinctrl-names = "default";
-<<<<<<< HEAD
-	pinctrl-0 = <&pinctrl_usbotg_1>;
-=======
 	pinctrl-0 = <&pinctrl_usbotg>;
->>>>>>> c5e2c0e6
 	disable-over-current;
 	status = "okay";
 };
