/*
 * Copyright 2011 Freescale Semiconductor, Inc.
 * Copyright 2011 Linaro Ltd.
 *
 * The code contained herein is licensed under the GNU General Public
 * License. You may obtain a copy of the GNU General Public License
 * Version 2 or later at the following locations:
 *
 * http://www.opensource.org/licenses/gpl-license.html
 * http://www.gnu.org/copyleft/gpl.html
 */

/dts-v1/;
#include "imx6q.dtsi"

/ {
	model = "Freescale i.MX6 Quad SABRE Lite Board";
	compatible = "fsl,imx6q-sabrelite", "fsl,imx6q";

	memory {
		reg = <0x10000000 0x40000000>;
	};

	regulators {
		compatible = "simple-bus";

		reg_2p5v: 2p5v {
			compatible = "regulator-fixed";
			regulator-name = "2P5V";
			regulator-min-microvolt = <2500000>;
			regulator-max-microvolt = <2500000>;
			regulator-always-on;
		};

		reg_3p3v: 3p3v {
			compatible = "regulator-fixed";
			regulator-name = "3P3V";
			regulator-min-microvolt = <3300000>;
			regulator-max-microvolt = <3300000>;
			regulator-always-on;
		};

		reg_usb_otg_vbus: usb_otg_vbus {
			compatible = "regulator-fixed";
			regulator-name = "usb_otg_vbus";
			regulator-min-microvolt = <5000000>;
			regulator-max-microvolt = <5000000>;
			gpio = <&gpio3 22 0>;
			enable-active-high;
		};
	};

	sound {
		compatible = "fsl,imx6q-sabrelite-sgtl5000",
			     "fsl,imx-audio-sgtl5000";
		model = "imx6q-sabrelite-sgtl5000";
		ssi-controller = <&ssi1>;
		audio-codec = <&codec>;
		audio-routing =
			"MIC_IN", "Mic Jack",
			"Mic Jack", "Mic Bias",
			"Headphone Jack", "HP_OUT";
		mux-int-port = <1>;
		mux-ext-port = <4>;
	};
};

&audmux {
	status = "okay";
	pinctrl-names = "default";
<<<<<<< HEAD
	pinctrl-0 = <&pinctrl_audmux_1>;
=======
	pinctrl-0 = <&pinctrl_audmux>;
>>>>>>> db882158
};

&ecspi1 {
	fsl,spi-num-chipselects = <1>;
	cs-gpios = <&gpio3 19 0>;
	pinctrl-names = "default";
	pinctrl-0 = <&pinctrl_ecspi1>;
	status = "okay";

	flash: m25p80@0 {
		compatible = "sst,sst25vf016b";
		spi-max-frequency = <20000000>;
		reg = <0>;
	};
};

&fec {
	pinctrl-names = "default";
<<<<<<< HEAD
	pinctrl-0 = <&pinctrl_enet_1>;
=======
	pinctrl-0 = <&pinctrl_enet>;
>>>>>>> db882158
	phy-mode = "rgmii";
	phy-reset-gpios = <&gpio3 23 0>;
	status = "okay";
};

&i2c1 {
	status = "okay";
	clock-frequency = <100000>;
	pinctrl-names = "default";
<<<<<<< HEAD
	pinctrl-0 = <&pinctrl_i2c1_1>;
=======
	pinctrl-0 = <&pinctrl_i2c1>;
>>>>>>> db882158

	codec: sgtl5000@0a {
		compatible = "fsl,sgtl5000";
		reg = <0x0a>;
		clocks = <&clks 201>;
		VDDA-supply = <&reg_2p5v>;
		VDDIO-supply = <&reg_3p3v>;
	};
};

&iomuxc {
	pinctrl-names = "default";
	pinctrl-0 = <&pinctrl_hog>;

	imx6q-sabrelite {
		pinctrl_hog: hoggrp {
			fsl,pins = <
				MX6QDL_PAD_NANDF_D6__GPIO2_IO06 0x80000000
				MX6QDL_PAD_NANDF_D7__GPIO2_IO07 0x80000000
				MX6QDL_PAD_EIM_D19__GPIO3_IO19  0x80000000
				MX6QDL_PAD_EIM_D22__GPIO3_IO22  0x80000000
				MX6QDL_PAD_EIM_D23__GPIO3_IO23  0x80000000
				MX6QDL_PAD_SD3_DAT5__GPIO7_IO00 0x80000000
				MX6QDL_PAD_SD3_DAT4__GPIO7_IO01 0x1f0b0
				MX6QDL_PAD_GPIO_0__CCM_CLKO1    0x80000000
				MX6QDL_PAD_EIM_D23__GPIO3_IO23	0x80000000
			>;
		};

		pinctrl_audmux: audmuxgrp {
			fsl,pins = <MX6QDL_AUDMUX_PINGRP1>;
		};

		pinctrl_ecspi1: ecspi1grp {
			fsl,pins = <MX6QDL_ECSPI1_PINGRP1>;
		};

		pinctrl_enet: enetgrp {
			fsl,pins = <MX6QDL_ENET_PINGRP1>;
		};

		pinctrl_i2c1: i2c1grp {
			fsl,pins = <MX6QDL_I2C1_PINGRP1>;
		};

		pinctrl_uart2: uart2grp {
			fsl,pins = <MX6QDL_UART2_PINGRP1>;
		};

		pinctrl_usbotg: usbotggrp {
			fsl,pins = <MX6QDL_USBOTG_PINGRP1>;
		};

		pinctrl_usdhc3: usdhc3grp {
			fsl,pins = <MX6QDL_USDHC3_PINGRP2>;
		};

		pinctrl_usdhc4: usdhc4grp {
			fsl,pins = <MX6QDL_USDHC4_PINGRP2>;
		};
	};
};

&ldb {
	status = "okay";

	lvds-channel@0 {
		fsl,data-mapping = "spwg";
		fsl,data-width = <18>;
		status = "okay";

		display-timings {
			native-mode = <&timing0>;
			timing0: hsd100pxn1 {
				clock-frequency = <65000000>;
				hactive = <1024>;
				vactive = <768>;
				hback-porch = <220>;
				hfront-porch = <40>;
				vback-porch = <21>;
				vfront-porch = <7>;
				hsync-len = <60>;
				vsync-len = <10>;
			};
		};
	};
};

&sata {
	status = "okay";
};

&ssi1 {
	fsl,mode = "i2s-slave";
	status = "okay";
};

&uart2 {
	status = "okay";
	pinctrl-names = "default";
<<<<<<< HEAD
	pinctrl-0 = <&pinctrl_uart2_1>;
=======
	pinctrl-0 = <&pinctrl_uart2>;
>>>>>>> db882158
};

&usbh1 {
	status = "okay";
};

&usbotg {
	vbus-supply = <&reg_usb_otg_vbus>;
	pinctrl-names = "default";
<<<<<<< HEAD
	pinctrl-0 = <&pinctrl_usbotg_1>;
=======
	pinctrl-0 = <&pinctrl_usbotg>;
>>>>>>> db882158
	disable-over-current;
	status = "okay";
};

&usdhc3 {
	pinctrl-names = "default";
	pinctrl-0 = <&pinctrl_usdhc3>;
	cd-gpios = <&gpio7 0 0>;
	wp-gpios = <&gpio7 1 0>;
	vmmc-supply = <&reg_3p3v>;
	status = "okay";
};

&usdhc4 {
	pinctrl-names = "default";
	pinctrl-0 = <&pinctrl_usdhc4>;
	cd-gpios = <&gpio2 6 0>;
	wp-gpios = <&gpio2 7 0>;
	vmmc-supply = <&reg_3p3v>;
	status = "okay";
};<|MERGE_RESOLUTION|>--- conflicted
+++ resolved
@@ -68,11 +68,7 @@
 &audmux {
 	status = "okay";
 	pinctrl-names = "default";
-<<<<<<< HEAD
-	pinctrl-0 = <&pinctrl_audmux_1>;
-=======
 	pinctrl-0 = <&pinctrl_audmux>;
->>>>>>> db882158
 };
 
 &ecspi1 {
@@ -91,11 +87,7 @@
 
 &fec {
 	pinctrl-names = "default";
-<<<<<<< HEAD
-	pinctrl-0 = <&pinctrl_enet_1>;
-=======
 	pinctrl-0 = <&pinctrl_enet>;
->>>>>>> db882158
 	phy-mode = "rgmii";
 	phy-reset-gpios = <&gpio3 23 0>;
 	status = "okay";
@@ -105,11 +97,7 @@
 	status = "okay";
 	clock-frequency = <100000>;
 	pinctrl-names = "default";
-<<<<<<< HEAD
-	pinctrl-0 = <&pinctrl_i2c1_1>;
-=======
 	pinctrl-0 = <&pinctrl_i2c1>;
->>>>>>> db882158
 
 	codec: sgtl5000@0a {
 		compatible = "fsl,sgtl5000";
@@ -210,11 +198,7 @@
 &uart2 {
 	status = "okay";
 	pinctrl-names = "default";
-<<<<<<< HEAD
-	pinctrl-0 = <&pinctrl_uart2_1>;
-=======
 	pinctrl-0 = <&pinctrl_uart2>;
->>>>>>> db882158
 };
 
 &usbh1 {
@@ -224,11 +208,7 @@
 &usbotg {
 	vbus-supply = <&reg_usb_otg_vbus>;
 	pinctrl-names = "default";
-<<<<<<< HEAD
-	pinctrl-0 = <&pinctrl_usbotg_1>;
-=======
 	pinctrl-0 = <&pinctrl_usbotg>;
->>>>>>> db882158
 	disable-over-current;
 	status = "okay";
 };
