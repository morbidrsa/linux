--- conflicted
+++ resolved
@@ -80,11 +80,8 @@
 
 				ssd1306: oled@3c {
 					compatible = "solomon,ssd1306fb-i2c";
-<<<<<<< HEAD
-=======
 					pinctrl-names = "default";
 					pinctrl-0 = <&ssd1306_cfa10036>;
->>>>>>> 0fe2ea9d
 					reg = <0x3c>;
 					reset-gpios = <&gpio2 7 0>;
 					solomon,height = <32>;
