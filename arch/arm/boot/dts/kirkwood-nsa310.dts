--- conflicted
+++ resolved
@@ -18,26 +18,7 @@
 
 	ocp@f1000000 {
 		pinctrl: pinctrl@10000 {
-<<<<<<< HEAD
-			pinctrl-0 = < &pmx_led_esata_green
-				      &pmx_led_esata_red
-				      &pmx_led_usb_green
-				      &pmx_led_usb_red
-				      &pmx_usb_power_off
-				      &pmx_led_sys_green
-				      &pmx_led_sys_red
-				      &pmx_btn_reset
-				      &pmx_btn_copy
-				      &pmx_led_copy_green
-				      &pmx_led_copy_red
-				      &pmx_led_hdd_green
-				      &pmx_led_hdd_red
-				      &pmx_unknown
-				      &pmx_btn_power
-				      &pmx_pwr_off >;
-=======
 			pinctrl-0 = <&pmx_unknown>;
->>>>>>> d0e0ac97
 			pinctrl-names = "default";
 
 			pmx_led_esata_green: pmx-led-esata-green {
@@ -268,11 +249,8 @@
 
 	gpio_poweroff {
 		compatible = "gpio-poweroff";
-<<<<<<< HEAD
-=======
 		pinctrl-0 = <&pmx_pwr_off>;
 		pinctrl-names = "default";
->>>>>>> d0e0ac97
 		gpios = <&gpio1 16 0>;
 	};
 
@@ -280,11 +258,8 @@
 		compatible = "simple-bus";
 		#address-cells = <1>;
 		#size-cells = <0>;
-<<<<<<< HEAD
-=======
 		pinctrl-0 = <&pmx_usb_power_off>;
 		pinctrl-names = "default";
->>>>>>> d0e0ac97
 
 		usb0_power_off: regulator@1 {
 			compatible = "regulator-fixed";
