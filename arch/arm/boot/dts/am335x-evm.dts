--- conflicted
+++ resolved
@@ -160,12 +160,9 @@
 		};
 
 		i2c0: i2c@44e0b000 {
-<<<<<<< HEAD
-=======
 			pinctrl-names = "default";
 			pinctrl-0 = <&i2c0_pins>;
 
->>>>>>> d0e0ac97
 			status = "okay";
 			clock-frequency = <400000>;
 
@@ -175,12 +172,9 @@
 		};
 
 		i2c1: i2c@4802a000 {
-<<<<<<< HEAD
-=======
 			pinctrl-names = "default";
 			pinctrl-0 = <&i2c1_pins>;
 
->>>>>>> d0e0ac97
 			status = "okay";
 			clock-frequency = <100000>;
 
@@ -338,21 +332,12 @@
 		debounce-delay-ms = <5>;
 		col-scan-delay-us = <2>;
 
-<<<<<<< HEAD
-		row-gpios = <&gpio1 25 0	/* Bank1, pin25 */
-			     &gpio1 26 0	/* Bank1, pin26 */
-			     &gpio1 27 0>;	/* Bank1, pin27 */
-
-		col-gpios = <&gpio1 21 0	/* Bank1, pin21 */
-			     &gpio1 22 0>;	/* Bank1, pin22 */
-=======
 		row-gpios = <&gpio1 25 GPIO_ACTIVE_HIGH		/* Bank1, pin25 */
 			     &gpio1 26 GPIO_ACTIVE_HIGH		/* Bank1, pin26 */
 			     &gpio1 27 GPIO_ACTIVE_HIGH>;	/* Bank1, pin27 */
 
 		col-gpios = <&gpio1 21 GPIO_ACTIVE_HIGH		/* Bank1, pin21 */
 			     &gpio1 22 GPIO_ACTIVE_HIGH>;	/* Bank1, pin22 */
->>>>>>> d0e0ac97
 
 		linux,keymap = <0x0000008b	/* MENU */
 				0x0100009e	/* BACK */
@@ -371,22 +356,14 @@
 		switch@9 {
 			label = "volume-up";
 			linux,code = <115>;
-<<<<<<< HEAD
-			gpios = <&gpio0 2 1>;
-=======
 			gpios = <&gpio0 2 GPIO_ACTIVE_LOW>;
->>>>>>> d0e0ac97
 			gpio-key,wakeup;
 		};
 
 		switch@10 {
 			label = "volume-down";
 			linux,code = <114>;
-<<<<<<< HEAD
-			gpios = <&gpio0 3 1>;
-=======
 			gpios = <&gpio0 3 GPIO_ACTIVE_LOW>;
->>>>>>> d0e0ac97
 			gpio-key,wakeup;
 		};
 	};
