--- conflicted
+++ resolved
@@ -114,7 +114,6 @@
 			status = "disabled";
 		};
 
-<<<<<<< HEAD
 		i2c_AO: i2c@c8100500 {
 			compatible = "amlogic,meson6-i2c";
 			reg = <0xc8100500 0x20>;
@@ -142,12 +141,13 @@
 			clocks = <&clk81>;
 			#address-cells = <1>;
 			#size-cells = <0>;
-=======
+			status = "disabled";
+		};
+
 		ir_receiver: ir-receiver@c8100480 {
 			compatible= "amlogic,meson6-ir";
 			reg = <0xc8100480 0x20>;
 			interrupts = <0 15 1>;
->>>>>>> 71947828
 			status = "disabled";
 		};
 	};
