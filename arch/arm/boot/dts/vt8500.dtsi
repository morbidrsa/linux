/*
 * vt8500.dtsi - Device tree file for VIA VT8500 SoC
 *
 * Copyright (C) 2012 Tony Prisk <linux@prisktech.co.nz>
 *
 * Licensed under GPLv2 or later
 */

/include/ "skeleton.dtsi"

/ {
	compatible = "via,vt8500";

	cpus {
		#address-cells = <0>;
		#size-cells = <0>;

		cpu {
			device_type = "cpu";
			compatible = "arm,arm926ej-s";
		};
	};

	aliases {
		serial0 = &uart0;
		serial1 = &uart1;
		serial2 = &uart2;
		serial3 = &uart3;
	};

	soc {
		#address-cells = <1>;
		#size-cells = <1>;
		compatible = "simple-bus";
		ranges;
		interrupt-parent = <&intc>;

		intc: interrupt-controller@d8140000 {
			compatible = "via,vt8500-intc";
			interrupt-controller;
			reg = <0xd8140000 0x10000>;
			#interrupt-cells = <1>;
		};

		pinctrl: pinctrl@d8110000 {
			compatible = "via,vt8500-pinctrl";
			reg = <0xd8110000 0x10000>;
			interrupt-controller;
			#interrupt-cells = <2>;
			gpio-controller;
			#gpio-cells = <2>;
		};

		pmc@d8130000 {
			compatible = "via,vt8500-pmc";
			reg = <0xd8130000 0x1000>;

			clocks {
				#address-cells = <1>;
				#size-cells = <0>;

				ref24: ref24M {
					#clock-cells = <0>;
					compatible = "fixed-clock";
					clock-frequency = <24000000>;
				};

				clkuart0: uart0 {
					#clock-cells = <0>;
					compatible = "via,vt8500-device-clock";
					clocks = <&ref24>;
					enable-reg = <0x250>;
					enable-bit = <1>;
				};

				clkuart1: uart1 {
					#clock-cells = <0>;
					compatible = "via,vt8500-device-clock";
					clocks = <&ref24>;
					enable-reg = <0x250>;
					enable-bit = <2>;
				};

				clkuart2: uart2 {
					#clock-cells = <0>;
					compatible = "via,vt8500-device-clock";
					clocks = <&ref24>;
					enable-reg = <0x250>;
					enable-bit = <3>;
				};

				clkuart3: uart3 {
					#clock-cells = <0>;
					compatible = "via,vt8500-device-clock";
					clocks = <&ref24>;
					enable-reg = <0x250>;
					enable-bit = <4>;
				};
			};
		};

		timer@d8130100 {
			compatible = "via,vt8500-timer";
			reg = <0xd8130100 0x28>;
			interrupts = <36>;
		};

		ehci@d8007900 {
			compatible = "via,vt8500-ehci";
			reg = <0xd8007900 0x200>;
			interrupts = <43>;
		};

		uhci@d8007b00 {
			compatible = "platform-uhci";
			reg = <0xd8007b00 0x200>;
			interrupts = <43>;
		};

		fb: fb@d8050800 {
			compatible = "via,vt8500-fb";
			reg = <0xd800e400 0x400>;
			interrupts = <12>;
		};

		ge_rops@d8050400 {
			compatible = "wm,prizm-ge-rops";
			reg = <0xd8050400 0x100>;
		};

		uart0: serial@d8200000 {
			compatible = "via,vt8500-uart";
			reg = <0xd8200000 0x1040>;
			interrupts = <32>;
			clocks = <&clkuart0>;
<<<<<<< HEAD
=======
			status = "disabled";
>>>>>>> d0e0ac97
		};

		uart1: serial@d82b0000 {
			compatible = "via,vt8500-uart";
			reg = <0xd82b0000 0x1040>;
			interrupts = <33>;
			clocks = <&clkuart1>;
<<<<<<< HEAD
=======
			status = "disabled";
>>>>>>> d0e0ac97
		};

		uart2: serial@d8210000 {
			compatible = "via,vt8500-uart";
			reg = <0xd8210000 0x1040>;
			interrupts = <47>;
			clocks = <&clkuart2>;
<<<<<<< HEAD
=======
			status = "disabled";
>>>>>>> d0e0ac97
		};

		uart3: serial@d82c0000 {
			compatible = "via,vt8500-uart";
			reg = <0xd82c0000 0x1040>;
			interrupts = <50>;
			clocks = <&clkuart3>;
<<<<<<< HEAD
=======
			status = "disabled";
>>>>>>> d0e0ac97
		};

		rtc@d8100000 {
			compatible = "via,vt8500-rtc";
			reg = <0xd8100000 0x10000>;
			interrupts = <48>;
		};
	};
};<|MERGE_RESOLUTION|>--- conflicted
+++ resolved
@@ -133,10 +133,7 @@
 			reg = <0xd8200000 0x1040>;
 			interrupts = <32>;
 			clocks = <&clkuart0>;
-<<<<<<< HEAD
-=======
 			status = "disabled";
->>>>>>> d0e0ac97
 		};
 
 		uart1: serial@d82b0000 {
@@ -144,10 +141,7 @@
 			reg = <0xd82b0000 0x1040>;
 			interrupts = <33>;
 			clocks = <&clkuart1>;
-<<<<<<< HEAD
-=======
 			status = "disabled";
->>>>>>> d0e0ac97
 		};
 
 		uart2: serial@d8210000 {
@@ -155,10 +149,7 @@
 			reg = <0xd8210000 0x1040>;
 			interrupts = <47>;
 			clocks = <&clkuart2>;
-<<<<<<< HEAD
-=======
 			status = "disabled";
->>>>>>> d0e0ac97
 		};
 
 		uart3: serial@d82c0000 {
@@ -166,10 +157,7 @@
 			reg = <0xd82c0000 0x1040>;
 			interrupts = <50>;
 			clocks = <&clkuart3>;
-<<<<<<< HEAD
-=======
 			status = "disabled";
->>>>>>> d0e0ac97
 		};
 
 		rtc@d8100000 {
