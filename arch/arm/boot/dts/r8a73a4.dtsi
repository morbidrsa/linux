--- conflicted
+++ resolved
@@ -211,8 +211,6 @@
 		cap-sd-highspeed;
 		status = "disabled";
 	};
-<<<<<<< HEAD
-=======
 
 	pfc: pfc@e6050000 {
 		compatible = "renesas,pfc-r8a73a4";
@@ -220,5 +218,4 @@
 		gpio-controller;
 		#gpio-cells = <2>;
 	};
->>>>>>> 8a8c6f79
 };