/*
 * Copyright (C) 2012 Texas Instruments Incorporated - http://www.ti.com/
 *
 * This program is free software; you can redistribute it and/or modify
 * it under the terms of the GNU General Public License version 2 as
 * published by the Free Software Foundation.
 */
/dts-v1/;

#include "am33xx.dtsi"

/ {
	model = "TI AM335x BeagleBone";
	compatible = "ti,am335x-bone", "ti,am33xx";

	cpus {
		cpu@0 {
			cpu0-supply = <&dcdc2_reg>;
		};
	};

	memory {
		device_type = "memory";
		reg = <0x80000000 0x10000000>; /* 256 MB */
	};

<<<<<<< HEAD
	am33xx_pinmux: pinmux@44e10800 {
		pinctrl-names = "default";
		pinctrl-0 = <&clkout2_pin>;

		user_leds_s0: user_leds_s0 {
			pinctrl-single,pins = <
				0x54 (PIN_OUTPUT_PULLDOWN | MUX_MODE7)	/* gpmc_a5.gpio1_21 */
				0x58 (PIN_OUTPUT_PULLUP | MUX_MODE7)	/* gpmc_a6.gpio1_22 */
				0x5c (PIN_OUTPUT_PULLDOWN | MUX_MODE7)	/* gpmc_a7.gpio1_23 */
				0x60 (PIN_OUTPUT_PULLUP | MUX_MODE7)	/* gpmc_a8.gpio1_24 */
			>;
		};

		i2c0_pins: pinmux_i2c0_pins {
			pinctrl-single,pins = <
				0x188 (PIN_INPUT_PULLUP | MUX_MODE0)	/* i2c0_sda.i2c0_sda */
				0x18c (PIN_INPUT_PULLUP | MUX_MODE0)	/* i2c0_scl.i2c0_scl */
			>;
		};

		uart0_pins: pinmux_uart0_pins {
			pinctrl-single,pins = <
				0x170 (PIN_INPUT_PULLUP | MUX_MODE0)	/* uart0_rxd.uart0_rxd */
				0x174 (PIN_OUTPUT_PULLDOWN | MUX_MODE0)	/* uart0_txd.uart0_txd */
			>;
		};

		clkout2_pin: pinmux_clkout2_pin {
			pinctrl-single,pins = <
				0x1b4 (PIN_OUTPUT_PULLDOWN | MUX_MODE3)	/* xdma_event_intr1.clkout2 */
			>;
		};

		cpsw_default: cpsw_default {
			pinctrl-single,pins = <
				/* Slave 1 */
				0x110 (PIN_INPUT_PULLUP | MUX_MODE0)	/* mii1_rxerr.mii1_rxerr */
				0x114 (PIN_OUTPUT_PULLDOWN | MUX_MODE0)	/* mii1_txen.mii1_txen */
				0x118 (PIN_INPUT_PULLUP | MUX_MODE0)	/* mii1_rxdv.mii1_rxdv */
				0x11c (PIN_OUTPUT_PULLDOWN | MUX_MODE0)	/* mii1_txd3.mii1_txd3 */
				0x120 (PIN_OUTPUT_PULLDOWN | MUX_MODE0)	/* mii1_txd2.mii1_txd2 */
				0x124 (PIN_OUTPUT_PULLDOWN | MUX_MODE0)	/* mii1_txd1.mii1_txd1 */
				0x128 (PIN_OUTPUT_PULLDOWN | MUX_MODE0)	/* mii1_txd0.mii1_txd0 */
				0x12c (PIN_INPUT_PULLUP | MUX_MODE0)	/* mii1_txclk.mii1_txclk */
				0x130 (PIN_INPUT_PULLUP | MUX_MODE0)	/* mii1_rxclk.mii1_rxclk */
				0x134 (PIN_INPUT_PULLUP | MUX_MODE0)	/* mii1_rxd3.mii1_rxd3 */
				0x138 (PIN_INPUT_PULLUP | MUX_MODE0)	/* mii1_rxd2.mii1_rxd2 */
				0x13c (PIN_INPUT_PULLUP | MUX_MODE0)	/* mii1_rxd1.mii1_rxd1 */
				0x140 (PIN_INPUT_PULLUP | MUX_MODE0)	/* mii1_rxd0.mii1_rxd0 */
			>;
		};

		cpsw_sleep: cpsw_sleep {
			pinctrl-single,pins = <
				/* Slave 1 reset value */
				0x110 (PIN_INPUT_PULLDOWN | MUX_MODE7)
				0x114 (PIN_INPUT_PULLDOWN | MUX_MODE7)
				0x118 (PIN_INPUT_PULLDOWN | MUX_MODE7)
				0x11c (PIN_INPUT_PULLDOWN | MUX_MODE7)
				0x120 (PIN_INPUT_PULLDOWN | MUX_MODE7)
				0x124 (PIN_INPUT_PULLDOWN | MUX_MODE7)
				0x128 (PIN_INPUT_PULLDOWN | MUX_MODE7)
				0x12c (PIN_INPUT_PULLDOWN | MUX_MODE7)
				0x130 (PIN_INPUT_PULLDOWN | MUX_MODE7)
				0x134 (PIN_INPUT_PULLDOWN | MUX_MODE7)
				0x138 (PIN_INPUT_PULLDOWN | MUX_MODE7)
				0x13c (PIN_INPUT_PULLDOWN | MUX_MODE7)
				0x140 (PIN_INPUT_PULLDOWN | MUX_MODE7)
			>;
		};

		davinci_mdio_default: davinci_mdio_default {
			pinctrl-single,pins = <
				/* MDIO */
				0x148 (PIN_INPUT_PULLUP | SLEWCTRL_FAST | MUX_MODE0)	/* mdio_data.mdio_data */
				0x14c (PIN_OUTPUT_PULLUP | MUX_MODE0)			/* mdio_clk.mdio_clk */
			>;
		};

		davinci_mdio_sleep: davinci_mdio_sleep {
			pinctrl-single,pins = <
				/* MDIO reset value */
				0x148 (PIN_INPUT_PULLDOWN | MUX_MODE7)
				0x14c (PIN_INPUT_PULLDOWN | MUX_MODE7)
			>;
		};
	};

	ocp {
		uart0: serial@44e09000 {
			pinctrl-names = "default";
			pinctrl-0 = <&uart0_pins>;

			status = "okay";
		};

		musb: usb@47400000 {
			status = "okay";

			control@44e10000 {
				status = "okay";
			};

			usb-phy@47401300 {
				status = "okay";
			};

			usb-phy@47401b00 {
				status = "okay";
			};

			usb@47401000 {
				status = "okay";
			};

			usb@47401800 {
				status = "okay";
				dr_mode = "host";
			};

			dma-controller@07402000  {
				status = "okay";
			};
		};

		i2c0: i2c@44e0b000 {
			pinctrl-names = "default";
			pinctrl-0 = <&i2c0_pins>;

			status = "okay";
			clock-frequency = <400000>;

			tps: tps@24 {
				reg = <0x24>;
			};

		};
	};

=======
>>>>>>> ce5ed8d5
	leds {
		pinctrl-names = "default";
		pinctrl-0 = <&user_leds_s0>;

		compatible = "gpio-leds";

		led@2 {
			label = "beaglebone:green:heartbeat";
			gpios = <&gpio1 21 GPIO_ACTIVE_HIGH>;
			linux,default-trigger = "heartbeat";
			default-state = "off";
		};

		led@3 {
			label = "beaglebone:green:mmc0";
			gpios = <&gpio1 22 GPIO_ACTIVE_HIGH>;
			linux,default-trigger = "mmc0";
			default-state = "off";
		};

		led@4 {
			label = "beaglebone:green:usr2";
			gpios = <&gpio1 23 GPIO_ACTIVE_HIGH>;
			default-state = "off";
		};

		led@5 {
			label = "beaglebone:green:usr3";
			gpios = <&gpio1 24 GPIO_ACTIVE_HIGH>;
			default-state = "off";
		};
	};
};

&am33xx_pinmux {
	pinctrl-names = "default";
	pinctrl-0 = <&clkout2_pin>;

	user_leds_s0: user_leds_s0 {
		pinctrl-single,pins = <
			0x54 (PIN_OUTPUT_PULLDOWN | MUX_MODE7)	/* gpmc_a5.gpio1_21 */
			0x58 (PIN_OUTPUT_PULLUP | MUX_MODE7)	/* gpmc_a6.gpio1_22 */
			0x5c (PIN_OUTPUT_PULLDOWN | MUX_MODE7)	/* gpmc_a7.gpio1_23 */
			0x60 (PIN_OUTPUT_PULLUP | MUX_MODE7)	/* gpmc_a8.gpio1_24 */
		>;
	};

	i2c0_pins: pinmux_i2c0_pins {
		pinctrl-single,pins = <
			0x188 (PIN_INPUT_PULLUP | MUX_MODE0)	/* i2c0_sda.i2c0_sda */
			0x18c (PIN_INPUT_PULLUP | MUX_MODE0)	/* i2c0_scl.i2c0_scl */
		>;
	};

	uart0_pins: pinmux_uart0_pins {
		pinctrl-single,pins = <
			0x170 (PIN_INPUT_PULLUP | MUX_MODE0)	/* uart0_rxd.uart0_rxd */
			0x174 (PIN_OUTPUT_PULLDOWN | MUX_MODE0)	/* uart0_txd.uart0_txd */
		>;
	};

	clkout2_pin: pinmux_clkout2_pin {
		pinctrl-single,pins = <
			0x1b4 (PIN_OUTPUT_PULLDOWN | MUX_MODE3)	/* xdma_event_intr1.clkout2 */
		>;
	};

	cpsw_default: cpsw_default {
		pinctrl-single,pins = <
			/* Slave 1 */
			0x110 (PIN_INPUT_PULLUP | MUX_MODE0)	/* mii1_rxerr.mii1_rxerr */
			0x114 (PIN_OUTPUT_PULLDOWN | MUX_MODE0)	/* mii1_txen.mii1_txen */
			0x118 (PIN_INPUT_PULLUP | MUX_MODE0)	/* mii1_rxdv.mii1_rxdv */
			0x11c (PIN_OUTPUT_PULLDOWN | MUX_MODE0)	/* mii1_txd3.mii1_txd3 */
			0x120 (PIN_OUTPUT_PULLDOWN | MUX_MODE0)	/* mii1_txd2.mii1_txd2 */
			0x124 (PIN_OUTPUT_PULLDOWN | MUX_MODE0)	/* mii1_txd1.mii1_txd1 */
			0x128 (PIN_OUTPUT_PULLDOWN | MUX_MODE0)	/* mii1_txd0.mii1_txd0 */
			0x12c (PIN_INPUT_PULLUP | MUX_MODE0)	/* mii1_txclk.mii1_txclk */
			0x130 (PIN_INPUT_PULLUP | MUX_MODE0)	/* mii1_rxclk.mii1_rxclk */
			0x134 (PIN_INPUT_PULLUP | MUX_MODE0)	/* mii1_rxd3.mii1_rxd3 */
			0x138 (PIN_INPUT_PULLUP | MUX_MODE0)	/* mii1_rxd2.mii1_rxd2 */
			0x13c (PIN_INPUT_PULLUP | MUX_MODE0)	/* mii1_rxd1.mii1_rxd1 */
			0x140 (PIN_INPUT_PULLUP | MUX_MODE0)	/* mii1_rxd0.mii1_rxd0 */
		>;
	};

	cpsw_sleep: cpsw_sleep {
		pinctrl-single,pins = <
			/* Slave 1 reset value */
			0x110 (PIN_INPUT_PULLDOWN | MUX_MODE7)
			0x114 (PIN_INPUT_PULLDOWN | MUX_MODE7)
			0x118 (PIN_INPUT_PULLDOWN | MUX_MODE7)
			0x11c (PIN_INPUT_PULLDOWN | MUX_MODE7)
			0x120 (PIN_INPUT_PULLDOWN | MUX_MODE7)
			0x124 (PIN_INPUT_PULLDOWN | MUX_MODE7)
			0x128 (PIN_INPUT_PULLDOWN | MUX_MODE7)
			0x12c (PIN_INPUT_PULLDOWN | MUX_MODE7)
			0x130 (PIN_INPUT_PULLDOWN | MUX_MODE7)
			0x134 (PIN_INPUT_PULLDOWN | MUX_MODE7)
			0x138 (PIN_INPUT_PULLDOWN | MUX_MODE7)
			0x13c (PIN_INPUT_PULLDOWN | MUX_MODE7)
			0x140 (PIN_INPUT_PULLDOWN | MUX_MODE7)
		>;
	};

	davinci_mdio_default: davinci_mdio_default {
		pinctrl-single,pins = <
			/* MDIO */
			0x148 (PIN_INPUT_PULLUP | SLEWCTRL_FAST | MUX_MODE0)	/* mdio_data.mdio_data */
			0x14c (PIN_OUTPUT_PULLUP | MUX_MODE0)			/* mdio_clk.mdio_clk */
		>;
	};

	davinci_mdio_sleep: davinci_mdio_sleep {
		pinctrl-single,pins = <
			/* MDIO reset value */
			0x148 (PIN_INPUT_PULLDOWN | MUX_MODE7)
			0x14c (PIN_INPUT_PULLDOWN | MUX_MODE7)
		>;
	};
};

&uart0 {
	pinctrl-names = "default";
	pinctrl-0 = <&uart0_pins>;

	status = "okay";
};

&i2c0 {
	pinctrl-names = "default";
	pinctrl-0 = <&i2c0_pins>;

	status = "okay";
	clock-frequency = <400000>;

	tps: tps@24 {
		reg = <0x24>;
	};
};

/include/ "tps65217.dtsi"

&tps {
	regulators {
		dcdc1_reg: regulator@0 {
			regulator-always-on;
		};

		dcdc2_reg: regulator@1 {
			/* VDD_MPU voltage limits 0.95V - 1.26V with +/-4% tolerance */
			regulator-name = "vdd_mpu";
			regulator-min-microvolt = <925000>;
			regulator-max-microvolt = <1325000>;
			regulator-boot-on;
			regulator-always-on;
		};

		dcdc3_reg: regulator@2 {
			/* VDD_CORE voltage limits 0.95V - 1.1V with +/-4% tolerance */
			regulator-name = "vdd_core";
			regulator-min-microvolt = <925000>;
			regulator-max-microvolt = <1150000>;
			regulator-boot-on;
			regulator-always-on;
		};

		ldo1_reg: regulator@3 {
			regulator-always-on;
		};

		ldo2_reg: regulator@4 {
			regulator-always-on;
		};

		ldo3_reg: regulator@5 {
			regulator-always-on;
		};

		ldo4_reg: regulator@6 {
			regulator-always-on;
		};
	};
};

&cpsw_emac0 {
	phy_id = <&davinci_mdio>, <0>;
	phy-mode = "mii";
};

&cpsw_emac1 {
	phy_id = <&davinci_mdio>, <1>;
	phy-mode = "mii";
};

&mac {
	pinctrl-names = "default", "sleep";
	pinctrl-0 = <&cpsw_default>;
	pinctrl-1 = <&cpsw_sleep>;

};

&davinci_mdio {
	pinctrl-names = "default", "sleep";
	pinctrl-0 = <&davinci_mdio_default>;
	pinctrl-1 = <&davinci_mdio_sleep>;
};<|MERGE_RESOLUTION|>--- conflicted
+++ resolved
@@ -24,103 +24,7 @@
 		reg = <0x80000000 0x10000000>; /* 256 MB */
 	};
 
-<<<<<<< HEAD
-	am33xx_pinmux: pinmux@44e10800 {
-		pinctrl-names = "default";
-		pinctrl-0 = <&clkout2_pin>;
-
-		user_leds_s0: user_leds_s0 {
-			pinctrl-single,pins = <
-				0x54 (PIN_OUTPUT_PULLDOWN | MUX_MODE7)	/* gpmc_a5.gpio1_21 */
-				0x58 (PIN_OUTPUT_PULLUP | MUX_MODE7)	/* gpmc_a6.gpio1_22 */
-				0x5c (PIN_OUTPUT_PULLDOWN | MUX_MODE7)	/* gpmc_a7.gpio1_23 */
-				0x60 (PIN_OUTPUT_PULLUP | MUX_MODE7)	/* gpmc_a8.gpio1_24 */
-			>;
-		};
-
-		i2c0_pins: pinmux_i2c0_pins {
-			pinctrl-single,pins = <
-				0x188 (PIN_INPUT_PULLUP | MUX_MODE0)	/* i2c0_sda.i2c0_sda */
-				0x18c (PIN_INPUT_PULLUP | MUX_MODE0)	/* i2c0_scl.i2c0_scl */
-			>;
-		};
-
-		uart0_pins: pinmux_uart0_pins {
-			pinctrl-single,pins = <
-				0x170 (PIN_INPUT_PULLUP | MUX_MODE0)	/* uart0_rxd.uart0_rxd */
-				0x174 (PIN_OUTPUT_PULLDOWN | MUX_MODE0)	/* uart0_txd.uart0_txd */
-			>;
-		};
-
-		clkout2_pin: pinmux_clkout2_pin {
-			pinctrl-single,pins = <
-				0x1b4 (PIN_OUTPUT_PULLDOWN | MUX_MODE3)	/* xdma_event_intr1.clkout2 */
-			>;
-		};
-
-		cpsw_default: cpsw_default {
-			pinctrl-single,pins = <
-				/* Slave 1 */
-				0x110 (PIN_INPUT_PULLUP | MUX_MODE0)	/* mii1_rxerr.mii1_rxerr */
-				0x114 (PIN_OUTPUT_PULLDOWN | MUX_MODE0)	/* mii1_txen.mii1_txen */
-				0x118 (PIN_INPUT_PULLUP | MUX_MODE0)	/* mii1_rxdv.mii1_rxdv */
-				0x11c (PIN_OUTPUT_PULLDOWN | MUX_MODE0)	/* mii1_txd3.mii1_txd3 */
-				0x120 (PIN_OUTPUT_PULLDOWN | MUX_MODE0)	/* mii1_txd2.mii1_txd2 */
-				0x124 (PIN_OUTPUT_PULLDOWN | MUX_MODE0)	/* mii1_txd1.mii1_txd1 */
-				0x128 (PIN_OUTPUT_PULLDOWN | MUX_MODE0)	/* mii1_txd0.mii1_txd0 */
-				0x12c (PIN_INPUT_PULLUP | MUX_MODE0)	/* mii1_txclk.mii1_txclk */
-				0x130 (PIN_INPUT_PULLUP | MUX_MODE0)	/* mii1_rxclk.mii1_rxclk */
-				0x134 (PIN_INPUT_PULLUP | MUX_MODE0)	/* mii1_rxd3.mii1_rxd3 */
-				0x138 (PIN_INPUT_PULLUP | MUX_MODE0)	/* mii1_rxd2.mii1_rxd2 */
-				0x13c (PIN_INPUT_PULLUP | MUX_MODE0)	/* mii1_rxd1.mii1_rxd1 */
-				0x140 (PIN_INPUT_PULLUP | MUX_MODE0)	/* mii1_rxd0.mii1_rxd0 */
-			>;
-		};
-
-		cpsw_sleep: cpsw_sleep {
-			pinctrl-single,pins = <
-				/* Slave 1 reset value */
-				0x110 (PIN_INPUT_PULLDOWN | MUX_MODE7)
-				0x114 (PIN_INPUT_PULLDOWN | MUX_MODE7)
-				0x118 (PIN_INPUT_PULLDOWN | MUX_MODE7)
-				0x11c (PIN_INPUT_PULLDOWN | MUX_MODE7)
-				0x120 (PIN_INPUT_PULLDOWN | MUX_MODE7)
-				0x124 (PIN_INPUT_PULLDOWN | MUX_MODE7)
-				0x128 (PIN_INPUT_PULLDOWN | MUX_MODE7)
-				0x12c (PIN_INPUT_PULLDOWN | MUX_MODE7)
-				0x130 (PIN_INPUT_PULLDOWN | MUX_MODE7)
-				0x134 (PIN_INPUT_PULLDOWN | MUX_MODE7)
-				0x138 (PIN_INPUT_PULLDOWN | MUX_MODE7)
-				0x13c (PIN_INPUT_PULLDOWN | MUX_MODE7)
-				0x140 (PIN_INPUT_PULLDOWN | MUX_MODE7)
-			>;
-		};
-
-		davinci_mdio_default: davinci_mdio_default {
-			pinctrl-single,pins = <
-				/* MDIO */
-				0x148 (PIN_INPUT_PULLUP | SLEWCTRL_FAST | MUX_MODE0)	/* mdio_data.mdio_data */
-				0x14c (PIN_OUTPUT_PULLUP | MUX_MODE0)			/* mdio_clk.mdio_clk */
-			>;
-		};
-
-		davinci_mdio_sleep: davinci_mdio_sleep {
-			pinctrl-single,pins = <
-				/* MDIO reset value */
-				0x148 (PIN_INPUT_PULLDOWN | MUX_MODE7)
-				0x14c (PIN_INPUT_PULLDOWN | MUX_MODE7)
-			>;
-		};
-	};
-
 	ocp {
-		uart0: serial@44e09000 {
-			pinctrl-names = "default";
-			pinctrl-0 = <&uart0_pins>;
-
-			status = "okay";
-		};
-
 		musb: usb@47400000 {
 			status = "okay";
 
@@ -149,23 +53,8 @@
 				status = "okay";
 			};
 		};
-
-		i2c0: i2c@44e0b000 {
-			pinctrl-names = "default";
-			pinctrl-0 = <&i2c0_pins>;
-
-			status = "okay";
-			clock-frequency = <400000>;
-
-			tps: tps@24 {
-				reg = <0x24>;
-			};
-
-		};
-	};
-
-=======
->>>>>>> ce5ed8d5
+	};
+
 	leds {
 		pinctrl-names = "default";
 		pinctrl-0 = <&user_leds_s0>;
