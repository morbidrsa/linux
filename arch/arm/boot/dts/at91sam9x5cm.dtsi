--- conflicted
+++ resolved
@@ -28,11 +28,7 @@
 			pinctrl@fffff400 {
 				1wire_cm {
 					pinctrl_1wire_cm: 1wire_cm-0 {
-<<<<<<< HEAD
-						atmel,pins = <1 18 0x0 0x2>; /* PB18 multidrive, conflicts with led */
-=======
 						atmel,pins = <AT91_PIOB 18 AT91_PERIPH_GPIO AT91_PINCTRL_MULTI_DRIVE>; /* PB18 multidrive, conflicts with led */
->>>>>>> d0e0ac97
 					};
 				};
 			};
@@ -91,11 +87,7 @@
 
 	1wire_cm {
 		compatible = "w1-gpio";
-<<<<<<< HEAD
-		gpios = <&pioB 18 0>;
-=======
 		gpios = <&pioB 18 GPIO_ACTIVE_HIGH>;
->>>>>>> d0e0ac97
 		linux,open-drain;
 		pinctrl-names = "default";
 		pinctrl-0 = <&pinctrl_1wire_cm>;
