--- conflicted
+++ resolved
@@ -22,8 +22,6 @@
 	       gpio0 = &gpio0;
 	       gpio1 = &gpio1;
 	};
-<<<<<<< HEAD
-=======
 
 	mbus {
 		compatible = "marvell,kirkwood-mbus", "simple-bus";
@@ -33,7 +31,6 @@
 		pcie-mem-aperture = <0xe0000000 0x10000000>; /* 256 MiB memory space */
 		pcie-io-aperture  = <0xf2000000 0x100000>;   /*   1 MiB    I/O space */
 	};
->>>>>>> 56df74f0
 
 	ocp@f1000000 {
 		compatible = "simple-bus";
@@ -67,14 +64,11 @@
 			marvell,#interrupts = <6>;
 		};
 
-<<<<<<< HEAD
-=======
 		mbusc: mbus-controller@20000 {
 			compatible = "marvell,mbus-controller";
 			reg = <0x20000 0x80>, <0x1500 0x20>;
 		};
 
->>>>>>> 56df74f0
 		core_clk: core-clocks@10030 {
 			compatible = "marvell,kirkwood-core-clock";
 			reg = <0x10030 0x4>;
