--- conflicted
+++ resolved
@@ -85,16 +85,6 @@
 			status = "disabled";
 		};
 
-<<<<<<< HEAD
-		rtc@10300 {
-			compatible = "marvell,kirkwood-rtc", "marvell,orion-rtc";
-			reg = <0x10300 0x20>;
-			interrupts = <53>;
-			clocks = <&gate_clk 7>;
-		};
-
-=======
->>>>>>> d0e0ac97
 		spi@10600 {
 			compatible = "marvell,orion-spi";
 			#address-cells = <1>;
@@ -202,13 +192,5 @@
 			clocks = <&gate_clk 17>;
 			status = "okay";
 		};
-
-		mvsdio@90000 {
-			compatible = "marvell,orion-sdio";
-			reg = <0x90000 0x200>;
-			interrupts = <28>;
-			clocks = <&gate_clk 4>;
-			status = "disabled";
-		};
 	};
 };