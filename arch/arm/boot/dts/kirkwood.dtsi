/include/ "skeleton.dtsi"

#define MBUS_ID(target,attributes) (((target) << 24) | ((attributes) << 16))

/ {
	compatible = "marvell,kirkwood";
	interrupt-parent = <&intc>;

	cpus {
		#address-cells = <1>;
		#size-cells = <0>;

		cpu@0 {
			device_type = "cpu";
			compatible = "marvell,feroceon";
			clocks = <&core_clk 1>, <&core_clk 3>, <&gate_clk 11>;
			clock-names = "cpu_clk", "ddrclk", "powersave";
		};
	};

	aliases {
	       gpio0 = &gpio0;
	       gpio1 = &gpio1;
	};

	mbus {
		compatible = "marvell,kirkwood-mbus", "simple-bus";
		#address-cells = <2>;
		#size-cells = <1>;
		controller = <&mbusc>;
		pcie-mem-aperture = <0xe0000000 0x10000000>; /* 256 MiB memory space */
		pcie-io-aperture  = <0xf2000000 0x100000>;   /*   1 MiB    I/O space */
	};

	ocp@f1000000 {
		compatible = "simple-bus";
		ranges = <0x00000000 0xf1000000 0x0100000
		          0xf4000000 0xf4000000 0x0000400
		          0xf5000000 0xf5000000 0x0000400>;
		#address-cells = <1>;
		#size-cells = <1>;

<<<<<<< HEAD
		timer: timer@20300 {
			compatible = "marvell,orion-timer";
			reg = <0x20300 0x20>;
			interrupt-parent = <&bridge_intc>;
			interrupts = <1>, <2>;
			clocks = <&core_clk 0>;
		};

		intc: main-interrupt-ctrl@20200 {
			compatible = "marvell,orion-intc";
			interrupt-controller;
			#interrupt-cells = <1>;
			reg = <0x20200 0x10>, <0x20210 0x10>;
		};

		bridge_intc: bridge-interrupt-ctrl@20110 {
			compatible = "marvell,orion-bridge-intc";
			interrupt-controller;
			#interrupt-cells = <1>;
			reg = <0x20110 0x8>;
			interrupts = <1>;
			marvell,#interrupts = <6>;
=======
		mbusc: mbus-controller@20000 {
			compatible = "marvell,mbus-controller";
			reg = <0x20000 0x80>, <0x1500 0x20>;
>>>>>>> a0cec786
		};

		core_clk: core-clocks@10030 {
			compatible = "marvell,kirkwood-core-clock";
			reg = <0x10030 0x4>;
	        	#clock-cells = <1>;
		};

		gpio0: gpio@10100 {
			compatible = "marvell,orion-gpio";
			#gpio-cells = <2>;
			gpio-controller;
			reg = <0x10100 0x40>;
			ngpios = <32>;
			interrupt-controller;
			#interrupt-cells = <2>;
			interrupts = <35>, <36>, <37>, <38>;
			clocks = <&gate_clk 7>;
		};

		gpio1: gpio@10140 {
			compatible = "marvell,orion-gpio";
			#gpio-cells = <2>;
			gpio-controller;
			reg = <0x10140 0x40>;
			ngpios = <18>;
			interrupt-controller;
			#interrupt-cells = <2>;
			interrupts = <39>, <40>, <41>;
			clocks = <&gate_clk 7>;
		};

		serial@12000 {
			compatible = "ns16550a";
			reg = <0x12000 0x100>;
			reg-shift = <2>;
			interrupts = <33>;
			clocks = <&gate_clk 7>;
			status = "disabled";
		};

		serial@12100 {
			compatible = "ns16550a";
			reg = <0x12100 0x100>;
			reg-shift = <2>;
			interrupts = <34>;
			clocks = <&gate_clk 7>;
			status = "disabled";
		};

		spi@10600 {
			compatible = "marvell,orion-spi";
			#address-cells = <1>;
			#size-cells = <0>;
			cell-index = <0>;
			interrupts = <23>;
			reg = <0x10600 0x28>;
			clocks = <&gate_clk 7>;
			status = "disabled";
		};

		gate_clk: clock-gating-control@2011c {
			compatible = "marvell,kirkwood-gating-clock";
			reg = <0x2011c 0x4>;
			clocks = <&core_clk 0>;
			#clock-cells = <1>;
		};

		wdt: watchdog-timer@20300 {
			compatible = "marvell,orion-wdt";
			reg = <0x20300 0x28>;
			interrupt-parent = <&bridge_intc>;
			interrupts = <3>;
			clocks = <&gate_clk 7>;
			status = "okay";
		};

		xor@60800 {
			compatible = "marvell,orion-xor";
			reg = <0x60800 0x100
			       0x60A00 0x100>;
			status = "okay";
			clocks = <&gate_clk 8>;

			xor00 {
			      interrupts = <5>;
			      dmacap,memcpy;
			      dmacap,xor;
			};
			xor01 {
			      interrupts = <6>;
			      dmacap,memcpy;
			      dmacap,xor;
			      dmacap,memset;
			};
		};

		xor@60900 {
			compatible = "marvell,orion-xor";
			reg = <0x60900 0x100
			       0xd0B00 0x100>;
			status = "okay";
			clocks = <&gate_clk 16>;

			xor00 {
			      interrupts = <7>;
			      dmacap,memcpy;
			      dmacap,xor;
			};
			xor01 {
			      interrupts = <8>;
			      dmacap,memcpy;
			      dmacap,xor;
			      dmacap,memset;
			};
		};

		ehci@50000 {
			compatible = "marvell,orion-ehci";
			reg = <0x50000 0x1000>;
			interrupts = <19>;
			clocks = <&gate_clk 3>;
			status = "okay";
		};

		nand@3000000 {
			#address-cells = <1>;
			#size-cells = <1>;
			cle = <0>;
			ale = <1>;
			bank-width = <1>;
			compatible = "marvell,orion-nand";
			reg = <0xf4000000 0x400>;
			chip-delay = <25>;
			/* set partition map and/or chip-delay in board dts */
			clocks = <&gate_clk 7>;
			status = "disabled";
		};

		i2c@11000 {
			compatible = "marvell,mv64xxx-i2c";
			reg = <0x11000 0x20>;
			#address-cells = <1>;
			#size-cells = <0>;
			interrupts = <29>;
			clock-frequency = <100000>;
			clocks = <&gate_clk 7>;
			status = "disabled";
		};

		crypto@30000 {
			compatible = "marvell,orion-crypto";
			reg = <0x30000 0x10000>,
			      <0xf5000000 0x800>;
			reg-names = "regs", "sram";
			interrupts = <22>;
			clocks = <&gate_clk 17>;
			status = "okay";
		};

		mdio: mdio-bus@72004 {
			compatible = "marvell,orion-mdio";
			#address-cells = <1>;
			#size-cells = <0>;
			reg = <0x72004 0x84>;
			interrupts = <46>;
			clocks = <&gate_clk 0>;
			status = "disabled";

			/* add phy nodes in board file */
		};

		eth0: ethernet-controller@72000 {
			compatible = "marvell,kirkwood-eth";
			#address-cells = <1>;
			#size-cells = <0>;
			reg = <0x72000 0x4000>;
			clocks = <&gate_clk 0>;
			marvell,tx-checksum-limit = <1600>;
			status = "disabled";

			ethernet0-port@0 {
				device_type = "network";
				compatible = "marvell,kirkwood-eth-port";
				reg = <0>;
				interrupts = <11>;
				/* overwrite MAC address in bootloader */
				local-mac-address = [00 00 00 00 00 00];
				/* set phy-handle property in board file */
			};
		};

		eth1: ethernet-controller@76000 {
			compatible = "marvell,kirkwood-eth";
			#address-cells = <1>;
			#size-cells = <0>;
			reg = <0x76000 0x4000>;
			clocks = <&gate_clk 19>;
			marvell,tx-checksum-limit = <1600>;
			status = "disabled";

			ethernet1-port@0 {
				device_type = "network";
				compatible = "marvell,kirkwood-eth-port";
				reg = <0>;
				interrupts = <15>;
				/* overwrite MAC address in bootloader */
				local-mac-address = [00 00 00 00 00 00];
				/* set phy-handle property in board file */
			};
		};
	};
};<|MERGE_RESOLUTION|>--- conflicted
+++ resolved
@@ -40,7 +40,6 @@
 		#address-cells = <1>;
 		#size-cells = <1>;
 
-<<<<<<< HEAD
 		timer: timer@20300 {
 			compatible = "marvell,orion-timer";
 			reg = <0x20300 0x20>;
@@ -63,11 +62,11 @@
 			reg = <0x20110 0x8>;
 			interrupts = <1>;
 			marvell,#interrupts = <6>;
-=======
+		};
+
 		mbusc: mbus-controller@20000 {
 			compatible = "marvell,mbus-controller";
 			reg = <0x20000 0x80>, <0x1500 0x20>;
->>>>>>> a0cec786
 		};
 
 		core_clk: core-clocks@10030 {
