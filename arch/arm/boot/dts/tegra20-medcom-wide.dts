--- conflicted
+++ resolved
@@ -56,19 +56,12 @@
 		nvidia,i2s-controller = <&tegra_i2s1>;
 		nvidia,audio-codec = <&wm8903>;
 
-<<<<<<< HEAD
-		nvidia,spkr-en-gpios = <&wm8903 2 0>;
-		nvidia,hp-det-gpios = <&gpio 178 0>; /* gpio PW2 */
-
-		clocks = <&tegra_car 112>, <&tegra_car 113>, <&tegra_car 94>;
-=======
 		nvidia,spkr-en-gpios = <&wm8903 2 GPIO_ACTIVE_HIGH>;
 		nvidia,hp-det-gpios = <&gpio TEGRA_GPIO(W, 2) GPIO_ACTIVE_HIGH>;
 
 		clocks = <&tegra_car TEGRA20_CLK_PLL_A>,
 			 <&tegra_car TEGRA20_CLK_PLL_A_OUT0>,
 			 <&tegra_car TEGRA20_CLK_CDEV1>;
->>>>>>> d0e0ac97
 		clock-names = "pll_a", "pll_a_out0", "mclk";
 	};
 };