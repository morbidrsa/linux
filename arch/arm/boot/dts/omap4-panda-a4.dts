/*
 * Copyright (C) 2012 Texas Instruments Incorporated - http://www.ti.com/
 *
 * This program is free software; you can redistribute it and/or modify
 * it under the terms of the GNU General Public License version 2 as
 * published by the Free Software Foundation.
 */
/dts-v1/;

<<<<<<< HEAD
/include/ "omap443x.dtsi"
/include/ "omap4-panda-common.dtsi"
=======
#include "omap443x.dtsi"
#include "omap4-panda-common.dtsi"
>>>>>>> d0e0ac97

/* Pandaboard Rev A4+ have external pullups on SCL & SDA */
&dss_hdmi_pins {
	pinctrl-single,pins = <
		0x5a (PIN_INPUT_PULLUP | MUX_MODE0)	/* hdmi_cec.hdmi_cec */
		0x5c (PIN_INPUT | MUX_MODE0)		/* hdmi_scl.hdmi_scl */
		0x5e (PIN_INPUT | MUX_MODE0)		/* hdmi_sda.hdmi_sda */
		>;
};<|MERGE_RESOLUTION|>--- conflicted
+++ resolved
@@ -7,13 +7,8 @@
  */
 /dts-v1/;
 
-<<<<<<< HEAD
-/include/ "omap443x.dtsi"
-/include/ "omap4-panda-common.dtsi"
-=======
 #include "omap443x.dtsi"
 #include "omap4-panda-common.dtsi"
->>>>>>> d0e0ac97
 
 /* Pandaboard Rev A4+ have external pullups on SCL & SDA */
 &dss_hdmi_pins {
