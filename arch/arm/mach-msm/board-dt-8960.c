/* Copyright (c) 2012, The Linux Foundation. All rights reserved.
 *
 * This program is free software; you can redistribute it and/or modify
 * it under the terms of the GNU General Public License version 2 and
 * only version 2 as published by the Free Software Foundation.
 *
 * This program is distributed in the hope that it will be useful,
 * but WITHOUT ANY WARRANTY; without even the implied warranty of
 * MERCHANTABILITY or FITNESS FOR A PARTICULAR PURPOSE.  See the
 * GNU General Public License for more details.
 */

#include <linux/init.h>
<<<<<<< HEAD
#include <linux/irqchip.h>
=======
>>>>>>> d0e0ac97
#include <linux/of_platform.h>

#include <asm/mach/arch.h>

#include "common.h"

static void __init msm_dt_init(void)
{
	of_platform_populate(NULL, of_default_bus_match_table, NULL, NULL);
}

static const char * const msm8960_dt_match[] __initconst = {
	"qcom,msm8960-cdp",
	NULL
};

DT_MACHINE_START(MSM8960_DT, "Qualcomm MSM (Flattened Device Tree)")
	.smp = smp_ops(msm_smp_ops),
	.map_io = msm_map_msm8960_io,
<<<<<<< HEAD
	.init_irq = irqchip_init,
=======
>>>>>>> d0e0ac97
	.init_time	= msm_dt_timer_init,
	.init_machine = msm_dt_init,
	.dt_compat = msm8960_dt_match,
MACHINE_END<|MERGE_RESOLUTION|>--- conflicted
+++ resolved
@@ -11,10 +11,6 @@
  */
 
 #include <linux/init.h>
-<<<<<<< HEAD
-#include <linux/irqchip.h>
-=======
->>>>>>> d0e0ac97
 #include <linux/of_platform.h>
 
 #include <asm/mach/arch.h>
@@ -34,10 +30,6 @@
 DT_MACHINE_START(MSM8960_DT, "Qualcomm MSM (Flattened Device Tree)")
 	.smp = smp_ops(msm_smp_ops),
 	.map_io = msm_map_msm8960_io,
-<<<<<<< HEAD
-	.init_irq = irqchip_init,
-=======
->>>>>>> d0e0ac97
 	.init_time	= msm_dt_timer_init,
 	.init_machine = msm_dt_init,
 	.dt_compat = msm8960_dt_match,
