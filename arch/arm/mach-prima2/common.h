/*
 * This file contains common function prototypes to avoid externs in the c files.
 *
 * Copyright (c) 2011 Cambridge Silicon Radio Limited, a CSR plc group company.
 *
 * Licensed under GPLv2 or later.
 */

#ifndef __MACH_PRIMA2_COMMON_H__
#define __MACH_PRIMA2_COMMON_H__

#include <linux/init.h>
#include <linux/reboot.h>

#include <asm/mach/time.h>
#include <asm/exception.h>
<<<<<<< HEAD

#define SIRFSOC_VA_BASE		_AC(0xFEC00000, UL)
#define SIRFSOC_VA(x)		(SIRFSOC_VA_BASE + ((x) & 0x00FFF000))

=======

#define SIRFSOC_VA_BASE		_AC(0xFEC00000, UL)
#define SIRFSOC_VA(x)		(SIRFSOC_VA_BASE + ((x) & 0x00FFF000))

>>>>>>> d0e0ac97
extern struct smp_operations   sirfsoc_smp_ops;
extern void sirfsoc_secondary_startup(void);
extern void sirfsoc_cpu_die(unsigned int cpu);

extern void __init sirfsoc_of_irq_init(void);
extern void __init sirfsoc_of_clk_init(void);
<<<<<<< HEAD
extern void sirfsoc_restart(char, const char *);
=======
extern void sirfsoc_restart(enum reboot_mode, const char *);
>>>>>>> d0e0ac97
extern asmlinkage void __exception_irq_entry sirfsoc_handle_irq(struct pt_regs *regs);

#ifndef CONFIG_DEBUG_LL
static inline void sirfsoc_map_lluart(void)  {}
#else
extern void __init sirfsoc_map_lluart(void);
#endif

#ifndef CONFIG_SMP
static inline void sirfsoc_map_scu(void) {}
#else
extern void sirfsoc_map_scu(void);
#endif

#ifdef CONFIG_SUSPEND
extern int sirfsoc_pm_init(void);
#else
static inline int sirfsoc_pm_init(void) { return 0; }
#endif

#endif<|MERGE_RESOLUTION|>--- conflicted
+++ resolved
@@ -14,28 +14,17 @@
 
 #include <asm/mach/time.h>
 #include <asm/exception.h>
-<<<<<<< HEAD
 
 #define SIRFSOC_VA_BASE		_AC(0xFEC00000, UL)
 #define SIRFSOC_VA(x)		(SIRFSOC_VA_BASE + ((x) & 0x00FFF000))
 
-=======
-
-#define SIRFSOC_VA_BASE		_AC(0xFEC00000, UL)
-#define SIRFSOC_VA(x)		(SIRFSOC_VA_BASE + ((x) & 0x00FFF000))
-
->>>>>>> d0e0ac97
 extern struct smp_operations   sirfsoc_smp_ops;
 extern void sirfsoc_secondary_startup(void);
 extern void sirfsoc_cpu_die(unsigned int cpu);
 
 extern void __init sirfsoc_of_irq_init(void);
 extern void __init sirfsoc_of_clk_init(void);
-<<<<<<< HEAD
-extern void sirfsoc_restart(char, const char *);
-=======
 extern void sirfsoc_restart(enum reboot_mode, const char *);
->>>>>>> d0e0ac97
 extern asmlinkage void __exception_irq_entry sirfsoc_handle_irq(struct pt_regs *regs);
 
 #ifndef CONFIG_DEBUG_LL
