config ARCH_TEGRA
	bool "NVIDIA Tegra" if ARCH_MULTI_V7
	select ARCH_HAS_CPUFREQ
	select ARCH_REQUIRE_GPIOLIB
	select CLKDEV_LOOKUP
	select CLKSRC_MMIO
	select CLKSRC_OF
	select COMMON_CLK
	select GENERIC_CLOCKEVENTS
	select HAVE_ARM_SCU if SMP
	select HAVE_ARM_TWD if LOCAL_TIMERS
	select HAVE_CLK
	select HAVE_SMP
	select MIGHT_HAVE_CACHE_L2X0
	select SOC_BUS
	select SPARSE_IRQ
	select USE_OF
	help
	  This enables support for NVIDIA Tegra based systems.

menu "NVIDIA Tegra options"
	depends on ARCH_TEGRA

config ARCH_TEGRA_2x_SOC
	bool "Enable support for Tegra20 family"
	select ARCH_NEEDS_CPU_IDLE_COUPLED if SMP
	select ARM_ERRATA_720789
	select ARM_ERRATA_754327 if SMP
	select ARM_ERRATA_764369 if SMP
	select ARM_GIC
	select CPU_V7
	select PINCTRL
	select PINCTRL_TEGRA20
	select PL310_ERRATA_727915 if CACHE_L2X0
	select PL310_ERRATA_769419 if CACHE_L2X0
	select USB_ARCH_HAS_EHCI if USB_SUPPORT
	select USB_ULPI if USB_PHY
	select USB_ULPI_VIEWPORT if USB_PHY
	help
	  Support for NVIDIA Tegra AP20 and T20 processors, based on the
	  ARM CortexA9MP CPU and the ARM PL310 L2 cache controller

config ARCH_TEGRA_3x_SOC
	bool "Enable support for Tegra30 family"
	select ARM_ERRATA_754322
	select ARM_ERRATA_764369 if SMP
	select ARM_GIC
	select CPU_V7
	select PINCTRL
	select PINCTRL_TEGRA30
	select PL310_ERRATA_769419 if CACHE_L2X0
	select USB_ARCH_HAS_EHCI if USB_SUPPORT
	select USB_ULPI if USB_PHY
	select USB_ULPI_VIEWPORT if USB_PHY
	help
	  Support for NVIDIA Tegra T30 processor family, based on the
	  ARM CortexA9MP CPU and the ARM PL310 L2 cache controller

config ARCH_TEGRA_114_SOC
	bool "Enable support for Tegra114 family"
<<<<<<< HEAD
	select ARM_ARCH_TIMER
	select ARM_GIC
	select ARM_L1_CACHE_SHIFT_6
	select CPU_FREQ_TABLE if CPU_FREQ
=======
	select HAVE_ARM_ARCH_TIMER
	select ARM_GIC
	select ARM_L1_CACHE_SHIFT_6
>>>>>>> d0e0ac97
	select CPU_V7
	select PINCTRL
	select PINCTRL_TEGRA114
	help
	  Support for NVIDIA Tegra T114 processor family, based on the
	  ARM CortexA15MP CPU

config TEGRA_PCI
	bool "PCI Express support"
	depends on ARCH_TEGRA_2x_SOC
	select PCI

config TEGRA_AHB
	bool "Enable AHB driver for NVIDIA Tegra SoCs"
	default y
	help
	  Adds AHB configuration functionality for NVIDIA Tegra SoCs,
	  which controls AHB bus master arbitration and some
	  performance parameters(priority, prefech size).

config TEGRA_EMC_SCALING_ENABLE
	bool "Enable scaling the memory frequency"

endmenu<|MERGE_RESOLUTION|>--- conflicted
+++ resolved
@@ -58,16 +58,9 @@
 
 config ARCH_TEGRA_114_SOC
 	bool "Enable support for Tegra114 family"
-<<<<<<< HEAD
-	select ARM_ARCH_TIMER
-	select ARM_GIC
-	select ARM_L1_CACHE_SHIFT_6
-	select CPU_FREQ_TABLE if CPU_FREQ
-=======
 	select HAVE_ARM_ARCH_TIMER
 	select ARM_GIC
 	select ARM_L1_CACHE_SHIFT_6
->>>>>>> d0e0ac97
 	select CPU_V7
 	select PINCTRL
 	select PINCTRL_TEGRA114
