--- conflicted
+++ resolved
@@ -234,11 +234,7 @@
 	{ }
 };
 
-<<<<<<< HEAD
-static void tegra_pmc_parse_dt(void)
-=======
 static void __init tegra_pmc_parse_dt(void)
->>>>>>> d0e0ac97
 {
 	struct device_node *np;
 	u32 prop;
