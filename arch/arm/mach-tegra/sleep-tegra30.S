--- conflicted
+++ resolved
@@ -71,13 +71,9 @@
 	movw	r12, \
 		FLOW_CTRL_CSR_INTR_FLAG | FLOW_CTRL_CSR_EVENT_FLAG | \
 		FLOW_CTRL_CSR_ENABLE
-<<<<<<< HEAD
-	mov	r4, #(1 << 4)
-=======
 	cmp	r10, #TEGRA30
 	moveq	r4, #(1 << 4)			@ wfe bitmap
 	movne	r4, #(1 << 8)			@ wfi bitmap
->>>>>>> d0e0ac97
  ARM(	orr	r12, r12, r4, lsl r3	)
  THUMB(	lsl	r4, r4, r3		)
  THUMB(	orr	r12, r12, r4		)
