/*
 *  linux/arch/arm/mach-tegra/platsmp.c
 *
 *  Copyright (C) 2002 ARM Ltd.
 *  All Rights Reserved
 *
 *  Copyright (C) 2009 Palm
 *  All Rights Reserved
 *
 * This program is free software; you can redistribute it and/or modify
 * it under the terms of the GNU General Public License version 2 as
 * published by the Free Software Foundation.
 */
#include <linux/init.h>
#include <linux/errno.h>
#include <linux/delay.h>
#include <linux/device.h>
#include <linux/jiffies.h>
#include <linux/smp.h>
#include <linux/io.h>
#include <linux/clk/tegra.h>

#include <asm/cacheflush.h>
#include <asm/mach-types.h>
#include <asm/smp_scu.h>
#include <asm/smp_plat.h>

#include "fuse.h"
#include "flowctrl.h"
#include "reset.h"
#include "pmc.h"

#include "common.h"
#include "iomap.h"

static cpumask_t tegra_cpu_init_mask;

static void __cpuinit tegra_secondary_init(unsigned int cpu)
{
	cpumask_set_cpu(cpu, &tegra_cpu_init_mask);
}


static int tegra20_boot_secondary(unsigned int cpu, struct task_struct *idle)
{
	cpu = cpu_logical_map(cpu);

	/*
	 * Force the CPU into reset. The CPU must remain in reset when
	 * the flow controller state is cleared (which will cause the
	 * flow controller to stop driving reset if the CPU has been
	 * power-gated via the flow controller). This will have no
	 * effect on first boot of the CPU since it should already be
	 * in reset.
	 */
	tegra_put_cpu_in_reset(cpu);

	/*
	 * Unhalt the CPU. If the flow controller was used to
	 * power-gate the CPU this will cause the flow controller to
	 * stop driving reset. The CPU will remain in reset because the
	 * clock and reset block is now driving reset.
	 */
	flowctrl_write_cpu_halt(cpu, 0);

	tegra_enable_cpu_clock(cpu);
	flowctrl_write_cpu_csr(cpu, 0); /* Clear flow controller CSR. */
	tegra_cpu_out_of_reset(cpu);
	return 0;
}

static int tegra30_boot_secondary(unsigned int cpu, struct task_struct *idle)
{
	int ret;
	unsigned long timeout;

	cpu = cpu_logical_map(cpu);
	tegra_put_cpu_in_reset(cpu);
	flowctrl_write_cpu_halt(cpu, 0);
<<<<<<< HEAD

	/*
	 * The power up sequence of cold boot CPU and warm boot CPU
	 * was different.
	 *
	 * For warm boot CPU that was resumed from CPU hotplug, the
	 * power will be resumed automatically after un-halting the
	 * flow controller of the warm boot CPU. We need to wait for
	 * the confirmaiton that the CPU is powered then removing
	 * the IO clamps.
	 * For cold boot CPU, do not wait. After the cold boot CPU be
	 * booted, it will run to tegra_secondary_init() and set
	 * tegra_cpu_init_mask which influences what tegra30_boot_secondary()
	 * next time around.
	 */
	if (cpumask_test_cpu(cpu, &tegra_cpu_init_mask)) {
		timeout = jiffies + msecs_to_jiffies(50);
		do {
			if (tegra_pmc_cpu_is_powered(cpu))
				goto remove_clamps;
			udelay(10);
		} while (time_before(jiffies, timeout));
	}

	/*
=======

	/*
	 * The power up sequence of cold boot CPU and warm boot CPU
	 * was different.
	 *
	 * For warm boot CPU that was resumed from CPU hotplug, the
	 * power will be resumed automatically after un-halting the
	 * flow controller of the warm boot CPU. We need to wait for
	 * the confirmaiton that the CPU is powered then removing
	 * the IO clamps.
	 * For cold boot CPU, do not wait. After the cold boot CPU be
	 * booted, it will run to tegra_secondary_init() and set
	 * tegra_cpu_init_mask which influences what tegra30_boot_secondary()
	 * next time around.
	 */
	if (cpumask_test_cpu(cpu, &tegra_cpu_init_mask)) {
		timeout = jiffies + msecs_to_jiffies(50);
		do {
			if (tegra_pmc_cpu_is_powered(cpu))
				goto remove_clamps;
			udelay(10);
		} while (time_before(jiffies, timeout));
	}

	/*
>>>>>>> d0e0ac97
	 * The power status of the cold boot CPU is power gated as
	 * default. To power up the cold boot CPU, the power should
	 * be un-gated by un-toggling the power gate register
	 * manually.
	 */
	if (!tegra_pmc_cpu_is_powered(cpu)) {
		ret = tegra_pmc_cpu_power_on(cpu);
		if (ret)
			return ret;

		/* Wait for the power to come up. */
		timeout = jiffies + msecs_to_jiffies(100);
		while (tegra_pmc_cpu_is_powered(cpu)) {
			if (time_after(jiffies, timeout))
				return -ETIMEDOUT;
			udelay(10);
		}
	}

remove_clamps:
	/* CPU partition is powered. Enable the CPU clock. */
	tegra_enable_cpu_clock(cpu);
	udelay(10);

	/* Remove I/O clamps. */
	ret = tegra_pmc_cpu_remove_clamping(cpu);
	if (ret)
		return ret;

	udelay(10);

	flowctrl_write_cpu_csr(cpu, 0); /* Clear flow controller CSR. */
	tegra_cpu_out_of_reset(cpu);
	return 0;
}

static int tegra114_boot_secondary(unsigned int cpu, struct task_struct *idle)
{
<<<<<<< HEAD
	cpu = cpu_logical_map(cpu);
	return tegra_pmc_cpu_power_on(cpu);
=======
	int ret = 0;

	cpu = cpu_logical_map(cpu);

	if (cpumask_test_cpu(cpu, &tegra_cpu_init_mask)) {
		/*
		 * Warm boot flow
		 * The flow controller in charge of the power state and
		 * control for each CPU.
		 */
		/* set SCLK as event trigger for flow controller */
		flowctrl_write_cpu_csr(cpu, 1);
		flowctrl_write_cpu_halt(cpu,
				FLOW_CTRL_WAITEVENT | FLOW_CTRL_SCLK_RESUME);
	} else {
		/*
		 * Cold boot flow
		 * The CPU is powered up by toggling PMC directly. It will
		 * also initial power state in flow controller. After that,
		 * the CPU's power state is maintained by flow controller.
		 */
		ret = tegra_pmc_cpu_power_on(cpu);
	}

	return ret;
>>>>>>> d0e0ac97
}

static int __cpuinit tegra_boot_secondary(unsigned int cpu,
					  struct task_struct *idle)
{
	if (IS_ENABLED(CONFIG_ARCH_TEGRA_2x_SOC) && tegra_chip_id == TEGRA20)
		return tegra20_boot_secondary(cpu, idle);
	if (IS_ENABLED(CONFIG_ARCH_TEGRA_3x_SOC) && tegra_chip_id == TEGRA30)
		return tegra30_boot_secondary(cpu, idle);
	if (IS_ENABLED(CONFIG_ARCH_TEGRA_114_SOC) && tegra_chip_id == TEGRA114)
		return tegra114_boot_secondary(cpu, idle);

	return -EINVAL;
}

static void __init tegra_smp_prepare_cpus(unsigned int max_cpus)
{
	/* Always mark the boot CPU (CPU0) as initialized. */
	cpumask_set_cpu(0, &tegra_cpu_init_mask);

	if (scu_a9_has_base())
		scu_enable(IO_ADDRESS(scu_a9_get_base()));
}

struct smp_operations tegra_smp_ops __initdata = {
	.smp_prepare_cpus	= tegra_smp_prepare_cpus,
	.smp_secondary_init	= tegra_secondary_init,
	.smp_boot_secondary	= tegra_boot_secondary,
#ifdef CONFIG_HOTPLUG_CPU
	.cpu_kill		= tegra_cpu_kill,
	.cpu_die		= tegra_cpu_die,
#endif
};<|MERGE_RESOLUTION|>--- conflicted
+++ resolved
@@ -77,7 +77,6 @@
 	cpu = cpu_logical_map(cpu);
 	tegra_put_cpu_in_reset(cpu);
 	flowctrl_write_cpu_halt(cpu, 0);
-<<<<<<< HEAD
 
 	/*
 	 * The power up sequence of cold boot CPU and warm boot CPU
@@ -103,33 +102,6 @@
 	}
 
 	/*
-=======
-
-	/*
-	 * The power up sequence of cold boot CPU and warm boot CPU
-	 * was different.
-	 *
-	 * For warm boot CPU that was resumed from CPU hotplug, the
-	 * power will be resumed automatically after un-halting the
-	 * flow controller of the warm boot CPU. We need to wait for
-	 * the confirmaiton that the CPU is powered then removing
-	 * the IO clamps.
-	 * For cold boot CPU, do not wait. After the cold boot CPU be
-	 * booted, it will run to tegra_secondary_init() and set
-	 * tegra_cpu_init_mask which influences what tegra30_boot_secondary()
-	 * next time around.
-	 */
-	if (cpumask_test_cpu(cpu, &tegra_cpu_init_mask)) {
-		timeout = jiffies + msecs_to_jiffies(50);
-		do {
-			if (tegra_pmc_cpu_is_powered(cpu))
-				goto remove_clamps;
-			udelay(10);
-		} while (time_before(jiffies, timeout));
-	}
-
-	/*
->>>>>>> d0e0ac97
 	 * The power status of the cold boot CPU is power gated as
 	 * default. To power up the cold boot CPU, the power should
 	 * be un-gated by un-toggling the power gate register
@@ -168,10 +140,6 @@
 
 static int tegra114_boot_secondary(unsigned int cpu, struct task_struct *idle)
 {
-<<<<<<< HEAD
-	cpu = cpu_logical_map(cpu);
-	return tegra_pmc_cpu_power_on(cpu);
-=======
 	int ret = 0;
 
 	cpu = cpu_logical_map(cpu);
@@ -197,7 +165,6 @@
 	}
 
 	return ret;
->>>>>>> d0e0ac97
 }
 
 static int __cpuinit tegra_boot_secondary(unsigned int cpu,
@@ -229,5 +196,6 @@
 #ifdef CONFIG_HOTPLUG_CPU
 	.cpu_kill		= tegra_cpu_kill,
 	.cpu_die		= tegra_cpu_die,
+	.cpu_disable		= tegra_cpu_disable,
 #endif
 };