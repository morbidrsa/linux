--- conflicted
+++ resolved
@@ -8,9 +8,5 @@
 obj-$(CONFIG_ARCH_INTEGRATOR_AP)	+= integrator_ap.o
 obj-$(CONFIG_ARCH_INTEGRATOR_CP)	+= integrator_cp.o
 
-<<<<<<< HEAD
-obj-$(CONFIG_PCI)			+= pci_v3.o pci.o
-=======
 obj-$(CONFIG_PCI)			+= pci_v3.o
->>>>>>> d0e0ac97
 obj-$(CONFIG_INTEGRATOR_IMPD1)		+= impd1.o