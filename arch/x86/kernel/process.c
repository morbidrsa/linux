--- conflicted
+++ resolved
@@ -277,25 +277,8 @@
 }
 #endif
 
-<<<<<<< HEAD
-void arch_cpu_idle_prepare(void)
-{
-	/*
-	 * If we're the non-boot CPU, nothing set the stack canary up
-	 * for us.  CPU0 already has it initialized but no harm in
-	 * doing it again.  This is a good place for updating it, as
-	 * we wont ever return from this function (so the invalid
-	 * canaries already on the stack wont ever trigger).
-	 */
-	boot_init_stack_canary();
-}
-
 void arch_cpu_idle_enter(void)
 {
-=======
-void arch_cpu_idle_enter(void)
-{
->>>>>>> d0e0ac97
 	local_touch_nmi();
 	enter_idle();
 }
