--- conflicted
+++ resolved
@@ -712,49 +712,22 @@
 
 static void __meminit free_pagetable(struct page *page, int order)
 {
-<<<<<<< HEAD
-	struct zone *zone;
-	bool bootmem = false;
-=======
->>>>>>> d0e0ac97
 	unsigned long magic;
 	unsigned int nr_pages = 1 << order;
 
 	/* bootmem page has reserved flag */
 	if (PageReserved(page)) {
 		__ClearPageReserved(page);
-<<<<<<< HEAD
-		bootmem = true;
-=======
->>>>>>> d0e0ac97
 
 		magic = (unsigned long)page->lru.next;
 		if (magic == SECTION_INFO || magic == MIX_SECTION_INFO) {
 			while (nr_pages--)
 				put_page_bootmem(page++);
 		} else
-<<<<<<< HEAD
-			__free_pages_bootmem(page, order);
-	} else
-		free_pages((unsigned long)page_address(page), order);
-
-	/*
-	 * SECTION_INFO pages and MIX_SECTION_INFO pages
-	 * are all allocated by bootmem.
-	 */
-	if (bootmem) {
-		zone = page_zone(page);
-		zone_span_writelock(zone);
-		zone->present_pages += nr_pages;
-		zone_span_writeunlock(zone);
-		totalram_pages += nr_pages;
-	}
-=======
 			while (nr_pages--)
 				free_reserved_page(page++);
 	} else
 		free_pages((unsigned long)page_address(page), order);
->>>>>>> d0e0ac97
 }
 
 static void __meminit free_pte_table(pte_t *pte_start, pmd_t *pmd)
@@ -1060,7 +1033,6 @@
 static struct kcore_list kcore_vsyscall;
 
 static void __init register_page_bootmem_info(void)
-<<<<<<< HEAD
 {
 #ifdef CONFIG_NUMA
 	int i;
@@ -1071,30 +1043,12 @@
 }
 
 void __init mem_init(void)
-=======
->>>>>>> d0e0ac97
-{
-#ifdef CONFIG_NUMA
-	int i;
-
-	for_each_online_node(i)
-		register_page_bootmem_info_node(NODE_DATA(i));
-#endif
-}
-
-void __init mem_init(void)
 {
 	pci_iommu_alloc();
 
 	/* clear_bss() already clear the empty_zero_page */
 
 	register_page_bootmem_info();
-<<<<<<< HEAD
-
-	/* this will put all memory onto the freelists */
-	totalram_pages = free_all_bootmem();
-=======
->>>>>>> d0e0ac97
 
 	/* this will put all memory onto the freelists */
 	free_all_bootmem();
@@ -1180,18 +1134,10 @@
 	set_memory_ro(start, (end-start) >> PAGE_SHIFT);
 #endif
 
-<<<<<<< HEAD
-	free_init_pages("unused kernel memory",
-			(unsigned long) __va(__pa_symbol(text_end)),
-			(unsigned long) __va(__pa_symbol(rodata_start)));
-
-	free_init_pages("unused kernel memory",
-=======
 	free_init_pages("unused kernel",
 			(unsigned long) __va(__pa_symbol(text_end)),
 			(unsigned long) __va(__pa_symbol(rodata_start)));
 	free_init_pages("unused kernel",
->>>>>>> d0e0ac97
 			(unsigned long) __va(__pa_symbol(rodata_end)),
 			(unsigned long) __va(__pa_symbol(_sdata)));
 }
