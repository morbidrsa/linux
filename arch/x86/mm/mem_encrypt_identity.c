// SPDX-License-Identifier: GPL-2.0-only
/*
 * AMD Memory Encryption Support
 *
 * Copyright (C) 2016 Advanced Micro Devices, Inc.
 *
 * Author: Tom Lendacky <thomas.lendacky@amd.com>
 */

#define DISABLE_BRANCH_PROFILING

/*
 * Since we're dealing with identity mappings, physical and virtual
 * addresses are the same, so override these defines which are ultimately
 * used by the headers in misc.h.
 */
#define __pa(x)  ((unsigned long)(x))
#define __va(x)  ((void *)((unsigned long)(x)))

/*
 * Special hack: we have to be careful, because no indirections are
 * allowed here, and paravirt_ops is a kind of one. As it will only run in
 * baremetal anyway, we just keep it from happening. (This list needs to
 * be extended when new paravirt and debugging variants are added.)
 */
#undef CONFIG_PARAVIRT
#undef CONFIG_PARAVIRT_XXL
#undef CONFIG_PARAVIRT_SPINLOCKS

/*
 * This code runs before CPU feature bits are set. By default, the
 * pgtable_l5_enabled() function uses bit X86_FEATURE_LA57 to determine if
 * 5-level paging is active, so that won't work here. USE_EARLY_PGTABLE_L5
 * is provided to handle this situation and, instead, use a variable that
 * has been set by the early boot code.
 */
#define USE_EARLY_PGTABLE_L5

#include <linux/kernel.h>
#include <linux/mm.h>
#include <linux/mem_encrypt.h>
#include <linux/cc_platform.h>

#include <asm/setup.h>
#include <asm/sections.h>
#include <asm/cmdline.h>
#include <asm/coco.h>
<<<<<<< HEAD
=======
#include <asm/sev.h>
>>>>>>> 88084a3d

#include "mm_internal.h"

#define PGD_FLAGS		_KERNPG_TABLE_NOENC
#define P4D_FLAGS		_KERNPG_TABLE_NOENC
#define PUD_FLAGS		_KERNPG_TABLE_NOENC
#define PMD_FLAGS		_KERNPG_TABLE_NOENC

#define PMD_FLAGS_LARGE		(__PAGE_KERNEL_LARGE_EXEC & ~_PAGE_GLOBAL)

#define PMD_FLAGS_DEC		PMD_FLAGS_LARGE
#define PMD_FLAGS_DEC_WP	((PMD_FLAGS_DEC & ~_PAGE_LARGE_CACHE_MASK) | \
				 (_PAGE_PAT_LARGE | _PAGE_PWT))

#define PMD_FLAGS_ENC		(PMD_FLAGS_LARGE | _PAGE_ENC)

#define PTE_FLAGS		(__PAGE_KERNEL_EXEC & ~_PAGE_GLOBAL)

#define PTE_FLAGS_DEC		PTE_FLAGS
#define PTE_FLAGS_DEC_WP	((PTE_FLAGS_DEC & ~_PAGE_CACHE_MASK) | \
				 (_PAGE_PAT | _PAGE_PWT))

#define PTE_FLAGS_ENC		(PTE_FLAGS | _PAGE_ENC)

struct sme_populate_pgd_data {
	void    *pgtable_area;
	pgd_t   *pgd;

	pmdval_t pmd_flags;
	pteval_t pte_flags;
	unsigned long paddr;

	unsigned long vaddr;
	unsigned long vaddr_end;
};

/*
 * This work area lives in the .init.scratch section, which lives outside of
 * the kernel proper. It is sized to hold the intermediate copy buffer and
 * more than enough pagetable pages.
 *
 * By using this section, the kernel can be encrypted in place and it
 * avoids any possibility of boot parameters or initramfs images being
 * placed such that the in-place encryption logic overwrites them.  This
 * section is 2MB aligned to allow for simple pagetable setup using only
 * PMD entries (see vmlinux.lds.S).
 */
static char sme_workarea[2 * PMD_PAGE_SIZE] __section(".init.scratch");

static char sme_cmdline_arg[] __initdata = "mem_encrypt";
static char sme_cmdline_on[]  __initdata = "on";
static char sme_cmdline_off[] __initdata = "off";

static void __init sme_clear_pgd(struct sme_populate_pgd_data *ppd)
{
	unsigned long pgd_start, pgd_end, pgd_size;
	pgd_t *pgd_p;

	pgd_start = ppd->vaddr & PGDIR_MASK;
	pgd_end = ppd->vaddr_end & PGDIR_MASK;

	pgd_size = (((pgd_end - pgd_start) / PGDIR_SIZE) + 1) * sizeof(pgd_t);

	pgd_p = ppd->pgd + pgd_index(ppd->vaddr);

	memset(pgd_p, 0, pgd_size);
}

static pud_t __init *sme_prepare_pgd(struct sme_populate_pgd_data *ppd)
{
	pgd_t *pgd;
	p4d_t *p4d;
	pud_t *pud;
	pmd_t *pmd;

	pgd = ppd->pgd + pgd_index(ppd->vaddr);
	if (pgd_none(*pgd)) {
		p4d = ppd->pgtable_area;
		memset(p4d, 0, sizeof(*p4d) * PTRS_PER_P4D);
		ppd->pgtable_area += sizeof(*p4d) * PTRS_PER_P4D;
		set_pgd(pgd, __pgd(PGD_FLAGS | __pa(p4d)));
	}

	p4d = p4d_offset(pgd, ppd->vaddr);
	if (p4d_none(*p4d)) {
		pud = ppd->pgtable_area;
		memset(pud, 0, sizeof(*pud) * PTRS_PER_PUD);
		ppd->pgtable_area += sizeof(*pud) * PTRS_PER_PUD;
		set_p4d(p4d, __p4d(P4D_FLAGS | __pa(pud)));
	}

	pud = pud_offset(p4d, ppd->vaddr);
	if (pud_none(*pud)) {
		pmd = ppd->pgtable_area;
		memset(pmd, 0, sizeof(*pmd) * PTRS_PER_PMD);
		ppd->pgtable_area += sizeof(*pmd) * PTRS_PER_PMD;
		set_pud(pud, __pud(PUD_FLAGS | __pa(pmd)));
	}

	if (pud_large(*pud))
		return NULL;

	return pud;
}

static void __init sme_populate_pgd_large(struct sme_populate_pgd_data *ppd)
{
	pud_t *pud;
	pmd_t *pmd;

	pud = sme_prepare_pgd(ppd);
	if (!pud)
		return;

	pmd = pmd_offset(pud, ppd->vaddr);
	if (pmd_large(*pmd))
		return;

	set_pmd(pmd, __pmd(ppd->paddr | ppd->pmd_flags));
}

static void __init sme_populate_pgd(struct sme_populate_pgd_data *ppd)
{
	pud_t *pud;
	pmd_t *pmd;
	pte_t *pte;

	pud = sme_prepare_pgd(ppd);
	if (!pud)
		return;

	pmd = pmd_offset(pud, ppd->vaddr);
	if (pmd_none(*pmd)) {
		pte = ppd->pgtable_area;
		memset(pte, 0, sizeof(*pte) * PTRS_PER_PTE);
		ppd->pgtable_area += sizeof(*pte) * PTRS_PER_PTE;
		set_pmd(pmd, __pmd(PMD_FLAGS | __pa(pte)));
	}

	if (pmd_large(*pmd))
		return;

	pte = pte_offset_map(pmd, ppd->vaddr);
	if (pte_none(*pte))
		set_pte(pte, __pte(ppd->paddr | ppd->pte_flags));
}

static void __init __sme_map_range_pmd(struct sme_populate_pgd_data *ppd)
{
	while (ppd->vaddr < ppd->vaddr_end) {
		sme_populate_pgd_large(ppd);

		ppd->vaddr += PMD_PAGE_SIZE;
		ppd->paddr += PMD_PAGE_SIZE;
	}
}

static void __init __sme_map_range_pte(struct sme_populate_pgd_data *ppd)
{
	while (ppd->vaddr < ppd->vaddr_end) {
		sme_populate_pgd(ppd);

		ppd->vaddr += PAGE_SIZE;
		ppd->paddr += PAGE_SIZE;
	}
}

static void __init __sme_map_range(struct sme_populate_pgd_data *ppd,
				   pmdval_t pmd_flags, pteval_t pte_flags)
{
	unsigned long vaddr_end;

	ppd->pmd_flags = pmd_flags;
	ppd->pte_flags = pte_flags;

	/* Save original end value since we modify the struct value */
	vaddr_end = ppd->vaddr_end;

	/* If start is not 2MB aligned, create PTE entries */
	ppd->vaddr_end = ALIGN(ppd->vaddr, PMD_PAGE_SIZE);
	__sme_map_range_pte(ppd);

	/* Create PMD entries */
	ppd->vaddr_end = vaddr_end & PMD_PAGE_MASK;
	__sme_map_range_pmd(ppd);

	/* If end is not 2MB aligned, create PTE entries */
	ppd->vaddr_end = vaddr_end;
	__sme_map_range_pte(ppd);
}

static void __init sme_map_range_encrypted(struct sme_populate_pgd_data *ppd)
{
	__sme_map_range(ppd, PMD_FLAGS_ENC, PTE_FLAGS_ENC);
}

static void __init sme_map_range_decrypted(struct sme_populate_pgd_data *ppd)
{
	__sme_map_range(ppd, PMD_FLAGS_DEC, PTE_FLAGS_DEC);
}

static void __init sme_map_range_decrypted_wp(struct sme_populate_pgd_data *ppd)
{
	__sme_map_range(ppd, PMD_FLAGS_DEC_WP, PTE_FLAGS_DEC_WP);
}

static unsigned long __init sme_pgtable_calc(unsigned long len)
{
	unsigned long entries = 0, tables = 0;

	/*
	 * Perform a relatively simplistic calculation of the pagetable
	 * entries that are needed. Those mappings will be covered mostly
	 * by 2MB PMD entries so we can conservatively calculate the required
	 * number of P4D, PUD and PMD structures needed to perform the
	 * mappings.  For mappings that are not 2MB aligned, PTE mappings
	 * would be needed for the start and end portion of the address range
	 * that fall outside of the 2MB alignment.  This results in, at most,
	 * two extra pages to hold PTE entries for each range that is mapped.
	 * Incrementing the count for each covers the case where the addresses
	 * cross entries.
	 */

	/* PGDIR_SIZE is equal to P4D_SIZE on 4-level machine. */
	if (PTRS_PER_P4D > 1)
		entries += (DIV_ROUND_UP(len, PGDIR_SIZE) + 1) * sizeof(p4d_t) * PTRS_PER_P4D;
	entries += (DIV_ROUND_UP(len, P4D_SIZE) + 1) * sizeof(pud_t) * PTRS_PER_PUD;
	entries += (DIV_ROUND_UP(len, PUD_SIZE) + 1) * sizeof(pmd_t) * PTRS_PER_PMD;
	entries += 2 * sizeof(pte_t) * PTRS_PER_PTE;

	/*
	 * Now calculate the added pagetable structures needed to populate
	 * the new pagetables.
	 */

	if (PTRS_PER_P4D > 1)
		tables += DIV_ROUND_UP(entries, PGDIR_SIZE) * sizeof(p4d_t) * PTRS_PER_P4D;
	tables += DIV_ROUND_UP(entries, P4D_SIZE) * sizeof(pud_t) * PTRS_PER_PUD;
	tables += DIV_ROUND_UP(entries, PUD_SIZE) * sizeof(pmd_t) * PTRS_PER_PMD;

	return entries + tables;
}

void __init sme_encrypt_kernel(struct boot_params *bp)
{
	unsigned long workarea_start, workarea_end, workarea_len;
	unsigned long execute_start, execute_end, execute_len;
	unsigned long kernel_start, kernel_end, kernel_len;
	unsigned long initrd_start, initrd_end, initrd_len;
	struct sme_populate_pgd_data ppd;
	unsigned long pgtable_area_len;
	unsigned long decrypted_base;

	/*
	 * This is early code, use an open coded check for SME instead of
	 * using cc_platform_has(). This eliminates worries about removing
	 * instrumentation or checking boot_cpu_data in the cc_platform_has()
	 * function.
	 */
	if (!sme_get_me_mask() || sev_status & MSR_AMD64_SEV_ENABLED)
		return;

	/*
	 * Prepare for encrypting the kernel and initrd by building new
	 * pagetables with the necessary attributes needed to encrypt the
	 * kernel in place.
	 *
	 *   One range of virtual addresses will map the memory occupied
	 *   by the kernel and initrd as encrypted.
	 *
	 *   Another range of virtual addresses will map the memory occupied
	 *   by the kernel and initrd as decrypted and write-protected.
	 *
	 *     The use of write-protect attribute will prevent any of the
	 *     memory from being cached.
	 */

	/* Physical addresses gives us the identity mapped virtual addresses */
	kernel_start = __pa_symbol(_text);
	kernel_end = ALIGN(__pa_symbol(_end), PMD_PAGE_SIZE);
	kernel_len = kernel_end - kernel_start;

	initrd_start = 0;
	initrd_end = 0;
	initrd_len = 0;
#ifdef CONFIG_BLK_DEV_INITRD
	initrd_len = (unsigned long)bp->hdr.ramdisk_size |
		     ((unsigned long)bp->ext_ramdisk_size << 32);
	if (initrd_len) {
		initrd_start = (unsigned long)bp->hdr.ramdisk_image |
			       ((unsigned long)bp->ext_ramdisk_image << 32);
		initrd_end = PAGE_ALIGN(initrd_start + initrd_len);
		initrd_len = initrd_end - initrd_start;
	}
#endif

	/*
	 * We're running identity mapped, so we must obtain the address to the
	 * SME encryption workarea using rip-relative addressing.
	 */
	asm ("lea sme_workarea(%%rip), %0"
	     : "=r" (workarea_start)
	     : "p" (sme_workarea));

	/*
	 * Calculate required number of workarea bytes needed:
	 *   executable encryption area size:
	 *     stack page (PAGE_SIZE)
	 *     encryption routine page (PAGE_SIZE)
	 *     intermediate copy buffer (PMD_PAGE_SIZE)
	 *   pagetable structures for the encryption of the kernel
	 *   pagetable structures for workarea (in case not currently mapped)
	 */
	execute_start = workarea_start;
	execute_end = execute_start + (PAGE_SIZE * 2) + PMD_PAGE_SIZE;
	execute_len = execute_end - execute_start;

	/*
	 * One PGD for both encrypted and decrypted mappings and a set of
	 * PUDs and PMDs for each of the encrypted and decrypted mappings.
	 */
	pgtable_area_len = sizeof(pgd_t) * PTRS_PER_PGD;
	pgtable_area_len += sme_pgtable_calc(execute_end - kernel_start) * 2;
	if (initrd_len)
		pgtable_area_len += sme_pgtable_calc(initrd_len) * 2;

	/* PUDs and PMDs needed in the current pagetables for the workarea */
	pgtable_area_len += sme_pgtable_calc(execute_len + pgtable_area_len);

	/*
	 * The total workarea includes the executable encryption area and
	 * the pagetable area. The start of the workarea is already 2MB
	 * aligned, align the end of the workarea on a 2MB boundary so that
	 * we don't try to create/allocate PTE entries from the workarea
	 * before it is mapped.
	 */
	workarea_len = execute_len + pgtable_area_len;
	workarea_end = ALIGN(workarea_start + workarea_len, PMD_PAGE_SIZE);

	/*
	 * Set the address to the start of where newly created pagetable
	 * structures (PGDs, PUDs and PMDs) will be allocated. New pagetable
	 * structures are created when the workarea is added to the current
	 * pagetables and when the new encrypted and decrypted kernel
	 * mappings are populated.
	 */
	ppd.pgtable_area = (void *)execute_end;

	/*
	 * Make sure the current pagetable structure has entries for
	 * addressing the workarea.
	 */
	ppd.pgd = (pgd_t *)native_read_cr3_pa();
	ppd.paddr = workarea_start;
	ppd.vaddr = workarea_start;
	ppd.vaddr_end = workarea_end;
	sme_map_range_decrypted(&ppd);

	/* Flush the TLB - no globals so cr3 is enough */
	native_write_cr3(__native_read_cr3());

	/*
	 * A new pagetable structure is being built to allow for the kernel
	 * and initrd to be encrypted. It starts with an empty PGD that will
	 * then be populated with new PUDs and PMDs as the encrypted and
	 * decrypted kernel mappings are created.
	 */
	ppd.pgd = ppd.pgtable_area;
	memset(ppd.pgd, 0, sizeof(pgd_t) * PTRS_PER_PGD);
	ppd.pgtable_area += sizeof(pgd_t) * PTRS_PER_PGD;

	/*
	 * A different PGD index/entry must be used to get different
	 * pagetable entries for the decrypted mapping. Choose the next
	 * PGD index and convert it to a virtual address to be used as
	 * the base of the mapping.
	 */
	decrypted_base = (pgd_index(workarea_end) + 1) & (PTRS_PER_PGD - 1);
	if (initrd_len) {
		unsigned long check_base;

		check_base = (pgd_index(initrd_end) + 1) & (PTRS_PER_PGD - 1);
		decrypted_base = max(decrypted_base, check_base);
	}
	decrypted_base <<= PGDIR_SHIFT;

	/* Add encrypted kernel (identity) mappings */
	ppd.paddr = kernel_start;
	ppd.vaddr = kernel_start;
	ppd.vaddr_end = kernel_end;
	sme_map_range_encrypted(&ppd);

	/* Add decrypted, write-protected kernel (non-identity) mappings */
	ppd.paddr = kernel_start;
	ppd.vaddr = kernel_start + decrypted_base;
	ppd.vaddr_end = kernel_end + decrypted_base;
	sme_map_range_decrypted_wp(&ppd);

	if (initrd_len) {
		/* Add encrypted initrd (identity) mappings */
		ppd.paddr = initrd_start;
		ppd.vaddr = initrd_start;
		ppd.vaddr_end = initrd_end;
		sme_map_range_encrypted(&ppd);
		/*
		 * Add decrypted, write-protected initrd (non-identity) mappings
		 */
		ppd.paddr = initrd_start;
		ppd.vaddr = initrd_start + decrypted_base;
		ppd.vaddr_end = initrd_end + decrypted_base;
		sme_map_range_decrypted_wp(&ppd);
	}

	/* Add decrypted workarea mappings to both kernel mappings */
	ppd.paddr = workarea_start;
	ppd.vaddr = workarea_start;
	ppd.vaddr_end = workarea_end;
	sme_map_range_decrypted(&ppd);

	ppd.paddr = workarea_start;
	ppd.vaddr = workarea_start + decrypted_base;
	ppd.vaddr_end = workarea_end + decrypted_base;
	sme_map_range_decrypted(&ppd);

	/* Perform the encryption */
	sme_encrypt_execute(kernel_start, kernel_start + decrypted_base,
			    kernel_len, workarea_start, (unsigned long)ppd.pgd);

	if (initrd_len)
		sme_encrypt_execute(initrd_start, initrd_start + decrypted_base,
				    initrd_len, workarea_start,
				    (unsigned long)ppd.pgd);

	/*
	 * At this point we are running encrypted.  Remove the mappings for
	 * the decrypted areas - all that is needed for this is to remove
	 * the PGD entry/entries.
	 */
	ppd.vaddr = kernel_start + decrypted_base;
	ppd.vaddr_end = kernel_end + decrypted_base;
	sme_clear_pgd(&ppd);

	if (initrd_len) {
		ppd.vaddr = initrd_start + decrypted_base;
		ppd.vaddr_end = initrd_end + decrypted_base;
		sme_clear_pgd(&ppd);
	}

	ppd.vaddr = workarea_start + decrypted_base;
	ppd.vaddr_end = workarea_end + decrypted_base;
	sme_clear_pgd(&ppd);

	/* Flush the TLB - no globals so cr3 is enough */
	native_write_cr3(__native_read_cr3());
}

void __init sme_enable(struct boot_params *bp)
{
	const char *cmdline_ptr, *cmdline_arg, *cmdline_on, *cmdline_off;
	unsigned int eax, ebx, ecx, edx;
	unsigned long feature_mask;
	bool active_by_default;
	unsigned long me_mask;
	char buffer[16];
	bool snp;
	u64 msr;

	snp = snp_init(bp);

	/* Check for the SME/SEV support leaf */
	eax = 0x80000000;
	ecx = 0;
	native_cpuid(&eax, &ebx, &ecx, &edx);
	if (eax < 0x8000001f)
		return;

#define AMD_SME_BIT	BIT(0)
#define AMD_SEV_BIT	BIT(1)

	/*
	 * Check for the SME/SEV feature:
	 *   CPUID Fn8000_001F[EAX]
	 *   - Bit 0 - Secure Memory Encryption support
	 *   - Bit 1 - Secure Encrypted Virtualization support
	 *   CPUID Fn8000_001F[EBX]
	 *   - Bits 5:0 - Pagetable bit position used to indicate encryption
	 */
	eax = 0x8000001f;
	ecx = 0;
	native_cpuid(&eax, &ebx, &ecx, &edx);
	/* Check whether SEV or SME is supported */
	if (!(eax & (AMD_SEV_BIT | AMD_SME_BIT)))
		return;

	me_mask = 1UL << (ebx & 0x3f);

	/* Check the SEV MSR whether SEV or SME is enabled */
	sev_status   = __rdmsr(MSR_AMD64_SEV);
	feature_mask = (sev_status & MSR_AMD64_SEV_ENABLED) ? AMD_SEV_BIT : AMD_SME_BIT;

	/* The SEV-SNP CC blob should never be present unless SEV-SNP is enabled. */
	if (snp && !(sev_status & MSR_AMD64_SEV_SNP_ENABLED))
		snp_abort();

	/* Check if memory encryption is enabled */
	if (feature_mask == AMD_SME_BIT) {
		/*
		 * No SME if Hypervisor bit is set. This check is here to
		 * prevent a guest from trying to enable SME. For running as a
		 * KVM guest the MSR_AMD64_SYSCFG will be sufficient, but there
		 * might be other hypervisors which emulate that MSR as non-zero
		 * or even pass it through to the guest.
		 * A malicious hypervisor can still trick a guest into this
		 * path, but there is no way to protect against that.
		 */
		eax = 1;
		ecx = 0;
		native_cpuid(&eax, &ebx, &ecx, &edx);
		if (ecx & BIT(31))
			return;

		/* For SME, check the SYSCFG MSR */
		msr = __rdmsr(MSR_AMD64_SYSCFG);
		if (!(msr & MSR_AMD64_SYSCFG_MEM_ENCRYPT))
			return;
	} else {
		/* SEV state cannot be controlled by a command line option */
		sme_me_mask = me_mask;
		goto out;
	}

	/*
	 * Fixups have not been applied to phys_base yet and we're running
	 * identity mapped, so we must obtain the address to the SME command
	 * line argument data using rip-relative addressing.
	 */
	asm ("lea sme_cmdline_arg(%%rip), %0"
	     : "=r" (cmdline_arg)
	     : "p" (sme_cmdline_arg));
	asm ("lea sme_cmdline_on(%%rip), %0"
	     : "=r" (cmdline_on)
	     : "p" (sme_cmdline_on));
	asm ("lea sme_cmdline_off(%%rip), %0"
	     : "=r" (cmdline_off)
	     : "p" (sme_cmdline_off));

	if (IS_ENABLED(CONFIG_AMD_MEM_ENCRYPT_ACTIVE_BY_DEFAULT))
		active_by_default = true;
	else
		active_by_default = false;

	cmdline_ptr = (const char *)((u64)bp->hdr.cmd_line_ptr |
				     ((u64)bp->ext_cmd_line_ptr << 32));

	cmdline_find_option(cmdline_ptr, cmdline_arg, buffer, sizeof(buffer));

	if (!strncmp(buffer, cmdline_on, sizeof(buffer)))
		sme_me_mask = me_mask;
	else if (!strncmp(buffer, cmdline_off, sizeof(buffer)))
		sme_me_mask = 0;
	else
		sme_me_mask = active_by_default ? me_mask : 0;
out:
	if (sme_me_mask) {
		physical_mask &= ~sme_me_mask;
		cc_set_vendor(CC_VENDOR_AMD);
		cc_set_mask(sme_me_mask);
	}
}<|MERGE_RESOLUTION|>--- conflicted
+++ resolved
@@ -45,10 +45,7 @@
 #include <asm/sections.h>
 #include <asm/cmdline.h>
 #include <asm/coco.h>
-<<<<<<< HEAD
-=======
 #include <asm/sev.h>
->>>>>>> 88084a3d
 
 #include "mm_internal.h"
 
