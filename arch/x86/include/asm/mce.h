#ifndef _ASM_X86_MCE_H
#define _ASM_X86_MCE_H

#include <uapi/asm/mce.h>

/*
 * Machine Check support for x86
 */

/* MCG_CAP register defines */
#define MCG_BANKCNT_MASK	0xff         /* Number of Banks */
#define MCG_CTL_P		(1ULL<<8)    /* MCG_CTL register available */
#define MCG_EXT_P		(1ULL<<9)    /* Extended registers available */
#define MCG_CMCI_P		(1ULL<<10)   /* CMCI supported */
#define MCG_EXT_CNT_MASK	0xff0000     /* Number of Extended registers */
#define MCG_EXT_CNT_SHIFT	16
#define MCG_EXT_CNT(c)		(((c) & MCG_EXT_CNT_MASK) >> MCG_EXT_CNT_SHIFT)
#define MCG_SER_P		(1ULL<<24)   /* MCA recovery/new status bits */

/* MCG_STATUS register defines */
#define MCG_STATUS_RIPV  (1ULL<<0)   /* restart ip valid */
#define MCG_STATUS_EIPV  (1ULL<<1)   /* ip points to correct instruction */
#define MCG_STATUS_MCIP  (1ULL<<2)   /* machine check in progress */

/* MCi_STATUS register defines */
#define MCI_STATUS_VAL   (1ULL<<63)  /* valid error */
#define MCI_STATUS_OVER  (1ULL<<62)  /* previous errors lost */
#define MCI_STATUS_UC    (1ULL<<61)  /* uncorrected error */
#define MCI_STATUS_EN    (1ULL<<60)  /* error enabled */
#define MCI_STATUS_MISCV (1ULL<<59)  /* misc error reg. valid */
#define MCI_STATUS_ADDRV (1ULL<<58)  /* addr reg. valid */
#define MCI_STATUS_PCC   (1ULL<<57)  /* processor context corrupt */
#define MCI_STATUS_S	 (1ULL<<56)  /* Signaled machine check */
#define MCI_STATUS_AR	 (1ULL<<55)  /* Action required */
#define MCACOD		  0xffff     /* MCA Error Code */

/* Architecturally defined codes from SDM Vol. 3B Chapter 15 */
#define MCACOD_SCRUB	0x00C0	/* 0xC0-0xCF Memory Scrubbing */
#define MCACOD_SCRUBMSK	0xfff0
#define MCACOD_L3WB	0x017A	/* L3 Explicit Writeback */
#define MCACOD_DATA	0x0134	/* Data Load */
#define MCACOD_INSTR	0x0150	/* Instruction Fetch */

/* MCi_MISC register defines */
#define MCI_MISC_ADDR_LSB(m)	((m) & 0x3f)
#define MCI_MISC_ADDR_MODE(m)	(((m) >> 6) & 7)
#define  MCI_MISC_ADDR_SEGOFF	0	/* segment offset */
#define  MCI_MISC_ADDR_LINEAR	1	/* linear address */
#define  MCI_MISC_ADDR_PHYS	2	/* physical address */
#define  MCI_MISC_ADDR_MEM	3	/* memory address */
#define  MCI_MISC_ADDR_GENERIC	7	/* generic */

/* CTL2 register defines */
#define MCI_CTL2_CMCI_EN		(1ULL << 30)
#define MCI_CTL2_CMCI_THRESHOLD_MASK	0x7fffULL

#define MCJ_CTX_MASK		3
#define MCJ_CTX(flags)		((flags) & MCJ_CTX_MASK)
#define MCJ_CTX_RANDOM		0    /* inject context: random */
#define MCJ_CTX_PROCESS		0x1  /* inject context: process */
#define MCJ_CTX_IRQ		0x2  /* inject context: IRQ */
#define MCJ_NMI_BROADCAST	0x4  /* do NMI broadcasting */
#define MCJ_EXCEPTION		0x8  /* raise as exception */
<<<<<<< HEAD
#define MCJ_IRQ_BRAODCAST	0x10 /* do IRQ broadcasting */
=======
#define MCJ_IRQ_BROADCAST	0x10 /* do IRQ broadcasting */
>>>>>>> d0e0ac97

#define MCE_OVERFLOW 0		/* bit 0 in flags means overflow */

/* Software defined banks */
#define MCE_EXTENDED_BANK	128
#define MCE_THERMAL_BANK	(MCE_EXTENDED_BANK + 0)
#define K8_MCE_THRESHOLD_BASE   (MCE_EXTENDED_BANK + 1)

#define MCE_LOG_LEN 32
#define MCE_LOG_SIGNATURE	"MACHINECHECK"

/*
 * This structure contains all data related to the MCE log.  Also
 * carries a signature to make it easier to find from external
 * debugging tools.  Each entry is only valid when its finished flag
 * is set.
 */
struct mce_log {
	char signature[12]; /* "MACHINECHECK" */
	unsigned len;	    /* = MCE_LOG_LEN */
	unsigned next;
	unsigned flags;
	unsigned recordlen;	/* length of struct mce */
	struct mce entry[MCE_LOG_LEN];
};

struct mca_config {
	bool dont_log_ce;
	bool cmci_disabled;
	bool ignore_ce;
	bool disabled;
	bool ser;
	bool bios_cmci_threshold;
	u8 banks;
	s8 bootlog;
	int tolerant;
	int monarch_timeout;
	int panic_timeout;
	u32 rip_msr;
};

extern struct mca_config mca_cfg;
extern void mce_register_decode_chain(struct notifier_block *nb);
extern void mce_unregister_decode_chain(struct notifier_block *nb);

#include <linux/percpu.h>
#include <linux/init.h>
#include <linux/atomic.h>

extern int mce_p5_enabled;

#ifdef CONFIG_X86_MCE
int mcheck_init(void);
void mcheck_cpu_init(struct cpuinfo_x86 *c);
#else
static inline int mcheck_init(void) { return 0; }
static inline void mcheck_cpu_init(struct cpuinfo_x86 *c) {}
#endif

#ifdef CONFIG_X86_ANCIENT_MCE
void intel_p5_mcheck_init(struct cpuinfo_x86 *c);
void winchip_mcheck_init(struct cpuinfo_x86 *c);
static inline void enable_p5_mce(void) { mce_p5_enabled = 1; }
#else
static inline void intel_p5_mcheck_init(struct cpuinfo_x86 *c) {}
static inline void winchip_mcheck_init(struct cpuinfo_x86 *c) {}
static inline void enable_p5_mce(void) {}
#endif

void mce_setup(struct mce *m);
void mce_log(struct mce *m);
DECLARE_PER_CPU(struct device *, mce_device);

/*
 * Maximum banks number.
 * This is the limit of the current register layout on
 * Intel CPUs.
 */
#define MAX_NR_BANKS 32

#ifdef CONFIG_X86_MCE_INTEL
void mce_intel_feature_init(struct cpuinfo_x86 *c);
void cmci_clear(void);
void cmci_reenable(void);
void cmci_rediscover(void);
void cmci_recheck(void);
#else
static inline void mce_intel_feature_init(struct cpuinfo_x86 *c) { }
static inline void cmci_clear(void) {}
static inline void cmci_reenable(void) {}
static inline void cmci_rediscover(void) {}
static inline void cmci_recheck(void) {}
#endif

#ifdef CONFIG_X86_MCE_AMD
void mce_amd_feature_init(struct cpuinfo_x86 *c);
#else
static inline void mce_amd_feature_init(struct cpuinfo_x86 *c) { }
#endif

int mce_available(struct cpuinfo_x86 *c);

DECLARE_PER_CPU(unsigned, mce_exception_count);
DECLARE_PER_CPU(unsigned, mce_poll_count);

extern atomic_t mce_entry;

typedef DECLARE_BITMAP(mce_banks_t, MAX_NR_BANKS);
DECLARE_PER_CPU(mce_banks_t, mce_poll_banks);

enum mcp_flags {
	MCP_TIMESTAMP = (1 << 0),	/* log time stamp */
	MCP_UC = (1 << 1),		/* log uncorrected errors */
	MCP_DONTLOG = (1 << 2),		/* only clear, don't log */
};
void machine_check_poll(enum mcp_flags flags, mce_banks_t *b);

int mce_notify_irq(void);
void mce_notify_process(void);

DECLARE_PER_CPU(struct mce, injectm);

extern void register_mce_write_callback(ssize_t (*)(struct file *filp,
				    const char __user *ubuf,
				    size_t usize, loff_t *off));

/*
 * Exception handler
 */

/* Call the installed machine check handler for this CPU setup. */
extern void (*machine_check_vector)(struct pt_regs *, long error_code);
void do_machine_check(struct pt_regs *, long);

/*
 * Threshold handler
 */

extern void (*mce_threshold_vector)(void);
extern void (*threshold_cpu_callback)(unsigned long action, unsigned int cpu);

/*
 * Thermal handler
 */

void intel_init_thermal(struct cpuinfo_x86 *c);

void mce_log_therm_throt_event(__u64 status);

/* Interrupt Handler for core thermal thresholds */
extern int (*platform_thermal_notify)(__u64 msr_val);

/* Interrupt Handler for package thermal thresholds */
extern int (*platform_thermal_package_notify)(__u64 msr_val);

/* Callback support of rate control, return true, if
 * callback has rate control */
extern bool (*platform_thermal_package_rate_control)(void);

#ifdef CONFIG_X86_THERMAL_VECTOR
extern void mcheck_intel_therm_init(void);
#else
static inline void mcheck_intel_therm_init(void) { }
#endif

/*
 * Used by APEI to report memory error via /dev/mcelog
 */

struct cper_sec_mem_err;
extern void apei_mce_report_mem_error(int corrected,
				      struct cper_sec_mem_err *mem_err);

#endif /* _ASM_X86_MCE_H */<|MERGE_RESOLUTION|>--- conflicted
+++ resolved
@@ -61,11 +61,7 @@
 #define MCJ_CTX_IRQ		0x2  /* inject context: IRQ */
 #define MCJ_NMI_BROADCAST	0x4  /* do NMI broadcasting */
 #define MCJ_EXCEPTION		0x8  /* raise as exception */
-<<<<<<< HEAD
-#define MCJ_IRQ_BRAODCAST	0x10 /* do IRQ broadcasting */
-=======
 #define MCJ_IRQ_BROADCAST	0x10 /* do IRQ broadcasting */
->>>>>>> d0e0ac97
 
 #define MCE_OVERFLOW 0		/* bit 0 in flags means overflow */
 
