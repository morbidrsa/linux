--- conflicted
+++ resolved
@@ -141,13 +141,8 @@
 	depends on CRYPTO_DEV_SP_PSP && !(KVM_AMD=y && CRYPTO_DEV_CCP_DD=m)
 	select ARCH_HAS_CC_PLATFORM
 	select KVM_GENERIC_PRIVATE_MEM
-<<<<<<< HEAD
-	select HAVE_KVM_GMEM_PREPARE
-	select HAVE_KVM_GMEM_INVALIDATE
-=======
 	select HAVE_KVM_ARCH_GMEM_PREPARE
 	select HAVE_KVM_ARCH_GMEM_INVALIDATE
->>>>>>> 9cacb32a
 	help
 	  Provides support for launching Encrypted VMs (SEV) and Encrypted VMs
 	  with Encrypted State (SEV-ES) on AMD processors.
