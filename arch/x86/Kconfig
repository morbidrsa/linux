# Select 32 or 64 bit
config 64BIT
	bool "64-bit kernel" if ARCH = "x86"
	default ARCH != "i386"
	---help---
	  Say yes to build a 64-bit kernel - formerly known as x86_64
	  Say no to build a 32-bit kernel - formerly known as i386

config X86_32
	def_bool y
	depends on !64BIT
	select CLKSRC_I8253
	select HAVE_UID16

config X86_64
	def_bool y
	depends on 64BIT
	select X86_DEV_DMA_OPS

### Arch settings
config X86
	def_bool y
	select ARCH_HAS_DEBUG_STRICT_USER_COPY_CHECKS
	select HAVE_AOUT if X86_32
	select HAVE_UNSTABLE_SCHED_CLOCK
	select ARCH_SUPPORTS_NUMA_BALANCING
	select ARCH_WANTS_PROT_NUMA_PROT_NONE
	select HAVE_IDE
	select HAVE_OPROFILE
	select HAVE_PCSPKR_PLATFORM
	select HAVE_PERF_EVENTS
	select HAVE_IOREMAP_PROT
	select HAVE_KPROBES
	select HAVE_MEMBLOCK
	select HAVE_MEMBLOCK_NODE_MAP
	select ARCH_DISCARD_MEMBLOCK
	select ARCH_WANT_OPTIONAL_GPIOLIB
	select ARCH_WANT_FRAME_POINTERS
	select HAVE_DMA_ATTRS
	select HAVE_DMA_CONTIGUOUS if !SWIOTLB
	select HAVE_KRETPROBES
	select HAVE_OPTPROBES
	select HAVE_KPROBES_ON_FTRACE
	select HAVE_FTRACE_MCOUNT_RECORD
	select HAVE_FENTRY if X86_64
	select HAVE_C_RECORDMCOUNT
	select HAVE_DYNAMIC_FTRACE
	select HAVE_DYNAMIC_FTRACE_WITH_REGS
	select HAVE_FUNCTION_TRACER
	select HAVE_FUNCTION_GRAPH_TRACER
	select HAVE_FUNCTION_GRAPH_FP_TEST
	select HAVE_FUNCTION_TRACE_MCOUNT_TEST
	select HAVE_SYSCALL_TRACEPOINTS
	select SYSCTL_EXCEPTION_TRACE
	select HAVE_KVM
	select HAVE_ARCH_KGDB
	select HAVE_ARCH_TRACEHOOK
	select HAVE_GENERIC_DMA_COHERENT if X86_32
	select HAVE_EFFICIENT_UNALIGNED_ACCESS
	select USER_STACKTRACE_SUPPORT
	select HAVE_REGS_AND_STACK_ACCESS_API
	select HAVE_DMA_API_DEBUG
	select HAVE_KERNEL_GZIP
	select HAVE_KERNEL_BZIP2
	select HAVE_KERNEL_LZMA
	select HAVE_KERNEL_XZ
	select HAVE_KERNEL_LZO
	select HAVE_KERNEL_LZ4
	select HAVE_HW_BREAKPOINT
	select HAVE_MIXED_BREAKPOINTS_REGS
	select PERF_EVENTS
	select HAVE_PERF_EVENTS_NMI
	select HAVE_PERF_REGS
	select HAVE_PERF_USER_STACK_DUMP
	select HAVE_DEBUG_KMEMLEAK
	select ANON_INODES
	select HAVE_ALIGNED_STRUCT_PAGE if SLUB
	select HAVE_CMPXCHG_LOCAL
	select HAVE_CMPXCHG_DOUBLE
	select HAVE_ARCH_KMEMCHECK
	select HAVE_USER_RETURN_NOTIFIER
	select ARCH_BINFMT_ELF_RANDOMIZE_PIE
	select HAVE_ARCH_JUMP_LABEL
	select HAVE_TEXT_POKE_SMP
	select HAVE_GENERIC_HARDIRQS
	select ARCH_HAS_ATOMIC64_DEC_IF_POSITIVE
	select SPARSE_IRQ
	select GENERIC_FIND_FIRST_BIT
	select GENERIC_IRQ_PROBE
	select GENERIC_PENDING_IRQ if SMP
	select GENERIC_IRQ_SHOW
	select GENERIC_CLOCKEVENTS_MIN_ADJUST
	select IRQ_FORCED_THREADING
	select USE_GENERIC_SMP_HELPERS if SMP
	select HAVE_BPF_JIT if X86_64
	select HAVE_ARCH_TRANSPARENT_HUGEPAGE
	select CLKEVT_I8253
	select ARCH_HAVE_NMI_SAFE_CMPXCHG
	select GENERIC_IOMAP
	select DCACHE_WORD_ACCESS
	select GENERIC_SMP_IDLE_THREAD
	select ARCH_WANT_IPC_PARSE_VERSION if X86_32
	select HAVE_ARCH_SECCOMP_FILTER
	select BUILDTIME_EXTABLE_SORT
	select GENERIC_CMOS_UPDATE
	select HAVE_ARCH_SOFT_DIRTY
	select CLOCKSOURCE_WATCHDOG
	select GENERIC_CLOCKEVENTS
	select ARCH_CLOCKSOURCE_DATA if X86_64
	select GENERIC_CLOCKEVENTS_BROADCAST if X86_64 || (X86_32 && X86_LOCAL_APIC)
	select GENERIC_TIME_VSYSCALL if X86_64
	select KTIME_SCALAR if X86_32
	select GENERIC_STRNCPY_FROM_USER
	select GENERIC_STRNLEN_USER
	select HAVE_CONTEXT_TRACKING if X86_64
	select HAVE_IRQ_TIME_ACCOUNTING
	select VIRT_TO_BUS
	select MODULES_USE_ELF_REL if X86_32
	select MODULES_USE_ELF_RELA if X86_64
	select CLONE_BACKWARDS if X86_32
	select ARCH_USE_BUILTIN_BSWAP
	select OLD_SIGSUSPEND3 if X86_32 || IA32_EMULATION
	select OLD_SIGACTION if X86_32
	select COMPAT_OLD_SIGACTION if IA32_EMULATION
	select RTC_LIB
<<<<<<< HEAD
=======
	select HAVE_DEBUG_STACKOVERFLOW
>>>>>>> d0e0ac97

config INSTRUCTION_DECODER
	def_bool y
	depends on KPROBES || PERF_EVENTS || UPROBES

config OUTPUT_FORMAT
	string
	default "elf32-i386" if X86_32
	default "elf64-x86-64" if X86_64

config ARCH_DEFCONFIG
	string
	default "arch/x86/configs/i386_defconfig" if X86_32
	default "arch/x86/configs/x86_64_defconfig" if X86_64

config LOCKDEP_SUPPORT
	def_bool y

config STACKTRACE_SUPPORT
	def_bool y

config HAVE_LATENCYTOP_SUPPORT
	def_bool y

config MMU
	def_bool y

config SBUS
	bool

config NEED_DMA_MAP_STATE
	def_bool y
	depends on X86_64 || INTEL_IOMMU || DMA_API_DEBUG

config NEED_SG_DMA_LENGTH
	def_bool y

config GENERIC_ISA_DMA
	def_bool y
	depends on ISA_DMA_API

config GENERIC_BUG
	def_bool y
	depends on BUG
	select GENERIC_BUG_RELATIVE_POINTERS if X86_64

config GENERIC_BUG_RELATIVE_POINTERS
	bool

config GENERIC_HWEIGHT
	def_bool y

config ARCH_MAY_HAVE_PC_FDC
	def_bool y
	depends on ISA_DMA_API

config RWSEM_XCHGADD_ALGORITHM
	def_bool y

config GENERIC_CALIBRATE_DELAY
	def_bool y

config ARCH_HAS_CPU_RELAX
	def_bool y

config ARCH_HAS_CACHE_LINE_SIZE
	def_bool y

config ARCH_HAS_CPU_AUTOPROBE
	def_bool y

config HAVE_SETUP_PER_CPU_AREA
	def_bool y

config NEED_PER_CPU_EMBED_FIRST_CHUNK
	def_bool y

config NEED_PER_CPU_PAGE_FIRST_CHUNK
	def_bool y

config ARCH_HIBERNATION_POSSIBLE
	def_bool y

config ARCH_SUSPEND_POSSIBLE
	def_bool y

config ARCH_WANT_HUGE_PMD_SHARE
	def_bool y

config ARCH_WANT_GENERAL_HUGETLB
	def_bool y

config ZONE_DMA32
	bool
	default X86_64

config AUDIT_ARCH
	bool
	default X86_64

config ARCH_SUPPORTS_OPTIMIZED_INLINING
	def_bool y

config ARCH_SUPPORTS_DEBUG_PAGEALLOC
	def_bool y

config HAVE_INTEL_TXT
	def_bool y
	depends on INTEL_IOMMU && ACPI

config X86_32_SMP
	def_bool y
	depends on X86_32 && SMP

config X86_64_SMP
	def_bool y
	depends on X86_64 && SMP

config X86_HT
	def_bool y
	depends on SMP

config X86_32_LAZY_GS
	def_bool y
	depends on X86_32 && !CC_STACKPROTECTOR

config ARCH_HWEIGHT_CFLAGS
	string
	default "-fcall-saved-ecx -fcall-saved-edx" if X86_32
	default "-fcall-saved-rdi -fcall-saved-rsi -fcall-saved-rdx -fcall-saved-rcx -fcall-saved-r8 -fcall-saved-r9 -fcall-saved-r10 -fcall-saved-r11" if X86_64

config ARCH_CPU_PROBE_RELEASE
	def_bool y
	depends on HOTPLUG_CPU

config ARCH_SUPPORTS_UPROBES
	def_bool y

source "init/Kconfig"
source "kernel/Kconfig.freezer"

menu "Processor type and features"

config ZONE_DMA
	bool "DMA memory allocation support" if EXPERT
	default y
	help
	  DMA memory allocation support allows devices with less than 32-bit
	  addressing to allocate within the first 16MB of address space.
	  Disable if no such devices will be used.

	  If unsure, say Y.

config SMP
	bool "Symmetric multi-processing support"
	---help---
	  This enables support for systems with more than one CPU. If you have
	  a system with only one CPU, like most personal computers, say N. If
	  you have a system with more than one CPU, say Y.

	  If you say N here, the kernel will run on single and multiprocessor
	  machines, but will use only one CPU of a multiprocessor machine. If
	  you say Y here, the kernel will run on many, but not all,
	  singleprocessor machines. On a singleprocessor machine, the kernel
	  will run faster if you say N here.

	  Note that if you say Y here and choose architecture "586" or
	  "Pentium" under "Processor family", the kernel will not work on 486
	  architectures. Similarly, multiprocessor kernels for the "PPro"
	  architecture may not work on all Pentium based boards.

	  People using multiprocessor machines who say Y here should also say
	  Y to "Enhanced Real Time Clock Support", below. The "Advanced Power
	  Management" code will be disabled if you say Y here.

	  See also <file:Documentation/x86/i386/IO-APIC.txt>,
	  <file:Documentation/nmi_watchdog.txt> and the SMP-HOWTO available at
	  <http://www.tldp.org/docs.html#howto>.

	  If you don't know what to do here, say N.

config X86_X2APIC
	bool "Support x2apic"
	depends on X86_LOCAL_APIC && X86_64 && IRQ_REMAP
	---help---
	  This enables x2apic support on CPUs that have this feature.

	  This allows 32-bit apic IDs (so it can support very large systems),
	  and accesses the local apic via MSRs not via mmio.

	  If you don't know what to do here, say N.

config X86_MPPARSE
	bool "Enable MPS table" if ACPI || SFI
	default y
	depends on X86_LOCAL_APIC
	---help---
	  For old smp systems that do not have proper acpi support. Newer systems
	  (esp with 64bit cpus) with acpi support, MADT and DSDT will override it

config X86_BIGSMP
	bool "Support for big SMP systems with more than 8 CPUs"
	depends on X86_32 && SMP
	---help---
	  This option is needed for the systems that have more than 8 CPUs

config GOLDFISH
       def_bool y
       depends on X86_GOLDFISH

if X86_32
config X86_EXTENDED_PLATFORM
	bool "Support for extended (non-PC) x86 platforms"
	default y
	---help---
	  If you disable this option then the kernel will only support
	  standard PC platforms. (which covers the vast majority of
	  systems out there.)

	  If you enable this option then you'll be able to select support
	  for the following (non-PC) 32 bit x86 platforms:
		Goldfish (Android emulator)
		AMD Elan
		NUMAQ (IBM/Sequent)
		RDC R-321x SoC
		SGI 320/540 (Visual Workstation)
		STA2X11-based (e.g. Northville)
		Summit/EXA (IBM x440)
		Unisys ES7000 IA32 series
		Moorestown MID devices

	  If you have one of these systems, or if you want to build a
	  generic distribution kernel, say Y here - otherwise say N.
endif

if X86_64
config X86_EXTENDED_PLATFORM
	bool "Support for extended (non-PC) x86 platforms"
	default y
	---help---
	  If you disable this option then the kernel will only support
	  standard PC platforms. (which covers the vast majority of
	  systems out there.)

	  If you enable this option then you'll be able to select support
	  for the following (non-PC) 64 bit x86 platforms:
		Numascale NumaChip
		ScaleMP vSMP
		SGI Ultraviolet

	  If you have one of these systems, or if you want to build a
	  generic distribution kernel, say Y here - otherwise say N.
endif
# This is an alphabetically sorted list of 64 bit extended platforms
# Please maintain the alphabetic order if and when there are additions
config X86_NUMACHIP
	bool "Numascale NumaChip"
	depends on X86_64
	depends on X86_EXTENDED_PLATFORM
	depends on NUMA
	depends on SMP
	depends on X86_X2APIC
	depends on PCI_MMCONFIG
	---help---
	  Adds support for Numascale NumaChip large-SMP systems. Needed to
	  enable more than ~168 cores.
	  If you don't have one of these, you should say N here.

config X86_VSMP
	bool "ScaleMP vSMP"
	select HYPERVISOR_GUEST
	select PARAVIRT
	depends on X86_64 && PCI
	depends on X86_EXTENDED_PLATFORM
	depends on SMP
	---help---
	  Support for ScaleMP vSMP systems.  Say 'Y' here if this kernel is
	  supposed to run on these EM64T-based machines.  Only choose this option
	  if you have one of these machines.

config X86_UV
	bool "SGI Ultraviolet"
	depends on X86_64
	depends on X86_EXTENDED_PLATFORM
	depends on NUMA
	depends on X86_X2APIC
	---help---
	  This option is needed in order to support SGI Ultraviolet systems.
	  If you don't have one of these, you should say N here.

# Following is an alphabetically sorted list of 32 bit extended platforms
# Please maintain the alphabetic order if and when there are additions

config X86_GOLDFISH
       bool "Goldfish (Virtual Platform)"
       depends on X86_32
<<<<<<< HEAD
=======
       depends on X86_EXTENDED_PLATFORM
>>>>>>> d0e0ac97
       ---help---
	 Enable support for the Goldfish virtual platform used primarily
	 for Android development. Unless you are building for the Android
	 Goldfish emulator say N here.

config X86_INTEL_CE
	bool "CE4100 TV platform"
	depends on PCI
	depends on PCI_GODIRECT
	depends on X86_32
	depends on X86_EXTENDED_PLATFORM
	select X86_REBOOTFIXUPS
	select OF
	select OF_EARLY_FLATTREE
	select IRQ_DOMAIN
	---help---
	  Select for the Intel CE media processor (CE4100) SOC.
	  This option compiles in support for the CE4100 SOC for settop
	  boxes and media devices.

config X86_WANT_INTEL_MID
	bool "Intel MID platform support"
	depends on X86_32
	depends on X86_EXTENDED_PLATFORM
	---help---
	  Select to build a kernel capable of supporting Intel MID platform
	  systems which do not have the PCI legacy interfaces (Moorestown,
	  Medfield). If you are building for a PC class system say N here.

if X86_WANT_INTEL_MID

config X86_INTEL_MID
	bool

config X86_MDFLD
       bool "Medfield MID platform"
	depends on PCI
	depends on PCI_GOANY
	depends on X86_IO_APIC
	select X86_INTEL_MID
	select SFI
	select DW_APB_TIMER
	select APB_TIMER
	select I2C
	select SPI
	select INTEL_SCU_IPC
	select X86_PLATFORM_DEVICES
	select MFD_INTEL_MSIC
	---help---
	  Medfield is Intel's Low Power Intel Architecture (LPIA) based Moblin
	  Internet Device(MID) platform. 
	  Unlike standard x86 PCs, Medfield does not have many legacy devices
	  nor standard legacy replacement devices/features. e.g. Medfield does
	  not contain i8259, i8254, HPET, legacy BIOS, most of the io ports.

endif

config X86_INTEL_LPSS
	bool "Intel Low Power Subsystem Support"
	depends on ACPI
	select COMMON_CLK
	---help---
	  Select to build support for Intel Low Power Subsystem such as
	  found on Intel Lynxpoint PCH. Selecting this option enables
	  things like clock tree (common clock framework) which are needed
	  by the LPSS peripheral drivers.

config X86_RDC321X
	bool "RDC R-321x SoC"
	depends on X86_32
	depends on X86_EXTENDED_PLATFORM
	select M486
	select X86_REBOOTFIXUPS
	---help---
	  This option is needed for RDC R-321x system-on-chip, also known
	  as R-8610-(G).
	  If you don't have one of these chips, you should say N here.

config X86_32_NON_STANDARD
	bool "Support non-standard 32-bit SMP architectures"
	depends on X86_32 && SMP
	depends on X86_EXTENDED_PLATFORM
	---help---
	  This option compiles in the NUMAQ, Summit, bigsmp, ES7000,
	  STA2X11, default subarchitectures.  It is intended for a generic
	  binary kernel. If you select them all, kernel will probe it
	  one by one and will fallback to default.

# Alphabetically sorted list of Non standard 32 bit platforms

config X86_NUMAQ
	bool "NUMAQ (IBM/Sequent)"
	depends on X86_32_NON_STANDARD
	depends on PCI
	select NUMA
	select X86_MPPARSE
	---help---
	  This option is used for getting Linux to run on a NUMAQ (IBM/Sequent)
	  NUMA multiquad box. This changes the way that processors are
	  bootstrapped, and uses Clustered Logical APIC addressing mode instead
	  of Flat Logical.  You will need a new lynxer.elf file to flash your
	  firmware with - send email to <Martin.Bligh@us.ibm.com>.

config X86_SUPPORTS_MEMORY_FAILURE
	def_bool y
	# MCE code calls memory_failure():
	depends on X86_MCE
	# On 32-bit this adds too big of NODES_SHIFT and we run out of page flags:
	depends on !X86_NUMAQ
	# On 32-bit SPARSEMEM adds too big of SECTIONS_WIDTH:
	depends on X86_64 || !SPARSEMEM
	select ARCH_SUPPORTS_MEMORY_FAILURE

config X86_VISWS
	bool "SGI 320/540 (Visual Workstation)"
	depends on X86_32 && PCI && X86_MPPARSE && PCI_GODIRECT
	depends on X86_32_NON_STANDARD
	---help---
	  The SGI Visual Workstation series is an IA32-based workstation
	  based on SGI systems chips with some legacy PC hardware attached.

	  Say Y here to create a kernel to run on the SGI 320 or 540.

	  A kernel compiled for the Visual Workstation will run on general
	  PCs as well. See <file:Documentation/sgi-visws.txt> for details.

config STA2X11
	bool "STA2X11 Companion Chip Support"
	depends on X86_32_NON_STANDARD && PCI
	select X86_DEV_DMA_OPS
	select X86_DMA_REMAP
	select SWIOTLB
	select MFD_STA2X11
	select ARCH_REQUIRE_GPIOLIB
	default n
	---help---
	  This adds support for boards based on the STA2X11 IO-Hub,
	  a.k.a. "ConneXt". The chip is used in place of the standard
	  PC chipset, so all "standard" peripherals are missing. If this
	  option is selected the kernel will still be able to boot on
	  standard PC machines.

config X86_SUMMIT
	bool "Summit/EXA (IBM x440)"
	depends on X86_32_NON_STANDARD
	---help---
	  This option is needed for IBM systems that use the Summit/EXA chipset.
	  In particular, it is needed for the x440.

config X86_ES7000
	bool "Unisys ES7000 IA32 series"
	depends on X86_32_NON_STANDARD && X86_BIGSMP
	---help---
	  Support for Unisys ES7000 systems.  Say 'Y' here if this kernel is
	  supposed to run on an IA32-based Unisys ES7000 system.

config X86_32_IRIS
	tristate "Eurobraille/Iris poweroff module"
	depends on X86_32
	---help---
	  The Iris machines from EuroBraille do not have APM or ACPI support
	  to shut themselves down properly.  A special I/O sequence is
	  needed to do so, which is what this module does at
	  kernel shutdown.

	  This is only for Iris machines from EuroBraille.

	  If unused, say N.

config SCHED_OMIT_FRAME_POINTER
	def_bool y
	prompt "Single-depth WCHAN output"
	depends on X86
	---help---
	  Calculate simpler /proc/<PID>/wchan values. If this option
	  is disabled then wchan values will recurse back to the
	  caller function. This provides more accurate wchan values,
	  at the expense of slightly more scheduling overhead.

	  If in doubt, say "Y".

menuconfig HYPERVISOR_GUEST
	bool "Linux guest support"
	---help---
	  Say Y here to enable options for running Linux under various hyper-
	  visors. This option enables basic hypervisor detection and platform
	  setup.

	  If you say N, all options in this submenu will be skipped and
	  disabled, and Linux guest support won't be built in.

if HYPERVISOR_GUEST

config PARAVIRT
	bool "Enable paravirtualization code"
	---help---
	  This changes the kernel so it can modify itself when it is run
	  under a hypervisor, potentially improving performance significantly
	  over full virtualization.  However, when run without a hypervisor
	  the kernel is theoretically slower and slightly larger.

config PARAVIRT_DEBUG
	bool "paravirt-ops debugging"
	depends on PARAVIRT && DEBUG_KERNEL
	---help---
	  Enable to debug paravirt_ops internals.  Specifically, BUG if
	  a paravirt_op is missing when it is called.

config PARAVIRT_SPINLOCKS
	bool "Paravirtualization layer for spinlocks"
	depends on PARAVIRT && SMP
	---help---
	  Paravirtualized spinlocks allow a pvops backend to replace the
	  spinlock implementation with something virtualization-friendly
	  (for example, block the virtual CPU rather than spinning).

	  Unfortunately the downside is an up to 5% performance hit on
	  native kernels, with various workloads.

	  If you are unsure how to answer this question, answer N.

source "arch/x86/xen/Kconfig"

config KVM_GUEST
	bool "KVM Guest support (including kvmclock)"
	depends on PARAVIRT
	select PARAVIRT_CLOCK
	default y
	---help---
	  This option enables various optimizations for running under the KVM
	  hypervisor. It includes a paravirtualized clock, so that instead
	  of relying on a PIT (or probably other) emulation by the
	  underlying device model, the host provides the guest with
	  timing infrastructure such as time of day, and system time

source "arch/x86/lguest/Kconfig"

config PARAVIRT_TIME_ACCOUNTING
	bool "Paravirtual steal time accounting"
	depends on PARAVIRT
	default n
	---help---
	  Select this option to enable fine granularity task steal time
	  accounting. Time spent executing other tasks in parallel with
	  the current vCPU is discounted from the vCPU power. To account for
	  that, there can be a small performance impact.

	  If in doubt, say N here.

config PARAVIRT_CLOCK
	bool

endif #HYPERVISOR_GUEST

config NO_BOOTMEM
	def_bool y

config MEMTEST
	bool "Memtest"
	---help---
	  This option adds a kernel parameter 'memtest', which allows memtest
	  to be set.
	        memtest=0, mean disabled; -- default
	        memtest=1, mean do 1 test pattern;
	        ...
	        memtest=4, mean do 4 test patterns.
	  If you are unsure how to answer this question, answer N.

config X86_SUMMIT_NUMA
	def_bool y
	depends on X86_32 && NUMA && X86_32_NON_STANDARD

config X86_CYCLONE_TIMER
	def_bool y
	depends on X86_SUMMIT

source "arch/x86/Kconfig.cpu"

config HPET_TIMER
	def_bool X86_64
	prompt "HPET Timer Support" if X86_32
	---help---
	  Use the IA-PC HPET (High Precision Event Timer) to manage
	  time in preference to the PIT and RTC, if a HPET is
	  present.
	  HPET is the next generation timer replacing legacy 8254s.
	  The HPET provides a stable time base on SMP
	  systems, unlike the TSC, but it is more expensive to access,
	  as it is off-chip.  You can find the HPET spec at
	  <http://www.intel.com/hardwaredesign/hpetspec_1.pdf>.

	  You can safely choose Y here.  However, HPET will only be
	  activated if the platform and the BIOS support this feature.
	  Otherwise the 8254 will be used for timing services.

	  Choose N to continue using the legacy 8254 timer.

config HPET_EMULATE_RTC
	def_bool y
	depends on HPET_TIMER && (RTC=y || RTC=m || RTC_DRV_CMOS=m || RTC_DRV_CMOS=y)

config APB_TIMER
       def_bool y if X86_INTEL_MID
       prompt "Intel MID APB Timer Support" if X86_INTEL_MID
       select DW_APB_TIMER
       depends on X86_INTEL_MID && SFI
       help
         APB timer is the replacement for 8254, HPET on X86 MID platforms.
         The APBT provides a stable time base on SMP
         systems, unlike the TSC, but it is more expensive to access,
         as it is off-chip. APB timers are always running regardless of CPU
         C states, they are used as per CPU clockevent device when possible.

# Mark as expert because too many people got it wrong.
# The code disables itself when not needed.
config DMI
	default y
	bool "Enable DMI scanning" if EXPERT
	---help---
	  Enabled scanning of DMI to identify machine quirks. Say Y
	  here unless you have verified that your setup is not
	  affected by entries in the DMI blacklist. Required by PNP
	  BIOS code.

config GART_IOMMU
	bool "GART IOMMU support" if EXPERT
	default y
	select SWIOTLB
	depends on X86_64 && PCI && AMD_NB
	---help---
	  Support for full DMA access of devices with 32bit memory access only
	  on systems with more than 3GB. This is usually needed for USB,
	  sound, many IDE/SATA chipsets and some other devices.
	  Provides a driver for the AMD Athlon64/Opteron/Turion/Sempron GART
	  based hardware IOMMU and a software bounce buffer based IOMMU used
	  on Intel systems and as fallback.
	  The code is only active when needed (enough memory and limited
	  device) unless CONFIG_IOMMU_DEBUG or iommu=force is specified
	  too.

config CALGARY_IOMMU
	bool "IBM Calgary IOMMU support"
	select SWIOTLB
	depends on X86_64 && PCI
	---help---
	  Support for hardware IOMMUs in IBM's xSeries x366 and x460
	  systems. Needed to run systems with more than 3GB of memory
	  properly with 32-bit PCI devices that do not support DAC
	  (Double Address Cycle). Calgary also supports bus level
	  isolation, where all DMAs pass through the IOMMU.  This
	  prevents them from going anywhere except their intended
	  destination. This catches hard-to-find kernel bugs and
	  mis-behaving drivers and devices that do not use the DMA-API
	  properly to set up their DMA buffers.  The IOMMU can be
	  turned off at boot time with the iommu=off parameter.
	  Normally the kernel will make the right choice by itself.
	  If unsure, say Y.

config CALGARY_IOMMU_ENABLED_BY_DEFAULT
	def_bool y
	prompt "Should Calgary be enabled by default?"
	depends on CALGARY_IOMMU
	---help---
	  Should Calgary be enabled by default? if you choose 'y', Calgary
	  will be used (if it exists). If you choose 'n', Calgary will not be
	  used even if it exists. If you choose 'n' and would like to use
	  Calgary anyway, pass 'iommu=calgary' on the kernel command line.
	  If unsure, say Y.

# need this always selected by IOMMU for the VIA workaround
config SWIOTLB
	def_bool y if X86_64
	---help---
	  Support for software bounce buffers used on x86-64 systems
	  which don't have a hardware IOMMU. Using this PCI devices
	  which can only access 32-bits of memory can be used on systems
	  with more than 3 GB of memory.
	  If unsure, say Y.

config IOMMU_HELPER
	def_bool y
	depends on CALGARY_IOMMU || GART_IOMMU || SWIOTLB || AMD_IOMMU

config MAXSMP
	bool "Enable Maximum number of SMP Processors and NUMA Nodes"
	depends on X86_64 && SMP && DEBUG_KERNEL
	select CPUMASK_OFFSTACK
	---help---
	  Enable maximum number of CPUS and NUMA Nodes for this architecture.
	  If unsure, say N.

config NR_CPUS
	int "Maximum number of CPUs" if SMP && !MAXSMP
	range 2 8 if SMP && X86_32 && !X86_BIGSMP
	range 2 512 if SMP && !MAXSMP
	default "1" if !SMP
	default "4096" if MAXSMP
	default "32" if SMP && (X86_NUMAQ || X86_SUMMIT || X86_BIGSMP || X86_ES7000)
	default "8" if SMP
	---help---
	  This allows you to specify the maximum number of CPUs which this
	  kernel will support.  The maximum supported value is 512 and the
	  minimum value which makes sense is 2.

	  This is purely to save memory - each supported CPU adds
	  approximately eight kilobytes to the kernel image.

config SCHED_SMT
	bool "SMT (Hyperthreading) scheduler support"
	depends on X86_HT
	---help---
	  SMT scheduler support improves the CPU scheduler's decision making
	  when dealing with Intel Pentium 4 chips with HyperThreading at a
	  cost of slightly increased overhead in some places. If unsure say
	  N here.

config SCHED_MC
	def_bool y
	prompt "Multi-core scheduler support"
	depends on X86_HT
	---help---
	  Multi-core scheduler support improves the CPU scheduler's decision
	  making when dealing with multi-core CPU chips at a cost of slightly
	  increased overhead in some places. If unsure say N here.

source "kernel/Kconfig.preempt"

config X86_UP_APIC
	bool "Local APIC support on uniprocessors"
	depends on X86_32 && !SMP && !X86_32_NON_STANDARD
	---help---
	  A local APIC (Advanced Programmable Interrupt Controller) is an
	  integrated interrupt controller in the CPU. If you have a single-CPU
	  system which has a processor with a local APIC, you can say Y here to
	  enable and use it. If you say Y here even though your machine doesn't
	  have a local APIC, then the kernel will still run with no slowdown at
	  all. The local APIC supports CPU-generated self-interrupts (timer,
	  performance counters), and the NMI watchdog which detects hard
	  lockups.

config X86_UP_IOAPIC
	bool "IO-APIC support on uniprocessors"
	depends on X86_UP_APIC
	---help---
	  An IO-APIC (I/O Advanced Programmable Interrupt Controller) is an
	  SMP-capable replacement for PC-style interrupt controllers. Most
	  SMP systems and many recent uniprocessor systems have one.

	  If you have a single-CPU system with an IO-APIC, you can say Y here
	  to use it. If you say Y here even though your machine doesn't have
	  an IO-APIC, then the kernel will still run with no slowdown at all.

config X86_LOCAL_APIC
	def_bool y
	depends on X86_64 || SMP || X86_32_NON_STANDARD || X86_UP_APIC

config X86_IO_APIC
	def_bool y
	depends on X86_64 || SMP || X86_32_NON_STANDARD || X86_UP_IOAPIC

config X86_VISWS_APIC
	def_bool y
	depends on X86_32 && X86_VISWS

config X86_REROUTE_FOR_BROKEN_BOOT_IRQS
	bool "Reroute for broken boot IRQs"
	depends on X86_IO_APIC
	---help---
	  This option enables a workaround that fixes a source of
	  spurious interrupts. This is recommended when threaded
	  interrupt handling is used on systems where the generation of
	  superfluous "boot interrupts" cannot be disabled.

	  Some chipsets generate a legacy INTx "boot IRQ" when the IRQ
	  entry in the chipset's IO-APIC is masked (as, e.g. the RT
	  kernel does during interrupt handling). On chipsets where this
	  boot IRQ generation cannot be disabled, this workaround keeps
	  the original IRQ line masked so that only the equivalent "boot
	  IRQ" is delivered to the CPUs. The workaround also tells the
	  kernel to set up the IRQ handler on the boot IRQ line. In this
	  way only one interrupt is delivered to the kernel. Otherwise
	  the spurious second interrupt may cause the kernel to bring
	  down (vital) interrupt lines.

	  Only affects "broken" chipsets. Interrupt sharing may be
	  increased on these systems.

config X86_MCE
	bool "Machine Check / overheating reporting"
	default y
	---help---
	  Machine Check support allows the processor to notify the
	  kernel if it detects a problem (e.g. overheating, data corruption).
	  The action the kernel takes depends on the severity of the problem,
	  ranging from warning messages to halting the machine.

config X86_MCE_INTEL
	def_bool y
	prompt "Intel MCE features"
	depends on X86_MCE && X86_LOCAL_APIC
	---help---
	   Additional support for intel specific MCE features such as
	   the thermal monitor.

config X86_MCE_AMD
	def_bool y
	prompt "AMD MCE features"
	depends on X86_MCE && X86_LOCAL_APIC
	---help---
	   Additional support for AMD specific MCE features such as
	   the DRAM Error Threshold.

config X86_ANCIENT_MCE
	bool "Support for old Pentium 5 / WinChip machine checks"
	depends on X86_32 && X86_MCE
	---help---
	  Include support for machine check handling on old Pentium 5 or WinChip
	  systems. These typically need to be enabled explicitely on the command
	  line.

config X86_MCE_THRESHOLD
	depends on X86_MCE_AMD || X86_MCE_INTEL
	def_bool y

config X86_MCE_INJECT
	depends on X86_MCE
	tristate "Machine check injector support"
	---help---
	  Provide support for injecting machine checks for testing purposes.
	  If you don't know what a machine check is and you don't do kernel
	  QA it is safe to say n.

config X86_THERMAL_VECTOR
	def_bool y
	depends on X86_MCE_INTEL

config VM86
	bool "Enable VM86 support" if EXPERT
	default y
	depends on X86_32
	---help---
	  This option is required by programs like DOSEMU to run 16-bit legacy
	  code on X86 processors. It also may be needed by software like
	  XFree86 to initialize some video cards via BIOS. Disabling this
	  option saves about 6k.

config TOSHIBA
	tristate "Toshiba Laptop support"
	depends on X86_32
	---help---
	  This adds a driver to safely access the System Management Mode of
	  the CPU on Toshiba portables with a genuine Toshiba BIOS. It does
	  not work on models with a Phoenix BIOS. The System Management Mode
	  is used to set the BIOS and power saving options on Toshiba portables.

	  For information on utilities to make use of this driver see the
	  Toshiba Linux utilities web site at:
	  <http://www.buzzard.org.uk/toshiba/>.

	  Say Y if you intend to run this kernel on a Toshiba portable.
	  Say N otherwise.

config I8K
	tristate "Dell laptop support"
	select HWMON
	---help---
	  This adds a driver to safely access the System Management Mode
	  of the CPU on the Dell Inspiron 8000. The System Management Mode
	  is used to read cpu temperature and cooling fan status and to
	  control the fans on the I8K portables.

	  This driver has been tested only on the Inspiron 8000 but it may
	  also work with other Dell laptops. You can force loading on other
	  models by passing the parameter `force=1' to the module. Use at
	  your own risk.

	  For information on utilities to make use of this driver see the
	  I8K Linux utilities web site at:
	  <http://people.debian.org/~dz/i8k/>

	  Say Y if you intend to run this kernel on a Dell Inspiron 8000.
	  Say N otherwise.

config X86_REBOOTFIXUPS
	bool "Enable X86 board specific fixups for reboot"
	depends on X86_32
	---help---
	  This enables chipset and/or board specific fixups to be done
	  in order to get reboot to work correctly. This is only needed on
	  some combinations of hardware and BIOS. The symptom, for which
	  this config is intended, is when reboot ends with a stalled/hung
	  system.

	  Currently, the only fixup is for the Geode machines using
	  CS5530A and CS5536 chipsets and the RDC R-321x SoC.

	  Say Y if you want to enable the fixup. Currently, it's safe to
	  enable this option even if you don't need it.
	  Say N otherwise.

config MICROCODE
	tristate "CPU microcode loading support"
	select FW_LOADER
	---help---

	  If you say Y here, you will be able to update the microcode on
	  certain Intel and AMD processors. The Intel support is for the
	  IA32 family, e.g. Pentium Pro, Pentium II, Pentium III, Pentium 4,
	  Xeon etc. The AMD support is for families 0x10 and later. You will
	  obviously need the actual microcode binary data itself which is not
	  shipped with the Linux kernel.

	  This option selects the general module only, you need to select
	  at least one vendor specific module as well.

	  To compile this driver as a module, choose M here: the module
	  will be called microcode.

config MICROCODE_INTEL
	bool "Intel microcode loading support"
	depends on MICROCODE
	default MICROCODE
	select FW_LOADER
	---help---
	  This options enables microcode patch loading support for Intel
	  processors.

	  For latest news and information on obtaining all the required
	  Intel ingredients for this driver, check:
	  <http://www.urbanmyth.org/microcode/>.

config MICROCODE_AMD
	bool "AMD microcode loading support"
	depends on MICROCODE
	select FW_LOADER
	---help---
	  If you select this option, microcode patch loading support for AMD
	  processors will be enabled.

config MICROCODE_OLD_INTERFACE
	def_bool y
	depends on MICROCODE

config MICROCODE_INTEL_LIB
	def_bool y
	depends on MICROCODE_INTEL

config MICROCODE_INTEL_EARLY
<<<<<<< HEAD
	bool "Early load microcode"
	depends on MICROCODE_INTEL && BLK_DEV_INITRD
=======
	def_bool n

config MICROCODE_AMD_EARLY
	def_bool n

config MICROCODE_EARLY
	bool "Early load microcode"
	depends on MICROCODE=y && BLK_DEV_INITRD
	select MICROCODE_INTEL_EARLY if MICROCODE_INTEL
	select MICROCODE_AMD_EARLY if MICROCODE_AMD
>>>>>>> d0e0ac97
	default y
	help
	  This option provides functionality to read additional microcode data
	  at the beginning of initrd image. The data tells kernel to load
	  microcode to CPU's as early as possible. No functional change if no
	  microcode data is glued to the initrd, therefore it's safe to say Y.

<<<<<<< HEAD
config MICROCODE_EARLY
	def_bool y
	depends on MICROCODE_INTEL_EARLY

=======
>>>>>>> d0e0ac97
config X86_MSR
	tristate "/dev/cpu/*/msr - Model-specific register support"
	---help---
	  This device gives privileged processes access to the x86
	  Model-Specific Registers (MSRs).  It is a character device with
	  major 202 and minors 0 to 31 for /dev/cpu/0/msr to /dev/cpu/31/msr.
	  MSR accesses are directed to a specific CPU on multi-processor
	  systems.

config X86_CPUID
	tristate "/dev/cpu/*/cpuid - CPU information support"
	---help---
	  This device gives processes access to the x86 CPUID instruction to
	  be executed on a specific processor.  It is a character device
	  with major 203 and minors 0 to 31 for /dev/cpu/0/cpuid to
	  /dev/cpu/31/cpuid.

choice
	prompt "High Memory Support"
	default HIGHMEM64G if X86_NUMAQ
	default HIGHMEM4G
	depends on X86_32

config NOHIGHMEM
	bool "off"
	depends on !X86_NUMAQ
	---help---
	  Linux can use up to 64 Gigabytes of physical memory on x86 systems.
	  However, the address space of 32-bit x86 processors is only 4
	  Gigabytes large. That means that, if you have a large amount of
	  physical memory, not all of it can be "permanently mapped" by the
	  kernel. The physical memory that's not permanently mapped is called
	  "high memory".

	  If you are compiling a kernel which will never run on a machine with
	  more than 1 Gigabyte total physical RAM, answer "off" here (default
	  choice and suitable for most users). This will result in a "3GB/1GB"
	  split: 3GB are mapped so that each process sees a 3GB virtual memory
	  space and the remaining part of the 4GB virtual memory space is used
	  by the kernel to permanently map as much physical memory as
	  possible.

	  If the machine has between 1 and 4 Gigabytes physical RAM, then
	  answer "4GB" here.

	  If more than 4 Gigabytes is used then answer "64GB" here. This
	  selection turns Intel PAE (Physical Address Extension) mode on.
	  PAE implements 3-level paging on IA32 processors. PAE is fully
	  supported by Linux, PAE mode is implemented on all recent Intel
	  processors (Pentium Pro and better). NOTE: If you say "64GB" here,
	  then the kernel will not boot on CPUs that don't support PAE!

	  The actual amount of total physical memory will either be
	  auto detected or can be forced by using a kernel command line option
	  such as "mem=256M". (Try "man bootparam" or see the documentation of
	  your boot loader (lilo or loadlin) about how to pass options to the
	  kernel at boot time.)

	  If unsure, say "off".

config HIGHMEM4G
	bool "4GB"
	depends on !X86_NUMAQ
	---help---
	  Select this if you have a 32-bit processor and between 1 and 4
	  gigabytes of physical RAM.

config HIGHMEM64G
	bool "64GB"
	depends on !M486
	select X86_PAE
	---help---
	  Select this if you have a 32-bit processor and more than 4
	  gigabytes of physical RAM.

endchoice

choice
	prompt "Memory split" if EXPERT
	default VMSPLIT_3G
	depends on X86_32
	---help---
	  Select the desired split between kernel and user memory.

	  If the address range available to the kernel is less than the
	  physical memory installed, the remaining memory will be available
	  as "high memory". Accessing high memory is a little more costly
	  than low memory, as it needs to be mapped into the kernel first.
	  Note that increasing the kernel address space limits the range
	  available to user programs, making the address space there
	  tighter.  Selecting anything other than the default 3G/1G split
	  will also likely make your kernel incompatible with binary-only
	  kernel modules.

	  If you are not absolutely sure what you are doing, leave this
	  option alone!

	config VMSPLIT_3G
		bool "3G/1G user/kernel split"
	config VMSPLIT_3G_OPT
		depends on !X86_PAE
		bool "3G/1G user/kernel split (for full 1G low memory)"
	config VMSPLIT_2G
		bool "2G/2G user/kernel split"
	config VMSPLIT_2G_OPT
		depends on !X86_PAE
		bool "2G/2G user/kernel split (for full 2G low memory)"
	config VMSPLIT_1G
		bool "1G/3G user/kernel split"
endchoice

config PAGE_OFFSET
	hex
	default 0xB0000000 if VMSPLIT_3G_OPT
	default 0x80000000 if VMSPLIT_2G
	default 0x78000000 if VMSPLIT_2G_OPT
	default 0x40000000 if VMSPLIT_1G
	default 0xC0000000
	depends on X86_32

config HIGHMEM
	def_bool y
	depends on X86_32 && (HIGHMEM64G || HIGHMEM4G)

config X86_PAE
	bool "PAE (Physical Address Extension) Support"
	depends on X86_32 && !HIGHMEM4G
	---help---
	  PAE is required for NX support, and furthermore enables
	  larger swapspace support for non-overcommit purposes. It
	  has the cost of more pagetable lookup overhead, and also
	  consumes more pagetable space per process.

config ARCH_PHYS_ADDR_T_64BIT
	def_bool y
	depends on X86_64 || X86_PAE

config ARCH_DMA_ADDR_T_64BIT
	def_bool y
	depends on X86_64 || HIGHMEM64G

config DIRECT_GBPAGES
	bool "Enable 1GB pages for kernel pagetables" if EXPERT
	default y
	depends on X86_64
	---help---
	  Allow the kernel linear mapping to use 1GB pages on CPUs that
	  support it. This can improve the kernel's performance a tiny bit by
	  reducing TLB pressure. If in doubt, say "Y".

# Common NUMA Features
config NUMA
	bool "Numa Memory Allocation and Scheduler Support"
	depends on SMP
	depends on X86_64 || (X86_32 && HIGHMEM64G && (X86_NUMAQ || X86_BIGSMP || X86_SUMMIT && ACPI))
	default y if (X86_NUMAQ || X86_SUMMIT || X86_BIGSMP)
	---help---
	  Enable NUMA (Non Uniform Memory Access) support.

	  The kernel will try to allocate memory used by a CPU on the
	  local memory controller of the CPU and add some more
	  NUMA awareness to the kernel.

	  For 64-bit this is recommended if the system is Intel Core i7
	  (or later), AMD Opteron, or EM64T NUMA.

	  For 32-bit this is only needed on (rare) 32-bit-only platforms
	  that support NUMA topologies, such as NUMAQ / Summit, or if you
	  boot a 32-bit kernel on a 64-bit NUMA platform.

	  Otherwise, you should say N.

comment "NUMA (Summit) requires SMP, 64GB highmem support, ACPI"
	depends on X86_32 && X86_SUMMIT && (!HIGHMEM64G || !ACPI)

config AMD_NUMA
	def_bool y
	prompt "Old style AMD Opteron NUMA detection"
	depends on X86_64 && NUMA && PCI
	---help---
	  Enable AMD NUMA node topology detection.  You should say Y here if
	  you have a multi processor AMD system. This uses an old method to
	  read the NUMA configuration directly from the builtin Northbridge
	  of Opteron. It is recommended to use X86_64_ACPI_NUMA instead,
	  which also takes priority if both are compiled in.

config X86_64_ACPI_NUMA
	def_bool y
	prompt "ACPI NUMA detection"
	depends on X86_64 && NUMA && ACPI && PCI
	select ACPI_NUMA
	---help---
	  Enable ACPI SRAT based node topology detection.

# Some NUMA nodes have memory ranges that span
# other nodes.  Even though a pfn is valid and
# between a node's start and end pfns, it may not
# reside on that node.  See memmap_init_zone()
# for details.
config NODES_SPAN_OTHER_NODES
	def_bool y
	depends on X86_64_ACPI_NUMA

config NUMA_EMU
	bool "NUMA emulation"
	depends on NUMA
	---help---
	  Enable NUMA emulation. A flat machine will be split
	  into virtual nodes when booted with "numa=fake=N", where N is the
	  number of nodes. This is only useful for debugging.

config NODES_SHIFT
	int "Maximum NUMA Nodes (as a power of 2)" if !MAXSMP
	range 1 10
	default "10" if MAXSMP
	default "6" if X86_64
	default "4" if X86_NUMAQ
	default "3"
	depends on NEED_MULTIPLE_NODES
	---help---
	  Specify the maximum number of NUMA Nodes available on the target
	  system.  Increases memory reserved to accommodate various tables.

config ARCH_HAVE_MEMORY_PRESENT
	def_bool y
	depends on X86_32 && DISCONTIGMEM

config NEED_NODE_MEMMAP_SIZE
	def_bool y
	depends on X86_32 && (DISCONTIGMEM || SPARSEMEM)

config ARCH_FLATMEM_ENABLE
	def_bool y
	depends on X86_32 && !NUMA

config ARCH_DISCONTIGMEM_ENABLE
	def_bool y
	depends on NUMA && X86_32

config ARCH_DISCONTIGMEM_DEFAULT
	def_bool y
	depends on NUMA && X86_32

config ARCH_SPARSEMEM_ENABLE
	def_bool y
	depends on X86_64 || NUMA || X86_32 || X86_32_NON_STANDARD
	select SPARSEMEM_STATIC if X86_32
	select SPARSEMEM_VMEMMAP_ENABLE if X86_64

config ARCH_SPARSEMEM_DEFAULT
	def_bool y
	depends on X86_64

config ARCH_SELECT_MEMORY_MODEL
	def_bool y
	depends on ARCH_SPARSEMEM_ENABLE

config ARCH_MEMORY_PROBE
	def_bool y
	depends on X86_64 && MEMORY_HOTPLUG

config ARCH_PROC_KCORE_TEXT
	def_bool y
	depends on X86_64 && PROC_KCORE

config ILLEGAL_POINTER_VALUE
       hex
       default 0 if X86_32
       default 0xdead000000000000 if X86_64

source "mm/Kconfig"

config HIGHPTE
	bool "Allocate 3rd-level pagetables from highmem"
	depends on HIGHMEM
	---help---
	  The VM uses one page table entry for each page of physical memory.
	  For systems with a lot of RAM, this can be wasteful of precious
	  low memory.  Setting this option will put user-space page table
	  entries in high memory.

config X86_CHECK_BIOS_CORRUPTION
	bool "Check for low memory corruption"
	---help---
	  Periodically check for memory corruption in low memory, which
	  is suspected to be caused by BIOS.  Even when enabled in the
	  configuration, it is disabled at runtime.  Enable it by
	  setting "memory_corruption_check=1" on the kernel command
	  line.  By default it scans the low 64k of memory every 60
	  seconds; see the memory_corruption_check_size and
	  memory_corruption_check_period parameters in
	  Documentation/kernel-parameters.txt to adjust this.

	  When enabled with the default parameters, this option has
	  almost no overhead, as it reserves a relatively small amount
	  of memory and scans it infrequently.  It both detects corruption
	  and prevents it from affecting the running system.

	  It is, however, intended as a diagnostic tool; if repeatable
	  BIOS-originated corruption always affects the same memory,
	  you can use memmap= to prevent the kernel from using that
	  memory.

config X86_BOOTPARAM_MEMORY_CORRUPTION_CHECK
	bool "Set the default setting of memory_corruption_check"
	depends on X86_CHECK_BIOS_CORRUPTION
	default y
	---help---
	  Set whether the default state of memory_corruption_check is
	  on or off.

config X86_RESERVE_LOW
	int "Amount of low memory, in kilobytes, to reserve for the BIOS"
	default 64
	range 4 640
	---help---
	  Specify the amount of low memory to reserve for the BIOS.

	  The first page contains BIOS data structures that the kernel
	  must not use, so that page must always be reserved.

	  By default we reserve the first 64K of physical RAM, as a
	  number of BIOSes are known to corrupt that memory range
	  during events such as suspend/resume or monitor cable
	  insertion, so it must not be used by the kernel.

	  You can set this to 4 if you are absolutely sure that you
	  trust the BIOS to get all its memory reservations and usages
	  right.  If you know your BIOS have problems beyond the
	  default 64K area, you can set this to 640 to avoid using the
	  entire low memory range.

	  If you have doubts about the BIOS (e.g. suspend/resume does
	  not work or there's kernel crashes after certain hardware
	  hotplug events) then you might want to enable
	  X86_CHECK_BIOS_CORRUPTION=y to allow the kernel to check
	  typical corruption patterns.

	  Leave this to the default value of 64 if you are unsure.

config MATH_EMULATION
	bool
	prompt "Math emulation" if X86_32
	---help---
	  Linux can emulate a math coprocessor (used for floating point
	  operations) if you don't have one. 486DX and Pentium processors have
	  a math coprocessor built in, 486SX and 386 do not, unless you added
	  a 487DX or 387, respectively. (The messages during boot time can
	  give you some hints here ["man dmesg"].) Everyone needs either a
	  coprocessor or this emulation.

	  If you don't have a math coprocessor, you need to say Y here; if you
	  say Y here even though you have a coprocessor, the coprocessor will
	  be used nevertheless. (This behavior can be changed with the kernel
	  command line option "no387", which comes handy if your coprocessor
	  is broken. Try "man bootparam" or see the documentation of your boot
	  loader (lilo or loadlin) about how to pass options to the kernel at
	  boot time.) This means that it is a good idea to say Y here if you
	  intend to use this kernel on different machines.

	  More information about the internals of the Linux math coprocessor
	  emulation can be found in <file:arch/x86/math-emu/README>.

	  If you are not sure, say Y; apart from resulting in a 66 KB bigger
	  kernel, it won't hurt.

config MTRR
	def_bool y
	prompt "MTRR (Memory Type Range Register) support" if EXPERT
	---help---
	  On Intel P6 family processors (Pentium Pro, Pentium II and later)
	  the Memory Type Range Registers (MTRRs) may be used to control
	  processor access to memory ranges. This is most useful if you have
	  a video (VGA) card on a PCI or AGP bus. Enabling write-combining
	  allows bus write transfers to be combined into a larger transfer
	  before bursting over the PCI/AGP bus. This can increase performance
	  of image write operations 2.5 times or more. Saying Y here creates a
	  /proc/mtrr file which may be used to manipulate your processor's
	  MTRRs. Typically the X server should use this.

	  This code has a reasonably generic interface so that similar
	  control registers on other processors can be easily supported
	  as well:

	  The Cyrix 6x86, 6x86MX and M II processors have Address Range
	  Registers (ARRs) which provide a similar functionality to MTRRs. For
	  these, the ARRs are used to emulate the MTRRs.
	  The AMD K6-2 (stepping 8 and above) and K6-3 processors have two
	  MTRRs. The Centaur C6 (WinChip) has 8 MCRs, allowing
	  write-combining. All of these processors are supported by this code
	  and it makes sense to say Y here if you have one of them.

	  Saying Y here also fixes a problem with buggy SMP BIOSes which only
	  set the MTRRs for the boot CPU and not for the secondary CPUs. This
	  can lead to all sorts of problems, so it's good to say Y here.

	  You can safely say Y even if your machine doesn't have MTRRs, you'll
	  just add about 9 KB to your kernel.

	  See <file:Documentation/x86/mtrr.txt> for more information.

config MTRR_SANITIZER
	def_bool y
	prompt "MTRR cleanup support"
	depends on MTRR
	---help---
	  Convert MTRR layout from continuous to discrete, so X drivers can
	  add writeback entries.

	  Can be disabled with disable_mtrr_cleanup on the kernel command line.
	  The largest mtrr entry size for a continuous block can be set with
	  mtrr_chunk_size.

	  If unsure, say Y.

config MTRR_SANITIZER_ENABLE_DEFAULT
	int "MTRR cleanup enable value (0-1)"
	range 0 1
	default "0"
	depends on MTRR_SANITIZER
	---help---
	  Enable mtrr cleanup default value

config MTRR_SANITIZER_SPARE_REG_NR_DEFAULT
	int "MTRR cleanup spare reg num (0-7)"
	range 0 7
	default "1"
	depends on MTRR_SANITIZER
	---help---
	  mtrr cleanup spare entries default, it can be changed via
	  mtrr_spare_reg_nr=N on the kernel command line.

config X86_PAT
	def_bool y
	prompt "x86 PAT support" if EXPERT
	depends on MTRR
	---help---
	  Use PAT attributes to setup page level cache control.

	  PATs are the modern equivalents of MTRRs and are much more
	  flexible than MTRRs.

	  Say N here if you see bootup problems (boot crash, boot hang,
	  spontaneous reboots) or a non-working video driver.

	  If unsure, say Y.

config ARCH_USES_PG_UNCACHED
	def_bool y
	depends on X86_PAT

config ARCH_RANDOM
	def_bool y
	prompt "x86 architectural random number generator" if EXPERT
	---help---
	  Enable the x86 architectural RDRAND instruction
	  (Intel Bull Mountain technology) to generate random numbers.
	  If supported, this is a high bandwidth, cryptographically
	  secure hardware random number generator.

config X86_SMAP
	def_bool y
	prompt "Supervisor Mode Access Prevention" if EXPERT
	---help---
	  Supervisor Mode Access Prevention (SMAP) is a security
	  feature in newer Intel processors.  There is a small
	  performance cost if this enabled and turned on; there is
	  also a small increase in the kernel size if this is enabled.

	  If unsure, say Y.

config EFI
	bool "EFI runtime service support"
	depends on ACPI
	select UCS2_STRING
	---help---
	  This enables the kernel to use EFI runtime services that are
	  available (such as the EFI variable services).

	  This option is only useful on systems that have EFI firmware.
	  In addition, you should use the latest ELILO loader available
	  at <http://elilo.sourceforge.net> in order to take advantage
	  of EFI runtime services. However, even with this option, the
	  resultant kernel should continue to boot on existing non-EFI
	  platforms.

config EFI_STUB
       bool "EFI stub support"
       depends on EFI
       ---help---
          This kernel feature allows a bzImage to be loaded directly
	  by EFI firmware without the use of a bootloader.

	  See Documentation/x86/efi-stub.txt for more information.

config SECCOMP
	def_bool y
	prompt "Enable seccomp to safely compute untrusted bytecode"
	---help---
	  This kernel feature is useful for number crunching applications
	  that may need to compute untrusted bytecode during their
	  execution. By using pipes or other transports made available to
	  the process as file descriptors supporting the read/write
	  syscalls, it's possible to isolate those applications in
	  their own address space using seccomp. Once seccomp is
	  enabled via prctl(PR_SET_SECCOMP), it cannot be disabled
	  and the task is only allowed to execute a few safe syscalls
	  defined by each seccomp mode.

	  If unsure, say Y. Only embedded should say N here.

config CC_STACKPROTECTOR
	bool "Enable -fstack-protector buffer overflow detection"
	---help---
	  This option turns on the -fstack-protector GCC feature. This
	  feature puts, at the beginning of functions, a canary value on
	  the stack just before the return address, and validates
	  the value just before actually returning.  Stack based buffer
	  overflows (that need to overwrite this return address) now also
	  overwrite the canary, which gets detected and the attack is then
	  neutralized via a kernel panic.

	  This feature requires gcc version 4.2 or above, or a distribution
	  gcc with the feature backported. Older versions are automatically
	  detected and for those versions, this configuration option is
	  ignored. (and a warning is printed during bootup)

source kernel/Kconfig.hz

config KEXEC
	bool "kexec system call"
	---help---
	  kexec is a system call that implements the ability to shutdown your
	  current kernel, and to start another kernel.  It is like a reboot
	  but it is independent of the system firmware.   And like a reboot
	  you can start any kernel with it, not just Linux.

	  The name comes from the similarity to the exec system call.

	  It is an ongoing process to be certain the hardware in a machine
	  is properly shutdown, so do not be surprised if this code does not
	  initially work for you.  It may help to enable device hotplugging
	  support.  As of this writing the exact hardware interface is
	  strongly in flux, so no good recommendation can be made.

config CRASH_DUMP
	bool "kernel crash dumps"
	depends on X86_64 || (X86_32 && HIGHMEM)
	---help---
	  Generate crash dump after being started by kexec.
	  This should be normally only set in special crash dump kernels
	  which are loaded in the main kernel with kexec-tools into
	  a specially reserved region and then later executed after
	  a crash by kdump/kexec. The crash dump kernel must be compiled
	  to a memory address not used by the main kernel or BIOS using
	  PHYSICAL_START, or it must be built as a relocatable image
	  (CONFIG_RELOCATABLE=y).
	  For more details see Documentation/kdump/kdump.txt

config KEXEC_JUMP
	bool "kexec jump"
	depends on KEXEC && HIBERNATION
	---help---
	  Jump between original kernel and kexeced kernel and invoke
	  code in physical address mode via KEXEC

config PHYSICAL_START
	hex "Physical address where the kernel is loaded" if (EXPERT || CRASH_DUMP)
	default "0x1000000"
	---help---
	  This gives the physical address where the kernel is loaded.

	  If kernel is a not relocatable (CONFIG_RELOCATABLE=n) then
	  bzImage will decompress itself to above physical address and
	  run from there. Otherwise, bzImage will run from the address where
	  it has been loaded by the boot loader and will ignore above physical
	  address.

	  In normal kdump cases one does not have to set/change this option
	  as now bzImage can be compiled as a completely relocatable image
	  (CONFIG_RELOCATABLE=y) and be used to load and run from a different
	  address. This option is mainly useful for the folks who don't want
	  to use a bzImage for capturing the crash dump and want to use a
	  vmlinux instead. vmlinux is not relocatable hence a kernel needs
	  to be specifically compiled to run from a specific memory area
	  (normally a reserved region) and this option comes handy.

	  So if you are using bzImage for capturing the crash dump,
	  leave the value here unchanged to 0x1000000 and set
	  CONFIG_RELOCATABLE=y.  Otherwise if you plan to use vmlinux
	  for capturing the crash dump change this value to start of
	  the reserved region.  In other words, it can be set based on
	  the "X" value as specified in the "crashkernel=YM@XM"
	  command line boot parameter passed to the panic-ed
	  kernel. Please take a look at Documentation/kdump/kdump.txt
	  for more details about crash dumps.

	  Usage of bzImage for capturing the crash dump is recommended as
	  one does not have to build two kernels. Same kernel can be used
	  as production kernel and capture kernel. Above option should have
	  gone away after relocatable bzImage support is introduced. But it
	  is present because there are users out there who continue to use
	  vmlinux for dump capture. This option should go away down the
	  line.

	  Don't change this unless you know what you are doing.

config RELOCATABLE
	bool "Build a relocatable kernel"
	default y
	---help---
	  This builds a kernel image that retains relocation information
	  so it can be loaded someplace besides the default 1MB.
	  The relocations tend to make the kernel binary about 10% larger,
	  but are discarded at runtime.

	  One use is for the kexec on panic case where the recovery kernel
	  must live at a different physical address than the primary
	  kernel.

	  Note: If CONFIG_RELOCATABLE=y, then the kernel runs from the address
	  it has been loaded at and the compile time physical address
	  (CONFIG_PHYSICAL_START) is ignored.

# Relocation on x86-32 needs some additional build support
config X86_NEED_RELOCS
	def_bool y
	depends on X86_32 && RELOCATABLE

config PHYSICAL_ALIGN
	hex "Alignment value to which kernel should be aligned" if X86_32
	default "0x1000000"
	range 0x2000 0x1000000
	---help---
	  This value puts the alignment restrictions on physical address
	  where kernel is loaded and run from. Kernel is compiled for an
	  address which meets above alignment restriction.

	  If bootloader loads the kernel at a non-aligned address and
	  CONFIG_RELOCATABLE is set, kernel will move itself to nearest
	  address aligned to above value and run from there.

	  If bootloader loads the kernel at a non-aligned address and
	  CONFIG_RELOCATABLE is not set, kernel will ignore the run time
	  load address and decompress itself to the address it has been
	  compiled for and run from there. The address for which kernel is
	  compiled already meets above alignment restrictions. Hence the
	  end result is that kernel runs from a physical address meeting
	  above alignment restrictions.

	  Don't change this unless you know what you are doing.

config HOTPLUG_CPU
	bool "Support for hot-pluggable CPUs"
	depends on SMP
	---help---
	  Say Y here to allow turning CPUs off and on. CPUs can be
	  controlled through /sys/devices/system/cpu.
	  ( Note: power management support will enable this option
	    automatically on SMP systems. )
	  Say N if you want to disable CPU hotplug.

config BOOTPARAM_HOTPLUG_CPU0
	bool "Set default setting of cpu0_hotpluggable"
	default n
	depends on HOTPLUG_CPU
	---help---
	  Set whether default state of cpu0_hotpluggable is on or off.

	  Say Y here to enable CPU0 hotplug by default. If this switch
	  is turned on, there is no need to give cpu0_hotplug kernel
	  parameter and the CPU0 hotplug feature is enabled by default.

	  Please note: there are two known CPU0 dependencies if you want
	  to enable the CPU0 hotplug feature either by this switch or by
	  cpu0_hotplug kernel parameter.

	  First, resume from hibernate or suspend always starts from CPU0.
	  So hibernate and suspend are prevented if CPU0 is offline.

	  Second dependency is PIC interrupts always go to CPU0. CPU0 can not
	  offline if any interrupt can not migrate out of CPU0. There may
	  be other CPU0 dependencies.

	  Please make sure the dependencies are under your control before
	  you enable this feature.

	  Say N if you don't want to enable CPU0 hotplug feature by default.
	  You still can enable the CPU0 hotplug feature at boot by kernel
	  parameter cpu0_hotplug.

config DEBUG_HOTPLUG_CPU0
	def_bool n
	prompt "Debug CPU0 hotplug"
	depends on HOTPLUG_CPU
	---help---
	  Enabling this option offlines CPU0 (if CPU0 can be offlined) as
	  soon as possible and boots up userspace with CPU0 offlined. User
	  can online CPU0 back after boot time.

	  To debug CPU0 hotplug, you need to enable CPU0 offline/online
	  feature by either turning on CONFIG_BOOTPARAM_HOTPLUG_CPU0 during
	  compilation or giving cpu0_hotplug kernel parameter at boot.

	  If unsure, say N.

config COMPAT_VDSO
	def_bool y
	prompt "Compat VDSO support"
	depends on X86_32 || IA32_EMULATION
	---help---
	  Map the 32-bit VDSO to the predictable old-style address too.

	  Say N here if you are running a sufficiently recent glibc
	  version (2.3.3 or later), to remove the high-mapped
	  VDSO mapping and to exclusively use the randomized VDSO.

	  If unsure, say Y.

config CMDLINE_BOOL
	bool "Built-in kernel command line"
	---help---
	  Allow for specifying boot arguments to the kernel at
	  build time.  On some systems (e.g. embedded ones), it is
	  necessary or convenient to provide some or all of the
	  kernel boot arguments with the kernel itself (that is,
	  to not rely on the boot loader to provide them.)

	  To compile command line arguments into the kernel,
	  set this option to 'Y', then fill in the
	  the boot arguments in CONFIG_CMDLINE.

	  Systems with fully functional boot loaders (i.e. non-embedded)
	  should leave this option set to 'N'.

config CMDLINE
	string "Built-in kernel command string"
	depends on CMDLINE_BOOL
	default ""
	---help---
	  Enter arguments here that should be compiled into the kernel
	  image and used at boot time.  If the boot loader provides a
	  command line at boot time, it is appended to this string to
	  form the full kernel command line, when the system boots.

	  However, you can use the CONFIG_CMDLINE_OVERRIDE option to
	  change this behavior.

	  In most cases, the command line (whether built-in or provided
	  by the boot loader) should specify the device for the root
	  file system.

config CMDLINE_OVERRIDE
	bool "Built-in command line overrides boot loader arguments"
	depends on CMDLINE_BOOL
	---help---
	  Set this option to 'Y' to have the kernel ignore the boot loader
	  command line, and use ONLY the built-in command line.

	  This is used to work around broken boot loaders.  This should
	  be set to 'N' under normal conditions.

endmenu

config ARCH_ENABLE_MEMORY_HOTPLUG
	def_bool y
	depends on X86_64 || (X86_32 && HIGHMEM)

config ARCH_ENABLE_MEMORY_HOTREMOVE
	def_bool y
	depends on MEMORY_HOTPLUG

config USE_PERCPU_NUMA_NODE_ID
	def_bool y
	depends on NUMA

menu "Power management and ACPI options"

config ARCH_HIBERNATION_HEADER
	def_bool y
	depends on X86_64 && HIBERNATION

source "kernel/power/Kconfig"

source "drivers/acpi/Kconfig"

source "drivers/sfi/Kconfig"

config X86_APM_BOOT
	def_bool y
	depends on APM

menuconfig APM
	tristate "APM (Advanced Power Management) BIOS support"
	depends on X86_32 && PM_SLEEP
	---help---
	  APM is a BIOS specification for saving power using several different
	  techniques. This is mostly useful for battery powered laptops with
	  APM compliant BIOSes. If you say Y here, the system time will be
	  reset after a RESUME operation, the /proc/apm device will provide
	  battery status information, and user-space programs will receive
	  notification of APM "events" (e.g. battery status change).

	  If you select "Y" here, you can disable actual use of the APM
	  BIOS by passing the "apm=off" option to the kernel at boot time.

	  Note that the APM support is almost completely disabled for
	  machines with more than one CPU.

	  In order to use APM, you will need supporting software. For location
	  and more information, read <file:Documentation/power/apm-acpi.txt>
	  and the Battery Powered Linux mini-HOWTO, available from
	  <http://www.tldp.org/docs.html#howto>.

	  This driver does not spin down disk drives (see the hdparm(8)
	  manpage ("man 8 hdparm") for that), and it doesn't turn off
	  VESA-compliant "green" monitors.

	  This driver does not support the TI 4000M TravelMate and the ACER
	  486/DX4/75 because they don't have compliant BIOSes. Many "green"
	  desktop machines also don't have compliant BIOSes, and this driver
	  may cause those machines to panic during the boot phase.

	  Generally, if you don't have a battery in your machine, there isn't
	  much point in using this driver and you should say N. If you get
	  random kernel OOPSes or reboots that don't seem to be related to
	  anything, try disabling/enabling this option (or disabling/enabling
	  APM in your BIOS).

	  Some other things you should try when experiencing seemingly random,
	  "weird" problems:

	  1) make sure that you have enough swap space and that it is
	  enabled.
	  2) pass the "no-hlt" option to the kernel
	  3) switch on floating point emulation in the kernel and pass
	  the "no387" option to the kernel
	  4) pass the "floppy=nodma" option to the kernel
	  5) pass the "mem=4M" option to the kernel (thereby disabling
	  all but the first 4 MB of RAM)
	  6) make sure that the CPU is not over clocked.
	  7) read the sig11 FAQ at <http://www.bitwizard.nl/sig11/>
	  8) disable the cache from your BIOS settings
	  9) install a fan for the video card or exchange video RAM
	  10) install a better fan for the CPU
	  11) exchange RAM chips
	  12) exchange the motherboard.

	  To compile this driver as a module, choose M here: the
	  module will be called apm.

if APM

config APM_IGNORE_USER_SUSPEND
	bool "Ignore USER SUSPEND"
	---help---
	  This option will ignore USER SUSPEND requests. On machines with a
	  compliant APM BIOS, you want to say N. However, on the NEC Versa M
	  series notebooks, it is necessary to say Y because of a BIOS bug.

config APM_DO_ENABLE
	bool "Enable PM at boot time"
	---help---
	  Enable APM features at boot time. From page 36 of the APM BIOS
	  specification: "When disabled, the APM BIOS does not automatically
	  power manage devices, enter the Standby State, enter the Suspend
	  State, or take power saving steps in response to CPU Idle calls."
	  This driver will make CPU Idle calls when Linux is idle (unless this
	  feature is turned off -- see "Do CPU IDLE calls", below). This
	  should always save battery power, but more complicated APM features
	  will be dependent on your BIOS implementation. You may need to turn
	  this option off if your computer hangs at boot time when using APM
	  support, or if it beeps continuously instead of suspending. Turn
	  this off if you have a NEC UltraLite Versa 33/C or a Toshiba
	  T400CDT. This is off by default since most machines do fine without
	  this feature.

config APM_CPU_IDLE
	depends on CPU_IDLE
	bool "Make CPU Idle calls when idle"
	---help---
	  Enable calls to APM CPU Idle/CPU Busy inside the kernel's idle loop.
	  On some machines, this can activate improved power savings, such as
	  a slowed CPU clock rate, when the machine is idle. These idle calls
	  are made after the idle loop has run for some length of time (e.g.,
	  333 mS). On some machines, this will cause a hang at boot time or
	  whenever the CPU becomes idle. (On machines with more than one CPU,
	  this option does nothing.)

config APM_DISPLAY_BLANK
	bool "Enable console blanking using APM"
	---help---
	  Enable console blanking using the APM. Some laptops can use this to
	  turn off the LCD backlight when the screen blanker of the Linux
	  virtual console blanks the screen. Note that this is only used by
	  the virtual console screen blanker, and won't turn off the backlight
	  when using the X Window system. This also doesn't have anything to
	  do with your VESA-compliant power-saving monitor. Further, this
	  option doesn't work for all laptops -- it might not turn off your
	  backlight at all, or it might print a lot of errors to the console,
	  especially if you are using gpm.

config APM_ALLOW_INTS
	bool "Allow interrupts during APM BIOS calls"
	---help---
	  Normally we disable external interrupts while we are making calls to
	  the APM BIOS as a measure to lessen the effects of a badly behaving
	  BIOS implementation.  The BIOS should reenable interrupts if it
	  needs to.  Unfortunately, some BIOSes do not -- especially those in
	  many of the newer IBM Thinkpads.  If you experience hangs when you
	  suspend, try setting this to Y.  Otherwise, say N.

endif # APM

source "drivers/cpufreq/Kconfig"

source "drivers/cpuidle/Kconfig"

source "drivers/idle/Kconfig"

endmenu


menu "Bus options (PCI etc.)"

config PCI
	bool "PCI support"
	default y
	select ARCH_SUPPORTS_MSI if (X86_LOCAL_APIC && X86_IO_APIC)
	---help---
	  Find out whether you have a PCI motherboard. PCI is the name of a
	  bus system, i.e. the way the CPU talks to the other stuff inside
	  your box. Other bus systems are ISA, EISA, MicroChannel (MCA) or
	  VESA. If you have PCI, say Y, otherwise N.

choice
	prompt "PCI access mode"
	depends on X86_32 && PCI
	default PCI_GOANY
	---help---
	  On PCI systems, the BIOS can be used to detect the PCI devices and
	  determine their configuration. However, some old PCI motherboards
	  have BIOS bugs and may crash if this is done. Also, some embedded
	  PCI-based systems don't have any BIOS at all. Linux can also try to
	  detect the PCI hardware directly without using the BIOS.

	  With this option, you can specify how Linux should detect the
	  PCI devices. If you choose "BIOS", the BIOS will be used,
	  if you choose "Direct", the BIOS won't be used, and if you
	  choose "MMConfig", then PCI Express MMCONFIG will be used.
	  If you choose "Any", the kernel will try MMCONFIG, then the
	  direct access method and falls back to the BIOS if that doesn't
	  work. If unsure, go with the default, which is "Any".

config PCI_GOBIOS
	bool "BIOS"

config PCI_GOMMCONFIG
	bool "MMConfig"

config PCI_GODIRECT
	bool "Direct"

config PCI_GOOLPC
	bool "OLPC XO-1"
	depends on OLPC

config PCI_GOANY
	bool "Any"

endchoice

config PCI_BIOS
	def_bool y
	depends on X86_32 && PCI && (PCI_GOBIOS || PCI_GOANY)

# x86-64 doesn't support PCI BIOS access from long mode so always go direct.
config PCI_DIRECT
	def_bool y
	depends on PCI && (X86_64 || (PCI_GODIRECT || PCI_GOANY || PCI_GOOLPC || PCI_GOMMCONFIG))

config PCI_MMCONFIG
	def_bool y
	depends on X86_32 && PCI && (ACPI || SFI) && (PCI_GOMMCONFIG || PCI_GOANY)

config PCI_OLPC
	def_bool y
	depends on PCI && OLPC && (PCI_GOOLPC || PCI_GOANY)

config PCI_XEN
	def_bool y
	depends on PCI && XEN
	select SWIOTLB_XEN

config PCI_DOMAINS
	def_bool y
	depends on PCI

config PCI_MMCONFIG
	bool "Support mmconfig PCI config space access"
	depends on X86_64 && PCI && ACPI

config PCI_CNB20LE_QUIRK
	bool "Read CNB20LE Host Bridge Windows" if EXPERT
	depends on PCI
	help
	  Read the PCI windows out of the CNB20LE host bridge. This allows
	  PCI hotplug to work on systems with the CNB20LE chipset which do
	  not have ACPI.

	  There's no public spec for this chipset, and this functionality
	  is known to be incomplete.

	  You should say N unless you know you need this.

source "drivers/pci/pcie/Kconfig"

source "drivers/pci/Kconfig"

# x86_64 have no ISA slots, but can have ISA-style DMA.
config ISA_DMA_API
	bool "ISA-style DMA support" if (X86_64 && EXPERT)
	default y
	help
	  Enables ISA-style DMA support for devices requiring such controllers.
	  If unsure, say Y.

if X86_32

config ISA
	bool "ISA support"
	---help---
	  Find out whether you have ISA slots on your motherboard.  ISA is the
	  name of a bus system, i.e. the way the CPU talks to the other stuff
	  inside your box.  Other bus systems are PCI, EISA, MicroChannel
	  (MCA) or VESA.  ISA is an older system, now being displaced by PCI;
	  newer boards don't support it.  If you have ISA, say Y, otherwise N.

config EISA
	bool "EISA support"
	depends on ISA
	---help---
	  The Extended Industry Standard Architecture (EISA) bus was
	  developed as an open alternative to the IBM MicroChannel bus.

	  The EISA bus provided some of the features of the IBM MicroChannel
	  bus while maintaining backward compatibility with cards made for
	  the older ISA bus.  The EISA bus saw limited use between 1988 and
	  1995 when it was made obsolete by the PCI bus.

	  Say Y here if you are building a kernel for an EISA-based machine.

	  Otherwise, say N.

source "drivers/eisa/Kconfig"

config SCx200
	tristate "NatSemi SCx200 support"
	---help---
	  This provides basic support for National Semiconductor's
	  (now AMD's) Geode processors.  The driver probes for the
	  PCI-IDs of several on-chip devices, so its a good dependency
	  for other scx200_* drivers.

	  If compiled as a module, the driver is named scx200.

config SCx200HR_TIMER
	tristate "NatSemi SCx200 27MHz High-Resolution Timer Support"
	depends on SCx200
	default y
	---help---
	  This driver provides a clocksource built upon the on-chip
	  27MHz high-resolution timer.  Its also a workaround for
	  NSC Geode SC-1100's buggy TSC, which loses time when the
	  processor goes idle (as is done by the scheduler).  The
	  other workaround is idle=poll boot option.

config OLPC
	bool "One Laptop Per Child support"
	depends on !X86_PAE
	select GPIOLIB
	select OF
	select OF_PROMTREE
	select IRQ_DOMAIN
	---help---
	  Add support for detecting the unique features of the OLPC
	  XO hardware.

config OLPC_XO1_PM
	bool "OLPC XO-1 Power Management"
	depends on OLPC && MFD_CS5535 && PM_SLEEP
	select MFD_CORE
	---help---
	  Add support for poweroff and suspend of the OLPC XO-1 laptop.

config OLPC_XO1_RTC
	bool "OLPC XO-1 Real Time Clock"
	depends on OLPC_XO1_PM && RTC_DRV_CMOS
	---help---
	  Add support for the XO-1 real time clock, which can be used as a
	  programmable wakeup source.

config OLPC_XO1_SCI
	bool "OLPC XO-1 SCI extras"
	depends on OLPC && OLPC_XO1_PM
	depends on INPUT=y
	select POWER_SUPPLY
	select GPIO_CS5535
	select MFD_CORE
	---help---
	  Add support for SCI-based features of the OLPC XO-1 laptop:
	   - EC-driven system wakeups
	   - Power button
	   - Ebook switch
	   - Lid switch
	   - AC adapter status updates
	   - Battery status updates

config OLPC_XO15_SCI
	bool "OLPC XO-1.5 SCI extras"
	depends on OLPC && ACPI
	select POWER_SUPPLY
	---help---
	  Add support for SCI-based features of the OLPC XO-1.5 laptop:
	   - EC-driven system wakeups
	   - AC adapter status updates
	   - Battery status updates

config ALIX
	bool "PCEngines ALIX System Support (LED setup)"
	select GPIOLIB
	---help---
	  This option enables system support for the PCEngines ALIX.
	  At present this just sets up LEDs for GPIO control on
	  ALIX2/3/6 boards.  However, other system specific setup should
	  get added here.

	  Note: You must still enable the drivers for GPIO and LED support
	  (GPIO_CS5535 & LEDS_GPIO) to actually use the LEDs

	  Note: You have to set alix.force=1 for boards with Award BIOS.

config NET5501
	bool "Soekris Engineering net5501 System Support (LEDS, GPIO, etc)"
	select GPIOLIB
	---help---
	  This option enables system support for the Soekris Engineering net5501.

config GEOS
	bool "Traverse Technologies GEOS System Support (LEDS, GPIO, etc)"
	select GPIOLIB
	depends on DMI
	---help---
	  This option enables system support for the Traverse Technologies GEOS.

config TS5500
	bool "Technologic Systems TS-5500 platform support"
	depends on MELAN
	select CHECK_SIGNATURE
	select NEW_LEDS
	select LEDS_CLASS
	---help---
	  This option enables system support for the Technologic Systems TS-5500.

endif # X86_32

config AMD_NB
	def_bool y
	depends on CPU_SUP_AMD && PCI

source "drivers/pcmcia/Kconfig"

source "drivers/pci/hotplug/Kconfig"

config RAPIDIO
	tristate "RapidIO support"
	depends on PCI
	default n
	help
	  If enabled this option will include drivers and the core
	  infrastructure code to support RapidIO interconnect devices.

source "drivers/rapidio/Kconfig"

endmenu


menu "Executable file formats / Emulations"

source "fs/Kconfig.binfmt"

config IA32_EMULATION
	bool "IA32 Emulation"
	depends on X86_64
	select BINFMT_ELF
	select COMPAT_BINFMT_ELF
	select HAVE_UID16
	---help---
	  Include code to run legacy 32-bit programs under a
	  64-bit kernel. You should likely turn this on, unless you're
	  100% sure that you don't have any 32-bit programs left.

config IA32_AOUT
	tristate "IA32 a.out support"
	depends on IA32_EMULATION
	---help---
	  Support old a.out binaries in the 32bit emulation.

config X86_X32
	bool "x32 ABI for 64-bit mode"
	depends on X86_64 && IA32_EMULATION
	---help---
	  Include code to run binaries for the x32 native 32-bit ABI
	  for 64-bit processors.  An x32 process gets access to the
	  full 64-bit register file and wide data path while leaving
	  pointers at 32 bits for smaller memory footprint.

	  You will need a recent binutils (2.22 or later) with
	  elf32_x86_64 support enabled to compile a kernel with this
	  option set.

config COMPAT
	def_bool y
	depends on IA32_EMULATION || X86_X32
	select ARCH_WANT_OLD_COMPAT_IPC

if COMPAT
config COMPAT_FOR_U64_ALIGNMENT
	def_bool y

config SYSVIPC_COMPAT
	def_bool y
	depends on SYSVIPC

config KEYS_COMPAT
	def_bool y
	depends on KEYS
endif

endmenu


config HAVE_ATOMIC_IOMAP
	def_bool y
	depends on X86_32

config HAVE_TEXT_POKE_SMP
	bool
	select STOP_MACHINE if SMP

config X86_DEV_DMA_OPS
	bool
	depends on X86_64 || STA2X11

config X86_DMA_REMAP
	bool
	depends on STA2X11

source "net/Kconfig"

source "drivers/Kconfig"

source "drivers/firmware/Kconfig"

source "fs/Kconfig"

source "arch/x86/Kconfig.debug"

source "security/Kconfig"

source "crypto/Kconfig"

source "arch/x86/kvm/Kconfig"

source "lib/Kconfig"<|MERGE_RESOLUTION|>--- conflicted
+++ resolved
@@ -123,10 +123,7 @@
 	select OLD_SIGACTION if X86_32
 	select COMPAT_OLD_SIGACTION if IA32_EMULATION
 	select RTC_LIB
-<<<<<<< HEAD
-=======
 	select HAVE_DEBUG_STACKOVERFLOW
->>>>>>> d0e0ac97
 
 config INSTRUCTION_DECODER
 	def_bool y
@@ -423,10 +420,7 @@
 config X86_GOLDFISH
        bool "Goldfish (Virtual Platform)"
        depends on X86_32
-<<<<<<< HEAD
-=======
        depends on X86_EXTENDED_PLATFORM
->>>>>>> d0e0ac97
        ---help---
 	 Enable support for the Goldfish virtual platform used primarily
 	 for Android development. Unless you are building for the Android
@@ -1075,10 +1069,6 @@
 	depends on MICROCODE_INTEL
 
 config MICROCODE_INTEL_EARLY
-<<<<<<< HEAD
-	bool "Early load microcode"
-	depends on MICROCODE_INTEL && BLK_DEV_INITRD
-=======
 	def_bool n
 
 config MICROCODE_AMD_EARLY
@@ -1089,7 +1079,6 @@
 	depends on MICROCODE=y && BLK_DEV_INITRD
 	select MICROCODE_INTEL_EARLY if MICROCODE_INTEL
 	select MICROCODE_AMD_EARLY if MICROCODE_AMD
->>>>>>> d0e0ac97
 	default y
 	help
 	  This option provides functionality to read additional microcode data
@@ -1097,13 +1086,6 @@
 	  microcode to CPU's as early as possible. No functional change if no
 	  microcode data is glued to the initrd, therefore it's safe to say Y.
 
-<<<<<<< HEAD
-config MICROCODE_EARLY
-	def_bool y
-	depends on MICROCODE_INTEL_EARLY
-
-=======
->>>>>>> d0e0ac97
 config X86_MSR
 	tristate "/dev/cpu/*/msr - Model-specific register support"
 	---help---
