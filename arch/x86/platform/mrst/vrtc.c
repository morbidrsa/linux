/*
 * vrtc.c: Driver for virtual RTC device on Intel MID platform
 *
 * (C) Copyright 2009 Intel Corporation
 *
 * This program is free software; you can redistribute it and/or
 * modify it under the terms of the GNU General Public License
 * as published by the Free Software Foundation; version 2
 * of the License.
 *
 * Note:
 * VRTC is emulated by system controller firmware, the real HW
 * RTC is located in the PMIC device. SCU FW shadows PMIC RTC
 * in a memory mapped IO space that is visible to the host IA
 * processor.
 *
 * This driver is based on RTC CMOS driver.
 */

#include <linux/kernel.h>
#include <linux/export.h>
#include <linux/init.h>
#include <linux/sfi.h>
#include <linux/platform_device.h>

#include <asm/mrst.h>
#include <asm/mrst-vrtc.h>
#include <asm/time.h>
#include <asm/fixmap.h>

static unsigned char __iomem *vrtc_virt_base;

unsigned char vrtc_cmos_read(unsigned char reg)
{
	unsigned char retval;

	/* vRTC's registers range from 0x0 to 0xD */
	if (reg > 0xd || !vrtc_virt_base)
		return 0xff;

	lock_cmos_prefix(reg);
	retval = __raw_readb(vrtc_virt_base + (reg << 2));
	lock_cmos_suffix(reg);
	return retval;
}
EXPORT_SYMBOL_GPL(vrtc_cmos_read);

void vrtc_cmos_write(unsigned char val, unsigned char reg)
{
	if (reg > 0xd || !vrtc_virt_base)
		return;

	lock_cmos_prefix(reg);
	__raw_writeb(val, vrtc_virt_base + (reg << 2));
	lock_cmos_suffix(reg);
}
EXPORT_SYMBOL_GPL(vrtc_cmos_write);

void vrtc_get_time(struct timespec *now)
{
	u8 sec, min, hour, mday, mon;
	unsigned long flags;
	u32 year;

	spin_lock_irqsave(&rtc_lock, flags);

	while ((vrtc_cmos_read(RTC_FREQ_SELECT) & RTC_UIP))
		cpu_relax();

	sec = vrtc_cmos_read(RTC_SECONDS);
	min = vrtc_cmos_read(RTC_MINUTES);
	hour = vrtc_cmos_read(RTC_HOURS);
	mday = vrtc_cmos_read(RTC_DAY_OF_MONTH);
	mon = vrtc_cmos_read(RTC_MONTH);
	year = vrtc_cmos_read(RTC_YEAR);

	spin_unlock_irqrestore(&rtc_lock, flags);

	/* vRTC YEAR reg contains the offset to 1972 */
	year += 1972;

	printk(KERN_INFO "vRTC: sec: %d min: %d hour: %d day: %d "
		"mon: %d year: %d\n", sec, min, hour, mday, mon, year);

	now->tv_sec = mktime(year, mon, mday, hour, min, sec);
	now->tv_nsec = 0;
}

<<<<<<< HEAD
int vrtc_set_mmss(unsigned long nowtime)
=======
int vrtc_set_mmss(const struct timespec *now)
>>>>>>> d0e0ac97
{
	unsigned long flags;
	struct rtc_time tm;
	int year;
	int retval = 0;

<<<<<<< HEAD
	rtc_time_to_tm(nowtime, &tm);
=======
	rtc_time_to_tm(now->tv_sec, &tm);
>>>>>>> d0e0ac97
	if (!rtc_valid_tm(&tm) && tm.tm_year >= 72) {
		/*
		 * tm.year is the number of years since 1900, and the
		 * vrtc need the years since 1972.
		 */
		year = tm.tm_year - 72;
		spin_lock_irqsave(&rtc_lock, flags);
		vrtc_cmos_write(year, RTC_YEAR);
		vrtc_cmos_write(tm.tm_mon, RTC_MONTH);
		vrtc_cmos_write(tm.tm_mday, RTC_DAY_OF_MONTH);
		vrtc_cmos_write(tm.tm_hour, RTC_HOURS);
		vrtc_cmos_write(tm.tm_min, RTC_MINUTES);
		vrtc_cmos_write(tm.tm_sec, RTC_SECONDS);
		spin_unlock_irqrestore(&rtc_lock, flags);
	} else {
		printk(KERN_ERR
		       "%s: Invalid vRTC value: write of %lx to vRTC failed\n",
<<<<<<< HEAD
			__FUNCTION__, nowtime);
=======
			__FUNCTION__, now->tv_sec);
>>>>>>> d0e0ac97
		retval = -EINVAL;
	}
	return retval;
}

void __init mrst_rtc_init(void)
{
	unsigned long vrtc_paddr;

	sfi_table_parse(SFI_SIG_MRTC, NULL, NULL, sfi_parse_mrtc);

	vrtc_paddr = sfi_mrtc_array[0].phys_addr;
	if (!sfi_mrtc_num || !vrtc_paddr)
		return;

	vrtc_virt_base = (void __iomem *)set_fixmap_offset_nocache(FIX_LNW_VRTC,
								vrtc_paddr);
	x86_platform.get_wallclock = vrtc_get_time;
	x86_platform.set_wallclock = vrtc_set_mmss;
}

/*
 * The Moorestown platform has a memory mapped virtual RTC device that emulates
 * the programming interface of the RTC.
 */

static struct resource vrtc_resources[] = {
	[0] = {
		.flags	= IORESOURCE_MEM,
	},
	[1] = {
		.flags	= IORESOURCE_IRQ,
	}
};

static struct platform_device vrtc_device = {
	.name		= "rtc_mrst",
	.id		= -1,
	.resource	= vrtc_resources,
	.num_resources	= ARRAY_SIZE(vrtc_resources),
};

/* Register the RTC device if appropriate */
static int __init mrst_device_create(void)
{
	/* No Moorestown, no device */
	if (!mrst_identify_cpu())
		return -ENODEV;
	/* No timer, no device */
	if (!sfi_mrtc_num)
		return -ENODEV;

	/* iomem resource */
	vrtc_resources[0].start = sfi_mrtc_array[0].phys_addr;
	vrtc_resources[0].end = sfi_mrtc_array[0].phys_addr +
				MRST_VRTC_MAP_SZ;
	/* irq resource */
	vrtc_resources[1].start = sfi_mrtc_array[0].irq;
	vrtc_resources[1].end = sfi_mrtc_array[0].irq;

	return platform_device_register(&vrtc_device);
}

module_init(mrst_device_create);<|MERGE_RESOLUTION|>--- conflicted
+++ resolved
@@ -86,22 +86,14 @@
 	now->tv_nsec = 0;
 }
 
-<<<<<<< HEAD
-int vrtc_set_mmss(unsigned long nowtime)
-=======
 int vrtc_set_mmss(const struct timespec *now)
->>>>>>> d0e0ac97
 {
 	unsigned long flags;
 	struct rtc_time tm;
 	int year;
 	int retval = 0;
 
-<<<<<<< HEAD
-	rtc_time_to_tm(nowtime, &tm);
-=======
 	rtc_time_to_tm(now->tv_sec, &tm);
->>>>>>> d0e0ac97
 	if (!rtc_valid_tm(&tm) && tm.tm_year >= 72) {
 		/*
 		 * tm.year is the number of years since 1900, and the
@@ -119,11 +111,7 @@
 	} else {
 		printk(KERN_ERR
 		       "%s: Invalid vRTC value: write of %lx to vRTC failed\n",
-<<<<<<< HEAD
-			__FUNCTION__, nowtime);
-=======
 			__FUNCTION__, now->tv_sec);
->>>>>>> d0e0ac97
 		retval = -EINVAL;
 	}
 	return retval;
