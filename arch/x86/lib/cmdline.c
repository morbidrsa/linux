--- conflicted
+++ resolved
@@ -207,12 +207,6 @@
 
 int cmdline_find_option_bool(const char *cmdline, const char *option)
 {
-<<<<<<< HEAD
-	if (IS_ENABLED(CONFIG_CMDLINE_BOOL))
-		WARN_ON_ONCE(!builtin_cmdline_added);
-
-	return __cmdline_find_option_bool(cmdline, COMMAND_LINE_SIZE, option);
-=======
 	int ret;
 
 	ret = __cmdline_find_option_bool(cmdline, COMMAND_LINE_SIZE, option);
@@ -223,19 +217,11 @@
 		return __cmdline_find_option_bool(builtin_cmdline, COMMAND_LINE_SIZE, option);
 
 	return ret;
->>>>>>> 9cacb32a
 }
 
 int cmdline_find_option(const char *cmdline, const char *option, char *buffer,
 			int bufsize)
 {
-<<<<<<< HEAD
-	if (IS_ENABLED(CONFIG_CMDLINE_BOOL))
-		WARN_ON_ONCE(!builtin_cmdline_added);
-
-	return __cmdline_find_option(cmdline, COMMAND_LINE_SIZE, option,
-				     buffer, bufsize);
-=======
 	int ret;
 
 	ret = __cmdline_find_option(cmdline, COMMAND_LINE_SIZE, option, buffer, bufsize);
@@ -246,5 +232,4 @@
 		return __cmdline_find_option(builtin_cmdline, COMMAND_LINE_SIZE, option, buffer, bufsize);
 
 	return ret;
->>>>>>> 9cacb32a
 }