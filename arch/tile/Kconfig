# For a description of the syntax of this configuration file,
# see Documentation/kbuild/kconfig-language.txt.

config TILE
	def_bool y
	select HAVE_DMA_ATTRS
	select HAVE_DMA_API_DEBUG
	select HAVE_KVM if !TILEGX
	select GENERIC_FIND_FIRST_BIT
	select SYSCTL_EXCEPTION_TRACE
	select USE_GENERIC_SMP_HELPERS
	select CC_OPTIMIZE_FOR_SIZE
	select HAVE_DEBUG_KMEMLEAK
	select HAVE_GENERIC_HARDIRQS
	select GENERIC_IRQ_PROBE
	select GENERIC_PENDING_IRQ if SMP
	select GENERIC_IRQ_SHOW
	select HAVE_DEBUG_BUGVERBOSE
	select VIRT_TO_BUS
	select SYS_HYPERVISOR
	select ARCH_HAS_DEBUG_STRICT_USER_COPY_CHECKS
	select ARCH_HAVE_NMI_SAFE_CMPXCHG
	select GENERIC_CLOCKEVENTS
	select MODULES_USE_ELF_RELA
	select HAVE_ARCH_TRACEHOOK
	select HAVE_SYSCALL_TRACEPOINTS
	select ARCH_HAS_ATOMIC64_DEC_IF_POSITIVE
<<<<<<< HEAD
=======
	select HAVE_DEBUG_STACKOVERFLOW
>>>>>>> d0e0ac97

# FIXME: investigate whether we need/want these options.
#	select HAVE_IOREMAP_PROT
#	select HAVE_OPTPROBES
#	select HAVE_REGS_AND_STACK_ACCESS_API
#	select HAVE_HW_BREAKPOINT
#	select PERF_EVENTS
#	select HAVE_USER_RETURN_NOTIFIER
#	config NO_BOOTMEM
#	config ARCH_SUPPORTS_DEBUG_PAGEALLOC
#	config HUGETLB_PAGE_SIZE_VARIABLE

config MMU
	def_bool y

config GENERIC_CSUM
	def_bool y

config HAVE_ARCH_ALLOC_REMAP
	def_bool y

config HAVE_SETUP_PER_CPU_AREA
	def_bool y

config NEED_PER_CPU_PAGE_FIRST_CHUNK
	def_bool y

config SYS_SUPPORTS_HUGETLBFS
	def_bool y

# Support for additional huge page sizes besides HPAGE_SIZE.
# The software support is currently only present in the TILE-Gx
# hypervisor. TILEPro in any case does not support page sizes
# larger than the default HPAGE_SIZE.
config HUGETLB_SUPER_PAGES
	depends on HUGETLB_PAGE && TILEGX
	def_bool y

# FIXME: tilegx can implement a more efficient rwsem.
config RWSEM_GENERIC_SPINLOCK
	def_bool y

# We only support gcc 4.4 and above, so this should work.
config ARCH_SUPPORTS_OPTIMIZED_INLINING
	def_bool y

config ARCH_PHYS_ADDR_T_64BIT
	def_bool y

config ARCH_DMA_ADDR_T_64BIT
	def_bool y

config NEED_DMA_MAP_STATE
	def_bool y

config ARCH_HAS_DMA_SET_COHERENT_MASK
	bool

config LOCKDEP_SUPPORT
	def_bool y

config STACKTRACE_SUPPORT
	def_bool y
	select STACKTRACE

# We use discontigmem for now; at some point we may want to switch
# to sparsemem (Tilera bug 7996).
config ARCH_DISCONTIGMEM_ENABLE
	def_bool y

config ARCH_DISCONTIGMEM_DEFAULT
	def_bool y

config TRACE_IRQFLAGS_SUPPORT
	def_bool y

config STRICT_DEVMEM
	def_bool y

# SMP is required for Tilera Linux.
config SMP
	def_bool y

config HVC_TILE
	depends on TTY
	select HVC_DRIVER
	def_bool y

config TILEGX
	bool "Building with TILE-Gx (64-bit) compiler and toolchain"

config TILEPRO
	def_bool !TILEGX

config 64BIT
	def_bool TILEGX

config ARCH_DEFCONFIG
	string
	default "arch/tile/configs/tilepro_defconfig" if !TILEGX
	default "arch/tile/configs/tilegx_defconfig" if TILEGX

source "init/Kconfig"

source "kernel/Kconfig.freezer"

menu "Tilera-specific configuration"

config NR_CPUS
	int "Maximum number of tiles (2-255)"
	range 2 255
	depends on SMP
	default "64"
	---help---
	  Building with 64 is the recommended value, but a slightly
	  smaller kernel memory footprint results from using a smaller
	  value on chips with fewer tiles.

if TILEGX

choice
	prompt "Kernel page size"
	default PAGE_SIZE_64KB
	help
	  This lets you select the page size of the kernel.  For best
	  performance on memory-intensive applications, a page size of 64KB
	  is recommended.  For workloads involving many small files, many
	  connections, etc., it may be better to select 16KB, which uses
	  memory more efficiently at some cost in TLB performance.

	  Note that this option is TILE-Gx specific; currently
	  TILEPro page size is set by rebuilding the hypervisor.

config PAGE_SIZE_16KB
	bool "16KB"

config PAGE_SIZE_64KB
	bool "64KB"

endchoice

endif

source "kernel/Kconfig.hz"

config KEXEC
	bool "kexec system call"
	---help---
	  kexec is a system call that implements the ability to shutdown your
	  current kernel, and to start another kernel.  It is like a reboot
	  but it is independent of the system firmware.   It is used
	  to implement the "mboot" Tilera booter.

	  The name comes from the similarity to the exec system call.

config COMPAT
	bool "Support 32-bit TILE-Gx binaries in addition to 64-bit"
	depends on TILEGX
	select COMPAT_BINFMT_ELF
	default y
	---help---
	  If enabled, the kernel will support running TILE-Gx binaries
	  that were built with the -m32 option.

config SYSVIPC_COMPAT
	def_bool y
	depends on COMPAT && SYSVIPC

# We do not currently support disabling HIGHMEM on tile64 and tilepro.
config HIGHMEM
	bool # "Support for more than 512 MB of RAM"
	default !TILEGX
	---help---
	  Linux can use the full amount of RAM in the system by
	  default.  However, the address space of TILE processors is
	  only 4 Gigabytes large. That means that, if you have a large
	  amount of physical memory, not all of it can be "permanently
	  mapped" by the kernel. The physical memory that's not
	  permanently mapped is called "high memory".

	  If you are compiling a kernel which will never run on a
	  machine with more than 512 MB total physical RAM, answer
	  "false" here. This will result in the kernel mapping all of
	  physical memory into the top 1 GB of virtual memory space.

	  If unsure, say "true".

config ZONE_DMA
	def_bool y

config IOMMU_HELPER
	bool

config NEED_SG_DMA_LENGTH
	bool

config SWIOTLB
	bool
	default TILEGX
	select IOMMU_HELPER
	select NEED_SG_DMA_LENGTH
	select ARCH_HAS_DMA_SET_COHERENT_MASK

# We do not currently support disabling NUMA.
config NUMA
	bool # "NUMA Memory Allocation and Scheduler Support"
	depends on SMP && DISCONTIGMEM
	default y
	---help---
	  NUMA memory allocation is required for TILE processors
	  unless booting with memory striping enabled in the
	  hypervisor, or with only a single memory controller.
	  It is recommended that this option always be enabled.

config NODES_SHIFT
	int "Log base 2 of the max number of memory controllers"
	default 2
	depends on NEED_MULTIPLE_NODES
	---help---
	  By default, 2, i.e. 2^2 == 4 DDR2 controllers.
	  In a system with more controllers, this value should be raised.

choice
	depends on !TILEGX
	prompt "Memory split" if EXPERT
	default VMSPLIT_3G
	---help---
	  Select the desired split between kernel and user memory.

	  If the address range available to the kernel is less than the
	  physical memory installed, the remaining memory will be available
	  as "high memory". Accessing high memory is a little more costly
	  than low memory, as it needs to be mapped into the kernel first.
	  Note that increasing the kernel address space limits the range
	  available to user programs, making the address space there
	  tighter.  Selecting anything other than the default 3G/1G split
	  will also likely make your kernel incompatible with binary-only
	  kernel modules.

	  If you are not absolutely sure what you are doing, leave this
	  option alone!

	config VMSPLIT_3_75G
		bool "3.75G/0.25G user/kernel split (no kernel networking)"
	config VMSPLIT_3_5G
		bool "3.5G/0.5G user/kernel split"
	config VMSPLIT_3G
		bool "3G/1G user/kernel split"
	config VMSPLIT_2_75G
		bool "2.75G/1.25G user/kernel split (for full 1G low memory)"
	config VMSPLIT_2_5G
		bool "2.5G/1.5G user/kernel split"
	config VMSPLIT_2_25G
		bool "2.25G/1.75G user/kernel split"
	config VMSPLIT_2G
		bool "2G/2G user/kernel split"
	config VMSPLIT_1G
		bool "1G/3G user/kernel split"
endchoice

config PAGE_OFFSET
	hex
	depends on !64BIT
	default 0xF0000000 if VMSPLIT_3_75G
	default 0xE0000000 if VMSPLIT_3_5G
	default 0xB0000000 if VMSPLIT_2_75G
	default 0xA0000000 if VMSPLIT_2_5G
	default 0x90000000 if VMSPLIT_2_25G
	default 0x80000000 if VMSPLIT_2G
	default 0x40000000 if VMSPLIT_1G
	default 0xC0000000

source "mm/Kconfig"

config CMDLINE_BOOL
	bool "Built-in kernel command line"
	default n
	---help---
	  Allow for specifying boot arguments to the kernel at
	  build time.  On some systems (e.g. embedded ones), it is
	  necessary or convenient to provide some or all of the
	  kernel boot arguments with the kernel itself (that is,
	  to not rely on the boot loader to provide them.)

	  To compile command line arguments into the kernel,
	  set this option to 'Y', then fill in the
	  the boot arguments in CONFIG_CMDLINE.

	  Systems with fully functional boot loaders (e.g. mboot, or
	  if booting over PCI) should leave this option set to 'N'.

config CMDLINE
	string "Built-in kernel command string"
	depends on CMDLINE_BOOL
	default ""
	---help---
	  Enter arguments here that should be compiled into the kernel
	  image and used at boot time.  If the boot loader provides a
	  command line at boot time, it is appended to this string to
	  form the full kernel command line, when the system boots.

	  However, you can use the CONFIG_CMDLINE_OVERRIDE option to
	  change this behavior.

	  In most cases, the command line (whether built-in or provided
	  by the boot loader) should specify the device for the root
	  file system.

config CMDLINE_OVERRIDE
	bool "Built-in command line overrides boot loader arguments"
	default n
	depends on CMDLINE_BOOL
	---help---
	  Set this option to 'Y' to have the kernel ignore the boot loader
	  command line, and use ONLY the built-in command line.

	  This is used to work around broken boot loaders.  This should
	  be set to 'N' under normal conditions.

config VMALLOC_RESERVE
	hex
	default 0x1000000

config HARDWALL
	bool "Hardwall support to allow access to user dynamic network"
	default y

config KERNEL_PL
	int "Processor protection level for kernel"
	range 1 2
	default 2 if TILEGX
	default 1 if !TILEGX
	---help---
	  Since MDE 4.2, the Tilera hypervisor runs the kernel
	  at PL2 by default.  If running under an older hypervisor,
	  or as a KVM guest, you must run at PL1.  (The current
	  hypervisor may also be recompiled with "make HV_PL=2" to
	  allow it to run a kernel at PL1, but clients running at PL1
	  are not expected to be supported indefinitely.)

	  If you're not sure, don't change the default.

source "arch/tile/gxio/Kconfig"

endmenu  # Tilera-specific configuration

menu "Bus options"

config PCI
	bool "PCI support"
	default y
	select PCI_DOMAINS
	select GENERIC_PCI_IOMAP
	select TILE_GXIO_TRIO if TILEGX
	select ARCH_SUPPORTS_MSI if TILEGX
	select PCI_MSI if TILEGX
	---help---
	  Enable PCI root complex support, so PCIe endpoint devices can
	  be attached to the Tile chip.  Many, but not all, PCI devices
	  are supported under Tilera's root complex driver.

config PCI_DOMAINS
	bool

config NO_IOMEM
	def_bool !PCI

config NO_IOPORT
	def_bool !PCI

source "drivers/pci/Kconfig"

config TILE_USB
	tristate "Tilera USB host adapter support"
	default y
	depends on USB
	depends on TILEGX
	select TILE_GXIO_USB_HOST
	---help---
	  Provides USB host adapter support for the built-in EHCI and OHCI
	  interfaces on TILE-Gx chips.

source "drivers/pci/hotplug/Kconfig"

endmenu

menu "Executable file formats"

source "fs/Kconfig.binfmt"

endmenu

source "net/Kconfig"

source "drivers/Kconfig"

source "fs/Kconfig"

source "arch/tile/Kconfig.debug"

source "security/Kconfig"

source "crypto/Kconfig"

source "lib/Kconfig"

source "arch/tile/kvm/Kconfig"<|MERGE_RESOLUTION|>--- conflicted
+++ resolved
@@ -25,10 +25,7 @@
 	select HAVE_ARCH_TRACEHOOK
 	select HAVE_SYSCALL_TRACEPOINTS
 	select ARCH_HAS_ATOMIC64_DEC_IF_POSITIVE
-<<<<<<< HEAD
-=======
 	select HAVE_DEBUG_STACKOVERFLOW
->>>>>>> d0e0ac97
 
 # FIXME: investigate whether we need/want these options.
 #	select HAVE_IOREMAP_PROT
