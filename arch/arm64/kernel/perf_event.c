--- conflicted
+++ resolved
@@ -1336,10 +1336,7 @@
 		return;
 	}
 
-<<<<<<< HEAD
-=======
 	perf_callchain_store(entry, regs->pc);
->>>>>>> d0e0ac97
 	tail = (struct frame_tail __user *)regs->regs[29];
 
 	while (entry->nr < PERF_MAX_STACK_DEPTH &&
