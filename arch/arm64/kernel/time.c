--- conflicted
+++ resolved
@@ -68,15 +68,6 @@
 	return arch_timer_read_counter() * sched_clock_mult;
 }
 
-<<<<<<< HEAD
-int read_current_timer(unsigned long *timer_value)
-{
-	*timer_value = arch_timer_read_counter();
-	return 0;
-}
-
-=======
->>>>>>> d0e0ac97
 void __init time_init(void)
 {
 	u32 arch_timer_rate;
