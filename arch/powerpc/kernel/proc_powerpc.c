/*
 * Copyright (C) 2001 Mike Corrigan & Dave Engebretsen IBM Corporation
 *
 * This program is free software; you can redistribute it and/or modify
 * it under the terms of the GNU General Public License as published by
 * the Free Software Foundation; either version 2 of the License, or
 * (at your option) any later version.
 *
 * This program is distributed in the hope that it will be useful,
 * but WITHOUT ANY WARRANTY; without even the implied warranty of
 * MERCHANTABILITY or FITNESS FOR A PARTICULAR PURPOSE.  See the
 * GNU General Public License for more details.
 *
 * You should have received a copy of the GNU General Public License
 * along with this program; if not, write to the Free Software
 * Foundation, Inc., 59 Temple Place, Suite 330, Boston, MA  02111-1307 USA
 */

#include <linux/init.h>
#include <linux/mm.h>
#include <linux/proc_fs.h>
#include <linux/kernel.h>

#include <asm/machdep.h>
#include <asm/vdso_datapage.h>
#include <asm/rtas.h>
#include <asm/uaccess.h>
#include <asm/prom.h>

#ifdef CONFIG_PPC64

static loff_t page_map_seek(struct file *file, loff_t off, int whence)
{
<<<<<<< HEAD
	loff_t new;
	switch(whence) {
	case 0:
		new = off;
		break;
	case 1:
		new = file->f_pos + off;
		break;
	case 2:
		new = PAGE_SIZE + off;
		break;
	default:
		return -EINVAL;
	}
	if ( new < 0 || new > PAGE_SIZE )
		return -EINVAL;
	return (file->f_pos = new);
=======
	return fixed_size_llseek(file, off, whence, PAGE_SIZE);
>>>>>>> d0e0ac97
}

static ssize_t page_map_read( struct file *file, char __user *buf, size_t nbytes,
			      loff_t *ppos)
{
	return simple_read_from_buffer(buf, nbytes, ppos,
			PDE_DATA(file_inode(file)), PAGE_SIZE);
}

static int page_map_mmap( struct file *file, struct vm_area_struct *vma )
{
	if ((vma->vm_end - vma->vm_start) > PAGE_SIZE)
		return -EINVAL;

	remap_pfn_range(vma, vma->vm_start,
			__pa(PDE_DATA(file_inode(file))) >> PAGE_SHIFT,
			PAGE_SIZE, vma->vm_page_prot);
	return 0;
}

static const struct file_operations page_map_fops = {
	.llseek	= page_map_seek,
	.read	= page_map_read,
	.mmap	= page_map_mmap
};


static int __init proc_ppc64_init(void)
{
	struct proc_dir_entry *pde;

	pde = proc_create_data("powerpc/systemcfg", S_IFREG|S_IRUGO, NULL,
			       &page_map_fops, vdso_data);
	if (!pde)
		return 1;
	proc_set_size(pde, PAGE_SIZE);

	return 0;
}
__initcall(proc_ppc64_init);

#endif /* CONFIG_PPC64 */

/*
 * Create the ppc64 and ppc64/rtas directories early. This allows us to
 * assume that they have been previously created in drivers.
 */
static int __init proc_ppc64_create(void)
{
	struct proc_dir_entry *root;

	root = proc_mkdir("powerpc", NULL);
	if (!root)
		return 1;

#ifdef CONFIG_PPC64
	if (!proc_symlink("ppc64", NULL, "powerpc"))
		pr_err("Failed to create link /proc/ppc64 -> /proc/powerpc\n");
#endif

	if (!of_find_node_by_path("/rtas"))
		return 0;

	if (!proc_mkdir("rtas", root))
		return 1;

	if (!proc_symlink("rtas", NULL, "powerpc/rtas"))
		return 1;

	return 0;
}
core_initcall(proc_ppc64_create);<|MERGE_RESOLUTION|>--- conflicted
+++ resolved
@@ -31,27 +31,7 @@
 
 static loff_t page_map_seek(struct file *file, loff_t off, int whence)
 {
-<<<<<<< HEAD
-	loff_t new;
-	switch(whence) {
-	case 0:
-		new = off;
-		break;
-	case 1:
-		new = file->f_pos + off;
-		break;
-	case 2:
-		new = PAGE_SIZE + off;
-		break;
-	default:
-		return -EINVAL;
-	}
-	if ( new < 0 || new > PAGE_SIZE )
-		return -EINVAL;
-	return (file->f_pos = new);
-=======
 	return fixed_size_llseek(file, off, whence, PAGE_SIZE);
->>>>>>> d0e0ac97
 }
 
 static ssize_t page_map_read( struct file *file, char __user *buf, size_t nbytes,
