--- conflicted
+++ resolved
@@ -176,11 +176,7 @@
 		length_max = 512 ; /* 64 doublewords */
 		/* DAWR region can't cross 512 boundary */
 		if ((bp->attr.bp_addr >> 10) != 
-<<<<<<< HEAD
-		    ((bp->attr.bp_addr + bp->attr.bp_len) >> 10))
-=======
 		    ((bp->attr.bp_addr + bp->attr.bp_len - 1) >> 10))
->>>>>>> d0e0ac97
 			return -EINVAL;
 	}
 	if (info->len >
@@ -254,10 +250,7 @@
 	 * we still need to single-step the instruction, but we don't
 	 * generate an event.
 	 */
-<<<<<<< HEAD
-=======
 	info->type &= ~HW_BRK_TYPE_EXTRANEOUS_IRQ;
->>>>>>> d0e0ac97
 	if (!((bp->attr.bp_addr <= dar) &&
 	      (dar - bp->attr.bp_addr < bp->attr.bp_len)))
 		info->type |= HW_BRK_TYPE_EXTRANEOUS_IRQ;
