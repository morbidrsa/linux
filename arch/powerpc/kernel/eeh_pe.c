--- conflicted
+++ resolved
@@ -614,13 +614,10 @@
 
 		pdev->error_state = pci_channel_io_normal;
 	}
-<<<<<<< HEAD
-=======
 
 	/* Unblock PCI config access if required */
 	if (pe->state & EEH_PE_CFG_RESTRICTED)
 		pe->state &= ~EEH_PE_CFG_BLOCKED;
->>>>>>> d1d0b6b6
 
 	return NULL;
 }
