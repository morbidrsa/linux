/*
 *  Derived from "arch/i386/kernel/process.c"
 *    Copyright (C) 1995  Linus Torvalds
 *
 *  Updated and modified by Cort Dougan (cort@cs.nmt.edu) and
 *  Paul Mackerras (paulus@cs.anu.edu.au)
 *
 *  PowerPC version
 *    Copyright (C) 1995-1996 Gary Thomas (gdt@linuxppc.org)
 *
 *  This program is free software; you can redistribute it and/or
 *  modify it under the terms of the GNU General Public License
 *  as published by the Free Software Foundation; either version
 *  2 of the License, or (at your option) any later version.
 */

#include <linux/errno.h>
#include <linux/sched.h>
#include <linux/kernel.h>
#include <linux/mm.h>
#include <linux/smp.h>
#include <linux/stddef.h>
#include <linux/unistd.h>
#include <linux/ptrace.h>
#include <linux/slab.h>
#include <linux/user.h>
#include <linux/elf.h>
#include <linux/init.h>
#include <linux/prctl.h>
#include <linux/init_task.h>
#include <linux/export.h>
#include <linux/kallsyms.h>
#include <linux/mqueue.h>
#include <linux/hardirq.h>
#include <linux/utsname.h>
#include <linux/ftrace.h>
#include <linux/kernel_stat.h>
#include <linux/personality.h>
#include <linux/random.h>
#include <linux/hw_breakpoint.h>

#include <asm/pgtable.h>
#include <asm/uaccess.h>
#include <asm/io.h>
#include <asm/processor.h>
#include <asm/mmu.h>
#include <asm/prom.h>
#include <asm/machdep.h>
#include <asm/time.h>
#include <asm/runlatch.h>
#include <asm/syscalls.h>
#include <asm/switch_to.h>
#include <asm/tm.h>
#include <asm/debug.h>
#ifdef CONFIG_PPC64
#include <asm/firmware.h>
#endif
#include <linux/kprobes.h>
#include <linux/kdebug.h>

/* Transactional Memory debug */
#ifdef TM_DEBUG_SW
#define TM_DEBUG(x...) printk(KERN_INFO x)
#else
#define TM_DEBUG(x...) do { } while(0)
#endif

extern unsigned long _get_SP(void);

#ifndef CONFIG_SMP
struct task_struct *last_task_used_math = NULL;
struct task_struct *last_task_used_altivec = NULL;
struct task_struct *last_task_used_vsx = NULL;
struct task_struct *last_task_used_spe = NULL;
#endif

/*
 * Make sure the floating-point register state in the
 * the thread_struct is up to date for task tsk.
 */
void flush_fp_to_thread(struct task_struct *tsk)
{
	if (tsk->thread.regs) {
		/*
		 * We need to disable preemption here because if we didn't,
		 * another process could get scheduled after the regs->msr
		 * test but before we have finished saving the FP registers
		 * to the thread_struct.  That process could take over the
		 * FPU, and then when we get scheduled again we would store
		 * bogus values for the remaining FP registers.
		 */
		preempt_disable();
		if (tsk->thread.regs->msr & MSR_FP) {
#ifdef CONFIG_SMP
			/*
			 * This should only ever be called for current or
			 * for a stopped child process.  Since we save away
			 * the FP register state on context switch on SMP,
			 * there is something wrong if a stopped child appears
			 * to still have its FP state in the CPU registers.
			 */
			BUG_ON(tsk != current);
#endif
			giveup_fpu(tsk);
		}
		preempt_enable();
	}
}
EXPORT_SYMBOL_GPL(flush_fp_to_thread);

void enable_kernel_fp(void)
{
	WARN_ON(preemptible());

#ifdef CONFIG_SMP
	if (current->thread.regs && (current->thread.regs->msr & MSR_FP))
		giveup_fpu(current);
	else
		giveup_fpu(NULL);	/* just enables FP for kernel */
#else
	giveup_fpu(last_task_used_math);
#endif /* CONFIG_SMP */
}
EXPORT_SYMBOL(enable_kernel_fp);

#ifdef CONFIG_ALTIVEC
void enable_kernel_altivec(void)
{
	WARN_ON(preemptible());

#ifdef CONFIG_SMP
	if (current->thread.regs && (current->thread.regs->msr & MSR_VEC))
		giveup_altivec(current);
	else
		giveup_altivec_notask();
#else
	giveup_altivec(last_task_used_altivec);
#endif /* CONFIG_SMP */
}
EXPORT_SYMBOL(enable_kernel_altivec);

/*
 * Make sure the VMX/Altivec register state in the
 * the thread_struct is up to date for task tsk.
 */
void flush_altivec_to_thread(struct task_struct *tsk)
{
	if (tsk->thread.regs) {
		preempt_disable();
		if (tsk->thread.regs->msr & MSR_VEC) {
#ifdef CONFIG_SMP
			BUG_ON(tsk != current);
#endif
			giveup_altivec(tsk);
		}
		preempt_enable();
	}
}
EXPORT_SYMBOL_GPL(flush_altivec_to_thread);
#endif /* CONFIG_ALTIVEC */

#ifdef CONFIG_VSX
#if 0
/* not currently used, but some crazy RAID module might want to later */
void enable_kernel_vsx(void)
{
	WARN_ON(preemptible());

#ifdef CONFIG_SMP
	if (current->thread.regs && (current->thread.regs->msr & MSR_VSX))
		giveup_vsx(current);
	else
		giveup_vsx(NULL);	/* just enable vsx for kernel - force */
#else
	giveup_vsx(last_task_used_vsx);
#endif /* CONFIG_SMP */
}
EXPORT_SYMBOL(enable_kernel_vsx);
#endif

void giveup_vsx(struct task_struct *tsk)
{
	giveup_fpu(tsk);
	giveup_altivec(tsk);
	__giveup_vsx(tsk);
}

void flush_vsx_to_thread(struct task_struct *tsk)
{
	if (tsk->thread.regs) {
		preempt_disable();
		if (tsk->thread.regs->msr & MSR_VSX) {
#ifdef CONFIG_SMP
			BUG_ON(tsk != current);
#endif
			giveup_vsx(tsk);
		}
		preempt_enable();
	}
}
EXPORT_SYMBOL_GPL(flush_vsx_to_thread);
#endif /* CONFIG_VSX */

#ifdef CONFIG_SPE

void enable_kernel_spe(void)
{
	WARN_ON(preemptible());

#ifdef CONFIG_SMP
	if (current->thread.regs && (current->thread.regs->msr & MSR_SPE))
		giveup_spe(current);
	else
		giveup_spe(NULL);	/* just enable SPE for kernel - force */
#else
	giveup_spe(last_task_used_spe);
#endif /* __SMP __ */
}
EXPORT_SYMBOL(enable_kernel_spe);

void flush_spe_to_thread(struct task_struct *tsk)
{
	if (tsk->thread.regs) {
		preempt_disable();
		if (tsk->thread.regs->msr & MSR_SPE) {
#ifdef CONFIG_SMP
			BUG_ON(tsk != current);
#endif
			tsk->thread.spefscr = mfspr(SPRN_SPEFSCR);
			giveup_spe(tsk);
		}
		preempt_enable();
	}
}
#endif /* CONFIG_SPE */

#ifndef CONFIG_SMP
/*
 * If we are doing lazy switching of CPU state (FP, altivec or SPE),
 * and the current task has some state, discard it.
 */
void discard_lazy_cpu_state(void)
{
	preempt_disable();
	if (last_task_used_math == current)
		last_task_used_math = NULL;
#ifdef CONFIG_ALTIVEC
	if (last_task_used_altivec == current)
		last_task_used_altivec = NULL;
#endif /* CONFIG_ALTIVEC */
#ifdef CONFIG_VSX
	if (last_task_used_vsx == current)
		last_task_used_vsx = NULL;
#endif /* CONFIG_VSX */
#ifdef CONFIG_SPE
	if (last_task_used_spe == current)
		last_task_used_spe = NULL;
#endif
	preempt_enable();
}
#endif /* CONFIG_SMP */

#ifdef CONFIG_PPC_ADV_DEBUG_REGS
void do_send_trap(struct pt_regs *regs, unsigned long address,
		  unsigned long error_code, int signal_code, int breakpt)
{
	siginfo_t info;

	current->thread.trap_nr = signal_code;
	if (notify_die(DIE_DABR_MATCH, "dabr_match", regs, error_code,
			11, SIGSEGV) == NOTIFY_STOP)
		return;

	/* Deliver the signal to userspace */
	info.si_signo = SIGTRAP;
	info.si_errno = breakpt;	/* breakpoint or watchpoint id */
	info.si_code = signal_code;
	info.si_addr = (void __user *)address;
	force_sig_info(SIGTRAP, &info, current);
}
#else	/* !CONFIG_PPC_ADV_DEBUG_REGS */
void do_break (struct pt_regs *regs, unsigned long address,
		    unsigned long error_code)
{
	siginfo_t info;

	current->thread.trap_nr = TRAP_HWBKPT;
	if (notify_die(DIE_DABR_MATCH, "dabr_match", regs, error_code,
			11, SIGSEGV) == NOTIFY_STOP)
		return;

	if (debugger_break_match(regs))
		return;

	/* Clear the breakpoint */
	hw_breakpoint_disable();

	/* Deliver the signal to userspace */
	info.si_signo = SIGTRAP;
	info.si_errno = 0;
	info.si_code = TRAP_HWBKPT;
	info.si_addr = (void __user *)address;
	force_sig_info(SIGTRAP, &info, current);
}
#endif	/* CONFIG_PPC_ADV_DEBUG_REGS */

static DEFINE_PER_CPU(struct arch_hw_breakpoint, current_brk);

#ifdef CONFIG_PPC_ADV_DEBUG_REGS
/*
 * Set the debug registers back to their default "safe" values.
 */
static void set_debug_reg_defaults(struct thread_struct *thread)
{
	thread->iac1 = thread->iac2 = 0;
#if CONFIG_PPC_ADV_DEBUG_IACS > 2
	thread->iac3 = thread->iac4 = 0;
#endif
	thread->dac1 = thread->dac2 = 0;
#if CONFIG_PPC_ADV_DEBUG_DVCS > 0
	thread->dvc1 = thread->dvc2 = 0;
#endif
	thread->dbcr0 = 0;
#ifdef CONFIG_BOOKE
	/*
	 * Force User/Supervisor bits to b11 (user-only MSR[PR]=1)
	 */
	thread->dbcr1 = DBCR1_IAC1US | DBCR1_IAC2US |	\
			DBCR1_IAC3US | DBCR1_IAC4US;
	/*
	 * Force Data Address Compare User/Supervisor bits to be User-only
	 * (0b11 MSR[PR]=1) and set all other bits in DBCR2 register to be 0.
	 */
	thread->dbcr2 = DBCR2_DAC1US | DBCR2_DAC2US;
#else
	thread->dbcr1 = 0;
#endif
}

static void prime_debug_regs(struct thread_struct *thread)
{
	/*
	 * We could have inherited MSR_DE from userspace, since
	 * it doesn't get cleared on exception entry.  Make sure
	 * MSR_DE is clear before we enable any debug events.
	 */
	mtmsr(mfmsr() & ~MSR_DE);

	mtspr(SPRN_IAC1, thread->iac1);
	mtspr(SPRN_IAC2, thread->iac2);
#if CONFIG_PPC_ADV_DEBUG_IACS > 2
	mtspr(SPRN_IAC3, thread->iac3);
	mtspr(SPRN_IAC4, thread->iac4);
#endif
	mtspr(SPRN_DAC1, thread->dac1);
	mtspr(SPRN_DAC2, thread->dac2);
#if CONFIG_PPC_ADV_DEBUG_DVCS > 0
	mtspr(SPRN_DVC1, thread->dvc1);
	mtspr(SPRN_DVC2, thread->dvc2);
#endif
	mtspr(SPRN_DBCR0, thread->dbcr0);
	mtspr(SPRN_DBCR1, thread->dbcr1);
#ifdef CONFIG_BOOKE
	mtspr(SPRN_DBCR2, thread->dbcr2);
#endif
}
/*
 * Unless neither the old or new thread are making use of the
 * debug registers, set the debug registers from the values
 * stored in the new thread.
 */
static void switch_booke_debug_regs(struct thread_struct *new_thread)
{
	if ((current->thread.dbcr0 & DBCR0_IDM)
		|| (new_thread->dbcr0 & DBCR0_IDM))
			prime_debug_regs(new_thread);
}
#else	/* !CONFIG_PPC_ADV_DEBUG_REGS */
#ifndef CONFIG_HAVE_HW_BREAKPOINT
static void set_debug_reg_defaults(struct thread_struct *thread)
{
	thread->hw_brk.address = 0;
	thread->hw_brk.type = 0;
	set_breakpoint(&thread->hw_brk);
}
#endif /* !CONFIG_HAVE_HW_BREAKPOINT */
#endif	/* CONFIG_PPC_ADV_DEBUG_REGS */

#ifdef CONFIG_PPC_ADV_DEBUG_REGS
static inline int __set_dabr(unsigned long dabr, unsigned long dabrx)
{
	mtspr(SPRN_DAC1, dabr);
#ifdef CONFIG_PPC_47x
	isync();
#endif
	return 0;
}
#elif defined(CONFIG_PPC_BOOK3S)
static inline int __set_dabr(unsigned long dabr, unsigned long dabrx)
{
	mtspr(SPRN_DABR, dabr);
<<<<<<< HEAD
	mtspr(SPRN_DABRX, dabrx);
=======
	if (cpu_has_feature(CPU_FTR_DABRX))
		mtspr(SPRN_DABRX, dabrx);
>>>>>>> d0e0ac97
	return 0;
}
#else
static inline int __set_dabr(unsigned long dabr, unsigned long dabrx)
{
	return -EINVAL;
}
#endif

static inline int set_dabr(struct arch_hw_breakpoint *brk)
{
	unsigned long dabr, dabrx;

	dabr = brk->address | (brk->type & HW_BRK_TYPE_DABR);
	dabrx = ((brk->type >> 3) & 0x7);

	if (ppc_md.set_dabr)
		return ppc_md.set_dabr(dabr, dabrx);

	return __set_dabr(dabr, dabrx);
}

static inline int set_dawr(struct arch_hw_breakpoint *brk)
{
	unsigned long dawr, dawrx, mrd;

	dawr = brk->address;

	dawrx  = (brk->type & (HW_BRK_TYPE_READ | HW_BRK_TYPE_WRITE)) \
		                   << (63 - 58); //* read/write bits */
	dawrx |= ((brk->type & (HW_BRK_TYPE_TRANSLATE)) >> 2) \
		                   << (63 - 59); //* translate */
	dawrx |= (brk->type & (HW_BRK_TYPE_PRIV_ALL)) \
		                   >> 3; //* PRIM bits */
	/* dawr length is stored in field MDR bits 48:53.  Matches range in
	   doublewords (64 bits) baised by -1 eg. 0b000000=1DW and
	   0b111111=64DW.
	   brk->len is in bytes.
	   This aligns up to double word size, shifts and does the bias.
	*/
	mrd = ((brk->len + 7) >> 3) - 1;
	dawrx |= (mrd & 0x3f) << (63 - 53);

	if (ppc_md.set_dawr)
		return ppc_md.set_dawr(dawr, dawrx);
	mtspr(SPRN_DAWR, dawr);
	mtspr(SPRN_DAWRX, dawrx);
	return 0;
}

int set_breakpoint(struct arch_hw_breakpoint *brk)
{
	__get_cpu_var(current_brk) = *brk;

	if (cpu_has_feature(CPU_FTR_DAWR))
		return set_dawr(brk);

	return set_dabr(brk);
}

#ifdef CONFIG_PPC64
DEFINE_PER_CPU(struct cpu_usage, cpu_usage_array);
#endif

static inline bool hw_brk_match(struct arch_hw_breakpoint *a,
			      struct arch_hw_breakpoint *b)
{
	if (a->address != b->address)
		return false;
	if (a->type != b->type)
		return false;
	if (a->len != b->len)
		return false;
	return true;
}
#ifdef CONFIG_PPC_TRANSACTIONAL_MEM
static inline void tm_reclaim_task(struct task_struct *tsk)
{
	/* We have to work out if we're switching from/to a task that's in the
	 * middle of a transaction.
	 *
	 * In switching we need to maintain a 2nd register state as
	 * oldtask->thread.ckpt_regs.  We tm_reclaim(oldproc); this saves the
	 * checkpointed (tbegin) state in ckpt_regs and saves the transactional
	 * (current) FPRs into oldtask->thread.transact_fpr[].
	 *
	 * We also context switch (save) TFHAR/TEXASR/TFIAR in here.
	 */
	struct thread_struct *thr = &tsk->thread;

	if (!thr->regs)
		return;

	if (!MSR_TM_ACTIVE(thr->regs->msr))
		goto out_and_saveregs;

	/* Stash the original thread MSR, as giveup_fpu et al will
	 * modify it.  We hold onto it to see whether the task used
	 * FP & vector regs.
	 */
	thr->tm_orig_msr = thr->regs->msr;

	TM_DEBUG("--- tm_reclaim on pid %d (NIP=%lx, "
		 "ccr=%lx, msr=%lx, trap=%lx)\n",
		 tsk->pid, thr->regs->nip,
		 thr->regs->ccr, thr->regs->msr,
		 thr->regs->trap);

	tm_reclaim(thr, thr->regs->msr, TM_CAUSE_RESCHED);

	TM_DEBUG("--- tm_reclaim on pid %d complete\n",
		 tsk->pid);

out_and_saveregs:
	/* Always save the regs here, even if a transaction's not active.
	 * This context-switches a thread's TM info SPRs.  We do it here to
	 * be consistent with the restore path (in recheckpoint) which
	 * cannot happen later in _switch().
	 */
	tm_save_sprs(thr);
}

static inline void tm_recheckpoint_new_task(struct task_struct *new)
{
	unsigned long msr;

	if (!cpu_has_feature(CPU_FTR_TM))
		return;

	/* Recheckpoint the registers of the thread we're about to switch to.
	 *
	 * If the task was using FP, we non-lazily reload both the original and
	 * the speculative FP register states.  This is because the kernel
	 * doesn't see if/when a TM rollback occurs, so if we take an FP
	 * unavoidable later, we are unable to determine which set of FP regs
	 * need to be restored.
	 */
	if (!new->thread.regs)
		return;

	/* The TM SPRs are restored here, so that TEXASR.FS can be set
	 * before the trecheckpoint and no explosion occurs.
	 */
	tm_restore_sprs(&new->thread);

	if (!MSR_TM_ACTIVE(new->thread.regs->msr))
		return;
	msr = new->thread.tm_orig_msr;
	/* Recheckpoint to restore original checkpointed register state. */
	TM_DEBUG("*** tm_recheckpoint of pid %d "
		 "(new->msr 0x%lx, new->origmsr 0x%lx)\n",
		 new->pid, new->thread.regs->msr, msr);

	/* This loads the checkpointed FP/VEC state, if used */
	tm_recheckpoint(&new->thread, msr);

	/* This loads the speculative FP/VEC state, if used */
	if (msr & MSR_FP) {
		do_load_up_transact_fpu(&new->thread);
		new->thread.regs->msr |=
			(MSR_FP | new->thread.fpexc_mode);
	}
#ifdef CONFIG_ALTIVEC
	if (msr & MSR_VEC) {
		do_load_up_transact_altivec(&new->thread);
		new->thread.regs->msr |= MSR_VEC;
	}
#endif
	/* We may as well turn on VSX too since all the state is restored now */
	if (msr & MSR_VSX)
		new->thread.regs->msr |= MSR_VSX;

	TM_DEBUG("*** tm_recheckpoint of pid %d complete "
		 "(kernel msr 0x%lx)\n",
		 new->pid, mfmsr());
}

static inline void __switch_to_tm(struct task_struct *prev)
{
	if (cpu_has_feature(CPU_FTR_TM)) {
		tm_enable();
		tm_reclaim_task(prev);
	}
}
#else
#define tm_recheckpoint_new_task(new)
#define __switch_to_tm(prev)
#endif /* CONFIG_PPC_TRANSACTIONAL_MEM */

struct task_struct *__switch_to(struct task_struct *prev,
	struct task_struct *new)
{
	struct thread_struct *new_thread, *old_thread;
	unsigned long flags;
	struct task_struct *last;
#ifdef CONFIG_PPC_BOOK3S_64
	struct ppc64_tlb_batch *batch;
#endif

	__switch_to_tm(prev);

#ifdef CONFIG_SMP
	/* avoid complexity of lazy save/restore of fpu
	 * by just saving it every time we switch out if
	 * this task used the fpu during the last quantum.
	 *
	 * If it tries to use the fpu again, it'll trap and
	 * reload its fp regs.  So we don't have to do a restore
	 * every switch, just a save.
	 *  -- Cort
	 */
	if (prev->thread.regs && (prev->thread.regs->msr & MSR_FP))
		giveup_fpu(prev);
#ifdef CONFIG_ALTIVEC
	/*
	 * If the previous thread used altivec in the last quantum
	 * (thus changing altivec regs) then save them.
	 * We used to check the VRSAVE register but not all apps
	 * set it, so we don't rely on it now (and in fact we need
	 * to save & restore VSCR even if VRSAVE == 0).  -- paulus
	 *
	 * On SMP we always save/restore altivec regs just to avoid the
	 * complexity of changing processors.
	 *  -- Cort
	 */
	if (prev->thread.regs && (prev->thread.regs->msr & MSR_VEC))
		giveup_altivec(prev);
#endif /* CONFIG_ALTIVEC */
#ifdef CONFIG_VSX
	if (prev->thread.regs && (prev->thread.regs->msr & MSR_VSX))
		/* VMX and FPU registers are already save here */
		__giveup_vsx(prev);
#endif /* CONFIG_VSX */
#ifdef CONFIG_SPE
	/*
	 * If the previous thread used spe in the last quantum
	 * (thus changing spe regs) then save them.
	 *
	 * On SMP we always save/restore spe regs just to avoid the
	 * complexity of changing processors.
	 */
	if ((prev->thread.regs && (prev->thread.regs->msr & MSR_SPE)))
		giveup_spe(prev);
#endif /* CONFIG_SPE */

#else  /* CONFIG_SMP */
#ifdef CONFIG_ALTIVEC
	/* Avoid the trap.  On smp this this never happens since
	 * we don't set last_task_used_altivec -- Cort
	 */
	if (new->thread.regs && last_task_used_altivec == new)
		new->thread.regs->msr |= MSR_VEC;
#endif /* CONFIG_ALTIVEC */
#ifdef CONFIG_VSX
	if (new->thread.regs && last_task_used_vsx == new)
		new->thread.regs->msr |= MSR_VSX;
#endif /* CONFIG_VSX */
#ifdef CONFIG_SPE
	/* Avoid the trap.  On smp this this never happens since
	 * we don't set last_task_used_spe
	 */
	if (new->thread.regs && last_task_used_spe == new)
		new->thread.regs->msr |= MSR_SPE;
#endif /* CONFIG_SPE */

#endif /* CONFIG_SMP */

#ifdef CONFIG_PPC_ADV_DEBUG_REGS
	switch_booke_debug_regs(&new->thread);
#else
/*
 * For PPC_BOOK3S_64, we use the hw-breakpoint interfaces that would
 * schedule DABR
 */
#ifndef CONFIG_HAVE_HW_BREAKPOINT
	if (unlikely(hw_brk_match(&__get_cpu_var(current_brk), &new->thread.hw_brk)))
		set_breakpoint(&new->thread.hw_brk);
#endif /* CONFIG_HAVE_HW_BREAKPOINT */
#endif


	new_thread = &new->thread;
	old_thread = &current->thread;

#ifdef CONFIG_PPC64
	/*
	 * Collect processor utilization data per process
	 */
	if (firmware_has_feature(FW_FEATURE_SPLPAR)) {
		struct cpu_usage *cu = &__get_cpu_var(cpu_usage_array);
		long unsigned start_tb, current_tb;
		start_tb = old_thread->start_tb;
		cu->current_tb = current_tb = mfspr(SPRN_PURR);
		old_thread->accum_tb += (current_tb - start_tb);
		new_thread->start_tb = current_tb;
	}
#endif /* CONFIG_PPC64 */

#ifdef CONFIG_PPC_BOOK3S_64
	batch = &__get_cpu_var(ppc64_tlb_batch);
	if (batch->active) {
		current_thread_info()->local_flags |= _TLF_LAZY_MMU;
		if (batch->index)
			__flush_tlb_pending(batch);
		batch->active = 0;
	}
#endif /* CONFIG_PPC_BOOK3S_64 */

	local_irq_save(flags);

	/*
	 * We can't take a PMU exception inside _switch() since there is a
	 * window where the kernel stack SLB and the kernel stack are out
	 * of sync. Hard disable here.
	 */
	hard_irq_disable();

	tm_recheckpoint_new_task(new);

	last = _switch(old_thread, new_thread);

#ifdef CONFIG_PPC_BOOK3S_64
	if (current_thread_info()->local_flags & _TLF_LAZY_MMU) {
		current_thread_info()->local_flags &= ~_TLF_LAZY_MMU;
		batch = &__get_cpu_var(ppc64_tlb_batch);
		batch->active = 1;
	}
#endif /* CONFIG_PPC_BOOK3S_64 */

	local_irq_restore(flags);

	return last;
}

static int instructions_to_print = 16;

static void show_instructions(struct pt_regs *regs)
{
	int i;
	unsigned long pc = regs->nip - (instructions_to_print * 3 / 4 *
			sizeof(int));

	printk("Instruction dump:");

	for (i = 0; i < instructions_to_print; i++) {
		int instr;

		if (!(i % 8))
			printk("\n");

#if !defined(CONFIG_BOOKE)
		/* If executing with the IMMU off, adjust pc rather
		 * than print XXXXXXXX.
		 */
		if (!(regs->msr & MSR_IR))
			pc = (unsigned long)phys_to_virt(pc);
#endif

		/* We use __get_user here *only* to avoid an OOPS on a
		 * bad address because the pc *should* only be a
		 * kernel address.
		 */
		if (!__kernel_text_address(pc) ||
		     __get_user(instr, (unsigned int __user *)pc)) {
			printk(KERN_CONT "XXXXXXXX ");
		} else {
			if (regs->nip == pc)
				printk(KERN_CONT "<%08x> ", instr);
			else
				printk(KERN_CONT "%08x ", instr);
		}

		pc += sizeof(int);
	}

	printk("\n");
}

static struct regbit {
	unsigned long bit;
	const char *name;
} msr_bits[] = {
#if defined(CONFIG_PPC64) && !defined(CONFIG_BOOKE)
	{MSR_SF,	"SF"},
	{MSR_HV,	"HV"},
#endif
	{MSR_VEC,	"VEC"},
	{MSR_VSX,	"VSX"},
#ifdef CONFIG_BOOKE
	{MSR_CE,	"CE"},
#endif
	{MSR_EE,	"EE"},
	{MSR_PR,	"PR"},
	{MSR_FP,	"FP"},
	{MSR_ME,	"ME"},
#ifdef CONFIG_BOOKE
	{MSR_DE,	"DE"},
#else
	{MSR_SE,	"SE"},
	{MSR_BE,	"BE"},
#endif
	{MSR_IR,	"IR"},
	{MSR_DR,	"DR"},
	{MSR_PMM,	"PMM"},
#ifndef CONFIG_BOOKE
	{MSR_RI,	"RI"},
	{MSR_LE,	"LE"},
#endif
	{0,		NULL}
};

static void printbits(unsigned long val, struct regbit *bits)
{
	const char *sep = "";

	printk("<");
	for (; bits->bit; ++bits)
		if (val & bits->bit) {
			printk("%s%s", sep, bits->name);
			sep = ",";
		}
	printk(">");
}

#ifdef CONFIG_PPC64
#define REG		"%016lx"
#define REGS_PER_LINE	4
#define LAST_VOLATILE	13
#else
#define REG		"%08lx"
#define REGS_PER_LINE	8
#define LAST_VOLATILE	12
#endif

void show_regs(struct pt_regs * regs)
{
	int i, trap;

	show_regs_print_info(KERN_DEFAULT);

	printk("NIP: "REG" LR: "REG" CTR: "REG"\n",
	       regs->nip, regs->link, regs->ctr);
	printk("REGS: %p TRAP: %04lx   %s  (%s)\n",
	       regs, regs->trap, print_tainted(), init_utsname()->release);
	printk("MSR: "REG" ", regs->msr);
	printbits(regs->msr, msr_bits);
	printk("  CR: %08lx  XER: %08lx\n", regs->ccr, regs->xer);
#ifdef CONFIG_PPC64
	printk("SOFTE: %ld\n", regs->softe);
#endif
	trap = TRAP(regs);
	if ((regs->trap != 0xc00) && cpu_has_feature(CPU_FTR_CFAR))
		printk("CFAR: "REG"\n", regs->orig_gpr3);
	if (trap == 0x300 || trap == 0x600)
#if defined(CONFIG_4xx) || defined(CONFIG_BOOKE)
		printk("DEAR: "REG", ESR: "REG"\n", regs->dar, regs->dsisr);
#else
		printk("DAR: "REG", DSISR: %08lx\n", regs->dar, regs->dsisr);
#endif

	for (i = 0;  i < 32;  i++) {
		if ((i % REGS_PER_LINE) == 0)
			printk("\nGPR%02d: ", i);
		printk(REG " ", regs->gpr[i]);
		if (i == LAST_VOLATILE && !FULL_REGS(regs))
			break;
	}
	printk("\n");
#ifdef CONFIG_KALLSYMS
	/*
	 * Lookup NIP late so we have the best change of getting the
	 * above info out without failing
	 */
	printk("NIP ["REG"] %pS\n", regs->nip, (void *)regs->nip);
	printk("LR ["REG"] %pS\n", regs->link, (void *)regs->link);
#endif
#ifdef CONFIG_PPC_TRANSACTIONAL_MEM
	printk("PACATMSCRATCH [%llx]\n", get_paca()->tm_scratch);
#endif
	show_stack(current, (unsigned long *) regs->gpr[1]);
	if (!user_mode(regs))
		show_instructions(regs);
}

void exit_thread(void)
{
	discard_lazy_cpu_state();
}

void flush_thread(void)
{
	discard_lazy_cpu_state();

#ifdef CONFIG_HAVE_HW_BREAKPOINT
	flush_ptrace_hw_breakpoint(current);
#else /* CONFIG_HAVE_HW_BREAKPOINT */
	set_debug_reg_defaults(&current->thread);
#endif /* CONFIG_HAVE_HW_BREAKPOINT */
}

void
release_thread(struct task_struct *t)
{
}

/*
 * this gets called so that we can store coprocessor state into memory and
 * copy the current task into the new thread.
 */
int arch_dup_task_struct(struct task_struct *dst, struct task_struct *src)
{
	flush_fp_to_thread(src);
	flush_altivec_to_thread(src);
	flush_vsx_to_thread(src);
	flush_spe_to_thread(src);
<<<<<<< HEAD
=======

>>>>>>> d0e0ac97
	*dst = *src;

	clear_task_ebb(dst);

	return 0;
}

/*
 * Copy a thread..
 */
extern unsigned long dscr_default; /* defined in arch/powerpc/kernel/sysfs.c */

int copy_thread(unsigned long clone_flags, unsigned long usp,
		unsigned long arg, struct task_struct *p)
{
	struct pt_regs *childregs, *kregs;
	extern void ret_from_fork(void);
	extern void ret_from_kernel_thread(void);
	void (*f)(void);
	unsigned long sp = (unsigned long)task_stack_page(p) + THREAD_SIZE;

	/* Copy registers */
	sp -= sizeof(struct pt_regs);
	childregs = (struct pt_regs *) sp;
	if (unlikely(p->flags & PF_KTHREAD)) {
		struct thread_info *ti = (void *)task_stack_page(p);
		memset(childregs, 0, sizeof(struct pt_regs));
		childregs->gpr[1] = sp + sizeof(struct pt_regs);
		childregs->gpr[14] = usp;	/* function */
#ifdef CONFIG_PPC64
		clear_tsk_thread_flag(p, TIF_32BIT);
		childregs->softe = 1;
#endif
		childregs->gpr[15] = arg;
		p->thread.regs = NULL;	/* no user register state */
		ti->flags |= _TIF_RESTOREALL;
		f = ret_from_kernel_thread;
	} else {
		struct pt_regs *regs = current_pt_regs();
		CHECK_FULL_REGS(regs);
		*childregs = *regs;
		if (usp)
			childregs->gpr[1] = usp;
		p->thread.regs = childregs;
		childregs->gpr[3] = 0;  /* Result from fork() */
		if (clone_flags & CLONE_SETTLS) {
#ifdef CONFIG_PPC64
			if (!is_32bit_task())
				childregs->gpr[13] = childregs->gpr[6];
			else
#endif
				childregs->gpr[2] = childregs->gpr[6];
		}

		f = ret_from_fork;
	}
	sp -= STACK_FRAME_OVERHEAD;

	/*
	 * The way this works is that at some point in the future
	 * some task will call _switch to switch to the new task.
	 * That will pop off the stack frame created below and start
	 * the new task running at ret_from_fork.  The new task will
	 * do some house keeping and then return from the fork or clone
	 * system call, using the stack frame created above.
	 */
	((unsigned long *)sp)[0] = 0;
	sp -= sizeof(struct pt_regs);
	kregs = (struct pt_regs *) sp;
	sp -= STACK_FRAME_OVERHEAD;
	p->thread.ksp = sp;
	p->thread.ksp_limit = (unsigned long)task_stack_page(p) +
				_ALIGN_UP(sizeof(struct thread_info), 16);

#ifdef CONFIG_HAVE_HW_BREAKPOINT
	p->thread.ptrace_bps[0] = NULL;
#endif

#ifdef CONFIG_PPC_STD_MMU_64
	if (mmu_has_feature(MMU_FTR_SLB)) {
		unsigned long sp_vsid;
		unsigned long llp = mmu_psize_defs[mmu_linear_psize].sllp;

		if (mmu_has_feature(MMU_FTR_1T_SEGMENT))
			sp_vsid = get_kernel_vsid(sp, MMU_SEGSIZE_1T)
				<< SLB_VSID_SHIFT_1T;
		else
			sp_vsid = get_kernel_vsid(sp, MMU_SEGSIZE_256M)
				<< SLB_VSID_SHIFT;
		sp_vsid |= SLB_VSID_KERNEL | llp;
		p->thread.ksp_vsid = sp_vsid;
	}
#endif /* CONFIG_PPC_STD_MMU_64 */
#ifdef CONFIG_PPC64 
	if (cpu_has_feature(CPU_FTR_DSCR)) {
		p->thread.dscr_inherit = current->thread.dscr_inherit;
		p->thread.dscr = current->thread.dscr;
	}
	if (cpu_has_feature(CPU_FTR_HAS_PPR))
		p->thread.ppr = INIT_PPR;
#endif
	/*
	 * The PPC64 ABI makes use of a TOC to contain function 
	 * pointers.  The function (ret_from_except) is actually a pointer
	 * to the TOC entry.  The first entry is a pointer to the actual
	 * function.
	 */
#ifdef CONFIG_PPC64
	kregs->nip = *((unsigned long *)f);
#else
	kregs->nip = (unsigned long)f;
#endif
	return 0;
}

/*
 * Set up a thread for executing a new program
 */
void start_thread(struct pt_regs *regs, unsigned long start, unsigned long sp)
{
#ifdef CONFIG_PPC64
	unsigned long load_addr = regs->gpr[2];	/* saved by ELF_PLAT_INIT */
#endif

	/*
	 * If we exec out of a kernel thread then thread.regs will not be
	 * set.  Do it now.
	 */
	if (!current->thread.regs) {
		struct pt_regs *regs = task_stack_page(current) + THREAD_SIZE;
		current->thread.regs = regs - 1;
	}

	memset(regs->gpr, 0, sizeof(regs->gpr));
	regs->ctr = 0;
	regs->link = 0;
	regs->xer = 0;
	regs->ccr = 0;
	regs->gpr[1] = sp;

	/*
	 * We have just cleared all the nonvolatile GPRs, so make
	 * FULL_REGS(regs) return true.  This is necessary to allow
	 * ptrace to examine the thread immediately after exec.
	 */
	regs->trap &= ~1UL;

#ifdef CONFIG_PPC32
	regs->mq = 0;
	regs->nip = start;
	regs->msr = MSR_USER;
#else
	if (!is_32bit_task()) {
		unsigned long entry, toc;

		/* start is a relocated pointer to the function descriptor for
		 * the elf _start routine.  The first entry in the function
		 * descriptor is the entry address of _start and the second
		 * entry is the TOC value we need to use.
		 */
		__get_user(entry, (unsigned long __user *)start);
		__get_user(toc, (unsigned long __user *)start+1);

		/* Check whether the e_entry function descriptor entries
		 * need to be relocated before we can use them.
		 */
		if (load_addr != 0) {
			entry += load_addr;
			toc   += load_addr;
		}
		regs->nip = entry;
		regs->gpr[2] = toc;
		regs->msr = MSR_USER64;
	} else {
		regs->nip = start;
		regs->gpr[2] = 0;
		regs->msr = MSR_USER32;
	}
#endif
	discard_lazy_cpu_state();
#ifdef CONFIG_VSX
	current->thread.used_vsr = 0;
#endif
	memset(current->thread.fpr, 0, sizeof(current->thread.fpr));
	current->thread.fpscr.val = 0;
#ifdef CONFIG_ALTIVEC
	memset(current->thread.vr, 0, sizeof(current->thread.vr));
	memset(&current->thread.vscr, 0, sizeof(current->thread.vscr));
	current->thread.vscr.u[3] = 0x00010000; /* Java mode disabled */
	current->thread.vrsave = 0;
	current->thread.used_vr = 0;
#endif /* CONFIG_ALTIVEC */
#ifdef CONFIG_SPE
	memset(current->thread.evr, 0, sizeof(current->thread.evr));
	current->thread.acc = 0;
	current->thread.spefscr = 0;
	current->thread.used_spe = 0;
#endif /* CONFIG_SPE */
#ifdef CONFIG_PPC_TRANSACTIONAL_MEM
	if (cpu_has_feature(CPU_FTR_TM))
		regs->msr |= MSR_TM;
	current->thread.tm_tfhar = 0;
	current->thread.tm_texasr = 0;
	current->thread.tm_tfiar = 0;
#endif /* CONFIG_PPC_TRANSACTIONAL_MEM */
}

#define PR_FP_ALL_EXCEPT (PR_FP_EXC_DIV | PR_FP_EXC_OVF | PR_FP_EXC_UND \
		| PR_FP_EXC_RES | PR_FP_EXC_INV)

int set_fpexc_mode(struct task_struct *tsk, unsigned int val)
{
	struct pt_regs *regs = tsk->thread.regs;

	/* This is a bit hairy.  If we are an SPE enabled  processor
	 * (have embedded fp) we store the IEEE exception enable flags in
	 * fpexc_mode.  fpexc_mode is also used for setting FP exception
	 * mode (asyn, precise, disabled) for 'Classic' FP. */
	if (val & PR_FP_EXC_SW_ENABLE) {
#ifdef CONFIG_SPE
		if (cpu_has_feature(CPU_FTR_SPE)) {
			tsk->thread.fpexc_mode = val &
				(PR_FP_EXC_SW_ENABLE | PR_FP_ALL_EXCEPT);
			return 0;
		} else {
			return -EINVAL;
		}
#else
		return -EINVAL;
#endif
	}

	/* on a CONFIG_SPE this does not hurt us.  The bits that
	 * __pack_fe01 use do not overlap with bits used for
	 * PR_FP_EXC_SW_ENABLE.  Additionally, the MSR[FE0,FE1] bits
	 * on CONFIG_SPE implementations are reserved so writing to
	 * them does not change anything */
	if (val > PR_FP_EXC_PRECISE)
		return -EINVAL;
	tsk->thread.fpexc_mode = __pack_fe01(val);
	if (regs != NULL && (regs->msr & MSR_FP) != 0)
		regs->msr = (regs->msr & ~(MSR_FE0|MSR_FE1))
			| tsk->thread.fpexc_mode;
	return 0;
}

int get_fpexc_mode(struct task_struct *tsk, unsigned long adr)
{
	unsigned int val;

	if (tsk->thread.fpexc_mode & PR_FP_EXC_SW_ENABLE)
#ifdef CONFIG_SPE
		if (cpu_has_feature(CPU_FTR_SPE))
			val = tsk->thread.fpexc_mode;
		else
			return -EINVAL;
#else
		return -EINVAL;
#endif
	else
		val = __unpack_fe01(tsk->thread.fpexc_mode);
	return put_user(val, (unsigned int __user *) adr);
}

int set_endian(struct task_struct *tsk, unsigned int val)
{
	struct pt_regs *regs = tsk->thread.regs;

	if ((val == PR_ENDIAN_LITTLE && !cpu_has_feature(CPU_FTR_REAL_LE)) ||
	    (val == PR_ENDIAN_PPC_LITTLE && !cpu_has_feature(CPU_FTR_PPC_LE)))
		return -EINVAL;

	if (regs == NULL)
		return -EINVAL;

	if (val == PR_ENDIAN_BIG)
		regs->msr &= ~MSR_LE;
	else if (val == PR_ENDIAN_LITTLE || val == PR_ENDIAN_PPC_LITTLE)
		regs->msr |= MSR_LE;
	else
		return -EINVAL;

	return 0;
}

int get_endian(struct task_struct *tsk, unsigned long adr)
{
	struct pt_regs *regs = tsk->thread.regs;
	unsigned int val;

	if (!cpu_has_feature(CPU_FTR_PPC_LE) &&
	    !cpu_has_feature(CPU_FTR_REAL_LE))
		return -EINVAL;

	if (regs == NULL)
		return -EINVAL;

	if (regs->msr & MSR_LE) {
		if (cpu_has_feature(CPU_FTR_REAL_LE))
			val = PR_ENDIAN_LITTLE;
		else
			val = PR_ENDIAN_PPC_LITTLE;
	} else
		val = PR_ENDIAN_BIG;

	return put_user(val, (unsigned int __user *)adr);
}

int set_unalign_ctl(struct task_struct *tsk, unsigned int val)
{
	tsk->thread.align_ctl = val;
	return 0;
}

int get_unalign_ctl(struct task_struct *tsk, unsigned long adr)
{
	return put_user(tsk->thread.align_ctl, (unsigned int __user *)adr);
}

static inline int valid_irq_stack(unsigned long sp, struct task_struct *p,
				  unsigned long nbytes)
{
	unsigned long stack_page;
	unsigned long cpu = task_cpu(p);

	/*
	 * Avoid crashing if the stack has overflowed and corrupted
	 * task_cpu(p), which is in the thread_info struct.
	 */
	if (cpu < NR_CPUS && cpu_possible(cpu)) {
		stack_page = (unsigned long) hardirq_ctx[cpu];
		if (sp >= stack_page + sizeof(struct thread_struct)
		    && sp <= stack_page + THREAD_SIZE - nbytes)
			return 1;

		stack_page = (unsigned long) softirq_ctx[cpu];
		if (sp >= stack_page + sizeof(struct thread_struct)
		    && sp <= stack_page + THREAD_SIZE - nbytes)
			return 1;
	}
	return 0;
}

int validate_sp(unsigned long sp, struct task_struct *p,
		       unsigned long nbytes)
{
	unsigned long stack_page = (unsigned long)task_stack_page(p);

	if (sp >= stack_page + sizeof(struct thread_struct)
	    && sp <= stack_page + THREAD_SIZE - nbytes)
		return 1;

	return valid_irq_stack(sp, p, nbytes);
}

EXPORT_SYMBOL(validate_sp);

unsigned long get_wchan(struct task_struct *p)
{
	unsigned long ip, sp;
	int count = 0;

	if (!p || p == current || p->state == TASK_RUNNING)
		return 0;

	sp = p->thread.ksp;
	if (!validate_sp(sp, p, STACK_FRAME_OVERHEAD))
		return 0;

	do {
		sp = *(unsigned long *)sp;
		if (!validate_sp(sp, p, STACK_FRAME_OVERHEAD))
			return 0;
		if (count > 0) {
			ip = ((unsigned long *)sp)[STACK_FRAME_LR_SAVE];
			if (!in_sched_functions(ip))
				return ip;
		}
	} while (count++ < 16);
	return 0;
}

static int kstack_depth_to_print = CONFIG_PRINT_STACK_DEPTH;

void show_stack(struct task_struct *tsk, unsigned long *stack)
{
	unsigned long sp, ip, lr, newsp;
	int count = 0;
	int firstframe = 1;
#ifdef CONFIG_FUNCTION_GRAPH_TRACER
	int curr_frame = current->curr_ret_stack;
	extern void return_to_handler(void);
	unsigned long rth = (unsigned long)return_to_handler;
	unsigned long mrth = -1;
#ifdef CONFIG_PPC64
	extern void mod_return_to_handler(void);
	rth = *(unsigned long *)rth;
	mrth = (unsigned long)mod_return_to_handler;
	mrth = *(unsigned long *)mrth;
#endif
#endif

	sp = (unsigned long) stack;
	if (tsk == NULL)
		tsk = current;
	if (sp == 0) {
		if (tsk == current)
			asm("mr %0,1" : "=r" (sp));
		else
			sp = tsk->thread.ksp;
	}

	lr = 0;
	printk("Call Trace:\n");
	do {
		if (!validate_sp(sp, tsk, STACK_FRAME_OVERHEAD))
			return;

		stack = (unsigned long *) sp;
		newsp = stack[0];
		ip = stack[STACK_FRAME_LR_SAVE];
		if (!firstframe || ip != lr) {
			printk("["REG"] ["REG"] %pS", sp, ip, (void *)ip);
#ifdef CONFIG_FUNCTION_GRAPH_TRACER
			if ((ip == rth || ip == mrth) && curr_frame >= 0) {
				printk(" (%pS)",
				       (void *)current->ret_stack[curr_frame].ret);
				curr_frame--;
			}
#endif
			if (firstframe)
				printk(" (unreliable)");
			printk("\n");
		}
		firstframe = 0;

		/*
		 * See if this is an exception frame.
		 * We look for the "regshere" marker in the current frame.
		 */
		if (validate_sp(sp, tsk, STACK_INT_FRAME_SIZE)
		    && stack[STACK_FRAME_MARKER] == STACK_FRAME_REGS_MARKER) {
			struct pt_regs *regs = (struct pt_regs *)
				(sp + STACK_FRAME_OVERHEAD);
			lr = regs->link;
			printk("--- Exception: %lx at %pS\n    LR = %pS\n",
			       regs->trap, (void *)regs->nip, (void *)lr);
			firstframe = 1;
		}

		sp = newsp;
	} while (count++ < kstack_depth_to_print);
}

#ifdef CONFIG_PPC64
/* Called with hard IRQs off */
void notrace __ppc64_runlatch_on(void)
{
	struct thread_info *ti = current_thread_info();
	unsigned long ctrl;

	ctrl = mfspr(SPRN_CTRLF);
	ctrl |= CTRL_RUNLATCH;
	mtspr(SPRN_CTRLT, ctrl);

	ti->local_flags |= _TLF_RUNLATCH;
}

/* Called with hard IRQs off */
void notrace __ppc64_runlatch_off(void)
{
	struct thread_info *ti = current_thread_info();
	unsigned long ctrl;

	ti->local_flags &= ~_TLF_RUNLATCH;

	ctrl = mfspr(SPRN_CTRLF);
	ctrl &= ~CTRL_RUNLATCH;
	mtspr(SPRN_CTRLT, ctrl);
}
#endif /* CONFIG_PPC64 */

unsigned long arch_align_stack(unsigned long sp)
{
	if (!(current->personality & ADDR_NO_RANDOMIZE) && randomize_va_space)
		sp -= get_random_int() & ~PAGE_MASK;
	return sp & ~0xf;
}

static inline unsigned long brk_rnd(void)
{
        unsigned long rnd = 0;

	/* 8MB for 32bit, 1GB for 64bit */
	if (is_32bit_task())
		rnd = (long)(get_random_int() % (1<<(23-PAGE_SHIFT)));
	else
		rnd = (long)(get_random_int() % (1<<(30-PAGE_SHIFT)));

	return rnd << PAGE_SHIFT;
}

unsigned long arch_randomize_brk(struct mm_struct *mm)
{
	unsigned long base = mm->brk;
	unsigned long ret;

#ifdef CONFIG_PPC_STD_MMU_64
	/*
	 * If we are using 1TB segments and we are allowed to randomise
	 * the heap, we can put it above 1TB so it is backed by a 1TB
	 * segment. Otherwise the heap will be in the bottom 1TB
	 * which always uses 256MB segments and this may result in a
	 * performance penalty.
	 */
	if (!is_32bit_task() && (mmu_highuser_ssize == MMU_SEGSIZE_1T))
		base = max_t(unsigned long, mm->brk, 1UL << SID_SHIFT_1T);
#endif

	ret = PAGE_ALIGN(base + brk_rnd());

	if (ret < mm->brk)
		return mm->brk;

	return ret;
}

unsigned long randomize_et_dyn(unsigned long base)
{
	unsigned long ret = PAGE_ALIGN(base + brk_rnd());

	if (ret < base)
		return base;

	return ret;
}<|MERGE_RESOLUTION|>--- conflicted
+++ resolved
@@ -399,12 +399,8 @@
 static inline int __set_dabr(unsigned long dabr, unsigned long dabrx)
 {
 	mtspr(SPRN_DABR, dabr);
-<<<<<<< HEAD
-	mtspr(SPRN_DABRX, dabrx);
-=======
 	if (cpu_has_feature(CPU_FTR_DABRX))
 		mtspr(SPRN_DABRX, dabrx);
->>>>>>> d0e0ac97
 	return 0;
 }
 #else
@@ -920,10 +916,7 @@
 	flush_altivec_to_thread(src);
 	flush_vsx_to_thread(src);
 	flush_spe_to_thread(src);
-<<<<<<< HEAD
-=======
-
->>>>>>> d0e0ac97
+
 	*dst = *src;
 
 	clear_task_ebb(dst);
