--- conflicted
+++ resolved
@@ -452,13 +452,8 @@
 		.mmu_features		= MMU_FTRS_POWER8,
 		.icache_bsize		= 128,
 		.dcache_bsize		= 128,
-<<<<<<< HEAD
-		.oprofile_type		= PPC_OPROFILE_POWER4,
-		.oprofile_cpu_type	= 0,
-=======
 		.oprofile_type		= PPC_OPROFILE_INVALID,
 		.oprofile_cpu_type	= "ppc64/ibm-compat-v1",
->>>>>>> d0e0ac97
 		.cpu_setup		= __setup_cpu_power8,
 		.cpu_restore		= __restore_cpu_power8,
 		.platform		= "power8",
@@ -511,13 +506,8 @@
 		.dcache_bsize		= 128,
 		.num_pmcs		= 6,
 		.pmc_type		= PPC_PMC_IBM,
-<<<<<<< HEAD
-		.oprofile_cpu_type	= 0,
-		.oprofile_type		= PPC_OPROFILE_POWER4,
-=======
 		.oprofile_cpu_type	= "ppc64/power8",
 		.oprofile_type		= PPC_OPROFILE_INVALID,
->>>>>>> d0e0ac97
 		.cpu_setup		= __setup_cpu_power8,
 		.cpu_restore		= __restore_cpu_power8,
 		.platform		= "power8",
