/*
 * MPC5121 Prototypes and definitions
 *
 * This file is licensed under the terms of the GNU General Public
 * License version 2.
 */

#ifndef __ASM_POWERPC_MPC5121_H__
#define __ASM_POWERPC_MPC5121_H__

/* MPC512x Reset module registers */
struct mpc512x_reset_module {
	u32	rcwlr;	/* Reset Configuration Word Low Register */
	u32	rcwhr;	/* Reset Configuration Word High Register */
	u32	reserved1;
	u32	reserved2;
	u32	rsr;	/* Reset Status Register */
	u32	rmr;	/* Reset Mode Register */
	u32	rpr;	/* Reset Protection Register */
	u32	rcr;	/* Reset Control Register */
	u32	rcer;	/* Reset Control Enable Register */
};

/*
 * Clock Control Module
 */
struct mpc512x_ccm {
	u32	spmr;	/* System PLL Mode Register */
	u32	sccr1;	/* System Clock Control Register 1 */
	u32	sccr2;	/* System Clock Control Register 2 */
	u32	scfr1;	/* System Clock Frequency Register 1 */
	u32	scfr2;	/* System Clock Frequency Register 2 */
	u32	scfr2s;	/* System Clock Frequency Shadow Register 2 */
	u32	bcr;	/* Bread Crumb Register */
	u32	p0ccr;	/* PSC0 Clock Control Register */
	u32	p1ccr;	/* PSC1 CCR */
	u32	p2ccr;	/* PSC2 CCR */
	u32	p3ccr;	/* PSC3 CCR */
	u32	p4ccr;	/* PSC4 CCR */
	u32	p5ccr;	/* PSC5 CCR */
	u32	p6ccr;	/* PSC6 CCR */
	u32	p7ccr;	/* PSC7 CCR */
	u32	p8ccr;	/* PSC8 CCR */
	u32	p9ccr;	/* PSC9 CCR */
	u32	p10ccr;	/* PSC10 CCR */
	u32	p11ccr;	/* PSC11 CCR */
	u32	spccr;	/* SPDIF Clock Control Register */
	u32	cccr;	/* CFM Clock Control Register */
	u32	dccr;	/* DIU Clock Control Register */
	u32	m1ccr;	/* MSCAN1 CCR */
	u32	m2ccr;	/* MSCAN2 CCR */
	u32	m3ccr;	/* MSCAN3 CCR */
	u32	m4ccr;	/* MSCAN4 CCR */
	u8	res[0x98]; /* Reserved */
};

/*
 * LPC Module
 */
struct mpc512x_lpc {
	u32	cs_cfg[8];	/* CS config */
	u32	cs_ctrl;	/* CS Control Register */
	u32	cs_status;	/* CS Status Register */
	u32	burst_ctrl;	/* CS Burst Control Register */
	u32	deadcycle_ctrl;	/* CS Deadcycle Control Register */
	u32	holdcycle_ctrl;	/* CS Holdcycle Control Register */
	u32	alt;		/* Address Latch Timing Register */
};

int mpc512x_cs_config(unsigned int cs, u32 val);
<<<<<<< HEAD
int __init mpc5121_clk_init(void);
=======
>>>>>>> d0e0ac97

#endif /* __ASM_POWERPC_MPC5121_H__ */<|MERGE_RESOLUTION|>--- conflicted
+++ resolved
@@ -68,9 +68,5 @@
 };
 
 int mpc512x_cs_config(unsigned int cs, u32 val);
-<<<<<<< HEAD
-int __init mpc5121_clk_init(void);
-=======
->>>>>>> d0e0ac97
 
 #endif /* __ASM_POWERPC_MPC5121_H__ */