#ifndef _ASM_POWERPC_PGTABLE_H
#define _ASM_POWERPC_PGTABLE_H
#ifdef __KERNEL__

#ifndef __ASSEMBLY__
#include <asm/processor.h>		/* For TASK_SIZE */
#include <asm/mmu.h>
#include <asm/page.h>

struct mm_struct;

#endif /* !__ASSEMBLY__ */

#if defined(CONFIG_PPC64)
#  include <asm/pgtable-ppc64.h>
#else
#  include <asm/pgtable-ppc32.h>
#endif

/*
 * We save the slot number & secondary bit in the second half of the
 * PTE page. We use the 8 bytes per each pte entry.
 */
#define PTE_PAGE_HIDX_OFFSET (PTRS_PER_PTE * 8)

#ifndef __ASSEMBLY__

#include <asm/tlbflush.h>

/* Generic accessors to PTE bits */
static inline int pte_write(pte_t pte)		{ return pte_val(pte) & _PAGE_RW; }
static inline int pte_dirty(pte_t pte)		{ return pte_val(pte) & _PAGE_DIRTY; }
static inline int pte_young(pte_t pte)		{ return pte_val(pte) & _PAGE_ACCESSED; }
static inline int pte_file(pte_t pte)		{ return pte_val(pte) & _PAGE_FILE; }
static inline int pte_special(pte_t pte)	{ return pte_val(pte) & _PAGE_SPECIAL; }
static inline int pte_present(pte_t pte)	{ return pte_val(pte) & _PAGE_PRESENT; }
static inline int pte_none(pte_t pte)		{ return (pte_val(pte) & ~_PTE_NONE_MASK) == 0; }
static inline pgprot_t pte_pgprot(pte_t pte)	{ return __pgprot(pte_val(pte) & PAGE_PROT_BITS); }

/* Conversion functions: convert a page and protection to a page entry,
 * and a page entry and page directory to the page they refer to.
 *
 * Even if PTEs can be unsigned long long, a PFN is always an unsigned
 * long for now.
 */
static inline pte_t pfn_pte(unsigned long pfn, pgprot_t pgprot) {
	return __pte(((pte_basic_t)(pfn) << PTE_RPN_SHIFT) |
		     pgprot_val(pgprot)); }
static inline unsigned long pte_pfn(pte_t pte)	{
	return pte_val(pte) >> PTE_RPN_SHIFT; }

/* Keep these as a macros to avoid include dependency mess */
#define pte_page(x)		pfn_to_page(pte_pfn(x))
#define mk_pte(page, pgprot)	pfn_pte(page_to_pfn(page), (pgprot))

/* Generic modifiers for PTE bits */
static inline pte_t pte_wrprotect(pte_t pte) {
	pte_val(pte) &= ~(_PAGE_RW | _PAGE_HWWRITE); return pte; }
static inline pte_t pte_mkclean(pte_t pte) {
	pte_val(pte) &= ~(_PAGE_DIRTY | _PAGE_HWWRITE); return pte; }
static inline pte_t pte_mkold(pte_t pte) {
	pte_val(pte) &= ~_PAGE_ACCESSED; return pte; }
static inline pte_t pte_mkwrite(pte_t pte) {
	pte_val(pte) |= _PAGE_RW; return pte; }
static inline pte_t pte_mkdirty(pte_t pte) {
	pte_val(pte) |= _PAGE_DIRTY; return pte; }
static inline pte_t pte_mkyoung(pte_t pte) {
	pte_val(pte) |= _PAGE_ACCESSED; return pte; }
static inline pte_t pte_mkspecial(pte_t pte) {
	pte_val(pte) |= _PAGE_SPECIAL; return pte; }
static inline pte_t pte_mkhuge(pte_t pte) {
	return pte; }
static inline pte_t pte_modify(pte_t pte, pgprot_t newprot)
{
	pte_val(pte) = (pte_val(pte) & _PAGE_CHG_MASK) | pgprot_val(newprot);
	return pte;
}


/* Insert a PTE, top-level function is out of line. It uses an inline
 * low level function in the respective pgtable-* files
 */
extern void set_pte_at(struct mm_struct *mm, unsigned long addr, pte_t *ptep,
		       pte_t pte);

/* This low level function performs the actual PTE insertion
 * Setting the PTE depends on the MMU type and other factors. It's
 * an horrible mess that I'm not going to try to clean up now but
 * I'm keeping it in one place rather than spread around
 */
static inline void __set_pte_at(struct mm_struct *mm, unsigned long addr,
				pte_t *ptep, pte_t pte, int percpu)
{
#if defined(CONFIG_PPC_STD_MMU_32) && defined(CONFIG_SMP) && !defined(CONFIG_PTE_64BIT)
	/* First case is 32-bit Hash MMU in SMP mode with 32-bit PTEs. We use the
	 * helper pte_update() which does an atomic update. We need to do that
	 * because a concurrent invalidation can clear _PAGE_HASHPTE. If it's a
	 * per-CPU PTE such as a kmap_atomic, we do a simple update preserving
	 * the hash bits instead (ie, same as the non-SMP case)
	 */
	if (percpu)
		*ptep = __pte((pte_val(*ptep) & _PAGE_HASHPTE)
			      | (pte_val(pte) & ~_PAGE_HASHPTE));
	else
		pte_update(ptep, ~_PAGE_HASHPTE, pte_val(pte));

#elif defined(CONFIG_PPC32) && defined(CONFIG_PTE_64BIT)
	/* Second case is 32-bit with 64-bit PTE.  In this case, we
	 * can just store as long as we do the two halves in the right order
	 * with a barrier in between. This is possible because we take care,
	 * in the hash code, to pre-invalidate if the PTE was already hashed,
	 * which synchronizes us with any concurrent invalidation.
	 * In the percpu case, we also fallback to the simple update preserving
	 * the hash bits
	 */
	if (percpu) {
		*ptep = __pte((pte_val(*ptep) & _PAGE_HASHPTE)
			      | (pte_val(pte) & ~_PAGE_HASHPTE));
		return;
	}
#if _PAGE_HASHPTE != 0
	if (pte_val(*ptep) & _PAGE_HASHPTE)
		flush_hash_entry(mm, ptep, addr);
#endif
	__asm__ __volatile__("\
		stw%U0%X0 %2,%0\n\
		eieio\n\
		stw%U0%X0 %L2,%1"
	: "=m" (*ptep), "=m" (*((unsigned char *)ptep+4))
	: "r" (pte) : "memory");

#elif defined(CONFIG_PPC_STD_MMU_32)
	/* Third case is 32-bit hash table in UP mode, we need to preserve
	 * the _PAGE_HASHPTE bit since we may not have invalidated the previous
	 * translation in the hash yet (done in a subsequent flush_tlb_xxx())
	 * and see we need to keep track that this PTE needs invalidating
	 */
	*ptep = __pte((pte_val(*ptep) & _PAGE_HASHPTE)
		      | (pte_val(pte) & ~_PAGE_HASHPTE));

#else
	/* Anything else just stores the PTE normally. That covers all 64-bit
	 * cases, and 32-bit non-hash with 32-bit PTEs.
	 */
	*ptep = pte;
#endif
}


#define __HAVE_ARCH_PTEP_SET_ACCESS_FLAGS
extern int ptep_set_access_flags(struct vm_area_struct *vma, unsigned long address,
				 pte_t *ptep, pte_t entry, int dirty);

/*
 * Macro to mark a page protection value as "uncacheable".
 */

#define _PAGE_CACHE_CTL	(_PAGE_COHERENT | _PAGE_GUARDED | _PAGE_NO_CACHE | \
			 _PAGE_WRITETHRU)

#define pgprot_noncached(prot)	  (__pgprot((pgprot_val(prot) & ~_PAGE_CACHE_CTL) | \
				            _PAGE_NO_CACHE | _PAGE_GUARDED))

#define pgprot_noncached_wc(prot) (__pgprot((pgprot_val(prot) & ~_PAGE_CACHE_CTL) | \
				            _PAGE_NO_CACHE))

#define pgprot_cached(prot)       (__pgprot((pgprot_val(prot) & ~_PAGE_CACHE_CTL) | \
				            _PAGE_COHERENT))

#define pgprot_cached_wthru(prot) (__pgprot((pgprot_val(prot) & ~_PAGE_CACHE_CTL) | \
				            _PAGE_COHERENT | _PAGE_WRITETHRU))

#define pgprot_cached_noncoherent(prot) \
		(__pgprot(pgprot_val(prot) & ~_PAGE_CACHE_CTL))

#define pgprot_writecombine pgprot_noncached_wc

struct file;
extern pgprot_t phys_mem_access_prot(struct file *file, unsigned long pfn,
				     unsigned long size, pgprot_t vma_prot);
#define __HAVE_PHYS_MEM_ACCESS_PROT

/*
 * ZERO_PAGE is a global shared page that is always zero: used
 * for zero-mapped memory areas etc..
 */
extern unsigned long empty_zero_page[];
#define ZERO_PAGE(vaddr) (virt_to_page(empty_zero_page))

extern pgd_t swapper_pg_dir[];

extern void paging_init(void);

/*
 * kern_addr_valid is intended to indicate whether an address is a valid
 * kernel address.  Most 32-bit archs define it as always true (like this)
 * but most 64-bit archs actually perform a test.  What should we do here?
 */
#define kern_addr_valid(addr)	(1)

#include <asm-generic/pgtable.h>


/*
 * This gets called at the end of handling a page fault, when
 * the kernel has put a new PTE into the page table for the process.
 * We use it to ensure coherency between the i-cache and d-cache
 * for the page which has just been mapped in.
 * On machines which use an MMU hash table, we use this to put a
 * corresponding HPTE into the hash table ahead of time, instead of
 * waiting for the inevitable extra hash-table miss exception.
 */
extern void update_mmu_cache(struct vm_area_struct *, unsigned long, pte_t *);

extern int gup_hugepd(hugepd_t *hugepd, unsigned pdshift, unsigned long addr,
		      unsigned long end, int write, struct page **pages, int *nr);

extern int gup_hugepte(pte_t *ptep, unsigned long sz, unsigned long addr,
		       unsigned long end, int write, struct page **pages, int *nr);
<<<<<<< HEAD
=======
#ifndef CONFIG_TRANSPARENT_HUGEPAGE
#define pmd_large(pmd)		0
#define has_transparent_hugepage() 0
#endif
pte_t *find_linux_pte_or_hugepte(pgd_t *pgdir, unsigned long ea,
				 unsigned *shift);
>>>>>>> d0e0ac97
#endif /* __ASSEMBLY__ */

#endif /* __KERNEL__ */
#endif /* _ASM_POWERPC_PGTABLE_H */<|MERGE_RESOLUTION|>--- conflicted
+++ resolved
@@ -217,15 +217,12 @@
 
 extern int gup_hugepte(pte_t *ptep, unsigned long sz, unsigned long addr,
 		       unsigned long end, int write, struct page **pages, int *nr);
-<<<<<<< HEAD
-=======
 #ifndef CONFIG_TRANSPARENT_HUGEPAGE
 #define pmd_large(pmd)		0
 #define has_transparent_hugepage() 0
 #endif
 pte_t *find_linux_pte_or_hugepte(pgd_t *pgdir, unsigned long ea,
 				 unsigned *shift);
->>>>>>> d0e0ac97
 #endif /* __ASSEMBLY__ */
 
 #endif /* __KERNEL__ */
