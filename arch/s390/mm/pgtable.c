/*
 *    Copyright IBM Corp. 2007, 2011
 *    Author(s): Martin Schwidefsky <schwidefsky@de.ibm.com>
 */

#include <linux/sched.h>
#include <linux/kernel.h>
#include <linux/errno.h>
#include <linux/gfp.h>
#include <linux/mm.h>
#include <linux/swap.h>
#include <linux/smp.h>
#include <linux/highmem.h>
#include <linux/pagemap.h>
#include <linux/spinlock.h>
#include <linux/module.h>
#include <linux/quicklist.h>
#include <linux/rcupdate.h>
#include <linux/slab.h>

#include <asm/pgtable.h>
#include <asm/pgalloc.h>
#include <asm/tlb.h>
#include <asm/tlbflush.h>
#include <asm/mmu_context.h>

#ifndef CONFIG_64BIT
#define ALLOC_ORDER	1
#define FRAG_MASK	0x0f
#else
#define ALLOC_ORDER	2
#define FRAG_MASK	0x03
#endif


unsigned long *crst_table_alloc(struct mm_struct *mm)
{
	struct page *page = alloc_pages(GFP_KERNEL, ALLOC_ORDER);

	if (!page)
		return NULL;
	return (unsigned long *) page_to_phys(page);
}

void crst_table_free(struct mm_struct *mm, unsigned long *table)
{
	free_pages((unsigned long) table, ALLOC_ORDER);
}

#ifdef CONFIG_64BIT
int crst_table_upgrade(struct mm_struct *mm, unsigned long limit)
{
	unsigned long *table, *pgd;
	unsigned long entry;

	BUG_ON(limit > (1UL << 53));
repeat:
	table = crst_table_alloc(mm);
	if (!table)
		return -ENOMEM;
	spin_lock_bh(&mm->page_table_lock);
	if (mm->context.asce_limit < limit) {
		pgd = (unsigned long *) mm->pgd;
		if (mm->context.asce_limit <= (1UL << 31)) {
			entry = _REGION3_ENTRY_EMPTY;
			mm->context.asce_limit = 1UL << 42;
			mm->context.asce_bits = _ASCE_TABLE_LENGTH |
						_ASCE_USER_BITS |
						_ASCE_TYPE_REGION3;
		} else {
			entry = _REGION2_ENTRY_EMPTY;
			mm->context.asce_limit = 1UL << 53;
			mm->context.asce_bits = _ASCE_TABLE_LENGTH |
						_ASCE_USER_BITS |
						_ASCE_TYPE_REGION2;
		}
		crst_table_init(table, entry);
		pgd_populate(mm, (pgd_t *) table, (pud_t *) pgd);
		mm->pgd = (pgd_t *) table;
		mm->task_size = mm->context.asce_limit;
		table = NULL;
	}
	spin_unlock_bh(&mm->page_table_lock);
	if (table)
		crst_table_free(mm, table);
	if (mm->context.asce_limit < limit)
		goto repeat;
	return 0;
}

void crst_table_downgrade(struct mm_struct *mm, unsigned long limit)
{
	pgd_t *pgd;

	while (mm->context.asce_limit > limit) {
		pgd = mm->pgd;
		switch (pgd_val(*pgd) & _REGION_ENTRY_TYPE_MASK) {
		case _REGION_ENTRY_TYPE_R2:
			mm->context.asce_limit = 1UL << 42;
			mm->context.asce_bits = _ASCE_TABLE_LENGTH |
						_ASCE_USER_BITS |
						_ASCE_TYPE_REGION3;
			break;
		case _REGION_ENTRY_TYPE_R3:
			mm->context.asce_limit = 1UL << 31;
			mm->context.asce_bits = _ASCE_TABLE_LENGTH |
						_ASCE_USER_BITS |
						_ASCE_TYPE_SEGMENT;
			break;
		default:
			BUG();
		}
		mm->pgd = (pgd_t *) (pgd_val(*pgd) & _REGION_ENTRY_ORIGIN);
		mm->task_size = mm->context.asce_limit;
		crst_table_free(mm, (unsigned long *) pgd);
	}
}
#endif

#ifdef CONFIG_PGSTE

/**
 * gmap_alloc - allocate a guest address space
 * @mm: pointer to the parent mm_struct
 *
 * Returns a guest address space structure.
 */
struct gmap *gmap_alloc(struct mm_struct *mm)
{
	struct gmap *gmap;
	struct page *page;
	unsigned long *table;

	gmap = kzalloc(sizeof(struct gmap), GFP_KERNEL);
	if (!gmap)
		goto out;
	INIT_LIST_HEAD(&gmap->crst_list);
	gmap->mm = mm;
	page = alloc_pages(GFP_KERNEL, ALLOC_ORDER);
	if (!page)
		goto out_free;
	list_add(&page->lru, &gmap->crst_list);
	table = (unsigned long *) page_to_phys(page);
	crst_table_init(table, _REGION1_ENTRY_EMPTY);
	gmap->table = table;
	gmap->asce = _ASCE_TYPE_REGION1 | _ASCE_TABLE_LENGTH |
		     _ASCE_USER_BITS | __pa(table);
	list_add(&gmap->list, &mm->context.gmap_list);
	return gmap;

out_free:
	kfree(gmap);
out:
	return NULL;
}
EXPORT_SYMBOL_GPL(gmap_alloc);

static int gmap_unlink_segment(struct gmap *gmap, unsigned long *table)
{
	struct gmap_pgtable *mp;
	struct gmap_rmap *rmap;
	struct page *page;

	if (*table & _SEGMENT_ENTRY_INV)
		return 0;
	page = pfn_to_page(*table >> PAGE_SHIFT);
	mp = (struct gmap_pgtable *) page->index;
	list_for_each_entry(rmap, &mp->mapper, list) {
		if (rmap->entry != table)
			continue;
		list_del(&rmap->list);
		kfree(rmap);
		break;
	}
	*table = _SEGMENT_ENTRY_INV | _SEGMENT_ENTRY_RO | mp->vmaddr;
	return 1;
}

static void gmap_flush_tlb(struct gmap *gmap)
{
	if (MACHINE_HAS_IDTE)
		__tlb_flush_idte((unsigned long) gmap->table |
				 _ASCE_TYPE_REGION1);
	else
		__tlb_flush_global();
}

/**
 * gmap_free - free a guest address space
 * @gmap: pointer to the guest address space structure
 */
void gmap_free(struct gmap *gmap)
{
	struct page *page, *next;
	unsigned long *table;
	int i;


	/* Flush tlb. */
	if (MACHINE_HAS_IDTE)
		__tlb_flush_idte((unsigned long) gmap->table |
				 _ASCE_TYPE_REGION1);
	else
		__tlb_flush_global();

	/* Free all segment & region tables. */
	down_read(&gmap->mm->mmap_sem);
	spin_lock(&gmap->mm->page_table_lock);
	list_for_each_entry_safe(page, next, &gmap->crst_list, lru) {
		table = (unsigned long *) page_to_phys(page);
		if ((*table & _REGION_ENTRY_TYPE_MASK) == 0)
			/* Remove gmap rmap structures for segment table. */
			for (i = 0; i < PTRS_PER_PMD; i++, table++)
				gmap_unlink_segment(gmap, table);
		__free_pages(page, ALLOC_ORDER);
	}
	spin_unlock(&gmap->mm->page_table_lock);
	up_read(&gmap->mm->mmap_sem);
	list_del(&gmap->list);
	kfree(gmap);
}
EXPORT_SYMBOL_GPL(gmap_free);

/**
 * gmap_enable - switch primary space to the guest address space
 * @gmap: pointer to the guest address space structure
 */
void gmap_enable(struct gmap *gmap)
{
	S390_lowcore.gmap = (unsigned long) gmap;
}
EXPORT_SYMBOL_GPL(gmap_enable);

/**
 * gmap_disable - switch back to the standard primary address space
 * @gmap: pointer to the guest address space structure
 */
void gmap_disable(struct gmap *gmap)
{
	S390_lowcore.gmap = 0UL;
}
EXPORT_SYMBOL_GPL(gmap_disable);

/*
 * gmap_alloc_table is assumed to be called with mmap_sem held
 */
static int gmap_alloc_table(struct gmap *gmap,
			       unsigned long *table, unsigned long init)
{
	struct page *page;
	unsigned long *new;

	/* since we dont free the gmap table until gmap_free we can unlock */
	spin_unlock(&gmap->mm->page_table_lock);
	page = alloc_pages(GFP_KERNEL, ALLOC_ORDER);
	spin_lock(&gmap->mm->page_table_lock);
	if (!page)
		return -ENOMEM;
	new = (unsigned long *) page_to_phys(page);
	crst_table_init(new, init);
	if (*table & _REGION_ENTRY_INV) {
		list_add(&page->lru, &gmap->crst_list);
		*table = (unsigned long) new | _REGION_ENTRY_LENGTH |
			(*table & _REGION_ENTRY_TYPE_MASK);
	} else
		__free_pages(page, ALLOC_ORDER);
	return 0;
}

/**
 * gmap_unmap_segment - unmap segment from the guest address space
 * @gmap: pointer to the guest address space structure
 * @addr: address in the guest address space
 * @len: length of the memory area to unmap
 *
 * Returns 0 if the unmap succeded, -EINVAL if not.
 */
int gmap_unmap_segment(struct gmap *gmap, unsigned long to, unsigned long len)
{
	unsigned long *table;
	unsigned long off;
	int flush;

	if ((to | len) & (PMD_SIZE - 1))
		return -EINVAL;
	if (len == 0 || to + len < to)
		return -EINVAL;

	flush = 0;
	down_read(&gmap->mm->mmap_sem);
	spin_lock(&gmap->mm->page_table_lock);
	for (off = 0; off < len; off += PMD_SIZE) {
		/* Walk the guest addr space page table */
		table = gmap->table + (((to + off) >> 53) & 0x7ff);
		if (*table & _REGION_ENTRY_INV)
			goto out;
		table = (unsigned long *)(*table & _REGION_ENTRY_ORIGIN);
		table = table + (((to + off) >> 42) & 0x7ff);
		if (*table & _REGION_ENTRY_INV)
			goto out;
		table = (unsigned long *)(*table & _REGION_ENTRY_ORIGIN);
		table = table + (((to + off) >> 31) & 0x7ff);
		if (*table & _REGION_ENTRY_INV)
			goto out;
		table = (unsigned long *)(*table & _REGION_ENTRY_ORIGIN);
		table = table + (((to + off) >> 20) & 0x7ff);

		/* Clear segment table entry in guest address space. */
		flush |= gmap_unlink_segment(gmap, table);
		*table = _SEGMENT_ENTRY_INV;
	}
out:
	spin_unlock(&gmap->mm->page_table_lock);
	up_read(&gmap->mm->mmap_sem);
	if (flush)
		gmap_flush_tlb(gmap);
	return 0;
}
EXPORT_SYMBOL_GPL(gmap_unmap_segment);

/**
 * gmap_mmap_segment - map a segment to the guest address space
 * @gmap: pointer to the guest address space structure
 * @from: source address in the parent address space
 * @to: target address in the guest address space
 *
 * Returns 0 if the mmap succeded, -EINVAL or -ENOMEM if not.
 */
int gmap_map_segment(struct gmap *gmap, unsigned long from,
		     unsigned long to, unsigned long len)
{
	unsigned long *table;
	unsigned long off;
	int flush;

	if ((from | to | len) & (PMD_SIZE - 1))
		return -EINVAL;
	if (len == 0 || from + len > PGDIR_SIZE ||
	    from + len < from || to + len < to)
		return -EINVAL;

	flush = 0;
	down_read(&gmap->mm->mmap_sem);
	spin_lock(&gmap->mm->page_table_lock);
	for (off = 0; off < len; off += PMD_SIZE) {
		/* Walk the gmap address space page table */
		table = gmap->table + (((to + off) >> 53) & 0x7ff);
		if ((*table & _REGION_ENTRY_INV) &&
		    gmap_alloc_table(gmap, table, _REGION2_ENTRY_EMPTY))
			goto out_unmap;
		table = (unsigned long *)(*table & _REGION_ENTRY_ORIGIN);
		table = table + (((to + off) >> 42) & 0x7ff);
		if ((*table & _REGION_ENTRY_INV) &&
		    gmap_alloc_table(gmap, table, _REGION3_ENTRY_EMPTY))
			goto out_unmap;
		table = (unsigned long *)(*table & _REGION_ENTRY_ORIGIN);
		table = table + (((to + off) >> 31) & 0x7ff);
		if ((*table & _REGION_ENTRY_INV) &&
		    gmap_alloc_table(gmap, table, _SEGMENT_ENTRY_EMPTY))
			goto out_unmap;
		table = (unsigned long *) (*table & _REGION_ENTRY_ORIGIN);
		table = table + (((to + off) >> 20) & 0x7ff);

		/* Store 'from' address in an invalid segment table entry. */
		flush |= gmap_unlink_segment(gmap, table);
		*table = _SEGMENT_ENTRY_INV | _SEGMENT_ENTRY_RO | (from + off);
	}
	spin_unlock(&gmap->mm->page_table_lock);
	up_read(&gmap->mm->mmap_sem);
	if (flush)
		gmap_flush_tlb(gmap);
	return 0;

out_unmap:
	spin_unlock(&gmap->mm->page_table_lock);
	up_read(&gmap->mm->mmap_sem);
	gmap_unmap_segment(gmap, to, len);
	return -ENOMEM;
}
EXPORT_SYMBOL_GPL(gmap_map_segment);

static unsigned long *gmap_table_walk(unsigned long address, struct gmap *gmap)
{
	unsigned long *table;

	table = gmap->table + ((address >> 53) & 0x7ff);
	if (unlikely(*table & _REGION_ENTRY_INV))
		return ERR_PTR(-EFAULT);
	table = (unsigned long *)(*table & _REGION_ENTRY_ORIGIN);
	table = table + ((address >> 42) & 0x7ff);
	if (unlikely(*table & _REGION_ENTRY_INV))
		return ERR_PTR(-EFAULT);
	table = (unsigned long *)(*table & _REGION_ENTRY_ORIGIN);
	table = table + ((address >> 31) & 0x7ff);
	if (unlikely(*table & _REGION_ENTRY_INV))
		return ERR_PTR(-EFAULT);
	table = (unsigned long *)(*table & _REGION_ENTRY_ORIGIN);
	table = table + ((address >> 20) & 0x7ff);
	return table;
}

/**
 * __gmap_translate - translate a guest address to a user space address
 * @address: guest address
 * @gmap: pointer to guest mapping meta data structure
 *
 * Returns user space address which corresponds to the guest address or
 * -EFAULT if no such mapping exists.
 * This function does not establish potentially missing page table entries.
 * The mmap_sem of the mm that belongs to the address space must be held
 * when this function gets called.
 */
unsigned long __gmap_translate(unsigned long address, struct gmap *gmap)
{
	unsigned long *segment_ptr, vmaddr, segment;
	struct gmap_pgtable *mp;
	struct page *page;

	current->thread.gmap_addr = address;
	segment_ptr = gmap_table_walk(address, gmap);
	if (IS_ERR(segment_ptr))
		return PTR_ERR(segment_ptr);
	/* Convert the gmap address to an mm address. */
	segment = *segment_ptr;
	if (!(segment & _SEGMENT_ENTRY_INV)) {
		page = pfn_to_page(segment >> PAGE_SHIFT);
		mp = (struct gmap_pgtable *) page->index;
		return mp->vmaddr | (address & ~PMD_MASK);
	} else if (segment & _SEGMENT_ENTRY_RO) {
		vmaddr = segment & _SEGMENT_ENTRY_ORIGIN;
		return vmaddr | (address & ~PMD_MASK);
	}
	return -EFAULT;
}
EXPORT_SYMBOL_GPL(__gmap_translate);

/**
 * gmap_translate - translate a guest address to a user space address
 * @address: guest address
 * @gmap: pointer to guest mapping meta data structure
 *
 * Returns user space address which corresponds to the guest address or
 * -EFAULT if no such mapping exists.
 * This function does not establish potentially missing page table entries.
 */
unsigned long gmap_translate(unsigned long address, struct gmap *gmap)
{
	unsigned long rc;

	down_read(&gmap->mm->mmap_sem);
	rc = __gmap_translate(address, gmap);
	up_read(&gmap->mm->mmap_sem);
	return rc;
}
EXPORT_SYMBOL_GPL(gmap_translate);

static int gmap_connect_pgtable(unsigned long address, unsigned long segment,
				unsigned long *segment_ptr, struct gmap *gmap)
{
	unsigned long vmaddr;
	struct vm_area_struct *vma;
	struct gmap_pgtable *mp;
	struct gmap_rmap *rmap;
	struct mm_struct *mm;
	struct page *page;
	pgd_t *pgd;
	pud_t *pud;
	pmd_t *pmd;

	mm = gmap->mm;
	vmaddr = segment & _SEGMENT_ENTRY_ORIGIN;
	vma = find_vma(mm, vmaddr);
	if (!vma || vma->vm_start > vmaddr)
		return -EFAULT;
	/* Walk the parent mm page table */
	pgd = pgd_offset(mm, vmaddr);
	pud = pud_alloc(mm, pgd, vmaddr);
	if (!pud)
		return -ENOMEM;
	pmd = pmd_alloc(mm, pud, vmaddr);
	if (!pmd)
		return -ENOMEM;
	if (!pmd_present(*pmd) &&
	    __pte_alloc(mm, vma, pmd, vmaddr))
		return -ENOMEM;
	/* pmd now points to a valid segment table entry. */
	rmap = kmalloc(sizeof(*rmap), GFP_KERNEL|__GFP_REPEAT);
	if (!rmap)
		return -ENOMEM;
	/* Link gmap segment table entry location to page table. */
	page = pmd_page(*pmd);
	mp = (struct gmap_pgtable *) page->index;
	rmap->gmap = gmap;
	rmap->entry = segment_ptr;
	rmap->vmaddr = address & PMD_MASK;
	spin_lock(&mm->page_table_lock);
	if (*segment_ptr == segment) {
		list_add(&rmap->list, &mp->mapper);
		/* Set gmap segment table entry to page table. */
		*segment_ptr = pmd_val(*pmd) & PAGE_MASK;
		rmap = NULL;
	}
	spin_unlock(&mm->page_table_lock);
	kfree(rmap);
	return 0;
}

static void gmap_disconnect_pgtable(struct mm_struct *mm, unsigned long *table)
{
	struct gmap_rmap *rmap, *next;
	struct gmap_pgtable *mp;
	struct page *page;
	int flush;

	flush = 0;
	spin_lock(&mm->page_table_lock);
	page = pfn_to_page(__pa(table) >> PAGE_SHIFT);
	mp = (struct gmap_pgtable *) page->index;
	list_for_each_entry_safe(rmap, next, &mp->mapper, list) {
		*rmap->entry =
			_SEGMENT_ENTRY_INV | _SEGMENT_ENTRY_RO | mp->vmaddr;
		list_del(&rmap->list);
		kfree(rmap);
		flush = 1;
	}
	spin_unlock(&mm->page_table_lock);
	if (flush)
		__tlb_flush_global();
}

/*
 * this function is assumed to be called with mmap_sem held
 */
unsigned long __gmap_fault(unsigned long address, struct gmap *gmap)
{
	unsigned long *segment_ptr, segment;
	struct gmap_pgtable *mp;
	struct page *page;
	int rc;

	current->thread.gmap_addr = address;
	segment_ptr = gmap_table_walk(address, gmap);
	if (IS_ERR(segment_ptr))
		return -EFAULT;
	/* Convert the gmap address to an mm address. */
	while (1) {
		segment = *segment_ptr;
		if (!(segment & _SEGMENT_ENTRY_INV)) {
			/* Page table is present */
			page = pfn_to_page(segment >> PAGE_SHIFT);
			mp = (struct gmap_pgtable *) page->index;
			return mp->vmaddr | (address & ~PMD_MASK);
		}
		if (!(segment & _SEGMENT_ENTRY_RO))
			/* Nothing mapped in the gmap address space. */
			break;
		rc = gmap_connect_pgtable(address, segment, segment_ptr, gmap);
		if (rc)
			return rc;
	}
	return -EFAULT;
}

unsigned long gmap_fault(unsigned long address, struct gmap *gmap)
{
	unsigned long rc;

	down_read(&gmap->mm->mmap_sem);
	rc = __gmap_fault(address, gmap);
	up_read(&gmap->mm->mmap_sem);

	return rc;
}
EXPORT_SYMBOL_GPL(gmap_fault);

void gmap_discard(unsigned long from, unsigned long to, struct gmap *gmap)
{

	unsigned long *table, address, size;
	struct vm_area_struct *vma;
	struct gmap_pgtable *mp;
	struct page *page;

	down_read(&gmap->mm->mmap_sem);
	address = from;
	while (address < to) {
		/* Walk the gmap address space page table */
		table = gmap->table + ((address >> 53) & 0x7ff);
		if (unlikely(*table & _REGION_ENTRY_INV)) {
			address = (address + PMD_SIZE) & PMD_MASK;
			continue;
		}
		table = (unsigned long *)(*table & _REGION_ENTRY_ORIGIN);
		table = table + ((address >> 42) & 0x7ff);
		if (unlikely(*table & _REGION_ENTRY_INV)) {
			address = (address + PMD_SIZE) & PMD_MASK;
			continue;
		}
		table = (unsigned long *)(*table & _REGION_ENTRY_ORIGIN);
		table = table + ((address >> 31) & 0x7ff);
		if (unlikely(*table & _REGION_ENTRY_INV)) {
			address = (address + PMD_SIZE) & PMD_MASK;
			continue;
		}
		table = (unsigned long *)(*table & _REGION_ENTRY_ORIGIN);
		table = table + ((address >> 20) & 0x7ff);
		if (unlikely(*table & _SEGMENT_ENTRY_INV)) {
			address = (address + PMD_SIZE) & PMD_MASK;
			continue;
		}
		page = pfn_to_page(*table >> PAGE_SHIFT);
		mp = (struct gmap_pgtable *) page->index;
		vma = find_vma(gmap->mm, mp->vmaddr);
		size = min(to - address, PMD_SIZE - (address & ~PMD_MASK));
		zap_page_range(vma, mp->vmaddr | (address & ~PMD_MASK),
			       size, NULL);
		address = (address + PMD_SIZE) & PMD_MASK;
	}
	up_read(&gmap->mm->mmap_sem);
}
EXPORT_SYMBOL_GPL(gmap_discard);

static LIST_HEAD(gmap_notifier_list);
static DEFINE_SPINLOCK(gmap_notifier_lock);

/**
 * gmap_register_ipte_notifier - register a pte invalidation callback
 * @nb: pointer to the gmap notifier block
 */
void gmap_register_ipte_notifier(struct gmap_notifier *nb)
{
	spin_lock(&gmap_notifier_lock);
	list_add(&nb->list, &gmap_notifier_list);
	spin_unlock(&gmap_notifier_lock);
}
EXPORT_SYMBOL_GPL(gmap_register_ipte_notifier);

/**
 * gmap_unregister_ipte_notifier - remove a pte invalidation callback
 * @nb: pointer to the gmap notifier block
 */
void gmap_unregister_ipte_notifier(struct gmap_notifier *nb)
{
	spin_lock(&gmap_notifier_lock);
	list_del_init(&nb->list);
	spin_unlock(&gmap_notifier_lock);
}
EXPORT_SYMBOL_GPL(gmap_unregister_ipte_notifier);

/**
 * gmap_ipte_notify - mark a range of ptes for invalidation notification
 * @gmap: pointer to guest mapping meta data structure
 * @address: virtual address in the guest address space
 * @len: size of area
 *
 * Returns 0 if for each page in the given range a gmap mapping exists and
 * the invalidation notification could be set. If the gmap mapping is missing
 * for one or more pages -EFAULT is returned. If no memory could be allocated
 * -ENOMEM is returned. This function establishes missing page table entries.
 */
int gmap_ipte_notify(struct gmap *gmap, unsigned long start, unsigned long len)
{
	unsigned long addr;
	spinlock_t *ptl;
	pte_t *ptep, entry;
	pgste_t pgste;
	int rc = 0;

	if ((start & ~PAGE_MASK) || (len & ~PAGE_MASK))
		return -EINVAL;
	down_read(&gmap->mm->mmap_sem);
	while (len) {
		/* Convert gmap address and connect the page tables */
		addr = __gmap_fault(start, gmap);
		if (IS_ERR_VALUE(addr)) {
			rc = addr;
			break;
		}
		/* Get the page mapped */
		if (fixup_user_fault(current, gmap->mm, addr, FAULT_FLAG_WRITE)) {
			rc = -EFAULT;
			break;
		}
		/* Walk the process page table, lock and get pte pointer */
		ptep = get_locked_pte(gmap->mm, addr, &ptl);
		if (unlikely(!ptep))
			continue;
		/* Set notification bit in the pgste of the pte */
		entry = *ptep;
		if ((pte_val(entry) & (_PAGE_INVALID | _PAGE_RO)) == 0) {
			pgste = pgste_get_lock(ptep);
<<<<<<< HEAD
			pgste_val(pgste) |= RCP_IN_BIT;
=======
			pgste_val(pgste) |= PGSTE_IN_BIT;
>>>>>>> d0e0ac97
			pgste_set_unlock(ptep, pgste);
			start += PAGE_SIZE;
			len -= PAGE_SIZE;
		}
		spin_unlock(ptl);
	}
	up_read(&gmap->mm->mmap_sem);
	return rc;
}
EXPORT_SYMBOL_GPL(gmap_ipte_notify);

/**
 * gmap_do_ipte_notify - call all invalidation callbacks for a specific pte.
 * @mm: pointer to the process mm_struct
 * @addr: virtual address in the process address space
 * @pte: pointer to the page table entry
 *
 * This function is assumed to be called with the page table lock held
 * for the pte to notify.
 */
void gmap_do_ipte_notify(struct mm_struct *mm, unsigned long addr, pte_t *pte)
{
	unsigned long segment_offset;
	struct gmap_notifier *nb;
	struct gmap_pgtable *mp;
	struct gmap_rmap *rmap;
	struct page *page;

	segment_offset = ((unsigned long) pte) & (255 * sizeof(pte_t));
	segment_offset = segment_offset * (4096 / sizeof(pte_t));
	page = pfn_to_page(__pa(pte) >> PAGE_SHIFT);
	mp = (struct gmap_pgtable *) page->index;
	spin_lock(&gmap_notifier_lock);
	list_for_each_entry(rmap, &mp->mapper, list) {
		list_for_each_entry(nb, &gmap_notifier_list, list)
			nb->notifier_call(rmap->gmap,
					  rmap->vmaddr + segment_offset);
	}
	spin_unlock(&gmap_notifier_lock);
}

static inline unsigned long *page_table_alloc_pgste(struct mm_struct *mm,
						    unsigned long vmaddr)
{
	struct page *page;
	unsigned long *table;
	struct gmap_pgtable *mp;

	page = alloc_page(GFP_KERNEL|__GFP_REPEAT);
	if (!page)
		return NULL;
	mp = kmalloc(sizeof(*mp), GFP_KERNEL|__GFP_REPEAT);
	if (!mp) {
		__free_page(page);
		return NULL;
	}
	pgtable_page_ctor(page);
	mp->vmaddr = vmaddr & PMD_MASK;
	INIT_LIST_HEAD(&mp->mapper);
	page->index = (unsigned long) mp;
	atomic_set(&page->_mapcount, 3);
	table = (unsigned long *) page_to_phys(page);
	clear_table(table, _PAGE_TYPE_EMPTY, PAGE_SIZE/2);
	clear_table(table + PTRS_PER_PTE, 0, PAGE_SIZE/2);
	return table;
}

static inline void page_table_free_pgste(unsigned long *table)
{
	struct page *page;
	struct gmap_pgtable *mp;

	page = pfn_to_page(__pa(table) >> PAGE_SHIFT);
	mp = (struct gmap_pgtable *) page->index;
	BUG_ON(!list_empty(&mp->mapper));
	pgtable_page_dtor(page);
	atomic_set(&page->_mapcount, -1);
	kfree(mp);
	__free_page(page);
}

int set_guest_storage_key(struct mm_struct *mm, unsigned long addr,
			  unsigned long key, bool nq)
{
	spinlock_t *ptl;
	pgste_t old, new;
	pte_t *ptep;

	down_read(&mm->mmap_sem);
	ptep = get_locked_pte(current->mm, addr, &ptl);
	if (unlikely(!ptep)) {
		up_read(&mm->mmap_sem);
		return -EFAULT;
	}

	new = old = pgste_get_lock(ptep);
	pgste_val(new) &= ~(PGSTE_GR_BIT | PGSTE_GC_BIT |
			    PGSTE_ACC_BITS | PGSTE_FP_BIT);
	pgste_val(new) |= (key & (_PAGE_CHANGED | _PAGE_REFERENCED)) << 48;
	pgste_val(new) |= (key & (_PAGE_ACC_BITS | _PAGE_FP_BIT)) << 56;
	if (!(pte_val(*ptep) & _PAGE_INVALID)) {
		unsigned long address, bits;
		unsigned char skey;

		address = pte_val(*ptep) & PAGE_MASK;
		skey = page_get_storage_key(address);
		bits = skey & (_PAGE_CHANGED | _PAGE_REFERENCED);
		/* Set storage key ACC and FP */
		page_set_storage_key(address,
				(key & (_PAGE_ACC_BITS | _PAGE_FP_BIT)),
				!nq);

		/* Merge host changed & referenced into pgste  */
		pgste_val(new) |= bits << 52;
		/* Transfer skey changed & referenced bit to kvm user bits */
		pgste_val(new) |= bits << 45;	/* PGSTE_UR_BIT & PGSTE_UC_BIT */
	}
	/* changing the guest storage key is considered a change of the page */
	if ((pgste_val(new) ^ pgste_val(old)) &
	    (PGSTE_ACC_BITS | PGSTE_FP_BIT | PGSTE_GR_BIT | PGSTE_GC_BIT))
		pgste_val(new) |= PGSTE_UC_BIT;

	pgste_set_unlock(ptep, new);
	pte_unmap_unlock(*ptep, ptl);
	up_read(&mm->mmap_sem);
	return 0;
}
EXPORT_SYMBOL(set_guest_storage_key);

#else /* CONFIG_PGSTE */

static inline unsigned long *page_table_alloc_pgste(struct mm_struct *mm,
						    unsigned long vmaddr)
{
	return NULL;
}

static inline void page_table_free_pgste(unsigned long *table)
{
}

static inline void gmap_disconnect_pgtable(struct mm_struct *mm,
					   unsigned long *table)
{
}

#endif /* CONFIG_PGSTE */

static inline unsigned int atomic_xor_bits(atomic_t *v, unsigned int bits)
{
	unsigned int old, new;

	do {
		old = atomic_read(v);
		new = old ^ bits;
	} while (atomic_cmpxchg(v, old, new) != old);
	return new;
}

/*
 * page table entry allocation/free routines.
 */
unsigned long *page_table_alloc(struct mm_struct *mm, unsigned long vmaddr)
{
	unsigned long *uninitialized_var(table);
	struct page *uninitialized_var(page);
	unsigned int mask, bit;

	if (mm_has_pgste(mm))
		return page_table_alloc_pgste(mm, vmaddr);
	/* Allocate fragments of a 4K page as 1K/2K page table */
	spin_lock_bh(&mm->context.list_lock);
	mask = FRAG_MASK;
	if (!list_empty(&mm->context.pgtable_list)) {
		page = list_first_entry(&mm->context.pgtable_list,
					struct page, lru);
		table = (unsigned long *) page_to_phys(page);
		mask = atomic_read(&page->_mapcount);
		mask = mask | (mask >> 4);
	}
	if ((mask & FRAG_MASK) == FRAG_MASK) {
		spin_unlock_bh(&mm->context.list_lock);
		page = alloc_page(GFP_KERNEL|__GFP_REPEAT);
		if (!page)
			return NULL;
		pgtable_page_ctor(page);
		atomic_set(&page->_mapcount, 1);
		table = (unsigned long *) page_to_phys(page);
		clear_table(table, _PAGE_TYPE_EMPTY, PAGE_SIZE);
		spin_lock_bh(&mm->context.list_lock);
		list_add(&page->lru, &mm->context.pgtable_list);
	} else {
		for (bit = 1; mask & bit; bit <<= 1)
			table += PTRS_PER_PTE;
		mask = atomic_xor_bits(&page->_mapcount, bit);
		if ((mask & FRAG_MASK) == FRAG_MASK)
			list_del(&page->lru);
	}
	spin_unlock_bh(&mm->context.list_lock);
	return table;
}

void page_table_free(struct mm_struct *mm, unsigned long *table)
{
	struct page *page;
	unsigned int bit, mask;

	if (mm_has_pgste(mm)) {
		gmap_disconnect_pgtable(mm, table);
		return page_table_free_pgste(table);
	}
	/* Free 1K/2K page table fragment of a 4K page */
	page = pfn_to_page(__pa(table) >> PAGE_SHIFT);
	bit = 1 << ((__pa(table) & ~PAGE_MASK)/(PTRS_PER_PTE*sizeof(pte_t)));
	spin_lock_bh(&mm->context.list_lock);
	if ((atomic_read(&page->_mapcount) & FRAG_MASK) != FRAG_MASK)
		list_del(&page->lru);
	mask = atomic_xor_bits(&page->_mapcount, bit);
	if (mask & FRAG_MASK)
		list_add(&page->lru, &mm->context.pgtable_list);
	spin_unlock_bh(&mm->context.list_lock);
	if (mask == 0) {
		pgtable_page_dtor(page);
		atomic_set(&page->_mapcount, -1);
		__free_page(page);
	}
}

static void __page_table_free_rcu(void *table, unsigned bit)
{
	struct page *page;

	if (bit == FRAG_MASK)
		return page_table_free_pgste(table);
	/* Free 1K/2K page table fragment of a 4K page */
	page = pfn_to_page(__pa(table) >> PAGE_SHIFT);
	if (atomic_xor_bits(&page->_mapcount, bit) == 0) {
		pgtable_page_dtor(page);
		atomic_set(&page->_mapcount, -1);
		__free_page(page);
	}
}

void page_table_free_rcu(struct mmu_gather *tlb, unsigned long *table)
{
	struct mm_struct *mm;
	struct page *page;
	unsigned int bit, mask;

	mm = tlb->mm;
	if (mm_has_pgste(mm)) {
		gmap_disconnect_pgtable(mm, table);
		table = (unsigned long *) (__pa(table) | FRAG_MASK);
		tlb_remove_table(tlb, table);
		return;
	}
	bit = 1 << ((__pa(table) & ~PAGE_MASK) / (PTRS_PER_PTE*sizeof(pte_t)));
	page = pfn_to_page(__pa(table) >> PAGE_SHIFT);
	spin_lock_bh(&mm->context.list_lock);
	if ((atomic_read(&page->_mapcount) & FRAG_MASK) != FRAG_MASK)
		list_del(&page->lru);
	mask = atomic_xor_bits(&page->_mapcount, bit | (bit << 4));
	if (mask & FRAG_MASK)
		list_add_tail(&page->lru, &mm->context.pgtable_list);
	spin_unlock_bh(&mm->context.list_lock);
	table = (unsigned long *) (__pa(table) | (bit << 4));
	tlb_remove_table(tlb, table);
}

void __tlb_remove_table(void *_table)
{
	const unsigned long mask = (FRAG_MASK << 4) | FRAG_MASK;
	void *table = (void *)((unsigned long) _table & ~mask);
	unsigned type = (unsigned long) _table & mask;

	if (type)
		__page_table_free_rcu(table, type);
	else
		free_pages((unsigned long) table, ALLOC_ORDER);
}

static void tlb_remove_table_smp_sync(void *arg)
{
	/* Simply deliver the interrupt */
}

static void tlb_remove_table_one(void *table)
{
	/*
	 * This isn't an RCU grace period and hence the page-tables cannot be
	 * assumed to be actually RCU-freed.
	 *
	 * It is however sufficient for software page-table walkers that rely
	 * on IRQ disabling. See the comment near struct mmu_table_batch.
	 */
	smp_call_function(tlb_remove_table_smp_sync, NULL, 1);
	__tlb_remove_table(table);
}

static void tlb_remove_table_rcu(struct rcu_head *head)
{
	struct mmu_table_batch *batch;
	int i;

	batch = container_of(head, struct mmu_table_batch, rcu);

	for (i = 0; i < batch->nr; i++)
		__tlb_remove_table(batch->tables[i]);

	free_page((unsigned long)batch);
}

void tlb_table_flush(struct mmu_gather *tlb)
{
	struct mmu_table_batch **batch = &tlb->batch;

	if (*batch) {
		__tlb_flush_mm(tlb->mm);
		call_rcu_sched(&(*batch)->rcu, tlb_remove_table_rcu);
		*batch = NULL;
	}
}

void tlb_remove_table(struct mmu_gather *tlb, void *table)
{
	struct mmu_table_batch **batch = &tlb->batch;

	if (*batch == NULL) {
		*batch = (struct mmu_table_batch *)
			__get_free_page(GFP_NOWAIT | __GFP_NOWARN);
		if (*batch == NULL) {
			__tlb_flush_mm(tlb->mm);
			tlb_remove_table_one(table);
			return;
		}
		(*batch)->nr = 0;
	}
	(*batch)->tables[(*batch)->nr++] = table;
	if ((*batch)->nr == MAX_TABLE_BATCH)
		tlb_table_flush(tlb);
}

#ifdef CONFIG_TRANSPARENT_HUGEPAGE
void thp_split_vma(struct vm_area_struct *vma)
{
	unsigned long addr;
	struct page *page;

	for (addr = vma->vm_start; addr < vma->vm_end; addr += PAGE_SIZE) {
		page = follow_page(vma, addr, FOLL_SPLIT);
	}
}

void thp_split_mm(struct mm_struct *mm)
{
	struct vm_area_struct *vma = mm->mmap;

	while (vma != NULL) {
		thp_split_vma(vma);
		vma->vm_flags &= ~VM_HUGEPAGE;
		vma->vm_flags |= VM_NOHUGEPAGE;
		vma = vma->vm_next;
	}
}
#endif /* CONFIG_TRANSPARENT_HUGEPAGE */

/*
 * switch on pgstes for its userspace process (for kvm)
 */
int s390_enable_sie(void)
{
	struct task_struct *tsk = current;
	struct mm_struct *mm, *old_mm;

	/* Do we have switched amode? If no, we cannot do sie */
	if (s390_user_mode == HOME_SPACE_MODE)
		return -EINVAL;

	/* Do we have pgstes? if yes, we are done */
	if (mm_has_pgste(tsk->mm))
		return 0;

	/* lets check if we are allowed to replace the mm */
	task_lock(tsk);
	if (!tsk->mm || atomic_read(&tsk->mm->mm_users) > 1 ||
#ifdef CONFIG_AIO
	    !hlist_empty(&tsk->mm->ioctx_list) ||
#endif
	    tsk->mm != tsk->active_mm) {
		task_unlock(tsk);
		return -EINVAL;
	}
	task_unlock(tsk);

	/* we copy the mm and let dup_mm create the page tables with_pgstes */
	tsk->mm->context.alloc_pgste = 1;
	/* make sure that both mms have a correct rss state */
	sync_mm_rss(tsk->mm);
	mm = dup_mm(tsk);
	tsk->mm->context.alloc_pgste = 0;
	if (!mm)
		return -ENOMEM;

#ifdef CONFIG_TRANSPARENT_HUGEPAGE
	/* split thp mappings and disable thp for future mappings */
	thp_split_mm(mm);
	mm->def_flags |= VM_NOHUGEPAGE;
#endif

	/* Now lets check again if something happened */
	task_lock(tsk);
	if (!tsk->mm || atomic_read(&tsk->mm->mm_users) > 1 ||
#ifdef CONFIG_AIO
	    !hlist_empty(&tsk->mm->ioctx_list) ||
#endif
	    tsk->mm != tsk->active_mm) {
		mmput(mm);
		task_unlock(tsk);
		return -EINVAL;
	}

	/* ok, we are alone. No ptrace, no threads, etc. */
	old_mm = tsk->mm;
	tsk->mm = tsk->active_mm = mm;
	preempt_disable();
	update_mm(mm, tsk);
	atomic_inc(&mm->context.attach_count);
	atomic_dec(&old_mm->context.attach_count);
	cpumask_set_cpu(smp_processor_id(), mm_cpumask(mm));
	preempt_enable();
	task_unlock(tsk);
	mmput(old_mm);
	return 0;
}
EXPORT_SYMBOL_GPL(s390_enable_sie);

#ifdef CONFIG_TRANSPARENT_HUGEPAGE
int pmdp_clear_flush_young(struct vm_area_struct *vma, unsigned long address,
			   pmd_t *pmdp)
{
	VM_BUG_ON(address & ~HPAGE_PMD_MASK);
	/* No need to flush TLB
	 * On s390 reference bits are in storage key and never in TLB */
	return pmdp_test_and_clear_young(vma, address, pmdp);
}

int pmdp_set_access_flags(struct vm_area_struct *vma,
			  unsigned long address, pmd_t *pmdp,
			  pmd_t entry, int dirty)
{
	VM_BUG_ON(address & ~HPAGE_PMD_MASK);

	if (pmd_same(*pmdp, entry))
		return 0;
	pmdp_invalidate(vma, address, pmdp);
	set_pmd_at(vma->vm_mm, address, pmdp, entry);
	return 1;
}

static void pmdp_splitting_flush_sync(void *arg)
{
	/* Simply deliver the interrupt */
}

void pmdp_splitting_flush(struct vm_area_struct *vma, unsigned long address,
			  pmd_t *pmdp)
{
	VM_BUG_ON(address & ~HPAGE_PMD_MASK);
	if (!test_and_set_bit(_SEGMENT_ENTRY_SPLIT_BIT,
			      (unsigned long *) pmdp)) {
		/* need to serialize against gup-fast (IRQ disabled) */
		smp_call_function(pmdp_splitting_flush_sync, NULL, 1);
	}
}

void pgtable_trans_huge_deposit(struct mm_struct *mm, pmd_t *pmdp,
				pgtable_t pgtable)
{
	struct list_head *lh = (struct list_head *) pgtable;

	assert_spin_locked(&mm->page_table_lock);

	/* FIFO */
	if (!mm->pmd_huge_pte)
		INIT_LIST_HEAD(lh);
	else
		list_add(lh, (struct list_head *) mm->pmd_huge_pte);
	mm->pmd_huge_pte = pgtable;
}

pgtable_t pgtable_trans_huge_withdraw(struct mm_struct *mm, pmd_t *pmdp)
{
	struct list_head *lh;
	pgtable_t pgtable;
	pte_t *ptep;

	assert_spin_locked(&mm->page_table_lock);

	/* FIFO */
	pgtable = mm->pmd_huge_pte;
	lh = (struct list_head *) pgtable;
	if (list_empty(lh))
		mm->pmd_huge_pte = NULL;
	else {
		mm->pmd_huge_pte = (pgtable_t) lh->next;
		list_del(lh);
	}
	ptep = (pte_t *) pgtable;
	pte_val(*ptep) = _PAGE_TYPE_EMPTY;
	ptep++;
	pte_val(*ptep) = _PAGE_TYPE_EMPTY;
	return pgtable;
}
#endif /* CONFIG_TRANSPARENT_HUGEPAGE */<|MERGE_RESOLUTION|>--- conflicted
+++ resolved
@@ -689,11 +689,7 @@
 		entry = *ptep;
 		if ((pte_val(entry) & (_PAGE_INVALID | _PAGE_RO)) == 0) {
 			pgste = pgste_get_lock(ptep);
-<<<<<<< HEAD
-			pgste_val(pgste) |= RCP_IN_BIT;
-=======
 			pgste_val(pgste) |= PGSTE_IN_BIT;
->>>>>>> d0e0ac97
 			pgste_set_unlock(ptep, pgste);
 			start += PAGE_SIZE;
 			len -= PAGE_SIZE;
