--- conflicted
+++ resolved
@@ -719,13 +719,6 @@
 	}
 	create_mem_hole(memory_chunk, OLDMEM_BASE, OLDMEM_SIZE);
 	create_mem_hole(memory_chunk, OLDMEM_SIZE, real_size - OLDMEM_SIZE);
-<<<<<<< HEAD
-	if (OLDMEM_BASE + OLDMEM_SIZE == real_size)
-		saved_max_pfn = PFN_DOWN(OLDMEM_BASE) - 1;
-	else
-		saved_max_pfn = PFN_DOWN(real_size) - 1;
-=======
->>>>>>> d0e0ac97
 #endif
 }
 
