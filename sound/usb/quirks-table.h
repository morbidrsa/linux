--- conflicted
+++ resolved
@@ -1723,346 +1723,7 @@
 	.bInterfaceClass = USB_CLASS_VENDOR_SPEC,
 	.driver_info = (unsigned long) &(const struct snd_usb_audio_quirk) {
 		.ifnum = QUIRK_ANY_INTERFACE,
-<<<<<<< HEAD
-		.type = QUIRK_COMPOSITE,
-		.data = (const struct snd_usb_audio_quirk[]) {
-			{
-				.ifnum = 0,
-				.type = QUIRK_AUDIO_STANDARD_INTERFACE
-			},
-			{
-				.ifnum = 1,
-				.type = QUIRK_AUDIO_STANDARD_INTERFACE
-			},
-			{
-				.ifnum = 2,
-				.type = QUIRK_MIDI_FIXED_ENDPOINT,
-				.data = & (const struct snd_usb_midi_endpoint_info) {
-					.out_cables = 0x0001,
-					.in_cables  = 0x0001
-				}
-			},
-			{
-				.ifnum = -1
-			}
-		}
-	}
-},
-{
-	/* Advanced modes of the Edirol UA-25EX.
-	 * For the standard mode, UA-25EX has ID 0582:00e7, which
-	 * offers only 16-bit PCM at 44.1 kHz and no MIDI.
-	 */
-	USB_DEVICE_VENDOR_SPEC(0x0582, 0x00e6),
-	.driver_info = (unsigned long) & (const struct snd_usb_audio_quirk) {
-		.vendor_name = "EDIROL",
-		.product_name = "UA-25EX",
-		.ifnum = QUIRK_ANY_INTERFACE,
-		.type = QUIRK_COMPOSITE,
-		.data = (const struct snd_usb_audio_quirk[]) {
-			{
-				.ifnum = 0,
-				.type = QUIRK_AUDIO_EDIROL_UAXX
-			},
-			{
-				.ifnum = 1,
-				.type = QUIRK_AUDIO_EDIROL_UAXX
-			},
-			{
-				.ifnum = 2,
-				.type = QUIRK_AUDIO_EDIROL_UAXX
-			},
-			{
-				.ifnum = -1
-			}
-		}
-	}
-},
-{
-	/* has ID 0x00ea when not in Advanced Driver mode */
-	USB_DEVICE_VENDOR_SPEC(0x0582, 0x00e9),
-	.driver_info = (unsigned long) & (const struct snd_usb_audio_quirk) {
-		/* .vendor_name = "Roland", */
-		/* .product_name = "UA-1G", */
-		.ifnum = QUIRK_ANY_INTERFACE,
-		.type = QUIRK_COMPOSITE,
-		.data = (const struct snd_usb_audio_quirk[]) {
-			{
-				.ifnum = 0,
-				.type = QUIRK_AUDIO_STANDARD_INTERFACE
-			},
-			{
-				.ifnum = 1,
-				.type = QUIRK_AUDIO_STANDARD_INTERFACE
-			},
-			{
-				.ifnum = -1
-			}
-		}
-	}
-},
-{
-	USB_DEVICE_VENDOR_SPEC(0x0582, 0x0104),
-	.driver_info = (unsigned long) & (const struct snd_usb_audio_quirk) {
-		/* .vendor_name = "Roland", */
-		/* .product_name = "UM-1G", */
-		.ifnum = 0,
-		.type = QUIRK_MIDI_FIXED_ENDPOINT,
-		.data = & (const struct snd_usb_midi_endpoint_info) {
-			.out_cables = 0x0001,
-			.in_cables  = 0x0001
-		}
-	}
-},
-{
-	/* Edirol UM-3G */
-	USB_DEVICE_VENDOR_SPEC(0x0582, 0x0108),
-	.driver_info = (unsigned long) & (const struct snd_usb_audio_quirk) {
-		.ifnum = 0,
-		.type = QUIRK_MIDI_FIXED_ENDPOINT,
-		.data = & (const struct snd_usb_midi_endpoint_info) {
-			.out_cables = 0x0007,
-			.in_cables  = 0x0007
-		}
-	}
-},
-{
-	/* Boss JS-8 Jam Station  */
-	USB_DEVICE(0x0582, 0x0109),
-	.driver_info = (unsigned long) & (const struct snd_usb_audio_quirk) {
-		/* .vendor_name = "BOSS", */
-		/* .product_name = "JS-8", */
-		.ifnum = QUIRK_ANY_INTERFACE,
-		.type = QUIRK_COMPOSITE,
-		.data = (const struct snd_usb_audio_quirk[]) {
-			{
-				.ifnum = 0,
-				.type = QUIRK_AUDIO_STANDARD_INTERFACE
-			},
-			{
-				.ifnum = 1,
-				.type = QUIRK_AUDIO_STANDARD_INTERFACE
-			},
-			{
-				.ifnum = 2,
-				.type = QUIRK_MIDI_STANDARD_INTERFACE
-			},
-			{
-				.ifnum = -1
-			}
-		}
-	}
-},
-{
-	/* has ID 0x0110 when not in Advanced Driver mode */
-	USB_DEVICE_VENDOR_SPEC(0x0582, 0x010f),
-	.driver_info = (unsigned long) & (const struct snd_usb_audio_quirk) {
-		/* .vendor_name = "Roland", */
-		/* .product_name = "A-PRO", */
-		.ifnum = 0,
-		.type = QUIRK_MIDI_FIXED_ENDPOINT,
-		.data = & (const struct snd_usb_midi_endpoint_info) {
-			.out_cables = 0x0003,
-			.in_cables  = 0x0007
-		}
-	}
-},
-{
-	/* Roland GAIA SH-01 */
-	USB_DEVICE(0x0582, 0x0111),
-	.driver_info = (unsigned long) &(const struct snd_usb_audio_quirk) {
-		.vendor_name = "Roland",
-		.product_name = "GAIA",
-		.ifnum = QUIRK_ANY_INTERFACE,
-		.type = QUIRK_COMPOSITE,
-		.data = (const struct snd_usb_audio_quirk[]) {
-			{
-				.ifnum = 0,
-				.type = QUIRK_AUDIO_STANDARD_INTERFACE
-			},
-			{
-				.ifnum = 1,
-				.type = QUIRK_AUDIO_STANDARD_INTERFACE
-			},
-			{
-				.ifnum = 2,
-				.type = QUIRK_MIDI_FIXED_ENDPOINT,
-				.data = &(const struct snd_usb_midi_endpoint_info) {
-				.out_cables = 0x0003,
-				.in_cables  = 0x0003
-				}
-			},
-			{
-				.ifnum = -1
-			}
-		}
-	}
-},
-{
-	USB_DEVICE(0x0582, 0x0113),
-	.driver_info = (unsigned long) & (const struct snd_usb_audio_quirk) {
-		/* .vendor_name = "BOSS", */
-		/* .product_name = "ME-25", */
-		.ifnum = QUIRK_ANY_INTERFACE,
-		.type = QUIRK_COMPOSITE,
-		.data = (const struct snd_usb_audio_quirk[]) {
-			{
-				.ifnum = 0,
-				.type = QUIRK_AUDIO_STANDARD_INTERFACE
-			},
-			{
-				.ifnum = 1,
-				.type = QUIRK_AUDIO_STANDARD_INTERFACE
-			},
-			{
-				.ifnum = 2,
-				.type = QUIRK_MIDI_FIXED_ENDPOINT,
-				.data = & (const struct snd_usb_midi_endpoint_info) {
-					.out_cables = 0x0001,
-					.in_cables  = 0x0001
-				}
-			},
-			{
-				.ifnum = -1
-			}
-		}
-	}
-},
-{
-	USB_DEVICE(0x0582, 0x0127),
-	.driver_info = (unsigned long) & (const struct snd_usb_audio_quirk) {
-		/* .vendor_name = "Roland", */
-		/* .product_name = "GR-55", */
-		.ifnum = QUIRK_ANY_INTERFACE,
-		.type = QUIRK_COMPOSITE,
-		.data = (const struct snd_usb_audio_quirk[]) {
-			{
-				.ifnum = 0,
-				.type = QUIRK_AUDIO_STANDARD_INTERFACE
-			},
-			{
-				.ifnum = 1,
-				.type = QUIRK_AUDIO_STANDARD_INTERFACE
-			},
-			{
-				.ifnum = 2,
-				.type = QUIRK_MIDI_STANDARD_INTERFACE
-			},
-			{
-				.ifnum = -1
-			}
-		}
-	}
-},
-{
-	/* Added support for Roland UM-ONE which differs from UM-1 */
-	USB_DEVICE(0x0582, 0x012a),
-	.driver_info = (unsigned long) & (const struct snd_usb_audio_quirk) {
-		/* .vendor_name = "ROLAND", */
-		/* .product_name = "UM-ONE", */
-		.ifnum = 0,
-		.type = QUIRK_MIDI_FIXED_ENDPOINT,
-		.data = & (const struct snd_usb_midi_endpoint_info) {
-			.out_cables = 0x0001,
-			.in_cables  = 0x0003
-		}
-	}
-},
-{
-	USB_DEVICE(0x0582, 0x011e),
-	.driver_info = (unsigned long) & (const struct snd_usb_audio_quirk) {
-		/* .vendor_name = "BOSS", */
-		/* .product_name = "BR-800", */
-		.ifnum = QUIRK_ANY_INTERFACE,
-		.type = QUIRK_COMPOSITE,
-		.data = (const struct snd_usb_audio_quirk[]) {
-			{
-				.ifnum = 0,
-				.type = QUIRK_AUDIO_STANDARD_INTERFACE
-			},
-			{
-				.ifnum = 1,
-				.type = QUIRK_AUDIO_STANDARD_INTERFACE
-			},
-			{
-				.ifnum = 2,
-				.type = QUIRK_MIDI_FIXED_ENDPOINT,
-				.data = & (const struct snd_usb_midi_endpoint_info) {
-					.out_cables = 0x0001,
-					.in_cables  = 0x0001
-				}
-			},
-			{
-				.ifnum = -1
-			}
-		}
-	}
-},
-{
-	USB_DEVICE(0x0582, 0x0130),
-	.driver_info = (unsigned long) & (const struct snd_usb_audio_quirk) {
-		/* .vendor_name = "BOSS", */
-		/* .product_name = "MICRO BR-80", */
-		.ifnum = QUIRK_ANY_INTERFACE,
-		.type = QUIRK_COMPOSITE,
-		.data = (const struct snd_usb_audio_quirk[]) {
-			{
-				.ifnum = 0,
-				.type = QUIRK_IGNORE_INTERFACE
-			},
-			{
-				.ifnum = 1,
-				.type = QUIRK_AUDIO_STANDARD_INTERFACE
-			},
-			{
-				.ifnum = 2,
-				.type = QUIRK_AUDIO_STANDARD_INTERFACE
-			},
-			{
-				.ifnum = 3,
-				.type = QUIRK_MIDI_FIXED_ENDPOINT,
-				.data = & (const struct snd_usb_midi_endpoint_info) {
-					.out_cables = 0x0001,
-					.in_cables  = 0x0001
-				}
-			},
-			{
-				.ifnum = -1
-			}
-		}
-	}
-},
-{
-	USB_DEVICE(0x0582, 0x014d),
-	.driver_info = (unsigned long) & (const struct snd_usb_audio_quirk) {
-		/* .vendor_name = "BOSS", */
-		/* .product_name = "GT-100", */
-		.ifnum = QUIRK_ANY_INTERFACE,
-		.type = QUIRK_COMPOSITE,
-		.data = (const struct snd_usb_audio_quirk[]) {
-			{
-				.ifnum = 1,
-				.type = QUIRK_AUDIO_STANDARD_INTERFACE
-			},
-			{
-				.ifnum = 2,
-				.type = QUIRK_AUDIO_STANDARD_INTERFACE
-			},
-			{
-				.ifnum = 3,
-				.type = QUIRK_MIDI_FIXED_ENDPOINT,
-				.data = & (const struct snd_usb_midi_endpoint_info) {
-					.out_cables = 0x0001,
-					.in_cables  = 0x0001
-				}
-			},
-			{
-				.ifnum = -1
-			}
-		}
-=======
 		.type = QUIRK_AUTODETECT
->>>>>>> d0e0ac97
 	}
 },
 
