--- conflicted
+++ resolved
@@ -819,14 +819,7 @@
 		return -EINVAL;
 	}
 
-<<<<<<< HEAD
-	path = list_first_entry(&w->sources, struct snd_soc_dapm_path,
-				list_sink);
-
-	ret = dapm_create_or_share_mixmux_kcontrol(w, 0, path);
-=======
 	ret = dapm_create_or_share_mixmux_kcontrol(w, 0);
->>>>>>> 917bbd6b
 	if (ret < 0)
 		return ret;
 
