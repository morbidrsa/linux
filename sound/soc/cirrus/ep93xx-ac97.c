--- conflicted
+++ resolved
@@ -315,12 +315,8 @@
 
 static int ep93xx_ac97_dai_probe(struct snd_soc_dai *dai)
 {
-<<<<<<< HEAD
-	struct ep93xx_dma_data *dma_data;
-=======
 	dai->playback_dma_data = &ep93xx_ac97_pcm_out;
 	dai->capture_dma_data = &ep93xx_ac97_pcm_in;
->>>>>>> d0e0ac97
 
 	return 0;
 }
@@ -392,13 +388,10 @@
 	ep93xx_ac97_info = info;
 	platform_set_drvdata(pdev, info);
 
-<<<<<<< HEAD
-=======
 	ret = snd_soc_set_ac97_ops(&ep93xx_ac97_ops);
 	if (ret)
 		goto fail;
 
->>>>>>> d0e0ac97
 	ret = snd_soc_register_component(&pdev->dev, &ep93xx_ac97_component,
 					 &ep93xx_ac97_dai, 1);
 	if (ret)
