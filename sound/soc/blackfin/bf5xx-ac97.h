--- conflicted
+++ resolved
@@ -9,10 +9,6 @@
 #ifndef _BF5XX_AC97_H
 #define _BF5XX_AC97_H
 
-<<<<<<< HEAD
-extern struct snd_ac97 *ac97;
-=======
->>>>>>> 324fec60
 /* Frame format in memory, only support stereo currently */
 struct ac97_frame {
 	u16 ac97_tag;		/* slot 0 */
