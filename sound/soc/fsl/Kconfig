--- conflicted
+++ resolved
@@ -198,10 +198,7 @@
 	select SND_SOC_IMX_PCM_DMA
 	select SND_SOC_FSL_SPDIF
 	select SND_SOC_SPDIF
-<<<<<<< HEAD
-=======
 	select REGMAP_MMIO
->>>>>>> 7fe9767f
 	help
 	  SoC Audio support for i.MX boards with S/PDIF
 	  Say Y if you want to add support for SoC audio on an i.MX board with
