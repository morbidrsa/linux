--- conflicted
+++ resolved
@@ -32,12 +32,6 @@
 		dma_data->peripheral_type = IMX_DMATYPE_SSI;
 }
 
-<<<<<<< HEAD
-int snd_imx_pcm_mmap(struct snd_pcm_substream *substream,
-		     struct vm_area_struct *vma);
-int imx_pcm_new(struct snd_soc_pcm_runtime *rtd);
-void imx_pcm_free(struct snd_pcm *pcm);
-=======
 #ifdef CONFIG_SND_SOC_IMX_PCM_DMA
 int imx_pcm_dma_init(struct platform_device *pdev);
 void imx_pcm_dma_exit(struct platform_device *pdev);
@@ -65,29 +59,5 @@
 {
 }
 #endif
->>>>>>> d0e0ac97
-
-#ifdef CONFIG_SND_SOC_IMX_PCM_DMA
-int imx_pcm_dma_init(struct platform_device *pdev);
-void imx_pcm_dma_exit(struct platform_device *pdev);
-#else
-static inline int imx_pcm_dma_init(struct platform_device *pdev)
-{
-	return -ENODEV;
-}
-
-static inline void imx_pcm_dma_exit(struct platform_device *pdev)
-{
-}
-#endif
-
-#ifdef CONFIG_SND_SOC_IMX_PCM_FIQ
-int imx_pcm_fiq_init(struct platform_device *pdev);
-#else
-static inline int imx_pcm_fiq_init(struct platform_device *pdev)
-{
-	return -ENODEV;
-}
-#endif
 
 #endif /* _IMX_PCM_H */