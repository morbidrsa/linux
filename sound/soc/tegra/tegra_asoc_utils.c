--- conflicted
+++ resolved
@@ -173,7 +173,6 @@
 			  struct device *dev)
 {
 	int ret;
-	bool new_clocks = false;
 
 	data->dev = dev;
 
@@ -181,58 +180,28 @@
 		data->soc = TEGRA_ASOC_UTILS_SOC_TEGRA20;
 	else if (of_machine_is_compatible("nvidia,tegra30"))
 		data->soc = TEGRA_ASOC_UTILS_SOC_TEGRA30;
-<<<<<<< HEAD
-	else if (of_machine_is_compatible("nvidia,tegra114")) {
-		data->soc = TEGRA_ASOC_UTILS_SOC_TEGRA114;
-		new_clocks = true;
-	} else {
-=======
 	else if (of_machine_is_compatible("nvidia,tegra114"))
 		data->soc = TEGRA_ASOC_UTILS_SOC_TEGRA114;
 	else {
->>>>>>> d0e0ac97
 		dev_err(data->dev, "SoC unknown to Tegra ASoC utils\n");
 		return -EINVAL;
 	}
 
-<<<<<<< HEAD
-	if (new_clocks)
-		data->clk_pll_a = clk_get(dev, "pll_a");
-	else
-		data->clk_pll_a = clk_get_sys(NULL, "pll_a");
-=======
 	data->clk_pll_a = clk_get(dev, "pll_a");
->>>>>>> d0e0ac97
 	if (IS_ERR(data->clk_pll_a)) {
 		dev_err(data->dev, "Can't retrieve clk pll_a\n");
 		ret = PTR_ERR(data->clk_pll_a);
 		goto err;
 	}
 
-<<<<<<< HEAD
-	if (new_clocks)
-		data->clk_pll_a_out0 = clk_get(dev, "pll_a_out0");
-	else
-		data->clk_pll_a_out0 = clk_get_sys(NULL, "pll_a_out0");
-=======
 	data->clk_pll_a_out0 = clk_get(dev, "pll_a_out0");
->>>>>>> d0e0ac97
 	if (IS_ERR(data->clk_pll_a_out0)) {
 		dev_err(data->dev, "Can't retrieve clk pll_a_out0\n");
 		ret = PTR_ERR(data->clk_pll_a_out0);
 		goto err_put_pll_a;
 	}
 
-<<<<<<< HEAD
-	if (new_clocks)
-		data->clk_cdev1 = clk_get(dev, "mclk");
-	else if (data->soc == TEGRA_ASOC_UTILS_SOC_TEGRA20)
-		data->clk_cdev1 = clk_get_sys(NULL, "cdev1");
-	else
-		data->clk_cdev1 = clk_get_sys("extern1", NULL);
-=======
 	data->clk_cdev1 = clk_get(dev, "mclk");
->>>>>>> d0e0ac97
 	if (IS_ERR(data->clk_cdev1)) {
 		dev_err(data->dev, "Can't retrieve clk cdev1\n");
 		ret = PTR_ERR(data->clk_cdev1);
