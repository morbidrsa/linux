--- conflicted
+++ resolved
@@ -1007,11 +1007,7 @@
 	/* Primary DAC shared with main surrounds */
 	BAD_SHARED_SURROUND = 0x100,
 	/* No independent HP possible */
-<<<<<<< HEAD
-	BAD_NO_INDEP_HP = 0x40,
-=======
 	BAD_NO_INDEP_HP = 0x10,
->>>>>>> f722406f
 	/* Primary DAC shared with main CLFE */
 	BAD_SHARED_CLFE = 0x10,
 	/* Primary DAC shared with extra surrounds */
