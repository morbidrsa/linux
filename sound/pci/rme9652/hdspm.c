/*
 *   ALSA driver for RME Hammerfall DSP MADI audio interface(s)
 *
 *      Copyright (c) 2003 Winfried Ritsch (IEM)
 *      code based on hdsp.c   Paul Davis
 *                             Marcus Andersson
 *                             Thomas Charbonnel
 *      Modified 2006-06-01 for AES32 support by Remy Bruno
 *                                               <remy.bruno@trinnov.com>
 *
 *      Modified 2009-04-13 for proper metering by Florian Faber
 *                                               <faber@faberman.de>
 *
 *      Modified 2009-04-14 for native float support by Florian Faber
 *                                               <faber@faberman.de>
 *
 *      Modified 2009-04-26 fixed bug in rms metering by Florian Faber
 *                                               <faber@faberman.de>
 *
 *      Modified 2009-04-30 added hw serial number support by Florian Faber
 *
 *      Modified 2011-01-14 added S/PDIF input on RayDATs by Adrian Knoth
 *
 *	Modified 2011-01-25 variable period sizes on RayDAT/AIO by Adrian Knoth
 *
 *   This program is free software; you can redistribute it and/or modify
 *   it under the terms of the GNU General Public License as published by
 *   the Free Software Foundation; either version 2 of the License, or
 *   (at your option) any later version.
 *
 *   This program is distributed in the hope that it will be useful,
 *   but WITHOUT ANY WARRANTY; without even the implied warranty of
 *   MERCHANTABILITY or FITNESS FOR A PARTICULAR PURPOSE.  See the
 *   GNU General Public License for more details.
 *
 *   You should have received a copy of the GNU General Public License
 *   along with this program; if not, write to the Free Software
 *   Foundation, Inc., 59 Temple Place, Suite 330, Boston, MA  02111-1307 USA
 *
 */
#include <linux/init.h>
#include <linux/delay.h>
#include <linux/interrupt.h>
#include <linux/module.h>
#include <linux/slab.h>
#include <linux/pci.h>
#include <linux/math64.h>
#include <asm/io.h>

#include <sound/core.h>
#include <sound/control.h>
#include <sound/pcm.h>
#include <sound/pcm_params.h>
#include <sound/info.h>
#include <sound/asoundef.h>
#include <sound/rawmidi.h>
#include <sound/hwdep.h>
#include <sound/initval.h>

#include <sound/hdspm.h>

static int index[SNDRV_CARDS] = SNDRV_DEFAULT_IDX;	  /* Index 0-MAX */
static char *id[SNDRV_CARDS] = SNDRV_DEFAULT_STR;	  /* ID for this card */
static bool enable[SNDRV_CARDS] = SNDRV_DEFAULT_ENABLE_PNP;/* Enable this card */

module_param_array(index, int, NULL, 0444);
MODULE_PARM_DESC(index, "Index value for RME HDSPM interface.");

module_param_array(id, charp, NULL, 0444);
MODULE_PARM_DESC(id, "ID string for RME HDSPM interface.");

module_param_array(enable, bool, NULL, 0444);
MODULE_PARM_DESC(enable, "Enable/disable specific HDSPM soundcards.");


MODULE_AUTHOR
(
	"Winfried Ritsch <ritsch_AT_iem.at>, "
	"Paul Davis <paul@linuxaudiosystems.com>, "
	"Marcus Andersson, Thomas Charbonnel <thomas@undata.org>, "
	"Remy Bruno <remy.bruno@trinnov.com>, "
	"Florian Faber <faberman@linuxproaudio.org>, "
	"Adrian Knoth <adi@drcomp.erfurt.thur.de>"
);
MODULE_DESCRIPTION("RME HDSPM");
MODULE_LICENSE("GPL");
MODULE_SUPPORTED_DEVICE("{{RME HDSPM-MADI}}");

/* --- Write registers. ---
  These are defined as byte-offsets from the iobase value.  */

#define HDSPM_WR_SETTINGS             0
#define HDSPM_outputBufferAddress    32
#define HDSPM_inputBufferAddress     36
#define HDSPM_controlRegister	     64
#define HDSPM_interruptConfirmation  96
#define HDSPM_control2Reg	     256  /* not in specs ???????? */
#define HDSPM_freqReg                256  /* for AES32 */
#define HDSPM_midiDataOut0	     352  /* just believe in old code */
#define HDSPM_midiDataOut1	     356
#define HDSPM_eeprom_wr		     384  /* for AES32 */

/* DMA enable for 64 channels, only Bit 0 is relevant */
#define HDSPM_outputEnableBase       512  /* 512-767  input  DMA */
#define HDSPM_inputEnableBase        768  /* 768-1023 output DMA */

/* 16 page addresses for each of the 64 channels DMA buffer in and out
   (each 64k=16*4k) Buffer must be 4k aligned (which is default i386 ????) */
#define HDSPM_pageAddressBufferOut       8192
#define HDSPM_pageAddressBufferIn        (HDSPM_pageAddressBufferOut+64*16*4)

#define HDSPM_MADI_mixerBase    32768	/* 32768-65535 for 2x64x64 Fader */

#define HDSPM_MATRIX_MIXER_SIZE  8192	/* = 2*64*64 * 4 Byte => 32kB */

/* --- Read registers. ---
   These are defined as byte-offsets from the iobase value */
#define HDSPM_statusRegister    0
/*#define HDSPM_statusRegister2  96 */
/* after RME Windows driver sources, status2 is 4-byte word # 48 = word at
 * offset 192, for AES32 *and* MADI
 * => need to check that offset 192 is working on MADI */
#define HDSPM_statusRegister2  192
#define HDSPM_timecodeRegister 128

/* AIO, RayDAT */
#define HDSPM_RD_STATUS_0 0
#define HDSPM_RD_STATUS_1 64
#define HDSPM_RD_STATUS_2 128
#define HDSPM_RD_STATUS_3 192

#define HDSPM_RD_TCO           256
#define HDSPM_RD_PLL_FREQ      512
#define HDSPM_WR_TCO           128

#define HDSPM_TCO1_TCO_lock			0x00000001
#define HDSPM_TCO1_WCK_Input_Range_LSB		0x00000002
#define HDSPM_TCO1_WCK_Input_Range_MSB		0x00000004
#define HDSPM_TCO1_LTC_Input_valid		0x00000008
#define HDSPM_TCO1_WCK_Input_valid		0x00000010
#define HDSPM_TCO1_Video_Input_Format_NTSC	0x00000020
#define HDSPM_TCO1_Video_Input_Format_PAL	0x00000040

#define HDSPM_TCO1_set_TC			0x00000100
#define HDSPM_TCO1_set_drop_frame_flag		0x00000200
#define HDSPM_TCO1_LTC_Format_LSB		0x00000400
#define HDSPM_TCO1_LTC_Format_MSB		0x00000800

#define HDSPM_TCO2_TC_run			0x00010000
#define HDSPM_TCO2_WCK_IO_ratio_LSB		0x00020000
#define HDSPM_TCO2_WCK_IO_ratio_MSB		0x00040000
#define HDSPM_TCO2_set_num_drop_frames_LSB	0x00080000
#define HDSPM_TCO2_set_num_drop_frames_MSB	0x00100000
#define HDSPM_TCO2_set_jam_sync			0x00200000
#define HDSPM_TCO2_set_flywheel			0x00400000

#define HDSPM_TCO2_set_01_4			0x01000000
#define HDSPM_TCO2_set_pull_down		0x02000000
#define HDSPM_TCO2_set_pull_up			0x04000000
#define HDSPM_TCO2_set_freq			0x08000000
#define HDSPM_TCO2_set_term_75R			0x10000000
#define HDSPM_TCO2_set_input_LSB		0x20000000
#define HDSPM_TCO2_set_input_MSB		0x40000000
#define HDSPM_TCO2_set_freq_from_app		0x80000000


#define HDSPM_midiDataOut0    352
#define HDSPM_midiDataOut1    356
#define HDSPM_midiDataOut2    368

#define HDSPM_midiDataIn0     360
#define HDSPM_midiDataIn1     364
#define HDSPM_midiDataIn2     372
#define HDSPM_midiDataIn3     376

/* status is data bytes in MIDI-FIFO (0-128) */
#define HDSPM_midiStatusOut0  384
#define HDSPM_midiStatusOut1  388
#define HDSPM_midiStatusOut2  400

#define HDSPM_midiStatusIn0   392
#define HDSPM_midiStatusIn1   396
#define HDSPM_midiStatusIn2   404
#define HDSPM_midiStatusIn3   408


/* the meters are regular i/o-mapped registers, but offset
   considerably from the rest. the peak registers are reset
   when read; the least-significant 4 bits are full-scale counters;
   the actual peak value is in the most-significant 24 bits.
*/

#define HDSPM_MADI_INPUT_PEAK		4096
#define HDSPM_MADI_PLAYBACK_PEAK	4352
#define HDSPM_MADI_OUTPUT_PEAK		4608

#define HDSPM_MADI_INPUT_RMS_L		6144
#define HDSPM_MADI_PLAYBACK_RMS_L	6400
#define HDSPM_MADI_OUTPUT_RMS_L		6656

#define HDSPM_MADI_INPUT_RMS_H		7168
#define HDSPM_MADI_PLAYBACK_RMS_H	7424
#define HDSPM_MADI_OUTPUT_RMS_H		7680

/* --- Control Register bits --------- */
#define HDSPM_Start                (1<<0) /* start engine */

#define HDSPM_Latency0             (1<<1) /* buffer size = 2^n */
#define HDSPM_Latency1             (1<<2) /* where n is defined */
#define HDSPM_Latency2             (1<<3) /* by Latency{2,1,0} */

#define HDSPM_ClockModeMaster      (1<<4) /* 1=Master, 0=Autosync */
#define HDSPM_c0Master		0x1    /* Master clock bit in settings
					  register [RayDAT, AIO] */

#define HDSPM_AudioInterruptEnable (1<<5) /* what do you think ? */

#define HDSPM_Frequency0  (1<<6)  /* 0=44.1kHz/88.2kHz 1=48kHz/96kHz */
#define HDSPM_Frequency1  (1<<7)  /* 0=32kHz/64kHz */
#define HDSPM_DoubleSpeed (1<<8)  /* 0=normal speed, 1=double speed */
#define HDSPM_QuadSpeed   (1<<31) /* quad speed bit */

#define HDSPM_Professional (1<<9) /* Professional */ /* AES32 ONLY */
#define HDSPM_TX_64ch     (1<<10) /* Output 64channel MODE=1,
				     56channelMODE=0 */ /* MADI ONLY*/
#define HDSPM_Emphasis    (1<<10) /* Emphasis */ /* AES32 ONLY */

#define HDSPM_AutoInp     (1<<11) /* Auto Input (takeover) == Safe Mode,
                                     0=off, 1=on  */ /* MADI ONLY */
#define HDSPM_Dolby       (1<<11) /* Dolby = "NonAudio" ?? */ /* AES32 ONLY */

#define HDSPM_InputSelect0 (1<<14) /* Input select 0= optical, 1=coax
				    * -- MADI ONLY
				    */
#define HDSPM_InputSelect1 (1<<15) /* should be 0 */

#define HDSPM_SyncRef2     (1<<13)
#define HDSPM_SyncRef3     (1<<25)

#define HDSPM_SMUX         (1<<18) /* Frame ??? */ /* MADI ONY */
#define HDSPM_clr_tms      (1<<19) /* clear track marker, do not use
                                      AES additional bits in
				      lower 5 Audiodatabits ??? */
#define HDSPM_taxi_reset   (1<<20) /* ??? */ /* MADI ONLY ? */
#define HDSPM_WCK48        (1<<20) /* Frame ??? = HDSPM_SMUX */ /* AES32 ONLY */

#define HDSPM_Midi0InterruptEnable 0x0400000
#define HDSPM_Midi1InterruptEnable 0x0800000
#define HDSPM_Midi2InterruptEnable 0x0200000
#define HDSPM_Midi3InterruptEnable 0x4000000

#define HDSPM_LineOut (1<<24) /* Analog Out on channel 63/64 on=1, mute=0 */
#define HDSPe_FLOAT_FORMAT         0x2000000

#define HDSPM_DS_DoubleWire (1<<26) /* AES32 ONLY */
#define HDSPM_QS_DoubleWire (1<<27) /* AES32 ONLY */
#define HDSPM_QS_QuadWire   (1<<28) /* AES32 ONLY */

#define HDSPM_wclk_sel (1<<30)

/* --- bit helper defines */
#define HDSPM_LatencyMask    (HDSPM_Latency0|HDSPM_Latency1|HDSPM_Latency2)
#define HDSPM_FrequencyMask  (HDSPM_Frequency0|HDSPM_Frequency1|\
			      HDSPM_DoubleSpeed|HDSPM_QuadSpeed)
#define HDSPM_InputMask      (HDSPM_InputSelect0|HDSPM_InputSelect1)
#define HDSPM_InputOptical   0
#define HDSPM_InputCoaxial   (HDSPM_InputSelect0)
#define HDSPM_SyncRefMask    (HDSPM_SyncRef0|HDSPM_SyncRef1|\
			      HDSPM_SyncRef2|HDSPM_SyncRef3)

#define HDSPM_c0_SyncRef0      0x2
#define HDSPM_c0_SyncRef1      0x4
#define HDSPM_c0_SyncRef2      0x8
#define HDSPM_c0_SyncRef3      0x10
#define HDSPM_c0_SyncRefMask   (HDSPM_c0_SyncRef0 | HDSPM_c0_SyncRef1 |\
				HDSPM_c0_SyncRef2 | HDSPM_c0_SyncRef3)

#define HDSPM_SYNC_FROM_WORD    0	/* Preferred sync reference */
#define HDSPM_SYNC_FROM_MADI    1	/* choices - used by "pref_sync_ref" */
#define HDSPM_SYNC_FROM_TCO     2
#define HDSPM_SYNC_FROM_SYNC_IN 3

#define HDSPM_Frequency32KHz    HDSPM_Frequency0
#define HDSPM_Frequency44_1KHz  HDSPM_Frequency1
#define HDSPM_Frequency48KHz   (HDSPM_Frequency1|HDSPM_Frequency0)
#define HDSPM_Frequency64KHz   (HDSPM_DoubleSpeed|HDSPM_Frequency0)
#define HDSPM_Frequency88_2KHz (HDSPM_DoubleSpeed|HDSPM_Frequency1)
#define HDSPM_Frequency96KHz   (HDSPM_DoubleSpeed|HDSPM_Frequency1|\
				HDSPM_Frequency0)
#define HDSPM_Frequency128KHz   (HDSPM_QuadSpeed|HDSPM_Frequency0)
#define HDSPM_Frequency176_4KHz   (HDSPM_QuadSpeed|HDSPM_Frequency1)
#define HDSPM_Frequency192KHz   (HDSPM_QuadSpeed|HDSPM_Frequency1|\
				 HDSPM_Frequency0)


/* Synccheck Status */
#define HDSPM_SYNC_CHECK_NO_LOCK 0
#define HDSPM_SYNC_CHECK_LOCK    1
#define HDSPM_SYNC_CHECK_SYNC	 2

/* AutoSync References - used by "autosync_ref" control switch */
#define HDSPM_AUTOSYNC_FROM_WORD      0
#define HDSPM_AUTOSYNC_FROM_MADI      1
#define HDSPM_AUTOSYNC_FROM_TCO       2
#define HDSPM_AUTOSYNC_FROM_SYNC_IN   3
#define HDSPM_AUTOSYNC_FROM_NONE      4

/* Possible sources of MADI input */
#define HDSPM_OPTICAL 0		/* optical   */
#define HDSPM_COAXIAL 1		/* BNC */

#define hdspm_encode_latency(x)       (((x)<<1) & HDSPM_LatencyMask)
#define hdspm_decode_latency(x)       ((((x) & HDSPM_LatencyMask)>>1))

#define hdspm_encode_in(x) (((x)&0x3)<<14)
#define hdspm_decode_in(x) (((x)>>14)&0x3)

/* --- control2 register bits --- */
#define HDSPM_TMS             (1<<0)
#define HDSPM_TCK             (1<<1)
#define HDSPM_TDI             (1<<2)
#define HDSPM_JTAG            (1<<3)
#define HDSPM_PWDN            (1<<4)
#define HDSPM_PROGRAM	      (1<<5)
#define HDSPM_CONFIG_MODE_0   (1<<6)
#define HDSPM_CONFIG_MODE_1   (1<<7)
/*#define HDSPM_VERSION_BIT     (1<<8) not defined any more*/
#define HDSPM_BIGENDIAN_MODE  (1<<9)
#define HDSPM_RD_MULTIPLE     (1<<10)

/* --- Status Register bits --- */ /* MADI ONLY */ /* Bits defined here and
     that do not conflict with specific bits for AES32 seem to be valid also
     for the AES32
 */
#define HDSPM_audioIRQPending    (1<<0)	/* IRQ is high and pending */
#define HDSPM_RX_64ch            (1<<1)	/* Input 64chan. MODE=1, 56chn MODE=0 */
#define HDSPM_AB_int             (1<<2)	/* InputChannel Opt=0, Coax=1
					 * (like inp0)
					 */

#define HDSPM_madiLock           (1<<3)	/* MADI Locked =1, no=0 */
#define HDSPM_madiSync          (1<<18) /* MADI is in sync */

#define HDSPM_tcoLock    0x00000020 /* Optional TCO locked status FOR HDSPe MADI! */
#define HDSPM_tcoSync    0x10000000 /* Optional TCO sync status */

#define HDSPM_syncInLock 0x00010000 /* Sync In lock status FOR HDSPe MADI! */
#define HDSPM_syncInSync 0x00020000 /* Sync In sync status FOR HDSPe MADI! */

#define HDSPM_BufferPositionMask 0x000FFC0 /* Bit 6..15 : h/w buffer pointer */
			/* since 64byte accurate, last 6 bits are not used */



#define HDSPM_DoubleSpeedStatus (1<<19) /* (input) card in double speed */

#define HDSPM_madiFreq0         (1<<22)	/* system freq 0=error */
#define HDSPM_madiFreq1         (1<<23)	/* 1=32, 2=44.1 3=48 */
#define HDSPM_madiFreq2         (1<<24)	/* 4=64, 5=88.2 6=96 */
#define HDSPM_madiFreq3         (1<<25)	/* 7=128, 8=176.4 9=192 */

#define HDSPM_BufferID          (1<<26)	/* (Double)Buffer ID toggles with
					 * Interrupt
					 */
#define HDSPM_tco_detect         0x08000000
#define HDSPM_tco_lock	         0x20000000

#define HDSPM_s2_tco_detect      0x00000040
#define HDSPM_s2_AEBO_D          0x00000080
#define HDSPM_s2_AEBI_D          0x00000100


#define HDSPM_midi0IRQPending    0x40000000
#define HDSPM_midi1IRQPending    0x80000000
#define HDSPM_midi2IRQPending    0x20000000
#define HDSPM_midi2IRQPendingAES 0x00000020
#define HDSPM_midi3IRQPending    0x00200000

/* --- status bit helpers */
#define HDSPM_madiFreqMask  (HDSPM_madiFreq0|HDSPM_madiFreq1|\
			     HDSPM_madiFreq2|HDSPM_madiFreq3)
#define HDSPM_madiFreq32    (HDSPM_madiFreq0)
#define HDSPM_madiFreq44_1  (HDSPM_madiFreq1)
#define HDSPM_madiFreq48    (HDSPM_madiFreq0|HDSPM_madiFreq1)
#define HDSPM_madiFreq64    (HDSPM_madiFreq2)
#define HDSPM_madiFreq88_2  (HDSPM_madiFreq0|HDSPM_madiFreq2)
#define HDSPM_madiFreq96    (HDSPM_madiFreq1|HDSPM_madiFreq2)
#define HDSPM_madiFreq128   (HDSPM_madiFreq0|HDSPM_madiFreq1|HDSPM_madiFreq2)
#define HDSPM_madiFreq176_4 (HDSPM_madiFreq3)
#define HDSPM_madiFreq192   (HDSPM_madiFreq3|HDSPM_madiFreq0)

/* Status2 Register bits */ /* MADI ONLY */

#define HDSPM_version0 (1<<0)	/* not really defined but I guess */
#define HDSPM_version1 (1<<1)	/* in former cards it was ??? */
#define HDSPM_version2 (1<<2)

#define HDSPM_wcLock (1<<3)	/* Wordclock is detected and locked */
#define HDSPM_wcSync (1<<4)	/* Wordclock is in sync with systemclock */

#define HDSPM_wc_freq0 (1<<5)	/* input freq detected via autosync  */
#define HDSPM_wc_freq1 (1<<6)	/* 001=32, 010==44.1, 011=48, */
#define HDSPM_wc_freq2 (1<<7)	/* 100=64, 101=88.2, 110=96, 111=128 */
#define HDSPM_wc_freq3 0x800	/* 1000=176.4, 1001=192 */

#define HDSPM_SyncRef0 0x10000  /* Sync Reference */
#define HDSPM_SyncRef1 0x20000

#define HDSPM_SelSyncRef0 (1<<8)	/* AutoSync Source */
#define HDSPM_SelSyncRef1 (1<<9)	/* 000=word, 001=MADI, */
#define HDSPM_SelSyncRef2 (1<<10)	/* 111=no valid signal */

#define HDSPM_wc_valid (HDSPM_wcLock|HDSPM_wcSync)

#define HDSPM_wcFreqMask  (HDSPM_wc_freq0|HDSPM_wc_freq1|HDSPM_wc_freq2|\
			    HDSPM_wc_freq3)
#define HDSPM_wcFreq32    (HDSPM_wc_freq0)
#define HDSPM_wcFreq44_1  (HDSPM_wc_freq1)
#define HDSPM_wcFreq48    (HDSPM_wc_freq0|HDSPM_wc_freq1)
#define HDSPM_wcFreq64    (HDSPM_wc_freq2)
#define HDSPM_wcFreq88_2  (HDSPM_wc_freq0|HDSPM_wc_freq2)
#define HDSPM_wcFreq96    (HDSPM_wc_freq1|HDSPM_wc_freq2)
#define HDSPM_wcFreq128   (HDSPM_wc_freq0|HDSPM_wc_freq1|HDSPM_wc_freq2)
#define HDSPM_wcFreq176_4 (HDSPM_wc_freq3)
#define HDSPM_wcFreq192   (HDSPM_wc_freq0|HDSPM_wc_freq3)

#define HDSPM_status1_F_0 0x0400000
#define HDSPM_status1_F_1 0x0800000
#define HDSPM_status1_F_2 0x1000000
#define HDSPM_status1_F_3 0x2000000
#define HDSPM_status1_freqMask (HDSPM_status1_F_0|HDSPM_status1_F_1|HDSPM_status1_F_2|HDSPM_status1_F_3)


#define HDSPM_SelSyncRefMask       (HDSPM_SelSyncRef0|HDSPM_SelSyncRef1|\
				    HDSPM_SelSyncRef2)
#define HDSPM_SelSyncRef_WORD      0
#define HDSPM_SelSyncRef_MADI      (HDSPM_SelSyncRef0)
#define HDSPM_SelSyncRef_TCO       (HDSPM_SelSyncRef1)
#define HDSPM_SelSyncRef_SyncIn    (HDSPM_SelSyncRef0|HDSPM_SelSyncRef1)
#define HDSPM_SelSyncRef_NVALID    (HDSPM_SelSyncRef0|HDSPM_SelSyncRef1|\
				    HDSPM_SelSyncRef2)

/*
   For AES32, bits for status, status2 and timecode are different
*/
/* status */
#define HDSPM_AES32_wcLock	0x0200000
#define HDSPM_AES32_wcSync	0x0100000
#define HDSPM_AES32_wcFreq_bit  22
/* (status >> HDSPM_AES32_wcFreq_bit) & 0xF gives WC frequency (cf function
  HDSPM_bit2freq */
#define HDSPM_AES32_syncref_bit  16
/* (status >> HDSPM_AES32_syncref_bit) & 0xF gives sync source */

#define HDSPM_AES32_AUTOSYNC_FROM_WORD 0
#define HDSPM_AES32_AUTOSYNC_FROM_AES1 1
#define HDSPM_AES32_AUTOSYNC_FROM_AES2 2
#define HDSPM_AES32_AUTOSYNC_FROM_AES3 3
#define HDSPM_AES32_AUTOSYNC_FROM_AES4 4
#define HDSPM_AES32_AUTOSYNC_FROM_AES5 5
#define HDSPM_AES32_AUTOSYNC_FROM_AES6 6
#define HDSPM_AES32_AUTOSYNC_FROM_AES7 7
#define HDSPM_AES32_AUTOSYNC_FROM_AES8 8
#define HDSPM_AES32_AUTOSYNC_FROM_NONE 9

/*  status2 */
/* HDSPM_LockAES_bit is given by HDSPM_LockAES >> (AES# - 1) */
#define HDSPM_LockAES   0x80
#define HDSPM_LockAES1  0x80
#define HDSPM_LockAES2  0x40
#define HDSPM_LockAES3  0x20
#define HDSPM_LockAES4  0x10
#define HDSPM_LockAES5  0x8
#define HDSPM_LockAES6  0x4
#define HDSPM_LockAES7  0x2
#define HDSPM_LockAES8  0x1
/*
   Timecode
   After windows driver sources, bits 4*i to 4*i+3 give the input frequency on
   AES i+1
 bits 3210
      0001  32kHz
      0010  44.1kHz
      0011  48kHz
      0100  64kHz
      0101  88.2kHz
      0110  96kHz
      0111  128kHz
      1000  176.4kHz
      1001  192kHz
  NB: Timecode register doesn't seem to work on AES32 card revision 230
*/

/* Mixer Values */
#define UNITY_GAIN          32768	/* = 65536/2 */
#define MINUS_INFINITY_GAIN 0

/* Number of channels for different Speed Modes */
#define MADI_SS_CHANNELS       64
#define MADI_DS_CHANNELS       32
#define MADI_QS_CHANNELS       16

#define RAYDAT_SS_CHANNELS     36
#define RAYDAT_DS_CHANNELS     20
#define RAYDAT_QS_CHANNELS     12

#define AIO_IN_SS_CHANNELS        14
#define AIO_IN_DS_CHANNELS        10
#define AIO_IN_QS_CHANNELS        8
#define AIO_OUT_SS_CHANNELS        16
#define AIO_OUT_DS_CHANNELS        12
#define AIO_OUT_QS_CHANNELS        10

#define AES32_CHANNELS		16

/* the size of a substream (1 mono data stream) */
#define HDSPM_CHANNEL_BUFFER_SAMPLES  (16*1024)
#define HDSPM_CHANNEL_BUFFER_BYTES    (4*HDSPM_CHANNEL_BUFFER_SAMPLES)

/* the size of the area we need to allocate for DMA transfers. the
   size is the same regardless of the number of channels, and
   also the latency to use.
   for one direction !!!
*/
#define HDSPM_DMA_AREA_BYTES (HDSPM_MAX_CHANNELS * HDSPM_CHANNEL_BUFFER_BYTES)
#define HDSPM_DMA_AREA_KILOBYTES (HDSPM_DMA_AREA_BYTES/1024)

#define HDSPM_RAYDAT_REV	211
#define HDSPM_AIO_REV		212
#define HDSPM_MADIFACE_REV	213

/* speed factor modes */
#define HDSPM_SPEED_SINGLE 0
#define HDSPM_SPEED_DOUBLE 1
#define HDSPM_SPEED_QUAD   2

/* names for speed modes */
static char *hdspm_speed_names[] = { "single", "double", "quad" };

static char *texts_autosync_aes_tco[] = { "Word Clock",
					  "AES1", "AES2", "AES3", "AES4",
					  "AES5", "AES6", "AES7", "AES8",
					  "TCO" };
static char *texts_autosync_aes[] = { "Word Clock",
				      "AES1", "AES2", "AES3", "AES4",
				      "AES5", "AES6", "AES7", "AES8" };
static char *texts_autosync_madi_tco[] = { "Word Clock",
					   "MADI", "TCO", "Sync In" };
static char *texts_autosync_madi[] = { "Word Clock",
				       "MADI", "Sync In" };

static char *texts_autosync_raydat_tco[] = {
	"Word Clock",
	"ADAT 1", "ADAT 2", "ADAT 3", "ADAT 4",
	"AES", "SPDIF", "TCO", "Sync In"
};
static char *texts_autosync_raydat[] = {
	"Word Clock",
	"ADAT 1", "ADAT 2", "ADAT 3", "ADAT 4",
	"AES", "SPDIF", "Sync In"
};
static char *texts_autosync_aio_tco[] = {
	"Word Clock",
	"ADAT", "AES", "SPDIF", "TCO", "Sync In"
};
static char *texts_autosync_aio[] = { "Word Clock",
				      "ADAT", "AES", "SPDIF", "Sync In" };

static char *texts_freq[] = {
	"No Lock",
	"32 kHz",
	"44.1 kHz",
	"48 kHz",
	"64 kHz",
	"88.2 kHz",
	"96 kHz",
	"128 kHz",
	"176.4 kHz",
	"192 kHz"
};

static char *texts_ports_madi[] = {
	"MADI.1", "MADI.2", "MADI.3", "MADI.4", "MADI.5", "MADI.6",
	"MADI.7", "MADI.8", "MADI.9", "MADI.10", "MADI.11", "MADI.12",
	"MADI.13", "MADI.14", "MADI.15", "MADI.16", "MADI.17", "MADI.18",
	"MADI.19", "MADI.20", "MADI.21", "MADI.22", "MADI.23", "MADI.24",
	"MADI.25", "MADI.26", "MADI.27", "MADI.28", "MADI.29", "MADI.30",
	"MADI.31", "MADI.32", "MADI.33", "MADI.34", "MADI.35", "MADI.36",
	"MADI.37", "MADI.38", "MADI.39", "MADI.40", "MADI.41", "MADI.42",
	"MADI.43", "MADI.44", "MADI.45", "MADI.46", "MADI.47", "MADI.48",
	"MADI.49", "MADI.50", "MADI.51", "MADI.52", "MADI.53", "MADI.54",
	"MADI.55", "MADI.56", "MADI.57", "MADI.58", "MADI.59", "MADI.60",
	"MADI.61", "MADI.62", "MADI.63", "MADI.64",
};


static char *texts_ports_raydat_ss[] = {
	"ADAT1.1", "ADAT1.2", "ADAT1.3", "ADAT1.4", "ADAT1.5", "ADAT1.6",
	"ADAT1.7", "ADAT1.8", "ADAT2.1", "ADAT2.2", "ADAT2.3", "ADAT2.4",
	"ADAT2.5", "ADAT2.6", "ADAT2.7", "ADAT2.8", "ADAT3.1", "ADAT3.2",
	"ADAT3.3", "ADAT3.4", "ADAT3.5", "ADAT3.6", "ADAT3.7", "ADAT3.8",
	"ADAT4.1", "ADAT4.2", "ADAT4.3", "ADAT4.4", "ADAT4.5", "ADAT4.6",
	"ADAT4.7", "ADAT4.8",
	"AES.L", "AES.R",
	"SPDIF.L", "SPDIF.R"
};

static char *texts_ports_raydat_ds[] = {
	"ADAT1.1", "ADAT1.2", "ADAT1.3", "ADAT1.4",
	"ADAT2.1", "ADAT2.2", "ADAT2.3", "ADAT2.4",
	"ADAT3.1", "ADAT3.2", "ADAT3.3", "ADAT3.4",
	"ADAT4.1", "ADAT4.2", "ADAT4.3", "ADAT4.4",
	"AES.L", "AES.R",
	"SPDIF.L", "SPDIF.R"
};

static char *texts_ports_raydat_qs[] = {
	"ADAT1.1", "ADAT1.2",
	"ADAT2.1", "ADAT2.2",
	"ADAT3.1", "ADAT3.2",
	"ADAT4.1", "ADAT4.2",
	"AES.L", "AES.R",
	"SPDIF.L", "SPDIF.R"
};


static char *texts_ports_aio_in_ss[] = {
	"Analogue.L", "Analogue.R",
	"AES.L", "AES.R",
	"SPDIF.L", "SPDIF.R",
	"ADAT.1", "ADAT.2", "ADAT.3", "ADAT.4", "ADAT.5", "ADAT.6",
	"ADAT.7", "ADAT.8"
};

static char *texts_ports_aio_out_ss[] = {
	"Analogue.L", "Analogue.R",
	"AES.L", "AES.R",
	"SPDIF.L", "SPDIF.R",
	"ADAT.1", "ADAT.2", "ADAT.3", "ADAT.4", "ADAT.5", "ADAT.6",
	"ADAT.7", "ADAT.8",
	"Phone.L", "Phone.R"
};

static char *texts_ports_aio_in_ds[] = {
	"Analogue.L", "Analogue.R",
	"AES.L", "AES.R",
	"SPDIF.L", "SPDIF.R",
	"ADAT.1", "ADAT.2", "ADAT.3", "ADAT.4"
};

static char *texts_ports_aio_out_ds[] = {
	"Analogue.L", "Analogue.R",
	"AES.L", "AES.R",
	"SPDIF.L", "SPDIF.R",
	"ADAT.1", "ADAT.2", "ADAT.3", "ADAT.4",
	"Phone.L", "Phone.R"
};

static char *texts_ports_aio_in_qs[] = {
	"Analogue.L", "Analogue.R",
	"AES.L", "AES.R",
	"SPDIF.L", "SPDIF.R",
	"ADAT.1", "ADAT.2", "ADAT.3", "ADAT.4"
};

static char *texts_ports_aio_out_qs[] = {
	"Analogue.L", "Analogue.R",
	"AES.L", "AES.R",
	"SPDIF.L", "SPDIF.R",
	"ADAT.1", "ADAT.2", "ADAT.3", "ADAT.4",
	"Phone.L", "Phone.R"
};

static char *texts_ports_aes32[] = {
	"AES.1", "AES.2", "AES.3", "AES.4", "AES.5", "AES.6", "AES.7",
	"AES.8", "AES.9.", "AES.10", "AES.11", "AES.12", "AES.13", "AES.14",
	"AES.15", "AES.16"
};

/* These tables map the ALSA channels 1..N to the channels that we
   need to use in order to find the relevant channel buffer. RME
   refers to this kind of mapping as between "the ADAT channel and
   the DMA channel." We index it using the logical audio channel,
   and the value is the DMA channel (i.e. channel buffer number)
   where the data for that channel can be read/written from/to.
*/

static char channel_map_unity_ss[HDSPM_MAX_CHANNELS] = {
	0, 1, 2, 3, 4, 5, 6, 7,
	8, 9, 10, 11, 12, 13, 14, 15,
	16, 17, 18, 19, 20, 21, 22, 23,
	24, 25, 26, 27, 28, 29, 30, 31,
	32, 33, 34, 35, 36, 37, 38, 39,
	40, 41, 42, 43, 44, 45, 46, 47,
	48, 49, 50, 51, 52, 53, 54, 55,
	56, 57, 58, 59, 60, 61, 62, 63
};

static char channel_map_raydat_ss[HDSPM_MAX_CHANNELS] = {
	4, 5, 6, 7, 8, 9, 10, 11,	/* ADAT 1 */
	12, 13, 14, 15, 16, 17, 18, 19,	/* ADAT 2 */
	20, 21, 22, 23, 24, 25, 26, 27,	/* ADAT 3 */
	28, 29, 30, 31, 32, 33, 34, 35,	/* ADAT 4 */
	0, 1,			/* AES */
	2, 3,			/* SPDIF */
	-1, -1, -1, -1,
	-1, -1, -1, -1, -1, -1, -1, -1,
	-1, -1, -1, -1, -1, -1, -1, -1,
	-1, -1, -1, -1, -1, -1, -1, -1,
};

static char channel_map_raydat_ds[HDSPM_MAX_CHANNELS] = {
	4, 5, 6, 7,		/* ADAT 1 */
	8, 9, 10, 11,		/* ADAT 2 */
	12, 13, 14, 15,		/* ADAT 3 */
	16, 17, 18, 19,		/* ADAT 4 */
	0, 1,			/* AES */
	2, 3,			/* SPDIF */
	-1, -1, -1, -1,
	-1, -1, -1, -1, -1, -1, -1, -1,
	-1, -1, -1, -1, -1, -1, -1, -1,
	-1, -1, -1, -1, -1, -1, -1, -1,
	-1, -1, -1, -1, -1, -1, -1, -1,
	-1, -1, -1, -1, -1, -1, -1, -1,
};

static char channel_map_raydat_qs[HDSPM_MAX_CHANNELS] = {
	4, 5,			/* ADAT 1 */
	6, 7,			/* ADAT 2 */
	8, 9,			/* ADAT 3 */
	10, 11,			/* ADAT 4 */
	0, 1,			/* AES */
	2, 3,			/* SPDIF */
	-1, -1, -1, -1,
	-1, -1, -1, -1, -1, -1, -1, -1,
	-1, -1, -1, -1, -1, -1, -1, -1,
	-1, -1, -1, -1, -1, -1, -1, -1,
	-1, -1, -1, -1, -1, -1, -1, -1,
	-1, -1, -1, -1, -1, -1, -1, -1,
	-1, -1, -1, -1, -1, -1, -1, -1,
};

static char channel_map_aio_in_ss[HDSPM_MAX_CHANNELS] = {
	0, 1,			/* line in */
	8, 9,			/* aes in, */
	10, 11,			/* spdif in */
	12, 13, 14, 15, 16, 17, 18, 19,	/* ADAT in */
	-1, -1,
	-1, -1, -1, -1, -1, -1, -1, -1,
	-1, -1, -1, -1, -1, -1, -1, -1,
	-1, -1, -1, -1, -1, -1, -1, -1,
	-1, -1, -1, -1, -1, -1, -1, -1,
	-1, -1, -1, -1, -1, -1, -1, -1,
	-1, -1, -1, -1, -1, -1, -1, -1,
};

static char channel_map_aio_out_ss[HDSPM_MAX_CHANNELS] = {
	0, 1,			/* line out */
	8, 9,			/* aes out */
	10, 11,			/* spdif out */
	12, 13, 14, 15, 16, 17, 18, 19,	/* ADAT out */
	6, 7,			/* phone out */
	-1, -1, -1, -1, -1, -1, -1, -1,
	-1, -1, -1, -1, -1, -1, -1, -1,
	-1, -1, -1, -1, -1, -1, -1, -1,
	-1, -1, -1, -1, -1, -1, -1, -1,
	-1, -1, -1, -1, -1, -1, -1, -1,
	-1, -1, -1, -1, -1, -1, -1, -1,
};

static char channel_map_aio_in_ds[HDSPM_MAX_CHANNELS] = {
	0, 1,			/* line in */
	8, 9,			/* aes in */
	10, 11,			/* spdif in */
	12, 14, 16, 18,		/* adat in */
	-1, -1, -1, -1, -1, -1,
	-1, -1, -1, -1, -1, -1, -1, -1,
	-1, -1, -1, -1, -1, -1, -1, -1,
	-1, -1, -1, -1, -1, -1, -1, -1,
	-1, -1, -1, -1, -1, -1, -1, -1,
	-1, -1, -1, -1, -1, -1, -1, -1,
	-1, -1, -1, -1, -1, -1, -1, -1
};

static char channel_map_aio_out_ds[HDSPM_MAX_CHANNELS] = {
	0, 1,			/* line out */
	8, 9,			/* aes out */
	10, 11,			/* spdif out */
	12, 14, 16, 18,		/* adat out */
	6, 7,			/* phone out */
	-1, -1, -1, -1,
	-1, -1, -1, -1, -1, -1, -1, -1,
	-1, -1, -1, -1, -1, -1, -1, -1,
	-1, -1, -1, -1, -1, -1, -1, -1,
	-1, -1, -1, -1, -1, -1, -1, -1,
	-1, -1, -1, -1, -1, -1, -1, -1,
	-1, -1, -1, -1, -1, -1, -1, -1
};

static char channel_map_aio_in_qs[HDSPM_MAX_CHANNELS] = {
	0, 1,			/* line in */
	8, 9,			/* aes in */
	10, 11,			/* spdif in */
	12, 16,			/* adat in */
	-1, -1, -1, -1, -1, -1, -1, -1,
	-1, -1, -1, -1, -1, -1, -1, -1,
	-1, -1, -1, -1, -1, -1, -1, -1,
	-1, -1, -1, -1, -1, -1, -1, -1,
	-1, -1, -1, -1, -1, -1, -1, -1,
	-1, -1, -1, -1, -1, -1, -1, -1,
	-1, -1, -1, -1, -1, -1, -1, -1
};

static char channel_map_aio_out_qs[HDSPM_MAX_CHANNELS] = {
	0, 1,			/* line out */
	8, 9,			/* aes out */
	10, 11,			/* spdif out */
	12, 16,			/* adat out */
	6, 7,			/* phone out */
	-1, -1, -1, -1, -1, -1,
	-1, -1, -1, -1, -1, -1, -1, -1,
	-1, -1, -1, -1, -1, -1, -1, -1,
	-1, -1, -1, -1, -1, -1, -1, -1,
	-1, -1, -1, -1, -1, -1, -1, -1,
	-1, -1, -1, -1, -1, -1, -1, -1,
	-1, -1, -1, -1, -1, -1, -1, -1
};

static char channel_map_aes32[HDSPM_MAX_CHANNELS] = {
	0, 1, 2, 3, 4, 5, 6, 7,
	8, 9, 10, 11, 12, 13, 14, 15,
	-1, -1, -1, -1, -1, -1, -1, -1,
	-1, -1, -1, -1, -1, -1, -1, -1,
	-1, -1, -1, -1, -1, -1, -1, -1,
	-1, -1, -1, -1, -1, -1, -1, -1,
	-1, -1, -1, -1, -1, -1, -1, -1,
	-1, -1, -1, -1, -1, -1, -1, -1
};

struct hdspm_midi {
	struct hdspm *hdspm;
	int id;
	struct snd_rawmidi *rmidi;
	struct snd_rawmidi_substream *input;
	struct snd_rawmidi_substream *output;
	char istimer;		/* timer in use */
	struct timer_list timer;
	spinlock_t lock;
	int pending;
	int dataIn;
	int statusIn;
	int dataOut;
	int statusOut;
	int ie;
	int irq;
};

struct hdspm_tco {
	int input;
	int framerate;
	int wordclock;
	int samplerate;
	int pull;
	int term; /* 0 = off, 1 = on */
};

struct hdspm {
        spinlock_t lock;
	/* only one playback and/or capture stream */
        struct snd_pcm_substream *capture_substream;
        struct snd_pcm_substream *playback_substream;

	char *card_name;	     /* for procinfo */
	unsigned short firmware_rev; /* dont know if relevant (yes if AES32)*/

	uint8_t io_type;

	int monitor_outs;	/* set up monitoring outs init flag */

	u32 control_register;	/* cached value */
	u32 control2_register;	/* cached value */
	u32 settings_register;

	struct hdspm_midi midi[4];
	struct tasklet_struct midi_tasklet;

	size_t period_bytes;
	unsigned char ss_in_channels;
	unsigned char ds_in_channels;
	unsigned char qs_in_channels;
	unsigned char ss_out_channels;
	unsigned char ds_out_channels;
	unsigned char qs_out_channels;

	unsigned char max_channels_in;
	unsigned char max_channels_out;

	signed char *channel_map_in;
	signed char *channel_map_out;

	signed char *channel_map_in_ss, *channel_map_in_ds, *channel_map_in_qs;
	signed char *channel_map_out_ss, *channel_map_out_ds, *channel_map_out_qs;

	char **port_names_in;
	char **port_names_out;

	char **port_names_in_ss, **port_names_in_ds, **port_names_in_qs;
	char **port_names_out_ss, **port_names_out_ds, **port_names_out_qs;

	unsigned char *playback_buffer;	/* suitably aligned address */
	unsigned char *capture_buffer;	/* suitably aligned address */

	pid_t capture_pid;	/* process id which uses capture */
	pid_t playback_pid;	/* process id which uses capture */
	int running;		/* running status */

	int last_external_sample_rate;	/* samplerate mystic ... */
	int last_internal_sample_rate;
	int system_sample_rate;

	int dev;		/* Hardware vars... */
	int irq;
	unsigned long port;
	void __iomem *iobase;

	int irq_count;		/* for debug */
	int midiPorts;

	struct snd_card *card;	/* one card */
	struct snd_pcm *pcm;		/* has one pcm */
	struct snd_hwdep *hwdep;	/* and a hwdep for additional ioctl */
	struct pci_dev *pci;	/* and an pci info */

	/* Mixer vars */
	/* fast alsa mixer */
	struct snd_kcontrol *playback_mixer_ctls[HDSPM_MAX_CHANNELS];
	/* but input to much, so not used */
	struct snd_kcontrol *input_mixer_ctls[HDSPM_MAX_CHANNELS];
	/* full mixer accessible over mixer ioctl or hwdep-device */
	struct hdspm_mixer *mixer;

	struct hdspm_tco *tco;  /* NULL if no TCO detected */

	char **texts_autosync;
	int texts_autosync_items;

	cycles_t last_interrupt;

	unsigned int serial;

	struct hdspm_peak_rms peak_rms;
};


static DEFINE_PCI_DEVICE_TABLE(snd_hdspm_ids) = {
	{
	 .vendor = PCI_VENDOR_ID_XILINX,
	 .device = PCI_DEVICE_ID_XILINX_HAMMERFALL_DSP_MADI,
	 .subvendor = PCI_ANY_ID,
	 .subdevice = PCI_ANY_ID,
	 .class = 0,
	 .class_mask = 0,
	 .driver_data = 0},
	{0,}
};

MODULE_DEVICE_TABLE(pci, snd_hdspm_ids);

/* prototypes */
static int snd_hdspm_create_alsa_devices(struct snd_card *card,
					 struct hdspm *hdspm);
static int snd_hdspm_create_pcm(struct snd_card *card,
				struct hdspm *hdspm);

static inline void snd_hdspm_initialize_midi_flush(struct hdspm *hdspm);
static inline int hdspm_get_pll_freq(struct hdspm *hdspm);
static int hdspm_update_simple_mixer_controls(struct hdspm *hdspm);
static int hdspm_autosync_ref(struct hdspm *hdspm);
static int snd_hdspm_set_defaults(struct hdspm *hdspm);
static int hdspm_system_clock_mode(struct hdspm *hdspm);
static void hdspm_set_sgbuf(struct hdspm *hdspm,
			    struct snd_pcm_substream *substream,
			     unsigned int reg, int channels);

static inline int HDSPM_bit2freq(int n)
{
	static const int bit2freq_tab[] = {
		0, 32000, 44100, 48000, 64000, 88200,
		96000, 128000, 176400, 192000 };
	if (n < 1 || n > 9)
		return 0;
	return bit2freq_tab[n];
}

/* Write/read to/from HDSPM with Adresses in Bytes
   not words but only 32Bit writes are allowed */

static inline void hdspm_write(struct hdspm * hdspm, unsigned int reg,
			       unsigned int val)
{
	writel(val, hdspm->iobase + reg);
}

static inline unsigned int hdspm_read(struct hdspm * hdspm, unsigned int reg)
{
	return readl(hdspm->iobase + reg);
}

/* for each output channel (chan) I have an Input (in) and Playback (pb) Fader
   mixer is write only on hardware so we have to cache him for read
   each fader is a u32, but uses only the first 16 bit */

static inline int hdspm_read_in_gain(struct hdspm * hdspm, unsigned int chan,
				     unsigned int in)
{
	if (chan >= HDSPM_MIXER_CHANNELS || in >= HDSPM_MIXER_CHANNELS)
		return 0;

	return hdspm->mixer->ch[chan].in[in];
}

static inline int hdspm_read_pb_gain(struct hdspm * hdspm, unsigned int chan,
				     unsigned int pb)
{
	if (chan >= HDSPM_MIXER_CHANNELS || pb >= HDSPM_MIXER_CHANNELS)
		return 0;
	return hdspm->mixer->ch[chan].pb[pb];
}

static int hdspm_write_in_gain(struct hdspm *hdspm, unsigned int chan,
				      unsigned int in, unsigned short data)
{
	if (chan >= HDSPM_MIXER_CHANNELS || in >= HDSPM_MIXER_CHANNELS)
		return -1;

	hdspm_write(hdspm,
		    HDSPM_MADI_mixerBase +
		    ((in + 128 * chan) * sizeof(u32)),
		    (hdspm->mixer->ch[chan].in[in] = data & 0xFFFF));
	return 0;
}

static int hdspm_write_pb_gain(struct hdspm *hdspm, unsigned int chan,
				      unsigned int pb, unsigned short data)
{
	if (chan >= HDSPM_MIXER_CHANNELS || pb >= HDSPM_MIXER_CHANNELS)
		return -1;

	hdspm_write(hdspm,
		    HDSPM_MADI_mixerBase +
		    ((64 + pb + 128 * chan) * sizeof(u32)),
		    (hdspm->mixer->ch[chan].pb[pb] = data & 0xFFFF));
	return 0;
}


/* enable DMA for specific channels, now available for DSP-MADI */
static inline void snd_hdspm_enable_in(struct hdspm * hdspm, int i, int v)
{
	hdspm_write(hdspm, HDSPM_inputEnableBase + (4 * i), v);
}

static inline void snd_hdspm_enable_out(struct hdspm * hdspm, int i, int v)
{
	hdspm_write(hdspm, HDSPM_outputEnableBase + (4 * i), v);
}

/* check if same process is writing and reading */
static int snd_hdspm_use_is_exclusive(struct hdspm *hdspm)
{
	unsigned long flags;
	int ret = 1;

	spin_lock_irqsave(&hdspm->lock, flags);
	if ((hdspm->playback_pid != hdspm->capture_pid) &&
	    (hdspm->playback_pid >= 0) && (hdspm->capture_pid >= 0)) {
		ret = 0;
	}
	spin_unlock_irqrestore(&hdspm->lock, flags);
	return ret;
}

/* round arbitary sample rates to commonly known rates */
static int hdspm_round_frequency(int rate)
{
	if (rate < 38050)
		return 32000;
	if (rate < 46008)
		return 44100;
	else
		return 48000;
}

<<<<<<< HEAD
=======
/* QS and DS rates normally can not be detected
 * automatically by the card. Only exception is MADI
 * in 96k frame mode.
 *
 * So if we read SS values (32 .. 48k), check for
 * user-provided DS/QS bits in the control register
 * and multiply the base frequency accordingly.
 */
static int hdspm_rate_multiplier(struct hdspm *hdspm, int rate)
{
	if (rate <= 48000) {
		if (hdspm->control_register & HDSPM_QuadSpeed)
			return rate * 4;
		else if (hdspm->control_register &
				HDSPM_DoubleSpeed)
			return rate * 2;
	};
	return rate;
}

>>>>>>> d0e0ac97
static int hdspm_tco_sync_check(struct hdspm *hdspm);
static int hdspm_sync_in_sync_check(struct hdspm *hdspm);

/* check for external sample rate */
static int hdspm_external_sample_rate(struct hdspm *hdspm)
{
	unsigned int status, status2, timecode;
	int syncref, rate = 0, rate_bits;

	switch (hdspm->io_type) {
	case AES32:
		status2 = hdspm_read(hdspm, HDSPM_statusRegister2);
		status = hdspm_read(hdspm, HDSPM_statusRegister);
		timecode = hdspm_read(hdspm, HDSPM_timecodeRegister);

		syncref = hdspm_autosync_ref(hdspm);

		if (syncref == HDSPM_AES32_AUTOSYNC_FROM_WORD &&
				status & HDSPM_AES32_wcLock)
			return HDSPM_bit2freq((status >> HDSPM_AES32_wcFreq_bit) & 0xF);

		if (syncref >= HDSPM_AES32_AUTOSYNC_FROM_AES1 &&
				syncref <= HDSPM_AES32_AUTOSYNC_FROM_AES8 &&
				status2 & (HDSPM_LockAES >>
				(syncref - HDSPM_AES32_AUTOSYNC_FROM_AES1)))
			return HDSPM_bit2freq((timecode >> (4*(syncref-HDSPM_AES32_AUTOSYNC_FROM_AES1))) & 0xF);
		return 0;
		break;

	case MADIface:
		status = hdspm_read(hdspm, HDSPM_statusRegister);

		if (!(status & HDSPM_madiLock)) {
			rate = 0;  /* no lock */
		} else {
			switch (status & (HDSPM_status1_freqMask)) {
			case HDSPM_status1_F_0*1:
				rate = 32000; break;
			case HDSPM_status1_F_0*2:
				rate = 44100; break;
			case HDSPM_status1_F_0*3:
				rate = 48000; break;
			case HDSPM_status1_F_0*4:
				rate = 64000; break;
			case HDSPM_status1_F_0*5:
				rate = 88200; break;
			case HDSPM_status1_F_0*6:
				rate = 96000; break;
			case HDSPM_status1_F_0*7:
				rate = 128000; break;
			case HDSPM_status1_F_0*8:
				rate = 176400; break;
			case HDSPM_status1_F_0*9:
				rate = 192000; break;
			default:
				rate = 0; break;
			}
		}

		break;

	case MADI:
	case AIO:
	case RayDAT:
		status2 = hdspm_read(hdspm, HDSPM_statusRegister2);
		status = hdspm_read(hdspm, HDSPM_statusRegister);
		rate = 0;

		/* if wordclock has synced freq and wordclock is valid */
		if ((status2 & HDSPM_wcLock) != 0 &&
				(status2 & HDSPM_SelSyncRef0) == 0) {

			rate_bits = status2 & HDSPM_wcFreqMask;


			switch (rate_bits) {
			case HDSPM_wcFreq32:
				rate = 32000;
				break;
			case HDSPM_wcFreq44_1:
				rate = 44100;
				break;
			case HDSPM_wcFreq48:
				rate = 48000;
				break;
			case HDSPM_wcFreq64:
				rate = 64000;
				break;
			case HDSPM_wcFreq88_2:
				rate = 88200;
				break;
			case HDSPM_wcFreq96:
				rate = 96000;
				break;
			case HDSPM_wcFreq128:
				rate = 128000;
				break;
			case HDSPM_wcFreq176_4:
				rate = 176400;
				break;
			case HDSPM_wcFreq192:
				rate = 192000;
				break;
			default:
				rate = 0;
				break;
			}
		}

		/* if rate detected and Syncref is Word than have it,
		 * word has priority to MADI
		 */
		if (rate != 0 &&
		(status2 & HDSPM_SelSyncRefMask) == HDSPM_SelSyncRef_WORD)
			return hdspm_rate_multiplier(hdspm, rate);

		/* maybe a madi input (which is taken if sel sync is madi) */
		if (status & HDSPM_madiLock) {
			rate_bits = status & HDSPM_madiFreqMask;

			switch (rate_bits) {
			case HDSPM_madiFreq32:
				rate = 32000;
				break;
			case HDSPM_madiFreq44_1:
				rate = 44100;
				break;
			case HDSPM_madiFreq48:
				rate = 48000;
				break;
			case HDSPM_madiFreq64:
				rate = 64000;
				break;
			case HDSPM_madiFreq88_2:
				rate = 88200;
				break;
			case HDSPM_madiFreq96:
				rate = 96000;
				break;
			case HDSPM_madiFreq128:
				rate = 128000;
				break;
			case HDSPM_madiFreq176_4:
				rate = 176400;
				break;
			case HDSPM_madiFreq192:
				rate = 192000;
				break;
			default:
				rate = 0;
				break;
			}

		} /* endif HDSPM_madiLock */

		/* check sample rate from TCO or SYNC_IN */
		{
			bool is_valid_input = 0;
			bool has_sync = 0;

			syncref = hdspm_autosync_ref(hdspm);
			if (HDSPM_AUTOSYNC_FROM_TCO == syncref) {
				is_valid_input = 1;
				has_sync = (HDSPM_SYNC_CHECK_SYNC ==
					hdspm_tco_sync_check(hdspm));
			} else if (HDSPM_AUTOSYNC_FROM_SYNC_IN == syncref) {
				is_valid_input = 1;
				has_sync = (HDSPM_SYNC_CHECK_SYNC ==
					hdspm_sync_in_sync_check(hdspm));
			}

			if (is_valid_input && has_sync) {
				rate = hdspm_round_frequency(
					hdspm_get_pll_freq(hdspm));
			}
		}

<<<<<<< HEAD
		/* QS and DS rates normally can not be detected
		 * automatically by the card. Only exception is MADI
		 * in 96k frame mode.
		 *
		 * So if we read SS values (32 .. 48k), check for
		 * user-provided DS/QS bits in the control register
		 * and multiply the base frequency accordingly.
		 */
		if (rate <= 48000) {
			if (hdspm->control_register & HDSPM_QuadSpeed)
				rate *= 4;
			else if (hdspm->control_register &
					HDSPM_DoubleSpeed)
				rate *= 2;
		}
=======
		rate = hdspm_rate_multiplier(hdspm, rate);

>>>>>>> d0e0ac97
		break;
	}

	return rate;
}

/* return latency in samples per period */
static int hdspm_get_latency(struct hdspm *hdspm)
{
	int n;

	n = hdspm_decode_latency(hdspm->control_register);

	/* Special case for new RME cards with 32 samples period size.
	 * The three latency bits in the control register
	 * (HDSP_LatencyMask) encode latency values of 64 samples as
	 * 0, 128 samples as 1 ... 4096 samples as 6. For old cards, 7
	 * denotes 8192 samples, but on new cards like RayDAT or AIO,
	 * it corresponds to 32 samples.
	 */
	if ((7 == n) && (RayDAT == hdspm->io_type || AIO == hdspm->io_type))
		n = -1;

	return 1 << (n + 6);
}

/* Latency function */
static inline void hdspm_compute_period_size(struct hdspm *hdspm)
{
	hdspm->period_bytes = 4 * hdspm_get_latency(hdspm);
}


static snd_pcm_uframes_t hdspm_hw_pointer(struct hdspm *hdspm)
{
	int position;

	position = hdspm_read(hdspm, HDSPM_statusRegister);

	switch (hdspm->io_type) {
	case RayDAT:
	case AIO:
		position &= HDSPM_BufferPositionMask;
		position /= 4; /* Bytes per sample */
		break;
	default:
		position = (position & HDSPM_BufferID) ?
			(hdspm->period_bytes / 4) : 0;
	}

	return position;
}


static inline void hdspm_start_audio(struct hdspm * s)
{
	s->control_register |= (HDSPM_AudioInterruptEnable | HDSPM_Start);
	hdspm_write(s, HDSPM_controlRegister, s->control_register);
}

static inline void hdspm_stop_audio(struct hdspm * s)
{
	s->control_register &= ~(HDSPM_Start | HDSPM_AudioInterruptEnable);
	hdspm_write(s, HDSPM_controlRegister, s->control_register);
}

/* should I silence all or only opened ones ? doit all for first even is 4MB*/
static void hdspm_silence_playback(struct hdspm *hdspm)
{
	int i;
	int n = hdspm->period_bytes;
	void *buf = hdspm->playback_buffer;

	if (buf == NULL)
		return;

	for (i = 0; i < HDSPM_MAX_CHANNELS; i++) {
		memset(buf, 0, n);
		buf += HDSPM_CHANNEL_BUFFER_BYTES;
	}
}

static int hdspm_set_interrupt_interval(struct hdspm *s, unsigned int frames)
{
	int n;

	spin_lock_irq(&s->lock);

	if (32 == frames) {
		/* Special case for new RME cards like RayDAT/AIO which
		 * support period sizes of 32 samples. Since latency is
		 * encoded in the three bits of HDSP_LatencyMask, we can only
		 * have values from 0 .. 7. While 0 still means 64 samples and
		 * 6 represents 4096 samples on all cards, 7 represents 8192
		 * on older cards and 32 samples on new cards.
		 *
		 * In other words, period size in samples is calculated by
		 * 2^(n+6) with n ranging from 0 .. 7.
		 */
		n = 7;
	} else {
		frames >>= 7;
		n = 0;
		while (frames) {
			n++;
			frames >>= 1;
		}
	}

	s->control_register &= ~HDSPM_LatencyMask;
	s->control_register |= hdspm_encode_latency(n);

	hdspm_write(s, HDSPM_controlRegister, s->control_register);

	hdspm_compute_period_size(s);

	spin_unlock_irq(&s->lock);

	return 0;
}

static u64 hdspm_calc_dds_value(struct hdspm *hdspm, u64 period)
{
	u64 freq_const;

	if (period == 0)
		return 0;

	switch (hdspm->io_type) {
	case MADI:
	case AES32:
		freq_const = 110069313433624ULL;
		break;
	case RayDAT:
	case AIO:
		freq_const = 104857600000000ULL;
		break;
	case MADIface:
		freq_const = 131072000000000ULL;
		break;
	default:
		snd_BUG();
		return 0;
	}

	return div_u64(freq_const, period);
}


static void hdspm_set_dds_value(struct hdspm *hdspm, int rate)
{
	u64 n;

	if (rate >= 112000)
		rate /= 4;
	else if (rate >= 56000)
		rate /= 2;

	switch (hdspm->io_type) {
	case MADIface:
		n = 131072000000000ULL;  /* 125 MHz */
		break;
	case MADI:
	case AES32:
		n = 110069313433624ULL;  /* 105 MHz */
		break;
	case RayDAT:
	case AIO:
		n = 104857600000000ULL;  /* 100 MHz */
		break;
	default:
		snd_BUG();
		return;
	}

	n = div_u64(n, rate);
	/* n should be less than 2^32 for being written to FREQ register */
	snd_BUG_ON(n >> 32);
	hdspm_write(hdspm, HDSPM_freqReg, (u32)n);
}

/* dummy set rate lets see what happens */
static int hdspm_set_rate(struct hdspm * hdspm, int rate, int called_internally)
{
	int current_rate;
	int rate_bits;
	int not_set = 0;
	int current_speed, target_speed;

	/* ASSUMPTION: hdspm->lock is either set, or there is no need for
	   it (e.g. during module initialization).
	 */

	if (!(hdspm->control_register & HDSPM_ClockModeMaster)) {

		/* SLAVE --- */
		if (called_internally) {

			/* request from ctl or card initialization
			   just make a warning an remember setting
			   for future master mode switching */

			snd_printk(KERN_WARNING "HDSPM: "
				   "Warning: device is not running "
				   "as a clock master.\n");
			not_set = 1;
		} else {

			/* hw_param request while in AutoSync mode */
			int external_freq =
			    hdspm_external_sample_rate(hdspm);

			if (hdspm_autosync_ref(hdspm) ==
			    HDSPM_AUTOSYNC_FROM_NONE) {

				snd_printk(KERN_WARNING "HDSPM: "
					   "Detected no Externel Sync \n");
				not_set = 1;

			} else if (rate != external_freq) {

				snd_printk(KERN_WARNING "HDSPM: "
					   "Warning: No AutoSync source for "
					   "requested rate\n");
				not_set = 1;
			}
		}
	}

	current_rate = hdspm->system_sample_rate;

	/* Changing between Singe, Double and Quad speed is not
	   allowed if any substreams are open. This is because such a change
	   causes a shift in the location of the DMA buffers and a reduction
	   in the number of available buffers.

	   Note that a similar but essentially insoluble problem exists for
	   externally-driven rate changes. All we can do is to flag rate
	   changes in the read/write routines.
	 */

	if (current_rate <= 48000)
		current_speed = HDSPM_SPEED_SINGLE;
	else if (current_rate <= 96000)
		current_speed = HDSPM_SPEED_DOUBLE;
	else
		current_speed = HDSPM_SPEED_QUAD;

	if (rate <= 48000)
		target_speed = HDSPM_SPEED_SINGLE;
	else if (rate <= 96000)
		target_speed = HDSPM_SPEED_DOUBLE;
	else
		target_speed = HDSPM_SPEED_QUAD;

	switch (rate) {
	case 32000:
		rate_bits = HDSPM_Frequency32KHz;
		break;
	case 44100:
		rate_bits = HDSPM_Frequency44_1KHz;
		break;
	case 48000:
		rate_bits = HDSPM_Frequency48KHz;
		break;
	case 64000:
		rate_bits = HDSPM_Frequency64KHz;
		break;
	case 88200:
		rate_bits = HDSPM_Frequency88_2KHz;
		break;
	case 96000:
		rate_bits = HDSPM_Frequency96KHz;
		break;
	case 128000:
		rate_bits = HDSPM_Frequency128KHz;
		break;
	case 176400:
		rate_bits = HDSPM_Frequency176_4KHz;
		break;
	case 192000:
		rate_bits = HDSPM_Frequency192KHz;
		break;
	default:
		return -EINVAL;
	}

	if (current_speed != target_speed
	    && (hdspm->capture_pid >= 0 || hdspm->playback_pid >= 0)) {
		snd_printk
		    (KERN_ERR "HDSPM: "
		     "cannot change from %s speed to %s speed mode "
		     "(capture PID = %d, playback PID = %d)\n",
		     hdspm_speed_names[current_speed],
		     hdspm_speed_names[target_speed],
		     hdspm->capture_pid, hdspm->playback_pid);
		return -EBUSY;
	}

	hdspm->control_register &= ~HDSPM_FrequencyMask;
	hdspm->control_register |= rate_bits;
	hdspm_write(hdspm, HDSPM_controlRegister, hdspm->control_register);

	/* For AES32, need to set DDS value in FREQ register
	   For MADI, also apparently */
	hdspm_set_dds_value(hdspm, rate);

	if (AES32 == hdspm->io_type && rate != current_rate)
		hdspm_write(hdspm, HDSPM_eeprom_wr, 0);

	hdspm->system_sample_rate = rate;

	if (rate <= 48000) {
		hdspm->channel_map_in = hdspm->channel_map_in_ss;
		hdspm->channel_map_out = hdspm->channel_map_out_ss;
		hdspm->max_channels_in = hdspm->ss_in_channels;
		hdspm->max_channels_out = hdspm->ss_out_channels;
		hdspm->port_names_in = hdspm->port_names_in_ss;
		hdspm->port_names_out = hdspm->port_names_out_ss;
	} else if (rate <= 96000) {
		hdspm->channel_map_in = hdspm->channel_map_in_ds;
		hdspm->channel_map_out = hdspm->channel_map_out_ds;
		hdspm->max_channels_in = hdspm->ds_in_channels;
		hdspm->max_channels_out = hdspm->ds_out_channels;
		hdspm->port_names_in = hdspm->port_names_in_ds;
		hdspm->port_names_out = hdspm->port_names_out_ds;
	} else {
		hdspm->channel_map_in = hdspm->channel_map_in_qs;
		hdspm->channel_map_out = hdspm->channel_map_out_qs;
		hdspm->max_channels_in = hdspm->qs_in_channels;
		hdspm->max_channels_out = hdspm->qs_out_channels;
		hdspm->port_names_in = hdspm->port_names_in_qs;
		hdspm->port_names_out = hdspm->port_names_out_qs;
	}

	if (not_set != 0)
		return -1;

	return 0;
}

/* mainly for init to 0 on load */
static void all_in_all_mixer(struct hdspm * hdspm, int sgain)
{
	int i, j;
	unsigned int gain;

	if (sgain > UNITY_GAIN)
		gain = UNITY_GAIN;
	else if (sgain < 0)
		gain = 0;
	else
		gain = sgain;

	for (i = 0; i < HDSPM_MIXER_CHANNELS; i++)
		for (j = 0; j < HDSPM_MIXER_CHANNELS; j++) {
			hdspm_write_in_gain(hdspm, i, j, gain);
			hdspm_write_pb_gain(hdspm, i, j, gain);
		}
}

/*----------------------------------------------------------------------------
   MIDI
  ----------------------------------------------------------------------------*/

static inline unsigned char snd_hdspm_midi_read_byte (struct hdspm *hdspm,
						      int id)
{
	/* the hardware already does the relevant bit-mask with 0xff */
	return hdspm_read(hdspm, hdspm->midi[id].dataIn);
}

static inline void snd_hdspm_midi_write_byte (struct hdspm *hdspm, int id,
					      int val)
{
	/* the hardware already does the relevant bit-mask with 0xff */
	return hdspm_write(hdspm, hdspm->midi[id].dataOut, val);
}

static inline int snd_hdspm_midi_input_available (struct hdspm *hdspm, int id)
{
	return hdspm_read(hdspm, hdspm->midi[id].statusIn) & 0xFF;
}

static inline int snd_hdspm_midi_output_possible (struct hdspm *hdspm, int id)
{
	int fifo_bytes_used;

	fifo_bytes_used = hdspm_read(hdspm, hdspm->midi[id].statusOut) & 0xFF;

	if (fifo_bytes_used < 128)
		return  128 - fifo_bytes_used;
	else
		return 0;
}

static void snd_hdspm_flush_midi_input(struct hdspm *hdspm, int id)
{
	while (snd_hdspm_midi_input_available (hdspm, id))
		snd_hdspm_midi_read_byte (hdspm, id);
}

static int snd_hdspm_midi_output_write (struct hdspm_midi *hmidi)
{
	unsigned long flags;
	int n_pending;
	int to_write;
	int i;
	unsigned char buf[128];

	/* Output is not interrupt driven */

	spin_lock_irqsave (&hmidi->lock, flags);
	if (hmidi->output &&
	    !snd_rawmidi_transmit_empty (hmidi->output)) {
		n_pending = snd_hdspm_midi_output_possible (hmidi->hdspm,
							    hmidi->id);
		if (n_pending > 0) {
			if (n_pending > (int)sizeof (buf))
				n_pending = sizeof (buf);

			to_write = snd_rawmidi_transmit (hmidi->output, buf,
							 n_pending);
			if (to_write > 0) {
				for (i = 0; i < to_write; ++i)
					snd_hdspm_midi_write_byte (hmidi->hdspm,
								   hmidi->id,
								   buf[i]);
			}
		}
	}
	spin_unlock_irqrestore (&hmidi->lock, flags);
	return 0;
}

static int snd_hdspm_midi_input_read (struct hdspm_midi *hmidi)
{
	unsigned char buf[128]; /* this buffer is designed to match the MIDI
				 * input FIFO size
				 */
	unsigned long flags;
	int n_pending;
	int i;

	spin_lock_irqsave (&hmidi->lock, flags);
	n_pending = snd_hdspm_midi_input_available (hmidi->hdspm, hmidi->id);
	if (n_pending > 0) {
		if (hmidi->input) {
			if (n_pending > (int)sizeof (buf))
				n_pending = sizeof (buf);
			for (i = 0; i < n_pending; ++i)
				buf[i] = snd_hdspm_midi_read_byte (hmidi->hdspm,
								   hmidi->id);
			if (n_pending)
				snd_rawmidi_receive (hmidi->input, buf,
						     n_pending);
		} else {
			/* flush the MIDI input FIFO */
			while (n_pending--)
				snd_hdspm_midi_read_byte (hmidi->hdspm,
							  hmidi->id);
		}
	}
	hmidi->pending = 0;
	spin_unlock_irqrestore(&hmidi->lock, flags);

	spin_lock_irqsave(&hmidi->hdspm->lock, flags);
	hmidi->hdspm->control_register |= hmidi->ie;
	hdspm_write(hmidi->hdspm, HDSPM_controlRegister,
		    hmidi->hdspm->control_register);
	spin_unlock_irqrestore(&hmidi->hdspm->lock, flags);

	return snd_hdspm_midi_output_write (hmidi);
}

static void
snd_hdspm_midi_input_trigger(struct snd_rawmidi_substream *substream, int up)
{
	struct hdspm *hdspm;
	struct hdspm_midi *hmidi;
	unsigned long flags;

	hmidi = substream->rmidi->private_data;
	hdspm = hmidi->hdspm;

	spin_lock_irqsave (&hdspm->lock, flags);
	if (up) {
		if (!(hdspm->control_register & hmidi->ie)) {
			snd_hdspm_flush_midi_input (hdspm, hmidi->id);
			hdspm->control_register |= hmidi->ie;
		}
	} else {
		hdspm->control_register &= ~hmidi->ie;
	}

	hdspm_write(hdspm, HDSPM_controlRegister, hdspm->control_register);
	spin_unlock_irqrestore (&hdspm->lock, flags);
}

static void snd_hdspm_midi_output_timer(unsigned long data)
{
	struct hdspm_midi *hmidi = (struct hdspm_midi *) data;
	unsigned long flags;

	snd_hdspm_midi_output_write(hmidi);
	spin_lock_irqsave (&hmidi->lock, flags);

	/* this does not bump hmidi->istimer, because the
	   kernel automatically removed the timer when it
	   expired, and we are now adding it back, thus
	   leaving istimer wherever it was set before.
	*/

	if (hmidi->istimer) {
		hmidi->timer.expires = 1 + jiffies;
		add_timer(&hmidi->timer);
	}

	spin_unlock_irqrestore (&hmidi->lock, flags);
}

static void
snd_hdspm_midi_output_trigger(struct snd_rawmidi_substream *substream, int up)
{
	struct hdspm_midi *hmidi;
	unsigned long flags;

	hmidi = substream->rmidi->private_data;
	spin_lock_irqsave (&hmidi->lock, flags);
	if (up) {
		if (!hmidi->istimer) {
			init_timer(&hmidi->timer);
			hmidi->timer.function = snd_hdspm_midi_output_timer;
			hmidi->timer.data = (unsigned long) hmidi;
			hmidi->timer.expires = 1 + jiffies;
			add_timer(&hmidi->timer);
			hmidi->istimer++;
		}
	} else {
		if (hmidi->istimer && --hmidi->istimer <= 0)
			del_timer (&hmidi->timer);
	}
	spin_unlock_irqrestore (&hmidi->lock, flags);
	if (up)
		snd_hdspm_midi_output_write(hmidi);
}

static int snd_hdspm_midi_input_open(struct snd_rawmidi_substream *substream)
{
	struct hdspm_midi *hmidi;

	hmidi = substream->rmidi->private_data;
	spin_lock_irq (&hmidi->lock);
	snd_hdspm_flush_midi_input (hmidi->hdspm, hmidi->id);
	hmidi->input = substream;
	spin_unlock_irq (&hmidi->lock);

	return 0;
}

static int snd_hdspm_midi_output_open(struct snd_rawmidi_substream *substream)
{
	struct hdspm_midi *hmidi;

	hmidi = substream->rmidi->private_data;
	spin_lock_irq (&hmidi->lock);
	hmidi->output = substream;
	spin_unlock_irq (&hmidi->lock);

	return 0;
}

static int snd_hdspm_midi_input_close(struct snd_rawmidi_substream *substream)
{
	struct hdspm_midi *hmidi;

	snd_hdspm_midi_input_trigger (substream, 0);

	hmidi = substream->rmidi->private_data;
	spin_lock_irq (&hmidi->lock);
	hmidi->input = NULL;
	spin_unlock_irq (&hmidi->lock);

	return 0;
}

static int snd_hdspm_midi_output_close(struct snd_rawmidi_substream *substream)
{
	struct hdspm_midi *hmidi;

	snd_hdspm_midi_output_trigger (substream, 0);

	hmidi = substream->rmidi->private_data;
	spin_lock_irq (&hmidi->lock);
	hmidi->output = NULL;
	spin_unlock_irq (&hmidi->lock);

	return 0;
}

static struct snd_rawmidi_ops snd_hdspm_midi_output =
{
	.open =		snd_hdspm_midi_output_open,
	.close =	snd_hdspm_midi_output_close,
	.trigger =	snd_hdspm_midi_output_trigger,
};

static struct snd_rawmidi_ops snd_hdspm_midi_input =
{
	.open =		snd_hdspm_midi_input_open,
	.close =	snd_hdspm_midi_input_close,
	.trigger =	snd_hdspm_midi_input_trigger,
};

static int snd_hdspm_create_midi(struct snd_card *card,
				 struct hdspm *hdspm, int id)
{
	int err;
	char buf[32];

	hdspm->midi[id].id = id;
	hdspm->midi[id].hdspm = hdspm;
	spin_lock_init (&hdspm->midi[id].lock);

	if (0 == id) {
		if (MADIface == hdspm->io_type) {
			/* MIDI-over-MADI on HDSPe MADIface */
			hdspm->midi[0].dataIn = HDSPM_midiDataIn2;
			hdspm->midi[0].statusIn = HDSPM_midiStatusIn2;
			hdspm->midi[0].dataOut = HDSPM_midiDataOut2;
			hdspm->midi[0].statusOut = HDSPM_midiStatusOut2;
			hdspm->midi[0].ie = HDSPM_Midi2InterruptEnable;
			hdspm->midi[0].irq = HDSPM_midi2IRQPending;
		} else {
			hdspm->midi[0].dataIn = HDSPM_midiDataIn0;
			hdspm->midi[0].statusIn = HDSPM_midiStatusIn0;
			hdspm->midi[0].dataOut = HDSPM_midiDataOut0;
			hdspm->midi[0].statusOut = HDSPM_midiStatusOut0;
			hdspm->midi[0].ie = HDSPM_Midi0InterruptEnable;
			hdspm->midi[0].irq = HDSPM_midi0IRQPending;
		}
	} else if (1 == id) {
		hdspm->midi[1].dataIn = HDSPM_midiDataIn1;
		hdspm->midi[1].statusIn = HDSPM_midiStatusIn1;
		hdspm->midi[1].dataOut = HDSPM_midiDataOut1;
		hdspm->midi[1].statusOut = HDSPM_midiStatusOut1;
		hdspm->midi[1].ie = HDSPM_Midi1InterruptEnable;
		hdspm->midi[1].irq = HDSPM_midi1IRQPending;
	} else if ((2 == id) && (MADI == hdspm->io_type)) {
		/* MIDI-over-MADI on HDSPe MADI */
		hdspm->midi[2].dataIn = HDSPM_midiDataIn2;
		hdspm->midi[2].statusIn = HDSPM_midiStatusIn2;
		hdspm->midi[2].dataOut = HDSPM_midiDataOut2;
		hdspm->midi[2].statusOut = HDSPM_midiStatusOut2;
		hdspm->midi[2].ie = HDSPM_Midi2InterruptEnable;
		hdspm->midi[2].irq = HDSPM_midi2IRQPending;
	} else if (2 == id) {
		/* TCO MTC, read only */
		hdspm->midi[2].dataIn = HDSPM_midiDataIn2;
		hdspm->midi[2].statusIn = HDSPM_midiStatusIn2;
		hdspm->midi[2].dataOut = -1;
		hdspm->midi[2].statusOut = -1;
		hdspm->midi[2].ie = HDSPM_Midi2InterruptEnable;
		hdspm->midi[2].irq = HDSPM_midi2IRQPendingAES;
	} else if (3 == id) {
		/* TCO MTC on HDSPe MADI */
		hdspm->midi[3].dataIn = HDSPM_midiDataIn3;
		hdspm->midi[3].statusIn = HDSPM_midiStatusIn3;
		hdspm->midi[3].dataOut = -1;
		hdspm->midi[3].statusOut = -1;
		hdspm->midi[3].ie = HDSPM_Midi3InterruptEnable;
		hdspm->midi[3].irq = HDSPM_midi3IRQPending;
	}

	if ((id < 2) || ((2 == id) && ((MADI == hdspm->io_type) ||
					(MADIface == hdspm->io_type)))) {
		if ((id == 0) && (MADIface == hdspm->io_type)) {
			sprintf(buf, "%s MIDIoverMADI", card->shortname);
		} else if ((id == 2) && (MADI == hdspm->io_type)) {
			sprintf(buf, "%s MIDIoverMADI", card->shortname);
		} else {
			sprintf(buf, "%s MIDI %d", card->shortname, id+1);
		}
		err = snd_rawmidi_new(card, buf, id, 1, 1,
				&hdspm->midi[id].rmidi);
		if (err < 0)
			return err;

		sprintf(hdspm->midi[id].rmidi->name, "%s MIDI %d",
				card->id, id+1);
		hdspm->midi[id].rmidi->private_data = &hdspm->midi[id];

		snd_rawmidi_set_ops(hdspm->midi[id].rmidi,
				SNDRV_RAWMIDI_STREAM_OUTPUT,
				&snd_hdspm_midi_output);
		snd_rawmidi_set_ops(hdspm->midi[id].rmidi,
				SNDRV_RAWMIDI_STREAM_INPUT,
				&snd_hdspm_midi_input);

		hdspm->midi[id].rmidi->info_flags |=
			SNDRV_RAWMIDI_INFO_OUTPUT |
			SNDRV_RAWMIDI_INFO_INPUT |
			SNDRV_RAWMIDI_INFO_DUPLEX;
	} else {
		/* TCO MTC, read only */
		sprintf(buf, "%s MTC %d", card->shortname, id+1);
		err = snd_rawmidi_new(card, buf, id, 1, 1,
				&hdspm->midi[id].rmidi);
		if (err < 0)
			return err;

		sprintf(hdspm->midi[id].rmidi->name,
				"%s MTC %d", card->id, id+1);
		hdspm->midi[id].rmidi->private_data = &hdspm->midi[id];

		snd_rawmidi_set_ops(hdspm->midi[id].rmidi,
				SNDRV_RAWMIDI_STREAM_INPUT,
				&snd_hdspm_midi_input);

		hdspm->midi[id].rmidi->info_flags |= SNDRV_RAWMIDI_INFO_INPUT;
	}

	return 0;
}


static void hdspm_midi_tasklet(unsigned long arg)
{
	struct hdspm *hdspm = (struct hdspm *)arg;
	int i = 0;

	while (i < hdspm->midiPorts) {
		if (hdspm->midi[i].pending)
			snd_hdspm_midi_input_read(&hdspm->midi[i]);

		i++;
	}
}


/*-----------------------------------------------------------------------------
  Status Interface
  ----------------------------------------------------------------------------*/

/* get the system sample rate which is set */


static inline int hdspm_get_pll_freq(struct hdspm *hdspm)
{
	unsigned int period, rate;

	period = hdspm_read(hdspm, HDSPM_RD_PLL_FREQ);
	rate = hdspm_calc_dds_value(hdspm, period);

	return rate;
}

/**
 * Calculate the real sample rate from the
 * current DDS value.
 **/
static int hdspm_get_system_sample_rate(struct hdspm *hdspm)
{
	unsigned int rate;

	rate = hdspm_get_pll_freq(hdspm);

	if (rate > 207000) {
		/* Unreasonable high sample rate as seen on PCI MADI cards. */
		if (0 == hdspm_system_clock_mode(hdspm)) {
			/* master mode, return internal sample rate */
			rate = hdspm->system_sample_rate;
		} else {
			/* slave mode, return external sample rate */
			rate = hdspm_external_sample_rate(hdspm);
		}
	}

	return rate;
}


#define HDSPM_SYSTEM_SAMPLE_RATE(xname, xindex) \
{	.iface = SNDRV_CTL_ELEM_IFACE_MIXER, \
	.name = xname, \
	.index = xindex, \
	.access = SNDRV_CTL_ELEM_ACCESS_READWRITE |\
		SNDRV_CTL_ELEM_ACCESS_VOLATILE, \
	.info = snd_hdspm_info_system_sample_rate, \
	.put = snd_hdspm_put_system_sample_rate, \
	.get = snd_hdspm_get_system_sample_rate \
}

static int snd_hdspm_info_system_sample_rate(struct snd_kcontrol *kcontrol,
					     struct snd_ctl_elem_info *uinfo)
{
	uinfo->type = SNDRV_CTL_ELEM_TYPE_INTEGER;
	uinfo->count = 1;
	uinfo->value.integer.min = 27000;
	uinfo->value.integer.max = 207000;
	uinfo->value.integer.step = 1;
	return 0;
}


static int snd_hdspm_get_system_sample_rate(struct snd_kcontrol *kcontrol,
					    struct snd_ctl_elem_value *
					    ucontrol)
{
	struct hdspm *hdspm = snd_kcontrol_chip(kcontrol);

	ucontrol->value.integer.value[0] = hdspm_get_system_sample_rate(hdspm);
	return 0;
}

static int snd_hdspm_put_system_sample_rate(struct snd_kcontrol *kcontrol,
					    struct snd_ctl_elem_value *
					    ucontrol)
{
	struct hdspm *hdspm = snd_kcontrol_chip(kcontrol);

	hdspm_set_dds_value(hdspm, ucontrol->value.enumerated.item[0]);
	return 0;
}


/**
 * Returns the WordClock sample rate class for the given card.
 **/
static int hdspm_get_wc_sample_rate(struct hdspm *hdspm)
{
	int status;

	switch (hdspm->io_type) {
	case RayDAT:
	case AIO:
		status = hdspm_read(hdspm, HDSPM_RD_STATUS_1);
		return (status >> 16) & 0xF;
		break;
	default:
		break;
	}


	return 0;
}


/**
 * Returns the TCO sample rate class for the given card.
 **/
static int hdspm_get_tco_sample_rate(struct hdspm *hdspm)
{
	int status;

	if (hdspm->tco) {
		switch (hdspm->io_type) {
		case RayDAT:
		case AIO:
			status = hdspm_read(hdspm, HDSPM_RD_STATUS_1);
			return (status >> 20) & 0xF;
			break;
		default:
			break;
		}
	}

	return 0;
}


/**
 * Returns the SYNC_IN sample rate class for the given card.
 **/
static int hdspm_get_sync_in_sample_rate(struct hdspm *hdspm)
{
	int status;

	if (hdspm->tco) {
		switch (hdspm->io_type) {
		case RayDAT:
		case AIO:
			status = hdspm_read(hdspm, HDSPM_RD_STATUS_2);
			return (status >> 12) & 0xF;
			break;
		default:
			break;
		}
	}

	return 0;
}


/**
 * Returns the sample rate class for input source <idx> for
 * 'new style' cards like the AIO and RayDAT.
 **/
static int hdspm_get_s1_sample_rate(struct hdspm *hdspm, unsigned int idx)
{
	int status = hdspm_read(hdspm, HDSPM_RD_STATUS_2);

	return (status >> (idx*4)) & 0xF;
}

#define ENUMERATED_CTL_INFO(info, texts) \
{ \
	uinfo->type = SNDRV_CTL_ELEM_TYPE_ENUMERATED; \
	uinfo->count = 1; \
	uinfo->value.enumerated.items = ARRAY_SIZE(texts); \
	if (uinfo->value.enumerated.item >= uinfo->value.enumerated.items) \
		uinfo->value.enumerated.item =	uinfo->value.enumerated.items - 1; \
	strcpy(uinfo->value.enumerated.name, texts[uinfo->value.enumerated.item]); \
}



#define HDSPM_AUTOSYNC_SAMPLE_RATE(xname, xindex) \
{	.iface = SNDRV_CTL_ELEM_IFACE_MIXER, \
	.name = xname, \
	.private_value = xindex, \
	.access = SNDRV_CTL_ELEM_ACCESS_READ, \
	.info = snd_hdspm_info_autosync_sample_rate, \
	.get = snd_hdspm_get_autosync_sample_rate \
}


static int snd_hdspm_info_autosync_sample_rate(struct snd_kcontrol *kcontrol,
					       struct snd_ctl_elem_info *uinfo)
{
	ENUMERATED_CTL_INFO(uinfo, texts_freq);
	return 0;
}


static int snd_hdspm_get_autosync_sample_rate(struct snd_kcontrol *kcontrol,
					      struct snd_ctl_elem_value *
					      ucontrol)
{
	struct hdspm *hdspm = snd_kcontrol_chip(kcontrol);

	switch (hdspm->io_type) {
	case RayDAT:
		switch (kcontrol->private_value) {
		case 0:
			ucontrol->value.enumerated.item[0] =
				hdspm_get_wc_sample_rate(hdspm);
			break;
		case 7:
			ucontrol->value.enumerated.item[0] =
				hdspm_get_tco_sample_rate(hdspm);
			break;
		case 8:
			ucontrol->value.enumerated.item[0] =
				hdspm_get_sync_in_sample_rate(hdspm);
			break;
		default:
			ucontrol->value.enumerated.item[0] =
				hdspm_get_s1_sample_rate(hdspm,
						kcontrol->private_value-1);
		}
		break;

	case AIO:
		switch (kcontrol->private_value) {
		case 0: /* WC */
			ucontrol->value.enumerated.item[0] =
				hdspm_get_wc_sample_rate(hdspm);
			break;
		case 4: /* TCO */
			ucontrol->value.enumerated.item[0] =
				hdspm_get_tco_sample_rate(hdspm);
			break;
		case 5: /* SYNC_IN */
			ucontrol->value.enumerated.item[0] =
				hdspm_get_sync_in_sample_rate(hdspm);
			break;
		default:
			ucontrol->value.enumerated.item[0] =
				hdspm_get_s1_sample_rate(hdspm,
						ucontrol->id.index-1);
		}
		break;

	case AES32:

		switch (kcontrol->private_value) {
		case 0: /* WC */
			ucontrol->value.enumerated.item[0] =
				hdspm_get_wc_sample_rate(hdspm);
			break;
		case 9: /* TCO */
			ucontrol->value.enumerated.item[0] =
				hdspm_get_tco_sample_rate(hdspm);
			break;
		case 10: /* SYNC_IN */
			ucontrol->value.enumerated.item[0] =
				hdspm_get_sync_in_sample_rate(hdspm);
			break;
		default: /* AES1 to AES8 */
			ucontrol->value.enumerated.item[0] =
				hdspm_get_s1_sample_rate(hdspm,
						kcontrol->private_value-1);
			break;
		}
		break;

	case MADI:
	case MADIface:
		{
			int rate = hdspm_external_sample_rate(hdspm);
			int i, selected_rate = 0;
			for (i = 1; i < 10; i++)
				if (HDSPM_bit2freq(i) == rate) {
					selected_rate = i;
					break;
				}
			ucontrol->value.enumerated.item[0] = selected_rate;
		}
		break;

	default:
		break;
	}

	return 0;
}


#define HDSPM_SYSTEM_CLOCK_MODE(xname, xindex) \
{	.iface = SNDRV_CTL_ELEM_IFACE_MIXER, \
	.name = xname, \
	.index = xindex, \
	.access = SNDRV_CTL_ELEM_ACCESS_READWRITE |\
		SNDRV_CTL_ELEM_ACCESS_VOLATILE, \
	.info = snd_hdspm_info_system_clock_mode, \
	.get = snd_hdspm_get_system_clock_mode, \
	.put = snd_hdspm_put_system_clock_mode, \
}


/**
 * Returns the system clock mode for the given card.
 * @returns 0 - master, 1 - slave
 **/
static int hdspm_system_clock_mode(struct hdspm *hdspm)
{
	switch (hdspm->io_type) {
	case AIO:
	case RayDAT:
		if (hdspm->settings_register & HDSPM_c0Master)
			return 0;
		break;

	default:
		if (hdspm->control_register & HDSPM_ClockModeMaster)
			return 0;
	}

	return 1;
}


/**
 * Sets the system clock mode.
 * @param mode 0 - master, 1 - slave
 **/
static void hdspm_set_system_clock_mode(struct hdspm *hdspm, int mode)
{
	switch (hdspm->io_type) {
	case AIO:
	case RayDAT:
		if (0 == mode)
			hdspm->settings_register |= HDSPM_c0Master;
		else
			hdspm->settings_register &= ~HDSPM_c0Master;

		hdspm_write(hdspm, HDSPM_WR_SETTINGS, hdspm->settings_register);
		break;

	default:
		if (0 == mode)
			hdspm->control_register |= HDSPM_ClockModeMaster;
		else
			hdspm->control_register &= ~HDSPM_ClockModeMaster;

		hdspm_write(hdspm, HDSPM_controlRegister,
				hdspm->control_register);
	}
}


static int snd_hdspm_info_system_clock_mode(struct snd_kcontrol *kcontrol,
					    struct snd_ctl_elem_info *uinfo)
{
	static char *texts[] = { "Master", "AutoSync" };
	ENUMERATED_CTL_INFO(uinfo, texts);
	return 0;
}

static int snd_hdspm_get_system_clock_mode(struct snd_kcontrol *kcontrol,
					   struct snd_ctl_elem_value *ucontrol)
{
	struct hdspm *hdspm = snd_kcontrol_chip(kcontrol);

	ucontrol->value.enumerated.item[0] = hdspm_system_clock_mode(hdspm);
	return 0;
}

static int snd_hdspm_put_system_clock_mode(struct snd_kcontrol *kcontrol,
					   struct snd_ctl_elem_value *ucontrol)
{
	struct hdspm *hdspm = snd_kcontrol_chip(kcontrol);
	int val;

	if (!snd_hdspm_use_is_exclusive(hdspm))
		return -EBUSY;

	val = ucontrol->value.enumerated.item[0];
	if (val < 0)
		val = 0;
	else if (val > 1)
		val = 1;

	hdspm_set_system_clock_mode(hdspm, val);

	return 0;
}


#define HDSPM_INTERNAL_CLOCK(xname, xindex) \
{	.iface = SNDRV_CTL_ELEM_IFACE_MIXER, \
	.name = xname, \
	.index = xindex, \
	.info = snd_hdspm_info_clock_source, \
	.get = snd_hdspm_get_clock_source, \
	.put = snd_hdspm_put_clock_source \
}


static int hdspm_clock_source(struct hdspm * hdspm)
{
	switch (hdspm->system_sample_rate) {
	case 32000: return 0;
	case 44100: return 1;
	case 48000: return 2;
	case 64000: return 3;
	case 88200: return 4;
	case 96000: return 5;
	case 128000: return 6;
	case 176400: return 7;
	case 192000: return 8;
	}

	return -1;
}

static int hdspm_set_clock_source(struct hdspm * hdspm, int mode)
{
	int rate;
	switch (mode) {
	case 0:
		rate = 32000; break;
	case 1:
		rate = 44100; break;
	case 2:
		rate = 48000; break;
	case 3:
		rate = 64000; break;
	case 4:
		rate = 88200; break;
	case 5:
		rate = 96000; break;
	case 6:
		rate = 128000; break;
	case 7:
		rate = 176400; break;
	case 8:
		rate = 192000; break;
	default:
		rate = 48000;
	}
	hdspm_set_rate(hdspm, rate, 1);
	return 0;
}

static int snd_hdspm_info_clock_source(struct snd_kcontrol *kcontrol,
				       struct snd_ctl_elem_info *uinfo)
{
	uinfo->type = SNDRV_CTL_ELEM_TYPE_ENUMERATED;
	uinfo->count = 1;
	uinfo->value.enumerated.items = 9;

	if (uinfo->value.enumerated.item >= uinfo->value.enumerated.items)
		uinfo->value.enumerated.item =
		    uinfo->value.enumerated.items - 1;

	strcpy(uinfo->value.enumerated.name,
	       texts_freq[uinfo->value.enumerated.item+1]);

	return 0;
}

static int snd_hdspm_get_clock_source(struct snd_kcontrol *kcontrol,
				      struct snd_ctl_elem_value *ucontrol)
{
	struct hdspm *hdspm = snd_kcontrol_chip(kcontrol);

	ucontrol->value.enumerated.item[0] = hdspm_clock_source(hdspm);
	return 0;
}

static int snd_hdspm_put_clock_source(struct snd_kcontrol *kcontrol,
				      struct snd_ctl_elem_value *ucontrol)
{
	struct hdspm *hdspm = snd_kcontrol_chip(kcontrol);
	int change;
	int val;

	if (!snd_hdspm_use_is_exclusive(hdspm))
		return -EBUSY;
	val = ucontrol->value.enumerated.item[0];
	if (val < 0)
		val = 0;
	if (val > 9)
		val = 9;
	spin_lock_irq(&hdspm->lock);
	if (val != hdspm_clock_source(hdspm))
		change = (hdspm_set_clock_source(hdspm, val) == 0) ? 1 : 0;
	else
		change = 0;
	spin_unlock_irq(&hdspm->lock);
	return change;
}


#define HDSPM_PREF_SYNC_REF(xname, xindex) \
{	.iface = SNDRV_CTL_ELEM_IFACE_MIXER, \
	.name = xname, \
	.index = xindex, \
	.access = SNDRV_CTL_ELEM_ACCESS_READWRITE |\
			SNDRV_CTL_ELEM_ACCESS_VOLATILE, \
	.info = snd_hdspm_info_pref_sync_ref, \
	.get = snd_hdspm_get_pref_sync_ref, \
	.put = snd_hdspm_put_pref_sync_ref \
}


/**
 * Returns the current preferred sync reference setting.
 * The semantics of the return value are depending on the
 * card, please see the comments for clarification.
 **/
static int hdspm_pref_sync_ref(struct hdspm * hdspm)
{
	switch (hdspm->io_type) {
	case AES32:
		switch (hdspm->control_register & HDSPM_SyncRefMask) {
		case 0: return 0;  /* WC */
		case HDSPM_SyncRef0: return 1; /* AES 1 */
		case HDSPM_SyncRef1: return 2; /* AES 2 */
		case HDSPM_SyncRef1+HDSPM_SyncRef0: return 3; /* AES 3 */
		case HDSPM_SyncRef2: return 4; /* AES 4 */
		case HDSPM_SyncRef2+HDSPM_SyncRef0: return 5; /* AES 5 */
		case HDSPM_SyncRef2+HDSPM_SyncRef1: return 6; /* AES 6 */
		case HDSPM_SyncRef2+HDSPM_SyncRef1+HDSPM_SyncRef0:
						    return 7; /* AES 7 */
		case HDSPM_SyncRef3: return 8; /* AES 8 */
		case HDSPM_SyncRef3+HDSPM_SyncRef0: return 9; /* TCO */
		}
		break;

	case MADI:
	case MADIface:
		if (hdspm->tco) {
			switch (hdspm->control_register & HDSPM_SyncRefMask) {
			case 0: return 0;  /* WC */
			case HDSPM_SyncRef0: return 1;  /* MADI */
			case HDSPM_SyncRef1: return 2;  /* TCO */
			case HDSPM_SyncRef1+HDSPM_SyncRef0:
					     return 3;  /* SYNC_IN */
			}
		} else {
			switch (hdspm->control_register & HDSPM_SyncRefMask) {
			case 0: return 0;  /* WC */
			case HDSPM_SyncRef0: return 1;  /* MADI */
			case HDSPM_SyncRef1+HDSPM_SyncRef0:
					     return 2;  /* SYNC_IN */
			}
		}
		break;

	case RayDAT:
		if (hdspm->tco) {
			switch ((hdspm->settings_register &
				HDSPM_c0_SyncRefMask) / HDSPM_c0_SyncRef0) {
			case 0: return 0;  /* WC */
			case 3: return 1;  /* ADAT 1 */
			case 4: return 2;  /* ADAT 2 */
			case 5: return 3;  /* ADAT 3 */
			case 6: return 4;  /* ADAT 4 */
			case 1: return 5;  /* AES */
			case 2: return 6;  /* SPDIF */
			case 9: return 7;  /* TCO */
			case 10: return 8; /* SYNC_IN */
			}
		} else {
			switch ((hdspm->settings_register &
				HDSPM_c0_SyncRefMask) / HDSPM_c0_SyncRef0) {
			case 0: return 0;  /* WC */
			case 3: return 1;  /* ADAT 1 */
			case 4: return 2;  /* ADAT 2 */
			case 5: return 3;  /* ADAT 3 */
			case 6: return 4;  /* ADAT 4 */
			case 1: return 5;  /* AES */
			case 2: return 6;  /* SPDIF */
			case 10: return 7; /* SYNC_IN */
			}
		}

		break;

	case AIO:
		if (hdspm->tco) {
			switch ((hdspm->settings_register &
				HDSPM_c0_SyncRefMask) / HDSPM_c0_SyncRef0) {
			case 0: return 0;  /* WC */
			case 3: return 1;  /* ADAT */
			case 1: return 2;  /* AES */
			case 2: return 3;  /* SPDIF */
			case 9: return 4;  /* TCO */
			case 10: return 5; /* SYNC_IN */
			}
		} else {
			switch ((hdspm->settings_register &
				HDSPM_c0_SyncRefMask) / HDSPM_c0_SyncRef0) {
			case 0: return 0;  /* WC */
			case 3: return 1;  /* ADAT */
			case 1: return 2;  /* AES */
			case 2: return 3;  /* SPDIF */
			case 10: return 4; /* SYNC_IN */
			}
		}

		break;
	}

	return -1;
}


/**
 * Set the preferred sync reference to <pref>. The semantics
 * of <pref> are depending on the card type, see the comments
 * for clarification.
 **/
static int hdspm_set_pref_sync_ref(struct hdspm * hdspm, int pref)
{
	int p = 0;

	switch (hdspm->io_type) {
	case AES32:
		hdspm->control_register &= ~HDSPM_SyncRefMask;
		switch (pref) {
		case 0: /* WC  */
			break;
		case 1: /* AES 1 */
			hdspm->control_register |= HDSPM_SyncRef0;
			break;
		case 2: /* AES 2 */
			hdspm->control_register |= HDSPM_SyncRef1;
			break;
		case 3: /* AES 3 */
			hdspm->control_register |=
				HDSPM_SyncRef1+HDSPM_SyncRef0;
			break;
		case 4: /* AES 4 */
			hdspm->control_register |= HDSPM_SyncRef2;
			break;
		case 5: /* AES 5 */
			hdspm->control_register |=
				HDSPM_SyncRef2+HDSPM_SyncRef0;
			break;
		case 6: /* AES 6 */
			hdspm->control_register |=
				HDSPM_SyncRef2+HDSPM_SyncRef1;
			break;
		case 7: /* AES 7 */
			hdspm->control_register |=
				HDSPM_SyncRef2+HDSPM_SyncRef1+HDSPM_SyncRef0;
			break;
		case 8: /* AES 8 */
			hdspm->control_register |= HDSPM_SyncRef3;
			break;
		case 9: /* TCO */
			hdspm->control_register |=
				HDSPM_SyncRef3+HDSPM_SyncRef0;
			break;
		default:
			return -1;
		}

		break;

	case MADI:
	case MADIface:
		hdspm->control_register &= ~HDSPM_SyncRefMask;
		if (hdspm->tco) {
			switch (pref) {
			case 0: /* WC */
				break;
			case 1: /* MADI */
				hdspm->control_register |= HDSPM_SyncRef0;
				break;
			case 2: /* TCO */
				hdspm->control_register |= HDSPM_SyncRef1;
				break;
			case 3: /* SYNC_IN */
				hdspm->control_register |=
					HDSPM_SyncRef0+HDSPM_SyncRef1;
				break;
			default:
				return -1;
			}
		} else {
			switch (pref) {
			case 0: /* WC */
				break;
			case 1: /* MADI */
				hdspm->control_register |= HDSPM_SyncRef0;
				break;
			case 2: /* SYNC_IN */
				hdspm->control_register |=
					HDSPM_SyncRef0+HDSPM_SyncRef1;
				break;
			default:
				return -1;
			}
		}

		break;

	case RayDAT:
		if (hdspm->tco) {
			switch (pref) {
			case 0: p = 0; break;  /* WC */
			case 1: p = 3; break;  /* ADAT 1 */
			case 2: p = 4; break;  /* ADAT 2 */
			case 3: p = 5; break;  /* ADAT 3 */
			case 4: p = 6; break;  /* ADAT 4 */
			case 5: p = 1; break;  /* AES */
			case 6: p = 2; break;  /* SPDIF */
			case 7: p = 9; break;  /* TCO */
			case 8: p = 10; break; /* SYNC_IN */
			default: return -1;
			}
		} else {
			switch (pref) {
			case 0: p = 0; break;  /* WC */
			case 1: p = 3; break;  /* ADAT 1 */
			case 2: p = 4; break;  /* ADAT 2 */
			case 3: p = 5; break;  /* ADAT 3 */
			case 4: p = 6; break;  /* ADAT 4 */
			case 5: p = 1; break;  /* AES */
			case 6: p = 2; break;  /* SPDIF */
			case 7: p = 10; break; /* SYNC_IN */
			default: return -1;
			}
		}
		break;

	case AIO:
		if (hdspm->tco) {
			switch (pref) {
			case 0: p = 0; break;  /* WC */
			case 1: p = 3; break;  /* ADAT */
			case 2: p = 1; break;  /* AES */
			case 3: p = 2; break;  /* SPDIF */
			case 4: p = 9; break;  /* TCO */
			case 5: p = 10; break; /* SYNC_IN */
			default: return -1;
			}
		} else {
			switch (pref) {
			case 0: p = 0; break;  /* WC */
			case 1: p = 3; break;  /* ADAT */
			case 2: p = 1; break;  /* AES */
			case 3: p = 2; break;  /* SPDIF */
			case 4: p = 10; break; /* SYNC_IN */
			default: return -1;
			}
		}
		break;
	}

	switch (hdspm->io_type) {
	case RayDAT:
	case AIO:
		hdspm->settings_register &= ~HDSPM_c0_SyncRefMask;
		hdspm->settings_register |= HDSPM_c0_SyncRef0 * p;
		hdspm_write(hdspm, HDSPM_WR_SETTINGS, hdspm->settings_register);
		break;

	case MADI:
	case MADIface:
	case AES32:
		hdspm_write(hdspm, HDSPM_controlRegister,
				hdspm->control_register);
	}

	return 0;
}


static int snd_hdspm_info_pref_sync_ref(struct snd_kcontrol *kcontrol,
					struct snd_ctl_elem_info *uinfo)
{
	struct hdspm *hdspm = snd_kcontrol_chip(kcontrol);

	uinfo->type = SNDRV_CTL_ELEM_TYPE_ENUMERATED;
	uinfo->count = 1;
	uinfo->value.enumerated.items = hdspm->texts_autosync_items;

	if (uinfo->value.enumerated.item >= uinfo->value.enumerated.items)
		uinfo->value.enumerated.item =
			uinfo->value.enumerated.items - 1;

	strcpy(uinfo->value.enumerated.name,
			hdspm->texts_autosync[uinfo->value.enumerated.item]);

	return 0;
}

static int snd_hdspm_get_pref_sync_ref(struct snd_kcontrol *kcontrol,
				       struct snd_ctl_elem_value *ucontrol)
{
	struct hdspm *hdspm = snd_kcontrol_chip(kcontrol);
	int psf = hdspm_pref_sync_ref(hdspm);

	if (psf >= 0) {
		ucontrol->value.enumerated.item[0] = psf;
		return 0;
	}

	return -1;
}

static int snd_hdspm_put_pref_sync_ref(struct snd_kcontrol *kcontrol,
				       struct snd_ctl_elem_value *ucontrol)
{
	struct hdspm *hdspm = snd_kcontrol_chip(kcontrol);
	int val, change = 0;

	if (!snd_hdspm_use_is_exclusive(hdspm))
		return -EBUSY;

	val = ucontrol->value.enumerated.item[0];

	if (val < 0)
		val = 0;
	else if (val >= hdspm->texts_autosync_items)
		val = hdspm->texts_autosync_items-1;

	spin_lock_irq(&hdspm->lock);
	if (val != hdspm_pref_sync_ref(hdspm))
		change = (0 == hdspm_set_pref_sync_ref(hdspm, val)) ? 1 : 0;

	spin_unlock_irq(&hdspm->lock);
	return change;
}


#define HDSPM_AUTOSYNC_REF(xname, xindex) \
{	.iface = SNDRV_CTL_ELEM_IFACE_MIXER, \
	.name = xname, \
	.index = xindex, \
	.access = SNDRV_CTL_ELEM_ACCESS_READ, \
	.info = snd_hdspm_info_autosync_ref, \
	.get = snd_hdspm_get_autosync_ref, \
}

static int hdspm_autosync_ref(struct hdspm *hdspm)
{
	if (AES32 == hdspm->io_type) {
		unsigned int status = hdspm_read(hdspm, HDSPM_statusRegister);
		unsigned int syncref =
			(status >> HDSPM_AES32_syncref_bit) & 0xF;
		if (syncref == 0)
			return HDSPM_AES32_AUTOSYNC_FROM_WORD;
		if (syncref <= 8)
			return syncref;
		return HDSPM_AES32_AUTOSYNC_FROM_NONE;
	} else if (MADI == hdspm->io_type) {
		/* This looks at the autosync selected sync reference */
		unsigned int status2 = hdspm_read(hdspm, HDSPM_statusRegister2);

		switch (status2 & HDSPM_SelSyncRefMask) {
		case HDSPM_SelSyncRef_WORD:
			return HDSPM_AUTOSYNC_FROM_WORD;
		case HDSPM_SelSyncRef_MADI:
			return HDSPM_AUTOSYNC_FROM_MADI;
		case HDSPM_SelSyncRef_TCO:
			return HDSPM_AUTOSYNC_FROM_TCO;
		case HDSPM_SelSyncRef_SyncIn:
			return HDSPM_AUTOSYNC_FROM_SYNC_IN;
		case HDSPM_SelSyncRef_NVALID:
			return HDSPM_AUTOSYNC_FROM_NONE;
		default:
			return 0;
		}

	}
	return 0;
}


static int snd_hdspm_info_autosync_ref(struct snd_kcontrol *kcontrol,
				       struct snd_ctl_elem_info *uinfo)
{
	struct hdspm *hdspm = snd_kcontrol_chip(kcontrol);

	if (AES32 == hdspm->io_type) {
		static char *texts[] = { "WordClock", "AES1", "AES2", "AES3",
			"AES4",	"AES5", "AES6", "AES7", "AES8", "None"};

		uinfo->type = SNDRV_CTL_ELEM_TYPE_ENUMERATED;
		uinfo->count = 1;
		uinfo->value.enumerated.items = 10;
		if (uinfo->value.enumerated.item >=
		    uinfo->value.enumerated.items)
			uinfo->value.enumerated.item =
				uinfo->value.enumerated.items - 1;
		strcpy(uinfo->value.enumerated.name,
				texts[uinfo->value.enumerated.item]);
	} else if (MADI == hdspm->io_type) {
		static char *texts[] = {"Word Clock", "MADI", "TCO",
			"Sync In", "None" };

		uinfo->type = SNDRV_CTL_ELEM_TYPE_ENUMERATED;
		uinfo->count = 1;
		uinfo->value.enumerated.items = 5;
		if (uinfo->value.enumerated.item >=
				uinfo->value.enumerated.items)
			uinfo->value.enumerated.item =
				uinfo->value.enumerated.items - 1;
		strcpy(uinfo->value.enumerated.name,
				texts[uinfo->value.enumerated.item]);
	}
	return 0;
}

static int snd_hdspm_get_autosync_ref(struct snd_kcontrol *kcontrol,
				      struct snd_ctl_elem_value *ucontrol)
{
	struct hdspm *hdspm = snd_kcontrol_chip(kcontrol);

	ucontrol->value.enumerated.item[0] = hdspm_autosync_ref(hdspm);
	return 0;
}



#define HDSPM_TCO_VIDEO_INPUT_FORMAT(xname, xindex) \
{	.iface = SNDRV_CTL_ELEM_IFACE_MIXER, \
	.name = xname, \
	.access = SNDRV_CTL_ELEM_ACCESS_READ |\
		SNDRV_CTL_ELEM_ACCESS_VOLATILE, \
	.info = snd_hdspm_info_tco_video_input_format, \
	.get = snd_hdspm_get_tco_video_input_format, \
}

static int snd_hdspm_info_tco_video_input_format(struct snd_kcontrol *kcontrol,
				       struct snd_ctl_elem_info *uinfo)
{
	static char *texts[] = {"No video", "NTSC", "PAL"};
	ENUMERATED_CTL_INFO(uinfo, texts);
	return 0;
}

static int snd_hdspm_get_tco_video_input_format(struct snd_kcontrol *kcontrol,
				      struct snd_ctl_elem_value *ucontrol)
{
	u32 status;
	int ret = 0;

	struct hdspm *hdspm = snd_kcontrol_chip(kcontrol);
	status = hdspm_read(hdspm, HDSPM_RD_TCO + 4);
	switch (status & (HDSPM_TCO1_Video_Input_Format_NTSC |
			HDSPM_TCO1_Video_Input_Format_PAL)) {
	case HDSPM_TCO1_Video_Input_Format_NTSC:
		/* ntsc */
		ret = 1;
		break;
	case HDSPM_TCO1_Video_Input_Format_PAL:
		/* pal */
		ret = 2;
		break;
	default:
		/* no video */
		ret = 0;
		break;
	}
	ucontrol->value.enumerated.item[0] = ret;
	return 0;
}



#define HDSPM_TCO_LTC_FRAMES(xname, xindex) \
{	.iface = SNDRV_CTL_ELEM_IFACE_MIXER, \
	.name = xname, \
	.access = SNDRV_CTL_ELEM_ACCESS_READ |\
		SNDRV_CTL_ELEM_ACCESS_VOLATILE, \
	.info = snd_hdspm_info_tco_ltc_frames, \
	.get = snd_hdspm_get_tco_ltc_frames, \
}

static int snd_hdspm_info_tco_ltc_frames(struct snd_kcontrol *kcontrol,
				       struct snd_ctl_elem_info *uinfo)
{
	static char *texts[] = {"No lock", "24 fps", "25 fps", "29.97 fps",
				"30 fps"};
	ENUMERATED_CTL_INFO(uinfo, texts);
	return 0;
}

static int hdspm_tco_ltc_frames(struct hdspm *hdspm)
{
	u32 status;
	int ret = 0;

	status = hdspm_read(hdspm, HDSPM_RD_TCO + 4);
	if (status & HDSPM_TCO1_LTC_Input_valid) {
		switch (status & (HDSPM_TCO1_LTC_Format_LSB |
					HDSPM_TCO1_LTC_Format_MSB)) {
		case 0:
			/* 24 fps */
			ret = 1;
			break;
		case HDSPM_TCO1_LTC_Format_LSB:
			/* 25 fps */
			ret = 2;
			break;
		case HDSPM_TCO1_LTC_Format_MSB:
			/* 25 fps */
			ret = 3;
			break;
		default:
			/* 30 fps */
			ret = 4;
			break;
		}
	}

	return ret;
}

static int snd_hdspm_get_tco_ltc_frames(struct snd_kcontrol *kcontrol,
				      struct snd_ctl_elem_value *ucontrol)
{
	struct hdspm *hdspm = snd_kcontrol_chip(kcontrol);

	ucontrol->value.enumerated.item[0] = hdspm_tco_ltc_frames(hdspm);
	return 0;
}

#define HDSPM_TOGGLE_SETTING(xname, xindex) \
{	.iface = SNDRV_CTL_ELEM_IFACE_MIXER, \
	.name = xname, \
	.private_value = xindex, \
	.info = snd_hdspm_info_toggle_setting, \
	.get = snd_hdspm_get_toggle_setting, \
	.put = snd_hdspm_put_toggle_setting \
}

static int hdspm_toggle_setting(struct hdspm *hdspm, u32 regmask)
{
	return (hdspm->control_register & regmask) ? 1 : 0;
}

static int hdspm_set_toggle_setting(struct hdspm *hdspm, u32 regmask, int out)
{
	if (out)
		hdspm->control_register |= regmask;
	else
		hdspm->control_register &= ~regmask;
	hdspm_write(hdspm, HDSPM_controlRegister, hdspm->control_register);

	return 0;
}

#define snd_hdspm_info_toggle_setting		snd_ctl_boolean_mono_info

static int snd_hdspm_get_toggle_setting(struct snd_kcontrol *kcontrol,
			       struct snd_ctl_elem_value *ucontrol)
{
	struct hdspm *hdspm = snd_kcontrol_chip(kcontrol);
	u32 regmask = kcontrol->private_value;

	spin_lock_irq(&hdspm->lock);
	ucontrol->value.integer.value[0] = hdspm_toggle_setting(hdspm, regmask);
	spin_unlock_irq(&hdspm->lock);
	return 0;
}

static int snd_hdspm_put_toggle_setting(struct snd_kcontrol *kcontrol,
			       struct snd_ctl_elem_value *ucontrol)
{
	struct hdspm *hdspm = snd_kcontrol_chip(kcontrol);
	u32 regmask = kcontrol->private_value;
	int change;
	unsigned int val;

	if (!snd_hdspm_use_is_exclusive(hdspm))
		return -EBUSY;
	val = ucontrol->value.integer.value[0] & 1;
	spin_lock_irq(&hdspm->lock);
	change = (int) val != hdspm_toggle_setting(hdspm, regmask);
	hdspm_set_toggle_setting(hdspm, regmask, val);
	spin_unlock_irq(&hdspm->lock);
	return change;
}

#define HDSPM_INPUT_SELECT(xname, xindex) \
{	.iface = SNDRV_CTL_ELEM_IFACE_MIXER, \
	.name = xname, \
	.index = xindex, \
	.info = snd_hdspm_info_input_select, \
	.get = snd_hdspm_get_input_select, \
	.put = snd_hdspm_put_input_select \
}

static int hdspm_input_select(struct hdspm * hdspm)
{
	return (hdspm->control_register & HDSPM_InputSelect0) ? 1 : 0;
}

static int hdspm_set_input_select(struct hdspm * hdspm, int out)
{
	if (out)
		hdspm->control_register |= HDSPM_InputSelect0;
	else
		hdspm->control_register &= ~HDSPM_InputSelect0;
	hdspm_write(hdspm, HDSPM_controlRegister, hdspm->control_register);

	return 0;
}

static int snd_hdspm_info_input_select(struct snd_kcontrol *kcontrol,
				       struct snd_ctl_elem_info *uinfo)
{
	static char *texts[] = { "optical", "coaxial" };
	ENUMERATED_CTL_INFO(uinfo, texts);
	return 0;
}

static int snd_hdspm_get_input_select(struct snd_kcontrol *kcontrol,
				      struct snd_ctl_elem_value *ucontrol)
{
	struct hdspm *hdspm = snd_kcontrol_chip(kcontrol);

	spin_lock_irq(&hdspm->lock);
	ucontrol->value.enumerated.item[0] = hdspm_input_select(hdspm);
	spin_unlock_irq(&hdspm->lock);
	return 0;
}

static int snd_hdspm_put_input_select(struct snd_kcontrol *kcontrol,
				      struct snd_ctl_elem_value *ucontrol)
{
	struct hdspm *hdspm = snd_kcontrol_chip(kcontrol);
	int change;
	unsigned int val;

	if (!snd_hdspm_use_is_exclusive(hdspm))
		return -EBUSY;
	val = ucontrol->value.integer.value[0] & 1;
	spin_lock_irq(&hdspm->lock);
	change = (int) val != hdspm_input_select(hdspm);
	hdspm_set_input_select(hdspm, val);
	spin_unlock_irq(&hdspm->lock);
	return change;
}


#define HDSPM_DS_WIRE(xname, xindex) \
{	.iface = SNDRV_CTL_ELEM_IFACE_MIXER, \
	.name = xname, \
	.index = xindex, \
	.info = snd_hdspm_info_ds_wire, \
	.get = snd_hdspm_get_ds_wire, \
	.put = snd_hdspm_put_ds_wire \
}

static int hdspm_ds_wire(struct hdspm * hdspm)
{
	return (hdspm->control_register & HDSPM_DS_DoubleWire) ? 1 : 0;
}

static int hdspm_set_ds_wire(struct hdspm * hdspm, int ds)
{
	if (ds)
		hdspm->control_register |= HDSPM_DS_DoubleWire;
	else
		hdspm->control_register &= ~HDSPM_DS_DoubleWire;
	hdspm_write(hdspm, HDSPM_controlRegister, hdspm->control_register);

	return 0;
}

static int snd_hdspm_info_ds_wire(struct snd_kcontrol *kcontrol,
				  struct snd_ctl_elem_info *uinfo)
{
	static char *texts[] = { "Single", "Double" };
	ENUMERATED_CTL_INFO(uinfo, texts);
	return 0;
}

static int snd_hdspm_get_ds_wire(struct snd_kcontrol *kcontrol,
				 struct snd_ctl_elem_value *ucontrol)
{
	struct hdspm *hdspm = snd_kcontrol_chip(kcontrol);

	spin_lock_irq(&hdspm->lock);
	ucontrol->value.enumerated.item[0] = hdspm_ds_wire(hdspm);
	spin_unlock_irq(&hdspm->lock);
	return 0;
}

static int snd_hdspm_put_ds_wire(struct snd_kcontrol *kcontrol,
				 struct snd_ctl_elem_value *ucontrol)
{
	struct hdspm *hdspm = snd_kcontrol_chip(kcontrol);
	int change;
	unsigned int val;

	if (!snd_hdspm_use_is_exclusive(hdspm))
		return -EBUSY;
	val = ucontrol->value.integer.value[0] & 1;
	spin_lock_irq(&hdspm->lock);
	change = (int) val != hdspm_ds_wire(hdspm);
	hdspm_set_ds_wire(hdspm, val);
	spin_unlock_irq(&hdspm->lock);
	return change;
}


#define HDSPM_QS_WIRE(xname, xindex) \
{	.iface = SNDRV_CTL_ELEM_IFACE_MIXER, \
	.name = xname, \
	.index = xindex, \
	.info = snd_hdspm_info_qs_wire, \
	.get = snd_hdspm_get_qs_wire, \
	.put = snd_hdspm_put_qs_wire \
}

static int hdspm_qs_wire(struct hdspm * hdspm)
{
	if (hdspm->control_register & HDSPM_QS_DoubleWire)
		return 1;
	if (hdspm->control_register & HDSPM_QS_QuadWire)
		return 2;
	return 0;
}

static int hdspm_set_qs_wire(struct hdspm * hdspm, int mode)
{
	hdspm->control_register &= ~(HDSPM_QS_DoubleWire | HDSPM_QS_QuadWire);
	switch (mode) {
	case 0:
		break;
	case 1:
		hdspm->control_register |= HDSPM_QS_DoubleWire;
		break;
	case 2:
		hdspm->control_register |= HDSPM_QS_QuadWire;
		break;
	}
	hdspm_write(hdspm, HDSPM_controlRegister, hdspm->control_register);

	return 0;
}

static int snd_hdspm_info_qs_wire(struct snd_kcontrol *kcontrol,
				       struct snd_ctl_elem_info *uinfo)
{
	static char *texts[] = { "Single", "Double", "Quad" };
	ENUMERATED_CTL_INFO(uinfo, texts);
	return 0;
}

static int snd_hdspm_get_qs_wire(struct snd_kcontrol *kcontrol,
				      struct snd_ctl_elem_value *ucontrol)
{
	struct hdspm *hdspm = snd_kcontrol_chip(kcontrol);

	spin_lock_irq(&hdspm->lock);
	ucontrol->value.enumerated.item[0] = hdspm_qs_wire(hdspm);
	spin_unlock_irq(&hdspm->lock);
	return 0;
}

static int snd_hdspm_put_qs_wire(struct snd_kcontrol *kcontrol,
				      struct snd_ctl_elem_value *ucontrol)
{
	struct hdspm *hdspm = snd_kcontrol_chip(kcontrol);
	int change;
	int val;

	if (!snd_hdspm_use_is_exclusive(hdspm))
		return -EBUSY;
	val = ucontrol->value.integer.value[0];
	if (val < 0)
		val = 0;
	if (val > 2)
		val = 2;
	spin_lock_irq(&hdspm->lock);
	change = val != hdspm_qs_wire(hdspm);
	hdspm_set_qs_wire(hdspm, val);
	spin_unlock_irq(&hdspm->lock);
	return change;
}

#define HDSPM_MADI_SPEEDMODE(xname, xindex) \
{	.iface = SNDRV_CTL_ELEM_IFACE_MIXER, \
	.name = xname, \
	.index = xindex, \
	.info = snd_hdspm_info_madi_speedmode, \
	.get = snd_hdspm_get_madi_speedmode, \
	.put = snd_hdspm_put_madi_speedmode \
}

static int hdspm_madi_speedmode(struct hdspm *hdspm)
{
	if (hdspm->control_register & HDSPM_QuadSpeed)
		return 2;
	if (hdspm->control_register & HDSPM_DoubleSpeed)
		return 1;
	return 0;
}

static int hdspm_set_madi_speedmode(struct hdspm *hdspm, int mode)
{
	hdspm->control_register &= ~(HDSPM_DoubleSpeed | HDSPM_QuadSpeed);
	switch (mode) {
	case 0:
		break;
	case 1:
		hdspm->control_register |= HDSPM_DoubleSpeed;
		break;
	case 2:
		hdspm->control_register |= HDSPM_QuadSpeed;
		break;
	}
	hdspm_write(hdspm, HDSPM_controlRegister, hdspm->control_register);

	return 0;
}

static int snd_hdspm_info_madi_speedmode(struct snd_kcontrol *kcontrol,
				       struct snd_ctl_elem_info *uinfo)
{
	static char *texts[] = { "Single", "Double", "Quad" };
	ENUMERATED_CTL_INFO(uinfo, texts);
	return 0;
}

static int snd_hdspm_get_madi_speedmode(struct snd_kcontrol *kcontrol,
				      struct snd_ctl_elem_value *ucontrol)
{
	struct hdspm *hdspm = snd_kcontrol_chip(kcontrol);

	spin_lock_irq(&hdspm->lock);
	ucontrol->value.enumerated.item[0] = hdspm_madi_speedmode(hdspm);
	spin_unlock_irq(&hdspm->lock);
	return 0;
}

static int snd_hdspm_put_madi_speedmode(struct snd_kcontrol *kcontrol,
				      struct snd_ctl_elem_value *ucontrol)
{
	struct hdspm *hdspm = snd_kcontrol_chip(kcontrol);
	int change;
	int val;

	if (!snd_hdspm_use_is_exclusive(hdspm))
		return -EBUSY;
	val = ucontrol->value.integer.value[0];
	if (val < 0)
		val = 0;
	if (val > 2)
		val = 2;
	spin_lock_irq(&hdspm->lock);
	change = val != hdspm_madi_speedmode(hdspm);
	hdspm_set_madi_speedmode(hdspm, val);
	spin_unlock_irq(&hdspm->lock);
	return change;
}

#define HDSPM_MIXER(xname, xindex) \
{	.iface = SNDRV_CTL_ELEM_IFACE_HWDEP, \
	.name = xname, \
	.index = xindex, \
	.device = 0, \
	.access = SNDRV_CTL_ELEM_ACCESS_READWRITE | \
		SNDRV_CTL_ELEM_ACCESS_VOLATILE, \
	.info = snd_hdspm_info_mixer, \
	.get = snd_hdspm_get_mixer, \
	.put = snd_hdspm_put_mixer \
}

static int snd_hdspm_info_mixer(struct snd_kcontrol *kcontrol,
				struct snd_ctl_elem_info *uinfo)
{
	uinfo->type = SNDRV_CTL_ELEM_TYPE_INTEGER;
	uinfo->count = 3;
	uinfo->value.integer.min = 0;
	uinfo->value.integer.max = 65535;
	uinfo->value.integer.step = 1;
	return 0;
}

static int snd_hdspm_get_mixer(struct snd_kcontrol *kcontrol,
			       struct snd_ctl_elem_value *ucontrol)
{
	struct hdspm *hdspm = snd_kcontrol_chip(kcontrol);
	int source;
	int destination;

	source = ucontrol->value.integer.value[0];
	if (source < 0)
		source = 0;
	else if (source >= 2 * HDSPM_MAX_CHANNELS)
		source = 2 * HDSPM_MAX_CHANNELS - 1;

	destination = ucontrol->value.integer.value[1];
	if (destination < 0)
		destination = 0;
	else if (destination >= HDSPM_MAX_CHANNELS)
		destination = HDSPM_MAX_CHANNELS - 1;

	spin_lock_irq(&hdspm->lock);
	if (source >= HDSPM_MAX_CHANNELS)
		ucontrol->value.integer.value[2] =
		    hdspm_read_pb_gain(hdspm, destination,
				       source - HDSPM_MAX_CHANNELS);
	else
		ucontrol->value.integer.value[2] =
		    hdspm_read_in_gain(hdspm, destination, source);

	spin_unlock_irq(&hdspm->lock);

	return 0;
}

static int snd_hdspm_put_mixer(struct snd_kcontrol *kcontrol,
			       struct snd_ctl_elem_value *ucontrol)
{
	struct hdspm *hdspm = snd_kcontrol_chip(kcontrol);
	int change;
	int source;
	int destination;
	int gain;

	if (!snd_hdspm_use_is_exclusive(hdspm))
		return -EBUSY;

	source = ucontrol->value.integer.value[0];
	destination = ucontrol->value.integer.value[1];

	if (source < 0 || source >= 2 * HDSPM_MAX_CHANNELS)
		return -1;
	if (destination < 0 || destination >= HDSPM_MAX_CHANNELS)
		return -1;

	gain = ucontrol->value.integer.value[2];

	spin_lock_irq(&hdspm->lock);

	if (source >= HDSPM_MAX_CHANNELS)
		change = gain != hdspm_read_pb_gain(hdspm, destination,
						    source -
						    HDSPM_MAX_CHANNELS);
	else
		change = gain != hdspm_read_in_gain(hdspm, destination,
						    source);

	if (change) {
		if (source >= HDSPM_MAX_CHANNELS)
			hdspm_write_pb_gain(hdspm, destination,
					    source - HDSPM_MAX_CHANNELS,
					    gain);
		else
			hdspm_write_in_gain(hdspm, destination, source,
					    gain);
	}
	spin_unlock_irq(&hdspm->lock);

	return change;
}

/* The simple mixer control(s) provide gain control for the
   basic 1:1 mappings of playback streams to output
   streams.
*/

#define HDSPM_PLAYBACK_MIXER \
{	.iface = SNDRV_CTL_ELEM_IFACE_MIXER, \
	.access = SNDRV_CTL_ELEM_ACCESS_READ | SNDRV_CTL_ELEM_ACCESS_WRITE | \
		SNDRV_CTL_ELEM_ACCESS_VOLATILE, \
	.info = snd_hdspm_info_playback_mixer, \
	.get = snd_hdspm_get_playback_mixer, \
	.put = snd_hdspm_put_playback_mixer \
}

static int snd_hdspm_info_playback_mixer(struct snd_kcontrol *kcontrol,
					 struct snd_ctl_elem_info *uinfo)
{
	uinfo->type = SNDRV_CTL_ELEM_TYPE_INTEGER;
	uinfo->count = 1;
	uinfo->value.integer.min = 0;
	uinfo->value.integer.max = 64;
	uinfo->value.integer.step = 1;
	return 0;
}

static int snd_hdspm_get_playback_mixer(struct snd_kcontrol *kcontrol,
					struct snd_ctl_elem_value *ucontrol)
{
	struct hdspm *hdspm = snd_kcontrol_chip(kcontrol);
	int channel;

	channel = ucontrol->id.index - 1;

	if (snd_BUG_ON(channel < 0 || channel >= HDSPM_MAX_CHANNELS))
		return -EINVAL;

	spin_lock_irq(&hdspm->lock);
	ucontrol->value.integer.value[0] =
	  (hdspm_read_pb_gain(hdspm, channel, channel)*64)/UNITY_GAIN;
	spin_unlock_irq(&hdspm->lock);

	return 0;
}

static int snd_hdspm_put_playback_mixer(struct snd_kcontrol *kcontrol,
					struct snd_ctl_elem_value *ucontrol)
{
	struct hdspm *hdspm = snd_kcontrol_chip(kcontrol);
	int change;
	int channel;
	int gain;

	if (!snd_hdspm_use_is_exclusive(hdspm))
		return -EBUSY;

	channel = ucontrol->id.index - 1;

	if (snd_BUG_ON(channel < 0 || channel >= HDSPM_MAX_CHANNELS))
		return -EINVAL;

	gain = ucontrol->value.integer.value[0]*UNITY_GAIN/64;

	spin_lock_irq(&hdspm->lock);
	change =
	    gain != hdspm_read_pb_gain(hdspm, channel,
				       channel);
	if (change)
		hdspm_write_pb_gain(hdspm, channel, channel,
				    gain);
	spin_unlock_irq(&hdspm->lock);
	return change;
}

#define HDSPM_SYNC_CHECK(xname, xindex) \
{	.iface = SNDRV_CTL_ELEM_IFACE_MIXER, \
	.name = xname, \
	.private_value = xindex, \
	.access = SNDRV_CTL_ELEM_ACCESS_READ | SNDRV_CTL_ELEM_ACCESS_VOLATILE, \
	.info = snd_hdspm_info_sync_check, \
	.get = snd_hdspm_get_sync_check \
}

#define HDSPM_TCO_LOCK_CHECK(xname, xindex) \
{	.iface = SNDRV_CTL_ELEM_IFACE_MIXER, \
	.name = xname, \
	.private_value = xindex, \
	.access = SNDRV_CTL_ELEM_ACCESS_READ | SNDRV_CTL_ELEM_ACCESS_VOLATILE, \
	.info = snd_hdspm_tco_info_lock_check, \
	.get = snd_hdspm_get_sync_check \
}



static int snd_hdspm_info_sync_check(struct snd_kcontrol *kcontrol,
				     struct snd_ctl_elem_info *uinfo)
{
	static char *texts[] = { "No Lock", "Lock", "Sync", "N/A" };
	ENUMERATED_CTL_INFO(uinfo, texts);
	return 0;
}

static int snd_hdspm_tco_info_lock_check(struct snd_kcontrol *kcontrol,
				     struct snd_ctl_elem_info *uinfo)
{
	static char *texts[] = { "No Lock", "Lock" };
	ENUMERATED_CTL_INFO(uinfo, texts);
	return 0;
}

static int hdspm_wc_sync_check(struct hdspm *hdspm)
{
	int status, status2;

	switch (hdspm->io_type) {
	case AES32:
		status = hdspm_read(hdspm, HDSPM_statusRegister);
		if (status & HDSPM_AES32_wcLock) {
			if (status & HDSPM_AES32_wcSync)
				return 2;
			else
				return 1;
		}
		return 0;
		break;

	case MADI:
		status2 = hdspm_read(hdspm, HDSPM_statusRegister2);
		if (status2 & HDSPM_wcLock) {
			if (status2 & HDSPM_wcSync)
				return 2;
			else
				return 1;
		}
		return 0;
		break;

	case RayDAT:
	case AIO:
		status = hdspm_read(hdspm, HDSPM_statusRegister);

		if (status & 0x2000000)
			return 2;
		else if (status & 0x1000000)
			return 1;
		return 0;

		break;

	case MADIface:
		break;
	}


	return 3;
}


static int hdspm_madi_sync_check(struct hdspm *hdspm)
{
	int status = hdspm_read(hdspm, HDSPM_statusRegister);
	if (status & HDSPM_madiLock) {
		if (status & HDSPM_madiSync)
			return 2;
		else
			return 1;
	}
	return 0;
}


static int hdspm_s1_sync_check(struct hdspm *hdspm, int idx)
{
	int status, lock, sync;

	status = hdspm_read(hdspm, HDSPM_RD_STATUS_1);

	lock = (status & (0x1<<idx)) ? 1 : 0;
	sync = (status & (0x100<<idx)) ? 1 : 0;

	if (lock && sync)
		return 2;
	else if (lock)
		return 1;
	return 0;
}


static int hdspm_sync_in_sync_check(struct hdspm *hdspm)
{
	int status, lock = 0, sync = 0;

	switch (hdspm->io_type) {
	case RayDAT:
	case AIO:
		status = hdspm_read(hdspm, HDSPM_RD_STATUS_3);
		lock = (status & 0x400) ? 1 : 0;
		sync = (status & 0x800) ? 1 : 0;
		break;

	case MADI:
		status = hdspm_read(hdspm, HDSPM_statusRegister);
		lock = (status & HDSPM_syncInLock) ? 1 : 0;
		sync = (status & HDSPM_syncInSync) ? 1 : 0;
		break;

	case AES32:
		status = hdspm_read(hdspm, HDSPM_statusRegister2);
		lock = (status & 0x100000) ? 1 : 0;
		sync = (status & 0x200000) ? 1 : 0;
		break;

	case MADIface:
		break;
	}

	if (lock && sync)
		return 2;
	else if (lock)
		return 1;

	return 0;
}

static int hdspm_aes_sync_check(struct hdspm *hdspm, int idx)
{
	int status2, lock, sync;
	status2 = hdspm_read(hdspm, HDSPM_statusRegister2);

	lock = (status2 & (0x0080 >> idx)) ? 1 : 0;
	sync = (status2 & (0x8000 >> idx)) ? 1 : 0;

	if (sync)
		return 2;
	else if (lock)
		return 1;
	return 0;
}

static int hdspm_tco_input_check(struct hdspm *hdspm, u32 mask)
{
	u32 status;
	status = hdspm_read(hdspm, HDSPM_RD_TCO + 4);

	return (status & mask) ? 1 : 0;
}


static int hdspm_tco_sync_check(struct hdspm *hdspm)
{
	int status;

	if (hdspm->tco) {
		switch (hdspm->io_type) {
		case MADI:
		case AES32:
			status = hdspm_read(hdspm, HDSPM_statusRegister);
			if (status & HDSPM_tcoLock) {
				if (status & HDSPM_tcoSync)
					return 2;
				else
					return 1;
			}
			return 0;

			break;

		case RayDAT:
		case AIO:
			status = hdspm_read(hdspm, HDSPM_RD_STATUS_1);

			if (status & 0x8000000)
				return 2; /* Sync */
			if (status & 0x4000000)
				return 1; /* Lock */
			return 0; /* No signal */
			break;

		default:
			break;
		}
	}

	return 3; /* N/A */
}


static int snd_hdspm_get_sync_check(struct snd_kcontrol *kcontrol,
				    struct snd_ctl_elem_value *ucontrol)
{
	struct hdspm *hdspm = snd_kcontrol_chip(kcontrol);
	int val = -1;

	switch (hdspm->io_type) {
	case RayDAT:
		switch (kcontrol->private_value) {
		case 0: /* WC */
			val = hdspm_wc_sync_check(hdspm); break;
		case 7: /* TCO */
			val = hdspm_tco_sync_check(hdspm); break;
		case 8: /* SYNC IN */
			val = hdspm_sync_in_sync_check(hdspm); break;
		default:
			val = hdspm_s1_sync_check(hdspm,
					kcontrol->private_value-1);
		}
		break;

	case AIO:
		switch (kcontrol->private_value) {
		case 0: /* WC */
			val = hdspm_wc_sync_check(hdspm); break;
		case 4: /* TCO */
			val = hdspm_tco_sync_check(hdspm); break;
		case 5: /* SYNC IN */
			val = hdspm_sync_in_sync_check(hdspm); break;
		default:
			val = hdspm_s1_sync_check(hdspm, ucontrol->id.index-1);
		}
		break;

	case MADI:
		switch (kcontrol->private_value) {
		case 0: /* WC */
			val = hdspm_wc_sync_check(hdspm); break;
		case 1: /* MADI */
			val = hdspm_madi_sync_check(hdspm); break;
		case 2: /* TCO */
			val = hdspm_tco_sync_check(hdspm); break;
		case 3: /* SYNC_IN */
			val = hdspm_sync_in_sync_check(hdspm); break;
		}
		break;

	case MADIface:
		val = hdspm_madi_sync_check(hdspm); /* MADI */
		break;

	case AES32:
		switch (kcontrol->private_value) {
		case 0: /* WC */
			val = hdspm_wc_sync_check(hdspm); break;
		case 9: /* TCO */
			val = hdspm_tco_sync_check(hdspm); break;
		case 10 /* SYNC IN */:
			val = hdspm_sync_in_sync_check(hdspm); break;
		default: /* AES1 to AES8 */
			 val = hdspm_aes_sync_check(hdspm,
					 kcontrol->private_value-1);
		}
		break;

	}

	if (hdspm->tco) {
		switch (kcontrol->private_value) {
		case 11:
			/* Check TCO for lock state of its current input */
			val = hdspm_tco_input_check(hdspm, HDSPM_TCO1_TCO_lock);
			break;
		case 12:
			/* Check TCO for valid time code on LTC input. */
			val = hdspm_tco_input_check(hdspm,
				HDSPM_TCO1_LTC_Input_valid);
			break;
		default:
			break;
		}
	}

	if (-1 == val)
		val = 3;

	ucontrol->value.enumerated.item[0] = val;
	return 0;
}



/**
 * TCO controls
 **/
static void hdspm_tco_write(struct hdspm *hdspm)
{
	unsigned int tc[4] = { 0, 0, 0, 0};

	switch (hdspm->tco->input) {
	case 0:
		tc[2] |= HDSPM_TCO2_set_input_MSB;
		break;
	case 1:
		tc[2] |= HDSPM_TCO2_set_input_LSB;
		break;
	default:
		break;
	}

	switch (hdspm->tco->framerate) {
	case 1:
		tc[1] |= HDSPM_TCO1_LTC_Format_LSB;
		break;
	case 2:
		tc[1] |= HDSPM_TCO1_LTC_Format_MSB;
		break;
	case 3:
		tc[1] |= HDSPM_TCO1_LTC_Format_MSB +
			HDSPM_TCO1_set_drop_frame_flag;
		break;
	case 4:
		tc[1] |= HDSPM_TCO1_LTC_Format_LSB +
			HDSPM_TCO1_LTC_Format_MSB;
		break;
	case 5:
		tc[1] |= HDSPM_TCO1_LTC_Format_LSB +
			HDSPM_TCO1_LTC_Format_MSB +
			HDSPM_TCO1_set_drop_frame_flag;
		break;
	default:
		break;
	}

	switch (hdspm->tco->wordclock) {
	case 1:
		tc[2] |= HDSPM_TCO2_WCK_IO_ratio_LSB;
		break;
	case 2:
		tc[2] |= HDSPM_TCO2_WCK_IO_ratio_MSB;
		break;
	default:
		break;
	}

	switch (hdspm->tco->samplerate) {
	case 1:
		tc[2] |= HDSPM_TCO2_set_freq;
		break;
	case 2:
		tc[2] |= HDSPM_TCO2_set_freq_from_app;
		break;
	default:
		break;
	}

	switch (hdspm->tco->pull) {
	case 1:
		tc[2] |= HDSPM_TCO2_set_pull_up;
		break;
	case 2:
		tc[2] |= HDSPM_TCO2_set_pull_down;
		break;
	case 3:
		tc[2] |= HDSPM_TCO2_set_pull_up + HDSPM_TCO2_set_01_4;
		break;
	case 4:
		tc[2] |= HDSPM_TCO2_set_pull_down + HDSPM_TCO2_set_01_4;
		break;
	default:
		break;
	}

	if (1 == hdspm->tco->term) {
		tc[2] |= HDSPM_TCO2_set_term_75R;
	}

	hdspm_write(hdspm, HDSPM_WR_TCO, tc[0]);
	hdspm_write(hdspm, HDSPM_WR_TCO+4, tc[1]);
	hdspm_write(hdspm, HDSPM_WR_TCO+8, tc[2]);
	hdspm_write(hdspm, HDSPM_WR_TCO+12, tc[3]);
}


#define HDSPM_TCO_SAMPLE_RATE(xname, xindex) \
{	.iface = SNDRV_CTL_ELEM_IFACE_MIXER, \
	.name = xname, \
	.index = xindex, \
	.access = SNDRV_CTL_ELEM_ACCESS_READWRITE |\
		SNDRV_CTL_ELEM_ACCESS_VOLATILE, \
	.info = snd_hdspm_info_tco_sample_rate, \
	.get = snd_hdspm_get_tco_sample_rate, \
	.put = snd_hdspm_put_tco_sample_rate \
}

static int snd_hdspm_info_tco_sample_rate(struct snd_kcontrol *kcontrol,
					  struct snd_ctl_elem_info *uinfo)
{
	static char *texts[] = { "44.1 kHz", "48 kHz" };
	ENUMERATED_CTL_INFO(uinfo, texts);
	return 0;
}

static int snd_hdspm_get_tco_sample_rate(struct snd_kcontrol *kcontrol,
				      struct snd_ctl_elem_value *ucontrol)
{
	struct hdspm *hdspm = snd_kcontrol_chip(kcontrol);

	ucontrol->value.enumerated.item[0] = hdspm->tco->samplerate;

	return 0;
}

static int snd_hdspm_put_tco_sample_rate(struct snd_kcontrol *kcontrol,
					 struct snd_ctl_elem_value *ucontrol)
{
	struct hdspm *hdspm = snd_kcontrol_chip(kcontrol);

	if (hdspm->tco->samplerate != ucontrol->value.enumerated.item[0]) {
		hdspm->tco->samplerate = ucontrol->value.enumerated.item[0];

		hdspm_tco_write(hdspm);

		return 1;
	}

	return 0;
}


#define HDSPM_TCO_PULL(xname, xindex) \
{	.iface = SNDRV_CTL_ELEM_IFACE_MIXER, \
	.name = xname, \
	.index = xindex, \
	.access = SNDRV_CTL_ELEM_ACCESS_READWRITE |\
		SNDRV_CTL_ELEM_ACCESS_VOLATILE, \
	.info = snd_hdspm_info_tco_pull, \
	.get = snd_hdspm_get_tco_pull, \
	.put = snd_hdspm_put_tco_pull \
}

static int snd_hdspm_info_tco_pull(struct snd_kcontrol *kcontrol,
				   struct snd_ctl_elem_info *uinfo)
{
	static char *texts[] = { "0", "+ 0.1 %", "- 0.1 %", "+ 4 %", "- 4 %" };
	ENUMERATED_CTL_INFO(uinfo, texts);
	return 0;
}

static int snd_hdspm_get_tco_pull(struct snd_kcontrol *kcontrol,
				  struct snd_ctl_elem_value *ucontrol)
{
	struct hdspm *hdspm = snd_kcontrol_chip(kcontrol);

	ucontrol->value.enumerated.item[0] = hdspm->tco->pull;

	return 0;
}

static int snd_hdspm_put_tco_pull(struct snd_kcontrol *kcontrol,
				  struct snd_ctl_elem_value *ucontrol)
{
	struct hdspm *hdspm = snd_kcontrol_chip(kcontrol);

	if (hdspm->tco->pull != ucontrol->value.enumerated.item[0]) {
		hdspm->tco->pull = ucontrol->value.enumerated.item[0];

		hdspm_tco_write(hdspm);

		return 1;
	}

	return 0;
}

#define HDSPM_TCO_WCK_CONVERSION(xname, xindex) \
{	.iface = SNDRV_CTL_ELEM_IFACE_MIXER, \
	.name = xname, \
	.index = xindex, \
	.access = SNDRV_CTL_ELEM_ACCESS_READWRITE |\
			SNDRV_CTL_ELEM_ACCESS_VOLATILE, \
	.info = snd_hdspm_info_tco_wck_conversion, \
	.get = snd_hdspm_get_tco_wck_conversion, \
	.put = snd_hdspm_put_tco_wck_conversion \
}

static int snd_hdspm_info_tco_wck_conversion(struct snd_kcontrol *kcontrol,
					     struct snd_ctl_elem_info *uinfo)
{
	static char *texts[] = { "1:1", "44.1 -> 48", "48 -> 44.1" };
	ENUMERATED_CTL_INFO(uinfo, texts);
	return 0;
}

static int snd_hdspm_get_tco_wck_conversion(struct snd_kcontrol *kcontrol,
					    struct snd_ctl_elem_value *ucontrol)
{
	struct hdspm *hdspm = snd_kcontrol_chip(kcontrol);

	ucontrol->value.enumerated.item[0] = hdspm->tco->wordclock;

	return 0;
}

static int snd_hdspm_put_tco_wck_conversion(struct snd_kcontrol *kcontrol,
					    struct snd_ctl_elem_value *ucontrol)
{
	struct hdspm *hdspm = snd_kcontrol_chip(kcontrol);

	if (hdspm->tco->wordclock != ucontrol->value.enumerated.item[0]) {
		hdspm->tco->wordclock = ucontrol->value.enumerated.item[0];

		hdspm_tco_write(hdspm);

		return 1;
	}

	return 0;
}


#define HDSPM_TCO_FRAME_RATE(xname, xindex) \
{	.iface = SNDRV_CTL_ELEM_IFACE_MIXER, \
	.name = xname, \
	.index = xindex, \
	.access = SNDRV_CTL_ELEM_ACCESS_READWRITE |\
			SNDRV_CTL_ELEM_ACCESS_VOLATILE, \
	.info = snd_hdspm_info_tco_frame_rate, \
	.get = snd_hdspm_get_tco_frame_rate, \
	.put = snd_hdspm_put_tco_frame_rate \
}

static int snd_hdspm_info_tco_frame_rate(struct snd_kcontrol *kcontrol,
					  struct snd_ctl_elem_info *uinfo)
{
	static char *texts[] = { "24 fps", "25 fps", "29.97fps",
		"29.97 dfps", "30 fps", "30 dfps" };
	ENUMERATED_CTL_INFO(uinfo, texts);
	return 0;
}

static int snd_hdspm_get_tco_frame_rate(struct snd_kcontrol *kcontrol,
					struct snd_ctl_elem_value *ucontrol)
{
	struct hdspm *hdspm = snd_kcontrol_chip(kcontrol);

	ucontrol->value.enumerated.item[0] = hdspm->tco->framerate;

	return 0;
}

static int snd_hdspm_put_tco_frame_rate(struct snd_kcontrol *kcontrol,
					struct snd_ctl_elem_value *ucontrol)
{
	struct hdspm *hdspm = snd_kcontrol_chip(kcontrol);

	if (hdspm->tco->framerate != ucontrol->value.enumerated.item[0]) {
		hdspm->tco->framerate = ucontrol->value.enumerated.item[0];

		hdspm_tco_write(hdspm);

		return 1;
	}

	return 0;
}


#define HDSPM_TCO_SYNC_SOURCE(xname, xindex) \
{	.iface = SNDRV_CTL_ELEM_IFACE_MIXER, \
	.name = xname, \
	.index = xindex, \
	.access = SNDRV_CTL_ELEM_ACCESS_READWRITE |\
			SNDRV_CTL_ELEM_ACCESS_VOLATILE, \
	.info = snd_hdspm_info_tco_sync_source, \
	.get = snd_hdspm_get_tco_sync_source, \
	.put = snd_hdspm_put_tco_sync_source \
}

static int snd_hdspm_info_tco_sync_source(struct snd_kcontrol *kcontrol,
					  struct snd_ctl_elem_info *uinfo)
{
	static char *texts[] = { "LTC", "Video", "WCK" };
	ENUMERATED_CTL_INFO(uinfo, texts);
	return 0;
}

static int snd_hdspm_get_tco_sync_source(struct snd_kcontrol *kcontrol,
					 struct snd_ctl_elem_value *ucontrol)
{
	struct hdspm *hdspm = snd_kcontrol_chip(kcontrol);

	ucontrol->value.enumerated.item[0] = hdspm->tco->input;

	return 0;
}

static int snd_hdspm_put_tco_sync_source(struct snd_kcontrol *kcontrol,
					 struct snd_ctl_elem_value *ucontrol)
{
	struct hdspm *hdspm = snd_kcontrol_chip(kcontrol);

	if (hdspm->tco->input != ucontrol->value.enumerated.item[0]) {
		hdspm->tco->input = ucontrol->value.enumerated.item[0];

		hdspm_tco_write(hdspm);

		return 1;
	}

	return 0;
}


#define HDSPM_TCO_WORD_TERM(xname, xindex) \
{	.iface = SNDRV_CTL_ELEM_IFACE_MIXER, \
	.name = xname, \
	.index = xindex, \
	.access = SNDRV_CTL_ELEM_ACCESS_READWRITE |\
			SNDRV_CTL_ELEM_ACCESS_VOLATILE, \
	.info = snd_hdspm_info_tco_word_term, \
	.get = snd_hdspm_get_tco_word_term, \
	.put = snd_hdspm_put_tco_word_term \
}

static int snd_hdspm_info_tco_word_term(struct snd_kcontrol *kcontrol,
					struct snd_ctl_elem_info *uinfo)
{
	uinfo->type = SNDRV_CTL_ELEM_TYPE_BOOLEAN;
	uinfo->count = 1;
	uinfo->value.integer.min = 0;
	uinfo->value.integer.max = 1;

	return 0;
}


static int snd_hdspm_get_tco_word_term(struct snd_kcontrol *kcontrol,
				       struct snd_ctl_elem_value *ucontrol)
{
	struct hdspm *hdspm = snd_kcontrol_chip(kcontrol);

	ucontrol->value.enumerated.item[0] = hdspm->tco->term;

	return 0;
}


static int snd_hdspm_put_tco_word_term(struct snd_kcontrol *kcontrol,
				       struct snd_ctl_elem_value *ucontrol)
{
	struct hdspm *hdspm = snd_kcontrol_chip(kcontrol);

	if (hdspm->tco->term != ucontrol->value.enumerated.item[0]) {
		hdspm->tco->term = ucontrol->value.enumerated.item[0];

		hdspm_tco_write(hdspm);

		return 1;
	}

	return 0;
}




static struct snd_kcontrol_new snd_hdspm_controls_madi[] = {
	HDSPM_MIXER("Mixer", 0),
	HDSPM_INTERNAL_CLOCK("Internal Clock", 0),
	HDSPM_SYSTEM_CLOCK_MODE("System Clock Mode", 0),
	HDSPM_PREF_SYNC_REF("Preferred Sync Reference", 0),
	HDSPM_AUTOSYNC_REF("AutoSync Reference", 0),
	HDSPM_SYSTEM_SAMPLE_RATE("System Sample Rate", 0),
	HDSPM_AUTOSYNC_SAMPLE_RATE("External Rate", 0),
	HDSPM_SYNC_CHECK("WC SyncCheck", 0),
	HDSPM_SYNC_CHECK("MADI SyncCheck", 1),
	HDSPM_SYNC_CHECK("TCO SyncCheck", 2),
	HDSPM_SYNC_CHECK("SYNC IN SyncCheck", 3),
	HDSPM_TOGGLE_SETTING("Line Out", HDSPM_LineOut),
	HDSPM_TOGGLE_SETTING("TX 64 channels mode", HDSPM_TX_64ch),
	HDSPM_TOGGLE_SETTING("Disable 96K frames", HDSPM_SMUX),
	HDSPM_TOGGLE_SETTING("Clear Track Marker", HDSPM_clr_tms),
	HDSPM_TOGGLE_SETTING("Safe Mode", HDSPM_AutoInp),
	HDSPM_INPUT_SELECT("Input Select", 0),
	HDSPM_MADI_SPEEDMODE("MADI Speed Mode", 0)
};


static struct snd_kcontrol_new snd_hdspm_controls_madiface[] = {
	HDSPM_MIXER("Mixer", 0),
	HDSPM_INTERNAL_CLOCK("Internal Clock", 0),
	HDSPM_SYSTEM_CLOCK_MODE("System Clock Mode", 0),
	HDSPM_SYSTEM_SAMPLE_RATE("System Sample Rate", 0),
	HDSPM_AUTOSYNC_SAMPLE_RATE("External Rate", 0),
	HDSPM_SYNC_CHECK("MADI SyncCheck", 0),
	HDSPM_TOGGLE_SETTING("TX 64 channels mode", HDSPM_TX_64ch),
	HDSPM_TOGGLE_SETTING("Clear Track Marker", HDSPM_clr_tms),
	HDSPM_TOGGLE_SETTING("Safe Mode", HDSPM_AutoInp),
	HDSPM_MADI_SPEEDMODE("MADI Speed Mode", 0)
};

static struct snd_kcontrol_new snd_hdspm_controls_aio[] = {
	HDSPM_MIXER("Mixer", 0),
	HDSPM_INTERNAL_CLOCK("Internal Clock", 0),
	HDSPM_SYSTEM_CLOCK_MODE("System Clock Mode", 0),
	HDSPM_PREF_SYNC_REF("Preferred Sync Reference", 0),
	HDSPM_AUTOSYNC_REF("AutoSync Reference", 0),
	HDSPM_SYSTEM_SAMPLE_RATE("System Sample Rate", 0),
	HDSPM_AUTOSYNC_SAMPLE_RATE("External Rate", 0),
	HDSPM_SYNC_CHECK("WC SyncCheck", 0),
	HDSPM_SYNC_CHECK("AES SyncCheck", 1),
	HDSPM_SYNC_CHECK("SPDIF SyncCheck", 2),
	HDSPM_SYNC_CHECK("ADAT SyncCheck", 3),
	HDSPM_SYNC_CHECK("TCO SyncCheck", 4),
	HDSPM_SYNC_CHECK("SYNC IN SyncCheck", 5),
	HDSPM_AUTOSYNC_SAMPLE_RATE("WC Frequency", 0),
	HDSPM_AUTOSYNC_SAMPLE_RATE("AES Frequency", 1),
	HDSPM_AUTOSYNC_SAMPLE_RATE("SPDIF Frequency", 2),
	HDSPM_AUTOSYNC_SAMPLE_RATE("ADAT Frequency", 3),
	HDSPM_AUTOSYNC_SAMPLE_RATE("TCO Frequency", 4),
	HDSPM_AUTOSYNC_SAMPLE_RATE("SYNC IN Frequency", 5)

		/*
		   HDSPM_INPUT_SELECT("Input Select", 0),
		   HDSPM_SPDIF_OPTICAL("SPDIF Out Optical", 0),
		   HDSPM_PROFESSIONAL("SPDIF Out Professional", 0);
		   HDSPM_SPDIF_IN("SPDIF In", 0);
		   HDSPM_BREAKOUT_CABLE("Breakout Cable", 0);
		   HDSPM_INPUT_LEVEL("Input Level", 0);
		   HDSPM_OUTPUT_LEVEL("Output Level", 0);
		   HDSPM_PHONES("Phones", 0);
		   */
};

static struct snd_kcontrol_new snd_hdspm_controls_raydat[] = {
	HDSPM_MIXER("Mixer", 0),
	HDSPM_INTERNAL_CLOCK("Internal Clock", 0),
	HDSPM_SYSTEM_CLOCK_MODE("Clock Mode", 0),
	HDSPM_PREF_SYNC_REF("Pref Sync Ref", 0),
	HDSPM_SYSTEM_SAMPLE_RATE("System Sample Rate", 0),
	HDSPM_SYNC_CHECK("WC SyncCheck", 0),
	HDSPM_SYNC_CHECK("AES SyncCheck", 1),
	HDSPM_SYNC_CHECK("SPDIF SyncCheck", 2),
	HDSPM_SYNC_CHECK("ADAT1 SyncCheck", 3),
	HDSPM_SYNC_CHECK("ADAT2 SyncCheck", 4),
	HDSPM_SYNC_CHECK("ADAT3 SyncCheck", 5),
	HDSPM_SYNC_CHECK("ADAT4 SyncCheck", 6),
	HDSPM_SYNC_CHECK("TCO SyncCheck", 7),
	HDSPM_SYNC_CHECK("SYNC IN SyncCheck", 8),
	HDSPM_AUTOSYNC_SAMPLE_RATE("WC Frequency", 0),
	HDSPM_AUTOSYNC_SAMPLE_RATE("AES Frequency", 1),
	HDSPM_AUTOSYNC_SAMPLE_RATE("SPDIF Frequency", 2),
	HDSPM_AUTOSYNC_SAMPLE_RATE("ADAT1 Frequency", 3),
	HDSPM_AUTOSYNC_SAMPLE_RATE("ADAT2 Frequency", 4),
	HDSPM_AUTOSYNC_SAMPLE_RATE("ADAT3 Frequency", 5),
	HDSPM_AUTOSYNC_SAMPLE_RATE("ADAT4 Frequency", 6),
	HDSPM_AUTOSYNC_SAMPLE_RATE("TCO Frequency", 7),
	HDSPM_AUTOSYNC_SAMPLE_RATE("SYNC IN Frequency", 8)
};

static struct snd_kcontrol_new snd_hdspm_controls_aes32[] = {
	HDSPM_MIXER("Mixer", 0),
	HDSPM_INTERNAL_CLOCK("Internal Clock", 0),
	HDSPM_SYSTEM_CLOCK_MODE("System Clock Mode", 0),
	HDSPM_PREF_SYNC_REF("Preferred Sync Reference", 0),
	HDSPM_AUTOSYNC_REF("AutoSync Reference", 0),
	HDSPM_SYSTEM_SAMPLE_RATE("System Sample Rate", 0),
	HDSPM_AUTOSYNC_SAMPLE_RATE("External Rate", 0),
	HDSPM_SYNC_CHECK("WC Sync Check", 0),
	HDSPM_SYNC_CHECK("AES1 Sync Check", 1),
	HDSPM_SYNC_CHECK("AES2 Sync Check", 2),
	HDSPM_SYNC_CHECK("AES3 Sync Check", 3),
	HDSPM_SYNC_CHECK("AES4 Sync Check", 4),
	HDSPM_SYNC_CHECK("AES5 Sync Check", 5),
	HDSPM_SYNC_CHECK("AES6 Sync Check", 6),
	HDSPM_SYNC_CHECK("AES7 Sync Check", 7),
	HDSPM_SYNC_CHECK("AES8 Sync Check", 8),
	HDSPM_SYNC_CHECK("TCO Sync Check", 9),
	HDSPM_SYNC_CHECK("SYNC IN Sync Check", 10),
	HDSPM_AUTOSYNC_SAMPLE_RATE("WC Frequency", 0),
	HDSPM_AUTOSYNC_SAMPLE_RATE("AES1 Frequency", 1),
	HDSPM_AUTOSYNC_SAMPLE_RATE("AES2 Frequency", 2),
	HDSPM_AUTOSYNC_SAMPLE_RATE("AES3 Frequency", 3),
	HDSPM_AUTOSYNC_SAMPLE_RATE("AES4 Frequency", 4),
	HDSPM_AUTOSYNC_SAMPLE_RATE("AES5 Frequency", 5),
	HDSPM_AUTOSYNC_SAMPLE_RATE("AES6 Frequency", 6),
	HDSPM_AUTOSYNC_SAMPLE_RATE("AES7 Frequency", 7),
	HDSPM_AUTOSYNC_SAMPLE_RATE("AES8 Frequency", 8),
	HDSPM_AUTOSYNC_SAMPLE_RATE("TCO Frequency", 9),
	HDSPM_AUTOSYNC_SAMPLE_RATE("SYNC IN Frequency", 10),
	HDSPM_TOGGLE_SETTING("Line Out", HDSPM_LineOut),
	HDSPM_TOGGLE_SETTING("Emphasis", HDSPM_Emphasis),
	HDSPM_TOGGLE_SETTING("Non Audio", HDSPM_Dolby),
	HDSPM_TOGGLE_SETTING("Professional", HDSPM_Professional),
	HDSPM_TOGGLE_SETTING("Clear Track Marker", HDSPM_clr_tms),
	HDSPM_DS_WIRE("Double Speed Wire Mode", 0),
	HDSPM_QS_WIRE("Quad Speed Wire Mode", 0),
};



/* Control elements for the optional TCO module */
static struct snd_kcontrol_new snd_hdspm_controls_tco[] = {
	HDSPM_TCO_SAMPLE_RATE("TCO Sample Rate", 0),
	HDSPM_TCO_PULL("TCO Pull", 0),
	HDSPM_TCO_WCK_CONVERSION("TCO WCK Conversion", 0),
	HDSPM_TCO_FRAME_RATE("TCO Frame Rate", 0),
	HDSPM_TCO_SYNC_SOURCE("TCO Sync Source", 0),
	HDSPM_TCO_WORD_TERM("TCO Word Term", 0),
	HDSPM_TCO_LOCK_CHECK("TCO Input Check", 11),
	HDSPM_TCO_LOCK_CHECK("TCO LTC Valid", 12),
	HDSPM_TCO_LTC_FRAMES("TCO Detected Frame Rate", 0),
	HDSPM_TCO_VIDEO_INPUT_FORMAT("Video Input Format", 0)
};


static struct snd_kcontrol_new snd_hdspm_playback_mixer = HDSPM_PLAYBACK_MIXER;


static int hdspm_update_simple_mixer_controls(struct hdspm * hdspm)
{
	int i;

	for (i = hdspm->ds_out_channels; i < hdspm->ss_out_channels; ++i) {
		if (hdspm->system_sample_rate > 48000) {
			hdspm->playback_mixer_ctls[i]->vd[0].access =
				SNDRV_CTL_ELEM_ACCESS_INACTIVE |
				SNDRV_CTL_ELEM_ACCESS_READ |
				SNDRV_CTL_ELEM_ACCESS_VOLATILE;
		} else {
			hdspm->playback_mixer_ctls[i]->vd[0].access =
				SNDRV_CTL_ELEM_ACCESS_READWRITE |
				SNDRV_CTL_ELEM_ACCESS_VOLATILE;
		}
		snd_ctl_notify(hdspm->card, SNDRV_CTL_EVENT_MASK_VALUE |
				SNDRV_CTL_EVENT_MASK_INFO,
				&hdspm->playback_mixer_ctls[i]->id);
	}

	return 0;
}


static int snd_hdspm_create_controls(struct snd_card *card,
					struct hdspm *hdspm)
{
	unsigned int idx, limit;
	int err;
	struct snd_kcontrol *kctl;
	struct snd_kcontrol_new *list = NULL;

	switch (hdspm->io_type) {
	case MADI:
		list = snd_hdspm_controls_madi;
		limit = ARRAY_SIZE(snd_hdspm_controls_madi);
		break;
	case MADIface:
		list = snd_hdspm_controls_madiface;
		limit = ARRAY_SIZE(snd_hdspm_controls_madiface);
		break;
	case AIO:
		list = snd_hdspm_controls_aio;
		limit = ARRAY_SIZE(snd_hdspm_controls_aio);
		break;
	case RayDAT:
		list = snd_hdspm_controls_raydat;
		limit = ARRAY_SIZE(snd_hdspm_controls_raydat);
		break;
	case AES32:
		list = snd_hdspm_controls_aes32;
		limit = ARRAY_SIZE(snd_hdspm_controls_aes32);
		break;
	}

	if (NULL != list) {
		for (idx = 0; idx < limit; idx++) {
			err = snd_ctl_add(card,
					snd_ctl_new1(&list[idx], hdspm));
			if (err < 0)
				return err;
		}
	}


	/* create simple 1:1 playback mixer controls */
	snd_hdspm_playback_mixer.name = "Chn";
	if (hdspm->system_sample_rate >= 128000) {
		limit = hdspm->qs_out_channels;
	} else if (hdspm->system_sample_rate >= 64000) {
		limit = hdspm->ds_out_channels;
	} else {
		limit = hdspm->ss_out_channels;
	}
	for (idx = 0; idx < limit; ++idx) {
		snd_hdspm_playback_mixer.index = idx + 1;
		kctl = snd_ctl_new1(&snd_hdspm_playback_mixer, hdspm);
		err = snd_ctl_add(card, kctl);
		if (err < 0)
			return err;
		hdspm->playback_mixer_ctls[idx] = kctl;
	}


	if (hdspm->tco) {
		/* add tco control elements */
		list = snd_hdspm_controls_tco;
		limit = ARRAY_SIZE(snd_hdspm_controls_tco);
		for (idx = 0; idx < limit; idx++) {
			err = snd_ctl_add(card,
					snd_ctl_new1(&list[idx], hdspm));
			if (err < 0)
				return err;
		}
	}

	return 0;
}

/*------------------------------------------------------------
   /proc interface
 ------------------------------------------------------------*/

static void
snd_hdspm_proc_read_madi(struct snd_info_entry * entry,
			 struct snd_info_buffer *buffer)
{
	struct hdspm *hdspm = entry->private_data;
	unsigned int status, status2, control, freq;

	char *pref_sync_ref;
	char *autosync_ref;
	char *system_clock_mode;
	char *insel;
	int x, x2;

	/* TCO stuff */
	int a, ltc, frames, seconds, minutes, hours;
	unsigned int period;
	u64 freq_const = 0;
	u32 rate;

	status = hdspm_read(hdspm, HDSPM_statusRegister);
	status2 = hdspm_read(hdspm, HDSPM_statusRegister2);
	control = hdspm->control_register;
	freq = hdspm_read(hdspm, HDSPM_timecodeRegister);

	snd_iprintf(buffer, "%s (Card #%d) Rev.%x Status2first3bits: %x\n",
			hdspm->card_name, hdspm->card->number + 1,
			hdspm->firmware_rev,
			(status2 & HDSPM_version0) |
			(status2 & HDSPM_version1) | (status2 &
				HDSPM_version2));

	snd_iprintf(buffer, "HW Serial: 0x%06x%06x\n",
			(hdspm_read(hdspm, HDSPM_midiStatusIn1)>>8) & 0xFFFFFF,
			hdspm->serial);

	snd_iprintf(buffer, "IRQ: %d Registers bus: 0x%lx VM: 0x%lx\n",
			hdspm->irq, hdspm->port, (unsigned long)hdspm->iobase);

	snd_iprintf(buffer, "--- System ---\n");

	snd_iprintf(buffer,
		"IRQ Pending: Audio=%d, MIDI0=%d, MIDI1=%d, IRQcount=%d\n",
		status & HDSPM_audioIRQPending,
		(status & HDSPM_midi0IRQPending) ? 1 : 0,
		(status & HDSPM_midi1IRQPending) ? 1 : 0,
		hdspm->irq_count);
	snd_iprintf(buffer,
		"HW pointer: id = %d, rawptr = %d (%d->%d) "
		"estimated= %ld (bytes)\n",
		((status & HDSPM_BufferID) ? 1 : 0),
		(status & HDSPM_BufferPositionMask),
		(status & HDSPM_BufferPositionMask) %
		(2 * (int)hdspm->period_bytes),
		((status & HDSPM_BufferPositionMask) - 64) %
		(2 * (int)hdspm->period_bytes),
		(long) hdspm_hw_pointer(hdspm) * 4);

	snd_iprintf(buffer,
		"MIDI FIFO: Out1=0x%x, Out2=0x%x, In1=0x%x, In2=0x%x \n",
		hdspm_read(hdspm, HDSPM_midiStatusOut0) & 0xFF,
		hdspm_read(hdspm, HDSPM_midiStatusOut1) & 0xFF,
		hdspm_read(hdspm, HDSPM_midiStatusIn0) & 0xFF,
		hdspm_read(hdspm, HDSPM_midiStatusIn1) & 0xFF);
	snd_iprintf(buffer,
		"MIDIoverMADI FIFO: In=0x%x, Out=0x%x \n",
		hdspm_read(hdspm, HDSPM_midiStatusIn2) & 0xFF,
		hdspm_read(hdspm, HDSPM_midiStatusOut2) & 0xFF);
	snd_iprintf(buffer,
		"Register: ctrl1=0x%x, ctrl2=0x%x, status1=0x%x, "
		"status2=0x%x\n",
		hdspm->control_register, hdspm->control2_register,
		status, status2);
	if (status & HDSPM_tco_detect) {
		snd_iprintf(buffer, "TCO module detected.\n");
		a = hdspm_read(hdspm, HDSPM_RD_TCO+4);
		if (a & HDSPM_TCO1_LTC_Input_valid) {
			snd_iprintf(buffer, "  LTC valid, ");
			switch (a & (HDSPM_TCO1_LTC_Format_LSB |
						HDSPM_TCO1_LTC_Format_MSB)) {
			case 0:
				snd_iprintf(buffer, "24 fps, ");
				break;
			case HDSPM_TCO1_LTC_Format_LSB:
				snd_iprintf(buffer, "25 fps, ");
				break;
			case HDSPM_TCO1_LTC_Format_MSB:
				snd_iprintf(buffer, "29.97 fps, ");
				break;
			default:
				snd_iprintf(buffer, "30 fps, ");
				break;
			}
			if (a & HDSPM_TCO1_set_drop_frame_flag) {
				snd_iprintf(buffer, "drop frame\n");
			} else {
				snd_iprintf(buffer, "full frame\n");
			}
		} else {
			snd_iprintf(buffer, "  no LTC\n");
		}
		if (a & HDSPM_TCO1_Video_Input_Format_NTSC) {
			snd_iprintf(buffer, "  Video: NTSC\n");
		} else if (a & HDSPM_TCO1_Video_Input_Format_PAL) {
			snd_iprintf(buffer, "  Video: PAL\n");
		} else {
			snd_iprintf(buffer, "  No video\n");
		}
		if (a & HDSPM_TCO1_TCO_lock) {
			snd_iprintf(buffer, "  Sync: lock\n");
		} else {
			snd_iprintf(buffer, "  Sync: no lock\n");
		}

		switch (hdspm->io_type) {
		case MADI:
		case AES32:
			freq_const = 110069313433624ULL;
			break;
		case RayDAT:
		case AIO:
			freq_const = 104857600000000ULL;
			break;
		case MADIface:
			break; /* no TCO possible */
		}

		period = hdspm_read(hdspm, HDSPM_RD_PLL_FREQ);
		snd_iprintf(buffer, "    period: %u\n", period);


		/* rate = freq_const/period; */
		rate = div_u64(freq_const, period);

		if (control & HDSPM_QuadSpeed) {
			rate *= 4;
		} else if (control & HDSPM_DoubleSpeed) {
			rate *= 2;
		}

		snd_iprintf(buffer, "  Frequency: %u Hz\n",
				(unsigned int) rate);

		ltc = hdspm_read(hdspm, HDSPM_RD_TCO);
		frames = ltc & 0xF;
		ltc >>= 4;
		frames += (ltc & 0x3) * 10;
		ltc >>= 4;
		seconds = ltc & 0xF;
		ltc >>= 4;
		seconds += (ltc & 0x7) * 10;
		ltc >>= 4;
		minutes = ltc & 0xF;
		ltc >>= 4;
		minutes += (ltc & 0x7) * 10;
		ltc >>= 4;
		hours = ltc & 0xF;
		ltc >>= 4;
		hours += (ltc & 0x3) * 10;
		snd_iprintf(buffer,
			"  LTC In: %02d:%02d:%02d:%02d\n",
			hours, minutes, seconds, frames);

	} else {
		snd_iprintf(buffer, "No TCO module detected.\n");
	}

	snd_iprintf(buffer, "--- Settings ---\n");

	x = hdspm_get_latency(hdspm);

	snd_iprintf(buffer,
		"Size (Latency): %d samples (2 periods of %lu bytes)\n",
		x, (unsigned long) hdspm->period_bytes);

	snd_iprintf(buffer, "Line out: %s\n",
		(hdspm->control_register & HDSPM_LineOut) ? "on " : "off");

	switch (hdspm->control_register & HDSPM_InputMask) {
	case HDSPM_InputOptical:
		insel = "Optical";
		break;
	case HDSPM_InputCoaxial:
		insel = "Coaxial";
		break;
	default:
		insel = "Unknown";
	}

	snd_iprintf(buffer,
		"ClearTrackMarker = %s, Transmit in %s Channel Mode, "
		"Auto Input %s\n",
		(hdspm->control_register & HDSPM_clr_tms) ? "on" : "off",
		(hdspm->control_register & HDSPM_TX_64ch) ? "64" : "56",
		(hdspm->control_register & HDSPM_AutoInp) ? "on" : "off");


	if (!(hdspm->control_register & HDSPM_ClockModeMaster))
		system_clock_mode = "AutoSync";
	else
		system_clock_mode = "Master";
	snd_iprintf(buffer, "AutoSync Reference: %s\n", system_clock_mode);

	switch (hdspm_pref_sync_ref(hdspm)) {
	case HDSPM_SYNC_FROM_WORD:
		pref_sync_ref = "Word Clock";
		break;
	case HDSPM_SYNC_FROM_MADI:
		pref_sync_ref = "MADI Sync";
		break;
	case HDSPM_SYNC_FROM_TCO:
		pref_sync_ref = "TCO";
		break;
	case HDSPM_SYNC_FROM_SYNC_IN:
		pref_sync_ref = "Sync In";
		break;
	default:
		pref_sync_ref = "XXXX Clock";
		break;
	}
	snd_iprintf(buffer, "Preferred Sync Reference: %s\n",
			pref_sync_ref);

	snd_iprintf(buffer, "System Clock Frequency: %d\n",
			hdspm->system_sample_rate);


	snd_iprintf(buffer, "--- Status:\n");

	x = status & HDSPM_madiSync;
	x2 = status2 & HDSPM_wcSync;

	snd_iprintf(buffer, "Inputs MADI=%s, WordClock=%s\n",
			(status & HDSPM_madiLock) ? (x ? "Sync" : "Lock") :
			"NoLock",
			(status2 & HDSPM_wcLock) ? (x2 ? "Sync" : "Lock") :
			"NoLock");

	switch (hdspm_autosync_ref(hdspm)) {
	case HDSPM_AUTOSYNC_FROM_SYNC_IN:
		autosync_ref = "Sync In";
		break;
	case HDSPM_AUTOSYNC_FROM_TCO:
		autosync_ref = "TCO";
		break;
	case HDSPM_AUTOSYNC_FROM_WORD:
		autosync_ref = "Word Clock";
		break;
	case HDSPM_AUTOSYNC_FROM_MADI:
		autosync_ref = "MADI Sync";
		break;
	case HDSPM_AUTOSYNC_FROM_NONE:
		autosync_ref = "Input not valid";
		break;
	default:
		autosync_ref = "---";
		break;
	}
	snd_iprintf(buffer,
		"AutoSync: Reference= %s, Freq=%d (MADI = %d, Word = %d)\n",
		autosync_ref, hdspm_external_sample_rate(hdspm),
		(status & HDSPM_madiFreqMask) >> 22,
		(status2 & HDSPM_wcFreqMask) >> 5);

	snd_iprintf(buffer, "Input: %s, Mode=%s\n",
		(status & HDSPM_AB_int) ? "Coax" : "Optical",
		(status & HDSPM_RX_64ch) ? "64 channels" :
		"56 channels");

	snd_iprintf(buffer, "\n");
}

static void
snd_hdspm_proc_read_aes32(struct snd_info_entry * entry,
			  struct snd_info_buffer *buffer)
{
	struct hdspm *hdspm = entry->private_data;
	unsigned int status;
	unsigned int status2;
	unsigned int timecode;
	unsigned int wcLock, wcSync;
	int pref_syncref;
	char *autosync_ref;
	int x;

	status = hdspm_read(hdspm, HDSPM_statusRegister);
	status2 = hdspm_read(hdspm, HDSPM_statusRegister2);
	timecode = hdspm_read(hdspm, HDSPM_timecodeRegister);

	snd_iprintf(buffer, "%s (Card #%d) Rev.%x\n",
		    hdspm->card_name, hdspm->card->number + 1,
		    hdspm->firmware_rev);

	snd_iprintf(buffer, "IRQ: %d Registers bus: 0x%lx VM: 0x%lx\n",
		    hdspm->irq, hdspm->port, (unsigned long)hdspm->iobase);

	snd_iprintf(buffer, "--- System ---\n");

	snd_iprintf(buffer,
		    "IRQ Pending: Audio=%d, MIDI0=%d, MIDI1=%d, IRQcount=%d\n",
		    status & HDSPM_audioIRQPending,
		    (status & HDSPM_midi0IRQPending) ? 1 : 0,
		    (status & HDSPM_midi1IRQPending) ? 1 : 0,
		    hdspm->irq_count);
	snd_iprintf(buffer,
		    "HW pointer: id = %d, rawptr = %d (%d->%d) "
		    "estimated= %ld (bytes)\n",
		    ((status & HDSPM_BufferID) ? 1 : 0),
		    (status & HDSPM_BufferPositionMask),
		    (status & HDSPM_BufferPositionMask) %
		    (2 * (int)hdspm->period_bytes),
		    ((status & HDSPM_BufferPositionMask) - 64) %
		    (2 * (int)hdspm->period_bytes),
		    (long) hdspm_hw_pointer(hdspm) * 4);

	snd_iprintf(buffer,
		    "MIDI FIFO: Out1=0x%x, Out2=0x%x, In1=0x%x, In2=0x%x \n",
		    hdspm_read(hdspm, HDSPM_midiStatusOut0) & 0xFF,
		    hdspm_read(hdspm, HDSPM_midiStatusOut1) & 0xFF,
		    hdspm_read(hdspm, HDSPM_midiStatusIn0) & 0xFF,
		    hdspm_read(hdspm, HDSPM_midiStatusIn1) & 0xFF);
	snd_iprintf(buffer,
		    "MIDIoverMADI FIFO: In=0x%x, Out=0x%x \n",
		    hdspm_read(hdspm, HDSPM_midiStatusIn2) & 0xFF,
		    hdspm_read(hdspm, HDSPM_midiStatusOut2) & 0xFF);
	snd_iprintf(buffer,
		    "Register: ctrl1=0x%x, ctrl2=0x%x, status1=0x%x, "
		    "status2=0x%x\n",
		    hdspm->control_register, hdspm->control2_register,
		    status, status2);

	snd_iprintf(buffer, "--- Settings ---\n");

	x = hdspm_get_latency(hdspm);

	snd_iprintf(buffer,
		    "Size (Latency): %d samples (2 periods of %lu bytes)\n",
		    x, (unsigned long) hdspm->period_bytes);

	snd_iprintf(buffer, "Line out: %s\n",
		    (hdspm->
		     control_register & HDSPM_LineOut) ? "on " : "off");

	snd_iprintf(buffer,
		    "ClearTrackMarker %s, Emphasis %s, Dolby %s\n",
		    (hdspm->
		     control_register & HDSPM_clr_tms) ? "on" : "off",
		    (hdspm->
		     control_register & HDSPM_Emphasis) ? "on" : "off",
		    (hdspm->
		     control_register & HDSPM_Dolby) ? "on" : "off");


	pref_syncref = hdspm_pref_sync_ref(hdspm);
	if (pref_syncref == 0)
		snd_iprintf(buffer, "Preferred Sync Reference: Word Clock\n");
	else
		snd_iprintf(buffer, "Preferred Sync Reference: AES%d\n",
				pref_syncref);

	snd_iprintf(buffer, "System Clock Frequency: %d\n",
		    hdspm->system_sample_rate);

	snd_iprintf(buffer, "Double speed: %s\n",
			hdspm->control_register & HDSPM_DS_DoubleWire?
			"Double wire" : "Single wire");
	snd_iprintf(buffer, "Quad speed: %s\n",
			hdspm->control_register & HDSPM_QS_DoubleWire?
			"Double wire" :
			hdspm->control_register & HDSPM_QS_QuadWire?
			"Quad wire" : "Single wire");

	snd_iprintf(buffer, "--- Status:\n");

	wcLock = status & HDSPM_AES32_wcLock;
	wcSync = wcLock && (status & HDSPM_AES32_wcSync);

	snd_iprintf(buffer, "Word: %s  Frequency: %d\n",
		    (wcLock) ? (wcSync ? "Sync   " : "Lock   ") : "No Lock",
		    HDSPM_bit2freq((status >> HDSPM_AES32_wcFreq_bit) & 0xF));

	for (x = 0; x < 8; x++) {
		snd_iprintf(buffer, "AES%d: %s  Frequency: %d\n",
			    x+1,
			    (status2 & (HDSPM_LockAES >> x)) ?
			    "Sync   " : "No Lock",
			    HDSPM_bit2freq((timecode >> (4*x)) & 0xF));
	}

	switch (hdspm_autosync_ref(hdspm)) {
	case HDSPM_AES32_AUTOSYNC_FROM_NONE:
		autosync_ref = "None"; break;
	case HDSPM_AES32_AUTOSYNC_FROM_WORD:
		autosync_ref = "Word Clock"; break;
	case HDSPM_AES32_AUTOSYNC_FROM_AES1:
		autosync_ref = "AES1"; break;
	case HDSPM_AES32_AUTOSYNC_FROM_AES2:
		autosync_ref = "AES2"; break;
	case HDSPM_AES32_AUTOSYNC_FROM_AES3:
		autosync_ref = "AES3"; break;
	case HDSPM_AES32_AUTOSYNC_FROM_AES4:
		autosync_ref = "AES4"; break;
	case HDSPM_AES32_AUTOSYNC_FROM_AES5:
		autosync_ref = "AES5"; break;
	case HDSPM_AES32_AUTOSYNC_FROM_AES6:
		autosync_ref = "AES6"; break;
	case HDSPM_AES32_AUTOSYNC_FROM_AES7:
		autosync_ref = "AES7"; break;
	case HDSPM_AES32_AUTOSYNC_FROM_AES8:
		autosync_ref = "AES8"; break;
	default:
		autosync_ref = "---"; break;
	}
	snd_iprintf(buffer, "AutoSync ref = %s\n", autosync_ref);

	snd_iprintf(buffer, "\n");
}

static void
snd_hdspm_proc_read_raydat(struct snd_info_entry *entry,
			 struct snd_info_buffer *buffer)
{
	struct hdspm *hdspm = entry->private_data;
	unsigned int status1, status2, status3, control, i;
	unsigned int lock, sync;

	status1 = hdspm_read(hdspm, HDSPM_RD_STATUS_1); /* s1 */
	status2 = hdspm_read(hdspm, HDSPM_RD_STATUS_2); /* freq */
	status3 = hdspm_read(hdspm, HDSPM_RD_STATUS_3); /* s2 */

	control = hdspm->control_register;

	snd_iprintf(buffer, "STATUS1: 0x%08x\n", status1);
	snd_iprintf(buffer, "STATUS2: 0x%08x\n", status2);
	snd_iprintf(buffer, "STATUS3: 0x%08x\n", status3);


	snd_iprintf(buffer, "\n*** CLOCK MODE\n\n");

	snd_iprintf(buffer, "Clock mode      : %s\n",
		(hdspm_system_clock_mode(hdspm) == 0) ? "master" : "slave");
	snd_iprintf(buffer, "System frequency: %d Hz\n",
		hdspm_get_system_sample_rate(hdspm));

	snd_iprintf(buffer, "\n*** INPUT STATUS\n\n");

	lock = 0x1;
	sync = 0x100;

	for (i = 0; i < 8; i++) {
		snd_iprintf(buffer, "s1_input %d: Lock %d, Sync %d, Freq %s\n",
				i,
				(status1 & lock) ? 1 : 0,
				(status1 & sync) ? 1 : 0,
				texts_freq[(status2 >> (i * 4)) & 0xF]);

		lock = lock<<1;
		sync = sync<<1;
	}

	snd_iprintf(buffer, "WC input: Lock %d, Sync %d, Freq %s\n",
			(status1 & 0x1000000) ? 1 : 0,
			(status1 & 0x2000000) ? 1 : 0,
			texts_freq[(status1 >> 16) & 0xF]);

	snd_iprintf(buffer, "TCO input: Lock %d, Sync %d, Freq %s\n",
			(status1 & 0x4000000) ? 1 : 0,
			(status1 & 0x8000000) ? 1 : 0,
			texts_freq[(status1 >> 20) & 0xF]);

	snd_iprintf(buffer, "SYNC IN: Lock %d, Sync %d, Freq %s\n",
			(status3 & 0x400) ? 1 : 0,
			(status3 & 0x800) ? 1 : 0,
			texts_freq[(status2 >> 12) & 0xF]);

}

#ifdef CONFIG_SND_DEBUG
static void
snd_hdspm_proc_read_debug(struct snd_info_entry *entry,
			  struct snd_info_buffer *buffer)
{
	struct hdspm *hdspm = entry->private_data;

	int j,i;

	for (i = 0; i < 256 /* 1024*64 */; i += j) {
		snd_iprintf(buffer, "0x%08X: ", i);
		for (j = 0; j < 16; j += 4)
			snd_iprintf(buffer, "%08X ", hdspm_read(hdspm, i + j));
		snd_iprintf(buffer, "\n");
	}
}
#endif


static void snd_hdspm_proc_ports_in(struct snd_info_entry *entry,
			  struct snd_info_buffer *buffer)
{
	struct hdspm *hdspm = entry->private_data;
	int i;

	snd_iprintf(buffer, "# generated by hdspm\n");

	for (i = 0; i < hdspm->max_channels_in; i++) {
		snd_iprintf(buffer, "%d=%s\n", i+1, hdspm->port_names_in[i]);
	}
}

static void snd_hdspm_proc_ports_out(struct snd_info_entry *entry,
			  struct snd_info_buffer *buffer)
{
	struct hdspm *hdspm = entry->private_data;
	int i;

	snd_iprintf(buffer, "# generated by hdspm\n");

	for (i = 0; i < hdspm->max_channels_out; i++) {
		snd_iprintf(buffer, "%d=%s\n", i+1, hdspm->port_names_out[i]);
	}
}


static void snd_hdspm_proc_init(struct hdspm *hdspm)
{
	struct snd_info_entry *entry;

	if (!snd_card_proc_new(hdspm->card, "hdspm", &entry)) {
		switch (hdspm->io_type) {
		case AES32:
			snd_info_set_text_ops(entry, hdspm,
					snd_hdspm_proc_read_aes32);
			break;
		case MADI:
			snd_info_set_text_ops(entry, hdspm,
					snd_hdspm_proc_read_madi);
			break;
		case MADIface:
			/* snd_info_set_text_ops(entry, hdspm,
			 snd_hdspm_proc_read_madiface); */
			break;
		case RayDAT:
			snd_info_set_text_ops(entry, hdspm,
					snd_hdspm_proc_read_raydat);
			break;
		case AIO:
			break;
		}
	}

	if (!snd_card_proc_new(hdspm->card, "ports.in", &entry)) {
		snd_info_set_text_ops(entry, hdspm, snd_hdspm_proc_ports_in);
	}

	if (!snd_card_proc_new(hdspm->card, "ports.out", &entry)) {
		snd_info_set_text_ops(entry, hdspm, snd_hdspm_proc_ports_out);
	}

#ifdef CONFIG_SND_DEBUG
	/* debug file to read all hdspm registers */
	if (!snd_card_proc_new(hdspm->card, "debug", &entry))
		snd_info_set_text_ops(entry, hdspm,
				snd_hdspm_proc_read_debug);
#endif
}

/*------------------------------------------------------------
   hdspm intitialize
 ------------------------------------------------------------*/

static int snd_hdspm_set_defaults(struct hdspm * hdspm)
{
	/* ASSUMPTION: hdspm->lock is either held, or there is no need to
	   hold it (e.g. during module initialization).
	   */

	/* set defaults:       */

	hdspm->settings_register = 0;

	switch (hdspm->io_type) {
	case MADI:
	case MADIface:
		hdspm->control_register =
			0x2 + 0x8 + 0x10 + 0x80 + 0x400 + 0x4000 + 0x1000000;
		break;

	case RayDAT:
	case AIO:
		hdspm->settings_register = 0x1 + 0x1000;
		/* Magic values are: LAT_0, LAT_2, Master, freq1, tx64ch, inp_0,
		 * line_out */
		hdspm->control_register =
			0x2 + 0x8 + 0x10 + 0x80 + 0x400 + 0x4000 + 0x1000000;
		break;

	case AES32:
		hdspm->control_register =
			HDSPM_ClockModeMaster |	/* Master Cloack Mode on */
			hdspm_encode_latency(7) | /* latency max=8192samples */
			HDSPM_SyncRef0 |	/* AES1 is syncclock */
			HDSPM_LineOut |	/* Analog output in */
			HDSPM_Professional;  /* Professional mode */
		break;
	}

	hdspm_write(hdspm, HDSPM_controlRegister, hdspm->control_register);

	if (AES32 == hdspm->io_type) {
		/* No control2 register for AES32 */
#ifdef SNDRV_BIG_ENDIAN
		hdspm->control2_register = HDSPM_BIGENDIAN_MODE;
#else
		hdspm->control2_register = 0;
#endif

		hdspm_write(hdspm, HDSPM_control2Reg, hdspm->control2_register);
	}
	hdspm_compute_period_size(hdspm);

	/* silence everything */

	all_in_all_mixer(hdspm, 0 * UNITY_GAIN);

	if (hdspm->io_type == AIO || hdspm->io_type == RayDAT) {
		hdspm_write(hdspm, HDSPM_WR_SETTINGS, hdspm->settings_register);
	}

	/* set a default rate so that the channel map is set up. */
	hdspm_set_rate(hdspm, 48000, 1);

	return 0;
}


/*------------------------------------------------------------
   interrupt
 ------------------------------------------------------------*/

static irqreturn_t snd_hdspm_interrupt(int irq, void *dev_id)
{
	struct hdspm *hdspm = (struct hdspm *) dev_id;
	unsigned int status;
	int i, audio, midi, schedule = 0;
	/* cycles_t now; */

	status = hdspm_read(hdspm, HDSPM_statusRegister);

	audio = status & HDSPM_audioIRQPending;
	midi = status & (HDSPM_midi0IRQPending | HDSPM_midi1IRQPending |
			HDSPM_midi2IRQPending | HDSPM_midi3IRQPending);

	/* now = get_cycles(); */
	/**
	 *   LAT_2..LAT_0 period  counter (win)  counter (mac)
	 *          6       4096   ~256053425     ~514672358
	 *          5       2048   ~128024983     ~257373821
	 *          4       1024    ~64023706     ~128718089
	 *          3        512    ~32005945      ~64385999
	 *          2        256    ~16003039      ~32260176
	 *          1        128     ~7998738      ~16194507
	 *          0         64     ~3998231       ~8191558
	 **/
	/*
	   snd_printk(KERN_INFO "snd_hdspm_interrupt %llu @ %llx\n",
	   now-hdspm->last_interrupt, status & 0xFFC0);
	   hdspm->last_interrupt = now;
	*/

	if (!audio && !midi)
		return IRQ_NONE;

	hdspm_write(hdspm, HDSPM_interruptConfirmation, 0);
	hdspm->irq_count++;


	if (audio) {
		if (hdspm->capture_substream)
			snd_pcm_period_elapsed(hdspm->capture_substream);

		if (hdspm->playback_substream)
			snd_pcm_period_elapsed(hdspm->playback_substream);
	}

	if (midi) {
		i = 0;
		while (i < hdspm->midiPorts) {
			if ((hdspm_read(hdspm,
				hdspm->midi[i].statusIn) & 0xff) &&
					(status & hdspm->midi[i].irq)) {
				/* we disable interrupts for this input until
				 * processing is done
				 */
				hdspm->control_register &= ~hdspm->midi[i].ie;
				hdspm_write(hdspm, HDSPM_controlRegister,
						hdspm->control_register);
				hdspm->midi[i].pending = 1;
				schedule = 1;
			}

			i++;
		}

		if (schedule)
			tasklet_hi_schedule(&hdspm->midi_tasklet);
	}

	return IRQ_HANDLED;
}

/*------------------------------------------------------------
   pcm interface
  ------------------------------------------------------------*/


static snd_pcm_uframes_t snd_hdspm_hw_pointer(struct snd_pcm_substream
					      *substream)
{
	struct hdspm *hdspm = snd_pcm_substream_chip(substream);
	return hdspm_hw_pointer(hdspm);
}


static int snd_hdspm_reset(struct snd_pcm_substream *substream)
{
	struct snd_pcm_runtime *runtime = substream->runtime;
	struct hdspm *hdspm = snd_pcm_substream_chip(substream);
	struct snd_pcm_substream *other;

	if (substream->stream == SNDRV_PCM_STREAM_PLAYBACK)
		other = hdspm->capture_substream;
	else
		other = hdspm->playback_substream;

	if (hdspm->running)
		runtime->status->hw_ptr = hdspm_hw_pointer(hdspm);
	else
		runtime->status->hw_ptr = 0;
	if (other) {
		struct snd_pcm_substream *s;
		struct snd_pcm_runtime *oruntime = other->runtime;
		snd_pcm_group_for_each_entry(s, substream) {
			if (s == other) {
				oruntime->status->hw_ptr =
					runtime->status->hw_ptr;
				break;
			}
		}
	}
	return 0;
}

static int snd_hdspm_hw_params(struct snd_pcm_substream *substream,
			       struct snd_pcm_hw_params *params)
{
	struct hdspm *hdspm = snd_pcm_substream_chip(substream);
	int err;
	int i;
	pid_t this_pid;
	pid_t other_pid;

	spin_lock_irq(&hdspm->lock);

	if (substream->pstr->stream == SNDRV_PCM_STREAM_PLAYBACK) {
		this_pid = hdspm->playback_pid;
		other_pid = hdspm->capture_pid;
	} else {
		this_pid = hdspm->capture_pid;
		other_pid = hdspm->playback_pid;
	}

	if (other_pid > 0 && this_pid != other_pid) {

		/* The other stream is open, and not by the same
		   task as this one. Make sure that the parameters
		   that matter are the same.
		   */

		if (params_rate(params) != hdspm->system_sample_rate) {
			spin_unlock_irq(&hdspm->lock);
			_snd_pcm_hw_param_setempty(params,
					SNDRV_PCM_HW_PARAM_RATE);
			return -EBUSY;
		}

		if (params_period_size(params) != hdspm->period_bytes / 4) {
			spin_unlock_irq(&hdspm->lock);
			_snd_pcm_hw_param_setempty(params,
					SNDRV_PCM_HW_PARAM_PERIOD_SIZE);
			return -EBUSY;
		}

	}
	/* We're fine. */
	spin_unlock_irq(&hdspm->lock);

	/* how to make sure that the rate matches an externally-set one ?   */

	spin_lock_irq(&hdspm->lock);
	err = hdspm_set_rate(hdspm, params_rate(params), 0);
	if (err < 0) {
		snd_printk(KERN_INFO "err on hdspm_set_rate: %d\n", err);
		spin_unlock_irq(&hdspm->lock);
		_snd_pcm_hw_param_setempty(params,
				SNDRV_PCM_HW_PARAM_RATE);
		return err;
	}
	spin_unlock_irq(&hdspm->lock);

	err = hdspm_set_interrupt_interval(hdspm,
			params_period_size(params));
	if (err < 0) {
		snd_printk(KERN_INFO "err on hdspm_set_interrupt_interval: %d\n", err);
		_snd_pcm_hw_param_setempty(params,
				SNDRV_PCM_HW_PARAM_PERIOD_SIZE);
		return err;
	}

	/* Memory allocation, takashi's method, dont know if we should
	 * spinlock
	 */
	/* malloc all buffer even if not enabled to get sure */
	/* Update for MADI rev 204: we need to allocate for all channels,
	 * otherwise it doesn't work at 96kHz */

	err =
		snd_pcm_lib_malloc_pages(substream, HDSPM_DMA_AREA_BYTES);
	if (err < 0) {
		snd_printk(KERN_INFO "err on snd_pcm_lib_malloc_pages: %d\n", err);
		return err;
	}

	if (substream->stream == SNDRV_PCM_STREAM_PLAYBACK) {

		hdspm_set_sgbuf(hdspm, substream, HDSPM_pageAddressBufferOut,
				params_channels(params));

		for (i = 0; i < params_channels(params); ++i)
			snd_hdspm_enable_out(hdspm, i, 1);

		hdspm->playback_buffer =
			(unsigned char *) substream->runtime->dma_area;
		snd_printdd("Allocated sample buffer for playback at %p\n",
				hdspm->playback_buffer);
	} else {
		hdspm_set_sgbuf(hdspm, substream, HDSPM_pageAddressBufferIn,
				params_channels(params));

		for (i = 0; i < params_channels(params); ++i)
			snd_hdspm_enable_in(hdspm, i, 1);

		hdspm->capture_buffer =
			(unsigned char *) substream->runtime->dma_area;
		snd_printdd("Allocated sample buffer for capture at %p\n",
				hdspm->capture_buffer);
	}

	/*
	   snd_printdd("Allocated sample buffer for %s at 0x%08X\n",
	   substream->stream == SNDRV_PCM_STREAM_PLAYBACK ?
	   "playback" : "capture",
	   snd_pcm_sgbuf_get_addr(substream, 0));
	   */
	/*
	   snd_printdd("set_hwparams: %s %d Hz, %d channels, bs = %d\n",
	   substream->stream == SNDRV_PCM_STREAM_PLAYBACK ?
	   "playback" : "capture",
	   params_rate(params), params_channels(params),
	   params_buffer_size(params));
	   */


	/* Switch to native float format if requested */
	if (SNDRV_PCM_FORMAT_FLOAT_LE == params_format(params)) {
		if (!(hdspm->control_register & HDSPe_FLOAT_FORMAT))
			snd_printk(KERN_INFO "hdspm: Switching to native 32bit LE float format.\n");

		hdspm->control_register |= HDSPe_FLOAT_FORMAT;
	} else if (SNDRV_PCM_FORMAT_S32_LE == params_format(params)) {
		if (hdspm->control_register & HDSPe_FLOAT_FORMAT)
			snd_printk(KERN_INFO "hdspm: Switching to native 32bit LE integer format.\n");

		hdspm->control_register &= ~HDSPe_FLOAT_FORMAT;
	}
	hdspm_write(hdspm, HDSPM_controlRegister, hdspm->control_register);

	return 0;
}

static int snd_hdspm_hw_free(struct snd_pcm_substream *substream)
{
	int i;
	struct hdspm *hdspm = snd_pcm_substream_chip(substream);

	if (substream->stream == SNDRV_PCM_STREAM_PLAYBACK) {

		/* params_channels(params) should be enough,
		   but to get sure in case of error */
		for (i = 0; i < hdspm->max_channels_out; ++i)
			snd_hdspm_enable_out(hdspm, i, 0);

		hdspm->playback_buffer = NULL;
	} else {
		for (i = 0; i < hdspm->max_channels_in; ++i)
			snd_hdspm_enable_in(hdspm, i, 0);

		hdspm->capture_buffer = NULL;

	}

	snd_pcm_lib_free_pages(substream);

	return 0;
}


static int snd_hdspm_channel_info(struct snd_pcm_substream *substream,
		struct snd_pcm_channel_info *info)
{
	struct hdspm *hdspm = snd_pcm_substream_chip(substream);

	if (substream->stream == SNDRV_PCM_STREAM_PLAYBACK) {
		if (snd_BUG_ON(info->channel >= hdspm->max_channels_out)) {
			snd_printk(KERN_INFO "snd_hdspm_channel_info: output channel out of range (%d)\n", info->channel);
			return -EINVAL;
		}

		if (hdspm->channel_map_out[info->channel] < 0) {
			snd_printk(KERN_INFO "snd_hdspm_channel_info: output channel %d mapped out\n", info->channel);
			return -EINVAL;
		}

		info->offset = hdspm->channel_map_out[info->channel] *
			HDSPM_CHANNEL_BUFFER_BYTES;
	} else {
		if (snd_BUG_ON(info->channel >= hdspm->max_channels_in)) {
			snd_printk(KERN_INFO "snd_hdspm_channel_info: input channel out of range (%d)\n", info->channel);
			return -EINVAL;
		}

		if (hdspm->channel_map_in[info->channel] < 0) {
			snd_printk(KERN_INFO "snd_hdspm_channel_info: input channel %d mapped out\n", info->channel);
			return -EINVAL;
		}

		info->offset = hdspm->channel_map_in[info->channel] *
			HDSPM_CHANNEL_BUFFER_BYTES;
	}

	info->first = 0;
	info->step = 32;
	return 0;
}


static int snd_hdspm_ioctl(struct snd_pcm_substream *substream,
		unsigned int cmd, void *arg)
{
	switch (cmd) {
	case SNDRV_PCM_IOCTL1_RESET:
		return snd_hdspm_reset(substream);

	case SNDRV_PCM_IOCTL1_CHANNEL_INFO:
		{
			struct snd_pcm_channel_info *info = arg;
			return snd_hdspm_channel_info(substream, info);
		}
	default:
		break;
	}

	return snd_pcm_lib_ioctl(substream, cmd, arg);
}

static int snd_hdspm_trigger(struct snd_pcm_substream *substream, int cmd)
{
	struct hdspm *hdspm = snd_pcm_substream_chip(substream);
	struct snd_pcm_substream *other;
	int running;

	spin_lock(&hdspm->lock);
	running = hdspm->running;
	switch (cmd) {
	case SNDRV_PCM_TRIGGER_START:
		running |= 1 << substream->stream;
		break;
	case SNDRV_PCM_TRIGGER_STOP:
		running &= ~(1 << substream->stream);
		break;
	default:
		snd_BUG();
		spin_unlock(&hdspm->lock);
		return -EINVAL;
	}
	if (substream->stream == SNDRV_PCM_STREAM_PLAYBACK)
		other = hdspm->capture_substream;
	else
		other = hdspm->playback_substream;

	if (other) {
		struct snd_pcm_substream *s;
		snd_pcm_group_for_each_entry(s, substream) {
			if (s == other) {
				snd_pcm_trigger_done(s, substream);
				if (cmd == SNDRV_PCM_TRIGGER_START)
					running |= 1 << s->stream;
				else
					running &= ~(1 << s->stream);
				goto _ok;
			}
		}
		if (cmd == SNDRV_PCM_TRIGGER_START) {
			if (!(running & (1 << SNDRV_PCM_STREAM_PLAYBACK))
					&& substream->stream ==
					SNDRV_PCM_STREAM_CAPTURE)
				hdspm_silence_playback(hdspm);
		} else {
			if (running &&
				substream->stream == SNDRV_PCM_STREAM_PLAYBACK)
				hdspm_silence_playback(hdspm);
		}
	} else {
		if (substream->stream == SNDRV_PCM_STREAM_CAPTURE)
			hdspm_silence_playback(hdspm);
	}
_ok:
	snd_pcm_trigger_done(substream, substream);
	if (!hdspm->running && running)
		hdspm_start_audio(hdspm);
	else if (hdspm->running && !running)
		hdspm_stop_audio(hdspm);
	hdspm->running = running;
	spin_unlock(&hdspm->lock);

	return 0;
}

static int snd_hdspm_prepare(struct snd_pcm_substream *substream)
{
	return 0;
}

static struct snd_pcm_hardware snd_hdspm_playback_subinfo = {
	.info = (SNDRV_PCM_INFO_MMAP |
		 SNDRV_PCM_INFO_MMAP_VALID |
		 SNDRV_PCM_INFO_NONINTERLEAVED |
		 SNDRV_PCM_INFO_SYNC_START | SNDRV_PCM_INFO_DOUBLE),
	.formats = SNDRV_PCM_FMTBIT_S32_LE,
	.rates = (SNDRV_PCM_RATE_32000 |
		  SNDRV_PCM_RATE_44100 |
		  SNDRV_PCM_RATE_48000 |
		  SNDRV_PCM_RATE_64000 |
		  SNDRV_PCM_RATE_88200 | SNDRV_PCM_RATE_96000 |
		  SNDRV_PCM_RATE_176400 | SNDRV_PCM_RATE_192000 ),
	.rate_min = 32000,
	.rate_max = 192000,
	.channels_min = 1,
	.channels_max = HDSPM_MAX_CHANNELS,
	.buffer_bytes_max =
	    HDSPM_CHANNEL_BUFFER_BYTES * HDSPM_MAX_CHANNELS,
	.period_bytes_min = (32 * 4),
	.period_bytes_max = (8192 * 4) * HDSPM_MAX_CHANNELS,
	.periods_min = 2,
	.periods_max = 512,
	.fifo_size = 0
};

static struct snd_pcm_hardware snd_hdspm_capture_subinfo = {
	.info = (SNDRV_PCM_INFO_MMAP |
		 SNDRV_PCM_INFO_MMAP_VALID |
		 SNDRV_PCM_INFO_NONINTERLEAVED |
		 SNDRV_PCM_INFO_SYNC_START),
	.formats = SNDRV_PCM_FMTBIT_S32_LE,
	.rates = (SNDRV_PCM_RATE_32000 |
		  SNDRV_PCM_RATE_44100 |
		  SNDRV_PCM_RATE_48000 |
		  SNDRV_PCM_RATE_64000 |
		  SNDRV_PCM_RATE_88200 | SNDRV_PCM_RATE_96000 |
		  SNDRV_PCM_RATE_176400 | SNDRV_PCM_RATE_192000),
	.rate_min = 32000,
	.rate_max = 192000,
	.channels_min = 1,
	.channels_max = HDSPM_MAX_CHANNELS,
	.buffer_bytes_max =
	    HDSPM_CHANNEL_BUFFER_BYTES * HDSPM_MAX_CHANNELS,
	.period_bytes_min = (32 * 4),
	.period_bytes_max = (8192 * 4) * HDSPM_MAX_CHANNELS,
	.periods_min = 2,
	.periods_max = 512,
	.fifo_size = 0
};

static int snd_hdspm_hw_rule_in_channels_rate(struct snd_pcm_hw_params *params,
					   struct snd_pcm_hw_rule *rule)
{
	struct hdspm *hdspm = rule->private;
	struct snd_interval *c =
	    hw_param_interval(params, SNDRV_PCM_HW_PARAM_CHANNELS);
	struct snd_interval *r =
	    hw_param_interval(params, SNDRV_PCM_HW_PARAM_RATE);

	if (r->min > 96000 && r->max <= 192000) {
		struct snd_interval t = {
			.min = hdspm->qs_in_channels,
			.max = hdspm->qs_in_channels,
			.integer = 1,
		};
		return snd_interval_refine(c, &t);
	} else if (r->min > 48000 && r->max <= 96000) {
		struct snd_interval t = {
			.min = hdspm->ds_in_channels,
			.max = hdspm->ds_in_channels,
			.integer = 1,
		};
		return snd_interval_refine(c, &t);
	} else if (r->max < 64000) {
		struct snd_interval t = {
			.min = hdspm->ss_in_channels,
			.max = hdspm->ss_in_channels,
			.integer = 1,
		};
		return snd_interval_refine(c, &t);
	}

	return 0;
}

static int snd_hdspm_hw_rule_out_channels_rate(struct snd_pcm_hw_params *params,
					   struct snd_pcm_hw_rule * rule)
{
	struct hdspm *hdspm = rule->private;
	struct snd_interval *c =
	    hw_param_interval(params, SNDRV_PCM_HW_PARAM_CHANNELS);
	struct snd_interval *r =
	    hw_param_interval(params, SNDRV_PCM_HW_PARAM_RATE);

	if (r->min > 96000 && r->max <= 192000) {
		struct snd_interval t = {
			.min = hdspm->qs_out_channels,
			.max = hdspm->qs_out_channels,
			.integer = 1,
		};
		return snd_interval_refine(c, &t);
	} else if (r->min > 48000 && r->max <= 96000) {
		struct snd_interval t = {
			.min = hdspm->ds_out_channels,
			.max = hdspm->ds_out_channels,
			.integer = 1,
		};
		return snd_interval_refine(c, &t);
	} else if (r->max < 64000) {
		struct snd_interval t = {
			.min = hdspm->ss_out_channels,
			.max = hdspm->ss_out_channels,
			.integer = 1,
		};
		return snd_interval_refine(c, &t);
	} else {
	}
	return 0;
}

static int snd_hdspm_hw_rule_rate_in_channels(struct snd_pcm_hw_params *params,
					   struct snd_pcm_hw_rule * rule)
{
	struct hdspm *hdspm = rule->private;
	struct snd_interval *c =
	    hw_param_interval(params, SNDRV_PCM_HW_PARAM_CHANNELS);
	struct snd_interval *r =
	    hw_param_interval(params, SNDRV_PCM_HW_PARAM_RATE);

	if (c->min >= hdspm->ss_in_channels) {
		struct snd_interval t = {
			.min = 32000,
			.max = 48000,
			.integer = 1,
		};
		return snd_interval_refine(r, &t);
	} else if (c->max <= hdspm->qs_in_channels) {
		struct snd_interval t = {
			.min = 128000,
			.max = 192000,
			.integer = 1,
		};
		return snd_interval_refine(r, &t);
	} else if (c->max <= hdspm->ds_in_channels) {
		struct snd_interval t = {
			.min = 64000,
			.max = 96000,
			.integer = 1,
		};
		return snd_interval_refine(r, &t);
	}

	return 0;
}
static int snd_hdspm_hw_rule_rate_out_channels(struct snd_pcm_hw_params *params,
					   struct snd_pcm_hw_rule *rule)
{
	struct hdspm *hdspm = rule->private;
	struct snd_interval *c =
	    hw_param_interval(params, SNDRV_PCM_HW_PARAM_CHANNELS);
	struct snd_interval *r =
	    hw_param_interval(params, SNDRV_PCM_HW_PARAM_RATE);

	if (c->min >= hdspm->ss_out_channels) {
		struct snd_interval t = {
			.min = 32000,
			.max = 48000,
			.integer = 1,
		};
		return snd_interval_refine(r, &t);
	} else if (c->max <= hdspm->qs_out_channels) {
		struct snd_interval t = {
			.min = 128000,
			.max = 192000,
			.integer = 1,
		};
		return snd_interval_refine(r, &t);
	} else if (c->max <= hdspm->ds_out_channels) {
		struct snd_interval t = {
			.min = 64000,
			.max = 96000,
			.integer = 1,
		};
		return snd_interval_refine(r, &t);
	}

	return 0;
}

static int snd_hdspm_hw_rule_in_channels(struct snd_pcm_hw_params *params,
				      struct snd_pcm_hw_rule *rule)
{
	unsigned int list[3];
	struct hdspm *hdspm = rule->private;
	struct snd_interval *c = hw_param_interval(params,
			SNDRV_PCM_HW_PARAM_CHANNELS);

	list[0] = hdspm->qs_in_channels;
	list[1] = hdspm->ds_in_channels;
	list[2] = hdspm->ss_in_channels;
	return snd_interval_list(c, 3, list, 0);
}

static int snd_hdspm_hw_rule_out_channels(struct snd_pcm_hw_params *params,
				      struct snd_pcm_hw_rule *rule)
{
	unsigned int list[3];
	struct hdspm *hdspm = rule->private;
	struct snd_interval *c = hw_param_interval(params,
			SNDRV_PCM_HW_PARAM_CHANNELS);

	list[0] = hdspm->qs_out_channels;
	list[1] = hdspm->ds_out_channels;
	list[2] = hdspm->ss_out_channels;
	return snd_interval_list(c, 3, list, 0);
}


static unsigned int hdspm_aes32_sample_rates[] = {
	32000, 44100, 48000, 64000, 88200, 96000, 128000, 176400, 192000
};

static struct snd_pcm_hw_constraint_list
hdspm_hw_constraints_aes32_sample_rates = {
	.count = ARRAY_SIZE(hdspm_aes32_sample_rates),
	.list = hdspm_aes32_sample_rates,
	.mask = 0
};

static int snd_hdspm_playback_open(struct snd_pcm_substream *substream)
{
	struct hdspm *hdspm = snd_pcm_substream_chip(substream);
	struct snd_pcm_runtime *runtime = substream->runtime;

	spin_lock_irq(&hdspm->lock);

	snd_pcm_set_sync(substream);


	runtime->hw = snd_hdspm_playback_subinfo;

	if (hdspm->capture_substream == NULL)
		hdspm_stop_audio(hdspm);

	hdspm->playback_pid = current->pid;
	hdspm->playback_substream = substream;

	spin_unlock_irq(&hdspm->lock);

	snd_pcm_hw_constraint_msbits(runtime, 0, 32, 24);
	snd_pcm_hw_constraint_pow2(runtime, 0, SNDRV_PCM_HW_PARAM_PERIOD_SIZE);

	switch (hdspm->io_type) {
	case AIO:
	case RayDAT:
		snd_pcm_hw_constraint_minmax(runtime,
					     SNDRV_PCM_HW_PARAM_PERIOD_SIZE,
					     32, 4096);
		/* RayDAT & AIO have a fixed buffer of 16384 samples per channel */
		snd_pcm_hw_constraint_minmax(runtime,
					     SNDRV_PCM_HW_PARAM_BUFFER_SIZE,
					     16384, 16384);
		break;

	default:
		snd_pcm_hw_constraint_minmax(runtime,
					     SNDRV_PCM_HW_PARAM_PERIOD_SIZE,
					     64, 8192);
		break;
	}

	if (AES32 == hdspm->io_type) {
		runtime->hw.rates |= SNDRV_PCM_RATE_KNOT;
		snd_pcm_hw_constraint_list(runtime, 0, SNDRV_PCM_HW_PARAM_RATE,
				&hdspm_hw_constraints_aes32_sample_rates);
	} else {
		snd_pcm_hw_rule_add(runtime, 0, SNDRV_PCM_HW_PARAM_RATE,
				snd_hdspm_hw_rule_rate_out_channels, hdspm,
				SNDRV_PCM_HW_PARAM_CHANNELS, -1);
	}

	snd_pcm_hw_rule_add(runtime, 0, SNDRV_PCM_HW_PARAM_CHANNELS,
			snd_hdspm_hw_rule_out_channels, hdspm,
			SNDRV_PCM_HW_PARAM_CHANNELS, -1);

	snd_pcm_hw_rule_add(runtime, 0, SNDRV_PCM_HW_PARAM_CHANNELS,
			snd_hdspm_hw_rule_out_channels_rate, hdspm,
			SNDRV_PCM_HW_PARAM_RATE, -1);

	return 0;
}

static int snd_hdspm_playback_release(struct snd_pcm_substream *substream)
{
	struct hdspm *hdspm = snd_pcm_substream_chip(substream);

	spin_lock_irq(&hdspm->lock);

	hdspm->playback_pid = -1;
	hdspm->playback_substream = NULL;

	spin_unlock_irq(&hdspm->lock);

	return 0;
}


static int snd_hdspm_capture_open(struct snd_pcm_substream *substream)
{
	struct hdspm *hdspm = snd_pcm_substream_chip(substream);
	struct snd_pcm_runtime *runtime = substream->runtime;

	spin_lock_irq(&hdspm->lock);
	snd_pcm_set_sync(substream);
	runtime->hw = snd_hdspm_capture_subinfo;

	if (hdspm->playback_substream == NULL)
		hdspm_stop_audio(hdspm);

	hdspm->capture_pid = current->pid;
	hdspm->capture_substream = substream;

	spin_unlock_irq(&hdspm->lock);

	snd_pcm_hw_constraint_msbits(runtime, 0, 32, 24);
	snd_pcm_hw_constraint_pow2(runtime, 0, SNDRV_PCM_HW_PARAM_PERIOD_SIZE);

	switch (hdspm->io_type) {
	case AIO:
	case RayDAT:
		snd_pcm_hw_constraint_minmax(runtime,
					     SNDRV_PCM_HW_PARAM_PERIOD_SIZE,
					     32, 4096);
		snd_pcm_hw_constraint_minmax(runtime,
					     SNDRV_PCM_HW_PARAM_BUFFER_SIZE,
					     16384, 16384);
		break;

	default:
		snd_pcm_hw_constraint_minmax(runtime,
					     SNDRV_PCM_HW_PARAM_PERIOD_SIZE,
					     64, 8192);
		break;
	}

	if (AES32 == hdspm->io_type) {
		runtime->hw.rates |= SNDRV_PCM_RATE_KNOT;
		snd_pcm_hw_constraint_list(runtime, 0, SNDRV_PCM_HW_PARAM_RATE,
				&hdspm_hw_constraints_aes32_sample_rates);
	} else {
		snd_pcm_hw_rule_add(runtime, 0, SNDRV_PCM_HW_PARAM_RATE,
				snd_hdspm_hw_rule_rate_in_channels, hdspm,
				SNDRV_PCM_HW_PARAM_CHANNELS, -1);
	}

	snd_pcm_hw_rule_add(runtime, 0, SNDRV_PCM_HW_PARAM_CHANNELS,
			snd_hdspm_hw_rule_in_channels, hdspm,
			SNDRV_PCM_HW_PARAM_CHANNELS, -1);

	snd_pcm_hw_rule_add(runtime, 0, SNDRV_PCM_HW_PARAM_CHANNELS,
			snd_hdspm_hw_rule_in_channels_rate, hdspm,
			SNDRV_PCM_HW_PARAM_RATE, -1);

	return 0;
}

static int snd_hdspm_capture_release(struct snd_pcm_substream *substream)
{
	struct hdspm *hdspm = snd_pcm_substream_chip(substream);

	spin_lock_irq(&hdspm->lock);

	hdspm->capture_pid = -1;
	hdspm->capture_substream = NULL;

	spin_unlock_irq(&hdspm->lock);
	return 0;
}

static int snd_hdspm_hwdep_dummy_op(struct snd_hwdep *hw, struct file *file)
{
	/* we have nothing to initialize but the call is required */
	return 0;
}

static inline int copy_u32_le(void __user *dest, void __iomem *src)
{
	u32 val = readl(src);
	return copy_to_user(dest, &val, 4);
}

static int snd_hdspm_hwdep_ioctl(struct snd_hwdep *hw, struct file *file,
		unsigned int cmd, unsigned long arg)
{
	void __user *argp = (void __user *)arg;
	struct hdspm *hdspm = hw->private_data;
	struct hdspm_mixer_ioctl mixer;
	struct hdspm_config info;
	struct hdspm_status status;
	struct hdspm_version hdspm_version;
	struct hdspm_peak_rms *levels;
	struct hdspm_ltc ltc;
	unsigned int statusregister;
	long unsigned int s;
	int i = 0;

	switch (cmd) {

	case SNDRV_HDSPM_IOCTL_GET_PEAK_RMS:
		levels = &hdspm->peak_rms;
		for (i = 0; i < HDSPM_MAX_CHANNELS; i++) {
			levels->input_peaks[i] =
				readl(hdspm->iobase +
						HDSPM_MADI_INPUT_PEAK + i*4);
			levels->playback_peaks[i] =
				readl(hdspm->iobase +
						HDSPM_MADI_PLAYBACK_PEAK + i*4);
			levels->output_peaks[i] =
				readl(hdspm->iobase +
						HDSPM_MADI_OUTPUT_PEAK + i*4);

			levels->input_rms[i] =
				((uint64_t) readl(hdspm->iobase +
					HDSPM_MADI_INPUT_RMS_H + i*4) << 32) |
				(uint64_t) readl(hdspm->iobase +
						HDSPM_MADI_INPUT_RMS_L + i*4);
			levels->playback_rms[i] =
				((uint64_t)readl(hdspm->iobase +
					HDSPM_MADI_PLAYBACK_RMS_H+i*4) << 32) |
				(uint64_t)readl(hdspm->iobase +
					HDSPM_MADI_PLAYBACK_RMS_L + i*4);
			levels->output_rms[i] =
				((uint64_t)readl(hdspm->iobase +
					HDSPM_MADI_OUTPUT_RMS_H + i*4) << 32) |
				(uint64_t)readl(hdspm->iobase +
						HDSPM_MADI_OUTPUT_RMS_L + i*4);
		}

		if (hdspm->system_sample_rate > 96000) {
			levels->speed = qs;
		} else if (hdspm->system_sample_rate > 48000) {
			levels->speed = ds;
		} else {
			levels->speed = ss;
		}
		levels->status2 = hdspm_read(hdspm, HDSPM_statusRegister2);

		s = copy_to_user(argp, levels, sizeof(struct hdspm_peak_rms));
		if (0 != s) {
			/* snd_printk(KERN_ERR "copy_to_user(.., .., %lu): %lu
			 [Levels]\n", sizeof(struct hdspm_peak_rms), s);
			 */
			return -EFAULT;
		}
		break;

	case SNDRV_HDSPM_IOCTL_GET_LTC:
		ltc.ltc = hdspm_read(hdspm, HDSPM_RD_TCO);
		i = hdspm_read(hdspm, HDSPM_RD_TCO + 4);
		if (i & HDSPM_TCO1_LTC_Input_valid) {
			switch (i & (HDSPM_TCO1_LTC_Format_LSB |
				HDSPM_TCO1_LTC_Format_MSB)) {
			case 0:
				ltc.format = fps_24;
				break;
			case HDSPM_TCO1_LTC_Format_LSB:
				ltc.format = fps_25;
				break;
			case HDSPM_TCO1_LTC_Format_MSB:
				ltc.format = fps_2997;
				break;
			default:
				ltc.format = 30;
				break;
			}
			if (i & HDSPM_TCO1_set_drop_frame_flag) {
				ltc.frame = drop_frame;
			} else {
				ltc.frame = full_frame;
			}
		} else {
			ltc.format = format_invalid;
			ltc.frame = frame_invalid;
		}
		if (i & HDSPM_TCO1_Video_Input_Format_NTSC) {
			ltc.input_format = ntsc;
		} else if (i & HDSPM_TCO1_Video_Input_Format_PAL) {
			ltc.input_format = pal;
		} else {
			ltc.input_format = no_video;
		}

		s = copy_to_user(argp, &ltc, sizeof(struct hdspm_ltc));
		if (0 != s) {
			/*
			 snd_printk(KERN_ERR "copy_to_user(.., .., %lu): %lu [LTC]\n", sizeof(struct hdspm_ltc), s); */
			return -EFAULT;
		}

		break;

	case SNDRV_HDSPM_IOCTL_GET_CONFIG:

		memset(&info, 0, sizeof(info));
		spin_lock_irq(&hdspm->lock);
		info.pref_sync_ref = hdspm_pref_sync_ref(hdspm);
		info.wordclock_sync_check = hdspm_wc_sync_check(hdspm);

		info.system_sample_rate = hdspm->system_sample_rate;
		info.autosync_sample_rate =
			hdspm_external_sample_rate(hdspm);
		info.system_clock_mode = hdspm_system_clock_mode(hdspm);
		info.clock_source = hdspm_clock_source(hdspm);
		info.autosync_ref = hdspm_autosync_ref(hdspm);
		info.line_out = hdspm_toggle_setting(hdspm, HDSPM_LineOut);
		info.passthru = 0;
		spin_unlock_irq(&hdspm->lock);
		if (copy_to_user(argp, &info, sizeof(info)))
			return -EFAULT;
		break;

	case SNDRV_HDSPM_IOCTL_GET_STATUS:
		memset(&status, 0, sizeof(status));

		status.card_type = hdspm->io_type;

		status.autosync_source = hdspm_autosync_ref(hdspm);

		status.card_clock = 110069313433624ULL;
		status.master_period = hdspm_read(hdspm, HDSPM_RD_PLL_FREQ);

		switch (hdspm->io_type) {
		case MADI:
		case MADIface:
			status.card_specific.madi.sync_wc =
				hdspm_wc_sync_check(hdspm);
			status.card_specific.madi.sync_madi =
				hdspm_madi_sync_check(hdspm);
			status.card_specific.madi.sync_tco =
				hdspm_tco_sync_check(hdspm);
			status.card_specific.madi.sync_in =
				hdspm_sync_in_sync_check(hdspm);

			statusregister =
				hdspm_read(hdspm, HDSPM_statusRegister);
			status.card_specific.madi.madi_input =
				(statusregister & HDSPM_AB_int) ? 1 : 0;
			status.card_specific.madi.channel_format =
				(statusregister & HDSPM_RX_64ch) ? 1 : 0;
			/* TODO: Mac driver sets it when f_s>48kHz */
			status.card_specific.madi.frame_format = 0;

		default:
			break;
		}

		if (copy_to_user(argp, &status, sizeof(status)))
			return -EFAULT;


		break;

	case SNDRV_HDSPM_IOCTL_GET_VERSION:
		memset(&hdspm_version, 0, sizeof(hdspm_version));

		hdspm_version.card_type = hdspm->io_type;
		strncpy(hdspm_version.cardname, hdspm->card_name,
				sizeof(hdspm_version.cardname));
		hdspm_version.serial = hdspm->serial;
		hdspm_version.firmware_rev = hdspm->firmware_rev;
		hdspm_version.addons = 0;
		if (hdspm->tco)
			hdspm_version.addons |= HDSPM_ADDON_TCO;

		if (copy_to_user(argp, &hdspm_version,
					sizeof(hdspm_version)))
			return -EFAULT;
		break;

	case SNDRV_HDSPM_IOCTL_GET_MIXER:
		if (copy_from_user(&mixer, argp, sizeof(mixer)))
			return -EFAULT;
		if (copy_to_user((void __user *)mixer.mixer, hdspm->mixer,
					sizeof(struct hdspm_mixer)))
			return -EFAULT;
		break;

	default:
		return -EINVAL;
	}
	return 0;
}

static struct snd_pcm_ops snd_hdspm_playback_ops = {
	.open = snd_hdspm_playback_open,
	.close = snd_hdspm_playback_release,
	.ioctl = snd_hdspm_ioctl,
	.hw_params = snd_hdspm_hw_params,
	.hw_free = snd_hdspm_hw_free,
	.prepare = snd_hdspm_prepare,
	.trigger = snd_hdspm_trigger,
	.pointer = snd_hdspm_hw_pointer,
	.page = snd_pcm_sgbuf_ops_page,
};

static struct snd_pcm_ops snd_hdspm_capture_ops = {
	.open = snd_hdspm_capture_open,
	.close = snd_hdspm_capture_release,
	.ioctl = snd_hdspm_ioctl,
	.hw_params = snd_hdspm_hw_params,
	.hw_free = snd_hdspm_hw_free,
	.prepare = snd_hdspm_prepare,
	.trigger = snd_hdspm_trigger,
	.pointer = snd_hdspm_hw_pointer,
	.page = snd_pcm_sgbuf_ops_page,
};

static int snd_hdspm_create_hwdep(struct snd_card *card,
				  struct hdspm *hdspm)
{
	struct snd_hwdep *hw;
	int err;

	err = snd_hwdep_new(card, "HDSPM hwdep", 0, &hw);
	if (err < 0)
		return err;

	hdspm->hwdep = hw;
	hw->private_data = hdspm;
	strcpy(hw->name, "HDSPM hwdep interface");

	hw->ops.open = snd_hdspm_hwdep_dummy_op;
	hw->ops.ioctl = snd_hdspm_hwdep_ioctl;
	hw->ops.ioctl_compat = snd_hdspm_hwdep_ioctl;
	hw->ops.release = snd_hdspm_hwdep_dummy_op;

	return 0;
}


/*------------------------------------------------------------
   memory interface
 ------------------------------------------------------------*/
static int snd_hdspm_preallocate_memory(struct hdspm *hdspm)
{
	int err;
	struct snd_pcm *pcm;
	size_t wanted;

	pcm = hdspm->pcm;

	wanted = HDSPM_DMA_AREA_BYTES;

	err =
	     snd_pcm_lib_preallocate_pages_for_all(pcm,
						   SNDRV_DMA_TYPE_DEV_SG,
						   snd_dma_pci_data(hdspm->pci),
						   wanted,
						   wanted);
	if (err < 0) {
		snd_printdd("Could not preallocate %zd Bytes\n", wanted);

		return err;
	} else
		snd_printdd(" Preallocated %zd Bytes\n", wanted);

	return 0;
}


static void hdspm_set_sgbuf(struct hdspm *hdspm,
			    struct snd_pcm_substream *substream,
			     unsigned int reg, int channels)
{
	int i;

	/* continuous memory segment */
	for (i = 0; i < (channels * 16); i++)
		hdspm_write(hdspm, reg + 4 * i,
				snd_pcm_sgbuf_get_addr(substream, 4096 * i));
}


/* ------------- ALSA Devices ---------------------------- */
static int snd_hdspm_create_pcm(struct snd_card *card,
				struct hdspm *hdspm)
{
	struct snd_pcm *pcm;
	int err;

	err = snd_pcm_new(card, hdspm->card_name, 0, 1, 1, &pcm);
	if (err < 0)
		return err;

	hdspm->pcm = pcm;
	pcm->private_data = hdspm;
	strcpy(pcm->name, hdspm->card_name);

	snd_pcm_set_ops(pcm, SNDRV_PCM_STREAM_PLAYBACK,
			&snd_hdspm_playback_ops);
	snd_pcm_set_ops(pcm, SNDRV_PCM_STREAM_CAPTURE,
			&snd_hdspm_capture_ops);

	pcm->info_flags = SNDRV_PCM_INFO_JOINT_DUPLEX;

	err = snd_hdspm_preallocate_memory(hdspm);
	if (err < 0)
		return err;

	return 0;
}

static inline void snd_hdspm_initialize_midi_flush(struct hdspm * hdspm)
{
	int i;

	for (i = 0; i < hdspm->midiPorts; i++)
		snd_hdspm_flush_midi_input(hdspm, i);
}

static int snd_hdspm_create_alsa_devices(struct snd_card *card,
					 struct hdspm *hdspm)
{
	int err, i;

	snd_printdd("Create card...\n");
	err = snd_hdspm_create_pcm(card, hdspm);
	if (err < 0)
		return err;

	i = 0;
	while (i < hdspm->midiPorts) {
		err = snd_hdspm_create_midi(card, hdspm, i);
		if (err < 0) {
			return err;
		}
		i++;
	}

	err = snd_hdspm_create_controls(card, hdspm);
	if (err < 0)
		return err;

	err = snd_hdspm_create_hwdep(card, hdspm);
	if (err < 0)
		return err;

	snd_printdd("proc init...\n");
	snd_hdspm_proc_init(hdspm);

	hdspm->system_sample_rate = -1;
	hdspm->last_external_sample_rate = -1;
	hdspm->last_internal_sample_rate = -1;
	hdspm->playback_pid = -1;
	hdspm->capture_pid = -1;
	hdspm->capture_substream = NULL;
	hdspm->playback_substream = NULL;

	snd_printdd("Set defaults...\n");
	err = snd_hdspm_set_defaults(hdspm);
	if (err < 0)
		return err;

	snd_printdd("Update mixer controls...\n");
	hdspm_update_simple_mixer_controls(hdspm);

	snd_printdd("Initializeing complete ???\n");

	err = snd_card_register(card);
	if (err < 0) {
		snd_printk(KERN_ERR "HDSPM: error registering card\n");
		return err;
	}

	snd_printdd("... yes now\n");

	return 0;
}

static int snd_hdspm_create(struct snd_card *card,
			    struct hdspm *hdspm)
{

	struct pci_dev *pci = hdspm->pci;
	int err;
	unsigned long io_extent;

	hdspm->irq = -1;
	hdspm->card = card;

	spin_lock_init(&hdspm->lock);

	pci_read_config_word(hdspm->pci,
			PCI_CLASS_REVISION, &hdspm->firmware_rev);

	strcpy(card->mixername, "Xilinx FPGA");
	strcpy(card->driver, "HDSPM");

	switch (hdspm->firmware_rev) {
	case HDSPM_RAYDAT_REV:
		hdspm->io_type = RayDAT;
		hdspm->card_name = "RME RayDAT";
		hdspm->midiPorts = 2;
		break;
	case HDSPM_AIO_REV:
		hdspm->io_type = AIO;
		hdspm->card_name = "RME AIO";
		hdspm->midiPorts = 1;
		break;
	case HDSPM_MADIFACE_REV:
		hdspm->io_type = MADIface;
		hdspm->card_name = "RME MADIface";
		hdspm->midiPorts = 1;
		break;
	default:
		if ((hdspm->firmware_rev == 0xf0) ||
			((hdspm->firmware_rev >= 0xe6) &&
					(hdspm->firmware_rev <= 0xea))) {
			hdspm->io_type = AES32;
			hdspm->card_name = "RME AES32";
			hdspm->midiPorts = 2;
		} else if ((hdspm->firmware_rev == 0xd2) ||
			((hdspm->firmware_rev >= 0xc8)  &&
				(hdspm->firmware_rev <= 0xcf))) {
			hdspm->io_type = MADI;
			hdspm->card_name = "RME MADI";
			hdspm->midiPorts = 3;
		} else {
			snd_printk(KERN_ERR
				"HDSPM: unknown firmware revision %x\n",
				hdspm->firmware_rev);
			return -ENODEV;
		}
	}

	err = pci_enable_device(pci);
	if (err < 0)
		return err;

	pci_set_master(hdspm->pci);

	err = pci_request_regions(pci, "hdspm");
	if (err < 0)
		return err;

	hdspm->port = pci_resource_start(pci, 0);
	io_extent = pci_resource_len(pci, 0);

	snd_printdd("grabbed memory region 0x%lx-0x%lx\n",
			hdspm->port, hdspm->port + io_extent - 1);

	hdspm->iobase = ioremap_nocache(hdspm->port, io_extent);
	if (!hdspm->iobase) {
		snd_printk(KERN_ERR "HDSPM: "
				"unable to remap region 0x%lx-0x%lx\n",
				hdspm->port, hdspm->port + io_extent - 1);
		return -EBUSY;
	}
	snd_printdd("remapped region (0x%lx) 0x%lx-0x%lx\n",
			(unsigned long)hdspm->iobase, hdspm->port,
			hdspm->port + io_extent - 1);

	if (request_irq(pci->irq, snd_hdspm_interrupt,
			IRQF_SHARED, KBUILD_MODNAME, hdspm)) {
		snd_printk(KERN_ERR "HDSPM: unable to use IRQ %d\n", pci->irq);
		return -EBUSY;
	}

	snd_printdd("use IRQ %d\n", pci->irq);

	hdspm->irq = pci->irq;

	snd_printdd("kmalloc Mixer memory of %zd Bytes\n",
			sizeof(struct hdspm_mixer));
	hdspm->mixer = kzalloc(sizeof(struct hdspm_mixer), GFP_KERNEL);
	if (!hdspm->mixer) {
		snd_printk(KERN_ERR "HDSPM: "
				"unable to kmalloc Mixer memory of %d Bytes\n",
				(int)sizeof(struct hdspm_mixer));
		return -ENOMEM;
	}

	hdspm->port_names_in = NULL;
	hdspm->port_names_out = NULL;

	switch (hdspm->io_type) {
	case AES32:
		hdspm->ss_in_channels = hdspm->ss_out_channels = AES32_CHANNELS;
		hdspm->ds_in_channels = hdspm->ds_out_channels = AES32_CHANNELS;
		hdspm->qs_in_channels = hdspm->qs_out_channels = AES32_CHANNELS;

		hdspm->channel_map_in_ss = hdspm->channel_map_out_ss =
			channel_map_aes32;
		hdspm->channel_map_in_ds = hdspm->channel_map_out_ds =
			channel_map_aes32;
		hdspm->channel_map_in_qs = hdspm->channel_map_out_qs =
			channel_map_aes32;
		hdspm->port_names_in_ss = hdspm->port_names_out_ss =
			texts_ports_aes32;
		hdspm->port_names_in_ds = hdspm->port_names_out_ds =
			texts_ports_aes32;
		hdspm->port_names_in_qs = hdspm->port_names_out_qs =
			texts_ports_aes32;

		hdspm->max_channels_out = hdspm->max_channels_in =
			AES32_CHANNELS;
		hdspm->port_names_in = hdspm->port_names_out =
			texts_ports_aes32;
		hdspm->channel_map_in = hdspm->channel_map_out =
			channel_map_aes32;

		break;

	case MADI:
	case MADIface:
		hdspm->ss_in_channels = hdspm->ss_out_channels =
			MADI_SS_CHANNELS;
		hdspm->ds_in_channels = hdspm->ds_out_channels =
			MADI_DS_CHANNELS;
		hdspm->qs_in_channels = hdspm->qs_out_channels =
			MADI_QS_CHANNELS;

		hdspm->channel_map_in_ss = hdspm->channel_map_out_ss =
			channel_map_unity_ss;
		hdspm->channel_map_in_ds = hdspm->channel_map_out_ds =
			channel_map_unity_ss;
		hdspm->channel_map_in_qs = hdspm->channel_map_out_qs =
			channel_map_unity_ss;

		hdspm->port_names_in_ss = hdspm->port_names_out_ss =
			texts_ports_madi;
		hdspm->port_names_in_ds = hdspm->port_names_out_ds =
			texts_ports_madi;
		hdspm->port_names_in_qs = hdspm->port_names_out_qs =
			texts_ports_madi;
		break;

	case AIO:
		if (0 == (hdspm_read(hdspm, HDSPM_statusRegister2) & HDSPM_s2_AEBI_D)) {
			snd_printk(KERN_INFO "HDSPM: AEB input board found, but not supported\n");
		}

		hdspm->ss_in_channels = AIO_IN_SS_CHANNELS;
		hdspm->ds_in_channels = AIO_IN_DS_CHANNELS;
		hdspm->qs_in_channels = AIO_IN_QS_CHANNELS;
		hdspm->ss_out_channels = AIO_OUT_SS_CHANNELS;
		hdspm->ds_out_channels = AIO_OUT_DS_CHANNELS;
		hdspm->qs_out_channels = AIO_OUT_QS_CHANNELS;

		hdspm->channel_map_out_ss = channel_map_aio_out_ss;
		hdspm->channel_map_out_ds = channel_map_aio_out_ds;
		hdspm->channel_map_out_qs = channel_map_aio_out_qs;

		hdspm->channel_map_in_ss = channel_map_aio_in_ss;
		hdspm->channel_map_in_ds = channel_map_aio_in_ds;
		hdspm->channel_map_in_qs = channel_map_aio_in_qs;

		hdspm->port_names_in_ss = texts_ports_aio_in_ss;
		hdspm->port_names_out_ss = texts_ports_aio_out_ss;
		hdspm->port_names_in_ds = texts_ports_aio_in_ds;
		hdspm->port_names_out_ds = texts_ports_aio_out_ds;
		hdspm->port_names_in_qs = texts_ports_aio_in_qs;
		hdspm->port_names_out_qs = texts_ports_aio_out_qs;

		break;

	case RayDAT:
		hdspm->ss_in_channels = hdspm->ss_out_channels =
			RAYDAT_SS_CHANNELS;
		hdspm->ds_in_channels = hdspm->ds_out_channels =
			RAYDAT_DS_CHANNELS;
		hdspm->qs_in_channels = hdspm->qs_out_channels =
			RAYDAT_QS_CHANNELS;

		hdspm->max_channels_in = RAYDAT_SS_CHANNELS;
		hdspm->max_channels_out = RAYDAT_SS_CHANNELS;

		hdspm->channel_map_in_ss = hdspm->channel_map_out_ss =
			channel_map_raydat_ss;
		hdspm->channel_map_in_ds = hdspm->channel_map_out_ds =
			channel_map_raydat_ds;
		hdspm->channel_map_in_qs = hdspm->channel_map_out_qs =
			channel_map_raydat_qs;
		hdspm->channel_map_in = hdspm->channel_map_out =
			channel_map_raydat_ss;

		hdspm->port_names_in_ss = hdspm->port_names_out_ss =
			texts_ports_raydat_ss;
		hdspm->port_names_in_ds = hdspm->port_names_out_ds =
			texts_ports_raydat_ds;
		hdspm->port_names_in_qs = hdspm->port_names_out_qs =
			texts_ports_raydat_qs;


		break;

	}

	/* TCO detection */
	switch (hdspm->io_type) {
	case AIO:
	case RayDAT:
		if (hdspm_read(hdspm, HDSPM_statusRegister2) &
				HDSPM_s2_tco_detect) {
			hdspm->midiPorts++;
			hdspm->tco = kzalloc(sizeof(struct hdspm_tco),
					GFP_KERNEL);
			if (NULL != hdspm->tco) {
				hdspm_tco_write(hdspm);
			}
			snd_printk(KERN_INFO "HDSPM: AIO/RayDAT TCO module found\n");
		} else {
			hdspm->tco = NULL;
		}
		break;

	case MADI:
		if (hdspm_read(hdspm, HDSPM_statusRegister) & HDSPM_tco_detect) {
			hdspm->midiPorts++;
			hdspm->tco = kzalloc(sizeof(struct hdspm_tco),
					GFP_KERNEL);
			if (NULL != hdspm->tco) {
				hdspm_tco_write(hdspm);
			}
			snd_printk(KERN_INFO "HDSPM: MADI TCO module found\n");
		} else {
			hdspm->tco = NULL;
		}
		break;

	default:
		hdspm->tco = NULL;
	}

	/* texts */
	switch (hdspm->io_type) {
	case AES32:
		if (hdspm->tco) {
			hdspm->texts_autosync = texts_autosync_aes_tco;
			hdspm->texts_autosync_items = 10;
		} else {
			hdspm->texts_autosync = texts_autosync_aes;
			hdspm->texts_autosync_items = 9;
		}
		break;

	case MADI:
		if (hdspm->tco) {
			hdspm->texts_autosync = texts_autosync_madi_tco;
			hdspm->texts_autosync_items = 4;
		} else {
			hdspm->texts_autosync = texts_autosync_madi;
			hdspm->texts_autosync_items = 3;
		}
		break;

	case MADIface:

		break;

	case RayDAT:
		if (hdspm->tco) {
			hdspm->texts_autosync = texts_autosync_raydat_tco;
			hdspm->texts_autosync_items = 9;
		} else {
			hdspm->texts_autosync = texts_autosync_raydat;
			hdspm->texts_autosync_items = 8;
		}
		break;

	case AIO:
		if (hdspm->tco) {
			hdspm->texts_autosync = texts_autosync_aio_tco;
			hdspm->texts_autosync_items = 6;
		} else {
			hdspm->texts_autosync = texts_autosync_aio;
			hdspm->texts_autosync_items = 5;
		}
		break;

	}

	tasklet_init(&hdspm->midi_tasklet,
			hdspm_midi_tasklet, (unsigned long) hdspm);


	if (hdspm->io_type != MADIface) {
		hdspm->serial = (hdspm_read(hdspm,
				HDSPM_midiStatusIn0)>>8) & 0xFFFFFF;
		/* id contains either a user-provided value or the default
		 * NULL. If it's the default, we're safe to
		 * fill card->id with the serial number.
		 *
		 * If the serial number is 0xFFFFFF, then we're dealing with
		 * an old PCI revision that comes without a sane number. In
		 * this case, we don't set card->id to avoid collisions
		 * when running with multiple cards.
		 */
		if (NULL == id[hdspm->dev] && hdspm->serial != 0xFFFFFF) {
			sprintf(card->id, "HDSPMx%06x", hdspm->serial);
			snd_card_set_id(card, card->id);
		}
	}

	snd_printdd("create alsa devices.\n");
	err = snd_hdspm_create_alsa_devices(card, hdspm);
	if (err < 0)
		return err;

	snd_hdspm_initialize_midi_flush(hdspm);

	return 0;
}


static int snd_hdspm_free(struct hdspm * hdspm)
{

	if (hdspm->port) {

		/* stop th audio, and cancel all interrupts */
		hdspm->control_register &=
		    ~(HDSPM_Start | HDSPM_AudioInterruptEnable |
		      HDSPM_Midi0InterruptEnable | HDSPM_Midi1InterruptEnable |
		      HDSPM_Midi2InterruptEnable | HDSPM_Midi3InterruptEnable);
		hdspm_write(hdspm, HDSPM_controlRegister,
			    hdspm->control_register);
	}

	if (hdspm->irq >= 0)
		free_irq(hdspm->irq, (void *) hdspm);

	kfree(hdspm->mixer);

	if (hdspm->iobase)
		iounmap(hdspm->iobase);

	if (hdspm->port)
		pci_release_regions(hdspm->pci);

	pci_disable_device(hdspm->pci);
	return 0;
}


static void snd_hdspm_card_free(struct snd_card *card)
{
	struct hdspm *hdspm = card->private_data;

	if (hdspm)
		snd_hdspm_free(hdspm);
}


static int snd_hdspm_probe(struct pci_dev *pci,
			   const struct pci_device_id *pci_id)
{
	static int dev;
	struct hdspm *hdspm;
	struct snd_card *card;
	int err;

	if (dev >= SNDRV_CARDS)
		return -ENODEV;
	if (!enable[dev]) {
		dev++;
		return -ENOENT;
	}

	err = snd_card_create(index[dev], id[dev],
			THIS_MODULE, sizeof(struct hdspm), &card);
	if (err < 0)
		return err;

	hdspm = card->private_data;
	card->private_free = snd_hdspm_card_free;
	hdspm->dev = dev;
	hdspm->pci = pci;

	snd_card_set_dev(card, &pci->dev);

	err = snd_hdspm_create(card, hdspm);
	if (err < 0) {
		snd_card_free(card);
		return err;
	}

	if (hdspm->io_type != MADIface) {
		sprintf(card->shortname, "%s_%x",
			hdspm->card_name,
			hdspm->serial);
		sprintf(card->longname, "%s S/N 0x%x at 0x%lx, irq %d",
			hdspm->card_name,
			hdspm->serial,
			hdspm->port, hdspm->irq);
	} else {
		sprintf(card->shortname, "%s", hdspm->card_name);
		sprintf(card->longname, "%s at 0x%lx, irq %d",
				hdspm->card_name, hdspm->port, hdspm->irq);
	}

	err = snd_card_register(card);
	if (err < 0) {
		snd_card_free(card);
		return err;
	}

	pci_set_drvdata(pci, card);

	dev++;
	return 0;
}

static void snd_hdspm_remove(struct pci_dev *pci)
{
	snd_card_free(pci_get_drvdata(pci));
}

static struct pci_driver hdspm_driver = {
	.name = KBUILD_MODNAME,
	.id_table = snd_hdspm_ids,
	.probe = snd_hdspm_probe,
	.remove = snd_hdspm_remove,
};

module_pci_driver(hdspm_driver);<|MERGE_RESOLUTION|>--- conflicted
+++ resolved
@@ -1091,8 +1091,6 @@
 		return 48000;
 }
 
-<<<<<<< HEAD
-=======
 /* QS and DS rates normally can not be detected
  * automatically by the card. Only exception is MADI
  * in 96k frame mode.
@@ -1113,7 +1111,6 @@
 	return rate;
 }
 
->>>>>>> d0e0ac97
 static int hdspm_tco_sync_check(struct hdspm *hdspm);
 static int hdspm_sync_in_sync_check(struct hdspm *hdspm);
 
@@ -1291,26 +1288,8 @@
 			}
 		}
 
-<<<<<<< HEAD
-		/* QS and DS rates normally can not be detected
-		 * automatically by the card. Only exception is MADI
-		 * in 96k frame mode.
-		 *
-		 * So if we read SS values (32 .. 48k), check for
-		 * user-provided DS/QS bits in the control register
-		 * and multiply the base frequency accordingly.
-		 */
-		if (rate <= 48000) {
-			if (hdspm->control_register & HDSPM_QuadSpeed)
-				rate *= 4;
-			else if (hdspm->control_register &
-					HDSPM_DoubleSpeed)
-				rate *= 2;
-		}
-=======
 		rate = hdspm_rate_multiplier(hdspm, rate);
 
->>>>>>> d0e0ac97
 		break;
 	}
 
