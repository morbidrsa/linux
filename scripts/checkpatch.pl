--- conflicted
+++ resolved
@@ -238,22 +238,15 @@
 our $Member	= qr{->$Ident|\.$Ident|\[[^]]*\]};
 our $Lval	= qr{$Ident(?:$Member)*};
 
-<<<<<<< HEAD
-=======
 our $Int_type	= qr{(?i)llu|ull|ll|lu|ul|l|u};
 our $Binary	= qr{(?i)0b[01]+$Int_type?};
 our $Hex	= qr{(?i)0x[0-9a-f]+$Int_type?};
 our $Int	= qr{[0-9]+$Int_type?};
->>>>>>> d0e0ac97
 our $Float_hex	= qr{(?i)0x[0-9a-f]+p-?[0-9]+[fl]?};
 our $Float_dec	= qr{(?i)(?:[0-9]+\.[0-9]*|[0-9]*\.[0-9]+)(?:e-?[0-9]+)?[fl]?};
 our $Float_int	= qr{(?i)[0-9]+e-?[0-9]+[fl]?};
 our $Float	= qr{$Float_hex|$Float_dec|$Float_int};
-<<<<<<< HEAD
-our $Constant	= qr{$Float|(?i)(?:0x[0-9a-f]+|[0-9]+)[ul]*};
-=======
 our $Constant	= qr{$Float|$Binary|$Hex|$Int};
->>>>>>> d0e0ac97
 our $Assignment	= qr{\*\=|/=|%=|\+=|-=|<<=|>>=|&=|\^=|\|=|=};
 our $Compare    = qr{<=|>=|==|!=|<|>};
 our $Arithmetic = qr{\+|-|\*|\/|%};
@@ -2736,15 +2729,6 @@
 			}
 		}
 
-<<<<<<< HEAD
-# check for whitespace before a non-naked semicolon
-		if ($line =~ /^\+.*\S\s+;/) {
-			WARN("SPACING",
-			     "space prohibited before semicolon\n" . $herecurr);
-		}
-
-=======
->>>>>>> d0e0ac97
 # Check operator spacing.
 		if (!($line=~/\#\s*include/)) {
 			my $fixed_line = "";
@@ -3284,15 +3268,6 @@
 #Specific variable tests
 		while ($line =~ m{($Constant|$Lval)}g) {
 			my $var = $1;
-<<<<<<< HEAD
-			if ($var !~ /$Constant/ &&
-			    $var =~ /[A-Z]\w*[a-z]|[a-z]\w*[A-Z]/ &&
-			    $var !~ /"^(?:Clear|Set|TestClear|TestSet|)Page[A-Z]/ &&
-			    !defined $camelcase{$var}) {
-				$camelcase{$var} = 1;
-				WARN("CAMELCASE",
-				     "Avoid CamelCase: <$var>\n" . $herecurr);
-=======
 
 #gcc binary extension
 			if ($var =~ /^$Binary$/) {
@@ -3313,7 +3288,6 @@
 					CHK("CAMELCASE",
 					    "Avoid CamelCase: <$var>\n" . $herecurr);
 				}
->>>>>>> d0e0ac97
 			}
 		}
 
@@ -3600,11 +3574,7 @@
 		}
 
 # check for unnecessary blank lines around braces
-<<<<<<< HEAD
-		if (($line =~ /^.\s*}\s*$/ && $prevline =~ /^.\s*$/)) {
-=======
 		if (($line =~ /^.\s*}\s*$/ && $prevrawline =~ /^.\s*$/)) {
->>>>>>> d0e0ac97
 			CHK("BRACES",
 			    "Blank lines aren't necessary before a close brace '}'\n" . $hereprev);
 		}
@@ -3886,8 +3856,6 @@
 			     "unnecessary cast may hide bugs, see http://c-faq.com/malloc/mallocnocast.html\n" . $herecurr);
 		}
 
-<<<<<<< HEAD
-=======
 # alloc style
 # p = alloc(sizeof(struct foo), ...) should be p = alloc(sizeof(*p), ...)
 		if ($^V && $^V ge 5.10.0 &&
@@ -3896,7 +3864,6 @@
 			    "Prefer $3(sizeof(*$1)...) over $3($4...)\n" . $herecurr);
 		}
 
->>>>>>> d0e0ac97
 # check for krealloc arg reuse
 		if ($^V && $^V ge 5.10.0 &&
 		    $line =~ /\b($Lval)\s*\=\s*(?:$balanced_parens)?\s*krealloc\s*\(\s*\1\s*,/) {
