--- conflicted
+++ resolved
@@ -1143,11 +1143,6 @@
 
 	sprintf(alias, MEI_CL_MODULE_PREFIX "%s", *name);
 
-<<<<<<< HEAD
-	return 1;
-}
-ADD_TO_DEVTABLE("mei", mei_cl_device_id, do_mei_entry);
-=======
 	return 1;
 }
 ADD_TO_DEVTABLE("mei", mei_cl_device_id, do_mei_entry);
@@ -1171,7 +1166,6 @@
 	return 1;
 }
 ADD_TO_DEVTABLE("rapidio", rio_device_id, do_rio_entry);
->>>>>>> d0e0ac97
 
 /* Does namelen bytes of name exactly match the symbol? */
 static bool sym_is(const char *name, unsigned namelen, const char *symbol)
