--- conflicted
+++ resolved
@@ -274,17 +274,10 @@
 		}
 
 		wmove(stdscr, 1, 1);
-<<<<<<< HEAD
-		if (len > COLS - 2) {
-			const char *ellipsis = "[...] ";
-			waddstr(stdscr, ellipsis);
-			skip = len - (COLS - 2 - strlen(ellipsis));
-=======
 		if (len > columns - 2) {
 			const char *ellipsis = "[...] ";
 			waddstr(stdscr, ellipsis);
 			skip = len - (columns - 2 - strlen(ellipsis));
->>>>>>> d0e0ac97
 		}
 
 		for (pos = dlg.subtitles; pos != NULL; pos = pos->next) {
@@ -310,11 +303,7 @@
 				skip--;
 		}
 
-<<<<<<< HEAD
-		for (i = len + 1; i < COLS - 1; i++)
-=======
 		for (i = len + 1; i < columns - 1; i++)
->>>>>>> d0e0ac97
 			waddch(stdscr, ACS_HLINE);
 	}
 	wnoutrefresh(stdscr);
