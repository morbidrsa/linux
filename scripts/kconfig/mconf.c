/*
 * Copyright (C) 2002 Roman Zippel <zippel@linux-m68k.org>
 * Released under the terms of the GNU GPL v2.0.
 *
 * Introduced single menu mode (show all sub-menus in one large tree).
 * 2002-11-06 Petr Baudis <pasky@ucw.cz>
 *
 * i18n, 2005, Arnaldo Carvalho de Melo <acme@conectiva.com.br>
 */

#include <ctype.h>
#include <errno.h>
#include <fcntl.h>
#include <limits.h>
#include <stdarg.h>
#include <stdlib.h>
#include <string.h>
#include <signal.h>
#include <unistd.h>
#include <locale.h>

#include "lkc.h"
#include "lxdialog/dialog.h"

static const char mconf_readme[] = N_(
"Overview\n"
"--------\n"
"This interface let you select features and parameters for the build.\n"
"Features can either be built-in, modularized, or ignored. Parameters\n"
"must be entered in as decimal or hexadecimal numbers or text.\n"
"\n"
"Menu items beginning with following braces represent features that\n"
"  [ ] can be built in or removed\n"
"  < > can be built in, modularized or removed\n"
"  { } can be built in or modularized (selected by other feature)\n"
"  - - are selected by other feature,\n"
"while *, M or whitespace inside braces means to build in, build as\n"
"a module or to exclude the feature respectively.\n"
"\n"
"To change any of these features, highlight it with the cursor\n"
"keys and press <Y> to build it in, <M> to make it a module or\n"
"<N> to removed it.  You may also press the <Space Bar> to cycle\n"
"through the available options (ie. Y->N->M->Y).\n"
"\n"
"Some additional keyboard hints:\n"
"\n"
"Menus\n"
"----------\n"
"o  Use the Up/Down arrow keys (cursor keys) to highlight the item\n"
"   you wish to change or submenu wish to select and press <Enter>.\n"
"   Submenus are designated by \"--->\", empty ones by \"----\".\n"
"\n"
"   Shortcut: Press the option's highlighted letter (hotkey).\n"
"             Pressing a hotkey more than once will sequence\n"
"             through all visible items which use that hotkey.\n"
"\n"
"   You may also use the <PAGE UP> and <PAGE DOWN> keys to scroll\n"
"   unseen options into view.\n"
"\n"
"o  To exit a menu use the cursor keys to highlight the <Exit> button\n"
"   and press <ENTER>.\n"
"\n"
"   Shortcut: Press <ESC><ESC> or <E> or <X> if there is no hotkey\n"
"             using those letters.  You may press a single <ESC>, but\n"
"             there is a delayed response which you may find annoying.\n"
"\n"
"   Also, the <TAB> and cursor keys will cycle between <Select>,\n"
"   <Exit> and <Help>.\n"
"\n"
"o  To get help with an item, use the cursor keys to highlight <Help>\n"
"   and press <ENTER>.\n"
"\n"
"   Shortcut: Press <H> or <?>.\n"
"\n"
"o  To toggle the display of hidden options, press <Z>.\n"
"\n"
"\n"
"Radiolists  (Choice lists)\n"
"-----------\n"
"o  Use the cursor keys to select the option you wish to set and press\n"
"   <S> or the <SPACE BAR>.\n"
"\n"
"   Shortcut: Press the first letter of the option you wish to set then\n"
"             press <S> or <SPACE BAR>.\n"
"\n"
"o  To see available help for the item, use the cursor keys to highlight\n"
"   <Help> and Press <ENTER>.\n"
"\n"
"   Shortcut: Press <H> or <?>.\n"
"\n"
"   Also, the <TAB> and cursor keys will cycle between <Select> and\n"
"   <Help>\n"
"\n"
"\n"
"Data Entry\n"
"-----------\n"
"o  Enter the requested information and press <ENTER>\n"
"   If you are entering hexadecimal values, it is not necessary to\n"
"   add the '0x' prefix to the entry.\n"
"\n"
"o  For help, use the <TAB> or cursor keys to highlight the help option\n"
"   and press <ENTER>.  You can try <TAB><H> as well.\n"
"\n"
"\n"
"Text Box    (Help Window)\n"
"--------\n"
"o  Use the cursor keys to scroll up/down/left/right.  The VI editor\n"
"   keys h,j,k,l function here as do <u>, <d>, <SPACE BAR> and <B> for \n"
"   those who are familiar with less and lynx.\n"
"\n"
"o  Press <E>, <X>, <q>, <Enter> or <Esc><Esc> to exit.\n"
"\n"
"\n"
"Alternate Configuration Files\n"
"-----------------------------\n"
"Menuconfig supports the use of alternate configuration files for\n"
"those who, for various reasons, find it necessary to switch\n"
"between different configurations.\n"
"\n"
"At the end of the main menu you will find two options.  One is\n"
"for saving the current configuration to a file of your choosing.\n"
"The other option is for loading a previously saved alternate\n"
"configuration.\n"
"\n"
"Even if you don't use alternate configuration files, but you\n"
"find during a Menuconfig session that you have completely messed\n"
"up your settings, you may use the \"Load Alternate...\" option to\n"
"restore your previously saved settings from \".config\" without\n"
"restarting Menuconfig.\n"
"\n"
"Other information\n"
"-----------------\n"
"If you use Menuconfig in an XTERM window make sure you have your\n"
"$TERM variable set to point to a xterm definition which supports color.\n"
"Otherwise, Menuconfig will look rather bad.  Menuconfig will not\n"
"display correctly in a RXVT window because rxvt displays only one\n"
"intensity of color, bright.\n"
"\n"
"Menuconfig will display larger menus on screens or xterms which are\n"
"set to display more than the standard 25 row by 80 column geometry.\n"
"In order for this to work, the \"stty size\" command must be able to\n"
"display the screen's current row and column geometry.  I STRONGLY\n"
"RECOMMEND that you make sure you do NOT have the shell variables\n"
"LINES and COLUMNS exported into your environment.  Some distributions\n"
"export those variables via /etc/profile.  Some ncurses programs can\n"
"become confused when those variables (LINES & COLUMNS) don't reflect\n"
"the true screen size.\n"
"\n"
"Optional personality available\n"
"------------------------------\n"
"If you prefer to have all of the options listed in a single menu, rather\n"
"than the default multimenu hierarchy, run the menuconfig with\n"
"MENUCONFIG_MODE environment variable set to single_menu. Example:\n"
"\n"
"make MENUCONFIG_MODE=single_menu menuconfig\n"
"\n"
"<Enter> will then unroll the appropriate category, or enfold it if it\n"
"is already unrolled.\n"
"\n"
"Note that this mode can eventually be a little more CPU expensive\n"
"(especially with a larger number of unrolled categories) than the\n"
"default mode.\n"
"\n"
"Different color themes available\n"
"--------------------------------\n"
"It is possible to select different color themes using the variable\n"
"MENUCONFIG_COLOR. To select a theme use:\n"
"\n"
"make MENUCONFIG_COLOR=<theme> menuconfig\n"
"\n"
"Available themes are\n"
" mono       => selects colors suitable for monochrome displays\n"
" blackbg    => selects a color scheme with black background\n"
" classic    => theme with blue background. The classic look\n"
" bluetitle  => a LCD friendly version of classic. (default)\n"
"\n"),
menu_instructions[] = N_(
	"Arrow keys navigate the menu.  "
	"<Enter> selects submenus ---> (or empty submenus ----).  "
	"Highlighted letters are hotkeys.  "
	"Pressing <Y> includes, <N> excludes, <M> modularizes features.  "
	"Press <Esc><Esc> to exit, <?> for Help, </> for Search.  "
	"Legend: [*] built-in  [ ] excluded  <M> module  < > module capable"),
radiolist_instructions[] = N_(
	"Use the arrow keys to navigate this window or "
	"press the hotkey of the item you wish to select "
	"followed by the <SPACE BAR>. "
	"Press <?> for additional information about this option."),
inputbox_instructions_int[] = N_(
	"Please enter a decimal value. "
	"Fractions will not be accepted.  "
	"Use the <TAB> key to move from the input field to the buttons below it."),
inputbox_instructions_hex[] = N_(
	"Please enter a hexadecimal value. "
	"Use the <TAB> key to move from the input field to the buttons below it."),
inputbox_instructions_string[] = N_(
	"Please enter a string value. "
	"Use the <TAB> key to move from the input field to the buttons below it."),
setmod_text[] = N_(
	"This feature depends on another which has been configured as a module.\n"
	"As a result, this feature will be built as a module."),
load_config_text[] = N_(
	"Enter the name of the configuration file you wish to load.  "
	"Accept the name shown to restore the configuration you "
	"last retrieved.  Leave blank to abort."),
load_config_help[] = N_(
	"\n"
	"For various reasons, one may wish to keep several different\n"
	"configurations available on a single machine.\n"
	"\n"
	"If you have saved a previous configuration in a file other than the\n"
	"default one, entering its name here will allow you to modify that\n"
	"configuration.\n"
	"\n"
	"If you are uncertain, then you have probably never used alternate\n"
	"configuration files. You should therefore leave this blank to abort.\n"),
save_config_text[] = N_(
	"Enter a filename to which this configuration should be saved "
	"as an alternate.  Leave blank to abort."),
save_config_help[] = N_(
	"\n"
	"For various reasons, one may wish to keep different configurations\n"
	"available on a single machine.\n"
	"\n"
	"Entering a file name here will allow you to later retrieve, modify\n"
	"and use the current configuration as an alternate to whatever\n"
	"configuration options you have selected at that time.\n"
	"\n"
	"If you are uncertain what all this means then you should probably\n"
	"leave this blank.\n"),
search_help[] = N_(
	"\n"
	"Search for symbols and display their relations.\n"
	"Regular expressions are allowed.\n"
	"Example: search for \"^FOO\"\n"
	"Result:\n"
	"-----------------------------------------------------------------\n"
	"Symbol: FOO [=m]\n"
	"Type  : tristate\n"
	"Prompt: Foo bus is used to drive the bar HW\n"
	"  Defined at drivers/pci/Kconfig:47\n"
	"  Depends on: X86_LOCAL_APIC && X86_IO_APIC || IA64\n"
	"  Location:\n"
	"    -> Bus options (PCI, PCMCIA, EISA, ISA)\n"
	"      -> PCI support (PCI [=y])\n"
	"(1)     -> PCI access mode (<choice> [=y])\n"
	"  Selects: LIBCRC32\n"
	"  Selected by: BAR\n"
	"-----------------------------------------------------------------\n"
	"o The line 'Type:' shows the type of the configuration option for\n"
	"  this symbol (boolean, tristate, string, ...)\n"
	"o The line 'Prompt:' shows the text used in the menu structure for\n"
	"  this symbol\n"
	"o The 'Defined at' line tell at what file / line number the symbol\n"
	"  is defined\n"
	"o The 'Depends on:' line tell what symbols needs to be defined for\n"
	"  this symbol to be visible in the menu (selectable)\n"
	"o The 'Location:' lines tell where in the menu structure this symbol\n"
	"  is located\n"
	"    A location followed by a [=y] indicates that this is a\n"
	"    selectable menu item - and the current value is displayed inside\n"
	"    brackets.\n"
	"    Press the key in the (#) prefix to jump directly to that\n"
	"    location. You will be returned to the current search results\n"
	"    after exiting this new menu.\n"
	"o The 'Selects:' line tell what symbol will be automatically\n"
	"  selected if this symbol is selected (y or m)\n"
	"o The 'Selected by' line tell what symbol has selected this symbol\n"
	"\n"
	"Only relevant lines are shown.\n"
	"\n\n"
	"Search examples:\n"
	"Examples: USB	=> find all symbols containing USB\n"
	"          ^USB => find all symbols starting with USB\n"
	"          USB$ => find all symbols ending with USB\n"
	"\n");

static int indent;
static struct menu *current_menu;
static int child_count;
static int single_menu_mode;
static int show_all_options;
static int save_and_exit;

static void conf(struct menu *menu, struct menu *active_menu);
static void conf_choice(struct menu *menu);
static void conf_string(struct menu *menu);
static void conf_load(void);
static void conf_save(void);
static int show_textbox_ext(const char *title, char *text, int r, int c,
			    int *keys, int *vscroll, int *hscroll,
			    update_text_fn update_text, void *data);
static void show_textbox(const char *title, const char *text, int r, int c);
static void show_helptext(const char *title, const char *text);
static void show_help(struct menu *menu);

static char filename[PATH_MAX+1];
static void set_config_filename(const char *config_filename)
{
	static char menu_backtitle[PATH_MAX+128];
	int size;

	size = snprintf(menu_backtitle, sizeof(menu_backtitle),
	                "%s - %s", config_filename, rootmenu.prompt->text);
	if (size >= sizeof(menu_backtitle))
		menu_backtitle[sizeof(menu_backtitle)-1] = '\0';
	set_dialog_backtitle(menu_backtitle);

	size = snprintf(filename, sizeof(filename), "%s", config_filename);
	if (size >= sizeof(filename))
		filename[sizeof(filename)-1] = '\0';
}

struct subtitle_part {
	struct list_head entries;
	const char *text;
};
static LIST_HEAD(trail);

static struct subtitle_list *subtitles;
static void set_subtitle(void)
{
	struct subtitle_part *sp;
	struct subtitle_list *pos, *tmp;

	for (pos = subtitles; pos != NULL; pos = tmp) {
		tmp = pos->next;
		free(pos);
	}

	subtitles = NULL;
	list_for_each_entry(sp, &trail, entries) {
		if (sp->text) {
			if (pos) {
				pos->next = xcalloc(sizeof(*pos), 1);
				pos = pos->next;
			} else {
				subtitles = pos = xcalloc(sizeof(*pos), 1);
			}
			pos->text = sp->text;
		}
	}

	set_dialog_subtitles(subtitles);
}

static void reset_subtitle(void)
{
	struct subtitle_list *pos, *tmp;

	for (pos = subtitles; pos != NULL; pos = tmp) {
		tmp = pos->next;
		free(pos);
	}
	subtitles = NULL;
	set_dialog_subtitles(subtitles);
}

struct search_data {
	struct list_head *head;
	struct menu **targets;
	int *keys;
};

static void update_text(char *buf, size_t start, size_t end, void *_data)
{
	struct search_data *data = _data;
	struct jump_key *pos;
	int k = 0;

	list_for_each_entry(pos, data->head, entries) {
		if (pos->offset >= start && pos->offset < end) {
			char header[4];

			if (k < JUMP_NB) {
				int key = '0' + (pos->index % JUMP_NB) + 1;

				sprintf(header, "(%c)", key);
				data->keys[k] = key;
				data->targets[k] = pos->target;
				k++;
			} else {
				sprintf(header, "   ");
			}

			memcpy(buf + pos->offset, header, sizeof(header) - 1);
		}
	}
	data->keys[k] = 0;
}

static void search_conf(void)
{
	struct symbol **sym_arr;
	struct gstr res;
	struct gstr title;
	char *dialog_input;
	int dres, vscroll = 0, hscroll = 0;
	bool again;
	struct gstr sttext;
	struct subtitle_part stpart;

	title = str_new();
<<<<<<< HEAD
	str_printf( &title, _("Enter %s (sub)string to search for "
=======
	str_printf( &title, _("Enter %s (sub)string or regexp to search for "
>>>>>>> d0e0ac97
			      "(with or without \"%s\")"), CONFIG_, CONFIG_);

again:
	dialog_clear();
	dres = dialog_inputbox(_("Search Configuration Parameter"),
			      str_get(&title),
			      10, 75, "");
	switch (dres) {
	case 0:
		break;
	case 1:
		show_helptext(_("Search Configuration"), search_help);
		goto again;
	default:
		str_free(&title);
		return;
	}

	/* strip the prefix if necessary */
	dialog_input = dialog_input_result;
	if (strncasecmp(dialog_input_result, CONFIG_, strlen(CONFIG_)) == 0)
		dialog_input += strlen(CONFIG_);

	sttext = str_new();
	str_printf(&sttext, "Search (%s)", dialog_input_result);
	stpart.text = str_get(&sttext);
	list_add_tail(&stpart.entries, &trail);

	sym_arr = sym_re_search(dialog_input);
	do {
		LIST_HEAD(head);
		struct menu *targets[JUMP_NB];
		int keys[JUMP_NB + 1], i;
		struct search_data data = {
			.head = &head,
			.targets = targets,
			.keys = keys,
		};
		struct jump_key *pos, *tmp;

		res = get_relations_str(sym_arr, &head);
		set_subtitle();
		dres = show_textbox_ext(_("Search Results"), (char *)
					str_get(&res), 0, 0, keys, &vscroll,
					&hscroll, &update_text, (void *)
					&data);
		again = false;
		for (i = 0; i < JUMP_NB && keys[i]; i++)
			if (dres == keys[i]) {
				conf(targets[i]->parent, targets[i]);
				again = true;
			}
		str_free(&res);
		list_for_each_entry_safe(pos, tmp, &head, entries)
			free(pos);
	} while (again);
	free(sym_arr);
	str_free(&title);
	list_del(trail.prev);
	str_free(&sttext);
}

static void build_conf(struct menu *menu)
{
	struct symbol *sym;
	struct property *prop;
	struct menu *child;
	int type, tmp, doint = 2;
	tristate val;
	char ch;
	bool visible;

	/*
	 * note: menu_is_visible() has side effect that it will
	 * recalc the value of the symbol.
	 */
	visible = menu_is_visible(menu);
	if (show_all_options && !menu_has_prompt(menu))
		return;
	else if (!show_all_options && !visible)
		return;

	sym = menu->sym;
	prop = menu->prompt;
	if (!sym) {
		if (prop && menu != current_menu) {
			const char *prompt = menu_get_prompt(menu);
			switch (prop->type) {
			case P_MENU:
				child_count++;
				prompt = _(prompt);
				if (single_menu_mode) {
					item_make("%s%*c%s",
						  menu->data ? "-->" : "++>",
						  indent + 1, ' ', prompt);
				} else
					item_make("   %*c%s  %s",
						  indent + 1, ' ', prompt,
						  menu_is_empty(menu) ? "----" : "--->");
				item_set_tag('m');
				item_set_data(menu);
				if (single_menu_mode && menu->data)
					goto conf_childs;
				return;
			case P_COMMENT:
				if (prompt) {
					child_count++;
					item_make("   %*c*** %s ***", indent + 1, ' ', _(prompt));
					item_set_tag(':');
					item_set_data(menu);
				}
				break;
			default:
				if (prompt) {
					child_count++;
					item_make("---%*c%s", indent + 1, ' ', _(prompt));
					item_set_tag(':');
					item_set_data(menu);
				}
			}
		} else
			doint = 0;
		goto conf_childs;
	}

	type = sym_get_type(sym);
	if (sym_is_choice(sym)) {
		struct symbol *def_sym = sym_get_choice_value(sym);
		struct menu *def_menu = NULL;

		child_count++;
		for (child = menu->list; child; child = child->next) {
			if (menu_is_visible(child) && child->sym == def_sym)
				def_menu = child;
		}

		val = sym_get_tristate_value(sym);
		if (sym_is_changable(sym)) {
			switch (type) {
			case S_BOOLEAN:
				item_make("[%c]", val == no ? ' ' : '*');
				break;
			case S_TRISTATE:
				switch (val) {
				case yes: ch = '*'; break;
				case mod: ch = 'M'; break;
				default:  ch = ' '; break;
				}
				item_make("<%c>", ch);
				break;
			}
			item_set_tag('t');
			item_set_data(menu);
		} else {
			item_make("   ");
			item_set_tag(def_menu ? 't' : ':');
			item_set_data(menu);
		}

		item_add_str("%*c%s", indent + 1, ' ', _(menu_get_prompt(menu)));
		if (val == yes) {
			if (def_menu) {
				item_add_str(" (%s)", _(menu_get_prompt(def_menu)));
				item_add_str("  --->");
				if (def_menu->list) {
					indent += 2;
					build_conf(def_menu);
					indent -= 2;
				}
			}
			return;
		}
	} else {
		if (menu == current_menu) {
			item_make("---%*c%s", indent + 1, ' ', _(menu_get_prompt(menu)));
			item_set_tag(':');
			item_set_data(menu);
			goto conf_childs;
		}
		child_count++;
		val = sym_get_tristate_value(sym);
		if (sym_is_choice_value(sym) && val == yes) {
			item_make("   ");
			item_set_tag(':');
			item_set_data(menu);
		} else {
			switch (type) {
			case S_BOOLEAN:
				if (sym_is_changable(sym))
					item_make("[%c]", val == no ? ' ' : '*');
				else
					item_make("-%c-", val == no ? ' ' : '*');
				item_set_tag('t');
				item_set_data(menu);
				break;
			case S_TRISTATE:
				switch (val) {
				case yes: ch = '*'; break;
				case mod: ch = 'M'; break;
				default:  ch = ' '; break;
				}
				if (sym_is_changable(sym)) {
					if (sym->rev_dep.tri == mod)
						item_make("{%c}", ch);
					else
						item_make("<%c>", ch);
				} else
					item_make("-%c-", ch);
				item_set_tag('t');
				item_set_data(menu);
				break;
			default:
				tmp = 2 + strlen(sym_get_string_value(sym)); /* () = 2 */
				item_make("(%s)", sym_get_string_value(sym));
				tmp = indent - tmp + 4;
				if (tmp < 0)
					tmp = 0;
				item_add_str("%*c%s%s", tmp, ' ', _(menu_get_prompt(menu)),
					     (sym_has_value(sym) || !sym_is_changable(sym)) ?
					     "" : _(" (NEW)"));
				item_set_tag('s');
				item_set_data(menu);
				goto conf_childs;
			}
		}
		item_add_str("%*c%s%s", indent + 1, ' ', _(menu_get_prompt(menu)),
			  (sym_has_value(sym) || !sym_is_changable(sym)) ?
			  "" : _(" (NEW)"));
		if (menu->prompt->type == P_MENU) {
			item_add_str("  %s", menu_is_empty(menu) ? "----" : "--->");
			return;
		}
	}

conf_childs:
	indent += doint;
	for (child = menu->list; child; child = child->next)
		build_conf(child);
	indent -= doint;
}

static void conf(struct menu *menu, struct menu *active_menu)
{
	struct menu *submenu;
	const char *prompt = menu_get_prompt(menu);
	struct subtitle_part stpart;
	struct symbol *sym;
	int res;
	int s_scroll = 0;

	if (menu != &rootmenu)
		stpart.text = menu_get_prompt(menu);
	else
		stpart.text = NULL;
	list_add_tail(&stpart.entries, &trail);

	while (1) {
		item_reset();
		current_menu = menu;
		build_conf(menu);
		if (!child_count)
			break;
		set_subtitle();
		dialog_clear();
		res = dialog_menu(prompt ? _(prompt) : _("Main Menu"),
				  _(menu_instructions),
				  active_menu, &s_scroll);
		if (res == 1 || res == KEY_ESC || res == -ERRDISPLAYTOOSMALL)
			break;
		if (item_count() != 0) {
			if (!item_activate_selected())
				continue;
			if (!item_tag())
				continue;
		}
		submenu = item_data();
		active_menu = item_data();
		if (submenu)
			sym = submenu->sym;
		else
			sym = NULL;

		switch (res) {
		case 0:
			switch (item_tag()) {
			case 'm':
				if (single_menu_mode)
					submenu->data = (void *) (long) !submenu->data;
				else
					conf(submenu, NULL);
				break;
			case 't':
				if (sym_is_choice(sym) && sym_get_tristate_value(sym) == yes)
					conf_choice(submenu);
				else if (submenu->prompt->type == P_MENU)
					conf(submenu, NULL);
				break;
			case 's':
				conf_string(submenu);
				break;
			}
			break;
		case 2:
			if (sym)
				show_help(submenu);
			else {
				reset_subtitle();
				show_helptext(_("README"), _(mconf_readme));
			}
			break;
		case 3:
			reset_subtitle();
			conf_save();
			break;
		case 4:
			reset_subtitle();
			conf_load();
			break;
		case 5:
			if (item_is_tag('t')) {
				if (sym_set_tristate_value(sym, yes))
					break;
				if (sym_set_tristate_value(sym, mod))
					show_textbox(NULL, setmod_text, 6, 74);
			}
			break;
		case 6:
			if (item_is_tag('t'))
				sym_set_tristate_value(sym, no);
			break;
		case 7:
			if (item_is_tag('t'))
				sym_set_tristate_value(sym, mod);
			break;
		case 8:
			if (item_is_tag('t'))
				sym_toggle_tristate_value(sym);
			else if (item_is_tag('m'))
				conf(submenu, NULL);
			break;
		case 9:
			search_conf();
			break;
		case 10:
			show_all_options = !show_all_options;
			break;
		}
	}

	list_del(trail.prev);
}

static int show_textbox_ext(const char *title, char *text, int r, int c, int
			    *keys, int *vscroll, int *hscroll, update_text_fn
			    update_text, void *data)
{
	dialog_clear();
	return dialog_textbox(title, text, r, c, keys, vscroll, hscroll,
			      update_text, data);
}

static void show_textbox(const char *title, const char *text, int r, int c)
{
	show_textbox_ext(title, (char *) text, r, c, (int []) {0}, NULL, NULL,
			 NULL, NULL);
}

static void show_helptext(const char *title, const char *text)
{
	show_textbox(title, text, 0, 0);
}

static void conf_message_callback(const char *fmt, va_list ap)
{
	char buf[PATH_MAX+1];

	vsnprintf(buf, sizeof(buf), fmt, ap);
	if (save_and_exit)
		printf("%s", buf);
	else
		show_textbox(NULL, buf, 6, 60);
}

static void show_help(struct menu *menu)
{
	struct gstr help = str_new();

	help.max_width = getmaxx(stdscr) - 10;
	menu_get_ext_help(menu, &help);

	show_helptext(_(menu_get_prompt(menu)), str_get(&help));
	str_free(&help);
}

static void conf_choice(struct menu *menu)
{
	const char *prompt = _(menu_get_prompt(menu));
	struct menu *child;
	struct symbol *active;

	active = sym_get_choice_value(menu->sym);
	while (1) {
		int res;
		int selected;
		item_reset();

		current_menu = menu;
		for (child = menu->list; child; child = child->next) {
			if (!menu_is_visible(child))
				continue;
			if (child->sym)
				item_make("%s", _(menu_get_prompt(child)));
			else {
				item_make("*** %s ***", _(menu_get_prompt(child)));
				item_set_tag(':');
			}
			item_set_data(child);
			if (child->sym == active)
				item_set_selected(1);
			if (child->sym == sym_get_choice_value(menu->sym))
				item_set_tag('X');
		}
		dialog_clear();
		res = dialog_checklist(prompt ? _(prompt) : _("Main Menu"),
					_(radiolist_instructions),
					MENUBOX_HEIGTH_MIN,
					MENUBOX_WIDTH_MIN,
					CHECKLIST_HEIGTH_MIN);
		selected = item_activate_selected();
		switch (res) {
		case 0:
			if (selected) {
				child = item_data();
				if (!child->sym)
					break;

				sym_set_tristate_value(child->sym, yes);
			}
			return;
		case 1:
			if (selected) {
				child = item_data();
				show_help(child);
				active = child->sym;
			} else
				show_help(menu);
			break;
		case KEY_ESC:
			return;
		case -ERRDISPLAYTOOSMALL:
			return;
		}
	}
}

static void conf_string(struct menu *menu)
{
	const char *prompt = menu_get_prompt(menu);

	while (1) {
		int res;
		const char *heading;

		switch (sym_get_type(menu->sym)) {
		case S_INT:
			heading = _(inputbox_instructions_int);
			break;
		case S_HEX:
			heading = _(inputbox_instructions_hex);
			break;
		case S_STRING:
			heading = _(inputbox_instructions_string);
			break;
		default:
			heading = _("Internal mconf error!");
		}
		dialog_clear();
		res = dialog_inputbox(prompt ? _(prompt) : _("Main Menu"),
				      heading, 10, 75,
				      sym_get_string_value(menu->sym));
		switch (res) {
		case 0:
			if (sym_set_string_value(menu->sym, dialog_input_result))
				return;
			show_textbox(NULL, _("You have made an invalid entry."), 5, 43);
			break;
		case 1:
			show_help(menu);
			break;
		case KEY_ESC:
			return;
		}
	}
}

static void conf_load(void)
{

	while (1) {
		int res;
		dialog_clear();
		res = dialog_inputbox(NULL, load_config_text,
				      11, 55, filename);
		switch(res) {
		case 0:
			if (!dialog_input_result[0])
				return;
			if (!conf_read(dialog_input_result)) {
				set_config_filename(dialog_input_result);
				sym_set_change_count(1);
				return;
			}
			show_textbox(NULL, _("File does not exist!"), 5, 38);
			break;
		case 1:
			show_helptext(_("Load Alternate Configuration"), load_config_help);
			break;
		case KEY_ESC:
			return;
		}
	}
}

static void conf_save(void)
{
	while (1) {
		int res;
		dialog_clear();
		res = dialog_inputbox(NULL, save_config_text,
				      11, 55, filename);
		switch(res) {
		case 0:
			if (!dialog_input_result[0])
				return;
			if (!conf_write(dialog_input_result)) {
				set_config_filename(dialog_input_result);
				return;
			}
			show_textbox(NULL, _("Can't create file!  Probably a nonexistent directory."), 5, 60);
			break;
		case 1:
			show_helptext(_("Save Alternate Configuration"), save_config_help);
			break;
		case KEY_ESC:
			return;
		}
	}
}

static int handle_exit(void)
{
	int res;

	save_and_exit = 1;
	reset_subtitle();
	dialog_clear();
	if (conf_get_changed())
		res = dialog_yesno(NULL,
				   _("Do you wish to save your new configuration?\n"
				     "(Press <ESC><ESC> to continue kernel configuration.)"),
				   6, 60);
	else
		res = -1;

	end_dialog(saved_x, saved_y);

	switch (res) {
	case 0:
		if (conf_write(filename)) {
			fprintf(stderr, _("\n\n"
					  "Error while writing of the configuration.\n"
					  "Your configuration changes were NOT saved."
					  "\n\n"));
			return 1;
		}
		/* fall through */
	case -1:
		printf(_("\n\n"
			 "*** End of the configuration.\n"
			 "*** Execute 'make' to start the build or try 'make help'."
			 "\n\n"));
		res = 0;
		break;
	default:
		fprintf(stderr, _("\n\n"
				  "Your configuration changes were NOT saved."
				  "\n\n"));
		if (res != KEY_ESC)
			res = 0;
	}

	return res;
}

static void sig_handler(int signo)
{
	exit(handle_exit());
}

int main(int ac, char **av)
{
	char *mode;
	int res;

	setlocale(LC_ALL, "");
	bindtextdomain(PACKAGE, LOCALEDIR);
	textdomain(PACKAGE);

	signal(SIGINT, sig_handler);

	conf_parse(av[1]);
	conf_read(NULL);

	mode = getenv("MENUCONFIG_MODE");
	if (mode) {
		if (!strcasecmp(mode, "single_menu"))
			single_menu_mode = 1;
	}

	if (init_dialog(NULL)) {
		fprintf(stderr, N_("Your display is too small to run Menuconfig!\n"));
		fprintf(stderr, N_("It must be at least 19 lines by 80 columns.\n"));
		return 1;
	}

	set_config_filename(conf_get_configname());
	conf_set_message_callback(conf_message_callback);
	do {
		conf(&rootmenu, NULL);
		res = handle_exit();
	} while (res == KEY_ESC);

	return res;
}
<|MERGE_RESOLUTION|>--- conflicted
+++ resolved
@@ -401,11 +401,7 @@
 	struct subtitle_part stpart;
 
 	title = str_new();
-<<<<<<< HEAD
-	str_printf( &title, _("Enter %s (sub)string to search for "
-=======
 	str_printf( &title, _("Enter %s (sub)string or regexp to search for "
->>>>>>> d0e0ac97
 			      "(with or without \"%s\")"), CONFIG_, CONFIG_);
 
 again:
