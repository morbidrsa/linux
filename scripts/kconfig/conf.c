/*
 * Copyright (C) 2002 Roman Zippel <zippel@linux-m68k.org>
 * Released under the terms of the GNU GPL v2.0.
 */

#include <locale.h>
#include <ctype.h>
#include <stdio.h>
#include <stdlib.h>
#include <string.h>
#include <time.h>
#include <unistd.h>
#include <getopt.h>
#include <sys/stat.h>
#include <sys/time.h>
#include <errno.h>

#include "lkc.h"

static void conf(struct menu *menu);
static void check_conf(struct menu *menu);
static void xfgets(char *str, int size, FILE *in);

enum input_mode {
	oldaskconfig,
	silentoldconfig,
	oldconfig,
	allnoconfig,
	allyesconfig,
	allmodconfig,
	alldefconfig,
	randconfig,
	defconfig,
	savedefconfig,
	listnewconfig,
	olddefconfig,
} input_mode = oldaskconfig;

static int indent = 1;
static int tty_stdio;
static int valid_stdin = 1;
static int sync_kconfig;
static int conf_cnt;
static char line[128];
static struct menu *rootEntry;

static void print_help(struct menu *menu)
{
	struct gstr help = str_new();

	menu_get_ext_help(menu, &help);

	printf("\n%s\n", str_get(&help));
	str_free(&help);
}

static void strip(char *str)
{
	char *p = str;
	int l;

	while ((isspace(*p)))
		p++;
	l = strlen(p);
	if (p != str)
		memmove(str, p, l + 1);
	if (!l)
		return;
	p = str + l - 1;
	while ((isspace(*p)))
		*p-- = 0;
}

static void check_stdin(void)
{
	if (!valid_stdin) {
		printf(_("aborted!\n\n"));
		printf(_("Console input/output is redirected. "));
		printf(_("Run 'make oldconfig' to update configuration.\n\n"));
		exit(1);
	}
}

static int conf_askvalue(struct symbol *sym, const char *def)
{
	enum symbol_type type = sym_get_type(sym);

	if (!sym_has_value(sym))
		printf(_("(NEW) "));

	line[0] = '\n';
	line[1] = 0;

	if (!sym_is_changable(sym)) {
		printf("%s\n", def);
		line[0] = '\n';
		line[1] = 0;
		return 0;
	}

	switch (input_mode) {
	case oldconfig:
	case silentoldconfig:
		if (sym_has_value(sym)) {
			printf("%s\n", def);
			return 0;
		}
		check_stdin();
		/* fall through */
	case oldaskconfig:
		fflush(stdout);
		xfgets(line, 128, stdin);
		if (!tty_stdio)
			printf("\n");
		return 1;
	default:
		break;
	}

	switch (type) {
	case S_INT:
	case S_HEX:
	case S_STRING:
		printf("%s\n", def);
		return 1;
	default:
		;
	}
	printf("%s", line);
	return 1;
}

static int conf_string(struct menu *menu)
{
	struct symbol *sym = menu->sym;
	const char *def;

	while (1) {
		printf("%*s%s ", indent - 1, "", _(menu->prompt->text));
		printf("(%s) ", sym->name);
		def = sym_get_string_value(sym);
		if (sym_get_string_value(sym))
			printf("[%s] ", def);
		if (!conf_askvalue(sym, def))
			return 0;
		switch (line[0]) {
		case '\n':
			break;
		case '?':
			/* print help */
			if (line[1] == '\n') {
				print_help(menu);
				def = NULL;
				break;
			}
			/* fall through */
		default:
			line[strlen(line)-1] = 0;
			def = line;
		}
		if (def && sym_set_string_value(sym, def))
			return 0;
	}
}

static int conf_sym(struct menu *menu)
{
	struct symbol *sym = menu->sym;
	tristate oldval, newval;

	while (1) {
		printf("%*s%s ", indent - 1, "", _(menu->prompt->text));
		if (sym->name)
			printf("(%s) ", sym->name);
		putchar('[');
		oldval = sym_get_tristate_value(sym);
		switch (oldval) {
		case no:
			putchar('N');
			break;
		case mod:
			putchar('M');
			break;
		case yes:
			putchar('Y');
			break;
		}
		if (oldval != no && sym_tristate_within_range(sym, no))
			printf("/n");
		if (oldval != mod && sym_tristate_within_range(sym, mod))
			printf("/m");
		if (oldval != yes && sym_tristate_within_range(sym, yes))
			printf("/y");
		if (menu_has_help(menu))
			printf("/?");
		printf("] ");
		if (!conf_askvalue(sym, sym_get_string_value(sym)))
			return 0;
		strip(line);

		switch (line[0]) {
		case 'n':
		case 'N':
			newval = no;
			if (!line[1] || !strcmp(&line[1], "o"))
				break;
			continue;
		case 'm':
		case 'M':
			newval = mod;
			if (!line[1])
				break;
			continue;
		case 'y':
		case 'Y':
			newval = yes;
			if (!line[1] || !strcmp(&line[1], "es"))
				break;
			continue;
		case 0:
			newval = oldval;
			break;
		case '?':
			goto help;
		default:
			continue;
		}
		if (sym_set_tristate_value(sym, newval))
			return 0;
help:
		print_help(menu);
	}
}

static int conf_choice(struct menu *menu)
{
	struct symbol *sym, *def_sym;
	struct menu *child;
	bool is_new;

	sym = menu->sym;
	is_new = !sym_has_value(sym);
	if (sym_is_changable(sym)) {
		conf_sym(menu);
		sym_calc_value(sym);
		switch (sym_get_tristate_value(sym)) {
		case no:
			return 1;
		case mod:
			return 0;
		case yes:
			break;
		}
	} else {
		switch (sym_get_tristate_value(sym)) {
		case no:
			return 1;
		case mod:
			printf("%*s%s\n", indent - 1, "", _(menu_get_prompt(menu)));
			return 0;
		case yes:
			break;
		}
	}

	while (1) {
		int cnt, def;

		printf("%*s%s\n", indent - 1, "", _(menu_get_prompt(menu)));
		def_sym = sym_get_choice_value(sym);
		cnt = def = 0;
		line[0] = 0;
		for (child = menu->list; child; child = child->next) {
			if (!menu_is_visible(child))
				continue;
			if (!child->sym) {
				printf("%*c %s\n", indent, '*', _(menu_get_prompt(child)));
				continue;
			}
			cnt++;
			if (child->sym == def_sym) {
				def = cnt;
				printf("%*c", indent, '>');
			} else
				printf("%*c", indent, ' ');
			printf(" %d. %s", cnt, _(menu_get_prompt(child)));
			if (child->sym->name)
				printf(" (%s)", child->sym->name);
			if (!sym_has_value(child->sym))
				printf(_(" (NEW)"));
			printf("\n");
		}
		printf(_("%*schoice"), indent - 1, "");
		if (cnt == 1) {
			printf("[1]: 1\n");
			goto conf_childs;
		}
		printf("[1-%d", cnt);
		if (menu_has_help(menu))
			printf("?");
		printf("]: ");
		switch (input_mode) {
		case oldconfig:
		case silentoldconfig:
			if (!is_new) {
				cnt = def;
				printf("%d\n", cnt);
				break;
			}
			check_stdin();
			/* fall through */
		case oldaskconfig:
			fflush(stdout);
			xfgets(line, 128, stdin);
			strip(line);
			if (line[0] == '?') {
				print_help(menu);
				continue;
			}
			if (!line[0])
				cnt = def;
			else if (isdigit(line[0]))
				cnt = atoi(line);
			else
				continue;
			break;
		default:
			break;
		}

	conf_childs:
		for (child = menu->list; child; child = child->next) {
			if (!child->sym || !menu_is_visible(child))
				continue;
			if (!--cnt)
				break;
		}
		if (!child)
			continue;
		if (line[0] && line[strlen(line) - 1] == '?') {
			print_help(child);
			continue;
		}
		sym_set_choice_value(sym, child->sym);
		for (child = child->list; child; child = child->next) {
			indent += 2;
			conf(child);
			indent -= 2;
		}
		return 1;
	}
}

static void conf(struct menu *menu)
{
	struct symbol *sym;
	struct property *prop;
	struct menu *child;

	if (!menu_is_visible(menu))
		return;

	sym = menu->sym;
	prop = menu->prompt;
	if (prop) {
		const char *prompt;

		switch (prop->type) {
		case P_MENU:
			if ((input_mode == silentoldconfig ||
			     input_mode == listnewconfig ||
			     input_mode == olddefconfig) &&
			    rootEntry != menu) {
				check_conf(menu);
				return;
			}
			/* fall through */
		case P_COMMENT:
			prompt = menu_get_prompt(menu);
			if (prompt)
				printf("%*c\n%*c %s\n%*c\n",
					indent, '*',
					indent, '*', _(prompt),
					indent, '*');
		default:
			;
		}
	}

	if (!sym)
		goto conf_childs;

	if (sym_is_choice(sym)) {
		conf_choice(menu);
		if (sym->curr.tri != mod)
			return;
		goto conf_childs;
	}

	switch (sym->type) {
	case S_INT:
	case S_HEX:
	case S_STRING:
		conf_string(menu);
		break;
	default:
		conf_sym(menu);
		break;
	}

conf_childs:
	if (sym)
		indent += 2;
	for (child = menu->list; child; child = child->next)
		conf(child);
	if (sym)
		indent -= 2;
}

static void check_conf(struct menu *menu)
{
	struct symbol *sym;
	struct menu *child;

	if (!menu_is_visible(menu))
		return;

	sym = menu->sym;
	if (sym && !sym_has_value(sym)) {
		if (sym_is_changable(sym) ||
		    (sym_is_choice(sym) && sym_get_tristate_value(sym) == yes)) {
			if (input_mode == listnewconfig) {
				if (sym->name && !sym_is_choice_value(sym)) {
					printf("%s%s\n", CONFIG_, sym->name);
				}
			} else if (input_mode != olddefconfig) {
				if (!conf_cnt++)
					printf(_("*\n* Restart config...\n*\n"));
				rootEntry = menu_get_parent_menu(menu);
				conf(rootEntry);
			}
		}
	}

	for (child = menu->list; child; child = child->next)
		check_conf(child);
}

static struct option long_opts[] = {
	{"oldaskconfig",    no_argument,       NULL, oldaskconfig},
	{"oldconfig",       no_argument,       NULL, oldconfig},
	{"silentoldconfig", no_argument,       NULL, silentoldconfig},
	{"defconfig",       optional_argument, NULL, defconfig},
	{"savedefconfig",   required_argument, NULL, savedefconfig},
	{"allnoconfig",     no_argument,       NULL, allnoconfig},
	{"allyesconfig",    no_argument,       NULL, allyesconfig},
	{"allmodconfig",    no_argument,       NULL, allmodconfig},
	{"alldefconfig",    no_argument,       NULL, alldefconfig},
	{"randconfig",      no_argument,       NULL, randconfig},
	{"listnewconfig",   no_argument,       NULL, listnewconfig},
	{"olddefconfig",    no_argument,       NULL, olddefconfig},
	/*
	 * oldnoconfig is an alias of olddefconfig, because people already
	 * are dependent on its behavior(sets new symbols to their default
	 * value but not 'n') with the counter-intuitive name.
	 */
	{"oldnoconfig",     no_argument,       NULL, olddefconfig},
	{NULL, 0, NULL, 0}
};

static void conf_usage(const char *progname)
{

	printf("Usage: %s [option] <kconfig-file>\n", progname);
	printf("[option] is _one_ of the following:\n");
	printf("  --listnewconfig         List new options\n");
	printf("  --oldaskconfig          Start a new configuration using a line-oriented program\n");
	printf("  --oldconfig             Update a configuration using a provided .config as base\n");
	printf("  --silentoldconfig       Same as oldconfig, but quietly, additionally update deps\n");
	printf("  --olddefconfig          Same as silentoldconfig but sets new symbols to their default value\n");
	printf("  --oldnoconfig           An alias of olddefconfig\n");
	printf("  --defconfig <file>      New config with default defined in <file>\n");
	printf("  --savedefconfig <file>  Save the minimal current configuration to <file>\n");
	printf("  --allnoconfig           New config where all options are answered with no\n");
	printf("  --allyesconfig          New config where all options are answered with yes\n");
	printf("  --allmodconfig          New config where all options are answered with mod\n");
	printf("  --alldefconfig          New config with all symbols set to default\n");
	printf("  --randconfig            New config with random answer to all options\n");
}

int main(int ac, char **av)
{
	const char *progname = av[0];
	int opt;
	const char *name, *defconfig_file = NULL /* gcc uninit */;
	struct stat tmpstat;

	setlocale(LC_ALL, "");
	bindtextdomain(PACKAGE, LOCALEDIR);
	textdomain(PACKAGE);

	tty_stdio = isatty(0) && isatty(1) && isatty(2);

	while ((opt = getopt_long(ac, av, "", long_opts, NULL)) != -1) {
		input_mode = (enum input_mode)opt;
		switch (opt) {
		case silentoldconfig:
			sync_kconfig = 1;
			break;
		case defconfig:
		case savedefconfig:
			defconfig_file = optarg;
			break;
		case randconfig:
		{
			struct timeval now;
			unsigned int seed;
			char *seed_env;

			/*
			 * Use microseconds derived seed,
			 * compensate for systems where it may be zero
			 */
			gettimeofday(&now, NULL);
			seed = (unsigned int)((now.tv_sec + 1) * (now.tv_usec + 1));

			seed_env = getenv("KCONFIG_SEED");
			if( seed_env && *seed_env ) {
				char *endp;
<<<<<<< HEAD
				int tmp = (int)strtol(seed_env, &endp, 10);
=======
				int tmp = (int)strtol(seed_env, &endp, 0);
>>>>>>> d0e0ac97
				if (*endp == '\0') {
					seed = tmp;
				}
			}
<<<<<<< HEAD
=======
			fprintf( stderr, "KCONFIG_SEED=0x%X\n", seed );
>>>>>>> d0e0ac97
			srand(seed);
			break;
		}
		case oldaskconfig:
		case oldconfig:
		case allnoconfig:
		case allyesconfig:
		case allmodconfig:
		case alldefconfig:
		case listnewconfig:
		case olddefconfig:
			break;
		case '?':
			conf_usage(progname);
			exit(1);
			break;
		}
	}
	if (ac == optind) {
		printf(_("%s: Kconfig file missing\n"), av[0]);
		conf_usage(progname);
		exit(1);
	}
	name = av[optind];
	conf_parse(name);
	//zconfdump(stdout);
	if (sync_kconfig) {
		name = conf_get_configname();
		if (stat(name, &tmpstat)) {
			fprintf(stderr, _("***\n"
				"*** Configuration file \"%s\" not found!\n"
				"***\n"
				"*** Please run some configurator (e.g. \"make oldconfig\" or\n"
				"*** \"make menuconfig\" or \"make xconfig\").\n"
				"***\n"), name);
			exit(1);
		}
	}

	switch (input_mode) {
	case defconfig:
		if (!defconfig_file)
			defconfig_file = conf_get_default_confname();
		if (conf_read(defconfig_file)) {
			printf(_("***\n"
				"*** Can't find default configuration \"%s\"!\n"
				"***\n"), defconfig_file);
			exit(1);
		}
		break;
	case savedefconfig:
	case silentoldconfig:
	case oldaskconfig:
	case oldconfig:
	case listnewconfig:
	case olddefconfig:
		conf_read(NULL);
		break;
	case allnoconfig:
	case allyesconfig:
	case allmodconfig:
	case alldefconfig:
	case randconfig:
		name = getenv("KCONFIG_ALLCONFIG");
		if (!name)
			break;
		if ((strcmp(name, "") != 0) && (strcmp(name, "1") != 0)) {
			if (conf_read_simple(name, S_DEF_USER)) {
				fprintf(stderr,
					_("*** Can't read seed configuration \"%s\"!\n"),
					name);
				exit(1);
			}
			break;
		}
		switch (input_mode) {
		case allnoconfig:	name = "allno.config"; break;
		case allyesconfig:	name = "allyes.config"; break;
		case allmodconfig:	name = "allmod.config"; break;
		case alldefconfig:	name = "alldef.config"; break;
		case randconfig:	name = "allrandom.config"; break;
		default: break;
		}
		if (conf_read_simple(name, S_DEF_USER) &&
		    conf_read_simple("all.config", S_DEF_USER)) {
			fprintf(stderr,
				_("*** KCONFIG_ALLCONFIG set, but no \"%s\" or \"all.config\" file found\n"),
				name);
			exit(1);
		}
		break;
	default:
		break;
	}

	if (sync_kconfig) {
		if (conf_get_changed()) {
			name = getenv("KCONFIG_NOSILENTUPDATE");
			if (name && *name) {
				fprintf(stderr,
					_("\n*** The configuration requires explicit update.\n\n"));
				return 1;
			}
		}
		valid_stdin = tty_stdio;
	}

	switch (input_mode) {
	case allnoconfig:
		conf_set_all_new_symbols(def_no);
		break;
	case allyesconfig:
		conf_set_all_new_symbols(def_yes);
		break;
	case allmodconfig:
		conf_set_all_new_symbols(def_mod);
		break;
	case alldefconfig:
		conf_set_all_new_symbols(def_default);
		break;
	case randconfig:
		/* Really nothing to do in this loop */
		while (conf_set_all_new_symbols(def_random)) ;
		break;
	case defconfig:
		conf_set_all_new_symbols(def_default);
		break;
	case savedefconfig:
		break;
	case oldaskconfig:
		rootEntry = &rootmenu;
		conf(&rootmenu);
		input_mode = silentoldconfig;
		/* fall through */
	case oldconfig:
	case listnewconfig:
	case olddefconfig:
	case silentoldconfig:
		/* Update until a loop caused no more changes */
		do {
			conf_cnt = 0;
			check_conf(&rootmenu);
		} while (conf_cnt &&
			 (input_mode != listnewconfig &&
			  input_mode != olddefconfig));
		break;
	}

	if (sync_kconfig) {
		/* silentoldconfig is used during the build so we shall update autoconf.
		 * All other commands are only used to generate a config.
		 */
		if (conf_get_changed() && conf_write(NULL)) {
			fprintf(stderr, _("\n*** Error during writing of the configuration.\n\n"));
			exit(1);
		}
		if (conf_write_autoconf()) {
			fprintf(stderr, _("\n*** Error during update of the configuration.\n\n"));
			return 1;
		}
	} else if (input_mode == savedefconfig) {
		if (conf_write_defconfig(defconfig_file)) {
			fprintf(stderr, _("n*** Error while saving defconfig to: %s\n\n"),
			        defconfig_file);
			return 1;
		}
	} else if (input_mode != listnewconfig) {
		if (conf_write(NULL)) {
			fprintf(stderr, _("\n*** Error during writing of the configuration.\n\n"));
			exit(1);
		}
	}
	return 0;
}

/*
 * Helper function to facilitate fgets() by Jean Sacren.
 */
void xfgets(char *str, int size, FILE *in)
{
	if (fgets(str, size, in) == NULL)
		fprintf(stderr, "\nError in reading or end of file.\n");
}<|MERGE_RESOLUTION|>--- conflicted
+++ resolved
@@ -527,19 +527,12 @@
 			seed_env = getenv("KCONFIG_SEED");
 			if( seed_env && *seed_env ) {
 				char *endp;
-<<<<<<< HEAD
-				int tmp = (int)strtol(seed_env, &endp, 10);
-=======
 				int tmp = (int)strtol(seed_env, &endp, 0);
->>>>>>> d0e0ac97
 				if (*endp == '\0') {
 					seed = tmp;
 				}
 			}
-<<<<<<< HEAD
-=======
 			fprintf( stderr, "KCONFIG_SEED=0x%X\n", seed );
->>>>>>> d0e0ac97
 			srand(seed);
 			break;
 		}
