// SPDX-License-Identifier: GPL-2.0-only
/*
 * spectrum management
 *
 * Copyright 2003, Jouni Malinen <jkmaline@cc.hut.fi>
 * Copyright 2002-2005, Instant802 Networks, Inc.
 * Copyright 2005-2006, Devicescape Software, Inc.
 * Copyright 2006-2007  Jiri Benc <jbenc@suse.cz>
 * Copyright 2007, Michael Wu <flamingice@sourmilk.net>
 * Copyright 2007-2008, Intel Corporation
 * Copyright 2008, Johannes Berg <johannes@sipsolutions.net>
 * Copyright (C) 2018, 2020, 2022-2023 Intel Corporation
 */

#include <linux/ieee80211.h>
#include <net/cfg80211.h>
#include <net/mac80211.h>
#include "ieee80211_i.h"
#include "sta_info.h"
#include "wme.h"

static bool
wbcs_elem_to_chandef(const struct ieee80211_wide_bw_chansw_ie *wbcs_elem,
		     struct cfg80211_chan_def *chandef)
{
	u8 ccfs0 = wbcs_elem->new_center_freq_seg0;
	u8 ccfs1 = wbcs_elem->new_center_freq_seg1;
	u32 cf0 = ieee80211_channel_to_frequency(ccfs0, chandef->chan->band);
	u32 cf1 = ieee80211_channel_to_frequency(ccfs1, chandef->chan->band);

	switch (wbcs_elem->new_channel_width) {
	case IEEE80211_VHT_CHANWIDTH_160MHZ:
		/* deprecated encoding */
		chandef->width = NL80211_CHAN_WIDTH_160;
		chandef->center_freq1 = cf0;
		break;
	case IEEE80211_VHT_CHANWIDTH_80P80MHZ:
		/* deprecated encoding */
		chandef->width = NL80211_CHAN_WIDTH_80P80;
		chandef->center_freq1 = cf0;
		chandef->center_freq2 = cf1;
		break;
	case IEEE80211_VHT_CHANWIDTH_80MHZ:
		chandef->width = NL80211_CHAN_WIDTH_80;
		chandef->center_freq1 = cf0;

		if (ccfs1) {
			u8 diff = abs(ccfs0 - ccfs1);

			if (diff == 8) {
				chandef->width = NL80211_CHAN_WIDTH_160;
				chandef->center_freq1 = cf1;
			} else if (diff > 8) {
				chandef->width = NL80211_CHAN_WIDTH_80P80;
				chandef->center_freq2 = cf1;
			}
		}
		break;
	case IEEE80211_VHT_CHANWIDTH_USE_HT:
	default:
		/* If the WBCS Element is present, new channel bandwidth is
		 * at least 40 MHz.
		 */
		chandef->width = NL80211_CHAN_WIDTH_40;
		chandef->center_freq1 = cf0;
		break;
	}

	return cfg80211_chandef_valid(chandef);
}

static void
validate_chandef_by_ht_vht_oper(struct ieee80211_sub_if_data *sdata,
				struct ieee80211_conn_settings *conn,
				u32 vht_cap_info,
				struct cfg80211_chan_def *chandef)
{
	u32 control_freq, center_freq1, center_freq2;
	enum nl80211_chan_width chan_width;
	struct ieee80211_ht_operation ht_oper;
	struct ieee80211_vht_operation vht_oper;

	if (conn->mode < IEEE80211_CONN_MODE_HT ||
	    conn->bw_limit < IEEE80211_CONN_BW_LIMIT_40) {
		chandef->chan = NULL;
		return;
	}

	control_freq = chandef->chan->center_freq;
	center_freq1 = chandef->center_freq1;
	center_freq2 = chandef->center_freq2;
	chan_width = chandef->width;

	ht_oper.primary_chan = ieee80211_frequency_to_channel(control_freq);
	if (control_freq != center_freq1)
		ht_oper.ht_param = control_freq > center_freq1 ?
			IEEE80211_HT_PARAM_CHA_SEC_BELOW :
			IEEE80211_HT_PARAM_CHA_SEC_ABOVE;
	else
		ht_oper.ht_param = IEEE80211_HT_PARAM_CHA_SEC_NONE;

	ieee80211_chandef_ht_oper(&ht_oper, chandef);

	if (conn->mode < IEEE80211_CONN_MODE_VHT)
		return;

	vht_oper.center_freq_seg0_idx =
		ieee80211_frequency_to_channel(center_freq1);
	vht_oper.center_freq_seg1_idx = center_freq2 ?
		ieee80211_frequency_to_channel(center_freq2) : 0;

	switch (chan_width) {
	case NL80211_CHAN_WIDTH_320:
		WARN_ON(1);
		break;
	case NL80211_CHAN_WIDTH_160:
		vht_oper.chan_width = IEEE80211_VHT_CHANWIDTH_80MHZ;
		vht_oper.center_freq_seg1_idx = vht_oper.center_freq_seg0_idx;
		vht_oper.center_freq_seg0_idx +=
			control_freq < center_freq1 ? -8 : 8;
		break;
	case NL80211_CHAN_WIDTH_80P80:
		vht_oper.chan_width = IEEE80211_VHT_CHANWIDTH_80MHZ;
		break;
	case NL80211_CHAN_WIDTH_80:
		vht_oper.chan_width = IEEE80211_VHT_CHANWIDTH_80MHZ;
		break;
	default:
		vht_oper.chan_width = IEEE80211_VHT_CHANWIDTH_USE_HT;
		break;
	}

	ht_oper.operation_mode =
		le16_encode_bits(vht_oper.center_freq_seg1_idx,
				 IEEE80211_HT_OP_MODE_CCFS2_MASK);

	if (!ieee80211_chandef_vht_oper(&sdata->local->hw, vht_cap_info,
					&vht_oper, &ht_oper, chandef))
		chandef->chan = NULL;
}

static void
validate_chandef_by_6ghz_he_eht_oper(struct ieee80211_sub_if_data *sdata,
				     struct ieee80211_conn_settings *conn,
				     struct cfg80211_chan_def *chandef)
{
	struct ieee80211_local *local = sdata->local;
	u32 control_freq, center_freq1, center_freq2;
	enum nl80211_chan_width chan_width;
	struct {
		struct ieee80211_he_operation _oper;
		struct ieee80211_he_6ghz_oper _6ghz_oper;
	} __packed he;
	struct {
		struct ieee80211_eht_operation _oper;
		struct ieee80211_eht_operation_info _oper_info;
	} __packed eht;
<<<<<<< HEAD
=======
	const struct ieee80211_eht_operation *eht_oper;
>>>>>>> 0c383648

	if (conn->mode < IEEE80211_CONN_MODE_HE) {
		chandef->chan = NULL;
		return;
	}

	control_freq = chandef->chan->center_freq;
	center_freq1 = chandef->center_freq1;
	center_freq2 = chandef->center_freq2;
	chan_width = chandef->width;

	he._oper.he_oper_params =
		le32_encode_bits(1, IEEE80211_HE_OPERATION_6GHZ_OP_INFO);
	he._6ghz_oper.primary =
		ieee80211_frequency_to_channel(control_freq);
	he._6ghz_oper.ccfs0 = ieee80211_frequency_to_channel(center_freq1);
	he._6ghz_oper.ccfs1 = center_freq2 ?
		ieee80211_frequency_to_channel(center_freq2) : 0;

	switch (chan_width) {
	case NL80211_CHAN_WIDTH_320:
		he._6ghz_oper.ccfs1 = he._6ghz_oper.ccfs0;
		he._6ghz_oper.ccfs0 += control_freq < center_freq1 ? -16 : 16;
		he._6ghz_oper.control = IEEE80211_EHT_OPER_CHAN_WIDTH_320MHZ;
		break;
	case NL80211_CHAN_WIDTH_160:
		he._6ghz_oper.ccfs1 = he._6ghz_oper.ccfs0;
		he._6ghz_oper.ccfs0 += control_freq < center_freq1 ? -8 : 8;
		fallthrough;
	case NL80211_CHAN_WIDTH_80P80:
		he._6ghz_oper.control =
			IEEE80211_HE_6GHZ_OPER_CTRL_CHANWIDTH_160MHZ;
		break;
	case NL80211_CHAN_WIDTH_80:
		he._6ghz_oper.control =
			IEEE80211_HE_6GHZ_OPER_CTRL_CHANWIDTH_80MHZ;
		break;
	case NL80211_CHAN_WIDTH_40:
		he._6ghz_oper.control =
			IEEE80211_HE_6GHZ_OPER_CTRL_CHANWIDTH_40MHZ;
		break;
	default:
		he._6ghz_oper.control =
			IEEE80211_HE_6GHZ_OPER_CTRL_CHANWIDTH_20MHZ;
		break;
	}

	if (conn->mode < IEEE80211_CONN_MODE_EHT) {
<<<<<<< HEAD
		if (!ieee80211_chandef_he_6ghz_oper(local, &he._oper,
						    NULL, chandef))
			chandef->chan = NULL;
=======
		eht_oper = NULL;
>>>>>>> 0c383648
	} else {
		eht._oper.params = IEEE80211_EHT_OPER_INFO_PRESENT;
		eht._oper_info.control = he._6ghz_oper.control;
		eht._oper_info.ccfs0 = he._6ghz_oper.ccfs0;
		eht._oper_info.ccfs1 = he._6ghz_oper.ccfs1;
<<<<<<< HEAD

		if (!ieee80211_chandef_he_6ghz_oper(local, &he._oper,
						    &eht._oper, chandef))
			chandef->chan = NULL;
	}
=======
		eht_oper = &eht._oper;
	}

	if (!ieee80211_chandef_he_6ghz_oper(local, &he._oper,
					    eht_oper, chandef))
		chandef->chan = NULL;
>>>>>>> 0c383648
}

int ieee80211_parse_ch_switch_ie(struct ieee80211_sub_if_data *sdata,
				 struct ieee802_11_elems *elems,
				 enum nl80211_band current_band,
				 u32 vht_cap_info,
				 struct ieee80211_conn_settings *conn,
				 u8 *bssid,
				 struct ieee80211_csa_ie *csa_ie)
{
	enum nl80211_band new_band = current_band;
	int new_freq;
	u8 new_chan_no = 0, new_op_class = 0;
	struct ieee80211_channel *new_chan;
	struct cfg80211_chan_def new_chandef = {};
	const struct ieee80211_sec_chan_offs_ie *sec_chan_offs;
	const struct ieee80211_wide_bw_chansw_ie *wide_bw_chansw_ie;
	const struct ieee80211_bandwidth_indication *bwi;
	const struct ieee80211_ext_chansw_ie *ext_chansw_elem;
	int secondary_channel_offset = -1;

	memset(csa_ie, 0, sizeof(*csa_ie));

	sec_chan_offs = elems->sec_chan_offs;
	wide_bw_chansw_ie = elems->wide_bw_chansw_ie;
	bwi = elems->bandwidth_indication;
	ext_chansw_elem = elems->ext_chansw_ie;

	if (conn->mode < IEEE80211_CONN_MODE_HT ||
	    conn->bw_limit < IEEE80211_CONN_BW_LIMIT_40) {
		sec_chan_offs = NULL;
		wide_bw_chansw_ie = NULL;
	}

	if (conn->mode < IEEE80211_CONN_MODE_VHT)
		wide_bw_chansw_ie = NULL;

	if (ext_chansw_elem) {
		new_op_class = ext_chansw_elem->new_operating_class;

		if (!ieee80211_operating_class_to_band(new_op_class, &new_band)) {
			new_op_class = 0;
			sdata_info(sdata, "cannot understand ECSA IE operating class, %d, ignoring\n",
				   ext_chansw_elem->new_operating_class);
		} else {
			new_chan_no = ext_chansw_elem->new_ch_num;
			csa_ie->count = ext_chansw_elem->count;
			csa_ie->mode = ext_chansw_elem->mode;
		}
	}

	if (!new_op_class && elems->ch_switch_ie) {
		new_chan_no = elems->ch_switch_ie->new_ch_num;
		csa_ie->count = elems->ch_switch_ie->count;
		csa_ie->mode = elems->ch_switch_ie->mode;
	}

	/* nothing here we understand */
	if (!new_chan_no)
		return 1;

	/* Mesh Channel Switch Parameters Element */
	if (elems->mesh_chansw_params_ie) {
		csa_ie->ttl = elems->mesh_chansw_params_ie->mesh_ttl;
		csa_ie->mode = elems->mesh_chansw_params_ie->mesh_flags;
		csa_ie->pre_value = le16_to_cpu(
				elems->mesh_chansw_params_ie->mesh_pre_value);

		if (elems->mesh_chansw_params_ie->mesh_flags &
				WLAN_EID_CHAN_SWITCH_PARAM_REASON)
			csa_ie->reason_code = le16_to_cpu(
				elems->mesh_chansw_params_ie->mesh_reason);
	}

	new_freq = ieee80211_channel_to_frequency(new_chan_no, new_band);
	new_chan = ieee80211_get_channel(sdata->local->hw.wiphy, new_freq);
	if (!new_chan || new_chan->flags & IEEE80211_CHAN_DISABLED) {
		sdata_info(sdata,
			   "BSS %pM switches to unsupported channel (%d MHz), disconnecting\n",
			   bssid, new_freq);
		return -EINVAL;
	}

	if (sec_chan_offs) {
		secondary_channel_offset = sec_chan_offs->sec_chan_offs;
	} else if (conn->mode >= IEEE80211_CONN_MODE_HT) {
		/* If the secondary channel offset IE is not present,
		 * we can't know what's the post-CSA offset, so the
		 * best we can do is use 20MHz.
		*/
		secondary_channel_offset = IEEE80211_HT_PARAM_CHA_SEC_NONE;
	}

	switch (secondary_channel_offset) {
	default:
		/* secondary_channel_offset was present but is invalid */
	case IEEE80211_HT_PARAM_CHA_SEC_NONE:
		cfg80211_chandef_create(&csa_ie->chanreq.oper, new_chan,
					NL80211_CHAN_HT20);
		break;
	case IEEE80211_HT_PARAM_CHA_SEC_ABOVE:
		cfg80211_chandef_create(&csa_ie->chanreq.oper, new_chan,
					NL80211_CHAN_HT40PLUS);
		break;
	case IEEE80211_HT_PARAM_CHA_SEC_BELOW:
		cfg80211_chandef_create(&csa_ie->chanreq.oper, new_chan,
					NL80211_CHAN_HT40MINUS);
		break;
	case -1:
		cfg80211_chandef_create(&csa_ie->chanreq.oper, new_chan,
					NL80211_CHAN_NO_HT);
		/* keep width for 5/10 MHz channels */
		switch (sdata->vif.bss_conf.chanreq.oper.width) {
		case NL80211_CHAN_WIDTH_5:
		case NL80211_CHAN_WIDTH_10:
			csa_ie->chanreq.oper.width =
				sdata->vif.bss_conf.chanreq.oper.width;
			break;
		default:
			break;
		}
		break;
	}

	/* parse one of the Elements to build a new chandef */
	memset(&new_chandef, 0, sizeof(new_chandef));
	new_chandef.chan = new_chan;
	if (bwi) {
		/* start with the CSA one */
		new_chandef = csa_ie->chanreq.oper;
		/* and update the width accordingly */
		ieee80211_chandef_eht_oper(&bwi->info, &new_chandef);
<<<<<<< HEAD
=======

		if (bwi->params & IEEE80211_BW_IND_DIS_SUBCH_PRESENT)
			new_chandef.punctured =
				get_unaligned_le16(bwi->info.optional);
>>>>>>> 0c383648
	} else if (!wide_bw_chansw_ie || !wbcs_elem_to_chandef(wide_bw_chansw_ie,
							       &new_chandef)) {
		if (!ieee80211_operating_class_to_chandef(new_op_class, new_chan,
							  &new_chandef))
			new_chandef = csa_ie->chanreq.oper;
	}

	/* check if the new chandef fits the capabilities */
	if (new_band == NL80211_BAND_6GHZ)
		validate_chandef_by_6ghz_he_eht_oper(sdata, conn, &new_chandef);
	else
		validate_chandef_by_ht_vht_oper(sdata, conn, vht_cap_info,
						&new_chandef);

	/* if data is there validate the bandwidth & use it */
	if (new_chandef.chan) {
		if (conn->bw_limit < IEEE80211_CONN_BW_LIMIT_320 &&
		    new_chandef.width == NL80211_CHAN_WIDTH_320)
			ieee80211_chandef_downgrade(&new_chandef, NULL);

		if (conn->bw_limit < IEEE80211_CONN_BW_LIMIT_160 &&
		    (new_chandef.width == NL80211_CHAN_WIDTH_80P80 ||
		     new_chandef.width == NL80211_CHAN_WIDTH_160))
			ieee80211_chandef_downgrade(&new_chandef, NULL);

		if (!cfg80211_chandef_compatible(&new_chandef,
						 &csa_ie->chanreq.oper)) {
			sdata_info(sdata,
				   "BSS %pM: CSA has inconsistent channel data, disconnecting\n",
				   bssid);
			return -EINVAL;
		}

		csa_ie->chanreq.oper = new_chandef;
	}

	if (elems->max_channel_switch_time)
		csa_ie->max_switch_time =
			(elems->max_channel_switch_time[0] << 0) |
			(elems->max_channel_switch_time[1] <<  8) |
			(elems->max_channel_switch_time[2] << 16);

	return 0;
}

static void ieee80211_send_refuse_measurement_request(struct ieee80211_sub_if_data *sdata,
					struct ieee80211_msrment_ie *request_ie,
					const u8 *da, const u8 *bssid,
					u8 dialog_token)
{
	struct ieee80211_local *local = sdata->local;
	struct sk_buff *skb;
	struct ieee80211_mgmt *msr_report;

	skb = dev_alloc_skb(sizeof(*msr_report) + local->hw.extra_tx_headroom +
				sizeof(struct ieee80211_msrment_ie));
	if (!skb)
		return;

	skb_reserve(skb, local->hw.extra_tx_headroom);
	msr_report = skb_put_zero(skb, 24);
	memcpy(msr_report->da, da, ETH_ALEN);
	memcpy(msr_report->sa, sdata->vif.addr, ETH_ALEN);
	memcpy(msr_report->bssid, bssid, ETH_ALEN);
	msr_report->frame_control = cpu_to_le16(IEEE80211_FTYPE_MGMT |
						IEEE80211_STYPE_ACTION);

	skb_put(skb, 1 + sizeof(msr_report->u.action.u.measurement));
	msr_report->u.action.category = WLAN_CATEGORY_SPECTRUM_MGMT;
	msr_report->u.action.u.measurement.action_code =
				WLAN_ACTION_SPCT_MSR_RPRT;
	msr_report->u.action.u.measurement.dialog_token = dialog_token;

	msr_report->u.action.u.measurement.element_id = WLAN_EID_MEASURE_REPORT;
	msr_report->u.action.u.measurement.length =
			sizeof(struct ieee80211_msrment_ie);

	memset(&msr_report->u.action.u.measurement.msr_elem, 0,
		sizeof(struct ieee80211_msrment_ie));
	msr_report->u.action.u.measurement.msr_elem.token = request_ie->token;
	msr_report->u.action.u.measurement.msr_elem.mode |=
			IEEE80211_SPCT_MSR_RPRT_MODE_REFUSED;
	msr_report->u.action.u.measurement.msr_elem.type = request_ie->type;

	ieee80211_tx_skb(sdata, skb);
}

void ieee80211_process_measurement_req(struct ieee80211_sub_if_data *sdata,
				       struct ieee80211_mgmt *mgmt,
				       size_t len)
{
	/*
	 * Ignoring measurement request is spec violation.
	 * Mandatory measurements must be reported optional
	 * measurements might be refused or reported incapable
	 * For now just refuse
	 * TODO: Answer basic measurement as unmeasured
	 */
	ieee80211_send_refuse_measurement_request(sdata,
			&mgmt->u.action.u.measurement.msr_elem,
			mgmt->sa, mgmt->bssid,
			mgmt->u.action.u.measurement.dialog_token);
}<|MERGE_RESOLUTION|>--- conflicted
+++ resolved
@@ -155,10 +155,7 @@
 		struct ieee80211_eht_operation _oper;
 		struct ieee80211_eht_operation_info _oper_info;
 	} __packed eht;
-<<<<<<< HEAD
-=======
 	const struct ieee80211_eht_operation *eht_oper;
->>>>>>> 0c383648
 
 	if (conn->mode < IEEE80211_CONN_MODE_HE) {
 		chandef->chan = NULL;
@@ -207,32 +204,18 @@
 	}
 
 	if (conn->mode < IEEE80211_CONN_MODE_EHT) {
-<<<<<<< HEAD
-		if (!ieee80211_chandef_he_6ghz_oper(local, &he._oper,
-						    NULL, chandef))
-			chandef->chan = NULL;
-=======
 		eht_oper = NULL;
->>>>>>> 0c383648
 	} else {
 		eht._oper.params = IEEE80211_EHT_OPER_INFO_PRESENT;
 		eht._oper_info.control = he._6ghz_oper.control;
 		eht._oper_info.ccfs0 = he._6ghz_oper.ccfs0;
 		eht._oper_info.ccfs1 = he._6ghz_oper.ccfs1;
-<<<<<<< HEAD
-
-		if (!ieee80211_chandef_he_6ghz_oper(local, &he._oper,
-						    &eht._oper, chandef))
-			chandef->chan = NULL;
-	}
-=======
 		eht_oper = &eht._oper;
 	}
 
 	if (!ieee80211_chandef_he_6ghz_oper(local, &he._oper,
 					    eht_oper, chandef))
 		chandef->chan = NULL;
->>>>>>> 0c383648
 }
 
 int ieee80211_parse_ch_switch_ie(struct ieee80211_sub_if_data *sdata,
@@ -365,13 +348,10 @@
 		new_chandef = csa_ie->chanreq.oper;
 		/* and update the width accordingly */
 		ieee80211_chandef_eht_oper(&bwi->info, &new_chandef);
-<<<<<<< HEAD
-=======
 
 		if (bwi->params & IEEE80211_BW_IND_DIS_SUBCH_PRESENT)
 			new_chandef.punctured =
 				get_unaligned_le16(bwi->info.optional);
->>>>>>> 0c383648
 	} else if (!wide_bw_chansw_ie || !wbcs_elem_to_chandef(wide_bw_chansw_ie,
 							       &new_chandef)) {
 		if (!ieee80211_operating_class_to_chandef(new_op_class, new_chan,
