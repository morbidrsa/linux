/*
 * Copyright 2002-2005, Instant802 Networks, Inc.
 * Copyright 2005, Devicescape Software, Inc.
 * Copyright 2006-2007	Jiri Benc <jbenc@suse.cz>
 * Copyright 2007-2010	Johannes Berg <johannes@sipsolutions.net>
 *
 * This program is free software; you can redistribute it and/or modify
 * it under the terms of the GNU General Public License version 2 as
 * published by the Free Software Foundation.
 */

#ifndef IEEE80211_I_H
#define IEEE80211_I_H

#include <linux/kernel.h>
#include <linux/device.h>
#include <linux/if_ether.h>
#include <linux/interrupt.h>
#include <linux/list.h>
#include <linux/netdevice.h>
#include <linux/skbuff.h>
#include <linux/workqueue.h>
#include <linux/types.h>
#include <linux/spinlock.h>
#include <linux/etherdevice.h>
#include <linux/leds.h>
#include <linux/idr.h>
#include <net/ieee80211_radiotap.h>
#include <net/cfg80211.h>
#include <net/mac80211.h>
#include "key.h"
#include "sta_info.h"
#include "debug.h"

struct ieee80211_local;

/* Maximum number of broadcast/multicast frames to buffer when some of the
 * associated stations are using power saving. */
#define AP_MAX_BC_BUFFER 128

/* Maximum number of frames buffered to all STAs, including multicast frames.
 * Note: increasing this limit increases the potential memory requirement. Each
 * frame can be up to about 2 kB long. */
#define TOTAL_MAX_TX_BUFFER 512

/* Required encryption head and tailroom */
#define IEEE80211_ENCRYPT_HEADROOM 8
#define IEEE80211_ENCRYPT_TAILROOM 18

/* IEEE 802.11 (Ch. 9.5 Defragmentation) requires support for concurrent
 * reception of at least three fragmented frames. This limit can be increased
 * by changing this define, at the cost of slower frame reassembly and
 * increased memory use (about 2 kB of RAM per entry). */
#define IEEE80211_FRAGMENT_MAX 4

#define TU_TO_JIFFIES(x)	(usecs_to_jiffies((x) * 1024))
#define TU_TO_EXP_TIME(x)	(jiffies + TU_TO_JIFFIES(x))

/* power level hasn't been configured (or set to automatic) */
#define IEEE80211_UNSET_POWER_LEVEL	INT_MIN

/*
 * Some APs experience problems when working with U-APSD. Decrease the
 * probability of that happening by using legacy mode for all ACs but VO.
 * The AP that caused us trouble was a Cisco 4410N. It ignores our
 * setting, and always treats non-VO ACs as legacy.
 */
#define IEEE80211_DEFAULT_UAPSD_QUEUES \
	IEEE80211_WMM_IE_STA_QOSINFO_AC_VO

#define IEEE80211_DEFAULT_MAX_SP_LEN		\
	IEEE80211_WMM_IE_STA_QOSINFO_SP_ALL

#define IEEE80211_DEAUTH_FRAME_LEN	(24 /* hdr */ + 2 /* reason */)

struct ieee80211_fragment_entry {
	unsigned long first_frag_time;
	unsigned int seq;
	unsigned int rx_queue;
	unsigned int last_frag;
	unsigned int extra_len;
	struct sk_buff_head skb_list;
	int ccmp; /* Whether fragments were encrypted with CCMP */
	u8 last_pn[6]; /* PN of the last fragment if CCMP was used */
};


struct ieee80211_bss {
	u32 device_ts_beacon, device_ts_presp;

	bool wmm_used;
	bool uapsd_supported;

#define IEEE80211_MAX_SUPP_RATES 32
	u8 supp_rates[IEEE80211_MAX_SUPP_RATES];
	size_t supp_rates_len;
	struct ieee80211_rate *beacon_rate;

	/*
	 * During association, we save an ERP value from a probe response so
	 * that we can feed ERP info to the driver when handling the
	 * association completes. these fields probably won't be up-to-date
	 * otherwise, you probably don't want to use them.
	 */
	bool has_erp_value;
	u8 erp_value;

	/* Keep track of the corruption of the last beacon/probe response. */
	u8 corrupt_data;

	/* Keep track of what bits of information we have valid info for. */
	u8 valid_data;
};

/**
 * enum ieee80211_corrupt_data_flags - BSS data corruption flags
 * @IEEE80211_BSS_CORRUPT_BEACON: last beacon frame received was corrupted
 * @IEEE80211_BSS_CORRUPT_PROBE_RESP: last probe response received was corrupted
 *
 * These are bss flags that are attached to a bss in the
 * @corrupt_data field of &struct ieee80211_bss.
 */
enum ieee80211_bss_corrupt_data_flags {
	IEEE80211_BSS_CORRUPT_BEACON		= BIT(0),
	IEEE80211_BSS_CORRUPT_PROBE_RESP	= BIT(1)
};

/**
 * enum ieee80211_valid_data_flags - BSS valid data flags
 * @IEEE80211_BSS_VALID_WMM: WMM/UAPSD data was gathered from non-corrupt IE
 * @IEEE80211_BSS_VALID_RATES: Supported rates were gathered from non-corrupt IE
 * @IEEE80211_BSS_VALID_ERP: ERP flag was gathered from non-corrupt IE
 *
 * These are bss flags that are attached to a bss in the
 * @valid_data field of &struct ieee80211_bss.  They show which parts
 * of the data structure were recieved as a result of an un-corrupted
 * beacon/probe response.
 */
enum ieee80211_bss_valid_data_flags {
	IEEE80211_BSS_VALID_WMM			= BIT(1),
	IEEE80211_BSS_VALID_RATES		= BIT(2),
	IEEE80211_BSS_VALID_ERP			= BIT(3)
};

typedef unsigned __bitwise__ ieee80211_tx_result;
#define TX_CONTINUE	((__force ieee80211_tx_result) 0u)
#define TX_DROP		((__force ieee80211_tx_result) 1u)
#define TX_QUEUED	((__force ieee80211_tx_result) 2u)

#define IEEE80211_TX_UNICAST		BIT(1)
#define IEEE80211_TX_PS_BUFFERED	BIT(2)

struct ieee80211_tx_data {
	struct sk_buff *skb;
	struct sk_buff_head skbs;
	struct ieee80211_local *local;
	struct ieee80211_sub_if_data *sdata;
	struct sta_info *sta;
	struct ieee80211_key *key;
	struct ieee80211_tx_rate rate;

	unsigned int flags;
};


typedef unsigned __bitwise__ ieee80211_rx_result;
#define RX_CONTINUE		((__force ieee80211_rx_result) 0u)
#define RX_DROP_UNUSABLE	((__force ieee80211_rx_result) 1u)
#define RX_DROP_MONITOR		((__force ieee80211_rx_result) 2u)
#define RX_QUEUED		((__force ieee80211_rx_result) 3u)

/**
 * enum ieee80211_packet_rx_flags - packet RX flags
 * @IEEE80211_RX_RA_MATCH: frame is destined to interface currently processed
 *	(incl. multicast frames)
 * @IEEE80211_RX_FRAGMENTED: fragmented frame
 * @IEEE80211_RX_AMSDU: a-MSDU packet
 * @IEEE80211_RX_MALFORMED_ACTION_FRM: action frame is malformed
 * @IEEE80211_RX_DEFERRED_RELEASE: frame was subjected to receive reordering
 *
 * These are per-frame flags that are attached to a frame in the
 * @rx_flags field of &struct ieee80211_rx_status.
 */
enum ieee80211_packet_rx_flags {
	IEEE80211_RX_RA_MATCH			= BIT(1),
	IEEE80211_RX_FRAGMENTED			= BIT(2),
	IEEE80211_RX_AMSDU			= BIT(3),
	IEEE80211_RX_MALFORMED_ACTION_FRM	= BIT(4),
	IEEE80211_RX_DEFERRED_RELEASE		= BIT(5),
};

/**
 * enum ieee80211_rx_flags - RX data flags
 *
 * @IEEE80211_RX_CMNTR: received on cooked monitor already
 * @IEEE80211_RX_BEACON_REPORTED: This frame was already reported
 *	to cfg80211_report_obss_beacon().
 *
 * These flags are used across handling multiple interfaces
 * for a single frame.
 */
enum ieee80211_rx_flags {
	IEEE80211_RX_CMNTR		= BIT(0),
	IEEE80211_RX_BEACON_REPORTED	= BIT(1),
};

struct ieee80211_rx_data {
	struct sk_buff *skb;
	struct ieee80211_local *local;
	struct ieee80211_sub_if_data *sdata;
	struct sta_info *sta;
	struct ieee80211_key *key;

	unsigned int flags;

	/*
	 * Index into sequence numbers array, 0..16
	 * since the last (16) is used for non-QoS,
	 * will be 16 on non-QoS frames.
	 */
	int seqno_idx;

	/*
	 * Index into the security IV/PN arrays, 0..16
	 * since the last (16) is used for CCMP-encrypted
	 * management frames, will be set to 16 on mgmt
	 * frames and 0 on non-QoS frames.
	 */
	int security_idx;

	u32 tkip_iv32;
	u16 tkip_iv16;
};

struct beacon_data {
	u8 *head, *tail;
	int head_len, tail_len;
	struct rcu_head rcu_head;
};

struct probe_resp {
	struct rcu_head rcu_head;
	int len;
	u8 data[0];
};

struct ps_data {
	/* yes, this looks ugly, but guarantees that we can later use
	 * bitmap_empty :)
	 * NB: don't touch this bitmap, use sta_info_{set,clear}_tim_bit */
	u8 tim[sizeof(unsigned long) * BITS_TO_LONGS(IEEE80211_MAX_AID + 1)];
	struct sk_buff_head bc_buf;
	atomic_t num_sta_ps; /* number of stations in PS mode */
	int dtim_count;
	bool dtim_bc_mc;
};

struct ieee80211_if_ap {
	struct beacon_data __rcu *beacon;
	struct probe_resp __rcu *probe_resp;

	struct list_head vlans;

	struct ps_data ps;
	atomic_t num_mcast_sta; /* number of stations receiving multicast */
};

struct ieee80211_if_wds {
	struct sta_info *sta;
	u8 remote_addr[ETH_ALEN];
};

struct ieee80211_if_vlan {
	struct list_head list;

	/* used for all tx if the VLAN is configured to 4-addr mode */
	struct sta_info __rcu *sta;
};

struct mesh_stats {
	__u32 fwded_mcast;		/* Mesh forwarded multicast frames */
	__u32 fwded_unicast;		/* Mesh forwarded unicast frames */
	__u32 fwded_frames;		/* Mesh total forwarded frames */
	__u32 dropped_frames_ttl;	/* Not transmitted since mesh_ttl == 0*/
	__u32 dropped_frames_no_route;	/* Not transmitted, no route found */
	__u32 dropped_frames_congestion;/* Not forwarded due to congestion */
};

#define PREQ_Q_F_START		0x1
#define PREQ_Q_F_REFRESH	0x2
struct mesh_preq_queue {
	struct list_head list;
	u8 dst[ETH_ALEN];
	u8 flags;
};

#if HZ/100 == 0
#define IEEE80211_ROC_MIN_LEFT	1
#else
#define IEEE80211_ROC_MIN_LEFT	(HZ/100)
#endif

struct ieee80211_roc_work {
	struct list_head list;
	struct list_head dependents;

	struct delayed_work work;

	struct ieee80211_sub_if_data *sdata;

	struct ieee80211_channel *chan;

	bool started, abort, hw_begun, notified;
	bool to_be_freed;

	unsigned long hw_start_time;

	u32 duration, req_duration;
	struct sk_buff *frame;
	u64 cookie, mgmt_tx_cookie;
	enum ieee80211_roc_type type;
};

/* flags used in struct ieee80211_if_managed.flags */
enum ieee80211_sta_flags {
	IEEE80211_STA_BEACON_POLL	= BIT(0),
	IEEE80211_STA_CONNECTION_POLL	= BIT(1),
	IEEE80211_STA_CONTROL_PORT	= BIT(2),
	IEEE80211_STA_DISABLE_HT	= BIT(4),
	IEEE80211_STA_CSA_RECEIVED	= BIT(5),
	IEEE80211_STA_MFP_ENABLED	= BIT(6),
	IEEE80211_STA_UAPSD_ENABLED	= BIT(7),
	IEEE80211_STA_NULLFUNC_ACKED	= BIT(8),
	IEEE80211_STA_RESET_SIGNAL_AVE	= BIT(9),
	IEEE80211_STA_DISABLE_40MHZ	= BIT(10),
	IEEE80211_STA_DISABLE_VHT	= BIT(11),
	IEEE80211_STA_DISABLE_80P80MHZ	= BIT(12),
	IEEE80211_STA_DISABLE_160MHZ	= BIT(13),
};

struct ieee80211_mgd_auth_data {
	struct cfg80211_bss *bss;
	unsigned long timeout;
	int tries;
	u16 algorithm, expected_transaction;

	u8 key[WLAN_KEY_LEN_WEP104];
	u8 key_len, key_idx;
	bool done;
	bool timeout_started;

	u16 sae_trans, sae_status;
	size_t data_len;
	u8 data[];
};

struct ieee80211_mgd_assoc_data {
	struct cfg80211_bss *bss;
	const u8 *supp_rates;

	unsigned long timeout;
	int tries;

	u16 capability;
	u8 prev_bssid[ETH_ALEN];
	u8 ssid[IEEE80211_MAX_SSID_LEN];
	u8 ssid_len;
	u8 supp_rates_len;
	bool wmm, uapsd;
<<<<<<< HEAD
	bool have_beacon, need_beacon;
=======
	bool need_beacon;
>>>>>>> d0e0ac97
	bool synced;
	bool timeout_started;

	u8 ap_ht_param;

	struct ieee80211_vht_cap ap_vht_cap;

	size_t ie_len;
	u8 ie[];
};

struct ieee80211_if_managed {
	struct timer_list timer;
	struct timer_list conn_mon_timer;
	struct timer_list bcn_mon_timer;
	struct timer_list chswitch_timer;
	struct work_struct monitor_work;
	struct work_struct chswitch_work;
	struct work_struct beacon_connection_loss_work;
	struct work_struct csa_connection_drop_work;

	unsigned long beacon_timeout;
	unsigned long probe_timeout;
	int probe_send_count;
	bool nullfunc_failed;
	bool connection_loss;

	struct cfg80211_bss *associated;
	struct ieee80211_mgd_auth_data *auth_data;
	struct ieee80211_mgd_assoc_data *assoc_data;

	u8 bssid[ETH_ALEN];

	u16 aid;

	bool powersave; /* powersave requested for this iface */
	bool broken_ap; /* AP is broken -- turn off powersave */
<<<<<<< HEAD
=======
	bool have_beacon;
>>>>>>> d0e0ac97
	u8 dtim_period;
	enum ieee80211_smps_mode req_smps, /* requested smps mode */
				 driver_smps_mode; /* smps mode request */

	struct work_struct request_smps_work;

	unsigned int flags;

	bool beacon_crc_valid;
	u32 beacon_crc;

	bool status_acked;
	bool status_received;
	__le16 status_fc;

	enum {
		IEEE80211_MFP_DISABLED,
		IEEE80211_MFP_OPTIONAL,
		IEEE80211_MFP_REQUIRED
	} mfp; /* management frame protection */

	/*
	 * Bitmask of enabled u-apsd queues,
	 * IEEE80211_WMM_IE_STA_QOSINFO_AC_BE & co. Needs a new association
	 * to take effect.
	 */
	unsigned int uapsd_queues;

	/*
	 * Maximum number of buffered frames AP can deliver during a
	 * service period, IEEE80211_WMM_IE_STA_QOSINFO_SP_ALL or similar.
	 * Needs a new association to take effect.
	 */
	unsigned int uapsd_max_sp_len;

	int wmm_last_param_set;

	u8 use_4addr;

	s16 p2p_noa_index;

	/* Signal strength from the last Beacon frame in the current BSS. */
	int last_beacon_signal;

	/*
	 * Weighted average of the signal strength from Beacon frames in the
	 * current BSS. This is in units of 1/16 of the signal unit to maintain
	 * accuracy and to speed up calculations, i.e., the value need to be
	 * divided by 16 to get the actual value.
	 */
	int ave_beacon_signal;

	/*
	 * Number of Beacon frames used in ave_beacon_signal. This can be used
	 * to avoid generating less reliable cqm events that would be based
	 * only on couple of received frames.
	 */
	unsigned int count_beacon_signal;

	/*
	 * Last Beacon frame signal strength average (ave_beacon_signal / 16)
	 * that triggered a cqm event. 0 indicates that no event has been
	 * generated for the current association.
	 */
	int last_cqm_event_signal;

	/*
	 * State variables for keeping track of RSSI of the AP currently
	 * connected to and informing driver when RSSI has gone
	 * below/above a certain threshold.
	 */
	int rssi_min_thold, rssi_max_thold;
	int last_ave_beacon_signal;

	struct ieee80211_ht_cap ht_capa; /* configured ht-cap over-rides */
	struct ieee80211_ht_cap ht_capa_mask; /* Valid parts of ht_capa */
	struct ieee80211_vht_cap vht_capa; /* configured VHT overrides */
	struct ieee80211_vht_cap vht_capa_mask; /* Valid parts of vht_capa */
};

struct ieee80211_if_ibss {
	struct timer_list timer;

	unsigned long last_scan_completed;

	u32 basic_rates;

	bool fixed_bssid;
	bool fixed_channel;
	bool privacy;

	bool control_port;

	u8 bssid[ETH_ALEN] __aligned(2);
	u8 ssid[IEEE80211_MAX_SSID_LEN];
	u8 ssid_len, ie_len;
	u8 *ie;
	struct cfg80211_chan_def chandef;

	unsigned long ibss_join_req;
	/* probe response/beacon for IBSS */
	struct beacon_data __rcu *presp;

	spinlock_t incomplete_lock;
	struct list_head incomplete_stations;

	enum {
		IEEE80211_IBSS_MLME_SEARCH,
		IEEE80211_IBSS_MLME_JOINED,
	} state;
};

/**
 * struct ieee80211_mesh_sync_ops - Extensible synchronization framework interface
 *
 * these declarations define the interface, which enables
 * vendor-specific mesh synchronization
 *
 */
struct ieee802_11_elems;
struct ieee80211_mesh_sync_ops {
	void (*rx_bcn_presp)(struct ieee80211_sub_if_data *sdata,
			     u16 stype,
			     struct ieee80211_mgmt *mgmt,
			     struct ieee802_11_elems *elems,
			     struct ieee80211_rx_status *rx_status);
	void (*adjust_tbtt)(struct ieee80211_sub_if_data *sdata);
	/* add other framework functions here */
};

struct ieee80211_if_mesh {
	struct timer_list housekeeping_timer;
	struct timer_list mesh_path_timer;
	struct timer_list mesh_path_root_timer;

	unsigned long wrkq_flags;
	unsigned long mbss_changed;

	u8 mesh_id[IEEE80211_MAX_MESH_ID_LEN];
	size_t mesh_id_len;
	/* Active Path Selection Protocol Identifier */
	u8 mesh_pp_id;
	/* Active Path Selection Metric Identifier */
	u8 mesh_pm_id;
	/* Congestion Control Mode Identifier */
	u8 mesh_cc_id;
	/* Synchronization Protocol Identifier */
	u8 mesh_sp_id;
	/* Authentication Protocol Identifier */
	u8 mesh_auth_id;
	/* Local mesh Sequence Number */
	u32 sn;
	/* Last used PREQ ID */
	u32 preq_id;
	atomic_t mpaths;
	/* Timestamp of last SN update */
	unsigned long last_sn_update;
	/* Time when it's ok to send next PERR */
	unsigned long next_perr;
	/* Timestamp of last PREQ sent */
	unsigned long last_preq;
	struct mesh_rmc *rmc;
	spinlock_t mesh_preq_queue_lock;
	struct mesh_preq_queue preq_queue;
	int preq_queue_len;
	struct mesh_stats mshstats;
	struct mesh_config mshcfg;
	atomic_t estab_plinks;
	u32 mesh_seqnum;
	bool accepting_plinks;
	int num_gates;
	struct beacon_data __rcu *beacon;
<<<<<<< HEAD
	/* just protects beacon updates for now */
	struct mutex mtx;
=======
>>>>>>> d0e0ac97
	const u8 *ie;
	u8 ie_len;
	enum {
		IEEE80211_MESH_SEC_NONE = 0x0,
		IEEE80211_MESH_SEC_AUTHED = 0x1,
		IEEE80211_MESH_SEC_SECURED = 0x2,
	} security;
	bool user_mpm;
	/* Extensible Synchronization Framework */
	const struct ieee80211_mesh_sync_ops *sync_ops;
	s64 sync_offset_clockdrift_max;
	spinlock_t sync_offset_lock;
	bool adjusting_tbtt;
	/* mesh power save */
	enum nl80211_mesh_power_mode nonpeer_pm;
	int ps_peers_light_sleep;
	int ps_peers_deep_sleep;
	struct ps_data ps;
};

#ifdef CONFIG_MAC80211_MESH
#define IEEE80211_IFSTA_MESH_CTR_INC(msh, name)	\
	do { (msh)->mshstats.name++; } while (0)
#else
#define IEEE80211_IFSTA_MESH_CTR_INC(msh, name) \
	do { } while (0)
#endif

/**
 * enum ieee80211_sub_if_data_flags - virtual interface flags
 *
 * @IEEE80211_SDATA_ALLMULTI: interface wants all multicast packets
 * @IEEE80211_SDATA_PROMISC: interface is promisc
 * @IEEE80211_SDATA_OPERATING_GMODE: operating in G-only mode
 * @IEEE80211_SDATA_DONT_BRIDGE_PACKETS: bridge packets between
 *	associated stations and deliver multicast frames both
 *	back to wireless media and to the local net stack.
 * @IEEE80211_SDATA_DISCONNECT_RESUME: Disconnect after resume.
 * @IEEE80211_SDATA_IN_DRIVER: indicates interface was added to driver
 */
enum ieee80211_sub_if_data_flags {
	IEEE80211_SDATA_ALLMULTI		= BIT(0),
	IEEE80211_SDATA_PROMISC			= BIT(1),
	IEEE80211_SDATA_OPERATING_GMODE		= BIT(2),
	IEEE80211_SDATA_DONT_BRIDGE_PACKETS	= BIT(3),
	IEEE80211_SDATA_DISCONNECT_RESUME	= BIT(4),
	IEEE80211_SDATA_IN_DRIVER		= BIT(5),
};

/**
 * enum ieee80211_sdata_state_bits - virtual interface state bits
 * @SDATA_STATE_RUNNING: virtual interface is up & running; this
 *	mirrors netif_running() but is separate for interface type
 *	change handling while the interface is up
 * @SDATA_STATE_OFFCHANNEL: This interface is currently in offchannel
 *	mode, so queues are stopped
 * @SDATA_STATE_OFFCHANNEL_BEACON_STOPPED: Beaconing was stopped due
 *	to offchannel, reset when offchannel returns
 */
enum ieee80211_sdata_state_bits {
	SDATA_STATE_RUNNING,
	SDATA_STATE_OFFCHANNEL,
	SDATA_STATE_OFFCHANNEL_BEACON_STOPPED,
};

/**
 * enum ieee80211_chanctx_mode - channel context configuration mode
 *
 * @IEEE80211_CHANCTX_SHARED: channel context may be used by
 *	multiple interfaces
 * @IEEE80211_CHANCTX_EXCLUSIVE: channel context can be used
 *	only by a single interface. This can be used for example for
 *	non-fixed channel IBSS.
 */
enum ieee80211_chanctx_mode {
	IEEE80211_CHANCTX_SHARED,
	IEEE80211_CHANCTX_EXCLUSIVE
};

struct ieee80211_chanctx {
	struct list_head list;
	struct rcu_head rcu_head;

	enum ieee80211_chanctx_mode mode;
	int refcount;
	bool driver_present;

	struct ieee80211_chanctx_conf conf;
};

struct ieee80211_sub_if_data {
	struct list_head list;

	struct wireless_dev wdev;

	/* keys */
	struct list_head key_list;

	/* count for keys needing tailroom space allocation */
	int crypto_tx_tailroom_needed_cnt;
	int crypto_tx_tailroom_pending_dec;
	struct delayed_work dec_tailroom_needed_wk;

	struct net_device *dev;
	struct ieee80211_local *local;

	unsigned int flags;

	unsigned long state;

	int drop_unencrypted;

	char name[IFNAMSIZ];

	/* Fragment table for host-based reassembly */
	struct ieee80211_fragment_entry	fragments[IEEE80211_FRAGMENT_MAX];
	unsigned int fragment_next;

	/* TID bitmap for NoAck policy */
	u16 noack_map;

	/* bit field of ACM bits (BIT(802.1D tag)) */
	u8 wmm_acm;

	struct ieee80211_key __rcu *keys[NUM_DEFAULT_KEYS + NUM_DEFAULT_MGMT_KEYS];
	struct ieee80211_key __rcu *default_unicast_key;
	struct ieee80211_key __rcu *default_multicast_key;
	struct ieee80211_key __rcu *default_mgmt_key;

	u16 sequence_number;
	__be16 control_port_protocol;
	bool control_port_no_encrypt;

	struct ieee80211_tx_queue_params tx_conf[IEEE80211_NUM_ACS];

	/* used to reconfigure hardware SM PS */
	struct work_struct recalc_smps;

	struct work_struct work;
	struct sk_buff_head skb_queue;

	u8 needed_rx_chains;
	enum ieee80211_smps_mode smps_mode;

	int user_power_level; /* in dBm */
	int ap_power_level; /* in dBm */

	bool radar_required;
	struct delayed_work dfs_cac_timer_work;

	/*
	 * AP this belongs to: self in AP mode and
	 * corresponding AP in VLAN mode, NULL for
	 * all others (might be needed later in IBSS)
	 */
	struct ieee80211_if_ap *bss;

	/* bitmap of allowed (non-MCS) rate indexes for rate control */
	u32 rc_rateidx_mask[IEEE80211_NUM_BANDS];

	bool rc_has_mcs_mask[IEEE80211_NUM_BANDS];
	u8  rc_rateidx_mcs_mask[IEEE80211_NUM_BANDS][IEEE80211_HT_MCS_MASK_LEN];

	union {
		struct ieee80211_if_ap ap;
		struct ieee80211_if_wds wds;
		struct ieee80211_if_vlan vlan;
		struct ieee80211_if_managed mgd;
		struct ieee80211_if_ibss ibss;
		struct ieee80211_if_mesh mesh;
		u32 mntr_flags;
	} u;

	spinlock_t cleanup_stations_lock;
	struct list_head cleanup_stations;
	struct work_struct cleanup_stations_wk;

#ifdef CONFIG_MAC80211_DEBUGFS
	struct {
		struct dentry *subdir_stations;
		struct dentry *default_unicast_key;
		struct dentry *default_multicast_key;
		struct dentry *default_mgmt_key;
	} debugfs;
#endif

	/* must be last, dynamically sized area in this! */
	struct ieee80211_vif vif;
};

static inline
struct ieee80211_sub_if_data *vif_to_sdata(struct ieee80211_vif *p)
{
	return container_of(p, struct ieee80211_sub_if_data, vif);
}

static inline void sdata_lock(struct ieee80211_sub_if_data *sdata)
	__acquires(&sdata->wdev.mtx)
{
	mutex_lock(&sdata->wdev.mtx);
	__acquire(&sdata->wdev.mtx);
}

static inline void sdata_unlock(struct ieee80211_sub_if_data *sdata)
	__releases(&sdata->wdev.mtx)
{
	mutex_unlock(&sdata->wdev.mtx);
	__release(&sdata->wdev.mtx);
}

static inline void
sdata_assert_lock(struct ieee80211_sub_if_data *sdata)
{
	lockdep_assert_held(&sdata->wdev.mtx);
}

static inline enum ieee80211_band
ieee80211_get_sdata_band(struct ieee80211_sub_if_data *sdata)
{
	enum ieee80211_band band = IEEE80211_BAND_2GHZ;
	struct ieee80211_chanctx_conf *chanctx_conf;

	rcu_read_lock();
	chanctx_conf = rcu_dereference(sdata->vif.chanctx_conf);
	if (!WARN_ON(!chanctx_conf))
		band = chanctx_conf->def.chan->band;
	rcu_read_unlock();

	return band;
}

enum sdata_queue_type {
	IEEE80211_SDATA_QUEUE_TYPE_FRAME	= 0,
	IEEE80211_SDATA_QUEUE_AGG_START		= 1,
	IEEE80211_SDATA_QUEUE_AGG_STOP		= 2,
};

enum {
	IEEE80211_RX_MSG	= 1,
	IEEE80211_TX_STATUS_MSG	= 2,
};

enum queue_stop_reason {
	IEEE80211_QUEUE_STOP_REASON_DRIVER,
	IEEE80211_QUEUE_STOP_REASON_PS,
	IEEE80211_QUEUE_STOP_REASON_CSA,
	IEEE80211_QUEUE_STOP_REASON_AGGREGATION,
	IEEE80211_QUEUE_STOP_REASON_SUSPEND,
	IEEE80211_QUEUE_STOP_REASON_SKB_ADD,
	IEEE80211_QUEUE_STOP_REASON_OFFCHANNEL,
	IEEE80211_QUEUE_STOP_REASON_FLUSH,
};

#ifdef CONFIG_MAC80211_LEDS
struct tpt_led_trigger {
	struct led_trigger trig;
	char name[32];
	const struct ieee80211_tpt_blink *blink_table;
	unsigned int blink_table_len;
	struct timer_list timer;
	unsigned long prev_traffic;
	unsigned long tx_bytes, rx_bytes;
	unsigned int active, want;
	bool running;
};
#endif

/**
 * mac80211 scan flags - currently active scan mode
 *
 * @SCAN_SW_SCANNING: We're currently in the process of scanning but may as
 *	well be on the operating channel
 * @SCAN_HW_SCANNING: The hardware is scanning for us, we have no way to
 *	determine if we are on the operating channel or not
 * @SCAN_ONCHANNEL_SCANNING:  Do a software scan on only the current operating
 *	channel. This should not interrupt normal traffic.
 * @SCAN_COMPLETED: Set for our scan work function when the driver reported
 *	that the scan completed.
 * @SCAN_ABORTED: Set for our scan work function when the driver reported
 *	a scan complete for an aborted scan.
 */
enum {
	SCAN_SW_SCANNING,
	SCAN_HW_SCANNING,
	SCAN_ONCHANNEL_SCANNING,
	SCAN_COMPLETED,
	SCAN_ABORTED,
};

/**
 * enum mac80211_scan_state - scan state machine states
 *
 * @SCAN_DECISION: Main entry point to the scan state machine, this state
 *	determines if we should keep on scanning or switch back to the
 *	operating channel
 * @SCAN_SET_CHANNEL: Set the next channel to be scanned
 * @SCAN_SEND_PROBE: Send probe requests and wait for probe responses
 * @SCAN_SUSPEND: Suspend the scan and go back to operating channel to
 *	send out data
 * @SCAN_RESUME: Resume the scan and scan the next channel
 * @SCAN_ABORT: Abort the scan and go back to operating channel
 */
enum mac80211_scan_state {
	SCAN_DECISION,
	SCAN_SET_CHANNEL,
	SCAN_SEND_PROBE,
	SCAN_SUSPEND,
	SCAN_RESUME,
	SCAN_ABORT,
};

struct ieee80211_local {
	/* embed the driver visible part.
	 * don't cast (use the static inlines below), but we keep
	 * it first anyway so they become a no-op */
	struct ieee80211_hw hw;

	const struct ieee80211_ops *ops;

	/*
	 * private workqueue to mac80211. mac80211 makes this accessible
	 * via ieee80211_queue_work()
	 */
	struct workqueue_struct *workqueue;

	unsigned long queue_stop_reasons[IEEE80211_MAX_QUEUES];
	/* also used to protect ampdu_ac_queue and amdpu_ac_stop_refcnt */
	spinlock_t queue_stop_reason_lock;

	int open_count;
	int monitors, cooked_mntrs;
	/* number of interfaces with corresponding FIF_ flags */
	int fif_fcsfail, fif_plcpfail, fif_control, fif_other_bss, fif_pspoll,
	    fif_probe_req;
	int probe_req_reg;
	unsigned int filter_flags; /* FIF_* */

	bool wiphy_ciphers_allocated;

	bool use_chanctx;

	/* protects the aggregated multicast list and filter calls */
	spinlock_t filter_lock;

	/* used for uploading changed mc list */
	struct work_struct reconfig_filter;

	/* aggregated multicast list */
	struct netdev_hw_addr_list mc_list;

	bool tim_in_locked_section; /* see ieee80211_beacon_get() */

	/*
	 * suspended is true if we finished all the suspend _and_ we have
	 * not yet come up from resume. This is to be used by mac80211
	 * to ensure driver sanity during suspend and mac80211's own
	 * sanity. It can eventually be used for WoW as well.
	 */
	bool suspended;

	/*
	 * Resuming is true while suspended, but when we're reprogramming the
	 * hardware -- at that time it's allowed to use ieee80211_queue_work()
	 * again even though some other parts of the stack are still suspended
	 * and we still drop received frames to avoid waking the stack.
	 */
	bool resuming;

	/*
	 * quiescing is true during the suspend process _only_ to
	 * ease timer cancelling etc.
	 */
	bool quiescing;

	/* device is started */
	bool started;

	/* device is during a HW reconfig */
	bool in_reconfig;

	/* wowlan is enabled -- don't reconfig on resume */
	bool wowlan;

	/* DFS/radar detection is enabled */
	bool radar_detect_enabled;
	struct work_struct radar_detected_work;

	/* number of RX chains the hardware has */
	u8 rx_chains;

	int tx_headroom; /* required headroom for hardware/radiotap */

	/* Tasklet and skb queue to process calls from IRQ mode. All frames
	 * added to skb_queue will be processed, but frames in
	 * skb_queue_unreliable may be dropped if the total length of these
	 * queues increases over the limit. */
#define IEEE80211_IRQSAFE_QUEUE_LIMIT 128
	struct tasklet_struct tasklet;
	struct sk_buff_head skb_queue;
	struct sk_buff_head skb_queue_unreliable;

	spinlock_t rx_path_lock;

	/* Station data */
	/*
	 * The mutex only protects the list, hash table and
	 * counter, reads are done with RCU.
	 */
	struct mutex sta_mtx;
	spinlock_t tim_lock;
	unsigned long num_sta;
	struct list_head sta_list;
	struct sta_info __rcu *sta_hash[STA_HASH_SIZE];
	struct timer_list sta_cleanup;
	int sta_generation;

	struct sk_buff_head pending[IEEE80211_MAX_QUEUES];
	struct tasklet_struct tx_pending_tasklet;

	atomic_t agg_queue_stop[IEEE80211_MAX_QUEUES];

	/* number of interfaces with corresponding IFF_ flags */
	atomic_t iff_allmultis, iff_promiscs;

	struct rate_control_ref *rate_ctrl;

	struct crypto_cipher *wep_tx_tfm;
	struct crypto_cipher *wep_rx_tfm;
	u32 wep_iv;

	/* see iface.c */
	struct list_head interfaces;
	struct mutex iflist_mtx;

	/*
	 * Key mutex, protects sdata's key_list and sta_info's
	 * key pointers (write access, they're RCU.)
	 */
	struct mutex key_mtx;

	/* mutex for scan and work locking */
	struct mutex mtx;

	/* Scanning and BSS list */
	unsigned long scanning;
	struct cfg80211_ssid scan_ssid;
	struct cfg80211_scan_request *int_scan_req;
	struct cfg80211_scan_request *scan_req, *hw_scan_req;
	struct ieee80211_channel *scan_channel;
	enum ieee80211_band hw_scan_band;
	int scan_channel_idx;
	int scan_ies_len;
	int hw_scan_ies_bufsize;

	struct work_struct sched_scan_stopped_work;
	struct ieee80211_sub_if_data __rcu *sched_scan_sdata;

	unsigned long leave_oper_channel_time;
	enum mac80211_scan_state next_scan_state;
	struct delayed_work scan_work;
	struct ieee80211_sub_if_data __rcu *scan_sdata;
	struct cfg80211_chan_def csa_chandef;
	/* For backward compatibility only -- do not use */
	struct cfg80211_chan_def _oper_chandef;

	/* Temporary remain-on-channel for off-channel operations */
	struct ieee80211_channel *tmp_channel;

	/* channel contexts */
	struct list_head chanctx_list;
	struct mutex chanctx_mtx;

	/* SNMP counters */
	/* dot11CountersTable */
	u32 dot11TransmittedFragmentCount;
	u32 dot11MulticastTransmittedFrameCount;
	u32 dot11FailedCount;
	u32 dot11RetryCount;
	u32 dot11MultipleRetryCount;
	u32 dot11FrameDuplicateCount;
	u32 dot11ReceivedFragmentCount;
	u32 dot11MulticastReceivedFrameCount;
	u32 dot11TransmittedFrameCount;

#ifdef CONFIG_MAC80211_LEDS
	int tx_led_counter, rx_led_counter;
	struct led_trigger *tx_led, *rx_led, *assoc_led, *radio_led;
	struct tpt_led_trigger *tpt_led_trigger;
	char tx_led_name[32], rx_led_name[32],
	     assoc_led_name[32], radio_led_name[32];
#endif

#ifdef CONFIG_MAC80211_DEBUG_COUNTERS
	/* TX/RX handler statistics */
	unsigned int tx_handlers_drop;
	unsigned int tx_handlers_queued;
	unsigned int tx_handlers_drop_unencrypted;
	unsigned int tx_handlers_drop_fragment;
	unsigned int tx_handlers_drop_wep;
	unsigned int tx_handlers_drop_not_assoc;
	unsigned int tx_handlers_drop_unauth_port;
	unsigned int rx_handlers_drop;
	unsigned int rx_handlers_queued;
	unsigned int rx_handlers_drop_nullfunc;
	unsigned int rx_handlers_drop_defrag;
	unsigned int rx_handlers_drop_short;
	unsigned int tx_expand_skb_head;
	unsigned int tx_expand_skb_head_cloned;
	unsigned int rx_expand_skb_head;
	unsigned int rx_expand_skb_head2;
	unsigned int rx_handlers_fragments;
	unsigned int tx_status_drop;
#define I802_DEBUG_INC(c) (c)++
#else /* CONFIG_MAC80211_DEBUG_COUNTERS */
#define I802_DEBUG_INC(c) do { } while (0)
#endif /* CONFIG_MAC80211_DEBUG_COUNTERS */


	int total_ps_buffered; /* total number of all buffered unicast and
				* multicast packets for power saving stations
				*/

	bool pspolling;
	bool offchannel_ps_enabled;
	/*
	 * PS can only be enabled when we have exactly one managed
	 * interface (and monitors) in PS, this then points there.
	 */
	struct ieee80211_sub_if_data *ps_sdata;
	struct work_struct dynamic_ps_enable_work;
	struct work_struct dynamic_ps_disable_work;
	struct timer_list dynamic_ps_timer;
	struct notifier_block network_latency_notifier;
	struct notifier_block ifa_notifier;
	struct notifier_block ifa6_notifier;

	/*
	 * The dynamic ps timeout configured from user space via WEXT -
	 * this will override whatever chosen by mac80211 internally.
	 */
	int dynamic_ps_forced_timeout;

	int user_power_level; /* in dBm, for all interfaces */

	enum ieee80211_smps_mode smps_mode;

	struct work_struct restart_work;

#ifdef CONFIG_MAC80211_DEBUGFS
	struct local_debugfsdentries {
		struct dentry *rcdir;
		struct dentry *keys;
	} debugfs;
#endif

	/*
	 * Remain-on-channel support
	 */
	struct list_head roc_list;
	struct work_struct hw_roc_start, hw_roc_done;
	unsigned long hw_roc_start_time;
	u64 roc_cookie_counter;

	struct idr ack_status_frames;
	spinlock_t ack_status_lock;

	struct ieee80211_sub_if_data __rcu *p2p_sdata;

	/* virtual monitor interface */
	struct ieee80211_sub_if_data __rcu *monitor_sdata;
	struct cfg80211_chan_def monitor_chandef;
};

static inline struct ieee80211_sub_if_data *
IEEE80211_DEV_TO_SUB_IF(struct net_device *dev)
{
	return netdev_priv(dev);
}

static inline struct ieee80211_sub_if_data *
IEEE80211_WDEV_TO_SUB_IF(struct wireless_dev *wdev)
{
	return container_of(wdev, struct ieee80211_sub_if_data, wdev);
}

/* this struct represents 802.11n's RA/TID combination */
struct ieee80211_ra_tid {
	u8 ra[ETH_ALEN];
	u16 tid;
};

/* Parsed Information Elements */
struct ieee802_11_elems {
	const u8 *ie_start;
	size_t total_len;

	/* pointers to IEs */
	const u8 *ssid;
	const u8 *supp_rates;
	const u8 *ds_params;
	const struct ieee80211_tim_ie *tim;
	const u8 *challenge;
	const u8 *rsn;
	const u8 *erp_info;
	const u8 *ext_supp_rates;
	const u8 *wmm_info;
	const u8 *wmm_param;
	const struct ieee80211_ht_cap *ht_cap_elem;
	const struct ieee80211_ht_operation *ht_operation;
	const struct ieee80211_vht_cap *vht_cap_elem;
	const struct ieee80211_vht_operation *vht_operation;
	const struct ieee80211_meshconf_ie *mesh_config;
	const u8 *mesh_id;
	const u8 *peering;
	const __le16 *awake_window;
	const u8 *preq;
	const u8 *prep;
	const u8 *perr;
	const struct ieee80211_rann_ie *rann;
	const struct ieee80211_channel_sw_ie *ch_switch_ie;
	const struct ieee80211_ext_chansw_ie *ext_chansw_ie;
	const struct ieee80211_wide_bw_chansw_ie *wide_bw_chansw_ie;
	const u8 *country_elem;
	const u8 *pwr_constr_elem;
	const struct ieee80211_timeout_interval_ie *timeout_int;
	const u8 *opmode_notif;
	const struct ieee80211_sec_chan_offs_ie *sec_chan_offs;

	/* length of them, respectively */
	u8 ssid_len;
	u8 supp_rates_len;
	u8 tim_len;
	u8 challenge_len;
	u8 rsn_len;
	u8 ext_supp_rates_len;
	u8 wmm_info_len;
	u8 wmm_param_len;
	u8 mesh_id_len;
	u8 peering_len;
	u8 preq_len;
	u8 prep_len;
	u8 perr_len;
	u8 country_elem_len;

	/* whether a parse error occurred while retrieving these elements */
	bool parse_error;
};

static inline struct ieee80211_local *hw_to_local(
	struct ieee80211_hw *hw)
{
	return container_of(hw, struct ieee80211_local, hw);
}


static inline int ieee80211_bssid_match(const u8 *raddr, const u8 *addr)
{
	return ether_addr_equal(raddr, addr) ||
	       is_broadcast_ether_addr(raddr);
}

static inline bool
ieee80211_have_rx_timestamp(struct ieee80211_rx_status *status)
{
	WARN_ON_ONCE(status->flag & RX_FLAG_MACTIME_START &&
		     status->flag & RX_FLAG_MACTIME_END);
	return status->flag & (RX_FLAG_MACTIME_START | RX_FLAG_MACTIME_END);
}

u64 ieee80211_calculate_rx_timestamp(struct ieee80211_local *local,
				     struct ieee80211_rx_status *status,
				     unsigned int mpdu_len,
				     unsigned int mpdu_offset);
int ieee80211_hw_config(struct ieee80211_local *local, u32 changed);
void ieee80211_tx_set_protected(struct ieee80211_tx_data *tx);
void ieee80211_bss_info_change_notify(struct ieee80211_sub_if_data *sdata,
				      u32 changed);
void ieee80211_configure_filter(struct ieee80211_local *local);
u32 ieee80211_reset_erp_info(struct ieee80211_sub_if_data *sdata);

/* STA code */
void ieee80211_sta_setup_sdata(struct ieee80211_sub_if_data *sdata);
int ieee80211_mgd_auth(struct ieee80211_sub_if_data *sdata,
		       struct cfg80211_auth_request *req);
int ieee80211_mgd_assoc(struct ieee80211_sub_if_data *sdata,
			struct cfg80211_assoc_request *req);
int ieee80211_mgd_deauth(struct ieee80211_sub_if_data *sdata,
			 struct cfg80211_deauth_request *req);
int ieee80211_mgd_disassoc(struct ieee80211_sub_if_data *sdata,
			   struct cfg80211_disassoc_request *req);
void ieee80211_send_pspoll(struct ieee80211_local *local,
			   struct ieee80211_sub_if_data *sdata);
void ieee80211_recalc_ps(struct ieee80211_local *local, s32 latency);
void ieee80211_recalc_ps_vif(struct ieee80211_sub_if_data *sdata);
int ieee80211_max_network_latency(struct notifier_block *nb,
				  unsigned long data, void *dummy);
int ieee80211_set_arp_filter(struct ieee80211_sub_if_data *sdata);
void ieee80211_sta_work(struct ieee80211_sub_if_data *sdata);
void ieee80211_sta_rx_queued_mgmt(struct ieee80211_sub_if_data *sdata,
				  struct sk_buff *skb);
void ieee80211_sta_reset_beacon_monitor(struct ieee80211_sub_if_data *sdata);
void ieee80211_sta_reset_conn_monitor(struct ieee80211_sub_if_data *sdata);
void ieee80211_mgd_stop(struct ieee80211_sub_if_data *sdata);
void ieee80211_mgd_conn_tx_status(struct ieee80211_sub_if_data *sdata,
				  __le16 fc, bool acked);
void ieee80211_sta_restart(struct ieee80211_sub_if_data *sdata);

/* IBSS code */
void ieee80211_ibss_notify_scan_completed(struct ieee80211_local *local);
void ieee80211_ibss_setup_sdata(struct ieee80211_sub_if_data *sdata);
void ieee80211_ibss_rx_no_sta(struct ieee80211_sub_if_data *sdata,
			      const u8 *bssid, const u8 *addr, u32 supp_rates);
int ieee80211_ibss_join(struct ieee80211_sub_if_data *sdata,
			struct cfg80211_ibss_params *params);
int ieee80211_ibss_leave(struct ieee80211_sub_if_data *sdata);
void ieee80211_ibss_work(struct ieee80211_sub_if_data *sdata);
void ieee80211_ibss_rx_queued_mgmt(struct ieee80211_sub_if_data *sdata,
				   struct sk_buff *skb);

/* mesh code */
void ieee80211_mesh_work(struct ieee80211_sub_if_data *sdata);
void ieee80211_mesh_rx_queued_mgmt(struct ieee80211_sub_if_data *sdata,
				   struct sk_buff *skb);

/* scan/BSS handling */
void ieee80211_scan_work(struct work_struct *work);
int ieee80211_request_ibss_scan(struct ieee80211_sub_if_data *sdata,
				const u8 *ssid, u8 ssid_len,
				struct ieee80211_channel *chan);
int ieee80211_request_scan(struct ieee80211_sub_if_data *sdata,
			   struct cfg80211_scan_request *req);
void ieee80211_scan_cancel(struct ieee80211_local *local);
void ieee80211_run_deferred_scan(struct ieee80211_local *local);
void ieee80211_scan_rx(struct ieee80211_local *local, struct sk_buff *skb);

void ieee80211_mlme_notify_scan_completed(struct ieee80211_local *local);
struct ieee80211_bss *
ieee80211_bss_info_update(struct ieee80211_local *local,
			  struct ieee80211_rx_status *rx_status,
			  struct ieee80211_mgmt *mgmt,
			  size_t len,
			  struct ieee802_11_elems *elems,
			  struct ieee80211_channel *channel);
void ieee80211_rx_bss_put(struct ieee80211_local *local,
			  struct ieee80211_bss *bss);

/* scheduled scan handling */
int ieee80211_request_sched_scan_start(struct ieee80211_sub_if_data *sdata,
				       struct cfg80211_sched_scan_request *req);
int ieee80211_request_sched_scan_stop(struct ieee80211_sub_if_data *sdata);
void ieee80211_sched_scan_stopped_work(struct work_struct *work);

/* off-channel helpers */
void ieee80211_offchannel_stop_vifs(struct ieee80211_local *local);
void ieee80211_offchannel_return(struct ieee80211_local *local);
void ieee80211_roc_setup(struct ieee80211_local *local);
void ieee80211_start_next_roc(struct ieee80211_local *local);
void ieee80211_roc_purge(struct ieee80211_local *local,
			 struct ieee80211_sub_if_data *sdata);
void ieee80211_roc_notify_destroy(struct ieee80211_roc_work *roc, bool free);
void ieee80211_sw_roc_work(struct work_struct *work);
void ieee80211_handle_roc_started(struct ieee80211_roc_work *roc);

/* interface handling */
int ieee80211_iface_init(void);
void ieee80211_iface_exit(void);
int ieee80211_if_add(struct ieee80211_local *local, const char *name,
		     struct wireless_dev **new_wdev, enum nl80211_iftype type,
		     struct vif_params *params);
int ieee80211_if_change_type(struct ieee80211_sub_if_data *sdata,
			     enum nl80211_iftype type);
void ieee80211_if_remove(struct ieee80211_sub_if_data *sdata);
void ieee80211_remove_interfaces(struct ieee80211_local *local);
u32 ieee80211_idle_off(struct ieee80211_local *local);
void ieee80211_recalc_idle(struct ieee80211_local *local);
void ieee80211_adjust_monitor_flags(struct ieee80211_sub_if_data *sdata,
				    const int offset);
int ieee80211_do_open(struct wireless_dev *wdev, bool coming_up);
void ieee80211_sdata_stop(struct ieee80211_sub_if_data *sdata);
int ieee80211_add_virtual_monitor(struct ieee80211_local *local);
void ieee80211_del_virtual_monitor(struct ieee80211_local *local);

bool __ieee80211_recalc_txpower(struct ieee80211_sub_if_data *sdata);
void ieee80211_recalc_txpower(struct ieee80211_sub_if_data *sdata);

static inline bool ieee80211_sdata_running(struct ieee80211_sub_if_data *sdata)
{
	return test_bit(SDATA_STATE_RUNNING, &sdata->state);
}

/* tx handling */
void ieee80211_clear_tx_pending(struct ieee80211_local *local);
void ieee80211_tx_pending(unsigned long data);
netdev_tx_t ieee80211_monitor_start_xmit(struct sk_buff *skb,
					 struct net_device *dev);
netdev_tx_t ieee80211_subif_start_xmit(struct sk_buff *skb,
				       struct net_device *dev);
void ieee80211_purge_tx_queue(struct ieee80211_hw *hw,
			      struct sk_buff_head *skbs);

/* HT */
void ieee80211_apply_htcap_overrides(struct ieee80211_sub_if_data *sdata,
				     struct ieee80211_sta_ht_cap *ht_cap);
bool ieee80211_ht_cap_ie_to_sta_ht_cap(struct ieee80211_sub_if_data *sdata,
				       struct ieee80211_supported_band *sband,
				       const struct ieee80211_ht_cap *ht_cap_ie,
				       struct sta_info *sta);
void ieee80211_send_delba(struct ieee80211_sub_if_data *sdata,
			  const u8 *da, u16 tid,
			  u16 initiator, u16 reason_code);
int ieee80211_send_smps_action(struct ieee80211_sub_if_data *sdata,
			       enum ieee80211_smps_mode smps, const u8 *da,
			       const u8 *bssid);
void ieee80211_request_smps_work(struct work_struct *work);

void ___ieee80211_stop_rx_ba_session(struct sta_info *sta, u16 tid,
				     u16 initiator, u16 reason, bool stop);
void __ieee80211_stop_rx_ba_session(struct sta_info *sta, u16 tid,
				    u16 initiator, u16 reason, bool stop);
void ieee80211_sta_tear_down_BA_sessions(struct sta_info *sta,
					 enum ieee80211_agg_stop_reason reason);
void ieee80211_process_delba(struct ieee80211_sub_if_data *sdata,
			     struct sta_info *sta,
			     struct ieee80211_mgmt *mgmt, size_t len);
void ieee80211_process_addba_resp(struct ieee80211_local *local,
				  struct sta_info *sta,
				  struct ieee80211_mgmt *mgmt,
				  size_t len);
void ieee80211_process_addba_request(struct ieee80211_local *local,
				     struct sta_info *sta,
				     struct ieee80211_mgmt *mgmt,
				     size_t len);

int __ieee80211_stop_tx_ba_session(struct sta_info *sta, u16 tid,
				   enum ieee80211_agg_stop_reason reason);
int ___ieee80211_stop_tx_ba_session(struct sta_info *sta, u16 tid,
				    enum ieee80211_agg_stop_reason reason);
void ieee80211_start_tx_ba_cb(struct ieee80211_vif *vif, u8 *ra, u16 tid);
void ieee80211_stop_tx_ba_cb(struct ieee80211_vif *vif, u8 *ra, u8 tid);
void ieee80211_ba_session_work(struct work_struct *work);
void ieee80211_tx_ba_session_handle_start(struct sta_info *sta, int tid);
void ieee80211_release_reorder_timeout(struct sta_info *sta, int tid);

u8 ieee80211_mcs_to_chains(const struct ieee80211_mcs_info *mcs);

/* VHT */
void
ieee80211_vht_cap_ie_to_sta_vht_cap(struct ieee80211_sub_if_data *sdata,
				    struct ieee80211_supported_band *sband,
				    const struct ieee80211_vht_cap *vht_cap_ie,
				    struct sta_info *sta);
enum ieee80211_sta_rx_bandwidth ieee80211_sta_cur_vht_bw(struct sta_info *sta);
void ieee80211_sta_set_rx_nss(struct sta_info *sta);
void ieee80211_vht_handle_opmode(struct ieee80211_sub_if_data *sdata,
				 struct sta_info *sta, u8 opmode,
				 enum ieee80211_band band, bool nss_only);
void ieee80211_apply_vhtcap_overrides(struct ieee80211_sub_if_data *sdata,
				      struct ieee80211_sta_vht_cap *vht_cap);

/* Spectrum management */
void ieee80211_process_measurement_req(struct ieee80211_sub_if_data *sdata,
				       struct ieee80211_mgmt *mgmt,
				       size_t len);

/* Suspend/resume and hw reconfiguration */
int ieee80211_reconfig(struct ieee80211_local *local);
void ieee80211_stop_device(struct ieee80211_local *local);

int __ieee80211_suspend(struct ieee80211_hw *hw,
			struct cfg80211_wowlan *wowlan);

static inline int __ieee80211_resume(struct ieee80211_hw *hw)
{
	struct ieee80211_local *local = hw_to_local(hw);

	WARN(test_bit(SCAN_HW_SCANNING, &local->scanning),
		"%s: resume with hardware scan still in progress\n",
		wiphy_name(hw->wiphy));

	return ieee80211_reconfig(hw_to_local(hw));
}

/* utility functions/constants */
extern void *mac80211_wiphy_privid; /* for wiphy privid */
u8 *ieee80211_get_bssid(struct ieee80211_hdr *hdr, size_t len,
			enum nl80211_iftype type);
int ieee80211_frame_duration(enum ieee80211_band band, size_t len,
			     int rate, int erp, int short_preamble);
void mac80211_ev_michael_mic_failure(struct ieee80211_sub_if_data *sdata, int keyidx,
				     struct ieee80211_hdr *hdr, const u8 *tsc,
				     gfp_t gfp);
void ieee80211_set_wmm_default(struct ieee80211_sub_if_data *sdata,
			       bool bss_notify);
void ieee80211_xmit(struct ieee80211_sub_if_data *sdata, struct sk_buff *skb,
		    enum ieee80211_band band);

void __ieee80211_tx_skb_tid_band(struct ieee80211_sub_if_data *sdata,
				 struct sk_buff *skb, int tid,
				 enum ieee80211_band band);

static inline void
ieee80211_tx_skb_tid_band(struct ieee80211_sub_if_data *sdata,
			  struct sk_buff *skb, int tid,
			  enum ieee80211_band band)
{
	rcu_read_lock();
	__ieee80211_tx_skb_tid_band(sdata, skb, tid, band);
	rcu_read_unlock();
}

static inline void ieee80211_tx_skb_tid(struct ieee80211_sub_if_data *sdata,
					struct sk_buff *skb, int tid)
{
	struct ieee80211_chanctx_conf *chanctx_conf;

	rcu_read_lock();
	chanctx_conf = rcu_dereference(sdata->vif.chanctx_conf);
	if (WARN_ON(!chanctx_conf)) {
		rcu_read_unlock();
		kfree_skb(skb);
		return;
	}

	__ieee80211_tx_skb_tid_band(sdata, skb, tid,
				    chanctx_conf->def.chan->band);
	rcu_read_unlock();
}

static inline void ieee80211_tx_skb(struct ieee80211_sub_if_data *sdata,
				    struct sk_buff *skb)
{
	/* Send all internal mgmt frames on VO. Accordingly set TID to 7. */
	ieee80211_tx_skb_tid(sdata, skb, 7);
}

<<<<<<< HEAD
u32 ieee802_11_parse_elems_crc(u8 *start, size_t len, bool action,
			       struct ieee802_11_elems *elems,
			       u64 filter, u32 crc);
static inline void ieee802_11_parse_elems(u8 *start, size_t len, bool action,
=======
u32 ieee802_11_parse_elems_crc(const u8 *start, size_t len, bool action,
			       struct ieee802_11_elems *elems,
			       u64 filter, u32 crc);
static inline void ieee802_11_parse_elems(const u8 *start, size_t len,
					  bool action,
>>>>>>> d0e0ac97
					  struct ieee802_11_elems *elems)
{
	ieee802_11_parse_elems_crc(start, len, action, elems, 0, 0);
}
<<<<<<< HEAD

u32 ieee80211_mandatory_rates(struct ieee80211_local *local,
			      enum ieee80211_band band);
=======
>>>>>>> d0e0ac97

void ieee80211_dynamic_ps_enable_work(struct work_struct *work);
void ieee80211_dynamic_ps_disable_work(struct work_struct *work);
void ieee80211_dynamic_ps_timer(unsigned long data);
void ieee80211_send_nullfunc(struct ieee80211_local *local,
			     struct ieee80211_sub_if_data *sdata,
			     int powersave);
void ieee80211_sta_rx_notify(struct ieee80211_sub_if_data *sdata,
			     struct ieee80211_hdr *hdr);
void ieee80211_sta_tx_notify(struct ieee80211_sub_if_data *sdata,
			     struct ieee80211_hdr *hdr, bool ack);

void ieee80211_wake_queues_by_reason(struct ieee80211_hw *hw,
				     unsigned long queues,
				     enum queue_stop_reason reason);
void ieee80211_stop_queues_by_reason(struct ieee80211_hw *hw,
				     unsigned long queues,
				     enum queue_stop_reason reason);
void ieee80211_wake_queue_by_reason(struct ieee80211_hw *hw, int queue,
				    enum queue_stop_reason reason);
void ieee80211_stop_queue_by_reason(struct ieee80211_hw *hw, int queue,
				    enum queue_stop_reason reason);
void ieee80211_propagate_queue_wake(struct ieee80211_local *local, int queue);
void ieee80211_add_pending_skb(struct ieee80211_local *local,
			       struct sk_buff *skb);
void ieee80211_add_pending_skbs_fn(struct ieee80211_local *local,
				   struct sk_buff_head *skbs,
				   void (*fn)(void *data), void *data);
static inline void ieee80211_add_pending_skbs(struct ieee80211_local *local,
					      struct sk_buff_head *skbs)
{
	ieee80211_add_pending_skbs_fn(local, skbs, NULL, NULL);
}
void ieee80211_flush_queues(struct ieee80211_local *local,
			    struct ieee80211_sub_if_data *sdata);

void ieee80211_send_auth(struct ieee80211_sub_if_data *sdata,
			 u16 transaction, u16 auth_alg, u16 status,
			 const u8 *extra, size_t extra_len, const u8 *bssid,
			 const u8 *da, const u8 *key, u8 key_len, u8 key_idx,
			 u32 tx_flags);
void ieee80211_send_deauth_disassoc(struct ieee80211_sub_if_data *sdata,
				    const u8 *bssid, u16 stype, u16 reason,
				    bool send_frame, u8 *frame_buf);
int ieee80211_build_preq_ies(struct ieee80211_local *local, u8 *buffer,
			     size_t buffer_len, const u8 *ie, size_t ie_len,
			     enum ieee80211_band band, u32 rate_mask,
			     u8 channel);
struct sk_buff *ieee80211_build_probe_req(struct ieee80211_sub_if_data *sdata,
					  u8 *dst, u32 ratemask,
					  struct ieee80211_channel *chan,
					  const u8 *ssid, size_t ssid_len,
					  const u8 *ie, size_t ie_len,
					  bool directed);
void ieee80211_send_probe_req(struct ieee80211_sub_if_data *sdata, u8 *dst,
			      const u8 *ssid, size_t ssid_len,
			      const u8 *ie, size_t ie_len,
			      u32 ratemask, bool directed, u32 tx_flags,
			      struct ieee80211_channel *channel, bool scan);

void ieee80211_sta_def_wmm_params(struct ieee80211_sub_if_data *sdata,
				  const size_t supp_rates_len,
				  const u8 *supp_rates);
u32 ieee80211_sta_get_rates(struct ieee80211_local *local,
			    struct ieee802_11_elems *elems,
			    enum ieee80211_band band, u32 *basic_rates);
int __ieee80211_request_smps(struct ieee80211_sub_if_data *sdata,
			     enum ieee80211_smps_mode smps_mode);
void ieee80211_recalc_smps(struct ieee80211_sub_if_data *sdata);

size_t ieee80211_ie_split(const u8 *ies, size_t ielen,
			  const u8 *ids, int n_ids, size_t offset);
size_t ieee80211_ie_split_vendor(const u8 *ies, size_t ielen, size_t offset);
u8 *ieee80211_ie_build_ht_cap(u8 *pos, struct ieee80211_sta_ht_cap *ht_cap,
			      u16 cap);
u8 *ieee80211_ie_build_ht_oper(u8 *pos, struct ieee80211_sta_ht_cap *ht_cap,
			       const struct cfg80211_chan_def *chandef,
			       u16 prot_mode);
u8 *ieee80211_ie_build_vht_cap(u8 *pos, struct ieee80211_sta_vht_cap *vht_cap,
			       u32 cap);
int ieee80211_add_srates_ie(struct ieee80211_sub_if_data *sdata,
			    struct sk_buff *skb, bool need_basic,
			    enum ieee80211_band band);
int ieee80211_add_ext_srates_ie(struct ieee80211_sub_if_data *sdata,
				struct sk_buff *skb, bool need_basic,
				enum ieee80211_band band);

/* channel management */
void ieee80211_ht_oper_to_chandef(struct ieee80211_channel *control_chan,
				  const struct ieee80211_ht_operation *ht_oper,
				  struct cfg80211_chan_def *chandef);

int __must_check
ieee80211_vif_use_channel(struct ieee80211_sub_if_data *sdata,
			  const struct cfg80211_chan_def *chandef,
			  enum ieee80211_chanctx_mode mode);
int __must_check
ieee80211_vif_change_bandwidth(struct ieee80211_sub_if_data *sdata,
			       const struct cfg80211_chan_def *chandef,
			       u32 *changed);
void ieee80211_vif_release_channel(struct ieee80211_sub_if_data *sdata);
void ieee80211_vif_vlan_copy_chanctx(struct ieee80211_sub_if_data *sdata);
void ieee80211_vif_copy_chanctx_to_vlans(struct ieee80211_sub_if_data *sdata,
					 bool clear);

void ieee80211_recalc_smps_chanctx(struct ieee80211_local *local,
				   struct ieee80211_chanctx *chanctx);
void ieee80211_recalc_radar_chanctx(struct ieee80211_local *local,
				    struct ieee80211_chanctx *chanctx);

void ieee80211_dfs_cac_timer(unsigned long data);
void ieee80211_dfs_cac_timer_work(struct work_struct *work);
void ieee80211_dfs_cac_cancel(struct ieee80211_local *local);
void ieee80211_dfs_radar_detected_work(struct work_struct *work);

#ifdef CONFIG_MAC80211_NOINLINE
#define debug_noinline noinline
#else
#define debug_noinline
#endif

#endif /* IEEE80211_I_H */<|MERGE_RESOLUTION|>--- conflicted
+++ resolved
@@ -367,11 +367,7 @@
 	u8 ssid_len;
 	u8 supp_rates_len;
 	bool wmm, uapsd;
-<<<<<<< HEAD
-	bool have_beacon, need_beacon;
-=======
 	bool need_beacon;
->>>>>>> d0e0ac97
 	bool synced;
 	bool timeout_started;
 
@@ -409,10 +405,7 @@
 
 	bool powersave; /* powersave requested for this iface */
 	bool broken_ap; /* AP is broken -- turn off powersave */
-<<<<<<< HEAD
-=======
 	bool have_beacon;
->>>>>>> d0e0ac97
 	u8 dtim_period;
 	enum ieee80211_smps_mode req_smps, /* requested smps mode */
 				 driver_smps_mode; /* smps mode request */
@@ -585,11 +578,6 @@
 	bool accepting_plinks;
 	int num_gates;
 	struct beacon_data __rcu *beacon;
-<<<<<<< HEAD
-	/* just protects beacon updates for now */
-	struct mutex mtx;
-=======
->>>>>>> d0e0ac97
 	const u8 *ie;
 	u8 ie_len;
 	enum {
@@ -1525,28 +1513,15 @@
 	ieee80211_tx_skb_tid(sdata, skb, 7);
 }
 
-<<<<<<< HEAD
-u32 ieee802_11_parse_elems_crc(u8 *start, size_t len, bool action,
-			       struct ieee802_11_elems *elems,
-			       u64 filter, u32 crc);
-static inline void ieee802_11_parse_elems(u8 *start, size_t len, bool action,
-=======
 u32 ieee802_11_parse_elems_crc(const u8 *start, size_t len, bool action,
 			       struct ieee802_11_elems *elems,
 			       u64 filter, u32 crc);
 static inline void ieee802_11_parse_elems(const u8 *start, size_t len,
 					  bool action,
->>>>>>> d0e0ac97
 					  struct ieee802_11_elems *elems)
 {
 	ieee802_11_parse_elems_crc(start, len, action, elems, 0, 0);
 }
-<<<<<<< HEAD
-
-u32 ieee80211_mandatory_rates(struct ieee80211_local *local,
-			      enum ieee80211_band band);
-=======
->>>>>>> d0e0ac97
 
 void ieee80211_dynamic_ps_enable_work(struct work_struct *work);
 void ieee80211_dynamic_ps_disable_work(struct work_struct *work);
