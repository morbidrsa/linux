/*
 * BSS client mode implementation
 * Copyright 2003-2008, Jouni Malinen <j@w1.fi>
 * Copyright 2004, Instant802 Networks, Inc.
 * Copyright 2005, Devicescape Software, Inc.
 * Copyright 2006-2007	Jiri Benc <jbenc@suse.cz>
 * Copyright 2007, Michael Wu <flamingice@sourmilk.net>
 *
 * This program is free software; you can redistribute it and/or modify
 * it under the terms of the GNU General Public License version 2 as
 * published by the Free Software Foundation.
 */

#include <linux/delay.h>
#include <linux/if_ether.h>
#include <linux/skbuff.h>
#include <linux/if_arp.h>
#include <linux/etherdevice.h>
#include <linux/moduleparam.h>
#include <linux/rtnetlink.h>
#include <linux/pm_qos.h>
#include <linux/crc32.h>
#include <linux/slab.h>
#include <linux/export.h>
#include <net/mac80211.h>
#include <asm/unaligned.h>

#include "ieee80211_i.h"
#include "driver-ops.h"
#include "rate.h"
#include "led.h"

#define IEEE80211_AUTH_TIMEOUT		(HZ / 5)
#define IEEE80211_AUTH_TIMEOUT_LONG	(HZ / 2)
#define IEEE80211_AUTH_TIMEOUT_SHORT	(HZ / 10)
#define IEEE80211_AUTH_MAX_TRIES	3
#define IEEE80211_AUTH_WAIT_ASSOC	(HZ * 5)
#define IEEE80211_ASSOC_TIMEOUT		(HZ / 5)
#define IEEE80211_ASSOC_TIMEOUT_LONG	(HZ / 2)
#define IEEE80211_ASSOC_TIMEOUT_SHORT	(HZ / 10)
#define IEEE80211_ASSOC_MAX_TRIES	3

static int max_nullfunc_tries = 2;
module_param(max_nullfunc_tries, int, 0644);
MODULE_PARM_DESC(max_nullfunc_tries,
		 "Maximum nullfunc tx tries before disconnecting (reason 4).");

static int max_probe_tries = 5;
module_param(max_probe_tries, int, 0644);
MODULE_PARM_DESC(max_probe_tries,
		 "Maximum probe tries before disconnecting (reason 4).");

/*
 * Beacon loss timeout is calculated as N frames times the
 * advertised beacon interval.  This may need to be somewhat
 * higher than what hardware might detect to account for
 * delays in the host processing frames. But since we also
 * probe on beacon miss before declaring the connection lost
 * default to what we want.
 */
static int beacon_loss_count = 7;
module_param(beacon_loss_count, int, 0644);
MODULE_PARM_DESC(beacon_loss_count,
		 "Number of beacon intervals before we decide beacon was lost.");

/*
 * Time the connection can be idle before we probe
 * it to see if we can still talk to the AP.
 */
#define IEEE80211_CONNECTION_IDLE_TIME	(30 * HZ)
/*
 * Time we wait for a probe response after sending
 * a probe request because of beacon loss or for
 * checking the connection still works.
 */
static int probe_wait_ms = 500;
module_param(probe_wait_ms, int, 0644);
MODULE_PARM_DESC(probe_wait_ms,
		 "Maximum time(ms) to wait for probe response"
		 " before disconnecting (reason 4).");

/*
 * Weight given to the latest Beacon frame when calculating average signal
 * strength for Beacon frames received in the current BSS. This must be
 * between 1 and 15.
 */
#define IEEE80211_SIGNAL_AVE_WEIGHT	3

/*
 * How many Beacon frames need to have been used in average signal strength
 * before starting to indicate signal change events.
 */
#define IEEE80211_SIGNAL_AVE_MIN_COUNT	4

/*
 * We can have multiple work items (and connection probing)
 * scheduling this timer, but we need to take care to only
 * reschedule it when it should fire _earlier_ than it was
 * asked for before, or if it's not pending right now. This
 * function ensures that. Note that it then is required to
 * run this function for all timeouts after the first one
 * has happened -- the work that runs from this timer will
 * do that.
 */
static void run_again(struct ieee80211_sub_if_data *sdata,
		      unsigned long timeout)
{
	sdata_assert_lock(sdata);

	if (!timer_pending(&sdata->u.mgd.timer) ||
	    time_before(timeout, sdata->u.mgd.timer.expires))
		mod_timer(&sdata->u.mgd.timer, timeout);
}

void ieee80211_sta_reset_beacon_monitor(struct ieee80211_sub_if_data *sdata)
{
	if (sdata->vif.driver_flags & IEEE80211_VIF_BEACON_FILTER)
		return;

	if (sdata->local->hw.flags & IEEE80211_HW_CONNECTION_MONITOR)
		return;

	mod_timer(&sdata->u.mgd.bcn_mon_timer,
		  round_jiffies_up(jiffies + sdata->u.mgd.beacon_timeout));
}

void ieee80211_sta_reset_conn_monitor(struct ieee80211_sub_if_data *sdata)
{
	struct ieee80211_if_managed *ifmgd = &sdata->u.mgd;

	if (unlikely(!sdata->u.mgd.associated))
		return;

	if (sdata->local->hw.flags & IEEE80211_HW_CONNECTION_MONITOR)
		return;

	mod_timer(&sdata->u.mgd.conn_mon_timer,
		  round_jiffies_up(jiffies + IEEE80211_CONNECTION_IDLE_TIME));

	ifmgd->probe_send_count = 0;
}

static int ecw2cw(int ecw)
{
	return (1 << ecw) - 1;
}

static u32 chandef_downgrade(struct cfg80211_chan_def *c)
{
	u32 ret;
	int tmp;

	switch (c->width) {
	case NL80211_CHAN_WIDTH_20:
		c->width = NL80211_CHAN_WIDTH_20_NOHT;
		ret = IEEE80211_STA_DISABLE_HT | IEEE80211_STA_DISABLE_VHT;
		break;
	case NL80211_CHAN_WIDTH_40:
		c->width = NL80211_CHAN_WIDTH_20;
		c->center_freq1 = c->chan->center_freq;
		ret = IEEE80211_STA_DISABLE_40MHZ |
		      IEEE80211_STA_DISABLE_VHT;
		break;
	case NL80211_CHAN_WIDTH_80:
		tmp = (30 + c->chan->center_freq - c->center_freq1)/20;
		/* n_P40 */
		tmp /= 2;
		/* freq_P40 */
		c->center_freq1 = c->center_freq1 - 20 + 40 * tmp;
		c->width = NL80211_CHAN_WIDTH_40;
		ret = IEEE80211_STA_DISABLE_VHT;
		break;
	case NL80211_CHAN_WIDTH_80P80:
		c->center_freq2 = 0;
		c->width = NL80211_CHAN_WIDTH_80;
		ret = IEEE80211_STA_DISABLE_80P80MHZ |
		      IEEE80211_STA_DISABLE_160MHZ;
		break;
	case NL80211_CHAN_WIDTH_160:
		/* n_P20 */
		tmp = (70 + c->chan->center_freq - c->center_freq1)/20;
		/* n_P80 */
		tmp /= 4;
		c->center_freq1 = c->center_freq1 - 40 + 80 * tmp;
		c->width = NL80211_CHAN_WIDTH_80;
		ret = IEEE80211_STA_DISABLE_80P80MHZ |
		      IEEE80211_STA_DISABLE_160MHZ;
		break;
	default:
	case NL80211_CHAN_WIDTH_20_NOHT:
		WARN_ON_ONCE(1);
		c->width = NL80211_CHAN_WIDTH_20_NOHT;
		ret = IEEE80211_STA_DISABLE_HT | IEEE80211_STA_DISABLE_VHT;
		break;
	case NL80211_CHAN_WIDTH_5:
	case NL80211_CHAN_WIDTH_10:
		WARN_ON_ONCE(1);
		/* keep c->width */
		ret = IEEE80211_STA_DISABLE_HT | IEEE80211_STA_DISABLE_VHT;
		break;
	}

	WARN_ON_ONCE(!cfg80211_chandef_valid(c));

	return ret;
}

static u32
ieee80211_determine_chantype(struct ieee80211_sub_if_data *sdata,
			     struct ieee80211_supported_band *sband,
			     struct ieee80211_channel *channel,
			     const struct ieee80211_ht_operation *ht_oper,
			     const struct ieee80211_vht_operation *vht_oper,
			     struct cfg80211_chan_def *chandef, bool tracking)
{
	struct ieee80211_if_managed *ifmgd = &sdata->u.mgd;
	struct cfg80211_chan_def vht_chandef;
	u32 ht_cfreq, ret;

	chandef->chan = channel;
	chandef->width = NL80211_CHAN_WIDTH_20_NOHT;
	chandef->center_freq1 = channel->center_freq;
	chandef->center_freq2 = 0;

	if (!ht_oper || !sband->ht_cap.ht_supported) {
		ret = IEEE80211_STA_DISABLE_HT | IEEE80211_STA_DISABLE_VHT;
		goto out;
	}

	chandef->width = NL80211_CHAN_WIDTH_20;

	ht_cfreq = ieee80211_channel_to_frequency(ht_oper->primary_chan,
						  channel->band);
	/* check that channel matches the right operating channel */
	if (!tracking && channel->center_freq != ht_cfreq) {
		/*
		 * It's possible that some APs are confused here;
		 * Netgear WNDR3700 sometimes reports 4 higher than
		 * the actual channel in association responses, but
		 * since we look at probe response/beacon data here
		 * it should be OK.
		 */
		sdata_info(sdata,
			   "Wrong control channel: center-freq: %d ht-cfreq: %d ht->primary_chan: %d band: %d - Disabling HT\n",
			   channel->center_freq, ht_cfreq,
			   ht_oper->primary_chan, channel->band);
		ret = IEEE80211_STA_DISABLE_HT | IEEE80211_STA_DISABLE_VHT;
		goto out;
	}

	/* check 40 MHz support, if we have it */
	if (sband->ht_cap.cap & IEEE80211_HT_CAP_SUP_WIDTH_20_40) {
		switch (ht_oper->ht_param & IEEE80211_HT_PARAM_CHA_SEC_OFFSET) {
		case IEEE80211_HT_PARAM_CHA_SEC_ABOVE:
			chandef->width = NL80211_CHAN_WIDTH_40;
			chandef->center_freq1 += 10;
			break;
		case IEEE80211_HT_PARAM_CHA_SEC_BELOW:
			chandef->width = NL80211_CHAN_WIDTH_40;
			chandef->center_freq1 -= 10;
			break;
		}
	} else {
		/* 40 MHz (and 80 MHz) must be supported for VHT */
		ret = IEEE80211_STA_DISABLE_VHT;
		/* also mark 40 MHz disabled */
		ret |= IEEE80211_STA_DISABLE_40MHZ;
		goto out;
	}

	if (!vht_oper || !sband->vht_cap.vht_supported) {
		ret = IEEE80211_STA_DISABLE_VHT;
		goto out;
	}

	vht_chandef.chan = channel;
	vht_chandef.center_freq1 =
		ieee80211_channel_to_frequency(vht_oper->center_freq_seg1_idx,
					       channel->band);
	vht_chandef.center_freq2 = 0;

	switch (vht_oper->chan_width) {
	case IEEE80211_VHT_CHANWIDTH_USE_HT:
		vht_chandef.width = chandef->width;
		break;
	case IEEE80211_VHT_CHANWIDTH_80MHZ:
		vht_chandef.width = NL80211_CHAN_WIDTH_80;
		break;
	case IEEE80211_VHT_CHANWIDTH_160MHZ:
		vht_chandef.width = NL80211_CHAN_WIDTH_160;
		break;
	case IEEE80211_VHT_CHANWIDTH_80P80MHZ:
		vht_chandef.width = NL80211_CHAN_WIDTH_80P80;
		vht_chandef.center_freq2 =
			ieee80211_channel_to_frequency(
				vht_oper->center_freq_seg2_idx,
				channel->band);
		break;
	default:
		if (!(ifmgd->flags & IEEE80211_STA_DISABLE_VHT))
			sdata_info(sdata,
				   "AP VHT operation IE has invalid channel width (%d), disable VHT\n",
				   vht_oper->chan_width);
		ret = IEEE80211_STA_DISABLE_VHT;
		goto out;
	}

	if (!cfg80211_chandef_valid(&vht_chandef)) {
		if (!(ifmgd->flags & IEEE80211_STA_DISABLE_VHT))
			sdata_info(sdata,
				   "AP VHT information is invalid, disable VHT\n");
		ret = IEEE80211_STA_DISABLE_VHT;
		goto out;
	}

	if (cfg80211_chandef_identical(chandef, &vht_chandef)) {
		ret = 0;
		goto out;
	}

	if (!cfg80211_chandef_compatible(chandef, &vht_chandef)) {
		if (!(ifmgd->flags & IEEE80211_STA_DISABLE_VHT))
			sdata_info(sdata,
				   "AP VHT information doesn't match HT, disable VHT\n");
		ret = IEEE80211_STA_DISABLE_VHT;
		goto out;
	}

	*chandef = vht_chandef;

	ret = 0;

out:
	/* don't print the message below for VHT mismatch if VHT is disabled */
	if (ret & IEEE80211_STA_DISABLE_VHT)
		vht_chandef = *chandef;

	/*
	 * Ignore the DISABLED flag when we're already connected and only
	 * tracking the APs beacon for bandwidth changes - otherwise we
	 * might get disconnected here if we connect to an AP, update our
	 * regulatory information based on the AP's country IE and the
	 * information we have is wrong/outdated and disables the channel
	 * that we're actually using for the connection to the AP.
	 */
	while (!cfg80211_chandef_usable(sdata->local->hw.wiphy, chandef,
					tracking ? 0 :
						   IEEE80211_CHAN_DISABLED)) {
		if (WARN_ON(chandef->width == NL80211_CHAN_WIDTH_20_NOHT)) {
			ret = IEEE80211_STA_DISABLE_HT |
			      IEEE80211_STA_DISABLE_VHT;
			break;
		}

		ret |= chandef_downgrade(chandef);
	}

	if (chandef->width != vht_chandef.width && !tracking)
		sdata_info(sdata,
			   "capabilities/regulatory prevented using AP HT/VHT configuration, downgraded\n");

	WARN_ON_ONCE(!cfg80211_chandef_valid(chandef));
	return ret;
}

static int ieee80211_config_bw(struct ieee80211_sub_if_data *sdata,
			       struct sta_info *sta,
			       const struct ieee80211_ht_operation *ht_oper,
			       const struct ieee80211_vht_operation *vht_oper,
			       const u8 *bssid, u32 *changed)
{
	struct ieee80211_local *local = sdata->local;
	struct ieee80211_if_managed *ifmgd = &sdata->u.mgd;
	struct ieee80211_supported_band *sband;
	struct ieee80211_channel *chan;
	struct cfg80211_chan_def chandef;
	u16 ht_opmode;
	u32 flags;
	enum ieee80211_sta_rx_bandwidth new_sta_bw;
	int ret;

	/* if HT was/is disabled, don't track any bandwidth changes */
	if (ifmgd->flags & IEEE80211_STA_DISABLE_HT || !ht_oper)
		return 0;

	/* don't check VHT if we associated as non-VHT station */
	if (ifmgd->flags & IEEE80211_STA_DISABLE_VHT)
		vht_oper = NULL;

	if (WARN_ON_ONCE(!sta))
		return -EINVAL;

	chan = sdata->vif.bss_conf.chandef.chan;
	sband = local->hw.wiphy->bands[chan->band];

	/* calculate new channel (type) based on HT/VHT operation IEs */
	flags = ieee80211_determine_chantype(sdata, sband, chan, ht_oper,
					     vht_oper, &chandef, true);

	/*
	 * Downgrade the new channel if we associated with restricted
	 * capabilities. For example, if we associated as a 20 MHz STA
	 * to a 40 MHz AP (due to regulatory, capabilities or config
	 * reasons) then switching to a 40 MHz channel now won't do us
	 * any good -- we couldn't use it with the AP.
	 */
	if (ifmgd->flags & IEEE80211_STA_DISABLE_80P80MHZ &&
	    chandef.width == NL80211_CHAN_WIDTH_80P80)
		flags |= chandef_downgrade(&chandef);
	if (ifmgd->flags & IEEE80211_STA_DISABLE_160MHZ &&
	    chandef.width == NL80211_CHAN_WIDTH_160)
		flags |= chandef_downgrade(&chandef);
	if (ifmgd->flags & IEEE80211_STA_DISABLE_40MHZ &&
	    chandef.width > NL80211_CHAN_WIDTH_20)
		flags |= chandef_downgrade(&chandef);

	if (cfg80211_chandef_identical(&chandef, &sdata->vif.bss_conf.chandef))
		return 0;

	sdata_info(sdata,
		   "AP %pM changed bandwidth, new config is %d MHz, width %d (%d/%d MHz)\n",
		   ifmgd->bssid, chandef.chan->center_freq, chandef.width,
		   chandef.center_freq1, chandef.center_freq2);

	if (flags != (ifmgd->flags & (IEEE80211_STA_DISABLE_HT |
				      IEEE80211_STA_DISABLE_VHT |
				      IEEE80211_STA_DISABLE_40MHZ |
				      IEEE80211_STA_DISABLE_80P80MHZ |
				      IEEE80211_STA_DISABLE_160MHZ)) ||
	    !cfg80211_chandef_valid(&chandef)) {
		sdata_info(sdata,
			   "AP %pM changed bandwidth in a way we can't support - disconnect\n",
			   ifmgd->bssid);
		return -EINVAL;
	}

	switch (chandef.width) {
	case NL80211_CHAN_WIDTH_20_NOHT:
	case NL80211_CHAN_WIDTH_20:
		new_sta_bw = IEEE80211_STA_RX_BW_20;
		break;
	case NL80211_CHAN_WIDTH_40:
		new_sta_bw = IEEE80211_STA_RX_BW_40;
		break;
	case NL80211_CHAN_WIDTH_80:
		new_sta_bw = IEEE80211_STA_RX_BW_80;
		break;
	case NL80211_CHAN_WIDTH_80P80:
	case NL80211_CHAN_WIDTH_160:
		new_sta_bw = IEEE80211_STA_RX_BW_160;
		break;
	default:
		return -EINVAL;
	}

	if (new_sta_bw > sta->cur_max_bandwidth)
		new_sta_bw = sta->cur_max_bandwidth;

	if (new_sta_bw < sta->sta.bandwidth) {
		sta->sta.bandwidth = new_sta_bw;
		rate_control_rate_update(local, sband, sta,
					 IEEE80211_RC_BW_CHANGED);
	}

	ret = ieee80211_vif_change_bandwidth(sdata, &chandef, changed);
	if (ret) {
		sdata_info(sdata,
			   "AP %pM changed bandwidth to incompatible one - disconnect\n",
			   ifmgd->bssid);
		return ret;
	}

	if (new_sta_bw > sta->sta.bandwidth) {
		sta->sta.bandwidth = new_sta_bw;
		rate_control_rate_update(local, sband, sta,
					 IEEE80211_RC_BW_CHANGED);
	}

	ht_opmode = le16_to_cpu(ht_oper->operation_mode);

	/* if bss configuration changed store the new one */
	if (sdata->vif.bss_conf.ht_operation_mode != ht_opmode) {
		*changed |= BSS_CHANGED_HT;
		sdata->vif.bss_conf.ht_operation_mode = ht_opmode;
	}

	return 0;
}

/* frame sending functions */

static int ieee80211_compatible_rates(const u8 *supp_rates, int supp_rates_len,
				      struct ieee80211_supported_band *sband,
				      u32 *rates)
{
	int i, j, count;
	*rates = 0;
	count = 0;
	for (i = 0; i < supp_rates_len; i++) {
		int rate = (supp_rates[i] & 0x7F) * 5;

		for (j = 0; j < sband->n_bitrates; j++)
			if (sband->bitrates[j].bitrate == rate) {
				*rates |= BIT(j);
				count++;
				break;
			}
	}

	return count;
}

static void ieee80211_add_ht_ie(struct ieee80211_sub_if_data *sdata,
				struct sk_buff *skb, u8 ap_ht_param,
				struct ieee80211_supported_band *sband,
				struct ieee80211_channel *channel,
				enum ieee80211_smps_mode smps)
{
	u8 *pos;
	u32 flags = channel->flags;
	u16 cap;
	struct ieee80211_sta_ht_cap ht_cap;

	BUILD_BUG_ON(sizeof(ht_cap) != sizeof(sband->ht_cap));

	memcpy(&ht_cap, &sband->ht_cap, sizeof(ht_cap));
	ieee80211_apply_htcap_overrides(sdata, &ht_cap);

	/* determine capability flags */
	cap = ht_cap.cap;

	switch (ap_ht_param & IEEE80211_HT_PARAM_CHA_SEC_OFFSET) {
	case IEEE80211_HT_PARAM_CHA_SEC_ABOVE:
		if (flags & IEEE80211_CHAN_NO_HT40PLUS) {
			cap &= ~IEEE80211_HT_CAP_SUP_WIDTH_20_40;
			cap &= ~IEEE80211_HT_CAP_SGI_40;
		}
		break;
	case IEEE80211_HT_PARAM_CHA_SEC_BELOW:
		if (flags & IEEE80211_CHAN_NO_HT40MINUS) {
			cap &= ~IEEE80211_HT_CAP_SUP_WIDTH_20_40;
			cap &= ~IEEE80211_HT_CAP_SGI_40;
		}
		break;
	}

	/*
	 * If 40 MHz was disabled associate as though we weren't
	 * capable of 40 MHz -- some broken APs will never fall
	 * back to trying to transmit in 20 MHz.
	 */
	if (sdata->u.mgd.flags & IEEE80211_STA_DISABLE_40MHZ) {
		cap &= ~IEEE80211_HT_CAP_SUP_WIDTH_20_40;
		cap &= ~IEEE80211_HT_CAP_SGI_40;
	}

	/* set SM PS mode properly */
	cap &= ~IEEE80211_HT_CAP_SM_PS;
	switch (smps) {
	case IEEE80211_SMPS_AUTOMATIC:
	case IEEE80211_SMPS_NUM_MODES:
		WARN_ON(1);
	case IEEE80211_SMPS_OFF:
		cap |= WLAN_HT_CAP_SM_PS_DISABLED <<
			IEEE80211_HT_CAP_SM_PS_SHIFT;
		break;
	case IEEE80211_SMPS_STATIC:
		cap |= WLAN_HT_CAP_SM_PS_STATIC <<
			IEEE80211_HT_CAP_SM_PS_SHIFT;
		break;
	case IEEE80211_SMPS_DYNAMIC:
		cap |= WLAN_HT_CAP_SM_PS_DYNAMIC <<
			IEEE80211_HT_CAP_SM_PS_SHIFT;
		break;
	}

	/* reserve and fill IE */
	pos = skb_put(skb, sizeof(struct ieee80211_ht_cap) + 2);
	ieee80211_ie_build_ht_cap(pos, &ht_cap, cap);
}

static void ieee80211_add_vht_ie(struct ieee80211_sub_if_data *sdata,
				 struct sk_buff *skb,
				 struct ieee80211_supported_band *sband,
				 struct ieee80211_vht_cap *ap_vht_cap)
{
	u8 *pos;
	u32 cap;
	struct ieee80211_sta_vht_cap vht_cap;

	BUILD_BUG_ON(sizeof(vht_cap) != sizeof(sband->vht_cap));

	memcpy(&vht_cap, &sband->vht_cap, sizeof(vht_cap));
	ieee80211_apply_vhtcap_overrides(sdata, &vht_cap);

	/* determine capability flags */
	cap = vht_cap.cap;

	if (sdata->u.mgd.flags & IEEE80211_STA_DISABLE_80P80MHZ) {
		cap &= ~IEEE80211_VHT_CAP_SUPP_CHAN_WIDTH_160_80PLUS80MHZ;
		cap |= IEEE80211_VHT_CAP_SUPP_CHAN_WIDTH_160MHZ;
	}

	if (sdata->u.mgd.flags & IEEE80211_STA_DISABLE_160MHZ) {
		cap &= ~IEEE80211_VHT_CAP_SHORT_GI_160;
		cap &= ~IEEE80211_VHT_CAP_SUPP_CHAN_WIDTH_160MHZ;
	}

	/*
	 * Some APs apparently get confused if our capabilities are better
	 * than theirs, so restrict what we advertise in the assoc request.
	 */
	if (!(ap_vht_cap->vht_cap_info &
			cpu_to_le32(IEEE80211_VHT_CAP_SU_BEAMFORMER_CAPABLE)))
		cap &= ~IEEE80211_VHT_CAP_SU_BEAMFORMEE_CAPABLE;

	/* reserve and fill IE */
	pos = skb_put(skb, sizeof(struct ieee80211_vht_cap) + 2);
	ieee80211_ie_build_vht_cap(pos, &vht_cap, cap);
}

static void ieee80211_send_assoc(struct ieee80211_sub_if_data *sdata)
{
	struct ieee80211_local *local = sdata->local;
	struct ieee80211_if_managed *ifmgd = &sdata->u.mgd;
	struct ieee80211_mgd_assoc_data *assoc_data = ifmgd->assoc_data;
	struct sk_buff *skb;
	struct ieee80211_mgmt *mgmt;
	u8 *pos, qos_info;
	size_t offset = 0, noffset;
	int i, count, rates_len, supp_rates_len;
	u16 capab;
	struct ieee80211_supported_band *sband;
	struct ieee80211_chanctx_conf *chanctx_conf;
	struct ieee80211_channel *chan;
	u32 rates = 0;

	sdata_assert_lock(sdata);

	rcu_read_lock();
	chanctx_conf = rcu_dereference(sdata->vif.chanctx_conf);
	if (WARN_ON(!chanctx_conf)) {
		rcu_read_unlock();
		return;
	}
	chan = chanctx_conf->def.chan;
	rcu_read_unlock();
	sband = local->hw.wiphy->bands[chan->band];

	if (assoc_data->supp_rates_len) {
		/*
		 * Get all rates supported by the device and the AP as
		 * some APs don't like getting a superset of their rates
		 * in the association request (e.g. D-Link DAP 1353 in
		 * b-only mode)...
		 */
		rates_len = ieee80211_compatible_rates(assoc_data->supp_rates,
						       assoc_data->supp_rates_len,
						       sband, &rates);
	} else {
		/*
		 * In case AP not provide any supported rates information
		 * before association, we send information element(s) with
		 * all rates that we support.
		 */
		rates = ~0;
		rates_len = sband->n_bitrates;
	}

	skb = alloc_skb(local->hw.extra_tx_headroom +
			sizeof(*mgmt) + /* bit too much but doesn't matter */
			2 + assoc_data->ssid_len + /* SSID */
			4 + rates_len + /* (extended) rates */
			4 + /* power capability */
			2 + 2 * sband->n_channels + /* supported channels */
			2 + sizeof(struct ieee80211_ht_cap) + /* HT */
			2 + sizeof(struct ieee80211_vht_cap) + /* VHT */
			assoc_data->ie_len + /* extra IEs */
			9, /* WMM */
			GFP_KERNEL);
	if (!skb)
		return;

	skb_reserve(skb, local->hw.extra_tx_headroom);

	capab = WLAN_CAPABILITY_ESS;

	if (sband->band == IEEE80211_BAND_2GHZ) {
		if (!(local->hw.flags & IEEE80211_HW_2GHZ_SHORT_SLOT_INCAPABLE))
			capab |= WLAN_CAPABILITY_SHORT_SLOT_TIME;
		if (!(local->hw.flags & IEEE80211_HW_2GHZ_SHORT_PREAMBLE_INCAPABLE))
			capab |= WLAN_CAPABILITY_SHORT_PREAMBLE;
	}

	if (assoc_data->capability & WLAN_CAPABILITY_PRIVACY)
		capab |= WLAN_CAPABILITY_PRIVACY;

	if ((assoc_data->capability & WLAN_CAPABILITY_SPECTRUM_MGMT) &&
	    (local->hw.flags & IEEE80211_HW_SPECTRUM_MGMT))
		capab |= WLAN_CAPABILITY_SPECTRUM_MGMT;

	mgmt = (struct ieee80211_mgmt *) skb_put(skb, 24);
	memset(mgmt, 0, 24);
	memcpy(mgmt->da, assoc_data->bss->bssid, ETH_ALEN);
	memcpy(mgmt->sa, sdata->vif.addr, ETH_ALEN);
	memcpy(mgmt->bssid, assoc_data->bss->bssid, ETH_ALEN);

	if (!is_zero_ether_addr(assoc_data->prev_bssid)) {
		skb_put(skb, 10);
		mgmt->frame_control = cpu_to_le16(IEEE80211_FTYPE_MGMT |
						  IEEE80211_STYPE_REASSOC_REQ);
		mgmt->u.reassoc_req.capab_info = cpu_to_le16(capab);
		mgmt->u.reassoc_req.listen_interval =
				cpu_to_le16(local->hw.conf.listen_interval);
		memcpy(mgmt->u.reassoc_req.current_ap, assoc_data->prev_bssid,
		       ETH_ALEN);
	} else {
		skb_put(skb, 4);
		mgmt->frame_control = cpu_to_le16(IEEE80211_FTYPE_MGMT |
						  IEEE80211_STYPE_ASSOC_REQ);
		mgmt->u.assoc_req.capab_info = cpu_to_le16(capab);
		mgmt->u.assoc_req.listen_interval =
				cpu_to_le16(local->hw.conf.listen_interval);
	}

	/* SSID */
	pos = skb_put(skb, 2 + assoc_data->ssid_len);
	*pos++ = WLAN_EID_SSID;
	*pos++ = assoc_data->ssid_len;
	memcpy(pos, assoc_data->ssid, assoc_data->ssid_len);

	/* add all rates which were marked to be used above */
	supp_rates_len = rates_len;
	if (supp_rates_len > 8)
		supp_rates_len = 8;

	pos = skb_put(skb, supp_rates_len + 2);
	*pos++ = WLAN_EID_SUPP_RATES;
	*pos++ = supp_rates_len;

	count = 0;
	for (i = 0; i < sband->n_bitrates; i++) {
		if (BIT(i) & rates) {
			int rate = sband->bitrates[i].bitrate;
			*pos++ = (u8) (rate / 5);
			if (++count == 8)
				break;
		}
	}

	if (rates_len > count) {
		pos = skb_put(skb, rates_len - count + 2);
		*pos++ = WLAN_EID_EXT_SUPP_RATES;
		*pos++ = rates_len - count;

		for (i++; i < sband->n_bitrates; i++) {
			if (BIT(i) & rates) {
				int rate = sband->bitrates[i].bitrate;
				*pos++ = (u8) (rate / 5);
			}
		}
	}

	if (capab & WLAN_CAPABILITY_SPECTRUM_MGMT) {
		/* 1. power capabilities */
		pos = skb_put(skb, 4);
		*pos++ = WLAN_EID_PWR_CAPABILITY;
		*pos++ = 2;
		*pos++ = 0; /* min tx power */
		*pos++ = chan->max_power; /* max tx power */

		/* 2. supported channels */
		/* TODO: get this in reg domain format */
		pos = skb_put(skb, 2 * sband->n_channels + 2);
		*pos++ = WLAN_EID_SUPPORTED_CHANNELS;
		*pos++ = 2 * sband->n_channels;
		for (i = 0; i < sband->n_channels; i++) {
			*pos++ = ieee80211_frequency_to_channel(
					sband->channels[i].center_freq);
			*pos++ = 1; /* one channel in the subband*/
		}
	}

	/* if present, add any custom IEs that go before HT */
	if (assoc_data->ie_len && assoc_data->ie) {
		static const u8 before_ht[] = {
			WLAN_EID_SSID,
			WLAN_EID_SUPP_RATES,
			WLAN_EID_EXT_SUPP_RATES,
			WLAN_EID_PWR_CAPABILITY,
			WLAN_EID_SUPPORTED_CHANNELS,
			WLAN_EID_RSN,
			WLAN_EID_QOS_CAPA,
			WLAN_EID_RRM_ENABLED_CAPABILITIES,
			WLAN_EID_MOBILITY_DOMAIN,
			WLAN_EID_SUPPORTED_REGULATORY_CLASSES,
		};
		noffset = ieee80211_ie_split(assoc_data->ie, assoc_data->ie_len,
					     before_ht, ARRAY_SIZE(before_ht),
					     offset);
		pos = skb_put(skb, noffset - offset);
		memcpy(pos, assoc_data->ie + offset, noffset - offset);
		offset = noffset;
	}

	if (WARN_ON_ONCE((ifmgd->flags & IEEE80211_STA_DISABLE_HT) &&
			 !(ifmgd->flags & IEEE80211_STA_DISABLE_VHT)))
		ifmgd->flags |= IEEE80211_STA_DISABLE_VHT;

	if (!(ifmgd->flags & IEEE80211_STA_DISABLE_HT))
		ieee80211_add_ht_ie(sdata, skb, assoc_data->ap_ht_param,
				    sband, chan, sdata->smps_mode);

	if (!(ifmgd->flags & IEEE80211_STA_DISABLE_VHT))
		ieee80211_add_vht_ie(sdata, skb, sband,
				     &assoc_data->ap_vht_cap);

	/* if present, add any custom non-vendor IEs that go after HT */
	if (assoc_data->ie_len && assoc_data->ie) {
		noffset = ieee80211_ie_split_vendor(assoc_data->ie,
						    assoc_data->ie_len,
						    offset);
		pos = skb_put(skb, noffset - offset);
		memcpy(pos, assoc_data->ie + offset, noffset - offset);
		offset = noffset;
	}

	if (assoc_data->wmm) {
		if (assoc_data->uapsd) {
			qos_info = ifmgd->uapsd_queues;
			qos_info |= (ifmgd->uapsd_max_sp_len <<
				     IEEE80211_WMM_IE_STA_QOSINFO_SP_SHIFT);
		} else {
			qos_info = 0;
		}

		pos = skb_put(skb, 9);
		*pos++ = WLAN_EID_VENDOR_SPECIFIC;
		*pos++ = 7; /* len */
		*pos++ = 0x00; /* Microsoft OUI 00:50:F2 */
		*pos++ = 0x50;
		*pos++ = 0xf2;
		*pos++ = 2; /* WME */
		*pos++ = 0; /* WME info */
		*pos++ = 1; /* WME ver */
		*pos++ = qos_info;
	}

	/* add any remaining custom (i.e. vendor specific here) IEs */
	if (assoc_data->ie_len && assoc_data->ie) {
		noffset = assoc_data->ie_len;
		pos = skb_put(skb, noffset - offset);
		memcpy(pos, assoc_data->ie + offset, noffset - offset);
	}

	drv_mgd_prepare_tx(local, sdata);

	IEEE80211_SKB_CB(skb)->flags |= IEEE80211_TX_INTFL_DONT_ENCRYPT;
	if (local->hw.flags & IEEE80211_HW_REPORTS_TX_ACK_STATUS)
		IEEE80211_SKB_CB(skb)->flags |= IEEE80211_TX_CTL_REQ_TX_STATUS |
						IEEE80211_TX_INTFL_MLME_CONN_TX;
	ieee80211_tx_skb(sdata, skb);
}

void ieee80211_send_pspoll(struct ieee80211_local *local,
			   struct ieee80211_sub_if_data *sdata)
{
	struct ieee80211_pspoll *pspoll;
	struct sk_buff *skb;

	skb = ieee80211_pspoll_get(&local->hw, &sdata->vif);
	if (!skb)
		return;

	pspoll = (struct ieee80211_pspoll *) skb->data;
	pspoll->frame_control |= cpu_to_le16(IEEE80211_FCTL_PM);

	IEEE80211_SKB_CB(skb)->flags |= IEEE80211_TX_INTFL_DONT_ENCRYPT;
	ieee80211_tx_skb(sdata, skb);
}

void ieee80211_send_nullfunc(struct ieee80211_local *local,
			     struct ieee80211_sub_if_data *sdata,
			     int powersave)
{
	struct sk_buff *skb;
	struct ieee80211_hdr_3addr *nullfunc;
	struct ieee80211_if_managed *ifmgd = &sdata->u.mgd;

	skb = ieee80211_nullfunc_get(&local->hw, &sdata->vif);
	if (!skb)
		return;

	nullfunc = (struct ieee80211_hdr_3addr *) skb->data;
	if (powersave)
		nullfunc->frame_control |= cpu_to_le16(IEEE80211_FCTL_PM);

	IEEE80211_SKB_CB(skb)->flags |= IEEE80211_TX_INTFL_DONT_ENCRYPT |
					IEEE80211_TX_INTFL_OFFCHAN_TX_OK;

	if (local->hw.flags & IEEE80211_HW_REPORTS_TX_ACK_STATUS)
		IEEE80211_SKB_CB(skb)->flags |= IEEE80211_TX_CTL_REQ_TX_STATUS;

	if (ifmgd->flags & (IEEE80211_STA_BEACON_POLL |
			    IEEE80211_STA_CONNECTION_POLL))
		IEEE80211_SKB_CB(skb)->flags |= IEEE80211_TX_CTL_USE_MINRATE;

	ieee80211_tx_skb(sdata, skb);
}

static void ieee80211_send_4addr_nullfunc(struct ieee80211_local *local,
					  struct ieee80211_sub_if_data *sdata)
{
	struct sk_buff *skb;
	struct ieee80211_hdr *nullfunc;
	__le16 fc;

	if (WARN_ON(sdata->vif.type != NL80211_IFTYPE_STATION))
		return;

	skb = dev_alloc_skb(local->hw.extra_tx_headroom + 30);
	if (!skb)
		return;

	skb_reserve(skb, local->hw.extra_tx_headroom);

	nullfunc = (struct ieee80211_hdr *) skb_put(skb, 30);
	memset(nullfunc, 0, 30);
	fc = cpu_to_le16(IEEE80211_FTYPE_DATA | IEEE80211_STYPE_NULLFUNC |
			 IEEE80211_FCTL_FROMDS | IEEE80211_FCTL_TODS);
	nullfunc->frame_control = fc;
	memcpy(nullfunc->addr1, sdata->u.mgd.bssid, ETH_ALEN);
	memcpy(nullfunc->addr2, sdata->vif.addr, ETH_ALEN);
	memcpy(nullfunc->addr3, sdata->u.mgd.bssid, ETH_ALEN);
	memcpy(nullfunc->addr4, sdata->vif.addr, ETH_ALEN);

	IEEE80211_SKB_CB(skb)->flags |= IEEE80211_TX_INTFL_DONT_ENCRYPT;
	ieee80211_tx_skb(sdata, skb);
}

/* spectrum management related things */
static void ieee80211_chswitch_work(struct work_struct *work)
{
	struct ieee80211_sub_if_data *sdata =
		container_of(work, struct ieee80211_sub_if_data, u.mgd.chswitch_work);
	struct ieee80211_local *local = sdata->local;
	struct ieee80211_if_managed *ifmgd = &sdata->u.mgd;

	if (!ieee80211_sdata_running(sdata))
		return;

	sdata_lock(sdata);
	if (!ifmgd->associated)
		goto out;

	local->_oper_chandef = local->csa_chandef;

	if (!local->ops->channel_switch) {
		/* call "hw_config" only if doing sw channel switch */
		ieee80211_hw_config(local, IEEE80211_CONF_CHANGE_CHANNEL);
	} else {
		/* update the device channel directly */
		local->hw.conf.chandef = local->_oper_chandef;
	}

	/* XXX: shouldn't really modify cfg80211-owned data! */
	ifmgd->associated->channel = local->_oper_chandef.chan;

	/* XXX: wait for a beacon first? */
	ieee80211_wake_queues_by_reason(&local->hw,
					IEEE80211_MAX_QUEUE_MAP,
					IEEE80211_QUEUE_STOP_REASON_CSA);
 out:
	ifmgd->flags &= ~IEEE80211_STA_CSA_RECEIVED;
	sdata_unlock(sdata);
}

void ieee80211_chswitch_done(struct ieee80211_vif *vif, bool success)
{
	struct ieee80211_sub_if_data *sdata = vif_to_sdata(vif);
	struct ieee80211_if_managed *ifmgd = &sdata->u.mgd;

	trace_api_chswitch_done(sdata, success);
	if (!success) {
		sdata_info(sdata,
			   "driver channel switch failed, disconnecting\n");
		ieee80211_queue_work(&sdata->local->hw,
				     &ifmgd->csa_connection_drop_work);
	} else {
		ieee80211_queue_work(&sdata->local->hw, &ifmgd->chswitch_work);
	}
}
EXPORT_SYMBOL(ieee80211_chswitch_done);

static void ieee80211_chswitch_timer(unsigned long data)
{
	struct ieee80211_sub_if_data *sdata =
		(struct ieee80211_sub_if_data *) data;

	ieee80211_queue_work(&sdata->local->hw, &sdata->u.mgd.chswitch_work);
}

static void
ieee80211_sta_process_chanswitch(struct ieee80211_sub_if_data *sdata,
				 u64 timestamp, struct ieee802_11_elems *elems,
				 bool beacon)
{
	struct ieee80211_local *local = sdata->local;
	struct ieee80211_if_managed *ifmgd = &sdata->u.mgd;
	struct cfg80211_bss *cbss = ifmgd->associated;
	struct ieee80211_bss *bss;
	struct ieee80211_chanctx *chanctx;
	enum ieee80211_band new_band;
	int new_freq;
	u8 new_chan_no;
	u8 count;
	u8 mode;
	struct ieee80211_channel *new_chan;
	struct cfg80211_chan_def new_chandef = {};
	struct cfg80211_chan_def new_vht_chandef = {};
	const struct ieee80211_sec_chan_offs_ie *sec_chan_offs;
	const struct ieee80211_wide_bw_chansw_ie *wide_bw_chansw_ie;
	const struct ieee80211_ht_operation *ht_oper;
	int secondary_channel_offset = -1;

	sdata_assert_lock(sdata);

	if (!cbss)
		return;

	if (local->scanning)
		return;

	/* disregard subsequent announcements if we are already processing */
	if (ifmgd->flags & IEEE80211_STA_CSA_RECEIVED)
		return;

	sec_chan_offs = elems->sec_chan_offs;
	wide_bw_chansw_ie = elems->wide_bw_chansw_ie;
	ht_oper = elems->ht_operation;

	if (ifmgd->flags & (IEEE80211_STA_DISABLE_HT |
			    IEEE80211_STA_DISABLE_40MHZ)) {
		sec_chan_offs = NULL;
		wide_bw_chansw_ie = NULL;
		/* only used for bandwidth here */
		ht_oper = NULL;
	}

	if (ifmgd->flags & IEEE80211_STA_DISABLE_VHT)
		wide_bw_chansw_ie = NULL;

	if (elems->ext_chansw_ie) {
		if (!ieee80211_operating_class_to_band(
				elems->ext_chansw_ie->new_operating_class,
				&new_band)) {
			sdata_info(sdata,
				   "cannot understand ECSA IE operating class %d, disconnecting\n",
				   elems->ext_chansw_ie->new_operating_class);
			ieee80211_queue_work(&local->hw,
					     &ifmgd->csa_connection_drop_work);
		}
		new_chan_no = elems->ext_chansw_ie->new_ch_num;
		count = elems->ext_chansw_ie->count;
		mode = elems->ext_chansw_ie->mode;
	} else if (elems->ch_switch_ie) {
		new_band = cbss->channel->band;
		new_chan_no = elems->ch_switch_ie->new_ch_num;
		count = elems->ch_switch_ie->count;
		mode = elems->ch_switch_ie->mode;
	} else {
		/* nothing here we understand */
		return;
	}

	bss = (void *)cbss->priv;

	new_freq = ieee80211_channel_to_frequency(new_chan_no, new_band);
	new_chan = ieee80211_get_channel(sdata->local->hw.wiphy, new_freq);
	if (!new_chan || new_chan->flags & IEEE80211_CHAN_DISABLED) {
		sdata_info(sdata,
			   "AP %pM switches to unsupported channel (%d MHz), disconnecting\n",
			   ifmgd->associated->bssid, new_freq);
		ieee80211_queue_work(&local->hw,
				     &ifmgd->csa_connection_drop_work);
		return;
	}

	if (!beacon && sec_chan_offs) {
		secondary_channel_offset = sec_chan_offs->sec_chan_offs;
	} else if (beacon && ht_oper) {
		secondary_channel_offset =
			ht_oper->ht_param & IEEE80211_HT_PARAM_CHA_SEC_OFFSET;
	} else if (!(ifmgd->flags & IEEE80211_STA_DISABLE_HT)) {
		/*
		 * If it's not a beacon, HT is enabled and the IE not present,
		 * it's 20 MHz, 802.11-2012 8.5.2.6:
		 *	This element [the Secondary Channel Offset Element] is
		 *	present when switching to a 40 MHz channel. It may be
		 *	present when switching to a 20 MHz channel (in which
		 *	case the secondary channel offset is set to SCN).
		 */
		secondary_channel_offset = IEEE80211_HT_PARAM_CHA_SEC_NONE;
	}

	switch (secondary_channel_offset) {
	default:
		/* secondary_channel_offset was present but is invalid */
	case IEEE80211_HT_PARAM_CHA_SEC_NONE:
		cfg80211_chandef_create(&new_chandef, new_chan,
					NL80211_CHAN_HT20);
		break;
	case IEEE80211_HT_PARAM_CHA_SEC_ABOVE:
		cfg80211_chandef_create(&new_chandef, new_chan,
					NL80211_CHAN_HT40PLUS);
		break;
	case IEEE80211_HT_PARAM_CHA_SEC_BELOW:
		cfg80211_chandef_create(&new_chandef, new_chan,
					NL80211_CHAN_HT40MINUS);
		break;
	case -1:
		cfg80211_chandef_create(&new_chandef, new_chan,
					NL80211_CHAN_NO_HT);
		break;
	}

	if (wide_bw_chansw_ie) {
		new_vht_chandef.chan = new_chan;
		new_vht_chandef.center_freq1 =
			ieee80211_channel_to_frequency(
				wide_bw_chansw_ie->new_center_freq_seg0,
				new_band);

		switch (wide_bw_chansw_ie->new_channel_width) {
		default:
			/* hmmm, ignore VHT and use HT if present */
		case IEEE80211_VHT_CHANWIDTH_USE_HT:
			new_vht_chandef.chan = NULL;
			break;
		case IEEE80211_VHT_CHANWIDTH_80MHZ:
			new_vht_chandef.width = NL80211_CHAN_WIDTH_80;
			break;
		case IEEE80211_VHT_CHANWIDTH_160MHZ:
			new_vht_chandef.width = NL80211_CHAN_WIDTH_160;
			break;
		case IEEE80211_VHT_CHANWIDTH_80P80MHZ:
			/* field is otherwise reserved */
			new_vht_chandef.center_freq2 =
				ieee80211_channel_to_frequency(
					wide_bw_chansw_ie->new_center_freq_seg1,
					new_band);
			new_vht_chandef.width = NL80211_CHAN_WIDTH_80P80;
			break;
		}
		if (ifmgd->flags & IEEE80211_STA_DISABLE_80P80MHZ &&
		    new_vht_chandef.width == NL80211_CHAN_WIDTH_80P80)
			chandef_downgrade(&new_vht_chandef);
		if (ifmgd->flags & IEEE80211_STA_DISABLE_160MHZ &&
		    new_vht_chandef.width == NL80211_CHAN_WIDTH_160)
			chandef_downgrade(&new_vht_chandef);
		if (ifmgd->flags & IEEE80211_STA_DISABLE_40MHZ &&
		    new_vht_chandef.width > NL80211_CHAN_WIDTH_20)
			chandef_downgrade(&new_vht_chandef);
	}

	/* if VHT data is there validate & use it */
	if (new_vht_chandef.chan) {
		if (!cfg80211_chandef_compatible(&new_vht_chandef,
						 &new_chandef)) {
			sdata_info(sdata,
				   "AP %pM CSA has inconsistent channel data, disconnecting\n",
				   ifmgd->associated->bssid);
			ieee80211_queue_work(&local->hw,
					     &ifmgd->csa_connection_drop_work);
			return;
		}
		new_chandef = new_vht_chandef;
	}

	if (!cfg80211_chandef_usable(local->hw.wiphy, &new_chandef,
				     IEEE80211_CHAN_DISABLED)) {
		sdata_info(sdata,
			   "AP %pM switches to unsupported channel (%d MHz, width:%d, CF1/2: %d/%d MHz), disconnecting\n",
			   ifmgd->associated->bssid, new_freq,
			   new_chandef.width, new_chandef.center_freq1,
			   new_chandef.center_freq2);
		ieee80211_queue_work(&local->hw,
				     &ifmgd->csa_connection_drop_work);
		return;
	}

	ifmgd->flags |= IEEE80211_STA_CSA_RECEIVED;

	if (local->use_chanctx) {
		sdata_info(sdata,
			   "not handling channel switch with channel contexts\n");
		ieee80211_queue_work(&local->hw,
				     &ifmgd->csa_connection_drop_work);
		return;
	}

	mutex_lock(&local->chanctx_mtx);
	if (WARN_ON(!rcu_access_pointer(sdata->vif.chanctx_conf))) {
		mutex_unlock(&local->chanctx_mtx);
		return;
	}
	chanctx = container_of(rcu_access_pointer(sdata->vif.chanctx_conf),
			       struct ieee80211_chanctx, conf);
	if (chanctx->refcount > 1) {
		sdata_info(sdata,
			   "channel switch with multiple interfaces on the same channel, disconnecting\n");
		ieee80211_queue_work(&local->hw,
				     &ifmgd->csa_connection_drop_work);
		mutex_unlock(&local->chanctx_mtx);
		return;
	}
	mutex_unlock(&local->chanctx_mtx);

	local->csa_chandef = new_chandef;

	if (mode)
		ieee80211_stop_queues_by_reason(&local->hw,
				IEEE80211_MAX_QUEUE_MAP,
				IEEE80211_QUEUE_STOP_REASON_CSA);

	if (local->ops->channel_switch) {
		/* use driver's channel switch callback */
		struct ieee80211_channel_switch ch_switch = {
			.timestamp = timestamp,
			.block_tx = mode,
			.chandef = new_chandef,
			.count = count,
		};

		drv_channel_switch(local, &ch_switch);
		return;
	}

	/* channel switch handled in software */
	if (count <= 1)
		ieee80211_queue_work(&local->hw, &ifmgd->chswitch_work);
	else
		mod_timer(&ifmgd->chswitch_timer,
			  TU_TO_EXP_TIME(count * cbss->beacon_interval));
}

static u32 ieee80211_handle_pwr_constr(struct ieee80211_sub_if_data *sdata,
				       struct ieee80211_channel *channel,
				       const u8 *country_ie, u8 country_ie_len,
				       const u8 *pwr_constr_elem)
{
	struct ieee80211_country_ie_triplet *triplet;
	int chan = ieee80211_frequency_to_channel(channel->center_freq);
	int i, chan_pwr, chan_increment, new_ap_level;
	bool have_chan_pwr = false;

	/* Invalid IE */
	if (country_ie_len % 2 || country_ie_len < IEEE80211_COUNTRY_IE_MIN_LEN)
		return 0;

	triplet = (void *)(country_ie + 3);
	country_ie_len -= 3;

	switch (channel->band) {
	default:
		WARN_ON_ONCE(1);
		/* fall through */
	case IEEE80211_BAND_2GHZ:
	case IEEE80211_BAND_60GHZ:
		chan_increment = 1;
		break;
	case IEEE80211_BAND_5GHZ:
		chan_increment = 4;
		break;
	}

	/* find channel */
	while (country_ie_len >= 3) {
		u8 first_channel = triplet->chans.first_channel;

		if (first_channel >= IEEE80211_COUNTRY_EXTENSION_ID)
			goto next;

		for (i = 0; i < triplet->chans.num_channels; i++) {
			if (first_channel + i * chan_increment == chan) {
				have_chan_pwr = true;
				chan_pwr = triplet->chans.max_power;
				break;
			}
		}
		if (have_chan_pwr)
			break;

 next:
		triplet++;
		country_ie_len -= 3;
	}

	if (!have_chan_pwr)
		return 0;

	new_ap_level = max_t(int, 0, chan_pwr - *pwr_constr_elem);

	if (sdata->ap_power_level == new_ap_level)
		return 0;

	sdata_info(sdata,
		   "Limiting TX power to %d (%d - %d) dBm as advertised by %pM\n",
		   new_ap_level, chan_pwr, *pwr_constr_elem,
		   sdata->u.mgd.bssid);
	sdata->ap_power_level = new_ap_level;
	if (__ieee80211_recalc_txpower(sdata))
		return BSS_CHANGED_TXPOWER;
	return 0;
}

/* powersave */
static void ieee80211_enable_ps(struct ieee80211_local *local,
				struct ieee80211_sub_if_data *sdata)
{
	struct ieee80211_conf *conf = &local->hw.conf;

	/*
	 * If we are scanning right now then the parameters will
	 * take effect when scan finishes.
	 */
	if (local->scanning)
		return;

	if (conf->dynamic_ps_timeout > 0 &&
	    !(local->hw.flags & IEEE80211_HW_SUPPORTS_DYNAMIC_PS)) {
		mod_timer(&local->dynamic_ps_timer, jiffies +
			  msecs_to_jiffies(conf->dynamic_ps_timeout));
	} else {
		if (local->hw.flags & IEEE80211_HW_PS_NULLFUNC_STACK)
			ieee80211_send_nullfunc(local, sdata, 1);

		if ((local->hw.flags & IEEE80211_HW_PS_NULLFUNC_STACK) &&
		    (local->hw.flags & IEEE80211_HW_REPORTS_TX_ACK_STATUS))
			return;

		conf->flags |= IEEE80211_CONF_PS;
		ieee80211_hw_config(local, IEEE80211_CONF_CHANGE_PS);
	}
}

static void ieee80211_change_ps(struct ieee80211_local *local)
{
	struct ieee80211_conf *conf = &local->hw.conf;

	if (local->ps_sdata) {
		ieee80211_enable_ps(local, local->ps_sdata);
	} else if (conf->flags & IEEE80211_CONF_PS) {
		conf->flags &= ~IEEE80211_CONF_PS;
		ieee80211_hw_config(local, IEEE80211_CONF_CHANGE_PS);
		del_timer_sync(&local->dynamic_ps_timer);
		cancel_work_sync(&local->dynamic_ps_enable_work);
	}
}

static bool ieee80211_powersave_allowed(struct ieee80211_sub_if_data *sdata)
{
	struct ieee80211_if_managed *mgd = &sdata->u.mgd;
	struct sta_info *sta = NULL;
	bool authorized = false;

	if (!mgd->powersave)
		return false;

	if (mgd->broken_ap)
		return false;

	if (!mgd->associated)
		return false;

	if (mgd->flags & (IEEE80211_STA_BEACON_POLL |
			  IEEE80211_STA_CONNECTION_POLL))
		return false;

	if (!mgd->have_beacon)
		return false;

	rcu_read_lock();
	sta = sta_info_get(sdata, mgd->bssid);
	if (sta)
		authorized = test_sta_flag(sta, WLAN_STA_AUTHORIZED);
	rcu_read_unlock();

	return authorized;
}

/* need to hold RTNL or interface lock */
void ieee80211_recalc_ps(struct ieee80211_local *local, s32 latency)
{
	struct ieee80211_sub_if_data *sdata, *found = NULL;
	int count = 0;
	int timeout;

	if (!(local->hw.flags & IEEE80211_HW_SUPPORTS_PS)) {
		local->ps_sdata = NULL;
		return;
	}

	list_for_each_entry(sdata, &local->interfaces, list) {
		if (!ieee80211_sdata_running(sdata))
			continue;
		if (sdata->vif.type == NL80211_IFTYPE_AP) {
			/* If an AP vif is found, then disable PS
			 * by setting the count to zero thereby setting
			 * ps_sdata to NULL.
			 */
			count = 0;
			break;
		}
		if (sdata->vif.type != NL80211_IFTYPE_STATION)
			continue;
		found = sdata;
		count++;
	}

	if (count == 1 && ieee80211_powersave_allowed(found)) {
		s32 beaconint_us;

		if (latency < 0)
			latency = pm_qos_request(PM_QOS_NETWORK_LATENCY);

		beaconint_us = ieee80211_tu_to_usec(
					found->vif.bss_conf.beacon_int);

		timeout = local->dynamic_ps_forced_timeout;
		if (timeout < 0) {
			/*
			 * Go to full PSM if the user configures a very low
			 * latency requirement.
			 * The 2000 second value is there for compatibility
			 * until the PM_QOS_NETWORK_LATENCY is configured
			 * with real values.
			 */
			if (latency > (1900 * USEC_PER_MSEC) &&
			    latency != (2000 * USEC_PER_SEC))
				timeout = 0;
			else
				timeout = 100;
		}
		local->hw.conf.dynamic_ps_timeout = timeout;

		if (beaconint_us > latency) {
			local->ps_sdata = NULL;
		} else {
			int maxslp = 1;
			u8 dtimper = found->u.mgd.dtim_period;

			/* If the TIM IE is invalid, pretend the value is 1 */
			if (!dtimper)
				dtimper = 1;
			else if (dtimper > 1)
				maxslp = min_t(int, dtimper,
						    latency / beaconint_us);

			local->hw.conf.max_sleep_period = maxslp;
			local->hw.conf.ps_dtim_period = dtimper;
			local->ps_sdata = found;
		}
	} else {
		local->ps_sdata = NULL;
	}

	ieee80211_change_ps(local);
}

void ieee80211_recalc_ps_vif(struct ieee80211_sub_if_data *sdata)
{
	bool ps_allowed = ieee80211_powersave_allowed(sdata);

	if (sdata->vif.bss_conf.ps != ps_allowed) {
		sdata->vif.bss_conf.ps = ps_allowed;
		ieee80211_bss_info_change_notify(sdata, BSS_CHANGED_PS);
	}
}

void ieee80211_dynamic_ps_disable_work(struct work_struct *work)
{
	struct ieee80211_local *local =
		container_of(work, struct ieee80211_local,
			     dynamic_ps_disable_work);

	if (local->hw.conf.flags & IEEE80211_CONF_PS) {
		local->hw.conf.flags &= ~IEEE80211_CONF_PS;
		ieee80211_hw_config(local, IEEE80211_CONF_CHANGE_PS);
	}

	ieee80211_wake_queues_by_reason(&local->hw,
					IEEE80211_MAX_QUEUE_MAP,
					IEEE80211_QUEUE_STOP_REASON_PS);
}

void ieee80211_dynamic_ps_enable_work(struct work_struct *work)
{
	struct ieee80211_local *local =
		container_of(work, struct ieee80211_local,
			     dynamic_ps_enable_work);
	struct ieee80211_sub_if_data *sdata = local->ps_sdata;
	struct ieee80211_if_managed *ifmgd;
	unsigned long flags;
	int q;

	/* can only happen when PS was just disabled anyway */
	if (!sdata)
		return;

	ifmgd = &sdata->u.mgd;

	if (local->hw.conf.flags & IEEE80211_CONF_PS)
		return;

	if (local->hw.conf.dynamic_ps_timeout > 0) {
		/* don't enter PS if TX frames are pending */
		if (drv_tx_frames_pending(local)) {
			mod_timer(&local->dynamic_ps_timer, jiffies +
				  msecs_to_jiffies(
				  local->hw.conf.dynamic_ps_timeout));
			return;
		}

		/*
		 * transmission can be stopped by others which leads to
		 * dynamic_ps_timer expiry. Postpone the ps timer if it
		 * is not the actual idle state.
		 */
		spin_lock_irqsave(&local->queue_stop_reason_lock, flags);
		for (q = 0; q < local->hw.queues; q++) {
			if (local->queue_stop_reasons[q]) {
				spin_unlock_irqrestore(&local->queue_stop_reason_lock,
						       flags);
				mod_timer(&local->dynamic_ps_timer, jiffies +
					  msecs_to_jiffies(
					  local->hw.conf.dynamic_ps_timeout));
				return;
			}
		}
		spin_unlock_irqrestore(&local->queue_stop_reason_lock, flags);
	}

	if ((local->hw.flags & IEEE80211_HW_PS_NULLFUNC_STACK) &&
	    !(ifmgd->flags & IEEE80211_STA_NULLFUNC_ACKED)) {
		if (drv_tx_frames_pending(local)) {
			mod_timer(&local->dynamic_ps_timer, jiffies +
				  msecs_to_jiffies(
				  local->hw.conf.dynamic_ps_timeout));
		} else {
			ieee80211_send_nullfunc(local, sdata, 1);
			/* Flush to get the tx status of nullfunc frame */
			ieee80211_flush_queues(local, sdata);
		}
	}

	if (!((local->hw.flags & IEEE80211_HW_REPORTS_TX_ACK_STATUS) &&
	      (local->hw.flags & IEEE80211_HW_PS_NULLFUNC_STACK)) ||
	    (ifmgd->flags & IEEE80211_STA_NULLFUNC_ACKED)) {
		ifmgd->flags &= ~IEEE80211_STA_NULLFUNC_ACKED;
		local->hw.conf.flags |= IEEE80211_CONF_PS;
		ieee80211_hw_config(local, IEEE80211_CONF_CHANGE_PS);
	}
}

void ieee80211_dynamic_ps_timer(unsigned long data)
{
	struct ieee80211_local *local = (void *) data;

	if (local->quiescing || local->suspended)
		return;

	ieee80211_queue_work(&local->hw, &local->dynamic_ps_enable_work);
}

void ieee80211_dfs_cac_timer_work(struct work_struct *work)
{
	struct delayed_work *delayed_work =
		container_of(work, struct delayed_work, work);
	struct ieee80211_sub_if_data *sdata =
		container_of(delayed_work, struct ieee80211_sub_if_data,
			     dfs_cac_timer_work);

	ieee80211_vif_release_channel(sdata);

	cfg80211_cac_event(sdata->dev, NL80211_RADAR_CAC_FINISHED, GFP_KERNEL);
}

/* MLME */
static bool ieee80211_sta_wmm_params(struct ieee80211_local *local,
				     struct ieee80211_sub_if_data *sdata,
				     const u8 *wmm_param, size_t wmm_param_len)
{
	struct ieee80211_tx_queue_params params;
	struct ieee80211_if_managed *ifmgd = &sdata->u.mgd;
	size_t left;
	int count;
	const u8 *pos;
	u8 uapsd_queues = 0;

	if (!local->ops->conf_tx)
		return false;

	if (local->hw.queues < IEEE80211_NUM_ACS)
		return false;

	if (!wmm_param)
		return false;

	if (wmm_param_len < 8 || wmm_param[5] /* version */ != 1)
		return false;

	if (ifmgd->flags & IEEE80211_STA_UAPSD_ENABLED)
		uapsd_queues = ifmgd->uapsd_queues;

	count = wmm_param[6] & 0x0f;
	if (count == ifmgd->wmm_last_param_set)
		return false;
	ifmgd->wmm_last_param_set = count;

	pos = wmm_param + 8;
	left = wmm_param_len - 8;

	memset(&params, 0, sizeof(params));

	sdata->wmm_acm = 0;
	for (; left >= 4; left -= 4, pos += 4) {
		int aci = (pos[0] >> 5) & 0x03;
		int acm = (pos[0] >> 4) & 0x01;
		bool uapsd = false;
		int queue;

		switch (aci) {
		case 1: /* AC_BK */
			queue = 3;
			if (acm)
				sdata->wmm_acm |= BIT(1) | BIT(2); /* BK/- */
			if (uapsd_queues & IEEE80211_WMM_IE_STA_QOSINFO_AC_BK)
				uapsd = true;
			break;
		case 2: /* AC_VI */
			queue = 1;
			if (acm)
				sdata->wmm_acm |= BIT(4) | BIT(5); /* CL/VI */
			if (uapsd_queues & IEEE80211_WMM_IE_STA_QOSINFO_AC_VI)
				uapsd = true;
			break;
		case 3: /* AC_VO */
			queue = 0;
			if (acm)
				sdata->wmm_acm |= BIT(6) | BIT(7); /* VO/NC */
			if (uapsd_queues & IEEE80211_WMM_IE_STA_QOSINFO_AC_VO)
				uapsd = true;
			break;
		case 0: /* AC_BE */
		default:
			queue = 2;
			if (acm)
				sdata->wmm_acm |= BIT(0) | BIT(3); /* BE/EE */
			if (uapsd_queues & IEEE80211_WMM_IE_STA_QOSINFO_AC_BE)
				uapsd = true;
			break;
		}

		params.aifs = pos[0] & 0x0f;
		params.cw_max = ecw2cw((pos[1] & 0xf0) >> 4);
		params.cw_min = ecw2cw(pos[1] & 0x0f);
		params.txop = get_unaligned_le16(pos + 2);
		params.acm = acm;
		params.uapsd = uapsd;

		mlme_dbg(sdata,
			 "WMM queue=%d aci=%d acm=%d aifs=%d cWmin=%d cWmax=%d txop=%d uapsd=%d\n",
			 queue, aci, acm,
			 params.aifs, params.cw_min, params.cw_max,
			 params.txop, params.uapsd);
		sdata->tx_conf[queue] = params;
		if (drv_conf_tx(local, sdata, queue, &params))
			sdata_err(sdata,
				  "failed to set TX queue parameters for queue %d\n",
				  queue);
	}

	/* enable WMM or activate new settings */
	sdata->vif.bss_conf.qos = true;
	return true;
}

static void __ieee80211_stop_poll(struct ieee80211_sub_if_data *sdata)
{
	lockdep_assert_held(&sdata->local->mtx);

	sdata->u.mgd.flags &= ~(IEEE80211_STA_CONNECTION_POLL |
				IEEE80211_STA_BEACON_POLL);
	ieee80211_run_deferred_scan(sdata->local);
}

static void ieee80211_stop_poll(struct ieee80211_sub_if_data *sdata)
{
	mutex_lock(&sdata->local->mtx);
	__ieee80211_stop_poll(sdata);
	mutex_unlock(&sdata->local->mtx);
}

static u32 ieee80211_handle_bss_capability(struct ieee80211_sub_if_data *sdata,
					   u16 capab, bool erp_valid, u8 erp)
{
	struct ieee80211_bss_conf *bss_conf = &sdata->vif.bss_conf;
	u32 changed = 0;
	bool use_protection;
	bool use_short_preamble;
	bool use_short_slot;

	if (erp_valid) {
		use_protection = (erp & WLAN_ERP_USE_PROTECTION) != 0;
		use_short_preamble = (erp & WLAN_ERP_BARKER_PREAMBLE) == 0;
	} else {
		use_protection = false;
		use_short_preamble = !!(capab & WLAN_CAPABILITY_SHORT_PREAMBLE);
	}

	use_short_slot = !!(capab & WLAN_CAPABILITY_SHORT_SLOT_TIME);
	if (ieee80211_get_sdata_band(sdata) == IEEE80211_BAND_5GHZ)
		use_short_slot = true;

	if (use_protection != bss_conf->use_cts_prot) {
		bss_conf->use_cts_prot = use_protection;
		changed |= BSS_CHANGED_ERP_CTS_PROT;
	}

	if (use_short_preamble != bss_conf->use_short_preamble) {
		bss_conf->use_short_preamble = use_short_preamble;
		changed |= BSS_CHANGED_ERP_PREAMBLE;
	}

	if (use_short_slot != bss_conf->use_short_slot) {
		bss_conf->use_short_slot = use_short_slot;
		changed |= BSS_CHANGED_ERP_SLOT;
	}

	return changed;
}

static void ieee80211_set_associated(struct ieee80211_sub_if_data *sdata,
				     struct cfg80211_bss *cbss,
				     u32 bss_info_changed)
{
	struct ieee80211_bss *bss = (void *)cbss->priv;
	struct ieee80211_local *local = sdata->local;
	struct ieee80211_bss_conf *bss_conf = &sdata->vif.bss_conf;

	bss_info_changed |= BSS_CHANGED_ASSOC;
	bss_info_changed |= ieee80211_handle_bss_capability(sdata,
		bss_conf->assoc_capability, bss->has_erp_value, bss->erp_value);

	sdata->u.mgd.beacon_timeout = usecs_to_jiffies(ieee80211_tu_to_usec(
		beacon_loss_count * bss_conf->beacon_int));

	sdata->u.mgd.associated = cbss;
	memcpy(sdata->u.mgd.bssid, cbss->bssid, ETH_ALEN);

	sdata->u.mgd.flags |= IEEE80211_STA_RESET_SIGNAL_AVE;

	if (sdata->vif.p2p) {
		const struct cfg80211_bss_ies *ies;

		rcu_read_lock();
		ies = rcu_dereference(cbss->ies);
		if (ies) {
			int ret;

			ret = cfg80211_get_p2p_attr(
					ies->data, ies->len,
					IEEE80211_P2P_ATTR_ABSENCE_NOTICE,
					(u8 *) &bss_conf->p2p_noa_attr,
					sizeof(bss_conf->p2p_noa_attr));
			if (ret >= 2) {
				sdata->u.mgd.p2p_noa_index =
					bss_conf->p2p_noa_attr.index;
				bss_info_changed |= BSS_CHANGED_P2P_PS;
			}
		}
		rcu_read_unlock();
	}

	/* just to be sure */
	ieee80211_stop_poll(sdata);

	ieee80211_led_assoc(local, 1);

	if (sdata->u.mgd.have_beacon) {
		/*
		 * If the AP is buggy we may get here with no DTIM period
		 * known, so assume it's 1 which is the only safe assumption
		 * in that case, although if the TIM IE is broken powersave
		 * probably just won't work at all.
		 */
		bss_conf->dtim_period = sdata->u.mgd.dtim_period ?: 1;
		bss_conf->beacon_rate = bss->beacon_rate;
		bss_info_changed |= BSS_CHANGED_BEACON_INFO;
	} else {
		bss_conf->beacon_rate = NULL;
		bss_conf->dtim_period = 0;
	}

	bss_conf->assoc = 1;

	/* Tell the driver to monitor connection quality (if supported) */
	if (sdata->vif.driver_flags & IEEE80211_VIF_SUPPORTS_CQM_RSSI &&
	    bss_conf->cqm_rssi_thold)
		bss_info_changed |= BSS_CHANGED_CQM;

	/* Enable ARP filtering */
	if (bss_conf->arp_addr_cnt)
		bss_info_changed |= BSS_CHANGED_ARP_FILTER;

	ieee80211_bss_info_change_notify(sdata, bss_info_changed);

	mutex_lock(&local->iflist_mtx);
	ieee80211_recalc_ps(local, -1);
	mutex_unlock(&local->iflist_mtx);

	ieee80211_recalc_smps(sdata);
	ieee80211_recalc_ps_vif(sdata);

	netif_carrier_on(sdata->dev);
}

static void ieee80211_set_disassoc(struct ieee80211_sub_if_data *sdata,
				   u16 stype, u16 reason, bool tx,
				   u8 *frame_buf)
{
	struct ieee80211_if_managed *ifmgd = &sdata->u.mgd;
	struct ieee80211_local *local = sdata->local;
	u32 changed = 0;

	sdata_assert_lock(sdata);

	if (WARN_ON_ONCE(tx && !frame_buf))
		return;

	if (WARN_ON(!ifmgd->associated))
		return;

	ieee80211_stop_poll(sdata);

	ifmgd->associated = NULL;
	netif_carrier_off(sdata->dev);

	/*
	 * if we want to get out of ps before disassoc (why?) we have
	 * to do it before sending disassoc, as otherwise the null-packet
	 * won't be valid.
	 */
	if (local->hw.conf.flags & IEEE80211_CONF_PS) {
		local->hw.conf.flags &= ~IEEE80211_CONF_PS;
		ieee80211_hw_config(local, IEEE80211_CONF_CHANGE_PS);
	}
	local->ps_sdata = NULL;

	/* disable per-vif ps */
	ieee80211_recalc_ps_vif(sdata);

	/* flush out any pending frame (e.g. DELBA) before deauth/disassoc */
	if (tx)
		ieee80211_flush_queues(local, sdata);

	/* deauthenticate/disassociate now */
	if (tx || frame_buf)
		ieee80211_send_deauth_disassoc(sdata, ifmgd->bssid, stype,
					       reason, tx, frame_buf);

	/* flush out frame */
	if (tx)
		ieee80211_flush_queues(local, sdata);

	/* clear bssid only after building the needed mgmt frames */
	memset(ifmgd->bssid, 0, ETH_ALEN);

	/* remove AP and TDLS peers */
	sta_info_flush_defer(sdata);

	/* finally reset all BSS / config parameters */
	changed |= ieee80211_reset_erp_info(sdata);

	ieee80211_led_assoc(local, 0);
	changed |= BSS_CHANGED_ASSOC;
	sdata->vif.bss_conf.assoc = false;

	ifmgd->p2p_noa_index = -1;
	memset(&sdata->vif.bss_conf.p2p_noa_attr, 0,
	       sizeof(sdata->vif.bss_conf.p2p_noa_attr));

	/* on the next assoc, re-program HT/VHT parameters */
	memset(&ifmgd->ht_capa, 0, sizeof(ifmgd->ht_capa));
	memset(&ifmgd->ht_capa_mask, 0, sizeof(ifmgd->ht_capa_mask));
	memset(&ifmgd->vht_capa, 0, sizeof(ifmgd->vht_capa));
	memset(&ifmgd->vht_capa_mask, 0, sizeof(ifmgd->vht_capa_mask));

	sdata->ap_power_level = IEEE80211_UNSET_POWER_LEVEL;

	del_timer_sync(&local->dynamic_ps_timer);
	cancel_work_sync(&local->dynamic_ps_enable_work);

	/* Disable ARP filtering */
	if (sdata->vif.bss_conf.arp_addr_cnt)
		changed |= BSS_CHANGED_ARP_FILTER;

	sdata->vif.bss_conf.qos = false;
	changed |= BSS_CHANGED_QOS;

	/* The BSSID (not really interesting) and HT changed */
	changed |= BSS_CHANGED_BSSID | BSS_CHANGED_HT;
	ieee80211_bss_info_change_notify(sdata, changed);

	/* disassociated - set to defaults now */
	ieee80211_set_wmm_default(sdata, false);

	del_timer_sync(&sdata->u.mgd.conn_mon_timer);
	del_timer_sync(&sdata->u.mgd.bcn_mon_timer);
	del_timer_sync(&sdata->u.mgd.timer);
	del_timer_sync(&sdata->u.mgd.chswitch_timer);

	sdata->vif.bss_conf.dtim_period = 0;
	sdata->vif.bss_conf.beacon_rate = NULL;

	ifmgd->have_beacon = false;

	ifmgd->flags = 0;
	ieee80211_vif_release_channel(sdata);
}

void ieee80211_sta_rx_notify(struct ieee80211_sub_if_data *sdata,
			     struct ieee80211_hdr *hdr)
{
	/*
	 * We can postpone the mgd.timer whenever receiving unicast frames
	 * from AP because we know that the connection is working both ways
	 * at that time. But multicast frames (and hence also beacons) must
	 * be ignored here, because we need to trigger the timer during
	 * data idle periods for sending the periodic probe request to the
	 * AP we're connected to.
	 */
	if (is_multicast_ether_addr(hdr->addr1))
		return;

	ieee80211_sta_reset_conn_monitor(sdata);
}

static void ieee80211_reset_ap_probe(struct ieee80211_sub_if_data *sdata)
{
	struct ieee80211_if_managed *ifmgd = &sdata->u.mgd;
	struct ieee80211_local *local = sdata->local;

	mutex_lock(&local->mtx);
	if (!(ifmgd->flags & (IEEE80211_STA_BEACON_POLL |
			      IEEE80211_STA_CONNECTION_POLL))) {
		mutex_unlock(&local->mtx);
		return;
	}

	__ieee80211_stop_poll(sdata);

	mutex_lock(&local->iflist_mtx);
	ieee80211_recalc_ps(local, -1);
	mutex_unlock(&local->iflist_mtx);

	if (sdata->local->hw.flags & IEEE80211_HW_CONNECTION_MONITOR)
		goto out;

	/*
	 * We've received a probe response, but are not sure whether
	 * we have or will be receiving any beacons or data, so let's
	 * schedule the timers again, just in case.
	 */
	ieee80211_sta_reset_beacon_monitor(sdata);

	mod_timer(&ifmgd->conn_mon_timer,
		  round_jiffies_up(jiffies +
				   IEEE80211_CONNECTION_IDLE_TIME));
out:
	mutex_unlock(&local->mtx);
}

void ieee80211_sta_tx_notify(struct ieee80211_sub_if_data *sdata,
			     struct ieee80211_hdr *hdr, bool ack)
{
	if (!ieee80211_is_data(hdr->frame_control))
	    return;

	if (ieee80211_is_nullfunc(hdr->frame_control) &&
	    sdata->u.mgd.probe_send_count > 0) {
		if (ack)
			ieee80211_sta_reset_conn_monitor(sdata);
		else
			sdata->u.mgd.nullfunc_failed = true;
		ieee80211_queue_work(&sdata->local->hw, &sdata->work);
		return;
	}

	if (ack)
		ieee80211_sta_reset_conn_monitor(sdata);
}

static void ieee80211_mgd_probe_ap_send(struct ieee80211_sub_if_data *sdata)
{
	struct ieee80211_if_managed *ifmgd = &sdata->u.mgd;
	const u8 *ssid;
	u8 *dst = ifmgd->associated->bssid;
	u8 unicast_limit = max(1, max_probe_tries - 3);

	/*
	 * Try sending broadcast probe requests for the last three
	 * probe requests after the first ones failed since some
	 * buggy APs only support broadcast probe requests.
	 */
	if (ifmgd->probe_send_count >= unicast_limit)
		dst = NULL;

	/*
	 * When the hardware reports an accurate Tx ACK status, it's
	 * better to send a nullfunc frame instead of a probe request,
	 * as it will kick us off the AP quickly if we aren't associated
	 * anymore. The timeout will be reset if the frame is ACKed by
	 * the AP.
	 */
	ifmgd->probe_send_count++;

	if (sdata->local->hw.flags & IEEE80211_HW_REPORTS_TX_ACK_STATUS) {
		ifmgd->nullfunc_failed = false;
		ieee80211_send_nullfunc(sdata->local, sdata, 0);
	} else {
		int ssid_len;

		rcu_read_lock();
		ssid = ieee80211_bss_get_ie(ifmgd->associated, WLAN_EID_SSID);
		if (WARN_ON_ONCE(ssid == NULL))
			ssid_len = 0;
		else
			ssid_len = ssid[1];

		ieee80211_send_probe_req(sdata, dst, ssid + 2, ssid_len, NULL,
					 0, (u32) -1, true, 0,
					 ifmgd->associated->channel, false);
		rcu_read_unlock();
	}

	ifmgd->probe_timeout = jiffies + msecs_to_jiffies(probe_wait_ms);
	run_again(sdata, ifmgd->probe_timeout);
	if (sdata->local->hw.flags & IEEE80211_HW_REPORTS_TX_ACK_STATUS)
		ieee80211_flush_queues(sdata->local, sdata);
}

static void ieee80211_mgd_probe_ap(struct ieee80211_sub_if_data *sdata,
				   bool beacon)
{
	struct ieee80211_if_managed *ifmgd = &sdata->u.mgd;
	bool already = false;

	if (!ieee80211_sdata_running(sdata))
		return;

	sdata_lock(sdata);

	if (!ifmgd->associated)
		goto out;

	mutex_lock(&sdata->local->mtx);

	if (sdata->local->tmp_channel || sdata->local->scanning) {
		mutex_unlock(&sdata->local->mtx);
		goto out;
	}

	if (beacon) {
		mlme_dbg_ratelimited(sdata,
				     "detected beacon loss from AP (missed %d beacons) - probing\n",
				     beacon_loss_count);

		ieee80211_cqm_rssi_notify(&sdata->vif,
					  NL80211_CQM_RSSI_BEACON_LOSS_EVENT,
					  GFP_KERNEL);
	}

	/*
	 * The driver/our work has already reported this event or the
	 * connection monitoring has kicked in and we have already sent
	 * a probe request. Or maybe the AP died and the driver keeps
	 * reporting until we disassociate...
	 *
	 * In either case we have to ignore the current call to this
	 * function (except for setting the correct probe reason bit)
	 * because otherwise we would reset the timer every time and
	 * never check whether we received a probe response!
	 */
	if (ifmgd->flags & (IEEE80211_STA_BEACON_POLL |
			    IEEE80211_STA_CONNECTION_POLL))
		already = true;

	if (beacon)
		ifmgd->flags |= IEEE80211_STA_BEACON_POLL;
	else
		ifmgd->flags |= IEEE80211_STA_CONNECTION_POLL;

	mutex_unlock(&sdata->local->mtx);

	if (already)
		goto out;

	mutex_lock(&sdata->local->iflist_mtx);
	ieee80211_recalc_ps(sdata->local, -1);
	mutex_unlock(&sdata->local->iflist_mtx);

	ifmgd->probe_send_count = 0;
	ieee80211_mgd_probe_ap_send(sdata);
 out:
	sdata_unlock(sdata);
}

struct sk_buff *ieee80211_ap_probereq_get(struct ieee80211_hw *hw,
					  struct ieee80211_vif *vif)
{
	struct ieee80211_sub_if_data *sdata = vif_to_sdata(vif);
	struct ieee80211_if_managed *ifmgd = &sdata->u.mgd;
	struct cfg80211_bss *cbss;
	struct sk_buff *skb;
	const u8 *ssid;
	int ssid_len;

	if (WARN_ON(sdata->vif.type != NL80211_IFTYPE_STATION))
		return NULL;

	sdata_assert_lock(sdata);

	if (ifmgd->associated)
		cbss = ifmgd->associated;
	else if (ifmgd->auth_data)
		cbss = ifmgd->auth_data->bss;
	else if (ifmgd->assoc_data)
		cbss = ifmgd->assoc_data->bss;
	else
		return NULL;

	rcu_read_lock();
	ssid = ieee80211_bss_get_ie(cbss, WLAN_EID_SSID);
	if (WARN_ON_ONCE(ssid == NULL))
		ssid_len = 0;
	else
		ssid_len = ssid[1];

	skb = ieee80211_build_probe_req(sdata, cbss->bssid,
					(u32) -1, cbss->channel,
					ssid + 2, ssid_len,
					NULL, 0, true);
	rcu_read_unlock();

	return skb;
}
EXPORT_SYMBOL(ieee80211_ap_probereq_get);

static void __ieee80211_disconnect(struct ieee80211_sub_if_data *sdata)
{
	struct ieee80211_if_managed *ifmgd = &sdata->u.mgd;
	u8 frame_buf[IEEE80211_DEAUTH_FRAME_LEN];

	sdata_lock(sdata);
	if (!ifmgd->associated) {
		sdata_unlock(sdata);
		return;
	}

	ieee80211_set_disassoc(sdata, IEEE80211_STYPE_DEAUTH,
			       WLAN_REASON_DISASSOC_DUE_TO_INACTIVITY,
			       true, frame_buf);
	ifmgd->flags &= ~IEEE80211_STA_CSA_RECEIVED;
	ieee80211_wake_queues_by_reason(&sdata->local->hw,
					IEEE80211_MAX_QUEUE_MAP,
					IEEE80211_QUEUE_STOP_REASON_CSA);

	cfg80211_tx_mlme_mgmt(sdata->dev, frame_buf,
			      IEEE80211_DEAUTH_FRAME_LEN);
	sdata_unlock(sdata);
}

static void ieee80211_beacon_connection_loss_work(struct work_struct *work)
{
	struct ieee80211_sub_if_data *sdata =
		container_of(work, struct ieee80211_sub_if_data,
			     u.mgd.beacon_connection_loss_work);
	struct ieee80211_if_managed *ifmgd = &sdata->u.mgd;
	struct sta_info *sta;

	if (ifmgd->associated) {
		rcu_read_lock();
		sta = sta_info_get(sdata, ifmgd->bssid);
		if (sta)
			sta->beacon_loss_count++;
		rcu_read_unlock();
	}

	if (ifmgd->connection_loss) {
		sdata_info(sdata, "Connection to AP %pM lost\n",
			   ifmgd->bssid);
		__ieee80211_disconnect(sdata);
	} else {
		ieee80211_mgd_probe_ap(sdata, true);
	}
}

static void ieee80211_csa_connection_drop_work(struct work_struct *work)
{
	struct ieee80211_sub_if_data *sdata =
		container_of(work, struct ieee80211_sub_if_data,
			     u.mgd.csa_connection_drop_work);

	__ieee80211_disconnect(sdata);
}

void ieee80211_beacon_loss(struct ieee80211_vif *vif)
{
	struct ieee80211_sub_if_data *sdata = vif_to_sdata(vif);
	struct ieee80211_hw *hw = &sdata->local->hw;

	trace_api_beacon_loss(sdata);

	sdata->u.mgd.connection_loss = false;
	ieee80211_queue_work(hw, &sdata->u.mgd.beacon_connection_loss_work);
}
EXPORT_SYMBOL(ieee80211_beacon_loss);

void ieee80211_connection_loss(struct ieee80211_vif *vif)
{
	struct ieee80211_sub_if_data *sdata = vif_to_sdata(vif);
	struct ieee80211_hw *hw = &sdata->local->hw;

	trace_api_connection_loss(sdata);

	sdata->u.mgd.connection_loss = true;
	ieee80211_queue_work(hw, &sdata->u.mgd.beacon_connection_loss_work);
}
EXPORT_SYMBOL(ieee80211_connection_loss);


static void ieee80211_destroy_auth_data(struct ieee80211_sub_if_data *sdata,
					bool assoc)
{
	struct ieee80211_mgd_auth_data *auth_data = sdata->u.mgd.auth_data;

	sdata_assert_lock(sdata);

	if (!assoc) {
		sta_info_destroy_addr(sdata, auth_data->bss->bssid);

		memset(sdata->u.mgd.bssid, 0, ETH_ALEN);
		ieee80211_bss_info_change_notify(sdata, BSS_CHANGED_BSSID);
		sdata->u.mgd.flags = 0;
		ieee80211_vif_release_channel(sdata);
	}

	cfg80211_put_bss(sdata->local->hw.wiphy, auth_data->bss);
	kfree(auth_data);
	sdata->u.mgd.auth_data = NULL;
}

static void ieee80211_auth_challenge(struct ieee80211_sub_if_data *sdata,
				     struct ieee80211_mgmt *mgmt, size_t len)
{
	struct ieee80211_local *local = sdata->local;
	struct ieee80211_mgd_auth_data *auth_data = sdata->u.mgd.auth_data;
	u8 *pos;
	struct ieee802_11_elems elems;
	u32 tx_flags = 0;

	pos = mgmt->u.auth.variable;
	ieee802_11_parse_elems(pos, len - (pos - (u8 *) mgmt), false, &elems);
	if (!elems.challenge)
		return;
	auth_data->expected_transaction = 4;
	drv_mgd_prepare_tx(sdata->local, sdata);
	if (local->hw.flags & IEEE80211_HW_REPORTS_TX_ACK_STATUS)
		tx_flags = IEEE80211_TX_CTL_REQ_TX_STATUS |
			   IEEE80211_TX_INTFL_MLME_CONN_TX;
	ieee80211_send_auth(sdata, 3, auth_data->algorithm, 0,
			    elems.challenge - 2, elems.challenge_len + 2,
			    auth_data->bss->bssid, auth_data->bss->bssid,
			    auth_data->key, auth_data->key_len,
			    auth_data->key_idx, tx_flags);
}

static void ieee80211_rx_mgmt_auth(struct ieee80211_sub_if_data *sdata,
				   struct ieee80211_mgmt *mgmt, size_t len)
{
	struct ieee80211_if_managed *ifmgd = &sdata->u.mgd;
	u8 bssid[ETH_ALEN];
	u16 auth_alg, auth_transaction, status_code;
	struct sta_info *sta;

	sdata_assert_lock(sdata);

	if (len < 24 + 6)
		return;

	if (!ifmgd->auth_data || ifmgd->auth_data->done)
		return;

	memcpy(bssid, ifmgd->auth_data->bss->bssid, ETH_ALEN);

	if (!ether_addr_equal(bssid, mgmt->bssid))
		return;

	auth_alg = le16_to_cpu(mgmt->u.auth.auth_alg);
	auth_transaction = le16_to_cpu(mgmt->u.auth.auth_transaction);
	status_code = le16_to_cpu(mgmt->u.auth.status_code);

	if (auth_alg != ifmgd->auth_data->algorithm ||
	    auth_transaction != ifmgd->auth_data->expected_transaction) {
		sdata_info(sdata, "%pM unexpected authentication state: alg %d (expected %d) transact %d (expected %d)\n",
			   mgmt->sa, auth_alg, ifmgd->auth_data->algorithm,
			   auth_transaction,
			   ifmgd->auth_data->expected_transaction);
		return;
	}

	if (status_code != WLAN_STATUS_SUCCESS) {
		sdata_info(sdata, "%pM denied authentication (status %d)\n",
			   mgmt->sa, status_code);
		ieee80211_destroy_auth_data(sdata, false);
		cfg80211_rx_mlme_mgmt(sdata->dev, (u8 *)mgmt, len);
		return;
	}

	switch (ifmgd->auth_data->algorithm) {
	case WLAN_AUTH_OPEN:
	case WLAN_AUTH_LEAP:
	case WLAN_AUTH_FT:
	case WLAN_AUTH_SAE:
		break;
	case WLAN_AUTH_SHARED_KEY:
		if (ifmgd->auth_data->expected_transaction != 4) {
			ieee80211_auth_challenge(sdata, mgmt, len);
			/* need another frame */
			return;
		}
		break;
	default:
		WARN_ONCE(1, "invalid auth alg %d",
			  ifmgd->auth_data->algorithm);
		return;
	}

	sdata_info(sdata, "authenticated\n");
	ifmgd->auth_data->done = true;
	ifmgd->auth_data->timeout = jiffies + IEEE80211_AUTH_WAIT_ASSOC;
	ifmgd->auth_data->timeout_started = true;
	run_again(sdata, ifmgd->auth_data->timeout);

	if (ifmgd->auth_data->algorithm == WLAN_AUTH_SAE &&
	    ifmgd->auth_data->expected_transaction != 2) {
		/*
		 * Report auth frame to user space for processing since another
		 * round of Authentication frames is still needed.
		 */
		cfg80211_rx_mlme_mgmt(sdata->dev, (u8 *)mgmt, len);
		return;
	}

	/* move station state to auth */
	mutex_lock(&sdata->local->sta_mtx);
	sta = sta_info_get(sdata, bssid);
	if (!sta) {
		WARN_ONCE(1, "%s: STA %pM not found", sdata->name, bssid);
		goto out_err;
	}
	if (sta_info_move_state(sta, IEEE80211_STA_AUTH)) {
		sdata_info(sdata, "failed moving %pM to auth\n", bssid);
		goto out_err;
	}
	mutex_unlock(&sdata->local->sta_mtx);

	cfg80211_rx_mlme_mgmt(sdata->dev, (u8 *)mgmt, len);
	return;
 out_err:
	mutex_unlock(&sdata->local->sta_mtx);
	/* ignore frame -- wait for timeout */
}


static void ieee80211_rx_mgmt_deauth(struct ieee80211_sub_if_data *sdata,
				     struct ieee80211_mgmt *mgmt, size_t len)
{
	struct ieee80211_if_managed *ifmgd = &sdata->u.mgd;
	const u8 *bssid = NULL;
	u16 reason_code;

	sdata_assert_lock(sdata);

	if (len < 24 + 2)
		return;

	if (!ifmgd->associated ||
	    !ether_addr_equal(mgmt->bssid, ifmgd->associated->bssid))
		return;

	bssid = ifmgd->associated->bssid;

	reason_code = le16_to_cpu(mgmt->u.deauth.reason_code);

	sdata_info(sdata, "deauthenticated from %pM (Reason: %u)\n",
		   bssid, reason_code);

	ieee80211_set_disassoc(sdata, 0, 0, false, NULL);

	cfg80211_rx_mlme_mgmt(sdata->dev, (u8 *)mgmt, len);
}


static void ieee80211_rx_mgmt_disassoc(struct ieee80211_sub_if_data *sdata,
				       struct ieee80211_mgmt *mgmt, size_t len)
{
	struct ieee80211_if_managed *ifmgd = &sdata->u.mgd;
	u16 reason_code;

	sdata_assert_lock(sdata);

	if (len < 24 + 2)
		return;

	if (!ifmgd->associated ||
	    !ether_addr_equal(mgmt->bssid, ifmgd->associated->bssid))
		return;

	reason_code = le16_to_cpu(mgmt->u.disassoc.reason_code);

	sdata_info(sdata, "disassociated from %pM (Reason: %u)\n",
		   mgmt->sa, reason_code);

	ieee80211_set_disassoc(sdata, 0, 0, false, NULL);

	cfg80211_rx_mlme_mgmt(sdata->dev, (u8 *)mgmt, len);
}

static void ieee80211_get_rates(struct ieee80211_supported_band *sband,
				u8 *supp_rates, unsigned int supp_rates_len,
				u32 *rates, u32 *basic_rates,
				bool *have_higher_than_11mbit,
				int *min_rate, int *min_rate_index)
{
	int i, j;

	for (i = 0; i < supp_rates_len; i++) {
		int rate = (supp_rates[i] & 0x7f) * 5;
		bool is_basic = !!(supp_rates[i] & 0x80);

		if (rate > 110)
			*have_higher_than_11mbit = true;

		/*
		 * BSS_MEMBERSHIP_SELECTOR_HT_PHY is defined in 802.11n-2009
		 * 7.3.2.2 as a magic value instead of a rate. Hence, skip it.
		 *
		 * Note: Even through the membership selector and the basic
		 *	 rate flag share the same bit, they are not exactly
		 *	 the same.
		 */
		if (!!(supp_rates[i] & 0x80) &&
		    (supp_rates[i] & 0x7f) == BSS_MEMBERSHIP_SELECTOR_HT_PHY)
			continue;

		for (j = 0; j < sband->n_bitrates; j++) {
			if (sband->bitrates[j].bitrate == rate) {
				*rates |= BIT(j);
				if (is_basic)
					*basic_rates |= BIT(j);
				if (rate < *min_rate) {
					*min_rate = rate;
					*min_rate_index = j;
				}
				break;
			}
		}
	}
}

static void ieee80211_destroy_assoc_data(struct ieee80211_sub_if_data *sdata,
					 bool assoc)
{
	struct ieee80211_mgd_assoc_data *assoc_data = sdata->u.mgd.assoc_data;

	sdata_assert_lock(sdata);

	if (!assoc) {
		sta_info_destroy_addr(sdata, assoc_data->bss->bssid);

		memset(sdata->u.mgd.bssid, 0, ETH_ALEN);
		ieee80211_bss_info_change_notify(sdata, BSS_CHANGED_BSSID);
		sdata->u.mgd.flags = 0;
		ieee80211_vif_release_channel(sdata);
	}

	kfree(assoc_data);
	sdata->u.mgd.assoc_data = NULL;
}

static bool ieee80211_assoc_success(struct ieee80211_sub_if_data *sdata,
				    struct cfg80211_bss *cbss,
				    struct ieee80211_mgmt *mgmt, size_t len)
{
	struct ieee80211_if_managed *ifmgd = &sdata->u.mgd;
	struct ieee80211_local *local = sdata->local;
	struct ieee80211_supported_band *sband;
	struct sta_info *sta;
	u8 *pos;
	u16 capab_info, aid;
	struct ieee802_11_elems elems;
	struct ieee80211_bss_conf *bss_conf = &sdata->vif.bss_conf;
	const struct cfg80211_bss_ies *bss_ies = NULL;
	struct ieee80211_mgd_assoc_data *assoc_data = ifmgd->assoc_data;
	u32 changed = 0;
	int err;
	bool ret;

	/* AssocResp and ReassocResp have identical structure */

	aid = le16_to_cpu(mgmt->u.assoc_resp.aid);
	capab_info = le16_to_cpu(mgmt->u.assoc_resp.capab_info);

	if ((aid & (BIT(15) | BIT(14))) != (BIT(15) | BIT(14)))
		sdata_info(sdata, "invalid AID value 0x%x; bits 15:14 not set\n",
			   aid);
	aid &= ~(BIT(15) | BIT(14));

	ifmgd->broken_ap = false;

	if (aid == 0 || aid > IEEE80211_MAX_AID) {
		sdata_info(sdata, "invalid AID value %d (out of range), turn off PS\n",
			   aid);
		aid = 0;
		ifmgd->broken_ap = true;
	}

	pos = mgmt->u.assoc_resp.variable;
	ieee802_11_parse_elems(pos, len - (pos - (u8 *) mgmt), false, &elems);

	if (!elems.supp_rates) {
		sdata_info(sdata, "no SuppRates element in AssocResp\n");
		return false;
	}

	ifmgd->aid = aid;

	/*
	 * Some APs are erroneously not including some information in their
	 * (re)association response frames. Try to recover by using the data
	 * from the beacon or probe response. This seems to afflict mobile
	 * 2G/3G/4G wifi routers, reported models include the "Onda PN51T",
	 * "Vodafone PocketWiFi 2", "ZTE MF60" and a similar T-Mobile device.
	 */
	if ((assoc_data->wmm && !elems.wmm_param) ||
	    (!(ifmgd->flags & IEEE80211_STA_DISABLE_HT) &&
	     (!elems.ht_cap_elem || !elems.ht_operation)) ||
	    (!(ifmgd->flags & IEEE80211_STA_DISABLE_VHT) &&
	     (!elems.vht_cap_elem || !elems.vht_operation))) {
		const struct cfg80211_bss_ies *ies;
		struct ieee802_11_elems bss_elems;

		rcu_read_lock();
		ies = rcu_dereference(cbss->ies);
		if (ies)
			bss_ies = kmemdup(ies, sizeof(*ies) + ies->len,
					  GFP_ATOMIC);
		rcu_read_unlock();
		if (!bss_ies)
			return false;

		ieee802_11_parse_elems(bss_ies->data, bss_ies->len,
				       false, &bss_elems);
		if (assoc_data->wmm &&
		    !elems.wmm_param && bss_elems.wmm_param) {
			elems.wmm_param = bss_elems.wmm_param;
			sdata_info(sdata,
				   "AP bug: WMM param missing from AssocResp\n");
		}

		/*
		 * Also check if we requested HT/VHT, otherwise the AP doesn't
		 * have to include the IEs in the (re)association response.
		 */
		if (!elems.ht_cap_elem && bss_elems.ht_cap_elem &&
		    !(ifmgd->flags & IEEE80211_STA_DISABLE_HT)) {
			elems.ht_cap_elem = bss_elems.ht_cap_elem;
			sdata_info(sdata,
				   "AP bug: HT capability missing from AssocResp\n");
		}
		if (!elems.ht_operation && bss_elems.ht_operation &&
		    !(ifmgd->flags & IEEE80211_STA_DISABLE_HT)) {
			elems.ht_operation = bss_elems.ht_operation;
			sdata_info(sdata,
				   "AP bug: HT operation missing from AssocResp\n");
		}
		if (!elems.vht_cap_elem && bss_elems.vht_cap_elem &&
		    !(ifmgd->flags & IEEE80211_STA_DISABLE_VHT)) {
			elems.vht_cap_elem = bss_elems.vht_cap_elem;
			sdata_info(sdata,
				   "AP bug: VHT capa missing from AssocResp\n");
		}
		if (!elems.vht_operation && bss_elems.vht_operation &&
		    !(ifmgd->flags & IEEE80211_STA_DISABLE_VHT)) {
			elems.vht_operation = bss_elems.vht_operation;
			sdata_info(sdata,
				   "AP bug: VHT operation missing from AssocResp\n");
		}
	}

	/*
	 * We previously checked these in the beacon/probe response, so
	 * they should be present here. This is just a safety net.
	 */
	if (!(ifmgd->flags & IEEE80211_STA_DISABLE_HT) &&
	    (!elems.wmm_param || !elems.ht_cap_elem || !elems.ht_operation)) {
		sdata_info(sdata,
			   "HT AP is missing WMM params or HT capability/operation\n");
		ret = false;
		goto out;
	}

	if (!(ifmgd->flags & IEEE80211_STA_DISABLE_VHT) &&
	    (!elems.vht_cap_elem || !elems.vht_operation)) {
		sdata_info(sdata,
			   "VHT AP is missing VHT capability/operation\n");
		ret = false;
		goto out;
	}

	mutex_lock(&sdata->local->sta_mtx);
	/*
	 * station info was already allocated and inserted before
	 * the association and should be available to us
	 */
	sta = sta_info_get(sdata, cbss->bssid);
	if (WARN_ON(!sta)) {
		mutex_unlock(&sdata->local->sta_mtx);
		ret = false;
		goto out;
	}

	sband = local->hw.wiphy->bands[ieee80211_get_sdata_band(sdata)];

	/* Set up internal HT/VHT capabilities */
	if (elems.ht_cap_elem && !(ifmgd->flags & IEEE80211_STA_DISABLE_HT))
		ieee80211_ht_cap_ie_to_sta_ht_cap(sdata, sband,
						  elems.ht_cap_elem, sta);

	if (elems.vht_cap_elem && !(ifmgd->flags & IEEE80211_STA_DISABLE_VHT))
		ieee80211_vht_cap_ie_to_sta_vht_cap(sdata, sband,
						    elems.vht_cap_elem, sta);

	/*
	 * Some APs, e.g. Netgear WNDR3700, report invalid HT operation data
	 * in their association response, so ignore that data for our own
	 * configuration. If it changed since the last beacon, we'll get the
	 * next beacon and update then.
	 */

	/*
	 * If an operating mode notification IE is present, override the
	 * NSS calculation (that would be done in rate_control_rate_init())
	 * and use the # of streams from that element.
	 */
	if (elems.opmode_notif &&
	    !(*elems.opmode_notif & IEEE80211_OPMODE_NOTIF_RX_NSS_TYPE_BF)) {
		u8 nss;

		nss = *elems.opmode_notif & IEEE80211_OPMODE_NOTIF_RX_NSS_MASK;
		nss >>= IEEE80211_OPMODE_NOTIF_RX_NSS_SHIFT;
		nss += 1;
		sta->sta.rx_nss = nss;
	}

	rate_control_rate_init(sta);

	if (ifmgd->flags & IEEE80211_STA_MFP_ENABLED)
		set_sta_flag(sta, WLAN_STA_MFP);

	if (elems.wmm_param)
		set_sta_flag(sta, WLAN_STA_WME);

	err = sta_info_move_state(sta, IEEE80211_STA_ASSOC);
	if (!err && !(ifmgd->flags & IEEE80211_STA_CONTROL_PORT))
		err = sta_info_move_state(sta, IEEE80211_STA_AUTHORIZED);
	if (err) {
		sdata_info(sdata,
			   "failed to move station %pM to desired state\n",
			   sta->sta.addr);
		WARN_ON(__sta_info_destroy(sta));
		mutex_unlock(&sdata->local->sta_mtx);
		ret = false;
		goto out;
	}

	mutex_unlock(&sdata->local->sta_mtx);

	/*
	 * Always handle WMM once after association regardless
	 * of the first value the AP uses. Setting -1 here has
	 * that effect because the AP values is an unsigned
	 * 4-bit value.
	 */
	ifmgd->wmm_last_param_set = -1;

	if (elems.wmm_param)
		ieee80211_sta_wmm_params(local, sdata, elems.wmm_param,
					 elems.wmm_param_len);
	else
		ieee80211_set_wmm_default(sdata, false);
	changed |= BSS_CHANGED_QOS;

	/* set AID and assoc capability,
	 * ieee80211_set_associated() will tell the driver */
	bss_conf->aid = aid;
	bss_conf->assoc_capability = capab_info;
	ieee80211_set_associated(sdata, cbss, changed);

	/*
	 * If we're using 4-addr mode, let the AP know that we're
	 * doing so, so that it can create the STA VLAN on its side
	 */
	if (ifmgd->use_4addr)
		ieee80211_send_4addr_nullfunc(local, sdata);

	/*
	 * Start timer to probe the connection to the AP now.
	 * Also start the timer that will detect beacon loss.
	 */
	ieee80211_sta_rx_notify(sdata, (struct ieee80211_hdr *)mgmt);
	ieee80211_sta_reset_beacon_monitor(sdata);

	ret = true;
 out:
	kfree(bss_ies);
	return ret;
}

static void ieee80211_rx_mgmt_assoc_resp(struct ieee80211_sub_if_data *sdata,
					 struct ieee80211_mgmt *mgmt,
					 size_t len)
{
	struct ieee80211_if_managed *ifmgd = &sdata->u.mgd;
	struct ieee80211_mgd_assoc_data *assoc_data = ifmgd->assoc_data;
	u16 capab_info, status_code, aid;
	struct ieee802_11_elems elems;
	u8 *pos;
	bool reassoc;
	struct cfg80211_bss *bss;

	sdata_assert_lock(sdata);

	if (!assoc_data)
		return;
	if (!ether_addr_equal(assoc_data->bss->bssid, mgmt->bssid))
		return;

	/*
	 * AssocResp and ReassocResp have identical structure, so process both
	 * of them in this function.
	 */

	if (len < 24 + 6)
		return;

	reassoc = ieee80211_is_reassoc_req(mgmt->frame_control);
	capab_info = le16_to_cpu(mgmt->u.assoc_resp.capab_info);
	status_code = le16_to_cpu(mgmt->u.assoc_resp.status_code);
	aid = le16_to_cpu(mgmt->u.assoc_resp.aid);

	sdata_info(sdata,
		   "RX %sssocResp from %pM (capab=0x%x status=%d aid=%d)\n",
		   reassoc ? "Rea" : "A", mgmt->sa,
		   capab_info, status_code, (u16)(aid & ~(BIT(15) | BIT(14))));

	pos = mgmt->u.assoc_resp.variable;
	ieee802_11_parse_elems(pos, len - (pos - (u8 *) mgmt), false, &elems);

	if (status_code == WLAN_STATUS_ASSOC_REJECTED_TEMPORARILY &&
	    elems.timeout_int &&
	    elems.timeout_int->type == WLAN_TIMEOUT_ASSOC_COMEBACK) {
		u32 tu, ms;
		tu = le32_to_cpu(elems.timeout_int->value);
		ms = tu * 1024 / 1000;
		sdata_info(sdata,
			   "%pM rejected association temporarily; comeback duration %u TU (%u ms)\n",
			   mgmt->sa, tu, ms);
		assoc_data->timeout = jiffies + msecs_to_jiffies(ms);
		assoc_data->timeout_started = true;
		if (ms > IEEE80211_ASSOC_TIMEOUT)
			run_again(sdata, assoc_data->timeout);
		return;
	}

	bss = assoc_data->bss;

	if (status_code != WLAN_STATUS_SUCCESS) {
		sdata_info(sdata, "%pM denied association (code=%d)\n",
			   mgmt->sa, status_code);
		ieee80211_destroy_assoc_data(sdata, false);
	} else {
		if (!ieee80211_assoc_success(sdata, bss, mgmt, len)) {
			/* oops -- internal error -- send timeout for now */
			ieee80211_destroy_assoc_data(sdata, false);
			cfg80211_assoc_timeout(sdata->dev, bss);
			return;
		}
		sdata_info(sdata, "associated\n");

		/*
		 * destroy assoc_data afterwards, as otherwise an idle
		 * recalc after assoc_data is NULL but before associated
		 * is set can cause the interface to go idle
		 */
		ieee80211_destroy_assoc_data(sdata, true);
	}

	cfg80211_rx_assoc_resp(sdata->dev, bss, (u8 *)mgmt, len);
}

static void ieee80211_rx_bss_info(struct ieee80211_sub_if_data *sdata,
				  struct ieee80211_mgmt *mgmt, size_t len,
				  struct ieee80211_rx_status *rx_status,
				  struct ieee802_11_elems *elems)
{
	struct ieee80211_local *local = sdata->local;
	int freq;
	struct ieee80211_bss *bss;
	struct ieee80211_channel *channel;

	sdata_assert_lock(sdata);

	if (elems->ds_params)
		freq = ieee80211_channel_to_frequency(elems->ds_params[0],
						      rx_status->band);
	else
		freq = rx_status->freq;

	channel = ieee80211_get_channel(local->hw.wiphy, freq);

	if (!channel || channel->flags & IEEE80211_CHAN_DISABLED)
		return;

	bss = ieee80211_bss_info_update(local, rx_status, mgmt, len, elems,
					channel);
	if (bss) {
		ieee80211_rx_bss_put(local, bss);
		sdata->vif.bss_conf.beacon_rate = bss->beacon_rate;
	}

	if (!sdata->u.mgd.associated ||
	    !ether_addr_equal(mgmt->bssid, sdata->u.mgd.associated->bssid))
		return;

	ieee80211_sta_process_chanswitch(sdata, rx_status->mactime,
					 elems, true);

}


static void ieee80211_rx_mgmt_probe_resp(struct ieee80211_sub_if_data *sdata,
					 struct sk_buff *skb)
{
	struct ieee80211_mgmt *mgmt = (void *)skb->data;
	struct ieee80211_if_managed *ifmgd;
	struct ieee80211_rx_status *rx_status = (void *) skb->cb;
	size_t baselen, len = skb->len;
	struct ieee802_11_elems elems;

	ifmgd = &sdata->u.mgd;

	sdata_assert_lock(sdata);

	if (!ether_addr_equal(mgmt->da, sdata->vif.addr))
		return; /* ignore ProbeResp to foreign address */

	baselen = (u8 *) mgmt->u.probe_resp.variable - (u8 *) mgmt;
	if (baselen > len)
		return;

	ieee802_11_parse_elems(mgmt->u.probe_resp.variable, len - baselen,
			       false, &elems);

	ieee80211_rx_bss_info(sdata, mgmt, len, rx_status, &elems);

	if (ifmgd->associated &&
	    ether_addr_equal(mgmt->bssid, ifmgd->associated->bssid))
		ieee80211_reset_ap_probe(sdata);

	if (ifmgd->auth_data && !ifmgd->auth_data->bss->proberesp_ies &&
	    ether_addr_equal(mgmt->bssid, ifmgd->auth_data->bss->bssid)) {
		/* got probe response, continue with auth */
		sdata_info(sdata, "direct probe responded\n");
		ifmgd->auth_data->tries = 0;
		ifmgd->auth_data->timeout = jiffies;
		ifmgd->auth_data->timeout_started = true;
		run_again(sdata, ifmgd->auth_data->timeout);
	}
}

/*
 * This is the canonical list of information elements we care about,
 * the filter code also gives us all changes to the Microsoft OUI
 * (00:50:F2) vendor IE which is used for WMM which we need to track.
 *
 * We implement beacon filtering in software since that means we can
 * avoid processing the frame here and in cfg80211, and userspace
 * will not be able to tell whether the hardware supports it or not.
 *
 * XXX: This list needs to be dynamic -- userspace needs to be able to
 *	add items it requires. It also needs to be able to tell us to
 *	look out for other vendor IEs.
 */
static const u64 care_about_ies =
	(1ULL << WLAN_EID_COUNTRY) |
	(1ULL << WLAN_EID_ERP_INFO) |
	(1ULL << WLAN_EID_CHANNEL_SWITCH) |
	(1ULL << WLAN_EID_PWR_CONSTRAINT) |
	(1ULL << WLAN_EID_HT_CAPABILITY) |
	(1ULL << WLAN_EID_HT_OPERATION);

static void ieee80211_rx_mgmt_beacon(struct ieee80211_sub_if_data *sdata,
				     struct ieee80211_mgmt *mgmt, size_t len,
				     struct ieee80211_rx_status *rx_status)
{
	struct ieee80211_if_managed *ifmgd = &sdata->u.mgd;
	struct ieee80211_bss_conf *bss_conf = &sdata->vif.bss_conf;
	size_t baselen;
	struct ieee802_11_elems elems;
	struct ieee80211_local *local = sdata->local;
	struct ieee80211_chanctx_conf *chanctx_conf;
	struct ieee80211_channel *chan;
	struct sta_info *sta;
	u32 changed = 0;
	bool erp_valid;
	u8 erp_value = 0;
	u32 ncrc;
	u8 *bssid;
	u8 deauth_buf[IEEE80211_DEAUTH_FRAME_LEN];

	sdata_assert_lock(sdata);

	/* Process beacon from the current BSS */
	baselen = (u8 *) mgmt->u.beacon.variable - (u8 *) mgmt;
	if (baselen > len)
		return;

	rcu_read_lock();
	chanctx_conf = rcu_dereference(sdata->vif.chanctx_conf);
	if (!chanctx_conf) {
		rcu_read_unlock();
		return;
	}

	if (rx_status->freq != chanctx_conf->def.chan->center_freq) {
		rcu_read_unlock();
		return;
	}
	chan = chanctx_conf->def.chan;
	rcu_read_unlock();

	if (ifmgd->assoc_data && ifmgd->assoc_data->need_beacon &&
	    ether_addr_equal(mgmt->bssid, ifmgd->assoc_data->bss->bssid)) {
		ieee802_11_parse_elems(mgmt->u.beacon.variable,
				       len - baselen, false, &elems);

		ieee80211_rx_bss_info(sdata, mgmt, len, rx_status, &elems);
		if (elems.tim && !elems.parse_error) {
			const struct ieee80211_tim_ie *tim_ie = elems.tim;
			ifmgd->dtim_period = tim_ie->dtim_period;
		}
		ifmgd->have_beacon = true;
		ifmgd->assoc_data->need_beacon = false;
		if (local->hw.flags & IEEE80211_HW_TIMING_BEACON_ONLY) {
			sdata->vif.bss_conf.sync_tsf =
				le64_to_cpu(mgmt->u.beacon.timestamp);
			sdata->vif.bss_conf.sync_device_ts =
				rx_status->device_timestamp;
			if (elems.tim)
				sdata->vif.bss_conf.sync_dtim_count =
					elems.tim->dtim_count;
			else
				sdata->vif.bss_conf.sync_dtim_count = 0;
		}
		/* continue assoc process */
		ifmgd->assoc_data->timeout = jiffies;
		ifmgd->assoc_data->timeout_started = true;
		run_again(sdata, ifmgd->assoc_data->timeout);
		return;
	}

	if (!ifmgd->associated ||
	    !ether_addr_equal(mgmt->bssid, ifmgd->associated->bssid))
		return;
	bssid = ifmgd->associated->bssid;

	/* Track average RSSI from the Beacon frames of the current AP */
	ifmgd->last_beacon_signal = rx_status->signal;
	if (ifmgd->flags & IEEE80211_STA_RESET_SIGNAL_AVE) {
		ifmgd->flags &= ~IEEE80211_STA_RESET_SIGNAL_AVE;
		ifmgd->ave_beacon_signal = rx_status->signal * 16;
		ifmgd->last_cqm_event_signal = 0;
		ifmgd->count_beacon_signal = 1;
		ifmgd->last_ave_beacon_signal = 0;
	} else {
		ifmgd->ave_beacon_signal =
			(IEEE80211_SIGNAL_AVE_WEIGHT * rx_status->signal * 16 +
			 (16 - IEEE80211_SIGNAL_AVE_WEIGHT) *
			 ifmgd->ave_beacon_signal) / 16;
		ifmgd->count_beacon_signal++;
	}

	if (ifmgd->rssi_min_thold != ifmgd->rssi_max_thold &&
	    ifmgd->count_beacon_signal >= IEEE80211_SIGNAL_AVE_MIN_COUNT) {
		int sig = ifmgd->ave_beacon_signal;
		int last_sig = ifmgd->last_ave_beacon_signal;

		/*
		 * if signal crosses either of the boundaries, invoke callback
		 * with appropriate parameters
		 */
		if (sig > ifmgd->rssi_max_thold &&
		    (last_sig <= ifmgd->rssi_min_thold || last_sig == 0)) {
			ifmgd->last_ave_beacon_signal = sig;
			drv_rssi_callback(local, sdata, RSSI_EVENT_HIGH);
		} else if (sig < ifmgd->rssi_min_thold &&
			   (last_sig >= ifmgd->rssi_max_thold ||
			   last_sig == 0)) {
			ifmgd->last_ave_beacon_signal = sig;
			drv_rssi_callback(local, sdata, RSSI_EVENT_LOW);
		}
	}

	if (bss_conf->cqm_rssi_thold &&
	    ifmgd->count_beacon_signal >= IEEE80211_SIGNAL_AVE_MIN_COUNT &&
	    !(sdata->vif.driver_flags & IEEE80211_VIF_SUPPORTS_CQM_RSSI)) {
		int sig = ifmgd->ave_beacon_signal / 16;
		int last_event = ifmgd->last_cqm_event_signal;
		int thold = bss_conf->cqm_rssi_thold;
		int hyst = bss_conf->cqm_rssi_hyst;
		if (sig < thold &&
		    (last_event == 0 || sig < last_event - hyst)) {
			ifmgd->last_cqm_event_signal = sig;
			ieee80211_cqm_rssi_notify(
				&sdata->vif,
				NL80211_CQM_RSSI_THRESHOLD_EVENT_LOW,
				GFP_KERNEL);
		} else if (sig > thold &&
			   (last_event == 0 || sig > last_event + hyst)) {
			ifmgd->last_cqm_event_signal = sig;
			ieee80211_cqm_rssi_notify(
				&sdata->vif,
				NL80211_CQM_RSSI_THRESHOLD_EVENT_HIGH,
				GFP_KERNEL);
		}
	}

	if (ifmgd->flags & IEEE80211_STA_BEACON_POLL) {
		mlme_dbg_ratelimited(sdata,
				     "cancelling AP probe due to a received beacon\n");
		mutex_lock(&local->mtx);
		ifmgd->flags &= ~IEEE80211_STA_BEACON_POLL;
		ieee80211_run_deferred_scan(local);
		mutex_unlock(&local->mtx);

		mutex_lock(&local->iflist_mtx);
		ieee80211_recalc_ps(local, -1);
		mutex_unlock(&local->iflist_mtx);
	}

	/*
	 * Push the beacon loss detection into the future since
	 * we are processing a beacon from the AP just now.
	 */
	ieee80211_sta_reset_beacon_monitor(sdata);

	ncrc = crc32_be(0, (void *)&mgmt->u.beacon.beacon_int, 4);
	ncrc = ieee802_11_parse_elems_crc(mgmt->u.beacon.variable,
					  len - baselen, false, &elems,
					  care_about_ies, ncrc);

	if (local->hw.flags & IEEE80211_HW_PS_NULLFUNC_STACK) {
		bool directed_tim = ieee80211_check_tim(elems.tim,
							elems.tim_len,
							ifmgd->aid);
		if (directed_tim) {
			if (local->hw.conf.dynamic_ps_timeout > 0) {
				if (local->hw.conf.flags & IEEE80211_CONF_PS) {
					local->hw.conf.flags &= ~IEEE80211_CONF_PS;
					ieee80211_hw_config(local,
							    IEEE80211_CONF_CHANGE_PS);
				}
				ieee80211_send_nullfunc(local, sdata, 0);
			} else if (!local->pspolling && sdata->u.mgd.powersave) {
				local->pspolling = true;

				/*
				 * Here is assumed that the driver will be
				 * able to send ps-poll frame and receive a
				 * response even though power save mode is
				 * enabled, but some drivers might require
				 * to disable power save here. This needs
				 * to be investigated.
				 */
				ieee80211_send_pspoll(local, sdata);
			}
		}
	}

	if (sdata->vif.p2p) {
		struct ieee80211_p2p_noa_attr noa = {};
		int ret;

		ret = cfg80211_get_p2p_attr(mgmt->u.beacon.variable,
					    len - baselen,
					    IEEE80211_P2P_ATTR_ABSENCE_NOTICE,
					    (u8 *) &noa, sizeof(noa));
		if (ret >= 2) {
			if (sdata->u.mgd.p2p_noa_index != noa.index) {
				/* valid noa_attr and index changed */
				sdata->u.mgd.p2p_noa_index = noa.index;
				memcpy(&bss_conf->p2p_noa_attr, &noa, sizeof(noa));
				changed |= BSS_CHANGED_P2P_PS;
				/*
				 * make sure we update all information, the CRC
				 * mechanism doesn't look at P2P attributes.
				 */
				ifmgd->beacon_crc_valid = false;
			}
		} else if (sdata->u.mgd.p2p_noa_index != -1) {
			/* noa_attr not found and we had valid noa_attr before */
			sdata->u.mgd.p2p_noa_index = -1;
			memset(&bss_conf->p2p_noa_attr, 0, sizeof(bss_conf->p2p_noa_attr));
			changed |= BSS_CHANGED_P2P_PS;
			ifmgd->beacon_crc_valid = false;
		}
	}

	if (ncrc == ifmgd->beacon_crc && ifmgd->beacon_crc_valid)
		return;
	ifmgd->beacon_crc = ncrc;
	ifmgd->beacon_crc_valid = true;

	ieee80211_rx_bss_info(sdata, mgmt, len, rx_status, &elems);

	if (ieee80211_sta_wmm_params(local, sdata, elems.wmm_param,
				     elems.wmm_param_len))
		changed |= BSS_CHANGED_QOS;

	/*
	 * If we haven't had a beacon before, tell the driver about the
	 * DTIM period (and beacon timing if desired) now.
	 */
	if (!ifmgd->have_beacon) {
		/* a few bogus AP send dtim_period = 0 or no TIM IE */
		if (elems.tim)
			bss_conf->dtim_period = elems.tim->dtim_period ?: 1;
		else
			bss_conf->dtim_period = 1;

		if (local->hw.flags & IEEE80211_HW_TIMING_BEACON_ONLY) {
			sdata->vif.bss_conf.sync_tsf =
				le64_to_cpu(mgmt->u.beacon.timestamp);
			sdata->vif.bss_conf.sync_device_ts =
				rx_status->device_timestamp;
			if (elems.tim)
				sdata->vif.bss_conf.sync_dtim_count =
					elems.tim->dtim_count;
			else
				sdata->vif.bss_conf.sync_dtim_count = 0;
		}

		changed |= BSS_CHANGED_BEACON_INFO;
		ifmgd->have_beacon = true;

		mutex_lock(&local->iflist_mtx);
		ieee80211_recalc_ps(local, -1);
		mutex_unlock(&local->iflist_mtx);

		ieee80211_recalc_ps_vif(sdata);
	}

	if (elems.erp_info) {
		erp_valid = true;
		erp_value = elems.erp_info[0];
	} else {
		erp_valid = false;
	}
	changed |= ieee80211_handle_bss_capability(sdata,
			le16_to_cpu(mgmt->u.beacon.capab_info),
			erp_valid, erp_value);

	mutex_lock(&local->sta_mtx);
	sta = sta_info_get(sdata, bssid);

	if (ieee80211_config_bw(sdata, sta, elems.ht_operation,
				elems.vht_operation, bssid, &changed)) {
		mutex_unlock(&local->sta_mtx);
		ieee80211_set_disassoc(sdata, IEEE80211_STYPE_DEAUTH,
				       WLAN_REASON_DEAUTH_LEAVING,
				       true, deauth_buf);
		cfg80211_tx_mlme_mgmt(sdata->dev, deauth_buf,
				      sizeof(deauth_buf));
		return;
	}

	if (sta && elems.opmode_notif)
		ieee80211_vht_handle_opmode(sdata, sta, *elems.opmode_notif,
					    rx_status->band, true);
	mutex_unlock(&local->sta_mtx);

	if (elems.country_elem && elems.pwr_constr_elem &&
	    mgmt->u.probe_resp.capab_info &
				cpu_to_le16(WLAN_CAPABILITY_SPECTRUM_MGMT))
		changed |= ieee80211_handle_pwr_constr(sdata, chan,
						       elems.country_elem,
						       elems.country_elem_len,
						       elems.pwr_constr_elem);

	ieee80211_bss_info_change_notify(sdata, changed);
}

void ieee80211_sta_rx_queued_mgmt(struct ieee80211_sub_if_data *sdata,
				  struct sk_buff *skb)
{
	struct ieee80211_rx_status *rx_status;
	struct ieee80211_mgmt *mgmt;
	u16 fc;
	struct ieee802_11_elems elems;
	int ies_len;

	rx_status = (struct ieee80211_rx_status *) skb->cb;
	mgmt = (struct ieee80211_mgmt *) skb->data;
	fc = le16_to_cpu(mgmt->frame_control);

	sdata_lock(sdata);

	switch (fc & IEEE80211_FCTL_STYPE) {
	case IEEE80211_STYPE_BEACON:
		ieee80211_rx_mgmt_beacon(sdata, mgmt, skb->len, rx_status);
		break;
	case IEEE80211_STYPE_PROBE_RESP:
		ieee80211_rx_mgmt_probe_resp(sdata, skb);
		break;
	case IEEE80211_STYPE_AUTH:
		ieee80211_rx_mgmt_auth(sdata, mgmt, skb->len);
		break;
	case IEEE80211_STYPE_DEAUTH:
		ieee80211_rx_mgmt_deauth(sdata, mgmt, skb->len);
		break;
	case IEEE80211_STYPE_DISASSOC:
		ieee80211_rx_mgmt_disassoc(sdata, mgmt, skb->len);
		break;
	case IEEE80211_STYPE_ASSOC_RESP:
	case IEEE80211_STYPE_REASSOC_RESP:
		ieee80211_rx_mgmt_assoc_resp(sdata, mgmt, skb->len);
		break;
	case IEEE80211_STYPE_ACTION:
		if (mgmt->u.action.category == WLAN_CATEGORY_SPECTRUM_MGMT) {
			ies_len = skb->len -
				  offsetof(struct ieee80211_mgmt,
					   u.action.u.chan_switch.variable);

			if (ies_len < 0)
				break;

			ieee802_11_parse_elems(
				mgmt->u.action.u.chan_switch.variable,
				ies_len, true, &elems);

			if (elems.parse_error)
				break;

			ieee80211_sta_process_chanswitch(sdata,
							 rx_status->mactime,
							 &elems, false);
		} else if (mgmt->u.action.category == WLAN_CATEGORY_PUBLIC) {
			ies_len = skb->len -
				  offsetof(struct ieee80211_mgmt,
					   u.action.u.ext_chan_switch.variable);

			if (ies_len < 0)
				break;

			ieee802_11_parse_elems(
				mgmt->u.action.u.ext_chan_switch.variable,
				ies_len, true, &elems);

			if (elems.parse_error)
				break;

			/* for the handling code pretend this was also an IE */
			elems.ext_chansw_ie =
				&mgmt->u.action.u.ext_chan_switch.data;

			ieee80211_sta_process_chanswitch(sdata,
							 rx_status->mactime,
							 &elems, false);
		}
		break;
	}
	sdata_unlock(sdata);
}

static void ieee80211_sta_timer(unsigned long data)
{
	struct ieee80211_sub_if_data *sdata =
		(struct ieee80211_sub_if_data *) data;

	ieee80211_queue_work(&sdata->local->hw, &sdata->work);
}

static void ieee80211_sta_connection_lost(struct ieee80211_sub_if_data *sdata,
					  u8 *bssid, u8 reason, bool tx)
{
	u8 frame_buf[IEEE80211_DEAUTH_FRAME_LEN];

	ieee80211_set_disassoc(sdata, IEEE80211_STYPE_DEAUTH, reason,
			       tx, frame_buf);

	cfg80211_tx_mlme_mgmt(sdata->dev, frame_buf,
			      IEEE80211_DEAUTH_FRAME_LEN);
}

static int ieee80211_probe_auth(struct ieee80211_sub_if_data *sdata)
{
	struct ieee80211_local *local = sdata->local;
	struct ieee80211_if_managed *ifmgd = &sdata->u.mgd;
	struct ieee80211_mgd_auth_data *auth_data = ifmgd->auth_data;
	u32 tx_flags = 0;

	sdata_assert_lock(sdata);

	if (WARN_ON_ONCE(!auth_data))
		return -EINVAL;

	auth_data->tries++;

	if (auth_data->tries > IEEE80211_AUTH_MAX_TRIES) {
		sdata_info(sdata, "authentication with %pM timed out\n",
			   auth_data->bss->bssid);

		/*
		 * Most likely AP is not in the range so remove the
		 * bss struct for that AP.
		 */
		cfg80211_unlink_bss(local->hw.wiphy, auth_data->bss);

		return -ETIMEDOUT;
	}

	drv_mgd_prepare_tx(local, sdata);

	if (auth_data->bss->proberesp_ies) {
		u16 trans = 1;
		u16 status = 0;

		sdata_info(sdata, "send auth to %pM (try %d/%d)\n",
			   auth_data->bss->bssid, auth_data->tries,
			   IEEE80211_AUTH_MAX_TRIES);

		auth_data->expected_transaction = 2;

		if (auth_data->algorithm == WLAN_AUTH_SAE) {
			trans = auth_data->sae_trans;
			status = auth_data->sae_status;
			auth_data->expected_transaction = trans;
		}

		if (local->hw.flags & IEEE80211_HW_REPORTS_TX_ACK_STATUS)
			tx_flags = IEEE80211_TX_CTL_REQ_TX_STATUS |
				   IEEE80211_TX_INTFL_MLME_CONN_TX;

		ieee80211_send_auth(sdata, trans, auth_data->algorithm, status,
				    auth_data->data, auth_data->data_len,
				    auth_data->bss->bssid,
				    auth_data->bss->bssid, NULL, 0, 0,
				    tx_flags);
	} else {
		const u8 *ssidie;

		sdata_info(sdata, "direct probe to %pM (try %d/%i)\n",
			   auth_data->bss->bssid, auth_data->tries,
			   IEEE80211_AUTH_MAX_TRIES);

		rcu_read_lock();
		ssidie = ieee80211_bss_get_ie(auth_data->bss, WLAN_EID_SSID);
		if (!ssidie) {
			rcu_read_unlock();
			return -EINVAL;
		}
		/*
		 * Direct probe is sent to broadcast address as some APs
		 * will not answer to direct packet in unassociated state.
		 */
		ieee80211_send_probe_req(sdata, NULL, ssidie + 2, ssidie[1],
					 NULL, 0, (u32) -1, true, 0,
					 auth_data->bss->channel, false);
		rcu_read_unlock();
	}

	if (tx_flags == 0) {
		auth_data->timeout = jiffies + IEEE80211_AUTH_TIMEOUT;
<<<<<<< HEAD
		ifmgd->auth_data->timeout_started = true;
=======
		auth_data->timeout_started = true;
>>>>>>> bb78a92f
		run_again(sdata, auth_data->timeout);
	} else {
		auth_data->timeout =
			round_jiffies_up(jiffies + IEEE80211_AUTH_TIMEOUT_LONG);
		auth_data->timeout_started = true;
		run_again(sdata, auth_data->timeout);
	}

	return 0;
}

static int ieee80211_do_assoc(struct ieee80211_sub_if_data *sdata)
{
	struct ieee80211_mgd_assoc_data *assoc_data = sdata->u.mgd.assoc_data;
	struct ieee80211_local *local = sdata->local;

	sdata_assert_lock(sdata);

	assoc_data->tries++;
	if (assoc_data->tries > IEEE80211_ASSOC_MAX_TRIES) {
		sdata_info(sdata, "association with %pM timed out\n",
			   assoc_data->bss->bssid);

		/*
		 * Most likely AP is not in the range so remove the
		 * bss struct for that AP.
		 */
		cfg80211_unlink_bss(local->hw.wiphy, assoc_data->bss);

		return -ETIMEDOUT;
	}

	sdata_info(sdata, "associate with %pM (try %d/%d)\n",
		   assoc_data->bss->bssid, assoc_data->tries,
		   IEEE80211_ASSOC_MAX_TRIES);
	ieee80211_send_assoc(sdata);

	if (!(local->hw.flags & IEEE80211_HW_REPORTS_TX_ACK_STATUS)) {
		assoc_data->timeout = jiffies + IEEE80211_ASSOC_TIMEOUT;
		assoc_data->timeout_started = true;
		run_again(sdata, assoc_data->timeout);
	} else {
		assoc_data->timeout =
			round_jiffies_up(jiffies +
					 IEEE80211_ASSOC_TIMEOUT_LONG);
		assoc_data->timeout_started = true;
		run_again(sdata, assoc_data->timeout);
	}

	return 0;
}

void ieee80211_mgd_conn_tx_status(struct ieee80211_sub_if_data *sdata,
				  __le16 fc, bool acked)
{
	struct ieee80211_local *local = sdata->local;

	sdata->u.mgd.status_fc = fc;
	sdata->u.mgd.status_acked = acked;
	sdata->u.mgd.status_received = true;

	ieee80211_queue_work(&local->hw, &sdata->work);
}

void ieee80211_sta_work(struct ieee80211_sub_if_data *sdata)
{
	struct ieee80211_local *local = sdata->local;
	struct ieee80211_if_managed *ifmgd = &sdata->u.mgd;

	sdata_lock(sdata);

	if (ifmgd->status_received) {
		__le16 fc = ifmgd->status_fc;
		bool status_acked = ifmgd->status_acked;

		ifmgd->status_received = false;
		if (ifmgd->auth_data &&
		    (ieee80211_is_probe_req(fc) || ieee80211_is_auth(fc))) {
			if (status_acked) {
				ifmgd->auth_data->timeout =
					jiffies + IEEE80211_AUTH_TIMEOUT_SHORT;
				run_again(sdata, ifmgd->auth_data->timeout);
			} else {
				ifmgd->auth_data->timeout = jiffies - 1;
			}
			ifmgd->auth_data->timeout_started = true;
		} else if (ifmgd->assoc_data &&
			   (ieee80211_is_assoc_req(fc) ||
			    ieee80211_is_reassoc_req(fc))) {
			if (status_acked) {
				ifmgd->assoc_data->timeout =
					jiffies + IEEE80211_ASSOC_TIMEOUT_SHORT;
				run_again(sdata, ifmgd->assoc_data->timeout);
			} else {
				ifmgd->assoc_data->timeout = jiffies - 1;
			}
			ifmgd->assoc_data->timeout_started = true;
		}
	}

	if (ifmgd->auth_data && ifmgd->auth_data->timeout_started &&
	    time_after(jiffies, ifmgd->auth_data->timeout)) {
		if (ifmgd->auth_data->done) {
			/*
			 * ok ... we waited for assoc but userspace didn't,
			 * so let's just kill the auth data
			 */
			ieee80211_destroy_auth_data(sdata, false);
		} else if (ieee80211_probe_auth(sdata)) {
			u8 bssid[ETH_ALEN];

			memcpy(bssid, ifmgd->auth_data->bss->bssid, ETH_ALEN);

			ieee80211_destroy_auth_data(sdata, false);

			cfg80211_auth_timeout(sdata->dev, bssid);
		}
	} else if (ifmgd->auth_data && ifmgd->auth_data->timeout_started)
		run_again(sdata, ifmgd->auth_data->timeout);

	if (ifmgd->assoc_data && ifmgd->assoc_data->timeout_started &&
	    time_after(jiffies, ifmgd->assoc_data->timeout)) {
		if ((ifmgd->assoc_data->need_beacon && !ifmgd->have_beacon) ||
		    ieee80211_do_assoc(sdata)) {
			struct cfg80211_bss *bss = ifmgd->assoc_data->bss;

			ieee80211_destroy_assoc_data(sdata, false);
			cfg80211_assoc_timeout(sdata->dev, bss);
		}
	} else if (ifmgd->assoc_data && ifmgd->assoc_data->timeout_started)
		run_again(sdata, ifmgd->assoc_data->timeout);

	if (ifmgd->flags & (IEEE80211_STA_BEACON_POLL |
			    IEEE80211_STA_CONNECTION_POLL) &&
	    ifmgd->associated) {
		u8 bssid[ETH_ALEN];
		int max_tries;

		memcpy(bssid, ifmgd->associated->bssid, ETH_ALEN);

		if (local->hw.flags & IEEE80211_HW_REPORTS_TX_ACK_STATUS)
			max_tries = max_nullfunc_tries;
		else
			max_tries = max_probe_tries;

		/* ACK received for nullfunc probing frame */
		if (!ifmgd->probe_send_count)
			ieee80211_reset_ap_probe(sdata);
		else if (ifmgd->nullfunc_failed) {
			if (ifmgd->probe_send_count < max_tries) {
				mlme_dbg(sdata,
					 "No ack for nullfunc frame to AP %pM, try %d/%i\n",
					 bssid, ifmgd->probe_send_count,
					 max_tries);
				ieee80211_mgd_probe_ap_send(sdata);
			} else {
				mlme_dbg(sdata,
					 "No ack for nullfunc frame to AP %pM, disconnecting.\n",
					 bssid);
				ieee80211_sta_connection_lost(sdata, bssid,
					WLAN_REASON_DISASSOC_DUE_TO_INACTIVITY,
					false);
			}
		} else if (time_is_after_jiffies(ifmgd->probe_timeout))
			run_again(sdata, ifmgd->probe_timeout);
		else if (local->hw.flags & IEEE80211_HW_REPORTS_TX_ACK_STATUS) {
			mlme_dbg(sdata,
				 "Failed to send nullfunc to AP %pM after %dms, disconnecting\n",
				 bssid, probe_wait_ms);
			ieee80211_sta_connection_lost(sdata, bssid,
				WLAN_REASON_DISASSOC_DUE_TO_INACTIVITY, false);
		} else if (ifmgd->probe_send_count < max_tries) {
			mlme_dbg(sdata,
				 "No probe response from AP %pM after %dms, try %d/%i\n",
				 bssid, probe_wait_ms,
				 ifmgd->probe_send_count, max_tries);
			ieee80211_mgd_probe_ap_send(sdata);
		} else {
			/*
			 * We actually lost the connection ... or did we?
			 * Let's make sure!
			 */
			wiphy_debug(local->hw.wiphy,
				    "%s: No probe response from AP %pM"
				    " after %dms, disconnecting.\n",
				    sdata->name,
				    bssid, probe_wait_ms);

			ieee80211_sta_connection_lost(sdata, bssid,
				WLAN_REASON_DISASSOC_DUE_TO_INACTIVITY, false);
		}
	}

	sdata_unlock(sdata);
}

static void ieee80211_sta_bcn_mon_timer(unsigned long data)
{
	struct ieee80211_sub_if_data *sdata =
		(struct ieee80211_sub_if_data *) data;
	struct ieee80211_local *local = sdata->local;

	if (local->quiescing)
		return;

	sdata->u.mgd.connection_loss = false;
	ieee80211_queue_work(&sdata->local->hw,
			     &sdata->u.mgd.beacon_connection_loss_work);
}

static void ieee80211_sta_conn_mon_timer(unsigned long data)
{
	struct ieee80211_sub_if_data *sdata =
		(struct ieee80211_sub_if_data *) data;
	struct ieee80211_if_managed *ifmgd = &sdata->u.mgd;
	struct ieee80211_local *local = sdata->local;

	if (local->quiescing)
		return;

	ieee80211_queue_work(&local->hw, &ifmgd->monitor_work);
}

static void ieee80211_sta_monitor_work(struct work_struct *work)
{
	struct ieee80211_sub_if_data *sdata =
		container_of(work, struct ieee80211_sub_if_data,
			     u.mgd.monitor_work);

	ieee80211_mgd_probe_ap(sdata, false);
}

static void ieee80211_restart_sta_timer(struct ieee80211_sub_if_data *sdata)
{
	u32 flags;

	if (sdata->vif.type == NL80211_IFTYPE_STATION) {
		__ieee80211_stop_poll(sdata);

		/* let's probe the connection once */
		flags = sdata->local->hw.flags;
		if (!(flags & IEEE80211_HW_CONNECTION_MONITOR))
			ieee80211_queue_work(&sdata->local->hw,
					     &sdata->u.mgd.monitor_work);
		/* and do all the other regular work too */
		ieee80211_queue_work(&sdata->local->hw, &sdata->work);
	}
}

#ifdef CONFIG_PM
void ieee80211_sta_restart(struct ieee80211_sub_if_data *sdata)
{
	struct ieee80211_if_managed *ifmgd = &sdata->u.mgd;

	sdata_lock(sdata);
	if (!ifmgd->associated) {
		sdata_unlock(sdata);
		return;
	}

	if (sdata->flags & IEEE80211_SDATA_DISCONNECT_RESUME) {
		sdata->flags &= ~IEEE80211_SDATA_DISCONNECT_RESUME;
		mlme_dbg(sdata, "driver requested disconnect after resume\n");
		ieee80211_sta_connection_lost(sdata,
					      ifmgd->associated->bssid,
					      WLAN_REASON_UNSPECIFIED,
					      true);
		sdata_unlock(sdata);
		return;
	}
	sdata_unlock(sdata);
}
#endif

/* interface setup */
void ieee80211_sta_setup_sdata(struct ieee80211_sub_if_data *sdata)
{
	struct ieee80211_if_managed *ifmgd;

	ifmgd = &sdata->u.mgd;
	INIT_WORK(&ifmgd->monitor_work, ieee80211_sta_monitor_work);
	INIT_WORK(&ifmgd->chswitch_work, ieee80211_chswitch_work);
	INIT_WORK(&ifmgd->beacon_connection_loss_work,
		  ieee80211_beacon_connection_loss_work);
	INIT_WORK(&ifmgd->csa_connection_drop_work,
		  ieee80211_csa_connection_drop_work);
	INIT_WORK(&ifmgd->request_smps_work, ieee80211_request_smps_work);
	setup_timer(&ifmgd->timer, ieee80211_sta_timer,
		    (unsigned long) sdata);
	setup_timer(&ifmgd->bcn_mon_timer, ieee80211_sta_bcn_mon_timer,
		    (unsigned long) sdata);
	setup_timer(&ifmgd->conn_mon_timer, ieee80211_sta_conn_mon_timer,
		    (unsigned long) sdata);
	setup_timer(&ifmgd->chswitch_timer, ieee80211_chswitch_timer,
		    (unsigned long) sdata);

	ifmgd->flags = 0;
	ifmgd->powersave = sdata->wdev.ps;
	ifmgd->uapsd_queues = sdata->local->hw.uapsd_queues;
	ifmgd->uapsd_max_sp_len = sdata->local->hw.uapsd_max_sp_len;
	ifmgd->p2p_noa_index = -1;

	if (sdata->local->hw.flags & IEEE80211_HW_SUPPORTS_DYNAMIC_SMPS)
		ifmgd->req_smps = IEEE80211_SMPS_AUTOMATIC;
	else
		ifmgd->req_smps = IEEE80211_SMPS_OFF;
}

/* scan finished notification */
void ieee80211_mlme_notify_scan_completed(struct ieee80211_local *local)
{
	struct ieee80211_sub_if_data *sdata;

	/* Restart STA timers */
	rcu_read_lock();
	list_for_each_entry_rcu(sdata, &local->interfaces, list) {
		if (ieee80211_sdata_running(sdata))
			ieee80211_restart_sta_timer(sdata);
	}
	rcu_read_unlock();
}

int ieee80211_max_network_latency(struct notifier_block *nb,
				  unsigned long data, void *dummy)
{
	s32 latency_usec = (s32) data;
	struct ieee80211_local *local =
		container_of(nb, struct ieee80211_local,
			     network_latency_notifier);

	mutex_lock(&local->iflist_mtx);
	ieee80211_recalc_ps(local, latency_usec);
	mutex_unlock(&local->iflist_mtx);

	return 0;
}

static u8 ieee80211_ht_vht_rx_chains(struct ieee80211_sub_if_data *sdata,
				     struct cfg80211_bss *cbss)
{
	struct ieee80211_if_managed *ifmgd = &sdata->u.mgd;
	const u8 *ht_cap_ie, *vht_cap_ie;
	const struct ieee80211_ht_cap *ht_cap;
	const struct ieee80211_vht_cap *vht_cap;
	u8 chains = 1;

	if (ifmgd->flags & IEEE80211_STA_DISABLE_HT)
		return chains;

	ht_cap_ie = ieee80211_bss_get_ie(cbss, WLAN_EID_HT_CAPABILITY);
	if (ht_cap_ie && ht_cap_ie[1] >= sizeof(*ht_cap)) {
		ht_cap = (void *)(ht_cap_ie + 2);
		chains = ieee80211_mcs_to_chains(&ht_cap->mcs);
		/*
		 * TODO: use "Tx Maximum Number Spatial Streams Supported" and
		 *	 "Tx Unequal Modulation Supported" fields.
		 */
	}

	if (ifmgd->flags & IEEE80211_STA_DISABLE_VHT)
		return chains;

	vht_cap_ie = ieee80211_bss_get_ie(cbss, WLAN_EID_VHT_CAPABILITY);
	if (vht_cap_ie && vht_cap_ie[1] >= sizeof(*vht_cap)) {
		u8 nss;
		u16 tx_mcs_map;

		vht_cap = (void *)(vht_cap_ie + 2);
		tx_mcs_map = le16_to_cpu(vht_cap->supp_mcs.tx_mcs_map);
		for (nss = 8; nss > 0; nss--) {
			if (((tx_mcs_map >> (2 * (nss - 1))) & 3) !=
					IEEE80211_VHT_MCS_NOT_SUPPORTED)
				break;
		}
		/* TODO: use "Tx Highest Supported Long GI Data Rate" field? */
		chains = max(chains, nss);
	}

	return chains;
}

static int ieee80211_prep_channel(struct ieee80211_sub_if_data *sdata,
				  struct cfg80211_bss *cbss)
{
	struct ieee80211_local *local = sdata->local;
	struct ieee80211_if_managed *ifmgd = &sdata->u.mgd;
	const struct ieee80211_ht_operation *ht_oper = NULL;
	const struct ieee80211_vht_operation *vht_oper = NULL;
	struct ieee80211_supported_band *sband;
	struct cfg80211_chan_def chandef;
	int ret;

	sband = local->hw.wiphy->bands[cbss->channel->band];

	ifmgd->flags &= ~(IEEE80211_STA_DISABLE_40MHZ |
			  IEEE80211_STA_DISABLE_80P80MHZ |
			  IEEE80211_STA_DISABLE_160MHZ);

	rcu_read_lock();

	if (!(ifmgd->flags & IEEE80211_STA_DISABLE_HT) &&
	    sband->ht_cap.ht_supported) {
		const u8 *ht_oper_ie, *ht_cap;

		ht_oper_ie = ieee80211_bss_get_ie(cbss, WLAN_EID_HT_OPERATION);
		if (ht_oper_ie && ht_oper_ie[1] >= sizeof(*ht_oper))
			ht_oper = (void *)(ht_oper_ie + 2);

		ht_cap = ieee80211_bss_get_ie(cbss, WLAN_EID_HT_CAPABILITY);
		if (!ht_cap || ht_cap[1] < sizeof(struct ieee80211_ht_cap)) {
			ifmgd->flags |= IEEE80211_STA_DISABLE_HT;
			ht_oper = NULL;
		}
	}

	if (!(ifmgd->flags & IEEE80211_STA_DISABLE_VHT) &&
	    sband->vht_cap.vht_supported) {
		const u8 *vht_oper_ie, *vht_cap;

		vht_oper_ie = ieee80211_bss_get_ie(cbss,
						   WLAN_EID_VHT_OPERATION);
		if (vht_oper_ie && vht_oper_ie[1] >= sizeof(*vht_oper))
			vht_oper = (void *)(vht_oper_ie + 2);
		if (vht_oper && !ht_oper) {
			vht_oper = NULL;
			sdata_info(sdata,
				   "AP advertised VHT without HT, disabling both\n");
			ifmgd->flags |= IEEE80211_STA_DISABLE_HT;
			ifmgd->flags |= IEEE80211_STA_DISABLE_VHT;
		}

		vht_cap = ieee80211_bss_get_ie(cbss, WLAN_EID_VHT_CAPABILITY);
		if (!vht_cap || vht_cap[1] < sizeof(struct ieee80211_vht_cap)) {
			ifmgd->flags |= IEEE80211_STA_DISABLE_VHT;
			vht_oper = NULL;
		}
	}

	ifmgd->flags |= ieee80211_determine_chantype(sdata, sband,
						     cbss->channel,
						     ht_oper, vht_oper,
						     &chandef, false);

	sdata->needed_rx_chains = min(ieee80211_ht_vht_rx_chains(sdata, cbss),
				      local->rx_chains);

	rcu_read_unlock();

	/* will change later if needed */
	sdata->smps_mode = IEEE80211_SMPS_OFF;

	/*
	 * If this fails (possibly due to channel context sharing
	 * on incompatible channels, e.g. 80+80 and 160 sharing the
	 * same control channel) try to use a smaller bandwidth.
	 */
	ret = ieee80211_vif_use_channel(sdata, &chandef,
					IEEE80211_CHANCTX_SHARED);

	/* don't downgrade for 5 and 10 MHz channels, though. */
	if (chandef.width == NL80211_CHAN_WIDTH_5 ||
	    chandef.width == NL80211_CHAN_WIDTH_10)
		return ret;

	while (ret && chandef.width != NL80211_CHAN_WIDTH_20_NOHT) {
		ifmgd->flags |= chandef_downgrade(&chandef);
		ret = ieee80211_vif_use_channel(sdata, &chandef,
						IEEE80211_CHANCTX_SHARED);
	}
	return ret;
}

static int ieee80211_prep_connection(struct ieee80211_sub_if_data *sdata,
				     struct cfg80211_bss *cbss, bool assoc)
{
	struct ieee80211_local *local = sdata->local;
	struct ieee80211_if_managed *ifmgd = &sdata->u.mgd;
	struct ieee80211_bss *bss = (void *)cbss->priv;
	struct sta_info *new_sta = NULL;
	bool have_sta = false;
	int err;

	if (WARN_ON(!ifmgd->auth_data && !ifmgd->assoc_data))
		return -EINVAL;

	if (assoc) {
		rcu_read_lock();
		have_sta = sta_info_get(sdata, cbss->bssid);
		rcu_read_unlock();
	}

	if (!have_sta) {
		new_sta = sta_info_alloc(sdata, cbss->bssid, GFP_KERNEL);
		if (!new_sta)
			return -ENOMEM;
	}

	if (new_sta) {
		u32 rates = 0, basic_rates = 0;
		bool have_higher_than_11mbit;
		int min_rate = INT_MAX, min_rate_index = -1;
		struct ieee80211_supported_band *sband;
		const struct cfg80211_bss_ies *ies;

		sband = local->hw.wiphy->bands[cbss->channel->band];

		err = ieee80211_prep_channel(sdata, cbss);
		if (err) {
			sta_info_free(local, new_sta);
			return err;
		}

		ieee80211_get_rates(sband, bss->supp_rates,
				    bss->supp_rates_len,
				    &rates, &basic_rates,
				    &have_higher_than_11mbit,
				    &min_rate, &min_rate_index);

		/*
		 * This used to be a workaround for basic rates missing
		 * in the association response frame. Now that we no
		 * longer use the basic rates from there, it probably
		 * doesn't happen any more, but keep the workaround so
		 * in case some *other* APs are buggy in different ways
		 * we can connect -- with a warning.
		 */
		if (!basic_rates && min_rate_index >= 0) {
			sdata_info(sdata,
				   "No basic rates, using min rate instead\n");
			basic_rates = BIT(min_rate_index);
		}

		new_sta->sta.supp_rates[cbss->channel->band] = rates;
		sdata->vif.bss_conf.basic_rates = basic_rates;

		/* cf. IEEE 802.11 9.2.12 */
		if (cbss->channel->band == IEEE80211_BAND_2GHZ &&
		    have_higher_than_11mbit)
			sdata->flags |= IEEE80211_SDATA_OPERATING_GMODE;
		else
			sdata->flags &= ~IEEE80211_SDATA_OPERATING_GMODE;

		memcpy(ifmgd->bssid, cbss->bssid, ETH_ALEN);

		/* set timing information */
		sdata->vif.bss_conf.beacon_int = cbss->beacon_interval;
		rcu_read_lock();
		ies = rcu_dereference(cbss->beacon_ies);
		if (ies) {
			const u8 *tim_ie;

			sdata->vif.bss_conf.sync_tsf = ies->tsf;
			sdata->vif.bss_conf.sync_device_ts =
				bss->device_ts_beacon;
			tim_ie = cfg80211_find_ie(WLAN_EID_TIM,
						  ies->data, ies->len);
			if (tim_ie && tim_ie[1] >= 2)
				sdata->vif.bss_conf.sync_dtim_count = tim_ie[2];
			else
				sdata->vif.bss_conf.sync_dtim_count = 0;
		} else if (!(local->hw.flags &
					IEEE80211_HW_TIMING_BEACON_ONLY)) {
			ies = rcu_dereference(cbss->proberesp_ies);
			/* must be non-NULL since beacon IEs were NULL */
			sdata->vif.bss_conf.sync_tsf = ies->tsf;
			sdata->vif.bss_conf.sync_device_ts =
				bss->device_ts_presp;
			sdata->vif.bss_conf.sync_dtim_count = 0;
		} else {
			sdata->vif.bss_conf.sync_tsf = 0;
			sdata->vif.bss_conf.sync_device_ts = 0;
			sdata->vif.bss_conf.sync_dtim_count = 0;
		}
		rcu_read_unlock();

		/* tell driver about BSSID, basic rates and timing */
		ieee80211_bss_info_change_notify(sdata,
			BSS_CHANGED_BSSID | BSS_CHANGED_BASIC_RATES |
			BSS_CHANGED_BEACON_INT);

		if (assoc)
			sta_info_pre_move_state(new_sta, IEEE80211_STA_AUTH);

		err = sta_info_insert(new_sta);
		new_sta = NULL;
		if (err) {
			sdata_info(sdata,
				   "failed to insert STA entry for the AP (error %d)\n",
				   err);
			return err;
		}
	} else
		WARN_ON_ONCE(!ether_addr_equal(ifmgd->bssid, cbss->bssid));

	return 0;
}

/* config hooks */
int ieee80211_mgd_auth(struct ieee80211_sub_if_data *sdata,
		       struct cfg80211_auth_request *req)
{
	struct ieee80211_local *local = sdata->local;
	struct ieee80211_if_managed *ifmgd = &sdata->u.mgd;
	struct ieee80211_mgd_auth_data *auth_data;
	u16 auth_alg;
	int err;

	/* prepare auth data structure */

	switch (req->auth_type) {
	case NL80211_AUTHTYPE_OPEN_SYSTEM:
		auth_alg = WLAN_AUTH_OPEN;
		break;
	case NL80211_AUTHTYPE_SHARED_KEY:
		if (IS_ERR(local->wep_tx_tfm))
			return -EOPNOTSUPP;
		auth_alg = WLAN_AUTH_SHARED_KEY;
		break;
	case NL80211_AUTHTYPE_FT:
		auth_alg = WLAN_AUTH_FT;
		break;
	case NL80211_AUTHTYPE_NETWORK_EAP:
		auth_alg = WLAN_AUTH_LEAP;
		break;
	case NL80211_AUTHTYPE_SAE:
		auth_alg = WLAN_AUTH_SAE;
		break;
	default:
		return -EOPNOTSUPP;
	}

	auth_data = kzalloc(sizeof(*auth_data) + req->sae_data_len +
			    req->ie_len, GFP_KERNEL);
	if (!auth_data)
		return -ENOMEM;

	auth_data->bss = req->bss;

	if (req->sae_data_len >= 4) {
		__le16 *pos = (__le16 *) req->sae_data;
		auth_data->sae_trans = le16_to_cpu(pos[0]);
		auth_data->sae_status = le16_to_cpu(pos[1]);
		memcpy(auth_data->data, req->sae_data + 4,
		       req->sae_data_len - 4);
		auth_data->data_len += req->sae_data_len - 4;
	}

	if (req->ie && req->ie_len) {
		memcpy(&auth_data->data[auth_data->data_len],
		       req->ie, req->ie_len);
		auth_data->data_len += req->ie_len;
	}

	if (req->key && req->key_len) {
		auth_data->key_len = req->key_len;
		auth_data->key_idx = req->key_idx;
		memcpy(auth_data->key, req->key, req->key_len);
	}

	auth_data->algorithm = auth_alg;

	/* try to authenticate/probe */

	if ((ifmgd->auth_data && !ifmgd->auth_data->done) ||
	    ifmgd->assoc_data) {
		err = -EBUSY;
		goto err_free;
	}

	if (ifmgd->auth_data)
		ieee80211_destroy_auth_data(sdata, false);

	/* prep auth_data so we don't go into idle on disassoc */
	ifmgd->auth_data = auth_data;

	if (ifmgd->associated) {
		u8 frame_buf[IEEE80211_DEAUTH_FRAME_LEN];

		ieee80211_set_disassoc(sdata, IEEE80211_STYPE_DEAUTH,
				       WLAN_REASON_UNSPECIFIED,
				       false, frame_buf);

		cfg80211_tx_mlme_mgmt(sdata->dev, frame_buf,
				      sizeof(frame_buf));
	}

	sdata_info(sdata, "authenticate with %pM\n", req->bss->bssid);

	err = ieee80211_prep_connection(sdata, req->bss, false);
	if (err)
		goto err_clear;

	err = ieee80211_probe_auth(sdata);
	if (err) {
		sta_info_destroy_addr(sdata, req->bss->bssid);
		goto err_clear;
	}

	/* hold our own reference */
	cfg80211_ref_bss(local->hw.wiphy, auth_data->bss);
	return 0;

 err_clear:
	memset(ifmgd->bssid, 0, ETH_ALEN);
	ieee80211_bss_info_change_notify(sdata, BSS_CHANGED_BSSID);
	ifmgd->auth_data = NULL;
 err_free:
	kfree(auth_data);
	return err;
}

int ieee80211_mgd_assoc(struct ieee80211_sub_if_data *sdata,
			struct cfg80211_assoc_request *req)
{
	struct ieee80211_local *local = sdata->local;
	struct ieee80211_if_managed *ifmgd = &sdata->u.mgd;
	struct ieee80211_bss *bss = (void *)req->bss->priv;
	struct ieee80211_mgd_assoc_data *assoc_data;
	const struct cfg80211_bss_ies *beacon_ies;
	struct ieee80211_supported_band *sband;
	const u8 *ssidie, *ht_ie, *vht_ie;
	int i, err;

	assoc_data = kzalloc(sizeof(*assoc_data) + req->ie_len, GFP_KERNEL);
	if (!assoc_data)
		return -ENOMEM;

	rcu_read_lock();
	ssidie = ieee80211_bss_get_ie(req->bss, WLAN_EID_SSID);
	if (!ssidie) {
		rcu_read_unlock();
		kfree(assoc_data);
		return -EINVAL;
	}
	memcpy(assoc_data->ssid, ssidie + 2, ssidie[1]);
	assoc_data->ssid_len = ssidie[1];
	rcu_read_unlock();

	if (ifmgd->associated) {
		u8 frame_buf[IEEE80211_DEAUTH_FRAME_LEN];

		ieee80211_set_disassoc(sdata, IEEE80211_STYPE_DEAUTH,
				       WLAN_REASON_UNSPECIFIED,
				       false, frame_buf);

		cfg80211_tx_mlme_mgmt(sdata->dev, frame_buf,
				      sizeof(frame_buf));
	}

	if (ifmgd->auth_data && !ifmgd->auth_data->done) {
		err = -EBUSY;
		goto err_free;
	}

	if (ifmgd->assoc_data) {
		err = -EBUSY;
		goto err_free;
	}

	if (ifmgd->auth_data) {
		bool match;

		/* keep sta info, bssid if matching */
		match = ether_addr_equal(ifmgd->bssid, req->bss->bssid);
		ieee80211_destroy_auth_data(sdata, match);
	}

	/* prepare assoc data */
	
	ifmgd->beacon_crc_valid = false;

	/*
	 * IEEE802.11n does not allow TKIP/WEP as pairwise ciphers in HT mode.
	 * We still associate in non-HT mode (11a/b/g) if any one of these
	 * ciphers is configured as pairwise.
	 * We can set this to true for non-11n hardware, that'll be checked
	 * separately along with the peer capabilities.
	 */
	for (i = 0; i < req->crypto.n_ciphers_pairwise; i++) {
		if (req->crypto.ciphers_pairwise[i] == WLAN_CIPHER_SUITE_WEP40 ||
		    req->crypto.ciphers_pairwise[i] == WLAN_CIPHER_SUITE_TKIP ||
		    req->crypto.ciphers_pairwise[i] == WLAN_CIPHER_SUITE_WEP104) {
			ifmgd->flags |= IEEE80211_STA_DISABLE_HT;
			ifmgd->flags |= IEEE80211_STA_DISABLE_VHT;
			netdev_info(sdata->dev,
				    "disabling HT/VHT due to WEP/TKIP use\n");
		}
	}

	if (req->flags & ASSOC_REQ_DISABLE_HT) {
		ifmgd->flags |= IEEE80211_STA_DISABLE_HT;
		ifmgd->flags |= IEEE80211_STA_DISABLE_VHT;
	}

	if (req->flags & ASSOC_REQ_DISABLE_VHT)
		ifmgd->flags |= IEEE80211_STA_DISABLE_VHT;

	/* Also disable HT if we don't support it or the AP doesn't use WMM */
	sband = local->hw.wiphy->bands[req->bss->channel->band];
	if (!sband->ht_cap.ht_supported ||
	    local->hw.queues < IEEE80211_NUM_ACS || !bss->wmm_used) {
		ifmgd->flags |= IEEE80211_STA_DISABLE_HT;
		if (!bss->wmm_used)
			netdev_info(sdata->dev,
				    "disabling HT as WMM/QoS is not supported by the AP\n");
	}

	/* disable VHT if we don't support it or the AP doesn't use WMM */
	if (!sband->vht_cap.vht_supported ||
	    local->hw.queues < IEEE80211_NUM_ACS || !bss->wmm_used) {
		ifmgd->flags |= IEEE80211_STA_DISABLE_VHT;
		if (!bss->wmm_used)
			netdev_info(sdata->dev,
				    "disabling VHT as WMM/QoS is not supported by the AP\n");
	}

	memcpy(&ifmgd->ht_capa, &req->ht_capa, sizeof(ifmgd->ht_capa));
	memcpy(&ifmgd->ht_capa_mask, &req->ht_capa_mask,
	       sizeof(ifmgd->ht_capa_mask));

	memcpy(&ifmgd->vht_capa, &req->vht_capa, sizeof(ifmgd->vht_capa));
	memcpy(&ifmgd->vht_capa_mask, &req->vht_capa_mask,
	       sizeof(ifmgd->vht_capa_mask));

	if (req->ie && req->ie_len) {
		memcpy(assoc_data->ie, req->ie, req->ie_len);
		assoc_data->ie_len = req->ie_len;
	}

	assoc_data->bss = req->bss;

	if (ifmgd->req_smps == IEEE80211_SMPS_AUTOMATIC) {
		if (ifmgd->powersave)
			sdata->smps_mode = IEEE80211_SMPS_DYNAMIC;
		else
			sdata->smps_mode = IEEE80211_SMPS_OFF;
	} else
		sdata->smps_mode = ifmgd->req_smps;

	assoc_data->capability = req->bss->capability;
	assoc_data->wmm = bss->wmm_used &&
			  (local->hw.queues >= IEEE80211_NUM_ACS);
	assoc_data->supp_rates = bss->supp_rates;
	assoc_data->supp_rates_len = bss->supp_rates_len;

	rcu_read_lock();
	ht_ie = ieee80211_bss_get_ie(req->bss, WLAN_EID_HT_OPERATION);
	if (ht_ie && ht_ie[1] >= sizeof(struct ieee80211_ht_operation))
		assoc_data->ap_ht_param =
			((struct ieee80211_ht_operation *)(ht_ie + 2))->ht_param;
	else
		ifmgd->flags |= IEEE80211_STA_DISABLE_HT;
	vht_ie = ieee80211_bss_get_ie(req->bss, WLAN_EID_VHT_CAPABILITY);
	if (vht_ie && vht_ie[1] >= sizeof(struct ieee80211_vht_cap))
		memcpy(&assoc_data->ap_vht_cap, vht_ie + 2,
		       sizeof(struct ieee80211_vht_cap));
	else
		ifmgd->flags |= IEEE80211_STA_DISABLE_VHT;
	rcu_read_unlock();

	if (bss->wmm_used && bss->uapsd_supported &&
	    (sdata->local->hw.flags & IEEE80211_HW_SUPPORTS_UAPSD) &&
	    sdata->wmm_acm != 0xff) {
		assoc_data->uapsd = true;
		ifmgd->flags |= IEEE80211_STA_UAPSD_ENABLED;
	} else {
		assoc_data->uapsd = false;
		ifmgd->flags &= ~IEEE80211_STA_UAPSD_ENABLED;
	}

	if (req->prev_bssid)
		memcpy(assoc_data->prev_bssid, req->prev_bssid, ETH_ALEN);

	if (req->use_mfp) {
		ifmgd->mfp = IEEE80211_MFP_REQUIRED;
		ifmgd->flags |= IEEE80211_STA_MFP_ENABLED;
	} else {
		ifmgd->mfp = IEEE80211_MFP_DISABLED;
		ifmgd->flags &= ~IEEE80211_STA_MFP_ENABLED;
	}

	if (req->crypto.control_port)
		ifmgd->flags |= IEEE80211_STA_CONTROL_PORT;
	else
		ifmgd->flags &= ~IEEE80211_STA_CONTROL_PORT;

	sdata->control_port_protocol = req->crypto.control_port_ethertype;
	sdata->control_port_no_encrypt = req->crypto.control_port_no_encrypt;

	/* kick off associate process */

	ifmgd->assoc_data = assoc_data;
	ifmgd->dtim_period = 0;
	ifmgd->have_beacon = false;

	err = ieee80211_prep_connection(sdata, req->bss, true);
	if (err)
		goto err_clear;

	rcu_read_lock();
	beacon_ies = rcu_dereference(req->bss->beacon_ies);

	if (sdata->local->hw.flags & IEEE80211_HW_NEED_DTIM_BEFORE_ASSOC &&
	    !beacon_ies) {
		/*
		 * Wait up to one beacon interval ...
		 * should this be more if we miss one?
		 */
		sdata_info(sdata, "waiting for beacon from %pM\n",
			   ifmgd->bssid);
		assoc_data->timeout = TU_TO_EXP_TIME(req->bss->beacon_interval);
		assoc_data->timeout_started = true;
		assoc_data->need_beacon = true;
	} else if (beacon_ies) {
		const u8 *tim_ie = cfg80211_find_ie(WLAN_EID_TIM,
						    beacon_ies->data,
						    beacon_ies->len);
		u8 dtim_count = 0;

		if (tim_ie && tim_ie[1] >= sizeof(struct ieee80211_tim_ie)) {
			const struct ieee80211_tim_ie *tim;
			tim = (void *)(tim_ie + 2);
			ifmgd->dtim_period = tim->dtim_period;
			dtim_count = tim->dtim_count;
		}
		ifmgd->have_beacon = true;
		assoc_data->timeout = jiffies;
		assoc_data->timeout_started = true;

		if (local->hw.flags & IEEE80211_HW_TIMING_BEACON_ONLY) {
			sdata->vif.bss_conf.sync_tsf = beacon_ies->tsf;
			sdata->vif.bss_conf.sync_device_ts =
				bss->device_ts_beacon;
			sdata->vif.bss_conf.sync_dtim_count = dtim_count;
		}
	} else {
		assoc_data->timeout = jiffies;
		assoc_data->timeout_started = true;
	}
	rcu_read_unlock();

	run_again(sdata, assoc_data->timeout);

	if (bss->corrupt_data) {
		char *corrupt_type = "data";
		if (bss->corrupt_data & IEEE80211_BSS_CORRUPT_BEACON) {
			if (bss->corrupt_data &
					IEEE80211_BSS_CORRUPT_PROBE_RESP)
				corrupt_type = "beacon and probe response";
			else
				corrupt_type = "beacon";
		} else if (bss->corrupt_data & IEEE80211_BSS_CORRUPT_PROBE_RESP)
			corrupt_type = "probe response";
		sdata_info(sdata, "associating with AP with corrupt %s\n",
			   corrupt_type);
	}

	return 0;
 err_clear:
	memset(ifmgd->bssid, 0, ETH_ALEN);
	ieee80211_bss_info_change_notify(sdata, BSS_CHANGED_BSSID);
	ifmgd->assoc_data = NULL;
 err_free:
	kfree(assoc_data);
	return err;
}

int ieee80211_mgd_deauth(struct ieee80211_sub_if_data *sdata,
			 struct cfg80211_deauth_request *req)
{
	struct ieee80211_if_managed *ifmgd = &sdata->u.mgd;
	u8 frame_buf[IEEE80211_DEAUTH_FRAME_LEN];
	bool tx = !req->local_state_change;
	bool report_frame = false;

	sdata_info(sdata,
		   "deauthenticating from %pM by local choice (reason=%d)\n",
		   req->bssid, req->reason_code);

	if (ifmgd->auth_data) {
		drv_mgd_prepare_tx(sdata->local, sdata);
		ieee80211_send_deauth_disassoc(sdata, req->bssid,
					       IEEE80211_STYPE_DEAUTH,
					       req->reason_code, tx,
					       frame_buf);
		ieee80211_destroy_auth_data(sdata, false);

		report_frame = true;
		goto out;
	}

	if (ifmgd->associated &&
	    ether_addr_equal(ifmgd->associated->bssid, req->bssid)) {
		ieee80211_set_disassoc(sdata, IEEE80211_STYPE_DEAUTH,
				       req->reason_code, tx, frame_buf);
		report_frame = true;
	}

 out:
	if (report_frame)
		cfg80211_tx_mlme_mgmt(sdata->dev, frame_buf,
				      IEEE80211_DEAUTH_FRAME_LEN);

	return 0;
}

int ieee80211_mgd_disassoc(struct ieee80211_sub_if_data *sdata,
			   struct cfg80211_disassoc_request *req)
{
	struct ieee80211_if_managed *ifmgd = &sdata->u.mgd;
	u8 bssid[ETH_ALEN];
	u8 frame_buf[IEEE80211_DEAUTH_FRAME_LEN];

	/*
	 * cfg80211 should catch this ... but it's racy since
	 * we can receive a disassoc frame, process it, hand it
	 * to cfg80211 while that's in a locked section already
	 * trying to tell us that the user wants to disconnect.
	 */
	if (ifmgd->associated != req->bss)
		return -ENOLINK;

	sdata_info(sdata,
		   "disassociating from %pM by local choice (reason=%d)\n",
		   req->bss->bssid, req->reason_code);

	memcpy(bssid, req->bss->bssid, ETH_ALEN);
	ieee80211_set_disassoc(sdata, IEEE80211_STYPE_DISASSOC,
			       req->reason_code, !req->local_state_change,
			       frame_buf);

	cfg80211_tx_mlme_mgmt(sdata->dev, frame_buf,
			      IEEE80211_DEAUTH_FRAME_LEN);

	return 0;
}

void ieee80211_mgd_stop(struct ieee80211_sub_if_data *sdata)
{
	struct ieee80211_if_managed *ifmgd = &sdata->u.mgd;

	/*
	 * Make sure some work items will not run after this,
	 * they will not do anything but might not have been
	 * cancelled when disconnecting.
	 */
	cancel_work_sync(&ifmgd->monitor_work);
	cancel_work_sync(&ifmgd->beacon_connection_loss_work);
	cancel_work_sync(&ifmgd->request_smps_work);
	cancel_work_sync(&ifmgd->csa_connection_drop_work);
	cancel_work_sync(&ifmgd->chswitch_work);

	sdata_lock(sdata);
	if (ifmgd->assoc_data) {
		struct cfg80211_bss *bss = ifmgd->assoc_data->bss;
		ieee80211_destroy_assoc_data(sdata, false);
		cfg80211_assoc_timeout(sdata->dev, bss);
	}
	if (ifmgd->auth_data)
		ieee80211_destroy_auth_data(sdata, false);
	del_timer_sync(&ifmgd->timer);
	sdata_unlock(sdata);
}

void ieee80211_cqm_rssi_notify(struct ieee80211_vif *vif,
			       enum nl80211_cqm_rssi_threshold_event rssi_event,
			       gfp_t gfp)
{
	struct ieee80211_sub_if_data *sdata = vif_to_sdata(vif);

	trace_api_cqm_rssi_notify(sdata, rssi_event);

	cfg80211_cqm_rssi_notify(sdata->dev, rssi_event, gfp);
}
EXPORT_SYMBOL(ieee80211_cqm_rssi_notify);<|MERGE_RESOLUTION|>--- conflicted
+++ resolved
@@ -3405,11 +3405,7 @@
 
 	if (tx_flags == 0) {
 		auth_data->timeout = jiffies + IEEE80211_AUTH_TIMEOUT;
-<<<<<<< HEAD
-		ifmgd->auth_data->timeout_started = true;
-=======
 		auth_data->timeout_started = true;
->>>>>>> bb78a92f
 		run_again(sdata, auth_data->timeout);
 	} else {
 		auth_data->timeout =
