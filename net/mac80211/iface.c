--- conflicted
+++ resolved
@@ -159,12 +159,8 @@
 	return 0;
 }
 
-<<<<<<< HEAD
-static int ieee80211_verify_mac(struct ieee80211_sub_if_data *sdata, u8 *addr)
-=======
 static int ieee80211_verify_mac(struct ieee80211_sub_if_data *sdata, u8 *addr,
 				bool check_dup)
->>>>>>> d0e0ac97
 {
 	struct ieee80211_local *local = sdata->local;
 	struct ieee80211_sub_if_data *iter;
@@ -191,20 +187,12 @@
 	mutex_lock(&local->iflist_mtx);
 	list_for_each_entry(iter, &local->interfaces, list) {
 		if (iter == sdata)
-<<<<<<< HEAD
-			continue;
-
-		if (iter->vif.type == NL80211_IFTYPE_MONITOR)
-			continue;
-
-=======
 			continue;
 
 		if (iter->vif.type == NL80211_IFTYPE_MONITOR &&
 		    !(iter->u.mntr_flags & MONITOR_FLAG_ACTIVE))
 			continue;
 
->>>>>>> d0e0ac97
 		m = iter->vif.addr;
 		tmp =	((u64)m[0] << 5*8) | ((u64)m[1] << 4*8) |
 			((u64)m[2] << 3*8) | ((u64)m[3] << 2*8) |
@@ -230,15 +218,11 @@
 	if (ieee80211_sdata_running(sdata))
 		return -EBUSY;
 
-<<<<<<< HEAD
-	ret = ieee80211_verify_mac(sdata, sa->sa_data);
-=======
 	if (sdata->vif.type == NL80211_IFTYPE_MONITOR &&
 	    !(sdata->u.mntr_flags & MONITOR_FLAG_ACTIVE))
 		check_dup = false;
 
 	ret = ieee80211_verify_mac(sdata, sa->sa_data, check_dup);
->>>>>>> d0e0ac97
 	if (ret)
 		return ret;
 
@@ -952,15 +936,11 @@
 		mutex_lock(&local->mtx);
 		ieee80211_recalc_idle(local);
 		mutex_unlock(&local->mtx);
-<<<<<<< HEAD
-		break;
-=======
 
 		if (!(sdata->u.mntr_flags & MONITOR_FLAG_ACTIVE))
 			break;
 
 		/* fall through */
->>>>>>> d0e0ac97
 	default:
 		if (going_down)
 			drv_remove_interface(local, sdata);
