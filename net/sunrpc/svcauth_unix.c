--- conflicted
+++ resolved
@@ -493,11 +493,6 @@
 	if (rv)
 		return -EINVAL;
 	uid = make_kuid(&init_user_ns, id);
-<<<<<<< HEAD
-	if (!uid_valid(uid))
-		return -EINVAL;
-=======
->>>>>>> d0e0ac97
 	ug.uid = uid;
 
 	expiry = get_expiry(&mesg);
