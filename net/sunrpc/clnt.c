--- conflicted
+++ resolved
@@ -309,10 +309,7 @@
 	return 0;
 err_auth:
 	pipefs_sb = rpc_get_sb_net(net);
-<<<<<<< HEAD
-=======
 	rpc_unregister_client(clnt);
->>>>>>> bb78a92f
 	__rpc_clnt_remove_pipedir(clnt);
 out:
 	if (pipefs_sb)
