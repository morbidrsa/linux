/*
 *  linux/net/sunrpc/gss_mech_switch.c
 *
 *  Copyright (c) 2001 The Regents of the University of Michigan.
 *  All rights reserved.
 *
 *  J. Bruce Fields   <bfields@umich.edu>
 *
 *  Redistribution and use in source and binary forms, with or without
 *  modification, are permitted provided that the following conditions
 *  are met:
 *
 *  1. Redistributions of source code must retain the above copyright
 *     notice, this list of conditions and the following disclaimer.
 *  2. Redistributions in binary form must reproduce the above copyright
 *     notice, this list of conditions and the following disclaimer in the
 *     documentation and/or other materials provided with the distribution.
 *  3. Neither the name of the University nor the names of its
 *     contributors may be used to endorse or promote products derived
 *     from this software without specific prior written permission.
 *
 *  THIS SOFTWARE IS PROVIDED ``AS IS'' AND ANY EXPRESS OR IMPLIED
 *  WARRANTIES, INCLUDING, BUT NOT LIMITED TO, THE IMPLIED WARRANTIES OF
 *  MERCHANTABILITY AND FITNESS FOR A PARTICULAR PURPOSE ARE
 *  DISCLAIMED. IN NO EVENT SHALL THE REGENTS OR CONTRIBUTORS BE LIABLE
 *  FOR ANY DIRECT, INDIRECT, INCIDENTAL, SPECIAL, EXEMPLARY, OR
 *  CONSEQUENTIAL DAMAGES (INCLUDING, BUT NOT LIMITED TO, PROCUREMENT OF
 *  SUBSTITUTE GOODS OR SERVICES; LOSS OF USE, DATA, OR PROFITS; OR
 *  BUSINESS INTERRUPTION) HOWEVER CAUSED AND ON ANY THEORY OF
 *  LIABILITY, WHETHER IN CONTRACT, STRICT LIABILITY, OR TORT (INCLUDING
 *  NEGLIGENCE OR OTHERWISE) ARISING IN ANY WAY OUT OF THE USE OF THIS
 *  SOFTWARE, EVEN IF ADVISED OF THE POSSIBILITY OF SUCH DAMAGE.
 *
 */

#include <linux/types.h>
#include <linux/slab.h>
#include <linux/module.h>
#include <linux/oid_registry.h>
#include <linux/sunrpc/msg_prot.h>
#include <linux/sunrpc/gss_asn1.h>
#include <linux/sunrpc/auth_gss.h>
#include <linux/sunrpc/svcauth_gss.h>
#include <linux/sunrpc/gss_err.h>
#include <linux/sunrpc/sched.h>
#include <linux/sunrpc/gss_api.h>
#include <linux/sunrpc/clnt.h>

#ifdef RPC_DEBUG
# define RPCDBG_FACILITY        RPCDBG_AUTH
#endif

static LIST_HEAD(registered_mechs);
static DEFINE_SPINLOCK(registered_mechs_lock);

static void
gss_mech_free(struct gss_api_mech *gm)
{
	struct pf_desc *pf;
	int i;

	for (i = 0; i < gm->gm_pf_num; i++) {
		pf = &gm->gm_pfs[i];
		kfree(pf->auth_domain_name);
		pf->auth_domain_name = NULL;
	}
}

static inline char *
make_auth_domain_name(char *name)
{
	static char	*prefix = "gss/";
	char		*new;

	new = kmalloc(strlen(name) + strlen(prefix) + 1, GFP_KERNEL);
	if (new) {
		strcpy(new, prefix);
		strcat(new, name);
	}
	return new;
}

static int
gss_mech_svc_setup(struct gss_api_mech *gm)
{
	struct pf_desc *pf;
	int i, status;

	for (i = 0; i < gm->gm_pf_num; i++) {
		pf = &gm->gm_pfs[i];
		pf->auth_domain_name = make_auth_domain_name(pf->name);
		status = -ENOMEM;
		if (pf->auth_domain_name == NULL)
			goto out;
		status = svcauth_gss_register_pseudoflavor(pf->pseudoflavor,
							pf->auth_domain_name);
		if (status)
			goto out;
	}
	return 0;
out:
	gss_mech_free(gm);
	return status;
}

/**
 * gss_mech_register - register a GSS mechanism
 * @gm: GSS mechanism handle
 *
 * Returns zero if successful, or a negative errno.
 */
int gss_mech_register(struct gss_api_mech *gm)
{
	int status;

	status = gss_mech_svc_setup(gm);
	if (status)
		return status;
	spin_lock(&registered_mechs_lock);
	list_add(&gm->gm_list, &registered_mechs);
	spin_unlock(&registered_mechs_lock);
	dprintk("RPC:       registered gss mechanism %s\n", gm->gm_name);
	return 0;
}
EXPORT_SYMBOL_GPL(gss_mech_register);

/**
 * gss_mech_unregister - release a GSS mechanism
 * @gm: GSS mechanism handle
 *
 */
void gss_mech_unregister(struct gss_api_mech *gm)
{
	spin_lock(&registered_mechs_lock);
	list_del(&gm->gm_list);
	spin_unlock(&registered_mechs_lock);
	dprintk("RPC:       unregistered gss mechanism %s\n", gm->gm_name);
	gss_mech_free(gm);
}
EXPORT_SYMBOL_GPL(gss_mech_unregister);

<<<<<<< HEAD
static struct gss_api_mech *gss_mech_get(struct gss_api_mech *gm)
=======
struct gss_api_mech *gss_mech_get(struct gss_api_mech *gm)
>>>>>>> d0e0ac97
{
	__module_get(gm->gm_owner);
	return gm;
}
EXPORT_SYMBOL(gss_mech_get);

static struct gss_api_mech *
_gss_mech_get_by_name(const char *name)
{
	struct gss_api_mech	*pos, *gm = NULL;

	spin_lock(&registered_mechs_lock);
	list_for_each_entry(pos, &registered_mechs, gm_list) {
		if (0 == strcmp(name, pos->gm_name)) {
			if (try_module_get(pos->gm_owner))
				gm = pos;
			break;
		}
	}
	spin_unlock(&registered_mechs_lock);
	return gm;

}

struct gss_api_mech * gss_mech_get_by_name(const char *name)
{
	struct gss_api_mech *gm = NULL;

	gm = _gss_mech_get_by_name(name);
	if (!gm) {
		request_module("rpc-auth-gss-%s", name);
		gm = _gss_mech_get_by_name(name);
	}
	return gm;
}

struct gss_api_mech *gss_mech_get_by_OID(struct rpcsec_gss_oid *obj)
{
	struct gss_api_mech	*pos, *gm = NULL;
	char buf[32];

	if (sprint_oid(obj->data, obj->len, buf, sizeof(buf)) < 0)
		return NULL;
	dprintk("RPC:       %s(%s)\n", __func__, buf);
	request_module("rpc-auth-gss-%s", buf);

	spin_lock(&registered_mechs_lock);
	list_for_each_entry(pos, &registered_mechs, gm_list) {
		if (obj->len == pos->gm_oid.len) {
			if (0 == memcmp(obj->data, pos->gm_oid.data, obj->len)) {
				if (try_module_get(pos->gm_owner))
					gm = pos;
				break;
			}
		}
	}
	spin_unlock(&registered_mechs_lock);
	return gm;
}

static inline int
mech_supports_pseudoflavor(struct gss_api_mech *gm, u32 pseudoflavor)
{
	int i;

	for (i = 0; i < gm->gm_pf_num; i++) {
		if (gm->gm_pfs[i].pseudoflavor == pseudoflavor)
			return 1;
	}
	return 0;
}

static struct gss_api_mech *_gss_mech_get_by_pseudoflavor(u32 pseudoflavor)
{
	struct gss_api_mech *gm = NULL, *pos;

	spin_lock(&registered_mechs_lock);
	list_for_each_entry(pos, &registered_mechs, gm_list) {
		if (!mech_supports_pseudoflavor(pos, pseudoflavor)) {
			module_put(pos->gm_owner);
			continue;
		}
		if (try_module_get(pos->gm_owner))
			gm = pos;
		break;
	}
	spin_unlock(&registered_mechs_lock);
	return gm;
}

struct gss_api_mech *
gss_mech_get_by_pseudoflavor(u32 pseudoflavor)
{
	struct gss_api_mech *gm;

	gm = _gss_mech_get_by_pseudoflavor(pseudoflavor);

	if (!gm) {
		request_module("rpc-auth-gss-%u", pseudoflavor);
		gm = _gss_mech_get_by_pseudoflavor(pseudoflavor);
	}
	return gm;
}

/**
 * gss_mech_list_pseudoflavors - Discover registered GSS pseudoflavors
 * @array: array to fill in
 * @size: size of "array"
 *
 * Returns the number of array items filled in, or a negative errno.
 *
 * The returned array is not sorted by any policy.  Callers should not
 * rely on the order of the items in the returned array.
 */
int gss_mech_list_pseudoflavors(rpc_authflavor_t *array_ptr, int size)
{
	struct gss_api_mech *pos = NULL;
	int j, i = 0;

	spin_lock(&registered_mechs_lock);
	list_for_each_entry(pos, &registered_mechs, gm_list) {
		for (j = 0; j < pos->gm_pf_num; j++) {
			if (i >= size) {
				spin_unlock(&registered_mechs_lock);
				return -ENOMEM;
			}
			array_ptr[i++] = pos->gm_pfs[j].pseudoflavor;
		}
	}
	spin_unlock(&registered_mechs_lock);
	return i;
}

/**
 * gss_svc_to_pseudoflavor - map a GSS service number to a pseudoflavor
 * @gm: GSS mechanism handle
 * @qop: GSS quality-of-protection value
 * @service: GSS service value
 *
 * Returns a matching security flavor, or RPC_AUTH_MAXFLAVOR if none is found.
 */
rpc_authflavor_t gss_svc_to_pseudoflavor(struct gss_api_mech *gm, u32 qop,
					 u32 service)
{
	int i;

	for (i = 0; i < gm->gm_pf_num; i++) {
		if (gm->gm_pfs[i].qop == qop &&
		    gm->gm_pfs[i].service == service) {
			return gm->gm_pfs[i].pseudoflavor;
		}
	}
	return RPC_AUTH_MAXFLAVOR;
}

/**
 * gss_mech_info2flavor - look up a pseudoflavor given a GSS tuple
 * @info: a GSS mech OID, quality of protection, and service value
 *
 * Returns a matching pseudoflavor, or RPC_AUTH_MAXFLAVOR if the tuple is
 * not supported.
 */
rpc_authflavor_t gss_mech_info2flavor(struct rpcsec_gss_info *info)
{
	rpc_authflavor_t pseudoflavor;
	struct gss_api_mech *gm;

	gm = gss_mech_get_by_OID(&info->oid);
	if (gm == NULL)
		return RPC_AUTH_MAXFLAVOR;

	pseudoflavor = gss_svc_to_pseudoflavor(gm, info->qop, info->service);

	gss_mech_put(gm);
	return pseudoflavor;
}

/**
 * gss_mech_flavor2info - look up a GSS tuple for a given pseudoflavor
 * @pseudoflavor: GSS pseudoflavor to match
 * @info: rpcsec_gss_info structure to fill in
 *
 * Returns zero and fills in "info" if pseudoflavor matches a
 * supported mechanism.  Otherwise a negative errno is returned.
 */
int gss_mech_flavor2info(rpc_authflavor_t pseudoflavor,
			 struct rpcsec_gss_info *info)
{
	struct gss_api_mech *gm;
	int i;

	gm = gss_mech_get_by_pseudoflavor(pseudoflavor);
	if (gm == NULL)
		return -ENOENT;

	for (i = 0; i < gm->gm_pf_num; i++) {
		if (gm->gm_pfs[i].pseudoflavor == pseudoflavor) {
			memcpy(info->oid.data, gm->gm_oid.data, gm->gm_oid.len);
			info->oid.len = gm->gm_oid.len;
			info->qop = gm->gm_pfs[i].qop;
			info->service = gm->gm_pfs[i].service;
			gss_mech_put(gm);
			return 0;
		}
	}

	gss_mech_put(gm);
	return -ENOENT;
}

u32
gss_pseudoflavor_to_service(struct gss_api_mech *gm, u32 pseudoflavor)
{
	int i;

	for (i = 0; i < gm->gm_pf_num; i++) {
		if (gm->gm_pfs[i].pseudoflavor == pseudoflavor)
			return gm->gm_pfs[i].service;
	}
	return 0;
}
<<<<<<< HEAD
=======
EXPORT_SYMBOL(gss_pseudoflavor_to_service);
>>>>>>> d0e0ac97

char *
gss_service_to_auth_domain_name(struct gss_api_mech *gm, u32 service)
{
	int i;

	for (i = 0; i < gm->gm_pf_num; i++) {
		if (gm->gm_pfs[i].service == service)
			return gm->gm_pfs[i].auth_domain_name;
	}
	return NULL;
}

void
gss_mech_put(struct gss_api_mech * gm)
{
	if (gm)
		module_put(gm->gm_owner);
}
<<<<<<< HEAD
=======
EXPORT_SYMBOL(gss_mech_put);
>>>>>>> d0e0ac97

/* The mech could probably be determined from the token instead, but it's just
 * as easy for now to pass it in. */
int
gss_import_sec_context(const void *input_token, size_t bufsize,
		       struct gss_api_mech	*mech,
		       struct gss_ctx		**ctx_id,
		       time_t			*endtime,
		       gfp_t gfp_mask)
{
	if (!(*ctx_id = kzalloc(sizeof(**ctx_id), gfp_mask)))
		return -ENOMEM;
	(*ctx_id)->mech_type = gss_mech_get(mech);

	return mech->gm_ops->gss_import_sec_context(input_token, bufsize,
						*ctx_id, endtime, gfp_mask);
}

/* gss_get_mic: compute a mic over message and return mic_token. */

u32
gss_get_mic(struct gss_ctx	*context_handle,
	    struct xdr_buf	*message,
	    struct xdr_netobj	*mic_token)
{
	 return context_handle->mech_type->gm_ops
		->gss_get_mic(context_handle,
			      message,
			      mic_token);
}

/* gss_verify_mic: check whether the provided mic_token verifies message. */

u32
gss_verify_mic(struct gss_ctx		*context_handle,
	       struct xdr_buf		*message,
	       struct xdr_netobj	*mic_token)
{
	return context_handle->mech_type->gm_ops
		->gss_verify_mic(context_handle,
				 message,
				 mic_token);
}

/*
 * This function is called from both the client and server code.
 * Each makes guarantees about how much "slack" space is available
 * for the underlying function in "buf"'s head and tail while
 * performing the wrap.
 *
 * The client and server code allocate RPC_MAX_AUTH_SIZE extra
 * space in both the head and tail which is available for use by
 * the wrap function.
 *
 * Underlying functions should verify they do not use more than
 * RPC_MAX_AUTH_SIZE of extra space in either the head or tail
 * when performing the wrap.
 */
u32
gss_wrap(struct gss_ctx	*ctx_id,
	 int		offset,
	 struct xdr_buf	*buf,
	 struct page	**inpages)
{
	return ctx_id->mech_type->gm_ops
		->gss_wrap(ctx_id, offset, buf, inpages);
}

u32
gss_unwrap(struct gss_ctx	*ctx_id,
	   int			offset,
	   struct xdr_buf	*buf)
{
	return ctx_id->mech_type->gm_ops
		->gss_unwrap(ctx_id, offset, buf);
}


/* gss_delete_sec_context: free all resources associated with context_handle.
 * Note this differs from the RFC 2744-specified prototype in that we don't
 * bother returning an output token, since it would never be used anyway. */

u32
gss_delete_sec_context(struct gss_ctx	**context_handle)
{
	dprintk("RPC:       gss_delete_sec_context deleting %p\n",
			*context_handle);

	if (!*context_handle)
		return GSS_S_NO_CONTEXT;
	if ((*context_handle)->internal_ctx_id)
		(*context_handle)->mech_type->gm_ops
			->gss_delete_sec_context((*context_handle)
							->internal_ctx_id);
	gss_mech_put((*context_handle)->mech_type);
	kfree(*context_handle);
	*context_handle=NULL;
	return GSS_S_COMPLETE;
}<|MERGE_RESOLUTION|>--- conflicted
+++ resolved
@@ -139,11 +139,7 @@
 }
 EXPORT_SYMBOL_GPL(gss_mech_unregister);
 
-<<<<<<< HEAD
-static struct gss_api_mech *gss_mech_get(struct gss_api_mech *gm)
-=======
 struct gss_api_mech *gss_mech_get(struct gss_api_mech *gm)
->>>>>>> d0e0ac97
 {
 	__module_get(gm->gm_owner);
 	return gm;
@@ -365,10 +361,7 @@
 	}
 	return 0;
 }
-<<<<<<< HEAD
-=======
 EXPORT_SYMBOL(gss_pseudoflavor_to_service);
->>>>>>> d0e0ac97
 
 char *
 gss_service_to_auth_domain_name(struct gss_api_mech *gm, u32 service)
@@ -388,10 +381,7 @@
 	if (gm)
 		module_put(gm->gm_owner);
 }
-<<<<<<< HEAD
-=======
 EXPORT_SYMBOL(gss_mech_put);
->>>>>>> d0e0ac97
 
 /* The mech could probably be determined from the token instead, but it's just
  * as easy for now to pass it in. */
