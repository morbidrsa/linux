--- conflicted
+++ resolved
@@ -121,11 +121,7 @@
 };
 
 static int cfusbl_device_notify(struct notifier_block *me, unsigned long what,
-<<<<<<< HEAD
-				void *arg)
-=======
 				void *ptr)
->>>>>>> d0e0ac97
 {
 	struct net_device *dev = netdev_notifier_info_to_dev(ptr);
 	struct caif_dev_common common;
