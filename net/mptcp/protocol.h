/* SPDX-License-Identifier: GPL-2.0 */
/* Multipath TCP
 *
 * Copyright (c) 2017 - 2019, Intel Corporation.
 */

#ifndef __MPTCP_PROTOCOL_H
#define __MPTCP_PROTOCOL_H

#include <linux/random.h>
#include <net/tcp.h>
#include <net/inet_connection_sock.h>
#include <uapi/linux/mptcp.h>

#define MPTCP_SUPPORTED_VERSION	1

/* MPTCP option bits */
#define OPTION_MPTCP_MPC_SYN	BIT(0)
#define OPTION_MPTCP_MPC_SYNACK	BIT(1)
#define OPTION_MPTCP_MPC_ACK	BIT(2)
#define OPTION_MPTCP_MPJ_SYN	BIT(3)
#define OPTION_MPTCP_MPJ_SYNACK	BIT(4)
#define OPTION_MPTCP_MPJ_ACK	BIT(5)
#define OPTION_MPTCP_ADD_ADDR	BIT(6)
#define OPTION_MPTCP_RM_ADDR	BIT(7)
#define OPTION_MPTCP_FASTCLOSE	BIT(8)
#define OPTION_MPTCP_PRIO	BIT(9)
#define OPTION_MPTCP_RST	BIT(10)
#define OPTION_MPTCP_DSS	BIT(11)
#define OPTION_MPTCP_FAIL	BIT(12)

#define OPTION_MPTCP_CSUMREQD	BIT(13)

#define OPTIONS_MPTCP_MPC	(OPTION_MPTCP_MPC_SYN | OPTION_MPTCP_MPC_SYNACK | \
				 OPTION_MPTCP_MPC_ACK)
#define OPTIONS_MPTCP_MPJ	(OPTION_MPTCP_MPJ_SYN | OPTION_MPTCP_MPJ_SYNACK | \
				 OPTION_MPTCP_MPJ_ACK)

/* MPTCP option subtypes */
#define MPTCPOPT_MP_CAPABLE	0
#define MPTCPOPT_MP_JOIN	1
#define MPTCPOPT_DSS		2
#define MPTCPOPT_ADD_ADDR	3
#define MPTCPOPT_RM_ADDR	4
#define MPTCPOPT_MP_PRIO	5
#define MPTCPOPT_MP_FAIL	6
#define MPTCPOPT_MP_FASTCLOSE	7
#define MPTCPOPT_RST		8

/* MPTCP suboption lengths */
#define TCPOLEN_MPTCP_MPC_SYN		4
#define TCPOLEN_MPTCP_MPC_SYNACK	12
#define TCPOLEN_MPTCP_MPC_ACK		20
#define TCPOLEN_MPTCP_MPC_ACK_DATA	22
#define TCPOLEN_MPTCP_MPJ_SYN		12
#define TCPOLEN_MPTCP_MPJ_SYNACK	16
#define TCPOLEN_MPTCP_MPJ_ACK		24
#define TCPOLEN_MPTCP_DSS_BASE		4
#define TCPOLEN_MPTCP_DSS_ACK32		4
#define TCPOLEN_MPTCP_DSS_ACK64		8
#define TCPOLEN_MPTCP_DSS_MAP32		10
#define TCPOLEN_MPTCP_DSS_MAP64		14
#define TCPOLEN_MPTCP_DSS_CHECKSUM	2
#define TCPOLEN_MPTCP_ADD_ADDR		16
#define TCPOLEN_MPTCP_ADD_ADDR_PORT	18
#define TCPOLEN_MPTCP_ADD_ADDR_BASE	8
#define TCPOLEN_MPTCP_ADD_ADDR_BASE_PORT	10
#define TCPOLEN_MPTCP_ADD_ADDR6		28
#define TCPOLEN_MPTCP_ADD_ADDR6_PORT	30
#define TCPOLEN_MPTCP_ADD_ADDR6_BASE	20
#define TCPOLEN_MPTCP_ADD_ADDR6_BASE_PORT	22
#define TCPOLEN_MPTCP_PORT_LEN		2
#define TCPOLEN_MPTCP_PORT_ALIGN	2
#define TCPOLEN_MPTCP_RM_ADDR_BASE	3
#define TCPOLEN_MPTCP_PRIO		3
#define TCPOLEN_MPTCP_PRIO_ALIGN	4
#define TCPOLEN_MPTCP_FASTCLOSE		12
#define TCPOLEN_MPTCP_RST		4
#define TCPOLEN_MPTCP_FAIL		12

#define TCPOLEN_MPTCP_MPC_ACK_DATA_CSUM	(TCPOLEN_MPTCP_DSS_CHECKSUM + TCPOLEN_MPTCP_MPC_ACK_DATA)

/* MPTCP MP_JOIN flags */
#define MPTCPOPT_BACKUP		BIT(0)
#define MPTCPOPT_HMAC_LEN	20
#define MPTCPOPT_THMAC_LEN	8

/* MPTCP MP_CAPABLE flags */
#define MPTCP_VERSION_MASK	(0x0F)
#define MPTCP_CAP_CHECKSUM_REQD	BIT(7)
#define MPTCP_CAP_EXTENSIBILITY	BIT(6)
#define MPTCP_CAP_DENY_JOIN_ID0	BIT(5)
#define MPTCP_CAP_HMAC_SHA256	BIT(0)
#define MPTCP_CAP_FLAG_MASK	(0x1F)

/* MPTCP DSS flags */
#define MPTCP_DSS_DATA_FIN	BIT(4)
#define MPTCP_DSS_DSN64		BIT(3)
#define MPTCP_DSS_HAS_MAP	BIT(2)
#define MPTCP_DSS_ACK64		BIT(1)
#define MPTCP_DSS_HAS_ACK	BIT(0)
#define MPTCP_DSS_FLAG_MASK	(0x1F)

/* MPTCP ADD_ADDR flags */
#define MPTCP_ADDR_ECHO		BIT(0)

/* MPTCP MP_PRIO flags */
#define MPTCP_PRIO_BKUP		BIT(0)

/* MPTCP TCPRST flags */
#define MPTCP_RST_TRANSIENT	BIT(0)

/* MPTCP socket flags */
#define MPTCP_DATA_READY	0
#define MPTCP_NOSPACE		1
#define MPTCP_WORK_RTX		2
#define MPTCP_WORK_EOF		3
#define MPTCP_FALLBACK_DONE	4
#define MPTCP_WORK_CLOSE_SUBFLOW 5
#define MPTCP_PUSH_PENDING	6
#define MPTCP_CLEAN_UNA		7
#define MPTCP_ERROR_REPORT	8
#define MPTCP_RETRANSMIT	9
#define MPTCP_WORK_SYNC_SETSOCKOPT 10
#define MPTCP_CONNECTED		11

static inline bool before64(__u64 seq1, __u64 seq2)
{
	return (__s64)(seq1 - seq2) < 0;
}

#define after64(seq2, seq1)	before64(seq1, seq2)

struct mptcp_options_received {
	u64	sndr_key;
	u64	rcvr_key;
	u64	data_ack;
	u64	data_seq;
	u32	subflow_seq;
	u16	data_len;
	__sum16	csum;
	u16	suboptions;
	u32	token;
	u32	nonce;
	u16	use_map:1,
		dsn64:1,
		data_fin:1,
		use_ack:1,
		ack64:1,
		mpc_map:1,
		reset_reason:4,
		reset_transient:1,
		echo:1,
		backup:1,
		deny_join_id0:1,
		__unused:2;
	u8	join_id;
	u64	thmac;
	u8	hmac[MPTCPOPT_HMAC_LEN];
	struct mptcp_addr_info addr;
	struct mptcp_rm_list rm_list;
	u64	ahmac;
	u64	fail_seq;
};

static inline __be32 mptcp_option(u8 subopt, u8 len, u8 nib, u8 field)
{
	return htonl((TCPOPT_MPTCP << 24) | (len << 16) | (subopt << 12) |
		     ((nib & 0xF) << 8) | field);
}

enum mptcp_pm_status {
	MPTCP_PM_ADD_ADDR_RECEIVED,
	MPTCP_PM_ADD_ADDR_SEND_ACK,
	MPTCP_PM_RM_ADDR_RECEIVED,
	MPTCP_PM_ESTABLISHED,
	MPTCP_PM_ALREADY_ESTABLISHED,	/* persistent status, set after ESTABLISHED event */
	MPTCP_PM_SUBFLOW_ESTABLISHED,
};

enum mptcp_addr_signal_status {
	MPTCP_ADD_ADDR_SIGNAL,
	MPTCP_ADD_ADDR_ECHO,
	MPTCP_RM_ADDR_SIGNAL,
};

struct mptcp_pm_data {
	struct mptcp_addr_info local;
	struct mptcp_addr_info remote;
	struct list_head anno_list;

	spinlock_t	lock;		/*protects the whole PM data */

	u8		addr_signal;
	bool		server_side;
	bool		work_pending;
	bool		accept_addr;
	bool		accept_subflow;
	bool		remote_deny_join_id0;
	u8		add_addr_signaled;
	u8		add_addr_accepted;
	u8		local_addr_used;
	u8		subflows;
	u8		status;
	struct mptcp_rm_list rm_list_tx;
	struct mptcp_rm_list rm_list_rx;
};

struct mptcp_data_frag {
	struct list_head list;
	u64 data_seq;
	u16 data_len;
	u16 offset;
	u16 overhead;
	u16 already_sent;
	struct page *page;
};

/* MPTCP connection sock */
struct mptcp_sock {
	/* inet_connection_sock must be the first member */
	struct inet_connection_sock sk;
	u64		local_key;
	u64		remote_key;
	u64		write_seq;
	u64		snd_nxt;
	u64		ack_seq;
	u64		rcv_wnd_sent;
	u64		rcv_data_fin_seq;
	int		rmem_fwd_alloc;
	struct sock	*last_snd;
	int		snd_burst;
	int		old_wspace;
	u64		recovery_snd_nxt;	/* in recovery mode accept up to this seq;
						 * recovery related fields are under data_lock
						 * protection
						 */
	u64		snd_una;
	u64		wnd_end;
	unsigned long	timer_ival;
	u32		token;
	int		rmem_released;
	unsigned long	flags;
	bool		recovery;		/* closing subflow write queue reinjected */
	bool		can_ack;
	bool		fully_established;
	bool		rcv_data_fin;
	bool		snd_data_fin_enable;
	bool		rcv_fastclose;
	bool		use_64bit_ack; /* Set when we received a 64-bit DSN */
	bool		csum_enabled;
	spinlock_t	join_list_lock;
	struct work_struct work;
	struct sk_buff  *ooo_last_skb;
	struct rb_root  out_of_order_queue;
	struct sk_buff_head receive_queue;
<<<<<<< HEAD
	int		tx_pending_data;
=======
>>>>>>> df0cc57e
	struct list_head conn_list;
	struct list_head rtx_queue;
	struct mptcp_data_frag *first_pending;
	struct list_head join_list;
	struct socket	*subflow; /* outgoing connect/listener/!mp_capable */
	struct sock	*first;
	struct mptcp_pm_data	pm;
	struct {
		u32	space;	/* bytes copied in last measurement window */
		u32	copied; /* bytes copied in this measurement window */
		u64	time;	/* start time of measurement window */
		u64	rtt_us; /* last maximum rtt of subflows */
	} rcvq_space;

	u32 setsockopt_seq;
	char		ca_name[TCP_CA_NAME_MAX];
};

#define mptcp_data_lock(sk) spin_lock_bh(&(sk)->sk_lock.slock)
#define mptcp_data_unlock(sk) spin_unlock_bh(&(sk)->sk_lock.slock)

#define mptcp_for_each_subflow(__msk, __subflow)			\
	list_for_each_entry(__subflow, &((__msk)->conn_list), node)

static inline void msk_owned_by_me(const struct mptcp_sock *msk)
{
	sock_owned_by_me((const struct sock *)msk);
}

static inline struct mptcp_sock *mptcp_sk(const struct sock *sk)
{
	return (struct mptcp_sock *)sk;
}

/* the msk socket don't use the backlog, also account for the bulk
 * free memory
 */
static inline int __mptcp_rmem(const struct sock *sk)
{
	return atomic_read(&sk->sk_rmem_alloc) - READ_ONCE(mptcp_sk(sk)->rmem_released);
}

static inline int __mptcp_space(const struct sock *sk)
{
	return tcp_win_from_space(sk, READ_ONCE(sk->sk_rcvbuf) - __mptcp_rmem(sk));
}

static inline struct mptcp_data_frag *mptcp_send_head(const struct sock *sk)
{
	const struct mptcp_sock *msk = mptcp_sk(sk);

	return READ_ONCE(msk->first_pending);
}

static inline struct mptcp_data_frag *mptcp_send_next(struct sock *sk)
{
	struct mptcp_sock *msk = mptcp_sk(sk);
	struct mptcp_data_frag *cur;

	cur = msk->first_pending;
	return list_is_last(&cur->list, &msk->rtx_queue) ? NULL :
						     list_next_entry(cur, list);
}

static inline struct mptcp_data_frag *mptcp_pending_tail(const struct sock *sk)
{
	struct mptcp_sock *msk = mptcp_sk(sk);

	if (!msk->first_pending)
		return NULL;

	if (WARN_ON_ONCE(list_empty(&msk->rtx_queue)))
		return NULL;

	return list_last_entry(&msk->rtx_queue, struct mptcp_data_frag, list);
}

static inline struct mptcp_data_frag *mptcp_rtx_head(const struct sock *sk)
{
	struct mptcp_sock *msk = mptcp_sk(sk);

	if (msk->snd_una == READ_ONCE(msk->snd_nxt))
		return NULL;

	return list_first_entry_or_null(&msk->rtx_queue, struct mptcp_data_frag, list);
}

struct csum_pseudo_header {
	__be64 data_seq;
	__be32 subflow_seq;
	__be16 data_len;
	__sum16 csum;
};

struct mptcp_subflow_request_sock {
	struct	tcp_request_sock sk;
	u16	mp_capable : 1,
		mp_join : 1,
		backup : 1,
		csum_reqd : 1,
		allow_join_id0 : 1;
	u8	local_id;
	u8	remote_id;
	u64	local_key;
	u64	idsn;
	u32	token;
	u32	ssn_offset;
	u64	thmac;
	u32	local_nonce;
	u32	remote_nonce;
	struct mptcp_sock	*msk;
	struct hlist_nulls_node token_node;
};

static inline struct mptcp_subflow_request_sock *
mptcp_subflow_rsk(const struct request_sock *rsk)
{
	return (struct mptcp_subflow_request_sock *)rsk;
}

enum mptcp_data_avail {
	MPTCP_SUBFLOW_NODATA,
	MPTCP_SUBFLOW_DATA_AVAIL,
};

struct mptcp_delegated_action {
	struct napi_struct napi;
	struct list_head head;
};

DECLARE_PER_CPU(struct mptcp_delegated_action, mptcp_delegated_actions);

#define MPTCP_DELEGATE_SEND		0
#define MPTCP_DELEGATE_ACK		1

/* MPTCP subflow context */
struct mptcp_subflow_context {
	struct	list_head node;/* conn_list of subflows */
	u64	local_key;
	u64	remote_key;
	u64	idsn;
	u64	map_seq;
	u32	snd_isn;
	u32	token;
	u32	rel_write_seq;
	u32	map_subflow_seq;
	u32	ssn_offset;
	u32	map_data_len;
	__wsum	map_data_csum;
	u32	map_csum_len;
	u32	request_mptcp : 1,  /* send MP_CAPABLE */
		request_join : 1,   /* send MP_JOIN */
		request_bkup : 1,
		mp_capable : 1,	    /* remote is MPTCP capable */
		mp_join : 1,	    /* remote is JOINing */
		fully_established : 1,	    /* path validated */
		pm_notified : 1,    /* PM hook called for established status */
		conn_finished : 1,
		map_valid : 1,
		map_csum_reqd : 1,
		map_data_fin : 1,
		mpc_map : 1,
		backup : 1,
		send_mp_prio : 1,
		send_mp_fail : 1,
		rx_eof : 1,
		can_ack : 1,        /* only after processing the remote a key */
		disposable : 1,	    /* ctx can be free at ulp release time */
		stale : 1;	    /* unable to snd/rcv data, do not use for xmit */
	enum mptcp_data_avail data_avail;
	u32	remote_nonce;
	u64	thmac;
	u32	local_nonce;
	u32	remote_token;
	u8	hmac[MPTCPOPT_HMAC_LEN];
	u8	local_id;
	u8	remote_id;
	u8	reset_seen:1;
	u8	reset_transient:1;
	u8	reset_reason:4;
	u8	stale_count;

	long	delegated_status;
	struct	list_head delegated_node;   /* link into delegated_action, protected by local BH */

	u32	setsockopt_seq;
	u32	stale_rcv_tstamp;

	struct	sock *tcp_sock;	    /* tcp sk backpointer */
	struct	sock *conn;	    /* parent mptcp_sock */
	const	struct inet_connection_sock_af_ops *icsk_af_ops;
	void	(*tcp_data_ready)(struct sock *sk);
	void	(*tcp_state_change)(struct sock *sk);
	void	(*tcp_write_space)(struct sock *sk);
	void	(*tcp_error_report)(struct sock *sk);

	struct	rcu_head rcu;
};

static inline struct mptcp_subflow_context *
mptcp_subflow_ctx(const struct sock *sk)
{
	struct inet_connection_sock *icsk = inet_csk(sk);

	/* Use RCU on icsk_ulp_data only for sock diag code */
	return (__force struct mptcp_subflow_context *)icsk->icsk_ulp_data;
}

static inline struct sock *
mptcp_subflow_tcp_sock(const struct mptcp_subflow_context *subflow)
{
	return subflow->tcp_sock;
}

static inline u64
mptcp_subflow_get_map_offset(const struct mptcp_subflow_context *subflow)
{
	return tcp_sk(mptcp_subflow_tcp_sock(subflow))->copied_seq -
		      subflow->ssn_offset -
		      subflow->map_subflow_seq;
}

static inline u64
mptcp_subflow_get_mapped_dsn(const struct mptcp_subflow_context *subflow)
{
	return subflow->map_seq + mptcp_subflow_get_map_offset(subflow);
}

static inline void mptcp_add_pending_subflow(struct mptcp_sock *msk,
					     struct mptcp_subflow_context *subflow)
{
	sock_hold(mptcp_subflow_tcp_sock(subflow));
	spin_lock_bh(&msk->join_list_lock);
	list_add_tail(&subflow->node, &msk->join_list);
	spin_unlock_bh(&msk->join_list_lock);
}

void mptcp_subflow_process_delegated(struct sock *ssk);

static inline void mptcp_subflow_delegate(struct mptcp_subflow_context *subflow, int action)
{
	struct mptcp_delegated_action *delegated;
	bool schedule;

	/* the caller held the subflow bh socket lock */
	lockdep_assert_in_softirq();

	/* The implied barrier pairs with mptcp_subflow_delegated_done(), and
	 * ensures the below list check sees list updates done prior to status
	 * bit changes
	 */
	if (!test_and_set_bit(action, &subflow->delegated_status)) {
		/* still on delegated list from previous scheduling */
		if (!list_empty(&subflow->delegated_node))
			return;

		delegated = this_cpu_ptr(&mptcp_delegated_actions);
		schedule = list_empty(&delegated->head);
		list_add_tail(&subflow->delegated_node, &delegated->head);
		sock_hold(mptcp_subflow_tcp_sock(subflow));
		if (schedule)
			napi_schedule(&delegated->napi);
	}
}

static inline struct mptcp_subflow_context *
mptcp_subflow_delegated_next(struct mptcp_delegated_action *delegated)
{
	struct mptcp_subflow_context *ret;

	if (list_empty(&delegated->head))
		return NULL;

	ret = list_first_entry(&delegated->head, struct mptcp_subflow_context, delegated_node);
	list_del_init(&ret->delegated_node);
	return ret;
}

static inline bool mptcp_subflow_has_delegated_action(const struct mptcp_subflow_context *subflow)
{
	return !!READ_ONCE(subflow->delegated_status);
}

static inline void mptcp_subflow_delegated_done(struct mptcp_subflow_context *subflow, int action)
{
	/* pairs with mptcp_subflow_delegate, ensures delegate_node is updated before
	 * touching the status bit
	 */
	smp_wmb();
	clear_bit(action, &subflow->delegated_status);
}

int mptcp_is_enabled(const struct net *net);
unsigned int mptcp_get_add_addr_timeout(const struct net *net);
int mptcp_is_checksum_enabled(const struct net *net);
int mptcp_allow_join_id0(const struct net *net);
unsigned int mptcp_stale_loss_cnt(const struct net *net);
void mptcp_subflow_fully_established(struct mptcp_subflow_context *subflow,
				     struct mptcp_options_received *mp_opt);
bool __mptcp_retransmit_pending_data(struct sock *sk);
void __mptcp_push_pending(struct sock *sk, unsigned int flags);
bool mptcp_subflow_data_available(struct sock *sk);
void __init mptcp_subflow_init(void);
void mptcp_subflow_shutdown(struct sock *sk, struct sock *ssk, int how);
void mptcp_close_ssk(struct sock *sk, struct sock *ssk,
		     struct mptcp_subflow_context *subflow);
void mptcp_subflow_send_ack(struct sock *ssk);
void mptcp_subflow_reset(struct sock *ssk);
void mptcp_sock_graft(struct sock *sk, struct socket *parent);
struct socket *__mptcp_nmpc_socket(const struct mptcp_sock *msk);

/* called with sk socket lock held */
int __mptcp_subflow_connect(struct sock *sk, const struct mptcp_addr_info *loc,
			    const struct mptcp_addr_info *remote);
int mptcp_subflow_create_socket(struct sock *sk, struct socket **new_sock);
void mptcp_info2sockaddr(const struct mptcp_addr_info *info,
			 struct sockaddr_storage *addr,
			 unsigned short family);

static inline bool __mptcp_subflow_active(struct mptcp_subflow_context *subflow)
{
	struct sock *ssk = mptcp_subflow_tcp_sock(subflow);

	/* can't send if JOIN hasn't completed yet (i.e. is usable for mptcp) */
	if (subflow->request_join && !subflow->fully_established)
		return false;

	/* only send if our side has not closed yet */
	return ((1 << ssk->sk_state) & (TCPF_ESTABLISHED | TCPF_CLOSE_WAIT));
}

void mptcp_subflow_set_active(struct mptcp_subflow_context *subflow);

bool mptcp_subflow_active(struct mptcp_subflow_context *subflow);

static inline void mptcp_subflow_tcp_fallback(struct sock *sk,
					      struct mptcp_subflow_context *ctx)
{
	sk->sk_data_ready = ctx->tcp_data_ready;
	sk->sk_state_change = ctx->tcp_state_change;
	sk->sk_write_space = ctx->tcp_write_space;
	sk->sk_error_report = ctx->tcp_error_report;

	inet_csk(sk)->icsk_af_ops = ctx->icsk_af_ops;
}

static inline bool mptcp_has_another_subflow(struct sock *ssk)
{
	struct mptcp_subflow_context *subflow = mptcp_subflow_ctx(ssk), *tmp;
	struct mptcp_sock *msk = mptcp_sk(subflow->conn);

	mptcp_for_each_subflow(msk, tmp) {
		if (tmp != subflow)
			return true;
	}

	return false;
}

void __init mptcp_proto_init(void);
#if IS_ENABLED(CONFIG_MPTCP_IPV6)
int __init mptcp_proto_v6_init(void);
#endif

struct sock *mptcp_sk_clone(const struct sock *sk,
			    const struct mptcp_options_received *mp_opt,
			    struct request_sock *req);
void mptcp_get_options(const struct sock *sk,
		       const struct sk_buff *skb,
		       struct mptcp_options_received *mp_opt);

void mptcp_finish_connect(struct sock *sk);
void __mptcp_set_connected(struct sock *sk);
static inline bool mptcp_is_fully_established(struct sock *sk)
{
	return inet_sk_state_load(sk) == TCP_ESTABLISHED &&
	       READ_ONCE(mptcp_sk(sk)->fully_established);
}
void mptcp_rcv_space_init(struct mptcp_sock *msk, const struct sock *ssk);
void mptcp_data_ready(struct sock *sk, struct sock *ssk);
bool mptcp_finish_join(struct sock *sk);
bool mptcp_schedule_work(struct sock *sk);
int mptcp_setsockopt(struct sock *sk, int level, int optname,
		     sockptr_t optval, unsigned int optlen);
int mptcp_getsockopt(struct sock *sk, int level, int optname,
		     char __user *optval, int __user *option);

u64 __mptcp_expand_seq(u64 old_seq, u64 cur_seq);
static inline u64 mptcp_expand_seq(u64 old_seq, u64 cur_seq, bool use_64bit)
{
	if (use_64bit)
		return cur_seq;

	return __mptcp_expand_seq(old_seq, cur_seq);
}
void __mptcp_check_push(struct sock *sk, struct sock *ssk);
void __mptcp_data_acked(struct sock *sk);
void __mptcp_error_report(struct sock *sk);
void mptcp_subflow_eof(struct sock *sk);
bool mptcp_update_rcv_data_fin(struct mptcp_sock *msk, u64 data_fin_seq, bool use_64bit);
void __mptcp_flush_join_list(struct mptcp_sock *msk);
static inline bool mptcp_data_fin_enabled(const struct mptcp_sock *msk)
{
	return READ_ONCE(msk->snd_data_fin_enable) &&
	       READ_ONCE(msk->write_seq) == READ_ONCE(msk->snd_nxt);
}

static inline bool mptcp_propagate_sndbuf(struct sock *sk, struct sock *ssk)
{
	if ((sk->sk_userlocks & SOCK_SNDBUF_LOCK) || ssk->sk_sndbuf <= READ_ONCE(sk->sk_sndbuf))
		return false;

	WRITE_ONCE(sk->sk_sndbuf, ssk->sk_sndbuf);
	return true;
}

static inline void mptcp_write_space(struct sock *sk)
{
	if (sk_stream_is_writeable(sk)) {
		/* pairs with memory barrier in mptcp_poll */
		smp_mb();
		if (test_and_clear_bit(MPTCP_NOSPACE, &mptcp_sk(sk)->flags))
			sk_stream_write_space(sk);
	}
}

void mptcp_destroy_common(struct mptcp_sock *msk);

#define MPTCP_TOKEN_MAX_RETRIES	4

void __init mptcp_token_init(void);
static inline void mptcp_token_init_request(struct request_sock *req)
{
	mptcp_subflow_rsk(req)->token_node.pprev = NULL;
}

int mptcp_token_new_request(struct request_sock *req);
void mptcp_token_destroy_request(struct request_sock *req);
int mptcp_token_new_connect(struct sock *sk);
void mptcp_token_accept(struct mptcp_subflow_request_sock *r,
			struct mptcp_sock *msk);
bool mptcp_token_exists(u32 token);
struct mptcp_sock *mptcp_token_get_sock(struct net *net, u32 token);
struct mptcp_sock *mptcp_token_iter_next(const struct net *net, long *s_slot,
					 long *s_num);
void mptcp_token_destroy(struct mptcp_sock *msk);

void mptcp_crypto_key_sha(u64 key, u32 *token, u64 *idsn);

void mptcp_crypto_hmac_sha(u64 key1, u64 key2, u8 *msg, int len, void *hmac);

void __init mptcp_pm_init(void);
void mptcp_pm_data_init(struct mptcp_sock *msk);
void mptcp_pm_subflow_chk_stale(const struct mptcp_sock *msk, struct sock *ssk);
void mptcp_pm_nl_subflow_chk_stale(const struct mptcp_sock *msk, struct sock *ssk);
void mptcp_pm_new_connection(struct mptcp_sock *msk, const struct sock *ssk, int server_side);
void mptcp_pm_fully_established(struct mptcp_sock *msk, const struct sock *ssk, gfp_t gfp);
bool mptcp_pm_allow_new_subflow(struct mptcp_sock *msk);
void mptcp_pm_connection_closed(struct mptcp_sock *msk);
void mptcp_pm_subflow_established(struct mptcp_sock *msk);
void mptcp_pm_subflow_closed(struct mptcp_sock *msk, u8 id);
void mptcp_pm_add_addr_received(struct mptcp_sock *msk,
				const struct mptcp_addr_info *addr);
void mptcp_pm_add_addr_echoed(struct mptcp_sock *msk,
			      struct mptcp_addr_info *addr);
void mptcp_pm_add_addr_send_ack(struct mptcp_sock *msk);
void mptcp_pm_nl_addr_send_ack(struct mptcp_sock *msk);
void mptcp_pm_rm_addr_received(struct mptcp_sock *msk,
			       const struct mptcp_rm_list *rm_list);
void mptcp_pm_mp_prio_received(struct sock *sk, u8 bkup);
<<<<<<< HEAD
int mptcp_pm_nl_mp_prio_send_ack(struct mptcp_sock *msk,
				 struct mptcp_addr_info *addr,
				 u8 bkup);
=======
>>>>>>> df0cc57e
void mptcp_pm_mp_fail_received(struct sock *sk, u64 fail_seq);
void mptcp_pm_free_anno_list(struct mptcp_sock *msk);
bool mptcp_pm_sport_in_anno_list(struct mptcp_sock *msk, const struct sock *sk);
struct mptcp_pm_add_entry *
mptcp_pm_del_add_timer(struct mptcp_sock *msk,
		       struct mptcp_addr_info *addr, bool check_id);
struct mptcp_pm_add_entry *
mptcp_lookup_anno_list_by_saddr(struct mptcp_sock *msk,
				struct mptcp_addr_info *addr);
int mptcp_pm_get_flags_and_ifindex_by_id(struct net *net, unsigned int id,
					 u8 *flags, int *ifindex);

int mptcp_pm_announce_addr(struct mptcp_sock *msk,
			   const struct mptcp_addr_info *addr,
			   bool echo);
int mptcp_pm_remove_addr(struct mptcp_sock *msk, const struct mptcp_rm_list *rm_list);
int mptcp_pm_remove_subflow(struct mptcp_sock *msk, const struct mptcp_rm_list *rm_list);

void mptcp_event(enum mptcp_event_type type, const struct mptcp_sock *msk,
		 const struct sock *ssk, gfp_t gfp);
void mptcp_event_addr_announced(const struct mptcp_sock *msk, const struct mptcp_addr_info *info);
void mptcp_event_addr_removed(const struct mptcp_sock *msk, u8 id);

static inline bool mptcp_pm_should_add_signal(struct mptcp_sock *msk)
{
	return READ_ONCE(msk->pm.addr_signal) &
		(BIT(MPTCP_ADD_ADDR_SIGNAL) | BIT(MPTCP_ADD_ADDR_ECHO));
}

static inline bool mptcp_pm_should_add_signal_addr(struct mptcp_sock *msk)
{
	return READ_ONCE(msk->pm.addr_signal) & BIT(MPTCP_ADD_ADDR_SIGNAL);
}

static inline bool mptcp_pm_should_add_signal_echo(struct mptcp_sock *msk)
{
	return READ_ONCE(msk->pm.addr_signal) & BIT(MPTCP_ADD_ADDR_ECHO);
}

static inline bool mptcp_pm_should_rm_signal(struct mptcp_sock *msk)
{
	return READ_ONCE(msk->pm.addr_signal) & BIT(MPTCP_RM_ADDR_SIGNAL);
}

static inline unsigned int mptcp_add_addr_len(int family, bool echo, bool port)
{
	u8 len = TCPOLEN_MPTCP_ADD_ADDR_BASE;

	if (family == AF_INET6)
		len = TCPOLEN_MPTCP_ADD_ADDR6_BASE;
	if (!echo)
		len += MPTCPOPT_THMAC_LEN;
	/* account for 2 trailing 'nop' options */
	if (port)
		len += TCPOLEN_MPTCP_PORT_LEN + TCPOLEN_MPTCP_PORT_ALIGN;

	return len;
}

static inline int mptcp_rm_addr_len(const struct mptcp_rm_list *rm_list)
{
	if (rm_list->nr == 0 || rm_list->nr > MPTCP_RM_IDS_MAX)
		return -EINVAL;

	return TCPOLEN_MPTCP_RM_ADDR_BASE + roundup(rm_list->nr - 1, 4) + 1;
}

bool mptcp_pm_add_addr_signal(struct mptcp_sock *msk, struct sk_buff *skb,
			      unsigned int opt_size, unsigned int remaining,
			      struct mptcp_addr_info *addr, bool *echo,
			      bool *port, bool *drop_other_suboptions);
bool mptcp_pm_rm_addr_signal(struct mptcp_sock *msk, unsigned int remaining,
			     struct mptcp_rm_list *rm_list);
int mptcp_pm_get_local_id(struct mptcp_sock *msk, struct sock_common *skc);

void __init mptcp_pm_nl_init(void);
void mptcp_pm_nl_data_init(struct mptcp_sock *msk);
void mptcp_pm_nl_work(struct mptcp_sock *msk);
void mptcp_pm_nl_rm_subflow_received(struct mptcp_sock *msk,
				     const struct mptcp_rm_list *rm_list);
int mptcp_pm_nl_get_local_id(struct mptcp_sock *msk, struct sock_common *skc);
unsigned int mptcp_pm_get_add_addr_signal_max(struct mptcp_sock *msk);
unsigned int mptcp_pm_get_add_addr_accept_max(struct mptcp_sock *msk);
unsigned int mptcp_pm_get_subflows_max(struct mptcp_sock *msk);
unsigned int mptcp_pm_get_local_addr_max(struct mptcp_sock *msk);

void mptcp_sockopt_sync(struct mptcp_sock *msk, struct sock *ssk);
void mptcp_sockopt_sync_all(struct mptcp_sock *msk);

static inline struct mptcp_ext *mptcp_get_ext(const struct sk_buff *skb)
{
	return (struct mptcp_ext *)skb_ext_find(skb, SKB_EXT_MPTCP);
}

void mptcp_diag_subflow_init(struct tcp_ulp_ops *ops);

static inline bool __mptcp_check_fallback(const struct mptcp_sock *msk)
{
	return test_bit(MPTCP_FALLBACK_DONE, &msk->flags);
}

static inline bool mptcp_check_fallback(const struct sock *sk)
{
	struct mptcp_subflow_context *subflow = mptcp_subflow_ctx(sk);
	struct mptcp_sock *msk = mptcp_sk(subflow->conn);

	return __mptcp_check_fallback(msk);
}

static inline void __mptcp_do_fallback(struct mptcp_sock *msk)
{
	if (test_bit(MPTCP_FALLBACK_DONE, &msk->flags)) {
		pr_debug("TCP fallback already done (msk=%p)", msk);
		return;
	}
	set_bit(MPTCP_FALLBACK_DONE, &msk->flags);
}

static inline void mptcp_do_fallback(struct sock *sk)
{
	struct mptcp_subflow_context *subflow = mptcp_subflow_ctx(sk);
	struct mptcp_sock *msk = mptcp_sk(subflow->conn);

	__mptcp_do_fallback(msk);
}

#define pr_fallback(a) pr_debug("%s:fallback to TCP (msk=%p)", __func__, a)

static inline bool subflow_simultaneous_connect(struct sock *sk)
{
	struct mptcp_subflow_context *subflow = mptcp_subflow_ctx(sk);
	struct sock *parent = subflow->conn;

	return sk->sk_state == TCP_ESTABLISHED &&
	       !mptcp_sk(parent)->pm.server_side &&
	       !subflow->conn_finished;
}

#ifdef CONFIG_SYN_COOKIES
void subflow_init_req_cookie_join_save(const struct mptcp_subflow_request_sock *subflow_req,
				       struct sk_buff *skb);
bool mptcp_token_join_cookie_init_state(struct mptcp_subflow_request_sock *subflow_req,
					struct sk_buff *skb);
void __init mptcp_join_cookie_init(void);
#else
static inline void
subflow_init_req_cookie_join_save(const struct mptcp_subflow_request_sock *subflow_req,
				  struct sk_buff *skb) {}
static inline bool
mptcp_token_join_cookie_init_state(struct mptcp_subflow_request_sock *subflow_req,
				   struct sk_buff *skb)
{
	return false;
}

static inline void mptcp_join_cookie_init(void) {}
#endif

#endif /* __MPTCP_PROTOCOL_H */<|MERGE_RESOLUTION|>--- conflicted
+++ resolved
@@ -254,10 +254,6 @@
 	struct sk_buff  *ooo_last_skb;
 	struct rb_root  out_of_order_queue;
 	struct sk_buff_head receive_queue;
-<<<<<<< HEAD
-	int		tx_pending_data;
-=======
->>>>>>> df0cc57e
 	struct list_head conn_list;
 	struct list_head rtx_queue;
 	struct mptcp_data_frag *first_pending;
@@ -728,12 +724,6 @@
 void mptcp_pm_rm_addr_received(struct mptcp_sock *msk,
 			       const struct mptcp_rm_list *rm_list);
 void mptcp_pm_mp_prio_received(struct sock *sk, u8 bkup);
-<<<<<<< HEAD
-int mptcp_pm_nl_mp_prio_send_ack(struct mptcp_sock *msk,
-				 struct mptcp_addr_info *addr,
-				 u8 bkup);
-=======
->>>>>>> df0cc57e
 void mptcp_pm_mp_fail_received(struct sock *sk, u64 fail_seq);
 void mptcp_pm_free_anno_list(struct mptcp_sock *msk);
 bool mptcp_pm_sport_in_anno_list(struct mptcp_sock *msk, const struct sock *sk);
