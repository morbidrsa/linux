/*
   HIDP implementation for Linux Bluetooth stack (BlueZ).
   Copyright (C) 2003-2004 Marcel Holtmann <marcel@holtmann.org>

   This program is free software; you can redistribute it and/or modify
   it under the terms of the GNU General Public License version 2 as
   published by the Free Software Foundation;

   THE SOFTWARE IS PROVIDED "AS IS", WITHOUT WARRANTY OF ANY KIND, EXPRESS
   OR IMPLIED, INCLUDING BUT NOT LIMITED TO THE WARRANTIES OF MERCHANTABILITY,
   FITNESS FOR A PARTICULAR PURPOSE AND NONINFRINGEMENT OF THIRD PARTY RIGHTS.
   IN NO EVENT SHALL THE COPYRIGHT HOLDER(S) AND AUTHOR(S) BE LIABLE FOR ANY
   CLAIM, OR ANY SPECIAL INDIRECT OR CONSEQUENTIAL DAMAGES, OR ANY DAMAGES
   WHATSOEVER RESULTING FROM LOSS OF USE, DATA OR PROFITS, WHETHER IN AN
   ACTION OF CONTRACT, NEGLIGENCE OR OTHER TORTIOUS ACTION, ARISING OUT OF
   OR IN CONNECTION WITH THE USE OR PERFORMANCE OF THIS SOFTWARE.

   ALL LIABILITY, INCLUDING LIABILITY FOR INFRINGEMENT OF ANY PATENTS,
   COPYRIGHTS, TRADEMARKS OR OTHER RIGHTS, RELATING TO USE OF THIS
   SOFTWARE IS DISCLAIMED.
*/

#ifndef __HIDP_H
#define __HIDP_H

#include <linux/types.h>
#include <linux/kref.h>
#include <net/bluetooth/bluetooth.h>
#include <net/bluetooth/l2cap.h>

/* HIDP header masks */
#define HIDP_HEADER_TRANS_MASK			0xf0
#define HIDP_HEADER_PARAM_MASK			0x0f

/* HIDP transaction types */
#define HIDP_TRANS_HANDSHAKE			0x00
#define HIDP_TRANS_HID_CONTROL			0x10
#define HIDP_TRANS_GET_REPORT			0x40
#define HIDP_TRANS_SET_REPORT			0x50
#define HIDP_TRANS_GET_PROTOCOL			0x60
#define HIDP_TRANS_SET_PROTOCOL			0x70
#define HIDP_TRANS_GET_IDLE			0x80
#define HIDP_TRANS_SET_IDLE			0x90
#define HIDP_TRANS_DATA				0xa0
#define HIDP_TRANS_DATC				0xb0

/* HIDP handshake results */
#define HIDP_HSHK_SUCCESSFUL			0x00
#define HIDP_HSHK_NOT_READY			0x01
#define HIDP_HSHK_ERR_INVALID_REPORT_ID		0x02
#define HIDP_HSHK_ERR_UNSUPPORTED_REQUEST	0x03
#define HIDP_HSHK_ERR_INVALID_PARAMETER		0x04
#define HIDP_HSHK_ERR_UNKNOWN			0x0e
#define HIDP_HSHK_ERR_FATAL			0x0f

/* HIDP control operation parameters */
#define HIDP_CTRL_NOP				0x00
#define HIDP_CTRL_HARD_RESET			0x01
#define HIDP_CTRL_SOFT_RESET			0x02
#define HIDP_CTRL_SUSPEND			0x03
#define HIDP_CTRL_EXIT_SUSPEND			0x04
#define HIDP_CTRL_VIRTUAL_CABLE_UNPLUG		0x05

/* HIDP data transaction headers */
#define HIDP_DATA_RTYPE_MASK			0x03
#define HIDP_DATA_RSRVD_MASK			0x0c
#define HIDP_DATA_RTYPE_OTHER			0x00
#define HIDP_DATA_RTYPE_INPUT			0x01
#define HIDP_DATA_RTYPE_OUPUT			0x02
#define HIDP_DATA_RTYPE_FEATURE			0x03

/* HIDP protocol header parameters */
#define HIDP_PROTO_BOOT				0x00
#define HIDP_PROTO_REPORT			0x01

/* HIDP ioctl defines */
#define HIDPCONNADD	_IOW('H', 200, int)
#define HIDPCONNDEL	_IOW('H', 201, int)
#define HIDPGETCONNLIST	_IOR('H', 210, int)
#define HIDPGETCONNINFO	_IOR('H', 211, int)

#define HIDP_VIRTUAL_CABLE_UNPLUG	0
#define HIDP_BOOT_PROTOCOL_MODE		1
#define HIDP_BLUETOOTH_VENDOR_ID	9
#define HIDP_WAITING_FOR_RETURN		10
#define HIDP_WAITING_FOR_SEND_ACK	11

struct hidp_connadd_req {
	int   ctrl_sock;	/* Connected control socket */
	int   intr_sock;	/* Connected interrupt socket */
	__u16 parser;
	__u16 rd_size;
	__u8 __user *rd_data;
	__u8  country;
	__u8  subclass;
	__u16 vendor;
	__u16 product;
	__u16 version;
	__u32 flags;
	__u32 idle_to;
	char  name[128];
};

struct hidp_conndel_req {
	bdaddr_t bdaddr;
	__u32    flags;
};

struct hidp_conninfo {
	bdaddr_t bdaddr;
	__u32    flags;
	__u16    state;
	__u16    vendor;
	__u16    product;
	__u16    version;
	char     name[128];
};

struct hidp_connlist_req {
	__u32  cnum;
	struct hidp_conninfo __user *ci;
};

int hidp_connection_add(struct hidp_connadd_req *req, struct socket *ctrl_sock, struct socket *intr_sock);
int hidp_connection_del(struct hidp_conndel_req *req);
int hidp_get_connlist(struct hidp_connlist_req *req);
int hidp_get_conninfo(struct hidp_conninfo *ci);

enum hidp_session_state {
	HIDP_SESSION_IDLING,
<<<<<<< HEAD
=======
	HIDP_SESSION_PREPARING,
>>>>>>> d0e0ac97
	HIDP_SESSION_RUNNING,
};

/* HIDP session defines */
struct hidp_session {
	struct list_head list;
	struct kref ref;

	/* runtime management */
	atomic_t state;
	wait_queue_head_t state_queue;
	atomic_t terminate;
	struct task_struct *task;
	unsigned long flags;

	/* connection management */
	bdaddr_t bdaddr;
	struct l2cap_conn *conn;
	struct l2cap_user user;
	struct socket *ctrl_sock;
	struct socket *intr_sock;
	struct sk_buff_head ctrl_transmit;
	struct sk_buff_head intr_transmit;
	uint ctrl_mtu;
	uint intr_mtu;
	unsigned long idle_to;

	/* device management */
<<<<<<< HEAD
=======
	struct work_struct dev_init;
>>>>>>> d0e0ac97
	struct input_dev *input;
	struct hid_device *hid;
	struct timer_list timer;

	/* Report descriptor */
	__u8 *rd_data;
	uint rd_size;

	/* session data */
	unsigned char keys[8];
	unsigned char leds;

	/* Used in hidp_get_raw_report() */
	int waiting_report_type; /* HIDP_DATA_RTYPE_* */
	int waiting_report_number; /* -1 for not numbered */
	struct mutex report_mutex;
	struct sk_buff *report_return;
	wait_queue_head_t report_queue;

	/* Used in hidp_output_raw_report() */
	int output_report_success; /* boolean */
};

/* HIDP init defines */
extern int __init hidp_init_sockets(void);
extern void __exit hidp_cleanup_sockets(void);

#endif /* __HIDP_H */<|MERGE_RESOLUTION|>--- conflicted
+++ resolved
@@ -128,10 +128,7 @@
 
 enum hidp_session_state {
 	HIDP_SESSION_IDLING,
-<<<<<<< HEAD
-=======
 	HIDP_SESSION_PREPARING,
->>>>>>> d0e0ac97
 	HIDP_SESSION_RUNNING,
 };
 
@@ -160,10 +157,7 @@
 	unsigned long idle_to;
 
 	/* device management */
-<<<<<<< HEAD
-=======
 	struct work_struct dev_init;
->>>>>>> d0e0ac97
 	struct input_dev *input;
 	struct hid_device *hid;
 	struct timer_list timer;
