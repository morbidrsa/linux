--- conflicted
+++ resolved
@@ -1058,14 +1058,11 @@
 		goto done;
 	}
 
-<<<<<<< HEAD
-=======
 	if (hdev->dev_type != HCI_BREDR) {
 		err = -EOPNOTSUPP;
 		goto done;
 	}
 
->>>>>>> 01925efd
 	if (!test_bit(HCI_BREDR_ENABLED, &hdev->dev_flags)) {
 		err = -EOPNOTSUPP;
 		goto done;
@@ -1284,11 +1281,7 @@
 		hci_notify(hdev, HCI_DEV_UP);
 		if (!test_bit(HCI_SETUP, &hdev->dev_flags) &&
 		    !test_bit(HCI_USER_CHANNEL, &hdev->dev_flags) &&
-<<<<<<< HEAD
-		    mgmt_valid_hdev(hdev)) {
-=======
 		    hdev->dev_type == HCI_BREDR) {
->>>>>>> 01925efd
 			hci_dev_lock(hdev);
 			mgmt_powered(hdev, 1);
 			hci_dev_unlock(hdev);
@@ -1338,13 +1331,10 @@
 	if (test_and_clear_bit(HCI_AUTO_OFF, &hdev->dev_flags))
 		cancel_delayed_work(&hdev->power_off);
 
-<<<<<<< HEAD
-=======
 	/* After this call it is guaranteed that the setup procedure
 	 * has finished. This means that error conditions like RFKILL
 	 * or no valid public or static random address apply.
 	 */
->>>>>>> 01925efd
 	flush_workqueue(hdev->req_workqueue);
 
 	err = hci_dev_do_open(hdev);
@@ -1488,7 +1478,6 @@
 
 	if (!test_bit(HCI_UP, &hdev->flags)) {
 		ret = -ENETDOWN;
-<<<<<<< HEAD
 		goto done;
 	}
 
@@ -1496,15 +1485,6 @@
 		ret = -EBUSY;
 		goto done;
 	}
-=======
-		goto done;
-	}
-
-	if (test_bit(HCI_USER_CHANNEL, &hdev->dev_flags)) {
-		ret = -EBUSY;
-		goto done;
-	}
->>>>>>> 01925efd
 
 	/* Drop queues */
 	skb_queue_purge(&hdev->rx_q);
@@ -1569,14 +1549,11 @@
 		goto done;
 	}
 
-<<<<<<< HEAD
-=======
 	if (hdev->dev_type != HCI_BREDR) {
 		err = -EOPNOTSUPP;
 		goto done;
 	}
 
->>>>>>> 01925efd
 	if (!test_bit(HCI_BREDR_ENABLED, &hdev->dev_flags)) {
 		err = -EOPNOTSUPP;
 		goto done;
@@ -2419,12 +2396,7 @@
 	set_bit(HCI_SETUP, &hdev->dev_flags);
 	set_bit(HCI_AUTO_OFF, &hdev->dev_flags);
 
-<<<<<<< HEAD
-	if (hdev->dev_type != HCI_AMP) {
-		set_bit(HCI_AUTO_OFF, &hdev->dev_flags);
-=======
 	if (hdev->dev_type == HCI_BREDR) {
->>>>>>> 01925efd
 		/* Assume BR/EDR support until proven otherwise (such as
 		 * through reading supported features during init.
 		 */
