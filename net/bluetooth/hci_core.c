--- conflicted
+++ resolved
@@ -1646,7 +1646,9 @@
 
 	BT_DBG("%p name %s blocked %d", hdev, hdev->name, blocked);
 
-<<<<<<< HEAD
+	if (test_bit(HCI_USER_CHANNEL, &hdev->dev_flags))
+		return -EBUSY;
+
 	if (blocked) {
 		set_bit(HCI_RFKILLED, &hdev->dev_flags);
 		if (!test_bit(HCI_SETUP, &hdev->dev_flags))
@@ -1654,15 +1656,6 @@
 	} else {
 		clear_bit(HCI_RFKILLED, &hdev->dev_flags);
 }
-=======
-	if (test_bit(HCI_USER_CHANNEL, &hdev->dev_flags))
-		return -EBUSY;
-
-	if (!blocked)
-		return 0;
-
-	hci_dev_do_close(hdev);
->>>>>>> 4375f103
 
 	return 0;
 }
