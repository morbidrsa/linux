--- conflicted
+++ resolved
@@ -1817,23 +1817,10 @@
 		goto done;
 	}
 
-<<<<<<< HEAD
-	if (hcon->type == LE_LINK) {
-		err = 0;
-
-		if (!list_empty(&conn->chan_l)) {
-			err = -EBUSY;
-			hci_conn_drop(hcon);
-		}
-
-		if (err)
-			goto done;
-=======
 	if (cid && __l2cap_get_chan_by_dcid(conn, cid)) {
 		hci_conn_drop(hcon);
 		err = -EBUSY;
 		goto done;
->>>>>>> d0e0ac97
 	}
 
 	/* Update source addr of the socket */
@@ -3855,12 +3842,9 @@
 	struct hci_dev *hdev = conn->hcon->hdev;
 	struct hci_conn *hcon = conn->hcon;
 
-<<<<<<< HEAD
-=======
 	if (cmd_len < sizeof(struct l2cap_conn_req))
 		return -EPROTO;
 
->>>>>>> d0e0ac97
 	hci_dev_lock(hdev);
 	if (test_bit(HCI_MGMT, &hdev->dev_flags) &&
 	    !test_and_set_bit(HCI_CONN_MGMT_CONNECTED, &hcon->flags))
@@ -6414,11 +6398,7 @@
 {
 	struct l2cap_chan *chan;
 
-<<<<<<< HEAD
-	chan = l2cap_global_chan_by_scid(0, L2CAP_CID_LE_DATA,
-=======
 	chan = l2cap_global_chan_by_scid(BT_CONNECTED, L2CAP_CID_ATT,
->>>>>>> d0e0ac97
 					 conn->src, conn->dst);
 	if (!chan)
 		goto drop;
@@ -6466,11 +6446,7 @@
 		l2cap_conless_channel(conn, psm, skb);
 		break;
 
-<<<<<<< HEAD
-	case L2CAP_CID_LE_DATA:
-=======
 	case L2CAP_CID_ATT:
->>>>>>> d0e0ac97
 		l2cap_att_channel(conn, skb);
 		break;
 
