/*
 * net/sched/sch_tbf.c	Token Bucket Filter queue.
 *
 *		This program is free software; you can redistribute it and/or
 *		modify it under the terms of the GNU General Public License
 *		as published by the Free Software Foundation; either version
 *		2 of the License, or (at your option) any later version.
 *
 * Authors:	Alexey Kuznetsov, <kuznet@ms2.inr.ac.ru>
 *		Dmitry Torokhov <dtor@mail.ru> - allow attaching inner qdiscs -
 *						 original idea by Martin Devera
 *
 */

#include <linux/module.h>
#include <linux/types.h>
#include <linux/kernel.h>
#include <linux/string.h>
#include <linux/errno.h>
#include <linux/skbuff.h>
#include <net/netlink.h>
#include <net/sch_generic.h>
#include <net/pkt_sched.h>


/*	Simple Token Bucket Filter.
	=======================================

	SOURCE.
	-------

	None.

	Description.
	------------

	A data flow obeys TBF with rate R and depth B, if for any
	time interval t_i...t_f the number of transmitted bits
	does not exceed B + R*(t_f-t_i).

	Packetized version of this definition:
	The sequence of packets of sizes s_i served at moments t_i
	obeys TBF, if for any i<=k:

	s_i+....+s_k <= B + R*(t_k - t_i)

	Algorithm.
	----------

	Let N(t_i) be B/R initially and N(t) grow continuously with time as:

	N(t+delta) = min{B/R, N(t) + delta}

	If the first packet in queue has length S, it may be
	transmitted only at the time t_* when S/R <= N(t_*),
	and in this case N(t) jumps:

	N(t_* + 0) = N(t_* - 0) - S/R.



	Actually, QoS requires two TBF to be applied to a data stream.
	One of them controls steady state burst size, another
	one with rate P (peak rate) and depth M (equal to link MTU)
	limits bursts at a smaller time scale.

	It is easy to see that P>R, and B>M. If P is infinity, this double
	TBF is equivalent to a single one.

	When TBF works in reshaping mode, latency is estimated as:

	lat = max ((L-B)/R, (L-M)/P)


	NOTES.
	------

	If TBF throttles, it starts a watchdog timer, which will wake it up
	when it is ready to transmit.
	Note that the minimal timer resolution is 1/HZ.
	If no new packets arrive during this period,
	or if the device is not awaken by EOI for some previous packet,
	TBF can stop its activity for 1/HZ.


	This means, that with depth B, the maximal rate is

	R_crit = B*HZ

	F.e. for 10Mbit ethernet and HZ=100 the minimal allowed B is ~10Kbytes.

	Note that the peak rate TBF is much more tough: with MTU 1500
	P_crit = 150Kbytes/sec. So, if you need greater peak
	rates, use alpha with HZ=1000 :-)

	With classful TBF, limit is just kept for backwards compatibility.
	It is passed to the default bfifo qdisc - if the inner qdisc is
	changed the limit is not effective anymore.
*/

struct tbf_sched_data {
/* Parameters */
	u32		limit;		/* Maximal length of backlog: bytes */
	s64		buffer;		/* Token bucket depth/rate: MUST BE >= MTU/B */
	s64		mtu;
	u32		max_size;
	struct psched_ratecfg rate;
	struct psched_ratecfg peak;
	bool peak_present;

/* Variables */
	s64	tokens;			/* Current number of B tokens */
	s64	ptokens;		/* Current number of P tokens */
	s64	t_c;			/* Time check-point */
	struct Qdisc	*qdisc;		/* Inner qdisc, default - bfifo queue */
	struct qdisc_watchdog watchdog;	/* Watchdog timer */
};

<<<<<<< HEAD
=======

/* GSO packet is too big, segment it so that tbf can transmit
 * each segment in time
 */
static int tbf_segment(struct sk_buff *skb, struct Qdisc *sch)
{
	struct tbf_sched_data *q = qdisc_priv(sch);
	struct sk_buff *segs, *nskb;
	netdev_features_t features = netif_skb_features(skb);
	int ret, nb;

	segs = skb_gso_segment(skb, features & ~NETIF_F_GSO_MASK);

	if (IS_ERR_OR_NULL(segs))
		return qdisc_reshape_fail(skb, sch);

	nb = 0;
	while (segs) {
		nskb = segs->next;
		segs->next = NULL;
		if (likely(segs->len <= q->max_size)) {
			qdisc_skb_cb(segs)->pkt_len = segs->len;
			ret = qdisc_enqueue(segs, q->qdisc);
		} else {
			ret = qdisc_reshape_fail(skb, sch);
		}
		if (ret != NET_XMIT_SUCCESS) {
			if (net_xmit_drop_count(ret))
				sch->qstats.drops++;
		} else {
			nb++;
		}
		segs = nskb;
	}
	sch->q.qlen += nb;
	if (nb > 1)
		qdisc_tree_decrease_qlen(sch, 1 - nb);
	consume_skb(skb);
	return nb > 0 ? NET_XMIT_SUCCESS : NET_XMIT_DROP;
}

>>>>>>> d0e0ac97
static int tbf_enqueue(struct sk_buff *skb, struct Qdisc *sch)
{
	struct tbf_sched_data *q = qdisc_priv(sch);
	int ret;

	if (qdisc_pkt_len(skb) > q->max_size) {
		if (skb_is_gso(skb))
			return tbf_segment(skb, sch);
		return qdisc_reshape_fail(skb, sch);
	}
	ret = qdisc_enqueue(skb, q->qdisc);
	if (ret != NET_XMIT_SUCCESS) {
		if (net_xmit_drop_count(ret))
			sch->qstats.drops++;
		return ret;
	}

	sch->q.qlen++;
	return NET_XMIT_SUCCESS;
}

static unsigned int tbf_drop(struct Qdisc *sch)
{
	struct tbf_sched_data *q = qdisc_priv(sch);
	unsigned int len = 0;

	if (q->qdisc->ops->drop && (len = q->qdisc->ops->drop(q->qdisc)) != 0) {
		sch->q.qlen--;
		sch->qstats.drops++;
	}
	return len;
}

static struct sk_buff *tbf_dequeue(struct Qdisc *sch)
{
	struct tbf_sched_data *q = qdisc_priv(sch);
	struct sk_buff *skb;

	skb = q->qdisc->ops->peek(q->qdisc);

	if (skb) {
		s64 now;
		s64 toks;
		s64 ptoks = 0;
		unsigned int len = qdisc_pkt_len(skb);

		now = ktime_to_ns(ktime_get());
		toks = min_t(s64, now - q->t_c, q->buffer);

		if (q->peak_present) {
			ptoks = toks + q->ptokens;
			if (ptoks > q->mtu)
				ptoks = q->mtu;
			ptoks -= (s64) psched_l2t_ns(&q->peak, len);
		}
		toks += q->tokens;
		if (toks > q->buffer)
			toks = q->buffer;
		toks -= (s64) psched_l2t_ns(&q->rate, len);

		if ((toks|ptoks) >= 0) {
			skb = qdisc_dequeue_peeked(q->qdisc);
			if (unlikely(!skb))
				return NULL;

			q->t_c = now;
			q->tokens = toks;
			q->ptokens = ptoks;
			sch->q.qlen--;
			qdisc_unthrottled(sch);
			qdisc_bstats_update(sch, skb);
			return skb;
		}

		qdisc_watchdog_schedule_ns(&q->watchdog,
					   now + max_t(long, -toks, -ptoks));

		/* Maybe we have a shorter packet in the queue,
		   which can be sent now. It sounds cool,
		   but, however, this is wrong in principle.
		   We MUST NOT reorder packets under these circumstances.

		   Really, if we split the flow into independent
		   subflows, it would be a very good solution.
		   This is the main idea of all FQ algorithms
		   (cf. CSZ, HPFQ, HFSC)
		 */

		sch->qstats.overlimits++;
	}
	return NULL;
}

static void tbf_reset(struct Qdisc *sch)
{
	struct tbf_sched_data *q = qdisc_priv(sch);

	qdisc_reset(q->qdisc);
	sch->q.qlen = 0;
	q->t_c = ktime_to_ns(ktime_get());
	q->tokens = q->buffer;
	q->ptokens = q->mtu;
	qdisc_watchdog_cancel(&q->watchdog);
}

static const struct nla_policy tbf_policy[TCA_TBF_MAX + 1] = {
	[TCA_TBF_PARMS]	= { .len = sizeof(struct tc_tbf_qopt) },
	[TCA_TBF_RTAB]	= { .type = NLA_BINARY, .len = TC_RTAB_SIZE },
	[TCA_TBF_PTAB]	= { .type = NLA_BINARY, .len = TC_RTAB_SIZE },
};

static int tbf_change(struct Qdisc *sch, struct nlattr *opt)
{
	int err;
	struct tbf_sched_data *q = qdisc_priv(sch);
	struct nlattr *tb[TCA_TBF_PTAB + 1];
	struct tc_tbf_qopt *qopt;
	struct qdisc_rate_table *rtab = NULL;
	struct qdisc_rate_table *ptab = NULL;
	struct Qdisc *child = NULL;
	int max_size, n;

	err = nla_parse_nested(tb, TCA_TBF_PTAB, opt, tbf_policy);
	if (err < 0)
		return err;

	err = -EINVAL;
	if (tb[TCA_TBF_PARMS] == NULL)
		goto done;

	qopt = nla_data(tb[TCA_TBF_PARMS]);
	rtab = qdisc_get_rtab(&qopt->rate, tb[TCA_TBF_RTAB]);
	if (rtab == NULL)
		goto done;

	if (qopt->peakrate.rate) {
		if (qopt->peakrate.rate > qopt->rate.rate)
			ptab = qdisc_get_rtab(&qopt->peakrate, tb[TCA_TBF_PTAB]);
		if (ptab == NULL)
			goto done;
	}

	for (n = 0; n < 256; n++)
		if (rtab->data[n] > qopt->buffer)
			break;
	max_size = (n << qopt->rate.cell_log) - 1;
	if (ptab) {
		int size;

		for (n = 0; n < 256; n++)
			if (ptab->data[n] > qopt->mtu)
				break;
		size = (n << qopt->peakrate.cell_log) - 1;
		if (size < max_size)
			max_size = size;
	}
	if (max_size < 0)
		goto done;

	if (q->qdisc != &noop_qdisc) {
		err = fifo_set_limit(q->qdisc, qopt->limit);
		if (err)
			goto done;
	} else if (qopt->limit > 0) {
		child = fifo_create_dflt(sch, &bfifo_qdisc_ops, qopt->limit);
		if (IS_ERR(child)) {
			err = PTR_ERR(child);
			goto done;
		}
	}

	sch_tree_lock(sch);
	if (child) {
		qdisc_tree_decrease_qlen(q->qdisc, q->qdisc->q.qlen);
		qdisc_destroy(q->qdisc);
		q->qdisc = child;
	}
	q->limit = qopt->limit;
	q->mtu = PSCHED_TICKS2NS(qopt->mtu);
	q->max_size = max_size;
	q->buffer = PSCHED_TICKS2NS(qopt->buffer);
	q->tokens = q->buffer;
	q->ptokens = q->mtu;

	psched_ratecfg_precompute(&q->rate, &rtab->rate);
	if (ptab) {
		psched_ratecfg_precompute(&q->peak, &ptab->rate);
		q->peak_present = true;
	} else {
		q->peak_present = false;
	}

	sch_tree_unlock(sch);
	err = 0;
done:
	if (rtab)
		qdisc_put_rtab(rtab);
	if (ptab)
		qdisc_put_rtab(ptab);
	return err;
}

static int tbf_init(struct Qdisc *sch, struct nlattr *opt)
{
	struct tbf_sched_data *q = qdisc_priv(sch);

	if (opt == NULL)
		return -EINVAL;

	q->t_c = ktime_to_ns(ktime_get());
	qdisc_watchdog_init(&q->watchdog, sch);
	q->qdisc = &noop_qdisc;

	return tbf_change(sch, opt);
}

static void tbf_destroy(struct Qdisc *sch)
{
	struct tbf_sched_data *q = qdisc_priv(sch);

	qdisc_watchdog_cancel(&q->watchdog);
	qdisc_destroy(q->qdisc);
}

static int tbf_dump(struct Qdisc *sch, struct sk_buff *skb)
{
	struct tbf_sched_data *q = qdisc_priv(sch);
	struct nlattr *nest;
	struct tc_tbf_qopt opt;

	sch->qstats.backlog = q->qdisc->qstats.backlog;
	nest = nla_nest_start(skb, TCA_OPTIONS);
	if (nest == NULL)
		goto nla_put_failure;

	opt.limit = q->limit;
	psched_ratecfg_getrate(&opt.rate, &q->rate);
	if (q->peak_present)
		psched_ratecfg_getrate(&opt.peakrate, &q->peak);
	else
		memset(&opt.peakrate, 0, sizeof(opt.peakrate));
	opt.mtu = PSCHED_NS2TICKS(q->mtu);
	opt.buffer = PSCHED_NS2TICKS(q->buffer);
	if (nla_put(skb, TCA_TBF_PARMS, sizeof(opt), &opt))
		goto nla_put_failure;

	nla_nest_end(skb, nest);
	return skb->len;

nla_put_failure:
	nla_nest_cancel(skb, nest);
	return -1;
}

static int tbf_dump_class(struct Qdisc *sch, unsigned long cl,
			  struct sk_buff *skb, struct tcmsg *tcm)
{
	struct tbf_sched_data *q = qdisc_priv(sch);

	tcm->tcm_handle |= TC_H_MIN(1);
	tcm->tcm_info = q->qdisc->handle;

	return 0;
}

static int tbf_graft(struct Qdisc *sch, unsigned long arg, struct Qdisc *new,
		     struct Qdisc **old)
{
	struct tbf_sched_data *q = qdisc_priv(sch);

	if (new == NULL)
		new = &noop_qdisc;

	sch_tree_lock(sch);
	*old = q->qdisc;
	q->qdisc = new;
	qdisc_tree_decrease_qlen(*old, (*old)->q.qlen);
	qdisc_reset(*old);
	sch_tree_unlock(sch);

	return 0;
}

static struct Qdisc *tbf_leaf(struct Qdisc *sch, unsigned long arg)
{
	struct tbf_sched_data *q = qdisc_priv(sch);
	return q->qdisc;
}

static unsigned long tbf_get(struct Qdisc *sch, u32 classid)
{
	return 1;
}

static void tbf_put(struct Qdisc *sch, unsigned long arg)
{
}

static void tbf_walk(struct Qdisc *sch, struct qdisc_walker *walker)
{
	if (!walker->stop) {
		if (walker->count >= walker->skip)
			if (walker->fn(sch, 1, walker) < 0) {
				walker->stop = 1;
				return;
			}
		walker->count++;
	}
}

static const struct Qdisc_class_ops tbf_class_ops = {
	.graft		=	tbf_graft,
	.leaf		=	tbf_leaf,
	.get		=	tbf_get,
	.put		=	tbf_put,
	.walk		=	tbf_walk,
	.dump		=	tbf_dump_class,
};

static struct Qdisc_ops tbf_qdisc_ops __read_mostly = {
	.next		=	NULL,
	.cl_ops		=	&tbf_class_ops,
	.id		=	"tbf",
	.priv_size	=	sizeof(struct tbf_sched_data),
	.enqueue	=	tbf_enqueue,
	.dequeue	=	tbf_dequeue,
	.peek		=	qdisc_peek_dequeued,
	.drop		=	tbf_drop,
	.init		=	tbf_init,
	.reset		=	tbf_reset,
	.destroy	=	tbf_destroy,
	.change		=	tbf_change,
	.dump		=	tbf_dump,
	.owner		=	THIS_MODULE,
};

static int __init tbf_module_init(void)
{
	return register_qdisc(&tbf_qdisc_ops);
}

static void __exit tbf_module_exit(void)
{
	unregister_qdisc(&tbf_qdisc_ops);
}
module_init(tbf_module_init)
module_exit(tbf_module_exit)
MODULE_LICENSE("GPL");<|MERGE_RESOLUTION|>--- conflicted
+++ resolved
@@ -116,8 +116,6 @@
 	struct qdisc_watchdog watchdog;	/* Watchdog timer */
 };
 
-<<<<<<< HEAD
-=======
 
 /* GSO packet is too big, segment it so that tbf can transmit
  * each segment in time
@@ -159,7 +157,6 @@
 	return nb > 0 ? NET_XMIT_SUCCESS : NET_XMIT_DROP;
 }
 
->>>>>>> d0e0ac97
 static int tbf_enqueue(struct sk_buff *skb, struct Qdisc *sch)
 {
 	struct tbf_sched_data *q = qdisc_priv(sch);
