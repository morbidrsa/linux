--- conflicted
+++ resolved
@@ -909,10 +909,7 @@
 	memset(r, 0, sizeof(*r));
 	r->overhead = conf->overhead;
 	r->rate_bytes_ps = conf->rate;
-<<<<<<< HEAD
-=======
 	r->linklayer = (conf->linklayer & TC_LINKLAYER_MASK);
->>>>>>> bb78a92f
 	r->mult = 1;
 	/*
 	 * The deal here is to replace a divide by a reciprocal one
