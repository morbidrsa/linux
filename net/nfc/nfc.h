--- conflicted
+++ resolved
@@ -94,12 +94,9 @@
 
 int nfc_genl_llc_send_sdres(struct nfc_dev *dev, struct hlist_head *sdres_list);
 
-<<<<<<< HEAD
-=======
 int nfc_genl_se_added(struct nfc_dev *dev, u32 se_idx, u16 type);
 int nfc_genl_se_removed(struct nfc_dev *dev, u32 se_idx);
 
->>>>>>> d0e0ac97
 struct nfc_dev *nfc_get_device(unsigned int idx);
 
 static inline void nfc_put_device(struct nfc_dev *dev)
