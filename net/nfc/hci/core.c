--- conflicted
+++ resolved
@@ -809,16 +809,6 @@
 	}
 }
 
-<<<<<<< HEAD
-static int hci_fw_upload(struct nfc_dev *nfc_dev, const char *firmware_name)
-{
-	struct nfc_hci_dev *hdev = nfc_get_drvdata(nfc_dev);
-
-	if (!hdev->ops->fw_upload)
-		return -ENOTSUPP;
-
-	return hdev->ops->fw_upload(hdev, firmware_name);
-=======
 static int hci_fw_download(struct nfc_dev *nfc_dev, const char *firmware_name)
 {
 	struct nfc_hci_dev *hdev = nfc_get_drvdata(nfc_dev);
@@ -827,7 +817,6 @@
 		return -ENOTSUPP;
 
 	return hdev->ops->fw_download(hdev, firmware_name);
->>>>>>> bb78a92f
 }
 
 static struct nfc_ops hci_nfc_ops = {
@@ -842,11 +831,7 @@
 	.im_transceive = hci_transceive,
 	.tm_send = hci_tm_send,
 	.check_presence = hci_check_presence,
-<<<<<<< HEAD
-	.fw_upload = hci_fw_upload,
-=======
 	.fw_download = hci_fw_download,
->>>>>>> bb78a92f
 	.discover_se = hci_discover_se,
 	.enable_se = hci_enable_se,
 	.disable_se = hci_disable_se,
