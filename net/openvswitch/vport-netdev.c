/*
 * Copyright (c) 2007-2012 Nicira, Inc.
 *
 * This program is free software; you can redistribute it and/or
 * modify it under the terms of version 2 of the GNU General Public
 * License as published by the Free Software Foundation.
 *
 * This program is distributed in the hope that it will be useful, but
 * WITHOUT ANY WARRANTY; without even the implied warranty of
 * MERCHANTABILITY or FITNESS FOR A PARTICULAR PURPOSE. See the GNU
 * General Public License for more details.
 *
 * You should have received a copy of the GNU General Public License
 * along with this program; if not, write to the Free Software
 * Foundation, Inc., 51 Franklin Street, Fifth Floor, Boston, MA
 * 02110-1301, USA
 */

#define pr_fmt(fmt) KBUILD_MODNAME ": " fmt

#include <linux/if_arp.h>
#include <linux/if_bridge.h>
#include <linux/if_vlan.h>
#include <linux/kernel.h>
#include <linux/llc.h>
#include <linux/rtnetlink.h>
#include <linux/skbuff.h>

#include <net/llc.h>

#include "datapath.h"
#include "vport-internal_dev.h"
#include "vport-netdev.h"

/* Must be called with rcu_read_lock. */
static void netdev_port_receive(struct vport *vport, struct sk_buff *skb)
{
	if (unlikely(!vport))
		goto error;

	if (unlikely(skb_warn_if_lro(skb)))
		goto error;

	/* Make our own copy of the packet.  Otherwise we will mangle the
	 * packet for anyone who came before us (e.g. tcpdump via AF_PACKET).
	 */
	skb = skb_share_check(skb, GFP_ATOMIC);
	if (unlikely(!skb))
		return;

	skb_push(skb, ETH_HLEN);
<<<<<<< HEAD
	ovs_vport_receive(vport, skb);
=======
	ovs_skb_postpush_rcsum(skb, skb->data, ETH_HLEN);

	ovs_vport_receive(vport, skb, NULL);
>>>>>>> d0e0ac97
	return;

error:
	kfree_skb(skb);
}

/* Called with rcu_read_lock and bottom-halves disabled. */
static rx_handler_result_t netdev_frame_hook(struct sk_buff **pskb)
{
	struct sk_buff *skb = *pskb;
	struct vport *vport;

	if (unlikely(skb->pkt_type == PACKET_LOOPBACK))
		return RX_HANDLER_PASS;

	vport = ovs_netdev_get_vport(skb->dev);

	netdev_port_receive(vport, skb);

	return RX_HANDLER_CONSUMED;
}

static struct vport *netdev_create(const struct vport_parms *parms)
{
	struct vport *vport;
	struct netdev_vport *netdev_vport;
	int err;

	vport = ovs_vport_alloc(sizeof(struct netdev_vport),
				&ovs_netdev_vport_ops, parms);
	if (IS_ERR(vport)) {
		err = PTR_ERR(vport);
		goto error;
	}

	netdev_vport = netdev_vport_priv(vport);

	netdev_vport->dev = dev_get_by_name(ovs_dp_get_net(vport->dp), parms->name);
	if (!netdev_vport->dev) {
		err = -ENODEV;
		goto error_free_vport;
	}

	if (netdev_vport->dev->flags & IFF_LOOPBACK ||
	    netdev_vport->dev->type != ARPHRD_ETHER ||
	    ovs_is_internal_dev(netdev_vport->dev)) {
		err = -EINVAL;
		goto error_put;
	}

	rtnl_lock();
	err = netdev_rx_handler_register(netdev_vport->dev, netdev_frame_hook,
					 vport);
	if (err)
		goto error_unlock;

	dev_set_promiscuity(netdev_vport->dev, 1);
	netdev_vport->dev->priv_flags |= IFF_OVS_DATAPATH;
	rtnl_unlock();

	return vport;

error_unlock:
	rtnl_unlock();
error_put:
	dev_put(netdev_vport->dev);
error_free_vport:
	ovs_vport_free(vport);
error:
	return ERR_PTR(err);
}

static void free_port_rcu(struct rcu_head *rcu)
{
	struct netdev_vport *netdev_vport = container_of(rcu,
					struct netdev_vport, rcu);

	dev_put(netdev_vport->dev);
	ovs_vport_free(vport_from_priv(netdev_vport));
}

static void netdev_destroy(struct vport *vport)
{
	struct netdev_vport *netdev_vport = netdev_vport_priv(vport);

	rtnl_lock();
	netdev_vport->dev->priv_flags &= ~IFF_OVS_DATAPATH;
	netdev_rx_handler_unregister(netdev_vport->dev);
	dev_set_promiscuity(netdev_vport->dev, -1);
	rtnl_unlock();

	call_rcu(&netdev_vport->rcu, free_port_rcu);
}

const char *ovs_netdev_get_name(const struct vport *vport)
{
	const struct netdev_vport *netdev_vport = netdev_vport_priv(vport);
	return netdev_vport->dev->name;
}

static unsigned int packet_length(const struct sk_buff *skb)
{
	unsigned int length = skb->len - ETH_HLEN;

	if (skb->protocol == htons(ETH_P_8021Q))
		length -= VLAN_HLEN;

	return length;
}

static int netdev_send(struct vport *vport, struct sk_buff *skb)
{
	struct netdev_vport *netdev_vport = netdev_vport_priv(vport);
	int mtu = netdev_vport->dev->mtu;
	int len;

	if (unlikely(packet_length(skb) > mtu && !skb_is_gso(skb))) {
		net_warn_ratelimited("%s: dropped over-mtu packet: %d > %d\n",
				     netdev_vport->dev->name,
				     packet_length(skb), mtu);
		goto drop;
	}

	skb->dev = netdev_vport->dev;
	len = skb->len;
	dev_queue_xmit(skb);

	return len;

drop:
	kfree_skb(skb);
	return 0;
}

/* Returns null if this device is not attached to a datapath. */
struct vport *ovs_netdev_get_vport(struct net_device *dev)
{
	if (likely(dev->priv_flags & IFF_OVS_DATAPATH))
		return (struct vport *)
			rcu_dereference_rtnl(dev->rx_handler_data);
	else
		return NULL;
}

const struct vport_ops ovs_netdev_vport_ops = {
	.type		= OVS_VPORT_TYPE_NETDEV,
	.create		= netdev_create,
	.destroy	= netdev_destroy,
	.get_name	= ovs_netdev_get_name,
	.send		= netdev_send,
};<|MERGE_RESOLUTION|>--- conflicted
+++ resolved
@@ -49,13 +49,9 @@
 		return;
 
 	skb_push(skb, ETH_HLEN);
-<<<<<<< HEAD
-	ovs_vport_receive(vport, skb);
-=======
 	ovs_skb_postpush_rcsum(skb, skb->data, ETH_HLEN);
 
 	ovs_vport_receive(vport, skb, NULL);
->>>>>>> d0e0ac97
 	return;
 
 error:
