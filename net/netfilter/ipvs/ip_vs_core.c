/*
 * IPVS         An implementation of the IP virtual server support for the
 *              LINUX operating system.  IPVS is now implemented as a module
 *              over the Netfilter framework. IPVS can be used to build a
 *              high-performance and highly available server based on a
 *              cluster of servers.
 *
 * Authors:     Wensong Zhang <wensong@linuxvirtualserver.org>
 *              Peter Kese <peter.kese@ijs.si>
 *              Julian Anastasov <ja@ssi.bg>
 *
 *              This program is free software; you can redistribute it and/or
 *              modify it under the terms of the GNU General Public License
 *              as published by the Free Software Foundation; either version
 *              2 of the License, or (at your option) any later version.
 *
 * The IPVS code for kernel 2.2 was done by Wensong Zhang and Peter Kese,
 * with changes/fixes from Julian Anastasov, Lars Marowsky-Bree, Horms
 * and others.
 *
 * Changes:
 *	Paul `Rusty' Russell		properly handle non-linear skbs
 *	Harald Welte			don't use nfcache
 *
 */

#define KMSG_COMPONENT "IPVS"
#define pr_fmt(fmt) KMSG_COMPONENT ": " fmt

#include <linux/module.h>
#include <linux/kernel.h>
#include <linux/ip.h>
#include <linux/tcp.h>
#include <linux/sctp.h>
#include <linux/icmp.h>
#include <linux/slab.h>

#include <net/ip.h>
#include <net/tcp.h>
#include <net/udp.h>
#include <net/icmp.h>                   /* for icmp_send */
#include <net/route.h>
#include <net/ip6_checksum.h>
#include <net/netns/generic.h>		/* net_generic() */

#include <linux/netfilter.h>
#include <linux/netfilter_ipv4.h>

#ifdef CONFIG_IP_VS_IPV6
#include <net/ipv6.h>
#include <linux/netfilter_ipv6.h>
#include <net/ip6_route.h>
#endif

#include <net/ip_vs.h>


EXPORT_SYMBOL(register_ip_vs_scheduler);
EXPORT_SYMBOL(unregister_ip_vs_scheduler);
EXPORT_SYMBOL(ip_vs_proto_name);
EXPORT_SYMBOL(ip_vs_conn_new);
EXPORT_SYMBOL(ip_vs_conn_in_get);
EXPORT_SYMBOL(ip_vs_conn_out_get);
#ifdef CONFIG_IP_VS_PROTO_TCP
EXPORT_SYMBOL(ip_vs_tcp_conn_listen);
#endif
EXPORT_SYMBOL(ip_vs_conn_put);
#ifdef CONFIG_IP_VS_DEBUG
EXPORT_SYMBOL(ip_vs_get_debug_level);
#endif

static int ip_vs_net_id __read_mostly;
/* netns cnt used for uniqueness */
static atomic_t ipvs_netns_cnt = ATOMIC_INIT(0);

/* ID used in ICMP lookups */
#define icmp_id(icmph)          (((icmph)->un).echo.id)
#define icmpv6_id(icmph)        (icmph->icmp6_dataun.u_echo.identifier)

const char *ip_vs_proto_name(unsigned int proto)
{
	static char buf[20];

	switch (proto) {
	case IPPROTO_IP:
		return "IP";
	case IPPROTO_UDP:
		return "UDP";
	case IPPROTO_TCP:
		return "TCP";
	case IPPROTO_SCTP:
		return "SCTP";
	case IPPROTO_ICMP:
		return "ICMP";
#ifdef CONFIG_IP_VS_IPV6
	case IPPROTO_ICMPV6:
		return "ICMPv6";
#endif
	default:
		sprintf(buf, "IP_%d", proto);
		return buf;
	}
}

void ip_vs_init_hash_table(struct list_head *table, int rows)
{
	while (--rows >= 0)
		INIT_LIST_HEAD(&table[rows]);
}

static inline void
ip_vs_in_stats(struct ip_vs_conn *cp, struct sk_buff *skb)
{
	struct ip_vs_dest *dest = cp->dest;
	struct netns_ipvs *ipvs = net_ipvs(skb_net(skb));

	if (dest && (dest->flags & IP_VS_DEST_F_AVAILABLE)) {
		struct ip_vs_cpu_stats *s;

		s = this_cpu_ptr(dest->stats.cpustats);
		s->ustats.inpkts++;
		u64_stats_update_begin(&s->syncp);
		s->ustats.inbytes += skb->len;
		u64_stats_update_end(&s->syncp);

		s = this_cpu_ptr(dest->svc->stats.cpustats);
		s->ustats.inpkts++;
		u64_stats_update_begin(&s->syncp);
		s->ustats.inbytes += skb->len;
		u64_stats_update_end(&s->syncp);

		s = this_cpu_ptr(ipvs->tot_stats.cpustats);
		s->ustats.inpkts++;
		u64_stats_update_begin(&s->syncp);
		s->ustats.inbytes += skb->len;
		u64_stats_update_end(&s->syncp);
	}
}


static inline void
ip_vs_out_stats(struct ip_vs_conn *cp, struct sk_buff *skb)
{
	struct ip_vs_dest *dest = cp->dest;
	struct netns_ipvs *ipvs = net_ipvs(skb_net(skb));

	if (dest && (dest->flags & IP_VS_DEST_F_AVAILABLE)) {
		struct ip_vs_cpu_stats *s;

		s = this_cpu_ptr(dest->stats.cpustats);
		s->ustats.outpkts++;
		u64_stats_update_begin(&s->syncp);
		s->ustats.outbytes += skb->len;
		u64_stats_update_end(&s->syncp);

		s = this_cpu_ptr(dest->svc->stats.cpustats);
		s->ustats.outpkts++;
		u64_stats_update_begin(&s->syncp);
		s->ustats.outbytes += skb->len;
		u64_stats_update_end(&s->syncp);

		s = this_cpu_ptr(ipvs->tot_stats.cpustats);
		s->ustats.outpkts++;
		u64_stats_update_begin(&s->syncp);
		s->ustats.outbytes += skb->len;
		u64_stats_update_end(&s->syncp);
	}
}


static inline void
ip_vs_conn_stats(struct ip_vs_conn *cp, struct ip_vs_service *svc)
{
	struct netns_ipvs *ipvs = net_ipvs(svc->net);
	struct ip_vs_cpu_stats *s;

	s = this_cpu_ptr(cp->dest->stats.cpustats);
	s->ustats.conns++;

	s = this_cpu_ptr(svc->stats.cpustats);
	s->ustats.conns++;

	s = this_cpu_ptr(ipvs->tot_stats.cpustats);
	s->ustats.conns++;
}


static inline void
ip_vs_set_state(struct ip_vs_conn *cp, int direction,
		const struct sk_buff *skb,
		struct ip_vs_proto_data *pd)
{
	if (likely(pd->pp->state_transition))
		pd->pp->state_transition(cp, direction, skb, pd);
}

static inline int
ip_vs_conn_fill_param_persist(const struct ip_vs_service *svc,
			      struct sk_buff *skb, int protocol,
			      const union nf_inet_addr *caddr, __be16 cport,
			      const union nf_inet_addr *vaddr, __be16 vport,
			      struct ip_vs_conn_param *p)
{
	ip_vs_conn_fill_param(svc->net, svc->af, protocol, caddr, cport, vaddr,
			      vport, p);
	p->pe = rcu_dereference(svc->pe);
	if (p->pe && p->pe->fill_param)
		return p->pe->fill_param(p, skb);

	return 0;
}

/*
 *  IPVS persistent scheduling function
 *  It creates a connection entry according to its template if exists,
 *  or selects a server and creates a connection entry plus a template.
 *  Locking: we are svc user (svc->refcnt), so we hold all dests too
 *  Protocols supported: TCP, UDP
 */
static struct ip_vs_conn *
ip_vs_sched_persist(struct ip_vs_service *svc,
		    struct sk_buff *skb, __be16 src_port, __be16 dst_port,
		    int *ignored, struct ip_vs_iphdr *iph)
{
	struct ip_vs_conn *cp = NULL;
	struct ip_vs_dest *dest;
	struct ip_vs_conn *ct;
	__be16 dport = 0;		/* destination port to forward */
	unsigned int flags;
	struct ip_vs_conn_param param;
	const union nf_inet_addr fwmark = { .ip = htonl(svc->fwmark) };
	union nf_inet_addr snet;	/* source network of the client,
					   after masking */

	/* Mask saddr with the netmask to adjust template granularity */
#ifdef CONFIG_IP_VS_IPV6
	if (svc->af == AF_INET6)
		ipv6_addr_prefix(&snet.in6, &iph->saddr.in6,
				 (__force __u32) svc->netmask);
	else
#endif
		snet.ip = iph->saddr.ip & svc->netmask;

	IP_VS_DBG_BUF(6, "p-schedule: src %s:%u dest %s:%u "
		      "mnet %s\n",
		      IP_VS_DBG_ADDR(svc->af, &iph->saddr), ntohs(src_port),
		      IP_VS_DBG_ADDR(svc->af, &iph->daddr), ntohs(dst_port),
		      IP_VS_DBG_ADDR(svc->af, &snet));

	/*
	 * As far as we know, FTP is a very complicated network protocol, and
	 * it uses control connection and data connections. For active FTP,
	 * FTP server initialize data connection to the client, its source port
	 * is often 20. For passive FTP, FTP server tells the clients the port
	 * that it passively listens to,  and the client issues the data
	 * connection. In the tunneling or direct routing mode, the load
	 * balancer is on the client-to-server half of connection, the port
	 * number is unknown to the load balancer. So, a conn template like
	 * <caddr, 0, vaddr, 0, daddr, 0> is created for persistent FTP
	 * service, and a template like <caddr, 0, vaddr, vport, daddr, dport>
	 * is created for other persistent services.
	 */
	{
		int protocol = iph->protocol;
		const union nf_inet_addr *vaddr = &iph->daddr;
		__be16 vport = 0;

		if (dst_port == svc->port) {
			/* non-FTP template:
			 * <protocol, caddr, 0, vaddr, vport, daddr, dport>
			 * FTP template:
			 * <protocol, caddr, 0, vaddr, 0, daddr, 0>
			 */
			if (svc->port != FTPPORT)
				vport = dst_port;
		} else {
			/* Note: persistent fwmark-based services and
			 * persistent port zero service are handled here.
			 * fwmark template:
			 * <IPPROTO_IP,caddr,0,fwmark,0,daddr,0>
			 * port zero template:
			 * <protocol,caddr,0,vaddr,0,daddr,0>
			 */
			if (svc->fwmark) {
				protocol = IPPROTO_IP;
				vaddr = &fwmark;
			}
		}
		/* return *ignored = -1 so NF_DROP can be used */
		if (ip_vs_conn_fill_param_persist(svc, skb, protocol, &snet, 0,
						  vaddr, vport, &param) < 0) {
			*ignored = -1;
			return NULL;
		}
	}

	/* Check if a template already exists */
	ct = ip_vs_ct_in_get(&param);
	if (!ct || !ip_vs_check_template(ct)) {
		struct ip_vs_scheduler *sched;

		/*
		 * No template found or the dest of the connection
		 * template is not available.
		 * return *ignored=0 i.e. ICMP and NF_DROP
		 */
		sched = rcu_dereference(svc->scheduler);
<<<<<<< HEAD
		dest = sched->schedule(svc, skb);
=======
		dest = sched->schedule(svc, skb, iph);
>>>>>>> d0e0ac97
		if (!dest) {
			IP_VS_DBG(1, "p-schedule: no dest found.\n");
			kfree(param.pe_data);
			*ignored = 0;
			return NULL;
		}

		if (dst_port == svc->port && svc->port != FTPPORT)
			dport = dest->port;

		/* Create a template
		 * This adds param.pe_data to the template,
		 * and thus param.pe_data will be destroyed
		 * when the template expires */
		ct = ip_vs_conn_new(&param, &dest->addr, dport,
				    IP_VS_CONN_F_TEMPLATE, dest, skb->mark);
		if (ct == NULL) {
			kfree(param.pe_data);
			*ignored = -1;
			return NULL;
		}

		ct->timeout = svc->timeout;
	} else {
		/* set destination with the found template */
		dest = ct->dest;
		kfree(param.pe_data);
	}

	dport = dst_port;
	if (dport == svc->port && dest->port)
		dport = dest->port;

	flags = (svc->flags & IP_VS_SVC_F_ONEPACKET
		 && iph->protocol == IPPROTO_UDP) ?
		IP_VS_CONN_F_ONE_PACKET : 0;

	/*
	 *    Create a new connection according to the template
	 */
	ip_vs_conn_fill_param(svc->net, svc->af, iph->protocol, &iph->saddr,
			      src_port, &iph->daddr, dst_port, &param);

	cp = ip_vs_conn_new(&param, &dest->addr, dport, flags, dest, skb->mark);
	if (cp == NULL) {
		ip_vs_conn_put(ct);
		*ignored = -1;
		return NULL;
	}

	/*
	 *    Add its control
	 */
	ip_vs_control_add(cp, ct);
	ip_vs_conn_put(ct);

	ip_vs_conn_stats(cp, svc);
	return cp;
}


/*
 *  IPVS main scheduling function
 *  It selects a server according to the virtual service, and
 *  creates a connection entry.
 *  Protocols supported: TCP, UDP
 *
 *  Usage of *ignored
 *
 * 1 :   protocol tried to schedule (eg. on SYN), found svc but the
 *       svc/scheduler decides that this packet should be accepted with
 *       NF_ACCEPT because it must not be scheduled.
 *
 * 0 :   scheduler can not find destination, so try bypass or
 *       return ICMP and then NF_DROP (ip_vs_leave).
 *
 * -1 :  scheduler tried to schedule but fatal error occurred, eg.
 *       ip_vs_conn_new failure (ENOMEM) or ip_vs_sip_fill_param
 *       failure such as missing Call-ID, ENOMEM on skb_linearize
 *       or pe_data. In this case we should return NF_DROP without
 *       any attempts to send ICMP with ip_vs_leave.
 */
struct ip_vs_conn *
ip_vs_schedule(struct ip_vs_service *svc, struct sk_buff *skb,
	       struct ip_vs_proto_data *pd, int *ignored,
	       struct ip_vs_iphdr *iph)
{
	struct ip_vs_protocol *pp = pd->pp;
	struct ip_vs_conn *cp = NULL;
	struct ip_vs_scheduler *sched;
	struct ip_vs_dest *dest;
	__be16 _ports[2], *pptr;
	unsigned int flags;

	*ignored = 1;
	/*
	 * IPv6 frags, only the first hit here.
	 */
	pptr = frag_safe_skb_hp(skb, iph->len, sizeof(_ports), _ports, iph);
	if (pptr == NULL)
		return NULL;

	/*
	 * FTPDATA needs this check when using local real server.
	 * Never schedule Active FTPDATA connections from real server.
	 * For LVS-NAT they must be already created. For other methods
	 * with persistence the connection is created on SYN+ACK.
	 */
	if (pptr[0] == FTPDATA) {
		IP_VS_DBG_PKT(12, svc->af, pp, skb, 0,
			      "Not scheduling FTPDATA");
		return NULL;
	}

	/*
	 *    Do not schedule replies from local real server.
	 */
	if ((!skb->dev || skb->dev->flags & IFF_LOOPBACK) &&
	    (cp = pp->conn_in_get(svc->af, skb, iph, 1))) {
		IP_VS_DBG_PKT(12, svc->af, pp, skb, 0,
			      "Not scheduling reply for existing connection");
		__ip_vs_conn_put(cp);
		return NULL;
	}

	/*
	 *    Persistent service
	 */
	if (svc->flags & IP_VS_SVC_F_PERSISTENT)
		return ip_vs_sched_persist(svc, skb, pptr[0], pptr[1], ignored,
					   iph);

	*ignored = 0;

	/*
	 *    Non-persistent service
	 */
	if (!svc->fwmark && pptr[1] != svc->port) {
		if (!svc->port)
			pr_err("Schedule: port zero only supported "
			       "in persistent services, "
			       "check your ipvs configuration\n");
		return NULL;
	}

	sched = rcu_dereference(svc->scheduler);
<<<<<<< HEAD
	dest = sched->schedule(svc, skb);
=======
	dest = sched->schedule(svc, skb, iph);
>>>>>>> d0e0ac97
	if (dest == NULL) {
		IP_VS_DBG(1, "Schedule: no dest found.\n");
		return NULL;
	}

	flags = (svc->flags & IP_VS_SVC_F_ONEPACKET
		 && iph->protocol == IPPROTO_UDP) ?
		IP_VS_CONN_F_ONE_PACKET : 0;

	/*
	 *    Create a connection entry.
	 */
	{
		struct ip_vs_conn_param p;

		ip_vs_conn_fill_param(svc->net, svc->af, iph->protocol,
				      &iph->saddr, pptr[0], &iph->daddr,
				      pptr[1], &p);
		cp = ip_vs_conn_new(&p, &dest->addr,
				    dest->port ? dest->port : pptr[1],
				    flags, dest, skb->mark);
		if (!cp) {
			*ignored = -1;
			return NULL;
		}
	}

	IP_VS_DBG_BUF(6, "Schedule fwd:%c c:%s:%u v:%s:%u "
		      "d:%s:%u conn->flags:%X conn->refcnt:%d\n",
		      ip_vs_fwd_tag(cp),
		      IP_VS_DBG_ADDR(svc->af, &cp->caddr), ntohs(cp->cport),
		      IP_VS_DBG_ADDR(svc->af, &cp->vaddr), ntohs(cp->vport),
		      IP_VS_DBG_ADDR(svc->af, &cp->daddr), ntohs(cp->dport),
		      cp->flags, atomic_read(&cp->refcnt));

	ip_vs_conn_stats(cp, svc);
	return cp;
}


/*
 *  Pass or drop the packet.
 *  Called by ip_vs_in, when the virtual service is available but
 *  no destination is available for a new connection.
 */
int ip_vs_leave(struct ip_vs_service *svc, struct sk_buff *skb,
		struct ip_vs_proto_data *pd, struct ip_vs_iphdr *iph)
{
	__be16 _ports[2], *pptr;
#ifdef CONFIG_SYSCTL
	struct net *net;
	struct netns_ipvs *ipvs;
	int unicast;
#endif

	pptr = frag_safe_skb_hp(skb, iph->len, sizeof(_ports), _ports, iph);
	if (pptr == NULL) {
		return NF_DROP;
	}

#ifdef CONFIG_SYSCTL
	net = skb_net(skb);

#ifdef CONFIG_IP_VS_IPV6
	if (svc->af == AF_INET6)
		unicast = ipv6_addr_type(&iph->daddr.in6) & IPV6_ADDR_UNICAST;
	else
#endif
		unicast = (inet_addr_type(net, iph->daddr.ip) == RTN_UNICAST);

	/* if it is fwmark-based service, the cache_bypass sysctl is up
	   and the destination is a non-local unicast, then create
	   a cache_bypass connection entry */
	ipvs = net_ipvs(net);
	if (ipvs->sysctl_cache_bypass && svc->fwmark && unicast) {
		int ret;
		struct ip_vs_conn *cp;
		unsigned int flags = (svc->flags & IP_VS_SVC_F_ONEPACKET &&
				      iph->protocol == IPPROTO_UDP) ?
				      IP_VS_CONN_F_ONE_PACKET : 0;
		union nf_inet_addr daddr =  { .all = { 0, 0, 0, 0 } };

		/* create a new connection entry */
		IP_VS_DBG(6, "%s(): create a cache_bypass entry\n", __func__);
		{
			struct ip_vs_conn_param p;
			ip_vs_conn_fill_param(svc->net, svc->af, iph->protocol,
					      &iph->saddr, pptr[0],
					      &iph->daddr, pptr[1], &p);
			cp = ip_vs_conn_new(&p, &daddr, 0,
					    IP_VS_CONN_F_BYPASS | flags,
					    NULL, skb->mark);
			if (!cp)
				return NF_DROP;
		}

		/* statistics */
		ip_vs_in_stats(cp, skb);

		/* set state */
		ip_vs_set_state(cp, IP_VS_DIR_INPUT, skb, pd);

		/* transmit the first SYN packet */
		ret = cp->packet_xmit(skb, cp, pd->pp, iph);
		/* do not touch skb anymore */

		atomic_inc(&cp->in_pkts);
		ip_vs_conn_put(cp);
		return ret;
	}
#endif

	/*
	 * When the virtual ftp service is presented, packets destined
	 * for other services on the VIP may get here (except services
	 * listed in the ipvs table), pass the packets, because it is
	 * not ipvs job to decide to drop the packets.
	 */
	if ((svc->port == FTPPORT) && (pptr[1] != FTPPORT))
		return NF_ACCEPT;

	/*
	 * Notify the client that the destination is unreachable, and
	 * release the socket buffer.
	 * Since it is in IP layer, the TCP socket is not actually
	 * created, the TCP RST packet cannot be sent, instead that
	 * ICMP_PORT_UNREACH is sent here no matter it is TCP/UDP. --WZ
	 */
#ifdef CONFIG_IP_VS_IPV6
	if (svc->af == AF_INET6) {
		if (!skb->dev) {
			struct net *net_ = dev_net(skb_dst(skb)->dev);

			skb->dev = net_->loopback_dev;
		}
		icmpv6_send(skb, ICMPV6_DEST_UNREACH, ICMPV6_PORT_UNREACH, 0);
	} else
#endif
		icmp_send(skb, ICMP_DEST_UNREACH, ICMP_PORT_UNREACH, 0);

	return NF_DROP;
}

#ifdef CONFIG_SYSCTL

static int sysctl_snat_reroute(struct sk_buff *skb)
{
	struct netns_ipvs *ipvs = net_ipvs(skb_net(skb));
	return ipvs->sysctl_snat_reroute;
}

static int sysctl_nat_icmp_send(struct net *net)
{
	struct netns_ipvs *ipvs = net_ipvs(net);
	return ipvs->sysctl_nat_icmp_send;
}

static int sysctl_expire_nodest_conn(struct netns_ipvs *ipvs)
{
	return ipvs->sysctl_expire_nodest_conn;
}

#else

static int sysctl_snat_reroute(struct sk_buff *skb) { return 0; }
static int sysctl_nat_icmp_send(struct net *net) { return 0; }
static int sysctl_expire_nodest_conn(struct netns_ipvs *ipvs) { return 0; }

#endif

__sum16 ip_vs_checksum_complete(struct sk_buff *skb, int offset)
{
	return csum_fold(skb_checksum(skb, offset, skb->len - offset, 0));
}

static inline enum ip_defrag_users ip_vs_defrag_user(unsigned int hooknum)
{
	if (NF_INET_LOCAL_IN == hooknum)
		return IP_DEFRAG_VS_IN;
	if (NF_INET_FORWARD == hooknum)
		return IP_DEFRAG_VS_FWD;
	return IP_DEFRAG_VS_OUT;
}

static inline int ip_vs_gather_frags(struct sk_buff *skb, u_int32_t user)
{
	int err;

	local_bh_disable();
	err = ip_defrag(skb, user);
	local_bh_enable();
	if (!err)
		ip_send_check(ip_hdr(skb));

	return err;
}

static int ip_vs_route_me_harder(int af, struct sk_buff *skb)
{
#ifdef CONFIG_IP_VS_IPV6
	if (af == AF_INET6) {
		if (sysctl_snat_reroute(skb) && ip6_route_me_harder(skb) != 0)
			return 1;
	} else
#endif
		if ((sysctl_snat_reroute(skb) ||
		     skb_rtable(skb)->rt_flags & RTCF_LOCAL) &&
		    ip_route_me_harder(skb, RTN_LOCAL) != 0)
			return 1;

	return 0;
}

/*
 * Packet has been made sufficiently writable in caller
 * - inout: 1=in->out, 0=out->in
 */
void ip_vs_nat_icmp(struct sk_buff *skb, struct ip_vs_protocol *pp,
		    struct ip_vs_conn *cp, int inout)
{
	struct iphdr *iph	 = ip_hdr(skb);
	unsigned int icmp_offset = iph->ihl*4;
	struct icmphdr *icmph	 = (struct icmphdr *)(skb_network_header(skb) +
						      icmp_offset);
	struct iphdr *ciph	 = (struct iphdr *)(icmph + 1);

	if (inout) {
		iph->saddr = cp->vaddr.ip;
		ip_send_check(iph);
		ciph->daddr = cp->vaddr.ip;
		ip_send_check(ciph);
	} else {
		iph->daddr = cp->daddr.ip;
		ip_send_check(iph);
		ciph->saddr = cp->daddr.ip;
		ip_send_check(ciph);
	}

	/* the TCP/UDP/SCTP port */
	if (IPPROTO_TCP == ciph->protocol || IPPROTO_UDP == ciph->protocol ||
	    IPPROTO_SCTP == ciph->protocol) {
		__be16 *ports = (void *)ciph + ciph->ihl*4;

		if (inout)
			ports[1] = cp->vport;
		else
			ports[0] = cp->dport;
	}

	/* And finally the ICMP checksum */
	icmph->checksum = 0;
	icmph->checksum = ip_vs_checksum_complete(skb, icmp_offset);
	skb->ip_summed = CHECKSUM_UNNECESSARY;

	if (inout)
		IP_VS_DBG_PKT(11, AF_INET, pp, skb, (void *)ciph - (void *)iph,
			"Forwarding altered outgoing ICMP");
	else
		IP_VS_DBG_PKT(11, AF_INET, pp, skb, (void *)ciph - (void *)iph,
			"Forwarding altered incoming ICMP");
}

#ifdef CONFIG_IP_VS_IPV6
void ip_vs_nat_icmp_v6(struct sk_buff *skb, struct ip_vs_protocol *pp,
		    struct ip_vs_conn *cp, int inout)
{
	struct ipv6hdr *iph	 = ipv6_hdr(skb);
	unsigned int icmp_offset = 0;
	unsigned int offs	 = 0; /* header offset*/
	int protocol;
	struct icmp6hdr *icmph;
	struct ipv6hdr *ciph;
	unsigned short fragoffs;

	ipv6_find_hdr(skb, &icmp_offset, IPPROTO_ICMPV6, &fragoffs, NULL);
	icmph = (struct icmp6hdr *)(skb_network_header(skb) + icmp_offset);
	offs = icmp_offset + sizeof(struct icmp6hdr);
	ciph = (struct ipv6hdr *)(skb_network_header(skb) + offs);

	protocol = ipv6_find_hdr(skb, &offs, -1, &fragoffs, NULL);

	if (inout) {
		iph->saddr = cp->vaddr.in6;
		ciph->daddr = cp->vaddr.in6;
	} else {
		iph->daddr = cp->daddr.in6;
		ciph->saddr = cp->daddr.in6;
	}

	/* the TCP/UDP/SCTP port */
	if (!fragoffs && (IPPROTO_TCP == protocol || IPPROTO_UDP == protocol ||
			  IPPROTO_SCTP == protocol)) {
		__be16 *ports = (void *)(skb_network_header(skb) + offs);

		IP_VS_DBG(11, "%s() changed port %d to %d\n", __func__,
			      ntohs(inout ? ports[1] : ports[0]),
			      ntohs(inout ? cp->vport : cp->dport));
		if (inout)
			ports[1] = cp->vport;
		else
			ports[0] = cp->dport;
	}

	/* And finally the ICMP checksum */
	icmph->icmp6_cksum = ~csum_ipv6_magic(&iph->saddr, &iph->daddr,
					      skb->len - icmp_offset,
					      IPPROTO_ICMPV6, 0);
	skb->csum_start = skb_network_header(skb) - skb->head + icmp_offset;
	skb->csum_offset = offsetof(struct icmp6hdr, icmp6_cksum);
	skb->ip_summed = CHECKSUM_PARTIAL;

	if (inout)
		IP_VS_DBG_PKT(11, AF_INET6, pp, skb,
			      (void *)ciph - (void *)iph,
			      "Forwarding altered outgoing ICMPv6");
	else
		IP_VS_DBG_PKT(11, AF_INET6, pp, skb,
			      (void *)ciph - (void *)iph,
			      "Forwarding altered incoming ICMPv6");
}
#endif

/* Handle relevant response ICMP messages - forward to the right
 * destination host.
 */
static int handle_response_icmp(int af, struct sk_buff *skb,
				union nf_inet_addr *snet,
				__u8 protocol, struct ip_vs_conn *cp,
				struct ip_vs_protocol *pp,
				unsigned int offset, unsigned int ihl)
{
	unsigned int verdict = NF_DROP;

	if (IP_VS_FWD_METHOD(cp) != 0) {
		pr_err("shouldn't reach here, because the box is on the "
		       "half connection in the tun/dr module.\n");
	}

	/* Ensure the checksum is correct */
	if (!skb_csum_unnecessary(skb) && ip_vs_checksum_complete(skb, ihl)) {
		/* Failed checksum! */
		IP_VS_DBG_BUF(1, "Forward ICMP: failed checksum from %s!\n",
			      IP_VS_DBG_ADDR(af, snet));
		goto out;
	}

	if (IPPROTO_TCP == protocol || IPPROTO_UDP == protocol ||
	    IPPROTO_SCTP == protocol)
		offset += 2 * sizeof(__u16);
	if (!skb_make_writable(skb, offset))
		goto out;

#ifdef CONFIG_IP_VS_IPV6
	if (af == AF_INET6)
		ip_vs_nat_icmp_v6(skb, pp, cp, 1);
	else
#endif
		ip_vs_nat_icmp(skb, pp, cp, 1);

	if (ip_vs_route_me_harder(af, skb))
		goto out;

	/* do the statistics and put it back */
	ip_vs_out_stats(cp, skb);

	skb->ipvs_property = 1;
	if (!(cp->flags & IP_VS_CONN_F_NFCT))
		ip_vs_notrack(skb);
	else
		ip_vs_update_conntrack(skb, cp, 0);
	verdict = NF_ACCEPT;

out:
	__ip_vs_conn_put(cp);

	return verdict;
}

/*
 *	Handle ICMP messages in the inside-to-outside direction (outgoing).
 *	Find any that might be relevant, check against existing connections.
 *	Currently handles error types - unreachable, quench, ttl exceeded.
 */
static int ip_vs_out_icmp(struct sk_buff *skb, int *related,
			  unsigned int hooknum)
{
	struct iphdr *iph;
	struct icmphdr	_icmph, *ic;
	struct iphdr	_ciph, *cih;	/* The ip header contained within the ICMP */
	struct ip_vs_iphdr ciph;
	struct ip_vs_conn *cp;
	struct ip_vs_protocol *pp;
	unsigned int offset, ihl;
	union nf_inet_addr snet;

	*related = 1;

	/* reassemble IP fragments */
	if (ip_is_fragment(ip_hdr(skb))) {
		if (ip_vs_gather_frags(skb, ip_vs_defrag_user(hooknum)))
			return NF_STOLEN;
	}

	iph = ip_hdr(skb);
	offset = ihl = iph->ihl * 4;
	ic = skb_header_pointer(skb, offset, sizeof(_icmph), &_icmph);
	if (ic == NULL)
		return NF_DROP;

	IP_VS_DBG(12, "Outgoing ICMP (%d,%d) %pI4->%pI4\n",
		  ic->type, ntohs(icmp_id(ic)),
		  &iph->saddr, &iph->daddr);

	/*
	 * Work through seeing if this is for us.
	 * These checks are supposed to be in an order that means easy
	 * things are checked first to speed up processing.... however
	 * this means that some packets will manage to get a long way
	 * down this stack and then be rejected, but that's life.
	 */
	if ((ic->type != ICMP_DEST_UNREACH) &&
	    (ic->type != ICMP_SOURCE_QUENCH) &&
	    (ic->type != ICMP_TIME_EXCEEDED)) {
		*related = 0;
		return NF_ACCEPT;
	}

	/* Now find the contained IP header */
	offset += sizeof(_icmph);
	cih = skb_header_pointer(skb, offset, sizeof(_ciph), &_ciph);
	if (cih == NULL)
		return NF_ACCEPT; /* The packet looks wrong, ignore */

	pp = ip_vs_proto_get(cih->protocol);
	if (!pp)
		return NF_ACCEPT;

	/* Is the embedded protocol header present? */
	if (unlikely(cih->frag_off & htons(IP_OFFSET) &&
		     pp->dont_defrag))
		return NF_ACCEPT;

	IP_VS_DBG_PKT(11, AF_INET, pp, skb, offset,
		      "Checking outgoing ICMP for");

	ip_vs_fill_ip4hdr(cih, &ciph);
	ciph.len += offset;
	/* The embedded headers contain source and dest in reverse order */
	cp = pp->conn_out_get(AF_INET, skb, &ciph, 1);
	if (!cp)
		return NF_ACCEPT;

	snet.ip = iph->saddr;
	return handle_response_icmp(AF_INET, skb, &snet, cih->protocol, cp,
				    pp, ciph.len, ihl);
}

#ifdef CONFIG_IP_VS_IPV6
static int ip_vs_out_icmp_v6(struct sk_buff *skb, int *related,
			     unsigned int hooknum, struct ip_vs_iphdr *ipvsh)
{
	struct icmp6hdr	_icmph, *ic;
	struct ipv6hdr _ip6h, *ip6h; /* The ip header contained within ICMP */
	struct ip_vs_iphdr ciph = {.flags = 0, .fragoffs = 0};/*Contained IP */
	struct ip_vs_conn *cp;
	struct ip_vs_protocol *pp;
	union nf_inet_addr snet;
	unsigned int writable;

	*related = 1;
	ic = frag_safe_skb_hp(skb, ipvsh->len, sizeof(_icmph), &_icmph, ipvsh);
	if (ic == NULL)
		return NF_DROP;

	/*
	 * Work through seeing if this is for us.
	 * These checks are supposed to be in an order that means easy
	 * things are checked first to speed up processing.... however
	 * this means that some packets will manage to get a long way
	 * down this stack and then be rejected, but that's life.
	 */
	if (ic->icmp6_type & ICMPV6_INFOMSG_MASK) {
		*related = 0;
		return NF_ACCEPT;
	}
	/* Fragment header that is before ICMP header tells us that:
	 * it's not an error message since they can't be fragmented.
	 */
	if (ipvsh->flags & IP6_FH_F_FRAG)
		return NF_DROP;

	IP_VS_DBG(8, "Outgoing ICMPv6 (%d,%d) %pI6c->%pI6c\n",
		  ic->icmp6_type, ntohs(icmpv6_id(ic)),
		  &ipvsh->saddr, &ipvsh->daddr);

	/* Now find the contained IP header */
	ciph.len = ipvsh->len + sizeof(_icmph);
	ip6h = skb_header_pointer(skb, ciph.len, sizeof(_ip6h), &_ip6h);
	if (ip6h == NULL)
		return NF_ACCEPT; /* The packet looks wrong, ignore */
	ciph.saddr.in6 = ip6h->saddr; /* conn_out_get() handles reverse order */
	ciph.daddr.in6 = ip6h->daddr;
	/* skip possible IPv6 exthdrs of contained IPv6 packet */
	ciph.protocol = ipv6_find_hdr(skb, &ciph.len, -1, &ciph.fragoffs, NULL);
	if (ciph.protocol < 0)
		return NF_ACCEPT; /* Contained IPv6 hdr looks wrong, ignore */

	pp = ip_vs_proto_get(ciph.protocol);
	if (!pp)
		return NF_ACCEPT;

	/* The embedded headers contain source and dest in reverse order */
	cp = pp->conn_out_get(AF_INET6, skb, &ciph, 1);
	if (!cp)
		return NF_ACCEPT;

	snet.in6 = ciph.saddr.in6;
	writable = ciph.len;
	return handle_response_icmp(AF_INET6, skb, &snet, ciph.protocol, cp,
				    pp, writable, sizeof(struct ipv6hdr));
}
#endif

/*
 * Check if sctp chunc is ABORT chunk
 */
static inline int is_sctp_abort(const struct sk_buff *skb, int nh_len)
{
	sctp_chunkhdr_t *sch, schunk;
	sch = skb_header_pointer(skb, nh_len + sizeof(sctp_sctphdr_t),
			sizeof(schunk), &schunk);
	if (sch == NULL)
		return 0;
	if (sch->type == SCTP_CID_ABORT)
		return 1;
	return 0;
}

static inline int is_tcp_reset(const struct sk_buff *skb, int nh_len)
{
	struct tcphdr _tcph, *th;

	th = skb_header_pointer(skb, nh_len, sizeof(_tcph), &_tcph);
	if (th == NULL)
		return 0;
	return th->rst;
}

static inline bool is_new_conn(const struct sk_buff *skb,
			       struct ip_vs_iphdr *iph)
{
	switch (iph->protocol) {
	case IPPROTO_TCP: {
		struct tcphdr _tcph, *th;

		th = skb_header_pointer(skb, iph->len, sizeof(_tcph), &_tcph);
		if (th == NULL)
			return false;
		return th->syn;
	}
	case IPPROTO_SCTP: {
		sctp_chunkhdr_t *sch, schunk;

		sch = skb_header_pointer(skb, iph->len + sizeof(sctp_sctphdr_t),
					 sizeof(schunk), &schunk);
		if (sch == NULL)
			return false;
		return sch->type == SCTP_CID_INIT;
	}
	default:
		return false;
	}
}

/* Handle response packets: rewrite addresses and send away...
 */
static unsigned int
handle_response(int af, struct sk_buff *skb, struct ip_vs_proto_data *pd,
		struct ip_vs_conn *cp, struct ip_vs_iphdr *iph)
{
	struct ip_vs_protocol *pp = pd->pp;

	IP_VS_DBG_PKT(11, af, pp, skb, 0, "Outgoing packet");

	if (!skb_make_writable(skb, iph->len))
		goto drop;

	/* mangle the packet */
	if (pp->snat_handler && !pp->snat_handler(skb, pp, cp, iph))
		goto drop;

#ifdef CONFIG_IP_VS_IPV6
	if (af == AF_INET6)
		ipv6_hdr(skb)->saddr = cp->vaddr.in6;
	else
#endif
	{
		ip_hdr(skb)->saddr = cp->vaddr.ip;
		ip_send_check(ip_hdr(skb));
	}

	/*
	 * nf_iterate does not expect change in the skb->dst->dev.
	 * It looks like it is not fatal to enable this code for hooks
	 * where our handlers are at the end of the chain list and
	 * when all next handlers use skb->dst->dev and not outdev.
	 * It will definitely route properly the inout NAT traffic
	 * when multiple paths are used.
	 */

	/* For policy routing, packets originating from this
	 * machine itself may be routed differently to packets
	 * passing through.  We want this packet to be routed as
	 * if it came from this machine itself.  So re-compute
	 * the routing information.
	 */
	if (ip_vs_route_me_harder(af, skb))
		goto drop;

	IP_VS_DBG_PKT(10, af, pp, skb, 0, "After SNAT");

	ip_vs_out_stats(cp, skb);
	ip_vs_set_state(cp, IP_VS_DIR_OUTPUT, skb, pd);
	skb->ipvs_property = 1;
	if (!(cp->flags & IP_VS_CONN_F_NFCT))
		ip_vs_notrack(skb);
	else
		ip_vs_update_conntrack(skb, cp, 0);
	ip_vs_conn_put(cp);

	LeaveFunction(11);
	return NF_ACCEPT;

drop:
	ip_vs_conn_put(cp);
	kfree_skb(skb);
	LeaveFunction(11);
	return NF_STOLEN;
}

/*
 *	Check if outgoing packet belongs to the established ip_vs_conn.
 */
static unsigned int
ip_vs_out(unsigned int hooknum, struct sk_buff *skb, int af)
{
	struct net *net = NULL;
	struct ip_vs_iphdr iph;
	struct ip_vs_protocol *pp;
	struct ip_vs_proto_data *pd;
	struct ip_vs_conn *cp;

	EnterFunction(11);

	/* Already marked as IPVS request or reply? */
	if (skb->ipvs_property)
		return NF_ACCEPT;

	/* Bad... Do not break raw sockets */
	if (unlikely(skb->sk != NULL && hooknum == NF_INET_LOCAL_OUT &&
		     af == AF_INET)) {
		struct sock *sk = skb->sk;
		struct inet_sock *inet = inet_sk(skb->sk);

		if (inet && sk->sk_family == PF_INET && inet->nodefrag)
			return NF_ACCEPT;
	}

	if (unlikely(!skb_dst(skb)))
		return NF_ACCEPT;

	net = skb_net(skb);
	if (!net_ipvs(net)->enable)
		return NF_ACCEPT;

	ip_vs_fill_iph_skb(af, skb, &iph);
#ifdef CONFIG_IP_VS_IPV6
	if (af == AF_INET6) {
		if (!iph.fragoffs && skb_nfct_reasm(skb)) {
			struct sk_buff *reasm = skb_nfct_reasm(skb);
			/* Save fw mark for coming frags */
			reasm->ipvs_property = 1;
			reasm->mark = skb->mark;
		}
		if (unlikely(iph.protocol == IPPROTO_ICMPV6)) {
			int related;
			int verdict = ip_vs_out_icmp_v6(skb, &related,
							hooknum, &iph);

			if (related)
				return verdict;
		}
	} else
#endif
		if (unlikely(iph.protocol == IPPROTO_ICMP)) {
			int related;
			int verdict = ip_vs_out_icmp(skb, &related, hooknum);

			if (related)
				return verdict;
		}

	pd = ip_vs_proto_data_get(net, iph.protocol);
	if (unlikely(!pd))
		return NF_ACCEPT;
	pp = pd->pp;

	/* reassemble IP fragments */
#ifdef CONFIG_IP_VS_IPV6
	if (af == AF_INET)
#endif
		if (unlikely(ip_is_fragment(ip_hdr(skb)) && !pp->dont_defrag)) {
			if (ip_vs_gather_frags(skb,
					       ip_vs_defrag_user(hooknum)))
				return NF_STOLEN;

			ip_vs_fill_ip4hdr(skb_network_header(skb), &iph);
		}

	/*
	 * Check if the packet belongs to an existing entry
	 */
	cp = pp->conn_out_get(af, skb, &iph, 0);

	if (likely(cp))
		return handle_response(af, skb, pd, cp, &iph);
	if (sysctl_nat_icmp_send(net) &&
	    (pp->protocol == IPPROTO_TCP ||
	     pp->protocol == IPPROTO_UDP ||
	     pp->protocol == IPPROTO_SCTP)) {
		__be16 _ports[2], *pptr;

		pptr = frag_safe_skb_hp(skb, iph.len,
					 sizeof(_ports), _ports, &iph);
		if (pptr == NULL)
			return NF_ACCEPT;	/* Not for me */
		if (ip_vs_has_real_service(net, af, iph.protocol, &iph.saddr,
					   pptr[0])) {
			/*
			 * Notify the real server: there is no
			 * existing entry if it is not RST
			 * packet or not TCP packet.
			 */
			if ((iph.protocol != IPPROTO_TCP &&
			     iph.protocol != IPPROTO_SCTP)
			     || ((iph.protocol == IPPROTO_TCP
				  && !is_tcp_reset(skb, iph.len))
				 || (iph.protocol == IPPROTO_SCTP
					&& !is_sctp_abort(skb,
						iph.len)))) {
#ifdef CONFIG_IP_VS_IPV6
				if (af == AF_INET6) {
					if (!skb->dev)
						skb->dev = net->loopback_dev;
					icmpv6_send(skb,
						    ICMPV6_DEST_UNREACH,
						    ICMPV6_PORT_UNREACH,
						    0);
				} else
#endif
					icmp_send(skb,
						  ICMP_DEST_UNREACH,
						  ICMP_PORT_UNREACH, 0);
				return NF_DROP;
			}
		}
	}
	IP_VS_DBG_PKT(12, af, pp, skb, 0,
		      "ip_vs_out: packet continues traversal as normal");
	return NF_ACCEPT;
}

/*
 *	It is hooked at the NF_INET_FORWARD and NF_INET_LOCAL_IN chain,
 *	used only for VS/NAT.
 *	Check if packet is reply for established ip_vs_conn.
 */
static unsigned int
ip_vs_reply4(unsigned int hooknum, struct sk_buff *skb,
	     const struct net_device *in, const struct net_device *out,
	     int (*okfn)(struct sk_buff *))
{
	return ip_vs_out(hooknum, skb, AF_INET);
}

/*
 *	It is hooked at the NF_INET_LOCAL_OUT chain, used only for VS/NAT.
 *	Check if packet is reply for established ip_vs_conn.
 */
static unsigned int
ip_vs_local_reply4(unsigned int hooknum, struct sk_buff *skb,
		   const struct net_device *in, const struct net_device *out,
		   int (*okfn)(struct sk_buff *))
{
	return ip_vs_out(hooknum, skb, AF_INET);
}

#ifdef CONFIG_IP_VS_IPV6

/*
 *	It is hooked at the NF_INET_FORWARD and NF_INET_LOCAL_IN chain,
 *	used only for VS/NAT.
 *	Check if packet is reply for established ip_vs_conn.
 */
static unsigned int
ip_vs_reply6(unsigned int hooknum, struct sk_buff *skb,
	     const struct net_device *in, const struct net_device *out,
	     int (*okfn)(struct sk_buff *))
{
	return ip_vs_out(hooknum, skb, AF_INET6);
}

/*
 *	It is hooked at the NF_INET_LOCAL_OUT chain, used only for VS/NAT.
 *	Check if packet is reply for established ip_vs_conn.
 */
static unsigned int
ip_vs_local_reply6(unsigned int hooknum, struct sk_buff *skb,
		   const struct net_device *in, const struct net_device *out,
		   int (*okfn)(struct sk_buff *))
{
	return ip_vs_out(hooknum, skb, AF_INET6);
}

#endif

/*
 *	Handle ICMP messages in the outside-to-inside direction (incoming).
 *	Find any that might be relevant, check against existing connections,
 *	forward to the right destination host if relevant.
 *	Currently handles error types - unreachable, quench, ttl exceeded.
 */
static int
ip_vs_in_icmp(struct sk_buff *skb, int *related, unsigned int hooknum)
{
	struct net *net = NULL;
	struct iphdr *iph;
	struct icmphdr	_icmph, *ic;
	struct iphdr	_ciph, *cih;	/* The ip header contained within the ICMP */
	struct ip_vs_iphdr ciph;
	struct ip_vs_conn *cp;
	struct ip_vs_protocol *pp;
	struct ip_vs_proto_data *pd;
	unsigned int offset, offset2, ihl, verdict;
	bool ipip;

	*related = 1;

	/* reassemble IP fragments */
	if (ip_is_fragment(ip_hdr(skb))) {
		if (ip_vs_gather_frags(skb, ip_vs_defrag_user(hooknum)))
			return NF_STOLEN;
	}

	iph = ip_hdr(skb);
	offset = ihl = iph->ihl * 4;
	ic = skb_header_pointer(skb, offset, sizeof(_icmph), &_icmph);
	if (ic == NULL)
		return NF_DROP;

	IP_VS_DBG(12, "Incoming ICMP (%d,%d) %pI4->%pI4\n",
		  ic->type, ntohs(icmp_id(ic)),
		  &iph->saddr, &iph->daddr);

	/*
	 * Work through seeing if this is for us.
	 * These checks are supposed to be in an order that means easy
	 * things are checked first to speed up processing.... however
	 * this means that some packets will manage to get a long way
	 * down this stack and then be rejected, but that's life.
	 */
	if ((ic->type != ICMP_DEST_UNREACH) &&
	    (ic->type != ICMP_SOURCE_QUENCH) &&
	    (ic->type != ICMP_TIME_EXCEEDED)) {
		*related = 0;
		return NF_ACCEPT;
	}

	/* Now find the contained IP header */
	offset += sizeof(_icmph);
	cih = skb_header_pointer(skb, offset, sizeof(_ciph), &_ciph);
	if (cih == NULL)
		return NF_ACCEPT; /* The packet looks wrong, ignore */

	net = skb_net(skb);

	/* Special case for errors for IPIP packets */
	ipip = false;
	if (cih->protocol == IPPROTO_IPIP) {
		if (unlikely(cih->frag_off & htons(IP_OFFSET)))
			return NF_ACCEPT;
		/* Error for our IPIP must arrive at LOCAL_IN */
		if (!(skb_rtable(skb)->rt_flags & RTCF_LOCAL))
			return NF_ACCEPT;
		offset += cih->ihl * 4;
		cih = skb_header_pointer(skb, offset, sizeof(_ciph), &_ciph);
		if (cih == NULL)
			return NF_ACCEPT; /* The packet looks wrong, ignore */
		ipip = true;
	}

	pd = ip_vs_proto_data_get(net, cih->protocol);
	if (!pd)
		return NF_ACCEPT;
	pp = pd->pp;

	/* Is the embedded protocol header present? */
	if (unlikely(cih->frag_off & htons(IP_OFFSET) &&
		     pp->dont_defrag))
		return NF_ACCEPT;

	IP_VS_DBG_PKT(11, AF_INET, pp, skb, offset,
		      "Checking incoming ICMP for");

	offset2 = offset;
	ip_vs_fill_ip4hdr(cih, &ciph);
	ciph.len += offset;
	offset = ciph.len;
	/* The embedded headers contain source and dest in reverse order.
	 * For IPIP this is error for request, not for reply.
	 */
	cp = pp->conn_in_get(AF_INET, skb, &ciph, ipip ? 0 : 1);
	if (!cp)
		return NF_ACCEPT;

	verdict = NF_DROP;

	/* Ensure the checksum is correct */
	if (!skb_csum_unnecessary(skb) && ip_vs_checksum_complete(skb, ihl)) {
		/* Failed checksum! */
		IP_VS_DBG(1, "Incoming ICMP: failed checksum from %pI4!\n",
			  &iph->saddr);
		goto out;
	}

	if (ipip) {
		__be32 info = ic->un.gateway;

		/* Update the MTU */
		if (ic->type == ICMP_DEST_UNREACH &&
		    ic->code == ICMP_FRAG_NEEDED) {
			struct ip_vs_dest *dest = cp->dest;
			u32 mtu = ntohs(ic->un.frag.mtu);

			/* Strip outer IP and ICMP, go to IPIP header */
			__skb_pull(skb, ihl + sizeof(_icmph));
			offset2 -= ihl + sizeof(_icmph);
			skb_reset_network_header(skb);
			IP_VS_DBG(12, "ICMP for IPIP %pI4->%pI4: mtu=%u\n",
				&ip_hdr(skb)->saddr, &ip_hdr(skb)->daddr, mtu);
			ipv4_update_pmtu(skb, dev_net(skb->dev),
					 mtu, 0, 0, 0, 0);
			/* Client uses PMTUD? */
			if (!(cih->frag_off & htons(IP_DF)))
				goto ignore_ipip;
			/* Prefer the resulting PMTU */
			if (dest) {
				struct ip_vs_dest_dst *dest_dst;

				rcu_read_lock();
				dest_dst = rcu_dereference(dest->dest_dst);
				if (dest_dst)
					mtu = dst_mtu(dest_dst->dst_cache);
				rcu_read_unlock();
			}
			if (mtu > 68 + sizeof(struct iphdr))
				mtu -= sizeof(struct iphdr);
			info = htonl(mtu);
		}
		/* Strip outer IP, ICMP and IPIP, go to IP header of
		 * original request.
		 */
		__skb_pull(skb, offset2);
		skb_reset_network_header(skb);
		IP_VS_DBG(12, "Sending ICMP for %pI4->%pI4: t=%u, c=%u, i=%u\n",
			&ip_hdr(skb)->saddr, &ip_hdr(skb)->daddr,
			ic->type, ic->code, ntohl(info));
		icmp_send(skb, ic->type, ic->code, info);
		/* ICMP can be shorter but anyways, account it */
		ip_vs_out_stats(cp, skb);

ignore_ipip:
		consume_skb(skb);
		verdict = NF_STOLEN;
		goto out;
	}

	/* do the statistics and put it back */
	ip_vs_in_stats(cp, skb);
	if (IPPROTO_TCP == cih->protocol || IPPROTO_UDP == cih->protocol ||
	    IPPROTO_SCTP == cih->protocol)
		offset += 2 * sizeof(__u16);
	verdict = ip_vs_icmp_xmit(skb, cp, pp, offset, hooknum, &ciph);

out:
	__ip_vs_conn_put(cp);

	return verdict;
}

#ifdef CONFIG_IP_VS_IPV6
static int ip_vs_in_icmp_v6(struct sk_buff *skb, int *related,
			    unsigned int hooknum, struct ip_vs_iphdr *iph)
{
	struct net *net = NULL;
	struct ipv6hdr _ip6h, *ip6h;
	struct icmp6hdr	_icmph, *ic;
	struct ip_vs_iphdr ciph = {.flags = 0, .fragoffs = 0};/*Contained IP */
	struct ip_vs_conn *cp;
	struct ip_vs_protocol *pp;
	struct ip_vs_proto_data *pd;
	unsigned int offs_ciph, writable, verdict;

	*related = 1;

	ic = frag_safe_skb_hp(skb, iph->len, sizeof(_icmph), &_icmph, iph);
	if (ic == NULL)
		return NF_DROP;

	/*
	 * Work through seeing if this is for us.
	 * These checks are supposed to be in an order that means easy
	 * things are checked first to speed up processing.... however
	 * this means that some packets will manage to get a long way
	 * down this stack and then be rejected, but that's life.
	 */
	if (ic->icmp6_type & ICMPV6_INFOMSG_MASK) {
		*related = 0;
		return NF_ACCEPT;
	}
	/* Fragment header that is before ICMP header tells us that:
	 * it's not an error message since they can't be fragmented.
	 */
	if (iph->flags & IP6_FH_F_FRAG)
		return NF_DROP;

	IP_VS_DBG(8, "Incoming ICMPv6 (%d,%d) %pI6c->%pI6c\n",
		  ic->icmp6_type, ntohs(icmpv6_id(ic)),
		  &iph->saddr, &iph->daddr);

	/* Now find the contained IP header */
	ciph.len = iph->len + sizeof(_icmph);
	offs_ciph = ciph.len; /* Save ip header offset */
	ip6h = skb_header_pointer(skb, ciph.len, sizeof(_ip6h), &_ip6h);
	if (ip6h == NULL)
		return NF_ACCEPT; /* The packet looks wrong, ignore */
	ciph.saddr.in6 = ip6h->saddr; /* conn_in_get() handles reverse order */
	ciph.daddr.in6 = ip6h->daddr;
	/* skip possible IPv6 exthdrs of contained IPv6 packet */
	ciph.protocol = ipv6_find_hdr(skb, &ciph.len, -1, &ciph.fragoffs, NULL);
	if (ciph.protocol < 0)
		return NF_ACCEPT; /* Contained IPv6 hdr looks wrong, ignore */

	net = skb_net(skb);
	pd = ip_vs_proto_data_get(net, ciph.protocol);
	if (!pd)
		return NF_ACCEPT;
	pp = pd->pp;

	/* Cannot handle fragmented embedded protocol */
	if (ciph.fragoffs)
		return NF_ACCEPT;

	IP_VS_DBG_PKT(11, AF_INET6, pp, skb, offs_ciph,
		      "Checking incoming ICMPv6 for");

	/* The embedded headers contain source and dest in reverse order
	 * if not from localhost
	 */
	cp = pp->conn_in_get(AF_INET6, skb, &ciph,
			     (hooknum == NF_INET_LOCAL_OUT) ? 0 : 1);

	if (!cp)
		return NF_ACCEPT;
	/* VS/TUN, VS/DR and LOCALNODE just let it go */
	if ((hooknum == NF_INET_LOCAL_OUT) &&
	    (IP_VS_FWD_METHOD(cp) != IP_VS_CONN_F_MASQ)) {
		__ip_vs_conn_put(cp);
		return NF_ACCEPT;
	}

	/* do the statistics and put it back */
	ip_vs_in_stats(cp, skb);

	/* Need to mangle contained IPv6 header in ICMPv6 packet */
	writable = ciph.len;
	if (IPPROTO_TCP == ciph.protocol || IPPROTO_UDP == ciph.protocol ||
	    IPPROTO_SCTP == ciph.protocol)
		writable += 2 * sizeof(__u16); /* Also mangle ports */

	verdict = ip_vs_icmp_xmit_v6(skb, cp, pp, writable, hooknum, &ciph);

	__ip_vs_conn_put(cp);

	return verdict;
}
#endif


/*
 *	Check if it's for virtual services, look it up,
 *	and send it on its way...
 */
static unsigned int
ip_vs_in(unsigned int hooknum, struct sk_buff *skb, int af)
{
	struct net *net;
	struct ip_vs_iphdr iph;
	struct ip_vs_protocol *pp;
	struct ip_vs_proto_data *pd;
	struct ip_vs_conn *cp;
	int ret, pkts;
	struct netns_ipvs *ipvs;

	/* Already marked as IPVS request or reply? */
	if (skb->ipvs_property)
		return NF_ACCEPT;

	/*
	 *	Big tappo:
	 *	- remote client: only PACKET_HOST
	 *	- route: used for struct net when skb->dev is unset
	 */
	if (unlikely((skb->pkt_type != PACKET_HOST &&
		      hooknum != NF_INET_LOCAL_OUT) ||
		     !skb_dst(skb))) {
		ip_vs_fill_iph_skb(af, skb, &iph);
		IP_VS_DBG_BUF(12, "packet type=%d proto=%d daddr=%s"
			      " ignored in hook %u\n",
			      skb->pkt_type, iph.protocol,
			      IP_VS_DBG_ADDR(af, &iph.daddr), hooknum);
		return NF_ACCEPT;
	}
	/* ipvs enabled in this netns ? */
	net = skb_net(skb);
	ipvs = net_ipvs(net);
	if (unlikely(sysctl_backup_only(ipvs) || !ipvs->enable))
		return NF_ACCEPT;

	ip_vs_fill_iph_skb(af, skb, &iph);

	/* Bad... Do not break raw sockets */
	if (unlikely(skb->sk != NULL && hooknum == NF_INET_LOCAL_OUT &&
		     af == AF_INET)) {
		struct sock *sk = skb->sk;
		struct inet_sock *inet = inet_sk(skb->sk);

		if (inet && sk->sk_family == PF_INET && inet->nodefrag)
			return NF_ACCEPT;
	}

#ifdef CONFIG_IP_VS_IPV6
	if (af == AF_INET6) {
		if (!iph.fragoffs && skb_nfct_reasm(skb)) {
			struct sk_buff *reasm = skb_nfct_reasm(skb);
			/* Save fw mark for coming frags. */
			reasm->ipvs_property = 1;
			reasm->mark = skb->mark;
		}
		if (unlikely(iph.protocol == IPPROTO_ICMPV6)) {
			int related;
			int verdict = ip_vs_in_icmp_v6(skb, &related, hooknum,
						       &iph);

			if (related)
				return verdict;
		}
	} else
#endif
		if (unlikely(iph.protocol == IPPROTO_ICMP)) {
			int related;
			int verdict = ip_vs_in_icmp(skb, &related, hooknum);

			if (related)
				return verdict;
		}

	/* Protocol supported? */
	pd = ip_vs_proto_data_get(net, iph.protocol);
	if (unlikely(!pd))
		return NF_ACCEPT;
	pp = pd->pp;
	/*
	 * Check if the packet belongs to an existing connection entry
	 */
	cp = pp->conn_in_get(af, skb, &iph, 0);

	if (unlikely(sysctl_expire_nodest_conn(ipvs)) && cp && cp->dest &&
	    unlikely(!atomic_read(&cp->dest->weight)) && !iph.fragoffs &&
	    is_new_conn(skb, &iph)) {
		ip_vs_conn_expire_now(cp);
		__ip_vs_conn_put(cp);
		cp = NULL;
	}

	if (unlikely(!cp) && !iph.fragoffs) {
		/* No (second) fragments need to enter here, as nf_defrag_ipv6
		 * replayed fragment zero will already have created the cp
		 */
		int v;

		/* Schedule and create new connection entry into &cp */
		if (!pp->conn_schedule(af, skb, pd, &v, &cp, &iph))
			return v;
	}

	if (unlikely(!cp)) {
		/* sorry, all this trouble for a no-hit :) */
		IP_VS_DBG_PKT(12, af, pp, skb, 0,
			      "ip_vs_in: packet continues traversal as normal");
		if (iph.fragoffs && !skb_nfct_reasm(skb)) {
			/* Fragment that couldn't be mapped to a conn entry
			 * and don't have any pointer to a reasm skb
			 * is missing module nf_defrag_ipv6
			 */
			IP_VS_DBG_RL("Unhandled frag, load nf_defrag_ipv6\n");
			IP_VS_DBG_PKT(7, af, pp, skb, 0, "unhandled fragment");
		}
		return NF_ACCEPT;
	}

	IP_VS_DBG_PKT(11, af, pp, skb, 0, "Incoming packet");
	/* Check the server status */
	if (cp->dest && !(cp->dest->flags & IP_VS_DEST_F_AVAILABLE)) {
		/* the destination server is not available */

		if (sysctl_expire_nodest_conn(ipvs)) {
			/* try to expire the connection immediately */
			ip_vs_conn_expire_now(cp);
		}
		/* don't restart its timer, and silently
		   drop the packet. */
		__ip_vs_conn_put(cp);
		return NF_DROP;
	}

	ip_vs_in_stats(cp, skb);
	ip_vs_set_state(cp, IP_VS_DIR_INPUT, skb, pd);
	if (cp->packet_xmit)
		ret = cp->packet_xmit(skb, cp, pp, &iph);
		/* do not touch skb anymore */
	else {
		IP_VS_DBG_RL("warning: packet_xmit is null");
		ret = NF_ACCEPT;
	}

	/* Increase its packet counter and check if it is needed
	 * to be synchronized
	 *
	 * Sync connection if it is about to close to
	 * encorage the standby servers to update the connections timeout
	 *
	 * For ONE_PKT let ip_vs_sync_conn() do the filter work.
	 */

	if (cp->flags & IP_VS_CONN_F_ONE_PACKET)
		pkts = sysctl_sync_threshold(ipvs);
	else
		pkts = atomic_add_return(1, &cp->in_pkts);

	if (ipvs->sync_state & IP_VS_STATE_MASTER)
		ip_vs_sync_conn(net, cp, pkts);

	ip_vs_conn_put(cp);
	return ret;
}

/*
 *	AF_INET handler in NF_INET_LOCAL_IN chain
 *	Schedule and forward packets from remote clients
 */
static unsigned int
ip_vs_remote_request4(unsigned int hooknum, struct sk_buff *skb,
		      const struct net_device *in,
		      const struct net_device *out,
		      int (*okfn)(struct sk_buff *))
{
	return ip_vs_in(hooknum, skb, AF_INET);
}

/*
 *	AF_INET handler in NF_INET_LOCAL_OUT chain
 *	Schedule and forward packets from local clients
 */
static unsigned int
ip_vs_local_request4(unsigned int hooknum, struct sk_buff *skb,
		     const struct net_device *in, const struct net_device *out,
		     int (*okfn)(struct sk_buff *))
{
	return ip_vs_in(hooknum, skb, AF_INET);
}

#ifdef CONFIG_IP_VS_IPV6

/*
 * AF_INET6 fragment handling
 * Copy info from first fragment, to the rest of them.
 */
static unsigned int
ip_vs_preroute_frag6(unsigned int hooknum, struct sk_buff *skb,
		     const struct net_device *in,
		     const struct net_device *out,
		     int (*okfn)(struct sk_buff *))
{
	struct sk_buff *reasm = skb_nfct_reasm(skb);
	struct net *net;

	/* Skip if not a "replay" from nf_ct_frag6_output or first fragment.
	 * ipvs_property is set when checking first fragment
	 * in ip_vs_in() and ip_vs_out().
	 */
	if (reasm)
		IP_VS_DBG(2, "Fragment recv prop:%d\n", reasm->ipvs_property);
	if (!reasm || !reasm->ipvs_property)
		return NF_ACCEPT;

	net = skb_net(skb);
	if (!net_ipvs(net)->enable)
		return NF_ACCEPT;

	/* Copy stored fw mark, saved in ip_vs_{in,out} */
	skb->mark = reasm->mark;

	return NF_ACCEPT;
}

/*
 *	AF_INET6 handler in NF_INET_LOCAL_IN chain
 *	Schedule and forward packets from remote clients
 */
static unsigned int
ip_vs_remote_request6(unsigned int hooknum, struct sk_buff *skb,
		      const struct net_device *in,
		      const struct net_device *out,
		      int (*okfn)(struct sk_buff *))
{
	return ip_vs_in(hooknum, skb, AF_INET6);
}

/*
 *	AF_INET6 handler in NF_INET_LOCAL_OUT chain
 *	Schedule and forward packets from local clients
 */
static unsigned int
ip_vs_local_request6(unsigned int hooknum, struct sk_buff *skb,
		     const struct net_device *in, const struct net_device *out,
		     int (*okfn)(struct sk_buff *))
{
	return ip_vs_in(hooknum, skb, AF_INET6);
}

#endif


/*
 *	It is hooked at the NF_INET_FORWARD chain, in order to catch ICMP
 *      related packets destined for 0.0.0.0/0.
 *      When fwmark-based virtual service is used, such as transparent
 *      cache cluster, TCP packets can be marked and routed to ip_vs_in,
 *      but ICMP destined for 0.0.0.0/0 cannot not be easily marked and
 *      sent to ip_vs_in_icmp. So, catch them at the NF_INET_FORWARD chain
 *      and send them to ip_vs_in_icmp.
 */
static unsigned int
ip_vs_forward_icmp(unsigned int hooknum, struct sk_buff *skb,
		   const struct net_device *in, const struct net_device *out,
		   int (*okfn)(struct sk_buff *))
{
	int r;
	struct net *net;
	struct netns_ipvs *ipvs;

	if (ip_hdr(skb)->protocol != IPPROTO_ICMP)
		return NF_ACCEPT;

	/* ipvs enabled in this netns ? */
	net = skb_net(skb);
	ipvs = net_ipvs(net);
	if (unlikely(sysctl_backup_only(ipvs) || !ipvs->enable))
		return NF_ACCEPT;

	return ip_vs_in_icmp(skb, &r, hooknum);
}

#ifdef CONFIG_IP_VS_IPV6
static unsigned int
ip_vs_forward_icmp_v6(unsigned int hooknum, struct sk_buff *skb,
		      const struct net_device *in, const struct net_device *out,
		      int (*okfn)(struct sk_buff *))
{
	int r;
	struct net *net;
	struct netns_ipvs *ipvs;
	struct ip_vs_iphdr iphdr;

	ip_vs_fill_iph_skb(AF_INET6, skb, &iphdr);
	if (iphdr.protocol != IPPROTO_ICMPV6)
		return NF_ACCEPT;

	/* ipvs enabled in this netns ? */
	net = skb_net(skb);
	ipvs = net_ipvs(net);
	if (unlikely(sysctl_backup_only(ipvs) || !ipvs->enable))
		return NF_ACCEPT;

	return ip_vs_in_icmp_v6(skb, &r, hooknum, &iphdr);
}
#endif


static struct nf_hook_ops ip_vs_ops[] __read_mostly = {
	/* After packet filtering, change source only for VS/NAT */
	{
		.hook		= ip_vs_reply4,
		.owner		= THIS_MODULE,
		.pf		= NFPROTO_IPV4,
		.hooknum	= NF_INET_LOCAL_IN,
		.priority	= NF_IP_PRI_NAT_SRC - 2,
	},
	/* After packet filtering, forward packet through VS/DR, VS/TUN,
	 * or VS/NAT(change destination), so that filtering rules can be
	 * applied to IPVS. */
	{
		.hook		= ip_vs_remote_request4,
		.owner		= THIS_MODULE,
		.pf		= NFPROTO_IPV4,
		.hooknum	= NF_INET_LOCAL_IN,
		.priority	= NF_IP_PRI_NAT_SRC - 1,
	},
	/* Before ip_vs_in, change source only for VS/NAT */
	{
		.hook		= ip_vs_local_reply4,
		.owner		= THIS_MODULE,
		.pf		= NFPROTO_IPV4,
		.hooknum	= NF_INET_LOCAL_OUT,
		.priority	= NF_IP_PRI_NAT_DST + 1,
	},
	/* After mangle, schedule and forward local requests */
	{
		.hook		= ip_vs_local_request4,
		.owner		= THIS_MODULE,
		.pf		= NFPROTO_IPV4,
		.hooknum	= NF_INET_LOCAL_OUT,
		.priority	= NF_IP_PRI_NAT_DST + 2,
	},
	/* After packet filtering (but before ip_vs_out_icmp), catch icmp
	 * destined for 0.0.0.0/0, which is for incoming IPVS connections */
	{
		.hook		= ip_vs_forward_icmp,
		.owner		= THIS_MODULE,
		.pf		= NFPROTO_IPV4,
		.hooknum	= NF_INET_FORWARD,
		.priority	= 99,
	},
	/* After packet filtering, change source only for VS/NAT */
	{
		.hook		= ip_vs_reply4,
		.owner		= THIS_MODULE,
		.pf		= NFPROTO_IPV4,
		.hooknum	= NF_INET_FORWARD,
		.priority	= 100,
	},
#ifdef CONFIG_IP_VS_IPV6
	/* After mangle & nat fetch 2:nd fragment and following */
	{
		.hook		= ip_vs_preroute_frag6,
		.owner		= THIS_MODULE,
		.pf		= NFPROTO_IPV6,
		.hooknum	= NF_INET_PRE_ROUTING,
		.priority	= NF_IP6_PRI_NAT_DST + 1,
	},
	/* After packet filtering, change source only for VS/NAT */
	{
		.hook		= ip_vs_reply6,
		.owner		= THIS_MODULE,
		.pf		= NFPROTO_IPV6,
		.hooknum	= NF_INET_LOCAL_IN,
		.priority	= NF_IP6_PRI_NAT_SRC - 2,
	},
	/* After packet filtering, forward packet through VS/DR, VS/TUN,
	 * or VS/NAT(change destination), so that filtering rules can be
	 * applied to IPVS. */
	{
		.hook		= ip_vs_remote_request6,
		.owner		= THIS_MODULE,
		.pf		= NFPROTO_IPV6,
		.hooknum	= NF_INET_LOCAL_IN,
		.priority	= NF_IP6_PRI_NAT_SRC - 1,
	},
	/* Before ip_vs_in, change source only for VS/NAT */
	{
		.hook		= ip_vs_local_reply6,
		.owner		= THIS_MODULE,
		.pf		= NFPROTO_IPV4,
		.hooknum	= NF_INET_LOCAL_OUT,
		.priority	= NF_IP6_PRI_NAT_DST + 1,
	},
	/* After mangle, schedule and forward local requests */
	{
		.hook		= ip_vs_local_request6,
		.owner		= THIS_MODULE,
		.pf		= NFPROTO_IPV6,
		.hooknum	= NF_INET_LOCAL_OUT,
		.priority	= NF_IP6_PRI_NAT_DST + 2,
	},
	/* After packet filtering (but before ip_vs_out_icmp), catch icmp
	 * destined for 0.0.0.0/0, which is for incoming IPVS connections */
	{
		.hook		= ip_vs_forward_icmp_v6,
		.owner		= THIS_MODULE,
		.pf		= NFPROTO_IPV6,
		.hooknum	= NF_INET_FORWARD,
		.priority	= 99,
	},
	/* After packet filtering, change source only for VS/NAT */
	{
		.hook		= ip_vs_reply6,
		.owner		= THIS_MODULE,
		.pf		= NFPROTO_IPV6,
		.hooknum	= NF_INET_FORWARD,
		.priority	= 100,
	},
#endif
};
/*
 *	Initialize IP Virtual Server netns mem.
 */
static int __net_init __ip_vs_init(struct net *net)
{
	struct netns_ipvs *ipvs;

	ipvs = net_generic(net, ip_vs_net_id);
	if (ipvs == NULL)
		return -ENOMEM;

	/* Hold the beast until a service is registerd */
	ipvs->enable = 0;
	ipvs->net = net;
	/* Counters used for creating unique names */
	ipvs->gen = atomic_read(&ipvs_netns_cnt);
	atomic_inc(&ipvs_netns_cnt);
	net->ipvs = ipvs;

	if (ip_vs_estimator_net_init(net) < 0)
		goto estimator_fail;

	if (ip_vs_control_net_init(net) < 0)
		goto control_fail;

	if (ip_vs_protocol_net_init(net) < 0)
		goto protocol_fail;

	if (ip_vs_app_net_init(net) < 0)
		goto app_fail;

	if (ip_vs_conn_net_init(net) < 0)
		goto conn_fail;

	if (ip_vs_sync_net_init(net) < 0)
		goto sync_fail;

	printk(KERN_INFO "IPVS: Creating netns size=%zu id=%d\n",
			 sizeof(struct netns_ipvs), ipvs->gen);
	return 0;
/*
 * Error handling
 */

sync_fail:
	ip_vs_conn_net_cleanup(net);
conn_fail:
	ip_vs_app_net_cleanup(net);
app_fail:
	ip_vs_protocol_net_cleanup(net);
protocol_fail:
	ip_vs_control_net_cleanup(net);
control_fail:
	ip_vs_estimator_net_cleanup(net);
estimator_fail:
	net->ipvs = NULL;
	return -ENOMEM;
}

static void __net_exit __ip_vs_cleanup(struct net *net)
{
	ip_vs_service_net_cleanup(net);	/* ip_vs_flush() with locks */
	ip_vs_conn_net_cleanup(net);
	ip_vs_app_net_cleanup(net);
	ip_vs_protocol_net_cleanup(net);
	ip_vs_control_net_cleanup(net);
	ip_vs_estimator_net_cleanup(net);
	IP_VS_DBG(2, "ipvs netns %d released\n", net_ipvs(net)->gen);
	net->ipvs = NULL;
}

static void __net_exit __ip_vs_dev_cleanup(struct net *net)
{
	EnterFunction(2);
	net_ipvs(net)->enable = 0;	/* Disable packet reception */
	smp_wmb();
	ip_vs_sync_net_cleanup(net);
	LeaveFunction(2);
}

static struct pernet_operations ipvs_core_ops = {
	.init = __ip_vs_init,
	.exit = __ip_vs_cleanup,
	.id   = &ip_vs_net_id,
	.size = sizeof(struct netns_ipvs),
};

static struct pernet_operations ipvs_core_dev_ops = {
	.exit = __ip_vs_dev_cleanup,
};

/*
 *	Initialize IP Virtual Server
 */
static int __init ip_vs_init(void)
{
	int ret;

	ret = ip_vs_control_init();
	if (ret < 0) {
		pr_err("can't setup control.\n");
		goto exit;
	}

	ip_vs_protocol_init();

	ret = ip_vs_conn_init();
	if (ret < 0) {
		pr_err("can't setup connection table.\n");
		goto cleanup_protocol;
	}

	ret = register_pernet_subsys(&ipvs_core_ops);	/* Alloc ip_vs struct */
	if (ret < 0)
		goto cleanup_conn;

	ret = register_pernet_device(&ipvs_core_dev_ops);
	if (ret < 0)
		goto cleanup_sub;

	ret = nf_register_hooks(ip_vs_ops, ARRAY_SIZE(ip_vs_ops));
	if (ret < 0) {
		pr_err("can't register hooks.\n");
		goto cleanup_dev;
	}

	ret = ip_vs_register_nl_ioctl();
	if (ret < 0) {
		pr_err("can't register netlink/ioctl.\n");
		goto cleanup_hooks;
	}

	pr_info("ipvs loaded.\n");

	return ret;

cleanup_hooks:
	nf_unregister_hooks(ip_vs_ops, ARRAY_SIZE(ip_vs_ops));
cleanup_dev:
	unregister_pernet_device(&ipvs_core_dev_ops);
cleanup_sub:
	unregister_pernet_subsys(&ipvs_core_ops);
cleanup_conn:
	ip_vs_conn_cleanup();
cleanup_protocol:
	ip_vs_protocol_cleanup();
	ip_vs_control_cleanup();
exit:
	return ret;
}

static void __exit ip_vs_cleanup(void)
{
	ip_vs_unregister_nl_ioctl();
	nf_unregister_hooks(ip_vs_ops, ARRAY_SIZE(ip_vs_ops));
	unregister_pernet_device(&ipvs_core_dev_ops);
	unregister_pernet_subsys(&ipvs_core_ops);	/* free ip_vs struct */
	ip_vs_conn_cleanup();
	ip_vs_protocol_cleanup();
	ip_vs_control_cleanup();
	pr_info("ipvs unloaded.\n");
}

module_init(ip_vs_init);
module_exit(ip_vs_cleanup);
MODULE_LICENSE("GPL");<|MERGE_RESOLUTION|>--- conflicted
+++ resolved
@@ -305,11 +305,7 @@
 		 * return *ignored=0 i.e. ICMP and NF_DROP
 		 */
 		sched = rcu_dereference(svc->scheduler);
-<<<<<<< HEAD
-		dest = sched->schedule(svc, skb);
-=======
 		dest = sched->schedule(svc, skb, iph);
->>>>>>> d0e0ac97
 		if (!dest) {
 			IP_VS_DBG(1, "p-schedule: no dest found.\n");
 			kfree(param.pe_data);
@@ -456,11 +452,7 @@
 	}
 
 	sched = rcu_dereference(svc->scheduler);
-<<<<<<< HEAD
-	dest = sched->schedule(svc, skb);
-=======
 	dest = sched->schedule(svc, skb, iph);
->>>>>>> d0e0ac97
 	if (dest == NULL) {
 		IP_VS_DBG(1, "Schedule: no dest found.\n");
 		return NULL;
