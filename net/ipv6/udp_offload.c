--- conflicted
+++ resolved
@@ -64,12 +64,8 @@
 		if (unlikely(type & ~(SKB_GSO_UDP |
 				      SKB_GSO_DODGY |
 				      SKB_GSO_UDP_TUNNEL |
-<<<<<<< HEAD
-				      SKB_GSO_GRE) ||
-=======
 				      SKB_GSO_GRE |
 				      SKB_GSO_MPLS) ||
->>>>>>> d0e0ac97
 			     !(type & (SKB_GSO_UDP))))
 			goto out;
 
