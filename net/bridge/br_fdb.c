/*
 *	Forwarding database
 *	Linux ethernet bridge
 *
 *	Authors:
 *	Lennert Buytenhek		<buytenh@gnu.org>
 *
 *	This program is free software; you can redistribute it and/or
 *	modify it under the terms of the GNU General Public License
 *	as published by the Free Software Foundation; either version
 *	2 of the License, or (at your option) any later version.
 */

#include <linux/kernel.h>
#include <linux/init.h>
#include <linux/rculist.h>
#include <linux/spinlock.h>
#include <linux/times.h>
#include <linux/netdevice.h>
#include <linux/etherdevice.h>
#include <linux/jhash.h>
#include <linux/random.h>
#include <linux/slab.h>
#include <linux/atomic.h>
#include <asm/unaligned.h>
#include <linux/if_vlan.h>
#include "br_private.h"

static struct kmem_cache *br_fdb_cache __read_mostly;
static int fdb_insert(struct net_bridge *br, struct net_bridge_port *source,
		      const unsigned char *addr, u16 vid);
static void fdb_notify(struct net_bridge *br,
		       const struct net_bridge_fdb_entry *, int);

static u32 fdb_salt __read_mostly;

int __init br_fdb_init(void)
{
	br_fdb_cache = kmem_cache_create("bridge_fdb_cache",
					 sizeof(struct net_bridge_fdb_entry),
					 0,
					 SLAB_HWCACHE_ALIGN, NULL);
	if (!br_fdb_cache)
		return -ENOMEM;

	get_random_bytes(&fdb_salt, sizeof(fdb_salt));
	return 0;
}

void br_fdb_fini(void)
{
	kmem_cache_destroy(br_fdb_cache);
}


/* if topology_changing then use forward_delay (default 15 sec)
 * otherwise keep longer (default 5 minutes)
 */
static inline unsigned long hold_time(const struct net_bridge *br)
{
	return br->topology_change ? br->forward_delay : br->ageing_time;
}

static inline int has_expired(const struct net_bridge *br,
				  const struct net_bridge_fdb_entry *fdb)
{
	return !fdb->is_static &&
		time_before_eq(fdb->updated + hold_time(br), jiffies);
}

static inline int br_mac_hash(const unsigned char *mac, __u16 vid)
{
	/* use 1 byte of OUI and 3 bytes of NIC */
	u32 key = get_unaligned((u32 *)(mac + 2));
	return jhash_2words(key, vid, fdb_salt) & (BR_HASH_SIZE - 1);
}

static void fdb_rcu_free(struct rcu_head *head)
{
	struct net_bridge_fdb_entry *ent
		= container_of(head, struct net_bridge_fdb_entry, rcu);
	kmem_cache_free(br_fdb_cache, ent);
}

static void fdb_delete(struct net_bridge *br, struct net_bridge_fdb_entry *f)
{
	hlist_del_rcu(&f->hlist);
	fdb_notify(br, f, RTM_DELNEIGH);
	call_rcu(&f->rcu, fdb_rcu_free);
}

void br_fdb_changeaddr(struct net_bridge_port *p, const unsigned char *newaddr)
{
	struct net_bridge *br = p->br;
	bool no_vlan = (nbp_get_vlan_info(p) == NULL) ? true : false;
	int i;

	spin_lock_bh(&br->hash_lock);

	/* Search all chains since old address/hash is unknown */
	for (i = 0; i < BR_HASH_SIZE; i++) {
		struct hlist_node *h;
		hlist_for_each(h, &br->hash[i]) {
			struct net_bridge_fdb_entry *f;

			f = hlist_entry(h, struct net_bridge_fdb_entry, hlist);
			if (f->dst == p && f->is_local) {
				/* maybe another port has same hw addr? */
				struct net_bridge_port *op;
				u16 vid = f->vlan_id;
				list_for_each_entry(op, &br->port_list, list) {
					if (op != p &&
					    ether_addr_equal(op->dev->dev_addr,
							     f->addr.addr) &&
					    nbp_vlan_find(op, vid)) {
						f->dst = op;
						goto insert;
					}
				}

				/* delete old one */
				fdb_delete(br, f);
insert:
				/* insert new address,  may fail if invalid
				 * address or dup.
				 */
				fdb_insert(br, p, newaddr, vid);

				/* if this port has no vlan information
				 * configured, we can safely be done at
				 * this point.
				 */
				if (no_vlan)
					goto done;
			}
		}
	}

done:
	spin_unlock_bh(&br->hash_lock);
}

void br_fdb_change_mac_address(struct net_bridge *br, const u8 *newaddr)
{
	struct net_bridge_fdb_entry *f;
	struct net_port_vlans *pv;
	u16 vid = 0;

	/* If old entry was unassociated with any port, then delete it. */
	f = __br_fdb_get(br, br->dev->dev_addr, 0);
	if (f && f->is_local && !f->dst)
		fdb_delete(br, f);

	fdb_insert(br, NULL, newaddr, 0);

	/* Now remove and add entries for every VLAN configured on the
	 * bridge.  This function runs under RTNL so the bitmap will not
	 * change from under us.
	 */
	pv = br_get_vlan_info(br);
	if (!pv)
		return;

	for_each_set_bit_from(vid, pv->vlan_bitmap, BR_VLAN_BITMAP_LEN) {
		f = __br_fdb_get(br, br->dev->dev_addr, vid);
		if (f && f->is_local && !f->dst)
			fdb_delete(br, f);
		fdb_insert(br, NULL, newaddr, vid);
	}
}

void br_fdb_cleanup(unsigned long _data)
{
	struct net_bridge *br = (struct net_bridge *)_data;
	unsigned long delay = hold_time(br);
	unsigned long next_timer = jiffies + br->ageing_time;
	int i;

	spin_lock(&br->hash_lock);
	for (i = 0; i < BR_HASH_SIZE; i++) {
		struct net_bridge_fdb_entry *f;
		struct hlist_node *n;

		hlist_for_each_entry_safe(f, n, &br->hash[i], hlist) {
			unsigned long this_timer;
			if (f->is_static)
				continue;
			this_timer = f->updated + delay;
			if (time_before_eq(this_timer, jiffies))
				fdb_delete(br, f);
			else if (time_before(this_timer, next_timer))
				next_timer = this_timer;
		}
	}
	spin_unlock(&br->hash_lock);

	mod_timer(&br->gc_timer, round_jiffies_up(next_timer));
}

/* Completely flush all dynamic entries in forwarding database.*/
void br_fdb_flush(struct net_bridge *br)
{
	int i;

	spin_lock_bh(&br->hash_lock);
	for (i = 0; i < BR_HASH_SIZE; i++) {
		struct net_bridge_fdb_entry *f;
		struct hlist_node *n;
		hlist_for_each_entry_safe(f, n, &br->hash[i], hlist) {
			if (!f->is_static)
				fdb_delete(br, f);
		}
	}
	spin_unlock_bh(&br->hash_lock);
}

/* Flush all entries referring to a specific port.
 * if do_all is set also flush static entries
 */
void br_fdb_delete_by_port(struct net_bridge *br,
			   const struct net_bridge_port *p,
			   int do_all)
{
	int i;

	spin_lock_bh(&br->hash_lock);
	for (i = 0; i < BR_HASH_SIZE; i++) {
		struct hlist_node *h, *g;

		hlist_for_each_safe(h, g, &br->hash[i]) {
			struct net_bridge_fdb_entry *f
				= hlist_entry(h, struct net_bridge_fdb_entry, hlist);
			if (f->dst != p)
				continue;

			if (f->is_static && !do_all)
				continue;
			/*
			 * if multiple ports all have the same device address
			 * then when one port is deleted, assign
			 * the local entry to other port
			 */
			if (f->is_local) {
				struct net_bridge_port *op;
				list_for_each_entry(op, &br->port_list, list) {
					if (op != p &&
					    ether_addr_equal(op->dev->dev_addr,
							     f->addr.addr)) {
						f->dst = op;
						goto skip_delete;
					}
				}
			}

			fdb_delete(br, f);
		skip_delete: ;
		}
	}
	spin_unlock_bh(&br->hash_lock);
}

/* No locking or refcounting, assumes caller has rcu_read_lock */
struct net_bridge_fdb_entry *__br_fdb_get(struct net_bridge *br,
					  const unsigned char *addr,
					  __u16 vid)
{
	struct net_bridge_fdb_entry *fdb;

	hlist_for_each_entry_rcu(fdb,
				&br->hash[br_mac_hash(addr, vid)], hlist) {
		if (ether_addr_equal(fdb->addr.addr, addr) &&
		    fdb->vlan_id == vid) {
			if (unlikely(has_expired(br, fdb)))
				break;
			return fdb;
		}
	}

	return NULL;
}

#if IS_ENABLED(CONFIG_ATM_LANE)
/* Interface used by ATM LANE hook to test
 * if an addr is on some other bridge port */
int br_fdb_test_addr(struct net_device *dev, unsigned char *addr)
{
	struct net_bridge_fdb_entry *fdb;
	struct net_bridge_port *port;
	int ret;

	rcu_read_lock();
	port = br_port_get_rcu(dev);
	if (!port)
		ret = 0;
	else {
		fdb = __br_fdb_get(port->br, addr, 0);
		ret = fdb && fdb->dst && fdb->dst->dev != dev &&
			fdb->dst->state == BR_STATE_FORWARDING;
	}
	rcu_read_unlock();

	return ret;
}
#endif /* CONFIG_ATM_LANE */

/*
 * Fill buffer with forwarding table records in
 * the API format.
 */
int br_fdb_fillbuf(struct net_bridge *br, void *buf,
		   unsigned long maxnum, unsigned long skip)
{
	struct __fdb_entry *fe = buf;
	int i, num = 0;
	struct net_bridge_fdb_entry *f;

	memset(buf, 0, maxnum*sizeof(struct __fdb_entry));

	rcu_read_lock();
	for (i = 0; i < BR_HASH_SIZE; i++) {
		hlist_for_each_entry_rcu(f, &br->hash[i], hlist) {
			if (num >= maxnum)
				goto out;

			if (has_expired(br, f))
				continue;

			/* ignore pseudo entry for local MAC address */
			if (!f->dst)
				continue;

			if (skip) {
				--skip;
				continue;
			}

			/* convert from internal format to API */
			memcpy(fe->mac_addr, f->addr.addr, ETH_ALEN);

			/* due to ABI compat need to split into hi/lo */
			fe->port_no = f->dst->port_no;
			fe->port_hi = f->dst->port_no >> 8;

			fe->is_local = f->is_local;
			if (!f->is_static)
				fe->ageing_timer_value = jiffies_delta_to_clock_t(jiffies - f->updated);
			++fe;
			++num;
		}
	}

 out:
	rcu_read_unlock();

	return num;
}

static struct net_bridge_fdb_entry *fdb_find(struct hlist_head *head,
					     const unsigned char *addr,
					     __u16 vid)
{
	struct net_bridge_fdb_entry *fdb;

	hlist_for_each_entry(fdb, head, hlist) {
		if (ether_addr_equal(fdb->addr.addr, addr) &&
		    fdb->vlan_id == vid)
			return fdb;
	}
	return NULL;
}

static struct net_bridge_fdb_entry *fdb_find_rcu(struct hlist_head *head,
						 const unsigned char *addr,
						 __u16 vid)
{
	struct net_bridge_fdb_entry *fdb;

	hlist_for_each_entry_rcu(fdb, head, hlist) {
		if (ether_addr_equal(fdb->addr.addr, addr) &&
		    fdb->vlan_id == vid)
			return fdb;
	}
	return NULL;
}

static struct net_bridge_fdb_entry *fdb_create(struct hlist_head *head,
					       struct net_bridge_port *source,
					       const unsigned char *addr,
					       __u16 vid)
{
	struct net_bridge_fdb_entry *fdb;

	fdb = kmem_cache_alloc(br_fdb_cache, GFP_ATOMIC);
	if (fdb) {
		memcpy(fdb->addr.addr, addr, ETH_ALEN);
		fdb->dst = source;
		fdb->vlan_id = vid;
		fdb->is_local = 0;
		fdb->is_static = 0;
		fdb->updated = fdb->used = jiffies;
		hlist_add_head_rcu(&fdb->hlist, head);
	}
	return fdb;
}

static int fdb_insert(struct net_bridge *br, struct net_bridge_port *source,
		  const unsigned char *addr, u16 vid)
{
	struct hlist_head *head = &br->hash[br_mac_hash(addr, vid)];
	struct net_bridge_fdb_entry *fdb;

	if (!is_valid_ether_addr(addr))
		return -EINVAL;

	fdb = fdb_find(head, addr, vid);
	if (fdb) {
		/* it is okay to have multiple ports with same
		 * address, just use the first one.
		 */
		if (fdb->is_local)
			return 0;
		br_warn(br, "adding interface %s with same address "
		       "as a received packet\n",
		       source ? source->dev->name : br->dev->name);
		fdb_delete(br, fdb);
	}

	fdb = fdb_create(head, source, addr, vid);
	if (!fdb)
		return -ENOMEM;

	fdb->is_local = fdb->is_static = 1;
	fdb_notify(br, fdb, RTM_NEWNEIGH);
	return 0;
}

/* Add entry for local address of interface */
int br_fdb_insert(struct net_bridge *br, struct net_bridge_port *source,
		  const unsigned char *addr, u16 vid)
{
	int ret;

	spin_lock_bh(&br->hash_lock);
	ret = fdb_insert(br, source, addr, vid);
	spin_unlock_bh(&br->hash_lock);
	return ret;
}

void br_fdb_update(struct net_bridge *br, struct net_bridge_port *source,
		   const unsigned char *addr, u16 vid)
{
	struct hlist_head *head = &br->hash[br_mac_hash(addr, vid)];
	struct net_bridge_fdb_entry *fdb;

	/* some users want to always flood. */
	if (hold_time(br) == 0)
		return;

	/* ignore packets unless we are using this port */
	if (!(source->state == BR_STATE_LEARNING ||
	      source->state == BR_STATE_FORWARDING))
		return;

	fdb = fdb_find_rcu(head, addr, vid);
	if (likely(fdb)) {
		/* attempt to update an entry for a local interface */
		if (unlikely(fdb->is_local)) {
			if (net_ratelimit())
				br_warn(br, "received packet on %s with "
					"own address as source address\n",
					source->dev->name);
		} else {
			/* fastpath: update of existing entry */
			fdb->dst = source;
			fdb->updated = jiffies;
		}
	} else {
		spin_lock(&br->hash_lock);
		if (likely(!fdb_find(head, addr, vid))) {
			fdb = fdb_create(head, source, addr, vid);
			if (fdb)
				fdb_notify(br, fdb, RTM_NEWNEIGH);
		}
		/* else  we lose race and someone else inserts
		 * it first, don't bother updating
		 */
		spin_unlock(&br->hash_lock);
	}
}

static int fdb_to_nud(const struct net_bridge_fdb_entry *fdb)
{
	if (fdb->is_local)
		return NUD_PERMANENT;
	else if (fdb->is_static)
		return NUD_NOARP;
	else if (has_expired(fdb->dst->br, fdb))
		return NUD_STALE;
	else
		return NUD_REACHABLE;
}

static int fdb_fill_info(struct sk_buff *skb, const struct net_bridge *br,
			 const struct net_bridge_fdb_entry *fdb,
			 u32 portid, u32 seq, int type, unsigned int flags)
{
	unsigned long now = jiffies;
	struct nda_cacheinfo ci;
	struct nlmsghdr *nlh;
	struct ndmsg *ndm;

	nlh = nlmsg_put(skb, portid, seq, type, sizeof(*ndm), flags);
	if (nlh == NULL)
		return -EMSGSIZE;

	ndm = nlmsg_data(nlh);
	ndm->ndm_family	 = AF_BRIDGE;
	ndm->ndm_pad1    = 0;
	ndm->ndm_pad2    = 0;
	ndm->ndm_flags	 = 0;
	ndm->ndm_type	 = 0;
	ndm->ndm_ifindex = fdb->dst ? fdb->dst->dev->ifindex : br->dev->ifindex;
	ndm->ndm_state   = fdb_to_nud(fdb);

	if (nla_put(skb, NDA_LLADDR, ETH_ALEN, &fdb->addr))
		goto nla_put_failure;
	ci.ndm_used	 = jiffies_to_clock_t(now - fdb->used);
	ci.ndm_confirmed = 0;
	ci.ndm_updated	 = jiffies_to_clock_t(now - fdb->updated);
	ci.ndm_refcnt	 = 0;
	if (nla_put(skb, NDA_CACHEINFO, sizeof(ci), &ci))
		goto nla_put_failure;

	if (nla_put(skb, NDA_VLAN, sizeof(u16), &fdb->vlan_id))
		goto nla_put_failure;

	return nlmsg_end(skb, nlh);

nla_put_failure:
	nlmsg_cancel(skb, nlh);
	return -EMSGSIZE;
}

static inline size_t fdb_nlmsg_size(void)
{
	return NLMSG_ALIGN(sizeof(struct ndmsg))
		+ nla_total_size(ETH_ALEN) /* NDA_LLADDR */
		+ nla_total_size(sizeof(u16)) /* NDA_VLAN */
		+ nla_total_size(sizeof(struct nda_cacheinfo));
}

static void fdb_notify(struct net_bridge *br,
		       const struct net_bridge_fdb_entry *fdb, int type)
{
	struct net *net = dev_net(br->dev);
	struct sk_buff *skb;
	int err = -ENOBUFS;

	skb = nlmsg_new(fdb_nlmsg_size(), GFP_ATOMIC);
	if (skb == NULL)
		goto errout;

	err = fdb_fill_info(skb, br, fdb, 0, 0, type, 0);
	if (err < 0) {
		/* -EMSGSIZE implies BUG in fdb_nlmsg_size() */
		WARN_ON(err == -EMSGSIZE);
		kfree_skb(skb);
		goto errout;
	}
	rtnl_notify(skb, net, 0, RTNLGRP_NEIGH, NULL, GFP_ATOMIC);
	return;
errout:
	if (err < 0)
		rtnl_set_sk_err(net, RTNLGRP_NEIGH, err);
}

/* Dump information about entries, in response to GETNEIGH */
int br_fdb_dump(struct sk_buff *skb,
		struct netlink_callback *cb,
		struct net_device *dev,
		int idx)
{
	struct net_bridge *br = netdev_priv(dev);
	int i;

	if (!(dev->priv_flags & IFF_EBRIDGE))
		goto out;

	for (i = 0; i < BR_HASH_SIZE; i++) {
		struct net_bridge_fdb_entry *f;

		hlist_for_each_entry_rcu(f, &br->hash[i], hlist) {
			if (idx < cb->args[0])
				goto skip;

			if (fdb_fill_info(skb, br, f,
					  NETLINK_CB(cb->skb).portid,
					  cb->nlh->nlmsg_seq,
					  RTM_NEWNEIGH,
					  NLM_F_MULTI) < 0)
				break;
skip:
			++idx;
		}
	}

out:
	return idx;
}

/* Update (create or replace) forwarding database entry */
static int fdb_add_entry(struct net_bridge_port *source, const __u8 *addr,
			 __u16 state, __u16 flags, __u16 vid)
{
	struct net_bridge *br = source->br;
	struct hlist_head *head = &br->hash[br_mac_hash(addr, vid)];
	struct net_bridge_fdb_entry *fdb;
	bool modified = false;

	fdb = fdb_find(head, addr, vid);
	if (fdb == NULL) {
		if (!(flags & NLM_F_CREATE))
			return -ENOENT;

		fdb = fdb_create(head, source, addr, vid);
		if (!fdb)
			return -ENOMEM;

		modified = true;
	} else {
		if (flags & NLM_F_EXCL)
			return -EEXIST;

		if (fdb->dst != source) {
			fdb->dst = source;
			modified = true;
		}
	}

	if (fdb_to_nud(fdb) != state) {
		if (state & NUD_PERMANENT)
			fdb->is_local = fdb->is_static = 1;
		else if (state & NUD_NOARP) {
			fdb->is_local = 0;
			fdb->is_static = 1;
		} else
			fdb->is_local = fdb->is_static = 0;

		modified = true;
	}

	fdb->used = jiffies;
	if (modified) {
		fdb->updated = jiffies;
		fdb_notify(br, fdb, RTM_NEWNEIGH);
	}

	return 0;
}

static int __br_fdb_add(struct ndmsg *ndm, struct net_bridge_port *p,
	       const unsigned char *addr, u16 nlh_flags, u16 vid)
{
	int err = 0;

	if (ndm->ndm_flags & NTF_USE) {
		rcu_read_lock();
		br_fdb_update(p->br, p, addr, vid);
		rcu_read_unlock();
	} else {
		spin_lock_bh(&p->br->hash_lock);
		err = fdb_add_entry(p, addr, ndm->ndm_state,
				    nlh_flags, vid);
		spin_unlock_bh(&p->br->hash_lock);
	}

	return err;
}

/* Add new permanent fdb entry with RTM_NEWNEIGH */
int br_fdb_add(struct ndmsg *ndm, struct nlattr *tb[],
	       struct net_device *dev,
	       const unsigned char *addr, u16 nlh_flags)
{
	struct net_bridge_port *p;
	int err = 0;
	struct net_port_vlans *pv;
	unsigned short vid = VLAN_N_VID;

	if (!(ndm->ndm_state & (NUD_PERMANENT|NUD_NOARP|NUD_REACHABLE))) {
		pr_info("bridge: RTM_NEWNEIGH with invalid state %#x\n", ndm->ndm_state);
		return -EINVAL;
	}

	if (tb[NDA_VLAN]) {
		if (nla_len(tb[NDA_VLAN]) != sizeof(unsigned short)) {
			pr_info("bridge: RTM_NEWNEIGH with invalid vlan\n");
			return -EINVAL;
		}

		vid = nla_get_u16(tb[NDA_VLAN]);

		if (vid >= VLAN_N_VID) {
			pr_info("bridge: RTM_NEWNEIGH with invalid vlan id %d\n",
				vid);
			return -EINVAL;
		}
	}

<<<<<<< HEAD
=======
	if (is_zero_ether_addr(addr)) {
		pr_info("bridge: RTM_NEWNEIGH with invalid ether address\n");
		return -EINVAL;
	}

>>>>>>> d0e0ac97
	p = br_port_get_rtnl(dev);
	if (p == NULL) {
		pr_info("bridge: RTM_NEWNEIGH %s not a bridge port\n",
			dev->name);
		return -EINVAL;
	}

	pv = nbp_get_vlan_info(p);
	if (vid != VLAN_N_VID) {
		if (!pv || !test_bit(vid, pv->vlan_bitmap)) {
			pr_info("bridge: RTM_NEWNEIGH with unconfigured "
				"vlan %d on port %s\n", vid, dev->name);
			return -EINVAL;
		}

		/* VID was specified, so use it. */
		err = __br_fdb_add(ndm, p, addr, nlh_flags, vid);
	} else {
		if (!pv || bitmap_empty(pv->vlan_bitmap, BR_VLAN_BITMAP_LEN)) {
			err = __br_fdb_add(ndm, p, addr, nlh_flags, 0);
			goto out;
		}

		/* We have vlans configured on this port and user didn't
		 * specify a VLAN.  To be nice, add/update entry for every
		 * vlan on this port.
		 */
		for_each_set_bit(vid, pv->vlan_bitmap, BR_VLAN_BITMAP_LEN) {
			err = __br_fdb_add(ndm, p, addr, nlh_flags, vid);
			if (err)
				goto out;
		}
	}

out:
	return err;
}

int fdb_delete_by_addr(struct net_bridge *br, const u8 *addr,
		       u16 vlan)
{
	struct hlist_head *head = &br->hash[br_mac_hash(addr, vlan)];
	struct net_bridge_fdb_entry *fdb;

	fdb = fdb_find(head, addr, vlan);
	if (!fdb)
		return -ENOENT;

	fdb_delete(br, fdb);
	return 0;
}

static int __br_fdb_delete(struct net_bridge_port *p,
			   const unsigned char *addr, u16 vid)
{
	int err;

	spin_lock_bh(&p->br->hash_lock);
	err = fdb_delete_by_addr(p->br, addr, vid);
	spin_unlock_bh(&p->br->hash_lock);

	return err;
}

/* Remove neighbor entry with RTM_DELNEIGH */
int br_fdb_delete(struct ndmsg *ndm, struct nlattr *tb[],
		  struct net_device *dev,
		  const unsigned char *addr)
{
	struct net_bridge_port *p;
	int err;
	struct net_port_vlans *pv;
	unsigned short vid = VLAN_N_VID;
<<<<<<< HEAD

	if (tb[NDA_VLAN]) {
		if (nla_len(tb[NDA_VLAN]) != sizeof(unsigned short)) {
			pr_info("bridge: RTM_NEWNEIGH with invalid vlan\n");
			return -EINVAL;
		}

		vid = nla_get_u16(tb[NDA_VLAN]);

=======

	if (tb[NDA_VLAN]) {
		if (nla_len(tb[NDA_VLAN]) != sizeof(unsigned short)) {
			pr_info("bridge: RTM_NEWNEIGH with invalid vlan\n");
			return -EINVAL;
		}

		vid = nla_get_u16(tb[NDA_VLAN]);

>>>>>>> d0e0ac97
		if (vid >= VLAN_N_VID) {
			pr_info("bridge: RTM_NEWNEIGH with invalid vlan id %d\n",
				vid);
			return -EINVAL;
		}
	}
	p = br_port_get_rtnl(dev);
	if (p == NULL) {
		pr_info("bridge: RTM_DELNEIGH %s not a bridge port\n",
			dev->name);
		return -EINVAL;
	}

	pv = nbp_get_vlan_info(p);
	if (vid != VLAN_N_VID) {
		if (!pv || !test_bit(vid, pv->vlan_bitmap)) {
			pr_info("bridge: RTM_DELNEIGH with unconfigured "
				"vlan %d on port %s\n", vid, dev->name);
			return -EINVAL;
		}

		err = __br_fdb_delete(p, addr, vid);
	} else {
		if (!pv || bitmap_empty(pv->vlan_bitmap, BR_VLAN_BITMAP_LEN)) {
			err = __br_fdb_delete(p, addr, 0);
			goto out;
		}

		/* We have vlans configured on this port and user didn't
		 * specify a VLAN.  To be nice, add/update entry for every
		 * vlan on this port.
		 */
		err = -ENOENT;
		for_each_set_bit(vid, pv->vlan_bitmap, BR_VLAN_BITMAP_LEN) {
			err &= __br_fdb_delete(p, addr, vid);
		}
	}
out:
	return err;
}<|MERGE_RESOLUTION|>--- conflicted
+++ resolved
@@ -707,14 +707,11 @@
 		}
 	}
 
-<<<<<<< HEAD
-=======
 	if (is_zero_ether_addr(addr)) {
 		pr_info("bridge: RTM_NEWNEIGH with invalid ether address\n");
 		return -EINVAL;
 	}
 
->>>>>>> d0e0ac97
 	p = br_port_get_rtnl(dev);
 	if (p == NULL) {
 		pr_info("bridge: RTM_NEWNEIGH %s not a bridge port\n",
@@ -788,7 +785,6 @@
 	int err;
 	struct net_port_vlans *pv;
 	unsigned short vid = VLAN_N_VID;
-<<<<<<< HEAD
 
 	if (tb[NDA_VLAN]) {
 		if (nla_len(tb[NDA_VLAN]) != sizeof(unsigned short)) {
@@ -798,17 +794,6 @@
 
 		vid = nla_get_u16(tb[NDA_VLAN]);
 
-=======
-
-	if (tb[NDA_VLAN]) {
-		if (nla_len(tb[NDA_VLAN]) != sizeof(unsigned short)) {
-			pr_info("bridge: RTM_NEWNEIGH with invalid vlan\n");
-			return -EINVAL;
-		}
-
-		vid = nla_get_u16(tb[NDA_VLAN]);
-
->>>>>>> d0e0ac97
 		if (vid >= VLAN_N_VID) {
 			pr_info("bridge: RTM_NEWNEIGH with invalid vlan id %d\n",
 				vid);
