--- conflicted
+++ resolved
@@ -109,11 +109,7 @@
 #include <trace/events/udp.h>
 #include <linux/static_key.h>
 #include <trace/events/skb.h>
-<<<<<<< HEAD
-#include <net/ll_poll.h>
-=======
 #include <net/busy_poll.h>
->>>>>>> bb78a92f
 #include "udp_impl.h"
 
 struct udp_table udp_table __read_mostly;
@@ -1717,11 +1713,7 @@
 	if (sk != NULL) {
 		int ret;
 
-<<<<<<< HEAD
-		sk_mark_ll(sk, skb);
-=======
 		sk_mark_napi_id(sk, skb);
->>>>>>> bb78a92f
 		ret = udp_queue_rcv_skb(sk, skb);
 		sock_put(sk);
 
