/*
 *	Linux NET3:	GRE over IP protocol decoder.
 *
 *	Authors: Alexey Kuznetsov (kuznet@ms2.inr.ac.ru)
 *
 *	This program is free software; you can redistribute it and/or
 *	modify it under the terms of the GNU General Public License
 *	as published by the Free Software Foundation; either version
 *	2 of the License, or (at your option) any later version.
 *
 */

#define pr_fmt(fmt) KBUILD_MODNAME ": " fmt

#include <linux/capability.h>
#include <linux/module.h>
#include <linux/types.h>
#include <linux/kernel.h>
#include <linux/slab.h>
#include <asm/uaccess.h>
#include <linux/skbuff.h>
#include <linux/netdevice.h>
#include <linux/in.h>
#include <linux/tcp.h>
#include <linux/udp.h>
#include <linux/if_arp.h>
#include <linux/mroute.h>
#include <linux/init.h>
#include <linux/in6.h>
#include <linux/inetdevice.h>
#include <linux/igmp.h>
#include <linux/netfilter_ipv4.h>
#include <linux/etherdevice.h>
#include <linux/if_ether.h>

#include <net/sock.h>
#include <net/ip.h>
#include <net/icmp.h>
#include <net/protocol.h>
#include <net/ip_tunnels.h>
#include <net/arp.h>
#include <net/checksum.h>
#include <net/dsfield.h>
#include <net/inet_ecn.h>
#include <net/xfrm.h>
#include <net/net_namespace.h>
#include <net/netns/generic.h>
#include <net/rtnetlink.h>
#include <net/gre.h>

#if IS_ENABLED(CONFIG_IPV6)
#include <net/ipv6.h>
#include <net/ip6_fib.h>
#include <net/ip6_route.h>
#endif

/*
   Problems & solutions
   --------------------

   1. The most important issue is detecting local dead loops.
   They would cause complete host lockup in transmit, which
   would be "resolved" by stack overflow or, if queueing is enabled,
   with infinite looping in net_bh.

   We cannot track such dead loops during route installation,
   it is infeasible task. The most general solutions would be
   to keep skb->encapsulation counter (sort of local ttl),
   and silently drop packet when it expires. It is a good
   solution, but it supposes maintaining new variable in ALL
   skb, even if no tunneling is used.

   Current solution: xmit_recursion breaks dead loops. This is a percpu
   counter, since when we enter the first ndo_xmit(), cpu migration is
   forbidden. We force an exit if this counter reaches RECURSION_LIMIT

   2. Networking dead loops would not kill routers, but would really
   kill network. IP hop limit plays role of "t->recursion" in this case,
   if we copy it from packet being encapsulated to upper header.
   It is very good solution, but it introduces two problems:

   - Routing protocols, using packets with ttl=1 (OSPF, RIP2),
     do not work over tunnels.
   - traceroute does not work. I planned to relay ICMP from tunnel,
     so that this problem would be solved and traceroute output
     would even more informative. This idea appeared to be wrong:
     only Linux complies to rfc1812 now (yes, guys, Linux is the only
     true router now :-)), all routers (at least, in neighbourhood of mine)
     return only 8 bytes of payload. It is the end.

   Hence, if we want that OSPF worked or traceroute said something reasonable,
   we should search for another solution.

   One of them is to parse packet trying to detect inner encapsulation
   made by our node. It is difficult or even impossible, especially,
   taking into account fragmentation. TO be short, ttl is not solution at all.

   Current solution: The solution was UNEXPECTEDLY SIMPLE.
   We force DF flag on tunnels with preconfigured hop limit,
   that is ALL. :-) Well, it does not remove the problem completely,
   but exponential growth of network traffic is changed to linear
   (branches, that exceed pmtu are pruned) and tunnel mtu
   rapidly degrades to value <68, where looping stops.
   Yes, it is not good if there exists a router in the loop,
   which does not force DF, even when encapsulating packets have DF set.
   But it is not our problem! Nobody could accuse us, we made
   all that we could make. Even if it is your gated who injected
   fatal route to network, even if it were you who configured
   fatal static route: you are innocent. :-)

   Alexey Kuznetsov.
 */

static bool log_ecn_error = true;
module_param(log_ecn_error, bool, 0644);
MODULE_PARM_DESC(log_ecn_error, "Log packets received with corrupted ECN");

static struct rtnl_link_ops ipgre_link_ops __read_mostly;
static int ipgre_tunnel_init(struct net_device *dev);

static int ipgre_net_id __read_mostly;
static int gre_tap_net_id __read_mostly;
<<<<<<< HEAD

static __sum16 check_checksum(struct sk_buff *skb)
{
	__sum16 csum = 0;

	switch (skb->ip_summed) {
	case CHECKSUM_COMPLETE:
		csum = csum_fold(skb->csum);

		if (!csum)
			break;
		/* Fall through. */

	case CHECKSUM_NONE:
		skb->csum = 0;
		csum = __skb_checksum_complete(skb);
		skb->ip_summed = CHECKSUM_COMPLETE;
		break;
	}

	return csum;
}

static int ip_gre_calc_hlen(__be16 o_flags)
{
	int addend = 4;

	if (o_flags&TUNNEL_CSUM)
		addend += 4;
	if (o_flags&TUNNEL_KEY)
		addend += 4;
	if (o_flags&TUNNEL_SEQ)
		addend += 4;
	return addend;
}

static int parse_gre_header(struct sk_buff *skb, struct tnl_ptk_info *tpi,
			    bool *csum_err, int *hdr_len)
{
	unsigned int ip_hlen = ip_hdrlen(skb);
	const struct gre_base_hdr *greh;
	__be32 *options;

	if (unlikely(!pskb_may_pull(skb, sizeof(struct gre_base_hdr))))
		return -EINVAL;

	greh = (struct gre_base_hdr *)(skb_network_header(skb) + ip_hlen);
	if (unlikely(greh->flags & (GRE_VERSION | GRE_ROUTING)))
		return -EINVAL;

	tpi->flags = gre_flags_to_tnl_flags(greh->flags);
	*hdr_len = ip_gre_calc_hlen(tpi->flags);

	if (!pskb_may_pull(skb, *hdr_len))
		return -EINVAL;

	greh = (struct gre_base_hdr *)(skb_network_header(skb) + ip_hlen);

	tpi->proto = greh->protocol;

	options = (__be32 *)(greh + 1);
	if (greh->flags & GRE_CSUM) {
		if (check_checksum(skb)) {
			*csum_err = true;
			return -EINVAL;
		}
		options++;
	}

	if (greh->flags & GRE_KEY) {
		tpi->key = *options;
		options++;
	} else
		tpi->key = 0;

	if (unlikely(greh->flags & GRE_SEQ)) {
		tpi->seq = *options;
		options++;
	} else
		tpi->seq = 0;

	/* WCCP version 1 and 2 protocol decoding.
	 * - Change protocol to IP
	 * - When dealing with WCCPv2, Skip extra 4 bytes in GRE header
	 */
	if (greh->flags == 0 && tpi->proto == htons(ETH_P_WCCP)) {
		tpi->proto = htons(ETH_P_IP);
		if ((*(u8 *)options & 0xF0) != 0x40) {
			*hdr_len += 4;
			if (!pskb_may_pull(skb, *hdr_len))
				return -EINVAL;
		}
	}

	return 0;
}

static void ipgre_err(struct sk_buff *skb, u32 info)
=======

static int ipgre_err(struct sk_buff *skb, u32 info,
		     const struct tnl_ptk_info *tpi)
>>>>>>> d0e0ac97
{

	/* All the routers (except for Linux) return only
	   8 bytes of packet payload. It means, that precise relaying of
	   ICMP in the real Internet is absolutely infeasible.

	   Moreover, Cisco "wise men" put GRE key to the third word
	   in GRE header. It makes impossible maintaining even soft
	   state for keyed GRE tunnels with enabled checksum. Tell
	   them "thank you".

	   Well, I wonder, rfc1812 was written by Cisco employee,
	   what the hell these idiots break standards established
	   by themselves???
	   */
	struct net *net = dev_net(skb->dev);
	struct ip_tunnel_net *itn;
	const struct iphdr *iph;
	const int type = icmp_hdr(skb)->type;
	const int code = icmp_hdr(skb)->code;
	struct ip_tunnel *t;
<<<<<<< HEAD
	struct tnl_ptk_info tpi;
	int hdr_len;
	bool csum_err = false;

	if (parse_gre_header(skb, &tpi, &csum_err, &hdr_len)) {
		if (!csum_err)          /* ignore csum errors. */
			return;
	}
=======
>>>>>>> d0e0ac97

	switch (type) {
	default:
	case ICMP_PARAMETERPROB:
		return PACKET_RCVD;

	case ICMP_DEST_UNREACH:
		switch (code) {
		case ICMP_SR_FAILED:
		case ICMP_PORT_UNREACH:
			/* Impossible event. */
			return PACKET_RCVD;
		default:
			/* All others are translated to HOST_UNREACH.
			   rfc2003 contains "deep thoughts" about NET_UNREACH,
			   I believe they are just ether pollution. --ANK
			 */
			break;
		}
		break;
	case ICMP_TIME_EXCEEDED:
		if (code != ICMP_EXC_TTL)
			return PACKET_RCVD;
		break;

	case ICMP_REDIRECT:
		break;
	}

<<<<<<< HEAD
	if (tpi.proto == htons(ETH_P_TEB))
=======
	if (tpi->proto == htons(ETH_P_TEB))
>>>>>>> d0e0ac97
		itn = net_generic(net, gre_tap_net_id);
	else
		itn = net_generic(net, ipgre_net_id);

	iph = (const struct iphdr *)skb->data;
<<<<<<< HEAD
	t = ip_tunnel_lookup(itn, skb->dev->ifindex, tpi.flags,
			     iph->daddr, iph->saddr, tpi.key);
=======
	t = ip_tunnel_lookup(itn, skb->dev->ifindex, tpi->flags,
			     iph->daddr, iph->saddr, tpi->key);
>>>>>>> d0e0ac97

	if (t == NULL)
		return PACKET_REJECT;

	if (t->parms.iph.daddr == 0 ||
	    ipv4_is_multicast(t->parms.iph.daddr))
		return PACKET_RCVD;

	if (t->parms.iph.ttl == 0 && type == ICMP_TIME_EXCEEDED)
		return PACKET_RCVD;

	if (time_before(jiffies, t->err_time + IPTUNNEL_ERR_TIMEO))
		t->err_count++;
	else
		t->err_count = 1;
	t->err_time = jiffies;
	return PACKET_RCVD;
}

<<<<<<< HEAD
static int ipgre_rcv(struct sk_buff *skb)
=======
static int ipgre_rcv(struct sk_buff *skb, const struct tnl_ptk_info *tpi)
>>>>>>> d0e0ac97
{
	struct net *net = dev_net(skb->dev);
	struct ip_tunnel_net *itn;
	const struct iphdr *iph;
	struct ip_tunnel *tunnel;
<<<<<<< HEAD
	struct tnl_ptk_info tpi;
	int hdr_len;
	bool csum_err = false;

	if (parse_gre_header(skb, &tpi, &csum_err, &hdr_len) < 0)
		goto drop;

	if (tpi.proto == htons(ETH_P_TEB))
		itn = net_generic(net, gre_tap_net_id);
	else
		itn = net_generic(net, ipgre_net_id);

	iph = ip_hdr(skb);
	tunnel = ip_tunnel_lookup(itn, skb->dev->ifindex, tpi.flags,
				  iph->saddr, iph->daddr, tpi.key);

	if (tunnel) {
		ip_tunnel_rcv(tunnel, skb, &tpi, log_ecn_error);
		return 0;
	}
	icmp_send(skb, ICMP_DEST_UNREACH, ICMP_PORT_UNREACH, 0);
drop:
	kfree_skb(skb);
	return 0;
}

static struct sk_buff *handle_offloads(struct ip_tunnel *tunnel, struct sk_buff *skb)
{
	int err;

	if (skb_is_gso(skb)) {
		err = skb_unclone(skb, GFP_ATOMIC);
		if (unlikely(err))
			goto error;
		skb_shinfo(skb)->gso_type |= SKB_GSO_GRE;
		return skb;
	} else if (skb->ip_summed == CHECKSUM_PARTIAL &&
		   tunnel->parms.o_flags&TUNNEL_CSUM) {
		err = skb_checksum_help(skb);
		if (unlikely(err))
			goto error;
	} else if (skb->ip_summed != CHECKSUM_PARTIAL)
		skb->ip_summed = CHECKSUM_NONE;

	return skb;

error:
	kfree_skb(skb);
	return ERR_PTR(err);
}

static struct sk_buff *gre_build_header(struct sk_buff *skb,
					const struct tnl_ptk_info *tpi,
					int hdr_len)
{
	struct gre_base_hdr *greh;

	skb_push(skb, hdr_len);

	greh = (struct gre_base_hdr *)skb->data;
	greh->flags = tnl_flags_to_gre_flags(tpi->flags);
	greh->protocol = tpi->proto;

	if (tpi->flags&(TUNNEL_KEY|TUNNEL_CSUM|TUNNEL_SEQ)) {
		__be32 *ptr = (__be32 *)(((u8 *)greh) + hdr_len - 4);

		if (tpi->flags&TUNNEL_SEQ) {
			*ptr = tpi->seq;
			ptr--;
		}
		if (tpi->flags&TUNNEL_KEY) {
			*ptr = tpi->key;
			ptr--;
		}
		if (tpi->flags&TUNNEL_CSUM &&
		    !(skb_shinfo(skb)->gso_type & SKB_GSO_GRE)) {
			*(__sum16 *)ptr = 0;
			*(__sum16 *)ptr = csum_fold(skb_checksum(skb, 0,
								 skb->len, 0));
		}
	}

	return skb;
}

static void __gre_xmit(struct sk_buff *skb, struct net_device *dev,
		       const struct iphdr *tnl_params,
		       __be16 proto)
{
	struct ip_tunnel *tunnel = netdev_priv(dev);
	struct tnl_ptk_info tpi;

	if (likely(!skb->encapsulation)) {
		skb_reset_inner_headers(skb);
		skb->encapsulation = 1;
	}

	tpi.flags = tunnel->parms.o_flags;
	tpi.proto = proto;
	tpi.key = tunnel->parms.o_key;
	if (tunnel->parms.o_flags & TUNNEL_SEQ)
		tunnel->o_seqno++;
	tpi.seq = htonl(tunnel->o_seqno);

	/* Push GRE header. */
	skb = gre_build_header(skb, &tpi, tunnel->hlen);
	if (unlikely(!skb)) {
		dev->stats.tx_dropped++;
		return;
	}

	ip_tunnel_xmit(skb, dev, tnl_params);
}

static netdev_tx_t ipgre_xmit(struct sk_buff *skb,
			      struct net_device *dev)
{
	struct ip_tunnel *tunnel = netdev_priv(dev);
	const struct iphdr *tnl_params;

	skb = handle_offloads(tunnel, skb);
	if (IS_ERR(skb))
		goto out;

	if (dev->header_ops) {
		/* Need space for new headers */
		if (skb_cow_head(skb, dev->needed_headroom -
				      (tunnel->hlen + sizeof(struct iphdr))))
			goto free_skb;

		tnl_params = (const struct iphdr *)skb->data;

		/* Pull skb since ip_tunnel_xmit() needs skb->data pointing
		 * to gre header.
		 */
		skb_pull(skb, tunnel->hlen + sizeof(struct iphdr));
	} else {
		if (skb_cow_head(skb, dev->needed_headroom))
			goto free_skb;

		tnl_params = &tunnel->parms.iph;
	}

	__gre_xmit(skb, dev, tnl_params, skb->protocol);

=======

	if (tpi->proto == htons(ETH_P_TEB))
		itn = net_generic(net, gre_tap_net_id);
	else
		itn = net_generic(net, ipgre_net_id);

	iph = ip_hdr(skb);
	tunnel = ip_tunnel_lookup(itn, skb->dev->ifindex, tpi->flags,
				  iph->saddr, iph->daddr, tpi->key);

	if (tunnel) {
		ip_tunnel_rcv(tunnel, skb, tpi, log_ecn_error);
		return PACKET_RCVD;
	}
	return PACKET_REJECT;
}

static void __gre_xmit(struct sk_buff *skb, struct net_device *dev,
		       const struct iphdr *tnl_params,
		       __be16 proto)
{
	struct ip_tunnel *tunnel = netdev_priv(dev);
	struct tnl_ptk_info tpi;

	tpi.flags = tunnel->parms.o_flags;
	tpi.proto = proto;
	tpi.key = tunnel->parms.o_key;
	if (tunnel->parms.o_flags & TUNNEL_SEQ)
		tunnel->o_seqno++;
	tpi.seq = htonl(tunnel->o_seqno);

	/* Push GRE header. */
	gre_build_header(skb, &tpi, tunnel->hlen);

	ip_tunnel_xmit(skb, dev, tnl_params, tnl_params->protocol);
}

static netdev_tx_t ipgre_xmit(struct sk_buff *skb,
			      struct net_device *dev)
{
	struct ip_tunnel *tunnel = netdev_priv(dev);
	const struct iphdr *tnl_params;

	skb = gre_handle_offloads(skb, !!(tunnel->parms.o_flags&TUNNEL_CSUM));
	if (IS_ERR(skb))
		goto out;

	if (dev->header_ops) {
		/* Need space for new headers */
		if (skb_cow_head(skb, dev->needed_headroom -
				      (tunnel->hlen + sizeof(struct iphdr))))
			goto free_skb;

		tnl_params = (const struct iphdr *)skb->data;

		/* Pull skb since ip_tunnel_xmit() needs skb->data pointing
		 * to gre header.
		 */
		skb_pull(skb, tunnel->hlen + sizeof(struct iphdr));
	} else {
		if (skb_cow_head(skb, dev->needed_headroom))
			goto free_skb;

		tnl_params = &tunnel->parms.iph;
	}

	__gre_xmit(skb, dev, tnl_params, skb->protocol);

>>>>>>> d0e0ac97
	return NETDEV_TX_OK;

free_skb:
	dev_kfree_skb(skb);
out:
	dev->stats.tx_dropped++;
	return NETDEV_TX_OK;
}

static netdev_tx_t gre_tap_xmit(struct sk_buff *skb,
				struct net_device *dev)
{
	struct ip_tunnel *tunnel = netdev_priv(dev);

<<<<<<< HEAD
	skb = handle_offloads(tunnel, skb);
=======
	skb = gre_handle_offloads(skb, !!(tunnel->parms.o_flags&TUNNEL_CSUM));
>>>>>>> d0e0ac97
	if (IS_ERR(skb))
		goto out;

	if (skb_cow_head(skb, dev->needed_headroom))
		goto free_skb;

	__gre_xmit(skb, dev, &tunnel->parms.iph, htons(ETH_P_TEB));

	return NETDEV_TX_OK;

free_skb:
	dev_kfree_skb(skb);
out:
	dev->stats.tx_dropped++;
	return NETDEV_TX_OK;
}

static int ipgre_tunnel_ioctl(struct net_device *dev,
			      struct ifreq *ifr, int cmd)
{
	int err = 0;
	struct ip_tunnel_parm p;

	if (copy_from_user(&p, ifr->ifr_ifru.ifru_data, sizeof(p)))
		return -EFAULT;
<<<<<<< HEAD
	if (p.iph.version != 4 || p.iph.protocol != IPPROTO_GRE ||
	    p.iph.ihl != 5 || (p.iph.frag_off&htons(~IP_DF)) ||
	    ((p.i_flags|p.o_flags)&(GRE_VERSION|GRE_ROUTING))) {
		return -EINVAL;
=======
	if (cmd == SIOCADDTUNNEL || cmd == SIOCCHGTUNNEL) {
		if (p.iph.version != 4 || p.iph.protocol != IPPROTO_GRE ||
		    p.iph.ihl != 5 || (p.iph.frag_off&htons(~IP_DF)) ||
		    ((p.i_flags|p.o_flags)&(GRE_VERSION|GRE_ROUTING)))
			return -EINVAL;
>>>>>>> d0e0ac97
	}
	p.i_flags = gre_flags_to_tnl_flags(p.i_flags);
	p.o_flags = gre_flags_to_tnl_flags(p.o_flags);

	err = ip_tunnel_ioctl(dev, &p, cmd);
	if (err)
		return err;

	p.i_flags = tnl_flags_to_gre_flags(p.i_flags);
	p.o_flags = tnl_flags_to_gre_flags(p.o_flags);

	if (copy_to_user(ifr->ifr_ifru.ifru_data, &p, sizeof(p)))
		return -EFAULT;
	return 0;
}

/* Nice toy. Unfortunately, useless in real life :-)
   It allows to construct virtual multiprotocol broadcast "LAN"
   over the Internet, provided multicast routing is tuned.


   I have no idea was this bicycle invented before me,
   so that I had to set ARPHRD_IPGRE to a random value.
   I have an impression, that Cisco could make something similar,
   but this feature is apparently missing in IOS<=11.2(8).

   I set up 10.66.66/24 and fec0:6666:6666::0/96 as virtual networks
   with broadcast 224.66.66.66. If you have access to mbone, play with me :-)

   ping -t 255 224.66.66.66

   If nobody answers, mbone does not work.

   ip tunnel add Universe mode gre remote 224.66.66.66 local <Your_real_addr> ttl 255
   ip addr add 10.66.66.<somewhat>/24 dev Universe
   ifconfig Universe up
   ifconfig Universe add fe80::<Your_real_addr>/10
   ifconfig Universe add fec0:6666:6666::<Your_real_addr>/96
   ftp 10.66.66.66
   ...
   ftp fec0:6666:6666::193.233.7.65
   ...
 */
static int ipgre_header(struct sk_buff *skb, struct net_device *dev,
			unsigned short type,
			const void *daddr, const void *saddr, unsigned int len)
{
	struct ip_tunnel *t = netdev_priv(dev);
	struct iphdr *iph;
	struct gre_base_hdr *greh;

	iph = (struct iphdr *)skb_push(skb, t->hlen + sizeof(*iph));
	greh = (struct gre_base_hdr *)(iph+1);
	greh->flags = tnl_flags_to_gre_flags(t->parms.o_flags);
	greh->protocol = htons(type);

	memcpy(iph, &t->parms.iph, sizeof(struct iphdr));

	/* Set the source hardware address. */
	if (saddr)
		memcpy(&iph->saddr, saddr, 4);
	if (daddr)
		memcpy(&iph->daddr, daddr, 4);
	if (iph->daddr)
		return t->hlen;

	return -(t->hlen + sizeof(*iph));
}

static int ipgre_header_parse(const struct sk_buff *skb, unsigned char *haddr)
{
	const struct iphdr *iph = (const struct iphdr *) skb_mac_header(skb);
	memcpy(haddr, &iph->saddr, 4);
	return 4;
}

static const struct header_ops ipgre_header_ops = {
	.create	= ipgre_header,
	.parse	= ipgre_header_parse,
};

#ifdef CONFIG_NET_IPGRE_BROADCAST
static int ipgre_open(struct net_device *dev)
{
	struct ip_tunnel *t = netdev_priv(dev);

	if (ipv4_is_multicast(t->parms.iph.daddr)) {
		struct flowi4 fl4;
		struct rtable *rt;

		rt = ip_route_output_gre(dev_net(dev), &fl4,
					 t->parms.iph.daddr,
					 t->parms.iph.saddr,
					 t->parms.o_key,
					 RT_TOS(t->parms.iph.tos),
					 t->parms.link);
		if (IS_ERR(rt))
			return -EADDRNOTAVAIL;
		dev = rt->dst.dev;
		ip_rt_put(rt);
		if (__in_dev_get_rtnl(dev) == NULL)
			return -EADDRNOTAVAIL;
		t->mlink = dev->ifindex;
		ip_mc_inc_group(__in_dev_get_rtnl(dev), t->parms.iph.daddr);
	}
	return 0;
}

static int ipgre_close(struct net_device *dev)
{
	struct ip_tunnel *t = netdev_priv(dev);

	if (ipv4_is_multicast(t->parms.iph.daddr) && t->mlink) {
		struct in_device *in_dev;
		in_dev = inetdev_by_index(dev_net(dev), t->mlink);
		if (in_dev)
			ip_mc_dec_group(in_dev, t->parms.iph.daddr);
	}
	return 0;
}
#endif

static const struct net_device_ops ipgre_netdev_ops = {
	.ndo_init		= ipgre_tunnel_init,
	.ndo_uninit		= ip_tunnel_uninit,
#ifdef CONFIG_NET_IPGRE_BROADCAST
	.ndo_open		= ipgre_open,
	.ndo_stop		= ipgre_close,
#endif
	.ndo_start_xmit		= ipgre_xmit,
	.ndo_do_ioctl		= ipgre_tunnel_ioctl,
	.ndo_change_mtu		= ip_tunnel_change_mtu,
	.ndo_get_stats64	= ip_tunnel_get_stats64,
};

#define GRE_FEATURES (NETIF_F_SG |		\
		      NETIF_F_FRAGLIST |	\
		      NETIF_F_HIGHDMA |		\
		      NETIF_F_HW_CSUM)

static void ipgre_tunnel_setup(struct net_device *dev)
{
	dev->netdev_ops		= &ipgre_netdev_ops;
	ip_tunnel_setup(dev, ipgre_net_id);
}

static void __gre_tunnel_init(struct net_device *dev)
{
	struct ip_tunnel *tunnel;

	tunnel = netdev_priv(dev);
	tunnel->hlen = ip_gre_calc_hlen(tunnel->parms.o_flags);
	tunnel->parms.iph.protocol = IPPROTO_GRE;

	dev->needed_headroom	= LL_MAX_HEADER + sizeof(struct iphdr) + 4;
	dev->mtu		= ETH_DATA_LEN - sizeof(struct iphdr) - 4;

	dev->features		|= NETIF_F_NETNS_LOCAL | GRE_FEATURES;
	dev->hw_features	|= GRE_FEATURES;

	if (!(tunnel->parms.o_flags & TUNNEL_SEQ)) {
		/* TCP offload with GRE SEQ is not supported. */
		dev->features    |= NETIF_F_GSO_SOFTWARE;
		dev->hw_features |= NETIF_F_GSO_SOFTWARE;
		/* Can use a lockless transmit, unless we generate
		 * output sequences
		 */
		dev->features |= NETIF_F_LLTX;
	}
}

static int ipgre_tunnel_init(struct net_device *dev)
{
	struct ip_tunnel *tunnel = netdev_priv(dev);
	struct iphdr *iph = &tunnel->parms.iph;

	__gre_tunnel_init(dev);

	memcpy(dev->dev_addr, &iph->saddr, 4);
	memcpy(dev->broadcast, &iph->daddr, 4);

	dev->type		= ARPHRD_IPGRE;
	dev->flags		= IFF_NOARP;
	dev->priv_flags		&= ~IFF_XMIT_DST_RELEASE;
	dev->addr_len		= 4;

	if (iph->daddr) {
#ifdef CONFIG_NET_IPGRE_BROADCAST
		if (ipv4_is_multicast(iph->daddr)) {
			if (!iph->saddr)
				return -EINVAL;
			dev->flags = IFF_BROADCAST;
			dev->header_ops = &ipgre_header_ops;
		}
#endif
	} else
		dev->header_ops = &ipgre_header_ops;

	return ip_tunnel_init(dev);
}

<<<<<<< HEAD
static const struct gre_protocol ipgre_protocol = {
	.handler     = ipgre_rcv,
	.err_handler = ipgre_err,
=======
static struct gre_cisco_protocol ipgre_protocol = {
	.handler        = ipgre_rcv,
	.err_handler    = ipgre_err,
	.priority       = 0,
>>>>>>> d0e0ac97
};

static int __net_init ipgre_init_net(struct net *net)
{
	return ip_tunnel_init_net(net, ipgre_net_id, &ipgre_link_ops, NULL);
}

static void __net_exit ipgre_exit_net(struct net *net)
{
	struct ip_tunnel_net *itn = net_generic(net, ipgre_net_id);
	ip_tunnel_delete_net(itn);
}

static struct pernet_operations ipgre_net_ops = {
	.init = ipgre_init_net,
	.exit = ipgre_exit_net,
	.id   = &ipgre_net_id,
	.size = sizeof(struct ip_tunnel_net),
};

static int ipgre_tunnel_validate(struct nlattr *tb[], struct nlattr *data[])
{
	__be16 flags;

	if (!data)
		return 0;

	flags = 0;
	if (data[IFLA_GRE_IFLAGS])
		flags |= nla_get_be16(data[IFLA_GRE_IFLAGS]);
	if (data[IFLA_GRE_OFLAGS])
		flags |= nla_get_be16(data[IFLA_GRE_OFLAGS]);
	if (flags & (GRE_VERSION|GRE_ROUTING))
		return -EINVAL;

	return 0;
}

static int ipgre_tap_validate(struct nlattr *tb[], struct nlattr *data[])
{
	__be32 daddr;

	if (tb[IFLA_ADDRESS]) {
		if (nla_len(tb[IFLA_ADDRESS]) != ETH_ALEN)
			return -EINVAL;
		if (!is_valid_ether_addr(nla_data(tb[IFLA_ADDRESS])))
			return -EADDRNOTAVAIL;
	}

	if (!data)
		goto out;

	if (data[IFLA_GRE_REMOTE]) {
		memcpy(&daddr, nla_data(data[IFLA_GRE_REMOTE]), 4);
		if (!daddr)
			return -EINVAL;
	}

out:
	return ipgre_tunnel_validate(tb, data);
}

static void ipgre_netlink_parms(struct nlattr *data[], struct nlattr *tb[],
			       struct ip_tunnel_parm *parms)
{
	memset(parms, 0, sizeof(*parms));

	parms->iph.protocol = IPPROTO_GRE;

	if (!data)
		return;

	if (data[IFLA_GRE_LINK])
		parms->link = nla_get_u32(data[IFLA_GRE_LINK]);

	if (data[IFLA_GRE_IFLAGS])
		parms->i_flags = gre_flags_to_tnl_flags(nla_get_be16(data[IFLA_GRE_IFLAGS]));

	if (data[IFLA_GRE_OFLAGS])
		parms->o_flags = gre_flags_to_tnl_flags(nla_get_be16(data[IFLA_GRE_OFLAGS]));

	if (data[IFLA_GRE_IKEY])
		parms->i_key = nla_get_be32(data[IFLA_GRE_IKEY]);

	if (data[IFLA_GRE_OKEY])
		parms->o_key = nla_get_be32(data[IFLA_GRE_OKEY]);

	if (data[IFLA_GRE_LOCAL])
		parms->iph.saddr = nla_get_be32(data[IFLA_GRE_LOCAL]);

	if (data[IFLA_GRE_REMOTE])
		parms->iph.daddr = nla_get_be32(data[IFLA_GRE_REMOTE]);

	if (data[IFLA_GRE_TTL])
		parms->iph.ttl = nla_get_u8(data[IFLA_GRE_TTL]);

	if (data[IFLA_GRE_TOS])
		parms->iph.tos = nla_get_u8(data[IFLA_GRE_TOS]);

	if (!data[IFLA_GRE_PMTUDISC] || nla_get_u8(data[IFLA_GRE_PMTUDISC]))
		parms->iph.frag_off = htons(IP_DF);
}

static int gre_tap_init(struct net_device *dev)
{
	__gre_tunnel_init(dev);

	return ip_tunnel_init(dev);
}

static const struct net_device_ops gre_tap_netdev_ops = {
	.ndo_init		= gre_tap_init,
	.ndo_uninit		= ip_tunnel_uninit,
	.ndo_start_xmit		= gre_tap_xmit,
	.ndo_set_mac_address 	= eth_mac_addr,
	.ndo_validate_addr	= eth_validate_addr,
	.ndo_change_mtu		= ip_tunnel_change_mtu,
	.ndo_get_stats64	= ip_tunnel_get_stats64,
};

static void ipgre_tap_setup(struct net_device *dev)
{
	ether_setup(dev);
	dev->netdev_ops		= &gre_tap_netdev_ops;
	ip_tunnel_setup(dev, gre_tap_net_id);
}

static int ipgre_newlink(struct net *src_net, struct net_device *dev,
			 struct nlattr *tb[], struct nlattr *data[])
{
	struct ip_tunnel_parm p;

	ipgre_netlink_parms(data, tb, &p);
	return ip_tunnel_newlink(dev, tb, &p);
}

static int ipgre_changelink(struct net_device *dev, struct nlattr *tb[],
			    struct nlattr *data[])
{
	struct ip_tunnel_parm p;

	ipgre_netlink_parms(data, tb, &p);
	return ip_tunnel_changelink(dev, tb, &p);
}

static size_t ipgre_get_size(const struct net_device *dev)
{
	return
		/* IFLA_GRE_LINK */
		nla_total_size(4) +
		/* IFLA_GRE_IFLAGS */
		nla_total_size(2) +
		/* IFLA_GRE_OFLAGS */
		nla_total_size(2) +
		/* IFLA_GRE_IKEY */
		nla_total_size(4) +
		/* IFLA_GRE_OKEY */
		nla_total_size(4) +
		/* IFLA_GRE_LOCAL */
		nla_total_size(4) +
		/* IFLA_GRE_REMOTE */
		nla_total_size(4) +
		/* IFLA_GRE_TTL */
		nla_total_size(1) +
		/* IFLA_GRE_TOS */
		nla_total_size(1) +
		/* IFLA_GRE_PMTUDISC */
		nla_total_size(1) +
		0;
}

static int ipgre_fill_info(struct sk_buff *skb, const struct net_device *dev)
{
	struct ip_tunnel *t = netdev_priv(dev);
	struct ip_tunnel_parm *p = &t->parms;

	if (nla_put_u32(skb, IFLA_GRE_LINK, p->link) ||
	    nla_put_be16(skb, IFLA_GRE_IFLAGS, tnl_flags_to_gre_flags(p->i_flags)) ||
	    nla_put_be16(skb, IFLA_GRE_OFLAGS, tnl_flags_to_gre_flags(p->o_flags)) ||
	    nla_put_be32(skb, IFLA_GRE_IKEY, p->i_key) ||
	    nla_put_be32(skb, IFLA_GRE_OKEY, p->o_key) ||
	    nla_put_be32(skb, IFLA_GRE_LOCAL, p->iph.saddr) ||
	    nla_put_be32(skb, IFLA_GRE_REMOTE, p->iph.daddr) ||
	    nla_put_u8(skb, IFLA_GRE_TTL, p->iph.ttl) ||
	    nla_put_u8(skb, IFLA_GRE_TOS, p->iph.tos) ||
	    nla_put_u8(skb, IFLA_GRE_PMTUDISC,
		       !!(p->iph.frag_off & htons(IP_DF))))
		goto nla_put_failure;
	return 0;

nla_put_failure:
	return -EMSGSIZE;
}

static const struct nla_policy ipgre_policy[IFLA_GRE_MAX + 1] = {
	[IFLA_GRE_LINK]		= { .type = NLA_U32 },
	[IFLA_GRE_IFLAGS]	= { .type = NLA_U16 },
	[IFLA_GRE_OFLAGS]	= { .type = NLA_U16 },
	[IFLA_GRE_IKEY]		= { .type = NLA_U32 },
	[IFLA_GRE_OKEY]		= { .type = NLA_U32 },
	[IFLA_GRE_LOCAL]	= { .len = FIELD_SIZEOF(struct iphdr, saddr) },
	[IFLA_GRE_REMOTE]	= { .len = FIELD_SIZEOF(struct iphdr, daddr) },
	[IFLA_GRE_TTL]		= { .type = NLA_U8 },
	[IFLA_GRE_TOS]		= { .type = NLA_U8 },
	[IFLA_GRE_PMTUDISC]	= { .type = NLA_U8 },
};

static struct rtnl_link_ops ipgre_link_ops __read_mostly = {
	.kind		= "gre",
	.maxtype	= IFLA_GRE_MAX,
	.policy		= ipgre_policy,
	.priv_size	= sizeof(struct ip_tunnel),
	.setup		= ipgre_tunnel_setup,
	.validate	= ipgre_tunnel_validate,
	.newlink	= ipgre_newlink,
	.changelink	= ipgre_changelink,
	.dellink	= ip_tunnel_dellink,
	.get_size	= ipgre_get_size,
	.fill_info	= ipgre_fill_info,
};

static struct rtnl_link_ops ipgre_tap_ops __read_mostly = {
	.kind		= "gretap",
	.maxtype	= IFLA_GRE_MAX,
	.policy		= ipgre_policy,
	.priv_size	= sizeof(struct ip_tunnel),
	.setup		= ipgre_tap_setup,
	.validate	= ipgre_tap_validate,
	.newlink	= ipgre_newlink,
	.changelink	= ipgre_changelink,
	.dellink	= ip_tunnel_dellink,
	.get_size	= ipgre_get_size,
	.fill_info	= ipgre_fill_info,
};

static int __net_init ipgre_tap_init_net(struct net *net)
{
	return ip_tunnel_init_net(net, gre_tap_net_id, &ipgre_tap_ops, NULL);
}

static void __net_exit ipgre_tap_exit_net(struct net *net)
{
	struct ip_tunnel_net *itn = net_generic(net, gre_tap_net_id);
	ip_tunnel_delete_net(itn);
}

static struct pernet_operations ipgre_tap_net_ops = {
	.init = ipgre_tap_init_net,
	.exit = ipgre_tap_exit_net,
	.id   = &gre_tap_net_id,
	.size = sizeof(struct ip_tunnel_net),
};

static int __init ipgre_init(void)
{
	int err;

	pr_info("GRE over IPv4 tunneling driver\n");

	err = register_pernet_device(&ipgre_net_ops);
	if (err < 0)
		return err;

	err = register_pernet_device(&ipgre_tap_net_ops);
	if (err < 0)
		goto pnet_tap_faied;

<<<<<<< HEAD
	err = gre_add_protocol(&ipgre_protocol, GREPROTO_CISCO);
=======
	err = gre_cisco_register(&ipgre_protocol);
>>>>>>> d0e0ac97
	if (err < 0) {
		pr_info("%s: can't add protocol\n", __func__);
		goto add_proto_failed;
	}

	err = rtnl_link_register(&ipgre_link_ops);
	if (err < 0)
		goto rtnl_link_failed;

	err = rtnl_link_register(&ipgre_tap_ops);
	if (err < 0)
		goto tap_ops_failed;

	return 0;

tap_ops_failed:
	rtnl_link_unregister(&ipgre_link_ops);
rtnl_link_failed:
	gre_cisco_unregister(&ipgre_protocol);
add_proto_failed:
	unregister_pernet_device(&ipgre_tap_net_ops);
pnet_tap_faied:
	unregister_pernet_device(&ipgre_net_ops);
	return err;
}

static void __exit ipgre_fini(void)
{
	rtnl_link_unregister(&ipgre_tap_ops);
	rtnl_link_unregister(&ipgre_link_ops);
<<<<<<< HEAD
	if (gre_del_protocol(&ipgre_protocol, GREPROTO_CISCO) < 0)
		pr_info("%s: can't remove protocol\n", __func__);
=======
	gre_cisco_unregister(&ipgre_protocol);
>>>>>>> d0e0ac97
	unregister_pernet_device(&ipgre_tap_net_ops);
	unregister_pernet_device(&ipgre_net_ops);
}

module_init(ipgre_init);
module_exit(ipgre_fini);
MODULE_LICENSE("GPL");
MODULE_ALIAS_RTNL_LINK("gre");
MODULE_ALIAS_RTNL_LINK("gretap");
MODULE_ALIAS_NETDEV("gre0");
MODULE_ALIAS_NETDEV("gretap0");<|MERGE_RESOLUTION|>--- conflicted
+++ resolved
@@ -120,110 +120,9 @@
 
 static int ipgre_net_id __read_mostly;
 static int gre_tap_net_id __read_mostly;
-<<<<<<< HEAD
-
-static __sum16 check_checksum(struct sk_buff *skb)
-{
-	__sum16 csum = 0;
-
-	switch (skb->ip_summed) {
-	case CHECKSUM_COMPLETE:
-		csum = csum_fold(skb->csum);
-
-		if (!csum)
-			break;
-		/* Fall through. */
-
-	case CHECKSUM_NONE:
-		skb->csum = 0;
-		csum = __skb_checksum_complete(skb);
-		skb->ip_summed = CHECKSUM_COMPLETE;
-		break;
-	}
-
-	return csum;
-}
-
-static int ip_gre_calc_hlen(__be16 o_flags)
-{
-	int addend = 4;
-
-	if (o_flags&TUNNEL_CSUM)
-		addend += 4;
-	if (o_flags&TUNNEL_KEY)
-		addend += 4;
-	if (o_flags&TUNNEL_SEQ)
-		addend += 4;
-	return addend;
-}
-
-static int parse_gre_header(struct sk_buff *skb, struct tnl_ptk_info *tpi,
-			    bool *csum_err, int *hdr_len)
-{
-	unsigned int ip_hlen = ip_hdrlen(skb);
-	const struct gre_base_hdr *greh;
-	__be32 *options;
-
-	if (unlikely(!pskb_may_pull(skb, sizeof(struct gre_base_hdr))))
-		return -EINVAL;
-
-	greh = (struct gre_base_hdr *)(skb_network_header(skb) + ip_hlen);
-	if (unlikely(greh->flags & (GRE_VERSION | GRE_ROUTING)))
-		return -EINVAL;
-
-	tpi->flags = gre_flags_to_tnl_flags(greh->flags);
-	*hdr_len = ip_gre_calc_hlen(tpi->flags);
-
-	if (!pskb_may_pull(skb, *hdr_len))
-		return -EINVAL;
-
-	greh = (struct gre_base_hdr *)(skb_network_header(skb) + ip_hlen);
-
-	tpi->proto = greh->protocol;
-
-	options = (__be32 *)(greh + 1);
-	if (greh->flags & GRE_CSUM) {
-		if (check_checksum(skb)) {
-			*csum_err = true;
-			return -EINVAL;
-		}
-		options++;
-	}
-
-	if (greh->flags & GRE_KEY) {
-		tpi->key = *options;
-		options++;
-	} else
-		tpi->key = 0;
-
-	if (unlikely(greh->flags & GRE_SEQ)) {
-		tpi->seq = *options;
-		options++;
-	} else
-		tpi->seq = 0;
-
-	/* WCCP version 1 and 2 protocol decoding.
-	 * - Change protocol to IP
-	 * - When dealing with WCCPv2, Skip extra 4 bytes in GRE header
-	 */
-	if (greh->flags == 0 && tpi->proto == htons(ETH_P_WCCP)) {
-		tpi->proto = htons(ETH_P_IP);
-		if ((*(u8 *)options & 0xF0) != 0x40) {
-			*hdr_len += 4;
-			if (!pskb_may_pull(skb, *hdr_len))
-				return -EINVAL;
-		}
-	}
-
-	return 0;
-}
-
-static void ipgre_err(struct sk_buff *skb, u32 info)
-=======
 
 static int ipgre_err(struct sk_buff *skb, u32 info,
 		     const struct tnl_ptk_info *tpi)
->>>>>>> d0e0ac97
 {
 
 	/* All the routers (except for Linux) return only
@@ -245,17 +144,6 @@
 	const int type = icmp_hdr(skb)->type;
 	const int code = icmp_hdr(skb)->code;
 	struct ip_tunnel *t;
-<<<<<<< HEAD
-	struct tnl_ptk_info tpi;
-	int hdr_len;
-	bool csum_err = false;
-
-	if (parse_gre_header(skb, &tpi, &csum_err, &hdr_len)) {
-		if (!csum_err)          /* ignore csum errors. */
-			return;
-	}
-=======
->>>>>>> d0e0ac97
 
 	switch (type) {
 	default:
@@ -285,23 +173,14 @@
 		break;
 	}
 
-<<<<<<< HEAD
-	if (tpi.proto == htons(ETH_P_TEB))
-=======
 	if (tpi->proto == htons(ETH_P_TEB))
->>>>>>> d0e0ac97
 		itn = net_generic(net, gre_tap_net_id);
 	else
 		itn = net_generic(net, ipgre_net_id);
 
 	iph = (const struct iphdr *)skb->data;
-<<<<<<< HEAD
-	t = ip_tunnel_lookup(itn, skb->dev->ifindex, tpi.flags,
-			     iph->daddr, iph->saddr, tpi.key);
-=======
 	t = ip_tunnel_lookup(itn, skb->dev->ifindex, tpi->flags,
 			     iph->daddr, iph->saddr, tpi->key);
->>>>>>> d0e0ac97
 
 	if (t == NULL)
 		return PACKET_REJECT;
@@ -321,100 +200,27 @@
 	return PACKET_RCVD;
 }
 
-<<<<<<< HEAD
-static int ipgre_rcv(struct sk_buff *skb)
-=======
 static int ipgre_rcv(struct sk_buff *skb, const struct tnl_ptk_info *tpi)
->>>>>>> d0e0ac97
 {
 	struct net *net = dev_net(skb->dev);
 	struct ip_tunnel_net *itn;
 	const struct iphdr *iph;
 	struct ip_tunnel *tunnel;
-<<<<<<< HEAD
-	struct tnl_ptk_info tpi;
-	int hdr_len;
-	bool csum_err = false;
-
-	if (parse_gre_header(skb, &tpi, &csum_err, &hdr_len) < 0)
-		goto drop;
-
-	if (tpi.proto == htons(ETH_P_TEB))
+
+	if (tpi->proto == htons(ETH_P_TEB))
 		itn = net_generic(net, gre_tap_net_id);
 	else
 		itn = net_generic(net, ipgre_net_id);
 
 	iph = ip_hdr(skb);
-	tunnel = ip_tunnel_lookup(itn, skb->dev->ifindex, tpi.flags,
-				  iph->saddr, iph->daddr, tpi.key);
+	tunnel = ip_tunnel_lookup(itn, skb->dev->ifindex, tpi->flags,
+				  iph->saddr, iph->daddr, tpi->key);
 
 	if (tunnel) {
-		ip_tunnel_rcv(tunnel, skb, &tpi, log_ecn_error);
-		return 0;
-	}
-	icmp_send(skb, ICMP_DEST_UNREACH, ICMP_PORT_UNREACH, 0);
-drop:
-	kfree_skb(skb);
-	return 0;
-}
-
-static struct sk_buff *handle_offloads(struct ip_tunnel *tunnel, struct sk_buff *skb)
-{
-	int err;
-
-	if (skb_is_gso(skb)) {
-		err = skb_unclone(skb, GFP_ATOMIC);
-		if (unlikely(err))
-			goto error;
-		skb_shinfo(skb)->gso_type |= SKB_GSO_GRE;
-		return skb;
-	} else if (skb->ip_summed == CHECKSUM_PARTIAL &&
-		   tunnel->parms.o_flags&TUNNEL_CSUM) {
-		err = skb_checksum_help(skb);
-		if (unlikely(err))
-			goto error;
-	} else if (skb->ip_summed != CHECKSUM_PARTIAL)
-		skb->ip_summed = CHECKSUM_NONE;
-
-	return skb;
-
-error:
-	kfree_skb(skb);
-	return ERR_PTR(err);
-}
-
-static struct sk_buff *gre_build_header(struct sk_buff *skb,
-					const struct tnl_ptk_info *tpi,
-					int hdr_len)
-{
-	struct gre_base_hdr *greh;
-
-	skb_push(skb, hdr_len);
-
-	greh = (struct gre_base_hdr *)skb->data;
-	greh->flags = tnl_flags_to_gre_flags(tpi->flags);
-	greh->protocol = tpi->proto;
-
-	if (tpi->flags&(TUNNEL_KEY|TUNNEL_CSUM|TUNNEL_SEQ)) {
-		__be32 *ptr = (__be32 *)(((u8 *)greh) + hdr_len - 4);
-
-		if (tpi->flags&TUNNEL_SEQ) {
-			*ptr = tpi->seq;
-			ptr--;
-		}
-		if (tpi->flags&TUNNEL_KEY) {
-			*ptr = tpi->key;
-			ptr--;
-		}
-		if (tpi->flags&TUNNEL_CSUM &&
-		    !(skb_shinfo(skb)->gso_type & SKB_GSO_GRE)) {
-			*(__sum16 *)ptr = 0;
-			*(__sum16 *)ptr = csum_fold(skb_checksum(skb, 0,
-								 skb->len, 0));
-		}
-	}
-
-	return skb;
+		ip_tunnel_rcv(tunnel, skb, tpi, log_ecn_error);
+		return PACKET_RCVD;
+	}
+	return PACKET_REJECT;
 }
 
 static void __gre_xmit(struct sk_buff *skb, struct net_device *dev,
@@ -423,11 +229,6 @@
 {
 	struct ip_tunnel *tunnel = netdev_priv(dev);
 	struct tnl_ptk_info tpi;
-
-	if (likely(!skb->encapsulation)) {
-		skb_reset_inner_headers(skb);
-		skb->encapsulation = 1;
-	}
 
 	tpi.flags = tunnel->parms.o_flags;
 	tpi.proto = proto;
@@ -437,13 +238,9 @@
 	tpi.seq = htonl(tunnel->o_seqno);
 
 	/* Push GRE header. */
-	skb = gre_build_header(skb, &tpi, tunnel->hlen);
-	if (unlikely(!skb)) {
-		dev->stats.tx_dropped++;
-		return;
-	}
-
-	ip_tunnel_xmit(skb, dev, tnl_params);
+	gre_build_header(skb, &tpi, tunnel->hlen);
+
+	ip_tunnel_xmit(skb, dev, tnl_params, tnl_params->protocol);
 }
 
 static netdev_tx_t ipgre_xmit(struct sk_buff *skb,
@@ -452,7 +249,7 @@
 	struct ip_tunnel *tunnel = netdev_priv(dev);
 	const struct iphdr *tnl_params;
 
-	skb = handle_offloads(tunnel, skb);
+	skb = gre_handle_offloads(skb, !!(tunnel->parms.o_flags&TUNNEL_CSUM));
 	if (IS_ERR(skb))
 		goto out;
 
@@ -477,76 +274,6 @@
 
 	__gre_xmit(skb, dev, tnl_params, skb->protocol);
 
-=======
-
-	if (tpi->proto == htons(ETH_P_TEB))
-		itn = net_generic(net, gre_tap_net_id);
-	else
-		itn = net_generic(net, ipgre_net_id);
-
-	iph = ip_hdr(skb);
-	tunnel = ip_tunnel_lookup(itn, skb->dev->ifindex, tpi->flags,
-				  iph->saddr, iph->daddr, tpi->key);
-
-	if (tunnel) {
-		ip_tunnel_rcv(tunnel, skb, tpi, log_ecn_error);
-		return PACKET_RCVD;
-	}
-	return PACKET_REJECT;
-}
-
-static void __gre_xmit(struct sk_buff *skb, struct net_device *dev,
-		       const struct iphdr *tnl_params,
-		       __be16 proto)
-{
-	struct ip_tunnel *tunnel = netdev_priv(dev);
-	struct tnl_ptk_info tpi;
-
-	tpi.flags = tunnel->parms.o_flags;
-	tpi.proto = proto;
-	tpi.key = tunnel->parms.o_key;
-	if (tunnel->parms.o_flags & TUNNEL_SEQ)
-		tunnel->o_seqno++;
-	tpi.seq = htonl(tunnel->o_seqno);
-
-	/* Push GRE header. */
-	gre_build_header(skb, &tpi, tunnel->hlen);
-
-	ip_tunnel_xmit(skb, dev, tnl_params, tnl_params->protocol);
-}
-
-static netdev_tx_t ipgre_xmit(struct sk_buff *skb,
-			      struct net_device *dev)
-{
-	struct ip_tunnel *tunnel = netdev_priv(dev);
-	const struct iphdr *tnl_params;
-
-	skb = gre_handle_offloads(skb, !!(tunnel->parms.o_flags&TUNNEL_CSUM));
-	if (IS_ERR(skb))
-		goto out;
-
-	if (dev->header_ops) {
-		/* Need space for new headers */
-		if (skb_cow_head(skb, dev->needed_headroom -
-				      (tunnel->hlen + sizeof(struct iphdr))))
-			goto free_skb;
-
-		tnl_params = (const struct iphdr *)skb->data;
-
-		/* Pull skb since ip_tunnel_xmit() needs skb->data pointing
-		 * to gre header.
-		 */
-		skb_pull(skb, tunnel->hlen + sizeof(struct iphdr));
-	} else {
-		if (skb_cow_head(skb, dev->needed_headroom))
-			goto free_skb;
-
-		tnl_params = &tunnel->parms.iph;
-	}
-
-	__gre_xmit(skb, dev, tnl_params, skb->protocol);
-
->>>>>>> d0e0ac97
 	return NETDEV_TX_OK;
 
 free_skb:
@@ -561,11 +288,7 @@
 {
 	struct ip_tunnel *tunnel = netdev_priv(dev);
 
-<<<<<<< HEAD
-	skb = handle_offloads(tunnel, skb);
-=======
 	skb = gre_handle_offloads(skb, !!(tunnel->parms.o_flags&TUNNEL_CSUM));
->>>>>>> d0e0ac97
 	if (IS_ERR(skb))
 		goto out;
 
@@ -591,18 +314,11 @@
 
 	if (copy_from_user(&p, ifr->ifr_ifru.ifru_data, sizeof(p)))
 		return -EFAULT;
-<<<<<<< HEAD
-	if (p.iph.version != 4 || p.iph.protocol != IPPROTO_GRE ||
-	    p.iph.ihl != 5 || (p.iph.frag_off&htons(~IP_DF)) ||
-	    ((p.i_flags|p.o_flags)&(GRE_VERSION|GRE_ROUTING))) {
-		return -EINVAL;
-=======
 	if (cmd == SIOCADDTUNNEL || cmd == SIOCCHGTUNNEL) {
 		if (p.iph.version != 4 || p.iph.protocol != IPPROTO_GRE ||
 		    p.iph.ihl != 5 || (p.iph.frag_off&htons(~IP_DF)) ||
 		    ((p.i_flags|p.o_flags)&(GRE_VERSION|GRE_ROUTING)))
 			return -EINVAL;
->>>>>>> d0e0ac97
 	}
 	p.i_flags = gre_flags_to_tnl_flags(p.i_flags);
 	p.o_flags = gre_flags_to_tnl_flags(p.o_flags);
@@ -804,16 +520,10 @@
 	return ip_tunnel_init(dev);
 }
 
-<<<<<<< HEAD
-static const struct gre_protocol ipgre_protocol = {
-	.handler     = ipgre_rcv,
-	.err_handler = ipgre_err,
-=======
 static struct gre_cisco_protocol ipgre_protocol = {
 	.handler        = ipgre_rcv,
 	.err_handler    = ipgre_err,
 	.priority       = 0,
->>>>>>> d0e0ac97
 };
 
 static int __net_init ipgre_init_net(struct net *net)
@@ -1081,11 +791,7 @@
 	if (err < 0)
 		goto pnet_tap_faied;
 
-<<<<<<< HEAD
-	err = gre_add_protocol(&ipgre_protocol, GREPROTO_CISCO);
-=======
 	err = gre_cisco_register(&ipgre_protocol);
->>>>>>> d0e0ac97
 	if (err < 0) {
 		pr_info("%s: can't add protocol\n", __func__);
 		goto add_proto_failed;
@@ -1116,12 +822,7 @@
 {
 	rtnl_link_unregister(&ipgre_tap_ops);
 	rtnl_link_unregister(&ipgre_link_ops);
-<<<<<<< HEAD
-	if (gre_del_protocol(&ipgre_protocol, GREPROTO_CISCO) < 0)
-		pr_info("%s: can't remove protocol\n", __func__);
-=======
 	gre_cisco_unregister(&ipgre_protocol);
->>>>>>> d0e0ac97
 	unregister_pernet_device(&ipgre_tap_net_ops);
 	unregister_pernet_device(&ipgre_net_ops);
 }
