--- conflicted
+++ resolved
@@ -188,17 +188,12 @@
 	struct net *net = dev_net(skb->dev);
 	struct ip_tunnel_net *itn = net_generic(net, ipip_net_id);
 	struct ip_tunnel *tunnel;
-<<<<<<< HEAD
-	const struct iphdr *iph = ip_hdr(skb);
-
-=======
 	const struct iphdr *iph;
 
 	if (iptunnel_pull_header(skb, 0, tpi.proto))
 		goto drop;
 
 	iph = ip_hdr(skb);
->>>>>>> d0e0ac97
 	tunnel = ip_tunnel_lookup(itn, skb->dev->ifindex, TUNNEL_NO_KEY,
 			iph->saddr, iph->daddr, 0);
 	if (tunnel) {
@@ -225,23 +220,13 @@
 
 	if (unlikely(skb->protocol != htons(ETH_P_IP)))
 		goto tx_error;
-<<<<<<< HEAD
 
 	if (likely(!skb->encapsulation)) {
 		skb_reset_inner_headers(skb);
 		skb->encapsulation = 1;
 	}
 
-	ip_tunnel_xmit(skb, dev, tiph);
-=======
-
-	if (likely(!skb->encapsulation)) {
-		skb_reset_inner_headers(skb);
-		skb->encapsulation = 1;
-	}
-
 	ip_tunnel_xmit(skb, dev, tiph, tiph->protocol);
->>>>>>> d0e0ac97
 	return NETDEV_TX_OK;
 
 tx_error:
@@ -258,24 +243,6 @@
 
 	if (copy_from_user(&p, ifr->ifr_ifru.ifru_data, sizeof(p)))
 		return -EFAULT;
-<<<<<<< HEAD
-
-	if (p.iph.version != 4 || p.iph.protocol != IPPROTO_IPIP ||
-			p.iph.ihl != 5 || (p.iph.frag_off&htons(~IP_DF)))
-		return -EINVAL;
-	if (p.i_key || p.o_key || p.i_flags || p.o_flags)
-		return -EINVAL;
-	if (p.iph.ttl)
-		p.iph.frag_off |= htons(IP_DF);
-
-	err = ip_tunnel_ioctl(dev, &p, cmd);
-	if (err)
-		return err;
-
-	if (copy_to_user(ifr->ifr_ifru.ifru_data, &p, sizeof(p)))
-		return -EFAULT;
-
-=======
 
 	if (cmd == SIOCADDTUNNEL || cmd == SIOCCHGTUNNEL) {
 		if (p.iph.version != 4 || p.iph.protocol != IPPROTO_IPIP ||
@@ -294,7 +261,6 @@
 	if (copy_to_user(ifr->ifr_ifru.ifru_data, &p, sizeof(p)))
 		return -EFAULT;
 
->>>>>>> d0e0ac97
 	return 0;
 }
 
