#include <linux/mutex.h>
#include <linux/socket.h>
#include <linux/skbuff.h>
#include <net/netlink.h>
#include <net/net_namespace.h>
#include <linux/module.h>
#include <net/sock.h>

#include <linux/inet_diag.h>
#include <linux/sock_diag.h>

static const struct sock_diag_handler *sock_diag_handlers[AF_MAX];
static int (*inet_rcv_compat)(struct sk_buff *skb, struct nlmsghdr *nlh);
static DEFINE_MUTEX(sock_diag_table_mutex);

int sock_diag_check_cookie(void *sk, __u32 *cookie)
{
	if ((cookie[0] != INET_DIAG_NOCOOKIE ||
	     cookie[1] != INET_DIAG_NOCOOKIE) &&
	    ((u32)(unsigned long)sk != cookie[0] ||
	     (u32)((((unsigned long)sk) >> 31) >> 1) != cookie[1]))
		return -ESTALE;
	else
		return 0;
}
EXPORT_SYMBOL_GPL(sock_diag_check_cookie);

void sock_diag_save_cookie(void *sk, __u32 *cookie)
{
	cookie[0] = (u32)(unsigned long)sk;
	cookie[1] = (u32)(((unsigned long)sk >> 31) >> 1);
}
EXPORT_SYMBOL_GPL(sock_diag_save_cookie);

int sock_diag_put_meminfo(struct sock *sk, struct sk_buff *skb, int attrtype)
{
	u32 mem[SK_MEMINFO_VARS];

	mem[SK_MEMINFO_RMEM_ALLOC] = sk_rmem_alloc_get(sk);
	mem[SK_MEMINFO_RCVBUF] = sk->sk_rcvbuf;
	mem[SK_MEMINFO_WMEM_ALLOC] = sk_wmem_alloc_get(sk);
	mem[SK_MEMINFO_SNDBUF] = sk->sk_sndbuf;
	mem[SK_MEMINFO_FWD_ALLOC] = sk->sk_forward_alloc;
	mem[SK_MEMINFO_WMEM_QUEUED] = sk->sk_wmem_queued;
	mem[SK_MEMINFO_OPTMEM] = atomic_read(&sk->sk_omem_alloc);
	mem[SK_MEMINFO_BACKLOG] = sk->sk_backlog.len;

	return nla_put(skb, attrtype, sizeof(mem), &mem);
}
EXPORT_SYMBOL_GPL(sock_diag_put_meminfo);

int sock_diag_put_filterinfo(struct user_namespace *user_ns, struct sock *sk,
			     struct sk_buff *skb, int attrtype)
{
	struct nlattr *attr;
	struct sk_filter *filter;
	unsigned int len;
	int err = 0;

	if (!ns_capable(user_ns, CAP_NET_ADMIN)) {
		nla_reserve(skb, attrtype, 0);
		return 0;
	}

	rcu_read_lock();

	filter = rcu_dereference(sk->sk_filter);
	len = filter ? filter->len * sizeof(struct sock_filter) : 0;

	attr = nla_reserve(skb, attrtype, len);
	if (attr == NULL) {
		err = -EMSGSIZE;
		goto out;
	}

<<<<<<< HEAD
	if (filter)
		memcpy(nla_data(attr), filter->insns, len);
=======
	if (filter) {
		struct sock_filter *fb = (struct sock_filter *)nla_data(attr);
		int i;

		for (i = 0; i < filter->len; i++, fb++)
			sk_decode_filter(&filter->insns[i], fb);
	}
>>>>>>> d0e0ac97

out:
	rcu_read_unlock();
	return err;
}
EXPORT_SYMBOL(sock_diag_put_filterinfo);

void sock_diag_register_inet_compat(int (*fn)(struct sk_buff *skb, struct nlmsghdr *nlh))
{
	mutex_lock(&sock_diag_table_mutex);
	inet_rcv_compat = fn;
	mutex_unlock(&sock_diag_table_mutex);
}
EXPORT_SYMBOL_GPL(sock_diag_register_inet_compat);

void sock_diag_unregister_inet_compat(int (*fn)(struct sk_buff *skb, struct nlmsghdr *nlh))
{
	mutex_lock(&sock_diag_table_mutex);
	inet_rcv_compat = NULL;
	mutex_unlock(&sock_diag_table_mutex);
}
EXPORT_SYMBOL_GPL(sock_diag_unregister_inet_compat);

int sock_diag_register(const struct sock_diag_handler *hndl)
{
	int err = 0;

	if (hndl->family >= AF_MAX)
		return -EINVAL;

	mutex_lock(&sock_diag_table_mutex);
	if (sock_diag_handlers[hndl->family])
		err = -EBUSY;
	else
		sock_diag_handlers[hndl->family] = hndl;
	mutex_unlock(&sock_diag_table_mutex);

	return err;
}
EXPORT_SYMBOL_GPL(sock_diag_register);

void sock_diag_unregister(const struct sock_diag_handler *hnld)
{
	int family = hnld->family;

	if (family >= AF_MAX)
		return;

	mutex_lock(&sock_diag_table_mutex);
	BUG_ON(sock_diag_handlers[family] != hnld);
	sock_diag_handlers[family] = NULL;
	mutex_unlock(&sock_diag_table_mutex);
}
EXPORT_SYMBOL_GPL(sock_diag_unregister);

static int __sock_diag_rcv_msg(struct sk_buff *skb, struct nlmsghdr *nlh)
{
	int err;
	struct sock_diag_req *req = nlmsg_data(nlh);
	const struct sock_diag_handler *hndl;

	if (nlmsg_len(nlh) < sizeof(*req))
		return -EINVAL;

	if (req->sdiag_family >= AF_MAX)
		return -EINVAL;

	if (sock_diag_handlers[req->sdiag_family] == NULL)
		request_module("net-pf-%d-proto-%d-type-%d", PF_NETLINK,
				NETLINK_SOCK_DIAG, req->sdiag_family);

	mutex_lock(&sock_diag_table_mutex);
	hndl = sock_diag_handlers[req->sdiag_family];
	if (hndl == NULL)
		err = -ENOENT;
	else
		err = hndl->dump(skb, nlh);
	mutex_unlock(&sock_diag_table_mutex);

	return err;
}

static int sock_diag_rcv_msg(struct sk_buff *skb, struct nlmsghdr *nlh)
{
	int ret;

	switch (nlh->nlmsg_type) {
	case TCPDIAG_GETSOCK:
	case DCCPDIAG_GETSOCK:
		if (inet_rcv_compat == NULL)
			request_module("net-pf-%d-proto-%d-type-%d", PF_NETLINK,
					NETLINK_SOCK_DIAG, AF_INET);

		mutex_lock(&sock_diag_table_mutex);
		if (inet_rcv_compat != NULL)
			ret = inet_rcv_compat(skb, nlh);
		else
			ret = -EOPNOTSUPP;
		mutex_unlock(&sock_diag_table_mutex);

		return ret;
	case SOCK_DIAG_BY_FAMILY:
		return __sock_diag_rcv_msg(skb, nlh);
	default:
		return -EINVAL;
	}
}

static DEFINE_MUTEX(sock_diag_mutex);

static void sock_diag_rcv(struct sk_buff *skb)
{
	mutex_lock(&sock_diag_mutex);
	netlink_rcv_skb(skb, &sock_diag_rcv_msg);
	mutex_unlock(&sock_diag_mutex);
}

static int __net_init diag_net_init(struct net *net)
{
	struct netlink_kernel_cfg cfg = {
		.input	= sock_diag_rcv,
	};

	net->diag_nlsk = netlink_kernel_create(net, NETLINK_SOCK_DIAG, &cfg);
	return net->diag_nlsk == NULL ? -ENOMEM : 0;
}

static void __net_exit diag_net_exit(struct net *net)
{
	netlink_kernel_release(net->diag_nlsk);
	net->diag_nlsk = NULL;
}

static struct pernet_operations diag_net_ops = {
	.init = diag_net_init,
	.exit = diag_net_exit,
};

static int __init sock_diag_init(void)
{
	return register_pernet_subsys(&diag_net_ops);
}

static void __exit sock_diag_exit(void)
{
	unregister_pernet_subsys(&diag_net_ops);
}

module_init(sock_diag_init);
module_exit(sock_diag_exit);
MODULE_LICENSE("GPL");
MODULE_ALIAS_NET_PF_PROTO(PF_NETLINK, NETLINK_SOCK_DIAG);<|MERGE_RESOLUTION|>--- conflicted
+++ resolved
@@ -73,10 +73,6 @@
 		goto out;
 	}
 
-<<<<<<< HEAD
-	if (filter)
-		memcpy(nla_data(attr), filter->insns, len);
-=======
 	if (filter) {
 		struct sock_filter *fb = (struct sock_filter *)nla_data(attr);
 		int i;
@@ -84,7 +80,6 @@
 		for (i = 0; i < filter->len; i++, fb++)
 			sk_decode_filter(&filter->insns[i], fb);
 	}
->>>>>>> d0e0ac97
 
 out:
 	rcu_read_unlock();
