--- conflicted
+++ resolved
@@ -252,6 +252,28 @@
 }
 static DEVICE_ATTR_RO(operstate);
 
+static ssize_t phys_port_id_show(struct device *dev,
+				 struct device_attribute *attr, char *buf)
+{
+	struct net_device *netdev = to_net_dev(dev);
+	ssize_t ret = -EINVAL;
+
+	if (!rtnl_trylock())
+		return restart_syscall();
+
+	if (dev_isalive(netdev)) {
+		struct netdev_phys_port_id ppid;
+
+		ret = dev_get_phys_port_id(netdev, &ppid);
+		if (!ret)
+			ret = sprintf(buf, "%*phN\n", ppid.id_len, ppid.id);
+	}
+	rtnl_unlock();
+
+	return ret;
+}
+static DEVICE_ATTR_RO(phys_port_id);
+
 /* read-write attributes */
 
 static int change_mtu(struct net_device *net, unsigned long new_mtu)
@@ -344,53 +366,6 @@
 {
 	return netdev_store(dev, attr, buf, len, change_group);
 }
-<<<<<<< HEAD
-
-static ssize_t show_phys_port_id(struct device *dev,
-				 struct device_attribute *attr, char *buf)
-{
-	struct net_device *netdev = to_net_dev(dev);
-	ssize_t ret = -EINVAL;
-
-	if (!rtnl_trylock())
-		return restart_syscall();
-
-	if (dev_isalive(netdev)) {
-		struct netdev_phys_port_id ppid;
-
-		ret = dev_get_phys_port_id(netdev, &ppid);
-		if (!ret)
-			ret = sprintf(buf, "%*phN\n", ppid.id_len, ppid.id);
-	}
-	rtnl_unlock();
-
-	return ret;
-}
-
-static struct device_attribute net_class_attributes[] = {
-	__ATTR(addr_assign_type, S_IRUGO, show_addr_assign_type, NULL),
-	__ATTR(addr_len, S_IRUGO, show_addr_len, NULL),
-	__ATTR(dev_id, S_IRUGO, show_dev_id, NULL),
-	__ATTR(ifalias, S_IRUGO | S_IWUSR, show_ifalias, store_ifalias),
-	__ATTR(iflink, S_IRUGO, show_iflink, NULL),
-	__ATTR(ifindex, S_IRUGO, show_ifindex, NULL),
-	__ATTR(type, S_IRUGO, show_type, NULL),
-	__ATTR(link_mode, S_IRUGO, show_link_mode, NULL),
-	__ATTR(address, S_IRUGO, show_address, NULL),
-	__ATTR(broadcast, S_IRUGO, show_broadcast, NULL),
-	__ATTR(carrier, S_IRUGO | S_IWUSR, show_carrier, store_carrier),
-	__ATTR(speed, S_IRUGO, show_speed, NULL),
-	__ATTR(duplex, S_IRUGO, show_duplex, NULL),
-	__ATTR(dormant, S_IRUGO, show_dormant, NULL),
-	__ATTR(operstate, S_IRUGO, show_operstate, NULL),
-	__ATTR(mtu, S_IRUGO | S_IWUSR, show_mtu, store_mtu),
-	__ATTR(flags, S_IRUGO | S_IWUSR, show_flags, store_flags),
-	__ATTR(tx_queue_len, S_IRUGO | S_IWUSR, show_tx_queue_len,
-	       store_tx_queue_len),
-	__ATTR(netdev_group, S_IRUGO | S_IWUSR, show_group, store_group),
-	__ATTR(phys_port_id, S_IRUGO, show_phys_port_id, NULL),
-	{}
-=======
 NETDEVICE_SHOW(group, fmt_dec);
 static DEVICE_ATTR(netdev_group, S_IRUGO | S_IWUSR, group_show, group_store);
 
@@ -409,13 +384,13 @@
 	&dev_attr_duplex.attr,
 	&dev_attr_dormant.attr,
 	&dev_attr_operstate.attr,
+	&dev_attr_phys_port_id.attr,
 	&dev_attr_ifalias.attr,
 	&dev_attr_carrier.attr,
 	&dev_attr_mtu.attr,
 	&dev_attr_flags.attr,
 	&dev_attr_tx_queue_len.attr,
 	NULL,
->>>>>>> a7492451
 };
 ATTRIBUTE_GROUPS(net_class);
 
