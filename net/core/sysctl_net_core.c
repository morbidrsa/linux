--- conflicted
+++ resolved
@@ -19,11 +19,7 @@
 #include <net/ip.h>
 #include <net/sock.h>
 #include <net/net_ratelimit.h>
-<<<<<<< HEAD
-#include <net/ll_poll.h>
-=======
 #include <net/busy_poll.h>
->>>>>>> bb78a92f
 
 static int zero = 0;
 static int one = 1;
@@ -304,29 +300,17 @@
 		.proc_handler	= flow_limit_table_len_sysctl
 	},
 #endif /* CONFIG_NET_FLOW_LIMIT */
-<<<<<<< HEAD
-#ifdef CONFIG_NET_LL_RX_POLL
-	{
-		.procname	= "low_latency_poll",
-		.data		= &sysctl_net_ll_poll,
-=======
 #ifdef CONFIG_NET_RX_BUSY_POLL
 	{
 		.procname	= "busy_poll",
 		.data		= &sysctl_net_busy_poll,
->>>>>>> bb78a92f
 		.maxlen		= sizeof(unsigned int),
 		.mode		= 0644,
 		.proc_handler	= proc_dointvec
 	},
 	{
-<<<<<<< HEAD
-		.procname	= "low_latency_read",
-		.data		= &sysctl_net_ll_read,
-=======
 		.procname	= "busy_read",
 		.data		= &sysctl_net_busy_read,
->>>>>>> bb78a92f
 		.maxlen		= sizeof(unsigned int),
 		.mode		= 0644,
 		.proc_handler	= proc_dointvec
