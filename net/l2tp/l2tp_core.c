--- conflicted
+++ resolved
@@ -832,31 +832,8 @@
 	 * enabled. Saved L2TP protocol info is stored in skb->sb[].
 	 */
 	if (L2TP_SKB_CB(skb)->has_seq) {
-<<<<<<< HEAD
-		if (session->reorder_timeout != 0) {
-			/* Packet reordering enabled. Add skb to session's
-			 * reorder queue, in order of ns.
-			 */
-			l2tp_recv_queue_skb(session, skb);
-		} else {
-			/* Packet reordering disabled. Discard out-of-sequence
-			 * packets
-			 */
-			if (L2TP_SKB_CB(skb)->ns != session->nr) {
-				atomic_long_inc(&session->stats.rx_seq_discards);
-				l2tp_dbg(session, L2TP_MSG_SEQ,
-					 "%s: oos pkt %u len %d discarded, waiting for %u, reorder_q_len=%d\n",
-					 session->name, L2TP_SKB_CB(skb)->ns,
-					 L2TP_SKB_CB(skb)->length, session->nr,
-					 skb_queue_len(&session->reorder_q));
-				goto discard;
-			}
-			skb_queue_tail(&session->reorder_q, skb);
-		}
-=======
 		if (l2tp_recv_data_seq(session, skb))
 			goto discard;
->>>>>>> d0e0ac97
 	} else {
 		/* No sequence numbers. Add the skb to the tail of the
 		 * reorder queue. This ensures that it will be
@@ -1812,7 +1789,6 @@
 	}
 
 	kfree(session);
-<<<<<<< HEAD
 
 	return;
 }
@@ -1827,22 +1803,6 @@
 {
 	struct l2tp_tunnel *tunnel = session->tunnel;
 
-=======
-
-	return;
-}
-EXPORT_SYMBOL_GPL(l2tp_session_free);
-
-/* Remove an l2tp session from l2tp_core's hash lists.
- * Provides a tidyup interface for pseudowire code which can't just route all
- * shutdown via. l2tp_session_delete and a pseudowire-specific session_close
- * callback.
- */
-void __l2tp_session_unhash(struct l2tp_session *session)
-{
-	struct l2tp_tunnel *tunnel = session->tunnel;
-
->>>>>>> d0e0ac97
 	/* Remove the session from core hashes */
 	if (tunnel) {
 		/* Remove from the per-tunnel hash */
