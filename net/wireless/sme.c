--- conflicted
+++ resolved
@@ -37,10 +37,7 @@
 		CFG80211_CONN_AUTH_FAILED,
 		CFG80211_CONN_ASSOCIATE_NEXT,
 		CFG80211_CONN_ASSOCIATING,
-<<<<<<< HEAD
-=======
 		CFG80211_CONN_ASSOC_FAILED,
->>>>>>> bb78a92f
 		CFG80211_CONN_DEAUTH,
 		CFG80211_CONN_CONNECTED,
 	} state;
@@ -169,11 +166,8 @@
 					  NULL, 0,
 					  params->key, params->key_len,
 					  params->key_idx, NULL, 0);
-<<<<<<< HEAD
-=======
 	case CFG80211_CONN_AUTH_FAILED:
 		return -ENOTCONN;
->>>>>>> bb78a92f
 	case CFG80211_CONN_ASSOCIATE_NEXT:
 		BUG_ON(!rdev->ops->assoc);
 		wdev->conn->state = CFG80211_CONN_ASSOCIATING;
@@ -198,23 +192,17 @@
 					     WLAN_REASON_DEAUTH_LEAVING,
 					     false);
 		return err;
-<<<<<<< HEAD
-=======
 	case CFG80211_CONN_ASSOC_FAILED:
 		cfg80211_mlme_deauth(rdev, wdev->netdev, params->bssid,
 				     NULL, 0,
 				     WLAN_REASON_DEAUTH_LEAVING, false);
 		return -ENOTCONN;
->>>>>>> bb78a92f
 	case CFG80211_CONN_DEAUTH:
 		cfg80211_mlme_deauth(rdev, wdev->netdev, params->bssid,
 				     NULL, 0,
 				     WLAN_REASON_DEAUTH_LEAVING, false);
-<<<<<<< HEAD
-=======
 		/* free directly, disconnected event already sent */
 		cfg80211_sme_free(wdev);
->>>>>>> bb78a92f
 		return 0;
 	default:
 		return 0;
@@ -394,11 +382,7 @@
 		return true;
 	}
 
-<<<<<<< HEAD
-	wdev->conn->state = CFG80211_CONN_DEAUTH;
-=======
 	wdev->conn->state = CFG80211_CONN_ASSOC_FAILED;
->>>>>>> bb78a92f
 	schedule_work(&rdev->conn_work);
 	return false;
 }
@@ -410,18 +394,6 @@
 
 void cfg80211_sme_auth_timeout(struct wireless_dev *wdev)
 {
-<<<<<<< HEAD
-	cfg80211_sme_free(wdev);
-}
-
-void cfg80211_sme_disassoc(struct wireless_dev *wdev)
-{
-	struct cfg80211_registered_device *rdev = wiphy_to_dev(wdev->wiphy);
-
-	if (!wdev->conn)
-		return;
-
-=======
 	struct cfg80211_registered_device *rdev = wiphy_to_dev(wdev->wiphy);
 
 	if (!wdev->conn)
@@ -438,16 +410,12 @@
 	if (!wdev->conn)
 		return;
 
->>>>>>> bb78a92f
 	wdev->conn->state = CFG80211_CONN_DEAUTH;
 	schedule_work(&rdev->conn_work);
 }
 
 void cfg80211_sme_assoc_timeout(struct wireless_dev *wdev)
 {
-<<<<<<< HEAD
-	cfg80211_sme_disassoc(wdev);
-=======
 	struct cfg80211_registered_device *rdev = wiphy_to_dev(wdev->wiphy);
 
 	if (!wdev->conn)
@@ -455,7 +423,6 @@
 
 	wdev->conn->state = CFG80211_CONN_ASSOC_FAILED;
 	schedule_work(&rdev->conn_work);
->>>>>>> bb78a92f
 }
 
 static int cfg80211_sme_connect(struct wireless_dev *wdev,
@@ -1016,23 +983,12 @@
 	kfree(wdev->connect_keys);
 	wdev->connect_keys = NULL;
 
-<<<<<<< HEAD
-	if (wdev->conn) {
-		err = cfg80211_sme_disconnect(wdev, reason);
-	} else if (!rdev->ops->disconnect) {
-		cfg80211_mlme_down(rdev, dev);
-		err = 0;
-	} else {
-		err = rdev_disconnect(rdev, dev, reason);
-	}
-=======
 	if (wdev->conn)
 		err = cfg80211_sme_disconnect(wdev, reason);
 	else if (!rdev->ops->disconnect)
 		cfg80211_mlme_down(rdev, dev);
 	else if (wdev->current_bss)
 		err = rdev_disconnect(rdev, dev, reason);
->>>>>>> bb78a92f
 
 	return err;
 }