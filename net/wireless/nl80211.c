--- conflicted
+++ resolved
@@ -1573,7 +1573,6 @@
 		if (!state) {
 			rtnl_unlock();
 			return -ENOMEM;
-<<<<<<< HEAD
 		}
 		state->filter_wiphy = -1;
 		ret = nl80211_dump_wiphy_parse(skb, cb, state);
@@ -1582,16 +1581,6 @@
 			rtnl_unlock();
 			return ret;
 		}
-=======
-		}
-		state->filter_wiphy = -1;
-		ret = nl80211_dump_wiphy_parse(skb, cb, state);
-		if (ret) {
-			kfree(state);
-			rtnl_unlock();
-			return ret;
-		}
->>>>>>> bb78a92f
 		cb->args[0] = (long)state;
 	}
 
