--- conflicted
+++ resolved
@@ -218,13 +218,8 @@
 module_param(qhimark, long, 0444);
 module_param(qlowmark, long, 0444);
 
-<<<<<<< HEAD
-static ulong jiffies_till_first_fqs = RCU_JIFFIES_TILL_FORCE_QS;
-static ulong jiffies_till_next_fqs = RCU_JIFFIES_TILL_FORCE_QS;
-=======
 static ulong jiffies_till_first_fqs = ULONG_MAX;
 static ulong jiffies_till_next_fqs = ULONG_MAX;
->>>>>>> d0e0ac97
 
 module_param(jiffies_till_first_fqs, ulong, 0644);
 module_param(jiffies_till_next_fqs, ulong, 0644);
@@ -989,8 +984,6 @@
 		rsp->jiffies_stall = jiffies + ULONG_MAX / 2;
 }
 
-<<<<<<< HEAD
-=======
 /*
  * Initialize the specified rcu_data structure's callback list to empty.
  */
@@ -1034,7 +1027,6 @@
 	return rnp->completed + 2;
 }
 
->>>>>>> d0e0ac97
 /*
  * Trace-event helper function for rcu_start_future_gp() and
  * rcu_nocb_wait_gp().
@@ -1166,176 +1158,6 @@
 	unsigned long c;
 	int i;
 
-<<<<<<< HEAD
-	if (init_nocb_callback_list(rdp))
-		return;
-	rdp->nxtlist = NULL;
-	for (i = 0; i < RCU_NEXT_SIZE; i++)
-		rdp->nxttail[i] = &rdp->nxtlist;
-}
-
-/*
- * Determine the value that ->completed will have at the end of the
- * next subsequent grace period.  This is used to tag callbacks so that
- * a CPU can invoke callbacks in a timely fashion even if that CPU has
- * been dyntick-idle for an extended period with callbacks under the
- * influence of RCU_FAST_NO_HZ.
- *
- * The caller must hold rnp->lock with interrupts disabled.
- */
-static unsigned long rcu_cbs_completed(struct rcu_state *rsp,
-				       struct rcu_node *rnp)
-{
-	/*
-	 * If RCU is idle, we just wait for the next grace period.
-	 * But we can only be sure that RCU is idle if we are looking
-	 * at the root rcu_node structure -- otherwise, a new grace
-	 * period might have started, but just not yet gotten around
-	 * to initializing the current non-root rcu_node structure.
-	 */
-	if (rcu_get_root(rsp) == rnp && rnp->gpnum == rnp->completed)
-		return rnp->completed + 1;
-
-	/*
-	 * Otherwise, wait for a possible partial grace period and
-	 * then the subsequent full grace period.
-	 */
-	return rnp->completed + 2;
-}
-
-/*
- * Trace-event helper function for rcu_start_future_gp() and
- * rcu_nocb_wait_gp().
- */
-static void trace_rcu_future_gp(struct rcu_node *rnp, struct rcu_data *rdp,
-				unsigned long c, char *s)
-{
-	trace_rcu_future_grace_period(rdp->rsp->name, rnp->gpnum,
-				      rnp->completed, c, rnp->level,
-				      rnp->grplo, rnp->grphi, s);
-}
-
-/*
- * Start some future grace period, as needed to handle newly arrived
- * callbacks.  The required future grace periods are recorded in each
- * rcu_node structure's ->need_future_gp field.
- *
- * The caller must hold the specified rcu_node structure's ->lock.
- */
-static unsigned long __maybe_unused
-rcu_start_future_gp(struct rcu_node *rnp, struct rcu_data *rdp)
-{
-	unsigned long c;
-	int i;
-	struct rcu_node *rnp_root = rcu_get_root(rdp->rsp);
-
-	/*
-	 * Pick up grace-period number for new callbacks.  If this
-	 * grace period is already marked as needed, return to the caller.
-	 */
-	c = rcu_cbs_completed(rdp->rsp, rnp);
-	trace_rcu_future_gp(rnp, rdp, c, "Startleaf");
-	if (rnp->need_future_gp[c & 0x1]) {
-		trace_rcu_future_gp(rnp, rdp, c, "Prestartleaf");
-		return c;
-	}
-
-	/*
-	 * If either this rcu_node structure or the root rcu_node structure
-	 * believe that a grace period is in progress, then we must wait
-	 * for the one following, which is in "c".  Because our request
-	 * will be noticed at the end of the current grace period, we don't
-	 * need to explicitly start one.
-	 */
-	if (rnp->gpnum != rnp->completed ||
-	    ACCESS_ONCE(rnp->gpnum) != ACCESS_ONCE(rnp->completed)) {
-		rnp->need_future_gp[c & 0x1]++;
-		trace_rcu_future_gp(rnp, rdp, c, "Startedleaf");
-		return c;
-	}
-
-	/*
-	 * There might be no grace period in progress.  If we don't already
-	 * hold it, acquire the root rcu_node structure's lock in order to
-	 * start one (if needed).
-	 */
-	if (rnp != rnp_root)
-		raw_spin_lock(&rnp_root->lock);
-
-	/*
-	 * Get a new grace-period number.  If there really is no grace
-	 * period in progress, it will be smaller than the one we obtained
-	 * earlier.  Adjust callbacks as needed.  Note that even no-CBs
-	 * CPUs have a ->nxtcompleted[] array, so no no-CBs checks needed.
-	 */
-	c = rcu_cbs_completed(rdp->rsp, rnp_root);
-	for (i = RCU_DONE_TAIL; i < RCU_NEXT_TAIL; i++)
-		if (ULONG_CMP_LT(c, rdp->nxtcompleted[i]))
-			rdp->nxtcompleted[i] = c;
-
-	/*
-	 * If the needed for the required grace period is already
-	 * recorded, trace and leave.
-	 */
-	if (rnp_root->need_future_gp[c & 0x1]) {
-		trace_rcu_future_gp(rnp, rdp, c, "Prestartedroot");
-		goto unlock_out;
-	}
-
-	/* Record the need for the future grace period. */
-	rnp_root->need_future_gp[c & 0x1]++;
-
-	/* If a grace period is not already in progress, start one. */
-	if (rnp_root->gpnum != rnp_root->completed) {
-		trace_rcu_future_gp(rnp, rdp, c, "Startedleafroot");
-	} else {
-		trace_rcu_future_gp(rnp, rdp, c, "Startedroot");
-		rcu_start_gp_advanced(rdp->rsp, rnp_root, rdp);
-	}
-unlock_out:
-	if (rnp != rnp_root)
-		raw_spin_unlock(&rnp_root->lock);
-	return c;
-}
-
-/*
- * Clean up any old requests for the just-ended grace period.  Also return
- * whether any additional grace periods have been requested.  Also invoke
- * rcu_nocb_gp_cleanup() in order to wake up any no-callbacks kthreads
- * waiting for this grace period to complete.
- */
-static int rcu_future_gp_cleanup(struct rcu_state *rsp, struct rcu_node *rnp)
-{
-	int c = rnp->completed;
-	int needmore;
-	struct rcu_data *rdp = this_cpu_ptr(rsp->rda);
-
-	rcu_nocb_gp_cleanup(rsp, rnp);
-	rnp->need_future_gp[c & 0x1] = 0;
-	needmore = rnp->need_future_gp[(c + 1) & 0x1];
-	trace_rcu_future_gp(rnp, rdp, c, needmore ? "CleanupMore" : "Cleanup");
-	return needmore;
-}
-
-/*
- * If there is room, assign a ->completed number to any callbacks on
- * this CPU that have not already been assigned.  Also accelerate any
- * callbacks that were previously assigned a ->completed number that has
- * since proven to be too conservative, which can happen if callbacks get
- * assigned a ->completed number while RCU is idle, but with reference to
- * a non-root rcu_node structure.  This function is idempotent, so it does
- * not hurt to call it repeatedly.
- *
- * The caller must hold rnp->lock with interrupts disabled.
- */
-static void rcu_accelerate_cbs(struct rcu_state *rsp, struct rcu_node *rnp,
-			       struct rcu_data *rdp)
-{
-	unsigned long c;
-	int i;
-
-=======
->>>>>>> d0e0ac97
 	/* If the CPU has no callbacks, nothing to do. */
 	if (!rdp->nxttail[RCU_NEXT_TAIL] || !*rdp->nxttail[RCU_DONE_TAIL])
 		return;
@@ -1386,7 +1208,6 @@
 		trace_rcu_grace_period(rsp->name, rdp->gpnum, "AccWaitCB");
 	else
 		trace_rcu_grace_period(rsp->name, rdp->gpnum, "AccReadyCB");
-<<<<<<< HEAD
 }
 
 /*
@@ -1430,51 +1251,6 @@
 
 	/* Classify any remaining callbacks. */
 	rcu_accelerate_cbs(rsp, rnp, rdp);
-=======
->>>>>>> d0e0ac97
-}
-
-/*
- * Move any callbacks whose grace period has completed to the
- * RCU_DONE_TAIL sublist, then compact the remaining sublists and
- * assign ->completed numbers to any callbacks in the RCU_NEXT_TAIL
- * sublist.  This function is idempotent, so it does not hurt to
- * invoke it repeatedly.  As long as it is not invoked -too- often...
- *
- * The caller must hold rnp->lock with interrupts disabled.
- */
-static void rcu_advance_cbs(struct rcu_state *rsp, struct rcu_node *rnp,
-			    struct rcu_data *rdp)
-{
-	int i, j;
-
-	/* If the CPU has no callbacks, nothing to do. */
-	if (!rdp->nxttail[RCU_NEXT_TAIL] || !*rdp->nxttail[RCU_DONE_TAIL])
-		return;
-
-	/*
-	 * Find all callbacks whose ->completed numbers indicate that they
-	 * are ready to invoke, and put them into the RCU_DONE_TAIL sublist.
-	 */
-	for (i = RCU_WAIT_TAIL; i < RCU_NEXT_TAIL; i++) {
-		if (ULONG_CMP_LT(rnp->completed, rdp->nxtcompleted[i]))
-			break;
-		rdp->nxttail[RCU_DONE_TAIL] = rdp->nxttail[i];
-	}
-	/* Clean up any sublist tail pointers that were misordered above. */
-	for (j = RCU_WAIT_TAIL; j < i; j++)
-		rdp->nxttail[j] = rdp->nxttail[RCU_DONE_TAIL];
-
-	/* Copy down callbacks to fill in empty sublists. */
-	for (j = RCU_WAIT_TAIL; i < RCU_NEXT_TAIL; i++, j++) {
-		if (rdp->nxttail[j] == rdp->nxttail[RCU_NEXT_TAIL])
-			break;
-		rdp->nxttail[j] = rdp->nxttail[i];
-		rdp->nxtcompleted[j] = rdp->nxtcompleted[i];
-	}
-
-	/* Classify any remaining callbacks. */
-	rcu_accelerate_cbs(rsp, rnp, rdp);
 }
 
 /*
@@ -1484,16 +1260,6 @@
  */
 static void __note_gp_changes(struct rcu_state *rsp, struct rcu_node *rnp, struct rcu_data *rdp)
 {
-<<<<<<< HEAD
-	/* Did another grace period end? */
-	if (rdp->completed == rnp->completed) {
-
-		/* No, so just accelerate recent callbacks. */
-		rcu_accelerate_cbs(rsp, rnp, rdp);
-
-	} else {
-
-=======
 	/* Handle the ends of any preceding grace periods first. */
 	if (rdp->completed == rnp->completed) {
 
@@ -1502,7 +1268,6 @@
 
 	} else {
 
->>>>>>> d0e0ac97
 		/* Advance callbacks. */
 		rcu_advance_cbs(rsp, rnp, rdp);
 
@@ -1597,15 +1362,9 @@
 					    rnp->grphi, rnp->qsmask);
 		raw_spin_unlock_irq(&rnp->lock);
 #ifdef CONFIG_PROVE_RCU_DELAY
-<<<<<<< HEAD
-		if ((prandom_u32() % (rcu_num_nodes * 8)) == 0 &&
-		    system_state == SYSTEM_RUNNING)
-			schedule_timeout_uninterruptible(2);
-=======
 		if ((prandom_u32() % (rcu_num_nodes + 1)) == 0 &&
 		    system_state == SYSTEM_RUNNING)
 			udelay(200);
->>>>>>> d0e0ac97
 #endif /* #ifdef CONFIG_PROVE_RCU_DELAY */
 		cond_resched();
 	}
@@ -1679,11 +1438,7 @@
 		ACCESS_ONCE(rnp->completed) = rsp->gpnum;
 		rdp = this_cpu_ptr(rsp->rda);
 		if (rnp == rdp->mynode)
-<<<<<<< HEAD
-			__rcu_process_gp_end(rsp, rnp, rdp);
-=======
 			__note_gp_changes(rsp, rnp, rdp);
->>>>>>> d0e0ac97
 		nocb += rcu_future_gp_cleanup(rsp, rnp);
 		raw_spin_unlock_irq(&rnp->lock);
 		cond_resched();
@@ -1800,8 +1555,6 @@
 		return;
 	}
 	rsp->gp_flags = RCU_GP_FLAG_INIT;
-<<<<<<< HEAD
-=======
 
 	/*
 	 * We can't do wakeups while holding the rnp->lock, as that
@@ -1809,32 +1562,6 @@
 	 * the wakeup to interrupt context.
 	 */
 	irq_work_queue(&rsp->wakeup_work);
-}
-
-/*
- * Similar to rcu_start_gp_advanced(), but also advance the calling CPU's
- * callbacks.  Note that rcu_start_gp_advanced() cannot do this because it
- * is invoked indirectly from rcu_advance_cbs(), which would result in
- * endless recursion -- or would do so if it wasn't for the self-deadlock
- * that is encountered beforehand.
- */
-static void
-rcu_start_gp(struct rcu_state *rsp)
-{
-	struct rcu_data *rdp = this_cpu_ptr(rsp->rda);
-	struct rcu_node *rnp = rcu_get_root(rsp);
->>>>>>> d0e0ac97
-
-	/*
-	 * If there is no grace period in progress right now, any
-	 * callbacks we have up to this point will be satisfied by the
-	 * next grace period.  Also, advancing the callbacks reduces the
-	 * probability of false positives from cpu_needs_another_gp()
-	 * resulting in pointless grace periods.  So, advance callbacks
-	 * then start the grace period!
-	 */
-	rcu_advance_cbs(rsp, rnp, rdp);
-	rcu_start_gp_advanced(rsp, rnp, rdp);
 }
 
 /*
@@ -2454,12 +2181,6 @@
 
 	WARN_ON_ONCE(rdp->beenonline == 0);
 
-<<<<<<< HEAD
-	/* Handle the end of a grace period that some other CPU ended.  */
-	rcu_process_gp_end(rsp, rdp);
-
-=======
->>>>>>> d0e0ac97
 	/* Update RCU state based on any recent quiescent states. */
 	rcu_check_quiescent_state(rsp, rdp);
 
