/*
 * Library implementing the most common irq chip callback functions
 *
 * Copyright (C) 2011, Thomas Gleixner
 */
#include <linux/io.h>
#include <linux/irq.h>
#include <linux/slab.h>
#include <linux/export.h>
#include <linux/irqdomain.h>
#include <linux/interrupt.h>
#include <linux/kernel_stat.h>
#include <linux/syscore_ops.h>

#include "internals.h"

static LIST_HEAD(gc_list);
static DEFINE_RAW_SPINLOCK(gc_lock);

/**
 * irq_gc_noop - NOOP function
 * @d: irq_data
 */
void irq_gc_noop(struct irq_data *d)
{
}

/**
 * irq_gc_mask_disable_reg - Mask chip via disable register
 * @d: irq_data
 *
 * Chip has separate enable/disable registers instead of a single mask
 * register.
 */
void irq_gc_mask_disable_reg(struct irq_data *d)
{
	struct irq_chip_generic *gc = irq_data_get_irq_chip_data(d);
	struct irq_chip_type *ct = irq_data_get_chip_type(d);
	u32 mask = d->mask;

	irq_gc_lock(gc);
	irq_reg_writel(mask, gc->reg_base + ct->regs.disable);
	*ct->mask_cache &= ~mask;
	irq_gc_unlock(gc);
}

/**
 * irq_gc_mask_set_bit - Mask chip via setting bit in mask register
 * @d: irq_data
 *
 * Chip has a single mask register. Values of this register are cached
 * and protected by gc->lock
 */
void irq_gc_mask_set_bit(struct irq_data *d)
{
	struct irq_chip_generic *gc = irq_data_get_irq_chip_data(d);
	struct irq_chip_type *ct = irq_data_get_chip_type(d);
	u32 mask = d->mask;

	irq_gc_lock(gc);
	*ct->mask_cache |= mask;
	irq_reg_writel(*ct->mask_cache, gc->reg_base + ct->regs.mask);
	irq_gc_unlock(gc);
}
EXPORT_SYMBOL_GPL(irq_gc_mask_set_bit);

/**
 * irq_gc_mask_clr_bit - Mask chip via clearing bit in mask register
 * @d: irq_data
 *
 * Chip has a single mask register. Values of this register are cached
 * and protected by gc->lock
 */
void irq_gc_mask_clr_bit(struct irq_data *d)
{
	struct irq_chip_generic *gc = irq_data_get_irq_chip_data(d);
	struct irq_chip_type *ct = irq_data_get_chip_type(d);
	u32 mask = d->mask;

	irq_gc_lock(gc);
	*ct->mask_cache &= ~mask;
	irq_reg_writel(*ct->mask_cache, gc->reg_base + ct->regs.mask);
	irq_gc_unlock(gc);
}
EXPORT_SYMBOL_GPL(irq_gc_mask_clr_bit);

/**
 * irq_gc_unmask_enable_reg - Unmask chip via enable register
 * @d: irq_data
 *
 * Chip has separate enable/disable registers instead of a single mask
 * register.
 */
void irq_gc_unmask_enable_reg(struct irq_data *d)
{
	struct irq_chip_generic *gc = irq_data_get_irq_chip_data(d);
	struct irq_chip_type *ct = irq_data_get_chip_type(d);
	u32 mask = d->mask;

	irq_gc_lock(gc);
	irq_reg_writel(mask, gc->reg_base + ct->regs.enable);
	*ct->mask_cache |= mask;
	irq_gc_unlock(gc);
}

/**
 * irq_gc_ack_set_bit - Ack pending interrupt via setting bit
 * @d: irq_data
 */
void irq_gc_ack_set_bit(struct irq_data *d)
{
	struct irq_chip_generic *gc = irq_data_get_irq_chip_data(d);
	struct irq_chip_type *ct = irq_data_get_chip_type(d);
	u32 mask = d->mask;

	irq_gc_lock(gc);
	irq_reg_writel(mask, gc->reg_base + ct->regs.ack);
	irq_gc_unlock(gc);
}
EXPORT_SYMBOL_GPL(irq_gc_ack_set_bit);

/**
 * irq_gc_ack_clr_bit - Ack pending interrupt via clearing bit
 * @d: irq_data
 */
void irq_gc_ack_clr_bit(struct irq_data *d)
{
	struct irq_chip_generic *gc = irq_data_get_irq_chip_data(d);
	struct irq_chip_type *ct = irq_data_get_chip_type(d);
	u32 mask = ~d->mask;

	irq_gc_lock(gc);
	irq_reg_writel(mask, gc->reg_base + ct->regs.ack);
	irq_gc_unlock(gc);
}

/**
 * irq_gc_mask_disable_reg_and_ack - Mask and ack pending interrupt
 * @d: irq_data
 */
void irq_gc_mask_disable_reg_and_ack(struct irq_data *d)
{
	struct irq_chip_generic *gc = irq_data_get_irq_chip_data(d);
	struct irq_chip_type *ct = irq_data_get_chip_type(d);
	u32 mask = d->mask;

	irq_gc_lock(gc);
	irq_reg_writel(mask, gc->reg_base + ct->regs.mask);
	irq_reg_writel(mask, gc->reg_base + ct->regs.ack);
	irq_gc_unlock(gc);
}

/**
 * irq_gc_eoi - EOI interrupt
 * @d: irq_data
 */
void irq_gc_eoi(struct irq_data *d)
{
	struct irq_chip_generic *gc = irq_data_get_irq_chip_data(d);
	struct irq_chip_type *ct = irq_data_get_chip_type(d);
	u32 mask = d->mask;

	irq_gc_lock(gc);
	irq_reg_writel(mask, gc->reg_base + ct->regs.eoi);
	irq_gc_unlock(gc);
}

/**
 * irq_gc_set_wake - Set/clr wake bit for an interrupt
 * @d:  irq_data
 * @on: Indicates whether the wake bit should be set or cleared
 *
 * For chips where the wake from suspend functionality is not
 * configured in a separate register and the wakeup active state is
 * just stored in a bitmask.
 */
int irq_gc_set_wake(struct irq_data *d, unsigned int on)
{
	struct irq_chip_generic *gc = irq_data_get_irq_chip_data(d);
	u32 mask = d->mask;

	if (!(mask & gc->wake_enabled))
		return -EINVAL;

	irq_gc_lock(gc);
	if (on)
		gc->wake_active |= mask;
	else
		gc->wake_active &= ~mask;
	irq_gc_unlock(gc);
	return 0;
}

static void
irq_init_generic_chip(struct irq_chip_generic *gc, const char *name,
		      int num_ct, unsigned int irq_base,
		      void __iomem *reg_base, irq_flow_handler_t handler)
{
	raw_spin_lock_init(&gc->lock);
	gc->num_ct = num_ct;
	gc->irq_base = irq_base;
	gc->reg_base = reg_base;
	gc->chip_types->chip.name = name;
	gc->chip_types->handler = handler;
}

/**
 * irq_alloc_generic_chip - Allocate a generic chip and initialize it
 * @name:	Name of the irq chip
 * @num_ct:	Number of irq_chip_type instances associated with this
 * @irq_base:	Interrupt base nr for this chip
 * @reg_base:	Register base address (virtual)
 * @handler:	Default flow handler associated with this chip
 *
 * Returns an initialized irq_chip_generic structure. The chip defaults
 * to the primary (index 0) irq_chip_type and @handler
 */
struct irq_chip_generic *
irq_alloc_generic_chip(const char *name, int num_ct, unsigned int irq_base,
		       void __iomem *reg_base, irq_flow_handler_t handler)
{
	struct irq_chip_generic *gc;
	unsigned long sz = sizeof(*gc) + num_ct * sizeof(struct irq_chip_type);

	gc = kzalloc(sz, GFP_KERNEL);
	if (gc) {
		irq_init_generic_chip(gc, name, num_ct, irq_base, reg_base,
				      handler);
	}
	return gc;
}
EXPORT_SYMBOL_GPL(irq_alloc_generic_chip);

static void
irq_gc_init_mask_cache(struct irq_chip_generic *gc, enum irq_gc_flags flags)
{
	struct irq_chip_type *ct = gc->chip_types;
	u32 *mskptr = &gc->mask_cache, mskreg = ct->regs.mask;
	int i;

	for (i = 0; i < gc->num_ct; i++) {
		if (flags & IRQ_GC_MASK_CACHE_PER_TYPE) {
			mskptr = &ct[i].mask_cache_priv;
			mskreg = ct[i].regs.mask;
		}
		ct[i].mask_cache = mskptr;
		if (flags & IRQ_GC_INIT_MASK_CACHE)
			*mskptr = irq_reg_readl(gc->reg_base + mskreg);
	}
}

/**
 * irq_alloc_domain_generic_chip - Allocate generic chips for an irq domain
 * @d:			irq domain for which to allocate chips
 * @irqs_per_chip:	Number of interrupts each chip handles
 * @num_ct:		Number of irq_chip_type instances associated with this
 * @name:		Name of the irq chip
 * @handler:		Default flow handler associated with these chips
 * @clr:		IRQ_* bits to clear in the mapping function
 * @set:		IRQ_* bits to set in the mapping function
 * @gcflags:		Generic chip specific setup flags
 */
int irq_alloc_domain_generic_chips(struct irq_domain *d, int irqs_per_chip,
				   int num_ct, const char *name,
				   irq_flow_handler_t handler,
				   unsigned int clr, unsigned int set,
				   enum irq_gc_flags gcflags)
{
	struct irq_domain_chip_generic *dgc;
	struct irq_chip_generic *gc;
	int numchips, sz, i;
	unsigned long flags;
	void *tmp;

	if (d->gc)
		return -EBUSY;

<<<<<<< HEAD
	numchips = d->revmap_size / irqs_per_chip;
=======
	if (d->revmap_type != IRQ_DOMAIN_MAP_LINEAR)
		return -EINVAL;

	numchips = DIV_ROUND_UP(d->revmap_data.linear.size, irqs_per_chip);
>>>>>>> 53e8bb8d
	if (!numchips)
		return -EINVAL;

	/* Allocate a pointer, generic chip and chiptypes for each chip */
	sz = sizeof(*dgc) + numchips * sizeof(gc);
	sz += numchips * (sizeof(*gc) + num_ct * sizeof(struct irq_chip_type));

	tmp = dgc = kzalloc(sz, GFP_KERNEL);
	if (!dgc)
		return -ENOMEM;
	dgc->irqs_per_chip = irqs_per_chip;
	dgc->num_chips = numchips;
	dgc->irq_flags_to_set = set;
	dgc->irq_flags_to_clear = clr;
	dgc->gc_flags = gcflags;
	d->gc = dgc;

	/* Calc pointer to the first generic chip */
	tmp += sizeof(*dgc) + numchips * sizeof(gc);
	for (i = 0; i < numchips; i++) {
		/* Store the pointer to the generic chip */
		dgc->gc[i] = gc = tmp;
		irq_init_generic_chip(gc, name, num_ct, i * irqs_per_chip,
				      NULL, handler);
		gc->domain = d;
		raw_spin_lock_irqsave(&gc_lock, flags);
		list_add_tail(&gc->list, &gc_list);
		raw_spin_unlock_irqrestore(&gc_lock, flags);
		/* Calc pointer to the next generic chip */
		tmp += sizeof(*gc) + num_ct * sizeof(struct irq_chip_type);
	}
<<<<<<< HEAD
	d->name = name;
=======
>>>>>>> 53e8bb8d
	return 0;
}
EXPORT_SYMBOL_GPL(irq_alloc_domain_generic_chips);

/**
 * irq_get_domain_generic_chip - Get a pointer to the generic chip of a hw_irq
 * @d:			irq domain pointer
 * @hw_irq:		Hardware interrupt number
 */
struct irq_chip_generic *
irq_get_domain_generic_chip(struct irq_domain *d, unsigned int hw_irq)
{
	struct irq_domain_chip_generic *dgc = d->gc;
	int idx;

	if (!dgc)
		return NULL;
	idx = hw_irq / dgc->irqs_per_chip;
	if (idx >= dgc->num_chips)
		return NULL;
	return dgc->gc[idx];
}
EXPORT_SYMBOL_GPL(irq_get_domain_generic_chip);

/*
 * Separate lockdep class for interrupt chip which can nest irq_desc
 * lock.
 */
static struct lock_class_key irq_nested_lock_class;

/*
 * irq_map_generic_chip - Map a generic chip for an irq domain
 */
static int irq_map_generic_chip(struct irq_domain *d, unsigned int virq,
				irq_hw_number_t hw_irq)
{
	struct irq_data *data = irq_get_irq_data(virq);
	struct irq_domain_chip_generic *dgc = d->gc;
	struct irq_chip_generic *gc;
	struct irq_chip_type *ct;
	struct irq_chip *chip;
	unsigned long flags;
	int idx;

	if (!d->gc)
		return -ENODEV;

	idx = hw_irq / dgc->irqs_per_chip;
	if (idx >= dgc->num_chips)
		return -EINVAL;
	gc = dgc->gc[idx];

	idx = hw_irq % dgc->irqs_per_chip;

	if (test_bit(idx, &gc->unused))
		return -ENOTSUPP;

	if (test_bit(idx, &gc->installed))
		return -EBUSY;

	ct = gc->chip_types;
	chip = &ct->chip;

	/* We only init the cache for the first mapping of a generic chip */
	if (!gc->installed) {
		raw_spin_lock_irqsave(&gc->lock, flags);
		irq_gc_init_mask_cache(gc, dgc->gc_flags);
		raw_spin_unlock_irqrestore(&gc->lock, flags);
	}

	/* Mark the interrupt as installed */
	set_bit(idx, &gc->installed);

	if (dgc->gc_flags & IRQ_GC_INIT_NESTED_LOCK)
		irq_set_lockdep_class(virq, &irq_nested_lock_class);

	if (chip->irq_calc_mask)
		chip->irq_calc_mask(data);
	else
		data->mask = 1 << idx;

	irq_set_chip_and_handler(virq, chip, ct->handler);
	irq_set_chip_data(virq, gc);
	irq_modify_status(virq, dgc->irq_flags_to_clear, dgc->irq_flags_to_set);
	return 0;
}

struct irq_domain_ops irq_generic_chip_ops = {
	.map	= irq_map_generic_chip,
	.xlate	= irq_domain_xlate_onetwocell,
};
EXPORT_SYMBOL_GPL(irq_generic_chip_ops);

/**
 * irq_setup_generic_chip - Setup a range of interrupts with a generic chip
 * @gc:		Generic irq chip holding all data
 * @msk:	Bitmask holding the irqs to initialize relative to gc->irq_base
 * @flags:	Flags for initialization
 * @clr:	IRQ_* bits to clear
 * @set:	IRQ_* bits to set
 *
 * Set up max. 32 interrupts starting from gc->irq_base. Note, this
 * initializes all interrupts to the primary irq_chip_type and its
 * associated handler.
 */
void irq_setup_generic_chip(struct irq_chip_generic *gc, u32 msk,
			    enum irq_gc_flags flags, unsigned int clr,
			    unsigned int set)
{
	struct irq_chip_type *ct = gc->chip_types;
	struct irq_chip *chip = &ct->chip;
	unsigned int i;

	raw_spin_lock(&gc_lock);
	list_add_tail(&gc->list, &gc_list);
	raw_spin_unlock(&gc_lock);

	irq_gc_init_mask_cache(gc, flags);

	for (i = gc->irq_base; msk; msk >>= 1, i++) {
		if (!(msk & 0x01))
			continue;

		if (flags & IRQ_GC_INIT_NESTED_LOCK)
			irq_set_lockdep_class(i, &irq_nested_lock_class);

		if (!(flags & IRQ_GC_NO_MASK)) {
			struct irq_data *d = irq_get_irq_data(i);

			if (chip->irq_calc_mask)
				chip->irq_calc_mask(d);
			else
				d->mask = 1 << (i - gc->irq_base);
		}
		irq_set_chip_and_handler(i, chip, ct->handler);
		irq_set_chip_data(i, gc);
		irq_modify_status(i, clr, set);
	}
	gc->irq_cnt = i - gc->irq_base;
}
EXPORT_SYMBOL_GPL(irq_setup_generic_chip);

/**
 * irq_setup_alt_chip - Switch to alternative chip
 * @d:		irq_data for this interrupt
 * @type:	Flow type to be initialized
 *
 * Only to be called from chip->irq_set_type() callbacks.
 */
int irq_setup_alt_chip(struct irq_data *d, unsigned int type)
{
	struct irq_chip_generic *gc = irq_data_get_irq_chip_data(d);
	struct irq_chip_type *ct = gc->chip_types;
	unsigned int i;

	for (i = 0; i < gc->num_ct; i++, ct++) {
		if (ct->type & type) {
			d->chip = &ct->chip;
			irq_data_to_desc(d)->handle_irq = ct->handler;
			return 0;
		}
	}
	return -EINVAL;
}
EXPORT_SYMBOL_GPL(irq_setup_alt_chip);

/**
 * irq_remove_generic_chip - Remove a chip
 * @gc:		Generic irq chip holding all data
 * @msk:	Bitmask holding the irqs to initialize relative to gc->irq_base
 * @clr:	IRQ_* bits to clear
 * @set:	IRQ_* bits to set
 *
 * Remove up to 32 interrupts starting from gc->irq_base.
 */
void irq_remove_generic_chip(struct irq_chip_generic *gc, u32 msk,
			     unsigned int clr, unsigned int set)
{
	unsigned int i = gc->irq_base;

	raw_spin_lock(&gc_lock);
	list_del(&gc->list);
	raw_spin_unlock(&gc_lock);

	for (; msk; msk >>= 1, i++) {
		if (!(msk & 0x01))
			continue;

		/* Remove handler first. That will mask the irq line */
		irq_set_handler(i, NULL);
		irq_set_chip(i, &no_irq_chip);
		irq_set_chip_data(i, NULL);
		irq_modify_status(i, clr, set);
	}
}
EXPORT_SYMBOL_GPL(irq_remove_generic_chip);

static struct irq_data *irq_gc_get_irq_data(struct irq_chip_generic *gc)
{
	unsigned int virq;

	if (!gc->domain)
		return irq_get_irq_data(gc->irq_base);

	/*
	 * We don't know which of the irqs has been actually
	 * installed. Use the first one.
	 */
	if (!gc->installed)
		return NULL;

	virq = irq_find_mapping(gc->domain, gc->irq_base + __ffs(gc->installed));
	return virq ? irq_get_irq_data(virq) : NULL;
}

#ifdef CONFIG_PM
static int irq_gc_suspend(void)
{
	struct irq_chip_generic *gc;

	list_for_each_entry(gc, &gc_list, list) {
		struct irq_chip_type *ct = gc->chip_types;

		if (ct->chip.irq_suspend) {
			struct irq_data *data = irq_gc_get_irq_data(gc);

			if (data)
				ct->chip.irq_suspend(data);
		}
	}
	return 0;
}

static void irq_gc_resume(void)
{
	struct irq_chip_generic *gc;

	list_for_each_entry(gc, &gc_list, list) {
		struct irq_chip_type *ct = gc->chip_types;

		if (ct->chip.irq_resume) {
			struct irq_data *data = irq_gc_get_irq_data(gc);

			if (data)
				ct->chip.irq_resume(data);
		}
	}
}
#else
#define irq_gc_suspend NULL
#define irq_gc_resume NULL
#endif

static void irq_gc_shutdown(void)
{
	struct irq_chip_generic *gc;

	list_for_each_entry(gc, &gc_list, list) {
		struct irq_chip_type *ct = gc->chip_types;

		if (ct->chip.irq_pm_shutdown) {
			struct irq_data *data = irq_gc_get_irq_data(gc);

			if (data)
				ct->chip.irq_pm_shutdown(data);
		}
	}
}

static struct syscore_ops irq_gc_syscore_ops = {
	.suspend = irq_gc_suspend,
	.resume = irq_gc_resume,
	.shutdown = irq_gc_shutdown,
};

static int __init irq_gc_init_ops(void)
{
	register_syscore_ops(&irq_gc_syscore_ops);
	return 0;
}
device_initcall(irq_gc_init_ops);<|MERGE_RESOLUTION|>--- conflicted
+++ resolved
@@ -275,14 +275,7 @@
 	if (d->gc)
 		return -EBUSY;
 
-<<<<<<< HEAD
-	numchips = d->revmap_size / irqs_per_chip;
-=======
-	if (d->revmap_type != IRQ_DOMAIN_MAP_LINEAR)
-		return -EINVAL;
-
-	numchips = DIV_ROUND_UP(d->revmap_data.linear.size, irqs_per_chip);
->>>>>>> 53e8bb8d
+	numchips = DIV_ROUND_UP(d->revmap_size, irqs_per_chip);
 	if (!numchips)
 		return -EINVAL;
 
@@ -314,10 +307,7 @@
 		/* Calc pointer to the next generic chip */
 		tmp += sizeof(*gc) + num_ct * sizeof(struct irq_chip_type);
 	}
-<<<<<<< HEAD
 	d->name = name;
-=======
->>>>>>> 53e8bb8d
 	return 0;
 }
 EXPORT_SYMBOL_GPL(irq_alloc_domain_generic_chips);
