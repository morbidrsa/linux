/*
 * tick internal variable and functions used by low/high res code
 */
#include <linux/hrtimer.h>
#include <linux/tick.h>

extern seqlock_t jiffies_lock;

<<<<<<< HEAD
=======
#define CS_NAME_LEN	32

>>>>>>> d0e0ac97
#ifdef CONFIG_GENERIC_CLOCKEVENTS_BUILD

#define TICK_DO_TIMER_NONE	-1
#define TICK_DO_TIMER_BOOT	-2

DECLARE_PER_CPU(struct tick_device, tick_cpu_device);
extern ktime_t tick_next_period;
extern ktime_t tick_period;
extern int tick_do_timer_cpu __read_mostly;

extern void tick_setup_periodic(struct clock_event_device *dev, int broadcast);
extern void tick_handle_periodic(struct clock_event_device *dev);
extern void tick_check_new_device(struct clock_event_device *dev);
extern void tick_handover_do_timer(int *cpup);
extern void tick_shutdown(unsigned int *cpup);
extern void tick_suspend(void);
extern void tick_resume(void);
extern bool tick_check_replacement(struct clock_event_device *curdev,
				   struct clock_event_device *newdev);
extern void tick_install_replacement(struct clock_event_device *dev);

extern void clockevents_shutdown(struct clock_event_device *dev);

extern size_t sysfs_get_uname(const char *buf, char *dst, size_t cnt);

/*
 * NO_HZ / high resolution timer shared code
 */
#ifdef CONFIG_TICK_ONESHOT
extern void tick_setup_oneshot(struct clock_event_device *newdev,
			       void (*handler)(struct clock_event_device *),
			       ktime_t nextevt);
extern int tick_program_event(ktime_t expires, int force);
extern void tick_oneshot_notify(void);
extern int tick_switch_to_oneshot(void (*handler)(struct clock_event_device *));
extern void tick_resume_oneshot(void);
# ifdef CONFIG_GENERIC_CLOCKEVENTS_BROADCAST
extern void tick_broadcast_setup_oneshot(struct clock_event_device *bc);
extern void tick_broadcast_oneshot_control(unsigned long reason);
extern void tick_broadcast_switch_to_oneshot(void);
extern void tick_shutdown_broadcast_oneshot(unsigned int *cpup);
extern int tick_resume_broadcast_oneshot(struct clock_event_device *bc);
extern int tick_broadcast_oneshot_active(void);
extern void tick_check_oneshot_broadcast(int cpu);
bool tick_broadcast_oneshot_available(void);
# else /* BROADCAST */
static inline void tick_broadcast_setup_oneshot(struct clock_event_device *bc)
{
	BUG();
}
static inline void tick_broadcast_oneshot_control(unsigned long reason) { }
static inline void tick_broadcast_switch_to_oneshot(void) { }
static inline void tick_shutdown_broadcast_oneshot(unsigned int *cpup) { }
static inline int tick_broadcast_oneshot_active(void) { return 0; }
static inline void tick_check_oneshot_broadcast(int cpu) { }
static inline bool tick_broadcast_oneshot_available(void) { return true; }
# endif /* !BROADCAST */

#else /* !ONESHOT */
static inline
void tick_setup_oneshot(struct clock_event_device *newdev,
			void (*handler)(struct clock_event_device *),
			ktime_t nextevt)
{
	BUG();
}
static inline void tick_resume_oneshot(void)
{
	BUG();
}
static inline int tick_program_event(ktime_t expires, int force)
{
	return 0;
}
static inline void tick_oneshot_notify(void) { }
static inline void tick_broadcast_setup_oneshot(struct clock_event_device *bc)
{
	BUG();
}
static inline void tick_broadcast_oneshot_control(unsigned long reason) { }
static inline void tick_shutdown_broadcast_oneshot(unsigned int *cpup) { }
static inline int tick_resume_broadcast_oneshot(struct clock_event_device *bc)
{
	return 0;
}
static inline int tick_broadcast_oneshot_active(void) { return 0; }
static inline bool tick_broadcast_oneshot_available(void) { return false; }
#endif /* !TICK_ONESHOT */

/*
 * Broadcasting support
 */
#ifdef CONFIG_GENERIC_CLOCKEVENTS_BROADCAST
extern int tick_device_uses_broadcast(struct clock_event_device *dev, int cpu);
extern void tick_install_broadcast_device(struct clock_event_device *dev);
extern int tick_is_broadcast_device(struct clock_event_device *dev);
extern void tick_broadcast_on_off(unsigned long reason, int *oncpu);
extern void tick_shutdown_broadcast(unsigned int *cpup);
extern void tick_suspend_broadcast(void);
extern int tick_resume_broadcast(void);
extern void tick_broadcast_init(void);
extern void
tick_set_periodic_handler(struct clock_event_device *dev, int broadcast);

#else /* !BROADCAST */

static inline void tick_install_broadcast_device(struct clock_event_device *dev)
{
}

static inline int tick_is_broadcast_device(struct clock_event_device *dev)
{
	return 0;
}
static inline int tick_device_uses_broadcast(struct clock_event_device *dev,
					     int cpu)
{
	return 0;
}
static inline void tick_do_periodic_broadcast(struct clock_event_device *d) { }
static inline void tick_broadcast_on_off(unsigned long reason, int *oncpu) { }
static inline void tick_shutdown_broadcast(unsigned int *cpup) { }
static inline void tick_suspend_broadcast(void) { }
static inline int tick_resume_broadcast(void) { return 0; }
static inline void tick_broadcast_init(void) { }

/*
 * Set the periodic handler in non broadcast mode
 */
static inline void tick_set_periodic_handler(struct clock_event_device *dev,
					     int broadcast)
{
	dev->event_handler = tick_handle_periodic;
}
#endif /* !BROADCAST */

/*
 * Check, if the device is functional or a dummy for broadcast
 */
static inline int tick_device_is_functional(struct clock_event_device *dev)
{
	return !(dev->features & CLOCK_EVT_FEAT_DUMMY);
}

#endif

extern void do_timer(unsigned long ticks);<|MERGE_RESOLUTION|>--- conflicted
+++ resolved
@@ -6,11 +6,8 @@
 
 extern seqlock_t jiffies_lock;
 
-<<<<<<< HEAD
-=======
 #define CS_NAME_LEN	32
 
->>>>>>> d0e0ac97
 #ifdef CONFIG_GENERIC_CLOCKEVENTS_BUILD
 
 #define TICK_DO_TIMER_NONE	-1
