/*
 *  linux/kernel/sys.c
 *
 *  Copyright (C) 1991, 1992  Linus Torvalds
 */

#include <linux/export.h>
#include <linux/mm.h>
#include <linux/utsname.h>
#include <linux/mman.h>
#include <linux/reboot.h>
#include <linux/prctl.h>
#include <linux/highuid.h>
#include <linux/fs.h>
#include <linux/kmod.h>
#include <linux/perf_event.h>
#include <linux/resource.h>
#include <linux/kernel.h>
#include <linux/kexec.h>
#include <linux/workqueue.h>
#include <linux/capability.h>
#include <linux/device.h>
#include <linux/key.h>
#include <linux/times.h>
#include <linux/posix-timers.h>
#include <linux/security.h>
#include <linux/dcookies.h>
#include <linux/suspend.h>
#include <linux/tty.h>
#include <linux/signal.h>
#include <linux/cn_proc.h>
#include <linux/getcpu.h>
#include <linux/task_io_accounting_ops.h>
#include <linux/seccomp.h>
#include <linux/cpu.h>
#include <linux/personality.h>
#include <linux/ptrace.h>
#include <linux/fs_struct.h>
#include <linux/file.h>
#include <linux/mount.h>
#include <linux/gfp.h>
#include <linux/syscore_ops.h>
#include <linux/version.h>
#include <linux/ctype.h>

#include <linux/compat.h>
#include <linux/syscalls.h>
#include <linux/kprobes.h>
#include <linux/user_namespace.h>
#include <linux/binfmts.h>

#include <linux/sched.h>
#include <linux/rcupdate.h>
#include <linux/uidgid.h>
#include <linux/cred.h>

#include <linux/kmsg_dump.h>
/* Move somewhere else to avoid recompiling? */
#include <generated/utsrelease.h>

#include <asm/uaccess.h>
#include <asm/io.h>
#include <asm/unistd.h>

#ifndef SET_UNALIGN_CTL
# define SET_UNALIGN_CTL(a,b)	(-EINVAL)
#endif
#ifndef GET_UNALIGN_CTL
# define GET_UNALIGN_CTL(a,b)	(-EINVAL)
#endif
#ifndef SET_FPEMU_CTL
# define SET_FPEMU_CTL(a,b)	(-EINVAL)
#endif
#ifndef GET_FPEMU_CTL
# define GET_FPEMU_CTL(a,b)	(-EINVAL)
#endif
#ifndef SET_FPEXC_CTL
# define SET_FPEXC_CTL(a,b)	(-EINVAL)
#endif
#ifndef GET_FPEXC_CTL
# define GET_FPEXC_CTL(a,b)	(-EINVAL)
#endif
#ifndef GET_ENDIAN
# define GET_ENDIAN(a,b)	(-EINVAL)
#endif
#ifndef SET_ENDIAN
# define SET_ENDIAN(a,b)	(-EINVAL)
#endif
#ifndef GET_TSC_CTL
# define GET_TSC_CTL(a)		(-EINVAL)
#endif
#ifndef SET_TSC_CTL
# define SET_TSC_CTL(a)		(-EINVAL)
#endif

/*
 * this is where the system-wide overflow UID and GID are defined, for
 * architectures that now have 32-bit UID/GID but didn't in the past
 */

int overflowuid = DEFAULT_OVERFLOWUID;
int overflowgid = DEFAULT_OVERFLOWGID;

EXPORT_SYMBOL(overflowuid);
EXPORT_SYMBOL(overflowgid);

/*
 * the same as above, but for filesystems which can only store a 16-bit
 * UID and GID. as such, this is needed on all architectures
 */

int fs_overflowuid = DEFAULT_FS_OVERFLOWUID;
int fs_overflowgid = DEFAULT_FS_OVERFLOWUID;

EXPORT_SYMBOL(fs_overflowuid);
EXPORT_SYMBOL(fs_overflowgid);

/*
 * Returns true if current's euid is same as p's uid or euid,
 * or has CAP_SYS_NICE to p's user_ns.
 *
 * Called with rcu_read_lock, creds are safe
 */
static bool set_one_prio_perm(struct task_struct *p)
{
	const struct cred *cred = current_cred(), *pcred = __task_cred(p);

	if (uid_eq(pcred->uid,  cred->euid) ||
	    uid_eq(pcred->euid, cred->euid))
		return true;
	if (ns_capable(pcred->user_ns, CAP_SYS_NICE))
		return true;
	return false;
}

/*
 * set the priority of a task
 * - the caller must hold the RCU read lock
 */
static int set_one_prio(struct task_struct *p, int niceval, int error)
{
	int no_nice;

	if (!set_one_prio_perm(p)) {
		error = -EPERM;
		goto out;
	}
	if (niceval < task_nice(p) && !can_nice(p, niceval)) {
		error = -EACCES;
		goto out;
	}
	no_nice = security_task_setnice(p, niceval);
	if (no_nice) {
		error = no_nice;
		goto out;
	}
	if (error == -ESRCH)
		error = 0;
	set_user_nice(p, niceval);
out:
	return error;
}

SYSCALL_DEFINE3(setpriority, int, which, int, who, int, niceval)
{
	struct task_struct *g, *p;
	struct user_struct *user;
	const struct cred *cred = current_cred();
	int error = -EINVAL;
	struct pid *pgrp;
	kuid_t uid;

	if (which > PRIO_USER || which < PRIO_PROCESS)
		goto out;

	/* normalize: avoid signed division (rounding problems) */
	error = -ESRCH;
	if (niceval < -20)
		niceval = -20;
	if (niceval > 19)
		niceval = 19;

	rcu_read_lock();
	read_lock(&tasklist_lock);
	switch (which) {
		case PRIO_PROCESS:
			if (who)
				p = find_task_by_vpid(who);
			else
				p = current;
			if (p)
				error = set_one_prio(p, niceval, error);
			break;
		case PRIO_PGRP:
			if (who)
				pgrp = find_vpid(who);
			else
				pgrp = task_pgrp(current);
			do_each_pid_thread(pgrp, PIDTYPE_PGID, p) {
				error = set_one_prio(p, niceval, error);
			} while_each_pid_thread(pgrp, PIDTYPE_PGID, p);
			break;
		case PRIO_USER:
			uid = make_kuid(cred->user_ns, who);
			user = cred->user;
			if (!who)
				uid = cred->uid;
			else if (!uid_eq(uid, cred->uid) &&
				 !(user = find_user(uid)))
				goto out_unlock;	/* No processes for this user */

			do_each_thread(g, p) {
				if (uid_eq(task_uid(p), uid))
					error = set_one_prio(p, niceval, error);
			} while_each_thread(g, p);
			if (!uid_eq(uid, cred->uid))
				free_uid(user);		/* For find_user() */
			break;
	}
out_unlock:
	read_unlock(&tasklist_lock);
	rcu_read_unlock();
out:
	return error;
}

/*
 * Ugh. To avoid negative return values, "getpriority()" will
 * not return the normal nice-value, but a negated value that
 * has been offset by 20 (ie it returns 40..1 instead of -20..19)
 * to stay compatible.
 */
SYSCALL_DEFINE2(getpriority, int, which, int, who)
{
	struct task_struct *g, *p;
	struct user_struct *user;
	const struct cred *cred = current_cred();
	long niceval, retval = -ESRCH;
	struct pid *pgrp;
	kuid_t uid;

	if (which > PRIO_USER || which < PRIO_PROCESS)
		return -EINVAL;

	rcu_read_lock();
	read_lock(&tasklist_lock);
	switch (which) {
		case PRIO_PROCESS:
			if (who)
				p = find_task_by_vpid(who);
			else
				p = current;
			if (p) {
				niceval = 20 - task_nice(p);
				if (niceval > retval)
					retval = niceval;
			}
			break;
		case PRIO_PGRP:
			if (who)
				pgrp = find_vpid(who);
			else
				pgrp = task_pgrp(current);
			do_each_pid_thread(pgrp, PIDTYPE_PGID, p) {
				niceval = 20 - task_nice(p);
				if (niceval > retval)
					retval = niceval;
			} while_each_pid_thread(pgrp, PIDTYPE_PGID, p);
			break;
		case PRIO_USER:
			uid = make_kuid(cred->user_ns, who);
			user = cred->user;
			if (!who)
				uid = cred->uid;
			else if (!uid_eq(uid, cred->uid) &&
				 !(user = find_user(uid)))
				goto out_unlock;	/* No processes for this user */

			do_each_thread(g, p) {
				if (uid_eq(task_uid(p), uid)) {
					niceval = 20 - task_nice(p);
					if (niceval > retval)
						retval = niceval;
				}
			} while_each_thread(g, p);
			if (!uid_eq(uid, cred->uid))
				free_uid(user);		/* for find_user() */
			break;
	}
out_unlock:
	read_unlock(&tasklist_lock);
	rcu_read_unlock();

	return retval;
}

<<<<<<< HEAD
/**
 *	emergency_restart - reboot the system
 *
 *	Without shutting down any hardware or taking any locks
 *	reboot the system.  This is called when we know we are in
 *	trouble so this is our best effort to reboot.  This is
 *	safe to call in interrupt context.
 */
void emergency_restart(void)
{
	kmsg_dump(KMSG_DUMP_EMERG);
	machine_emergency_restart();
}
EXPORT_SYMBOL_GPL(emergency_restart);

void kernel_restart_prepare(char *cmd)
{
	blocking_notifier_call_chain(&reboot_notifier_list, SYS_RESTART, cmd);
	system_state = SYSTEM_RESTART;
	usermodehelper_disable();
	device_shutdown();
}

/**
 *	register_reboot_notifier - Register function to be called at reboot time
 *	@nb: Info about notifier function to be called
 *
 *	Registers a function with the list of functions
 *	to be called at reboot time.
 *
 *	Currently always returns zero, as blocking_notifier_chain_register()
 *	always returns zero.
 */
int register_reboot_notifier(struct notifier_block *nb)
{
	return blocking_notifier_chain_register(&reboot_notifier_list, nb);
}
EXPORT_SYMBOL(register_reboot_notifier);

/**
 *	unregister_reboot_notifier - Unregister previously registered reboot notifier
 *	@nb: Hook to be unregistered
 *
 *	Unregisters a previously registered reboot
 *	notifier function.
 *
 *	Returns zero on success, or %-ENOENT on failure.
 */
int unregister_reboot_notifier(struct notifier_block *nb)
{
	return blocking_notifier_chain_unregister(&reboot_notifier_list, nb);
}
EXPORT_SYMBOL(unregister_reboot_notifier);

/**
 *	kernel_restart - reboot the system
 *	@cmd: pointer to buffer containing command to execute for restart
 *		or %NULL
 *
 *	Shutdown everything and perform a clean reboot.
 *	This is not safe to call in interrupt context.
 */
void kernel_restart(char *cmd)
{
	kernel_restart_prepare(cmd);
	disable_nonboot_cpus();
	syscore_shutdown();
	if (!cmd)
		printk(KERN_EMERG "Restarting system.\n");
	else
		printk(KERN_EMERG "Restarting system with command '%s'.\n", cmd);
	kmsg_dump(KMSG_DUMP_RESTART);
	machine_restart(cmd);
}
EXPORT_SYMBOL_GPL(kernel_restart);

static void kernel_shutdown_prepare(enum system_states state)
{
	blocking_notifier_call_chain(&reboot_notifier_list,
		(state == SYSTEM_HALT)?SYS_HALT:SYS_POWER_OFF, NULL);
	system_state = state;
	usermodehelper_disable();
	device_shutdown();
}
/**
 *	kernel_halt - halt the system
 *
 *	Shutdown everything and perform a clean system halt.
 */
void kernel_halt(void)
{
	kernel_shutdown_prepare(SYSTEM_HALT);
	disable_nonboot_cpus();
	syscore_shutdown();
	printk(KERN_EMERG "System halted.\n");
	kmsg_dump(KMSG_DUMP_HALT);
	machine_halt();
}

EXPORT_SYMBOL_GPL(kernel_halt);

/**
 *	kernel_power_off - power_off the system
 *
 *	Shutdown everything and perform a clean system power_off.
 */
void kernel_power_off(void)
{
	kernel_shutdown_prepare(SYSTEM_POWER_OFF);
	if (pm_power_off_prepare)
		pm_power_off_prepare();
	disable_nonboot_cpus();
	syscore_shutdown();
	printk(KERN_EMERG "Power down.\n");
	kmsg_dump(KMSG_DUMP_POWEROFF);
	machine_power_off();
}
EXPORT_SYMBOL_GPL(kernel_power_off);

static DEFINE_MUTEX(reboot_mutex);

/*
 * Reboot system call: for obvious reasons only root may call it,
 * and even root needs to set up some magic numbers in the registers
 * so that some mistake won't make this reboot the whole machine.
 * You can also set the meaning of the ctrl-alt-del-key here.
 *
 * reboot doesn't sync: do that yourself before calling this.
 */
SYSCALL_DEFINE4(reboot, int, magic1, int, magic2, unsigned int, cmd,
		void __user *, arg)
{
	struct pid_namespace *pid_ns = task_active_pid_ns(current);
	char buffer[256];
	int ret = 0;

	/* We only trust the superuser with rebooting the system. */
	if (!ns_capable(pid_ns->user_ns, CAP_SYS_BOOT))
		return -EPERM;

	/* For safety, we require "magic" arguments. */
	if (magic1 != LINUX_REBOOT_MAGIC1 ||
	    (magic2 != LINUX_REBOOT_MAGIC2 &&
	                magic2 != LINUX_REBOOT_MAGIC2A &&
			magic2 != LINUX_REBOOT_MAGIC2B &&
	                magic2 != LINUX_REBOOT_MAGIC2C))
		return -EINVAL;

	/*
	 * If pid namespaces are enabled and the current task is in a child
	 * pid_namespace, the command is handled by reboot_pid_ns() which will
	 * call do_exit().
	 */
	ret = reboot_pid_ns(pid_ns, cmd);
	if (ret)
		return ret;

	/* Instead of trying to make the power_off code look like
	 * halt when pm_power_off is not set do it the easy way.
	 */
	if ((cmd == LINUX_REBOOT_CMD_POWER_OFF) && !pm_power_off)
		cmd = LINUX_REBOOT_CMD_HALT;

	mutex_lock(&reboot_mutex);
	switch (cmd) {
	case LINUX_REBOOT_CMD_RESTART:
		kernel_restart(NULL);
		break;

	case LINUX_REBOOT_CMD_CAD_ON:
		C_A_D = 1;
		break;

	case LINUX_REBOOT_CMD_CAD_OFF:
		C_A_D = 0;
		break;

	case LINUX_REBOOT_CMD_HALT:
		kernel_halt();
		do_exit(0);
		panic("cannot halt");

	case LINUX_REBOOT_CMD_POWER_OFF:
		kernel_power_off();
		do_exit(0);
		break;

	case LINUX_REBOOT_CMD_RESTART2:
		if (strncpy_from_user(&buffer[0], arg, sizeof(buffer) - 1) < 0) {
			ret = -EFAULT;
			break;
		}
		buffer[sizeof(buffer) - 1] = '\0';

		kernel_restart(buffer);
		break;

#ifdef CONFIG_KEXEC
	case LINUX_REBOOT_CMD_KEXEC:
		ret = kernel_kexec();
		break;
#endif

#ifdef CONFIG_HIBERNATION
	case LINUX_REBOOT_CMD_SW_SUSPEND:
		ret = hibernate();
		break;
#endif

	default:
		ret = -EINVAL;
		break;
	}
	mutex_unlock(&reboot_mutex);
	return ret;
}

static void deferred_cad(struct work_struct *dummy)
{
	kernel_restart(NULL);
}

/*
 * This function gets called by ctrl-alt-del - ie the keyboard interrupt.
 * As it's called within an interrupt, it may NOT sync: the only choice
 * is whether to reboot at once, or just ignore the ctrl-alt-del.
 */
void ctrl_alt_del(void)
{
	static DECLARE_WORK(cad_work, deferred_cad);

	if (C_A_D)
		schedule_work(&cad_work);
	else
		kill_cad_pid(SIGINT, 1);
}
	
=======
>>>>>>> d0e0ac97
/*
 * Unprivileged users may change the real gid to the effective gid
 * or vice versa.  (BSD-style)
 *
 * If you set the real gid at all, or set the effective gid to a value not
 * equal to the real gid, then the saved gid is set to the new effective gid.
 *
 * This makes it possible for a setgid program to completely drop its
 * privileges, which is often a useful assertion to make when you are doing
 * a security audit over a program.
 *
 * The general idea is that a program which uses just setregid() will be
 * 100% compatible with BSD.  A program which uses just setgid() will be
 * 100% compatible with POSIX with saved IDs. 
 *
 * SMP: There are not races, the GIDs are checked only by filesystem
 *      operations (as far as semantic preservation is concerned).
 */
SYSCALL_DEFINE2(setregid, gid_t, rgid, gid_t, egid)
{
	struct user_namespace *ns = current_user_ns();
	const struct cred *old;
	struct cred *new;
	int retval;
	kgid_t krgid, kegid;

	krgid = make_kgid(ns, rgid);
	kegid = make_kgid(ns, egid);

	if ((rgid != (gid_t) -1) && !gid_valid(krgid))
		return -EINVAL;
	if ((egid != (gid_t) -1) && !gid_valid(kegid))
		return -EINVAL;

	new = prepare_creds();
	if (!new)
		return -ENOMEM;
	old = current_cred();

	retval = -EPERM;
	if (rgid != (gid_t) -1) {
		if (gid_eq(old->gid, krgid) ||
		    gid_eq(old->egid, krgid) ||
		    nsown_capable(CAP_SETGID))
			new->gid = krgid;
		else
			goto error;
	}
	if (egid != (gid_t) -1) {
		if (gid_eq(old->gid, kegid) ||
		    gid_eq(old->egid, kegid) ||
		    gid_eq(old->sgid, kegid) ||
		    nsown_capable(CAP_SETGID))
			new->egid = kegid;
		else
			goto error;
	}

	if (rgid != (gid_t) -1 ||
	    (egid != (gid_t) -1 && !gid_eq(kegid, old->gid)))
		new->sgid = new->egid;
	new->fsgid = new->egid;

	return commit_creds(new);

error:
	abort_creds(new);
	return retval;
}

/*
 * setgid() is implemented like SysV w/ SAVED_IDS 
 *
 * SMP: Same implicit races as above.
 */
SYSCALL_DEFINE1(setgid, gid_t, gid)
{
	struct user_namespace *ns = current_user_ns();
	const struct cred *old;
	struct cred *new;
	int retval;
	kgid_t kgid;

	kgid = make_kgid(ns, gid);
	if (!gid_valid(kgid))
		return -EINVAL;

	new = prepare_creds();
	if (!new)
		return -ENOMEM;
	old = current_cred();

	retval = -EPERM;
	if (nsown_capable(CAP_SETGID))
		new->gid = new->egid = new->sgid = new->fsgid = kgid;
	else if (gid_eq(kgid, old->gid) || gid_eq(kgid, old->sgid))
		new->egid = new->fsgid = kgid;
	else
		goto error;

	return commit_creds(new);

error:
	abort_creds(new);
	return retval;
}

/*
 * change the user struct in a credentials set to match the new UID
 */
static int set_user(struct cred *new)
{
	struct user_struct *new_user;

	new_user = alloc_uid(new->uid);
	if (!new_user)
		return -EAGAIN;

	/*
	 * We don't fail in case of NPROC limit excess here because too many
	 * poorly written programs don't check set*uid() return code, assuming
	 * it never fails if called by root.  We may still enforce NPROC limit
	 * for programs doing set*uid()+execve() by harmlessly deferring the
	 * failure to the execve() stage.
	 */
	if (atomic_read(&new_user->processes) >= rlimit(RLIMIT_NPROC) &&
			new_user != INIT_USER)
		current->flags |= PF_NPROC_EXCEEDED;
	else
		current->flags &= ~PF_NPROC_EXCEEDED;

	free_uid(new->user);
	new->user = new_user;
	return 0;
}

/*
 * Unprivileged users may change the real uid to the effective uid
 * or vice versa.  (BSD-style)
 *
 * If you set the real uid at all, or set the effective uid to a value not
 * equal to the real uid, then the saved uid is set to the new effective uid.
 *
 * This makes it possible for a setuid program to completely drop its
 * privileges, which is often a useful assertion to make when you are doing
 * a security audit over a program.
 *
 * The general idea is that a program which uses just setreuid() will be
 * 100% compatible with BSD.  A program which uses just setuid() will be
 * 100% compatible with POSIX with saved IDs. 
 */
SYSCALL_DEFINE2(setreuid, uid_t, ruid, uid_t, euid)
{
	struct user_namespace *ns = current_user_ns();
	const struct cred *old;
	struct cred *new;
	int retval;
	kuid_t kruid, keuid;

	kruid = make_kuid(ns, ruid);
	keuid = make_kuid(ns, euid);

	if ((ruid != (uid_t) -1) && !uid_valid(kruid))
		return -EINVAL;
	if ((euid != (uid_t) -1) && !uid_valid(keuid))
		return -EINVAL;

	new = prepare_creds();
	if (!new)
		return -ENOMEM;
	old = current_cred();

	retval = -EPERM;
	if (ruid != (uid_t) -1) {
		new->uid = kruid;
		if (!uid_eq(old->uid, kruid) &&
		    !uid_eq(old->euid, kruid) &&
		    !nsown_capable(CAP_SETUID))
			goto error;
	}

	if (euid != (uid_t) -1) {
		new->euid = keuid;
		if (!uid_eq(old->uid, keuid) &&
		    !uid_eq(old->euid, keuid) &&
		    !uid_eq(old->suid, keuid) &&
		    !nsown_capable(CAP_SETUID))
			goto error;
	}

	if (!uid_eq(new->uid, old->uid)) {
		retval = set_user(new);
		if (retval < 0)
			goto error;
	}
	if (ruid != (uid_t) -1 ||
	    (euid != (uid_t) -1 && !uid_eq(keuid, old->uid)))
		new->suid = new->euid;
	new->fsuid = new->euid;

	retval = security_task_fix_setuid(new, old, LSM_SETID_RE);
	if (retval < 0)
		goto error;

	return commit_creds(new);

error:
	abort_creds(new);
	return retval;
}
		
/*
 * setuid() is implemented like SysV with SAVED_IDS 
 * 
 * Note that SAVED_ID's is deficient in that a setuid root program
 * like sendmail, for example, cannot set its uid to be a normal 
 * user and then switch back, because if you're root, setuid() sets
 * the saved uid too.  If you don't like this, blame the bright people
 * in the POSIX committee and/or USG.  Note that the BSD-style setreuid()
 * will allow a root program to temporarily drop privileges and be able to
 * regain them by swapping the real and effective uid.  
 */
SYSCALL_DEFINE1(setuid, uid_t, uid)
{
	struct user_namespace *ns = current_user_ns();
	const struct cred *old;
	struct cred *new;
	int retval;
	kuid_t kuid;

	kuid = make_kuid(ns, uid);
	if (!uid_valid(kuid))
		return -EINVAL;

	new = prepare_creds();
	if (!new)
		return -ENOMEM;
	old = current_cred();

	retval = -EPERM;
	if (nsown_capable(CAP_SETUID)) {
		new->suid = new->uid = kuid;
		if (!uid_eq(kuid, old->uid)) {
			retval = set_user(new);
			if (retval < 0)
				goto error;
		}
	} else if (!uid_eq(kuid, old->uid) && !uid_eq(kuid, new->suid)) {
		goto error;
	}

	new->fsuid = new->euid = kuid;

	retval = security_task_fix_setuid(new, old, LSM_SETID_ID);
	if (retval < 0)
		goto error;

	return commit_creds(new);

error:
	abort_creds(new);
	return retval;
}


/*
 * This function implements a generic ability to update ruid, euid,
 * and suid.  This allows you to implement the 4.4 compatible seteuid().
 */
SYSCALL_DEFINE3(setresuid, uid_t, ruid, uid_t, euid, uid_t, suid)
{
	struct user_namespace *ns = current_user_ns();
	const struct cred *old;
	struct cred *new;
	int retval;
	kuid_t kruid, keuid, ksuid;

	kruid = make_kuid(ns, ruid);
	keuid = make_kuid(ns, euid);
	ksuid = make_kuid(ns, suid);

	if ((ruid != (uid_t) -1) && !uid_valid(kruid))
		return -EINVAL;

	if ((euid != (uid_t) -1) && !uid_valid(keuid))
		return -EINVAL;

	if ((suid != (uid_t) -1) && !uid_valid(ksuid))
		return -EINVAL;

	new = prepare_creds();
	if (!new)
		return -ENOMEM;

	old = current_cred();

	retval = -EPERM;
	if (!nsown_capable(CAP_SETUID)) {
		if (ruid != (uid_t) -1        && !uid_eq(kruid, old->uid) &&
		    !uid_eq(kruid, old->euid) && !uid_eq(kruid, old->suid))
			goto error;
		if (euid != (uid_t) -1        && !uid_eq(keuid, old->uid) &&
		    !uid_eq(keuid, old->euid) && !uid_eq(keuid, old->suid))
			goto error;
		if (suid != (uid_t) -1        && !uid_eq(ksuid, old->uid) &&
		    !uid_eq(ksuid, old->euid) && !uid_eq(ksuid, old->suid))
			goto error;
	}

	if (ruid != (uid_t) -1) {
		new->uid = kruid;
		if (!uid_eq(kruid, old->uid)) {
			retval = set_user(new);
			if (retval < 0)
				goto error;
		}
	}
	if (euid != (uid_t) -1)
		new->euid = keuid;
	if (suid != (uid_t) -1)
		new->suid = ksuid;
	new->fsuid = new->euid;

	retval = security_task_fix_setuid(new, old, LSM_SETID_RES);
	if (retval < 0)
		goto error;

	return commit_creds(new);

error:
	abort_creds(new);
	return retval;
}

SYSCALL_DEFINE3(getresuid, uid_t __user *, ruidp, uid_t __user *, euidp, uid_t __user *, suidp)
{
	const struct cred *cred = current_cred();
	int retval;
	uid_t ruid, euid, suid;

	ruid = from_kuid_munged(cred->user_ns, cred->uid);
	euid = from_kuid_munged(cred->user_ns, cred->euid);
	suid = from_kuid_munged(cred->user_ns, cred->suid);

	if (!(retval   = put_user(ruid, ruidp)) &&
	    !(retval   = put_user(euid, euidp)))
		retval = put_user(suid, suidp);

	return retval;
}

/*
 * Same as above, but for rgid, egid, sgid.
 */
SYSCALL_DEFINE3(setresgid, gid_t, rgid, gid_t, egid, gid_t, sgid)
{
	struct user_namespace *ns = current_user_ns();
	const struct cred *old;
	struct cred *new;
	int retval;
	kgid_t krgid, kegid, ksgid;

	krgid = make_kgid(ns, rgid);
	kegid = make_kgid(ns, egid);
	ksgid = make_kgid(ns, sgid);

	if ((rgid != (gid_t) -1) && !gid_valid(krgid))
		return -EINVAL;
	if ((egid != (gid_t) -1) && !gid_valid(kegid))
		return -EINVAL;
	if ((sgid != (gid_t) -1) && !gid_valid(ksgid))
		return -EINVAL;

	new = prepare_creds();
	if (!new)
		return -ENOMEM;
	old = current_cred();

	retval = -EPERM;
	if (!nsown_capable(CAP_SETGID)) {
		if (rgid != (gid_t) -1        && !gid_eq(krgid, old->gid) &&
		    !gid_eq(krgid, old->egid) && !gid_eq(krgid, old->sgid))
			goto error;
		if (egid != (gid_t) -1        && !gid_eq(kegid, old->gid) &&
		    !gid_eq(kegid, old->egid) && !gid_eq(kegid, old->sgid))
			goto error;
		if (sgid != (gid_t) -1        && !gid_eq(ksgid, old->gid) &&
		    !gid_eq(ksgid, old->egid) && !gid_eq(ksgid, old->sgid))
			goto error;
	}

	if (rgid != (gid_t) -1)
		new->gid = krgid;
	if (egid != (gid_t) -1)
		new->egid = kegid;
	if (sgid != (gid_t) -1)
		new->sgid = ksgid;
	new->fsgid = new->egid;

	return commit_creds(new);

error:
	abort_creds(new);
	return retval;
}

SYSCALL_DEFINE3(getresgid, gid_t __user *, rgidp, gid_t __user *, egidp, gid_t __user *, sgidp)
{
	const struct cred *cred = current_cred();
	int retval;
	gid_t rgid, egid, sgid;

	rgid = from_kgid_munged(cred->user_ns, cred->gid);
	egid = from_kgid_munged(cred->user_ns, cred->egid);
	sgid = from_kgid_munged(cred->user_ns, cred->sgid);

	if (!(retval   = put_user(rgid, rgidp)) &&
	    !(retval   = put_user(egid, egidp)))
		retval = put_user(sgid, sgidp);

	return retval;
}


/*
 * "setfsuid()" sets the fsuid - the uid used for filesystem checks. This
 * is used for "access()" and for the NFS daemon (letting nfsd stay at
 * whatever uid it wants to). It normally shadows "euid", except when
 * explicitly set by setfsuid() or for access..
 */
SYSCALL_DEFINE1(setfsuid, uid_t, uid)
{
	const struct cred *old;
	struct cred *new;
	uid_t old_fsuid;
	kuid_t kuid;

	old = current_cred();
	old_fsuid = from_kuid_munged(old->user_ns, old->fsuid);

	kuid = make_kuid(old->user_ns, uid);
	if (!uid_valid(kuid))
		return old_fsuid;

	new = prepare_creds();
	if (!new)
		return old_fsuid;

	if (uid_eq(kuid, old->uid)  || uid_eq(kuid, old->euid)  ||
	    uid_eq(kuid, old->suid) || uid_eq(kuid, old->fsuid) ||
	    nsown_capable(CAP_SETUID)) {
		if (!uid_eq(kuid, old->fsuid)) {
			new->fsuid = kuid;
			if (security_task_fix_setuid(new, old, LSM_SETID_FS) == 0)
				goto change_okay;
		}
	}

	abort_creds(new);
	return old_fsuid;

change_okay:
	commit_creds(new);
	return old_fsuid;
}

/*
 * Samma på svenska..
 */
SYSCALL_DEFINE1(setfsgid, gid_t, gid)
{
	const struct cred *old;
	struct cred *new;
	gid_t old_fsgid;
	kgid_t kgid;

	old = current_cred();
	old_fsgid = from_kgid_munged(old->user_ns, old->fsgid);

	kgid = make_kgid(old->user_ns, gid);
	if (!gid_valid(kgid))
		return old_fsgid;

	new = prepare_creds();
	if (!new)
		return old_fsgid;

	if (gid_eq(kgid, old->gid)  || gid_eq(kgid, old->egid)  ||
	    gid_eq(kgid, old->sgid) || gid_eq(kgid, old->fsgid) ||
	    nsown_capable(CAP_SETGID)) {
		if (!gid_eq(kgid, old->fsgid)) {
			new->fsgid = kgid;
			goto change_okay;
		}
	}

	abort_creds(new);
	return old_fsgid;

change_okay:
	commit_creds(new);
	return old_fsgid;
}

/**
 * sys_getpid - return the thread group id of the current process
 *
 * Note, despite the name, this returns the tgid not the pid.  The tgid and
 * the pid are identical unless CLONE_THREAD was specified on clone() in
 * which case the tgid is the same in all threads of the same group.
 *
 * This is SMP safe as current->tgid does not change.
 */
SYSCALL_DEFINE0(getpid)
{
	return task_tgid_vnr(current);
}

/* Thread ID - the internal kernel "pid" */
SYSCALL_DEFINE0(gettid)
{
	return task_pid_vnr(current);
}

/*
 * Accessing ->real_parent is not SMP-safe, it could
 * change from under us. However, we can use a stale
 * value of ->real_parent under rcu_read_lock(), see
 * release_task()->call_rcu(delayed_put_task_struct).
 */
SYSCALL_DEFINE0(getppid)
{
	int pid;

	rcu_read_lock();
	pid = task_tgid_vnr(rcu_dereference(current->real_parent));
	rcu_read_unlock();

	return pid;
}

SYSCALL_DEFINE0(getuid)
{
	/* Only we change this so SMP safe */
	return from_kuid_munged(current_user_ns(), current_uid());
}

SYSCALL_DEFINE0(geteuid)
{
	/* Only we change this so SMP safe */
	return from_kuid_munged(current_user_ns(), current_euid());
}

SYSCALL_DEFINE0(getgid)
{
	/* Only we change this so SMP safe */
	return from_kgid_munged(current_user_ns(), current_gid());
}

SYSCALL_DEFINE0(getegid)
{
	/* Only we change this so SMP safe */
	return from_kgid_munged(current_user_ns(), current_egid());
}

void do_sys_times(struct tms *tms)
{
	cputime_t tgutime, tgstime, cutime, cstime;

	spin_lock_irq(&current->sighand->siglock);
	thread_group_cputime_adjusted(current, &tgutime, &tgstime);
	cutime = current->signal->cutime;
	cstime = current->signal->cstime;
	spin_unlock_irq(&current->sighand->siglock);
	tms->tms_utime = cputime_to_clock_t(tgutime);
	tms->tms_stime = cputime_to_clock_t(tgstime);
	tms->tms_cutime = cputime_to_clock_t(cutime);
	tms->tms_cstime = cputime_to_clock_t(cstime);
}

SYSCALL_DEFINE1(times, struct tms __user *, tbuf)
{
	if (tbuf) {
		struct tms tmp;

		do_sys_times(&tmp);
		if (copy_to_user(tbuf, &tmp, sizeof(struct tms)))
			return -EFAULT;
	}
	force_successful_syscall_return();
	return (long) jiffies_64_to_clock_t(get_jiffies_64());
}

/*
 * This needs some heavy checking ...
 * I just haven't the stomach for it. I also don't fully
 * understand sessions/pgrp etc. Let somebody who does explain it.
 *
 * OK, I think I have the protection semantics right.... this is really
 * only important on a multi-user system anyway, to make sure one user
 * can't send a signal to a process owned by another.  -TYT, 12/12/91
 *
 * Auch. Had to add the 'did_exec' flag to conform completely to POSIX.
 * LBT 04.03.94
 */
SYSCALL_DEFINE2(setpgid, pid_t, pid, pid_t, pgid)
{
	struct task_struct *p;
	struct task_struct *group_leader = current->group_leader;
	struct pid *pgrp;
	int err;

	if (!pid)
		pid = task_pid_vnr(group_leader);
	if (!pgid)
		pgid = pid;
	if (pgid < 0)
		return -EINVAL;
	rcu_read_lock();

	/* From this point forward we keep holding onto the tasklist lock
	 * so that our parent does not change from under us. -DaveM
	 */
	write_lock_irq(&tasklist_lock);

	err = -ESRCH;
	p = find_task_by_vpid(pid);
	if (!p)
		goto out;

	err = -EINVAL;
	if (!thread_group_leader(p))
		goto out;

	if (same_thread_group(p->real_parent, group_leader)) {
		err = -EPERM;
		if (task_session(p) != task_session(group_leader))
			goto out;
		err = -EACCES;
		if (p->did_exec)
			goto out;
	} else {
		err = -ESRCH;
		if (p != group_leader)
			goto out;
	}

	err = -EPERM;
	if (p->signal->leader)
		goto out;

	pgrp = task_pid(p);
	if (pgid != pid) {
		struct task_struct *g;

		pgrp = find_vpid(pgid);
		g = pid_task(pgrp, PIDTYPE_PGID);
		if (!g || task_session(g) != task_session(group_leader))
			goto out;
	}

	err = security_task_setpgid(p, pgid);
	if (err)
		goto out;

	if (task_pgrp(p) != pgrp)
		change_pid(p, PIDTYPE_PGID, pgrp);

	err = 0;
out:
	/* All paths lead to here, thus we are safe. -DaveM */
	write_unlock_irq(&tasklist_lock);
	rcu_read_unlock();
	return err;
}

SYSCALL_DEFINE1(getpgid, pid_t, pid)
{
	struct task_struct *p;
	struct pid *grp;
	int retval;

	rcu_read_lock();
	if (!pid)
		grp = task_pgrp(current);
	else {
		retval = -ESRCH;
		p = find_task_by_vpid(pid);
		if (!p)
			goto out;
		grp = task_pgrp(p);
		if (!grp)
			goto out;

		retval = security_task_getpgid(p);
		if (retval)
			goto out;
	}
	retval = pid_vnr(grp);
out:
	rcu_read_unlock();
	return retval;
}

#ifdef __ARCH_WANT_SYS_GETPGRP

SYSCALL_DEFINE0(getpgrp)
{
	return sys_getpgid(0);
}

#endif

SYSCALL_DEFINE1(getsid, pid_t, pid)
{
	struct task_struct *p;
	struct pid *sid;
	int retval;

	rcu_read_lock();
	if (!pid)
		sid = task_session(current);
	else {
		retval = -ESRCH;
		p = find_task_by_vpid(pid);
		if (!p)
			goto out;
		sid = task_session(p);
		if (!sid)
			goto out;

		retval = security_task_getsid(p);
		if (retval)
			goto out;
	}
	retval = pid_vnr(sid);
out:
	rcu_read_unlock();
	return retval;
}

static void set_special_pids(struct pid *pid)
{
	struct task_struct *curr = current->group_leader;

	if (task_session(curr) != pid)
		change_pid(curr, PIDTYPE_SID, pid);

	if (task_pgrp(curr) != pid)
		change_pid(curr, PIDTYPE_PGID, pid);
}

SYSCALL_DEFINE0(setsid)
{
	struct task_struct *group_leader = current->group_leader;
	struct pid *sid = task_pid(group_leader);
	pid_t session = pid_vnr(sid);
	int err = -EPERM;

	write_lock_irq(&tasklist_lock);
	/* Fail if I am already a session leader */
	if (group_leader->signal->leader)
		goto out;

	/* Fail if a process group id already exists that equals the
	 * proposed session id.
	 */
	if (pid_task(sid, PIDTYPE_PGID))
		goto out;

	group_leader->signal->leader = 1;
	set_special_pids(sid);

	proc_clear_tty(group_leader);

	err = session;
out:
	write_unlock_irq(&tasklist_lock);
	if (err > 0) {
		proc_sid_connector(group_leader);
		sched_autogroup_create_attach(group_leader);
	}
	return err;
}

DECLARE_RWSEM(uts_sem);

#ifdef COMPAT_UTS_MACHINE
#define override_architecture(name) \
	(personality(current->personality) == PER_LINUX32 && \
	 copy_to_user(name->machine, COMPAT_UTS_MACHINE, \
		      sizeof(COMPAT_UTS_MACHINE)))
#else
#define override_architecture(name)	0
#endif

/*
 * Work around broken programs that cannot handle "Linux 3.0".
 * Instead we map 3.x to 2.6.40+x, so e.g. 3.0 would be 2.6.40
 */
static int override_release(char __user *release, size_t len)
{
	int ret = 0;

	if (current->personality & UNAME26) {
		const char *rest = UTS_RELEASE;
		char buf[65] = { 0 };
		int ndots = 0;
		unsigned v;
		size_t copy;

		while (*rest) {
			if (*rest == '.' && ++ndots >= 3)
				break;
			if (!isdigit(*rest) && *rest != '.')
				break;
			rest++;
		}
		v = ((LINUX_VERSION_CODE >> 8) & 0xff) + 40;
		copy = clamp_t(size_t, len, 1, sizeof(buf));
		copy = scnprintf(buf, copy, "2.6.%u%s", v, rest);
		ret = copy_to_user(release, buf, copy + 1);
	}
	return ret;
}

SYSCALL_DEFINE1(newuname, struct new_utsname __user *, name)
{
	int errno = 0;

	down_read(&uts_sem);
	if (copy_to_user(name, utsname(), sizeof *name))
		errno = -EFAULT;
	up_read(&uts_sem);

	if (!errno && override_release(name->release, sizeof(name->release)))
		errno = -EFAULT;
	if (!errno && override_architecture(name))
		errno = -EFAULT;
	return errno;
}

#ifdef __ARCH_WANT_SYS_OLD_UNAME
/*
 * Old cruft
 */
SYSCALL_DEFINE1(uname, struct old_utsname __user *, name)
{
	int error = 0;

	if (!name)
		return -EFAULT;

	down_read(&uts_sem);
	if (copy_to_user(name, utsname(), sizeof(*name)))
		error = -EFAULT;
	up_read(&uts_sem);

	if (!error && override_release(name->release, sizeof(name->release)))
		error = -EFAULT;
	if (!error && override_architecture(name))
		error = -EFAULT;
	return error;
}

SYSCALL_DEFINE1(olduname, struct oldold_utsname __user *, name)
{
	int error;

	if (!name)
		return -EFAULT;
	if (!access_ok(VERIFY_WRITE, name, sizeof(struct oldold_utsname)))
		return -EFAULT;

	down_read(&uts_sem);
	error = __copy_to_user(&name->sysname, &utsname()->sysname,
			       __OLD_UTS_LEN);
	error |= __put_user(0, name->sysname + __OLD_UTS_LEN);
	error |= __copy_to_user(&name->nodename, &utsname()->nodename,
				__OLD_UTS_LEN);
	error |= __put_user(0, name->nodename + __OLD_UTS_LEN);
	error |= __copy_to_user(&name->release, &utsname()->release,
				__OLD_UTS_LEN);
	error |= __put_user(0, name->release + __OLD_UTS_LEN);
	error |= __copy_to_user(&name->version, &utsname()->version,
				__OLD_UTS_LEN);
	error |= __put_user(0, name->version + __OLD_UTS_LEN);
	error |= __copy_to_user(&name->machine, &utsname()->machine,
				__OLD_UTS_LEN);
	error |= __put_user(0, name->machine + __OLD_UTS_LEN);
	up_read(&uts_sem);

	if (!error && override_architecture(name))
		error = -EFAULT;
	if (!error && override_release(name->release, sizeof(name->release)))
		error = -EFAULT;
	return error ? -EFAULT : 0;
}
#endif

SYSCALL_DEFINE2(sethostname, char __user *, name, int, len)
{
	int errno;
	char tmp[__NEW_UTS_LEN];

	if (!ns_capable(current->nsproxy->uts_ns->user_ns, CAP_SYS_ADMIN))
		return -EPERM;

	if (len < 0 || len > __NEW_UTS_LEN)
		return -EINVAL;
	down_write(&uts_sem);
	errno = -EFAULT;
	if (!copy_from_user(tmp, name, len)) {
		struct new_utsname *u = utsname();

		memcpy(u->nodename, tmp, len);
		memset(u->nodename + len, 0, sizeof(u->nodename) - len);
		errno = 0;
		uts_proc_notify(UTS_PROC_HOSTNAME);
	}
	up_write(&uts_sem);
	return errno;
}

#ifdef __ARCH_WANT_SYS_GETHOSTNAME

SYSCALL_DEFINE2(gethostname, char __user *, name, int, len)
{
	int i, errno;
	struct new_utsname *u;

	if (len < 0)
		return -EINVAL;
	down_read(&uts_sem);
	u = utsname();
	i = 1 + strlen(u->nodename);
	if (i > len)
		i = len;
	errno = 0;
	if (copy_to_user(name, u->nodename, i))
		errno = -EFAULT;
	up_read(&uts_sem);
	return errno;
}

#endif

/*
 * Only setdomainname; getdomainname can be implemented by calling
 * uname()
 */
SYSCALL_DEFINE2(setdomainname, char __user *, name, int, len)
{
	int errno;
	char tmp[__NEW_UTS_LEN];

	if (!ns_capable(current->nsproxy->uts_ns->user_ns, CAP_SYS_ADMIN))
		return -EPERM;
	if (len < 0 || len > __NEW_UTS_LEN)
		return -EINVAL;

	down_write(&uts_sem);
	errno = -EFAULT;
	if (!copy_from_user(tmp, name, len)) {
		struct new_utsname *u = utsname();

		memcpy(u->domainname, tmp, len);
		memset(u->domainname + len, 0, sizeof(u->domainname) - len);
		errno = 0;
		uts_proc_notify(UTS_PROC_DOMAINNAME);
	}
	up_write(&uts_sem);
	return errno;
}

SYSCALL_DEFINE2(getrlimit, unsigned int, resource, struct rlimit __user *, rlim)
{
	struct rlimit value;
	int ret;

	ret = do_prlimit(current, resource, NULL, &value);
	if (!ret)
		ret = copy_to_user(rlim, &value, sizeof(*rlim)) ? -EFAULT : 0;

	return ret;
}

#ifdef __ARCH_WANT_SYS_OLD_GETRLIMIT

/*
 *	Back compatibility for getrlimit. Needed for some apps.
 */
 
SYSCALL_DEFINE2(old_getrlimit, unsigned int, resource,
		struct rlimit __user *, rlim)
{
	struct rlimit x;
	if (resource >= RLIM_NLIMITS)
		return -EINVAL;

	task_lock(current->group_leader);
	x = current->signal->rlim[resource];
	task_unlock(current->group_leader);
	if (x.rlim_cur > 0x7FFFFFFF)
		x.rlim_cur = 0x7FFFFFFF;
	if (x.rlim_max > 0x7FFFFFFF)
		x.rlim_max = 0x7FFFFFFF;
	return copy_to_user(rlim, &x, sizeof(x))?-EFAULT:0;
}

#endif

static inline bool rlim64_is_infinity(__u64 rlim64)
{
#if BITS_PER_LONG < 64
	return rlim64 >= ULONG_MAX;
#else
	return rlim64 == RLIM64_INFINITY;
#endif
}

static void rlim_to_rlim64(const struct rlimit *rlim, struct rlimit64 *rlim64)
{
	if (rlim->rlim_cur == RLIM_INFINITY)
		rlim64->rlim_cur = RLIM64_INFINITY;
	else
		rlim64->rlim_cur = rlim->rlim_cur;
	if (rlim->rlim_max == RLIM_INFINITY)
		rlim64->rlim_max = RLIM64_INFINITY;
	else
		rlim64->rlim_max = rlim->rlim_max;
}

static void rlim64_to_rlim(const struct rlimit64 *rlim64, struct rlimit *rlim)
{
	if (rlim64_is_infinity(rlim64->rlim_cur))
		rlim->rlim_cur = RLIM_INFINITY;
	else
		rlim->rlim_cur = (unsigned long)rlim64->rlim_cur;
	if (rlim64_is_infinity(rlim64->rlim_max))
		rlim->rlim_max = RLIM_INFINITY;
	else
		rlim->rlim_max = (unsigned long)rlim64->rlim_max;
}

/* make sure you are allowed to change @tsk limits before calling this */
int do_prlimit(struct task_struct *tsk, unsigned int resource,
		struct rlimit *new_rlim, struct rlimit *old_rlim)
{
	struct rlimit *rlim;
	int retval = 0;

	if (resource >= RLIM_NLIMITS)
		return -EINVAL;
	if (new_rlim) {
		if (new_rlim->rlim_cur > new_rlim->rlim_max)
			return -EINVAL;
		if (resource == RLIMIT_NOFILE &&
				new_rlim->rlim_max > sysctl_nr_open)
			return -EPERM;
	}

	/* protect tsk->signal and tsk->sighand from disappearing */
	read_lock(&tasklist_lock);
	if (!tsk->sighand) {
		retval = -ESRCH;
		goto out;
	}

	rlim = tsk->signal->rlim + resource;
	task_lock(tsk->group_leader);
	if (new_rlim) {
		/* Keep the capable check against init_user_ns until
		   cgroups can contain all limits */
		if (new_rlim->rlim_max > rlim->rlim_max &&
				!capable(CAP_SYS_RESOURCE))
			retval = -EPERM;
		if (!retval)
			retval = security_task_setrlimit(tsk->group_leader,
					resource, new_rlim);
		if (resource == RLIMIT_CPU && new_rlim->rlim_cur == 0) {
			/*
			 * The caller is asking for an immediate RLIMIT_CPU
			 * expiry.  But we use the zero value to mean "it was
			 * never set".  So let's cheat and make it one second
			 * instead
			 */
			new_rlim->rlim_cur = 1;
		}
	}
	if (!retval) {
		if (old_rlim)
			*old_rlim = *rlim;
		if (new_rlim)
			*rlim = *new_rlim;
	}
	task_unlock(tsk->group_leader);

	/*
	 * RLIMIT_CPU handling.   Note that the kernel fails to return an error
	 * code if it rejected the user's attempt to set RLIMIT_CPU.  This is a
	 * very long-standing error, and fixing it now risks breakage of
	 * applications, so we live with it
	 */
	 if (!retval && new_rlim && resource == RLIMIT_CPU &&
			 new_rlim->rlim_cur != RLIM_INFINITY)
		update_rlimit_cpu(tsk, new_rlim->rlim_cur);
out:
	read_unlock(&tasklist_lock);
	return retval;
}

/* rcu lock must be held */
static int check_prlimit_permission(struct task_struct *task)
{
	const struct cred *cred = current_cred(), *tcred;

	if (current == task)
		return 0;

	tcred = __task_cred(task);
	if (uid_eq(cred->uid, tcred->euid) &&
	    uid_eq(cred->uid, tcred->suid) &&
	    uid_eq(cred->uid, tcred->uid)  &&
	    gid_eq(cred->gid, tcred->egid) &&
	    gid_eq(cred->gid, tcred->sgid) &&
	    gid_eq(cred->gid, tcred->gid))
		return 0;
	if (ns_capable(tcred->user_ns, CAP_SYS_RESOURCE))
		return 0;

	return -EPERM;
}

SYSCALL_DEFINE4(prlimit64, pid_t, pid, unsigned int, resource,
		const struct rlimit64 __user *, new_rlim,
		struct rlimit64 __user *, old_rlim)
{
	struct rlimit64 old64, new64;
	struct rlimit old, new;
	struct task_struct *tsk;
	int ret;

	if (new_rlim) {
		if (copy_from_user(&new64, new_rlim, sizeof(new64)))
			return -EFAULT;
		rlim64_to_rlim(&new64, &new);
	}

	rcu_read_lock();
	tsk = pid ? find_task_by_vpid(pid) : current;
	if (!tsk) {
		rcu_read_unlock();
		return -ESRCH;
	}
	ret = check_prlimit_permission(tsk);
	if (ret) {
		rcu_read_unlock();
		return ret;
	}
	get_task_struct(tsk);
	rcu_read_unlock();

	ret = do_prlimit(tsk, resource, new_rlim ? &new : NULL,
			old_rlim ? &old : NULL);

	if (!ret && old_rlim) {
		rlim_to_rlim64(&old, &old64);
		if (copy_to_user(old_rlim, &old64, sizeof(old64)))
			ret = -EFAULT;
	}

	put_task_struct(tsk);
	return ret;
}

SYSCALL_DEFINE2(setrlimit, unsigned int, resource, struct rlimit __user *, rlim)
{
	struct rlimit new_rlim;

	if (copy_from_user(&new_rlim, rlim, sizeof(*rlim)))
		return -EFAULT;
	return do_prlimit(current, resource, &new_rlim, NULL);
}

/*
 * It would make sense to put struct rusage in the task_struct,
 * except that would make the task_struct be *really big*.  After
 * task_struct gets moved into malloc'ed memory, it would
 * make sense to do this.  It will make moving the rest of the information
 * a lot simpler!  (Which we're not doing right now because we're not
 * measuring them yet).
 *
 * When sampling multiple threads for RUSAGE_SELF, under SMP we might have
 * races with threads incrementing their own counters.  But since word
 * reads are atomic, we either get new values or old values and we don't
 * care which for the sums.  We always take the siglock to protect reading
 * the c* fields from p->signal from races with exit.c updating those
 * fields when reaping, so a sample either gets all the additions of a
 * given child after it's reaped, or none so this sample is before reaping.
 *
 * Locking:
 * We need to take the siglock for CHILDEREN, SELF and BOTH
 * for  the cases current multithreaded, non-current single threaded
 * non-current multithreaded.  Thread traversal is now safe with
 * the siglock held.
 * Strictly speaking, we donot need to take the siglock if we are current and
 * single threaded,  as no one else can take our signal_struct away, no one
 * else can  reap the  children to update signal->c* counters, and no one else
 * can race with the signal-> fields. If we do not take any lock, the
 * signal-> fields could be read out of order while another thread was just
 * exiting. So we should  place a read memory barrier when we avoid the lock.
 * On the writer side,  write memory barrier is implied in  __exit_signal
 * as __exit_signal releases  the siglock spinlock after updating the signal->
 * fields. But we don't do this yet to keep things simple.
 *
 */

static void accumulate_thread_rusage(struct task_struct *t, struct rusage *r)
{
	r->ru_nvcsw += t->nvcsw;
	r->ru_nivcsw += t->nivcsw;
	r->ru_minflt += t->min_flt;
	r->ru_majflt += t->maj_flt;
	r->ru_inblock += task_io_get_inblock(t);
	r->ru_oublock += task_io_get_oublock(t);
}

static void k_getrusage(struct task_struct *p, int who, struct rusage *r)
{
	struct task_struct *t;
	unsigned long flags;
	cputime_t tgutime, tgstime, utime, stime;
	unsigned long maxrss = 0;

	memset((char *) r, 0, sizeof *r);
	utime = stime = 0;

	if (who == RUSAGE_THREAD) {
		task_cputime_adjusted(current, &utime, &stime);
		accumulate_thread_rusage(p, r);
		maxrss = p->signal->maxrss;
		goto out;
	}

	if (!lock_task_sighand(p, &flags))
		return;

	switch (who) {
		case RUSAGE_BOTH:
		case RUSAGE_CHILDREN:
			utime = p->signal->cutime;
			stime = p->signal->cstime;
			r->ru_nvcsw = p->signal->cnvcsw;
			r->ru_nivcsw = p->signal->cnivcsw;
			r->ru_minflt = p->signal->cmin_flt;
			r->ru_majflt = p->signal->cmaj_flt;
			r->ru_inblock = p->signal->cinblock;
			r->ru_oublock = p->signal->coublock;
			maxrss = p->signal->cmaxrss;

			if (who == RUSAGE_CHILDREN)
				break;

		case RUSAGE_SELF:
			thread_group_cputime_adjusted(p, &tgutime, &tgstime);
			utime += tgutime;
			stime += tgstime;
			r->ru_nvcsw += p->signal->nvcsw;
			r->ru_nivcsw += p->signal->nivcsw;
			r->ru_minflt += p->signal->min_flt;
			r->ru_majflt += p->signal->maj_flt;
			r->ru_inblock += p->signal->inblock;
			r->ru_oublock += p->signal->oublock;
			if (maxrss < p->signal->maxrss)
				maxrss = p->signal->maxrss;
			t = p;
			do {
				accumulate_thread_rusage(t, r);
				t = next_thread(t);
			} while (t != p);
			break;

		default:
			BUG();
	}
	unlock_task_sighand(p, &flags);

out:
	cputime_to_timeval(utime, &r->ru_utime);
	cputime_to_timeval(stime, &r->ru_stime);

	if (who != RUSAGE_CHILDREN) {
		struct mm_struct *mm = get_task_mm(p);
		if (mm) {
			setmax_mm_hiwater_rss(&maxrss, mm);
			mmput(mm);
		}
	}
	r->ru_maxrss = maxrss * (PAGE_SIZE / 1024); /* convert pages to KBs */
}

int getrusage(struct task_struct *p, int who, struct rusage __user *ru)
{
	struct rusage r;
	k_getrusage(p, who, &r);
	return copy_to_user(ru, &r, sizeof(r)) ? -EFAULT : 0;
}

SYSCALL_DEFINE2(getrusage, int, who, struct rusage __user *, ru)
{
	if (who != RUSAGE_SELF && who != RUSAGE_CHILDREN &&
	    who != RUSAGE_THREAD)
		return -EINVAL;
	return getrusage(current, who, ru);
}

#ifdef CONFIG_COMPAT
COMPAT_SYSCALL_DEFINE2(getrusage, int, who, struct compat_rusage __user *, ru)
{
	struct rusage r;

	if (who != RUSAGE_SELF && who != RUSAGE_CHILDREN &&
	    who != RUSAGE_THREAD)
		return -EINVAL;

	k_getrusage(current, who, &r);
	return put_compat_rusage(&r, ru);
}
#endif

SYSCALL_DEFINE1(umask, int, mask)
{
	mask = xchg(&current->fs->umask, mask & S_IRWXUGO);
	return mask;
}

static int prctl_set_mm_exe_file(struct mm_struct *mm, unsigned int fd)
{
	struct fd exe;
	struct inode *inode;
	int err;

	exe = fdget(fd);
	if (!exe.file)
		return -EBADF;

	inode = file_inode(exe.file);

	/*
	 * Because the original mm->exe_file points to executable file, make
	 * sure that this one is executable as well, to avoid breaking an
	 * overall picture.
	 */
	err = -EACCES;
	if (!S_ISREG(inode->i_mode)	||
	    exe.file->f_path.mnt->mnt_flags & MNT_NOEXEC)
		goto exit;

	err = inode_permission(inode, MAY_EXEC);
	if (err)
		goto exit;

	down_write(&mm->mmap_sem);

	/*
	 * Forbid mm->exe_file change if old file still mapped.
	 */
	err = -EBUSY;
	if (mm->exe_file) {
		struct vm_area_struct *vma;

		for (vma = mm->mmap; vma; vma = vma->vm_next)
			if (vma->vm_file &&
			    path_equal(&vma->vm_file->f_path,
				       &mm->exe_file->f_path))
				goto exit_unlock;
	}

	/*
	 * The symlink can be changed only once, just to disallow arbitrary
	 * transitions malicious software might bring in. This means one
	 * could make a snapshot over all processes running and monitor
	 * /proc/pid/exe changes to notice unusual activity if needed.
	 */
	err = -EPERM;
	if (test_and_set_bit(MMF_EXE_FILE_CHANGED, &mm->flags))
		goto exit_unlock;

	err = 0;
	set_mm_exe_file(mm, exe.file);	/* this grabs a reference to exe.file */
exit_unlock:
	up_write(&mm->mmap_sem);

exit:
	fdput(exe);
	return err;
}

static int prctl_set_mm(int opt, unsigned long addr,
			unsigned long arg4, unsigned long arg5)
{
	unsigned long rlim = rlimit(RLIMIT_DATA);
	struct mm_struct *mm = current->mm;
	struct vm_area_struct *vma;
	int error;

	if (arg5 || (arg4 && opt != PR_SET_MM_AUXV))
		return -EINVAL;

	if (!capable(CAP_SYS_RESOURCE))
		return -EPERM;

	if (opt == PR_SET_MM_EXE_FILE)
		return prctl_set_mm_exe_file(mm, (unsigned int)addr);

	if (addr >= TASK_SIZE || addr < mmap_min_addr)
		return -EINVAL;

	error = -EINVAL;

	down_read(&mm->mmap_sem);
	vma = find_vma(mm, addr);

	switch (opt) {
	case PR_SET_MM_START_CODE:
		mm->start_code = addr;
		break;
	case PR_SET_MM_END_CODE:
		mm->end_code = addr;
		break;
	case PR_SET_MM_START_DATA:
		mm->start_data = addr;
		break;
	case PR_SET_MM_END_DATA:
		mm->end_data = addr;
		break;

	case PR_SET_MM_START_BRK:
		if (addr <= mm->end_data)
			goto out;

		if (rlim < RLIM_INFINITY &&
		    (mm->brk - addr) +
		    (mm->end_data - mm->start_data) > rlim)
			goto out;

		mm->start_brk = addr;
		break;

	case PR_SET_MM_BRK:
		if (addr <= mm->end_data)
			goto out;

		if (rlim < RLIM_INFINITY &&
		    (addr - mm->start_brk) +
		    (mm->end_data - mm->start_data) > rlim)
			goto out;

		mm->brk = addr;
		break;

	/*
	 * If command line arguments and environment
	 * are placed somewhere else on stack, we can
	 * set them up here, ARG_START/END to setup
	 * command line argumets and ENV_START/END
	 * for environment.
	 */
	case PR_SET_MM_START_STACK:
	case PR_SET_MM_ARG_START:
	case PR_SET_MM_ARG_END:
	case PR_SET_MM_ENV_START:
	case PR_SET_MM_ENV_END:
		if (!vma) {
			error = -EFAULT;
			goto out;
		}
		if (opt == PR_SET_MM_START_STACK)
			mm->start_stack = addr;
		else if (opt == PR_SET_MM_ARG_START)
			mm->arg_start = addr;
		else if (opt == PR_SET_MM_ARG_END)
			mm->arg_end = addr;
		else if (opt == PR_SET_MM_ENV_START)
			mm->env_start = addr;
		else if (opt == PR_SET_MM_ENV_END)
			mm->env_end = addr;
		break;

	/*
	 * This doesn't move auxiliary vector itself
	 * since it's pinned to mm_struct, but allow
	 * to fill vector with new values. It's up
	 * to a caller to provide sane values here
	 * otherwise user space tools which use this
	 * vector might be unhappy.
	 */
	case PR_SET_MM_AUXV: {
		unsigned long user_auxv[AT_VECTOR_SIZE];

		if (arg4 > sizeof(user_auxv))
			goto out;
		up_read(&mm->mmap_sem);

		if (copy_from_user(user_auxv, (const void __user *)addr, arg4))
			return -EFAULT;

		/* Make sure the last entry is always AT_NULL */
		user_auxv[AT_VECTOR_SIZE - 2] = 0;
		user_auxv[AT_VECTOR_SIZE - 1] = 0;

		BUILD_BUG_ON(sizeof(user_auxv) != sizeof(mm->saved_auxv));

		task_lock(current);
		memcpy(mm->saved_auxv, user_auxv, arg4);
		task_unlock(current);

		return 0;
	}
	default:
		goto out;
	}

	error = 0;
out:
	up_read(&mm->mmap_sem);
	return error;
}

#ifdef CONFIG_CHECKPOINT_RESTORE
static int prctl_get_tid_address(struct task_struct *me, int __user **tid_addr)
{
	return put_user(me->clear_child_tid, tid_addr);
}
#else
static int prctl_get_tid_address(struct task_struct *me, int __user **tid_addr)
{
	return -EINVAL;
}
#endif

SYSCALL_DEFINE5(prctl, int, option, unsigned long, arg2, unsigned long, arg3,
		unsigned long, arg4, unsigned long, arg5)
{
	struct task_struct *me = current;
	unsigned char comm[sizeof(me->comm)];
	long error;

	error = security_task_prctl(option, arg2, arg3, arg4, arg5);
	if (error != -ENOSYS)
		return error;

	error = 0;
	switch (option) {
	case PR_SET_PDEATHSIG:
		if (!valid_signal(arg2)) {
			error = -EINVAL;
			break;
		}
		me->pdeath_signal = arg2;
		break;
	case PR_GET_PDEATHSIG:
		error = put_user(me->pdeath_signal, (int __user *)arg2);
		break;
	case PR_GET_DUMPABLE:
		error = get_dumpable(me->mm);
		break;
	case PR_SET_DUMPABLE:
		if (arg2 != SUID_DUMP_DISABLE && arg2 != SUID_DUMP_USER) {
			error = -EINVAL;
			break;
		}
		set_dumpable(me->mm, arg2);
		break;

	case PR_SET_UNALIGN:
		error = SET_UNALIGN_CTL(me, arg2);
		break;
	case PR_GET_UNALIGN:
		error = GET_UNALIGN_CTL(me, arg2);
		break;
	case PR_SET_FPEMU:
		error = SET_FPEMU_CTL(me, arg2);
		break;
	case PR_GET_FPEMU:
		error = GET_FPEMU_CTL(me, arg2);
		break;
	case PR_SET_FPEXC:
		error = SET_FPEXC_CTL(me, arg2);
		break;
	case PR_GET_FPEXC:
		error = GET_FPEXC_CTL(me, arg2);
		break;
	case PR_GET_TIMING:
		error = PR_TIMING_STATISTICAL;
		break;
	case PR_SET_TIMING:
		if (arg2 != PR_TIMING_STATISTICAL)
			error = -EINVAL;
		break;
	case PR_SET_NAME:
		comm[sizeof(me->comm) - 1] = 0;
		if (strncpy_from_user(comm, (char __user *)arg2,
				      sizeof(me->comm) - 1) < 0)
			return -EFAULT;
		set_task_comm(me, comm);
		proc_comm_connector(me);
		break;
	case PR_GET_NAME:
		get_task_comm(comm, me);
		if (copy_to_user((char __user *)arg2, comm, sizeof(comm)))
			return -EFAULT;
		break;
	case PR_GET_ENDIAN:
		error = GET_ENDIAN(me, arg2);
		break;
	case PR_SET_ENDIAN:
		error = SET_ENDIAN(me, arg2);
		break;
	case PR_GET_SECCOMP:
		error = prctl_get_seccomp();
		break;
	case PR_SET_SECCOMP:
		error = prctl_set_seccomp(arg2, (char __user *)arg3);
		break;
	case PR_GET_TSC:
		error = GET_TSC_CTL(arg2);
		break;
	case PR_SET_TSC:
		error = SET_TSC_CTL(arg2);
		break;
	case PR_TASK_PERF_EVENTS_DISABLE:
		error = perf_event_task_disable();
		break;
	case PR_TASK_PERF_EVENTS_ENABLE:
		error = perf_event_task_enable();
		break;
	case PR_GET_TIMERSLACK:
		error = current->timer_slack_ns;
		break;
	case PR_SET_TIMERSLACK:
		if (arg2 <= 0)
			current->timer_slack_ns =
					current->default_timer_slack_ns;
		else
			current->timer_slack_ns = arg2;
		break;
	case PR_MCE_KILL:
		if (arg4 | arg5)
			return -EINVAL;
		switch (arg2) {
		case PR_MCE_KILL_CLEAR:
			if (arg3 != 0)
				return -EINVAL;
			current->flags &= ~PF_MCE_PROCESS;
			break;
		case PR_MCE_KILL_SET:
			current->flags |= PF_MCE_PROCESS;
			if (arg3 == PR_MCE_KILL_EARLY)
				current->flags |= PF_MCE_EARLY;
			else if (arg3 == PR_MCE_KILL_LATE)
				current->flags &= ~PF_MCE_EARLY;
			else if (arg3 == PR_MCE_KILL_DEFAULT)
				current->flags &=
						~(PF_MCE_EARLY|PF_MCE_PROCESS);
			else
				return -EINVAL;
			break;
		default:
			return -EINVAL;
		}
		break;
	case PR_MCE_KILL_GET:
		if (arg2 | arg3 | arg4 | arg5)
			return -EINVAL;
		if (current->flags & PF_MCE_PROCESS)
			error = (current->flags & PF_MCE_EARLY) ?
				PR_MCE_KILL_EARLY : PR_MCE_KILL_LATE;
		else
			error = PR_MCE_KILL_DEFAULT;
		break;
	case PR_SET_MM:
		error = prctl_set_mm(arg2, arg3, arg4, arg5);
		break;
	case PR_GET_TID_ADDRESS:
		error = prctl_get_tid_address(me, (int __user **)arg2);
		break;
	case PR_SET_CHILD_SUBREAPER:
		me->signal->is_child_subreaper = !!arg2;
		break;
	case PR_GET_CHILD_SUBREAPER:
		error = put_user(me->signal->is_child_subreaper,
				 (int __user *)arg2);
		break;
	case PR_SET_NO_NEW_PRIVS:
		if (arg2 != 1 || arg3 || arg4 || arg5)
			return -EINVAL;

		current->no_new_privs = 1;
		break;
	case PR_GET_NO_NEW_PRIVS:
		if (arg2 || arg3 || arg4 || arg5)
			return -EINVAL;
		return current->no_new_privs ? 1 : 0;
	default:
		error = -EINVAL;
		break;
	}
	return error;
}

SYSCALL_DEFINE3(getcpu, unsigned __user *, cpup, unsigned __user *, nodep,
		struct getcpu_cache __user *, unused)
{
	int err = 0;
	int cpu = raw_smp_processor_id();
	if (cpup)
		err |= put_user(cpu, cpup);
	if (nodep)
		err |= put_user(cpu_to_node(cpu), nodep);
	return err ? -EFAULT : 0;
}

<<<<<<< HEAD
char poweroff_cmd[POWEROFF_CMD_PATH_LEN] = "/sbin/poweroff";

static int __orderly_poweroff(bool force)
{
	char **argv;
	static char *envp[] = {
		"HOME=/",
		"PATH=/sbin:/bin:/usr/sbin:/usr/bin",
		NULL
	};
	int ret;

	argv = argv_split(GFP_KERNEL, poweroff_cmd, NULL);
	if (argv) {
		ret = call_usermodehelper(argv[0], argv, envp, UMH_WAIT_EXEC);
		argv_free(argv);
	} else {
		printk(KERN_WARNING "%s failed to allocate memory for \"%s\"\n",
					 __func__, poweroff_cmd);
		ret = -ENOMEM;
	}

	if (ret && force) {
		printk(KERN_WARNING "Failed to start orderly shutdown: "
					"forcing the issue\n");
		/*
		 * I guess this should try to kick off some daemon to sync and
		 * poweroff asap.  Or not even bother syncing if we're doing an
		 * emergency shutdown?
		 */
		emergency_sync();
		kernel_power_off();
	}
=======
/**
 * do_sysinfo - fill in sysinfo struct
 * @info: pointer to buffer to fill
 */
static int do_sysinfo(struct sysinfo *info)
{
	unsigned long mem_total, sav_total;
	unsigned int mem_unit, bitcount;
	struct timespec tp;

	memset(info, 0, sizeof(struct sysinfo));

	get_monotonic_boottime(&tp);
	info->uptime = tp.tv_sec + (tp.tv_nsec ? 1 : 0);

	get_avenrun(info->loads, 0, SI_LOAD_SHIFT - FSHIFT);

	info->procs = nr_threads;

	si_meminfo(info);
	si_swapinfo(info);

	/*
	 * If the sum of all the available memory (i.e. ram + swap)
	 * is less than can be stored in a 32 bit unsigned long then
	 * we can be binary compatible with 2.2.x kernels.  If not,
	 * well, in that case 2.2.x was broken anyways...
	 *
	 *  -Erik Andersen <andersee@debian.org>
	 */

	mem_total = info->totalram + info->totalswap;
	if (mem_total < info->totalram || mem_total < info->totalswap)
		goto out;
	bitcount = 0;
	mem_unit = info->mem_unit;
	while (mem_unit > 1) {
		bitcount++;
		mem_unit >>= 1;
		sav_total = mem_total;
		mem_total <<= 1;
		if (mem_total < sav_total)
			goto out;
	}

	/*
	 * If mem_total did not overflow, multiply all memory values by
	 * info->mem_unit and set it to 1.  This leaves things compatible
	 * with 2.2.x, and also retains compatibility with earlier 2.4.x
	 * kernels...
	 */
>>>>>>> d0e0ac97

	info->mem_unit = 1;
	info->totalram <<= bitcount;
	info->freeram <<= bitcount;
	info->sharedram <<= bitcount;
	info->bufferram <<= bitcount;
	info->totalswap <<= bitcount;
	info->freeswap <<= bitcount;
	info->totalhigh <<= bitcount;
	info->freehigh <<= bitcount;

out:
	return 0;
}

<<<<<<< HEAD
static bool poweroff_force;

static void poweroff_work_func(struct work_struct *work)
{
	__orderly_poweroff(poweroff_force);
}

static DECLARE_WORK(poweroff_work, poweroff_work_func);

/**
 * orderly_poweroff - Trigger an orderly system poweroff
 * @force: force poweroff if command execution fails
 *
 * This may be called from any context to trigger a system shutdown.
 * If the orderly shutdown fails, it will force an immediate shutdown.
 */
int orderly_poweroff(bool force)
{
	if (force) /* do not override the pending "true" */
		poweroff_force = true;
	schedule_work(&poweroff_work);
	return 0;
}
EXPORT_SYMBOL_GPL(orderly_poweroff);

/**
 * do_sysinfo - fill in sysinfo struct
 * @info: pointer to buffer to fill
 */
static int do_sysinfo(struct sysinfo *info)
{
	unsigned long mem_total, sav_total;
	unsigned int mem_unit, bitcount;
	struct timespec tp;

	memset(info, 0, sizeof(struct sysinfo));

	ktime_get_ts(&tp);
	monotonic_to_bootbased(&tp);
	info->uptime = tp.tv_sec + (tp.tv_nsec ? 1 : 0);

	get_avenrun(info->loads, 0, SI_LOAD_SHIFT - FSHIFT);

	info->procs = nr_threads;

	si_meminfo(info);
	si_swapinfo(info);

	/*
	 * If the sum of all the available memory (i.e. ram + swap)
	 * is less than can be stored in a 32 bit unsigned long then
	 * we can be binary compatible with 2.2.x kernels.  If not,
	 * well, in that case 2.2.x was broken anyways...
	 *
	 *  -Erik Andersen <andersee@debian.org>
	 */

	mem_total = info->totalram + info->totalswap;
	if (mem_total < info->totalram || mem_total < info->totalswap)
		goto out;
	bitcount = 0;
	mem_unit = info->mem_unit;
	while (mem_unit > 1) {
		bitcount++;
		mem_unit >>= 1;
		sav_total = mem_total;
		mem_total <<= 1;
		if (mem_total < sav_total)
			goto out;
	}

	/*
	 * If mem_total did not overflow, multiply all memory values by
	 * info->mem_unit and set it to 1.  This leaves things compatible
	 * with 2.2.x, and also retains compatibility with earlier 2.4.x
	 * kernels...
	 */

	info->mem_unit = 1;
	info->totalram <<= bitcount;
	info->freeram <<= bitcount;
	info->sharedram <<= bitcount;
	info->bufferram <<= bitcount;
	info->totalswap <<= bitcount;
	info->freeswap <<= bitcount;
	info->totalhigh <<= bitcount;
	info->freehigh <<= bitcount;

out:
	return 0;
}

SYSCALL_DEFINE1(sysinfo, struct sysinfo __user *, info)
{
	struct sysinfo val;

	do_sysinfo(&val);

	if (copy_to_user(info, &val, sizeof(struct sysinfo)))
		return -EFAULT;

	return 0;
}

#ifdef CONFIG_COMPAT
struct compat_sysinfo {
	s32 uptime;
	u32 loads[3];
	u32 totalram;
	u32 freeram;
	u32 sharedram;
	u32 bufferram;
	u32 totalswap;
	u32 freeswap;
	u16 procs;
	u16 pad;
	u32 totalhigh;
	u32 freehigh;
	u32 mem_unit;
	char _f[20-2*sizeof(u32)-sizeof(int)];
};

COMPAT_SYSCALL_DEFINE1(sysinfo, struct compat_sysinfo __user *, info)
{
	struct sysinfo s;

	do_sysinfo(&s);

	/* Check to see if any memory value is too large for 32-bit and scale
	 *  down if needed
	 */
	if ((s.totalram >> 32) || (s.totalswap >> 32)) {
		int bitcount = 0;

		while (s.mem_unit < PAGE_SIZE) {
			s.mem_unit <<= 1;
			bitcount++;
		}

		s.totalram >>= bitcount;
		s.freeram >>= bitcount;
		s.sharedram >>= bitcount;
		s.bufferram >>= bitcount;
		s.totalswap >>= bitcount;
		s.freeswap >>= bitcount;
		s.totalhigh >>= bitcount;
		s.freehigh >>= bitcount;
	}

=======
SYSCALL_DEFINE1(sysinfo, struct sysinfo __user *, info)
{
	struct sysinfo val;

	do_sysinfo(&val);

	if (copy_to_user(info, &val, sizeof(struct sysinfo)))
		return -EFAULT;

	return 0;
}

#ifdef CONFIG_COMPAT
struct compat_sysinfo {
	s32 uptime;
	u32 loads[3];
	u32 totalram;
	u32 freeram;
	u32 sharedram;
	u32 bufferram;
	u32 totalswap;
	u32 freeswap;
	u16 procs;
	u16 pad;
	u32 totalhigh;
	u32 freehigh;
	u32 mem_unit;
	char _f[20-2*sizeof(u32)-sizeof(int)];
};

COMPAT_SYSCALL_DEFINE1(sysinfo, struct compat_sysinfo __user *, info)
{
	struct sysinfo s;

	do_sysinfo(&s);

	/* Check to see if any memory value is too large for 32-bit and scale
	 *  down if needed
	 */
	if ((s.totalram >> 32) || (s.totalswap >> 32)) {
		int bitcount = 0;

		while (s.mem_unit < PAGE_SIZE) {
			s.mem_unit <<= 1;
			bitcount++;
		}

		s.totalram >>= bitcount;
		s.freeram >>= bitcount;
		s.sharedram >>= bitcount;
		s.bufferram >>= bitcount;
		s.totalswap >>= bitcount;
		s.freeswap >>= bitcount;
		s.totalhigh >>= bitcount;
		s.freehigh >>= bitcount;
	}

>>>>>>> d0e0ac97
	if (!access_ok(VERIFY_WRITE, info, sizeof(struct compat_sysinfo)) ||
	    __put_user(s.uptime, &info->uptime) ||
	    __put_user(s.loads[0], &info->loads[0]) ||
	    __put_user(s.loads[1], &info->loads[1]) ||
	    __put_user(s.loads[2], &info->loads[2]) ||
	    __put_user(s.totalram, &info->totalram) ||
	    __put_user(s.freeram, &info->freeram) ||
	    __put_user(s.sharedram, &info->sharedram) ||
	    __put_user(s.bufferram, &info->bufferram) ||
	    __put_user(s.totalswap, &info->totalswap) ||
	    __put_user(s.freeswap, &info->freeswap) ||
	    __put_user(s.procs, &info->procs) ||
	    __put_user(s.totalhigh, &info->totalhigh) ||
	    __put_user(s.freehigh, &info->freehigh) ||
	    __put_user(s.mem_unit, &info->mem_unit))
		return -EFAULT;

	return 0;
}
#endif /* CONFIG_COMPAT */<|MERGE_RESOLUTION|>--- conflicted
+++ resolved
@@ -294,246 +294,6 @@
 	return retval;
 }
 
-<<<<<<< HEAD
-/**
- *	emergency_restart - reboot the system
- *
- *	Without shutting down any hardware or taking any locks
- *	reboot the system.  This is called when we know we are in
- *	trouble so this is our best effort to reboot.  This is
- *	safe to call in interrupt context.
- */
-void emergency_restart(void)
-{
-	kmsg_dump(KMSG_DUMP_EMERG);
-	machine_emergency_restart();
-}
-EXPORT_SYMBOL_GPL(emergency_restart);
-
-void kernel_restart_prepare(char *cmd)
-{
-	blocking_notifier_call_chain(&reboot_notifier_list, SYS_RESTART, cmd);
-	system_state = SYSTEM_RESTART;
-	usermodehelper_disable();
-	device_shutdown();
-}
-
-/**
- *	register_reboot_notifier - Register function to be called at reboot time
- *	@nb: Info about notifier function to be called
- *
- *	Registers a function with the list of functions
- *	to be called at reboot time.
- *
- *	Currently always returns zero, as blocking_notifier_chain_register()
- *	always returns zero.
- */
-int register_reboot_notifier(struct notifier_block *nb)
-{
-	return blocking_notifier_chain_register(&reboot_notifier_list, nb);
-}
-EXPORT_SYMBOL(register_reboot_notifier);
-
-/**
- *	unregister_reboot_notifier - Unregister previously registered reboot notifier
- *	@nb: Hook to be unregistered
- *
- *	Unregisters a previously registered reboot
- *	notifier function.
- *
- *	Returns zero on success, or %-ENOENT on failure.
- */
-int unregister_reboot_notifier(struct notifier_block *nb)
-{
-	return blocking_notifier_chain_unregister(&reboot_notifier_list, nb);
-}
-EXPORT_SYMBOL(unregister_reboot_notifier);
-
-/**
- *	kernel_restart - reboot the system
- *	@cmd: pointer to buffer containing command to execute for restart
- *		or %NULL
- *
- *	Shutdown everything and perform a clean reboot.
- *	This is not safe to call in interrupt context.
- */
-void kernel_restart(char *cmd)
-{
-	kernel_restart_prepare(cmd);
-	disable_nonboot_cpus();
-	syscore_shutdown();
-	if (!cmd)
-		printk(KERN_EMERG "Restarting system.\n");
-	else
-		printk(KERN_EMERG "Restarting system with command '%s'.\n", cmd);
-	kmsg_dump(KMSG_DUMP_RESTART);
-	machine_restart(cmd);
-}
-EXPORT_SYMBOL_GPL(kernel_restart);
-
-static void kernel_shutdown_prepare(enum system_states state)
-{
-	blocking_notifier_call_chain(&reboot_notifier_list,
-		(state == SYSTEM_HALT)?SYS_HALT:SYS_POWER_OFF, NULL);
-	system_state = state;
-	usermodehelper_disable();
-	device_shutdown();
-}
-/**
- *	kernel_halt - halt the system
- *
- *	Shutdown everything and perform a clean system halt.
- */
-void kernel_halt(void)
-{
-	kernel_shutdown_prepare(SYSTEM_HALT);
-	disable_nonboot_cpus();
-	syscore_shutdown();
-	printk(KERN_EMERG "System halted.\n");
-	kmsg_dump(KMSG_DUMP_HALT);
-	machine_halt();
-}
-
-EXPORT_SYMBOL_GPL(kernel_halt);
-
-/**
- *	kernel_power_off - power_off the system
- *
- *	Shutdown everything and perform a clean system power_off.
- */
-void kernel_power_off(void)
-{
-	kernel_shutdown_prepare(SYSTEM_POWER_OFF);
-	if (pm_power_off_prepare)
-		pm_power_off_prepare();
-	disable_nonboot_cpus();
-	syscore_shutdown();
-	printk(KERN_EMERG "Power down.\n");
-	kmsg_dump(KMSG_DUMP_POWEROFF);
-	machine_power_off();
-}
-EXPORT_SYMBOL_GPL(kernel_power_off);
-
-static DEFINE_MUTEX(reboot_mutex);
-
-/*
- * Reboot system call: for obvious reasons only root may call it,
- * and even root needs to set up some magic numbers in the registers
- * so that some mistake won't make this reboot the whole machine.
- * You can also set the meaning of the ctrl-alt-del-key here.
- *
- * reboot doesn't sync: do that yourself before calling this.
- */
-SYSCALL_DEFINE4(reboot, int, magic1, int, magic2, unsigned int, cmd,
-		void __user *, arg)
-{
-	struct pid_namespace *pid_ns = task_active_pid_ns(current);
-	char buffer[256];
-	int ret = 0;
-
-	/* We only trust the superuser with rebooting the system. */
-	if (!ns_capable(pid_ns->user_ns, CAP_SYS_BOOT))
-		return -EPERM;
-
-	/* For safety, we require "magic" arguments. */
-	if (magic1 != LINUX_REBOOT_MAGIC1 ||
-	    (magic2 != LINUX_REBOOT_MAGIC2 &&
-	                magic2 != LINUX_REBOOT_MAGIC2A &&
-			magic2 != LINUX_REBOOT_MAGIC2B &&
-	                magic2 != LINUX_REBOOT_MAGIC2C))
-		return -EINVAL;
-
-	/*
-	 * If pid namespaces are enabled and the current task is in a child
-	 * pid_namespace, the command is handled by reboot_pid_ns() which will
-	 * call do_exit().
-	 */
-	ret = reboot_pid_ns(pid_ns, cmd);
-	if (ret)
-		return ret;
-
-	/* Instead of trying to make the power_off code look like
-	 * halt when pm_power_off is not set do it the easy way.
-	 */
-	if ((cmd == LINUX_REBOOT_CMD_POWER_OFF) && !pm_power_off)
-		cmd = LINUX_REBOOT_CMD_HALT;
-
-	mutex_lock(&reboot_mutex);
-	switch (cmd) {
-	case LINUX_REBOOT_CMD_RESTART:
-		kernel_restart(NULL);
-		break;
-
-	case LINUX_REBOOT_CMD_CAD_ON:
-		C_A_D = 1;
-		break;
-
-	case LINUX_REBOOT_CMD_CAD_OFF:
-		C_A_D = 0;
-		break;
-
-	case LINUX_REBOOT_CMD_HALT:
-		kernel_halt();
-		do_exit(0);
-		panic("cannot halt");
-
-	case LINUX_REBOOT_CMD_POWER_OFF:
-		kernel_power_off();
-		do_exit(0);
-		break;
-
-	case LINUX_REBOOT_CMD_RESTART2:
-		if (strncpy_from_user(&buffer[0], arg, sizeof(buffer) - 1) < 0) {
-			ret = -EFAULT;
-			break;
-		}
-		buffer[sizeof(buffer) - 1] = '\0';
-
-		kernel_restart(buffer);
-		break;
-
-#ifdef CONFIG_KEXEC
-	case LINUX_REBOOT_CMD_KEXEC:
-		ret = kernel_kexec();
-		break;
-#endif
-
-#ifdef CONFIG_HIBERNATION
-	case LINUX_REBOOT_CMD_SW_SUSPEND:
-		ret = hibernate();
-		break;
-#endif
-
-	default:
-		ret = -EINVAL;
-		break;
-	}
-	mutex_unlock(&reboot_mutex);
-	return ret;
-}
-
-static void deferred_cad(struct work_struct *dummy)
-{
-	kernel_restart(NULL);
-}
-
-/*
- * This function gets called by ctrl-alt-del - ie the keyboard interrupt.
- * As it's called within an interrupt, it may NOT sync: the only choice
- * is whether to reboot at once, or just ignore the ctrl-alt-del.
- */
-void ctrl_alt_del(void)
-{
-	static DECLARE_WORK(cad_work, deferred_cad);
-
-	if (C_A_D)
-		schedule_work(&cad_work);
-	else
-		kill_cad_pid(SIGINT, 1);
-}
-	
-=======
->>>>>>> d0e0ac97
 /*
  * Unprivileged users may change the real gid to the effective gid
  * or vice versa.  (BSD-style)
@@ -2258,41 +2018,6 @@
 	return err ? -EFAULT : 0;
 }
 
-<<<<<<< HEAD
-char poweroff_cmd[POWEROFF_CMD_PATH_LEN] = "/sbin/poweroff";
-
-static int __orderly_poweroff(bool force)
-{
-	char **argv;
-	static char *envp[] = {
-		"HOME=/",
-		"PATH=/sbin:/bin:/usr/sbin:/usr/bin",
-		NULL
-	};
-	int ret;
-
-	argv = argv_split(GFP_KERNEL, poweroff_cmd, NULL);
-	if (argv) {
-		ret = call_usermodehelper(argv[0], argv, envp, UMH_WAIT_EXEC);
-		argv_free(argv);
-	} else {
-		printk(KERN_WARNING "%s failed to allocate memory for \"%s\"\n",
-					 __func__, poweroff_cmd);
-		ret = -ENOMEM;
-	}
-
-	if (ret && force) {
-		printk(KERN_WARNING "Failed to start orderly shutdown: "
-					"forcing the issue\n");
-		/*
-		 * I guess this should try to kick off some daemon to sync and
-		 * poweroff asap.  Or not even bother syncing if we're doing an
-		 * emergency shutdown?
-		 */
-		emergency_sync();
-		kernel_power_off();
-	}
-=======
 /**
  * do_sysinfo - fill in sysinfo struct
  * @info: pointer to buffer to fill
@@ -2306,100 +2031,6 @@
 	memset(info, 0, sizeof(struct sysinfo));
 
 	get_monotonic_boottime(&tp);
-	info->uptime = tp.tv_sec + (tp.tv_nsec ? 1 : 0);
-
-	get_avenrun(info->loads, 0, SI_LOAD_SHIFT - FSHIFT);
-
-	info->procs = nr_threads;
-
-	si_meminfo(info);
-	si_swapinfo(info);
-
-	/*
-	 * If the sum of all the available memory (i.e. ram + swap)
-	 * is less than can be stored in a 32 bit unsigned long then
-	 * we can be binary compatible with 2.2.x kernels.  If not,
-	 * well, in that case 2.2.x was broken anyways...
-	 *
-	 *  -Erik Andersen <andersee@debian.org>
-	 */
-
-	mem_total = info->totalram + info->totalswap;
-	if (mem_total < info->totalram || mem_total < info->totalswap)
-		goto out;
-	bitcount = 0;
-	mem_unit = info->mem_unit;
-	while (mem_unit > 1) {
-		bitcount++;
-		mem_unit >>= 1;
-		sav_total = mem_total;
-		mem_total <<= 1;
-		if (mem_total < sav_total)
-			goto out;
-	}
-
-	/*
-	 * If mem_total did not overflow, multiply all memory values by
-	 * info->mem_unit and set it to 1.  This leaves things compatible
-	 * with 2.2.x, and also retains compatibility with earlier 2.4.x
-	 * kernels...
-	 */
->>>>>>> d0e0ac97
-
-	info->mem_unit = 1;
-	info->totalram <<= bitcount;
-	info->freeram <<= bitcount;
-	info->sharedram <<= bitcount;
-	info->bufferram <<= bitcount;
-	info->totalswap <<= bitcount;
-	info->freeswap <<= bitcount;
-	info->totalhigh <<= bitcount;
-	info->freehigh <<= bitcount;
-
-out:
-	return 0;
-}
-
-<<<<<<< HEAD
-static bool poweroff_force;
-
-static void poweroff_work_func(struct work_struct *work)
-{
-	__orderly_poweroff(poweroff_force);
-}
-
-static DECLARE_WORK(poweroff_work, poweroff_work_func);
-
-/**
- * orderly_poweroff - Trigger an orderly system poweroff
- * @force: force poweroff if command execution fails
- *
- * This may be called from any context to trigger a system shutdown.
- * If the orderly shutdown fails, it will force an immediate shutdown.
- */
-int orderly_poweroff(bool force)
-{
-	if (force) /* do not override the pending "true" */
-		poweroff_force = true;
-	schedule_work(&poweroff_work);
-	return 0;
-}
-EXPORT_SYMBOL_GPL(orderly_poweroff);
-
-/**
- * do_sysinfo - fill in sysinfo struct
- * @info: pointer to buffer to fill
- */
-static int do_sysinfo(struct sysinfo *info)
-{
-	unsigned long mem_total, sav_total;
-	unsigned int mem_unit, bitcount;
-	struct timespec tp;
-
-	memset(info, 0, sizeof(struct sysinfo));
-
-	ktime_get_ts(&tp);
-	monotonic_to_bootbased(&tp);
 	info->uptime = tp.tv_sec + (tp.tv_nsec ? 1 : 0);
 
 	get_avenrun(info->loads, 0, SI_LOAD_SHIFT - FSHIFT);
@@ -2510,65 +2141,6 @@
 		s.freehigh >>= bitcount;
 	}
 
-=======
-SYSCALL_DEFINE1(sysinfo, struct sysinfo __user *, info)
-{
-	struct sysinfo val;
-
-	do_sysinfo(&val);
-
-	if (copy_to_user(info, &val, sizeof(struct sysinfo)))
-		return -EFAULT;
-
-	return 0;
-}
-
-#ifdef CONFIG_COMPAT
-struct compat_sysinfo {
-	s32 uptime;
-	u32 loads[3];
-	u32 totalram;
-	u32 freeram;
-	u32 sharedram;
-	u32 bufferram;
-	u32 totalswap;
-	u32 freeswap;
-	u16 procs;
-	u16 pad;
-	u32 totalhigh;
-	u32 freehigh;
-	u32 mem_unit;
-	char _f[20-2*sizeof(u32)-sizeof(int)];
-};
-
-COMPAT_SYSCALL_DEFINE1(sysinfo, struct compat_sysinfo __user *, info)
-{
-	struct sysinfo s;
-
-	do_sysinfo(&s);
-
-	/* Check to see if any memory value is too large for 32-bit and scale
-	 *  down if needed
-	 */
-	if ((s.totalram >> 32) || (s.totalswap >> 32)) {
-		int bitcount = 0;
-
-		while (s.mem_unit < PAGE_SIZE) {
-			s.mem_unit <<= 1;
-			bitcount++;
-		}
-
-		s.totalram >>= bitcount;
-		s.freeram >>= bitcount;
-		s.sharedram >>= bitcount;
-		s.bufferram >>= bitcount;
-		s.totalswap >>= bitcount;
-		s.freeswap >>= bitcount;
-		s.totalhigh >>= bitcount;
-		s.freehigh >>= bitcount;
-	}
-
->>>>>>> d0e0ac97
 	if (!access_ok(VERIFY_WRITE, info, sizeof(struct compat_sysinfo)) ||
 	    __put_user(s.uptime, &info->uptime) ||
 	    __put_user(s.loads[0], &info->loads[0]) ||
