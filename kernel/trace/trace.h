#ifndef _LINUX_KERNEL_TRACE_H
#define _LINUX_KERNEL_TRACE_H

#include <linux/fs.h>
#include <linux/atomic.h>
#include <linux/sched.h>
#include <linux/clocksource.h>
#include <linux/ring_buffer.h>
#include <linux/mmiotrace.h>
#include <linux/tracepoint.h>
#include <linux/ftrace.h>
#include <linux/hw_breakpoint.h>
#include <linux/trace_seq.h>
#include <linux/ftrace_event.h>

#ifdef CONFIG_FTRACE_SYSCALLS
#include <asm/unistd.h>		/* For NR_SYSCALLS	     */
#include <asm/syscall.h>	/* some archs define it here */
#endif

enum trace_type {
	__TRACE_FIRST_TYPE = 0,

	TRACE_FN,
	TRACE_CTX,
	TRACE_WAKE,
	TRACE_STACK,
	TRACE_PRINT,
	TRACE_BPRINT,
	TRACE_MMIO_RW,
	TRACE_MMIO_MAP,
	TRACE_BRANCH,
	TRACE_GRAPH_RET,
	TRACE_GRAPH_ENT,
	TRACE_USER_STACK,
	TRACE_BLK,
	TRACE_BPUTS,

	__TRACE_LAST_TYPE,
};


#undef __field
#define __field(type, item)		type	item;

#undef __field_struct
#define __field_struct(type, item)	__field(type, item)

#undef __field_desc
#define __field_desc(type, container, item)

#undef __array
#define __array(type, item, size)	type	item[size];

#undef __array_desc
#define __array_desc(type, container, item, size)

#undef __dynamic_array
#define __dynamic_array(type, item)	type	item[];

#undef F_STRUCT
#define F_STRUCT(args...)		args

#undef FTRACE_ENTRY
#define FTRACE_ENTRY(name, struct_name, id, tstruct, print, filter)	\
	struct struct_name {						\
		struct trace_entry	ent;				\
		tstruct							\
	}

#undef TP_ARGS
#define TP_ARGS(args...)	args

#undef FTRACE_ENTRY_DUP
#define FTRACE_ENTRY_DUP(name, name_struct, id, tstruct, printk, filter)

#undef FTRACE_ENTRY_REG
#define FTRACE_ENTRY_REG(name, struct_name, id, tstruct, print,	\
			 filter, regfn) \
	FTRACE_ENTRY(name, struct_name, id, PARAMS(tstruct), PARAMS(print), \
		     filter)

#include "trace_entries.h"

/*
 * syscalls are special, and need special handling, this is why
 * they are not included in trace_entries.h
 */
struct syscall_trace_enter {
	struct trace_entry	ent;
	int			nr;
	unsigned long		args[];
};

struct syscall_trace_exit {
	struct trace_entry	ent;
	int			nr;
	long			ret;
};

struct kprobe_trace_entry_head {
	struct trace_entry	ent;
	unsigned long		ip;
};

struct kretprobe_trace_entry_head {
	struct trace_entry	ent;
	unsigned long		func;
	unsigned long		ret_ip;
};

/*
 * trace_flag_type is an enumeration that holds different
 * states when a trace occurs. These are:
 *  IRQS_OFF		- interrupts were disabled
 *  IRQS_NOSUPPORT	- arch does not support irqs_disabled_flags
 *  NEED_RESCHED	- reschedule is requested
 *  HARDIRQ		- inside an interrupt handler
 *  SOFTIRQ		- inside a softirq handler
 */
enum trace_flag_type {
	TRACE_FLAG_IRQS_OFF		= 0x01,
	TRACE_FLAG_IRQS_NOSUPPORT	= 0x02,
	TRACE_FLAG_NEED_RESCHED		= 0x04,
	TRACE_FLAG_HARDIRQ		= 0x08,
	TRACE_FLAG_SOFTIRQ		= 0x10,
};

#define TRACE_BUF_SIZE		1024

struct trace_array;

struct trace_cpu {
	struct trace_array	*tr;
	struct dentry		*dir;
	int			cpu;
};

/*
 * The CPU trace array - it consists of thousands of trace entries
 * plus some other descriptor data: (for example which task started
 * the trace, etc.)
 */
struct trace_array_cpu {
	struct trace_cpu	trace_cpu;
	atomic_t		disabled;
	void			*buffer_page;	/* ring buffer spare */

	unsigned long		entries;
	unsigned long		saved_latency;
	unsigned long		critical_start;
	unsigned long		critical_end;
	unsigned long		critical_sequence;
	unsigned long		nice;
	unsigned long		policy;
	unsigned long		rt_priority;
	unsigned long		skipped_entries;
	cycle_t			preempt_timestamp;
	pid_t			pid;
	kuid_t			uid;
	char			comm[TASK_COMM_LEN];
};

struct tracer;

struct trace_buffer {
	struct trace_array		*tr;
	struct ring_buffer		*buffer;
	struct trace_array_cpu __percpu	*data;
	cycle_t				time_start;
	int				cpu;
};

/*
 * The trace array - an array of per-CPU trace arrays. This is the
 * highest level data structure that individual tracers deal with.
 * They have on/off state as well:
 */
struct trace_array {
	struct list_head	list;
	char			*name;
	struct trace_buffer	trace_buffer;
#ifdef CONFIG_TRACER_MAX_TRACE
	/*
	 * The max_buffer is used to snapshot the trace when a maximum
	 * latency is reached, or when the user initiates a snapshot.
	 * Some tracers will use this to store a maximum trace while
	 * it continues examining live traces.
	 *
	 * The buffers for the max_buffer are set up the same as the trace_buffer
	 * When a snapshot is taken, the buffer of the max_buffer is swapped
	 * with the buffer of the trace_buffer and the buffers are reset for
	 * the trace_buffer so the tracing can continue.
	 */
	struct trace_buffer	max_buffer;
	bool			allocated_snapshot;
#endif
	int			buffer_disabled;
	struct trace_cpu	trace_cpu;	/* place holder */
#ifdef CONFIG_FTRACE_SYSCALLS
	int			sys_refcount_enter;
	int			sys_refcount_exit;
	DECLARE_BITMAP(enabled_enter_syscalls, NR_syscalls);
	DECLARE_BITMAP(enabled_exit_syscalls, NR_syscalls);
#endif
	int			stop_count;
	int			clock_id;
	struct tracer		*current_trace;
	unsigned int		flags;
	raw_spinlock_t		start_lock;
	struct dentry		*dir;
	struct dentry		*options;
	struct dentry		*percpu_dir;
	struct dentry		*event_dir;
	struct list_head	systems;
	struct list_head	events;
	struct task_struct	*waiter;
	int			ref;
};

enum {
	TRACE_ARRAY_FL_GLOBAL	= (1 << 0)
};

extern struct list_head ftrace_trace_arrays;

/*
 * The global tracer (top) should be the first trace array added,
 * but we check the flag anyway.
 */
static inline struct trace_array *top_trace_array(void)
{
	struct trace_array *tr;

	tr = list_entry(ftrace_trace_arrays.prev,
			typeof(*tr), list);
	WARN_ON(!(tr->flags & TRACE_ARRAY_FL_GLOBAL));
	return tr;
}

#define FTRACE_CMP_TYPE(var, type) \
	__builtin_types_compatible_p(typeof(var), type *)

#undef IF_ASSIGN
#define IF_ASSIGN(var, entry, etype, id)		\
	if (FTRACE_CMP_TYPE(var, etype)) {		\
		var = (typeof(var))(entry);		\
		WARN_ON(id && (entry)->type != id);	\
		break;					\
	}

/* Will cause compile errors if type is not found. */
extern void __ftrace_bad_type(void);

/*
 * The trace_assign_type is a verifier that the entry type is
 * the same as the type being assigned. To add new types simply
 * add a line with the following format:
 *
 * IF_ASSIGN(var, ent, type, id);
 *
 *  Where "type" is the trace type that includes the trace_entry
 *  as the "ent" item. And "id" is the trace identifier that is
 *  used in the trace_type enum.
 *
 *  If the type can have more than one id, then use zero.
 */
#define trace_assign_type(var, ent)					\
	do {								\
		IF_ASSIGN(var, ent, struct ftrace_entry, TRACE_FN);	\
		IF_ASSIGN(var, ent, struct ctx_switch_entry, 0);	\
		IF_ASSIGN(var, ent, struct stack_entry, TRACE_STACK);	\
		IF_ASSIGN(var, ent, struct userstack_entry, TRACE_USER_STACK);\
		IF_ASSIGN(var, ent, struct print_entry, TRACE_PRINT);	\
		IF_ASSIGN(var, ent, struct bprint_entry, TRACE_BPRINT);	\
		IF_ASSIGN(var, ent, struct bputs_entry, TRACE_BPUTS);	\
		IF_ASSIGN(var, ent, struct trace_mmiotrace_rw,		\
			  TRACE_MMIO_RW);				\
		IF_ASSIGN(var, ent, struct trace_mmiotrace_map,		\
			  TRACE_MMIO_MAP);				\
		IF_ASSIGN(var, ent, struct trace_branch, TRACE_BRANCH); \
		IF_ASSIGN(var, ent, struct ftrace_graph_ent_entry,	\
			  TRACE_GRAPH_ENT);		\
		IF_ASSIGN(var, ent, struct ftrace_graph_ret_entry,	\
			  TRACE_GRAPH_RET);		\
		__ftrace_bad_type();					\
	} while (0)

/*
 * An option specific to a tracer. This is a boolean value.
 * The bit is the bit index that sets its value on the
 * flags value in struct tracer_flags.
 */
struct tracer_opt {
	const char	*name; /* Will appear on the trace_options file */
	u32		bit; /* Mask assigned in val field in tracer_flags */
};

/*
 * The set of specific options for a tracer. Your tracer
 * have to set the initial value of the flags val.
 */
struct tracer_flags {
	u32			val;
	struct tracer_opt	*opts;
};

/* Makes more easy to define a tracer opt */
#define TRACER_OPT(s, b)	.name = #s, .bit = b


/**
 * struct tracer - a specific tracer and its callbacks to interact with debugfs
 * @name: the name chosen to select it on the available_tracers file
 * @init: called when one switches to this tracer (echo name > current_tracer)
 * @reset: called when one switches to another tracer
 * @start: called when tracing is unpaused (echo 1 > tracing_enabled)
 * @stop: called when tracing is paused (echo 0 > tracing_enabled)
 * @open: called when the trace file is opened
 * @pipe_open: called when the trace_pipe file is opened
 * @wait_pipe: override how the user waits for traces on trace_pipe
 * @close: called when the trace file is released
 * @pipe_close: called when the trace_pipe file is released
 * @read: override the default read callback on trace_pipe
 * @splice_read: override the default splice_read callback on trace_pipe
 * @selftest: selftest to run on boot (see trace_selftest.c)
 * @print_headers: override the first lines that describe your columns
 * @print_line: callback that prints a trace
 * @set_flag: signals one of your private flags changed (trace_options file)
 * @flags: your private flags
 */
struct tracer {
	const char		*name;
	int			(*init)(struct trace_array *tr);
	void			(*reset)(struct trace_array *tr);
	void			(*start)(struct trace_array *tr);
	void			(*stop)(struct trace_array *tr);
	void			(*open)(struct trace_iterator *iter);
	void			(*pipe_open)(struct trace_iterator *iter);
	void			(*wait_pipe)(struct trace_iterator *iter);
	void			(*close)(struct trace_iterator *iter);
	void			(*pipe_close)(struct trace_iterator *iter);
	ssize_t			(*read)(struct trace_iterator *iter,
					struct file *filp, char __user *ubuf,
					size_t cnt, loff_t *ppos);
	ssize_t			(*splice_read)(struct trace_iterator *iter,
					       struct file *filp,
					       loff_t *ppos,
					       struct pipe_inode_info *pipe,
					       size_t len,
					       unsigned int flags);
#ifdef CONFIG_FTRACE_STARTUP_TEST
	int			(*selftest)(struct tracer *trace,
					    struct trace_array *tr);
#endif
	void			(*print_header)(struct seq_file *m);
	enum print_line_t	(*print_line)(struct trace_iterator *iter);
	/* If you handled the flag setting, return 0 */
	int			(*set_flag)(u32 old_flags, u32 bit, int set);
	/* Return 0 if OK with change, else return non-zero */
	int			(*flag_changed)(struct tracer *tracer,
						u32 mask, int set);
	struct tracer		*next;
	struct tracer_flags	*flags;
	bool			print_max;
	bool			enabled;
#ifdef CONFIG_TRACER_MAX_TRACE
	bool			use_max_tr;
<<<<<<< HEAD
	bool			allocated_snapshot;
	bool			enabled;
=======
#endif
>>>>>>> f722406f
};


/* Only current can touch trace_recursion */

/*
 * For function tracing recursion:
 *  The order of these bits are important.
 *
 *  When function tracing occurs, the following steps are made:
 *   If arch does not support a ftrace feature:
 *    call internal function (uses INTERNAL bits) which calls...
 *   If callback is registered to the "global" list, the list
 *    function is called and recursion checks the GLOBAL bits.
 *    then this function calls...
 *   The function callback, which can use the FTRACE bits to
 *    check for recursion.
 *
 * Now if the arch does not suppport a feature, and it calls
 * the global list function which calls the ftrace callback
 * all three of these steps will do a recursion protection.
 * There's no reason to do one if the previous caller already
 * did. The recursion that we are protecting against will
 * go through the same steps again.
 *
 * To prevent the multiple recursion checks, if a recursion
 * bit is set that is higher than the MAX bit of the current
 * check, then we know that the check was made by the previous
 * caller, and we can skip the current check.
 */
enum {
	TRACE_BUFFER_BIT,
	TRACE_BUFFER_NMI_BIT,
	TRACE_BUFFER_IRQ_BIT,
	TRACE_BUFFER_SIRQ_BIT,

	/* Start of function recursion bits */
	TRACE_FTRACE_BIT,
	TRACE_FTRACE_NMI_BIT,
	TRACE_FTRACE_IRQ_BIT,
	TRACE_FTRACE_SIRQ_BIT,

	/* GLOBAL_BITs must be greater than FTRACE_BITs */
	TRACE_GLOBAL_BIT,
	TRACE_GLOBAL_NMI_BIT,
	TRACE_GLOBAL_IRQ_BIT,
	TRACE_GLOBAL_SIRQ_BIT,

	/* INTERNAL_BITs must be greater than GLOBAL_BITs */
	TRACE_INTERNAL_BIT,
	TRACE_INTERNAL_NMI_BIT,
	TRACE_INTERNAL_IRQ_BIT,
	TRACE_INTERNAL_SIRQ_BIT,

	TRACE_CONTROL_BIT,

/*
 * Abuse of the trace_recursion.
 * As we need a way to maintain state if we are tracing the function
 * graph in irq because we want to trace a particular function that
 * was called in irq context but we have irq tracing off. Since this
 * can only be modified by current, we can reuse trace_recursion.
 */
	TRACE_IRQ_BIT,
};

#define trace_recursion_set(bit)	do { (current)->trace_recursion |= (1<<(bit)); } while (0)
#define trace_recursion_clear(bit)	do { (current)->trace_recursion &= ~(1<<(bit)); } while (0)
#define trace_recursion_test(bit)	((current)->trace_recursion & (1<<(bit)))

#define TRACE_CONTEXT_BITS	4

#define TRACE_FTRACE_START	TRACE_FTRACE_BIT
#define TRACE_FTRACE_MAX	((1 << (TRACE_FTRACE_START + TRACE_CONTEXT_BITS)) - 1)

#define TRACE_GLOBAL_START	TRACE_GLOBAL_BIT
#define TRACE_GLOBAL_MAX	((1 << (TRACE_GLOBAL_START + TRACE_CONTEXT_BITS)) - 1)

#define TRACE_LIST_START	TRACE_INTERNAL_BIT
#define TRACE_LIST_MAX		((1 << (TRACE_LIST_START + TRACE_CONTEXT_BITS)) - 1)

#define TRACE_CONTEXT_MASK	TRACE_LIST_MAX

static __always_inline int trace_get_context_bit(void)
{
	int bit;

	if (in_interrupt()) {
		if (in_nmi())
			bit = 0;

		else if (in_irq())
			bit = 1;
		else
			bit = 2;
	} else
		bit = 3;

	return bit;
}

static __always_inline int trace_test_and_set_recursion(int start, int max)
{
	unsigned int val = current->trace_recursion;
	int bit;

	/* A previous recursion check was made */
	if ((val & TRACE_CONTEXT_MASK) > max)
		return 0;

	bit = trace_get_context_bit() + start;
	if (unlikely(val & (1 << bit)))
		return -1;

	val |= 1 << bit;
	current->trace_recursion = val;
	barrier();

	return bit;
}

static __always_inline void trace_clear_recursion(int bit)
{
	unsigned int val = current->trace_recursion;

	if (!bit)
		return;

	bit = 1 << bit;
	val &= ~bit;

	barrier();
	current->trace_recursion = val;
}

static inline struct ring_buffer_iter *
trace_buffer_iter(struct trace_iterator *iter, int cpu)
{
	if (iter->buffer_iter && iter->buffer_iter[cpu])
		return iter->buffer_iter[cpu];
	return NULL;
}

int tracer_init(struct tracer *t, struct trace_array *tr);
int tracing_is_enabled(void);
void tracing_reset(struct trace_buffer *buf, int cpu);
void tracing_reset_online_cpus(struct trace_buffer *buf);
void tracing_reset_current(int cpu);
void tracing_reset_all_online_cpus(void);
int tracing_open_generic(struct inode *inode, struct file *filp);
struct dentry *trace_create_file(const char *name,
				 umode_t mode,
				 struct dentry *parent,
				 void *data,
				 const struct file_operations *fops);

struct dentry *tracing_init_dentry_tr(struct trace_array *tr);
struct dentry *tracing_init_dentry(void);

struct ring_buffer_event;

struct ring_buffer_event *
trace_buffer_lock_reserve(struct ring_buffer *buffer,
			  int type,
			  unsigned long len,
			  unsigned long flags,
			  int pc);

struct trace_entry *tracing_get_trace_entry(struct trace_array *tr,
						struct trace_array_cpu *data);

struct trace_entry *trace_find_next_entry(struct trace_iterator *iter,
					  int *ent_cpu, u64 *ent_ts);

void __buffer_unlock_commit(struct ring_buffer *buffer,
			    struct ring_buffer_event *event);

int trace_empty(struct trace_iterator *iter);

void *trace_find_next_entry_inc(struct trace_iterator *iter);

void trace_init_global_iter(struct trace_iterator *iter);

void tracing_iter_reset(struct trace_iterator *iter, int cpu);

void poll_wait_pipe(struct trace_iterator *iter);

void ftrace(struct trace_array *tr,
			    struct trace_array_cpu *data,
			    unsigned long ip,
			    unsigned long parent_ip,
			    unsigned long flags, int pc);
void tracing_sched_switch_trace(struct trace_array *tr,
				struct task_struct *prev,
				struct task_struct *next,
				unsigned long flags, int pc);

void tracing_sched_wakeup_trace(struct trace_array *tr,
				struct task_struct *wakee,
				struct task_struct *cur,
				unsigned long flags, int pc);
void trace_function(struct trace_array *tr,
		    unsigned long ip,
		    unsigned long parent_ip,
		    unsigned long flags, int pc);
void trace_graph_function(struct trace_array *tr,
		    unsigned long ip,
		    unsigned long parent_ip,
		    unsigned long flags, int pc);
void trace_latency_header(struct seq_file *m);
void trace_default_header(struct seq_file *m);
void print_trace_header(struct seq_file *m, struct trace_iterator *iter);
int trace_empty(struct trace_iterator *iter);

void trace_graph_return(struct ftrace_graph_ret *trace);
int trace_graph_entry(struct ftrace_graph_ent *trace);
void set_graph_array(struct trace_array *tr);

void tracing_start_cmdline_record(void);
void tracing_stop_cmdline_record(void);
void tracing_sched_switch_assign_trace(struct trace_array *tr);
void tracing_stop_sched_switch_record(void);
void tracing_start_sched_switch_record(void);
int register_tracer(struct tracer *type);
int is_tracing_stopped(void);

extern cpumask_var_t __read_mostly tracing_buffer_mask;

#define for_each_tracing_cpu(cpu)	\
	for_each_cpu(cpu, tracing_buffer_mask)

extern unsigned long nsecs_to_usecs(unsigned long nsecs);

extern unsigned long tracing_thresh;

#ifdef CONFIG_TRACER_MAX_TRACE
extern unsigned long tracing_max_latency;

void update_max_tr(struct trace_array *tr, struct task_struct *tsk, int cpu);
void update_max_tr_single(struct trace_array *tr,
			  struct task_struct *tsk, int cpu);
#endif /* CONFIG_TRACER_MAX_TRACE */

#ifdef CONFIG_STACKTRACE
void ftrace_trace_stack(struct ring_buffer *buffer, unsigned long flags,
			int skip, int pc);

void ftrace_trace_stack_regs(struct ring_buffer *buffer, unsigned long flags,
			     int skip, int pc, struct pt_regs *regs);

void ftrace_trace_userstack(struct ring_buffer *buffer, unsigned long flags,
			    int pc);

void __trace_stack(struct trace_array *tr, unsigned long flags, int skip,
		   int pc);
#else
static inline void ftrace_trace_stack(struct ring_buffer *buffer,
				      unsigned long flags, int skip, int pc)
{
}

static inline void ftrace_trace_stack_regs(struct ring_buffer *buffer,
					   unsigned long flags, int skip,
					   int pc, struct pt_regs *regs)
{
}

static inline void ftrace_trace_userstack(struct ring_buffer *buffer,
					  unsigned long flags, int pc)
{
}

static inline void __trace_stack(struct trace_array *tr, unsigned long flags,
				 int skip, int pc)
{
}
#endif /* CONFIG_STACKTRACE */

extern cycle_t ftrace_now(int cpu);

extern void trace_find_cmdline(int pid, char comm[]);

#ifdef CONFIG_DYNAMIC_FTRACE
extern unsigned long ftrace_update_tot_cnt;
#endif
#define DYN_FTRACE_TEST_NAME trace_selftest_dynamic_test_func
extern int DYN_FTRACE_TEST_NAME(void);
#define DYN_FTRACE_TEST_NAME2 trace_selftest_dynamic_test_func2
extern int DYN_FTRACE_TEST_NAME2(void);

extern bool ring_buffer_expanded;
extern bool tracing_selftest_disabled;
DECLARE_PER_CPU(int, ftrace_cpu_disabled);

#ifdef CONFIG_FTRACE_STARTUP_TEST
extern int trace_selftest_startup_function(struct tracer *trace,
					   struct trace_array *tr);
extern int trace_selftest_startup_function_graph(struct tracer *trace,
						 struct trace_array *tr);
extern int trace_selftest_startup_irqsoff(struct tracer *trace,
					  struct trace_array *tr);
extern int trace_selftest_startup_preemptoff(struct tracer *trace,
					     struct trace_array *tr);
extern int trace_selftest_startup_preemptirqsoff(struct tracer *trace,
						 struct trace_array *tr);
extern int trace_selftest_startup_wakeup(struct tracer *trace,
					 struct trace_array *tr);
extern int trace_selftest_startup_nop(struct tracer *trace,
					 struct trace_array *tr);
extern int trace_selftest_startup_sched_switch(struct tracer *trace,
					       struct trace_array *tr);
extern int trace_selftest_startup_branch(struct tracer *trace,
					 struct trace_array *tr);
#endif /* CONFIG_FTRACE_STARTUP_TEST */

extern void *head_page(struct trace_array_cpu *data);
extern unsigned long long ns2usecs(cycle_t nsec);
extern int
trace_vbprintk(unsigned long ip, const char *fmt, va_list args);
extern int
trace_vprintk(unsigned long ip, const char *fmt, va_list args);
extern int
trace_array_vprintk(struct trace_array *tr,
		    unsigned long ip, const char *fmt, va_list args);
int trace_array_printk(struct trace_array *tr,
		       unsigned long ip, const char *fmt, ...);
int trace_array_printk_buf(struct ring_buffer *buffer,
			   unsigned long ip, const char *fmt, ...);
void trace_printk_seq(struct trace_seq *s);
enum print_line_t print_trace_line(struct trace_iterator *iter);

extern unsigned long trace_flags;

extern int trace_clock_id;

/* Standard output formatting function used for function return traces */
#ifdef CONFIG_FUNCTION_GRAPH_TRACER

/* Flag options */
#define TRACE_GRAPH_PRINT_OVERRUN       0x1
#define TRACE_GRAPH_PRINT_CPU           0x2
#define TRACE_GRAPH_PRINT_OVERHEAD      0x4
#define TRACE_GRAPH_PRINT_PROC          0x8
#define TRACE_GRAPH_PRINT_DURATION      0x10
#define TRACE_GRAPH_PRINT_ABS_TIME      0x20

extern enum print_line_t
print_graph_function_flags(struct trace_iterator *iter, u32 flags);
extern void print_graph_headers_flags(struct seq_file *s, u32 flags);
extern enum print_line_t
trace_print_graph_duration(unsigned long long duration, struct trace_seq *s);
extern void graph_trace_open(struct trace_iterator *iter);
extern void graph_trace_close(struct trace_iterator *iter);
extern int __trace_graph_entry(struct trace_array *tr,
			       struct ftrace_graph_ent *trace,
			       unsigned long flags, int pc);
extern void __trace_graph_return(struct trace_array *tr,
				 struct ftrace_graph_ret *trace,
				 unsigned long flags, int pc);


#ifdef CONFIG_DYNAMIC_FTRACE
/* TODO: make this variable */
#define FTRACE_GRAPH_MAX_FUNCS		32
extern int ftrace_graph_filter_enabled;
extern int ftrace_graph_count;
extern unsigned long ftrace_graph_funcs[FTRACE_GRAPH_MAX_FUNCS];

static inline int ftrace_graph_addr(unsigned long addr)
{
	int i;

	if (!ftrace_graph_filter_enabled)
		return 1;

	for (i = 0; i < ftrace_graph_count; i++) {
		if (addr == ftrace_graph_funcs[i]) {
			/*
			 * If no irqs are to be traced, but a set_graph_function
			 * is set, and called by an interrupt handler, we still
			 * want to trace it.
			 */
			if (in_irq())
				trace_recursion_set(TRACE_IRQ_BIT);
			else
				trace_recursion_clear(TRACE_IRQ_BIT);
			return 1;
		}
	}

	return 0;
}
#else
static inline int ftrace_graph_addr(unsigned long addr)
{
	return 1;
}
#endif /* CONFIG_DYNAMIC_FTRACE */
#else /* CONFIG_FUNCTION_GRAPH_TRACER */
static inline enum print_line_t
print_graph_function_flags(struct trace_iterator *iter, u32 flags)
{
	return TRACE_TYPE_UNHANDLED;
}
#endif /* CONFIG_FUNCTION_GRAPH_TRACER */

extern struct list_head ftrace_pids;

#ifdef CONFIG_FUNCTION_TRACER
static inline int ftrace_trace_task(struct task_struct *task)
{
	if (list_empty(&ftrace_pids))
		return 1;

	return test_tsk_trace_trace(task);
}
extern int ftrace_is_dead(void);
#else
static inline int ftrace_trace_task(struct task_struct *task)
{
	return 1;
}
static inline int ftrace_is_dead(void) { return 0; }
#endif

int ftrace_event_is_function(struct ftrace_event_call *call);

/*
 * struct trace_parser - servers for reading the user input separated by spaces
 * @cont: set if the input is not complete - no final space char was found
 * @buffer: holds the parsed user input
 * @idx: user input length
 * @size: buffer size
 */
struct trace_parser {
	bool		cont;
	char		*buffer;
	unsigned	idx;
	unsigned	size;
};

static inline bool trace_parser_loaded(struct trace_parser *parser)
{
	return (parser->idx != 0);
}

static inline bool trace_parser_cont(struct trace_parser *parser)
{
	return parser->cont;
}

static inline void trace_parser_clear(struct trace_parser *parser)
{
	parser->cont = false;
	parser->idx = 0;
}

extern int trace_parser_get_init(struct trace_parser *parser, int size);
extern void trace_parser_put(struct trace_parser *parser);
extern int trace_get_user(struct trace_parser *parser, const char __user *ubuf,
	size_t cnt, loff_t *ppos);

/*
 * trace_iterator_flags is an enumeration that defines bit
 * positions into trace_flags that controls the output.
 *
 * NOTE: These bits must match the trace_options array in
 *       trace.c.
 */
enum trace_iterator_flags {
	TRACE_ITER_PRINT_PARENT		= 0x01,
	TRACE_ITER_SYM_OFFSET		= 0x02,
	TRACE_ITER_SYM_ADDR		= 0x04,
	TRACE_ITER_VERBOSE		= 0x08,
	TRACE_ITER_RAW			= 0x10,
	TRACE_ITER_HEX			= 0x20,
	TRACE_ITER_BIN			= 0x40,
	TRACE_ITER_BLOCK		= 0x80,
	TRACE_ITER_STACKTRACE		= 0x100,
	TRACE_ITER_PRINTK		= 0x200,
	TRACE_ITER_PREEMPTONLY		= 0x400,
	TRACE_ITER_BRANCH		= 0x800,
	TRACE_ITER_ANNOTATE		= 0x1000,
	TRACE_ITER_USERSTACKTRACE       = 0x2000,
	TRACE_ITER_SYM_USEROBJ          = 0x4000,
	TRACE_ITER_PRINTK_MSGONLY	= 0x8000,
	TRACE_ITER_CONTEXT_INFO		= 0x10000, /* Print pid/cpu/time */
	TRACE_ITER_LATENCY_FMT		= 0x20000,
	TRACE_ITER_SLEEP_TIME		= 0x40000,
	TRACE_ITER_GRAPH_TIME		= 0x80000,
	TRACE_ITER_RECORD_CMD		= 0x100000,
	TRACE_ITER_OVERWRITE		= 0x200000,
	TRACE_ITER_STOP_ON_FREE		= 0x400000,
	TRACE_ITER_IRQ_INFO		= 0x800000,
	TRACE_ITER_MARKERS		= 0x1000000,
	TRACE_ITER_FUNCTION		= 0x2000000,
};

/*
 * TRACE_ITER_SYM_MASK masks the options in trace_flags that
 * control the output of kernel symbols.
 */
#define TRACE_ITER_SYM_MASK \
	(TRACE_ITER_PRINT_PARENT|TRACE_ITER_SYM_OFFSET|TRACE_ITER_SYM_ADDR)

extern struct tracer nop_trace;

#ifdef CONFIG_BRANCH_TRACER
extern int enable_branch_tracing(struct trace_array *tr);
extern void disable_branch_tracing(void);
static inline int trace_branch_enable(struct trace_array *tr)
{
	if (trace_flags & TRACE_ITER_BRANCH)
		return enable_branch_tracing(tr);
	return 0;
}
static inline void trace_branch_disable(void)
{
	/* due to races, always disable */
	disable_branch_tracing();
}
#else
static inline int trace_branch_enable(struct trace_array *tr)
{
	return 0;
}
static inline void trace_branch_disable(void)
{
}
#endif /* CONFIG_BRANCH_TRACER */

/* set ring buffers to default size if not already done so */
int tracing_update_buffers(void);

/* trace event type bit fields, not numeric */
enum {
	TRACE_EVENT_TYPE_PRINTF		= 1,
	TRACE_EVENT_TYPE_RAW		= 2,
};

struct ftrace_event_field {
	struct list_head	link;
	const char		*name;
	const char		*type;
	int			filter_type;
	int			offset;
	int			size;
	int			is_signed;
};

struct event_filter {
	int			n_preds;	/* Number assigned */
	int			a_preds;	/* allocated */
	struct filter_pred	*preds;
	struct filter_pred	*root;
	char			*filter_string;
};

struct event_subsystem {
	struct list_head	list;
	const char		*name;
	struct event_filter	*filter;
	int			ref_count;
};

struct ftrace_subsystem_dir {
	struct list_head		list;
	struct event_subsystem		*subsystem;
	struct trace_array		*tr;
	struct dentry			*entry;
	int				ref_count;
	int				nr_events;
};

#define FILTER_PRED_INVALID	((unsigned short)-1)
#define FILTER_PRED_IS_RIGHT	(1 << 15)
#define FILTER_PRED_FOLD	(1 << 15)

/*
 * The max preds is the size of unsigned short with
 * two flags at the MSBs. One bit is used for both the IS_RIGHT
 * and FOLD flags. The other is reserved.
 *
 * 2^14 preds is way more than enough.
 */
#define MAX_FILTER_PRED		16384

struct filter_pred;
struct regex;

typedef int (*filter_pred_fn_t) (struct filter_pred *pred, void *event);

typedef int (*regex_match_func)(char *str, struct regex *r, int len);

enum regex_type {
	MATCH_FULL = 0,
	MATCH_FRONT_ONLY,
	MATCH_MIDDLE_ONLY,
	MATCH_END_ONLY,
};

struct regex {
	char			pattern[MAX_FILTER_STR_VAL];
	int			len;
	int			field_len;
	regex_match_func	match;
};

struct filter_pred {
	filter_pred_fn_t 	fn;
	u64 			val;
	struct regex		regex;
	unsigned short		*ops;
	struct ftrace_event_field *field;
	int 			offset;
	int 			not;
	int 			op;
	unsigned short		index;
	unsigned short		parent;
	unsigned short		left;
	unsigned short		right;
};

extern enum regex_type
filter_parse_regex(char *buff, int len, char **search, int *not);
extern void print_event_filter(struct ftrace_event_call *call,
			       struct trace_seq *s);
extern int apply_event_filter(struct ftrace_event_call *call,
			      char *filter_string);
extern int apply_subsystem_event_filter(struct ftrace_subsystem_dir *dir,
					char *filter_string);
extern void print_subsystem_event_filter(struct event_subsystem *system,
					 struct trace_seq *s);
extern int filter_assign_type(const char *type);

struct ftrace_event_field *
trace_find_event_field(struct ftrace_event_call *call, char *name);

static inline int
filter_check_discard(struct ftrace_event_call *call, void *rec,
		     struct ring_buffer *buffer,
		     struct ring_buffer_event *event)
{
	if (unlikely(call->flags & TRACE_EVENT_FL_FILTERED) &&
	    !filter_match_preds(call->filter, rec)) {
		ring_buffer_discard_commit(buffer, event);
		return 1;
	}

	return 0;
}

extern void trace_event_enable_cmd_record(bool enable);
extern int event_trace_add_tracer(struct dentry *parent, struct trace_array *tr);
extern int event_trace_del_tracer(struct trace_array *tr);

extern struct mutex event_mutex;
extern struct list_head ftrace_events;

extern const char *__start___trace_bprintk_fmt[];
extern const char *__stop___trace_bprintk_fmt[];

void trace_printk_init_buffers(void);
void trace_printk_start_comm(void);
int trace_keep_overwrite(struct tracer *tracer, u32 mask, int set);
<<<<<<< HEAD
int set_tracer_flag(unsigned int mask, int enabled);
=======
int set_tracer_flag(struct trace_array *tr, unsigned int mask, int enabled);

/*
 * Normal trace_printk() and friends allocates special buffers
 * to do the manipulation, as well as saves the print formats
 * into sections to display. But the trace infrastructure wants
 * to use these without the added overhead at the price of being
 * a bit slower (used mainly for warnings, where we don't care
 * about performance). The internal_trace_puts() is for such
 * a purpose.
 */
#define internal_trace_puts(str) __trace_puts(_THIS_IP_, str, strlen(str))
>>>>>>> f722406f

#undef FTRACE_ENTRY
#define FTRACE_ENTRY(call, struct_name, id, tstruct, print, filter)	\
	extern struct ftrace_event_call					\
	__attribute__((__aligned__(4))) event_##call;
#undef FTRACE_ENTRY_DUP
#define FTRACE_ENTRY_DUP(call, struct_name, id, tstruct, print, filter)	\
	FTRACE_ENTRY(call, struct_name, id, PARAMS(tstruct), PARAMS(print), \
		     filter)
#include "trace_entries.h"

#if defined(CONFIG_PERF_EVENTS) && defined(CONFIG_FUNCTION_TRACER)
int perf_ftrace_event_register(struct ftrace_event_call *call,
			       enum trace_reg type, void *data);
#else
#define perf_ftrace_event_register NULL
#endif

#endif /* _LINUX_KERNEL_TRACE_H */<|MERGE_RESOLUTION|>--- conflicted
+++ resolved
@@ -366,12 +366,7 @@
 	bool			enabled;
 #ifdef CONFIG_TRACER_MAX_TRACE
 	bool			use_max_tr;
-<<<<<<< HEAD
-	bool			allocated_snapshot;
-	bool			enabled;
-=======
 #endif
->>>>>>> f722406f
 };
 
 
@@ -1037,9 +1032,6 @@
 void trace_printk_init_buffers(void);
 void trace_printk_start_comm(void);
 int trace_keep_overwrite(struct tracer *tracer, u32 mask, int set);
-<<<<<<< HEAD
-int set_tracer_flag(unsigned int mask, int enabled);
-=======
 int set_tracer_flag(struct trace_array *tr, unsigned int mask, int enabled);
 
 /*
@@ -1052,7 +1044,6 @@
  * a purpose.
  */
 #define internal_trace_puts(str) __trace_puts(_THIS_IP_, str, strlen(str))
->>>>>>> f722406f
 
 #undef FTRACE_ENTRY
 #define FTRACE_ENTRY(call, struct_name, id, tstruct, print, filter)	\
