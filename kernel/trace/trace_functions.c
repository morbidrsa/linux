/*
 * ring buffer based function tracer
 *
 * Copyright (C) 2007-2008 Steven Rostedt <srostedt@redhat.com>
 * Copyright (C) 2008 Ingo Molnar <mingo@redhat.com>
 *
 * Based on code from the latency_tracer, that is:
 *
 *  Copyright (C) 2004-2006 Ingo Molnar
 *  Copyright (C) 2004 Nadia Yvette Chambers
 */
#include <linux/ring_buffer.h>
#include <linux/debugfs.h>
#include <linux/uaccess.h>
#include <linux/ftrace.h>
#include <linux/fs.h>

#include "trace.h"

/* function tracing enabled */
static int			ftrace_function_enabled;

static struct trace_array	*func_trace;

static void tracing_start_function_trace(void);
static void tracing_stop_function_trace(void);

static int function_trace_init(struct trace_array *tr)
{
	func_trace = tr;
	tr->trace_buffer.cpu = get_cpu();
	put_cpu();

	tracing_start_cmdline_record();
	tracing_start_function_trace();
	return 0;
}

static void function_trace_reset(struct trace_array *tr)
{
	tracing_stop_function_trace();
	tracing_stop_cmdline_record();
}

static void function_trace_start(struct trace_array *tr)
{
	tracing_reset_online_cpus(&tr->trace_buffer);
}

/* Our option */
enum {
	TRACE_FUNC_OPT_STACK	= 0x1,
};

static struct tracer_flags func_flags;

static void
function_trace_call(unsigned long ip, unsigned long parent_ip,
		    struct ftrace_ops *op, struct pt_regs *pt_regs)
{
	struct trace_array *tr = func_trace;
	struct trace_array_cpu *data;
	unsigned long flags;
	int bit;
	int cpu;
	int pc;

	if (unlikely(!ftrace_function_enabled))
		return;

	pc = preempt_count();
	preempt_disable_notrace();

	bit = trace_test_and_set_recursion(TRACE_FTRACE_START, TRACE_FTRACE_MAX);
	if (bit < 0)
		goto out;

	cpu = smp_processor_id();
	data = per_cpu_ptr(tr->trace_buffer.data, cpu);
	if (!atomic_read(&data->disabled)) {
		local_save_flags(flags);
		trace_function(tr, ip, parent_ip, flags, pc);
	}
	trace_clear_recursion(bit);

 out:
	preempt_enable_notrace();
}

static void
function_stack_trace_call(unsigned long ip, unsigned long parent_ip,
			  struct ftrace_ops *op, struct pt_regs *pt_regs)
{
	struct trace_array *tr = func_trace;
	struct trace_array_cpu *data;
	unsigned long flags;
	long disabled;
	int cpu;
	int pc;

	if (unlikely(!ftrace_function_enabled))
		return;

	/*
	 * Need to use raw, since this must be called before the
	 * recursive protection is performed.
	 */
	local_irq_save(flags);
	cpu = raw_smp_processor_id();
	data = per_cpu_ptr(tr->trace_buffer.data, cpu);
	disabled = atomic_inc_return(&data->disabled);

	if (likely(disabled == 1)) {
		pc = preempt_count();
		trace_function(tr, ip, parent_ip, flags, pc);
		/*
		 * skip over 5 funcs:
		 *    __ftrace_trace_stack,
		 *    __trace_stack,
		 *    function_stack_trace_call
		 *    ftrace_list_func
		 *    ftrace_call
		 */
		__trace_stack(tr, flags, 5, pc);
	}

	atomic_dec(&data->disabled);
	local_irq_restore(flags);
}


static struct ftrace_ops trace_ops __read_mostly =
{
	.func = function_trace_call,
	.flags = FTRACE_OPS_FL_GLOBAL | FTRACE_OPS_FL_RECURSION_SAFE,
};

static struct ftrace_ops trace_stack_ops __read_mostly =
{
	.func = function_stack_trace_call,
	.flags = FTRACE_OPS_FL_GLOBAL | FTRACE_OPS_FL_RECURSION_SAFE,
};

static struct tracer_opt func_opts[] = {
#ifdef CONFIG_STACKTRACE
	{ TRACER_OPT(func_stack_trace, TRACE_FUNC_OPT_STACK) },
#endif
	{ } /* Always set a last empty entry */
};

static struct tracer_flags func_flags = {
	.val = 0, /* By default: all flags disabled */
	.opts = func_opts
};

static void tracing_start_function_trace(void)
{
	ftrace_function_enabled = 0;

	if (func_flags.val & TRACE_FUNC_OPT_STACK)
		register_ftrace_function(&trace_stack_ops);
	else
		register_ftrace_function(&trace_ops);

	ftrace_function_enabled = 1;
}

static void tracing_stop_function_trace(void)
{
	ftrace_function_enabled = 0;

	if (func_flags.val & TRACE_FUNC_OPT_STACK)
		unregister_ftrace_function(&trace_stack_ops);
	else
		unregister_ftrace_function(&trace_ops);
}

static int func_set_flag(u32 old_flags, u32 bit, int set)
{
	switch (bit) {
	case TRACE_FUNC_OPT_STACK:
		/* do nothing if already set */
		if (!!set == !!(func_flags.val & TRACE_FUNC_OPT_STACK))
			break;

		if (set) {
			unregister_ftrace_function(&trace_ops);
			register_ftrace_function(&trace_stack_ops);
		} else {
			unregister_ftrace_function(&trace_stack_ops);
			register_ftrace_function(&trace_ops);
		}

		break;
	default:
		return -EINVAL;
	}

	return 0;
}

static struct tracer function_trace __read_mostly =
{
	.name		= "function",
	.init		= function_trace_init,
	.reset		= function_trace_reset,
	.start		= function_trace_start,
	.wait_pipe	= poll_wait_pipe,
	.flags		= &func_flags,
	.set_flag	= func_set_flag,
#ifdef CONFIG_FTRACE_SELFTEST
	.selftest	= trace_selftest_startup_function,
#endif
};

#ifdef CONFIG_DYNAMIC_FTRACE
static int update_count(void **data)
{
	unsigned long *count = (long *)data;

	if (!*count)
		return 0;

	if (*count != -1)
		(*count)--;

	return 1;
}

static void
ftrace_traceon_count(unsigned long ip, unsigned long parent_ip, void **data)
{
	if (tracing_is_on())
		return;

	if (update_count(data))
		tracing_on();
}

static void
ftrace_traceoff_count(unsigned long ip, unsigned long parent_ip, void **data)
{
	if (!tracing_is_on())
		return;

	if (update_count(data))
		tracing_off();
}

static void
ftrace_traceon(unsigned long ip, unsigned long parent_ip, void **data)
{
	if (tracing_is_on())
		return;

	tracing_on();
}

static void
ftrace_traceoff(unsigned long ip, unsigned long parent_ip, void **data)
{
	if (!tracing_is_on())
		return;

	tracing_off();
}

/*
 * Skip 4:
 *   ftrace_stacktrace()
 *   function_trace_probe_call()
 *   ftrace_ops_list_func()
 *   ftrace_call()
 */
#define STACK_SKIP 4

static void
ftrace_stacktrace(unsigned long ip, unsigned long parent_ip, void **data)
{
	trace_dump_stack(STACK_SKIP);
}

static void
ftrace_stacktrace_count(unsigned long ip, unsigned long parent_ip, void **data)
{
	if (!tracing_is_on())
		return;

	if (update_count(data))
		trace_dump_stack(STACK_SKIP);
}
<<<<<<< HEAD
=======

static void
ftrace_dump_probe(unsigned long ip, unsigned long parent_ip, void **data)
{
	if (update_count(data))
		ftrace_dump(DUMP_ALL);
}

/* Only dump the current CPU buffer. */
static void
ftrace_cpudump_probe(unsigned long ip, unsigned long parent_ip, void **data)
{
	if (update_count(data))
		ftrace_dump(DUMP_ORIG);
}
>>>>>>> d0e0ac97

static int
ftrace_probe_print(const char *name, struct seq_file *m,
		   unsigned long ip, void *data)
{
	long count = (long)data;

	seq_printf(m, "%ps:%s", (void *)ip, name);

	if (count == -1)
		seq_printf(m, ":unlimited\n");
	else
		seq_printf(m, ":count=%ld\n", count);

	return 0;
}

static int
ftrace_traceon_print(struct seq_file *m, unsigned long ip,
			 struct ftrace_probe_ops *ops, void *data)
{
	return ftrace_probe_print("traceon", m, ip, data);
}
<<<<<<< HEAD

static int
ftrace_traceoff_print(struct seq_file *m, unsigned long ip,
			 struct ftrace_probe_ops *ops, void *data)
{
	return ftrace_probe_print("traceoff", m, ip, data);
}

static int
ftrace_stacktrace_print(struct seq_file *m, unsigned long ip,
			struct ftrace_probe_ops *ops, void *data)
{
	return ftrace_probe_print("stacktrace", m, ip, data);
=======

static int
ftrace_traceoff_print(struct seq_file *m, unsigned long ip,
			 struct ftrace_probe_ops *ops, void *data)
{
	return ftrace_probe_print("traceoff", m, ip, data);
}

static int
ftrace_stacktrace_print(struct seq_file *m, unsigned long ip,
			struct ftrace_probe_ops *ops, void *data)
{
	return ftrace_probe_print("stacktrace", m, ip, data);
}

static int
ftrace_dump_print(struct seq_file *m, unsigned long ip,
			struct ftrace_probe_ops *ops, void *data)
{
	return ftrace_probe_print("dump", m, ip, data);
>>>>>>> d0e0ac97
}

static struct ftrace_probe_ops traceon_count_probe_ops = {
	.func			= ftrace_traceon_count,
	.print			= ftrace_traceon_print,
};

static struct ftrace_probe_ops traceoff_count_probe_ops = {
	.func			= ftrace_traceoff_count,
	.print			= ftrace_traceoff_print,
};

static struct ftrace_probe_ops stacktrace_count_probe_ops = {
	.func			= ftrace_stacktrace_count,
	.print			= ftrace_stacktrace_print,
};

static struct ftrace_probe_ops traceon_probe_ops = {
	.func			= ftrace_traceon,
	.print			= ftrace_traceon_print,
};

static struct ftrace_probe_ops traceoff_probe_ops = {
	.func			= ftrace_traceoff,
	.print			= ftrace_traceoff_print,
};

static struct ftrace_probe_ops stacktrace_probe_ops = {
	.func			= ftrace_stacktrace,
	.print			= ftrace_stacktrace_print,
};

static int
<<<<<<< HEAD
=======
ftrace_cpudump_print(struct seq_file *m, unsigned long ip,
			struct ftrace_probe_ops *ops, void *data)
{
	return ftrace_probe_print("cpudump", m, ip, data);
}

static struct ftrace_probe_ops traceon_count_probe_ops = {
	.func			= ftrace_traceon_count,
	.print			= ftrace_traceon_print,
};

static struct ftrace_probe_ops traceoff_count_probe_ops = {
	.func			= ftrace_traceoff_count,
	.print			= ftrace_traceoff_print,
};

static struct ftrace_probe_ops stacktrace_count_probe_ops = {
	.func			= ftrace_stacktrace_count,
	.print			= ftrace_stacktrace_print,
};

static struct ftrace_probe_ops dump_probe_ops = {
	.func			= ftrace_dump_probe,
	.print			= ftrace_dump_print,
};

static struct ftrace_probe_ops cpudump_probe_ops = {
	.func			= ftrace_cpudump_probe,
	.print			= ftrace_cpudump_print,
};

static struct ftrace_probe_ops traceon_probe_ops = {
	.func			= ftrace_traceon,
	.print			= ftrace_traceon_print,
};

static struct ftrace_probe_ops traceoff_probe_ops = {
	.func			= ftrace_traceoff,
	.print			= ftrace_traceoff_print,
};

static struct ftrace_probe_ops stacktrace_probe_ops = {
	.func			= ftrace_stacktrace,
	.print			= ftrace_stacktrace_print,
};

static int
>>>>>>> d0e0ac97
ftrace_trace_probe_callback(struct ftrace_probe_ops *ops,
			    struct ftrace_hash *hash, char *glob,
			    char *cmd, char *param, int enable)
{
	void *count = (void *)-1;
	char *number;
	int ret;

	/* hash funcs only work with set_ftrace_filter */
	if (!enable)
		return -EINVAL;

	if (glob[0] == '!') {
		unregister_ftrace_function_probe_func(glob+1, ops);
		return 0;
	}

	if (!param)
		goto out_reg;

	number = strsep(&param, ":");

	if (!strlen(number))
		goto out_reg;

	/*
	 * We use the callback data field (which is a pointer)
	 * as our counter.
	 */
	ret = kstrtoul(number, 0, (unsigned long *)&count);
	if (ret)
		return ret;

 out_reg:
	ret = register_ftrace_function_probe(glob, ops, count);

	return ret < 0 ? ret : 0;
}

static int
ftrace_trace_onoff_callback(struct ftrace_hash *hash,
			    char *glob, char *cmd, char *param, int enable)
{
	struct ftrace_probe_ops *ops;

	/* we register both traceon and traceoff to this callback */
	if (strcmp(cmd, "traceon") == 0)
		ops = param ? &traceon_count_probe_ops : &traceon_probe_ops;
	else
		ops = param ? &traceoff_count_probe_ops : &traceoff_probe_ops;

	return ftrace_trace_probe_callback(ops, hash, glob, cmd,
					   param, enable);
}

static int
ftrace_stacktrace_callback(struct ftrace_hash *hash,
			   char *glob, char *cmd, char *param, int enable)
{
	struct ftrace_probe_ops *ops;

	ops = param ? &stacktrace_count_probe_ops : &stacktrace_probe_ops;

	return ftrace_trace_probe_callback(ops, hash, glob, cmd,
					   param, enable);
}

<<<<<<< HEAD
=======
static int
ftrace_dump_callback(struct ftrace_hash *hash,
			   char *glob, char *cmd, char *param, int enable)
{
	struct ftrace_probe_ops *ops;

	ops = &dump_probe_ops;

	/* Only dump once. */
	return ftrace_trace_probe_callback(ops, hash, glob, cmd,
					   "1", enable);
}

static int
ftrace_cpudump_callback(struct ftrace_hash *hash,
			   char *glob, char *cmd, char *param, int enable)
{
	struct ftrace_probe_ops *ops;

	ops = &cpudump_probe_ops;

	/* Only dump once. */
	return ftrace_trace_probe_callback(ops, hash, glob, cmd,
					   "1", enable);
}

>>>>>>> d0e0ac97
static struct ftrace_func_command ftrace_traceon_cmd = {
	.name			= "traceon",
	.func			= ftrace_trace_onoff_callback,
};

static struct ftrace_func_command ftrace_traceoff_cmd = {
	.name			= "traceoff",
	.func			= ftrace_trace_onoff_callback,
};

static struct ftrace_func_command ftrace_stacktrace_cmd = {
	.name			= "stacktrace",
	.func			= ftrace_stacktrace_callback,
};

<<<<<<< HEAD
=======
static struct ftrace_func_command ftrace_dump_cmd = {
	.name			= "dump",
	.func			= ftrace_dump_callback,
};

static struct ftrace_func_command ftrace_cpudump_cmd = {
	.name			= "cpudump",
	.func			= ftrace_cpudump_callback,
};

>>>>>>> d0e0ac97
static int __init init_func_cmd_traceon(void)
{
	int ret;

	ret = register_ftrace_command(&ftrace_traceoff_cmd);
	if (ret)
		return ret;

	ret = register_ftrace_command(&ftrace_traceon_cmd);
	if (ret)
<<<<<<< HEAD
		unregister_ftrace_command(&ftrace_traceoff_cmd);

	ret = register_ftrace_command(&ftrace_stacktrace_cmd);
	if (ret) {
		unregister_ftrace_command(&ftrace_traceoff_cmd);
		unregister_ftrace_command(&ftrace_traceon_cmd);
	}
=======
		goto out_free_traceoff;

	ret = register_ftrace_command(&ftrace_stacktrace_cmd);
	if (ret)
		goto out_free_traceon;

	ret = register_ftrace_command(&ftrace_dump_cmd);
	if (ret)
		goto out_free_stacktrace;

	ret = register_ftrace_command(&ftrace_cpudump_cmd);
	if (ret)
		goto out_free_dump;

	return 0;

 out_free_dump:
	unregister_ftrace_command(&ftrace_dump_cmd);
 out_free_stacktrace:
	unregister_ftrace_command(&ftrace_stacktrace_cmd);
 out_free_traceon:
	unregister_ftrace_command(&ftrace_traceon_cmd);
 out_free_traceoff:
	unregister_ftrace_command(&ftrace_traceoff_cmd);

>>>>>>> d0e0ac97
	return ret;
}
#else
static inline int init_func_cmd_traceon(void)
{
	return 0;
}
#endif /* CONFIG_DYNAMIC_FTRACE */

static __init int init_function_trace(void)
{
	init_func_cmd_traceon();
	return register_tracer(&function_trace);
}
core_initcall(init_function_trace);<|MERGE_RESOLUTION|>--- conflicted
+++ resolved
@@ -289,8 +289,6 @@
 	if (update_count(data))
 		trace_dump_stack(STACK_SKIP);
 }
-<<<<<<< HEAD
-=======
 
 static void
 ftrace_dump_probe(unsigned long ip, unsigned long parent_ip, void **data)
@@ -306,7 +304,6 @@
 	if (update_count(data))
 		ftrace_dump(DUMP_ORIG);
 }
->>>>>>> d0e0ac97
 
 static int
 ftrace_probe_print(const char *name, struct seq_file *m,
@@ -330,7 +327,6 @@
 {
 	return ftrace_probe_print("traceon", m, ip, data);
 }
-<<<<<<< HEAD
 
 static int
 ftrace_traceoff_print(struct seq_file *m, unsigned long ip,
@@ -344,20 +340,6 @@
 			struct ftrace_probe_ops *ops, void *data)
 {
 	return ftrace_probe_print("stacktrace", m, ip, data);
-=======
-
-static int
-ftrace_traceoff_print(struct seq_file *m, unsigned long ip,
-			 struct ftrace_probe_ops *ops, void *data)
-{
-	return ftrace_probe_print("traceoff", m, ip, data);
-}
-
-static int
-ftrace_stacktrace_print(struct seq_file *m, unsigned long ip,
-			struct ftrace_probe_ops *ops, void *data)
-{
-	return ftrace_probe_print("stacktrace", m, ip, data);
 }
 
 static int
@@ -365,7 +347,13 @@
 			struct ftrace_probe_ops *ops, void *data)
 {
 	return ftrace_probe_print("dump", m, ip, data);
->>>>>>> d0e0ac97
+}
+
+static int
+ftrace_cpudump_print(struct seq_file *m, unsigned long ip,
+			struct ftrace_probe_ops *ops, void *data)
+{
+	return ftrace_probe_print("cpudump", m, ip, data);
 }
 
 static struct ftrace_probe_ops traceon_count_probe_ops = {
@@ -383,6 +371,16 @@
 	.print			= ftrace_stacktrace_print,
 };
 
+static struct ftrace_probe_ops dump_probe_ops = {
+	.func			= ftrace_dump_probe,
+	.print			= ftrace_dump_print,
+};
+
+static struct ftrace_probe_ops cpudump_probe_ops = {
+	.func			= ftrace_cpudump_probe,
+	.print			= ftrace_cpudump_print,
+};
+
 static struct ftrace_probe_ops traceon_probe_ops = {
 	.func			= ftrace_traceon,
 	.print			= ftrace_traceon_print,
@@ -399,56 +397,6 @@
 };
 
 static int
-<<<<<<< HEAD
-=======
-ftrace_cpudump_print(struct seq_file *m, unsigned long ip,
-			struct ftrace_probe_ops *ops, void *data)
-{
-	return ftrace_probe_print("cpudump", m, ip, data);
-}
-
-static struct ftrace_probe_ops traceon_count_probe_ops = {
-	.func			= ftrace_traceon_count,
-	.print			= ftrace_traceon_print,
-};
-
-static struct ftrace_probe_ops traceoff_count_probe_ops = {
-	.func			= ftrace_traceoff_count,
-	.print			= ftrace_traceoff_print,
-};
-
-static struct ftrace_probe_ops stacktrace_count_probe_ops = {
-	.func			= ftrace_stacktrace_count,
-	.print			= ftrace_stacktrace_print,
-};
-
-static struct ftrace_probe_ops dump_probe_ops = {
-	.func			= ftrace_dump_probe,
-	.print			= ftrace_dump_print,
-};
-
-static struct ftrace_probe_ops cpudump_probe_ops = {
-	.func			= ftrace_cpudump_probe,
-	.print			= ftrace_cpudump_print,
-};
-
-static struct ftrace_probe_ops traceon_probe_ops = {
-	.func			= ftrace_traceon,
-	.print			= ftrace_traceon_print,
-};
-
-static struct ftrace_probe_ops traceoff_probe_ops = {
-	.func			= ftrace_traceoff,
-	.print			= ftrace_traceoff_print,
-};
-
-static struct ftrace_probe_ops stacktrace_probe_ops = {
-	.func			= ftrace_stacktrace,
-	.print			= ftrace_stacktrace_print,
-};
-
-static int
->>>>>>> d0e0ac97
 ftrace_trace_probe_callback(struct ftrace_probe_ops *ops,
 			    struct ftrace_hash *hash, char *glob,
 			    char *cmd, char *param, int enable)
@@ -516,8 +464,6 @@
 					   param, enable);
 }
 
-<<<<<<< HEAD
-=======
 static int
 ftrace_dump_callback(struct ftrace_hash *hash,
 			   char *glob, char *cmd, char *param, int enable)
@@ -544,7 +490,6 @@
 					   "1", enable);
 }
 
->>>>>>> d0e0ac97
 static struct ftrace_func_command ftrace_traceon_cmd = {
 	.name			= "traceon",
 	.func			= ftrace_trace_onoff_callback,
@@ -560,8 +505,6 @@
 	.func			= ftrace_stacktrace_callback,
 };
 
-<<<<<<< HEAD
-=======
 static struct ftrace_func_command ftrace_dump_cmd = {
 	.name			= "dump",
 	.func			= ftrace_dump_callback,
@@ -572,7 +515,6 @@
 	.func			= ftrace_cpudump_callback,
 };
 
->>>>>>> d0e0ac97
 static int __init init_func_cmd_traceon(void)
 {
 	int ret;
@@ -583,15 +525,6 @@
 
 	ret = register_ftrace_command(&ftrace_traceon_cmd);
 	if (ret)
-<<<<<<< HEAD
-		unregister_ftrace_command(&ftrace_traceoff_cmd);
-
-	ret = register_ftrace_command(&ftrace_stacktrace_cmd);
-	if (ret) {
-		unregister_ftrace_command(&ftrace_traceoff_cmd);
-		unregister_ftrace_command(&ftrace_traceon_cmd);
-	}
-=======
 		goto out_free_traceoff;
 
 	ret = register_ftrace_command(&ftrace_stacktrace_cmd);
@@ -617,7 +550,6 @@
  out_free_traceoff:
 	unregister_ftrace_command(&ftrace_traceoff_cmd);
 
->>>>>>> d0e0ac97
 	return ret;
 }
 #else
