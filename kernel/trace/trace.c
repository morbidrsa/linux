--- conflicted
+++ resolved
@@ -152,8 +152,6 @@
 }
 __setup("ftrace_dump_on_oops", set_ftrace_dump_on_oops);
 
-<<<<<<< HEAD
-=======
 static int __init stop_trace_on_warning(char *str)
 {
 	__disable_trace_on_warning = 1;
@@ -161,7 +159,6 @@
 }
 __setup("traceoff_on_warning=", stop_trace_on_warning);
 
->>>>>>> d0e0ac97
 static int __init boot_alloc_snapshot(char *str)
 {
 	allocate_snapshot = true;
@@ -206,8 +203,6 @@
 static struct trace_array	global_trace;
 
 LIST_HEAD(ftrace_trace_arrays);
-<<<<<<< HEAD
-=======
 
 int trace_array_get(struct trace_array *this_tr)
 {
@@ -239,7 +234,6 @@
 	__trace_array_put(this_tr);
 	mutex_unlock(&trace_types_lock);
 }
->>>>>>> d0e0ac97
 
 int filter_current_check_discard(struct ring_buffer *buffer,
 				 struct ftrace_event_call *call, void *rec,
@@ -263,8 +257,6 @@
 	return ts;
 }
 
-<<<<<<< HEAD
-=======
 /**
  * tracing_is_enabled - Show if global_trace has been disabled
  *
@@ -274,7 +266,6 @@
  * need to know the accurate state, use tracing_is_on() which is a little
  * slower, but accurate.
  */
->>>>>>> d0e0ac97
 int tracing_is_enabled(void)
 {
 	/*
@@ -395,8 +386,6 @@
 	TRACE_ITER_ANNOTATE | TRACE_ITER_CONTEXT_INFO | TRACE_ITER_SLEEP_TIME |
 	TRACE_ITER_GRAPH_TIME | TRACE_ITER_RECORD_CMD | TRACE_ITER_OVERWRITE |
 	TRACE_ITER_IRQ_INFO | TRACE_ITER_MARKERS | TRACE_ITER_FUNCTION;
-<<<<<<< HEAD
-=======
 
 static void tracer_tracing_on(struct trace_array *tr)
 {
@@ -497,7 +486,6 @@
 	return 1;
 }
 EXPORT_SYMBOL_GPL(__trace_bputs);
->>>>>>> d0e0ac97
 
 #ifdef CONFIG_TRACER_SNAPSHOT
 /**
@@ -570,11 +558,6 @@
 
 void free_snapshot(struct trace_array *tr)
 {
-<<<<<<< HEAD
-	if (global_trace.trace_buffer.buffer)
-		ring_buffer_record_on(global_trace.trace_buffer.buffer);
-=======
->>>>>>> d0e0ac97
 	/*
 	 * We don't free the ring buffer. instead, resize it because
 	 * The max_tr ring buffer has some state (e.g. ring->clock) and
@@ -641,196 +624,6 @@
 }
 
 /**
- * __trace_puts - write a constant string into the trace buffer.
- * @ip:	   The address of the caller
- * @str:   The constant string to write
- * @size:  The size of the string.
- */
-int __trace_puts(unsigned long ip, const char *str, int size)
-{
-	struct ring_buffer_event *event;
-	struct ring_buffer *buffer;
-	struct print_entry *entry;
-	unsigned long irq_flags;
-	int alloc;
-
-	alloc = sizeof(*entry) + size + 2; /* possible \n added */
-
-	local_save_flags(irq_flags);
-	buffer = global_trace.trace_buffer.buffer;
-	event = trace_buffer_lock_reserve(buffer, TRACE_PRINT, alloc, 
-					  irq_flags, preempt_count());
-	if (!event)
-		return 0;
-
-	entry = ring_buffer_event_data(event);
-	entry->ip = ip;
-
-	memcpy(&entry->buf, str, size);
-
-	/* Add a newline if necessary */
-	if (entry->buf[size - 1] != '\n') {
-		entry->buf[size] = '\n';
-		entry->buf[size + 1] = '\0';
-	} else
-		entry->buf[size] = '\0';
-
-	__buffer_unlock_commit(buffer, event);
-
-	return size;
-}
-EXPORT_SYMBOL_GPL(__trace_puts);
-
-/**
- * __trace_bputs - write the pointer to a constant string into trace buffer
- * @ip:	   The address of the caller
- * @str:   The constant string to write to the buffer to
- */
-int __trace_bputs(unsigned long ip, const char *str)
-{
-	struct ring_buffer_event *event;
-	struct ring_buffer *buffer;
-	struct bputs_entry *entry;
-	unsigned long irq_flags;
-	int size = sizeof(struct bputs_entry);
-
-	local_save_flags(irq_flags);
-	buffer = global_trace.trace_buffer.buffer;
-	event = trace_buffer_lock_reserve(buffer, TRACE_BPUTS, size,
-					  irq_flags, preempt_count());
-	if (!event)
-		return 0;
-
-	entry = ring_buffer_event_data(event);
-	entry->ip			= ip;
-	entry->str			= str;
-
-	__buffer_unlock_commit(buffer, event);
-
-	return 1;
-}
-EXPORT_SYMBOL_GPL(__trace_bputs);
-
-#ifdef CONFIG_TRACER_SNAPSHOT
-/**
- * trace_snapshot - take a snapshot of the current buffer.
- *
- * This causes a swap between the snapshot buffer and the current live
- * tracing buffer. You can use this to take snapshots of the live
- * trace when some condition is triggered, but continue to trace.
- *
- * Note, make sure to allocate the snapshot with either
- * a tracing_snapshot_alloc(), or by doing it manually
- * with: echo 1 > /sys/kernel/debug/tracing/snapshot
- *
- * If the snapshot buffer is not allocated, it will stop tracing.
- * Basically making a permanent snapshot.
- */
-void tracing_snapshot(void)
-{
-	struct trace_array *tr = &global_trace;
-	struct tracer *tracer = tr->current_trace;
-	unsigned long flags;
-
-	if (in_nmi()) {
-		internal_trace_puts("*** SNAPSHOT CALLED FROM NMI CONTEXT ***\n");
-		internal_trace_puts("*** snapshot is being ignored        ***\n");
-		return;
-	}
-
-	if (!tr->allocated_snapshot) {
-		internal_trace_puts("*** SNAPSHOT NOT ALLOCATED ***\n");
-		internal_trace_puts("*** stopping trace here!   ***\n");
-		tracing_off();
-		return;
-	}
-
-	/* Note, snapshot can not be used when the tracer uses it */
-	if (tracer->use_max_tr) {
-		internal_trace_puts("*** LATENCY TRACER ACTIVE ***\n");
-		internal_trace_puts("*** Can not use snapshot (sorry) ***\n");
-		return;
-	}
-
-	local_irq_save(flags);
-	update_max_tr(tr, current, smp_processor_id());
-	local_irq_restore(flags);
-}
-EXPORT_SYMBOL_GPL(tracing_snapshot);
-
-static int resize_buffer_duplicate_size(struct trace_buffer *trace_buf,
-					struct trace_buffer *size_buf, int cpu_id);
-static void set_buffer_entries(struct trace_buffer *buf, unsigned long val);
-
-static int alloc_snapshot(struct trace_array *tr)
-{
-	int ret;
-
-	if (!tr->allocated_snapshot) {
-
-		/* allocate spare buffer */
-		ret = resize_buffer_duplicate_size(&tr->max_buffer,
-				   &tr->trace_buffer, RING_BUFFER_ALL_CPUS);
-		if (ret < 0)
-			return ret;
-
-		tr->allocated_snapshot = true;
-	}
-
-	return 0;
-}
-
-void free_snapshot(struct trace_array *tr)
-{
-	/*
-	 * We don't free the ring buffer. instead, resize it because
-	 * The max_tr ring buffer has some state (e.g. ring->clock) and
-	 * we want preserve it.
-	 */
-	ring_buffer_resize(tr->max_buffer.buffer, 1, RING_BUFFER_ALL_CPUS);
-	set_buffer_entries(&tr->max_buffer, 1);
-	tracing_reset_online_cpus(&tr->max_buffer);
-	tr->allocated_snapshot = false;
-}
-
-/**
- * trace_snapshot_alloc - allocate and take a snapshot of the current buffer.
- *
- * This is similar to trace_snapshot(), but it will allocate the
- * snapshot buffer if it isn't already allocated. Use this only
- * where it is safe to sleep, as the allocation may sleep.
- *
- * This causes a swap between the snapshot buffer and the current live
- * tracing buffer. You can use this to take snapshots of the live
- * trace when some condition is triggered, but continue to trace.
- */
-void tracing_snapshot_alloc(void)
-{
-	struct trace_array *tr = &global_trace;
-	int ret;
-
-	ret = alloc_snapshot(tr);
-	if (WARN_ON(ret < 0))
-		return;
-
-	tracing_snapshot();
-}
-EXPORT_SYMBOL_GPL(tracing_snapshot_alloc);
-#else
-void tracing_snapshot(void)
-{
-	WARN_ONCE(1, "Snapshot feature not enabled, but internal snapshot used");
-}
-EXPORT_SYMBOL_GPL(tracing_snapshot);
-void tracing_snapshot_alloc(void)
-{
-	/* Give warning */
-	tracing_snapshot();
-}
-EXPORT_SYMBOL_GPL(tracing_snapshot_alloc);
-#endif /* CONFIG_TRACER_SNAPSHOT */
-
-/**
  * tracing_off - turn off tracing buffers
  *
  * This function stops the tracing buffers from recording data.
@@ -840,19 +633,7 @@
  */
 void tracing_off(void)
 {
-<<<<<<< HEAD
-	if (global_trace.trace_buffer.buffer)
-		ring_buffer_record_off(global_trace.trace_buffer.buffer);
-	/*
-	 * This flag is only looked at when buffers haven't been
-	 * allocated yet. We don't really care about the race
-	 * between setting this flag and actually turning
-	 * on the buffer.
-	 */
-	global_trace.buffer_disabled = 1;
-=======
 	tracer_tracing_off(&global_trace);
->>>>>>> d0e0ac97
 }
 EXPORT_SYMBOL_GPL(tracing_off);
 
@@ -880,13 +661,7 @@
  */
 int tracing_is_on(void)
 {
-<<<<<<< HEAD
-	if (global_trace.trace_buffer.buffer)
-		return ring_buffer_record_is_on(global_trace.trace_buffer.buffer);
-	return !global_trace.buffer_disabled;
-=======
 	return tracer_tracing_is_on(&global_trace);
->>>>>>> d0e0ac97
 }
 EXPORT_SYMBOL_GPL(tracing_is_on);
 
@@ -1312,7 +1087,6 @@
 #ifdef CONFIG_TRACER_MAX_TRACE
 	if (type->use_max_tr) {
 		tr->allocated_snapshot = false;
-<<<<<<< HEAD
 
 		/* Shrink the max buffer again */
 		if (ring_buffer_expanded)
@@ -1321,16 +1095,6 @@
 	}
 #endif
 
-=======
-
-		/* Shrink the max buffer again */
-		if (ring_buffer_expanded)
-			ring_buffer_resize(tr->max_buffer.buffer, 1,
-					   RING_BUFFER_ALL_CPUS);
-	}
-#endif
-
->>>>>>> d0e0ac97
 	printk(KERN_CONT "PASSED\n");
 	return 0;
 }
@@ -1554,7 +1318,6 @@
 	ftrace_start();
  out:
 	raw_spin_unlock_irqrestore(&global_trace.start_lock, flags);
-<<<<<<< HEAD
 }
 
 static void tracing_start_tr(struct trace_array *tr)
@@ -1586,48 +1349,6 @@
 
  out:
 	raw_spin_unlock_irqrestore(&tr->start_lock, flags);
-=======
->>>>>>> d0e0ac97
-}
-
-static void tracing_start_tr(struct trace_array *tr)
-{
-	struct ring_buffer *buffer;
-	unsigned long flags;
-
-<<<<<<< HEAD
-	ftrace_stop();
-	raw_spin_lock_irqsave(&global_trace.start_lock, flags);
-	if (global_trace.stop_count++)
-		goto out;
-=======
-	if (tracing_disabled)
-		return;
->>>>>>> d0e0ac97
-
-	/* If global, we need to also start the max tracer */
-	if (tr->flags & TRACE_ARRAY_FL_GLOBAL)
-		return tracing_start();
-
-<<<<<<< HEAD
-=======
-	raw_spin_lock_irqsave(&tr->start_lock, flags);
-
-	if (--tr->stop_count) {
-		if (tr->stop_count < 0) {
-			/* Someone screwed up their debugging */
-			WARN_ON_ONCE(1);
-			tr->stop_count = 0;
-		}
-		goto out;
-	}
-
-	buffer = tr->trace_buffer.buffer;
-	if (buffer)
-		ring_buffer_record_enable(buffer);
-
- out:
-	raw_spin_unlock_irqrestore(&tr->start_lock, flags);
 }
 
 /**
@@ -1649,7 +1370,6 @@
 	/* Prevent the buffers from switching */
 	arch_spin_lock(&ftrace_max_lock);
 
->>>>>>> d0e0ac97
 	buffer = global_trace.trace_buffer.buffer;
 	if (buffer)
 		ring_buffer_record_disable(buffer);
@@ -3131,16 +2851,9 @@
 };
 
 static struct trace_iterator *
-<<<<<<< HEAD
-__tracing_open(struct inode *inode, struct file *file, bool snapshot)
-{
-	struct trace_cpu *tc = inode->i_private;
-	struct trace_array *tr = tc->tr;
-=======
 __tracing_open(struct trace_array *tr, struct trace_cpu *tc,
 	       struct inode *inode, struct file *file, bool snapshot)
 {
->>>>>>> d0e0ac97
 	struct trace_iterator *iter;
 	int cpu;
 
@@ -3219,8 +2932,6 @@
 		tracing_iter_reset(iter, cpu);
 	}
 
-	tr->ref++;
-
 	mutex_unlock(&trace_types_lock);
 
 	return iter;
@@ -3297,19 +3008,10 @@
 
 	iter = m->private;
 	tr = iter->tr;
-<<<<<<< HEAD
+	trace_array_put(tr);
 
 	mutex_lock(&trace_types_lock);
 
-	WARN_ON(!tr->ref);
-	tr->ref--;
-
-=======
-	trace_array_put(tr);
-
-	mutex_lock(&trace_types_lock);
-
->>>>>>> d0e0ac97
 	for_each_tracing_cpu(cpu) {
 		if (iter->buffer_iter[cpu])
 			ring_buffer_read_finish(iter->buffer_iter[cpu]);
@@ -3371,12 +3073,6 @@
 	/* If this file was open for write, then erase contents */
 	if ((file->f_mode & FMODE_WRITE) &&
 	    (file->f_flags & O_TRUNC)) {
-<<<<<<< HEAD
-		struct trace_cpu *tc = inode->i_private;
-		struct trace_array *tr = tc->tr;
-
-=======
->>>>>>> d0e0ac97
 		if (tc->cpu == RING_BUFFER_ALL_CPUS)
 			tracing_reset_online_cpus(&tr->trace_buffer);
 		else
@@ -3384,11 +3080,7 @@
 	}
 
 	if (file->f_mode & FMODE_READ) {
-<<<<<<< HEAD
-		iter = __tracing_open(inode, file, false);
-=======
 		iter = __tracing_open(tr, tc, inode, file, false);
->>>>>>> d0e0ac97
 		if (IS_ERR(iter))
 			ret = PTR_ERR(iter);
 		else if (trace_flags & TRACE_ITER_LATENCY_FMT)
@@ -3759,12 +3451,9 @@
 	if (tracing_disabled)
 		return -ENODEV;
 
-<<<<<<< HEAD
-=======
 	if (trace_array_get(tr) < 0)
 		return -ENODEV;
 
->>>>>>> d0e0ac97
 	return single_open(file, tracing_trace_options_show, inode->i_private);
 }
 
@@ -4416,11 +4105,7 @@
 		 *
 		 * iter->pos will be 0 if we haven't read anything.
 		 */
-<<<<<<< HEAD
-		if (!tracing_is_enabled() && iter->pos)
-=======
 		if (!tracing_is_on() && iter->pos)
->>>>>>> d0e0ac97
 			break;
 	}
 
@@ -4800,11 +4485,8 @@
 		tracing_off();
 	/* resize the ring buffer to 0 */
 	tracing_resize_ring_buffer(tr, 0, RING_BUFFER_ALL_CPUS);
-<<<<<<< HEAD
-=======
 
 	trace_array_put(tr);
->>>>>>> d0e0ac97
 
 	return 0;
 }
@@ -4874,11 +4556,7 @@
 
 	local_save_flags(irq_flags);
 	size = sizeof(*entry) + cnt + 2; /* possible \n added */
-<<<<<<< HEAD
-	buffer = global_trace.trace_buffer.buffer;
-=======
 	buffer = tr->trace_buffer.buffer;
->>>>>>> d0e0ac97
 	event = trace_buffer_lock_reserve(buffer, TRACE_PRINT, size,
 					  irq_flags, preempt_count());
 	if (!event) {
@@ -4992,15 +4670,6 @@
 	if (tracing_disabled)
 		return -ENODEV;
 
-<<<<<<< HEAD
-	return single_open(file, tracing_clock_show, inode->i_private);
-}
-
-struct ftrace_buffer_info {
-	struct trace_iterator	iter;
-	void			*spare;
-	unsigned int		read;
-=======
 	if (trace_array_get(tr))
 		return -ENODEV;
 
@@ -5185,168 +4854,6 @@
 	.read		= tracing_max_lat_read,
 	.write		= tracing_max_lat_write,
 	.llseek		= generic_file_llseek,
->>>>>>> d0e0ac97
-};
-
-#ifdef CONFIG_TRACER_SNAPSHOT
-static int tracing_snapshot_open(struct inode *inode, struct file *file)
-{
-	struct trace_cpu *tc = inode->i_private;
-	struct trace_iterator *iter;
-	struct seq_file *m;
-	int ret = 0;
-
-	if (file->f_mode & FMODE_READ) {
-		iter = __tracing_open(inode, file, true);
-		if (IS_ERR(iter))
-			ret = PTR_ERR(iter);
-	} else {
-		/* Writes still need the seq_file to hold the private data */
-		m = kzalloc(sizeof(*m), GFP_KERNEL);
-		if (!m)
-			return -ENOMEM;
-		iter = kzalloc(sizeof(*iter), GFP_KERNEL);
-		if (!iter) {
-			kfree(m);
-			return -ENOMEM;
-		}
-		iter->tr = tc->tr;
-		iter->trace_buffer = &tc->tr->max_buffer;
-		iter->cpu_file = tc->cpu;
-		m->private = iter;
-		file->private_data = m;
-	}
-
-<<<<<<< HEAD
-	return ret;
-}
-
-static ssize_t
-tracing_snapshot_write(struct file *filp, const char __user *ubuf, size_t cnt,
-		       loff_t *ppos)
-{
-	struct seq_file *m = filp->private_data;
-	struct trace_iterator *iter = m->private;
-	struct trace_array *tr = iter->tr;
-	unsigned long val;
-	int ret;
-
-	ret = tracing_update_buffers();
-	if (ret < 0)
-		return ret;
-
-	ret = kstrtoul_from_user(ubuf, cnt, 10, &val);
-	if (ret)
-		return ret;
-
-	mutex_lock(&trace_types_lock);
-
-	if (tr->current_trace->use_max_tr) {
-		ret = -EBUSY;
-		goto out;
-	}
-
-	switch (val) {
-	case 0:
-		if (iter->cpu_file != RING_BUFFER_ALL_CPUS) {
-			ret = -EINVAL;
-			break;
-		}
-		if (tr->allocated_snapshot)
-			free_snapshot(tr);
-		break;
-	case 1:
-/* Only allow per-cpu swap if the ring buffer supports it */
-#ifndef CONFIG_RING_BUFFER_ALLOW_SWAP
-		if (iter->cpu_file != RING_BUFFER_ALL_CPUS) {
-			ret = -EINVAL;
-			break;
-		}
-#endif
-		if (!tr->allocated_snapshot) {
-			ret = alloc_snapshot(tr);
-			if (ret < 0)
-				break;
-		}
-		local_irq_disable();
-		/* Now, we're going to swap */
-		if (iter->cpu_file == RING_BUFFER_ALL_CPUS)
-			update_max_tr(tr, current, smp_processor_id());
-		else
-			update_max_tr_single(tr, current, iter->cpu_file);
-		local_irq_enable();
-		break;
-	default:
-		if (tr->allocated_snapshot) {
-			if (iter->cpu_file == RING_BUFFER_ALL_CPUS)
-				tracing_reset_online_cpus(&tr->max_buffer);
-			else
-				tracing_reset(&tr->max_buffer, iter->cpu_file);
-		}
-		break;
-	}
-
-	if (ret >= 0) {
-		*ppos += cnt;
-		ret = cnt;
-	}
-out:
-	mutex_unlock(&trace_types_lock);
-	return ret;
-}
-
-static int tracing_snapshot_release(struct inode *inode, struct file *file)
-{
-	struct seq_file *m = file->private_data;
-
-	if (file->f_mode & FMODE_READ)
-		return tracing_release(inode, file);
-
-	/* If write only, the seq_file is just a stub */
-	if (m)
-		kfree(m->private);
-	kfree(m);
-
-	return 0;
-}
-
-static int tracing_buffers_open(struct inode *inode, struct file *filp);
-static ssize_t tracing_buffers_read(struct file *filp, char __user *ubuf,
-				    size_t count, loff_t *ppos);
-static int tracing_buffers_release(struct inode *inode, struct file *file);
-static ssize_t tracing_buffers_splice_read(struct file *file, loff_t *ppos,
-		   struct pipe_inode_info *pipe, size_t len, unsigned int flags);
-
-static int snapshot_raw_open(struct inode *inode, struct file *filp)
-{
-	struct ftrace_buffer_info *info;
-	int ret;
-
-	ret = tracing_buffers_open(inode, filp);
-	if (ret < 0)
-		return ret;
-
-	info = filp->private_data;
-
-	if (info->iter.trace->use_max_tr) {
-		tracing_buffers_release(inode, filp);
-		return -EBUSY;
-	}
-
-	info->iter.snapshot = true;
-	info->iter.trace_buffer = &info->iter.tr->max_buffer;
-
-	return ret;
-}
-
-#endif /* CONFIG_TRACER_SNAPSHOT */
-
-
-static const struct file_operations tracing_max_lat_fops = {
-	.open		= tracing_open_generic,
-	.read		= tracing_max_lat_read,
-	.write		= tracing_max_lat_write,
-	.llseek		= generic_file_llseek,
 };
 
 static const struct file_operations set_tracer_fops = {
@@ -5366,21 +4873,6 @@
 };
 
 static const struct file_operations tracing_entries_fops = {
-	.open		= tracing_open_generic,
-	.read		= tracing_entries_read,
-	.write		= tracing_entries_write,
-	.llseek		= generic_file_llseek,
-};
-
-static const struct file_operations tracing_total_entries_fops = {
-	.open		= tracing_open_generic,
-	.read		= tracing_total_entries_read,
-	.llseek		= generic_file_llseek,
-};
-
-static const struct file_operations tracing_free_buffer_fops = {
-=======
-static const struct file_operations tracing_entries_fops = {
 	.open		= tracing_open_generic_tc,
 	.read		= tracing_entries_read,
 	.write		= tracing_entries_write,
@@ -5397,7 +4889,6 @@
 
 static const struct file_operations tracing_free_buffer_fops = {
 	.open		= tracing_open_generic_tr,
->>>>>>> d0e0ac97
 	.write		= tracing_free_buffer_write,
 	.release	= tracing_free_buffer_release,
 };
@@ -5459,13 +4950,6 @@
 
 	tr->ref++;
 
-<<<<<<< HEAD
-	mutex_lock(&trace_types_lock);
-
-	tr->ref++;
-
-=======
->>>>>>> d0e0ac97
 	info->iter.tr		= tr;
 	info->iter.cpu_file	= tc->cpu;
 	info->iter.trace	= tr->current_trace;
@@ -5478,24 +4962,11 @@
 
 	mutex_unlock(&trace_types_lock);
 
-<<<<<<< HEAD
-	return nonseekable_open(inode, filp);
-=======
 	ret = nonseekable_open(inode, filp);
 	if (ret < 0)
 		trace_array_put(tr);
 
 	return ret;
-}
-
-static unsigned int
-tracing_buffers_poll(struct file *filp, poll_table *poll_table)
-{
-	struct ftrace_buffer_info *info = filp->private_data;
-	struct trace_iterator *iter = &info->iter;
-
-	return trace_poll(iter, filp, poll_table);
->>>>>>> d0e0ac97
 }
 
 static unsigned int
@@ -5595,12 +5066,7 @@
 
 	mutex_lock(&trace_types_lock);
 
-<<<<<<< HEAD
-	WARN_ON(!iter->tr->ref);
-	iter->tr->ref--;
-=======
 	__trace_array_put(iter->tr);
->>>>>>> d0e0ac97
 
 	if (info->spare)
 		ring_buffer_free_read_page(iter->trace_buffer->buffer, info->spare);
@@ -5904,7 +5370,6 @@
 	.llseek		= generic_file_llseek,
 };
 #endif /* CONFIG_DYNAMIC_FTRACE */
-<<<<<<< HEAD
 
 #if defined(CONFIG_TRACER_SNAPSHOT) && defined(CONFIG_DYNAMIC_FTRACE)
 static void
@@ -5918,21 +5383,6 @@
 {
 	unsigned long *count = (long *)data;
 
-=======
-
-#if defined(CONFIG_TRACER_SNAPSHOT) && defined(CONFIG_DYNAMIC_FTRACE)
-static void
-ftrace_snapshot(unsigned long ip, unsigned long parent_ip, void **data)
-{
-	tracing_snapshot();
-}
-
-static void
-ftrace_count_snapshot(unsigned long ip, unsigned long parent_ip, void **data)
-{
-	unsigned long *count = (long *)data;
-
->>>>>>> d0e0ac97
 	if (!*count)
 		return;
 
@@ -5973,7 +5423,6 @@
 static int
 ftrace_trace_snapshot_callback(struct ftrace_hash *hash,
 			       char *glob, char *cmd, char *param, int enable)
-<<<<<<< HEAD
 {
 	struct ftrace_probe_ops *ops;
 	void *count = (void *)-1;
@@ -6029,63 +5478,6 @@
 static inline int register_snapshot_cmd(void) { return 0; }
 #endif /* defined(CONFIG_TRACER_SNAPSHOT) && defined(CONFIG_DYNAMIC_FTRACE) */
 
-=======
-{
-	struct ftrace_probe_ops *ops;
-	void *count = (void *)-1;
-	char *number;
-	int ret;
-
-	/* hash funcs only work with set_ftrace_filter */
-	if (!enable)
-		return -EINVAL;
-
-	ops = param ? &snapshot_count_probe_ops :  &snapshot_probe_ops;
-
-	if (glob[0] == '!') {
-		unregister_ftrace_function_probe_func(glob+1, ops);
-		return 0;
-	}
-
-	if (!param)
-		goto out_reg;
-
-	number = strsep(&param, ":");
-
-	if (!strlen(number))
-		goto out_reg;
-
-	/*
-	 * We use the callback data field (which is a pointer)
-	 * as our counter.
-	 */
-	ret = kstrtoul(number, 0, (unsigned long *)&count);
-	if (ret)
-		return ret;
-
- out_reg:
-	ret = register_ftrace_function_probe(glob, ops, count);
-
-	if (ret >= 0)
-		alloc_snapshot(&global_trace);
-
-	return ret < 0 ? ret : 0;
-}
-
-static struct ftrace_func_command ftrace_snapshot_cmd = {
-	.name			= "snapshot",
-	.func			= ftrace_trace_snapshot_callback,
-};
-
-static int register_snapshot_cmd(void)
-{
-	return register_ftrace_command(&ftrace_snapshot_cmd);
-}
-#else
-static inline int register_snapshot_cmd(void) { return 0; }
-#endif /* defined(CONFIG_TRACER_SNAPSHOT) && defined(CONFIG_DYNAMIC_FTRACE) */
-
->>>>>>> d0e0ac97
 struct dentry *tracing_init_dentry_tr(struct trace_array *tr)
 {
 	if (tr->dir)
@@ -6422,10 +5814,6 @@
 	       size_t cnt, loff_t *ppos)
 {
 	struct trace_array *tr = filp->private_data;
-<<<<<<< HEAD
-	struct ring_buffer *buffer = tr->trace_buffer.buffer;
-=======
->>>>>>> d0e0ac97
 	char buf[64];
 	int r;
 
@@ -6451,19 +5839,11 @@
 	if (buffer) {
 		mutex_lock(&trace_types_lock);
 		if (val) {
-<<<<<<< HEAD
-			ring_buffer_record_on(buffer);
-			if (tr->current_trace->start)
-				tr->current_trace->start(tr);
-		} else {
-			ring_buffer_record_off(buffer);
-=======
 			tracer_tracing_on(tr);
 			if (tr->current_trace->start)
 				tr->current_trace->start(tr);
 		} else {
 			tracer_tracing_off(tr);
->>>>>>> d0e0ac97
 			if (tr->current_trace->stop)
 				tr->current_trace->stop(tr);
 		}
@@ -6751,11 +6131,7 @@
 	trace_create_file("buffer_total_size_kb", 0444, d_tracer,
 			  tr, &tracing_total_entries_fops);
 
-<<<<<<< HEAD
-	trace_create_file("free_buffer", 0644, d_tracer,
-=======
 	trace_create_file("free_buffer", 0200, d_tracer,
->>>>>>> d0e0ac97
 			  tr, &tracing_free_buffer_fops);
 
 	trace_create_file("trace_marker", 0220, d_tracer,
