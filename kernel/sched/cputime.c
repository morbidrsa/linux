#include <linux/export.h>
#include <linux/sched.h>
#include <linux/tsacct_kern.h>
#include <linux/kernel_stat.h>
#include <linux/static_key.h>
#include <linux/context_tracking.h>
#include "sched.h"


#ifdef CONFIG_IRQ_TIME_ACCOUNTING

/*
 * There are no locks covering percpu hardirq/softirq time.
 * They are only modified in vtime_account, on corresponding CPU
 * with interrupts disabled. So, writes are safe.
 * They are read and saved off onto struct rq in update_rq_clock().
 * This may result in other CPU reading this CPU's irq time and can
 * race with irq/vtime_account on this CPU. We would either get old
 * or new value with a side effect of accounting a slice of irq time to wrong
 * task when irq is in progress while we read rq->clock. That is a worthy
 * compromise in place of having locks on each irq in account_system_time.
 */
DEFINE_PER_CPU(u64, cpu_hardirq_time);
DEFINE_PER_CPU(u64, cpu_softirq_time);

static DEFINE_PER_CPU(u64, irq_start_time);
static int sched_clock_irqtime;

void enable_sched_clock_irqtime(void)
{
	sched_clock_irqtime = 1;
}

void disable_sched_clock_irqtime(void)
{
	sched_clock_irqtime = 0;
}

#ifndef CONFIG_64BIT
DEFINE_PER_CPU(seqcount_t, irq_time_seq);
#endif /* CONFIG_64BIT */

/*
 * Called before incrementing preempt_count on {soft,}irq_enter
 * and before decrementing preempt_count on {soft,}irq_exit.
 */
void irqtime_account_irq(struct task_struct *curr)
{
	unsigned long flags;
	s64 delta;
	int cpu;

	if (!sched_clock_irqtime)
		return;

	local_irq_save(flags);

	cpu = smp_processor_id();
	delta = sched_clock_cpu(cpu) - __this_cpu_read(irq_start_time);
	__this_cpu_add(irq_start_time, delta);

	irq_time_write_begin();
	/*
	 * We do not account for softirq time from ksoftirqd here.
	 * We want to continue accounting softirq time to ksoftirqd thread
	 * in that case, so as not to confuse scheduler with a special task
	 * that do not consume any time, but still wants to run.
	 */
	if (hardirq_count())
		__this_cpu_add(cpu_hardirq_time, delta);
	else if (in_serving_softirq() && curr != this_cpu_ksoftirqd())
		__this_cpu_add(cpu_softirq_time, delta);

	irq_time_write_end();
	local_irq_restore(flags);
}
EXPORT_SYMBOL_GPL(irqtime_account_irq);

static int irqtime_account_hi_update(void)
{
	u64 *cpustat = kcpustat_this_cpu->cpustat;
	unsigned long flags;
	u64 latest_ns;
	int ret = 0;

	local_irq_save(flags);
	latest_ns = this_cpu_read(cpu_hardirq_time);
	if (nsecs_to_cputime64(latest_ns) > cpustat[CPUTIME_IRQ])
		ret = 1;
	local_irq_restore(flags);
	return ret;
}

static int irqtime_account_si_update(void)
{
	u64 *cpustat = kcpustat_this_cpu->cpustat;
	unsigned long flags;
	u64 latest_ns;
	int ret = 0;

	local_irq_save(flags);
	latest_ns = this_cpu_read(cpu_softirq_time);
	if (nsecs_to_cputime64(latest_ns) > cpustat[CPUTIME_SOFTIRQ])
		ret = 1;
	local_irq_restore(flags);
	return ret;
}

#else /* CONFIG_IRQ_TIME_ACCOUNTING */

#define sched_clock_irqtime	(0)

#endif /* !CONFIG_IRQ_TIME_ACCOUNTING */

static inline void task_group_account_field(struct task_struct *p, int index,
					    u64 tmp)
{
	/*
	 * Since all updates are sure to touch the root cgroup, we
	 * get ourselves ahead and touch it first. If the root cgroup
	 * is the only cgroup, then nothing else should be necessary.
	 *
	 */
	__get_cpu_var(kernel_cpustat).cpustat[index] += tmp;

	cpuacct_account_field(p, index, tmp);
}

/*
 * Account user cpu time to a process.
 * @p: the process that the cpu time gets accounted to
 * @cputime: the cpu time spent in user space since the last update
 * @cputime_scaled: cputime scaled by cpu frequency
 */
void account_user_time(struct task_struct *p, cputime_t cputime,
		       cputime_t cputime_scaled)
{
	int index;

	/* Add user time to process. */
	p->utime += cputime;
	p->utimescaled += cputime_scaled;
	account_group_user_time(p, cputime);

	index = (TASK_NICE(p) > 0) ? CPUTIME_NICE : CPUTIME_USER;

	/* Add user time to cpustat. */
	task_group_account_field(p, index, (__force u64) cputime);

	/* Account for user time used */
	acct_account_cputime(p);
}

/*
 * Account guest cpu time to a process.
 * @p: the process that the cpu time gets accounted to
 * @cputime: the cpu time spent in virtual machine since the last update
 * @cputime_scaled: cputime scaled by cpu frequency
 */
static void account_guest_time(struct task_struct *p, cputime_t cputime,
			       cputime_t cputime_scaled)
{
	u64 *cpustat = kcpustat_this_cpu->cpustat;

	/* Add guest time to process. */
	p->utime += cputime;
	p->utimescaled += cputime_scaled;
	account_group_user_time(p, cputime);
	p->gtime += cputime;

	/* Add guest time to cpustat. */
	if (TASK_NICE(p) > 0) {
		cpustat[CPUTIME_NICE] += (__force u64) cputime;
		cpustat[CPUTIME_GUEST_NICE] += (__force u64) cputime;
	} else {
		cpustat[CPUTIME_USER] += (__force u64) cputime;
		cpustat[CPUTIME_GUEST] += (__force u64) cputime;
	}
}

/*
 * Account system cpu time to a process and desired cpustat field
 * @p: the process that the cpu time gets accounted to
 * @cputime: the cpu time spent in kernel space since the last update
 * @cputime_scaled: cputime scaled by cpu frequency
 * @target_cputime64: pointer to cpustat field that has to be updated
 */
static inline
void __account_system_time(struct task_struct *p, cputime_t cputime,
			cputime_t cputime_scaled, int index)
{
	/* Add system time to process. */
	p->stime += cputime;
	p->stimescaled += cputime_scaled;
	account_group_system_time(p, cputime);

	/* Add system time to cpustat. */
	task_group_account_field(p, index, (__force u64) cputime);

	/* Account for system time used */
	acct_account_cputime(p);
}

/*
 * Account system cpu time to a process.
 * @p: the process that the cpu time gets accounted to
 * @hardirq_offset: the offset to subtract from hardirq_count()
 * @cputime: the cpu time spent in kernel space since the last update
 * @cputime_scaled: cputime scaled by cpu frequency
 */
void account_system_time(struct task_struct *p, int hardirq_offset,
			 cputime_t cputime, cputime_t cputime_scaled)
{
	int index;

	if ((p->flags & PF_VCPU) && (irq_count() - hardirq_offset == 0)) {
		account_guest_time(p, cputime, cputime_scaled);
		return;
	}

	if (hardirq_count() - hardirq_offset)
		index = CPUTIME_IRQ;
	else if (in_serving_softirq())
		index = CPUTIME_SOFTIRQ;
	else
		index = CPUTIME_SYSTEM;

	__account_system_time(p, cputime, cputime_scaled, index);
}

/*
 * Account for involuntary wait time.
 * @cputime: the cpu time spent in involuntary wait
 */
void account_steal_time(cputime_t cputime)
{
	u64 *cpustat = kcpustat_this_cpu->cpustat;

	cpustat[CPUTIME_STEAL] += (__force u64) cputime;
}

/*
 * Account for idle time.
 * @cputime: the cpu time spent in idle wait
 */
void account_idle_time(cputime_t cputime)
{
	u64 *cpustat = kcpustat_this_cpu->cpustat;
	struct rq *rq = this_rq();

	if (atomic_read(&rq->nr_iowait) > 0)
		cpustat[CPUTIME_IOWAIT] += (__force u64) cputime;
	else
		cpustat[CPUTIME_IDLE] += (__force u64) cputime;
}

static __always_inline bool steal_account_process_tick(void)
{
#ifdef CONFIG_PARAVIRT
	if (static_key_false(&paravirt_steal_enabled)) {
		u64 steal, st = 0;

		steal = paravirt_steal_clock(smp_processor_id());
		steal -= this_rq()->prev_steal_time;

		st = steal_ticks(steal);
		this_rq()->prev_steal_time += st * TICK_NSEC;

		account_steal_time(st);
		return st;
	}
#endif
	return false;
}

/*
 * Accumulate raw cputime values of dead tasks (sig->[us]time) and live
 * tasks (sum on group iteration) belonging to @tsk's group.
 */
void thread_group_cputime(struct task_struct *tsk, struct task_cputime *times)
{
	struct signal_struct *sig = tsk->signal;
	cputime_t utime, stime;
	struct task_struct *t;

	times->utime = sig->utime;
	times->stime = sig->stime;
	times->sum_exec_runtime = sig->sum_sched_runtime;

	rcu_read_lock();
	/* make sure we can trust tsk->thread_group list */
	if (!likely(pid_alive(tsk)))
		goto out;

	t = tsk;
	do {
		task_cputime(t, &utime, &stime);
		times->utime += utime;
		times->stime += stime;
		times->sum_exec_runtime += task_sched_runtime(t);
	} while_each_thread(tsk, t);
out:
	rcu_read_unlock();
}

#ifdef CONFIG_IRQ_TIME_ACCOUNTING
/*
 * Account a tick to a process and cpustat
 * @p: the process that the cpu time gets accounted to
 * @user_tick: is the tick from userspace
 * @rq: the pointer to rq
 *
 * Tick demultiplexing follows the order
 * - pending hardirq update
 * - pending softirq update
 * - user_time
 * - idle_time
 * - system time
 *   - check for guest_time
 *   - else account as system_time
 *
 * Check for hardirq is done both for system and user time as there is
 * no timer going off while we are on hardirq and hence we may never get an
 * opportunity to update it solely in system time.
 * p->stime and friends are only updated on system time and not on irq
 * softirq as those do not count in task exec_runtime any more.
 */
static void irqtime_account_process_tick(struct task_struct *p, int user_tick,
						struct rq *rq)
{
	cputime_t one_jiffy_scaled = cputime_to_scaled(cputime_one_jiffy);
	u64 *cpustat = kcpustat_this_cpu->cpustat;

	if (steal_account_process_tick())
		return;

	if (irqtime_account_hi_update()) {
		cpustat[CPUTIME_IRQ] += (__force u64) cputime_one_jiffy;
	} else if (irqtime_account_si_update()) {
		cpustat[CPUTIME_SOFTIRQ] += (__force u64) cputime_one_jiffy;
	} else if (this_cpu_ksoftirqd() == p) {
		/*
		 * ksoftirqd time do not get accounted in cpu_softirq_time.
		 * So, we have to handle it separately here.
		 * Also, p->stime needs to be updated for ksoftirqd.
		 */
		__account_system_time(p, cputime_one_jiffy, one_jiffy_scaled,
					CPUTIME_SOFTIRQ);
	} else if (user_tick) {
		account_user_time(p, cputime_one_jiffy, one_jiffy_scaled);
	} else if (p == rq->idle) {
		account_idle_time(cputime_one_jiffy);
	} else if (p->flags & PF_VCPU) { /* System time or guest time */
		account_guest_time(p, cputime_one_jiffy, one_jiffy_scaled);
	} else {
		__account_system_time(p, cputime_one_jiffy, one_jiffy_scaled,
					CPUTIME_SYSTEM);
	}
}

static void irqtime_account_idle_ticks(int ticks)
{
	int i;
	struct rq *rq = this_rq();

	for (i = 0; i < ticks; i++)
		irqtime_account_process_tick(current, 0, rq);
}
#else /* CONFIG_IRQ_TIME_ACCOUNTING */
static inline void irqtime_account_idle_ticks(int ticks) {}
static inline void irqtime_account_process_tick(struct task_struct *p, int user_tick,
						struct rq *rq) {}
#endif /* CONFIG_IRQ_TIME_ACCOUNTING */

/*
 * Use precise platform statistics if available:
 */
#ifdef CONFIG_VIRT_CPU_ACCOUNTING

#ifndef __ARCH_HAS_VTIME_TASK_SWITCH
void vtime_task_switch(struct task_struct *prev)
{
	if (!vtime_accounting_enabled())
		return;

	if (is_idle_task(prev))
		vtime_account_idle(prev);
	else
		vtime_account_system(prev);

#ifdef CONFIG_VIRT_CPU_ACCOUNTING_NATIVE
	vtime_account_user(prev);
#endif
	arch_vtime_task_switch(prev);
}
#endif

/*
 * Archs that account the whole time spent in the idle task
 * (outside irq) as idle time can rely on this and just implement
 * vtime_account_system() and vtime_account_idle(). Archs that
 * have other meaning of the idle time (s390 only includes the
 * time spent by the CPU when it's in low power mode) must override
 * vtime_account().
 */
#ifndef __ARCH_HAS_VTIME_ACCOUNT
void vtime_account_irq_enter(struct task_struct *tsk)
{
	if (!vtime_accounting_enabled())
		return;

	if (!in_interrupt()) {
		/*
		 * If we interrupted user, context_tracking_in_user()
		 * is 1 because the context tracking don't hook
		 * on irq entry/exit. This way we know if
		 * we need to flush user time on kernel entry.
		 */
		if (context_tracking_in_user()) {
			vtime_account_user(tsk);
			return;
		}

		if (is_idle_task(tsk)) {
			vtime_account_idle(tsk);
			return;
		}
	}
	vtime_account_system(tsk);
}
EXPORT_SYMBOL_GPL(vtime_account_irq_enter);
#endif /* __ARCH_HAS_VTIME_ACCOUNT */
#endif /* CONFIG_VIRT_CPU_ACCOUNTING */


#ifdef CONFIG_VIRT_CPU_ACCOUNTING_NATIVE
void task_cputime_adjusted(struct task_struct *p, cputime_t *ut, cputime_t *st)
{
	*ut = p->utime;
	*st = p->stime;
}

void thread_group_cputime_adjusted(struct task_struct *p, cputime_t *ut, cputime_t *st)
{
	struct task_cputime cputime;

	thread_group_cputime(p, &cputime);

	*ut = cputime.utime;
	*st = cputime.stime;
}
#else /* !CONFIG_VIRT_CPU_ACCOUNTING_NATIVE */
/*
 * Account a single tick of cpu time.
 * @p: the process that the cpu time gets accounted to
 * @user_tick: indicates if the tick is a user or a system tick
 */
void account_process_tick(struct task_struct *p, int user_tick)
{
	cputime_t one_jiffy_scaled = cputime_to_scaled(cputime_one_jiffy);
	struct rq *rq = this_rq();

	if (vtime_accounting_enabled())
		return;

	if (sched_clock_irqtime) {
		irqtime_account_process_tick(p, user_tick, rq);
		return;
	}

	if (steal_account_process_tick())
		return;

	if (user_tick)
		account_user_time(p, cputime_one_jiffy, one_jiffy_scaled);
	else if ((p != rq->idle) || (irq_count() != HARDIRQ_OFFSET))
		account_system_time(p, HARDIRQ_OFFSET, cputime_one_jiffy,
				    one_jiffy_scaled);
	else
		account_idle_time(cputime_one_jiffy);
}

/*
 * Account multiple ticks of steal time.
 * @p: the process from which the cpu time has been stolen
 * @ticks: number of stolen ticks
 */
void account_steal_ticks(unsigned long ticks)
{
	account_steal_time(jiffies_to_cputime(ticks));
}

/*
 * Account multiple ticks of idle time.
 * @ticks: number of stolen ticks
 */
void account_idle_ticks(unsigned long ticks)
{

	if (sched_clock_irqtime) {
		irqtime_account_idle_ticks(ticks);
		return;
	}

	account_idle_time(jiffies_to_cputime(ticks));
}

/*
 * Perform (stime * rtime) / total, but avoid multiplication overflow by
 * loosing precision when the numbers are big.
 */
static cputime_t scale_stime(u64 stime, u64 rtime, u64 total)
{
	u64 scaled;

	for (;;) {
		/* Make sure "rtime" is the bigger of stime/rtime */
<<<<<<< HEAD
		if (stime > rtime) {
			u64 tmp = rtime; rtime = stime; stime = tmp;
		}
=======
		if (stime > rtime)
			swap(rtime, stime);
>>>>>>> d0e0ac97

		/* Make sure 'total' fits in 32 bits */
		if (total >> 32)
			goto drop_precision;

		/* Does rtime (and thus stime) fit in 32 bits? */
		if (!(rtime >> 32))
			break;

		/* Can we just balance rtime/stime rather than dropping bits? */
		if (stime >> 31)
			goto drop_precision;

		/* We can grow stime and shrink rtime and try to make them both fit */
		stime <<= 1;
		rtime >>= 1;
		continue;

drop_precision:
		/* We drop from rtime, it has more bits than stime */
		rtime >>= 1;
		total >>= 1;
	}

	/*
	 * Make sure gcc understands that this is a 32x32->64 multiply,
	 * followed by a 64/32->64 divide.
	 */
	scaled = div_u64((u64) (u32) stime * (u64) (u32) rtime, (u32)total);
	return (__force cputime_t) scaled;
}

/*
 * Adjust tick based cputime random precision against scheduler
 * runtime accounting.
 */
static void cputime_adjust(struct task_cputime *curr,
			   struct cputime *prev,
			   cputime_t *ut, cputime_t *st)
{
	cputime_t rtime, stime, utime, total;

	if (vtime_accounting_enabled()) {
		*ut = curr->utime;
		*st = curr->stime;
		return;
	}

	stime = curr->stime;
	total = stime + curr->utime;

	/*
	 * Tick based cputime accounting depend on random scheduling
	 * timeslices of a task to be interrupted or not by the timer.
	 * Depending on these circumstances, the number of these interrupts
	 * may be over or under-optimistic, matching the real user and system
	 * cputime with a variable precision.
	 *
	 * Fix this by scaling these tick based values against the total
	 * runtime accounted by the CFS scheduler.
	 */
	rtime = nsecs_to_cputime(curr->sum_exec_runtime);

	/*
	 * Update userspace visible utime/stime values only if actual execution
	 * time is bigger than already exported. Note that can happen, that we
	 * provided bigger values due to scaling inaccuracy on big numbers.
	 */
	if (prev->stime + prev->utime >= rtime)
		goto out;

	if (total) {
		stime = scale_stime((__force u64)stime,
				    (__force u64)rtime, (__force u64)total);
		utime = rtime - stime;
	} else {
		stime = rtime;
		utime = 0;
	}

	/*
	 * If the tick based count grows faster than the scheduler one,
	 * the result of the scaling may go backward.
	 * Let's enforce monotonicity.
	 */
	prev->stime = max(prev->stime, stime);
	prev->utime = max(prev->utime, utime);

out:
	*ut = prev->utime;
	*st = prev->stime;
}

void task_cputime_adjusted(struct task_struct *p, cputime_t *ut, cputime_t *st)
{
	struct task_cputime cputime = {
		.sum_exec_runtime = p->se.sum_exec_runtime,
	};

	task_cputime(p, &cputime.utime, &cputime.stime);
	cputime_adjust(&cputime, &p->prev_cputime, ut, st);
}

/*
 * Must be called with siglock held.
 */
void thread_group_cputime_adjusted(struct task_struct *p, cputime_t *ut, cputime_t *st)
{
	struct task_cputime cputime;

	thread_group_cputime(p, &cputime);
	cputime_adjust(&cputime, &p->signal->prev_cputime, ut, st);
}
#endif /* !CONFIG_VIRT_CPU_ACCOUNTING_NATIVE */

#ifdef CONFIG_VIRT_CPU_ACCOUNTING_GEN
static unsigned long long vtime_delta(struct task_struct *tsk)
{
	unsigned long long clock;

	clock = local_clock();
	if (clock < tsk->vtime_snap)
		return 0;

	return clock - tsk->vtime_snap;
}

static cputime_t get_vtime_delta(struct task_struct *tsk)
{
	unsigned long long delta = vtime_delta(tsk);

	WARN_ON_ONCE(tsk->vtime_snap_whence == VTIME_SLEEPING);
	tsk->vtime_snap += delta;

	/* CHECKME: always safe to convert nsecs to cputime? */
	return nsecs_to_cputime(delta);
}

static void __vtime_account_system(struct task_struct *tsk)
{
	cputime_t delta_cpu = get_vtime_delta(tsk);

	account_system_time(tsk, irq_count(), delta_cpu, cputime_to_scaled(delta_cpu));
}

void vtime_account_system(struct task_struct *tsk)
{
	if (!vtime_accounting_enabled())
		return;

	write_seqlock(&tsk->vtime_seqlock);
	__vtime_account_system(tsk);
	write_sequnlock(&tsk->vtime_seqlock);
}

void vtime_account_irq_exit(struct task_struct *tsk)
{
	if (!vtime_accounting_enabled())
		return;

	write_seqlock(&tsk->vtime_seqlock);
	if (context_tracking_in_user())
		tsk->vtime_snap_whence = VTIME_USER;
	__vtime_account_system(tsk);
	write_sequnlock(&tsk->vtime_seqlock);
}

void vtime_account_user(struct task_struct *tsk)
{
	cputime_t delta_cpu;

	if (!vtime_accounting_enabled())
		return;

	delta_cpu = get_vtime_delta(tsk);

	write_seqlock(&tsk->vtime_seqlock);
	tsk->vtime_snap_whence = VTIME_SYS;
	account_user_time(tsk, delta_cpu, cputime_to_scaled(delta_cpu));
	write_sequnlock(&tsk->vtime_seqlock);
}

void vtime_user_enter(struct task_struct *tsk)
{
	if (!vtime_accounting_enabled())
		return;

	write_seqlock(&tsk->vtime_seqlock);
	tsk->vtime_snap_whence = VTIME_USER;
	__vtime_account_system(tsk);
	write_sequnlock(&tsk->vtime_seqlock);
}

void vtime_guest_enter(struct task_struct *tsk)
{
	write_seqlock(&tsk->vtime_seqlock);
	__vtime_account_system(tsk);
	current->flags |= PF_VCPU;
	write_sequnlock(&tsk->vtime_seqlock);
}

void vtime_guest_exit(struct task_struct *tsk)
{
	write_seqlock(&tsk->vtime_seqlock);
	__vtime_account_system(tsk);
	current->flags &= ~PF_VCPU;
	write_sequnlock(&tsk->vtime_seqlock);
}

void vtime_account_idle(struct task_struct *tsk)
{
	cputime_t delta_cpu = get_vtime_delta(tsk);

	account_idle_time(delta_cpu);
}

bool vtime_accounting_enabled(void)
{
	return context_tracking_active();
}

void arch_vtime_task_switch(struct task_struct *prev)
{
	write_seqlock(&prev->vtime_seqlock);
	prev->vtime_snap_whence = VTIME_SLEEPING;
	write_sequnlock(&prev->vtime_seqlock);

	write_seqlock(&current->vtime_seqlock);
	current->vtime_snap_whence = VTIME_SYS;
<<<<<<< HEAD
	current->vtime_snap = sched_clock();
	write_sequnlock(&current->vtime_seqlock);
}

void vtime_init_idle(struct task_struct *t)
=======
	current->vtime_snap = sched_clock_cpu(smp_processor_id());
	write_sequnlock(&current->vtime_seqlock);
}

void vtime_init_idle(struct task_struct *t, int cpu)
>>>>>>> d0e0ac97
{
	unsigned long flags;

	write_seqlock_irqsave(&t->vtime_seqlock, flags);
	t->vtime_snap_whence = VTIME_SYS;
<<<<<<< HEAD
	t->vtime_snap = sched_clock();
=======
	t->vtime_snap = sched_clock_cpu(cpu);
>>>>>>> d0e0ac97
	write_sequnlock_irqrestore(&t->vtime_seqlock, flags);
}

cputime_t task_gtime(struct task_struct *t)
{
	unsigned int seq;
	cputime_t gtime;

	do {
		seq = read_seqbegin(&t->vtime_seqlock);

		gtime = t->gtime;
		if (t->flags & PF_VCPU)
			gtime += vtime_delta(t);

	} while (read_seqretry(&t->vtime_seqlock, seq));

	return gtime;
}

/*
 * Fetch cputime raw values from fields of task_struct and
 * add up the pending nohz execution time since the last
 * cputime snapshot.
 */
static void
fetch_task_cputime(struct task_struct *t,
		   cputime_t *u_dst, cputime_t *s_dst,
		   cputime_t *u_src, cputime_t *s_src,
		   cputime_t *udelta, cputime_t *sdelta)
{
	unsigned int seq;
	unsigned long long delta;

	do {
		*udelta = 0;
		*sdelta = 0;

		seq = read_seqbegin(&t->vtime_seqlock);

		if (u_dst)
			*u_dst = *u_src;
		if (s_dst)
			*s_dst = *s_src;

		/* Task is sleeping, nothing to add */
		if (t->vtime_snap_whence == VTIME_SLEEPING ||
		    is_idle_task(t))
			continue;

		delta = vtime_delta(t);

		/*
		 * Task runs either in user or kernel space, add pending nohz time to
		 * the right place.
		 */
		if (t->vtime_snap_whence == VTIME_USER || t->flags & PF_VCPU) {
			*udelta = delta;
		} else {
			if (t->vtime_snap_whence == VTIME_SYS)
				*sdelta = delta;
		}
	} while (read_seqretry(&t->vtime_seqlock, seq));
}


void task_cputime(struct task_struct *t, cputime_t *utime, cputime_t *stime)
{
	cputime_t udelta, sdelta;

	fetch_task_cputime(t, utime, stime, &t->utime,
			   &t->stime, &udelta, &sdelta);
	if (utime)
		*utime += udelta;
	if (stime)
		*stime += sdelta;
}

void task_cputime_scaled(struct task_struct *t,
			 cputime_t *utimescaled, cputime_t *stimescaled)
{
	cputime_t udelta, sdelta;

	fetch_task_cputime(t, utimescaled, stimescaled,
			   &t->utimescaled, &t->stimescaled, &udelta, &sdelta);
	if (utimescaled)
		*utimescaled += cputime_to_scaled(udelta);
	if (stimescaled)
		*stimescaled += cputime_to_scaled(sdelta);
}
#endif /* CONFIG_VIRT_CPU_ACCOUNTING_GEN */<|MERGE_RESOLUTION|>--- conflicted
+++ resolved
@@ -515,14 +515,8 @@
 
 	for (;;) {
 		/* Make sure "rtime" is the bigger of stime/rtime */
-<<<<<<< HEAD
-		if (stime > rtime) {
-			u64 tmp = rtime; rtime = stime; stime = tmp;
-		}
-=======
 		if (stime > rtime)
 			swap(rtime, stime);
->>>>>>> d0e0ac97
 
 		/* Make sure 'total' fits in 32 bits */
 		if (total >> 32)
@@ -752,29 +746,17 @@
 
 	write_seqlock(&current->vtime_seqlock);
 	current->vtime_snap_whence = VTIME_SYS;
-<<<<<<< HEAD
-	current->vtime_snap = sched_clock();
-	write_sequnlock(&current->vtime_seqlock);
-}
-
-void vtime_init_idle(struct task_struct *t)
-=======
 	current->vtime_snap = sched_clock_cpu(smp_processor_id());
 	write_sequnlock(&current->vtime_seqlock);
 }
 
 void vtime_init_idle(struct task_struct *t, int cpu)
->>>>>>> d0e0ac97
 {
 	unsigned long flags;
 
 	write_seqlock_irqsave(&t->vtime_seqlock, flags);
 	t->vtime_snap_whence = VTIME_SYS;
-<<<<<<< HEAD
-	t->vtime_snap = sched_clock();
-=======
 	t->vtime_snap = sched_clock_cpu(cpu);
->>>>>>> d0e0ac97
 	write_sequnlock_irqrestore(&t->vtime_seqlock, flags);
 }
 
