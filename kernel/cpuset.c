/*
 *  kernel/cpuset.c
 *
 *  Processor and Memory placement constraints for sets of tasks.
 *
 *  Copyright (C) 2003 BULL SA.
 *  Copyright (C) 2004-2007 Silicon Graphics, Inc.
 *  Copyright (C) 2006 Google, Inc
 *
 *  Portions derived from Patrick Mochel's sysfs code.
 *  sysfs is Copyright (c) 2001-3 Patrick Mochel
 *
 *  2003-10-10 Written by Simon Derr.
 *  2003-10-22 Updates by Stephen Hemminger.
 *  2004 May-July Rework by Paul Jackson.
 *  2006 Rework by Paul Menage to use generic cgroups
 *  2008 Rework of the scheduler domains and CPU hotplug handling
 *       by Max Krasnyansky
 *
 *  This file is subject to the terms and conditions of the GNU General Public
 *  License.  See the file COPYING in the main directory of the Linux
 *  distribution for more details.
 */

#include <linux/cpu.h>
#include <linux/cpumask.h>
#include <linux/cpuset.h>
#include <linux/err.h>
#include <linux/errno.h>
#include <linux/file.h>
#include <linux/fs.h>
#include <linux/init.h>
#include <linux/interrupt.h>
#include <linux/kernel.h>
#include <linux/kmod.h>
#include <linux/list.h>
#include <linux/mempolicy.h>
#include <linux/mm.h>
#include <linux/memory.h>
#include <linux/export.h>
#include <linux/mount.h>
#include <linux/namei.h>
#include <linux/pagemap.h>
#include <linux/proc_fs.h>
#include <linux/rcupdate.h>
#include <linux/sched.h>
#include <linux/seq_file.h>
#include <linux/security.h>
#include <linux/slab.h>
#include <linux/spinlock.h>
#include <linux/stat.h>
#include <linux/string.h>
#include <linux/time.h>
#include <linux/backing-dev.h>
#include <linux/sort.h>

#include <asm/uaccess.h>
#include <linux/atomic.h>
#include <linux/mutex.h>
#include <linux/workqueue.h>
#include <linux/cgroup.h>
<<<<<<< HEAD
=======
#include <linux/wait.h>
>>>>>>> d0e0ac97

/*
 * Tracks how many cpusets are currently defined in system.
 * When there is only one cpuset (the root cpuset) we can
 * short circuit some hooks.
 */
int number_of_cpusets __read_mostly;

/* Forward declare cgroup structures */
struct cgroup_subsys cpuset_subsys;
struct cpuset;

/* See "Frequency meter" comments, below. */

struct fmeter {
	int cnt;		/* unprocessed events count */
	int val;		/* most recent output value */
	time_t time;		/* clock (secs) when val computed */
	spinlock_t lock;	/* guards read or write of above */
};

struct cpuset {
	struct cgroup_subsys_state css;

	unsigned long flags;		/* "unsigned long" so bitops work */
	cpumask_var_t cpus_allowed;	/* CPUs allowed to tasks in cpuset */
	nodemask_t mems_allowed;	/* Memory Nodes allowed to tasks */

<<<<<<< HEAD
=======
	/*
	 * This is old Memory Nodes tasks took on.
	 *
	 * - top_cpuset.old_mems_allowed is initialized to mems_allowed.
	 * - A new cpuset's old_mems_allowed is initialized when some
	 *   task is moved into it.
	 * - old_mems_allowed is used in cpuset_migrate_mm() when we change
	 *   cpuset.mems_allowed and have tasks' nodemask updated, and
	 *   then old_mems_allowed is updated to mems_allowed.
	 */
	nodemask_t old_mems_allowed;

>>>>>>> d0e0ac97
	struct fmeter fmeter;		/* memory_pressure filter */

	/*
	 * Tasks are being attached to this cpuset.  Used to prevent
	 * zeroing cpus/mems_allowed between ->can_attach() and ->attach().
	 */
	int attach_in_progress;

	/* partition number for rebuild_sched_domains() */
	int pn;

	/* for custom sched domain */
	int relax_domain_level;
<<<<<<< HEAD

	struct work_struct hotplug_work;
=======
>>>>>>> d0e0ac97
};

/* Retrieve the cpuset for a cgroup */
static inline struct cpuset *cgroup_cs(struct cgroup *cgrp)
{
	return container_of(cgroup_subsys_state(cgrp, cpuset_subsys_id),
			    struct cpuset, css);
}

/* Retrieve the cpuset for a task */
static inline struct cpuset *task_cs(struct task_struct *task)
{
	return container_of(task_subsys_state(task, cpuset_subsys_id),
			    struct cpuset, css);
}

static inline struct cpuset *parent_cs(const struct cpuset *cs)
{
	struct cgroup *pcgrp = cs->css.cgroup->parent;

	if (pcgrp)
		return cgroup_cs(pcgrp);
	return NULL;
}

#ifdef CONFIG_NUMA
static inline bool task_has_mempolicy(struct task_struct *task)
{
	return task->mempolicy;
}
#else
static inline bool task_has_mempolicy(struct task_struct *task)
{
	return false;
}
#endif


/* bits in struct cpuset flags field */
typedef enum {
	CS_ONLINE,
	CS_CPU_EXCLUSIVE,
	CS_MEM_EXCLUSIVE,
	CS_MEM_HARDWALL,
	CS_MEMORY_MIGRATE,
	CS_SCHED_LOAD_BALANCE,
	CS_SPREAD_PAGE,
	CS_SPREAD_SLAB,
} cpuset_flagbits_t;

/* convenient tests for these bits */
static inline bool is_cpuset_online(const struct cpuset *cs)
{
	return test_bit(CS_ONLINE, &cs->flags);
}

static inline int is_cpu_exclusive(const struct cpuset *cs)
{
	return test_bit(CS_CPU_EXCLUSIVE, &cs->flags);
}

static inline int is_mem_exclusive(const struct cpuset *cs)
{
	return test_bit(CS_MEM_EXCLUSIVE, &cs->flags);
}

static inline int is_mem_hardwall(const struct cpuset *cs)
{
	return test_bit(CS_MEM_HARDWALL, &cs->flags);
}

static inline int is_sched_load_balance(const struct cpuset *cs)
{
	return test_bit(CS_SCHED_LOAD_BALANCE, &cs->flags);
}

static inline int is_memory_migrate(const struct cpuset *cs)
{
	return test_bit(CS_MEMORY_MIGRATE, &cs->flags);
}

static inline int is_spread_page(const struct cpuset *cs)
{
	return test_bit(CS_SPREAD_PAGE, &cs->flags);
}

static inline int is_spread_slab(const struct cpuset *cs)
{
	return test_bit(CS_SPREAD_SLAB, &cs->flags);
}

static struct cpuset top_cpuset = {
	.flags = ((1 << CS_ONLINE) | (1 << CS_CPU_EXCLUSIVE) |
		  (1 << CS_MEM_EXCLUSIVE)),
};

/**
 * cpuset_for_each_child - traverse online children of a cpuset
 * @child_cs: loop cursor pointing to the current child
 * @pos_cgrp: used for iteration
 * @parent_cs: target cpuset to walk children of
 *
 * Walk @child_cs through the online children of @parent_cs.  Must be used
 * with RCU read locked.
 */
#define cpuset_for_each_child(child_cs, pos_cgrp, parent_cs)		\
	cgroup_for_each_child((pos_cgrp), (parent_cs)->css.cgroup)	\
		if (is_cpuset_online(((child_cs) = cgroup_cs((pos_cgrp)))))

/**
 * cpuset_for_each_descendant_pre - pre-order walk of a cpuset's descendants
 * @des_cs: loop cursor pointing to the current descendant
 * @pos_cgrp: used for iteration
 * @root_cs: target cpuset to walk ancestor of
 *
 * Walk @des_cs through the online descendants of @root_cs.  Must be used
 * with RCU read locked.  The caller may modify @pos_cgrp by calling
 * cgroup_rightmost_descendant() to skip subtree.
 */
#define cpuset_for_each_descendant_pre(des_cs, pos_cgrp, root_cs)	\
	cgroup_for_each_descendant_pre((pos_cgrp), (root_cs)->css.cgroup) \
		if (is_cpuset_online(((des_cs) = cgroup_cs((pos_cgrp)))))

/*
 * There are two global mutexes guarding cpuset structures - cpuset_mutex
 * and callback_mutex.  The latter may nest inside the former.  We also
 * require taking task_lock() when dereferencing a task's cpuset pointer.
 * See "The task_lock() exception", at the end of this comment.
 *
 * A task must hold both mutexes to modify cpusets.  If a task holds
 * cpuset_mutex, then it blocks others wanting that mutex, ensuring that it
 * is the only task able to also acquire callback_mutex and be able to
 * modify cpusets.  It can perform various checks on the cpuset structure
 * first, knowing nothing will change.  It can also allocate memory while
 * just holding cpuset_mutex.  While it is performing these checks, various
 * callback routines can briefly acquire callback_mutex to query cpusets.
 * Once it is ready to make the changes, it takes callback_mutex, blocking
 * everyone else.
 *
 * Calls to the kernel memory allocator can not be made while holding
 * callback_mutex, as that would risk double tripping on callback_mutex
 * from one of the callbacks into the cpuset code from within
 * __alloc_pages().
 *
 * If a task is only holding callback_mutex, then it has read-only
 * access to cpusets.
 *
 * Now, the task_struct fields mems_allowed and mempolicy may be changed
 * by other task, we use alloc_lock in the task_struct fields to protect
 * them.
 *
 * The cpuset_common_file_read() handlers only hold callback_mutex across
 * small pieces of code, such as when reading out possibly multi-word
 * cpumasks and nodemasks.
 *
 * Accessing a task's cpuset should be done in accordance with the
 * guidelines for accessing subsystem state in kernel/cgroup.c
 */

static DEFINE_MUTEX(cpuset_mutex);
static DEFINE_MUTEX(callback_mutex);

/*
 * CPU / memory hotplug is handled asynchronously.
 */
<<<<<<< HEAD
static struct workqueue_struct *cpuset_propagate_hotplug_wq;

static void cpuset_hotplug_workfn(struct work_struct *work);
static void cpuset_propagate_hotplug_workfn(struct work_struct *work);
static void schedule_cpuset_propagate_hotplug(struct cpuset *cs);

static DECLARE_WORK(cpuset_hotplug_work, cpuset_hotplug_workfn);
=======
static void cpuset_hotplug_workfn(struct work_struct *work);
static DECLARE_WORK(cpuset_hotplug_work, cpuset_hotplug_workfn);

static DECLARE_WAIT_QUEUE_HEAD(cpuset_attach_wq);
>>>>>>> d0e0ac97

/*
 * This is ugly, but preserves the userspace API for existing cpuset
 * users. If someone tries to mount the "cpuset" filesystem, we
 * silently switch it to mount "cgroup" instead
 */
static struct dentry *cpuset_mount(struct file_system_type *fs_type,
			 int flags, const char *unused_dev_name, void *data)
{
	struct file_system_type *cgroup_fs = get_fs_type("cgroup");
	struct dentry *ret = ERR_PTR(-ENODEV);
	if (cgroup_fs) {
		char mountopts[] =
			"cpuset,noprefix,"
			"release_agent=/sbin/cpuset_release_agent";
		ret = cgroup_fs->mount(cgroup_fs, flags,
					   unused_dev_name, mountopts);
		put_filesystem(cgroup_fs);
	}
	return ret;
}

static struct file_system_type cpuset_fs_type = {
	.name = "cpuset",
	.mount = cpuset_mount,
};

/*
 * Return in pmask the portion of a cpusets's cpus_allowed that
 * are online.  If none are online, walk up the cpuset hierarchy
 * until we find one that does have some online cpus.  The top
 * cpuset always has some cpus online.
 *
 * One way or another, we guarantee to return some non-empty subset
 * of cpu_online_mask.
 *
 * Call with callback_mutex held.
 */
static void guarantee_online_cpus(const struct cpuset *cs,
				  struct cpumask *pmask)
{
<<<<<<< HEAD
	while (cs && !cpumask_intersects(cs->cpus_allowed, cpu_online_mask))
		cs = parent_cs(cs);
	if (cs)
		cpumask_and(pmask, cs->cpus_allowed, cpu_online_mask);
	else
		cpumask_copy(pmask, cpu_online_mask);
	BUG_ON(!cpumask_intersects(pmask, cpu_online_mask));
=======
	while (!cpumask_intersects(cs->cpus_allowed, cpu_online_mask))
		cs = parent_cs(cs);
	cpumask_and(pmask, cs->cpus_allowed, cpu_online_mask);
>>>>>>> d0e0ac97
}

/*
 * Return in *pmask the portion of a cpusets's mems_allowed that
 * are online, with memory.  If none are online with memory, walk
 * up the cpuset hierarchy until we find one that does have some
 * online mems.  The top cpuset always has some mems online.
 *
 * One way or another, we guarantee to return some non-empty subset
 * of node_states[N_MEMORY].
 *
 * Call with callback_mutex held.
 */
static void guarantee_online_mems(const struct cpuset *cs, nodemask_t *pmask)
{
<<<<<<< HEAD
	while (cs && !nodes_intersects(cs->mems_allowed,
					node_states[N_MEMORY]))
		cs = parent_cs(cs);
	if (cs)
		nodes_and(*pmask, cs->mems_allowed,
					node_states[N_MEMORY]);
	else
		*pmask = node_states[N_MEMORY];
	BUG_ON(!nodes_intersects(*pmask, node_states[N_MEMORY]));
=======
	while (!nodes_intersects(cs->mems_allowed, node_states[N_MEMORY]))
		cs = parent_cs(cs);
	nodes_and(*pmask, cs->mems_allowed, node_states[N_MEMORY]);
>>>>>>> d0e0ac97
}

/*
 * update task's spread flag if cpuset's page/slab spread flag is set
 *
 * Called with callback_mutex/cpuset_mutex held
 */
static void cpuset_update_task_spread_flag(struct cpuset *cs,
					struct task_struct *tsk)
{
	if (is_spread_page(cs))
		tsk->flags |= PF_SPREAD_PAGE;
	else
		tsk->flags &= ~PF_SPREAD_PAGE;
	if (is_spread_slab(cs))
		tsk->flags |= PF_SPREAD_SLAB;
	else
		tsk->flags &= ~PF_SPREAD_SLAB;
}

/*
 * is_cpuset_subset(p, q) - Is cpuset p a subset of cpuset q?
 *
 * One cpuset is a subset of another if all its allowed CPUs and
 * Memory Nodes are a subset of the other, and its exclusive flags
 * are only set if the other's are set.  Call holding cpuset_mutex.
 */

static int is_cpuset_subset(const struct cpuset *p, const struct cpuset *q)
{
	return	cpumask_subset(p->cpus_allowed, q->cpus_allowed) &&
		nodes_subset(p->mems_allowed, q->mems_allowed) &&
		is_cpu_exclusive(p) <= is_cpu_exclusive(q) &&
		is_mem_exclusive(p) <= is_mem_exclusive(q);
}

/**
 * alloc_trial_cpuset - allocate a trial cpuset
 * @cs: the cpuset that the trial cpuset duplicates
 */
static struct cpuset *alloc_trial_cpuset(const struct cpuset *cs)
{
	struct cpuset *trial;

	trial = kmemdup(cs, sizeof(*cs), GFP_KERNEL);
	if (!trial)
		return NULL;

	if (!alloc_cpumask_var(&trial->cpus_allowed, GFP_KERNEL)) {
		kfree(trial);
		return NULL;
	}
	cpumask_copy(trial->cpus_allowed, cs->cpus_allowed);

	return trial;
}

/**
 * free_trial_cpuset - free the trial cpuset
 * @trial: the trial cpuset to be freed
 */
static void free_trial_cpuset(struct cpuset *trial)
{
	free_cpumask_var(trial->cpus_allowed);
	kfree(trial);
}

/*
 * validate_change() - Used to validate that any proposed cpuset change
 *		       follows the structural rules for cpusets.
 *
 * If we replaced the flag and mask values of the current cpuset
 * (cur) with those values in the trial cpuset (trial), would
 * our various subset and exclusive rules still be valid?  Presumes
 * cpuset_mutex held.
 *
 * 'cur' is the address of an actual, in-use cpuset.  Operations
 * such as list traversal that depend on the actual address of the
 * cpuset in the list must use cur below, not trial.
 *
 * 'trial' is the address of bulk structure copy of cur, with
 * perhaps one or more of the fields cpus_allowed, mems_allowed,
 * or flags changed to new, trial values.
 *
 * Return 0 if valid, -errno if not.
 */

static int validate_change(const struct cpuset *cur, const struct cpuset *trial)
{
	struct cgroup *cgrp;
	struct cpuset *c, *par;
	int ret;

	rcu_read_lock();

	/* Each of our child cpusets must be a subset of us */
	ret = -EBUSY;
<<<<<<< HEAD
	cpuset_for_each_child(c, cont, cur)
=======
	cpuset_for_each_child(c, cgrp, cur)
>>>>>>> d0e0ac97
		if (!is_cpuset_subset(c, trial))
			goto out;

	/* Remaining checks don't apply to root cpuset */
	ret = 0;
	if (cur == &top_cpuset)
		goto out;

	par = parent_cs(cur);

	/* We must be a subset of our parent cpuset */
	ret = -EACCES;
	if (!is_cpuset_subset(trial, par))
		goto out;

	/*
	 * If either I or some sibling (!= me) is exclusive, we can't
	 * overlap
	 */
	ret = -EINVAL;
<<<<<<< HEAD
	cpuset_for_each_child(c, cont, par) {
=======
	cpuset_for_each_child(c, cgrp, par) {
>>>>>>> d0e0ac97
		if ((is_cpu_exclusive(trial) || is_cpu_exclusive(c)) &&
		    c != cur &&
		    cpumask_intersects(trial->cpus_allowed, c->cpus_allowed))
			goto out;
		if ((is_mem_exclusive(trial) || is_mem_exclusive(c)) &&
		    c != cur &&
		    nodes_intersects(trial->mems_allowed, c->mems_allowed))
			goto out;
	}

	/*
	 * Cpusets with tasks - existing or newly being attached - can't
	 * have empty cpus_allowed or mems_allowed.
	 */
	ret = -ENOSPC;
	if ((cgroup_task_count(cur->css.cgroup) || cur->attach_in_progress) &&
<<<<<<< HEAD
	    (cpumask_empty(trial->cpus_allowed) ||
=======
	    (cpumask_empty(trial->cpus_allowed) &&
>>>>>>> d0e0ac97
	     nodes_empty(trial->mems_allowed)))
		goto out;

	ret = 0;
out:
	rcu_read_unlock();
	return ret;
}

#ifdef CONFIG_SMP
/*
 * Helper routine for generate_sched_domains().
 * Do cpusets a, b have overlapping cpus_allowed masks?
 */
static int cpusets_overlap(struct cpuset *a, struct cpuset *b)
{
	return cpumask_intersects(a->cpus_allowed, b->cpus_allowed);
}

static void
update_domain_attr(struct sched_domain_attr *dattr, struct cpuset *c)
{
	if (dattr->relax_domain_level < c->relax_domain_level)
		dattr->relax_domain_level = c->relax_domain_level;
	return;
}

static void update_domain_attr_tree(struct sched_domain_attr *dattr,
				    struct cpuset *root_cs)
{
	struct cpuset *cp;
	struct cgroup *pos_cgrp;

	rcu_read_lock();
	cpuset_for_each_descendant_pre(cp, pos_cgrp, root_cs) {
		/* skip the whole subtree if @cp doesn't have any CPU */
		if (cpumask_empty(cp->cpus_allowed)) {
			pos_cgrp = cgroup_rightmost_descendant(pos_cgrp);
			continue;
		}

		if (is_sched_load_balance(cp))
			update_domain_attr(dattr, cp);
	}
	rcu_read_unlock();
}

/*
 * generate_sched_domains()
 *
 * This function builds a partial partition of the systems CPUs
 * A 'partial partition' is a set of non-overlapping subsets whose
 * union is a subset of that set.
 * The output of this function needs to be passed to kernel/sched/core.c
 * partition_sched_domains() routine, which will rebuild the scheduler's
 * load balancing domains (sched domains) as specified by that partial
 * partition.
 *
 * See "What is sched_load_balance" in Documentation/cgroups/cpusets.txt
 * for a background explanation of this.
 *
 * Does not return errors, on the theory that the callers of this
 * routine would rather not worry about failures to rebuild sched
 * domains when operating in the severe memory shortage situations
 * that could cause allocation failures below.
 *
 * Must be called with cpuset_mutex held.
 *
 * The three key local variables below are:
 *    q  - a linked-list queue of cpuset pointers, used to implement a
 *	   top-down scan of all cpusets.  This scan loads a pointer
 *	   to each cpuset marked is_sched_load_balance into the
 *	   array 'csa'.  For our purposes, rebuilding the schedulers
 *	   sched domains, we can ignore !is_sched_load_balance cpusets.
 *  csa  - (for CpuSet Array) Array of pointers to all the cpusets
 *	   that need to be load balanced, for convenient iterative
 *	   access by the subsequent code that finds the best partition,
 *	   i.e the set of domains (subsets) of CPUs such that the
 *	   cpus_allowed of every cpuset marked is_sched_load_balance
 *	   is a subset of one of these domains, while there are as
 *	   many such domains as possible, each as small as possible.
 * doms  - Conversion of 'csa' to an array of cpumasks, for passing to
 *	   the kernel/sched/core.c routine partition_sched_domains() in a
 *	   convenient format, that can be easily compared to the prior
 *	   value to determine what partition elements (sched domains)
 *	   were changed (added or removed.)
 *
 * Finding the best partition (set of domains):
 *	The triple nested loops below over i, j, k scan over the
 *	load balanced cpusets (using the array of cpuset pointers in
 *	csa[]) looking for pairs of cpusets that have overlapping
 *	cpus_allowed, but which don't have the same 'pn' partition
 *	number and gives them in the same partition number.  It keeps
 *	looping on the 'restart' label until it can no longer find
 *	any such pairs.
 *
 *	The union of the cpus_allowed masks from the set of
 *	all cpusets having the same 'pn' value then form the one
 *	element of the partition (one sched domain) to be passed to
 *	partition_sched_domains().
 */
static int generate_sched_domains(cpumask_var_t **domains,
			struct sched_domain_attr **attributes)
{
	struct cpuset *cp;	/* scans q */
	struct cpuset **csa;	/* array of all cpuset ptrs */
	int csn;		/* how many cpuset ptrs in csa so far */
	int i, j, k;		/* indices for partition finding loops */
	cpumask_var_t *doms;	/* resulting partition; i.e. sched domains */
	struct sched_domain_attr *dattr;  /* attributes for custom domains */
	int ndoms = 0;		/* number of sched domains in result */
	int nslot;		/* next empty doms[] struct cpumask slot */
	struct cgroup *pos_cgrp;

	doms = NULL;
	dattr = NULL;
	csa = NULL;

	/* Special case for the 99% of systems with one, full, sched domain */
	if (is_sched_load_balance(&top_cpuset)) {
		ndoms = 1;
		doms = alloc_sched_domains(ndoms);
		if (!doms)
			goto done;

		dattr = kmalloc(sizeof(struct sched_domain_attr), GFP_KERNEL);
		if (dattr) {
			*dattr = SD_ATTR_INIT;
			update_domain_attr_tree(dattr, &top_cpuset);
		}
		cpumask_copy(doms[0], top_cpuset.cpus_allowed);

		goto done;
	}

	csa = kmalloc(number_of_cpusets * sizeof(cp), GFP_KERNEL);
	if (!csa)
		goto done;
	csn = 0;

	rcu_read_lock();
	cpuset_for_each_descendant_pre(cp, pos_cgrp, &top_cpuset) {
		/*
		 * Continue traversing beyond @cp iff @cp has some CPUs and
		 * isn't load balancing.  The former is obvious.  The
		 * latter: All child cpusets contain a subset of the
		 * parent's cpus, so just skip them, and then we call
		 * update_domain_attr_tree() to calc relax_domain_level of
		 * the corresponding sched domain.
		 */
		if (!cpumask_empty(cp->cpus_allowed) &&
		    !is_sched_load_balance(cp))
			continue;

		if (is_sched_load_balance(cp))
			csa[csn++] = cp;

		/* skip @cp's subtree */
		pos_cgrp = cgroup_rightmost_descendant(pos_cgrp);
	}
	rcu_read_unlock();

	for (i = 0; i < csn; i++)
		csa[i]->pn = i;
	ndoms = csn;

restart:
	/* Find the best partition (set of sched domains) */
	for (i = 0; i < csn; i++) {
		struct cpuset *a = csa[i];
		int apn = a->pn;

		for (j = 0; j < csn; j++) {
			struct cpuset *b = csa[j];
			int bpn = b->pn;

			if (apn != bpn && cpusets_overlap(a, b)) {
				for (k = 0; k < csn; k++) {
					struct cpuset *c = csa[k];

					if (c->pn == bpn)
						c->pn = apn;
				}
				ndoms--;	/* one less element */
				goto restart;
			}
		}
	}

	/*
	 * Now we know how many domains to create.
	 * Convert <csn, csa> to <ndoms, doms> and populate cpu masks.
	 */
	doms = alloc_sched_domains(ndoms);
	if (!doms)
		goto done;

	/*
	 * The rest of the code, including the scheduler, can deal with
	 * dattr==NULL case. No need to abort if alloc fails.
	 */
	dattr = kmalloc(ndoms * sizeof(struct sched_domain_attr), GFP_KERNEL);

	for (nslot = 0, i = 0; i < csn; i++) {
		struct cpuset *a = csa[i];
		struct cpumask *dp;
		int apn = a->pn;

		if (apn < 0) {
			/* Skip completed partitions */
			continue;
		}

		dp = doms[nslot];

		if (nslot == ndoms) {
			static int warnings = 10;
			if (warnings) {
				printk(KERN_WARNING
				 "rebuild_sched_domains confused:"
				  " nslot %d, ndoms %d, csn %d, i %d,"
				  " apn %d\n",
				  nslot, ndoms, csn, i, apn);
				warnings--;
			}
			continue;
		}

		cpumask_clear(dp);
		if (dattr)
			*(dattr + nslot) = SD_ATTR_INIT;
		for (j = i; j < csn; j++) {
			struct cpuset *b = csa[j];

			if (apn == b->pn) {
				cpumask_or(dp, dp, b->cpus_allowed);
				if (dattr)
					update_domain_attr_tree(dattr + nslot, b);

				/* Done with this partition */
				b->pn = -1;
			}
		}
		nslot++;
	}
	BUG_ON(nslot != ndoms);

done:
	kfree(csa);

	/*
	 * Fallback to the default domain if kmalloc() failed.
	 * See comments in partition_sched_domains().
	 */
	if (doms == NULL)
		ndoms = 1;

	*domains    = doms;
	*attributes = dattr;
	return ndoms;
}

/*
 * Rebuild scheduler domains.
 *
 * If the flag 'sched_load_balance' of any cpuset with non-empty
 * 'cpus' changes, or if the 'cpus' allowed changes in any cpuset
 * which has that flag enabled, or if any cpuset with a non-empty
 * 'cpus' is removed, then call this routine to rebuild the
 * scheduler's dynamic sched domains.
 *
 * Call with cpuset_mutex held.  Takes get_online_cpus().
 */
static void rebuild_sched_domains_locked(void)
{
	struct sched_domain_attr *attr;
	cpumask_var_t *doms;
	int ndoms;

	lockdep_assert_held(&cpuset_mutex);
	get_online_cpus();

	/*
	 * We have raced with CPU hotplug. Don't do anything to avoid
	 * passing doms with offlined cpu to partition_sched_domains().
	 * Anyways, hotplug work item will rebuild sched domains.
	 */
	if (!cpumask_equal(top_cpuset.cpus_allowed, cpu_active_mask))
		goto out;

	/* Generate domain masks and attrs */
	ndoms = generate_sched_domains(&doms, &attr);

	/* Have scheduler rebuild the domains */
	partition_sched_domains(ndoms, doms, attr);
out:
	put_online_cpus();
}
#else /* !CONFIG_SMP */
static void rebuild_sched_domains_locked(void)
<<<<<<< HEAD
{
}
#endif /* CONFIG_SMP */

void rebuild_sched_domains(void)
{
	mutex_lock(&cpuset_mutex);
	rebuild_sched_domains_locked();
	mutex_unlock(&cpuset_mutex);
}

/**
 * cpuset_test_cpumask - test a task's cpus_allowed versus its cpuset's
 * @tsk: task to test
 * @scan: struct cgroup_scanner contained in its struct cpuset_hotplug_scanner
 *
 * Call with cpuset_mutex held.  May take callback_mutex during call.
 * Called for each task in a cgroup by cgroup_scan_tasks().
 * Return nonzero if this tasks's cpus_allowed mask should be changed (in other
 * words, if its mask is not equal to its cpuset's mask).
=======
{
}
#endif /* CONFIG_SMP */

void rebuild_sched_domains(void)
{
	mutex_lock(&cpuset_mutex);
	rebuild_sched_domains_locked();
	mutex_unlock(&cpuset_mutex);
}

/*
 * effective_cpumask_cpuset - return nearest ancestor with non-empty cpus
 * @cs: the cpuset in interest
 *
 * A cpuset's effective cpumask is the cpumask of the nearest ancestor
 * with non-empty cpus. We use effective cpumask whenever:
 * - we update tasks' cpus_allowed. (they take on the ancestor's cpumask
 *   if the cpuset they reside in has no cpus)
 * - we want to retrieve task_cs(tsk)'s cpus_allowed.
 *
 * Called with cpuset_mutex held. cpuset_cpus_allowed_fallback() is an
 * exception. See comments there.
 */
static struct cpuset *effective_cpumask_cpuset(struct cpuset *cs)
{
	while (cpumask_empty(cs->cpus_allowed))
		cs = parent_cs(cs);
	return cs;
}

/*
 * effective_nodemask_cpuset - return nearest ancestor with non-empty mems
 * @cs: the cpuset in interest
 *
 * A cpuset's effective nodemask is the nodemask of the nearest ancestor
 * with non-empty memss. We use effective nodemask whenever:
 * - we update tasks' mems_allowed. (they take on the ancestor's nodemask
 *   if the cpuset they reside in has no mems)
 * - we want to retrieve task_cs(tsk)'s mems_allowed.
 *
 * Called with cpuset_mutex held.
>>>>>>> d0e0ac97
 */
static struct cpuset *effective_nodemask_cpuset(struct cpuset *cs)
{
	while (nodes_empty(cs->mems_allowed))
		cs = parent_cs(cs);
	return cs;
}

/**
 * cpuset_change_cpumask - make a task's cpus_allowed the same as its cpuset's
 * @tsk: task to test
 * @scan: struct cgroup_scanner containing the cgroup of the task
 *
 * Called by cgroup_scan_tasks() for each task in a cgroup whose
 * cpus_allowed mask needs to be changed.
 *
 * We don't need to re-check for the cgroup/cpuset membership, since we're
 * holding cpuset_mutex at this point.
 */
static void cpuset_change_cpumask(struct task_struct *tsk,
				  struct cgroup_scanner *scan)
{
	struct cpuset *cpus_cs;

	cpus_cs = effective_cpumask_cpuset(cgroup_cs(scan->cg));
	set_cpus_allowed_ptr(tsk, cpus_cs->cpus_allowed);
}

/**
 * update_tasks_cpumask - Update the cpumasks of tasks in the cpuset.
 * @cs: the cpuset in which each task's cpus_allowed mask needs to be changed
 * @heap: if NULL, defer allocating heap memory to cgroup_scan_tasks()
 *
 * Called with cpuset_mutex held
 *
 * The cgroup_scan_tasks() function will scan all the tasks in a cgroup,
 * calling callback functions for each.
 *
 * No return value. It's guaranteed that cgroup_scan_tasks() always returns 0
 * if @heap != NULL.
 */
static void update_tasks_cpumask(struct cpuset *cs, struct ptr_heap *heap)
{
	struct cgroup_scanner scan;

	scan.cg = cs->css.cgroup;
	scan.test_task = NULL;
	scan.process_task = cpuset_change_cpumask;
	scan.heap = heap;
	cgroup_scan_tasks(&scan);
}

/*
 * update_tasks_cpumask_hier - Update the cpumasks of tasks in the hierarchy.
 * @root_cs: the root cpuset of the hierarchy
 * @update_root: update root cpuset or not?
 * @heap: the heap used by cgroup_scan_tasks()
 *
 * This will update cpumasks of tasks in @root_cs and all other empty cpusets
 * which take on cpumask of @root_cs.
 *
 * Called with cpuset_mutex held
 */
static void update_tasks_cpumask_hier(struct cpuset *root_cs,
				      bool update_root, struct ptr_heap *heap)
{
	struct cpuset *cp;
	struct cgroup *pos_cgrp;

	if (update_root)
		update_tasks_cpumask(root_cs, heap);

	rcu_read_lock();
	cpuset_for_each_descendant_pre(cp, pos_cgrp, root_cs) {
		/* skip the whole subtree if @cp have some CPU */
		if (!cpumask_empty(cp->cpus_allowed)) {
			pos_cgrp = cgroup_rightmost_descendant(pos_cgrp);
			continue;
		}
		if (!css_tryget(&cp->css))
			continue;
		rcu_read_unlock();

		update_tasks_cpumask(cp, heap);

		rcu_read_lock();
		css_put(&cp->css);
	}
	rcu_read_unlock();
}

/**
 * update_cpumask - update the cpus_allowed mask of a cpuset and all tasks in it
 * @cs: the cpuset to consider
 * @buf: buffer of cpu numbers written to this cpuset
 */
static int update_cpumask(struct cpuset *cs, struct cpuset *trialcs,
			  const char *buf)
{
	struct ptr_heap heap;
	int retval;
	int is_load_balanced;

	/* top_cpuset.cpus_allowed tracks cpu_online_mask; it's read-only */
	if (cs == &top_cpuset)
		return -EACCES;

	/*
	 * An empty cpus_allowed is ok only if the cpuset has no tasks.
	 * Since cpulist_parse() fails on an empty mask, we special case
	 * that parsing.  The validate_change() call ensures that cpusets
	 * with tasks have cpus.
	 */
	if (!*buf) {
		cpumask_clear(trialcs->cpus_allowed);
	} else {
		retval = cpulist_parse(buf, trialcs->cpus_allowed);
		if (retval < 0)
			return retval;

		if (!cpumask_subset(trialcs->cpus_allowed, cpu_active_mask))
			return -EINVAL;
	}

	/* Nothing to do if the cpus didn't change */
	if (cpumask_equal(cs->cpus_allowed, trialcs->cpus_allowed))
		return 0;

	retval = validate_change(cs, trialcs);
	if (retval < 0)
		return retval;

	retval = heap_init(&heap, PAGE_SIZE, GFP_KERNEL, NULL);
	if (retval)
		return retval;

	is_load_balanced = is_sched_load_balance(trialcs);

	mutex_lock(&callback_mutex);
	cpumask_copy(cs->cpus_allowed, trialcs->cpus_allowed);
	mutex_unlock(&callback_mutex);

	update_tasks_cpumask_hier(cs, true, &heap);

	heap_free(&heap);

	if (is_load_balanced)
		rebuild_sched_domains_locked();
	return 0;
}

/*
 * cpuset_migrate_mm
 *
 *    Migrate memory region from one set of nodes to another.
 *
 *    Temporarilly set tasks mems_allowed to target nodes of migration,
 *    so that the migration code can allocate pages on these nodes.
 *
 *    Call holding cpuset_mutex, so current's cpuset won't change
 *    during this call, as manage_mutex holds off any cpuset_attach()
 *    calls.  Therefore we don't need to take task_lock around the
 *    call to guarantee_online_mems(), as we know no one is changing
 *    our task's cpuset.
 *
 *    While the mm_struct we are migrating is typically from some
 *    other task, the task_struct mems_allowed that we are hacking
 *    is for our current task, which must allocate new pages for that
 *    migrating memory region.
 */

static void cpuset_migrate_mm(struct mm_struct *mm, const nodemask_t *from,
							const nodemask_t *to)
{
	struct task_struct *tsk = current;
	struct cpuset *mems_cs;

	tsk->mems_allowed = *to;

	do_migrate_pages(mm, from, to, MPOL_MF_MOVE_ALL);

	mems_cs = effective_nodemask_cpuset(task_cs(tsk));
	guarantee_online_mems(mems_cs, &tsk->mems_allowed);
}

/*
 * cpuset_change_task_nodemask - change task's mems_allowed and mempolicy
 * @tsk: the task to change
 * @newmems: new nodes that the task will be set
 *
 * In order to avoid seeing no nodes if the old and new nodes are disjoint,
 * we structure updates as setting all new allowed nodes, then clearing newly
 * disallowed ones.
 */
static void cpuset_change_task_nodemask(struct task_struct *tsk,
					nodemask_t *newmems)
{
	bool need_loop;

	/*
	 * Allow tasks that have access to memory reserves because they have
	 * been OOM killed to get memory anywhere.
	 */
	if (unlikely(test_thread_flag(TIF_MEMDIE)))
		return;
	if (current->flags & PF_EXITING) /* Let dying task have memory */
		return;

	task_lock(tsk);
	/*
	 * Determine if a loop is necessary if another thread is doing
	 * get_mems_allowed().  If at least one node remains unchanged and
	 * tsk does not have a mempolicy, then an empty nodemask will not be
	 * possible when mems_allowed is larger than a word.
	 */
	need_loop = task_has_mempolicy(tsk) ||
			!nodes_intersects(*newmems, tsk->mems_allowed);

	if (need_loop)
		write_seqcount_begin(&tsk->mems_allowed_seq);

	nodes_or(tsk->mems_allowed, tsk->mems_allowed, *newmems);
	mpol_rebind_task(tsk, newmems, MPOL_REBIND_STEP1);

	mpol_rebind_task(tsk, newmems, MPOL_REBIND_STEP2);
	tsk->mems_allowed = *newmems;

	if (need_loop)
		write_seqcount_end(&tsk->mems_allowed_seq);

	task_unlock(tsk);
}

/*
 * Update task's mems_allowed and rebind its mempolicy and vmas' mempolicy
 * of it to cpuset's new mems_allowed, and migrate pages to new nodes if
 * memory_migrate flag is set. Called with cpuset_mutex held.
 */
static void cpuset_change_nodemask(struct task_struct *p,
				   struct cgroup_scanner *scan)
{
	struct cpuset *cs = cgroup_cs(scan->cg);
	struct mm_struct *mm;
	int migrate;
<<<<<<< HEAD
	const nodemask_t *oldmem = scan->data;
	static nodemask_t newmems;	/* protected by cpuset_mutex */

	cs = cgroup_cs(scan->cg);
	guarantee_online_mems(cs, &newmems);
=======
	nodemask_t *newmems = scan->data;
>>>>>>> d0e0ac97

	cpuset_change_task_nodemask(p, newmems);

	mm = get_task_mm(p);
	if (!mm)
		return;

	migrate = is_memory_migrate(cs);

	mpol_rebind_mm(mm, &cs->mems_allowed);
	if (migrate)
		cpuset_migrate_mm(mm, &cs->old_mems_allowed, newmems);
	mmput(mm);
}

static void *cpuset_being_rebound;

/**
 * update_tasks_nodemask - Update the nodemasks of tasks in the cpuset.
 * @cs: the cpuset in which each task's mems_allowed mask needs to be changed
 * @heap: if NULL, defer allocating heap memory to cgroup_scan_tasks()
 *
 * Called with cpuset_mutex held
 * No return value. It's guaranteed that cgroup_scan_tasks() always returns 0
 * if @heap != NULL.
 */
static void update_tasks_nodemask(struct cpuset *cs, struct ptr_heap *heap)
{
	static nodemask_t newmems;	/* protected by cpuset_mutex */
	struct cgroup_scanner scan;
	struct cpuset *mems_cs = effective_nodemask_cpuset(cs);

	cpuset_being_rebound = cs;		/* causes mpol_dup() rebind */

	guarantee_online_mems(mems_cs, &newmems);

	scan.cg = cs->css.cgroup;
	scan.test_task = NULL;
	scan.process_task = cpuset_change_nodemask;
	scan.heap = heap;
	scan.data = &newmems;

	/*
	 * The mpol_rebind_mm() call takes mmap_sem, which we couldn't
	 * take while holding tasklist_lock.  Forks can happen - the
	 * mpol_dup() cpuset_being_rebound check will catch such forks,
	 * and rebind their vma mempolicies too.  Because we still hold
	 * the global cpuset_mutex, we know that no other rebind effort
	 * will be contending for the global variable cpuset_being_rebound.
	 * It's ok if we rebind the same mm twice; mpol_rebind_mm()
	 * is idempotent.  Also migrate pages in each mm to new nodes.
	 */
	cgroup_scan_tasks(&scan);

	/*
	 * All the tasks' nodemasks have been updated, update
	 * cs->old_mems_allowed.
	 */
	cs->old_mems_allowed = newmems;

	/* We're done rebinding vmas to this cpuset's new mems_allowed. */
	cpuset_being_rebound = NULL;
}

/*
 * update_tasks_nodemask_hier - Update the nodemasks of tasks in the hierarchy.
 * @cs: the root cpuset of the hierarchy
 * @update_root: update the root cpuset or not?
 * @heap: the heap used by cgroup_scan_tasks()
 *
 * This will update nodemasks of tasks in @root_cs and all other empty cpusets
 * which take on nodemask of @root_cs.
 *
 * Called with cpuset_mutex held
 */
static void update_tasks_nodemask_hier(struct cpuset *root_cs,
				       bool update_root, struct ptr_heap *heap)
{
	struct cpuset *cp;
	struct cgroup *pos_cgrp;

	if (update_root)
		update_tasks_nodemask(root_cs, heap);

	rcu_read_lock();
	cpuset_for_each_descendant_pre(cp, pos_cgrp, root_cs) {
		/* skip the whole subtree if @cp have some CPU */
		if (!nodes_empty(cp->mems_allowed)) {
			pos_cgrp = cgroup_rightmost_descendant(pos_cgrp);
			continue;
		}
		if (!css_tryget(&cp->css))
			continue;
		rcu_read_unlock();

		update_tasks_nodemask(cp, heap);

		rcu_read_lock();
		css_put(&cp->css);
	}
	rcu_read_unlock();
}

/*
 * Handle user request to change the 'mems' memory placement
 * of a cpuset.  Needs to validate the request, update the
 * cpusets mems_allowed, and for each task in the cpuset,
 * update mems_allowed and rebind task's mempolicy and any vma
 * mempolicies and if the cpuset is marked 'memory_migrate',
 * migrate the tasks pages to the new memory.
 *
 * Call with cpuset_mutex held.  May take callback_mutex during call.
 * Will take tasklist_lock, scan tasklist for tasks in cpuset cs,
 * lock each such tasks mm->mmap_sem, scan its vma's and rebind
 * their mempolicies to the cpusets new mems_allowed.
 */
static int update_nodemask(struct cpuset *cs, struct cpuset *trialcs,
			   const char *buf)
{
	int retval;
	struct ptr_heap heap;

	/*
	 * top_cpuset.mems_allowed tracks node_stats[N_MEMORY];
	 * it's read-only
	 */
	if (cs == &top_cpuset) {
		retval = -EACCES;
		goto done;
	}

	/*
	 * An empty mems_allowed is ok iff there are no tasks in the cpuset.
	 * Since nodelist_parse() fails on an empty mask, we special case
	 * that parsing.  The validate_change() call ensures that cpusets
	 * with tasks have memory.
	 */
	if (!*buf) {
		nodes_clear(trialcs->mems_allowed);
	} else {
		retval = nodelist_parse(buf, trialcs->mems_allowed);
		if (retval < 0)
			goto done;

		if (!nodes_subset(trialcs->mems_allowed,
				node_states[N_MEMORY])) {
			retval =  -EINVAL;
			goto done;
		}
	}

	if (nodes_equal(cs->mems_allowed, trialcs->mems_allowed)) {
		retval = 0;		/* Too easy - nothing to do */
		goto done;
	}
	retval = validate_change(cs, trialcs);
	if (retval < 0)
		goto done;

	retval = heap_init(&heap, PAGE_SIZE, GFP_KERNEL, NULL);
	if (retval < 0)
		goto done;

	mutex_lock(&callback_mutex);
	cs->mems_allowed = trialcs->mems_allowed;
	mutex_unlock(&callback_mutex);

	update_tasks_nodemask_hier(cs, true, &heap);

	heap_free(&heap);
done:
	return retval;
}

int current_cpuset_is_being_rebound(void)
{
	return task_cs(current) == cpuset_being_rebound;
}

static int update_relax_domain_level(struct cpuset *cs, s64 val)
{
#ifdef CONFIG_SMP
	if (val < -1 || val >= sched_domain_level_max)
		return -EINVAL;
#endif

	if (val != cs->relax_domain_level) {
		cs->relax_domain_level = val;
		if (!cpumask_empty(cs->cpus_allowed) &&
		    is_sched_load_balance(cs))
			rebuild_sched_domains_locked();
	}

	return 0;
}

/*
 * cpuset_change_flag - make a task's spread flags the same as its cpuset's
 * @tsk: task to be updated
 * @scan: struct cgroup_scanner containing the cgroup of the task
 *
 * Called by cgroup_scan_tasks() for each task in a cgroup.
 *
 * We don't need to re-check for the cgroup/cpuset membership, since we're
 * holding cpuset_mutex at this point.
 */
static void cpuset_change_flag(struct task_struct *tsk,
				struct cgroup_scanner *scan)
{
	cpuset_update_task_spread_flag(cgroup_cs(scan->cg), tsk);
}

/*
 * update_tasks_flags - update the spread flags of tasks in the cpuset.
 * @cs: the cpuset in which each task's spread flags needs to be changed
 * @heap: if NULL, defer allocating heap memory to cgroup_scan_tasks()
 *
 * Called with cpuset_mutex held
 *
 * The cgroup_scan_tasks() function will scan all the tasks in a cgroup,
 * calling callback functions for each.
 *
 * No return value. It's guaranteed that cgroup_scan_tasks() always returns 0
 * if @heap != NULL.
 */
static void update_tasks_flags(struct cpuset *cs, struct ptr_heap *heap)
{
	struct cgroup_scanner scan;

	scan.cg = cs->css.cgroup;
	scan.test_task = NULL;
	scan.process_task = cpuset_change_flag;
	scan.heap = heap;
	cgroup_scan_tasks(&scan);
}

/*
 * update_flag - read a 0 or a 1 in a file and update associated flag
 * bit:		the bit to update (see cpuset_flagbits_t)
 * cs:		the cpuset to update
 * turning_on: 	whether the flag is being set or cleared
 *
 * Call with cpuset_mutex held.
 */

static int update_flag(cpuset_flagbits_t bit, struct cpuset *cs,
		       int turning_on)
{
	struct cpuset *trialcs;
	int balance_flag_changed;
	int spread_flag_changed;
	struct ptr_heap heap;
	int err;

	trialcs = alloc_trial_cpuset(cs);
	if (!trialcs)
		return -ENOMEM;

	if (turning_on)
		set_bit(bit, &trialcs->flags);
	else
		clear_bit(bit, &trialcs->flags);

	err = validate_change(cs, trialcs);
	if (err < 0)
		goto out;

	err = heap_init(&heap, PAGE_SIZE, GFP_KERNEL, NULL);
	if (err < 0)
		goto out;

	balance_flag_changed = (is_sched_load_balance(cs) !=
				is_sched_load_balance(trialcs));

	spread_flag_changed = ((is_spread_slab(cs) != is_spread_slab(trialcs))
			|| (is_spread_page(cs) != is_spread_page(trialcs)));

	mutex_lock(&callback_mutex);
	cs->flags = trialcs->flags;
	mutex_unlock(&callback_mutex);

	if (!cpumask_empty(trialcs->cpus_allowed) && balance_flag_changed)
		rebuild_sched_domains_locked();

	if (spread_flag_changed)
		update_tasks_flags(cs, &heap);
	heap_free(&heap);
out:
	free_trial_cpuset(trialcs);
	return err;
}

/*
 * Frequency meter - How fast is some event occurring?
 *
 * These routines manage a digitally filtered, constant time based,
 * event frequency meter.  There are four routines:
 *   fmeter_init() - initialize a frequency meter.
 *   fmeter_markevent() - called each time the event happens.
 *   fmeter_getrate() - returns the recent rate of such events.
 *   fmeter_update() - internal routine used to update fmeter.
 *
 * A common data structure is passed to each of these routines,
 * which is used to keep track of the state required to manage the
 * frequency meter and its digital filter.
 *
 * The filter works on the number of events marked per unit time.
 * The filter is single-pole low-pass recursive (IIR).  The time unit
 * is 1 second.  Arithmetic is done using 32-bit integers scaled to
 * simulate 3 decimal digits of precision (multiplied by 1000).
 *
 * With an FM_COEF of 933, and a time base of 1 second, the filter
 * has a half-life of 10 seconds, meaning that if the events quit
 * happening, then the rate returned from the fmeter_getrate()
 * will be cut in half each 10 seconds, until it converges to zero.
 *
 * It is not worth doing a real infinitely recursive filter.  If more
 * than FM_MAXTICKS ticks have elapsed since the last filter event,
 * just compute FM_MAXTICKS ticks worth, by which point the level
 * will be stable.
 *
 * Limit the count of unprocessed events to FM_MAXCNT, so as to avoid
 * arithmetic overflow in the fmeter_update() routine.
 *
 * Given the simple 32 bit integer arithmetic used, this meter works
 * best for reporting rates between one per millisecond (msec) and
 * one per 32 (approx) seconds.  At constant rates faster than one
 * per msec it maxes out at values just under 1,000,000.  At constant
 * rates between one per msec, and one per second it will stabilize
 * to a value N*1000, where N is the rate of events per second.
 * At constant rates between one per second and one per 32 seconds,
 * it will be choppy, moving up on the seconds that have an event,
 * and then decaying until the next event.  At rates slower than
 * about one in 32 seconds, it decays all the way back to zero between
 * each event.
 */

#define FM_COEF 933		/* coefficient for half-life of 10 secs */
#define FM_MAXTICKS ((time_t)99) /* useless computing more ticks than this */
#define FM_MAXCNT 1000000	/* limit cnt to avoid overflow */
#define FM_SCALE 1000		/* faux fixed point scale */

/* Initialize a frequency meter */
static void fmeter_init(struct fmeter *fmp)
{
	fmp->cnt = 0;
	fmp->val = 0;
	fmp->time = 0;
	spin_lock_init(&fmp->lock);
}

/* Internal meter update - process cnt events and update value */
static void fmeter_update(struct fmeter *fmp)
{
	time_t now = get_seconds();
	time_t ticks = now - fmp->time;

	if (ticks == 0)
		return;

	ticks = min(FM_MAXTICKS, ticks);
	while (ticks-- > 0)
		fmp->val = (FM_COEF * fmp->val) / FM_SCALE;
	fmp->time = now;

	fmp->val += ((FM_SCALE - FM_COEF) * fmp->cnt) / FM_SCALE;
	fmp->cnt = 0;
}

/* Process any previous ticks, then bump cnt by one (times scale). */
static void fmeter_markevent(struct fmeter *fmp)
{
	spin_lock(&fmp->lock);
	fmeter_update(fmp);
	fmp->cnt = min(FM_MAXCNT, fmp->cnt + FM_SCALE);
	spin_unlock(&fmp->lock);
}

/* Process any previous ticks, then return current value. */
static int fmeter_getrate(struct fmeter *fmp)
{
	int val;

	spin_lock(&fmp->lock);
	fmeter_update(fmp);
	val = fmp->val;
	spin_unlock(&fmp->lock);
	return val;
}

/* Called by cgroups to determine if a cpuset is usable; cpuset_mutex held */
static int cpuset_can_attach(struct cgroup *cgrp, struct cgroup_taskset *tset)
{
	struct cpuset *cs = cgroup_cs(cgrp);
	struct task_struct *task;
	int ret;

	mutex_lock(&cpuset_mutex);

<<<<<<< HEAD
	ret = -ENOSPC;
	if (cpumask_empty(cs->cpus_allowed) || nodes_empty(cs->mems_allowed))
=======
	/*
	 * We allow to move tasks into an empty cpuset if sane_behavior
	 * flag is set.
	 */
	ret = -ENOSPC;
	if (!cgroup_sane_behavior(cgrp) &&
	    (cpumask_empty(cs->cpus_allowed) || nodes_empty(cs->mems_allowed)))
>>>>>>> d0e0ac97
		goto out_unlock;

	cgroup_taskset_for_each(task, cgrp, tset) {
		/*
		 * Kthreads which disallow setaffinity shouldn't be moved
		 * to a new cpuset; we don't want to change their cpu
		 * affinity and isolating such threads by their set of
		 * allowed nodes is unnecessary.  Thus, cpusets are not
		 * applicable for such threads.  This prevents checking for
		 * success of set_cpus_allowed_ptr() on all attached tasks
		 * before cpus_allowed may be changed.
		 */
		ret = -EINVAL;
		if (task->flags & PF_NO_SETAFFINITY)
			goto out_unlock;
		ret = security_task_setscheduler(task);
		if (ret)
			goto out_unlock;
	}

	/*
	 * Mark attach is in progress.  This makes validate_change() fail
	 * changes which zero cpus/mems_allowed.
	 */
	cs->attach_in_progress++;
	ret = 0;
out_unlock:
	mutex_unlock(&cpuset_mutex);
	return ret;
}

static void cpuset_cancel_attach(struct cgroup *cgrp,
				 struct cgroup_taskset *tset)
{
	mutex_lock(&cpuset_mutex);
	cgroup_cs(cgrp)->attach_in_progress--;
	mutex_unlock(&cpuset_mutex);
}

/*
 * Protected by cpuset_mutex.  cpus_attach is used only by cpuset_attach()
 * but we can't allocate it dynamically there.  Define it global and
 * allocate from cpuset_init().
 */
static cpumask_var_t cpus_attach;

static void cpuset_attach(struct cgroup *cgrp, struct cgroup_taskset *tset)
{
<<<<<<< HEAD
	/* static bufs protected by cpuset_mutex */
	static nodemask_t cpuset_attach_nodemask_from;
=======
	/* static buf protected by cpuset_mutex */
>>>>>>> d0e0ac97
	static nodemask_t cpuset_attach_nodemask_to;
	struct mm_struct *mm;
	struct task_struct *task;
	struct task_struct *leader = cgroup_taskset_first(tset);
	struct cgroup *oldcgrp = cgroup_taskset_cur_cgroup(tset);
	struct cpuset *cs = cgroup_cs(cgrp);
	struct cpuset *oldcs = cgroup_cs(oldcgrp);
	struct cpuset *cpus_cs = effective_cpumask_cpuset(cs);
	struct cpuset *mems_cs = effective_nodemask_cpuset(cs);

	mutex_lock(&cpuset_mutex);

	/* prepare for attach */
	if (cs == &top_cpuset)
		cpumask_copy(cpus_attach, cpu_possible_mask);
	else
		guarantee_online_cpus(cpus_cs, cpus_attach);

	guarantee_online_mems(mems_cs, &cpuset_attach_nodemask_to);

	mutex_lock(&cpuset_mutex);

	/* prepare for attach */
	if (cs == &top_cpuset)
		cpumask_copy(cpus_attach, cpu_possible_mask);
	else
		guarantee_online_cpus(cs, cpus_attach);

	guarantee_online_mems(cs, &cpuset_attach_nodemask_to);

	cgroup_taskset_for_each(task, cgrp, tset) {
		/*
		 * can_attach beforehand should guarantee that this doesn't
		 * fail.  TODO: have a better way to handle failure here
		 */
		WARN_ON_ONCE(set_cpus_allowed_ptr(task, cpus_attach));

		cpuset_change_task_nodemask(task, &cpuset_attach_nodemask_to);
		cpuset_update_task_spread_flag(cs, task);
	}

	/*
	 * Change mm, possibly for multiple threads in a threadgroup. This is
	 * expensive and may sleep.
	 */
	cpuset_attach_nodemask_to = cs->mems_allowed;
	mm = get_task_mm(leader);
	if (mm) {
		struct cpuset *mems_oldcs = effective_nodemask_cpuset(oldcs);

		mpol_rebind_mm(mm, &cpuset_attach_nodemask_to);

		/*
		 * old_mems_allowed is the same with mems_allowed here, except
		 * if this task is being moved automatically due to hotplug.
		 * In that case @mems_allowed has been updated and is empty,
		 * so @old_mems_allowed is the right nodesets that we migrate
		 * mm from.
		 */
		if (is_memory_migrate(cs)) {
			cpuset_migrate_mm(mm, &mems_oldcs->old_mems_allowed,
					  &cpuset_attach_nodemask_to);
		}
		mmput(mm);
	}

<<<<<<< HEAD
	cs->attach_in_progress--;

	/*
	 * We may have raced with CPU/memory hotunplug.  Trigger hotplug
	 * propagation if @cs doesn't have any CPU or memory.  It will move
	 * the newly added tasks to the nearest parent which can execute.
	 */
	if (cpumask_empty(cs->cpus_allowed) || nodes_empty(cs->mems_allowed))
		schedule_cpuset_propagate_hotplug(cs);
=======
	cs->old_mems_allowed = cpuset_attach_nodemask_to;

	cs->attach_in_progress--;
	if (!cs->attach_in_progress)
		wake_up(&cpuset_attach_wq);
>>>>>>> d0e0ac97

	mutex_unlock(&cpuset_mutex);
}

/* The various types of files and directories in a cpuset file system */

typedef enum {
	FILE_MEMORY_MIGRATE,
	FILE_CPULIST,
	FILE_MEMLIST,
	FILE_CPU_EXCLUSIVE,
	FILE_MEM_EXCLUSIVE,
	FILE_MEM_HARDWALL,
	FILE_SCHED_LOAD_BALANCE,
	FILE_SCHED_RELAX_DOMAIN_LEVEL,
	FILE_MEMORY_PRESSURE_ENABLED,
	FILE_MEMORY_PRESSURE,
	FILE_SPREAD_PAGE,
	FILE_SPREAD_SLAB,
} cpuset_filetype_t;

static int cpuset_write_u64(struct cgroup *cgrp, struct cftype *cft, u64 val)
{
	struct cpuset *cs = cgroup_cs(cgrp);
	cpuset_filetype_t type = cft->private;
	int retval = -ENODEV;

	mutex_lock(&cpuset_mutex);
	if (!is_cpuset_online(cs))
		goto out_unlock;

	switch (type) {
	case FILE_CPU_EXCLUSIVE:
		retval = update_flag(CS_CPU_EXCLUSIVE, cs, val);
		break;
	case FILE_MEM_EXCLUSIVE:
		retval = update_flag(CS_MEM_EXCLUSIVE, cs, val);
		break;
	case FILE_MEM_HARDWALL:
		retval = update_flag(CS_MEM_HARDWALL, cs, val);
		break;
	case FILE_SCHED_LOAD_BALANCE:
		retval = update_flag(CS_SCHED_LOAD_BALANCE, cs, val);
		break;
	case FILE_MEMORY_MIGRATE:
		retval = update_flag(CS_MEMORY_MIGRATE, cs, val);
		break;
	case FILE_MEMORY_PRESSURE_ENABLED:
		cpuset_memory_pressure_enabled = !!val;
		break;
	case FILE_MEMORY_PRESSURE:
		retval = -EACCES;
		break;
	case FILE_SPREAD_PAGE:
		retval = update_flag(CS_SPREAD_PAGE, cs, val);
		break;
	case FILE_SPREAD_SLAB:
		retval = update_flag(CS_SPREAD_SLAB, cs, val);
		break;
	default:
		retval = -EINVAL;
		break;
	}
out_unlock:
	mutex_unlock(&cpuset_mutex);
	return retval;
}

static int cpuset_write_s64(struct cgroup *cgrp, struct cftype *cft, s64 val)
{
	struct cpuset *cs = cgroup_cs(cgrp);
	cpuset_filetype_t type = cft->private;
	int retval = -ENODEV;

	mutex_lock(&cpuset_mutex);
	if (!is_cpuset_online(cs))
		goto out_unlock;

	switch (type) {
	case FILE_SCHED_RELAX_DOMAIN_LEVEL:
		retval = update_relax_domain_level(cs, val);
		break;
	default:
		retval = -EINVAL;
		break;
	}
out_unlock:
	mutex_unlock(&cpuset_mutex);
	return retval;
}

/*
 * Common handling for a write to a "cpus" or "mems" file.
 */
static int cpuset_write_resmask(struct cgroup *cgrp, struct cftype *cft,
				const char *buf)
{
	struct cpuset *cs = cgroup_cs(cgrp);
	struct cpuset *trialcs;
	int retval = -ENODEV;
<<<<<<< HEAD

	/*
	 * CPU or memory hotunplug may leave @cs w/o any execution
	 * resources, in which case the hotplug code asynchronously updates
	 * configuration and transfers all tasks to the nearest ancestor
	 * which can execute.
	 *
	 * As writes to "cpus" or "mems" may restore @cs's execution
	 * resources, wait for the previously scheduled operations before
	 * proceeding, so that we don't end up keep removing tasks added
	 * after execution capability is restored.
	 *
	 * Flushing cpuset_hotplug_work is enough to synchronize against
	 * hotplug hanlding; however, cpuset_attach() may schedule
	 * propagation work directly.  Flush the workqueue too.
	 */
	flush_work(&cpuset_hotplug_work);
	flush_workqueue(cpuset_propagate_hotplug_wq);

=======

	/*
	 * CPU or memory hotunplug may leave @cs w/o any execution
	 * resources, in which case the hotplug code asynchronously updates
	 * configuration and transfers all tasks to the nearest ancestor
	 * which can execute.
	 *
	 * As writes to "cpus" or "mems" may restore @cs's execution
	 * resources, wait for the previously scheduled operations before
	 * proceeding, so that we don't end up keep removing tasks added
	 * after execution capability is restored.
	 */
	flush_work(&cpuset_hotplug_work);

>>>>>>> d0e0ac97
	mutex_lock(&cpuset_mutex);
	if (!is_cpuset_online(cs))
		goto out_unlock;

	trialcs = alloc_trial_cpuset(cs);
	if (!trialcs) {
		retval = -ENOMEM;
		goto out_unlock;
	}

	switch (cft->private) {
	case FILE_CPULIST:
		retval = update_cpumask(cs, trialcs, buf);
		break;
	case FILE_MEMLIST:
		retval = update_nodemask(cs, trialcs, buf);
		break;
	default:
		retval = -EINVAL;
		break;
	}

	free_trial_cpuset(trialcs);
out_unlock:
	mutex_unlock(&cpuset_mutex);
	return retval;
}

/*
 * These ascii lists should be read in a single call, by using a user
 * buffer large enough to hold the entire map.  If read in smaller
 * chunks, there is no guarantee of atomicity.  Since the display format
 * used, list of ranges of sequential numbers, is variable length,
 * and since these maps can change value dynamically, one could read
 * gibberish by doing partial reads while a list was changing.
 * A single large read to a buffer that crosses a page boundary is
 * ok, because the result being copied to user land is not recomputed
 * across a page fault.
 */

static size_t cpuset_sprintf_cpulist(char *page, struct cpuset *cs)
{
	size_t count;

	mutex_lock(&callback_mutex);
	count = cpulist_scnprintf(page, PAGE_SIZE, cs->cpus_allowed);
	mutex_unlock(&callback_mutex);

	return count;
}

static size_t cpuset_sprintf_memlist(char *page, struct cpuset *cs)
{
	size_t count;

	mutex_lock(&callback_mutex);
	count = nodelist_scnprintf(page, PAGE_SIZE, cs->mems_allowed);
	mutex_unlock(&callback_mutex);

	return count;
}

static ssize_t cpuset_common_file_read(struct cgroup *cgrp,
				       struct cftype *cft,
				       struct file *file,
				       char __user *buf,
				       size_t nbytes, loff_t *ppos)
{
	struct cpuset *cs = cgroup_cs(cgrp);
	cpuset_filetype_t type = cft->private;
	char *page;
	ssize_t retval = 0;
	char *s;

	if (!(page = (char *)__get_free_page(GFP_TEMPORARY)))
		return -ENOMEM;

	s = page;

	switch (type) {
	case FILE_CPULIST:
		s += cpuset_sprintf_cpulist(s, cs);
		break;
	case FILE_MEMLIST:
		s += cpuset_sprintf_memlist(s, cs);
		break;
	default:
		retval = -EINVAL;
		goto out;
	}
	*s++ = '\n';

	retval = simple_read_from_buffer(buf, nbytes, ppos, page, s - page);
out:
	free_page((unsigned long)page);
	return retval;
}

static u64 cpuset_read_u64(struct cgroup *cgrp, struct cftype *cft)
{
	struct cpuset *cs = cgroup_cs(cgrp);
	cpuset_filetype_t type = cft->private;
	switch (type) {
	case FILE_CPU_EXCLUSIVE:
		return is_cpu_exclusive(cs);
	case FILE_MEM_EXCLUSIVE:
		return is_mem_exclusive(cs);
	case FILE_MEM_HARDWALL:
		return is_mem_hardwall(cs);
	case FILE_SCHED_LOAD_BALANCE:
		return is_sched_load_balance(cs);
	case FILE_MEMORY_MIGRATE:
		return is_memory_migrate(cs);
	case FILE_MEMORY_PRESSURE_ENABLED:
		return cpuset_memory_pressure_enabled;
	case FILE_MEMORY_PRESSURE:
		return fmeter_getrate(&cs->fmeter);
	case FILE_SPREAD_PAGE:
		return is_spread_page(cs);
	case FILE_SPREAD_SLAB:
		return is_spread_slab(cs);
	default:
		BUG();
	}

	/* Unreachable but makes gcc happy */
	return 0;
}

static s64 cpuset_read_s64(struct cgroup *cgrp, struct cftype *cft)
{
	struct cpuset *cs = cgroup_cs(cgrp);
	cpuset_filetype_t type = cft->private;
	switch (type) {
	case FILE_SCHED_RELAX_DOMAIN_LEVEL:
		return cs->relax_domain_level;
	default:
		BUG();
	}

	/* Unrechable but makes gcc happy */
	return 0;
}


/*
 * for the common functions, 'private' gives the type of file
 */

static struct cftype files[] = {
	{
		.name = "cpus",
		.read = cpuset_common_file_read,
		.write_string = cpuset_write_resmask,
		.max_write_len = (100U + 6 * NR_CPUS),
		.private = FILE_CPULIST,
	},

	{
		.name = "mems",
		.read = cpuset_common_file_read,
		.write_string = cpuset_write_resmask,
		.max_write_len = (100U + 6 * MAX_NUMNODES),
		.private = FILE_MEMLIST,
	},

	{
		.name = "cpu_exclusive",
		.read_u64 = cpuset_read_u64,
		.write_u64 = cpuset_write_u64,
		.private = FILE_CPU_EXCLUSIVE,
	},

	{
		.name = "mem_exclusive",
		.read_u64 = cpuset_read_u64,
		.write_u64 = cpuset_write_u64,
		.private = FILE_MEM_EXCLUSIVE,
	},

	{
		.name = "mem_hardwall",
		.read_u64 = cpuset_read_u64,
		.write_u64 = cpuset_write_u64,
		.private = FILE_MEM_HARDWALL,
	},

	{
		.name = "sched_load_balance",
		.read_u64 = cpuset_read_u64,
		.write_u64 = cpuset_write_u64,
		.private = FILE_SCHED_LOAD_BALANCE,
	},

	{
		.name = "sched_relax_domain_level",
		.read_s64 = cpuset_read_s64,
		.write_s64 = cpuset_write_s64,
		.private = FILE_SCHED_RELAX_DOMAIN_LEVEL,
	},

	{
		.name = "memory_migrate",
		.read_u64 = cpuset_read_u64,
		.write_u64 = cpuset_write_u64,
		.private = FILE_MEMORY_MIGRATE,
	},

	{
		.name = "memory_pressure",
		.read_u64 = cpuset_read_u64,
		.write_u64 = cpuset_write_u64,
		.private = FILE_MEMORY_PRESSURE,
		.mode = S_IRUGO,
	},

	{
		.name = "memory_spread_page",
		.read_u64 = cpuset_read_u64,
		.write_u64 = cpuset_write_u64,
		.private = FILE_SPREAD_PAGE,
	},

	{
		.name = "memory_spread_slab",
		.read_u64 = cpuset_read_u64,
		.write_u64 = cpuset_write_u64,
		.private = FILE_SPREAD_SLAB,
	},

	{
		.name = "memory_pressure_enabled",
		.flags = CFTYPE_ONLY_ON_ROOT,
		.read_u64 = cpuset_read_u64,
		.write_u64 = cpuset_write_u64,
		.private = FILE_MEMORY_PRESSURE_ENABLED,
	},

	{ }	/* terminate */
};

/*
 *	cpuset_css_alloc - allocate a cpuset css
 *	cgrp:	control group that the new cpuset will be part of
 */

static struct cgroup_subsys_state *cpuset_css_alloc(struct cgroup *cgrp)
{
	struct cpuset *cs;

<<<<<<< HEAD
	if (!cont->parent)
=======
	if (!cgrp->parent)
>>>>>>> d0e0ac97
		return &top_cpuset.css;

	cs = kzalloc(sizeof(*cs), GFP_KERNEL);
	if (!cs)
		return ERR_PTR(-ENOMEM);
	if (!alloc_cpumask_var(&cs->cpus_allowed, GFP_KERNEL)) {
		kfree(cs);
		return ERR_PTR(-ENOMEM);
	}

	set_bit(CS_SCHED_LOAD_BALANCE, &cs->flags);
	cpumask_clear(cs->cpus_allowed);
	nodes_clear(cs->mems_allowed);
	fmeter_init(&cs->fmeter);
	INIT_WORK(&cs->hotplug_work, cpuset_propagate_hotplug_workfn);
	cs->relax_domain_level = -1;

	return &cs->css;
}

static int cpuset_css_online(struct cgroup *cgrp)
{
	struct cpuset *cs = cgroup_cs(cgrp);
	struct cpuset *parent = parent_cs(cs);
	struct cpuset *tmp_cs;
	struct cgroup *pos_cg;

	if (!parent)
		return 0;

	mutex_lock(&cpuset_mutex);

	set_bit(CS_ONLINE, &cs->flags);
	if (is_spread_page(parent))
		set_bit(CS_SPREAD_PAGE, &cs->flags);
	if (is_spread_slab(parent))
		set_bit(CS_SPREAD_SLAB, &cs->flags);

	number_of_cpusets++;

	if (!test_bit(CGRP_CPUSET_CLONE_CHILDREN, &cgrp->flags))
		goto out_unlock;

	/*
	 * Clone @parent's configuration if CGRP_CPUSET_CLONE_CHILDREN is
	 * set.  This flag handling is implemented in cgroup core for
	 * histrical reasons - the flag may be specified during mount.
	 *
	 * Currently, if any sibling cpusets have exclusive cpus or mem, we
	 * refuse to clone the configuration - thereby refusing the task to
	 * be entered, and as a result refusing the sys_unshare() or
	 * clone() which initiated it.  If this becomes a problem for some
	 * users who wish to allow that scenario, then this could be
	 * changed to grant parent->cpus_allowed-sibling_cpus_exclusive
	 * (and likewise for mems) to the new cgroup.
	 */
	rcu_read_lock();
	cpuset_for_each_child(tmp_cs, pos_cg, parent) {
		if (is_mem_exclusive(tmp_cs) || is_cpu_exclusive(tmp_cs)) {
			rcu_read_unlock();
			goto out_unlock;
		}
	}
	rcu_read_unlock();

	mutex_lock(&callback_mutex);
	cs->mems_allowed = parent->mems_allowed;
	cpumask_copy(cs->cpus_allowed, parent->cpus_allowed);
	mutex_unlock(&callback_mutex);
out_unlock:
	mutex_unlock(&cpuset_mutex);
	return 0;
}

static void cpuset_css_offline(struct cgroup *cgrp)
{
	struct cpuset *cs = cgroup_cs(cgrp);

	mutex_lock(&cpuset_mutex);

	if (is_sched_load_balance(cs))
		update_flag(CS_SCHED_LOAD_BALANCE, cs, 0);

	number_of_cpusets--;
	clear_bit(CS_ONLINE, &cs->flags);

	mutex_unlock(&cpuset_mutex);
}

/*
 * If the cpuset being removed has its flag 'sched_load_balance'
 * enabled, then simulate turning sched_load_balance off, which
 * will call rebuild_sched_domains_locked().
 */

static void cpuset_css_free(struct cgroup *cgrp)
{
<<<<<<< HEAD
	struct cpuset *cs = cgroup_cs(cont);
=======
	struct cpuset *cs = cgroup_cs(cgrp);
>>>>>>> d0e0ac97

	free_cpumask_var(cs->cpus_allowed);
	kfree(cs);
}

struct cgroup_subsys cpuset_subsys = {
	.name = "cpuset",
	.css_alloc = cpuset_css_alloc,
	.css_online = cpuset_css_online,
	.css_offline = cpuset_css_offline,
	.css_free = cpuset_css_free,
	.can_attach = cpuset_can_attach,
	.cancel_attach = cpuset_cancel_attach,
	.attach = cpuset_attach,
	.subsys_id = cpuset_subsys_id,
	.base_cftypes = files,
	.early_init = 1,
};

/**
 * cpuset_init - initialize cpusets at system boot
 *
 * Description: Initialize top_cpuset and the cpuset internal file system,
 **/

int __init cpuset_init(void)
{
	int err = 0;

	if (!alloc_cpumask_var(&top_cpuset.cpus_allowed, GFP_KERNEL))
		BUG();

	cpumask_setall(top_cpuset.cpus_allowed);
	nodes_setall(top_cpuset.mems_allowed);

	fmeter_init(&top_cpuset.fmeter);
	set_bit(CS_SCHED_LOAD_BALANCE, &top_cpuset.flags);
	top_cpuset.relax_domain_level = -1;

	err = register_filesystem(&cpuset_fs_type);
	if (err < 0)
		return err;

	if (!alloc_cpumask_var(&cpus_attach, GFP_KERNEL))
		BUG();

	number_of_cpusets = 1;
	return 0;
}

/*
 * If CPU and/or memory hotplug handlers, below, unplug any CPUs
 * or memory nodes, we need to walk over the cpuset hierarchy,
 * removing that CPU or node from all cpusets.  If this removes the
 * last CPU or node from a cpuset, then move the tasks in the empty
 * cpuset to its next-highest non-empty parent.
 */
static void remove_tasks_in_empty_cpuset(struct cpuset *cs)
{
	struct cpuset *parent;

	/*
	 * Find its next-highest non-empty parent, (top cpuset
	 * has online cpus, so can't be empty).
	 */
	parent = parent_cs(cs);
	while (cpumask_empty(parent->cpus_allowed) ||
			nodes_empty(parent->mems_allowed))
		parent = parent_cs(parent);

	if (cgroup_transfer_tasks(parent->css.cgroup, cs->css.cgroup)) {
		rcu_read_lock();
		printk(KERN_ERR "cpuset: failed to transfer tasks out of empty cpuset %s\n",
		       cgroup_name(cs->css.cgroup));
		rcu_read_unlock();
	}
}

/**
<<<<<<< HEAD
 * cpuset_propagate_hotplug_workfn - propagate CPU/memory hotplug to a cpuset
=======
 * cpuset_hotplug_update_tasks - update tasks in a cpuset for hotunplug
>>>>>>> d0e0ac97
 * @cs: cpuset in interest
 *
 * Compare @cs's cpu and mem masks against top_cpuset and if some have gone
 * offline, update @cs accordingly.  If @cs ends up with no CPU or memory,
 * all its tasks are moved to the nearest ancestor with both resources.
 */
<<<<<<< HEAD
static void cpuset_propagate_hotplug_workfn(struct work_struct *work)
{
	static cpumask_t off_cpus;
	static nodemask_t off_mems, tmp_mems;
	struct cpuset *cs = container_of(work, struct cpuset, hotplug_work);
	bool is_empty;

	mutex_lock(&cpuset_mutex);

	cpumask_andnot(&off_cpus, cs->cpus_allowed, top_cpuset.cpus_allowed);
	nodes_andnot(off_mems, cs->mems_allowed, top_cpuset.mems_allowed);

	/* remove offline cpus from @cs */
	if (!cpumask_empty(&off_cpus)) {
		mutex_lock(&callback_mutex);
		cpumask_andnot(cs->cpus_allowed, cs->cpus_allowed, &off_cpus);
		mutex_unlock(&callback_mutex);
		update_tasks_cpumask(cs, NULL);
	}

	/* remove offline mems from @cs */
	if (!nodes_empty(off_mems)) {
		tmp_mems = cs->mems_allowed;
		mutex_lock(&callback_mutex);
		nodes_andnot(cs->mems_allowed, cs->mems_allowed, off_mems);
		mutex_unlock(&callback_mutex);
		update_tasks_nodemask(cs, &tmp_mems, NULL);
	}

	is_empty = cpumask_empty(cs->cpus_allowed) ||
		nodes_empty(cs->mems_allowed);

	mutex_unlock(&cpuset_mutex);

	/*
	 * If @cs became empty, move tasks to the nearest ancestor with
	 * execution resources.  This is full cgroup operation which will
	 * also call back into cpuset.  Should be done outside any lock.
	 */
	if (is_empty)
		remove_tasks_in_empty_cpuset(cs);

	/* the following may free @cs, should be the last operation */
	css_put(&cs->css);
}

/**
 * schedule_cpuset_propagate_hotplug - schedule hotplug propagation to a cpuset
 * @cs: cpuset of interest
 *
 * Schedule cpuset_propagate_hotplug_workfn() which will update CPU and
 * memory masks according to top_cpuset.
 */
static void schedule_cpuset_propagate_hotplug(struct cpuset *cs)
{
	/*
	 * Pin @cs.  The refcnt will be released when the work item
	 * finishes executing.
	 */
	if (!css_tryget(&cs->css))
		return;

	/*
	 * Queue @cs->hotplug_work.  If already pending, lose the css ref.
	 * cpuset_propagate_hotplug_wq is ordered and propagation will
	 * happen in the order this function is called.
	 */
	if (!queue_work(cpuset_propagate_hotplug_wq, &cs->hotplug_work))
		css_put(&cs->css);
=======
static void cpuset_hotplug_update_tasks(struct cpuset *cs)
{
	static cpumask_t off_cpus;
	static nodemask_t off_mems;
	bool is_empty;
	bool sane = cgroup_sane_behavior(cs->css.cgroup);

retry:
	wait_event(cpuset_attach_wq, cs->attach_in_progress == 0);

	mutex_lock(&cpuset_mutex);

	/*
	 * We have raced with task attaching. We wait until attaching
	 * is finished, so we won't attach a task to an empty cpuset.
	 */
	if (cs->attach_in_progress) {
		mutex_unlock(&cpuset_mutex);
		goto retry;
	}

	cpumask_andnot(&off_cpus, cs->cpus_allowed, top_cpuset.cpus_allowed);
	nodes_andnot(off_mems, cs->mems_allowed, top_cpuset.mems_allowed);

	mutex_lock(&callback_mutex);
	cpumask_andnot(cs->cpus_allowed, cs->cpus_allowed, &off_cpus);
	mutex_unlock(&callback_mutex);

	/*
	 * If sane_behavior flag is set, we need to update tasks' cpumask
	 * for empty cpuset to take on ancestor's cpumask. Otherwise, don't
	 * call update_tasks_cpumask() if the cpuset becomes empty, as
	 * the tasks in it will be migrated to an ancestor.
	 */
	if ((sane && cpumask_empty(cs->cpus_allowed)) ||
	    (!cpumask_empty(&off_cpus) && !cpumask_empty(cs->cpus_allowed)))
		update_tasks_cpumask(cs, NULL);

	mutex_lock(&callback_mutex);
	nodes_andnot(cs->mems_allowed, cs->mems_allowed, off_mems);
	mutex_unlock(&callback_mutex);

	/*
	 * If sane_behavior flag is set, we need to update tasks' nodemask
	 * for empty cpuset to take on ancestor's nodemask. Otherwise, don't
	 * call update_tasks_nodemask() if the cpuset becomes empty, as
	 * the tasks in it will be migratd to an ancestor.
	 */
	if ((sane && nodes_empty(cs->mems_allowed)) ||
	    (!nodes_empty(off_mems) && !nodes_empty(cs->mems_allowed)))
		update_tasks_nodemask(cs, NULL);

	is_empty = cpumask_empty(cs->cpus_allowed) ||
		nodes_empty(cs->mems_allowed);

	mutex_unlock(&cpuset_mutex);

	/*
	 * If sane_behavior flag is set, we'll keep tasks in empty cpusets.
	 *
	 * Otherwise move tasks to the nearest ancestor with execution
	 * resources.  This is full cgroup operation which will
	 * also call back into cpuset.  Should be done outside any lock.
	 */
	if (!sane && is_empty)
		remove_tasks_in_empty_cpuset(cs);
>>>>>>> d0e0ac97
}

/**
 * cpuset_hotplug_workfn - handle CPU/memory hotunplug for a cpuset
 *
 * This function is called after either CPU or memory configuration has
 * changed and updates cpuset accordingly.  The top_cpuset is always
 * synchronized to cpu_active_mask and N_MEMORY, which is necessary in
 * order to make cpusets transparent (of no affect) on systems that are
 * actively using CPU hotplug but making no active use of cpusets.
 *
 * Non-root cpusets are only affected by offlining.  If any CPUs or memory
<<<<<<< HEAD
 * nodes have been taken down, cpuset_propagate_hotplug() is invoked on all
 * descendants.
=======
 * nodes have been taken down, cpuset_hotplug_update_tasks() is invoked on
 * all descendants.
>>>>>>> d0e0ac97
 *
 * Note that CPU offlining during suspend is ignored.  We don't modify
 * cpusets across suspend/resume cycles at all.
 */
static void cpuset_hotplug_workfn(struct work_struct *work)
{
<<<<<<< HEAD
	static cpumask_t new_cpus, tmp_cpus;
	static nodemask_t new_mems, tmp_mems;
	bool cpus_updated, mems_updated;
	bool cpus_offlined, mems_offlined;
=======
	static cpumask_t new_cpus;
	static nodemask_t new_mems;
	bool cpus_updated, mems_updated;
>>>>>>> d0e0ac97

	mutex_lock(&cpuset_mutex);

	/* fetch the available cpus/mems and find out which changed how */
	cpumask_copy(&new_cpus, cpu_active_mask);
	new_mems = node_states[N_MEMORY];

	cpus_updated = !cpumask_equal(top_cpuset.cpus_allowed, &new_cpus);
<<<<<<< HEAD
	cpus_offlined = cpumask_andnot(&tmp_cpus, top_cpuset.cpus_allowed,
				       &new_cpus);

	mems_updated = !nodes_equal(top_cpuset.mems_allowed, new_mems);
	nodes_andnot(tmp_mems, top_cpuset.mems_allowed, new_mems);
	mems_offlined = !nodes_empty(tmp_mems);

=======
	mems_updated = !nodes_equal(top_cpuset.mems_allowed, new_mems);

>>>>>>> d0e0ac97
	/* synchronize cpus_allowed to cpu_active_mask */
	if (cpus_updated) {
		mutex_lock(&callback_mutex);
		cpumask_copy(top_cpuset.cpus_allowed, &new_cpus);
		mutex_unlock(&callback_mutex);
		/* we don't mess with cpumasks of tasks in top_cpuset */
	}

	/* synchronize mems_allowed to N_MEMORY */
	if (mems_updated) {
<<<<<<< HEAD
		tmp_mems = top_cpuset.mems_allowed;
		mutex_lock(&callback_mutex);
		top_cpuset.mems_allowed = new_mems;
		mutex_unlock(&callback_mutex);
		update_tasks_nodemask(&top_cpuset, &tmp_mems, NULL);
	}

	/* if cpus or mems went down, we need to propagate to descendants */
	if (cpus_offlined || mems_offlined) {
		struct cpuset *cs;
		struct cgroup *pos_cgrp;

		rcu_read_lock();
		cpuset_for_each_descendant_pre(cs, pos_cgrp, &top_cpuset)
			schedule_cpuset_propagate_hotplug(cs);
		rcu_read_unlock();
	}

	mutex_unlock(&cpuset_mutex);

	/* wait for propagations to finish */
	flush_workqueue(cpuset_propagate_hotplug_wq);
=======
		mutex_lock(&callback_mutex);
		top_cpuset.mems_allowed = new_mems;
		mutex_unlock(&callback_mutex);
		update_tasks_nodemask(&top_cpuset, NULL);
	}

	mutex_unlock(&cpuset_mutex);

	/* if cpus or mems changed, we need to propagate to descendants */
	if (cpus_updated || mems_updated) {
		struct cpuset *cs;
		struct cgroup *pos_cgrp;

		rcu_read_lock();
		cpuset_for_each_descendant_pre(cs, pos_cgrp, &top_cpuset) {
			if (!css_tryget(&cs->css))
				continue;
			rcu_read_unlock();

			cpuset_hotplug_update_tasks(cs);

			rcu_read_lock();
			css_put(&cs->css);
		}
		rcu_read_unlock();
	}
>>>>>>> d0e0ac97

	/* rebuild sched domains if cpus_allowed has changed */
	if (cpus_updated)
		rebuild_sched_domains();
}

void cpuset_update_active_cpus(bool cpu_online)
{
	/*
	 * We're inside cpu hotplug critical region which usually nests
	 * inside cgroup synchronization.  Bounce actual hotplug processing
	 * to a work item to avoid reverse locking order.
	 *
	 * We still need to do partition_sched_domains() synchronously;
	 * otherwise, the scheduler will get confused and put tasks to the
	 * dead CPU.  Fall back to the default single domain.
	 * cpuset_hotplug_workfn() will rebuild it as necessary.
	 */
	partition_sched_domains(1, NULL, NULL);
	schedule_work(&cpuset_hotplug_work);
}

/*
 * Keep top_cpuset.mems_allowed tracking node_states[N_MEMORY].
 * Call this routine anytime after node_states[N_MEMORY] changes.
 * See cpuset_update_active_cpus() for CPU hotplug handling.
 */
static int cpuset_track_online_nodes(struct notifier_block *self,
				unsigned long action, void *arg)
{
	schedule_work(&cpuset_hotplug_work);
	return NOTIFY_OK;
}

static struct notifier_block cpuset_track_online_nodes_nb = {
	.notifier_call = cpuset_track_online_nodes,
	.priority = 10,		/* ??! */
};

/**
 * cpuset_init_smp - initialize cpus_allowed
 *
 * Description: Finish top cpuset after cpu, node maps are initialized
 */
void __init cpuset_init_smp(void)
{
	cpumask_copy(top_cpuset.cpus_allowed, cpu_active_mask);
	top_cpuset.mems_allowed = node_states[N_MEMORY];
	top_cpuset.old_mems_allowed = top_cpuset.mems_allowed;

	register_hotmemory_notifier(&cpuset_track_online_nodes_nb);
<<<<<<< HEAD

	cpuset_propagate_hotplug_wq =
		alloc_ordered_workqueue("cpuset_hotplug", 0);
	BUG_ON(!cpuset_propagate_hotplug_wq);
=======
>>>>>>> d0e0ac97
}

/**
 * cpuset_cpus_allowed - return cpus_allowed mask from a tasks cpuset.
 * @tsk: pointer to task_struct from which to obtain cpuset->cpus_allowed.
 * @pmask: pointer to struct cpumask variable to receive cpus_allowed set.
 *
 * Description: Returns the cpumask_var_t cpus_allowed of the cpuset
 * attached to the specified @tsk.  Guaranteed to return some non-empty
 * subset of cpu_online_mask, even if this means going outside the
 * tasks cpuset.
 **/

void cpuset_cpus_allowed(struct task_struct *tsk, struct cpumask *pmask)
{
	struct cpuset *cpus_cs;

	mutex_lock(&callback_mutex);
	task_lock(tsk);
	cpus_cs = effective_cpumask_cpuset(task_cs(tsk));
	guarantee_online_cpus(cpus_cs, pmask);
	task_unlock(tsk);
	mutex_unlock(&callback_mutex);
}

void cpuset_cpus_allowed_fallback(struct task_struct *tsk)
{
	const struct cpuset *cpus_cs;

	rcu_read_lock();
	cpus_cs = effective_cpumask_cpuset(task_cs(tsk));
	do_set_cpus_allowed(tsk, cpus_cs->cpus_allowed);
	rcu_read_unlock();

	/*
	 * We own tsk->cpus_allowed, nobody can change it under us.
	 *
	 * But we used cs && cs->cpus_allowed lockless and thus can
	 * race with cgroup_attach_task() or update_cpumask() and get
	 * the wrong tsk->cpus_allowed. However, both cases imply the
	 * subsequent cpuset_change_cpumask()->set_cpus_allowed_ptr()
	 * which takes task_rq_lock().
	 *
	 * If we are called after it dropped the lock we must see all
	 * changes in tsk_cs()->cpus_allowed. Otherwise we can temporary
	 * set any mask even if it is not right from task_cs() pov,
	 * the pending set_cpus_allowed_ptr() will fix things.
	 *
	 * select_fallback_rq() will fix things ups and set cpu_possible_mask
	 * if required.
	 */
}

void cpuset_init_current_mems_allowed(void)
{
	nodes_setall(current->mems_allowed);
}

/**
 * cpuset_mems_allowed - return mems_allowed mask from a tasks cpuset.
 * @tsk: pointer to task_struct from which to obtain cpuset->mems_allowed.
 *
 * Description: Returns the nodemask_t mems_allowed of the cpuset
 * attached to the specified @tsk.  Guaranteed to return some non-empty
 * subset of node_states[N_MEMORY], even if this means going outside the
 * tasks cpuset.
 **/

nodemask_t cpuset_mems_allowed(struct task_struct *tsk)
{
	struct cpuset *mems_cs;
	nodemask_t mask;

	mutex_lock(&callback_mutex);
	task_lock(tsk);
	mems_cs = effective_nodemask_cpuset(task_cs(tsk));
	guarantee_online_mems(mems_cs, &mask);
	task_unlock(tsk);
	mutex_unlock(&callback_mutex);

	return mask;
}

/**
 * cpuset_nodemask_valid_mems_allowed - check nodemask vs. curremt mems_allowed
 * @nodemask: the nodemask to be checked
 *
 * Are any of the nodes in the nodemask allowed in current->mems_allowed?
 */
int cpuset_nodemask_valid_mems_allowed(nodemask_t *nodemask)
{
	return nodes_intersects(*nodemask, current->mems_allowed);
}

/*
 * nearest_hardwall_ancestor() - Returns the nearest mem_exclusive or
 * mem_hardwall ancestor to the specified cpuset.  Call holding
 * callback_mutex.  If no ancestor is mem_exclusive or mem_hardwall
 * (an unusual configuration), then returns the root cpuset.
 */
static const struct cpuset *nearest_hardwall_ancestor(const struct cpuset *cs)
{
	while (!(is_mem_exclusive(cs) || is_mem_hardwall(cs)) && parent_cs(cs))
		cs = parent_cs(cs);
	return cs;
}

/**
 * cpuset_node_allowed_softwall - Can we allocate on a memory node?
 * @node: is this an allowed node?
 * @gfp_mask: memory allocation flags
 *
 * If we're in interrupt, yes, we can always allocate.  If __GFP_THISNODE is
 * set, yes, we can always allocate.  If node is in our task's mems_allowed,
 * yes.  If it's not a __GFP_HARDWALL request and this node is in the nearest
 * hardwalled cpuset ancestor to this task's cpuset, yes.  If the task has been
 * OOM killed and has access to memory reserves as specified by the TIF_MEMDIE
 * flag, yes.
 * Otherwise, no.
 *
 * If __GFP_HARDWALL is set, cpuset_node_allowed_softwall() reduces to
 * cpuset_node_allowed_hardwall().  Otherwise, cpuset_node_allowed_softwall()
 * might sleep, and might allow a node from an enclosing cpuset.
 *
 * cpuset_node_allowed_hardwall() only handles the simpler case of hardwall
 * cpusets, and never sleeps.
 *
 * The __GFP_THISNODE placement logic is really handled elsewhere,
 * by forcibly using a zonelist starting at a specified node, and by
 * (in get_page_from_freelist()) refusing to consider the zones for
 * any node on the zonelist except the first.  By the time any such
 * calls get to this routine, we should just shut up and say 'yes'.
 *
 * GFP_USER allocations are marked with the __GFP_HARDWALL bit,
 * and do not allow allocations outside the current tasks cpuset
 * unless the task has been OOM killed as is marked TIF_MEMDIE.
 * GFP_KERNEL allocations are not so marked, so can escape to the
 * nearest enclosing hardwalled ancestor cpuset.
 *
 * Scanning up parent cpusets requires callback_mutex.  The
 * __alloc_pages() routine only calls here with __GFP_HARDWALL bit
 * _not_ set if it's a GFP_KERNEL allocation, and all nodes in the
 * current tasks mems_allowed came up empty on the first pass over
 * the zonelist.  So only GFP_KERNEL allocations, if all nodes in the
 * cpuset are short of memory, might require taking the callback_mutex
 * mutex.
 *
 * The first call here from mm/page_alloc:get_page_from_freelist()
 * has __GFP_HARDWALL set in gfp_mask, enforcing hardwall cpusets,
 * so no allocation on a node outside the cpuset is allowed (unless
 * in interrupt, of course).
 *
 * The second pass through get_page_from_freelist() doesn't even call
 * here for GFP_ATOMIC calls.  For those calls, the __alloc_pages()
 * variable 'wait' is not set, and the bit ALLOC_CPUSET is not set
 * in alloc_flags.  That logic and the checks below have the combined
 * affect that:
 *	in_interrupt - any node ok (current task context irrelevant)
 *	GFP_ATOMIC   - any node ok
 *	TIF_MEMDIE   - any node ok
 *	GFP_KERNEL   - any node in enclosing hardwalled cpuset ok
 *	GFP_USER     - only nodes in current tasks mems allowed ok.
 *
 * Rule:
 *    Don't call cpuset_node_allowed_softwall if you can't sleep, unless you
 *    pass in the __GFP_HARDWALL flag set in gfp_flag, which disables
 *    the code that might scan up ancestor cpusets and sleep.
 */
int __cpuset_node_allowed_softwall(int node, gfp_t gfp_mask)
{
	const struct cpuset *cs;	/* current cpuset ancestors */
	int allowed;			/* is allocation in zone z allowed? */

	if (in_interrupt() || (gfp_mask & __GFP_THISNODE))
		return 1;
	might_sleep_if(!(gfp_mask & __GFP_HARDWALL));
	if (node_isset(node, current->mems_allowed))
		return 1;
	/*
	 * Allow tasks that have access to memory reserves because they have
	 * been OOM killed to get memory anywhere.
	 */
	if (unlikely(test_thread_flag(TIF_MEMDIE)))
		return 1;
	if (gfp_mask & __GFP_HARDWALL)	/* If hardwall request, stop here */
		return 0;

	if (current->flags & PF_EXITING) /* Let dying task have memory */
		return 1;

	/* Not hardwall and node outside mems_allowed: scan up cpusets */
	mutex_lock(&callback_mutex);

	task_lock(current);
	cs = nearest_hardwall_ancestor(task_cs(current));
	task_unlock(current);

	allowed = node_isset(node, cs->mems_allowed);
	mutex_unlock(&callback_mutex);
	return allowed;
}

/*
 * cpuset_node_allowed_hardwall - Can we allocate on a memory node?
 * @node: is this an allowed node?
 * @gfp_mask: memory allocation flags
 *
 * If we're in interrupt, yes, we can always allocate.  If __GFP_THISNODE is
 * set, yes, we can always allocate.  If node is in our task's mems_allowed,
 * yes.  If the task has been OOM killed and has access to memory reserves as
 * specified by the TIF_MEMDIE flag, yes.
 * Otherwise, no.
 *
 * The __GFP_THISNODE placement logic is really handled elsewhere,
 * by forcibly using a zonelist starting at a specified node, and by
 * (in get_page_from_freelist()) refusing to consider the zones for
 * any node on the zonelist except the first.  By the time any such
 * calls get to this routine, we should just shut up and say 'yes'.
 *
 * Unlike the cpuset_node_allowed_softwall() variant, above,
 * this variant requires that the node be in the current task's
 * mems_allowed or that we're in interrupt.  It does not scan up the
 * cpuset hierarchy for the nearest enclosing mem_exclusive cpuset.
 * It never sleeps.
 */
int __cpuset_node_allowed_hardwall(int node, gfp_t gfp_mask)
{
	if (in_interrupt() || (gfp_mask & __GFP_THISNODE))
		return 1;
	if (node_isset(node, current->mems_allowed))
		return 1;
	/*
	 * Allow tasks that have access to memory reserves because they have
	 * been OOM killed to get memory anywhere.
	 */
	if (unlikely(test_thread_flag(TIF_MEMDIE)))
		return 1;
	return 0;
}

/**
 * cpuset_mem_spread_node() - On which node to begin search for a file page
 * cpuset_slab_spread_node() - On which node to begin search for a slab page
 *
 * If a task is marked PF_SPREAD_PAGE or PF_SPREAD_SLAB (as for
 * tasks in a cpuset with is_spread_page or is_spread_slab set),
 * and if the memory allocation used cpuset_mem_spread_node()
 * to determine on which node to start looking, as it will for
 * certain page cache or slab cache pages such as used for file
 * system buffers and inode caches, then instead of starting on the
 * local node to look for a free page, rather spread the starting
 * node around the tasks mems_allowed nodes.
 *
 * We don't have to worry about the returned node being offline
 * because "it can't happen", and even if it did, it would be ok.
 *
 * The routines calling guarantee_online_mems() are careful to
 * only set nodes in task->mems_allowed that are online.  So it
 * should not be possible for the following code to return an
 * offline node.  But if it did, that would be ok, as this routine
 * is not returning the node where the allocation must be, only
 * the node where the search should start.  The zonelist passed to
 * __alloc_pages() will include all nodes.  If the slab allocator
 * is passed an offline node, it will fall back to the local node.
 * See kmem_cache_alloc_node().
 */

static int cpuset_spread_node(int *rotor)
{
	int node;

	node = next_node(*rotor, current->mems_allowed);
	if (node == MAX_NUMNODES)
		node = first_node(current->mems_allowed);
	*rotor = node;
	return node;
}

int cpuset_mem_spread_node(void)
{
	if (current->cpuset_mem_spread_rotor == NUMA_NO_NODE)
		current->cpuset_mem_spread_rotor =
			node_random(&current->mems_allowed);

	return cpuset_spread_node(&current->cpuset_mem_spread_rotor);
}

int cpuset_slab_spread_node(void)
{
	if (current->cpuset_slab_spread_rotor == NUMA_NO_NODE)
		current->cpuset_slab_spread_rotor =
			node_random(&current->mems_allowed);

	return cpuset_spread_node(&current->cpuset_slab_spread_rotor);
}

EXPORT_SYMBOL_GPL(cpuset_mem_spread_node);

/**
 * cpuset_mems_allowed_intersects - Does @tsk1's mems_allowed intersect @tsk2's?
 * @tsk1: pointer to task_struct of some task.
 * @tsk2: pointer to task_struct of some other task.
 *
 * Description: Return true if @tsk1's mems_allowed intersects the
 * mems_allowed of @tsk2.  Used by the OOM killer to determine if
 * one of the task's memory usage might impact the memory available
 * to the other.
 **/

int cpuset_mems_allowed_intersects(const struct task_struct *tsk1,
				   const struct task_struct *tsk2)
{
	return nodes_intersects(tsk1->mems_allowed, tsk2->mems_allowed);
}

#define CPUSET_NODELIST_LEN	(256)

/**
 * cpuset_print_task_mems_allowed - prints task's cpuset and mems_allowed
 * @task: pointer to task_struct of some task.
 *
 * Description: Prints @task's name, cpuset name, and cached copy of its
 * mems_allowed to the kernel log.  Must hold task_lock(task) to allow
 * dereferencing task_cs(task).
 */
void cpuset_print_task_mems_allowed(struct task_struct *tsk)
{
	 /* Statically allocated to prevent using excess stack. */
	static char cpuset_nodelist[CPUSET_NODELIST_LEN];
	static DEFINE_SPINLOCK(cpuset_buffer_lock);

	struct cgroup *cgrp = task_cs(tsk)->css.cgroup;

	rcu_read_lock();
	spin_lock(&cpuset_buffer_lock);

	nodelist_scnprintf(cpuset_nodelist, CPUSET_NODELIST_LEN,
			   tsk->mems_allowed);
	printk(KERN_INFO "%s cpuset=%s mems_allowed=%s\n",
	       tsk->comm, cgroup_name(cgrp), cpuset_nodelist);

	spin_unlock(&cpuset_buffer_lock);
	rcu_read_unlock();
}

/*
 * Collection of memory_pressure is suppressed unless
 * this flag is enabled by writing "1" to the special
 * cpuset file 'memory_pressure_enabled' in the root cpuset.
 */

int cpuset_memory_pressure_enabled __read_mostly;

/**
 * cpuset_memory_pressure_bump - keep stats of per-cpuset reclaims.
 *
 * Keep a running average of the rate of synchronous (direct)
 * page reclaim efforts initiated by tasks in each cpuset.
 *
 * This represents the rate at which some task in the cpuset
 * ran low on memory on all nodes it was allowed to use, and
 * had to enter the kernels page reclaim code in an effort to
 * create more free memory by tossing clean pages or swapping
 * or writing dirty pages.
 *
 * Display to user space in the per-cpuset read-only file
 * "memory_pressure".  Value displayed is an integer
 * representing the recent rate of entry into the synchronous
 * (direct) page reclaim by any task attached to the cpuset.
 **/

void __cpuset_memory_pressure_bump(void)
{
	task_lock(current);
	fmeter_markevent(&task_cs(current)->fmeter);
	task_unlock(current);
}

#ifdef CONFIG_PROC_PID_CPUSET
/*
 * proc_cpuset_show()
 *  - Print tasks cpuset path into seq_file.
 *  - Used for /proc/<pid>/cpuset.
 *  - No need to task_lock(tsk) on this tsk->cpuset reference, as it
 *    doesn't really matter if tsk->cpuset changes after we read it,
 *    and we take cpuset_mutex, keeping cpuset_attach() from changing it
 *    anyway.
 */
int proc_cpuset_show(struct seq_file *m, void *unused_v)
{
	struct pid *pid;
	struct task_struct *tsk;
	char *buf;
	struct cgroup_subsys_state *css;
	int retval;

	retval = -ENOMEM;
	buf = kmalloc(PAGE_SIZE, GFP_KERNEL);
	if (!buf)
		goto out;

	retval = -ESRCH;
	pid = m->private;
	tsk = get_pid_task(pid, PIDTYPE_PID);
	if (!tsk)
		goto out_free;

	rcu_read_lock();
	css = task_subsys_state(tsk, cpuset_subsys_id);
	retval = cgroup_path(css->cgroup, buf, PAGE_SIZE);
	rcu_read_unlock();
	if (retval < 0)
		goto out_put_task;
	seq_puts(m, buf);
	seq_putc(m, '\n');
out_put_task:
	put_task_struct(tsk);
out_free:
	kfree(buf);
out:
	return retval;
}
#endif /* CONFIG_PROC_PID_CPUSET */

/* Display task mems_allowed in /proc/<pid>/status file. */
void cpuset_task_status_allowed(struct seq_file *m, struct task_struct *task)
{
	seq_printf(m, "Mems_allowed:\t");
	seq_nodemask(m, &task->mems_allowed);
	seq_printf(m, "\n");
	seq_printf(m, "Mems_allowed_list:\t");
	seq_nodemask_list(m, &task->mems_allowed);
	seq_printf(m, "\n");
}<|MERGE_RESOLUTION|>--- conflicted
+++ resolved
@@ -59,10 +59,7 @@
 #include <linux/mutex.h>
 #include <linux/workqueue.h>
 #include <linux/cgroup.h>
-<<<<<<< HEAD
-=======
 #include <linux/wait.h>
->>>>>>> d0e0ac97
 
 /*
  * Tracks how many cpusets are currently defined in system.
@@ -91,8 +88,6 @@
 	cpumask_var_t cpus_allowed;	/* CPUs allowed to tasks in cpuset */
 	nodemask_t mems_allowed;	/* Memory Nodes allowed to tasks */
 
-<<<<<<< HEAD
-=======
 	/*
 	 * This is old Memory Nodes tasks took on.
 	 *
@@ -105,7 +100,6 @@
 	 */
 	nodemask_t old_mems_allowed;
 
->>>>>>> d0e0ac97
 	struct fmeter fmeter;		/* memory_pressure filter */
 
 	/*
@@ -119,11 +113,6 @@
 
 	/* for custom sched domain */
 	int relax_domain_level;
-<<<<<<< HEAD
-
-	struct work_struct hotplug_work;
-=======
->>>>>>> d0e0ac97
 };
 
 /* Retrieve the cpuset for a cgroup */
@@ -289,20 +278,10 @@
 /*
  * CPU / memory hotplug is handled asynchronously.
  */
-<<<<<<< HEAD
-static struct workqueue_struct *cpuset_propagate_hotplug_wq;
-
-static void cpuset_hotplug_workfn(struct work_struct *work);
-static void cpuset_propagate_hotplug_workfn(struct work_struct *work);
-static void schedule_cpuset_propagate_hotplug(struct cpuset *cs);
-
-static DECLARE_WORK(cpuset_hotplug_work, cpuset_hotplug_workfn);
-=======
 static void cpuset_hotplug_workfn(struct work_struct *work);
 static DECLARE_WORK(cpuset_hotplug_work, cpuset_hotplug_workfn);
 
 static DECLARE_WAIT_QUEUE_HEAD(cpuset_attach_wq);
->>>>>>> d0e0ac97
 
 /*
  * This is ugly, but preserves the userspace API for existing cpuset
@@ -344,19 +323,9 @@
 static void guarantee_online_cpus(const struct cpuset *cs,
 				  struct cpumask *pmask)
 {
-<<<<<<< HEAD
-	while (cs && !cpumask_intersects(cs->cpus_allowed, cpu_online_mask))
-		cs = parent_cs(cs);
-	if (cs)
-		cpumask_and(pmask, cs->cpus_allowed, cpu_online_mask);
-	else
-		cpumask_copy(pmask, cpu_online_mask);
-	BUG_ON(!cpumask_intersects(pmask, cpu_online_mask));
-=======
 	while (!cpumask_intersects(cs->cpus_allowed, cpu_online_mask))
 		cs = parent_cs(cs);
 	cpumask_and(pmask, cs->cpus_allowed, cpu_online_mask);
->>>>>>> d0e0ac97
 }
 
 /*
@@ -372,21 +341,9 @@
  */
 static void guarantee_online_mems(const struct cpuset *cs, nodemask_t *pmask)
 {
-<<<<<<< HEAD
-	while (cs && !nodes_intersects(cs->mems_allowed,
-					node_states[N_MEMORY]))
-		cs = parent_cs(cs);
-	if (cs)
-		nodes_and(*pmask, cs->mems_allowed,
-					node_states[N_MEMORY]);
-	else
-		*pmask = node_states[N_MEMORY];
-	BUG_ON(!nodes_intersects(*pmask, node_states[N_MEMORY]));
-=======
 	while (!nodes_intersects(cs->mems_allowed, node_states[N_MEMORY]))
 		cs = parent_cs(cs);
 	nodes_and(*pmask, cs->mems_allowed, node_states[N_MEMORY]);
->>>>>>> d0e0ac97
 }
 
 /*
@@ -484,11 +441,7 @@
 
 	/* Each of our child cpusets must be a subset of us */
 	ret = -EBUSY;
-<<<<<<< HEAD
-	cpuset_for_each_child(c, cont, cur)
-=======
 	cpuset_for_each_child(c, cgrp, cur)
->>>>>>> d0e0ac97
 		if (!is_cpuset_subset(c, trial))
 			goto out;
 
@@ -509,11 +462,7 @@
 	 * overlap
 	 */
 	ret = -EINVAL;
-<<<<<<< HEAD
-	cpuset_for_each_child(c, cont, par) {
-=======
 	cpuset_for_each_child(c, cgrp, par) {
->>>>>>> d0e0ac97
 		if ((is_cpu_exclusive(trial) || is_cpu_exclusive(c)) &&
 		    c != cur &&
 		    cpumask_intersects(trial->cpus_allowed, c->cpus_allowed))
@@ -530,11 +479,7 @@
 	 */
 	ret = -ENOSPC;
 	if ((cgroup_task_count(cur->css.cgroup) || cur->attach_in_progress) &&
-<<<<<<< HEAD
-	    (cpumask_empty(trial->cpus_allowed) ||
-=======
 	    (cpumask_empty(trial->cpus_allowed) &&
->>>>>>> d0e0ac97
 	     nodes_empty(trial->mems_allowed)))
 		goto out;
 
@@ -835,28 +780,6 @@
 }
 #else /* !CONFIG_SMP */
 static void rebuild_sched_domains_locked(void)
-<<<<<<< HEAD
-{
-}
-#endif /* CONFIG_SMP */
-
-void rebuild_sched_domains(void)
-{
-	mutex_lock(&cpuset_mutex);
-	rebuild_sched_domains_locked();
-	mutex_unlock(&cpuset_mutex);
-}
-
-/**
- * cpuset_test_cpumask - test a task's cpus_allowed versus its cpuset's
- * @tsk: task to test
- * @scan: struct cgroup_scanner contained in its struct cpuset_hotplug_scanner
- *
- * Call with cpuset_mutex held.  May take callback_mutex during call.
- * Called for each task in a cgroup by cgroup_scan_tasks().
- * Return nonzero if this tasks's cpus_allowed mask should be changed (in other
- * words, if its mask is not equal to its cpuset's mask).
-=======
 {
 }
 #endif /* CONFIG_SMP */
@@ -899,7 +822,6 @@
  * - we want to retrieve task_cs(tsk)'s mems_allowed.
  *
  * Called with cpuset_mutex held.
->>>>>>> d0e0ac97
  */
 static struct cpuset *effective_nodemask_cpuset(struct cpuset *cs)
 {
@@ -1144,15 +1066,7 @@
 	struct cpuset *cs = cgroup_cs(scan->cg);
 	struct mm_struct *mm;
 	int migrate;
-<<<<<<< HEAD
-	const nodemask_t *oldmem = scan->data;
-	static nodemask_t newmems;	/* protected by cpuset_mutex */
-
-	cs = cgroup_cs(scan->cg);
-	guarantee_online_mems(cs, &newmems);
-=======
 	nodemask_t *newmems = scan->data;
->>>>>>> d0e0ac97
 
 	cpuset_change_task_nodemask(p, newmems);
 
@@ -1552,10 +1466,6 @@
 
 	mutex_lock(&cpuset_mutex);
 
-<<<<<<< HEAD
-	ret = -ENOSPC;
-	if (cpumask_empty(cs->cpus_allowed) || nodes_empty(cs->mems_allowed))
-=======
 	/*
 	 * We allow to move tasks into an empty cpuset if sane_behavior
 	 * flag is set.
@@ -1563,7 +1473,6 @@
 	ret = -ENOSPC;
 	if (!cgroup_sane_behavior(cgrp) &&
 	    (cpumask_empty(cs->cpus_allowed) || nodes_empty(cs->mems_allowed)))
->>>>>>> d0e0ac97
 		goto out_unlock;
 
 	cgroup_taskset_for_each(task, cgrp, tset) {
@@ -1612,12 +1521,7 @@
 
 static void cpuset_attach(struct cgroup *cgrp, struct cgroup_taskset *tset)
 {
-<<<<<<< HEAD
-	/* static bufs protected by cpuset_mutex */
-	static nodemask_t cpuset_attach_nodemask_from;
-=======
 	/* static buf protected by cpuset_mutex */
->>>>>>> d0e0ac97
 	static nodemask_t cpuset_attach_nodemask_to;
 	struct mm_struct *mm;
 	struct task_struct *task;
@@ -1637,16 +1541,6 @@
 		guarantee_online_cpus(cpus_cs, cpus_attach);
 
 	guarantee_online_mems(mems_cs, &cpuset_attach_nodemask_to);
-
-	mutex_lock(&cpuset_mutex);
-
-	/* prepare for attach */
-	if (cs == &top_cpuset)
-		cpumask_copy(cpus_attach, cpu_possible_mask);
-	else
-		guarantee_online_cpus(cs, cpus_attach);
-
-	guarantee_online_mems(cs, &cpuset_attach_nodemask_to);
 
 	cgroup_taskset_for_each(task, cgrp, tset) {
 		/*
@@ -1684,23 +1578,11 @@
 		mmput(mm);
 	}
 
-<<<<<<< HEAD
-	cs->attach_in_progress--;
-
-	/*
-	 * We may have raced with CPU/memory hotunplug.  Trigger hotplug
-	 * propagation if @cs doesn't have any CPU or memory.  It will move
-	 * the newly added tasks to the nearest parent which can execute.
-	 */
-	if (cpumask_empty(cs->cpus_allowed) || nodes_empty(cs->mems_allowed))
-		schedule_cpuset_propagate_hotplug(cs);
-=======
 	cs->old_mems_allowed = cpuset_attach_nodemask_to;
 
 	cs->attach_in_progress--;
 	if (!cs->attach_in_progress)
 		wake_up(&cpuset_attach_wq);
->>>>>>> d0e0ac97
 
 	mutex_unlock(&cpuset_mutex);
 }
@@ -1801,7 +1683,6 @@
 	struct cpuset *cs = cgroup_cs(cgrp);
 	struct cpuset *trialcs;
 	int retval = -ENODEV;
-<<<<<<< HEAD
 
 	/*
 	 * CPU or memory hotunplug may leave @cs w/o any execution
@@ -1813,30 +1694,9 @@
 	 * resources, wait for the previously scheduled operations before
 	 * proceeding, so that we don't end up keep removing tasks added
 	 * after execution capability is restored.
-	 *
-	 * Flushing cpuset_hotplug_work is enough to synchronize against
-	 * hotplug hanlding; however, cpuset_attach() may schedule
-	 * propagation work directly.  Flush the workqueue too.
 	 */
 	flush_work(&cpuset_hotplug_work);
-	flush_workqueue(cpuset_propagate_hotplug_wq);
-
-=======
-
-	/*
-	 * CPU or memory hotunplug may leave @cs w/o any execution
-	 * resources, in which case the hotplug code asynchronously updates
-	 * configuration and transfers all tasks to the nearest ancestor
-	 * which can execute.
-	 *
-	 * As writes to "cpus" or "mems" may restore @cs's execution
-	 * resources, wait for the previously scheduled operations before
-	 * proceeding, so that we don't end up keep removing tasks added
-	 * after execution capability is restored.
-	 */
-	flush_work(&cpuset_hotplug_work);
-
->>>>>>> d0e0ac97
+
 	mutex_lock(&cpuset_mutex);
 	if (!is_cpuset_online(cs))
 		goto out_unlock;
@@ -2087,11 +1947,7 @@
 {
 	struct cpuset *cs;
 
-<<<<<<< HEAD
-	if (!cont->parent)
-=======
 	if (!cgrp->parent)
->>>>>>> d0e0ac97
 		return &top_cpuset.css;
 
 	cs = kzalloc(sizeof(*cs), GFP_KERNEL);
@@ -2106,7 +1962,6 @@
 	cpumask_clear(cs->cpus_allowed);
 	nodes_clear(cs->mems_allowed);
 	fmeter_init(&cs->fmeter);
-	INIT_WORK(&cs->hotplug_work, cpuset_propagate_hotplug_workfn);
 	cs->relax_domain_level = -1;
 
 	return &cs->css;
@@ -2189,11 +2044,7 @@
 
 static void cpuset_css_free(struct cgroup *cgrp)
 {
-<<<<<<< HEAD
-	struct cpuset *cs = cgroup_cs(cont);
-=======
 	struct cpuset *cs = cgroup_cs(cgrp);
->>>>>>> d0e0ac97
 
 	free_cpumask_var(cs->cpus_allowed);
 	kfree(cs);
@@ -2273,88 +2124,13 @@
 }
 
 /**
-<<<<<<< HEAD
- * cpuset_propagate_hotplug_workfn - propagate CPU/memory hotplug to a cpuset
-=======
  * cpuset_hotplug_update_tasks - update tasks in a cpuset for hotunplug
->>>>>>> d0e0ac97
  * @cs: cpuset in interest
  *
  * Compare @cs's cpu and mem masks against top_cpuset and if some have gone
  * offline, update @cs accordingly.  If @cs ends up with no CPU or memory,
  * all its tasks are moved to the nearest ancestor with both resources.
  */
-<<<<<<< HEAD
-static void cpuset_propagate_hotplug_workfn(struct work_struct *work)
-{
-	static cpumask_t off_cpus;
-	static nodemask_t off_mems, tmp_mems;
-	struct cpuset *cs = container_of(work, struct cpuset, hotplug_work);
-	bool is_empty;
-
-	mutex_lock(&cpuset_mutex);
-
-	cpumask_andnot(&off_cpus, cs->cpus_allowed, top_cpuset.cpus_allowed);
-	nodes_andnot(off_mems, cs->mems_allowed, top_cpuset.mems_allowed);
-
-	/* remove offline cpus from @cs */
-	if (!cpumask_empty(&off_cpus)) {
-		mutex_lock(&callback_mutex);
-		cpumask_andnot(cs->cpus_allowed, cs->cpus_allowed, &off_cpus);
-		mutex_unlock(&callback_mutex);
-		update_tasks_cpumask(cs, NULL);
-	}
-
-	/* remove offline mems from @cs */
-	if (!nodes_empty(off_mems)) {
-		tmp_mems = cs->mems_allowed;
-		mutex_lock(&callback_mutex);
-		nodes_andnot(cs->mems_allowed, cs->mems_allowed, off_mems);
-		mutex_unlock(&callback_mutex);
-		update_tasks_nodemask(cs, &tmp_mems, NULL);
-	}
-
-	is_empty = cpumask_empty(cs->cpus_allowed) ||
-		nodes_empty(cs->mems_allowed);
-
-	mutex_unlock(&cpuset_mutex);
-
-	/*
-	 * If @cs became empty, move tasks to the nearest ancestor with
-	 * execution resources.  This is full cgroup operation which will
-	 * also call back into cpuset.  Should be done outside any lock.
-	 */
-	if (is_empty)
-		remove_tasks_in_empty_cpuset(cs);
-
-	/* the following may free @cs, should be the last operation */
-	css_put(&cs->css);
-}
-
-/**
- * schedule_cpuset_propagate_hotplug - schedule hotplug propagation to a cpuset
- * @cs: cpuset of interest
- *
- * Schedule cpuset_propagate_hotplug_workfn() which will update CPU and
- * memory masks according to top_cpuset.
- */
-static void schedule_cpuset_propagate_hotplug(struct cpuset *cs)
-{
-	/*
-	 * Pin @cs.  The refcnt will be released when the work item
-	 * finishes executing.
-	 */
-	if (!css_tryget(&cs->css))
-		return;
-
-	/*
-	 * Queue @cs->hotplug_work.  If already pending, lose the css ref.
-	 * cpuset_propagate_hotplug_wq is ordered and propagation will
-	 * happen in the order this function is called.
-	 */
-	if (!queue_work(cpuset_propagate_hotplug_wq, &cs->hotplug_work))
-		css_put(&cs->css);
-=======
 static void cpuset_hotplug_update_tasks(struct cpuset *cs)
 {
 	static cpumask_t off_cpus;
@@ -2421,7 +2197,6 @@
 	 */
 	if (!sane && is_empty)
 		remove_tasks_in_empty_cpuset(cs);
->>>>>>> d0e0ac97
 }
 
 /**
@@ -2434,29 +2209,17 @@
  * actively using CPU hotplug but making no active use of cpusets.
  *
  * Non-root cpusets are only affected by offlining.  If any CPUs or memory
-<<<<<<< HEAD
- * nodes have been taken down, cpuset_propagate_hotplug() is invoked on all
- * descendants.
-=======
  * nodes have been taken down, cpuset_hotplug_update_tasks() is invoked on
  * all descendants.
->>>>>>> d0e0ac97
  *
  * Note that CPU offlining during suspend is ignored.  We don't modify
  * cpusets across suspend/resume cycles at all.
  */
 static void cpuset_hotplug_workfn(struct work_struct *work)
 {
-<<<<<<< HEAD
-	static cpumask_t new_cpus, tmp_cpus;
-	static nodemask_t new_mems, tmp_mems;
-	bool cpus_updated, mems_updated;
-	bool cpus_offlined, mems_offlined;
-=======
 	static cpumask_t new_cpus;
 	static nodemask_t new_mems;
 	bool cpus_updated, mems_updated;
->>>>>>> d0e0ac97
 
 	mutex_lock(&cpuset_mutex);
 
@@ -2465,18 +2228,8 @@
 	new_mems = node_states[N_MEMORY];
 
 	cpus_updated = !cpumask_equal(top_cpuset.cpus_allowed, &new_cpus);
-<<<<<<< HEAD
-	cpus_offlined = cpumask_andnot(&tmp_cpus, top_cpuset.cpus_allowed,
-				       &new_cpus);
-
 	mems_updated = !nodes_equal(top_cpuset.mems_allowed, new_mems);
-	nodes_andnot(tmp_mems, top_cpuset.mems_allowed, new_mems);
-	mems_offlined = !nodes_empty(tmp_mems);
-
-=======
-	mems_updated = !nodes_equal(top_cpuset.mems_allowed, new_mems);
-
->>>>>>> d0e0ac97
+
 	/* synchronize cpus_allowed to cpu_active_mask */
 	if (cpus_updated) {
 		mutex_lock(&callback_mutex);
@@ -2487,30 +2240,6 @@
 
 	/* synchronize mems_allowed to N_MEMORY */
 	if (mems_updated) {
-<<<<<<< HEAD
-		tmp_mems = top_cpuset.mems_allowed;
-		mutex_lock(&callback_mutex);
-		top_cpuset.mems_allowed = new_mems;
-		mutex_unlock(&callback_mutex);
-		update_tasks_nodemask(&top_cpuset, &tmp_mems, NULL);
-	}
-
-	/* if cpus or mems went down, we need to propagate to descendants */
-	if (cpus_offlined || mems_offlined) {
-		struct cpuset *cs;
-		struct cgroup *pos_cgrp;
-
-		rcu_read_lock();
-		cpuset_for_each_descendant_pre(cs, pos_cgrp, &top_cpuset)
-			schedule_cpuset_propagate_hotplug(cs);
-		rcu_read_unlock();
-	}
-
-	mutex_unlock(&cpuset_mutex);
-
-	/* wait for propagations to finish */
-	flush_workqueue(cpuset_propagate_hotplug_wq);
-=======
 		mutex_lock(&callback_mutex);
 		top_cpuset.mems_allowed = new_mems;
 		mutex_unlock(&callback_mutex);
@@ -2537,7 +2266,6 @@
 		}
 		rcu_read_unlock();
 	}
->>>>>>> d0e0ac97
 
 	/* rebuild sched domains if cpus_allowed has changed */
 	if (cpus_updated)
@@ -2589,13 +2317,6 @@
 	top_cpuset.old_mems_allowed = top_cpuset.mems_allowed;
 
 	register_hotmemory_notifier(&cpuset_track_online_nodes_nb);
-<<<<<<< HEAD
-
-	cpuset_propagate_hotplug_wq =
-		alloc_ordered_workqueue("cpuset_hotplug", 0);
-	BUG_ON(!cpuset_propagate_hotplug_wq);
-=======
->>>>>>> d0e0ac97
 }
 
 /**
