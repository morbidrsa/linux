--- conflicted
+++ resolved
@@ -591,10 +591,6 @@
 	/* Reserve PID 0. We never call free_pidmap(0) */
 	set_bit(0, init_pid_ns.pidmap[0].page);
 	atomic_dec(&init_pid_ns.pidmap[0].nr_free);
-<<<<<<< HEAD
-	init_pid_ns.nr_hashed = PIDNS_HASH_ADDING;
-=======
->>>>>>> d0e0ac97
 
 	init_pid_ns.pid_cachep = KMEM_CACHE(pid,
 			SLAB_HWCACHE_ALIGN | SLAB_PANIC);
