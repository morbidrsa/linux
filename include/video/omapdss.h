--- conflicted
+++ resolved
@@ -584,18 +584,6 @@
 	void (*disconnect)(struct omap_dss_device *dssdev,
 			struct omap_dss_device *dst);
 
-<<<<<<< HEAD
-	const char *name;
-
-	/* display type supported by the output */
-	enum omap_display_type type;
-
-	/* DISPC channel for this output */
-	enum omap_channel dispc_channel;
-
-	/* output instance */
-	enum omap_dss_output_id id;
-=======
 	int (*enable)(struct omap_dss_device *dssdev);
 	void (*disable)(struct omap_dss_device *dssdev);
 
@@ -605,7 +593,6 @@
 			struct omap_video_timings *timings);
 	void (*get_timings)(struct omap_dss_device *dssdev,
 			struct omap_video_timings *timings);
->>>>>>> d0e0ac97
 
 	void (*set_data_lines)(struct omap_dss_device *dssdev, int data_lines);
 };
