--- conflicted
+++ resolved
@@ -1787,13 +1787,6 @@
 /* VIDIOC_DBG_G_REGISTER and VIDIOC_DBG_S_REGISTER */
 
 #define V4L2_CHIP_MATCH_BRIDGE      0  /* Match against chip ID on the bridge (0 for the bridge) */
-<<<<<<< HEAD
-#define V4L2_CHIP_MATCH_HOST V4L2_CHIP_MATCH_BRIDGE
-#define V4L2_CHIP_MATCH_I2C_DRIVER  1  /* Match against I2C driver name */
-#define V4L2_CHIP_MATCH_I2C_ADDR    2  /* Match against I2C 7-bit address */
-#define V4L2_CHIP_MATCH_AC97        3  /* Match against anciliary AC97 chip */
-#define V4L2_CHIP_MATCH_SUBDEV      4  /* Match against subdev index */
-=======
 #define V4L2_CHIP_MATCH_SUBDEV      4  /* Match against subdev index */
 
 /* The following four defines are no longer in use */
@@ -1801,7 +1794,6 @@
 #define V4L2_CHIP_MATCH_I2C_DRIVER  1  /* Match against I2C driver name */
 #define V4L2_CHIP_MATCH_I2C_ADDR    2  /* Match against I2C 7-bit address */
 #define V4L2_CHIP_MATCH_AC97        3  /* Match against ancillary AC97 chip */
->>>>>>> d0e0ac97
 
 struct v4l2_dbg_match {
 	__u32 type; /* Match type */
@@ -1816,17 +1808,6 @@
 	__u32 size;	/* register size in bytes */
 	__u64 reg;
 	__u64 val;
-} __attribute__ ((packed));
-
-#define V4L2_CHIP_FL_READABLE (1 << 0)
-#define V4L2_CHIP_FL_WRITABLE (1 << 1)
-
-/* VIDIOC_DBG_G_CHIP_INFO */
-struct v4l2_dbg_chip_info {
-	struct v4l2_dbg_match match;
-	char name[32];
-	__u32 flags;
-	__u32 reserved[32];
 } __attribute__ ((packed));
 
 #define V4L2_CHIP_FL_READABLE (1 << 0)
@@ -1929,15 +1910,6 @@
 #define	VIDIOC_DBG_S_REGISTER 	 _IOW('V', 79, struct v4l2_dbg_register)
 #define	VIDIOC_DBG_G_REGISTER 	_IOWR('V', 80, struct v4l2_dbg_register)
 
-<<<<<<< HEAD
-/* Experimental, meant for debugging, testing and internal use.
-   Never use this ioctl in applications!
-   Note: this ioctl is deprecated in favor of VIDIOC_DBG_G_CHIP_INFO and
-   will go away in the future. */
-#define VIDIOC_DBG_G_CHIP_IDENT _IOWR('V', 81, struct v4l2_dbg_chip_ident)
-
-=======
->>>>>>> d0e0ac97
 #define VIDIOC_S_HW_FREQ_SEEK	 _IOW('V', 82, struct v4l2_hw_freq_seek)
 
 #define	VIDIOC_S_DV_TIMINGS	_IOWR('V', 87, struct v4l2_dv_timings)
