--- conflicted
+++ resolved
@@ -105,10 +105,7 @@
 #define NFQA_SKB_CSUMNOTREADY (1 << 0)
 /* packet is GSO (i.e., exceeds device mtu) */
 #define NFQA_SKB_GSO (1 << 1)
-<<<<<<< HEAD
-=======
 /* csum not validated (incoming device doesn't support hw checksum, etc.) */
 #define NFQA_SKB_CSUM_NOTVERIFIED (1 << 2)
->>>>>>> d0e0ac97
 
 #endif /* _NFNETLINK_QUEUE_H */