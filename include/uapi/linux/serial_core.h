/*
 *  linux/drivers/char/serial_core.h
 *
 *  Copyright (C) 2000 Deep Blue Solutions Ltd.
 *
 * This program is free software; you can redistribute it and/or modify
 * it under the terms of the GNU General Public License as published by
 * the Free Software Foundation; either version 2 of the License, or
 * (at your option) any later version.
 *
 * This program is distributed in the hope that it will be useful,
 * but WITHOUT ANY WARRANTY; without even the implied warranty of
 * MERCHANTABILITY or FITNESS FOR A PARTICULAR PURPOSE.  See the
 * GNU General Public License for more details.
 *
 * You should have received a copy of the GNU General Public License
 * along with this program; if not, write to the Free Software
 * Foundation, Inc., 59 Temple Place, Suite 330, Boston, MA  02111-1307  USA
 */
#ifndef _UAPILINUX_SERIAL_CORE_H
#define _UAPILINUX_SERIAL_CORE_H

#include <linux/serial.h>

/*
 * The type definitions.  These are from Ted Ts'o's serial.h
 */
#define PORT_UNKNOWN	0
#define PORT_8250	1
#define PORT_16450	2
#define PORT_16550	3
#define PORT_16550A	4
#define PORT_CIRRUS	5
#define PORT_16650	6
#define PORT_16650V2	7
#define PORT_16750	8
#define PORT_STARTECH	9
#define PORT_16C950	10
#define PORT_16654	11
#define PORT_16850	12
#define PORT_RSA	13
#define PORT_NS16550A	14
#define PORT_XSCALE	15
#define PORT_RM9000	16	/* PMC-Sierra RM9xxx internal UART */
#define PORT_OCTEON	17	/* Cavium OCTEON internal UART */
#define PORT_AR7	18	/* Texas Instruments AR7 internal UART */
#define PORT_U6_16550A	19	/* ST-Ericsson U6xxx internal UART */
#define PORT_TEGRA	20	/* NVIDIA Tegra internal UART */
#define PORT_XR17D15X	21	/* Exar XR17D15x UART */
#define PORT_LPC3220	22	/* NXP LPC32xx SoC "Standard" UART */
#define PORT_8250_CIR	23	/* CIR infrared port, has its own driver */
#define PORT_XR17V35X	24	/* Exar XR17V35x UARTs */
#define PORT_BRCM_TRUMANAGE	25
#define PORT_ALTR_16550_F32 26	/* Altera 16550 UART with 32 FIFOs */
#define PORT_ALTR_16550_F64 27	/* Altera 16550 UART with 64 FIFOs */
#define PORT_ALTR_16550_F128 28 /* Altera 16550 UART with 128 FIFOs */
#define PORT_MAX_8250	28	/* max port ID */

/*
 * ARM specific type numbers.  These are not currently guaranteed
 * to be implemented, and will change in the future.  These are
 * separate so any additions to the old serial.c that occur before
 * we are merged can be easily merged here.
 */
#define PORT_PXA	31
#define PORT_AMBA	32
#define PORT_CLPS711X	33
#define PORT_SA1100	34
#define PORT_UART00	35
#define PORT_21285	37

/* Sparc type numbers.  */
#define PORT_SUNZILOG	38
#define PORT_SUNSAB	39

/* DEC */
#define PORT_DZ		46
#define PORT_ZS		47

/* Parisc type numbers. */
#define PORT_MUX	48

/* Atmel AT91 / AT32 SoC */
#define PORT_ATMEL	49

/* Macintosh Zilog type numbers */
#define PORT_MAC_ZILOG	50	/* m68k : not yet implemented */
#define PORT_PMAC_ZILOG	51

/* SH-SCI */
#define PORT_SCI	52
#define PORT_SCIF	53
#define PORT_IRDA	54

/* Samsung S3C2410 SoC and derivatives thereof */
#define PORT_S3C2410    55

/* SGI IP22 aka Indy / Challenge S / Indigo 2 */
#define PORT_IP22ZILOG	56

/* Sharp LH7a40x -- an ARM9 SoC series */
#define PORT_LH7A40X	57

/* PPC CPM type number */
#define PORT_CPM        58

/* MPC52xx (and MPC512x) type numbers */
#define PORT_MPC52xx	59

/* IBM icom */
#define PORT_ICOM	60

/* Samsung S3C2440 SoC */
#define PORT_S3C2440	61

/* Motorola i.MX SoC */
#define PORT_IMX	62

/* Marvell MPSC */
#define PORT_MPSC	63

/* TXX9 type number */
#define PORT_TXX9	64

/* NEC VR4100 series SIU/DSIU */
#define PORT_VR41XX_SIU		65
#define PORT_VR41XX_DSIU	66

/* Samsung S3C2400 SoC */
#define PORT_S3C2400	67

/* M32R SIO */
#define PORT_M32R_SIO	68

/*Digi jsm */
#define PORT_JSM        69

#define PORT_PNX8XXX	70

/* Hilscher netx */
#define PORT_NETX	71

/* SUN4V Hypervisor Console */
#define PORT_SUNHV	72

#define PORT_S3C2412	73

/* Xilinx uartlite */
#define PORT_UARTLITE	74

/* Blackfin bf5xx */
#define PORT_BFIN	75

/* Micrel KS8695 */
#define PORT_KS8695	76

/* Broadcom SB1250, etc. SOC */
#define PORT_SB1250_DUART	77

/* Freescale ColdFire */
#define PORT_MCF	78

/* Blackfin SPORT */
#define PORT_BFIN_SPORT		79

/* MN10300 on-chip UART numbers */
#define PORT_MN10300		80
#define PORT_MN10300_CTS	81

#define PORT_SC26XX	82

/* SH-SCI */
#define PORT_SCIFA	83

#define PORT_S3C6400	84

/* NWPSERIAL */
#define PORT_NWPSERIAL	85

/* MAX3100 */
#define PORT_MAX3100    86

/* Timberdale UART */
#define PORT_TIMBUART	87

/* Qualcomm MSM SoCs */
#define PORT_MSM	88

/* BCM63xx family SoCs */
#define PORT_BCM63XX	89

/* Aeroflex Gaisler GRLIB APBUART */
#define PORT_APBUART    90

/* Altera UARTs */
#define PORT_ALTERA_JTAGUART	91
#define PORT_ALTERA_UART	92

/* SH-SCI */
#define PORT_SCIFB	93

/* MAX310X */
#define PORT_MAX310X	94

/* High Speed UART for Medfield */
#define PORT_MFD	95

/* TI OMAP-UART */
#define PORT_OMAP	96

/* VIA VT8500 SoC */
#define PORT_VT8500	97

/* Xilinx PSS UART */
#define PORT_XUARTPS	98

/* Atheros AR933X SoC */
#define PORT_AR933X	99

/* Energy Micro efm32 SoC */
#define PORT_EFMUART   100

/* ARC (Synopsys) on-chip UART */
#define PORT_ARC       101

/* Rocketport EXPRESS/INFINITY */
#define PORT_RP2	102

/* Freescale lpuart */
#define PORT_LPUART	103

/* SH-SCI */
#define PORT_HSCIF	104

<<<<<<< HEAD
/* ST ASC type numbers */
#define PORT_ASC       105
=======
/* Tilera TILE-Gx UART */
#define PORT_TILEGX	105
>>>>>>> b40f451d

#endif /* _UAPILINUX_SERIAL_CORE_H */<|MERGE_RESOLUTION|>--- conflicted
+++ resolved
@@ -232,12 +232,10 @@
 /* SH-SCI */
 #define PORT_HSCIF	104
 
-<<<<<<< HEAD
-/* ST ASC type numbers */
-#define PORT_ASC       105
-=======
 /* Tilera TILE-Gx UART */
 #define PORT_TILEGX	105
->>>>>>> b40f451d
+
+/* ST ASC type numbers */
+#define PORT_ASC       106
 
 #endif /* _UAPILINUX_SERIAL_CORE_H */