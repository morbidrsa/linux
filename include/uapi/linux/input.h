/*
 * Copyright (c) 1999-2002 Vojtech Pavlik
 *
 * This program is free software; you can redistribute it and/or modify it
 * under the terms of the GNU General Public License version 2 as published by
 * the Free Software Foundation.
 */
#ifndef _UAPI_INPUT_H
#define _UAPI_INPUT_H


#ifndef __KERNEL__
#include <sys/time.h>
#include <sys/ioctl.h>
#include <sys/types.h>
#include <linux/types.h>
#endif


/*
 * The event structure itself
 */

struct input_event {
	struct timeval time;
	__u16 type;
	__u16 code;
	__s32 value;
};

/*
 * Protocol version.
 */

#define EV_VERSION		0x010001

/*
 * IOCTLs (0x00 - 0x7f)
 */

struct input_id {
	__u16 bustype;
	__u16 vendor;
	__u16 product;
	__u16 version;
};

/**
 * struct input_absinfo - used by EVIOCGABS/EVIOCSABS ioctls
 * @value: latest reported value for the axis.
 * @minimum: specifies minimum value for the axis.
 * @maximum: specifies maximum value for the axis.
 * @fuzz: specifies fuzz value that is used to filter noise from
 *	the event stream.
 * @flat: values that are within this value will be discarded by
 *	joydev interface and reported as 0 instead.
 * @resolution: specifies resolution for the values reported for
 *	the axis.
 *
 * Note that input core does not clamp reported values to the
 * [minimum, maximum] limits, such task is left to userspace.
 *
 * Resolution for main axes (ABS_X, ABS_Y, ABS_Z) is reported in
 * units per millimeter (units/mm), resolution for rotational axes
 * (ABS_RX, ABS_RY, ABS_RZ) is reported in units per radian.
 */
struct input_absinfo {
	__s32 value;
	__s32 minimum;
	__s32 maximum;
	__s32 fuzz;
	__s32 flat;
	__s32 resolution;
};

/**
 * struct input_keymap_entry - used by EVIOCGKEYCODE/EVIOCSKEYCODE ioctls
 * @scancode: scancode represented in machine-endian form.
 * @len: length of the scancode that resides in @scancode buffer.
 * @index: index in the keymap, may be used instead of scancode
 * @flags: allows to specify how kernel should handle the request. For
 *	example, setting INPUT_KEYMAP_BY_INDEX flag indicates that kernel
 *	should perform lookup in keymap by @index instead of @scancode
 * @keycode: key code assigned to this scancode
 *
 * The structure is used to retrieve and modify keymap data. Users have
 * option of performing lookup either by @scancode itself or by @index
 * in keymap entry. EVIOCGKEYCODE will also return scancode or index
 * (depending on which element was used to perform lookup).
 */
struct input_keymap_entry {
#define INPUT_KEYMAP_BY_INDEX	(1 << 0)
	__u8  flags;
	__u8  len;
	__u16 index;
	__u32 keycode;
	__u8  scancode[32];
};

#define EVIOCGVERSION		_IOR('E', 0x01, int)			/* get driver version */
#define EVIOCGID		_IOR('E', 0x02, struct input_id)	/* get device ID */
#define EVIOCGREP		_IOR('E', 0x03, unsigned int[2])	/* get repeat settings */
#define EVIOCSREP		_IOW('E', 0x03, unsigned int[2])	/* set repeat settings */

#define EVIOCGKEYCODE		_IOR('E', 0x04, unsigned int[2])        /* get keycode */
#define EVIOCGKEYCODE_V2	_IOR('E', 0x04, struct input_keymap_entry)
#define EVIOCSKEYCODE		_IOW('E', 0x04, unsigned int[2])        /* set keycode */
#define EVIOCSKEYCODE_V2	_IOW('E', 0x04, struct input_keymap_entry)

#define EVIOCGNAME(len)		_IOC(_IOC_READ, 'E', 0x06, len)		/* get device name */
#define EVIOCGPHYS(len)		_IOC(_IOC_READ, 'E', 0x07, len)		/* get physical location */
#define EVIOCGUNIQ(len)		_IOC(_IOC_READ, 'E', 0x08, len)		/* get unique identifier */
#define EVIOCGPROP(len)		_IOC(_IOC_READ, 'E', 0x09, len)		/* get device properties */

/**
 * EVIOCGMTSLOTS(len) - get MT slot values
 * @len: size of the data buffer in bytes
 *
 * The ioctl buffer argument should be binary equivalent to
 *
 * struct input_mt_request_layout {
 *	__u32 code;
 *	__s32 values[num_slots];
 * };
 *
 * where num_slots is the (arbitrary) number of MT slots to extract.
 *
 * The ioctl size argument (len) is the size of the buffer, which
 * should satisfy len = (num_slots + 1) * sizeof(__s32).  If len is
 * too small to fit all available slots, the first num_slots are
 * returned.
 *
 * Before the call, code is set to the wanted ABS_MT event type. On
 * return, values[] is filled with the slot values for the specified
 * ABS_MT code.
 *
 * If the request code is not an ABS_MT value, -EINVAL is returned.
 */
#define EVIOCGMTSLOTS(len)	_IOC(_IOC_READ, 'E', 0x0a, len)

#define EVIOCGKEY(len)		_IOC(_IOC_READ, 'E', 0x18, len)		/* get global key state */
#define EVIOCGLED(len)		_IOC(_IOC_READ, 'E', 0x19, len)		/* get all LEDs */
#define EVIOCGSND(len)		_IOC(_IOC_READ, 'E', 0x1a, len)		/* get all sounds status */
#define EVIOCGSW(len)		_IOC(_IOC_READ, 'E', 0x1b, len)		/* get all switch states */

#define EVIOCGBIT(ev,len)	_IOC(_IOC_READ, 'E', 0x20 + (ev), len)	/* get event bits */
#define EVIOCGABS(abs)		_IOR('E', 0x40 + (abs), struct input_absinfo)	/* get abs value/limits */
#define EVIOCSABS(abs)		_IOW('E', 0xc0 + (abs), struct input_absinfo)	/* set abs value/limits */

#define EVIOCSFF		_IOC(_IOC_WRITE, 'E', 0x80, sizeof(struct ff_effect))	/* send a force effect to a force feedback device */
#define EVIOCRMFF		_IOW('E', 0x81, int)			/* Erase a force effect */
#define EVIOCGEFFECTS		_IOR('E', 0x84, int)			/* Report number of effects playable at the same time */

#define EVIOCGRAB		_IOW('E', 0x90, int)			/* Grab/Release device */

#define EVIOCSCLOCKID		_IOW('E', 0xa0, int)			/* Set clockid to be used for timestamps */

/*
 * Device properties and quirks
 */

#define INPUT_PROP_POINTER		0x00	/* needs a pointer */
#define INPUT_PROP_DIRECT		0x01	/* direct input devices */
#define INPUT_PROP_BUTTONPAD		0x02	/* has button(s) under pad */
#define INPUT_PROP_SEMI_MT		0x03	/* touch rectangle only */

#define INPUT_PROP_MAX			0x1f
#define INPUT_PROP_CNT			(INPUT_PROP_MAX + 1)

/*
 * Event types
 */

#define EV_SYN			0x00
#define EV_KEY			0x01
#define EV_REL			0x02
#define EV_ABS			0x03
#define EV_MSC			0x04
#define EV_SW			0x05
#define EV_LED			0x11
#define EV_SND			0x12
#define EV_REP			0x14
#define EV_FF			0x15
#define EV_PWR			0x16
#define EV_FF_STATUS		0x17
#define EV_MAX			0x1f
#define EV_CNT			(EV_MAX+1)

/*
 * Synchronization events.
 */

#define SYN_REPORT		0
#define SYN_CONFIG		1
#define SYN_MT_REPORT		2
#define SYN_DROPPED		3

/*
 * Keys and buttons
 *
 * Most of the keys/buttons are modeled after USB HUT 1.12
 * (see http://www.usb.org/developers/hidpage).
 * Abbreviations in the comments:
 * AC - Application Control
 * AL - Application Launch Button
 * SC - System Control
 */

#define KEY_RESERVED		0
#define KEY_ESC			1
#define KEY_1			2
#define KEY_2			3
#define KEY_3			4
#define KEY_4			5
#define KEY_5			6
#define KEY_6			7
#define KEY_7			8
#define KEY_8			9
#define KEY_9			10
#define KEY_0			11
#define KEY_MINUS		12
#define KEY_EQUAL		13
#define KEY_BACKSPACE		14
#define KEY_TAB			15
#define KEY_Q			16
#define KEY_W			17
#define KEY_E			18
#define KEY_R			19
#define KEY_T			20
#define KEY_Y			21
#define KEY_U			22
#define KEY_I			23
#define KEY_O			24
#define KEY_P			25
#define KEY_LEFTBRACE		26
#define KEY_RIGHTBRACE		27
#define KEY_ENTER		28
#define KEY_LEFTCTRL		29
#define KEY_A			30
#define KEY_S			31
#define KEY_D			32
#define KEY_F			33
#define KEY_G			34
#define KEY_H			35
#define KEY_J			36
#define KEY_K			37
#define KEY_L			38
#define KEY_SEMICOLON		39
#define KEY_APOSTROPHE		40
#define KEY_GRAVE		41
#define KEY_LEFTSHIFT		42
#define KEY_BACKSLASH		43
#define KEY_Z			44
#define KEY_X			45
#define KEY_C			46
#define KEY_V			47
#define KEY_B			48
#define KEY_N			49
#define KEY_M			50
#define KEY_COMMA		51
#define KEY_DOT			52
#define KEY_SLASH		53
#define KEY_RIGHTSHIFT		54
#define KEY_KPASTERISK		55
#define KEY_LEFTALT		56
#define KEY_SPACE		57
#define KEY_CAPSLOCK		58
#define KEY_F1			59
#define KEY_F2			60
#define KEY_F3			61
#define KEY_F4			62
#define KEY_F5			63
#define KEY_F6			64
#define KEY_F7			65
#define KEY_F8			66
#define KEY_F9			67
#define KEY_F10			68
#define KEY_NUMLOCK		69
#define KEY_SCROLLLOCK		70
#define KEY_KP7			71
#define KEY_KP8			72
#define KEY_KP9			73
#define KEY_KPMINUS		74
#define KEY_KP4			75
#define KEY_KP5			76
#define KEY_KP6			77
#define KEY_KPPLUS		78
#define KEY_KP1			79
#define KEY_KP2			80
#define KEY_KP3			81
#define KEY_KP0			82
#define KEY_KPDOT		83

#define KEY_ZENKAKUHANKAKU	85
#define KEY_102ND		86
#define KEY_F11			87
#define KEY_F12			88
#define KEY_RO			89
#define KEY_KATAKANA		90
#define KEY_HIRAGANA		91
#define KEY_HENKAN		92
#define KEY_KATAKANAHIRAGANA	93
#define KEY_MUHENKAN		94
#define KEY_KPJPCOMMA		95
#define KEY_KPENTER		96
#define KEY_RIGHTCTRL		97
#define KEY_KPSLASH		98
#define KEY_SYSRQ		99
#define KEY_RIGHTALT		100
#define KEY_LINEFEED		101
#define KEY_HOME		102
#define KEY_UP			103
#define KEY_PAGEUP		104
#define KEY_LEFT		105
#define KEY_RIGHT		106
#define KEY_END			107
#define KEY_DOWN		108
#define KEY_PAGEDOWN		109
#define KEY_INSERT		110
#define KEY_DELETE		111
#define KEY_MACRO		112
#define KEY_MUTE		113
#define KEY_VOLUMEDOWN		114
#define KEY_VOLUMEUP		115
#define KEY_POWER		116	/* SC System Power Down */
#define KEY_KPEQUAL		117
#define KEY_KPPLUSMINUS		118
#define KEY_PAUSE		119
#define KEY_SCALE		120	/* AL Compiz Scale (Expose) */

#define KEY_KPCOMMA		121
#define KEY_HANGEUL		122
#define KEY_HANGUEL		KEY_HANGEUL
#define KEY_HANJA		123
#define KEY_YEN			124
#define KEY_LEFTMETA		125
#define KEY_RIGHTMETA		126
#define KEY_COMPOSE		127

#define KEY_STOP		128	/* AC Stop */
#define KEY_AGAIN		129
#define KEY_PROPS		130	/* AC Properties */
#define KEY_UNDO		131	/* AC Undo */
#define KEY_FRONT		132
#define KEY_COPY		133	/* AC Copy */
#define KEY_OPEN		134	/* AC Open */
#define KEY_PASTE		135	/* AC Paste */
#define KEY_FIND		136	/* AC Search */
#define KEY_CUT			137	/* AC Cut */
#define KEY_HELP		138	/* AL Integrated Help Center */
#define KEY_MENU		139	/* Menu (show menu) */
#define KEY_CALC		140	/* AL Calculator */
#define KEY_SETUP		141
#define KEY_SLEEP		142	/* SC System Sleep */
#define KEY_WAKEUP		143	/* System Wake Up */
#define KEY_FILE		144	/* AL Local Machine Browser */
#define KEY_SENDFILE		145
#define KEY_DELETEFILE		146
#define KEY_XFER		147
#define KEY_PROG1		148
#define KEY_PROG2		149
#define KEY_WWW			150	/* AL Internet Browser */
#define KEY_MSDOS		151
#define KEY_COFFEE		152	/* AL Terminal Lock/Screensaver */
#define KEY_SCREENLOCK		KEY_COFFEE
#define KEY_DIRECTION		153
#define KEY_CYCLEWINDOWS	154
#define KEY_MAIL		155
#define KEY_BOOKMARKS		156	/* AC Bookmarks */
#define KEY_COMPUTER		157
#define KEY_BACK		158	/* AC Back */
#define KEY_FORWARD		159	/* AC Forward */
#define KEY_CLOSECD		160
#define KEY_EJECTCD		161
#define KEY_EJECTCLOSECD	162
#define KEY_NEXTSONG		163
#define KEY_PLAYPAUSE		164
#define KEY_PREVIOUSSONG	165
#define KEY_STOPCD		166
#define KEY_RECORD		167
#define KEY_REWIND		168
#define KEY_PHONE		169	/* Media Select Telephone */
#define KEY_ISO			170
#define KEY_CONFIG		171	/* AL Consumer Control Configuration */
#define KEY_HOMEPAGE		172	/* AC Home */
#define KEY_REFRESH		173	/* AC Refresh */
#define KEY_EXIT		174	/* AC Exit */
#define KEY_MOVE		175
#define KEY_EDIT		176
#define KEY_SCROLLUP		177
#define KEY_SCROLLDOWN		178
#define KEY_KPLEFTPAREN		179
#define KEY_KPRIGHTPAREN	180
#define KEY_NEW			181	/* AC New */
#define KEY_REDO		182	/* AC Redo/Repeat */

#define KEY_F13			183
#define KEY_F14			184
#define KEY_F15			185
#define KEY_F16			186
#define KEY_F17			187
#define KEY_F18			188
#define KEY_F19			189
#define KEY_F20			190
#define KEY_F21			191
#define KEY_F22			192
#define KEY_F23			193
#define KEY_F24			194

#define KEY_PLAYCD		200
#define KEY_PAUSECD		201
#define KEY_PROG3		202
#define KEY_PROG4		203
#define KEY_DASHBOARD		204	/* AL Dashboard */
#define KEY_SUSPEND		205
#define KEY_CLOSE		206	/* AC Close */
#define KEY_PLAY		207
#define KEY_FASTFORWARD		208
#define KEY_BASSBOOST		209
#define KEY_PRINT		210	/* AC Print */
#define KEY_HP			211
#define KEY_CAMERA		212
#define KEY_SOUND		213
#define KEY_QUESTION		214
#define KEY_EMAIL		215
#define KEY_CHAT		216
#define KEY_SEARCH		217
#define KEY_CONNECT		218
#define KEY_FINANCE		219	/* AL Checkbook/Finance */
#define KEY_SPORT		220
#define KEY_SHOP		221
#define KEY_ALTERASE		222
#define KEY_CANCEL		223	/* AC Cancel */
#define KEY_BRIGHTNESSDOWN	224
#define KEY_BRIGHTNESSUP	225
#define KEY_MEDIA		226

#define KEY_SWITCHVIDEOMODE	227	/* Cycle between available video
					   outputs (Monitor/LCD/TV-out/etc) */
#define KEY_KBDILLUMTOGGLE	228
#define KEY_KBDILLUMDOWN	229
#define KEY_KBDILLUMUP		230

#define KEY_SEND		231	/* AC Send */
#define KEY_REPLY		232	/* AC Reply */
#define KEY_FORWARDMAIL		233	/* AC Forward Msg */
#define KEY_SAVE		234	/* AC Save */
#define KEY_DOCUMENTS		235

#define KEY_BATTERY		236

#define KEY_BLUETOOTH		237
#define KEY_WLAN		238
#define KEY_UWB			239

#define KEY_UNKNOWN		240

#define KEY_VIDEO_NEXT		241	/* drive next video source */
#define KEY_VIDEO_PREV		242	/* drive previous video source */
#define KEY_BRIGHTNESS_CYCLE	243	/* brightness up, after max is min */
#define KEY_BRIGHTNESS_ZERO	244	/* brightness off, use ambient */
#define KEY_DISPLAY_OFF		245	/* display device to off state */

#define KEY_WIMAX		246
#define KEY_RFKILL		247	/* Key that controls all radios */

#define KEY_MICMUTE		248	/* Mute / unmute the microphone */

/* Code 255 is reserved for special needs of AT keyboard driver */

#define BTN_MISC		0x100
#define BTN_0			0x100
#define BTN_1			0x101
#define BTN_2			0x102
#define BTN_3			0x103
#define BTN_4			0x104
#define BTN_5			0x105
#define BTN_6			0x106
#define BTN_7			0x107
#define BTN_8			0x108
#define BTN_9			0x109

#define BTN_MOUSE		0x110
#define BTN_LEFT		0x110
#define BTN_RIGHT		0x111
#define BTN_MIDDLE		0x112
#define BTN_SIDE		0x113
#define BTN_EXTRA		0x114
#define BTN_FORWARD		0x115
#define BTN_BACK		0x116
#define BTN_TASK		0x117

#define BTN_JOYSTICK		0x120
#define BTN_TRIGGER		0x120
#define BTN_THUMB		0x121
#define BTN_THUMB2		0x122
#define BTN_TOP			0x123
#define BTN_TOP2		0x124
#define BTN_PINKIE		0x125
#define BTN_BASE		0x126
#define BTN_BASE2		0x127
#define BTN_BASE3		0x128
#define BTN_BASE4		0x129
#define BTN_BASE5		0x12a
#define BTN_BASE6		0x12b
#define BTN_DEAD		0x12f

#define BTN_GAMEPAD		0x130
#define BTN_SOUTH		0x130
#define BTN_A			BTN_SOUTH
#define BTN_EAST		0x131
#define BTN_B			BTN_EAST
#define BTN_C			0x132
#define BTN_NORTH		0x133
#define BTN_X			BTN_NORTH
#define BTN_WEST		0x134
#define BTN_Y			BTN_WEST
#define BTN_Z			0x135
#define BTN_TL			0x136
#define BTN_TR			0x137
#define BTN_TL2			0x138
#define BTN_TR2			0x139
#define BTN_SELECT		0x13a
#define BTN_START		0x13b
#define BTN_MODE		0x13c
#define BTN_THUMBL		0x13d
#define BTN_THUMBR		0x13e

#define BTN_DIGI		0x140
#define BTN_TOOL_PEN		0x140
#define BTN_TOOL_RUBBER		0x141
#define BTN_TOOL_BRUSH		0x142
#define BTN_TOOL_PENCIL		0x143
#define BTN_TOOL_AIRBRUSH	0x144
#define BTN_TOOL_FINGER		0x145
#define BTN_TOOL_MOUSE		0x146
#define BTN_TOOL_LENS		0x147
#define BTN_TOOL_QUINTTAP	0x148	/* Five fingers on trackpad */
#define BTN_TOUCH		0x14a
#define BTN_STYLUS		0x14b
#define BTN_STYLUS2		0x14c
#define BTN_TOOL_DOUBLETAP	0x14d
#define BTN_TOOL_TRIPLETAP	0x14e
#define BTN_TOOL_QUADTAP	0x14f	/* Four fingers on trackpad */

#define BTN_WHEEL		0x150
#define BTN_GEAR_DOWN		0x150
#define BTN_GEAR_UP		0x151

#define KEY_OK			0x160
#define KEY_SELECT		0x161
#define KEY_GOTO		0x162
#define KEY_CLEAR		0x163
#define KEY_POWER2		0x164
#define KEY_OPTION		0x165
#define KEY_INFO		0x166	/* AL OEM Features/Tips/Tutorial */
#define KEY_TIME		0x167
#define KEY_VENDOR		0x168
#define KEY_ARCHIVE		0x169
#define KEY_PROGRAM		0x16a	/* Media Select Program Guide */
#define KEY_CHANNEL		0x16b
#define KEY_FAVORITES		0x16c
#define KEY_EPG			0x16d
#define KEY_PVR			0x16e	/* Media Select Home */
#define KEY_MHP			0x16f
#define KEY_LANGUAGE		0x170
#define KEY_TITLE		0x171
#define KEY_SUBTITLE		0x172
#define KEY_ANGLE		0x173
#define KEY_ZOOM		0x174
#define KEY_MODE		0x175
#define KEY_KEYBOARD		0x176
#define KEY_SCREEN		0x177
#define KEY_PC			0x178	/* Media Select Computer */
#define KEY_TV			0x179	/* Media Select TV */
#define KEY_TV2			0x17a	/* Media Select Cable */
#define KEY_VCR			0x17b	/* Media Select VCR */
#define KEY_VCR2		0x17c	/* VCR Plus */
#define KEY_SAT			0x17d	/* Media Select Satellite */
#define KEY_SAT2		0x17e
#define KEY_CD			0x17f	/* Media Select CD */
#define KEY_TAPE		0x180	/* Media Select Tape */
#define KEY_RADIO		0x181
#define KEY_TUNER		0x182	/* Media Select Tuner */
#define KEY_PLAYER		0x183
#define KEY_TEXT		0x184
#define KEY_DVD			0x185	/* Media Select DVD */
#define KEY_AUX			0x186
#define KEY_MP3			0x187
#define KEY_AUDIO		0x188	/* AL Audio Browser */
#define KEY_VIDEO		0x189	/* AL Movie Browser */
#define KEY_DIRECTORY		0x18a
#define KEY_LIST		0x18b
#define KEY_MEMO		0x18c	/* Media Select Messages */
#define KEY_CALENDAR		0x18d
#define KEY_RED			0x18e
#define KEY_GREEN		0x18f
#define KEY_YELLOW		0x190
#define KEY_BLUE		0x191
#define KEY_CHANNELUP		0x192	/* Channel Increment */
#define KEY_CHANNELDOWN		0x193	/* Channel Decrement */
#define KEY_FIRST		0x194
#define KEY_LAST		0x195	/* Recall Last */
#define KEY_AB			0x196
#define KEY_NEXT		0x197
#define KEY_RESTART		0x198
#define KEY_SLOW		0x199
#define KEY_SHUFFLE		0x19a
#define KEY_BREAK		0x19b
#define KEY_PREVIOUS		0x19c
#define KEY_DIGITS		0x19d
#define KEY_TEEN		0x19e
#define KEY_TWEN		0x19f
#define KEY_VIDEOPHONE		0x1a0	/* Media Select Video Phone */
#define KEY_GAMES		0x1a1	/* Media Select Games */
#define KEY_ZOOMIN		0x1a2	/* AC Zoom In */
#define KEY_ZOOMOUT		0x1a3	/* AC Zoom Out */
#define KEY_ZOOMRESET		0x1a4	/* AC Zoom */
#define KEY_WORDPROCESSOR	0x1a5	/* AL Word Processor */
#define KEY_EDITOR		0x1a6	/* AL Text Editor */
#define KEY_SPREADSHEET		0x1a7	/* AL Spreadsheet */
#define KEY_GRAPHICSEDITOR	0x1a8	/* AL Graphics Editor */
#define KEY_PRESENTATION	0x1a9	/* AL Presentation App */
#define KEY_DATABASE		0x1aa	/* AL Database App */
#define KEY_NEWS		0x1ab	/* AL Newsreader */
#define KEY_VOICEMAIL		0x1ac	/* AL Voicemail */
#define KEY_ADDRESSBOOK		0x1ad	/* AL Contacts/Address Book */
#define KEY_MESSENGER		0x1ae	/* AL Instant Messaging */
#define KEY_DISPLAYTOGGLE	0x1af	/* Turn display (LCD) on and off */
#define KEY_SPELLCHECK		0x1b0   /* AL Spell Check */
#define KEY_LOGOFF		0x1b1   /* AL Logoff */

#define KEY_DOLLAR		0x1b2
#define KEY_EURO		0x1b3

#define KEY_FRAMEBACK		0x1b4	/* Consumer - transport controls */
#define KEY_FRAMEFORWARD	0x1b5
#define KEY_CONTEXT_MENU	0x1b6	/* GenDesc - system context menu */
#define KEY_MEDIA_REPEAT	0x1b7	/* Consumer - transport control */
#define KEY_10CHANNELSUP	0x1b8	/* 10 channels up (10+) */
#define KEY_10CHANNELSDOWN	0x1b9	/* 10 channels down (10-) */
#define KEY_IMAGES		0x1ba	/* AL Image Browser */

#define KEY_DEL_EOL		0x1c0
#define KEY_DEL_EOS		0x1c1
#define KEY_INS_LINE		0x1c2
#define KEY_DEL_LINE		0x1c3

#define KEY_FN			0x1d0
#define KEY_FN_ESC		0x1d1
#define KEY_FN_F1		0x1d2
#define KEY_FN_F2		0x1d3
#define KEY_FN_F3		0x1d4
#define KEY_FN_F4		0x1d5
#define KEY_FN_F5		0x1d6
#define KEY_FN_F6		0x1d7
#define KEY_FN_F7		0x1d8
#define KEY_FN_F8		0x1d9
#define KEY_FN_F9		0x1da
#define KEY_FN_F10		0x1db
#define KEY_FN_F11		0x1dc
#define KEY_FN_F12		0x1dd
#define KEY_FN_1		0x1de
#define KEY_FN_2		0x1df
#define KEY_FN_D		0x1e0
#define KEY_FN_E		0x1e1
#define KEY_FN_F		0x1e2
#define KEY_FN_S		0x1e3
#define KEY_FN_B		0x1e4

#define KEY_BRL_DOT1		0x1f1
#define KEY_BRL_DOT2		0x1f2
#define KEY_BRL_DOT3		0x1f3
#define KEY_BRL_DOT4		0x1f4
#define KEY_BRL_DOT5		0x1f5
#define KEY_BRL_DOT6		0x1f6
#define KEY_BRL_DOT7		0x1f7
#define KEY_BRL_DOT8		0x1f8
#define KEY_BRL_DOT9		0x1f9
#define KEY_BRL_DOT10		0x1fa

#define KEY_NUMERIC_0		0x200	/* used by phones, remote controls, */
#define KEY_NUMERIC_1		0x201	/* and other keypads */
#define KEY_NUMERIC_2		0x202
#define KEY_NUMERIC_3		0x203
#define KEY_NUMERIC_4		0x204
#define KEY_NUMERIC_5		0x205
#define KEY_NUMERIC_6		0x206
#define KEY_NUMERIC_7		0x207
#define KEY_NUMERIC_8		0x208
#define KEY_NUMERIC_9		0x209
#define KEY_NUMERIC_STAR	0x20a
#define KEY_NUMERIC_POUND	0x20b

#define KEY_CAMERA_FOCUS	0x210
#define KEY_WPS_BUTTON		0x211	/* WiFi Protected Setup key */

#define KEY_TOUCHPAD_TOGGLE	0x212	/* Request switch touchpad on or off */
#define KEY_TOUCHPAD_ON		0x213
#define KEY_TOUCHPAD_OFF	0x214

#define KEY_CAMERA_ZOOMIN	0x215
#define KEY_CAMERA_ZOOMOUT	0x216
#define KEY_CAMERA_UP		0x217
#define KEY_CAMERA_DOWN		0x218
#define KEY_CAMERA_LEFT		0x219
#define KEY_CAMERA_RIGHT	0x21a

#define KEY_ATTENDANT_ON	0x21b
#define KEY_ATTENDANT_OFF	0x21c
#define KEY_ATTENDANT_TOGGLE	0x21d	/* Attendant call on or off */
#define KEY_LIGHTS_TOGGLE	0x21e	/* Reading light on or off */

<<<<<<< HEAD
=======
#define BTN_DPAD_UP		0x220
#define BTN_DPAD_DOWN		0x221
#define BTN_DPAD_LEFT		0x222
#define BTN_DPAD_RIGHT		0x223

>>>>>>> d0e0ac97
#define BTN_TRIGGER_HAPPY		0x2c0
#define BTN_TRIGGER_HAPPY1		0x2c0
#define BTN_TRIGGER_HAPPY2		0x2c1
#define BTN_TRIGGER_HAPPY3		0x2c2
#define BTN_TRIGGER_HAPPY4		0x2c3
#define BTN_TRIGGER_HAPPY5		0x2c4
#define BTN_TRIGGER_HAPPY6		0x2c5
#define BTN_TRIGGER_HAPPY7		0x2c6
#define BTN_TRIGGER_HAPPY8		0x2c7
#define BTN_TRIGGER_HAPPY9		0x2c8
#define BTN_TRIGGER_HAPPY10		0x2c9
#define BTN_TRIGGER_HAPPY11		0x2ca
#define BTN_TRIGGER_HAPPY12		0x2cb
#define BTN_TRIGGER_HAPPY13		0x2cc
#define BTN_TRIGGER_HAPPY14		0x2cd
#define BTN_TRIGGER_HAPPY15		0x2ce
#define BTN_TRIGGER_HAPPY16		0x2cf
#define BTN_TRIGGER_HAPPY17		0x2d0
#define BTN_TRIGGER_HAPPY18		0x2d1
#define BTN_TRIGGER_HAPPY19		0x2d2
#define BTN_TRIGGER_HAPPY20		0x2d3
#define BTN_TRIGGER_HAPPY21		0x2d4
#define BTN_TRIGGER_HAPPY22		0x2d5
#define BTN_TRIGGER_HAPPY23		0x2d6
#define BTN_TRIGGER_HAPPY24		0x2d7
#define BTN_TRIGGER_HAPPY25		0x2d8
#define BTN_TRIGGER_HAPPY26		0x2d9
#define BTN_TRIGGER_HAPPY27		0x2da
#define BTN_TRIGGER_HAPPY28		0x2db
#define BTN_TRIGGER_HAPPY29		0x2dc
#define BTN_TRIGGER_HAPPY30		0x2dd
#define BTN_TRIGGER_HAPPY31		0x2de
#define BTN_TRIGGER_HAPPY32		0x2df
#define BTN_TRIGGER_HAPPY33		0x2e0
#define BTN_TRIGGER_HAPPY34		0x2e1
#define BTN_TRIGGER_HAPPY35		0x2e2
#define BTN_TRIGGER_HAPPY36		0x2e3
#define BTN_TRIGGER_HAPPY37		0x2e4
#define BTN_TRIGGER_HAPPY38		0x2e5
#define BTN_TRIGGER_HAPPY39		0x2e6
#define BTN_TRIGGER_HAPPY40		0x2e7

/* We avoid low common keys in module aliases so they don't get huge. */
#define KEY_MIN_INTERESTING	KEY_MUTE
#define KEY_MAX			0x2ff
#define KEY_CNT			(KEY_MAX+1)

/*
 * Relative axes
 */

#define REL_X			0x00
#define REL_Y			0x01
#define REL_Z			0x02
#define REL_RX			0x03
#define REL_RY			0x04
#define REL_RZ			0x05
#define REL_HWHEEL		0x06
#define REL_DIAL		0x07
#define REL_WHEEL		0x08
#define REL_MISC		0x09
#define REL_MAX			0x0f
#define REL_CNT			(REL_MAX+1)

/*
 * Absolute axes
 */

#define ABS_X			0x00
#define ABS_Y			0x01
#define ABS_Z			0x02
#define ABS_RX			0x03
#define ABS_RY			0x04
#define ABS_RZ			0x05
#define ABS_THROTTLE		0x06
#define ABS_RUDDER		0x07
#define ABS_WHEEL		0x08
#define ABS_GAS			0x09
#define ABS_BRAKE		0x0a
#define ABS_HAT0X		0x10
#define ABS_HAT0Y		0x11
#define ABS_HAT1X		0x12
#define ABS_HAT1Y		0x13
#define ABS_HAT2X		0x14
#define ABS_HAT2Y		0x15
#define ABS_HAT3X		0x16
#define ABS_HAT3Y		0x17
#define ABS_PRESSURE		0x18
#define ABS_DISTANCE		0x19
#define ABS_TILT_X		0x1a
#define ABS_TILT_Y		0x1b
#define ABS_TOOL_WIDTH		0x1c

#define ABS_VOLUME		0x20

#define ABS_MISC		0x28

#define ABS_MT_SLOT		0x2f	/* MT slot being modified */
#define ABS_MT_TOUCH_MAJOR	0x30	/* Major axis of touching ellipse */
#define ABS_MT_TOUCH_MINOR	0x31	/* Minor axis (omit if circular) */
#define ABS_MT_WIDTH_MAJOR	0x32	/* Major axis of approaching ellipse */
#define ABS_MT_WIDTH_MINOR	0x33	/* Minor axis (omit if circular) */
#define ABS_MT_ORIENTATION	0x34	/* Ellipse orientation */
#define ABS_MT_POSITION_X	0x35	/* Center X touch position */
#define ABS_MT_POSITION_Y	0x36	/* Center Y touch position */
#define ABS_MT_TOOL_TYPE	0x37	/* Type of touching device */
#define ABS_MT_BLOB_ID		0x38	/* Group a set of packets as a blob */
#define ABS_MT_TRACKING_ID	0x39	/* Unique ID of initiated contact */
#define ABS_MT_PRESSURE		0x3a	/* Pressure on contact area */
#define ABS_MT_DISTANCE		0x3b	/* Contact hover distance */
#define ABS_MT_TOOL_X		0x3c	/* Center X tool position */
#define ABS_MT_TOOL_Y		0x3d	/* Center Y tool position */


#define ABS_MAX			0x3f
#define ABS_CNT			(ABS_MAX+1)

/*
 * Switch events
 */

#define SW_LID			0x00  /* set = lid shut */
#define SW_TABLET_MODE		0x01  /* set = tablet mode */
#define SW_HEADPHONE_INSERT	0x02  /* set = inserted */
#define SW_RFKILL_ALL		0x03  /* rfkill master switch, type "any"
					 set = radio enabled */
#define SW_RADIO		SW_RFKILL_ALL	/* deprecated */
#define SW_MICROPHONE_INSERT	0x04  /* set = inserted */
#define SW_DOCK			0x05  /* set = plugged into dock */
#define SW_LINEOUT_INSERT	0x06  /* set = inserted */
#define SW_JACK_PHYSICAL_INSERT 0x07  /* set = mechanical switch set */
#define SW_VIDEOOUT_INSERT	0x08  /* set = inserted */
#define SW_CAMERA_LENS_COVER	0x09  /* set = lens covered */
#define SW_KEYPAD_SLIDE		0x0a  /* set = keypad slide out */
#define SW_FRONT_PROXIMITY	0x0b  /* set = front proximity sensor active */
#define SW_ROTATE_LOCK		0x0c  /* set = rotate locked/disabled */
#define SW_LINEIN_INSERT	0x0d  /* set = inserted */
#define SW_MAX			0x0f
#define SW_CNT			(SW_MAX+1)

/*
 * Misc events
 */

#define MSC_SERIAL		0x00
#define MSC_PULSELED		0x01
#define MSC_GESTURE		0x02
#define MSC_RAW			0x03
#define MSC_SCAN		0x04
#define MSC_TIMESTAMP		0x05
#define MSC_MAX			0x07
#define MSC_CNT			(MSC_MAX+1)

/*
 * LEDs
 */

#define LED_NUML		0x00
#define LED_CAPSL		0x01
#define LED_SCROLLL		0x02
#define LED_COMPOSE		0x03
#define LED_KANA		0x04
#define LED_SLEEP		0x05
#define LED_SUSPEND		0x06
#define LED_MUTE		0x07
#define LED_MISC		0x08
#define LED_MAIL		0x09
#define LED_CHARGING		0x0a
#define LED_MAX			0x0f
#define LED_CNT			(LED_MAX+1)

/*
 * Autorepeat values
 */

#define REP_DELAY		0x00
#define REP_PERIOD		0x01
#define REP_MAX			0x01
#define REP_CNT			(REP_MAX+1)

/*
 * Sounds
 */

#define SND_CLICK		0x00
#define SND_BELL		0x01
#define SND_TONE		0x02
#define SND_MAX			0x07
#define SND_CNT			(SND_MAX+1)

/*
 * IDs.
 */

#define ID_BUS			0
#define ID_VENDOR		1
#define ID_PRODUCT		2
#define ID_VERSION		3

#define BUS_PCI			0x01
#define BUS_ISAPNP		0x02
#define BUS_USB			0x03
#define BUS_HIL			0x04
#define BUS_BLUETOOTH		0x05
#define BUS_VIRTUAL		0x06

#define BUS_ISA			0x10
#define BUS_I8042		0x11
#define BUS_XTKBD		0x12
#define BUS_RS232		0x13
#define BUS_GAMEPORT		0x14
#define BUS_PARPORT		0x15
#define BUS_AMIGA		0x16
#define BUS_ADB			0x17
#define BUS_I2C			0x18
#define BUS_HOST		0x19
#define BUS_GSC			0x1A
#define BUS_ATARI		0x1B
#define BUS_SPI			0x1C

/*
 * MT_TOOL types
 */
#define MT_TOOL_FINGER		0
#define MT_TOOL_PEN		1
#define MT_TOOL_MAX		1

/*
 * Values describing the status of a force-feedback effect
 */
#define FF_STATUS_STOPPED	0x00
#define FF_STATUS_PLAYING	0x01
#define FF_STATUS_MAX		0x01

/*
 * Structures used in ioctls to upload effects to a device
 * They are pieces of a bigger structure (called ff_effect)
 */

/*
 * All duration values are expressed in ms. Values above 32767 ms (0x7fff)
 * should not be used and have unspecified results.
 */

/**
 * struct ff_replay - defines scheduling of the force-feedback effect
 * @length: duration of the effect
 * @delay: delay before effect should start playing
 */
struct ff_replay {
	__u16 length;
	__u16 delay;
};

/**
 * struct ff_trigger - defines what triggers the force-feedback effect
 * @button: number of the button triggering the effect
 * @interval: controls how soon the effect can be re-triggered
 */
struct ff_trigger {
	__u16 button;
	__u16 interval;
};

/**
 * struct ff_envelope - generic force-feedback effect envelope
 * @attack_length: duration of the attack (ms)
 * @attack_level: level at the beginning of the attack
 * @fade_length: duration of fade (ms)
 * @fade_level: level at the end of fade
 *
 * The @attack_level and @fade_level are absolute values; when applying
 * envelope force-feedback core will convert to positive/negative
 * value based on polarity of the default level of the effect.
 * Valid range for the attack and fade levels is 0x0000 - 0x7fff
 */
struct ff_envelope {
	__u16 attack_length;
	__u16 attack_level;
	__u16 fade_length;
	__u16 fade_level;
};

/**
 * struct ff_constant_effect - defines parameters of a constant force-feedback effect
 * @level: strength of the effect; may be negative
 * @envelope: envelope data
 */
struct ff_constant_effect {
	__s16 level;
	struct ff_envelope envelope;
};

/**
 * struct ff_ramp_effect - defines parameters of a ramp force-feedback effect
 * @start_level: beginning strength of the effect; may be negative
 * @end_level: final strength of the effect; may be negative
 * @envelope: envelope data
 */
struct ff_ramp_effect {
	__s16 start_level;
	__s16 end_level;
	struct ff_envelope envelope;
};

/**
 * struct ff_condition_effect - defines a spring or friction force-feedback effect
 * @right_saturation: maximum level when joystick moved all way to the right
 * @left_saturation: same for the left side
 * @right_coeff: controls how fast the force grows when the joystick moves
 *	to the right
 * @left_coeff: same for the left side
 * @deadband: size of the dead zone, where no force is produced
 * @center: position of the dead zone
 */
struct ff_condition_effect {
	__u16 right_saturation;
	__u16 left_saturation;

	__s16 right_coeff;
	__s16 left_coeff;

	__u16 deadband;
	__s16 center;
};

/**
 * struct ff_periodic_effect - defines parameters of a periodic force-feedback effect
 * @waveform: kind of the effect (wave)
 * @period: period of the wave (ms)
 * @magnitude: peak value
 * @offset: mean value of the wave (roughly)
 * @phase: 'horizontal' shift
 * @envelope: envelope data
 * @custom_len: number of samples (FF_CUSTOM only)
 * @custom_data: buffer of samples (FF_CUSTOM only)
 *
 * Known waveforms - FF_SQUARE, FF_TRIANGLE, FF_SINE, FF_SAW_UP,
 * FF_SAW_DOWN, FF_CUSTOM. The exact syntax FF_CUSTOM is undefined
 * for the time being as no driver supports it yet.
 *
 * Note: the data pointed by custom_data is copied by the driver.
 * You can therefore dispose of the memory after the upload/update.
 */
struct ff_periodic_effect {
	__u16 waveform;
	__u16 period;
	__s16 magnitude;
	__s16 offset;
	__u16 phase;

	struct ff_envelope envelope;

	__u32 custom_len;
	__s16 __user *custom_data;
};

/**
 * struct ff_rumble_effect - defines parameters of a periodic force-feedback effect
 * @strong_magnitude: magnitude of the heavy motor
 * @weak_magnitude: magnitude of the light one
 *
 * Some rumble pads have two motors of different weight. Strong_magnitude
 * represents the magnitude of the vibration generated by the heavy one.
 */
struct ff_rumble_effect {
	__u16 strong_magnitude;
	__u16 weak_magnitude;
};

/**
 * struct ff_effect - defines force feedback effect
 * @type: type of the effect (FF_CONSTANT, FF_PERIODIC, FF_RAMP, FF_SPRING,
 *	FF_FRICTION, FF_DAMPER, FF_RUMBLE, FF_INERTIA, or FF_CUSTOM)
 * @id: an unique id assigned to an effect
 * @direction: direction of the effect
 * @trigger: trigger conditions (struct ff_trigger)
 * @replay: scheduling of the effect (struct ff_replay)
 * @u: effect-specific structure (one of ff_constant_effect, ff_ramp_effect,
 *	ff_periodic_effect, ff_condition_effect, ff_rumble_effect) further
 *	defining effect parameters
 *
 * This structure is sent through ioctl from the application to the driver.
 * To create a new effect application should set its @id to -1; the kernel
 * will return assigned @id which can later be used to update or delete
 * this effect.
 *
 * Direction of the effect is encoded as follows:
 *	0 deg -> 0x0000 (down)
 *	90 deg -> 0x4000 (left)
 *	180 deg -> 0x8000 (up)
 *	270 deg -> 0xC000 (right)
 */
struct ff_effect {
	__u16 type;
	__s16 id;
	__u16 direction;
	struct ff_trigger trigger;
	struct ff_replay replay;

	union {
		struct ff_constant_effect constant;
		struct ff_ramp_effect ramp;
		struct ff_periodic_effect periodic;
		struct ff_condition_effect condition[2]; /* One for each axis */
		struct ff_rumble_effect rumble;
	} u;
};

/*
 * Force feedback effect types
 */

#define FF_RUMBLE	0x50
#define FF_PERIODIC	0x51
#define FF_CONSTANT	0x52
#define FF_SPRING	0x53
#define FF_FRICTION	0x54
#define FF_DAMPER	0x55
#define FF_INERTIA	0x56
#define FF_RAMP		0x57

#define FF_EFFECT_MIN	FF_RUMBLE
#define FF_EFFECT_MAX	FF_RAMP

/*
 * Force feedback periodic effect types
 */

#define FF_SQUARE	0x58
#define FF_TRIANGLE	0x59
#define FF_SINE		0x5a
#define FF_SAW_UP	0x5b
#define FF_SAW_DOWN	0x5c
#define FF_CUSTOM	0x5d

#define FF_WAVEFORM_MIN	FF_SQUARE
#define FF_WAVEFORM_MAX	FF_CUSTOM

/*
 * Set ff device properties
 */

#define FF_GAIN		0x60
#define FF_AUTOCENTER	0x61

#define FF_MAX		0x7f
#define FF_CNT		(FF_MAX+1)

#endif /* _UAPI_INPUT_H */<|MERGE_RESOLUTION|>--- conflicted
+++ resolved
@@ -711,14 +711,11 @@
 #define KEY_ATTENDANT_TOGGLE	0x21d	/* Attendant call on or off */
 #define KEY_LIGHTS_TOGGLE	0x21e	/* Reading light on or off */
 
-<<<<<<< HEAD
-=======
 #define BTN_DPAD_UP		0x220
 #define BTN_DPAD_DOWN		0x221
 #define BTN_DPAD_LEFT		0x222
 #define BTN_DPAD_RIGHT		0x223
 
->>>>>>> d0e0ac97
 #define BTN_TRIGGER_HAPPY		0x2c0
 #define BTN_TRIGGER_HAPPY1		0x2c0
 #define BTN_TRIGGER_HAPPY2		0x2c1
