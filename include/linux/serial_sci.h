--- conflicted
+++ resolved
@@ -18,12 +18,9 @@
 	SCBRR_ALGO_3,		/* (((clk * 2) + 16 * bps) / (16 * bps) - 1) */
 	SCBRR_ALGO_4,		/* (((clk * 2) + 16 * bps) / (32 * bps) - 1) */
 	SCBRR_ALGO_5,		/* (((clk * 1000 / 32) / bps) - 1) */
-<<<<<<< HEAD
 	SCBRR_ALGO_6,		/* HSCIF variable sample rate algorithm */
-=======
 
 	SCBRR_NR_ALGOS,
->>>>>>> 37284bd9
 };
 
 #define SCSCR_TIE	(1 << 7)
