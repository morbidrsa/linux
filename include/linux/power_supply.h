/*
 *  Universal power supply monitor class
 *
 *  Copyright © 2007  Anton Vorontsov <cbou@mail.ru>
 *  Copyright © 2004  Szabolcs Gyurko
 *  Copyright © 2003  Ian Molton <spyro@f2s.com>
 *
 *  Modified: 2004, Oct     Szabolcs Gyurko
 *
 *  You may use this code as per GPL version 2
 */

#ifndef __LINUX_POWER_SUPPLY_H__
#define __LINUX_POWER_SUPPLY_H__

#include <linux/workqueue.h>
#include <linux/leds.h>

struct device;

/*
 * All voltages, currents, charges, energies, time and temperatures in uV,
 * µA, µAh, µWh, seconds and tenths of degree Celsius unless otherwise
 * stated. It's driver's job to convert its raw values to units in which
 * this class operates.
 */

/*
 * For systems where the charger determines the maximum battery capacity
 * the min and max fields should be used to present these values to user
 * space. Unused/unknown fields will not appear in sysfs.
 */

enum {
	POWER_SUPPLY_STATUS_UNKNOWN = 0,
	POWER_SUPPLY_STATUS_CHARGING,
	POWER_SUPPLY_STATUS_DISCHARGING,
	POWER_SUPPLY_STATUS_NOT_CHARGING,
	POWER_SUPPLY_STATUS_FULL,
};

enum {
	POWER_SUPPLY_CHARGE_TYPE_UNKNOWN = 0,
	POWER_SUPPLY_CHARGE_TYPE_NONE,
	POWER_SUPPLY_CHARGE_TYPE_TRICKLE,
	POWER_SUPPLY_CHARGE_TYPE_FAST,
};

enum {
	POWER_SUPPLY_HEALTH_UNKNOWN = 0,
	POWER_SUPPLY_HEALTH_GOOD,
	POWER_SUPPLY_HEALTH_OVERHEAT,
	POWER_SUPPLY_HEALTH_DEAD,
	POWER_SUPPLY_HEALTH_OVERVOLTAGE,
	POWER_SUPPLY_HEALTH_UNSPEC_FAILURE,
	POWER_SUPPLY_HEALTH_COLD,
	POWER_SUPPLY_HEALTH_WATCHDOG_TIMER_EXPIRE,
	POWER_SUPPLY_HEALTH_SAFETY_TIMER_EXPIRE,
};

enum {
	POWER_SUPPLY_TECHNOLOGY_UNKNOWN = 0,
	POWER_SUPPLY_TECHNOLOGY_NiMH,
	POWER_SUPPLY_TECHNOLOGY_LION,
	POWER_SUPPLY_TECHNOLOGY_LIPO,
	POWER_SUPPLY_TECHNOLOGY_LiFe,
	POWER_SUPPLY_TECHNOLOGY_NiCd,
	POWER_SUPPLY_TECHNOLOGY_LiMn,
};

enum {
	POWER_SUPPLY_CAPACITY_LEVEL_UNKNOWN = 0,
	POWER_SUPPLY_CAPACITY_LEVEL_CRITICAL,
	POWER_SUPPLY_CAPACITY_LEVEL_LOW,
	POWER_SUPPLY_CAPACITY_LEVEL_NORMAL,
	POWER_SUPPLY_CAPACITY_LEVEL_HIGH,
	POWER_SUPPLY_CAPACITY_LEVEL_FULL,
};

enum {
	POWER_SUPPLY_SCOPE_UNKNOWN = 0,
	POWER_SUPPLY_SCOPE_SYSTEM,
	POWER_SUPPLY_SCOPE_DEVICE,
};

enum power_supply_property {
	/* Properties of type `int' */
	POWER_SUPPLY_PROP_STATUS = 0,
	POWER_SUPPLY_PROP_CHARGE_TYPE,
	POWER_SUPPLY_PROP_HEALTH,
	POWER_SUPPLY_PROP_PRESENT,
	POWER_SUPPLY_PROP_ONLINE,
	POWER_SUPPLY_PROP_AUTHENTIC,
	POWER_SUPPLY_PROP_TECHNOLOGY,
	POWER_SUPPLY_PROP_CYCLE_COUNT,
	POWER_SUPPLY_PROP_VOLTAGE_MAX,
	POWER_SUPPLY_PROP_VOLTAGE_MIN,
	POWER_SUPPLY_PROP_VOLTAGE_MAX_DESIGN,
	POWER_SUPPLY_PROP_VOLTAGE_MIN_DESIGN,
	POWER_SUPPLY_PROP_VOLTAGE_NOW,
	POWER_SUPPLY_PROP_VOLTAGE_AVG,
	POWER_SUPPLY_PROP_VOLTAGE_OCV,
	POWER_SUPPLY_PROP_CURRENT_MAX,
	POWER_SUPPLY_PROP_CURRENT_NOW,
	POWER_SUPPLY_PROP_CURRENT_AVG,
	POWER_SUPPLY_PROP_POWER_NOW,
	POWER_SUPPLY_PROP_POWER_AVG,
	POWER_SUPPLY_PROP_CHARGE_FULL_DESIGN,
	POWER_SUPPLY_PROP_CHARGE_EMPTY_DESIGN,
	POWER_SUPPLY_PROP_CHARGE_FULL,
	POWER_SUPPLY_PROP_CHARGE_EMPTY,
	POWER_SUPPLY_PROP_CHARGE_NOW,
	POWER_SUPPLY_PROP_CHARGE_AVG,
	POWER_SUPPLY_PROP_CHARGE_COUNTER,
	POWER_SUPPLY_PROP_CONSTANT_CHARGE_CURRENT,
	POWER_SUPPLY_PROP_CONSTANT_CHARGE_CURRENT_MAX,
	POWER_SUPPLY_PROP_CONSTANT_CHARGE_VOLTAGE,
	POWER_SUPPLY_PROP_CONSTANT_CHARGE_VOLTAGE_MAX,
	POWER_SUPPLY_PROP_CHARGE_CONTROL_LIMIT,
	POWER_SUPPLY_PROP_CHARGE_CONTROL_LIMIT_MAX,
	POWER_SUPPLY_PROP_ENERGY_FULL_DESIGN,
	POWER_SUPPLY_PROP_ENERGY_EMPTY_DESIGN,
	POWER_SUPPLY_PROP_ENERGY_FULL,
	POWER_SUPPLY_PROP_ENERGY_EMPTY,
	POWER_SUPPLY_PROP_ENERGY_NOW,
	POWER_SUPPLY_PROP_ENERGY_AVG,
	POWER_SUPPLY_PROP_CAPACITY, /* in percents! */
	POWER_SUPPLY_PROP_CAPACITY_ALERT_MIN, /* in percents! */
	POWER_SUPPLY_PROP_CAPACITY_ALERT_MAX, /* in percents! */
	POWER_SUPPLY_PROP_CAPACITY_LEVEL,
	POWER_SUPPLY_PROP_TEMP,
	POWER_SUPPLY_PROP_TEMP_ALERT_MIN,
	POWER_SUPPLY_PROP_TEMP_ALERT_MAX,
	POWER_SUPPLY_PROP_TEMP_AMBIENT,
	POWER_SUPPLY_PROP_TEMP_AMBIENT_ALERT_MIN,
	POWER_SUPPLY_PROP_TEMP_AMBIENT_ALERT_MAX,
	POWER_SUPPLY_PROP_TIME_TO_EMPTY_NOW,
	POWER_SUPPLY_PROP_TIME_TO_EMPTY_AVG,
	POWER_SUPPLY_PROP_TIME_TO_FULL_NOW,
	POWER_SUPPLY_PROP_TIME_TO_FULL_AVG,
	POWER_SUPPLY_PROP_TYPE, /* use power_supply.type instead */
	POWER_SUPPLY_PROP_SCOPE,
	/* Properties of type `const char *' */
	POWER_SUPPLY_PROP_MODEL_NAME,
	POWER_SUPPLY_PROP_MANUFACTURER,
	POWER_SUPPLY_PROP_SERIAL_NUMBER,
};

enum power_supply_type {
	POWER_SUPPLY_TYPE_UNKNOWN = 0,
	POWER_SUPPLY_TYPE_BATTERY,
	POWER_SUPPLY_TYPE_UPS,
	POWER_SUPPLY_TYPE_MAINS,
	POWER_SUPPLY_TYPE_USB,		/* Standard Downstream Port */
	POWER_SUPPLY_TYPE_USB_DCP,	/* Dedicated Charging Port */
	POWER_SUPPLY_TYPE_USB_CDP,	/* Charging Downstream Port */
	POWER_SUPPLY_TYPE_USB_ACA,	/* Accessory Charger Adapters */
};

union power_supply_propval {
	int intval;
	const char *strval;
};

struct device_node;

struct power_supply {
	const char *name;
	enum power_supply_type type;
	enum power_supply_property *properties;
	size_t num_properties;

	char **supplied_to;
	size_t num_supplicants;

	char **supplied_from;
	size_t num_supplies;
<<<<<<< HEAD
#ifdef CONFIG_OF
	struct device_node *of_node;
#endif
=======
	struct device_node *of_node;
>>>>>>> d0e0ac97

	int (*get_property)(struct power_supply *psy,
			    enum power_supply_property psp,
			    union power_supply_propval *val);
	int (*set_property)(struct power_supply *psy,
			    enum power_supply_property psp,
			    const union power_supply_propval *val);
	int (*property_is_writeable)(struct power_supply *psy,
				     enum power_supply_property psp);
	void (*external_power_changed)(struct power_supply *psy);
	void (*set_charged)(struct power_supply *psy);

	/* For APM emulation, think legacy userspace. */
	int use_for_apm;

	/* private */
	struct device *dev;
	struct work_struct changed_work;
#ifdef CONFIG_THERMAL
	struct thermal_zone_device *tzd;
	struct thermal_cooling_device *tcd;
#endif

#ifdef CONFIG_LEDS_TRIGGERS
	struct led_trigger *charging_full_trig;
	char *charging_full_trig_name;
	struct led_trigger *charging_trig;
	char *charging_trig_name;
	struct led_trigger *full_trig;
	char *full_trig_name;
	struct led_trigger *online_trig;
	char *online_trig_name;
	struct led_trigger *charging_blink_full_solid_trig;
	char *charging_blink_full_solid_trig_name;
#endif
};

/*
 * This is recommended structure to specify static power supply parameters.
 * Generic one, parametrizable for different power supplies. Power supply
 * class itself does not use it, but that's what implementing most platform
 * drivers, should try reuse for consistency.
 */

struct power_supply_info {
	const char *name;
	int technology;
	int voltage_max_design;
	int voltage_min_design;
	int charge_full_design;
	int charge_empty_design;
	int energy_full_design;
	int energy_empty_design;
	int use_for_apm;
};

extern struct power_supply *power_supply_get_by_name(const char *name);
extern void power_supply_changed(struct power_supply *psy);
extern int power_supply_am_i_supplied(struct power_supply *psy);
extern int power_supply_set_battery_charged(struct power_supply *psy);

#ifdef CONFIG_POWER_SUPPLY
extern int power_supply_is_system_supplied(void);
#else
static inline int power_supply_is_system_supplied(void) { return -ENOSYS; }
#endif

extern int power_supply_register(struct device *parent,
				 struct power_supply *psy);
extern void power_supply_unregister(struct power_supply *psy);
extern int power_supply_powers(struct power_supply *psy, struct device *dev);

/* For APM emulation, think legacy userspace. */
extern struct class *power_supply_class;

static inline bool power_supply_is_amp_property(enum power_supply_property psp)
{
	switch (psp) {
	case POWER_SUPPLY_PROP_CHARGE_FULL_DESIGN:
	case POWER_SUPPLY_PROP_CHARGE_EMPTY_DESIGN:
	case POWER_SUPPLY_PROP_CHARGE_FULL:
	case POWER_SUPPLY_PROP_CHARGE_EMPTY:
	case POWER_SUPPLY_PROP_CHARGE_NOW:
	case POWER_SUPPLY_PROP_CHARGE_AVG:
	case POWER_SUPPLY_PROP_CHARGE_COUNTER:
	case POWER_SUPPLY_PROP_CONSTANT_CHARGE_CURRENT:
	case POWER_SUPPLY_PROP_CONSTANT_CHARGE_CURRENT_MAX:
	case POWER_SUPPLY_PROP_CURRENT_MAX:
	case POWER_SUPPLY_PROP_CURRENT_NOW:
	case POWER_SUPPLY_PROP_CURRENT_AVG:
		return 1;
	default:
		break;
	}

	return 0;
}

static inline bool power_supply_is_watt_property(enum power_supply_property psp)
{
	switch (psp) {
	case POWER_SUPPLY_PROP_ENERGY_FULL_DESIGN:
	case POWER_SUPPLY_PROP_ENERGY_EMPTY_DESIGN:
	case POWER_SUPPLY_PROP_ENERGY_FULL:
	case POWER_SUPPLY_PROP_ENERGY_EMPTY:
	case POWER_SUPPLY_PROP_ENERGY_NOW:
	case POWER_SUPPLY_PROP_ENERGY_AVG:
	case POWER_SUPPLY_PROP_VOLTAGE_MAX:
	case POWER_SUPPLY_PROP_VOLTAGE_MIN:
	case POWER_SUPPLY_PROP_VOLTAGE_MAX_DESIGN:
	case POWER_SUPPLY_PROP_VOLTAGE_MIN_DESIGN:
	case POWER_SUPPLY_PROP_VOLTAGE_NOW:
	case POWER_SUPPLY_PROP_VOLTAGE_AVG:
	case POWER_SUPPLY_PROP_VOLTAGE_OCV:
	case POWER_SUPPLY_PROP_CONSTANT_CHARGE_VOLTAGE:
	case POWER_SUPPLY_PROP_CONSTANT_CHARGE_VOLTAGE_MAX:
	case POWER_SUPPLY_PROP_POWER_NOW:
		return 1;
	default:
		break;
	}

	return 0;
}

#endif /* __LINUX_POWER_SUPPLY_H__ */<|MERGE_RESOLUTION|>--- conflicted
+++ resolved
@@ -175,13 +175,7 @@
 
 	char **supplied_from;
 	size_t num_supplies;
-<<<<<<< HEAD
-#ifdef CONFIG_OF
 	struct device_node *of_node;
-#endif
-=======
-	struct device_node *of_node;
->>>>>>> d0e0ac97
 
 	int (*get_property)(struct power_supply *psy,
 			    enum power_supply_property psp,
