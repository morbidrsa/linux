#ifndef _LINUX_SCHED_H
#define _LINUX_SCHED_H

#include <uapi/linux/sched.h>


struct sched_param {
	int sched_priority;
};

#include <asm/param.h>	/* for HZ */

#include <linux/capability.h>
#include <linux/threads.h>
#include <linux/kernel.h>
#include <linux/types.h>
#include <linux/timex.h>
#include <linux/jiffies.h>
#include <linux/rbtree.h>
#include <linux/thread_info.h>
#include <linux/cpumask.h>
#include <linux/errno.h>
#include <linux/nodemask.h>
#include <linux/mm_types.h>

#include <asm/page.h>
#include <asm/ptrace.h>
#include <asm/cputime.h>

#include <linux/smp.h>
#include <linux/sem.h>
#include <linux/signal.h>
#include <linux/compiler.h>
#include <linux/completion.h>
#include <linux/pid.h>
#include <linux/percpu.h>
#include <linux/topology.h>
#include <linux/proportions.h>
#include <linux/seccomp.h>
#include <linux/rcupdate.h>
#include <linux/rculist.h>
#include <linux/rtmutex.h>

#include <linux/time.h>
#include <linux/param.h>
#include <linux/resource.h>
#include <linux/timer.h>
#include <linux/hrtimer.h>
#include <linux/task_io_accounting.h>
#include <linux/latencytop.h>
#include <linux/cred.h>
#include <linux/llist.h>
#include <linux/uidgid.h>
#include <linux/gfp.h>

#include <asm/processor.h>

struct exec_domain;
struct futex_pi_state;
struct robust_list_head;
struct bio_list;
struct fs_struct;
struct perf_event_context;
struct blk_plug;

/*
 * List of flags we want to share for kernel threads,
 * if only because they are not used by them anyway.
 */
#define CLONE_KERNEL	(CLONE_FS | CLONE_FILES | CLONE_SIGHAND)

/*
 * These are the constant used to fake the fixed-point load-average
 * counting. Some notes:
 *  - 11 bit fractions expand to 22 bits by the multiplies: this gives
 *    a load-average precision of 10 bits integer + 11 bits fractional
 *  - if you want to count load-averages more often, you need more
 *    precision, or rounding will get you. With 2-second counting freq,
 *    the EXP_n values would be 1981, 2034 and 2043 if still using only
 *    11 bit fractions.
 */
extern unsigned long avenrun[];		/* Load averages */
extern void get_avenrun(unsigned long *loads, unsigned long offset, int shift);

#define FSHIFT		11		/* nr of bits of precision */
#define FIXED_1		(1<<FSHIFT)	/* 1.0 as fixed-point */
#define LOAD_FREQ	(5*HZ+1)	/* 5 sec intervals */
#define EXP_1		1884		/* 1/exp(5sec/1min) as fixed-point */
#define EXP_5		2014		/* 1/exp(5sec/5min) */
#define EXP_15		2037		/* 1/exp(5sec/15min) */

#define CALC_LOAD(load,exp,n) \
	load *= exp; \
	load += n*(FIXED_1-exp); \
	load >>= FSHIFT;

extern unsigned long total_forks;
extern int nr_threads;
DECLARE_PER_CPU(unsigned long, process_counts);
extern int nr_processes(void);
extern unsigned long nr_running(void);
extern unsigned long nr_iowait(void);
extern unsigned long nr_iowait_cpu(int cpu);
extern unsigned long this_cpu_load(void);


extern void calc_global_load(unsigned long ticks);
extern void update_cpu_load_nohz(void);

/* Notifier for when a task gets migrated to a new CPU */
struct task_migration_notifier {
	struct task_struct *task;
	int from_cpu;
	int to_cpu;
};
extern void register_task_migration_notifier(struct notifier_block *n);

extern unsigned long get_parent_ip(unsigned long addr);

extern void dump_cpu_task(int cpu);

struct seq_file;
struct cfs_rq;
struct task_group;
#ifdef CONFIG_SCHED_DEBUG
extern void proc_sched_show_task(struct task_struct *p, struct seq_file *m);
extern void proc_sched_set_task(struct task_struct *p);
extern void
print_cfs_rq(struct seq_file *m, int cpu, struct cfs_rq *cfs_rq);
#endif

/*
 * Task state bitmask. NOTE! These bits are also
 * encoded in fs/proc/array.c: get_task_state().
 *
 * We have two separate sets of flags: task->state
 * is about runnability, while task->exit_state are
 * about the task exiting. Confusing, but this way
 * modifying one set can't modify the other one by
 * mistake.
 */
#define TASK_RUNNING		0
#define TASK_INTERRUPTIBLE	1
#define TASK_UNINTERRUPTIBLE	2
#define __TASK_STOPPED		4
#define __TASK_TRACED		8
/* in tsk->exit_state */
#define EXIT_ZOMBIE		16
#define EXIT_DEAD		32
/* in tsk->state again */
#define TASK_DEAD		64
#define TASK_WAKEKILL		128
#define TASK_WAKING		256
#define TASK_PARKED		512
#define TASK_STATE_MAX		1024

#define TASK_STATE_TO_CHAR_STR "RSDTtZXxKWP"

extern char ___assert_task_state[1 - 2*!!(
		sizeof(TASK_STATE_TO_CHAR_STR)-1 != ilog2(TASK_STATE_MAX)+1)];

/* Convenience macros for the sake of set_task_state */
#define TASK_KILLABLE		(TASK_WAKEKILL | TASK_UNINTERRUPTIBLE)
#define TASK_STOPPED		(TASK_WAKEKILL | __TASK_STOPPED)
#define TASK_TRACED		(TASK_WAKEKILL | __TASK_TRACED)

/* Convenience macros for the sake of wake_up */
#define TASK_NORMAL		(TASK_INTERRUPTIBLE | TASK_UNINTERRUPTIBLE)
#define TASK_ALL		(TASK_NORMAL | __TASK_STOPPED | __TASK_TRACED)

/* get_task_state() */
#define TASK_REPORT		(TASK_RUNNING | TASK_INTERRUPTIBLE | \
				 TASK_UNINTERRUPTIBLE | __TASK_STOPPED | \
				 __TASK_TRACED)

#define task_is_traced(task)	((task->state & __TASK_TRACED) != 0)
#define task_is_stopped(task)	((task->state & __TASK_STOPPED) != 0)
#define task_is_dead(task)	((task)->exit_state != 0)
#define task_is_stopped_or_traced(task)	\
			((task->state & (__TASK_STOPPED | __TASK_TRACED)) != 0)
#define task_contributes_to_load(task)	\
				((task->state & TASK_UNINTERRUPTIBLE) != 0 && \
				 (task->flags & PF_FROZEN) == 0)

#define __set_task_state(tsk, state_value)		\
	do { (tsk)->state = (state_value); } while (0)
#define set_task_state(tsk, state_value)		\
	set_mb((tsk)->state, (state_value))

/*
 * set_current_state() includes a barrier so that the write of current->state
 * is correctly serialised wrt the caller's subsequent test of whether to
 * actually sleep:
 *
 *	set_current_state(TASK_UNINTERRUPTIBLE);
 *	if (do_i_need_to_sleep())
 *		schedule();
 *
 * If the caller does not need such serialisation then use __set_current_state()
 */
#define __set_current_state(state_value)			\
	do { current->state = (state_value); } while (0)
#define set_current_state(state_value)		\
	set_mb(current->state, (state_value))

/* Task command name length */
#define TASK_COMM_LEN 16

#include <linux/spinlock.h>

/*
 * This serializes "schedule()" and also protects
 * the run-queue from deletions/modifications (but
 * _adding_ to the beginning of the run-queue has
 * a separate lock).
 */
extern rwlock_t tasklist_lock;
extern spinlock_t mmlist_lock;

struct task_struct;

#ifdef CONFIG_PROVE_RCU
extern int lockdep_tasklist_lock_is_held(void);
#endif /* #ifdef CONFIG_PROVE_RCU */

extern void sched_init(void);
extern void sched_init_smp(void);
extern asmlinkage void schedule_tail(struct task_struct *prev);
extern void init_idle(struct task_struct *idle, int cpu);
extern void init_idle_bootup_task(struct task_struct *idle);

extern int runqueue_is_locked(int cpu);

#if defined(CONFIG_SMP) && defined(CONFIG_NO_HZ_COMMON)
extern void nohz_balance_enter_idle(int cpu);
extern void set_cpu_sd_state_idle(void);
extern int get_nohz_timer_target(void);
#else
static inline void nohz_balance_enter_idle(int cpu) { }
static inline void set_cpu_sd_state_idle(void) { }
#endif

/*
 * Only dump TASK_* tasks. (0 for all tasks)
 */
extern void show_state_filter(unsigned long state_filter);

static inline void show_state(void)
{
	show_state_filter(0);
}

extern void show_regs(struct pt_regs *);

/*
 * TASK is a pointer to the task whose backtrace we want to see (or NULL for current
 * task), SP is the stack pointer of the first frame that should be shown in the back
 * trace (or NULL if the entire call-chain of the task should be shown).
 */
extern void show_stack(struct task_struct *task, unsigned long *sp);

void io_schedule(void);
long io_schedule_timeout(long timeout);

extern void cpu_init (void);
extern void trap_init(void);
extern void update_process_times(int user);
extern void scheduler_tick(void);

extern void sched_show_task(struct task_struct *p);

#ifdef CONFIG_LOCKUP_DETECTOR
extern void touch_softlockup_watchdog(void);
extern void touch_softlockup_watchdog_sync(void);
extern void touch_all_softlockup_watchdogs(void);
extern int proc_dowatchdog_thresh(struct ctl_table *table, int write,
				  void __user *buffer,
				  size_t *lenp, loff_t *ppos);
extern unsigned int  softlockup_panic;
void lockup_detector_init(void);
#else
static inline void touch_softlockup_watchdog(void)
{
}
static inline void touch_softlockup_watchdog_sync(void)
{
}
static inline void touch_all_softlockup_watchdogs(void)
{
}
static inline void lockup_detector_init(void)
{
}
#endif

/* Attach to any functions which should be ignored in wchan output. */
#define __sched		__attribute__((__section__(".sched.text")))

/* Linker adds these: start and end of __sched functions */
extern char __sched_text_start[], __sched_text_end[];

/* Is this address in the __sched functions? */
extern int in_sched_functions(unsigned long addr);

#define	MAX_SCHEDULE_TIMEOUT	LONG_MAX
extern signed long schedule_timeout(signed long timeout);
extern signed long schedule_timeout_interruptible(signed long timeout);
extern signed long schedule_timeout_killable(signed long timeout);
extern signed long schedule_timeout_uninterruptible(signed long timeout);
asmlinkage void schedule(void);
extern void schedule_preempt_disabled(void);

struct nsproxy;
struct user_namespace;

#ifdef CONFIG_MMU
extern void arch_pick_mmap_layout(struct mm_struct *mm);
extern unsigned long
arch_get_unmapped_area(struct file *, unsigned long, unsigned long,
		       unsigned long, unsigned long);
extern unsigned long
arch_get_unmapped_area_topdown(struct file *filp, unsigned long addr,
			  unsigned long len, unsigned long pgoff,
			  unsigned long flags);
#else
static inline void arch_pick_mmap_layout(struct mm_struct *mm) {}
#endif


extern void set_dumpable(struct mm_struct *mm, int value);
extern int get_dumpable(struct mm_struct *mm);

/* mm flags */
/* dumpable bits */
#define MMF_DUMPABLE      0  /* core dump is permitted */
#define MMF_DUMP_SECURELY 1  /* core file is readable only by root */

#define MMF_DUMPABLE_BITS 2
#define MMF_DUMPABLE_MASK ((1 << MMF_DUMPABLE_BITS) - 1)

/* coredump filter bits */
#define MMF_DUMP_ANON_PRIVATE	2
#define MMF_DUMP_ANON_SHARED	3
#define MMF_DUMP_MAPPED_PRIVATE	4
#define MMF_DUMP_MAPPED_SHARED	5
#define MMF_DUMP_ELF_HEADERS	6
#define MMF_DUMP_HUGETLB_PRIVATE 7
#define MMF_DUMP_HUGETLB_SHARED  8

#define MMF_DUMP_FILTER_SHIFT	MMF_DUMPABLE_BITS
#define MMF_DUMP_FILTER_BITS	7
#define MMF_DUMP_FILTER_MASK \
	(((1 << MMF_DUMP_FILTER_BITS) - 1) << MMF_DUMP_FILTER_SHIFT)
#define MMF_DUMP_FILTER_DEFAULT \
	((1 << MMF_DUMP_ANON_PRIVATE) |	(1 << MMF_DUMP_ANON_SHARED) |\
	 (1 << MMF_DUMP_HUGETLB_PRIVATE) | MMF_DUMP_MASK_DEFAULT_ELF)

#ifdef CONFIG_CORE_DUMP_DEFAULT_ELF_HEADERS
# define MMF_DUMP_MASK_DEFAULT_ELF	(1 << MMF_DUMP_ELF_HEADERS)
#else
# define MMF_DUMP_MASK_DEFAULT_ELF	0
#endif
					/* leave room for more dump flags */
#define MMF_VM_MERGEABLE	16	/* KSM may merge identical pages */
#define MMF_VM_HUGEPAGE		17	/* set when VM_HUGEPAGE is set on vma */
#define MMF_EXE_FILE_CHANGED	18	/* see prctl_set_mm_exe_file() */

#define MMF_HAS_UPROBES		19	/* has uprobes */
#define MMF_RECALC_UPROBES	20	/* MMF_HAS_UPROBES can be wrong */

#define MMF_INIT_MASK		(MMF_DUMPABLE_MASK | MMF_DUMP_FILTER_MASK)

struct sighand_struct {
	atomic_t		count;
	struct k_sigaction	action[_NSIG];
	spinlock_t		siglock;
	wait_queue_head_t	signalfd_wqh;
};

struct pacct_struct {
	int			ac_flag;
	long			ac_exitcode;
	unsigned long		ac_mem;
	cputime_t		ac_utime, ac_stime;
	unsigned long		ac_minflt, ac_majflt;
};

struct cpu_itimer {
	cputime_t expires;
	cputime_t incr;
	u32 error;
	u32 incr_error;
};

/**
 * struct cputime - snaphsot of system and user cputime
 * @utime: time spent in user mode
 * @stime: time spent in system mode
 *
 * Gathers a generic snapshot of user and system time.
 */
struct cputime {
	cputime_t utime;
	cputime_t stime;
};

/**
 * struct task_cputime - collected CPU time counts
 * @utime:		time spent in user mode, in &cputime_t units
 * @stime:		time spent in kernel mode, in &cputime_t units
 * @sum_exec_runtime:	total time spent on the CPU, in nanoseconds
 *
 * This is an extension of struct cputime that includes the total runtime
 * spent by the task from the scheduler point of view.
 *
 * As a result, this structure groups together three kinds of CPU time
 * that are tracked for threads and thread groups.  Most things considering
 * CPU time want to group these counts together and treat all three
 * of them in parallel.
 */
struct task_cputime {
	cputime_t utime;
	cputime_t stime;
	unsigned long long sum_exec_runtime;
};
/* Alternate field names when used to cache expirations. */
#define prof_exp	stime
#define virt_exp	utime
#define sched_exp	sum_exec_runtime

#define INIT_CPUTIME	\
	(struct task_cputime) {					\
		.utime = 0,					\
		.stime = 0,					\
		.sum_exec_runtime = 0,				\
	}

/*
 * Disable preemption until the scheduler is running.
 * Reset by start_kernel()->sched_init()->init_idle().
 *
 * We include PREEMPT_ACTIVE to avoid cond_resched() from working
 * before the scheduler is active -- see should_resched().
 */
#define INIT_PREEMPT_COUNT	(1 + PREEMPT_ACTIVE)

/**
 * struct thread_group_cputimer - thread group interval timer counts
 * @cputime:		thread group interval timers.
 * @running:		non-zero when there are timers running and
 * 			@cputime receives updates.
 * @lock:		lock for fields in this struct.
 *
 * This structure contains the version of task_cputime, above, that is
 * used for thread group CPU timer calculations.
 */
struct thread_group_cputimer {
	struct task_cputime cputime;
	int running;
	raw_spinlock_t lock;
};

#include <linux/rwsem.h>
struct autogroup;

/*
 * NOTE! "signal_struct" does not have its own
 * locking, because a shared signal_struct always
 * implies a shared sighand_struct, so locking
 * sighand_struct is always a proper superset of
 * the locking of signal_struct.
 */
struct signal_struct {
	atomic_t		sigcnt;
	atomic_t		live;
	int			nr_threads;

	wait_queue_head_t	wait_chldexit;	/* for wait4() */

	/* current thread group signal load-balancing target: */
	struct task_struct	*curr_target;

	/* shared signal handling: */
	struct sigpending	shared_pending;

	/* thread group exit support */
	int			group_exit_code;
	/* overloaded:
	 * - notify group_exit_task when ->count is equal to notify_count
	 * - everyone except group_exit_task is stopped during signal delivery
	 *   of fatal signals, group_exit_task processes the signal.
	 */
	int			notify_count;
	struct task_struct	*group_exit_task;

	/* thread group stop support, overloads group_exit_code too */
	int			group_stop_count;
	unsigned int		flags; /* see SIGNAL_* flags below */

	/*
	 * PR_SET_CHILD_SUBREAPER marks a process, like a service
	 * manager, to re-parent orphan (double-forking) child processes
	 * to this process instead of 'init'. The service manager is
	 * able to receive SIGCHLD signals and is able to investigate
	 * the process until it calls wait(). All children of this
	 * process will inherit a flag if they should look for a
	 * child_subreaper process at exit.
	 */
	unsigned int		is_child_subreaper:1;
	unsigned int		has_child_subreaper:1;

	/* POSIX.1b Interval Timers */
	int			posix_timer_id;
	struct list_head	posix_timers;

	/* ITIMER_REAL timer for the process */
	struct hrtimer real_timer;
	struct pid *leader_pid;
	ktime_t it_real_incr;

	/*
	 * ITIMER_PROF and ITIMER_VIRTUAL timers for the process, we use
	 * CPUCLOCK_PROF and CPUCLOCK_VIRT for indexing array as these
	 * values are defined to 0 and 1 respectively
	 */
	struct cpu_itimer it[2];

	/*
	 * Thread group totals for process CPU timers.
	 * See thread_group_cputimer(), et al, for details.
	 */
	struct thread_group_cputimer cputimer;

	/* Earliest-expiration cache. */
	struct task_cputime cputime_expires;

	struct list_head cpu_timers[3];

	struct pid *tty_old_pgrp;

	/* boolean value for session group leader */
	int leader;

	struct tty_struct *tty; /* NULL if no tty */

#ifdef CONFIG_SCHED_AUTOGROUP
	struct autogroup *autogroup;
#endif
	/*
	 * Cumulative resource counters for dead threads in the group,
	 * and for reaped dead child processes forked by this group.
	 * Live threads maintain their own counters and add to these
	 * in __exit_signal, except for the group leader.
	 */
	cputime_t utime, stime, cutime, cstime;
	cputime_t gtime;
	cputime_t cgtime;
#ifndef CONFIG_VIRT_CPU_ACCOUNTING_NATIVE
	struct cputime prev_cputime;
#endif
	unsigned long nvcsw, nivcsw, cnvcsw, cnivcsw;
	unsigned long min_flt, maj_flt, cmin_flt, cmaj_flt;
	unsigned long inblock, oublock, cinblock, coublock;
	unsigned long maxrss, cmaxrss;
	struct task_io_accounting ioac;

	/*
	 * Cumulative ns of schedule CPU time fo dead threads in the
	 * group, not including a zombie group leader, (This only differs
	 * from jiffies_to_ns(utime + stime) if sched_clock uses something
	 * other than jiffies.)
	 */
	unsigned long long sum_sched_runtime;

	/*
	 * We don't bother to synchronize most readers of this at all,
	 * because there is no reader checking a limit that actually needs
	 * to get both rlim_cur and rlim_max atomically, and either one
	 * alone is a single word that can safely be read normally.
	 * getrlimit/setrlimit use task_lock(current->group_leader) to
	 * protect this instead of the siglock, because they really
	 * have no need to disable irqs.
	 */
	struct rlimit rlim[RLIM_NLIMITS];

#ifdef CONFIG_BSD_PROCESS_ACCT
	struct pacct_struct pacct;	/* per-process accounting information */
#endif
#ifdef CONFIG_TASKSTATS
	struct taskstats *stats;
#endif
#ifdef CONFIG_AUDIT
	unsigned audit_tty;
	unsigned audit_tty_log_passwd;
	struct tty_audit_buf *tty_audit_buf;
#endif
#ifdef CONFIG_CGROUPS
	/*
	 * group_rwsem prevents new tasks from entering the threadgroup and
	 * member tasks from exiting,a more specifically, setting of
	 * PF_EXITING.  fork and exit paths are protected with this rwsem
	 * using threadgroup_change_begin/end().  Users which require
	 * threadgroup to remain stable should use threadgroup_[un]lock()
	 * which also takes care of exec path.  Currently, cgroup is the
	 * only user.
	 */
	struct rw_semaphore group_rwsem;
#endif

	oom_flags_t oom_flags;
	short oom_score_adj;		/* OOM kill score adjustment */
	short oom_score_adj_min;	/* OOM kill score adjustment min value.
					 * Only settable by CAP_SYS_RESOURCE. */

	struct mutex cred_guard_mutex;	/* guard against foreign influences on
					 * credential calculations
					 * (notably. ptrace) */
};

/*
 * Bits in flags field of signal_struct.
 */
#define SIGNAL_STOP_STOPPED	0x00000001 /* job control stop in effect */
#define SIGNAL_STOP_CONTINUED	0x00000002 /* SIGCONT since WCONTINUED reap */
#define SIGNAL_GROUP_EXIT	0x00000004 /* group exit in progress */
#define SIGNAL_GROUP_COREDUMP	0x00000008 /* coredump in progress */
/*
 * Pending notifications to parent.
 */
#define SIGNAL_CLD_STOPPED	0x00000010
#define SIGNAL_CLD_CONTINUED	0x00000020
#define SIGNAL_CLD_MASK		(SIGNAL_CLD_STOPPED|SIGNAL_CLD_CONTINUED)

#define SIGNAL_UNKILLABLE	0x00000040 /* for init: ignore fatal signals */

/* If true, all threads except ->group_exit_task have pending SIGKILL */
static inline int signal_group_exit(const struct signal_struct *sig)
{
	return	(sig->flags & SIGNAL_GROUP_EXIT) ||
		(sig->group_exit_task != NULL);
}

/*
 * Some day this will be a full-fledged user tracking system..
 */
struct user_struct {
	atomic_t __count;	/* reference count */
	atomic_t processes;	/* How many processes does this user have? */
	atomic_t files;		/* How many open files does this user have? */
	atomic_t sigpending;	/* How many pending signals does this user have? */
#ifdef CONFIG_INOTIFY_USER
	atomic_t inotify_watches; /* How many inotify watches does this user have? */
	atomic_t inotify_devs;	/* How many inotify devs does this user have opened? */
#endif
#ifdef CONFIG_FANOTIFY
	atomic_t fanotify_listeners;
#endif
#ifdef CONFIG_EPOLL
	atomic_long_t epoll_watches; /* The number of file descriptors currently watched */
#endif
#ifdef CONFIG_POSIX_MQUEUE
	/* protected by mq_lock	*/
	unsigned long mq_bytes;	/* How many bytes can be allocated to mqueue? */
#endif
	unsigned long locked_shm; /* How many pages of mlocked shm ? */

#ifdef CONFIG_KEYS
	struct key *uid_keyring;	/* UID specific keyring */
	struct key *session_keyring;	/* UID's default session keyring */
#endif

	/* Hash table maintenance information */
	struct hlist_node uidhash_node;
	kuid_t uid;

#ifdef CONFIG_PERF_EVENTS
	atomic_long_t locked_vm;
#endif
};

extern int uids_sysfs_init(void);

extern struct user_struct *find_user(kuid_t);

extern struct user_struct root_user;
#define INIT_USER (&root_user)


struct backing_dev_info;
struct reclaim_state;

#if defined(CONFIG_SCHEDSTATS) || defined(CONFIG_TASK_DELAY_ACCT)
struct sched_info {
	/* cumulative counters */
	unsigned long pcount;	      /* # of times run on this cpu */
	unsigned long long run_delay; /* time spent waiting on a runqueue */

	/* timestamps */
	unsigned long long last_arrival,/* when we last ran on a cpu */
			   last_queued;	/* when we were last queued to run */
};
#endif /* defined(CONFIG_SCHEDSTATS) || defined(CONFIG_TASK_DELAY_ACCT) */

#ifdef CONFIG_TASK_DELAY_ACCT
struct task_delay_info {
	spinlock_t	lock;
	unsigned int	flags;	/* Private per-task flags */

	/* For each stat XXX, add following, aligned appropriately
	 *
	 * struct timespec XXX_start, XXX_end;
	 * u64 XXX_delay;
	 * u32 XXX_count;
	 *
	 * Atomicity of updates to XXX_delay, XXX_count protected by
	 * single lock above (split into XXX_lock if contention is an issue).
	 */

	/*
	 * XXX_count is incremented on every XXX operation, the delay
	 * associated with the operation is added to XXX_delay.
	 * XXX_delay contains the accumulated delay time in nanoseconds.
	 */
	struct timespec blkio_start, blkio_end;	/* Shared by blkio, swapin */
	u64 blkio_delay;	/* wait for sync block io completion */
	u64 swapin_delay;	/* wait for swapin block io completion */
	u32 blkio_count;	/* total count of the number of sync block */
				/* io operations performed */
	u32 swapin_count;	/* total count of the number of swapin block */
				/* io operations performed */

	struct timespec freepages_start, freepages_end;
	u64 freepages_delay;	/* wait for memory reclaim */
	u32 freepages_count;	/* total count of memory reclaim */
};
#endif	/* CONFIG_TASK_DELAY_ACCT */

static inline int sched_info_on(void)
{
#ifdef CONFIG_SCHEDSTATS
	return 1;
#elif defined(CONFIG_TASK_DELAY_ACCT)
	extern int delayacct_on;
	return delayacct_on;
#else
	return 0;
#endif
}

enum cpu_idle_type {
	CPU_IDLE,
	CPU_NOT_IDLE,
	CPU_NEWLY_IDLE,
	CPU_MAX_IDLE_TYPES
};

/*
 * Increase resolution of cpu_power calculations
 */
#define SCHED_POWER_SHIFT	10
#define SCHED_POWER_SCALE	(1L << SCHED_POWER_SHIFT)

/*
 * sched-domains (multiprocessor balancing) declarations:
 */
#ifdef CONFIG_SMP
#define SD_LOAD_BALANCE		0x0001	/* Do load balancing on this domain. */
#define SD_BALANCE_NEWIDLE	0x0002	/* Balance when about to become idle */
#define SD_BALANCE_EXEC		0x0004	/* Balance on exec */
#define SD_BALANCE_FORK		0x0008	/* Balance on fork, clone */
#define SD_BALANCE_WAKE		0x0010  /* Balance on wakeup */
#define SD_WAKE_AFFINE		0x0020	/* Wake task to waking CPU */
#define SD_SHARE_CPUPOWER	0x0080	/* Domain members share cpu power */
#define SD_SHARE_PKG_RESOURCES	0x0200	/* Domain members share cpu pkg resources */
#define SD_SERIALIZE		0x0400	/* Only a single load balancing instance */
#define SD_ASYM_PACKING		0x0800  /* Place busy groups earlier in the domain */
#define SD_PREFER_SIBLING	0x1000	/* Prefer to place tasks in a sibling domain */
#define SD_OVERLAP		0x2000	/* sched_domains of this level overlap */

extern int __weak arch_sd_sibiling_asym_packing(void);

struct sched_domain_attr {
	int relax_domain_level;
};

#define SD_ATTR_INIT	(struct sched_domain_attr) {	\
	.relax_domain_level = -1,			\
}

extern int sched_domain_level_max;

struct sched_group;

struct sched_domain {
	/* These fields must be setup */
	struct sched_domain *parent;	/* top domain must be null terminated */
	struct sched_domain *child;	/* bottom domain must be null terminated */
	struct sched_group *groups;	/* the balancing groups of the domain */
	unsigned long min_interval;	/* Minimum balance interval ms */
	unsigned long max_interval;	/* Maximum balance interval ms */
	unsigned int busy_factor;	/* less balancing by factor if busy */
	unsigned int imbalance_pct;	/* No balance until over watermark */
	unsigned int cache_nice_tries;	/* Leave cache hot tasks for # tries */
	unsigned int busy_idx;
	unsigned int idle_idx;
	unsigned int newidle_idx;
	unsigned int wake_idx;
	unsigned int forkexec_idx;
	unsigned int smt_gain;

	int nohz_idle;			/* NOHZ IDLE status */
	int flags;			/* See SD_* */
	int level;

	/* Runtime fields. */
	unsigned long last_balance;	/* init to jiffies. units in jiffies */
	unsigned int balance_interval;	/* initialise to 1. units in ms. */
	unsigned int nr_balance_failed; /* initialise to 0 */

	u64 last_update;

#ifdef CONFIG_SCHEDSTATS
	/* load_balance() stats */
	unsigned int lb_count[CPU_MAX_IDLE_TYPES];
	unsigned int lb_failed[CPU_MAX_IDLE_TYPES];
	unsigned int lb_balanced[CPU_MAX_IDLE_TYPES];
	unsigned int lb_imbalance[CPU_MAX_IDLE_TYPES];
	unsigned int lb_gained[CPU_MAX_IDLE_TYPES];
	unsigned int lb_hot_gained[CPU_MAX_IDLE_TYPES];
	unsigned int lb_nobusyg[CPU_MAX_IDLE_TYPES];
	unsigned int lb_nobusyq[CPU_MAX_IDLE_TYPES];

	/* Active load balancing */
	unsigned int alb_count;
	unsigned int alb_failed;
	unsigned int alb_pushed;

	/* SD_BALANCE_EXEC stats */
	unsigned int sbe_count;
	unsigned int sbe_balanced;
	unsigned int sbe_pushed;

	/* SD_BALANCE_FORK stats */
	unsigned int sbf_count;
	unsigned int sbf_balanced;
	unsigned int sbf_pushed;

	/* try_to_wake_up() stats */
	unsigned int ttwu_wake_remote;
	unsigned int ttwu_move_affine;
	unsigned int ttwu_move_balance;
#endif
#ifdef CONFIG_SCHED_DEBUG
	char *name;
#endif
	union {
		void *private;		/* used during construction */
		struct rcu_head rcu;	/* used during destruction */
	};

	unsigned int span_weight;
	/*
	 * Span of all CPUs in this domain.
	 *
	 * NOTE: this field is variable length. (Allocated dynamically
	 * by attaching extra space to the end of the structure,
	 * depending on how many CPUs the kernel has booted up with)
	 */
	unsigned long span[0];
};

static inline struct cpumask *sched_domain_span(struct sched_domain *sd)
{
	return to_cpumask(sd->span);
}

extern void partition_sched_domains(int ndoms_new, cpumask_var_t doms_new[],
				    struct sched_domain_attr *dattr_new);

/* Allocate an array of sched domains, for partition_sched_domains(). */
cpumask_var_t *alloc_sched_domains(unsigned int ndoms);
void free_sched_domains(cpumask_var_t doms[], unsigned int ndoms);

bool cpus_share_cache(int this_cpu, int that_cpu);

#else /* CONFIG_SMP */

struct sched_domain_attr;

static inline void
partition_sched_domains(int ndoms_new, cpumask_var_t doms_new[],
			struct sched_domain_attr *dattr_new)
{
}

static inline bool cpus_share_cache(int this_cpu, int that_cpu)
{
	return true;
}

#endif	/* !CONFIG_SMP */


struct io_context;			/* See blkdev.h */


#ifdef ARCH_HAS_PREFETCH_SWITCH_STACK
extern void prefetch_stack(struct task_struct *t);
#else
static inline void prefetch_stack(struct task_struct *t) { }
#endif

struct audit_context;		/* See audit.c */
struct mempolicy;
struct pipe_inode_info;
struct uts_namespace;

struct load_weight {
	unsigned long weight, inv_weight;
};

struct sched_avg {
	/*
	 * These sums represent an infinite geometric series and so are bound
	 * above by 1024/(1-y).  Thus we only need a u32 to store them for all
	 * choices of y < 1-2^(-32)*1024.
	 */
	u32 runnable_avg_sum, runnable_avg_period;
	u64 last_runnable_update;
	s64 decay_count;
	unsigned long load_avg_contrib;
};

#ifdef CONFIG_SCHEDSTATS
struct sched_statistics {
	u64			wait_start;
	u64			wait_max;
	u64			wait_count;
	u64			wait_sum;
	u64			iowait_count;
	u64			iowait_sum;

	u64			sleep_start;
	u64			sleep_max;
	s64			sum_sleep_runtime;

	u64			block_start;
	u64			block_max;
	u64			exec_max;
	u64			slice_max;

	u64			nr_migrations_cold;
	u64			nr_failed_migrations_affine;
	u64			nr_failed_migrations_running;
	u64			nr_failed_migrations_hot;
	u64			nr_forced_migrations;

	u64			nr_wakeups;
	u64			nr_wakeups_sync;
	u64			nr_wakeups_migrate;
	u64			nr_wakeups_local;
	u64			nr_wakeups_remote;
	u64			nr_wakeups_affine;
	u64			nr_wakeups_affine_attempts;
	u64			nr_wakeups_passive;
	u64			nr_wakeups_idle;
};
#endif

struct sched_entity {
	struct load_weight	load;		/* for load-balancing */
	struct rb_node		run_node;
	struct list_head	group_node;
	unsigned int		on_rq;

	u64			exec_start;
	u64			sum_exec_runtime;
	u64			vruntime;
	u64			prev_sum_exec_runtime;

	u64			nr_migrations;

#ifdef CONFIG_SCHEDSTATS
	struct sched_statistics statistics;
#endif

#ifdef CONFIG_FAIR_GROUP_SCHED
	struct sched_entity	*parent;
	/* rq on which this entity is (to be) queued: */
	struct cfs_rq		*cfs_rq;
	/* rq "owned" by this entity/group: */
	struct cfs_rq		*my_q;
#endif

<<<<<<< HEAD
/*
 * Load-tracking only depends on SMP, FAIR_GROUP_SCHED dependency below may be
 * removed when useful for applications beyond shares distribution (e.g.
 * load-balance).
 */
#if defined(CONFIG_SMP) && defined(CONFIG_FAIR_GROUP_SCHED)
=======
#ifdef CONFIG_SMP
>>>>>>> d0e0ac97
	/* Per-entity load-tracking */
	struct sched_avg	avg;
#endif
};

struct sched_rt_entity {
	struct list_head run_list;
	unsigned long timeout;
	unsigned long watchdog_stamp;
	unsigned int time_slice;

	struct sched_rt_entity *back;
#ifdef CONFIG_RT_GROUP_SCHED
	struct sched_rt_entity	*parent;
	/* rq on which this entity is (to be) queued: */
	struct rt_rq		*rt_rq;
	/* rq "owned" by this entity/group: */
	struct rt_rq		*my_q;
#endif
};


struct rcu_node;

enum perf_event_task_context {
	perf_invalid_context = -1,
	perf_hw_context = 0,
	perf_sw_context,
	perf_nr_task_contexts,
};

struct task_struct {
	volatile long state;	/* -1 unrunnable, 0 runnable, >0 stopped */
	void *stack;
	atomic_t usage;
	unsigned int flags;	/* per process flags, defined below */
	unsigned int ptrace;

#ifdef CONFIG_SMP
	struct llist_node wake_entry;
	int on_cpu;
#endif
	int on_rq;

	int prio, static_prio, normal_prio;
	unsigned int rt_priority;
	const struct sched_class *sched_class;
	struct sched_entity se;
	struct sched_rt_entity rt;
#ifdef CONFIG_CGROUP_SCHED
	struct task_group *sched_task_group;
#endif

#ifdef CONFIG_PREEMPT_NOTIFIERS
	/* list of struct preempt_notifier: */
	struct hlist_head preempt_notifiers;
#endif

	/*
	 * fpu_counter contains the number of consecutive context switches
	 * that the FPU is used. If this is over a threshold, the lazy fpu
	 * saving becomes unlazy to save the trap. This is an unsigned char
	 * so that after 256 times the counter wraps and the behavior turns
	 * lazy again; this to deal with bursty apps that only use FPU for
	 * a short time
	 */
	unsigned char fpu_counter;
#ifdef CONFIG_BLK_DEV_IO_TRACE
	unsigned int btrace_seq;
#endif

	unsigned int policy;
	int nr_cpus_allowed;
	cpumask_t cpus_allowed;

#ifdef CONFIG_PREEMPT_RCU
	int rcu_read_lock_nesting;
	char rcu_read_unlock_special;
	struct list_head rcu_node_entry;
#endif /* #ifdef CONFIG_PREEMPT_RCU */
#ifdef CONFIG_TREE_PREEMPT_RCU
	struct rcu_node *rcu_blocked_node;
#endif /* #ifdef CONFIG_TREE_PREEMPT_RCU */
#ifdef CONFIG_RCU_BOOST
	struct rt_mutex *rcu_boost_mutex;
#endif /* #ifdef CONFIG_RCU_BOOST */

#if defined(CONFIG_SCHEDSTATS) || defined(CONFIG_TASK_DELAY_ACCT)
	struct sched_info sched_info;
#endif

	struct list_head tasks;
#ifdef CONFIG_SMP
	struct plist_node pushable_tasks;
#endif

	struct mm_struct *mm, *active_mm;
#ifdef CONFIG_COMPAT_BRK
	unsigned brk_randomized:1;
#endif
#if defined(SPLIT_RSS_COUNTING)
	struct task_rss_stat	rss_stat;
#endif
/* task state */
	int exit_state;
	int exit_code, exit_signal;
	int pdeath_signal;  /*  The signal sent when the parent dies  */
	unsigned int jobctl;	/* JOBCTL_*, siglock protected */

	/* Used for emulating ABI behavior of previous Linux versions */
	unsigned int personality;

	unsigned did_exec:1;
	unsigned in_execve:1;	/* Tell the LSMs that the process is doing an
				 * execve */
	unsigned in_iowait:1;

	/* task may not gain privileges */
	unsigned no_new_privs:1;

	/* Revert to default priority/policy when forking */
	unsigned sched_reset_on_fork:1;
	unsigned sched_contributes_to_load:1;

	pid_t pid;
	pid_t tgid;

#ifdef CONFIG_CC_STACKPROTECTOR
	/* Canary value for the -fstack-protector gcc feature */
	unsigned long stack_canary;
#endif
	/*
	 * pointers to (original) parent process, youngest child, younger sibling,
	 * older sibling, respectively.  (p->father can be replaced with
	 * p->real_parent->pid)
	 */
	struct task_struct __rcu *real_parent; /* real parent process */
	struct task_struct __rcu *parent; /* recipient of SIGCHLD, wait4() reports */
	/*
	 * children/sibling forms the list of my natural children
	 */
	struct list_head children;	/* list of my children */
	struct list_head sibling;	/* linkage in my parent's children list */
	struct task_struct *group_leader;	/* threadgroup leader */

	/*
	 * ptraced is the list of tasks this task is using ptrace on.
	 * This includes both natural children and PTRACE_ATTACH targets.
	 * p->ptrace_entry is p's link on the p->parent->ptraced list.
	 */
	struct list_head ptraced;
	struct list_head ptrace_entry;

	/* PID/PID hash table linkage. */
	struct pid_link pids[PIDTYPE_MAX];
	struct list_head thread_group;

	struct completion *vfork_done;		/* for vfork() */
	int __user *set_child_tid;		/* CLONE_CHILD_SETTID */
	int __user *clear_child_tid;		/* CLONE_CHILD_CLEARTID */

	cputime_t utime, stime, utimescaled, stimescaled;
	cputime_t gtime;
#ifndef CONFIG_VIRT_CPU_ACCOUNTING_NATIVE
	struct cputime prev_cputime;
#endif
#ifdef CONFIG_VIRT_CPU_ACCOUNTING_GEN
	seqlock_t vtime_seqlock;
	unsigned long long vtime_snap;
	enum {
		VTIME_SLEEPING = 0,
		VTIME_USER,
		VTIME_SYS,
	} vtime_snap_whence;
#endif
	unsigned long nvcsw, nivcsw; /* context switch counts */
	struct timespec start_time; 		/* monotonic time */
	struct timespec real_start_time;	/* boot based time */
/* mm fault and swap info: this can arguably be seen as either mm-specific or thread-specific */
	unsigned long min_flt, maj_flt;

	struct task_cputime cputime_expires;
	struct list_head cpu_timers[3];

/* process credentials */
	const struct cred __rcu *real_cred; /* objective and real subjective task
					 * credentials (COW) */
	const struct cred __rcu *cred;	/* effective (overridable) subjective task
					 * credentials (COW) */
	char comm[TASK_COMM_LEN]; /* executable name excluding path
				     - access with [gs]et_task_comm (which lock
				       it with task_lock())
				     - initialized normally by setup_new_exec */
/* file system info */
	int link_count, total_link_count;
#ifdef CONFIG_SYSVIPC
/* ipc stuff */
	struct sysv_sem sysvsem;
#endif
#ifdef CONFIG_DETECT_HUNG_TASK
/* hung task detection */
	unsigned long last_switch_count;
#endif
/* CPU-specific state of this task */
	struct thread_struct thread;
/* filesystem information */
	struct fs_struct *fs;
/* open file information */
	struct files_struct *files;
/* namespaces */
	struct nsproxy *nsproxy;
/* signal handlers */
	struct signal_struct *signal;
	struct sighand_struct *sighand;

	sigset_t blocked, real_blocked;
	sigset_t saved_sigmask;	/* restored if set_restore_sigmask() was used */
	struct sigpending pending;

	unsigned long sas_ss_sp;
	size_t sas_ss_size;
	int (*notifier)(void *priv);
	void *notifier_data;
	sigset_t *notifier_mask;
	struct callback_head *task_works;

	struct audit_context *audit_context;
#ifdef CONFIG_AUDITSYSCALL
	kuid_t loginuid;
	unsigned int sessionid;
#endif
	struct seccomp seccomp;

/* Thread group tracking */
   	u32 parent_exec_id;
   	u32 self_exec_id;
/* Protection of (de-)allocation: mm, files, fs, tty, keyrings, mems_allowed,
 * mempolicy */
	spinlock_t alloc_lock;

	/* Protection of the PI data structures: */
	raw_spinlock_t pi_lock;

#ifdef CONFIG_RT_MUTEXES
	/* PI waiters blocked on a rt_mutex held by this task */
	struct plist_head pi_waiters;
	/* Deadlock detection and priority inheritance handling */
	struct rt_mutex_waiter *pi_blocked_on;
#endif

#ifdef CONFIG_DEBUG_MUTEXES
	/* mutex deadlock detection */
	struct mutex_waiter *blocked_on;
#endif
#ifdef CONFIG_TRACE_IRQFLAGS
	unsigned int irq_events;
	unsigned long hardirq_enable_ip;
	unsigned long hardirq_disable_ip;
	unsigned int hardirq_enable_event;
	unsigned int hardirq_disable_event;
	int hardirqs_enabled;
	int hardirq_context;
	unsigned long softirq_disable_ip;
	unsigned long softirq_enable_ip;
	unsigned int softirq_disable_event;
	unsigned int softirq_enable_event;
	int softirqs_enabled;
	int softirq_context;
#endif
#ifdef CONFIG_LOCKDEP
# define MAX_LOCK_DEPTH 48UL
	u64 curr_chain_key;
	int lockdep_depth;
	unsigned int lockdep_recursion;
	struct held_lock held_locks[MAX_LOCK_DEPTH];
	gfp_t lockdep_reclaim_gfp;
#endif

/* journalling filesystem info */
	void *journal_info;

/* stacked block device info */
	struct bio_list *bio_list;

#ifdef CONFIG_BLOCK
/* stack plugging */
	struct blk_plug *plug;
#endif

/* VM state */
	struct reclaim_state *reclaim_state;

	struct backing_dev_info *backing_dev_info;

	struct io_context *io_context;

	unsigned long ptrace_message;
	siginfo_t *last_siginfo; /* For ptrace use.  */
	struct task_io_accounting ioac;
#if defined(CONFIG_TASK_XACCT)
	u64 acct_rss_mem1;	/* accumulated rss usage */
	u64 acct_vm_mem1;	/* accumulated virtual memory usage */
	cputime_t acct_timexpd;	/* stime + utime since last update */
#endif
#ifdef CONFIG_CPUSETS
	nodemask_t mems_allowed;	/* Protected by alloc_lock */
	seqcount_t mems_allowed_seq;	/* Seqence no to catch updates */
	int cpuset_mem_spread_rotor;
	int cpuset_slab_spread_rotor;
#endif
#ifdef CONFIG_CGROUPS
	/* Control Group info protected by css_set_lock */
	struct css_set __rcu *cgroups;
	/* cg_list protected by css_set_lock and tsk->alloc_lock */
	struct list_head cg_list;
#endif
#ifdef CONFIG_FUTEX
	struct robust_list_head __user *robust_list;
#ifdef CONFIG_COMPAT
	struct compat_robust_list_head __user *compat_robust_list;
#endif
	struct list_head pi_state_list;
	struct futex_pi_state *pi_state_cache;
#endif
#ifdef CONFIG_PERF_EVENTS
	struct perf_event_context *perf_event_ctxp[perf_nr_task_contexts];
	struct mutex perf_event_mutex;
	struct list_head perf_event_list;
#endif
#ifdef CONFIG_NUMA
	struct mempolicy *mempolicy;	/* Protected by alloc_lock */
	short il_next;
	short pref_node_fork;
#endif
#ifdef CONFIG_NUMA_BALANCING
	int numa_scan_seq;
	int numa_migrate_seq;
	unsigned int numa_scan_period;
	u64 node_stamp;			/* migration stamp  */
	struct callback_head numa_work;
#endif /* CONFIG_NUMA_BALANCING */

	struct rcu_head rcu;

	/*
	 * cache last used pipe for splice
	 */
	struct pipe_inode_info *splice_pipe;

	struct page_frag task_frag;

#ifdef	CONFIG_TASK_DELAY_ACCT
	struct task_delay_info *delays;
#endif
#ifdef CONFIG_FAULT_INJECTION
	int make_it_fail;
#endif
	/*
	 * when (nr_dirtied >= nr_dirtied_pause), it's time to call
	 * balance_dirty_pages() for some dirty throttling pause
	 */
	int nr_dirtied;
	int nr_dirtied_pause;
	unsigned long dirty_paused_when; /* start of a write-and-pause period */

#ifdef CONFIG_LATENCYTOP
	int latency_record_count;
	struct latency_record latency_record[LT_SAVECOUNT];
#endif
	/*
	 * time slack values; these are used to round up poll() and
	 * select() etc timeout values. These are in nanoseconds.
	 */
	unsigned long timer_slack_ns;
	unsigned long default_timer_slack_ns;

#ifdef CONFIG_FUNCTION_GRAPH_TRACER
	/* Index of current stored address in ret_stack */
	int curr_ret_stack;
	/* Stack of return addresses for return function tracing */
	struct ftrace_ret_stack	*ret_stack;
	/* time stamp for last schedule */
	unsigned long long ftrace_timestamp;
	/*
	 * Number of functions that haven't been traced
	 * because of depth overrun.
	 */
	atomic_t trace_overrun;
	/* Pause for the tracing */
	atomic_t tracing_graph_pause;
#endif
#ifdef CONFIG_TRACING
	/* state flags for use by tracers */
	unsigned long trace;
	/* bitmask and counter of trace recursion */
	unsigned long trace_recursion;
#endif /* CONFIG_TRACING */
#ifdef CONFIG_MEMCG /* memcg uses this to do batch job */
	struct memcg_batch_info {
		int do_batch;	/* incremented when batch uncharge started */
		struct mem_cgroup *memcg; /* target memcg of uncharge */
		unsigned long nr_pages;	/* uncharged usage */
		unsigned long memsw_nr_pages; /* uncharged mem+swap usage */
	} memcg_batch;
	unsigned int memcg_kmem_skip_account;
#endif
#ifdef CONFIG_UPROBES
	struct uprobe_task *utask;
#endif
#if defined(CONFIG_BCACHE) || defined(CONFIG_BCACHE_MODULE)
	unsigned int	sequential_io;
	unsigned int	sequential_io_avg;
#endif
};

/* Future-safe accessor for struct task_struct's cpus_allowed. */
#define tsk_cpus_allowed(tsk) (&(tsk)->cpus_allowed)

#ifdef CONFIG_NUMA_BALANCING
extern void task_numa_fault(int node, int pages, bool migrated);
extern void set_numabalancing_state(bool enabled);
#else
static inline void task_numa_fault(int node, int pages, bool migrated)
{
}
static inline void set_numabalancing_state(bool enabled)
{
}
#endif

static inline struct pid *task_pid(struct task_struct *task)
{
	return task->pids[PIDTYPE_PID].pid;
}

static inline struct pid *task_tgid(struct task_struct *task)
{
	return task->group_leader->pids[PIDTYPE_PID].pid;
}

/*
 * Without tasklist or rcu lock it is not safe to dereference
 * the result of task_pgrp/task_session even if task == current,
 * we can race with another thread doing sys_setsid/sys_setpgid.
 */
static inline struct pid *task_pgrp(struct task_struct *task)
{
	return task->group_leader->pids[PIDTYPE_PGID].pid;
}

static inline struct pid *task_session(struct task_struct *task)
{
	return task->group_leader->pids[PIDTYPE_SID].pid;
}

struct pid_namespace;

/*
 * the helpers to get the task's different pids as they are seen
 * from various namespaces
 *
 * task_xid_nr()     : global id, i.e. the id seen from the init namespace;
 * task_xid_vnr()    : virtual id, i.e. the id seen from the pid namespace of
 *                     current.
 * task_xid_nr_ns()  : id seen from the ns specified;
 *
 * set_task_vxid()   : assigns a virtual id to a task;
 *
 * see also pid_nr() etc in include/linux/pid.h
 */
pid_t __task_pid_nr_ns(struct task_struct *task, enum pid_type type,
			struct pid_namespace *ns);

static inline pid_t task_pid_nr(struct task_struct *tsk)
{
	return tsk->pid;
}

static inline pid_t task_pid_nr_ns(struct task_struct *tsk,
					struct pid_namespace *ns)
{
	return __task_pid_nr_ns(tsk, PIDTYPE_PID, ns);
}

static inline pid_t task_pid_vnr(struct task_struct *tsk)
{
	return __task_pid_nr_ns(tsk, PIDTYPE_PID, NULL);
}


static inline pid_t task_tgid_nr(struct task_struct *tsk)
{
	return tsk->tgid;
}

pid_t task_tgid_nr_ns(struct task_struct *tsk, struct pid_namespace *ns);

static inline pid_t task_tgid_vnr(struct task_struct *tsk)
{
	return pid_vnr(task_tgid(tsk));
}


static inline pid_t task_pgrp_nr_ns(struct task_struct *tsk,
					struct pid_namespace *ns)
{
	return __task_pid_nr_ns(tsk, PIDTYPE_PGID, ns);
}

static inline pid_t task_pgrp_vnr(struct task_struct *tsk)
{
	return __task_pid_nr_ns(tsk, PIDTYPE_PGID, NULL);
}


static inline pid_t task_session_nr_ns(struct task_struct *tsk,
					struct pid_namespace *ns)
{
	return __task_pid_nr_ns(tsk, PIDTYPE_SID, ns);
}

static inline pid_t task_session_vnr(struct task_struct *tsk)
{
	return __task_pid_nr_ns(tsk, PIDTYPE_SID, NULL);
}

/* obsolete, do not use */
static inline pid_t task_pgrp_nr(struct task_struct *tsk)
{
	return task_pgrp_nr_ns(tsk, &init_pid_ns);
}

/**
 * pid_alive - check that a task structure is not stale
 * @p: Task structure to be checked.
 *
 * Test if a process is not yet dead (at most zombie state)
 * If pid_alive fails, then pointers within the task structure
 * can be stale and must not be dereferenced.
 */
static inline int pid_alive(struct task_struct *p)
{
	return p->pids[PIDTYPE_PID].pid != NULL;
}

/**
 * is_global_init - check if a task structure is init
 * @tsk: Task structure to be checked.
 *
 * Check if a task structure is the first user space task the kernel created.
 */
static inline int is_global_init(struct task_struct *tsk)
{
	return tsk->pid == 1;
}

extern struct pid *cad_pid;

extern void free_task(struct task_struct *tsk);
#define get_task_struct(tsk) do { atomic_inc(&(tsk)->usage); } while(0)

extern void __put_task_struct(struct task_struct *t);

static inline void put_task_struct(struct task_struct *t)
{
	if (atomic_dec_and_test(&t->usage))
		__put_task_struct(t);
}

#ifdef CONFIG_VIRT_CPU_ACCOUNTING_GEN
extern void task_cputime(struct task_struct *t,
			 cputime_t *utime, cputime_t *stime);
extern void task_cputime_scaled(struct task_struct *t,
				cputime_t *utimescaled, cputime_t *stimescaled);
extern cputime_t task_gtime(struct task_struct *t);
#else
static inline void task_cputime(struct task_struct *t,
				cputime_t *utime, cputime_t *stime)
{
	if (utime)
		*utime = t->utime;
	if (stime)
		*stime = t->stime;
}

static inline void task_cputime_scaled(struct task_struct *t,
				       cputime_t *utimescaled,
				       cputime_t *stimescaled)
{
	if (utimescaled)
		*utimescaled = t->utimescaled;
	if (stimescaled)
		*stimescaled = t->stimescaled;
}

static inline cputime_t task_gtime(struct task_struct *t)
{
	return t->gtime;
}
#endif
extern void task_cputime_adjusted(struct task_struct *p, cputime_t *ut, cputime_t *st);
extern void thread_group_cputime_adjusted(struct task_struct *p, cputime_t *ut, cputime_t *st);

/*
 * Per process flags
 */
#define PF_EXITING	0x00000004	/* getting shut down */
#define PF_EXITPIDONE	0x00000008	/* pi exit done on shut down */
#define PF_VCPU		0x00000010	/* I'm a virtual CPU */
#define PF_WQ_WORKER	0x00000020	/* I'm a workqueue worker */
#define PF_FORKNOEXEC	0x00000040	/* forked but didn't exec */
#define PF_MCE_PROCESS  0x00000080      /* process policy on mce errors */
#define PF_SUPERPRIV	0x00000100	/* used super-user privileges */
#define PF_DUMPCORE	0x00000200	/* dumped core */
#define PF_SIGNALED	0x00000400	/* killed by a signal */
#define PF_MEMALLOC	0x00000800	/* Allocating memory */
#define PF_NPROC_EXCEEDED 0x00001000	/* set_user noticed that RLIMIT_NPROC was exceeded */
#define PF_USED_MATH	0x00002000	/* if unset the fpu must be initialized before use */
#define PF_USED_ASYNC	0x00004000	/* used async_schedule*(), used by module init */
#define PF_NOFREEZE	0x00008000	/* this thread should not be frozen */
#define PF_FROZEN	0x00010000	/* frozen for system suspend */
#define PF_FSTRANS	0x00020000	/* inside a filesystem transaction */
#define PF_KSWAPD	0x00040000	/* I am kswapd */
#define PF_MEMALLOC_NOIO 0x00080000	/* Allocating memory without IO involved */
#define PF_LESS_THROTTLE 0x00100000	/* Throttle me less: I clean memory */
#define PF_KTHREAD	0x00200000	/* I am a kernel thread */
#define PF_RANDOMIZE	0x00400000	/* randomize virtual address space */
#define PF_SWAPWRITE	0x00800000	/* Allowed to write to swap */
#define PF_SPREAD_PAGE	0x01000000	/* Spread page cache over cpuset */
#define PF_SPREAD_SLAB	0x02000000	/* Spread some slab caches over cpuset */
#define PF_NO_SETAFFINITY 0x04000000	/* Userland is not allowed to meddle with cpus_allowed */
#define PF_MCE_EARLY    0x08000000      /* Early kill for mce process policy */
#define PF_MEMPOLICY	0x10000000	/* Non-default NUMA mempolicy */
#define PF_MUTEX_TESTER	0x20000000	/* Thread belongs to the rt mutex tester */
#define PF_FREEZER_SKIP	0x40000000	/* Freezer should not count it as freezable */

/*
 * Only the _current_ task can read/write to tsk->flags, but other
 * tasks can access tsk->flags in readonly mode for example
 * with tsk_used_math (like during threaded core dumping).
 * There is however an exception to this rule during ptrace
 * or during fork: the ptracer task is allowed to write to the
 * child->flags of its traced child (same goes for fork, the parent
 * can write to the child->flags), because we're guaranteed the
 * child is not running and in turn not changing child->flags
 * at the same time the parent does it.
 */
#define clear_stopped_child_used_math(child) do { (child)->flags &= ~PF_USED_MATH; } while (0)
#define set_stopped_child_used_math(child) do { (child)->flags |= PF_USED_MATH; } while (0)
#define clear_used_math() clear_stopped_child_used_math(current)
#define set_used_math() set_stopped_child_used_math(current)
#define conditional_stopped_child_used_math(condition, child) \
	do { (child)->flags &= ~PF_USED_MATH, (child)->flags |= (condition) ? PF_USED_MATH : 0; } while (0)
#define conditional_used_math(condition) \
	conditional_stopped_child_used_math(condition, current)
#define copy_to_stopped_child_used_math(child) \
	do { (child)->flags &= ~PF_USED_MATH, (child)->flags |= current->flags & PF_USED_MATH; } while (0)
/* NOTE: this will return 0 or PF_USED_MATH, it will never return 1 */
#define tsk_used_math(p) ((p)->flags & PF_USED_MATH)
#define used_math() tsk_used_math(current)

/* __GFP_IO isn't allowed if PF_MEMALLOC_NOIO is set in current->flags */
static inline gfp_t memalloc_noio_flags(gfp_t flags)
{
	if (unlikely(current->flags & PF_MEMALLOC_NOIO))
		flags &= ~__GFP_IO;
	return flags;
}

static inline unsigned int memalloc_noio_save(void)
{
	unsigned int flags = current->flags & PF_MEMALLOC_NOIO;
	current->flags |= PF_MEMALLOC_NOIO;
	return flags;
}

static inline void memalloc_noio_restore(unsigned int flags)
{
	current->flags = (current->flags & ~PF_MEMALLOC_NOIO) | flags;
}

/*
 * task->jobctl flags
 */
#define JOBCTL_STOP_SIGMASK	0xffff	/* signr of the last group stop */

#define JOBCTL_STOP_DEQUEUED_BIT 16	/* stop signal dequeued */
#define JOBCTL_STOP_PENDING_BIT	17	/* task should stop for group stop */
#define JOBCTL_STOP_CONSUME_BIT	18	/* consume group stop count */
#define JOBCTL_TRAP_STOP_BIT	19	/* trap for STOP */
#define JOBCTL_TRAP_NOTIFY_BIT	20	/* trap for NOTIFY */
#define JOBCTL_TRAPPING_BIT	21	/* switching to TRACED */
#define JOBCTL_LISTENING_BIT	22	/* ptracer is listening for events */

#define JOBCTL_STOP_DEQUEUED	(1 << JOBCTL_STOP_DEQUEUED_BIT)
#define JOBCTL_STOP_PENDING	(1 << JOBCTL_STOP_PENDING_BIT)
#define JOBCTL_STOP_CONSUME	(1 << JOBCTL_STOP_CONSUME_BIT)
#define JOBCTL_TRAP_STOP	(1 << JOBCTL_TRAP_STOP_BIT)
#define JOBCTL_TRAP_NOTIFY	(1 << JOBCTL_TRAP_NOTIFY_BIT)
#define JOBCTL_TRAPPING		(1 << JOBCTL_TRAPPING_BIT)
#define JOBCTL_LISTENING	(1 << JOBCTL_LISTENING_BIT)

#define JOBCTL_TRAP_MASK	(JOBCTL_TRAP_STOP | JOBCTL_TRAP_NOTIFY)
#define JOBCTL_PENDING_MASK	(JOBCTL_STOP_PENDING | JOBCTL_TRAP_MASK)

extern bool task_set_jobctl_pending(struct task_struct *task,
				    unsigned int mask);
extern void task_clear_jobctl_trapping(struct task_struct *task);
extern void task_clear_jobctl_pending(struct task_struct *task,
				      unsigned int mask);

#ifdef CONFIG_PREEMPT_RCU

#define RCU_READ_UNLOCK_BLOCKED (1 << 0) /* blocked while in RCU read-side. */
#define RCU_READ_UNLOCK_NEED_QS (1 << 1) /* RCU core needs CPU response. */

static inline void rcu_copy_process(struct task_struct *p)
{
	p->rcu_read_lock_nesting = 0;
	p->rcu_read_unlock_special = 0;
#ifdef CONFIG_TREE_PREEMPT_RCU
	p->rcu_blocked_node = NULL;
#endif /* #ifdef CONFIG_TREE_PREEMPT_RCU */
#ifdef CONFIG_RCU_BOOST
	p->rcu_boost_mutex = NULL;
#endif /* #ifdef CONFIG_RCU_BOOST */
	INIT_LIST_HEAD(&p->rcu_node_entry);
}

#else

static inline void rcu_copy_process(struct task_struct *p)
{
}

#endif

static inline void tsk_restore_flags(struct task_struct *task,
				unsigned long orig_flags, unsigned long flags)
{
	task->flags &= ~flags;
	task->flags |= orig_flags & flags;
}

#ifdef CONFIG_SMP
extern void do_set_cpus_allowed(struct task_struct *p,
			       const struct cpumask *new_mask);

extern int set_cpus_allowed_ptr(struct task_struct *p,
				const struct cpumask *new_mask);
#else
static inline void do_set_cpus_allowed(struct task_struct *p,
				      const struct cpumask *new_mask)
{
}
static inline int set_cpus_allowed_ptr(struct task_struct *p,
				       const struct cpumask *new_mask)
{
	if (!cpumask_test_cpu(0, new_mask))
		return -EINVAL;
	return 0;
}
#endif

#ifdef CONFIG_NO_HZ_COMMON
void calc_load_enter_idle(void);
void calc_load_exit_idle(void);
#else
static inline void calc_load_enter_idle(void) { }
static inline void calc_load_exit_idle(void) { }
#endif /* CONFIG_NO_HZ_COMMON */

#ifndef CONFIG_CPUMASK_OFFSTACK
static inline int set_cpus_allowed(struct task_struct *p, cpumask_t new_mask)
{
	return set_cpus_allowed_ptr(p, &new_mask);
}
#endif

/*
 * Do not use outside of architecture code which knows its limitations.
 *
 * sched_clock() has no promise of monotonicity or bounded drift between
 * CPUs, use (which you should not) requires disabling IRQs.
 *
 * Please use one of the three interfaces below.
 */
extern unsigned long long notrace sched_clock(void);
/*
 * See the comment in kernel/sched/clock.c
 */
extern u64 cpu_clock(int cpu);
extern u64 local_clock(void);
extern u64 sched_clock_cpu(int cpu);


extern void sched_clock_init(void);

#ifndef CONFIG_HAVE_UNSTABLE_SCHED_CLOCK
static inline void sched_clock_tick(void)
{
}

static inline void sched_clock_idle_sleep_event(void)
{
}

static inline void sched_clock_idle_wakeup_event(u64 delta_ns)
{
}
#else
/*
 * Architectures can set this to 1 if they have specified
 * CONFIG_HAVE_UNSTABLE_SCHED_CLOCK in their arch Kconfig,
 * but then during bootup it turns out that sched_clock()
 * is reliable after all:
 */
extern int sched_clock_stable;

extern void sched_clock_tick(void);
extern void sched_clock_idle_sleep_event(void);
extern void sched_clock_idle_wakeup_event(u64 delta_ns);
#endif

#ifdef CONFIG_IRQ_TIME_ACCOUNTING
/*
 * An i/f to runtime opt-in for irq time accounting based off of sched_clock.
 * The reason for this explicit opt-in is not to have perf penalty with
 * slow sched_clocks.
 */
extern void enable_sched_clock_irqtime(void);
extern void disable_sched_clock_irqtime(void);
#else
static inline void enable_sched_clock_irqtime(void) {}
static inline void disable_sched_clock_irqtime(void) {}
#endif

extern unsigned long long
task_sched_runtime(struct task_struct *task);

/* sched_exec is called by processes performing an exec */
#ifdef CONFIG_SMP
extern void sched_exec(void);
#else
#define sched_exec()   {}
#endif

extern void sched_clock_idle_sleep_event(void);
extern void sched_clock_idle_wakeup_event(u64 delta_ns);

#ifdef CONFIG_HOTPLUG_CPU
extern void idle_task_exit(void);
#else
static inline void idle_task_exit(void) {}
#endif

#if defined(CONFIG_NO_HZ_COMMON) && defined(CONFIG_SMP)
extern void wake_up_nohz_cpu(int cpu);
#else
static inline void wake_up_nohz_cpu(int cpu) { }
#endif

#ifdef CONFIG_NO_HZ_FULL
extern bool sched_can_stop_tick(void);
extern u64 scheduler_tick_max_deferment(void);
#else
static inline bool sched_can_stop_tick(void) { return false; }
#endif

#ifdef CONFIG_SCHED_AUTOGROUP
extern void sched_autogroup_create_attach(struct task_struct *p);
extern void sched_autogroup_detach(struct task_struct *p);
extern void sched_autogroup_fork(struct signal_struct *sig);
extern void sched_autogroup_exit(struct signal_struct *sig);
#ifdef CONFIG_PROC_FS
extern void proc_sched_autogroup_show_task(struct task_struct *p, struct seq_file *m);
extern int proc_sched_autogroup_set_nice(struct task_struct *p, int nice);
#endif
#else
static inline void sched_autogroup_create_attach(struct task_struct *p) { }
static inline void sched_autogroup_detach(struct task_struct *p) { }
static inline void sched_autogroup_fork(struct signal_struct *sig) { }
static inline void sched_autogroup_exit(struct signal_struct *sig) { }
#endif

extern bool yield_to(struct task_struct *p, bool preempt);
extern void set_user_nice(struct task_struct *p, long nice);
extern int task_prio(const struct task_struct *p);
extern int task_nice(const struct task_struct *p);
extern int can_nice(const struct task_struct *p, const int nice);
extern int task_curr(const struct task_struct *p);
extern int idle_cpu(int cpu);
extern int sched_setscheduler(struct task_struct *, int,
			      const struct sched_param *);
extern int sched_setscheduler_nocheck(struct task_struct *, int,
				      const struct sched_param *);
extern struct task_struct *idle_task(int cpu);
/**
 * is_idle_task - is the specified task an idle task?
 * @p: the task in question.
 */
static inline bool is_idle_task(const struct task_struct *p)
{
	return p->pid == 0;
}
extern struct task_struct *curr_task(int cpu);
extern void set_curr_task(int cpu, struct task_struct *p);

void yield(void);

/*
 * The default (Linux) execution domain.
 */
extern struct exec_domain	default_exec_domain;

union thread_union {
	struct thread_info thread_info;
	unsigned long stack[THREAD_SIZE/sizeof(long)];
};

#ifndef __HAVE_ARCH_KSTACK_END
static inline int kstack_end(void *addr)
{
	/* Reliable end of stack detection:
	 * Some APM bios versions misalign the stack
	 */
	return !(((unsigned long)addr+sizeof(void*)-1) & (THREAD_SIZE-sizeof(void*)));
}
#endif

extern union thread_union init_thread_union;
extern struct task_struct init_task;

extern struct   mm_struct init_mm;

extern struct pid_namespace init_pid_ns;

/*
 * find a task by one of its numerical ids
 *
 * find_task_by_pid_ns():
 *      finds a task by its pid in the specified namespace
 * find_task_by_vpid():
 *      finds a task by its virtual pid
 *
 * see also find_vpid() etc in include/linux/pid.h
 */

extern struct task_struct *find_task_by_vpid(pid_t nr);
extern struct task_struct *find_task_by_pid_ns(pid_t nr,
		struct pid_namespace *ns);

/* per-UID process charging. */
extern struct user_struct * alloc_uid(kuid_t);
static inline struct user_struct *get_uid(struct user_struct *u)
{
	atomic_inc(&u->__count);
	return u;
}
extern void free_uid(struct user_struct *);

#include <asm/current.h>

extern void xtime_update(unsigned long ticks);

extern int wake_up_state(struct task_struct *tsk, unsigned int state);
extern int wake_up_process(struct task_struct *tsk);
extern void wake_up_new_task(struct task_struct *tsk);
#ifdef CONFIG_SMP
 extern void kick_process(struct task_struct *tsk);
#else
 static inline void kick_process(struct task_struct *tsk) { }
#endif
extern void sched_fork(struct task_struct *p);
extern void sched_dead(struct task_struct *p);

extern void proc_caches_init(void);
extern void flush_signals(struct task_struct *);
extern void __flush_signals(struct task_struct *);
extern void ignore_signals(struct task_struct *);
extern void flush_signal_handlers(struct task_struct *, int force_default);
extern int dequeue_signal(struct task_struct *tsk, sigset_t *mask, siginfo_t *info);

static inline int dequeue_signal_lock(struct task_struct *tsk, sigset_t *mask, siginfo_t *info)
{
	unsigned long flags;
	int ret;

	spin_lock_irqsave(&tsk->sighand->siglock, flags);
	ret = dequeue_signal(tsk, mask, info);
	spin_unlock_irqrestore(&tsk->sighand->siglock, flags);

	return ret;
}

extern void block_all_signals(int (*notifier)(void *priv), void *priv,
			      sigset_t *mask);
extern void unblock_all_signals(void);
extern void release_task(struct task_struct * p);
extern int send_sig_info(int, struct siginfo *, struct task_struct *);
extern int force_sigsegv(int, struct task_struct *);
extern int force_sig_info(int, struct siginfo *, struct task_struct *);
extern int __kill_pgrp_info(int sig, struct siginfo *info, struct pid *pgrp);
extern int kill_pid_info(int sig, struct siginfo *info, struct pid *pid);
extern int kill_pid_info_as_cred(int, struct siginfo *, struct pid *,
				const struct cred *, u32);
extern int kill_pgrp(struct pid *pid, int sig, int priv);
extern int kill_pid(struct pid *pid, int sig, int priv);
extern int kill_proc_info(int, struct siginfo *, pid_t);
extern __must_check bool do_notify_parent(struct task_struct *, int);
extern void __wake_up_parent(struct task_struct *p, struct task_struct *parent);
extern void force_sig(int, struct task_struct *);
extern int send_sig(int, struct task_struct *, int);
extern int zap_other_threads(struct task_struct *p);
extern struct sigqueue *sigqueue_alloc(void);
extern void sigqueue_free(struct sigqueue *);
extern int send_sigqueue(struct sigqueue *,  struct task_struct *, int group);
extern int do_sigaction(int, struct k_sigaction *, struct k_sigaction *);

static inline void restore_saved_sigmask(void)
{
	if (test_and_clear_restore_sigmask())
		__set_current_blocked(&current->saved_sigmask);
}

static inline sigset_t *sigmask_to_save(void)
{
	sigset_t *res = &current->blocked;
	if (unlikely(test_restore_sigmask()))
		res = &current->saved_sigmask;
	return res;
}

static inline int kill_cad_pid(int sig, int priv)
{
	return kill_pid(cad_pid, sig, priv);
}

/* These can be the second arg to send_sig_info/send_group_sig_info.  */
#define SEND_SIG_NOINFO ((struct siginfo *) 0)
#define SEND_SIG_PRIV	((struct siginfo *) 1)
#define SEND_SIG_FORCED	((struct siginfo *) 2)

/*
 * True if we are on the alternate signal stack.
 */
static inline int on_sig_stack(unsigned long sp)
{
#ifdef CONFIG_STACK_GROWSUP
	return sp >= current->sas_ss_sp &&
		sp - current->sas_ss_sp < current->sas_ss_size;
#else
	return sp > current->sas_ss_sp &&
		sp - current->sas_ss_sp <= current->sas_ss_size;
#endif
}

static inline int sas_ss_flags(unsigned long sp)
{
	return (current->sas_ss_size == 0 ? SS_DISABLE
		: on_sig_stack(sp) ? SS_ONSTACK : 0);
}

static inline unsigned long sigsp(unsigned long sp, struct ksignal *ksig)
{
	if (unlikely((ksig->ka.sa.sa_flags & SA_ONSTACK)) && ! sas_ss_flags(sp))
#ifdef CONFIG_STACK_GROWSUP
		return current->sas_ss_sp;
#else
		return current->sas_ss_sp + current->sas_ss_size;
#endif
	return sp;
}

/*
 * Routines for handling mm_structs
 */
extern struct mm_struct * mm_alloc(void);

/* mmdrop drops the mm and the page tables */
extern void __mmdrop(struct mm_struct *);
static inline void mmdrop(struct mm_struct * mm)
{
	if (unlikely(atomic_dec_and_test(&mm->mm_count)))
		__mmdrop(mm);
}

/* mmput gets rid of the mappings and all user-space */
extern void mmput(struct mm_struct *);
/* Grab a reference to a task's mm, if it is not already going away */
extern struct mm_struct *get_task_mm(struct task_struct *task);
/*
 * Grab a reference to a task's mm, if it is not already going away
 * and ptrace_may_access with the mode parameter passed to it
 * succeeds.
 */
extern struct mm_struct *mm_access(struct task_struct *task, unsigned int mode);
/* Remove the current tasks stale references to the old mm_struct */
extern void mm_release(struct task_struct *, struct mm_struct *);
/* Allocate a new mm structure and copy contents from tsk->mm */
extern struct mm_struct *dup_mm(struct task_struct *tsk);

extern int copy_thread(unsigned long, unsigned long, unsigned long,
			struct task_struct *);
extern void flush_thread(void);
extern void exit_thread(void);

extern void exit_files(struct task_struct *);
extern void __cleanup_sighand(struct sighand_struct *);

extern void exit_itimers(struct signal_struct *);
extern void flush_itimer_signals(void);

extern void do_group_exit(int);

extern int allow_signal(int);
extern int disallow_signal(int);

extern int do_execve(const char *,
		     const char __user * const __user *,
		     const char __user * const __user *);
extern long do_fork(unsigned long, unsigned long, unsigned long, int __user *, int __user *);
struct task_struct *fork_idle(int);
extern pid_t kernel_thread(int (*fn)(void *), void *arg, unsigned long flags);

extern void set_task_comm(struct task_struct *tsk, char *from);
extern char *get_task_comm(char *to, struct task_struct *tsk);

#ifdef CONFIG_SMP
void scheduler_ipi(void);
extern unsigned long wait_task_inactive(struct task_struct *, long match_state);
#else
static inline void scheduler_ipi(void) { }
static inline unsigned long wait_task_inactive(struct task_struct *p,
					       long match_state)
{
	return 1;
}
#endif

#define next_task(p) \
	list_entry_rcu((p)->tasks.next, struct task_struct, tasks)

#define for_each_process(p) \
	for (p = &init_task ; (p = next_task(p)) != &init_task ; )

extern bool current_is_single_threaded(void);

/*
 * Careful: do_each_thread/while_each_thread is a double loop so
 *          'break' will not work as expected - use goto instead.
 */
#define do_each_thread(g, t) \
	for (g = t = &init_task ; (g = t = next_task(g)) != &init_task ; ) do

#define while_each_thread(g, t) \
	while ((t = next_thread(t)) != g)

static inline int get_nr_threads(struct task_struct *tsk)
{
	return tsk->signal->nr_threads;
}

static inline bool thread_group_leader(struct task_struct *p)
{
	return p->exit_signal >= 0;
}

/* Do to the insanities of de_thread it is possible for a process
 * to have the pid of the thread group leader without actually being
 * the thread group leader.  For iteration through the pids in proc
 * all we care about is that we have a task with the appropriate
 * pid, we don't actually care if we have the right task.
 */
static inline int has_group_leader_pid(struct task_struct *p)
{
	return p->pid == p->tgid;
}

static inline
int same_thread_group(struct task_struct *p1, struct task_struct *p2)
{
	return p1->tgid == p2->tgid;
}

static inline struct task_struct *next_thread(const struct task_struct *p)
{
	return list_entry_rcu(p->thread_group.next,
			      struct task_struct, thread_group);
}

static inline int thread_group_empty(struct task_struct *p)
{
	return list_empty(&p->thread_group);
}

#define delay_group_leader(p) \
		(thread_group_leader(p) && !thread_group_empty(p))

/*
 * Protects ->fs, ->files, ->mm, ->group_info, ->comm, keyring
 * subscriptions and synchronises with wait4().  Also used in procfs.  Also
 * pins the final release of task.io_context.  Also protects ->cpuset and
 * ->cgroup.subsys[]. And ->vfork_done.
 *
 * Nests both inside and outside of read_lock(&tasklist_lock).
 * It must not be nested with write_lock_irq(&tasklist_lock),
 * neither inside nor outside.
 */
static inline void task_lock(struct task_struct *p)
{
	spin_lock(&p->alloc_lock);
}

static inline void task_unlock(struct task_struct *p)
{
	spin_unlock(&p->alloc_lock);
}

extern struct sighand_struct *__lock_task_sighand(struct task_struct *tsk,
							unsigned long *flags);

static inline struct sighand_struct *lock_task_sighand(struct task_struct *tsk,
						       unsigned long *flags)
{
	struct sighand_struct *ret;

	ret = __lock_task_sighand(tsk, flags);
	(void)__cond_lock(&tsk->sighand->siglock, ret);
	return ret;
}

static inline void unlock_task_sighand(struct task_struct *tsk,
						unsigned long *flags)
{
	spin_unlock_irqrestore(&tsk->sighand->siglock, *flags);
}

#ifdef CONFIG_CGROUPS
static inline void threadgroup_change_begin(struct task_struct *tsk)
{
	down_read(&tsk->signal->group_rwsem);
}
static inline void threadgroup_change_end(struct task_struct *tsk)
{
	up_read(&tsk->signal->group_rwsem);
}

/**
 * threadgroup_lock - lock threadgroup
 * @tsk: member task of the threadgroup to lock
 *
 * Lock the threadgroup @tsk belongs to.  No new task is allowed to enter
 * and member tasks aren't allowed to exit (as indicated by PF_EXITING) or
 * change ->group_leader/pid.  This is useful for cases where the threadgroup
 * needs to stay stable across blockable operations.
 *
 * fork and exit paths explicitly call threadgroup_change_{begin|end}() for
 * synchronization.  While held, no new task will be added to threadgroup
 * and no existing live task will have its PF_EXITING set.
 *
 * de_thread() does threadgroup_change_{begin|end}() when a non-leader
 * sub-thread becomes a new leader.
 */
static inline void threadgroup_lock(struct task_struct *tsk)
{
	down_write(&tsk->signal->group_rwsem);
}

/**
 * threadgroup_unlock - unlock threadgroup
 * @tsk: member task of the threadgroup to unlock
 *
 * Reverse threadgroup_lock().
 */
static inline void threadgroup_unlock(struct task_struct *tsk)
{
	up_write(&tsk->signal->group_rwsem);
}
#else
static inline void threadgroup_change_begin(struct task_struct *tsk) {}
static inline void threadgroup_change_end(struct task_struct *tsk) {}
static inline void threadgroup_lock(struct task_struct *tsk) {}
static inline void threadgroup_unlock(struct task_struct *tsk) {}
#endif

#ifndef __HAVE_THREAD_FUNCTIONS

#define task_thread_info(task)	((struct thread_info *)(task)->stack)
#define task_stack_page(task)	((task)->stack)

static inline void setup_thread_stack(struct task_struct *p, struct task_struct *org)
{
	*task_thread_info(p) = *task_thread_info(org);
	task_thread_info(p)->task = p;
}

static inline unsigned long *end_of_stack(struct task_struct *p)
{
	return (unsigned long *)(task_thread_info(p) + 1);
}

#endif

static inline int object_is_on_stack(void *obj)
{
	void *stack = task_stack_page(current);

	return (obj >= stack) && (obj < (stack + THREAD_SIZE));
}

extern void thread_info_cache_init(void);

#ifdef CONFIG_DEBUG_STACK_USAGE
static inline unsigned long stack_not_used(struct task_struct *p)
{
	unsigned long *n = end_of_stack(p);

	do { 	/* Skip over canary */
		n++;
	} while (!*n);

	return (unsigned long)n - (unsigned long)end_of_stack(p);
}
#endif

/* set thread flags in other task's structures
 * - see asm/thread_info.h for TIF_xxxx flags available
 */
static inline void set_tsk_thread_flag(struct task_struct *tsk, int flag)
{
	set_ti_thread_flag(task_thread_info(tsk), flag);
}

static inline void clear_tsk_thread_flag(struct task_struct *tsk, int flag)
{
	clear_ti_thread_flag(task_thread_info(tsk), flag);
}

static inline int test_and_set_tsk_thread_flag(struct task_struct *tsk, int flag)
{
	return test_and_set_ti_thread_flag(task_thread_info(tsk), flag);
}

static inline int test_and_clear_tsk_thread_flag(struct task_struct *tsk, int flag)
{
	return test_and_clear_ti_thread_flag(task_thread_info(tsk), flag);
}

static inline int test_tsk_thread_flag(struct task_struct *tsk, int flag)
{
	return test_ti_thread_flag(task_thread_info(tsk), flag);
}

static inline void set_tsk_need_resched(struct task_struct *tsk)
{
	set_tsk_thread_flag(tsk,TIF_NEED_RESCHED);
}

static inline void clear_tsk_need_resched(struct task_struct *tsk)
{
	clear_tsk_thread_flag(tsk,TIF_NEED_RESCHED);
}

static inline int test_tsk_need_resched(struct task_struct *tsk)
{
	return unlikely(test_tsk_thread_flag(tsk,TIF_NEED_RESCHED));
}

static inline int restart_syscall(void)
{
	set_tsk_thread_flag(current, TIF_SIGPENDING);
	return -ERESTARTNOINTR;
}

static inline int signal_pending(struct task_struct *p)
{
	return unlikely(test_tsk_thread_flag(p,TIF_SIGPENDING));
}

static inline int __fatal_signal_pending(struct task_struct *p)
{
	return unlikely(sigismember(&p->pending.signal, SIGKILL));
}

static inline int fatal_signal_pending(struct task_struct *p)
{
	return signal_pending(p) && __fatal_signal_pending(p);
}

static inline int signal_pending_state(long state, struct task_struct *p)
{
	if (!(state & (TASK_INTERRUPTIBLE | TASK_WAKEKILL)))
		return 0;
	if (!signal_pending(p))
		return 0;

	return (state & TASK_INTERRUPTIBLE) || __fatal_signal_pending(p);
}

static inline int need_resched(void)
{
	return unlikely(test_thread_flag(TIF_NEED_RESCHED));
}

/*
 * cond_resched() and cond_resched_lock(): latency reduction via
 * explicit rescheduling in places that are safe. The return
 * value indicates whether a reschedule was done in fact.
 * cond_resched_lock() will drop the spinlock before scheduling,
 * cond_resched_softirq() will enable bhs before scheduling.
 */
extern int _cond_resched(void);

#define cond_resched() ({			\
	__might_sleep(__FILE__, __LINE__, 0);	\
	_cond_resched();			\
})

extern int __cond_resched_lock(spinlock_t *lock);

#ifdef CONFIG_PREEMPT_COUNT
#define PREEMPT_LOCK_OFFSET	PREEMPT_OFFSET
#else
#define PREEMPT_LOCK_OFFSET	0
#endif

#define cond_resched_lock(lock) ({				\
	__might_sleep(__FILE__, __LINE__, PREEMPT_LOCK_OFFSET);	\
	__cond_resched_lock(lock);				\
})

extern int __cond_resched_softirq(void);

#define cond_resched_softirq() ({					\
	__might_sleep(__FILE__, __LINE__, SOFTIRQ_DISABLE_OFFSET);	\
	__cond_resched_softirq();					\
})

static inline void cond_resched_rcu(void)
{
#if defined(CONFIG_DEBUG_ATOMIC_SLEEP) || !defined(CONFIG_PREEMPT_RCU)
	rcu_read_unlock();
	cond_resched();
	rcu_read_lock();
#endif
}

/*
 * Does a critical section need to be broken due to another
 * task waiting?: (technically does not depend on CONFIG_PREEMPT,
 * but a general need for low latency)
 */
static inline int spin_needbreak(spinlock_t *lock)
{
#ifdef CONFIG_PREEMPT
	return spin_is_contended(lock);
#else
	return 0;
#endif
}

/*
 * Idle thread specific functions to determine the need_resched
 * polling state. We have two versions, one based on TS_POLLING in
 * thread_info.status and one based on TIF_POLLING_NRFLAG in
 * thread_info.flags
 */
#ifdef TS_POLLING
static inline int tsk_is_polling(struct task_struct *p)
{
	return task_thread_info(p)->status & TS_POLLING;
}
static inline void current_set_polling(void)
{
	current_thread_info()->status |= TS_POLLING;
}

static inline void current_clr_polling(void)
{
	current_thread_info()->status &= ~TS_POLLING;
	smp_mb__after_clear_bit();
}
#elif defined(TIF_POLLING_NRFLAG)
static inline int tsk_is_polling(struct task_struct *p)
{
	return test_tsk_thread_flag(p, TIF_POLLING_NRFLAG);
}
static inline void current_set_polling(void)
{
	set_thread_flag(TIF_POLLING_NRFLAG);
}

static inline void current_clr_polling(void)
{
	clear_thread_flag(TIF_POLLING_NRFLAG);
}
#else
static inline int tsk_is_polling(struct task_struct *p) { return 0; }
static inline void current_set_polling(void) { }
static inline void current_clr_polling(void) { }
#endif

/*
 * Thread group CPU time accounting.
 */
void thread_group_cputime(struct task_struct *tsk, struct task_cputime *times);
void thread_group_cputimer(struct task_struct *tsk, struct task_cputime *times);

static inline void thread_group_cputime_init(struct signal_struct *sig)
{
	raw_spin_lock_init(&sig->cputimer.lock);
}

/*
 * Reevaluate whether the task has signals pending delivery.
 * Wake the task if so.
 * This is required every time the blocked sigset_t changes.
 * callers must hold sighand->siglock.
 */
extern void recalc_sigpending_and_wake(struct task_struct *t);
extern void recalc_sigpending(void);

extern void signal_wake_up_state(struct task_struct *t, unsigned int state);

static inline void signal_wake_up(struct task_struct *t, bool resume)
{
	signal_wake_up_state(t, resume ? TASK_WAKEKILL : 0);
}
static inline void ptrace_signal_wake_up(struct task_struct *t, bool resume)
{
	signal_wake_up_state(t, resume ? __TASK_TRACED : 0);
}

/*
 * Wrappers for p->thread_info->cpu access. No-op on UP.
 */
#ifdef CONFIG_SMP

static inline unsigned int task_cpu(const struct task_struct *p)
{
	return task_thread_info(p)->cpu;
}

extern void set_task_cpu(struct task_struct *p, unsigned int cpu);

#else

static inline unsigned int task_cpu(const struct task_struct *p)
{
	return 0;
}

static inline void set_task_cpu(struct task_struct *p, unsigned int cpu)
{
}

#endif /* CONFIG_SMP */

extern long sched_setaffinity(pid_t pid, const struct cpumask *new_mask);
extern long sched_getaffinity(pid_t pid, struct cpumask *mask);

#ifdef CONFIG_CGROUP_SCHED
extern struct task_group root_task_group;
#endif /* CONFIG_CGROUP_SCHED */

extern int task_can_switch_user(struct user_struct *up,
					struct task_struct *tsk);

#ifdef CONFIG_TASK_XACCT
static inline void add_rchar(struct task_struct *tsk, ssize_t amt)
{
	tsk->ioac.rchar += amt;
}

static inline void add_wchar(struct task_struct *tsk, ssize_t amt)
{
	tsk->ioac.wchar += amt;
}

static inline void inc_syscr(struct task_struct *tsk)
{
	tsk->ioac.syscr++;
}

static inline void inc_syscw(struct task_struct *tsk)
{
	tsk->ioac.syscw++;
}
#else
static inline void add_rchar(struct task_struct *tsk, ssize_t amt)
{
}

static inline void add_wchar(struct task_struct *tsk, ssize_t amt)
{
}

static inline void inc_syscr(struct task_struct *tsk)
{
}

static inline void inc_syscw(struct task_struct *tsk)
{
}
#endif

#ifndef TASK_SIZE_OF
#define TASK_SIZE_OF(tsk)	TASK_SIZE
#endif

#ifdef CONFIG_MM_OWNER
extern void mm_update_next_owner(struct mm_struct *mm);
extern void mm_init_owner(struct mm_struct *mm, struct task_struct *p);
#else
static inline void mm_update_next_owner(struct mm_struct *mm)
{
}

static inline void mm_init_owner(struct mm_struct *mm, struct task_struct *p)
{
}
#endif /* CONFIG_MM_OWNER */

static inline unsigned long task_rlimit(const struct task_struct *tsk,
		unsigned int limit)
{
	return ACCESS_ONCE(tsk->signal->rlim[limit].rlim_cur);
}

static inline unsigned long task_rlimit_max(const struct task_struct *tsk,
		unsigned int limit)
{
	return ACCESS_ONCE(tsk->signal->rlim[limit].rlim_max);
}

static inline unsigned long rlimit(unsigned int limit)
{
	return task_rlimit(current, limit);
}

static inline unsigned long rlimit_max(unsigned int limit)
{
	return task_rlimit_max(current, limit);
}

#endif<|MERGE_RESOLUTION|>--- conflicted
+++ resolved
@@ -992,16 +992,7 @@
 	struct cfs_rq		*my_q;
 #endif
 
-<<<<<<< HEAD
-/*
- * Load-tracking only depends on SMP, FAIR_GROUP_SCHED dependency below may be
- * removed when useful for applications beyond shares distribution (e.g.
- * load-balance).
- */
-#if defined(CONFIG_SMP) && defined(CONFIG_FAIR_GROUP_SCHED)
-=======
 #ifdef CONFIG_SMP
->>>>>>> d0e0ac97
 	/* Per-entity load-tracking */
 	struct sched_avg	avg;
 #endif
