--- conflicted
+++ resolved
@@ -513,11 +513,6 @@
 	return 0;
 }
 
-<<<<<<< HEAD
-static inline int of_device_is_stdout_path(struct device_node *dn)
-{
-	return 0;
-=======
 static inline const __be32 *of_prop_next_u32(struct property *prop,
 		const __be32 *cur, u32 *pu)
 {
@@ -528,7 +523,11 @@
 		const char *cur)
 {
 	return NULL;
->>>>>>> 109b6236
+}
+
+static inline int of_device_is_stdout_path(struct device_node *dn)
+{
+	return 0;
 }
 
 #define of_match_ptr(_ptr)	NULL
