--- conflicted
+++ resolved
@@ -75,14 +75,7 @@
 extern const struct consw prom_con;	/* SPARC PROM console */
 
 int con_is_bound(const struct consw *csw);
-<<<<<<< HEAD
-int register_con_driver(const struct consw *csw, int first, int last);
-int unregister_con_driver(const struct consw *csw);
 int do_unregister_con_driver(const struct consw *csw);
-int take_over_console(const struct consw *sw, int first, int last, int deflt);
-=======
-int do_unregister_con_driver(const struct consw *csw);
->>>>>>> d0e0ac97
 int do_take_over_console(const struct consw *sw, int first, int last, int deflt);
 void give_up_console(const struct consw *sw);
 #ifdef CONFIG_HW_CONSOLE
