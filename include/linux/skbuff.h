--- conflicted
+++ resolved
@@ -319,11 +319,8 @@
 	SKB_GSO_GRE = 1 << 6,
 
 	SKB_GSO_UDP_TUNNEL = 1 << 7,
-<<<<<<< HEAD
-=======
 
 	SKB_GSO_MPLS = 1 << 8,
->>>>>>> d0e0ac97
 };
 
 #if BITS_PER_LONG > 32
@@ -519,14 +516,6 @@
 		__u32		reserved_tailroom;
 	};
 
-<<<<<<< HEAD
-	sk_buff_data_t		inner_transport_header;
-	sk_buff_data_t		inner_network_header;
-	sk_buff_data_t		inner_mac_header;
-	sk_buff_data_t		transport_header;
-	sk_buff_data_t		network_header;
-	sk_buff_data_t		mac_header;
-=======
 	__be16			inner_protocol;
 	__u16			inner_transport_header;
 	__u16			inner_network_header;
@@ -534,7 +523,6 @@
 	__u16			transport_header;
 	__u16			network_header;
 	__u16			mac_header;
->>>>>>> d0e0ac97
 	/* These elements must be at the end, see alloc_skb() for details.  */
 	sk_buff_data_t		tail;
 	sk_buff_data_t		end;
@@ -1602,11 +1590,7 @@
 }
 static inline bool skb_transport_header_was_set(const struct sk_buff *skb)
 {
-<<<<<<< HEAD
-	return skb->transport_header != ~0U;
-=======
 	return skb->transport_header != (typeof(skb->transport_header))~0U;
->>>>>>> d0e0ac97
 }
 
 static inline unsigned char *skb_transport_header(const struct sk_buff *skb)
@@ -1661,113 +1645,6 @@
 {
 	skb_reset_mac_header(skb);
 	skb->mac_header += offset;
-}
-
-<<<<<<< HEAD
-#else /* NET_SKBUFF_DATA_USES_OFFSET */
-static inline unsigned char *skb_inner_transport_header(const struct sk_buff
-							*skb)
-{
-	return skb->inner_transport_header;
-}
-
-static inline void skb_reset_inner_transport_header(struct sk_buff *skb)
-{
-	skb->inner_transport_header = skb->data;
-}
-
-static inline void skb_set_inner_transport_header(struct sk_buff *skb,
-						   const int offset)
-{
-	skb->inner_transport_header = skb->data + offset;
-}
-
-static inline unsigned char *skb_inner_network_header(const struct sk_buff *skb)
-{
-	return skb->inner_network_header;
-}
-
-static inline void skb_reset_inner_network_header(struct sk_buff *skb)
-{
-	skb->inner_network_header = skb->data;
-}
-
-static inline void skb_set_inner_network_header(struct sk_buff *skb,
-						const int offset)
-{
-	skb->inner_network_header = skb->data + offset;
-}
-
-static inline unsigned char *skb_inner_mac_header(const struct sk_buff *skb)
-{
-	return skb->inner_mac_header;
-}
-
-static inline void skb_reset_inner_mac_header(struct sk_buff *skb)
-{
-	skb->inner_mac_header = skb->data;
-}
-
-static inline void skb_set_inner_mac_header(struct sk_buff *skb,
-						const int offset)
-{
-	skb->inner_mac_header = skb->data + offset;
-}
-static inline bool skb_transport_header_was_set(const struct sk_buff *skb)
-{
-	return skb->transport_header != NULL;
-}
-
-static inline unsigned char *skb_transport_header(const struct sk_buff *skb)
-{
-	return skb->transport_header;
-}
-
-static inline void skb_reset_transport_header(struct sk_buff *skb)
-{
-	skb->transport_header = skb->data;
-}
-
-static inline void skb_set_transport_header(struct sk_buff *skb,
-					    const int offset)
-{
-	skb->transport_header = skb->data + offset;
-}
-
-static inline unsigned char *skb_network_header(const struct sk_buff *skb)
-{
-	return skb->network_header;
-}
-
-static inline void skb_reset_network_header(struct sk_buff *skb)
-{
-	skb->network_header = skb->data;
-}
-
-static inline void skb_set_network_header(struct sk_buff *skb, const int offset)
-{
-	skb->network_header = skb->data + offset;
-}
-
-static inline unsigned char *skb_mac_header(const struct sk_buff *skb)
-{
-	return skb->mac_header;
-}
-
-static inline int skb_mac_header_was_set(const struct sk_buff *skb)
-=======
-static inline void skb_probe_transport_header(struct sk_buff *skb,
-					      const int offset_hint)
->>>>>>> d0e0ac97
-{
-	struct flow_keys keys;
-
-	if (skb_transport_header_was_set(skb))
-		return;
-	else if (skb_flow_dissect(skb, &keys))
-		skb_set_transport_header(skb, keys.thoff);
-	else
-		skb_set_transport_header(skb, offset_hint);
 }
 
 static inline void skb_probe_transport_header(struct sk_buff *skb,
