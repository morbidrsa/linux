--- conflicted
+++ resolved
@@ -291,11 +291,8 @@
 #define AB8540_INT_FSYNC2R		213
 #define AB8540_INT_BITCLK2F		214
 #define AB8540_INT_BITCLK2R		215
-<<<<<<< HEAD
-=======
 /* ab8540_irq_regoffset[27] -> IT[Source|Latch|Mask]33 */
 #define AB8540_INT_RTC_1S		216
->>>>>>> d0e0ac97
 
 /*
  * AB8500_AB9540_NR_IRQS is used when configuring the IRQ numbers for the
