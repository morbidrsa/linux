#ifndef _VT_KERN_H
#define _VT_KERN_H

/*
 * this really is an extension of the vc_cons structure in console.c, but
 * with information needed by the vt package
 */

#include <linux/vt.h>
#include <linux/kd.h>
#include <linux/tty.h>
#include <linux/mutex.h>
#include <linux/console_struct.h>
#include <linux/mm.h>
#include <linux/consolemap.h>
#include <linux/notifier.h>

/*
 * Presently, a lot of graphics programs do not restore the contents of
 * the higher font pages.  Defining this flag will avoid use of them, but
 * will lose support for PIO_FONTRESET.  Note that many font operations are
 * not likely to work with these programs anyway; they need to be
 * fixed.  The linux/Documentation directory includes a code snippet
 * to save and restore the text font.
 */
#ifdef CONFIG_VGA_CONSOLE
#define BROKEN_GRAPHICS_PROGRAMS 1
#endif

extern void kd_mksound(unsigned int hz, unsigned int ticks);
extern int kbd_rate(struct kbd_repeat *rep);
extern int fg_console, last_console, want_console;

/* console.c */

int vc_allocate(unsigned int console);
int vc_cons_allocated(unsigned int console);
int vc_resize(struct vc_data *vc, unsigned int cols, unsigned int lines);
struct vc_data *vc_deallocate(unsigned int console);
void reset_palette(struct vc_data *vc);
void do_blank_screen(int entering_gfx);
void do_unblank_screen(int leaving_gfx);
void unblank_screen(void);
void poke_blanked_console(void);
int con_font_op(struct vc_data *vc, struct console_font_op *op);
int con_set_cmap(unsigned char __user *cmap);
int con_get_cmap(unsigned char __user *cmap);
void scrollback(struct vc_data *vc, int lines);
void scrollfront(struct vc_data *vc, int lines);
void clear_buffer_attributes(struct vc_data *vc);
void update_region(struct vc_data *vc, unsigned long start, int count);
void redraw_screen(struct vc_data *vc, int is_switch);
#define update_screen(x) redraw_screen(x, 0)
#define switch_screen(x) redraw_screen(x, 1)

struct tty_struct;
int tioclinux(struct tty_struct *tty, unsigned long arg);

#ifdef CONFIG_CONSOLE_TRANSLATIONS
/* consolemap.c */

struct unimapinit;
struct unipair;

int con_set_trans_old(unsigned char __user * table);
int con_get_trans_old(unsigned char __user * table);
int con_set_trans_new(unsigned short __user * table);
int con_get_trans_new(unsigned short __user * table);
int con_clear_unimap(struct vc_data *vc, struct unimapinit *ui);
int con_set_unimap(struct vc_data *vc, ushort ct, struct unipair __user *list);
int con_get_unimap(struct vc_data *vc, ushort ct, ushort __user *uct, struct unipair __user *list);
int con_set_default_unimap(struct vc_data *vc);
void con_free_unimap(struct vc_data *vc);
int con_copy_unimap(struct vc_data *dst_vc, struct vc_data *src_vc);

#define vc_translate(vc, c) ((vc)->vc_translate[(c) |			\
					((vc)->vc_toggle_meta ? 0x80 : 0)])
#else
static inline int con_set_trans_old(unsigned char __user *table)
{
	return 0;
}
static inline int con_get_trans_old(unsigned char __user *table)
{
	return -EINVAL;
}
static inline int con_set_trans_new(unsigned short __user *table)
{
	return 0;
}
static inline int con_get_trans_new(unsigned short __user *table)
{
	return -EINVAL;
}
static inline int con_clear_unimap(struct vc_data *vc, struct unimapinit *ui)
{
	return 0;
}
static inline
int con_set_unimap(struct vc_data *vc, ushort ct, struct unipair __user *list)
{
	return 0;
}
static inline
int con_get_unimap(struct vc_data *vc, ushort ct, ushort __user *uct,
		   struct unipair __user *list)
{
	return -EINVAL;
}
static inline int con_set_default_unimap(struct vc_data *vc)
{
	return 0;
}
static inline void con_free_unimap(struct vc_data *vc)
{
}
static inline void con_protect_unimap(struct vc_data *vc, int rdonly)
{
}
static inline
int con_copy_unimap(struct vc_data *dst_vc, struct vc_data *src_vc)
{
	return 0;
}

#define vc_translate(vc, c) (c)
#endif

/* vt.c */
void vt_event_post(unsigned int event, unsigned int old, unsigned int new);
int vt_waitactive(int n);
void change_console(struct vc_data *new_vc);
void reset_vc(struct vc_data *vc);
extern int do_unbind_con_driver(const struct consw *csw, int first, int last,
<<<<<<< HEAD
			     int deflt);
extern int unbind_con_driver(const struct consw *csw, int first, int last,
=======
>>>>>>> d0e0ac97
			     int deflt);
int vty_init(const struct file_operations *console_fops);

static inline bool vt_force_oops_output(struct vc_data *vc)
{
	if (oops_in_progress && vc->vc_panic_force_write  && panic_timeout >= 0)
		return true;
	return false;
}

extern char vt_dont_switch;
extern int default_utf8;
extern int global_cursor_default;

struct vt_spawn_console {
	spinlock_t lock;
	struct pid *pid;
	int sig;
};
extern struct vt_spawn_console vt_spawn_con;

extern int vt_move_to_console(unsigned int vt, int alloc);

/* Interfaces for VC notification of character events (for accessibility etc) */

struct vt_notifier_param {
	struct vc_data *vc;	/* VC on which the update happened */
	unsigned int c;		/* Printed char */
};

extern int register_vt_notifier(struct notifier_block *nb);
extern int unregister_vt_notifier(struct notifier_block *nb);

extern void hide_boot_cursor(bool hide);

/* keyboard  provided interfaces */
extern int vt_do_diacrit(unsigned int cmd, void __user *up, int eperm);
extern int vt_do_kdskbmode(int console, unsigned int arg);
extern int vt_do_kdskbmeta(int console, unsigned int arg);
extern int vt_do_kbkeycode_ioctl(int cmd, struct kbkeycode __user *user_kbkc,
								int perm);
extern int vt_do_kdsk_ioctl(int cmd, struct kbentry __user *user_kbe,
					int perm, int console);
extern int vt_do_kdgkb_ioctl(int cmd, struct kbsentry __user *user_kdgkb,
                                        int perm);
extern int vt_do_kdskled(int console, int cmd, unsigned long arg, int perm);
extern int vt_do_kdgkbmode(int console);
extern int vt_do_kdgkbmeta(int console);
extern void vt_reset_unicode(int console);
extern int vt_get_shift_state(void);
extern void vt_reset_keyboard(int console);
extern int vt_get_leds(int console, int flag);
extern int vt_get_kbd_mode_bit(int console, int bit);
extern void vt_set_kbd_mode_bit(int console, int bit);
extern void vt_clr_kbd_mode_bit(int console, int bit);
extern void vt_set_led_state(int console, int leds);
extern void vt_set_led_state(int console, int leds);
extern void vt_kbd_con_start(int console);
extern void vt_kbd_con_stop(int console);


#endif /* _VT_KERN_H */<|MERGE_RESOLUTION|>--- conflicted
+++ resolved
@@ -132,11 +132,6 @@
 void change_console(struct vc_data *new_vc);
 void reset_vc(struct vc_data *vc);
 extern int do_unbind_con_driver(const struct consw *csw, int first, int last,
-<<<<<<< HEAD
-			     int deflt);
-extern int unbind_con_driver(const struct consw *csw, int first, int last,
-=======
->>>>>>> d0e0ac97
 			     int deflt);
 int vty_init(const struct file_operations *console_fops);
 
