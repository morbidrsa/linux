/*
 *
 * Copyright (c) 2011, Microsoft Corporation.
 *
 * This program is free software; you can redistribute it and/or modify it
 * under the terms and conditions of the GNU General Public License,
 * version 2, as published by the Free Software Foundation.
 *
 * This program is distributed in the hope it will be useful, but WITHOUT
 * ANY WARRANTY; without even the implied warranty of MERCHANTABILITY or
 * FITNESS FOR A PARTICULAR PURPOSE.  See the GNU General Public License for
 * more details.
 *
 * You should have received a copy of the GNU General Public License along with
 * this program; if not, write to the Free Software Foundation, Inc., 59 Temple
 * Place - Suite 330, Boston, MA 02111-1307 USA.
 *
 * Authors:
 *   Haiyang Zhang <haiyangz@microsoft.com>
 *   Hank Janssen  <hjanssen@microsoft.com>
 *   K. Y. Srinivasan <kys@microsoft.com>
 *
 */

#ifndef _HYPERV_H
#define _HYPERV_H

#include <linux/types.h>


/*
 * Implementation of host controlled snapshot of the guest.
 */

#define VSS_OP_REGISTER 128

enum hv_vss_op {
	VSS_OP_CREATE = 0,
	VSS_OP_DELETE,
	VSS_OP_HOT_BACKUP,
	VSS_OP_GET_DM_INFO,
	VSS_OP_BU_COMPLETE,
	/*
	 * Following operations are only supported with IC version >= 5.0
	 */
	VSS_OP_FREEZE, /* Freeze the file systems in the VM */
	VSS_OP_THAW, /* Unfreeze the file systems */
	VSS_OP_AUTO_RECOVER,
	VSS_OP_COUNT /* Number of operations, must be last */
};


/*
 * Header for all VSS messages.
 */
struct hv_vss_hdr {
	__u8 operation;
	__u8 reserved[7];
} __attribute__((packed));


/*
 * Flag values for the hv_vss_check_feature. Linux supports only
 * one value.
 */
#define VSS_HBU_NO_AUTO_RECOVERY	0x00000005

struct hv_vss_check_feature {
	__u32 flags;
} __attribute__((packed));

struct hv_vss_check_dm_info {
	__u32 flags;
} __attribute__((packed));

struct hv_vss_msg {
	union {
		struct hv_vss_hdr vss_hdr;
		int error;
	};
	union {
		struct hv_vss_check_feature vss_cf;
		struct hv_vss_check_dm_info dm_info;
	};
} __attribute__((packed));

/*
 * An implementation of HyperV key value pair (KVP) functionality for Linux.
 *
 *
 * Copyright (C) 2010, Novell, Inc.
 * Author : K. Y. Srinivasan <ksrinivasan@novell.com>
 *
 */

/*
 * Maximum value size - used for both key names and value data, and includes
 * any applicable NULL terminators.
 *
 * Note:  This limit is somewhat arbitrary, but falls easily within what is
 * supported for all native guests (back to Win 2000) and what is reasonable
 * for the IC KVP exchange functionality.  Note that Windows Me/98/95 are
 * limited to 255 character key names.
 *
 * MSDN recommends not storing data values larger than 2048 bytes in the
 * registry.
 *
 * Note:  This value is used in defining the KVP exchange message - this value
 * cannot be modified without affecting the message size and compatibility.
 */

/*
 * bytes, including any null terminators
 */
#define HV_KVP_EXCHANGE_MAX_VALUE_SIZE          (2048)


/*
 * Maximum key size - the registry limit for the length of an entry name
 * is 256 characters, including the null terminator
 */

#define HV_KVP_EXCHANGE_MAX_KEY_SIZE            (512)

/*
 * In Linux, we implement the KVP functionality in two components:
 * 1) The kernel component which is packaged as part of the hv_utils driver
 * is responsible for communicating with the host and responsible for
 * implementing the host/guest protocol. 2) A user level daemon that is
 * responsible for data gathering.
 *
 * Host/Guest Protocol: The host iterates over an index and expects the guest
 * to assign a key name to the index and also return the value corresponding to
 * the key. The host will have atmost one KVP transaction outstanding at any
 * given point in time. The host side iteration stops when the guest returns
 * an error. Microsoft has specified the following mapping of key names to
 * host specified index:
 *
 *	Index		Key Name
 *	0		FullyQualifiedDomainName
 *	1		IntegrationServicesVersion
 *	2		NetworkAddressIPv4
 *	3		NetworkAddressIPv6
 *	4		OSBuildNumber
 *	5		OSName
 *	6		OSMajorVersion
 *	7		OSMinorVersion
 *	8		OSVersion
 *	9		ProcessorArchitecture
 *
 * The Windows host expects the Key Name and Key Value to be encoded in utf16.
 *
 * Guest Kernel/KVP Daemon Protocol: As noted earlier, we implement all of the
 * data gathering functionality in a user mode daemon. The user level daemon
 * is also responsible for binding the key name to the index as well. The
 * kernel and user-level daemon communicate using a connector channel.
 *
 * The user mode component first registers with the
 * the kernel component. Subsequently, the kernel component requests, data
 * for the specified keys. In response to this message the user mode component
 * fills in the value corresponding to the specified key. We overload the
 * sequence field in the cn_msg header to define our KVP message types.
 *
 *
 * The kernel component simply acts as a conduit for communication between the
 * Windows host and the user-level daemon. The kernel component passes up the
 * index received from the Host to the user-level daemon. If the index is
 * valid (supported), the corresponding key as well as its
 * value (both are strings) is returned. If the index is invalid
 * (not supported), a NULL key string is returned.
 */


/*
 * Registry value types.
 */

#define REG_SZ 1
#define REG_U32 4
#define REG_U64 8

/*
 * As we look at expanding the KVP functionality to include
 * IP injection functionality, we need to maintain binary
 * compatibility with older daemons.
 *
 * The KVP opcodes are defined by the host and it was unfortunate
 * that I chose to treat the registration operation as part of the
 * KVP operations defined by the host.
 * Here is the level of compatibility
 * (between the user level daemon and the kernel KVP driver) that we
 * will implement:
 *
 * An older daemon will always be supported on a newer driver.
 * A given user level daemon will require a minimal version of the
 * kernel driver.
 * If we cannot handle the version differences, we will fail gracefully
 * (this can happen when we have a user level daemon that is more
 * advanced than the KVP driver.
 *
 * We will use values used in this handshake for determining if we have
 * workable user level daemon and the kernel driver. We begin by taking the
 * registration opcode out of the KVP opcode namespace. We will however,
 * maintain compatibility with the existing user-level daemon code.
 */

/*
 * Daemon code not supporting IP injection (legacy daemon).
 */

#define KVP_OP_REGISTER	4

/*
 * Daemon code supporting IP injection.
 * The KVP opcode field is used to communicate the
 * registration information; so define a namespace that
 * will be distinct from the host defined KVP opcode.
 */

#define KVP_OP_REGISTER1 100

enum hv_kvp_exchg_op {
	KVP_OP_GET = 0,
	KVP_OP_SET,
	KVP_OP_DELETE,
	KVP_OP_ENUMERATE,
	KVP_OP_GET_IP_INFO,
	KVP_OP_SET_IP_INFO,
	KVP_OP_COUNT /* Number of operations, must be last. */
};

enum hv_kvp_exchg_pool {
	KVP_POOL_EXTERNAL = 0,
	KVP_POOL_GUEST,
	KVP_POOL_AUTO,
	KVP_POOL_AUTO_EXTERNAL,
	KVP_POOL_AUTO_INTERNAL,
	KVP_POOL_COUNT /* Number of pools, must be last. */
};

/*
 * Some Hyper-V status codes.
 */

#define HV_S_OK				0x00000000
#define HV_E_FAIL			0x80004005
#define HV_S_CONT			0x80070103
#define HV_ERROR_NOT_SUPPORTED		0x80070032
#define HV_ERROR_MACHINE_LOCKED		0x800704F7
#define HV_ERROR_DEVICE_NOT_CONNECTED	0x8007048F
#define HV_INVALIDARG			0x80070057
#define HV_GUID_NOTFOUND		0x80041002

#define ADDR_FAMILY_NONE	0x00
#define ADDR_FAMILY_IPV4	0x01
#define ADDR_FAMILY_IPV6	0x02

#define MAX_ADAPTER_ID_SIZE	128
#define MAX_IP_ADDR_SIZE	1024
#define MAX_GATEWAY_SIZE	512


struct hv_kvp_ipaddr_value {
	__u16	adapter_id[MAX_ADAPTER_ID_SIZE];
	__u8	addr_family;
	__u8	dhcp_enabled;
	__u16	ip_addr[MAX_IP_ADDR_SIZE];
	__u16	sub_net[MAX_IP_ADDR_SIZE];
	__u16	gate_way[MAX_GATEWAY_SIZE];
	__u16	dns_addr[MAX_IP_ADDR_SIZE];
} __attribute__((packed));


struct hv_kvp_hdr {
	__u8 operation;
	__u8 pool;
	__u16 pad;
} __attribute__((packed));

struct hv_kvp_exchg_msg_value {
	__u32 value_type;
	__u32 key_size;
	__u32 value_size;
	__u8 key[HV_KVP_EXCHANGE_MAX_KEY_SIZE];
	union {
		__u8 value[HV_KVP_EXCHANGE_MAX_VALUE_SIZE];
		__u32 value_u32;
		__u64 value_u64;
	};
} __attribute__((packed));

struct hv_kvp_msg_enumerate {
	__u32 index;
	struct hv_kvp_exchg_msg_value data;
} __attribute__((packed));

struct hv_kvp_msg_get {
	struct hv_kvp_exchg_msg_value data;
};

struct hv_kvp_msg_set {
	struct hv_kvp_exchg_msg_value data;
};

struct hv_kvp_msg_delete {
	__u32 key_size;
	__u8 key[HV_KVP_EXCHANGE_MAX_KEY_SIZE];
};

struct hv_kvp_register {
	__u8 version[HV_KVP_EXCHANGE_MAX_KEY_SIZE];
};

struct hv_kvp_msg {
	union {
		struct hv_kvp_hdr	kvp_hdr;
		int error;
	};
	union {
		struct hv_kvp_msg_get		kvp_get;
		struct hv_kvp_msg_set		kvp_set;
		struct hv_kvp_msg_delete	kvp_delete;
		struct hv_kvp_msg_enumerate	kvp_enum_data;
		struct hv_kvp_ipaddr_value      kvp_ip_val;
		struct hv_kvp_register		kvp_register;
	} body;
} __attribute__((packed));

struct hv_kvp_ip_msg {
	__u8 operation;
	__u8 pool;
	struct hv_kvp_ipaddr_value      kvp_ip_val;
} __attribute__((packed));

#ifdef __KERNEL__
#include <linux/scatterlist.h>
#include <linux/list.h>
#include <linux/uuid.h>
#include <linux/timer.h>
#include <linux/workqueue.h>
#include <linux/completion.h>
#include <linux/device.h>
#include <linux/mod_devicetable.h>


#define MAX_PAGE_BUFFER_COUNT				19
#define MAX_MULTIPAGE_BUFFER_COUNT			32 /* 128K */

#pragma pack(push, 1)

/* Single-page buffer */
struct hv_page_buffer {
	u32 len;
	u32 offset;
	u64 pfn;
};

/* Multiple-page buffer */
struct hv_multipage_buffer {
	/* Length and Offset determines the # of pfns in the array */
	u32 len;
	u32 offset;
	u64 pfn_array[MAX_MULTIPAGE_BUFFER_COUNT];
};

/* 0x18 includes the proprietary packet header */
#define MAX_PAGE_BUFFER_PACKET		(0x18 +			\
					(sizeof(struct hv_page_buffer) * \
					 MAX_PAGE_BUFFER_COUNT))
#define MAX_MULTIPAGE_BUFFER_PACKET	(0x18 +			\
					 sizeof(struct hv_multipage_buffer))


#pragma pack(pop)

struct hv_ring_buffer {
	/* Offset in bytes from the start of ring data below */
	u32 write_index;

	/* Offset in bytes from the start of ring data below */
	u32 read_index;

	u32 interrupt_mask;

	/*
	 * Win8 uses some of the reserved bits to implement
	 * interrupt driven flow management. On the send side
	 * we can request that the receiver interrupt the sender
	 * when the ring transitions from being full to being able
	 * to handle a message of size "pending_send_sz".
	 *
	 * Add necessary state for this enhancement.
	 */
	u32 pending_send_sz;

	u32 reserved1[12];

	union {
		struct {
			u32 feat_pending_send_sz:1;
		};
		u32 value;
	} feature_bits;

	/* Pad it to PAGE_SIZE so that data starts on page boundary */
	u8	reserved2[4028];

	/*
	 * Ring data starts here + RingDataStartOffset
	 * !!! DO NOT place any fields below this !!!
	 */
	u8 buffer[0];
} __packed;

struct hv_ring_buffer_info {
	struct hv_ring_buffer *ring_buffer;
	u32 ring_size;			/* Include the shared header */
	spinlock_t ring_lock;

	u32 ring_datasize;		/* < ring_size */
	u32 ring_data_startoffset;
};

struct hv_ring_buffer_debug_info {
	u32 current_interrupt_mask;
	u32 current_read_index;
	u32 current_write_index;
	u32 bytes_avail_toread;
	u32 bytes_avail_towrite;
};


/*
 *
 * hv_get_ringbuffer_availbytes()
 *
 * Get number of bytes available to read and to write to
 * for the specified ring buffer
 */
static inline void
hv_get_ringbuffer_availbytes(struct hv_ring_buffer_info *rbi,
			  u32 *read, u32 *write)
{
	u32 read_loc, write_loc, dsize;

	smp_read_barrier_depends();

	/* Capture the read/write indices before they changed */
	read_loc = rbi->ring_buffer->read_index;
	write_loc = rbi->ring_buffer->write_index;
	dsize = rbi->ring_datasize;

	*write = write_loc >= read_loc ? dsize - (write_loc - read_loc) :
		read_loc - write_loc;
	*read = dsize - *write;
}


/*
 * We use the same version numbering for all Hyper-V modules.
 *
 * Definition of versioning is as follows;
 *
 *	Major Number	Changes for these scenarios;
 *			1.	When a new version of Windows Hyper-V
 *				is released.
 *			2.	A Major change has occurred in the
 *				Linux IC's.
 *			(For example the merge for the first time
 *			into the kernel) Every time the Major Number
 *			changes, the Revision number is reset to 0.
 *	Minor Number	Changes when new functionality is added
 *			to the Linux IC's that is not a bug fix.
 *
 * 3.1 - Added completed hv_utils driver. Shutdown/Heartbeat/Timesync
 */
#define HV_DRV_VERSION           "3.1"

/*
 * VMBUS version is 32 bit entity broken up into
 * two 16 bit quantities: major_number. minor_number.
 *
 * 0 . 13 (Windows Server 2008)
 * 1 . 1  (Windows 7)
 * 2 . 4  (Windows 8)
 */

#define VERSION_WS2008  ((0 << 16) | (13))
#define VERSION_WIN7    ((1 << 16) | (1))
#define VERSION_WIN8    ((2 << 16) | (4))

#define VERSION_INVAL -1

#define VERSION_CURRENT VERSION_WIN8

/* Make maximum size of pipe payload of 16K */
#define MAX_PIPE_DATA_PAYLOAD		(sizeof(u8) * 16384)

/* Define PipeMode values. */
#define VMBUS_PIPE_TYPE_BYTE		0x00000000
#define VMBUS_PIPE_TYPE_MESSAGE		0x00000004

/* The size of the user defined data buffer for non-pipe offers. */
#define MAX_USER_DEFINED_BYTES		120

/* The size of the user defined data buffer for pipe offers. */
#define MAX_PIPE_USER_DEFINED_BYTES	116

/*
 * At the center of the Channel Management library is the Channel Offer. This
 * struct contains the fundamental information about an offer.
 */
struct vmbus_channel_offer {
	uuid_le if_type;
	uuid_le if_instance;

	/*
	 * These two fields are not currently used.
	 */
	u64 reserved1;
	u64 reserved2;

	u16 chn_flags;
	u16 mmio_megabytes;		/* in bytes * 1024 * 1024 */

	union {
		/* Non-pipes: The user has MAX_USER_DEFINED_BYTES bytes. */
		struct {
			unsigned char user_def[MAX_USER_DEFINED_BYTES];
		} std;

		/*
		 * Pipes:
		 * The following sructure is an integrated pipe protocol, which
		 * is implemented on top of standard user-defined data. Pipe
		 * clients have MAX_PIPE_USER_DEFINED_BYTES left for their own
		 * use.
		 */
		struct {
			u32  pipe_mode;
			unsigned char user_def[MAX_PIPE_USER_DEFINED_BYTES];
		} pipe;
	} u;
	/*
	 * The sub_channel_index is defined in win8.
	 */
	u16 sub_channel_index;
	u16 reserved3;
} __packed;

/* Server Flags */
#define VMBUS_CHANNEL_ENUMERATE_DEVICE_INTERFACE	1
#define VMBUS_CHANNEL_SERVER_SUPPORTS_TRANSFER_PAGES	2
#define VMBUS_CHANNEL_SERVER_SUPPORTS_GPADLS		4
#define VMBUS_CHANNEL_NAMED_PIPE_MODE			0x10
#define VMBUS_CHANNEL_LOOPBACK_OFFER			0x100
#define VMBUS_CHANNEL_PARENT_OFFER			0x200
#define VMBUS_CHANNEL_REQUEST_MONITORED_NOTIFICATION	0x400

struct vmpacket_descriptor {
	u16 type;
	u16 offset8;
	u16 len8;
	u16 flags;
	u64 trans_id;
} __packed;

struct vmpacket_header {
	u32 prev_pkt_start_offset;
	struct vmpacket_descriptor descriptor;
} __packed;

struct vmtransfer_page_range {
	u32 byte_count;
	u32 byte_offset;
} __packed;

struct vmtransfer_page_packet_header {
	struct vmpacket_descriptor d;
	u16 xfer_pageset_id;
	u8  sender_owns_set;
	u8 reserved;
	u32 range_cnt;
	struct vmtransfer_page_range ranges[1];
} __packed;

struct vmgpadl_packet_header {
	struct vmpacket_descriptor d;
	u32 gpadl;
	u32 reserved;
} __packed;

struct vmadd_remove_transfer_page_set {
	struct vmpacket_descriptor d;
	u32 gpadl;
	u16 xfer_pageset_id;
	u16 reserved;
} __packed;

/*
 * This structure defines a range in guest physical space that can be made to
 * look virtually contiguous.
 */
struct gpa_range {
	u32 byte_count;
	u32 byte_offset;
	u64 pfn_array[0];
};

/*
 * This is the format for an Establish Gpadl packet, which contains a handle by
 * which this GPADL will be known and a set of GPA ranges associated with it.
 * This can be converted to a MDL by the guest OS.  If there are multiple GPA
 * ranges, then the resulting MDL will be "chained," representing multiple VA
 * ranges.
 */
struct vmestablish_gpadl {
	struct vmpacket_descriptor d;
	u32 gpadl;
	u32 range_cnt;
	struct gpa_range range[1];
} __packed;

/*
 * This is the format for a Teardown Gpadl packet, which indicates that the
 * GPADL handle in the Establish Gpadl packet will never be referenced again.
 */
struct vmteardown_gpadl {
	struct vmpacket_descriptor d;
	u32 gpadl;
	u32 reserved;	/* for alignment to a 8-byte boundary */
} __packed;

/*
 * This is the format for a GPA-Direct packet, which contains a set of GPA
 * ranges, in addition to commands and/or data.
 */
struct vmdata_gpa_direct {
	struct vmpacket_descriptor d;
	u32 reserved;
	u32 range_cnt;
	struct gpa_range range[1];
} __packed;

/* This is the format for a Additional Data Packet. */
struct vmadditional_data {
	struct vmpacket_descriptor d;
	u64 total_bytes;
	u32 offset;
	u32 byte_cnt;
	unsigned char data[1];
} __packed;

union vmpacket_largest_possible_header {
	struct vmpacket_descriptor simple_hdr;
	struct vmtransfer_page_packet_header xfer_page_hdr;
	struct vmgpadl_packet_header gpadl_hdr;
	struct vmadd_remove_transfer_page_set add_rm_xfer_page_hdr;
	struct vmestablish_gpadl establish_gpadl_hdr;
	struct vmteardown_gpadl teardown_gpadl_hdr;
	struct vmdata_gpa_direct data_gpa_direct_hdr;
};

#define VMPACKET_DATA_START_ADDRESS(__packet)	\
	(void *)(((unsigned char *)__packet) +	\
	 ((struct vmpacket_descriptor)__packet)->offset8 * 8)

#define VMPACKET_DATA_LENGTH(__packet)		\
	((((struct vmpacket_descriptor)__packet)->len8 -	\
	  ((struct vmpacket_descriptor)__packet)->offset8) * 8)

#define VMPACKET_TRANSFER_MODE(__packet)	\
	(((struct IMPACT)__packet)->type)

enum vmbus_packet_type {
	VM_PKT_INVALID				= 0x0,
	VM_PKT_SYNCH				= 0x1,
	VM_PKT_ADD_XFER_PAGESET			= 0x2,
	VM_PKT_RM_XFER_PAGESET			= 0x3,
	VM_PKT_ESTABLISH_GPADL			= 0x4,
	VM_PKT_TEARDOWN_GPADL			= 0x5,
	VM_PKT_DATA_INBAND			= 0x6,
	VM_PKT_DATA_USING_XFER_PAGES		= 0x7,
	VM_PKT_DATA_USING_GPADL			= 0x8,
	VM_PKT_DATA_USING_GPA_DIRECT		= 0x9,
	VM_PKT_CANCEL_REQUEST			= 0xa,
	VM_PKT_COMP				= 0xb,
	VM_PKT_DATA_USING_ADDITIONAL_PKT	= 0xc,
	VM_PKT_ADDITIONAL_DATA			= 0xd
};

#define VMBUS_DATA_PACKET_FLAG_COMPLETION_REQUESTED	1


/* Version 1 messages */
enum vmbus_channel_message_type {
	CHANNELMSG_INVALID			=  0,
	CHANNELMSG_OFFERCHANNEL		=  1,
	CHANNELMSG_RESCIND_CHANNELOFFER	=  2,
	CHANNELMSG_REQUESTOFFERS		=  3,
	CHANNELMSG_ALLOFFERS_DELIVERED	=  4,
	CHANNELMSG_OPENCHANNEL		=  5,
	CHANNELMSG_OPENCHANNEL_RESULT		=  6,
	CHANNELMSG_CLOSECHANNEL		=  7,
	CHANNELMSG_GPADL_HEADER		=  8,
	CHANNELMSG_GPADL_BODY			=  9,
	CHANNELMSG_GPADL_CREATED		= 10,
	CHANNELMSG_GPADL_TEARDOWN		= 11,
	CHANNELMSG_GPADL_TORNDOWN		= 12,
	CHANNELMSG_RELID_RELEASED		= 13,
	CHANNELMSG_INITIATE_CONTACT		= 14,
	CHANNELMSG_VERSION_RESPONSE		= 15,
	CHANNELMSG_UNLOAD			= 16,
#ifdef VMBUS_FEATURE_PARENT_OR_PEER_MEMORY_MAPPED_INTO_A_CHILD
	CHANNELMSG_VIEWRANGE_ADD		= 17,
	CHANNELMSG_VIEWRANGE_REMOVE		= 18,
#endif
	CHANNELMSG_COUNT
};

struct vmbus_channel_message_header {
	enum vmbus_channel_message_type msgtype;
	u32 padding;
} __packed;

/* Query VMBus Version parameters */
struct vmbus_channel_query_vmbus_version {
	struct vmbus_channel_message_header header;
	u32 version;
} __packed;

/* VMBus Version Supported parameters */
struct vmbus_channel_version_supported {
	struct vmbus_channel_message_header header;
	u8 version_supported;
} __packed;

/* Offer Channel parameters */
struct vmbus_channel_offer_channel {
	struct vmbus_channel_message_header header;
	struct vmbus_channel_offer offer;
	u32 child_relid;
	u8 monitorid;
	/*
	 * win7 and beyond splits this field into a bit field.
	 */
	u8 monitor_allocated:1;
	u8 reserved:7;
	/*
	 * These are new fields added in win7 and later.
	 * Do not access these fields without checking the
	 * negotiated protocol.
	 *
	 * If "is_dedicated_interrupt" is set, we must not set the
	 * associated bit in the channel bitmap while sending the
	 * interrupt to the host.
	 *
	 * connection_id is to be used in signaling the host.
	 */
	u16 is_dedicated_interrupt:1;
	u16 reserved1:15;
	u32 connection_id;
} __packed;

/* Rescind Offer parameters */
struct vmbus_channel_rescind_offer {
	struct vmbus_channel_message_header header;
	u32 child_relid;
} __packed;

/*
 * Request Offer -- no parameters, SynIC message contains the partition ID
 * Set Snoop -- no parameters, SynIC message contains the partition ID
 * Clear Snoop -- no parameters, SynIC message contains the partition ID
 * All Offers Delivered -- no parameters, SynIC message contains the partition
 *		           ID
 * Flush Client -- no parameters, SynIC message contains the partition ID
 */

/* Open Channel parameters */
struct vmbus_channel_open_channel {
	struct vmbus_channel_message_header header;

	/* Identifies the specific VMBus channel that is being opened. */
	u32 child_relid;

	/* ID making a particular open request at a channel offer unique. */
	u32 openid;

	/* GPADL for the channel's ring buffer. */
	u32 ringbuffer_gpadlhandle;

	/*
	 * Starting with win8, this field will be used to specify
	 * the target virtual processor on which to deliver the interrupt for
	 * the host to guest communication.
	 * Prior to win8, incoming channel interrupts would only
	 * be delivered on cpu 0. Setting this value to 0 would
	 * preserve the earlier behavior.
	 */
	u32 target_vp;

	/*
	* The upstream ring buffer begins at offset zero in the memory
	* described by RingBufferGpadlHandle. The downstream ring buffer
	* follows it at this offset (in pages).
	*/
	u32 downstream_ringbuffer_pageoffset;

	/* User-specific data to be passed along to the server endpoint. */
	unsigned char userdata[MAX_USER_DEFINED_BYTES];
} __packed;

/* Open Channel Result parameters */
struct vmbus_channel_open_result {
	struct vmbus_channel_message_header header;
	u32 child_relid;
	u32 openid;
	u32 status;
} __packed;

/* Close channel parameters; */
struct vmbus_channel_close_channel {
	struct vmbus_channel_message_header header;
	u32 child_relid;
} __packed;

/* Channel Message GPADL */
#define GPADL_TYPE_RING_BUFFER		1
#define GPADL_TYPE_SERVER_SAVE_AREA	2
#define GPADL_TYPE_TRANSACTION		8

/*
 * The number of PFNs in a GPADL message is defined by the number of
 * pages that would be spanned by ByteCount and ByteOffset.  If the
 * implied number of PFNs won't fit in this packet, there will be a
 * follow-up packet that contains more.
 */
struct vmbus_channel_gpadl_header {
	struct vmbus_channel_message_header header;
	u32 child_relid;
	u32 gpadl;
	u16 range_buflen;
	u16 rangecount;
	struct gpa_range range[0];
} __packed;

/* This is the followup packet that contains more PFNs. */
struct vmbus_channel_gpadl_body {
	struct vmbus_channel_message_header header;
	u32 msgnumber;
	u32 gpadl;
	u64 pfn[0];
} __packed;

struct vmbus_channel_gpadl_created {
	struct vmbus_channel_message_header header;
	u32 child_relid;
	u32 gpadl;
	u32 creation_status;
} __packed;

struct vmbus_channel_gpadl_teardown {
	struct vmbus_channel_message_header header;
	u32 child_relid;
	u32 gpadl;
} __packed;

struct vmbus_channel_gpadl_torndown {
	struct vmbus_channel_message_header header;
	u32 gpadl;
} __packed;

#ifdef VMBUS_FEATURE_PARENT_OR_PEER_MEMORY_MAPPED_INTO_A_CHILD
struct vmbus_channel_view_range_add {
	struct vmbus_channel_message_header header;
	PHYSICAL_ADDRESS viewrange_base;
	u64 viewrange_length;
	u32 child_relid;
} __packed;

struct vmbus_channel_view_range_remove {
	struct vmbus_channel_message_header header;
	PHYSICAL_ADDRESS viewrange_base;
	u32 child_relid;
} __packed;
#endif

struct vmbus_channel_relid_released {
	struct vmbus_channel_message_header header;
	u32 child_relid;
} __packed;

struct vmbus_channel_initiate_contact {
	struct vmbus_channel_message_header header;
	u32 vmbus_version_requested;
	u32 padding2;
	u64 interrupt_page;
	u64 monitor_page1;
	u64 monitor_page2;
} __packed;

struct vmbus_channel_version_response {
	struct vmbus_channel_message_header header;
	u8 version_supported;
} __packed;

enum vmbus_channel_state {
	CHANNEL_OFFER_STATE,
	CHANNEL_OPENING_STATE,
	CHANNEL_OPEN_STATE,
	CHANNEL_OPENED_STATE,
};

struct vmbus_channel_debug_info {
	u32 relid;
	enum vmbus_channel_state state;
	uuid_le interfacetype;
	uuid_le interface_instance;
	u32 monitorid;
	u32 servermonitor_pending;
	u32 servermonitor_latency;
	u32 servermonitor_connectionid;
	u32 clientmonitor_pending;
	u32 clientmonitor_latency;
	u32 clientmonitor_connectionid;

	struct hv_ring_buffer_debug_info inbound;
	struct hv_ring_buffer_debug_info outbound;
};

/*
 * Represents each channel msg on the vmbus connection This is a
 * variable-size data structure depending on the msg type itself
 */
struct vmbus_channel_msginfo {
	/* Bookkeeping stuff */
	struct list_head msglistentry;

	/* So far, this is only used to handle gpadl body message */
	struct list_head submsglist;

	/* Synchronize the request/response if needed */
	struct completion  waitevent;
	union {
		struct vmbus_channel_version_supported version_supported;
		struct vmbus_channel_open_result open_result;
		struct vmbus_channel_gpadl_torndown gpadl_torndown;
		struct vmbus_channel_gpadl_created gpadl_created;
		struct vmbus_channel_version_response version_response;
	} response;

	u32 msgsize;
	/*
	 * The channel message that goes out on the "wire".
	 * It will contain at minimum the VMBUS_CHANNEL_MESSAGE_HEADER header
	 */
	unsigned char msg[0];
};

struct vmbus_close_msg {
	struct vmbus_channel_msginfo info;
	struct vmbus_channel_close_channel msg;
};

/* Define connection identifier type. */
union hv_connection_id {
	u32 asu32;
	struct {
		u32 id:24;
		u32 reserved:8;
	} u;
};

/* Definition of the hv_signal_event hypercall input structure. */
struct hv_input_signal_event {
	union hv_connection_id connectionid;
	u16 flag_number;
	u16 rsvdz;
};

struct hv_input_signal_event_buffer {
	u64 align8;
	struct hv_input_signal_event event;
};

struct vmbus_channel {
	struct list_head listentry;

	struct hv_device *device_obj;

	struct work_struct work;

	enum vmbus_channel_state state;

	struct vmbus_channel_offer_channel offermsg;
	/*
	 * These are based on the OfferMsg.MonitorId.
	 * Save it here for easy access.
	 */
	u8 monitor_grp;
	u8 monitor_bit;

	u32 ringbuffer_gpadlhandle;

	/* Allocated memory for ring buffer */
	void *ringbuffer_pages;
	u32 ringbuffer_pagecount;
	struct hv_ring_buffer_info outbound;	/* send to parent */
	struct hv_ring_buffer_info inbound;	/* receive from parent */
	spinlock_t inbound_lock;
	struct workqueue_struct *controlwq;

	struct vmbus_close_msg close_msg;

	/* Channel callback are invoked in this workqueue context */
	/* HANDLE dataWorkQueue; */

	void (*onchannel_callback)(void *context);
	void *channel_callback_context;

	/*
	 * A channel can be marked for efficient (batched)
	 * reading:
	 * If batched_reading is set to "true", we read until the
	 * channel is empty and hold off interrupts from the host
	 * during the entire read process.
	 * If batched_reading is set to "false", the client is not
	 * going to perform batched reading.
	 *
	 * By default we will enable batched reading; specific
	 * drivers that don't want this behavior can turn it off.
	 */

	bool batched_reading;

	bool is_dedicated_interrupt;
	struct hv_input_signal_event_buffer sig_buf;
	struct hv_input_signal_event *sig_event;

	/*
	 * Starting with win8, this field will be used to specify
	 * the target virtual processor on which to deliver the interrupt for
	 * the host to guest communication.
	 * Prior to win8, incoming channel interrupts would only
	 * be delivered on cpu 0. Setting this value to 0 would
	 * preserve the earlier behavior.
	 */
	u32 target_vp;
<<<<<<< HEAD
=======
	/*
	 * Support for sub-channels. For high performance devices,
	 * it will be useful to have multiple sub-channels to support
	 * a scalable communication infrastructure with the host.
	 * The support for sub-channels is implemented as an extention
	 * to the current infrastructure.
	 * The initial offer is considered the primary channel and this
	 * offer message will indicate if the host supports sub-channels.
	 * The guest is free to ask for sub-channels to be offerred and can
	 * open these sub-channels as a normal "primary" channel. However,
	 * all sub-channels will have the same type and instance guids as the
	 * primary channel. Requests sent on a given channel will result in a
	 * response on the same channel.
	 */

	/*
	 * Sub-channel creation callback. This callback will be called in
	 * process context when a sub-channel offer is received from the host.
	 * The guest can open the sub-channel in the context of this callback.
	 */
	void (*sc_creation_callback)(struct vmbus_channel *new_sc);

	spinlock_t sc_lock;
	/*
	 * All Sub-channels of a primary channel are linked here.
	 */
	struct list_head sc_list;
	/*
	 * The primary channel this sub-channel belongs to.
	 * This will be NULL for the primary channel.
	 */
	struct vmbus_channel *primary_channel;
>>>>>>> d0e0ac97
};

static inline void set_channel_read_state(struct vmbus_channel *c, bool state)
{
	c->batched_reading = state;
}

void vmbus_onmessage(void *context);

int vmbus_request_offers(void);

/*
 * APIs for managing sub-channels.
 */

void vmbus_set_sc_create_callback(struct vmbus_channel *primary_channel,
			void (*sc_cr_cb)(struct vmbus_channel *new_sc));

/*
 * Retrieve the (sub) channel on which to send an outgoing request.
 * When a primary channel has multiple sub-channels, we choose a
 * channel whose VCPU binding is closest to the VCPU on which
 * this call is being made.
 */
struct vmbus_channel *vmbus_get_outgoing_channel(struct vmbus_channel *primary);

/*
 * Check if sub-channels have already been offerred. This API will be useful
 * when the driver is unloaded after establishing sub-channels. In this case,
 * when the driver is re-loaded, the driver would have to check if the
 * subchannels have already been established before attempting to request
 * the creation of sub-channels.
 * This function returns TRUE to indicate that subchannels have already been
 * created.
 * This function should be invoked after setting the callback function for
 * sub-channel creation.
 */
bool vmbus_are_subchannels_present(struct vmbus_channel *primary);

/* The format must be the same as struct vmdata_gpa_direct */
struct vmbus_channel_packet_page_buffer {
	u16 type;
	u16 dataoffset8;
	u16 length8;
	u16 flags;
	u64 transactionid;
	u32 reserved;
	u32 rangecount;
	struct hv_page_buffer range[MAX_PAGE_BUFFER_COUNT];
} __packed;

/* The format must be the same as struct vmdata_gpa_direct */
struct vmbus_channel_packet_multipage_buffer {
	u16 type;
	u16 dataoffset8;
	u16 length8;
	u16 flags;
	u64 transactionid;
	u32 reserved;
	u32 rangecount;		/* Always 1 in this case */
	struct hv_multipage_buffer range;
} __packed;


extern int vmbus_open(struct vmbus_channel *channel,
			    u32 send_ringbuffersize,
			    u32 recv_ringbuffersize,
			    void *userdata,
			    u32 userdatalen,
			    void(*onchannel_callback)(void *context),
			    void *context);

extern void vmbus_close(struct vmbus_channel *channel);

extern int vmbus_sendpacket(struct vmbus_channel *channel,
				  const void *buffer,
				  u32 bufferLen,
				  u64 requestid,
				  enum vmbus_packet_type type,
				  u32 flags);

extern int vmbus_sendpacket_pagebuffer(struct vmbus_channel *channel,
					    struct hv_page_buffer pagebuffers[],
					    u32 pagecount,
					    void *buffer,
					    u32 bufferlen,
					    u64 requestid);

extern int vmbus_sendpacket_multipagebuffer(struct vmbus_channel *channel,
					struct hv_multipage_buffer *mpb,
					void *buffer,
					u32 bufferlen,
					u64 requestid);

extern int vmbus_establish_gpadl(struct vmbus_channel *channel,
				      void *kbuffer,
				      u32 size,
				      u32 *gpadl_handle);

extern int vmbus_teardown_gpadl(struct vmbus_channel *channel,
				     u32 gpadl_handle);

extern int vmbus_recvpacket(struct vmbus_channel *channel,
				  void *buffer,
				  u32 bufferlen,
				  u32 *buffer_actual_len,
				  u64 *requestid);

extern int vmbus_recvpacket_raw(struct vmbus_channel *channel,
				     void *buffer,
				     u32 bufferlen,
				     u32 *buffer_actual_len,
				     u64 *requestid);


extern void vmbus_get_debug_info(struct vmbus_channel *channel,
				     struct vmbus_channel_debug_info *debug);

extern void vmbus_ontimer(unsigned long data);

struct hv_dev_port_info {
	u32 int_mask;
	u32 read_idx;
	u32 write_idx;
	u32 bytes_avail_toread;
	u32 bytes_avail_towrite;
};

/* Base driver object */
struct hv_driver {
	const char *name;

	/* the device type supported by this driver */
	uuid_le dev_type;
	const struct hv_vmbus_device_id *id_table;

	struct device_driver driver;

	int (*probe)(struct hv_device *, const struct hv_vmbus_device_id *);
	int (*remove)(struct hv_device *);
	void (*shutdown)(struct hv_device *);

};

/* Base device object */
struct hv_device {
	/* the device type id of this device */
	uuid_le dev_type;

	/* the device instance id of this device */
	uuid_le dev_instance;

	struct device device;

	struct vmbus_channel *channel;
};


static inline struct hv_device *device_to_hv_device(struct device *d)
{
	return container_of(d, struct hv_device, device);
}

static inline struct hv_driver *drv_to_hv_drv(struct device_driver *d)
{
	return container_of(d, struct hv_driver, driver);
}

static inline void hv_set_drvdata(struct hv_device *dev, void *data)
{
	dev_set_drvdata(&dev->device, data);
}

static inline void *hv_get_drvdata(struct hv_device *dev)
{
	return dev_get_drvdata(&dev->device);
}

/* Vmbus interface */
#define vmbus_driver_register(driver)	\
	__vmbus_driver_register(driver, THIS_MODULE, KBUILD_MODNAME)
int __must_check __vmbus_driver_register(struct hv_driver *hv_driver,
					 struct module *owner,
					 const char *mod_name);
void vmbus_driver_unregister(struct hv_driver *hv_driver);

/**
 * VMBUS_DEVICE - macro used to describe a specific hyperv vmbus device
 *
 * This macro is used to create a struct hv_vmbus_device_id that matches a
 * specific device.
 */
#define VMBUS_DEVICE(g0, g1, g2, g3, g4, g5, g6, g7,	\
		     g8, g9, ga, gb, gc, gd, ge, gf)	\
	.guid = { g0, g1, g2, g3, g4, g5, g6, g7,	\
		  g8, g9, ga, gb, gc, gd, ge, gf },

/*
 * GUID definitions of various offer types - services offered to the guest.
 */

/*
 * Network GUID
 * {f8615163-df3e-46c5-913f-f2d2f965ed0e}
 */
#define HV_NIC_GUID \
	.guid = { \
			0x63, 0x51, 0x61, 0xf8, 0x3e, 0xdf, 0xc5, 0x46, \
			0x91, 0x3f, 0xf2, 0xd2, 0xf9, 0x65, 0xed, 0x0e \
		}

/*
 * IDE GUID
 * {32412632-86cb-44a2-9b5c-50d1417354f5}
 */
#define HV_IDE_GUID \
	.guid = { \
			0x32, 0x26, 0x41, 0x32, 0xcb, 0x86, 0xa2, 0x44, \
			0x9b, 0x5c, 0x50, 0xd1, 0x41, 0x73, 0x54, 0xf5 \
		}

/*
 * SCSI GUID
 * {ba6163d9-04a1-4d29-b605-72e2ffb1dc7f}
 */
#define HV_SCSI_GUID \
	.guid = { \
			0xd9, 0x63, 0x61, 0xba, 0xa1, 0x04, 0x29, 0x4d, \
			0xb6, 0x05, 0x72, 0xe2, 0xff, 0xb1, 0xdc, 0x7f \
		}

/*
 * Shutdown GUID
 * {0e0b6031-5213-4934-818b-38d90ced39db}
 */
#define HV_SHUTDOWN_GUID \
	.guid = { \
			0x31, 0x60, 0x0b, 0x0e, 0x13, 0x52, 0x34, 0x49, \
			0x81, 0x8b, 0x38, 0xd9, 0x0c, 0xed, 0x39, 0xdb \
		}

/*
 * Time Synch GUID
 * {9527E630-D0AE-497b-ADCE-E80AB0175CAF}
 */
#define HV_TS_GUID \
	.guid = { \
			0x30, 0xe6, 0x27, 0x95, 0xae, 0xd0, 0x7b, 0x49, \
			0xad, 0xce, 0xe8, 0x0a, 0xb0, 0x17, 0x5c, 0xaf \
		}

/*
 * Heartbeat GUID
 * {57164f39-9115-4e78-ab55-382f3bd5422d}
 */
#define HV_HEART_BEAT_GUID \
	.guid = { \
			0x39, 0x4f, 0x16, 0x57, 0x15, 0x91, 0x78, 0x4e, \
			0xab, 0x55, 0x38, 0x2f, 0x3b, 0xd5, 0x42, 0x2d \
		}

/*
 * KVP GUID
 * {a9a0f4e7-5a45-4d96-b827-8a841e8c03e6}
 */
#define HV_KVP_GUID \
	.guid = { \
			0xe7, 0xf4, 0xa0, 0xa9, 0x45, 0x5a, 0x96, 0x4d, \
			0xb8, 0x27, 0x8a, 0x84, 0x1e, 0x8c, 0x3,  0xe6 \
		}

/*
 * Dynamic memory GUID
 * {525074dc-8985-46e2-8057-a307dc18a502}
 */
#define HV_DM_GUID \
	.guid = { \
			0xdc, 0x74, 0x50, 0X52, 0x85, 0x89, 0xe2, 0x46, \
			0x80, 0x57, 0xa3, 0x07, 0xdc, 0x18, 0xa5, 0x02 \
		}

/*
 * Mouse GUID
 * {cfa8b69e-5b4a-4cc0-b98b-8ba1a1f3f95a}
 */
#define HV_MOUSE_GUID \
	.guid = { \
			0x9e, 0xb6, 0xa8, 0xcf, 0x4a, 0x5b, 0xc0, 0x4c, \
			0xb9, 0x8b, 0x8b, 0xa1, 0xa1, 0xf3, 0xf9, 0x5a \
		}

/*
 * VSS (Backup/Restore) GUID
 */
#define HV_VSS_GUID \
	.guid = { \
			0x29, 0x2e, 0xfa, 0x35, 0x23, 0xea, 0x36, 0x42, \
			0x96, 0xae, 0x3a, 0x6e, 0xba, 0xcb, 0xa4,  0x40 \
		}
/*
 * Synthetic Video GUID
 * {DA0A7802-E377-4aac-8E77-0558EB1073F8}
 */
#define HV_SYNTHVID_GUID \
	.guid = { \
			0x02, 0x78, 0x0a, 0xda, 0x77, 0xe3, 0xac, 0x4a, \
			0x8e, 0x77, 0x05, 0x58, 0xeb, 0x10, 0x73, 0xf8 \
		}

<<<<<<< HEAD
=======
/*
 * Synthetic FC GUID
 * {2f9bcc4a-0069-4af3-b76b-6fd0be528cda}
 */
#define HV_SYNTHFC_GUID \
	.guid = { \
			0x4A, 0xCC, 0x9B, 0x2F, 0x69, 0x00, 0xF3, 0x4A, \
			0xB7, 0x6B, 0x6F, 0xD0, 0xBE, 0x52, 0x8C, 0xDA \
		}
>>>>>>> d0e0ac97

/*
 * Common header for Hyper-V ICs
 */

#define ICMSGTYPE_NEGOTIATE		0
#define ICMSGTYPE_HEARTBEAT		1
#define ICMSGTYPE_KVPEXCHANGE		2
#define ICMSGTYPE_SHUTDOWN		3
#define ICMSGTYPE_TIMESYNC		4
#define ICMSGTYPE_VSS			5

#define ICMSGHDRFLAG_TRANSACTION	1
#define ICMSGHDRFLAG_REQUEST		2
#define ICMSGHDRFLAG_RESPONSE		4


/*
 * While we want to handle util services as regular devices,
 * there is only one instance of each of these services; so
 * we statically allocate the service specific state.
 */

struct hv_util_service {
	u8 *recv_buffer;
	void (*util_cb)(void *);
	int (*util_init)(struct hv_util_service *);
	void (*util_deinit)(void);
};

struct vmbuspipe_hdr {
	u32 flags;
	u32 msgsize;
} __packed;

struct ic_version {
	u16 major;
	u16 minor;
} __packed;

struct icmsg_hdr {
	struct ic_version icverframe;
	u16 icmsgtype;
	struct ic_version icvermsg;
	u16 icmsgsize;
	u32 status;
	u8 ictransaction_id;
	u8 icflags;
	u8 reserved[2];
} __packed;

struct icmsg_negotiate {
	u16 icframe_vercnt;
	u16 icmsg_vercnt;
	u32 reserved;
	struct ic_version icversion_data[1]; /* any size array */
} __packed;

struct shutdown_msg_data {
	u32 reason_code;
	u32 timeout_seconds;
	u32 flags;
	u8  display_message[2048];
} __packed;

struct heartbeat_msg_data {
	u64 seq_num;
	u32 reserved[8];
} __packed;

/* Time Sync IC defs */
#define ICTIMESYNCFLAG_PROBE	0
#define ICTIMESYNCFLAG_SYNC	1
#define ICTIMESYNCFLAG_SAMPLE	2

#ifdef __x86_64__
#define WLTIMEDELTA	116444736000000000L	/* in 100ns unit */
#else
#define WLTIMEDELTA	116444736000000000LL
#endif

struct ictimesync_data {
	u64 parenttime;
	u64 childtime;
	u64 roundtriptime;
	u8 flags;
} __packed;

struct hyperv_service_callback {
	u8 msg_type;
	char *log_msg;
	uuid_le data;
	struct vmbus_channel *channel;
	void (*callback) (void *context);
};

#define MAX_SRV_VER	0x7ffffff
extern void vmbus_prep_negotiate_resp(struct icmsg_hdr *,
					struct icmsg_negotiate *, u8 *, int,
					int);

int hv_kvp_init(struct hv_util_service *);
void hv_kvp_deinit(void);
void hv_kvp_onchannelcallback(void *);

int hv_vss_init(struct hv_util_service *);
void hv_vss_deinit(void);
void hv_vss_onchannelcallback(void *);

/*
 * Negotiated version with the Host.
 */

extern __u32 vmbus_proto_version;

#endif /* __KERNEL__ */
#endif /* _HYPERV_H */<|MERGE_RESOLUTION|>--- conflicted
+++ resolved
@@ -1047,8 +1047,6 @@
 	 * preserve the earlier behavior.
 	 */
 	u32 target_vp;
-<<<<<<< HEAD
-=======
 	/*
 	 * Support for sub-channels. For high performance devices,
 	 * it will be useful to have multiple sub-channels to support
@@ -1081,7 +1079,6 @@
 	 * This will be NULL for the primary channel.
 	 */
 	struct vmbus_channel *primary_channel;
->>>>>>> d0e0ac97
 };
 
 static inline void set_channel_read_state(struct vmbus_channel *c, bool state)
@@ -1391,8 +1388,6 @@
 			0x8e, 0x77, 0x05, 0x58, 0xeb, 0x10, 0x73, 0xf8 \
 		}
 
-<<<<<<< HEAD
-=======
 /*
  * Synthetic FC GUID
  * {2f9bcc4a-0069-4af3-b76b-6fd0be528cda}
@@ -1402,7 +1397,6 @@
 			0x4A, 0xCC, 0x9B, 0x2F, 0x69, 0x00, 0xF3, 0x4A, \
 			0xB7, 0x6B, 0x6F, 0xD0, 0xBE, 0x52, 0x8C, 0xDA \
 		}
->>>>>>> d0e0ac97
 
 /*
  * Common header for Hyper-V ICs
