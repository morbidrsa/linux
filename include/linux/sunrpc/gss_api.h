/*
 * linux/include/linux/sunrpc/gss_api.h
 *
 * Somewhat simplified version of the gss api.
 *
 * Dug Song <dugsong@monkey.org>
 * Andy Adamson <andros@umich.edu>
 * Bruce Fields <bfields@umich.edu>
 * Copyright (c) 2000 The Regents of the University of Michigan
 */

#ifndef _LINUX_SUNRPC_GSS_API_H
#define _LINUX_SUNRPC_GSS_API_H

#ifdef __KERNEL__
#include <linux/sunrpc/xdr.h>
#include <linux/sunrpc/msg_prot.h>
#include <linux/uio.h>

/* The mechanism-independent gss-api context: */
struct gss_ctx {
	struct gss_api_mech	*mech_type;
	void			*internal_ctx_id;
};

#define GSS_C_NO_BUFFER		((struct xdr_netobj) 0)
#define GSS_C_NO_CONTEXT	((struct gss_ctx *) 0)
#define GSS_C_QOP_DEFAULT	(0)

/*XXX  arbitrary length - is this set somewhere? */
#define GSS_OID_MAX_LEN 32
struct rpcsec_gss_oid {
	unsigned int	len;
	u8		data[GSS_OID_MAX_LEN];
};

/* From RFC 3530 */
struct rpcsec_gss_info {
	struct rpcsec_gss_oid	oid;
	u32			qop;
	u32			service;
};

/* gss-api prototypes; note that these are somewhat simplified versions of
 * the prototypes specified in RFC 2744. */
int gss_import_sec_context(
		const void*		input_token,
		size_t			bufsize,
		struct gss_api_mech	*mech,
		struct gss_ctx		**ctx_id,
		time_t			*endtime,
		gfp_t			gfp_mask);
u32 gss_get_mic(
		struct gss_ctx		*ctx_id,
		struct xdr_buf		*message,
		struct xdr_netobj	*mic_token);
u32 gss_verify_mic(
		struct gss_ctx		*ctx_id,
		struct xdr_buf		*message,
		struct xdr_netobj	*mic_token);
u32 gss_wrap(
		struct gss_ctx		*ctx_id,
		int			offset,
		struct xdr_buf		*outbuf,
		struct page		**inpages);
u32 gss_unwrap(
		struct gss_ctx		*ctx_id,
		int			offset,
		struct xdr_buf		*inbuf);
u32 gss_delete_sec_context(
		struct gss_ctx		**ctx_id);

rpc_authflavor_t gss_svc_to_pseudoflavor(struct gss_api_mech *, u32 qop,
					u32 service);
u32 gss_pseudoflavor_to_service(struct gss_api_mech *, u32 pseudoflavor);
char *gss_service_to_auth_domain_name(struct gss_api_mech *, u32 service);

struct pf_desc {
	u32	pseudoflavor;
	u32	qop;
	u32	service;
	char	*name;
	char	*auth_domain_name;
};

/* Different mechanisms (e.g., krb5 or spkm3) may implement gss-api, and
 * mechanisms may be dynamically registered or unregistered by modules. */

/* Each mechanism is described by the following struct: */
struct gss_api_mech {
	struct list_head	gm_list;
	struct module		*gm_owner;
	struct rpcsec_gss_oid	gm_oid;
	char			*gm_name;
	const struct gss_api_ops *gm_ops;
	/* pseudoflavors supported by this mechanism: */
	int			gm_pf_num;
	struct pf_desc *	gm_pfs;
	/* Should the following be a callback operation instead? */
	const char		*gm_upcall_enctypes;
};

/* and must provide the following operations: */
struct gss_api_ops {
	int (*gss_import_sec_context)(
			const void		*input_token,
			size_t			bufsize,
			struct gss_ctx		*ctx_id,
			time_t			*endtime,
			gfp_t			gfp_mask);
	u32 (*gss_get_mic)(
			struct gss_ctx		*ctx_id,
			struct xdr_buf		*message,
			struct xdr_netobj	*mic_token);
	u32 (*gss_verify_mic)(
			struct gss_ctx		*ctx_id,
			struct xdr_buf		*message,
			struct xdr_netobj	*mic_token);
	u32 (*gss_wrap)(
			struct gss_ctx		*ctx_id,
			int			offset,
			struct xdr_buf		*outbuf,
			struct page		**inpages);
	u32 (*gss_unwrap)(
			struct gss_ctx		*ctx_id,
			int			offset,
			struct xdr_buf		*buf);
	void (*gss_delete_sec_context)(
			void			*internal_ctx_id);
};

int gss_mech_register(struct gss_api_mech *);
void gss_mech_unregister(struct gss_api_mech *);

/* returns a mechanism descriptor given an OID, and increments the mechanism's
 * reference count. */
struct gss_api_mech * gss_mech_get_by_OID(struct rpcsec_gss_oid *);

/* Given a GSS security tuple, look up a pseudoflavor */
rpc_authflavor_t gss_mech_info2flavor(struct rpcsec_gss_info *);

/* Given a pseudoflavor, look up a GSS security tuple */
int gss_mech_flavor2info(rpc_authflavor_t, struct rpcsec_gss_info *);

/* Returns a reference to a mechanism, given a name like "krb5" etc. */
struct gss_api_mech *gss_mech_get_by_name(const char *);

/* Similar, but get by pseudoflavor. */
struct gss_api_mech *gss_mech_get_by_pseudoflavor(u32);

/* Fill in an array with a list of supported pseudoflavors */
int gss_mech_list_pseudoflavors(rpc_authflavor_t *, int);

<<<<<<< HEAD
=======
struct gss_api_mech * gss_mech_get(struct gss_api_mech *);

>>>>>>> d0e0ac97
/* For every successful gss_mech_get or gss_mech_get_by_* call there must be a
 * corresponding call to gss_mech_put. */
void gss_mech_put(struct gss_api_mech *);

#endif /* __KERNEL__ */
#endif /* _LINUX_SUNRPC_GSS_API_H */
<|MERGE_RESOLUTION|>--- conflicted
+++ resolved
@@ -151,11 +151,8 @@
 /* Fill in an array with a list of supported pseudoflavors */
 int gss_mech_list_pseudoflavors(rpc_authflavor_t *, int);
 
-<<<<<<< HEAD
-=======
 struct gss_api_mech * gss_mech_get(struct gss_api_mech *);
 
->>>>>>> d0e0ac97
 /* For every successful gss_mech_get or gss_mech_get_by_* call there must be a
  * corresponding call to gss_mech_put. */
 void gss_mech_put(struct gss_api_mech *);
