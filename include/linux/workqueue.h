--- conflicted
+++ resolved
@@ -303,8 +303,6 @@
 	WQ_CPU_INTENSIVE	= 1 << 5, /* cpu instensive workqueue */
 	WQ_SYSFS		= 1 << 6, /* visible in sysfs, see wq_sysfs_register() */
 
-<<<<<<< HEAD
-=======
 	/*
 	 * Per-cpu workqueues are generally preferred because they tend to
 	 * show better performance thanks to cache locality.  Per-cpu
@@ -332,7 +330,6 @@
 	 */
 	WQ_POWER_EFFICIENT	= 1 << 7,
 
->>>>>>> d0e0ac97
 	__WQ_DRAINING		= 1 << 16, /* internal: workqueue is draining */
 	__WQ_ORDERED		= 1 << 17, /* internal: workqueue is ordered */
 
