/*
 * Linux Security plug
 *
 * Copyright (C) 2001 WireX Communications, Inc <chris@wirex.com>
 * Copyright (C) 2001 Greg Kroah-Hartman <greg@kroah.com>
 * Copyright (C) 2001 Networks Associates Technology, Inc <ssmalley@nai.com>
 * Copyright (C) 2001 James Morris <jmorris@intercode.com.au>
 * Copyright (C) 2001 Silicon Graphics, Inc. (Trust Technology Group)
 *
 *	This program is free software; you can redistribute it and/or modify
 *	it under the terms of the GNU General Public License as published by
 *	the Free Software Foundation; either version 2 of the License, or
 *	(at your option) any later version.
 *
 *	Due to this file being licensed under the GPL there is controversy over
 *	whether this permits you to write a module that #includes this file
 *	without placing your module under the GPL.  Please consult a lawyer for
 *	advice before doing this.
 *
 */

#ifndef __LINUX_SECURITY_H
#define __LINUX_SECURITY_H

#include <linux/key.h>
#include <linux/capability.h>
#include <linux/slab.h>
#include <linux/err.h>
#include <linux/string.h>

struct linux_binprm;
struct cred;
struct rlimit;
struct siginfo;
struct sem_array;
struct sembuf;
struct kern_ipc_perm;
struct audit_context;
struct super_block;
struct inode;
struct dentry;
struct file;
struct vfsmount;
struct path;
struct qstr;
struct nameidata;
struct iattr;
struct fown_struct;
struct file_operations;
struct shmid_kernel;
struct msg_msg;
struct msg_queue;
struct xattr;
struct xfrm_sec_ctx;
struct mm_struct;

/* Maximum number of letters for an LSM name string */
#define SECURITY_NAME_MAX	10

/* If capable should audit the security request */
#define SECURITY_CAP_NOAUDIT 0
#define SECURITY_CAP_AUDIT 1

/* LSM Agnostic defines for sb_set_mnt_opts */
#define SECURITY_LSM_NATIVE_LABELS	1

struct ctl_table;
struct audit_krule;
struct user_namespace;
struct timezone;

/*
 * These functions are in security/capability.c and are used
 * as the default capabilities functions
 */
extern int cap_capable(const struct cred *cred, struct user_namespace *ns,
		       int cap, int audit);
extern int cap_settime(const struct timespec *ts, const struct timezone *tz);
extern int cap_ptrace_access_check(struct task_struct *child, unsigned int mode);
extern int cap_ptrace_traceme(struct task_struct *parent);
extern int cap_capget(struct task_struct *target, kernel_cap_t *effective, kernel_cap_t *inheritable, kernel_cap_t *permitted);
extern int cap_capset(struct cred *new, const struct cred *old,
		      const kernel_cap_t *effective,
		      const kernel_cap_t *inheritable,
		      const kernel_cap_t *permitted);
extern int cap_bprm_set_creds(struct linux_binprm *bprm);
extern int cap_bprm_secureexec(struct linux_binprm *bprm);
extern int cap_inode_setxattr(struct dentry *dentry, const char *name,
			      const void *value, size_t size, int flags);
extern int cap_inode_removexattr(struct dentry *dentry, const char *name);
extern int cap_inode_need_killpriv(struct dentry *dentry);
extern int cap_inode_killpriv(struct dentry *dentry);
extern int cap_mmap_addr(unsigned long addr);
extern int cap_mmap_file(struct file *file, unsigned long reqprot,
			 unsigned long prot, unsigned long flags);
extern int cap_task_fix_setuid(struct cred *new, const struct cred *old, int flags);
extern int cap_task_prctl(int option, unsigned long arg2, unsigned long arg3,
			  unsigned long arg4, unsigned long arg5);
extern int cap_task_setscheduler(struct task_struct *p);
extern int cap_task_setioprio(struct task_struct *p, int ioprio);
extern int cap_task_setnice(struct task_struct *p, int nice);
extern int cap_vm_enough_memory(struct mm_struct *mm, long pages);

struct msghdr;
struct sk_buff;
struct sock;
struct sockaddr;
struct socket;
struct flowi;
struct dst_entry;
struct xfrm_selector;
struct xfrm_policy;
struct xfrm_state;
struct xfrm_user_sec_ctx;
struct seq_file;

extern int cap_netlink_send(struct sock *sk, struct sk_buff *skb);

void reset_security_ops(void);

#ifdef CONFIG_MMU
extern unsigned long mmap_min_addr;
extern unsigned long dac_mmap_min_addr;
#else
#define mmap_min_addr		0UL
#define dac_mmap_min_addr	0UL
#endif

/*
 * Values used in the task_security_ops calls
 */
/* setuid or setgid, id0 == uid or gid */
#define LSM_SETID_ID	1

/* setreuid or setregid, id0 == real, id1 == eff */
#define LSM_SETID_RE	2

/* setresuid or setresgid, id0 == real, id1 == eff, uid2 == saved */
#define LSM_SETID_RES	4

/* setfsuid or setfsgid, id0 == fsuid or fsgid */
#define LSM_SETID_FS	8

/* forward declares to avoid warnings */
struct sched_param;
struct request_sock;

/* bprm->unsafe reasons */
#define LSM_UNSAFE_SHARE	1
#define LSM_UNSAFE_PTRACE	2
#define LSM_UNSAFE_PTRACE_CAP	4
#define LSM_UNSAFE_NO_NEW_PRIVS	8

#ifdef CONFIG_MMU
extern int mmap_min_addr_handler(struct ctl_table *table, int write,
				 void __user *buffer, size_t *lenp, loff_t *ppos);
#endif

/* security_inode_init_security callback function to write xattrs */
typedef int (*initxattrs) (struct inode *inode,
			   const struct xattr *xattr_array, void *fs_data);

#ifdef CONFIG_SECURITY

struct security_mnt_opts {
	char **mnt_opts;
	int *mnt_opts_flags;
	int num_mnt_opts;
};

static inline void security_init_mnt_opts(struct security_mnt_opts *opts)
{
	opts->mnt_opts = NULL;
	opts->mnt_opts_flags = NULL;
	opts->num_mnt_opts = 0;
}

static inline void security_free_mnt_opts(struct security_mnt_opts *opts)
{
	int i;
	if (opts->mnt_opts)
		for (i = 0; i < opts->num_mnt_opts; i++)
			kfree(opts->mnt_opts[i]);
	kfree(opts->mnt_opts);
	opts->mnt_opts = NULL;
	kfree(opts->mnt_opts_flags);
	opts->mnt_opts_flags = NULL;
	opts->num_mnt_opts = 0;
}

/**
 * struct security_operations - main security structure
 *
 * Security module identifier.
 *
 * @name:
 *	A string that acts as a unique identifier for the LSM with max number
 *	of characters = SECURITY_NAME_MAX.
 *
 * Security hooks for program execution operations.
 *
 * @bprm_set_creds:
 *	Save security information in the bprm->security field, typically based
 *	on information about the bprm->file, for later use by the apply_creds
 *	hook.  This hook may also optionally check permissions (e.g. for
 *	transitions between security domains).
 *	This hook may be called multiple times during a single execve, e.g. for
 *	interpreters.  The hook can tell whether it has already been called by
 *	checking to see if @bprm->security is non-NULL.  If so, then the hook
 *	may decide either to retain the security information saved earlier or
 *	to replace it.
 *	@bprm contains the linux_binprm structure.
 *	Return 0 if the hook is successful and permission is granted.
 * @bprm_check_security:
 *	This hook mediates the point when a search for a binary handler will
 *	begin.  It allows a check the @bprm->security value which is set in the
 *	preceding set_creds call.  The primary difference from set_creds is
 *	that the argv list and envp list are reliably available in @bprm.  This
 *	hook may be called multiple times during a single execve; and in each
 *	pass set_creds is called first.
 *	@bprm contains the linux_binprm structure.
 *	Return 0 if the hook is successful and permission is granted.
 * @bprm_committing_creds:
 *	Prepare to install the new security attributes of a process being
 *	transformed by an execve operation, based on the old credentials
 *	pointed to by @current->cred and the information set in @bprm->cred by
 *	the bprm_set_creds hook.  @bprm points to the linux_binprm structure.
 *	This hook is a good place to perform state changes on the process such
 *	as closing open file descriptors to which access will no longer be
 *	granted when the attributes are changed.  This is called immediately
 *	before commit_creds().
 * @bprm_committed_creds:
 *	Tidy up after the installation of the new security attributes of a
 *	process being transformed by an execve operation.  The new credentials
 *	have, by this point, been set to @current->cred.  @bprm points to the
 *	linux_binprm structure.  This hook is a good place to perform state
 *	changes on the process such as clearing out non-inheritable signal
 *	state.  This is called immediately after commit_creds().
 * @bprm_secureexec:
 *	Return a boolean value (0 or 1) indicating whether a "secure exec"
 *	is required.  The flag is passed in the auxiliary table
 *	on the initial stack to the ELF interpreter to indicate whether libc
 *	should enable secure mode.
 *	@bprm contains the linux_binprm structure.
 *
 * Security hooks for filesystem operations.
 *
 * @sb_alloc_security:
 *	Allocate and attach a security structure to the sb->s_security field.
 *	The s_security field is initialized to NULL when the structure is
 *	allocated.
 *	@sb contains the super_block structure to be modified.
 *	Return 0 if operation was successful.
 * @sb_free_security:
 *	Deallocate and clear the sb->s_security field.
 *	@sb contains the super_block structure to be modified.
 * @sb_statfs:
 *	Check permission before obtaining filesystem statistics for the @mnt
 *	mountpoint.
 *	@dentry is a handle on the superblock for the filesystem.
 *	Return 0 if permission is granted.
 * @sb_mount:
 *	Check permission before an object specified by @dev_name is mounted on
 *	the mount point named by @nd.  For an ordinary mount, @dev_name
 *	identifies a device if the file system type requires a device.  For a
 *	remount (@flags & MS_REMOUNT), @dev_name is irrelevant.  For a
 *	loopback/bind mount (@flags & MS_BIND), @dev_name identifies the
 *	pathname of the object being mounted.
 *	@dev_name contains the name for object being mounted.
 *	@path contains the path for mount point object.
 *	@type contains the filesystem type.
 *	@flags contains the mount flags.
 *	@data contains the filesystem-specific data.
 *	Return 0 if permission is granted.
 * @sb_copy_data:
 *	Allow mount option data to be copied prior to parsing by the filesystem,
 *	so that the security module can extract security-specific mount
 *	options cleanly (a filesystem may modify the data e.g. with strsep()).
 *	This also allows the original mount data to be stripped of security-
 *	specific options to avoid having to make filesystems aware of them.
 *	@type the type of filesystem being mounted.
 *	@orig the original mount data copied from userspace.
 *	@copy copied data which will be passed to the security module.
 *	Returns 0 if the copy was successful.
 * @sb_remount:
 *	Extracts security system specific mount options and verifies no changes
 *	are being made to those options.
 *	@sb superblock being remounted
 *	@data contains the filesystem-specific data.
 *	Return 0 if permission is granted.
 * @sb_umount:
 *	Check permission before the @mnt file system is unmounted.
 *	@mnt contains the mounted file system.
 *	@flags contains the unmount flags, e.g. MNT_FORCE.
 *	Return 0 if permission is granted.
 * @sb_pivotroot:
 *	Check permission before pivoting the root filesystem.
 *	@old_path contains the path for the new location of the current root (put_old).
 *	@new_path contains the path for the new root (new_root).
 *	Return 0 if permission is granted.
 * @sb_set_mnt_opts:
 *	Set the security relevant mount options used for a superblock
 *	@sb the superblock to set security mount options for
 *	@opts binary data structure containing all lsm mount data
 * @sb_clone_mnt_opts:
 *	Copy all security options from a given superblock to another
 *	@oldsb old superblock which contain information to clone
 *	@newsb new superblock which needs filled in
 * @sb_parse_opts_str:
 *	Parse a string of security data filling in the opts structure
 *	@options string containing all mount options known by the LSM
 *	@opts binary data structure usable by the LSM
 * @dentry_init_security:
 *	Compute a context for a dentry as the inode is not yet available
 *	since NFSv4 has no label backed by an EA anyway.
 *	@dentry dentry to use in calculating the context.
 *	@mode mode used to determine resource type.
 *	@name name of the last path component used to create file
 *	@ctx pointer to place the pointer to the resulting context in.
 *	@ctxlen point to place the length of the resulting context.
 *
 *
 * Security hooks for inode operations.
 *
 * @inode_alloc_security:
 *	Allocate and attach a security structure to @inode->i_security.  The
 *	i_security field is initialized to NULL when the inode structure is
 *	allocated.
 *	@inode contains the inode structure.
 *	Return 0 if operation was successful.
 * @inode_free_security:
 *	@inode contains the inode structure.
 *	Deallocate the inode security structure and set @inode->i_security to
 *	NULL.
 * @inode_init_security:
 *	Obtain the security attribute name suffix and value to set on a newly
 *	created inode and set up the incore security field for the new inode.
 *	This hook is called by the fs code as part of the inode creation
 *	transaction and provides for atomic labeling of the inode, unlike
 *	the post_create/mkdir/... hooks called by the VFS.  The hook function
 *	is expected to allocate the name and value via kmalloc, with the caller
 *	being responsible for calling kfree after using them.
 *	If the security module does not use security attributes or does
 *	not wish to put a security attribute on this particular inode,
 *	then it should return -EOPNOTSUPP to skip this processing.
 *	@inode contains the inode structure of the newly created inode.
 *	@dir contains the inode structure of the parent directory.
 *	@qstr contains the last path component of the new object
 *	@name will be set to the allocated name suffix (e.g. selinux).
 *	@value will be set to the allocated attribute value.
 *	@len will be set to the length of the value.
 *	Returns 0 if @name and @value have been successfully set,
 *		-EOPNOTSUPP if no security attribute is needed, or
 *		-ENOMEM on memory allocation failure.
 * @inode_create:
 *	Check permission to create a regular file.
 *	@dir contains inode structure of the parent of the new file.
 *	@dentry contains the dentry structure for the file to be created.
 *	@mode contains the file mode of the file to be created.
 *	Return 0 if permission is granted.
 * @inode_link:
 *	Check permission before creating a new hard link to a file.
 *	@old_dentry contains the dentry structure for an existing link to the file.
 *	@dir contains the inode structure of the parent directory of the new link.
 *	@new_dentry contains the dentry structure for the new link.
 *	Return 0 if permission is granted.
 * @path_link:
 *	Check permission before creating a new hard link to a file.
 *	@old_dentry contains the dentry structure for an existing link
 *	to the file.
 *	@new_dir contains the path structure of the parent directory of
 *	the new link.
 *	@new_dentry contains the dentry structure for the new link.
 *	Return 0 if permission is granted.
 * @inode_unlink:
 *	Check the permission to remove a hard link to a file.
 *	@dir contains the inode structure of parent directory of the file.
 *	@dentry contains the dentry structure for file to be unlinked.
 *	Return 0 if permission is granted.
 * @path_unlink:
 *	Check the permission to remove a hard link to a file.
 *	@dir contains the path structure of parent directory of the file.
 *	@dentry contains the dentry structure for file to be unlinked.
 *	Return 0 if permission is granted.
 * @inode_symlink:
 *	Check the permission to create a symbolic link to a file.
 *	@dir contains the inode structure of parent directory of the symbolic link.
 *	@dentry contains the dentry structure of the symbolic link.
 *	@old_name contains the pathname of file.
 *	Return 0 if permission is granted.
 * @path_symlink:
 *	Check the permission to create a symbolic link to a file.
 *	@dir contains the path structure of parent directory of
 *	the symbolic link.
 *	@dentry contains the dentry structure of the symbolic link.
 *	@old_name contains the pathname of file.
 *	Return 0 if permission is granted.
 * @inode_mkdir:
 *	Check permissions to create a new directory in the existing directory
 *	associated with inode structure @dir.
 *	@dir contains the inode structure of parent of the directory to be created.
 *	@dentry contains the dentry structure of new directory.
 *	@mode contains the mode of new directory.
 *	Return 0 if permission is granted.
 * @path_mkdir:
 *	Check permissions to create a new directory in the existing directory
 *	associated with path structure @path.
 *	@dir contains the path structure of parent of the directory
 *	to be created.
 *	@dentry contains the dentry structure of new directory.
 *	@mode contains the mode of new directory.
 *	Return 0 if permission is granted.
 * @inode_rmdir:
 *	Check the permission to remove a directory.
 *	@dir contains the inode structure of parent of the directory to be removed.
 *	@dentry contains the dentry structure of directory to be removed.
 *	Return 0 if permission is granted.
 * @path_rmdir:
 *	Check the permission to remove a directory.
 *	@dir contains the path structure of parent of the directory to be
 *	removed.
 *	@dentry contains the dentry structure of directory to be removed.
 *	Return 0 if permission is granted.
 * @inode_mknod:
 *	Check permissions when creating a special file (or a socket or a fifo
 *	file created via the mknod system call).  Note that if mknod operation
 *	is being done for a regular file, then the create hook will be called
 *	and not this hook.
 *	@dir contains the inode structure of parent of the new file.
 *	@dentry contains the dentry structure of the new file.
 *	@mode contains the mode of the new file.
 *	@dev contains the device number.
 *	Return 0 if permission is granted.
 * @path_mknod:
 *	Check permissions when creating a file. Note that this hook is called
 *	even if mknod operation is being done for a regular file.
 *	@dir contains the path structure of parent of the new file.
 *	@dentry contains the dentry structure of the new file.
 *	@mode contains the mode of the new file.
 *	@dev contains the undecoded device number. Use new_decode_dev() to get
 *	the decoded device number.
 *	Return 0 if permission is granted.
 * @inode_rename:
 *	Check for permission to rename a file or directory.
 *	@old_dir contains the inode structure for parent of the old link.
 *	@old_dentry contains the dentry structure of the old link.
 *	@new_dir contains the inode structure for parent of the new link.
 *	@new_dentry contains the dentry structure of the new link.
 *	Return 0 if permission is granted.
 * @path_rename:
 *	Check for permission to rename a file or directory.
 *	@old_dir contains the path structure for parent of the old link.
 *	@old_dentry contains the dentry structure of the old link.
 *	@new_dir contains the path structure for parent of the new link.
 *	@new_dentry contains the dentry structure of the new link.
 *	Return 0 if permission is granted.
 * @path_chmod:
 *	Check for permission to change DAC's permission of a file or directory.
 *	@dentry contains the dentry structure.
 *	@mnt contains the vfsmnt structure.
 *	@mode contains DAC's mode.
 *	Return 0 if permission is granted.
 * @path_chown:
 *	Check for permission to change owner/group of a file or directory.
 *	@path contains the path structure.
 *	@uid contains new owner's ID.
 *	@gid contains new group's ID.
 *	Return 0 if permission is granted.
 * @path_chroot:
 *	Check for permission to change root directory.
 *	@path contains the path structure.
 *	Return 0 if permission is granted.
 * @inode_readlink:
 *	Check the permission to read the symbolic link.
 *	@dentry contains the dentry structure for the file link.
 *	Return 0 if permission is granted.
 * @inode_follow_link:
 *	Check permission to follow a symbolic link when looking up a pathname.
 *	@dentry contains the dentry structure for the link.
 *	@nd contains the nameidata structure for the parent directory.
 *	Return 0 if permission is granted.
 * @inode_permission:
 *	Check permission before accessing an inode.  This hook is called by the
 *	existing Linux permission function, so a security module can use it to
 *	provide additional checking for existing Linux permission checks.
 *	Notice that this hook is called when a file is opened (as well as many
 *	other operations), whereas the file_security_ops permission hook is
 *	called when the actual read/write operations are performed.
 *	@inode contains the inode structure to check.
 *	@mask contains the permission mask.
 *	Return 0 if permission is granted.
 * @inode_setattr:
 *	Check permission before setting file attributes.  Note that the kernel
 *	call to notify_change is performed from several locations, whenever
 *	file attributes change (such as when a file is truncated, chown/chmod
 *	operations, transferring disk quotas, etc).
 *	@dentry contains the dentry structure for the file.
 *	@attr is the iattr structure containing the new file attributes.
 *	Return 0 if permission is granted.
 * @path_truncate:
 *	Check permission before truncating a file.
 *	@path contains the path structure for the file.
 *	Return 0 if permission is granted.
 * @inode_getattr:
 *	Check permission before obtaining file attributes.
 *	@mnt is the vfsmount where the dentry was looked up
 *	@dentry contains the dentry structure for the file.
 *	Return 0 if permission is granted.
 * @inode_setxattr:
 *	Check permission before setting the extended attributes
 *	@value identified by @name for @dentry.
 *	Return 0 if permission is granted.
 * @inode_post_setxattr:
 *	Update inode security field after successful setxattr operation.
 *	@value identified by @name for @dentry.
 * @inode_getxattr:
 *	Check permission before obtaining the extended attributes
 *	identified by @name for @dentry.
 *	Return 0 if permission is granted.
 * @inode_listxattr:
 *	Check permission before obtaining the list of extended attribute
 *	names for @dentry.
 *	Return 0 if permission is granted.
 * @inode_removexattr:
 *	Check permission before removing the extended attribute
 *	identified by @name for @dentry.
 *	Return 0 if permission is granted.
 * @inode_getsecurity:
 *	Retrieve a copy of the extended attribute representation of the
 *	security label associated with @name for @inode via @buffer.  Note that
 *	@name is the remainder of the attribute name after the security prefix
 *	has been removed. @alloc is used to specify of the call should return a
 *	value via the buffer or just the value length Return size of buffer on
 *	success.
 * @inode_setsecurity:
 *	Set the security label associated with @name for @inode from the
 *	extended attribute value @value.  @size indicates the size of the
 *	@value in bytes.  @flags may be XATTR_CREATE, XATTR_REPLACE, or 0.
 *	Note that @name is the remainder of the attribute name after the
 *	security. prefix has been removed.
 *	Return 0 on success.
 * @inode_listsecurity:
 *	Copy the extended attribute names for the security labels
 *	associated with @inode into @buffer.  The maximum size of @buffer
 *	is specified by @buffer_size.  @buffer may be NULL to request
 *	the size of the buffer required.
 *	Returns number of bytes used/required on success.
 * @inode_need_killpriv:
 *	Called when an inode has been changed.
 *	@dentry is the dentry being changed.
 *	Return <0 on error to abort the inode change operation.
 *	Return 0 if inode_killpriv does not need to be called.
 *	Return >0 if inode_killpriv does need to be called.
 * @inode_killpriv:
 *	The setuid bit is being removed.  Remove similar security labels.
 *	Called with the dentry->d_inode->i_mutex held.
 *	@dentry is the dentry being changed.
 *	Return 0 on success.  If error is returned, then the operation
 *	causing setuid bit removal is failed.
 * @inode_getsecid:
 *	Get the secid associated with the node.
 *	@inode contains a pointer to the inode.
 *	@secid contains a pointer to the location where result will be saved.
 *	In case of failure, @secid will be set to zero.
 *
 * Security hooks for file operations
 *
 * @file_permission:
 *	Check file permissions before accessing an open file.  This hook is
 *	called by various operations that read or write files.  A security
 *	module can use this hook to perform additional checking on these
 *	operations, e.g.  to revalidate permissions on use to support privilege
 *	bracketing or policy changes.  Notice that this hook is used when the
 *	actual read/write operations are performed, whereas the
 *	inode_security_ops hook is called when a file is opened (as well as
 *	many other operations).
 *	Caveat:  Although this hook can be used to revalidate permissions for
 *	various system call operations that read or write files, it does not
 *	address the revalidation of permissions for memory-mapped files.
 *	Security modules must handle this separately if they need such
 *	revalidation.
 *	@file contains the file structure being accessed.
 *	@mask contains the requested permissions.
 *	Return 0 if permission is granted.
 * @file_alloc_security:
 *	Allocate and attach a security structure to the file->f_security field.
 *	The security field is initialized to NULL when the structure is first
 *	created.
 *	@file contains the file structure to secure.
 *	Return 0 if the hook is successful and permission is granted.
 * @file_free_security:
 *	Deallocate and free any security structures stored in file->f_security.
 *	@file contains the file structure being modified.
 * @file_ioctl:
 *	@file contains the file structure.
 *	@cmd contains the operation to perform.
 *	@arg contains the operational arguments.
 *	Check permission for an ioctl operation on @file.  Note that @arg
 *	sometimes represents a user space pointer; in other cases, it may be a
 *	simple integer value.  When @arg represents a user space pointer, it
 *	should never be used by the security module.
 *	Return 0 if permission is granted.
 * @mmap_addr :
 *	Check permissions for a mmap operation at @addr.
 *	@addr contains virtual address that will be used for the operation.
 *	Return 0 if permission is granted.
 * @mmap_file :
 *	Check permissions for a mmap operation.  The @file may be NULL, e.g.
 *	if mapping anonymous memory.
 *	@file contains the file structure for file to map (may be NULL).
 *	@reqprot contains the protection requested by the application.
 *	@prot contains the protection that will be applied by the kernel.
 *	@flags contains the operational flags.
 *	Return 0 if permission is granted.
 * @file_mprotect:
 *	Check permissions before changing memory access permissions.
 *	@vma contains the memory region to modify.
 *	@reqprot contains the protection requested by the application.
 *	@prot contains the protection that will be applied by the kernel.
 *	Return 0 if permission is granted.
 * @file_lock:
 *	Check permission before performing file locking operations.
 *	Note: this hook mediates both flock and fcntl style locks.
 *	@file contains the file structure.
 *	@cmd contains the posix-translated lock operation to perform
 *	(e.g. F_RDLCK, F_WRLCK).
 *	Return 0 if permission is granted.
 * @file_fcntl:
 *	Check permission before allowing the file operation specified by @cmd
 *	from being performed on the file @file.  Note that @arg sometimes
 *	represents a user space pointer; in other cases, it may be a simple
 *	integer value.  When @arg represents a user space pointer, it should
 *	never be used by the security module.
 *	@file contains the file structure.
 *	@cmd contains the operation to be performed.
 *	@arg contains the operational arguments.
 *	Return 0 if permission is granted.
 * @file_set_fowner:
 *	Save owner security information (typically from current->security) in
 *	file->f_security for later use by the send_sigiotask hook.
 *	@file contains the file structure to update.
 *	Return 0 on success.
 * @file_send_sigiotask:
 *	Check permission for the file owner @fown to send SIGIO or SIGURG to the
 *	process @tsk.  Note that this hook is sometimes called from interrupt.
 *	Note that the fown_struct, @fown, is never outside the context of a
 *	struct file, so the file structure (and associated security information)
 *	can always be obtained:
 *		container_of(fown, struct file, f_owner)
 *	@tsk contains the structure of task receiving signal.
 *	@fown contains the file owner information.
 *	@sig is the signal that will be sent.  When 0, kernel sends SIGIO.
 *	Return 0 if permission is granted.
 * @file_receive:
 *	This hook allows security modules to control the ability of a process
 *	to receive an open file descriptor via socket IPC.
 *	@file contains the file structure being received.
 *	Return 0 if permission is granted.
 * @file_open
 *	Save open-time permission checking state for later use upon
 *	file_permission, and recheck access if anything has changed
 *	since inode_permission.
 *
 * Security hooks for task operations.
 *
 * @task_create:
 *	Check permission before creating a child process.  See the clone(2)
 *	manual page for definitions of the @clone_flags.
 *	@clone_flags contains the flags indicating what should be shared.
 *	Return 0 if permission is granted.
 * @task_free:
 *	@task task being freed
 *	Handle release of task-related resources. (Note that this can be called
 *	from interrupt context.)
 * @cred_alloc_blank:
 *	@cred points to the credentials.
 *	@gfp indicates the atomicity of any memory allocations.
 *	Only allocate sufficient memory and attach to @cred such that
 *	cred_transfer() will not get ENOMEM.
 * @cred_free:
 *	@cred points to the credentials.
 *	Deallocate and clear the cred->security field in a set of credentials.
 * @cred_prepare:
 *	@new points to the new credentials.
 *	@old points to the original credentials.
 *	@gfp indicates the atomicity of any memory allocations.
 *	Prepare a new set of credentials by copying the data from the old set.
 * @cred_transfer:
 *	@new points to the new credentials.
 *	@old points to the original credentials.
 *	Transfer data from original creds to new creds
 * @kernel_act_as:
 *	Set the credentials for a kernel service to act as (subjective context).
 *	@new points to the credentials to be modified.
 *	@secid specifies the security ID to be set
 *	The current task must be the one that nominated @secid.
 *	Return 0 if successful.
 * @kernel_create_files_as:
 *	Set the file creation context in a set of credentials to be the same as
 *	the objective context of the specified inode.
 *	@new points to the credentials to be modified.
 *	@inode points to the inode to use as a reference.
 *	The current task must be the one that nominated @inode.
 *	Return 0 if successful.
 * @kernel_module_request:
 *	Ability to trigger the kernel to automatically upcall to userspace for
 *	userspace to load a kernel module with the given name.
 *	@kmod_name name of the module requested by the kernel
 *	Return 0 if successful.
 * @kernel_module_from_file:
 *	Load a kernel module from userspace.
 *	@file contains the file structure pointing to the file containing
 *	the kernel module to load. If the module is being loaded from a blob,
 *	this argument will be NULL.
 *	Return 0 if permission is granted.
 * @task_fix_setuid:
 *	Update the module's state after setting one or more of the user
 *	identity attributes of the current process.  The @flags parameter
 *	indicates which of the set*uid system calls invoked this hook.  If
 *	@new is the set of credentials that will be installed.  Modifications
 *	should be made to this rather than to @current->cred.
 *	@old is the set of credentials that are being replaces
 *	@flags contains one of the LSM_SETID_* values.
 *	Return 0 on success.
 * @task_setpgid:
 *	Check permission before setting the process group identifier of the
 *	process @p to @pgid.
 *	@p contains the task_struct for process being modified.
 *	@pgid contains the new pgid.
 *	Return 0 if permission is granted.
 * @task_getpgid:
 *	Check permission before getting the process group identifier of the
 *	process @p.
 *	@p contains the task_struct for the process.
 *	Return 0 if permission is granted.
 * @task_getsid:
 *	Check permission before getting the session identifier of the process
 *	@p.
 *	@p contains the task_struct for the process.
 *	Return 0 if permission is granted.
 * @task_getsecid:
 *	Retrieve the security identifier of the process @p.
 *	@p contains the task_struct for the process and place is into @secid.
 *	In case of failure, @secid will be set to zero.
 *
 * @task_setnice:
 *	Check permission before setting the nice value of @p to @nice.
 *	@p contains the task_struct of process.
 *	@nice contains the new nice value.
 *	Return 0 if permission is granted.
 * @task_setioprio
 *	Check permission before setting the ioprio value of @p to @ioprio.
 *	@p contains the task_struct of process.
 *	@ioprio contains the new ioprio value
 *	Return 0 if permission is granted.
 * @task_getioprio
 *	Check permission before getting the ioprio value of @p.
 *	@p contains the task_struct of process.
 *	Return 0 if permission is granted.
 * @task_setrlimit:
 *	Check permission before setting the resource limits of the current
 *	process for @resource to @new_rlim.  The old resource limit values can
 *	be examined by dereferencing (current->signal->rlim + resource).
 *	@resource contains the resource whose limit is being set.
 *	@new_rlim contains the new limits for @resource.
 *	Return 0 if permission is granted.
 * @task_setscheduler:
 *	Check permission before setting scheduling policy and/or parameters of
 *	process @p based on @policy and @lp.
 *	@p contains the task_struct for process.
 *	@policy contains the scheduling policy.
 *	@lp contains the scheduling parameters.
 *	Return 0 if permission is granted.
 * @task_getscheduler:
 *	Check permission before obtaining scheduling information for process
 *	@p.
 *	@p contains the task_struct for process.
 *	Return 0 if permission is granted.
 * @task_movememory
 *	Check permission before moving memory owned by process @p.
 *	@p contains the task_struct for process.
 *	Return 0 if permission is granted.
 * @task_kill:
 *	Check permission before sending signal @sig to @p.  @info can be NULL,
 *	the constant 1, or a pointer to a siginfo structure.  If @info is 1 or
 *	SI_FROMKERNEL(info) is true, then the signal should be viewed as coming
 *	from the kernel and should typically be permitted.
 *	SIGIO signals are handled separately by the send_sigiotask hook in
 *	file_security_ops.
 *	@p contains the task_struct for process.
 *	@info contains the signal information.
 *	@sig contains the signal value.
 *	@secid contains the sid of the process where the signal originated
 *	Return 0 if permission is granted.
 * @task_wait:
 *	Check permission before allowing a process to reap a child process @p
 *	and collect its status information.
 *	@p contains the task_struct for process.
 *	Return 0 if permission is granted.
 * @task_prctl:
 *	Check permission before performing a process control operation on the
 *	current process.
 *	@option contains the operation.
 *	@arg2 contains a argument.
 *	@arg3 contains a argument.
 *	@arg4 contains a argument.
 *	@arg5 contains a argument.
 *	Return -ENOSYS if no-one wanted to handle this op, any other value to
 *	cause prctl() to return immediately with that value.
 * @task_to_inode:
 *	Set the security attributes for an inode based on an associated task's
 *	security attributes, e.g. for /proc/pid inodes.
 *	@p contains the task_struct for the task.
 *	@inode contains the inode structure for the inode.
 *
 * Security hooks for Netlink messaging.
 *
 * @netlink_send:
 *	Save security information for a netlink message so that permission
 *	checking can be performed when the message is processed.  The security
 *	information can be saved using the eff_cap field of the
 *	netlink_skb_parms structure.  Also may be used to provide fine
 *	grained control over message transmission.
 *	@sk associated sock of task sending the message.
 *	@skb contains the sk_buff structure for the netlink message.
 *	Return 0 if the information was successfully saved and message
 *	is allowed to be transmitted.
 *
 * Security hooks for Unix domain networking.
 *
 * @unix_stream_connect:
 *	Check permissions before establishing a Unix domain stream connection
 *	between @sock and @other.
 *	@sock contains the sock structure.
 *	@other contains the peer sock structure.
 *	@newsk contains the new sock structure.
 *	Return 0 if permission is granted.
 * @unix_may_send:
 *	Check permissions before connecting or sending datagrams from @sock to
 *	@other.
 *	@sock contains the socket structure.
 *	@other contains the peer socket structure.
 *	Return 0 if permission is granted.
 *
 * The @unix_stream_connect and @unix_may_send hooks were necessary because
 * Linux provides an alternative to the conventional file name space for Unix
 * domain sockets.  Whereas binding and connecting to sockets in the file name
 * space is mediated by the typical file permissions (and caught by the mknod
 * and permission hooks in inode_security_ops), binding and connecting to
 * sockets in the abstract name space is completely unmediated.  Sufficient
 * control of Unix domain sockets in the abstract name space isn't possible
 * using only the socket layer hooks, since we need to know the actual target
 * socket, which is not looked up until we are inside the af_unix code.
 *
 * Security hooks for socket operations.
 *
 * @socket_create:
 *	Check permissions prior to creating a new socket.
 *	@family contains the requested protocol family.
 *	@type contains the requested communications type.
 *	@protocol contains the requested protocol.
 *	@kern set to 1 if a kernel socket.
 *	Return 0 if permission is granted.
 * @socket_post_create:
 *	This hook allows a module to update or allocate a per-socket security
 *	structure. Note that the security field was not added directly to the
 *	socket structure, but rather, the socket security information is stored
 *	in the associated inode.  Typically, the inode alloc_security hook will
 *	allocate and and attach security information to
 *	sock->inode->i_security.  This hook may be used to update the
 *	sock->inode->i_security field with additional information that wasn't
 *	available when the inode was allocated.
 *	@sock contains the newly created socket structure.
 *	@family contains the requested protocol family.
 *	@type contains the requested communications type.
 *	@protocol contains the requested protocol.
 *	@kern set to 1 if a kernel socket.
 * @socket_bind:
 *	Check permission before socket protocol layer bind operation is
 *	performed and the socket @sock is bound to the address specified in the
 *	@address parameter.
 *	@sock contains the socket structure.
 *	@address contains the address to bind to.
 *	@addrlen contains the length of address.
 *	Return 0 if permission is granted.
 * @socket_connect:
 *	Check permission before socket protocol layer connect operation
 *	attempts to connect socket @sock to a remote address, @address.
 *	@sock contains the socket structure.
 *	@address contains the address of remote endpoint.
 *	@addrlen contains the length of address.
 *	Return 0 if permission is granted.
 * @socket_listen:
 *	Check permission before socket protocol layer listen operation.
 *	@sock contains the socket structure.
 *	@backlog contains the maximum length for the pending connection queue.
 *	Return 0 if permission is granted.
 * @socket_accept:
 *	Check permission before accepting a new connection.  Note that the new
 *	socket, @newsock, has been created and some information copied to it,
 *	but the accept operation has not actually been performed.
 *	@sock contains the listening socket structure.
 *	@newsock contains the newly created server socket for connection.
 *	Return 0 if permission is granted.
 * @socket_sendmsg:
 *	Check permission before transmitting a message to another socket.
 *	@sock contains the socket structure.
 *	@msg contains the message to be transmitted.
 *	@size contains the size of message.
 *	Return 0 if permission is granted.
 * @socket_recvmsg:
 *	Check permission before receiving a message from a socket.
 *	@sock contains the socket structure.
 *	@msg contains the message structure.
 *	@size contains the size of message structure.
 *	@flags contains the operational flags.
 *	Return 0 if permission is granted.
 * @socket_getsockname:
 *	Check permission before the local address (name) of the socket object
 *	@sock is retrieved.
 *	@sock contains the socket structure.
 *	Return 0 if permission is granted.
 * @socket_getpeername:
 *	Check permission before the remote address (name) of a socket object
 *	@sock is retrieved.
 *	@sock contains the socket structure.
 *	Return 0 if permission is granted.
 * @socket_getsockopt:
 *	Check permissions before retrieving the options associated with socket
 *	@sock.
 *	@sock contains the socket structure.
 *	@level contains the protocol level to retrieve option from.
 *	@optname contains the name of option to retrieve.
 *	Return 0 if permission is granted.
 * @socket_setsockopt:
 *	Check permissions before setting the options associated with socket
 *	@sock.
 *	@sock contains the socket structure.
 *	@level contains the protocol level to set options for.
 *	@optname contains the name of the option to set.
 *	Return 0 if permission is granted.
 * @socket_shutdown:
 *	Checks permission before all or part of a connection on the socket
 *	@sock is shut down.
 *	@sock contains the socket structure.
 *	@how contains the flag indicating how future sends and receives are handled.
 *	Return 0 if permission is granted.
 * @socket_sock_rcv_skb:
 *	Check permissions on incoming network packets.  This hook is distinct
 *	from Netfilter's IP input hooks since it is the first time that the
 *	incoming sk_buff @skb has been associated with a particular socket, @sk.
 *	Must not sleep inside this hook because some callers hold spinlocks.
 *	@sk contains the sock (not socket) associated with the incoming sk_buff.
 *	@skb contains the incoming network data.
 * @socket_getpeersec_stream:
 *	This hook allows the security module to provide peer socket security
 *	state for unix or connected tcp sockets to userspace via getsockopt
 *	SO_GETPEERSEC.  For tcp sockets this can be meaningful if the
 *	socket is associated with an ipsec SA.
 *	@sock is the local socket.
 *	@optval userspace memory where the security state is to be copied.
 *	@optlen userspace int where the module should copy the actual length
 *	of the security state.
 *	@len as input is the maximum length to copy to userspace provided
 *	by the caller.
 *	Return 0 if all is well, otherwise, typical getsockopt return
 *	values.
 * @socket_getpeersec_dgram:
 *	This hook allows the security module to provide peer socket security
 *	state for udp sockets on a per-packet basis to userspace via
 *	getsockopt SO_GETPEERSEC.  The application must first have indicated
 *	the IP_PASSSEC option via getsockopt.  It can then retrieve the
 *	security state returned by this hook for a packet via the SCM_SECURITY
 *	ancillary message type.
 *	@skb is the skbuff for the packet being queried
 *	@secdata is a pointer to a buffer in which to copy the security data
 *	@seclen is the maximum length for @secdata
 *	Return 0 on success, error on failure.
 * @sk_alloc_security:
 *	Allocate and attach a security structure to the sk->sk_security field,
 *	which is used to copy security attributes between local stream sockets.
 * @sk_free_security:
 *	Deallocate security structure.
 * @sk_clone_security:
 *	Clone/copy security structure.
 * @sk_getsecid:
 *	Retrieve the LSM-specific secid for the sock to enable caching of network
 *	authorizations.
 * @sock_graft:
 *	Sets the socket's isec sid to the sock's sid.
 * @inet_conn_request:
 *	Sets the openreq's sid to socket's sid with MLS portion taken from peer sid.
 * @inet_csk_clone:
 *	Sets the new child socket's sid to the openreq sid.
 * @inet_conn_established:
 *	Sets the connection's peersid to the secmark on skb.
 * @secmark_relabel_packet:
 *	check if the process should be allowed to relabel packets to the given secid
 * @security_secmark_refcount_inc
 *	tells the LSM to increment the number of secmark labeling rules loaded
 * @security_secmark_refcount_dec
 *	tells the LSM to decrement the number of secmark labeling rules loaded
 * @req_classify_flow:
 *	Sets the flow's sid to the openreq sid.
 * @tun_dev_alloc_security:
 *	This hook allows a module to allocate a security structure for a TUN
 *	device.
 *	@security pointer to a security structure pointer.
 *	Returns a zero on success, negative values on failure.
 * @tun_dev_free_security:
 *	This hook allows a module to free the security structure for a TUN
 *	device.
 *	@security pointer to the TUN device's security structure
 * @tun_dev_create:
 *	Check permissions prior to creating a new TUN device.
 * @tun_dev_attach_queue:
 *	Check permissions prior to attaching to a TUN device queue.
 *	@security pointer to the TUN device's security structure.
 * @tun_dev_attach:
 *	This hook can be used by the module to update any security state
 *	associated with the TUN device's sock structure.
 *	@sk contains the existing sock structure.
 *	@security pointer to the TUN device's security structure.
 * @tun_dev_open:
 *	This hook can be used by the module to update any security state
 *	associated with the TUN device's security structure.
 *	@security pointer to the TUN devices's security structure.
 * @skb_owned_by:
 *	This hook sets the packet's owning sock.
 *	@skb is the packet.
 *	@sk the sock which owns the packet.
 *
 * Security hooks for XFRM operations.
 *
 * @xfrm_policy_alloc_security:
 *	@ctxp is a pointer to the xfrm_sec_ctx being added to Security Policy
 *	Database used by the XFRM system.
 *	@sec_ctx contains the security context information being provided by
 *	the user-level policy update program (e.g., setkey).
 *	Allocate a security structure to the xp->security field; the security
 *	field is initialized to NULL when the xfrm_policy is allocated.
 *	Return 0 if operation was successful (memory to allocate, legal context)
 * @xfrm_policy_clone_security:
 *	@old_ctx contains an existing xfrm_sec_ctx.
 *	@new_ctxp contains a new xfrm_sec_ctx being cloned from old.
 *	Allocate a security structure in new_ctxp that contains the
 *	information from the old_ctx structure.
 *	Return 0 if operation was successful (memory to allocate).
 * @xfrm_policy_free_security:
 *	@ctx contains the xfrm_sec_ctx
 *	Deallocate xp->security.
 * @xfrm_policy_delete_security:
 *	@ctx contains the xfrm_sec_ctx.
 *	Authorize deletion of xp->security.
 * @xfrm_state_alloc_security:
 *	@x contains the xfrm_state being added to the Security Association
 *	Database by the XFRM system.
 *	@sec_ctx contains the security context information being provided by
 *	the user-level SA generation program (e.g., setkey or racoon).
 *	@secid contains the secid from which to take the mls portion of the context.
 *	Allocate a security structure to the x->security field; the security
 *	field is initialized to NULL when the xfrm_state is allocated. Set the
 *	context to correspond to either sec_ctx or polsec, with the mls portion
 *	taken from secid in the latter case.
 *	Return 0 if operation was successful (memory to allocate, legal context).
 * @xfrm_state_free_security:
 *	@x contains the xfrm_state.
 *	Deallocate x->security.
 * @xfrm_state_delete_security:
 *	@x contains the xfrm_state.
 *	Authorize deletion of x->security.
 * @xfrm_policy_lookup:
 *	@ctx contains the xfrm_sec_ctx for which the access control is being
 *	checked.
 *	@fl_secid contains the flow security label that is used to authorize
 *	access to the policy xp.
 *	@dir contains the direction of the flow (input or output).
 *	Check permission when a flow selects a xfrm_policy for processing
 *	XFRMs on a packet.  The hook is called when selecting either a
 *	per-socket policy or a generic xfrm policy.
 *	Return 0 if permission is granted, -ESRCH otherwise, or -errno
 *	on other errors.
 * @xfrm_state_pol_flow_match:
 *	@x contains the state to match.
 *	@xp contains the policy to check for a match.
 *	@fl contains the flow to check for a match.
 *	Return 1 if there is a match.
 * @xfrm_decode_session:
 *	@skb points to skb to decode.
 *	@secid points to the flow key secid to set.
 *	@ckall says if all xfrms used should be checked for same secid.
 *	Return 0 if ckall is zero or all xfrms used have the same secid.
 *
 * Security hooks affecting all Key Management operations
 *
 * @key_alloc:
 *	Permit allocation of a key and assign security data. Note that key does
 *	not have a serial number assigned at this point.
 *	@key points to the key.
 *	@flags is the allocation flags
 *	Return 0 if permission is granted, -ve error otherwise.
 * @key_free:
 *	Notification of destruction; free security data.
 *	@key points to the key.
 *	No return value.
 * @key_permission:
 *	See whether a specific operational right is granted to a process on a
 *	key.
 *	@key_ref refers to the key (key pointer + possession attribute bit).
 *	@cred points to the credentials to provide the context against which to
 *	evaluate the security data on the key.
 *	@perm describes the combination of permissions required of this key.
 *	Return 0 if permission is granted, -ve error otherwise.
 * @key_getsecurity:
 *	Get a textual representation of the security context attached to a key
 *	for the purposes of honouring KEYCTL_GETSECURITY.  This function
 *	allocates the storage for the NUL-terminated string and the caller
 *	should free it.
 *	@key points to the key to be queried.
 *	@_buffer points to a pointer that should be set to point to the
 *	resulting string (if no label or an error occurs).
 *	Return the length of the string (including terminating NUL) or -ve if
 *	an error.
 *	May also return 0 (and a NULL buffer pointer) if there is no label.
 *
 * Security hooks affecting all System V IPC operations.
 *
 * @ipc_permission:
 *	Check permissions for access to IPC
 *	@ipcp contains the kernel IPC permission structure
 *	@flag contains the desired (requested) permission set
 *	Return 0 if permission is granted.
 * @ipc_getsecid:
 *	Get the secid associated with the ipc object.
 *	@ipcp contains the kernel IPC permission structure.
 *	@secid contains a pointer to the location where result will be saved.
 *	In case of failure, @secid will be set to zero.
 *
 * Security hooks for individual messages held in System V IPC message queues
 * @msg_msg_alloc_security:
 *	Allocate and attach a security structure to the msg->security field.
 *	The security field is initialized to NULL when the structure is first
 *	created.
 *	@msg contains the message structure to be modified.
 *	Return 0 if operation was successful and permission is granted.
 * @msg_msg_free_security:
 *	Deallocate the security structure for this message.
 *	@msg contains the message structure to be modified.
 *
 * Security hooks for System V IPC Message Queues
 *
 * @msg_queue_alloc_security:
 *	Allocate and attach a security structure to the
 *	msq->q_perm.security field. The security field is initialized to
 *	NULL when the structure is first created.
 *	@msq contains the message queue structure to be modified.
 *	Return 0 if operation was successful and permission is granted.
 * @msg_queue_free_security:
 *	Deallocate security structure for this message queue.
 *	@msq contains the message queue structure to be modified.
 * @msg_queue_associate:
 *	Check permission when a message queue is requested through the
 *	msgget system call.  This hook is only called when returning the
 *	message queue identifier for an existing message queue, not when a
 *	new message queue is created.
 *	@msq contains the message queue to act upon.
 *	@msqflg contains the operation control flags.
 *	Return 0 if permission is granted.
 * @msg_queue_msgctl:
 *	Check permission when a message control operation specified by @cmd
 *	is to be performed on the message queue @msq.
 *	The @msq may be NULL, e.g. for IPC_INFO or MSG_INFO.
 *	@msq contains the message queue to act upon.  May be NULL.
 *	@cmd contains the operation to be performed.
 *	Return 0 if permission is granted.
 * @msg_queue_msgsnd:
 *	Check permission before a message, @msg, is enqueued on the message
 *	queue, @msq.
 *	@msq contains the message queue to send message to.
 *	@msg contains the message to be enqueued.
 *	@msqflg contains operational flags.
 *	Return 0 if permission is granted.
 * @msg_queue_msgrcv:
 *	Check permission before a message, @msg, is removed from the message
 *	queue, @msq.  The @target task structure contains a pointer to the
 *	process that will be receiving the message (not equal to the current
 *	process when inline receives are being performed).
 *	@msq contains the message queue to retrieve message from.
 *	@msg contains the message destination.
 *	@target contains the task structure for recipient process.
 *	@type contains the type of message requested.
 *	@mode contains the operational flags.
 *	Return 0 if permission is granted.
 *
 * Security hooks for System V Shared Memory Segments
 *
 * @shm_alloc_security:
 *	Allocate and attach a security structure to the shp->shm_perm.security
 *	field.  The security field is initialized to NULL when the structure is
 *	first created.
 *	@shp contains the shared memory structure to be modified.
 *	Return 0 if operation was successful and permission is granted.
 * @shm_free_security:
 *	Deallocate the security struct for this memory segment.
 *	@shp contains the shared memory structure to be modified.
 * @shm_associate:
 *	Check permission when a shared memory region is requested through the
 *	shmget system call.  This hook is only called when returning the shared
 *	memory region identifier for an existing region, not when a new shared
 *	memory region is created.
 *	@shp contains the shared memory structure to be modified.
 *	@shmflg contains the operation control flags.
 *	Return 0 if permission is granted.
 * @shm_shmctl:
 *	Check permission when a shared memory control operation specified by
 *	@cmd is to be performed on the shared memory region @shp.
 *	The @shp may be NULL, e.g. for IPC_INFO or SHM_INFO.
 *	@shp contains shared memory structure to be modified.
 *	@cmd contains the operation to be performed.
 *	Return 0 if permission is granted.
 * @shm_shmat:
 *	Check permissions prior to allowing the shmat system call to attach the
 *	shared memory segment @shp to the data segment of the calling process.
 *	The attaching address is specified by @shmaddr.
 *	@shp contains the shared memory structure to be modified.
 *	@shmaddr contains the address to attach memory region to.
 *	@shmflg contains the operational flags.
 *	Return 0 if permission is granted.
 *
 * Security hooks for System V Semaphores
 *
 * @sem_alloc_security:
 *	Allocate and attach a security structure to the sma->sem_perm.security
 *	field.  The security field is initialized to NULL when the structure is
 *	first created.
 *	@sma contains the semaphore structure
 *	Return 0 if operation was successful and permission is granted.
 * @sem_free_security:
 *	deallocate security struct for this semaphore
 *	@sma contains the semaphore structure.
 * @sem_associate:
 *	Check permission when a semaphore is requested through the semget
 *	system call.  This hook is only called when returning the semaphore
 *	identifier for an existing semaphore, not when a new one must be
 *	created.
 *	@sma contains the semaphore structure.
 *	@semflg contains the operation control flags.
 *	Return 0 if permission is granted.
 * @sem_semctl:
 *	Check permission when a semaphore operation specified by @cmd is to be
 *	performed on the semaphore @sma.  The @sma may be NULL, e.g. for
 *	IPC_INFO or SEM_INFO.
 *	@sma contains the semaphore structure.  May be NULL.
 *	@cmd contains the operation to be performed.
 *	Return 0 if permission is granted.
 * @sem_semop
 *	Check permissions before performing operations on members of the
 *	semaphore set @sma.  If the @alter flag is nonzero, the semaphore set
 *	may be modified.
 *	@sma contains the semaphore structure.
 *	@sops contains the operations to perform.
 *	@nsops contains the number of operations to perform.
 *	@alter contains the flag indicating whether changes are to be made.
 *	Return 0 if permission is granted.
 *
 * @ptrace_access_check:
 *	Check permission before allowing the current process to trace the
 *	@child process.
 *	Security modules may also want to perform a process tracing check
 *	during an execve in the set_security or apply_creds hooks of
 *	tracing check during an execve in the bprm_set_creds hook of
 *	binprm_security_ops if the process is being traced and its security
 *	attributes would be changed by the execve.
 *	@child contains the task_struct structure for the target process.
 *	@mode contains the PTRACE_MODE flags indicating the form of access.
 *	Return 0 if permission is granted.
 * @ptrace_traceme:
 *	Check that the @parent process has sufficient permission to trace the
 *	current process before allowing the current process to present itself
 *	to the @parent process for tracing.
 *	@parent contains the task_struct structure for debugger process.
 *	Return 0 if permission is granted.
 * @capget:
 *	Get the @effective, @inheritable, and @permitted capability sets for
 *	the @target process.  The hook may also perform permission checking to
 *	determine if the current process is allowed to see the capability sets
 *	of the @target process.
 *	@target contains the task_struct structure for target process.
 *	@effective contains the effective capability set.
 *	@inheritable contains the inheritable capability set.
 *	@permitted contains the permitted capability set.
 *	Return 0 if the capability sets were successfully obtained.
 * @capset:
 *	Set the @effective, @inheritable, and @permitted capability sets for
 *	the current process.
 *	@new contains the new credentials structure for target process.
 *	@old contains the current credentials structure for target process.
 *	@effective contains the effective capability set.
 *	@inheritable contains the inheritable capability set.
 *	@permitted contains the permitted capability set.
 *	Return 0 and update @new if permission is granted.
 * @capable:
 *	Check whether the @tsk process has the @cap capability in the indicated
 *	credentials.
 *	@cred contains the credentials to use.
 *	@ns contains the user namespace we want the capability in
 *	@cap contains the capability <include/linux/capability.h>.
 *	@audit: Whether to write an audit message or not
 *	Return 0 if the capability is granted for @tsk.
 * @syslog:
 *	Check permission before accessing the kernel message ring or changing
 *	logging to the console.
 *	See the syslog(2) manual page for an explanation of the @type values.
 *	@type contains the type of action.
 *	@from_file indicates the context of action (if it came from /proc).
 *	Return 0 if permission is granted.
 * @settime:
 *	Check permission to change the system time.
 *	struct timespec and timezone are defined in include/linux/time.h
 *	@ts contains new time
 *	@tz contains new timezone
 *	Return 0 if permission is granted.
 * @vm_enough_memory:
 *	Check permissions for allocating a new virtual mapping.
 *	@mm contains the mm struct it is being added to.
 *	@pages contains the number of pages.
 *	Return 0 if permission is granted.
 *
 * @ismaclabel:
 *	Check if the extended attribute specified by @name
 *	represents a MAC label. Returns 1 if name is a MAC
 *	attribute otherwise returns 0.
 *	@name full extended attribute name to check against
 *	LSM as a MAC label.
 *
 * @secid_to_secctx:
 *	Convert secid to security context.  If secdata is NULL the length of
 *	the result will be returned in seclen, but no secdata will be returned.
 *	This does mean that the length could change between calls to check the
 *	length and the next call which actually allocates and returns the secdata.
 *	@secid contains the security ID.
 *	@secdata contains the pointer that stores the converted security context.
 *	@seclen pointer which contains the length of the data
 * @secctx_to_secid:
 *	Convert security context to secid.
 *	@secid contains the pointer to the generated security ID.
 *	@secdata contains the security context.
 *
 * @release_secctx:
 *	Release the security context.
 *	@secdata contains the security context.
 *	@seclen contains the length of the security context.
 *
 * Security hooks for Audit
 *
 * @audit_rule_init:
 *	Allocate and initialize an LSM audit rule structure.
 *	@field contains the required Audit action. Fields flags are defined in include/linux/audit.h
 *	@op contains the operator the rule uses.
 *	@rulestr contains the context where the rule will be applied to.
 *	@lsmrule contains a pointer to receive the result.
 *	Return 0 if @lsmrule has been successfully set,
 *	-EINVAL in case of an invalid rule.
 *
 * @audit_rule_known:
 *	Specifies whether given @rule contains any fields related to current LSM.
 *	@rule contains the audit rule of interest.
 *	Return 1 in case of relation found, 0 otherwise.
 *
 * @audit_rule_match:
 *	Determine if given @secid matches a rule previously approved
 *	by @audit_rule_known.
 *	@secid contains the security id in question.
 *	@field contains the field which relates to current LSM.
 *	@op contains the operator that will be used for matching.
 *	@rule points to the audit rule that will be checked against.
 *	@actx points to the audit context associated with the check.
 *	Return 1 if secid matches the rule, 0 if it does not, -ERRNO on failure.
 *
 * @audit_rule_free:
 *	Deallocate the LSM audit rule structure previously allocated by
 *	audit_rule_init.
 *	@rule contains the allocated rule
 *
 * @inode_notifysecctx:
 *	Notify the security module of what the security context of an inode
 *	should be.  Initializes the incore security context managed by the
 *	security module for this inode.  Example usage:  NFS client invokes
 *	this hook to initialize the security context in its incore inode to the
 *	value provided by the server for the file when the server returned the
 *	file's attributes to the client.
 *
 * 	Must be called with inode->i_mutex locked.
 *
 * 	@inode we wish to set the security context of.
 * 	@ctx contains the string which we wish to set in the inode.
 * 	@ctxlen contains the length of @ctx.
 *
 * @inode_setsecctx:
 * 	Change the security context of an inode.  Updates the
 * 	incore security context managed by the security module and invokes the
 * 	fs code as needed (via __vfs_setxattr_noperm) to update any backing
 * 	xattrs that represent the context.  Example usage:  NFS server invokes
 * 	this hook to change the security context in its incore inode and on the
 * 	backing filesystem to a value provided by the client on a SETATTR
 * 	operation.
 *
 * 	Must be called with inode->i_mutex locked.
 *
 * 	@dentry contains the inode we wish to set the security context of.
 * 	@ctx contains the string which we wish to set in the inode.
 * 	@ctxlen contains the length of @ctx.
 *
 * @inode_getsecctx:
 *	On success, returns 0 and fills out @ctx and @ctxlen with the security
 *	context for the given @inode.
 *
 * 	@inode we wish to get the security context of.
 *	@ctx is a pointer in which to place the allocated security context.
 *	@ctxlen points to the place to put the length of @ctx.
 * This is the main security structure.
 */
struct security_operations {
	char name[SECURITY_NAME_MAX + 1];

	int (*ptrace_access_check) (struct task_struct *child, unsigned int mode);
	int (*ptrace_traceme) (struct task_struct *parent);
	int (*capget) (struct task_struct *target,
		       kernel_cap_t *effective,
		       kernel_cap_t *inheritable, kernel_cap_t *permitted);
	int (*capset) (struct cred *new,
		       const struct cred *old,
		       const kernel_cap_t *effective,
		       const kernel_cap_t *inheritable,
		       const kernel_cap_t *permitted);
	int (*capable) (const struct cred *cred, struct user_namespace *ns,
			int cap, int audit);
	int (*quotactl) (int cmds, int type, int id, struct super_block *sb);
	int (*quota_on) (struct dentry *dentry);
	int (*syslog) (int type);
	int (*settime) (const struct timespec *ts, const struct timezone *tz);
	int (*vm_enough_memory) (struct mm_struct *mm, long pages);

	int (*bprm_set_creds) (struct linux_binprm *bprm);
	int (*bprm_check_security) (struct linux_binprm *bprm);
	int (*bprm_secureexec) (struct linux_binprm *bprm);
	void (*bprm_committing_creds) (struct linux_binprm *bprm);
	void (*bprm_committed_creds) (struct linux_binprm *bprm);

	int (*sb_alloc_security) (struct super_block *sb);
	void (*sb_free_security) (struct super_block *sb);
	int (*sb_copy_data) (char *orig, char *copy);
	int (*sb_remount) (struct super_block *sb, void *data);
	int (*sb_kern_mount) (struct super_block *sb, int flags, void *data);
	int (*sb_show_options) (struct seq_file *m, struct super_block *sb);
	int (*sb_statfs) (struct dentry *dentry);
	int (*sb_mount) (const char *dev_name, struct path *path,
			 const char *type, unsigned long flags, void *data);
	int (*sb_umount) (struct vfsmount *mnt, int flags);
	int (*sb_pivotroot) (struct path *old_path,
			     struct path *new_path);
	int (*sb_set_mnt_opts) (struct super_block *sb,
<<<<<<< HEAD
				struct security_mnt_opts *opts);
=======
				struct security_mnt_opts *opts,
				unsigned long kern_flags,
				unsigned long *set_kern_flags);
>>>>>>> d0e0ac97
	int (*sb_clone_mnt_opts) (const struct super_block *oldsb,
				   struct super_block *newsb);
	int (*sb_parse_opts_str) (char *options, struct security_mnt_opts *opts);
	int (*dentry_init_security) (struct dentry *dentry, int mode,
					struct qstr *name, void **ctx,
					u32 *ctxlen);


#ifdef CONFIG_SECURITY_PATH
	int (*path_unlink) (struct path *dir, struct dentry *dentry);
	int (*path_mkdir) (struct path *dir, struct dentry *dentry, umode_t mode);
	int (*path_rmdir) (struct path *dir, struct dentry *dentry);
	int (*path_mknod) (struct path *dir, struct dentry *dentry, umode_t mode,
			   unsigned int dev);
	int (*path_truncate) (struct path *path);
	int (*path_symlink) (struct path *dir, struct dentry *dentry,
			     const char *old_name);
	int (*path_link) (struct dentry *old_dentry, struct path *new_dir,
			  struct dentry *new_dentry);
	int (*path_rename) (struct path *old_dir, struct dentry *old_dentry,
			    struct path *new_dir, struct dentry *new_dentry);
	int (*path_chmod) (struct path *path, umode_t mode);
	int (*path_chown) (struct path *path, kuid_t uid, kgid_t gid);
	int (*path_chroot) (struct path *path);
#endif

	int (*inode_alloc_security) (struct inode *inode);
	void (*inode_free_security) (struct inode *inode);
	int (*inode_init_security) (struct inode *inode, struct inode *dir,
				    const struct qstr *qstr, char **name,
				    void **value, size_t *len);
	int (*inode_create) (struct inode *dir,
			     struct dentry *dentry, umode_t mode);
	int (*inode_link) (struct dentry *old_dentry,
			   struct inode *dir, struct dentry *new_dentry);
	int (*inode_unlink) (struct inode *dir, struct dentry *dentry);
	int (*inode_symlink) (struct inode *dir,
			      struct dentry *dentry, const char *old_name);
	int (*inode_mkdir) (struct inode *dir, struct dentry *dentry, umode_t mode);
	int (*inode_rmdir) (struct inode *dir, struct dentry *dentry);
	int (*inode_mknod) (struct inode *dir, struct dentry *dentry,
			    umode_t mode, dev_t dev);
	int (*inode_rename) (struct inode *old_dir, struct dentry *old_dentry,
			     struct inode *new_dir, struct dentry *new_dentry);
	int (*inode_readlink) (struct dentry *dentry);
	int (*inode_follow_link) (struct dentry *dentry, struct nameidata *nd);
	int (*inode_permission) (struct inode *inode, int mask);
	int (*inode_setattr)	(struct dentry *dentry, struct iattr *attr);
	int (*inode_getattr) (struct vfsmount *mnt, struct dentry *dentry);
	int (*inode_setxattr) (struct dentry *dentry, const char *name,
			       const void *value, size_t size, int flags);
	void (*inode_post_setxattr) (struct dentry *dentry, const char *name,
				     const void *value, size_t size, int flags);
	int (*inode_getxattr) (struct dentry *dentry, const char *name);
	int (*inode_listxattr) (struct dentry *dentry);
	int (*inode_removexattr) (struct dentry *dentry, const char *name);
	int (*inode_need_killpriv) (struct dentry *dentry);
	int (*inode_killpriv) (struct dentry *dentry);
	int (*inode_getsecurity) (const struct inode *inode, const char *name, void **buffer, bool alloc);
	int (*inode_setsecurity) (struct inode *inode, const char *name, const void *value, size_t size, int flags);
	int (*inode_listsecurity) (struct inode *inode, char *buffer, size_t buffer_size);
	void (*inode_getsecid) (const struct inode *inode, u32 *secid);

	int (*file_permission) (struct file *file, int mask);
	int (*file_alloc_security) (struct file *file);
	void (*file_free_security) (struct file *file);
	int (*file_ioctl) (struct file *file, unsigned int cmd,
			   unsigned long arg);
	int (*mmap_addr) (unsigned long addr);
	int (*mmap_file) (struct file *file,
			  unsigned long reqprot, unsigned long prot,
			  unsigned long flags);
	int (*file_mprotect) (struct vm_area_struct *vma,
			      unsigned long reqprot,
			      unsigned long prot);
	int (*file_lock) (struct file *file, unsigned int cmd);
	int (*file_fcntl) (struct file *file, unsigned int cmd,
			   unsigned long arg);
	int (*file_set_fowner) (struct file *file);
	int (*file_send_sigiotask) (struct task_struct *tsk,
				    struct fown_struct *fown, int sig);
	int (*file_receive) (struct file *file);
	int (*file_open) (struct file *file, const struct cred *cred);

	int (*task_create) (unsigned long clone_flags);
	void (*task_free) (struct task_struct *task);
	int (*cred_alloc_blank) (struct cred *cred, gfp_t gfp);
	void (*cred_free) (struct cred *cred);
	int (*cred_prepare)(struct cred *new, const struct cred *old,
			    gfp_t gfp);
	void (*cred_transfer)(struct cred *new, const struct cred *old);
	int (*kernel_act_as)(struct cred *new, u32 secid);
	int (*kernel_create_files_as)(struct cred *new, struct inode *inode);
	int (*kernel_module_request)(char *kmod_name);
	int (*kernel_module_from_file)(struct file *file);
	int (*task_fix_setuid) (struct cred *new, const struct cred *old,
				int flags);
	int (*task_setpgid) (struct task_struct *p, pid_t pgid);
	int (*task_getpgid) (struct task_struct *p);
	int (*task_getsid) (struct task_struct *p);
	void (*task_getsecid) (struct task_struct *p, u32 *secid);
	int (*task_setnice) (struct task_struct *p, int nice);
	int (*task_setioprio) (struct task_struct *p, int ioprio);
	int (*task_getioprio) (struct task_struct *p);
	int (*task_setrlimit) (struct task_struct *p, unsigned int resource,
			struct rlimit *new_rlim);
	int (*task_setscheduler) (struct task_struct *p);
	int (*task_getscheduler) (struct task_struct *p);
	int (*task_movememory) (struct task_struct *p);
	int (*task_kill) (struct task_struct *p,
			  struct siginfo *info, int sig, u32 secid);
	int (*task_wait) (struct task_struct *p);
	int (*task_prctl) (int option, unsigned long arg2,
			   unsigned long arg3, unsigned long arg4,
			   unsigned long arg5);
	void (*task_to_inode) (struct task_struct *p, struct inode *inode);

	int (*ipc_permission) (struct kern_ipc_perm *ipcp, short flag);
	void (*ipc_getsecid) (struct kern_ipc_perm *ipcp, u32 *secid);

	int (*msg_msg_alloc_security) (struct msg_msg *msg);
	void (*msg_msg_free_security) (struct msg_msg *msg);

	int (*msg_queue_alloc_security) (struct msg_queue *msq);
	void (*msg_queue_free_security) (struct msg_queue *msq);
	int (*msg_queue_associate) (struct msg_queue *msq, int msqflg);
	int (*msg_queue_msgctl) (struct msg_queue *msq, int cmd);
	int (*msg_queue_msgsnd) (struct msg_queue *msq,
				 struct msg_msg *msg, int msqflg);
	int (*msg_queue_msgrcv) (struct msg_queue *msq,
				 struct msg_msg *msg,
				 struct task_struct *target,
				 long type, int mode);

	int (*shm_alloc_security) (struct shmid_kernel *shp);
	void (*shm_free_security) (struct shmid_kernel *shp);
	int (*shm_associate) (struct shmid_kernel *shp, int shmflg);
	int (*shm_shmctl) (struct shmid_kernel *shp, int cmd);
	int (*shm_shmat) (struct shmid_kernel *shp,
			  char __user *shmaddr, int shmflg);

	int (*sem_alloc_security) (struct sem_array *sma);
	void (*sem_free_security) (struct sem_array *sma);
	int (*sem_associate) (struct sem_array *sma, int semflg);
	int (*sem_semctl) (struct sem_array *sma, int cmd);
	int (*sem_semop) (struct sem_array *sma,
			  struct sembuf *sops, unsigned nsops, int alter);

	int (*netlink_send) (struct sock *sk, struct sk_buff *skb);

	void (*d_instantiate) (struct dentry *dentry, struct inode *inode);

	int (*getprocattr) (struct task_struct *p, char *name, char **value);
	int (*setprocattr) (struct task_struct *p, char *name, void *value, size_t size);
	int (*ismaclabel) (const char *name);
	int (*secid_to_secctx) (u32 secid, char **secdata, u32 *seclen);
	int (*secctx_to_secid) (const char *secdata, u32 seclen, u32 *secid);
	void (*release_secctx) (char *secdata, u32 seclen);

	int (*inode_notifysecctx)(struct inode *inode, void *ctx, u32 ctxlen);
	int (*inode_setsecctx)(struct dentry *dentry, void *ctx, u32 ctxlen);
	int (*inode_getsecctx)(struct inode *inode, void **ctx, u32 *ctxlen);

#ifdef CONFIG_SECURITY_NETWORK
	int (*unix_stream_connect) (struct sock *sock, struct sock *other, struct sock *newsk);
	int (*unix_may_send) (struct socket *sock, struct socket *other);

	int (*socket_create) (int family, int type, int protocol, int kern);
	int (*socket_post_create) (struct socket *sock, int family,
				   int type, int protocol, int kern);
	int (*socket_bind) (struct socket *sock,
			    struct sockaddr *address, int addrlen);
	int (*socket_connect) (struct socket *sock,
			       struct sockaddr *address, int addrlen);
	int (*socket_listen) (struct socket *sock, int backlog);
	int (*socket_accept) (struct socket *sock, struct socket *newsock);
	int (*socket_sendmsg) (struct socket *sock,
			       struct msghdr *msg, int size);
	int (*socket_recvmsg) (struct socket *sock,
			       struct msghdr *msg, int size, int flags);
	int (*socket_getsockname) (struct socket *sock);
	int (*socket_getpeername) (struct socket *sock);
	int (*socket_getsockopt) (struct socket *sock, int level, int optname);
	int (*socket_setsockopt) (struct socket *sock, int level, int optname);
	int (*socket_shutdown) (struct socket *sock, int how);
	int (*socket_sock_rcv_skb) (struct sock *sk, struct sk_buff *skb);
	int (*socket_getpeersec_stream) (struct socket *sock, char __user *optval, int __user *optlen, unsigned len);
	int (*socket_getpeersec_dgram) (struct socket *sock, struct sk_buff *skb, u32 *secid);
	int (*sk_alloc_security) (struct sock *sk, int family, gfp_t priority);
	void (*sk_free_security) (struct sock *sk);
	void (*sk_clone_security) (const struct sock *sk, struct sock *newsk);
	void (*sk_getsecid) (struct sock *sk, u32 *secid);
	void (*sock_graft) (struct sock *sk, struct socket *parent);
	int (*inet_conn_request) (struct sock *sk, struct sk_buff *skb,
				  struct request_sock *req);
	void (*inet_csk_clone) (struct sock *newsk, const struct request_sock *req);
	void (*inet_conn_established) (struct sock *sk, struct sk_buff *skb);
	int (*secmark_relabel_packet) (u32 secid);
	void (*secmark_refcount_inc) (void);
	void (*secmark_refcount_dec) (void);
	void (*req_classify_flow) (const struct request_sock *req, struct flowi *fl);
	int (*tun_dev_alloc_security) (void **security);
	void (*tun_dev_free_security) (void *security);
	int (*tun_dev_create) (void);
	int (*tun_dev_attach_queue) (void *security);
	int (*tun_dev_attach) (struct sock *sk, void *security);
	int (*tun_dev_open) (void *security);
	void (*skb_owned_by) (struct sk_buff *skb, struct sock *sk);
#endif	/* CONFIG_SECURITY_NETWORK */

#ifdef CONFIG_SECURITY_NETWORK_XFRM
	int (*xfrm_policy_alloc_security) (struct xfrm_sec_ctx **ctxp,
			struct xfrm_user_sec_ctx *sec_ctx);
	int (*xfrm_policy_clone_security) (struct xfrm_sec_ctx *old_ctx, struct xfrm_sec_ctx **new_ctx);
	void (*xfrm_policy_free_security) (struct xfrm_sec_ctx *ctx);
	int (*xfrm_policy_delete_security) (struct xfrm_sec_ctx *ctx);
	int (*xfrm_state_alloc_security) (struct xfrm_state *x,
		struct xfrm_user_sec_ctx *sec_ctx,
		u32 secid);
	void (*xfrm_state_free_security) (struct xfrm_state *x);
	int (*xfrm_state_delete_security) (struct xfrm_state *x);
	int (*xfrm_policy_lookup) (struct xfrm_sec_ctx *ctx, u32 fl_secid, u8 dir);
	int (*xfrm_state_pol_flow_match) (struct xfrm_state *x,
					  struct xfrm_policy *xp,
					  const struct flowi *fl);
	int (*xfrm_decode_session) (struct sk_buff *skb, u32 *secid, int ckall);
#endif	/* CONFIG_SECURITY_NETWORK_XFRM */

	/* key management security hooks */
#ifdef CONFIG_KEYS
	int (*key_alloc) (struct key *key, const struct cred *cred, unsigned long flags);
	void (*key_free) (struct key *key);
	int (*key_permission) (key_ref_t key_ref,
			       const struct cred *cred,
			       key_perm_t perm);
	int (*key_getsecurity)(struct key *key, char **_buffer);
#endif	/* CONFIG_KEYS */

#ifdef CONFIG_AUDIT
	int (*audit_rule_init) (u32 field, u32 op, char *rulestr, void **lsmrule);
	int (*audit_rule_known) (struct audit_krule *krule);
	int (*audit_rule_match) (u32 secid, u32 field, u32 op, void *lsmrule,
				 struct audit_context *actx);
	void (*audit_rule_free) (void *lsmrule);
#endif /* CONFIG_AUDIT */
};

/* prototypes */
extern int security_init(void);
extern int security_module_enable(struct security_operations *ops);
extern int register_security(struct security_operations *ops);
extern void __init security_fixup_ops(struct security_operations *ops);


/* Security operations */
int security_ptrace_access_check(struct task_struct *child, unsigned int mode);
int security_ptrace_traceme(struct task_struct *parent);
int security_capget(struct task_struct *target,
		    kernel_cap_t *effective,
		    kernel_cap_t *inheritable,
		    kernel_cap_t *permitted);
int security_capset(struct cred *new, const struct cred *old,
		    const kernel_cap_t *effective,
		    const kernel_cap_t *inheritable,
		    const kernel_cap_t *permitted);
int security_capable(const struct cred *cred, struct user_namespace *ns,
			int cap);
int security_capable_noaudit(const struct cred *cred, struct user_namespace *ns,
			     int cap);
int security_quotactl(int cmds, int type, int id, struct super_block *sb);
int security_quota_on(struct dentry *dentry);
int security_syslog(int type);
int security_settime(const struct timespec *ts, const struct timezone *tz);
int security_vm_enough_memory_mm(struct mm_struct *mm, long pages);
int security_bprm_set_creds(struct linux_binprm *bprm);
int security_bprm_check(struct linux_binprm *bprm);
void security_bprm_committing_creds(struct linux_binprm *bprm);
void security_bprm_committed_creds(struct linux_binprm *bprm);
int security_bprm_secureexec(struct linux_binprm *bprm);
int security_sb_alloc(struct super_block *sb);
void security_sb_free(struct super_block *sb);
int security_sb_copy_data(char *orig, char *copy);
int security_sb_remount(struct super_block *sb, void *data);
int security_sb_kern_mount(struct super_block *sb, int flags, void *data);
int security_sb_show_options(struct seq_file *m, struct super_block *sb);
int security_sb_statfs(struct dentry *dentry);
int security_sb_mount(const char *dev_name, struct path *path,
		      const char *type, unsigned long flags, void *data);
int security_sb_umount(struct vfsmount *mnt, int flags);
int security_sb_pivotroot(struct path *old_path, struct path *new_path);
<<<<<<< HEAD
int security_sb_set_mnt_opts(struct super_block *sb, struct security_mnt_opts *opts);
=======
int security_sb_set_mnt_opts(struct super_block *sb,
				struct security_mnt_opts *opts,
				unsigned long kern_flags,
				unsigned long *set_kern_flags);
>>>>>>> d0e0ac97
int security_sb_clone_mnt_opts(const struct super_block *oldsb,
				struct super_block *newsb);
int security_sb_parse_opts_str(char *options, struct security_mnt_opts *opts);
int security_dentry_init_security(struct dentry *dentry, int mode,
					struct qstr *name, void **ctx,
					u32 *ctxlen);

int security_inode_alloc(struct inode *inode);
void security_inode_free(struct inode *inode);
int security_inode_init_security(struct inode *inode, struct inode *dir,
				 const struct qstr *qstr,
				 initxattrs initxattrs, void *fs_data);
int security_old_inode_init_security(struct inode *inode, struct inode *dir,
				     const struct qstr *qstr, char **name,
				     void **value, size_t *len);
int security_inode_create(struct inode *dir, struct dentry *dentry, umode_t mode);
int security_inode_link(struct dentry *old_dentry, struct inode *dir,
			 struct dentry *new_dentry);
int security_inode_unlink(struct inode *dir, struct dentry *dentry);
int security_inode_symlink(struct inode *dir, struct dentry *dentry,
			   const char *old_name);
int security_inode_mkdir(struct inode *dir, struct dentry *dentry, umode_t mode);
int security_inode_rmdir(struct inode *dir, struct dentry *dentry);
int security_inode_mknod(struct inode *dir, struct dentry *dentry, umode_t mode, dev_t dev);
int security_inode_rename(struct inode *old_dir, struct dentry *old_dentry,
			  struct inode *new_dir, struct dentry *new_dentry);
int security_inode_readlink(struct dentry *dentry);
int security_inode_follow_link(struct dentry *dentry, struct nameidata *nd);
int security_inode_permission(struct inode *inode, int mask);
int security_inode_setattr(struct dentry *dentry, struct iattr *attr);
int security_inode_getattr(struct vfsmount *mnt, struct dentry *dentry);
int security_inode_setxattr(struct dentry *dentry, const char *name,
			    const void *value, size_t size, int flags);
void security_inode_post_setxattr(struct dentry *dentry, const char *name,
				  const void *value, size_t size, int flags);
int security_inode_getxattr(struct dentry *dentry, const char *name);
int security_inode_listxattr(struct dentry *dentry);
int security_inode_removexattr(struct dentry *dentry, const char *name);
int security_inode_need_killpriv(struct dentry *dentry);
int security_inode_killpriv(struct dentry *dentry);
int security_inode_getsecurity(const struct inode *inode, const char *name, void **buffer, bool alloc);
int security_inode_setsecurity(struct inode *inode, const char *name, const void *value, size_t size, int flags);
int security_inode_listsecurity(struct inode *inode, char *buffer, size_t buffer_size);
void security_inode_getsecid(const struct inode *inode, u32 *secid);
int security_file_permission(struct file *file, int mask);
int security_file_alloc(struct file *file);
void security_file_free(struct file *file);
int security_file_ioctl(struct file *file, unsigned int cmd, unsigned long arg);
int security_mmap_file(struct file *file, unsigned long prot,
			unsigned long flags);
int security_mmap_addr(unsigned long addr);
int security_file_mprotect(struct vm_area_struct *vma, unsigned long reqprot,
			   unsigned long prot);
int security_file_lock(struct file *file, unsigned int cmd);
int security_file_fcntl(struct file *file, unsigned int cmd, unsigned long arg);
int security_file_set_fowner(struct file *file);
int security_file_send_sigiotask(struct task_struct *tsk,
				 struct fown_struct *fown, int sig);
int security_file_receive(struct file *file);
int security_file_open(struct file *file, const struct cred *cred);
int security_task_create(unsigned long clone_flags);
void security_task_free(struct task_struct *task);
int security_cred_alloc_blank(struct cred *cred, gfp_t gfp);
void security_cred_free(struct cred *cred);
int security_prepare_creds(struct cred *new, const struct cred *old, gfp_t gfp);
void security_transfer_creds(struct cred *new, const struct cred *old);
int security_kernel_act_as(struct cred *new, u32 secid);
int security_kernel_create_files_as(struct cred *new, struct inode *inode);
int security_kernel_module_request(char *kmod_name);
int security_kernel_module_from_file(struct file *file);
int security_task_fix_setuid(struct cred *new, const struct cred *old,
			     int flags);
int security_task_setpgid(struct task_struct *p, pid_t pgid);
int security_task_getpgid(struct task_struct *p);
int security_task_getsid(struct task_struct *p);
void security_task_getsecid(struct task_struct *p, u32 *secid);
int security_task_setnice(struct task_struct *p, int nice);
int security_task_setioprio(struct task_struct *p, int ioprio);
int security_task_getioprio(struct task_struct *p);
int security_task_setrlimit(struct task_struct *p, unsigned int resource,
		struct rlimit *new_rlim);
int security_task_setscheduler(struct task_struct *p);
int security_task_getscheduler(struct task_struct *p);
int security_task_movememory(struct task_struct *p);
int security_task_kill(struct task_struct *p, struct siginfo *info,
			int sig, u32 secid);
int security_task_wait(struct task_struct *p);
int security_task_prctl(int option, unsigned long arg2, unsigned long arg3,
			unsigned long arg4, unsigned long arg5);
void security_task_to_inode(struct task_struct *p, struct inode *inode);
int security_ipc_permission(struct kern_ipc_perm *ipcp, short flag);
void security_ipc_getsecid(struct kern_ipc_perm *ipcp, u32 *secid);
int security_msg_msg_alloc(struct msg_msg *msg);
void security_msg_msg_free(struct msg_msg *msg);
int security_msg_queue_alloc(struct msg_queue *msq);
void security_msg_queue_free(struct msg_queue *msq);
int security_msg_queue_associate(struct msg_queue *msq, int msqflg);
int security_msg_queue_msgctl(struct msg_queue *msq, int cmd);
int security_msg_queue_msgsnd(struct msg_queue *msq,
			      struct msg_msg *msg, int msqflg);
int security_msg_queue_msgrcv(struct msg_queue *msq, struct msg_msg *msg,
			      struct task_struct *target, long type, int mode);
int security_shm_alloc(struct shmid_kernel *shp);
void security_shm_free(struct shmid_kernel *shp);
int security_shm_associate(struct shmid_kernel *shp, int shmflg);
int security_shm_shmctl(struct shmid_kernel *shp, int cmd);
int security_shm_shmat(struct shmid_kernel *shp, char __user *shmaddr, int shmflg);
int security_sem_alloc(struct sem_array *sma);
void security_sem_free(struct sem_array *sma);
int security_sem_associate(struct sem_array *sma, int semflg);
int security_sem_semctl(struct sem_array *sma, int cmd);
int security_sem_semop(struct sem_array *sma, struct sembuf *sops,
			unsigned nsops, int alter);
void security_d_instantiate(struct dentry *dentry, struct inode *inode);
int security_getprocattr(struct task_struct *p, char *name, char **value);
int security_setprocattr(struct task_struct *p, char *name, void *value, size_t size);
int security_netlink_send(struct sock *sk, struct sk_buff *skb);
int security_ismaclabel(const char *name);
int security_secid_to_secctx(u32 secid, char **secdata, u32 *seclen);
int security_secctx_to_secid(const char *secdata, u32 seclen, u32 *secid);
void security_release_secctx(char *secdata, u32 seclen);

int security_inode_notifysecctx(struct inode *inode, void *ctx, u32 ctxlen);
int security_inode_setsecctx(struct dentry *dentry, void *ctx, u32 ctxlen);
int security_inode_getsecctx(struct inode *inode, void **ctx, u32 *ctxlen);
#else /* CONFIG_SECURITY */
struct security_mnt_opts {
};

static inline void security_init_mnt_opts(struct security_mnt_opts *opts)
{
}

static inline void security_free_mnt_opts(struct security_mnt_opts *opts)
{
}

/*
 * This is the default capabilities functionality.  Most of these functions
 * are just stubbed out, but a few must call the proper capable code.
 */

static inline int security_init(void)
{
	return 0;
}

static inline int security_ptrace_access_check(struct task_struct *child,
					     unsigned int mode)
{
	return cap_ptrace_access_check(child, mode);
}

static inline int security_ptrace_traceme(struct task_struct *parent)
{
	return cap_ptrace_traceme(parent);
}

static inline int security_capget(struct task_struct *target,
				   kernel_cap_t *effective,
				   kernel_cap_t *inheritable,
				   kernel_cap_t *permitted)
{
	return cap_capget(target, effective, inheritable, permitted);
}

static inline int security_capset(struct cred *new,
				   const struct cred *old,
				   const kernel_cap_t *effective,
				   const kernel_cap_t *inheritable,
				   const kernel_cap_t *permitted)
{
	return cap_capset(new, old, effective, inheritable, permitted);
}

static inline int security_capable(const struct cred *cred,
				   struct user_namespace *ns, int cap)
{
	return cap_capable(cred, ns, cap, SECURITY_CAP_AUDIT);
}

static inline int security_capable_noaudit(const struct cred *cred,
					   struct user_namespace *ns, int cap) {
	return cap_capable(cred, ns, cap, SECURITY_CAP_NOAUDIT);
}

static inline int security_quotactl(int cmds, int type, int id,
				     struct super_block *sb)
{
	return 0;
}

static inline int security_quota_on(struct dentry *dentry)
{
	return 0;
}

static inline int security_syslog(int type)
{
	return 0;
}

static inline int security_settime(const struct timespec *ts,
				   const struct timezone *tz)
{
	return cap_settime(ts, tz);
}

static inline int security_vm_enough_memory_mm(struct mm_struct *mm, long pages)
{
	return cap_vm_enough_memory(mm, pages);
}

static inline int security_bprm_set_creds(struct linux_binprm *bprm)
{
	return cap_bprm_set_creds(bprm);
}

static inline int security_bprm_check(struct linux_binprm *bprm)
{
	return 0;
}

static inline void security_bprm_committing_creds(struct linux_binprm *bprm)
{
}

static inline void security_bprm_committed_creds(struct linux_binprm *bprm)
{
}

static inline int security_bprm_secureexec(struct linux_binprm *bprm)
{
	return cap_bprm_secureexec(bprm);
}

static inline int security_sb_alloc(struct super_block *sb)
{
	return 0;
}

static inline void security_sb_free(struct super_block *sb)
{ }

static inline int security_sb_copy_data(char *orig, char *copy)
{
	return 0;
}

static inline int security_sb_remount(struct super_block *sb, void *data)
{
	return 0;
}

static inline int security_sb_kern_mount(struct super_block *sb, int flags, void *data)
{
	return 0;
}

static inline int security_sb_show_options(struct seq_file *m,
					   struct super_block *sb)
{
	return 0;
}

static inline int security_sb_statfs(struct dentry *dentry)
{
	return 0;
}

static inline int security_sb_mount(const char *dev_name, struct path *path,
				    const char *type, unsigned long flags,
				    void *data)
{
	return 0;
}

static inline int security_sb_umount(struct vfsmount *mnt, int flags)
{
	return 0;
}

static inline int security_sb_pivotroot(struct path *old_path,
					struct path *new_path)
{
	return 0;
}

static inline int security_sb_set_mnt_opts(struct super_block *sb,
					   struct security_mnt_opts *opts,
					   unsigned long kern_flags,
					   unsigned long *set_kern_flags)
{
	return 0;
}

static inline int security_sb_clone_mnt_opts(const struct super_block *oldsb,
					      struct super_block *newsb)
{
	return 0;
}

static inline int security_sb_parse_opts_str(char *options, struct security_mnt_opts *opts)
{
	return 0;
}

static inline int security_inode_alloc(struct inode *inode)
{
	return 0;
}

static inline void security_inode_free(struct inode *inode)
{ }

static inline int security_dentry_init_security(struct dentry *dentry,
						 int mode,
						 struct qstr *name,
						 void **ctx,
						 u32 *ctxlen)
{
	return -EOPNOTSUPP;
}


static inline int security_inode_init_security(struct inode *inode,
						struct inode *dir,
						const struct qstr *qstr,
						const initxattrs initxattrs,
						void *fs_data)
{
	return 0;
}

static inline int security_old_inode_init_security(struct inode *inode,
						   struct inode *dir,
						   const struct qstr *qstr,
						   char **name, void **value,
						   size_t *len)
{
	return -EOPNOTSUPP;
}

static inline int security_inode_create(struct inode *dir,
					 struct dentry *dentry,
					 umode_t mode)
{
	return 0;
}

static inline int security_inode_link(struct dentry *old_dentry,
				       struct inode *dir,
				       struct dentry *new_dentry)
{
	return 0;
}

static inline int security_inode_unlink(struct inode *dir,
					 struct dentry *dentry)
{
	return 0;
}

static inline int security_inode_symlink(struct inode *dir,
					  struct dentry *dentry,
					  const char *old_name)
{
	return 0;
}

static inline int security_inode_mkdir(struct inode *dir,
					struct dentry *dentry,
					int mode)
{
	return 0;
}

static inline int security_inode_rmdir(struct inode *dir,
					struct dentry *dentry)
{
	return 0;
}

static inline int security_inode_mknod(struct inode *dir,
					struct dentry *dentry,
					int mode, dev_t dev)
{
	return 0;
}

static inline int security_inode_rename(struct inode *old_dir,
					 struct dentry *old_dentry,
					 struct inode *new_dir,
					 struct dentry *new_dentry)
{
	return 0;
}

static inline int security_inode_readlink(struct dentry *dentry)
{
	return 0;
}

static inline int security_inode_follow_link(struct dentry *dentry,
					      struct nameidata *nd)
{
	return 0;
}

static inline int security_inode_permission(struct inode *inode, int mask)
{
	return 0;
}

static inline int security_inode_setattr(struct dentry *dentry,
					  struct iattr *attr)
{
	return 0;
}

static inline int security_inode_getattr(struct vfsmount *mnt,
					  struct dentry *dentry)
{
	return 0;
}

static inline int security_inode_setxattr(struct dentry *dentry,
		const char *name, const void *value, size_t size, int flags)
{
	return cap_inode_setxattr(dentry, name, value, size, flags);
}

static inline void security_inode_post_setxattr(struct dentry *dentry,
		const char *name, const void *value, size_t size, int flags)
{ }

static inline int security_inode_getxattr(struct dentry *dentry,
			const char *name)
{
	return 0;
}

static inline int security_inode_listxattr(struct dentry *dentry)
{
	return 0;
}

static inline int security_inode_removexattr(struct dentry *dentry,
			const char *name)
{
	return cap_inode_removexattr(dentry, name);
}

static inline int security_inode_need_killpriv(struct dentry *dentry)
{
	return cap_inode_need_killpriv(dentry);
}

static inline int security_inode_killpriv(struct dentry *dentry)
{
	return cap_inode_killpriv(dentry);
}

static inline int security_inode_getsecurity(const struct inode *inode, const char *name, void **buffer, bool alloc)
{
	return -EOPNOTSUPP;
}

static inline int security_inode_setsecurity(struct inode *inode, const char *name, const void *value, size_t size, int flags)
{
	return -EOPNOTSUPP;
}

static inline int security_inode_listsecurity(struct inode *inode, char *buffer, size_t buffer_size)
{
	return 0;
}

static inline void security_inode_getsecid(const struct inode *inode, u32 *secid)
{
	*secid = 0;
}

static inline int security_file_permission(struct file *file, int mask)
{
	return 0;
}

static inline int security_file_alloc(struct file *file)
{
	return 0;
}

static inline void security_file_free(struct file *file)
{ }

static inline int security_file_ioctl(struct file *file, unsigned int cmd,
				      unsigned long arg)
{
	return 0;
}

static inline int security_mmap_file(struct file *file, unsigned long prot,
				     unsigned long flags)
{
	return 0;
}

static inline int security_mmap_addr(unsigned long addr)
{
	return cap_mmap_addr(addr);
}

static inline int security_file_mprotect(struct vm_area_struct *vma,
					 unsigned long reqprot,
					 unsigned long prot)
{
	return 0;
}

static inline int security_file_lock(struct file *file, unsigned int cmd)
{
	return 0;
}

static inline int security_file_fcntl(struct file *file, unsigned int cmd,
				      unsigned long arg)
{
	return 0;
}

static inline int security_file_set_fowner(struct file *file)
{
	return 0;
}

static inline int security_file_send_sigiotask(struct task_struct *tsk,
					       struct fown_struct *fown,
					       int sig)
{
	return 0;
}

static inline int security_file_receive(struct file *file)
{
	return 0;
}

static inline int security_file_open(struct file *file,
				     const struct cred *cred)
{
	return 0;
}

static inline int security_task_create(unsigned long clone_flags)
{
	return 0;
}

static inline void security_task_free(struct task_struct *task)
{ }

static inline int security_cred_alloc_blank(struct cred *cred, gfp_t gfp)
{
	return 0;
}

static inline void security_cred_free(struct cred *cred)
{ }

static inline int security_prepare_creds(struct cred *new,
					 const struct cred *old,
					 gfp_t gfp)
{
	return 0;
}

static inline void security_transfer_creds(struct cred *new,
					   const struct cred *old)
{
}

static inline int security_kernel_act_as(struct cred *cred, u32 secid)
{
	return 0;
}

static inline int security_kernel_create_files_as(struct cred *cred,
						  struct inode *inode)
{
	return 0;
}

static inline int security_kernel_module_request(char *kmod_name)
{
	return 0;
}

static inline int security_kernel_module_from_file(struct file *file)
{
	return 0;
}

static inline int security_task_fix_setuid(struct cred *new,
					   const struct cred *old,
					   int flags)
{
	return cap_task_fix_setuid(new, old, flags);
}

static inline int security_task_setpgid(struct task_struct *p, pid_t pgid)
{
	return 0;
}

static inline int security_task_getpgid(struct task_struct *p)
{
	return 0;
}

static inline int security_task_getsid(struct task_struct *p)
{
	return 0;
}

static inline void security_task_getsecid(struct task_struct *p, u32 *secid)
{
	*secid = 0;
}

static inline int security_task_setnice(struct task_struct *p, int nice)
{
	return cap_task_setnice(p, nice);
}

static inline int security_task_setioprio(struct task_struct *p, int ioprio)
{
	return cap_task_setioprio(p, ioprio);
}

static inline int security_task_getioprio(struct task_struct *p)
{
	return 0;
}

static inline int security_task_setrlimit(struct task_struct *p,
					  unsigned int resource,
					  struct rlimit *new_rlim)
{
	return 0;
}

static inline int security_task_setscheduler(struct task_struct *p)
{
	return cap_task_setscheduler(p);
}

static inline int security_task_getscheduler(struct task_struct *p)
{
	return 0;
}

static inline int security_task_movememory(struct task_struct *p)
{
	return 0;
}

static inline int security_task_kill(struct task_struct *p,
				     struct siginfo *info, int sig,
				     u32 secid)
{
	return 0;
}

static inline int security_task_wait(struct task_struct *p)
{
	return 0;
}

static inline int security_task_prctl(int option, unsigned long arg2,
				      unsigned long arg3,
				      unsigned long arg4,
				      unsigned long arg5)
{
	return cap_task_prctl(option, arg2, arg3, arg3, arg5);
}

static inline void security_task_to_inode(struct task_struct *p, struct inode *inode)
{ }

static inline int security_ipc_permission(struct kern_ipc_perm *ipcp,
					  short flag)
{
	return 0;
}

static inline void security_ipc_getsecid(struct kern_ipc_perm *ipcp, u32 *secid)
{
	*secid = 0;
}

static inline int security_msg_msg_alloc(struct msg_msg *msg)
{
	return 0;
}

static inline void security_msg_msg_free(struct msg_msg *msg)
{ }

static inline int security_msg_queue_alloc(struct msg_queue *msq)
{
	return 0;
}

static inline void security_msg_queue_free(struct msg_queue *msq)
{ }

static inline int security_msg_queue_associate(struct msg_queue *msq,
					       int msqflg)
{
	return 0;
}

static inline int security_msg_queue_msgctl(struct msg_queue *msq, int cmd)
{
	return 0;
}

static inline int security_msg_queue_msgsnd(struct msg_queue *msq,
					    struct msg_msg *msg, int msqflg)
{
	return 0;
}

static inline int security_msg_queue_msgrcv(struct msg_queue *msq,
					    struct msg_msg *msg,
					    struct task_struct *target,
					    long type, int mode)
{
	return 0;
}

static inline int security_shm_alloc(struct shmid_kernel *shp)
{
	return 0;
}

static inline void security_shm_free(struct shmid_kernel *shp)
{ }

static inline int security_shm_associate(struct shmid_kernel *shp,
					 int shmflg)
{
	return 0;
}

static inline int security_shm_shmctl(struct shmid_kernel *shp, int cmd)
{
	return 0;
}

static inline int security_shm_shmat(struct shmid_kernel *shp,
				     char __user *shmaddr, int shmflg)
{
	return 0;
}

static inline int security_sem_alloc(struct sem_array *sma)
{
	return 0;
}

static inline void security_sem_free(struct sem_array *sma)
{ }

static inline int security_sem_associate(struct sem_array *sma, int semflg)
{
	return 0;
}

static inline int security_sem_semctl(struct sem_array *sma, int cmd)
{
	return 0;
}

static inline int security_sem_semop(struct sem_array *sma,
				     struct sembuf *sops, unsigned nsops,
				     int alter)
{
	return 0;
}

static inline void security_d_instantiate(struct dentry *dentry, struct inode *inode)
{ }

static inline int security_getprocattr(struct task_struct *p, char *name, char **value)
{
	return -EINVAL;
}

static inline int security_setprocattr(struct task_struct *p, char *name, void *value, size_t size)
{
	return -EINVAL;
}

static inline int security_netlink_send(struct sock *sk, struct sk_buff *skb)
{
	return cap_netlink_send(sk, skb);
}

static inline int security_ismaclabel(const char *name)
{
	return 0;
}

static inline int security_secid_to_secctx(u32 secid, char **secdata, u32 *seclen)
{
	return -EOPNOTSUPP;
}

static inline int security_secctx_to_secid(const char *secdata,
					   u32 seclen,
					   u32 *secid)
{
	return -EOPNOTSUPP;
}

static inline void security_release_secctx(char *secdata, u32 seclen)
{
}

static inline int security_inode_notifysecctx(struct inode *inode, void *ctx, u32 ctxlen)
{
	return -EOPNOTSUPP;
}
static inline int security_inode_setsecctx(struct dentry *dentry, void *ctx, u32 ctxlen)
{
	return -EOPNOTSUPP;
}
static inline int security_inode_getsecctx(struct inode *inode, void **ctx, u32 *ctxlen)
{
	return -EOPNOTSUPP;
}
#endif	/* CONFIG_SECURITY */

#ifdef CONFIG_SECURITY_NETWORK

int security_unix_stream_connect(struct sock *sock, struct sock *other, struct sock *newsk);
int security_unix_may_send(struct socket *sock,  struct socket *other);
int security_socket_create(int family, int type, int protocol, int kern);
int security_socket_post_create(struct socket *sock, int family,
				int type, int protocol, int kern);
int security_socket_bind(struct socket *sock, struct sockaddr *address, int addrlen);
int security_socket_connect(struct socket *sock, struct sockaddr *address, int addrlen);
int security_socket_listen(struct socket *sock, int backlog);
int security_socket_accept(struct socket *sock, struct socket *newsock);
int security_socket_sendmsg(struct socket *sock, struct msghdr *msg, int size);
int security_socket_recvmsg(struct socket *sock, struct msghdr *msg,
			    int size, int flags);
int security_socket_getsockname(struct socket *sock);
int security_socket_getpeername(struct socket *sock);
int security_socket_getsockopt(struct socket *sock, int level, int optname);
int security_socket_setsockopt(struct socket *sock, int level, int optname);
int security_socket_shutdown(struct socket *sock, int how);
int security_sock_rcv_skb(struct sock *sk, struct sk_buff *skb);
int security_socket_getpeersec_stream(struct socket *sock, char __user *optval,
				      int __user *optlen, unsigned len);
int security_socket_getpeersec_dgram(struct socket *sock, struct sk_buff *skb, u32 *secid);
int security_sk_alloc(struct sock *sk, int family, gfp_t priority);
void security_sk_free(struct sock *sk);
void security_sk_clone(const struct sock *sk, struct sock *newsk);
void security_sk_classify_flow(struct sock *sk, struct flowi *fl);
void security_req_classify_flow(const struct request_sock *req, struct flowi *fl);
void security_sock_graft(struct sock*sk, struct socket *parent);
int security_inet_conn_request(struct sock *sk,
			struct sk_buff *skb, struct request_sock *req);
void security_inet_csk_clone(struct sock *newsk,
			const struct request_sock *req);
void security_inet_conn_established(struct sock *sk,
			struct sk_buff *skb);
int security_secmark_relabel_packet(u32 secid);
void security_secmark_refcount_inc(void);
void security_secmark_refcount_dec(void);
int security_tun_dev_alloc_security(void **security);
void security_tun_dev_free_security(void *security);
int security_tun_dev_create(void);
int security_tun_dev_attach_queue(void *security);
int security_tun_dev_attach(struct sock *sk, void *security);
int security_tun_dev_open(void *security);

void security_skb_owned_by(struct sk_buff *skb, struct sock *sk);

#else	/* CONFIG_SECURITY_NETWORK */
static inline int security_unix_stream_connect(struct sock *sock,
					       struct sock *other,
					       struct sock *newsk)
{
	return 0;
}

static inline int security_unix_may_send(struct socket *sock,
					 struct socket *other)
{
	return 0;
}

static inline int security_socket_create(int family, int type,
					 int protocol, int kern)
{
	return 0;
}

static inline int security_socket_post_create(struct socket *sock,
					      int family,
					      int type,
					      int protocol, int kern)
{
	return 0;
}

static inline int security_socket_bind(struct socket *sock,
				       struct sockaddr *address,
				       int addrlen)
{
	return 0;
}

static inline int security_socket_connect(struct socket *sock,
					  struct sockaddr *address,
					  int addrlen)
{
	return 0;
}

static inline int security_socket_listen(struct socket *sock, int backlog)
{
	return 0;
}

static inline int security_socket_accept(struct socket *sock,
					 struct socket *newsock)
{
	return 0;
}

static inline int security_socket_sendmsg(struct socket *sock,
					  struct msghdr *msg, int size)
{
	return 0;
}

static inline int security_socket_recvmsg(struct socket *sock,
					  struct msghdr *msg, int size,
					  int flags)
{
	return 0;
}

static inline int security_socket_getsockname(struct socket *sock)
{
	return 0;
}

static inline int security_socket_getpeername(struct socket *sock)
{
	return 0;
}

static inline int security_socket_getsockopt(struct socket *sock,
					     int level, int optname)
{
	return 0;
}

static inline int security_socket_setsockopt(struct socket *sock,
					     int level, int optname)
{
	return 0;
}

static inline int security_socket_shutdown(struct socket *sock, int how)
{
	return 0;
}
static inline int security_sock_rcv_skb(struct sock *sk,
					struct sk_buff *skb)
{
	return 0;
}

static inline int security_socket_getpeersec_stream(struct socket *sock, char __user *optval,
						    int __user *optlen, unsigned len)
{
	return -ENOPROTOOPT;
}

static inline int security_socket_getpeersec_dgram(struct socket *sock, struct sk_buff *skb, u32 *secid)
{
	return -ENOPROTOOPT;
}

static inline int security_sk_alloc(struct sock *sk, int family, gfp_t priority)
{
	return 0;
}

static inline void security_sk_free(struct sock *sk)
{
}

static inline void security_sk_clone(const struct sock *sk, struct sock *newsk)
{
}

static inline void security_sk_classify_flow(struct sock *sk, struct flowi *fl)
{
}

static inline void security_req_classify_flow(const struct request_sock *req, struct flowi *fl)
{
}

static inline void security_sock_graft(struct sock *sk, struct socket *parent)
{
}

static inline int security_inet_conn_request(struct sock *sk,
			struct sk_buff *skb, struct request_sock *req)
{
	return 0;
}

static inline void security_inet_csk_clone(struct sock *newsk,
			const struct request_sock *req)
{
}

static inline void security_inet_conn_established(struct sock *sk,
			struct sk_buff *skb)
{
}

static inline int security_secmark_relabel_packet(u32 secid)
{
	return 0;
}

static inline void security_secmark_refcount_inc(void)
{
}

static inline void security_secmark_refcount_dec(void)
{
}

static inline int security_tun_dev_alloc_security(void **security)
{
	return 0;
}

static inline void security_tun_dev_free_security(void *security)
{
}

static inline int security_tun_dev_create(void)
{
	return 0;
}

static inline int security_tun_dev_attach_queue(void *security)
{
	return 0;
}

static inline int security_tun_dev_attach(struct sock *sk, void *security)
{
	return 0;
}

static inline int security_tun_dev_open(void *security)
{
	return 0;
}

static inline void security_skb_owned_by(struct sk_buff *skb, struct sock *sk)
{
}

#endif	/* CONFIG_SECURITY_NETWORK */

#ifdef CONFIG_SECURITY_NETWORK_XFRM

int security_xfrm_policy_alloc(struct xfrm_sec_ctx **ctxp, struct xfrm_user_sec_ctx *sec_ctx);
int security_xfrm_policy_clone(struct xfrm_sec_ctx *old_ctx, struct xfrm_sec_ctx **new_ctxp);
void security_xfrm_policy_free(struct xfrm_sec_ctx *ctx);
int security_xfrm_policy_delete(struct xfrm_sec_ctx *ctx);
int security_xfrm_state_alloc(struct xfrm_state *x, struct xfrm_user_sec_ctx *sec_ctx);
int security_xfrm_state_alloc_acquire(struct xfrm_state *x,
				      struct xfrm_sec_ctx *polsec, u32 secid);
int security_xfrm_state_delete(struct xfrm_state *x);
void security_xfrm_state_free(struct xfrm_state *x);
int security_xfrm_policy_lookup(struct xfrm_sec_ctx *ctx, u32 fl_secid, u8 dir);
int security_xfrm_state_pol_flow_match(struct xfrm_state *x,
				       struct xfrm_policy *xp,
				       const struct flowi *fl);
int security_xfrm_decode_session(struct sk_buff *skb, u32 *secid);
void security_skb_classify_flow(struct sk_buff *skb, struct flowi *fl);

#else	/* CONFIG_SECURITY_NETWORK_XFRM */

static inline int security_xfrm_policy_alloc(struct xfrm_sec_ctx **ctxp, struct xfrm_user_sec_ctx *sec_ctx)
{
	return 0;
}

static inline int security_xfrm_policy_clone(struct xfrm_sec_ctx *old, struct xfrm_sec_ctx **new_ctxp)
{
	return 0;
}

static inline void security_xfrm_policy_free(struct xfrm_sec_ctx *ctx)
{
}

static inline int security_xfrm_policy_delete(struct xfrm_sec_ctx *ctx)
{
	return 0;
}

static inline int security_xfrm_state_alloc(struct xfrm_state *x,
					struct xfrm_user_sec_ctx *sec_ctx)
{
	return 0;
}

static inline int security_xfrm_state_alloc_acquire(struct xfrm_state *x,
					struct xfrm_sec_ctx *polsec, u32 secid)
{
	return 0;
}

static inline void security_xfrm_state_free(struct xfrm_state *x)
{
}

static inline int security_xfrm_state_delete(struct xfrm_state *x)
{
	return 0;
}

static inline int security_xfrm_policy_lookup(struct xfrm_sec_ctx *ctx, u32 fl_secid, u8 dir)
{
	return 0;
}

static inline int security_xfrm_state_pol_flow_match(struct xfrm_state *x,
			struct xfrm_policy *xp, const struct flowi *fl)
{
	return 1;
}

static inline int security_xfrm_decode_session(struct sk_buff *skb, u32 *secid)
{
	return 0;
}

static inline void security_skb_classify_flow(struct sk_buff *skb, struct flowi *fl)
{
}

#endif	/* CONFIG_SECURITY_NETWORK_XFRM */

#ifdef CONFIG_SECURITY_PATH
int security_path_unlink(struct path *dir, struct dentry *dentry);
int security_path_mkdir(struct path *dir, struct dentry *dentry, umode_t mode);
int security_path_rmdir(struct path *dir, struct dentry *dentry);
int security_path_mknod(struct path *dir, struct dentry *dentry, umode_t mode,
			unsigned int dev);
int security_path_truncate(struct path *path);
int security_path_symlink(struct path *dir, struct dentry *dentry,
			  const char *old_name);
int security_path_link(struct dentry *old_dentry, struct path *new_dir,
		       struct dentry *new_dentry);
int security_path_rename(struct path *old_dir, struct dentry *old_dentry,
			 struct path *new_dir, struct dentry *new_dentry);
int security_path_chmod(struct path *path, umode_t mode);
int security_path_chown(struct path *path, kuid_t uid, kgid_t gid);
int security_path_chroot(struct path *path);
#else	/* CONFIG_SECURITY_PATH */
static inline int security_path_unlink(struct path *dir, struct dentry *dentry)
{
	return 0;
}

static inline int security_path_mkdir(struct path *dir, struct dentry *dentry,
				      umode_t mode)
{
	return 0;
}

static inline int security_path_rmdir(struct path *dir, struct dentry *dentry)
{
	return 0;
}

static inline int security_path_mknod(struct path *dir, struct dentry *dentry,
				      umode_t mode, unsigned int dev)
{
	return 0;
}

static inline int security_path_truncate(struct path *path)
{
	return 0;
}

static inline int security_path_symlink(struct path *dir, struct dentry *dentry,
					const char *old_name)
{
	return 0;
}

static inline int security_path_link(struct dentry *old_dentry,
				     struct path *new_dir,
				     struct dentry *new_dentry)
{
	return 0;
}

static inline int security_path_rename(struct path *old_dir,
				       struct dentry *old_dentry,
				       struct path *new_dir,
				       struct dentry *new_dentry)
{
	return 0;
}

static inline int security_path_chmod(struct path *path, umode_t mode)
{
	return 0;
}

static inline int security_path_chown(struct path *path, kuid_t uid, kgid_t gid)
{
	return 0;
}

static inline int security_path_chroot(struct path *path)
{
	return 0;
}
#endif	/* CONFIG_SECURITY_PATH */

#ifdef CONFIG_KEYS
#ifdef CONFIG_SECURITY

int security_key_alloc(struct key *key, const struct cred *cred, unsigned long flags);
void security_key_free(struct key *key);
int security_key_permission(key_ref_t key_ref,
			    const struct cred *cred, key_perm_t perm);
int security_key_getsecurity(struct key *key, char **_buffer);

#else

static inline int security_key_alloc(struct key *key,
				     const struct cred *cred,
				     unsigned long flags)
{
	return 0;
}

static inline void security_key_free(struct key *key)
{
}

static inline int security_key_permission(key_ref_t key_ref,
					  const struct cred *cred,
					  key_perm_t perm)
{
	return 0;
}

static inline int security_key_getsecurity(struct key *key, char **_buffer)
{
	*_buffer = NULL;
	return 0;
}

#endif
#endif /* CONFIG_KEYS */

#ifdef CONFIG_AUDIT
#ifdef CONFIG_SECURITY
int security_audit_rule_init(u32 field, u32 op, char *rulestr, void **lsmrule);
int security_audit_rule_known(struct audit_krule *krule);
int security_audit_rule_match(u32 secid, u32 field, u32 op, void *lsmrule,
			      struct audit_context *actx);
void security_audit_rule_free(void *lsmrule);

#else

static inline int security_audit_rule_init(u32 field, u32 op, char *rulestr,
					   void **lsmrule)
{
	return 0;
}

static inline int security_audit_rule_known(struct audit_krule *krule)
{
	return 0;
}

static inline int security_audit_rule_match(u32 secid, u32 field, u32 op,
				   void *lsmrule, struct audit_context *actx)
{
	return 0;
}

static inline void security_audit_rule_free(void *lsmrule)
{ }

#endif /* CONFIG_SECURITY */
#endif /* CONFIG_AUDIT */

#ifdef CONFIG_SECURITYFS

extern struct dentry *securityfs_create_file(const char *name, umode_t mode,
					     struct dentry *parent, void *data,
					     const struct file_operations *fops);
extern struct dentry *securityfs_create_dir(const char *name, struct dentry *parent);
extern void securityfs_remove(struct dentry *dentry);

#else /* CONFIG_SECURITYFS */

static inline struct dentry *securityfs_create_dir(const char *name,
						   struct dentry *parent)
{
	return ERR_PTR(-ENODEV);
}

static inline struct dentry *securityfs_create_file(const char *name,
						    umode_t mode,
						    struct dentry *parent,
						    void *data,
						    const struct file_operations *fops)
{
	return ERR_PTR(-ENODEV);
}

static inline void securityfs_remove(struct dentry *dentry)
{}

#endif

#ifdef CONFIG_SECURITY

static inline char *alloc_secdata(void)
{
	return (char *)get_zeroed_page(GFP_KERNEL);
}

static inline void free_secdata(void *secdata)
{
	free_page((unsigned long)secdata);
}

#else

static inline char *alloc_secdata(void)
{
        return (char *)1;
}

static inline void free_secdata(void *secdata)
{ }
#endif /* CONFIG_SECURITY */

#ifdef CONFIG_SECURITY_YAMA
extern int yama_ptrace_access_check(struct task_struct *child,
				    unsigned int mode);
extern int yama_ptrace_traceme(struct task_struct *parent);
extern void yama_task_free(struct task_struct *task);
extern int yama_task_prctl(int option, unsigned long arg2, unsigned long arg3,
			   unsigned long arg4, unsigned long arg5);
#else
static inline int yama_ptrace_access_check(struct task_struct *child,
					   unsigned int mode)
{
	return 0;
}

static inline int yama_ptrace_traceme(struct task_struct *parent)
{
	return 0;
}

static inline void yama_task_free(struct task_struct *task)
{
}

static inline int yama_task_prctl(int option, unsigned long arg2,
				  unsigned long arg3, unsigned long arg4,
				  unsigned long arg5)
{
	return -ENOSYS;
}
#endif /* CONFIG_SECURITY_YAMA */

#endif /* ! __LINUX_SECURITY_H */
<|MERGE_RESOLUTION|>--- conflicted
+++ resolved
@@ -1460,13 +1460,9 @@
 	int (*sb_pivotroot) (struct path *old_path,
 			     struct path *new_path);
 	int (*sb_set_mnt_opts) (struct super_block *sb,
-<<<<<<< HEAD
-				struct security_mnt_opts *opts);
-=======
 				struct security_mnt_opts *opts,
 				unsigned long kern_flags,
 				unsigned long *set_kern_flags);
->>>>>>> d0e0ac97
 	int (*sb_clone_mnt_opts) (const struct super_block *oldsb,
 				   struct super_block *newsb);
 	int (*sb_parse_opts_str) (char *options, struct security_mnt_opts *opts);
@@ -1757,14 +1753,10 @@
 		      const char *type, unsigned long flags, void *data);
 int security_sb_umount(struct vfsmount *mnt, int flags);
 int security_sb_pivotroot(struct path *old_path, struct path *new_path);
-<<<<<<< HEAD
-int security_sb_set_mnt_opts(struct super_block *sb, struct security_mnt_opts *opts);
-=======
 int security_sb_set_mnt_opts(struct super_block *sb,
 				struct security_mnt_opts *opts,
 				unsigned long kern_flags,
 				unsigned long *set_kern_flags);
->>>>>>> d0e0ac97
 int security_sb_clone_mnt_opts(const struct super_block *oldsb,
 				struct super_block *newsb);
 int security_sb_parse_opts_str(char *options, struct security_mnt_opts *opts);
