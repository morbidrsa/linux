--- conflicted
+++ resolved
@@ -62,21 +62,6 @@
 	struct device *dev;
 	bool is_legacy_phy;
 	bool is_ulpi_phy;
-<<<<<<< HEAD
-	void (*set_pts)(struct usb_phy *x, u8 pts_val);
-	void (*set_phcd)(struct usb_phy *x, bool enable);
-};
-
-struct tegra_usb_phy *tegra_usb_phy_open(struct device *dev, int instance,
-	void __iomem *regs, void *config, enum tegra_usb_phy_mode phy_mode,
-	void (*set_pts)(struct usb_phy *x, u8 pts_val),
-	void (*set_phcd)(struct usb_phy *x, bool enable));
-
-void tegra_usb_phy_preresume(struct usb_phy *phy);
-
-void tegra_usb_phy_postresume(struct usb_phy *phy);
-
-=======
 	int reset_gpio;
 };
 
@@ -86,7 +71,6 @@
 
 void tegra_usb_phy_postresume(struct usb_phy *phy);
 
->>>>>>> d0e0ac97
 void tegra_ehci_phy_restore_start(struct usb_phy *phy,
 				 enum tegra_usb_phy_port_speed port_speed);
 
