--- conflicted
+++ resolved
@@ -13,10 +13,7 @@
 #define S5P_FIMC_H_
 
 #include <media/media-entity.h>
-<<<<<<< HEAD
-=======
 #include <media/v4l2-dev.h>
->>>>>>> d0e0ac97
 #include <media/v4l2-mediabus.h>
 
 /*
@@ -30,7 +27,6 @@
 	FIMC_INPUT_WRITEBACK_A	= 5,
 	FIMC_INPUT_WRITEBACK_B,
 	FIMC_INPUT_WRITEBACK_ISP = 5,
-<<<<<<< HEAD
 };
 
 /*
@@ -51,28 +47,6 @@
 	FIMC_BUS_TYPE_ISP_WRITEBACK = FIMC_BUS_TYPE_LCD_WRITEBACK_B,
 };
 
-=======
-};
-
-/*
- * Enumeration of the FIMC data bus types.
- */
-enum fimc_bus_type {
-	/* Camera parallel bus */
-	FIMC_BUS_TYPE_ITU_601 = 1,
-	/* Camera parallel bus with embedded synchronization */
-	FIMC_BUS_TYPE_ITU_656,
-	/* Camera MIPI-CSI2 serial bus */
-	FIMC_BUS_TYPE_MIPI_CSI2,
-	/* FIFO link from LCD controller (WriteBack A) */
-	FIMC_BUS_TYPE_LCD_WRITEBACK_A,
-	/* FIFO link from LCD controller (WriteBack B) */
-	FIMC_BUS_TYPE_LCD_WRITEBACK_B,
-	/* FIFO link from FIMC-IS */
-	FIMC_BUS_TYPE_ISP_WRITEBACK = FIMC_BUS_TYPE_LCD_WRITEBACK_B,
-};
-
->>>>>>> d0e0ac97
 #define fimc_input_is_parallel(x) ((x) == 1 || (x) == 2)
 #define fimc_input_is_mipi_csi(x) ((x) == 3 || (x) == 4)
 
@@ -133,54 +107,6 @@
 #define S5P_FIMC_TX_END_NOTIFY _IO('e', 0)
 
 #define FIMC_MAX_PLANES	3
-<<<<<<< HEAD
-
-/**
- * struct fimc_fmt - color format data structure
- * @mbus_code: media bus pixel code, -1 if not applicable
- * @name: format description
- * @fourcc: fourcc code for this format, 0 if not applicable
- * @color: the driver's private color format id
- * @memplanes: number of physically non-contiguous data planes
- * @colplanes: number of physically contiguous data planes
- * @depth: per plane driver's private 'number of bits per pixel'
- * @mdataplanes: bitmask indicating meta data plane(s), (1 << plane_no)
- * @flags: flags indicating which operation mode format applies to
- */
-struct fimc_fmt {
-	enum v4l2_mbus_pixelcode mbus_code;
-	char	*name;
-	u32	fourcc;
-	u32	color;
-	u16	memplanes;
-	u16	colplanes;
-	u8	depth[FIMC_MAX_PLANES];
-	u16	mdataplanes;
-	u16	flags;
-#define FMT_FLAGS_CAM		(1 << 0)
-#define FMT_FLAGS_M2M_IN	(1 << 1)
-#define FMT_FLAGS_M2M_OUT	(1 << 2)
-#define FMT_FLAGS_M2M		(1 << 1 | 1 << 2)
-#define FMT_HAS_ALPHA		(1 << 3)
-#define FMT_FLAGS_COMPRESSED	(1 << 4)
-#define FMT_FLAGS_WRITEBACK	(1 << 5)
-#define FMT_FLAGS_RAW_BAYER	(1 << 6)
-#define FMT_FLAGS_YUV		(1 << 7)
-};
-
-enum fimc_subdev_index {
-	IDX_SENSOR,
-	IDX_CSIS,
-	IDX_FLITE,
-	IDX_IS_ISP,
-	IDX_FIMC,
-	IDX_MAX,
-};
-
-struct media_pipeline;
-struct v4l2_subdev;
-=======
->>>>>>> d0e0ac97
 
 /**
  * struct fimc_fmt - color format data structure
