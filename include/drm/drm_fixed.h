--- conflicted
+++ resolved
@@ -84,20 +84,12 @@
 	return ((s64)a) >> DRM_FIXED_POINT;
 }
 
-<<<<<<< HEAD
-static inline s64 drm_fixp_msbset(int64_t a)
-=======
 static inline unsigned drm_fixp_msbset(int64_t a)
->>>>>>> bb78a92f
 {
 	unsigned shift, sign = (a >> 63) & 1;
 
 	for (shift = 62; shift > 0; --shift)
-<<<<<<< HEAD
-		if ((a >> shift) != sign)
-=======
 		if (((a >> shift) & 1) != sign)
->>>>>>> bb78a92f
 			return shift;
 
 	return 0;
@@ -108,15 +100,9 @@
 	unsigned shift = drm_fixp_msbset(a) + drm_fixp_msbset(b);
 	s64 result;
 
-<<<<<<< HEAD
-	if (shift > 63) {
-		shift = shift - 63;
-		a >>= shift >> 1;
-=======
 	if (shift > 61) {
 		shift = shift - 61;
 		a >>= (shift >> 1) + (shift & 1);
->>>>>>> bb78a92f
 		b >>= shift >> 1;
 	} else
 		shift = 0;
@@ -134,11 +120,7 @@
 
 static inline s64 drm_fixp_div(s64 a, s64 b)
 {
-<<<<<<< HEAD
-	unsigned shift = 63 - drm_fixp_msbset(a);
-=======
 	unsigned shift = 62 - drm_fixp_msbset(a);
->>>>>>> bb78a92f
 	s64 result;
 
 	a <<= shift;
@@ -172,11 +154,7 @@
 	}
 
 	if (x < 0)
-<<<<<<< HEAD
-		sum = drm_fixp_div(1, sum);
-=======
 		sum = drm_fixp_div(DRM_FIXED_ONE, sum);
->>>>>>> bb78a92f
 
 	return sum;
 }
