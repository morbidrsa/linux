--- conflicted
+++ resolved
@@ -158,10 +158,7 @@
 				const struct in6_addr *group,
 				const struct in6_addr *src_addr);
 
-<<<<<<< HEAD
-=======
 extern void ipv6_mc_dad_complete(struct inet6_dev *idev);
->>>>>>> d0e0ac97
 /*
  * identify MLD packets for MLD filter exceptions
  */
