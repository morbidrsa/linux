/*
   BlueZ - Bluetooth protocol stack for Linux
   Copyright (c) 2000-2001, 2010, Code Aurora Forum. All rights reserved.

   Written 2000,2001 by Maxim Krasnyansky <maxk@qualcomm.com>

   This program is free software; you can redistribute it and/or modify
   it under the terms of the GNU General Public License version 2 as
   published by the Free Software Foundation;

   THE SOFTWARE IS PROVIDED "AS IS", WITHOUT WARRANTY OF ANY KIND, EXPRESS
   OR IMPLIED, INCLUDING BUT NOT LIMITED TO THE WARRANTIES OF MERCHANTABILITY,
   FITNESS FOR A PARTICULAR PURPOSE AND NONINFRINGEMENT OF THIRD PARTY RIGHTS.
   IN NO EVENT SHALL THE COPYRIGHT HOLDER(S) AND AUTHOR(S) BE LIABLE FOR ANY
   CLAIM, OR ANY SPECIAL INDIRECT OR CONSEQUENTIAL DAMAGES, OR ANY DAMAGES
   WHATSOEVER RESULTING FROM LOSS OF USE, DATA OR PROFITS, WHETHER IN AN
   ACTION OF CONTRACT, NEGLIGENCE OR OTHER TORTIOUS ACTION, ARISING OUT OF
   OR IN CONNECTION WITH THE USE OR PERFORMANCE OF THIS SOFTWARE.

   ALL LIABILITY, INCLUDING LIABILITY FOR INFRINGEMENT OF ANY PATENTS,
   COPYRIGHTS, TRADEMARKS OR OTHER RIGHTS, RELATING TO USE OF THIS
   SOFTWARE IS DISCLAIMED.
*/

#ifndef __HCI_CORE_H
#define __HCI_CORE_H

#include <net/bluetooth/hci.h>

/* HCI priority */
#define HCI_PRIO_MAX	7

/* HCI Core structures */
struct inquiry_data {
	bdaddr_t	bdaddr;
	__u8		pscan_rep_mode;
	__u8		pscan_period_mode;
	__u8		pscan_mode;
	__u8		dev_class[3];
	__le16		clock_offset;
	__s8		rssi;
	__u8		ssp_mode;
};

struct inquiry_entry {
	struct list_head	all;		/* inq_cache.all */
	struct list_head	list;		/* unknown or resolve */
	enum {
		NAME_NOT_KNOWN,
		NAME_NEEDED,
		NAME_PENDING,
		NAME_KNOWN,
	} name_state;
	__u32			timestamp;
	struct inquiry_data	data;
};

struct discovery_state {
	int			type;
	enum {
		DISCOVERY_STOPPED,
		DISCOVERY_STARTING,
		DISCOVERY_FINDING,
		DISCOVERY_RESOLVING,
		DISCOVERY_STOPPING,
	} state;
	struct list_head	all;	/* All devices found during inquiry */
	struct list_head	unknown;	/* Name state not known */
	struct list_head	resolve;	/* Name needs to be resolved */
	__u32			timestamp;
};

struct hci_conn_hash {
	struct list_head list;
	unsigned int     acl_num;
	unsigned int     amp_num;
	unsigned int     sco_num;
	unsigned int     le_num;
};

struct bdaddr_list {
	struct list_head list;
	bdaddr_t bdaddr;
};

struct bt_uuid {
	struct list_head list;
	u8 uuid[16];
	u8 size;
	u8 svc_hint;
};

struct smp_ltk {
	struct list_head list;
	bdaddr_t bdaddr;
	u8 bdaddr_type;
	u8 authenticated;
	u8 type;
	u8 enc_size;
	__le16 ediv;
	u8 rand[8];
	u8 val[16];
} __packed;

struct link_key {
	struct list_head list;
	bdaddr_t bdaddr;
	u8 type;
	u8 val[HCI_LINK_KEY_SIZE];
	u8 pin_len;
};

struct oob_data {
	struct list_head list;
	bdaddr_t bdaddr;
	u8 hash[16];
	u8 randomizer[16];
};

#define HCI_MAX_SHORT_NAME_LENGTH	10

struct amp_assoc {
	__u16	len;
	__u16	offset;
	__u16	rem_len;
	__u16	len_so_far;
	__u8	data[HCI_MAX_AMP_ASSOC_SIZE];
};

#define HCI_MAX_PAGES	3

#define NUM_REASSEMBLY 4
struct hci_dev {
	struct list_head list;
	struct mutex	lock;

	char		name[8];
	unsigned long	flags;
	__u16		id;
	__u8		bus;
	__u8		dev_type;
	bdaddr_t	bdaddr;
	bdaddr_t	static_addr;
	__u8		dev_name[HCI_MAX_NAME_LENGTH];
	__u8		short_name[HCI_MAX_SHORT_NAME_LENGTH];
	__u8		eir[HCI_MAX_EIR_LENGTH];
	__u8		dev_class[3];
	__u8		major_class;
	__u8		minor_class;
	__u8		max_page;
	__u8		features[HCI_MAX_PAGES][8];
	__u8		le_features[8];
	__u8		le_white_list_size;
	__u8		le_states[8];
	__u8		commands[64];
	__u8		hci_ver;
	__u16		hci_rev;
	__u8		lmp_ver;
	__u16		manufacturer;
	__u16		lmp_subver;
	__u16		voice_setting;
	__u8		num_iac;
	__u8		io_capability;
	__s8		inq_tx_power;
	__u16		page_scan_interval;
	__u16		page_scan_window;
	__u8		page_scan_type;
	__u16		le_scan_interval;
	__u16		le_scan_window;

	__u16		devid_source;
	__u16		devid_vendor;
	__u16		devid_product;
	__u16		devid_version;

	__u16		pkt_type;
	__u16		esco_type;
	__u16		link_policy;
	__u16		link_mode;

	__u32		idle_timeout;
	__u16		sniff_min_interval;
	__u16		sniff_max_interval;

	__u8		amp_status;
	__u32		amp_total_bw;
	__u32		amp_max_bw;
	__u32		amp_min_latency;
	__u32		amp_max_pdu;
	__u8		amp_type;
	__u16		amp_pal_cap;
	__u16		amp_assoc_size;
	__u32		amp_max_flush_to;
	__u32		amp_be_flush_to;

	struct amp_assoc	loc_assoc;

	__u8		flow_ctl_mode;

	unsigned int	auto_accept_delay;

	unsigned long	quirks;

	atomic_t	cmd_cnt;
	unsigned int	acl_cnt;
	unsigned int	sco_cnt;
	unsigned int	le_cnt;

	unsigned int	acl_mtu;
	unsigned int	sco_mtu;
	unsigned int	le_mtu;
	unsigned int	acl_pkts;
	unsigned int	sco_pkts;
	unsigned int	le_pkts;

	__u16		block_len;
	__u16		block_mtu;
	__u16		num_blocks;
	__u16		block_cnt;

	unsigned long	acl_last_tx;
	unsigned long	sco_last_tx;
	unsigned long	le_last_tx;

	struct workqueue_struct	*workqueue;
	struct workqueue_struct	*req_workqueue;

	struct work_struct	power_on;
	struct delayed_work	power_off;

	__u16			discov_timeout;
	struct delayed_work	discov_off;

	struct delayed_work	service_cache;

	struct timer_list	cmd_timer;

	struct work_struct	rx_work;
	struct work_struct	cmd_work;
	struct work_struct	tx_work;

	struct sk_buff_head	rx_q;
	struct sk_buff_head	raw_q;
	struct sk_buff_head	cmd_q;

	struct sk_buff		*recv_evt;
	struct sk_buff		*sent_cmd;
	struct sk_buff		*reassembly[NUM_REASSEMBLY];

	struct mutex		req_lock;
	wait_queue_head_t	req_wait_q;
	__u32			req_status;
	__u32			req_result;

	struct list_head	mgmt_pending;

	struct discovery_state	discovery;
	struct hci_conn_hash	conn_hash;
	struct list_head	blacklist;

	struct list_head	uuids;

	struct list_head	link_keys;

	struct list_head	long_term_keys;

	struct list_head	remote_oob_data;

	struct hci_dev_stats	stat;

	atomic_t		promisc;

	struct dentry		*debugfs;

	struct device		dev;

	struct rfkill		*rfkill;

	unsigned long		dev_flags;

	struct delayed_work	le_scan_disable;

	__s8			adv_tx_power;
	__u8			adv_data[HCI_MAX_AD_LENGTH];
	__u8			adv_data_len;

	int (*open)(struct hci_dev *hdev);
	int (*close)(struct hci_dev *hdev);
	int (*flush)(struct hci_dev *hdev);
	int (*setup)(struct hci_dev *hdev);
	int (*send)(struct hci_dev *hdev, struct sk_buff *skb);
	void (*notify)(struct hci_dev *hdev, unsigned int evt);
};

#define HCI_PHY_HANDLE(handle)	(handle & 0xff)

struct hci_conn {
	struct list_head list;

	atomic_t	refcnt;

	bdaddr_t	dst;
	__u8		dst_type;
	bdaddr_t	src;
	__u8		src_type;
	__u16		handle;
	__u16		state;
	__u8		mode;
	__u8		type;
	bool		out;
	__u8		attempt;
	__u8		dev_class[3];
	__u8		features[HCI_MAX_PAGES][8];
	__u16		interval;
	__u16		pkt_type;
	__u16		link_policy;
	__u32		link_mode;
	__u8		key_type;
	__u8		auth_type;
	__u8		sec_level;
	__u8		pending_sec_level;
	__u8		pin_length;
	__u8		enc_key_size;
	__u8		io_capability;
	__u32		passkey_notify;
	__u8		passkey_entered;
	__u16		disc_timeout;
	__u16		setting;
	unsigned long	flags;

	__u8		remote_cap;
	__u8		remote_auth;
	__u8		remote_id;
	bool		flush_key;

	unsigned int	sent;

	struct sk_buff_head data_q;
	struct list_head chan_list;

	struct delayed_work disc_work;
	struct timer_list idle_timer;
	struct timer_list auto_accept_timer;

	struct device	dev;

	struct hci_dev	*hdev;
	void		*l2cap_data;
	void		*sco_data;
	void		*smp_conn;
	struct amp_mgr	*amp_mgr;

	struct hci_conn	*link;

	void (*connect_cfm_cb)	(struct hci_conn *conn, u8 status);
	void (*security_cfm_cb)	(struct hci_conn *conn, u8 status);
	void (*disconn_cfm_cb)	(struct hci_conn *conn, u8 reason);
};

struct hci_chan {
	struct list_head list;
	__u16 handle;
	struct hci_conn *conn;
	struct sk_buff_head data_q;
	unsigned int	sent;
	__u8		state;
};

extern struct list_head hci_dev_list;
extern struct list_head hci_cb_list;
extern rwlock_t hci_dev_list_lock;
extern rwlock_t hci_cb_list_lock;

/* ----- HCI interface to upper protocols ----- */
int l2cap_connect_ind(struct hci_dev *hdev, bdaddr_t *bdaddr);
void l2cap_connect_cfm(struct hci_conn *hcon, u8 status);
int l2cap_disconn_ind(struct hci_conn *hcon);
void l2cap_disconn_cfm(struct hci_conn *hcon, u8 reason);
int l2cap_security_cfm(struct hci_conn *hcon, u8 status, u8 encrypt);
int l2cap_recv_acldata(struct hci_conn *hcon, struct sk_buff *skb, u16 flags);

int sco_connect_ind(struct hci_dev *hdev, bdaddr_t *bdaddr, __u8 *flags);
void sco_connect_cfm(struct hci_conn *hcon, __u8 status);
void sco_disconn_cfm(struct hci_conn *hcon, __u8 reason);
int sco_recv_scodata(struct hci_conn *hcon, struct sk_buff *skb);

/* ----- Inquiry cache ----- */
#define INQUIRY_CACHE_AGE_MAX   (HZ*30)   /* 30 seconds */
#define INQUIRY_ENTRY_AGE_MAX   (HZ*60)   /* 60 seconds */

static inline void discovery_init(struct hci_dev *hdev)
{
	hdev->discovery.state = DISCOVERY_STOPPED;
	INIT_LIST_HEAD(&hdev->discovery.all);
	INIT_LIST_HEAD(&hdev->discovery.unknown);
	INIT_LIST_HEAD(&hdev->discovery.resolve);
}

bool hci_discovery_active(struct hci_dev *hdev);

void hci_discovery_set_state(struct hci_dev *hdev, int state);

static inline int inquiry_cache_empty(struct hci_dev *hdev)
{
	return list_empty(&hdev->discovery.all);
}

static inline long inquiry_cache_age(struct hci_dev *hdev)
{
	struct discovery_state *c = &hdev->discovery;
	return jiffies - c->timestamp;
}

static inline long inquiry_entry_age(struct inquiry_entry *e)
{
	return jiffies - e->timestamp;
}

struct inquiry_entry *hci_inquiry_cache_lookup(struct hci_dev *hdev,
					       bdaddr_t *bdaddr);
struct inquiry_entry *hci_inquiry_cache_lookup_unknown(struct hci_dev *hdev,
						       bdaddr_t *bdaddr);
struct inquiry_entry *hci_inquiry_cache_lookup_resolve(struct hci_dev *hdev,
						       bdaddr_t *bdaddr,
						       int state);
void hci_inquiry_cache_update_resolve(struct hci_dev *hdev,
				      struct inquiry_entry *ie);
bool hci_inquiry_cache_update(struct hci_dev *hdev, struct inquiry_data *data,
			      bool name_known, bool *ssp);
void hci_inquiry_cache_flush(struct hci_dev *hdev);

/* ----- HCI Connections ----- */
enum {
	HCI_CONN_AUTH_PEND,
	HCI_CONN_REAUTH_PEND,
	HCI_CONN_ENCRYPT_PEND,
	HCI_CONN_RSWITCH_PEND,
	HCI_CONN_MODE_CHANGE_PEND,
	HCI_CONN_SCO_SETUP_PEND,
	HCI_CONN_LE_SMP_PEND,
	HCI_CONN_MGMT_CONNECTED,
	HCI_CONN_SSP_ENABLED,
	HCI_CONN_POWER_SAVE,
	HCI_CONN_REMOTE_OOB,
};

static inline bool hci_conn_ssp_enabled(struct hci_conn *conn)
{
	struct hci_dev *hdev = conn->hdev;
	return test_bit(HCI_SSP_ENABLED, &hdev->dev_flags) &&
	       test_bit(HCI_CONN_SSP_ENABLED, &conn->flags);
}

static inline void hci_conn_hash_add(struct hci_dev *hdev, struct hci_conn *c)
{
	struct hci_conn_hash *h = &hdev->conn_hash;
	list_add_rcu(&c->list, &h->list);
	switch (c->type) {
	case ACL_LINK:
		h->acl_num++;
		break;
	case AMP_LINK:
		h->amp_num++;
		break;
	case LE_LINK:
		h->le_num++;
		break;
	case SCO_LINK:
	case ESCO_LINK:
		h->sco_num++;
		break;
	}
}

static inline void hci_conn_hash_del(struct hci_dev *hdev, struct hci_conn *c)
{
	struct hci_conn_hash *h = &hdev->conn_hash;

	list_del_rcu(&c->list);
	synchronize_rcu();

	switch (c->type) {
	case ACL_LINK:
		h->acl_num--;
		break;
	case AMP_LINK:
		h->amp_num--;
		break;
	case LE_LINK:
		h->le_num--;
		break;
	case SCO_LINK:
	case ESCO_LINK:
		h->sco_num--;
		break;
	}
}

static inline unsigned int hci_conn_num(struct hci_dev *hdev, __u8 type)
{
	struct hci_conn_hash *h = &hdev->conn_hash;
	switch (type) {
	case ACL_LINK:
		return h->acl_num;
	case AMP_LINK:
		return h->amp_num;
	case LE_LINK:
		return h->le_num;
	case SCO_LINK:
	case ESCO_LINK:
		return h->sco_num;
	default:
		return 0;
	}
}

static inline struct hci_conn *hci_conn_hash_lookup_handle(struct hci_dev *hdev,
								__u16 handle)
{
	struct hci_conn_hash *h = &hdev->conn_hash;
	struct hci_conn  *c;

	rcu_read_lock();

	list_for_each_entry_rcu(c, &h->list, list) {
		if (c->handle == handle) {
			rcu_read_unlock();
			return c;
		}
	}
	rcu_read_unlock();

	return NULL;
}

static inline struct hci_conn *hci_conn_hash_lookup_ba(struct hci_dev *hdev,
							__u8 type, bdaddr_t *ba)
{
	struct hci_conn_hash *h = &hdev->conn_hash;
	struct hci_conn  *c;

	rcu_read_lock();

	list_for_each_entry_rcu(c, &h->list, list) {
		if (c->type == type && !bacmp(&c->dst, ba)) {
			rcu_read_unlock();
			return c;
		}
	}

	rcu_read_unlock();

	return NULL;
}

static inline struct hci_conn *hci_conn_hash_lookup_state(struct hci_dev *hdev,
							__u8 type, __u16 state)
{
	struct hci_conn_hash *h = &hdev->conn_hash;
	struct hci_conn  *c;

	rcu_read_lock();

	list_for_each_entry_rcu(c, &h->list, list) {
		if (c->type == type && c->state == state) {
			rcu_read_unlock();
			return c;
		}
	}

	rcu_read_unlock();

	return NULL;
}

void hci_disconnect(struct hci_conn *conn, __u8 reason);
bool hci_setup_sync(struct hci_conn *conn, __u16 handle);
void hci_sco_setup(struct hci_conn *conn, __u8 status);

struct hci_conn *hci_conn_add(struct hci_dev *hdev, int type, bdaddr_t *dst);
int hci_conn_del(struct hci_conn *conn);
void hci_conn_hash_flush(struct hci_dev *hdev);
void hci_conn_check_pending(struct hci_dev *hdev);

struct hci_chan *hci_chan_create(struct hci_conn *conn);
void hci_chan_del(struct hci_chan *chan);
void hci_chan_list_flush(struct hci_conn *conn);
struct hci_chan *hci_chan_lookup_handle(struct hci_dev *hdev, __u16 handle);

struct hci_conn *hci_connect(struct hci_dev *hdev, int type, bdaddr_t *dst,
			     __u8 dst_type, __u8 sec_level, __u8 auth_type);
struct hci_conn *hci_connect_sco(struct hci_dev *hdev, int type, bdaddr_t *dst,
				 __u16 setting);
int hci_conn_check_link_mode(struct hci_conn *conn);
int hci_conn_check_secure(struct hci_conn *conn, __u8 sec_level);
int hci_conn_security(struct hci_conn *conn, __u8 sec_level, __u8 auth_type);
int hci_conn_change_link_key(struct hci_conn *conn);
int hci_conn_switch_role(struct hci_conn *conn, __u8 role);

void hci_conn_enter_active_mode(struct hci_conn *conn, __u8 force_active);

/*
 * hci_conn_get() and hci_conn_put() are used to control the life-time of an
 * "hci_conn" object. They do not guarantee that the hci_conn object is running,
 * working or anything else. They just guarantee that the object is available
 * and can be dereferenced. So you can use its locks, local variables and any
 * other constant data.
 * Before accessing runtime data, you _must_ lock the object and then check that
 * it is still running. As soon as you release the locks, the connection might
 * get dropped, though.
 *
 * On the other hand, hci_conn_hold() and hci_conn_drop() are used to control
 * how long the underlying connection is held. So every channel that runs on the
 * hci_conn object calls this to prevent the connection from disappearing. As
 * long as you hold a device, you must also guarantee that you have a valid
 * reference to the device via hci_conn_get() (or the initial reference from
 * hci_conn_add()).
 * The hold()/drop() ref-count is known to drop below 0 sometimes, which doesn't
 * break because nobody cares for that. But this means, we cannot use
 * _get()/_drop() in it, but require the caller to have a valid ref (FIXME).
 */

static inline void hci_conn_get(struct hci_conn *conn)
{
	get_device(&conn->dev);
}

static inline void hci_conn_put(struct hci_conn *conn)
{
	put_device(&conn->dev);
}

static inline void hci_conn_hold(struct hci_conn *conn)
{
	BT_DBG("hcon %p orig refcnt %d", conn, atomic_read(&conn->refcnt));

	atomic_inc(&conn->refcnt);
	cancel_delayed_work(&conn->disc_work);
}

static inline void hci_conn_drop(struct hci_conn *conn)
{
	BT_DBG("hcon %p orig refcnt %d", conn, atomic_read(&conn->refcnt));

	if (atomic_dec_and_test(&conn->refcnt)) {
		unsigned long timeo;

		switch (conn->type) {
		case ACL_LINK:
		case LE_LINK:
			del_timer(&conn->idle_timer);
			if (conn->state == BT_CONNECTED) {
				timeo = conn->disc_timeout;
				if (!conn->out)
					timeo *= 2;
			} else {
				timeo = msecs_to_jiffies(10);
			}
			break;

		case AMP_LINK:
			timeo = conn->disc_timeout;
			break;

		default:
			timeo = msecs_to_jiffies(10);
			break;
		}

		cancel_delayed_work(&conn->disc_work);
		queue_delayed_work(conn->hdev->workqueue,
				   &conn->disc_work, timeo);
	}
}

/* ----- HCI Devices ----- */
static inline void hci_dev_put(struct hci_dev *d)
{
	BT_DBG("%s orig refcnt %d", d->name,
	       atomic_read(&d->dev.kobj.kref.refcount));

	put_device(&d->dev);
}

static inline struct hci_dev *hci_dev_hold(struct hci_dev *d)
{
	BT_DBG("%s orig refcnt %d", d->name,
	       atomic_read(&d->dev.kobj.kref.refcount));

	get_device(&d->dev);
	return d;
}

#define hci_dev_lock(d)		mutex_lock(&d->lock)
#define hci_dev_unlock(d)	mutex_unlock(&d->lock)

#define to_hci_dev(d) container_of(d, struct hci_dev, dev)
#define to_hci_conn(c) container_of(c, struct hci_conn, dev)

static inline void *hci_get_drvdata(struct hci_dev *hdev)
{
	return dev_get_drvdata(&hdev->dev);
}

static inline void hci_set_drvdata(struct hci_dev *hdev, void *data)
{
	dev_set_drvdata(&hdev->dev, data);
}

struct hci_dev *hci_dev_get(int index);
struct hci_dev *hci_get_route(bdaddr_t *dst, bdaddr_t *src);

struct hci_dev *hci_alloc_dev(void);
void hci_free_dev(struct hci_dev *hdev);
int hci_register_dev(struct hci_dev *hdev);
void hci_unregister_dev(struct hci_dev *hdev);
int hci_suspend_dev(struct hci_dev *hdev);
int hci_resume_dev(struct hci_dev *hdev);
int hci_dev_open(__u16 dev);
int hci_dev_close(__u16 dev);
int hci_dev_reset(__u16 dev);
int hci_dev_reset_stat(__u16 dev);
int hci_dev_cmd(unsigned int cmd, void __user *arg);
int hci_get_dev_list(void __user *arg);
int hci_get_dev_info(void __user *arg);
int hci_get_conn_list(void __user *arg);
int hci_get_conn_info(struct hci_dev *hdev, void __user *arg);
int hci_get_auth_info(struct hci_dev *hdev, void __user *arg);
int hci_inquiry(void __user *arg);

struct bdaddr_list *hci_blacklist_lookup(struct hci_dev *hdev,
					 bdaddr_t *bdaddr);
int hci_blacklist_clear(struct hci_dev *hdev);
int hci_blacklist_add(struct hci_dev *hdev, bdaddr_t *bdaddr, u8 type);
int hci_blacklist_del(struct hci_dev *hdev, bdaddr_t *bdaddr, u8 type);

int hci_uuids_clear(struct hci_dev *hdev);

int hci_link_keys_clear(struct hci_dev *hdev);
struct link_key *hci_find_link_key(struct hci_dev *hdev, bdaddr_t *bdaddr);
int hci_add_link_key(struct hci_dev *hdev, struct hci_conn *conn, int new_key,
		     bdaddr_t *bdaddr, u8 *val, u8 type, u8 pin_len);
struct smp_ltk *hci_find_ltk(struct hci_dev *hdev, __le16 ediv, u8 rand[8]);
int hci_add_ltk(struct hci_dev *hdev, bdaddr_t *bdaddr, u8 addr_type, u8 type,
		int new_key, u8 authenticated, u8 tk[16], u8 enc_size,
		__le16 ediv, u8 rand[8]);
struct smp_ltk *hci_find_ltk_by_addr(struct hci_dev *hdev, bdaddr_t *bdaddr,
				     u8 addr_type);
int hci_remove_ltk(struct hci_dev *hdev, bdaddr_t *bdaddr);
int hci_smp_ltks_clear(struct hci_dev *hdev);
int hci_remove_link_key(struct hci_dev *hdev, bdaddr_t *bdaddr);

int hci_remote_oob_data_clear(struct hci_dev *hdev);
struct oob_data *hci_find_remote_oob_data(struct hci_dev *hdev,
							bdaddr_t *bdaddr);
int hci_add_remote_oob_data(struct hci_dev *hdev, bdaddr_t *bdaddr, u8 *hash,
								u8 *randomizer);
int hci_remove_remote_oob_data(struct hci_dev *hdev, bdaddr_t *bdaddr);

void hci_event_packet(struct hci_dev *hdev, struct sk_buff *skb);

int hci_recv_frame(struct hci_dev *hdev, struct sk_buff *skb);
int hci_recv_fragment(struct hci_dev *hdev, int type, void *data, int count);
int hci_recv_stream_fragment(struct hci_dev *hdev, void *data, int count);

void hci_init_sysfs(struct hci_dev *hdev);
int hci_add_sysfs(struct hci_dev *hdev);
void hci_del_sysfs(struct hci_dev *hdev);
void hci_conn_init_sysfs(struct hci_conn *conn);
void hci_conn_add_sysfs(struct hci_conn *conn);
void hci_conn_del_sysfs(struct hci_conn *conn);

#define SET_HCIDEV_DEV(hdev, pdev) ((hdev)->dev.parent = (pdev))

/* ----- LMP capabilities ----- */
#define lmp_encrypt_capable(dev)   ((dev)->features[0][0] & LMP_ENCRYPT)
#define lmp_rswitch_capable(dev)   ((dev)->features[0][0] & LMP_RSWITCH)
#define lmp_hold_capable(dev)      ((dev)->features[0][0] & LMP_HOLD)
#define lmp_sniff_capable(dev)     ((dev)->features[0][0] & LMP_SNIFF)
#define lmp_park_capable(dev)      ((dev)->features[0][1] & LMP_PARK)
#define lmp_inq_rssi_capable(dev)  ((dev)->features[0][3] & LMP_RSSI_INQ)
#define lmp_esco_capable(dev)      ((dev)->features[0][3] & LMP_ESCO)
#define lmp_bredr_capable(dev)     (!((dev)->features[0][4] & LMP_NO_BREDR))
#define lmp_le_capable(dev)        ((dev)->features[0][4] & LMP_LE)
#define lmp_sniffsubr_capable(dev) ((dev)->features[0][5] & LMP_SNIFF_SUBR)
#define lmp_pause_enc_capable(dev) ((dev)->features[0][5] & LMP_PAUSE_ENC)
#define lmp_ext_inq_capable(dev)   ((dev)->features[0][6] & LMP_EXT_INQ)
#define lmp_le_br_capable(dev)     (!!((dev)->features[0][6] & LMP_SIMUL_LE_BR))
#define lmp_ssp_capable(dev)       ((dev)->features[0][6] & LMP_SIMPLE_PAIR)
#define lmp_no_flush_capable(dev)  ((dev)->features[0][6] & LMP_NO_FLUSH)
#define lmp_lsto_capable(dev)      ((dev)->features[0][7] & LMP_LSTO)
#define lmp_inq_tx_pwr_capable(dev) ((dev)->features[0][7] & LMP_INQ_TX_PWR)
#define lmp_ext_feat_capable(dev)  ((dev)->features[0][7] & LMP_EXTFEATURES)
#define lmp_transp_capable(dev)    ((dev)->features[0][2] & LMP_TRANSPARENT)

/* ----- Extended LMP capabilities ----- */
#define lmp_host_ssp_capable(dev)  ((dev)->features[1][0] & LMP_HOST_SSP)
#define lmp_host_le_capable(dev)   (!!((dev)->features[1][0] & LMP_HOST_LE))
#define lmp_host_le_br_capable(dev) (!!((dev)->features[1][0] & LMP_HOST_LE_BREDR))

/* ----- HCI protocols ----- */
#define HCI_PROTO_DEFER             0x01

static inline int hci_proto_connect_ind(struct hci_dev *hdev, bdaddr_t *bdaddr,
					__u8 type, __u8 *flags)
{
	switch (type) {
	case ACL_LINK:
		return l2cap_connect_ind(hdev, bdaddr);

	case SCO_LINK:
	case ESCO_LINK:
		return sco_connect_ind(hdev, bdaddr, flags);

	default:
		BT_ERR("unknown link type %d", type);
		return -EINVAL;
	}
}

static inline void hci_proto_connect_cfm(struct hci_conn *conn, __u8 status)
{
	switch (conn->type) {
	case ACL_LINK:
	case LE_LINK:
		l2cap_connect_cfm(conn, status);
		break;

	case SCO_LINK:
	case ESCO_LINK:
		sco_connect_cfm(conn, status);
		break;

	default:
		BT_ERR("unknown link type %d", conn->type);
		break;
	}

	if (conn->connect_cfm_cb)
		conn->connect_cfm_cb(conn, status);
}

static inline int hci_proto_disconn_ind(struct hci_conn *conn)
{
	if (conn->type != ACL_LINK && conn->type != LE_LINK)
		return HCI_ERROR_REMOTE_USER_TERM;

	return l2cap_disconn_ind(conn);
}

static inline void hci_proto_disconn_cfm(struct hci_conn *conn, __u8 reason)
{
	switch (conn->type) {
	case ACL_LINK:
	case LE_LINK:
		l2cap_disconn_cfm(conn, reason);
		break;

	case SCO_LINK:
	case ESCO_LINK:
		sco_disconn_cfm(conn, reason);
		break;

	/* L2CAP would be handled for BREDR chan */
	case AMP_LINK:
		break;

	default:
		BT_ERR("unknown link type %d", conn->type);
		break;
	}

	if (conn->disconn_cfm_cb)
		conn->disconn_cfm_cb(conn, reason);
}

static inline void hci_proto_auth_cfm(struct hci_conn *conn, __u8 status)
{
	__u8 encrypt;

	if (conn->type != ACL_LINK && conn->type != LE_LINK)
		return;

	if (test_bit(HCI_CONN_ENCRYPT_PEND, &conn->flags))
		return;

	encrypt = (conn->link_mode & HCI_LM_ENCRYPT) ? 0x01 : 0x00;
	l2cap_security_cfm(conn, status, encrypt);

	if (conn->security_cfm_cb)
		conn->security_cfm_cb(conn, status);
}

static inline void hci_proto_encrypt_cfm(struct hci_conn *conn, __u8 status,
								__u8 encrypt)
{
	if (conn->type != ACL_LINK && conn->type != LE_LINK)
		return;

	l2cap_security_cfm(conn, status, encrypt);

	if (conn->security_cfm_cb)
		conn->security_cfm_cb(conn, status);
}

/* ----- HCI callbacks ----- */
struct hci_cb {
	struct list_head list;

	char *name;

	void (*security_cfm)	(struct hci_conn *conn, __u8 status,
								__u8 encrypt);
	void (*key_change_cfm)	(struct hci_conn *conn, __u8 status);
	void (*role_switch_cfm)	(struct hci_conn *conn, __u8 status, __u8 role);
};

static inline void hci_auth_cfm(struct hci_conn *conn, __u8 status)
{
	struct hci_cb *cb;
	__u8 encrypt;

	hci_proto_auth_cfm(conn, status);

	if (test_bit(HCI_CONN_ENCRYPT_PEND, &conn->flags))
		return;

	encrypt = (conn->link_mode & HCI_LM_ENCRYPT) ? 0x01 : 0x00;

	read_lock(&hci_cb_list_lock);
	list_for_each_entry(cb, &hci_cb_list, list) {
		if (cb->security_cfm)
			cb->security_cfm(conn, status, encrypt);
	}
	read_unlock(&hci_cb_list_lock);
}

static inline void hci_encrypt_cfm(struct hci_conn *conn, __u8 status,
								__u8 encrypt)
{
	struct hci_cb *cb;

	if (conn->sec_level == BT_SECURITY_SDP)
		conn->sec_level = BT_SECURITY_LOW;

	if (conn->pending_sec_level > conn->sec_level)
		conn->sec_level = conn->pending_sec_level;

	hci_proto_encrypt_cfm(conn, status, encrypt);

	read_lock(&hci_cb_list_lock);
	list_for_each_entry(cb, &hci_cb_list, list) {
		if (cb->security_cfm)
			cb->security_cfm(conn, status, encrypt);
	}
	read_unlock(&hci_cb_list_lock);
}

static inline void hci_key_change_cfm(struct hci_conn *conn, __u8 status)
{
	struct hci_cb *cb;

	read_lock(&hci_cb_list_lock);
	list_for_each_entry(cb, &hci_cb_list, list) {
		if (cb->key_change_cfm)
			cb->key_change_cfm(conn, status);
	}
	read_unlock(&hci_cb_list_lock);
}

static inline void hci_role_switch_cfm(struct hci_conn *conn, __u8 status,
								__u8 role)
{
	struct hci_cb *cb;

	read_lock(&hci_cb_list_lock);
	list_for_each_entry(cb, &hci_cb_list, list) {
		if (cb->role_switch_cfm)
			cb->role_switch_cfm(conn, status, role);
	}
	read_unlock(&hci_cb_list_lock);
}

static inline bool eir_has_data_type(u8 *data, size_t data_len, u8 type)
{
	size_t parsed = 0;

	if (data_len < 2)
		return false;

	while (parsed < data_len - 1) {
		u8 field_len = data[0];

		if (field_len == 0)
			break;

		parsed += field_len + 1;

		if (parsed > data_len)
			break;

		if (data[1] == type)
			return true;

		data += field_len + 1;
	}

	return false;
}

static inline size_t eir_get_length(u8 *eir, size_t eir_len)
{
	size_t parsed = 0;

	while (parsed < eir_len) {
		u8 field_len = eir[0];

		if (field_len == 0)
			return parsed;

		parsed += field_len + 1;
		eir += field_len + 1;
	}

	return eir_len;
}

static inline u16 eir_append_data(u8 *eir, u16 eir_len, u8 type, u8 *data,
				  u8 data_len)
{
	eir[eir_len++] = sizeof(type) + data_len;
	eir[eir_len++] = type;
	memcpy(&eir[eir_len], data, data_len);
	eir_len += data_len;

	return eir_len;
}

int hci_register_cb(struct hci_cb *hcb);
int hci_unregister_cb(struct hci_cb *hcb);

struct hci_request {
	struct hci_dev		*hdev;
	struct sk_buff_head	cmd_q;

	/* If something goes wrong when building the HCI request, the error
	 * value is stored in this field.
	 */
	int			err;
};

void hci_req_init(struct hci_request *req, struct hci_dev *hdev);
int hci_req_run(struct hci_request *req, hci_req_complete_t complete);
void hci_req_add(struct hci_request *req, u16 opcode, u32 plen,
		 const void *param);
void hci_req_add_ev(struct hci_request *req, u16 opcode, u32 plen,
		    const void *param, u8 event);
void hci_req_cmd_complete(struct hci_dev *hdev, u16 opcode, u8 status);

struct sk_buff *__hci_cmd_sync(struct hci_dev *hdev, u16 opcode, u32 plen,
			       const void *param, u32 timeout);
struct sk_buff *__hci_cmd_sync_ev(struct hci_dev *hdev, u16 opcode, u32 plen,
				  const void *param, u8 event, u32 timeout);

int hci_send_cmd(struct hci_dev *hdev, __u16 opcode, __u32 plen,
		 const void *param);
void hci_send_acl(struct hci_chan *chan, struct sk_buff *skb, __u16 flags);
void hci_send_sco(struct hci_conn *conn, struct sk_buff *skb);

void *hci_sent_cmd_data(struct hci_dev *hdev, __u16 opcode);

/* ----- HCI Sockets ----- */
void hci_send_to_sock(struct hci_dev *hdev, struct sk_buff *skb);
void hci_send_to_control(struct sk_buff *skb, struct sock *skip_sk);
void hci_send_to_monitor(struct hci_dev *hdev, struct sk_buff *skb);

void hci_sock_dev_event(struct hci_dev *hdev, int event);

/* Management interface */
#define DISCOV_TYPE_BREDR		(BIT(BDADDR_BREDR))
#define DISCOV_TYPE_LE			(BIT(BDADDR_LE_PUBLIC) | \
					 BIT(BDADDR_LE_RANDOM))
#define DISCOV_TYPE_INTERLEAVED		(BIT(BDADDR_BREDR) | \
					 BIT(BDADDR_LE_PUBLIC) | \
					 BIT(BDADDR_LE_RANDOM))

/* These LE scan and inquiry parameters were chosen according to LE General
 * Discovery Procedure specification.
 */
#define DISCOV_LE_SCAN_WIN		0x12
#define DISCOV_LE_SCAN_INT		0x12
#define DISCOV_LE_TIMEOUT		msecs_to_jiffies(10240)
#define DISCOV_INTERLEAVED_TIMEOUT	msecs_to_jiffies(5120)
#define DISCOV_INTERLEAVED_INQUIRY_LEN	0x04
#define DISCOV_BREDR_INQUIRY_LEN	0x08

int mgmt_control(struct sock *sk, struct msghdr *msg, size_t len);
void mgmt_index_added(struct hci_dev *hdev);
void mgmt_index_removed(struct hci_dev *hdev);
void mgmt_set_powered_failed(struct hci_dev *hdev, int err);
int mgmt_powered(struct hci_dev *hdev, u8 powered);
int mgmt_discoverable(struct hci_dev *hdev, u8 discoverable);
int mgmt_connectable(struct hci_dev *hdev, u8 connectable);
int mgmt_write_scan_failed(struct hci_dev *hdev, u8 scan, u8 status);
int mgmt_new_link_key(struct hci_dev *hdev, struct link_key *key,
		      bool persistent);
void mgmt_device_connected(struct hci_dev *hdev, bdaddr_t *bdaddr, u8 link_type,
			   u8 addr_type, u32 flags, u8 *name, u8 name_len,
			   u8 *dev_class);
void mgmt_device_disconnected(struct hci_dev *hdev, bdaddr_t *bdaddr,
			      u8 link_type, u8 addr_type, u8 reason);
void mgmt_disconnect_failed(struct hci_dev *hdev, bdaddr_t *bdaddr,
			    u8 link_type, u8 addr_type, u8 status);
void mgmt_connect_failed(struct hci_dev *hdev, bdaddr_t *bdaddr, u8 link_type,
			 u8 addr_type, u8 status);
int mgmt_pin_code_request(struct hci_dev *hdev, bdaddr_t *bdaddr, u8 secure);
int mgmt_pin_code_reply_complete(struct hci_dev *hdev, bdaddr_t *bdaddr,
				 u8 status);
int mgmt_pin_code_neg_reply_complete(struct hci_dev *hdev, bdaddr_t *bdaddr,
				     u8 status);
int mgmt_user_confirm_request(struct hci_dev *hdev, bdaddr_t *bdaddr,
			      u8 link_type, u8 addr_type, __le32 value,
			      u8 confirm_hint);
int mgmt_user_confirm_reply_complete(struct hci_dev *hdev, bdaddr_t *bdaddr,
				     u8 link_type, u8 addr_type, u8 status);
int mgmt_user_confirm_neg_reply_complete(struct hci_dev *hdev, bdaddr_t *bdaddr,
					 u8 link_type, u8 addr_type, u8 status);
int mgmt_user_passkey_request(struct hci_dev *hdev, bdaddr_t *bdaddr,
			      u8 link_type, u8 addr_type);
int mgmt_user_passkey_reply_complete(struct hci_dev *hdev, bdaddr_t *bdaddr,
				     u8 link_type, u8 addr_type, u8 status);
int mgmt_user_passkey_neg_reply_complete(struct hci_dev *hdev, bdaddr_t *bdaddr,
					 u8 link_type, u8 addr_type, u8 status);
int mgmt_user_passkey_notify(struct hci_dev *hdev, bdaddr_t *bdaddr,
			     u8 link_type, u8 addr_type, u32 passkey,
			     u8 entered);
int mgmt_auth_failed(struct hci_dev *hdev, bdaddr_t *bdaddr, u8 link_type,
		     u8 addr_type, u8 status);
int mgmt_auth_enable_complete(struct hci_dev *hdev, u8 status);
int mgmt_ssp_enable_complete(struct hci_dev *hdev, u8 enable, u8 status);
int mgmt_set_class_of_dev_complete(struct hci_dev *hdev, u8 *dev_class,
				   u8 status);
int mgmt_set_local_name_complete(struct hci_dev *hdev, u8 *name, u8 status);
int mgmt_read_local_oob_data_reply_complete(struct hci_dev *hdev, u8 *hash,
					    u8 *randomizer, u8 status);
<<<<<<< HEAD
int mgmt_device_found(struct hci_dev *hdev, bdaddr_t *bdaddr, u8 link_type,
		      u8 addr_type, u8 *dev_class, s8 rssi, u8 cfm_name,
		      u8 ssp, u8 *eir, u16 eir_len);
int mgmt_remote_name(struct hci_dev *hdev, bdaddr_t *bdaddr, u8 link_type,
		     u8 addr_type, s8 rssi, u8 *name, u8 name_len);
int mgmt_discovering(struct hci_dev *hdev, u8 discovering);
=======
void mgmt_device_found(struct hci_dev *hdev, bdaddr_t *bdaddr, u8 link_type,
		       u8 addr_type, u8 *dev_class, s8 rssi, u8 cfm_name,
		       u8 ssp, u8 *eir, u16 eir_len);
void mgmt_remote_name(struct hci_dev *hdev, bdaddr_t *bdaddr, u8 link_type,
		      u8 addr_type, s8 rssi, u8 *name, u8 name_len);
void mgmt_discovering(struct hci_dev *hdev, u8 discovering);
>>>>>>> 01925efd
int mgmt_device_blocked(struct hci_dev *hdev, bdaddr_t *bdaddr, u8 type);
int mgmt_device_unblocked(struct hci_dev *hdev, bdaddr_t *bdaddr, u8 type);
int mgmt_new_ltk(struct hci_dev *hdev, struct smp_ltk *key, u8 persistent);
void mgmt_reenable_advertising(struct hci_dev *hdev);

/* HCI info for socket */
#define hci_pi(sk) ((struct hci_pinfo *) sk)

struct hci_pinfo {
	struct bt_sock    bt;
	struct hci_dev    *hdev;
	struct hci_filter filter;
	__u32             cmsg_mask;
	unsigned short   channel;
};

/* HCI security filter */
#define HCI_SFLT_MAX_OGF  5

struct hci_sec_filter {
	__u32 type_mask;
	__u32 event_mask[2];
	__u32 ocf_mask[HCI_SFLT_MAX_OGF + 1][4];
};

/* ----- HCI requests ----- */
#define HCI_REQ_DONE	  0
#define HCI_REQ_PEND	  1
#define HCI_REQ_CANCELED  2

#define hci_req_lock(d)		mutex_lock(&d->req_lock)
#define hci_req_unlock(d)	mutex_unlock(&d->req_lock)

void hci_update_ad(struct hci_request *req);

void hci_le_conn_update(struct hci_conn *conn, u16 min, u16 max,
					u16 latency, u16 to_multiplier);
void hci_le_start_enc(struct hci_conn *conn, __le16 ediv, __u8 rand[8],
							__u8 ltk[16]);

#define SCO_AIRMODE_MASK       0x0003
#define SCO_AIRMODE_CVSD       0x0000
#define SCO_AIRMODE_TRANSP     0x0003

#endif /* __HCI_CORE_H */<|MERGE_RESOLUTION|>--- conflicted
+++ resolved
@@ -1143,21 +1143,12 @@
 int mgmt_set_local_name_complete(struct hci_dev *hdev, u8 *name, u8 status);
 int mgmt_read_local_oob_data_reply_complete(struct hci_dev *hdev, u8 *hash,
 					    u8 *randomizer, u8 status);
-<<<<<<< HEAD
-int mgmt_device_found(struct hci_dev *hdev, bdaddr_t *bdaddr, u8 link_type,
-		      u8 addr_type, u8 *dev_class, s8 rssi, u8 cfm_name,
-		      u8 ssp, u8 *eir, u16 eir_len);
-int mgmt_remote_name(struct hci_dev *hdev, bdaddr_t *bdaddr, u8 link_type,
-		     u8 addr_type, s8 rssi, u8 *name, u8 name_len);
-int mgmt_discovering(struct hci_dev *hdev, u8 discovering);
-=======
 void mgmt_device_found(struct hci_dev *hdev, bdaddr_t *bdaddr, u8 link_type,
 		       u8 addr_type, u8 *dev_class, s8 rssi, u8 cfm_name,
 		       u8 ssp, u8 *eir, u16 eir_len);
 void mgmt_remote_name(struct hci_dev *hdev, bdaddr_t *bdaddr, u8 link_type,
 		      u8 addr_type, s8 rssi, u8 *name, u8 name_len);
 void mgmt_discovering(struct hci_dev *hdev, u8 discovering);
->>>>>>> 01925efd
 int mgmt_device_blocked(struct hci_dev *hdev, bdaddr_t *bdaddr, u8 type);
 int mgmt_device_unblocked(struct hci_dev *hdev, bdaddr_t *bdaddr, u8 type);
 int mgmt_new_ltk(struct hci_dev *hdev, struct smp_ltk *key, u8 persistent);
