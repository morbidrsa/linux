--- conflicted
+++ resolved
@@ -327,11 +327,7 @@
 #ifdef CONFIG_RPS
 	__u32			sk_rxhash;
 #endif
-<<<<<<< HEAD
-#ifdef CONFIG_NET_LL_RX_POLL
-=======
 #ifdef CONFIG_NET_RX_BUSY_POLL
->>>>>>> bb78a92f
 	unsigned int		sk_napi_id;
 	unsigned int		sk_ll_usec;
 #endif
