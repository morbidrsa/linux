#ifndef __NET_SCHED_GENERIC_H
#define __NET_SCHED_GENERIC_H

#include <linux/netdevice.h>
#include <linux/types.h>
#include <linux/rcupdate.h>
#include <linux/pkt_sched.h>
#include <linux/pkt_cls.h>
#include <net/gen_stats.h>
#include <net/rtnetlink.h>

struct Qdisc_ops;
struct qdisc_walker;
struct tcf_walker;
struct module;

struct qdisc_rate_table {
	struct tc_ratespec rate;
	u32		data[256];
	struct qdisc_rate_table *next;
	int		refcnt;
};

enum qdisc_state_t {
	__QDISC_STATE_SCHED,
	__QDISC_STATE_DEACTIVATED,
	__QDISC_STATE_THROTTLED,
};

/*
 * following bits are only changed while qdisc lock is held
 */
enum qdisc___state_t {
	__QDISC___STATE_RUNNING = 1,
};

struct qdisc_size_table {
	struct rcu_head		rcu;
	struct list_head	list;
	struct tc_sizespec	szopts;
	int			refcnt;
	u16			data[];
};

struct Qdisc {
	int 			(*enqueue)(struct sk_buff *skb, struct Qdisc *dev);
	struct sk_buff *	(*dequeue)(struct Qdisc *dev);
	unsigned int		flags;
#define TCQ_F_BUILTIN		1
#define TCQ_F_INGRESS		2
#define TCQ_F_CAN_BYPASS	4
#define TCQ_F_MQROOT		8
#define TCQ_F_ONETXQUEUE	0x10 /* dequeue_skb() can assume all skbs are for
				      * q->dev_queue : It can test
				      * netif_xmit_frozen_or_stopped() before
				      * dequeueing next packet.
				      * Its true for MQ/MQPRIO slaves, or non
				      * multiqueue device.
				      */
#define TCQ_F_WARN_NONWC	(1 << 16)
	u32			limit;
	const struct Qdisc_ops	*ops;
	struct qdisc_size_table	__rcu *stab;
	struct list_head	list;
	u32			handle;
	u32			parent;
	int			(*reshape_fail)(struct sk_buff *skb,
					struct Qdisc *q);

	void			*u32_node;

	/* This field is deprecated, but it is still used by CBQ
	 * and it will live until better solution will be invented.
	 */
	struct Qdisc		*__parent;
	struct netdev_queue	*dev_queue;

	struct gnet_stats_rate_est64	rate_est;
	struct Qdisc		*next_sched;
	struct sk_buff		*gso_skb;
	/*
	 * For performance sake on SMP, we put highly modified fields at the end
	 */
	unsigned long		state;
	struct sk_buff_head	q;
	struct gnet_stats_basic_packed bstats;
	unsigned int		__state;
	struct gnet_stats_queue	qstats;
	struct rcu_head		rcu_head;
	int			padded;
	atomic_t		refcnt;

	spinlock_t		busylock ____cacheline_aligned_in_smp;
};

static inline bool qdisc_is_running(const struct Qdisc *qdisc)
{
	return (qdisc->__state & __QDISC___STATE_RUNNING) ? true : false;
}

static inline bool qdisc_run_begin(struct Qdisc *qdisc)
{
	if (qdisc_is_running(qdisc))
		return false;
	qdisc->__state |= __QDISC___STATE_RUNNING;
	return true;
}

static inline void qdisc_run_end(struct Qdisc *qdisc)
{
	qdisc->__state &= ~__QDISC___STATE_RUNNING;
}

static inline bool qdisc_is_throttled(const struct Qdisc *qdisc)
{
	return test_bit(__QDISC_STATE_THROTTLED, &qdisc->state) ? true : false;
}

static inline void qdisc_throttled(struct Qdisc *qdisc)
{
	set_bit(__QDISC_STATE_THROTTLED, &qdisc->state);
}

static inline void qdisc_unthrottled(struct Qdisc *qdisc)
{
	clear_bit(__QDISC_STATE_THROTTLED, &qdisc->state);
}

struct Qdisc_class_ops {
	/* Child qdisc manipulation */
	struct netdev_queue *	(*select_queue)(struct Qdisc *, struct tcmsg *);
	int			(*graft)(struct Qdisc *, unsigned long cl,
					struct Qdisc *, struct Qdisc **);
	struct Qdisc *		(*leaf)(struct Qdisc *, unsigned long cl);
	void			(*qlen_notify)(struct Qdisc *, unsigned long);

	/* Class manipulation routines */
	unsigned long		(*get)(struct Qdisc *, u32 classid);
	void			(*put)(struct Qdisc *, unsigned long);
	int			(*change)(struct Qdisc *, u32, u32,
					struct nlattr **, unsigned long *);
	int			(*delete)(struct Qdisc *, unsigned long);
	void			(*walk)(struct Qdisc *, struct qdisc_walker * arg);

	/* Filter manipulation */
	struct tcf_proto **	(*tcf_chain)(struct Qdisc *, unsigned long);
	unsigned long		(*bind_tcf)(struct Qdisc *, unsigned long,
					u32 classid);
	void			(*unbind_tcf)(struct Qdisc *, unsigned long);

	/* rtnetlink specific */
	int			(*dump)(struct Qdisc *, unsigned long,
					struct sk_buff *skb, struct tcmsg*);
	int			(*dump_stats)(struct Qdisc *, unsigned long,
					struct gnet_dump *);
};

struct Qdisc_ops {
	struct Qdisc_ops	*next;
	const struct Qdisc_class_ops	*cl_ops;
	char			id[IFNAMSIZ];
	int			priv_size;

	int 			(*enqueue)(struct sk_buff *, struct Qdisc *);
	struct sk_buff *	(*dequeue)(struct Qdisc *);
	struct sk_buff *	(*peek)(struct Qdisc *);
	unsigned int		(*drop)(struct Qdisc *);

	int			(*init)(struct Qdisc *, struct nlattr *arg);
	void			(*reset)(struct Qdisc *);
	void			(*destroy)(struct Qdisc *);
	int			(*change)(struct Qdisc *, struct nlattr *arg);
	void			(*attach)(struct Qdisc *);

	int			(*dump)(struct Qdisc *, struct sk_buff *);
	int			(*dump_stats)(struct Qdisc *, struct gnet_dump *);

	struct module		*owner;
};


struct tcf_result {
	unsigned long	class;
	u32		classid;
};

struct tcf_proto_ops {
	struct tcf_proto_ops	*next;
	char			kind[IFNAMSIZ];

	int			(*classify)(struct sk_buff *,
					    const struct tcf_proto *,
					    struct tcf_result *);
	int			(*init)(struct tcf_proto*);
	void			(*destroy)(struct tcf_proto*);

	unsigned long		(*get)(struct tcf_proto*, u32 handle);
	void			(*put)(struct tcf_proto*, unsigned long);
	int			(*change)(struct net *net, struct sk_buff *,
					struct tcf_proto*, unsigned long,
					u32 handle, struct nlattr **,
					unsigned long *);
	int			(*delete)(struct tcf_proto*, unsigned long);
	void			(*walk)(struct tcf_proto*, struct tcf_walker *arg);

	/* rtnetlink specific */
	int			(*dump)(struct tcf_proto*, unsigned long,
					struct sk_buff *skb, struct tcmsg*);

	struct module		*owner;
};

struct tcf_proto {
	/* Fast access part */
	struct tcf_proto	*next;
	void			*root;
	int			(*classify)(struct sk_buff *,
					    const struct tcf_proto *,
					    struct tcf_result *);
	__be16			protocol;

	/* All the rest */
	u32			prio;
	u32			classid;
	struct Qdisc		*q;
	void			*data;
	const struct tcf_proto_ops	*ops;
};

struct qdisc_skb_cb {
	unsigned int		pkt_len;
	u16			slave_dev_queue_mapping;
	u16			_pad;
	unsigned char		data[20];
};

static inline void qdisc_cb_private_validate(const struct sk_buff *skb, int sz)
{
	struct qdisc_skb_cb *qcb;

	BUILD_BUG_ON(sizeof(skb->cb) < offsetof(struct qdisc_skb_cb, data) + sz);
	BUILD_BUG_ON(sizeof(qcb->data) < sz);
}

static inline int qdisc_qlen(const struct Qdisc *q)
{
	return q->q.qlen;
}

static inline struct qdisc_skb_cb *qdisc_skb_cb(const struct sk_buff *skb)
{
	return (struct qdisc_skb_cb *)skb->cb;
}

static inline spinlock_t *qdisc_lock(struct Qdisc *qdisc)
{
	return &qdisc->q.lock;
}

static inline struct Qdisc *qdisc_root(const struct Qdisc *qdisc)
{
	return qdisc->dev_queue->qdisc;
}

static inline struct Qdisc *qdisc_root_sleeping(const struct Qdisc *qdisc)
{
	return qdisc->dev_queue->qdisc_sleeping;
}

/* The qdisc root lock is a mechanism by which to top level
 * of a qdisc tree can be locked from any qdisc node in the
 * forest.  This allows changing the configuration of some
 * aspect of the qdisc tree while blocking out asynchronous
 * qdisc access in the packet processing paths.
 *
 * It is only legal to do this when the root will not change
 * on us.  Otherwise we'll potentially lock the wrong qdisc
 * root.  This is enforced by holding the RTNL semaphore, which
 * all users of this lock accessor must do.
 */
static inline spinlock_t *qdisc_root_lock(const struct Qdisc *qdisc)
{
	struct Qdisc *root = qdisc_root(qdisc);

	ASSERT_RTNL();
	return qdisc_lock(root);
}

static inline spinlock_t *qdisc_root_sleeping_lock(const struct Qdisc *qdisc)
{
	struct Qdisc *root = qdisc_root_sleeping(qdisc);

	ASSERT_RTNL();
	return qdisc_lock(root);
}

static inline struct net_device *qdisc_dev(const struct Qdisc *qdisc)
{
	return qdisc->dev_queue->dev;
}

static inline void sch_tree_lock(const struct Qdisc *q)
{
	spin_lock_bh(qdisc_root_sleeping_lock(q));
}

static inline void sch_tree_unlock(const struct Qdisc *q)
{
	spin_unlock_bh(qdisc_root_sleeping_lock(q));
}

#define tcf_tree_lock(tp)	sch_tree_lock((tp)->q)
#define tcf_tree_unlock(tp)	sch_tree_unlock((tp)->q)

extern struct Qdisc noop_qdisc;
extern struct Qdisc_ops noop_qdisc_ops;
extern struct Qdisc_ops pfifo_fast_ops;
extern struct Qdisc_ops mq_qdisc_ops;

struct Qdisc_class_common {
	u32			classid;
	struct hlist_node	hnode;
};

struct Qdisc_class_hash {
	struct hlist_head	*hash;
	unsigned int		hashsize;
	unsigned int		hashmask;
	unsigned int		hashelems;
};

static inline unsigned int qdisc_class_hash(u32 id, u32 mask)
{
	id ^= id >> 8;
	id ^= id >> 4;
	return id & mask;
}

static inline struct Qdisc_class_common *
qdisc_class_find(const struct Qdisc_class_hash *hash, u32 id)
{
	struct Qdisc_class_common *cl;
	unsigned int h;

	h = qdisc_class_hash(id, hash->hashmask);
	hlist_for_each_entry(cl, &hash->hash[h], hnode) {
		if (cl->classid == id)
			return cl;
	}
	return NULL;
}

extern int qdisc_class_hash_init(struct Qdisc_class_hash *);
extern void qdisc_class_hash_insert(struct Qdisc_class_hash *, struct Qdisc_class_common *);
extern void qdisc_class_hash_remove(struct Qdisc_class_hash *, struct Qdisc_class_common *);
extern void qdisc_class_hash_grow(struct Qdisc *, struct Qdisc_class_hash *);
extern void qdisc_class_hash_destroy(struct Qdisc_class_hash *);

extern void dev_init_scheduler(struct net_device *dev);
extern void dev_shutdown(struct net_device *dev);
extern void dev_activate(struct net_device *dev);
extern void dev_deactivate(struct net_device *dev);
extern void dev_deactivate_many(struct list_head *head);
extern struct Qdisc *dev_graft_qdisc(struct netdev_queue *dev_queue,
				     struct Qdisc *qdisc);
extern void qdisc_reset(struct Qdisc *qdisc);
extern void qdisc_destroy(struct Qdisc *qdisc);
extern void qdisc_tree_decrease_qlen(struct Qdisc *qdisc, unsigned int n);
extern struct Qdisc *qdisc_alloc(struct netdev_queue *dev_queue,
				 struct Qdisc_ops *ops);
extern struct Qdisc *qdisc_create_dflt(struct netdev_queue *dev_queue,
				       struct Qdisc_ops *ops, u32 parentid);
extern void __qdisc_calculate_pkt_len(struct sk_buff *skb,
				      const struct qdisc_size_table *stab);
extern void tcf_destroy(struct tcf_proto *tp);
extern void tcf_destroy_chain(struct tcf_proto **fl);

/* Reset all TX qdiscs greater then index of a device.  */
static inline void qdisc_reset_all_tx_gt(struct net_device *dev, unsigned int i)
{
	struct Qdisc *qdisc;

	for (; i < dev->num_tx_queues; i++) {
		qdisc = netdev_get_tx_queue(dev, i)->qdisc;
		if (qdisc) {
			spin_lock_bh(qdisc_lock(qdisc));
			qdisc_reset(qdisc);
			spin_unlock_bh(qdisc_lock(qdisc));
		}
	}
}

static inline void qdisc_reset_all_tx(struct net_device *dev)
{
	qdisc_reset_all_tx_gt(dev, 0);
}

/* Are all TX queues of the device empty?  */
static inline bool qdisc_all_tx_empty(const struct net_device *dev)
{
	unsigned int i;
	for (i = 0; i < dev->num_tx_queues; i++) {
		struct netdev_queue *txq = netdev_get_tx_queue(dev, i);
		const struct Qdisc *q = txq->qdisc;

		if (q->q.qlen)
			return false;
	}
	return true;
}

/* Are any of the TX qdiscs changing?  */
static inline bool qdisc_tx_changing(const struct net_device *dev)
{
	unsigned int i;
	for (i = 0; i < dev->num_tx_queues; i++) {
		struct netdev_queue *txq = netdev_get_tx_queue(dev, i);
		if (txq->qdisc != txq->qdisc_sleeping)
			return true;
	}
	return false;
}

/* Is the device using the noop qdisc on all queues?  */
static inline bool qdisc_tx_is_noop(const struct net_device *dev)
{
	unsigned int i;
	for (i = 0; i < dev->num_tx_queues; i++) {
		struct netdev_queue *txq = netdev_get_tx_queue(dev, i);
		if (txq->qdisc != &noop_qdisc)
			return false;
	}
	return true;
}

static inline unsigned int qdisc_pkt_len(const struct sk_buff *skb)
{
	return qdisc_skb_cb(skb)->pkt_len;
}

/* additional qdisc xmit flags (NET_XMIT_MASK in linux/netdevice.h) */
enum net_xmit_qdisc_t {
	__NET_XMIT_STOLEN = 0x00010000,
	__NET_XMIT_BYPASS = 0x00020000,
};

#ifdef CONFIG_NET_CLS_ACT
#define net_xmit_drop_count(e)	((e) & __NET_XMIT_STOLEN ? 0 : 1)
#else
#define net_xmit_drop_count(e)	(1)
#endif

static inline void qdisc_calculate_pkt_len(struct sk_buff *skb,
					   const struct Qdisc *sch)
{
#ifdef CONFIG_NET_SCHED
	struct qdisc_size_table *stab = rcu_dereference_bh(sch->stab);

	if (stab)
		__qdisc_calculate_pkt_len(skb, stab);
#endif
}

static inline int qdisc_enqueue(struct sk_buff *skb, struct Qdisc *sch)
{
	qdisc_calculate_pkt_len(skb, sch);
	return sch->enqueue(skb, sch);
}

static inline int qdisc_enqueue_root(struct sk_buff *skb, struct Qdisc *sch)
{
	qdisc_skb_cb(skb)->pkt_len = skb->len;
	return qdisc_enqueue(skb, sch) & NET_XMIT_MASK;
}


static inline void bstats_update(struct gnet_stats_basic_packed *bstats,
				 const struct sk_buff *skb)
{
	bstats->bytes += qdisc_pkt_len(skb);
	bstats->packets += skb_is_gso(skb) ? skb_shinfo(skb)->gso_segs : 1;
}

static inline void qdisc_bstats_update(struct Qdisc *sch,
				       const struct sk_buff *skb)
{
	bstats_update(&sch->bstats, skb);
}

static inline int __qdisc_enqueue_tail(struct sk_buff *skb, struct Qdisc *sch,
				       struct sk_buff_head *list)
{
	__skb_queue_tail(list, skb);
	sch->qstats.backlog += qdisc_pkt_len(skb);

	return NET_XMIT_SUCCESS;
}

static inline int qdisc_enqueue_tail(struct sk_buff *skb, struct Qdisc *sch)
{
	return __qdisc_enqueue_tail(skb, sch, &sch->q);
}

static inline struct sk_buff *__qdisc_dequeue_head(struct Qdisc *sch,
						   struct sk_buff_head *list)
{
	struct sk_buff *skb = __skb_dequeue(list);

	if (likely(skb != NULL)) {
		sch->qstats.backlog -= qdisc_pkt_len(skb);
		qdisc_bstats_update(sch, skb);
	}

	return skb;
}

static inline struct sk_buff *qdisc_dequeue_head(struct Qdisc *sch)
{
	return __qdisc_dequeue_head(sch, &sch->q);
}

static inline unsigned int __qdisc_queue_drop_head(struct Qdisc *sch,
					      struct sk_buff_head *list)
{
	struct sk_buff *skb = __skb_dequeue(list);

	if (likely(skb != NULL)) {
		unsigned int len = qdisc_pkt_len(skb);
		sch->qstats.backlog -= len;
		kfree_skb(skb);
		return len;
	}

	return 0;
}

static inline unsigned int qdisc_queue_drop_head(struct Qdisc *sch)
{
	return __qdisc_queue_drop_head(sch, &sch->q);
}

static inline struct sk_buff *__qdisc_dequeue_tail(struct Qdisc *sch,
						   struct sk_buff_head *list)
{
	struct sk_buff *skb = __skb_dequeue_tail(list);

	if (likely(skb != NULL))
		sch->qstats.backlog -= qdisc_pkt_len(skb);

	return skb;
}

static inline struct sk_buff *qdisc_dequeue_tail(struct Qdisc *sch)
{
	return __qdisc_dequeue_tail(sch, &sch->q);
}

static inline struct sk_buff *qdisc_peek_head(struct Qdisc *sch)
{
	return skb_peek(&sch->q);
}

/* generic pseudo peek method for non-work-conserving qdisc */
static inline struct sk_buff *qdisc_peek_dequeued(struct Qdisc *sch)
{
	/* we can reuse ->gso_skb because peek isn't called for root qdiscs */
	if (!sch->gso_skb) {
		sch->gso_skb = sch->dequeue(sch);
		if (sch->gso_skb)
			/* it's still part of the queue */
			sch->q.qlen++;
	}

	return sch->gso_skb;
}

/* use instead of qdisc->dequeue() for all qdiscs queried with ->peek() */
static inline struct sk_buff *qdisc_dequeue_peeked(struct Qdisc *sch)
{
	struct sk_buff *skb = sch->gso_skb;

	if (skb) {
		sch->gso_skb = NULL;
		sch->q.qlen--;
	} else {
		skb = sch->dequeue(sch);
	}

	return skb;
}

static inline void __qdisc_reset_queue(struct Qdisc *sch,
				       struct sk_buff_head *list)
{
	/*
	 * We do not know the backlog in bytes of this list, it
	 * is up to the caller to correct it
	 */
	__skb_queue_purge(list);
}

static inline void qdisc_reset_queue(struct Qdisc *sch)
{
	__qdisc_reset_queue(sch, &sch->q);
	sch->qstats.backlog = 0;
}

static inline unsigned int __qdisc_queue_drop(struct Qdisc *sch,
					      struct sk_buff_head *list)
{
	struct sk_buff *skb = __qdisc_dequeue_tail(sch, list);

	if (likely(skb != NULL)) {
		unsigned int len = qdisc_pkt_len(skb);
		kfree_skb(skb);
		return len;
	}

	return 0;
}

static inline unsigned int qdisc_queue_drop(struct Qdisc *sch)
{
	return __qdisc_queue_drop(sch, &sch->q);
}

static inline int qdisc_drop(struct sk_buff *skb, struct Qdisc *sch)
{
	kfree_skb(skb);
	sch->qstats.drops++;

	return NET_XMIT_DROP;
}

static inline int qdisc_reshape_fail(struct sk_buff *skb, struct Qdisc *sch)
{
	sch->qstats.drops++;

#ifdef CONFIG_NET_CLS_ACT
	if (sch->reshape_fail == NULL || sch->reshape_fail(skb, sch))
		goto drop;

	return NET_XMIT_SUCCESS;

drop:
#endif
	kfree_skb(skb);
	return NET_XMIT_DROP;
}

/* Length to Time (L2T) lookup in a qdisc_rate_table, to determine how
   long it will take to send a packet given its size.
 */
static inline u32 qdisc_l2t(struct qdisc_rate_table* rtab, unsigned int pktlen)
{
	int slot = pktlen + rtab->rate.cell_align + rtab->rate.overhead;
	if (slot < 0)
		slot = 0;
	slot >>= rtab->rate.cell_log;
	if (slot > 255)
		return rtab->data[255]*(slot >> 8) + rtab->data[slot & 0xFF];
	return rtab->data[slot];
}

#ifdef CONFIG_NET_CLS_ACT
static inline struct sk_buff *skb_act_clone(struct sk_buff *skb, gfp_t gfp_mask,
					    int action)
{
	struct sk_buff *n;

	n = skb_clone(skb, gfp_mask);

	if (n) {
		n->tc_verd = SET_TC_VERD(n->tc_verd, 0);
		n->tc_verd = CLR_TC_OK2MUNGE(n->tc_verd);
		n->tc_verd = CLR_TC_MUNGED(n->tc_verd);
	}
	return n;
}
#endif

struct psched_ratecfg {
<<<<<<< HEAD
	u64	rate_bps;
=======
	u64	rate_bytes_ps; /* bytes per second */
>>>>>>> d0e0ac97
	u32	mult;
	u16	overhead;
	u8	shift;
};

static inline u64 psched_l2t_ns(const struct psched_ratecfg *r,
				unsigned int len)
{
	return ((u64)(len + r->overhead) * r->mult) >> r->shift;
}

extern void psched_ratecfg_precompute(struct psched_ratecfg *r, const struct tc_ratespec *conf);

static inline void psched_ratecfg_getrate(struct tc_ratespec *res,
					  const struct psched_ratecfg *r)
{
	memset(res, 0, sizeof(*res));
<<<<<<< HEAD
	res->rate = r->rate_bps >> 3;
=======
	res->rate = r->rate_bytes_ps;
>>>>>>> d0e0ac97
	res->overhead = r->overhead;
}

#endif<|MERGE_RESOLUTION|>--- conflicted
+++ resolved
@@ -680,11 +680,7 @@
 #endif
 
 struct psched_ratecfg {
-<<<<<<< HEAD
-	u64	rate_bps;
-=======
 	u64	rate_bytes_ps; /* bytes per second */
->>>>>>> d0e0ac97
 	u32	mult;
 	u16	overhead;
 	u8	shift;
@@ -702,11 +698,7 @@
 					  const struct psched_ratecfg *r)
 {
 	memset(res, 0, sizeof(*res));
-<<<<<<< HEAD
-	res->rate = r->rate_bps >> 3;
-=======
 	res->rate = r->rate_bytes_ps;
->>>>>>> d0e0ac97
 	res->overhead = r->overhead;
 }
 
