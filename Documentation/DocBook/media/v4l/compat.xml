  <title>Changes</title>

  <para>The following chapters document the evolution of the V4L2 API,
errata or extensions. They are also intended to help application and
driver writers to port or update their code.</para>

  <section id="diff-v4l">
    <title>Differences between V4L and V4L2</title>

    <para>The Video For Linux API was first introduced in Linux 2.1 to
unify and replace various TV and radio device related interfaces,
developed independently by driver writers in prior years. Starting
with Linux 2.5 the much improved V4L2 API replaces the V4L API.
The support for the old V4L calls were removed from Kernel, but the
library <xref linkend="libv4l" /> supports the conversion of a V4L
API system call into a V4L2 one.</para>

    <section>
      <title>Opening and Closing Devices</title>

      <para>For compatibility reasons the character device file names
recommended for V4L2 video capture, overlay, radio and raw
vbi capture devices did not change from those used by V4L. They are
listed in <xref linkend="devices" /> and below in <xref
	  linkend="v4l-dev" />.</para>

      <para>The teletext devices (minor range 192-223) have been removed in
V4L2 and no longer exist. There is no hardware available anymore for handling
pure teletext. Instead raw or sliced VBI is used.</para>

      <para>The V4L <filename>videodev</filename> module automatically
assigns minor numbers to drivers in load order, depending on the
registered device type. We recommend that V4L2 drivers by default
register devices with the same numbers, but the system administrator
can assign arbitrary minor numbers using driver module options. The
major device number remains 81.</para>

      <table id="v4l-dev">
	<title>V4L Device Types, Names and Numbers</title>
	<tgroup cols="3">
	  <thead>
	    <row>
	      <entry>Device Type</entry>
	      <entry>File Name</entry>
	      <entry>Minor Numbers</entry>
	    </row>
	  </thead>
	  <tbody valign="top">
	    <row>
	      <entry>Video capture and overlay</entry>
	      <entry><para><filename>/dev/video</filename> and
<filename>/dev/bttv0</filename><footnote> <para>According to
Documentation/devices.txt these should be symbolic links to
<filename>/dev/video0</filename>. Note the original bttv interface is
not compatible with V4L or V4L2.</para> </footnote>,
<filename>/dev/video0</filename> to
<filename>/dev/video63</filename></para></entry>
	      <entry>0-63</entry>
	    </row>
	    <row>
	      <entry>Radio receiver</entry>
	      <entry><para><filename>/dev/radio</filename><footnote>
		    <para>According to
<filename>Documentation/devices.txt</filename> a symbolic link to
<filename>/dev/radio0</filename>.</para>
		  </footnote>, <filename>/dev/radio0</filename> to
<filename>/dev/radio63</filename></para></entry>
	      <entry>64-127</entry>
	    </row>
	    <row>
	      <entry>Raw VBI capture</entry>
	      <entry><para><filename>/dev/vbi</filename>,
<filename>/dev/vbi0</filename> to
<filename>/dev/vbi31</filename></para></entry>
	      <entry>224-255</entry>
	    </row>
	  </tbody>
	</tgroup>
      </table>

      <para>V4L prohibits (or used to prohibit) multiple opens of a
device file. V4L2 drivers <emphasis>may</emphasis> support multiple
opens, see <xref linkend="open" /> for details and consequences.</para>

      <para>V4L drivers respond to V4L2 ioctls with an &EINVAL;.</para>
    </section>

    <section>
      <title>Querying Capabilities</title>

      <para>The V4L <constant>VIDIOCGCAP</constant> ioctl is
equivalent to V4L2's &VIDIOC-QUERYCAP;.</para>

      <para>The <structfield>name</structfield> field in struct
<structname>video_capability</structname> became
<structfield>card</structfield> in &v4l2-capability;,
<structfield>type</structfield> was replaced by
<structfield>capabilities</structfield>. Note V4L2 does not
distinguish between device types like this, better think of basic
video input, video output and radio devices supporting a set of
related functions like video capturing, video overlay and VBI
capturing. See <xref linkend="open" /> for an
introduction.<informaltable>
	  <tgroup cols="3">
	    <thead>
	      <row>
		<entry>struct
<structname>video_capability</structname>
<structfield>type</structfield></entry>
		<entry>&v4l2-capability;
<structfield>capabilities</structfield> flags</entry>
		<entry>Purpose</entry>
	      </row>
	    </thead>
	    <tbody valign="top">
	      <row>
		<entry><constant>VID_TYPE_CAPTURE</constant></entry>
		<entry><constant>V4L2_CAP_VIDEO_CAPTURE</constant></entry>
		<entry>The <link linkend="capture">video
capture</link> interface is supported.</entry>
	      </row>
	      <row>
		<entry><constant>VID_TYPE_TUNER</constant></entry>
		<entry><constant>V4L2_CAP_TUNER</constant></entry>
		<entry>The device has a <link linkend="tuner">tuner or
modulator</link>.</entry>
	      </row>
	      <row>
		<entry><constant>VID_TYPE_TELETEXT</constant></entry>
		<entry><constant>V4L2_CAP_VBI_CAPTURE</constant></entry>
		<entry>The <link linkend="raw-vbi">raw VBI
capture</link> interface is supported.</entry>
	      </row>
	      <row>
		<entry><constant>VID_TYPE_OVERLAY</constant></entry>
		<entry><constant>V4L2_CAP_VIDEO_OVERLAY</constant></entry>
		<entry>The <link linkend="overlay">video
overlay</link> interface is supported.</entry>
	      </row>
	      <row>
		<entry><constant>VID_TYPE_CHROMAKEY</constant></entry>
		<entry><constant>V4L2_FBUF_CAP_CHROMAKEY</constant> in
field <structfield>capability</structfield> of
&v4l2-framebuffer;</entry>
		<entry>Whether chromakey overlay is supported. For
more information on overlay see
<xref linkend="overlay" />.</entry>
	      </row>
	      <row>
		<entry><constant>VID_TYPE_CLIPPING</constant></entry>
		<entry><constant>V4L2_FBUF_CAP_LIST_CLIPPING</constant>
and <constant>V4L2_FBUF_CAP_BITMAP_CLIPPING</constant> in field
<structfield>capability</structfield> of &v4l2-framebuffer;</entry>
		<entry>Whether clipping the overlaid image is
supported, see <xref linkend="overlay" />.</entry>
	      </row>
	      <row>
		<entry><constant>VID_TYPE_FRAMERAM</constant></entry>
		<entry><constant>V4L2_FBUF_CAP_EXTERNOVERLAY</constant>
<emphasis>not set</emphasis> in field
<structfield>capability</structfield> of &v4l2-framebuffer;</entry>
		<entry>Whether overlay overwrites frame buffer memory,
see <xref linkend="overlay" />.</entry>
	      </row>
	      <row>
		<entry><constant>VID_TYPE_SCALES</constant></entry>
		<entry><constant>-</constant></entry>
		<entry>This flag indicates if the hardware can scale
images. The V4L2 API implies the scale factor by setting the cropping
dimensions and image size with the &VIDIOC-S-CROP; and &VIDIOC-S-FMT;
ioctl, respectively. The driver returns the closest sizes possible.
For more information on cropping and scaling see <xref
		    linkend="crop" />.</entry>
	      </row>
	      <row>
		<entry><constant>VID_TYPE_MONOCHROME</constant></entry>
		<entry><constant>-</constant></entry>
		<entry>Applications can enumerate the supported image
formats with the &VIDIOC-ENUM-FMT; ioctl to determine if the device
supports grey scale capturing only. For more information on image
formats see <xref linkend="pixfmt" />.</entry>
	      </row>
	      <row>
		<entry><constant>VID_TYPE_SUBCAPTURE</constant></entry>
		<entry><constant>-</constant></entry>
		<entry>Applications can call the &VIDIOC-G-CROP; ioctl
to determine if the device supports capturing a subsection of the full
picture ("cropping" in V4L2). If not, the ioctl returns the &EINVAL;.
For more information on cropping and scaling see <xref
		    linkend="crop" />.</entry>
	      </row>
	      <row>
		<entry><constant>VID_TYPE_MPEG_DECODER</constant></entry>
		<entry><constant>-</constant></entry>
		<entry>Applications can enumerate the supported image
formats with the &VIDIOC-ENUM-FMT; ioctl to determine if the device
supports MPEG streams.</entry>
	      </row>
	      <row>
		<entry><constant>VID_TYPE_MPEG_ENCODER</constant></entry>
		<entry><constant>-</constant></entry>
		<entry>See above.</entry>
	      </row>
	      <row>
		<entry><constant>VID_TYPE_MJPEG_DECODER</constant></entry>
		<entry><constant>-</constant></entry>
		<entry>See above.</entry>
	      </row>
	      <row>
		<entry><constant>VID_TYPE_MJPEG_ENCODER</constant></entry>
		<entry><constant>-</constant></entry>
		<entry>See above.</entry>
	      </row>
	    </tbody>
	  </tgroup>
	</informaltable></para>

      <para>The <structfield>audios</structfield> field was replaced
by <structfield>capabilities</structfield> flag
<constant>V4L2_CAP_AUDIO</constant>, indicating
<emphasis>if</emphasis> the device has any audio inputs or outputs. To
determine their number applications can enumerate audio inputs with
the &VIDIOC-G-AUDIO; ioctl. The audio ioctls are described in <xref
	  linkend="audio" />.</para>

      <para>The <structfield>maxwidth</structfield>,
<structfield>maxheight</structfield>,
<structfield>minwidth</structfield> and
<structfield>minheight</structfield> fields were removed. Calling the
&VIDIOC-S-FMT; or &VIDIOC-TRY-FMT; ioctl with the desired dimensions
returns the closest size possible, taking into account the current
video standard, cropping and scaling limitations.</para>
    </section>

    <section>
      <title>Video Sources</title>

      <para>V4L provides the <constant>VIDIOCGCHAN</constant> and
<constant>VIDIOCSCHAN</constant> ioctl using struct
<structname>video_channel</structname> to enumerate
the video inputs of a V4L device. The equivalent V4L2 ioctls
are &VIDIOC-ENUMINPUT;, &VIDIOC-G-INPUT; and &VIDIOC-S-INPUT;
using &v4l2-input; as discussed in <xref linkend="video" />.</para>

      <para>The <structfield>channel</structfield> field counting
inputs was renamed to <structfield>index</structfield>, the video
input types were renamed as follows: <informaltable>
	  <tgroup cols="2">
	    <thead>
	      <row>
		<entry>struct <structname>video_channel</structname>
<structfield>type</structfield></entry>
		<entry>&v4l2-input;
<structfield>type</structfield></entry>
	      </row>
	    </thead>
	    <tbody valign="top">
	      <row>
		<entry><constant>VIDEO_TYPE_TV</constant></entry>
		<entry><constant>V4L2_INPUT_TYPE_TUNER</constant></entry>
	      </row>
	      <row>
		<entry><constant>VIDEO_TYPE_CAMERA</constant></entry>
		<entry><constant>V4L2_INPUT_TYPE_CAMERA</constant></entry>
	      </row>
	    </tbody>
	  </tgroup>
	</informaltable></para>

      <para>Unlike the <structfield>tuners</structfield> field
expressing the number of tuners of this input, V4L2 assumes each video
input is connected to at most one tuner. However a tuner can have more
than one input, &ie; RF connectors, and a device can have multiple
tuners. The index number of the tuner associated with the input, if
any, is stored in field <structfield>tuner</structfield> of
&v4l2-input;. Enumeration of tuners is discussed in <xref
	  linkend="tuner" />.</para>

      <para>The redundant <constant>VIDEO_VC_TUNER</constant> flag was
dropped. Video inputs associated with a tuner are of type
<constant>V4L2_INPUT_TYPE_TUNER</constant>. The
<constant>VIDEO_VC_AUDIO</constant> flag was replaced by the
<structfield>audioset</structfield> field. V4L2 considers devices with
up to 32 audio inputs. Each set bit in the
<structfield>audioset</structfield> field represents one audio input
this video input combines with. For information about audio inputs and
how to switch between them see <xref linkend="audio" />.</para>

      <para>The <structfield>norm</structfield> field describing the
supported video standards was replaced by
<structfield>std</structfield>. The V4L specification mentions a flag
<constant>VIDEO_VC_NORM</constant> indicating whether the standard can
be changed. This flag was a later addition together with the
<structfield>norm</structfield> field and has been removed in the
meantime. V4L2 has a similar, albeit more comprehensive approach
to video standards, see <xref linkend="standard" /> for more
information.</para>
    </section>

    <section>
      <title>Tuning</title>

      <para>The V4L <constant>VIDIOCGTUNER</constant> and
<constant>VIDIOCSTUNER</constant> ioctl and struct
<structname>video_tuner</structname> can be used to enumerate the
tuners of a V4L TV or radio device. The equivalent V4L2 ioctls are
&VIDIOC-G-TUNER; and &VIDIOC-S-TUNER; using &v4l2-tuner;. Tuners are
covered in <xref linkend="tuner" />.</para>

      <para>The <structfield>tuner</structfield> field counting tuners
was renamed to <structfield>index</structfield>. The fields
<structfield>name</structfield>, <structfield>rangelow</structfield>
and <structfield>rangehigh</structfield> remained unchanged.</para>

      <para>The <constant>VIDEO_TUNER_PAL</constant>,
<constant>VIDEO_TUNER_NTSC</constant> and
<constant>VIDEO_TUNER_SECAM</constant> flags indicating the supported
video standards were dropped. This information is now contained in the
associated &v4l2-input;. No replacement exists for the
<constant>VIDEO_TUNER_NORM</constant> flag indicating whether the
video standard can be switched. The <structfield>mode</structfield>
field to select a different video standard was replaced by a whole new
set of ioctls and structures described in <xref linkend="standard" />.
Due to its ubiquity it should be mentioned the BTTV driver supports
several standards in addition to the regular
<constant>VIDEO_MODE_PAL</constant> (0),
<constant>VIDEO_MODE_NTSC</constant>,
<constant>VIDEO_MODE_SECAM</constant> and
<constant>VIDEO_MODE_AUTO</constant> (3). Namely N/PAL Argentina,
M/PAL, N/PAL, and NTSC Japan with numbers 3-6 (sic).</para>

      <para>The <constant>VIDEO_TUNER_STEREO_ON</constant> flag
indicating stereo reception became
<constant>V4L2_TUNER_SUB_STEREO</constant> in field
<structfield>rxsubchans</structfield>. This field also permits the
detection of monaural and bilingual audio, see the definition of
&v4l2-tuner; for details. Presently no replacement exists for the
<constant>VIDEO_TUNER_RDS_ON</constant> and
<constant>VIDEO_TUNER_MBS_ON</constant> flags.</para>

      <para> The <constant>VIDEO_TUNER_LOW</constant> flag was renamed
to <constant>V4L2_TUNER_CAP_LOW</constant> in the &v4l2-tuner;
<structfield>capability</structfield> field.</para>

      <para>The <constant>VIDIOCGFREQ</constant> and
<constant>VIDIOCSFREQ</constant> ioctl to change the tuner frequency
where renamed to &VIDIOC-G-FREQUENCY; and  &VIDIOC-S-FREQUENCY;. They
take a pointer to a &v4l2-frequency; instead of an unsigned long
integer.</para>
    </section>

    <section id="v4l-image-properties">
      <title>Image Properties</title>

      <para>V4L2 has no equivalent of the
<constant>VIDIOCGPICT</constant> and <constant>VIDIOCSPICT</constant>
ioctl and struct <structname>video_picture</structname>. The following
fields where replaced by V4L2 controls accessible with the
&VIDIOC-QUERYCTRL;, &VIDIOC-G-CTRL; and &VIDIOC-S-CTRL; ioctls:<informaltable>
	  <tgroup cols="2">
	    <thead>
	      <row>
		<entry>struct <structname>video_picture</structname></entry>
		<entry>V4L2 Control ID</entry>
	      </row>
	    </thead>
	    <tbody valign="top">
	      <row>
		<entry><structfield>brightness</structfield></entry>
		<entry><constant>V4L2_CID_BRIGHTNESS</constant></entry>
	      </row>
	      <row>
		<entry><structfield>hue</structfield></entry>
		<entry><constant>V4L2_CID_HUE</constant></entry>
	      </row>
	      <row>
		<entry><structfield>colour</structfield></entry>
		<entry><constant>V4L2_CID_SATURATION</constant></entry>
	      </row>
	      <row>
		<entry><structfield>contrast</structfield></entry>
		<entry><constant>V4L2_CID_CONTRAST</constant></entry>
	      </row>
	      <row>
		<entry><structfield>whiteness</structfield></entry>
		<entry><constant>V4L2_CID_WHITENESS</constant></entry>
	      </row>
	    </tbody>
	  </tgroup>
	</informaltable></para>

      <para>The V4L picture controls are assumed to range from 0 to
65535 with no particular reset value. The V4L2 API permits arbitrary
limits and defaults which can be queried with the &VIDIOC-QUERYCTRL;
ioctl. For general information about controls see <xref
linkend="control" />.</para>

      <para>The <structfield>depth</structfield> (average number of
bits per pixel) of a video image is implied by the selected image
format. V4L2 does not explicitely provide such information assuming
applications recognizing the format are aware of the image depth and
others need not know. The <structfield>palette</structfield> field
moved into the &v4l2-pix-format;:<informaltable>
	  <tgroup cols="2">
	    <thead>
	      <row>
		<entry>struct <structname>video_picture</structname>
<structfield>palette</structfield></entry>
		<entry>&v4l2-pix-format;
<structfield>pixfmt</structfield></entry>
	      </row>
	    </thead>
	    <tbody valign="top">
	      <row>
		<entry><constant>VIDEO_PALETTE_GREY</constant></entry>
		<entry><para><link
linkend="V4L2-PIX-FMT-GREY"><constant>V4L2_PIX_FMT_GREY</constant></link></para></entry>
	      </row>
	      <row>
		<entry><constant>VIDEO_PALETTE_HI240</constant></entry>
		<entry><para><link
linkend="pixfmt-reserved"><constant>V4L2_PIX_FMT_HI240</constant></link><footnote>
		      <para>This is a custom format used by the BTTV
driver, not one of the V4L2 standard formats.</para>
		    </footnote></para></entry>
	      </row>
	      <row>
		<entry><constant>VIDEO_PALETTE_RGB565</constant></entry>
		<entry><para><link
linkend="pixfmt-rgb"><constant>V4L2_PIX_FMT_RGB565</constant></link></para></entry>
	      </row>
	      <row>
		<entry><constant>VIDEO_PALETTE_RGB555</constant></entry>
		<entry><para><link
linkend="pixfmt-rgb"><constant>V4L2_PIX_FMT_RGB555</constant></link></para></entry>
	      </row>
	      <row>
		<entry><constant>VIDEO_PALETTE_RGB24</constant></entry>
		<entry><para><link
linkend="pixfmt-rgb"><constant>V4L2_PIX_FMT_BGR24</constant></link></para></entry>
	      </row>
	      <row>
		<entry><constant>VIDEO_PALETTE_RGB32</constant></entry>
		<entry><para><link
linkend="pixfmt-rgb"><constant>V4L2_PIX_FMT_BGR32</constant></link><footnote>
		      <para>Presumably all V4L RGB formats are
little-endian, although some drivers might interpret them according to machine endianness. V4L2 defines little-endian, big-endian and red/blue
swapped variants. For details see <xref linkend="pixfmt-rgb" />.</para>
		    </footnote></para></entry>
	      </row>
	      <row>
		<entry><constant>VIDEO_PALETTE_YUV422</constant></entry>
		<entry><para><link
linkend="V4L2-PIX-FMT-YUYV"><constant>V4L2_PIX_FMT_YUYV</constant></link></para></entry>
	      </row>
	      <row>
		<entry><para><constant>VIDEO_PALETTE_YUYV</constant><footnote>
		      <para><constant>VIDEO_PALETTE_YUV422</constant>
and <constant>VIDEO_PALETTE_YUYV</constant> are the same formats. Some
V4L drivers respond to one, some to the other.</para>
		    </footnote></para></entry>
		<entry><para><link
linkend="V4L2-PIX-FMT-YUYV"><constant>V4L2_PIX_FMT_YUYV</constant></link></para></entry>
	      </row>
	      <row>
		<entry><constant>VIDEO_PALETTE_UYVY</constant></entry>
		<entry><para><link
linkend="V4L2-PIX-FMT-UYVY"><constant>V4L2_PIX_FMT_UYVY</constant></link></para></entry>
	      </row>
	      <row>
		<entry><constant>VIDEO_PALETTE_YUV420</constant></entry>
		<entry>None</entry>
	      </row>
	      <row>
		<entry><constant>VIDEO_PALETTE_YUV411</constant></entry>
		<entry><para><link
linkend="V4L2-PIX-FMT-Y41P"><constant>V4L2_PIX_FMT_Y41P</constant></link><footnote>
		      <para>Not to be confused with
<constant>V4L2_PIX_FMT_YUV411P</constant>, which is a planar
format.</para> </footnote></para></entry>
	      </row>
	      <row>
		<entry><constant>VIDEO_PALETTE_RAW</constant></entry>
		<entry><para>None<footnote> <para>V4L explains this
as: "RAW capture (BT848)"</para> </footnote></para></entry>
	      </row>
	      <row>
		<entry><constant>VIDEO_PALETTE_YUV422P</constant></entry>
		<entry><para><link
linkend="V4L2-PIX-FMT-YUV422P"><constant>V4L2_PIX_FMT_YUV422P</constant></link></para></entry>
	      </row>
	      <row>
		<entry><constant>VIDEO_PALETTE_YUV411P</constant></entry>
		<entry><para><link
linkend="V4L2-PIX-FMT-YUV411P"><constant>V4L2_PIX_FMT_YUV411P</constant></link><footnote>
		      <para>Not to be confused with
<constant>V4L2_PIX_FMT_Y41P</constant>, which is a packed
format.</para> </footnote></para></entry>
	      </row>
	      <row>
		<entry><constant>VIDEO_PALETTE_YUV420P</constant></entry>
		<entry><para><link
linkend="V4L2-PIX-FMT-YVU420"><constant>V4L2_PIX_FMT_YVU420</constant></link></para></entry>
	      </row>
	      <row>
		<entry><constant>VIDEO_PALETTE_YUV410P</constant></entry>
		<entry><para><link
linkend="V4L2-PIX-FMT-YVU410"><constant>V4L2_PIX_FMT_YVU410</constant></link></para></entry>
	      </row>
	    </tbody>
	  </tgroup>
	</informaltable></para>

      <para>V4L2 image formats are defined in <xref
linkend="pixfmt" />. The image format can be selected with the
&VIDIOC-S-FMT; ioctl.</para>
    </section>

    <section>
      <title>Audio</title>

      <para>The <constant>VIDIOCGAUDIO</constant> and
<constant>VIDIOCSAUDIO</constant> ioctl and struct
<structname>video_audio</structname> are used to enumerate the
audio inputs of a V4L device. The equivalent V4L2 ioctls are
&VIDIOC-G-AUDIO; and &VIDIOC-S-AUDIO; using &v4l2-audio; as
discussed in <xref linkend="audio" />.</para>

      <para>The <structfield>audio</structfield> "channel number"
field counting audio inputs was renamed to
<structfield>index</structfield>.</para>

      <para>On <constant>VIDIOCSAUDIO</constant> the
<structfield>mode</structfield> field selects <emphasis>one</emphasis>
of the <constant>VIDEO_SOUND_MONO</constant>,
<constant>VIDEO_SOUND_STEREO</constant>,
<constant>VIDEO_SOUND_LANG1</constant> or
<constant>VIDEO_SOUND_LANG2</constant> audio demodulation modes. When
the current audio standard is BTSC
<constant>VIDEO_SOUND_LANG2</constant> refers to SAP and
<constant>VIDEO_SOUND_LANG1</constant> is meaningless. Also
undocumented in the V4L specification, there is no way to query the
selected mode. On <constant>VIDIOCGAUDIO</constant> the driver returns
the <emphasis>actually received</emphasis> audio programmes in this
field. In the V4L2 API this information is stored in the &v4l2-tuner;
<structfield>rxsubchans</structfield> and
<structfield>audmode</structfield> fields, respectively. See <xref
linkend="tuner" /> for more information on tuners. Related to audio
modes &v4l2-audio; also reports if this is a mono or stereo
input, regardless if the source is a tuner.</para>

      <para>The following fields where replaced by V4L2 controls
accessible with the &VIDIOC-QUERYCTRL;, &VIDIOC-G-CTRL; and
&VIDIOC-S-CTRL; ioctls:<informaltable>
	  <tgroup cols="2">
	    <thead>
	      <row>
		<entry>struct
<structname>video_audio</structname></entry>
		<entry>V4L2 Control ID</entry>
	      </row>
	    </thead>
	    <tbody valign="top">
	      <row>
		<entry><structfield>volume</structfield></entry>
		<entry><constant>V4L2_CID_AUDIO_VOLUME</constant></entry>
	      </row>
	      <row>
		<entry><structfield>bass</structfield></entry>
		<entry><constant>V4L2_CID_AUDIO_BASS</constant></entry>
	      </row>
	      <row>
		<entry><structfield>treble</structfield></entry>
		<entry><constant>V4L2_CID_AUDIO_TREBLE</constant></entry>
	      </row>
	      <row>
		<entry><structfield>balance</structfield></entry>
		<entry><constant>V4L2_CID_AUDIO_BALANCE</constant></entry>
	      </row>
	    </tbody>
	  </tgroup>
	</informaltable></para>

      <para>To determine which of these controls are supported by a
driver V4L provides the <structfield>flags</structfield>
<constant>VIDEO_AUDIO_VOLUME</constant>,
<constant>VIDEO_AUDIO_BASS</constant>,
<constant>VIDEO_AUDIO_TREBLE</constant> and
<constant>VIDEO_AUDIO_BALANCE</constant>. In the V4L2 API the
&VIDIOC-QUERYCTRL; ioctl reports if the respective control is
supported. Accordingly the <constant>VIDEO_AUDIO_MUTABLE</constant>
and <constant>VIDEO_AUDIO_MUTE</constant> flags where replaced by the
boolean <constant>V4L2_CID_AUDIO_MUTE</constant> control.</para>

      <para>All V4L2 controls have a <structfield>step</structfield>
attribute replacing the struct <structname>video_audio</structname>
<structfield>step</structfield> field. The V4L audio controls are
assumed to range from 0 to 65535 with no particular reset value. The
V4L2 API permits arbitrary limits and defaults which can be queried
with the &VIDIOC-QUERYCTRL; ioctl. For general information about
controls see <xref linkend="control" />.</para>
    </section>

    <section>
      <title>Frame Buffer Overlay</title>

      <para>The V4L2 ioctls equivalent to
<constant>VIDIOCGFBUF</constant> and <constant>VIDIOCSFBUF</constant>
are &VIDIOC-G-FBUF; and &VIDIOC-S-FBUF;. The
<structfield>base</structfield> field of struct
<structname>video_buffer</structname> remained unchanged, except V4L2
defines a flag to indicate non-destructive overlays instead of a
<constant>NULL</constant> pointer. All other fields moved into the
&v4l2-pix-format; <structfield>fmt</structfield> substructure of
&v4l2-framebuffer;. The <structfield>depth</structfield> field was
replaced by <structfield>pixelformat</structfield>. See <xref
	  linkend="pixfmt-rgb" /> for a list of RGB formats and their
respective color depths.</para>

      <para>Instead of the special ioctls
<constant>VIDIOCGWIN</constant> and <constant>VIDIOCSWIN</constant>
V4L2 uses the general-purpose data format negotiation ioctls
&VIDIOC-G-FMT; and &VIDIOC-S-FMT;. They take a pointer to a
&v4l2-format; as argument. Here the <structfield>win</structfield>
member of the <structfield>fmt</structfield> union is used, a
&v4l2-window;.</para>

      <para>The <structfield>x</structfield>,
<structfield>y</structfield>, <structfield>width</structfield> and
<structfield>height</structfield> fields of struct
<structname>video_window</structname> moved into &v4l2-rect;
substructure <structfield>w</structfield> of struct
<structname>v4l2_window</structname>. The
<structfield>chromakey</structfield>,
<structfield>clips</structfield>, and
<structfield>clipcount</structfield> fields remained unchanged. Struct
<structname>video_clip</structname> was renamed to &v4l2-clip;, also
containing a struct <structname>v4l2_rect</structname>, but the
semantics are still the same.</para>

      <para>The <constant>VIDEO_WINDOW_INTERLACE</constant> flag was
dropped. Instead applications must set the
<structfield>field</structfield> field to
<constant>V4L2_FIELD_ANY</constant> or
<constant>V4L2_FIELD_INTERLACED</constant>. The
<constant>VIDEO_WINDOW_CHROMAKEY</constant> flag moved into
&v4l2-framebuffer;, under the new name
<constant>V4L2_FBUF_FLAG_CHROMAKEY</constant>.</para>

      <para>In V4L, storing a bitmap pointer in
<structfield>clips</structfield> and setting
<structfield>clipcount</structfield> to
<constant>VIDEO_CLIP_BITMAP</constant> (-1) requests bitmap
clipping, using a fixed size bitmap of 1024 &times; 625 bits. Struct
<structname>v4l2_window</structname> has a separate
<structfield>bitmap</structfield> pointer field for this purpose and
the bitmap size is determined by <structfield>w.width</structfield> and
<structfield>w.height</structfield>.</para>

      <para>The <constant>VIDIOCCAPTURE</constant> ioctl to enable or
disable overlay was renamed to &VIDIOC-OVERLAY;.</para>
    </section>

    <section>
      <title>Cropping</title>

      <para>To capture only a subsection of the full picture V4L
defines the <constant>VIDIOCGCAPTURE</constant> and
<constant>VIDIOCSCAPTURE</constant> ioctls using struct
<structname>video_capture</structname>. The equivalent V4L2 ioctls are
&VIDIOC-G-CROP; and &VIDIOC-S-CROP; using &v4l2-crop;, and the related
&VIDIOC-CROPCAP; ioctl. This is a rather complex matter, see
<xref linkend="crop" /> for details.</para>

      <para>The <structfield>x</structfield>,
<structfield>y</structfield>, <structfield>width</structfield> and
<structfield>height</structfield> fields moved into &v4l2-rect;
substructure <structfield>c</structfield> of struct
<structname>v4l2_crop</structname>. The
<structfield>decimation</structfield> field was dropped. In the V4L2
API the scaling factor is implied by the size of the cropping
rectangle and the size of the captured or overlaid image.</para>

      <para>The <constant>VIDEO_CAPTURE_ODD</constant>
and <constant>VIDEO_CAPTURE_EVEN</constant> flags to capture only the
odd or even field, respectively, were replaced by
<constant>V4L2_FIELD_TOP</constant> and
<constant>V4L2_FIELD_BOTTOM</constant> in the field named
<structfield>field</structfield> of &v4l2-pix-format; and
&v4l2-window;. These structures are used to select a capture or
overlay format with the &VIDIOC-S-FMT; ioctl.</para>
    </section>

    <section>
      <title>Reading Images, Memory Mapping</title>

      <section>
	<title>Capturing using the read method</title>

	<para>There is no essential difference between reading images
from a V4L or V4L2 device using the &func-read; function, however V4L2
drivers are not required to support this I/O method. Applications can
determine if the function is available with the &VIDIOC-QUERYCAP;
ioctl. All V4L2 devices exchanging data with applications must support
the &func-select; and &func-poll; functions.</para>

	<para>To select an image format and size, V4L provides the
<constant>VIDIOCSPICT</constant> and <constant>VIDIOCSWIN</constant>
ioctls. V4L2 uses the general-purpose data format negotiation ioctls
&VIDIOC-G-FMT; and &VIDIOC-S-FMT;. They take a pointer to a
&v4l2-format; as argument, here the &v4l2-pix-format; named
<structfield>pix</structfield> of its <structfield>fmt</structfield>
union is used.</para>

	<para>For more information about the V4L2 read interface see
<xref linkend="rw" />.</para>
      </section>
      <section>
	<title>Capturing using memory mapping</title>

	<para>Applications can read from V4L devices by mapping
buffers in device memory, or more often just buffers allocated in
DMA-able system memory, into their address space. This avoids the data
copying overhead of the read method. V4L2 supports memory mapping as
well, with a few differences.</para>

	<informaltable>
	  <tgroup cols="2">
	    <thead>
	      <row>
		<entry>V4L</entry>
		<entry>V4L2</entry>
	      </row>
	    </thead>
	    <tbody valign="top">
	      <row>
		<entry></entry>
		<entry>The image format must be selected before
buffers are allocated, with the &VIDIOC-S-FMT; ioctl. When no format
is selected the driver may use the last, possibly by another
application requested format.</entry>
	      </row>
	      <row>
		<entry><para>Applications cannot change the number of
buffers. The it is built into the driver, unless it has a module
option to change the number when the driver module is
loaded.</para></entry>
		<entry><para>The &VIDIOC-REQBUFS; ioctl allocates the
desired number of buffers, this is a required step in the initialization
sequence.</para></entry>
	      </row>
	      <row>
		<entry><para>Drivers map all buffers as one contiguous
range of memory. The <constant>VIDIOCGMBUF</constant> ioctl is
available to query the number of buffers, the offset of each buffer
from the start of the virtual file, and the overall amount of memory
used, which can be used as arguments for the &func-mmap;
function.</para></entry>
		<entry><para>Buffers are individually mapped. The
offset and size of each buffer can be determined with the
&VIDIOC-QUERYBUF; ioctl.</para></entry>
	      </row>
	      <row>
		<entry><para>The <constant>VIDIOCMCAPTURE</constant>
ioctl prepares a buffer for capturing. It also determines the image
format for this buffer. The ioctl returns immediately, eventually with
an &EAGAIN; if no video signal had been detected. When the driver
supports more than one buffer applications can call the ioctl multiple
times and thus have multiple outstanding capture
requests.</para><para>The <constant>VIDIOCSYNC</constant> ioctl
suspends execution until a particular buffer has been
filled.</para></entry>
		<entry><para>Drivers maintain an incoming and outgoing
queue. &VIDIOC-QBUF; enqueues any empty buffer into the incoming
queue. Filled buffers are dequeued from the outgoing queue with the
&VIDIOC-DQBUF; ioctl. To wait until filled buffers become available this
function, &func-select; or &func-poll; can be used. The
&VIDIOC-STREAMON; ioctl must be called once after enqueuing one or
more buffers to start capturing. Its counterpart
&VIDIOC-STREAMOFF; stops capturing and dequeues all buffers from both
queues. Applications can query the signal status, if known, with the
&VIDIOC-ENUMINPUT; ioctl.</para></entry>
	      </row>
	    </tbody>
	  </tgroup>
	</informaltable>

	<para>For a more in-depth discussion of memory mapping and
examples, see <xref linkend="mmap" />.</para>
      </section>
    </section>

    <section>
      <title>Reading Raw VBI Data</title>

      <para>Originally the V4L API did not specify a raw VBI capture
interface, only the device file <filename>/dev/vbi</filename> was
reserved for this purpose. The only driver supporting this interface
was the BTTV driver, de-facto defining the V4L VBI interface. Reading
from the device yields a raw VBI image with the following
parameters:<informaltable>
	    <tgroup cols="2">
	      <thead>
		<row>
		  <entry>&v4l2-vbi-format;</entry>
		  <entry>V4L, BTTV driver</entry>
		</row>
	      </thead>
	      <tbody valign="top">
		<row>
		  <entry>sampling_rate</entry>
		  <entry>28636363&nbsp;Hz NTSC (or any other 525-line
standard); 35468950&nbsp;Hz PAL and SECAM (625-line standards)</entry>
		</row>
		<row>
		  <entry>offset</entry>
		  <entry>?</entry>
		</row>
		<row>
		  <entry>samples_per_line</entry>
		  <entry>2048</entry>
		</row>
		<row>
		  <entry>sample_format</entry>
		  <entry>V4L2_PIX_FMT_GREY. The last four bytes (a
machine endianness integer) contain a frame counter.</entry>
		</row>
		<row>
		  <entry>start[]</entry>
		  <entry>10, 273 NTSC; 22, 335 PAL and SECAM</entry>
		</row>
		<row>
		  <entry>count[]</entry>
		  <entry><para>16, 16<footnote><para>Old driver
versions used different values, eventually the custom
<constant>BTTV_VBISIZE</constant> ioctl was added to query the
correct values.</para></footnote></para></entry>
		</row>
		<row>
		  <entry>flags</entry>
		  <entry>0</entry>
		</row>
	      </tbody>
	    </tgroup>
	</informaltable></para>

      <para>Undocumented in the V4L specification, in Linux 2.3 the
<constant>VIDIOCGVBIFMT</constant> and
<constant>VIDIOCSVBIFMT</constant> ioctls using struct
<structname>vbi_format</structname> were added to determine the VBI
image parameters. These ioctls are only partially compatible with the
V4L2 VBI interface specified in <xref linkend="raw-vbi" />.</para>

      <para>An <structfield>offset</structfield> field does not
exist, <structfield>sample_format</structfield> is supposed to be
<constant>VIDEO_PALETTE_RAW</constant>, equivalent to
<constant>V4L2_PIX_FMT_GREY</constant>. The remaining fields are
probably equivalent to &v4l2-vbi-format;.</para>

      <para>Apparently only the Zoran (ZR 36120) driver implements
these ioctls. The semantics differ from those specified for V4L2 in two
ways. The parameters are reset on &func-open; and
<constant>VIDIOCSVBIFMT</constant> always returns an &EINVAL; if the
parameters are invalid.</para>
    </section>

    <section>
      <title>Miscellaneous</title>

      <para>V4L2 has no equivalent of the
<constant>VIDIOCGUNIT</constant> ioctl. Applications can find the VBI
device associated with a video capture device (or vice versa) by
reopening the device and requesting VBI data. For details see
<xref linkend="open" />.</para>

      <para>No replacement exists for <constant>VIDIOCKEY</constant>,
and the V4L functions for microcode programming. A new interface for
MPEG compression and playback devices is documented in <xref
	  linkend="extended-controls" />.</para>
    </section>

  </section>

  <section id="hist-v4l2">
    <title>Changes of the V4L2 API</title>

    <para>Soon after the V4L API was added to the kernel it was
criticised as too inflexible. In August 1998 Bill Dirks proposed a
number of improvements and began to work on documentation, example
drivers and applications. With the help of other volunteers this
eventually became the V4L2 API, not just an extension but a
replacement for the V4L API. However it took another four years and
two stable kernel releases until the new API was finally accepted for
inclusion into the kernel in its present form.</para>

    <section>
      <title>Early Versions</title>
      <para>1998-08-20: First version.</para>

      <para>1998-08-27: The &func-select; function was introduced.</para>

      <para>1998-09-10: New video standard interface.</para>

      <para>1998-09-18: The <constant>VIDIOC_NONCAP</constant> ioctl
was replaced by the otherwise meaningless <constant>O_TRUNC</constant>
&func-open; flag, and the aliases <constant>O_NONCAP</constant> and
<constant>O_NOIO</constant> were defined. Applications can set this
flag if they intend to access controls only, as opposed to capture
applications which need exclusive access. The
<constant>VIDEO_STD_XXX</constant> identifiers are now ordinals
instead of flags, and the <function>video_std_construct()</function>
helper function takes id and transmission arguments.</para>

      <para>1998-09-28: Revamped video standard. Made video controls
individually enumerable.</para>

      <para>1998-10-02: The <structfield>id</structfield> field was
removed from struct <structname>video_standard</structname> and the
color subcarrier fields were renamed. The &VIDIOC-QUERYSTD; ioctl was
renamed to &VIDIOC-ENUMSTD;, &VIDIOC-G-INPUT; to &VIDIOC-ENUMINPUT;. A
first draft of the Codec API was released.</para>

      <para>1998-11-08: Many minor changes. Most symbols have been
renamed. Some material changes to &v4l2-capability;.</para>

      <para>1998-11-12: The read/write directon of some ioctls was misdefined.</para>

      <para>1998-11-14: <constant>V4L2_PIX_FMT_RGB24</constant>
changed to <constant>V4L2_PIX_FMT_BGR24</constant>, and
<constant>V4L2_PIX_FMT_RGB32</constant> changed to
<constant>V4L2_PIX_FMT_BGR32</constant>. Audio controls are now
accessible with the &VIDIOC-G-CTRL; and &VIDIOC-S-CTRL; ioctls under
names starting with <constant>V4L2_CID_AUDIO</constant>. The
<constant>V4L2_MAJOR</constant> define was removed from
<filename>videodev.h</filename> since it was only used once in the
<filename>videodev</filename> kernel module. The
<constant>YUV422</constant> and <constant>YUV411</constant> planar
image formats were added.</para>

      <para>1998-11-28: A few ioctl symbols changed. Interfaces for codecs and
video output devices were added.</para>

      <para>1999-01-14: A raw VBI capture interface was added.</para>

      <para>1999-01-19: The <constant>VIDIOC_NEXTBUF</constant> ioctl
      was removed.</para>
    </section>

    <section>
      <title>V4L2 Version 0.16 1999-01-31</title>
      <para>1999-01-27: There is now one QBUF ioctl, VIDIOC_QWBUF and VIDIOC_QRBUF
are gone. VIDIOC_QBUF takes a v4l2_buffer as a parameter. Added
digital zoom (cropping) controls.</para>
    </section>

    <!-- Where's 0.17? mhs couldn't find that videodev.h, perhaps Bill
	 forgot to bump the version number or never released it. -->

    <section>
      <title>V4L2 Version 0.18 1999-03-16</title>
      <para>Added a v4l to V4L2 ioctl compatibility layer to
videodev.c. Driver writers, this changes how you implement your ioctl
handler. See the Driver Writer's Guide. Added some more control id
codes.</para>
    </section>

    <section>
      <title>V4L2 Version 0.19 1999-06-05</title>
      <para>1999-03-18: Fill in the category and catname fields of
v4l2_queryctrl objects before passing them to the driver. Required a
minor change to the VIDIOC_QUERYCTRL handlers in the sample
drivers.</para>
      <para>1999-03-31: Better compatibility for v4l memory capture
ioctls. Requires changes to drivers to fully support new compatibility
features, see Driver Writer's Guide and v4l2cap.c. Added new control
IDs: V4L2_CID_HFLIP, _VFLIP. Changed V4L2_PIX_FMT_YUV422P to _YUV422P,
and _YUV411P to _YUV411P.</para>
      <para>1999-04-04: Added a few more control IDs.</para>
      <para>1999-04-07: Added the button control type.</para>
      <para>1999-05-02: Fixed a typo in videodev.h, and added the
V4L2_CTRL_FLAG_GRAYED (later V4L2_CTRL_FLAG_GRABBED) flag.</para>
      <para>1999-05-20: Definition of VIDIOC_G_CTRL was wrong causing
a malfunction of this ioctl.</para>
      <para>1999-06-05: Changed the value of
V4L2_CID_WHITENESS.</para>
    </section>

    <section>
      <title>V4L2 Version 0.20 (1999-09-10)</title>

      <para>Version 0.20 introduced a number of changes which were
<emphasis>not backward compatible</emphasis> with 0.19 and earlier
versions. Purpose of these changes was to simplify the API, while
making it more extensible and following common Linux driver API
conventions.</para>

      <orderedlist>
	<listitem>
	  <para>Some typos in <constant>V4L2_FMT_FLAG</constant>
symbols were fixed. &v4l2-clip; was changed for compatibility with
v4l. (1999-08-30)</para>
	</listitem>

	<listitem>
	  <para><constant>V4L2_TUNER_SUB_LANG1</constant> was added.
(1999-09-05)</para>
	</listitem>

	<listitem>
	  <para>All ioctl() commands that used an integer argument now
take a pointer to an integer. Where it makes sense, ioctls will return
the actual new value in the integer pointed to by the argument, a
common convention in the V4L2 API. The affected ioctls are:
VIDIOC_PREVIEW, VIDIOC_STREAMON, VIDIOC_STREAMOFF, VIDIOC_S_FREQ,
VIDIOC_S_INPUT, VIDIOC_S_OUTPUT, VIDIOC_S_EFFECT. For example
<programlisting>
err = ioctl (fd, VIDIOC_XXX, V4L2_XXX);
</programlisting> becomes <programlisting>
int a = V4L2_XXX; err = ioctl(fd, VIDIOC_XXX, &amp;a);
</programlisting>
	  </para>
	</listitem>

	<listitem>
	  <para>All the different get- and set-format commands were
swept into one &VIDIOC-G-FMT; and &VIDIOC-S-FMT; ioctl taking a union
and a type field selecting the union member as parameter. Purpose is to
simplify the API by eliminating several ioctls and to allow new and
driver private data streams without adding new ioctls.</para>

	  <para>This change obsoletes the following ioctls:
<constant>VIDIOC_S_INFMT</constant>,
<constant>VIDIOC_G_INFMT</constant>,
<constant>VIDIOC_S_OUTFMT</constant>,
<constant>VIDIOC_G_OUTFMT</constant>,
<constant>VIDIOC_S_VBIFMT</constant> and
<constant>VIDIOC_G_VBIFMT</constant>. The image format structure
<structname>v4l2_format</structname> was renamed to &v4l2-pix-format;,
while &v4l2-format; is now the envelopping structure for all format
negotiations.</para>
	</listitem>

	<listitem>
	  <para>Similar to the changes above, the
<constant>VIDIOC_G_PARM</constant> and
<constant>VIDIOC_S_PARM</constant> ioctls were merged with
<constant>VIDIOC_G_OUTPARM</constant> and
<constant>VIDIOC_S_OUTPARM</constant>. A
<structfield>type</structfield> field in the new &v4l2-streamparm;
selects the respective union member.</para>

	  <para>This change obsoletes the
<constant>VIDIOC_G_OUTPARM</constant> and
<constant>VIDIOC_S_OUTPARM</constant> ioctls.</para>
	</listitem>

	<listitem>
	  <para>Control enumeration was simplified, and two new
control flags were introduced and one dropped. The
<structfield>catname</structfield> field was replaced by a
<structfield>group</structfield> field.</para>

	  <para>Drivers can now flag unsupported and temporarily
unavailable controls with <constant>V4L2_CTRL_FLAG_DISABLED</constant>
and <constant>V4L2_CTRL_FLAG_GRABBED</constant> respectively. The
<structfield>group</structfield> name indicates a possibly narrower
classification than the <structfield>category</structfield>. In other
words, there may be multiple groups within a category. Controls within
a group would typically be drawn within a group box. Controls in
different categories might have a greater separation, or may even
appear in separate windows.</para>
	</listitem>

	<listitem>
	  <para>The &v4l2-buffer; <structfield>timestamp</structfield>
was changed to a 64 bit integer, containing the sampling or output
time of the frame in nanoseconds. Additionally timestamps will be in
absolute system time, not starting from zero at the beginning of a
stream. The data type name for timestamps is stamp_t, defined as a
signed 64-bit integer. Output devices should not send a buffer out
until the time in the timestamp field has arrived. I would like to
follow SGI's lead, and adopt a multimedia timestamping system like
their UST (Unadjusted System Time). See
http://web.archive.org/web/*/http://reality.sgi.com
/cpirazzi_engr/lg/time/intro.html.
UST uses timestamps that are 64-bit signed integers
(not struct timeval's) and given in nanosecond units. The UST clock
starts at zero when the system is booted and runs continuously and
uniformly. It takes a little over 292 years for UST to overflow. There
is no way to set the UST clock. The regular Linux time-of-day clock
can be changed periodically, which would cause errors if it were being
used for timestamping a multimedia stream. A real UST style clock will
require some support in the kernel that is not there yet. But in
anticipation, I will change the timestamp field to a 64-bit integer,
and I will change the v4l2_masterclock_gettime() function (used only
by drivers) to return a 64-bit integer.</para>
	</listitem>

	<listitem>
	  <para>A <structfield>sequence</structfield> field was added
to &v4l2-buffer;. The <structfield>sequence</structfield> field counts
captured frames, it is ignored by output devices. When a capture
driver drops a frame, the sequence number of that frame is
skipped.</para>
	</listitem>
      </orderedlist>
    </section>

    <section>
      <title>V4L2 Version 0.20 incremental changes</title>
      <!-- Version number didn't change anymore, reason unknown. -->

      <para>1999-12-23: In &v4l2-vbi-format; the
<structfield>reserved1</structfield> field became
<structfield>offset</structfield>. Previously drivers were required to
clear the <structfield>reserved1</structfield> field.</para>

      <para>2000-01-13: The
      <constant>V4L2_FMT_FLAG_NOT_INTERLACED</constant> flag was added.</para>

      <para>2000-07-31: The <filename>linux/poll.h</filename> header
is now included by <filename>videodev.h</filename> for compatibility
with the original <filename>videodev.h</filename> file.</para>

      <para>2000-11-20: <constant>V4L2_TYPE_VBI_OUTPUT</constant> and
<constant>V4L2_PIX_FMT_Y41P</constant> were added.</para>

      <para>2000-11-25: <constant>V4L2_TYPE_VBI_INPUT</constant> was
added.</para>

      <para>2000-12-04: A couple typos in symbol names were fixed.</para>

      <para>2001-01-18: To avoid namespace conflicts the
<constant>fourcc</constant> macro defined in the
<filename>videodev.h</filename> header file was renamed to
<constant>v4l2_fourcc</constant>.</para>

      <para>2001-01-25: A possible driver-level compatibility problem
between the <filename>videodev.h</filename> file in Linux 2.4.0 and
the <filename>videodev.h</filename> file included in the
<filename>videodevX</filename> patch was fixed. Users of an earlier
version of <filename>videodevX</filename> on Linux 2.4.0 should
recompile their V4L and V4L2 drivers.</para>

      <para>2001-01-26: A possible kernel-level incompatibility
between the <filename>videodev.h</filename> file in the
<filename>videodevX</filename> patch and the
<filename>videodev.h</filename> file in Linux 2.2.x with devfs patches
applied was fixed.</para>

      <para>2001-03-02: Certain V4L ioctls which pass data in both
direction although they are defined with read-only parameter, did not
work correctly through the backward compatibility layer.
[Solution?]</para>

      <para>2001-04-13: Big endian 16-bit RGB formats were added.</para>

      <para>2001-09-17: New YUV formats and the &VIDIOC-G-FREQUENCY; and
&VIDIOC-S-FREQUENCY; ioctls were added. (The old
<constant>VIDIOC_G_FREQ</constant> and
<constant>VIDIOC_S_FREQ</constant> ioctls did not take multiple tuners
into account.)</para>

      <para>2000-09-18: <constant>V4L2_BUF_TYPE_VBI</constant> was
added. This may <emphasis>break compatibility</emphasis> as the
&VIDIOC-G-FMT; and &VIDIOC-S-FMT; ioctls may fail now if the struct
<structname>v4l2_fmt</structname> <structfield>type</structfield>
field does not contain <constant>V4L2_BUF_TYPE_VBI</constant>. In the
documentation of the &v4l2-vbi-format;
<structfield>offset</structfield> field the ambiguous phrase "rising
edge" was changed to "leading edge".</para>
    </section>

    <section>
      <title>V4L2 Version 0.20 2000-11-23</title>

      <para>A number of changes were made to the raw VBI
interface.</para>

      <orderedlist>
	<listitem>
	  <para>Figures clarifying the line numbering scheme were
added to the V4L2 API specification. The
<structfield>start</structfield>[0] and
<structfield>start</structfield>[1] fields no longer count line
numbers beginning at zero. Rationale: a) The previous definition was
unclear. b) The <structfield>start</structfield>[] values are ordinal
numbers. c) There is no point in inventing a new line numbering
scheme. We now use line number as defined by ITU-R, period.
Compatibility: Add one to the start values. Applications depending on
the previous semantics may not function correctly.</para>
	</listitem>

	<listitem>
	  <para>The restriction "count[0] &gt; 0 and count[1] &gt; 0"
has been relaxed  to "(count[0] + count[1]) &gt; 0". Rationale:
Drivers may allocate resources at scan line granularity and some data
services are transmitted only on the first field. The comment that
both <structfield>count</structfield> values will usually be equal is
misleading and pointless and has been removed. This change
<emphasis>breaks compatibility</emphasis> with earlier versions:
Drivers may return EINVAL, applications may not function
correctly.</para>
	</listitem>

	<listitem>
	  <para>Drivers are again permitted to return negative
(unknown) start values as proposed earlier. Why this feature was
dropped is unclear. This change may <emphasis>break
compatibility</emphasis> with applications depending on the start
values being positive. The use of <constant>EBUSY</constant> and
<constant>EINVAL</constant> error codes with the &VIDIOC-S-FMT; ioctl
was clarified. The &EBUSY; was finally documented, and the
<structfield>reserved2</structfield> field which was previously
mentioned only in the <filename>videodev.h</filename> header
file.</para>
	</listitem>

	<listitem>
	  <para>New buffer types
<constant>V4L2_TYPE_VBI_INPUT</constant> and
<constant>V4L2_TYPE_VBI_OUTPUT</constant> were added. The former is an
alias for the old <constant>V4L2_TYPE_VBI</constant>, the latter was
missing in the <filename>videodev.h</filename> file.</para>
	</listitem>
      </orderedlist>
    </section>

    <section>
      <title>V4L2 Version 0.20 2002-07-25</title>
      <para>Added sliced VBI interface proposal.</para>
    </section>

    <section>
      <title>V4L2 in Linux 2.5.46, 2002-10</title>

      <para>Around October-November 2002, prior to an announced
feature freeze of Linux 2.5, the API was revised, drawing from
experience with V4L2 0.20. This unnamed version was finally merged
into Linux 2.5.46.</para>

      <orderedlist>
	<listitem>
	  <para>As specified in <xref linkend="related" />, drivers
must make related device functions available under all minor device
numbers.</para>
	</listitem>

	<listitem>
	  <para>The &func-open; function requires access mode
<constant>O_RDWR</constant> regardless of the device type. All V4L2
drivers exchanging data with applications must support the
<constant>O_NONBLOCK</constant> flag. The <constant>O_NOIO</constant>
flag, a V4L2 symbol which aliased the meaningless
<constant>O_TRUNC</constant> to indicate accesses without data
exchange (panel applications) was dropped. Drivers must stay in "panel
mode" until the application attempts to initiate a data exchange, see
<xref linkend="open" />.</para>
	</listitem>

	<listitem>
	  <para>The &v4l2-capability; changed dramatically. Note that
also the size of the structure changed, which is encoded in the ioctl
request code, thus older V4L2 devices will respond with an &EINVAL; to
the new &VIDIOC-QUERYCAP; ioctl.</para>

	  <para>There are new fields to identify the driver, a new RDS
device function <constant>V4L2_CAP_RDS_CAPTURE</constant>, the
<constant>V4L2_CAP_AUDIO</constant> flag indicates if the device has
any audio connectors, another I/O capability
<constant>V4L2_CAP_ASYNCIO</constant> can be flagged. In response to
these changes the <structfield>type</structfield> field became a bit
set and was merged into the <structfield>flags</structfield> field.
<constant>V4L2_FLAG_TUNER</constant> was renamed to
<constant>V4L2_CAP_TUNER</constant>,
<constant>V4L2_CAP_VIDEO_OVERLAY</constant> replaced
<constant>V4L2_FLAG_PREVIEW</constant> and
<constant>V4L2_CAP_VBI_CAPTURE</constant> and
<constant>V4L2_CAP_VBI_OUTPUT</constant> replaced
<constant>V4L2_FLAG_DATA_SERVICE</constant>.
<constant>V4L2_FLAG_READ</constant> and
<constant>V4L2_FLAG_WRITE</constant> were merged into
<constant>V4L2_CAP_READWRITE</constant>.</para>

	  <para>The redundant fields
<structfield>inputs</structfield>, <structfield>outputs</structfield>
and <structfield>audios</structfield> were removed. These properties
can be determined as described in <xref linkend="video" /> and <xref
linkend="audio" />.</para>

	  <para>The somewhat volatile and therefore barely useful
fields <structfield>maxwidth</structfield>,
<structfield>maxheight</structfield>,
<structfield>minwidth</structfield>,
<structfield>minheight</structfield>,
<structfield>maxframerate</structfield> were removed. This information
is available as described in <xref linkend="format" /> and
<xref linkend="standard" />.</para>

	  <para><constant>V4L2_FLAG_SELECT</constant> was removed. We
believe the select() function is important enough to require support
of it in all V4L2 drivers exchanging data with applications. The
redundant <constant>V4L2_FLAG_MONOCHROME</constant> flag was removed,
this information is available as described in <xref
	      linkend="format" />.</para>
	</listitem>

	<listitem>
	  <para>In &v4l2-input; the
<structfield>assoc_audio</structfield> field and the
<structfield>capability</structfield> field and its only flag
<constant>V4L2_INPUT_CAP_AUDIO</constant> was replaced by the new
<structfield>audioset</structfield> field. Instead of linking one
video input to one audio input this field reports all audio inputs
this video input combines with.</para>

	  <para>New fields are <structfield>tuner</structfield>
(reversing the former link from tuners to video inputs),
<structfield>std</structfield> and
<structfield>status</structfield>.</para>

	  <para>Accordingly &v4l2-output; lost its
<structfield>capability</structfield> and
<structfield>assoc_audio</structfield> fields.
<structfield>audioset</structfield>,
<structfield>modulator</structfield> and
<structfield>std</structfield> where added instead.</para>
	</listitem>

	<listitem>
	  <para>The &v4l2-audio; field
<structfield>audio</structfield> was renamed to
<structfield>index</structfield>, for consistency with other
structures. A new capability flag
<constant>V4L2_AUDCAP_STEREO</constant> was added to indicated if the
audio input in question supports stereo sound.
<constant>V4L2_AUDCAP_EFFECTS</constant> and the corresponding
<constant>V4L2_AUDMODE</constant> flags where removed. This can be
easily implemented using controls. (However the same applies to AVL
which is still there.)</para>

	  <para>Again for consistency the &v4l2-audioout; field
<structfield>audio</structfield> was renamed to
<structfield>index</structfield>.</para>
	</listitem>

	<listitem>
	  <para>The &v4l2-tuner;
<structfield>input</structfield> field was replaced by an
<structfield>index</structfield> field, permitting devices with
multiple tuners. The link between video inputs and tuners is now
reversed, inputs point to their tuner. The
<structfield>std</structfield> substructure became a
simple set (more about this below) and moved into &v4l2-input;. A
<structfield>type</structfield> field was added.</para>

	  <para>Accordingly in &v4l2-modulator; the
<structfield>output</structfield> was replaced by an
<structfield>index</structfield> field.</para>

	  <para>In &v4l2-frequency; the
<structfield>port</structfield> field was replaced by a
<structfield>tuner</structfield> field containing the respective tuner
or modulator index number. A tuner <structfield>type</structfield>
field was added and the <structfield>reserved</structfield> field
became larger for future extensions (satellite tuners in
particular).</para>
	</listitem>

	<listitem>
	  <para>The idea of completely transparent video standards was
dropped. Experience showed that applications must be able to work with
video standards beyond presenting the user a menu. Instead of
enumerating supported standards with an ioctl applications can now
refer to standards by &v4l2-std-id; and symbols defined in the
<filename>videodev2.h</filename> header file. For details see <xref
	      linkend="standard" />. The &VIDIOC-G-STD; and
&VIDIOC-S-STD; now take a pointer to this type as argument.
&VIDIOC-QUERYSTD; was added to autodetect the received standard, if
the hardware has this capability. In &v4l2-standard; an
<structfield>index</structfield> field was added for &VIDIOC-ENUMSTD;.
A &v4l2-std-id; field named <structfield>id</structfield> was added as
machine readable identifier, also replacing the
<structfield>transmission</structfield> field. The misleading
<structfield>framerate</structfield> field was renamed
to <structfield>frameperiod</structfield>. The now obsolete
<structfield>colorstandard</structfield> information, originally
needed to distguish between variations of standards, were
removed.</para>

	  <para>Struct <structname>v4l2_enumstd</structname> ceased to
be. &VIDIOC-ENUMSTD; now takes a pointer to a &v4l2-standard;
directly. The information which standards are supported by a
particular video input or output moved into &v4l2-input; and
&v4l2-output; fields named <structfield>std</structfield>,
respectively.</para>
	</listitem>

	<listitem>
	  <para>The &v4l2-queryctrl; fields
<structfield>category</structfield> and
<structfield>group</structfield> did not catch on and/or were not
implemented as expected and therefore removed.</para>
	</listitem>

	<listitem>
	  <para>The &VIDIOC-TRY-FMT; ioctl was added to negotiate data
formats as with &VIDIOC-S-FMT;, but without the overhead of
programming the hardware and regardless of I/O in progress.</para>

	  <para>In &v4l2-format; the <structfield>fmt</structfield>
union was extended to contain &v4l2-window;. All image format
negotiations are now possible with <constant>VIDIOC_G_FMT</constant>,
<constant>VIDIOC_S_FMT</constant> and
<constant>VIDIOC_TRY_FMT</constant>; ioctl. The
<constant>VIDIOC_G_WIN</constant> and
<constant>VIDIOC_S_WIN</constant> ioctls to prepare for a video
overlay were removed. The <structfield>type</structfield> field
changed to type &v4l2-buf-type; and the buffer type names changed as
follows.<informaltable>
	      <tgroup cols="2">
		<thead>
		  <row>
		    <entry>Old defines</entry>
		    <entry>&v4l2-buf-type;</entry>
		  </row>
		</thead>
		<tbody valign="top">
		  <row>
		    <entry><constant>V4L2_BUF_TYPE_CAPTURE</constant></entry>
		    <entry><constant>V4L2_BUF_TYPE_VIDEO_CAPTURE</constant></entry>
		  </row>
		  <row>
		    <entry><constant>V4L2_BUF_TYPE_CODECIN</constant></entry>
		    <entry>Omitted for now</entry>
		  </row>
		  <row>
		    <entry><constant>V4L2_BUF_TYPE_CODECOUT</constant></entry>
		    <entry>Omitted for now</entry>
		  </row>
		  <row>
		    <entry><constant>V4L2_BUF_TYPE_EFFECTSIN</constant></entry>
		    <entry>Omitted for now</entry>
		  </row>
		  <row>
		    <entry><constant>V4L2_BUF_TYPE_EFFECTSIN2</constant></entry>
		    <entry>Omitted for now</entry>
		  </row>
		  <row>
		    <entry><constant>V4L2_BUF_TYPE_EFFECTSOUT</constant></entry>
		    <entry>Omitted for now</entry>
		  </row>
		  <row>
		    <entry><constant>V4L2_BUF_TYPE_VIDEOOUT</constant></entry>
		    <entry><constant>V4L2_BUF_TYPE_VIDEO_OUTPUT</constant></entry>
		  </row>
		  <row>
		    <entry><constant>-</constant></entry>
		    <entry><constant>V4L2_BUF_TYPE_VIDEO_OVERLAY</constant></entry>
		  </row>
		  <row>
		    <entry><constant>-</constant></entry>
		    <entry><constant>V4L2_BUF_TYPE_VBI_CAPTURE</constant></entry>
		  </row>
		  <row>
		    <entry><constant>-</constant></entry>
		    <entry><constant>V4L2_BUF_TYPE_VBI_OUTPUT</constant></entry>
		  </row>
		  <row>
		    <entry><constant>-</constant></entry>
		    <entry><constant>V4L2_BUF_TYPE_SLICED_VBI_CAPTURE</constant></entry>
		  </row>
		  <row>
		    <entry><constant>-</constant></entry>
		    <entry><constant>V4L2_BUF_TYPE_SLICED_VBI_OUTPUT</constant></entry>
		  </row>
		  <row>
		    <entry><constant>V4L2_BUF_TYPE_PRIVATE_BASE</constant></entry>
		    <entry><constant>V4L2_BUF_TYPE_PRIVATE</constant> (but this is deprecated)</entry>
		  </row>
		</tbody>
	      </tgroup>
	    </informaltable></para>
	</listitem>

	<listitem>
	  <para>In &v4l2-fmtdesc; a &v4l2-buf-type; field named
<structfield>type</structfield> was added as in &v4l2-format;. The
<constant>VIDIOC_ENUM_FBUFFMT</constant> ioctl is no longer needed and
was removed. These calls can be replaced by &VIDIOC-ENUM-FMT; with
type <constant>V4L2_BUF_TYPE_VIDEO_OVERLAY</constant>.</para>
	</listitem>

	<listitem>
	  <para>In &v4l2-pix-format; the
<structfield>depth</structfield> field was removed, assuming
applications which recognize the format by its four-character-code
already know the color depth, and others do not care about it. The
same rationale lead to the removal of the
<constant>V4L2_FMT_FLAG_COMPRESSED</constant> flag. The
<constant>V4L2_FMT_FLAG_SWCONVECOMPRESSED</constant> flag was removed
because drivers are not supposed to convert images in kernel space. A
user library of conversion functions should be provided instead. The
<constant>V4L2_FMT_FLAG_BYTESPERLINE</constant> flag was redundant.
Applications can set the <structfield>bytesperline</structfield> field
to zero to get a reasonable default. Since the remaining flags were
replaced as well, the <structfield>flags</structfield> field itself
was removed.</para>
	  <para>The interlace flags were replaced by a &v4l2-field;
value in a newly added <structfield>field</structfield>
field.<informaltable>
	      <tgroup cols="2">
		<thead>
		  <row>
		    <entry>Old flag</entry>
		    <entry>&v4l2-field;</entry>
		  </row>
		</thead>
		<tbody valign="top">
		  <row>
		    <entry><constant>V4L2_FMT_FLAG_NOT_INTERLACED</constant></entry>
		    <entry>?</entry>
		  </row>
		  <row>
		    <entry><constant>V4L2_FMT_FLAG_INTERLACED</constant>
= <constant>V4L2_FMT_FLAG_COMBINED</constant></entry>
		    <entry><constant>V4L2_FIELD_INTERLACED</constant></entry>
		  </row>
		  <row>
		    <entry><constant>V4L2_FMT_FLAG_TOPFIELD</constant>
= <constant>V4L2_FMT_FLAG_ODDFIELD</constant></entry>
		    <entry><constant>V4L2_FIELD_TOP</constant></entry>
		  </row>
		  <row>
		    <entry><constant>V4L2_FMT_FLAG_BOTFIELD</constant>
= <constant>V4L2_FMT_FLAG_EVENFIELD</constant></entry>
		    <entry><constant>V4L2_FIELD_BOTTOM</constant></entry>
		  </row>
		  <row>
		    <entry><constant>-</constant></entry>
		    <entry><constant>V4L2_FIELD_SEQ_TB</constant></entry>
		  </row>
		  <row>
		    <entry><constant>-</constant></entry>
		    <entry><constant>V4L2_FIELD_SEQ_BT</constant></entry>
		  </row>
		  <row>
		    <entry><constant>-</constant></entry>
		    <entry><constant>V4L2_FIELD_ALTERNATE</constant></entry>
		  </row>
		</tbody>
	      </tgroup>
	    </informaltable></para>

	  <para>The color space flags were replaced by a
&v4l2-colorspace; value in a newly added
<structfield>colorspace</structfield> field, where one of
<constant>V4L2_COLORSPACE_SMPTE170M</constant>,
<constant>V4L2_COLORSPACE_BT878</constant>,
<constant>V4L2_COLORSPACE_470_SYSTEM_M</constant> or
<constant>V4L2_COLORSPACE_470_SYSTEM_BG</constant> replaces
<constant>V4L2_FMT_CS_601YUV</constant>.</para>
	</listitem>

	<listitem>
	  <para>In &v4l2-requestbuffers; the
<structfield>type</structfield> field was properly defined as
&v4l2-buf-type;. Buffer types changed as mentioned above. A new
<structfield>memory</structfield> field of type &v4l2-memory; was
added to distinguish between I/O methods using buffers allocated
by the driver or the application. See <xref linkend="io" /> for
details.</para>
	</listitem>

	<listitem>
	  <para>In &v4l2-buffer; the <structfield>type</structfield>
field was properly defined as &v4l2-buf-type;. Buffer types changed as
mentioned above. A <structfield>field</structfield> field of type
&v4l2-field; was added to indicate if a buffer contains a top or
bottom field. The old field flags were removed. Since no unadjusted
system time clock was added to the kernel as planned, the
<structfield>timestamp</structfield> field changed back from type
stamp_t, an unsigned 64 bit integer expressing the sample time in
nanoseconds, to struct <structname>timeval</structname>. With the
addition of a second memory mapping method the
<structfield>offset</structfield> field moved into union
<structfield>m</structfield>, and a new
<structfield>memory</structfield> field of type &v4l2-memory; was
added to distinguish between I/O methods. See <xref linkend="io" />
for details.</para>

	  <para>The <constant>V4L2_BUF_REQ_CONTIG</constant>
flag was used by the V4L compatibility layer, after changes to this
code it was no longer needed. The
<constant>V4L2_BUF_ATTR_DEVICEMEM</constant> flag would indicate if
the buffer was indeed allocated in device memory rather than DMA-able
system memory. It was barely useful and so was removed.</para>
	</listitem>

	<listitem>
	  <para>In &v4l2-framebuffer; the
<structfield>base[3]</structfield> array anticipating double- and
triple-buffering in off-screen video memory, however without defining
a synchronization mechanism, was replaced by a single pointer. The
<constant>V4L2_FBUF_CAP_SCALEUP</constant> and
<constant>V4L2_FBUF_CAP_SCALEDOWN</constant> flags were removed.
Applications can determine this capability more accurately using the
new cropping and scaling interface. The
<constant>V4L2_FBUF_CAP_CLIPPING</constant> flag was replaced by
<constant>V4L2_FBUF_CAP_LIST_CLIPPING</constant> and
<constant>V4L2_FBUF_CAP_BITMAP_CLIPPING</constant>.</para>
	</listitem>

	<listitem>
	  <para>In &v4l2-clip; the <structfield>x</structfield>,
<structfield>y</structfield>, <structfield>width</structfield> and
<structfield>height</structfield> field moved into a
<structfield>c</structfield> substructure of type &v4l2-rect;. The
<structfield>x</structfield> and <structfield>y</structfield> fields
were renamed to <structfield>left</structfield> and
<structfield>top</structfield>, &ie; offsets to a context dependent
origin.</para>
	</listitem>

	<listitem>
	  <para>In &v4l2-window; the <structfield>x</structfield>,
<structfield>y</structfield>, <structfield>width</structfield> and
<structfield>height</structfield> field moved into a
<structfield>w</structfield> substructure as above. A
<structfield>field</structfield> field of type %v4l2-field; was added
to distinguish between field and frame (interlaced) overlay.</para>
	</listitem>

	<listitem>
	  <para>The digital zoom interface, including struct
<structname>v4l2_zoomcap</structname>, struct
<structname>v4l2_zoom</structname>,
<constant>V4L2_ZOOM_NONCAP</constant> and
<constant>V4L2_ZOOM_WHILESTREAMING</constant> was replaced by a new
cropping and scaling interface. The previously unused struct
<structname>v4l2_cropcap</structname> and
<structname>v4l2_crop</structname> where redefined for this purpose.
See <xref linkend="crop" /> for details.</para>
	</listitem>

	<listitem>
	  <para>In &v4l2-vbi-format; the
<structfield>SAMPLE_FORMAT</structfield> field now contains a
four-character-code as used to identify video image formats and
<constant>V4L2_PIX_FMT_GREY</constant> replaces the
<constant>V4L2_VBI_SF_UBYTE</constant> define. The
<structfield>reserved</structfield> field was extended.</para>
	</listitem>

	<listitem>
	  <para>In &v4l2-captureparm; the type of the
<structfield>timeperframe</structfield> field changed from unsigned
long to &v4l2-fract;. This allows the accurate expression of multiples
of the NTSC-M frame rate 30000 / 1001. A new field
<structfield>readbuffers</structfield> was added to control the driver
behaviour in read I/O mode.</para>

	  <para>Similar changes were made to &v4l2-outputparm;.</para>
	</listitem>

	<listitem>
	  <para>The struct <structname>v4l2_performance</structname>
and <constant>VIDIOC_G_PERF</constant> ioctl were dropped. Except when
using the <link linkend="rw">read/write I/O method</link>, which is
limited anyway, this information is already available to
applications.</para>
	</listitem>

	<listitem>
	  <para>The example transformation from RGB to YCbCr color
space in the old V4L2 documentation was inaccurate, this has been
corrected in <xref linkend="pixfmt" />.<!-- 0.5670G should be
0.587, and 127/112 != 255/224 --></para>
	</listitem>
      </orderedlist>
    </section>

    <section>
      <title>V4L2 2003-06-19</title>

      <orderedlist>
	<listitem>
	  <para>A new capability flag
<constant>V4L2_CAP_RADIO</constant> was added for radio devices. Prior
to this change radio devices would identify solely by having exactly one
tuner whose type field reads <constant>V4L2_TUNER_RADIO</constant>.</para>
	</listitem>

	<listitem>
	  <para>An optional driver access priority mechanism was
added, see <xref linkend="app-pri" /> for details.</para>
	</listitem>

	<listitem>
	  <para>The audio input and output interface was found to be
incomplete.</para>
	  <para>Previously the &VIDIOC-G-AUDIO;
ioctl would enumerate the available audio inputs. An ioctl to
determine the current audio input, if more than one combines with the
current video input, did not exist. So
<constant>VIDIOC_G_AUDIO</constant> was renamed to
<constant>VIDIOC_G_AUDIO_OLD</constant>, this ioctl was removed on
Kernel 2.6.39. The &VIDIOC-ENUMAUDIO; ioctl was added to enumerate
audio inputs, while &VIDIOC-G-AUDIO; now reports the current audio
input.</para>
	  <para>The same changes were made to &VIDIOC-G-AUDOUT; and
&VIDIOC-ENUMAUDOUT;.</para>
	  <para>Until further the "videodev" module will automatically
translate between the old and new ioctls, but drivers and applications
must be updated to successfully compile again.</para>
	</listitem>

	<listitem>
	  <para>The &VIDIOC-OVERLAY; ioctl was incorrectly defined with
write-read parameter. It was changed to write-only, while the write-read
version was renamed to <constant>VIDIOC_OVERLAY_OLD</constant>. The old
ioctl was removed on Kernel 2.6.39. Until further the "videodev"
kernel module will automatically translate to the new version, so drivers
must be recompiled, but not applications.</para>
	</listitem>

	<listitem>
	  <para><xref linkend="overlay" /> incorrectly stated that
clipping rectangles define regions where the video can be seen.
Correct is that clipping rectangles define regions where
<emphasis>no</emphasis> video shall be displayed and so the graphics
surface can be seen.</para>
	</listitem>

	<listitem>
	  <para>The &VIDIOC-S-PARM; and &VIDIOC-S-CTRL; ioctls were
defined with write-only parameter, inconsistent with other ioctls
modifying their argument. They were changed to write-read, while a
<constant>_OLD</constant> suffix was added to the write-only versions.
The old ioctls were removed on Kernel 2.6.39. Drivers and
applications assuming a constant parameter need an update.</para>
	</listitem>
      </orderedlist>
    </section>

    <section>
      <title>V4L2 2003-11-05</title>
      <orderedlist>
	<listitem>
	  <para>In <xref linkend="pixfmt-rgb" /> the following pixel
formats were incorrectly transferred from Bill Dirks' V4L2
specification. Descriptions below refer to bytes in memory, in
ascending address order.<informaltable>
	      <tgroup cols="3">
		<thead>
		  <row>
		    <entry>Symbol</entry>
		    <entry>In this document prior to revision
0.5</entry>
		    <entry>Corrected</entry>
		  </row>
		</thead>
		<tbody valign="top">
		  <row>
		    <entry><constant>V4L2_PIX_FMT_RGB24</constant></entry>
		    <entry>B, G, R</entry>
		    <entry>R, G, B</entry>
		  </row>
		  <row>
		    <entry><constant>V4L2_PIX_FMT_BGR24</constant></entry>
		    <entry>R, G, B</entry>
		    <entry>B, G, R</entry>
		  </row>
		  <row>
		    <entry><constant>V4L2_PIX_FMT_RGB32</constant></entry>
		    <entry>B, G, R, X</entry>
		    <entry>R, G, B, X</entry>
		  </row>
		  <row>
		    <entry><constant>V4L2_PIX_FMT_BGR32</constant></entry>
		    <entry>R, G, B, X</entry>
		    <entry>B, G, R, X</entry>
		  </row>
		</tbody>
	      </tgroup>
	    </informaltable> The
<constant>V4L2_PIX_FMT_BGR24</constant> example was always
correct.</para>
	  <para>In <xref linkend="v4l-image-properties" /> the mapping
of the V4L <constant>VIDEO_PALETTE_RGB24</constant> and
<constant>VIDEO_PALETTE_RGB32</constant> formats to V4L2 pixel formats
was accordingly corrected.</para>
	</listitem>

	<listitem>
	  <para>Unrelated to the fixes above, drivers may still
interpret some V4L2 RGB pixel formats differently. These issues have
yet to be addressed, for details see <xref
	      linkend="pixfmt-rgb" />.</para>
	</listitem>
      </orderedlist>
    </section>

    <section>
      <title>V4L2 in Linux 2.6.6, 2004-05-09</title>
      <orderedlist>
	<listitem>
	  <para>The &VIDIOC-CROPCAP; ioctl was incorrectly defined
with read-only parameter. It is now defined as write-read ioctl, while
the read-only version was renamed to
<constant>VIDIOC_CROPCAP_OLD</constant>. The old ioctl was removed
on Kernel 2.6.39.</para>
	</listitem>
      </orderedlist>
    </section>

    <section>
      <title>V4L2 in Linux 2.6.8</title>
      <orderedlist>
	<listitem>
	  <para>A new field <structfield>input</structfield> (former
<structfield>reserved[0]</structfield>) was added to the &v4l2-buffer;
structure. Purpose of this field is to alternate between video inputs
(&eg; cameras) in step with the video capturing process. This function
must be enabled with the new <constant>V4L2_BUF_FLAG_INPUT</constant>
flag. The <structfield>flags</structfield> field is no longer
read-only.</para>
	</listitem>
      </orderedlist>
    </section>

    <section>
      <title>V4L2 spec erratum 2004-08-01</title>

      <orderedlist>
	<listitem>
	  <para>The return value of the
<xref linkend="func-open" /> function was incorrectly documented.</para>
	</listitem>

	<listitem>
	  <para>Audio output ioctls end in -AUDOUT, not -AUDIOOUT.</para>
	</listitem>

	<listitem>
	  <para>In the Current Audio Input example the
<constant>VIDIOC_G_AUDIO</constant> ioctl took the wrong
argument.</para>
	</listitem>

	<listitem>
	  <para>The documentation of the &VIDIOC-QBUF; and
&VIDIOC-DQBUF; ioctls did not mention the &v4l2-buffer;
<structfield>memory</structfield> field. It was also missing from
examples. Also on the <constant>VIDIOC_DQBUF</constant> page the &EIO;
was not documented.</para>
	</listitem>
      </orderedlist>
    </section>

    <section>
      <title>V4L2 in Linux 2.6.14</title>
      <orderedlist>
	<listitem>
	  <para>A new sliced VBI interface was added. It is documented
in <xref linkend="sliced" /> and replaces the interface first
proposed in V4L2 specification 0.8.</para>
	</listitem>
      </orderedlist>
    </section>

    <section>
      <title>V4L2 in Linux 2.6.15</title>
      <orderedlist>
	<listitem>
	  <para>The &VIDIOC-LOG-STATUS; ioctl was added.</para>
	</listitem>

	<listitem>
	  <para>New video standards
<constant>V4L2_STD_NTSC_443</constant>,
<constant>V4L2_STD_SECAM_LC</constant>,
<constant>V4L2_STD_SECAM_DK</constant> (a set of SECAM D, K and K1),
and <constant>V4L2_STD_ATSC</constant> (a set of
<constant>V4L2_STD_ATSC_8_VSB</constant> and
<constant>V4L2_STD_ATSC_16_VSB</constant>) were defined. Note the
<constant>V4L2_STD_525_60</constant> set now includes
<constant>V4L2_STD_NTSC_443</constant>. See also <xref
	      linkend="v4l2-std-id" />.</para>
	</listitem>

	<listitem>
	  <para>The <constant>VIDIOC_G_COMP</constant> and
<constant>VIDIOC_S_COMP</constant> ioctl were renamed to
<constant>VIDIOC_G_MPEGCOMP</constant> and
<constant>VIDIOC_S_MPEGCOMP</constant> respectively. Their argument
was replaced by a struct
<structname>v4l2_mpeg_compression</structname> pointer. (The
<constant>VIDIOC_G_MPEGCOMP</constant> and
<constant>VIDIOC_S_MPEGCOMP</constant> ioctls where removed in Linux
2.6.25.)</para>
	</listitem>
      </orderedlist>
    </section>

    <section>
      <title>V4L2 spec erratum 2005-11-27</title>
      <para>The capture example in <xref linkend="capture-example" />
called the &VIDIOC-S-CROP; ioctl without checking if cropping is
supported. In the video standard selection example in
<xref linkend="standard" /> the &VIDIOC-S-STD; call used the wrong
argument type.</para>
    </section>

    <section>
      <title>V4L2 spec erratum 2006-01-10</title>
      <orderedlist>
	<listitem>
	  <para>The <constant>V4L2_IN_ST_COLOR_KILL</constant> flag in
&v4l2-input; not only indicates if the color killer is enabled, but
also if it is active. (The color killer disables color decoding when
it detects no color in the video signal to improve the image
quality.)</para>
	</listitem>

	<listitem>
	  <para>&VIDIOC-S-PARM; is a write-read ioctl, not write-only as
stated on its reference page. The ioctl changed in 2003 as noted above.</para>
	</listitem>
      </orderedlist>
    </section>

    <section>
      <title>V4L2 spec erratum 2006-02-03</title>
      <orderedlist>
	<listitem>
	  <para>In &v4l2-captureparm; and &v4l2-outputparm; the
<structfield>timeperframe</structfield> field gives the time in
seconds, not microseconds.</para>
	</listitem>
      </orderedlist>
    </section>

    <section>
      <title>V4L2 spec erratum 2006-02-04</title>
      <orderedlist>
	<listitem>
	  <para>The <structfield>clips</structfield> field in
&v4l2-window; must point to an array of &v4l2-clip;, not a linked
list, because drivers ignore the struct
<structname>v4l2_clip</structname>.<structfield>next</structfield>
pointer.</para>
	</listitem>
      </orderedlist>
    </section>

    <section>
      <title>V4L2 in Linux 2.6.17</title>
      <orderedlist>
	<listitem>
	  <para>New video standard macros were added:
<constant>V4L2_STD_NTSC_M_KR</constant> (NTSC M South Korea), and the
sets <constant>V4L2_STD_MN</constant>,
<constant>V4L2_STD_B</constant>, <constant>V4L2_STD_GH</constant> and
<constant>V4L2_STD_DK</constant>. The
<constant>V4L2_STD_NTSC</constant> and
<constant>V4L2_STD_SECAM</constant> sets now include
<constant>V4L2_STD_NTSC_M_KR</constant> and
<constant>V4L2_STD_SECAM_LC</constant> respectively.</para>
	</listitem>

	<listitem>
	  <para>A new <constant>V4L2_TUNER_MODE_LANG1_LANG2</constant>
was defined to record both languages of a bilingual program. The
use of <constant>V4L2_TUNER_MODE_STEREO</constant> for this purpose
is deprecated now. See the &VIDIOC-G-TUNER; section for
details.</para>
	</listitem>
      </orderedlist>
    </section>

    <section>
      <title>V4L2 spec erratum 2006-09-23 (Draft 0.15)</title>
      <orderedlist>
	<listitem>
	  <para>In various places
<constant>V4L2_BUF_TYPE_SLICED_VBI_CAPTURE</constant> and
<constant>V4L2_BUF_TYPE_SLICED_VBI_OUTPUT</constant> of the sliced VBI
interface were not mentioned along with other buffer types.</para>
	</listitem>

	<listitem>
	  <para>In <xref linkend="vidioc-g-audio" /> it was clarified
that the &v4l2-audio; <structfield>mode</structfield> field is a flags
field.</para>
	</listitem>

	<listitem>
	  <para><xref linkend="vidioc-querycap" /> did not mention the
sliced VBI and radio capability flags.</para>
	</listitem>

	<listitem>
	  <para>In <xref linkend="vidioc-g-frequency" /> it was
clarified that applications must initialize the tuner
<structfield>type</structfield> field of &v4l2-frequency; before
calling &VIDIOC-S-FREQUENCY;.</para>
	</listitem>

	<listitem>
	  <para>The <structfield>reserved</structfield> array
in &v4l2-requestbuffers; has 2 elements, not 32.</para>
	</listitem>

	<listitem>
	  <para>In <xref linkend="output" /> and <xref
	      linkend="raw-vbi" /> the device file names
<filename>/dev/vout</filename> which never caught on were replaced
by <filename>/dev/video</filename>.</para>
	</listitem>

	<listitem>
	  <para>With Linux 2.6.15 the possible range for VBI device minor
numbers was extended from 224-239 to 224-255. Accordingly device file names
<filename>/dev/vbi0</filename> to <filename>/dev/vbi31</filename> are
possible now.</para>
	</listitem>
      </orderedlist>
    </section>

    <section>
      <title>V4L2 in Linux 2.6.18</title>
      <orderedlist>
	<listitem>
	  <para>New ioctls &VIDIOC-G-EXT-CTRLS;, &VIDIOC-S-EXT-CTRLS;
and &VIDIOC-TRY-EXT-CTRLS; were added, a flag to skip unsupported
controls with &VIDIOC-QUERYCTRL;, new control types
<constant>V4L2_CTRL_TYPE_INTEGER64</constant> and
<constant>V4L2_CTRL_TYPE_CTRL_CLASS</constant> (<xref
	      linkend="v4l2-ctrl-type" />), and new control flags
<constant>V4L2_CTRL_FLAG_READ_ONLY</constant>,
<constant>V4L2_CTRL_FLAG_UPDATE</constant>,
<constant>V4L2_CTRL_FLAG_INACTIVE</constant> and
<constant>V4L2_CTRL_FLAG_SLIDER</constant> (<xref
	      linkend="control-flags" />). See <xref
	      linkend="extended-controls" /> for details.</para>
	</listitem>
      </orderedlist>
    </section>

    <section>
      <title>V4L2 in Linux 2.6.19</title>
      <orderedlist>
	<listitem>
	  <para>In &v4l2-sliced-vbi-cap; a buffer type field was added
replacing a reserved field. Note on architectures where the size of
enum types differs from int types the size of the structure changed.
The &VIDIOC-G-SLICED-VBI-CAP; ioctl was redefined from being read-only
to write-read. Applications must initialize the type field and clear
the reserved fields now. These changes may <emphasis>break the
compatibility</emphasis> with older drivers and applications.</para>
	</listitem>

	<listitem>
	  <para>The ioctls &VIDIOC-ENUM-FRAMESIZES; and
&VIDIOC-ENUM-FRAMEINTERVALS; were added.</para>
	</listitem>

	<listitem>
	  <para>A new pixel format <constant>V4L2_PIX_FMT_RGB444</constant> (<xref
linkend="rgb-formats" />) was added.</para>
	</listitem>
      </orderedlist>
    </section>

    <section>
      <title>V4L2 spec erratum 2006-10-12 (Draft 0.17)</title>
      <orderedlist>
	<listitem>
	  <para><constant>V4L2_PIX_FMT_HM12</constant> (<xref
linkend="reserved-formats" />) is a YUV 4:2:0, not 4:2:2 format.</para>
	</listitem>
      </orderedlist>
    </section>

    <section>
      <title>V4L2 in Linux 2.6.21</title>
      <orderedlist>
	<listitem>
	  <para>The <filename>videodev2.h</filename> header file is
now dual licensed under GNU General Public License version two or
later, and under a 3-clause BSD-style license.</para>
	</listitem>
      </orderedlist>
    </section>

    <section>
      <title>V4L2 in Linux 2.6.22</title>
      <orderedlist>
	<listitem>
	  <para>Two new field orders
	  <constant>V4L2_FIELD_INTERLACED_TB</constant> and
	  <constant>V4L2_FIELD_INTERLACED_BT</constant> were
	  added. See <xref linkend="v4l2-field" /> for details.</para>
	</listitem>

	<listitem>
	  <para>Three new clipping/blending methods with a global or
straight or inverted local alpha value were added to the video overlay
interface. See the description of the &VIDIOC-G-FBUF; and
&VIDIOC-S-FBUF; ioctls for details.</para>
	  <para>A new <structfield>global_alpha</structfield> field
was added to <link
linkend="v4l2-window"><structname>v4l2_window</structname></link>,
extending the structure. This may <emphasis>break
compatibility</emphasis> with applications using a struct
<structname>v4l2_window</structname> directly. However the <link
linkend="vidioc-g-fmt">VIDIOC_G/S/TRY_FMT</link> ioctls, which take a
pointer to a <link linkend="v4l2-format">v4l2_format</link> parent
structure with padding bytes at the end, are not affected.</para>
	</listitem>

	<listitem>
	  <para>The format of the <structfield>chromakey</structfield>
field in &v4l2-window; changed from "host order RGB32" to a pixel
value in the same format as the framebuffer. This may <emphasis>break
compatibility</emphasis> with existing applications. Drivers
supporting the "host order RGB32" format are not known.</para>
	</listitem>

      </orderedlist>
    </section>

    <section>
      <title>V4L2 in Linux 2.6.24</title>
      <orderedlist>
	<listitem>
	  <para>The pixel formats
<constant>V4L2_PIX_FMT_PAL8</constant>,
<constant>V4L2_PIX_FMT_YUV444</constant>,
<constant>V4L2_PIX_FMT_YUV555</constant>,
<constant>V4L2_PIX_FMT_YUV565</constant> and
<constant>V4L2_PIX_FMT_YUV32</constant> were added.</para>
	</listitem>
      </orderedlist>
    </section>

    <section>
      <title>V4L2 in Linux 2.6.25</title>
      <orderedlist>
	<listitem>
	  <para>The pixel formats <link linkend="V4L2-PIX-FMT-Y16">
<constant>V4L2_PIX_FMT_Y16</constant></link> and <link
linkend="V4L2-PIX-FMT-SBGGR16">
<constant>V4L2_PIX_FMT_SBGGR16</constant></link> were added.</para>
	</listitem>
	<listitem>
	  <para>New <link linkend="control">controls</link>
<constant>V4L2_CID_POWER_LINE_FREQUENCY</constant>,
<constant>V4L2_CID_HUE_AUTO</constant>,
<constant>V4L2_CID_WHITE_BALANCE_TEMPERATURE</constant>,
<constant>V4L2_CID_SHARPNESS</constant> and
<constant>V4L2_CID_BACKLIGHT_COMPENSATION</constant> were added. The
controls <constant>V4L2_CID_BLACK_LEVEL</constant>,
<constant>V4L2_CID_WHITENESS</constant>,
<constant>V4L2_CID_HCENTER</constant> and
<constant>V4L2_CID_VCENTER</constant> were deprecated.
</para>
	</listitem>
	<listitem>
	  <para>A <link linkend="camera-controls">Camera controls
class</link> was added, with the new controls
<constant>V4L2_CID_EXPOSURE_AUTO</constant>,
<constant>V4L2_CID_EXPOSURE_ABSOLUTE</constant>,
<constant>V4L2_CID_EXPOSURE_AUTO_PRIORITY</constant>,
<constant>V4L2_CID_PAN_RELATIVE</constant>,
<constant>V4L2_CID_TILT_RELATIVE</constant>,
<constant>V4L2_CID_PAN_RESET</constant>,
<constant>V4L2_CID_TILT_RESET</constant>,
<constant>V4L2_CID_PAN_ABSOLUTE</constant>,
<constant>V4L2_CID_TILT_ABSOLUTE</constant>,
<constant>V4L2_CID_FOCUS_ABSOLUTE</constant>,
<constant>V4L2_CID_FOCUS_RELATIVE</constant> and
<constant>V4L2_CID_FOCUS_AUTO</constant>.</para>
	</listitem>
	<listitem>
	  <para>The <constant>VIDIOC_G_MPEGCOMP</constant> and
<constant>VIDIOC_S_MPEGCOMP</constant> ioctls, which were superseded
by the <link linkend="extended-controls">extended controls</link>
interface in Linux 2.6.18, where finally removed from the
<filename>videodev2.h</filename> header file.</para>
	</listitem>
      </orderedlist>
    </section>

    <section>
      <title>V4L2 in Linux 2.6.26</title>
      <orderedlist>
	<listitem>
	  <para>The pixel formats
<constant>V4L2_PIX_FMT_Y16</constant> and
<constant>V4L2_PIX_FMT_SBGGR16</constant> were added.</para>
	</listitem>
	<listitem>
	  <para>Added user controls
<constant>V4L2_CID_CHROMA_AGC</constant> and
<constant>V4L2_CID_COLOR_KILLER</constant>.</para>
	</listitem>
      </orderedlist>
    </section>

    <section>
      <title>V4L2 in Linux 2.6.27</title>
      <orderedlist>
	<listitem>
	  <para>The &VIDIOC-S-HW-FREQ-SEEK; ioctl and the
<constant>V4L2_CAP_HW_FREQ_SEEK</constant> capability were added.</para>
	</listitem>
	<listitem>
	  <para>The pixel formats
<constant>V4L2_PIX_FMT_YVYU</constant>,
<constant>V4L2_PIX_FMT_PCA501</constant>,
<constant>V4L2_PIX_FMT_PCA505</constant>,
<constant>V4L2_PIX_FMT_PCA508</constant>,
<constant>V4L2_PIX_FMT_PCA561</constant>,
<constant>V4L2_PIX_FMT_SGBRG8</constant>,
<constant>V4L2_PIX_FMT_PAC207</constant> and
<constant>V4L2_PIX_FMT_PJPG</constant> were added.</para>
	</listitem>
      </orderedlist>
    </section>

    <section>
      <title>V4L2 in Linux 2.6.28</title>
      <orderedlist>
	<listitem>
	  <para>Added <constant>V4L2_MPEG_AUDIO_ENCODING_AAC</constant> and
<constant>V4L2_MPEG_AUDIO_ENCODING_AC3</constant> MPEG audio encodings.</para>
	</listitem>
	<listitem>
	  <para>Added <constant>V4L2_MPEG_VIDEO_ENCODING_MPEG_4_AVC</constant> MPEG
video encoding.</para>
	</listitem>
	<listitem>
	  <para>The pixel formats
<constant>V4L2_PIX_FMT_SGRBG10</constant> and
<constant>V4L2_PIX_FMT_SGRBG10DPCM8</constant> were added.</para>
	</listitem>
      </orderedlist>
    </section>

    <section>
      <title>V4L2 in Linux 2.6.29</title>
      <orderedlist>
	<listitem>
	  <para>The <constant>VIDIOC_G_CHIP_IDENT</constant> ioctl was renamed
to <constant>VIDIOC_G_CHIP_IDENT_OLD</constant> and <constant>VIDIOC_DBG_G_CHIP_IDENT</constant>
was introduced in its place. The old struct <structname>v4l2_chip_ident</structname>
was renamed to <structname id="v4l2-chip-ident-old">v4l2_chip_ident_old</structname>.</para>
	</listitem>
	<listitem>
	  <para>The pixel formats
<constant>V4L2_PIX_FMT_VYUY</constant>,
<constant>V4L2_PIX_FMT_NV16</constant> and
<constant>V4L2_PIX_FMT_NV61</constant> were added.</para>
	</listitem>
	<listitem>
	  <para>Added camera controls
<constant>V4L2_CID_ZOOM_ABSOLUTE</constant>,
<constant>V4L2_CID_ZOOM_RELATIVE</constant>,
<constant>V4L2_CID_ZOOM_CONTINUOUS</constant> and
<constant>V4L2_CID_PRIVACY</constant>.</para>
	</listitem>
      </orderedlist>
    </section>
    <section>
      <title>V4L2 in Linux 2.6.30</title>
      <orderedlist>
	<listitem>
	  <para>New control flag <constant>V4L2_CTRL_FLAG_WRITE_ONLY</constant> was added.</para>
	</listitem>
	<listitem>
	  <para>New control <constant>V4L2_CID_COLORFX</constant> was added.</para>
	</listitem>
      </orderedlist>
    </section>
    <section>
      <title>V4L2 in Linux 2.6.32</title>
      <orderedlist>
	<listitem>
	  <para>In order to be easier to compare a V4L2 API and a kernel
version, now V4L2 API is numbered using the Linux Kernel version numeration.</para>
	</listitem>
	<listitem>
	  <para>Finalized the RDS capture API. See <xref linkend="rds" /> for
more information.</para>
	</listitem>
	<listitem>
	  <para>Added new capabilities for modulators and RDS encoders.</para>
	</listitem>
	<listitem>
	  <para>Add description for libv4l API.</para>
	</listitem>
	<listitem>
	  <para>Added support for string controls via new type <constant>V4L2_CTRL_TYPE_STRING</constant>.</para>
	</listitem>
	<listitem>
	  <para>Added <constant>V4L2_CID_BAND_STOP_FILTER</constant> documentation.</para>
	</listitem>
	<listitem>
	  <para>Added FM Modulator (FM TX) Extended Control Class: <constant>V4L2_CTRL_CLASS_FM_TX</constant> and their Control IDs.</para>
	</listitem>
<listitem>
	  <para>Added FM Receiver (FM RX) Extended Control Class: <constant>V4L2_CTRL_CLASS_FM_RX</constant> and their Control IDs.</para>
	</listitem>
	<listitem>
	  <para>Added Remote Controller chapter, describing the default Remote Controller mapping for media devices.</para>
	</listitem>
      </orderedlist>
    </section>
    <section>
      <title>V4L2 in Linux 2.6.33</title>
      <orderedlist>
	<listitem>
	  <para>Added support for Digital Video timings in order to support HDTV receivers and transmitters.</para>
	</listitem>
      </orderedlist>
    </section>
    <section>
      <title>V4L2 in Linux 2.6.34</title>
      <orderedlist>
	<listitem>
	  <para>Added
<constant>V4L2_CID_IRIS_ABSOLUTE</constant> and
<constant>V4L2_CID_IRIS_RELATIVE</constant> controls to the
	    <link linkend="camera-controls">Camera controls class</link>.
	  </para>
	</listitem>
      </orderedlist>
    </section>
    <section>
      <title>V4L2 in Linux 2.6.37</title>
      <orderedlist>
	<listitem>
	  <para>Remove the vtx (videotext/teletext) API. This API was no longer
used and no hardware exists to verify the API. Nor were any userspace applications found
that used it. It was originally scheduled for removal in 2.6.35.
	  </para>
	</listitem>
      </orderedlist>
    </section>
    <section>
      <title>V4L2 in Linux 2.6.39</title>
      <orderedlist>
        <listitem>
          <para>The old VIDIOC_*_OLD symbols and V4L1 support were removed.</para>
        </listitem>
        <listitem>
          <para>Multi-planar API added. Does not affect the compatibility of
          current drivers and applications. See
          <link linkend="planar-apis">multi-planar API</link>
          for details.</para>
        </listitem>
      </orderedlist>
    </section>
    <section>
      <title>V4L2 in Linux 3.1</title>
      <orderedlist>
        <listitem>
	  <para>VIDIOC_QUERYCAP now returns a per-subsystem version instead of a per-driver one.</para>
	  <para>Standardize an error code for invalid ioctl.</para>
          <para>Added V4L2_CTRL_TYPE_BITMASK.</para>
        </listitem>
      </orderedlist>
    </section>
    <section>
      <title>V4L2 in Linux 3.2</title>
      <orderedlist>
        <listitem>
	  <para>V4L2_CTRL_FLAG_VOLATILE was added to signal volatile controls to userspace.</para>
        </listitem>
        <listitem>
	  <para>Add selection API for extended control over cropping
	  and composing. Does not affect the compatibility of current
	  drivers and applications. See <link
	  linkend="selection-api"> selection API </link> for
	  details.</para>
        </listitem>
      </orderedlist>
    </section>

    <section>
      <title>V4L2 in Linux 3.3</title>
      <orderedlist>
        <listitem>
	  <para>Added <constant>V4L2_CID_ALPHA_COMPONENT</constant> control
	    to the <link linkend="control">User controls class</link>.
	  </para>
        </listitem>
        <listitem>
	  <para>Added the device_caps field to struct v4l2_capabilities and added the new
	  V4L2_CAP_DEVICE_CAPS capability.</para>
        </listitem>
      </orderedlist>
    </section>

    <section>
      <title>V4L2 in Linux 3.4</title>
      <orderedlist>
        <listitem>
	  <para>Added <link linkend="jpeg-controls">JPEG compression control
	  class</link>.</para>
        </listitem>
        <listitem>
	  <para>Extended the DV Timings API:
	  &VIDIOC-ENUM-DV-TIMINGS;, &VIDIOC-QUERY-DV-TIMINGS; and
	  &VIDIOC-DV-TIMINGS-CAP;.</para>
        </listitem>
      </orderedlist>
    </section>

    <section>
      <title>V4L2 in Linux 3.5</title>
      <orderedlist>
        <listitem>
	  <para>Added integer menus, the new type will be
	  V4L2_CTRL_TYPE_INTEGER_MENU.</para>
        </listitem>
        <listitem>
	  <para>Added selection API for V4L2 subdev interface:
	  &VIDIOC-SUBDEV-G-SELECTION; and
	  &VIDIOC-SUBDEV-S-SELECTION;.</para>
        </listitem>
        <listitem>
	  <para> Added <constant>V4L2_COLORFX_ANTIQUE</constant>,
	  <constant>V4L2_COLORFX_ART_FREEZE</constant>,
	  <constant>V4L2_COLORFX_AQUA</constant>,
	  <constant>V4L2_COLORFX_SILHOUETTE</constant>,
	  <constant>V4L2_COLORFX_SOLARIZATION</constant>,
	  <constant>V4L2_COLORFX_VIVID</constant> and
	  <constant>V4L2_COLORFX_ARBITRARY_CBCR</constant> menu items
	  to the <constant>V4L2_CID_COLORFX</constant> control.</para>
        </listitem>
        <listitem>
	  <para> Added <constant>V4L2_CID_COLORFX_CBCR</constant> control.</para>
        </listitem>
        <listitem>
	  <para> Added camera controls <constant>V4L2_CID_AUTO_EXPOSURE_BIAS</constant>,
	  <constant>V4L2_CID_AUTO_N_PRESET_WHITE_BALANCE</constant>,
	  <constant>V4L2_CID_IMAGE_STABILIZATION</constant>,
	  <constant>V4L2_CID_ISO_SENSITIVITY</constant>,
	  <constant>V4L2_CID_ISO_SENSITIVITY_AUTO</constant>,
	  <constant>V4L2_CID_EXPOSURE_METERING</constant>,
	  <constant>V4L2_CID_SCENE_MODE</constant>,
	  <constant>V4L2_CID_3A_LOCK</constant>,
	  <constant>V4L2_CID_AUTO_FOCUS_START</constant>,
	  <constant>V4L2_CID_AUTO_FOCUS_STOP</constant>,
	  <constant>V4L2_CID_AUTO_FOCUS_STATUS</constant> and
	  <constant>V4L2_CID_AUTO_FOCUS_RANGE</constant>.
	  </para>
        </listitem>
      </orderedlist>
    </section>

    <section>
      <title>V4L2 in Linux 3.6</title>
      <orderedlist>
	<listitem>
	  <para>Replaced <structfield>input</structfield> in
	  <structname>v4l2_buffer</structname> by
	  <structfield>reserved2</structfield> and removed
	  <constant>V4L2_BUF_FLAG_INPUT</constant>.</para>
	</listitem>
        <listitem>
	  <para>Added V4L2_CAP_VIDEO_M2M and V4L2_CAP_VIDEO_M2M_MPLANE capabilities.</para>
        </listitem>
        <listitem>
	  <para>Added support for frequency band enumerations: &VIDIOC-ENUM-FREQ-BANDS;.</para>
        </listitem>
      </orderedlist>
    </section>

    <section>
      <title>V4L2 in Linux 3.9</title>
      <orderedlist>
        <listitem>
	  <para>Added timestamp types to
	  <structfield>flags</structfield> field in
	  <structname>v4l2_buffer</structname>. See <xref
	  linkend="buffer-flags" />.</para>
        </listitem>
        <listitem>
	  <para>Added <constant>V4L2_EVENT_CTRL_CH_RANGE</constant> control event
	  changes flag. See <xref linkend="changes-flags"/>.</para>
        </listitem>
      </orderedlist>
    </section>

    <section>
      <title>V4L2 in Linux 3.10</title>
      <orderedlist>
        <listitem>
	  <para>Removed obsolete and unused DV_PRESET ioctls
	  VIDIOC_G_DV_PRESET, VIDIOC_S_DV_PRESET, VIDIOC_QUERY_DV_PRESET and
	  VIDIOC_ENUM_DV_PRESET. Remove the related v4l2_input/output capability
	  flags V4L2_IN_CAP_PRESETS and V4L2_OUT_CAP_PRESETS.
	  </para>
        </listitem>
        <listitem>
	  <para>Added new debugging ioctl &VIDIOC-DBG-G-CHIP-INFO;.
	  </para>
        </listitem>
      </orderedlist>
    </section>

<<<<<<< HEAD
=======
    <section>
      <title>V4L2 in Linux 3.11</title>
      <orderedlist>
        <listitem>
	  <para>Remove obsolete <constant>VIDIOC_DBG_G_CHIP_IDENT</constant> ioctl.
	  </para>
        </listitem>
      </orderedlist>
    </section>

>>>>>>> d0e0ac97
    <section id="other">
      <title>Relation of V4L2 to other Linux multimedia APIs</title>

      <section id="xvideo">
        <title>X Video Extension</title>

        <para>The X Video Extension (abbreviated XVideo or just Xv) is
an extension of the X Window system, implemented for example by the
XFree86 project. Its scope is similar to V4L2, an API to video capture
and output devices for X clients. Xv allows applications to display
live video in a window, send window contents to a TV output, and
capture or output still images in XPixmaps<footnote>
	  <para>This is not implemented in XFree86.</para>
	</footnote>. With their implementation XFree86 makes the
extension available across many operating systems and
architectures.</para>

        <para>Because the driver is embedded into the X server Xv has a
number of advantages over the V4L2 <link linkend="overlay">video
overlay interface</link>. The driver can easily determine the overlay
target, &ie; visible graphics memory or off-screen buffers for a
destructive overlay. It can program the RAMDAC for a non-destructive
overlay, scaling or color-keying, or the clipping functions of the
video capture hardware, always in sync with drawing operations or
windows moving or changing their stacking order.</para>

        <para>To combine the advantages of Xv and V4L a special Xv
driver exists in XFree86 and XOrg, just programming any overlay capable
Video4Linux device it finds. To enable it
<filename>/etc/X11/XF86Config</filename> must contain these lines:</para>
        <para><screen>
Section "Module"
    Load "v4l"
EndSection</screen></para>

        <para>As of XFree86 4.2 this driver still supports only V4L
ioctls, however it should work just fine with all V4L2 devices through
the V4L2 backward-compatibility layer. Since V4L2 permits multiple
opens it is possible (if supported by the V4L2 driver) to capture
video while an X client requested video overlay. Restrictions of
simultaneous capturing and overlay are discussed in <xref
	  linkend="overlay" /> apply.</para>

        <para>Only marginally related to V4L2, XFree86 extended Xv to
support hardware YUV to RGB conversion and scaling for faster video
playback, and added an interface to MPEG-2 decoding hardware. This API
is useful to display images captured with V4L2 devices.</para>
      </section>

      <section>
        <title>Digital Video</title>

        <para>V4L2 does not support digital terrestrial, cable or
satellite broadcast. A separate project aiming at digital receivers
exists. You can find its homepage at <ulink
url="http://linuxtv.org">http://linuxtv.org</ulink>. The Linux DVB API
has no connection to the V4L2 API except that drivers for hybrid
hardware may support both.</para>
      </section>

      <section>
        <title>Audio Interfaces</title>

        <para>[to do - OSS/ALSA]</para>
      </section>
    </section>

    <section id="experimental">
      <title>Experimental API Elements</title>

      <para>The following V4L2 API elements are currently experimental
and may change in the future.</para>

      <itemizedlist>
        <listitem>
	  <para>Video Output Overlay (OSD) Interface, <xref
	    linkend="osd" />.</para>
        </listitem>
        <listitem>
	  <para>&VIDIOC-DBG-G-REGISTER; and &VIDIOC-DBG-S-REGISTER;
ioctls.</para>
        </listitem>
        <listitem>
	  <para>&VIDIOC-DBG-G-CHIP-INFO; ioctl.</para>
        </listitem>
        <listitem>
	  <para>&VIDIOC-ENUM-DV-TIMINGS;, &VIDIOC-QUERY-DV-TIMINGS; and
	  &VIDIOC-DV-TIMINGS-CAP; ioctls.</para>
        </listitem>
        <listitem>
	  <para>Flash API. <xref linkend="flash-controls" /></para>
        </listitem>
        <listitem>
	  <para>&VIDIOC-CREATE-BUFS; and &VIDIOC-PREPARE-BUF; ioctls.</para>
        </listitem>
        <listitem>
	  <para>Selection API. <xref linkend="selection-api" /></para>
        </listitem>
        <listitem>
	  <para>Sub-device selection API: &VIDIOC-SUBDEV-G-SELECTION;
	  and &VIDIOC-SUBDEV-S-SELECTION; ioctls.</para>
        </listitem>
        <listitem>
	  <para>Support for frequency band enumeration: &VIDIOC-ENUM-FREQ-BANDS; ioctl.</para>
        </listitem>
        <listitem>
	  <para>Vendor and device specific media bus pixel formats.
	    <xref linkend="v4l2-mbus-vendor-spec-fmts" />.</para>
        </listitem>
        <listitem>
	  <para>Importing DMABUF file descriptors as a new IO method described
	  in <xref linkend="dmabuf" />.</para>
        </listitem>
        <listitem>
	  <para>Exporting DMABUF files using &VIDIOC-EXPBUF; ioctl.</para>
        </listitem>
      </itemizedlist>
    </section>

    <section id="obsolete">
      <title>Obsolete API Elements</title>

      <para>The following V4L2 API elements were superseded by new
interfaces and should not be implemented in new drivers.</para>

      <itemizedlist>
        <listitem>
	  <para><constant>VIDIOC_G_MPEGCOMP</constant> and
<constant>VIDIOC_S_MPEGCOMP</constant> ioctls. Use Extended Controls,
<xref linkend="extended-controls" />.</para>
        </listitem>
        <listitem>
	  <para>VIDIOC_G_DV_PRESET, VIDIOC_S_DV_PRESET, VIDIOC_ENUM_DV_PRESETS and
	  VIDIOC_QUERY_DV_PRESET ioctls. Use the DV Timings API (<xref linkend="dv-timings" />).</para>
        </listitem>
        <listitem>
	  <para><constant>VIDIOC_SUBDEV_G_CROP</constant> and
	  <constant>VIDIOC_SUBDEV_S_CROP</constant> ioctls. Use
	  <constant>VIDIOC_SUBDEV_G_SELECTION</constant> and
	  <constant>VIDIOC_SUBDEV_S_SELECTION</constant>, <xref
	  linkend="vidioc-subdev-g-selection" />.</para>
        </listitem>
      </itemizedlist>
    </section>
  </section><|MERGE_RESOLUTION|>--- conflicted
+++ resolved
@@ -2513,8 +2513,6 @@
       </orderedlist>
     </section>
 
-<<<<<<< HEAD
-=======
     <section>
       <title>V4L2 in Linux 3.11</title>
       <orderedlist>
@@ -2525,7 +2523,6 @@
       </orderedlist>
     </section>
 
->>>>>>> d0e0ac97
     <section id="other">
       <title>Relation of V4L2 to other Linux multimedia APIs</title>
 
