  <section id="control">
    <title>User Controls</title>

    <para>Devices typically have a number of user-settable controls
such as brightness, saturation and so on, which would be presented to
the user on a graphical user interface. But, different devices
will have different controls available, and furthermore, the range of
possible values, and the default value will vary from device to
device. The control ioctls provide the information and a mechanism to
create a nice user interface for these controls that will work
correctly with any device.</para>

    <para>All controls are accessed using an ID value. V4L2 defines
several IDs for specific purposes. Drivers can also implement their
own custom controls using <constant>V4L2_CID_PRIVATE_BASE</constant>
and higher values. The pre-defined control IDs have the prefix
<constant>V4L2_CID_</constant>, and are listed in <xref
linkend="control-id" />. The ID is used when querying the attributes of
a control, and when getting or setting the current value.</para>

    <para>Generally applications should present controls to the user
without assumptions about their purpose. Each control comes with a
name string the user is supposed to understand. When the purpose is
non-intuitive the driver writer should provide a user manual, a user
interface plug-in or a driver specific panel application. Predefined
IDs were introduced to change a few controls programmatically, for
example to mute a device during a channel switch.</para>

    <para>Drivers may enumerate different controls after switching
the current video input or output, tuner or modulator, or audio input
or output. Different in the sense of other bounds, another default and
current value, step size or other menu items. A control with a certain
<emphasis>custom</emphasis> ID can also change name and
type.<footnote>
	<para>It will be more convenient for applications if drivers
make use of the <constant>V4L2_CTRL_FLAG_DISABLED</constant> flag, but
that was never required.</para>
      </footnote> Control values are stored globally, they do not
change when switching except to stay within the reported bounds. They
also do not change &eg; when the device is opened or closed, when the
tuner radio frequency is changed or generally never without
application request. Since V4L2 specifies no event mechanism, panel
applications intended to cooperate with other panel applications (be
they built into a larger application, as a TV viewer) may need to
regularly poll control values to update their user
interface.<footnote>
	<para>Applications could call an ioctl to request events.
After another process called &VIDIOC-S-CTRL; or another ioctl changing
shared properties the &func-select; function would indicate
readability until any ioctl (querying the properties) is
called.</para>
      </footnote></para>

    <para>
      All controls use machine endianness.
    </para>

    <table pgwide="1" frame="none" id="control-id">
      <title>Control IDs</title>
      <tgroup cols="3">
	&cs-def;
	<thead>
	  <row>
	    <entry>ID</entry>
	    <entry>Type</entry>
	    <entry>Description</entry>
	  </row>
	</thead>
	<tbody valign="top">
	  <row>
	    <entry><constant>V4L2_CID_BASE</constant></entry>
	    <entry></entry>
	    <entry>First predefined ID, equal to
<constant>V4L2_CID_BRIGHTNESS</constant>.</entry>
	  </row>
	  <row>
	    <entry><constant>V4L2_CID_USER_BASE</constant></entry>
	    <entry></entry>
	    <entry>Synonym of <constant>V4L2_CID_BASE</constant>.</entry>
	  </row>
	  <row>
	    <entry><constant>V4L2_CID_BRIGHTNESS</constant></entry>
	    <entry>integer</entry>
	    <entry>Picture brightness, or more precisely, the black
level.</entry>
	  </row>
	  <row>
	    <entry><constant>V4L2_CID_CONTRAST</constant></entry>
	    <entry>integer</entry>
	    <entry>Picture contrast or luma gain.</entry>
	  </row>
	  <row>
	    <entry><constant>V4L2_CID_SATURATION</constant></entry>
	    <entry>integer</entry>
	    <entry>Picture color saturation or chroma gain.</entry>
	  </row>
	  <row>
	    <entry><constant>V4L2_CID_HUE</constant></entry>
	    <entry>integer</entry>
	    <entry>Hue or color balance.</entry>
	  </row>
	  <row>
	    <entry><constant>V4L2_CID_AUDIO_VOLUME</constant></entry>
	    <entry>integer</entry>
	    <entry>Overall audio volume. Note some drivers also
provide an OSS or ALSA mixer interface.</entry>
	  </row>
	  <row>
	    <entry><constant>V4L2_CID_AUDIO_BALANCE</constant></entry>
	    <entry>integer</entry>
	    <entry>Audio stereo balance. Minimum corresponds to all
the way left, maximum to right.</entry>
	  </row>
	  <row>
	    <entry><constant>V4L2_CID_AUDIO_BASS</constant></entry>
	    <entry>integer</entry>
	    <entry>Audio bass adjustment.</entry>
	  </row>
	  <row>
	    <entry><constant>V4L2_CID_AUDIO_TREBLE</constant></entry>
	    <entry>integer</entry>
	    <entry>Audio treble adjustment.</entry>
	  </row>
	  <row>
	    <entry><constant>V4L2_CID_AUDIO_MUTE</constant></entry>
	    <entry>boolean</entry>
	    <entry>Mute audio, &ie; set the volume to zero, however
without affecting <constant>V4L2_CID_AUDIO_VOLUME</constant>. Like
ALSA drivers, V4L2 drivers must mute at load time to avoid excessive
noise. Actually the entire device should be reset to a low power
consumption state.</entry>
	  </row>
	  <row>
	    <entry><constant>V4L2_CID_AUDIO_LOUDNESS</constant></entry>
	    <entry>boolean</entry>
	    <entry>Loudness mode (bass boost).</entry>
	  </row>
	  <row>
	    <entry><constant>V4L2_CID_BLACK_LEVEL</constant></entry>
	    <entry>integer</entry>
	    <entry>Another name for brightness (not a synonym of
<constant>V4L2_CID_BRIGHTNESS</constant>). This control is deprecated
and should not be used in new drivers and applications.</entry>
	  </row>
	  <row>
	    <entry><constant>V4L2_CID_AUTO_WHITE_BALANCE</constant></entry>
	    <entry>boolean</entry>
	    <entry>Automatic white balance (cameras).</entry>
	  </row>
	  <row>
	    <entry><constant>V4L2_CID_DO_WHITE_BALANCE</constant></entry>
	    <entry>button</entry>
	    <entry>This is an action control. When set (the value is
ignored), the device will do a white balance and then hold the current
setting. Contrast this with the boolean
<constant>V4L2_CID_AUTO_WHITE_BALANCE</constant>, which, when
activated, keeps adjusting the white balance.</entry>
	  </row>
	  <row>
	    <entry><constant>V4L2_CID_RED_BALANCE</constant></entry>
	    <entry>integer</entry>
	    <entry>Red chroma balance.</entry>
	  </row>
	  <row>
	    <entry><constant>V4L2_CID_BLUE_BALANCE</constant></entry>
	    <entry>integer</entry>
	    <entry>Blue chroma balance.</entry>
	  </row>
	  <row>
	    <entry><constant>V4L2_CID_GAMMA</constant></entry>
	    <entry>integer</entry>
	    <entry>Gamma adjust.</entry>
	  </row>
	  <row>
	    <entry><constant>V4L2_CID_WHITENESS</constant></entry>
	    <entry>integer</entry>
	    <entry>Whiteness for grey-scale devices. This is a synonym
for <constant>V4L2_CID_GAMMA</constant>. This control is deprecated
and should not be used in new drivers and applications.</entry>
	  </row>
	  <row>
	    <entry><constant>V4L2_CID_EXPOSURE</constant></entry>
	    <entry>integer</entry>
	    <entry>Exposure (cameras). [Unit?]</entry>
	  </row>
	  <row>
	    <entry><constant>V4L2_CID_AUTOGAIN</constant></entry>
	    <entry>boolean</entry>
	    <entry>Automatic gain/exposure control.</entry>
	  </row>
	  <row>
	    <entry><constant>V4L2_CID_GAIN</constant></entry>
	    <entry>integer</entry>
	    <entry>Gain control.</entry>
	  </row>
	  <row>
	    <entry><constant>V4L2_CID_HFLIP</constant></entry>
	    <entry>boolean</entry>
	    <entry>Mirror the picture horizontally.</entry>
	  </row>
	  <row>
	    <entry><constant>V4L2_CID_VFLIP</constant></entry>
	    <entry>boolean</entry>
	    <entry>Mirror the picture vertically.</entry>
	  </row>
	  <row id="v4l2-power-line-frequency">
	    <entry><constant>V4L2_CID_POWER_LINE_FREQUENCY</constant></entry>
	    <entry>enum</entry>
	    <entry>Enables a power line frequency filter to avoid
flicker. Possible values for <constant>enum v4l2_power_line_frequency</constant> are:
<constant>V4L2_CID_POWER_LINE_FREQUENCY_DISABLED</constant> (0),
<constant>V4L2_CID_POWER_LINE_FREQUENCY_50HZ</constant> (1),
<constant>V4L2_CID_POWER_LINE_FREQUENCY_60HZ</constant> (2) and
<constant>V4L2_CID_POWER_LINE_FREQUENCY_AUTO</constant> (3).</entry>
	  </row>
	  <row>
	    <entry><constant>V4L2_CID_HUE_AUTO</constant></entry>
	    <entry>boolean</entry>
	    <entry>Enables automatic hue control by the device. The
effect of setting <constant>V4L2_CID_HUE</constant> while automatic
hue control is enabled is undefined, drivers should ignore such
request.</entry>
	  </row>
	  <row>
	    <entry><constant>V4L2_CID_WHITE_BALANCE_TEMPERATURE</constant></entry>
	    <entry>integer</entry>
	    <entry>This control specifies the white balance settings
as a color temperature in Kelvin. A driver should have a minimum of
2800 (incandescent) to 6500 (daylight). For more information about
color temperature see <ulink
url="http://en.wikipedia.org/wiki/Color_temperature">Wikipedia</ulink>.</entry>
	  </row>
	  <row>
	    <entry><constant>V4L2_CID_SHARPNESS</constant></entry>
	    <entry>integer</entry>
	    <entry>Adjusts the sharpness filters in a camera. The
minimum value disables the filters, higher values give a sharper
picture.</entry>
	  </row>
	  <row>
	    <entry><constant>V4L2_CID_BACKLIGHT_COMPENSATION</constant></entry>
	    <entry>integer</entry>
	    <entry>Adjusts the backlight compensation in a camera. The
minimum value disables backlight compensation.</entry>
	  </row>
	  <row>
	    <entry><constant>V4L2_CID_CHROMA_AGC</constant></entry>
	    <entry>boolean</entry>
	    <entry>Chroma automatic gain control.</entry>
	  </row>
	  <row>
	    <entry><constant>V4L2_CID_CHROMA_GAIN</constant></entry>
	    <entry>integer</entry>
	    <entry>Adjusts the Chroma gain control (for use when chroma AGC
	    is disabled).</entry>
	  </row>
	  <row>
	    <entry><constant>V4L2_CID_COLOR_KILLER</constant></entry>
	    <entry>boolean</entry>
	    <entry>Enable the color killer (&ie; force a black &amp; white image in case of a weak video signal).</entry>
	  </row>
	  <row id="v4l2-colorfx">
	    <entry><constant>V4L2_CID_COLORFX</constant></entry>
	    <entry>enum</entry>
	    <entry>Selects a color effect. The following values are defined:
	    </entry>
	  </row><row>
	  <entry></entry>
	  <entry></entry>
	    <entrytbl spanname="descr" cols="2">
	      <tbody valign="top">
		<row>
		  <entry><constant>V4L2_COLORFX_NONE</constant>&nbsp;</entry>
		  <entry>Color effect is disabled.</entry>
		</row>
		<row>
		  <entry><constant>V4L2_COLORFX_ANTIQUE</constant>&nbsp;</entry>
		  <entry>An aging (old photo) effect.</entry>
		</row>
		<row>
		  <entry><constant>V4L2_COLORFX_ART_FREEZE</constant>&nbsp;</entry>
		  <entry>Frost color effect.</entry>
		</row>
		<row>
		  <entry><constant>V4L2_COLORFX_AQUA</constant>&nbsp;</entry>
		  <entry>Water color, cool tone.</entry>
		</row>
		<row>
		  <entry><constant>V4L2_COLORFX_BW</constant>&nbsp;</entry>
		  <entry>Black and white.</entry>
		</row>
		<row>
		  <entry><constant>V4L2_COLORFX_EMBOSS</constant>&nbsp;</entry>
		  <entry>Emboss, the highlights and shadows replace light/dark boundaries
		  and low contrast areas are set to a gray background.</entry>
		</row>
		<row>
		  <entry><constant>V4L2_COLORFX_GRASS_GREEN</constant>&nbsp;</entry>
		  <entry>Grass green.</entry>
		</row>
		<row>
		  <entry><constant>V4L2_COLORFX_NEGATIVE</constant>&nbsp;</entry>
		  <entry>Negative.</entry>
		</row>
		<row>
		  <entry><constant>V4L2_COLORFX_SEPIA</constant>&nbsp;</entry>
		  <entry>Sepia tone.</entry>
		</row>
		<row>
		  <entry><constant>V4L2_COLORFX_SKETCH</constant>&nbsp;</entry>
		  <entry>Sketch.</entry>
		</row>
		<row>
		  <entry><constant>V4L2_COLORFX_SKIN_WHITEN</constant>&nbsp;</entry>
		  <entry>Skin whiten.</entry>
		</row>
		<row>
		  <entry><constant>V4L2_COLORFX_SKY_BLUE</constant>&nbsp;</entry>
		  <entry>Sky blue.</entry>
		</row>
		<row>
		  <entry><constant>V4L2_COLORFX_SOLARIZATION</constant>&nbsp;</entry>
		  <entry>Solarization, the image is partially reversed in tone,
		  only color values above or below a certain threshold are inverted.
		  </entry>
		</row>
		<row>
		  <entry><constant>V4L2_COLORFX_SILHOUETTE</constant>&nbsp;</entry>
		  <entry>Silhouette (outline).</entry>
		</row>
		<row>
		  <entry><constant>V4L2_COLORFX_VIVID</constant>&nbsp;</entry>
		  <entry>Vivid colors.</entry>
		</row>
		<row>
		  <entry><constant>V4L2_COLORFX_SET_CBCR</constant>&nbsp;</entry>
		  <entry>The Cb and Cr chroma components are replaced by fixed
		  coefficients determined by <constant>V4L2_CID_COLORFX_CBCR</constant>
		  control.</entry>
		</row>
	      </tbody>
	    </entrytbl>
	  </row>
	  <row>
	    <entry><constant>V4L2_CID_COLORFX_CBCR</constant></entry>
	    <entry>integer</entry>
	    <entry>Determines the Cb and Cr coefficients for <constant>V4L2_COLORFX_SET_CBCR</constant>
	    color effect. Bits [7:0] of the supplied 32 bit value are interpreted as
	    Cr component, bits [15:8] as Cb component and bits [31:16] must be zero.
	  </entry>
	  </row>
	  <row>
	    <entry><constant>V4L2_CID_AUTOBRIGHTNESS</constant></entry>
	    <entry>boolean</entry>
	    <entry>Enable Automatic Brightness.</entry>
	  </row>
	  <row>
	    <entry><constant>V4L2_CID_ROTATE</constant></entry>
	    <entry>integer</entry>
	    <entry>Rotates the image by specified angle. Common angles are 90,
	    270 and 180. Rotating the image to 90 and 270 will reverse the height
	    and width of the display window. It is necessary to set the new height and
	    width of the picture using the &VIDIOC-S-FMT; ioctl according to
	    the rotation angle selected.</entry>
	  </row>
	  <row>
	    <entry><constant>V4L2_CID_BG_COLOR</constant></entry>
	    <entry>integer</entry>
	    <entry>Sets the background color on the current output device.
	    Background color needs to be specified in the RGB24 format. The
	    supplied 32 bit value is interpreted as bits 0-7 Red color information,
	    bits 8-15 Green color information, bits 16-23 Blue color
	    information and bits 24-31 must be zero.</entry>
	  </row>
	  <row>
	    <entry><constant>V4L2_CID_ILLUMINATORS_1</constant>
		<constant>V4L2_CID_ILLUMINATORS_2</constant></entry>
	    <entry>boolean</entry>
	    <entry>Switch on or off the illuminator 1 or 2 of the device
		(usually a microscope).</entry>
	  </row>
	  <row>
	    <entry><constant>V4L2_CID_MIN_BUFFERS_FOR_CAPTURE</constant></entry>
	    <entry>integer</entry>
	    <entry>This is a read-only control that can be read by the application
and used as a hint to determine the number of CAPTURE buffers to pass to REQBUFS.
The value is the minimum number of CAPTURE buffers that is necessary for hardware
to work.</entry>
	  </row>
	  <row>
	    <entry><constant>V4L2_CID_MIN_BUFFERS_FOR_OUTPUT</constant></entry>
	    <entry>integer</entry>
	    <entry>This is a read-only control that can be read by the application
and used as a hint to determine the number of OUTPUT buffers to pass to REQBUFS.
The value is the minimum number of OUTPUT buffers that is necessary for hardware
to work.</entry>
	  </row>
	  <row id="v4l2-alpha-component">
	    <entry><constant>V4L2_CID_ALPHA_COMPONENT</constant></entry>
	    <entry>integer</entry>
	    <entry> Sets the alpha color component on the capture device or on
	    the capture buffer queue of a mem-to-mem device. When a mem-to-mem
	    device produces frame format that includes an alpha component
	    (e.g. <link linkend="rgb-formats">packed RGB image formats</link>)
	    and the alpha value is not defined by the mem-to-mem input data
	    this control lets you select the alpha component value of all
	    pixels. It is applicable to any pixel format that contains an alpha
	    component.
	    </entry>
	  </row>
	  <row>
	    <entry><constant>V4L2_CID_LASTP1</constant></entry>
	    <entry></entry>
	    <entry>End of the predefined control IDs (currently
	      <constant>V4L2_CID_ALPHA_COMPONENT</constant> + 1).</entry>
	  </row>
	  <row>
	    <entry><constant>V4L2_CID_PRIVATE_BASE</constant></entry>
	    <entry></entry>
	    <entry>ID of the first custom (driver specific) control.
Applications depending on particular custom controls should check the
driver name and version, see <xref linkend="querycap" />.</entry>
	  </row>
	</tbody>
      </tgroup>
    </table>

    <para>Applications can enumerate the available controls with the
&VIDIOC-QUERYCTRL; and &VIDIOC-QUERYMENU; ioctls, get and set a
control value with the &VIDIOC-G-CTRL; and &VIDIOC-S-CTRL; ioctls.
Drivers must implement <constant>VIDIOC_QUERYCTRL</constant>,
<constant>VIDIOC_G_CTRL</constant> and
<constant>VIDIOC_S_CTRL</constant> when the device has one or more
controls, <constant>VIDIOC_QUERYMENU</constant> when it has one or
more menu type controls.</para>

    <example>
      <title>Enumerating all controls</title>

      <programlisting>
&v4l2-queryctrl; queryctrl;
&v4l2-querymenu; querymenu;

static void
enumerate_menu (void)
{
	printf ("  Menu items:\n");

	memset (&amp;querymenu, 0, sizeof (querymenu));
	querymenu.id = queryctrl.id;

	for (querymenu.index = queryctrl.minimum;
	     querymenu.index &lt;= queryctrl.maximum;
	      querymenu.index++) {
		if (0 == ioctl (fd, &VIDIOC-QUERYMENU;, &amp;querymenu)) {
			printf ("  %s\n", querymenu.name);
		}
	}
}

memset (&amp;queryctrl, 0, sizeof (queryctrl));

for (queryctrl.id = V4L2_CID_BASE;
     queryctrl.id &lt; V4L2_CID_LASTP1;
     queryctrl.id++) {
	if (0 == ioctl (fd, &VIDIOC-QUERYCTRL;, &amp;queryctrl)) {
		if (queryctrl.flags &amp; V4L2_CTRL_FLAG_DISABLED)
			continue;

		printf ("Control %s\n", queryctrl.name);

		if (queryctrl.type == V4L2_CTRL_TYPE_MENU)
			enumerate_menu ();
	} else {
		if (errno == EINVAL)
			continue;

		perror ("VIDIOC_QUERYCTRL");
		exit (EXIT_FAILURE);
	}
}

for (queryctrl.id = V4L2_CID_PRIVATE_BASE;;
     queryctrl.id++) {
	if (0 == ioctl (fd, &VIDIOC-QUERYCTRL;, &amp;queryctrl)) {
		if (queryctrl.flags &amp; V4L2_CTRL_FLAG_DISABLED)
			continue;

		printf ("Control %s\n", queryctrl.name);

		if (queryctrl.type == V4L2_CTRL_TYPE_MENU)
			enumerate_menu ();
	} else {
		if (errno == EINVAL)
			break;

		perror ("VIDIOC_QUERYCTRL");
		exit (EXIT_FAILURE);
	}
}
</programlisting>
    </example>

    <example>
      <title>Changing controls</title>

      <programlisting>
&v4l2-queryctrl; queryctrl;
&v4l2-control; control;

memset (&amp;queryctrl, 0, sizeof (queryctrl));
queryctrl.id = V4L2_CID_BRIGHTNESS;

if (-1 == ioctl (fd, &VIDIOC-QUERYCTRL;, &amp;queryctrl)) {
	if (errno != EINVAL) {
		perror ("VIDIOC_QUERYCTRL");
		exit (EXIT_FAILURE);
	} else {
		printf ("V4L2_CID_BRIGHTNESS is not supported\n");
	}
} else if (queryctrl.flags &amp; V4L2_CTRL_FLAG_DISABLED) {
	printf ("V4L2_CID_BRIGHTNESS is not supported\n");
} else {
	memset (&amp;control, 0, sizeof (control));
	control.id = V4L2_CID_BRIGHTNESS;
	control.value = queryctrl.default_value;

	if (-1 == ioctl (fd, &VIDIOC-S-CTRL;, &amp;control)) {
		perror ("VIDIOC_S_CTRL");
		exit (EXIT_FAILURE);
	}
}

memset (&amp;control, 0, sizeof (control));
control.id = V4L2_CID_CONTRAST;

if (0 == ioctl (fd, &VIDIOC-G-CTRL;, &amp;control)) {
	control.value += 1;

	/* The driver may clamp the value or return ERANGE, ignored here */

	if (-1 == ioctl (fd, &VIDIOC-S-CTRL;, &amp;control)
	    &amp;&amp; errno != ERANGE) {
		perror ("VIDIOC_S_CTRL");
		exit (EXIT_FAILURE);
	}
/* Ignore if V4L2_CID_CONTRAST is unsupported */
} else if (errno != EINVAL) {
	perror ("VIDIOC_G_CTRL");
	exit (EXIT_FAILURE);
}

control.id = V4L2_CID_AUDIO_MUTE;
control.value = TRUE; /* silence */

/* Errors ignored */
ioctl (fd, VIDIOC_S_CTRL, &amp;control);
</programlisting>
    </example>
  </section>

  <section id="extended-controls">
    <title>Extended Controls</title>

    <section>
      <title>Introduction</title>

      <para>The control mechanism as originally designed was meant
to be used for user settings (brightness, saturation, etc). However,
it turned out to be a very useful model for implementing more
complicated driver APIs where each driver implements only a subset of
a larger API.</para>

      <para>The MPEG encoding API was the driving force behind
designing and implementing this extended control mechanism: the MPEG
standard is quite large and the currently supported hardware MPEG
encoders each only implement a subset of this standard. Further more,
many parameters relating to how the video is encoded into an MPEG
stream are specific to the MPEG encoding chip since the MPEG standard
only defines the format of the resulting MPEG stream, not how the
video is actually encoded into that format.</para>

      <para>Unfortunately, the original control API lacked some
features needed for these new uses and so it was extended into the
(not terribly originally named) extended control API.</para>

      <para>Even though the MPEG encoding API was the first effort
to use the Extended Control API, nowadays there are also other classes
of Extended Controls, such as Camera Controls and FM Transmitter Controls.
The Extended Controls API as well as all Extended Controls classes are
described in the following text.</para>
    </section>

    <section>
      <title>The Extended Control API</title>

      <para>Three new ioctls are available: &VIDIOC-G-EXT-CTRLS;,
&VIDIOC-S-EXT-CTRLS; and &VIDIOC-TRY-EXT-CTRLS;. These ioctls act on
arrays of controls (as opposed to the &VIDIOC-G-CTRL; and
&VIDIOC-S-CTRL; ioctls that act on a single control). This is needed
since it is often required to atomically change several controls at
once.</para>

      <para>Each of the new ioctls expects a pointer to a
&v4l2-ext-controls;. This structure contains a pointer to the control
array, a count of the number of controls in that array and a control
class. Control classes are used to group similar controls into a
single class. For example, control class
<constant>V4L2_CTRL_CLASS_USER</constant> contains all user controls
(&ie; all controls that can also be set using the old
<constant>VIDIOC_S_CTRL</constant> ioctl). Control class
<constant>V4L2_CTRL_CLASS_MPEG</constant> contains all controls
relating to MPEG encoding, etc.</para>

      <para>All controls in the control array must belong to the
specified control class. An error is returned if this is not the
case.</para>

      <para>It is also possible to use an empty control array (count
== 0) to check whether the specified control class is
supported.</para>

      <para>The control array is a &v4l2-ext-control; array. The
<structname>v4l2_ext_control</structname> structure is very similar to
&v4l2-control;, except for the fact that it also allows for 64-bit
values and pointers to be passed.</para>

      <para>It is important to realize that due to the flexibility of
controls it is necessary to check whether the control you want to set
actually is supported in the driver and what the valid range of values
is. So use the &VIDIOC-QUERYCTRL; and &VIDIOC-QUERYMENU; ioctls to
check this. Also note that it is possible that some of the menu
indices in a control of type <constant>V4L2_CTRL_TYPE_MENU</constant>
may not be supported (<constant>VIDIOC_QUERYMENU</constant> will
return an error). A good example is the list of supported MPEG audio
bitrates. Some drivers only support one or two bitrates, others
support a wider range.</para>

      <para>
	All controls use machine endianness.
      </para>
    </section>

    <section>
      <title>Enumerating Extended Controls</title>

      <para>The recommended way to enumerate over the extended
controls is by using &VIDIOC-QUERYCTRL; in combination with the
<constant>V4L2_CTRL_FLAG_NEXT_CTRL</constant> flag:</para>

      <informalexample>
	<programlisting>
&v4l2-queryctrl; qctrl;

qctrl.id = V4L2_CTRL_FLAG_NEXT_CTRL;
while (0 == ioctl (fd, &VIDIOC-QUERYCTRL;, &amp;qctrl)) {
	/* ... */
	qctrl.id |= V4L2_CTRL_FLAG_NEXT_CTRL;
}
</programlisting>
      </informalexample>

      <para>The initial control ID is set to 0 ORed with the
<constant>V4L2_CTRL_FLAG_NEXT_CTRL</constant> flag. The
<constant>VIDIOC_QUERYCTRL</constant> ioctl will return the first
control with a higher ID than the specified one. When no such controls
are found an error is returned.</para>

      <para>If you want to get all controls within a specific control
class, then you can set the initial
<structfield>qctrl.id</structfield> value to the control class and add
an extra check to break out of the loop when a control of another
control class is found:</para>

      <informalexample>
	<programlisting>
qctrl.id = V4L2_CTRL_CLASS_MPEG | V4L2_CTRL_FLAG_NEXT_CTRL;
while (0 == ioctl (fd, &VIDIOC-QUERYCTRL;, &amp;qctrl)) {
	if (V4L2_CTRL_ID2CLASS (qctrl.id) != V4L2_CTRL_CLASS_MPEG)
		break;
		/* ... */
		qctrl.id |= V4L2_CTRL_FLAG_NEXT_CTRL;
	}
</programlisting>
      </informalexample>

      <para>The 32-bit <structfield>qctrl.id</structfield> value is
subdivided into three bit ranges: the top 4 bits are reserved for
flags (&eg; <constant>V4L2_CTRL_FLAG_NEXT_CTRL</constant>) and are not
actually part of the ID. The remaining 28 bits form the control ID, of
which the most significant 12 bits define the control class and the
least significant 16 bits identify the control within the control
class. It is guaranteed that these last 16 bits are always non-zero
for controls. The range of 0x1000 and up are reserved for
driver-specific controls. The macro
<constant>V4L2_CTRL_ID2CLASS(id)</constant> returns the control class
ID based on a control ID.</para>

      <para>If the driver does not support extended controls, then
<constant>VIDIOC_QUERYCTRL</constant> will fail when used in
combination with <constant>V4L2_CTRL_FLAG_NEXT_CTRL</constant>. In
that case the old method of enumerating control should be used (see
1.8). But if it is supported, then it is guaranteed to enumerate over
all controls, including driver-private controls.</para>
    </section>

    <section>
      <title>Creating Control Panels</title>

      <para>It is possible to create control panels for a graphical
user interface where the user can select the various controls.
Basically you will have to iterate over all controls using the method
described above. Each control class starts with a control of type
<constant>V4L2_CTRL_TYPE_CTRL_CLASS</constant>.
<constant>VIDIOC_QUERYCTRL</constant> will return the name of this
control class which can be used as the title of a tab page within a
control panel.</para>

      <para>The flags field of &v4l2-queryctrl; also contains hints on
the behavior of the control. See the &VIDIOC-QUERYCTRL; documentation
for more details.</para>
    </section>

    <section id="mpeg-controls">
      <title>MPEG Control Reference</title>

      <para>Below all controls within the MPEG control class are
described. First the generic controls, then controls specific for
certain hardware.</para>

      <section>
	<title>Generic MPEG Controls</title>

	<table pgwide="1" frame="none" id="mpeg-control-id">
	  <title>MPEG Control IDs</title>
	  <tgroup cols="4">
	    <colspec colname="c1" colwidth="1*" />
	    <colspec colname="c2" colwidth="6*" />
	    <colspec colname="c3" colwidth="2*" />
	    <colspec colname="c4" colwidth="6*" />
	    <spanspec namest="c1" nameend="c2" spanname="id" />
	    <spanspec namest="c2" nameend="c4" spanname="descr" />
	    <thead>
	      <row>
		<entry spanname="id" align="left">ID</entry>
		<entry align="left">Type</entry>
	      </row><row rowsep="1"><entry spanname="descr" align="left">Description</entry>
	      </row>
	    </thead>
	    <tbody valign="top">
	      <row><entry></entry></row>
	      <row>
		<entry spanname="id"><constant>V4L2_CID_MPEG_CLASS</constant>&nbsp;</entry>
		<entry>class</entry>
	      </row><row><entry spanname="descr">The MPEG class
descriptor. Calling &VIDIOC-QUERYCTRL; for this control will return a
description of this control class. This description can be used as the
caption of a Tab page in a GUI, for example.</entry>
	      </row>
	      <row><entry></entry></row>
	      <row id="v4l2-mpeg-stream-type">
		<entry spanname="id"><constant>V4L2_CID_MPEG_STREAM_TYPE</constant>&nbsp;</entry>
		<entry>enum&nbsp;v4l2_mpeg_stream_type</entry>
	      </row><row><entry spanname="descr">The MPEG-1, -2 or -4
output stream type. One cannot assume anything here. Each hardware
MPEG encoder tends to support different subsets of the available MPEG
stream types. This control is specific to multiplexed MPEG streams.
The currently defined stream types are:</entry>
	      </row>
	      <row>
		<entrytbl spanname="descr" cols="2">
		  <tbody valign="top">
		    <row>
		      <entry><constant>V4L2_MPEG_STREAM_TYPE_MPEG2_PS</constant>&nbsp;</entry>
		      <entry>MPEG-2 program stream</entry>
		    </row>
		    <row>
		      <entry><constant>V4L2_MPEG_STREAM_TYPE_MPEG2_TS</constant>&nbsp;</entry>
		      <entry>MPEG-2 transport stream</entry>
		    </row>
		    <row>
		      <entry><constant>V4L2_MPEG_STREAM_TYPE_MPEG1_SS</constant>&nbsp;</entry>
		      <entry>MPEG-1 system stream</entry>
		    </row>
		    <row>
		      <entry><constant>V4L2_MPEG_STREAM_TYPE_MPEG2_DVD</constant>&nbsp;</entry>
		      <entry>MPEG-2 DVD-compatible stream</entry>
		    </row>
		    <row>
		      <entry><constant>V4L2_MPEG_STREAM_TYPE_MPEG1_VCD</constant>&nbsp;</entry>
		      <entry>MPEG-1 VCD-compatible stream</entry>
		    </row>
		    <row>
		      <entry><constant>V4L2_MPEG_STREAM_TYPE_MPEG2_SVCD</constant>&nbsp;</entry>
		      <entry>MPEG-2 SVCD-compatible stream</entry>
		    </row>
		  </tbody>
		</entrytbl>
	      </row>
	      <row><entry></entry></row>
	      <row>
		<entry spanname="id"><constant>V4L2_CID_MPEG_STREAM_PID_PMT</constant>&nbsp;</entry>
		<entry>integer</entry>
	      </row><row><entry spanname="descr">Program Map Table
Packet ID for the MPEG transport stream (default 16)</entry>
	      </row>
	      <row><entry></entry></row>
	      <row>
		<entry spanname="id"><constant>V4L2_CID_MPEG_STREAM_PID_AUDIO</constant>&nbsp;</entry>
		<entry>integer</entry>
	      </row><row><entry spanname="descr">Audio Packet ID for
the MPEG transport stream (default 256)</entry>
	      </row>
	      <row><entry></entry></row>
	      <row>
		<entry spanname="id"><constant>V4L2_CID_MPEG_STREAM_PID_VIDEO</constant>&nbsp;</entry>
		<entry>integer</entry>
	      </row><row><entry spanname="descr">Video Packet ID for
the MPEG transport stream (default 260)</entry>
	      </row>
	      <row><entry></entry></row>
	      <row>
		<entry spanname="id"><constant>V4L2_CID_MPEG_STREAM_PID_PCR</constant>&nbsp;</entry>
		<entry>integer</entry>
	      </row><row><entry spanname="descr">Packet ID for the
MPEG transport stream carrying PCR fields (default 259)</entry>
	      </row>
	      <row><entry></entry></row>
	      <row>
		<entry spanname="id"><constant>V4L2_CID_MPEG_STREAM_PES_ID_AUDIO</constant>&nbsp;</entry>
		<entry>integer</entry>
	      </row><row><entry spanname="descr">Audio ID for MPEG
PES</entry>
	      </row>
	      <row><entry></entry></row>
	      <row>
		<entry spanname="id"><constant>V4L2_CID_MPEG_STREAM_PES_ID_VIDEO</constant>&nbsp;</entry>
		<entry>integer</entry>
	      </row><row><entry spanname="descr">Video ID for MPEG
PES</entry>
	      </row>
	      <row><entry></entry></row>
	      <row id="v4l2-mpeg-stream-vbi-fmt">
		<entry spanname="id"><constant>V4L2_CID_MPEG_STREAM_VBI_FMT</constant>&nbsp;</entry>
		<entry>enum&nbsp;v4l2_mpeg_stream_vbi_fmt</entry>
	      </row><row><entry spanname="descr">Some cards can embed
VBI data (&eg; Closed Caption, Teletext) into the MPEG stream. This
control selects whether VBI data should be embedded, and if so, what
embedding method should be used. The list of possible VBI formats
depends on the driver. The currently defined VBI format types
are:</entry>
	      </row>
	      <row>
		<entrytbl spanname="descr" cols="2">
		  <tbody valign="top">
		    <row>
		      <entry><constant>V4L2_MPEG_STREAM_VBI_FMT_NONE</constant>&nbsp;</entry>
		      <entry>No VBI in the MPEG stream</entry>
		    </row>
		    <row>
		      <entry><constant>V4L2_MPEG_STREAM_VBI_FMT_IVTV</constant>&nbsp;</entry>
		      <entry>VBI in private packets, IVTV format (documented
in the kernel sources in the file <filename>Documentation/video4linux/cx2341x/README.vbi</filename>)</entry>
		    </row>
		  </tbody>
		</entrytbl>
	      </row>
	      <row><entry></entry></row>
	      <row id="v4l2-mpeg-audio-sampling-freq">
		<entry spanname="id"><constant>V4L2_CID_MPEG_AUDIO_SAMPLING_FREQ</constant>&nbsp;</entry>
		<entry>enum&nbsp;v4l2_mpeg_audio_sampling_freq</entry>
	      </row><row><entry spanname="descr">MPEG Audio sampling
frequency. Possible values are:</entry>
	      </row>
	      <row>
		<entrytbl spanname="descr" cols="2">
		  <tbody valign="top">
		    <row>
		      <entry><constant>V4L2_MPEG_AUDIO_SAMPLING_FREQ_44100</constant>&nbsp;</entry>
		      <entry>44.1 kHz</entry>
		    </row>
		    <row>
		      <entry><constant>V4L2_MPEG_AUDIO_SAMPLING_FREQ_48000</constant>&nbsp;</entry>
		      <entry>48 kHz</entry>
		    </row>
		    <row>
		      <entry><constant>V4L2_MPEG_AUDIO_SAMPLING_FREQ_32000</constant>&nbsp;</entry>
		      <entry>32 kHz</entry>
		    </row>
		  </tbody>
		</entrytbl>
	      </row>
	      <row><entry></entry></row>
	      <row id="v4l2-mpeg-audio-encoding">
		<entry spanname="id"><constant>V4L2_CID_MPEG_AUDIO_ENCODING</constant>&nbsp;</entry>
		<entry>enum&nbsp;v4l2_mpeg_audio_encoding</entry>
	      </row><row><entry spanname="descr">MPEG Audio encoding.
This control is specific to multiplexed MPEG streams.
Possible values are:</entry>
	      </row>
	      <row>
		<entrytbl spanname="descr" cols="2">
		  <tbody valign="top">
		    <row>
		      <entry><constant>V4L2_MPEG_AUDIO_ENCODING_LAYER_1</constant>&nbsp;</entry>
		      <entry>MPEG-1/2 Layer I encoding</entry>
		    </row>
		    <row>
		      <entry><constant>V4L2_MPEG_AUDIO_ENCODING_LAYER_2</constant>&nbsp;</entry>
		      <entry>MPEG-1/2 Layer II encoding</entry>
		    </row>
		    <row>
		      <entry><constant>V4L2_MPEG_AUDIO_ENCODING_LAYER_3</constant>&nbsp;</entry>
		      <entry>MPEG-1/2 Layer III encoding</entry>
		    </row>
		    <row>
		      <entry><constant>V4L2_MPEG_AUDIO_ENCODING_AAC</constant>&nbsp;</entry>
		      <entry>MPEG-2/4 AAC (Advanced Audio Coding)</entry>
		    </row>
		    <row>
		      <entry><constant>V4L2_MPEG_AUDIO_ENCODING_AC3</constant>&nbsp;</entry>
		      <entry>AC-3 aka ATSC A/52 encoding</entry>
		    </row>
		  </tbody>
		</entrytbl>
	      </row>
	      <row><entry></entry></row>
	      <row id="v4l2-mpeg-audio-l1-bitrate">
		<entry spanname="id"><constant>V4L2_CID_MPEG_AUDIO_L1_BITRATE</constant>&nbsp;</entry>
		<entry>enum&nbsp;v4l2_mpeg_audio_l1_bitrate</entry>
	      </row><row><entry spanname="descr">MPEG-1/2 Layer I bitrate.
Possible values are:</entry>
	      </row>
	      <row>
		<entrytbl spanname="descr" cols="2">
		  <tbody valign="top">
		    <row>
		      <entry><constant>V4L2_MPEG_AUDIO_L1_BITRATE_32K</constant>&nbsp;</entry>
		      <entry>32 kbit/s</entry></row>
		    <row>
		      <entry><constant>V4L2_MPEG_AUDIO_L1_BITRATE_64K</constant>&nbsp;</entry>
		      <entry>64 kbit/s</entry>
		    </row>
		    <row>
		      <entry><constant>V4L2_MPEG_AUDIO_L1_BITRATE_96K</constant>&nbsp;</entry>
		      <entry>96 kbit/s</entry>
		    </row>
		    <row>
		      <entry><constant>V4L2_MPEG_AUDIO_L1_BITRATE_128K</constant>&nbsp;</entry>
		      <entry>128 kbit/s</entry>
		    </row>
		    <row>
		      <entry><constant>V4L2_MPEG_AUDIO_L1_BITRATE_160K</constant>&nbsp;</entry>
		      <entry>160 kbit/s</entry>
		    </row>
		    <row>
		      <entry><constant>V4L2_MPEG_AUDIO_L1_BITRATE_192K</constant>&nbsp;</entry>
		      <entry>192 kbit/s</entry>
		    </row>
		    <row>
		      <entry><constant>V4L2_MPEG_AUDIO_L1_BITRATE_224K</constant>&nbsp;</entry>
		      <entry>224 kbit/s</entry>
		    </row>
		    <row>
		      <entry><constant>V4L2_MPEG_AUDIO_L1_BITRATE_256K</constant>&nbsp;</entry>
		      <entry>256 kbit/s</entry>
		    </row>
		    <row>
		      <entry><constant>V4L2_MPEG_AUDIO_L1_BITRATE_288K</constant>&nbsp;</entry>
		      <entry>288 kbit/s</entry>
		    </row>
		    <row>
		      <entry><constant>V4L2_MPEG_AUDIO_L1_BITRATE_320K</constant>&nbsp;</entry>
		      <entry>320 kbit/s</entry>
		    </row>
		    <row>
		      <entry><constant>V4L2_MPEG_AUDIO_L1_BITRATE_352K</constant>&nbsp;</entry>
		      <entry>352 kbit/s</entry>
		    </row>
		    <row>
		      <entry><constant>V4L2_MPEG_AUDIO_L1_BITRATE_384K</constant>&nbsp;</entry>
		      <entry>384 kbit/s</entry>
		    </row>
		    <row>
		      <entry><constant>V4L2_MPEG_AUDIO_L1_BITRATE_416K</constant>&nbsp;</entry>
		      <entry>416 kbit/s</entry>
		    </row>
		    <row>
		      <entry><constant>V4L2_MPEG_AUDIO_L1_BITRATE_448K</constant>&nbsp;</entry>
		      <entry>448 kbit/s</entry>
		    </row>
		  </tbody>
		</entrytbl>
	      </row>
	      <row><entry></entry></row>
	      <row id="v4l2-mpeg-audio-l2-bitrate">
		<entry spanname="id"><constant>V4L2_CID_MPEG_AUDIO_L2_BITRATE</constant>&nbsp;</entry>
		<entry>enum&nbsp;v4l2_mpeg_audio_l2_bitrate</entry>
	      </row><row><entry spanname="descr">MPEG-1/2 Layer II bitrate.
Possible values are:</entry>
	      </row>
	      <row>
		<entrytbl spanname="descr" cols="2">
		  <tbody valign="top">
		    <row>
		      <entry><constant>V4L2_MPEG_AUDIO_L2_BITRATE_32K</constant>&nbsp;</entry>
		      <entry>32 kbit/s</entry>
		    </row>
		    <row>
		      <entry><constant>V4L2_MPEG_AUDIO_L2_BITRATE_48K</constant>&nbsp;</entry>
		      <entry>48 kbit/s</entry>
		    </row>
		    <row>
		      <entry><constant>V4L2_MPEG_AUDIO_L2_BITRATE_56K</constant>&nbsp;</entry>
		      <entry>56 kbit/s</entry>
		    </row>
		    <row>
		      <entry><constant>V4L2_MPEG_AUDIO_L2_BITRATE_64K</constant>&nbsp;</entry>
		      <entry>64 kbit/s</entry>
		    </row>
		    <row>
		      <entry><constant>V4L2_MPEG_AUDIO_L2_BITRATE_80K</constant>&nbsp;</entry>
		      <entry>80 kbit/s</entry>
		    </row>
		    <row>
		      <entry><constant>V4L2_MPEG_AUDIO_L2_BITRATE_96K</constant>&nbsp;</entry>
		      <entry>96 kbit/s</entry>
		    </row>
		    <row>
		      <entry><constant>V4L2_MPEG_AUDIO_L2_BITRATE_112K</constant>&nbsp;</entry>
		      <entry>112 kbit/s</entry>
		    </row>
		    <row>
		      <entry><constant>V4L2_MPEG_AUDIO_L2_BITRATE_128K</constant>&nbsp;</entry>
		      <entry>128 kbit/s</entry>
		    </row>
		    <row>
		      <entry><constant>V4L2_MPEG_AUDIO_L2_BITRATE_160K</constant>&nbsp;</entry>
		      <entry>160 kbit/s</entry>
		    </row>
		    <row>
		      <entry><constant>V4L2_MPEG_AUDIO_L2_BITRATE_192K</constant>&nbsp;</entry>
		      <entry>192 kbit/s</entry>
		    </row>
		    <row>
		      <entry><constant>V4L2_MPEG_AUDIO_L2_BITRATE_224K</constant>&nbsp;</entry>
		      <entry>224 kbit/s</entry>
		    </row>
		    <row>
		      <entry><constant>V4L2_MPEG_AUDIO_L2_BITRATE_256K</constant>&nbsp;</entry>
		      <entry>256 kbit/s</entry>
		    </row>
		    <row>
		      <entry><constant>V4L2_MPEG_AUDIO_L2_BITRATE_320K</constant>&nbsp;</entry>
		      <entry>320 kbit/s</entry>
		    </row>
		    <row>
		      <entry><constant>V4L2_MPEG_AUDIO_L2_BITRATE_384K</constant>&nbsp;</entry>
		      <entry>384 kbit/s</entry>
		    </row>
		  </tbody>
		</entrytbl>
	      </row>
	      <row><entry></entry></row>
	      <row id="v4l2-mpeg-audio-l3-bitrate">
		<entry spanname="id"><constant>V4L2_CID_MPEG_AUDIO_L3_BITRATE</constant>&nbsp;</entry>
		<entry>enum&nbsp;v4l2_mpeg_audio_l3_bitrate</entry>
	      </row><row><entry spanname="descr">MPEG-1/2 Layer III bitrate.
Possible values are:</entry>
	      </row>
	      <row>
		<entrytbl spanname="descr" cols="2">
		  <tbody valign="top">
		    <row>
		      <entry><constant>V4L2_MPEG_AUDIO_L3_BITRATE_32K</constant>&nbsp;</entry>
		      <entry>32 kbit/s</entry>
		    </row>
		    <row>
		      <entry><constant>V4L2_MPEG_AUDIO_L3_BITRATE_40K</constant>&nbsp;</entry>
		      <entry>40 kbit/s</entry>
		    </row>
		    <row>
		      <entry><constant>V4L2_MPEG_AUDIO_L3_BITRATE_48K</constant>&nbsp;</entry>
		      <entry>48 kbit/s</entry>
		    </row>
		    <row>
		      <entry><constant>V4L2_MPEG_AUDIO_L3_BITRATE_56K</constant>&nbsp;</entry>
		      <entry>56 kbit/s</entry>
		    </row>
		    <row>
		      <entry><constant>V4L2_MPEG_AUDIO_L3_BITRATE_64K</constant>&nbsp;</entry>
		      <entry>64 kbit/s</entry>
		    </row>
		    <row>
		      <entry><constant>V4L2_MPEG_AUDIO_L3_BITRATE_80K</constant>&nbsp;</entry>
		      <entry>80 kbit/s</entry>
		    </row>
		    <row>
		      <entry><constant>V4L2_MPEG_AUDIO_L3_BITRATE_96K</constant>&nbsp;</entry>
		      <entry>96 kbit/s</entry>
		    </row>
		    <row>
		      <entry><constant>V4L2_MPEG_AUDIO_L3_BITRATE_112K</constant>&nbsp;</entry>
		      <entry>112 kbit/s</entry>
		    </row>
		    <row>
		      <entry><constant>V4L2_MPEG_AUDIO_L3_BITRATE_128K</constant>&nbsp;</entry>
		      <entry>128 kbit/s</entry>
		    </row>
		    <row>
		      <entry><constant>V4L2_MPEG_AUDIO_L3_BITRATE_160K</constant>&nbsp;</entry>
		      <entry>160 kbit/s</entry>
		    </row>
		    <row>
		      <entry><constant>V4L2_MPEG_AUDIO_L3_BITRATE_192K</constant>&nbsp;</entry>
		      <entry>192 kbit/s</entry>
		    </row>
		    <row>
		      <entry><constant>V4L2_MPEG_AUDIO_L3_BITRATE_224K</constant>&nbsp;</entry>
		      <entry>224 kbit/s</entry>
		    </row>
		    <row>
		      <entry><constant>V4L2_MPEG_AUDIO_L3_BITRATE_256K</constant>&nbsp;</entry>
		      <entry>256 kbit/s</entry>
		    </row>
		    <row>
		      <entry><constant>V4L2_MPEG_AUDIO_L3_BITRATE_320K</constant>&nbsp;</entry>
		      <entry>320 kbit/s</entry>
		    </row>
		  </tbody>
		</entrytbl>
	      </row>
	      <row><entry></entry></row>
	      <row>
		<entry spanname="id"><constant>V4L2_CID_MPEG_AUDIO_AAC_BITRATE</constant>&nbsp;</entry>
		<entry>integer</entry>
	      </row><row><entry spanname="descr">AAC bitrate in bits per second.</entry>
	      </row>
	      <row><entry></entry></row>
	      <row id="v4l2-mpeg-audio-ac3-bitrate">
		<entry spanname="id"><constant>V4L2_CID_MPEG_AUDIO_AC3_BITRATE</constant>&nbsp;</entry>
		<entry>enum&nbsp;v4l2_mpeg_audio_ac3_bitrate</entry>
	      </row><row><entry spanname="descr">AC-3 bitrate.
Possible values are:</entry>
	      </row>
	      <row>
		<entrytbl spanname="descr" cols="2">
		  <tbody valign="top">
		    <row>
		      <entry><constant>V4L2_MPEG_AUDIO_AC3_BITRATE_32K</constant>&nbsp;</entry>
		      <entry>32 kbit/s</entry>
		    </row>
		    <row>
		      <entry><constant>V4L2_MPEG_AUDIO_AC3_BITRATE_40K</constant>&nbsp;</entry>
		      <entry>40 kbit/s</entry>
		    </row>
		    <row>
		      <entry><constant>V4L2_MPEG_AUDIO_AC3_BITRATE_48K</constant>&nbsp;</entry>
		      <entry>48 kbit/s</entry>
		    </row>
		    <row>
		      <entry><constant>V4L2_MPEG_AUDIO_AC3_BITRATE_56K</constant>&nbsp;</entry>
		      <entry>56 kbit/s</entry>
		    </row>
		    <row>
		      <entry><constant>V4L2_MPEG_AUDIO_AC3_BITRATE_64K</constant>&nbsp;</entry>
		      <entry>64 kbit/s</entry>
		    </row>
		    <row>
		      <entry><constant>V4L2_MPEG_AUDIO_AC3_BITRATE_80K</constant>&nbsp;</entry>
		      <entry>80 kbit/s</entry>
		    </row>
		    <row>
		      <entry><constant>V4L2_MPEG_AUDIO_AC3_BITRATE_96K</constant>&nbsp;</entry>
		      <entry>96 kbit/s</entry>
		    </row>
		    <row>
		      <entry><constant>V4L2_MPEG_AUDIO_AC3_BITRATE_112K</constant>&nbsp;</entry>
		      <entry>112 kbit/s</entry>
		    </row>
		    <row>
		      <entry><constant>V4L2_MPEG_AUDIO_AC3_BITRATE_128K</constant>&nbsp;</entry>
		      <entry>128 kbit/s</entry>
		    </row>
		    <row>
		      <entry><constant>V4L2_MPEG_AUDIO_AC3_BITRATE_160K</constant>&nbsp;</entry>
		      <entry>160 kbit/s</entry>
		    </row>
		    <row>
		      <entry><constant>V4L2_MPEG_AUDIO_AC3_BITRATE_192K</constant>&nbsp;</entry>
		      <entry>192 kbit/s</entry>
		    </row>
		    <row>
		      <entry><constant>V4L2_MPEG_AUDIO_AC3_BITRATE_224K</constant>&nbsp;</entry>
		      <entry>224 kbit/s</entry>
		    </row>
		    <row>
		      <entry><constant>V4L2_MPEG_AUDIO_AC3_BITRATE_256K</constant>&nbsp;</entry>
		      <entry>256 kbit/s</entry>
		    </row>
		    <row>
		      <entry><constant>V4L2_MPEG_AUDIO_AC3_BITRATE_320K</constant>&nbsp;</entry>
		      <entry>320 kbit/s</entry>
		    </row>
		    <row>
		      <entry><constant>V4L2_MPEG_AUDIO_AC3_BITRATE_384K</constant>&nbsp;</entry>
		      <entry>384 kbit/s</entry>
		    </row>
		    <row>
		      <entry><constant>V4L2_MPEG_AUDIO_AC3_BITRATE_448K</constant>&nbsp;</entry>
		      <entry>448 kbit/s</entry>
		    </row>
		    <row>
		      <entry><constant>V4L2_MPEG_AUDIO_AC3_BITRATE_512K</constant>&nbsp;</entry>
		      <entry>512 kbit/s</entry>
		    </row>
		    <row>
		      <entry><constant>V4L2_MPEG_AUDIO_AC3_BITRATE_576K</constant>&nbsp;</entry>
		      <entry>576 kbit/s</entry>
		    </row>
		    <row>
		      <entry><constant>V4L2_MPEG_AUDIO_AC3_BITRATE_640K</constant>&nbsp;</entry>
		      <entry>640 kbit/s</entry>
		    </row>
		  </tbody>
		</entrytbl>
	      </row>
	      <row><entry></entry></row>
	      <row id="v4l2-mpeg-audio-mode">
		<entry spanname="id"><constant>V4L2_CID_MPEG_AUDIO_MODE</constant>&nbsp;</entry>
		<entry>enum&nbsp;v4l2_mpeg_audio_mode</entry>
	      </row><row><entry spanname="descr">MPEG Audio mode.
Possible values are:</entry>
	      </row>
	      <row>
		<entrytbl spanname="descr" cols="2">
		  <tbody valign="top">
		    <row>
		      <entry><constant>V4L2_MPEG_AUDIO_MODE_STEREO</constant>&nbsp;</entry>
		      <entry>Stereo</entry>
		    </row>
		    <row>
		      <entry><constant>V4L2_MPEG_AUDIO_MODE_JOINT_STEREO</constant>&nbsp;</entry>
		      <entry>Joint Stereo</entry>
		    </row>
		    <row>
		      <entry><constant>V4L2_MPEG_AUDIO_MODE_DUAL</constant>&nbsp;</entry>
		      <entry>Bilingual</entry>
		    </row>
		    <row>
		      <entry><constant>V4L2_MPEG_AUDIO_MODE_MONO</constant>&nbsp;</entry>
		      <entry>Mono</entry>
		    </row>
		  </tbody>
		</entrytbl>
	      </row>
	      <row><entry></entry></row>
	      <row id="v4l2-mpeg-audio-mode-extension">
		<entry spanname="id"><constant>V4L2_CID_MPEG_AUDIO_MODE_EXTENSION</constant>&nbsp;</entry>
		<entry>enum&nbsp;v4l2_mpeg_audio_mode_extension</entry>
	      </row><row><entry spanname="descr">Joint Stereo
audio mode extension. In Layer I and II they indicate which subbands
are in intensity stereo. All other subbands are coded in stereo. Layer
III is not (yet) supported. Possible values
are:</entry>
	      </row>
	      <row>
		<entrytbl spanname="descr" cols="2">
		  <tbody valign="top">
		    <row>
		      <entry><constant>V4L2_MPEG_AUDIO_MODE_EXTENSION_BOUND_4</constant>&nbsp;</entry>
		      <entry>Subbands 4-31 in intensity stereo</entry>
		    </row>
		    <row>
		      <entry><constant>V4L2_MPEG_AUDIO_MODE_EXTENSION_BOUND_8</constant>&nbsp;</entry>
		      <entry>Subbands 8-31 in intensity stereo</entry>
		    </row>
		    <row>
		      <entry><constant>V4L2_MPEG_AUDIO_MODE_EXTENSION_BOUND_12</constant>&nbsp;</entry>
		      <entry>Subbands 12-31 in intensity stereo</entry>
		    </row>
		    <row>
		      <entry><constant>V4L2_MPEG_AUDIO_MODE_EXTENSION_BOUND_16</constant>&nbsp;</entry>
		      <entry>Subbands 16-31 in intensity stereo</entry>
		    </row>
		  </tbody>
		</entrytbl>
	      </row>
	      <row><entry></entry></row>
	      <row id="v4l2-mpeg-audio-emphasis">
		<entry spanname="id"><constant>V4L2_CID_MPEG_AUDIO_EMPHASIS</constant>&nbsp;</entry>
		<entry>enum&nbsp;v4l2_mpeg_audio_emphasis</entry>
	      </row><row><entry spanname="descr">Audio Emphasis.
Possible values are:</entry>
	      </row>
	      <row>
		<entrytbl spanname="descr" cols="2">
		  <tbody valign="top">
		    <row>
		      <entry><constant>V4L2_MPEG_AUDIO_EMPHASIS_NONE</constant>&nbsp;</entry>
		      <entry>None</entry>
		    </row>
		    <row>
		      <entry><constant>V4L2_MPEG_AUDIO_EMPHASIS_50_DIV_15_uS</constant>&nbsp;</entry>
		      <entry>50/15 microsecond emphasis</entry>
		    </row>
		    <row>
		      <entry><constant>V4L2_MPEG_AUDIO_EMPHASIS_CCITT_J17</constant>&nbsp;</entry>
		      <entry>CCITT J.17</entry>
		    </row>
		  </tbody>
		</entrytbl>
	      </row>
	      <row><entry></entry></row>
	      <row id="v4l2-mpeg-audio-crc">
		<entry spanname="id"><constant>V4L2_CID_MPEG_AUDIO_CRC</constant>&nbsp;</entry>
		<entry>enum&nbsp;v4l2_mpeg_audio_crc</entry>
	      </row><row><entry spanname="descr">CRC method. Possible
values are:</entry>
	      </row>
	      <row>
		<entrytbl spanname="descr" cols="2">
		  <tbody valign="top">
		    <row>
		      <entry><constant>V4L2_MPEG_AUDIO_CRC_NONE</constant>&nbsp;</entry>
		      <entry>None</entry>
		    </row>
		    <row>
		      <entry><constant>V4L2_MPEG_AUDIO_CRC_CRC16</constant>&nbsp;</entry>
		      <entry>16 bit parity check</entry>
		    </row>
		  </tbody>
		</entrytbl>
	      </row>
	      <row><entry></entry></row>
	      <row>
		<entry spanname="id"><constant>V4L2_CID_MPEG_AUDIO_MUTE</constant>&nbsp;</entry>
		<entry>boolean</entry>
	      </row><row><entry spanname="descr">Mutes the audio when
capturing. This is not done by muting audio hardware, which can still
produce a slight hiss, but in the encoder itself, guaranteeing a fixed
and reproducible audio bitstream. 0 = unmuted, 1 = muted.</entry>
	      </row>
	      <row><entry></entry></row>
	      <row id="v4l2-mpeg-audio-dec-playback">
		<entry spanname="id"><constant>V4L2_CID_MPEG_AUDIO_DEC_PLAYBACK</constant>&nbsp;</entry>
		<entry>enum&nbsp;v4l2_mpeg_audio_dec_playback</entry>
	      </row><row><entry spanname="descr">Determines how monolingual audio should be played back.
Possible values are:</entry>
	      </row>
	      <row>
		<entrytbl spanname="descr" cols="2">
		  <tbody valign="top">
		    <row>
		      <entry><constant>V4L2_MPEG_AUDIO_DEC_PLAYBACK_AUTO</constant>&nbsp;</entry>
		      <entry>Automatically determines the best playback mode.</entry>
		    </row>
		    <row>
		      <entry><constant>V4L2_MPEG_AUDIO_DEC_PLAYBACK_STEREO</constant>&nbsp;</entry>
		      <entry>Stereo playback.</entry>
		    </row>
		    <row>
		      <entry><constant>V4L2_MPEG_AUDIO_DEC_PLAYBACK_LEFT</constant>&nbsp;</entry>
		      <entry>Left channel playback.</entry>
		    </row>
		    <row>
		      <entry><constant>V4L2_MPEG_AUDIO_DEC_PLAYBACK_RIGHT</constant>&nbsp;</entry>
		      <entry>Right channel playback.</entry>
		    </row>
		    <row>
		      <entry><constant>V4L2_MPEG_AUDIO_DEC_PLAYBACK_MONO</constant>&nbsp;</entry>
		      <entry>Mono playback.</entry>
		    </row>
		    <row>
		      <entry><constant>V4L2_MPEG_AUDIO_DEC_PLAYBACK_SWAPPED_STEREO</constant>&nbsp;</entry>
		      <entry>Stereo playback with swapped left and right channels.</entry>
		    </row>
		  </tbody>
		</entrytbl>
	      </row>
	      <row><entry></entry></row>
	      <row id="v4l2-mpeg-audio-dec-multilingual-playback">
		<entry spanname="id"><constant>V4L2_CID_MPEG_AUDIO_DEC_MULTILINGUAL_PLAYBACK</constant>&nbsp;</entry>
		<entry>enum&nbsp;v4l2_mpeg_audio_dec_playback</entry>
	      </row><row><entry spanname="descr">Determines how multilingual audio should be played back.</entry>
	      </row>
	      <row><entry></entry></row>
	      <row id="v4l2-mpeg-video-encoding">
		<entry spanname="id"><constant>V4L2_CID_MPEG_VIDEO_ENCODING</constant>&nbsp;</entry>
		<entry>enum&nbsp;v4l2_mpeg_video_encoding</entry>
	      </row><row><entry spanname="descr">MPEG Video encoding
method. This control is specific to multiplexed MPEG streams.
Possible values are:</entry>
	      </row>
	      <row>
		<entrytbl spanname="descr" cols="2">
		  <tbody valign="top">
		    <row>
		      <entry><constant>V4L2_MPEG_VIDEO_ENCODING_MPEG_1</constant>&nbsp;</entry>
		      <entry>MPEG-1 Video encoding</entry>
		    </row>
		    <row>
		      <entry><constant>V4L2_MPEG_VIDEO_ENCODING_MPEG_2</constant>&nbsp;</entry>
		      <entry>MPEG-2 Video encoding</entry>
		    </row>
		    <row>
		      <entry><constant>V4L2_MPEG_VIDEO_ENCODING_MPEG_4_AVC</constant>&nbsp;</entry>
		      <entry>MPEG-4 AVC (H.264) Video encoding</entry>
		    </row>
		  </tbody>
		</entrytbl>
	      </row>
	      <row><entry></entry></row>
	      <row id="v4l2-mpeg-video-aspect">
		<entry spanname="id"><constant>V4L2_CID_MPEG_VIDEO_ASPECT</constant>&nbsp;</entry>
		<entry>enum&nbsp;v4l2_mpeg_video_aspect</entry>
	      </row><row><entry spanname="descr">Video aspect.
Possible values are:</entry>
	      </row>
	      <row>
		<entrytbl spanname="descr" cols="2">
		  <tbody valign="top">
		    <row>
		      <entry><constant>V4L2_MPEG_VIDEO_ASPECT_1x1</constant>&nbsp;</entry>
		    </row>
		    <row>
		      <entry><constant>V4L2_MPEG_VIDEO_ASPECT_4x3</constant>&nbsp;</entry>
		    </row>
		    <row>
		      <entry><constant>V4L2_MPEG_VIDEO_ASPECT_16x9</constant>&nbsp;</entry>
		    </row>
		    <row>
		      <entry><constant>V4L2_MPEG_VIDEO_ASPECT_221x100</constant>&nbsp;</entry>
		    </row>
		  </tbody>
		</entrytbl>
	      </row>
	      <row><entry></entry></row>
	      <row>
		<entry spanname="id"><constant>V4L2_CID_MPEG_VIDEO_B_FRAMES</constant>&nbsp;</entry>
		<entry>integer</entry>
	      </row><row><entry spanname="descr">Number of B-Frames
(default 2)</entry>
	      </row>
	      <row><entry></entry></row>
	      <row>
		<entry spanname="id"><constant>V4L2_CID_MPEG_VIDEO_GOP_SIZE</constant>&nbsp;</entry>
		<entry>integer</entry>
	      </row><row><entry spanname="descr">GOP size (default
12)</entry>
	      </row>
	      <row><entry></entry></row>
	      <row>
		<entry spanname="id"><constant>V4L2_CID_MPEG_VIDEO_GOP_CLOSURE</constant>&nbsp;</entry>
		<entry>boolean</entry>
	      </row><row><entry spanname="descr">GOP closure (default
1)</entry>
	      </row>
	      <row><entry></entry></row>
	      <row>
		<entry spanname="id"><constant>V4L2_CID_MPEG_VIDEO_PULLDOWN</constant>&nbsp;</entry>
		<entry>boolean</entry>
	      </row><row><entry spanname="descr">Enable 3:2 pulldown
(default 0)</entry>
	      </row>
	      <row><entry></entry></row>
	      <row id="v4l2-mpeg-video-bitrate-mode">
		<entry spanname="id"><constant>V4L2_CID_MPEG_VIDEO_BITRATE_MODE</constant>&nbsp;</entry>
		<entry>enum&nbsp;v4l2_mpeg_video_bitrate_mode</entry>
	      </row><row><entry spanname="descr">Video bitrate mode.
Possible values are:</entry>
	      </row>
	      <row>
		<entrytbl spanname="descr" cols="2">
		  <tbody valign="top">
		    <row>
		      <entry><constant>V4L2_MPEG_VIDEO_BITRATE_MODE_VBR</constant>&nbsp;</entry>
		      <entry>Variable bitrate</entry>
		    </row>
		    <row>
		      <entry><constant>V4L2_MPEG_VIDEO_BITRATE_MODE_CBR</constant>&nbsp;</entry>
		      <entry>Constant bitrate</entry>
		    </row>
		  </tbody>
		</entrytbl>
	      </row>
	      <row><entry></entry></row>
	      <row>
		<entry spanname="id"><constant>V4L2_CID_MPEG_VIDEO_BITRATE</constant>&nbsp;</entry>
		<entry>integer</entry>
	      </row><row><entry spanname="descr">Video bitrate in bits
per second.</entry>
	      </row>
	      <row><entry></entry></row>
	      <row>
		<entry spanname="id"><constant>V4L2_CID_MPEG_VIDEO_BITRATE_PEAK</constant>&nbsp;</entry>
		<entry>integer</entry>
	      </row><row><entry spanname="descr">Peak video bitrate in
bits per second. Must be larger or equal to the average video bitrate.
It is ignored if the video bitrate mode is set to constant
bitrate.</entry>
	      </row>
	      <row><entry></entry></row>
	      <row>
		<entry spanname="id"><constant>V4L2_CID_MPEG_VIDEO_TEMPORAL_DECIMATION</constant>&nbsp;</entry>
		<entry>integer</entry>
	      </row><row><entry spanname="descr">For every captured
frame, skip this many subsequent frames (default 0).</entry>
	      </row>
	      <row><entry></entry></row>
	      <row>
		<entry spanname="id"><constant>V4L2_CID_MPEG_VIDEO_MUTE</constant>&nbsp;</entry>
		<entry>boolean</entry>
	      </row>
	      <row><entry spanname="descr">"Mutes" the video to a
fixed color when capturing. This is useful for testing, to produce a
fixed video bitstream. 0 = unmuted, 1 = muted.</entry>
	      </row>
	      <row><entry></entry></row>
	      <row>
		<entry spanname="id"><constant>V4L2_CID_MPEG_VIDEO_MUTE_YUV</constant>&nbsp;</entry>
		<entry>integer</entry>
	      </row><row><entry spanname="descr">Sets the "mute" color
of the video. The supplied 32-bit integer is interpreted as follows (bit
0 = least significant bit):</entry>
	      </row>
	      <row>
		<entrytbl spanname="descr" cols="2">
		  <tbody valign="top">
		    <row>
		      <entry>Bit 0:7</entry>
		      <entry>V chrominance information</entry>
		    </row>
		    <row>
		      <entry>Bit 8:15</entry>
		      <entry>U chrominance information</entry>
		    </row>
		    <row>
		      <entry>Bit 16:23</entry>
		      <entry>Y luminance information</entry>
		    </row>
		    <row>
		      <entry>Bit 24:31</entry>
		      <entry>Must be zero.</entry>
		    </row>
		  </tbody>
		</entrytbl>
	      </row>
	      <row><entry></entry></row>
	      <row id="v4l2-mpeg-video-dec-pts">
		<entry spanname="id"><constant>V4L2_CID_MPEG_VIDEO_DEC_PTS</constant>&nbsp;</entry>
		<entry>integer64</entry>
	      </row><row><entry spanname="descr">This read-only control returns the
33-bit video Presentation Time Stamp as defined in ITU T-REC-H.222.0 and ISO/IEC 13818-1 of
the currently displayed frame. This is the same PTS as is used in &VIDIOC-DECODER-CMD;.</entry>
	      </row>
	      <row><entry></entry></row>
	      <row id="v4l2-mpeg-video-dec-frame">
		<entry spanname="id"><constant>V4L2_CID_MPEG_VIDEO_DEC_FRAME</constant>&nbsp;</entry>
		<entry>integer64</entry>
	      </row><row><entry spanname="descr">This read-only control returns the
frame counter of the frame that is currently displayed (decoded). This value is reset to 0 whenever
the decoder is started.</entry>
	      </row>

	      <row><entry></entry></row>
	      <row>
		<entry spanname="id"><constant>V4L2_CID_MPEG_VIDEO_DECODER_SLICE_INTERFACE</constant>&nbsp;</entry>
		<entry>boolean</entry>
	      </row>
	      <row><entry spanname="descr">If enabled the decoder expects to receive a single slice per buffer, otherwise
the decoder expects a single frame in per buffer. Applicable to the decoder, all codecs.
</entry>
	      </row>

	      <row><entry></entry></row>
	      <row>
		<entry spanname="id"><constant>V4L2_CID_MPEG_VIDEO_H264_VUI_SAR_ENABLE</constant>&nbsp;</entry>
		<entry>boolean</entry>
	      </row>
	      <row><entry spanname="descr">Enable writing sample aspect ratio in the Video Usability Information.
Applicable to the H264 encoder.</entry>
	      </row>

	      <row><entry></entry></row>
	      <row id="v4l2-mpeg-video-h264-vui-sar-idc">
		<entry spanname="id"><constant>V4L2_CID_MPEG_VIDEO_H264_VUI_SAR_IDC</constant>&nbsp;</entry>
		<entry>enum&nbsp;v4l2_mpeg_video_h264_vui_sar_idc</entry>
	      </row>
	      <row><entry spanname="descr">VUI sample aspect ratio indicator for H.264 encoding. The value
is defined in the table E-1 in the standard. Applicable to the H264 encoder.</entry>
	      </row>
	      <row>
		<entrytbl spanname="descr" cols="2">
		  <tbody valign="top">

			<row>
			  <entry><constant>V4L2_MPEG_VIDEO_H264_VUI_SAR_IDC_UNSPECIFIED</constant>&nbsp;</entry>
			  <entry>Unspecified</entry>
			</row>
			<row>
			  <entry><constant>V4L2_MPEG_VIDEO_H264_VUI_SAR_IDC_1x1</constant>&nbsp;</entry>
			  <entry>1x1</entry>
			</row>
			<row>
			  <entry><constant>V4L2_MPEG_VIDEO_H264_VUI_SAR_IDC_12x11</constant>&nbsp;</entry>
			  <entry>12x11</entry>
			</row>
			<row>
			  <entry><constant>V4L2_MPEG_VIDEO_H264_VUI_SAR_IDC_10x11</constant>&nbsp;</entry>
			  <entry>10x11</entry>
			</row>
			<row>
			  <entry><constant>V4L2_MPEG_VIDEO_H264_VUI_SAR_IDC_16x11</constant>&nbsp;</entry>
			  <entry>16x11</entry>
			</row>
			<row>
			  <entry><constant>V4L2_MPEG_VIDEO_H264_VUI_SAR_IDC_40x33</constant>&nbsp;</entry>
			  <entry>40x33</entry>
			</row>
			<row>
			  <entry><constant>V4L2_MPEG_VIDEO_H264_VUI_SAR_IDC_24x11</constant>&nbsp;</entry>
			  <entry>24x11</entry>
			</row>
			<row>
			  <entry><constant>V4L2_MPEG_VIDEO_H264_VUI_SAR_IDC_20x11</constant>&nbsp;</entry>
			  <entry>20x11</entry>
			</row>
			<row>
			  <entry><constant>V4L2_MPEG_VIDEO_H264_VUI_SAR_IDC_32x11</constant>&nbsp;</entry>
			  <entry>32x11</entry>
			</row>
			<row>
			  <entry><constant>V4L2_MPEG_VIDEO_H264_VUI_SAR_IDC_80x33</constant>&nbsp;</entry>
			  <entry>80x33</entry>
			</row>
			<row>
			  <entry><constant>V4L2_MPEG_VIDEO_H264_VUI_SAR_IDC_18x11</constant>&nbsp;</entry>
			  <entry>18x11</entry>
			</row>
			<row>
			  <entry><constant>V4L2_MPEG_VIDEO_H264_VUI_SAR_IDC_15x11</constant>&nbsp;</entry>
			  <entry>15x11</entry>
			</row>
			<row>
			  <entry><constant>V4L2_MPEG_VIDEO_H264_VUI_SAR_IDC_64x33</constant>&nbsp;</entry>
			  <entry>64x33</entry>
			</row>
			<row>
			  <entry><constant>V4L2_MPEG_VIDEO_H264_VUI_SAR_IDC_160x99</constant>&nbsp;</entry>
			  <entry>160x99</entry>
			</row>
			<row>
			  <entry><constant>V4L2_MPEG_VIDEO_H264_VUI_SAR_IDC_4x3</constant>&nbsp;</entry>
			  <entry>4x3</entry>
			</row>
			<row>
			  <entry><constant>V4L2_MPEG_VIDEO_H264_VUI_SAR_IDC_3x2</constant>&nbsp;</entry>
			  <entry>3x2</entry>
			</row>
			<row>
			  <entry><constant>V4L2_MPEG_VIDEO_H264_VUI_SAR_IDC_2x1</constant>&nbsp;</entry>
			  <entry>2x1</entry>
			</row>
			<row>
			  <entry><constant>V4L2_MPEG_VIDEO_H264_VUI_SAR_IDC_EXTENDED</constant>&nbsp;</entry>
			  <entry>Extended SAR</entry>
			</row>
		  </tbody>
		</entrytbl>
	      </row>

	      <row><entry></entry></row>
	      <row>
		<entry spanname="id"><constant>V4L2_CID_MPEG_VIDEO_H264_VUI_EXT_SAR_WIDTH</constant>&nbsp;</entry>
		<entry>integer</entry>
	      </row>
	      <row><entry spanname="descr">Extended sample aspect ratio width for H.264 VUI encoding.
Applicable to the H264 encoder.</entry>
	      </row>

	      <row><entry></entry></row>
	      <row>
		<entry spanname="id"><constant>V4L2_CID_MPEG_VIDEO_H264_VUI_EXT_SAR_HEIGHT</constant>&nbsp;</entry>
		<entry>integer</entry>
	      </row>
	      <row><entry spanname="descr">Extended sample aspect ratio height for H.264 VUI encoding.
Applicable to the H264 encoder.</entry>
	      </row>

	      <row><entry></entry></row>
	      <row id="v4l2-mpeg-video-h264-level">
		<entry spanname="id"><constant>V4L2_CID_MPEG_VIDEO_H264_LEVEL</constant>&nbsp;</entry>
		<entry>enum&nbsp;v4l2_mpeg_video_h264_level</entry>
	      </row>
	      <row><entry spanname="descr">The level information for the H264 video elementary stream.
Applicable to the H264 encoder.
Possible values are:</entry>
	      </row>
	      <row>
		<entrytbl spanname="descr" cols="2">
		  <tbody valign="top">
		    <row>
		      <entry><constant>V4L2_MPEG_VIDEO_H264_LEVEL_1_0</constant>&nbsp;</entry>
		      <entry>Level 1.0</entry>
		    </row>
		    <row>
		      <entry><constant>V4L2_MPEG_VIDEO_H264_LEVEL_1B</constant>&nbsp;</entry>
		      <entry>Level 1B</entry>
		    </row>
		    <row>
		      <entry><constant>V4L2_MPEG_VIDEO_H264_LEVEL_1_1</constant>&nbsp;</entry>
		      <entry>Level 1.1</entry>
		    </row>
		    <row>
		      <entry><constant>V4L2_MPEG_VIDEO_H264_LEVEL_1_2</constant>&nbsp;</entry>
		      <entry>Level 1.2</entry>
		    </row>
		    <row>
		      <entry><constant>V4L2_MPEG_VIDEO_H264_LEVEL_1_3</constant>&nbsp;</entry>
		      <entry>Level 1.3</entry>
		    </row>
		    <row>
		      <entry><constant>V4L2_MPEG_VIDEO_H264_LEVEL_2_0</constant>&nbsp;</entry>
		      <entry>Level 2.0</entry>
		    </row>
		    <row>
		      <entry><constant>V4L2_MPEG_VIDEO_H264_LEVEL_2_1</constant>&nbsp;</entry>
		      <entry>Level 2.1</entry>
		    </row>
		    <row>
		      <entry><constant>V4L2_MPEG_VIDEO_H264_LEVEL_2_2</constant>&nbsp;</entry>
		      <entry>Level 2.2</entry>
		    </row>
		    <row>
		      <entry><constant>V4L2_MPEG_VIDEO_H264_LEVEL_3_0</constant>&nbsp;</entry>
		      <entry>Level 3.0</entry>
		    </row>
		    <row>
		      <entry><constant>V4L2_MPEG_VIDEO_H264_LEVEL_3_1</constant>&nbsp;</entry>
		      <entry>Level 3.1</entry>
		    </row>
		    <row>
		      <entry><constant>V4L2_MPEG_VIDEO_H264_LEVEL_3_2</constant>&nbsp;</entry>
		      <entry>Level 3.2</entry>
		    </row>
		    <row>
		      <entry><constant>V4L2_MPEG_VIDEO_H264_LEVEL_4_0</constant>&nbsp;</entry>
		      <entry>Level 4.0</entry>
		    </row>
		    <row>
		      <entry><constant>V4L2_MPEG_VIDEO_H264_LEVEL_4_1</constant>&nbsp;</entry>
		      <entry>Level 4.1</entry>
		    </row>
		    <row>
		      <entry><constant>V4L2_MPEG_VIDEO_H264_LEVEL_4_2</constant>&nbsp;</entry>
		      <entry>Level 4.2</entry>
		    </row>
		    <row>
		      <entry><constant>V4L2_MPEG_VIDEO_H264_LEVEL_5_0</constant>&nbsp;</entry>
		      <entry>Level 5.0</entry>
		    </row>
		    <row>
		      <entry><constant>V4L2_MPEG_VIDEO_H264_LEVEL_5_1</constant>&nbsp;</entry>
		      <entry>Level 5.1</entry>
		    </row>
		  </tbody>
		</entrytbl>
	      </row>

	      <row><entry></entry></row>
	      <row id="v4l2-mpeg-video-mpeg4-level">
		<entry spanname="id"><constant>V4L2_CID_MPEG_VIDEO_MPEG4_LEVEL</constant>&nbsp;</entry>
		<entry>enum&nbsp;v4l2_mpeg_video_mpeg4_level</entry>
	      </row>
	      <row><entry spanname="descr">The level information for the MPEG4 elementary stream.
Applicable to the MPEG4 encoder.
Possible values are:</entry>
	      </row>
	      <row>
		<entrytbl spanname="descr" cols="2">
		  <tbody valign="top">
		    <row>
		      <entry><constant>V4L2_MPEG_VIDEO_LEVEL_0</constant>&nbsp;</entry>
		      <entry>Level 0</entry>
		    </row>
		    <row>
		      <entry><constant>V4L2_MPEG_VIDEO_LEVEL_0B</constant>&nbsp;</entry>
		      <entry>Level 0b</entry>
		    </row>
		    <row>
		      <entry><constant>V4L2_MPEG_VIDEO_LEVEL_1</constant>&nbsp;</entry>
		      <entry>Level 1</entry>
		    </row>
		    <row>
		      <entry><constant>V4L2_MPEG_VIDEO_LEVEL_2</constant>&nbsp;</entry>
		      <entry>Level 2</entry>
		    </row>
		    <row>
		      <entry><constant>V4L2_MPEG_VIDEO_LEVEL_3</constant>&nbsp;</entry>
		      <entry>Level 3</entry>
		    </row>
		    <row>
		      <entry><constant>V4L2_MPEG_VIDEO_LEVEL_3B</constant>&nbsp;</entry>
		      <entry>Level 3b</entry>
		    </row>
		    <row>
		      <entry><constant>V4L2_MPEG_VIDEO_LEVEL_4</constant>&nbsp;</entry>
		      <entry>Level 4</entry>
		    </row>
		    <row>
		      <entry><constant>V4L2_MPEG_VIDEO_LEVEL_5</constant>&nbsp;</entry>
		      <entry>Level 5</entry>
		    </row>
		  </tbody>
		</entrytbl>
	      </row>

	      <row><entry></entry></row>
	      <row id="v4l2-mpeg-video-h264-profile">
		<entry spanname="id"><constant>V4L2_CID_MPEG_VIDEO_H264_PROFILE</constant>&nbsp;</entry>
		<entry>enum&nbsp;v4l2_mpeg_video_h264_profile</entry>
	      </row>
	      <row><entry spanname="descr">The profile information for H264.
Applicable to the H264 encoder.
Possible values are:</entry>
	      </row>
	      <row>
		<entrytbl spanname="descr" cols="2">
		  <tbody valign="top">
		    <row>
		      <entry><constant>V4L2_MPEG_VIDEO_H264_PROFILE_BASELINE</constant>&nbsp;</entry>
		      <entry>Baseline profile</entry>
		    </row>
		    <row>
		      <entry><constant>V4L2_MPEG_VIDEO_H264_PROFILE_CONSTRAINED_BASELINE</constant>&nbsp;</entry>
		      <entry>Constrained Baseline profile</entry>
		    </row>
		    <row>
		      <entry><constant>V4L2_MPEG_VIDEO_H264_PROFILE_MAIN</constant>&nbsp;</entry>
		      <entry>Main profile</entry>
		    </row>
		    <row>
		      <entry><constant>V4L2_MPEG_VIDEO_H264_PROFILE_EXTENDED</constant>&nbsp;</entry>
		      <entry>Extended profile</entry>
		    </row>
		    <row>
		      <entry><constant>V4L2_MPEG_VIDEO_H264_PROFILE_HIGH</constant>&nbsp;</entry>
		      <entry>High profile</entry>
		    </row>
		    <row>
		      <entry><constant>V4L2_MPEG_VIDEO_H264_PROFILE_HIGH_10</constant>&nbsp;</entry>
		      <entry>High 10 profile</entry>
		    </row>
		    <row>
		      <entry><constant>V4L2_MPEG_VIDEO_H264_PROFILE_HIGH_422</constant>&nbsp;</entry>
		      <entry>High 422 profile</entry>
		    </row>
		    <row>
		      <entry><constant>V4L2_MPEG_VIDEO_H264_PROFILE_HIGH_444_PREDICTIVE</constant>&nbsp;</entry>
		      <entry>High 444 Predictive profile</entry>
		    </row>
		    <row>
		      <entry><constant>V4L2_MPEG_VIDEO_H264_PROFILE_HIGH_10_INTRA</constant>&nbsp;</entry>
		      <entry>High 10 Intra profile</entry>
		    </row>
		    <row>
		      <entry><constant>V4L2_MPEG_VIDEO_H264_PROFILE_HIGH_422_INTRA</constant>&nbsp;</entry>
		      <entry>High 422 Intra profile</entry>
		    </row>
		    <row>
		      <entry><constant>V4L2_MPEG_VIDEO_H264_PROFILE_HIGH_444_INTRA</constant>&nbsp;</entry>
		      <entry>High 444 Intra profile</entry>
		    </row>
		    <row>
		      <entry><constant>V4L2_MPEG_VIDEO_H264_PROFILE_CAVLC_444_INTRA</constant>&nbsp;</entry>
		      <entry>CAVLC 444 Intra profile</entry>
		    </row>
		    <row>
		      <entry><constant>V4L2_MPEG_VIDEO_H264_PROFILE_SCALABLE_BASELINE</constant>&nbsp;</entry>
		      <entry>Scalable Baseline profile</entry>
		    </row>
		    <row>
		      <entry><constant>V4L2_MPEG_VIDEO_H264_PROFILE_SCALABLE_HIGH</constant>&nbsp;</entry>
		      <entry>Scalable High profile</entry>
		    </row>
		    <row>
		      <entry><constant>V4L2_MPEG_VIDEO_H264_PROFILE_SCALABLE_HIGH_INTRA</constant>&nbsp;</entry>
		      <entry>Scalable High Intra profile</entry>
		    </row>
		    <row>
		      <entry><constant>V4L2_MPEG_VIDEO_H264_PROFILE_STEREO_HIGH</constant>&nbsp;</entry>
		      <entry>Stereo High profile</entry>
		    </row>
		    <row>
		      <entry><constant>V4L2_MPEG_VIDEO_H264_PROFILE_MULTIVIEW_HIGH</constant>&nbsp;</entry>
		      <entry>Multiview High profile</entry>
		    </row>

		  </tbody>
		</entrytbl>
	      </row>

	      <row><entry></entry></row>
	      <row id="v4l2-mpeg-video-mpeg4-profile">
		<entry spanname="id"><constant>V4L2_CID_MPEG_VIDEO_MPEG4_PROFILE</constant>&nbsp;</entry>
		<entry>enum&nbsp;v4l2_mpeg_video_mpeg4_profile</entry>
	      </row>
	      <row><entry spanname="descr">The profile information for MPEG4.
Applicable to the MPEG4 encoder.
Possible values are:</entry>
	      </row>
	      <row>
		<entrytbl spanname="descr" cols="2">
		  <tbody valign="top">
		    <row>
		      <entry><constant>V4L2_MPEG_VIDEO_PROFILE_SIMPLE</constant>&nbsp;</entry>
		      <entry>Simple profile</entry>
		    </row>
		    <row>
		      <entry><constant>V4L2_MPEG_VIDEO_PROFILE_ADVANCED_SIMPLE</constant>&nbsp;</entry>
		      <entry>Advanced Simple profile</entry>
		    </row>
		    <row>
		      <entry><constant>V4L2_MPEG_VIDEO_PROFILE_CORE</constant>&nbsp;</entry>
		      <entry>Core profile</entry>
		    </row>
		    <row>
		      <entry><constant>V4L2_MPEG_VIDEO_PROFILE_SIMPLE_SCALABLE</constant>&nbsp;</entry>
		      <entry>Simple Scalable profile</entry>
		    </row>
		    <row>
		      <entry><constant>V4L2_MPEG_VIDEO_PROFILE_ADVANCED_CODING_EFFICIENCY</constant>&nbsp;</entry>
		      <entry></entry>
		    </row>
		  </tbody>
		</entrytbl>
	      </row>

	      <row><entry></entry></row>
	      <row>
		<entry spanname="id"><constant>V4L2_CID_MPEG_VIDEO_MAX_REF_PIC</constant>&nbsp;</entry>
		<entry>integer</entry>
	      </row>
	      <row><entry spanname="descr">The maximum number of reference pictures used for encoding.
Applicable to the encoder.
</entry>
	      </row>

	      <row><entry></entry></row>
	      <row id="v4l2-mpeg-video-multi-slice-mode">
		<entry spanname="id"><constant>V4L2_CID_MPEG_VIDEO_MULTI_SLICE_MODE</constant>&nbsp;</entry>
		<entry>enum&nbsp;v4l2_mpeg_video_multi_slice_mode</entry>
	      </row>
	      <row><entry spanname="descr">Determines how the encoder should handle division of frame into slices.
Applicable to the encoder.
Possible values are:</entry>
	      </row>
	      <row>
		<entrytbl spanname="descr" cols="2">
		  <tbody valign="top">
		    <row>
		      <entry><constant>V4L2_MPEG_VIDEO_MULTI_SLICE_MODE_SINGLE</constant>&nbsp;</entry>
		      <entry>Single slice per frame.</entry>
		    </row>
		    <row>
		      <entry><constant>V4L2_MPEG_VIDEO_MULTI_SLICE_MODE_MAX_MB</constant>&nbsp;</entry>
		      <entry>Multiple slices with set maximum number of macroblocks per slice.</entry>
		    </row>
		    <row>
		      <entry><constant>V4L2_MPEG_VIDEO_MULTI_SLICE_MODE_MAX_BYTES</constant>&nbsp;</entry>
		      <entry>Multiple slice with set maximum size in bytes per slice.</entry>
		    </row>
		  </tbody>
		</entrytbl>
	      </row>

	      <row><entry></entry></row>
	      <row>
		<entry spanname="id"><constant>V4L2_CID_MPEG_VIDEO_MULTI_SLICE_MAX_MB</constant>&nbsp;</entry>
		<entry>integer</entry>
	      </row>
	      <row><entry spanname="descr">The maximum number of macroblocks in a slice. Used when
<constant>V4L2_CID_MPEG_VIDEO_MULTI_SLICE_MODE</constant> is set to <constant>V4L2_MPEG_VIDEO_MULTI_SLICE_MODE_MAX_MB</constant>.
Applicable to the encoder.</entry>
	      </row>

	      <row><entry></entry></row>
	      <row>
		<entry spanname="id"><constant>V4L2_CID_MPEG_VIDEO_MULTI_SLICE_MAX_BYTES</constant>&nbsp;</entry>
		<entry>integer</entry>
	      </row>
	      <row><entry spanname="descr">The maximum size of a slice in bytes. Used when
<constant>V4L2_CID_MPEG_VIDEO_MULTI_SLICE_MODE</constant> is set to <constant>V4L2_MPEG_VIDEO_MULTI_SLICE_MODE_MAX_BYTES</constant>.
Applicable to the encoder.</entry>
	      </row>

	      <row><entry></entry></row>
	      <row id="v4l2-mpeg-video-h264-loop-filter-mode">
		<entry spanname="id"><constant>V4L2_CID_MPEG_VIDEO_H264_LOOP_FILTER_MODE</constant>&nbsp;</entry>
		<entry>enum&nbsp;v4l2_mpeg_video_h264_loop_filter_mode</entry>
	      </row>
	      <row><entry spanname="descr">Loop filter mode for H264 encoder.
Possible values are:</entry>
	      </row>
	      <row>
		<entrytbl spanname="descr" cols="2">
		  <tbody valign="top">
		    <row>
		      <entry><constant>V4L2_MPEG_VIDEO_H264_LOOP_FILTER_MODE_ENABLED</constant>&nbsp;</entry>
		      <entry>Loop filter is enabled.</entry>
		    </row>
		    <row>
		      <entry><constant>V4L2_MPEG_VIDEO_H264_LOOP_FILTER_MODE_DISABLED</constant>&nbsp;</entry>
		      <entry>Loop filter is disabled.</entry>
		    </row>
		    <row>
		      <entry><constant>V4L2_MPEG_VIDEO_H264_LOOP_FILTER_MODE_DISABLED_AT_SLICE_BOUNDARY</constant>&nbsp;</entry>
		      <entry>Loop filter is disabled at the slice boundary.</entry>
		    </row>
		  </tbody>
		</entrytbl>
	      </row>

	      <row><entry></entry></row>
	      <row>
		<entry spanname="id"><constant>V4L2_CID_MPEG_VIDEO_H264_LOOP_FILTER_ALPHA</constant>&nbsp;</entry>
		<entry>integer</entry>
	      </row>
	      <row><entry spanname="descr">Loop filter alpha coefficient, defined in the H264 standard.
Applicable to the H264 encoder.</entry>
	      </row>

	      <row><entry></entry></row>
	      <row>
		<entry spanname="id"><constant>V4L2_CID_MPEG_VIDEO_H264_LOOP_FILTER_BETA</constant>&nbsp;</entry>
		<entry>integer</entry>
	      </row>
	      <row><entry spanname="descr">Loop filter beta coefficient, defined in the H264 standard.
Applicable to the H264 encoder.</entry>
	      </row>

	      <row><entry></entry></row>
	      <row id="v4l2-mpeg-video-h264-entropy-mode">
		<entry spanname="id"><constant>V4L2_CID_MPEG_VIDEO_H264_ENTROPY_MODE</constant>&nbsp;</entry>
		<entry>enum&nbsp;v4l2_mpeg_video_h264_entropy_mode</entry>
	      </row>
	      <row><entry spanname="descr">Entropy coding mode for H264 - CABAC/CAVALC.
Applicable to the H264 encoder.
Possible values are:</entry>
	      </row>
	      <row>
		<entrytbl spanname="descr" cols="2">
		  <tbody valign="top">
		    <row>
		      <entry><constant>V4L2_MPEG_VIDEO_H264_ENTROPY_MODE_CAVLC</constant>&nbsp;</entry>
		      <entry>Use CAVLC entropy coding.</entry>
		    </row>
		    <row>
		      <entry><constant>V4L2_MPEG_VIDEO_H264_ENTROPY_MODE_CABAC</constant>&nbsp;</entry>
		      <entry>Use CABAC entropy coding.</entry>
		    </row>
		  </tbody>
		</entrytbl>
	      </row>

	      <row><entry></entry></row>
	      <row>
		<entry spanname="id"><constant>V4L2_CID_MPEG_VIDEO_H264_8X8_TRANSFORM</constant>&nbsp;</entry>
		<entry>boolean</entry>
	      </row>
	      <row><entry spanname="descr">Enable 8X8 transform for H264. Applicable to the H264 encoder.</entry>
	      </row>

	      <row><entry></entry></row>
	      <row>
		<entry spanname="id"><constant>V4L2_CID_MPEG_VIDEO_CYCLIC_INTRA_REFRESH_MB</constant>&nbsp;</entry>
		<entry>integer</entry>
	      </row>
	      <row><entry spanname="descr">Cyclic intra macroblock refresh. This is the number of continuous macroblocks
refreshed every frame. Each frame a successive set of macroblocks is refreshed until the cycle completes and starts from the
top of the frame. Applicable to H264, H263 and MPEG4 encoder.</entry>
	      </row>

	      <row><entry></entry></row>
	      <row>
		<entry spanname="id"><constant>V4L2_CID_MPEG_VIDEO_FRAME_RC_ENABLE</constant>&nbsp;</entry>
		<entry>boolean</entry>
	      </row>
	      <row><entry spanname="descr">Frame level rate control enable.
If this control is disabled then the quantization parameter for each frame type is constant and set with appropriate controls
(e.g. <constant>V4L2_CID_MPEG_VIDEO_H263_I_FRAME_QP</constant>).
If frame rate control is enabled then quantization parameter is adjusted to meet the chosen bitrate. Minimum and maximum value
for the quantization parameter can be set with appropriate controls (e.g. <constant>V4L2_CID_MPEG_VIDEO_H263_MIN_QP</constant>).
Applicable to encoders.</entry>
	      </row>

	      <row><entry></entry></row>
	      <row>
		<entry spanname="id"><constant>V4L2_CID_MPEG_VIDEO_MB_RC_ENABLE</constant>&nbsp;</entry>
		<entry>boolean</entry>
	      </row>
	      <row><entry spanname="descr">Macroblock level rate control enable.
Applicable to the MPEG4 and H264 encoders.</entry>
	      </row>

	      <row><entry></entry></row>
	      <row>
		<entry spanname="id"><constant>V4L2_CID_MPEG_VIDEO_MPEG4_QPEL</constant>&nbsp;</entry>
		<entry>boolean</entry>
	      </row>
	      <row><entry spanname="descr">Quarter pixel motion estimation for MPEG4. Applicable to the MPEG4 encoder.</entry>
	      </row>

	      <row><entry></entry></row>
	      <row>
		<entry spanname="id"><constant>V4L2_CID_MPEG_VIDEO_H263_I_FRAME_QP</constant>&nbsp;</entry>
		<entry>integer</entry>
	      </row>
	      <row><entry spanname="descr">Quantization parameter for an I frame for H263. Valid range: from 1 to 31.</entry>
	      </row>

	      <row><entry></entry></row>
	      <row>
		<entry spanname="id"><constant>V4L2_CID_MPEG_VIDEO_H263_MIN_QP</constant>&nbsp;</entry>
		<entry>integer</entry>
	      </row>
	      <row><entry spanname="descr">Minimum quantization parameter for H263. Valid range: from 1 to 31.</entry>
	      </row>

	      <row><entry></entry></row>
	      <row>
		<entry spanname="id"><constant>V4L2_CID_MPEG_VIDEO_H263_MAX_QP</constant>&nbsp;</entry>
		<entry>integer</entry>
	      </row>
	      <row><entry spanname="descr">Maximum quantization parameter for H263. Valid range: from 1 to 31.</entry>
	      </row>

	      <row><entry></entry></row>
	      <row>
		<entry spanname="id"><constant>V4L2_CID_MPEG_VIDEO_H263_P_FRAME_QP</constant>&nbsp;</entry>
		<entry>integer</entry>
	      </row>
	      <row><entry spanname="descr">Quantization parameter for an P frame for H263. Valid range: from 1 to 31.</entry>
	      </row>

	      <row><entry></entry></row>
	      <row>
		<entry spanname="id"><constant>V4L2_CID_MPEG_VIDEO_H263_B_FRAME_QP</constant>&nbsp;</entry>
		<entry>integer</entry>
	      </row>
	      <row><entry spanname="descr">Quantization parameter for an B frame for H263. Valid range: from 1 to 31.</entry>
	      </row>

	      <row><entry></entry></row>
	      <row>
		<entry spanname="id"><constant>V4L2_CID_MPEG_VIDEO_H264_I_FRAME_QP</constant>&nbsp;</entry>
		<entry>integer</entry>
	      </row>
	      <row><entry spanname="descr">Quantization parameter for an I frame for H264. Valid range: from 0 to 51.</entry>
	      </row>

	      <row><entry></entry></row>
	      <row>
		<entry spanname="id"><constant>V4L2_CID_MPEG_VIDEO_H264_MIN_QP</constant>&nbsp;</entry>
		<entry>integer</entry>
	      </row>
	      <row><entry spanname="descr">Minimum quantization parameter for H264. Valid range: from 0 to 51.</entry>
	      </row>

	      <row><entry></entry></row>
	      <row>
		<entry spanname="id"><constant>V4L2_CID_MPEG_VIDEO_H264_MAX_QP</constant>&nbsp;</entry>
		<entry>integer</entry>
	      </row>
	      <row><entry spanname="descr">Maximum quantization parameter for H264. Valid range: from 0 to 51.</entry>
	      </row>

	      <row><entry></entry></row>
	      <row>
		<entry spanname="id"><constant>V4L2_CID_MPEG_VIDEO_H264_P_FRAME_QP</constant>&nbsp;</entry>
		<entry>integer</entry>
	      </row>
	      <row><entry spanname="descr">Quantization parameter for an P frame for H264. Valid range: from 0 to 51.</entry>
	      </row>

	      <row><entry></entry></row>
	      <row>
		<entry spanname="id"><constant>V4L2_CID_MPEG_VIDEO_H264_B_FRAME_QP</constant>&nbsp;</entry>
		<entry>integer</entry>
	      </row>
	      <row><entry spanname="descr">Quantization parameter for an B frame for H264. Valid range: from 0 to 51.</entry>
	      </row>

	      <row><entry></entry></row>
	      <row>
		<entry spanname="id"><constant>V4L2_CID_MPEG_VIDEO_MPEG4_I_FRAME_QP</constant>&nbsp;</entry>
		<entry>integer</entry>
	      </row>
	      <row><entry spanname="descr">Quantization parameter for an I frame for MPEG4. Valid range: from 1 to 31.</entry>
	      </row>

	      <row><entry></entry></row>
	      <row>
		<entry spanname="id"><constant>V4L2_CID_MPEG_VIDEO_MPEG4_MIN_QP</constant>&nbsp;</entry>
		<entry>integer</entry>
	      </row>
	      <row><entry spanname="descr">Minimum quantization parameter for MPEG4. Valid range: from 1 to 31.</entry>
	      </row>

	      <row><entry></entry></row>
	      <row>
		<entry spanname="id"><constant>V4L2_CID_MPEG_VIDEO_MPEG4_MAX_QP</constant>&nbsp;</entry>
		<entry>integer</entry>
	      </row>
	      <row><entry spanname="descr">Maximum quantization parameter for MPEG4. Valid range: from 1 to 31.</entry>
	      </row>

	      <row><entry></entry></row>
	      <row>
		<entry spanname="id"><constant>V4L2_CID_MPEG_VIDEO_MPEG4_P_FRAME_QP</constant>&nbsp;</entry>
		<entry>integer</entry>
	      </row>
	      <row><entry spanname="descr">Quantization parameter for an P frame for MPEG4. Valid range: from 1 to 31.</entry>
	      </row>

	      <row><entry></entry></row>
	      <row>
		<entry spanname="id"><constant>V4L2_CID_MPEG_VIDEO_MPEG4_B_FRAME_QP</constant>&nbsp;</entry>
		<entry>integer</entry>
	      </row>
	      <row><entry spanname="descr">Quantization parameter for an B frame for MPEG4. Valid range: from 1 to 31.</entry>
	      </row>

	      <row><entry></entry></row>
	      <row>
		<entry spanname="id"><constant>V4L2_CID_MPEG_VIDEO_VBV_SIZE</constant>&nbsp;</entry>
		<entry>integer</entry>
	      </row>
	      <row><entry spanname="descr">The Video Buffer Verifier size in kilobytes, it is used as a limitation of frame skip.
The VBV is defined in the standard as a mean to verify that the produced stream will be successfully decoded.
The standard describes it as "Part of a hypothetical decoder that is conceptually connected to the
output of the encoder. Its purpose is to provide a constraint on the variability of the data rate that an
encoder or editing process may produce.".
Applicable to the MPEG1, MPEG2, MPEG4 encoders.</entry>
	      </row>

	      <row><entry></entry></row>
	      <row id="v4l2-mpeg-video-vbv-delay">
		<entry spanname="id"><constant>V4L2_CID_MPEG_VIDEO_VBV_DELAY</constant>&nbsp;</entry>
		<entry>integer</entry>
	      </row><row><entry spanname="descr">Sets the initial delay in milliseconds for
VBV buffer control.</entry>
	      </row>

	      <row><entry></entry></row>
	      <row>
		<entry spanname="id"><constant>V4L2_CID_MPEG_VIDEO_H264_CPB_SIZE</constant>&nbsp;</entry>
		<entry>integer</entry>
	      </row>
	      <row><entry spanname="descr">The Coded Picture Buffer size in kilobytes, it is used as a limitation of frame skip.
The CPB is defined in the H264 standard as a mean to verify that the produced stream will be successfully decoded.
Applicable to the H264 encoder.</entry>
	      </row>

	      <row><entry></entry></row>
	      <row>
		<entry spanname="id"><constant>V4L2_CID_MPEG_VIDEO_H264_I_PERIOD</constant>&nbsp;</entry>
		<entry>integer</entry>
	      </row>
	      <row><entry spanname="descr">Period between I-frames in the open GOP for H264. In case of an open GOP
this is the period between two I-frames. The period between IDR (Instantaneous Decoding Refresh) frames is taken from the GOP_SIZE control.
An IDR frame, which stands for Instantaneous Decoding Refresh is an I-frame after which no prior frames are
referenced. This means that a stream can be restarted from an IDR frame without the need to store or decode any
previous frames. Applicable to the H264 encoder.</entry>
	      </row>

	      <row><entry></entry></row>
	      <row id="v4l2-mpeg-video-header-mode">
		<entry spanname="id"><constant>V4L2_CID_MPEG_VIDEO_HEADER_MODE</constant>&nbsp;</entry>
		<entry>enum&nbsp;v4l2_mpeg_video_header_mode</entry>
	      </row>
	      <row><entry spanname="descr">Determines whether the header is returned as the first buffer or is
it returned together with the first frame. Applicable to encoders.
Possible values are:</entry>
	      </row>
	      <row>
		<entrytbl spanname="descr" cols="2">
		  <tbody valign="top">
		    <row>
		      <entry><constant>V4L2_MPEG_VIDEO_HEADER_MODE_SEPARATE</constant>&nbsp;</entry>
		      <entry>The stream header is returned separately in the first buffer.</entry>
		    </row>
		    <row>
		      <entry><constant>V4L2_MPEG_VIDEO_HEADER_MODE_JOINED_WITH_1ST_FRAME</constant>&nbsp;</entry>
		      <entry>The stream header is returned together with the first encoded frame.</entry>
		    </row>
		  </tbody>
		</entrytbl>
	      </row>
	      <row><entry></entry></row>
	      <row>
		<entry spanname="id"><constant>V4L2_CID_MPEG_VIDEO_REPEAT_SEQ_HEADER</constant>&nbsp;</entry>
		<entry>boolean</entry>
	      </row><row><entry spanname="descr">Repeat the video sequence headers. Repeating these
headers makes random access to the video stream easier. Applicable to the MPEG1, 2 and 4 encoder.</entry>
	      </row>
	      <row>
		<entry spanname="id"><constant>V4L2_CID_MPEG_VIDEO_DECODER_MPEG4_DEBLOCK_FILTER</constant>&nbsp;</entry>
		<entry>boolean</entry>
	      </row><row><entry spanname="descr">Enabled the deblocking post processing filter for MPEG4 decoder.
Applicable to the MPEG4 decoder.</entry>
	      </row>
	      <row><entry></entry></row>
	      <row>
		<entry spanname="id"><constant>V4L2_CID_MPEG_VIDEO_MPEG4_VOP_TIME_RES</constant>&nbsp;</entry>
		<entry>integer</entry>
	      </row><row><entry spanname="descr">vop_time_increment_resolution value for MPEG4. Applicable to the MPEG4 encoder.</entry>
	      </row>
	      <row><entry></entry></row>
	      <row>
		<entry spanname="id"><constant>V4L2_CID_MPEG_VIDEO_MPEG4_VOP_TIME_INC</constant>&nbsp;</entry>
		<entry>integer</entry>
	      </row><row><entry spanname="descr">vop_time_increment value for MPEG4. Applicable to the MPEG4 encoder.</entry>
	      </row>

	      <row><entry></entry></row>
	      <row>
		<entry spanname="id"><constant>V4L2_CID_MPEG_VIDEO_H264_SEI_FRAME_PACKING</constant>&nbsp;</entry>
		<entry>boolean</entry>
	      </row>
	      <row><entry spanname="descr">Enable generation of frame packing supplemental enhancement information in the encoded bitstream.
The frame packing SEI message contains the arrangement of L and R planes for 3D viewing. Applicable to the H264 encoder.</entry>
	      </row>

	      <row><entry></entry></row>
	      <row>
		<entry spanname="id"><constant>V4L2_CID_MPEG_VIDEO_H264_SEI_FP_CURRENT_FRAME_0</constant>&nbsp;</entry>
		<entry>boolean</entry>
	      </row>
	      <row><entry spanname="descr">Sets current frame as frame0 in frame packing SEI.
Applicable to the H264 encoder.</entry>
	      </row>

	      <row><entry></entry></row>
	      <row id="v4l2-mpeg-video-h264-sei-fp-arrangement-type">
		<entry spanname="id"><constant>V4L2_CID_MPEG_VIDEO_H264_SEI_FP_ARRANGEMENT_TYPE</constant>&nbsp;</entry>
		<entry>enum&nbsp;v4l2_mpeg_video_h264_sei_fp_arrangement_type</entry>
	      </row>
	      <row><entry spanname="descr">Frame packing arrangement type for H264 SEI.
Applicable to the H264 encoder.
Possible values are:</entry>
	      </row>
	      <row>
		<entrytbl spanname="descr" cols="2">
		  <tbody valign="top">
		    <row>
		      <entry><constant>V4L2_MPEG_VIDEO_H264_SEI_FP_ARRANGEMENT_TYPE_CHEKERBOARD</constant>&nbsp;</entry>
		      <entry>Pixels are alternatively from L and R.</entry>
		    </row>
		    <row>
		      <entry><constant>V4L2_MPEG_VIDEO_H264_SEI_FP_ARRANGEMENT_TYPE_COLUMN</constant>&nbsp;</entry>
		      <entry>L and R are interlaced by column.</entry>
		    </row>
		    <row>
		      <entry><constant>V4L2_MPEG_VIDEO_H264_SEI_FP_ARRANGEMENT_TYPE_ROW</constant>&nbsp;</entry>
		      <entry>L and R are interlaced by row.</entry>
		    </row>
		    <row>
		      <entry><constant>V4L2_MPEG_VIDEO_H264_SEI_FP_ARRANGEMENT_TYPE_SIDE_BY_SIDE</constant>&nbsp;</entry>
		      <entry>L is on the left, R on the right.</entry>
		    </row>
		    <row>
		      <entry><constant>V4L2_MPEG_VIDEO_H264_SEI_FP_ARRANGEMENT_TYPE_TOP_BOTTOM</constant>&nbsp;</entry>
		      <entry>L is on top, R on bottom.</entry>
		    </row>
		    <row>
		      <entry><constant>V4L2_MPEG_VIDEO_H264_SEI_FP_ARRANGEMENT_TYPE_TEMPORAL</constant>&nbsp;</entry>
		      <entry>One view per frame.</entry>
		    </row>
		  </tbody>
		</entrytbl>
	      </row>

	      <row><entry></entry></row>
	      <row>
		<entry spanname="id"><constant>V4L2_CID_MPEG_VIDEO_H264_FMO</constant>&nbsp;</entry>
		<entry>boolean</entry>
	      </row>
	      <row><entry spanname="descr">Enables flexible macroblock ordering in the encoded bitstream. It is a technique
used for restructuring the ordering of macroblocks in pictures. Applicable to the H264 encoder.</entry>
	      </row>

	      <row><entry></entry></row>
	      <row id="v4l2-mpeg-video-h264-fmo-map-type">
		<entry spanname="id"><constant>V4L2_CID_MPEG_VIDEO_H264_FMO_MAP_TYPE</constant>&nbsp;</entry>
		<entry>enum&nbsp;v4l2_mpeg_video_h264_fmo_map_type</entry>
	      </row>
	      <row><entry spanname="descr">When using FMO, the map type divides the image in different scan patterns of macroblocks.
Applicable to the H264 encoder.
Possible values are:</entry>
	      </row>
	      <row>
		<entrytbl spanname="descr" cols="2">
		  <tbody valign="top">
		    <row>
		      <entry><constant>V4L2_MPEG_VIDEO_H264_FMO_MAP_TYPE_INTERLEAVED_SLICES</constant>&nbsp;</entry>
		      <entry>Slices are interleaved one after other with macroblocks in run length order.</entry>
		    </row>
		    <row>
		      <entry><constant>V4L2_MPEG_VIDEO_H264_FMO_MAP_TYPE_SCATTERED_SLICES</constant>&nbsp;</entry>
		      <entry>Scatters the macroblocks based on a mathematical function known to both encoder and decoder.</entry>
		    </row>
		    <row>
		      <entry><constant>V4L2_MPEG_VIDEO_H264_FMO_MAP_TYPE_FOREGROUND_WITH_LEFT_OVER</constant>&nbsp;</entry>
		      <entry>Macroblocks arranged in rectangular areas or regions of interest.</entry>
		    </row>
		    <row>
		      <entry><constant>V4L2_MPEG_VIDEO_H264_FMO_MAP_TYPE_BOX_OUT</constant>&nbsp;</entry>
		      <entry>Slice groups grow in a cyclic way from centre to outwards.</entry>
		    </row>
		    <row>
		      <entry><constant>V4L2_MPEG_VIDEO_H264_FMO_MAP_TYPE_RASTER_SCAN</constant>&nbsp;</entry>
		      <entry>Slice groups grow in raster scan pattern from left to right.</entry>
		    </row>
		    <row>
		      <entry><constant>V4L2_MPEG_VIDEO_H264_FMO_MAP_TYPE_WIPE_SCAN</constant>&nbsp;</entry>
		      <entry>Slice groups grow in wipe scan pattern from top to bottom.</entry>
		    </row>
		    <row>
		      <entry><constant>V4L2_MPEG_VIDEO_H264_FMO_MAP_TYPE_EXPLICIT</constant>&nbsp;</entry>
		      <entry>User defined map type.</entry>
		    </row>
		  </tbody>
		</entrytbl>
	      </row>

	      <row><entry></entry></row>
	      <row>
		<entry spanname="id"><constant>V4L2_CID_MPEG_VIDEO_H264_FMO_SLICE_GROUP</constant>&nbsp;</entry>
		<entry>integer</entry>
	      </row>
	      <row><entry spanname="descr">Number of slice groups in FMO.
Applicable to the H264 encoder.</entry>
	      </row>

	      <row><entry></entry></row>
	      <row id="v4l2-mpeg-video-h264-fmo-change-direction">
		<entry spanname="id"><constant>V4L2_CID_MPEG_VIDEO_H264_FMO_CHANGE_DIRECTION</constant>&nbsp;</entry>
		<entry>enum&nbsp;v4l2_mpeg_video_h264_fmo_change_dir</entry>
	      </row>
	      <row><entry spanname="descr">Specifies a direction of the slice group change for raster and wipe maps.
Applicable to the H264 encoder.
Possible values are:</entry>
	      </row>
	      <row>
		<entrytbl spanname="descr" cols="2">
		  <tbody valign="top">
		    <row>
		      <entry><constant>V4L2_MPEG_VIDEO_H264_FMO_CHANGE_DIR_RIGHT</constant>&nbsp;</entry>
		      <entry>Raster scan or wipe right.</entry>
		    </row>
		    <row>
		      <entry><constant>V4L2_MPEG_VIDEO_H264_FMO_CHANGE_DIR_LEFT</constant>&nbsp;</entry>
		      <entry>Reverse raster scan or wipe left.</entry>
		    </row>
		  </tbody>
		</entrytbl>
	      </row>

	      <row><entry></entry></row>
	      <row>
		<entry spanname="id"><constant>V4L2_CID_MPEG_VIDEO_H264_FMO_CHANGE_RATE</constant>&nbsp;</entry>
		<entry>integer</entry>
	      </row>
	      <row><entry spanname="descr">Specifies the size of the first slice group for raster and wipe map.
Applicable to the H264 encoder.</entry>
	      </row>

	      <row><entry></entry></row>
	      <row>
		<entry spanname="id"><constant>V4L2_CID_MPEG_VIDEO_H264_FMO_RUN_LENGTH</constant>&nbsp;</entry>
		<entry>integer</entry>
	      </row>
	      <row><entry spanname="descr">Specifies the number of consecutive macroblocks for the interleaved map.
Applicable to the H264 encoder.</entry>
	      </row>

	      <row><entry></entry></row>
	      <row>
		<entry spanname="id"><constant>V4L2_CID_MPEG_VIDEO_H264_ASO</constant>&nbsp;</entry>
		<entry>boolean</entry>
	      </row>
	      <row><entry spanname="descr">Enables arbitrary slice ordering in encoded bitstream.
Applicable to the H264 encoder.</entry>
	      </row>

	      <row><entry></entry></row>
	      <row>
		<entry spanname="id"><constant>V4L2_CID_MPEG_VIDEO_H264_ASO_SLICE_ORDER</constant>&nbsp;</entry>
		<entry>integer</entry>
	      </row><row><entry spanname="descr">Specifies the slice order in ASO. Applicable to the H264 encoder.
The supplied 32-bit integer is interpreted as follows (bit
0 = least significant bit):</entry>
	      </row>
	      <row>
		<entrytbl spanname="descr" cols="2">
		  <tbody valign="top">
		    <row>
		      <entry>Bit 0:15</entry>
		      <entry>Slice ID</entry>
		    </row>
		    <row>
		      <entry>Bit 16:32</entry>
		      <entry>Slice position or order</entry>
		    </row>
		  </tbody>
		</entrytbl>
	      </row>

	      <row><entry></entry></row>
	      <row>
		<entry spanname="id"><constant>V4L2_CID_MPEG_VIDEO_H264_HIERARCHICAL_CODING</constant>&nbsp;</entry>
		<entry>boolean</entry>
	      </row>
	      <row><entry spanname="descr">Enables H264 hierarchical coding.
Applicable to the H264 encoder.</entry>
	      </row>

	      <row><entry></entry></row>
	      <row id="v4l2-mpeg-video-h264-hierarchical-coding-type">
		<entry spanname="id"><constant>V4L2_CID_MPEG_VIDEO_H264_HIERARCHICAL_CODING_TYPE</constant>&nbsp;</entry>
		<entry>enum&nbsp;v4l2_mpeg_video_h264_hierarchical_coding_type</entry>
	      </row>
	      <row><entry spanname="descr">Specifies the hierarchical coding type.
Applicable to the H264 encoder.
Possible values are:</entry>
	      </row>
	      <row>
		<entrytbl spanname="descr" cols="2">
		  <tbody valign="top">
		    <row>
		      <entry><constant>V4L2_MPEG_VIDEO_H264_HIERARCHICAL_CODING_B</constant>&nbsp;</entry>
		      <entry>Hierarchical B coding.</entry>
		    </row>
		    <row>
		      <entry><constant>V4L2_MPEG_VIDEO_H264_HIERARCHICAL_CODING_P</constant>&nbsp;</entry>
		      <entry>Hierarchical P coding.</entry>
		    </row>
		  </tbody>
		</entrytbl>
	      </row>

	      <row><entry></entry></row>
	      <row>
		<entry spanname="id"><constant>V4L2_CID_MPEG_VIDEO_H264_HIERARCHICAL_CODING_LAYER</constant>&nbsp;</entry>
		<entry>integer</entry>
	      </row>
	      <row><entry spanname="descr">Specifies the number of hierarchical coding layers.
Applicable to the H264 encoder.</entry>
	      </row>

	      <row><entry></entry></row>
	      <row>
		<entry spanname="id"><constant>V4L2_CID_MPEG_VIDEO_H264_HIERARCHICAL_CODING_LAYER_QP</constant>&nbsp;</entry>
		<entry>integer</entry>
	      </row><row><entry spanname="descr">Specifies a user defined QP for each layer. Applicable to the H264 encoder.
The supplied 32-bit integer is interpreted as follows (bit
0 = least significant bit):</entry>
	      </row>
	      <row>
		<entrytbl spanname="descr" cols="2">
		  <tbody valign="top">
		    <row>
		      <entry>Bit 0:15</entry>
		      <entry>QP value</entry>
		    </row>
		    <row>
		      <entry>Bit 16:32</entry>
		      <entry>Layer number</entry>
		    </row>
		  </tbody>
		</entrytbl>
	      </row>

	    </tbody>
	  </tgroup>
	</table>
      </section>

      <section>
	<title>MFC 5.1 MPEG Controls</title>

	<para>The following MPEG class controls deal with MPEG
decoding and encoding settings that are specific to the Multi Format Codec 5.1 device present
in the S5P family of SoCs by Samsung.
</para>

	<table pgwide="1" frame="none" id="mfc51-control-id">
	  <title>MFC 5.1 Control IDs</title>
	  <tgroup cols="4">
	    <colspec colname="c1" colwidth="1*" />
	    <colspec colname="c2" colwidth="6*" />
	    <colspec colname="c3" colwidth="2*" />
	    <colspec colname="c4" colwidth="6*" />
	    <spanspec namest="c1" nameend="c2" spanname="id" />
	    <spanspec namest="c2" nameend="c4" spanname="descr" />
	    <thead>
	      <row>
		<entry spanname="id" align="left">ID</entry>
		<entry align="left">Type</entry>
	      </row><row><entry spanname="descr" align="left">Description</entry>
	      </row>
	    </thead>
	    <tbody valign="top">
	      <row><entry></entry></row>
	      <row>
		<entry spanname="id"><constant>V4L2_CID_MPEG_MFC51_VIDEO_DECODER_H264_DISPLAY_DELAY_ENABLE</constant>&nbsp;</entry>
		<entry>integer</entry>
	      </row><row><entry spanname="descr">If the display delay is enabled then the decoder has to return a
CAPTURE buffer after processing a certain number of OUTPUT buffers. If this number is low, then it may result in
buffers not being dequeued in display order. In addition hardware may still use those buffers as reference, thus
application should not write to those buffers. This feature can be used for example for generating thumbnails of videos.
Applicable to the H264 decoder.
	      </entry>
	      </row>
	      <row><entry></entry></row>
	      <row>
		<entry spanname="id"><constant>V4L2_CID_MPEG_MFC51_VIDEO_DECODER_H264_DISPLAY_DELAY</constant>&nbsp;</entry>
		<entry>integer</entry>
	      </row><row><entry spanname="descr">Display delay value for H264 decoder.
The decoder is forced to return a decoded frame after the set 'display delay' number of frames. If this number is
low it may result in frames returned out of dispaly order, in addition the hardware may still be using the returned buffer
as a reference picture for subsequent frames.
</entry>
	      </row>
	      <row><entry></entry></row>
	      <row>
		<entry spanname="id"><constant>V4L2_CID_MPEG_MFC51_VIDEO_H264_NUM_REF_PIC_FOR_P</constant>&nbsp;</entry>
		<entry>integer</entry>
	      </row><row><entry spanname="descr">The number of reference pictures used for encoding a P picture.
Applicable to the H264 encoder.</entry>
	      </row>
	      <row><entry></entry></row>
	      <row>
		<entry spanname="id"><constant>V4L2_CID_MPEG_MFC51_VIDEO_PADDING</constant>&nbsp;</entry>
		<entry>boolean</entry>
	      </row><row><entry spanname="descr">Padding enable in the encoder - use a color instead of repeating border pixels.
Applicable to encoders.</entry>
	      </row>
	      <row><entry></entry></row>
	      <row>
		<entry spanname="id"><constant>V4L2_CID_MPEG_MFC51_VIDEO_PADDING_YUV</constant>&nbsp;</entry>
		<entry>integer</entry>
	      </row><row><entry spanname="descr">Padding color in the encoder. Applicable to encoders. The supplied 32-bit integer is interpreted as follows (bit
0 = least significant bit):</entry>
	      </row>
	      <row>
		<entrytbl spanname="descr" cols="2">
		  <tbody valign="top">
		    <row>
		      <entry>Bit 0:7</entry>
		      <entry>V chrominance information</entry>
		    </row>
		    <row>
		      <entry>Bit 8:15</entry>
		      <entry>U chrominance information</entry>
		    </row>
		    <row>
		      <entry>Bit 16:23</entry>
		      <entry>Y luminance information</entry>
		    </row>
		    <row>
		      <entry>Bit 24:31</entry>
		      <entry>Must be zero.</entry>
		    </row>
		  </tbody>
		</entrytbl>
	      </row>
	      <row><entry></entry></row>
	      <row>
		<entry spanname="id"><constant>V4L2_CID_MPEG_MFC51_VIDEO_RC_REACTION_COEFF</constant>&nbsp;</entry>
		<entry>integer</entry>
	      </row><row><entry spanname="descr">Reaction coefficient for MFC rate control. Applicable to encoders.
<para>Note 1: Valid only when the frame level RC is enabled.</para>
<para>Note 2: For tight CBR, this field must be small (ex. 2 ~ 10).
For VBR, this field must be large (ex. 100 ~ 1000).</para>
<para>Note 3: It is not recommended to use the greater number than FRAME_RATE * (10^9 / BIT_RATE).</para>
</entry>
	      </row>
	      <row><entry></entry></row>
	      <row>
		<entry spanname="id"><constant>V4L2_CID_MPEG_MFC51_VIDEO_H264_ADAPTIVE_RC_DARK</constant>&nbsp;</entry>
		<entry>boolean</entry>
	      </row><row><entry spanname="descr">Adaptive rate control for dark region.
Valid only when H.264 and macroblock level RC is enabled (<constant>V4L2_CID_MPEG_VIDEO_MB_RC_ENABLE</constant>).
Applicable to the H264 encoder.</entry>
	      </row>
	      <row><entry></entry></row>
	      <row>
		<entry spanname="id"><constant>V4L2_CID_MPEG_MFC51_VIDEO_H264_ADAPTIVE_RC_SMOOTH</constant>&nbsp;</entry>
		<entry>boolean</entry>
	      </row><row><entry spanname="descr">Adaptive rate control for smooth region.
Valid only when H.264 and macroblock level RC is enabled (<constant>V4L2_CID_MPEG_VIDEO_MB_RC_ENABLE</constant>).
Applicable to the H264 encoder.</entry>
	      </row>
	      <row><entry></entry></row>
	      <row>
		<entry spanname="id"><constant>V4L2_CID_MPEG_MFC51_VIDEO_H264_ADAPTIVE_RC_STATIC</constant>&nbsp;</entry>
		<entry>boolean</entry>
	      </row><row><entry spanname="descr">Adaptive rate control for static region.
Valid only when H.264 and macroblock level RC is enabled (<constant>V4L2_CID_MPEG_VIDEO_MB_RC_ENABLE</constant>).
Applicable to the H264 encoder.</entry>
	      </row>
	      <row><entry></entry></row>
	      <row>
		<entry spanname="id"><constant>V4L2_CID_MPEG_MFC51_VIDEO_H264_ADAPTIVE_RC_ACTIVITY</constant>&nbsp;</entry>
		<entry>boolean</entry>
	      </row><row><entry spanname="descr">Adaptive rate control for activity region.
Valid only when H.264 and macroblock level RC is enabled (<constant>V4L2_CID_MPEG_VIDEO_MB_RC_ENABLE</constant>).
Applicable to the H264 encoder.</entry>
	      </row>
	      <row><entry></entry></row>
	      <row id="v4l2-mpeg-mfc51-video-frame-skip-mode">
		<entry spanname="id"><constant>V4L2_CID_MPEG_MFC51_VIDEO_FRAME_SKIP_MODE</constant>&nbsp;</entry>
		<entry>enum&nbsp;v4l2_mpeg_mfc51_video_frame_skip_mode</entry>
	      </row>
	      <row><entry spanname="descr">
Indicates in what conditions the encoder should skip frames. If encoding a frame would cause the encoded stream to be larger then
a chosen data limit then the frame will be skipped.
Possible values are:</entry>
	      </row>
	      <row>
		<entrytbl spanname="descr" cols="2">
		  <tbody valign="top">
		    <row>
		      <entry><constant>V4L2_MPEG_MFC51_FRAME_SKIP_MODE_DISABLED</constant>&nbsp;</entry>
		      <entry>Frame skip mode is disabled.</entry>
		    </row>
		    <row>
		      <entry><constant>V4L2_MPEG_MFC51_FRAME_SKIP_MODE_LEVEL_LIMIT</constant>&nbsp;</entry>
		      <entry>Frame skip mode enabled and buffer limit is set by the chosen level and is defined by the standard.</entry>
		    </row>
		    <row>
		      <entry><constant>V4L2_MPEG_MFC51_FRAME_SKIP_MODE_BUF_LIMIT</constant>&nbsp;</entry>
		      <entry>Frame skip mode enabled and buffer limit is set by the VBV (MPEG1/2/4) or CPB (H264) buffer size control.</entry>
		    </row>
		  </tbody>
		</entrytbl>
	      </row>
	      <row><entry></entry></row>
	      <row>
		<entry spanname="id"><constant>V4L2_CID_MPEG_MFC51_VIDEO_RC_FIXED_TARGET_BIT</constant>&nbsp;</entry>
		<entry>integer</entry>
	      </row><row><entry spanname="descr">Enable rate-control with fixed target bit.
If this setting is enabled, then the rate control logic of the encoder will calculate the average bitrate
for a GOP and keep it below or equal the set bitrate target. Otherwise the rate control logic calculates the
overall average bitrate for the stream and keeps it below or equal to the set bitrate. In the first case
the average bitrate for the whole stream will be smaller then the set bitrate. This is caused because the
average is calculated for smaller number of frames, on the other hand enabling this setting will ensure that
the stream will meet tight bandwidth contraints. Applicable to encoders.
</entry>
	      </row>
	      <row><entry></entry></row>
	      <row id="v4l2-mpeg-mfc51-video-force-frame-type">
		<entry spanname="id"><constant>V4L2_CID_MPEG_MFC51_VIDEO_FORCE_FRAME_TYPE</constant>&nbsp;</entry>
		<entry>enum&nbsp;v4l2_mpeg_mfc51_video_force_frame_type</entry>
	      </row>
	      <row><entry spanname="descr">Force a frame type for the next queued buffer. Applicable to encoders.
Possible values are:</entry>
	      </row>
	      <row>
		<entrytbl spanname="descr" cols="2">
		  <tbody valign="top">
		    <row>
		      <entry><constant>V4L2_MPEG_MFC51_FORCE_FRAME_TYPE_DISABLED</constant>&nbsp;</entry>
		      <entry>Forcing a specific frame type disabled.</entry>
		    </row>
		    <row>
		      <entry><constant>V4L2_MPEG_MFC51_FORCE_FRAME_TYPE_I_FRAME</constant>&nbsp;</entry>
		      <entry>Force an I-frame.</entry>
		    </row>
		    <row>
		      <entry><constant>V4L2_MPEG_MFC51_FORCE_FRAME_TYPE_NOT_CODED</constant>&nbsp;</entry>
		      <entry>Force a non-coded frame.</entry>
		    </row>
		  </tbody>
		</entrytbl>
	      </row>
	    </tbody>
	  </tgroup>
	</table>
      </section>

      <section>
	<title>CX2341x MPEG Controls</title>

	<para>The following MPEG class controls deal with MPEG
encoding settings that are specific to the Conexant CX23415 and
CX23416 MPEG encoding chips.</para>

	<table pgwide="1" frame="none" id="cx2341x-control-id">
	  <title>CX2341x Control IDs</title>
	  <tgroup cols="4">
	    <colspec colname="c1" colwidth="1*" />
	    <colspec colname="c2" colwidth="6*" />
	    <colspec colname="c3" colwidth="2*" />
	    <colspec colname="c4" colwidth="6*" />
	    <spanspec namest="c1" nameend="c2" spanname="id" />
	    <spanspec namest="c2" nameend="c4" spanname="descr" />
	    <thead>
	      <row>
		<entry spanname="id" align="left">ID</entry>
		<entry align="left">Type</entry>
	      </row><row><entry spanname="descr" align="left">Description</entry>
	      </row>
	    </thead>
	    <tbody valign="top">
	      <row><entry></entry></row>
	      <row id="v4l2-mpeg-cx2341x-video-spatial-filter-mode">
		<entry spanname="id"><constant>V4L2_CID_MPEG_CX2341X_VIDEO_SPATIAL_FILTER_MODE</constant>&nbsp;</entry>
		<entry>enum&nbsp;v4l2_mpeg_cx2341x_video_spatial_filter_mode</entry>
	      </row><row><entry spanname="descr">Sets the Spatial
Filter mode (default <constant>MANUAL</constant>). Possible values
are:</entry>
	      </row>
	      <row>
		<entrytbl spanname="descr" cols="2">
		  <tbody valign="top">
		    <row>
		      <entry><constant>V4L2_MPEG_CX2341X_VIDEO_SPATIAL_FILTER_MODE_MANUAL</constant>&nbsp;</entry>
		      <entry>Choose the filter manually</entry>
		    </row>
		    <row>
		      <entry><constant>V4L2_MPEG_CX2341X_VIDEO_SPATIAL_FILTER_MODE_AUTO</constant>&nbsp;</entry>
		      <entry>Choose the filter automatically</entry>
		    </row>
		  </tbody>
		</entrytbl>
	      </row>
	      <row><entry></entry></row>
	      <row>
		<entry spanname="id"><constant>V4L2_CID_MPEG_CX2341X_VIDEO_SPATIAL_FILTER</constant>&nbsp;</entry>
		<entry>integer&nbsp;(0-15)</entry>
	      </row><row><entry spanname="descr">The setting for the
Spatial Filter. 0 = off, 15 = maximum. (Default is 0.)</entry>
	      </row>
	      <row><entry></entry></row>
	      <row id="luma-spatial-filter-type">
		<entry spanname="id"><constant>V4L2_CID_MPEG_CX2341X_VIDEO_LUMA_SPATIAL_FILTER_TYPE</constant>&nbsp;</entry>
		<entry>enum&nbsp;v4l2_mpeg_cx2341x_video_luma_spatial_filter_type</entry>
	      </row><row><entry spanname="descr">Select the algorithm
to use for the Luma Spatial Filter (default
<constant>1D_HOR</constant>). Possible values:</entry>
	      </row>
	      <row>
		<entrytbl spanname="descr" cols="2">
		  <tbody valign="top">
		    <row>
		      <entry><constant>V4L2_MPEG_CX2341X_VIDEO_LUMA_SPATIAL_FILTER_TYPE_OFF</constant>&nbsp;</entry>
		      <entry>No filter</entry>
		    </row>
		    <row>
		      <entry><constant>V4L2_MPEG_CX2341X_VIDEO_LUMA_SPATIAL_FILTER_TYPE_1D_HOR</constant>&nbsp;</entry>
		      <entry>One-dimensional horizontal</entry>
		    </row>
		    <row>
		      <entry><constant>V4L2_MPEG_CX2341X_VIDEO_LUMA_SPATIAL_FILTER_TYPE_1D_VERT</constant>&nbsp;</entry>
		      <entry>One-dimensional vertical</entry>
		    </row>
		    <row>
		      <entry><constant>V4L2_MPEG_CX2341X_VIDEO_LUMA_SPATIAL_FILTER_TYPE_2D_HV_SEPARABLE</constant>&nbsp;</entry>
		      <entry>Two-dimensional separable</entry>
		    </row>
		    <row>
		      <entry><constant>V4L2_MPEG_CX2341X_VIDEO_LUMA_SPATIAL_FILTER_TYPE_2D_SYM_NON_SEPARABLE</constant>&nbsp;</entry>
		      <entry>Two-dimensional symmetrical
non-separable</entry>
		    </row>
		  </tbody>
		</entrytbl>
	      </row>
	      <row><entry></entry></row>
	      <row id="chroma-spatial-filter-type">
		<entry spanname="id"><constant>V4L2_CID_MPEG_CX2341X_VIDEO_CHROMA_SPATIAL_FILTER_TYPE</constant>&nbsp;</entry>
		<entry>enum&nbsp;v4l2_mpeg_cx2341x_video_chroma_spatial_filter_type</entry>
	      </row><row><entry spanname="descr">Select the algorithm
for the Chroma Spatial Filter (default <constant>1D_HOR</constant>).
Possible values are:</entry>
	      </row>
	      <row>
		<entrytbl spanname="descr" cols="2">
		  <tbody valign="top">
		    <row>
		      <entry><constant>V4L2_MPEG_CX2341X_VIDEO_CHROMA_SPATIAL_FILTER_TYPE_OFF</constant>&nbsp;</entry>
		      <entry>No filter</entry>
		    </row>
		    <row>
		      <entry><constant>V4L2_MPEG_CX2341X_VIDEO_CHROMA_SPATIAL_FILTER_TYPE_1D_HOR</constant>&nbsp;</entry>
		      <entry>One-dimensional horizontal</entry>
		    </row>
		  </tbody>
		</entrytbl>
	      </row>
	      <row><entry></entry></row>
	      <row id="v4l2-mpeg-cx2341x-video-temporal-filter-mode">
		<entry spanname="id"><constant>V4L2_CID_MPEG_CX2341X_VIDEO_TEMPORAL_FILTER_MODE</constant>&nbsp;</entry>
		<entry>enum&nbsp;v4l2_mpeg_cx2341x_video_temporal_filter_mode</entry>
	      </row><row><entry spanname="descr">Sets the Temporal
Filter mode (default <constant>MANUAL</constant>). Possible values
are:</entry>
	      </row>
	      <row>
		<entrytbl spanname="descr" cols="2">
		  <tbody valign="top">
		    <row>
		      <entry><constant>V4L2_MPEG_CX2341X_VIDEO_TEMPORAL_FILTER_MODE_MANUAL</constant>&nbsp;</entry>
		      <entry>Choose the filter manually</entry>
		    </row>
		    <row>
		      <entry><constant>V4L2_MPEG_CX2341X_VIDEO_TEMPORAL_FILTER_MODE_AUTO</constant>&nbsp;</entry>
		      <entry>Choose the filter automatically</entry>
		    </row>
		  </tbody>
		</entrytbl>
	      </row>
	      <row><entry></entry></row>
	      <row>
		<entry spanname="id"><constant>V4L2_CID_MPEG_CX2341X_VIDEO_TEMPORAL_FILTER</constant>&nbsp;</entry>
		<entry>integer&nbsp;(0-31)</entry>
	      </row><row><entry spanname="descr">The setting for the
Temporal Filter. 0 = off, 31 = maximum. (Default is 8 for full-scale
capturing and 0 for scaled capturing.)</entry>
	      </row>
	      <row><entry></entry></row>
	      <row id="v4l2-mpeg-cx2341x-video-median-filter-type">
		<entry spanname="id"><constant>V4L2_CID_MPEG_CX2341X_VIDEO_MEDIAN_FILTER_TYPE</constant>&nbsp;</entry>
		<entry>enum&nbsp;v4l2_mpeg_cx2341x_video_median_filter_type</entry>
	      </row><row><entry spanname="descr">Median Filter Type
(default <constant>OFF</constant>). Possible values are:</entry>
	      </row>
	      <row>
		<entrytbl spanname="descr" cols="2">
		  <tbody valign="top">
		    <row>
		      <entry><constant>V4L2_MPEG_CX2341X_VIDEO_MEDIAN_FILTER_TYPE_OFF</constant>&nbsp;</entry>
		      <entry>No filter</entry>
		    </row>
		    <row>
		      <entry><constant>V4L2_MPEG_CX2341X_VIDEO_MEDIAN_FILTER_TYPE_HOR</constant>&nbsp;</entry>
		      <entry>Horizontal filter</entry>
		    </row>
		    <row>
		      <entry><constant>V4L2_MPEG_CX2341X_VIDEO_MEDIAN_FILTER_TYPE_VERT</constant>&nbsp;</entry>
		      <entry>Vertical filter</entry>
		    </row>
		    <row>
		      <entry><constant>V4L2_MPEG_CX2341X_VIDEO_MEDIAN_FILTER_TYPE_HOR_VERT</constant>&nbsp;</entry>
		      <entry>Horizontal and vertical filter</entry>
		    </row>
		    <row>
		      <entry><constant>V4L2_MPEG_CX2341X_VIDEO_MEDIAN_FILTER_TYPE_DIAG</constant>&nbsp;</entry>
		      <entry>Diagonal filter</entry>
		    </row>
		  </tbody>
		</entrytbl>
	      </row>
	      <row><entry></entry></row>
	      <row>
		<entry spanname="id"><constant>V4L2_CID_MPEG_CX2341X_VIDEO_LUMA_MEDIAN_FILTER_BOTTOM</constant>&nbsp;</entry>
		<entry>integer&nbsp;(0-255)</entry>
	      </row><row><entry spanname="descr">Threshold above which
the luminance median filter is enabled (default 0)</entry>
	      </row>
	      <row><entry></entry></row>
	      <row>
		<entry spanname="id"><constant>V4L2_CID_MPEG_CX2341X_VIDEO_LUMA_MEDIAN_FILTER_TOP</constant>&nbsp;</entry>
		<entry>integer&nbsp;(0-255)</entry>
	      </row><row><entry spanname="descr">Threshold below which
the luminance median filter is enabled (default 255)</entry>
	      </row>
	      <row><entry></entry></row>
	      <row>
		<entry spanname="id"><constant>V4L2_CID_MPEG_CX2341X_VIDEO_CHROMA_MEDIAN_FILTER_BOTTOM</constant>&nbsp;</entry>
		<entry>integer&nbsp;(0-255)</entry>
	      </row><row><entry spanname="descr">Threshold above which
the chroma median filter is enabled (default 0)</entry>
	      </row>
	      <row><entry></entry></row>
	      <row>
		<entry spanname="id"><constant>V4L2_CID_MPEG_CX2341X_VIDEO_CHROMA_MEDIAN_FILTER_TOP</constant>&nbsp;</entry>
		<entry>integer&nbsp;(0-255)</entry>
	      </row><row><entry spanname="descr">Threshold below which
the chroma median filter is enabled (default 255)</entry>
	      </row>
	      <row><entry></entry></row>
	      <row>
		<entry spanname="id"><constant>V4L2_CID_MPEG_CX2341X_STREAM_INSERT_NAV_PACKETS</constant>&nbsp;</entry>
		<entry>boolean</entry>
	      </row>
	      <row><entry spanname="descr">The CX2341X MPEG encoder
can insert one empty MPEG-2 PES packet into the stream between every
four video frames. The packet size is 2048 bytes, including the
packet_start_code_prefix and stream_id fields. The stream_id is 0xBF
(private stream 2). The payload consists of 0x00 bytes, to be filled
in by the application. 0 = do not insert, 1 = insert packets.</entry>
	      </row>
	    </tbody>
	  </tgroup>
	</table>
      </section>
    </section>

    <section id="camera-controls">
      <title>Camera Control Reference</title>

      <para>The Camera class includes controls for mechanical (or
equivalent digital) features of a device such as controllable lenses
or sensors.</para>

    <table pgwide="1" frame="none" id="camera-control-id">
      <title>Camera Control IDs</title>
      <tgroup cols="4">
	<colspec colname="c1" colwidth="1*" />
	<colspec colname="c2" colwidth="6*" />
	<colspec colname="c3" colwidth="2*" />
	<colspec colname="c4" colwidth="6*" />
	<spanspec namest="c1" nameend="c2" spanname="id" />
	<spanspec namest="c2" nameend="c4" spanname="descr" />
	<thead>
	  <row>
	    <entry spanname="id" align="left">ID</entry>
	    <entry align="left">Type</entry>
	  </row><row rowsep="1"><entry spanname="descr" align="left">Description</entry>
	  </row>
	</thead>
	<tbody valign="top">
	  <row><entry></entry></row>
	  <row>
	    <entry spanname="id"><constant>V4L2_CID_CAMERA_CLASS</constant>&nbsp;</entry>
	    <entry>class</entry>
	  </row><row><entry spanname="descr">The Camera class
descriptor. Calling &VIDIOC-QUERYCTRL; for this control will return a
description of this control class.</entry>
	  </row>
	  <row><entry></entry></row>

	  <row id="v4l2-exposure-auto-type">
	    <entry spanname="id"><constant>V4L2_CID_EXPOSURE_AUTO</constant>&nbsp;</entry>
	    <entry>enum&nbsp;v4l2_exposure_auto_type</entry>
	  </row><row><entry spanname="descr">Enables automatic
adjustments of the exposure time and/or iris aperture. The effect of
manual changes of the exposure time or iris aperture while these
features are enabled is undefined, drivers should ignore such
requests. Possible values are:</entry>
	  </row>
	  <row>
	    <entrytbl spanname="descr" cols="2">
	      <tbody valign="top">
		<row>
		  <entry><constant>V4L2_EXPOSURE_AUTO</constant>&nbsp;</entry>
		      <entry>Automatic exposure time, automatic iris
aperture.</entry>
		</row>
		<row>
		  <entry><constant>V4L2_EXPOSURE_MANUAL</constant>&nbsp;</entry>
		  <entry>Manual exposure time, manual iris.</entry>
		</row>
		<row>
		  <entry><constant>V4L2_EXPOSURE_SHUTTER_PRIORITY</constant>&nbsp;</entry>
		  <entry>Manual exposure time, auto iris.</entry>
		</row>
		<row>
		  <entry><constant>V4L2_EXPOSURE_APERTURE_PRIORITY</constant>&nbsp;</entry>
		  <entry>Auto exposure time, manual iris.</entry>
		</row>
	      </tbody>
	    </entrytbl>
	  </row>
	  <row><entry></entry></row>

	  <row>
	    <entry spanname="id"><constant>V4L2_CID_EXPOSURE_ABSOLUTE</constant>&nbsp;</entry>
	    <entry>integer</entry>
	  </row><row><entry spanname="descr">Determines the exposure
time of the camera sensor. The exposure time is limited by the frame
interval. Drivers should interpret the values as 100 &micro;s units,
where the value 1 stands for 1/10000th of a second, 10000 for 1 second
and 100000 for 10 seconds.</entry>
	  </row>
	  <row><entry></entry></row>

	  <row>
	    <entry spanname="id"><constant>V4L2_CID_EXPOSURE_AUTO_PRIORITY</constant>&nbsp;</entry>
	    <entry>boolean</entry>
	  </row><row><entry spanname="descr">When
<constant>V4L2_CID_EXPOSURE_AUTO</constant> is set to
<constant>AUTO</constant> or <constant>APERTURE_PRIORITY</constant>,
this control determines if the device may dynamically vary the frame
rate. By default this feature is disabled (0) and the frame rate must
remain constant.</entry>
	  </row>
	  <row><entry></entry></row>

	  <row>
	    <entry spanname="id"><constant>V4L2_CID_EXPOSURE_BIAS</constant>&nbsp;</entry>
	    <entry>integer menu</entry>
	  </row><row><entry spanname="descr"> Determines the automatic
exposure compensation, it is effective only when <constant>V4L2_CID_EXPOSURE_AUTO</constant>
control is set to <constant>AUTO</constant>, <constant>SHUTTER_PRIORITY </constant>
or <constant>APERTURE_PRIORITY</constant>.
It is expressed in terms of EV, drivers should interpret the values as 0.001 EV
units, where the value 1000 stands for +1 EV.
<para>Increasing the exposure compensation value is equivalent to decreasing
the exposure value (EV) and will increase the amount of light at the image
sensor. The camera performs the exposure compensation by adjusting absolute
exposure time and/or aperture.</para></entry>
	  </row>
	  <row><entry></entry></row>

	  <row id="v4l2-exposure-metering">
	    <entry spanname="id"><constant>V4L2_CID_EXPOSURE_METERING</constant>&nbsp;</entry>
	    <entry>enum&nbsp;v4l2_exposure_metering</entry>
	  </row><row><entry spanname="descr">Determines how the camera measures
the amount of light available for the frame exposure. Possible values are:</entry>
	  </row>
	  <row>
	    <entrytbl spanname="descr" cols="2">
	      <tbody valign="top">
		<row>
		  <entry><constant>V4L2_EXPOSURE_METERING_AVERAGE</constant>&nbsp;</entry>
		  <entry>Use the light information coming from the entire frame
and average giving no weighting to any particular portion of the metered area.
		  </entry>
		</row>
		<row>
		  <entry><constant>V4L2_EXPOSURE_METERING_CENTER_WEIGHTED</constant>&nbsp;</entry>
		  <entry>Average the light information coming from the entire frame
giving priority to the center of the metered area.</entry>
		</row>
		<row>
		  <entry><constant>V4L2_EXPOSURE_METERING_SPOT</constant>&nbsp;</entry>
		  <entry>Measure only very small area at the center of the frame.</entry>
		</row>
		<row>
		  <entry><constant>V4L2_EXPOSURE_METERING_MATRIX</constant>&nbsp;</entry>
		  <entry>A multi-zone metering. The light intensity is measured
in several points of the frame and the the results are combined. The
algorithm of the zones selection and their significance in calculating the
<<<<<<< HEAD
final value is device dependant.</entry>
=======
final value is device dependent.</entry>
>>>>>>> d0e0ac97
		</row>
	      </tbody>
	    </entrytbl>
	  </row>
	  <row><entry></entry></row>

	  <row>
	    <entry spanname="id"><constant>V4L2_CID_PAN_RELATIVE</constant>&nbsp;</entry>
	    <entry>integer</entry>
	  </row><row><entry spanname="descr">This control turns the
camera horizontally by the specified amount. The unit is undefined. A
positive value moves the camera to the right (clockwise when viewed
from above), a negative value to the left. A value of zero does not
cause motion. This is a write-only control.</entry>
	  </row>
	  <row><entry></entry></row>

	  <row>
	    <entry spanname="id"><constant>V4L2_CID_TILT_RELATIVE</constant>&nbsp;</entry>
	    <entry>integer</entry>
	  </row><row><entry spanname="descr">This control turns the
camera vertically by the specified amount. The unit is undefined. A
positive value moves the camera up, a negative value down. A value of
zero does not cause motion. This is a write-only control.</entry>
	  </row>
	  <row><entry></entry></row>

	  <row>
	    <entry spanname="id"><constant>V4L2_CID_PAN_RESET</constant>&nbsp;</entry>
	    <entry>button</entry>
	  </row><row><entry spanname="descr">When this control is set,
the camera moves horizontally to the default position.</entry>
	  </row>
	  <row><entry></entry></row>

	  <row>
	    <entry spanname="id"><constant>V4L2_CID_TILT_RESET</constant>&nbsp;</entry>
	    <entry>button</entry>
	  </row><row><entry spanname="descr">When this control is set,
the camera moves vertically to the default position.</entry>
	  </row>
	  <row><entry></entry></row>

	  <row>
	    <entry spanname="id"><constant>V4L2_CID_PAN_ABSOLUTE</constant>&nbsp;</entry>
	    <entry>integer</entry>
	  </row><row><entry spanname="descr">This control
turns the camera horizontally to the specified position. Positive
values move the camera to the right (clockwise when viewed from above),
negative values to the left. Drivers should interpret the values as arc
seconds, with valid values between -180 * 3600 and +180 * 3600
inclusive.</entry>
	  </row>
	  <row><entry></entry></row>

	  <row>
	    <entry spanname="id"><constant>V4L2_CID_TILT_ABSOLUTE</constant>&nbsp;</entry>
	    <entry>integer</entry>
	  </row><row><entry spanname="descr">This control
turns the camera vertically to the specified position. Positive values
move the camera up, negative values down. Drivers should interpret the
values as arc seconds, with valid values between -180 * 3600 and +180
* 3600 inclusive.</entry>
	  </row>
	  <row><entry></entry></row>

	  <row>
	    <entry spanname="id"><constant>V4L2_CID_FOCUS_ABSOLUTE</constant>&nbsp;</entry>
	    <entry>integer</entry>
	  </row><row><entry spanname="descr">This control sets the
focal point of the camera to the specified position. The unit is
undefined. Positive values set the focus closer to the camera,
negative values towards infinity.</entry>
	  </row>
	  <row><entry></entry></row>

	  <row>
	    <entry spanname="id"><constant>V4L2_CID_FOCUS_RELATIVE</constant>&nbsp;</entry>
	    <entry>integer</entry>
	  </row><row><entry spanname="descr">This control moves the
focal point of the camera by the specified amount. The unit is
undefined. Positive values move the focus closer to the camera,
negative values towards infinity. This is a write-only control.</entry>
	  </row>
	  <row><entry></entry></row>

	  <row>
	    <entry spanname="id"><constant>V4L2_CID_FOCUS_AUTO</constant>&nbsp;</entry>
	    <entry>boolean</entry>
	  </row><row><entry spanname="descr">Enables continuous automatic
focus adjustments. The effect of manual focus adjustments while this feature
is enabled is undefined, drivers should ignore such requests.</entry>
	  </row>
	  <row><entry></entry></row>

	  <row>
	    <entry spanname="id"><constant>V4L2_CID_AUTO_FOCUS_START</constant>&nbsp;</entry>
	    <entry>button</entry>
	  </row><row><entry spanname="descr">Starts single auto focus process.
The effect of setting this control when <constant>V4L2_CID_FOCUS_AUTO</constant>
is set to <constant>TRUE</constant> (1) is undefined, drivers should ignore
such requests.</entry>
	  </row>
	  <row><entry></entry></row>

	  <row>
	    <entry spanname="id"><constant>V4L2_CID_AUTO_FOCUS_STOP</constant>&nbsp;</entry>
	    <entry>button</entry>
	  </row><row><entry spanname="descr">Aborts automatic focusing
started with <constant>V4L2_CID_AUTO_FOCUS_START</constant> control. It is
effective only when the continuous autofocus is disabled, that is when
<constant>V4L2_CID_FOCUS_AUTO</constant> control is set to <constant>FALSE
</constant> (0).</entry>
	  </row>
	  <row><entry></entry></row>

	  <row id="v4l2-auto-focus-status">
	    <entry spanname="id">
	      <constant>V4L2_CID_AUTO_FOCUS_STATUS</constant>&nbsp;</entry>
	    <entry>bitmask</entry>
	  </row>
	  <row><entry spanname="descr">The automatic focus status. This is a read-only
	  control.</entry>
	  </row>
	  <row>
	    <entrytbl spanname="descr" cols="2">
	      <tbody valign="top">
		<row>
		  <entry><constant>V4L2_AUTO_FOCUS_STATUS_IDLE</constant>&nbsp;</entry>
		  <entry>Automatic focus is not active.</entry>
		</row>
		<row>
		  <entry><constant>V4L2_AUTO_FOCUS_STATUS_BUSY</constant>&nbsp;</entry>
		  <entry>Automatic focusing is in progress.</entry>
		</row>
		<row>
		  <entry><constant>V4L2_AUTO_FOCUS_STATUS_REACHED</constant>&nbsp;</entry>
		  <entry>Focus has been reached.</entry>
		</row>
		<row>
		  <entry><constant>V4L2_AUTO_FOCUS_STATUS_FAILED</constant>&nbsp;</entry>
		  <entry>Automatic focus has failed, the driver will not
		  transition from this state until another action is
		  performed by an application.</entry>
		</row>
	      </tbody>
	    </entrytbl>
	  </row>
	  <row><entry spanname="descr">
Setting <constant>V4L2_LOCK_FOCUS</constant> lock bit of the <constant>V4L2_CID_3A_LOCK
</constant> control may stop updates of the <constant>V4L2_CID_AUTO_FOCUS_STATUS</constant>
control value.</entry>
	  </row>
	  <row><entry></entry></row>

	  <row id="v4l2-auto-focus-range">
	    <entry spanname="id">
	      <constant>V4L2_CID_AUTO_FOCUS_RANGE</constant>&nbsp;</entry>
	    <entry>enum&nbsp;v4l2_auto_focus_range</entry>
	  </row>
	  <row><entry spanname="descr">Determines auto focus distance range
for which lens may be adjusted. </entry>
	  </row>
	  <row>
	    <entrytbl spanname="descr" cols="2">
	      <tbody valign="top">
		<row>
		  <entry><constant>V4L2_AUTO_FOCUS_RANGE_AUTO</constant>&nbsp;</entry>
		  <entry>The camera automatically selects the focus range.</entry>
		</row>
		<row>
		  <entry><constant>V4L2_AUTO_FOCUS_RANGE_NORMAL</constant>&nbsp;</entry>
		  <entry>Normal distance range, limited for best automatic focus
performance.</entry>
		</row>
		<row>
		  <entry><constant>V4L2_AUTO_FOCUS_RANGE_MACRO</constant>&nbsp;</entry>
		  <entry>Macro (close-up) auto focus. The camera will
use its minimum possible distance for auto focus.</entry>
		</row>
		<row>
		  <entry><constant>V4L2_AUTO_FOCUS_RANGE_INFINITY</constant>&nbsp;</entry>
		  <entry>The lens is set to focus on an object at infinite distance.</entry>
		</row>
	      </tbody>
	    </entrytbl>
	  </row>
	  <row><entry></entry></row>

	  <row>
	    <entry spanname="id"><constant>V4L2_CID_ZOOM_ABSOLUTE</constant>&nbsp;</entry>
	    <entry>integer</entry>
	  </row><row><entry spanname="descr">Specify the objective lens
focal length as an absolute value. The zoom unit is driver-specific and its
value should be a positive integer.</entry>
	  </row>
	  <row><entry></entry></row>

	  <row>
	    <entry spanname="id"><constant>V4L2_CID_ZOOM_RELATIVE</constant>&nbsp;</entry>
	    <entry>integer</entry>
	  </row><row><entry spanname="descr">Specify the objective lens
focal length relatively to the current value. Positive values move the zoom
lens group towards the telephoto direction, negative values towards the
wide-angle direction. The zoom unit is driver-specific. This is a write-only control.</entry>
	  </row>
	  <row><entry></entry></row>

	  <row>
	    <entry spanname="id"><constant>V4L2_CID_ZOOM_CONTINUOUS</constant>&nbsp;</entry>
	    <entry>integer</entry>
	  </row><row><entry spanname="descr">Move the objective lens group
at the specified speed until it reaches physical device limits or until an
explicit request to stop the movement. A positive value moves the zoom lens
group towards the telephoto direction. A value of zero stops the zoom lens
group movement. A negative value moves the zoom lens group towards the
wide-angle direction. The zoom speed unit is driver-specific.</entry>
	  </row>
	  <row><entry></entry></row>

	  <row>
	    <entry spanname="id"><constant>V4L2_CID_IRIS_ABSOLUTE</constant>&nbsp;</entry>
	    <entry>integer</entry>
	  </row><row><entry spanname="descr">This control sets the
camera's aperture to the specified value. The unit is undefined.
Larger values open the iris wider, smaller values close it.</entry>
	  </row>
	  <row><entry></entry></row>

	  <row>
	    <entry spanname="id"><constant>V4L2_CID_IRIS_RELATIVE</constant>&nbsp;</entry>
	    <entry>integer</entry>
	  </row><row><entry spanname="descr">This control modifies the
camera's aperture by the specified amount. The unit is undefined.
Positive values open the iris one step further, negative values close
it one step further. This is a write-only control.</entry>
	  </row>
	  <row><entry></entry></row>

	  <row>
	    <entry spanname="id"><constant>V4L2_CID_PRIVACY</constant>&nbsp;</entry>
	    <entry>boolean</entry>
	  </row><row><entry spanname="descr">Prevent video from being acquired
by the camera. When this control is set to <constant>TRUE</constant> (1), no
image can be captured by the camera. Common means to enforce privacy are
mechanical obturation of the sensor and firmware image processing, but the
device is not restricted to these methods. Devices that implement the privacy
control must support read access and may support write access.</entry>
	  </row>

	  <row>
	    <entry spanname="id"><constant>V4L2_CID_BAND_STOP_FILTER</constant>&nbsp;</entry>
	    <entry>integer</entry>
	  </row><row><entry spanname="descr">Switch the band-stop filter of a
camera sensor on or off, or specify its strength. Such band-stop filters can
be used, for example, to filter out the fluorescent light component.</entry>
	  </row>
	  <row><entry></entry></row>

	  <row id="v4l2-auto-n-preset-white-balance">
	    <entry spanname="id"><constant>V4L2_CID_AUTO_N_PRESET_WHITE_BALANCE</constant>&nbsp;</entry>
	    <entry>enum&nbsp;v4l2_auto_n_preset_white_balance</entry>
	  </row><row><entry spanname="descr">Sets white balance to automatic,
manual or a preset. The presets determine color temperature of the light as
a hint to the camera for white balance adjustments resulting in most accurate
color representation. The following white balance presets are listed in order
of increasing color temperature.</entry>
	  </row>
	  <row>
	    <entrytbl spanname="descr" cols="2">
	      <tbody valign="top">
		<row>
		  <entry><constant>V4L2_WHITE_BALANCE_MANUAL</constant>&nbsp;</entry>
		  <entry>Manual white balance.</entry>
		</row>
		<row>
		  <entry><constant>V4L2_WHITE_BALANCE_AUTO</constant>&nbsp;</entry>
		  <entry>Automatic white balance adjustments.</entry>
		</row>
		<row>
		  <entry><constant>V4L2_WHITE_BALANCE_INCANDESCENT</constant>&nbsp;</entry>
		  <entry>White balance setting for incandescent (tungsten) lighting.
It generally cools down the colors and corresponds approximately to 2500...3500 K
color temperature range.</entry>
		</row>
		<row>
		  <entry><constant>V4L2_WHITE_BALANCE_FLUORESCENT</constant>&nbsp;</entry>
		  <entry>White balance preset for fluorescent lighting.
It corresponds approximately to 4000...5000 K color temperature.</entry>
		</row>
		<row>
		  <entry><constant>V4L2_WHITE_BALANCE_FLUORESCENT_H</constant>&nbsp;</entry>
		  <entry>With this setting the camera will compensate for
fluorescent H lighting.</entry>
		</row>
		<row>
		  <entry><constant>V4L2_WHITE_BALANCE_HORIZON</constant>&nbsp;</entry>
		  <entry>White balance setting for horizon daylight.
It corresponds approximately to 5000 K color temperature.</entry>
		</row>
		<row>
		  <entry><constant>V4L2_WHITE_BALANCE_DAYLIGHT</constant>&nbsp;</entry>
		  <entry>White balance preset for daylight (with clear sky).
It corresponds approximately to 5000...6500 K color temperature.</entry>
		</row>
		<row>
		  <entry><constant>V4L2_WHITE_BALANCE_FLASH</constant>&nbsp;</entry>
		  <entry>With this setting the camera will compensate for the flash
light. It slightly warms up the colors and corresponds roughly to 5000...5500 K
color temperature.</entry>
		</row>
		<row>
		  <entry><constant>V4L2_WHITE_BALANCE_CLOUDY</constant>&nbsp;</entry>
		  <entry>White balance preset for moderately overcast sky.
This option corresponds approximately to 6500...8000 K color temperature
range.</entry>
		</row>
		<row>
		  <entry><constant>V4L2_WHITE_BALANCE_SHADE</constant>&nbsp;</entry>
		  <entry>White balance preset for shade or heavily overcast
sky. It corresponds approximately to 9000...10000 K color temperature.
</entry>
		</row>
	      </tbody>
	    </entrytbl>
	  </row>
	  <row><entry></entry></row>

	  <row id="v4l2-wide-dynamic-range">
	    <entry spanname="id"><constant>V4L2_CID_WIDE_DYNAMIC_RANGE</constant></entry>
	    <entry>boolean</entry>
	  </row>
	  <row>
	    <entry spanname="descr">Enables or disables the camera's wide dynamic
range feature. This feature allows to obtain clear images in situations where
intensity of the illumination varies significantly throughout the scene, i.e.
there are simultaneously very dark and very bright areas. It is most commonly
realized in cameras by combining two subsequent frames with different exposure
times. <footnote id="ctypeconv"><para> This control may be changed to a menu
control in the future, if more options are required.</para></footnote></entry>
	  </row>
	  <row><entry></entry></row>

	  <row id="v4l2-image-stabilization">
	    <entry spanname="id"><constant>V4L2_CID_IMAGE_STABILIZATION</constant></entry>
	    <entry>boolean</entry>
	  </row>
	  <row>
	    <entry spanname="descr">Enables or disables image stabilization.
	      <footnoteref linkend="ctypeconv"/></entry>
	  </row>
	  <row><entry></entry></row>

	  <row>
	    <entry spanname="id"><constant>V4L2_CID_ISO_SENSITIVITY</constant>&nbsp;</entry>
	    <entry>integer menu</entry>
	  </row><row><entry spanname="descr">Determines ISO equivalent of an
image sensor indicating the sensor's sensitivity to light. The numbers are
expressed in arithmetic scale, as per <xref linkend="iso12232" /> standard,
where doubling the sensor sensitivity is represented by doubling the numerical
ISO value. Applications should interpret the values as standard ISO values
multiplied by 1000, e.g. control value 800 stands for ISO 0.8. Drivers will
usually support only a subset of standard ISO values. The effect of setting
this control while the <constant>V4L2_CID_ISO_SENSITIVITY_AUTO</constant>
control is set to a value other than <constant>V4L2_CID_ISO_SENSITIVITY_MANUAL
</constant> is undefined, drivers should ignore such requests.</entry>
	  </row>
	  <row><entry></entry></row>

	  <row id="v4l2-iso-sensitivity-auto-type">
	    <entry spanname="id"><constant>V4L2_CID_ISO_SENSITIVITY_AUTO</constant>&nbsp;</entry>
	    <entry>enum&nbsp;v4l2_iso_sensitivity_type</entry>
	  </row><row><entry spanname="descr">Enables or disables automatic ISO
sensitivity adjustments.</entry>
	  </row>
	  <row>
	    <entrytbl spanname="descr" cols="2">
	      <tbody valign="top">
		<row>
		  <entry><constant>V4L2_CID_ISO_SENSITIVITY_MANUAL</constant>&nbsp;</entry>
		  <entry>Manual ISO sensitivity.</entry>
		</row>
		<row>
		  <entry><constant>V4L2_CID_ISO_SENSITIVITY_AUTO</constant>&nbsp;</entry>
		  <entry>Automatic ISO sensitivity adjustments.</entry>
		</row>
	      </tbody>
	    </entrytbl>
	  </row>
	  <row><entry></entry></row>

	  <row id="v4l2-scene-mode">
	    <entry spanname="id"><constant>V4L2_CID_SCENE_MODE</constant>&nbsp;</entry>
	    <entry>enum&nbsp;v4l2_scene_mode</entry>
	  </row><row><entry spanname="descr">This control allows to select
scene programs as the camera automatic modes optimized for common shooting
scenes. Within these modes the camera determines best exposure, aperture,
focusing, light metering, white balance and equivalent sensitivity. The
controls of those parameters are influenced by the scene mode control.
An exact behavior in each mode is subject to the camera specification.

<para>When the scene mode feature is not used, this control should be set to
<constant>V4L2_SCENE_MODE_NONE</constant> to make sure the other possibly
related controls are accessible. The following scene programs are defined:
</para>
</entry>
	  </row>
	  <row>
	    <entrytbl spanname="descr" cols="2">
	      <tbody valign="top">
		<row>
		  <entry><constant>V4L2_SCENE_MODE_NONE</constant>&nbsp;</entry>
		  <entry>The scene mode feature is disabled.</entry>
		</row>
		<row>
		  <entry><constant>V4L2_SCENE_MODE_BACKLIGHT</constant>&nbsp;</entry>
		  <entry>Backlight. Compensates for dark shadows when light is
		  coming from behind a subject, also by automatically turning
		  on the flash.</entry>
		</row>
		<row>
		  <entry><constant>V4L2_SCENE_MODE_BEACH_SNOW</constant>&nbsp;</entry>
		  <entry>Beach and snow. This mode compensates for all-white or
bright scenes, which tend to look gray and low contrast, when camera's automatic
exposure is based on an average scene brightness. To compensate, this mode
automatically slightly overexposes the frames. The white balance may also be
adjusted to compensate for the fact that reflected snow looks bluish rather
than white.</entry>
		</row>
		<row>
		  <entry><constant>V4L2_SCENE_MODE_CANDLELIGHT</constant>&nbsp;</entry>
		  <entry>Candle light. The camera generally raises the ISO
sensitivity and lowers the shutter speed. This mode compensates for relatively
close subject in the scene. The flash is disabled in order to preserve the
ambiance of the light.</entry>
		</row>
		<row>
		  <entry><constant>V4L2_SCENE_MODE_DAWN_DUSK</constant>&nbsp;</entry>
		  <entry>Dawn and dusk. Preserves the colors seen in low
natural light before dusk and after down. The camera may turn off the flash,
and automatically focus at infinity. It will usually boost saturation and
lower the shutter speed.</entry>
		</row>
		<row>
		  <entry><constant>V4L2_SCENE_MODE_FALL_COLORS</constant>&nbsp;</entry>
		  <entry>Fall colors. Increases saturation and adjusts white
balance for color enhancement. Pictures of autumn leaves get saturated reds
and yellows.</entry>
		</row>
		<row>
		  <entry><constant>V4L2_SCENE_MODE_FIREWORKS</constant>&nbsp;</entry>
		  <entry>Fireworks. Long exposure times are used to capture
the expanding burst of light from a firework. The camera may invoke image
stabilization.</entry>
		</row>
		<row>
		  <entry><constant>V4L2_SCENE_MODE_LANDSCAPE</constant>&nbsp;</entry>
		  <entry>Landscape. The camera may choose a small aperture to
provide deep depth of field and long exposure duration to help capture detail
in dim light conditions. The focus is fixed at infinity. Suitable for distant
and wide scenery.</entry>
		</row>
		<row>
		  <entry><constant>V4L2_SCENE_MODE_NIGHT</constant>&nbsp;</entry>
		  <entry>Night, also known as Night Landscape. Designed for low
light conditions, it preserves detail in the dark areas without blowing out bright
objects. The camera generally sets itself to a medium-to-high ISO sensitivity,
with a relatively long exposure time, and turns flash off. As such, there will be
increased image noise and the possibility of blurred image.</entry>
		</row>
		<row>
		  <entry><constant>V4L2_SCENE_MODE_PARTY_INDOOR</constant>&nbsp;</entry>
		  <entry>Party and indoor. Designed to capture indoor scenes
that are lit by indoor background lighting as well as the flash. The camera
usually increases ISO sensitivity, and adjusts exposure for the low light
conditions.</entry>
		</row>
		<row>
		  <entry><constant>V4L2_SCENE_MODE_PORTRAIT</constant>&nbsp;</entry>
		  <entry>Portrait. The camera adjusts the aperture so that the
depth of field is reduced, which helps to isolate the subject against a smooth
background. Most cameras recognize the presence of faces in the scene and focus
on them. The color hue is adjusted to enhance skin tones. The intensity of the
flash is often reduced.</entry>
		</row>
		<row>
		  <entry><constant>V4L2_SCENE_MODE_SPORTS</constant>&nbsp;</entry>
		  <entry>Sports. Significantly increases ISO and uses a fast
shutter speed to freeze motion of rapidly-moving subjects. Increased image
noise may be seen in this mode.</entry>
		</row>
		<row>
		  <entry><constant>V4L2_SCENE_MODE_SUNSET</constant>&nbsp;</entry>
		  <entry>Sunset. Preserves deep hues seen in sunsets and
sunrises. It bumps up the saturation.</entry>
		</row>
		<row>
		  <entry><constant>V4L2_SCENE_MODE_TEXT</constant>&nbsp;</entry>
		  <entry>Text. It applies extra contrast and sharpness, it is
typically a black-and-white mode optimized for readability. Automatic focus
may be switched to close-up mode and this setting may also involve some
lens-distortion correction.</entry>
		</row>
	      </tbody>
	    </entrytbl>
	  </row>
	  <row><entry></entry></row>

	  <row>
	    <entry spanname="id"><constant>V4L2_CID_3A_LOCK</constant></entry>
	    <entry>bitmask</entry>
	  </row>
	  <row>
	    <entry spanname="descr">This control locks or unlocks the automatic
focus, exposure and white balance. The automatic adjustments can be paused
independently by setting the corresponding lock bit to 1. The camera then retains
the settings until the lock bit is cleared. The following lock bits are defined:
</entry>
	  </row>
	  <row>
	    <entrytbl spanname="descr" cols="2">
	      <tbody valign="top">
		<row>
		  <entry><constant>V4L2_LOCK_EXPOSURE</constant></entry>
		  <entry>Automatic exposure adjustments lock.</entry>
		</row>
		<row>
		  <entry><constant>V4L2_LOCK_WHITE_BALANCE</constant></entry>
		  <entry>Automatic white balance adjustments lock.</entry>
		</row>
		<row>
		  <entry><constant>V4L2_LOCK_FOCUS</constant></entry>
		  <entry>Automatic focus lock.</entry>
		</row>
	      </tbody>
	    </entrytbl>
	  </row>
	  <row><entry spanname="descr">
When a given algorithm is not enabled, drivers should ignore requests
to lock it and should return no error. An example might be an application
setting bit <constant>V4L2_LOCK_WHITE_BALANCE</constant> when the
<constant>V4L2_CID_AUTO_WHITE_BALANCE</constant> control is set to
<constant>FALSE</constant>. The value of this control may be changed
by exposure, white balance or focus controls.</entry>
	  </row>
	  <row><entry></entry></row>

	</tbody>
      </tgroup>
    </table>
  </section>

    <section id="fm-tx-controls">
      <title>FM Transmitter Control Reference</title>

      <para>The FM Transmitter (FM_TX) class includes controls for common features of
FM transmissions capable devices. Currently this class includes parameters for audio
compression, pilot tone generation, audio deviation limiter, RDS transmission and
tuning power features.</para>

      <table pgwide="1" frame="none" id="fm-tx-control-id">
      <title>FM_TX Control IDs</title>

      <tgroup cols="4">
	<colspec colname="c1" colwidth="1*" />
	<colspec colname="c2" colwidth="6*" />
	<colspec colname="c3" colwidth="2*" />
	<colspec colname="c4" colwidth="6*" />
	<spanspec namest="c1" nameend="c2" spanname="id" />
	<spanspec namest="c2" nameend="c4" spanname="descr" />
	<thead>
	  <row>
	    <entry spanname="id" align="left">ID</entry>
	    <entry align="left">Type</entry>
	  </row><row rowsep="1"><entry spanname="descr" align="left">Description</entry>
	  </row>
	</thead>
	<tbody valign="top">
	  <row><entry></entry></row>
	  <row>
	    <entry spanname="id"><constant>V4L2_CID_FM_TX_CLASS</constant>&nbsp;</entry>
	    <entry>class</entry>
	  </row><row><entry spanname="descr">The FM_TX class
descriptor. Calling &VIDIOC-QUERYCTRL; for this control will return a
description of this control class.</entry>
	  </row>
	  <row>
	    <entry spanname="id"><constant>V4L2_CID_RDS_TX_DEVIATION</constant>&nbsp;</entry>
	    <entry>integer</entry>
	  </row>
	  <row><entry spanname="descr">Configures RDS signal frequency deviation level in Hz.
The range and step are driver-specific.</entry>
	  </row>
	  <row>
	    <entry spanname="id"><constant>V4L2_CID_RDS_TX_PI</constant>&nbsp;</entry>
	    <entry>integer</entry>
	  </row>
	  <row><entry spanname="descr">Sets the RDS Programme Identification field
for transmission.</entry>
	  </row>
	  <row>
	    <entry spanname="id"><constant>V4L2_CID_RDS_TX_PTY</constant>&nbsp;</entry>
	    <entry>integer</entry>
	  </row>
	  <row><entry spanname="descr">Sets the RDS Programme Type field for transmission.
This encodes up to 31 pre-defined programme types.</entry>
	  </row>
	  <row>
	    <entry spanname="id"><constant>V4L2_CID_RDS_TX_PS_NAME</constant>&nbsp;</entry>
	    <entry>string</entry>
	  </row>
	  <row><entry spanname="descr">Sets the Programme Service name (PS_NAME) for transmission.
It is intended for static display on a receiver. It is the primary aid to listeners in programme service
identification and selection.  In Annex E of <xref linkend="iec62106" />, the RDS specification,
there is a full description of the correct character encoding for Programme Service name strings.
Also from RDS specification, PS is usually a single eight character text. However, it is also possible
to find receivers which can scroll strings sized as 8 x N characters. So, this control must be configured
with steps of 8 characters. The result is it must always contain a string with size multiple of 8.</entry>
	  </row>
	  <row>
	    <entry spanname="id"><constant>V4L2_CID_RDS_TX_RADIO_TEXT</constant>&nbsp;</entry>
	    <entry>string</entry>
	  </row>
	  <row><entry spanname="descr">Sets the Radio Text info for transmission. It is a textual description of
what is being broadcasted. RDS Radio Text can be applied when broadcaster wishes to transmit longer PS names,
programme-related information or any other text. In these cases, RadioText should be used in addition to
<constant>V4L2_CID_RDS_TX_PS_NAME</constant>. The encoding for Radio Text strings is also fully described
in Annex E of <xref linkend="iec62106" />. The length of Radio Text strings depends on which RDS Block is being
used to transmit it, either 32 (2A block) or 64 (2B block).  However, it is also possible
to find receivers which can scroll strings sized as 32 x N or 64 x N characters. So, this control must be configured
with steps of 32 or 64 characters. The result is it must always contain a string with size multiple of 32 or 64. </entry>
	  </row>
	  <row>
	    <entry spanname="id"><constant>V4L2_CID_AUDIO_LIMITER_ENABLED</constant>&nbsp;</entry>
	    <entry>boolean</entry>
	  </row>
	  <row><entry spanname="descr">Enables or disables the audio deviation limiter feature.
The limiter is useful when trying to maximize the audio volume, minimize receiver-generated
distortion and prevent overmodulation.
</entry>
	  </row>
	  <row>
	    <entry spanname="id"><constant>V4L2_CID_AUDIO_LIMITER_RELEASE_TIME</constant>&nbsp;</entry>
	    <entry>integer</entry>
	  </row>
	  <row><entry spanname="descr">Sets the audio deviation limiter feature release time.
Unit is in useconds. Step and range are driver-specific.</entry>
	  </row>
	  <row>
	    <entry spanname="id"><constant>V4L2_CID_AUDIO_LIMITER_DEVIATION</constant>&nbsp;</entry>
	    <entry>integer</entry>
	  </row>
	  <row><entry spanname="descr">Configures audio frequency deviation level in Hz.
The range and step are driver-specific.</entry>
	  </row>
	  <row>
	    <entry spanname="id"><constant>V4L2_CID_AUDIO_COMPRESSION_ENABLED</constant>&nbsp;</entry>
	    <entry>boolean</entry>
	  </row>
	  <row><entry spanname="descr">Enables or disables the audio compression feature.
This feature amplifies signals below the threshold by a fixed gain and compresses audio
signals above the threshold by the ratio of Threshold/(Gain + Threshold).</entry>
	  </row>
	  <row>
	    <entry spanname="id"><constant>V4L2_CID_AUDIO_COMPRESSION_GAIN</constant>&nbsp;</entry>
	    <entry>integer</entry>
	  </row>
	  <row><entry spanname="descr">Sets the gain for audio compression feature. It is
a dB value. The range and step are driver-specific.</entry>
	  </row>
	  <row>
	    <entry spanname="id"><constant>V4L2_CID_AUDIO_COMPRESSION_THRESHOLD</constant>&nbsp;</entry>
	    <entry>integer</entry>
	  </row>
	  <row><entry spanname="descr">Sets the threshold level for audio compression freature.
It is a dB value. The range and step are driver-specific.</entry>
	  </row>
	  <row>
	    <entry spanname="id"><constant>V4L2_CID_AUDIO_COMPRESSION_ATTACK_TIME</constant>&nbsp;</entry>
	    <entry>integer</entry>
	  </row>
	  <row><entry spanname="descr">Sets the attack time for audio compression feature.
It is a useconds value. The range and step are driver-specific.</entry>
	  </row>
	  <row>
	    <entry spanname="id"><constant>V4L2_CID_AUDIO_COMPRESSION_RELEASE_TIME</constant>&nbsp;</entry>
	    <entry>integer</entry>
	  </row>
	  <row><entry spanname="descr">Sets the release time for audio compression feature.
It is a useconds value. The range and step are driver-specific.</entry>
	  </row>
	  <row>
	    <entry spanname="id"><constant>V4L2_CID_PILOT_TONE_ENABLED</constant>&nbsp;</entry>
	    <entry>boolean</entry>
	  </row>
	  <row><entry spanname="descr">Enables or disables the pilot tone generation feature.</entry>
	  </row>
	  <row>
	    <entry spanname="id"><constant>V4L2_CID_PILOT_TONE_DEVIATION</constant>&nbsp;</entry>
	    <entry>integer</entry>
	  </row>
	  <row><entry spanname="descr">Configures pilot tone frequency deviation level. Unit is
in Hz. The range and step are driver-specific.</entry>
	  </row>
	  <row>
	    <entry spanname="id"><constant>V4L2_CID_PILOT_TONE_FREQUENCY</constant>&nbsp;</entry>
	    <entry>integer</entry>
	  </row>
	  <row><entry spanname="descr">Configures pilot tone frequency value. Unit is
in Hz. The range and step are driver-specific.</entry>
	  </row>
	  <row>
	    <entry spanname="id"><constant>V4L2_CID_TUNE_PREEMPHASIS</constant>&nbsp;</entry>
	    <entry>enum v4l2_preemphasis</entry>
	  </row>
	  <row id="v4l2-preemphasis"><entry spanname="descr">Configures the pre-emphasis value for broadcasting.
A pre-emphasis filter is applied to the broadcast to accentuate the high audio frequencies.
Depending on the region, a time constant of either 50 or 75 useconds is used. The enum&nbsp;v4l2_preemphasis
defines possible values for pre-emphasis. Here they are:</entry>
	</row><row>
	<entrytbl spanname="descr" cols="2">
		  <tbody valign="top">
		    <row>
		      <entry><constant>V4L2_PREEMPHASIS_DISABLED</constant>&nbsp;</entry>
		      <entry>No pre-emphasis is applied.</entry>
		    </row>
		    <row>
		      <entry><constant>V4L2_PREEMPHASIS_50_uS</constant>&nbsp;</entry>
		      <entry>A pre-emphasis of 50 uS is used.</entry>
		    </row>
		    <row>
		      <entry><constant>V4L2_PREEMPHASIS_75_uS</constant>&nbsp;</entry>
		      <entry>A pre-emphasis of 75 uS is used.</entry>
		    </row>
		  </tbody>
		</entrytbl>

	  </row>
	  <row>
	    <entry spanname="id"><constant>V4L2_CID_TUNE_POWER_LEVEL</constant>&nbsp;</entry>
	    <entry>integer</entry>
	  </row>
	  <row><entry spanname="descr">Sets the output power level for signal transmission.
Unit is in dBuV. Range and step are driver-specific.</entry>
	  </row>
	  <row>
	    <entry spanname="id"><constant>V4L2_CID_TUNE_ANTENNA_CAPACITOR</constant>&nbsp;</entry>
	    <entry>integer</entry>
	  </row>
	  <row><entry spanname="descr">This selects the value of antenna tuning capacitor
manually or automatically if set to zero. Unit, range and step are driver-specific.</entry>
	  </row>
	  <row><entry></entry></row>
	</tbody>
      </tgroup>
      </table>

<para>For more details about RDS specification, refer to
<xref linkend="iec62106" /> document, from CENELEC.</para>
    </section>

    <section id="flash-controls">
      <title>Flash Control Reference</title>

      <note>
	<title>Experimental</title>

	<para>This is an <link linkend="experimental">experimental</link>
interface and may change in the future.</para>
      </note>

      <para>
	The V4L2 flash controls are intended to provide generic access
	to flash controller devices. Flash controller devices are
	typically used in digital cameras.
      </para>

      <para>
	The interface can support both LED and xenon flash devices. As
	of writing this, there is no xenon flash driver using this
	interface.
      </para>

      <section id="flash-controls-use-cases">
	<title>Supported use cases</title>

	<section>
	  <title>Unsynchronised LED flash (software strobe)</title>

	  <para>
	    Unsynchronised LED flash is controlled directly by the
	    host as the sensor. The flash must be enabled by the host
	    before the exposure of the image starts and disabled once
	    it ends. The host is fully responsible for the timing of
	    the flash.
	  </para>

	  <para>Example of such device: Nokia N900.</para>
	</section>

	<section>
	  <title>Synchronised LED flash (hardware strobe)</title>

	  <para>
	    The synchronised LED flash is pre-programmed by the host
	    (power and timeout) but controlled by the sensor through a
	    strobe signal from the sensor to the flash.
	  </para>

	  <para>
	    The sensor controls the flash duration and timing. This
	    information typically must be made available to the
	    sensor.
	  </para>

	</section>

	<section>
	  <title>LED flash as torch</title>

	  <para>
	    LED flash may be used as torch in conjunction with another
	    use case involving camera or individually.
	  </para>


          <table pgwide="1" frame="none" id="flash-control-id">
          <title>Flash Control IDs</title>
    
          <tgroup cols="4">
    	<colspec colname="c1" colwidth="1*" />
    	<colspec colname="c2" colwidth="6*" />
    	<colspec colname="c3" colwidth="2*" />
    	<colspec colname="c4" colwidth="6*" />
    	<spanspec namest="c1" nameend="c2" spanname="id" />
    	<spanspec namest="c2" nameend="c4" spanname="descr" />
    	<thead>
    	  <row>
    	    <entry spanname="id" align="left">ID</entry>
    	    <entry align="left">Type</entry>
    	  </row><row rowsep="1"><entry spanname="descr" align="left">Description</entry>
    	  </row>
    	</thead>
    	<tbody valign="top">
    	  <row><entry></entry></row>
    	  <row>
    	    <entry spanname="id"><constant>V4L2_CID_FLASH_CLASS</constant></entry>
    	    <entry>class</entry>
    	  </row>
    	  <row>
    	    <entry spanname="descr">The FLASH class descriptor.</entry>
    	  </row>
    	  <row>
    	    <entry spanname="id"><constant>V4L2_CID_FLASH_LED_MODE</constant></entry>
    	    <entry>menu</entry>
    	  </row>
    	  <row id="v4l2-flash-led-mode">
    	    <entry spanname="descr">Defines the mode of the flash LED,
    	    the high-power white LED attached to the flash controller.
    	    Setting this control may not be possible in presence of
    	    some faults. See V4L2_CID_FLASH_FAULT.</entry>
    	  </row>
    	  <row>
    	    <entrytbl spanname="descr" cols="2">
    	      <tbody valign="top">
    		<row>
    		  <entry><constant>V4L2_FLASH_LED_MODE_NONE</constant></entry>
    		  <entry>Off.</entry>
    		</row>
    		<row>
    		  <entry><constant>V4L2_FLASH_LED_MODE_FLASH</constant></entry>
    		  <entry>Flash mode.</entry>
    		</row>
    		<row>
    		  <entry><constant>V4L2_FLASH_LED_MODE_TORCH</constant></entry>
    		  <entry>Torch mode. See V4L2_CID_FLASH_TORCH_INTENSITY.</entry>
    		</row>
    	      </tbody>
    	    </entrytbl>
    	  </row>
    	  <row>
    	    <entry spanname="id"><constant>V4L2_CID_FLASH_STROBE_SOURCE</constant></entry>
    	    <entry>menu</entry>
    	  </row>
    	  <row id="v4l2-flash-strobe-source"><entry
    	  spanname="descr">Defines the source of the flash LED
    	  strobe.</entry>
    	  </row>
    	  <row>
    	    <entrytbl spanname="descr" cols="2">
    	      <tbody valign="top">
    		<row>
    		  <entry><constant>V4L2_FLASH_STROBE_SOURCE_SOFTWARE</constant></entry>
    		  <entry>The flash strobe is triggered by using
    		  the V4L2_CID_FLASH_STROBE control.</entry>
    		</row>
    		<row>
    		  <entry><constant>V4L2_FLASH_STROBE_SOURCE_EXTERNAL</constant></entry>
    		  <entry>The flash strobe is triggered by an
    		  external source. Typically this is a sensor,
    		  which makes it possible to synchronises the
    		  flash strobe start to exposure start.</entry>
    		</row>
    	      </tbody>
    	    </entrytbl>
    	  </row>
    	  <row>
    	    <entry spanname="id"><constant>V4L2_CID_FLASH_STROBE</constant></entry>
    	    <entry>button</entry>
    	  </row>
    	  <row>
    	    <entry spanname="descr">Strobe flash. Valid when
    	    V4L2_CID_FLASH_LED_MODE is set to
    	    V4L2_FLASH_LED_MODE_FLASH and V4L2_CID_FLASH_STROBE_SOURCE
    	    is set to V4L2_FLASH_STROBE_SOURCE_SOFTWARE. Setting this
    	    control may not be possible in presence of some faults.
    	    See V4L2_CID_FLASH_FAULT.</entry>
    	  </row>
    	  <row>
    	    <entry spanname="id"><constant>V4L2_CID_FLASH_STROBE_STOP</constant></entry>
    	    <entry>button</entry>
    	  </row>
    	  <row><entry spanname="descr">Stop flash strobe immediately.</entry>
    	  </row>
    	  <row>
    	    <entry spanname="id"><constant>V4L2_CID_FLASH_STROBE_STATUS</constant></entry>
    	    <entry>boolean</entry>
    	  </row>
    	  <row>
    	    <entry spanname="descr">Strobe status: whether the flash
    	    is strobing at the moment or not. This is a read-only
    	    control.</entry>
    	  </row>
    	  <row>
    	    <entry spanname="id"><constant>V4L2_CID_FLASH_TIMEOUT</constant></entry>
    	    <entry>integer</entry>
    	  </row>
    	  <row>
    	    <entry spanname="descr">Hardware timeout for flash. The
    	    flash strobe is stopped after this period of time has
    	    passed from the start of the strobe.</entry>
    	  </row>
    	  <row>
    	    <entry spanname="id"><constant>V4L2_CID_FLASH_INTENSITY</constant></entry>
    	    <entry>integer</entry>
    	  </row>
    	  <row>
    	    <entry spanname="descr">Intensity of the flash strobe when
    	    the flash LED is in flash mode
    	    (V4L2_FLASH_LED_MODE_FLASH). The unit should be milliamps
    	    (mA) if possible.</entry>
    	  </row>
    	  <row>
    	    <entry spanname="id"><constant>V4L2_CID_FLASH_TORCH_INTENSITY</constant></entry>
    	    <entry>integer</entry>
    	  </row>
    	  <row>
    	    <entry spanname="descr">Intensity of the flash LED in
    	    torch mode (V4L2_FLASH_LED_MODE_TORCH). The unit should be
    	    milliamps (mA) if possible. Setting this control may not
    	    be possible in presence of some faults. See
    	    V4L2_CID_FLASH_FAULT.</entry>
    	  </row>
    	  <row>
    	    <entry spanname="id"><constant>V4L2_CID_FLASH_INDICATOR_INTENSITY</constant></entry>
    	    <entry>integer</entry>
    	  </row>
    	  <row>
    	    <entry spanname="descr">Intensity of the indicator LED.
    	    The indicator LED may be fully independent of the flash
    	    LED. The unit should be microamps (uA) if possible.</entry>
    	  </row>
    	  <row>
    	    <entry spanname="id"><constant>V4L2_CID_FLASH_FAULT</constant></entry>
    	    <entry>bitmask</entry>
    	  </row>
    	  <row>
    	    <entry spanname="descr">Faults related to the flash. The
    	    faults tell about specific problems in the flash chip
    	    itself or the LEDs attached to it. Faults may prevent
    	    further use of some of the flash controls. In particular,
    	    V4L2_CID_FLASH_LED_MODE is set to V4L2_FLASH_LED_MODE_NONE
    	    if the fault affects the flash LED. Exactly which faults
    	    have such an effect is chip dependent. Reading the faults
    	    resets the control and returns the chip to a usable state
    	    if possible.</entry>
    	  </row>
    	  <row>
    	    <entrytbl spanname="descr" cols="2">
    	      <tbody valign="top">
    		<row>
    		  <entry><constant>V4L2_FLASH_FAULT_OVER_VOLTAGE</constant></entry>
    		  <entry>Flash controller voltage to the flash LED
    		  has exceeded the limit specific to the flash
    		  controller.</entry>
    		</row>
    		<row>
    		  <entry><constant>V4L2_FLASH_FAULT_TIMEOUT</constant></entry>
    		  <entry>The flash strobe was still on when
    		  the timeout set by the user ---
    		  V4L2_CID_FLASH_TIMEOUT control --- has expired.
    		  Not all flash controllers may set this in all
    		  such conditions.</entry>
    		</row>
    		<row>
    		  <entry><constant>V4L2_FLASH_FAULT_OVER_TEMPERATURE</constant></entry>
    		  <entry>The flash controller has overheated.</entry>
    		</row>
    		<row>
    		  <entry><constant>V4L2_FLASH_FAULT_SHORT_CIRCUIT</constant></entry>
    		  <entry>The short circuit protection of the flash
    		  controller has been triggered.</entry>
    		</row>
    		<row>
    		  <entry><constant>V4L2_FLASH_FAULT_OVER_CURRENT</constant></entry>
    		  <entry>Current in the LED power supply has exceeded the limit
    		  specific to the flash controller.</entry>
    		</row>
    		<row>
    		  <entry><constant>V4L2_FLASH_FAULT_INDICATOR</constant></entry>
    		  <entry>The flash controller has detected a short or open
    		  circuit condition on the indicator LED.</entry>
    		</row>
    	      </tbody>
    	    </entrytbl>
    	  </row>
    	  <row>
    	    <entry spanname="id"><constant>V4L2_CID_FLASH_CHARGE</constant></entry>
    	    <entry>boolean</entry>
    	  </row>
    	  <row><entry spanname="descr">Enable or disable charging of the xenon
    	  flash capacitor.</entry>
    	  </row>
    	  <row>
    	    <entry spanname="id"><constant>V4L2_CID_FLASH_READY</constant></entry>
    	    <entry>boolean</entry>
    	  </row>
    	  <row>
    	    <entry spanname="descr">Is the flash ready to strobe?
    	    Xenon flashes require their capacitors charged before
    	    strobing. LED flashes often require a cooldown period
    	    after strobe during which another strobe will not be
    	    possible. This is a read-only control.</entry>
    	  </row>
    	  <row><entry></entry></row>
    	</tbody>
          </tgroup>
          </table>
	</section>
      </section>
    </section>

    <section id="jpeg-controls">
      <title>JPEG Control Reference</title>
      <para>The JPEG class includes controls for common features of JPEG
      encoders and decoders. Currently it includes features for codecs
      implementing progressive baseline DCT compression process with
      Huffman entrophy coding.</para>
      <table pgwide="1" frame="none" id="jpeg-control-id">
      <title>JPEG Control IDs</title>

      <tgroup cols="4">
	<colspec colname="c1" colwidth="1*" />
	<colspec colname="c2" colwidth="6*" />
	<colspec colname="c3" colwidth="2*" />
	<colspec colname="c4" colwidth="6*" />
	<spanspec namest="c1" nameend="c2" spanname="id" />
	<spanspec namest="c2" nameend="c4" spanname="descr" />
	<thead>
	  <row>
	    <entry spanname="id" align="left">ID</entry>
	    <entry align="left">Type</entry>
	  </row><row rowsep="1"><entry spanname="descr" align="left">Description</entry>
	  </row>
	</thead>
	<tbody valign="top">
	  <row><entry></entry></row>
	  <row>
	    <entry spanname="id"><constant>V4L2_CID_JPEG_CLASS</constant>&nbsp;</entry>
	    <entry>class</entry>
	  </row><row><entry spanname="descr">The JPEG class descriptor. Calling
	  &VIDIOC-QUERYCTRL; for this control will return a description of this
	  control class.

	</entry>
	  </row>
	  <row>
	    <entry spanname="id"><constant>V4L2_CID_JPEG_CHROMA_SUBSAMPLING</constant></entry>
	    <entry>menu</entry>
	  </row>
	  <row id="v4l2-jpeg-chroma-subsampling">
	    <entry spanname="descr">The chroma subsampling factors describe how
	    each component of an input image is sampled, in respect to maximum
	    sample rate in each spatial dimension. See <xref linkend="itu-t81"/>,
	    clause A.1.1. for more details. The <constant>
	    V4L2_CID_JPEG_CHROMA_SUBSAMPLING</constant> control determines how
	    Cb and Cr components are downsampled after coverting an input image
	    from RGB to Y'CbCr color space.
	    </entry>
	  </row>
	  <row>
	    <entrytbl spanname="descr" cols="2">
	      <tbody valign="top">
		<row>
		  <entry><constant>V4L2_JPEG_CHROMA_SUBSAMPLING_444</constant>
		  </entry><entry>No chroma subsampling, each pixel has
		  Y, Cr and Cb values.</entry>
		</row>
		<row>
		  <entry><constant>V4L2_JPEG_CHROMA_SUBSAMPLING_422</constant>
		  </entry><entry>Horizontally subsample Cr, Cb components
		  by a factor of 2.</entry>
		</row>
		<row>
		  <entry><constant>V4L2_JPEG_CHROMA_SUBSAMPLING_420</constant>
		  </entry><entry>Subsample Cr, Cb components horizontally
		  and vertically by 2.</entry>
		</row>
		<row>
		  <entry><constant>V4L2_JPEG_CHROMA_SUBSAMPLING_411</constant>
		  </entry><entry>Horizontally subsample Cr, Cb components
		  by a factor of 4.</entry>
		</row>
		<row>
		  <entry><constant>V4L2_JPEG_CHROMA_SUBSAMPLING_410</constant>
		  </entry><entry>Subsample Cr, Cb components horizontally
		  by 4 and vertically by 2.</entry>
		</row>
		<row>
		  <entry><constant>V4L2_JPEG_CHROMA_SUBSAMPLING_GRAY</constant>
		  </entry><entry>Use only luminance component.</entry>
		</row>
	      </tbody>
	    </entrytbl>
	  </row>
	  <row>
	    <entry spanname="id"><constant>V4L2_CID_JPEG_RESTART_INTERVAL</constant>
	    </entry><entry>integer</entry>
	  </row>
	  <row><entry spanname="descr">
	      The restart interval determines an interval of inserting RSTm
	      markers (m = 0..7). The purpose of these markers is to additionally
	      reinitialize the encoder process, in order to process blocks of
	      an image independently.
	      For the lossy compression processes the restart interval unit is
	      MCU (Minimum Coded Unit) and its value is contained in DRI
	      (Define Restart Interval) marker. If <constant>
	      V4L2_CID_JPEG_RESTART_INTERVAL</constant> control is set to 0,
	      DRI and RSTm markers will not be inserted.
	    </entry>
	  </row>
	  <row id="jpeg-quality-control">
	    <entry spanname="id"><constant>V4L2_CID_JPEG_COMPRESSION_QUALITY</constant></entry>
	    <entry>integer</entry>
	  </row>
	  <row>
	    <entry spanname="descr">
	      <constant>V4L2_CID_JPEG_COMPRESSION_QUALITY</constant> control
	      determines trade-off between image quality and size.
	      It provides simpler method for applications to control image quality,
	      without a need for direct reconfiguration of luminance and chrominance
	      quantization tables.

	      In cases where a driver uses quantization tables configured directly
	      by an application, using interfaces defined elsewhere, <constant>
	      V4L2_CID_JPEG_COMPRESSION_QUALITY</constant> control should be set
	      by driver to 0.

	      <para>The value range of this control is driver-specific. Only
	      positive, non-zero values are meaningful. The recommended range
	      is 1 - 100, where larger values correspond to better image quality.
	      </para>
	    </entry>
	    </row>
	  <row id="jpeg-active-marker-control">
	    <entry spanname="id"><constant>V4L2_CID_JPEG_ACTIVE_MARKER</constant></entry>
	    <entry>bitmask</entry>
	  </row>
	  <row>
	    <entry spanname="descr">Specify which JPEG markers are included
	    in compressed stream. This control is valid only for encoders.
	    </entry>
	  </row>
	  <row>
	    <entrytbl spanname="descr" cols="2">
	      <tbody valign="top">
		<row>
		  <entry><constant>V4L2_JPEG_ACTIVE_MARKER_APP0</constant></entry>
		  <entry>Application data segment APP<subscript>0</subscript>.</entry>
		</row><row>
		  <entry><constant>V4L2_JPEG_ACTIVE_MARKER_APP1</constant></entry>
		  <entry>Application data segment APP<subscript>1</subscript>.</entry>
		</row><row>
		  <entry><constant>V4L2_JPEG_ACTIVE_MARKER_COM</constant></entry>
		  <entry>Comment segment.</entry>
		</row><row>
		  <entry><constant>V4L2_JPEG_ACTIVE_MARKER_DQT</constant></entry>
		  <entry>Quantization tables segment.</entry>
		</row><row>
		  <entry><constant>V4L2_JPEG_ACTIVE_MARKER_DHT</constant></entry>
		  <entry>Huffman tables segment.</entry>
		</row>
	      </tbody>
	    </entrytbl>
	  </row>
	  <row><entry></entry></row>
	</tbody>
      </tgroup>
      </table>
      <para>For more details about JPEG specification, refer
      to <xref linkend="itu-t81"/>, <xref linkend="jfif"/>,
      <xref linkend="w3c-jpeg-jfif"/>.</para>
    </section>

    <section id="image-source-controls">
      <title>Image Source Control Reference</title>

      <note>
	<title>Experimental</title>

	<para>This is an <link
	linkend="experimental">experimental</link> interface and may
	change in the future.</para>
      </note>

      <para>
	The Image Source control class is intended for low-level
	control of image source devices such as image sensors. The
	devices feature an analogue to digital converter and a bus
	transmitter to transmit the image data out of the device.
      </para>

      <table pgwide="1" frame="none" id="image-source-control-id">
      <title>Image Source Control IDs</title>

      <tgroup cols="4">
	<colspec colname="c1" colwidth="1*" />
	<colspec colname="c2" colwidth="6*" />
	<colspec colname="c3" colwidth="2*" />
	<colspec colname="c4" colwidth="6*" />
	<spanspec namest="c1" nameend="c2" spanname="id" />
	<spanspec namest="c2" nameend="c4" spanname="descr" />
	<thead>
	  <row>
	    <entry spanname="id" align="left">ID</entry>
	    <entry align="left">Type</entry>
	  </row><row rowsep="1"><entry spanname="descr" align="left">Description</entry>
	  </row>
	</thead>
	<tbody valign="top">
	  <row><entry></entry></row>
	  <row>
	    <entry spanname="id"><constant>V4L2_CID_IMAGE_SOURCE_CLASS</constant></entry>
	    <entry>class</entry>
	  </row>
	  <row>
	    <entry spanname="descr">The IMAGE_SOURCE class descriptor.</entry>
	  </row>
	  <row>
	    <entry spanname="id"><constant>V4L2_CID_VBLANK</constant></entry>
	    <entry>integer</entry>
	  </row>
	  <row>
	    <entry spanname="descr">Vertical blanking. The idle period
	    after every frame during which no image data is produced.
	    The unit of vertical blanking is a line. Every line has
	    length of the image width plus horizontal blanking at the
	    pixel rate defined by
	    <constant>V4L2_CID_PIXEL_RATE</constant> control in the
	    same sub-device.</entry>
	  </row>
	  <row>
	    <entry spanname="id"><constant>V4L2_CID_HBLANK</constant></entry>
	    <entry>integer</entry>
	  </row>
	  <row>
	    <entry spanname="descr">Horizontal blanking. The idle
	    period after every line of image data during which no
	    image data is produced. The unit of horizontal blanking is
	    pixels.</entry>
	  </row>
	  <row>
	    <entry spanname="id"><constant>V4L2_CID_ANALOGUE_GAIN</constant></entry>
	    <entry>integer</entry>
	  </row>
	  <row>
	    <entry spanname="descr">Analogue gain is gain affecting
	    all colour components in the pixel matrix. The gain
	    operation is performed in the analogue domain before A/D
	    conversion.
	    </entry>
	  </row>
	  <row><entry></entry></row>
	</tbody>
      </tgroup>
      </table>

    </section>

    <section id="image-process-controls">
      <title>Image Process Control Reference</title>

      <note>
	<title>Experimental</title>

	<para>This is an <link
	linkend="experimental">experimental</link> interface and may
	change in the future.</para>
      </note>

      <para>
	The Image Source control class is intended for low-level control of
	image processing functions. Unlike
	<constant>V4L2_CID_IMAGE_SOURCE_CLASS</constant>, the controls in
	this class affect processing the image, and do not control capturing
	of it.
      </para>

      <table pgwide="1" frame="none" id="image-process-control-id">
      <title>Image Source Control IDs</title>

      <tgroup cols="4">
	<colspec colname="c1" colwidth="1*" />
	<colspec colname="c2" colwidth="6*" />
	<colspec colname="c3" colwidth="2*" />
	<colspec colname="c4" colwidth="6*" />
	<spanspec namest="c1" nameend="c2" spanname="id" />
	<spanspec namest="c2" nameend="c4" spanname="descr" />
	<thead>
	  <row>
	    <entry spanname="id" align="left">ID</entry>
	    <entry align="left">Type</entry>
	  </row><row rowsep="1"><entry spanname="descr" align="left">Description</entry>
	  </row>
	</thead>
	<tbody valign="top">
	  <row><entry></entry></row>
	  <row>
	    <entry spanname="id"><constant>V4L2_CID_IMAGE_PROC_CLASS</constant></entry>
	    <entry>class</entry>
	  </row>
	  <row>
	    <entry spanname="descr">The IMAGE_PROC class descriptor.</entry>
	  </row>
	  <row>
	    <entry spanname="id"><constant>V4L2_CID_LINK_FREQ</constant></entry>
	    <entry>integer menu</entry>
	  </row>
	  <row>
	    <entry spanname="descr">Data bus frequency. Together with the
	    media bus pixel code, bus type (clock cycles per sample), the
	    data bus frequency defines the pixel rate
	    (<constant>V4L2_CID_PIXEL_RATE</constant>) in the
	    pixel array (or possibly elsewhere, if the device is not an
	    image sensor). The frame rate can be calculated from the pixel
	    clock, image width and height and horizontal and vertical
	    blanking. While the pixel rate control may be defined elsewhere
	    than in the subdev containing the pixel array, the frame rate
	    cannot be obtained from that information. This is because only
	    on the pixel array it can be assumed that the vertical and
	    horizontal blanking information is exact: no other blanking is
	    allowed in the pixel array. The selection of frame rate is
	    performed by selecting the desired horizontal and vertical
	    blanking. The unit of this control is Hz. </entry>
	  </row>
	  <row>
	    <entry spanname="id"><constant>V4L2_CID_PIXEL_RATE</constant></entry>
	    <entry>64-bit integer</entry>
	  </row>
	  <row>
	    <entry spanname="descr">Pixel rate in the source pads of
	    the subdev. This control is read-only and its unit is
	    pixels / second.
	    </entry>
	  </row>
	  <row>
	    <entry spanname="id"><constant>V4L2_CID_TEST_PATTERN</constant></entry>
	    <entry>menu</entry>
	  </row>
	  <row id="v4l2-test-pattern">
	    <entry spanname="descr"> Some capture/display/sensor devices have
	    the capability to generate test pattern images. These hardware
	    specific test patterns can be used to test if a device is working
	    properly.</entry>
	  </row>
	  <row><entry></entry></row>
	</tbody>
      </tgroup>
      </table>

    </section>

    <section id="dv-controls">
      <title>Digital Video Control Reference</title>

      <note>
	<title>Experimental</title>

	<para>This is an <link
	linkend="experimental">experimental</link> interface and may
	change in the future.</para>
      </note>

      <para>
	The Digital Video control class is intended to control receivers
	and transmitters for <ulink url="http://en.wikipedia.org/wiki/Vga">VGA</ulink>,
	<ulink url="http://en.wikipedia.org/wiki/Digital_Visual_Interface">DVI</ulink>
	(Digital Visual Interface), HDMI (<xref linkend="hdmi" />) and DisplayPort (<xref linkend="dp" />).
	These controls are generally expected to be private to the receiver or transmitter
	subdevice that implements them, so they are only exposed on the
	<filename>/dev/v4l-subdev*</filename> device node.
      </para>

      <para>Note that these devices can have multiple input or output pads which are
      hooked up to e.g. HDMI connectors. Even though the subdevice will receive or
      transmit video from/to only one of those pads, the other pads can still be
      active when it comes to EDID (Extended Display Identification Data,
      <xref linkend="vesaedid" />) and HDCP (High-bandwidth Digital Content
      Protection System, <xref linkend="hdcp" />) processing, allowing the device
      to do the fairly slow EDID/HDCP handling in advance. This allows for quick
      switching between connectors.</para>

      <para>These pads appear in several of the controls in this section as
      bitmasks, one bit for each pad. Bit 0 corresponds to pad 0, bit 1 to pad 1,
      etc. The maximum value of the control is the set of valid pads.</para>

      <table pgwide="1" frame="none" id="dv-control-id">
      <title>Digital Video Control IDs</title>

      <tgroup cols="4">
	<colspec colname="c1" colwidth="1*" />
	<colspec colname="c2" colwidth="6*" />
	<colspec colname="c3" colwidth="2*" />
	<colspec colname="c4" colwidth="6*" />
	<spanspec namest="c1" nameend="c2" spanname="id" />
	<spanspec namest="c2" nameend="c4" spanname="descr" />
	<thead>
	  <row>
	    <entry spanname="id" align="left">ID</entry>
	    <entry align="left">Type</entry>
	  </row><row rowsep="1"><entry spanname="descr" align="left">Description</entry>
	  </row>
	</thead>
	<tbody valign="top">
	  <row><entry></entry></row>
	  <row>
	    <entry spanname="id"><constant>V4L2_CID_DV_CLASS</constant></entry>
	    <entry>class</entry>
	  </row>
	  <row>
	    <entry spanname="descr">The Digital Video class descriptor.</entry>
	  </row>
	  <row>
	    <entry spanname="id"><constant>V4L2_CID_DV_TX_HOTPLUG</constant></entry>
	    <entry>bitmask</entry>
	  </row>
	  <row>
	    <entry spanname="descr">Many connectors have a hotplug pin which is high
	    if EDID information is available from the source. This control shows the
	    state of the hotplug pin as seen by the transmitter.
	    Each bit corresponds to an output pad on the transmitter. If an output pad
	    does not have an associated hotplug pin, then the bit for that pad will be 0.
	    This read-only control is applicable to DVI-D, HDMI and DisplayPort connectors.
	    </entry>
	  </row>
	  <row>
	    <entry spanname="id"><constant>V4L2_CID_DV_TX_RXSENSE</constant></entry>
	    <entry>bitmask</entry>
	  </row>
	  <row>
	    <entry spanname="descr">Rx Sense is the detection of pull-ups on the TMDS
            clock lines. This normally means that the sink has left/entered standby (i.e.
	    the transmitter can sense that the receiver is ready to receive video).
	    Each bit corresponds to an output pad on the transmitter. If an output pad
	    does not have an associated Rx Sense, then the bit for that pad will be 0.
	    This read-only control is applicable to DVI-D and HDMI devices.
	    </entry>
	  </row>
	  <row>
	    <entry spanname="id"><constant>V4L2_CID_DV_TX_EDID_PRESENT</constant></entry>
	    <entry>bitmask</entry>
	  </row>
	  <row>
	    <entry spanname="descr">When the transmitter sees the hotplug signal from the
	    receiver it will attempt to read the EDID. If set, then the transmitter has read
	    at least the first block (= 128 bytes).
	    Each bit corresponds to an output pad on the transmitter. If an output pad
	    does not support EDIDs, then the bit for that pad will be 0.
	    This read-only control is applicable to VGA, DVI-A/D, HDMI and DisplayPort connectors.
	    </entry>
	  </row>
	  <row>
	    <entry spanname="id"><constant>V4L2_CID_DV_TX_MODE</constant></entry>
	    <entry id="v4l2-dv-tx-mode">enum v4l2_dv_tx_mode</entry>
	  </row>
	  <row>
	    <entry spanname="descr">HDMI transmitters can transmit in DVI-D mode (just video)
	    or in HDMI mode (video + audio + auxiliary data). This control selects which mode
	    to use: V4L2_DV_TX_MODE_DVI_D or V4L2_DV_TX_MODE_HDMI.
	    This control is applicable to HDMI connectors.
	    </entry>
	  </row>
	  <row>
	    <entry spanname="id"><constant>V4L2_CID_DV_TX_RGB_RANGE</constant></entry>
	    <entry id="v4l2-dv-rgb-range">enum v4l2_dv_rgb_range</entry>
	  </row>
	  <row>
	    <entry spanname="descr">Select the quantization range for RGB output. V4L2_DV_RANGE_AUTO
	    follows the RGB quantization range specified in the standard for the video interface
	    (ie. <xref linkend="cea861" /> for HDMI). V4L2_DV_RANGE_LIMITED and V4L2_DV_RANGE_FULL override the standard
	    to be compatible with sinks that have not implemented the standard correctly
	    (unfortunately quite common for HDMI and DVI-D). Full range allows all possible values to be
	    used whereas limited range sets the range to (16 &lt;&lt; (N-8)) - (235 &lt;&lt; (N-8))
	    where N is the number of bits per component.
	    This control is applicable to VGA, DVI-A/D, HDMI and DisplayPort connectors.
	    </entry>
	  </row>
	  <row>
	    <entry spanname="id"><constant>V4L2_CID_DV_RX_POWER_PRESENT</constant></entry>
	    <entry>bitmask</entry>
	  </row>
	  <row>
	    <entry spanname="descr">Detects whether the receiver receives power from the source
	    (e.g. HDMI carries 5V on one of the pins). This is often used to power an eeprom
	    which contains EDID information, such that the source can read the EDID even if
	    the sink is in standby/power off.
	    Each bit corresponds to an input pad on the transmitter. If an input pad
	    cannot detect whether power is present, then the bit for that pad will be 0.
	    This read-only control is applicable to DVI-D, HDMI and DisplayPort connectors.
	    </entry>
	  </row>
	  <row>
	    <entry spanname="id"><constant>V4L2_CID_DV_RX_RGB_RANGE</constant></entry>
	    <entry>enum v4l2_dv_rgb_range</entry>
	  </row>
	  <row>
	    <entry spanname="descr">Select the quantization range for RGB input. V4L2_DV_RANGE_AUTO
	    follows the RGB quantization range specified in the standard for the video interface
	    (ie. <xref linkend="cea861" /> for HDMI). V4L2_DV_RANGE_LIMITED and V4L2_DV_RANGE_FULL override the standard
	    to be compatible with sources that have not implemented the standard correctly
	    (unfortunately quite common for HDMI and DVI-D). Full range allows all possible values to be
	    used whereas limited range sets the range to (16 &lt;&lt; (N-8)) - (235 &lt;&lt; (N-8))
	    where N is the number of bits per component.
	    This control is applicable to VGA, DVI-A/D, HDMI and DisplayPort connectors.
	    </entry>
	  </row>
	  <row><entry></entry></row>
	</tbody>
      </tgroup>
      </table>

    </section>

    <section id="fm-rx-controls">
      <title>FM Receiver Control Reference</title>

      <para>The FM Receiver (FM_RX) class includes controls for common features of
      FM Reception capable devices.</para>

      <table pgwide="1" frame="none" id="fm-rx-control-id">
      <title>FM_RX Control IDs</title>

      <tgroup cols="4">
        <colspec colname="c1" colwidth="1*" />
        <colspec colname="c2" colwidth="6*" />
        <colspec colname="c3" colwidth="2*" />
        <colspec colname="c4" colwidth="6*" />
        <spanspec namest="c1" nameend="c2" spanname="id" />
        <spanspec namest="c2" nameend="c4" spanname="descr" />
        <thead>
          <row>
            <entry spanname="id" align="left">ID</entry>
            <entry align="left">Type</entry>
          </row><row rowsep="1"><entry spanname="descr" align="left">Description</entry>
          </row>
        </thead>
        <tbody valign="top">
          <row><entry></entry></row>
          <row>
            <entry spanname="id"><constant>V4L2_CID_FM_RX_CLASS</constant>&nbsp;</entry>
            <entry>class</entry>
          </row><row><entry spanname="descr">The FM_RX class
descriptor. Calling &VIDIOC-QUERYCTRL; for this control will return a
description of this control class.</entry>
          </row>
          <row>
            <entry spanname="id"><constant>V4L2_CID_RDS_RECEPTION</constant>&nbsp;</entry>
            <entry>boolean</entry>
          </row><row><entry spanname="descr">Enables/disables RDS
	  reception by the radio tuner</entry>
          </row>
          <row>
	    <entry spanname="id"><constant>V4L2_CID_TUNE_DEEMPHASIS</constant>&nbsp;</entry>
	    <entry>enum v4l2_deemphasis</entry>
	  </row>
	  <row id="v4l2-deemphasis"><entry spanname="descr">Configures the de-emphasis value for reception.
A de-emphasis filter is applied to the broadcast to accentuate the high audio frequencies.
Depending on the region, a time constant of either 50 or 75 useconds is used. The enum&nbsp;v4l2_deemphasis
defines possible values for de-emphasis. Here they are:</entry>
	</row><row>
	<entrytbl spanname="descr" cols="2">
		  <tbody valign="top">
		    <row>
		      <entry><constant>V4L2_DEEMPHASIS_DISABLED</constant>&nbsp;</entry>
		      <entry>No de-emphasis is applied.</entry>
		    </row>
		    <row>
		      <entry><constant>V4L2_DEEMPHASIS_50_uS</constant>&nbsp;</entry>
		      <entry>A de-emphasis of 50 uS is used.</entry>
		    </row>
		    <row>
		      <entry><constant>V4L2_DEEMPHASIS_75_uS</constant>&nbsp;</entry>
		      <entry>A de-emphasis of 75 uS is used.</entry>
		    </row>
		  </tbody>
		</entrytbl>

	  </row>
          <row><entry></entry></row>
        </tbody>
      </tgroup>
      </table>

      </section>
</section><|MERGE_RESOLUTION|>--- conflicted
+++ resolved
@@ -3147,11 +3147,7 @@
 		  <entry>A multi-zone metering. The light intensity is measured
 in several points of the frame and the the results are combined. The
 algorithm of the zones selection and their significance in calculating the
-<<<<<<< HEAD
-final value is device dependant.</entry>
-=======
 final value is device dependent.</entry>
->>>>>>> d0e0ac97
 		</row>
 	      </tbody>
 	    </entrytbl>
