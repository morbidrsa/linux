* Clock bindings for Freescale i.MX5

Required properties:
- compatible: Should be "fsl,<soc>-ccm" , where <soc> can be imx51 or imx53
- reg: Address and length of the register set
- interrupts: Should contain CCM interrupt
- #clock-cells: Should be <1>

The clock consumer should specify the desired clock by having the clock
ID in its "clocks" phandle cell.  The following is a full list of i.MX5
clocks and IDs.

	Clock			ID
	---------------------------
	dummy			0
	ckil			1
	osc			2
	ckih1			3
	ckih2			4
	ahb			5
	ipg			6
	axi_a			7
	axi_b			8
	uart_pred		9
	uart_root		10
	esdhc_a_pred		11
	esdhc_b_pred		12
	esdhc_c_s		13
	esdhc_d_s		14
	emi_sel			15
	emi_slow_podf		16
	nfc_podf		17
	ecspi_pred		18
	ecspi_podf		19
	usboh3_pred		20
	usboh3_podf		21
	usb_phy_pred		22
	usb_phy_podf		23
	cpu_podf		24
	di_pred			25
	tve_s			27
	uart1_ipg_gate		28
	uart1_per_gate		29
	uart2_ipg_gate		30
	uart2_per_gate		31
	uart3_ipg_gate		32
	uart3_per_gate		33
	i2c1_gate		34
	i2c2_gate		35
	gpt_ipg_gate		36
	pwm1_ipg_gate		37
	pwm1_hf_gate		38
	pwm2_ipg_gate		39
	pwm2_hf_gate		40
	gpt_hf_gate		41
	fec_gate		42
	usboh3_per_gate		43
	esdhc1_ipg_gate		44
	esdhc2_ipg_gate		45
	esdhc3_ipg_gate		46
	esdhc4_ipg_gate		47
	ssi1_ipg_gate		48
	ssi2_ipg_gate		49
	ssi3_ipg_gate		50
	ecspi1_ipg_gate		51
	ecspi1_per_gate		52
	ecspi2_ipg_gate		53
	ecspi2_per_gate		54
	cspi_ipg_gate		55
	sdma_gate		56
	emi_slow_gate		57
	ipu_s			58
	ipu_gate		59
	nfc_gate		60
	ipu_di1_gate		61
	vpu_s			62
	vpu_gate		63
	vpu_reference_gate	64
	uart4_ipg_gate		65
	uart4_per_gate		66
	uart5_ipg_gate		67
	uart5_per_gate		68
	tve_gate		69
	tve_pred		70
	esdhc1_per_gate		71
	esdhc2_per_gate		72
	esdhc3_per_gate		73
	esdhc4_per_gate		74
	usb_phy_gate		75
	hsi2c_gate		76
	mipi_hsc1_gate		77
	mipi_hsc2_gate		78
	mipi_esc_gate		79
	mipi_hsp_gate		80
	ldb_di1_div_3_5		81
	ldb_di1_div		82
	ldb_di0_div_3_5		83
	ldb_di0_div		84
	ldb_di1_gate		85
	can2_serial_gate	86
	can2_ipg_gate		87
	i2c3_gate		88
	lp_apm			89
	periph_apm		90
	main_bus		91
	ahb_max			92
	aips_tz1		93
	aips_tz2		94
	tmax1			95
	tmax2			96
	tmax3			97
	spba			98
	uart_sel		99
	esdhc_a_sel		100
	esdhc_b_sel		101
	esdhc_a_podf		102
	esdhc_b_podf		103
	ecspi_sel		104
	usboh3_sel		105
	usb_phy_sel		106
	iim_gate		107
	usboh3_gate		108
	emi_fast_gate		109
	ipu_di0_gate		110
	gpc_dvfs		111
	pll1_sw			112
	pll2_sw			113
	pll3_sw			114
	ipu_di0_sel		115
	ipu_di1_sel		116
	tve_ext_sel		117
	mx51_mipi		118
	pll4_sw			119
	ldb_di1_sel		120
	di_pll4_podf		121
	ldb_di0_sel		122
	ldb_di0_gate		123
	usb_phy1_gate		124
	usb_phy2_gate		125
	per_lp_apm		126
	per_pred1		127
	per_pred2		128
	per_podf		129
	per_root		130
	ssi_apm			131
	ssi1_root_sel		132
	ssi2_root_sel		133
	ssi3_root_sel		134
	ssi_ext1_sel		135
	ssi_ext2_sel		136
	ssi_ext1_com_sel	137
	ssi_ext2_com_sel	138
	ssi1_root_pred		139
	ssi1_root_podf		140
	ssi2_root_pred		141
	ssi2_root_podf		142
	ssi_ext1_pred		143
	ssi_ext1_podf		144
	ssi_ext2_pred		145
	ssi_ext2_podf		146
	ssi1_root_gate		147
	ssi2_root_gate		148
	ssi3_root_gate		149
	ssi_ext1_gate		150
	ssi_ext2_gate		151
	epit1_ipg_gate		152
	epit1_hf_gate		153
	epit2_ipg_gate		154
	epit2_hf_gate		155
	can_sel			156
	can1_serial_gate	157
	can1_ipg_gate		158
	owire_gate		159
	gpu3d_s			160
	gpu2d_s			161
	gpu3d_gate		162
	gpu2d_gate		163
	garb_gate		164
	cko1_sel		165
	cko1_podf		166
	cko1			167
	cko2_sel		168
	cko2_podf		169
	cko2			170
	srtc_gate		171
	pata_gate		172
<<<<<<< HEAD
=======
	sata_gate		173
	spdif_xtal_sel		174
	spdif0_sel		175
	spdif1_sel		176
	spdif0_pred		177
	spdif0_podf		178
	spdif1_pred		179
	spdif1_podf		180
	spdif0_com_sel		181
	spdif1_com_sel		182
	spdif0_gate		183
	spdif1_gate		184
	spdif_ipg_gate		185
>>>>>>> d0e0ac97

Examples (for mx53):

clks: ccm@53fd4000{
	compatible = "fsl,imx53-ccm";
	reg = <0x53fd4000 0x4000>;
	interrupts = <0 71 0x04 0 72 0x04>;
	#clock-cells = <1>;
};

can1: can@53fc8000 {
	compatible = "fsl,imx53-flexcan", "fsl,p1010-flexcan";
	reg = <0x53fc8000 0x4000>;
	interrupts = <82>;
	clocks = <&clks 158>, <&clks 157>;
	clock-names = "ipg", "per";
	status = "disabled";
};<|MERGE_RESOLUTION|>--- conflicted
+++ resolved
@@ -184,8 +184,6 @@
 	cko2			170
 	srtc_gate		171
 	pata_gate		172
-<<<<<<< HEAD
-=======
 	sata_gate		173
 	spdif_xtal_sel		174
 	spdif0_sel		175
@@ -199,7 +197,6 @@
 	spdif0_gate		183
 	spdif1_gate		184
 	spdif_ipg_gate		185
->>>>>>> d0e0ac97
 
 Examples (for mx53):
 
