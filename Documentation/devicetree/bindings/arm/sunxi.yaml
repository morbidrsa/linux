--- conflicted
+++ resolved
@@ -56,8 +56,6 @@
           - const: anbernic,rg-nano
           - const: allwinner,sun8i-v3s
 
-<<<<<<< HEAD
-=======
       - description: Anbernic RG35XX (2024)
         items:
           - const: anbernic,rg35xx-2024
@@ -73,7 +71,6 @@
           - const: anbernic,rg35xx-h
           - const: allwinner,sun50i-h700
 
->>>>>>> 0c383648
       - description: Amarula A64 Relic
         items:
           - const: amarula,a64-relic
