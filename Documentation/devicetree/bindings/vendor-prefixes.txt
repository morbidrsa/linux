Device tree binding vendor prefix registry.  Keep list in alphabetical order.

This isn't an exhaustive list, but you should add new prefixes to it before
using them to avoid name-space collisions.

ad	Avionic Design GmbH
adi	Analog Devices, Inc.
aeroflexgaisler	Aeroflex Gaisler AB
ak	Asahi Kasei Corp.
amcc	Applied Micro Circuits Corporation (APM, formally AMCC)
apm	Applied Micro Circuits Corporation (APM)
arm	ARM Ltd.
atmel	Atmel Corporation
bosch	Bosch Sensortec GmbH
brcm	Broadcom Corporation
cavium	Cavium, Inc.
chrp	Common Hardware Reference Platform
cirrus	Cirrus Logic, Inc.
cortina	Cortina Systems, Inc.
dallas	Maxim Integrated Products (formerly Dallas Semiconductor)
davicom	DAVICOM Semiconductor, Inc.
denx	Denx Software Engineering
emmicro	EM Microelectronic
epson	Seiko Epson Corp.
est	ESTeem Wireless Modems
fsl	Freescale Semiconductor
GEFanuc	GE Fanuc Intelligent Platforms Embedded Systems, Inc.
gef	GE Fanuc Intelligent Platforms Embedded Systems, Inc.
hp	Hewlett Packard
ibm	International Business Machines (IBM)
idt	Integrated Device Technologies, Inc.
img	Imagination Technologies Ltd.
intercontrol	Inter Control Group
linux	Linux-specific binding
lsi	LSI Corp. (LSI Logic)
marvell	Marvell Technology Group Ltd.
maxim	Maxim Integrated Products
mosaixtech	Mosaix Technologies, Inc.
national	National Semiconductor
nintendo	Nintendo
nvidia	NVIDIA
nxp	NXP Semiconductors
onnn	ON Semiconductor Corp.
picochip	Picochip Ltd
powervr	PowerVR (deprecated, use img)
qcom	Qualcomm, Inc.
ralink	Mediatek/Ralink Technology Corp.
ramtron	Ramtron International
realtek Realtek Semiconductor Corp.
renesas	Renesas Electronics Corporation
samsung	Samsung Semiconductor
sbs	Smart Battery System
schindler	Schindler
sil	Silicon Image
silabs	Silicon Laboratories
simtek
sirf	SiRF Technology, Inc.
snps 	Synopsys, Inc.
st	STMicroelectronics
ste	ST-Ericsson
stericsson	ST-Ericsson
toumaz	Toumaz
ti	Texas Instruments
toshiba	Toshiba Corporation
<<<<<<< HEAD
=======
v3	V3 Semiconductor
>>>>>>> d0e0ac97
via	VIA Technologies, Inc.
wlf	Wolfson Microelectronics
wm	Wondermedia Technologies, Inc.
winbond Winbond Electronics corp.
xlnx	Xilinx<|MERGE_RESOLUTION|>--- conflicted
+++ resolved
@@ -62,10 +62,7 @@
 toumaz	Toumaz
 ti	Texas Instruments
 toshiba	Toshiba Corporation
-<<<<<<< HEAD
-=======
 v3	V3 Semiconductor
->>>>>>> d0e0ac97
 via	VIA Technologies, Inc.
 wlf	Wolfson Microelectronics
 wm	Wondermedia Technologies, Inc.
