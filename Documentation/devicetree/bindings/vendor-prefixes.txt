Device tree binding vendor prefix registry.  Keep list in alphabetical order.

This isn't an exhaustive list, but you should add new prefixes to it before
using them to avoid name-space collisions.

ad	Avionic Design GmbH
adi	Analog Devices, Inc.
aeroflexgaisler	Aeroflex Gaisler AB
ak	Asahi Kasei Corp.
altr	Altera Corp.
amcc	Applied Micro Circuits Corporation (APM, formally AMCC)
apm	Applied Micro Circuits Corporation (APM)
arm	ARM Ltd.
atmel	Atmel Corporation
avago	Avago Technologies
bosch	Bosch Sensortec GmbH
brcm	Broadcom Corporation
cavium	Cavium, Inc.
cdns	Cadence Design Systems Inc.
chrp	Common Hardware Reference Platform
cirrus	Cirrus Logic, Inc.
cortina	Cortina Systems, Inc.
dallas	Maxim Integrated Products (formerly Dallas Semiconductor)
davicom	DAVICOM Semiconductor, Inc.
denx	Denx Software Engineering
emmicro	EM Microelectronic
epson	Seiko Epson Corp.
est	ESTeem Wireless Modems
eukrea  Eukréa Electromatique
fsl	Freescale Semiconductor
GEFanuc	GE Fanuc Intelligent Platforms Embedded Systems, Inc.
gef	GE Fanuc Intelligent Platforms Embedded Systems, Inc.
hisilicon	Hisilicon Limited.
hp	Hewlett Packard
ibm	International Business Machines (IBM)
idt	Integrated Device Technologies, Inc.
img	Imagination Technologies Ltd.
intercontrol	Inter Control Group
linux	Linux-specific binding
lsi	LSI Corp. (LSI Logic)
marvell	Marvell Technology Group Ltd.
maxim	Maxim Integrated Products
microchip	Microchip Technology Inc.
mosaixtech	Mosaix Technologies, Inc.
national	National Semiconductor
nintendo	Nintendo
nvidia	NVIDIA
nxp	NXP Semiconductors
onnn	ON Semiconductor Corp.
phytec	PHYTEC Messtechnik GmbH
picochip	Picochip Ltd
powervr	PowerVR (deprecated, use img)
qca	Qualcomm Atheros, Inc.
qcom	Qualcomm, Inc.
ralink	Mediatek/Ralink Technology Corp.
ramtron	Ramtron International
realtek Realtek Semiconductor Corp.
renesas	Renesas Electronics Corporation
samsung	Samsung Semiconductor
sbs	Smart Battery System
schindler	Schindler
sil	Silicon Image
silabs	Silicon Laboratories
simtek
sirf	SiRF Technology, Inc.
snps 	Synopsys, Inc.
st	STMicroelectronics
ste	ST-Ericsson
stericsson	ST-Ericsson
ti	Texas Instruments
toshiba	Toshiba Corporation
toumaz	Toumaz
v3	V3 Semiconductor
via	VIA Technologies, Inc.
<<<<<<< HEAD
voipac	Voipac Technologies s.r.o.
=======
winbond Winbond Electronics corp.
>>>>>>> 7f60466d
wlf	Wolfson Microelectronics
wm	Wondermedia Technologies, Inc.
xlnx	Xilinx<|MERGE_RESOLUTION|>--- conflicted
+++ resolved
@@ -72,11 +72,8 @@
 toumaz	Toumaz
 v3	V3 Semiconductor
 via	VIA Technologies, Inc.
-<<<<<<< HEAD
 voipac	Voipac Technologies s.r.o.
-=======
 winbond Winbond Electronics corp.
->>>>>>> 7f60466d
 wlf	Wolfson Microelectronics
 wm	Wondermedia Technologies, Inc.
 xlnx	Xilinx