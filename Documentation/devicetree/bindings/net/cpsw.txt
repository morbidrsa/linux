TI SoC Ethernet Switch Controller Device Tree Bindings
------------------------------------------------------

Required properties:
- compatible		: Should be "ti,cpsw"
- reg			: physical base address and size of the cpsw
			  registers map
- interrupts		: property with a value describing the interrupt
			  number
- interrupt-parent	: The parent interrupt controller
- cpdma_channels 	: Specifies number of channels in CPDMA
- ale_entries		: Specifies No of entries ALE can hold
- bd_ram_size		: Specifies internal descriptor RAM size
- rx_descs		: Specifies number of Rx descriptors
- mac_control		: Specifies Default MAC control register content
			  for the specific platform
- slaves		: Specifies number for slaves
- active_slave		: Specifies the slave to use for time stamping,
			  ethtool and SIOCGMIIPHY
- cpts_clock_mult	: Numerator to convert input clock ticks into nanoseconds
- cpts_clock_shift	: Denominator to convert input clock ticks into nanoseconds

Optional properties:
- ti,hwmods		: Must be "cpgmac0"
- no_bd_ram		: Must be 0 or 1
- dual_emac		: Specifies Switch to act as Dual EMAC

Slave Properties:
Required properties:
- phy_id		: Specifies slave phy id
<<<<<<< HEAD
=======
- phy-mode		: The interface between the SoC and the PHY (a string
			  that of_get_phy_mode() can understand)
>>>>>>> d0e0ac97
- mac-address		: Specifies slave MAC address

Optional properties:
- dual_emac_res_vlan	: Specifies VID to be used to segregate the ports

Note: "ti,hwmods" field is used to fetch the base address and irq
resources from TI, omap hwmod data base during device registration.
Future plan is to migrate hwmod data base contents into device tree
blob so that, all the required data will be used from device tree dts
file.

Examples:

	mac: ethernet@4A100000 {
		compatible = "ti,cpsw";
		reg = <0x4A100000 0x1000>;
		interrupts = <55 0x4>;
		interrupt-parent = <&intc>;
		cpdma_channels = <8>;
		ale_entries = <1024>;
		bd_ram_size = <0x2000>;
		no_bd_ram = <0>;
		rx_descs = <64>;
		mac_control = <0x20>;
		slaves = <2>;
		active_slave = <0>;
		cpts_clock_mult = <0x80000000>;
		cpts_clock_shift = <29>;
		cpsw_emac0: slave@0 {
			phy_id = <&davinci_mdio>, <0>;
			phy-mode = "rgmii-txid";
			/* Filled in by U-Boot */
			mac-address = [ 00 00 00 00 00 00 ];
		};
		cpsw_emac1: slave@1 {
			phy_id = <&davinci_mdio>, <1>;
			phy-mode = "rgmii-txid";
			/* Filled in by U-Boot */
			mac-address = [ 00 00 00 00 00 00 ];
		};
	};

(or)
	mac: ethernet@4A100000 {
		compatible = "ti,cpsw";
		ti,hwmods = "cpgmac0";
		cpdma_channels = <8>;
		ale_entries = <1024>;
		bd_ram_size = <0x2000>;
		no_bd_ram = <0>;
		rx_descs = <64>;
		mac_control = <0x20>;
		slaves = <2>;
		active_slave = <0>;
		cpts_clock_mult = <0x80000000>;
		cpts_clock_shift = <29>;
		cpsw_emac0: slave@0 {
			phy_id = <&davinci_mdio>, <0>;
			phy-mode = "rgmii-txid";
			/* Filled in by U-Boot */
			mac-address = [ 00 00 00 00 00 00 ];
		};
		cpsw_emac1: slave@1 {
			phy_id = <&davinci_mdio>, <1>;
			phy-mode = "rgmii-txid";
			/* Filled in by U-Boot */
			mac-address = [ 00 00 00 00 00 00 ];
		};
	};<|MERGE_RESOLUTION|>--- conflicted
+++ resolved
@@ -28,11 +28,8 @@
 Slave Properties:
 Required properties:
 - phy_id		: Specifies slave phy id
-<<<<<<< HEAD
-=======
 - phy-mode		: The interface between the SoC and the PHY (a string
 			  that of_get_phy_mode() can understand)
->>>>>>> d0e0ac97
 - mac-address		: Specifies slave MAC address
 
 Optional properties:
