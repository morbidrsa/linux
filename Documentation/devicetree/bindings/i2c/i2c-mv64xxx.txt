
* Marvell MV64XXX I2C controller

Required properties :

 - reg             : Offset and length of the register set for the device
<<<<<<< HEAD
 - compatible      : Should be "marvell,mv64xxx-i2c" or "allwinner,sun4i-i2c"
=======
 - compatible      : Should be "marvell,mv64xxx-i2c" and "marvell,mv7230-i2c"
for controller which support the I2C Transaction Generator
>>>>>>> 97a28fb4
 - interrupts      : The interrupt number

Optional properties :

 - clock-frequency : Desired I2C bus clock frequency in Hz. If not set the
default frequency is 100kHz

Examples:

	i2c@11000 {
		compatible = "marvell,mv64xxx-i2c";
		reg = <0x11000 0x20>;
		interrupts = <29>;
		clock-frequency = <100000>;
	};

For a controller which support the I2C Transaction Generator:

	i2c@11000 {
		compatible = "marvell,mv78230-i2c", "marvell,mv64xxx-i2c";
		reg = <0x11000 0x100>;
		compatible = "marvell,mv64xxx-i2c";
		interrupts = <29>;
		clock-frequency = <100000>;
	};<|MERGE_RESOLUTION|>--- conflicted
+++ resolved
@@ -4,12 +4,9 @@
 Required properties :
 
  - reg             : Offset and length of the register set for the device
-<<<<<<< HEAD
  - compatible      : Should be "marvell,mv64xxx-i2c" or "allwinner,sun4i-i2c"
-=======
- - compatible      : Should be "marvell,mv64xxx-i2c" and "marvell,mv7230-i2c"
-for controller which support the I2C Transaction Generator
->>>>>>> 97a28fb4
+                     or "marvell,mv7230-i2c" for controller which support
+                     the I2C Transaction Generator
  - interrupts      : The interrupt number
 
 Optional properties :
