#include <linux/export.h>
#include <linux/lockref.h>

#ifdef CONFIG_CMPXCHG_LOCKREF

/*
 * Allow weakly-ordered memory architectures to provide barrier-less
 * cmpxchg semantics for lockref updates.
 */
#ifndef cmpxchg64_relaxed
# define cmpxchg64_relaxed cmpxchg64
#endif

/*
 * Allow architectures to override the default cpu_relax() within CMPXCHG_LOOP.
 * This is useful for architectures with an expensive cpu_relax().
 */
#ifndef arch_mutex_cpu_relax
# define arch_mutex_cpu_relax() cpu_relax()
#endif

/*
 * Note that the "cmpxchg()" reloads the "old" value for the
 * failure case.
 */
#define CMPXCHG_LOOP(CODE, SUCCESS) do {					\
	struct lockref old;							\
	BUILD_BUG_ON(sizeof(old) != 8);						\
	old.lock_count = ACCESS_ONCE(lockref->lock_count);			\
	while (likely(arch_spin_value_unlocked(old.lock.rlock.raw_lock))) {  	\
		struct lockref new = old, prev = old;				\
		CODE								\
<<<<<<< HEAD
		old.lock_count = cmpxchg64(&lockref->lock_count,		\
					   old.lock_count, new.lock_count);	\
=======
		old.lock_count = cmpxchg64_relaxed(&lockref->lock_count,	\
						   old.lock_count,		\
						   new.lock_count);		\
>>>>>>> b3f02855
		if (likely(old.lock_count == prev.lock_count)) {		\
			SUCCESS;						\
		}								\
		arch_mutex_cpu_relax();						\
	}									\
} while (0)

#else

#define CMPXCHG_LOOP(CODE, SUCCESS) do { } while (0)

#endif

/**
 * lockref_get - Increments reference count unconditionally
 * @lockref: pointer to lockref structure
 *
 * This operation is only valid if you already hold a reference
 * to the object, so you know the count cannot be zero.
 */
void lockref_get(struct lockref *lockref)
{
	CMPXCHG_LOOP(
		new.count++;
	,
		return;
	);

	spin_lock(&lockref->lock);
	lockref->count++;
	spin_unlock(&lockref->lock);
}
EXPORT_SYMBOL(lockref_get);

/**
 * lockref_get_not_zero - Increments count unless the count is 0
 * @lockref: pointer to lockref structure
 * Return: 1 if count updated successfully or 0 if count was zero
 */
int lockref_get_not_zero(struct lockref *lockref)
{
	int retval;

	CMPXCHG_LOOP(
		new.count++;
		if (!old.count)
			return 0;
	,
		return 1;
	);

	spin_lock(&lockref->lock);
	retval = 0;
	if (lockref->count) {
		lockref->count++;
		retval = 1;
	}
	spin_unlock(&lockref->lock);
	return retval;
}
EXPORT_SYMBOL(lockref_get_not_zero);

/**
 * lockref_get_or_lock - Increments count unless the count is 0
 * @lockref: pointer to lockref structure
 * Return: 1 if count updated successfully or 0 if count was zero
 * and we got the lock instead.
 */
int lockref_get_or_lock(struct lockref *lockref)
{
	CMPXCHG_LOOP(
		new.count++;
		if (!old.count)
			break;
	,
		return 1;
	);

	spin_lock(&lockref->lock);
	if (!lockref->count)
		return 0;
	lockref->count++;
	spin_unlock(&lockref->lock);
	return 1;
}
EXPORT_SYMBOL(lockref_get_or_lock);

/**
 * lockref_put_or_lock - decrements count unless count <= 1 before decrement
 * @lockref: pointer to lockref structure
 * Return: 1 if count updated successfully or 0 if count <= 1 and lock taken
 */
int lockref_put_or_lock(struct lockref *lockref)
{
	CMPXCHG_LOOP(
		new.count--;
		if (old.count <= 1)
			break;
	,
		return 1;
	);

	spin_lock(&lockref->lock);
	if (lockref->count <= 1)
		return 0;
	lockref->count--;
	spin_unlock(&lockref->lock);
	return 1;
}
EXPORT_SYMBOL(lockref_put_or_lock);

/**
 * lockref_mark_dead - mark lockref dead
 * @lockref: pointer to lockref structure
 */
void lockref_mark_dead(struct lockref *lockref)
{
	assert_spin_locked(&lockref->lock);
	lockref->count = -128;
}

/**
 * lockref_get_not_dead - Increments count unless the ref is dead
 * @lockref: pointer to lockref structure
 * Return: 1 if count updated successfully or 0 if lockref was dead
 */
int lockref_get_not_dead(struct lockref *lockref)
{
	int retval;

	CMPXCHG_LOOP(
		new.count++;
		if ((int)old.count < 0)
			return 0;
	,
		return 1;
	);

	spin_lock(&lockref->lock);
	retval = 0;
	if ((int) lockref->count >= 0) {
		lockref->count++;
		retval = 1;
	}
	spin_unlock(&lockref->lock);
	return retval;
}
EXPORT_SYMBOL(lockref_get_not_dead);<|MERGE_RESOLUTION|>--- conflicted
+++ resolved
@@ -30,14 +30,9 @@
 	while (likely(arch_spin_value_unlocked(old.lock.rlock.raw_lock))) {  	\
 		struct lockref new = old, prev = old;				\
 		CODE								\
-<<<<<<< HEAD
-		old.lock_count = cmpxchg64(&lockref->lock_count,		\
-					   old.lock_count, new.lock_count);	\
-=======
 		old.lock_count = cmpxchg64_relaxed(&lockref->lock_count,	\
 						   old.lock_count,		\
 						   new.lock_count);		\
->>>>>>> b3f02855
 		if (likely(old.lock_count == prev.lock_count)) {		\
 			SUCCESS;						\
 		}								\
