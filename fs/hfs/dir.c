--- conflicted
+++ resolved
@@ -53,11 +53,7 @@
  */
 static int hfs_readdir(struct file *file, struct dir_context *ctx)
 {
-<<<<<<< HEAD
-	struct inode *inode = file_inode(filp);
-=======
 	struct inode *inode = file_inode(file);
->>>>>>> d0e0ac97
 	struct super_block *sb = inode->i_sb;
 	int len, err;
 	char strbuf[HFS_MAX_NAMELEN];
