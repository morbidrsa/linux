/*
 * fs/dcache.c
 *
 * Complete reimplementation
 * (C) 1997 Thomas Schoebel-Theuer,
 * with heavy changes by Linus Torvalds
 */

/*
 * Notes on the allocation strategy:
 *
 * The dcache is a master of the icache - whenever a dcache entry
 * exists, the inode will always exist. "iput()" is done either when
 * the dcache entry is deleted or garbage collected.
 */

#include <linux/syscalls.h>
#include <linux/string.h>
#include <linux/mm.h>
#include <linux/fs.h>
#include <linux/fsnotify.h>
#include <linux/slab.h>
#include <linux/init.h>
#include <linux/hash.h>
#include <linux/cache.h>
#include <linux/export.h>
#include <linux/mount.h>
#include <linux/file.h>
#include <asm/uaccess.h>
#include <linux/security.h>
#include <linux/seqlock.h>
#include <linux/swap.h>
#include <linux/bootmem.h>
#include <linux/fs_struct.h>
#include <linux/hardirq.h>
#include <linux/bit_spinlock.h>
#include <linux/rculist_bl.h>
#include <linux/prefetch.h>
#include <linux/ratelimit.h>
#include <linux/list_lru.h>
#include "internal.h"
#include "mount.h"

/*
 * Usage:
 * dcache->d_inode->i_lock protects:
 *   - i_dentry, d_alias, d_inode of aliases
 * dcache_hash_bucket lock protects:
 *   - the dcache hash table
 * s_anon bl list spinlock protects:
 *   - the s_anon list (see __d_drop)
 * dentry->d_sb->s_dentry_lru_lock protects:
 *   - the dcache lru lists and counters
 * d_lock protects:
 *   - d_flags
 *   - d_name
 *   - d_lru
 *   - d_count
 *   - d_unhashed()
 *   - d_parent and d_subdirs
 *   - childrens' d_child and d_parent
 *   - d_alias, d_inode
 *
 * Ordering:
 * dentry->d_inode->i_lock
 *   dentry->d_lock
 *     dentry->d_sb->s_dentry_lru_lock
 *     dcache_hash_bucket lock
 *     s_anon lock
 *
 * If there is an ancestor relationship:
 * dentry->d_parent->...->d_parent->d_lock
 *   ...
 *     dentry->d_parent->d_lock
 *       dentry->d_lock
 *
 * If no ancestor relationship:
 * if (dentry1 < dentry2)
 *   dentry1->d_lock
 *     dentry2->d_lock
 */
int sysctl_vfs_cache_pressure __read_mostly = 100;
EXPORT_SYMBOL_GPL(sysctl_vfs_cache_pressure);

__cacheline_aligned_in_smp DEFINE_SEQLOCK(rename_lock);

EXPORT_SYMBOL(rename_lock);

static struct kmem_cache *dentry_cache __read_mostly;

/**
 * read_seqbegin_or_lock - begin a sequence number check or locking block
 * @lock: sequence lock
 * @seq : sequence number to be checked
 *
 * First try it once optimistically without taking the lock. If that fails,
 * take the lock. The sequence number is also used as a marker for deciding
 * whether to be a reader (even) or writer (odd).
 * N.B. seq must be initialized to an even number to begin with.
 */
static inline void read_seqbegin_or_lock(seqlock_t *lock, int *seq)
{
	if (!(*seq & 1))	/* Even */
		*seq = read_seqbegin(lock);
	else			/* Odd */
		read_seqlock_excl(lock);
}

static inline int need_seqretry(seqlock_t *lock, int seq)
{
	return !(seq & 1) && read_seqretry(lock, seq);
}

static inline void done_seqretry(seqlock_t *lock, int seq)
{
	if (seq & 1)
		read_sequnlock_excl(lock);
}

/*
 * This is the single most critical data structure when it comes
 * to the dcache: the hashtable for lookups. Somebody should try
 * to make this good - I've just made it work.
 *
 * This hash-function tries to avoid losing too many bits of hash
 * information, yet avoid using a prime hash-size or similar.
 */
#define D_HASHBITS     d_hash_shift
#define D_HASHMASK     d_hash_mask

static unsigned int d_hash_mask __read_mostly;
static unsigned int d_hash_shift __read_mostly;

static struct hlist_bl_head *dentry_hashtable __read_mostly;

static inline struct hlist_bl_head *d_hash(const struct dentry *parent,
					unsigned int hash)
{
	hash += (unsigned long) parent / L1_CACHE_BYTES;
	hash = hash + (hash >> D_HASHBITS);
	return dentry_hashtable + (hash & D_HASHMASK);
}

/* Statistics gathering. */
struct dentry_stat_t dentry_stat = {
	.age_limit = 45,
};

static DEFINE_PER_CPU(long, nr_dentry);
static DEFINE_PER_CPU(long, nr_dentry_unused);

#if defined(CONFIG_SYSCTL) && defined(CONFIG_PROC_FS)

/*
 * Here we resort to our own counters instead of using generic per-cpu counters
 * for consistency with what the vfs inode code does. We are expected to harvest
 * better code and performance by having our own specialized counters.
 *
 * Please note that the loop is done over all possible CPUs, not over all online
 * CPUs. The reason for this is that we don't want to play games with CPUs going
 * on and off. If one of them goes off, we will just keep their counters.
 *
 * glommer: See cffbc8a for details, and if you ever intend to change this,
 * please update all vfs counters to match.
 */
static long get_nr_dentry(void)
{
	int i;
	long sum = 0;
	for_each_possible_cpu(i)
		sum += per_cpu(nr_dentry, i);
	return sum < 0 ? 0 : sum;
}

static long get_nr_dentry_unused(void)
{
	int i;
	long sum = 0;
	for_each_possible_cpu(i)
		sum += per_cpu(nr_dentry_unused, i);
	return sum < 0 ? 0 : sum;
}

int proc_nr_dentry(ctl_table *table, int write, void __user *buffer,
		   size_t *lenp, loff_t *ppos)
{
	dentry_stat.nr_dentry = get_nr_dentry();
	dentry_stat.nr_unused = get_nr_dentry_unused();
	return proc_doulongvec_minmax(table, write, buffer, lenp, ppos);
}
#endif

/*
 * Compare 2 name strings, return 0 if they match, otherwise non-zero.
 * The strings are both count bytes long, and count is non-zero.
 */
#ifdef CONFIG_DCACHE_WORD_ACCESS

#include <asm/word-at-a-time.h>
/*
 * NOTE! 'cs' and 'scount' come from a dentry, so it has a
 * aligned allocation for this particular component. We don't
 * strictly need the load_unaligned_zeropad() safety, but it
 * doesn't hurt either.
 *
 * In contrast, 'ct' and 'tcount' can be from a pathname, and do
 * need the careful unaligned handling.
 */
static inline int dentry_string_cmp(const unsigned char *cs, const unsigned char *ct, unsigned tcount)
{
	unsigned long a,b,mask;

	for (;;) {
		a = *(unsigned long *)cs;
		b = load_unaligned_zeropad(ct);
		if (tcount < sizeof(unsigned long))
			break;
		if (unlikely(a != b))
			return 1;
		cs += sizeof(unsigned long);
		ct += sizeof(unsigned long);
		tcount -= sizeof(unsigned long);
		if (!tcount)
			return 0;
	}
	mask = ~(~0ul << tcount*8);
	return unlikely(!!((a ^ b) & mask));
}

#else

static inline int dentry_string_cmp(const unsigned char *cs, const unsigned char *ct, unsigned tcount)
{
	do {
		if (*cs != *ct)
			return 1;
		cs++;
		ct++;
		tcount--;
	} while (tcount);
	return 0;
}

#endif

static inline int dentry_cmp(const struct dentry *dentry, const unsigned char *ct, unsigned tcount)
{
	const unsigned char *cs;
	/*
	 * Be careful about RCU walk racing with rename:
	 * use ACCESS_ONCE to fetch the name pointer.
	 *
	 * NOTE! Even if a rename will mean that the length
	 * was not loaded atomically, we don't care. The
	 * RCU walk will check the sequence count eventually,
	 * and catch it. And we won't overrun the buffer,
	 * because we're reading the name pointer atomically,
	 * and a dentry name is guaranteed to be properly
	 * terminated with a NUL byte.
	 *
	 * End result: even if 'len' is wrong, we'll exit
	 * early because the data cannot match (there can
	 * be no NUL in the ct/tcount data)
	 */
	cs = ACCESS_ONCE(dentry->d_name.name);
	smp_read_barrier_depends();
	return dentry_string_cmp(cs, ct, tcount);
}

static void __d_free(struct rcu_head *head)
{
	struct dentry *dentry = container_of(head, struct dentry, d_u.d_rcu);

	WARN_ON(!hlist_unhashed(&dentry->d_alias));
	if (dname_external(dentry))
		kfree(dentry->d_name.name);
	kmem_cache_free(dentry_cache, dentry); 
}

/*
 * no locks, please.
 */
static void d_free(struct dentry *dentry)
{
	BUG_ON((int)dentry->d_lockref.count > 0);
	this_cpu_dec(nr_dentry);
	if (dentry->d_op && dentry->d_op->d_release)
		dentry->d_op->d_release(dentry);

	/* if dentry was never visible to RCU, immediate free is OK */
	if (!(dentry->d_flags & DCACHE_RCUACCESS))
		__d_free(&dentry->d_u.d_rcu);
	else
		call_rcu(&dentry->d_u.d_rcu, __d_free);
}

/**
 * dentry_rcuwalk_barrier - invalidate in-progress rcu-walk lookups
 * @dentry: the target dentry
 * After this call, in-progress rcu-walk path lookup will fail. This
 * should be called after unhashing, and after changing d_inode (if
 * the dentry has not already been unhashed).
 */
static inline void dentry_rcuwalk_barrier(struct dentry *dentry)
{
	assert_spin_locked(&dentry->d_lock);
	/* Go through a barrier */
	write_seqcount_barrier(&dentry->d_seq);
}

/*
 * Release the dentry's inode, using the filesystem
 * d_iput() operation if defined. Dentry has no refcount
 * and is unhashed.
 */
static void dentry_iput(struct dentry * dentry)
	__releases(dentry->d_lock)
	__releases(dentry->d_inode->i_lock)
{
	struct inode *inode = dentry->d_inode;
	if (inode) {
		dentry->d_inode = NULL;
		hlist_del_init(&dentry->d_alias);
		spin_unlock(&dentry->d_lock);
		spin_unlock(&inode->i_lock);
		if (!inode->i_nlink)
			fsnotify_inoderemove(inode);
		if (dentry->d_op && dentry->d_op->d_iput)
			dentry->d_op->d_iput(dentry, inode);
		else
			iput(inode);
	} else {
		spin_unlock(&dentry->d_lock);
	}
}

/*
 * Release the dentry's inode, using the filesystem
 * d_iput() operation if defined. dentry remains in-use.
 */
static void dentry_unlink_inode(struct dentry * dentry)
	__releases(dentry->d_lock)
	__releases(dentry->d_inode->i_lock)
{
	struct inode *inode = dentry->d_inode;
	__d_clear_type(dentry);
	dentry->d_inode = NULL;
	hlist_del_init(&dentry->d_alias);
	dentry_rcuwalk_barrier(dentry);
	spin_unlock(&dentry->d_lock);
	spin_unlock(&inode->i_lock);
	if (!inode->i_nlink)
		fsnotify_inoderemove(inode);
	if (dentry->d_op && dentry->d_op->d_iput)
		dentry->d_op->d_iput(dentry, inode);
	else
		iput(inode);
}

/*
 * The DCACHE_LRU_LIST bit is set whenever the 'd_lru' entry
 * is in use - which includes both the "real" per-superblock
 * LRU list _and_ the DCACHE_SHRINK_LIST use.
 *
 * The DCACHE_SHRINK_LIST bit is set whenever the dentry is
 * on the shrink list (ie not on the superblock LRU list).
 *
 * The per-cpu "nr_dentry_unused" counters are updated with
 * the DCACHE_LRU_LIST bit.
 *
 * These helper functions make sure we always follow the
 * rules. d_lock must be held by the caller.
 */
#define D_FLAG_VERIFY(dentry,x) WARN_ON_ONCE(((dentry)->d_flags & (DCACHE_LRU_LIST | DCACHE_SHRINK_LIST)) != (x))
static void d_lru_add(struct dentry *dentry)
{
	D_FLAG_VERIFY(dentry, 0);
	dentry->d_flags |= DCACHE_LRU_LIST;
	this_cpu_inc(nr_dentry_unused);
	WARN_ON_ONCE(!list_lru_add(&dentry->d_sb->s_dentry_lru, &dentry->d_lru));
}

static void d_lru_del(struct dentry *dentry)
{
	D_FLAG_VERIFY(dentry, DCACHE_LRU_LIST);
	dentry->d_flags &= ~DCACHE_LRU_LIST;
	this_cpu_dec(nr_dentry_unused);
	WARN_ON_ONCE(!list_lru_del(&dentry->d_sb->s_dentry_lru, &dentry->d_lru));
}

static void d_shrink_del(struct dentry *dentry)
{
	D_FLAG_VERIFY(dentry, DCACHE_SHRINK_LIST | DCACHE_LRU_LIST);
	list_del_init(&dentry->d_lru);
	dentry->d_flags &= ~(DCACHE_SHRINK_LIST | DCACHE_LRU_LIST);
	this_cpu_dec(nr_dentry_unused);
}

static void d_shrink_add(struct dentry *dentry, struct list_head *list)
{
	D_FLAG_VERIFY(dentry, 0);
	list_add(&dentry->d_lru, list);
	dentry->d_flags |= DCACHE_SHRINK_LIST | DCACHE_LRU_LIST;
	this_cpu_inc(nr_dentry_unused);
}

/*
 * These can only be called under the global LRU lock, ie during the
 * callback for freeing the LRU list. "isolate" removes it from the
 * LRU lists entirely, while shrink_move moves it to the indicated
 * private list.
 */
static void d_lru_isolate(struct dentry *dentry)
{
	D_FLAG_VERIFY(dentry, DCACHE_LRU_LIST);
	dentry->d_flags &= ~DCACHE_LRU_LIST;
	this_cpu_dec(nr_dentry_unused);
	list_del_init(&dentry->d_lru);
}

static void d_lru_shrink_move(struct dentry *dentry, struct list_head *list)
{
	D_FLAG_VERIFY(dentry, DCACHE_LRU_LIST);
	dentry->d_flags |= DCACHE_SHRINK_LIST;
	list_move_tail(&dentry->d_lru, list);
}

/*
 * dentry_lru_(add|del)_list) must be called with d_lock held.
 */
static void dentry_lru_add(struct dentry *dentry)
{
	if (unlikely(!(dentry->d_flags & DCACHE_LRU_LIST)))
		d_lru_add(dentry);
}

/*
 * Remove a dentry with references from the LRU.
 *
 * If we are on the shrink list, then we can get to try_prune_one_dentry() and
 * lose our last reference through the parent walk. In this case, we need to
 * remove ourselves from the shrink list, not the LRU.
 */
static void dentry_lru_del(struct dentry *dentry)
{
	if (dentry->d_flags & DCACHE_LRU_LIST) {
		if (dentry->d_flags & DCACHE_SHRINK_LIST)
			return d_shrink_del(dentry);
		d_lru_del(dentry);
	}
}

/**
 * d_kill - kill dentry and return parent
 * @dentry: dentry to kill
 * @parent: parent dentry
 *
 * The dentry must already be unhashed and removed from the LRU.
 *
 * If this is the root of the dentry tree, return NULL.
 *
 * dentry->d_lock and parent->d_lock must be held by caller, and are dropped by
 * d_kill.
 */
static struct dentry *d_kill(struct dentry *dentry, struct dentry *parent)
	__releases(dentry->d_lock)
	__releases(parent->d_lock)
	__releases(dentry->d_inode->i_lock)
{
	list_del(&dentry->d_u.d_child);
	/*
	 * Inform try_to_ascend() that we are no longer attached to the
	 * dentry tree
	 */
	dentry->d_flags |= DCACHE_DENTRY_KILLED;
	if (parent)
		spin_unlock(&parent->d_lock);
	dentry_iput(dentry);
	/*
	 * dentry_iput drops the locks, at which point nobody (except
	 * transient RCU lookups) can reach this dentry.
	 */
	d_free(dentry);
	return parent;
}

/**
 * d_drop - drop a dentry
 * @dentry: dentry to drop
 *
 * d_drop() unhashes the entry from the parent dentry hashes, so that it won't
 * be found through a VFS lookup any more. Note that this is different from
 * deleting the dentry - d_delete will try to mark the dentry negative if
 * possible, giving a successful _negative_ lookup, while d_drop will
 * just make the cache lookup fail.
 *
 * d_drop() is used mainly for stuff that wants to invalidate a dentry for some
 * reason (NFS timeouts or autofs deletes).
 *
 * __d_drop requires dentry->d_lock.
 */
void __d_drop(struct dentry *dentry)
{
	if (!d_unhashed(dentry)) {
		struct hlist_bl_head *b;
		/*
		 * Hashed dentries are normally on the dentry hashtable,
		 * with the exception of those newly allocated by
		 * d_obtain_alias, which are always IS_ROOT:
		 */
		if (unlikely(IS_ROOT(dentry)))
			b = &dentry->d_sb->s_anon;
		else
			b = d_hash(dentry->d_parent, dentry->d_name.hash);

		hlist_bl_lock(b);
		__hlist_bl_del(&dentry->d_hash);
		dentry->d_hash.pprev = NULL;
		hlist_bl_unlock(b);
		dentry_rcuwalk_barrier(dentry);
	}
}
EXPORT_SYMBOL(__d_drop);

void d_drop(struct dentry *dentry)
{
	spin_lock(&dentry->d_lock);
	__d_drop(dentry);
	spin_unlock(&dentry->d_lock);
}
EXPORT_SYMBOL(d_drop);

/*
 * Finish off a dentry we've decided to kill.
 * dentry->d_lock must be held, returns with it unlocked.
 * If ref is non-zero, then decrement the refcount too.
 * Returns dentry requiring refcount drop, or NULL if we're done.
 */
static struct dentry *
dentry_kill(struct dentry *dentry, int unlock_on_failure)
	__releases(dentry->d_lock)
{
	struct inode *inode;
	struct dentry *parent;

	inode = dentry->d_inode;
	if (inode && !spin_trylock(&inode->i_lock)) {
relock:
		if (unlock_on_failure) {
			spin_unlock(&dentry->d_lock);
			cpu_relax();
		}
		return dentry; /* try again with same dentry */
	}
	if (IS_ROOT(dentry))
		parent = NULL;
	else
		parent = dentry->d_parent;
	if (parent && !spin_trylock(&parent->d_lock)) {
		if (inode)
			spin_unlock(&inode->i_lock);
		goto relock;
	}

	/*
	 * The dentry is now unrecoverably dead to the world.
	 */
	lockref_mark_dead(&dentry->d_lockref);

	/*
	 * inform the fs via d_prune that this dentry is about to be
	 * unhashed and destroyed.
	 */
	if ((dentry->d_flags & DCACHE_OP_PRUNE) && !d_unhashed(dentry))
		dentry->d_op->d_prune(dentry);

	dentry_lru_del(dentry);
	/* if it was on the hash then remove it */
	__d_drop(dentry);
	return d_kill(dentry, parent);
}

/* 
 * This is dput
 *
 * This is complicated by the fact that we do not want to put
 * dentries that are no longer on any hash chain on the unused
 * list: we'd much rather just get rid of them immediately.
 *
 * However, that implies that we have to traverse the dentry
 * tree upwards to the parents which might _also_ now be
 * scheduled for deletion (it may have been only waiting for
 * its last child to go away).
 *
 * This tail recursion is done by hand as we don't want to depend
 * on the compiler to always get this right (gcc generally doesn't).
 * Real recursion would eat up our stack space.
 */

/*
 * dput - release a dentry
 * @dentry: dentry to release 
 *
 * Release a dentry. This will drop the usage count and if appropriate
 * call the dentry unlink method as well as removing it from the queues and
 * releasing its resources. If the parent dentries were scheduled for release
 * they too may now get deleted.
 */
void dput(struct dentry *dentry)
{
	if (unlikely(!dentry))
		return;

repeat:
	if (lockref_put_or_lock(&dentry->d_lockref))
		return;

	/* Unreachable? Get rid of it */
	if (unlikely(d_unhashed(dentry)))
		goto kill_it;

	if (unlikely(dentry->d_flags & DCACHE_OP_DELETE)) {
		if (dentry->d_op->d_delete(dentry))
			goto kill_it;
	}

	if (!(dentry->d_flags & DCACHE_REFERENCED))
		dentry->d_flags |= DCACHE_REFERENCED;
	dentry_lru_add(dentry);

	dentry->d_lockref.count--;
	spin_unlock(&dentry->d_lock);
	return;

kill_it:
	dentry = dentry_kill(dentry, 1);
	if (dentry)
		goto repeat;
}
EXPORT_SYMBOL(dput);

/**
 * d_invalidate - invalidate a dentry
 * @dentry: dentry to invalidate
 *
 * Try to invalidate the dentry if it turns out to be
 * possible. If there are other dentries that can be
 * reached through this one we can't delete it and we
 * return -EBUSY. On success we return 0.
 *
 * no dcache lock.
 */
 
int d_invalidate(struct dentry * dentry)
{
	/*
	 * If it's already been dropped, return OK.
	 */
	spin_lock(&dentry->d_lock);
	if (d_unhashed(dentry)) {
		spin_unlock(&dentry->d_lock);
		return 0;
	}
	/*
	 * Check whether to do a partial shrink_dcache
	 * to get rid of unused child entries.
	 */
	if (!list_empty(&dentry->d_subdirs)) {
		spin_unlock(&dentry->d_lock);
		shrink_dcache_parent(dentry);
		spin_lock(&dentry->d_lock);
	}

	/*
	 * Somebody else still using it?
	 *
	 * If it's a directory, we can't drop it
	 * for fear of somebody re-populating it
	 * with children (even though dropping it
	 * would make it unreachable from the root,
	 * we might still populate it if it was a
	 * working directory or similar).
	 * We also need to leave mountpoints alone,
	 * directory or not.
	 */
	if (dentry->d_lockref.count > 1 && dentry->d_inode) {
		if (S_ISDIR(dentry->d_inode->i_mode) || d_mountpoint(dentry)) {
			spin_unlock(&dentry->d_lock);
			return -EBUSY;
		}
	}

	__d_drop(dentry);
	spin_unlock(&dentry->d_lock);
	return 0;
}
EXPORT_SYMBOL(d_invalidate);

/* This must be called with d_lock held */
static inline void __dget_dlock(struct dentry *dentry)
{
	dentry->d_lockref.count++;
}

static inline void __dget(struct dentry *dentry)
{
	lockref_get(&dentry->d_lockref);
}

struct dentry *dget_parent(struct dentry *dentry)
{
	int gotref;
	struct dentry *ret;

	/*
	 * Do optimistic parent lookup without any
	 * locking.
	 */
	rcu_read_lock();
	ret = ACCESS_ONCE(dentry->d_parent);
	gotref = lockref_get_not_zero(&ret->d_lockref);
	rcu_read_unlock();
	if (likely(gotref)) {
		if (likely(ret == ACCESS_ONCE(dentry->d_parent)))
			return ret;
		dput(ret);
	}

repeat:
	/*
	 * Don't need rcu_dereference because we re-check it was correct under
	 * the lock.
	 */
	rcu_read_lock();
	ret = dentry->d_parent;
	spin_lock(&ret->d_lock);
	if (unlikely(ret != dentry->d_parent)) {
		spin_unlock(&ret->d_lock);
		rcu_read_unlock();
		goto repeat;
	}
	rcu_read_unlock();
	BUG_ON(!ret->d_lockref.count);
	ret->d_lockref.count++;
	spin_unlock(&ret->d_lock);
	return ret;
}
EXPORT_SYMBOL(dget_parent);

/**
 * d_find_alias - grab a hashed alias of inode
 * @inode: inode in question
 * @want_discon:  flag, used by d_splice_alias, to request
 *          that only a DISCONNECTED alias be returned.
 *
 * If inode has a hashed alias, or is a directory and has any alias,
 * acquire the reference to alias and return it. Otherwise return NULL.
 * Notice that if inode is a directory there can be only one alias and
 * it can be unhashed only if it has no children, or if it is the root
 * of a filesystem.
 *
 * If the inode has an IS_ROOT, DCACHE_DISCONNECTED alias, then prefer
 * any other hashed alias over that one unless @want_discon is set,
 * in which case only return an IS_ROOT, DCACHE_DISCONNECTED alias.
 */
static struct dentry *__d_find_alias(struct inode *inode, int want_discon)
{
	struct dentry *alias, *discon_alias;

again:
	discon_alias = NULL;
	hlist_for_each_entry(alias, &inode->i_dentry, d_alias) {
		spin_lock(&alias->d_lock);
 		if (S_ISDIR(inode->i_mode) || !d_unhashed(alias)) {
			if (IS_ROOT(alias) &&
			    (alias->d_flags & DCACHE_DISCONNECTED)) {
				discon_alias = alias;
			} else if (!want_discon) {
				__dget_dlock(alias);
				spin_unlock(&alias->d_lock);
				return alias;
			}
		}
		spin_unlock(&alias->d_lock);
	}
	if (discon_alias) {
		alias = discon_alias;
		spin_lock(&alias->d_lock);
		if (S_ISDIR(inode->i_mode) || !d_unhashed(alias)) {
			if (IS_ROOT(alias) &&
			    (alias->d_flags & DCACHE_DISCONNECTED)) {
				__dget_dlock(alias);
				spin_unlock(&alias->d_lock);
				return alias;
			}
		}
		spin_unlock(&alias->d_lock);
		goto again;
	}
	return NULL;
}

struct dentry *d_find_alias(struct inode *inode)
{
	struct dentry *de = NULL;

	if (!hlist_empty(&inode->i_dentry)) {
		spin_lock(&inode->i_lock);
		de = __d_find_alias(inode, 0);
		spin_unlock(&inode->i_lock);
	}
	return de;
}
EXPORT_SYMBOL(d_find_alias);

/*
 *	Try to kill dentries associated with this inode.
 * WARNING: you must own a reference to inode.
 */
void d_prune_aliases(struct inode *inode)
{
	struct dentry *dentry;
restart:
	spin_lock(&inode->i_lock);
	hlist_for_each_entry(dentry, &inode->i_dentry, d_alias) {
		spin_lock(&dentry->d_lock);
		if (!dentry->d_lockref.count) {
			/*
			 * inform the fs via d_prune that this dentry
			 * is about to be unhashed and destroyed.
			 */
			if ((dentry->d_flags & DCACHE_OP_PRUNE) &&
			    !d_unhashed(dentry))
				dentry->d_op->d_prune(dentry);

			__dget_dlock(dentry);
			__d_drop(dentry);
			spin_unlock(&dentry->d_lock);
			spin_unlock(&inode->i_lock);
			dput(dentry);
			goto restart;
		}
		spin_unlock(&dentry->d_lock);
	}
	spin_unlock(&inode->i_lock);
}
EXPORT_SYMBOL(d_prune_aliases);

/*
 * Try to throw away a dentry - free the inode, dput the parent.
 * Requires dentry->d_lock is held, and dentry->d_count == 0.
 * Releases dentry->d_lock.
 *
 * This may fail if locks cannot be acquired no problem, just try again.
 */
static struct dentry * try_prune_one_dentry(struct dentry *dentry)
	__releases(dentry->d_lock)
{
	struct dentry *parent;

	parent = dentry_kill(dentry, 0);
	/*
	 * If dentry_kill returns NULL, we have nothing more to do.
	 * if it returns the same dentry, trylocks failed. In either
	 * case, just loop again.
	 *
	 * Otherwise, we need to prune ancestors too. This is necessary
	 * to prevent quadratic behavior of shrink_dcache_parent(), but
	 * is also expected to be beneficial in reducing dentry cache
	 * fragmentation.
	 */
	if (!parent)
		return NULL;
	if (parent == dentry)
		return dentry;

	/* Prune ancestors. */
	dentry = parent;
	while (dentry) {
		if (lockref_put_or_lock(&dentry->d_lockref))
			return NULL;
		dentry = dentry_kill(dentry, 1);
	}
	return NULL;
}

static void shrink_dentry_list(struct list_head *list)
{
	struct dentry *dentry;

	rcu_read_lock();
	for (;;) {
		dentry = list_entry_rcu(list->prev, struct dentry, d_lru);
		if (&dentry->d_lru == list)
			break; /* empty */

		/*
		 * Get the dentry lock, and re-verify that the dentry is
		 * this on the shrinking list. If it is, we know that
		 * DCACHE_SHRINK_LIST and DCACHE_LRU_LIST are set.
		 */
		spin_lock(&dentry->d_lock);
		if (dentry != list_entry(list->prev, struct dentry, d_lru)) {
			spin_unlock(&dentry->d_lock);
			continue;
		}

		/*
		 * The dispose list is isolated and dentries are not accounted
		 * to the LRU here, so we can simply remove it from the list
		 * here regardless of whether it is referenced or not.
		 */
		d_shrink_del(dentry);

		/*
		 * We found an inuse dentry which was not removed from
		 * the LRU because of laziness during lookup. Do not free it.
		 */
		if (dentry->d_lockref.count) {
			spin_unlock(&dentry->d_lock);
			continue;
		}
		rcu_read_unlock();

		/*
		 * If 'try_to_prune()' returns a dentry, it will
		 * be the same one we passed in, and d_lock will
		 * have been held the whole time, so it will not
		 * have been added to any other lists. We failed
		 * to get the inode lock.
		 *
		 * We just add it back to the shrink list.
		 */
		dentry = try_prune_one_dentry(dentry);

		rcu_read_lock();
		if (dentry) {
			d_shrink_add(dentry, list);
			spin_unlock(&dentry->d_lock);
		}
	}
	rcu_read_unlock();
}

static enum lru_status
dentry_lru_isolate(struct list_head *item, spinlock_t *lru_lock, void *arg)
{
	struct list_head *freeable = arg;
	struct dentry	*dentry = container_of(item, struct dentry, d_lru);


	/*
	 * we are inverting the lru lock/dentry->d_lock here,
	 * so use a trylock. If we fail to get the lock, just skip
	 * it
	 */
	if (!spin_trylock(&dentry->d_lock))
		return LRU_SKIP;

	/*
	 * Referenced dentries are still in use. If they have active
	 * counts, just remove them from the LRU. Otherwise give them
	 * another pass through the LRU.
	 */
	if (dentry->d_lockref.count) {
		d_lru_isolate(dentry);
		spin_unlock(&dentry->d_lock);
		return LRU_REMOVED;
	}

	if (dentry->d_flags & DCACHE_REFERENCED) {
		dentry->d_flags &= ~DCACHE_REFERENCED;
		spin_unlock(&dentry->d_lock);

		/*
		 * The list move itself will be made by the common LRU code. At
		 * this point, we've dropped the dentry->d_lock but keep the
		 * lru lock. This is safe to do, since every list movement is
		 * protected by the lru lock even if both locks are held.
		 *
		 * This is guaranteed by the fact that all LRU management
		 * functions are intermediated by the LRU API calls like
		 * list_lru_add and list_lru_del. List movement in this file
		 * only ever occur through this functions or through callbacks
		 * like this one, that are called from the LRU API.
		 *
		 * The only exceptions to this are functions like
		 * shrink_dentry_list, and code that first checks for the
		 * DCACHE_SHRINK_LIST flag.  Those are guaranteed to be
		 * operating only with stack provided lists after they are
		 * properly isolated from the main list.  It is thus, always a
		 * local access.
		 */
		return LRU_ROTATE;
	}

	d_lru_shrink_move(dentry, freeable);
	spin_unlock(&dentry->d_lock);

	return LRU_REMOVED;
}

/**
 * prune_dcache_sb - shrink the dcache
 * @sb: superblock
 * @nr_to_scan : number of entries to try to free
 * @nid: which node to scan for freeable entities
 *
 * Attempt to shrink the superblock dcache LRU by @nr_to_scan entries. This is
 * done when we need more memory an called from the superblock shrinker
 * function.
 *
 * This function may fail to free any resources if all the dentries are in
 * use.
 */
long prune_dcache_sb(struct super_block *sb, unsigned long nr_to_scan,
		     int nid)
{
	LIST_HEAD(dispose);
	long freed;

	freed = list_lru_walk_node(&sb->s_dentry_lru, nid, dentry_lru_isolate,
				       &dispose, &nr_to_scan);
	shrink_dentry_list(&dispose);
	return freed;
}

static enum lru_status dentry_lru_isolate_shrink(struct list_head *item,
						spinlock_t *lru_lock, void *arg)
{
	struct list_head *freeable = arg;
	struct dentry	*dentry = container_of(item, struct dentry, d_lru);

	/*
	 * we are inverting the lru lock/dentry->d_lock here,
	 * so use a trylock. If we fail to get the lock, just skip
	 * it
	 */
	if (!spin_trylock(&dentry->d_lock))
		return LRU_SKIP;

	d_lru_shrink_move(dentry, freeable);
	spin_unlock(&dentry->d_lock);

	return LRU_REMOVED;
}


/**
 * shrink_dcache_sb - shrink dcache for a superblock
 * @sb: superblock
 *
 * Shrink the dcache for the specified super block. This is used to free
 * the dcache before unmounting a file system.
 */
void shrink_dcache_sb(struct super_block *sb)
{
	long freed;

	do {
		LIST_HEAD(dispose);

		freed = list_lru_walk(&sb->s_dentry_lru,
			dentry_lru_isolate_shrink, &dispose, UINT_MAX);

		this_cpu_sub(nr_dentry_unused, freed);
		shrink_dentry_list(&dispose);
	} while (freed > 0);
}
EXPORT_SYMBOL(shrink_dcache_sb);

/*
 * This tries to ascend one level of parenthood, but
 * we can race with renaming, so we need to re-check
 * the parenthood after dropping the lock and check
 * that the sequence number still matches.
 */
static struct dentry *try_to_ascend(struct dentry *old, unsigned seq)
{
	struct dentry *new = old->d_parent;

	rcu_read_lock();
	spin_unlock(&old->d_lock);
	spin_lock(&new->d_lock);

	/*
	 * might go back up the wrong parent if we have had a rename
	 * or deletion
	 */
	if (new != old->d_parent ||
		 (old->d_flags & DCACHE_DENTRY_KILLED) ||
		 need_seqretry(&rename_lock, seq)) {
		spin_unlock(&new->d_lock);
		new = NULL;
	}
	rcu_read_unlock();
	return new;
}

/**
 * enum d_walk_ret - action to talke during tree walk
 * @D_WALK_CONTINUE:	contrinue walk
 * @D_WALK_QUIT:	quit walk
 * @D_WALK_NORETRY:	quit when retry is needed
 * @D_WALK_SKIP:	skip this dentry and its children
 */
enum d_walk_ret {
	D_WALK_CONTINUE,
	D_WALK_QUIT,
	D_WALK_NORETRY,
	D_WALK_SKIP,
};

/**
 * d_walk - walk the dentry tree
 * @parent:	start of walk
 * @data:	data passed to @enter() and @finish()
 * @enter:	callback when first entering the dentry
 * @finish:	callback when successfully finished the walk
 *
 * The @enter() and @finish() callbacks are called with d_lock held.
 */
static void d_walk(struct dentry *parent, void *data,
		   enum d_walk_ret (*enter)(void *, struct dentry *),
		   void (*finish)(void *))
{
	struct dentry *this_parent;
	struct list_head *next;
	unsigned seq = 0;
	enum d_walk_ret ret;
	bool retry = true;

again:
	read_seqbegin_or_lock(&rename_lock, &seq);
	this_parent = parent;
	spin_lock(&this_parent->d_lock);

	ret = enter(data, this_parent);
	switch (ret) {
	case D_WALK_CONTINUE:
		break;
	case D_WALK_QUIT:
	case D_WALK_SKIP:
		goto out_unlock;
	case D_WALK_NORETRY:
		retry = false;
		break;
	}
repeat:
	next = this_parent->d_subdirs.next;
resume:
	while (next != &this_parent->d_subdirs) {
		struct list_head *tmp = next;
		struct dentry *dentry = list_entry(tmp, struct dentry, d_u.d_child);
		next = tmp->next;

		spin_lock_nested(&dentry->d_lock, DENTRY_D_LOCK_NESTED);

		ret = enter(data, dentry);
		switch (ret) {
		case D_WALK_CONTINUE:
			break;
		case D_WALK_QUIT:
			spin_unlock(&dentry->d_lock);
			goto out_unlock;
		case D_WALK_NORETRY:
			retry = false;
			break;
		case D_WALK_SKIP:
			spin_unlock(&dentry->d_lock);
			continue;
		}

		if (!list_empty(&dentry->d_subdirs)) {
			spin_unlock(&this_parent->d_lock);
			spin_release(&dentry->d_lock.dep_map, 1, _RET_IP_);
			this_parent = dentry;
			spin_acquire(&this_parent->d_lock.dep_map, 0, 1, _RET_IP_);
			goto repeat;
		}
		spin_unlock(&dentry->d_lock);
	}
	/*
	 * All done at this level ... ascend and resume the search.
	 */
	if (this_parent != parent) {
		struct dentry *child = this_parent;
		this_parent = try_to_ascend(this_parent, seq);
		if (!this_parent)
			goto rename_retry;
		next = child->d_u.d_child.next;
		goto resume;
	}
	if (need_seqretry(&rename_lock, seq)) {
		spin_unlock(&this_parent->d_lock);
		goto rename_retry;
	}
	if (finish)
		finish(data);

out_unlock:
	spin_unlock(&this_parent->d_lock);
	done_seqretry(&rename_lock, seq);
	return;

rename_retry:
	if (!retry)
		return;
	seq = 1;
	goto again;
}

/*
 * Search for at least 1 mount point in the dentry's subdirs.
 * We descend to the next level whenever the d_subdirs
 * list is non-empty and continue searching.
 */

static enum d_walk_ret check_mount(void *data, struct dentry *dentry)
{
	int *ret = data;
	if (d_mountpoint(dentry)) {
		*ret = 1;
		return D_WALK_QUIT;
	}
	return D_WALK_CONTINUE;
}

/**
 * have_submounts - check for mounts over a dentry
 * @parent: dentry to check.
 *
 * Return true if the parent or its subdirectories contain
 * a mount point
 */
int have_submounts(struct dentry *parent)
{
	int ret = 0;

	d_walk(parent, &ret, check_mount, NULL);

	return ret;
}
EXPORT_SYMBOL(have_submounts);

/*
 * Called by mount code to set a mountpoint and check if the mountpoint is
 * reachable (e.g. NFS can unhash a directory dentry and then the complete
 * subtree can become unreachable).
 *
 * Only one of check_submounts_and_drop() and d_set_mounted() must succeed.  For
 * this reason take rename_lock and d_lock on dentry and ancestors.
 */
int d_set_mounted(struct dentry *dentry)
{
	struct dentry *p;
	int ret = -ENOENT;
	write_seqlock(&rename_lock);
	for (p = dentry->d_parent; !IS_ROOT(p); p = p->d_parent) {
		/* Need exclusion wrt. shrink_submounts_and_drop() */
		spin_lock(&p->d_lock);
		if (unlikely(d_unhashed(p))) {
			spin_unlock(&p->d_lock);
			goto out;
		}
		spin_unlock(&p->d_lock);
	}
	spin_lock(&dentry->d_lock);
	if (!d_unlinked(dentry)) {
		dentry->d_flags |= DCACHE_MOUNTED;
		ret = 0;
	}
 	spin_unlock(&dentry->d_lock);
out:
	write_sequnlock(&rename_lock);
	return ret;
}

/*
 * Search the dentry child list of the specified parent,
 * and move any unused dentries to the end of the unused
 * list for prune_dcache(). We descend to the next level
 * whenever the d_subdirs list is non-empty and continue
 * searching.
 *
 * It returns zero iff there are no unused children,
 * otherwise  it returns the number of children moved to
 * the end of the unused list. This may not be the total
 * number of unused children, because select_parent can
 * drop the lock and return early due to latency
 * constraints.
 */

struct select_data {
	struct dentry *start;
	struct list_head dispose;
	int found;
};

static enum d_walk_ret select_collect(void *_data, struct dentry *dentry)
{
	struct select_data *data = _data;
	enum d_walk_ret ret = D_WALK_CONTINUE;

	if (data->start == dentry)
		goto out;

	/*
	 * move only zero ref count dentries to the dispose list.
	 *
	 * Those which are presently on the shrink list, being processed
	 * by shrink_dentry_list(), shouldn't be moved.  Otherwise the
	 * loop in shrink_dcache_parent() might not make any progress
	 * and loop forever.
	 */
	if (dentry->d_lockref.count) {
		dentry_lru_del(dentry);
	} else if (!(dentry->d_flags & DCACHE_SHRINK_LIST)) {
		/*
		 * We can't use d_lru_shrink_move() because we
		 * need to get the global LRU lock and do the
		 * LRU accounting.
		 */
		d_lru_del(dentry);
		d_shrink_add(dentry, &data->dispose);
		data->found++;
		ret = D_WALK_NORETRY;
	}
	/*
	 * We can return to the caller if we have found some (this
	 * ensures forward progress). We'll be coming back to find
	 * the rest.
	 */
	if (data->found && need_resched())
		ret = D_WALK_QUIT;
out:
	return ret;
}

/**
 * shrink_dcache_parent - prune dcache
 * @parent: parent of entries to prune
 *
 * Prune the dcache to remove unused children of the parent dentry.
 */
void shrink_dcache_parent(struct dentry *parent)
{
	for (;;) {
		struct select_data data;

		INIT_LIST_HEAD(&data.dispose);
		data.start = parent;
		data.found = 0;

		d_walk(parent, &data, select_collect, NULL);
		if (!data.found)
			break;

		shrink_dentry_list(&data.dispose);
		cond_resched();
	}
}
EXPORT_SYMBOL(shrink_dcache_parent);

<<<<<<< HEAD
static enum d_walk_ret umount_collect(void *_data, struct dentry *dentry)
{
	struct select_data *data = _data;
	enum d_walk_ret ret = D_WALK_CONTINUE;

	if (dentry->d_lockref.count) {
		dentry_lru_del(dentry);
		if (likely(!list_empty(&dentry->d_subdirs)))
			goto out;
		if (dentry == data->start && dentry->d_lockref.count == 1)
			goto out;
		printk(KERN_ERR
		       "BUG: Dentry %p{i=%lx,n=%s}"
		       " still in use (%d)"
		       " [unmount of %s %s]\n",
		       dentry,
		       dentry->d_inode ?
		       dentry->d_inode->i_ino : 0UL,
		       dentry->d_name.name,
		       dentry->d_lockref.count,
		       dentry->d_sb->s_type->name,
		       dentry->d_sb->s_id);
		BUG();
	} else if (!(dentry->d_flags & DCACHE_SHRINK_LIST)) {
		/*
		 * We can't use d_lru_shrink_move() because we
		 * need to get the global LRU lock and do the
		 * LRU accounting.
		 */
		if (dentry->d_flags & DCACHE_LRU_LIST)
			d_lru_del(dentry);
		d_shrink_add(dentry, &data->dispose);
		data->found++;
		ret = D_WALK_NORETRY;
	}
out:
	if (data->found && need_resched())
		ret = D_WALK_QUIT;
	return ret;
}

/*
 * destroy the dentries attached to a superblock on unmounting
 */
void shrink_dcache_for_umount(struct super_block *sb)
{
	struct dentry *dentry;

	if (down_read_trylock(&sb->s_umount))
		BUG();

	dentry = sb->s_root;
	sb->s_root = NULL;
	for (;;) {
		struct select_data data;

		INIT_LIST_HEAD(&data.dispose);
		data.start = dentry;
		data.found = 0;

		d_walk(dentry, &data, umount_collect, NULL);
		if (!data.found)
			break;

		shrink_dentry_list(&data.dispose);
		cond_resched();
	}
	d_drop(dentry);
	dput(dentry);

	while (!hlist_bl_empty(&sb->s_anon)) {
		struct select_data data;
		dentry = hlist_bl_entry(hlist_bl_first(&sb->s_anon), struct dentry, d_hash);

		INIT_LIST_HEAD(&data.dispose);
		data.start = NULL;
		data.found = 0;

		d_walk(dentry, &data, umount_collect, NULL);
		if (data.found)
			shrink_dentry_list(&data.dispose);
		cond_resched();
	}
}

static enum d_walk_ret check_and_collect(void *_data, struct dentry *dentry)
=======
struct detach_data {
	struct dentry *found;
};
static enum d_walk_ret do_detach_submounts(void *ptr, struct dentry *dentry)
>>>>>>> 40216baa
{
	struct detach_data *data = ptr;

	if (d_mountpoint(dentry))
		data->found = dentry;

	return data->found ? D_WALK_QUIT : D_WALK_CONTINUE;
}

/**
 * detach_submounts - check for submounts and detach them.
 *
 * @dentry: dentry to find mount points under.
 *
 * If dentry or any of it's children is a mount point detach those mounts.
 */
void detach_submounts(struct dentry *dentry)
{
	struct detach_data data;
	for (;;) {
		data.found = NULL;
		d_walk(dentry, &data, do_detach_submounts, NULL);

		if (!data.found)
			break;

		detach_mounts(data.found);
		cond_resched();
	}
	detach_mounts(dentry);
}

/**
 * shrink_submounts_and_drop - detach submounts, prune dcache, and drop
 *
 * All done as a single atomic operation reletaive to d_set_mounted().
 *
 * @dentry: dentry to detach, prune and drop
 */
void shrink_submounts_and_drop(struct dentry *dentry)
{
	d_drop(dentry);
	detach_submounts(dentry);
	shrink_dcache_parent(dentry);
}
EXPORT_SYMBOL(shrink_submounts_and_drop);

/**
 * __d_alloc	-	allocate a dcache entry
 * @sb: filesystem it will belong to
 * @name: qstr of the name
 *
 * Allocates a dentry. It returns %NULL if there is insufficient memory
 * available. On a success the dentry is returned. The name passed in is
 * copied and the copy passed in may be reused after this call.
 */
 
struct dentry *__d_alloc(struct super_block *sb, const struct qstr *name)
{
	struct dentry *dentry;
	char *dname;

	dentry = kmem_cache_alloc(dentry_cache, GFP_KERNEL);
	if (!dentry)
		return NULL;

	/*
	 * We guarantee that the inline name is always NUL-terminated.
	 * This way the memcpy() done by the name switching in rename
	 * will still always have a NUL at the end, even if we might
	 * be overwriting an internal NUL character
	 */
	dentry->d_iname[DNAME_INLINE_LEN-1] = 0;
	if (name->len > DNAME_INLINE_LEN-1) {
		dname = kmalloc(name->len + 1, GFP_KERNEL);
		if (!dname) {
			kmem_cache_free(dentry_cache, dentry); 
			return NULL;
		}
	} else  {
		dname = dentry->d_iname;
	}	

	dentry->d_name.len = name->len;
	dentry->d_name.hash = name->hash;
	memcpy(dname, name->name, name->len);
	dname[name->len] = 0;

	/* Make sure we always see the terminating NUL character */
	smp_wmb();
	dentry->d_name.name = dname;

	dentry->d_lockref.count = 1;
	dentry->d_flags = 0;
	spin_lock_init(&dentry->d_lock);
	seqcount_init(&dentry->d_seq);
	dentry->d_inode = NULL;
	dentry->d_parent = dentry;
	dentry->d_sb = sb;
	dentry->d_op = NULL;
	dentry->d_fsdata = NULL;
	INIT_HLIST_BL_NODE(&dentry->d_hash);
	INIT_LIST_HEAD(&dentry->d_lru);
	INIT_LIST_HEAD(&dentry->d_subdirs);
	INIT_HLIST_NODE(&dentry->d_alias);
	INIT_LIST_HEAD(&dentry->d_u.d_child);
	d_set_d_op(dentry, dentry->d_sb->s_d_op);

	this_cpu_inc(nr_dentry);

	return dentry;
}

/**
 * d_alloc	-	allocate a dcache entry
 * @parent: parent of entry to allocate
 * @name: qstr of the name
 *
 * Allocates a dentry. It returns %NULL if there is insufficient memory
 * available. On a success the dentry is returned. The name passed in is
 * copied and the copy passed in may be reused after this call.
 */
struct dentry *d_alloc(struct dentry * parent, const struct qstr *name)
{
	struct dentry *dentry = __d_alloc(parent->d_sb, name);
	if (!dentry)
		return NULL;

	spin_lock(&parent->d_lock);
	/*
	 * don't need child lock because it is not subject
	 * to concurrency here
	 */
	__dget_dlock(parent);
	dentry->d_parent = parent;
	list_add(&dentry->d_u.d_child, &parent->d_subdirs);
	spin_unlock(&parent->d_lock);

	return dentry;
}
EXPORT_SYMBOL(d_alloc);

/**
 * d_alloc_pseudo - allocate a dentry (for lookup-less filesystems)
 * @sb: the superblock
 * @name: qstr of the name
 *
 * For a filesystem that just pins its dentries in memory and never
 * performs lookups at all, return an unhashed IS_ROOT dentry.
 */
struct dentry *d_alloc_pseudo(struct super_block *sb, const struct qstr *name)
{
	return __d_alloc(sb, name);
}
EXPORT_SYMBOL(d_alloc_pseudo);

struct dentry *d_alloc_name(struct dentry *parent, const char *name)
{
	struct qstr q;

	q.name = name;
	q.len = strlen(name);
	q.hash = full_name_hash(q.name, q.len);
	return d_alloc(parent, &q);
}
EXPORT_SYMBOL(d_alloc_name);

void d_set_d_op(struct dentry *dentry, const struct dentry_operations *op)
{
	WARN_ON_ONCE(dentry->d_op);
	WARN_ON_ONCE(dentry->d_flags & (DCACHE_OP_HASH	|
				DCACHE_OP_COMPARE	|
				DCACHE_OP_REVALIDATE	|
				DCACHE_OP_WEAK_REVALIDATE	|
				DCACHE_OP_DELETE ));
	dentry->d_op = op;
	if (!op)
		return;
	if (op->d_hash)
		dentry->d_flags |= DCACHE_OP_HASH;
	if (op->d_compare)
		dentry->d_flags |= DCACHE_OP_COMPARE;
	if (op->d_revalidate)
		dentry->d_flags |= DCACHE_OP_REVALIDATE;
	if (op->d_weak_revalidate)
		dentry->d_flags |= DCACHE_OP_WEAK_REVALIDATE;
	if (op->d_delete)
		dentry->d_flags |= DCACHE_OP_DELETE;
	if (op->d_prune)
		dentry->d_flags |= DCACHE_OP_PRUNE;

}
EXPORT_SYMBOL(d_set_d_op);

static unsigned d_flags_for_inode(struct inode *inode)
{
	unsigned add_flags = DCACHE_FILE_TYPE;

	if (!inode)
		return DCACHE_MISS_TYPE;

	if (S_ISDIR(inode->i_mode)) {
		add_flags = DCACHE_DIRECTORY_TYPE;
		if (unlikely(!(inode->i_opflags & IOP_LOOKUP))) {
			if (unlikely(!inode->i_op->lookup))
				add_flags = DCACHE_AUTODIR_TYPE;
			else
				inode->i_opflags |= IOP_LOOKUP;
		}
	} else if (unlikely(!(inode->i_opflags & IOP_NOFOLLOW))) {
		if (unlikely(inode->i_op->follow_link))
			add_flags = DCACHE_SYMLINK_TYPE;
		else
			inode->i_opflags |= IOP_NOFOLLOW;
	}

	if (unlikely(IS_AUTOMOUNT(inode)))
		add_flags |= DCACHE_NEED_AUTOMOUNT;
	return add_flags;
}

static void __d_instantiate(struct dentry *dentry, struct inode *inode)
{
	unsigned add_flags = d_flags_for_inode(inode);

	spin_lock(&dentry->d_lock);
	dentry->d_flags &= ~DCACHE_ENTRY_TYPE;
	dentry->d_flags |= add_flags;
	if (inode)
		hlist_add_head(&dentry->d_alias, &inode->i_dentry);
	dentry->d_inode = inode;
	dentry_rcuwalk_barrier(dentry);
	spin_unlock(&dentry->d_lock);
	fsnotify_d_instantiate(dentry, inode);
}

/**
 * d_instantiate - fill in inode information for a dentry
 * @entry: dentry to complete
 * @inode: inode to attach to this dentry
 *
 * Fill in inode information in the entry.
 *
 * This turns negative dentries into productive full members
 * of society.
 *
 * NOTE! This assumes that the inode count has been incremented
 * (or otherwise set) by the caller to indicate that it is now
 * in use by the dcache.
 */
 
void d_instantiate(struct dentry *entry, struct inode * inode)
{
	BUG_ON(!hlist_unhashed(&entry->d_alias));
	if (inode)
		spin_lock(&inode->i_lock);
	__d_instantiate(entry, inode);
	if (inode)
		spin_unlock(&inode->i_lock);
	security_d_instantiate(entry, inode);
}
EXPORT_SYMBOL(d_instantiate);

/**
 * d_instantiate_unique - instantiate a non-aliased dentry
 * @entry: dentry to instantiate
 * @inode: inode to attach to this dentry
 *
 * Fill in inode information in the entry. On success, it returns NULL.
 * If an unhashed alias of "entry" already exists, then we return the
 * aliased dentry instead and drop one reference to inode.
 *
 * Note that in order to avoid conflicts with rename() etc, the caller
 * had better be holding the parent directory semaphore.
 *
 * This also assumes that the inode count has been incremented
 * (or otherwise set) by the caller to indicate that it is now
 * in use by the dcache.
 */
static struct dentry *__d_instantiate_unique(struct dentry *entry,
					     struct inode *inode)
{
	struct dentry *alias;
	int len = entry->d_name.len;
	const char *name = entry->d_name.name;
	unsigned int hash = entry->d_name.hash;

	if (!inode) {
		__d_instantiate(entry, NULL);
		return NULL;
	}

	hlist_for_each_entry(alias, &inode->i_dentry, d_alias) {
		/*
		 * Don't need alias->d_lock here, because aliases with
		 * d_parent == entry->d_parent are not subject to name or
		 * parent changes, because the parent inode i_mutex is held.
		 */
		if (alias->d_name.hash != hash)
			continue;
		if (alias->d_parent != entry->d_parent)
			continue;
		if (alias->d_name.len != len)
			continue;
		if (dentry_cmp(alias, name, len))
			continue;
		__dget(alias);
		return alias;
	}

	__d_instantiate(entry, inode);
	return NULL;
}

struct dentry *d_instantiate_unique(struct dentry *entry, struct inode *inode)
{
	struct dentry *result;

	BUG_ON(!hlist_unhashed(&entry->d_alias));

	if (inode)
		spin_lock(&inode->i_lock);
	result = __d_instantiate_unique(entry, inode);
	if (inode)
		spin_unlock(&inode->i_lock);

	if (!result) {
		security_d_instantiate(entry, inode);
		return NULL;
	}

	BUG_ON(!d_unhashed(result));
	iput(inode);
	return result;
}

EXPORT_SYMBOL(d_instantiate_unique);

/**
 * d_instantiate_no_diralias - instantiate a non-aliased dentry
 * @entry: dentry to complete
 * @inode: inode to attach to this dentry
 *
 * Fill in inode information in the entry.  If a directory alias is found, then
 * return an error (and drop inode).  Together with d_materialise_unique() this
 * guarantees that a directory inode may never have more than one alias.
 */
int d_instantiate_no_diralias(struct dentry *entry, struct inode *inode)
{
	BUG_ON(!hlist_unhashed(&entry->d_alias));

	spin_lock(&inode->i_lock);
	if (S_ISDIR(inode->i_mode) && !hlist_empty(&inode->i_dentry)) {
		spin_unlock(&inode->i_lock);
		iput(inode);
		return -EBUSY;
	}
	__d_instantiate(entry, inode);
	spin_unlock(&inode->i_lock);
	security_d_instantiate(entry, inode);

	return 0;
}
EXPORT_SYMBOL(d_instantiate_no_diralias);

struct dentry *d_make_root(struct inode *root_inode)
{
	struct dentry *res = NULL;

	if (root_inode) {
		static const struct qstr name = QSTR_INIT("/", 1);

		res = __d_alloc(root_inode->i_sb, &name);
		if (res)
			d_instantiate(res, root_inode);
		else
			iput(root_inode);
	}
	return res;
}
EXPORT_SYMBOL(d_make_root);

static struct dentry * __d_find_any_alias(struct inode *inode)
{
	struct dentry *alias;

	if (hlist_empty(&inode->i_dentry))
		return NULL;
	alias = hlist_entry(inode->i_dentry.first, struct dentry, d_alias);
	__dget(alias);
	return alias;
}

/**
 * d_find_any_alias - find any alias for a given inode
 * @inode: inode to find an alias for
 *
 * If any aliases exist for the given inode, take and return a
 * reference for one of them.  If no aliases exist, return %NULL.
 */
struct dentry *d_find_any_alias(struct inode *inode)
{
	struct dentry *de;

	spin_lock(&inode->i_lock);
	de = __d_find_any_alias(inode);
	spin_unlock(&inode->i_lock);
	return de;
}
EXPORT_SYMBOL(d_find_any_alias);

/**
 * d_obtain_alias - find or allocate a dentry for a given inode
 * @inode: inode to allocate the dentry for
 *
 * Obtain a dentry for an inode resulting from NFS filehandle conversion or
 * similar open by handle operations.  The returned dentry may be anonymous,
 * or may have a full name (if the inode was already in the cache).
 *
 * When called on a directory inode, we must ensure that the inode only ever
 * has one dentry.  If a dentry is found, that is returned instead of
 * allocating a new one.
 *
 * On successful return, the reference to the inode has been transferred
 * to the dentry.  In case of an error the reference on the inode is released.
 * To make it easier to use in export operations a %NULL or IS_ERR inode may
 * be passed in and will be the error will be propagate to the return value,
 * with a %NULL @inode replaced by ERR_PTR(-ESTALE).
 */
struct dentry *d_obtain_alias(struct inode *inode)
{
	static const struct qstr anonstring = QSTR_INIT("/", 1);
	struct dentry *tmp;
	struct dentry *res;
	unsigned add_flags;

	if (!inode)
		return ERR_PTR(-ESTALE);
	if (IS_ERR(inode))
		return ERR_CAST(inode);

	res = d_find_any_alias(inode);
	if (res)
		goto out_iput;

	tmp = __d_alloc(inode->i_sb, &anonstring);
	if (!tmp) {
		res = ERR_PTR(-ENOMEM);
		goto out_iput;
	}

	spin_lock(&inode->i_lock);
	res = __d_find_any_alias(inode);
	if (res) {
		spin_unlock(&inode->i_lock);
		dput(tmp);
		goto out_iput;
	}

	/* attach a disconnected dentry */
	add_flags = d_flags_for_inode(inode) | DCACHE_DISCONNECTED;

	spin_lock(&tmp->d_lock);
	tmp->d_inode = inode;
	tmp->d_flags |= add_flags;
	hlist_add_head(&tmp->d_alias, &inode->i_dentry);
	hlist_bl_lock(&tmp->d_sb->s_anon);
	hlist_bl_add_head(&tmp->d_hash, &tmp->d_sb->s_anon);
	hlist_bl_unlock(&tmp->d_sb->s_anon);
	spin_unlock(&tmp->d_lock);
	spin_unlock(&inode->i_lock);
	security_d_instantiate(tmp, inode);

	return tmp;

 out_iput:
	if (res && !IS_ERR(res))
		security_d_instantiate(res, inode);
	iput(inode);
	return res;
}
EXPORT_SYMBOL(d_obtain_alias);

/**
 * d_splice_alias - splice a disconnected dentry into the tree if one exists
 * @inode:  the inode which may have a disconnected dentry
 * @dentry: a negative dentry which we want to point to the inode.
 *
 * If inode is a directory and has a 'disconnected' dentry (i.e. IS_ROOT and
 * DCACHE_DISCONNECTED), then d_move that in place of the given dentry
 * and return it, else simply d_add the inode to the dentry and return NULL.
 *
 * This is needed in the lookup routine of any filesystem that is exportable
 * (via knfsd) so that we can build dcache paths to directories effectively.
 *
 * If a dentry was found and moved, then it is returned.  Otherwise NULL
 * is returned.  This matches the expected return value of ->lookup.
 *
 * Cluster filesystems may call this function with a negative, hashed dentry.
 * In that case, we know that the inode will be a regular file, and also this
 * will only occur during atomic_open. So we need to check for the dentry
 * being already hashed only in the final case.
 */
struct dentry *d_splice_alias(struct inode *inode, struct dentry *dentry)
{
	struct dentry *new = NULL;

	if (IS_ERR(inode))
		return ERR_CAST(inode);

	if (inode && S_ISDIR(inode->i_mode)) {
		spin_lock(&inode->i_lock);
		new = __d_find_alias(inode, 1);
		if (new) {
			BUG_ON(!(new->d_flags & DCACHE_DISCONNECTED));
			spin_unlock(&inode->i_lock);
			security_d_instantiate(new, inode);
			d_move(new, dentry);
			iput(inode);
		} else {
			/* already taking inode->i_lock, so d_add() by hand */
			__d_instantiate(dentry, inode);
			spin_unlock(&inode->i_lock);
			security_d_instantiate(dentry, inode);
			d_rehash(dentry);
		}
	} else {
		d_instantiate(dentry, inode);
		if (d_unhashed(dentry))
			d_rehash(dentry);
	}
	return new;
}
EXPORT_SYMBOL(d_splice_alias);

/**
 * d_add_ci - lookup or allocate new dentry with case-exact name
 * @inode:  the inode case-insensitive lookup has found
 * @dentry: the negative dentry that was passed to the parent's lookup func
 * @name:   the case-exact name to be associated with the returned dentry
 *
 * This is to avoid filling the dcache with case-insensitive names to the
 * same inode, only the actual correct case is stored in the dcache for
 * case-insensitive filesystems.
 *
 * For a case-insensitive lookup match and if the the case-exact dentry
 * already exists in in the dcache, use it and return it.
 *
 * If no entry exists with the exact case name, allocate new dentry with
 * the exact case, and return the spliced entry.
 */
struct dentry *d_add_ci(struct dentry *dentry, struct inode *inode,
			struct qstr *name)
{
	struct dentry *found;
	struct dentry *new;

	/*
	 * First check if a dentry matching the name already exists,
	 * if not go ahead and create it now.
	 */
	found = d_hash_and_lookup(dentry->d_parent, name);
	if (unlikely(IS_ERR(found)))
		goto err_out;
	if (!found) {
		new = d_alloc(dentry->d_parent, name);
		if (!new) {
			found = ERR_PTR(-ENOMEM);
			goto err_out;
		}

		found = d_splice_alias(inode, new);
		if (found) {
			dput(new);
			return found;
		}
		return new;
	}

	/*
	 * If a matching dentry exists, and it's not negative use it.
	 *
	 * Decrement the reference count to balance the iget() done
	 * earlier on.
	 */
	if (found->d_inode) {
		if (unlikely(found->d_inode != inode)) {
			/* This can't happen because bad inodes are unhashed. */
			BUG_ON(!is_bad_inode(inode));
			BUG_ON(!is_bad_inode(found->d_inode));
		}
		iput(inode);
		return found;
	}

	/*
	 * Negative dentry: instantiate it unless the inode is a directory and
	 * already has a dentry.
	 */
	new = d_splice_alias(inode, found);
	if (new) {
		dput(found);
		found = new;
	}
	return found;

err_out:
	iput(inode);
	return found;
}
EXPORT_SYMBOL(d_add_ci);

/*
 * Do the slow-case of the dentry name compare.
 *
 * Unlike the dentry_cmp() function, we need to atomically
 * load the name and length information, so that the
 * filesystem can rely on them, and can use the 'name' and
 * 'len' information without worrying about walking off the
 * end of memory etc.
 *
 * Thus the read_seqcount_retry() and the "duplicate" info
 * in arguments (the low-level filesystem should not look
 * at the dentry inode or name contents directly, since
 * rename can change them while we're in RCU mode).
 */
enum slow_d_compare {
	D_COMP_OK,
	D_COMP_NOMATCH,
	D_COMP_SEQRETRY,
};

static noinline enum slow_d_compare slow_dentry_cmp(
		const struct dentry *parent,
		struct dentry *dentry,
		unsigned int seq,
		const struct qstr *name)
{
	int tlen = dentry->d_name.len;
	const char *tname = dentry->d_name.name;

	if (read_seqcount_retry(&dentry->d_seq, seq)) {
		cpu_relax();
		return D_COMP_SEQRETRY;
	}
	if (parent->d_op->d_compare(parent, dentry, tlen, tname, name))
		return D_COMP_NOMATCH;
	return D_COMP_OK;
}

/**
 * __d_lookup_rcu - search for a dentry (racy, store-free)
 * @parent: parent dentry
 * @name: qstr of name we wish to find
 * @seqp: returns d_seq value at the point where the dentry was found
 * Returns: dentry, or NULL
 *
 * __d_lookup_rcu is the dcache lookup function for rcu-walk name
 * resolution (store-free path walking) design described in
 * Documentation/filesystems/path-lookup.txt.
 *
 * This is not to be used outside core vfs.
 *
 * __d_lookup_rcu must only be used in rcu-walk mode, ie. with vfsmount lock
 * held, and rcu_read_lock held. The returned dentry must not be stored into
 * without taking d_lock and checking d_seq sequence count against @seq
 * returned here.
 *
 * A refcount may be taken on the found dentry with the d_rcu_to_refcount
 * function.
 *
 * Alternatively, __d_lookup_rcu may be called again to look up the child of
 * the returned dentry, so long as its parent's seqlock is checked after the
 * child is looked up. Thus, an interlocking stepping of sequence lock checks
 * is formed, giving integrity down the path walk.
 *
 * NOTE! The caller *has* to check the resulting dentry against the sequence
 * number we've returned before using any of the resulting dentry state!
 */
struct dentry *__d_lookup_rcu(const struct dentry *parent,
				const struct qstr *name,
				unsigned *seqp)
{
	u64 hashlen = name->hash_len;
	const unsigned char *str = name->name;
	struct hlist_bl_head *b = d_hash(parent, hashlen_hash(hashlen));
	struct hlist_bl_node *node;
	struct dentry *dentry;

	/*
	 * Note: There is significant duplication with __d_lookup_rcu which is
	 * required to prevent single threaded performance regressions
	 * especially on architectures where smp_rmb (in seqcounts) are costly.
	 * Keep the two functions in sync.
	 */

	/*
	 * The hash list is protected using RCU.
	 *
	 * Carefully use d_seq when comparing a candidate dentry, to avoid
	 * races with d_move().
	 *
	 * It is possible that concurrent renames can mess up our list
	 * walk here and result in missing our dentry, resulting in the
	 * false-negative result. d_lookup() protects against concurrent
	 * renames using rename_lock seqlock.
	 *
	 * See Documentation/filesystems/path-lookup.txt for more details.
	 */
	hlist_bl_for_each_entry_rcu(dentry, node, b, d_hash) {
		unsigned seq;

seqretry:
		/*
		 * The dentry sequence count protects us from concurrent
		 * renames, and thus protects parent and name fields.
		 *
		 * The caller must perform a seqcount check in order
		 * to do anything useful with the returned dentry.
		 *
		 * NOTE! We do a "raw" seqcount_begin here. That means that
		 * we don't wait for the sequence count to stabilize if it
		 * is in the middle of a sequence change. If we do the slow
		 * dentry compare, we will do seqretries until it is stable,
		 * and if we end up with a successful lookup, we actually
		 * want to exit RCU lookup anyway.
		 */
		seq = raw_seqcount_begin(&dentry->d_seq);
		if (dentry->d_parent != parent)
			continue;
		if (d_unhashed(dentry))
			continue;

		if (unlikely(parent->d_flags & DCACHE_OP_COMPARE)) {
			if (dentry->d_name.hash != hashlen_hash(hashlen))
				continue;
			*seqp = seq;
			switch (slow_dentry_cmp(parent, dentry, seq, name)) {
			case D_COMP_OK:
				return dentry;
			case D_COMP_NOMATCH:
				continue;
			default:
				goto seqretry;
			}
		}

		if (dentry->d_name.hash_len != hashlen)
			continue;
		*seqp = seq;
		if (!dentry_cmp(dentry, str, hashlen_len(hashlen)))
			return dentry;
	}
	return NULL;
}

/**
 * d_lookup - search for a dentry
 * @parent: parent dentry
 * @name: qstr of name we wish to find
 * Returns: dentry, or NULL
 *
 * d_lookup searches the children of the parent dentry for the name in
 * question. If the dentry is found its reference count is incremented and the
 * dentry is returned. The caller must use dput to free the entry when it has
 * finished using it. %NULL is returned if the dentry does not exist.
 */
struct dentry *d_lookup(const struct dentry *parent, const struct qstr *name)
{
	struct dentry *dentry;
	unsigned seq;

        do {
                seq = read_seqbegin(&rename_lock);
                dentry = __d_lookup(parent, name);
                if (dentry)
			break;
	} while (read_seqretry(&rename_lock, seq));
	return dentry;
}
EXPORT_SYMBOL(d_lookup);

/**
 * __d_lookup - search for a dentry (racy)
 * @parent: parent dentry
 * @name: qstr of name we wish to find
 * Returns: dentry, or NULL
 *
 * __d_lookup is like d_lookup, however it may (rarely) return a
 * false-negative result due to unrelated rename activity.
 *
 * __d_lookup is slightly faster by avoiding rename_lock read seqlock,
 * however it must be used carefully, eg. with a following d_lookup in
 * the case of failure.
 *
 * __d_lookup callers must be commented.
 */
struct dentry *__d_lookup(const struct dentry *parent, const struct qstr *name)
{
	unsigned int len = name->len;
	unsigned int hash = name->hash;
	const unsigned char *str = name->name;
	struct hlist_bl_head *b = d_hash(parent, hash);
	struct hlist_bl_node *node;
	struct dentry *found = NULL;
	struct dentry *dentry;

	/*
	 * Note: There is significant duplication with __d_lookup_rcu which is
	 * required to prevent single threaded performance regressions
	 * especially on architectures where smp_rmb (in seqcounts) are costly.
	 * Keep the two functions in sync.
	 */

	/*
	 * The hash list is protected using RCU.
	 *
	 * Take d_lock when comparing a candidate dentry, to avoid races
	 * with d_move().
	 *
	 * It is possible that concurrent renames can mess up our list
	 * walk here and result in missing our dentry, resulting in the
	 * false-negative result. d_lookup() protects against concurrent
	 * renames using rename_lock seqlock.
	 *
	 * See Documentation/filesystems/path-lookup.txt for more details.
	 */
	rcu_read_lock();
	
	hlist_bl_for_each_entry_rcu(dentry, node, b, d_hash) {

		if (dentry->d_name.hash != hash)
			continue;

		spin_lock(&dentry->d_lock);
		if (dentry->d_parent != parent)
			goto next;
		if (d_unhashed(dentry))
			goto next;

		/*
		 * It is safe to compare names since d_move() cannot
		 * change the qstr (protected by d_lock).
		 */
		if (parent->d_flags & DCACHE_OP_COMPARE) {
			int tlen = dentry->d_name.len;
			const char *tname = dentry->d_name.name;
			if (parent->d_op->d_compare(parent, dentry, tlen, tname, name))
				goto next;
		} else {
			if (dentry->d_name.len != len)
				goto next;
			if (dentry_cmp(dentry, str, len))
				goto next;
		}

		dentry->d_lockref.count++;
		found = dentry;
		spin_unlock(&dentry->d_lock);
		break;
next:
		spin_unlock(&dentry->d_lock);
 	}
 	rcu_read_unlock();

 	return found;
}

/**
 * d_hash_and_lookup - hash the qstr then search for a dentry
 * @dir: Directory to search in
 * @name: qstr of name we wish to find
 *
 * On lookup failure NULL is returned; on bad name - ERR_PTR(-error)
 */
struct dentry *d_hash_and_lookup(struct dentry *dir, struct qstr *name)
{
	/*
	 * Check for a fs-specific hash function. Note that we must
	 * calculate the standard hash first, as the d_op->d_hash()
	 * routine may choose to leave the hash value unchanged.
	 */
	name->hash = full_name_hash(name->name, name->len);
	if (dir->d_flags & DCACHE_OP_HASH) {
		int err = dir->d_op->d_hash(dir, name);
		if (unlikely(err < 0))
			return ERR_PTR(err);
	}
	return d_lookup(dir, name);
}
EXPORT_SYMBOL(d_hash_and_lookup);

/**
 * d_validate - verify dentry provided from insecure source (deprecated)
 * @dentry: The dentry alleged to be valid child of @dparent
 * @dparent: The parent dentry (known to be valid)
 *
 * An insecure source has sent us a dentry, here we verify it and dget() it.
 * This is used by ncpfs in its readdir implementation.
 * Zero is returned in the dentry is invalid.
 *
 * This function is slow for big directories, and deprecated, do not use it.
 */
int d_validate(struct dentry *dentry, struct dentry *dparent)
{
	struct dentry *child;

	spin_lock(&dparent->d_lock);
	list_for_each_entry(child, &dparent->d_subdirs, d_u.d_child) {
		if (dentry == child) {
			spin_lock_nested(&dentry->d_lock, DENTRY_D_LOCK_NESTED);
			__dget_dlock(dentry);
			spin_unlock(&dentry->d_lock);
			spin_unlock(&dparent->d_lock);
			return 1;
		}
	}
	spin_unlock(&dparent->d_lock);

	return 0;
}
EXPORT_SYMBOL(d_validate);

/*
 * When a file is deleted, we have two options:
 * - turn this dentry into a negative dentry
 * - unhash this dentry and free it.
 *
 * Usually, we want to just turn this into
 * a negative dentry, but if anybody else is
 * currently using the dentry or the inode
 * we can't do that and we fall back on removing
 * it from the hash queues and waiting for
 * it to be deleted later when it has no users
 */
 
/**
 * d_delete - delete a dentry
 * @dentry: The dentry to delete
 *
 * Turn the dentry into a negative dentry if possible, otherwise
 * remove it from the hash queues so it can be deleted later
 */
 
void d_delete(struct dentry * dentry)
{
	struct inode *inode;
	int isdir = 0;
	/*
	 * Are we the only user?
	 */
again:
	spin_lock(&dentry->d_lock);
	inode = dentry->d_inode;
	isdir = S_ISDIR(inode->i_mode);
	if (dentry->d_lockref.count == 1) {
		if (!spin_trylock(&inode->i_lock)) {
			spin_unlock(&dentry->d_lock);
			cpu_relax();
			goto again;
		}
		dentry->d_flags &= ~DCACHE_CANT_MOUNT;
		dentry_unlink_inode(dentry);
		fsnotify_nameremove(dentry, isdir);
		return;
	}

	if (!d_unhashed(dentry))
		__d_drop(dentry);

	spin_unlock(&dentry->d_lock);

	fsnotify_nameremove(dentry, isdir);
}
EXPORT_SYMBOL(d_delete);

static void __d_rehash(struct dentry * entry, struct hlist_bl_head *b)
{
	BUG_ON(!d_unhashed(entry));
	hlist_bl_lock(b);
	entry->d_flags |= DCACHE_RCUACCESS;
	hlist_bl_add_head_rcu(&entry->d_hash, b);
	hlist_bl_unlock(b);
}

static void _d_rehash(struct dentry * entry)
{
	__d_rehash(entry, d_hash(entry->d_parent, entry->d_name.hash));
}

/**
 * d_rehash	- add an entry back to the hash
 * @entry: dentry to add to the hash
 *
 * Adds a dentry to the hash according to its name.
 */
 
void d_rehash(struct dentry * entry)
{
	spin_lock(&entry->d_lock);
	_d_rehash(entry);
	spin_unlock(&entry->d_lock);
}
EXPORT_SYMBOL(d_rehash);

/**
 * dentry_update_name_case - update case insensitive dentry with a new name
 * @dentry: dentry to be updated
 * @name: new name
 *
 * Update a case insensitive dentry with new case of name.
 *
 * dentry must have been returned by d_lookup with name @name. Old and new
 * name lengths must match (ie. no d_compare which allows mismatched name
 * lengths).
 *
 * Parent inode i_mutex must be held over d_lookup and into this call (to
 * keep renames and concurrent inserts, and readdir(2) away).
 */
void dentry_update_name_case(struct dentry *dentry, struct qstr *name)
{
	BUG_ON(!mutex_is_locked(&dentry->d_parent->d_inode->i_mutex));
	BUG_ON(dentry->d_name.len != name->len); /* d_lookup gives this */

	spin_lock(&dentry->d_lock);
	write_seqcount_begin(&dentry->d_seq);
	memcpy((unsigned char *)dentry->d_name.name, name->name, name->len);
	write_seqcount_end(&dentry->d_seq);
	spin_unlock(&dentry->d_lock);
}
EXPORT_SYMBOL(dentry_update_name_case);

static void switch_names(struct dentry *dentry, struct dentry *target)
{
	if (dname_external(target)) {
		if (dname_external(dentry)) {
			/*
			 * Both external: swap the pointers
			 */
			swap(target->d_name.name, dentry->d_name.name);
		} else {
			/*
			 * dentry:internal, target:external.  Steal target's
			 * storage and make target internal.
			 */
			memcpy(target->d_iname, dentry->d_name.name,
					dentry->d_name.len + 1);
			dentry->d_name.name = target->d_name.name;
			target->d_name.name = target->d_iname;
		}
	} else {
		if (dname_external(dentry)) {
			/*
			 * dentry:external, target:internal.  Give dentry's
			 * storage to target and make dentry internal
			 */
			memcpy(dentry->d_iname, target->d_name.name,
					target->d_name.len + 1);
			target->d_name.name = dentry->d_name.name;
			dentry->d_name.name = dentry->d_iname;
		} else {
			/*
			 * Both are internal.  Just copy target to dentry
			 */
			memcpy(dentry->d_iname, target->d_name.name,
					target->d_name.len + 1);
			dentry->d_name.len = target->d_name.len;
			return;
		}
	}
	swap(dentry->d_name.len, target->d_name.len);
}

static void dentry_lock_for_move(struct dentry *dentry, struct dentry *target)
{
	/*
	 * XXXX: do we really need to take target->d_lock?
	 */
	if (IS_ROOT(dentry) || dentry->d_parent == target->d_parent)
		spin_lock(&target->d_parent->d_lock);
	else {
		if (d_ancestor(dentry->d_parent, target->d_parent)) {
			spin_lock(&dentry->d_parent->d_lock);
			spin_lock_nested(&target->d_parent->d_lock,
						DENTRY_D_LOCK_NESTED);
		} else {
			spin_lock(&target->d_parent->d_lock);
			spin_lock_nested(&dentry->d_parent->d_lock,
						DENTRY_D_LOCK_NESTED);
		}
	}
	if (target < dentry) {
		spin_lock_nested(&target->d_lock, 2);
		spin_lock_nested(&dentry->d_lock, 3);
	} else {
		spin_lock_nested(&dentry->d_lock, 2);
		spin_lock_nested(&target->d_lock, 3);
	}
}

static void dentry_unlock_parents_for_move(struct dentry *dentry,
					struct dentry *target)
{
	if (target->d_parent != dentry->d_parent)
		spin_unlock(&dentry->d_parent->d_lock);
	if (target->d_parent != target)
		spin_unlock(&target->d_parent->d_lock);
}

/*
 * When switching names, the actual string doesn't strictly have to
 * be preserved in the target - because we're dropping the target
 * anyway. As such, we can just do a simple memcpy() to copy over
 * the new name before we switch.
 *
 * Note that we have to be a lot more careful about getting the hash
 * switched - we have to switch the hash value properly even if it
 * then no longer matches the actual (corrupted) string of the target.
 * The hash value has to match the hash queue that the dentry is on..
 */
/*
 * __d_move - move a dentry
 * @dentry: entry to move
 * @target: new dentry
 *
 * Update the dcache to reflect the move of a file name. Negative
 * dcache entries should not be moved in this way. Caller must hold
 * rename_lock, the i_mutex of the source and target directories,
 * and the sb->s_vfs_rename_mutex if they differ. See lock_rename().
 */
static void __d_move(struct dentry * dentry, struct dentry * target)
{
	if (!dentry->d_inode)
		printk(KERN_WARNING "VFS: moving negative dcache entry\n");

	BUG_ON(d_ancestor(dentry, target));
	BUG_ON(d_ancestor(target, dentry));

	dentry_lock_for_move(dentry, target);

	write_seqcount_begin(&dentry->d_seq);
	write_seqcount_begin_nested(&target->d_seq, DENTRY_D_LOCK_NESTED);

	/* __d_drop does write_seqcount_barrier, but they're OK to nest. */

	/*
	 * Move the dentry to the target hash queue. Don't bother checking
	 * for the same hash queue because of how unlikely it is.
	 */
	__d_drop(dentry);
	__d_rehash(dentry, d_hash(target->d_parent, target->d_name.hash));

	/* Unhash the target: dput() will then get rid of it */
	__d_drop(target);

	list_del(&dentry->d_u.d_child);
	list_del(&target->d_u.d_child);

	/* Switch the names.. */
	switch_names(dentry, target);
	swap(dentry->d_name.hash, target->d_name.hash);

	/* ... and switch the parents */
	if (IS_ROOT(dentry)) {
		dentry->d_parent = target->d_parent;
		target->d_parent = target;
		INIT_LIST_HEAD(&target->d_u.d_child);
	} else {
		swap(dentry->d_parent, target->d_parent);

		/* And add them back to the (new) parent lists */
		list_add(&target->d_u.d_child, &target->d_parent->d_subdirs);
	}

	list_add(&dentry->d_u.d_child, &dentry->d_parent->d_subdirs);

	write_seqcount_end(&target->d_seq);
	write_seqcount_end(&dentry->d_seq);

	dentry_unlock_parents_for_move(dentry, target);
	spin_unlock(&target->d_lock);
	fsnotify_d_move(dentry);
	spin_unlock(&dentry->d_lock);
}

/*
 * d_move - move a dentry
 * @dentry: entry to move
 * @target: new dentry
 *
 * Update the dcache to reflect the move of a file name. Negative
 * dcache entries should not be moved in this way. See the locking
 * requirements for __d_move.
 */
void d_move(struct dentry *dentry, struct dentry *target)
{
	write_seqlock(&rename_lock);
	__d_move(dentry, target);
	write_sequnlock(&rename_lock);
}
EXPORT_SYMBOL(d_move);

/**
 * d_ancestor - search for an ancestor
 * @p1: ancestor dentry
 * @p2: child dentry
 *
 * Returns the ancestor dentry of p2 which is a child of p1, if p1 is
 * an ancestor of p2, else NULL.
 */
struct dentry *d_ancestor(struct dentry *p1, struct dentry *p2)
{
	struct dentry *p;

	for (p = p2; !IS_ROOT(p); p = p->d_parent) {
		if (p->d_parent == p1)
			return p;
	}
	return NULL;
}

/*
 * This helper attempts to cope with remotely renamed directories
 *
 * It assumes that the caller is already holding
 * dentry->d_parent->d_inode->i_mutex, inode->i_lock and rename_lock
 *
 * Note: If ever the locking in lock_rename() changes, then please
 * remember to update this too...
 */
static struct dentry *__d_unalias(struct inode *inode,
		struct dentry *dentry, struct dentry *alias)
{
	struct mutex *m1 = NULL, *m2 = NULL;
	struct dentry *ret = ERR_PTR(-EBUSY);

	/* If alias and dentry share a parent, then no extra locks required */
	if (alias->d_parent == dentry->d_parent)
		goto out_unalias;

	/* See lock_rename() */
	if (!mutex_trylock(&dentry->d_sb->s_vfs_rename_mutex))
		goto out_err;
	m1 = &dentry->d_sb->s_vfs_rename_mutex;
	if (!mutex_trylock(&alias->d_parent->d_inode->i_mutex))
		goto out_err;
	m2 = &alias->d_parent->d_inode->i_mutex;
out_unalias:
	if (likely(!d_mountpoint(alias))) {
		__d_move(alias, dentry);
		ret = alias;
	}
out_err:
	spin_unlock(&inode->i_lock);
	if (m2)
		mutex_unlock(m2);
	if (m1)
		mutex_unlock(m1);
	return ret;
}

/*
 * Prepare an anonymous dentry for life in the superblock's dentry tree as a
 * named dentry in place of the dentry to be replaced.
 * returns with anon->d_lock held!
 */
static void __d_materialise_dentry(struct dentry *dentry, struct dentry *anon)
{
	struct dentry *dparent;

	dentry_lock_for_move(anon, dentry);

	write_seqcount_begin(&dentry->d_seq);
	write_seqcount_begin_nested(&anon->d_seq, DENTRY_D_LOCK_NESTED);

	dparent = dentry->d_parent;

	switch_names(dentry, anon);
	swap(dentry->d_name.hash, anon->d_name.hash);

	dentry->d_parent = dentry;
	list_del_init(&dentry->d_u.d_child);
	anon->d_parent = dparent;
	list_move(&anon->d_u.d_child, &dparent->d_subdirs);

	write_seqcount_end(&dentry->d_seq);
	write_seqcount_end(&anon->d_seq);

	dentry_unlock_parents_for_move(anon, dentry);
	spin_unlock(&dentry->d_lock);

	/* anon->d_lock still locked, returns locked */
}

/**
 * d_materialise_unique - introduce an inode into the tree
 * @dentry: candidate dentry
 * @inode: inode to bind to the dentry, to which aliases may be attached
 *
 * Introduces an dentry into the tree, substituting an extant disconnected
 * root directory alias in its place if there is one. Caller must hold the
 * i_mutex of the parent directory.
 */
struct dentry *d_materialise_unique(struct dentry *dentry, struct inode *inode)
{
	struct dentry *actual;

	BUG_ON(!d_unhashed(dentry));

	if (!inode) {
		actual = dentry;
		__d_instantiate(dentry, NULL);
		d_rehash(actual);
		goto out_nolock;
	}

	spin_lock(&inode->i_lock);

	if (S_ISDIR(inode->i_mode)) {
		struct dentry *alias;

		/* Does an aliased dentry already exist? */
		alias = __d_find_alias(inode, 0);
		if (alias) {
			actual = alias;
			write_seqlock(&rename_lock);

			if (d_ancestor(alias, dentry)) {
				/* Check for loops */
				actual = ERR_PTR(-ELOOP);
				spin_unlock(&inode->i_lock);
			} else if (IS_ROOT(alias)) {
				/* Is this an anonymous mountpoint that we
				 * could splice into our tree? */
				__d_materialise_dentry(dentry, alias);
				write_sequnlock(&rename_lock);
				__d_drop(alias);
				goto found;
			} else {
				/* Nope, but we must(!) avoid directory
				 * aliasing. This drops inode->i_lock */
				actual = __d_unalias(inode, dentry, alias);
			}
			write_sequnlock(&rename_lock);
			if (IS_ERR(actual)) {
				if (PTR_ERR(actual) == -ELOOP)
					pr_warn_ratelimited(
						"VFS: Lookup of '%s' in %s %s"
						" would have caused loop\n",
						dentry->d_name.name,
						inode->i_sb->s_type->name,
						inode->i_sb->s_id);
				dput(alias);
			}
			goto out_nolock;
		}
	}

	/* Add a unique reference */
	actual = __d_instantiate_unique(dentry, inode);
	if (!actual)
		actual = dentry;
	else
		BUG_ON(!d_unhashed(actual));

	spin_lock(&actual->d_lock);
found:
	_d_rehash(actual);
	spin_unlock(&actual->d_lock);
	spin_unlock(&inode->i_lock);
out_nolock:
	if (actual == dentry) {
		security_d_instantiate(dentry, inode);
		return NULL;
	}

	iput(inode);
	return actual;
}
EXPORT_SYMBOL_GPL(d_materialise_unique);

static int prepend(char **buffer, int *buflen, const char *str, int namelen)
{
	*buflen -= namelen;
	if (*buflen < 0)
		return -ENAMETOOLONG;
	*buffer -= namelen;
	memcpy(*buffer, str, namelen);
	return 0;
}

/**
 * prepend_name - prepend a pathname in front of current buffer pointer
 * @buffer: buffer pointer
 * @buflen: allocated length of the buffer
 * @name:   name string and length qstr structure
 *
 * With RCU path tracing, it may race with d_move(). Use ACCESS_ONCE() to
 * make sure that either the old or the new name pointer and length are
 * fetched. However, there may be mismatch between length and pointer.
 * The length cannot be trusted, we need to copy it byte-by-byte until
 * the length is reached or a null byte is found. It also prepends "/" at
 * the beginning of the name. The sequence number check at the caller will
 * retry it again when a d_move() does happen. So any garbage in the buffer
 * due to mismatched pointer and length will be discarded.
 */
static int prepend_name(char **buffer, int *buflen, struct qstr *name)
{
	const char *dname = ACCESS_ONCE(name->name);
	u32 dlen = ACCESS_ONCE(name->len);
	char *p;

	if (*buflen < dlen + 1)
		return -ENAMETOOLONG;
	*buflen -= dlen + 1;
	p = *buffer -= dlen + 1;
	*p++ = '/';
	while (dlen--) {
		char c = *dname++;
		if (!c)
			break;
		*p++ = c;
	}
	return 0;
}

/**
 * prepend_path - Prepend path string to a buffer
 * @path: the dentry/vfsmount to report
 * @root: root vfsmnt/dentry
 * @buffer: pointer to the end of the buffer
 * @buflen: pointer to buffer length
 *
 * The function will first try to write out the pathname without taking any
 * lock other than the RCU read lock to make sure that dentries won't go away.
 * It only checks the sequence number of the global rename_lock as any change
 * in the dentry's d_seq will be preceded by changes in the rename_lock
 * sequence number. If the sequence number had been changed, it will restart
 * the whole pathname back-tracing sequence again by taking the rename_lock.
 * In this case, there is no need to take the RCU read lock as the recursive
 * parent pointer references will keep the dentry chain alive as long as no
 * rename operation is performed.
 */
static int prepend_path(const struct path *path,
			const struct path *root,
			char **buffer, int *buflen)
{
	struct dentry *dentry = path->dentry;
	struct vfsmount *vfsmnt = path->mnt;
	struct mount *mnt = real_mount(vfsmnt);
	int error = 0;
	unsigned seq, m_seq = 0;
	char *bptr;
	int blen;

	rcu_read_lock();
restart_mnt:
	read_seqbegin_or_lock(&mount_lock, &m_seq);
	seq = 0;
restart:
	bptr = *buffer;
	blen = *buflen;
	error = 0;
	read_seqbegin_or_lock(&rename_lock, &seq);
	while (dentry != root->dentry || vfsmnt != root->mnt) {
		struct dentry * parent;

		if (dentry == vfsmnt->mnt_root || IS_ROOT(dentry)) {
			struct mount *parent = ACCESS_ONCE(mnt->mnt_parent);
			/* Global root? */
			if (mnt != parent) {
				dentry = ACCESS_ONCE(mnt->mnt_mountpoint);
				mnt = parent;
				vfsmnt = &mnt->mnt;
				continue;
			}
			/*
			 * Filesystems needing to implement special "root names"
			 * should do so with ->d_dname()
			 */
			if (IS_ROOT(dentry) &&
			   (dentry->d_name.len != 1 ||
			    dentry->d_name.name[0] != '/')) {
				WARN(1, "Root dentry has weird name <%.*s>\n",
				     (int) dentry->d_name.len,
				     dentry->d_name.name);
			}
			if (!error)
				error = is_mounted(vfsmnt) ? 1 : 2;
			break;
		}
		parent = dentry->d_parent;
		prefetch(parent);
		error = prepend_name(&bptr, &blen, &dentry->d_name);
		if (error)
			break;

		dentry = parent;
	}
	if (!(seq & 1))
		rcu_read_unlock();
	if (need_seqretry(&rename_lock, seq)) {
		seq = 1;
		goto restart;
	}
	done_seqretry(&rename_lock, seq);
	if (need_seqretry(&mount_lock, m_seq)) {
		m_seq = 1;
		goto restart_mnt;
	}
	done_seqretry(&mount_lock, m_seq);

	if (error >= 0 && bptr == *buffer) {
		if (--blen < 0)
			error = -ENAMETOOLONG;
		else
			*--bptr = '/';
	}
	*buffer = bptr;
	*buflen = blen;
	return error;
}

/**
 * __d_path - return the path of a dentry
 * @path: the dentry/vfsmount to report
 * @root: root vfsmnt/dentry
 * @buf: buffer to return value in
 * @buflen: buffer length
 *
 * Convert a dentry into an ASCII path name.
 *
 * Returns a pointer into the buffer or an error code if the
 * path was too long.
 *
 * "buflen" should be positive.
 *
 * If the path is not reachable from the supplied root, return %NULL.
 */
char *__d_path(const struct path *path,
	       const struct path *root,
	       char *buf, int buflen)
{
	char *res = buf + buflen;
	int error;

	prepend(&res, &buflen, "\0", 1);
	error = prepend_path(path, root, &res, &buflen);

	if (error < 0)
		return ERR_PTR(error);
	if (error > 0)
		return NULL;
	return res;
}

char *d_absolute_path(const struct path *path,
	       char *buf, int buflen)
{
	struct path root = {};
	char *res = buf + buflen;
	int error;

	prepend(&res, &buflen, "\0", 1);
	error = prepend_path(path, &root, &res, &buflen);

	if (error > 1)
		error = -EINVAL;
	if (error < 0)
		return ERR_PTR(error);
	return res;
}

/*
 * same as __d_path but appends "(deleted)" for unlinked files.
 */
static int path_with_deleted(const struct path *path,
			     const struct path *root,
			     char **buf, int *buflen)
{
	prepend(buf, buflen, "\0", 1);
	if (d_unlinked(path->dentry)) {
		int error = prepend(buf, buflen, " (deleted)", 10);
		if (error)
			return error;
	}

	return prepend_path(path, root, buf, buflen);
}

static int prepend_unreachable(char **buffer, int *buflen)
{
	return prepend(buffer, buflen, "(unreachable)", 13);
}

static void get_fs_root_rcu(struct fs_struct *fs, struct path *root)
{
	unsigned seq;

	do {
		seq = read_seqcount_begin(&fs->seq);
		*root = fs->root;
	} while (read_seqcount_retry(&fs->seq, seq));
}

/**
 * d_path - return the path of a dentry
 * @path: path to report
 * @buf: buffer to return value in
 * @buflen: buffer length
 *
 * Convert a dentry into an ASCII path name. If the entry has been deleted
 * the string " (deleted)" is appended. Note that this is ambiguous.
 *
 * Returns a pointer into the buffer or an error code if the path was
 * too long. Note: Callers should use the returned pointer, not the passed
 * in buffer, to use the name! The implementation often starts at an offset
 * into the buffer, and may leave 0 bytes at the start.
 *
 * "buflen" should be positive.
 */
char *d_path(const struct path *path, char *buf, int buflen)
{
	char *res = buf + buflen;
	struct path root;
	int error;

	/*
	 * We have various synthetic filesystems that never get mounted.  On
	 * these filesystems dentries are never used for lookup purposes, and
	 * thus don't need to be hashed.  They also don't need a name until a
	 * user wants to identify the object in /proc/pid/fd/.  The little hack
	 * below allows us to generate a name for these objects on demand:
	 */
	if (path->dentry->d_op && path->dentry->d_op->d_dname)
		return path->dentry->d_op->d_dname(path->dentry, buf, buflen);

	rcu_read_lock();
	get_fs_root_rcu(current->fs, &root);
	error = path_with_deleted(path, &root, &res, &buflen);
	rcu_read_unlock();

	if (error < 0)
		res = ERR_PTR(error);
	return res;
}
EXPORT_SYMBOL(d_path);

/*
 * Helper function for dentry_operations.d_dname() members
 */
char *dynamic_dname(struct dentry *dentry, char *buffer, int buflen,
			const char *fmt, ...)
{
	va_list args;
	char temp[64];
	int sz;

	va_start(args, fmt);
	sz = vsnprintf(temp, sizeof(temp), fmt, args) + 1;
	va_end(args);

	if (sz > sizeof(temp) || sz > buflen)
		return ERR_PTR(-ENAMETOOLONG);

	buffer += buflen - sz;
	return memcpy(buffer, temp, sz);
}

char *simple_dname(struct dentry *dentry, char *buffer, int buflen)
{
	char *end = buffer + buflen;
	/* these dentries are never renamed, so d_lock is not needed */
	if (prepend(&end, &buflen, " (deleted)", 11) ||
	    prepend(&end, &buflen, dentry->d_name.name, dentry->d_name.len) ||
	    prepend(&end, &buflen, "/", 1))  
		end = ERR_PTR(-ENAMETOOLONG);
	return end;
}

/*
 * Write full pathname from the root of the filesystem into the buffer.
 */
static char *__dentry_path(struct dentry *dentry, char *buf, int buflen)
{
	char *end, *retval;
	int len, seq = 0;
	int error = 0;

	rcu_read_lock();
restart:
	end = buf + buflen;
	len = buflen;
	prepend(&end, &len, "\0", 1);
	if (buflen < 1)
		goto Elong;
	/* Get '/' right */
	retval = end-1;
	*retval = '/';
	read_seqbegin_or_lock(&rename_lock, &seq);
	while (!IS_ROOT(dentry)) {
		struct dentry *parent = dentry->d_parent;
		int error;

		prefetch(parent);
		error = prepend_name(&end, &len, &dentry->d_name);
		if (error)
			break;

		retval = end;
		dentry = parent;
	}
	if (!(seq & 1))
		rcu_read_unlock();
	if (need_seqretry(&rename_lock, seq)) {
		seq = 1;
		goto restart;
	}
	done_seqretry(&rename_lock, seq);
	if (error)
		goto Elong;
	return retval;
Elong:
	return ERR_PTR(-ENAMETOOLONG);
}

char *dentry_path_raw(struct dentry *dentry, char *buf, int buflen)
{
	return __dentry_path(dentry, buf, buflen);
}
EXPORT_SYMBOL(dentry_path_raw);

char *dentry_path(struct dentry *dentry, char *buf, int buflen)
{
	char *p = NULL;
	char *retval;

	if (d_unlinked(dentry)) {
		p = buf + buflen;
		if (prepend(&p, &buflen, "//deleted", 10) != 0)
			goto Elong;
		buflen++;
	}
	retval = __dentry_path(dentry, buf, buflen);
	if (!IS_ERR(retval) && p)
		*p = '/';	/* restore '/' overriden with '\0' */
	return retval;
Elong:
	return ERR_PTR(-ENAMETOOLONG);
}

static void get_fs_root_and_pwd_rcu(struct fs_struct *fs, struct path *root,
				    struct path *pwd)
{
	unsigned seq;

	do {
		seq = read_seqcount_begin(&fs->seq);
		*root = fs->root;
		*pwd = fs->pwd;
	} while (read_seqcount_retry(&fs->seq, seq));
}

/*
 * NOTE! The user-level library version returns a
 * character pointer. The kernel system call just
 * returns the length of the buffer filled (which
 * includes the ending '\0' character), or a negative
 * error value. So libc would do something like
 *
 *	char *getcwd(char * buf, size_t size)
 *	{
 *		int retval;
 *
 *		retval = sys_getcwd(buf, size);
 *		if (retval >= 0)
 *			return buf;
 *		errno = -retval;
 *		return NULL;
 *	}
 */
SYSCALL_DEFINE2(getcwd, char __user *, buf, unsigned long, size)
{
	int error;
	struct path pwd, root;
	char *page = __getname();

	if (!page)
		return -ENOMEM;

	rcu_read_lock();
	get_fs_root_and_pwd_rcu(current->fs, &root, &pwd);

	error = -ENOENT;
	if (!d_unlinked(pwd.dentry)) {
		unsigned long len;
		char *cwd = page + PATH_MAX;
		int buflen = PATH_MAX;

		prepend(&cwd, &buflen, "\0", 1);
		error = prepend_path(&pwd, &root, &cwd, &buflen);
		rcu_read_unlock();

		if (error < 0)
			goto out;

		/* Unreachable from current root */
		if (error > 0) {
			error = prepend_unreachable(&cwd, &buflen);
			if (error)
				goto out;
		}

		error = -ERANGE;
		len = PATH_MAX + page - cwd;
		if (len <= size) {
			error = len;
			if (copy_to_user(buf, cwd, len))
				error = -EFAULT;
		}
	} else {
		rcu_read_unlock();
	}

out:
	__putname(page);
	return error;
}

/*
 * Test whether new_dentry is a subdirectory of old_dentry.
 *
 * Trivially implemented using the dcache structure
 */

/**
 * is_subdir - is new dentry a subdirectory of old_dentry
 * @new_dentry: new dentry
 * @old_dentry: old dentry
 *
 * Returns 1 if new_dentry is a subdirectory of the parent (at any depth).
 * Returns 0 otherwise.
 * Caller must ensure that "new_dentry" is pinned before calling is_subdir()
 */
  
int is_subdir(struct dentry *new_dentry, struct dentry *old_dentry)
{
	int result;
	unsigned seq;

	if (new_dentry == old_dentry)
		return 1;

	do {
		/* for restarting inner loop in case of seq retry */
		seq = read_seqbegin(&rename_lock);
		/*
		 * Need rcu_readlock to protect against the d_parent trashing
		 * due to d_move
		 */
		rcu_read_lock();
		if (d_ancestor(old_dentry, new_dentry))
			result = 1;
		else
			result = 0;
		rcu_read_unlock();
	} while (read_seqretry(&rename_lock, seq));

	return result;
}

static enum d_walk_ret d_genocide_kill(void *data, struct dentry *dentry)
{
	struct dentry *root = data;
	if (dentry != root) {
		if (d_unhashed(dentry) || !dentry->d_inode)
			return D_WALK_SKIP;

		if (!(dentry->d_flags & DCACHE_GENOCIDE)) {
			dentry->d_flags |= DCACHE_GENOCIDE;
			dentry->d_lockref.count--;
		}
	}
	return D_WALK_CONTINUE;
}

void d_genocide(struct dentry *parent)
{
	d_walk(parent, parent, d_genocide_kill, NULL);
}

void d_tmpfile(struct dentry *dentry, struct inode *inode)
{
	inode_dec_link_count(inode);
	BUG_ON(dentry->d_name.name != dentry->d_iname ||
		!hlist_unhashed(&dentry->d_alias) ||
		!d_unlinked(dentry));
	spin_lock(&dentry->d_parent->d_lock);
	spin_lock_nested(&dentry->d_lock, DENTRY_D_LOCK_NESTED);
	dentry->d_name.len = sprintf(dentry->d_iname, "#%llu",
				(unsigned long long)inode->i_ino);
	spin_unlock(&dentry->d_lock);
	spin_unlock(&dentry->d_parent->d_lock);
	d_instantiate(dentry, inode);
}
EXPORT_SYMBOL(d_tmpfile);

static __initdata unsigned long dhash_entries;
static int __init set_dhash_entries(char *str)
{
	if (!str)
		return 0;
	dhash_entries = simple_strtoul(str, &str, 0);
	return 1;
}
__setup("dhash_entries=", set_dhash_entries);

static void __init dcache_init_early(void)
{
	unsigned int loop;

	/* If hashes are distributed across NUMA nodes, defer
	 * hash allocation until vmalloc space is available.
	 */
	if (hashdist)
		return;

	dentry_hashtable =
		alloc_large_system_hash("Dentry cache",
					sizeof(struct hlist_bl_head),
					dhash_entries,
					13,
					HASH_EARLY,
					&d_hash_shift,
					&d_hash_mask,
					0,
					0);

	for (loop = 0; loop < (1U << d_hash_shift); loop++)
		INIT_HLIST_BL_HEAD(dentry_hashtable + loop);
}

static void __init dcache_init(void)
{
	unsigned int loop;

	/* 
	 * A constructor could be added for stable state like the lists,
	 * but it is probably not worth it because of the cache nature
	 * of the dcache. 
	 */
	dentry_cache = KMEM_CACHE(dentry,
		SLAB_RECLAIM_ACCOUNT|SLAB_PANIC|SLAB_MEM_SPREAD);

	/* Hash may have been set up in dcache_init_early */
	if (!hashdist)
		return;

	dentry_hashtable =
		alloc_large_system_hash("Dentry cache",
					sizeof(struct hlist_bl_head),
					dhash_entries,
					13,
					0,
					&d_hash_shift,
					&d_hash_mask,
					0,
					0);

	for (loop = 0; loop < (1U << d_hash_shift); loop++)
		INIT_HLIST_BL_HEAD(dentry_hashtable + loop);
}

/* SLAB cache for __getname() consumers */
struct kmem_cache *names_cachep __read_mostly;
EXPORT_SYMBOL(names_cachep);

EXPORT_SYMBOL(d_genocide);

void __init vfs_caches_init_early(void)
{
	dcache_init_early();
	inode_init_early();
}

void __init vfs_caches_init(unsigned long mempages)
{
	unsigned long reserve;

	/* Base hash sizes on available memory, with a reserve equal to
           150% of current kernel size */

	reserve = min((mempages - nr_free_pages()) * 3/2, mempages - 1);
	mempages -= reserve;

	names_cachep = kmem_cache_create("names_cache", PATH_MAX, 0,
			SLAB_HWCACHE_ALIGN|SLAB_PANIC, NULL);

	dcache_init();
	inode_init();
	files_init(mempages);
	mnt_init();
	bdev_cache_init();
	chrdev_init();
}<|MERGE_RESOLUTION|>--- conflicted
+++ resolved
@@ -1362,7 +1362,6 @@
 }
 EXPORT_SYMBOL(shrink_dcache_parent);
 
-<<<<<<< HEAD
 static enum d_walk_ret umount_collect(void *_data, struct dentry *dentry)
 {
 	struct select_data *data = _data;
@@ -1448,13 +1447,10 @@
 	}
 }
 
-static enum d_walk_ret check_and_collect(void *_data, struct dentry *dentry)
-=======
 struct detach_data {
 	struct dentry *found;
 };
 static enum d_walk_ret do_detach_submounts(void *ptr, struct dentry *dentry)
->>>>>>> 40216baa
 {
 	struct detach_data *data = ptr;
 
