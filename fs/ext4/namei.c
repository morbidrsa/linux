/*
 *  linux/fs/ext4/namei.c
 *
 * Copyright (C) 1992, 1993, 1994, 1995
 * Remy Card (card@masi.ibp.fr)
 * Laboratoire MASI - Institut Blaise Pascal
 * Universite Pierre et Marie Curie (Paris VI)
 *
 *  from
 *
 *  linux/fs/minix/namei.c
 *
 *  Copyright (C) 1991, 1992  Linus Torvalds
 *
 *  Big-endian to little-endian byte-swapping/bitmaps by
 *        David S. Miller (davem@caip.rutgers.edu), 1995
 *  Directory entry file type support and forward compatibility hooks
 *	for B-tree directories by Theodore Ts'o (tytso@mit.edu), 1998
 *  Hash Tree Directory indexing (c)
 *	Daniel Phillips, 2001
 *  Hash Tree Directory indexing porting
 *	Christopher Li, 2002
 *  Hash Tree Directory indexing cleanup
 *	Theodore Ts'o, 2002
 */

#include <linux/fs.h>
#include <linux/pagemap.h>
#include <linux/jbd2.h>
#include <linux/time.h>
#include <linux/fcntl.h>
#include <linux/stat.h>
#include <linux/string.h>
#include <linux/quotaops.h>
#include <linux/buffer_head.h>
#include <linux/bio.h>
#include "ext4.h"
#include "ext4_jbd2.h"

#include "xattr.h"
#include "acl.h"

#include <trace/events/ext4.h>
/*
 * define how far ahead to read directories while searching them.
 */
#define NAMEI_RA_CHUNKS  2
#define NAMEI_RA_BLOCKS  4
#define NAMEI_RA_SIZE	     (NAMEI_RA_CHUNKS * NAMEI_RA_BLOCKS)

static struct buffer_head *ext4_append(handle_t *handle,
					struct inode *inode,
					ext4_lblk_t *block)
{
	struct buffer_head *bh;
	int err = 0;

	if (unlikely(EXT4_SB(inode->i_sb)->s_max_dir_size_kb &&
		     ((inode->i_size >> 10) >=
		      EXT4_SB(inode->i_sb)->s_max_dir_size_kb)))
		return ERR_PTR(-ENOSPC);

	*block = inode->i_size >> inode->i_sb->s_blocksize_bits;

	bh = ext4_bread(handle, inode, *block, 1, &err);
	if (!bh)
		return ERR_PTR(err);
	inode->i_size += inode->i_sb->s_blocksize;
	EXT4_I(inode)->i_disksize = inode->i_size;
	err = ext4_journal_get_write_access(handle, bh);
	if (err) {
		brelse(bh);
		ext4_std_error(inode->i_sb, err);
		return ERR_PTR(err);
	}
	return bh;
}

static int ext4_dx_csum_verify(struct inode *inode,
			       struct ext4_dir_entry *dirent);

typedef enum {
	EITHER, INDEX, DIRENT
} dirblock_type_t;

#define ext4_read_dirblock(inode, block, type) \
	__ext4_read_dirblock((inode), (block), (type), __LINE__)

static struct buffer_head *__ext4_read_dirblock(struct inode *inode,
					      ext4_lblk_t block,
					      dirblock_type_t type,
					      unsigned int line)
{
	struct buffer_head *bh;
	struct ext4_dir_entry *dirent;
	int err = 0, is_dx_block = 0;

	bh = ext4_bread(NULL, inode, block, 0, &err);
	if (!bh) {
		if (err == 0) {
			ext4_error_inode(inode, __func__, line, block,
					       "Directory hole found");
			return ERR_PTR(-EIO);
		}
		__ext4_warning(inode->i_sb, __func__, line,
			       "error reading directory block "
			       "(ino %lu, block %lu)", inode->i_ino,
			       (unsigned long) block);
		return ERR_PTR(err);
	}
	dirent = (struct ext4_dir_entry *) bh->b_data;
	/* Determine whether or not we have an index block */
	if (is_dx(inode)) {
		if (block == 0)
			is_dx_block = 1;
		else if (ext4_rec_len_from_disk(dirent->rec_len,
						inode->i_sb->s_blocksize) ==
			 inode->i_sb->s_blocksize)
			is_dx_block = 1;
	}
	if (!is_dx_block && type == INDEX) {
		ext4_error_inode(inode, __func__, line, block,
		       "directory leaf block found instead of index block");
		return ERR_PTR(-EIO);
	}
	if (!EXT4_HAS_RO_COMPAT_FEATURE(inode->i_sb,
					EXT4_FEATURE_RO_COMPAT_METADATA_CSUM) ||
	    buffer_verified(bh))
		return bh;

	/*
	 * An empty leaf block can get mistaken for a index block; for
	 * this reason, we can only check the index checksum when the
	 * caller is sure it should be an index block.
	 */
	if (is_dx_block && type == INDEX) {
		if (ext4_dx_csum_verify(inode, dirent))
			set_buffer_verified(bh);
		else {
			ext4_error_inode(inode, __func__, line, block,
				"Directory index failed checksum");
			brelse(bh);
			return ERR_PTR(-EIO);
		}
	}
	if (!is_dx_block) {
		if (ext4_dirent_csum_verify(inode, dirent))
			set_buffer_verified(bh);
		else {
			ext4_error_inode(inode, __func__, line, block,
				"Directory block failed checksum");
			brelse(bh);
			return ERR_PTR(-EIO);
		}
	}
	return bh;
}

#ifndef assert
#define assert(test) J_ASSERT(test)
#endif

#ifdef DX_DEBUG
#define dxtrace(command) command
#else
#define dxtrace(command)
#endif

struct fake_dirent
{
	__le32 inode;
	__le16 rec_len;
	u8 name_len;
	u8 file_type;
};

struct dx_countlimit
{
	__le16 limit;
	__le16 count;
};

struct dx_entry
{
	__le32 hash;
	__le32 block;
};

/*
 * dx_root_info is laid out so that if it should somehow get overlaid by a
 * dirent the two low bits of the hash version will be zero.  Therefore, the
 * hash version mod 4 should never be 0.  Sincerely, the paranoia department.
 */

struct dx_root
{
	struct fake_dirent dot;
	char dot_name[4];
	struct fake_dirent dotdot;
	char dotdot_name[4];
	struct dx_root_info
	{
		__le32 reserved_zero;
		u8 hash_version;
		u8 info_length; /* 8 */
		u8 indirect_levels;
		u8 unused_flags;
	}
	info;
	struct dx_entry	entries[0];
};

struct dx_node
{
	struct fake_dirent fake;
	struct dx_entry	entries[0];
};


struct dx_frame
{
	struct buffer_head *bh;
	struct dx_entry *entries;
	struct dx_entry *at;
};

struct dx_map_entry
{
	u32 hash;
	u16 offs;
	u16 size;
};

/*
 * This goes at the end of each htree block.
 */
struct dx_tail {
	u32 dt_reserved;
	__le32 dt_checksum;	/* crc32c(uuid+inum+dirblock) */
};

static inline ext4_lblk_t dx_get_block(struct dx_entry *entry);
static void dx_set_block(struct dx_entry *entry, ext4_lblk_t value);
static inline unsigned dx_get_hash(struct dx_entry *entry);
static void dx_set_hash(struct dx_entry *entry, unsigned value);
static unsigned dx_get_count(struct dx_entry *entries);
static unsigned dx_get_limit(struct dx_entry *entries);
static void dx_set_count(struct dx_entry *entries, unsigned value);
static void dx_set_limit(struct dx_entry *entries, unsigned value);
static unsigned dx_root_limit(struct inode *dir, unsigned infosize);
static unsigned dx_node_limit(struct inode *dir);
static struct dx_frame *dx_probe(const struct qstr *d_name,
				 struct inode *dir,
				 struct dx_hash_info *hinfo,
				 struct dx_frame *frame,
				 int *err);
static void dx_release(struct dx_frame *frames);
static int dx_make_map(struct ext4_dir_entry_2 *de, unsigned blocksize,
		       struct dx_hash_info *hinfo, struct dx_map_entry map[]);
static void dx_sort_map(struct dx_map_entry *map, unsigned count);
static struct ext4_dir_entry_2 *dx_move_dirents(char *from, char *to,
		struct dx_map_entry *offsets, int count, unsigned blocksize);
static struct ext4_dir_entry_2* dx_pack_dirents(char *base, unsigned blocksize);
static void dx_insert_block(struct dx_frame *frame,
					u32 hash, ext4_lblk_t block);
static int ext4_htree_next_block(struct inode *dir, __u32 hash,
				 struct dx_frame *frame,
				 struct dx_frame *frames,
				 __u32 *start_hash);
static struct buffer_head * ext4_dx_find_entry(struct inode *dir,
		const struct qstr *d_name,
		struct ext4_dir_entry_2 **res_dir,
		int *err);
static int ext4_dx_add_entry(handle_t *handle, struct dentry *dentry,
			     struct inode *inode);

/* checksumming functions */
void initialize_dirent_tail(struct ext4_dir_entry_tail *t,
			    unsigned int blocksize)
{
	memset(t, 0, sizeof(struct ext4_dir_entry_tail));
	t->det_rec_len = ext4_rec_len_to_disk(
			sizeof(struct ext4_dir_entry_tail), blocksize);
	t->det_reserved_ft = EXT4_FT_DIR_CSUM;
}

/* Walk through a dirent block to find a checksum "dirent" at the tail */
static struct ext4_dir_entry_tail *get_dirent_tail(struct inode *inode,
						   struct ext4_dir_entry *de)
{
	struct ext4_dir_entry_tail *t;

#ifdef PARANOID
	struct ext4_dir_entry *d, *top;

	d = de;
	top = (struct ext4_dir_entry *)(((void *)de) +
		(EXT4_BLOCK_SIZE(inode->i_sb) -
		sizeof(struct ext4_dir_entry_tail)));
	while (d < top && d->rec_len)
		d = (struct ext4_dir_entry *)(((void *)d) +
		    le16_to_cpu(d->rec_len));

	if (d != top)
		return NULL;

	t = (struct ext4_dir_entry_tail *)d;
#else
	t = EXT4_DIRENT_TAIL(de, EXT4_BLOCK_SIZE(inode->i_sb));
#endif

	if (t->det_reserved_zero1 ||
	    le16_to_cpu(t->det_rec_len) != sizeof(struct ext4_dir_entry_tail) ||
	    t->det_reserved_zero2 ||
	    t->det_reserved_ft != EXT4_FT_DIR_CSUM)
		return NULL;

	return t;
}

static __le32 ext4_dirent_csum(struct inode *inode,
			       struct ext4_dir_entry *dirent, int size)
{
	struct ext4_sb_info *sbi = EXT4_SB(inode->i_sb);
	struct ext4_inode_info *ei = EXT4_I(inode);
	__u32 csum;

	csum = ext4_chksum(sbi, ei->i_csum_seed, (__u8 *)dirent, size);
	return cpu_to_le32(csum);
}

static void warn_no_space_for_csum(struct inode *inode)
{
	ext4_warning(inode->i_sb, "no space in directory inode %lu leaf for "
		     "checksum.  Please run e2fsck -D.", inode->i_ino);
}

int ext4_dirent_csum_verify(struct inode *inode, struct ext4_dir_entry *dirent)
{
	struct ext4_dir_entry_tail *t;

	if (!EXT4_HAS_RO_COMPAT_FEATURE(inode->i_sb,
					EXT4_FEATURE_RO_COMPAT_METADATA_CSUM))
		return 1;

	t = get_dirent_tail(inode, dirent);
	if (!t) {
		warn_no_space_for_csum(inode);
		return 0;
	}

	if (t->det_checksum != ext4_dirent_csum(inode, dirent,
						(void *)t - (void *)dirent))
		return 0;

	return 1;
}

static void ext4_dirent_csum_set(struct inode *inode,
				 struct ext4_dir_entry *dirent)
{
	struct ext4_dir_entry_tail *t;

	if (!EXT4_HAS_RO_COMPAT_FEATURE(inode->i_sb,
					EXT4_FEATURE_RO_COMPAT_METADATA_CSUM))
		return;

	t = get_dirent_tail(inode, dirent);
	if (!t) {
		warn_no_space_for_csum(inode);
		return;
	}

	t->det_checksum = ext4_dirent_csum(inode, dirent,
					   (void *)t - (void *)dirent);
}

int ext4_handle_dirty_dirent_node(handle_t *handle,
				  struct inode *inode,
				  struct buffer_head *bh)
{
	ext4_dirent_csum_set(inode, (struct ext4_dir_entry *)bh->b_data);
	return ext4_handle_dirty_metadata(handle, inode, bh);
}

static struct dx_countlimit *get_dx_countlimit(struct inode *inode,
					       struct ext4_dir_entry *dirent,
					       int *offset)
{
	struct ext4_dir_entry *dp;
	struct dx_root_info *root;
	int count_offset;

	if (le16_to_cpu(dirent->rec_len) == EXT4_BLOCK_SIZE(inode->i_sb))
		count_offset = 8;
	else if (le16_to_cpu(dirent->rec_len) == 12) {
		dp = (struct ext4_dir_entry *)(((void *)dirent) + 12);
		if (le16_to_cpu(dp->rec_len) !=
		    EXT4_BLOCK_SIZE(inode->i_sb) - 12)
			return NULL;
		root = (struct dx_root_info *)(((void *)dp + 12));
		if (root->reserved_zero ||
		    root->info_length != sizeof(struct dx_root_info))
			return NULL;
		count_offset = 32;
	} else
		return NULL;

	if (offset)
		*offset = count_offset;
	return (struct dx_countlimit *)(((void *)dirent) + count_offset);
}

static __le32 ext4_dx_csum(struct inode *inode, struct ext4_dir_entry *dirent,
			   int count_offset, int count, struct dx_tail *t)
{
	struct ext4_sb_info *sbi = EXT4_SB(inode->i_sb);
	struct ext4_inode_info *ei = EXT4_I(inode);
	__u32 csum;
	__le32 save_csum;
	int size;

	size = count_offset + (count * sizeof(struct dx_entry));
	save_csum = t->dt_checksum;
	t->dt_checksum = 0;
	csum = ext4_chksum(sbi, ei->i_csum_seed, (__u8 *)dirent, size);
	csum = ext4_chksum(sbi, csum, (__u8 *)t, sizeof(struct dx_tail));
	t->dt_checksum = save_csum;

	return cpu_to_le32(csum);
}

static int ext4_dx_csum_verify(struct inode *inode,
			       struct ext4_dir_entry *dirent)
{
	struct dx_countlimit *c;
	struct dx_tail *t;
	int count_offset, limit, count;

	if (!EXT4_HAS_RO_COMPAT_FEATURE(inode->i_sb,
					EXT4_FEATURE_RO_COMPAT_METADATA_CSUM))
		return 1;

	c = get_dx_countlimit(inode, dirent, &count_offset);
	if (!c) {
		EXT4_ERROR_INODE(inode, "dir seems corrupt?  Run e2fsck -D.");
		return 1;
	}
	limit = le16_to_cpu(c->limit);
	count = le16_to_cpu(c->count);
	if (count_offset + (limit * sizeof(struct dx_entry)) >
	    EXT4_BLOCK_SIZE(inode->i_sb) - sizeof(struct dx_tail)) {
		warn_no_space_for_csum(inode);
		return 1;
	}
	t = (struct dx_tail *)(((struct dx_entry *)c) + limit);

	if (t->dt_checksum != ext4_dx_csum(inode, dirent, count_offset,
					    count, t))
		return 0;
	return 1;
}

static void ext4_dx_csum_set(struct inode *inode, struct ext4_dir_entry *dirent)
{
	struct dx_countlimit *c;
	struct dx_tail *t;
	int count_offset, limit, count;

	if (!EXT4_HAS_RO_COMPAT_FEATURE(inode->i_sb,
					EXT4_FEATURE_RO_COMPAT_METADATA_CSUM))
		return;

	c = get_dx_countlimit(inode, dirent, &count_offset);
	if (!c) {
		EXT4_ERROR_INODE(inode, "dir seems corrupt?  Run e2fsck -D.");
		return;
	}
	limit = le16_to_cpu(c->limit);
	count = le16_to_cpu(c->count);
	if (count_offset + (limit * sizeof(struct dx_entry)) >
	    EXT4_BLOCK_SIZE(inode->i_sb) - sizeof(struct dx_tail)) {
		warn_no_space_for_csum(inode);
		return;
	}
	t = (struct dx_tail *)(((struct dx_entry *)c) + limit);

	t->dt_checksum = ext4_dx_csum(inode, dirent, count_offset, count, t);
}

static inline int ext4_handle_dirty_dx_node(handle_t *handle,
					    struct inode *inode,
					    struct buffer_head *bh)
{
	ext4_dx_csum_set(inode, (struct ext4_dir_entry *)bh->b_data);
	return ext4_handle_dirty_metadata(handle, inode, bh);
}

/*
 * p is at least 6 bytes before the end of page
 */
static inline struct ext4_dir_entry_2 *
ext4_next_entry(struct ext4_dir_entry_2 *p, unsigned long blocksize)
{
	return (struct ext4_dir_entry_2 *)((char *)p +
		ext4_rec_len_from_disk(p->rec_len, blocksize));
}

/*
 * Future: use high four bits of block for coalesce-on-delete flags
 * Mask them off for now.
 */

static inline ext4_lblk_t dx_get_block(struct dx_entry *entry)
{
	return le32_to_cpu(entry->block) & 0x00ffffff;
}

static inline void dx_set_block(struct dx_entry *entry, ext4_lblk_t value)
{
	entry->block = cpu_to_le32(value);
}

static inline unsigned dx_get_hash(struct dx_entry *entry)
{
	return le32_to_cpu(entry->hash);
}

static inline void dx_set_hash(struct dx_entry *entry, unsigned value)
{
	entry->hash = cpu_to_le32(value);
}

static inline unsigned dx_get_count(struct dx_entry *entries)
{
	return le16_to_cpu(((struct dx_countlimit *) entries)->count);
}

static inline unsigned dx_get_limit(struct dx_entry *entries)
{
	return le16_to_cpu(((struct dx_countlimit *) entries)->limit);
}

static inline void dx_set_count(struct dx_entry *entries, unsigned value)
{
	((struct dx_countlimit *) entries)->count = cpu_to_le16(value);
}

static inline void dx_set_limit(struct dx_entry *entries, unsigned value)
{
	((struct dx_countlimit *) entries)->limit = cpu_to_le16(value);
}

static inline unsigned dx_root_limit(struct inode *dir, unsigned infosize)
{
	unsigned entry_space = dir->i_sb->s_blocksize - EXT4_DIR_REC_LEN(1) -
		EXT4_DIR_REC_LEN(2) - infosize;

	if (EXT4_HAS_RO_COMPAT_FEATURE(dir->i_sb,
				       EXT4_FEATURE_RO_COMPAT_METADATA_CSUM))
		entry_space -= sizeof(struct dx_tail);
	return entry_space / sizeof(struct dx_entry);
}

static inline unsigned dx_node_limit(struct inode *dir)
{
	unsigned entry_space = dir->i_sb->s_blocksize - EXT4_DIR_REC_LEN(0);

	if (EXT4_HAS_RO_COMPAT_FEATURE(dir->i_sb,
				       EXT4_FEATURE_RO_COMPAT_METADATA_CSUM))
		entry_space -= sizeof(struct dx_tail);
	return entry_space / sizeof(struct dx_entry);
}

/*
 * Debug
 */
#ifdef DX_DEBUG
static void dx_show_index(char * label, struct dx_entry *entries)
{
	int i, n = dx_get_count (entries);
	printk(KERN_DEBUG "%s index ", label);
	for (i = 0; i < n; i++) {
		printk("%x->%lu ", i ? dx_get_hash(entries + i) :
				0, (unsigned long)dx_get_block(entries + i));
	}
	printk("\n");
}

struct stats
{
	unsigned names;
	unsigned space;
	unsigned bcount;
};

static struct stats dx_show_leaf(struct dx_hash_info *hinfo, struct ext4_dir_entry_2 *de,
				 int size, int show_names)
{
	unsigned names = 0, space = 0;
	char *base = (char *) de;
	struct dx_hash_info h = *hinfo;

	printk("names: ");
	while ((char *) de < base + size)
	{
		if (de->inode)
		{
			if (show_names)
			{
				int len = de->name_len;
				char *name = de->name;
				while (len--) printk("%c", *name++);
				ext4fs_dirhash(de->name, de->name_len, &h);
				printk(":%x.%u ", h.hash,
				       (unsigned) ((char *) de - base));
			}
			space += EXT4_DIR_REC_LEN(de->name_len);
			names++;
		}
		de = ext4_next_entry(de, size);
	}
	printk("(%i)\n", names);
	return (struct stats) { names, space, 1 };
}

struct stats dx_show_entries(struct dx_hash_info *hinfo, struct inode *dir,
			     struct dx_entry *entries, int levels)
{
	unsigned blocksize = dir->i_sb->s_blocksize;
	unsigned count = dx_get_count(entries), names = 0, space = 0, i;
	unsigned bcount = 0;
	struct buffer_head *bh;
	int err;
	printk("%i indexed blocks...\n", count);
	for (i = 0; i < count; i++, entries++)
	{
		ext4_lblk_t block = dx_get_block(entries);
		ext4_lblk_t hash  = i ? dx_get_hash(entries): 0;
		u32 range = i < count - 1? (dx_get_hash(entries + 1) - hash): ~hash;
		struct stats stats;
		printk("%s%3u:%03u hash %8x/%8x ",levels?"":"   ", i, block, hash, range);
		if (!(bh = ext4_bread (NULL,dir, block, 0,&err))) continue;
		stats = levels?
		   dx_show_entries(hinfo, dir, ((struct dx_node *) bh->b_data)->entries, levels - 1):
		   dx_show_leaf(hinfo, (struct ext4_dir_entry_2 *) bh->b_data, blocksize, 0);
		names += stats.names;
		space += stats.space;
		bcount += stats.bcount;
		brelse(bh);
	}
	if (bcount)
		printk(KERN_DEBUG "%snames %u, fullness %u (%u%%)\n",
		       levels ? "" : "   ", names, space/bcount,
		       (space/bcount)*100/blocksize);
	return (struct stats) { names, space, bcount};
}
#endif /* DX_DEBUG */

/*
 * Probe for a directory leaf block to search.
 *
 * dx_probe can return ERR_BAD_DX_DIR, which means there was a format
 * error in the directory index, and the caller should fall back to
 * searching the directory normally.  The callers of dx_probe **MUST**
 * check for this error code, and make sure it never gets reflected
 * back to userspace.
 */
static struct dx_frame *
dx_probe(const struct qstr *d_name, struct inode *dir,
	 struct dx_hash_info *hinfo, struct dx_frame *frame_in, int *err)
{
	unsigned count, indirect;
	struct dx_entry *at, *entries, *p, *q, *m;
	struct dx_root *root;
	struct buffer_head *bh;
	struct dx_frame *frame = frame_in;
	u32 hash;

	frame->bh = NULL;
	bh = ext4_read_dirblock(dir, 0, INDEX);
	if (IS_ERR(bh)) {
		*err = PTR_ERR(bh);
		goto fail;
	}
	root = (struct dx_root *) bh->b_data;
	if (root->info.hash_version != DX_HASH_TEA &&
	    root->info.hash_version != DX_HASH_HALF_MD4 &&
	    root->info.hash_version != DX_HASH_LEGACY) {
		ext4_warning(dir->i_sb, "Unrecognised inode hash code %d",
			     root->info.hash_version);
		brelse(bh);
		*err = ERR_BAD_DX_DIR;
		goto fail;
	}
	hinfo->hash_version = root->info.hash_version;
	if (hinfo->hash_version <= DX_HASH_TEA)
		hinfo->hash_version += EXT4_SB(dir->i_sb)->s_hash_unsigned;
	hinfo->seed = EXT4_SB(dir->i_sb)->s_hash_seed;
	if (d_name)
		ext4fs_dirhash(d_name->name, d_name->len, hinfo);
	hash = hinfo->hash;

	if (root->info.unused_flags & 1) {
		ext4_warning(dir->i_sb, "Unimplemented inode hash flags: %#06x",
			     root->info.unused_flags);
		brelse(bh);
		*err = ERR_BAD_DX_DIR;
		goto fail;
	}

	if ((indirect = root->info.indirect_levels) > 1) {
		ext4_warning(dir->i_sb, "Unimplemented inode hash depth: %#06x",
			     root->info.indirect_levels);
		brelse(bh);
		*err = ERR_BAD_DX_DIR;
		goto fail;
	}

	entries = (struct dx_entry *) (((char *)&root->info) +
				       root->info.info_length);

	if (dx_get_limit(entries) != dx_root_limit(dir,
						   root->info.info_length)) {
		ext4_warning(dir->i_sb, "dx entry: limit != root limit");
		brelse(bh);
		*err = ERR_BAD_DX_DIR;
		goto fail;
	}

	dxtrace(printk("Look up %x", hash));
	while (1)
	{
		count = dx_get_count(entries);
		if (!count || count > dx_get_limit(entries)) {
			ext4_warning(dir->i_sb,
				     "dx entry: no count or count > limit");
			brelse(bh);
			*err = ERR_BAD_DX_DIR;
			goto fail2;
		}

		p = entries + 1;
		q = entries + count - 1;
		while (p <= q)
		{
			m = p + (q - p)/2;
			dxtrace(printk("."));
			if (dx_get_hash(m) > hash)
				q = m - 1;
			else
				p = m + 1;
		}

		if (0) // linear search cross check
		{
			unsigned n = count - 1;
			at = entries;
			while (n--)
			{
				dxtrace(printk(","));
				if (dx_get_hash(++at) > hash)
				{
					at--;
					break;
				}
			}
			assert (at == p - 1);
		}

		at = p - 1;
		dxtrace(printk(" %x->%u\n", at == entries? 0: dx_get_hash(at), dx_get_block(at)));
		frame->bh = bh;
		frame->entries = entries;
		frame->at = at;
		if (!indirect--) return frame;
		bh = ext4_read_dirblock(dir, dx_get_block(at), INDEX);
		if (IS_ERR(bh)) {
			*err = PTR_ERR(bh);
			goto fail2;
		}
		entries = ((struct dx_node *) bh->b_data)->entries;

		if (dx_get_limit(entries) != dx_node_limit (dir)) {
			ext4_warning(dir->i_sb,
				     "dx entry: limit != node limit");
			brelse(bh);
			*err = ERR_BAD_DX_DIR;
			goto fail2;
		}
		frame++;
		frame->bh = NULL;
	}
fail2:
	while (frame >= frame_in) {
		brelse(frame->bh);
		frame--;
	}
fail:
	if (*err == ERR_BAD_DX_DIR)
		ext4_warning(dir->i_sb,
			     "Corrupt dir inode %lu, running e2fsck is "
			     "recommended.", dir->i_ino);
	return NULL;
}

static void dx_release (struct dx_frame *frames)
{
	if (frames[0].bh == NULL)
		return;

	if (((struct dx_root *) frames[0].bh->b_data)->info.indirect_levels)
		brelse(frames[1].bh);
	brelse(frames[0].bh);
}

/*
 * This function increments the frame pointer to search the next leaf
 * block, and reads in the necessary intervening nodes if the search
 * should be necessary.  Whether or not the search is necessary is
 * controlled by the hash parameter.  If the hash value is even, then
 * the search is only continued if the next block starts with that
 * hash value.  This is used if we are searching for a specific file.
 *
 * If the hash value is HASH_NB_ALWAYS, then always go to the next block.
 *
 * This function returns 1 if the caller should continue to search,
 * or 0 if it should not.  If there is an error reading one of the
 * index blocks, it will a negative error code.
 *
 * If start_hash is non-null, it will be filled in with the starting
 * hash of the next page.
 */
static int ext4_htree_next_block(struct inode *dir, __u32 hash,
				 struct dx_frame *frame,
				 struct dx_frame *frames,
				 __u32 *start_hash)
{
	struct dx_frame *p;
	struct buffer_head *bh;
	int num_frames = 0;
	__u32 bhash;

	p = frame;
	/*
	 * Find the next leaf page by incrementing the frame pointer.
	 * If we run out of entries in the interior node, loop around and
	 * increment pointer in the parent node.  When we break out of
	 * this loop, num_frames indicates the number of interior
	 * nodes need to be read.
	 */
	while (1) {
		if (++(p->at) < p->entries + dx_get_count(p->entries))
			break;
		if (p == frames)
			return 0;
		num_frames++;
		p--;
	}

	/*
	 * If the hash is 1, then continue only if the next page has a
	 * continuation hash of any value.  This is used for readdir
	 * handling.  Otherwise, check to see if the hash matches the
	 * desired contiuation hash.  If it doesn't, return since
	 * there's no point to read in the successive index pages.
	 */
	bhash = dx_get_hash(p->at);
	if (start_hash)
		*start_hash = bhash;
	if ((hash & 1) == 0) {
		if ((bhash & ~1) != hash)
			return 0;
	}
	/*
	 * If the hash is HASH_NB_ALWAYS, we always go to the next
	 * block so no check is necessary
	 */
	while (num_frames--) {
		bh = ext4_read_dirblock(dir, dx_get_block(p->at), INDEX);
		if (IS_ERR(bh))
			return PTR_ERR(bh);
		p++;
		brelse(p->bh);
		p->bh = bh;
		p->at = p->entries = ((struct dx_node *) bh->b_data)->entries;
	}
	return 1;
}


/*
 * This function fills a red-black tree with information from a
 * directory block.  It returns the number directory entries loaded
 * into the tree.  If there is an error it is returned in err.
 */
static int htree_dirblock_to_tree(struct file *dir_file,
				  struct inode *dir, ext4_lblk_t block,
				  struct dx_hash_info *hinfo,
				  __u32 start_hash, __u32 start_minor_hash)
{
	struct buffer_head *bh;
	struct ext4_dir_entry_2 *de, *top;
	int err = 0, count = 0;

	dxtrace(printk(KERN_INFO "In htree dirblock_to_tree: block %lu\n",
							(unsigned long)block));
	bh = ext4_read_dirblock(dir, block, DIRENT);
	if (IS_ERR(bh))
		return PTR_ERR(bh);

	de = (struct ext4_dir_entry_2 *) bh->b_data;
	top = (struct ext4_dir_entry_2 *) ((char *) de +
					   dir->i_sb->s_blocksize -
					   EXT4_DIR_REC_LEN(0));
	for (; de < top; de = ext4_next_entry(de, dir->i_sb->s_blocksize)) {
		if (ext4_check_dir_entry(dir, NULL, de, bh,
				bh->b_data, bh->b_size,
				(block<<EXT4_BLOCK_SIZE_BITS(dir->i_sb))
					 + ((char *)de - bh->b_data))) {
			/* silently ignore the rest of the block */
			break;
		}
		ext4fs_dirhash(de->name, de->name_len, hinfo);
		if ((hinfo->hash < start_hash) ||
		    ((hinfo->hash == start_hash) &&
		     (hinfo->minor_hash < start_minor_hash)))
			continue;
		if (de->inode == 0)
			continue;
		if ((err = ext4_htree_store_dirent(dir_file,
				   hinfo->hash, hinfo->minor_hash, de)) != 0) {
			brelse(bh);
			return err;
		}
		count++;
	}
	brelse(bh);
	return count;
}


/*
 * This function fills a red-black tree with information from a
 * directory.  We start scanning the directory in hash order, starting
 * at start_hash and start_minor_hash.
 *
 * This function returns the number of entries inserted into the tree,
 * or a negative error code.
 */
int ext4_htree_fill_tree(struct file *dir_file, __u32 start_hash,
			 __u32 start_minor_hash, __u32 *next_hash)
{
	struct dx_hash_info hinfo;
	struct ext4_dir_entry_2 *de;
	struct dx_frame frames[2], *frame;
	struct inode *dir;
	ext4_lblk_t block;
	int count = 0;
	int ret, err;
	__u32 hashval;

	dxtrace(printk(KERN_DEBUG "In htree_fill_tree, start hash: %x:%x\n",
		       start_hash, start_minor_hash));
	dir = file_inode(dir_file);
	if (!(ext4_test_inode_flag(dir, EXT4_INODE_INDEX))) {
		hinfo.hash_version = EXT4_SB(dir->i_sb)->s_def_hash_version;
		if (hinfo.hash_version <= DX_HASH_TEA)
			hinfo.hash_version +=
				EXT4_SB(dir->i_sb)->s_hash_unsigned;
		hinfo.seed = EXT4_SB(dir->i_sb)->s_hash_seed;
		if (ext4_has_inline_data(dir)) {
			int has_inline_data = 1;
			count = htree_inlinedir_to_tree(dir_file, dir, 0,
							&hinfo, start_hash,
							start_minor_hash,
							&has_inline_data);
			if (has_inline_data) {
				*next_hash = ~0;
				return count;
			}
		}
		count = htree_dirblock_to_tree(dir_file, dir, 0, &hinfo,
					       start_hash, start_minor_hash);
		*next_hash = ~0;
		return count;
	}
	hinfo.hash = start_hash;
	hinfo.minor_hash = 0;
	frame = dx_probe(NULL, dir, &hinfo, frames, &err);
	if (!frame)
		return err;

	/* Add '.' and '..' from the htree header */
	if (!start_hash && !start_minor_hash) {
		de = (struct ext4_dir_entry_2 *) frames[0].bh->b_data;
		if ((err = ext4_htree_store_dirent(dir_file, 0, 0, de)) != 0)
			goto errout;
		count++;
	}
	if (start_hash < 2 || (start_hash ==2 && start_minor_hash==0)) {
		de = (struct ext4_dir_entry_2 *) frames[0].bh->b_data;
		de = ext4_next_entry(de, dir->i_sb->s_blocksize);
		if ((err = ext4_htree_store_dirent(dir_file, 2, 0, de)) != 0)
			goto errout;
		count++;
	}

	while (1) {
		block = dx_get_block(frame->at);
		ret = htree_dirblock_to_tree(dir_file, dir, block, &hinfo,
					     start_hash, start_minor_hash);
		if (ret < 0) {
			err = ret;
			goto errout;
		}
		count += ret;
		hashval = ~0;
		ret = ext4_htree_next_block(dir, HASH_NB_ALWAYS,
					    frame, frames, &hashval);
		*next_hash = hashval;
		if (ret < 0) {
			err = ret;
			goto errout;
		}
		/*
		 * Stop if:  (a) there are no more entries, or
		 * (b) we have inserted at least one entry and the
		 * next hash value is not a continuation
		 */
		if ((ret == 0) ||
		    (count && ((hashval & 1) == 0)))
			break;
	}
	dx_release(frames);
	dxtrace(printk(KERN_DEBUG "Fill tree: returned %d entries, "
		       "next hash: %x\n", count, *next_hash));
	return count;
errout:
	dx_release(frames);
	return (err);
}

static inline int search_dirblock(struct buffer_head *bh,
				  struct inode *dir,
				  const struct qstr *d_name,
				  unsigned int offset,
				  struct ext4_dir_entry_2 **res_dir)
{
	return search_dir(bh, bh->b_data, dir->i_sb->s_blocksize, dir,
			  d_name, offset, res_dir);
}

/*
 * Directory block splitting, compacting
 */

/*
 * Create map of hash values, offsets, and sizes, stored at end of block.
 * Returns number of entries mapped.
 */
static int dx_make_map(struct ext4_dir_entry_2 *de, unsigned blocksize,
		       struct dx_hash_info *hinfo,
		       struct dx_map_entry *map_tail)
{
	int count = 0;
	char *base = (char *) de;
	struct dx_hash_info h = *hinfo;

	while ((char *) de < base + blocksize) {
		if (de->name_len && de->inode) {
			ext4fs_dirhash(de->name, de->name_len, &h);
			map_tail--;
			map_tail->hash = h.hash;
			map_tail->offs = ((char *) de - base)>>2;
			map_tail->size = le16_to_cpu(de->rec_len);
			count++;
			cond_resched();
		}
		/* XXX: do we need to check rec_len == 0 case? -Chris */
		de = ext4_next_entry(de, blocksize);
	}
	return count;
}

/* Sort map by hash value */
static void dx_sort_map (struct dx_map_entry *map, unsigned count)
{
	struct dx_map_entry *p, *q, *top = map + count - 1;
	int more;
	/* Combsort until bubble sort doesn't suck */
	while (count > 2) {
		count = count*10/13;
		if (count - 9 < 2) /* 9, 10 -> 11 */
			count = 11;
		for (p = top, q = p - count; q >= map; p--, q--)
			if (p->hash < q->hash)
				swap(*p, *q);
	}
	/* Garden variety bubble sort */
	do {
		more = 0;
		q = top;
		while (q-- > map) {
			if (q[1].hash >= q[0].hash)
				continue;
			swap(*(q+1), *q);
			more = 1;
		}
	} while(more);
}

static void dx_insert_block(struct dx_frame *frame, u32 hash, ext4_lblk_t block)
{
	struct dx_entry *entries = frame->entries;
	struct dx_entry *old = frame->at, *new = old + 1;
	int count = dx_get_count(entries);

	assert(count < dx_get_limit(entries));
	assert(old < entries + count);
	memmove(new + 1, new, (char *)(entries + count) - (char *)(new));
	dx_set_hash(new, hash);
	dx_set_block(new, block);
	dx_set_count(entries, count + 1);
}

/*
 * NOTE! unlike strncmp, ext4_match returns 1 for success, 0 for failure.
 *
 * `len <= EXT4_NAME_LEN' is guaranteed by caller.
 * `de != NULL' is guaranteed by caller.
 */
static inline int ext4_match (int len, const char * const name,
			      struct ext4_dir_entry_2 * de)
{
	if (len != de->name_len)
		return 0;
	if (!de->inode)
		return 0;
	return !memcmp(name, de->name, len);
}

/*
 * Returns 0 if not found, -1 on failure, and 1 on success
 */
int search_dir(struct buffer_head *bh,
	       char *search_buf,
	       int buf_size,
	       struct inode *dir,
	       const struct qstr *d_name,
	       unsigned int offset,
	       struct ext4_dir_entry_2 **res_dir)
{
	struct ext4_dir_entry_2 * de;
	char * dlimit;
	int de_len;
	const char *name = d_name->name;
	int namelen = d_name->len;

	de = (struct ext4_dir_entry_2 *)search_buf;
	dlimit = search_buf + buf_size;
	while ((char *) de < dlimit) {
		/* this code is executed quadratically often */
		/* do minimal checking `by hand' */

		if ((char *) de + namelen <= dlimit &&
		    ext4_match (namelen, name, de)) {
			/* found a match - just to be sure, do a full check */
			if (ext4_check_dir_entry(dir, NULL, de, bh, bh->b_data,
						 bh->b_size, offset))
				return -1;
			*res_dir = de;
			return 1;
		}
		/* prevent looping on a bad block */
		de_len = ext4_rec_len_from_disk(de->rec_len,
						dir->i_sb->s_blocksize);
		if (de_len <= 0)
			return -1;
		offset += de_len;
		de = (struct ext4_dir_entry_2 *) ((char *) de + de_len);
	}
	return 0;
}

static int is_dx_internal_node(struct inode *dir, ext4_lblk_t block,
			       struct ext4_dir_entry *de)
{
	struct super_block *sb = dir->i_sb;

	if (!is_dx(dir))
		return 0;
	if (block == 0)
		return 1;
	if (de->inode == 0 &&
	    ext4_rec_len_from_disk(de->rec_len, sb->s_blocksize) ==
			sb->s_blocksize)
		return 1;
	return 0;
}

/*
 *	ext4_find_entry()
 *
 * finds an entry in the specified directory with the wanted name. It
 * returns the cache buffer in which the entry was found, and the entry
 * itself (as a parameter - res_dir). It does NOT read the inode of the
 * entry - you'll have to do that yourself if you want to.
 *
 * The returned buffer_head has ->b_count elevated.  The caller is expected
 * to brelse() it when appropriate.
 */
static struct buffer_head * ext4_find_entry (struct inode *dir,
					const struct qstr *d_name,
					struct ext4_dir_entry_2 **res_dir,
					int *inlined)
{
	struct super_block *sb;
	struct buffer_head *bh_use[NAMEI_RA_SIZE];
	struct buffer_head *bh, *ret = NULL;
	ext4_lblk_t start, block, b;
	const u8 *name = d_name->name;
	int ra_max = 0;		/* Number of bh's in the readahead
				   buffer, bh_use[] */
	int ra_ptr = 0;		/* Current index into readahead
				   buffer */
	int num = 0;
	ext4_lblk_t  nblocks;
	int i, err;
	int namelen;

	*res_dir = NULL;
	sb = dir->i_sb;
	namelen = d_name->len;
	if (namelen > EXT4_NAME_LEN)
		return NULL;

	if (ext4_has_inline_data(dir)) {
		int has_inline_data = 1;
		ret = ext4_find_inline_entry(dir, d_name, res_dir,
					     &has_inline_data);
		if (has_inline_data) {
			if (inlined)
				*inlined = 1;
			return ret;
		}
	}

	if ((namelen <= 2) && (name[0] == '.') &&
	    (name[1] == '.' || name[1] == '\0')) {
		/*
		 * "." or ".." will only be in the first block
		 * NFS may look up ".."; "." should be handled by the VFS
		 */
		block = start = 0;
		nblocks = 1;
		goto restart;
	}
	if (is_dx(dir)) {
		bh = ext4_dx_find_entry(dir, d_name, res_dir, &err);
		/*
		 * On success, or if the error was file not found,
		 * return.  Otherwise, fall back to doing a search the
		 * old fashioned way.
		 */
		if (bh || (err != ERR_BAD_DX_DIR))
			return bh;
		dxtrace(printk(KERN_DEBUG "ext4_find_entry: dx failed, "
			       "falling back\n"));
	}
	nblocks = dir->i_size >> EXT4_BLOCK_SIZE_BITS(sb);
	start = EXT4_I(dir)->i_dir_start_lookup;
	if (start >= nblocks)
		start = 0;
	block = start;
restart:
	do {
		/*
		 * We deal with the read-ahead logic here.
		 */
		if (ra_ptr >= ra_max) {
			/* Refill the readahead buffer */
			ra_ptr = 0;
			b = block;
			for (ra_max = 0; ra_max < NAMEI_RA_SIZE; ra_max++) {
				/*
				 * Terminate if we reach the end of the
				 * directory and must wrap, or if our
				 * search has finished at this block.
				 */
				if (b >= nblocks || (num && block == start)) {
					bh_use[ra_max] = NULL;
					break;
				}
				num++;
				bh = ext4_getblk(NULL, dir, b++, 0, &err);
				bh_use[ra_max] = bh;
				if (bh)
					ll_rw_block(READ | REQ_META | REQ_PRIO,
						    1, &bh);
			}
		}
		if ((bh = bh_use[ra_ptr++]) == NULL)
			goto next;
		wait_on_buffer(bh);
		if (!buffer_uptodate(bh)) {
			/* read error, skip block & hope for the best */
			EXT4_ERROR_INODE(dir, "reading directory lblock %lu",
					 (unsigned long) block);
			brelse(bh);
			goto next;
		}
		if (!buffer_verified(bh) &&
		    !is_dx_internal_node(dir, block,
					 (struct ext4_dir_entry *)bh->b_data) &&
		    !ext4_dirent_csum_verify(dir,
				(struct ext4_dir_entry *)bh->b_data)) {
			EXT4_ERROR_INODE(dir, "checksumming directory "
					 "block %lu", (unsigned long)block);
			brelse(bh);
			goto next;
		}
		set_buffer_verified(bh);
		i = search_dirblock(bh, dir, d_name,
			    block << EXT4_BLOCK_SIZE_BITS(sb), res_dir);
		if (i == 1) {
			EXT4_I(dir)->i_dir_start_lookup = block;
			ret = bh;
			goto cleanup_and_exit;
		} else {
			brelse(bh);
			if (i < 0)
				goto cleanup_and_exit;
		}
	next:
		if (++block >= nblocks)
			block = 0;
	} while (block != start);

	/*
	 * If the directory has grown while we were searching, then
	 * search the last part of the directory before giving up.
	 */
	block = nblocks;
	nblocks = dir->i_size >> EXT4_BLOCK_SIZE_BITS(sb);
	if (block < nblocks) {
		start = 0;
		goto restart;
	}

cleanup_and_exit:
	/* Clean up the read-ahead blocks */
	for (; ra_ptr < ra_max; ra_ptr++)
		brelse(bh_use[ra_ptr]);
	return ret;
}

static struct buffer_head * ext4_dx_find_entry(struct inode *dir, const struct qstr *d_name,
		       struct ext4_dir_entry_2 **res_dir, int *err)
{
	struct super_block * sb = dir->i_sb;
	struct dx_hash_info	hinfo;
	struct dx_frame frames[2], *frame;
	struct buffer_head *bh;
	ext4_lblk_t block;
	int retval;

	if (!(frame = dx_probe(d_name, dir, &hinfo, frames, err)))
		return NULL;
	do {
		block = dx_get_block(frame->at);
		bh = ext4_read_dirblock(dir, block, DIRENT);
		if (IS_ERR(bh)) {
			*err = PTR_ERR(bh);
			goto errout;
		}
		retval = search_dirblock(bh, dir, d_name,
					 block << EXT4_BLOCK_SIZE_BITS(sb),
					 res_dir);
		if (retval == 1) { 	/* Success! */
			dx_release(frames);
			return bh;
		}
		brelse(bh);
		if (retval == -1) {
			*err = ERR_BAD_DX_DIR;
			goto errout;
		}

		/* Check to see if we should continue to search */
		retval = ext4_htree_next_block(dir, hinfo.hash, frame,
					       frames, NULL);
		if (retval < 0) {
			ext4_warning(sb,
			     "error reading index page in directory #%lu",
			     dir->i_ino);
			*err = retval;
			goto errout;
		}
	} while (retval == 1);

	*err = -ENOENT;
errout:
	dxtrace(printk(KERN_DEBUG "%s not found\n", d_name->name));
	dx_release (frames);
	return NULL;
}

static struct dentry *ext4_lookup(struct inode *dir, struct dentry *dentry, unsigned int flags)
{
	struct inode *inode;
	struct ext4_dir_entry_2 *de;
	struct buffer_head *bh;

	if (dentry->d_name.len > EXT4_NAME_LEN)
		return ERR_PTR(-ENAMETOOLONG);

	bh = ext4_find_entry(dir, &dentry->d_name, &de, NULL);
	inode = NULL;
	if (bh) {
		__u32 ino = le32_to_cpu(de->inode);
		brelse(bh);
		if (!ext4_valid_inum(dir->i_sb, ino)) {
			EXT4_ERROR_INODE(dir, "bad inode number: %u", ino);
			return ERR_PTR(-EIO);
		}
		if (unlikely(ino == dir->i_ino)) {
			EXT4_ERROR_INODE(dir, "'%.*s' linked to parent dir",
					 dentry->d_name.len,
					 dentry->d_name.name);
			return ERR_PTR(-EIO);
		}
		inode = ext4_iget(dir->i_sb, ino);
		if (inode == ERR_PTR(-ESTALE)) {
			EXT4_ERROR_INODE(dir,
					 "deleted inode referenced: %u",
					 ino);
			return ERR_PTR(-EIO);
		}
	}
	return d_splice_alias(inode, dentry);
}


struct dentry *ext4_get_parent(struct dentry *child)
{
	__u32 ino;
	static const struct qstr dotdot = QSTR_INIT("..", 2);
	struct ext4_dir_entry_2 * de;
	struct buffer_head *bh;

	bh = ext4_find_entry(child->d_inode, &dotdot, &de, NULL);
	if (!bh)
		return ERR_PTR(-ENOENT);
	ino = le32_to_cpu(de->inode);
	brelse(bh);

	if (!ext4_valid_inum(child->d_inode->i_sb, ino)) {
		EXT4_ERROR_INODE(child->d_inode,
				 "bad parent inode number: %u", ino);
		return ERR_PTR(-EIO);
	}

	return d_obtain_alias(ext4_iget(child->d_inode->i_sb, ino));
}

/*
 * Move count entries from end of map between two memory locations.
 * Returns pointer to last entry moved.
 */
static struct ext4_dir_entry_2 *
dx_move_dirents(char *from, char *to, struct dx_map_entry *map, int count,
		unsigned blocksize)
{
	unsigned rec_len = 0;

	while (count--) {
		struct ext4_dir_entry_2 *de = (struct ext4_dir_entry_2 *)
						(from + (map->offs<<2));
		rec_len = EXT4_DIR_REC_LEN(de->name_len);
		memcpy (to, de, rec_len);
		((struct ext4_dir_entry_2 *) to)->rec_len =
				ext4_rec_len_to_disk(rec_len, blocksize);
		de->inode = 0;
		map++;
		to += rec_len;
	}
	return (struct ext4_dir_entry_2 *) (to - rec_len);
}

/*
 * Compact each dir entry in the range to the minimal rec_len.
 * Returns pointer to last entry in range.
 */
static struct ext4_dir_entry_2* dx_pack_dirents(char *base, unsigned blocksize)
{
	struct ext4_dir_entry_2 *next, *to, *prev, *de = (struct ext4_dir_entry_2 *) base;
	unsigned rec_len = 0;

	prev = to = de;
	while ((char*)de < base + blocksize) {
		next = ext4_next_entry(de, blocksize);
		if (de->inode && de->name_len) {
			rec_len = EXT4_DIR_REC_LEN(de->name_len);
			if (de > to)
				memmove(to, de, rec_len);
			to->rec_len = ext4_rec_len_to_disk(rec_len, blocksize);
			prev = to;
			to = (struct ext4_dir_entry_2 *) (((char *) to) + rec_len);
		}
		de = next;
	}
	return prev;
}

/*
 * Split a full leaf block to make room for a new dir entry.
 * Allocate a new block, and move entries so that they are approx. equally full.
 * Returns pointer to de in block into which the new entry will be inserted.
 */
static struct ext4_dir_entry_2 *do_split(handle_t *handle, struct inode *dir,
			struct buffer_head **bh,struct dx_frame *frame,
			struct dx_hash_info *hinfo, int *error)
{
	unsigned blocksize = dir->i_sb->s_blocksize;
	unsigned count, continued;
	struct buffer_head *bh2;
	ext4_lblk_t newblock;
	u32 hash2;
	struct dx_map_entry *map;
	char *data1 = (*bh)->b_data, *data2;
	unsigned split, move, size;
	struct ext4_dir_entry_2 *de = NULL, *de2;
	struct ext4_dir_entry_tail *t;
	int	csum_size = 0;
	int	err = 0, i;

	if (EXT4_HAS_RO_COMPAT_FEATURE(dir->i_sb,
				       EXT4_FEATURE_RO_COMPAT_METADATA_CSUM))
		csum_size = sizeof(struct ext4_dir_entry_tail);

	bh2 = ext4_append(handle, dir, &newblock);
	if (IS_ERR(bh2)) {
		brelse(*bh);
		*bh = NULL;
		*error = PTR_ERR(bh2);
		return NULL;
	}

	BUFFER_TRACE(*bh, "get_write_access");
	err = ext4_journal_get_write_access(handle, *bh);
	if (err)
		goto journal_error;

	BUFFER_TRACE(frame->bh, "get_write_access");
	err = ext4_journal_get_write_access(handle, frame->bh);
	if (err)
		goto journal_error;

	data2 = bh2->b_data;

	/* create map in the end of data2 block */
	map = (struct dx_map_entry *) (data2 + blocksize);
	count = dx_make_map((struct ext4_dir_entry_2 *) data1,
			     blocksize, hinfo, map);
	map -= count;
	dx_sort_map(map, count);
	/* Split the existing block in the middle, size-wise */
	size = 0;
	move = 0;
	for (i = count-1; i >= 0; i--) {
		/* is more than half of this entry in 2nd half of the block? */
		if (size + map[i].size/2 > blocksize/2)
			break;
		size += map[i].size;
		move++;
	}
	/* map index at which we will split */
	split = count - move;
	hash2 = map[split].hash;
	continued = hash2 == map[split - 1].hash;
	dxtrace(printk(KERN_INFO "Split block %lu at %x, %i/%i\n",
			(unsigned long)dx_get_block(frame->at),
					hash2, split, count-split));

	/* Fancy dance to stay within two buffers */
	de2 = dx_move_dirents(data1, data2, map + split, count - split, blocksize);
	de = dx_pack_dirents(data1, blocksize);
	de->rec_len = ext4_rec_len_to_disk(data1 + (blocksize - csum_size) -
					   (char *) de,
					   blocksize);
	de2->rec_len = ext4_rec_len_to_disk(data2 + (blocksize - csum_size) -
					    (char *) de2,
					    blocksize);
	if (csum_size) {
		t = EXT4_DIRENT_TAIL(data2, blocksize);
		initialize_dirent_tail(t, blocksize);

		t = EXT4_DIRENT_TAIL(data1, blocksize);
		initialize_dirent_tail(t, blocksize);
	}

	dxtrace(dx_show_leaf (hinfo, (struct ext4_dir_entry_2 *) data1, blocksize, 1));
	dxtrace(dx_show_leaf (hinfo, (struct ext4_dir_entry_2 *) data2, blocksize, 1));

	/* Which block gets the new entry? */
	if (hinfo->hash >= hash2)
	{
		swap(*bh, bh2);
		de = de2;
	}
	dx_insert_block(frame, hash2 + continued, newblock);
	err = ext4_handle_dirty_dirent_node(handle, dir, bh2);
	if (err)
		goto journal_error;
	err = ext4_handle_dirty_dx_node(handle, dir, frame->bh);
	if (err)
		goto journal_error;
	brelse(bh2);
	dxtrace(dx_show_index("frame", frame->entries));
	return de;

journal_error:
	brelse(*bh);
	brelse(bh2);
	*bh = NULL;
	ext4_std_error(dir->i_sb, err);
	*error = err;
	return NULL;
}

int ext4_find_dest_de(struct inode *dir, struct inode *inode,
		      struct buffer_head *bh,
		      void *buf, int buf_size,
		      const char *name, int namelen,
		      struct ext4_dir_entry_2 **dest_de)
{
	struct ext4_dir_entry_2 *de;
	unsigned short reclen = EXT4_DIR_REC_LEN(namelen);
	int nlen, rlen;
	unsigned int offset = 0;
	char *top;

	de = (struct ext4_dir_entry_2 *)buf;
	top = buf + buf_size - reclen;
	while ((char *) de <= top) {
		if (ext4_check_dir_entry(dir, NULL, de, bh,
					 buf, buf_size, offset))
			return -EIO;
		if (ext4_match(namelen, name, de))
			return -EEXIST;
		nlen = EXT4_DIR_REC_LEN(de->name_len);
		rlen = ext4_rec_len_from_disk(de->rec_len, buf_size);
		if ((de->inode ? rlen - nlen : rlen) >= reclen)
			break;
		de = (struct ext4_dir_entry_2 *)((char *)de + rlen);
		offset += rlen;
	}
	if ((char *) de > top)
		return -ENOSPC;

	*dest_de = de;
	return 0;
}

void ext4_insert_dentry(struct inode *inode,
			struct ext4_dir_entry_2 *de,
			int buf_size,
			const char *name, int namelen)
{

	int nlen, rlen;

	nlen = EXT4_DIR_REC_LEN(de->name_len);
	rlen = ext4_rec_len_from_disk(de->rec_len, buf_size);
	if (de->inode) {
		struct ext4_dir_entry_2 *de1 =
				(struct ext4_dir_entry_2 *)((char *)de + nlen);
		de1->rec_len = ext4_rec_len_to_disk(rlen - nlen, buf_size);
		de->rec_len = ext4_rec_len_to_disk(nlen, buf_size);
		de = de1;
	}
	de->file_type = EXT4_FT_UNKNOWN;
	de->inode = cpu_to_le32(inode->i_ino);
	ext4_set_de_type(inode->i_sb, de, inode->i_mode);
	de->name_len = namelen;
	memcpy(de->name, name, namelen);
}
/*
 * Add a new entry into a directory (leaf) block.  If de is non-NULL,
 * it points to a directory entry which is guaranteed to be large
 * enough for new directory entry.  If de is NULL, then
 * add_dirent_to_buf will attempt search the directory block for
 * space.  It will return -ENOSPC if no space is available, and -EIO
 * and -EEXIST if directory entry already exists.
 */
static int add_dirent_to_buf(handle_t *handle, struct dentry *dentry,
			     struct inode *inode, struct ext4_dir_entry_2 *de,
			     struct buffer_head *bh)
{
	struct inode	*dir = dentry->d_parent->d_inode;
	const char	*name = dentry->d_name.name;
	int		namelen = dentry->d_name.len;
	unsigned int	blocksize = dir->i_sb->s_blocksize;
	int		csum_size = 0;
	int		err;

	if (EXT4_HAS_RO_COMPAT_FEATURE(inode->i_sb,
				       EXT4_FEATURE_RO_COMPAT_METADATA_CSUM))
		csum_size = sizeof(struct ext4_dir_entry_tail);

	if (!de) {
		err = ext4_find_dest_de(dir, inode,
					bh, bh->b_data, blocksize - csum_size,
					name, namelen, &de);
		if (err)
			return err;
	}
	BUFFER_TRACE(bh, "get_write_access");
	err = ext4_journal_get_write_access(handle, bh);
	if (err) {
		ext4_std_error(dir->i_sb, err);
		return err;
	}

	/* By now the buffer is marked for journaling */
	ext4_insert_dentry(inode, de, blocksize, name, namelen);

	/*
	 * XXX shouldn't update any times until successful
	 * completion of syscall, but too many callers depend
	 * on this.
	 *
	 * XXX similarly, too many callers depend on
	 * ext4_new_inode() setting the times, but error
	 * recovery deletes the inode, so the worst that can
	 * happen is that the times are slightly out of date
	 * and/or different from the directory change time.
	 */
	dir->i_mtime = dir->i_ctime = ext4_current_time(dir);
	ext4_update_dx_flag(dir);
	dir->i_version++;
	ext4_mark_inode_dirty(handle, dir);
	BUFFER_TRACE(bh, "call ext4_handle_dirty_metadata");
	err = ext4_handle_dirty_dirent_node(handle, dir, bh);
	if (err)
		ext4_std_error(dir->i_sb, err);
	return 0;
}

/*
 * This converts a one block unindexed directory to a 3 block indexed
 * directory, and adds the dentry to the indexed directory.
 */
static int make_indexed_dir(handle_t *handle, struct dentry *dentry,
			    struct inode *inode, struct buffer_head *bh)
{
	struct inode	*dir = dentry->d_parent->d_inode;
	const char	*name = dentry->d_name.name;
	int		namelen = dentry->d_name.len;
	struct buffer_head *bh2;
	struct dx_root	*root;
	struct dx_frame	frames[2], *frame;
	struct dx_entry *entries;
	struct ext4_dir_entry_2	*de, *de2;
	struct ext4_dir_entry_tail *t;
	char		*data1, *top;
	unsigned	len;
	int		retval;
	unsigned	blocksize;
	struct dx_hash_info hinfo;
	ext4_lblk_t  block;
	struct fake_dirent *fde;
	int		csum_size = 0;

	if (EXT4_HAS_RO_COMPAT_FEATURE(inode->i_sb,
				       EXT4_FEATURE_RO_COMPAT_METADATA_CSUM))
		csum_size = sizeof(struct ext4_dir_entry_tail);

	blocksize =  dir->i_sb->s_blocksize;
	dxtrace(printk(KERN_DEBUG "Creating index: inode %lu\n", dir->i_ino));
	retval = ext4_journal_get_write_access(handle, bh);
	if (retval) {
		ext4_std_error(dir->i_sb, retval);
		brelse(bh);
		return retval;
	}
	root = (struct dx_root *) bh->b_data;

	/* The 0th block becomes the root, move the dirents out */
	fde = &root->dotdot;
	de = (struct ext4_dir_entry_2 *)((char *)fde +
		ext4_rec_len_from_disk(fde->rec_len, blocksize));
	if ((char *) de >= (((char *) root) + blocksize)) {
		EXT4_ERROR_INODE(dir, "invalid rec_len for '..'");
		brelse(bh);
		return -EIO;
	}
	len = ((char *) root) + (blocksize - csum_size) - (char *) de;

	/* Allocate new block for the 0th block's dirents */
	bh2 = ext4_append(handle, dir, &block);
	if (IS_ERR(bh2)) {
		brelse(bh);
		return PTR_ERR(bh2);
	}
	ext4_set_inode_flag(dir, EXT4_INODE_INDEX);
	data1 = bh2->b_data;

	memcpy (data1, de, len);
	de = (struct ext4_dir_entry_2 *) data1;
	top = data1 + len;
	while ((char *)(de2 = ext4_next_entry(de, blocksize)) < top)
		de = de2;
	de->rec_len = ext4_rec_len_to_disk(data1 + (blocksize - csum_size) -
					   (char *) de,
					   blocksize);

	if (csum_size) {
		t = EXT4_DIRENT_TAIL(data1, blocksize);
		initialize_dirent_tail(t, blocksize);
	}

	/* Initialize the root; the dot dirents already exist */
	de = (struct ext4_dir_entry_2 *) (&root->dotdot);
	de->rec_len = ext4_rec_len_to_disk(blocksize - EXT4_DIR_REC_LEN(2),
					   blocksize);
	memset (&root->info, 0, sizeof(root->info));
	root->info.info_length = sizeof(root->info);
	root->info.hash_version = EXT4_SB(dir->i_sb)->s_def_hash_version;
	entries = root->entries;
	dx_set_block(entries, 1);
	dx_set_count(entries, 1);
	dx_set_limit(entries, dx_root_limit(dir, sizeof(root->info)));

	/* Initialize as for dx_probe */
	hinfo.hash_version = root->info.hash_version;
	if (hinfo.hash_version <= DX_HASH_TEA)
		hinfo.hash_version += EXT4_SB(dir->i_sb)->s_hash_unsigned;
	hinfo.seed = EXT4_SB(dir->i_sb)->s_hash_seed;
	ext4fs_dirhash(name, namelen, &hinfo);
	frame = frames;
	frame->entries = entries;
	frame->at = entries;
	frame->bh = bh;
	bh = bh2;

	ext4_handle_dirty_dx_node(handle, dir, frame->bh);
	ext4_handle_dirty_dirent_node(handle, dir, bh);

	de = do_split(handle,dir, &bh, frame, &hinfo, &retval);
	if (!de) {
		/*
		 * Even if the block split failed, we have to properly write
		 * out all the changes we did so far. Otherwise we can end up
		 * with corrupted filesystem.
		 */
		ext4_mark_inode_dirty(handle, dir);
		dx_release(frames);
		return retval;
	}
	dx_release(frames);

	retval = add_dirent_to_buf(handle, dentry, inode, de, bh);
	brelse(bh);
	return retval;
}

/*
 *	ext4_add_entry()
 *
 * adds a file entry to the specified directory, using the same
 * semantics as ext4_find_entry(). It returns NULL if it failed.
 *
 * NOTE!! The inode part of 'de' is left at 0 - which means you
 * may not sleep between calling this and putting something into
 * the entry, as someone else might have used it while you slept.
 */
static int ext4_add_entry(handle_t *handle, struct dentry *dentry,
			  struct inode *inode)
{
	struct inode *dir = dentry->d_parent->d_inode;
	struct buffer_head *bh;
	struct ext4_dir_entry_2 *de;
	struct ext4_dir_entry_tail *t;
	struct super_block *sb;
	int	retval;
	int	dx_fallback=0;
	unsigned blocksize;
	ext4_lblk_t block, blocks;
	int	csum_size = 0;

	if (EXT4_HAS_RO_COMPAT_FEATURE(inode->i_sb,
				       EXT4_FEATURE_RO_COMPAT_METADATA_CSUM))
		csum_size = sizeof(struct ext4_dir_entry_tail);

	sb = dir->i_sb;
	blocksize = sb->s_blocksize;
	if (!dentry->d_name.len)
		return -EINVAL;

	if (ext4_has_inline_data(dir)) {
		retval = ext4_try_add_inline_entry(handle, dentry, inode);
		if (retval < 0)
			return retval;
		if (retval == 1) {
			retval = 0;
			return retval;
		}
	}

	if (is_dx(dir)) {
		retval = ext4_dx_add_entry(handle, dentry, inode);
		if (!retval || (retval != ERR_BAD_DX_DIR))
			return retval;
		ext4_clear_inode_flag(dir, EXT4_INODE_INDEX);
		dx_fallback++;
		ext4_mark_inode_dirty(handle, dir);
	}
	blocks = dir->i_size >> sb->s_blocksize_bits;
	for (block = 0; block < blocks; block++) {
		bh = ext4_read_dirblock(dir, block, DIRENT);
		if (IS_ERR(bh))
			return PTR_ERR(bh);

		retval = add_dirent_to_buf(handle, dentry, inode, NULL, bh);
		if (retval != -ENOSPC) {
			brelse(bh);
			return retval;
		}

		if (blocks == 1 && !dx_fallback &&
		    EXT4_HAS_COMPAT_FEATURE(sb, EXT4_FEATURE_COMPAT_DIR_INDEX))
			return make_indexed_dir(handle, dentry, inode, bh);
		brelse(bh);
	}
	bh = ext4_append(handle, dir, &block);
	if (IS_ERR(bh))
		return PTR_ERR(bh);
	de = (struct ext4_dir_entry_2 *) bh->b_data;
	de->inode = 0;
	de->rec_len = ext4_rec_len_to_disk(blocksize - csum_size, blocksize);

	if (csum_size) {
		t = EXT4_DIRENT_TAIL(bh->b_data, blocksize);
		initialize_dirent_tail(t, blocksize);
	}

	retval = add_dirent_to_buf(handle, dentry, inode, de, bh);
	brelse(bh);
	if (retval == 0)
		ext4_set_inode_state(inode, EXT4_STATE_NEWENTRY);
	return retval;
}

/*
 * Returns 0 for success, or a negative error value
 */
static int ext4_dx_add_entry(handle_t *handle, struct dentry *dentry,
			     struct inode *inode)
{
	struct dx_frame frames[2], *frame;
	struct dx_entry *entries, *at;
	struct dx_hash_info hinfo;
	struct buffer_head *bh;
	struct inode *dir = dentry->d_parent->d_inode;
	struct super_block *sb = dir->i_sb;
	struct ext4_dir_entry_2 *de;
	int err;

	frame = dx_probe(&dentry->d_name, dir, &hinfo, frames, &err);
	if (!frame)
		return err;
	entries = frame->entries;
	at = frame->at;
	bh = ext4_read_dirblock(dir, dx_get_block(frame->at), DIRENT);
	if (IS_ERR(bh)) {
		err = PTR_ERR(bh);
		bh = NULL;
		goto cleanup;
	}

	BUFFER_TRACE(bh, "get_write_access");
	err = ext4_journal_get_write_access(handle, bh);
	if (err)
		goto journal_error;

	err = add_dirent_to_buf(handle, dentry, inode, NULL, bh);
	if (err != -ENOSPC)
		goto cleanup;

	/* Block full, should compress but for now just split */
	dxtrace(printk(KERN_DEBUG "using %u of %u node entries\n",
		       dx_get_count(entries), dx_get_limit(entries)));
	/* Need to split index? */
	if (dx_get_count(entries) == dx_get_limit(entries)) {
		ext4_lblk_t newblock;
		unsigned icount = dx_get_count(entries);
		int levels = frame - frames;
		struct dx_entry *entries2;
		struct dx_node *node2;
		struct buffer_head *bh2;

		if (levels && (dx_get_count(frames->entries) ==
			       dx_get_limit(frames->entries))) {
			ext4_warning(sb, "Directory index full!");
			err = -ENOSPC;
			goto cleanup;
		}
		bh2 = ext4_append(handle, dir, &newblock);
		if (IS_ERR(bh2)) {
			err = PTR_ERR(bh2);
			goto cleanup;
		}
		node2 = (struct dx_node *)(bh2->b_data);
		entries2 = node2->entries;
		memset(&node2->fake, 0, sizeof(struct fake_dirent));
		node2->fake.rec_len = ext4_rec_len_to_disk(sb->s_blocksize,
							   sb->s_blocksize);
		BUFFER_TRACE(frame->bh, "get_write_access");
		err = ext4_journal_get_write_access(handle, frame->bh);
		if (err)
			goto journal_error;
		if (levels) {
			unsigned icount1 = icount/2, icount2 = icount - icount1;
			unsigned hash2 = dx_get_hash(entries + icount1);
			dxtrace(printk(KERN_DEBUG "Split index %i/%i\n",
				       icount1, icount2));

			BUFFER_TRACE(frame->bh, "get_write_access"); /* index root */
			err = ext4_journal_get_write_access(handle,
							     frames[0].bh);
			if (err)
				goto journal_error;

			memcpy((char *) entries2, (char *) (entries + icount1),
			       icount2 * sizeof(struct dx_entry));
			dx_set_count(entries, icount1);
			dx_set_count(entries2, icount2);
			dx_set_limit(entries2, dx_node_limit(dir));

			/* Which index block gets the new entry? */
			if (at - entries >= icount1) {
				frame->at = at = at - entries - icount1 + entries2;
				frame->entries = entries = entries2;
				swap(frame->bh, bh2);
			}
			dx_insert_block(frames + 0, hash2, newblock);
			dxtrace(dx_show_index("node", frames[1].entries));
			dxtrace(dx_show_index("node",
			       ((struct dx_node *) bh2->b_data)->entries));
			err = ext4_handle_dirty_dx_node(handle, dir, bh2);
			if (err)
				goto journal_error;
			brelse (bh2);
		} else {
			dxtrace(printk(KERN_DEBUG
				       "Creating second level index...\n"));
			memcpy((char *) entries2, (char *) entries,
			       icount * sizeof(struct dx_entry));
			dx_set_limit(entries2, dx_node_limit(dir));

			/* Set up root */
			dx_set_count(entries, 1);
			dx_set_block(entries + 0, newblock);
			((struct dx_root *) frames[0].bh->b_data)->info.indirect_levels = 1;

			/* Add new access path frame */
			frame = frames + 1;
			frame->at = at = at - entries + entries2;
			frame->entries = entries = entries2;
			frame->bh = bh2;
			err = ext4_journal_get_write_access(handle,
							     frame->bh);
			if (err)
				goto journal_error;
		}
		err = ext4_handle_dirty_dx_node(handle, dir, frames[0].bh);
		if (err) {
			ext4_std_error(inode->i_sb, err);
			goto cleanup;
		}
	}
	de = do_split(handle, dir, &bh, frame, &hinfo, &err);
	if (!de)
		goto cleanup;
	err = add_dirent_to_buf(handle, dentry, inode, de, bh);
	goto cleanup;

journal_error:
	ext4_std_error(dir->i_sb, err);
cleanup:
	brelse(bh);
	dx_release(frames);
	return err;
}

/*
 * ext4_generic_delete_entry deletes a directory entry by merging it
 * with the previous entry
 */
int ext4_generic_delete_entry(handle_t *handle,
			      struct inode *dir,
			      struct ext4_dir_entry_2 *de_del,
			      struct buffer_head *bh,
			      void *entry_buf,
			      int buf_size,
			      int csum_size)
{
	struct ext4_dir_entry_2 *de, *pde;
	unsigned int blocksize = dir->i_sb->s_blocksize;
	int i;

	i = 0;
	pde = NULL;
	de = (struct ext4_dir_entry_2 *)entry_buf;
	while (i < buf_size - csum_size) {
		if (ext4_check_dir_entry(dir, NULL, de, bh,
					 bh->b_data, bh->b_size, i))
			return -EIO;
		if (de == de_del)  {
			if (pde)
				pde->rec_len = ext4_rec_len_to_disk(
					ext4_rec_len_from_disk(pde->rec_len,
							       blocksize) +
					ext4_rec_len_from_disk(de->rec_len,
							       blocksize),
					blocksize);
			else
				de->inode = 0;
			dir->i_version++;
			return 0;
		}
		i += ext4_rec_len_from_disk(de->rec_len, blocksize);
		pde = de;
		de = ext4_next_entry(de, blocksize);
	}
	return -ENOENT;
}

static int ext4_delete_entry(handle_t *handle,
			     struct inode *dir,
			     struct ext4_dir_entry_2 *de_del,
			     struct buffer_head *bh)
{
	int err, csum_size = 0;

	if (ext4_has_inline_data(dir)) {
		int has_inline_data = 1;
		err = ext4_delete_inline_entry(handle, dir, de_del, bh,
					       &has_inline_data);
		if (has_inline_data)
			return err;
	}

	if (EXT4_HAS_RO_COMPAT_FEATURE(dir->i_sb,
				       EXT4_FEATURE_RO_COMPAT_METADATA_CSUM))
		csum_size = sizeof(struct ext4_dir_entry_tail);

	BUFFER_TRACE(bh, "get_write_access");
	err = ext4_journal_get_write_access(handle, bh);
	if (unlikely(err))
		goto out;

	err = ext4_generic_delete_entry(handle, dir, de_del,
					bh, bh->b_data,
					dir->i_sb->s_blocksize, csum_size);
	if (err)
		goto out;

	BUFFER_TRACE(bh, "call ext4_handle_dirty_metadata");
	err = ext4_handle_dirty_dirent_node(handle, dir, bh);
	if (unlikely(err))
		goto out;

	return 0;
out:
	if (err != -ENOENT)
		ext4_std_error(dir->i_sb, err);
	return err;
}

/*
 * DIR_NLINK feature is set if 1) nlinks > EXT4_LINK_MAX or 2) nlinks == 2,
 * since this indicates that nlinks count was previously 1.
 */
static void ext4_inc_count(handle_t *handle, struct inode *inode)
{
	inc_nlink(inode);
	if (is_dx(inode) && inode->i_nlink > 1) {
		/* limit is 16-bit i_links_count */
		if (inode->i_nlink >= EXT4_LINK_MAX || inode->i_nlink == 2) {
			set_nlink(inode, 1);
			EXT4_SET_RO_COMPAT_FEATURE(inode->i_sb,
					      EXT4_FEATURE_RO_COMPAT_DIR_NLINK);
		}
	}
}

/*
 * If a directory had nlink == 1, then we should let it be 1. This indicates
 * directory has >EXT4_LINK_MAX subdirs.
 */
static void ext4_dec_count(handle_t *handle, struct inode *inode)
{
	if (!S_ISDIR(inode->i_mode) || inode->i_nlink > 2)
		drop_nlink(inode);
}


static int ext4_add_nondir(handle_t *handle,
		struct dentry *dentry, struct inode *inode)
{
	int err = ext4_add_entry(handle, dentry, inode);
	if (!err) {
		ext4_mark_inode_dirty(handle, inode);
		unlock_new_inode(inode);
		d_instantiate(dentry, inode);
		return 0;
	}
	drop_nlink(inode);
	unlock_new_inode(inode);
	iput(inode);
	return err;
}

/*
 * By the time this is called, we already have created
 * the directory cache entry for the new file, but it
 * is so far negative - it has no inode.
 *
 * If the create succeeds, we fill in the inode information
 * with d_instantiate().
 */
static int ext4_create(struct inode *dir, struct dentry *dentry, umode_t mode,
		       bool excl)
{
	handle_t *handle;
	struct inode *inode;
	int err, credits, retries = 0;

	dquot_initialize(dir);

	credits = (EXT4_DATA_TRANS_BLOCKS(dir->i_sb) +
		   EXT4_INDEX_EXTRA_TRANS_BLOCKS + 3);
retry:
	inode = ext4_new_inode_start_handle(dir, mode, &dentry->d_name, 0,
					    NULL, EXT4_HT_DIR, credits);
	handle = ext4_journal_current_handle();
	err = PTR_ERR(inode);
	if (!IS_ERR(inode)) {
		inode->i_op = &ext4_file_inode_operations;
		inode->i_fop = &ext4_file_operations;
		ext4_set_aops(inode);
		err = ext4_add_nondir(handle, dentry, inode);
		if (!err && IS_DIRSYNC(dir))
			ext4_handle_sync(handle);
	}
	if (handle)
		ext4_journal_stop(handle);
	if (err == -ENOSPC && ext4_should_retry_alloc(dir->i_sb, &retries))
		goto retry;
	return err;
}

static int ext4_mknod(struct inode *dir, struct dentry *dentry,
		      umode_t mode, dev_t rdev)
{
	handle_t *handle;
	struct inode *inode;
	int err, credits, retries = 0;

	if (!new_valid_dev(rdev))
		return -EINVAL;

	dquot_initialize(dir);

	credits = (EXT4_DATA_TRANS_BLOCKS(dir->i_sb) +
		   EXT4_INDEX_EXTRA_TRANS_BLOCKS + 3);
retry:
	inode = ext4_new_inode_start_handle(dir, mode, &dentry->d_name, 0,
					    NULL, EXT4_HT_DIR, credits);
	handle = ext4_journal_current_handle();
	err = PTR_ERR(inode);
	if (!IS_ERR(inode)) {
		init_special_inode(inode, inode->i_mode, rdev);
		inode->i_op = &ext4_special_inode_operations;
		err = ext4_add_nondir(handle, dentry, inode);
		if (!err && IS_DIRSYNC(dir))
			ext4_handle_sync(handle);
	}
	if (handle)
		ext4_journal_stop(handle);
<<<<<<< HEAD
=======
	if (err == -ENOSPC && ext4_should_retry_alloc(dir->i_sb, &retries))
		goto retry;
	return err;
}

static int ext4_tmpfile(struct inode *dir, struct dentry *dentry, umode_t mode)
{
	handle_t *handle;
	struct inode *inode;
	int err, retries = 0;

	dquot_initialize(dir);

retry:
	inode = ext4_new_inode_start_handle(dir, mode,
					    NULL, 0, NULL,
					    EXT4_HT_DIR,
			EXT4_MAXQUOTAS_INIT_BLOCKS(dir->i_sb) +
			  4 + EXT4_XATTR_TRANS_BLOCKS);
	handle = ext4_journal_current_handle();
	err = PTR_ERR(inode);
	if (!IS_ERR(inode)) {
		inode->i_op = &ext4_file_inode_operations;
		inode->i_fop = &ext4_file_operations;
		ext4_set_aops(inode);
		err = ext4_orphan_add(handle, inode);
		if (err)
			goto err_drop_inode;
		mark_inode_dirty(inode);
		d_tmpfile(dentry, inode);
		unlock_new_inode(inode);
	}
	if (handle)
		ext4_journal_stop(handle);
>>>>>>> d0e0ac97
	if (err == -ENOSPC && ext4_should_retry_alloc(dir->i_sb, &retries))
		goto retry;
	return err;
err_drop_inode:
	ext4_journal_stop(handle);
	unlock_new_inode(inode);
	iput(inode);
	return err;
}

struct ext4_dir_entry_2 *ext4_init_dot_dotdot(struct inode *inode,
			  struct ext4_dir_entry_2 *de,
			  int blocksize, int csum_size,
			  unsigned int parent_ino, int dotdot_real_len)
{
	de->inode = cpu_to_le32(inode->i_ino);
	de->name_len = 1;
	de->rec_len = ext4_rec_len_to_disk(EXT4_DIR_REC_LEN(de->name_len),
					   blocksize);
	strcpy(de->name, ".");
	ext4_set_de_type(inode->i_sb, de, S_IFDIR);

	de = ext4_next_entry(de, blocksize);
	de->inode = cpu_to_le32(parent_ino);
	de->name_len = 2;
	if (!dotdot_real_len)
		de->rec_len = ext4_rec_len_to_disk(blocksize -
					(csum_size + EXT4_DIR_REC_LEN(1)),
					blocksize);
	else
		de->rec_len = ext4_rec_len_to_disk(
				EXT4_DIR_REC_LEN(de->name_len), blocksize);
	strcpy(de->name, "..");
	ext4_set_de_type(inode->i_sb, de, S_IFDIR);

	return ext4_next_entry(de, blocksize);
}

static int ext4_init_new_dir(handle_t *handle, struct inode *dir,
			     struct inode *inode)
{
	struct buffer_head *dir_block = NULL;
	struct ext4_dir_entry_2 *de;
	struct ext4_dir_entry_tail *t;
	ext4_lblk_t block = 0;
	unsigned int blocksize = dir->i_sb->s_blocksize;
	int csum_size = 0;
	int err;

	if (EXT4_HAS_RO_COMPAT_FEATURE(dir->i_sb,
				       EXT4_FEATURE_RO_COMPAT_METADATA_CSUM))
		csum_size = sizeof(struct ext4_dir_entry_tail);

	if (ext4_test_inode_state(inode, EXT4_STATE_MAY_INLINE_DATA)) {
		err = ext4_try_create_inline_dir(handle, dir, inode);
		if (err < 0 && err != -ENOSPC)
			goto out;
		if (!err)
			goto out;
	}

	inode->i_size = 0;
	dir_block = ext4_append(handle, inode, &block);
	if (IS_ERR(dir_block))
		return PTR_ERR(dir_block);
	BUFFER_TRACE(dir_block, "get_write_access");
	err = ext4_journal_get_write_access(handle, dir_block);
	if (err)
		goto out;
	de = (struct ext4_dir_entry_2 *)dir_block->b_data;
	ext4_init_dot_dotdot(inode, de, blocksize, csum_size, dir->i_ino, 0);
	set_nlink(inode, 2);
	if (csum_size) {
		t = EXT4_DIRENT_TAIL(dir_block->b_data, blocksize);
		initialize_dirent_tail(t, blocksize);
	}

	BUFFER_TRACE(dir_block, "call ext4_handle_dirty_metadata");
	err = ext4_handle_dirty_dirent_node(handle, inode, dir_block);
	if (err)
		goto out;
	set_buffer_verified(dir_block);
out:
	brelse(dir_block);
	return err;
}

static int ext4_mkdir(struct inode *dir, struct dentry *dentry, umode_t mode)
{
	handle_t *handle;
	struct inode *inode;
	int err, credits, retries = 0;

	if (EXT4_DIR_LINK_MAX(dir))
		return -EMLINK;

	dquot_initialize(dir);

	credits = (EXT4_DATA_TRANS_BLOCKS(dir->i_sb) +
		   EXT4_INDEX_EXTRA_TRANS_BLOCKS + 3);
retry:
	inode = ext4_new_inode_start_handle(dir, S_IFDIR | mode,
					    &dentry->d_name,
					    0, NULL, EXT4_HT_DIR, credits);
	handle = ext4_journal_current_handle();
	err = PTR_ERR(inode);
	if (IS_ERR(inode))
		goto out_stop;

	inode->i_op = &ext4_dir_inode_operations;
	inode->i_fop = &ext4_dir_operations;
	err = ext4_init_new_dir(handle, dir, inode);
	if (err)
		goto out_clear_inode;
	err = ext4_mark_inode_dirty(handle, inode);
	if (!err)
		err = ext4_add_entry(handle, dentry, inode);
	if (err) {
out_clear_inode:
		clear_nlink(inode);
		unlock_new_inode(inode);
		ext4_mark_inode_dirty(handle, inode);
		iput(inode);
		goto out_stop;
	}
	ext4_inc_count(handle, dir);
	ext4_update_dx_flag(dir);
	err = ext4_mark_inode_dirty(handle, dir);
	if (err)
		goto out_clear_inode;
	unlock_new_inode(inode);
	d_instantiate(dentry, inode);
	if (IS_DIRSYNC(dir))
		ext4_handle_sync(handle);

out_stop:
	if (handle)
		ext4_journal_stop(handle);
	if (err == -ENOSPC && ext4_should_retry_alloc(dir->i_sb, &retries))
		goto retry;
	return err;
}

/*
 * routine to check that the specified directory is empty (for rmdir)
 */
static int empty_dir(struct inode *inode)
{
	unsigned int offset;
	struct buffer_head *bh;
	struct ext4_dir_entry_2 *de, *de1;
	struct super_block *sb;
	int err = 0;

	if (ext4_has_inline_data(inode)) {
		int has_inline_data = 1;

		err = empty_inline_dir(inode, &has_inline_data);
		if (has_inline_data)
			return err;
	}

	sb = inode->i_sb;
	if (inode->i_size < EXT4_DIR_REC_LEN(1) + EXT4_DIR_REC_LEN(2)) {
		EXT4_ERROR_INODE(inode, "invalid size");
		return 1;
	}
	bh = ext4_read_dirblock(inode, 0, EITHER);
	if (IS_ERR(bh))
		return 1;

	de = (struct ext4_dir_entry_2 *) bh->b_data;
	de1 = ext4_next_entry(de, sb->s_blocksize);
	if (le32_to_cpu(de->inode) != inode->i_ino ||
			!le32_to_cpu(de1->inode) ||
			strcmp(".", de->name) ||
			strcmp("..", de1->name)) {
		ext4_warning(inode->i_sb,
			     "bad directory (dir #%lu) - no `.' or `..'",
			     inode->i_ino);
		brelse(bh);
		return 1;
	}
	offset = ext4_rec_len_from_disk(de->rec_len, sb->s_blocksize) +
		 ext4_rec_len_from_disk(de1->rec_len, sb->s_blocksize);
	de = ext4_next_entry(de1, sb->s_blocksize);
	while (offset < inode->i_size) {
		if (!bh ||
		    (void *) de >= (void *) (bh->b_data+sb->s_blocksize)) {
			unsigned int lblock;
			err = 0;
			brelse(bh);
			lblock = offset >> EXT4_BLOCK_SIZE_BITS(sb);
			bh = ext4_read_dirblock(inode, lblock, EITHER);
			if (IS_ERR(bh))
				return 1;
			de = (struct ext4_dir_entry_2 *) bh->b_data;
		}
		if (ext4_check_dir_entry(inode, NULL, de, bh,
					 bh->b_data, bh->b_size, offset)) {
			de = (struct ext4_dir_entry_2 *)(bh->b_data +
							 sb->s_blocksize);
			offset = (offset | (sb->s_blocksize - 1)) + 1;
			continue;
		}
		if (le32_to_cpu(de->inode)) {
			brelse(bh);
			return 0;
		}
		offset += ext4_rec_len_from_disk(de->rec_len, sb->s_blocksize);
		de = ext4_next_entry(de, sb->s_blocksize);
	}
	brelse(bh);
	return 1;
}

/* ext4_orphan_add() links an unlinked or truncated inode into a list of
 * such inodes, starting at the superblock, in case we crash before the
 * file is closed/deleted, or in case the inode truncate spans multiple
 * transactions and the last transaction is not recovered after a crash.
 *
 * At filesystem recovery time, we walk this list deleting unlinked
 * inodes and truncating linked inodes in ext4_orphan_cleanup().
 */
int ext4_orphan_add(handle_t *handle, struct inode *inode)
{
	struct super_block *sb = inode->i_sb;
	struct ext4_iloc iloc;
	int err = 0, rc;

	if (!EXT4_SB(sb)->s_journal)
		return 0;

	mutex_lock(&EXT4_SB(sb)->s_orphan_lock);
	if (!list_empty(&EXT4_I(inode)->i_orphan))
		goto out_unlock;

	/*
	 * Orphan handling is only valid for files with data blocks
	 * being truncated, or files being unlinked. Note that we either
	 * hold i_mutex, or the inode can not be referenced from outside,
	 * so i_nlink should not be bumped due to race
	 */
	J_ASSERT((S_ISREG(inode->i_mode) || S_ISDIR(inode->i_mode) ||
		  S_ISLNK(inode->i_mode)) || inode->i_nlink == 0);

	BUFFER_TRACE(EXT4_SB(sb)->s_sbh, "get_write_access");
	err = ext4_journal_get_write_access(handle, EXT4_SB(sb)->s_sbh);
	if (err)
		goto out_unlock;

	err = ext4_reserve_inode_write(handle, inode, &iloc);
	if (err)
		goto out_unlock;
	/*
	 * Due to previous errors inode may be already a part of on-disk
	 * orphan list. If so skip on-disk list modification.
	 */
	if (NEXT_ORPHAN(inode) && NEXT_ORPHAN(inode) <=
		(le32_to_cpu(EXT4_SB(sb)->s_es->s_inodes_count)))
			goto mem_insert;

	/* Insert this inode at the head of the on-disk orphan list... */
	NEXT_ORPHAN(inode) = le32_to_cpu(EXT4_SB(sb)->s_es->s_last_orphan);
	EXT4_SB(sb)->s_es->s_last_orphan = cpu_to_le32(inode->i_ino);
	err = ext4_handle_dirty_super(handle, sb);
	rc = ext4_mark_iloc_dirty(handle, inode, &iloc);
	if (!err)
		err = rc;

	/* Only add to the head of the in-memory list if all the
	 * previous operations succeeded.  If the orphan_add is going to
	 * fail (possibly taking the journal offline), we can't risk
	 * leaving the inode on the orphan list: stray orphan-list
	 * entries can cause panics at unmount time.
	 *
	 * This is safe: on error we're going to ignore the orphan list
	 * anyway on the next recovery. */
mem_insert:
	if (!err)
		list_add(&EXT4_I(inode)->i_orphan, &EXT4_SB(sb)->s_orphan);

	jbd_debug(4, "superblock will point to %lu\n", inode->i_ino);
	jbd_debug(4, "orphan inode %lu will point to %d\n",
			inode->i_ino, NEXT_ORPHAN(inode));
out_unlock:
	mutex_unlock(&EXT4_SB(sb)->s_orphan_lock);
	ext4_std_error(inode->i_sb, err);
	return err;
}

/*
 * ext4_orphan_del() removes an unlinked or truncated inode from the list
 * of such inodes stored on disk, because it is finally being cleaned up.
 */
int ext4_orphan_del(handle_t *handle, struct inode *inode)
{
	struct list_head *prev;
	struct ext4_inode_info *ei = EXT4_I(inode);
	struct ext4_sb_info *sbi;
	__u32 ino_next;
	struct ext4_iloc iloc;
	int err = 0;

	if ((!EXT4_SB(inode->i_sb)->s_journal) &&
	    !(EXT4_SB(inode->i_sb)->s_mount_state & EXT4_ORPHAN_FS))
		return 0;

	mutex_lock(&EXT4_SB(inode->i_sb)->s_orphan_lock);
	if (list_empty(&ei->i_orphan))
		goto out;

	ino_next = NEXT_ORPHAN(inode);
	prev = ei->i_orphan.prev;
	sbi = EXT4_SB(inode->i_sb);

	jbd_debug(4, "remove inode %lu from orphan list\n", inode->i_ino);

	list_del_init(&ei->i_orphan);

	/* If we're on an error path, we may not have a valid
	 * transaction handle with which to update the orphan list on
	 * disk, but we still need to remove the inode from the linked
	 * list in memory. */
	if (!handle)
		goto out;

	err = ext4_reserve_inode_write(handle, inode, &iloc);
	if (err)
		goto out_err;

	if (prev == &sbi->s_orphan) {
		jbd_debug(4, "superblock will point to %u\n", ino_next);
		BUFFER_TRACE(sbi->s_sbh, "get_write_access");
		err = ext4_journal_get_write_access(handle, sbi->s_sbh);
		if (err)
			goto out_brelse;
		sbi->s_es->s_last_orphan = cpu_to_le32(ino_next);
		err = ext4_handle_dirty_super(handle, inode->i_sb);
	} else {
		struct ext4_iloc iloc2;
		struct inode *i_prev =
			&list_entry(prev, struct ext4_inode_info, i_orphan)->vfs_inode;

		jbd_debug(4, "orphan inode %lu will point to %u\n",
			  i_prev->i_ino, ino_next);
		err = ext4_reserve_inode_write(handle, i_prev, &iloc2);
		if (err)
			goto out_brelse;
		NEXT_ORPHAN(i_prev) = ino_next;
		err = ext4_mark_iloc_dirty(handle, i_prev, &iloc2);
	}
	if (err)
		goto out_brelse;
	NEXT_ORPHAN(inode) = 0;
	err = ext4_mark_iloc_dirty(handle, inode, &iloc);

out_err:
	ext4_std_error(inode->i_sb, err);
out:
	mutex_unlock(&EXT4_SB(inode->i_sb)->s_orphan_lock);
	return err;

out_brelse:
	brelse(iloc.bh);
	goto out_err;
}

static int ext4_rmdir(struct inode *dir, struct dentry *dentry)
{
	int retval;
	struct inode *inode;
	struct buffer_head *bh;
	struct ext4_dir_entry_2 *de;
	handle_t *handle = NULL;

	/* Initialize quotas before so that eventual writes go in
	 * separate transaction */
	dquot_initialize(dir);
	dquot_initialize(dentry->d_inode);

	retval = -ENOENT;
	bh = ext4_find_entry(dir, &dentry->d_name, &de, NULL);
	if (!bh)
		goto end_rmdir;

	inode = dentry->d_inode;

	retval = -EIO;
	if (le32_to_cpu(de->inode) != inode->i_ino)
		goto end_rmdir;

	retval = -ENOTEMPTY;
	if (!empty_dir(inode))
		goto end_rmdir;

	handle = ext4_journal_start(dir, EXT4_HT_DIR,
				    EXT4_DATA_TRANS_BLOCKS(dir->i_sb));
	if (IS_ERR(handle)) {
		retval = PTR_ERR(handle);
		handle = NULL;
		goto end_rmdir;
	}

	if (IS_DIRSYNC(dir))
		ext4_handle_sync(handle);

	retval = ext4_delete_entry(handle, dir, de, bh);
	if (retval)
		goto end_rmdir;
	if (!EXT4_DIR_LINK_EMPTY(inode))
		ext4_warning(inode->i_sb,
			     "empty directory has too many links (%d)",
			     inode->i_nlink);
	inode->i_version++;
	clear_nlink(inode);
	/* There's no need to set i_disksize: the fact that i_nlink is
	 * zero will ensure that the right thing happens during any
	 * recovery. */
	inode->i_size = 0;
	ext4_orphan_add(handle, inode);
	inode->i_ctime = dir->i_ctime = dir->i_mtime = ext4_current_time(inode);
	ext4_mark_inode_dirty(handle, inode);
	ext4_dec_count(handle, dir);
	ext4_update_dx_flag(dir);
	ext4_mark_inode_dirty(handle, dir);

end_rmdir:
	brelse(bh);
	if (handle)
		ext4_journal_stop(handle);
	return retval;
}

static int ext4_unlink(struct inode *dir, struct dentry *dentry)
{
	int retval;
	struct inode *inode;
	struct buffer_head *bh;
	struct ext4_dir_entry_2 *de;
	handle_t *handle = NULL;

	trace_ext4_unlink_enter(dir, dentry);
	/* Initialize quotas before so that eventual writes go
	 * in separate transaction */
	dquot_initialize(dir);
	dquot_initialize(dentry->d_inode);

	retval = -ENOENT;
	bh = ext4_find_entry(dir, &dentry->d_name, &de, NULL);
	if (!bh)
		goto end_unlink;

	inode = dentry->d_inode;

	retval = -EIO;
	if (le32_to_cpu(de->inode) != inode->i_ino)
		goto end_unlink;

	handle = ext4_journal_start(dir, EXT4_HT_DIR,
				    EXT4_DATA_TRANS_BLOCKS(dir->i_sb));
	if (IS_ERR(handle)) {
		retval = PTR_ERR(handle);
		handle = NULL;
		goto end_unlink;
	}

	if (IS_DIRSYNC(dir))
		ext4_handle_sync(handle);

	if (!inode->i_nlink) {
		ext4_warning(inode->i_sb,
			     "Deleting nonexistent file (%lu), %d",
			     inode->i_ino, inode->i_nlink);
		set_nlink(inode, 1);
	}
	retval = ext4_delete_entry(handle, dir, de, bh);
	if (retval)
		goto end_unlink;
	dir->i_ctime = dir->i_mtime = ext4_current_time(dir);
	ext4_update_dx_flag(dir);
	ext4_mark_inode_dirty(handle, dir);
	drop_nlink(inode);
	if (!inode->i_nlink)
		ext4_orphan_add(handle, inode);
	inode->i_ctime = ext4_current_time(inode);
	ext4_mark_inode_dirty(handle, inode);
	retval = 0;

end_unlink:
	brelse(bh);
	if (handle)
		ext4_journal_stop(handle);
	trace_ext4_unlink_exit(dentry, retval);
	return retval;
}

static int ext4_symlink(struct inode *dir,
			struct dentry *dentry, const char *symname)
{
	handle_t *handle;
	struct inode *inode;
	int l, err, retries = 0;
	int credits;

	l = strlen(symname)+1;
	if (l > dir->i_sb->s_blocksize)
		return -ENAMETOOLONG;

	dquot_initialize(dir);

	if (l > EXT4_N_BLOCKS * 4) {
		/*
		 * For non-fast symlinks, we just allocate inode and put it on
		 * orphan list in the first transaction => we need bitmap,
		 * group descriptor, sb, inode block, quota blocks, and
		 * possibly selinux xattr blocks.
		 */
		credits = 4 + EXT4_MAXQUOTAS_INIT_BLOCKS(dir->i_sb) +
			  EXT4_XATTR_TRANS_BLOCKS;
	} else {
		/*
		 * Fast symlink. We have to add entry to directory
		 * (EXT4_DATA_TRANS_BLOCKS + EXT4_INDEX_EXTRA_TRANS_BLOCKS),
		 * allocate new inode (bitmap, group descriptor, inode block,
		 * quota blocks, sb is already counted in previous macros).
		 */
		credits = EXT4_DATA_TRANS_BLOCKS(dir->i_sb) +
			  EXT4_INDEX_EXTRA_TRANS_BLOCKS + 3;
	}
retry:
	inode = ext4_new_inode_start_handle(dir, S_IFLNK|S_IRWXUGO,
					    &dentry->d_name, 0, NULL,
					    EXT4_HT_DIR, credits);
	handle = ext4_journal_current_handle();
	err = PTR_ERR(inode);
	if (IS_ERR(inode))
		goto out_stop;

	if (l > EXT4_N_BLOCKS * 4) {
		inode->i_op = &ext4_symlink_inode_operations;
		ext4_set_aops(inode);
		/*
		 * We cannot call page_symlink() with transaction started
		 * because it calls into ext4_write_begin() which can wait
		 * for transaction commit if we are running out of space
		 * and thus we deadlock. So we have to stop transaction now
		 * and restart it when symlink contents is written.
		 * 
		 * To keep fs consistent in case of crash, we have to put inode
		 * to orphan list in the mean time.
		 */
		drop_nlink(inode);
		err = ext4_orphan_add(handle, inode);
		ext4_journal_stop(handle);
		if (err)
			goto err_drop_inode;
		err = __page_symlink(inode, symname, l, 1);
		if (err)
			goto err_drop_inode;
		/*
		 * Now inode is being linked into dir (EXT4_DATA_TRANS_BLOCKS
		 * + EXT4_INDEX_EXTRA_TRANS_BLOCKS), inode is also modified
		 */
		handle = ext4_journal_start(dir, EXT4_HT_DIR,
				EXT4_DATA_TRANS_BLOCKS(dir->i_sb) +
				EXT4_INDEX_EXTRA_TRANS_BLOCKS + 1);
		if (IS_ERR(handle)) {
			err = PTR_ERR(handle);
			goto err_drop_inode;
		}
		set_nlink(inode, 1);
		err = ext4_orphan_del(handle, inode);
		if (err) {
			ext4_journal_stop(handle);
			clear_nlink(inode);
			goto err_drop_inode;
		}
	} else {
		/* clear the extent format for fast symlink */
		ext4_clear_inode_flag(inode, EXT4_INODE_EXTENTS);
		inode->i_op = &ext4_fast_symlink_inode_operations;
		memcpy((char *)&EXT4_I(inode)->i_data, symname, l);
		inode->i_size = l-1;
	}
	EXT4_I(inode)->i_disksize = inode->i_size;
	err = ext4_add_nondir(handle, dentry, inode);
	if (!err && IS_DIRSYNC(dir))
		ext4_handle_sync(handle);

out_stop:
	if (handle)
		ext4_journal_stop(handle);
	if (err == -ENOSPC && ext4_should_retry_alloc(dir->i_sb, &retries))
		goto retry;
	return err;
err_drop_inode:
	unlock_new_inode(inode);
	iput(inode);
	return err;
}

static int ext4_link(struct dentry *old_dentry,
		     struct inode *dir, struct dentry *dentry)
{
	handle_t *handle;
	struct inode *inode = old_dentry->d_inode;
	int err, retries = 0;

	if (inode->i_nlink >= EXT4_LINK_MAX)
		return -EMLINK;

	dquot_initialize(dir);

retry:
	handle = ext4_journal_start(dir, EXT4_HT_DIR,
		(EXT4_DATA_TRANS_BLOCKS(dir->i_sb) +
<<<<<<< HEAD
		 EXT4_INDEX_EXTRA_TRANS_BLOCKS));
=======
		 EXT4_INDEX_EXTRA_TRANS_BLOCKS) + 1);
>>>>>>> d0e0ac97
	if (IS_ERR(handle))
		return PTR_ERR(handle);

	if (IS_DIRSYNC(dir))
		ext4_handle_sync(handle);

	inode->i_ctime = ext4_current_time(inode);
	ext4_inc_count(handle, inode);
	ihold(inode);

	err = ext4_add_entry(handle, dentry, inode);
	if (!err) {
		ext4_mark_inode_dirty(handle, inode);
		/* this can happen only for tmpfile being
		 * linked the first time
		 */
		if (inode->i_nlink == 1)
			ext4_orphan_del(handle, inode);
		d_instantiate(dentry, inode);
	} else {
		drop_nlink(inode);
		iput(inode);
	}
	ext4_journal_stop(handle);
	if (err == -ENOSPC && ext4_should_retry_alloc(dir->i_sb, &retries))
		goto retry;
	return err;
}


/*
 * Try to find buffer head where contains the parent block.
 * It should be the inode block if it is inlined or the 1st block
 * if it is a normal dir.
 */
static struct buffer_head *ext4_get_first_dir_block(handle_t *handle,
					struct inode *inode,
					int *retval,
					struct ext4_dir_entry_2 **parent_de,
					int *inlined)
{
	struct buffer_head *bh;

	if (!ext4_has_inline_data(inode)) {
		bh = ext4_read_dirblock(inode, 0, EITHER);
		if (IS_ERR(bh)) {
			*retval = PTR_ERR(bh);
			return NULL;
		}
		*parent_de = ext4_next_entry(
					(struct ext4_dir_entry_2 *)bh->b_data,
					inode->i_sb->s_blocksize);
		return bh;
	}

	*inlined = 1;
	return ext4_get_first_inline_block(inode, parent_de, retval);
}

/*
 * Anybody can rename anything with this: the permission checks are left to the
 * higher-level routines.
 */
static int ext4_rename(struct inode *old_dir, struct dentry *old_dentry,
		       struct inode *new_dir, struct dentry *new_dentry)
{
	handle_t *handle;
	struct inode *old_inode, *new_inode;
	struct buffer_head *old_bh, *new_bh, *dir_bh;
	struct ext4_dir_entry_2 *old_de, *new_de;
	int retval, force_da_alloc = 0;
	int inlined = 0, new_inlined = 0;
	struct ext4_dir_entry_2 *parent_de;

	dquot_initialize(old_dir);
	dquot_initialize(new_dir);

	old_bh = new_bh = dir_bh = NULL;

	/* Initialize quotas before so that eventual writes go
	 * in separate transaction */
	if (new_dentry->d_inode)
		dquot_initialize(new_dentry->d_inode);
	handle = ext4_journal_start(old_dir, EXT4_HT_DIR,
		(2 * EXT4_DATA_TRANS_BLOCKS(old_dir->i_sb) +
		 EXT4_INDEX_EXTRA_TRANS_BLOCKS + 2));
	if (IS_ERR(handle))
		return PTR_ERR(handle);

	if (IS_DIRSYNC(old_dir) || IS_DIRSYNC(new_dir))
		ext4_handle_sync(handle);

	old_bh = ext4_find_entry(old_dir, &old_dentry->d_name, &old_de, NULL);
	/*
	 *  Check for inode number is _not_ due to possible IO errors.
	 *  We might rmdir the source, keep it as pwd of some process
	 *  and merrily kill the link to whatever was created under the
	 *  same name. Goodbye sticky bit ;-<
	 */
	old_inode = old_dentry->d_inode;
	retval = -ENOENT;
	if (!old_bh || le32_to_cpu(old_de->inode) != old_inode->i_ino)
		goto end_rename;

	new_inode = new_dentry->d_inode;
	new_bh = ext4_find_entry(new_dir, &new_dentry->d_name,
				 &new_de, &new_inlined);
	if (new_bh) {
		if (!new_inode) {
			brelse(new_bh);
			new_bh = NULL;
		}
	}
	if (S_ISDIR(old_inode->i_mode)) {
		if (new_inode) {
			retval = -ENOTEMPTY;
			if (!empty_dir(new_inode))
				goto end_rename;
		}
		retval = -EIO;
		dir_bh = ext4_get_first_dir_block(handle, old_inode,
						  &retval, &parent_de,
						  &inlined);
		if (!dir_bh)
			goto end_rename;
		if (le32_to_cpu(parent_de->inode) != old_dir->i_ino)
			goto end_rename;
		retval = -EMLINK;
		if (!new_inode && new_dir != old_dir &&
		    EXT4_DIR_LINK_MAX(new_dir))
			goto end_rename;
		BUFFER_TRACE(dir_bh, "get_write_access");
		retval = ext4_journal_get_write_access(handle, dir_bh);
		if (retval)
			goto end_rename;
	}
	if (!new_bh) {
		retval = ext4_add_entry(handle, new_dentry, old_inode);
		if (retval)
			goto end_rename;
	} else {
		BUFFER_TRACE(new_bh, "get write access");
		retval = ext4_journal_get_write_access(handle, new_bh);
		if (retval)
			goto end_rename;
		new_de->inode = cpu_to_le32(old_inode->i_ino);
		if (EXT4_HAS_INCOMPAT_FEATURE(new_dir->i_sb,
					      EXT4_FEATURE_INCOMPAT_FILETYPE))
			new_de->file_type = old_de->file_type;
		new_dir->i_version++;
		new_dir->i_ctime = new_dir->i_mtime =
					ext4_current_time(new_dir);
		ext4_mark_inode_dirty(handle, new_dir);
		BUFFER_TRACE(new_bh, "call ext4_handle_dirty_metadata");
		if (!new_inlined) {
			retval = ext4_handle_dirty_dirent_node(handle,
							       new_dir, new_bh);
			if (unlikely(retval)) {
				ext4_std_error(new_dir->i_sb, retval);
				goto end_rename;
			}
		}
		brelse(new_bh);
		new_bh = NULL;
	}

	/*
	 * Like most other Unix systems, set the ctime for inodes on a
	 * rename.
	 */
	old_inode->i_ctime = ext4_current_time(old_inode);
	ext4_mark_inode_dirty(handle, old_inode);

	/*
	 * ok, that's it
	 */
	if (le32_to_cpu(old_de->inode) != old_inode->i_ino ||
	    old_de->name_len != old_dentry->d_name.len ||
	    strncmp(old_de->name, old_dentry->d_name.name, old_de->name_len) ||
	    (retval = ext4_delete_entry(handle, old_dir,
					old_de, old_bh)) == -ENOENT) {
		/* old_de could have moved from under us during htree split, so
		 * make sure that we are deleting the right entry.  We might
		 * also be pointing to a stale entry in the unused part of
		 * old_bh so just checking inum and the name isn't enough. */
		struct buffer_head *old_bh2;
		struct ext4_dir_entry_2 *old_de2;

		old_bh2 = ext4_find_entry(old_dir, &old_dentry->d_name,
					  &old_de2, NULL);
		if (old_bh2) {
			retval = ext4_delete_entry(handle, old_dir,
						   old_de2, old_bh2);
			brelse(old_bh2);
		}
	}
	if (retval) {
		ext4_warning(old_dir->i_sb,
				"Deleting old file (%lu), %d, error=%d",
				old_dir->i_ino, old_dir->i_nlink, retval);
	}

	if (new_inode) {
		ext4_dec_count(handle, new_inode);
		new_inode->i_ctime = ext4_current_time(new_inode);
	}
	old_dir->i_ctime = old_dir->i_mtime = ext4_current_time(old_dir);
	ext4_update_dx_flag(old_dir);
	if (dir_bh) {
		parent_de->inode = cpu_to_le32(new_dir->i_ino);
		BUFFER_TRACE(dir_bh, "call ext4_handle_dirty_metadata");
		if (!inlined) {
			if (is_dx(old_inode)) {
				retval = ext4_handle_dirty_dx_node(handle,
								   old_inode,
								   dir_bh);
			} else {
				retval = ext4_handle_dirty_dirent_node(handle,
							old_inode, dir_bh);
			}
		} else {
			retval = ext4_mark_inode_dirty(handle, old_inode);
		}
		if (retval) {
			ext4_std_error(old_dir->i_sb, retval);
			goto end_rename;
		}
		ext4_dec_count(handle, old_dir);
		if (new_inode) {
			/* checked empty_dir above, can't have another parent,
			 * ext4_dec_count() won't work for many-linked dirs */
			clear_nlink(new_inode);
		} else {
			ext4_inc_count(handle, new_dir);
			ext4_update_dx_flag(new_dir);
			ext4_mark_inode_dirty(handle, new_dir);
		}
	}
	ext4_mark_inode_dirty(handle, old_dir);
	if (new_inode) {
		ext4_mark_inode_dirty(handle, new_inode);
		if (!new_inode->i_nlink)
			ext4_orphan_add(handle, new_inode);
		if (!test_opt(new_dir->i_sb, NO_AUTO_DA_ALLOC))
			force_da_alloc = 1;
	}
	retval = 0;

end_rename:
	brelse(dir_bh);
	brelse(old_bh);
	brelse(new_bh);
	ext4_journal_stop(handle);
	if (retval == 0 && force_da_alloc)
		ext4_alloc_da_blocks(old_inode);
	return retval;
}

/*
 * directories can handle most operations...
 */
const struct inode_operations ext4_dir_inode_operations = {
	.create		= ext4_create,
	.lookup		= ext4_lookup,
	.link		= ext4_link,
	.unlink		= ext4_unlink,
	.symlink	= ext4_symlink,
	.mkdir		= ext4_mkdir,
	.rmdir		= ext4_rmdir,
	.mknod		= ext4_mknod,
	.tmpfile	= ext4_tmpfile,
	.rename		= ext4_rename,
	.setattr	= ext4_setattr,
	.setxattr	= generic_setxattr,
	.getxattr	= generic_getxattr,
	.listxattr	= ext4_listxattr,
	.removexattr	= generic_removexattr,
	.get_acl	= ext4_get_acl,
	.fiemap         = ext4_fiemap,
};

const struct inode_operations ext4_special_inode_operations = {
	.setattr	= ext4_setattr,
	.setxattr	= generic_setxattr,
	.getxattr	= generic_getxattr,
	.listxattr	= ext4_listxattr,
	.removexattr	= generic_removexattr,
	.get_acl	= ext4_get_acl,
};<|MERGE_RESOLUTION|>--- conflicted
+++ resolved
@@ -2291,8 +2291,6 @@
 	}
 	if (handle)
 		ext4_journal_stop(handle);
-<<<<<<< HEAD
-=======
 	if (err == -ENOSPC && ext4_should_retry_alloc(dir->i_sb, &retries))
 		goto retry;
 	return err;
@@ -2327,7 +2325,6 @@
 	}
 	if (handle)
 		ext4_journal_stop(handle);
->>>>>>> d0e0ac97
 	if (err == -ENOSPC && ext4_should_retry_alloc(dir->i_sb, &retries))
 		goto retry;
 	return err;
@@ -2945,11 +2942,7 @@
 retry:
 	handle = ext4_journal_start(dir, EXT4_HT_DIR,
 		(EXT4_DATA_TRANS_BLOCKS(dir->i_sb) +
-<<<<<<< HEAD
-		 EXT4_INDEX_EXTRA_TRANS_BLOCKS));
-=======
 		 EXT4_INDEX_EXTRA_TRANS_BLOCKS) + 1);
->>>>>>> d0e0ac97
 	if (IS_ERR(handle))
 		return PTR_ERR(handle);
 
