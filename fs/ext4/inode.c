/*
 *  linux/fs/ext4/inode.c
 *
 * Copyright (C) 1992, 1993, 1994, 1995
 * Remy Card (card@masi.ibp.fr)
 * Laboratoire MASI - Institut Blaise Pascal
 * Universite Pierre et Marie Curie (Paris VI)
 *
 *  from
 *
 *  linux/fs/minix/inode.c
 *
 *  Copyright (C) 1991, 1992  Linus Torvalds
 *
 *  64-bit file support on 64-bit platforms by Jakub Jelinek
 *	(jj@sunsite.ms.mff.cuni.cz)
 *
 *  Assorted race fixes, rewrite of ext4_get_block() by Al Viro, 2000
 */

#include <linux/fs.h>
#include <linux/time.h>
#include <linux/jbd2.h>
#include <linux/highuid.h>
#include <linux/pagemap.h>
#include <linux/quotaops.h>
#include <linux/string.h>
#include <linux/buffer_head.h>
#include <linux/writeback.h>
#include <linux/pagevec.h>
#include <linux/mpage.h>
#include <linux/namei.h>
#include <linux/uio.h>
#include <linux/bio.h>
#include <linux/workqueue.h>
#include <linux/kernel.h>
#include <linux/printk.h>
#include <linux/slab.h>
#include <linux/ratelimit.h>
#include <linux/aio.h>

#include "ext4_jbd2.h"
#include "xattr.h"
#include "acl.h"
#include "truncate.h"

#include <trace/events/ext4.h>

#define MPAGE_DA_EXTENT_TAIL 0x01

static __u32 ext4_inode_csum(struct inode *inode, struct ext4_inode *raw,
			      struct ext4_inode_info *ei)
{
	struct ext4_sb_info *sbi = EXT4_SB(inode->i_sb);
	__u16 csum_lo;
	__u16 csum_hi = 0;
	__u32 csum;

	csum_lo = le16_to_cpu(raw->i_checksum_lo);
	raw->i_checksum_lo = 0;
	if (EXT4_INODE_SIZE(inode->i_sb) > EXT4_GOOD_OLD_INODE_SIZE &&
	    EXT4_FITS_IN_INODE(raw, ei, i_checksum_hi)) {
		csum_hi = le16_to_cpu(raw->i_checksum_hi);
		raw->i_checksum_hi = 0;
	}

	csum = ext4_chksum(sbi, ei->i_csum_seed, (__u8 *)raw,
			   EXT4_INODE_SIZE(inode->i_sb));

	raw->i_checksum_lo = cpu_to_le16(csum_lo);
	if (EXT4_INODE_SIZE(inode->i_sb) > EXT4_GOOD_OLD_INODE_SIZE &&
	    EXT4_FITS_IN_INODE(raw, ei, i_checksum_hi))
		raw->i_checksum_hi = cpu_to_le16(csum_hi);

	return csum;
}

static int ext4_inode_csum_verify(struct inode *inode, struct ext4_inode *raw,
				  struct ext4_inode_info *ei)
{
	__u32 provided, calculated;

	if (EXT4_SB(inode->i_sb)->s_es->s_creator_os !=
	    cpu_to_le32(EXT4_OS_LINUX) ||
	    !EXT4_HAS_RO_COMPAT_FEATURE(inode->i_sb,
		EXT4_FEATURE_RO_COMPAT_METADATA_CSUM))
		return 1;

	provided = le16_to_cpu(raw->i_checksum_lo);
	calculated = ext4_inode_csum(inode, raw, ei);
	if (EXT4_INODE_SIZE(inode->i_sb) > EXT4_GOOD_OLD_INODE_SIZE &&
	    EXT4_FITS_IN_INODE(raw, ei, i_checksum_hi))
		provided |= ((__u32)le16_to_cpu(raw->i_checksum_hi)) << 16;
	else
		calculated &= 0xFFFF;

	return provided == calculated;
}

static void ext4_inode_csum_set(struct inode *inode, struct ext4_inode *raw,
				struct ext4_inode_info *ei)
{
	__u32 csum;

	if (EXT4_SB(inode->i_sb)->s_es->s_creator_os !=
	    cpu_to_le32(EXT4_OS_LINUX) ||
	    !EXT4_HAS_RO_COMPAT_FEATURE(inode->i_sb,
		EXT4_FEATURE_RO_COMPAT_METADATA_CSUM))
		return;

	csum = ext4_inode_csum(inode, raw, ei);
	raw->i_checksum_lo = cpu_to_le16(csum & 0xFFFF);
	if (EXT4_INODE_SIZE(inode->i_sb) > EXT4_GOOD_OLD_INODE_SIZE &&
	    EXT4_FITS_IN_INODE(raw, ei, i_checksum_hi))
		raw->i_checksum_hi = cpu_to_le16(csum >> 16);
}

static inline int ext4_begin_ordered_truncate(struct inode *inode,
					      loff_t new_size)
{
	trace_ext4_begin_ordered_truncate(inode, new_size);
	/*
	 * If jinode is zero, then we never opened the file for
	 * writing, so there's no need to call
	 * jbd2_journal_begin_ordered_truncate() since there's no
	 * outstanding writes we need to flush.
	 */
	if (!EXT4_I(inode)->jinode)
		return 0;
	return jbd2_journal_begin_ordered_truncate(EXT4_JOURNAL(inode),
						   EXT4_I(inode)->jinode,
						   new_size);
}

<<<<<<< HEAD
static void ext4_invalidatepage(struct page *page, unsigned long offset);
=======
static void ext4_invalidatepage(struct page *page, unsigned int offset,
				unsigned int length);
>>>>>>> d0e0ac97
static int __ext4_journalled_writepage(struct page *page, unsigned int len);
static int ext4_bh_delay_or_unwritten(handle_t *handle, struct buffer_head *bh);
static int ext4_meta_trans_blocks(struct inode *inode, int lblocks,
				  int pextents);

/*
 * Test whether an inode is a fast symlink.
 */
static int ext4_inode_is_fast_symlink(struct inode *inode)
{
	int ea_blocks = EXT4_I(inode)->i_file_acl ?
		(inode->i_sb->s_blocksize >> 9) : 0;

	return (S_ISLNK(inode->i_mode) && inode->i_blocks - ea_blocks == 0);
}

/*
 * Restart the transaction associated with *handle.  This does a commit,
 * so before we call here everything must be consistently dirtied against
 * this transaction.
 */
int ext4_truncate_restart_trans(handle_t *handle, struct inode *inode,
				 int nblocks)
{
	int ret;

	/*
	 * Drop i_data_sem to avoid deadlock with ext4_map_blocks.  At this
	 * moment, get_block can be called only for blocks inside i_size since
	 * page cache has been already dropped and writes are blocked by
	 * i_mutex. So we can safely drop the i_data_sem here.
	 */
	BUG_ON(EXT4_JOURNAL(inode) == NULL);
	jbd_debug(2, "restarting handle %p\n", handle);
	up_write(&EXT4_I(inode)->i_data_sem);
	ret = ext4_journal_restart(handle, nblocks);
	down_write(&EXT4_I(inode)->i_data_sem);
	ext4_discard_preallocations(inode);

	return ret;
}

/*
 * Called at the last iput() if i_nlink is zero.
 */
void ext4_evict_inode(struct inode *inode)
{
	handle_t *handle;
	int err;

	trace_ext4_evict_inode(inode);

	if (inode->i_nlink) {
		/*
		 * When journalling data dirty buffers are tracked only in the
		 * journal. So although mm thinks everything is clean and
		 * ready for reaping the inode might still have some pages to
		 * write in the running transaction or waiting to be
		 * checkpointed. Thus calling jbd2_journal_invalidatepage()
		 * (via truncate_inode_pages()) to discard these buffers can
		 * cause data loss. Also even if we did not discard these
		 * buffers, we would have no way to find them after the inode
		 * is reaped and thus user could see stale data if he tries to
		 * read them before the transaction is checkpointed. So be
		 * careful and force everything to disk here... We use
		 * ei->i_datasync_tid to store the newest transaction
		 * containing inode's data.
		 *
		 * Note that directories do not have this problem because they
		 * don't use page cache.
		 */
		if (ext4_should_journal_data(inode) &&
		    (S_ISLNK(inode->i_mode) || S_ISREG(inode->i_mode)) &&
		    inode->i_ino != EXT4_JOURNAL_INO) {
			journal_t *journal = EXT4_SB(inode->i_sb)->s_journal;
			tid_t commit_tid = EXT4_I(inode)->i_datasync_tid;

			jbd2_complete_transaction(journal, commit_tid);
			filemap_write_and_wait(&inode->i_data);
		}
		truncate_inode_pages(&inode->i_data, 0);
<<<<<<< HEAD
		ext4_ioend_shutdown(inode);
=======

		WARN_ON(atomic_read(&EXT4_I(inode)->i_ioend_count));
>>>>>>> d0e0ac97
		goto no_delete;
	}

	if (!is_bad_inode(inode))
		dquot_initialize(inode);

	if (ext4_should_order_data(inode))
		ext4_begin_ordered_truncate(inode, 0);
	truncate_inode_pages(&inode->i_data, 0);
	ext4_ioend_shutdown(inode);

	WARN_ON(atomic_read(&EXT4_I(inode)->i_ioend_count));
	if (is_bad_inode(inode))
		goto no_delete;

	/*
	 * Protect us against freezing - iput() caller didn't have to have any
	 * protection against it
	 */
	sb_start_intwrite(inode->i_sb);
	handle = ext4_journal_start(inode, EXT4_HT_TRUNCATE,
				    ext4_blocks_for_truncate(inode)+3);
	if (IS_ERR(handle)) {
		ext4_std_error(inode->i_sb, PTR_ERR(handle));
		/*
		 * If we're going to skip the normal cleanup, we still need to
		 * make sure that the in-core orphan linked list is properly
		 * cleaned up.
		 */
		ext4_orphan_del(NULL, inode);
		sb_end_intwrite(inode->i_sb);
		goto no_delete;
	}

	if (IS_SYNC(inode))
		ext4_handle_sync(handle);
	inode->i_size = 0;
	err = ext4_mark_inode_dirty(handle, inode);
	if (err) {
		ext4_warning(inode->i_sb,
			     "couldn't mark inode dirty (err %d)", err);
		goto stop_handle;
	}
	if (inode->i_blocks)
		ext4_truncate(inode);

	/*
	 * ext4_ext_truncate() doesn't reserve any slop when it
	 * restarts journal transactions; therefore there may not be
	 * enough credits left in the handle to remove the inode from
	 * the orphan list and set the dtime field.
	 */
	if (!ext4_handle_has_enough_credits(handle, 3)) {
		err = ext4_journal_extend(handle, 3);
		if (err > 0)
			err = ext4_journal_restart(handle, 3);
		if (err != 0) {
			ext4_warning(inode->i_sb,
				     "couldn't extend journal (err %d)", err);
		stop_handle:
			ext4_journal_stop(handle);
			ext4_orphan_del(NULL, inode);
			sb_end_intwrite(inode->i_sb);
			goto no_delete;
		}
	}

	/*
	 * Kill off the orphan record which ext4_truncate created.
	 * AKPM: I think this can be inside the above `if'.
	 * Note that ext4_orphan_del() has to be able to cope with the
	 * deletion of a non-existent orphan - this is because we don't
	 * know if ext4_truncate() actually created an orphan record.
	 * (Well, we could do this if we need to, but heck - it works)
	 */
	ext4_orphan_del(handle, inode);
	EXT4_I(inode)->i_dtime	= get_seconds();

	/*
	 * One subtle ordering requirement: if anything has gone wrong
	 * (transaction abort, IO errors, whatever), then we can still
	 * do these next steps (the fs will already have been marked as
	 * having errors), but we can't free the inode if the mark_dirty
	 * fails.
	 */
	if (ext4_mark_inode_dirty(handle, inode))
		/* If that failed, just do the required in-core inode clear. */
		ext4_clear_inode(inode);
	else
		ext4_free_inode(handle, inode);
	ext4_journal_stop(handle);
	sb_end_intwrite(inode->i_sb);
	return;
no_delete:
	ext4_clear_inode(inode);	/* We must guarantee clearing of inode... */
}

#ifdef CONFIG_QUOTA
qsize_t *ext4_get_reserved_space(struct inode *inode)
{
	return &EXT4_I(inode)->i_reserved_quota;
}
#endif

/*
 * Calculate the number of metadata blocks need to reserve
 * to allocate a block located at @lblock
 */
static int ext4_calc_metadata_amount(struct inode *inode, ext4_lblk_t lblock)
{
	if (ext4_test_inode_flag(inode, EXT4_INODE_EXTENTS))
		return ext4_ext_calc_metadata_amount(inode, lblock);

	return ext4_ind_calc_metadata_amount(inode, lblock);
}

/*
 * Called with i_data_sem down, which is important since we can call
 * ext4_discard_preallocations() from here.
 */
void ext4_da_update_reserve_space(struct inode *inode,
					int used, int quota_claim)
{
	struct ext4_sb_info *sbi = EXT4_SB(inode->i_sb);
	struct ext4_inode_info *ei = EXT4_I(inode);

	spin_lock(&ei->i_block_reservation_lock);
	trace_ext4_da_update_reserve_space(inode, used, quota_claim);
	if (unlikely(used > ei->i_reserved_data_blocks)) {
		ext4_warning(inode->i_sb, "%s: ino %lu, used %d "
			 "with only %d reserved data blocks",
			 __func__, inode->i_ino, used,
			 ei->i_reserved_data_blocks);
		WARN_ON(1);
		used = ei->i_reserved_data_blocks;
	}

	if (unlikely(ei->i_allocated_meta_blocks > ei->i_reserved_meta_blocks)) {
		ext4_warning(inode->i_sb, "ino %lu, allocated %d "
			"with only %d reserved metadata blocks "
			"(releasing %d blocks with reserved %d data blocks)",
			inode->i_ino, ei->i_allocated_meta_blocks,
			     ei->i_reserved_meta_blocks, used,
			     ei->i_reserved_data_blocks);
		WARN_ON(1);
		ei->i_allocated_meta_blocks = ei->i_reserved_meta_blocks;
	}

	/* Update per-inode reservations */
	ei->i_reserved_data_blocks -= used;
	ei->i_reserved_meta_blocks -= ei->i_allocated_meta_blocks;
	percpu_counter_sub(&sbi->s_dirtyclusters_counter,
			   used + ei->i_allocated_meta_blocks);
	ei->i_allocated_meta_blocks = 0;

	if (ei->i_reserved_data_blocks == 0) {
		/*
		 * We can release all of the reserved metadata blocks
		 * only when we have written all of the delayed
		 * allocation blocks.
		 */
		percpu_counter_sub(&sbi->s_dirtyclusters_counter,
				   ei->i_reserved_meta_blocks);
		ei->i_reserved_meta_blocks = 0;
		ei->i_da_metadata_calc_len = 0;
	}
	spin_unlock(&EXT4_I(inode)->i_block_reservation_lock);

	/* Update quota subsystem for data blocks */
	if (quota_claim)
		dquot_claim_block(inode, EXT4_C2B(sbi, used));
	else {
		/*
		 * We did fallocate with an offset that is already delayed
		 * allocated. So on delayed allocated writeback we should
		 * not re-claim the quota for fallocated blocks.
		 */
		dquot_release_reservation_block(inode, EXT4_C2B(sbi, used));
	}

	/*
	 * If we have done all the pending block allocations and if
	 * there aren't any writers on the inode, we can discard the
	 * inode's preallocations.
	 */
	if ((ei->i_reserved_data_blocks == 0) &&
	    (atomic_read(&inode->i_writecount) == 0))
		ext4_discard_preallocations(inode);
}

static int __check_block_validity(struct inode *inode, const char *func,
				unsigned int line,
				struct ext4_map_blocks *map)
{
	if (!ext4_data_block_valid(EXT4_SB(inode->i_sb), map->m_pblk,
				   map->m_len)) {
		ext4_error_inode(inode, func, line, map->m_pblk,
				 "lblock %lu mapped to illegal pblock "
				 "(length %d)", (unsigned long) map->m_lblk,
				 map->m_len);
		return -EIO;
	}
	return 0;
}

#define check_block_validity(inode, map)	\
	__check_block_validity((inode), __func__, __LINE__, (map))

#ifdef ES_AGGRESSIVE_TEST
static void ext4_map_blocks_es_recheck(handle_t *handle,
				       struct inode *inode,
				       struct ext4_map_blocks *es_map,
				       struct ext4_map_blocks *map,
				       int flags)
{
	int retval;

	map->m_flags = 0;
	/*
	 * There is a race window that the result is not the same.
	 * e.g. xfstests #223 when dioread_nolock enables.  The reason
	 * is that we lookup a block mapping in extent status tree with
	 * out taking i_data_sem.  So at the time the unwritten extent
	 * could be converted.
	 */
	if (!(flags & EXT4_GET_BLOCKS_NO_LOCK))
		down_read((&EXT4_I(inode)->i_data_sem));
	if (ext4_test_inode_flag(inode, EXT4_INODE_EXTENTS)) {
		retval = ext4_ext_map_blocks(handle, inode, map, flags &
					     EXT4_GET_BLOCKS_KEEP_SIZE);
	} else {
		retval = ext4_ind_map_blocks(handle, inode, map, flags &
					     EXT4_GET_BLOCKS_KEEP_SIZE);
	}
	if (!(flags & EXT4_GET_BLOCKS_NO_LOCK))
		up_read((&EXT4_I(inode)->i_data_sem));
	/*
	 * Clear EXT4_MAP_FROM_CLUSTER and EXT4_MAP_BOUNDARY flag
	 * because it shouldn't be marked in es_map->m_flags.
	 */
	map->m_flags &= ~(EXT4_MAP_FROM_CLUSTER | EXT4_MAP_BOUNDARY);

	/*
	 * We don't check m_len because extent will be collpased in status
	 * tree.  So the m_len might not equal.
	 */
	if (es_map->m_lblk != map->m_lblk ||
	    es_map->m_flags != map->m_flags ||
	    es_map->m_pblk != map->m_pblk) {
		printk("ES cache assertation failed for inode: %lu "
		       "es_cached ex [%d/%d/%llu/%x] != "
		       "found ex [%d/%d/%llu/%x] retval %d flags %x\n",
		       inode->i_ino, es_map->m_lblk, es_map->m_len,
		       es_map->m_pblk, es_map->m_flags, map->m_lblk,
		       map->m_len, map->m_pblk, map->m_flags,
		       retval, flags);
	}
}
#endif /* ES_AGGRESSIVE_TEST */

#ifdef ES_AGGRESSIVE_TEST
static void ext4_map_blocks_es_recheck(handle_t *handle,
				       struct inode *inode,
				       struct ext4_map_blocks *es_map,
				       struct ext4_map_blocks *map,
				       int flags)
{
	int retval;

	map->m_flags = 0;
	/*
	 * There is a race window that the result is not the same.
	 * e.g. xfstests #223 when dioread_nolock enables.  The reason
	 * is that we lookup a block mapping in extent status tree with
	 * out taking i_data_sem.  So at the time the unwritten extent
	 * could be converted.
	 */
	if (!(flags & EXT4_GET_BLOCKS_NO_LOCK))
		down_read((&EXT4_I(inode)->i_data_sem));
	if (ext4_test_inode_flag(inode, EXT4_INODE_EXTENTS)) {
		retval = ext4_ext_map_blocks(handle, inode, map, flags &
					     EXT4_GET_BLOCKS_KEEP_SIZE);
	} else {
		retval = ext4_ind_map_blocks(handle, inode, map, flags &
					     EXT4_GET_BLOCKS_KEEP_SIZE);
	}
	if (!(flags & EXT4_GET_BLOCKS_NO_LOCK))
		up_read((&EXT4_I(inode)->i_data_sem));
	/*
	 * Clear EXT4_MAP_FROM_CLUSTER and EXT4_MAP_BOUNDARY flag
	 * because it shouldn't be marked in es_map->m_flags.
	 */
	map->m_flags &= ~(EXT4_MAP_FROM_CLUSTER | EXT4_MAP_BOUNDARY);

	/*
	 * We don't check m_len because extent will be collpased in status
	 * tree.  So the m_len might not equal.
	 */
	if (es_map->m_lblk != map->m_lblk ||
	    es_map->m_flags != map->m_flags ||
	    es_map->m_pblk != map->m_pblk) {
		printk("ES cache assertation failed for inode: %lu "
		       "es_cached ex [%d/%d/%llu/%x] != "
		       "found ex [%d/%d/%llu/%x] retval %d flags %x\n",
		       inode->i_ino, es_map->m_lblk, es_map->m_len,
		       es_map->m_pblk, es_map->m_flags, map->m_lblk,
		       map->m_len, map->m_pblk, map->m_flags,
		       retval, flags);
	}
}
#endif /* ES_AGGRESSIVE_TEST */

/*
 * The ext4_map_blocks() function tries to look up the requested blocks,
 * and returns if the blocks are already mapped.
 *
 * Otherwise it takes the write lock of the i_data_sem and allocate blocks
 * and store the allocated blocks in the result buffer head and mark it
 * mapped.
 *
 * If file type is extents based, it will call ext4_ext_map_blocks(),
 * Otherwise, call with ext4_ind_map_blocks() to handle indirect mapping
 * based files
 *
 * On success, it returns the number of blocks being mapped or allocate.
 * if create==0 and the blocks are pre-allocated and uninitialized block,
 * the result buffer head is unmapped. If the create ==1, it will make sure
 * the buffer head is mapped.
 *
 * It returns 0 if plain look up failed (blocks have not been allocated), in
 * that case, buffer head is unmapped
 *
 * It returns the error in case of allocation failure.
 */
int ext4_map_blocks(handle_t *handle, struct inode *inode,
		    struct ext4_map_blocks *map, int flags)
{
	struct extent_status es;
	int retval;
#ifdef ES_AGGRESSIVE_TEST
	struct ext4_map_blocks orig_map;

	memcpy(&orig_map, map, sizeof(*map));
#endif

	map->m_flags = 0;
	ext_debug("ext4_map_blocks(): inode %lu, flag %d, max_blocks %u,"
		  "logical block %lu\n", inode->i_ino, flags, map->m_len,
		  (unsigned long) map->m_lblk);

<<<<<<< HEAD
=======
	ext4_es_lru_add(inode);

>>>>>>> d0e0ac97
	/* Lookup extent status tree firstly */
	if (ext4_es_lookup_extent(inode, map->m_lblk, &es)) {
		if (ext4_es_is_written(&es) || ext4_es_is_unwritten(&es)) {
			map->m_pblk = ext4_es_pblock(&es) +
					map->m_lblk - es.es_lblk;
			map->m_flags |= ext4_es_is_written(&es) ?
					EXT4_MAP_MAPPED : EXT4_MAP_UNWRITTEN;
			retval = es.es_len - (map->m_lblk - es.es_lblk);
			if (retval > map->m_len)
				retval = map->m_len;
			map->m_len = retval;
		} else if (ext4_es_is_delayed(&es) || ext4_es_is_hole(&es)) {
			retval = 0;
		} else {
			BUG_ON(1);
		}
#ifdef ES_AGGRESSIVE_TEST
		ext4_map_blocks_es_recheck(handle, inode, map,
					   &orig_map, flags);
#endif
		goto found;
	}

	/*
	 * Try to see if we can get the block without requesting a new
	 * file system block.
	 */
	if (!(flags & EXT4_GET_BLOCKS_NO_LOCK))
		down_read((&EXT4_I(inode)->i_data_sem));
	if (ext4_test_inode_flag(inode, EXT4_INODE_EXTENTS)) {
		retval = ext4_ext_map_blocks(handle, inode, map, flags &
					     EXT4_GET_BLOCKS_KEEP_SIZE);
	} else {
		retval = ext4_ind_map_blocks(handle, inode, map, flags &
					     EXT4_GET_BLOCKS_KEEP_SIZE);
	}
	if (retval > 0) {
		int ret;
		unsigned long long status;

#ifdef ES_AGGRESSIVE_TEST
		if (retval != map->m_len) {
			printk("ES len assertation failed for inode: %lu "
			       "retval %d != map->m_len %d "
			       "in %s (lookup)\n", inode->i_ino, retval,
			       map->m_len, __func__);
		}
#endif

		status = map->m_flags & EXT4_MAP_UNWRITTEN ?
				EXTENT_STATUS_UNWRITTEN : EXTENT_STATUS_WRITTEN;
		if (!(flags & EXT4_GET_BLOCKS_DELALLOC_RESERVE) &&
		    ext4_find_delalloc_range(inode, map->m_lblk,
					     map->m_lblk + map->m_len - 1))
			status |= EXTENT_STATUS_DELAYED;
		ret = ext4_es_insert_extent(inode, map->m_lblk,
					    map->m_len, map->m_pblk, status);
		if (ret < 0)
			retval = ret;
	}
	if (!(flags & EXT4_GET_BLOCKS_NO_LOCK))
		up_read((&EXT4_I(inode)->i_data_sem));

found:
	if (retval > 0 && map->m_flags & EXT4_MAP_MAPPED) {
		int ret = check_block_validity(inode, map);
		if (ret != 0)
			return ret;
	}

	/* If it is only a block(s) look up */
	if ((flags & EXT4_GET_BLOCKS_CREATE) == 0)
		return retval;

	/*
	 * Returns if the blocks have already allocated
	 *
	 * Note that if blocks have been preallocated
	 * ext4_ext_get_block() returns the create = 0
	 * with buffer head unmapped.
	 */
	if (retval > 0 && map->m_flags & EXT4_MAP_MAPPED)
		return retval;

	/*
	 * Here we clear m_flags because after allocating an new extent,
	 * it will be set again.
	 */
	map->m_flags &= ~EXT4_MAP_FLAGS;

	/*
	 * New blocks allocate and/or writing to uninitialized extent
	 * will possibly result in updating i_data, so we take
	 * the write lock of i_data_sem, and call get_blocks()
	 * with create == 1 flag.
	 */
	down_write((&EXT4_I(inode)->i_data_sem));

	/*
	 * if the caller is from delayed allocation writeout path
	 * we have already reserved fs blocks for allocation
	 * let the underlying get_block() function know to
	 * avoid double accounting
	 */
	if (flags & EXT4_GET_BLOCKS_DELALLOC_RESERVE)
		ext4_set_inode_state(inode, EXT4_STATE_DELALLOC_RESERVED);
	/*
	 * We need to check for EXT4 here because migrate
	 * could have changed the inode type in between
	 */
	if (ext4_test_inode_flag(inode, EXT4_INODE_EXTENTS)) {
		retval = ext4_ext_map_blocks(handle, inode, map, flags);
	} else {
		retval = ext4_ind_map_blocks(handle, inode, map, flags);

		if (retval > 0 && map->m_flags & EXT4_MAP_NEW) {
			/*
			 * We allocated new blocks which will result in
			 * i_data's format changing.  Force the migrate
			 * to fail by clearing migrate flags
			 */
			ext4_clear_inode_state(inode, EXT4_STATE_EXT_MIGRATE);
		}

		/*
		 * Update reserved blocks/metadata blocks after successful
		 * block allocation which had been deferred till now. We don't
		 * support fallocate for non extent files. So we can update
		 * reserve space here.
		 */
		if ((retval > 0) &&
			(flags & EXT4_GET_BLOCKS_DELALLOC_RESERVE))
			ext4_da_update_reserve_space(inode, retval, 1);
	}
	if (flags & EXT4_GET_BLOCKS_DELALLOC_RESERVE)
		ext4_clear_inode_state(inode, EXT4_STATE_DELALLOC_RESERVED);

	if (retval > 0) {
		int ret;
		unsigned long long status;

#ifdef ES_AGGRESSIVE_TEST
		if (retval != map->m_len) {
			printk("ES len assertation failed for inode: %lu "
			       "retval %d != map->m_len %d "
			       "in %s (allocation)\n", inode->i_ino, retval,
			       map->m_len, __func__);
		}
#endif

		/*
		 * If the extent has been zeroed out, we don't need to update
		 * extent status tree.
		 */
		if ((flags & EXT4_GET_BLOCKS_PRE_IO) &&
		    ext4_es_lookup_extent(inode, map->m_lblk, &es)) {
			if (ext4_es_is_written(&es))
				goto has_zeroout;
		}
		status = map->m_flags & EXT4_MAP_UNWRITTEN ?
				EXTENT_STATUS_UNWRITTEN : EXTENT_STATUS_WRITTEN;
		if (!(flags & EXT4_GET_BLOCKS_DELALLOC_RESERVE) &&
		    ext4_find_delalloc_range(inode, map->m_lblk,
					     map->m_lblk + map->m_len - 1))
			status |= EXTENT_STATUS_DELAYED;
		ret = ext4_es_insert_extent(inode, map->m_lblk, map->m_len,
					    map->m_pblk, status);
		if (ret < 0)
			retval = ret;
	}

has_zeroout:
	up_write((&EXT4_I(inode)->i_data_sem));
	if (retval > 0 && map->m_flags & EXT4_MAP_MAPPED) {
		int ret = check_block_validity(inode, map);
		if (ret != 0)
			return ret;
	}
	return retval;
}

/* Maximum number of blocks we map for direct IO at once. */
#define DIO_MAX_BLOCKS 4096

static int _ext4_get_block(struct inode *inode, sector_t iblock,
			   struct buffer_head *bh, int flags)
{
	handle_t *handle = ext4_journal_current_handle();
	struct ext4_map_blocks map;
	int ret = 0, started = 0;
	int dio_credits;

	if (ext4_has_inline_data(inode))
		return -ERANGE;

	map.m_lblk = iblock;
	map.m_len = bh->b_size >> inode->i_blkbits;

	if (flags && !(flags & EXT4_GET_BLOCKS_NO_LOCK) && !handle) {
		/* Direct IO write... */
		if (map.m_len > DIO_MAX_BLOCKS)
			map.m_len = DIO_MAX_BLOCKS;
		dio_credits = ext4_chunk_trans_blocks(inode, map.m_len);
		handle = ext4_journal_start(inode, EXT4_HT_MAP_BLOCKS,
					    dio_credits);
		if (IS_ERR(handle)) {
			ret = PTR_ERR(handle);
			return ret;
		}
		started = 1;
	}

	ret = ext4_map_blocks(handle, inode, &map, flags);
	if (ret > 0) {
		map_bh(bh, inode->i_sb, map.m_pblk);
		bh->b_state = (bh->b_state & ~EXT4_MAP_FLAGS) | map.m_flags;
		bh->b_size = inode->i_sb->s_blocksize * map.m_len;
		ret = 0;
	}
	if (started)
		ext4_journal_stop(handle);
	return ret;
}

int ext4_get_block(struct inode *inode, sector_t iblock,
		   struct buffer_head *bh, int create)
{
	return _ext4_get_block(inode, iblock, bh,
			       create ? EXT4_GET_BLOCKS_CREATE : 0);
}

/*
 * `handle' can be NULL if create is zero
 */
struct buffer_head *ext4_getblk(handle_t *handle, struct inode *inode,
				ext4_lblk_t block, int create, int *errp)
{
	struct ext4_map_blocks map;
	struct buffer_head *bh;
	int fatal = 0, err;

	J_ASSERT(handle != NULL || create == 0);

	map.m_lblk = block;
	map.m_len = 1;
	err = ext4_map_blocks(handle, inode, &map,
			      create ? EXT4_GET_BLOCKS_CREATE : 0);

	/* ensure we send some value back into *errp */
	*errp = 0;

	if (create && err == 0)
		err = -ENOSPC;	/* should never happen */
	if (err < 0)
		*errp = err;
	if (err <= 0)
		return NULL;

	bh = sb_getblk(inode->i_sb, map.m_pblk);
	if (unlikely(!bh)) {
		*errp = -ENOMEM;
		return NULL;
	}
	if (map.m_flags & EXT4_MAP_NEW) {
		J_ASSERT(create != 0);
		J_ASSERT(handle != NULL);

		/*
		 * Now that we do not always journal data, we should
		 * keep in mind whether this should always journal the
		 * new buffer as metadata.  For now, regular file
		 * writes use ext4_get_block instead, so it's not a
		 * problem.
		 */
		lock_buffer(bh);
		BUFFER_TRACE(bh, "call get_create_access");
		fatal = ext4_journal_get_create_access(handle, bh);
		if (!fatal && !buffer_uptodate(bh)) {
			memset(bh->b_data, 0, inode->i_sb->s_blocksize);
			set_buffer_uptodate(bh);
		}
		unlock_buffer(bh);
		BUFFER_TRACE(bh, "call ext4_handle_dirty_metadata");
		err = ext4_handle_dirty_metadata(handle, inode, bh);
		if (!fatal)
			fatal = err;
	} else {
		BUFFER_TRACE(bh, "not a new buffer");
	}
	if (fatal) {
		*errp = fatal;
		brelse(bh);
		bh = NULL;
	}
	return bh;
}

struct buffer_head *ext4_bread(handle_t *handle, struct inode *inode,
			       ext4_lblk_t block, int create, int *err)
{
	struct buffer_head *bh;

	bh = ext4_getblk(handle, inode, block, create, err);
	if (!bh)
		return bh;
	if (buffer_uptodate(bh))
		return bh;
	ll_rw_block(READ | REQ_META | REQ_PRIO, 1, &bh);
	wait_on_buffer(bh);
	if (buffer_uptodate(bh))
		return bh;
	put_bh(bh);
	*err = -EIO;
	return NULL;
}

int ext4_walk_page_buffers(handle_t *handle,
			   struct buffer_head *head,
			   unsigned from,
			   unsigned to,
			   int *partial,
			   int (*fn)(handle_t *handle,
				     struct buffer_head *bh))
{
	struct buffer_head *bh;
	unsigned block_start, block_end;
	unsigned blocksize = head->b_size;
	int err, ret = 0;
	struct buffer_head *next;

	for (bh = head, block_start = 0;
	     ret == 0 && (bh != head || !block_start);
	     block_start = block_end, bh = next) {
		next = bh->b_this_page;
		block_end = block_start + blocksize;
		if (block_end <= from || block_start >= to) {
			if (partial && !buffer_uptodate(bh))
				*partial = 1;
			continue;
		}
		err = (*fn)(handle, bh);
		if (!ret)
			ret = err;
	}
	return ret;
}

/*
 * To preserve ordering, it is essential that the hole instantiation and
 * the data write be encapsulated in a single transaction.  We cannot
 * close off a transaction and start a new one between the ext4_get_block()
 * and the commit_write().  So doing the jbd2_journal_start at the start of
 * prepare_write() is the right place.
 *
 * Also, this function can nest inside ext4_writepage().  In that case, we
 * *know* that ext4_writepage() has generated enough buffer credits to do the
 * whole page.  So we won't block on the journal in that case, which is good,
 * because the caller may be PF_MEMALLOC.
 *
 * By accident, ext4 can be reentered when a transaction is open via
 * quota file writes.  If we were to commit the transaction while thus
 * reentered, there can be a deadlock - we would be holding a quota
 * lock, and the commit would never complete if another thread had a
 * transaction open and was blocking on the quota lock - a ranking
 * violation.
 *
 * So what we do is to rely on the fact that jbd2_journal_stop/journal_start
 * will _not_ run commit under these circumstances because handle->h_ref
 * is elevated.  We'll still have enough credits for the tiny quotafile
 * write.
 */
int do_journal_get_write_access(handle_t *handle,
				struct buffer_head *bh)
{
	int dirty = buffer_dirty(bh);
	int ret;

	if (!buffer_mapped(bh) || buffer_freed(bh))
		return 0;
	/*
	 * __block_write_begin() could have dirtied some buffers. Clean
	 * the dirty bit as jbd2_journal_get_write_access() could complain
	 * otherwise about fs integrity issues. Setting of the dirty bit
	 * by __block_write_begin() isn't a real problem here as we clear
	 * the bit before releasing a page lock and thus writeback cannot
	 * ever write the buffer.
	 */
	if (dirty)
		clear_buffer_dirty(bh);
	ret = ext4_journal_get_write_access(handle, bh);
	if (!ret && dirty)
		ret = ext4_handle_dirty_metadata(handle, NULL, bh);
	return ret;
}

static int ext4_get_block_write_nolock(struct inode *inode, sector_t iblock,
		   struct buffer_head *bh_result, int create);
static int ext4_write_begin(struct file *file, struct address_space *mapping,
			    loff_t pos, unsigned len, unsigned flags,
			    struct page **pagep, void **fsdata)
{
	struct inode *inode = mapping->host;
	int ret, needed_blocks;
	handle_t *handle;
	int retries = 0;
	struct page *page;
	pgoff_t index;
	unsigned from, to;

	trace_ext4_write_begin(inode, pos, len, flags);
	/*
	 * Reserve one block more for addition to orphan list in case
	 * we allocate blocks but write fails for some reason
	 */
	needed_blocks = ext4_writepage_trans_blocks(inode) + 1;
	index = pos >> PAGE_CACHE_SHIFT;
	from = pos & (PAGE_CACHE_SIZE - 1);
	to = from + len;

	if (ext4_test_inode_state(inode, EXT4_STATE_MAY_INLINE_DATA)) {
		ret = ext4_try_to_write_inline_data(mapping, inode, pos, len,
						    flags, pagep);
		if (ret < 0)
			return ret;
		if (ret == 1)
			return 0;
	}

	/*
	 * grab_cache_page_write_begin() can take a long time if the
	 * system is thrashing due to memory pressure, or if the page
	 * is being written back.  So grab it first before we start
	 * the transaction handle.  This also allows us to allocate
	 * the page (if needed) without using GFP_NOFS.
	 */
retry_grab:
	page = grab_cache_page_write_begin(mapping, index, flags);
	if (!page)
		return -ENOMEM;
	unlock_page(page);

retry_journal:
	handle = ext4_journal_start(inode, EXT4_HT_WRITE_PAGE, needed_blocks);
	if (IS_ERR(handle)) {
		page_cache_release(page);
		return PTR_ERR(handle);
	}

	lock_page(page);
	if (page->mapping != mapping) {
		/* The page got truncated from under us */
		unlock_page(page);
		page_cache_release(page);
		ext4_journal_stop(handle);
		goto retry_grab;
	}
	wait_on_page_writeback(page);

	if (ext4_should_dioread_nolock(inode))
		ret = __block_write_begin(page, pos, len, ext4_get_block_write);
	else
		ret = __block_write_begin(page, pos, len, ext4_get_block);

	if (!ret && ext4_should_journal_data(inode)) {
		ret = ext4_walk_page_buffers(handle, page_buffers(page),
					     from, to, NULL,
					     do_journal_get_write_access);
	}

	if (ret) {
		unlock_page(page);
		/*
		 * __block_write_begin may have instantiated a few blocks
		 * outside i_size.  Trim these off again. Don't need
		 * i_size_read because we hold i_mutex.
		 *
		 * Add inode to orphan list in case we crash before
		 * truncate finishes
		 */
		if (pos + len > inode->i_size && ext4_can_truncate(inode))
			ext4_orphan_add(handle, inode);

		ext4_journal_stop(handle);
		if (pos + len > inode->i_size) {
			ext4_truncate_failed_write(inode);
			/*
			 * If truncate failed early the inode might
			 * still be on the orphan list; we need to
			 * make sure the inode is removed from the
			 * orphan list in that case.
			 */
			if (inode->i_nlink)
				ext4_orphan_del(NULL, inode);
		}

		if (ret == -ENOSPC &&
		    ext4_should_retry_alloc(inode->i_sb, &retries))
			goto retry_journal;
		page_cache_release(page);
		return ret;
	}
	*pagep = page;
	return ret;
}

/* For write_end() in data=journal mode */
static int write_end_fn(handle_t *handle, struct buffer_head *bh)
{
	int ret;
	if (!buffer_mapped(bh) || buffer_freed(bh))
		return 0;
	set_buffer_uptodate(bh);
	ret = ext4_handle_dirty_metadata(handle, NULL, bh);
	clear_buffer_meta(bh);
	clear_buffer_prio(bh);
	return ret;
}

/*
 * We need to pick up the new inode size which generic_commit_write gave us
 * `file' can be NULL - eg, when called from page_symlink().
 *
 * ext4 never places buffers on inode->i_mapping->private_list.  metadata
 * buffers are managed internally.
 */
static int ext4_write_end(struct file *file,
			  struct address_space *mapping,
			  loff_t pos, unsigned len, unsigned copied,
			  struct page *page, void *fsdata)
{
	handle_t *handle = ext4_journal_current_handle();
	struct inode *inode = mapping->host;
	int ret = 0, ret2;
	int i_size_changed = 0;
<<<<<<< HEAD

	trace_ext4_write_end(inode, pos, len, copied);
	if (ext4_test_inode_state(inode, EXT4_STATE_ORDERED_MODE)) {
		ret = ext4_jbd2_file_inode(handle, inode);
		if (ret) {
			unlock_page(page);
			page_cache_release(page);
			goto errout;
		}
	}
=======
>>>>>>> d0e0ac97

	trace_ext4_write_end(inode, pos, len, copied);
	if (ext4_test_inode_state(inode, EXT4_STATE_ORDERED_MODE)) {
		ret = ext4_jbd2_file_inode(handle, inode);
		if (ret) {
			unlock_page(page);
			page_cache_release(page);
			goto errout;
		}
	}

	if (ext4_has_inline_data(inode)) {
		ret = ext4_write_inline_data_end(inode, pos, len,
						 copied, page);
		if (ret < 0)
			goto errout;
		copied = ret;
	} else
		copied = block_write_end(file, mapping, pos,
					 len, copied, page, fsdata);

	/*
	 * No need to use i_size_read() here, the i_size
	 * cannot change under us because we hole i_mutex.
	 *
	 * But it's important to update i_size while still holding page lock:
	 * page writeout could otherwise come in and zero beyond i_size.
	 */
	if (pos + copied > inode->i_size) {
		i_size_write(inode, pos + copied);
		i_size_changed = 1;
	}

	if (pos + copied > EXT4_I(inode)->i_disksize) {
		/* We need to mark inode dirty even if
		 * new_i_size is less that inode->i_size
		 * but greater than i_disksize. (hint delalloc)
		 */
		ext4_update_i_disksize(inode, (pos + copied));
		i_size_changed = 1;
	}
	unlock_page(page);
	page_cache_release(page);

	/*
	 * Don't mark the inode dirty under page lock. First, it unnecessarily
	 * makes the holding time of page lock longer. Second, it forces lock
	 * ordering of page lock and transaction start for journaling
	 * filesystems.
	 */
	if (i_size_changed)
		ext4_mark_inode_dirty(handle, inode);

<<<<<<< HEAD
	if (copied < 0)
		ret = copied;
=======
>>>>>>> d0e0ac97
	if (pos + len > inode->i_size && ext4_can_truncate(inode))
		/* if we have allocated more blocks and copied
		 * less. We will have blocks allocated outside
		 * inode->i_size. So truncate them
		 */
		ext4_orphan_add(handle, inode);
errout:
	ret2 = ext4_journal_stop(handle);
	if (!ret)
		ret = ret2;

	if (pos + len > inode->i_size) {
		ext4_truncate_failed_write(inode);
		/*
		 * If truncate failed early the inode might still be
		 * on the orphan list; we need to make sure the inode
		 * is removed from the orphan list in that case.
		 */
		if (inode->i_nlink)
			ext4_orphan_del(NULL, inode);
	}

	return ret ? ret : copied;
}

static int ext4_journalled_write_end(struct file *file,
				     struct address_space *mapping,
				     loff_t pos, unsigned len, unsigned copied,
				     struct page *page, void *fsdata)
{
	handle_t *handle = ext4_journal_current_handle();
	struct inode *inode = mapping->host;
	int ret = 0, ret2;
	int partial = 0;
	unsigned from, to;
	loff_t new_i_size;

	trace_ext4_journalled_write_end(inode, pos, len, copied);
	from = pos & (PAGE_CACHE_SIZE - 1);
	to = from + len;

	BUG_ON(!ext4_handle_valid(handle));

	if (ext4_has_inline_data(inode))
		copied = ext4_write_inline_data_end(inode, pos, len,
						    copied, page);
	else {
		if (copied < len) {
			if (!PageUptodate(page))
				copied = 0;
			page_zero_new_buffers(page, from+copied, to);
		}

		ret = ext4_walk_page_buffers(handle, page_buffers(page), from,
					     to, &partial, write_end_fn);
		if (!partial)
			SetPageUptodate(page);
	}
	new_i_size = pos + copied;
	if (new_i_size > inode->i_size)
		i_size_write(inode, pos+copied);
	ext4_set_inode_state(inode, EXT4_STATE_JDATA);
	EXT4_I(inode)->i_datasync_tid = handle->h_transaction->t_tid;
	if (new_i_size > EXT4_I(inode)->i_disksize) {
		ext4_update_i_disksize(inode, new_i_size);
		ret2 = ext4_mark_inode_dirty(handle, inode);
		if (!ret)
			ret = ret2;
	}

	unlock_page(page);
	page_cache_release(page);
	if (pos + len > inode->i_size && ext4_can_truncate(inode))
		/* if we have allocated more blocks and copied
		 * less. We will have blocks allocated outside
		 * inode->i_size. So truncate them
		 */
		ext4_orphan_add(handle, inode);

	ret2 = ext4_journal_stop(handle);
	if (!ret)
		ret = ret2;
	if (pos + len > inode->i_size) {
		ext4_truncate_failed_write(inode);
		/*
		 * If truncate failed early the inode might still be
		 * on the orphan list; we need to make sure the inode
		 * is removed from the orphan list in that case.
		 */
		if (inode->i_nlink)
			ext4_orphan_del(NULL, inode);
	}

	return ret ? ret : copied;
}

/*
 * Reserve a metadata for a single block located at lblock
 */
static int ext4_da_reserve_metadata(struct inode *inode, ext4_lblk_t lblock)
{
	int retries = 0;
	struct ext4_sb_info *sbi = EXT4_SB(inode->i_sb);
	struct ext4_inode_info *ei = EXT4_I(inode);
	unsigned int md_needed;
	ext4_lblk_t save_last_lblock;
	int save_len;

	/*
	 * recalculate the amount of metadata blocks to reserve
	 * in order to allocate nrblocks
	 * worse case is one extent per block
	 */
repeat:
	spin_lock(&ei->i_block_reservation_lock);
	/*
	 * ext4_calc_metadata_amount() has side effects, which we have
	 * to be prepared undo if we fail to claim space.
	 */
	save_len = ei->i_da_metadata_calc_len;
	save_last_lblock = ei->i_da_metadata_calc_last_lblock;
	md_needed = EXT4_NUM_B2C(sbi,
				 ext4_calc_metadata_amount(inode, lblock));
	trace_ext4_da_reserve_space(inode, md_needed);

	/*
	 * We do still charge estimated metadata to the sb though;
	 * we cannot afford to run out of free blocks.
	 */
	if (ext4_claim_free_clusters(sbi, md_needed, 0)) {
		ei->i_da_metadata_calc_len = save_len;
		ei->i_da_metadata_calc_last_lblock = save_last_lblock;
		spin_unlock(&ei->i_block_reservation_lock);
		if (ext4_should_retry_alloc(inode->i_sb, &retries)) {
			cond_resched();
			goto repeat;
		}
		return -ENOSPC;
	}
	ei->i_reserved_meta_blocks += md_needed;
	spin_unlock(&ei->i_block_reservation_lock);

	return 0;       /* success */
}

/*
 * Reserve a single cluster located at lblock
 */
static int ext4_da_reserve_space(struct inode *inode, ext4_lblk_t lblock)
{
	int retries = 0;
	struct ext4_sb_info *sbi = EXT4_SB(inode->i_sb);
	struct ext4_inode_info *ei = EXT4_I(inode);
	unsigned int md_needed;
	int ret;
	ext4_lblk_t save_last_lblock;
	int save_len;

	/*
	 * We will charge metadata quota at writeout time; this saves
	 * us from metadata over-estimation, though we may go over by
	 * a small amount in the end.  Here we just reserve for data.
	 */
	ret = dquot_reserve_block(inode, EXT4_C2B(sbi, 1));
	if (ret)
		return ret;

	/*
	 * recalculate the amount of metadata blocks to reserve
	 * in order to allocate nrblocks
	 * worse case is one extent per block
	 */
repeat:
	spin_lock(&ei->i_block_reservation_lock);
	/*
	 * ext4_calc_metadata_amount() has side effects, which we have
	 * to be prepared undo if we fail to claim space.
	 */
	save_len = ei->i_da_metadata_calc_len;
	save_last_lblock = ei->i_da_metadata_calc_last_lblock;
	md_needed = EXT4_NUM_B2C(sbi,
				 ext4_calc_metadata_amount(inode, lblock));
	trace_ext4_da_reserve_space(inode, md_needed);

	/*
	 * We do still charge estimated metadata to the sb though;
	 * we cannot afford to run out of free blocks.
	 */
	if (ext4_claim_free_clusters(sbi, md_needed + 1, 0)) {
		ei->i_da_metadata_calc_len = save_len;
		ei->i_da_metadata_calc_last_lblock = save_last_lblock;
		spin_unlock(&ei->i_block_reservation_lock);
		if (ext4_should_retry_alloc(inode->i_sb, &retries)) {
			cond_resched();
			goto repeat;
		}
		dquot_release_reservation_block(inode, EXT4_C2B(sbi, 1));
		return -ENOSPC;
	}
	ei->i_reserved_data_blocks++;
	ei->i_reserved_meta_blocks += md_needed;
	spin_unlock(&ei->i_block_reservation_lock);

	return 0;       /* success */
}

static void ext4_da_release_space(struct inode *inode, int to_free)
{
	struct ext4_sb_info *sbi = EXT4_SB(inode->i_sb);
	struct ext4_inode_info *ei = EXT4_I(inode);

	if (!to_free)
		return;		/* Nothing to release, exit */

	spin_lock(&EXT4_I(inode)->i_block_reservation_lock);

	trace_ext4_da_release_space(inode, to_free);
	if (unlikely(to_free > ei->i_reserved_data_blocks)) {
		/*
		 * if there aren't enough reserved blocks, then the
		 * counter is messed up somewhere.  Since this
		 * function is called from invalidate page, it's
		 * harmless to return without any action.
		 */
		ext4_warning(inode->i_sb, "ext4_da_release_space: "
			 "ino %lu, to_free %d with only %d reserved "
			 "data blocks", inode->i_ino, to_free,
			 ei->i_reserved_data_blocks);
		WARN_ON(1);
		to_free = ei->i_reserved_data_blocks;
	}
	ei->i_reserved_data_blocks -= to_free;

	if (ei->i_reserved_data_blocks == 0) {
		/*
		 * We can release all of the reserved metadata blocks
		 * only when we have written all of the delayed
		 * allocation blocks.
		 * Note that in case of bigalloc, i_reserved_meta_blocks,
		 * i_reserved_data_blocks, etc. refer to number of clusters.
		 */
		percpu_counter_sub(&sbi->s_dirtyclusters_counter,
				   ei->i_reserved_meta_blocks);
		ei->i_reserved_meta_blocks = 0;
		ei->i_da_metadata_calc_len = 0;
	}

	/* update fs dirty data blocks counter */
	percpu_counter_sub(&sbi->s_dirtyclusters_counter, to_free);

	spin_unlock(&EXT4_I(inode)->i_block_reservation_lock);

	dquot_release_reservation_block(inode, EXT4_C2B(sbi, to_free));
}

static void ext4_da_page_release_reservation(struct page *page,
					     unsigned int offset,
					     unsigned int length)
{
	int to_release = 0;
	struct buffer_head *head, *bh;
	unsigned int curr_off = 0;
	struct inode *inode = page->mapping->host;
	struct ext4_sb_info *sbi = EXT4_SB(inode->i_sb);
	unsigned int stop = offset + length;
	int num_clusters;
	ext4_fsblk_t lblk;

	BUG_ON(stop > PAGE_CACHE_SIZE || stop < length);

	head = page_buffers(page);
	bh = head;
	do {
		unsigned int next_off = curr_off + bh->b_size;

		if (next_off > stop)
			break;

		if ((offset <= curr_off) && (buffer_delay(bh))) {
			to_release++;
			clear_buffer_delay(bh);
		}
		curr_off = next_off;
	} while ((bh = bh->b_this_page) != head);

	if (to_release) {
		lblk = page->index << (PAGE_CACHE_SHIFT - inode->i_blkbits);
		ext4_es_remove_extent(inode, lblk, to_release);
	}

	/* If we have released all the blocks belonging to a cluster, then we
	 * need to release the reserved space for that cluster. */
	num_clusters = EXT4_NUM_B2C(sbi, to_release);
	while (num_clusters > 0) {
		lblk = (page->index << (PAGE_CACHE_SHIFT - inode->i_blkbits)) +
			((num_clusters - 1) << sbi->s_cluster_bits);
		if (sbi->s_cluster_ratio == 1 ||
		    !ext4_find_delalloc_cluster(inode, lblk))
			ext4_da_release_space(inode, 1);

		num_clusters--;
	}
}

/*
 * Delayed allocation stuff
 */

struct mpage_da_data {
	struct inode *inode;
	struct writeback_control *wbc;

	pgoff_t first_page;	/* The first page to write */
	pgoff_t next_page;	/* Current page to examine */
	pgoff_t last_page;	/* Last page to examine */
	/*
	 * Extent to map - this can be after first_page because that can be
	 * fully mapped. We somewhat abuse m_flags to store whether the extent
	 * is delalloc or unwritten.
	 */
	struct ext4_map_blocks map;
	struct ext4_io_submit io_submit;	/* IO submission data */
};

static void mpage_release_unused_pages(struct mpage_da_data *mpd,
				       bool invalidate)
{
	int nr_pages, i;
	pgoff_t index, end;
	struct pagevec pvec;
	struct inode *inode = mpd->inode;
	struct address_space *mapping = inode->i_mapping;
<<<<<<< HEAD
	loff_t size = i_size_read(inode);
	unsigned int len, block_start;
	struct buffer_head *bh, *page_bufs = NULL;
	sector_t pblock = 0, cur_logical = 0;
	struct ext4_io_submit io_submit;
=======
>>>>>>> d0e0ac97

	/* This is necessary when next_page == 0. */
	if (mpd->first_page >= mpd->next_page)
		return;

	index = mpd->first_page;
	end   = mpd->next_page - 1;
	if (invalidate) {
		ext4_lblk_t start, last;
		start = index << (PAGE_CACHE_SHIFT - inode->i_blkbits);
		last = end << (PAGE_CACHE_SHIFT - inode->i_blkbits);
		ext4_es_remove_extent(inode, start, last - start + 1);
	}

	pagevec_init(&pvec, 0);
	while (index <= end) {
		nr_pages = pagevec_lookup(&pvec, mapping, index, PAGEVEC_SIZE);
		if (nr_pages == 0)
			break;
		for (i = 0; i < nr_pages; i++) {
<<<<<<< HEAD
			int skip_page = 0;
=======
>>>>>>> d0e0ac97
			struct page *page = pvec.pages[i];
			if (page->index > end)
				break;
			BUG_ON(!PageLocked(page));
			BUG_ON(PageWriteback(page));
<<<<<<< HEAD

			bh = page_bufs = page_buffers(page);
			block_start = 0;
			do {
				if (map && (cur_logical >= map->m_lblk) &&
				    (cur_logical <= (map->m_lblk +
						     (map->m_len - 1)))) {
					if (buffer_delay(bh)) {
						clear_buffer_delay(bh);
						bh->b_blocknr = pblock;
					}
					if (buffer_unwritten(bh) ||
					    buffer_mapped(bh))
						BUG_ON(bh->b_blocknr != pblock);
					if (map->m_flags & EXT4_MAP_UNINIT)
						set_buffer_uninit(bh);
					clear_buffer_unwritten(bh);
				}

				/*
				 * skip page if block allocation undone and
				 * block is dirty
				 */
				if (ext4_bh_delay_or_unwritten(NULL, bh))
					skip_page = 1;
				bh = bh->b_this_page;
				block_start += bh->b_size;
				cur_logical++;
				pblock++;
			} while (bh != page_bufs);

			if (skip_page) {
				unlock_page(page);
				continue;
			}

			clear_page_dirty_for_io(page);
			err = ext4_bio_write_page(&io_submit, page, len,
						  mpd->wbc);
			if (!err)
				mpd->pages_written++;
			/*
			 * In error case, we have to continue because
			 * remaining pages are still locked
			 */
			if (ret == 0)
				ret = err;
		}
		pagevec_release(&pvec);
	}
	ext4_io_submit(&io_submit);
	return ret;
}

static void ext4_da_block_invalidatepages(struct mpage_da_data *mpd)
{
	int nr_pages, i;
	pgoff_t index, end;
	struct pagevec pvec;
	struct inode *inode = mpd->inode;
	struct address_space *mapping = inode->i_mapping;
	ext4_lblk_t start, last;

	index = mpd->first_page;
	end   = mpd->next_page - 1;

	start = index << (PAGE_CACHE_SHIFT - inode->i_blkbits);
	last = end << (PAGE_CACHE_SHIFT - inode->i_blkbits);
	ext4_es_remove_extent(inode, start, last - start + 1);

	pagevec_init(&pvec, 0);
	while (index <= end) {
		nr_pages = pagevec_lookup(&pvec, mapping, index, PAGEVEC_SIZE);
		if (nr_pages == 0)
			break;
		for (i = 0; i < nr_pages; i++) {
			struct page *page = pvec.pages[i];
			if (page->index > end)
				break;
			BUG_ON(!PageLocked(page));
			BUG_ON(PageWriteback(page));
			block_invalidatepage(page, 0);
			ClearPageUptodate(page);
=======
			if (invalidate) {
				block_invalidatepage(page, 0, PAGE_CACHE_SIZE);
				ClearPageUptodate(page);
			}
>>>>>>> d0e0ac97
			unlock_page(page);
		}
		index = pvec.pages[nr_pages - 1]->index + 1;
		pagevec_release(&pvec);
	}
}

static void ext4_print_free_blocks(struct inode *inode)
{
	struct ext4_sb_info *sbi = EXT4_SB(inode->i_sb);
	struct super_block *sb = inode->i_sb;
	struct ext4_inode_info *ei = EXT4_I(inode);

	ext4_msg(sb, KERN_CRIT, "Total free blocks count %lld",
	       EXT4_C2B(EXT4_SB(inode->i_sb),
			ext4_count_free_clusters(sb)));
	ext4_msg(sb, KERN_CRIT, "Free/Dirty block details");
	ext4_msg(sb, KERN_CRIT, "free_blocks=%lld",
	       (long long) EXT4_C2B(EXT4_SB(sb),
		percpu_counter_sum(&sbi->s_freeclusters_counter)));
	ext4_msg(sb, KERN_CRIT, "dirty_blocks=%lld",
	       (long long) EXT4_C2B(EXT4_SB(sb),
		percpu_counter_sum(&sbi->s_dirtyclusters_counter)));
	ext4_msg(sb, KERN_CRIT, "Block reservation details");
	ext4_msg(sb, KERN_CRIT, "i_reserved_data_blocks=%u",
		 ei->i_reserved_data_blocks);
	ext4_msg(sb, KERN_CRIT, "i_reserved_meta_blocks=%u",
	       ei->i_reserved_meta_blocks);
	ext4_msg(sb, KERN_CRIT, "i_allocated_meta_blocks=%u",
	       ei->i_allocated_meta_blocks);
<<<<<<< HEAD
	return;
}

/*
 * mpage_da_map_and_submit - go through given space, map them
 *       if necessary, and then submit them for I/O
 *
 * @mpd - bh describing space
 *
 * The function skips space we know is already mapped to disk blocks.
 *
 */
static void mpage_da_map_and_submit(struct mpage_da_data *mpd)
{
	int err, blks, get_blocks_flags;
	struct ext4_map_blocks map, *mapp = NULL;
	sector_t next = mpd->b_blocknr;
	unsigned max_blocks = mpd->b_size >> mpd->inode->i_blkbits;
	loff_t disksize = EXT4_I(mpd->inode)->i_disksize;
	handle_t *handle = NULL;

	/*
	 * If the blocks are mapped already, or we couldn't accumulate
	 * any blocks, then proceed immediately to the submission stage.
	 */
	if ((mpd->b_size == 0) ||
	    ((mpd->b_state  & (1 << BH_Mapped)) &&
	     !(mpd->b_state & (1 << BH_Delay)) &&
	     !(mpd->b_state & (1 << BH_Unwritten))))
		goto submit_io;

	handle = ext4_journal_current_handle();
	BUG_ON(!handle);

	/*
	 * Call ext4_map_blocks() to allocate any delayed allocation
	 * blocks, or to convert an uninitialized extent to be
	 * initialized (in the case where we have written into
	 * one or more preallocated blocks).
	 *
	 * We pass in the magic EXT4_GET_BLOCKS_DELALLOC_RESERVE to
	 * indicate that we are on the delayed allocation path.  This
	 * affects functions in many different parts of the allocation
	 * call path.  This flag exists primarily because we don't
	 * want to change *many* call functions, so ext4_map_blocks()
	 * will set the EXT4_STATE_DELALLOC_RESERVED flag once the
	 * inode's allocation semaphore is taken.
	 *
	 * If the blocks in questions were delalloc blocks, set
	 * EXT4_GET_BLOCKS_DELALLOC_RESERVE so the delalloc accounting
	 * variables are updated after the blocks have been allocated.
	 */
	map.m_lblk = next;
	map.m_len = max_blocks;
	/*
	 * We're in delalloc path and it is possible that we're going to
	 * need more metadata blocks than previously reserved. However
	 * we must not fail because we're in writeback and there is
	 * nothing we can do about it so it might result in data loss.
	 * So use reserved blocks to allocate metadata if possible.
	 */
	get_blocks_flags = EXT4_GET_BLOCKS_CREATE |
			   EXT4_GET_BLOCKS_METADATA_NOFAIL;
	if (ext4_should_dioread_nolock(mpd->inode))
		get_blocks_flags |= EXT4_GET_BLOCKS_IO_CREATE_EXT;
	if (mpd->b_state & (1 << BH_Delay))
		get_blocks_flags |= EXT4_GET_BLOCKS_DELALLOC_RESERVE;


	blks = ext4_map_blocks(handle, mpd->inode, &map, get_blocks_flags);
	if (blks < 0) {
		struct super_block *sb = mpd->inode->i_sb;

		err = blks;
		/*
		 * If get block returns EAGAIN or ENOSPC and there
		 * appears to be free blocks we will just let
		 * mpage_da_submit_io() unlock all of the pages.
		 */
		if (err == -EAGAIN)
			goto submit_io;

		if (err == -ENOSPC && ext4_count_free_clusters(sb)) {
			mpd->retval = err;
			goto submit_io;
		}

		/*
		 * get block failure will cause us to loop in
		 * writepages, because a_ops->writepage won't be able
		 * to make progress. The page will be redirtied by
		 * writepage and writepages will again try to write
		 * the same.
		 */
		if (!(EXT4_SB(sb)->s_mount_flags & EXT4_MF_FS_ABORTED)) {
			ext4_msg(sb, KERN_CRIT,
				 "delayed block allocation failed for inode %lu "
				 "at logical offset %llu with max blocks %zd "
				 "with error %d", mpd->inode->i_ino,
				 (unsigned long long) next,
				 mpd->b_size >> mpd->inode->i_blkbits, err);
			ext4_msg(sb, KERN_CRIT,
				"This should not happen!! Data will be lost");
			if (err == -ENOSPC)
				ext4_print_free_blocks(mpd->inode);
		}
		/* invalidate all the pages */
		ext4_da_block_invalidatepages(mpd);

		/* Mark this page range as having been completed */
		mpd->io_done = 1;
		return;
	}
	BUG_ON(blks == 0);

	mapp = &map;
	if (map.m_flags & EXT4_MAP_NEW) {
		struct block_device *bdev = mpd->inode->i_sb->s_bdev;
		int i;

		for (i = 0; i < map.m_len; i++)
			unmap_underlying_metadata(bdev, map.m_pblk + i);
	}

	/*
	 * Update on-disk size along with block allocation.
	 */
	disksize = ((loff_t) next + blks) << mpd->inode->i_blkbits;
	if (disksize > i_size_read(mpd->inode))
		disksize = i_size_read(mpd->inode);
	if (disksize > EXT4_I(mpd->inode)->i_disksize) {
		ext4_update_i_disksize(mpd->inode, disksize);
		err = ext4_mark_inode_dirty(handle, mpd->inode);
		if (err)
			ext4_error(mpd->inode->i_sb,
				   "Failed to mark inode %lu dirty",
				   mpd->inode->i_ino);
	}

submit_io:
	mpage_da_submit_io(mpd, mapp);
	mpd->io_done = 1;
}

#define BH_FLAGS ((1 << BH_Uptodate) | (1 << BH_Mapped) | \
		(1 << BH_Delay) | (1 << BH_Unwritten))

/*
 * mpage_add_bh_to_extent - try to add one more block to extent of blocks
 *
 * @mpd->lbh - extent of blocks
 * @logical - logical number of the block in the file
 * @b_state - b_state of the buffer head added
 *
 * the function is used to collect contig. blocks in same state
 */
static void mpage_add_bh_to_extent(struct mpage_da_data *mpd, sector_t logical,
				   unsigned long b_state)
{
	sector_t next;
	int blkbits = mpd->inode->i_blkbits;
	int nrblocks = mpd->b_size >> blkbits;

	/*
	 * XXX Don't go larger than mballoc is willing to allocate
	 * This is a stopgap solution.  We eventually need to fold
	 * mpage_da_submit_io() into this function and then call
	 * ext4_map_blocks() multiple times in a loop
	 */
	if (nrblocks >= (8*1024*1024 >> blkbits))
		goto flush_it;

	/* check if the reserved journal credits might overflow */
	if (!ext4_test_inode_flag(mpd->inode, EXT4_INODE_EXTENTS)) {
		if (nrblocks >= EXT4_MAX_TRANS_DATA) {
			/*
			 * With non-extent format we are limited by the journal
			 * credit available.  Total credit needed to insert
			 * nrblocks contiguous blocks is dependent on the
			 * nrblocks.  So limit nrblocks.
			 */
			goto flush_it;
		}
	}
	/*
	 * First block in the extent
	 */
	if (mpd->b_size == 0) {
		mpd->b_blocknr = logical;
		mpd->b_size = 1 << blkbits;
		mpd->b_state = b_state & BH_FLAGS;
		return;
	}

	next = mpd->b_blocknr + nrblocks;
	/*
	 * Can we merge the block to our big extent?
	 */
	if (logical == next && (b_state & BH_FLAGS) == mpd->b_state) {
		mpd->b_size += 1 << blkbits;
		return;
	}

flush_it:
	/*
	 * We couldn't merge the block to our extent, so we
	 * need to flush current  extent and start new one
	 */
	mpage_da_map_and_submit(mpd);
=======
>>>>>>> d0e0ac97
	return;
}

static int ext4_bh_delay_or_unwritten(handle_t *handle, struct buffer_head *bh)
{
	return (buffer_delay(bh) || buffer_unwritten(bh)) && buffer_dirty(bh);
}

/*
 * This function is grabs code from the very beginning of
 * ext4_map_blocks, but assumes that the caller is from delayed write
 * time. This function looks up the requested blocks and sets the
 * buffer delay bit under the protection of i_data_sem.
 */
static int ext4_da_map_blocks(struct inode *inode, sector_t iblock,
			      struct ext4_map_blocks *map,
			      struct buffer_head *bh)
{
	struct extent_status es;
	int retval;
	sector_t invalid_block = ~((sector_t) 0xffff);
#ifdef ES_AGGRESSIVE_TEST
	struct ext4_map_blocks orig_map;

	memcpy(&orig_map, map, sizeof(*map));
#endif

	if (invalid_block < ext4_blocks_count(EXT4_SB(inode->i_sb)->s_es))
		invalid_block = ~0;

	map->m_flags = 0;
	ext_debug("ext4_da_map_blocks(): inode %lu, max_blocks %u,"
		  "logical block %lu\n", inode->i_ino, map->m_len,
		  (unsigned long) map->m_lblk);

<<<<<<< HEAD
=======
	ext4_es_lru_add(inode);

>>>>>>> d0e0ac97
	/* Lookup extent status tree firstly */
	if (ext4_es_lookup_extent(inode, iblock, &es)) {

		if (ext4_es_is_hole(&es)) {
			retval = 0;
			down_read((&EXT4_I(inode)->i_data_sem));
			goto add_delayed;
		}

		/*
		 * Delayed extent could be allocated by fallocate.
		 * So we need to check it.
		 */
		if (ext4_es_is_delayed(&es) && !ext4_es_is_unwritten(&es)) {
			map_bh(bh, inode->i_sb, invalid_block);
			set_buffer_new(bh);
			set_buffer_delay(bh);
			return 0;
		}

		map->m_pblk = ext4_es_pblock(&es) + iblock - es.es_lblk;
		retval = es.es_len - (iblock - es.es_lblk);
		if (retval > map->m_len)
			retval = map->m_len;
		map->m_len = retval;
		if (ext4_es_is_written(&es))
			map->m_flags |= EXT4_MAP_MAPPED;
		else if (ext4_es_is_unwritten(&es))
			map->m_flags |= EXT4_MAP_UNWRITTEN;
		else
			BUG_ON(1);

#ifdef ES_AGGRESSIVE_TEST
		ext4_map_blocks_es_recheck(NULL, inode, map, &orig_map, 0);
#endif
		return retval;
	}

	/*
	 * Try to see if we can get the block without requesting a new
	 * file system block.
	 */
	down_read((&EXT4_I(inode)->i_data_sem));
	if (ext4_has_inline_data(inode)) {
		/*
		 * We will soon create blocks for this page, and let
		 * us pretend as if the blocks aren't allocated yet.
		 * In case of clusters, we have to handle the work
		 * of mapping from cluster so that the reserved space
		 * is calculated properly.
		 */
		if ((EXT4_SB(inode->i_sb)->s_cluster_ratio > 1) &&
		    ext4_find_delalloc_cluster(inode, map->m_lblk))
			map->m_flags |= EXT4_MAP_FROM_CLUSTER;
		retval = 0;
	} else if (ext4_test_inode_flag(inode, EXT4_INODE_EXTENTS))
		retval = ext4_ext_map_blocks(NULL, inode, map,
					     EXT4_GET_BLOCKS_NO_PUT_HOLE);
	else
		retval = ext4_ind_map_blocks(NULL, inode, map,
					     EXT4_GET_BLOCKS_NO_PUT_HOLE);

add_delayed:
	if (retval == 0) {
		int ret;
		/*
		 * XXX: __block_prepare_write() unmaps passed block,
		 * is it OK?
		 */
		/*
		 * If the block was allocated from previously allocated cluster,
		 * then we don't need to reserve it again. However we still need
		 * to reserve metadata for every block we're going to write.
		 */
		if (!(map->m_flags & EXT4_MAP_FROM_CLUSTER)) {
			ret = ext4_da_reserve_space(inode, iblock);
			if (ret) {
				/* not enough space to reserve */
				retval = ret;
				goto out_unlock;
			}
		} else {
			ret = ext4_da_reserve_metadata(inode, iblock);
			if (ret) {
				/* not enough space to reserve */
				retval = ret;
				goto out_unlock;
			}
		}

		ret = ext4_es_insert_extent(inode, map->m_lblk, map->m_len,
					    ~0, EXTENT_STATUS_DELAYED);
		if (ret) {
			retval = ret;
			goto out_unlock;
		}

		/* Clear EXT4_MAP_FROM_CLUSTER flag since its purpose is served
		 * and it should not appear on the bh->b_state.
		 */
		map->m_flags &= ~EXT4_MAP_FROM_CLUSTER;

		map_bh(bh, inode->i_sb, invalid_block);
		set_buffer_new(bh);
		set_buffer_delay(bh);
	} else if (retval > 0) {
		int ret;
		unsigned long long status;

#ifdef ES_AGGRESSIVE_TEST
		if (retval != map->m_len) {
			printk("ES len assertation failed for inode: %lu "
			       "retval %d != map->m_len %d "
			       "in %s (lookup)\n", inode->i_ino, retval,
			       map->m_len, __func__);
		}
#endif

		status = map->m_flags & EXT4_MAP_UNWRITTEN ?
				EXTENT_STATUS_UNWRITTEN : EXTENT_STATUS_WRITTEN;
		ret = ext4_es_insert_extent(inode, map->m_lblk, map->m_len,
					    map->m_pblk, status);
		if (ret != 0)
			retval = ret;
	}

out_unlock:
	up_read((&EXT4_I(inode)->i_data_sem));

	return retval;
}

/*
 * This is a special get_blocks_t callback which is used by
 * ext4_da_write_begin().  It will either return mapped block or
 * reserve space for a single block.
 *
 * For delayed buffer_head we have BH_Mapped, BH_New, BH_Delay set.
 * We also have b_blocknr = -1 and b_bdev initialized properly
 *
 * For unwritten buffer_head we have BH_Mapped, BH_New, BH_Unwritten set.
 * We also have b_blocknr = physicalblock mapping unwritten extent and b_bdev
 * initialized properly.
 */
int ext4_da_get_block_prep(struct inode *inode, sector_t iblock,
			   struct buffer_head *bh, int create)
{
	struct ext4_map_blocks map;
	int ret = 0;

	BUG_ON(create == 0);
	BUG_ON(bh->b_size != inode->i_sb->s_blocksize);

	map.m_lblk = iblock;
	map.m_len = 1;

	/*
	 * first, we need to know whether the block is allocated already
	 * preallocated blocks are unmapped but should treated
	 * the same as allocated blocks.
	 */
	ret = ext4_da_map_blocks(inode, iblock, &map, bh);
	if (ret <= 0)
		return ret;

	map_bh(bh, inode->i_sb, map.m_pblk);
	bh->b_state = (bh->b_state & ~EXT4_MAP_FLAGS) | map.m_flags;

	if (buffer_unwritten(bh)) {
		/* A delayed write to unwritten bh should be marked
		 * new and mapped.  Mapped ensures that we don't do
		 * get_block multiple times when we write to the same
		 * offset and new ensures that we do proper zero out
		 * for partial write.
		 */
		set_buffer_new(bh);
		set_buffer_mapped(bh);
	}
	return 0;
}

static int bget_one(handle_t *handle, struct buffer_head *bh)
{
	get_bh(bh);
	return 0;
}

static int bput_one(handle_t *handle, struct buffer_head *bh)
{
	put_bh(bh);
	return 0;
}

static int __ext4_journalled_writepage(struct page *page,
				       unsigned int len)
{
	struct address_space *mapping = page->mapping;
	struct inode *inode = mapping->host;
	struct buffer_head *page_bufs = NULL;
	handle_t *handle = NULL;
	int ret = 0, err = 0;
	int inline_data = ext4_has_inline_data(inode);
	struct buffer_head *inode_bh = NULL;

	ClearPageChecked(page);

	if (inline_data) {
		BUG_ON(page->index != 0);
		BUG_ON(len > ext4_get_max_inline_size(inode));
		inode_bh = ext4_journalled_write_inline_data(inode, len, page);
		if (inode_bh == NULL)
			goto out;
	} else {
		page_bufs = page_buffers(page);
		if (!page_bufs) {
			BUG();
			goto out;
		}
		ext4_walk_page_buffers(handle, page_bufs, 0, len,
				       NULL, bget_one);
	}
	/* As soon as we unlock the page, it can go away, but we have
	 * references to buffers so we are safe */
	unlock_page(page);

	handle = ext4_journal_start(inode, EXT4_HT_WRITE_PAGE,
				    ext4_writepage_trans_blocks(inode));
	if (IS_ERR(handle)) {
		ret = PTR_ERR(handle);
		goto out;
	}

	BUG_ON(!ext4_handle_valid(handle));

	if (inline_data) {
		ret = ext4_journal_get_write_access(handle, inode_bh);

		err = ext4_handle_dirty_metadata(handle, inode, inode_bh);

	} else {
		ret = ext4_walk_page_buffers(handle, page_bufs, 0, len, NULL,
					     do_journal_get_write_access);

		err = ext4_walk_page_buffers(handle, page_bufs, 0, len, NULL,
					     write_end_fn);
	}
	if (ret == 0)
		ret = err;
	EXT4_I(inode)->i_datasync_tid = handle->h_transaction->t_tid;
	err = ext4_journal_stop(handle);
	if (!ret)
		ret = err;

	if (!ext4_has_inline_data(inode))
		ext4_walk_page_buffers(handle, page_bufs, 0, len,
				       NULL, bput_one);
	ext4_set_inode_state(inode, EXT4_STATE_JDATA);
out:
	brelse(inode_bh);
	return ret;
}

/*
 * Note that we don't need to start a transaction unless we're journaling data
 * because we should have holes filled from ext4_page_mkwrite(). We even don't
 * need to file the inode to the transaction's list in ordered mode because if
 * we are writing back data added by write(), the inode is already there and if
 * we are writing back data modified via mmap(), no one guarantees in which
 * transaction the data will hit the disk. In case we are journaling data, we
 * cannot start transaction directly because transaction start ranks above page
 * lock so we have to do some magic.
 *
 * This function can get called via...
 *   - ext4_writepages after taking page lock (have journal handle)
 *   - journal_submit_inode_data_buffers (no journal handle)
 *   - shrink_page_list via the kswapd/direct reclaim (no journal handle)
 *   - grab_page_cache when doing write_begin (have journal handle)
 *
 * We don't do any block allocation in this function. If we have page with
 * multiple blocks we need to write those buffer_heads that are mapped. This
 * is important for mmaped based write. So if we do with blocksize 1K
 * truncate(f, 1024);
 * a = mmap(f, 0, 4096);
 * a[0] = 'a';
 * truncate(f, 4096);
 * we have in the page first buffer_head mapped via page_mkwrite call back
 * but other buffer_heads would be unmapped but dirty (dirty done via the
 * do_wp_page). So writepage should write the first block. If we modify
 * the mmap area beyond 1024 we will again get a page_fault and the
 * page_mkwrite callback will do the block allocation and mark the
 * buffer_heads mapped.
 *
 * We redirty the page if we have any buffer_heads that is either delay or
 * unwritten in the page.
 *
 * We can get recursively called as show below.
 *
 *	ext4_writepage() -> kmalloc() -> __alloc_pages() -> page_launder() ->
 *		ext4_writepage()
 *
 * But since we don't do any block allocation we should not deadlock.
 * Page also have the dirty flag cleared so we don't get recurive page_lock.
 */
static int ext4_writepage(struct page *page,
			  struct writeback_control *wbc)
{
	int ret = 0;
	loff_t size;
	unsigned int len;
	struct buffer_head *page_bufs = NULL;
	struct inode *inode = page->mapping->host;
	struct ext4_io_submit io_submit;

	trace_ext4_writepage(page);
	size = i_size_read(inode);
	if (page->index == size >> PAGE_CACHE_SHIFT)
		len = size & ~PAGE_CACHE_MASK;
	else
		len = PAGE_CACHE_SIZE;

	page_bufs = page_buffers(page);
	/*
	 * We cannot do block allocation or other extent handling in this
	 * function. If there are buffers needing that, we have to redirty
	 * the page. But we may reach here when we do a journal commit via
	 * journal_submit_inode_data_buffers() and in that case we must write
	 * allocated buffers to achieve data=ordered mode guarantees.
	 */
	if (ext4_walk_page_buffers(NULL, page_bufs, 0, len, NULL,
				   ext4_bh_delay_or_unwritten)) {
		redirty_page_for_writepage(wbc, page);
		if (current->flags & PF_MEMALLOC) {
			/*
			 * For memory cleaning there's no point in writing only
			 * some buffers. So just bail out. Warn if we came here
			 * from direct reclaim.
			 */
			WARN_ON_ONCE((current->flags & (PF_MEMALLOC|PF_KSWAPD))
							== PF_MEMALLOC);
			unlock_page(page);
			return 0;
		}
	}

	if (PageChecked(page) && ext4_should_journal_data(inode))
		/*
		 * It's mmapped pagecache.  Add buffers and journal it.  There
		 * doesn't seem much point in redirtying the page here.
		 */
		return __ext4_journalled_writepage(page, len);

<<<<<<< HEAD
	memset(&io_submit, 0, sizeof(io_submit));
	ret = ext4_bio_write_page(&io_submit, page, len, wbc);
	ext4_io_submit(&io_submit);
=======
	ext4_io_submit_init(&io_submit, wbc);
	io_submit.io_end = ext4_init_io_end(inode, GFP_NOFS);
	if (!io_submit.io_end) {
		redirty_page_for_writepage(wbc, page);
		unlock_page(page);
		return -ENOMEM;
	}
	ret = ext4_bio_write_page(&io_submit, page, len, wbc);
	ext4_io_submit(&io_submit);
	/* Drop io_end reference we got from init */
	ext4_put_io_end_defer(io_submit.io_end);
>>>>>>> d0e0ac97
	return ret;
}

#define BH_FLAGS ((1 << BH_Unwritten) | (1 << BH_Delay))

/*
 * mballoc gives us at most this number of blocks...
 * XXX: That seems to be only a limitation of ext4_mb_normalize_request().
 * The rest of mballoc seems to handle chunks upto full group size.
 */
#define MAX_WRITEPAGES_EXTENT_LEN 2048

/*
 * mpage_add_bh_to_extent - try to add bh to extent of blocks to map
 *
 * @mpd - extent of blocks
 * @lblk - logical number of the block in the file
 * @b_state - b_state of the buffer head added
 *
 * the function is used to collect contig. blocks in same state
 */
static int mpage_add_bh_to_extent(struct mpage_da_data *mpd, ext4_lblk_t lblk,
				  unsigned long b_state)
{
	struct ext4_map_blocks *map = &mpd->map;

	/* Don't go larger than mballoc is willing to allocate */
	if (map->m_len >= MAX_WRITEPAGES_EXTENT_LEN)
		return 0;

	/* First block in the extent? */
	if (map->m_len == 0) {
		map->m_lblk = lblk;
		map->m_len = 1;
		map->m_flags = b_state & BH_FLAGS;
		return 1;
	}

	/* Can we merge the block to our big extent? */
	if (lblk == map->m_lblk + map->m_len &&
	    (b_state & BH_FLAGS) == map->m_flags) {
		map->m_len++;
		return 1;
	}
	return 0;
}

static bool add_page_bufs_to_extent(struct mpage_da_data *mpd,
				    struct buffer_head *head,
				    struct buffer_head *bh,
				    ext4_lblk_t lblk)
{
	struct inode *inode = mpd->inode;
	ext4_lblk_t blocks = (i_size_read(inode) + (1 << inode->i_blkbits) - 1)
							>> inode->i_blkbits;

	do {
		BUG_ON(buffer_locked(bh));

		if (!buffer_dirty(bh) || !buffer_mapped(bh) ||
		    (!buffer_delay(bh) && !buffer_unwritten(bh)) ||
		    lblk >= blocks) {
			/* Found extent to map? */
			if (mpd->map.m_len)
				return false;
			if (lblk >= blocks)
				return true;
			continue;
		}
		if (!mpage_add_bh_to_extent(mpd, lblk, bh->b_state))
			return false;
	} while (lblk++, (bh = bh->b_this_page) != head);
	return true;
}

static int mpage_submit_page(struct mpage_da_data *mpd, struct page *page)
{
	int len;
	loff_t size = i_size_read(mpd->inode);
	int err;

	BUG_ON(page->index != mpd->first_page);
	if (page->index == size >> PAGE_CACHE_SHIFT)
		len = size & ~PAGE_CACHE_MASK;
	else
		len = PAGE_CACHE_SIZE;
	clear_page_dirty_for_io(page);
	err = ext4_bio_write_page(&mpd->io_submit, page, len, mpd->wbc);
	if (!err)
		mpd->wbc->nr_to_write--;
	mpd->first_page++;

	return err;
}

/*
 * mpage_map_buffers - update buffers corresponding to changed extent and
 *		       submit fully mapped pages for IO
 *
 * @mpd - description of extent to map, on return next extent to map
 *
 * Scan buffers corresponding to changed extent (we expect corresponding pages
 * to be already locked) and update buffer state according to new extent state.
 * We map delalloc buffers to their physical location, clear unwritten bits,
 * and mark buffers as uninit when we perform writes to uninitialized extents
 * and do extent conversion after IO is finished. If the last page is not fully
 * mapped, we update @map to the next extent in the last page that needs
 * mapping. Otherwise we submit the page for IO.
 */
static int mpage_map_and_submit_buffers(struct mpage_da_data *mpd)
{
	struct pagevec pvec;
	int nr_pages, i;
	struct inode *inode = mpd->inode;
	struct buffer_head *head, *bh;
	int bpp_bits = PAGE_CACHE_SHIFT - inode->i_blkbits;
	ext4_lblk_t blocks = (i_size_read(inode) + (1 << inode->i_blkbits) - 1)
							>> inode->i_blkbits;
	pgoff_t start, end;
	ext4_lblk_t lblk;
	sector_t pblock;
	int err;

	start = mpd->map.m_lblk >> bpp_bits;
	end = (mpd->map.m_lblk + mpd->map.m_len - 1) >> bpp_bits;
	lblk = start << bpp_bits;
	pblock = mpd->map.m_pblk;

	pagevec_init(&pvec, 0);
	while (start <= end) {
		nr_pages = pagevec_lookup(&pvec, inode->i_mapping, start,
					  PAGEVEC_SIZE);
		if (nr_pages == 0)
			break;
		for (i = 0; i < nr_pages; i++) {
			struct page *page = pvec.pages[i];

			if (page->index > end)
				break;
			/* Upto 'end' pages must be contiguous */
			BUG_ON(page->index != start);
			bh = head = page_buffers(page);
			do {
				if (lblk < mpd->map.m_lblk)
					continue;
				if (lblk >= mpd->map.m_lblk + mpd->map.m_len) {
					/*
					 * Buffer after end of mapped extent.
					 * Find next buffer in the page to map.
					 */
					mpd->map.m_len = 0;
					mpd->map.m_flags = 0;
					add_page_bufs_to_extent(mpd, head, bh,
								lblk);
					pagevec_release(&pvec);
					return 0;
				}
				if (buffer_delay(bh)) {
					clear_buffer_delay(bh);
					bh->b_blocknr = pblock++;
				}
				clear_buffer_unwritten(bh);
			} while (++lblk < blocks &&
				 (bh = bh->b_this_page) != head);

			/*
			 * FIXME: This is going to break if dioread_nolock
			 * supports blocksize < pagesize as we will try to
			 * convert potentially unmapped parts of inode.
			 */
			mpd->io_submit.io_end->size += PAGE_CACHE_SIZE;
			/* Page fully mapped - let IO run! */
			err = mpage_submit_page(mpd, page);
			if (err < 0) {
				pagevec_release(&pvec);
				return err;
			}
			start++;
		}
		pagevec_release(&pvec);
	}
	/* Extent fully mapped and matches with page boundary. We are done. */
	mpd->map.m_len = 0;
	mpd->map.m_flags = 0;
	return 0;
}

static int mpage_map_one_extent(handle_t *handle, struct mpage_da_data *mpd)
{
	struct inode *inode = mpd->inode;
	struct ext4_map_blocks *map = &mpd->map;
	int get_blocks_flags;
	int err;

	trace_ext4_da_write_pages_extent(inode, map);
	/*
	 * Call ext4_map_blocks() to allocate any delayed allocation blocks, or
	 * to convert an uninitialized extent to be initialized (in the case
	 * where we have written into one or more preallocated blocks).  It is
	 * possible that we're going to need more metadata blocks than
	 * previously reserved. However we must not fail because we're in
	 * writeback and there is nothing we can do about it so it might result
	 * in data loss.  So use reserved blocks to allocate metadata if
	 * possible.
	 *
	 * We pass in the magic EXT4_GET_BLOCKS_DELALLOC_RESERVE if the blocks
	 * in question are delalloc blocks.  This affects functions in many
	 * different parts of the allocation call path.  This flag exists
	 * primarily because we don't want to change *many* call functions, so
	 * ext4_map_blocks() will set the EXT4_STATE_DELALLOC_RESERVED flag
	 * once the inode's allocation semaphore is taken.
	 */
	get_blocks_flags = EXT4_GET_BLOCKS_CREATE |
			   EXT4_GET_BLOCKS_METADATA_NOFAIL;
	if (ext4_should_dioread_nolock(inode))
		get_blocks_flags |= EXT4_GET_BLOCKS_IO_CREATE_EXT;
	if (map->m_flags & (1 << BH_Delay))
		get_blocks_flags |= EXT4_GET_BLOCKS_DELALLOC_RESERVE;

	err = ext4_map_blocks(handle, inode, map, get_blocks_flags);
	if (err < 0)
		return err;
	if (map->m_flags & EXT4_MAP_UNINIT) {
		if (!mpd->io_submit.io_end->handle &&
		    ext4_handle_valid(handle)) {
			mpd->io_submit.io_end->handle = handle->h_rsv_handle;
			handle->h_rsv_handle = NULL;
		}
		ext4_set_io_unwritten_flag(inode, mpd->io_submit.io_end);
	}

	BUG_ON(map->m_len == 0);
	if (map->m_flags & EXT4_MAP_NEW) {
		struct block_device *bdev = inode->i_sb->s_bdev;
		int i;

		for (i = 0; i < map->m_len; i++)
			unmap_underlying_metadata(bdev, map->m_pblk + i);
	}
	return 0;
}

/*
 * mpage_map_and_submit_extent - map extent starting at mpd->lblk of length
 *				 mpd->len and submit pages underlying it for IO
 *
 * @handle - handle for journal operations
 * @mpd - extent to map
 *
 * The function maps extent starting at mpd->lblk of length mpd->len. If it is
 * delayed, blocks are allocated, if it is unwritten, we may need to convert
 * them to initialized or split the described range from larger unwritten
 * extent. Note that we need not map all the described range since allocation
 * can return less blocks or the range is covered by more unwritten extents. We
 * cannot map more because we are limited by reserved transaction credits. On
 * the other hand we always make sure that the last touched page is fully
 * mapped so that it can be written out (and thus forward progress is
 * guaranteed). After mapping we submit all mapped pages for IO.
 */
static int mpage_map_and_submit_extent(handle_t *handle,
				       struct mpage_da_data *mpd,
				       bool *give_up_on_write)
{
	struct inode *inode = mpd->inode;
	struct ext4_map_blocks *map = &mpd->map;
	int err;
	loff_t disksize;

	mpd->io_submit.io_end->offset =
				((loff_t)map->m_lblk) << inode->i_blkbits;
	while (map->m_len) {
		err = mpage_map_one_extent(handle, mpd);
		if (err < 0) {
			struct super_block *sb = inode->i_sb;

			if (EXT4_SB(sb)->s_mount_flags & EXT4_MF_FS_ABORTED)
				goto invalidate_dirty_pages;
			/*
			 * Let the uper layers retry transient errors.
			 * In the case of ENOSPC, if ext4_count_free_blocks()
			 * is non-zero, a commit should free up blocks.
			 */
			if ((err == -ENOMEM) ||
			    (err == -ENOSPC && ext4_count_free_clusters(sb)))
				return err;
			ext4_msg(sb, KERN_CRIT,
				 "Delayed block allocation failed for "
				 "inode %lu at logical offset %llu with"
				 " max blocks %u with error %d",
				 inode->i_ino,
				 (unsigned long long)map->m_lblk,
				 (unsigned)map->m_len, -err);
			ext4_msg(sb, KERN_CRIT,
				 "This should not happen!! Data will "
				 "be lost\n");
			if (err == -ENOSPC)
				ext4_print_free_blocks(inode);
		invalidate_dirty_pages:
			*give_up_on_write = true;
			return err;
		}
		/*
		 * Update buffer state, submit mapped pages, and get us new
		 * extent to map
		 */
		err = mpage_map_and_submit_buffers(mpd);
		if (err < 0)
			return err;
	}

	/* Update on-disk size after IO is submitted */
	disksize = ((loff_t)mpd->first_page) << PAGE_CACHE_SHIFT;
	if (disksize > i_size_read(inode))
		disksize = i_size_read(inode);
	if (disksize > EXT4_I(inode)->i_disksize) {
		int err2;

		ext4_update_i_disksize(inode, disksize);
		err2 = ext4_mark_inode_dirty(handle, inode);
		if (err2)
			ext4_error(inode->i_sb,
				   "Failed to mark inode %lu dirty",
				   inode->i_ino);
		if (!err)
			err = err2;
	}
	return err;
}

/*
 * Calculate the total number of credits to reserve for one writepages
 * iteration. This is called from ext4_writepages(). We map an extent of
 * upto MAX_WRITEPAGES_EXTENT_LEN blocks and then we go on and finish mapping
 * the last partial page. So in total we can map MAX_WRITEPAGES_EXTENT_LEN +
 * bpp - 1 blocks in bpp different extents.
 */
static int ext4_da_writepages_trans_blocks(struct inode *inode)
{
	int bpp = ext4_journal_blocks_per_page(inode);

	return ext4_meta_trans_blocks(inode,
				MAX_WRITEPAGES_EXTENT_LEN + bpp - 1, bpp);
}

/*
 * mpage_prepare_extent_to_map - find & lock contiguous range of dirty pages
 * 				 and underlying extent to map
 *
 * @mpd - where to look for pages
 *
 * Walk dirty pages in the mapping. If they are fully mapped, submit them for
 * IO immediately. When we find a page which isn't mapped we start accumulating
 * extent of buffers underlying these pages that needs mapping (formed by
 * either delayed or unwritten buffers). We also lock the pages containing
 * these buffers. The extent found is returned in @mpd structure (starting at
 * mpd->lblk with length mpd->len blocks).
 *
 * Note that this function can attach bios to one io_end structure which are
 * neither logically nor physically contiguous. Although it may seem as an
 * unnecessary complication, it is actually inevitable in blocksize < pagesize
 * case as we need to track IO to all buffers underlying a page in one io_end.
 */
static int mpage_prepare_extent_to_map(struct mpage_da_data *mpd)
{
	struct address_space *mapping = mpd->inode->i_mapping;
	struct pagevec pvec;
	unsigned int nr_pages;
	pgoff_t index = mpd->first_page;
	pgoff_t end = mpd->last_page;
	int tag;
	int i, err = 0;
	int blkbits = mpd->inode->i_blkbits;
	ext4_lblk_t lblk;
	struct buffer_head *head;

	if (mpd->wbc->sync_mode == WB_SYNC_ALL || mpd->wbc->tagged_writepages)
		tag = PAGECACHE_TAG_TOWRITE;
	else
		tag = PAGECACHE_TAG_DIRTY;

	pagevec_init(&pvec, 0);
	mpd->map.m_len = 0;
	mpd->next_page = index;
	while (index <= end) {
		nr_pages = pagevec_lookup_tag(&pvec, mapping, &index, tag,
			      min(end - index, (pgoff_t)PAGEVEC_SIZE-1) + 1);
		if (nr_pages == 0)
			goto out;

		for (i = 0; i < nr_pages; i++) {
			struct page *page = pvec.pages[i];

			/*
			 * At this point, the page may be truncated or
			 * invalidated (changing page->mapping to NULL), or
			 * even swizzled back from swapper_space to tmpfs file
			 * mapping. However, page->index will not change
			 * because we have a reference on the page.
			 */
			if (page->index > end)
				goto out;

			/* If we can't merge this page, we are done. */
			if (mpd->map.m_len > 0 && mpd->next_page != page->index)
				goto out;

			lock_page(page);
			/*
			 * If the page is no longer dirty, or its mapping no
			 * longer corresponds to inode we are writing (which
			 * means it has been truncated or invalidated), or the
			 * page is already under writeback and we are not doing
			 * a data integrity writeback, skip the page
			 */
			if (!PageDirty(page) ||
			    (PageWriteback(page) &&
			     (mpd->wbc->sync_mode == WB_SYNC_NONE)) ||
			    unlikely(page->mapping != mapping)) {
				unlock_page(page);
				continue;
			}

			wait_on_page_writeback(page);
			BUG_ON(PageWriteback(page));

			if (mpd->map.m_len == 0)
				mpd->first_page = page->index;
			mpd->next_page = page->index + 1;
<<<<<<< HEAD
			logical = (sector_t) page->index <<
				(PAGE_CACHE_SHIFT - inode->i_blkbits);

			/* Add all dirty buffers to mpd */
			head = page_buffers(page);
			bh = head;
			do {
				BUG_ON(buffer_locked(bh));
				/*
				 * We need to try to allocate unmapped blocks
				 * in the same page.  Otherwise we won't make
				 * progress with the page in ext4_writepage
				 */
				if (ext4_bh_delay_or_unwritten(NULL, bh)) {
					mpage_add_bh_to_extent(mpd, logical,
							       bh->b_state);
					if (mpd->io_done)
						goto ret_extent_tail;
				} else if (buffer_dirty(bh) &&
					   buffer_mapped(bh)) {
					/*
					 * mapped dirty buffer. We need to
					 * update the b_state because we look
					 * at b_state in mpage_da_map_blocks.
					 * We don't update b_size because if we
					 * find an unmapped buffer_head later
					 * we need to use the b_state flag of
					 * that buffer_head.
					 */
					if (mpd->b_size == 0)
						mpd->b_state =
							bh->b_state & BH_FLAGS;
				}
				logical++;
			} while ((bh = bh->b_this_page) != head);

			if (nr_to_write > 0) {
				nr_to_write--;
				if (nr_to_write == 0 &&
				    wbc->sync_mode == WB_SYNC_NONE)
					/*
					 * We stop writing back only if we are
					 * not doing integrity sync. In case of
					 * integrity sync we have to keep going
					 * because someone may be concurrently
					 * dirtying pages, and we might have
					 * synced a lot of newly appeared dirty
					 * pages, but have not synced all of the
					 * old dirty pages.
					 */
=======
			/* Add all dirty buffers to mpd */
			lblk = ((ext4_lblk_t)page->index) <<
				(PAGE_CACHE_SHIFT - blkbits);
			head = page_buffers(page);
			if (!add_page_bufs_to_extent(mpd, head, head, lblk))
				goto out;
			/* So far everything mapped? Submit the page for IO. */
			if (mpd->map.m_len == 0) {
				err = mpage_submit_page(mpd, page);
				if (err < 0)
>>>>>>> d0e0ac97
					goto out;
			}

			/*
			 * Accumulated enough dirty pages? This doesn't apply
			 * to WB_SYNC_ALL mode. For integrity sync we have to
			 * keep going because someone may be concurrently
			 * dirtying pages, and we might have synced a lot of
			 * newly appeared dirty pages, but have not synced all
			 * of the old dirty pages.
			 */
			if (mpd->wbc->sync_mode == WB_SYNC_NONE &&
			    mpd->next_page - mpd->first_page >=
							mpd->wbc->nr_to_write)
				goto out;
		}
		pagevec_release(&pvec);
		cond_resched();
	}
	return 0;
out:
	pagevec_release(&pvec);
	return err;
}

static int __writepage(struct page *page, struct writeback_control *wbc,
		       void *data)
{
	struct address_space *mapping = data;
	int ret = ext4_writepage(page, wbc);
	mapping_set_error(mapping, ret);
	return ret;
}

static int ext4_writepages(struct address_space *mapping,
			   struct writeback_control *wbc)
{
	pgoff_t	writeback_index = 0;
	long nr_to_write = wbc->nr_to_write;
	int range_whole = 0;
	int cycled = 1;
	handle_t *handle = NULL;
	struct mpage_da_data mpd;
	struct inode *inode = mapping->host;
	int needed_blocks, rsv_blocks = 0, ret = 0;
	struct ext4_sb_info *sbi = EXT4_SB(mapping->host->i_sb);
	bool done;
	struct blk_plug plug;
	bool give_up_on_write = false;

	trace_ext4_writepages(inode, wbc);

	/*
	 * No pages to write? This is mainly a kludge to avoid starting
	 * a transaction for special inodes like journal inode on last iput()
	 * because that could violate lock ordering on umount
	 */
	if (!mapping->nrpages || !mapping_tagged(mapping, PAGECACHE_TAG_DIRTY))
		return 0;

	if (ext4_should_journal_data(inode)) {
		struct blk_plug plug;
		int ret;

		blk_start_plug(&plug);
		ret = write_cache_pages(mapping, wbc, __writepage, mapping);
		blk_finish_plug(&plug);
		return ret;
	}

	/*
	 * If the filesystem has aborted, it is read-only, so return
	 * right away instead of dumping stack traces later on that
	 * will obscure the real source of the problem.  We test
	 * EXT4_MF_FS_ABORTED instead of sb->s_flag's MS_RDONLY because
	 * the latter could be true if the filesystem is mounted
	 * read-only, and in that case, ext4_writepages should
	 * *never* be called, so if that ever happens, we would want
	 * the stack trace.
	 */
	if (unlikely(sbi->s_mount_flags & EXT4_MF_FS_ABORTED))
		return -EROFS;

	if (ext4_should_dioread_nolock(inode)) {
		/*
		 * We may need to convert upto one extent per block in
		 * the page and we may dirty the inode.
		 */
		rsv_blocks = 1 + (PAGE_CACHE_SIZE >> inode->i_blkbits);
	}

	/*
	 * If we have inline data and arrive here, it means that
	 * we will soon create the block for the 1st page, so
	 * we'd better clear the inline data here.
	 */
	if (ext4_has_inline_data(inode)) {
		/* Just inode will be modified... */
		handle = ext4_journal_start(inode, EXT4_HT_INODE, 1);
		if (IS_ERR(handle)) {
			ret = PTR_ERR(handle);
			goto out_writepages;
		}
		BUG_ON(ext4_test_inode_state(inode,
				EXT4_STATE_MAY_INLINE_DATA));
		ext4_destroy_inline_data(handle, inode);
		ext4_journal_stop(handle);
	}

	if (wbc->range_start == 0 && wbc->range_end == LLONG_MAX)
		range_whole = 1;

	if (wbc->range_cyclic) {
		writeback_index = mapping->writeback_index;
		if (writeback_index)
			cycled = 0;
		mpd.first_page = writeback_index;
		mpd.last_page = -1;
	} else {
		mpd.first_page = wbc->range_start >> PAGE_CACHE_SHIFT;
		mpd.last_page = wbc->range_end >> PAGE_CACHE_SHIFT;
	}

	mpd.inode = inode;
	mpd.wbc = wbc;
	ext4_io_submit_init(&mpd.io_submit, wbc);
retry:
	if (wbc->sync_mode == WB_SYNC_ALL || wbc->tagged_writepages)
		tag_pages_for_writeback(mapping, mpd.first_page, mpd.last_page);
	done = false;
	blk_start_plug(&plug);
	while (!done && mpd.first_page <= mpd.last_page) {
		/* For each extent of pages we use new io_end */
		mpd.io_submit.io_end = ext4_init_io_end(inode, GFP_KERNEL);
		if (!mpd.io_submit.io_end) {
			ret = -ENOMEM;
			break;
		}

		/*
		 * We have two constraints: We find one extent to map and we
		 * must always write out whole page (makes a difference when
		 * blocksize < pagesize) so that we don't block on IO when we
		 * try to write out the rest of the page. Journalled mode is
		 * not supported by delalloc.
		 */
		BUG_ON(ext4_should_journal_data(inode));
		needed_blocks = ext4_da_writepages_trans_blocks(inode);

<<<<<<< HEAD
		/* start a new transaction*/
		handle = ext4_journal_start(inode, EXT4_HT_WRITE_PAGE,
					    needed_blocks);
=======
		/* start a new transaction */
		handle = ext4_journal_start_with_reserve(inode,
				EXT4_HT_WRITE_PAGE, needed_blocks, rsv_blocks);
>>>>>>> d0e0ac97
		if (IS_ERR(handle)) {
			ret = PTR_ERR(handle);
			ext4_msg(inode->i_sb, KERN_CRIT, "%s: jbd2_start: "
			       "%ld pages, ino %lu; err %d", __func__,
				wbc->nr_to_write, inode->i_ino, ret);
			/* Release allocated io_end */
			ext4_put_io_end(mpd.io_submit.io_end);
			break;
		}

		trace_ext4_da_write_pages(inode, mpd.first_page, mpd.wbc);
		ret = mpage_prepare_extent_to_map(&mpd);
		if (!ret) {
			if (mpd.map.m_len)
				ret = mpage_map_and_submit_extent(handle, &mpd,
					&give_up_on_write);
			else {
				/*
				 * We scanned the whole range (or exhausted
				 * nr_to_write), submitted what was mapped and
				 * didn't find anything needing mapping. We are
				 * done.
				 */
				done = true;
			}
		}
		ext4_journal_stop(handle);
		/* Submit prepared bio */
		ext4_io_submit(&mpd.io_submit);
		/* Unlock pages we didn't use */
		mpage_release_unused_pages(&mpd, give_up_on_write);
		/* Drop our io_end reference we got from init */
		ext4_put_io_end(mpd.io_submit.io_end);

		if (ret == -ENOSPC && sbi->s_journal) {
			/*
			 * Commit the transaction which would
			 * free blocks released in the transaction
			 * and try again
			 */
			jbd2_journal_force_commit_nested(sbi->s_journal);
			ret = 0;
			continue;
		}
		/* Fatal error - ENOMEM, EIO... */
		if (ret)
			break;
	}
	blk_finish_plug(&plug);
	if (!ret && !cycled) {
		cycled = 1;
		mpd.last_page = writeback_index - 1;
		mpd.first_page = 0;
		goto retry;
	}

	/* Update index */
	if (wbc->range_cyclic || (range_whole && wbc->nr_to_write > 0))
		/*
		 * Set the writeback_index so that range_cyclic
		 * mode will write it back later
		 */
		mapping->writeback_index = mpd.first_page;

out_writepages:
	trace_ext4_writepages_result(inode, wbc, ret,
				     nr_to_write - wbc->nr_to_write);
	return ret;
}

static int ext4_nonda_switch(struct super_block *sb)
{
	s64 free_clusters, dirty_clusters;
	struct ext4_sb_info *sbi = EXT4_SB(sb);

	/*
	 * switch to non delalloc mode if we are running low
	 * on free block. The free block accounting via percpu
	 * counters can get slightly wrong with percpu_counter_batch getting
	 * accumulated on each CPU without updating global counters
	 * Delalloc need an accurate free block accounting. So switch
	 * to non delalloc when we are near to error range.
	 */
	free_clusters =
		percpu_counter_read_positive(&sbi->s_freeclusters_counter);
	dirty_clusters =
		percpu_counter_read_positive(&sbi->s_dirtyclusters_counter);
	/*
	 * Start pushing delalloc when 1/2 of free blocks are dirty.
	 */
	if (dirty_clusters && (free_clusters < 2 * dirty_clusters))
		try_to_writeback_inodes_sb(sb, WB_REASON_FS_FREE_SPACE);

	if (2 * free_clusters < 3 * dirty_clusters ||
	    free_clusters < (dirty_clusters + EXT4_FREECLUSTERS_WATERMARK)) {
		/*
		 * free block count is less than 150% of dirty blocks
		 * or free blocks is less than watermark
		 */
		return 1;
	}
	return 0;
}

static int ext4_da_write_begin(struct file *file, struct address_space *mapping,
			       loff_t pos, unsigned len, unsigned flags,
			       struct page **pagep, void **fsdata)
{
	int ret, retries = 0;
	struct page *page;
	pgoff_t index;
	struct inode *inode = mapping->host;
	handle_t *handle;

	index = pos >> PAGE_CACHE_SHIFT;

	if (ext4_nonda_switch(inode->i_sb)) {
		*fsdata = (void *)FALL_BACK_TO_NONDELALLOC;
		return ext4_write_begin(file, mapping, pos,
					len, flags, pagep, fsdata);
	}
	*fsdata = (void *)0;
	trace_ext4_da_write_begin(inode, pos, len, flags);

	if (ext4_test_inode_state(inode, EXT4_STATE_MAY_INLINE_DATA)) {
		ret = ext4_da_write_inline_data_begin(mapping, inode,
						      pos, len, flags,
						      pagep, fsdata);
		if (ret < 0)
			return ret;
		if (ret == 1)
			return 0;
	}

	/*
	 * grab_cache_page_write_begin() can take a long time if the
	 * system is thrashing due to memory pressure, or if the page
	 * is being written back.  So grab it first before we start
	 * the transaction handle.  This also allows us to allocate
	 * the page (if needed) without using GFP_NOFS.
	 */
retry_grab:
	page = grab_cache_page_write_begin(mapping, index, flags);
	if (!page)
		return -ENOMEM;
	unlock_page(page);

	/*
	 * With delayed allocation, we don't log the i_disksize update
	 * if there is delayed block allocation. But we still need
	 * to journalling the i_disksize update if writes to the end
	 * of file which has an already mapped buffer.
	 */
retry_journal:
	handle = ext4_journal_start(inode, EXT4_HT_WRITE_PAGE, 1);
	if (IS_ERR(handle)) {
		page_cache_release(page);
		return PTR_ERR(handle);
	}

	lock_page(page);
	if (page->mapping != mapping) {
		/* The page got truncated from under us */
		unlock_page(page);
		page_cache_release(page);
		ext4_journal_stop(handle);
		goto retry_grab;
	}
	/* In case writeback began while the page was unlocked */
	wait_on_page_writeback(page);

	ret = __block_write_begin(page, pos, len, ext4_da_get_block_prep);
	if (ret < 0) {
		unlock_page(page);
		ext4_journal_stop(handle);
		/*
		 * block_write_begin may have instantiated a few blocks
		 * outside i_size.  Trim these off again. Don't need
		 * i_size_read because we hold i_mutex.
		 */
		if (pos + len > inode->i_size)
			ext4_truncate_failed_write(inode);

		if (ret == -ENOSPC &&
		    ext4_should_retry_alloc(inode->i_sb, &retries))
			goto retry_journal;

		page_cache_release(page);
		return ret;
	}

	*pagep = page;
	return ret;
}

/*
 * Check if we should update i_disksize
 * when write to the end of file but not require block allocation
 */
static int ext4_da_should_update_i_disksize(struct page *page,
					    unsigned long offset)
{
	struct buffer_head *bh;
	struct inode *inode = page->mapping->host;
	unsigned int idx;
	int i;

	bh = page_buffers(page);
	idx = offset >> inode->i_blkbits;

	for (i = 0; i < idx; i++)
		bh = bh->b_this_page;

	if (!buffer_mapped(bh) || (buffer_delay(bh)) || buffer_unwritten(bh))
		return 0;
	return 1;
}

static int ext4_da_write_end(struct file *file,
			     struct address_space *mapping,
			     loff_t pos, unsigned len, unsigned copied,
			     struct page *page, void *fsdata)
{
	struct inode *inode = mapping->host;
	int ret = 0, ret2;
	handle_t *handle = ext4_journal_current_handle();
	loff_t new_i_size;
	unsigned long start, end;
	int write_mode = (int)(unsigned long)fsdata;

	if (write_mode == FALL_BACK_TO_NONDELALLOC)
		return ext4_write_end(file, mapping, pos,
				      len, copied, page, fsdata);

	trace_ext4_da_write_end(inode, pos, len, copied);
	start = pos & (PAGE_CACHE_SIZE - 1);
	end = start + copied - 1;

	/*
	 * generic_write_end() will run mark_inode_dirty() if i_size
	 * changes.  So let's piggyback the i_disksize mark_inode_dirty
	 * into that.
	 */
	new_i_size = pos + copied;
	if (copied && new_i_size > EXT4_I(inode)->i_disksize) {
		if (ext4_has_inline_data(inode) ||
		    ext4_da_should_update_i_disksize(page, end)) {
			down_write(&EXT4_I(inode)->i_data_sem);
			if (new_i_size > EXT4_I(inode)->i_disksize)
				EXT4_I(inode)->i_disksize = new_i_size;
			up_write(&EXT4_I(inode)->i_data_sem);
			/* We need to mark inode dirty even if
			 * new_i_size is less that inode->i_size
			 * bu greater than i_disksize.(hint delalloc)
			 */
			ext4_mark_inode_dirty(handle, inode);
		}
	}

	if (write_mode != CONVERT_INLINE_DATA &&
	    ext4_test_inode_state(inode, EXT4_STATE_MAY_INLINE_DATA) &&
	    ext4_has_inline_data(inode))
		ret2 = ext4_da_write_inline_data_end(inode, pos, len, copied,
						     page);
	else
		ret2 = generic_write_end(file, mapping, pos, len, copied,
							page, fsdata);

	copied = ret2;
	if (ret2 < 0)
		ret = ret2;
	ret2 = ext4_journal_stop(handle);
	if (!ret)
		ret = ret2;

	return ret ? ret : copied;
}

static void ext4_da_invalidatepage(struct page *page, unsigned int offset,
				   unsigned int length)
{
	/*
	 * Drop reserved blocks
	 */
	BUG_ON(!PageLocked(page));
	if (!page_has_buffers(page))
		goto out;

	ext4_da_page_release_reservation(page, offset, length);

out:
	ext4_invalidatepage(page, offset, length);

	return;
}

/*
 * Force all delayed allocation blocks to be allocated for a given inode.
 */
int ext4_alloc_da_blocks(struct inode *inode)
{
	trace_ext4_alloc_da_blocks(inode);

	if (!EXT4_I(inode)->i_reserved_data_blocks &&
	    !EXT4_I(inode)->i_reserved_meta_blocks)
		return 0;

	/*
	 * We do something simple for now.  The filemap_flush() will
	 * also start triggering a write of the data blocks, which is
	 * not strictly speaking necessary (and for users of
	 * laptop_mode, not even desirable).  However, to do otherwise
	 * would require replicating code paths in:
	 *
	 * ext4_writepages() ->
	 *    write_cache_pages() ---> (via passed in callback function)
	 *        __mpage_da_writepage() -->
	 *           mpage_add_bh_to_extent()
	 *           mpage_da_map_blocks()
	 *
	 * The problem is that write_cache_pages(), located in
	 * mm/page-writeback.c, marks pages clean in preparation for
	 * doing I/O, which is not desirable if we're not planning on
	 * doing I/O at all.
	 *
	 * We could call write_cache_pages(), and then redirty all of
	 * the pages by calling redirty_page_for_writepage() but that
	 * would be ugly in the extreme.  So instead we would need to
	 * replicate parts of the code in the above functions,
	 * simplifying them because we wouldn't actually intend to
	 * write out the pages, but rather only collect contiguous
	 * logical block extents, call the multi-block allocator, and
	 * then update the buffer heads with the block allocations.
	 *
	 * For now, though, we'll cheat by calling filemap_flush(),
	 * which will map the blocks, and start the I/O, but not
	 * actually wait for the I/O to complete.
	 */
	return filemap_flush(inode->i_mapping);
}

/*
 * bmap() is special.  It gets used by applications such as lilo and by
 * the swapper to find the on-disk block of a specific piece of data.
 *
 * Naturally, this is dangerous if the block concerned is still in the
 * journal.  If somebody makes a swapfile on an ext4 data-journaling
 * filesystem and enables swap, then they may get a nasty shock when the
 * data getting swapped to that swapfile suddenly gets overwritten by
 * the original zero's written out previously to the journal and
 * awaiting writeback in the kernel's buffer cache.
 *
 * So, if we see any bmap calls here on a modified, data-journaled file,
 * take extra steps to flush any blocks which might be in the cache.
 */
static sector_t ext4_bmap(struct address_space *mapping, sector_t block)
{
	struct inode *inode = mapping->host;
	journal_t *journal;
	int err;

	/*
	 * We can get here for an inline file via the FIBMAP ioctl
	 */
	if (ext4_has_inline_data(inode))
		return 0;

	if (mapping_tagged(mapping, PAGECACHE_TAG_DIRTY) &&
			test_opt(inode->i_sb, DELALLOC)) {
		/*
		 * With delalloc we want to sync the file
		 * so that we can make sure we allocate
		 * blocks for file
		 */
		filemap_write_and_wait(mapping);
	}

	if (EXT4_JOURNAL(inode) &&
	    ext4_test_inode_state(inode, EXT4_STATE_JDATA)) {
		/*
		 * This is a REALLY heavyweight approach, but the use of
		 * bmap on dirty files is expected to be extremely rare:
		 * only if we run lilo or swapon on a freshly made file
		 * do we expect this to happen.
		 *
		 * (bmap requires CAP_SYS_RAWIO so this does not
		 * represent an unprivileged user DOS attack --- we'd be
		 * in trouble if mortal users could trigger this path at
		 * will.)
		 *
		 * NB. EXT4_STATE_JDATA is not set on files other than
		 * regular files.  If somebody wants to bmap a directory
		 * or symlink and gets confused because the buffer
		 * hasn't yet been flushed to disk, they deserve
		 * everything they get.
		 */

		ext4_clear_inode_state(inode, EXT4_STATE_JDATA);
		journal = EXT4_JOURNAL(inode);
		jbd2_journal_lock_updates(journal);
		err = jbd2_journal_flush(journal);
		jbd2_journal_unlock_updates(journal);

		if (err)
			return 0;
	}

	return generic_block_bmap(mapping, block, ext4_get_block);
}

static int ext4_readpage(struct file *file, struct page *page)
{
	int ret = -EAGAIN;
	struct inode *inode = page->mapping->host;

	trace_ext4_readpage(page);

	if (ext4_has_inline_data(inode))
		ret = ext4_readpage_inline(inode, page);

	if (ret == -EAGAIN)
		return mpage_readpage(page, ext4_get_block);

	return ret;
}

static int
ext4_readpages(struct file *file, struct address_space *mapping,
		struct list_head *pages, unsigned nr_pages)
{
	struct inode *inode = mapping->host;

	/* If the file has inline data, no need to do readpages. */
	if (ext4_has_inline_data(inode))
		return 0;

	return mpage_readpages(mapping, pages, nr_pages, ext4_get_block);
}

<<<<<<< HEAD
static void ext4_invalidatepage(struct page *page, unsigned long offset)
{
	trace_ext4_invalidatepage(page, offset);
=======
static void ext4_invalidatepage(struct page *page, unsigned int offset,
				unsigned int length)
{
	trace_ext4_invalidatepage(page, offset, length);
>>>>>>> d0e0ac97

	/* No journalling happens on data buffers when this function is used */
	WARN_ON(page_has_buffers(page) && buffer_jbd(page_buffers(page)));

<<<<<<< HEAD
	block_invalidatepage(page, offset);
}

static int __ext4_journalled_invalidatepage(struct page *page,
					    unsigned long offset)
{
	journal_t *journal = EXT4_JOURNAL(page->mapping->host);

	trace_ext4_journalled_invalidatepage(page, offset);
=======
	block_invalidatepage(page, offset, length);
}

static int __ext4_journalled_invalidatepage(struct page *page,
					    unsigned int offset,
					    unsigned int length)
{
	journal_t *journal = EXT4_JOURNAL(page->mapping->host);

	trace_ext4_journalled_invalidatepage(page, offset, length);
>>>>>>> d0e0ac97

	/*
	 * If it's a full truncate we just forget about the pending dirtying
	 */
	if (offset == 0 && length == PAGE_CACHE_SIZE)
		ClearPageChecked(page);

<<<<<<< HEAD
	return jbd2_journal_invalidatepage(journal, page, offset);
=======
	return jbd2_journal_invalidatepage(journal, page, offset, length);
>>>>>>> d0e0ac97
}

/* Wrapper for aops... */
static void ext4_journalled_invalidatepage(struct page *page,
<<<<<<< HEAD
					   unsigned long offset)
{
	WARN_ON(__ext4_journalled_invalidatepage(page, offset) < 0);
=======
					   unsigned int offset,
					   unsigned int length)
{
	WARN_ON(__ext4_journalled_invalidatepage(page, offset, length) < 0);
>>>>>>> d0e0ac97
}

static int ext4_releasepage(struct page *page, gfp_t wait)
{
	journal_t *journal = EXT4_JOURNAL(page->mapping->host);

	trace_ext4_releasepage(page);

	/* Page has dirty journalled data -> cannot release */
	if (PageChecked(page))
		return 0;
	if (journal)
		return jbd2_journal_try_to_free_buffers(journal, page, wait);
	else
		return try_to_free_buffers(page);
}

/*
 * ext4_get_block used when preparing for a DIO write or buffer write.
 * We allocate an uinitialized extent if blocks haven't been allocated.
 * The extent will be converted to initialized after the IO is complete.
 */
int ext4_get_block_write(struct inode *inode, sector_t iblock,
		   struct buffer_head *bh_result, int create)
{
	ext4_debug("ext4_get_block_write: inode %lu, create flag %d\n",
		   inode->i_ino, create);
	return _ext4_get_block(inode, iblock, bh_result,
			       EXT4_GET_BLOCKS_IO_CREATE_EXT);
}

static int ext4_get_block_write_nolock(struct inode *inode, sector_t iblock,
		   struct buffer_head *bh_result, int create)
{
	ext4_debug("ext4_get_block_write_nolock: inode %lu, create flag %d\n",
		   inode->i_ino, create);
	return _ext4_get_block(inode, iblock, bh_result,
			       EXT4_GET_BLOCKS_NO_LOCK);
}

static void ext4_end_io_dio(struct kiocb *iocb, loff_t offset,
			    ssize_t size, void *private, int ret,
			    bool is_async)
{
	struct inode *inode = file_inode(iocb->ki_filp);
        ext4_io_end_t *io_end = iocb->private;

<<<<<<< HEAD
	/* if not async direct IO or dio with 0 bytes write, just return */
	if (!io_end || !size)
		goto out;
=======
	/* if not async direct IO just return */
	if (!io_end) {
		inode_dio_done(inode);
		if (is_async)
			aio_complete(iocb, ret, 0);
		return;
	}
>>>>>>> d0e0ac97

	ext_debug("ext4_end_io_dio(): io_end 0x%p "
		  "for inode %lu, iocb 0x%p, offset %llu, size %zd\n",
 		  iocb->private, io_end->inode->i_ino, iocb, offset,
		  size);

	iocb->private = NULL;
<<<<<<< HEAD

	/* if not aio dio with unwritten extents, just free io and return */
	if (!(io_end->flag & EXT4_IO_END_UNWRITTEN)) {
		ext4_free_io_end(io_end);
out:
		inode_dio_done(inode);
		if (is_async)
			aio_complete(iocb, ret, 0);
		return;
	}

=======
>>>>>>> d0e0ac97
	io_end->offset = offset;
	io_end->size = size;
	if (is_async) {
		io_end->iocb = iocb;
		io_end->result = ret;
	}
<<<<<<< HEAD

	ext4_add_complete_io(io_end);
=======
	ext4_put_io_end_defer(io_end);
>>>>>>> d0e0ac97
}

/*
 * For ext4 extent files, ext4 will do direct-io write to holes,
 * preallocated extents, and those write extend the file, no need to
 * fall back to buffered IO.
 *
 * For holes, we fallocate those blocks, mark them as uninitialized
 * If those blocks were preallocated, we mark sure they are split, but
 * still keep the range to write as uninitialized.
 *
 * The unwritten extents will be converted to written when DIO is completed.
 * For async direct IO, since the IO may still pending when return, we
 * set up an end_io call back function, which will do the conversion
 * when async direct IO completed.
 *
 * If the O_DIRECT write will extend the file then add this inode to the
 * orphan list.  So recovery will truncate it back to the original size
 * if the machine crashes during the write.
 *
 */
static ssize_t ext4_ext_direct_IO(int rw, struct kiocb *iocb,
			      const struct iovec *iov, loff_t offset,
			      unsigned long nr_segs)
{
	struct file *file = iocb->ki_filp;
	struct inode *inode = file->f_mapping->host;
	ssize_t ret;
	size_t count = iov_length(iov, nr_segs);
	int overwrite = 0;
	get_block_t *get_block_func = NULL;
	int dio_flags = 0;
	loff_t final_size = offset + count;
	ext4_io_end_t *io_end = NULL;

	/* Use the old path for reads and writes beyond i_size. */
	if (rw != WRITE || final_size > inode->i_size)
		return ext4_ind_direct_IO(rw, iocb, iov, offset, nr_segs);

	BUG_ON(iocb->private == NULL);

	/*
	 * Make all waiters for direct IO properly wait also for extent
	 * conversion. This also disallows race between truncate() and
	 * overwrite DIO as i_dio_count needs to be incremented under i_mutex.
	 */
	if (rw == WRITE)
		atomic_inc(&inode->i_dio_count);

	/* If we do a overwrite dio, i_mutex locking can be released */
	overwrite = *((int *)iocb->private);

	if (overwrite) {
		down_read(&EXT4_I(inode)->i_data_sem);
		mutex_unlock(&inode->i_mutex);
	}

	/*
	 * We could direct write to holes and fallocate.
	 *
	 * Allocated blocks to fill the hole are marked as
	 * uninitialized to prevent parallel buffered read to expose
	 * the stale data before DIO complete the data IO.
	 *
	 * As to previously fallocated extents, ext4 get_block will
	 * just simply mark the buffer mapped but still keep the
	 * extents uninitialized.
	 *
	 * For non AIO case, we will convert those unwritten extents
	 * to written after return back from blockdev_direct_IO.
	 *
	 * For async DIO, the conversion needs to be deferred when the
	 * IO is completed. The ext4 end_io callback function will be
	 * called to take care of the conversion work.  Here for async
	 * case, we allocate an io_end structure to hook to the iocb.
	 */
	iocb->private = NULL;
	ext4_inode_aio_set(inode, NULL);
	if (!is_sync_kiocb(iocb)) {
		io_end = ext4_init_io_end(inode, GFP_NOFS);
		if (!io_end) {
			ret = -ENOMEM;
			goto retake_lock;
		}
		io_end->flag |= EXT4_IO_END_DIRECT;
		/*
		 * Grab reference for DIO. Will be dropped in ext4_end_io_dio()
		 */
		iocb->private = ext4_get_io_end(io_end);
		/*
		 * we save the io structure for current async direct
		 * IO, so that later ext4_map_blocks() could flag the
		 * io structure whether there is a unwritten extents
		 * needs to be converted when IO is completed.
		 */
		ext4_inode_aio_set(inode, io_end);
	}

	if (overwrite) {
		get_block_func = ext4_get_block_write_nolock;
	} else {
		get_block_func = ext4_get_block_write;
		dio_flags = DIO_LOCKING;
	}
	ret = __blockdev_direct_IO(rw, iocb, inode,
				   inode->i_sb->s_bdev, iov,
				   offset, nr_segs,
				   get_block_func,
				   ext4_end_io_dio,
				   NULL,
				   dio_flags);

	/*
	 * Put our reference to io_end. This can free the io_end structure e.g.
	 * in sync IO case or in case of error. It can even perform extent
	 * conversion if all bios we submitted finished before we got here.
	 * Note that in that case iocb->private can be already set to NULL
	 * here.
	 */
	if (io_end) {
		ext4_inode_aio_set(inode, NULL);
		ext4_put_io_end(io_end);
		/*
		 * When no IO was submitted ext4_end_io_dio() was not
		 * called so we have to put iocb's reference.
		 */
		if (ret <= 0 && ret != -EIOCBQUEUED && iocb->private) {
			WARN_ON(iocb->private != io_end);
			WARN_ON(io_end->flag & EXT4_IO_END_UNWRITTEN);
			WARN_ON(io_end->iocb);
			/*
			 * Generic code already did inode_dio_done() so we
			 * have to clear EXT4_IO_END_DIRECT to not do it for
			 * the second time.
			 */
			io_end->flag = 0;
			ext4_put_io_end(io_end);
			iocb->private = NULL;
		}
	}
	if (ret > 0 && !overwrite && ext4_test_inode_state(inode,
						EXT4_STATE_DIO_UNWRITTEN)) {
		int err;
		/*
		 * for non AIO case, since the IO is already
		 * completed, we could do the conversion right here
		 */
		err = ext4_convert_unwritten_extents(NULL, inode,
						     offset, ret);
		if (err < 0)
			ret = err;
		ext4_clear_inode_state(inode, EXT4_STATE_DIO_UNWRITTEN);
	}

retake_lock:
	if (rw == WRITE)
		inode_dio_done(inode);
	/* take i_mutex locking again if we do a ovewrite dio */
	if (overwrite) {
		up_read(&EXT4_I(inode)->i_data_sem);
		mutex_lock(&inode->i_mutex);
	}

	return ret;
}

static ssize_t ext4_direct_IO(int rw, struct kiocb *iocb,
			      const struct iovec *iov, loff_t offset,
			      unsigned long nr_segs)
{
	struct file *file = iocb->ki_filp;
	struct inode *inode = file->f_mapping->host;
	ssize_t ret;

	/*
	 * If we are doing data journalling we don't support O_DIRECT
	 */
	if (ext4_should_journal_data(inode))
		return 0;

	/* Let buffer I/O handle the inline data case. */
	if (ext4_has_inline_data(inode))
		return 0;

	trace_ext4_direct_IO_enter(inode, offset, iov_length(iov, nr_segs), rw);
	if (ext4_test_inode_flag(inode, EXT4_INODE_EXTENTS))
		ret = ext4_ext_direct_IO(rw, iocb, iov, offset, nr_segs);
	else
		ret = ext4_ind_direct_IO(rw, iocb, iov, offset, nr_segs);
	trace_ext4_direct_IO_exit(inode, offset,
				iov_length(iov, nr_segs), rw, ret);
	return ret;
}

/*
 * Pages can be marked dirty completely asynchronously from ext4's journalling
 * activity.  By filemap_sync_pte(), try_to_unmap_one(), etc.  We cannot do
 * much here because ->set_page_dirty is called under VFS locks.  The page is
 * not necessarily locked.
 *
 * We cannot just dirty the page and leave attached buffers clean, because the
 * buffers' dirty state is "definitive".  We cannot just set the buffers dirty
 * or jbddirty because all the journalling code will explode.
 *
 * So what we do is to mark the page "pending dirty" and next time writepage
 * is called, propagate that into the buffers appropriately.
 */
static int ext4_journalled_set_page_dirty(struct page *page)
{
	SetPageChecked(page);
	return __set_page_dirty_nobuffers(page);
}

static const struct address_space_operations ext4_aops = {
	.readpage		= ext4_readpage,
	.readpages		= ext4_readpages,
	.writepage		= ext4_writepage,
<<<<<<< HEAD
=======
	.writepages		= ext4_writepages,
>>>>>>> d0e0ac97
	.write_begin		= ext4_write_begin,
	.write_end		= ext4_write_end,
	.bmap			= ext4_bmap,
	.invalidatepage		= ext4_invalidatepage,
	.releasepage		= ext4_releasepage,
	.direct_IO		= ext4_direct_IO,
	.migratepage		= buffer_migrate_page,
	.is_partially_uptodate  = block_is_partially_uptodate,
	.error_remove_page	= generic_error_remove_page,
};

static const struct address_space_operations ext4_journalled_aops = {
	.readpage		= ext4_readpage,
	.readpages		= ext4_readpages,
	.writepage		= ext4_writepage,
	.writepages		= ext4_writepages,
	.write_begin		= ext4_write_begin,
	.write_end		= ext4_journalled_write_end,
	.set_page_dirty		= ext4_journalled_set_page_dirty,
	.bmap			= ext4_bmap,
	.invalidatepage		= ext4_journalled_invalidatepage,
	.releasepage		= ext4_releasepage,
	.direct_IO		= ext4_direct_IO,
	.is_partially_uptodate  = block_is_partially_uptodate,
	.error_remove_page	= generic_error_remove_page,
};

static const struct address_space_operations ext4_da_aops = {
	.readpage		= ext4_readpage,
	.readpages		= ext4_readpages,
	.writepage		= ext4_writepage,
	.writepages		= ext4_writepages,
	.write_begin		= ext4_da_write_begin,
	.write_end		= ext4_da_write_end,
	.bmap			= ext4_bmap,
	.invalidatepage		= ext4_da_invalidatepage,
	.releasepage		= ext4_releasepage,
	.direct_IO		= ext4_direct_IO,
	.migratepage		= buffer_migrate_page,
	.is_partially_uptodate  = block_is_partially_uptodate,
	.error_remove_page	= generic_error_remove_page,
};

void ext4_set_aops(struct inode *inode)
{
	switch (ext4_inode_journal_mode(inode)) {
	case EXT4_INODE_ORDERED_DATA_MODE:
		ext4_set_inode_state(inode, EXT4_STATE_ORDERED_MODE);
		break;
	case EXT4_INODE_WRITEBACK_DATA_MODE:
		ext4_clear_inode_state(inode, EXT4_STATE_ORDERED_MODE);
		break;
	case EXT4_INODE_JOURNAL_DATA_MODE:
		inode->i_mapping->a_ops = &ext4_journalled_aops;
		return;
	default:
		BUG();
	}
	if (test_opt(inode->i_sb, DELALLOC))
		inode->i_mapping->a_ops = &ext4_da_aops;
	else
		inode->i_mapping->a_ops = &ext4_aops;
}

/*
 * ext4_block_truncate_page() zeroes out a mapping from file offset `from'
 * up to the end of the block which corresponds to `from'.
 * This required during truncate. We need to physically zero the tail end
 * of that block so it doesn't yield old data if the file is later grown.
 */
int ext4_block_truncate_page(handle_t *handle,
		struct address_space *mapping, loff_t from)
{
	unsigned offset = from & (PAGE_CACHE_SIZE-1);
	unsigned length;
	unsigned blocksize;
	struct inode *inode = mapping->host;

	blocksize = inode->i_sb->s_blocksize;
	length = blocksize - (offset & (blocksize - 1));

	return ext4_block_zero_page_range(handle, mapping, from, length);
}

/*
 * ext4_block_zero_page_range() zeros out a mapping of length 'length'
 * starting from file offset 'from'.  The range to be zero'd must
 * be contained with in one block.  If the specified range exceeds
 * the end of the block it will be shortened to end of the block
 * that cooresponds to 'from'
 */
int ext4_block_zero_page_range(handle_t *handle,
		struct address_space *mapping, loff_t from, loff_t length)
{
	ext4_fsblk_t index = from >> PAGE_CACHE_SHIFT;
	unsigned offset = from & (PAGE_CACHE_SIZE-1);
	unsigned blocksize, max, pos;
	ext4_lblk_t iblock;
	struct inode *inode = mapping->host;
	struct buffer_head *bh;
	struct page *page;
	int err = 0;

	page = find_or_create_page(mapping, from >> PAGE_CACHE_SHIFT,
				   mapping_gfp_mask(mapping) & ~__GFP_FS);
	if (!page)
		return -ENOMEM;

	blocksize = inode->i_sb->s_blocksize;
	max = blocksize - (offset & (blocksize - 1));

	/*
	 * correct length if it does not fall between
	 * 'from' and the end of the block
	 */
	if (length > max || length < 0)
		length = max;

	iblock = index << (PAGE_CACHE_SHIFT - inode->i_sb->s_blocksize_bits);

	if (!page_has_buffers(page))
		create_empty_buffers(page, blocksize, 0);

	/* Find the buffer that contains "offset" */
	bh = page_buffers(page);
	pos = blocksize;
	while (offset >= pos) {
		bh = bh->b_this_page;
		iblock++;
		pos += blocksize;
	}
	if (buffer_freed(bh)) {
		BUFFER_TRACE(bh, "freed: skip");
		goto unlock;
	}
	if (!buffer_mapped(bh)) {
		BUFFER_TRACE(bh, "unmapped");
		ext4_get_block(inode, iblock, bh, 0);
		/* unmapped? It's a hole - nothing to do */
		if (!buffer_mapped(bh)) {
			BUFFER_TRACE(bh, "still unmapped");
			goto unlock;
		}
	}

	/* Ok, it's mapped. Make sure it's up-to-date */
	if (PageUptodate(page))
		set_buffer_uptodate(bh);

	if (!buffer_uptodate(bh)) {
		err = -EIO;
		ll_rw_block(READ, 1, &bh);
		wait_on_buffer(bh);
		/* Uhhuh. Read error. Complain and punt. */
		if (!buffer_uptodate(bh))
			goto unlock;
	}
	if (ext4_should_journal_data(inode)) {
		BUFFER_TRACE(bh, "get write access");
		err = ext4_journal_get_write_access(handle, bh);
		if (err)
			goto unlock;
	}
	zero_user(page, offset, length);
	BUFFER_TRACE(bh, "zeroed end of block");

	if (ext4_should_journal_data(inode)) {
		err = ext4_handle_dirty_metadata(handle, inode, bh);
	} else {
		err = 0;
		mark_buffer_dirty(bh);
		if (ext4_test_inode_state(inode, EXT4_STATE_ORDERED_MODE))
			err = ext4_jbd2_file_inode(handle, inode);
	}

unlock:
	unlock_page(page);
	page_cache_release(page);
	return err;
}

int ext4_zero_partial_blocks(handle_t *handle, struct inode *inode,
			     loff_t lstart, loff_t length)
{
	struct super_block *sb = inode->i_sb;
	struct address_space *mapping = inode->i_mapping;
	unsigned partial_start, partial_end;
	ext4_fsblk_t start, end;
	loff_t byte_end = (lstart + length - 1);
	int err = 0;

	partial_start = lstart & (sb->s_blocksize - 1);
	partial_end = byte_end & (sb->s_blocksize - 1);

	start = lstart >> sb->s_blocksize_bits;
	end = byte_end >> sb->s_blocksize_bits;

	/* Handle partial zero within the single block */
	if (start == end &&
	    (partial_start || (partial_end != sb->s_blocksize - 1))) {
		err = ext4_block_zero_page_range(handle, mapping,
						 lstart, length);
		return err;
	}
	/* Handle partial zero out on the start of the range */
	if (partial_start) {
		err = ext4_block_zero_page_range(handle, mapping,
						 lstart, sb->s_blocksize);
		if (err)
			return err;
	}
	/* Handle partial zero out on the end of the range */
	if (partial_end != sb->s_blocksize - 1)
		err = ext4_block_zero_page_range(handle, mapping,
						 byte_end - partial_end,
						 partial_end + 1);
	return err;
}

int ext4_can_truncate(struct inode *inode)
{
	if (S_ISREG(inode->i_mode))
		return 1;
	if (S_ISDIR(inode->i_mode))
		return 1;
	if (S_ISLNK(inode->i_mode))
		return !ext4_inode_is_fast_symlink(inode);
	return 0;
}

/*
 * ext4_punch_hole: punches a hole in a file by releaseing the blocks
 * associated with the given offset and length
 *
 * @inode:  File inode
 * @offset: The offset where the hole will begin
 * @len:    The length of the hole
 *
 * Returns: 0 on success or negative on failure
 */

int ext4_punch_hole(struct inode *inode, loff_t offset, loff_t length)
{
<<<<<<< HEAD
	struct inode *inode = file_inode(file);
	struct super_block *sb = inode->i_sb;
	ext4_lblk_t first_block, stop_block;
	struct address_space *mapping = inode->i_mapping;
	loff_t first_page, last_page, page_len;
	loff_t first_page_offset, last_page_offset;
=======
	struct super_block *sb = inode->i_sb;
	ext4_lblk_t first_block, stop_block;
	struct address_space *mapping = inode->i_mapping;
	loff_t first_block_offset, last_block_offset;
>>>>>>> d0e0ac97
	handle_t *handle;
	unsigned int credits;
	int ret = 0;

	if (!S_ISREG(inode->i_mode))
		return -EOPNOTSUPP;

	if (EXT4_SB(sb)->s_cluster_ratio > 1) {
		/* TODO: Add support for bigalloc file systems */
		return -EOPNOTSUPP;
	}

	trace_ext4_punch_hole(inode, offset, length);

	/*
	 * Write out all dirty pages to avoid race conditions
	 * Then release them.
	 */
	if (mapping->nrpages && mapping_tagged(mapping, PAGECACHE_TAG_DIRTY)) {
		ret = filemap_write_and_wait_range(mapping, offset,
						   offset + length - 1);
		if (ret)
			return ret;
	}

	mutex_lock(&inode->i_mutex);
	/* It's not possible punch hole on append only file */
	if (IS_APPEND(inode) || IS_IMMUTABLE(inode)) {
		ret = -EPERM;
		goto out_mutex;
	}
	if (IS_SWAPFILE(inode)) {
		ret = -ETXTBSY;
		goto out_mutex;
	}

	/* No need to punch hole beyond i_size */
	if (offset >= inode->i_size)
		goto out_mutex;

	/*
	 * If the hole extends beyond i_size, set the hole
	 * to end after the page that contains i_size
	 */
	if (offset + length > inode->i_size) {
		length = inode->i_size +
		   PAGE_CACHE_SIZE - (inode->i_size & (PAGE_CACHE_SIZE - 1)) -
		   offset;
<<<<<<< HEAD
	}

	first_page = (offset + PAGE_CACHE_SIZE - 1) >> PAGE_CACHE_SHIFT;
	last_page = (offset + length) >> PAGE_CACHE_SHIFT;

	first_page_offset = first_page << PAGE_CACHE_SHIFT;
	last_page_offset = last_page << PAGE_CACHE_SHIFT;

	/* Now release the pages */
	if (last_page_offset > first_page_offset) {
		truncate_pagecache_range(inode, first_page_offset,
					 last_page_offset - 1);
	}

	/* Wait all existing dio workers, newcomers will block on i_mutex */
	ext4_inode_block_unlocked_dio(inode);
	ret = ext4_flush_unwritten_io(inode);
	if (ret)
		goto out_dio;
	inode_dio_wait(inode);

	if (ext4_test_inode_flag(inode, EXT4_INODE_EXTENTS))
		credits = ext4_writepage_trans_blocks(inode);
	else
		credits = ext4_blocks_for_truncate(inode);
	handle = ext4_journal_start(inode, EXT4_HT_TRUNCATE, credits);
	if (IS_ERR(handle)) {
		ret = PTR_ERR(handle);
		ext4_std_error(sb, ret);
		goto out_dio;
	}

	/*
	 * Now we need to zero out the non-page-aligned data in the
	 * pages at the start and tail of the hole, and unmap the
	 * buffer heads for the block aligned regions of the page that
	 * were completely zeroed.
	 */
	if (first_page > last_page) {
		/*
		 * If the file space being truncated is contained
		 * within a page just zero out and unmap the middle of
		 * that page
		 */
		ret = ext4_discard_partial_page_buffers(handle,
			mapping, offset, length, 0);

		if (ret)
			goto out_stop;
	} else {
		/*
		 * zero out and unmap the partial page that contains
		 * the start of the hole
		 */
		page_len = first_page_offset - offset;
		if (page_len > 0) {
			ret = ext4_discard_partial_page_buffers(handle, mapping,
						offset, page_len, 0);
			if (ret)
				goto out_stop;
		}

		/*
		 * zero out and unmap the partial page that contains
		 * the end of the hole
		 */
		page_len = offset + length - last_page_offset;
		if (page_len > 0) {
			ret = ext4_discard_partial_page_buffers(handle, mapping,
					last_page_offset, page_len, 0);
			if (ret)
				goto out_stop;
		}
	}

	/*
	 * If i_size is contained in the last page, we need to
	 * unmap and zero the partial page after i_size
	 */
	if (inode->i_size >> PAGE_CACHE_SHIFT == last_page &&
	   inode->i_size % PAGE_CACHE_SIZE != 0) {
		page_len = PAGE_CACHE_SIZE -
			(inode->i_size & (PAGE_CACHE_SIZE - 1));

		if (page_len > 0) {
			ret = ext4_discard_partial_page_buffers(handle,
					mapping, inode->i_size, page_len, 0);

			if (ret)
				goto out_stop;
		}
	}

	first_block = (offset + sb->s_blocksize - 1) >>
		EXT4_BLOCK_SIZE_BITS(sb);
	stop_block = (offset + length) >> EXT4_BLOCK_SIZE_BITS(sb);

	/* If there are no blocks to remove, return now */
	if (first_block >= stop_block)
		goto out_stop;

	down_write(&EXT4_I(inode)->i_data_sem);
	ext4_discard_preallocations(inode);

	ret = ext4_es_remove_extent(inode, first_block,
				    stop_block - first_block);
	if (ret) {
		up_write(&EXT4_I(inode)->i_data_sem);
		goto out_stop;
	}

=======
	}

	first_block_offset = round_up(offset, sb->s_blocksize);
	last_block_offset = round_down((offset + length), sb->s_blocksize) - 1;

	/* Now release the pages and zero block aligned part of pages*/
	if (last_block_offset > first_block_offset)
		truncate_pagecache_range(inode, first_block_offset,
					 last_block_offset);

	/* Wait all existing dio workers, newcomers will block on i_mutex */
	ext4_inode_block_unlocked_dio(inode);
	inode_dio_wait(inode);

	if (ext4_test_inode_flag(inode, EXT4_INODE_EXTENTS))
		credits = ext4_writepage_trans_blocks(inode);
	else
		credits = ext4_blocks_for_truncate(inode);
	handle = ext4_journal_start(inode, EXT4_HT_TRUNCATE, credits);
	if (IS_ERR(handle)) {
		ret = PTR_ERR(handle);
		ext4_std_error(sb, ret);
		goto out_dio;
	}

	ret = ext4_zero_partial_blocks(handle, inode, offset,
				       length);
	if (ret)
		goto out_stop;

	first_block = (offset + sb->s_blocksize - 1) >>
		EXT4_BLOCK_SIZE_BITS(sb);
	stop_block = (offset + length) >> EXT4_BLOCK_SIZE_BITS(sb);

	/* If there are no blocks to remove, return now */
	if (first_block >= stop_block)
		goto out_stop;

	down_write(&EXT4_I(inode)->i_data_sem);
	ext4_discard_preallocations(inode);

	ret = ext4_es_remove_extent(inode, first_block,
				    stop_block - first_block);
	if (ret) {
		up_write(&EXT4_I(inode)->i_data_sem);
		goto out_stop;
	}

>>>>>>> d0e0ac97
	if (ext4_test_inode_flag(inode, EXT4_INODE_EXTENTS))
		ret = ext4_ext_remove_space(inode, first_block,
					    stop_block - 1);
	else
		ret = ext4_free_hole_blocks(handle, inode, first_block,
					    stop_block);

	ext4_discard_preallocations(inode);
	up_write(&EXT4_I(inode)->i_data_sem);
	if (IS_SYNC(inode))
		ext4_handle_sync(handle);
	inode->i_mtime = inode->i_ctime = ext4_current_time(inode);
	ext4_mark_inode_dirty(handle, inode);
out_stop:
	ext4_journal_stop(handle);
out_dio:
	ext4_inode_resume_unlocked_dio(inode);
out_mutex:
	mutex_unlock(&inode->i_mutex);
	return ret;
}

/*
 * ext4_truncate()
 *
 * We block out ext4_get_block() block instantiations across the entire
 * transaction, and VFS/VM ensures that ext4_truncate() cannot run
 * simultaneously on behalf of the same inode.
 *
 * As we work through the truncate and commit bits of it to the journal there
 * is one core, guiding principle: the file's tree must always be consistent on
 * disk.  We must be able to restart the truncate after a crash.
 *
 * The file's tree may be transiently inconsistent in memory (although it
 * probably isn't), but whenever we close off and commit a journal transaction,
 * the contents of (the filesystem + the journal) must be consistent and
 * restartable.  It's pretty simple, really: bottom up, right to left (although
 * left-to-right works OK too).
 *
 * Note that at recovery time, journal replay occurs *before* the restart of
 * truncate against the orphan inode list.
 *
 * The committed inode has the new, desired i_size (which is the same as
 * i_disksize in this case).  After a crash, ext4_orphan_cleanup() will see
 * that this inode's truncate did not complete and it will again call
 * ext4_truncate() to have another go.  So there will be instantiated blocks
 * to the right of the truncation point in a crashed ext4 filesystem.  But
 * that's fine - as long as they are linked from the inode, the post-crash
 * ext4_truncate() run will find them and release them.
 */
void ext4_truncate(struct inode *inode)
{
	struct ext4_inode_info *ei = EXT4_I(inode);
	unsigned int credits;
	handle_t *handle;
	struct address_space *mapping = inode->i_mapping;
<<<<<<< HEAD
	loff_t page_len;
=======
>>>>>>> d0e0ac97

	/*
	 * There is a possibility that we're either freeing the inode
	 * or it completely new indode. In those cases we might not
	 * have i_mutex locked because it's not necessary.
	 */
	if (!(inode->i_state & (I_NEW|I_FREEING)))
		WARN_ON(!mutex_is_locked(&inode->i_mutex));
	trace_ext4_truncate_enter(inode);

	if (!ext4_can_truncate(inode))
		return;

	ext4_clear_inode_flag(inode, EXT4_INODE_EOFBLOCKS);

	if (inode->i_size == 0 && !test_opt(inode->i_sb, NO_AUTO_DA_ALLOC))
		ext4_set_inode_state(inode, EXT4_STATE_DA_ALLOC_CLOSE);

	if (ext4_has_inline_data(inode)) {
		int has_inline = 1;

		ext4_inline_data_truncate(inode, &has_inline);
		if (has_inline)
			return;
	}

	/*
	 * finish any pending end_io work so we won't run the risk of
	 * converting any truncated blocks to initialized later
	 */
	ext4_flush_unwritten_io(inode);

	if (ext4_test_inode_flag(inode, EXT4_INODE_EXTENTS))
		credits = ext4_writepage_trans_blocks(inode);
	else
		credits = ext4_blocks_for_truncate(inode);

	handle = ext4_journal_start(inode, EXT4_HT_TRUNCATE, credits);
	if (IS_ERR(handle)) {
		ext4_std_error(inode->i_sb, PTR_ERR(handle));
		return;
	}

	if (inode->i_size % PAGE_CACHE_SIZE != 0) {
		page_len = PAGE_CACHE_SIZE -
			(inode->i_size & (PAGE_CACHE_SIZE - 1));

		if (ext4_discard_partial_page_buffers(handle,
				mapping, inode->i_size, page_len, 0))
			goto out_stop;
	}

	/*
	 * We add the inode to the orphan list, so that if this
	 * truncate spans multiple transactions, and we crash, we will
	 * resume the truncate when the filesystem recovers.  It also
	 * marks the inode dirty, to catch the new size.
	 *
	 * Implication: the file must always be in a sane, consistent
	 * truncatable state while each transaction commits.
	 */
	if (ext4_orphan_add(handle, inode))
		goto out_stop;

	down_write(&EXT4_I(inode)->i_data_sem);

	ext4_discard_preallocations(inode);

	if (ext4_test_inode_flag(inode, EXT4_INODE_EXTENTS))
<<<<<<< HEAD
=======
		credits = ext4_writepage_trans_blocks(inode);
	else
		credits = ext4_blocks_for_truncate(inode);

	handle = ext4_journal_start(inode, EXT4_HT_TRUNCATE, credits);
	if (IS_ERR(handle)) {
		ext4_std_error(inode->i_sb, PTR_ERR(handle));
		return;
	}

	if (inode->i_size & (inode->i_sb->s_blocksize - 1))
		ext4_block_truncate_page(handle, mapping, inode->i_size);

	/*
	 * We add the inode to the orphan list, so that if this
	 * truncate spans multiple transactions, and we crash, we will
	 * resume the truncate when the filesystem recovers.  It also
	 * marks the inode dirty, to catch the new size.
	 *
	 * Implication: the file must always be in a sane, consistent
	 * truncatable state while each transaction commits.
	 */
	if (ext4_orphan_add(handle, inode))
		goto out_stop;

	down_write(&EXT4_I(inode)->i_data_sem);

	ext4_discard_preallocations(inode);

	if (ext4_test_inode_flag(inode, EXT4_INODE_EXTENTS))
>>>>>>> d0e0ac97
		ext4_ext_truncate(handle, inode);
	else
		ext4_ind_truncate(handle, inode);

	up_write(&ei->i_data_sem);

	if (IS_SYNC(inode))
		ext4_handle_sync(handle);

out_stop:
	/*
	 * If this was a simple ftruncate() and the file will remain alive,
	 * then we need to clear up the orphan record which we created above.
	 * However, if this was a real unlink then we were called by
	 * ext4_delete_inode(), and we allow that function to clean up the
	 * orphan info for us.
	 */
	if (inode->i_nlink)
		ext4_orphan_del(handle, inode);

	inode->i_mtime = inode->i_ctime = ext4_current_time(inode);
	ext4_mark_inode_dirty(handle, inode);
	ext4_journal_stop(handle);

	trace_ext4_truncate_exit(inode);
}

/*
 * ext4_get_inode_loc returns with an extra refcount against the inode's
 * underlying buffer_head on success. If 'in_mem' is true, we have all
 * data in memory that is needed to recreate the on-disk version of this
 * inode.
 */
static int __ext4_get_inode_loc(struct inode *inode,
				struct ext4_iloc *iloc, int in_mem)
{
	struct ext4_group_desc	*gdp;
	struct buffer_head	*bh;
	struct super_block	*sb = inode->i_sb;
	ext4_fsblk_t		block;
	int			inodes_per_block, inode_offset;

	iloc->bh = NULL;
	if (!ext4_valid_inum(sb, inode->i_ino))
		return -EIO;

	iloc->block_group = (inode->i_ino - 1) / EXT4_INODES_PER_GROUP(sb);
	gdp = ext4_get_group_desc(sb, iloc->block_group, NULL);
	if (!gdp)
		return -EIO;

	/*
	 * Figure out the offset within the block group inode table
	 */
	inodes_per_block = EXT4_SB(sb)->s_inodes_per_block;
	inode_offset = ((inode->i_ino - 1) %
			EXT4_INODES_PER_GROUP(sb));
	block = ext4_inode_table(sb, gdp) + (inode_offset / inodes_per_block);
	iloc->offset = (inode_offset % inodes_per_block) * EXT4_INODE_SIZE(sb);

	bh = sb_getblk(sb, block);
	if (unlikely(!bh))
		return -ENOMEM;
	if (!buffer_uptodate(bh)) {
		lock_buffer(bh);

		/*
		 * If the buffer has the write error flag, we have failed
		 * to write out another inode in the same block.  In this
		 * case, we don't have to read the block because we may
		 * read the old inode data successfully.
		 */
		if (buffer_write_io_error(bh) && !buffer_uptodate(bh))
			set_buffer_uptodate(bh);

		if (buffer_uptodate(bh)) {
			/* someone brought it uptodate while we waited */
			unlock_buffer(bh);
			goto has_buffer;
		}

		/*
		 * If we have all information of the inode in memory and this
		 * is the only valid inode in the block, we need not read the
		 * block.
		 */
		if (in_mem) {
			struct buffer_head *bitmap_bh;
			int i, start;

			start = inode_offset & ~(inodes_per_block - 1);

			/* Is the inode bitmap in cache? */
			bitmap_bh = sb_getblk(sb, ext4_inode_bitmap(sb, gdp));
			if (unlikely(!bitmap_bh))
				goto make_io;

			/*
			 * If the inode bitmap isn't in cache then the
			 * optimisation may end up performing two reads instead
			 * of one, so skip it.
			 */
			if (!buffer_uptodate(bitmap_bh)) {
				brelse(bitmap_bh);
				goto make_io;
			}
			for (i = start; i < start + inodes_per_block; i++) {
				if (i == inode_offset)
					continue;
				if (ext4_test_bit(i, bitmap_bh->b_data))
					break;
			}
			brelse(bitmap_bh);
			if (i == start + inodes_per_block) {
				/* all other inodes are free, so skip I/O */
				memset(bh->b_data, 0, bh->b_size);
				set_buffer_uptodate(bh);
				unlock_buffer(bh);
				goto has_buffer;
			}
		}

make_io:
		/*
		 * If we need to do any I/O, try to pre-readahead extra
		 * blocks from the inode table.
		 */
		if (EXT4_SB(sb)->s_inode_readahead_blks) {
			ext4_fsblk_t b, end, table;
			unsigned num;
			__u32 ra_blks = EXT4_SB(sb)->s_inode_readahead_blks;

			table = ext4_inode_table(sb, gdp);
			/* s_inode_readahead_blks is always a power of 2 */
			b = block & ~((ext4_fsblk_t) ra_blks - 1);
			if (table > b)
				b = table;
			end = b + ra_blks;
			num = EXT4_INODES_PER_GROUP(sb);
			if (ext4_has_group_desc_csum(sb))
				num -= ext4_itable_unused_count(sb, gdp);
			table += num / inodes_per_block;
			if (end > table)
				end = table;
			while (b <= end)
				sb_breadahead(sb, b++);
		}

		/*
		 * There are other valid inodes in the buffer, this inode
		 * has in-inode xattrs, or we don't have this inode in memory.
		 * Read the block from disk.
		 */
		trace_ext4_load_inode(inode);
		get_bh(bh);
		bh->b_end_io = end_buffer_read_sync;
		submit_bh(READ | REQ_META | REQ_PRIO, bh);
		wait_on_buffer(bh);
		if (!buffer_uptodate(bh)) {
			EXT4_ERROR_INODE_BLOCK(inode, block,
					       "unable to read itable block");
			brelse(bh);
			return -EIO;
		}
	}
has_buffer:
	iloc->bh = bh;
	return 0;
}

int ext4_get_inode_loc(struct inode *inode, struct ext4_iloc *iloc)
{
	/* We have all inode data except xattrs in memory here. */
	return __ext4_get_inode_loc(inode, iloc,
		!ext4_test_inode_state(inode, EXT4_STATE_XATTR));
}

void ext4_set_inode_flags(struct inode *inode)
{
	unsigned int flags = EXT4_I(inode)->i_flags;

	inode->i_flags &= ~(S_SYNC|S_APPEND|S_IMMUTABLE|S_NOATIME|S_DIRSYNC);
	if (flags & EXT4_SYNC_FL)
		inode->i_flags |= S_SYNC;
	if (flags & EXT4_APPEND_FL)
		inode->i_flags |= S_APPEND;
	if (flags & EXT4_IMMUTABLE_FL)
		inode->i_flags |= S_IMMUTABLE;
	if (flags & EXT4_NOATIME_FL)
		inode->i_flags |= S_NOATIME;
	if (flags & EXT4_DIRSYNC_FL)
		inode->i_flags |= S_DIRSYNC;
}

/* Propagate flags from i_flags to EXT4_I(inode)->i_flags */
void ext4_get_inode_flags(struct ext4_inode_info *ei)
{
	unsigned int vfs_fl;
	unsigned long old_fl, new_fl;

	do {
		vfs_fl = ei->vfs_inode.i_flags;
		old_fl = ei->i_flags;
		new_fl = old_fl & ~(EXT4_SYNC_FL|EXT4_APPEND_FL|
				EXT4_IMMUTABLE_FL|EXT4_NOATIME_FL|
				EXT4_DIRSYNC_FL);
		if (vfs_fl & S_SYNC)
			new_fl |= EXT4_SYNC_FL;
		if (vfs_fl & S_APPEND)
			new_fl |= EXT4_APPEND_FL;
		if (vfs_fl & S_IMMUTABLE)
			new_fl |= EXT4_IMMUTABLE_FL;
		if (vfs_fl & S_NOATIME)
			new_fl |= EXT4_NOATIME_FL;
		if (vfs_fl & S_DIRSYNC)
			new_fl |= EXT4_DIRSYNC_FL;
	} while (cmpxchg(&ei->i_flags, old_fl, new_fl) != old_fl);
}

static blkcnt_t ext4_inode_blocks(struct ext4_inode *raw_inode,
				  struct ext4_inode_info *ei)
{
	blkcnt_t i_blocks ;
	struct inode *inode = &(ei->vfs_inode);
	struct super_block *sb = inode->i_sb;

	if (EXT4_HAS_RO_COMPAT_FEATURE(sb,
				EXT4_FEATURE_RO_COMPAT_HUGE_FILE)) {
		/* we are using combined 48 bit field */
		i_blocks = ((u64)le16_to_cpu(raw_inode->i_blocks_high)) << 32 |
					le32_to_cpu(raw_inode->i_blocks_lo);
		if (ext4_test_inode_flag(inode, EXT4_INODE_HUGE_FILE)) {
			/* i_blocks represent file system block size */
			return i_blocks  << (inode->i_blkbits - 9);
		} else {
			return i_blocks;
		}
	} else {
		return le32_to_cpu(raw_inode->i_blocks_lo);
	}
}

static inline void ext4_iget_extra_inode(struct inode *inode,
					 struct ext4_inode *raw_inode,
					 struct ext4_inode_info *ei)
{
	__le32 *magic = (void *)raw_inode +
			EXT4_GOOD_OLD_INODE_SIZE + ei->i_extra_isize;
	if (*magic == cpu_to_le32(EXT4_XATTR_MAGIC)) {
		ext4_set_inode_state(inode, EXT4_STATE_XATTR);
		ext4_find_inline_data_nolock(inode);
	} else
		EXT4_I(inode)->i_inline_off = 0;
}

struct inode *ext4_iget(struct super_block *sb, unsigned long ino)
{
	struct ext4_iloc iloc;
	struct ext4_inode *raw_inode;
	struct ext4_inode_info *ei;
	struct inode *inode;
	journal_t *journal = EXT4_SB(sb)->s_journal;
	long ret;
	int block;
	uid_t i_uid;
	gid_t i_gid;

	inode = iget_locked(sb, ino);
	if (!inode)
		return ERR_PTR(-ENOMEM);
	if (!(inode->i_state & I_NEW))
		return inode;

	ei = EXT4_I(inode);
	iloc.bh = NULL;

	ret = __ext4_get_inode_loc(inode, &iloc, 0);
	if (ret < 0)
		goto bad_inode;
	raw_inode = ext4_raw_inode(&iloc);

	if (EXT4_INODE_SIZE(inode->i_sb) > EXT4_GOOD_OLD_INODE_SIZE) {
		ei->i_extra_isize = le16_to_cpu(raw_inode->i_extra_isize);
		if (EXT4_GOOD_OLD_INODE_SIZE + ei->i_extra_isize >
		    EXT4_INODE_SIZE(inode->i_sb)) {
			EXT4_ERROR_INODE(inode, "bad extra_isize (%u != %u)",
				EXT4_GOOD_OLD_INODE_SIZE + ei->i_extra_isize,
				EXT4_INODE_SIZE(inode->i_sb));
			ret = -EIO;
			goto bad_inode;
		}
	} else
		ei->i_extra_isize = 0;

	/* Precompute checksum seed for inode metadata */
	if (EXT4_HAS_RO_COMPAT_FEATURE(sb,
			EXT4_FEATURE_RO_COMPAT_METADATA_CSUM)) {
		struct ext4_sb_info *sbi = EXT4_SB(inode->i_sb);
		__u32 csum;
		__le32 inum = cpu_to_le32(inode->i_ino);
		__le32 gen = raw_inode->i_generation;
		csum = ext4_chksum(sbi, sbi->s_csum_seed, (__u8 *)&inum,
				   sizeof(inum));
		ei->i_csum_seed = ext4_chksum(sbi, csum, (__u8 *)&gen,
					      sizeof(gen));
	}

	if (!ext4_inode_csum_verify(inode, raw_inode, ei)) {
		EXT4_ERROR_INODE(inode, "checksum invalid");
		ret = -EIO;
		goto bad_inode;
	}

	inode->i_mode = le16_to_cpu(raw_inode->i_mode);
	i_uid = (uid_t)le16_to_cpu(raw_inode->i_uid_low);
	i_gid = (gid_t)le16_to_cpu(raw_inode->i_gid_low);
	if (!(test_opt(inode->i_sb, NO_UID32))) {
		i_uid |= le16_to_cpu(raw_inode->i_uid_high) << 16;
		i_gid |= le16_to_cpu(raw_inode->i_gid_high) << 16;
	}
	i_uid_write(inode, i_uid);
	i_gid_write(inode, i_gid);
	set_nlink(inode, le16_to_cpu(raw_inode->i_links_count));

	ext4_clear_state_flags(ei);	/* Only relevant on 32-bit archs */
	ei->i_inline_off = 0;
	ei->i_dir_start_lookup = 0;
	ei->i_dtime = le32_to_cpu(raw_inode->i_dtime);
	/* We now have enough fields to check if the inode was active or not.
	 * This is needed because nfsd might try to access dead inodes
	 * the test is that same one that e2fsck uses
	 * NeilBrown 1999oct15
	 */
	if (inode->i_nlink == 0) {
		if ((inode->i_mode == 0 ||
		     !(EXT4_SB(inode->i_sb)->s_mount_state & EXT4_ORPHAN_FS)) &&
		    ino != EXT4_BOOT_LOADER_INO) {
			/* this inode is deleted */
			ret = -ESTALE;
			goto bad_inode;
		}
		/* The only unlinked inodes we let through here have
		 * valid i_mode and are being read by the orphan
		 * recovery code: that's fine, we're about to complete
		 * the process of deleting those.
		 * OR it is the EXT4_BOOT_LOADER_INO which is
		 * not initialized on a new filesystem. */
	}
	ei->i_flags = le32_to_cpu(raw_inode->i_flags);
	inode->i_blocks = ext4_inode_blocks(raw_inode, ei);
	ei->i_file_acl = le32_to_cpu(raw_inode->i_file_acl_lo);
	if (EXT4_HAS_INCOMPAT_FEATURE(sb, EXT4_FEATURE_INCOMPAT_64BIT))
		ei->i_file_acl |=
			((__u64)le16_to_cpu(raw_inode->i_file_acl_high)) << 32;
	inode->i_size = ext4_isize(raw_inode);
	ei->i_disksize = inode->i_size;
#ifdef CONFIG_QUOTA
	ei->i_reserved_quota = 0;
#endif
	inode->i_generation = le32_to_cpu(raw_inode->i_generation);
	ei->i_block_group = iloc.block_group;
	ei->i_last_alloc_group = ~0;
	/*
	 * NOTE! The in-memory inode i_data array is in little-endian order
	 * even on big-endian machines: we do NOT byteswap the block numbers!
	 */
	for (block = 0; block < EXT4_N_BLOCKS; block++)
		ei->i_data[block] = raw_inode->i_block[block];
	INIT_LIST_HEAD(&ei->i_orphan);

	/*
	 * Set transaction id's of transactions that have to be committed
	 * to finish f[data]sync. We set them to currently running transaction
	 * as we cannot be sure that the inode or some of its metadata isn't
	 * part of the transaction - the inode could have been reclaimed and
	 * now it is reread from disk.
	 */
	if (journal) {
		transaction_t *transaction;
		tid_t tid;

		read_lock(&journal->j_state_lock);
		if (journal->j_running_transaction)
			transaction = journal->j_running_transaction;
		else
			transaction = journal->j_committing_transaction;
		if (transaction)
			tid = transaction->t_tid;
		else
			tid = journal->j_commit_sequence;
		read_unlock(&journal->j_state_lock);
		ei->i_sync_tid = tid;
		ei->i_datasync_tid = tid;
	}

	if (EXT4_INODE_SIZE(inode->i_sb) > EXT4_GOOD_OLD_INODE_SIZE) {
		if (ei->i_extra_isize == 0) {
			/* The extra space is currently unused. Use it. */
			ei->i_extra_isize = sizeof(struct ext4_inode) -
					    EXT4_GOOD_OLD_INODE_SIZE;
		} else {
			ext4_iget_extra_inode(inode, raw_inode, ei);
		}
	}

	EXT4_INODE_GET_XTIME(i_ctime, inode, raw_inode);
	EXT4_INODE_GET_XTIME(i_mtime, inode, raw_inode);
	EXT4_INODE_GET_XTIME(i_atime, inode, raw_inode);
	EXT4_EINODE_GET_XTIME(i_crtime, ei, raw_inode);

	inode->i_version = le32_to_cpu(raw_inode->i_disk_version);
	if (EXT4_INODE_SIZE(inode->i_sb) > EXT4_GOOD_OLD_INODE_SIZE) {
		if (EXT4_FITS_IN_INODE(raw_inode, ei, i_version_hi))
			inode->i_version |=
			(__u64)(le32_to_cpu(raw_inode->i_version_hi)) << 32;
	}

	ret = 0;
	if (ei->i_file_acl &&
	    !ext4_data_block_valid(EXT4_SB(sb), ei->i_file_acl, 1)) {
		EXT4_ERROR_INODE(inode, "bad extended attribute block %llu",
				 ei->i_file_acl);
		ret = -EIO;
		goto bad_inode;
	} else if (!ext4_has_inline_data(inode)) {
		if (ext4_test_inode_flag(inode, EXT4_INODE_EXTENTS)) {
			if ((S_ISREG(inode->i_mode) || S_ISDIR(inode->i_mode) ||
			    (S_ISLNK(inode->i_mode) &&
			     !ext4_inode_is_fast_symlink(inode))))
				/* Validate extent which is part of inode */
				ret = ext4_ext_check_inode(inode);
		} else if (S_ISREG(inode->i_mode) || S_ISDIR(inode->i_mode) ||
			   (S_ISLNK(inode->i_mode) &&
			    !ext4_inode_is_fast_symlink(inode))) {
			/* Validate block references which are part of inode */
			ret = ext4_ind_check_inode(inode);
		}
	}
	if (ret)
		goto bad_inode;

	if (S_ISREG(inode->i_mode)) {
		inode->i_op = &ext4_file_inode_operations;
		inode->i_fop = &ext4_file_operations;
		ext4_set_aops(inode);
	} else if (S_ISDIR(inode->i_mode)) {
		inode->i_op = &ext4_dir_inode_operations;
		inode->i_fop = &ext4_dir_operations;
	} else if (S_ISLNK(inode->i_mode)) {
		if (ext4_inode_is_fast_symlink(inode)) {
			inode->i_op = &ext4_fast_symlink_inode_operations;
			nd_terminate_link(ei->i_data, inode->i_size,
				sizeof(ei->i_data) - 1);
		} else {
			inode->i_op = &ext4_symlink_inode_operations;
			ext4_set_aops(inode);
		}
	} else if (S_ISCHR(inode->i_mode) || S_ISBLK(inode->i_mode) ||
	      S_ISFIFO(inode->i_mode) || S_ISSOCK(inode->i_mode)) {
		inode->i_op = &ext4_special_inode_operations;
		if (raw_inode->i_block[0])
			init_special_inode(inode, inode->i_mode,
			   old_decode_dev(le32_to_cpu(raw_inode->i_block[0])));
		else
			init_special_inode(inode, inode->i_mode,
			   new_decode_dev(le32_to_cpu(raw_inode->i_block[1])));
	} else if (ino == EXT4_BOOT_LOADER_INO) {
		make_bad_inode(inode);
	} else {
		ret = -EIO;
		EXT4_ERROR_INODE(inode, "bogus i_mode (%o)", inode->i_mode);
		goto bad_inode;
	}
	brelse(iloc.bh);
	ext4_set_inode_flags(inode);
	unlock_new_inode(inode);
	return inode;

bad_inode:
	brelse(iloc.bh);
	iget_failed(inode);
	return ERR_PTR(ret);
}

static int ext4_inode_blocks_set(handle_t *handle,
				struct ext4_inode *raw_inode,
				struct ext4_inode_info *ei)
{
	struct inode *inode = &(ei->vfs_inode);
	u64 i_blocks = inode->i_blocks;
	struct super_block *sb = inode->i_sb;

	if (i_blocks <= ~0U) {
		/*
		 * i_blocks can be represented in a 32 bit variable
		 * as multiple of 512 bytes
		 */
		raw_inode->i_blocks_lo   = cpu_to_le32(i_blocks);
		raw_inode->i_blocks_high = 0;
		ext4_clear_inode_flag(inode, EXT4_INODE_HUGE_FILE);
		return 0;
	}
	if (!EXT4_HAS_RO_COMPAT_FEATURE(sb, EXT4_FEATURE_RO_COMPAT_HUGE_FILE))
		return -EFBIG;

	if (i_blocks <= 0xffffffffffffULL) {
		/*
		 * i_blocks can be represented in a 48 bit variable
		 * as multiple of 512 bytes
		 */
		raw_inode->i_blocks_lo   = cpu_to_le32(i_blocks);
		raw_inode->i_blocks_high = cpu_to_le16(i_blocks >> 32);
		ext4_clear_inode_flag(inode, EXT4_INODE_HUGE_FILE);
	} else {
		ext4_set_inode_flag(inode, EXT4_INODE_HUGE_FILE);
		/* i_block is stored in file system block size */
		i_blocks = i_blocks >> (inode->i_blkbits - 9);
		raw_inode->i_blocks_lo   = cpu_to_le32(i_blocks);
		raw_inode->i_blocks_high = cpu_to_le16(i_blocks >> 32);
	}
	return 0;
}

/*
 * Post the struct inode info into an on-disk inode location in the
 * buffer-cache.  This gobbles the caller's reference to the
 * buffer_head in the inode location struct.
 *
 * The caller must have write access to iloc->bh.
 */
static int ext4_do_update_inode(handle_t *handle,
				struct inode *inode,
				struct ext4_iloc *iloc)
{
	struct ext4_inode *raw_inode = ext4_raw_inode(iloc);
	struct ext4_inode_info *ei = EXT4_I(inode);
	struct buffer_head *bh = iloc->bh;
	int err = 0, rc, block;
	int need_datasync = 0;
	uid_t i_uid;
	gid_t i_gid;

	/* For fields not not tracking in the in-memory inode,
	 * initialise them to zero for new inodes. */
	if (ext4_test_inode_state(inode, EXT4_STATE_NEW))
		memset(raw_inode, 0, EXT4_SB(inode->i_sb)->s_inode_size);

	ext4_get_inode_flags(ei);
	raw_inode->i_mode = cpu_to_le16(inode->i_mode);
	i_uid = i_uid_read(inode);
	i_gid = i_gid_read(inode);
	if (!(test_opt(inode->i_sb, NO_UID32))) {
		raw_inode->i_uid_low = cpu_to_le16(low_16_bits(i_uid));
		raw_inode->i_gid_low = cpu_to_le16(low_16_bits(i_gid));
/*
 * Fix up interoperability with old kernels. Otherwise, old inodes get
 * re-used with the upper 16 bits of the uid/gid intact
 */
		if (!ei->i_dtime) {
			raw_inode->i_uid_high =
				cpu_to_le16(high_16_bits(i_uid));
			raw_inode->i_gid_high =
				cpu_to_le16(high_16_bits(i_gid));
		} else {
			raw_inode->i_uid_high = 0;
			raw_inode->i_gid_high = 0;
		}
	} else {
		raw_inode->i_uid_low = cpu_to_le16(fs_high2lowuid(i_uid));
		raw_inode->i_gid_low = cpu_to_le16(fs_high2lowgid(i_gid));
		raw_inode->i_uid_high = 0;
		raw_inode->i_gid_high = 0;
	}
	raw_inode->i_links_count = cpu_to_le16(inode->i_nlink);

	EXT4_INODE_SET_XTIME(i_ctime, inode, raw_inode);
	EXT4_INODE_SET_XTIME(i_mtime, inode, raw_inode);
	EXT4_INODE_SET_XTIME(i_atime, inode, raw_inode);
	EXT4_EINODE_SET_XTIME(i_crtime, ei, raw_inode);

	if (ext4_inode_blocks_set(handle, raw_inode, ei))
		goto out_brelse;
	raw_inode->i_dtime = cpu_to_le32(ei->i_dtime);
	raw_inode->i_flags = cpu_to_le32(ei->i_flags & 0xFFFFFFFF);
	if (EXT4_SB(inode->i_sb)->s_es->s_creator_os !=
	    cpu_to_le32(EXT4_OS_HURD))
		raw_inode->i_file_acl_high =
			cpu_to_le16(ei->i_file_acl >> 32);
	raw_inode->i_file_acl_lo = cpu_to_le32(ei->i_file_acl);
	if (ei->i_disksize != ext4_isize(raw_inode)) {
		ext4_isize_set(raw_inode, ei->i_disksize);
		need_datasync = 1;
	}
	if (ei->i_disksize > 0x7fffffffULL) {
		struct super_block *sb = inode->i_sb;
		if (!EXT4_HAS_RO_COMPAT_FEATURE(sb,
				EXT4_FEATURE_RO_COMPAT_LARGE_FILE) ||
				EXT4_SB(sb)->s_es->s_rev_level ==
				cpu_to_le32(EXT4_GOOD_OLD_REV)) {
			/* If this is the first large file
			 * created, add a flag to the superblock.
			 */
			err = ext4_journal_get_write_access(handle,
					EXT4_SB(sb)->s_sbh);
			if (err)
				goto out_brelse;
			ext4_update_dynamic_rev(sb);
			EXT4_SET_RO_COMPAT_FEATURE(sb,
					EXT4_FEATURE_RO_COMPAT_LARGE_FILE);
			ext4_handle_sync(handle);
			err = ext4_handle_dirty_super(handle, sb);
		}
	}
	raw_inode->i_generation = cpu_to_le32(inode->i_generation);
	if (S_ISCHR(inode->i_mode) || S_ISBLK(inode->i_mode)) {
		if (old_valid_dev(inode->i_rdev)) {
			raw_inode->i_block[0] =
				cpu_to_le32(old_encode_dev(inode->i_rdev));
			raw_inode->i_block[1] = 0;
		} else {
			raw_inode->i_block[0] = 0;
			raw_inode->i_block[1] =
				cpu_to_le32(new_encode_dev(inode->i_rdev));
			raw_inode->i_block[2] = 0;
		}
	} else if (!ext4_has_inline_data(inode)) {
		for (block = 0; block < EXT4_N_BLOCKS; block++)
			raw_inode->i_block[block] = ei->i_data[block];
	}

	raw_inode->i_disk_version = cpu_to_le32(inode->i_version);
	if (ei->i_extra_isize) {
		if (EXT4_FITS_IN_INODE(raw_inode, ei, i_version_hi))
			raw_inode->i_version_hi =
			cpu_to_le32(inode->i_version >> 32);
		raw_inode->i_extra_isize = cpu_to_le16(ei->i_extra_isize);
	}

	ext4_inode_csum_set(inode, raw_inode, ei);

	BUFFER_TRACE(bh, "call ext4_handle_dirty_metadata");
	rc = ext4_handle_dirty_metadata(handle, NULL, bh);
	if (!err)
		err = rc;
	ext4_clear_inode_state(inode, EXT4_STATE_NEW);

	ext4_update_inode_fsync_trans(handle, inode, need_datasync);
out_brelse:
	brelse(bh);
	ext4_std_error(inode->i_sb, err);
	return err;
}

/*
 * ext4_write_inode()
 *
 * We are called from a few places:
 *
 * - Within generic_file_write() for O_SYNC files.
 *   Here, there will be no transaction running. We wait for any running
 *   transaction to commit.
 *
 * - Within sys_sync(), kupdate and such.
 *   We wait on commit, if tol to.
 *
 * - Within prune_icache() (PF_MEMALLOC == true)
 *   Here we simply return.  We can't afford to block kswapd on the
 *   journal commit.
 *
 * In all cases it is actually safe for us to return without doing anything,
 * because the inode has been copied into a raw inode buffer in
 * ext4_mark_inode_dirty().  This is a correctness thing for O_SYNC and for
 * knfsd.
 *
 * Note that we are absolutely dependent upon all inode dirtiers doing the
 * right thing: they *must* call mark_inode_dirty() after dirtying info in
 * which we are interested.
 *
 * It would be a bug for them to not do this.  The code:
 *
 *	mark_inode_dirty(inode)
 *	stuff();
 *	inode->i_size = expr;
 *
 * is in error because a kswapd-driven write_inode() could occur while
 * `stuff()' is running, and the new i_size will be lost.  Plus the inode
 * will no longer be on the superblock's dirty inode list.
 */
int ext4_write_inode(struct inode *inode, struct writeback_control *wbc)
{
	int err;

	if (current->flags & PF_MEMALLOC)
		return 0;

	if (EXT4_SB(inode->i_sb)->s_journal) {
		if (ext4_journal_current_handle()) {
			jbd_debug(1, "called recursively, non-PF_MEMALLOC!\n");
			dump_stack();
			return -EIO;
		}

		if (wbc->sync_mode != WB_SYNC_ALL)
			return 0;

		err = ext4_force_commit(inode->i_sb);
	} else {
		struct ext4_iloc iloc;

		err = __ext4_get_inode_loc(inode, &iloc, 0);
		if (err)
			return err;
		if (wbc->sync_mode == WB_SYNC_ALL)
			sync_dirty_buffer(iloc.bh);
		if (buffer_req(iloc.bh) && !buffer_uptodate(iloc.bh)) {
			EXT4_ERROR_INODE_BLOCK(inode, iloc.bh->b_blocknr,
					 "IO error syncing inode");
			err = -EIO;
		}
		brelse(iloc.bh);
	}
	return err;
}

/*
 * In data=journal mode ext4_journalled_invalidatepage() may fail to invalidate
 * buffers that are attached to a page stradding i_size and are undergoing
 * commit. In that case we have to wait for commit to finish and try again.
 */
static void ext4_wait_for_tail_page_commit(struct inode *inode)
{
	struct page *page;
	unsigned offset;
	journal_t *journal = EXT4_SB(inode->i_sb)->s_journal;
	tid_t commit_tid = 0;
	int ret;

	offset = inode->i_size & (PAGE_CACHE_SIZE - 1);
	/*
	 * All buffers in the last page remain valid? Then there's nothing to
	 * do. We do the check mainly to optimize the common PAGE_CACHE_SIZE ==
	 * blocksize case
	 */
	if (offset > PAGE_CACHE_SIZE - (1 << inode->i_blkbits))
		return;
	while (1) {
		page = find_lock_page(inode->i_mapping,
				      inode->i_size >> PAGE_CACHE_SHIFT);
		if (!page)
			return;
<<<<<<< HEAD
		ret = __ext4_journalled_invalidatepage(page, offset);
=======
		ret = __ext4_journalled_invalidatepage(page, offset,
						PAGE_CACHE_SIZE - offset);
>>>>>>> d0e0ac97
		unlock_page(page);
		page_cache_release(page);
		if (ret != -EBUSY)
			return;
		commit_tid = 0;
		read_lock(&journal->j_state_lock);
		if (journal->j_committing_transaction)
			commit_tid = journal->j_committing_transaction->t_tid;
		read_unlock(&journal->j_state_lock);
		if (commit_tid)
			jbd2_log_wait_commit(journal, commit_tid);
	}
}

/*
 * ext4_setattr()
 *
 * Called from notify_change.
 *
 * We want to trap VFS attempts to truncate the file as soon as
 * possible.  In particular, we want to make sure that when the VFS
 * shrinks i_size, we put the inode on the orphan list and modify
 * i_disksize immediately, so that during the subsequent flushing of
 * dirty pages and freeing of disk blocks, we can guarantee that any
 * commit will leave the blocks being flushed in an unused state on
 * disk.  (On recovery, the inode will get truncated and the blocks will
 * be freed, so we have a strong guarantee that no future commit will
 * leave these blocks visible to the user.)
 *
 * Another thing we have to assure is that if we are in ordered mode
 * and inode is still attached to the committing transaction, we must
 * we start writeout of all the dirty pages which are being truncated.
 * This way we are sure that all the data written in the previous
 * transaction are already on disk (truncate waits for pages under
 * writeback).
 *
 * Called with inode->i_mutex down.
 */
int ext4_setattr(struct dentry *dentry, struct iattr *attr)
{
	struct inode *inode = dentry->d_inode;
	int error, rc = 0;
	int orphan = 0;
	const unsigned int ia_valid = attr->ia_valid;

	error = inode_change_ok(inode, attr);
	if (error)
		return error;

	if (is_quota_modification(inode, attr))
		dquot_initialize(inode);
	if ((ia_valid & ATTR_UID && !uid_eq(attr->ia_uid, inode->i_uid)) ||
	    (ia_valid & ATTR_GID && !gid_eq(attr->ia_gid, inode->i_gid))) {
		handle_t *handle;

		/* (user+group)*(old+new) structure, inode write (sb,
		 * inode block, ? - but truncate inode update has it) */
		handle = ext4_journal_start(inode, EXT4_HT_QUOTA,
			(EXT4_MAXQUOTAS_INIT_BLOCKS(inode->i_sb) +
			 EXT4_MAXQUOTAS_DEL_BLOCKS(inode->i_sb)) + 3);
		if (IS_ERR(handle)) {
			error = PTR_ERR(handle);
			goto err_out;
		}
		error = dquot_transfer(inode, attr);
		if (error) {
			ext4_journal_stop(handle);
			return error;
		}
		/* Update corresponding info in inode so that everything is in
		 * one transaction */
		if (attr->ia_valid & ATTR_UID)
			inode->i_uid = attr->ia_uid;
		if (attr->ia_valid & ATTR_GID)
			inode->i_gid = attr->ia_gid;
		error = ext4_mark_inode_dirty(handle, inode);
		ext4_journal_stop(handle);
	}

	if (attr->ia_valid & ATTR_SIZE) {

		if (!(ext4_test_inode_flag(inode, EXT4_INODE_EXTENTS))) {
			struct ext4_sb_info *sbi = EXT4_SB(inode->i_sb);

			if (attr->ia_size > sbi->s_bitmap_maxbytes)
				return -EFBIG;
		}
	}

	if (S_ISREG(inode->i_mode) &&
	    attr->ia_valid & ATTR_SIZE &&
	    (attr->ia_size < inode->i_size)) {
		handle_t *handle;

		handle = ext4_journal_start(inode, EXT4_HT_INODE, 3);
		if (IS_ERR(handle)) {
			error = PTR_ERR(handle);
			goto err_out;
		}
		if (ext4_handle_valid(handle)) {
			error = ext4_orphan_add(handle, inode);
			orphan = 1;
		}
		EXT4_I(inode)->i_disksize = attr->ia_size;
		rc = ext4_mark_inode_dirty(handle, inode);
		if (!error)
			error = rc;
		ext4_journal_stop(handle);

		if (ext4_should_order_data(inode)) {
			error = ext4_begin_ordered_truncate(inode,
							    attr->ia_size);
			if (error) {
				/* Do as much error cleanup as possible */
				handle = ext4_journal_start(inode,
							    EXT4_HT_INODE, 3);
				if (IS_ERR(handle)) {
					ext4_orphan_del(NULL, inode);
					goto err_out;
				}
				ext4_orphan_del(handle, inode);
				orphan = 0;
				ext4_journal_stop(handle);
				goto err_out;
			}
		}
	}

	if (attr->ia_valid & ATTR_SIZE) {
		if (attr->ia_size != inode->i_size) {
			loff_t oldsize = inode->i_size;

			i_size_write(inode, attr->ia_size);
			/*
			 * Blocks are going to be removed from the inode. Wait
			 * for dio in flight.  Temporarily disable
			 * dioread_nolock to prevent livelock.
			 */
			if (orphan) {
				if (!ext4_should_journal_data(inode)) {
					ext4_inode_block_unlocked_dio(inode);
					inode_dio_wait(inode);
					ext4_inode_resume_unlocked_dio(inode);
				} else
					ext4_wait_for_tail_page_commit(inode);
			}
			/*
			 * Truncate pagecache after we've waited for commit
			 * in data=journal mode to make pages freeable.
			 */
			truncate_pagecache(inode, oldsize, inode->i_size);
		}
		ext4_truncate(inode);
	}

	if (!rc) {
		setattr_copy(inode, attr);
		mark_inode_dirty(inode);
	}

	/*
	 * If the call to ext4_truncate failed to get a transaction handle at
	 * all, we need to clean up the in-core orphan list manually.
	 */
	if (orphan && inode->i_nlink)
		ext4_orphan_del(NULL, inode);

	if (!rc && (ia_valid & ATTR_MODE))
		rc = ext4_acl_chmod(inode);

err_out:
	ext4_std_error(inode->i_sb, error);
	if (!error)
		error = rc;
	return error;
}

int ext4_getattr(struct vfsmount *mnt, struct dentry *dentry,
		 struct kstat *stat)
{
	struct inode *inode;
	unsigned long long delalloc_blocks;

	inode = dentry->d_inode;
	generic_fillattr(inode, stat);

	/*
	 * We can't update i_blocks if the block allocation is delayed
	 * otherwise in the case of system crash before the real block
	 * allocation is done, we will have i_blocks inconsistent with
	 * on-disk file blocks.
	 * We always keep i_blocks updated together with real
	 * allocation. But to not confuse with user, stat
	 * will return the blocks that include the delayed allocation
	 * blocks for this file.
	 */
	delalloc_blocks = EXT4_C2B(EXT4_SB(inode->i_sb),
				EXT4_I(inode)->i_reserved_data_blocks);

	stat->blocks += delalloc_blocks << (inode->i_sb->s_blocksize_bits-9);
	return 0;
}

static int ext4_index_trans_blocks(struct inode *inode, int lblocks,
				   int pextents)
{
	if (!(ext4_test_inode_flag(inode, EXT4_INODE_EXTENTS)))
		return ext4_ind_trans_blocks(inode, lblocks);
	return ext4_ext_index_trans_blocks(inode, pextents);
}

/*
 * Account for index blocks, block groups bitmaps and block group
 * descriptor blocks if modify datablocks and index blocks
 * worse case, the indexs blocks spread over different block groups
 *
 * If datablocks are discontiguous, they are possible to spread over
 * different block groups too. If they are contiguous, with flexbg,
 * they could still across block group boundary.
 *
 * Also account for superblock, inode, quota and xattr blocks
 */
static int ext4_meta_trans_blocks(struct inode *inode, int lblocks,
				  int pextents)
{
	ext4_group_t groups, ngroups = ext4_get_groups_count(inode->i_sb);
	int gdpblocks;
	int idxblocks;
	int ret = 0;

	/*
	 * How many index blocks need to touch to map @lblocks logical blocks
	 * to @pextents physical extents?
	 */
	idxblocks = ext4_index_trans_blocks(inode, lblocks, pextents);

	ret = idxblocks;

	/*
	 * Now let's see how many group bitmaps and group descriptors need
	 * to account
	 */
	groups = idxblocks + pextents;
	gdpblocks = groups;
	if (groups > ngroups)
		groups = ngroups;
	if (groups > EXT4_SB(inode->i_sb)->s_gdb_count)
		gdpblocks = EXT4_SB(inode->i_sb)->s_gdb_count;

	/* bitmaps and block group descriptor blocks */
	ret += groups + gdpblocks;

	/* Blocks for super block, inode, quota and xattr blocks */
	ret += EXT4_META_TRANS_BLOCKS(inode->i_sb);

	return ret;
}

/*
 * Calculate the total number of credits to reserve to fit
 * the modification of a single pages into a single transaction,
 * which may include multiple chunks of block allocations.
 *
 * This could be called via ext4_write_begin()
 *
 * We need to consider the worse case, when
 * one new block per extent.
 */
int ext4_writepage_trans_blocks(struct inode *inode)
{
	int bpp = ext4_journal_blocks_per_page(inode);
	int ret;

	ret = ext4_meta_trans_blocks(inode, bpp, bpp);

	/* Account for data blocks for journalled mode */
	if (ext4_should_journal_data(inode))
		ret += bpp;
	return ret;
}

/*
 * Calculate the journal credits for a chunk of data modification.
 *
 * This is called from DIO, fallocate or whoever calling
 * ext4_map_blocks() to map/allocate a chunk of contiguous disk blocks.
 *
 * journal buffers for data blocks are not included here, as DIO
 * and fallocate do no need to journal data buffers.
 */
int ext4_chunk_trans_blocks(struct inode *inode, int nrblocks)
{
	return ext4_meta_trans_blocks(inode, nrblocks, 1);
}

/*
 * The caller must have previously called ext4_reserve_inode_write().
 * Give this, we know that the caller already has write access to iloc->bh.
 */
int ext4_mark_iloc_dirty(handle_t *handle,
			 struct inode *inode, struct ext4_iloc *iloc)
{
	int err = 0;

	if (IS_I_VERSION(inode))
		inode_inc_iversion(inode);

	/* the do_update_inode consumes one bh->b_count */
	get_bh(iloc->bh);

	/* ext4_do_update_inode() does jbd2_journal_dirty_metadata */
	err = ext4_do_update_inode(handle, inode, iloc);
	put_bh(iloc->bh);
	return err;
}

/*
 * On success, We end up with an outstanding reference count against
 * iloc->bh.  This _must_ be cleaned up later.
 */

int
ext4_reserve_inode_write(handle_t *handle, struct inode *inode,
			 struct ext4_iloc *iloc)
{
	int err;

	err = ext4_get_inode_loc(inode, iloc);
	if (!err) {
		BUFFER_TRACE(iloc->bh, "get_write_access");
		err = ext4_journal_get_write_access(handle, iloc->bh);
		if (err) {
			brelse(iloc->bh);
			iloc->bh = NULL;
		}
	}
	ext4_std_error(inode->i_sb, err);
	return err;
}

/*
 * Expand an inode by new_extra_isize bytes.
 * Returns 0 on success or negative error number on failure.
 */
static int ext4_expand_extra_isize(struct inode *inode,
				   unsigned int new_extra_isize,
				   struct ext4_iloc iloc,
				   handle_t *handle)
{
	struct ext4_inode *raw_inode;
	struct ext4_xattr_ibody_header *header;

	if (EXT4_I(inode)->i_extra_isize >= new_extra_isize)
		return 0;

	raw_inode = ext4_raw_inode(&iloc);

	header = IHDR(inode, raw_inode);

	/* No extended attributes present */
	if (!ext4_test_inode_state(inode, EXT4_STATE_XATTR) ||
	    header->h_magic != cpu_to_le32(EXT4_XATTR_MAGIC)) {
		memset((void *)raw_inode + EXT4_GOOD_OLD_INODE_SIZE, 0,
			new_extra_isize);
		EXT4_I(inode)->i_extra_isize = new_extra_isize;
		return 0;
	}

	/* try to expand with EAs present */
	return ext4_expand_extra_isize_ea(inode, new_extra_isize,
					  raw_inode, handle);
}

/*
 * What we do here is to mark the in-core inode as clean with respect to inode
 * dirtiness (it may still be data-dirty).
 * This means that the in-core inode may be reaped by prune_icache
 * without having to perform any I/O.  This is a very good thing,
 * because *any* task may call prune_icache - even ones which
 * have a transaction open against a different journal.
 *
 * Is this cheating?  Not really.  Sure, we haven't written the
 * inode out, but prune_icache isn't a user-visible syncing function.
 * Whenever the user wants stuff synced (sys_sync, sys_msync, sys_fsync)
 * we start and wait on commits.
 */
int ext4_mark_inode_dirty(handle_t *handle, struct inode *inode)
{
	struct ext4_iloc iloc;
	struct ext4_sb_info *sbi = EXT4_SB(inode->i_sb);
	static unsigned int mnt_count;
	int err, ret;

	might_sleep();
	trace_ext4_mark_inode_dirty(inode, _RET_IP_);
	err = ext4_reserve_inode_write(handle, inode, &iloc);
	if (ext4_handle_valid(handle) &&
	    EXT4_I(inode)->i_extra_isize < sbi->s_want_extra_isize &&
	    !ext4_test_inode_state(inode, EXT4_STATE_NO_EXPAND)) {
		/*
		 * We need extra buffer credits since we may write into EA block
		 * with this same handle. If journal_extend fails, then it will
		 * only result in a minor loss of functionality for that inode.
		 * If this is felt to be critical, then e2fsck should be run to
		 * force a large enough s_min_extra_isize.
		 */
		if ((jbd2_journal_extend(handle,
			     EXT4_DATA_TRANS_BLOCKS(inode->i_sb))) == 0) {
			ret = ext4_expand_extra_isize(inode,
						      sbi->s_want_extra_isize,
						      iloc, handle);
			if (ret) {
				ext4_set_inode_state(inode,
						     EXT4_STATE_NO_EXPAND);
				if (mnt_count !=
					le16_to_cpu(sbi->s_es->s_mnt_count)) {
					ext4_warning(inode->i_sb,
					"Unable to expand inode %lu. Delete"
					" some EAs or run e2fsck.",
					inode->i_ino);
					mnt_count =
					  le16_to_cpu(sbi->s_es->s_mnt_count);
				}
			}
		}
	}
	if (!err)
		err = ext4_mark_iloc_dirty(handle, inode, &iloc);
	return err;
}

/*
 * ext4_dirty_inode() is called from __mark_inode_dirty()
 *
 * We're really interested in the case where a file is being extended.
 * i_size has been changed by generic_commit_write() and we thus need
 * to include the updated inode in the current transaction.
 *
 * Also, dquot_alloc_block() will always dirty the inode when blocks
 * are allocated to the file.
 *
 * If the inode is marked synchronous, we don't honour that here - doing
 * so would cause a commit on atime updates, which we don't bother doing.
 * We handle synchronous inodes at the highest possible level.
 */
void ext4_dirty_inode(struct inode *inode, int flags)
{
	handle_t *handle;

	handle = ext4_journal_start(inode, EXT4_HT_INODE, 2);
	if (IS_ERR(handle))
		goto out;

	ext4_mark_inode_dirty(handle, inode);

	ext4_journal_stop(handle);
out:
	return;
}

#if 0
/*
 * Bind an inode's backing buffer_head into this transaction, to prevent
 * it from being flushed to disk early.  Unlike
 * ext4_reserve_inode_write, this leaves behind no bh reference and
 * returns no iloc structure, so the caller needs to repeat the iloc
 * lookup to mark the inode dirty later.
 */
static int ext4_pin_inode(handle_t *handle, struct inode *inode)
{
	struct ext4_iloc iloc;

	int err = 0;
	if (handle) {
		err = ext4_get_inode_loc(inode, &iloc);
		if (!err) {
			BUFFER_TRACE(iloc.bh, "get_write_access");
			err = jbd2_journal_get_write_access(handle, iloc.bh);
			if (!err)
				err = ext4_handle_dirty_metadata(handle,
								 NULL,
								 iloc.bh);
			brelse(iloc.bh);
		}
	}
	ext4_std_error(inode->i_sb, err);
	return err;
}
#endif

int ext4_change_inode_journal_flag(struct inode *inode, int val)
{
	journal_t *journal;
	handle_t *handle;
	int err;

	/*
	 * We have to be very careful here: changing a data block's
	 * journaling status dynamically is dangerous.  If we write a
	 * data block to the journal, change the status and then delete
	 * that block, we risk forgetting to revoke the old log record
	 * from the journal and so a subsequent replay can corrupt data.
	 * So, first we make sure that the journal is empty and that
	 * nobody is changing anything.
	 */

	journal = EXT4_JOURNAL(inode);
	if (!journal)
		return 0;
	if (is_journal_aborted(journal))
		return -EROFS;
	/* We have to allocate physical blocks for delalloc blocks
	 * before flushing journal. otherwise delalloc blocks can not
	 * be allocated any more. even more truncate on delalloc blocks
	 * could trigger BUG by flushing delalloc blocks in journal.
	 * There is no delalloc block in non-journal data mode.
	 */
	if (val && test_opt(inode->i_sb, DELALLOC)) {
		err = ext4_alloc_da_blocks(inode);
		if (err < 0)
			return err;
	}

	/* Wait for all existing dio workers */
	ext4_inode_block_unlocked_dio(inode);
	inode_dio_wait(inode);

	jbd2_journal_lock_updates(journal);

	/*
	 * OK, there are no updates running now, and all cached data is
	 * synced to disk.  We are now in a completely consistent state
	 * which doesn't have anything in the journal, and we know that
	 * no filesystem updates are running, so it is safe to modify
	 * the inode's in-core data-journaling state flag now.
	 */

	if (val)
		ext4_set_inode_flag(inode, EXT4_INODE_JOURNAL_DATA);
	else {
		jbd2_journal_flush(journal);
		ext4_clear_inode_flag(inode, EXT4_INODE_JOURNAL_DATA);
	}
	ext4_set_aops(inode);

	jbd2_journal_unlock_updates(journal);
	ext4_inode_resume_unlocked_dio(inode);

	/* Finally we can mark the inode as dirty. */

	handle = ext4_journal_start(inode, EXT4_HT_INODE, 1);
	if (IS_ERR(handle))
		return PTR_ERR(handle);

	err = ext4_mark_inode_dirty(handle, inode);
	ext4_handle_sync(handle);
	ext4_journal_stop(handle);
	ext4_std_error(inode->i_sb, err);

	return err;
}

static int ext4_bh_unmapped(handle_t *handle, struct buffer_head *bh)
{
	return !buffer_mapped(bh);
}

int ext4_page_mkwrite(struct vm_area_struct *vma, struct vm_fault *vmf)
{
	struct page *page = vmf->page;
	loff_t size;
	unsigned long len;
	int ret;
	struct file *file = vma->vm_file;
	struct inode *inode = file_inode(file);
	struct address_space *mapping = inode->i_mapping;
	handle_t *handle;
	get_block_t *get_block;
	int retries = 0;

	sb_start_pagefault(inode->i_sb);
	file_update_time(vma->vm_file);
	/* Delalloc case is easy... */
	if (test_opt(inode->i_sb, DELALLOC) &&
	    !ext4_should_journal_data(inode) &&
	    !ext4_nonda_switch(inode->i_sb)) {
		do {
			ret = __block_page_mkwrite(vma, vmf,
						   ext4_da_get_block_prep);
		} while (ret == -ENOSPC &&
		       ext4_should_retry_alloc(inode->i_sb, &retries));
		goto out_ret;
	}

	lock_page(page);
	size = i_size_read(inode);
	/* Page got truncated from under us? */
	if (page->mapping != mapping || page_offset(page) > size) {
		unlock_page(page);
		ret = VM_FAULT_NOPAGE;
		goto out;
	}

	if (page->index == size >> PAGE_CACHE_SHIFT)
		len = size & ~PAGE_CACHE_MASK;
	else
		len = PAGE_CACHE_SIZE;
	/*
	 * Return if we have all the buffers mapped. This avoids the need to do
	 * journal_start/journal_stop which can block and take a long time
	 */
	if (page_has_buffers(page)) {
		if (!ext4_walk_page_buffers(NULL, page_buffers(page),
					    0, len, NULL,
					    ext4_bh_unmapped)) {
			/* Wait so that we don't change page under IO */
			wait_for_stable_page(page);
			ret = VM_FAULT_LOCKED;
			goto out;
		}
	}
	unlock_page(page);
	/* OK, we need to fill the hole... */
	if (ext4_should_dioread_nolock(inode))
		get_block = ext4_get_block_write;
	else
		get_block = ext4_get_block;
retry_alloc:
	handle = ext4_journal_start(inode, EXT4_HT_WRITE_PAGE,
				    ext4_writepage_trans_blocks(inode));
	if (IS_ERR(handle)) {
		ret = VM_FAULT_SIGBUS;
		goto out;
	}
	ret = __block_page_mkwrite(vma, vmf, get_block);
	if (!ret && ext4_should_journal_data(inode)) {
		if (ext4_walk_page_buffers(handle, page_buffers(page), 0,
			  PAGE_CACHE_SIZE, NULL, do_journal_get_write_access)) {
			unlock_page(page);
			ret = VM_FAULT_SIGBUS;
			ext4_journal_stop(handle);
			goto out;
		}
		ext4_set_inode_state(inode, EXT4_STATE_JDATA);
	}
	ext4_journal_stop(handle);
	if (ret == -ENOSPC && ext4_should_retry_alloc(inode->i_sb, &retries))
		goto retry_alloc;
out_ret:
	ret = block_page_mkwrite_return(ret);
out:
	sb_end_pagefault(inode->i_sb);
	return ret;
}<|MERGE_RESOLUTION|>--- conflicted
+++ resolved
@@ -132,12 +132,8 @@
 						   new_size);
 }
 
-<<<<<<< HEAD
-static void ext4_invalidatepage(struct page *page, unsigned long offset);
-=======
 static void ext4_invalidatepage(struct page *page, unsigned int offset,
 				unsigned int length);
->>>>>>> d0e0ac97
 static int __ext4_journalled_writepage(struct page *page, unsigned int len);
 static int ext4_bh_delay_or_unwritten(handle_t *handle, struct buffer_head *bh);
 static int ext4_meta_trans_blocks(struct inode *inode, int lblocks,
@@ -219,12 +215,8 @@
 			filemap_write_and_wait(&inode->i_data);
 		}
 		truncate_inode_pages(&inode->i_data, 0);
-<<<<<<< HEAD
-		ext4_ioend_shutdown(inode);
-=======
 
 		WARN_ON(atomic_read(&EXT4_I(inode)->i_ioend_count));
->>>>>>> d0e0ac97
 		goto no_delete;
 	}
 
@@ -234,7 +226,6 @@
 	if (ext4_should_order_data(inode))
 		ext4_begin_ordered_truncate(inode, 0);
 	truncate_inode_pages(&inode->i_data, 0);
-	ext4_ioend_shutdown(inode);
 
 	WARN_ON(atomic_read(&EXT4_I(inode)->i_ioend_count));
 	if (is_bad_inode(inode))
@@ -485,58 +476,6 @@
 }
 #endif /* ES_AGGRESSIVE_TEST */
 
-#ifdef ES_AGGRESSIVE_TEST
-static void ext4_map_blocks_es_recheck(handle_t *handle,
-				       struct inode *inode,
-				       struct ext4_map_blocks *es_map,
-				       struct ext4_map_blocks *map,
-				       int flags)
-{
-	int retval;
-
-	map->m_flags = 0;
-	/*
-	 * There is a race window that the result is not the same.
-	 * e.g. xfstests #223 when dioread_nolock enables.  The reason
-	 * is that we lookup a block mapping in extent status tree with
-	 * out taking i_data_sem.  So at the time the unwritten extent
-	 * could be converted.
-	 */
-	if (!(flags & EXT4_GET_BLOCKS_NO_LOCK))
-		down_read((&EXT4_I(inode)->i_data_sem));
-	if (ext4_test_inode_flag(inode, EXT4_INODE_EXTENTS)) {
-		retval = ext4_ext_map_blocks(handle, inode, map, flags &
-					     EXT4_GET_BLOCKS_KEEP_SIZE);
-	} else {
-		retval = ext4_ind_map_blocks(handle, inode, map, flags &
-					     EXT4_GET_BLOCKS_KEEP_SIZE);
-	}
-	if (!(flags & EXT4_GET_BLOCKS_NO_LOCK))
-		up_read((&EXT4_I(inode)->i_data_sem));
-	/*
-	 * Clear EXT4_MAP_FROM_CLUSTER and EXT4_MAP_BOUNDARY flag
-	 * because it shouldn't be marked in es_map->m_flags.
-	 */
-	map->m_flags &= ~(EXT4_MAP_FROM_CLUSTER | EXT4_MAP_BOUNDARY);
-
-	/*
-	 * We don't check m_len because extent will be collpased in status
-	 * tree.  So the m_len might not equal.
-	 */
-	if (es_map->m_lblk != map->m_lblk ||
-	    es_map->m_flags != map->m_flags ||
-	    es_map->m_pblk != map->m_pblk) {
-		printk("ES cache assertation failed for inode: %lu "
-		       "es_cached ex [%d/%d/%llu/%x] != "
-		       "found ex [%d/%d/%llu/%x] retval %d flags %x\n",
-		       inode->i_ino, es_map->m_lblk, es_map->m_len,
-		       es_map->m_pblk, es_map->m_flags, map->m_lblk,
-		       map->m_len, map->m_pblk, map->m_flags,
-		       retval, flags);
-	}
-}
-#endif /* ES_AGGRESSIVE_TEST */
-
 /*
  * The ext4_map_blocks() function tries to look up the requested blocks,
  * and returns if the blocks are already mapped.
@@ -575,11 +514,8 @@
 		  "logical block %lu\n", inode->i_ino, flags, map->m_len,
 		  (unsigned long) map->m_lblk);
 
-<<<<<<< HEAD
-=======
 	ext4_es_lru_add(inode);
 
->>>>>>> d0e0ac97
 	/* Lookup extent status tree firstly */
 	if (ext4_es_lookup_extent(inode, map->m_lblk, &es)) {
 		if (ext4_es_is_written(&es) || ext4_es_is_unwritten(&es)) {
@@ -1114,19 +1050,6 @@
 	struct inode *inode = mapping->host;
 	int ret = 0, ret2;
 	int i_size_changed = 0;
-<<<<<<< HEAD
-
-	trace_ext4_write_end(inode, pos, len, copied);
-	if (ext4_test_inode_state(inode, EXT4_STATE_ORDERED_MODE)) {
-		ret = ext4_jbd2_file_inode(handle, inode);
-		if (ret) {
-			unlock_page(page);
-			page_cache_release(page);
-			goto errout;
-		}
-	}
-=======
->>>>>>> d0e0ac97
 
 	trace_ext4_write_end(inode, pos, len, copied);
 	if (ext4_test_inode_state(inode, EXT4_STATE_ORDERED_MODE)) {
@@ -1180,11 +1103,6 @@
 	if (i_size_changed)
 		ext4_mark_inode_dirty(handle, inode);
 
-<<<<<<< HEAD
-	if (copied < 0)
-		ret = copied;
-=======
->>>>>>> d0e0ac97
 	if (pos + len > inode->i_size && ext4_can_truncate(inode))
 		/* if we have allocated more blocks and copied
 		 * less. We will have blocks allocated outside
@@ -1517,14 +1435,6 @@
 	struct pagevec pvec;
 	struct inode *inode = mpd->inode;
 	struct address_space *mapping = inode->i_mapping;
-<<<<<<< HEAD
-	loff_t size = i_size_read(inode);
-	unsigned int len, block_start;
-	struct buffer_head *bh, *page_bufs = NULL;
-	sector_t pblock = 0, cur_logical = 0;
-	struct ext4_io_submit io_submit;
-=======
->>>>>>> d0e0ac97
 
 	/* This is necessary when next_page == 0. */
 	if (mpd->first_page >= mpd->next_page)
@@ -1538,92 +1448,6 @@
 		last = end << (PAGE_CACHE_SHIFT - inode->i_blkbits);
 		ext4_es_remove_extent(inode, start, last - start + 1);
 	}
-
-	pagevec_init(&pvec, 0);
-	while (index <= end) {
-		nr_pages = pagevec_lookup(&pvec, mapping, index, PAGEVEC_SIZE);
-		if (nr_pages == 0)
-			break;
-		for (i = 0; i < nr_pages; i++) {
-<<<<<<< HEAD
-			int skip_page = 0;
-=======
->>>>>>> d0e0ac97
-			struct page *page = pvec.pages[i];
-			if (page->index > end)
-				break;
-			BUG_ON(!PageLocked(page));
-			BUG_ON(PageWriteback(page));
-<<<<<<< HEAD
-
-			bh = page_bufs = page_buffers(page);
-			block_start = 0;
-			do {
-				if (map && (cur_logical >= map->m_lblk) &&
-				    (cur_logical <= (map->m_lblk +
-						     (map->m_len - 1)))) {
-					if (buffer_delay(bh)) {
-						clear_buffer_delay(bh);
-						bh->b_blocknr = pblock;
-					}
-					if (buffer_unwritten(bh) ||
-					    buffer_mapped(bh))
-						BUG_ON(bh->b_blocknr != pblock);
-					if (map->m_flags & EXT4_MAP_UNINIT)
-						set_buffer_uninit(bh);
-					clear_buffer_unwritten(bh);
-				}
-
-				/*
-				 * skip page if block allocation undone and
-				 * block is dirty
-				 */
-				if (ext4_bh_delay_or_unwritten(NULL, bh))
-					skip_page = 1;
-				bh = bh->b_this_page;
-				block_start += bh->b_size;
-				cur_logical++;
-				pblock++;
-			} while (bh != page_bufs);
-
-			if (skip_page) {
-				unlock_page(page);
-				continue;
-			}
-
-			clear_page_dirty_for_io(page);
-			err = ext4_bio_write_page(&io_submit, page, len,
-						  mpd->wbc);
-			if (!err)
-				mpd->pages_written++;
-			/*
-			 * In error case, we have to continue because
-			 * remaining pages are still locked
-			 */
-			if (ret == 0)
-				ret = err;
-		}
-		pagevec_release(&pvec);
-	}
-	ext4_io_submit(&io_submit);
-	return ret;
-}
-
-static void ext4_da_block_invalidatepages(struct mpage_da_data *mpd)
-{
-	int nr_pages, i;
-	pgoff_t index, end;
-	struct pagevec pvec;
-	struct inode *inode = mpd->inode;
-	struct address_space *mapping = inode->i_mapping;
-	ext4_lblk_t start, last;
-
-	index = mpd->first_page;
-	end   = mpd->next_page - 1;
-
-	start = index << (PAGE_CACHE_SHIFT - inode->i_blkbits);
-	last = end << (PAGE_CACHE_SHIFT - inode->i_blkbits);
-	ext4_es_remove_extent(inode, start, last - start + 1);
 
 	pagevec_init(&pvec, 0);
 	while (index <= end) {
@@ -1636,14 +1460,10 @@
 				break;
 			BUG_ON(!PageLocked(page));
 			BUG_ON(PageWriteback(page));
-			block_invalidatepage(page, 0);
-			ClearPageUptodate(page);
-=======
 			if (invalidate) {
 				block_invalidatepage(page, 0, PAGE_CACHE_SIZE);
 				ClearPageUptodate(page);
 			}
->>>>>>> d0e0ac97
 			unlock_page(page);
 		}
 		index = pvec.pages[nr_pages - 1]->index + 1;
@@ -1674,218 +1494,6 @@
 	       ei->i_reserved_meta_blocks);
 	ext4_msg(sb, KERN_CRIT, "i_allocated_meta_blocks=%u",
 	       ei->i_allocated_meta_blocks);
-<<<<<<< HEAD
-	return;
-}
-
-/*
- * mpage_da_map_and_submit - go through given space, map them
- *       if necessary, and then submit them for I/O
- *
- * @mpd - bh describing space
- *
- * The function skips space we know is already mapped to disk blocks.
- *
- */
-static void mpage_da_map_and_submit(struct mpage_da_data *mpd)
-{
-	int err, blks, get_blocks_flags;
-	struct ext4_map_blocks map, *mapp = NULL;
-	sector_t next = mpd->b_blocknr;
-	unsigned max_blocks = mpd->b_size >> mpd->inode->i_blkbits;
-	loff_t disksize = EXT4_I(mpd->inode)->i_disksize;
-	handle_t *handle = NULL;
-
-	/*
-	 * If the blocks are mapped already, or we couldn't accumulate
-	 * any blocks, then proceed immediately to the submission stage.
-	 */
-	if ((mpd->b_size == 0) ||
-	    ((mpd->b_state  & (1 << BH_Mapped)) &&
-	     !(mpd->b_state & (1 << BH_Delay)) &&
-	     !(mpd->b_state & (1 << BH_Unwritten))))
-		goto submit_io;
-
-	handle = ext4_journal_current_handle();
-	BUG_ON(!handle);
-
-	/*
-	 * Call ext4_map_blocks() to allocate any delayed allocation
-	 * blocks, or to convert an uninitialized extent to be
-	 * initialized (in the case where we have written into
-	 * one or more preallocated blocks).
-	 *
-	 * We pass in the magic EXT4_GET_BLOCKS_DELALLOC_RESERVE to
-	 * indicate that we are on the delayed allocation path.  This
-	 * affects functions in many different parts of the allocation
-	 * call path.  This flag exists primarily because we don't
-	 * want to change *many* call functions, so ext4_map_blocks()
-	 * will set the EXT4_STATE_DELALLOC_RESERVED flag once the
-	 * inode's allocation semaphore is taken.
-	 *
-	 * If the blocks in questions were delalloc blocks, set
-	 * EXT4_GET_BLOCKS_DELALLOC_RESERVE so the delalloc accounting
-	 * variables are updated after the blocks have been allocated.
-	 */
-	map.m_lblk = next;
-	map.m_len = max_blocks;
-	/*
-	 * We're in delalloc path and it is possible that we're going to
-	 * need more metadata blocks than previously reserved. However
-	 * we must not fail because we're in writeback and there is
-	 * nothing we can do about it so it might result in data loss.
-	 * So use reserved blocks to allocate metadata if possible.
-	 */
-	get_blocks_flags = EXT4_GET_BLOCKS_CREATE |
-			   EXT4_GET_BLOCKS_METADATA_NOFAIL;
-	if (ext4_should_dioread_nolock(mpd->inode))
-		get_blocks_flags |= EXT4_GET_BLOCKS_IO_CREATE_EXT;
-	if (mpd->b_state & (1 << BH_Delay))
-		get_blocks_flags |= EXT4_GET_BLOCKS_DELALLOC_RESERVE;
-
-
-	blks = ext4_map_blocks(handle, mpd->inode, &map, get_blocks_flags);
-	if (blks < 0) {
-		struct super_block *sb = mpd->inode->i_sb;
-
-		err = blks;
-		/*
-		 * If get block returns EAGAIN or ENOSPC and there
-		 * appears to be free blocks we will just let
-		 * mpage_da_submit_io() unlock all of the pages.
-		 */
-		if (err == -EAGAIN)
-			goto submit_io;
-
-		if (err == -ENOSPC && ext4_count_free_clusters(sb)) {
-			mpd->retval = err;
-			goto submit_io;
-		}
-
-		/*
-		 * get block failure will cause us to loop in
-		 * writepages, because a_ops->writepage won't be able
-		 * to make progress. The page will be redirtied by
-		 * writepage and writepages will again try to write
-		 * the same.
-		 */
-		if (!(EXT4_SB(sb)->s_mount_flags & EXT4_MF_FS_ABORTED)) {
-			ext4_msg(sb, KERN_CRIT,
-				 "delayed block allocation failed for inode %lu "
-				 "at logical offset %llu with max blocks %zd "
-				 "with error %d", mpd->inode->i_ino,
-				 (unsigned long long) next,
-				 mpd->b_size >> mpd->inode->i_blkbits, err);
-			ext4_msg(sb, KERN_CRIT,
-				"This should not happen!! Data will be lost");
-			if (err == -ENOSPC)
-				ext4_print_free_blocks(mpd->inode);
-		}
-		/* invalidate all the pages */
-		ext4_da_block_invalidatepages(mpd);
-
-		/* Mark this page range as having been completed */
-		mpd->io_done = 1;
-		return;
-	}
-	BUG_ON(blks == 0);
-
-	mapp = &map;
-	if (map.m_flags & EXT4_MAP_NEW) {
-		struct block_device *bdev = mpd->inode->i_sb->s_bdev;
-		int i;
-
-		for (i = 0; i < map.m_len; i++)
-			unmap_underlying_metadata(bdev, map.m_pblk + i);
-	}
-
-	/*
-	 * Update on-disk size along with block allocation.
-	 */
-	disksize = ((loff_t) next + blks) << mpd->inode->i_blkbits;
-	if (disksize > i_size_read(mpd->inode))
-		disksize = i_size_read(mpd->inode);
-	if (disksize > EXT4_I(mpd->inode)->i_disksize) {
-		ext4_update_i_disksize(mpd->inode, disksize);
-		err = ext4_mark_inode_dirty(handle, mpd->inode);
-		if (err)
-			ext4_error(mpd->inode->i_sb,
-				   "Failed to mark inode %lu dirty",
-				   mpd->inode->i_ino);
-	}
-
-submit_io:
-	mpage_da_submit_io(mpd, mapp);
-	mpd->io_done = 1;
-}
-
-#define BH_FLAGS ((1 << BH_Uptodate) | (1 << BH_Mapped) | \
-		(1 << BH_Delay) | (1 << BH_Unwritten))
-
-/*
- * mpage_add_bh_to_extent - try to add one more block to extent of blocks
- *
- * @mpd->lbh - extent of blocks
- * @logical - logical number of the block in the file
- * @b_state - b_state of the buffer head added
- *
- * the function is used to collect contig. blocks in same state
- */
-static void mpage_add_bh_to_extent(struct mpage_da_data *mpd, sector_t logical,
-				   unsigned long b_state)
-{
-	sector_t next;
-	int blkbits = mpd->inode->i_blkbits;
-	int nrblocks = mpd->b_size >> blkbits;
-
-	/*
-	 * XXX Don't go larger than mballoc is willing to allocate
-	 * This is a stopgap solution.  We eventually need to fold
-	 * mpage_da_submit_io() into this function and then call
-	 * ext4_map_blocks() multiple times in a loop
-	 */
-	if (nrblocks >= (8*1024*1024 >> blkbits))
-		goto flush_it;
-
-	/* check if the reserved journal credits might overflow */
-	if (!ext4_test_inode_flag(mpd->inode, EXT4_INODE_EXTENTS)) {
-		if (nrblocks >= EXT4_MAX_TRANS_DATA) {
-			/*
-			 * With non-extent format we are limited by the journal
-			 * credit available.  Total credit needed to insert
-			 * nrblocks contiguous blocks is dependent on the
-			 * nrblocks.  So limit nrblocks.
-			 */
-			goto flush_it;
-		}
-	}
-	/*
-	 * First block in the extent
-	 */
-	if (mpd->b_size == 0) {
-		mpd->b_blocknr = logical;
-		mpd->b_size = 1 << blkbits;
-		mpd->b_state = b_state & BH_FLAGS;
-		return;
-	}
-
-	next = mpd->b_blocknr + nrblocks;
-	/*
-	 * Can we merge the block to our big extent?
-	 */
-	if (logical == next && (b_state & BH_FLAGS) == mpd->b_state) {
-		mpd->b_size += 1 << blkbits;
-		return;
-	}
-
-flush_it:
-	/*
-	 * We couldn't merge the block to our extent, so we
-	 * need to flush current  extent and start new one
-	 */
-	mpage_da_map_and_submit(mpd);
-=======
->>>>>>> d0e0ac97
 	return;
 }
 
@@ -1921,11 +1529,8 @@
 		  "logical block %lu\n", inode->i_ino, map->m_len,
 		  (unsigned long) map->m_lblk);
 
-<<<<<<< HEAD
-=======
 	ext4_es_lru_add(inode);
 
->>>>>>> d0e0ac97
 	/* Lookup extent status tree firstly */
 	if (ext4_es_lookup_extent(inode, iblock, &es)) {
 
@@ -2277,11 +1882,6 @@
 		 */
 		return __ext4_journalled_writepage(page, len);
 
-<<<<<<< HEAD
-	memset(&io_submit, 0, sizeof(io_submit));
-	ret = ext4_bio_write_page(&io_submit, page, len, wbc);
-	ext4_io_submit(&io_submit);
-=======
 	ext4_io_submit_init(&io_submit, wbc);
 	io_submit.io_end = ext4_init_io_end(inode, GFP_NOFS);
 	if (!io_submit.io_end) {
@@ -2293,7 +1893,6 @@
 	ext4_io_submit(&io_submit);
 	/* Drop io_end reference we got from init */
 	ext4_put_io_end_defer(io_submit.io_end);
->>>>>>> d0e0ac97
 	return ret;
 }
 
@@ -2722,58 +2321,6 @@
 			if (mpd->map.m_len == 0)
 				mpd->first_page = page->index;
 			mpd->next_page = page->index + 1;
-<<<<<<< HEAD
-			logical = (sector_t) page->index <<
-				(PAGE_CACHE_SHIFT - inode->i_blkbits);
-
-			/* Add all dirty buffers to mpd */
-			head = page_buffers(page);
-			bh = head;
-			do {
-				BUG_ON(buffer_locked(bh));
-				/*
-				 * We need to try to allocate unmapped blocks
-				 * in the same page.  Otherwise we won't make
-				 * progress with the page in ext4_writepage
-				 */
-				if (ext4_bh_delay_or_unwritten(NULL, bh)) {
-					mpage_add_bh_to_extent(mpd, logical,
-							       bh->b_state);
-					if (mpd->io_done)
-						goto ret_extent_tail;
-				} else if (buffer_dirty(bh) &&
-					   buffer_mapped(bh)) {
-					/*
-					 * mapped dirty buffer. We need to
-					 * update the b_state because we look
-					 * at b_state in mpage_da_map_blocks.
-					 * We don't update b_size because if we
-					 * find an unmapped buffer_head later
-					 * we need to use the b_state flag of
-					 * that buffer_head.
-					 */
-					if (mpd->b_size == 0)
-						mpd->b_state =
-							bh->b_state & BH_FLAGS;
-				}
-				logical++;
-			} while ((bh = bh->b_this_page) != head);
-
-			if (nr_to_write > 0) {
-				nr_to_write--;
-				if (nr_to_write == 0 &&
-				    wbc->sync_mode == WB_SYNC_NONE)
-					/*
-					 * We stop writing back only if we are
-					 * not doing integrity sync. In case of
-					 * integrity sync we have to keep going
-					 * because someone may be concurrently
-					 * dirtying pages, and we might have
-					 * synced a lot of newly appeared dirty
-					 * pages, but have not synced all of the
-					 * old dirty pages.
-					 */
-=======
 			/* Add all dirty buffers to mpd */
 			lblk = ((ext4_lblk_t)page->index) <<
 				(PAGE_CACHE_SHIFT - blkbits);
@@ -2784,7 +2331,6 @@
 			if (mpd->map.m_len == 0) {
 				err = mpage_submit_page(mpd, page);
 				if (err < 0)
->>>>>>> d0e0ac97
 					goto out;
 			}
 
@@ -2934,15 +2480,9 @@
 		BUG_ON(ext4_should_journal_data(inode));
 		needed_blocks = ext4_da_writepages_trans_blocks(inode);
 
-<<<<<<< HEAD
-		/* start a new transaction*/
-		handle = ext4_journal_start(inode, EXT4_HT_WRITE_PAGE,
-					    needed_blocks);
-=======
 		/* start a new transaction */
 		handle = ext4_journal_start_with_reserve(inode,
 				EXT4_HT_WRITE_PAGE, needed_blocks, rsv_blocks);
->>>>>>> d0e0ac97
 		if (IS_ERR(handle)) {
 			ret = PTR_ERR(handle);
 			ext4_msg(inode->i_sb, KERN_CRIT, "%s: jbd2_start: "
@@ -3382,31 +2922,14 @@
 	return mpage_readpages(mapping, pages, nr_pages, ext4_get_block);
 }
 
-<<<<<<< HEAD
-static void ext4_invalidatepage(struct page *page, unsigned long offset)
-{
-	trace_ext4_invalidatepage(page, offset);
-=======
 static void ext4_invalidatepage(struct page *page, unsigned int offset,
 				unsigned int length)
 {
 	trace_ext4_invalidatepage(page, offset, length);
->>>>>>> d0e0ac97
 
 	/* No journalling happens on data buffers when this function is used */
 	WARN_ON(page_has_buffers(page) && buffer_jbd(page_buffers(page)));
 
-<<<<<<< HEAD
-	block_invalidatepage(page, offset);
-}
-
-static int __ext4_journalled_invalidatepage(struct page *page,
-					    unsigned long offset)
-{
-	journal_t *journal = EXT4_JOURNAL(page->mapping->host);
-
-	trace_ext4_journalled_invalidatepage(page, offset);
-=======
 	block_invalidatepage(page, offset, length);
 }
 
@@ -3417,7 +2940,6 @@
 	journal_t *journal = EXT4_JOURNAL(page->mapping->host);
 
 	trace_ext4_journalled_invalidatepage(page, offset, length);
->>>>>>> d0e0ac97
 
 	/*
 	 * If it's a full truncate we just forget about the pending dirtying
@@ -3425,25 +2947,15 @@
 	if (offset == 0 && length == PAGE_CACHE_SIZE)
 		ClearPageChecked(page);
 
-<<<<<<< HEAD
-	return jbd2_journal_invalidatepage(journal, page, offset);
-=======
 	return jbd2_journal_invalidatepage(journal, page, offset, length);
->>>>>>> d0e0ac97
 }
 
 /* Wrapper for aops... */
 static void ext4_journalled_invalidatepage(struct page *page,
-<<<<<<< HEAD
-					   unsigned long offset)
-{
-	WARN_ON(__ext4_journalled_invalidatepage(page, offset) < 0);
-=======
 					   unsigned int offset,
 					   unsigned int length)
 {
 	WARN_ON(__ext4_journalled_invalidatepage(page, offset, length) < 0);
->>>>>>> d0e0ac97
 }
 
 static int ext4_releasepage(struct page *page, gfp_t wait)
@@ -3491,11 +3003,6 @@
 	struct inode *inode = file_inode(iocb->ki_filp);
         ext4_io_end_t *io_end = iocb->private;
 
-<<<<<<< HEAD
-	/* if not async direct IO or dio with 0 bytes write, just return */
-	if (!io_end || !size)
-		goto out;
-=======
 	/* if not async direct IO just return */
 	if (!io_end) {
 		inode_dio_done(inode);
@@ -3503,7 +3010,6 @@
 			aio_complete(iocb, ret, 0);
 		return;
 	}
->>>>>>> d0e0ac97
 
 	ext_debug("ext4_end_io_dio(): io_end 0x%p "
 		  "for inode %lu, iocb 0x%p, offset %llu, size %zd\n",
@@ -3511,32 +3017,13 @@
 		  size);
 
 	iocb->private = NULL;
-<<<<<<< HEAD
-
-	/* if not aio dio with unwritten extents, just free io and return */
-	if (!(io_end->flag & EXT4_IO_END_UNWRITTEN)) {
-		ext4_free_io_end(io_end);
-out:
-		inode_dio_done(inode);
-		if (is_async)
-			aio_complete(iocb, ret, 0);
-		return;
-	}
-
-=======
->>>>>>> d0e0ac97
 	io_end->offset = offset;
 	io_end->size = size;
 	if (is_async) {
 		io_end->iocb = iocb;
 		io_end->result = ret;
 	}
-<<<<<<< HEAD
-
-	ext4_add_complete_io(io_end);
-=======
 	ext4_put_io_end_defer(io_end);
->>>>>>> d0e0ac97
 }
 
 /*
@@ -3754,10 +3241,7 @@
 	.readpage		= ext4_readpage,
 	.readpages		= ext4_readpages,
 	.writepage		= ext4_writepage,
-<<<<<<< HEAD
-=======
 	.writepages		= ext4_writepages,
->>>>>>> d0e0ac97
 	.write_begin		= ext4_write_begin,
 	.write_end		= ext4_write_end,
 	.bmap			= ext4_bmap,
@@ -4001,19 +3485,10 @@
 
 int ext4_punch_hole(struct inode *inode, loff_t offset, loff_t length)
 {
-<<<<<<< HEAD
-	struct inode *inode = file_inode(file);
-	struct super_block *sb = inode->i_sb;
-	ext4_lblk_t first_block, stop_block;
-	struct address_space *mapping = inode->i_mapping;
-	loff_t first_page, last_page, page_len;
-	loff_t first_page_offset, last_page_offset;
-=======
 	struct super_block *sb = inode->i_sb;
 	ext4_lblk_t first_block, stop_block;
 	struct address_space *mapping = inode->i_mapping;
 	loff_t first_block_offset, last_block_offset;
->>>>>>> d0e0ac97
 	handle_t *handle;
 	unsigned int credits;
 	int ret = 0;
@@ -4062,26 +3537,18 @@
 		length = inode->i_size +
 		   PAGE_CACHE_SIZE - (inode->i_size & (PAGE_CACHE_SIZE - 1)) -
 		   offset;
-<<<<<<< HEAD
-	}
-
-	first_page = (offset + PAGE_CACHE_SIZE - 1) >> PAGE_CACHE_SHIFT;
-	last_page = (offset + length) >> PAGE_CACHE_SHIFT;
-
-	first_page_offset = first_page << PAGE_CACHE_SHIFT;
-	last_page_offset = last_page << PAGE_CACHE_SHIFT;
-
-	/* Now release the pages */
-	if (last_page_offset > first_page_offset) {
-		truncate_pagecache_range(inode, first_page_offset,
-					 last_page_offset - 1);
-	}
+	}
+
+	first_block_offset = round_up(offset, sb->s_blocksize);
+	last_block_offset = round_down((offset + length), sb->s_blocksize) - 1;
+
+	/* Now release the pages and zero block aligned part of pages*/
+	if (last_block_offset > first_block_offset)
+		truncate_pagecache_range(inode, first_block_offset,
+					 last_block_offset);
 
 	/* Wait all existing dio workers, newcomers will block on i_mutex */
 	ext4_inode_block_unlocked_dio(inode);
-	ret = ext4_flush_unwritten_io(inode);
-	if (ret)
-		goto out_dio;
 	inode_dio_wait(inode);
 
 	if (ext4_test_inode_flag(inode, EXT4_INODE_EXTENTS))
@@ -4095,66 +3562,10 @@
 		goto out_dio;
 	}
 
-	/*
-	 * Now we need to zero out the non-page-aligned data in the
-	 * pages at the start and tail of the hole, and unmap the
-	 * buffer heads for the block aligned regions of the page that
-	 * were completely zeroed.
-	 */
-	if (first_page > last_page) {
-		/*
-		 * If the file space being truncated is contained
-		 * within a page just zero out and unmap the middle of
-		 * that page
-		 */
-		ret = ext4_discard_partial_page_buffers(handle,
-			mapping, offset, length, 0);
-
-		if (ret)
-			goto out_stop;
-	} else {
-		/*
-		 * zero out and unmap the partial page that contains
-		 * the start of the hole
-		 */
-		page_len = first_page_offset - offset;
-		if (page_len > 0) {
-			ret = ext4_discard_partial_page_buffers(handle, mapping,
-						offset, page_len, 0);
-			if (ret)
-				goto out_stop;
-		}
-
-		/*
-		 * zero out and unmap the partial page that contains
-		 * the end of the hole
-		 */
-		page_len = offset + length - last_page_offset;
-		if (page_len > 0) {
-			ret = ext4_discard_partial_page_buffers(handle, mapping,
-					last_page_offset, page_len, 0);
-			if (ret)
-				goto out_stop;
-		}
-	}
-
-	/*
-	 * If i_size is contained in the last page, we need to
-	 * unmap and zero the partial page after i_size
-	 */
-	if (inode->i_size >> PAGE_CACHE_SHIFT == last_page &&
-	   inode->i_size % PAGE_CACHE_SIZE != 0) {
-		page_len = PAGE_CACHE_SIZE -
-			(inode->i_size & (PAGE_CACHE_SIZE - 1));
-
-		if (page_len > 0) {
-			ret = ext4_discard_partial_page_buffers(handle,
-					mapping, inode->i_size, page_len, 0);
-
-			if (ret)
-				goto out_stop;
-		}
-	}
+	ret = ext4_zero_partial_blocks(handle, inode, offset,
+				       length);
+	if (ret)
+		goto out_stop;
 
 	first_block = (offset + sb->s_blocksize - 1) >>
 		EXT4_BLOCK_SIZE_BITS(sb);
@@ -4174,56 +3585,6 @@
 		goto out_stop;
 	}
 
-=======
-	}
-
-	first_block_offset = round_up(offset, sb->s_blocksize);
-	last_block_offset = round_down((offset + length), sb->s_blocksize) - 1;
-
-	/* Now release the pages and zero block aligned part of pages*/
-	if (last_block_offset > first_block_offset)
-		truncate_pagecache_range(inode, first_block_offset,
-					 last_block_offset);
-
-	/* Wait all existing dio workers, newcomers will block on i_mutex */
-	ext4_inode_block_unlocked_dio(inode);
-	inode_dio_wait(inode);
-
-	if (ext4_test_inode_flag(inode, EXT4_INODE_EXTENTS))
-		credits = ext4_writepage_trans_blocks(inode);
-	else
-		credits = ext4_blocks_for_truncate(inode);
-	handle = ext4_journal_start(inode, EXT4_HT_TRUNCATE, credits);
-	if (IS_ERR(handle)) {
-		ret = PTR_ERR(handle);
-		ext4_std_error(sb, ret);
-		goto out_dio;
-	}
-
-	ret = ext4_zero_partial_blocks(handle, inode, offset,
-				       length);
-	if (ret)
-		goto out_stop;
-
-	first_block = (offset + sb->s_blocksize - 1) >>
-		EXT4_BLOCK_SIZE_BITS(sb);
-	stop_block = (offset + length) >> EXT4_BLOCK_SIZE_BITS(sb);
-
-	/* If there are no blocks to remove, return now */
-	if (first_block >= stop_block)
-		goto out_stop;
-
-	down_write(&EXT4_I(inode)->i_data_sem);
-	ext4_discard_preallocations(inode);
-
-	ret = ext4_es_remove_extent(inode, first_block,
-				    stop_block - first_block);
-	if (ret) {
-		up_write(&EXT4_I(inode)->i_data_sem);
-		goto out_stop;
-	}
-
->>>>>>> d0e0ac97
 	if (ext4_test_inode_flag(inode, EXT4_INODE_EXTENTS))
 		ret = ext4_ext_remove_space(inode, first_block,
 					    stop_block - 1);
@@ -4280,10 +3641,6 @@
 	unsigned int credits;
 	handle_t *handle;
 	struct address_space *mapping = inode->i_mapping;
-<<<<<<< HEAD
-	loff_t page_len;
-=======
->>>>>>> d0e0ac97
 
 	/*
 	 * There is a possibility that we're either freeing the inode
@@ -4309,12 +3666,6 @@
 		if (has_inline)
 			return;
 	}
-
-	/*
-	 * finish any pending end_io work so we won't run the risk of
-	 * converting any truncated blocks to initialized later
-	 */
-	ext4_flush_unwritten_io(inode);
 
 	if (ext4_test_inode_flag(inode, EXT4_INODE_EXTENTS))
 		credits = ext4_writepage_trans_blocks(inode);
@@ -4327,14 +3678,8 @@
 		return;
 	}
 
-	if (inode->i_size % PAGE_CACHE_SIZE != 0) {
-		page_len = PAGE_CACHE_SIZE -
-			(inode->i_size & (PAGE_CACHE_SIZE - 1));
-
-		if (ext4_discard_partial_page_buffers(handle,
-				mapping, inode->i_size, page_len, 0))
-			goto out_stop;
-	}
+	if (inode->i_size & (inode->i_sb->s_blocksize - 1))
+		ext4_block_truncate_page(handle, mapping, inode->i_size);
 
 	/*
 	 * We add the inode to the orphan list, so that if this
@@ -4353,39 +3698,6 @@
 	ext4_discard_preallocations(inode);
 
 	if (ext4_test_inode_flag(inode, EXT4_INODE_EXTENTS))
-<<<<<<< HEAD
-=======
-		credits = ext4_writepage_trans_blocks(inode);
-	else
-		credits = ext4_blocks_for_truncate(inode);
-
-	handle = ext4_journal_start(inode, EXT4_HT_TRUNCATE, credits);
-	if (IS_ERR(handle)) {
-		ext4_std_error(inode->i_sb, PTR_ERR(handle));
-		return;
-	}
-
-	if (inode->i_size & (inode->i_sb->s_blocksize - 1))
-		ext4_block_truncate_page(handle, mapping, inode->i_size);
-
-	/*
-	 * We add the inode to the orphan list, so that if this
-	 * truncate spans multiple transactions, and we crash, we will
-	 * resume the truncate when the filesystem recovers.  It also
-	 * marks the inode dirty, to catch the new size.
-	 *
-	 * Implication: the file must always be in a sane, consistent
-	 * truncatable state while each transaction commits.
-	 */
-	if (ext4_orphan_add(handle, inode))
-		goto out_stop;
-
-	down_write(&EXT4_I(inode)->i_data_sem);
-
-	ext4_discard_preallocations(inode);
-
-	if (ext4_test_inode_flag(inode, EXT4_INODE_EXTENTS))
->>>>>>> d0e0ac97
 		ext4_ext_truncate(handle, inode);
 	else
 		ext4_ind_truncate(handle, inode);
@@ -5136,12 +4448,8 @@
 				      inode->i_size >> PAGE_CACHE_SHIFT);
 		if (!page)
 			return;
-<<<<<<< HEAD
-		ret = __ext4_journalled_invalidatepage(page, offset);
-=======
 		ret = __ext4_journalled_invalidatepage(page, offset,
 						PAGE_CACHE_SIZE - offset);
->>>>>>> d0e0ac97
 		unlock_page(page);
 		page_cache_release(page);
 		if (ret != -EBUSY)
