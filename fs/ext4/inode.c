--- conflicted
+++ resolved
@@ -4597,7 +4597,6 @@
 
 	if (attr->ia_valid & ATTR_SIZE && attr->ia_size != inode->i_size) {
 		handle_t *handle;
-		loff_t oldsize = inode->i_size;
 
 		if (!(ext4_test_inode_flag(inode, EXT4_INODE_EXTENTS))) {
 			struct ext4_sb_info *sbi = EXT4_SB(inode->i_sb);
@@ -4618,30 +4617,9 @@
 				error = PTR_ERR(handle);
 				goto err_out;
 			}
-<<<<<<< HEAD
 			if (ext4_handle_valid(handle)) {
 				error = ext4_orphan_add(handle, inode);
 				orphan = 1;
-=======
-		}
-	}
-
-	if (attr->ia_valid & ATTR_SIZE) {
-		if (attr->ia_size != inode->i_size) {
-			i_size_write(inode, attr->ia_size);
-			/*
-			 * Blocks are going to be removed from the inode. Wait
-			 * for dio in flight.  Temporarily disable
-			 * dioread_nolock to prevent livelock.
-			 */
-			if (orphan) {
-				if (!ext4_should_journal_data(inode)) {
-					ext4_inode_block_unlocked_dio(inode);
-					inode_dio_wait(inode);
-					ext4_inode_resume_unlocked_dio(inode);
-				} else
-					ext4_wait_for_tail_page_commit(inode);
->>>>>>> a31cfb9c
 			}
 			down_write(&EXT4_I(inode)->i_data_sem);
 			EXT4_I(inode)->i_disksize = attr->ia_size;
@@ -4653,7 +4631,6 @@
 			 * with i_disksize to avoid races with writeback code
 			 * running ext4_wb_update_i_disksize().
 			 */
-<<<<<<< HEAD
 			if (!error)
 				i_size_write(inode, attr->ia_size);
 			up_write(&EXT4_I(inode)->i_data_sem);
@@ -4677,15 +4654,12 @@
 				ext4_inode_resume_unlocked_dio(inode);
 			} else
 				ext4_wait_for_tail_page_commit(inode);
-=======
-			truncate_pagecache(inode, inode->i_size);
->>>>>>> a31cfb9c
 		}
 		/*
 		 * Truncate pagecache after we've waited for commit
 		 * in data=journal mode to make pages freeable.
 		 */
-		truncate_pagecache(inode, oldsize, inode->i_size);
+		truncate_pagecache(inode, inode->i_size);
 	}
 	/*
 	 * We want to call ext4_truncate() even if attr->ia_size ==
