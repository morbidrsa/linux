/*
 * Interface between ext4 and JBD
 */

#include "ext4_jbd2.h"

#include <trace/events/ext4.h>

/* Just increment the non-pointer handle value */
static handle_t *ext4_get_nojournal(void)
{
	handle_t *handle = current->journal_info;
	unsigned long ref_cnt = (unsigned long)handle;

	BUG_ON(ref_cnt >= EXT4_NOJOURNAL_MAX_REF_COUNT);

	ref_cnt++;
	handle = (handle_t *)ref_cnt;

	current->journal_info = handle;
	return handle;
}


/* Decrement the non-pointer handle value */
static void ext4_put_nojournal(handle_t *handle)
{
	unsigned long ref_cnt = (unsigned long)handle;

	BUG_ON(ref_cnt == 0);

	ref_cnt--;
	handle = (handle_t *)ref_cnt;

	current->journal_info = handle;
}

/*
 * Wrappers for jbd2_journal_start/end.
 */
<<<<<<< HEAD
handle_t *__ext4_journal_start_sb(struct super_block *sb, unsigned int line,
				  int type, int nblocks)
=======
static int ext4_journal_check_start(struct super_block *sb)
>>>>>>> d0e0ac97
{
	journal_t *journal;

	might_sleep();
<<<<<<< HEAD

	trace_ext4_journal_start(sb, nblocks, _RET_IP_);
	if (sb->s_flags & MS_RDONLY)
		return ERR_PTR(-EROFS);

	WARN_ON(sb->s_writers.frozen == SB_FREEZE_COMPLETE);
	journal = EXT4_SB(sb)->s_journal;
	if (!journal)
		return ext4_get_nojournal();
=======
	if (sb->s_flags & MS_RDONLY)
		return -EROFS;
	WARN_ON(sb->s_writers.frozen == SB_FREEZE_COMPLETE);
	journal = EXT4_SB(sb)->s_journal;
>>>>>>> d0e0ac97
	/*
	 * Special case here: if the journal has aborted behind our
	 * backs (eg. EIO in the commit thread), then we still need to
	 * take the FS itself readonly cleanly.
	 */
<<<<<<< HEAD
	if (is_journal_aborted(journal)) {
		ext4_abort(sb, "Detected aborted journal");
		return ERR_PTR(-EROFS);
	}
	return jbd2__journal_start(journal, nblocks, GFP_NOFS, type, line);
=======
	if (journal && is_journal_aborted(journal)) {
		ext4_abort(sb, "Detected aborted journal");
		return -EROFS;
	}
	return 0;
}

handle_t *__ext4_journal_start_sb(struct super_block *sb, unsigned int line,
				  int type, int blocks, int rsv_blocks)
{
	journal_t *journal;
	int err;

	trace_ext4_journal_start(sb, blocks, rsv_blocks, _RET_IP_);
	err = ext4_journal_check_start(sb);
	if (err < 0)
		return ERR_PTR(err);

	journal = EXT4_SB(sb)->s_journal;
	if (!journal)
		return ext4_get_nojournal();
	return jbd2__journal_start(journal, blocks, rsv_blocks, GFP_NOFS,
				   type, line);
>>>>>>> d0e0ac97
}

int __ext4_journal_stop(const char *where, unsigned int line, handle_t *handle)
{
	struct super_block *sb;
	int err;
	int rc;

	if (!ext4_handle_valid(handle)) {
		ext4_put_nojournal(handle);
		return 0;
	}
	sb = handle->h_transaction->t_journal->j_private;
	err = handle->h_err;
	rc = jbd2_journal_stop(handle);

	if (!err)
		err = rc;
	if (err)
		__ext4_std_error(sb, where, line, err);
	return err;
}

<<<<<<< HEAD
=======
handle_t *__ext4_journal_start_reserved(handle_t *handle, unsigned int line,
					int type)
{
	struct super_block *sb;
	int err;

	if (!ext4_handle_valid(handle))
		return ext4_get_nojournal();

	sb = handle->h_journal->j_private;
	trace_ext4_journal_start_reserved(sb, handle->h_buffer_credits,
					  _RET_IP_);
	err = ext4_journal_check_start(sb);
	if (err < 0) {
		jbd2_journal_free_reserved(handle);
		return ERR_PTR(err);
	}

	err = jbd2_journal_start_reserved(handle, type, line);
	if (err < 0)
		return ERR_PTR(err);
	return handle;
}

>>>>>>> d0e0ac97
void ext4_journal_abort_handle(const char *caller, unsigned int line,
			       const char *err_fn, struct buffer_head *bh,
			       handle_t *handle, int err)
{
	char nbuf[16];
	const char *errstr = ext4_decode_error(NULL, err, nbuf);

	BUG_ON(!ext4_handle_valid(handle));

	if (bh)
		BUFFER_TRACE(bh, "abort");

	if (!handle->h_err)
		handle->h_err = err;

	if (is_handle_aborted(handle))
		return;

	printk(KERN_ERR "EXT4-fs: %s:%d: aborting transaction: %s in %s\n",
	       caller, line, errstr, err_fn);

	jbd2_journal_abort_handle(handle);
}

int __ext4_journal_get_write_access(const char *where, unsigned int line,
				    handle_t *handle, struct buffer_head *bh)
{
	int err = 0;

	might_sleep();

	if (ext4_handle_valid(handle)) {
		err = jbd2_journal_get_write_access(handle, bh);
		if (err)
			ext4_journal_abort_handle(where, line, __func__, bh,
						  handle, err);
	}
	return err;
}

/*
 * The ext4 forget function must perform a revoke if we are freeing data
 * which has been journaled.  Metadata (eg. indirect blocks) must be
 * revoked in all cases.
 *
 * "bh" may be NULL: a metadata block may have been freed from memory
 * but there may still be a record of it in the journal, and that record
 * still needs to be revoked.
 *
 * If the handle isn't valid we're not journaling, but we still need to
 * call into ext4_journal_revoke() to put the buffer head.
 */
int __ext4_forget(const char *where, unsigned int line, handle_t *handle,
		  int is_metadata, struct inode *inode,
		  struct buffer_head *bh, ext4_fsblk_t blocknr)
{
	int err;

	might_sleep();

	trace_ext4_forget(inode, is_metadata, blocknr);
	BUFFER_TRACE(bh, "enter");

	jbd_debug(4, "forgetting bh %p: is_metadata = %d, mode %o, "
		  "data mode %x\n",
		  bh, is_metadata, inode->i_mode,
		  test_opt(inode->i_sb, DATA_FLAGS));

	/* In the no journal case, we can just do a bforget and return */
	if (!ext4_handle_valid(handle)) {
		bforget(bh);
		return 0;
	}

	/* Never use the revoke function if we are doing full data
	 * journaling: there is no need to, and a V1 superblock won't
	 * support it.  Otherwise, only skip the revoke on un-journaled
	 * data blocks. */

	if (test_opt(inode->i_sb, DATA_FLAGS) == EXT4_MOUNT_JOURNAL_DATA ||
	    (!is_metadata && !ext4_should_journal_data(inode))) {
		if (bh) {
			BUFFER_TRACE(bh, "call jbd2_journal_forget");
			err = jbd2_journal_forget(handle, bh);
			if (err)
				ext4_journal_abort_handle(where, line, __func__,
							  bh, handle, err);
			return err;
		}
		return 0;
	}

	/*
	 * data!=journal && (is_metadata || should_journal_data(inode))
	 */
	BUFFER_TRACE(bh, "call jbd2_journal_revoke");
	err = jbd2_journal_revoke(handle, blocknr, bh);
	if (err) {
		ext4_journal_abort_handle(where, line, __func__,
					  bh, handle, err);
		__ext4_abort(inode->i_sb, where, line,
			   "error %d when attempting revoke", err);
	}
	BUFFER_TRACE(bh, "exit");
	return err;
}

int __ext4_journal_get_create_access(const char *where, unsigned int line,
				handle_t *handle, struct buffer_head *bh)
{
	int err = 0;

	if (ext4_handle_valid(handle)) {
		err = jbd2_journal_get_create_access(handle, bh);
		if (err)
			ext4_journal_abort_handle(where, line, __func__,
						  bh, handle, err);
	}
	return err;
}

int __ext4_handle_dirty_metadata(const char *where, unsigned int line,
				 handle_t *handle, struct inode *inode,
				 struct buffer_head *bh)
{
	int err = 0;

	might_sleep();

	set_buffer_meta(bh);
	set_buffer_prio(bh);
	if (ext4_handle_valid(handle)) {
		err = jbd2_journal_dirty_metadata(handle, bh);
		if (err) {
			/* Errors can only happen if there is a bug */
			handle->h_err = err;
			__ext4_journal_stop(where, line, handle);
		}
	} else {
		if (inode)
			mark_buffer_dirty_inode(bh, inode);
		else
			mark_buffer_dirty(bh);
		if (inode && inode_needs_sync(inode)) {
			sync_dirty_buffer(bh);
			if (buffer_req(bh) && !buffer_uptodate(bh)) {
				struct ext4_super_block *es;

				es = EXT4_SB(inode->i_sb)->s_es;
				es->s_last_error_block =
					cpu_to_le64(bh->b_blocknr);
				ext4_error_inode(inode, where, line,
						 bh->b_blocknr,
					"IO error syncing itable block");
				err = -EIO;
			}
		}
	}
	return err;
}

int __ext4_handle_dirty_super(const char *where, unsigned int line,
			      handle_t *handle, struct super_block *sb)
{
	struct buffer_head *bh = EXT4_SB(sb)->s_sbh;
	int err = 0;

	ext4_superblock_csum_set(sb);
	if (ext4_handle_valid(handle)) {
		err = jbd2_journal_dirty_metadata(handle, bh);
		if (err)
			ext4_journal_abort_handle(where, line, __func__,
						  bh, handle, err);
	} else
		mark_buffer_dirty(bh);
	return err;
}<|MERGE_RESOLUTION|>--- conflicted
+++ resolved
@@ -38,44 +38,20 @@
 /*
  * Wrappers for jbd2_journal_start/end.
  */
-<<<<<<< HEAD
-handle_t *__ext4_journal_start_sb(struct super_block *sb, unsigned int line,
-				  int type, int nblocks)
-=======
 static int ext4_journal_check_start(struct super_block *sb)
->>>>>>> d0e0ac97
 {
 	journal_t *journal;
 
 	might_sleep();
-<<<<<<< HEAD
-
-	trace_ext4_journal_start(sb, nblocks, _RET_IP_);
-	if (sb->s_flags & MS_RDONLY)
-		return ERR_PTR(-EROFS);
-
-	WARN_ON(sb->s_writers.frozen == SB_FREEZE_COMPLETE);
-	journal = EXT4_SB(sb)->s_journal;
-	if (!journal)
-		return ext4_get_nojournal();
-=======
 	if (sb->s_flags & MS_RDONLY)
 		return -EROFS;
 	WARN_ON(sb->s_writers.frozen == SB_FREEZE_COMPLETE);
 	journal = EXT4_SB(sb)->s_journal;
->>>>>>> d0e0ac97
 	/*
 	 * Special case here: if the journal has aborted behind our
 	 * backs (eg. EIO in the commit thread), then we still need to
 	 * take the FS itself readonly cleanly.
 	 */
-<<<<<<< HEAD
-	if (is_journal_aborted(journal)) {
-		ext4_abort(sb, "Detected aborted journal");
-		return ERR_PTR(-EROFS);
-	}
-	return jbd2__journal_start(journal, nblocks, GFP_NOFS, type, line);
-=======
 	if (journal && is_journal_aborted(journal)) {
 		ext4_abort(sb, "Detected aborted journal");
 		return -EROFS;
@@ -99,7 +75,6 @@
 		return ext4_get_nojournal();
 	return jbd2__journal_start(journal, blocks, rsv_blocks, GFP_NOFS,
 				   type, line);
->>>>>>> d0e0ac97
 }
 
 int __ext4_journal_stop(const char *where, unsigned int line, handle_t *handle)
@@ -123,8 +98,6 @@
 	return err;
 }
 
-<<<<<<< HEAD
-=======
 handle_t *__ext4_journal_start_reserved(handle_t *handle, unsigned int line,
 					int type)
 {
@@ -149,7 +122,6 @@
 	return handle;
 }
 
->>>>>>> d0e0ac97
 void ext4_journal_abort_handle(const char *caller, unsigned int line,
 			       const char *err_fn, struct buffer_head *bh,
 			       handle_t *handle, int err)
