--- conflicted
+++ resolved
@@ -189,11 +189,8 @@
 				 struct btrfs_root *root,
 				 struct inode *inode);
 void btrfs_wait_ordered_extents(struct btrfs_root *root, int delay_iput);
-<<<<<<< HEAD
-=======
 void btrfs_wait_all_ordered_extents(struct btrfs_fs_info *fs_info,
 				    int delay_iput);
->>>>>>> d0e0ac97
 void btrfs_get_logged_extents(struct btrfs_root *log, struct inode *inode);
 void btrfs_wait_logged_extents(struct btrfs_root *log, u64 transid);
 void btrfs_free_logged_extents(struct btrfs_root *log, u64 transid);
