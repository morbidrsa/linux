--- conflicted
+++ resolved
@@ -575,13 +575,8 @@
 	INIT_LIST_HEAD(&works);
 
 	mutex_lock(&root->fs_info->ordered_operations_mutex);
-<<<<<<< HEAD
-	spin_lock(&root->fs_info->ordered_extent_lock);
-	list_splice_init(&root->fs_info->ordered_extents, &splice);
-=======
 	spin_lock(&root->ordered_extent_lock);
 	list_splice_init(&root->ordered_extents, &splice);
->>>>>>> d0e0ac97
 	while (!list_empty(&splice)) {
 		ordered = list_first_entry(&splice, struct btrfs_ordered_extent,
 					   root_extent_list);
@@ -623,8 +618,6 @@
 		cond_resched();
 	}
 	mutex_unlock(&root->fs_info->ordered_operations_mutex);
-<<<<<<< HEAD
-=======
 }
 
 void btrfs_wait_all_ordered_extents(struct btrfs_fs_info *fs_info,
@@ -652,7 +645,6 @@
 		spin_lock(&fs_info->ordered_root_lock);
 	}
 	spin_unlock(&fs_info->ordered_root_lock);
->>>>>>> d0e0ac97
 }
 
 /*
@@ -680,11 +672,7 @@
 	INIT_LIST_HEAD(&works);
 
 	mutex_lock(&root->fs_info->ordered_operations_mutex);
-<<<<<<< HEAD
-	spin_lock(&root->fs_info->ordered_extent_lock);
-=======
 	spin_lock(&root->fs_info->ordered_root_lock);
->>>>>>> d0e0ac97
 	list_splice_init(&cur_trans->ordered_operations, &splice);
 	while (!list_empty(&splice)) {
 		btrfs_inode = list_entry(splice.next, struct btrfs_inode,
@@ -703,29 +691,17 @@
 		if (!wait)
 			list_add_tail(&BTRFS_I(inode)->ordered_operations,
 				      &cur_trans->ordered_operations);
-<<<<<<< HEAD
-		spin_unlock(&root->fs_info->ordered_extent_lock);
-
-		work = btrfs_alloc_delalloc_work(inode, wait, 1);
-		if (!work) {
-			spin_lock(&root->fs_info->ordered_extent_lock);
-=======
 		spin_unlock(&root->fs_info->ordered_root_lock);
 
 		work = btrfs_alloc_delalloc_work(inode, wait, 1);
 		if (!work) {
 			spin_lock(&root->fs_info->ordered_root_lock);
->>>>>>> d0e0ac97
 			if (list_empty(&BTRFS_I(inode)->ordered_operations))
 				list_add_tail(&btrfs_inode->ordered_operations,
 					      &splice);
 			list_splice_tail(&splice,
 					 &cur_trans->ordered_operations);
-<<<<<<< HEAD
-			spin_unlock(&root->fs_info->ordered_extent_lock);
-=======
 			spin_unlock(&root->fs_info->ordered_root_lock);
->>>>>>> d0e0ac97
 			ret = -ENOMEM;
 			goto out;
 		}
@@ -736,11 +712,7 @@
 		cond_resched();
 		spin_lock(&root->fs_info->ordered_root_lock);
 	}
-<<<<<<< HEAD
-	spin_unlock(&root->fs_info->ordered_extent_lock);
-=======
 	spin_unlock(&root->fs_info->ordered_root_lock);
->>>>>>> d0e0ac97
 out:
 	list_for_each_entry_safe(work, next, &works, list) {
 		list_del_init(&work->list);
@@ -1077,20 +1049,6 @@
 		    disk_bytenr < ordered_sum->bytenr + ordered_sum->len) {
 			i = (disk_bytenr - ordered_sum->bytenr) >>
 			    inode->i_sb->s_blocksize_bits;
-<<<<<<< HEAD
-			sector_sums = ordered_sum->sums + i;
-			num_sectors = ordered_sum->len >>
-				      inode->i_sb->s_blocksize_bits;
-			for (; i < num_sectors; i++) {
-				if (sector_sums[i].bytenr == disk_bytenr) {
-					sum[index] = sector_sums[i].sum;
-					index++;
-					if (index == len)
-						goto out;
-					disk_bytenr += sectorsize;
-				}
-			}
-=======
 			num_sectors = ordered_sum->len >>
 				      inode->i_sb->s_blocksize_bits;
 			num_sectors = min_t(int, len - index, num_sectors - i);
@@ -1101,7 +1059,6 @@
 			if (index == len)
 				goto out;
 			disk_bytenr += num_sectors * sectorsize;
->>>>>>> d0e0ac97
 		}
 	}
 out:
