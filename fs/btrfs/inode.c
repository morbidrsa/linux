/*
 * Copyright (C) 2007 Oracle.  All rights reserved.
 *
 * This program is free software; you can redistribute it and/or
 * modify it under the terms of the GNU General Public
 * License v2 as published by the Free Software Foundation.
 *
 * This program is distributed in the hope that it will be useful,
 * but WITHOUT ANY WARRANTY; without even the implied warranty of
 * MERCHANTABILITY or FITNESS FOR A PARTICULAR PURPOSE.  See the GNU
 * General Public License for more details.
 *
 * You should have received a copy of the GNU General Public
 * License along with this program; if not, write to the
 * Free Software Foundation, Inc., 59 Temple Place - Suite 330,
 * Boston, MA 021110-1307, USA.
 */

#include <linux/kernel.h>
#include <linux/bio.h>
#include <linux/buffer_head.h>
#include <linux/file.h>
#include <linux/fs.h>
#include <linux/pagemap.h>
#include <linux/highmem.h>
#include <linux/time.h>
#include <linux/init.h>
#include <linux/string.h>
#include <linux/backing-dev.h>
#include <linux/mpage.h>
#include <linux/swap.h>
#include <linux/writeback.h>
#include <linux/compat.h>
#include <linux/bit_spinlock.h>
#include <linux/xattr.h>
#include <linux/posix_acl.h>
#include <linux/falloc.h>
#include <linux/slab.h>
#include <linux/ratelimit.h>
#include <linux/mount.h>
#include <linux/btrfs.h>
#include <linux/blkdev.h>
#include <linux/posix_acl_xattr.h>
#include <linux/uio.h>
#include "ctree.h"
#include "disk-io.h"
#include "transaction.h"
#include "btrfs_inode.h"
#include "print-tree.h"
#include "ordered-data.h"
#include "xattr.h"
#include "tree-log.h"
#include "volumes.h"
#include "compression.h"
#include "locking.h"
#include "free-space-cache.h"
#include "inode-map.h"
#include "backref.h"
#include "hash.h"
#include "props.h"
#include "qgroup.h"
#include "dedupe.h"

struct btrfs_iget_args {
	struct btrfs_key *location;
	struct btrfs_root *root;
};

struct btrfs_dio_data {
	u64 outstanding_extents;
	u64 reserve;
	u64 unsubmitted_oe_range_start;
	u64 unsubmitted_oe_range_end;
	int overwrite;
};

static const struct inode_operations btrfs_dir_inode_operations;
static const struct inode_operations btrfs_symlink_inode_operations;
static const struct inode_operations btrfs_dir_ro_inode_operations;
static const struct inode_operations btrfs_special_inode_operations;
static const struct inode_operations btrfs_file_inode_operations;
static const struct address_space_operations btrfs_aops;
static const struct address_space_operations btrfs_symlink_aops;
static const struct file_operations btrfs_dir_file_operations;
static const struct extent_io_ops btrfs_extent_io_ops;

static struct kmem_cache *btrfs_inode_cachep;
struct kmem_cache *btrfs_trans_handle_cachep;
struct kmem_cache *btrfs_path_cachep;
struct kmem_cache *btrfs_free_space_cachep;

#define S_SHIFT 12
static const unsigned char btrfs_type_by_mode[S_IFMT >> S_SHIFT] = {
	[S_IFREG >> S_SHIFT]	= BTRFS_FT_REG_FILE,
	[S_IFDIR >> S_SHIFT]	= BTRFS_FT_DIR,
	[S_IFCHR >> S_SHIFT]	= BTRFS_FT_CHRDEV,
	[S_IFBLK >> S_SHIFT]	= BTRFS_FT_BLKDEV,
	[S_IFIFO >> S_SHIFT]	= BTRFS_FT_FIFO,
	[S_IFSOCK >> S_SHIFT]	= BTRFS_FT_SOCK,
	[S_IFLNK >> S_SHIFT]	= BTRFS_FT_SYMLINK,
};

static int btrfs_setsize(struct inode *inode, struct iattr *attr);
static int btrfs_truncate(struct inode *inode);
static int btrfs_finish_ordered_io(struct btrfs_ordered_extent *ordered_extent);
static noinline int cow_file_range(struct inode *inode,
				   struct page *locked_page,
				   u64 start, u64 end, u64 delalloc_end,
				   int *page_started, unsigned long *nr_written,
				   int unlock, struct btrfs_dedupe_hash *hash);
static struct extent_map *create_io_em(struct inode *inode, u64 start, u64 len,
				       u64 orig_start, u64 block_start,
				       u64 block_len, u64 orig_block_len,
				       u64 ram_bytes, int compress_type,
				       int type);

static void __endio_write_update_ordered(struct inode *inode,
					 const u64 offset, const u64 bytes,
					 const bool uptodate);

/*
 * Cleanup all submitted ordered extents in specified range to handle errors
 * from the fill_dellaloc() callback.
 *
 * NOTE: caller must ensure that when an error happens, it can not call
 * extent_clear_unlock_delalloc() to clear both the bits EXTENT_DO_ACCOUNTING
 * and EXTENT_DELALLOC simultaneously, because that causes the reserved metadata
 * to be released, which we want to happen only when finishing the ordered
 * extent (btrfs_finish_ordered_io()). Also note that the caller of the
 * fill_delalloc() callback already does proper cleanup for the first page of
 * the range, that is, it invokes the callback writepage_end_io_hook() for the
 * range of the first page.
 */
static inline void btrfs_cleanup_ordered_extents(struct inode *inode,
						 const u64 offset,
						 const u64 bytes)
{
	return __endio_write_update_ordered(inode, offset + PAGE_SIZE,
					    bytes - PAGE_SIZE, false);
}

static int btrfs_dirty_inode(struct inode *inode);

#ifdef CONFIG_BTRFS_FS_RUN_SANITY_TESTS
void btrfs_test_inode_set_ops(struct inode *inode)
{
	BTRFS_I(inode)->io_tree.ops = &btrfs_extent_io_ops;
}
#endif

static int btrfs_init_inode_security(struct btrfs_trans_handle *trans,
				     struct inode *inode,  struct inode *dir,
				     const struct qstr *qstr)
{
	int err;

	err = btrfs_init_acl(trans, inode, dir);
	if (!err)
		err = btrfs_xattr_security_init(trans, inode, dir, qstr);
	return err;
}

/*
 * this does all the hard work for inserting an inline extent into
 * the btree.  The caller should have done a btrfs_drop_extents so that
 * no overlapping inline items exist in the btree
 */
static int insert_inline_extent(struct btrfs_trans_handle *trans,
				struct btrfs_path *path, int extent_inserted,
				struct btrfs_root *root, struct inode *inode,
				u64 start, size_t size, size_t compressed_size,
				int compress_type,
				struct page **compressed_pages)
{
	struct extent_buffer *leaf;
	struct page *page = NULL;
	char *kaddr;
	unsigned long ptr;
	struct btrfs_file_extent_item *ei;
	int ret;
	size_t cur_size = size;
	unsigned long offset;

	if (compressed_size && compressed_pages)
		cur_size = compressed_size;

	inode_add_bytes(inode, size);

	if (!extent_inserted) {
		struct btrfs_key key;
		size_t datasize;

		key.objectid = btrfs_ino(BTRFS_I(inode));
		key.offset = start;
		key.type = BTRFS_EXTENT_DATA_KEY;

		datasize = btrfs_file_extent_calc_inline_size(cur_size);
		path->leave_spinning = 1;
		ret = btrfs_insert_empty_item(trans, root, path, &key,
					      datasize);
		if (ret)
			goto fail;
	}
	leaf = path->nodes[0];
	ei = btrfs_item_ptr(leaf, path->slots[0],
			    struct btrfs_file_extent_item);
	btrfs_set_file_extent_generation(leaf, ei, trans->transid);
	btrfs_set_file_extent_type(leaf, ei, BTRFS_FILE_EXTENT_INLINE);
	btrfs_set_file_extent_encryption(leaf, ei, 0);
	btrfs_set_file_extent_other_encoding(leaf, ei, 0);
	btrfs_set_file_extent_ram_bytes(leaf, ei, size);
	ptr = btrfs_file_extent_inline_start(ei);

	if (compress_type != BTRFS_COMPRESS_NONE) {
		struct page *cpage;
		int i = 0;
		while (compressed_size > 0) {
			cpage = compressed_pages[i];
			cur_size = min_t(unsigned long, compressed_size,
				       PAGE_SIZE);

			kaddr = kmap_atomic(cpage);
			write_extent_buffer(leaf, kaddr, ptr, cur_size);
			kunmap_atomic(kaddr);

			i++;
			ptr += cur_size;
			compressed_size -= cur_size;
		}
		btrfs_set_file_extent_compression(leaf, ei,
						  compress_type);
	} else {
		page = find_get_page(inode->i_mapping,
				     start >> PAGE_SHIFT);
		btrfs_set_file_extent_compression(leaf, ei, 0);
		kaddr = kmap_atomic(page);
		offset = start & (PAGE_SIZE - 1);
		write_extent_buffer(leaf, kaddr + offset, ptr, size);
		kunmap_atomic(kaddr);
		put_page(page);
	}
	btrfs_mark_buffer_dirty(leaf);
	btrfs_release_path(path);

	/*
	 * we're an inline extent, so nobody can
	 * extend the file past i_size without locking
	 * a page we already have locked.
	 *
	 * We must do any isize and inode updates
	 * before we unlock the pages.  Otherwise we
	 * could end up racing with unlink.
	 */
	BTRFS_I(inode)->disk_i_size = inode->i_size;
	ret = btrfs_update_inode(trans, root, inode);

fail:
	return ret;
}


/*
 * conditionally insert an inline extent into the file.  This
 * does the checks required to make sure the data is small enough
 * to fit as an inline extent.
 */
static noinline int cow_file_range_inline(struct btrfs_root *root,
					  struct inode *inode, u64 start,
					  u64 end, size_t compressed_size,
					  int compress_type,
					  struct page **compressed_pages)
{
	struct btrfs_fs_info *fs_info = root->fs_info;
	struct btrfs_trans_handle *trans;
	u64 isize = i_size_read(inode);
	u64 actual_end = min(end + 1, isize);
	u64 inline_len = actual_end - start;
	u64 aligned_end = ALIGN(end, fs_info->sectorsize);
	u64 data_len = inline_len;
	int ret;
	struct btrfs_path *path;
	int extent_inserted = 0;
	u32 extent_item_size;

	if (compressed_size)
		data_len = compressed_size;

	if (start > 0 ||
	    actual_end > fs_info->sectorsize ||
	    data_len > BTRFS_MAX_INLINE_DATA_SIZE(fs_info) ||
	    (!compressed_size &&
	    (actual_end & (fs_info->sectorsize - 1)) == 0) ||
	    end + 1 < isize ||
	    data_len > fs_info->max_inline) {
		return 1;
	}

	path = btrfs_alloc_path();
	if (!path)
		return -ENOMEM;

	trans = btrfs_join_transaction(root);
	if (IS_ERR(trans)) {
		btrfs_free_path(path);
		return PTR_ERR(trans);
	}
	trans->block_rsv = &fs_info->delalloc_block_rsv;

	if (compressed_size && compressed_pages)
		extent_item_size = btrfs_file_extent_calc_inline_size(
		   compressed_size);
	else
		extent_item_size = btrfs_file_extent_calc_inline_size(
		    inline_len);

	ret = __btrfs_drop_extents(trans, root, inode, path,
				   start, aligned_end, NULL,
				   1, 1, extent_item_size, &extent_inserted);
	if (ret) {
		btrfs_abort_transaction(trans, ret);
		goto out;
	}

	if (isize > actual_end)
		inline_len = min_t(u64, isize, actual_end);
	ret = insert_inline_extent(trans, path, extent_inserted,
				   root, inode, start,
				   inline_len, compressed_size,
				   compress_type, compressed_pages);
	if (ret && ret != -ENOSPC) {
		btrfs_abort_transaction(trans, ret);
		goto out;
	} else if (ret == -ENOSPC) {
		ret = 1;
		goto out;
	}

	set_bit(BTRFS_INODE_NEEDS_FULL_SYNC, &BTRFS_I(inode)->runtime_flags);
	btrfs_delalloc_release_metadata(BTRFS_I(inode), end + 1 - start);
	btrfs_drop_extent_cache(BTRFS_I(inode), start, aligned_end - 1, 0);
out:
	/*
	 * Don't forget to free the reserved space, as for inlined extent
	 * it won't count as data extent, free them directly here.
	 * And at reserve time, it's always aligned to page size, so
	 * just free one page here.
	 */
	btrfs_qgroup_free_data(inode, NULL, 0, PAGE_SIZE);
	btrfs_free_path(path);
	btrfs_end_transaction(trans);
	return ret;
}

struct async_extent {
	u64 start;
	u64 ram_size;
	u64 compressed_size;
	struct page **pages;
	unsigned long nr_pages;
	int compress_type;
	struct list_head list;
};

struct async_cow {
	struct inode *inode;
	struct btrfs_root *root;
	struct page *locked_page;
	u64 start;
	u64 end;
	struct list_head extents;
	struct btrfs_work work;
};

static noinline int add_async_extent(struct async_cow *cow,
				     u64 start, u64 ram_size,
				     u64 compressed_size,
				     struct page **pages,
				     unsigned long nr_pages,
				     int compress_type)
{
	struct async_extent *async_extent;

	async_extent = kmalloc(sizeof(*async_extent), GFP_NOFS);
	BUG_ON(!async_extent); /* -ENOMEM */
	async_extent->start = start;
	async_extent->ram_size = ram_size;
	async_extent->compressed_size = compressed_size;
	async_extent->pages = pages;
	async_extent->nr_pages = nr_pages;
	async_extent->compress_type = compress_type;
	list_add_tail(&async_extent->list, &cow->extents);
	return 0;
}

static inline int inode_need_compress(struct inode *inode, u64 start, u64 end)
{
	struct btrfs_fs_info *fs_info = btrfs_sb(inode->i_sb);

	/* force compress */
	if (btrfs_test_opt(fs_info, FORCE_COMPRESS))
		return 1;
	/* defrag ioctl */
	if (BTRFS_I(inode)->defrag_compress)
		return 1;
	/* bad compression ratios */
	if (BTRFS_I(inode)->flags & BTRFS_INODE_NOCOMPRESS)
		return 0;
	if (btrfs_test_opt(fs_info, COMPRESS) ||
	    BTRFS_I(inode)->flags & BTRFS_INODE_COMPRESS ||
	    BTRFS_I(inode)->prop_compress)
		return btrfs_compress_heuristic(inode, start, end);
	return 0;
}

static inline void inode_should_defrag(struct btrfs_inode *inode,
		u64 start, u64 end, u64 num_bytes, u64 small_write)
{
	/* If this is a small write inside eof, kick off a defrag */
	if (num_bytes < small_write &&
	    (start > 0 || end + 1 < inode->disk_i_size))
		btrfs_add_inode_defrag(NULL, inode);
}

/*
 * we create compressed extents in two phases.  The first
 * phase compresses a range of pages that have already been
 * locked (both pages and state bits are locked).
 *
 * This is done inside an ordered work queue, and the compression
 * is spread across many cpus.  The actual IO submission is step
 * two, and the ordered work queue takes care of making sure that
 * happens in the same order things were put onto the queue by
 * writepages and friends.
 *
 * If this code finds it can't get good compression, it puts an
 * entry onto the work queue to write the uncompressed bytes.  This
 * makes sure that both compressed inodes and uncompressed inodes
 * are written in the same order that the flusher thread sent them
 * down.
 */
static noinline void compress_file_range(struct inode *inode,
					struct page *locked_page,
					u64 start, u64 end,
					struct async_cow *async_cow,
					int *num_added)
{
	struct btrfs_fs_info *fs_info = btrfs_sb(inode->i_sb);
	struct btrfs_root *root = BTRFS_I(inode)->root;
	u64 num_bytes;
	u64 blocksize = fs_info->sectorsize;
	u64 actual_end;
	u64 isize = i_size_read(inode);
	int ret = 0;
	struct page **pages = NULL;
	unsigned long nr_pages;
	unsigned long total_compressed = 0;
	unsigned long total_in = 0;
	int i;
	int will_compress;
	int compress_type = fs_info->compress_type;
	int redirty = 0;

	inode_should_defrag(BTRFS_I(inode), start, end, end - start + 1,
			SZ_16K);

	actual_end = min_t(u64, isize, end + 1);
again:
	will_compress = 0;
	nr_pages = (end >> PAGE_SHIFT) - (start >> PAGE_SHIFT) + 1;
	BUILD_BUG_ON((BTRFS_MAX_COMPRESSED % PAGE_SIZE) != 0);
	nr_pages = min_t(unsigned long, nr_pages,
			BTRFS_MAX_COMPRESSED / PAGE_SIZE);

	/*
	 * we don't want to send crud past the end of i_size through
	 * compression, that's just a waste of CPU time.  So, if the
	 * end of the file is before the start of our current
	 * requested range of bytes, we bail out to the uncompressed
	 * cleanup code that can deal with all of this.
	 *
	 * It isn't really the fastest way to fix things, but this is a
	 * very uncommon corner.
	 */
	if (actual_end <= start)
		goto cleanup_and_bail_uncompressed;

	total_compressed = actual_end - start;

	/*
	 * skip compression for a small file range(<=blocksize) that
	 * isn't an inline extent, since it doesn't save disk space at all.
	 */
	if (total_compressed <= blocksize &&
	   (start > 0 || end + 1 < BTRFS_I(inode)->disk_i_size))
		goto cleanup_and_bail_uncompressed;

	total_compressed = min_t(unsigned long, total_compressed,
			BTRFS_MAX_UNCOMPRESSED);
	num_bytes = ALIGN(end - start + 1, blocksize);
	num_bytes = max(blocksize,  num_bytes);
	total_in = 0;
	ret = 0;

	/*
	 * we do compression for mount -o compress and when the
	 * inode has not been flagged as nocompress.  This flag can
	 * change at any time if we discover bad compression ratios.
	 */
	if (inode_need_compress(inode, start, end)) {
		WARN_ON(pages);
		pages = kcalloc(nr_pages, sizeof(struct page *), GFP_NOFS);
		if (!pages) {
			/* just bail out to the uncompressed code */
			goto cont;
		}

		if (BTRFS_I(inode)->defrag_compress)
			compress_type = BTRFS_I(inode)->defrag_compress;
		else if (BTRFS_I(inode)->prop_compress)
			compress_type = BTRFS_I(inode)->prop_compress;

		/*
		 * we need to call clear_page_dirty_for_io on each
		 * page in the range.  Otherwise applications with the file
		 * mmap'd can wander in and change the page contents while
		 * we are compressing them.
		 *
		 * If the compression fails for any reason, we set the pages
		 * dirty again later on.
		 */
		extent_range_clear_dirty_for_io(inode, start, end);
		redirty = 1;
		ret = btrfs_compress_pages(compress_type,
					   inode->i_mapping, start,
					   pages,
					   &nr_pages,
					   &total_in,
					   &total_compressed);

		if (!ret) {
			unsigned long offset = total_compressed &
				(PAGE_SIZE - 1);
			struct page *page = pages[nr_pages - 1];
			char *kaddr;

			/* zero the tail end of the last page, we might be
			 * sending it down to disk
			 */
			if (offset) {
				kaddr = kmap_atomic(page);
				memset(kaddr + offset, 0,
				       PAGE_SIZE - offset);
				kunmap_atomic(kaddr);
			}
			will_compress = 1;
		}
	}
cont:
	if (start == 0) {
		/* lets try to make an inline extent */
		if (ret || total_in < (actual_end - start)) {
			/* we didn't compress the entire range, try
			 * to make an uncompressed inline extent.
			 */
			ret = cow_file_range_inline(root, inode, start, end,
					    0, BTRFS_COMPRESS_NONE, NULL);
		} else {
			/* try making a compressed inline extent */
			ret = cow_file_range_inline(root, inode, start, end,
						    total_compressed,
						    compress_type, pages);
		}
		if (ret <= 0) {
			unsigned long clear_flags = EXTENT_DELALLOC |
				EXTENT_DELALLOC_NEW | EXTENT_DEFRAG;
			unsigned long page_error_op;

			clear_flags |= (ret < 0) ? EXTENT_DO_ACCOUNTING : 0;
			page_error_op = ret < 0 ? PAGE_SET_ERROR : 0;

			/*
			 * inline extent creation worked or returned error,
			 * we don't need to create any more async work items.
			 * Unlock and free up our temp pages.
			 */
			extent_clear_unlock_delalloc(inode, start, end, end,
						     NULL, clear_flags,
						     PAGE_UNLOCK |
						     PAGE_CLEAR_DIRTY |
						     PAGE_SET_WRITEBACK |
						     page_error_op |
						     PAGE_END_WRITEBACK);
			if (ret == 0)
				btrfs_free_reserved_data_space_noquota(inode,
							       start,
							       end - start + 1);
			goto free_pages_out;
		}
	}

	if (will_compress) {
		/*
		 * we aren't doing an inline extent round the compressed size
		 * up to a block size boundary so the allocator does sane
		 * things
		 */
		total_compressed = ALIGN(total_compressed, blocksize);

		/*
		 * one last check to make sure the compression is really a
		 * win, compare the page count read with the blocks on disk,
		 * compression must free at least one sector size
		 */
		total_in = ALIGN(total_in, PAGE_SIZE);
		if (total_compressed + blocksize <= total_in) {
			num_bytes = total_in;
			*num_added += 1;

			/*
			 * The async work queues will take care of doing actual
			 * allocation on disk for these compressed pages, and
			 * will submit them to the elevator.
			 */
			add_async_extent(async_cow, start, num_bytes,
					total_compressed, pages, nr_pages,
					compress_type);

			if (start + num_bytes < end) {
				start += num_bytes;
				pages = NULL;
				cond_resched();
				goto again;
			}
			return;
		}
	}
	if (pages) {
		/*
		 * the compression code ran but failed to make things smaller,
		 * free any pages it allocated and our page pointer array
		 */
		for (i = 0; i < nr_pages; i++) {
			WARN_ON(pages[i]->mapping);
			put_page(pages[i]);
		}
		kfree(pages);
		pages = NULL;
		total_compressed = 0;
		nr_pages = 0;

		/* flag the file so we don't compress in the future */
		if (!btrfs_test_opt(fs_info, FORCE_COMPRESS) &&
		    !(BTRFS_I(inode)->prop_compress)) {
			BTRFS_I(inode)->flags |= BTRFS_INODE_NOCOMPRESS;
		}
	}
cleanup_and_bail_uncompressed:
	/*
	 * No compression, but we still need to write the pages in the file
	 * we've been given so far.  redirty the locked page if it corresponds
	 * to our extent and set things up for the async work queue to run
	 * cow_file_range to do the normal delalloc dance.
	 */
	if (page_offset(locked_page) >= start &&
	    page_offset(locked_page) <= end)
		__set_page_dirty_nobuffers(locked_page);
		/* unlocked later on in the async handlers */

	if (redirty)
		extent_range_redirty_for_io(inode, start, end);
	add_async_extent(async_cow, start, end - start + 1, 0, NULL, 0,
			 BTRFS_COMPRESS_NONE);
	*num_added += 1;

	return;

free_pages_out:
	for (i = 0; i < nr_pages; i++) {
		WARN_ON(pages[i]->mapping);
		put_page(pages[i]);
	}
	kfree(pages);
}

static void free_async_extent_pages(struct async_extent *async_extent)
{
	int i;

	if (!async_extent->pages)
		return;

	for (i = 0; i < async_extent->nr_pages; i++) {
		WARN_ON(async_extent->pages[i]->mapping);
		put_page(async_extent->pages[i]);
	}
	kfree(async_extent->pages);
	async_extent->nr_pages = 0;
	async_extent->pages = NULL;
}

/*
 * phase two of compressed writeback.  This is the ordered portion
 * of the code, which only gets called in the order the work was
 * queued.  We walk all the async extents created by compress_file_range
 * and send them down to the disk.
 */
static noinline void submit_compressed_extents(struct inode *inode,
					      struct async_cow *async_cow)
{
	struct btrfs_fs_info *fs_info = btrfs_sb(inode->i_sb);
	struct async_extent *async_extent;
	u64 alloc_hint = 0;
	struct btrfs_key ins;
	struct extent_map *em;
	struct btrfs_root *root = BTRFS_I(inode)->root;
	struct extent_io_tree *io_tree;
	int ret = 0;

again:
	while (!list_empty(&async_cow->extents)) {
		async_extent = list_entry(async_cow->extents.next,
					  struct async_extent, list);
		list_del(&async_extent->list);

		io_tree = &BTRFS_I(inode)->io_tree;

retry:
		/* did the compression code fall back to uncompressed IO? */
		if (!async_extent->pages) {
			int page_started = 0;
			unsigned long nr_written = 0;

			lock_extent(io_tree, async_extent->start,
					 async_extent->start +
					 async_extent->ram_size - 1);

			/* allocate blocks */
			ret = cow_file_range(inode, async_cow->locked_page,
					     async_extent->start,
					     async_extent->start +
					     async_extent->ram_size - 1,
					     async_extent->start +
					     async_extent->ram_size - 1,
					     &page_started, &nr_written, 0,
					     NULL);

			/* JDM XXX */

			/*
			 * if page_started, cow_file_range inserted an
			 * inline extent and took care of all the unlocking
			 * and IO for us.  Otherwise, we need to submit
			 * all those pages down to the drive.
			 */
			if (!page_started && !ret)
				extent_write_locked_range(io_tree,
						  inode, async_extent->start,
						  async_extent->start +
						  async_extent->ram_size - 1,
						  btrfs_get_extent,
						  WB_SYNC_ALL);
			else if (ret)
				unlock_page(async_cow->locked_page);
			kfree(async_extent);
			cond_resched();
			continue;
		}

		lock_extent(io_tree, async_extent->start,
			    async_extent->start + async_extent->ram_size - 1);

		ret = btrfs_reserve_extent(root, async_extent->ram_size,
					   async_extent->compressed_size,
					   async_extent->compressed_size,
					   0, alloc_hint, &ins, 1, 1);
		if (ret) {
			free_async_extent_pages(async_extent);

			if (ret == -ENOSPC) {
				unlock_extent(io_tree, async_extent->start,
					      async_extent->start +
					      async_extent->ram_size - 1);

				/*
				 * we need to redirty the pages if we decide to
				 * fallback to uncompressed IO, otherwise we
				 * will not submit these pages down to lower
				 * layers.
				 */
				extent_range_redirty_for_io(inode,
						async_extent->start,
						async_extent->start +
						async_extent->ram_size - 1);

				goto retry;
			}
			goto out_free;
		}
		/*
		 * here we're doing allocation and writeback of the
		 * compressed pages
		 */
		em = create_io_em(inode, async_extent->start,
				  async_extent->ram_size, /* len */
				  async_extent->start, /* orig_start */
				  ins.objectid, /* block_start */
				  ins.offset, /* block_len */
				  ins.offset, /* orig_block_len */
				  async_extent->ram_size, /* ram_bytes */
				  async_extent->compress_type,
				  BTRFS_ORDERED_COMPRESSED);
		if (IS_ERR(em))
			/* ret value is not necessary due to void function */
			goto out_free_reserve;
		free_extent_map(em);

		ret = btrfs_add_ordered_extent_compress(inode,
						async_extent->start,
						ins.objectid,
						async_extent->ram_size,
						ins.offset,
						BTRFS_ORDERED_COMPRESSED,
						async_extent->compress_type);
		if (ret) {
			btrfs_drop_extent_cache(BTRFS_I(inode),
						async_extent->start,
						async_extent->start +
						async_extent->ram_size - 1, 0);
			goto out_free_reserve;
		}
		btrfs_dec_block_group_reservations(fs_info, ins.objectid);

		/*
		 * clear dirty, set writeback and unlock the pages.
		 */
		extent_clear_unlock_delalloc(inode, async_extent->start,
				async_extent->start +
				async_extent->ram_size - 1,
				async_extent->start +
				async_extent->ram_size - 1,
				NULL, EXTENT_LOCKED | EXTENT_DELALLOC,
				PAGE_UNLOCK | PAGE_CLEAR_DIRTY |
				PAGE_SET_WRITEBACK);
		if (btrfs_submit_compressed_write(inode,
				    async_extent->start,
				    async_extent->ram_size,
				    ins.objectid,
				    ins.offset, async_extent->pages,
				    async_extent->nr_pages)) {
			struct extent_io_tree *tree = &BTRFS_I(inode)->io_tree;
			struct page *p = async_extent->pages[0];
			const u64 start = async_extent->start;
			const u64 end = start + async_extent->ram_size - 1;

			p->mapping = inode->i_mapping;
			tree->ops->writepage_end_io_hook(p, start, end,
							 NULL, 0);
			p->mapping = NULL;
			extent_clear_unlock_delalloc(inode, start, end, end,
						     NULL, 0,
						     PAGE_END_WRITEBACK |
						     PAGE_SET_ERROR);
			free_async_extent_pages(async_extent);
		}
		alloc_hint = ins.objectid + ins.offset;
		kfree(async_extent);
		cond_resched();
	}
	return;
out_free_reserve:
	btrfs_dec_block_group_reservations(fs_info, ins.objectid);
	btrfs_free_reserved_extent(fs_info, ins.objectid, ins.offset, 1);
out_free:
	extent_clear_unlock_delalloc(inode, async_extent->start,
				     async_extent->start +
				     async_extent->ram_size - 1,
				     async_extent->start +
				     async_extent->ram_size - 1,
				     NULL, EXTENT_LOCKED | EXTENT_DELALLOC |
				     EXTENT_DELALLOC_NEW |
				     EXTENT_DEFRAG | EXTENT_DO_ACCOUNTING,
				     PAGE_UNLOCK | PAGE_CLEAR_DIRTY |
				     PAGE_SET_WRITEBACK | PAGE_END_WRITEBACK |
				     PAGE_SET_ERROR);
	free_async_extent_pages(async_extent);
	kfree(async_extent);
	goto again;
}

static u64 get_extent_allocation_hint(struct inode *inode, u64 start,
				      u64 num_bytes)
{
	struct extent_map_tree *em_tree = &BTRFS_I(inode)->extent_tree;
	struct extent_map *em;
	u64 alloc_hint = 0;

	read_lock(&em_tree->lock);
	em = search_extent_mapping(em_tree, start, num_bytes);
	if (em) {
		/*
		 * if block start isn't an actual block number then find the
		 * first block in this inode and use that as a hint.  If that
		 * block is also bogus then just don't worry about it.
		 */
		if (em->block_start >= EXTENT_MAP_LAST_BYTE) {
			free_extent_map(em);
			em = search_extent_mapping(em_tree, 0, 0);
			if (em && em->block_start < EXTENT_MAP_LAST_BYTE)
				alloc_hint = em->block_start;
			if (em)
				free_extent_map(em);
		} else {
			alloc_hint = em->block_start;
			free_extent_map(em);
		}
	}
	read_unlock(&em_tree->lock);

	return alloc_hint;
}

/*
 * when extent_io.c finds a delayed allocation range in the file,
 * the call backs end up in this code.  The basic idea is to
 * allocate extents on disk for the range, and create ordered data structs
 * in ram to track those extents.
 *
 * locked_page is the page that writepage had locked already.  We use
 * it to make sure we don't do extra locks or unlocks.
 *
 * *page_started is set to one if we unlock locked_page and do everything
 * required to start IO on it.  It may be clean and already done with
 * IO when we return.
 */
static noinline int cow_file_range(struct inode *inode,
				   struct page *locked_page,
				   u64 start, u64 end, u64 delalloc_end,
				   int *page_started, unsigned long *nr_written,
				   int unlock, struct btrfs_dedupe_hash *hash)
{
	struct btrfs_fs_info *fs_info = btrfs_sb(inode->i_sb);
	struct btrfs_root *root = BTRFS_I(inode)->root;
	u64 alloc_hint = 0;
	u64 num_bytes;
	unsigned long ram_size;
	u64 disk_num_bytes;
	u64 cur_alloc_size = 0;
	u64 blocksize = fs_info->sectorsize;
	struct btrfs_key ins;
	struct extent_map *em;
	unsigned clear_bits;
	unsigned long page_ops;
	bool extent_reserved = false;
	int ret = 0;

	if (btrfs_is_free_space_inode(BTRFS_I(inode))) {
		WARN_ON_ONCE(1);
		ret = -EINVAL;
		goto out_unlock;
	}

	num_bytes = ALIGN(end - start + 1, blocksize);
	num_bytes = max(blocksize,  num_bytes);
	disk_num_bytes = num_bytes;

	inode_should_defrag(BTRFS_I(inode), start, end, num_bytes, SZ_64K);

	if (start == 0) {
		/* lets try to make an inline extent */
		ret = cow_file_range_inline(root, inode, start, end, 0,
					BTRFS_COMPRESS_NONE, NULL);
		if (ret == 0) {
			extent_clear_unlock_delalloc(inode, start, end,
				     delalloc_end, NULL,
				     EXTENT_LOCKED | EXTENT_DELALLOC |
				     EXTENT_DELALLOC_NEW |
				     EXTENT_DEFRAG, PAGE_UNLOCK |
				     PAGE_CLEAR_DIRTY | PAGE_SET_WRITEBACK |
				     PAGE_END_WRITEBACK);
			btrfs_free_reserved_data_space_noquota(inode, start,
						end - start + 1);
			*nr_written = *nr_written +
			     (end - start + PAGE_SIZE) / PAGE_SIZE;
			*page_started = 1;
			goto out;
		} else if (ret < 0) {
			goto out_unlock;
		}
	}

	BUG_ON(disk_num_bytes >
	       btrfs_super_total_bytes(fs_info->super_copy));

	alloc_hint = get_extent_allocation_hint(inode, start, num_bytes);
	btrfs_drop_extent_cache(BTRFS_I(inode), start,
			start + num_bytes - 1, 0);

	while (disk_num_bytes > 0) {
		cur_alloc_size = disk_num_bytes;
		ret = btrfs_reserve_extent(root, cur_alloc_size, cur_alloc_size,
					   fs_info->sectorsize, 0, alloc_hint,
					   &ins, 1, 1);
		if (ret < 0)
			goto out_unlock;
		cur_alloc_size = ins.offset;
		extent_reserved = true;

		ram_size = ins.offset;
		em = create_io_em(inode, start, ins.offset, /* len */
				  start, /* orig_start */
				  ins.objectid, /* block_start */
				  ins.offset, /* block_len */
				  ins.offset, /* orig_block_len */
				  ram_size, /* ram_bytes */
				  BTRFS_COMPRESS_NONE, /* compress_type */
				  BTRFS_ORDERED_REGULAR /* type */);
		if (IS_ERR(em))
			goto out_reserve;
		free_extent_map(em);

		ret = btrfs_add_ordered_extent(inode, start, ins.objectid,
					       ram_size, cur_alloc_size, 0);
		if (ret)
			goto out_drop_extent_cache;

		if (root->root_key.objectid ==
		    BTRFS_DATA_RELOC_TREE_OBJECTID) {
			ret = btrfs_reloc_clone_csums(inode, start,
						      cur_alloc_size);
			/*
			 * Only drop cache here, and process as normal.
			 *
			 * We must not allow extent_clear_unlock_delalloc()
			 * at out_unlock label to free meta of this ordered
			 * extent, as its meta should be freed by
			 * btrfs_finish_ordered_io().
			 *
			 * So we must continue until @start is increased to
			 * skip current ordered extent.
			 */
			if (ret)
				btrfs_drop_extent_cache(BTRFS_I(inode), start,
						start + ram_size - 1, 0);
		}

		btrfs_dec_block_group_reservations(fs_info, ins.objectid);

		/* we're not doing compressed IO, don't unlock the first
		 * page (which the caller expects to stay locked), don't
		 * clear any dirty bits and don't set any writeback bits
		 *
		 * Do set the Private2 bit so we know this page was properly
		 * setup for writepage
		 */
		page_ops = unlock ? PAGE_UNLOCK : 0;
		page_ops |= PAGE_SET_PRIVATE2;

		extent_clear_unlock_delalloc(inode, start,
					     start + ram_size - 1,
					     delalloc_end, locked_page,
					     EXTENT_LOCKED | EXTENT_DELALLOC,
					     page_ops);
		if (disk_num_bytes < cur_alloc_size)
			disk_num_bytes = 0;
		else
			disk_num_bytes -= cur_alloc_size;
		num_bytes -= cur_alloc_size;
		alloc_hint = ins.objectid + ins.offset;
		start += cur_alloc_size;
		extent_reserved = false;

		/*
		 * btrfs_reloc_clone_csums() error, since start is increased
		 * extent_clear_unlock_delalloc() at out_unlock label won't
		 * free metadata of current ordered extent, we're OK to exit.
		 */
		if (ret)
			goto out_unlock;
	}
out:
	return ret;

out_drop_extent_cache:
	btrfs_drop_extent_cache(BTRFS_I(inode), start, start + ram_size - 1, 0);
out_reserve:
	btrfs_dec_block_group_reservations(fs_info, ins.objectid);
	btrfs_free_reserved_extent(fs_info, ins.objectid, ins.offset, 1);
out_unlock:
	clear_bits = EXTENT_LOCKED | EXTENT_DELALLOC | EXTENT_DELALLOC_NEW |
		EXTENT_DEFRAG | EXTENT_CLEAR_META_RESV;
	page_ops = PAGE_UNLOCK | PAGE_CLEAR_DIRTY | PAGE_SET_WRITEBACK |
		PAGE_END_WRITEBACK;
	/*
	 * If we reserved an extent for our delalloc range (or a subrange) and
	 * failed to create the respective ordered extent, then it means that
	 * when we reserved the extent we decremented the extent's size from
	 * the data space_info's bytes_may_use counter and incremented the
	 * space_info's bytes_reserved counter by the same amount. We must make
	 * sure extent_clear_unlock_delalloc() does not try to decrement again
	 * the data space_info's bytes_may_use counter, therefore we do not pass
	 * it the flag EXTENT_CLEAR_DATA_RESV.
	 */
	if (extent_reserved) {
		extent_clear_unlock_delalloc(inode, start,
					     start + cur_alloc_size,
					     start + cur_alloc_size,
					     locked_page,
					     clear_bits,
					     page_ops);
		start += cur_alloc_size;
		if (start >= end)
			goto out;
	}
	extent_clear_unlock_delalloc(inode, start, end, delalloc_end,
				     locked_page,
				     clear_bits | EXTENT_CLEAR_DATA_RESV,
				     page_ops);
	goto out;
}

/*
 * work queue call back to started compression on a file and pages
 */
static noinline void async_cow_start(struct btrfs_work *work)
{
	struct async_cow *async_cow;
	int num_added = 0;
	async_cow = container_of(work, struct async_cow, work);

	compress_file_range(async_cow->inode, async_cow->locked_page,
			    async_cow->start, async_cow->end, async_cow,
			    &num_added);
	if (num_added == 0) {
		btrfs_add_delayed_iput(async_cow->inode);
		async_cow->inode = NULL;
	}
}

/*
 * work queue call back to submit previously compressed pages
 */
static noinline void async_cow_submit(struct btrfs_work *work)
{
	struct btrfs_fs_info *fs_info;
	struct async_cow *async_cow;
	struct btrfs_root *root;
	unsigned long nr_pages;

	async_cow = container_of(work, struct async_cow, work);

	root = async_cow->root;
	fs_info = root->fs_info;
	nr_pages = (async_cow->end - async_cow->start + PAGE_SIZE) >>
		PAGE_SHIFT;

	/*
	 * atomic_sub_return implies a barrier for waitqueue_active
	 */
	if (atomic_sub_return(nr_pages, &fs_info->async_delalloc_pages) <
	    5 * SZ_1M &&
	    waitqueue_active(&fs_info->async_submit_wait))
		wake_up(&fs_info->async_submit_wait);

	if (async_cow->inode)
		submit_compressed_extents(async_cow->inode, async_cow);
}

static noinline void async_cow_free(struct btrfs_work *work)
{
	struct async_cow *async_cow;
	async_cow = container_of(work, struct async_cow, work);
	if (async_cow->inode)
		btrfs_add_delayed_iput(async_cow->inode);
	kfree(async_cow);
}

static int cow_file_range_async(struct inode *inode, struct page *locked_page,
				u64 start, u64 end, int *page_started,
				unsigned long *nr_written)
{
	struct btrfs_fs_info *fs_info = btrfs_sb(inode->i_sb);
	struct async_cow *async_cow;
	struct btrfs_root *root = BTRFS_I(inode)->root;
	unsigned long nr_pages;
	u64 cur_end;

	clear_extent_bit(&BTRFS_I(inode)->io_tree, start, end, EXTENT_LOCKED,
			 1, 0, NULL, GFP_NOFS);
	while (start < end) {
		async_cow = kmalloc(sizeof(*async_cow), GFP_NOFS);
		BUG_ON(!async_cow); /* -ENOMEM */
		async_cow->inode = igrab(inode);
		async_cow->root = root;
		async_cow->locked_page = locked_page;
		async_cow->start = start;

		if (BTRFS_I(inode)->flags & BTRFS_INODE_NOCOMPRESS &&
		    !btrfs_test_opt(fs_info, FORCE_COMPRESS))
			cur_end = end;
		else
			cur_end = min(end, start + SZ_512K - 1);

		async_cow->end = cur_end;
		INIT_LIST_HEAD(&async_cow->extents);

		btrfs_init_work(&async_cow->work,
				btrfs_delalloc_helper,
				async_cow_start, async_cow_submit,
				async_cow_free);

		nr_pages = (cur_end - start + PAGE_SIZE) >>
			PAGE_SHIFT;
		atomic_add(nr_pages, &fs_info->async_delalloc_pages);

		btrfs_queue_work(fs_info->delalloc_workers, &async_cow->work);

		while (atomic_read(&fs_info->async_submit_draining) &&
		       atomic_read(&fs_info->async_delalloc_pages)) {
			wait_event(fs_info->async_submit_wait,
				   (atomic_read(&fs_info->async_delalloc_pages) ==
				    0));
		}

		*nr_written += nr_pages;
		start = cur_end + 1;
	}
	*page_started = 1;
	return 0;
}

static noinline int csum_exist_in_range(struct btrfs_fs_info *fs_info,
					u64 bytenr, u64 num_bytes)
{
	int ret;
	struct btrfs_ordered_sum *sums;
	LIST_HEAD(list);

	ret = btrfs_lookup_csums_range(fs_info->csum_root, bytenr,
				       bytenr + num_bytes - 1, &list, 0);
	if (ret == 0 && list_empty(&list))
		return 0;

	while (!list_empty(&list)) {
		sums = list_entry(list.next, struct btrfs_ordered_sum, list);
		list_del(&sums->list);
		kfree(sums);
	}
	return 1;
}

/*
 * when nowcow writeback call back.  This checks for snapshots or COW copies
 * of the extents that exist in the file, and COWs the file as required.
 *
 * If no cow copies or snapshots exist, we write directly to the existing
 * blocks on disk
 */
static noinline int run_delalloc_nocow(struct inode *inode,
				       struct page *locked_page,
			      u64 start, u64 end, int *page_started, int force,
			      unsigned long *nr_written)
{
	struct btrfs_fs_info *fs_info = btrfs_sb(inode->i_sb);
	struct btrfs_root *root = BTRFS_I(inode)->root;
	struct extent_buffer *leaf;
	struct btrfs_path *path;
	struct btrfs_file_extent_item *fi;
	struct btrfs_key found_key;
	struct extent_map *em;
	u64 cow_start;
	u64 cur_offset;
	u64 extent_end;
	u64 extent_offset;
	u64 disk_bytenr;
	u64 num_bytes;
	u64 disk_num_bytes;
	u64 ram_bytes;
	int extent_type;
	int ret, err;
	int type;
	int nocow;
	int check_prev = 1;
	bool nolock;
	u64 ino = btrfs_ino(BTRFS_I(inode));

	path = btrfs_alloc_path();
	if (!path) {
		extent_clear_unlock_delalloc(inode, start, end, end,
					     locked_page,
					     EXTENT_LOCKED | EXTENT_DELALLOC |
					     EXTENT_DO_ACCOUNTING |
					     EXTENT_DEFRAG, PAGE_UNLOCK |
					     PAGE_CLEAR_DIRTY |
					     PAGE_SET_WRITEBACK |
					     PAGE_END_WRITEBACK);
		return -ENOMEM;
	}

	nolock = btrfs_is_free_space_inode(BTRFS_I(inode));

	cow_start = (u64)-1;
	cur_offset = start;
	while (1) {
		ret = btrfs_lookup_file_extent(NULL, root, path, ino,
					       cur_offset, 0);
		if (ret < 0)
			goto error;
		if (ret > 0 && path->slots[0] > 0 && check_prev) {
			leaf = path->nodes[0];
			btrfs_item_key_to_cpu(leaf, &found_key,
					      path->slots[0] - 1);
			if (found_key.objectid == ino &&
			    found_key.type == BTRFS_EXTENT_DATA_KEY)
				path->slots[0]--;
		}
		check_prev = 0;
next_slot:
		leaf = path->nodes[0];
		if (path->slots[0] >= btrfs_header_nritems(leaf)) {
			ret = btrfs_next_leaf(root, path);
			if (ret < 0)
				goto error;
			if (ret > 0)
				break;
			leaf = path->nodes[0];
		}

		nocow = 0;
		disk_bytenr = 0;
		num_bytes = 0;
		btrfs_item_key_to_cpu(leaf, &found_key, path->slots[0]);

		if (found_key.objectid > ino)
			break;
		if (WARN_ON_ONCE(found_key.objectid < ino) ||
		    found_key.type < BTRFS_EXTENT_DATA_KEY) {
			path->slots[0]++;
			goto next_slot;
		}
		if (found_key.type > BTRFS_EXTENT_DATA_KEY ||
		    found_key.offset > end)
			break;

		if (found_key.offset > cur_offset) {
			extent_end = found_key.offset;
			extent_type = 0;
			goto out_check;
		}

		fi = btrfs_item_ptr(leaf, path->slots[0],
				    struct btrfs_file_extent_item);
		extent_type = btrfs_file_extent_type(leaf, fi);

		ram_bytes = btrfs_file_extent_ram_bytes(leaf, fi);
		if (extent_type == BTRFS_FILE_EXTENT_REG ||
		    extent_type == BTRFS_FILE_EXTENT_PREALLOC) {
			disk_bytenr = btrfs_file_extent_disk_bytenr(leaf, fi);
			extent_offset = btrfs_file_extent_offset(leaf, fi);
			extent_end = found_key.offset +
				btrfs_file_extent_num_bytes(leaf, fi);
			disk_num_bytes =
				btrfs_file_extent_disk_num_bytes(leaf, fi);
			if (extent_end <= start) {
				path->slots[0]++;
				goto next_slot;
			}
			if (disk_bytenr == 0)
				goto out_check;
			if (btrfs_file_extent_compression(leaf, fi) ||
			    btrfs_file_extent_encryption(leaf, fi) ||
			    btrfs_file_extent_other_encoding(leaf, fi))
				goto out_check;
			if (extent_type == BTRFS_FILE_EXTENT_REG && !force)
				goto out_check;
			if (btrfs_extent_readonly(fs_info, disk_bytenr))
				goto out_check;
			if (btrfs_cross_ref_exist(root, ino,
						  found_key.offset -
						  extent_offset, disk_bytenr))
				goto out_check;
			disk_bytenr += extent_offset;
			disk_bytenr += cur_offset - found_key.offset;
			num_bytes = min(end + 1, extent_end) - cur_offset;
			/*
			 * if there are pending snapshots for this root,
			 * we fall into common COW way.
			 */
			if (!nolock) {
				err = btrfs_start_write_no_snapshotting(root);
				if (!err)
					goto out_check;
			}
			/*
			 * force cow if csum exists in the range.
			 * this ensure that csum for a given extent are
			 * either valid or do not exist.
			 */
			if (csum_exist_in_range(fs_info, disk_bytenr,
						num_bytes)) {
				if (!nolock)
					btrfs_end_write_no_snapshotting(root);
				goto out_check;
			}
			if (!btrfs_inc_nocow_writers(fs_info, disk_bytenr)) {
				if (!nolock)
					btrfs_end_write_no_snapshotting(root);
				goto out_check;
			}
			nocow = 1;
		} else if (extent_type == BTRFS_FILE_EXTENT_INLINE) {
			extent_end = found_key.offset +
				btrfs_file_extent_inline_len(leaf,
						     path->slots[0], fi);
			extent_end = ALIGN(extent_end,
					   fs_info->sectorsize);
		} else {
			BUG_ON(1);
		}
out_check:
		if (extent_end <= start) {
			path->slots[0]++;
			if (!nolock && nocow)
				btrfs_end_write_no_snapshotting(root);
			if (nocow)
				btrfs_dec_nocow_writers(fs_info, disk_bytenr);
			goto next_slot;
		}
		if (!nocow) {
			if (cow_start == (u64)-1)
				cow_start = cur_offset;
			cur_offset = extent_end;
			if (cur_offset > end)
				break;
			path->slots[0]++;
			goto next_slot;
		}

		btrfs_release_path(path);
		if (cow_start != (u64)-1) {
			ret = cow_file_range(inode, locked_page,
					     cow_start, found_key.offset - 1,
					     end, page_started, nr_written, 1,
					     NULL);
			if (ret) {
				if (!nolock && nocow)
					btrfs_end_write_no_snapshotting(root);
				if (nocow)
					btrfs_dec_nocow_writers(fs_info,
								disk_bytenr);
				goto error;
			}
			cow_start = (u64)-1;
		}

		if (extent_type == BTRFS_FILE_EXTENT_PREALLOC) {
			u64 orig_start = found_key.offset - extent_offset;

			em = create_io_em(inode, cur_offset, num_bytes,
					  orig_start,
					  disk_bytenr, /* block_start */
					  num_bytes, /* block_len */
					  disk_num_bytes, /* orig_block_len */
					  ram_bytes, BTRFS_COMPRESS_NONE,
					  BTRFS_ORDERED_PREALLOC);
			if (IS_ERR(em)) {
				if (!nolock && nocow)
					btrfs_end_write_no_snapshotting(root);
				if (nocow)
					btrfs_dec_nocow_writers(fs_info,
								disk_bytenr);
				ret = PTR_ERR(em);
				goto error;
			}
			free_extent_map(em);
		}

		if (extent_type == BTRFS_FILE_EXTENT_PREALLOC) {
			type = BTRFS_ORDERED_PREALLOC;
		} else {
			type = BTRFS_ORDERED_NOCOW;
		}

		ret = btrfs_add_ordered_extent(inode, cur_offset, disk_bytenr,
					       num_bytes, num_bytes, type);
		if (nocow)
			btrfs_dec_nocow_writers(fs_info, disk_bytenr);
		BUG_ON(ret); /* -ENOMEM */

		if (root->root_key.objectid ==
		    BTRFS_DATA_RELOC_TREE_OBJECTID)
			/*
			 * Error handled later, as we must prevent
			 * extent_clear_unlock_delalloc() in error handler
			 * from freeing metadata of created ordered extent.
			 */
			ret = btrfs_reloc_clone_csums(inode, cur_offset,
						      num_bytes);

		extent_clear_unlock_delalloc(inode, cur_offset,
					     cur_offset + num_bytes - 1, end,
					     locked_page, EXTENT_LOCKED |
					     EXTENT_DELALLOC |
					     EXTENT_CLEAR_DATA_RESV,
					     PAGE_UNLOCK | PAGE_SET_PRIVATE2);

		if (!nolock && nocow)
			btrfs_end_write_no_snapshotting(root);
		cur_offset = extent_end;

		/*
		 * btrfs_reloc_clone_csums() error, now we're OK to call error
		 * handler, as metadata for created ordered extent will only
		 * be freed by btrfs_finish_ordered_io().
		 */
		if (ret)
			goto error;
		if (cur_offset > end)
			break;
	}
	btrfs_release_path(path);

	if (cur_offset <= end && cow_start == (u64)-1) {
		cow_start = cur_offset;
		cur_offset = end;
	}

	if (cow_start != (u64)-1) {
		ret = cow_file_range(inode, locked_page, cow_start, end, end,
				     page_started, nr_written, 1, NULL);
		if (ret)
			goto error;
	}

error:
	if (ret && cur_offset < end)
		extent_clear_unlock_delalloc(inode, cur_offset, end, end,
					     locked_page, EXTENT_LOCKED |
					     EXTENT_DELALLOC | EXTENT_DEFRAG |
					     EXTENT_DO_ACCOUNTING, PAGE_UNLOCK |
					     PAGE_CLEAR_DIRTY |
					     PAGE_SET_WRITEBACK |
					     PAGE_END_WRITEBACK);
	btrfs_free_path(path);
	return ret;
}

static inline int need_force_cow(struct inode *inode, u64 start, u64 end)
{

	if (!(BTRFS_I(inode)->flags & BTRFS_INODE_NODATACOW) &&
	    !(BTRFS_I(inode)->flags & BTRFS_INODE_PREALLOC))
		return 0;

	/*
	 * @defrag_bytes is a hint value, no spinlock held here,
	 * if is not zero, it means the file is defragging.
	 * Force cow if given extent needs to be defragged.
	 */
	if (BTRFS_I(inode)->defrag_bytes &&
	    test_range_bit(&BTRFS_I(inode)->io_tree, start, end,
			   EXTENT_DEFRAG, 0, NULL))
		return 1;

	return 0;
}

/*
 * extent_io.c call back to do delayed allocation processing
 */
static int run_delalloc_range(void *private_data, struct page *locked_page,
			      u64 start, u64 end, int *page_started,
			      unsigned long *nr_written)
{
	struct inode *inode = private_data;
	int ret;
	int force_cow = need_force_cow(inode, start, end);

	if (BTRFS_I(inode)->flags & BTRFS_INODE_NODATACOW && !force_cow) {
		ret = run_delalloc_nocow(inode, locked_page, start, end,
					 page_started, 1, nr_written);
	} else if (BTRFS_I(inode)->flags & BTRFS_INODE_PREALLOC && !force_cow) {
		ret = run_delalloc_nocow(inode, locked_page, start, end,
					 page_started, 0, nr_written);
	} else if (!inode_need_compress(inode, start, end)) {
		ret = cow_file_range(inode, locked_page, start, end, end,
				      page_started, nr_written, 1, NULL);
	} else {
		set_bit(BTRFS_INODE_HAS_ASYNC_EXTENT,
			&BTRFS_I(inode)->runtime_flags);
		ret = cow_file_range_async(inode, locked_page, start, end,
					   page_started, nr_written);
	}
	if (ret)
		btrfs_cleanup_ordered_extents(inode, start, end - start + 1);
	return ret;
}

static void btrfs_split_extent_hook(void *private_data,
				    struct extent_state *orig, u64 split)
{
	struct inode *inode = private_data;
	u64 size;

	/* not delalloc, ignore it */
	if (!(orig->state & EXTENT_DELALLOC))
		return;

	size = orig->end - orig->start + 1;
	if (size > BTRFS_MAX_EXTENT_SIZE) {
		u32 num_extents;
		u64 new_size;

		/*
		 * See the explanation in btrfs_merge_extent_hook, the same
		 * applies here, just in reverse.
		 */
		new_size = orig->end - split + 1;
		num_extents = count_max_extents(new_size);
		new_size = split - orig->start;
		num_extents += count_max_extents(new_size);
		if (count_max_extents(size) >= num_extents)
			return;
	}

	spin_lock(&BTRFS_I(inode)->lock);
	BTRFS_I(inode)->outstanding_extents++;
	spin_unlock(&BTRFS_I(inode)->lock);
}

/*
 * extent_io.c merge_extent_hook, used to track merged delayed allocation
 * extents so we can keep track of new extents that are just merged onto old
 * extents, such as when we are doing sequential writes, so we can properly
 * account for the metadata space we'll need.
 */
static void btrfs_merge_extent_hook(void *private_data,
				    struct extent_state *new,
				    struct extent_state *other)
{
	struct inode *inode = private_data;
	u64 new_size, old_size;
	u32 num_extents;

	/* not delalloc, ignore it */
	if (!(other->state & EXTENT_DELALLOC))
		return;

	if (new->start > other->start)
		new_size = new->end - other->start + 1;
	else
		new_size = other->end - new->start + 1;

	/* we're not bigger than the max, unreserve the space and go */
	if (new_size <= BTRFS_MAX_EXTENT_SIZE) {
		spin_lock(&BTRFS_I(inode)->lock);
		BTRFS_I(inode)->outstanding_extents--;
		spin_unlock(&BTRFS_I(inode)->lock);
		return;
	}

	/*
	 * We have to add up either side to figure out how many extents were
	 * accounted for before we merged into one big extent.  If the number of
	 * extents we accounted for is <= the amount we need for the new range
	 * then we can return, otherwise drop.  Think of it like this
	 *
	 * [ 4k][MAX_SIZE]
	 *
	 * So we've grown the extent by a MAX_SIZE extent, this would mean we
	 * need 2 outstanding extents, on one side we have 1 and the other side
	 * we have 1 so they are == and we can return.  But in this case
	 *
	 * [MAX_SIZE+4k][MAX_SIZE+4k]
	 *
	 * Each range on their own accounts for 2 extents, but merged together
	 * they are only 3 extents worth of accounting, so we need to drop in
	 * this case.
	 */
	old_size = other->end - other->start + 1;
	num_extents = count_max_extents(old_size);
	old_size = new->end - new->start + 1;
	num_extents += count_max_extents(old_size);
	if (count_max_extents(new_size) >= num_extents)
		return;

	spin_lock(&BTRFS_I(inode)->lock);
	BTRFS_I(inode)->outstanding_extents--;
	spin_unlock(&BTRFS_I(inode)->lock);
}

static void btrfs_add_delalloc_inodes(struct btrfs_root *root,
				      struct inode *inode)
{
	struct btrfs_fs_info *fs_info = btrfs_sb(inode->i_sb);

	spin_lock(&root->delalloc_lock);
	if (list_empty(&BTRFS_I(inode)->delalloc_inodes)) {
		list_add_tail(&BTRFS_I(inode)->delalloc_inodes,
			      &root->delalloc_inodes);
		set_bit(BTRFS_INODE_IN_DELALLOC_LIST,
			&BTRFS_I(inode)->runtime_flags);
		root->nr_delalloc_inodes++;
		if (root->nr_delalloc_inodes == 1) {
			spin_lock(&fs_info->delalloc_root_lock);
			BUG_ON(!list_empty(&root->delalloc_root));
			list_add_tail(&root->delalloc_root,
				      &fs_info->delalloc_roots);
			spin_unlock(&fs_info->delalloc_root_lock);
		}
	}
	spin_unlock(&root->delalloc_lock);
}

static void btrfs_del_delalloc_inode(struct btrfs_root *root,
				     struct btrfs_inode *inode)
{
	struct btrfs_fs_info *fs_info = btrfs_sb(inode->vfs_inode.i_sb);

	spin_lock(&root->delalloc_lock);
	if (!list_empty(&inode->delalloc_inodes)) {
		list_del_init(&inode->delalloc_inodes);
		clear_bit(BTRFS_INODE_IN_DELALLOC_LIST,
			  &inode->runtime_flags);
		root->nr_delalloc_inodes--;
		if (!root->nr_delalloc_inodes) {
			spin_lock(&fs_info->delalloc_root_lock);
			BUG_ON(list_empty(&root->delalloc_root));
			list_del_init(&root->delalloc_root);
			spin_unlock(&fs_info->delalloc_root_lock);
		}
	}
	spin_unlock(&root->delalloc_lock);
}

/*
 * extent_io.c set_bit_hook, used to track delayed allocation
 * bytes in this file, and to maintain the list of inodes that
 * have pending delalloc work to be done.
 */
static void btrfs_set_bit_hook(void *private_data,
			       struct extent_state *state, unsigned *bits)
{
	struct inode *inode = private_data;

	struct btrfs_fs_info *fs_info = btrfs_sb(inode->i_sb);

	if ((*bits & EXTENT_DEFRAG) && !(*bits & EXTENT_DELALLOC))
		WARN_ON(1);
	/*
	 * set_bit and clear bit hooks normally require _irqsave/restore
	 * but in this case, we are only testing for the DELALLOC
	 * bit, which is only set or cleared with irqs on
	 */
	if (!(state->state & EXTENT_DELALLOC) && (*bits & EXTENT_DELALLOC)) {
		struct btrfs_root *root = BTRFS_I(inode)->root;
		u64 len = state->end + 1 - state->start;
		bool do_list = !btrfs_is_free_space_inode(BTRFS_I(inode));

		if (*bits & EXTENT_FIRST_DELALLOC) {
			*bits &= ~EXTENT_FIRST_DELALLOC;
		} else {
			spin_lock(&BTRFS_I(inode)->lock);
			BTRFS_I(inode)->outstanding_extents++;
			spin_unlock(&BTRFS_I(inode)->lock);
		}

		/* For sanity tests */
		if (btrfs_is_testing(fs_info))
			return;

		percpu_counter_add_batch(&fs_info->delalloc_bytes, len,
					 fs_info->delalloc_batch);
		spin_lock(&BTRFS_I(inode)->lock);
		BTRFS_I(inode)->delalloc_bytes += len;
		if (*bits & EXTENT_DEFRAG)
			BTRFS_I(inode)->defrag_bytes += len;
		if (do_list && !test_bit(BTRFS_INODE_IN_DELALLOC_LIST,
					 &BTRFS_I(inode)->runtime_flags))
			btrfs_add_delalloc_inodes(root, inode);
		spin_unlock(&BTRFS_I(inode)->lock);
	}

	if (!(state->state & EXTENT_DELALLOC_NEW) &&
	    (*bits & EXTENT_DELALLOC_NEW)) {
		spin_lock(&BTRFS_I(inode)->lock);
		BTRFS_I(inode)->new_delalloc_bytes += state->end + 1 -
			state->start;
		spin_unlock(&BTRFS_I(inode)->lock);
	}
}

/*
 * extent_io.c clear_bit_hook, see set_bit_hook for why
 */
static void btrfs_clear_bit_hook(void *private_data,
				 struct extent_state *state,
				 unsigned *bits)
{
	struct btrfs_inode *inode = BTRFS_I((struct inode *)private_data);
	struct btrfs_fs_info *fs_info = btrfs_sb(inode->vfs_inode.i_sb);
	u64 len = state->end + 1 - state->start;
	u32 num_extents = count_max_extents(len);

	if ((state->state & EXTENT_DEFRAG) && (*bits & EXTENT_DEFRAG)) {
		spin_lock(&inode->lock);
		inode->defrag_bytes -= len;
		spin_unlock(&inode->lock);
	}

	/*
	 * set_bit and clear bit hooks normally require _irqsave/restore
	 * but in this case, we are only testing for the DELALLOC
	 * bit, which is only set or cleared with irqs on
	 */
	if ((state->state & EXTENT_DELALLOC) && (*bits & EXTENT_DELALLOC)) {
		struct btrfs_root *root = inode->root;
		bool do_list = !btrfs_is_free_space_inode(inode);

		if (*bits & EXTENT_FIRST_DELALLOC) {
			*bits &= ~EXTENT_FIRST_DELALLOC;
		} else if (!(*bits & EXTENT_CLEAR_META_RESV)) {
			spin_lock(&inode->lock);
			inode->outstanding_extents -= num_extents;
			spin_unlock(&inode->lock);
		}

		/*
		 * We don't reserve metadata space for space cache inodes so we
		 * don't need to call dellalloc_release_metadata if there is an
		 * error.
		 */
		if (*bits & EXTENT_CLEAR_META_RESV &&
		    root != fs_info->tree_root)
			btrfs_delalloc_release_metadata(inode, len);

		/* For sanity tests. */
		if (btrfs_is_testing(fs_info))
			return;

		if (root->root_key.objectid != BTRFS_DATA_RELOC_TREE_OBJECTID &&
		    do_list && !(state->state & EXTENT_NORESERVE) &&
		    (*bits & EXTENT_CLEAR_DATA_RESV))
			btrfs_free_reserved_data_space_noquota(
					&inode->vfs_inode,
					state->start, len);

		percpu_counter_add_batch(&fs_info->delalloc_bytes, -len,
					 fs_info->delalloc_batch);
		spin_lock(&inode->lock);
		inode->delalloc_bytes -= len;
		if (do_list && inode->delalloc_bytes == 0 &&
		    test_bit(BTRFS_INODE_IN_DELALLOC_LIST,
					&inode->runtime_flags))
			btrfs_del_delalloc_inode(root, inode);
		spin_unlock(&inode->lock);
	}

	if ((state->state & EXTENT_DELALLOC_NEW) &&
	    (*bits & EXTENT_DELALLOC_NEW)) {
		spin_lock(&inode->lock);
		ASSERT(inode->new_delalloc_bytes >= len);
		inode->new_delalloc_bytes -= len;
		spin_unlock(&inode->lock);
	}
}

/*
 * extent_io.c merge_bio_hook, this must check the chunk tree to make sure
 * we don't create bios that span stripes or chunks
 *
 * return 1 if page cannot be merged to bio
 * return 0 if page can be merged to bio
 * return error otherwise
 */
int btrfs_merge_bio_hook(struct page *page, unsigned long offset,
			 size_t size, struct bio *bio,
			 unsigned long bio_flags)
{
	struct inode *inode = page->mapping->host;
	struct btrfs_fs_info *fs_info = btrfs_sb(inode->i_sb);
	u64 logical = (u64)bio->bi_iter.bi_sector << 9;
	u64 length = 0;
	u64 map_length;
	int ret;

	if (bio_flags & EXTENT_BIO_COMPRESSED)
		return 0;

	length = bio->bi_iter.bi_size;
	map_length = length;
	ret = btrfs_map_block(fs_info, btrfs_op(bio), logical, &map_length,
			      NULL, 0);
	if (ret < 0)
		return ret;
	if (map_length < length + size)
		return 1;
	return 0;
}

/*
 * in order to insert checksums into the metadata in large chunks,
 * we wait until bio submission time.   All the pages in the bio are
 * checksummed and sums are attached onto the ordered extent record.
 *
 * At IO completion time the cums attached on the ordered extent record
 * are inserted into the btree
 */
static blk_status_t __btrfs_submit_bio_start(void *private_data, struct bio *bio,
				    int mirror_num, unsigned long bio_flags,
				    u64 bio_offset)
{
	struct inode *inode = private_data;
	blk_status_t ret = 0;

	ret = btrfs_csum_one_bio(inode, bio, 0, 0);
	BUG_ON(ret); /* -ENOMEM */
	return 0;
}

/*
 * in order to insert checksums into the metadata in large chunks,
 * we wait until bio submission time.   All the pages in the bio are
 * checksummed and sums are attached onto the ordered extent record.
 *
 * At IO completion time the cums attached on the ordered extent record
 * are inserted into the btree
 */
static blk_status_t __btrfs_submit_bio_done(void *private_data, struct bio *bio,
			  int mirror_num, unsigned long bio_flags,
			  u64 bio_offset)
{
	struct inode *inode = private_data;
	struct btrfs_fs_info *fs_info = btrfs_sb(inode->i_sb);
	blk_status_t ret;

	ret = btrfs_map_bio(fs_info, bio, mirror_num, 1);
	if (ret) {
		bio->bi_status = ret;
		bio_endio(bio);
	}
	return ret;
}

/*
 * extent_io.c submission hook. This does the right thing for csum calculation
 * on write, or reading the csums from the tree before a read
 */
static blk_status_t btrfs_submit_bio_hook(void *private_data, struct bio *bio,
				 int mirror_num, unsigned long bio_flags,
				 u64 bio_offset)
{
	struct inode *inode = private_data;
	struct btrfs_fs_info *fs_info = btrfs_sb(inode->i_sb);
	struct btrfs_root *root = BTRFS_I(inode)->root;
	enum btrfs_wq_endio_type metadata = BTRFS_WQ_ENDIO_DATA;
	blk_status_t ret = 0;
	int skip_sum;
	int async = !atomic_read(&BTRFS_I(inode)->sync_writers);

	skip_sum = BTRFS_I(inode)->flags & BTRFS_INODE_NODATASUM;

	if (btrfs_is_free_space_inode(BTRFS_I(inode)))
		metadata = BTRFS_WQ_ENDIO_FREE_SPACE;

	if (bio_op(bio) != REQ_OP_WRITE) {
		ret = btrfs_bio_wq_end_io(fs_info, bio, metadata);
		if (ret)
			goto out;

		if (bio_flags & EXTENT_BIO_COMPRESSED) {
			ret = btrfs_submit_compressed_read(inode, bio,
							   mirror_num,
							   bio_flags);
			goto out;
		} else if (!skip_sum) {
			ret = btrfs_lookup_bio_sums(inode, bio, NULL);
			if (ret)
				goto out;
		}
		goto mapit;
	} else if (async && !skip_sum) {
		/* csum items have already been cloned */
		if (root->root_key.objectid == BTRFS_DATA_RELOC_TREE_OBJECTID)
			goto mapit;
		/* we're doing a write, do the async checksumming */
		ret = btrfs_wq_submit_bio(fs_info, bio, mirror_num, bio_flags,
					  bio_offset, inode,
					  __btrfs_submit_bio_start,
					  __btrfs_submit_bio_done);
		goto out;
	} else if (!skip_sum) {
		ret = btrfs_csum_one_bio(inode, bio, 0, 0);
		if (ret)
			goto out;
	}

mapit:
	ret = btrfs_map_bio(fs_info, bio, mirror_num, 0);

out:
	if (ret) {
		bio->bi_status = ret;
		bio_endio(bio);
	}
	return ret;
}

/*
 * given a list of ordered sums record them in the inode.  This happens
 * at IO completion time based on sums calculated at bio submission time.
 */
static noinline int add_pending_csums(struct btrfs_trans_handle *trans,
			     struct inode *inode, struct list_head *list)
{
	struct btrfs_ordered_sum *sum;

	list_for_each_entry(sum, list, list) {
		trans->adding_csums = 1;
		btrfs_csum_file_blocks(trans,
		       BTRFS_I(inode)->root->fs_info->csum_root, sum);
		trans->adding_csums = 0;
	}
	return 0;
}

int btrfs_set_extent_delalloc(struct inode *inode, u64 start, u64 end,
			      struct extent_state **cached_state, int dedupe)
{
	WARN_ON((end & (PAGE_SIZE - 1)) == 0);
	return set_extent_delalloc(&BTRFS_I(inode)->io_tree, start, end,
				   cached_state);
}

/* see btrfs_writepage_start_hook for details on why this is required */
struct btrfs_writepage_fixup {
	struct page *page;
	struct btrfs_work work;
};

static void btrfs_writepage_fixup_worker(struct btrfs_work *work)
{
	struct btrfs_writepage_fixup *fixup;
	struct btrfs_ordered_extent *ordered;
	struct extent_state *cached_state = NULL;
	struct extent_changeset *data_reserved = NULL;
	struct page *page;
	struct inode *inode;
	u64 page_start;
	u64 page_end;
	int ret;

	fixup = container_of(work, struct btrfs_writepage_fixup, work);
	page = fixup->page;
again:
	lock_page(page);
	if (!page->mapping || !PageDirty(page) || !PageChecked(page)) {
		ClearPageChecked(page);
		goto out_page;
	}

	inode = page->mapping->host;
	page_start = page_offset(page);
	page_end = page_offset(page) + PAGE_SIZE - 1;

	lock_extent_bits(&BTRFS_I(inode)->io_tree, page_start, page_end,
			 &cached_state);

	/* already ordered? We're done */
	if (PagePrivate2(page))
		goto out;

	ordered = btrfs_lookup_ordered_range(BTRFS_I(inode), page_start,
					PAGE_SIZE);
	if (ordered) {
		unlock_extent_cached(&BTRFS_I(inode)->io_tree, page_start,
				     page_end, &cached_state, GFP_NOFS);
		unlock_page(page);
		btrfs_start_ordered_extent(inode, ordered, 1);
		btrfs_put_ordered_extent(ordered);
		goto again;
	}

	ret = btrfs_delalloc_reserve_space(inode, &data_reserved, page_start,
					   PAGE_SIZE);
	if (ret) {
		mapping_set_error(page->mapping, ret);
		end_extent_writepage(page, ret, page_start, page_end);
		ClearPageChecked(page);
		goto out;
	 }

	btrfs_set_extent_delalloc(inode, page_start, page_end, &cached_state,
				  0);
	ClearPageChecked(page);
	set_page_dirty(page);
out:
	unlock_extent_cached(&BTRFS_I(inode)->io_tree, page_start, page_end,
			     &cached_state, GFP_NOFS);
out_page:
	unlock_page(page);
	put_page(page);
	kfree(fixup);
	extent_changeset_free(data_reserved);
}

/*
 * There are a few paths in the higher layers of the kernel that directly
 * set the page dirty bit without asking the filesystem if it is a
 * good idea.  This causes problems because we want to make sure COW
 * properly happens and the data=ordered rules are followed.
 *
 * In our case any range that doesn't have the ORDERED bit set
 * hasn't been properly setup for IO.  We kick off an async process
 * to fix it up.  The async helper will wait for ordered extents, set
 * the delalloc bit and make it safe to write the page.
 */
static int btrfs_writepage_start_hook(struct page *page, u64 start, u64 end)
{
	struct inode *inode = page->mapping->host;
	struct btrfs_fs_info *fs_info = btrfs_sb(inode->i_sb);
	struct btrfs_writepage_fixup *fixup;

	/* this page is properly in the ordered list */
	if (TestClearPagePrivate2(page))
		return 0;

	if (PageChecked(page))
		return -EAGAIN;

	fixup = kzalloc(sizeof(*fixup), GFP_NOFS);
	if (!fixup)
		return -EAGAIN;

	SetPageChecked(page);
	get_page(page);
	btrfs_init_work(&fixup->work, btrfs_fixup_helper,
			btrfs_writepage_fixup_worker, NULL, NULL);
	fixup->page = page;
	btrfs_queue_work(fs_info->fixup_workers, &fixup->work);
	return -EBUSY;
}

static int insert_reserved_file_extent(struct btrfs_trans_handle *trans,
				       struct inode *inode, u64 file_pos,
				       u64 disk_bytenr, u64 disk_num_bytes,
				       u64 num_bytes, u64 ram_bytes,
				       u8 compression, u8 encryption,
				       u16 other_encoding, int extent_type)
{
	struct btrfs_root *root = BTRFS_I(inode)->root;
	struct btrfs_file_extent_item *fi;
	struct btrfs_path *path;
	struct extent_buffer *leaf;
	struct btrfs_key ins;
	u64 qg_released;
	int extent_inserted = 0;
	int ret;

	path = btrfs_alloc_path();
	if (!path)
		return -ENOMEM;

	/*
	 * we may be replacing one extent in the tree with another.
	 * The new extent is pinned in the extent map, and we don't want
	 * to drop it from the cache until it is completely in the btree.
	 *
	 * So, tell btrfs_drop_extents to leave this extent in the cache.
	 * the caller is expected to unpin it and allow it to be merged
	 * with the others.
	 */
	ret = __btrfs_drop_extents(trans, root, inode, path, file_pos,
				   file_pos + num_bytes, NULL, 0,
				   1, sizeof(*fi), &extent_inserted);
	if (ret)
		goto out;

	if (!extent_inserted) {
		ins.objectid = btrfs_ino(BTRFS_I(inode));
		ins.offset = file_pos;
		ins.type = BTRFS_EXTENT_DATA_KEY;

		path->leave_spinning = 1;
		ret = btrfs_insert_empty_item(trans, root, path, &ins,
					      sizeof(*fi));
		if (ret)
			goto out;
	}
	leaf = path->nodes[0];
	fi = btrfs_item_ptr(leaf, path->slots[0],
			    struct btrfs_file_extent_item);
	btrfs_set_file_extent_generation(leaf, fi, trans->transid);
	btrfs_set_file_extent_type(leaf, fi, extent_type);
	btrfs_set_file_extent_disk_bytenr(leaf, fi, disk_bytenr);
	btrfs_set_file_extent_disk_num_bytes(leaf, fi, disk_num_bytes);
	btrfs_set_file_extent_offset(leaf, fi, 0);
	btrfs_set_file_extent_num_bytes(leaf, fi, num_bytes);
	btrfs_set_file_extent_ram_bytes(leaf, fi, ram_bytes);
	btrfs_set_file_extent_compression(leaf, fi, compression);
	btrfs_set_file_extent_encryption(leaf, fi, encryption);
	btrfs_set_file_extent_other_encoding(leaf, fi, other_encoding);

	btrfs_mark_buffer_dirty(leaf);
	btrfs_release_path(path);

	inode_add_bytes(inode, num_bytes);

	ins.objectid = disk_bytenr;
	ins.offset = disk_num_bytes;
	ins.type = BTRFS_EXTENT_ITEM_KEY;

	/*
	 * Release the reserved range from inode dirty range map, as it is
	 * already moved into delayed_ref_head
	 */
	ret = btrfs_qgroup_release_data(inode, file_pos, ram_bytes);
	if (ret < 0)
		goto out;
	qg_released = ret;
	ret = btrfs_alloc_reserved_file_extent(trans, root->root_key.objectid,
			btrfs_ino(BTRFS_I(inode)), file_pos, qg_released, &ins);
out:
	btrfs_free_path(path);

	return ret;
}

/* snapshot-aware defrag */
struct sa_defrag_extent_backref {
	struct rb_node node;
	struct old_sa_defrag_extent *old;
	u64 root_id;
	u64 inum;
	u64 file_pos;
	u64 extent_offset;
	u64 num_bytes;
	u64 generation;
};

struct old_sa_defrag_extent {
	struct list_head list;
	struct new_sa_defrag_extent *new;

	u64 extent_offset;
	u64 bytenr;
	u64 offset;
	u64 len;
	int count;
};

struct new_sa_defrag_extent {
	struct rb_root root;
	struct list_head head;
	struct btrfs_path *path;
	struct inode *inode;
	u64 file_pos;
	u64 len;
	u64 bytenr;
	u64 disk_len;
	u8 compress_type;
};

static int backref_comp(struct sa_defrag_extent_backref *b1,
			struct sa_defrag_extent_backref *b2)
{
	if (b1->root_id < b2->root_id)
		return -1;
	else if (b1->root_id > b2->root_id)
		return 1;

	if (b1->inum < b2->inum)
		return -1;
	else if (b1->inum > b2->inum)
		return 1;

	if (b1->file_pos < b2->file_pos)
		return -1;
	else if (b1->file_pos > b2->file_pos)
		return 1;

	/*
	 * [------------------------------] ===> (a range of space)
	 *     |<--->|   |<---->| =============> (fs/file tree A)
	 * |<---------------------------->| ===> (fs/file tree B)
	 *
	 * A range of space can refer to two file extents in one tree while
	 * refer to only one file extent in another tree.
	 *
	 * So we may process a disk offset more than one time(two extents in A)
	 * and locate at the same extent(one extent in B), then insert two same
	 * backrefs(both refer to the extent in B).
	 */
	return 0;
}

static void backref_insert(struct rb_root *root,
			   struct sa_defrag_extent_backref *backref)
{
	struct rb_node **p = &root->rb_node;
	struct rb_node *parent = NULL;
	struct sa_defrag_extent_backref *entry;
	int ret;

	while (*p) {
		parent = *p;
		entry = rb_entry(parent, struct sa_defrag_extent_backref, node);

		ret = backref_comp(backref, entry);
		if (ret < 0)
			p = &(*p)->rb_left;
		else
			p = &(*p)->rb_right;
	}

	rb_link_node(&backref->node, parent, p);
	rb_insert_color(&backref->node, root);
}

/*
 * Note the backref might has changed, and in this case we just return 0.
 */
static noinline int record_one_backref(u64 inum, u64 offset, u64 root_id,
				       void *ctx)
{
	struct btrfs_file_extent_item *extent;
	struct old_sa_defrag_extent *old = ctx;
	struct new_sa_defrag_extent *new = old->new;
	struct btrfs_path *path = new->path;
	struct btrfs_key key;
	struct btrfs_root *root;
	struct sa_defrag_extent_backref *backref;
	struct extent_buffer *leaf;
	struct inode *inode = new->inode;
	struct btrfs_fs_info *fs_info = btrfs_sb(inode->i_sb);
	int slot;
	int ret;
	u64 extent_offset;
	u64 num_bytes;

	if (BTRFS_I(inode)->root->root_key.objectid == root_id &&
	    inum == btrfs_ino(BTRFS_I(inode)))
		return 0;

	key.objectid = root_id;
	key.type = BTRFS_ROOT_ITEM_KEY;
	key.offset = (u64)-1;

	root = btrfs_read_fs_root_no_name(fs_info, &key);
	if (IS_ERR(root)) {
		if (PTR_ERR(root) == -ENOENT)
			return 0;
		WARN_ON(1);
		btrfs_debug(fs_info, "inum=%llu, offset=%llu, root_id=%llu",
			 inum, offset, root_id);
		return PTR_ERR(root);
	}

	key.objectid = inum;
	key.type = BTRFS_EXTENT_DATA_KEY;
	if (offset > (u64)-1 << 32)
		key.offset = 0;
	else
		key.offset = offset;

	ret = btrfs_search_slot(NULL, root, &key, path, 0, 0);
	if (WARN_ON(ret < 0))
		return ret;
	ret = 0;

	while (1) {
		cond_resched();

		leaf = path->nodes[0];
		slot = path->slots[0];

		if (slot >= btrfs_header_nritems(leaf)) {
			ret = btrfs_next_leaf(root, path);
			if (ret < 0) {
				goto out;
			} else if (ret > 0) {
				ret = 0;
				goto out;
			}
			continue;
		}

		path->slots[0]++;

		btrfs_item_key_to_cpu(leaf, &key, slot);

		if (key.objectid > inum)
			goto out;

		if (key.objectid < inum || key.type != BTRFS_EXTENT_DATA_KEY)
			continue;

		extent = btrfs_item_ptr(leaf, slot,
					struct btrfs_file_extent_item);

		if (btrfs_file_extent_disk_bytenr(leaf, extent) != old->bytenr)
			continue;

		/*
		 * 'offset' refers to the exact key.offset,
		 * NOT the 'offset' field in btrfs_extent_data_ref, ie.
		 * (key.offset - extent_offset).
		 */
		if (key.offset != offset)
			continue;

		extent_offset = btrfs_file_extent_offset(leaf, extent);
		num_bytes = btrfs_file_extent_num_bytes(leaf, extent);

		if (extent_offset >= old->extent_offset + old->offset +
		    old->len || extent_offset + num_bytes <=
		    old->extent_offset + old->offset)
			continue;
		break;
	}

	backref = kmalloc(sizeof(*backref), GFP_NOFS);
	if (!backref) {
		ret = -ENOENT;
		goto out;
	}

	backref->root_id = root_id;
	backref->inum = inum;
	backref->file_pos = offset;
	backref->num_bytes = num_bytes;
	backref->extent_offset = extent_offset;
	backref->generation = btrfs_file_extent_generation(leaf, extent);
	backref->old = old;
	backref_insert(&new->root, backref);
	old->count++;
out:
	btrfs_release_path(path);
	WARN_ON(ret);
	return ret;
}

static noinline bool record_extent_backrefs(struct btrfs_path *path,
				   struct new_sa_defrag_extent *new)
{
	struct btrfs_fs_info *fs_info = btrfs_sb(new->inode->i_sb);
	struct old_sa_defrag_extent *old, *tmp;
	int ret;

	new->path = path;

	list_for_each_entry_safe(old, tmp, &new->head, list) {
		ret = iterate_inodes_from_logical(old->bytenr +
						  old->extent_offset, fs_info,
						  path, record_one_backref,
						  old);
		if (ret < 0 && ret != -ENOENT)
			return false;

		/* no backref to be processed for this extent */
		if (!old->count) {
			list_del(&old->list);
			kfree(old);
		}
	}

	if (list_empty(&new->head))
		return false;

	return true;
}

static int relink_is_mergable(struct extent_buffer *leaf,
			      struct btrfs_file_extent_item *fi,
			      struct new_sa_defrag_extent *new)
{
	if (btrfs_file_extent_disk_bytenr(leaf, fi) != new->bytenr)
		return 0;

	if (btrfs_file_extent_type(leaf, fi) != BTRFS_FILE_EXTENT_REG)
		return 0;

	if (btrfs_file_extent_compression(leaf, fi) != new->compress_type)
		return 0;

	if (btrfs_file_extent_encryption(leaf, fi) ||
	    btrfs_file_extent_other_encoding(leaf, fi))
		return 0;

	return 1;
}

/*
 * Note the backref might has changed, and in this case we just return 0.
 */
static noinline int relink_extent_backref(struct btrfs_path *path,
				 struct sa_defrag_extent_backref *prev,
				 struct sa_defrag_extent_backref *backref)
{
	struct btrfs_file_extent_item *extent;
	struct btrfs_file_extent_item *item;
	struct btrfs_ordered_extent *ordered;
	struct btrfs_trans_handle *trans;
	struct btrfs_root *root;
	struct btrfs_key key;
	struct extent_buffer *leaf;
	struct old_sa_defrag_extent *old = backref->old;
	struct new_sa_defrag_extent *new = old->new;
	struct btrfs_fs_info *fs_info = btrfs_sb(new->inode->i_sb);
	struct inode *inode;
	struct extent_state *cached = NULL;
	int ret = 0;
	u64 start;
	u64 len;
	u64 lock_start;
	u64 lock_end;
	bool merge = false;
	int index;

	if (prev && prev->root_id == backref->root_id &&
	    prev->inum == backref->inum &&
	    prev->file_pos + prev->num_bytes == backref->file_pos)
		merge = true;

	/* step 1: get root */
	key.objectid = backref->root_id;
	key.type = BTRFS_ROOT_ITEM_KEY;
	key.offset = (u64)-1;

	index = srcu_read_lock(&fs_info->subvol_srcu);

	root = btrfs_read_fs_root_no_name(fs_info, &key);
	if (IS_ERR(root)) {
		srcu_read_unlock(&fs_info->subvol_srcu, index);
		if (PTR_ERR(root) == -ENOENT)
			return 0;
		return PTR_ERR(root);
	}

	if (btrfs_root_readonly(root)) {
		srcu_read_unlock(&fs_info->subvol_srcu, index);
		return 0;
	}

	/* step 2: get inode */
	key.objectid = backref->inum;
	key.type = BTRFS_INODE_ITEM_KEY;
	key.offset = 0;

	inode = btrfs_iget(fs_info->sb, &key, root, NULL);
	if (IS_ERR(inode)) {
		srcu_read_unlock(&fs_info->subvol_srcu, index);
		return 0;
	}

	srcu_read_unlock(&fs_info->subvol_srcu, index);

	/* step 3: relink backref */
	lock_start = backref->file_pos;
	lock_end = backref->file_pos + backref->num_bytes - 1;
	lock_extent_bits(&BTRFS_I(inode)->io_tree, lock_start, lock_end,
			 &cached);

	ordered = btrfs_lookup_first_ordered_extent(inode, lock_end);
	if (ordered) {
		btrfs_put_ordered_extent(ordered);
		goto out_unlock;
	}

	trans = btrfs_join_transaction(root);
	if (IS_ERR(trans)) {
		ret = PTR_ERR(trans);
		goto out_unlock;
	}

	key.objectid = backref->inum;
	key.type = BTRFS_EXTENT_DATA_KEY;
	key.offset = backref->file_pos;

	ret = btrfs_search_slot(NULL, root, &key, path, 0, 0);
	if (ret < 0) {
		goto out_free_path;
	} else if (ret > 0) {
		ret = 0;
		goto out_free_path;
	}

	extent = btrfs_item_ptr(path->nodes[0], path->slots[0],
				struct btrfs_file_extent_item);

	if (btrfs_file_extent_generation(path->nodes[0], extent) !=
	    backref->generation)
		goto out_free_path;

	btrfs_release_path(path);

	start = backref->file_pos;
	if (backref->extent_offset < old->extent_offset + old->offset)
		start += old->extent_offset + old->offset -
			 backref->extent_offset;

	len = min(backref->extent_offset + backref->num_bytes,
		  old->extent_offset + old->offset + old->len);
	len -= max(backref->extent_offset, old->extent_offset + old->offset);

	ret = btrfs_drop_extents(trans, root, inode, start,
				 start + len, 1);
	if (ret)
		goto out_free_path;
again:
	key.objectid = btrfs_ino(BTRFS_I(inode));
	key.type = BTRFS_EXTENT_DATA_KEY;
	key.offset = start;

	path->leave_spinning = 1;
	if (merge) {
		struct btrfs_file_extent_item *fi;
		u64 extent_len;
		struct btrfs_key found_key;

		ret = btrfs_search_slot(trans, root, &key, path, 0, 1);
		if (ret < 0)
			goto out_free_path;

		path->slots[0]--;
		leaf = path->nodes[0];
		btrfs_item_key_to_cpu(leaf, &found_key, path->slots[0]);

		fi = btrfs_item_ptr(leaf, path->slots[0],
				    struct btrfs_file_extent_item);
		extent_len = btrfs_file_extent_num_bytes(leaf, fi);

		if (extent_len + found_key.offset == start &&
		    relink_is_mergable(leaf, fi, new)) {
			btrfs_set_file_extent_num_bytes(leaf, fi,
							extent_len + len);
			btrfs_mark_buffer_dirty(leaf);
			inode_add_bytes(inode, len);

			ret = 1;
			goto out_free_path;
		} else {
			merge = false;
			btrfs_release_path(path);
			goto again;
		}
	}

	ret = btrfs_insert_empty_item(trans, root, path, &key,
					sizeof(*extent));
	if (ret) {
		btrfs_abort_transaction(trans, ret);
		goto out_free_path;
	}

	leaf = path->nodes[0];
	item = btrfs_item_ptr(leaf, path->slots[0],
				struct btrfs_file_extent_item);
	btrfs_set_file_extent_disk_bytenr(leaf, item, new->bytenr);
	btrfs_set_file_extent_disk_num_bytes(leaf, item, new->disk_len);
	btrfs_set_file_extent_offset(leaf, item, start - new->file_pos);
	btrfs_set_file_extent_num_bytes(leaf, item, len);
	btrfs_set_file_extent_ram_bytes(leaf, item, new->len);
	btrfs_set_file_extent_generation(leaf, item, trans->transid);
	btrfs_set_file_extent_type(leaf, item, BTRFS_FILE_EXTENT_REG);
	btrfs_set_file_extent_compression(leaf, item, new->compress_type);
	btrfs_set_file_extent_encryption(leaf, item, 0);
	btrfs_set_file_extent_other_encoding(leaf, item, 0);

	btrfs_mark_buffer_dirty(leaf);
	inode_add_bytes(inode, len);
	btrfs_release_path(path);

	ret = btrfs_inc_extent_ref(trans, fs_info, new->bytenr,
			new->disk_len, 0,
			backref->root_id, backref->inum,
			new->file_pos);	/* start - extent_offset */
	if (ret) {
		btrfs_abort_transaction(trans, ret);
		goto out_free_path;
	}

	ret = 1;
out_free_path:
	btrfs_release_path(path);
	path->leave_spinning = 0;
	btrfs_end_transaction(trans);
out_unlock:
	unlock_extent_cached(&BTRFS_I(inode)->io_tree, lock_start, lock_end,
			     &cached, GFP_NOFS);
	iput(inode);
	return ret;
}

static void free_sa_defrag_extent(struct new_sa_defrag_extent *new)
{
	struct old_sa_defrag_extent *old, *tmp;

	if (!new)
		return;

	list_for_each_entry_safe(old, tmp, &new->head, list) {
		kfree(old);
	}
	kfree(new);
}

static void relink_file_extents(struct new_sa_defrag_extent *new)
{
	struct btrfs_fs_info *fs_info = btrfs_sb(new->inode->i_sb);
	struct btrfs_path *path;
	struct sa_defrag_extent_backref *backref;
	struct sa_defrag_extent_backref *prev = NULL;
	struct inode *inode;
	struct btrfs_root *root;
	struct rb_node *node;
	int ret;

	inode = new->inode;
	root = BTRFS_I(inode)->root;

	path = btrfs_alloc_path();
	if (!path)
		return;

	if (!record_extent_backrefs(path, new)) {
		btrfs_free_path(path);
		goto out;
	}
	btrfs_release_path(path);

	while (1) {
		node = rb_first(&new->root);
		if (!node)
			break;
		rb_erase(node, &new->root);

		backref = rb_entry(node, struct sa_defrag_extent_backref, node);

		ret = relink_extent_backref(path, prev, backref);
		WARN_ON(ret < 0);

		kfree(prev);

		if (ret == 1)
			prev = backref;
		else
			prev = NULL;
		cond_resched();
	}
	kfree(prev);

	btrfs_free_path(path);
out:
	free_sa_defrag_extent(new);

	atomic_dec(&fs_info->defrag_running);
	wake_up(&fs_info->transaction_wait);
}

static struct new_sa_defrag_extent *
record_old_file_extents(struct inode *inode,
			struct btrfs_ordered_extent *ordered)
{
	struct btrfs_fs_info *fs_info = btrfs_sb(inode->i_sb);
	struct btrfs_root *root = BTRFS_I(inode)->root;
	struct btrfs_path *path;
	struct btrfs_key key;
	struct old_sa_defrag_extent *old;
	struct new_sa_defrag_extent *new;
	int ret;

	new = kmalloc(sizeof(*new), GFP_NOFS);
	if (!new)
		return NULL;

	new->inode = inode;
	new->file_pos = ordered->file_offset;
	new->len = ordered->len;
	new->bytenr = ordered->start;
	new->disk_len = ordered->disk_len;
	new->compress_type = ordered->compress_type;
	new->root = RB_ROOT;
	INIT_LIST_HEAD(&new->head);

	path = btrfs_alloc_path();
	if (!path)
		goto out_kfree;

	key.objectid = btrfs_ino(BTRFS_I(inode));
	key.type = BTRFS_EXTENT_DATA_KEY;
	key.offset = new->file_pos;

	ret = btrfs_search_slot(NULL, root, &key, path, 0, 0);
	if (ret < 0)
		goto out_free_path;
	if (ret > 0 && path->slots[0] > 0)
		path->slots[0]--;

	/* find out all the old extents for the file range */
	while (1) {
		struct btrfs_file_extent_item *extent;
		struct extent_buffer *l;
		int slot;
		u64 num_bytes;
		u64 offset;
		u64 end;
		u64 disk_bytenr;
		u64 extent_offset;

		l = path->nodes[0];
		slot = path->slots[0];

		if (slot >= btrfs_header_nritems(l)) {
			ret = btrfs_next_leaf(root, path);
			if (ret < 0)
				goto out_free_path;
			else if (ret > 0)
				break;
			continue;
		}

		btrfs_item_key_to_cpu(l, &key, slot);

		if (key.objectid != btrfs_ino(BTRFS_I(inode)))
			break;
		if (key.type != BTRFS_EXTENT_DATA_KEY)
			break;
		if (key.offset >= new->file_pos + new->len)
			break;

		extent = btrfs_item_ptr(l, slot, struct btrfs_file_extent_item);

		num_bytes = btrfs_file_extent_num_bytes(l, extent);
		if (key.offset + num_bytes < new->file_pos)
			goto next;

		disk_bytenr = btrfs_file_extent_disk_bytenr(l, extent);
		if (!disk_bytenr)
			goto next;

		extent_offset = btrfs_file_extent_offset(l, extent);

		old = kmalloc(sizeof(*old), GFP_NOFS);
		if (!old)
			goto out_free_path;

		offset = max(new->file_pos, key.offset);
		end = min(new->file_pos + new->len, key.offset + num_bytes);

		old->bytenr = disk_bytenr;
		old->extent_offset = extent_offset;
		old->offset = offset - key.offset;
		old->len = end - offset;
		old->new = new;
		old->count = 0;
		list_add_tail(&old->list, &new->head);
next:
		path->slots[0]++;
		cond_resched();
	}

	btrfs_free_path(path);
	atomic_inc(&fs_info->defrag_running);

	return new;

out_free_path:
	btrfs_free_path(path);
out_kfree:
	free_sa_defrag_extent(new);
	return NULL;
}

static void btrfs_release_delalloc_bytes(struct btrfs_fs_info *fs_info,
					 u64 start, u64 len)
{
	struct btrfs_block_group_cache *cache;

	cache = btrfs_lookup_block_group(fs_info, start);
	ASSERT(cache);

	spin_lock(&cache->lock);
	cache->delalloc_bytes -= len;
	spin_unlock(&cache->lock);

	btrfs_put_block_group(cache);
}

/* as ordered data IO finishes, this gets called so we can finish
 * an ordered extent if the range of bytes in the file it covers are
 * fully written.
 */
static int btrfs_finish_ordered_io(struct btrfs_ordered_extent *ordered_extent)
{
	struct inode *inode = ordered_extent->inode;
	struct btrfs_fs_info *fs_info = btrfs_sb(inode->i_sb);
	struct btrfs_root *root = BTRFS_I(inode)->root;
	struct btrfs_trans_handle *trans = NULL;
	struct extent_io_tree *io_tree = &BTRFS_I(inode)->io_tree;
	struct extent_state *cached_state = NULL;
	struct new_sa_defrag_extent *new = NULL;
	int compress_type = 0;
	int ret = 0;
	u64 logical_len = ordered_extent->len;
	bool nolock;
	bool truncated = false;
	bool range_locked = false;
	bool clear_new_delalloc_bytes = false;

	if (!test_bit(BTRFS_ORDERED_NOCOW, &ordered_extent->flags) &&
	    !test_bit(BTRFS_ORDERED_PREALLOC, &ordered_extent->flags) &&
	    !test_bit(BTRFS_ORDERED_DIRECT, &ordered_extent->flags))
		clear_new_delalloc_bytes = true;

	nolock = btrfs_is_free_space_inode(BTRFS_I(inode));

	if (test_bit(BTRFS_ORDERED_IOERR, &ordered_extent->flags)) {
		ret = -EIO;
		goto out;
	}

	btrfs_free_io_failure_record(BTRFS_I(inode),
			ordered_extent->file_offset,
			ordered_extent->file_offset +
			ordered_extent->len - 1);

	if (test_bit(BTRFS_ORDERED_TRUNCATED, &ordered_extent->flags)) {
		truncated = true;
		logical_len = ordered_extent->truncated_len;
		/* Truncated the entire extent, don't bother adding */
		if (!logical_len)
			goto out;
	}

	if (test_bit(BTRFS_ORDERED_NOCOW, &ordered_extent->flags)) {
		BUG_ON(!list_empty(&ordered_extent->list)); /* Logic error */

		/*
		 * For mwrite(mmap + memset to write) case, we still reserve
		 * space for NOCOW range.
		 * As NOCOW won't cause a new delayed ref, just free the space
		 */
		btrfs_qgroup_free_data(inode, NULL, ordered_extent->file_offset,
				       ordered_extent->len);
		btrfs_ordered_update_i_size(inode, 0, ordered_extent);
		if (nolock)
			trans = btrfs_join_transaction_nolock(root);
		else
			trans = btrfs_join_transaction(root);
		if (IS_ERR(trans)) {
			ret = PTR_ERR(trans);
			trans = NULL;
			goto out;
		}
		trans->block_rsv = &fs_info->delalloc_block_rsv;
		ret = btrfs_update_inode_fallback(trans, root, inode);
		if (ret) /* -ENOMEM or corruption */
			btrfs_abort_transaction(trans, ret);
		goto out;
	}

	range_locked = true;
	lock_extent_bits(io_tree, ordered_extent->file_offset,
			 ordered_extent->file_offset + ordered_extent->len - 1,
			 &cached_state);

	ret = test_range_bit(io_tree, ordered_extent->file_offset,
			ordered_extent->file_offset + ordered_extent->len - 1,
			EXTENT_DEFRAG, 0, cached_state);
	if (ret) {
		u64 last_snapshot = btrfs_root_last_snapshot(&root->root_item);
		if (0 && last_snapshot >= BTRFS_I(inode)->generation)
			/* the inode is shared */
			new = record_old_file_extents(inode, ordered_extent);

		clear_extent_bit(io_tree, ordered_extent->file_offset,
			ordered_extent->file_offset + ordered_extent->len - 1,
			EXTENT_DEFRAG, 0, 0, &cached_state, GFP_NOFS);
	}

	if (nolock)
		trans = btrfs_join_transaction_nolock(root);
	else
		trans = btrfs_join_transaction(root);
	if (IS_ERR(trans)) {
		ret = PTR_ERR(trans);
		trans = NULL;
		goto out;
	}

	trans->block_rsv = &fs_info->delalloc_block_rsv;

	if (test_bit(BTRFS_ORDERED_COMPRESSED, &ordered_extent->flags))
		compress_type = ordered_extent->compress_type;
	if (test_bit(BTRFS_ORDERED_PREALLOC, &ordered_extent->flags)) {
		BUG_ON(compress_type);
		ret = btrfs_mark_extent_written(trans, BTRFS_I(inode),
						ordered_extent->file_offset,
						ordered_extent->file_offset +
						logical_len);
	} else {
		BUG_ON(root == fs_info->tree_root);
		ret = insert_reserved_file_extent(trans, inode,
						ordered_extent->file_offset,
						ordered_extent->start,
						ordered_extent->disk_len,
						logical_len, logical_len,
						compress_type, 0, 0,
						BTRFS_FILE_EXTENT_REG);
		if (!ret)
			btrfs_release_delalloc_bytes(fs_info,
						     ordered_extent->start,
						     ordered_extent->disk_len);
	}
	unpin_extent_cache(&BTRFS_I(inode)->extent_tree,
			   ordered_extent->file_offset, ordered_extent->len,
			   trans->transid);
	if (ret < 0) {
		btrfs_abort_transaction(trans, ret);
		goto out;
	}

	add_pending_csums(trans, inode, &ordered_extent->list);

	btrfs_ordered_update_i_size(inode, 0, ordered_extent);
	ret = btrfs_update_inode_fallback(trans, root, inode);
	if (ret) { /* -ENOMEM or corruption */
		btrfs_abort_transaction(trans, ret);
		goto out;
	}
	ret = 0;
out:
	if (range_locked || clear_new_delalloc_bytes) {
		unsigned int clear_bits = 0;

		if (range_locked)
			clear_bits |= EXTENT_LOCKED;
		if (clear_new_delalloc_bytes)
			clear_bits |= EXTENT_DELALLOC_NEW;
		clear_extent_bit(&BTRFS_I(inode)->io_tree,
				 ordered_extent->file_offset,
				 ordered_extent->file_offset +
				 ordered_extent->len - 1,
				 clear_bits,
				 (clear_bits & EXTENT_LOCKED) ? 1 : 0,
				 0, &cached_state, GFP_NOFS);
	}

	if (root != fs_info->tree_root)
		btrfs_delalloc_release_metadata(BTRFS_I(inode),
				ordered_extent->len);
	if (trans)
		btrfs_end_transaction(trans);

	if (ret || truncated) {
		u64 start, end;

		if (truncated)
			start = ordered_extent->file_offset + logical_len;
		else
			start = ordered_extent->file_offset;
		end = ordered_extent->file_offset + ordered_extent->len - 1;
		clear_extent_uptodate(io_tree, start, end, NULL, GFP_NOFS);

		/* Drop the cache for the part of the extent we didn't write. */
		btrfs_drop_extent_cache(BTRFS_I(inode), start, end, 0);

		/*
		 * If the ordered extent had an IOERR or something else went
		 * wrong we need to return the space for this ordered extent
		 * back to the allocator.  We only free the extent in the
		 * truncated case if we didn't write out the extent at all.
		 */
		if ((ret || !logical_len) &&
		    !test_bit(BTRFS_ORDERED_NOCOW, &ordered_extent->flags) &&
		    !test_bit(BTRFS_ORDERED_PREALLOC, &ordered_extent->flags))
			btrfs_free_reserved_extent(fs_info,
						   ordered_extent->start,
						   ordered_extent->disk_len, 1);
	}


	/*
	 * This needs to be done to make sure anybody waiting knows we are done
	 * updating everything for this ordered extent.
	 */
	btrfs_remove_ordered_extent(inode, ordered_extent);

	/* for snapshot-aware defrag */
	if (new) {
		if (ret) {
			free_sa_defrag_extent(new);
			atomic_dec(&fs_info->defrag_running);
		} else {
			relink_file_extents(new);
		}
	}

	/* once for us */
	btrfs_put_ordered_extent(ordered_extent);
	/* once for the tree */
	btrfs_put_ordered_extent(ordered_extent);

	return ret;
}

static void finish_ordered_fn(struct btrfs_work *work)
{
	struct btrfs_ordered_extent *ordered_extent;
	ordered_extent = container_of(work, struct btrfs_ordered_extent, work);
	btrfs_finish_ordered_io(ordered_extent);
}

static void btrfs_writepage_end_io_hook(struct page *page, u64 start, u64 end,
				struct extent_state *state, int uptodate)
{
	struct inode *inode = page->mapping->host;
	struct btrfs_fs_info *fs_info = btrfs_sb(inode->i_sb);
	struct btrfs_ordered_extent *ordered_extent = NULL;
	struct btrfs_workqueue *wq;
	btrfs_work_func_t func;

	trace_btrfs_writepage_end_io_hook(page, start, end, uptodate);

	ClearPagePrivate2(page);
	if (!btrfs_dec_test_ordered_pending(inode, &ordered_extent, start,
					    end - start + 1, uptodate))
		return;

	if (btrfs_is_free_space_inode(BTRFS_I(inode))) {
		wq = fs_info->endio_freespace_worker;
		func = btrfs_freespace_write_helper;
	} else {
		wq = fs_info->endio_write_workers;
		func = btrfs_endio_write_helper;
	}

	btrfs_init_work(&ordered_extent->work, func, finish_ordered_fn, NULL,
			NULL);
	btrfs_queue_work(wq, &ordered_extent->work);
}

static int __readpage_endio_check(struct inode *inode,
				  struct btrfs_io_bio *io_bio,
				  int icsum, struct page *page,
				  int pgoff, u64 start, size_t len)
{
	char *kaddr;
	u32 csum_expected;
	u32 csum = ~(u32)0;

	csum_expected = *(((u32 *)io_bio->csum) + icsum);

	kaddr = kmap_atomic(page);
	csum = btrfs_csum_data(kaddr + pgoff, csum,  len);
	btrfs_csum_final(csum, (u8 *)&csum);
	if (csum != csum_expected)
		goto zeroit;

	kunmap_atomic(kaddr);
	return 0;
zeroit:
	btrfs_print_data_csum_error(BTRFS_I(inode), start, csum, csum_expected,
				    io_bio->mirror_num);
	memset(kaddr + pgoff, 1, len);
	flush_dcache_page(page);
	kunmap_atomic(kaddr);
	return -EIO;
}

/*
 * when reads are done, we need to check csums to verify the data is correct
 * if there's a match, we allow the bio to finish.  If not, the code in
 * extent_io.c will try to find good copies for us.
 */
static int btrfs_readpage_end_io_hook(struct btrfs_io_bio *io_bio,
				      u64 phy_offset, struct page *page,
				      u64 start, u64 end, int mirror)
{
	size_t offset = start - page_offset(page);
	struct inode *inode = page->mapping->host;
	struct extent_io_tree *io_tree = &BTRFS_I(inode)->io_tree;
	struct btrfs_root *root = BTRFS_I(inode)->root;

	if (PageChecked(page)) {
		ClearPageChecked(page);
		return 0;
	}

	if (BTRFS_I(inode)->flags & BTRFS_INODE_NODATASUM)
		return 0;

	if (root->root_key.objectid == BTRFS_DATA_RELOC_TREE_OBJECTID &&
	    test_range_bit(io_tree, start, end, EXTENT_NODATASUM, 1, NULL)) {
		clear_extent_bits(io_tree, start, end, EXTENT_NODATASUM);
		return 0;
	}

	phy_offset >>= inode->i_sb->s_blocksize_bits;
	return __readpage_endio_check(inode, io_bio, phy_offset, page, offset,
				      start, (size_t)(end - start + 1));
}

void btrfs_add_delayed_iput(struct inode *inode)
{
	struct btrfs_fs_info *fs_info = btrfs_sb(inode->i_sb);
	struct btrfs_inode *binode = BTRFS_I(inode);

	if (atomic_add_unless(&inode->i_count, -1, 1))
		return;

	spin_lock(&fs_info->delayed_iput_lock);
	if (binode->delayed_iput_count == 0) {
		ASSERT(list_empty(&binode->delayed_iput));
		list_add_tail(&binode->delayed_iput, &fs_info->delayed_iputs);
	} else {
		binode->delayed_iput_count++;
	}
	spin_unlock(&fs_info->delayed_iput_lock);
}

void btrfs_run_delayed_iputs(struct btrfs_fs_info *fs_info)
{

	spin_lock(&fs_info->delayed_iput_lock);
	while (!list_empty(&fs_info->delayed_iputs)) {
		struct btrfs_inode *inode;

		inode = list_first_entry(&fs_info->delayed_iputs,
				struct btrfs_inode, delayed_iput);
		if (inode->delayed_iput_count) {
			inode->delayed_iput_count--;
			list_move_tail(&inode->delayed_iput,
					&fs_info->delayed_iputs);
		} else {
			list_del_init(&inode->delayed_iput);
		}
		spin_unlock(&fs_info->delayed_iput_lock);
		iput(&inode->vfs_inode);
		spin_lock(&fs_info->delayed_iput_lock);
	}
	spin_unlock(&fs_info->delayed_iput_lock);
}

/*
 * This is called in transaction commit time. If there are no orphan
 * files in the subvolume, it removes orphan item and frees block_rsv
 * structure.
 */
void btrfs_orphan_commit_root(struct btrfs_trans_handle *trans,
			      struct btrfs_root *root)
{
	struct btrfs_fs_info *fs_info = root->fs_info;
	struct btrfs_block_rsv *block_rsv;
	int ret;

	if (atomic_read(&root->orphan_inodes) ||
	    root->orphan_cleanup_state != ORPHAN_CLEANUP_DONE)
		return;

	spin_lock(&root->orphan_lock);
	if (atomic_read(&root->orphan_inodes)) {
		spin_unlock(&root->orphan_lock);
		return;
	}

	if (root->orphan_cleanup_state != ORPHAN_CLEANUP_DONE) {
		spin_unlock(&root->orphan_lock);
		return;
	}

	block_rsv = root->orphan_block_rsv;
	root->orphan_block_rsv = NULL;
	spin_unlock(&root->orphan_lock);

	if (test_bit(BTRFS_ROOT_ORPHAN_ITEM_INSERTED, &root->state) &&
	    btrfs_root_refs(&root->root_item) > 0) {
		ret = btrfs_del_orphan_item(trans, fs_info->tree_root,
					    root->root_key.objectid);
		if (ret)
			btrfs_abort_transaction(trans, ret);
		else
			clear_bit(BTRFS_ROOT_ORPHAN_ITEM_INSERTED,
				  &root->state);
	}

	if (block_rsv) {
		WARN_ON(block_rsv->size > 0);
		btrfs_free_block_rsv(fs_info, block_rsv);
	}
}

/*
 * This creates an orphan entry for the given inode in case something goes
 * wrong in the middle of an unlink/truncate.
 *
 * NOTE: caller of this function should reserve 5 units of metadata for
 *	 this function.
 */
int btrfs_orphan_add(struct btrfs_trans_handle *trans,
		struct btrfs_inode *inode)
{
	struct btrfs_fs_info *fs_info = btrfs_sb(inode->vfs_inode.i_sb);
	struct btrfs_root *root = inode->root;
	struct btrfs_block_rsv *block_rsv = NULL;
	int reserve = 0;
	int insert = 0;
	int ret;

	if (!root->orphan_block_rsv) {
		block_rsv = btrfs_alloc_block_rsv(fs_info,
						  BTRFS_BLOCK_RSV_TEMP);
		if (!block_rsv)
			return -ENOMEM;
	}

	spin_lock(&root->orphan_lock);
	if (!root->orphan_block_rsv) {
		root->orphan_block_rsv = block_rsv;
	} else if (block_rsv) {
		btrfs_free_block_rsv(fs_info, block_rsv);
		block_rsv = NULL;
	}

	if (!test_and_set_bit(BTRFS_INODE_HAS_ORPHAN_ITEM,
			      &inode->runtime_flags)) {
#if 0
		/*
		 * For proper ENOSPC handling, we should do orphan
		 * cleanup when mounting. But this introduces backward
		 * compatibility issue.
		 */
		if (!xchg(&root->orphan_item_inserted, 1))
			insert = 2;
		else
			insert = 1;
#endif
		insert = 1;
		atomic_inc(&root->orphan_inodes);
	}

	if (!test_and_set_bit(BTRFS_INODE_ORPHAN_META_RESERVED,
			      &inode->runtime_flags))
		reserve = 1;
	spin_unlock(&root->orphan_lock);

	/* grab metadata reservation from transaction handle */
	if (reserve) {
		ret = btrfs_orphan_reserve_metadata(trans, inode);
		ASSERT(!ret);
		if (ret) {
			atomic_dec(&root->orphan_inodes);
			clear_bit(BTRFS_INODE_ORPHAN_META_RESERVED,
				  &inode->runtime_flags);
			if (insert)
				clear_bit(BTRFS_INODE_HAS_ORPHAN_ITEM,
					  &inode->runtime_flags);
			return ret;
		}
	}

	/* insert an orphan item to track this unlinked/truncated file */
	if (insert >= 1) {
		ret = btrfs_insert_orphan_item(trans, root, btrfs_ino(inode));
		if (ret) {
			atomic_dec(&root->orphan_inodes);
			if (reserve) {
				clear_bit(BTRFS_INODE_ORPHAN_META_RESERVED,
					  &inode->runtime_flags);
				btrfs_orphan_release_metadata(inode);
			}
			if (ret != -EEXIST) {
				clear_bit(BTRFS_INODE_HAS_ORPHAN_ITEM,
					  &inode->runtime_flags);
				btrfs_abort_transaction(trans, ret);
				return ret;
			}
		}
		ret = 0;
	}

	/* insert an orphan item to track subvolume contains orphan files */
	if (insert >= 2) {
		ret = btrfs_insert_orphan_item(trans, fs_info->tree_root,
					       root->root_key.objectid);
		if (ret && ret != -EEXIST) {
			btrfs_abort_transaction(trans, ret);
			return ret;
		}
	}
	return 0;
}

/*
 * We have done the truncate/delete so we can go ahead and remove the orphan
 * item for this particular inode.
 */
static int btrfs_orphan_del(struct btrfs_trans_handle *trans,
			    struct btrfs_inode *inode)
{
	struct btrfs_root *root = inode->root;
	int delete_item = 0;
	int release_rsv = 0;
	int ret = 0;

	spin_lock(&root->orphan_lock);
	if (test_and_clear_bit(BTRFS_INODE_HAS_ORPHAN_ITEM,
			       &inode->runtime_flags))
		delete_item = 1;

	if (test_and_clear_bit(BTRFS_INODE_ORPHAN_META_RESERVED,
			       &inode->runtime_flags))
		release_rsv = 1;
	spin_unlock(&root->orphan_lock);

	if (delete_item) {
		atomic_dec(&root->orphan_inodes);
		if (trans)
			ret = btrfs_del_orphan_item(trans, root,
						    btrfs_ino(inode));
	}

	if (release_rsv)
		btrfs_orphan_release_metadata(inode);

	return ret;
}

/*
 * this cleans up any orphans that may be left on the list from the last use
 * of this root.
 */
int btrfs_orphan_cleanup(struct btrfs_root *root)
{
	struct btrfs_fs_info *fs_info = root->fs_info;
	struct btrfs_path *path;
	struct extent_buffer *leaf;
	struct btrfs_key key, found_key;
	struct btrfs_trans_handle *trans;
	struct inode *inode;
	u64 last_objectid = 0;
	int ret = 0, nr_unlink = 0, nr_truncate = 0;

	if (cmpxchg(&root->orphan_cleanup_state, 0, ORPHAN_CLEANUP_STARTED))
		return 0;

	path = btrfs_alloc_path();
	if (!path) {
		ret = -ENOMEM;
		goto out;
	}
	path->reada = READA_BACK;

	key.objectid = BTRFS_ORPHAN_OBJECTID;
	key.type = BTRFS_ORPHAN_ITEM_KEY;
	key.offset = (u64)-1;

	while (1) {
		ret = btrfs_search_slot(NULL, root, &key, path, 0, 0);
		if (ret < 0)
			goto out;

		/*
		 * if ret == 0 means we found what we were searching for, which
		 * is weird, but possible, so only screw with path if we didn't
		 * find the key and see if we have stuff that matches
		 */
		if (ret > 0) {
			ret = 0;
			if (path->slots[0] == 0)
				break;
			path->slots[0]--;
		}

		/* pull out the item */
		leaf = path->nodes[0];
		btrfs_item_key_to_cpu(leaf, &found_key, path->slots[0]);

		/* make sure the item matches what we want */
		if (found_key.objectid != BTRFS_ORPHAN_OBJECTID)
			break;
		if (found_key.type != BTRFS_ORPHAN_ITEM_KEY)
			break;

		/* release the path since we're done with it */
		btrfs_release_path(path);

		/*
		 * this is where we are basically btrfs_lookup, without the
		 * crossing root thing.  we store the inode number in the
		 * offset of the orphan item.
		 */

		if (found_key.offset == last_objectid) {
			btrfs_err(fs_info,
				  "Error removing orphan entry, stopping orphan cleanup");
			ret = -EINVAL;
			goto out;
		}

		last_objectid = found_key.offset;

		found_key.objectid = found_key.offset;
		found_key.type = BTRFS_INODE_ITEM_KEY;
		found_key.offset = 0;
		inode = btrfs_iget(fs_info->sb, &found_key, root, NULL);
		ret = PTR_ERR_OR_ZERO(inode);
		if (ret && ret != -ENOENT)
			goto out;

		if (ret == -ENOENT && root == fs_info->tree_root) {
			struct btrfs_root *dead_root;
			struct btrfs_fs_info *fs_info = root->fs_info;
			int is_dead_root = 0;

			/*
			 * this is an orphan in the tree root. Currently these
			 * could come from 2 sources:
			 *  a) a snapshot deletion in progress
			 *  b) a free space cache inode
			 * We need to distinguish those two, as the snapshot
			 * orphan must not get deleted.
			 * find_dead_roots already ran before us, so if this
			 * is a snapshot deletion, we should find the root
			 * in the dead_roots list
			 */
			spin_lock(&fs_info->trans_lock);
			list_for_each_entry(dead_root, &fs_info->dead_roots,
					    root_list) {
				if (dead_root->root_key.objectid ==
				    found_key.objectid) {
					is_dead_root = 1;
					break;
				}
			}
			spin_unlock(&fs_info->trans_lock);
			if (is_dead_root) {
				/* prevent this orphan from being found again */
				key.offset = found_key.objectid - 1;
				continue;
			}
		}
		/*
		 * Inode is already gone but the orphan item is still there,
		 * kill the orphan item.
		 */
		if (ret == -ENOENT) {
			trans = btrfs_start_transaction(root, 1);
			if (IS_ERR(trans)) {
				ret = PTR_ERR(trans);
				goto out;
			}
			btrfs_debug(fs_info, "auto deleting %Lu",
				    found_key.objectid);
			ret = btrfs_del_orphan_item(trans, root,
						    found_key.objectid);
			btrfs_end_transaction(trans);
			if (ret)
				goto out;
			continue;
		}

		/*
		 * add this inode to the orphan list so btrfs_orphan_del does
		 * the proper thing when we hit it
		 */
		set_bit(BTRFS_INODE_HAS_ORPHAN_ITEM,
			&BTRFS_I(inode)->runtime_flags);
		atomic_inc(&root->orphan_inodes);

		/* if we have links, this was a truncate, lets do that */
		if (inode->i_nlink) {
			if (WARN_ON(!S_ISREG(inode->i_mode))) {
				iput(inode);
				continue;
			}
			nr_truncate++;

			/* 1 for the orphan item deletion. */
			trans = btrfs_start_transaction(root, 1);
			if (IS_ERR(trans)) {
				iput(inode);
				ret = PTR_ERR(trans);
				goto out;
			}
			ret = btrfs_orphan_add(trans, BTRFS_I(inode));
			btrfs_end_transaction(trans);
			if (ret) {
				iput(inode);
				goto out;
			}

			ret = btrfs_truncate(inode);
			if (ret)
				btrfs_orphan_del(NULL, BTRFS_I(inode));
		} else {
			nr_unlink++;
		}

		/* this will do delete_inode and everything for us */
		iput(inode);
		if (ret)
			goto out;
	}
	/* release the path since we're done with it */
	btrfs_release_path(path);

	root->orphan_cleanup_state = ORPHAN_CLEANUP_DONE;

	if (root->orphan_block_rsv)
		btrfs_block_rsv_release(fs_info, root->orphan_block_rsv,
					(u64)-1);

	if (root->orphan_block_rsv ||
	    test_bit(BTRFS_ROOT_ORPHAN_ITEM_INSERTED, &root->state)) {
		trans = btrfs_join_transaction(root);
		if (!IS_ERR(trans))
			btrfs_end_transaction(trans);
	}

	if (nr_unlink)
		btrfs_debug(fs_info, "unlinked %d orphans", nr_unlink);
	if (nr_truncate)
		btrfs_debug(fs_info, "truncated %d orphans", nr_truncate);

out:
	if (ret)
		btrfs_err(fs_info, "could not do orphan cleanup %d", ret);
	btrfs_free_path(path);
	return ret;
}

/*
 * very simple check to peek ahead in the leaf looking for xattrs.  If we
 * don't find any xattrs, we know there can't be any acls.
 *
 * slot is the slot the inode is in, objectid is the objectid of the inode
 */
static noinline int acls_after_inode_item(struct extent_buffer *leaf,
					  int slot, u64 objectid,
					  int *first_xattr_slot)
{
	u32 nritems = btrfs_header_nritems(leaf);
	struct btrfs_key found_key;
	static u64 xattr_access = 0;
	static u64 xattr_default = 0;
	int scanned = 0;

	if (!xattr_access) {
		xattr_access = btrfs_name_hash(XATTR_NAME_POSIX_ACL_ACCESS,
					strlen(XATTR_NAME_POSIX_ACL_ACCESS));
		xattr_default = btrfs_name_hash(XATTR_NAME_POSIX_ACL_DEFAULT,
					strlen(XATTR_NAME_POSIX_ACL_DEFAULT));
	}

	slot++;
	*first_xattr_slot = -1;
	while (slot < nritems) {
		btrfs_item_key_to_cpu(leaf, &found_key, slot);

		/* we found a different objectid, there must not be acls */
		if (found_key.objectid != objectid)
			return 0;

		/* we found an xattr, assume we've got an acl */
		if (found_key.type == BTRFS_XATTR_ITEM_KEY) {
			if (*first_xattr_slot == -1)
				*first_xattr_slot = slot;
			if (found_key.offset == xattr_access ||
			    found_key.offset == xattr_default)
				return 1;
		}

		/*
		 * we found a key greater than an xattr key, there can't
		 * be any acls later on
		 */
		if (found_key.type > BTRFS_XATTR_ITEM_KEY)
			return 0;

		slot++;
		scanned++;

		/*
		 * it goes inode, inode backrefs, xattrs, extents,
		 * so if there are a ton of hard links to an inode there can
		 * be a lot of backrefs.  Don't waste time searching too hard,
		 * this is just an optimization
		 */
		if (scanned >= 8)
			break;
	}
	/* we hit the end of the leaf before we found an xattr or
	 * something larger than an xattr.  We have to assume the inode
	 * has acls
	 */
	if (*first_xattr_slot == -1)
		*first_xattr_slot = slot;
	return 1;
}

/*
 * read an inode from the btree into the in-memory inode
 */
static int btrfs_read_locked_inode(struct inode *inode)
{
	struct btrfs_fs_info *fs_info = btrfs_sb(inode->i_sb);
	struct btrfs_path *path;
	struct extent_buffer *leaf;
	struct btrfs_inode_item *inode_item;
	struct btrfs_root *root = BTRFS_I(inode)->root;
	struct btrfs_key location;
	unsigned long ptr;
	int maybe_acls;
	u32 rdev;
	int ret;
	bool filled = false;
	int first_xattr_slot;

	ret = btrfs_fill_inode(inode, &rdev);
	if (!ret)
		filled = true;

	path = btrfs_alloc_path();
	if (!path) {
		ret = -ENOMEM;
		goto make_bad;
	}

	memcpy(&location, &BTRFS_I(inode)->location, sizeof(location));

	ret = btrfs_lookup_inode(NULL, root, path, &location, 0);
	if (ret) {
		if (ret > 0)
			ret = -ENOENT;
		goto make_bad;
	}

	leaf = path->nodes[0];

	if (filled)
		goto cache_index;

	inode_item = btrfs_item_ptr(leaf, path->slots[0],
				    struct btrfs_inode_item);
	inode->i_mode = btrfs_inode_mode(leaf, inode_item);
	set_nlink(inode, btrfs_inode_nlink(leaf, inode_item));
	i_uid_write(inode, btrfs_inode_uid(leaf, inode_item));
	i_gid_write(inode, btrfs_inode_gid(leaf, inode_item));
	btrfs_i_size_write(BTRFS_I(inode), btrfs_inode_size(leaf, inode_item));

	inode->i_atime.tv_sec = btrfs_timespec_sec(leaf, &inode_item->atime);
	inode->i_atime.tv_nsec = btrfs_timespec_nsec(leaf, &inode_item->atime);

	inode->i_mtime.tv_sec = btrfs_timespec_sec(leaf, &inode_item->mtime);
	inode->i_mtime.tv_nsec = btrfs_timespec_nsec(leaf, &inode_item->mtime);

	inode->i_ctime.tv_sec = btrfs_timespec_sec(leaf, &inode_item->ctime);
	inode->i_ctime.tv_nsec = btrfs_timespec_nsec(leaf, &inode_item->ctime);

	BTRFS_I(inode)->i_otime.tv_sec =
		btrfs_timespec_sec(leaf, &inode_item->otime);
	BTRFS_I(inode)->i_otime.tv_nsec =
		btrfs_timespec_nsec(leaf, &inode_item->otime);

	inode_set_bytes(inode, btrfs_inode_nbytes(leaf, inode_item));
	BTRFS_I(inode)->generation = btrfs_inode_generation(leaf, inode_item);
	BTRFS_I(inode)->last_trans = btrfs_inode_transid(leaf, inode_item);

	inode->i_version = btrfs_inode_sequence(leaf, inode_item);
	inode->i_generation = BTRFS_I(inode)->generation;
	inode->i_rdev = 0;
	rdev = btrfs_inode_rdev(leaf, inode_item);

	BTRFS_I(inode)->index_cnt = (u64)-1;
	BTRFS_I(inode)->flags = btrfs_inode_flags(leaf, inode_item);

cache_index:
	/*
	 * If we were modified in the current generation and evicted from memory
	 * and then re-read we need to do a full sync since we don't have any
	 * idea about which extents were modified before we were evicted from
	 * cache.
	 *
	 * This is required for both inode re-read from disk and delayed inode
	 * in delayed_nodes_tree.
	 */
	if (BTRFS_I(inode)->last_trans == fs_info->generation)
		set_bit(BTRFS_INODE_NEEDS_FULL_SYNC,
			&BTRFS_I(inode)->runtime_flags);

	/*
	 * We don't persist the id of the transaction where an unlink operation
	 * against the inode was last made. So here we assume the inode might
	 * have been evicted, and therefore the exact value of last_unlink_trans
	 * lost, and set it to last_trans to avoid metadata inconsistencies
	 * between the inode and its parent if the inode is fsync'ed and the log
	 * replayed. For example, in the scenario:
	 *
	 * touch mydir/foo
	 * ln mydir/foo mydir/bar
	 * sync
	 * unlink mydir/bar
	 * echo 2 > /proc/sys/vm/drop_caches   # evicts inode
	 * xfs_io -c fsync mydir/foo
	 * <power failure>
	 * mount fs, triggers fsync log replay
	 *
	 * We must make sure that when we fsync our inode foo we also log its
	 * parent inode, otherwise after log replay the parent still has the
	 * dentry with the "bar" name but our inode foo has a link count of 1
	 * and doesn't have an inode ref with the name "bar" anymore.
	 *
	 * Setting last_unlink_trans to last_trans is a pessimistic approach,
	 * but it guarantees correctness at the expense of occasional full
	 * transaction commits on fsync if our inode is a directory, or if our
	 * inode is not a directory, logging its parent unnecessarily.
	 */
	BTRFS_I(inode)->last_unlink_trans = BTRFS_I(inode)->last_trans;

	path->slots[0]++;
	if (inode->i_nlink != 1 ||
	    path->slots[0] >= btrfs_header_nritems(leaf))
		goto cache_acl;

	btrfs_item_key_to_cpu(leaf, &location, path->slots[0]);
	if (location.objectid != btrfs_ino(BTRFS_I(inode)))
		goto cache_acl;

	ptr = btrfs_item_ptr_offset(leaf, path->slots[0]);
	if (location.type == BTRFS_INODE_REF_KEY) {
		struct btrfs_inode_ref *ref;

		ref = (struct btrfs_inode_ref *)ptr;
		BTRFS_I(inode)->dir_index = btrfs_inode_ref_index(leaf, ref);
	} else if (location.type == BTRFS_INODE_EXTREF_KEY) {
		struct btrfs_inode_extref *extref;

		extref = (struct btrfs_inode_extref *)ptr;
		BTRFS_I(inode)->dir_index = btrfs_inode_extref_index(leaf,
								     extref);
	}
cache_acl:
	/*
	 * try to precache a NULL acl entry for files that don't have
	 * any xattrs or acls
	 */
	maybe_acls = acls_after_inode_item(leaf, path->slots[0],
			btrfs_ino(BTRFS_I(inode)), &first_xattr_slot);
	if (first_xattr_slot != -1) {
		path->slots[0] = first_xattr_slot;
		ret = btrfs_load_inode_props(inode, path);
		if (ret)
			btrfs_err(fs_info,
				  "error loading props for ino %llu (root %llu): %d",
				  btrfs_ino(BTRFS_I(inode)),
				  root->root_key.objectid, ret);
	}
	btrfs_free_path(path);

	if (!maybe_acls)
		cache_no_acl(inode);

	switch (inode->i_mode & S_IFMT) {
	case S_IFREG:
		inode->i_mapping->a_ops = &btrfs_aops;
		BTRFS_I(inode)->io_tree.ops = &btrfs_extent_io_ops;
		inode->i_fop = &btrfs_file_operations;
		inode->i_op = &btrfs_file_inode_operations;
		break;
	case S_IFDIR:
		inode->i_fop = &btrfs_dir_file_operations;
		inode->i_op = &btrfs_dir_inode_operations;
		break;
	case S_IFLNK:
		inode->i_op = &btrfs_symlink_inode_operations;
		inode_nohighmem(inode);
		inode->i_mapping->a_ops = &btrfs_symlink_aops;
		break;
	default:
		inode->i_op = &btrfs_special_inode_operations;
		init_special_inode(inode, inode->i_mode, rdev);
		break;
	}

	btrfs_update_iflags(inode);
	return 0;

make_bad:
	btrfs_free_path(path);
	make_bad_inode(inode);
	return ret;
}

/*
 * given a leaf and an inode, copy the inode fields into the leaf
 */
static void fill_inode_item(struct btrfs_trans_handle *trans,
			    struct extent_buffer *leaf,
			    struct btrfs_inode_item *item,
			    struct inode *inode)
{
	struct btrfs_map_token token;

	btrfs_init_map_token(&token);

	btrfs_set_token_inode_uid(leaf, item, i_uid_read(inode), &token);
	btrfs_set_token_inode_gid(leaf, item, i_gid_read(inode), &token);
	btrfs_set_token_inode_size(leaf, item, BTRFS_I(inode)->disk_i_size,
				   &token);
	btrfs_set_token_inode_mode(leaf, item, inode->i_mode, &token);
	btrfs_set_token_inode_nlink(leaf, item, inode->i_nlink, &token);

	btrfs_set_token_timespec_sec(leaf, &item->atime,
				     inode->i_atime.tv_sec, &token);
	btrfs_set_token_timespec_nsec(leaf, &item->atime,
				      inode->i_atime.tv_nsec, &token);

	btrfs_set_token_timespec_sec(leaf, &item->mtime,
				     inode->i_mtime.tv_sec, &token);
	btrfs_set_token_timespec_nsec(leaf, &item->mtime,
				      inode->i_mtime.tv_nsec, &token);

	btrfs_set_token_timespec_sec(leaf, &item->ctime,
				     inode->i_ctime.tv_sec, &token);
	btrfs_set_token_timespec_nsec(leaf, &item->ctime,
				      inode->i_ctime.tv_nsec, &token);

	btrfs_set_token_timespec_sec(leaf, &item->otime,
				     BTRFS_I(inode)->i_otime.tv_sec, &token);
	btrfs_set_token_timespec_nsec(leaf, &item->otime,
				      BTRFS_I(inode)->i_otime.tv_nsec, &token);

	btrfs_set_token_inode_nbytes(leaf, item, inode_get_bytes(inode),
				     &token);
	btrfs_set_token_inode_generation(leaf, item, BTRFS_I(inode)->generation,
					 &token);
	btrfs_set_token_inode_sequence(leaf, item, inode->i_version, &token);
	btrfs_set_token_inode_transid(leaf, item, trans->transid, &token);
	btrfs_set_token_inode_rdev(leaf, item, inode->i_rdev, &token);
	btrfs_set_token_inode_flags(leaf, item, BTRFS_I(inode)->flags, &token);
	btrfs_set_token_inode_block_group(leaf, item, 0, &token);
}

/*
 * copy everything in the in-memory inode into the btree.
 */
static noinline int btrfs_update_inode_item(struct btrfs_trans_handle *trans,
				struct btrfs_root *root, struct inode *inode)
{
	struct btrfs_inode_item *inode_item;
	struct btrfs_path *path;
	struct extent_buffer *leaf;
	int ret;

	path = btrfs_alloc_path();
	if (!path)
		return -ENOMEM;

	path->leave_spinning = 1;
	ret = btrfs_lookup_inode(trans, root, path, &BTRFS_I(inode)->location,
				 1);
	if (ret) {
		if (ret > 0)
			ret = -ENOENT;
		goto failed;
	}

	leaf = path->nodes[0];
	inode_item = btrfs_item_ptr(leaf, path->slots[0],
				    struct btrfs_inode_item);

	fill_inode_item(trans, leaf, inode_item, inode);
	btrfs_mark_buffer_dirty(leaf);
	btrfs_set_inode_last_trans(trans, inode);
	ret = 0;
failed:
	btrfs_free_path(path);
	return ret;
}

/*
 * copy everything in the in-memory inode into the btree.
 */
noinline int btrfs_update_inode(struct btrfs_trans_handle *trans,
				struct btrfs_root *root, struct inode *inode)
{
	struct btrfs_fs_info *fs_info = root->fs_info;
	int ret;

	/*
	 * If the inode is a free space inode, we can deadlock during commit
	 * if we put it into the delayed code.
	 *
	 * The data relocation inode should also be directly updated
	 * without delay
	 */
	if (!btrfs_is_free_space_inode(BTRFS_I(inode))
	    && root->root_key.objectid != BTRFS_DATA_RELOC_TREE_OBJECTID
	    && !test_bit(BTRFS_FS_LOG_RECOVERING, &fs_info->flags)) {
		btrfs_update_root_times(trans, root);

		ret = btrfs_delayed_update_inode(trans, root, inode);
		if (!ret)
			btrfs_set_inode_last_trans(trans, inode);
		return ret;
	}

	return btrfs_update_inode_item(trans, root, inode);
}

noinline int btrfs_update_inode_fallback(struct btrfs_trans_handle *trans,
					 struct btrfs_root *root,
					 struct inode *inode)
{
	int ret;

	ret = btrfs_update_inode(trans, root, inode);
	if (ret == -ENOSPC)
		return btrfs_update_inode_item(trans, root, inode);
	return ret;
}

/*
 * unlink helper that gets used here in inode.c and in the tree logging
 * recovery code.  It remove a link in a directory with a given name, and
 * also drops the back refs in the inode to the directory
 */
static int __btrfs_unlink_inode(struct btrfs_trans_handle *trans,
				struct btrfs_root *root,
				struct btrfs_inode *dir,
				struct btrfs_inode *inode,
				const char *name, int name_len)
{
	struct btrfs_fs_info *fs_info = root->fs_info;
	struct btrfs_path *path;
	int ret = 0;
	struct extent_buffer *leaf;
	struct btrfs_dir_item *di;
	struct btrfs_key key;
	u64 index;
	u64 ino = btrfs_ino(inode);
	u64 dir_ino = btrfs_ino(dir);

	path = btrfs_alloc_path();
	if (!path) {
		ret = -ENOMEM;
		goto out;
	}

	path->leave_spinning = 1;
	di = btrfs_lookup_dir_item(trans, root, path, dir_ino,
				    name, name_len, -1);
	if (IS_ERR(di)) {
		ret = PTR_ERR(di);
		goto err;
	}
	if (!di) {
		ret = -ENOENT;
		goto err;
	}
	leaf = path->nodes[0];
	btrfs_dir_item_key_to_cpu(leaf, di, &key);
	ret = btrfs_delete_one_dir_name(trans, root, path, di);
	if (ret)
		goto err;
	btrfs_release_path(path);

	/*
	 * If we don't have dir index, we have to get it by looking up
	 * the inode ref, since we get the inode ref, remove it directly,
	 * it is unnecessary to do delayed deletion.
	 *
	 * But if we have dir index, needn't search inode ref to get it.
	 * Since the inode ref is close to the inode item, it is better
	 * that we delay to delete it, and just do this deletion when
	 * we update the inode item.
	 */
	if (inode->dir_index) {
		ret = btrfs_delayed_delete_inode_ref(inode);
		if (!ret) {
			index = inode->dir_index;
			goto skip_backref;
		}
	}

	ret = btrfs_del_inode_ref(trans, root, name, name_len, ino,
				  dir_ino, &index);
	if (ret) {
		btrfs_info(fs_info,
			"failed to delete reference to %.*s, inode %llu parent %llu",
			name_len, name, ino, dir_ino);
		btrfs_abort_transaction(trans, ret);
		goto err;
	}
skip_backref:
	ret = btrfs_delete_delayed_dir_index(trans, fs_info, dir, index);
	if (ret) {
		btrfs_abort_transaction(trans, ret);
		goto err;
	}

	ret = btrfs_del_inode_ref_in_log(trans, root, name, name_len, inode,
			dir_ino);
	if (ret != 0 && ret != -ENOENT) {
		btrfs_abort_transaction(trans, ret);
		goto err;
	}

	ret = btrfs_del_dir_entries_in_log(trans, root, name, name_len, dir,
			index);
	if (ret == -ENOENT)
		ret = 0;
	else if (ret)
		btrfs_abort_transaction(trans, ret);
err:
	btrfs_free_path(path);
	if (ret)
		goto out;

	btrfs_i_size_write(dir, dir->vfs_inode.i_size - name_len * 2);
	inode_inc_iversion(&inode->vfs_inode);
	inode_inc_iversion(&dir->vfs_inode);
	inode->vfs_inode.i_ctime = dir->vfs_inode.i_mtime =
		dir->vfs_inode.i_ctime = current_time(&inode->vfs_inode);
	ret = btrfs_update_inode(trans, root, &dir->vfs_inode);
out:
	return ret;
}

int btrfs_unlink_inode(struct btrfs_trans_handle *trans,
		       struct btrfs_root *root,
		       struct btrfs_inode *dir, struct btrfs_inode *inode,
		       const char *name, int name_len)
{
	int ret;
	ret = __btrfs_unlink_inode(trans, root, dir, inode, name, name_len);
	if (!ret) {
		drop_nlink(&inode->vfs_inode);
		ret = btrfs_update_inode(trans, root, &inode->vfs_inode);
	}
	return ret;
}

/*
 * helper to start transaction for unlink and rmdir.
 *
 * unlink and rmdir are special in btrfs, they do not always free space, so
 * if we cannot make our reservations the normal way try and see if there is
 * plenty of slack room in the global reserve to migrate, otherwise we cannot
 * allow the unlink to occur.
 */
static struct btrfs_trans_handle *__unlink_start_trans(struct inode *dir)
{
	struct btrfs_root *root = BTRFS_I(dir)->root;

	/*
	 * 1 for the possible orphan item
	 * 1 for the dir item
	 * 1 for the dir index
	 * 1 for the inode ref
	 * 1 for the inode
	 */
	return btrfs_start_transaction_fallback_global_rsv(root, 5, 5);
}

static int btrfs_unlink(struct inode *dir, struct dentry *dentry)
{
	struct btrfs_root *root = BTRFS_I(dir)->root;
	struct btrfs_trans_handle *trans;
	struct inode *inode = d_inode(dentry);
	int ret;

	trans = __unlink_start_trans(dir);
	if (IS_ERR(trans))
		return PTR_ERR(trans);

	btrfs_record_unlink_dir(trans, BTRFS_I(dir), BTRFS_I(d_inode(dentry)),
			0);

	ret = btrfs_unlink_inode(trans, root, BTRFS_I(dir),
			BTRFS_I(d_inode(dentry)), dentry->d_name.name,
			dentry->d_name.len);
	if (ret)
		goto out;

	if (inode->i_nlink == 0) {
		ret = btrfs_orphan_add(trans, BTRFS_I(inode));
		if (ret)
			goto out;
	}

out:
	btrfs_end_transaction(trans);
	btrfs_btree_balance_dirty(root->fs_info);
	return ret;
}

int btrfs_unlink_subvol(struct btrfs_trans_handle *trans,
			struct btrfs_root *root,
			struct inode *dir, u64 objectid,
			const char *name, int name_len)
{
	struct btrfs_fs_info *fs_info = root->fs_info;
	struct btrfs_path *path;
	struct extent_buffer *leaf;
	struct btrfs_dir_item *di;
	struct btrfs_key key;
	u64 index;
	int ret;
	u64 dir_ino = btrfs_ino(BTRFS_I(dir));

	path = btrfs_alloc_path();
	if (!path)
		return -ENOMEM;

	di = btrfs_lookup_dir_item(trans, root, path, dir_ino,
				   name, name_len, -1);
	if (IS_ERR_OR_NULL(di)) {
		if (!di)
			ret = -ENOENT;
		else
			ret = PTR_ERR(di);
		goto out;
	}

	leaf = path->nodes[0];
	btrfs_dir_item_key_to_cpu(leaf, di, &key);
	WARN_ON(key.type != BTRFS_ROOT_ITEM_KEY || key.objectid != objectid);
	ret = btrfs_delete_one_dir_name(trans, root, path, di);
	if (ret) {
		btrfs_abort_transaction(trans, ret);
		goto out;
	}
	btrfs_release_path(path);

	ret = btrfs_del_root_ref(trans, fs_info, objectid,
				 root->root_key.objectid, dir_ino,
				 &index, name, name_len);
	if (ret < 0) {
		if (ret != -ENOENT) {
			btrfs_abort_transaction(trans, ret);
			goto out;
		}
		di = btrfs_search_dir_index_item(root, path, dir_ino,
						 name, name_len);
		if (IS_ERR_OR_NULL(di)) {
			if (!di)
				ret = -ENOENT;
			else
				ret = PTR_ERR(di);
			btrfs_abort_transaction(trans, ret);
			goto out;
		}

		leaf = path->nodes[0];
		btrfs_item_key_to_cpu(leaf, &key, path->slots[0]);
		btrfs_release_path(path);
		index = key.offset;
	}
	btrfs_release_path(path);

	ret = btrfs_delete_delayed_dir_index(trans, fs_info, BTRFS_I(dir), index);
	if (ret) {
		btrfs_abort_transaction(trans, ret);
		goto out;
	}

	btrfs_i_size_write(BTRFS_I(dir), dir->i_size - name_len * 2);
	inode_inc_iversion(dir);
	dir->i_mtime = dir->i_ctime = current_time(dir);
	ret = btrfs_update_inode_fallback(trans, root, dir);
	if (ret)
		btrfs_abort_transaction(trans, ret);
out:
	btrfs_free_path(path);
	return ret;
}

static int btrfs_rmdir(struct inode *dir, struct dentry *dentry)
{
	struct inode *inode = d_inode(dentry);
	int err = 0;
	struct btrfs_root *root = BTRFS_I(dir)->root;
	struct btrfs_trans_handle *trans;
	u64 last_unlink_trans;

	if (inode->i_size > BTRFS_EMPTY_DIR_SIZE)
		return -ENOTEMPTY;
	if (btrfs_ino(BTRFS_I(inode)) == BTRFS_FIRST_FREE_OBJECTID)
		return -EPERM;

	trans = __unlink_start_trans(dir);
	if (IS_ERR(trans))
		return PTR_ERR(trans);

	if (unlikely(btrfs_ino(BTRFS_I(inode)) == BTRFS_EMPTY_SUBVOL_DIR_OBJECTID)) {
		err = btrfs_unlink_subvol(trans, root, dir,
					  BTRFS_I(inode)->location.objectid,
					  dentry->d_name.name,
					  dentry->d_name.len);
		goto out;
	}

	err = btrfs_orphan_add(trans, BTRFS_I(inode));
	if (err)
		goto out;

	last_unlink_trans = BTRFS_I(inode)->last_unlink_trans;

	/* now the directory is empty */
	err = btrfs_unlink_inode(trans, root, BTRFS_I(dir),
			BTRFS_I(d_inode(dentry)), dentry->d_name.name,
			dentry->d_name.len);
	if (!err) {
		btrfs_i_size_write(BTRFS_I(inode), 0);
		/*
		 * Propagate the last_unlink_trans value of the deleted dir to
		 * its parent directory. This is to prevent an unrecoverable
		 * log tree in the case we do something like this:
		 * 1) create dir foo
		 * 2) create snapshot under dir foo
		 * 3) delete the snapshot
		 * 4) rmdir foo
		 * 5) mkdir foo
		 * 6) fsync foo or some file inside foo
		 */
		if (last_unlink_trans >= trans->transid)
			BTRFS_I(dir)->last_unlink_trans = last_unlink_trans;
	}
out:
	btrfs_end_transaction(trans);
	btrfs_btree_balance_dirty(root->fs_info);

	return err;
}

static int truncate_space_check(struct btrfs_trans_handle *trans,
				struct btrfs_root *root,
				u64 bytes_deleted)
{
	struct btrfs_fs_info *fs_info = root->fs_info;
	int ret;

	/*
	 * This is only used to apply pressure to the enospc system, we don't
	 * intend to use this reservation at all.
	 */
	bytes_deleted = btrfs_csum_bytes_to_leaves(fs_info, bytes_deleted);
	bytes_deleted *= fs_info->nodesize;
	ret = btrfs_block_rsv_add(root, &fs_info->trans_block_rsv,
				  bytes_deleted, BTRFS_RESERVE_NO_FLUSH);
	if (!ret) {
		trace_btrfs_space_reservation(fs_info, "transaction",
					      trans->transid,
					      bytes_deleted, 1);
		trans->bytes_reserved += bytes_deleted;
	}
	return ret;

}

static int truncate_inline_extent(struct inode *inode,
				  struct btrfs_path *path,
				  struct btrfs_key *found_key,
				  const u64 item_end,
				  const u64 new_size)
{
	struct extent_buffer *leaf = path->nodes[0];
	int slot = path->slots[0];
	struct btrfs_file_extent_item *fi;
	u32 size = (u32)(new_size - found_key->offset);
	struct btrfs_root *root = BTRFS_I(inode)->root;

	fi = btrfs_item_ptr(leaf, slot, struct btrfs_file_extent_item);

	if (btrfs_file_extent_compression(leaf, fi) != BTRFS_COMPRESS_NONE) {
		loff_t offset = new_size;
		loff_t page_end = ALIGN(offset, PAGE_SIZE);

		/*
		 * Zero out the remaining of the last page of our inline extent,
		 * instead of directly truncating our inline extent here - that
		 * would be much more complex (decompressing all the data, then
		 * compressing the truncated data, which might be bigger than
		 * the size of the inline extent, resize the extent, etc).
		 * We release the path because to get the page we might need to
		 * read the extent item from disk (data not in the page cache).
		 */
		btrfs_release_path(path);
		return btrfs_truncate_block(inode, offset, page_end - offset,
					0);
	}

	btrfs_set_file_extent_ram_bytes(leaf, fi, size);
	size = btrfs_file_extent_calc_inline_size(size);
	btrfs_truncate_item(root->fs_info, path, size, 1);

	if (test_bit(BTRFS_ROOT_REF_COWS, &root->state))
		inode_sub_bytes(inode, item_end + 1 - new_size);

	return 0;
}

/*
 * this can truncate away extent items, csum items and directory items.
 * It starts at a high offset and removes keys until it can't find
 * any higher than new_size
 *
 * csum items that cross the new i_size are truncated to the new size
 * as well.
 *
 * min_type is the minimum key type to truncate down to.  If set to 0, this
 * will kill all the items on this inode, including the INODE_ITEM_KEY.
 */
int btrfs_truncate_inode_items(struct btrfs_trans_handle *trans,
			       struct btrfs_root *root,
			       struct inode *inode,
			       u64 new_size, u32 min_type)
{
	struct btrfs_fs_info *fs_info = root->fs_info;
	struct btrfs_path *path;
	struct extent_buffer *leaf;
	struct btrfs_file_extent_item *fi;
	struct btrfs_key key;
	struct btrfs_key found_key;
	u64 extent_start = 0;
	u64 extent_num_bytes = 0;
	u64 extent_offset = 0;
	u64 item_end = 0;
	u64 last_size = new_size;
	u32 found_type = (u8)-1;
	int found_extent;
	int del_item;
	int pending_del_nr = 0;
	int pending_del_slot = 0;
	int extent_type = -1;
	int ret;
	int err = 0;
	u64 ino = btrfs_ino(BTRFS_I(inode));
	u64 bytes_deleted = 0;
	bool be_nice = 0;
	bool should_throttle = 0;
	bool should_end = 0;

	BUG_ON(new_size > 0 && min_type != BTRFS_EXTENT_DATA_KEY);

	/*
	 * for non-free space inodes and ref cows, we want to back off from
	 * time to time
	 */
	if (!btrfs_is_free_space_inode(BTRFS_I(inode)) &&
	    test_bit(BTRFS_ROOT_REF_COWS, &root->state))
		be_nice = 1;

	path = btrfs_alloc_path();
	if (!path)
		return -ENOMEM;
	path->reada = READA_BACK;

	/*
	 * We want to drop from the next block forward in case this new size is
	 * not block aligned since we will be keeping the last block of the
	 * extent just the way it is.
	 */
	if (test_bit(BTRFS_ROOT_REF_COWS, &root->state) ||
	    root == fs_info->tree_root)
		btrfs_drop_extent_cache(BTRFS_I(inode), ALIGN(new_size,
					fs_info->sectorsize),
					(u64)-1, 0);

	/*
	 * This function is also used to drop the items in the log tree before
	 * we relog the inode, so if root != BTRFS_I(inode)->root, it means
	 * it is used to drop the loged items. So we shouldn't kill the delayed
	 * items.
	 */
	if (min_type == 0 && root == BTRFS_I(inode)->root)
		btrfs_kill_delayed_inode_items(BTRFS_I(inode));

	key.objectid = ino;
	key.offset = (u64)-1;
	key.type = (u8)-1;

search_again:
	/*
	 * with a 16K leaf size and 128MB extents, you can actually queue
	 * up a huge file in a single leaf.  Most of the time that
	 * bytes_deleted is > 0, it will be huge by the time we get here
	 */
	if (be_nice && bytes_deleted > SZ_32M) {
		if (btrfs_should_end_transaction(trans)) {
			err = -EAGAIN;
			goto error;
		}
	}


	path->leave_spinning = 1;
	ret = btrfs_search_slot(trans, root, &key, path, -1, 1);
	if (ret < 0) {
		err = ret;
		goto out;
	}

	if (ret > 0) {
		/* there are no items in the tree for us to truncate, we're
		 * done
		 */
		if (path->slots[0] == 0)
			goto out;
		path->slots[0]--;
	}

	while (1) {
		fi = NULL;
		leaf = path->nodes[0];
		btrfs_item_key_to_cpu(leaf, &found_key, path->slots[0]);
		found_type = found_key.type;

		if (found_key.objectid != ino)
			break;

		if (found_type < min_type)
			break;

		item_end = found_key.offset;
		if (found_type == BTRFS_EXTENT_DATA_KEY) {
			fi = btrfs_item_ptr(leaf, path->slots[0],
					    struct btrfs_file_extent_item);
			extent_type = btrfs_file_extent_type(leaf, fi);
			if (extent_type != BTRFS_FILE_EXTENT_INLINE) {
				item_end +=
				    btrfs_file_extent_num_bytes(leaf, fi);

				trace_btrfs_truncate_show_fi_regular(
					BTRFS_I(inode), leaf, fi,
					found_key.offset);
			} else if (extent_type == BTRFS_FILE_EXTENT_INLINE) {
				item_end += btrfs_file_extent_inline_len(leaf,
							 path->slots[0], fi);

				trace_btrfs_truncate_show_fi_inline(
					BTRFS_I(inode), leaf, fi, path->slots[0],
					found_key.offset);
			}
			item_end--;
		}
		if (found_type > min_type) {
			del_item = 1;
		} else {
			if (item_end < new_size)
				break;
			if (found_key.offset >= new_size)
				del_item = 1;
			else
				del_item = 0;
		}
		found_extent = 0;
		/* FIXME, shrink the extent if the ref count is only 1 */
		if (found_type != BTRFS_EXTENT_DATA_KEY)
			goto delete;

		if (del_item)
			last_size = found_key.offset;
		else
			last_size = new_size;

		if (extent_type != BTRFS_FILE_EXTENT_INLINE) {
			u64 num_dec;
			extent_start = btrfs_file_extent_disk_bytenr(leaf, fi);
			if (!del_item) {
				u64 orig_num_bytes =
					btrfs_file_extent_num_bytes(leaf, fi);
				extent_num_bytes = ALIGN(new_size -
						found_key.offset,
						fs_info->sectorsize);
				btrfs_set_file_extent_num_bytes(leaf, fi,
							 extent_num_bytes);
				num_dec = (orig_num_bytes -
					   extent_num_bytes);
				if (test_bit(BTRFS_ROOT_REF_COWS,
					     &root->state) &&
				    extent_start != 0)
					inode_sub_bytes(inode, num_dec);
				btrfs_mark_buffer_dirty(leaf);
			} else {
				extent_num_bytes =
					btrfs_file_extent_disk_num_bytes(leaf,
									 fi);
				extent_offset = found_key.offset -
					btrfs_file_extent_offset(leaf, fi);

				/* FIXME blocksize != 4096 */
				num_dec = btrfs_file_extent_num_bytes(leaf, fi);
				if (extent_start != 0) {
					found_extent = 1;
					if (test_bit(BTRFS_ROOT_REF_COWS,
						     &root->state))
						inode_sub_bytes(inode, num_dec);
				}
			}
		} else if (extent_type == BTRFS_FILE_EXTENT_INLINE) {
			/*
			 * we can't truncate inline items that have had
			 * special encodings
			 */
			if (!del_item &&
			    btrfs_file_extent_encryption(leaf, fi) == 0 &&
			    btrfs_file_extent_other_encoding(leaf, fi) == 0) {

				/*
				 * Need to release path in order to truncate a
				 * compressed extent. So delete any accumulated
				 * extent items so far.
				 */
				if (btrfs_file_extent_compression(leaf, fi) !=
				    BTRFS_COMPRESS_NONE && pending_del_nr) {
					err = btrfs_del_items(trans, root, path,
							      pending_del_slot,
							      pending_del_nr);
					if (err) {
						btrfs_abort_transaction(trans,
									err);
						goto error;
					}
					pending_del_nr = 0;
				}

				err = truncate_inline_extent(inode, path,
							     &found_key,
							     item_end,
							     new_size);
				if (err) {
					btrfs_abort_transaction(trans, err);
					goto error;
				}
			} else if (test_bit(BTRFS_ROOT_REF_COWS,
					    &root->state)) {
				inode_sub_bytes(inode, item_end + 1 - new_size);
			}
		}
delete:
		if (del_item) {
			if (!pending_del_nr) {
				/* no pending yet, add ourselves */
				pending_del_slot = path->slots[0];
				pending_del_nr = 1;
			} else if (pending_del_nr &&
				   path->slots[0] + 1 == pending_del_slot) {
				/* hop on the pending chunk */
				pending_del_nr++;
				pending_del_slot = path->slots[0];
			} else {
				BUG();
			}
		} else {
			break;
		}
		should_throttle = 0;

		if (found_extent &&
		    (test_bit(BTRFS_ROOT_REF_COWS, &root->state) ||
		     root == fs_info->tree_root)) {
			btrfs_set_path_blocking(path);
			bytes_deleted += extent_num_bytes;
			ret = btrfs_free_extent(trans, fs_info, extent_start,
						extent_num_bytes, 0,
						btrfs_header_owner(leaf),
						ino, extent_offset);
			BUG_ON(ret);
			if (btrfs_should_throttle_delayed_refs(trans, fs_info))
				btrfs_async_run_delayed_refs(fs_info,
					trans->delayed_ref_updates * 2,
					trans->transid, 0);
			if (be_nice) {
				if (truncate_space_check(trans, root,
							 extent_num_bytes)) {
					should_end = 1;
				}
				if (btrfs_should_throttle_delayed_refs(trans,
								       fs_info))
					should_throttle = 1;
			}
		}

		if (found_type == BTRFS_INODE_ITEM_KEY)
			break;

		if (path->slots[0] == 0 ||
		    path->slots[0] != pending_del_slot ||
		    should_throttle || should_end) {
			if (pending_del_nr) {
				ret = btrfs_del_items(trans, root, path,
						pending_del_slot,
						pending_del_nr);
				if (ret) {
					btrfs_abort_transaction(trans, ret);
					goto error;
				}
				pending_del_nr = 0;
			}
			btrfs_release_path(path);
			if (should_throttle) {
				unsigned long updates = trans->delayed_ref_updates;
				if (updates) {
					trans->delayed_ref_updates = 0;
					ret = btrfs_run_delayed_refs(trans,
								   fs_info,
								   updates * 2);
					if (ret && !err)
						err = ret;
				}
			}
			/*
			 * if we failed to refill our space rsv, bail out
			 * and let the transaction restart
			 */
			if (should_end) {
				err = -EAGAIN;
				goto error;
			}
			goto search_again;
		} else {
			path->slots[0]--;
		}
	}
out:
	if (pending_del_nr) {
		ret = btrfs_del_items(trans, root, path, pending_del_slot,
				      pending_del_nr);
		if (ret)
			btrfs_abort_transaction(trans, ret);
	}
error:
	if (root->root_key.objectid != BTRFS_TREE_LOG_OBJECTID) {
		ASSERT(last_size >= new_size);
		if (!err && last_size > new_size)
			last_size = new_size;
		btrfs_ordered_update_i_size(inode, last_size, NULL);
	}

	btrfs_free_path(path);

	if (be_nice && bytes_deleted > SZ_32M) {
		unsigned long updates = trans->delayed_ref_updates;
		if (updates) {
			trans->delayed_ref_updates = 0;
			ret = btrfs_run_delayed_refs(trans, fs_info,
						     updates * 2);
			if (ret && !err)
				err = ret;
		}
	}
	return err;
}

/*
 * btrfs_truncate_block - read, zero a chunk and write a block
 * @inode - inode that we're zeroing
 * @from - the offset to start zeroing
 * @len - the length to zero, 0 to zero the entire range respective to the
 *	offset
 * @front - zero up to the offset instead of from the offset on
 *
 * This will find the block for the "from" offset and cow the block and zero the
 * part we want to zero.  This is used with truncate and hole punching.
 */
int btrfs_truncate_block(struct inode *inode, loff_t from, loff_t len,
			int front)
{
	struct btrfs_fs_info *fs_info = btrfs_sb(inode->i_sb);
	struct address_space *mapping = inode->i_mapping;
	struct extent_io_tree *io_tree = &BTRFS_I(inode)->io_tree;
	struct btrfs_ordered_extent *ordered;
	struct extent_state *cached_state = NULL;
	struct extent_changeset *data_reserved = NULL;
	char *kaddr;
	u32 blocksize = fs_info->sectorsize;
	pgoff_t index = from >> PAGE_SHIFT;
	unsigned offset = from & (blocksize - 1);
	struct page *page;
	gfp_t mask = btrfs_alloc_write_mask(mapping);
	int ret = 0;
	u64 block_start;
	u64 block_end;

	if ((offset & (blocksize - 1)) == 0 &&
	    (!len || ((len & (blocksize - 1)) == 0)))
		goto out;

	ret = btrfs_delalloc_reserve_space(inode, &data_reserved,
			round_down(from, blocksize), blocksize);
	if (ret)
		goto out;

again:
	page = find_or_create_page(mapping, index, mask);
	if (!page) {
		btrfs_delalloc_release_space(inode, data_reserved,
				round_down(from, blocksize),
				blocksize);
		ret = -ENOMEM;
		goto out;
	}

	block_start = round_down(from, blocksize);
	block_end = block_start + blocksize - 1;

	if (!PageUptodate(page)) {
		ret = btrfs_readpage(NULL, page);
		lock_page(page);
		if (page->mapping != mapping) {
			unlock_page(page);
			put_page(page);
			goto again;
		}
		if (!PageUptodate(page)) {
			ret = -EIO;
			goto out_unlock;
		}
	}
	wait_on_page_writeback(page);

	lock_extent_bits(io_tree, block_start, block_end, &cached_state);
	set_page_extent_mapped(page);

	ordered = btrfs_lookup_ordered_extent(inode, block_start);
	if (ordered) {
		unlock_extent_cached(io_tree, block_start, block_end,
				     &cached_state, GFP_NOFS);
		unlock_page(page);
		put_page(page);
		btrfs_start_ordered_extent(inode, ordered, 1);
		btrfs_put_ordered_extent(ordered);
		goto again;
	}

	clear_extent_bit(&BTRFS_I(inode)->io_tree, block_start, block_end,
			  EXTENT_DIRTY | EXTENT_DELALLOC |
			  EXTENT_DO_ACCOUNTING | EXTENT_DEFRAG,
			  0, 0, &cached_state, GFP_NOFS);

	ret = btrfs_set_extent_delalloc(inode, block_start, block_end,
					&cached_state, 0);
	if (ret) {
		unlock_extent_cached(io_tree, block_start, block_end,
				     &cached_state, GFP_NOFS);
		goto out_unlock;
	}

	if (offset != blocksize) {
		if (!len)
			len = blocksize - offset;
		kaddr = kmap(page);
		if (front)
			memset(kaddr + (block_start - page_offset(page)),
				0, offset);
		else
			memset(kaddr + (block_start - page_offset(page)) +  offset,
				0, len);
		flush_dcache_page(page);
		kunmap(page);
	}
	ClearPageChecked(page);
	set_page_dirty(page);
	unlock_extent_cached(io_tree, block_start, block_end, &cached_state,
			     GFP_NOFS);

out_unlock:
	if (ret)
		btrfs_delalloc_release_space(inode, data_reserved, block_start,
					     blocksize);
	unlock_page(page);
	put_page(page);
out:
	extent_changeset_free(data_reserved);
	return ret;
}

static int maybe_insert_hole(struct btrfs_root *root, struct inode *inode,
			     u64 offset, u64 len)
{
	struct btrfs_fs_info *fs_info = btrfs_sb(inode->i_sb);
	struct btrfs_trans_handle *trans;
	int ret;

	/*
	 * Still need to make sure the inode looks like it's been updated so
	 * that any holes get logged if we fsync.
	 */
	if (btrfs_fs_incompat(fs_info, NO_HOLES)) {
		BTRFS_I(inode)->last_trans = fs_info->generation;
		BTRFS_I(inode)->last_sub_trans = root->log_transid;
		BTRFS_I(inode)->last_log_commit = root->last_log_commit;
		return 0;
	}

	/*
	 * 1 - for the one we're dropping
	 * 1 - for the one we're adding
	 * 1 - for updating the inode.
	 */
	trans = btrfs_start_transaction(root, 3);
	if (IS_ERR(trans))
		return PTR_ERR(trans);

	ret = btrfs_drop_extents(trans, root, inode, offset, offset + len, 1);
	if (ret) {
		btrfs_abort_transaction(trans, ret);
		btrfs_end_transaction(trans);
		return ret;
	}

	ret = btrfs_insert_file_extent(trans, root, btrfs_ino(BTRFS_I(inode)),
			offset, 0, 0, len, 0, len, 0, 0, 0);
	if (ret)
		btrfs_abort_transaction(trans, ret);
	else
		btrfs_update_inode(trans, root, inode);
	btrfs_end_transaction(trans);
	return ret;
}

/*
 * This function puts in dummy file extents for the area we're creating a hole
 * for.  So if we are truncating this file to a larger size we need to insert
 * these file extents so that btrfs_get_extent will return a EXTENT_MAP_HOLE for
 * the range between oldsize and size
 */
int btrfs_cont_expand(struct inode *inode, loff_t oldsize, loff_t size)
{
	struct btrfs_fs_info *fs_info = btrfs_sb(inode->i_sb);
	struct btrfs_root *root = BTRFS_I(inode)->root;
	struct extent_io_tree *io_tree = &BTRFS_I(inode)->io_tree;
	struct extent_map *em = NULL;
	struct extent_state *cached_state = NULL;
	struct extent_map_tree *em_tree = &BTRFS_I(inode)->extent_tree;
	u64 hole_start = ALIGN(oldsize, fs_info->sectorsize);
	u64 block_end = ALIGN(size, fs_info->sectorsize);
	u64 last_byte;
	u64 cur_offset;
	u64 hole_size;
	int err = 0;

	/*
	 * If our size started in the middle of a block we need to zero out the
	 * rest of the block before we expand the i_size, otherwise we could
	 * expose stale data.
	 */
	err = btrfs_truncate_block(inode, oldsize, 0, 0);
	if (err)
		return err;

	if (size <= hole_start)
		return 0;

	while (1) {
		struct btrfs_ordered_extent *ordered;

		lock_extent_bits(io_tree, hole_start, block_end - 1,
				 &cached_state);
		ordered = btrfs_lookup_ordered_range(BTRFS_I(inode), hole_start,
						     block_end - hole_start);
		if (!ordered)
			break;
		unlock_extent_cached(io_tree, hole_start, block_end - 1,
				     &cached_state, GFP_NOFS);
		btrfs_start_ordered_extent(inode, ordered, 1);
		btrfs_put_ordered_extent(ordered);
	}

	cur_offset = hole_start;
	while (1) {
		em = btrfs_get_extent(BTRFS_I(inode), NULL, 0, cur_offset,
				block_end - cur_offset, 0);
		if (IS_ERR(em)) {
			err = PTR_ERR(em);
			em = NULL;
			break;
		}
		last_byte = min(extent_map_end(em), block_end);
		last_byte = ALIGN(last_byte, fs_info->sectorsize);
		if (!test_bit(EXTENT_FLAG_PREALLOC, &em->flags)) {
			struct extent_map *hole_em;
			hole_size = last_byte - cur_offset;

			err = maybe_insert_hole(root, inode, cur_offset,
						hole_size);
			if (err)
				break;
			btrfs_drop_extent_cache(BTRFS_I(inode), cur_offset,
						cur_offset + hole_size - 1, 0);
			hole_em = alloc_extent_map();
			if (!hole_em) {
				set_bit(BTRFS_INODE_NEEDS_FULL_SYNC,
					&BTRFS_I(inode)->runtime_flags);
				goto next;
			}
			hole_em->start = cur_offset;
			hole_em->len = hole_size;
			hole_em->orig_start = cur_offset;

			hole_em->block_start = EXTENT_MAP_HOLE;
			hole_em->block_len = 0;
			hole_em->orig_block_len = 0;
			hole_em->ram_bytes = hole_size;
			hole_em->bdev = fs_info->fs_devices->latest_bdev;
			hole_em->compress_type = BTRFS_COMPRESS_NONE;
			hole_em->generation = fs_info->generation;

			while (1) {
				write_lock(&em_tree->lock);
				err = add_extent_mapping(em_tree, hole_em, 1);
				write_unlock(&em_tree->lock);
				if (err != -EEXIST)
					break;
				btrfs_drop_extent_cache(BTRFS_I(inode),
							cur_offset,
							cur_offset +
							hole_size - 1, 0);
			}
			free_extent_map(hole_em);
		}
next:
		free_extent_map(em);
		em = NULL;
		cur_offset = last_byte;
		if (cur_offset >= block_end)
			break;
	}
	free_extent_map(em);
	unlock_extent_cached(io_tree, hole_start, block_end - 1, &cached_state,
			     GFP_NOFS);
	return err;
}

static int btrfs_setsize(struct inode *inode, struct iattr *attr)
{
	struct btrfs_root *root = BTRFS_I(inode)->root;
	struct btrfs_trans_handle *trans;
	loff_t oldsize = i_size_read(inode);
	loff_t newsize = attr->ia_size;
	int mask = attr->ia_valid;
	int ret;

	/*
	 * The regular truncate() case without ATTR_CTIME and ATTR_MTIME is a
	 * special case where we need to update the times despite not having
	 * these flags set.  For all other operations the VFS set these flags
	 * explicitly if it wants a timestamp update.
	 */
	if (newsize != oldsize) {
		inode_inc_iversion(inode);
		if (!(mask & (ATTR_CTIME | ATTR_MTIME)))
			inode->i_ctime = inode->i_mtime =
				current_time(inode);
	}

	if (newsize > oldsize) {
		/*
		 * Don't do an expanding truncate while snapshotting is ongoing.
		 * This is to ensure the snapshot captures a fully consistent
		 * state of this file - if the snapshot captures this expanding
		 * truncation, it must capture all writes that happened before
		 * this truncation.
		 */
		btrfs_wait_for_snapshot_creation(root);
		ret = btrfs_cont_expand(inode, oldsize, newsize);
		if (ret) {
			btrfs_end_write_no_snapshotting(root);
			return ret;
		}

		trans = btrfs_start_transaction(root, 1);
		if (IS_ERR(trans)) {
			btrfs_end_write_no_snapshotting(root);
			return PTR_ERR(trans);
		}

		i_size_write(inode, newsize);
		btrfs_ordered_update_i_size(inode, i_size_read(inode), NULL);
		pagecache_isize_extended(inode, oldsize, newsize);
		ret = btrfs_update_inode(trans, root, inode);
		btrfs_end_write_no_snapshotting(root);
		btrfs_end_transaction(trans);
	} else {

		/*
		 * We're truncating a file that used to have good data down to
		 * zero. Make sure it gets into the ordered flush list so that
		 * any new writes get down to disk quickly.
		 */
		if (newsize == 0)
			set_bit(BTRFS_INODE_ORDERED_DATA_CLOSE,
				&BTRFS_I(inode)->runtime_flags);

		/*
		 * 1 for the orphan item we're going to add
		 * 1 for the orphan item deletion.
		 */
		trans = btrfs_start_transaction(root, 2);
		if (IS_ERR(trans))
			return PTR_ERR(trans);

		/*
		 * We need to do this in case we fail at _any_ point during the
		 * actual truncate.  Once we do the truncate_setsize we could
		 * invalidate pages which forces any outstanding ordered io to
		 * be instantly completed which will give us extents that need
		 * to be truncated.  If we fail to get an orphan inode down we
		 * could have left over extents that were never meant to live,
		 * so we need to guarantee from this point on that everything
		 * will be consistent.
		 */
		ret = btrfs_orphan_add(trans, BTRFS_I(inode));
		btrfs_end_transaction(trans);
		if (ret)
			return ret;

		/* we don't support swapfiles, so vmtruncate shouldn't fail */
		truncate_setsize(inode, newsize);

		/* Disable nonlocked read DIO to avoid the end less truncate */
		btrfs_inode_block_unlocked_dio(BTRFS_I(inode));
		inode_dio_wait(inode);
		btrfs_inode_resume_unlocked_dio(BTRFS_I(inode));

		ret = btrfs_truncate(inode);
		if (ret && inode->i_nlink) {
			int err;

			/* To get a stable disk_i_size */
			err = btrfs_wait_ordered_range(inode, 0, (u64)-1);
			if (err) {
				btrfs_orphan_del(NULL, BTRFS_I(inode));
				return err;
			}

			/*
			 * failed to truncate, disk_i_size is only adjusted down
			 * as we remove extents, so it should represent the true
			 * size of the inode, so reset the in memory size and
			 * delete our orphan entry.
			 */
			trans = btrfs_join_transaction(root);
			if (IS_ERR(trans)) {
				btrfs_orphan_del(NULL, BTRFS_I(inode));
				return ret;
			}
			i_size_write(inode, BTRFS_I(inode)->disk_i_size);
			err = btrfs_orphan_del(trans, BTRFS_I(inode));
			if (err)
				btrfs_abort_transaction(trans, err);
			btrfs_end_transaction(trans);
		}
	}

	return ret;
}

static int btrfs_setattr(struct dentry *dentry, struct iattr *attr)
{
	struct inode *inode = d_inode(dentry);
	struct btrfs_root *root = BTRFS_I(inode)->root;
	int err;

	if (btrfs_root_readonly(root))
		return -EROFS;

	err = setattr_prepare(dentry, attr);
	if (err)
		return err;

	if (S_ISREG(inode->i_mode) && (attr->ia_valid & ATTR_SIZE)) {
		err = btrfs_setsize(inode, attr);
		if (err)
			return err;
	}

	if (attr->ia_valid) {
		setattr_copy(inode, attr);
		inode_inc_iversion(inode);
		err = btrfs_dirty_inode(inode);

		if (!err && attr->ia_valid & ATTR_MODE)
			err = posix_acl_chmod(inode, inode->i_mode);
	}

	return err;
}

/*
 * While truncating the inode pages during eviction, we get the VFS calling
 * btrfs_invalidatepage() against each page of the inode. This is slow because
 * the calls to btrfs_invalidatepage() result in a huge amount of calls to
 * lock_extent_bits() and clear_extent_bit(), which keep merging and splitting
 * extent_state structures over and over, wasting lots of time.
 *
 * Therefore if the inode is being evicted, let btrfs_invalidatepage() skip all
 * those expensive operations on a per page basis and do only the ordered io
 * finishing, while we release here the extent_map and extent_state structures,
 * without the excessive merging and splitting.
 */
static void evict_inode_truncate_pages(struct inode *inode)
{
	struct extent_io_tree *io_tree = &BTRFS_I(inode)->io_tree;
	struct extent_map_tree *map_tree = &BTRFS_I(inode)->extent_tree;
	struct rb_node *node;

	ASSERT(inode->i_state & I_FREEING);
	truncate_inode_pages_final(&inode->i_data);

	write_lock(&map_tree->lock);
	while (!RB_EMPTY_ROOT(&map_tree->map)) {
		struct extent_map *em;

		node = rb_first(&map_tree->map);
		em = rb_entry(node, struct extent_map, rb_node);
		clear_bit(EXTENT_FLAG_PINNED, &em->flags);
		clear_bit(EXTENT_FLAG_LOGGING, &em->flags);
		remove_extent_mapping(map_tree, em);
		free_extent_map(em);
		if (need_resched()) {
			write_unlock(&map_tree->lock);
			cond_resched();
			write_lock(&map_tree->lock);
		}
	}
	write_unlock(&map_tree->lock);

	/*
	 * Keep looping until we have no more ranges in the io tree.
	 * We can have ongoing bios started by readpages (called from readahead)
	 * that have their endio callback (extent_io.c:end_bio_extent_readpage)
	 * still in progress (unlocked the pages in the bio but did not yet
	 * unlocked the ranges in the io tree). Therefore this means some
	 * ranges can still be locked and eviction started because before
	 * submitting those bios, which are executed by a separate task (work
	 * queue kthread), inode references (inode->i_count) were not taken
	 * (which would be dropped in the end io callback of each bio).
	 * Therefore here we effectively end up waiting for those bios and
	 * anyone else holding locked ranges without having bumped the inode's
	 * reference count - if we don't do it, when they access the inode's
	 * io_tree to unlock a range it may be too late, leading to an
	 * use-after-free issue.
	 */
	spin_lock(&io_tree->lock);
	while (!RB_EMPTY_ROOT(&io_tree->state)) {
		struct extent_state *state;
		struct extent_state *cached_state = NULL;
		u64 start;
		u64 end;

		node = rb_first(&io_tree->state);
		state = rb_entry(node, struct extent_state, rb_node);
		start = state->start;
		end = state->end;
		spin_unlock(&io_tree->lock);

		lock_extent_bits(io_tree, start, end, &cached_state);

		/*
		 * If still has DELALLOC flag, the extent didn't reach disk,
		 * and its reserved space won't be freed by delayed_ref.
		 * So we need to free its reserved space here.
		 * (Refer to comment in btrfs_invalidatepage, case 2)
		 *
		 * Note, end is the bytenr of last byte, so we need + 1 here.
		 */
		if (state->state & EXTENT_DELALLOC)
			btrfs_qgroup_free_data(inode, NULL, start, end - start + 1);

		clear_extent_bit(io_tree, start, end,
				 EXTENT_LOCKED | EXTENT_DIRTY |
				 EXTENT_DELALLOC | EXTENT_DO_ACCOUNTING |
				 EXTENT_DEFRAG, 1, 1,
				 &cached_state, GFP_NOFS);

		cond_resched();
		spin_lock(&io_tree->lock);
	}
	spin_unlock(&io_tree->lock);
}

void btrfs_evict_inode(struct inode *inode)
{
	struct btrfs_fs_info *fs_info = btrfs_sb(inode->i_sb);
	struct btrfs_trans_handle *trans;
	struct btrfs_root *root = BTRFS_I(inode)->root;
	struct btrfs_block_rsv *rsv, *global_rsv;
	int steal_from_global = 0;
	u64 min_size;
	int ret;

	trace_btrfs_inode_evict(inode);

	if (!root) {
		kmem_cache_free(btrfs_inode_cachep, BTRFS_I(inode));
		return;
	}

	min_size = btrfs_calc_trunc_metadata_size(fs_info, 1);

	evict_inode_truncate_pages(inode);

	if (inode->i_nlink &&
	    ((btrfs_root_refs(&root->root_item) != 0 &&
	      root->root_key.objectid != BTRFS_ROOT_TREE_OBJECTID) ||
	     btrfs_is_free_space_inode(BTRFS_I(inode))))
		goto no_delete;

	if (is_bad_inode(inode)) {
		btrfs_orphan_del(NULL, BTRFS_I(inode));
		goto no_delete;
	}
	/* do we really want it for ->i_nlink > 0 and zero btrfs_root_refs? */
	if (!special_file(inode->i_mode))
		btrfs_wait_ordered_range(inode, 0, (u64)-1);

	btrfs_free_io_failure_record(BTRFS_I(inode), 0, (u64)-1);

	if (test_bit(BTRFS_FS_LOG_RECOVERING, &fs_info->flags)) {
		BUG_ON(test_bit(BTRFS_INODE_HAS_ORPHAN_ITEM,
				 &BTRFS_I(inode)->runtime_flags));
		goto no_delete;
	}

	if (inode->i_nlink > 0) {
		BUG_ON(btrfs_root_refs(&root->root_item) != 0 &&
		       root->root_key.objectid != BTRFS_ROOT_TREE_OBJECTID);
		goto no_delete;
	}

	ret = btrfs_commit_inode_delayed_inode(BTRFS_I(inode));
	if (ret) {
		btrfs_orphan_del(NULL, BTRFS_I(inode));
		goto no_delete;
	}

	rsv = btrfs_alloc_block_rsv(fs_info, BTRFS_BLOCK_RSV_TEMP);
	if (!rsv) {
		btrfs_orphan_del(NULL, BTRFS_I(inode));
		goto no_delete;
	}
	rsv->size = min_size;
	rsv->failfast = 1;
	global_rsv = &fs_info->global_block_rsv;

	btrfs_i_size_write(BTRFS_I(inode), 0);

	/*
	 * This is a bit simpler than btrfs_truncate since we've already
	 * reserved our space for our orphan item in the unlink, so we just
	 * need to reserve some slack space in case we add bytes and update
	 * inode item when doing the truncate.
	 */
	while (1) {
		ret = btrfs_block_rsv_refill(root, rsv, min_size,
					     BTRFS_RESERVE_FLUSH_LIMIT);

		/*
		 * Try and steal from the global reserve since we will
		 * likely not use this space anyway, we want to try as
		 * hard as possible to get this to work.
		 */
		if (ret)
			steal_from_global++;
		else
			steal_from_global = 0;
		ret = 0;

		/*
		 * steal_from_global == 0: we reserved stuff, hooray!
		 * steal_from_global == 1: we didn't reserve stuff, boo!
		 * steal_from_global == 2: we've committed, still not a lot of
		 * room but maybe we'll have room in the global reserve this
		 * time.
		 * steal_from_global == 3: abandon all hope!
		 */
		if (steal_from_global > 2) {
			btrfs_warn(fs_info,
				   "Could not get space for a delete, will truncate on mount %d",
				   ret);
			btrfs_orphan_del(NULL, BTRFS_I(inode));
			btrfs_free_block_rsv(fs_info, rsv);
			goto no_delete;
		}

		trans = btrfs_join_transaction(root);
		if (IS_ERR(trans)) {
			btrfs_orphan_del(NULL, BTRFS_I(inode));
			btrfs_free_block_rsv(fs_info, rsv);
			goto no_delete;
		}

		/*
		 * We can't just steal from the global reserve, we need to make
		 * sure there is room to do it, if not we need to commit and try
		 * again.
		 */
		if (steal_from_global) {
			if (!btrfs_check_space_for_delayed_refs(trans, fs_info))
				ret = btrfs_block_rsv_migrate(global_rsv, rsv,
							      min_size, 0);
			else
				ret = -ENOSPC;
		}

		/*
		 * Couldn't steal from the global reserve, we have too much
		 * pending stuff built up, commit the transaction and try it
		 * again.
		 */
		if (ret) {
			ret = btrfs_commit_transaction(trans);
			if (ret) {
				btrfs_orphan_del(NULL, BTRFS_I(inode));
				btrfs_free_block_rsv(fs_info, rsv);
				goto no_delete;
			}
			continue;
		} else {
			steal_from_global = 0;
		}

		trans->block_rsv = rsv;

		ret = btrfs_truncate_inode_items(trans, root, inode, 0, 0);
		if (ret != -ENOSPC && ret != -EAGAIN)
			break;

		trans->block_rsv = &fs_info->trans_block_rsv;
		btrfs_end_transaction(trans);
		trans = NULL;
		btrfs_btree_balance_dirty(fs_info);
	}

	btrfs_free_block_rsv(fs_info, rsv);

	/*
	 * Errors here aren't a big deal, it just means we leave orphan items
	 * in the tree.  They will be cleaned up on the next mount.
	 */
	if (ret == 0) {
		trans->block_rsv = root->orphan_block_rsv;
		btrfs_orphan_del(trans, BTRFS_I(inode));
	} else {
		btrfs_orphan_del(NULL, BTRFS_I(inode));
	}

	trans->block_rsv = &fs_info->trans_block_rsv;
	if (!(root == fs_info->tree_root ||
	      root->root_key.objectid == BTRFS_TREE_RELOC_OBJECTID))
		btrfs_return_ino(root, btrfs_ino(BTRFS_I(inode)));

	btrfs_end_transaction(trans);
	btrfs_btree_balance_dirty(fs_info);
no_delete:
	btrfs_remove_delayed_node(BTRFS_I(inode));
	clear_inode(inode);
}

/*
 * this returns the key found in the dir entry in the location pointer.
 * If no dir entries were found, location->objectid is 0.
 */
static int btrfs_inode_by_name(struct inode *dir, struct dentry *dentry,
			       struct btrfs_key *location)
{
	const char *name = dentry->d_name.name;
	int namelen = dentry->d_name.len;
	struct btrfs_dir_item *di;
	struct btrfs_path *path;
	struct btrfs_root *root = BTRFS_I(dir)->root;
	int ret = 0;

	path = btrfs_alloc_path();
	if (!path)
		return -ENOMEM;

	di = btrfs_lookup_dir_item(NULL, root, path, btrfs_ino(BTRFS_I(dir)),
			name, namelen, 0);
	if (IS_ERR(di))
		ret = PTR_ERR(di);

	if (IS_ERR_OR_NULL(di))
		goto out_err;

	btrfs_dir_item_key_to_cpu(path->nodes[0], di, location);
out:
	btrfs_free_path(path);
	return ret;
out_err:
	location->objectid = 0;
	goto out;
}

/*
 * when we hit a tree root in a directory, the btrfs part of the inode
 * needs to be changed to reflect the root directory of the tree root.  This
 * is kind of like crossing a mount point.
 */
static int fixup_tree_root_location(struct btrfs_fs_info *fs_info,
				    struct inode *dir,
				    struct dentry *dentry,
				    struct btrfs_key *location,
				    struct btrfs_root **sub_root)
{
	struct btrfs_path *path;
	struct btrfs_root *new_root;
	struct btrfs_root_ref *ref;
	struct extent_buffer *leaf;
	struct btrfs_key key;
	int ret;
	int err = 0;

	path = btrfs_alloc_path();
	if (!path) {
		err = -ENOMEM;
		goto out;
	}

	err = -ENOENT;
	key.objectid = BTRFS_I(dir)->root->root_key.objectid;
	key.type = BTRFS_ROOT_REF_KEY;
	key.offset = location->objectid;

	ret = btrfs_search_slot(NULL, fs_info->tree_root, &key, path, 0, 0);
	if (ret) {
		if (ret < 0)
			err = ret;
		goto out;
	}

	leaf = path->nodes[0];
	ref = btrfs_item_ptr(leaf, path->slots[0], struct btrfs_root_ref);
	if (btrfs_root_ref_dirid(leaf, ref) != btrfs_ino(BTRFS_I(dir)) ||
	    btrfs_root_ref_name_len(leaf, ref) != dentry->d_name.len)
		goto out;

	ret = memcmp_extent_buffer(leaf, dentry->d_name.name,
				   (unsigned long)(ref + 1),
				   dentry->d_name.len);
	if (ret)
		goto out;

	btrfs_release_path(path);

	new_root = btrfs_read_fs_root_no_name(fs_info, location);
	if (IS_ERR(new_root)) {
		err = PTR_ERR(new_root);
		goto out;
	}

	*sub_root = new_root;
	location->objectid = btrfs_root_dirid(&new_root->root_item);
	location->type = BTRFS_INODE_ITEM_KEY;
	location->offset = 0;
	err = 0;
out:
	btrfs_free_path(path);
	return err;
}

static void inode_tree_add(struct inode *inode)
{
	struct btrfs_root *root = BTRFS_I(inode)->root;
	struct btrfs_inode *entry;
	struct rb_node **p;
	struct rb_node *parent;
	struct rb_node *new = &BTRFS_I(inode)->rb_node;
	u64 ino = btrfs_ino(BTRFS_I(inode));

	if (inode_unhashed(inode))
		return;
	parent = NULL;
	spin_lock(&root->inode_lock);
	p = &root->inode_tree.rb_node;
	while (*p) {
		parent = *p;
		entry = rb_entry(parent, struct btrfs_inode, rb_node);

		if (ino < btrfs_ino(BTRFS_I(&entry->vfs_inode)))
			p = &parent->rb_left;
		else if (ino > btrfs_ino(BTRFS_I(&entry->vfs_inode)))
			p = &parent->rb_right;
		else {
			WARN_ON(!(entry->vfs_inode.i_state &
				  (I_WILL_FREE | I_FREEING)));
			rb_replace_node(parent, new, &root->inode_tree);
			RB_CLEAR_NODE(parent);
			spin_unlock(&root->inode_lock);
			return;
		}
	}
	rb_link_node(new, parent, p);
	rb_insert_color(new, &root->inode_tree);
	spin_unlock(&root->inode_lock);
}

static void inode_tree_del(struct inode *inode)
{
	struct btrfs_fs_info *fs_info = btrfs_sb(inode->i_sb);
	struct btrfs_root *root = BTRFS_I(inode)->root;
	int empty = 0;

	spin_lock(&root->inode_lock);
	if (!RB_EMPTY_NODE(&BTRFS_I(inode)->rb_node)) {
		rb_erase(&BTRFS_I(inode)->rb_node, &root->inode_tree);
		RB_CLEAR_NODE(&BTRFS_I(inode)->rb_node);
		empty = RB_EMPTY_ROOT(&root->inode_tree);
	}
	spin_unlock(&root->inode_lock);

	if (empty && btrfs_root_refs(&root->root_item) == 0) {
		synchronize_srcu(&fs_info->subvol_srcu);
		spin_lock(&root->inode_lock);
		empty = RB_EMPTY_ROOT(&root->inode_tree);
		spin_unlock(&root->inode_lock);
		if (empty)
			btrfs_add_dead_root(root);
	}
}

void btrfs_invalidate_inodes(struct btrfs_root *root)
{
	struct btrfs_fs_info *fs_info = root->fs_info;
	struct rb_node *node;
	struct rb_node *prev;
	struct btrfs_inode *entry;
	struct inode *inode;
	u64 objectid = 0;

	if (!test_bit(BTRFS_FS_STATE_ERROR, &fs_info->fs_state))
		WARN_ON(btrfs_root_refs(&root->root_item) != 0);

	spin_lock(&root->inode_lock);
again:
	node = root->inode_tree.rb_node;
	prev = NULL;
	while (node) {
		prev = node;
		entry = rb_entry(node, struct btrfs_inode, rb_node);

		if (objectid < btrfs_ino(BTRFS_I(&entry->vfs_inode)))
			node = node->rb_left;
		else if (objectid > btrfs_ino(BTRFS_I(&entry->vfs_inode)))
			node = node->rb_right;
		else
			break;
	}
	if (!node) {
		while (prev) {
			entry = rb_entry(prev, struct btrfs_inode, rb_node);
			if (objectid <= btrfs_ino(BTRFS_I(&entry->vfs_inode))) {
				node = prev;
				break;
			}
			prev = rb_next(prev);
		}
	}
	while (node) {
		entry = rb_entry(node, struct btrfs_inode, rb_node);
		objectid = btrfs_ino(BTRFS_I(&entry->vfs_inode)) + 1;
		inode = igrab(&entry->vfs_inode);
		if (inode) {
			spin_unlock(&root->inode_lock);
			if (atomic_read(&inode->i_count) > 1)
				d_prune_aliases(inode);
			/*
			 * btrfs_drop_inode will have it removed from
			 * the inode cache when its usage count
			 * hits zero.
			 */
			iput(inode);
			cond_resched();
			spin_lock(&root->inode_lock);
			goto again;
		}

		if (cond_resched_lock(&root->inode_lock))
			goto again;

		node = rb_next(node);
	}
	spin_unlock(&root->inode_lock);
}

static int btrfs_init_locked_inode(struct inode *inode, void *p)
{
	struct btrfs_iget_args *args = p;
	inode->i_ino = args->location->objectid;
	memcpy(&BTRFS_I(inode)->location, args->location,
	       sizeof(*args->location));
	BTRFS_I(inode)->root = args->root;
	return 0;
}

static int btrfs_find_actor(struct inode *inode, void *opaque)
{
	struct btrfs_iget_args *args = opaque;
	return args->location->objectid == BTRFS_I(inode)->location.objectid &&
		args->root == BTRFS_I(inode)->root;
}

static struct inode *btrfs_iget_locked(struct super_block *s,
				       struct btrfs_key *location,
				       struct btrfs_root *root)
{
	struct inode *inode;
	struct btrfs_iget_args args;
	unsigned long hashval = btrfs_inode_hash(location->objectid, root);

	args.location = location;
	args.root = root;

	inode = iget5_locked(s, hashval, btrfs_find_actor,
			     btrfs_init_locked_inode,
			     (void *)&args);
	return inode;
}

/* Get an inode object given its location and corresponding root.
 * Returns in *is_new if the inode was read from disk
 */
struct inode *btrfs_iget(struct super_block *s, struct btrfs_key *location,
			 struct btrfs_root *root, int *new)
{
	struct inode *inode;

	inode = btrfs_iget_locked(s, location, root);
	if (!inode)
		return ERR_PTR(-ENOMEM);

	if (inode->i_state & I_NEW) {
		int ret;

		ret = btrfs_read_locked_inode(inode);
		if (!is_bad_inode(inode)) {
			inode_tree_add(inode);
			unlock_new_inode(inode);
			if (new)
				*new = 1;
		} else {
			unlock_new_inode(inode);
			iput(inode);
			ASSERT(ret < 0);
			inode = ERR_PTR(ret < 0 ? ret : -ESTALE);
		}
	}

	return inode;
}

static struct inode *new_simple_dir(struct super_block *s,
				    struct btrfs_key *key,
				    struct btrfs_root *root)
{
	struct inode *inode = new_inode(s);

	if (!inode)
		return ERR_PTR(-ENOMEM);

	BTRFS_I(inode)->root = root;
	memcpy(&BTRFS_I(inode)->location, key, sizeof(*key));
	set_bit(BTRFS_INODE_DUMMY, &BTRFS_I(inode)->runtime_flags);

	inode->i_ino = BTRFS_EMPTY_SUBVOL_DIR_OBJECTID;
	inode->i_op = &btrfs_dir_ro_inode_operations;
	inode->i_opflags &= ~IOP_XATTR;
	inode->i_fop = &simple_dir_operations;
	inode->i_mode = S_IFDIR | S_IRUGO | S_IWUSR | S_IXUGO;
	inode->i_mtime = current_time(inode);
	inode->i_atime = inode->i_mtime;
	inode->i_ctime = inode->i_mtime;
	BTRFS_I(inode)->i_otime = inode->i_mtime;

	return inode;
}

struct inode *btrfs_lookup_dentry(struct inode *dir, struct dentry *dentry)
{
	struct btrfs_fs_info *fs_info = btrfs_sb(dir->i_sb);
	struct inode *inode;
	struct btrfs_root *root = BTRFS_I(dir)->root;
	struct btrfs_root *sub_root = root;
	struct btrfs_key location;
	int index;
	int ret = 0;

	if (dentry->d_name.len > BTRFS_NAME_LEN)
		return ERR_PTR(-ENAMETOOLONG);

	ret = btrfs_inode_by_name(dir, dentry, &location);
	if (ret < 0)
		return ERR_PTR(ret);

	if (location.objectid == 0)
		return ERR_PTR(-ENOENT);

	if (location.type == BTRFS_INODE_ITEM_KEY) {
		inode = btrfs_iget(dir->i_sb, &location, root, NULL);
		return inode;
	}

	BUG_ON(location.type != BTRFS_ROOT_ITEM_KEY);

	index = srcu_read_lock(&fs_info->subvol_srcu);
	ret = fixup_tree_root_location(fs_info, dir, dentry,
				       &location, &sub_root);
	if (ret < 0) {
		if (ret != -ENOENT)
			inode = ERR_PTR(ret);
		else
			inode = new_simple_dir(dir->i_sb, &location, sub_root);
	} else {
		inode = btrfs_iget(dir->i_sb, &location, sub_root, NULL);
	}
	srcu_read_unlock(&fs_info->subvol_srcu, index);

	if (!IS_ERR(inode) && root != sub_root) {
		down_read(&fs_info->cleanup_work_sem);
		if (!(inode->i_sb->s_flags & MS_RDONLY))
			ret = btrfs_orphan_cleanup(sub_root);
		up_read(&fs_info->cleanup_work_sem);
		if (ret) {
			iput(inode);
			inode = ERR_PTR(ret);
		}
	}

	return inode;
}

static int btrfs_dentry_delete(const struct dentry *dentry)
{
	struct btrfs_root *root;
	struct inode *inode = d_inode(dentry);

	if (!inode && !IS_ROOT(dentry))
		inode = d_inode(dentry->d_parent);

	if (inode) {
		root = BTRFS_I(inode)->root;
		if (btrfs_root_refs(&root->root_item) == 0)
			return 1;

		if (btrfs_ino(BTRFS_I(inode)) == BTRFS_EMPTY_SUBVOL_DIR_OBJECTID)
			return 1;
	}
	return 0;
}

static void btrfs_dentry_release(struct dentry *dentry)
{
	kfree(dentry->d_fsdata);
}

static struct dentry *btrfs_lookup(struct inode *dir, struct dentry *dentry,
				   unsigned int flags)
{
	struct inode *inode;

	inode = btrfs_lookup_dentry(dir, dentry);
	if (IS_ERR(inode)) {
		if (PTR_ERR(inode) == -ENOENT)
			inode = NULL;
		else
			return ERR_CAST(inode);
	}

	return d_splice_alias(inode, dentry);
}

unsigned char btrfs_filetype_table[] = {
	DT_UNKNOWN, DT_REG, DT_DIR, DT_CHR, DT_BLK, DT_FIFO, DT_SOCK, DT_LNK
};

/*
 * All this infrastructure exists because dir_emit can fault, and we are holding
 * the tree lock when doing readdir.  For now just allocate a buffer and copy
 * our information into that, and then dir_emit from the buffer.  This is
 * similar to what NFS does, only we don't keep the buffer around in pagecache
 * because I'm afraid I'll mess that up.  Long term we need to make filldir do
 * copy_to_user_inatomic so we don't have to worry about page faulting under the
 * tree lock.
 */
static int btrfs_opendir(struct inode *inode, struct file *file)
{
	struct btrfs_file_private *private;

	private = kzalloc(sizeof(struct btrfs_file_private), GFP_KERNEL);
	if (!private)
		return -ENOMEM;
	private->filldir_buf = kzalloc(PAGE_SIZE, GFP_KERNEL);
	if (!private->filldir_buf) {
		kfree(private);
		return -ENOMEM;
	}
	file->private_data = private;
	return 0;
}

struct dir_entry {
	u64 ino;
	u64 offset;
	unsigned type;
	int name_len;
};

static int btrfs_filldir(void *addr, int entries, struct dir_context *ctx)
{
	while (entries--) {
		struct dir_entry *entry = addr;
		char *name = (char *)(entry + 1);

		ctx->pos = entry->offset;
		if (!dir_emit(ctx, name, entry->name_len, entry->ino,
			      entry->type))
			return 1;
		addr += sizeof(struct dir_entry) + entry->name_len;
		ctx->pos++;
	}
	return 0;
}

static int btrfs_real_readdir(struct file *file, struct dir_context *ctx)
{
	struct inode *inode = file_inode(file);
	struct btrfs_fs_info *fs_info = btrfs_sb(inode->i_sb);
	struct btrfs_root *root = BTRFS_I(inode)->root;
	struct btrfs_file_private *private = file->private_data;
	struct btrfs_dir_item *di;
	struct btrfs_key key;
	struct btrfs_key found_key;
	struct btrfs_path *path;
	void *addr;
	struct list_head ins_list;
	struct list_head del_list;
	int ret;
	struct extent_buffer *leaf;
	int slot;
	char *name_ptr;
	int name_len;
	int entries = 0;
	int total_len = 0;
	bool put = false;
	struct btrfs_key location;

	if (!dir_emit_dots(file, ctx))
		return 0;

	path = btrfs_alloc_path();
	if (!path)
		return -ENOMEM;

	addr = private->filldir_buf;
	path->reada = READA_FORWARD;

	INIT_LIST_HEAD(&ins_list);
	INIT_LIST_HEAD(&del_list);
	put = btrfs_readdir_get_delayed_items(inode, &ins_list, &del_list);

again:
	key.type = BTRFS_DIR_INDEX_KEY;
	key.offset = ctx->pos;
	key.objectid = btrfs_ino(BTRFS_I(inode));

	ret = btrfs_search_slot(NULL, root, &key, path, 0, 0);
	if (ret < 0)
		goto err;

	while (1) {
		struct dir_entry *entry;

		leaf = path->nodes[0];
		slot = path->slots[0];
		if (slot >= btrfs_header_nritems(leaf)) {
			ret = btrfs_next_leaf(root, path);
			if (ret < 0)
				goto err;
			else if (ret > 0)
				break;
			continue;
		}

		btrfs_item_key_to_cpu(leaf, &found_key, slot);

		if (found_key.objectid != key.objectid)
			break;
		if (found_key.type != BTRFS_DIR_INDEX_KEY)
			break;
		if (found_key.offset < ctx->pos)
			goto next;
		if (btrfs_should_delete_dir_index(&del_list, found_key.offset))
			goto next;
		di = btrfs_item_ptr(leaf, slot, struct btrfs_dir_item);
		if (verify_dir_item(fs_info, leaf, slot, di))
			goto next;

		name_len = btrfs_dir_name_len(leaf, di);
		if ((total_len + sizeof(struct dir_entry) + name_len) >=
		    PAGE_SIZE) {
			btrfs_release_path(path);
			ret = btrfs_filldir(private->filldir_buf, entries, ctx);
			if (ret)
				goto nopos;
			addr = private->filldir_buf;
			entries = 0;
			total_len = 0;
			goto again;
		}

		entry = addr;
		entry->name_len = name_len;
		name_ptr = (char *)(entry + 1);
		read_extent_buffer(leaf, name_ptr, (unsigned long)(di + 1),
				   name_len);
		entry->type = btrfs_filetype_table[btrfs_dir_type(leaf, di)];
		btrfs_dir_item_key_to_cpu(leaf, di, &location);
		entry->ino = location.objectid;
		entry->offset = found_key.offset;
		entries++;
		addr += sizeof(struct dir_entry) + name_len;
		total_len += sizeof(struct dir_entry) + name_len;
next:
		path->slots[0]++;
	}
	btrfs_release_path(path);

	ret = btrfs_filldir(private->filldir_buf, entries, ctx);
	if (ret)
		goto nopos;

	ret = btrfs_readdir_delayed_dir_index(ctx, &ins_list);
	if (ret)
		goto nopos;

	/*
	 * Stop new entries from being returned after we return the last
	 * entry.
	 *
	 * New directory entries are assigned a strictly increasing
	 * offset.  This means that new entries created during readdir
	 * are *guaranteed* to be seen in the future by that readdir.
	 * This has broken buggy programs which operate on names as
	 * they're returned by readdir.  Until we re-use freed offsets
	 * we have this hack to stop new entries from being returned
	 * under the assumption that they'll never reach this huge
	 * offset.
	 *
	 * This is being careful not to overflow 32bit loff_t unless the
	 * last entry requires it because doing so has broken 32bit apps
	 * in the past.
	 */
	if (ctx->pos >= INT_MAX)
		ctx->pos = LLONG_MAX;
	else
		ctx->pos = INT_MAX;
nopos:
	ret = 0;
err:
	if (put)
		btrfs_readdir_put_delayed_items(inode, &ins_list, &del_list);
	btrfs_free_path(path);
	return ret;
}

int btrfs_write_inode(struct inode *inode, struct writeback_control *wbc)
{
	struct btrfs_root *root = BTRFS_I(inode)->root;
	struct btrfs_trans_handle *trans;
	int ret = 0;
	bool nolock = false;

	if (test_bit(BTRFS_INODE_DUMMY, &BTRFS_I(inode)->runtime_flags))
		return 0;

	if (btrfs_fs_closing(root->fs_info) &&
			btrfs_is_free_space_inode(BTRFS_I(inode)))
		nolock = true;

	if (wbc->sync_mode == WB_SYNC_ALL) {
		if (nolock)
			trans = btrfs_join_transaction_nolock(root);
		else
			trans = btrfs_join_transaction(root);
		if (IS_ERR(trans))
			return PTR_ERR(trans);
		ret = btrfs_commit_transaction(trans);
	}
	return ret;
}

/*
 * This is somewhat expensive, updating the tree every time the
 * inode changes.  But, it is most likely to find the inode in cache.
 * FIXME, needs more benchmarking...there are no reasons other than performance
 * to keep or drop this code.
 */
static int btrfs_dirty_inode(struct inode *inode)
{
	struct btrfs_fs_info *fs_info = btrfs_sb(inode->i_sb);
	struct btrfs_root *root = BTRFS_I(inode)->root;
	struct btrfs_trans_handle *trans;
	int ret;

	if (test_bit(BTRFS_INODE_DUMMY, &BTRFS_I(inode)->runtime_flags))
		return 0;

	trans = btrfs_join_transaction(root);
	if (IS_ERR(trans))
		return PTR_ERR(trans);

	ret = btrfs_update_inode(trans, root, inode);
	if (ret && ret == -ENOSPC) {
		/* whoops, lets try again with the full transaction */
		btrfs_end_transaction(trans);
		trans = btrfs_start_transaction(root, 1);
		if (IS_ERR(trans))
			return PTR_ERR(trans);

		ret = btrfs_update_inode(trans, root, inode);
	}
	btrfs_end_transaction(trans);
	if (BTRFS_I(inode)->delayed_node)
		btrfs_balance_delayed_items(fs_info);

	return ret;
}

/*
 * This is a copy of file_update_time.  We need this so we can return error on
 * ENOSPC for updating the inode in the case of file write and mmap writes.
 */
static int btrfs_update_time(struct inode *inode, struct timespec *now,
			     int flags)
{
	struct btrfs_root *root = BTRFS_I(inode)->root;

	if (btrfs_root_readonly(root))
		return -EROFS;

	if (flags & S_VERSION)
		inode_inc_iversion(inode);
	if (flags & S_CTIME)
		inode->i_ctime = *now;
	if (flags & S_MTIME)
		inode->i_mtime = *now;
	if (flags & S_ATIME)
		inode->i_atime = *now;
	return btrfs_dirty_inode(inode);
}

/*
 * find the highest existing sequence number in a directory
 * and then set the in-memory index_cnt variable to reflect
 * free sequence numbers
 */
static int btrfs_set_inode_index_count(struct btrfs_inode *inode)
{
	struct btrfs_root *root = inode->root;
	struct btrfs_key key, found_key;
	struct btrfs_path *path;
	struct extent_buffer *leaf;
	int ret;

	key.objectid = btrfs_ino(inode);
	key.type = BTRFS_DIR_INDEX_KEY;
	key.offset = (u64)-1;

	path = btrfs_alloc_path();
	if (!path)
		return -ENOMEM;

	ret = btrfs_search_slot(NULL, root, &key, path, 0, 0);
	if (ret < 0)
		goto out;
	/* FIXME: we should be able to handle this */
	if (ret == 0)
		goto out;
	ret = 0;

	/*
	 * MAGIC NUMBER EXPLANATION:
	 * since we search a directory based on f_pos we have to start at 2
	 * since '.' and '..' have f_pos of 0 and 1 respectively, so everybody
	 * else has to start at 2
	 */
	if (path->slots[0] == 0) {
		inode->index_cnt = 2;
		goto out;
	}

	path->slots[0]--;

	leaf = path->nodes[0];
	btrfs_item_key_to_cpu(leaf, &found_key, path->slots[0]);

	if (found_key.objectid != btrfs_ino(inode) ||
	    found_key.type != BTRFS_DIR_INDEX_KEY) {
		inode->index_cnt = 2;
		goto out;
	}

	inode->index_cnt = found_key.offset + 1;
out:
	btrfs_free_path(path);
	return ret;
}

/*
 * helper to find a free sequence number in a given directory.  This current
 * code is very simple, later versions will do smarter things in the btree
 */
int btrfs_set_inode_index(struct btrfs_inode *dir, u64 *index)
{
	int ret = 0;

	if (dir->index_cnt == (u64)-1) {
		ret = btrfs_inode_delayed_dir_index_count(dir);
		if (ret) {
			ret = btrfs_set_inode_index_count(dir);
			if (ret)
				return ret;
		}
	}

	*index = dir->index_cnt;
	dir->index_cnt++;

	return ret;
}

static int btrfs_insert_inode_locked(struct inode *inode)
{
	struct btrfs_iget_args args;
	args.location = &BTRFS_I(inode)->location;
	args.root = BTRFS_I(inode)->root;

	return insert_inode_locked4(inode,
		   btrfs_inode_hash(inode->i_ino, BTRFS_I(inode)->root),
		   btrfs_find_actor, &args);
}

/*
 * Inherit flags from the parent inode.
 *
 * Currently only the compression flags and the cow flags are inherited.
 */
static void btrfs_inherit_iflags(struct inode *inode, struct inode *dir)
{
	unsigned int flags;

	if (!dir)
		return;

	flags = BTRFS_I(dir)->flags;

	if (flags & BTRFS_INODE_NOCOMPRESS) {
		BTRFS_I(inode)->flags &= ~BTRFS_INODE_COMPRESS;
		BTRFS_I(inode)->flags |= BTRFS_INODE_NOCOMPRESS;
	} else if (flags & BTRFS_INODE_COMPRESS) {
		BTRFS_I(inode)->flags &= ~BTRFS_INODE_NOCOMPRESS;
		BTRFS_I(inode)->flags |= BTRFS_INODE_COMPRESS;
	}

	if (flags & BTRFS_INODE_NODATACOW) {
		BTRFS_I(inode)->flags |= BTRFS_INODE_NODATACOW;
		if (S_ISREG(inode->i_mode))
			BTRFS_I(inode)->flags |= BTRFS_INODE_NODATASUM;
	}

	btrfs_update_iflags(inode);
}

static struct inode *btrfs_new_inode(struct btrfs_trans_handle *trans,
				     struct btrfs_root *root,
				     struct inode *dir,
				     const char *name, int name_len,
				     u64 ref_objectid, u64 objectid,
				     umode_t mode, u64 *index)
{
	struct btrfs_fs_info *fs_info = root->fs_info;
	struct inode *inode;
	struct btrfs_inode_item *inode_item;
	struct btrfs_key *location;
	struct btrfs_path *path;
	struct btrfs_inode_ref *ref;
	struct btrfs_key key[2];
	u32 sizes[2];
	int nitems = name ? 2 : 1;
	unsigned long ptr;
	int ret;

	path = btrfs_alloc_path();
	if (!path)
		return ERR_PTR(-ENOMEM);

	inode = new_inode(fs_info->sb);
	if (!inode) {
		btrfs_free_path(path);
		return ERR_PTR(-ENOMEM);
	}

	/*
	 * O_TMPFILE, set link count to 0, so that after this point,
	 * we fill in an inode item with the correct link count.
	 */
	if (!name)
		set_nlink(inode, 0);

	/*
	 * we have to initialize this early, so we can reclaim the inode
	 * number if we fail afterwards in this function.
	 */
	inode->i_ino = objectid;

	if (dir && name) {
		trace_btrfs_inode_request(dir);

		ret = btrfs_set_inode_index(BTRFS_I(dir), index);
		if (ret) {
			btrfs_free_path(path);
			iput(inode);
			return ERR_PTR(ret);
		}
	} else if (dir) {
		*index = 0;
	}
	/*
	 * index_cnt is ignored for everything but a dir,
	 * btrfs_get_inode_index_count has an explanation for the magic
	 * number
	 */
	BTRFS_I(inode)->index_cnt = 2;
	BTRFS_I(inode)->dir_index = *index;
	BTRFS_I(inode)->root = root;
	BTRFS_I(inode)->generation = trans->transid;
	inode->i_generation = BTRFS_I(inode)->generation;

	/*
	 * We could have gotten an inode number from somebody who was fsynced
	 * and then removed in this same transaction, so let's just set full
	 * sync since it will be a full sync anyway and this will blow away the
	 * old info in the log.
	 */
	set_bit(BTRFS_INODE_NEEDS_FULL_SYNC, &BTRFS_I(inode)->runtime_flags);

	key[0].objectid = objectid;
	key[0].type = BTRFS_INODE_ITEM_KEY;
	key[0].offset = 0;

	sizes[0] = sizeof(struct btrfs_inode_item);

	if (name) {
		/*
		 * Start new inodes with an inode_ref. This is slightly more
		 * efficient for small numbers of hard links since they will
		 * be packed into one item. Extended refs will kick in if we
		 * add more hard links than can fit in the ref item.
		 */
		key[1].objectid = objectid;
		key[1].type = BTRFS_INODE_REF_KEY;
		key[1].offset = ref_objectid;

		sizes[1] = name_len + sizeof(*ref);
	}

	location = &BTRFS_I(inode)->location;
	location->objectid = objectid;
	location->offset = 0;
	location->type = BTRFS_INODE_ITEM_KEY;

	ret = btrfs_insert_inode_locked(inode);
	if (ret < 0)
		goto fail;

	path->leave_spinning = 1;
	ret = btrfs_insert_empty_items(trans, root, path, key, sizes, nitems);
	if (ret != 0)
		goto fail_unlock;

	inode_init_owner(inode, dir, mode);
	inode_set_bytes(inode, 0);

	inode->i_mtime = current_time(inode);
	inode->i_atime = inode->i_mtime;
	inode->i_ctime = inode->i_mtime;
	BTRFS_I(inode)->i_otime = inode->i_mtime;

	inode_item = btrfs_item_ptr(path->nodes[0], path->slots[0],
				  struct btrfs_inode_item);
	memzero_extent_buffer(path->nodes[0], (unsigned long)inode_item,
			     sizeof(*inode_item));
	fill_inode_item(trans, path->nodes[0], inode_item, inode);

	if (name) {
		ref = btrfs_item_ptr(path->nodes[0], path->slots[0] + 1,
				     struct btrfs_inode_ref);
		btrfs_set_inode_ref_name_len(path->nodes[0], ref, name_len);
		btrfs_set_inode_ref_index(path->nodes[0], ref, *index);
		ptr = (unsigned long)(ref + 1);
		write_extent_buffer(path->nodes[0], name, ptr, name_len);
	}

	btrfs_mark_buffer_dirty(path->nodes[0]);
	btrfs_free_path(path);

	btrfs_inherit_iflags(inode, dir);

	if (S_ISREG(mode)) {
		if (btrfs_test_opt(fs_info, NODATASUM))
			BTRFS_I(inode)->flags |= BTRFS_INODE_NODATASUM;
		if (btrfs_test_opt(fs_info, NODATACOW))
			BTRFS_I(inode)->flags |= BTRFS_INODE_NODATACOW |
				BTRFS_INODE_NODATASUM;
	}

	inode_tree_add(inode);

	trace_btrfs_inode_new(inode);
	btrfs_set_inode_last_trans(trans, inode);

	btrfs_update_root_times(trans, root);

	ret = btrfs_inode_inherit_props(trans, inode, dir);
	if (ret)
		btrfs_err(fs_info,
			  "error inheriting props for ino %llu (root %llu): %d",
			btrfs_ino(BTRFS_I(inode)), root->root_key.objectid, ret);

	return inode;

fail_unlock:
	unlock_new_inode(inode);
fail:
	if (dir && name)
		BTRFS_I(dir)->index_cnt--;
	btrfs_free_path(path);
	iput(inode);
	return ERR_PTR(ret);
}

static inline u8 btrfs_inode_type(struct inode *inode)
{
	return btrfs_type_by_mode[(inode->i_mode & S_IFMT) >> S_SHIFT];
}

/*
 * utility function to add 'inode' into 'parent_inode' with
 * a give name and a given sequence number.
 * if 'add_backref' is true, also insert a backref from the
 * inode to the parent directory.
 */
int btrfs_add_link(struct btrfs_trans_handle *trans,
		   struct btrfs_inode *parent_inode, struct btrfs_inode *inode,
		   const char *name, int name_len, int add_backref, u64 index)
{
	struct btrfs_fs_info *fs_info = btrfs_sb(inode->vfs_inode.i_sb);
	int ret = 0;
	struct btrfs_key key;
	struct btrfs_root *root = parent_inode->root;
	u64 ino = btrfs_ino(inode);
	u64 parent_ino = btrfs_ino(parent_inode);

	if (unlikely(ino == BTRFS_FIRST_FREE_OBJECTID)) {
		memcpy(&key, &inode->root->root_key, sizeof(key));
	} else {
		key.objectid = ino;
		key.type = BTRFS_INODE_ITEM_KEY;
		key.offset = 0;
	}

	if (unlikely(ino == BTRFS_FIRST_FREE_OBJECTID)) {
		ret = btrfs_add_root_ref(trans, fs_info, key.objectid,
					 root->root_key.objectid, parent_ino,
					 index, name, name_len);
	} else if (add_backref) {
		ret = btrfs_insert_inode_ref(trans, root, name, name_len, ino,
					     parent_ino, index);
	}

	/* Nothing to clean up yet */
	if (ret)
		return ret;

	ret = btrfs_insert_dir_item(trans, root, name, name_len,
				    parent_inode, &key,
				    btrfs_inode_type(&inode->vfs_inode), index);
	if (ret == -EEXIST || ret == -EOVERFLOW)
		goto fail_dir_item;
	else if (ret) {
		btrfs_abort_transaction(trans, ret);
		return ret;
	}

	btrfs_i_size_write(parent_inode, parent_inode->vfs_inode.i_size +
			   name_len * 2);
	inode_inc_iversion(&parent_inode->vfs_inode);
	parent_inode->vfs_inode.i_mtime = parent_inode->vfs_inode.i_ctime =
		current_time(&parent_inode->vfs_inode);
	ret = btrfs_update_inode(trans, root, &parent_inode->vfs_inode);
	if (ret)
		btrfs_abort_transaction(trans, ret);
	return ret;

fail_dir_item:
	if (unlikely(ino == BTRFS_FIRST_FREE_OBJECTID)) {
		u64 local_index;
		int err;
		err = btrfs_del_root_ref(trans, fs_info, key.objectid,
					 root->root_key.objectid, parent_ino,
					 &local_index, name, name_len);

	} else if (add_backref) {
		u64 local_index;
		int err;

		err = btrfs_del_inode_ref(trans, root, name, name_len,
					  ino, parent_ino, &local_index);
	}
	return ret;
}

static int btrfs_add_nondir(struct btrfs_trans_handle *trans,
			    struct btrfs_inode *dir, struct dentry *dentry,
			    struct btrfs_inode *inode, int backref, u64 index)
{
	int err = btrfs_add_link(trans, dir, inode,
				 dentry->d_name.name, dentry->d_name.len,
				 backref, index);
	if (err > 0)
		err = -EEXIST;
	return err;
}

static int btrfs_mknod(struct inode *dir, struct dentry *dentry,
			umode_t mode, dev_t rdev)
{
	struct btrfs_fs_info *fs_info = btrfs_sb(dir->i_sb);
	struct btrfs_trans_handle *trans;
	struct btrfs_root *root = BTRFS_I(dir)->root;
	struct inode *inode = NULL;
	int err;
	int drop_inode = 0;
	u64 objectid;
	u64 index = 0;

	/*
	 * 2 for inode item and ref
	 * 2 for dir items
	 * 1 for xattr if selinux is on
	 */
	trans = btrfs_start_transaction(root, 5);
	if (IS_ERR(trans))
		return PTR_ERR(trans);

	err = btrfs_find_free_ino(root, &objectid);
	if (err)
		goto out_unlock;

	inode = btrfs_new_inode(trans, root, dir, dentry->d_name.name,
			dentry->d_name.len, btrfs_ino(BTRFS_I(dir)), objectid,
			mode, &index);
	if (IS_ERR(inode)) {
		err = PTR_ERR(inode);
		goto out_unlock;
	}

	/*
	* If the active LSM wants to access the inode during
	* d_instantiate it needs these. Smack checks to see
	* if the filesystem supports xattrs by looking at the
	* ops vector.
	*/
	inode->i_op = &btrfs_special_inode_operations;
	init_special_inode(inode, inode->i_mode, rdev);

	err = btrfs_init_inode_security(trans, inode, dir, &dentry->d_name);
	if (err)
		goto out_unlock_inode;

	err = btrfs_add_nondir(trans, BTRFS_I(dir), dentry, BTRFS_I(inode),
			0, index);
	if (err) {
		goto out_unlock_inode;
	} else {
		btrfs_update_inode(trans, root, inode);
		unlock_new_inode(inode);
		d_instantiate(dentry, inode);
	}

out_unlock:
	btrfs_end_transaction(trans);
	btrfs_balance_delayed_items(fs_info);
	btrfs_btree_balance_dirty(fs_info);
	if (drop_inode) {
		inode_dec_link_count(inode);
		iput(inode);
	}
	return err;

out_unlock_inode:
	drop_inode = 1;
	unlock_new_inode(inode);
	goto out_unlock;

}

static int btrfs_create(struct inode *dir, struct dentry *dentry,
			umode_t mode, bool excl)
{
	struct btrfs_fs_info *fs_info = btrfs_sb(dir->i_sb);
	struct btrfs_trans_handle *trans;
	struct btrfs_root *root = BTRFS_I(dir)->root;
	struct inode *inode = NULL;
	int drop_inode_on_err = 0;
	int err;
	u64 objectid;
	u64 index = 0;

	/*
	 * 2 for inode item and ref
	 * 2 for dir items
	 * 1 for xattr if selinux is on
	 */
	trans = btrfs_start_transaction(root, 5);
	if (IS_ERR(trans))
		return PTR_ERR(trans);

	err = btrfs_find_free_ino(root, &objectid);
	if (err)
		goto out_unlock;

	inode = btrfs_new_inode(trans, root, dir, dentry->d_name.name,
			dentry->d_name.len, btrfs_ino(BTRFS_I(dir)), objectid,
			mode, &index);
	if (IS_ERR(inode)) {
		err = PTR_ERR(inode);
		goto out_unlock;
	}
	drop_inode_on_err = 1;
	/*
	* If the active LSM wants to access the inode during
	* d_instantiate it needs these. Smack checks to see
	* if the filesystem supports xattrs by looking at the
	* ops vector.
	*/
	inode->i_fop = &btrfs_file_operations;
	inode->i_op = &btrfs_file_inode_operations;
	inode->i_mapping->a_ops = &btrfs_aops;

	err = btrfs_init_inode_security(trans, inode, dir, &dentry->d_name);
	if (err)
		goto out_unlock_inode;

	err = btrfs_update_inode(trans, root, inode);
	if (err)
		goto out_unlock_inode;

	err = btrfs_add_nondir(trans, BTRFS_I(dir), dentry, BTRFS_I(inode),
			0, index);
	if (err)
		goto out_unlock_inode;

	BTRFS_I(inode)->io_tree.ops = &btrfs_extent_io_ops;
	unlock_new_inode(inode);
	d_instantiate(dentry, inode);

out_unlock:
	btrfs_end_transaction(trans);
	if (err && drop_inode_on_err) {
		inode_dec_link_count(inode);
		iput(inode);
	}
	btrfs_balance_delayed_items(fs_info);
	btrfs_btree_balance_dirty(fs_info);
	return err;

out_unlock_inode:
	unlock_new_inode(inode);
	goto out_unlock;

}

static int btrfs_link(struct dentry *old_dentry, struct inode *dir,
		      struct dentry *dentry)
{
	struct btrfs_trans_handle *trans = NULL;
	struct btrfs_root *root = BTRFS_I(dir)->root;
	struct inode *inode = d_inode(old_dentry);
	struct btrfs_fs_info *fs_info = btrfs_sb(inode->i_sb);
	u64 index;
	int err;
	int drop_inode = 0;

	/* do not allow sys_link's with other subvols of the same device */
	if (root->objectid != BTRFS_I(inode)->root->objectid)
		return -EXDEV;

	if (inode->i_nlink >= BTRFS_LINK_MAX)
		return -EMLINK;

	err = btrfs_set_inode_index(BTRFS_I(dir), &index);
	if (err)
		goto fail;

	/*
	 * 2 items for inode and inode ref
	 * 2 items for dir items
	 * 1 item for parent inode
	 */
	trans = btrfs_start_transaction(root, 5);
	if (IS_ERR(trans)) {
		err = PTR_ERR(trans);
		trans = NULL;
		goto fail;
	}

	/* There are several dir indexes for this inode, clear the cache. */
	BTRFS_I(inode)->dir_index = 0ULL;
	inc_nlink(inode);
	inode_inc_iversion(inode);
	inode->i_ctime = current_time(inode);
	ihold(inode);
	set_bit(BTRFS_INODE_COPY_EVERYTHING, &BTRFS_I(inode)->runtime_flags);

	err = btrfs_add_nondir(trans, BTRFS_I(dir), dentry, BTRFS_I(inode),
			1, index);

	if (err) {
		drop_inode = 1;
	} else {
		struct dentry *parent = dentry->d_parent;
		err = btrfs_update_inode(trans, root, inode);
		if (err)
			goto fail;
		if (inode->i_nlink == 1) {
			/*
			 * If new hard link count is 1, it's a file created
			 * with open(2) O_TMPFILE flag.
			 */
			err = btrfs_orphan_del(trans, BTRFS_I(inode));
			if (err)
				goto fail;
		}
		d_instantiate(dentry, inode);
		btrfs_log_new_name(trans, BTRFS_I(inode), NULL, parent);
	}

	btrfs_balance_delayed_items(fs_info);
fail:
	if (trans)
		btrfs_end_transaction(trans);
	if (drop_inode) {
		inode_dec_link_count(inode);
		iput(inode);
	}
	btrfs_btree_balance_dirty(fs_info);
	return err;
}

static int btrfs_mkdir(struct inode *dir, struct dentry *dentry, umode_t mode)
{
	struct btrfs_fs_info *fs_info = btrfs_sb(dir->i_sb);
	struct inode *inode = NULL;
	struct btrfs_trans_handle *trans;
	struct btrfs_root *root = BTRFS_I(dir)->root;
	int err = 0;
	int drop_on_err = 0;
	u64 objectid = 0;
	u64 index = 0;

	/*
	 * 2 items for inode and ref
	 * 2 items for dir items
	 * 1 for xattr if selinux is on
	 */
	trans = btrfs_start_transaction(root, 5);
	if (IS_ERR(trans))
		return PTR_ERR(trans);

	err = btrfs_find_free_ino(root, &objectid);
	if (err)
		goto out_fail;

	inode = btrfs_new_inode(trans, root, dir, dentry->d_name.name,
			dentry->d_name.len, btrfs_ino(BTRFS_I(dir)), objectid,
			S_IFDIR | mode, &index);
	if (IS_ERR(inode)) {
		err = PTR_ERR(inode);
		goto out_fail;
	}

	drop_on_err = 1;
	/* these must be set before we unlock the inode */
	inode->i_op = &btrfs_dir_inode_operations;
	inode->i_fop = &btrfs_dir_file_operations;

	err = btrfs_init_inode_security(trans, inode, dir, &dentry->d_name);
	if (err)
		goto out_fail_inode;

	btrfs_i_size_write(BTRFS_I(inode), 0);
	err = btrfs_update_inode(trans, root, inode);
	if (err)
		goto out_fail_inode;

	err = btrfs_add_link(trans, BTRFS_I(dir), BTRFS_I(inode),
			dentry->d_name.name,
			dentry->d_name.len, 0, index);
	if (err)
		goto out_fail_inode;

	d_instantiate(dentry, inode);
	/*
	 * mkdir is special.  We're unlocking after we call d_instantiate
	 * to avoid a race with nfsd calling d_instantiate.
	 */
	unlock_new_inode(inode);
	drop_on_err = 0;

out_fail:
	btrfs_end_transaction(trans);
	if (drop_on_err) {
		inode_dec_link_count(inode);
		iput(inode);
	}
	btrfs_balance_delayed_items(fs_info);
	btrfs_btree_balance_dirty(fs_info);
	return err;

out_fail_inode:
	unlock_new_inode(inode);
	goto out_fail;
}

/* Find next extent map of a given extent map, caller needs to ensure locks */
static struct extent_map *next_extent_map(struct extent_map *em)
{
	struct rb_node *next;

	next = rb_next(&em->rb_node);
	if (!next)
		return NULL;
	return container_of(next, struct extent_map, rb_node);
}

static struct extent_map *prev_extent_map(struct extent_map *em)
{
	struct rb_node *prev;

	prev = rb_prev(&em->rb_node);
	if (!prev)
		return NULL;
	return container_of(prev, struct extent_map, rb_node);
}

/* helper for btfs_get_extent.  Given an existing extent in the tree,
 * the existing extent is the nearest extent to map_start,
 * and an extent that you want to insert, deal with overlap and insert
 * the best fitted new extent into the tree.
 */
static int merge_extent_mapping(struct extent_map_tree *em_tree,
				struct extent_map *existing,
				struct extent_map *em,
				u64 map_start)
{
	struct extent_map *prev;
	struct extent_map *next;
	u64 start;
	u64 end;
	u64 start_diff;

	BUG_ON(map_start < em->start || map_start >= extent_map_end(em));

	if (existing->start > map_start) {
		next = existing;
		prev = prev_extent_map(next);
	} else {
		prev = existing;
		next = next_extent_map(prev);
	}

	start = prev ? extent_map_end(prev) : em->start;
	start = max_t(u64, start, em->start);
	end = next ? next->start : extent_map_end(em);
	end = min_t(u64, end, extent_map_end(em));
	start_diff = start - em->start;
	em->start = start;
	em->len = end - start;
	if (em->block_start < EXTENT_MAP_LAST_BYTE &&
	    !test_bit(EXTENT_FLAG_COMPRESSED, &em->flags)) {
		em->block_start += start_diff;
		em->block_len -= start_diff;
	}
	return add_extent_mapping(em_tree, em, 0);
}

static noinline int uncompress_inline(struct btrfs_path *path,
				      struct page *page,
				      size_t pg_offset, u64 extent_offset,
				      struct btrfs_file_extent_item *item)
{
	int ret;
	struct extent_buffer *leaf = path->nodes[0];
	char *tmp;
	size_t max_size;
	unsigned long inline_size;
	unsigned long ptr;
	int compress_type;

	WARN_ON(pg_offset != 0);
	compress_type = btrfs_file_extent_compression(leaf, item);
	max_size = btrfs_file_extent_ram_bytes(leaf, item);
	inline_size = btrfs_file_extent_inline_item_len(leaf,
					btrfs_item_nr(path->slots[0]));
	tmp = kmalloc(inline_size, GFP_NOFS);
	if (!tmp)
		return -ENOMEM;
	ptr = btrfs_file_extent_inline_start(item);

	read_extent_buffer(leaf, tmp, ptr, inline_size);

	max_size = min_t(unsigned long, PAGE_SIZE, max_size);
	ret = btrfs_decompress(compress_type, tmp, page,
			       extent_offset, inline_size, max_size);

	/*
	 * decompression code contains a memset to fill in any space between the end
	 * of the uncompressed data and the end of max_size in case the decompressed
	 * data ends up shorter than ram_bytes.  That doesn't cover the hole between
	 * the end of an inline extent and the beginning of the next block, so we
	 * cover that region here.
	 */

	if (max_size + pg_offset < PAGE_SIZE) {
		char *map = kmap(page);
		memset(map + pg_offset + max_size, 0, PAGE_SIZE - max_size - pg_offset);
		kunmap(page);
	}
	kfree(tmp);
	return ret;
}

/*
 * a bit scary, this does extent mapping from logical file offset to the disk.
 * the ugly parts come from merging extents from the disk with the in-ram
 * representation.  This gets more complex because of the data=ordered code,
 * where the in-ram extents might be locked pending data=ordered completion.
 *
 * This also copies inline extents directly into the page.
 */
struct extent_map *btrfs_get_extent(struct btrfs_inode *inode,
		struct page *page,
	    size_t pg_offset, u64 start, u64 len,
		int create)
{
	struct btrfs_fs_info *fs_info = btrfs_sb(inode->vfs_inode.i_sb);
	int ret;
	int err = 0;
	u64 extent_start = 0;
	u64 extent_end = 0;
	u64 objectid = btrfs_ino(inode);
	u32 found_type;
	struct btrfs_path *path = NULL;
	struct btrfs_root *root = inode->root;
	struct btrfs_file_extent_item *item;
	struct extent_buffer *leaf;
	struct btrfs_key found_key;
	struct extent_map *em = NULL;
	struct extent_map_tree *em_tree = &inode->extent_tree;
	struct extent_io_tree *io_tree = &inode->io_tree;
	struct btrfs_trans_handle *trans = NULL;
	const bool new_inline = !page || create;

again:
	read_lock(&em_tree->lock);
	em = lookup_extent_mapping(em_tree, start, len);
	if (em)
		em->bdev = fs_info->fs_devices->latest_bdev;
	read_unlock(&em_tree->lock);

	if (em) {
		if (em->start > start || em->start + em->len <= start)
			free_extent_map(em);
		else if (em->block_start == EXTENT_MAP_INLINE && page)
			free_extent_map(em);
		else
			goto out;
	}
	em = alloc_extent_map();
	if (!em) {
		err = -ENOMEM;
		goto out;
	}
	em->bdev = fs_info->fs_devices->latest_bdev;
	em->start = EXTENT_MAP_HOLE;
	em->orig_start = EXTENT_MAP_HOLE;
	em->len = (u64)-1;
	em->block_len = (u64)-1;

	if (!path) {
		path = btrfs_alloc_path();
		if (!path) {
			err = -ENOMEM;
			goto out;
		}
		/*
		 * Chances are we'll be called again, so go ahead and do
		 * readahead
		 */
		path->reada = READA_FORWARD;
	}

	ret = btrfs_lookup_file_extent(trans, root, path,
				       objectid, start, trans != NULL);
	if (ret < 0) {
		err = ret;
		goto out;
	}

	if (ret != 0) {
		if (path->slots[0] == 0)
			goto not_found;
		path->slots[0]--;
	}

	leaf = path->nodes[0];
	item = btrfs_item_ptr(leaf, path->slots[0],
			      struct btrfs_file_extent_item);
	/* are we inside the extent that was found? */
	btrfs_item_key_to_cpu(leaf, &found_key, path->slots[0]);
	found_type = found_key.type;
	if (found_key.objectid != objectid ||
	    found_type != BTRFS_EXTENT_DATA_KEY) {
		/*
		 * If we backup past the first extent we want to move forward
		 * and see if there is an extent in front of us, otherwise we'll
		 * say there is a hole for our whole search range which can
		 * cause problems.
		 */
		extent_end = start;
		goto next;
	}

	found_type = btrfs_file_extent_type(leaf, item);
	extent_start = found_key.offset;
	if (found_type == BTRFS_FILE_EXTENT_REG ||
	    found_type == BTRFS_FILE_EXTENT_PREALLOC) {
		extent_end = extent_start +
		       btrfs_file_extent_num_bytes(leaf, item);

		trace_btrfs_get_extent_show_fi_regular(inode, leaf, item,
						       extent_start);
	} else if (found_type == BTRFS_FILE_EXTENT_INLINE) {
		size_t size;
		size = btrfs_file_extent_inline_len(leaf, path->slots[0], item);
		extent_end = ALIGN(extent_start + size,
				   fs_info->sectorsize);

		trace_btrfs_get_extent_show_fi_inline(inode, leaf, item,
						      path->slots[0],
						      extent_start);
	}
next:
	if (start >= extent_end) {
		path->slots[0]++;
		if (path->slots[0] >= btrfs_header_nritems(leaf)) {
			ret = btrfs_next_leaf(root, path);
			if (ret < 0) {
				err = ret;
				goto out;
			}
			if (ret > 0)
				goto not_found;
			leaf = path->nodes[0];
		}
		btrfs_item_key_to_cpu(leaf, &found_key, path->slots[0]);
		if (found_key.objectid != objectid ||
		    found_key.type != BTRFS_EXTENT_DATA_KEY)
			goto not_found;
		if (start + len <= found_key.offset)
			goto not_found;
		if (start > found_key.offset)
			goto next;
		em->start = start;
		em->orig_start = start;
		em->len = found_key.offset - start;
		goto not_found_em;
	}

	btrfs_extent_item_to_extent_map(inode, path, item,
			new_inline, em);

	if (found_type == BTRFS_FILE_EXTENT_REG ||
	    found_type == BTRFS_FILE_EXTENT_PREALLOC) {
		goto insert;
	} else if (found_type == BTRFS_FILE_EXTENT_INLINE) {
		unsigned long ptr;
		char *map;
		size_t size;
		size_t extent_offset;
		size_t copy_size;

		if (new_inline)
			goto out;

		size = btrfs_file_extent_inline_len(leaf, path->slots[0], item);
		extent_offset = page_offset(page) + pg_offset - extent_start;
		copy_size = min_t(u64, PAGE_SIZE - pg_offset,
				  size - extent_offset);
		em->start = extent_start + extent_offset;
		em->len = ALIGN(copy_size, fs_info->sectorsize);
		em->orig_block_len = em->len;
		em->orig_start = em->start;
		ptr = btrfs_file_extent_inline_start(item) + extent_offset;
		if (create == 0 && !PageUptodate(page)) {
			if (btrfs_file_extent_compression(leaf, item) !=
			    BTRFS_COMPRESS_NONE) {
				ret = uncompress_inline(path, page, pg_offset,
							extent_offset, item);
				if (ret) {
					err = ret;
					goto out;
				}
			} else {
				map = kmap(page);
				read_extent_buffer(leaf, map + pg_offset, ptr,
						   copy_size);
				if (pg_offset + copy_size < PAGE_SIZE) {
					memset(map + pg_offset + copy_size, 0,
					       PAGE_SIZE - pg_offset -
					       copy_size);
				}
				kunmap(page);
			}
			flush_dcache_page(page);
		} else if (create && PageUptodate(page)) {
			BUG();
			if (!trans) {
				kunmap(page);
				free_extent_map(em);
				em = NULL;

				btrfs_release_path(path);
				trans = btrfs_join_transaction(root);

				if (IS_ERR(trans))
					return ERR_CAST(trans);
				goto again;
			}
			map = kmap(page);
			write_extent_buffer(leaf, map + pg_offset, ptr,
					    copy_size);
			kunmap(page);
			btrfs_mark_buffer_dirty(leaf);
		}
		set_extent_uptodate(io_tree, em->start,
				    extent_map_end(em) - 1, NULL, GFP_NOFS);
		goto insert;
	}
not_found:
	em->start = start;
	em->orig_start = start;
	em->len = len;
not_found_em:
	em->block_start = EXTENT_MAP_HOLE;
	set_bit(EXTENT_FLAG_VACANCY, &em->flags);
insert:
	btrfs_release_path(path);
	if (em->start > start || extent_map_end(em) <= start) {
		btrfs_err(fs_info,
			  "bad extent! em: [%llu %llu] passed [%llu %llu]",
			  em->start, em->len, start, len);
		err = -EIO;
		goto out;
	}

	err = 0;
	write_lock(&em_tree->lock);
	ret = add_extent_mapping(em_tree, em, 0);
	/* it is possible that someone inserted the extent into the tree
	 * while we had the lock dropped.  It is also possible that
	 * an overlapping map exists in the tree
	 */
	if (ret == -EEXIST) {
		struct extent_map *existing;

		ret = 0;

		existing = search_extent_mapping(em_tree, start, len);
		/*
		 * existing will always be non-NULL, since there must be
		 * extent causing the -EEXIST.
		 */
		if (existing->start == em->start &&
		    extent_map_end(existing) >= extent_map_end(em) &&
		    em->block_start == existing->block_start) {
			/*
			 * The existing extent map already encompasses the
			 * entire extent map we tried to add.
			 */
			free_extent_map(em);
			em = existing;
			err = 0;

		} else if (start >= extent_map_end(existing) ||
		    start <= existing->start) {
			/*
			 * The existing extent map is the one nearest to
			 * the [start, start + len) range which overlaps
			 */
			err = merge_extent_mapping(em_tree, existing,
						   em, start);
			free_extent_map(existing);
			if (err) {
				free_extent_map(em);
				em = NULL;
			}
		} else {
			free_extent_map(em);
			em = existing;
			err = 0;
		}
	}
	write_unlock(&em_tree->lock);
out:

	trace_btrfs_get_extent(root, inode, em);

	btrfs_free_path(path);
	if (trans) {
		ret = btrfs_end_transaction(trans);
		if (!err)
			err = ret;
	}
	if (err) {
		free_extent_map(em);
		return ERR_PTR(err);
	}
	BUG_ON(!em); /* Error is always set */
	return em;
}

struct extent_map *btrfs_get_extent_fiemap(struct btrfs_inode *inode,
		struct page *page,
		size_t pg_offset, u64 start, u64 len,
		int create)
{
	struct extent_map *em;
	struct extent_map *hole_em = NULL;
	u64 range_start = start;
	u64 end;
	u64 found;
	u64 found_end;
	int err = 0;

	em = btrfs_get_extent(inode, page, pg_offset, start, len, create);
	if (IS_ERR(em))
		return em;
	/*
	 * If our em maps to:
	 * - a hole or
	 * - a pre-alloc extent,
	 * there might actually be delalloc bytes behind it.
	 */
	if (em->block_start != EXTENT_MAP_HOLE &&
	    !test_bit(EXTENT_FLAG_PREALLOC, &em->flags))
		return em;
	else
		hole_em = em;

	/* check to see if we've wrapped (len == -1 or similar) */
	end = start + len;
	if (end < start)
		end = (u64)-1;
	else
		end -= 1;

	em = NULL;

	/* ok, we didn't find anything, lets look for delalloc */
	found = count_range_bits(&inode->io_tree, &range_start,
				 end, len, EXTENT_DELALLOC, 1);
	found_end = range_start + found;
	if (found_end < range_start)
		found_end = (u64)-1;

	/*
	 * we didn't find anything useful, return
	 * the original results from get_extent()
	 */
	if (range_start > end || found_end <= start) {
		em = hole_em;
		hole_em = NULL;
		goto out;
	}

	/* adjust the range_start to make sure it doesn't
	 * go backwards from the start they passed in
	 */
	range_start = max(start, range_start);
	found = found_end - range_start;

	if (found > 0) {
		u64 hole_start = start;
		u64 hole_len = len;

		em = alloc_extent_map();
		if (!em) {
			err = -ENOMEM;
			goto out;
		}
		/*
		 * when btrfs_get_extent can't find anything it
		 * returns one huge hole
		 *
		 * make sure what it found really fits our range, and
		 * adjust to make sure it is based on the start from
		 * the caller
		 */
		if (hole_em) {
			u64 calc_end = extent_map_end(hole_em);

			if (calc_end <= start || (hole_em->start > end)) {
				free_extent_map(hole_em);
				hole_em = NULL;
			} else {
				hole_start = max(hole_em->start, start);
				hole_len = calc_end - hole_start;
			}
		}
		em->bdev = NULL;
		if (hole_em && range_start > hole_start) {
			/* our hole starts before our delalloc, so we
			 * have to return just the parts of the hole
			 * that go until  the delalloc starts
			 */
			em->len = min(hole_len,
				      range_start - hole_start);
			em->start = hole_start;
			em->orig_start = hole_start;
			/*
			 * don't adjust block start at all,
			 * it is fixed at EXTENT_MAP_HOLE
			 */
			em->block_start = hole_em->block_start;
			em->block_len = hole_len;
			if (test_bit(EXTENT_FLAG_PREALLOC, &hole_em->flags))
				set_bit(EXTENT_FLAG_PREALLOC, &em->flags);
		} else {
			em->start = range_start;
			em->len = found;
			em->orig_start = range_start;
			em->block_start = EXTENT_MAP_DELALLOC;
			em->block_len = found;
		}
	} else if (hole_em) {
		return hole_em;
	}
out:

	free_extent_map(hole_em);
	if (err) {
		free_extent_map(em);
		return ERR_PTR(err);
	}
	return em;
}

static struct extent_map *btrfs_create_dio_extent(struct inode *inode,
						  const u64 start,
						  const u64 len,
						  const u64 orig_start,
						  const u64 block_start,
						  const u64 block_len,
						  const u64 orig_block_len,
						  const u64 ram_bytes,
						  const int type)
{
	struct extent_map *em = NULL;
	int ret;

	if (type != BTRFS_ORDERED_NOCOW) {
		em = create_io_em(inode, start, len, orig_start,
				  block_start, block_len, orig_block_len,
				  ram_bytes,
				  BTRFS_COMPRESS_NONE, /* compress_type */
				  type);
		if (IS_ERR(em))
			goto out;
	}
	ret = btrfs_add_ordered_extent_dio(inode, start, block_start,
					   len, block_len, type);
	if (ret) {
		if (em) {
			free_extent_map(em);
			btrfs_drop_extent_cache(BTRFS_I(inode), start,
						start + len - 1, 0);
		}
		em = ERR_PTR(ret);
	}
 out:

	return em;
}

static struct extent_map *btrfs_new_extent_direct(struct inode *inode,
						  u64 start, u64 len)
{
	struct btrfs_fs_info *fs_info = btrfs_sb(inode->i_sb);
	struct btrfs_root *root = BTRFS_I(inode)->root;
	struct extent_map *em;
	struct btrfs_key ins;
	u64 alloc_hint;
	int ret;

	alloc_hint = get_extent_allocation_hint(inode, start, len);
	ret = btrfs_reserve_extent(root, len, len, fs_info->sectorsize,
				   0, alloc_hint, &ins, 1, 1);
	if (ret)
		return ERR_PTR(ret);

	em = btrfs_create_dio_extent(inode, start, ins.offset, start,
				     ins.objectid, ins.offset, ins.offset,
				     ins.offset, BTRFS_ORDERED_REGULAR);
	btrfs_dec_block_group_reservations(fs_info, ins.objectid);
	if (IS_ERR(em))
		btrfs_free_reserved_extent(fs_info, ins.objectid,
					   ins.offset, 1);

	return em;
}

/*
 * returns 1 when the nocow is safe, < 1 on error, 0 if the
 * block must be cow'd
 */
noinline int can_nocow_extent(struct inode *inode, u64 offset, u64 *len,
			      u64 *orig_start, u64 *orig_block_len,
			      u64 *ram_bytes)
{
	struct btrfs_fs_info *fs_info = btrfs_sb(inode->i_sb);
	struct btrfs_path *path;
	int ret;
	struct extent_buffer *leaf;
	struct btrfs_root *root = BTRFS_I(inode)->root;
	struct extent_io_tree *io_tree = &BTRFS_I(inode)->io_tree;
	struct btrfs_file_extent_item *fi;
	struct btrfs_key key;
	u64 disk_bytenr;
	u64 backref_offset;
	u64 extent_end;
	u64 num_bytes;
	int slot;
	int found_type;
	bool nocow = (BTRFS_I(inode)->flags & BTRFS_INODE_NODATACOW);

	path = btrfs_alloc_path();
	if (!path)
		return -ENOMEM;

	ret = btrfs_lookup_file_extent(NULL, root, path,
			btrfs_ino(BTRFS_I(inode)), offset, 0);
	if (ret < 0)
		goto out;

	slot = path->slots[0];
	if (ret == 1) {
		if (slot == 0) {
			/* can't find the item, must cow */
			ret = 0;
			goto out;
		}
		slot--;
	}
	ret = 0;
	leaf = path->nodes[0];
	btrfs_item_key_to_cpu(leaf, &key, slot);
	if (key.objectid != btrfs_ino(BTRFS_I(inode)) ||
	    key.type != BTRFS_EXTENT_DATA_KEY) {
		/* not our file or wrong item type, must cow */
		goto out;
	}

	if (key.offset > offset) {
		/* Wrong offset, must cow */
		goto out;
	}

	fi = btrfs_item_ptr(leaf, slot, struct btrfs_file_extent_item);
	found_type = btrfs_file_extent_type(leaf, fi);
	if (found_type != BTRFS_FILE_EXTENT_REG &&
	    found_type != BTRFS_FILE_EXTENT_PREALLOC) {
		/* not a regular extent, must cow */
		goto out;
	}

	if (!nocow && found_type == BTRFS_FILE_EXTENT_REG)
		goto out;

	extent_end = key.offset + btrfs_file_extent_num_bytes(leaf, fi);
	if (extent_end <= offset)
		goto out;

	disk_bytenr = btrfs_file_extent_disk_bytenr(leaf, fi);
	if (disk_bytenr == 0)
		goto out;

	if (btrfs_file_extent_compression(leaf, fi) ||
	    btrfs_file_extent_encryption(leaf, fi) ||
	    btrfs_file_extent_other_encoding(leaf, fi))
		goto out;

	backref_offset = btrfs_file_extent_offset(leaf, fi);

	if (orig_start) {
		*orig_start = key.offset - backref_offset;
		*orig_block_len = btrfs_file_extent_disk_num_bytes(leaf, fi);
		*ram_bytes = btrfs_file_extent_ram_bytes(leaf, fi);
	}

	if (btrfs_extent_readonly(fs_info, disk_bytenr))
		goto out;

	num_bytes = min(offset + *len, extent_end) - offset;
	if (!nocow && found_type == BTRFS_FILE_EXTENT_PREALLOC) {
		u64 range_end;

		range_end = round_up(offset + num_bytes,
				     root->fs_info->sectorsize) - 1;
		ret = test_range_bit(io_tree, offset, range_end,
				     EXTENT_DELALLOC, 0, NULL);
		if (ret) {
			ret = -EAGAIN;
			goto out;
		}
	}

	btrfs_release_path(path);

	/*
	 * look for other files referencing this extent, if we
	 * find any we must cow
	 */

	ret = btrfs_cross_ref_exist(root, btrfs_ino(BTRFS_I(inode)),
				    key.offset - backref_offset, disk_bytenr);
	if (ret) {
		ret = 0;
		goto out;
	}

	/*
	 * adjust disk_bytenr and num_bytes to cover just the bytes
	 * in this extent we are about to write.  If there
	 * are any csums in that range we have to cow in order
	 * to keep the csums correct
	 */
	disk_bytenr += backref_offset;
	disk_bytenr += offset - key.offset;
	if (csum_exist_in_range(fs_info, disk_bytenr, num_bytes))
		goto out;
	/*
	 * all of the above have passed, it is safe to overwrite this extent
	 * without cow
	 */
	*len = num_bytes;
	ret = 1;
out:
	btrfs_free_path(path);
	return ret;
}

bool btrfs_page_exists_in_range(struct inode *inode, loff_t start, loff_t end)
{
	struct radix_tree_root *root = &inode->i_mapping->page_tree;
	bool found = false;
	void **pagep = NULL;
	struct page *page = NULL;
	unsigned long start_idx;
	unsigned long end_idx;

	start_idx = start >> PAGE_SHIFT;

	/*
	 * end is the last byte in the last page.  end == start is legal
	 */
	end_idx = end >> PAGE_SHIFT;

	rcu_read_lock();

	/* Most of the code in this while loop is lifted from
	 * find_get_page.  It's been modified to begin searching from a
	 * page and return just the first page found in that range.  If the
	 * found idx is less than or equal to the end idx then we know that
	 * a page exists.  If no pages are found or if those pages are
	 * outside of the range then we're fine (yay!) */
	while (page == NULL &&
	       radix_tree_gang_lookup_slot(root, &pagep, NULL, start_idx, 1)) {
		page = radix_tree_deref_slot(pagep);
		if (unlikely(!page))
			break;

		if (radix_tree_exception(page)) {
			if (radix_tree_deref_retry(page)) {
				page = NULL;
				continue;
			}
			/*
			 * Otherwise, shmem/tmpfs must be storing a swap entry
			 * here as an exceptional entry: so return it without
			 * attempting to raise page count.
			 */
			page = NULL;
			break; /* TODO: Is this relevant for this use case? */
		}

		if (!page_cache_get_speculative(page)) {
			page = NULL;
			continue;
		}

		/*
		 * Has the page moved?
		 * This is part of the lockless pagecache protocol. See
		 * include/linux/pagemap.h for details.
		 */
		if (unlikely(page != *pagep)) {
			put_page(page);
			page = NULL;
		}
	}

	if (page) {
		if (page->index <= end_idx)
			found = true;
		put_page(page);
	}

	rcu_read_unlock();
	return found;
}

static int lock_extent_direct(struct inode *inode, u64 lockstart, u64 lockend,
			      struct extent_state **cached_state, int writing)
{
	struct btrfs_ordered_extent *ordered;
	int ret = 0;

	while (1) {
		lock_extent_bits(&BTRFS_I(inode)->io_tree, lockstart, lockend,
				 cached_state);
		/*
		 * We're concerned with the entire range that we're going to be
		 * doing DIO to, so we need to make sure there's no ordered
		 * extents in this range.
		 */
		ordered = btrfs_lookup_ordered_range(BTRFS_I(inode), lockstart,
						     lockend - lockstart + 1);

		/*
		 * We need to make sure there are no buffered pages in this
		 * range either, we could have raced between the invalidate in
		 * generic_file_direct_write and locking the extent.  The
		 * invalidate needs to happen so that reads after a write do not
		 * get stale data.
		 */
		if (!ordered &&
		    (!writing ||
		     !btrfs_page_exists_in_range(inode, lockstart, lockend)))
			break;

		unlock_extent_cached(&BTRFS_I(inode)->io_tree, lockstart, lockend,
				     cached_state, GFP_NOFS);

		if (ordered) {
			/*
			 * If we are doing a DIO read and the ordered extent we
			 * found is for a buffered write, we can not wait for it
			 * to complete and retry, because if we do so we can
			 * deadlock with concurrent buffered writes on page
			 * locks. This happens only if our DIO read covers more
			 * than one extent map, if at this point has already
			 * created an ordered extent for a previous extent map
			 * and locked its range in the inode's io tree, and a
			 * concurrent write against that previous extent map's
			 * range and this range started (we unlock the ranges
			 * in the io tree only when the bios complete and
			 * buffered writes always lock pages before attempting
			 * to lock range in the io tree).
			 */
			if (writing ||
			    test_bit(BTRFS_ORDERED_DIRECT, &ordered->flags))
				btrfs_start_ordered_extent(inode, ordered, 1);
			else
				ret = -ENOTBLK;
			btrfs_put_ordered_extent(ordered);
		} else {
			/*
			 * We could trigger writeback for this range (and wait
			 * for it to complete) and then invalidate the pages for
			 * this range (through invalidate_inode_pages2_range()),
			 * but that can lead us to a deadlock with a concurrent
			 * call to readpages() (a buffered read or a defrag call
			 * triggered a readahead) on a page lock due to an
			 * ordered dio extent we created before but did not have
			 * yet a corresponding bio submitted (whence it can not
			 * complete), which makes readpages() wait for that
			 * ordered extent to complete while holding a lock on
			 * that page.
			 */
			ret = -ENOTBLK;
		}

		if (ret)
			break;

		cond_resched();
	}

	return ret;
}

/* The callers of this must take lock_extent() */
static struct extent_map *create_io_em(struct inode *inode, u64 start, u64 len,
				       u64 orig_start, u64 block_start,
				       u64 block_len, u64 orig_block_len,
				       u64 ram_bytes, int compress_type,
				       int type)
{
	struct extent_map_tree *em_tree;
	struct extent_map *em;
	struct btrfs_root *root = BTRFS_I(inode)->root;
	int ret;

	ASSERT(type == BTRFS_ORDERED_PREALLOC ||
	       type == BTRFS_ORDERED_COMPRESSED ||
	       type == BTRFS_ORDERED_NOCOW ||
	       type == BTRFS_ORDERED_REGULAR);

	em_tree = &BTRFS_I(inode)->extent_tree;
	em = alloc_extent_map();
	if (!em)
		return ERR_PTR(-ENOMEM);

	em->start = start;
	em->orig_start = orig_start;
	em->len = len;
	em->block_len = block_len;
	em->block_start = block_start;
	em->bdev = root->fs_info->fs_devices->latest_bdev;
	em->orig_block_len = orig_block_len;
	em->ram_bytes = ram_bytes;
	em->generation = -1;
	set_bit(EXTENT_FLAG_PINNED, &em->flags);
	if (type == BTRFS_ORDERED_PREALLOC) {
		set_bit(EXTENT_FLAG_FILLING, &em->flags);
	} else if (type == BTRFS_ORDERED_COMPRESSED) {
		set_bit(EXTENT_FLAG_COMPRESSED, &em->flags);
		em->compress_type = compress_type;
	}

	do {
		btrfs_drop_extent_cache(BTRFS_I(inode), em->start,
				em->start + em->len - 1, 0);
		write_lock(&em_tree->lock);
		ret = add_extent_mapping(em_tree, em, 1);
		write_unlock(&em_tree->lock);
		/*
		 * The caller has taken lock_extent(), who could race with us
		 * to add em?
		 */
	} while (ret == -EEXIST);

	if (ret) {
		free_extent_map(em);
		return ERR_PTR(ret);
	}

	/* em got 2 refs now, callers needs to do free_extent_map once. */
	return em;
}

static void adjust_dio_outstanding_extents(struct inode *inode,
					   struct btrfs_dio_data *dio_data,
					   const u64 len)
{
	unsigned num_extents = count_max_extents(len);

	/*
	 * If we have an outstanding_extents count still set then we're
	 * within our reservation, otherwise we need to adjust our inode
	 * counter appropriately.
	 */
	if (dio_data->outstanding_extents >= num_extents) {
		dio_data->outstanding_extents -= num_extents;
	} else {
		/*
		 * If dio write length has been split due to no large enough
		 * contiguous space, we need to compensate our inode counter
		 * appropriately.
		 */
		u64 num_needed = num_extents - dio_data->outstanding_extents;

		spin_lock(&BTRFS_I(inode)->lock);
		BTRFS_I(inode)->outstanding_extents += num_needed;
		spin_unlock(&BTRFS_I(inode)->lock);
	}
}

static int btrfs_get_blocks_direct(struct inode *inode, sector_t iblock,
				   struct buffer_head *bh_result, int create)
{
	struct btrfs_fs_info *fs_info = btrfs_sb(inode->i_sb);
	struct extent_map *em;
	struct extent_state *cached_state = NULL;
	struct btrfs_dio_data *dio_data = NULL;
	u64 start = iblock << inode->i_blkbits;
	u64 lockstart, lockend;
	u64 len = bh_result->b_size;
	int unlock_bits = EXTENT_LOCKED;
	int ret = 0;

	if (create)
		unlock_bits |= EXTENT_DIRTY;
	else
		len = min_t(u64, len, fs_info->sectorsize);

	lockstart = start;
	lockend = start + len - 1;

	if (current->journal_info) {
		/*
		 * Need to pull our outstanding extents and set journal_info to NULL so
		 * that anything that needs to check if there's a transaction doesn't get
		 * confused.
		 */
		dio_data = current->journal_info;
		current->journal_info = NULL;
	}

	/*
	 * If this errors out it's because we couldn't invalidate pagecache for
	 * this range and we need to fallback to buffered.
	 */
	if (lock_extent_direct(inode, lockstart, lockend, &cached_state,
			       create)) {
		ret = -ENOTBLK;
		goto err;
	}

	em = btrfs_get_extent(BTRFS_I(inode), NULL, 0, start, len, 0);
	if (IS_ERR(em)) {
		ret = PTR_ERR(em);
		goto unlock_err;
	}

	/*
	 * Ok for INLINE and COMPRESSED extents we need to fallback on buffered
	 * io.  INLINE is special, and we could probably kludge it in here, but
	 * it's still buffered so for safety lets just fall back to the generic
	 * buffered path.
	 *
	 * For COMPRESSED we _have_ to read the entire extent in so we can
	 * decompress it, so there will be buffering required no matter what we
	 * do, so go ahead and fallback to buffered.
	 *
	 * We return -ENOTBLK because that's what makes DIO go ahead and go back
	 * to buffered IO.  Don't blame me, this is the price we pay for using
	 * the generic code.
	 */
	if (test_bit(EXTENT_FLAG_COMPRESSED, &em->flags) ||
	    em->block_start == EXTENT_MAP_INLINE) {
		free_extent_map(em);
		ret = -ENOTBLK;
		goto unlock_err;
	}

	/* Just a good old fashioned hole, return */
	if (!create && (em->block_start == EXTENT_MAP_HOLE ||
			test_bit(EXTENT_FLAG_PREALLOC, &em->flags))) {
		free_extent_map(em);
		goto unlock_err;
	}

	/*
	 * We don't allocate a new extent in the following cases
	 *
	 * 1) The inode is marked as NODATACOW.  In this case we'll just use the
	 * existing extent.
	 * 2) The extent is marked as PREALLOC.  We're good to go here and can
	 * just use the extent.
	 *
	 */
	if (!create) {
		len = min(len, em->len - (start - em->start));
		lockstart = start + len;
		goto unlock;
	}

	if (test_bit(EXTENT_FLAG_PREALLOC, &em->flags) ||
	    ((BTRFS_I(inode)->flags & BTRFS_INODE_NODATACOW) &&
	     em->block_start != EXTENT_MAP_HOLE)) {
		int type;
		u64 block_start, orig_start, orig_block_len, ram_bytes;

		if (test_bit(EXTENT_FLAG_PREALLOC, &em->flags))
			type = BTRFS_ORDERED_PREALLOC;
		else
			type = BTRFS_ORDERED_NOCOW;
		len = min(len, em->len - (start - em->start));
		block_start = em->block_start + (start - em->start);

		if (can_nocow_extent(inode, start, &len, &orig_start,
				     &orig_block_len, &ram_bytes) == 1 &&
		    btrfs_inc_nocow_writers(fs_info, block_start)) {
			struct extent_map *em2;

			em2 = btrfs_create_dio_extent(inode, start, len,
						      orig_start, block_start,
						      len, orig_block_len,
						      ram_bytes, type);
			btrfs_dec_nocow_writers(fs_info, block_start);
			if (type == BTRFS_ORDERED_PREALLOC) {
				free_extent_map(em);
				em = em2;
			}
			if (em2 && IS_ERR(em2)) {
				ret = PTR_ERR(em2);
				goto unlock_err;
			}
			/*
			 * For inode marked NODATACOW or extent marked PREALLOC,
			 * use the existing or preallocated extent, so does not
			 * need to adjust btrfs_space_info's bytes_may_use.
			 */
			btrfs_free_reserved_data_space_noquota(inode,
					start, len);
			goto unlock;
		}
	}

	/*
	 * this will cow the extent, reset the len in case we changed
	 * it above
	 */
	len = bh_result->b_size;
	free_extent_map(em);
	em = btrfs_new_extent_direct(inode, start, len);
	if (IS_ERR(em)) {
		ret = PTR_ERR(em);
		goto unlock_err;
	}
	len = min(len, em->len - (start - em->start));
unlock:
	bh_result->b_blocknr = (em->block_start + (start - em->start)) >>
		inode->i_blkbits;
	bh_result->b_size = len;
	bh_result->b_bdev = em->bdev;
	set_buffer_mapped(bh_result);
	if (create) {
		if (!test_bit(EXTENT_FLAG_PREALLOC, &em->flags))
			set_buffer_new(bh_result);

		/*
		 * Need to update the i_size under the extent lock so buffered
		 * readers will get the updated i_size when we unlock.
		 */
		if (!dio_data->overwrite && start + len > i_size_read(inode))
			i_size_write(inode, start + len);

		adjust_dio_outstanding_extents(inode, dio_data, len);
		WARN_ON(dio_data->reserve < len);
		dio_data->reserve -= len;
		dio_data->unsubmitted_oe_range_end = start + len;
		current->journal_info = dio_data;
	}

	/*
	 * In the case of write we need to clear and unlock the entire range,
	 * in the case of read we need to unlock only the end area that we
	 * aren't using if there is any left over space.
	 */
	if (lockstart < lockend) {
		clear_extent_bit(&BTRFS_I(inode)->io_tree, lockstart,
				 lockend, unlock_bits, 1, 0,
				 &cached_state, GFP_NOFS);
	} else {
		free_extent_state(cached_state);
	}

	free_extent_map(em);

	return 0;

unlock_err:
	clear_extent_bit(&BTRFS_I(inode)->io_tree, lockstart, lockend,
			 unlock_bits, 1, 0, &cached_state, GFP_NOFS);
err:
	if (dio_data)
		current->journal_info = dio_data;
	/*
	 * Compensate the delalloc release we do in btrfs_direct_IO() when we
	 * write less data then expected, so that we don't underflow our inode's
	 * outstanding extents counter.
	 */
	if (create && dio_data)
		adjust_dio_outstanding_extents(inode, dio_data, len);

	return ret;
}

static inline blk_status_t submit_dio_repair_bio(struct inode *inode,
						 struct bio *bio,
						 int mirror_num)
{
	struct btrfs_fs_info *fs_info = btrfs_sb(inode->i_sb);
	blk_status_t ret;

	BUG_ON(bio_op(bio) == REQ_OP_WRITE);

	bio_get(bio);

	ret = btrfs_bio_wq_end_io(fs_info, bio, BTRFS_WQ_ENDIO_DIO_REPAIR);
	if (ret)
		goto err;

	ret = btrfs_map_bio(fs_info, bio, mirror_num, 0);
err:
	bio_put(bio);
	return ret;
}

static int btrfs_check_dio_repairable(struct inode *inode,
				      struct bio *failed_bio,
				      struct io_failure_record *failrec,
				      int failed_mirror)
{
	struct btrfs_fs_info *fs_info = btrfs_sb(inode->i_sb);
	int num_copies;

	num_copies = btrfs_num_copies(fs_info, failrec->logical, failrec->len);
	if (num_copies == 1) {
		/*
		 * we only have a single copy of the data, so don't bother with
		 * all the retry and error correction code that follows. no
		 * matter what the error is, it is very likely to persist.
		 */
		btrfs_debug(fs_info,
			"Check DIO Repairable: cannot repair, num_copies=%d, next_mirror %d, failed_mirror %d",
			num_copies, failrec->this_mirror, failed_mirror);
		return 0;
	}

	failrec->failed_mirror = failed_mirror;
	failrec->this_mirror++;
	if (failrec->this_mirror == failed_mirror)
		failrec->this_mirror++;

	if (failrec->this_mirror > num_copies) {
		btrfs_debug(fs_info,
			"Check DIO Repairable: (fail) num_copies=%d, next_mirror %d, failed_mirror %d",
			num_copies, failrec->this_mirror, failed_mirror);
		return 0;
	}

	return 1;
}

static blk_status_t dio_read_error(struct inode *inode, struct bio *failed_bio,
				   struct page *page, unsigned int pgoff,
				   u64 start, u64 end, int failed_mirror,
				   bio_end_io_t *repair_endio, void *repair_arg)
{
	struct io_failure_record *failrec;
	struct extent_io_tree *io_tree = &BTRFS_I(inode)->io_tree;
	struct extent_io_tree *failure_tree = &BTRFS_I(inode)->io_failure_tree;
	struct bio *bio;
	int isector;
	unsigned int read_mode = 0;
	int segs;
	int ret;
	blk_status_t status;

	BUG_ON(bio_op(failed_bio) == REQ_OP_WRITE);

	ret = btrfs_get_io_failure_record(inode, start, end, &failrec);
	if (ret)
		return errno_to_blk_status(ret);

	ret = btrfs_check_dio_repairable(inode, failed_bio, failrec,
					 failed_mirror);
	if (!ret) {
		free_io_failure(failure_tree, io_tree, failrec);
		return BLK_STS_IOERR;
	}

	segs = bio_segments(failed_bio);
	if (segs > 1 ||
	    (failed_bio->bi_io_vec->bv_len > btrfs_inode_sectorsize(inode)))
		read_mode |= REQ_FAILFAST_DEV;

	isector = start - btrfs_io_bio(failed_bio)->logical;
	isector >>= inode->i_sb->s_blocksize_bits;
	bio = btrfs_create_repair_bio(inode, failed_bio, failrec, page,
				pgoff, isector, repair_endio, repair_arg);
	bio_set_op_attrs(bio, REQ_OP_READ, read_mode);

	btrfs_debug(BTRFS_I(inode)->root->fs_info,
		    "repair DIO read error: submitting new dio read[%#x] to this_mirror=%d, in_validation=%d",
		    read_mode, failrec->this_mirror, failrec->in_validation);

	status = submit_dio_repair_bio(inode, bio, failrec->this_mirror);
	if (status) {
		free_io_failure(failure_tree, io_tree, failrec);
		bio_put(bio);
	}

	return status;
}

struct btrfs_retry_complete {
	struct completion done;
	struct inode *inode;
	u64 start;
	int uptodate;
};

static void btrfs_retry_endio_nocsum(struct bio *bio)
{
	struct btrfs_retry_complete *done = bio->bi_private;
	struct inode *inode = done->inode;
	struct bio_vec *bvec;
	struct extent_io_tree *io_tree, *failure_tree;
	int i;

	if (bio->bi_status)
		goto end;

	ASSERT(bio->bi_vcnt == 1);
	io_tree = &BTRFS_I(inode)->io_tree;
	failure_tree = &BTRFS_I(inode)->io_failure_tree;
	ASSERT(bio->bi_io_vec->bv_len == btrfs_inode_sectorsize(inode));

	done->uptodate = 1;
	ASSERT(!bio_flagged(bio, BIO_CLONED));
	bio_for_each_segment_all(bvec, bio, i)
		clean_io_failure(BTRFS_I(inode)->root->fs_info, failure_tree,
				 io_tree, done->start, bvec->bv_page,
				 btrfs_ino(BTRFS_I(inode)), 0);
end:
	complete(&done->done);
	bio_put(bio);
}

static blk_status_t __btrfs_correct_data_nocsum(struct inode *inode,
						struct btrfs_io_bio *io_bio)
{
	struct btrfs_fs_info *fs_info;
	struct bio_vec bvec;
	struct bvec_iter iter;
	struct btrfs_retry_complete done;
	u64 start;
	unsigned int pgoff;
	u32 sectorsize;
	int nr_sectors;
	blk_status_t ret;
	blk_status_t err = BLK_STS_OK;

	fs_info = BTRFS_I(inode)->root->fs_info;
	sectorsize = fs_info->sectorsize;

	start = io_bio->logical;
	done.inode = inode;
	io_bio->bio.bi_iter = io_bio->iter;

	bio_for_each_segment(bvec, &io_bio->bio, iter) {
		nr_sectors = BTRFS_BYTES_TO_BLKS(fs_info, bvec.bv_len);
		pgoff = bvec.bv_offset;

next_block_or_try_again:
		done.uptodate = 0;
		done.start = start;
		init_completion(&done.done);

		ret = dio_read_error(inode, &io_bio->bio, bvec.bv_page,
				pgoff, start, start + sectorsize - 1,
				io_bio->mirror_num,
				btrfs_retry_endio_nocsum, &done);
		if (ret) {
			err = ret;
			goto next;
		}

		wait_for_completion_io(&done.done);

		if (!done.uptodate) {
			/* We might have another mirror, so try again */
			goto next_block_or_try_again;
		}

next:
		start += sectorsize;

		nr_sectors--;
		if (nr_sectors) {
			pgoff += sectorsize;
			ASSERT(pgoff < PAGE_SIZE);
			goto next_block_or_try_again;
		}
	}

	return err;
}

static void btrfs_retry_endio(struct bio *bio)
{
	struct btrfs_retry_complete *done = bio->bi_private;
	struct btrfs_io_bio *io_bio = btrfs_io_bio(bio);
	struct extent_io_tree *io_tree, *failure_tree;
	struct inode *inode = done->inode;
	struct bio_vec *bvec;
	int uptodate;
	int ret;
	int i;

	if (bio->bi_status)
		goto end;

	uptodate = 1;

	ASSERT(bio->bi_vcnt == 1);
	ASSERT(bio->bi_io_vec->bv_len == btrfs_inode_sectorsize(done->inode));

	io_tree = &BTRFS_I(inode)->io_tree;
	failure_tree = &BTRFS_I(inode)->io_failure_tree;

	ASSERT(!bio_flagged(bio, BIO_CLONED));
	bio_for_each_segment_all(bvec, bio, i) {
		ret = __readpage_endio_check(inode, io_bio, i, bvec->bv_page,
					     bvec->bv_offset, done->start,
					     bvec->bv_len);
		if (!ret)
			clean_io_failure(BTRFS_I(inode)->root->fs_info,
					 failure_tree, io_tree, done->start,
					 bvec->bv_page,
					 btrfs_ino(BTRFS_I(inode)),
					 bvec->bv_offset);
		else
			uptodate = 0;
	}

	done->uptodate = uptodate;
end:
	complete(&done->done);
	bio_put(bio);
}

static blk_status_t __btrfs_subio_endio_read(struct inode *inode,
		struct btrfs_io_bio *io_bio, blk_status_t err)
{
	struct btrfs_fs_info *fs_info;
	struct bio_vec bvec;
	struct bvec_iter iter;
	struct btrfs_retry_complete done;
	u64 start;
	u64 offset = 0;
	u32 sectorsize;
	int nr_sectors;
	unsigned int pgoff;
	int csum_pos;
	bool uptodate = (err == 0);
	int ret;
	blk_status_t status;

	fs_info = BTRFS_I(inode)->root->fs_info;
	sectorsize = fs_info->sectorsize;

	err = BLK_STS_OK;
	start = io_bio->logical;
	done.inode = inode;
	io_bio->bio.bi_iter = io_bio->iter;

	bio_for_each_segment(bvec, &io_bio->bio, iter) {
		nr_sectors = BTRFS_BYTES_TO_BLKS(fs_info, bvec.bv_len);

		pgoff = bvec.bv_offset;
next_block:
		if (uptodate) {
			csum_pos = BTRFS_BYTES_TO_BLKS(fs_info, offset);
			ret = __readpage_endio_check(inode, io_bio, csum_pos,
					bvec.bv_page, pgoff, start, sectorsize);
			if (likely(!ret))
				goto next;
		}
try_again:
		done.uptodate = 0;
		done.start = start;
		init_completion(&done.done);

		status = dio_read_error(inode, &io_bio->bio, bvec.bv_page,
					pgoff, start, start + sectorsize - 1,
					io_bio->mirror_num, btrfs_retry_endio,
					&done);
		if (status) {
			err = status;
			goto next;
		}

		wait_for_completion_io(&done.done);

		if (!done.uptodate) {
			/* We might have another mirror, so try again */
			goto try_again;
		}
next:
		offset += sectorsize;
		start += sectorsize;

		ASSERT(nr_sectors);

		nr_sectors--;
		if (nr_sectors) {
			pgoff += sectorsize;
			ASSERT(pgoff < PAGE_SIZE);
			goto next_block;
		}
	}

	return err;
}

static blk_status_t btrfs_subio_endio_read(struct inode *inode,
		struct btrfs_io_bio *io_bio, blk_status_t err)
{
	bool skip_csum = BTRFS_I(inode)->flags & BTRFS_INODE_NODATASUM;

	if (skip_csum) {
		if (unlikely(err))
			return __btrfs_correct_data_nocsum(inode, io_bio);
		else
			return BLK_STS_OK;
	} else {
		return __btrfs_subio_endio_read(inode, io_bio, err);
	}
}

static void btrfs_endio_direct_read(struct bio *bio)
{
	struct btrfs_dio_private *dip = bio->bi_private;
	struct inode *inode = dip->inode;
	struct bio *dio_bio;
	struct btrfs_io_bio *io_bio = btrfs_io_bio(bio);
	blk_status_t err = bio->bi_status;

	if (dip->flags & BTRFS_DIO_ORIG_BIO_SUBMITTED) {
		err = btrfs_subio_endio_read(inode, io_bio, err);
		if (!err)
			bio->bi_status = 0;
	}

	unlock_extent(&BTRFS_I(inode)->io_tree, dip->logical_offset,
		      dip->logical_offset + dip->bytes - 1);
	dio_bio = dip->dio_bio;

	kfree(dip);

	dio_bio->bi_status = bio->bi_status;
	dio_end_io(dio_bio);

	if (io_bio->end_io)
		io_bio->end_io(io_bio, blk_status_to_errno(err));
	bio_put(bio);
}

static void __endio_write_update_ordered(struct inode *inode,
					 const u64 offset, const u64 bytes,
					 const bool uptodate)
{
	struct btrfs_fs_info *fs_info = btrfs_sb(inode->i_sb);
	struct btrfs_ordered_extent *ordered = NULL;
	struct btrfs_workqueue *wq;
	btrfs_work_func_t func;
	u64 ordered_offset = offset;
	u64 ordered_bytes = bytes;
	int ret;

	if (btrfs_is_free_space_inode(BTRFS_I(inode))) {
		wq = fs_info->endio_freespace_worker;
		func = btrfs_freespace_write_helper;
	} else {
		wq = fs_info->endio_write_workers;
		func = btrfs_endio_write_helper;
	}

again:
	ret = btrfs_dec_test_first_ordered_pending(inode, &ordered,
						   &ordered_offset,
						   ordered_bytes,
						   uptodate);
	if (!ret)
		goto out_test;

	btrfs_init_work(&ordered->work, func, finish_ordered_fn, NULL, NULL);
	btrfs_queue_work(wq, &ordered->work);
out_test:
	/*
	 * our bio might span multiple ordered extents.  If we haven't
	 * completed the accounting for the whole dio, go back and try again
	 */
	if (ordered_offset < offset + bytes) {
		ordered_bytes = offset + bytes - ordered_offset;
		ordered = NULL;
		goto again;
	}
}

static void btrfs_endio_direct_write(struct bio *bio)
{
	struct btrfs_dio_private *dip = bio->bi_private;
	struct bio *dio_bio = dip->dio_bio;

	__endio_write_update_ordered(dip->inode, dip->logical_offset,
				     dip->bytes, !bio->bi_status);

	kfree(dip);

	dio_bio->bi_status = bio->bi_status;
	dio_end_io(dio_bio);
	bio_put(bio);
}

static blk_status_t __btrfs_submit_bio_start_direct_io(void *private_data,
				    struct bio *bio, int mirror_num,
				    unsigned long bio_flags, u64 offset)
{
	struct inode *inode = private_data;
	blk_status_t ret;
	ret = btrfs_csum_one_bio(inode, bio, offset, 1);
	BUG_ON(ret); /* -ENOMEM */
	return 0;
}

static void btrfs_end_dio_bio(struct bio *bio)
{
	struct btrfs_dio_private *dip = bio->bi_private;
	blk_status_t err = bio->bi_status;

	if (err)
		btrfs_warn(BTRFS_I(dip->inode)->root->fs_info,
			   "direct IO failed ino %llu rw %d,%u sector %#Lx len %u err no %d",
			   btrfs_ino(BTRFS_I(dip->inode)), bio_op(bio),
			   bio->bi_opf,
			   (unsigned long long)bio->bi_iter.bi_sector,
			   bio->bi_iter.bi_size, err);

	if (dip->subio_endio)
		err = dip->subio_endio(dip->inode, btrfs_io_bio(bio), err);

	if (err) {
		dip->errors = 1;

		/*
		 * before atomic variable goto zero, we must make sure
		 * dip->errors is perceived to be set.
		 */
		smp_mb__before_atomic();
	}

	/* if there are more bios still pending for this dio, just exit */
	if (!atomic_dec_and_test(&dip->pending_bios))
		goto out;

	if (dip->errors) {
		bio_io_error(dip->orig_bio);
	} else {
		dip->dio_bio->bi_status = 0;
		bio_endio(dip->orig_bio);
	}
out:
	bio_put(bio);
}

static inline blk_status_t btrfs_lookup_and_bind_dio_csum(struct inode *inode,
						 struct btrfs_dio_private *dip,
						 struct bio *bio,
						 u64 file_offset)
{
	struct btrfs_io_bio *io_bio = btrfs_io_bio(bio);
	struct btrfs_io_bio *orig_io_bio = btrfs_io_bio(dip->orig_bio);
	blk_status_t ret;

	/*
	 * We load all the csum data we need when we submit
	 * the first bio to reduce the csum tree search and
	 * contention.
	 */
	if (dip->logical_offset == file_offset) {
		ret = btrfs_lookup_bio_sums_dio(inode, dip->orig_bio,
						file_offset);
		if (ret)
			return ret;
	}

	if (bio == dip->orig_bio)
		return 0;

	file_offset -= dip->logical_offset;
	file_offset >>= inode->i_sb->s_blocksize_bits;
	io_bio->csum = (u8 *)(((u32 *)orig_io_bio->csum) + file_offset);

	return 0;
}

<<<<<<< HEAD
static inline blk_status_t
__btrfs_submit_dio_bio(struct bio *bio, struct inode *inode, u64 file_offset,
		       int skip_sum, int async_submit)
=======
static inline int __btrfs_submit_dio_bio(struct bio *bio, struct inode *inode,
					 u64 file_offset, int async_submit)
>>>>>>> db95c876
{
	struct btrfs_fs_info *fs_info = btrfs_sb(inode->i_sb);
	struct btrfs_dio_private *dip = bio->bi_private;
	bool write = bio_op(bio) == REQ_OP_WRITE;
	blk_status_t ret;

	if (async_submit)
		async_submit = !atomic_read(&BTRFS_I(inode)->sync_writers);

	bio_get(bio);

	if (!write) {
		ret = btrfs_bio_wq_end_io(fs_info, bio, BTRFS_WQ_ENDIO_DATA);
		if (ret)
			goto err;
	}

	if (BTRFS_I(inode)->flags & BTRFS_INODE_NODATASUM)
		goto map;

	if (write && async_submit) {
		ret = btrfs_wq_submit_bio(fs_info, bio, 0, 0,
					  file_offset, inode,
					  __btrfs_submit_bio_start_direct_io,
					  __btrfs_submit_bio_done);
		goto err;
	} else if (write) {
		/*
		 * If we aren't doing async submit, calculate the csum of the
		 * bio now.
		 */
		ret = btrfs_csum_one_bio(inode, bio, file_offset, 1);
		if (ret)
			goto err;
	} else {
		ret = btrfs_lookup_and_bind_dio_csum(inode, dip, bio,
						     file_offset);
		if (ret)
			goto err;
	}
map:
	ret = btrfs_map_bio(fs_info, bio, 0, async_submit);
err:
	bio_put(bio);
	return ret;
}

static int btrfs_submit_direct_hook(struct btrfs_dio_private *dip)
{
	struct inode *inode = dip->inode;
	struct btrfs_fs_info *fs_info = btrfs_sb(inode->i_sb);
	struct bio *bio;
	struct bio *orig_bio = dip->orig_bio;
	u64 start_sector = orig_bio->bi_iter.bi_sector;
	u64 file_offset = dip->logical_offset;
	u64 map_length;
	int async_submit = 0;
	u64 submit_len;
	int clone_offset = 0;
	int clone_len;
	int ret;
	blk_status_t status;

	map_length = orig_bio->bi_iter.bi_size;
	submit_len = map_length;
	ret = btrfs_map_block(fs_info, btrfs_op(orig_bio), start_sector << 9,
			      &map_length, NULL, 0);
	if (ret)
		return -EIO;

	if (map_length >= submit_len) {
		bio = orig_bio;
		dip->flags |= BTRFS_DIO_ORIG_BIO_SUBMITTED;
		goto submit;
	}

	/* async crcs make it difficult to collect full stripe writes. */
	if (btrfs_data_alloc_profile(fs_info) & BTRFS_BLOCK_GROUP_RAID56_MASK)
		async_submit = 0;
	else
		async_submit = 1;

	/* bio split */
	ASSERT(map_length <= INT_MAX);
	atomic_inc(&dip->pending_bios);
	do {
		clone_len = min_t(int, submit_len, map_length);

		/*
		 * This will never fail as it's passing GPF_NOFS and
		 * the allocation is backed by btrfs_bioset.
		 */
		bio = btrfs_bio_clone_partial(orig_bio, clone_offset,
					      clone_len);
		bio->bi_private = dip;
		bio->bi_end_io = btrfs_end_dio_bio;
		btrfs_io_bio(bio)->logical = file_offset;

		ASSERT(submit_len >= clone_len);
		submit_len -= clone_len;
		if (submit_len == 0)
			break;

		/*
		 * Increase the count before we submit the bio so we know
		 * the end IO handler won't happen before we increase the
		 * count. Otherwise, the dip might get freed before we're
		 * done setting it up.
		 */
		atomic_inc(&dip->pending_bios);

<<<<<<< HEAD
		status = __btrfs_submit_dio_bio(bio, inode, file_offset, skip_sum,
						async_submit);
		if (status) {
=======
		ret = __btrfs_submit_dio_bio(bio, inode, file_offset,
					     async_submit);
		if (ret) {
>>>>>>> db95c876
			bio_put(bio);
			atomic_dec(&dip->pending_bios);
			goto out_err;
		}

		clone_offset += clone_len;
		start_sector += clone_len >> 9;
		file_offset += clone_len;

		map_length = submit_len;
		ret = btrfs_map_block(fs_info, btrfs_op(orig_bio),
				      start_sector << 9, &map_length, NULL, 0);
		if (ret)
			goto out_err;
	} while (submit_len > 0);

submit:
<<<<<<< HEAD
	status = __btrfs_submit_dio_bio(bio, inode, file_offset, skip_sum,
					async_submit);
	if (!status)
=======
	ret = __btrfs_submit_dio_bio(bio, inode, file_offset, async_submit);
	if (!ret)
>>>>>>> db95c876
		return 0;

	bio_put(bio);
out_err:
	dip->errors = 1;
	/*
	 * before atomic variable goto zero, we must
	 * make sure dip->errors is perceived to be set.
	 */
	smp_mb__before_atomic();
	if (atomic_dec_and_test(&dip->pending_bios))
		bio_io_error(dip->orig_bio);

	/* bio_end_io() will handle error, so we needn't return it */
	return 0;
}

static void btrfs_submit_direct(struct bio *dio_bio, struct inode *inode,
				loff_t file_offset)
{
	struct btrfs_dio_private *dip = NULL;
	struct bio *bio = NULL;
	struct btrfs_io_bio *io_bio;
	bool write = (bio_op(dio_bio) == REQ_OP_WRITE);
	int ret = 0;

	bio = btrfs_bio_clone(dio_bio);

	dip = kzalloc(sizeof(*dip), GFP_NOFS);
	if (!dip) {
		ret = -ENOMEM;
		goto free_ordered;
	}

	dip->private = dio_bio->bi_private;
	dip->inode = inode;
	dip->logical_offset = file_offset;
	dip->bytes = dio_bio->bi_iter.bi_size;
	dip->disk_bytenr = (u64)dio_bio->bi_iter.bi_sector << 9;
	bio->bi_private = dip;
	dip->orig_bio = bio;
	dip->dio_bio = dio_bio;
	atomic_set(&dip->pending_bios, 0);
	io_bio = btrfs_io_bio(bio);
	io_bio->logical = file_offset;

	if (write) {
		bio->bi_end_io = btrfs_endio_direct_write;
	} else {
		bio->bi_end_io = btrfs_endio_direct_read;
		dip->subio_endio = btrfs_subio_endio_read;
	}

	/*
	 * Reset the range for unsubmitted ordered extents (to a 0 length range)
	 * even if we fail to submit a bio, because in such case we do the
	 * corresponding error handling below and it must not be done a second
	 * time by btrfs_direct_IO().
	 */
	if (write) {
		struct btrfs_dio_data *dio_data = current->journal_info;

		dio_data->unsubmitted_oe_range_end = dip->logical_offset +
			dip->bytes;
		dio_data->unsubmitted_oe_range_start =
			dio_data->unsubmitted_oe_range_end;
	}

	ret = btrfs_submit_direct_hook(dip);
	if (!ret)
		return;

	if (io_bio->end_io)
		io_bio->end_io(io_bio, ret);

free_ordered:
	/*
	 * If we arrived here it means either we failed to submit the dip
	 * or we either failed to clone the dio_bio or failed to allocate the
	 * dip. If we cloned the dio_bio and allocated the dip, we can just
	 * call bio_endio against our io_bio so that we get proper resource
	 * cleanup if we fail to submit the dip, otherwise, we must do the
	 * same as btrfs_endio_direct_[write|read] because we can't call these
	 * callbacks - they require an allocated dip and a clone of dio_bio.
	 */
	if (bio && dip) {
		bio_io_error(bio);
		/*
		 * The end io callbacks free our dip, do the final put on bio
		 * and all the cleanup and final put for dio_bio (through
		 * dio_end_io()).
		 */
		dip = NULL;
		bio = NULL;
	} else {
		if (write)
			__endio_write_update_ordered(inode,
						file_offset,
						dio_bio->bi_iter.bi_size,
						false);
		else
			unlock_extent(&BTRFS_I(inode)->io_tree, file_offset,
			      file_offset + dio_bio->bi_iter.bi_size - 1);

		dio_bio->bi_status = BLK_STS_IOERR;
		/*
		 * Releases and cleans up our dio_bio, no need to bio_put()
		 * nor bio_endio()/bio_io_error() against dio_bio.
		 */
		dio_end_io(dio_bio);
	}
	if (bio)
		bio_put(bio);
	kfree(dip);
}

static ssize_t check_direct_IO(struct btrfs_fs_info *fs_info,
			       struct kiocb *iocb,
			       const struct iov_iter *iter, loff_t offset)
{
	int seg;
	int i;
	unsigned int blocksize_mask = fs_info->sectorsize - 1;
	ssize_t retval = -EINVAL;

	if (offset & blocksize_mask)
		goto out;

	if (iov_iter_alignment(iter) & blocksize_mask)
		goto out;

	/* If this is a write we don't need to check anymore */
	if (iov_iter_rw(iter) != READ || !iter_is_iovec(iter))
		return 0;
	/*
	 * Check to make sure we don't have duplicate iov_base's in this
	 * iovec, if so return EINVAL, otherwise we'll get csum errors
	 * when reading back.
	 */
	for (seg = 0; seg < iter->nr_segs; seg++) {
		for (i = seg + 1; i < iter->nr_segs; i++) {
			if (iter->iov[seg].iov_base == iter->iov[i].iov_base)
				goto out;
		}
	}
	retval = 0;
out:
	return retval;
}

static ssize_t btrfs_direct_IO(struct kiocb *iocb, struct iov_iter *iter)
{
	struct file *file = iocb->ki_filp;
	struct inode *inode = file->f_mapping->host;
	struct btrfs_fs_info *fs_info = btrfs_sb(inode->i_sb);
	struct btrfs_dio_data dio_data = { 0 };
	struct extent_changeset *data_reserved = NULL;
	loff_t offset = iocb->ki_pos;
	size_t count = 0;
	int flags = 0;
	bool wakeup = true;
	bool relock = false;
	ssize_t ret;

	if (check_direct_IO(fs_info, iocb, iter, offset))
		return 0;

	inode_dio_begin(inode);

	/*
	 * The generic stuff only does filemap_write_and_wait_range, which
	 * isn't enough if we've written compressed pages to this area, so
	 * we need to flush the dirty pages again to make absolutely sure
	 * that any outstanding dirty pages are on disk.
	 */
	count = iov_iter_count(iter);
	if (test_bit(BTRFS_INODE_HAS_ASYNC_EXTENT,
		     &BTRFS_I(inode)->runtime_flags))
		filemap_fdatawrite_range(inode->i_mapping, offset,
					 offset + count - 1);

	if (iov_iter_rw(iter) == WRITE) {
		/*
		 * If the write DIO is beyond the EOF, we need update
		 * the isize, but it is protected by i_mutex. So we can
		 * not unlock the i_mutex at this case.
		 */
		if (offset + count <= inode->i_size) {
			dio_data.overwrite = 1;
			inode_unlock(inode);
			relock = true;
		} else if (iocb->ki_flags & IOCB_NOWAIT) {
			ret = -EAGAIN;
			goto out;
		}
		ret = btrfs_delalloc_reserve_space(inode, &data_reserved,
						   offset, count);
		if (ret)
			goto out;
		dio_data.outstanding_extents = count_max_extents(count);

		/*
		 * We need to know how many extents we reserved so that we can
		 * do the accounting properly if we go over the number we
		 * originally calculated.  Abuse current->journal_info for this.
		 */
		dio_data.reserve = round_up(count,
					    fs_info->sectorsize);
		dio_data.unsubmitted_oe_range_start = (u64)offset;
		dio_data.unsubmitted_oe_range_end = (u64)offset;
		current->journal_info = &dio_data;
		down_read(&BTRFS_I(inode)->dio_sem);
	} else if (test_bit(BTRFS_INODE_READDIO_NEED_LOCK,
				     &BTRFS_I(inode)->runtime_flags)) {
		inode_dio_end(inode);
		flags = DIO_LOCKING | DIO_SKIP_HOLES;
		wakeup = false;
	}

	ret = __blockdev_direct_IO(iocb, inode,
				   fs_info->fs_devices->latest_bdev,
				   iter, btrfs_get_blocks_direct, NULL,
				   btrfs_submit_direct, flags);
	if (iov_iter_rw(iter) == WRITE) {
		up_read(&BTRFS_I(inode)->dio_sem);
		current->journal_info = NULL;
		if (ret < 0 && ret != -EIOCBQUEUED) {
			if (dio_data.reserve)
				btrfs_delalloc_release_space(inode, data_reserved,
					offset, dio_data.reserve);
			/*
			 * On error we might have left some ordered extents
			 * without submitting corresponding bios for them, so
			 * cleanup them up to avoid other tasks getting them
			 * and waiting for them to complete forever.
			 */
			if (dio_data.unsubmitted_oe_range_start <
			    dio_data.unsubmitted_oe_range_end)
				__endio_write_update_ordered(inode,
					dio_data.unsubmitted_oe_range_start,
					dio_data.unsubmitted_oe_range_end -
					dio_data.unsubmitted_oe_range_start,
					false);
		} else if (ret >= 0 && (size_t)ret < count)
			btrfs_delalloc_release_space(inode, data_reserved,
					offset, count - (size_t)ret);
	}
out:
	if (wakeup)
		inode_dio_end(inode);
	if (relock)
		inode_lock(inode);

	extent_changeset_free(data_reserved);
	return ret;
}

#define BTRFS_FIEMAP_FLAGS	(FIEMAP_FLAG_SYNC)

static int btrfs_fiemap(struct inode *inode, struct fiemap_extent_info *fieinfo,
		__u64 start, __u64 len)
{
	int	ret;

	ret = fiemap_check_flags(fieinfo, BTRFS_FIEMAP_FLAGS);
	if (ret)
		return ret;

	return extent_fiemap(inode, fieinfo, start, len, btrfs_get_extent_fiemap);
}

int btrfs_readpage(struct file *file, struct page *page)
{
	struct extent_io_tree *tree;
	tree = &BTRFS_I(page->mapping->host)->io_tree;
	return extent_read_full_page(tree, page, btrfs_get_extent, 0);
}

static int btrfs_writepage(struct page *page, struct writeback_control *wbc)
{
	struct extent_io_tree *tree;
	struct inode *inode = page->mapping->host;
	int ret;

	if (current->flags & PF_MEMALLOC) {
		redirty_page_for_writepage(wbc, page);
		unlock_page(page);
		return 0;
	}

	/*
	 * If we are under memory pressure we will call this directly from the
	 * VM, we need to make sure we have the inode referenced for the ordered
	 * extent.  If not just return like we didn't do anything.
	 */
	if (!igrab(inode)) {
		redirty_page_for_writepage(wbc, page);
		return AOP_WRITEPAGE_ACTIVATE;
	}
	tree = &BTRFS_I(page->mapping->host)->io_tree;
	ret = extent_write_full_page(tree, page, btrfs_get_extent, wbc);
	btrfs_add_delayed_iput(inode);
	return ret;
}

static int btrfs_writepages(struct address_space *mapping,
			    struct writeback_control *wbc)
{
	struct extent_io_tree *tree;

	tree = &BTRFS_I(mapping->host)->io_tree;
	return extent_writepages(tree, mapping, btrfs_get_extent, wbc);
}

static int
btrfs_readpages(struct file *file, struct address_space *mapping,
		struct list_head *pages, unsigned nr_pages)
{
	struct extent_io_tree *tree;
	tree = &BTRFS_I(mapping->host)->io_tree;
	return extent_readpages(tree, mapping, pages, nr_pages,
				btrfs_get_extent);
}
static int __btrfs_releasepage(struct page *page, gfp_t gfp_flags)
{
	struct extent_io_tree *tree;
	struct extent_map_tree *map;
	int ret;

	tree = &BTRFS_I(page->mapping->host)->io_tree;
	map = &BTRFS_I(page->mapping->host)->extent_tree;
	ret = try_release_extent_mapping(map, tree, page, gfp_flags);
	if (ret == 1) {
		ClearPagePrivate(page);
		set_page_private(page, 0);
		put_page(page);
	}
	return ret;
}

static int btrfs_releasepage(struct page *page, gfp_t gfp_flags)
{
	if (PageWriteback(page) || PageDirty(page))
		return 0;
	return __btrfs_releasepage(page, gfp_flags);
}

static void btrfs_invalidatepage(struct page *page, unsigned int offset,
				 unsigned int length)
{
	struct inode *inode = page->mapping->host;
	struct extent_io_tree *tree;
	struct btrfs_ordered_extent *ordered;
	struct extent_state *cached_state = NULL;
	u64 page_start = page_offset(page);
	u64 page_end = page_start + PAGE_SIZE - 1;
	u64 start;
	u64 end;
	int inode_evicting = inode->i_state & I_FREEING;

	/*
	 * we have the page locked, so new writeback can't start,
	 * and the dirty bit won't be cleared while we are here.
	 *
	 * Wait for IO on this page so that we can safely clear
	 * the PagePrivate2 bit and do ordered accounting
	 */
	wait_on_page_writeback(page);

	tree = &BTRFS_I(inode)->io_tree;
	if (offset) {
		btrfs_releasepage(page, GFP_NOFS);
		return;
	}

	if (!inode_evicting)
		lock_extent_bits(tree, page_start, page_end, &cached_state);
again:
	start = page_start;
	ordered = btrfs_lookup_ordered_range(BTRFS_I(inode), start,
					page_end - start + 1);
	if (ordered) {
		end = min(page_end, ordered->file_offset + ordered->len - 1);
		/*
		 * IO on this page will never be started, so we need
		 * to account for any ordered extents now
		 */
		if (!inode_evicting)
			clear_extent_bit(tree, start, end,
					 EXTENT_DIRTY | EXTENT_DELALLOC |
					 EXTENT_DELALLOC_NEW |
					 EXTENT_LOCKED | EXTENT_DO_ACCOUNTING |
					 EXTENT_DEFRAG, 1, 0, &cached_state,
					 GFP_NOFS);
		/*
		 * whoever cleared the private bit is responsible
		 * for the finish_ordered_io
		 */
		if (TestClearPagePrivate2(page)) {
			struct btrfs_ordered_inode_tree *tree;
			u64 new_len;

			tree = &BTRFS_I(inode)->ordered_tree;

			spin_lock_irq(&tree->lock);
			set_bit(BTRFS_ORDERED_TRUNCATED, &ordered->flags);
			new_len = start - ordered->file_offset;
			if (new_len < ordered->truncated_len)
				ordered->truncated_len = new_len;
			spin_unlock_irq(&tree->lock);

			if (btrfs_dec_test_ordered_pending(inode, &ordered,
							   start,
							   end - start + 1, 1))
				btrfs_finish_ordered_io(ordered);
		}
		btrfs_put_ordered_extent(ordered);
		if (!inode_evicting) {
			cached_state = NULL;
			lock_extent_bits(tree, start, end,
					 &cached_state);
		}

		start = end + 1;
		if (start < page_end)
			goto again;
	}

	/*
	 * Qgroup reserved space handler
	 * Page here will be either
	 * 1) Already written to disk
	 *    In this case, its reserved space is released from data rsv map
	 *    and will be freed by delayed_ref handler finally.
	 *    So even we call qgroup_free_data(), it won't decrease reserved
	 *    space.
	 * 2) Not written to disk
	 *    This means the reserved space should be freed here. However,
	 *    if a truncate invalidates the page (by clearing PageDirty)
	 *    and the page is accounted for while allocating extent
	 *    in btrfs_check_data_free_space() we let delayed_ref to
	 *    free the entire extent.
	 */
	if (PageDirty(page))
		btrfs_qgroup_free_data(inode, NULL, page_start, PAGE_SIZE);
	if (!inode_evicting) {
		clear_extent_bit(tree, page_start, page_end,
				 EXTENT_LOCKED | EXTENT_DIRTY |
				 EXTENT_DELALLOC | EXTENT_DELALLOC_NEW |
				 EXTENT_DO_ACCOUNTING | EXTENT_DEFRAG, 1, 1,
				 &cached_state, GFP_NOFS);

		__btrfs_releasepage(page, GFP_NOFS);
	}

	ClearPageChecked(page);
	if (PagePrivate(page)) {
		ClearPagePrivate(page);
		set_page_private(page, 0);
		put_page(page);
	}
}

/*
 * btrfs_page_mkwrite() is not allowed to change the file size as it gets
 * called from a page fault handler when a page is first dirtied. Hence we must
 * be careful to check for EOF conditions here. We set the page up correctly
 * for a written page which means we get ENOSPC checking when writing into
 * holes and correct delalloc and unwritten extent mapping on filesystems that
 * support these features.
 *
 * We are not allowed to take the i_mutex here so we have to play games to
 * protect against truncate races as the page could now be beyond EOF.  Because
 * vmtruncate() writes the inode size before removing pages, once we have the
 * page lock we can determine safely if the page is beyond EOF. If it is not
 * beyond EOF, then the page is guaranteed safe against truncation until we
 * unlock the page.
 */
int btrfs_page_mkwrite(struct vm_fault *vmf)
{
	struct page *page = vmf->page;
	struct inode *inode = file_inode(vmf->vma->vm_file);
	struct btrfs_fs_info *fs_info = btrfs_sb(inode->i_sb);
	struct extent_io_tree *io_tree = &BTRFS_I(inode)->io_tree;
	struct btrfs_ordered_extent *ordered;
	struct extent_state *cached_state = NULL;
	struct extent_changeset *data_reserved = NULL;
	char *kaddr;
	unsigned long zero_start;
	loff_t size;
	int ret;
	int reserved = 0;
	u64 reserved_space;
	u64 page_start;
	u64 page_end;
	u64 end;

	reserved_space = PAGE_SIZE;

	sb_start_pagefault(inode->i_sb);
	page_start = page_offset(page);
	page_end = page_start + PAGE_SIZE - 1;
	end = page_end;

	/*
	 * Reserving delalloc space after obtaining the page lock can lead to
	 * deadlock. For example, if a dirty page is locked by this function
	 * and the call to btrfs_delalloc_reserve_space() ends up triggering
	 * dirty page write out, then the btrfs_writepage() function could
	 * end up waiting indefinitely to get a lock on the page currently
	 * being processed by btrfs_page_mkwrite() function.
	 */
	ret = btrfs_delalloc_reserve_space(inode, &data_reserved, page_start,
					   reserved_space);
	if (!ret) {
		ret = file_update_time(vmf->vma->vm_file);
		reserved = 1;
	}
	if (ret) {
		if (ret == -ENOMEM)
			ret = VM_FAULT_OOM;
		else /* -ENOSPC, -EIO, etc */
			ret = VM_FAULT_SIGBUS;
		if (reserved)
			goto out;
		goto out_noreserve;
	}

	ret = VM_FAULT_NOPAGE; /* make the VM retry the fault */
again:
	lock_page(page);
	size = i_size_read(inode);

	if ((page->mapping != inode->i_mapping) ||
	    (page_start >= size)) {
		/* page got truncated out from underneath us */
		goto out_unlock;
	}
	wait_on_page_writeback(page);

	lock_extent_bits(io_tree, page_start, page_end, &cached_state);
	set_page_extent_mapped(page);

	/*
	 * we can't set the delalloc bits if there are pending ordered
	 * extents.  Drop our locks and wait for them to finish
	 */
	ordered = btrfs_lookup_ordered_range(BTRFS_I(inode), page_start,
			PAGE_SIZE);
	if (ordered) {
		unlock_extent_cached(io_tree, page_start, page_end,
				     &cached_state, GFP_NOFS);
		unlock_page(page);
		btrfs_start_ordered_extent(inode, ordered, 1);
		btrfs_put_ordered_extent(ordered);
		goto again;
	}

	if (page->index == ((size - 1) >> PAGE_SHIFT)) {
		reserved_space = round_up(size - page_start,
					  fs_info->sectorsize);
		if (reserved_space < PAGE_SIZE) {
			end = page_start + reserved_space - 1;
			spin_lock(&BTRFS_I(inode)->lock);
			BTRFS_I(inode)->outstanding_extents++;
			spin_unlock(&BTRFS_I(inode)->lock);
			btrfs_delalloc_release_space(inode, data_reserved,
					page_start, PAGE_SIZE - reserved_space);
		}
	}

	/*
	 * page_mkwrite gets called when the page is firstly dirtied after it's
	 * faulted in, but write(2) could also dirty a page and set delalloc
	 * bits, thus in this case for space account reason, we still need to
	 * clear any delalloc bits within this page range since we have to
	 * reserve data&meta space before lock_page() (see above comments).
	 */
	clear_extent_bit(&BTRFS_I(inode)->io_tree, page_start, end,
			  EXTENT_DIRTY | EXTENT_DELALLOC |
			  EXTENT_DO_ACCOUNTING | EXTENT_DEFRAG,
			  0, 0, &cached_state, GFP_NOFS);

	ret = btrfs_set_extent_delalloc(inode, page_start, end,
					&cached_state, 0);
	if (ret) {
		unlock_extent_cached(io_tree, page_start, page_end,
				     &cached_state, GFP_NOFS);
		ret = VM_FAULT_SIGBUS;
		goto out_unlock;
	}
	ret = 0;

	/* page is wholly or partially inside EOF */
	if (page_start + PAGE_SIZE > size)
		zero_start = size & ~PAGE_MASK;
	else
		zero_start = PAGE_SIZE;

	if (zero_start != PAGE_SIZE) {
		kaddr = kmap(page);
		memset(kaddr + zero_start, 0, PAGE_SIZE - zero_start);
		flush_dcache_page(page);
		kunmap(page);
	}
	ClearPageChecked(page);
	set_page_dirty(page);
	SetPageUptodate(page);

	BTRFS_I(inode)->last_trans = fs_info->generation;
	BTRFS_I(inode)->last_sub_trans = BTRFS_I(inode)->root->log_transid;
	BTRFS_I(inode)->last_log_commit = BTRFS_I(inode)->root->last_log_commit;

	unlock_extent_cached(io_tree, page_start, page_end, &cached_state, GFP_NOFS);

out_unlock:
	if (!ret) {
		sb_end_pagefault(inode->i_sb);
		extent_changeset_free(data_reserved);
		return VM_FAULT_LOCKED;
	}
	unlock_page(page);
out:
	btrfs_delalloc_release_space(inode, data_reserved, page_start,
				     reserved_space);
out_noreserve:
	sb_end_pagefault(inode->i_sb);
	extent_changeset_free(data_reserved);
	return ret;
}

static int btrfs_truncate(struct inode *inode)
{
	struct btrfs_fs_info *fs_info = btrfs_sb(inode->i_sb);
	struct btrfs_root *root = BTRFS_I(inode)->root;
	struct btrfs_block_rsv *rsv;
	int ret = 0;
	int err = 0;
	struct btrfs_trans_handle *trans;
	u64 mask = fs_info->sectorsize - 1;
	u64 min_size = btrfs_calc_trunc_metadata_size(fs_info, 1);

	ret = btrfs_wait_ordered_range(inode, inode->i_size & (~mask),
				       (u64)-1);
	if (ret)
		return ret;

	/*
	 * Yes ladies and gentlemen, this is indeed ugly.  The fact is we have
	 * 3 things going on here
	 *
	 * 1) We need to reserve space for our orphan item and the space to
	 * delete our orphan item.  Lord knows we don't want to have a dangling
	 * orphan item because we didn't reserve space to remove it.
	 *
	 * 2) We need to reserve space to update our inode.
	 *
	 * 3) We need to have something to cache all the space that is going to
	 * be free'd up by the truncate operation, but also have some slack
	 * space reserved in case it uses space during the truncate (thank you
	 * very much snapshotting).
	 *
	 * And we need these to all be separate.  The fact is we can use a lot of
	 * space doing the truncate, and we have no earthly idea how much space
	 * we will use, so we need the truncate reservation to be separate so it
	 * doesn't end up using space reserved for updating the inode or
	 * removing the orphan item.  We also need to be able to stop the
	 * transaction and start a new one, which means we need to be able to
	 * update the inode several times, and we have no idea of knowing how
	 * many times that will be, so we can't just reserve 1 item for the
	 * entirety of the operation, so that has to be done separately as well.
	 * Then there is the orphan item, which does indeed need to be held on
	 * to for the whole operation, and we need nobody to touch this reserved
	 * space except the orphan code.
	 *
	 * So that leaves us with
	 *
	 * 1) root->orphan_block_rsv - for the orphan deletion.
	 * 2) rsv - for the truncate reservation, which we will steal from the
	 * transaction reservation.
	 * 3) fs_info->trans_block_rsv - this will have 1 items worth left for
	 * updating the inode.
	 */
	rsv = btrfs_alloc_block_rsv(fs_info, BTRFS_BLOCK_RSV_TEMP);
	if (!rsv)
		return -ENOMEM;
	rsv->size = min_size;
	rsv->failfast = 1;

	/*
	 * 1 for the truncate slack space
	 * 1 for updating the inode.
	 */
	trans = btrfs_start_transaction(root, 2);
	if (IS_ERR(trans)) {
		err = PTR_ERR(trans);
		goto out;
	}

	/* Migrate the slack space for the truncate to our reserve */
	ret = btrfs_block_rsv_migrate(&fs_info->trans_block_rsv, rsv,
				      min_size, 0);
	BUG_ON(ret);

	/*
	 * So if we truncate and then write and fsync we normally would just
	 * write the extents that changed, which is a problem if we need to
	 * first truncate that entire inode.  So set this flag so we write out
	 * all of the extents in the inode to the sync log so we're completely
	 * safe.
	 */
	set_bit(BTRFS_INODE_NEEDS_FULL_SYNC, &BTRFS_I(inode)->runtime_flags);
	trans->block_rsv = rsv;

	while (1) {
		ret = btrfs_truncate_inode_items(trans, root, inode,
						 inode->i_size,
						 BTRFS_EXTENT_DATA_KEY);
		if (ret != -ENOSPC && ret != -EAGAIN) {
			err = ret;
			break;
		}

		trans->block_rsv = &fs_info->trans_block_rsv;
		ret = btrfs_update_inode(trans, root, inode);
		if (ret) {
			err = ret;
			break;
		}

		btrfs_end_transaction(trans);
		btrfs_btree_balance_dirty(fs_info);

		trans = btrfs_start_transaction(root, 2);
		if (IS_ERR(trans)) {
			ret = err = PTR_ERR(trans);
			trans = NULL;
			break;
		}

		btrfs_block_rsv_release(fs_info, rsv, -1);
		ret = btrfs_block_rsv_migrate(&fs_info->trans_block_rsv,
					      rsv, min_size, 0);
		BUG_ON(ret);	/* shouldn't happen */
		trans->block_rsv = rsv;
	}

	if (ret == 0 && inode->i_nlink > 0) {
		trans->block_rsv = root->orphan_block_rsv;
		ret = btrfs_orphan_del(trans, BTRFS_I(inode));
		if (ret)
			err = ret;
	}

	if (trans) {
		trans->block_rsv = &fs_info->trans_block_rsv;
		ret = btrfs_update_inode(trans, root, inode);
		if (ret && !err)
			err = ret;

		ret = btrfs_end_transaction(trans);
		btrfs_btree_balance_dirty(fs_info);
	}
out:
	btrfs_free_block_rsv(fs_info, rsv);

	if (ret && !err)
		err = ret;

	return err;
}

/*
 * create a new subvolume directory/inode (helper for the ioctl).
 */
int btrfs_create_subvol_root(struct btrfs_trans_handle *trans,
			     struct btrfs_root *new_root,
			     struct btrfs_root *parent_root,
			     u64 new_dirid)
{
	struct inode *inode;
	int err;
	u64 index = 0;

	inode = btrfs_new_inode(trans, new_root, NULL, "..", 2,
				new_dirid, new_dirid,
				S_IFDIR | (~current_umask() & S_IRWXUGO),
				&index);
	if (IS_ERR(inode))
		return PTR_ERR(inode);
	inode->i_op = &btrfs_dir_inode_operations;
	inode->i_fop = &btrfs_dir_file_operations;

	set_nlink(inode, 1);
	btrfs_i_size_write(BTRFS_I(inode), 0);
	unlock_new_inode(inode);

	err = btrfs_subvol_inherit_props(trans, new_root, parent_root);
	if (err)
		btrfs_err(new_root->fs_info,
			  "error inheriting subvolume %llu properties: %d",
			  new_root->root_key.objectid, err);

	err = btrfs_update_inode(trans, new_root, inode);

	iput(inode);
	return err;
}

struct inode *btrfs_alloc_inode(struct super_block *sb)
{
	struct btrfs_inode *ei;
	struct inode *inode;

	ei = kmem_cache_alloc(btrfs_inode_cachep, GFP_NOFS);
	if (!ei)
		return NULL;

	ei->root = NULL;
	ei->generation = 0;
	ei->last_trans = 0;
	ei->last_sub_trans = 0;
	ei->logged_trans = 0;
	ei->delalloc_bytes = 0;
	ei->new_delalloc_bytes = 0;
	ei->defrag_bytes = 0;
	ei->disk_i_size = 0;
	ei->flags = 0;
	ei->csum_bytes = 0;
	ei->index_cnt = (u64)-1;
	ei->dir_index = 0;
	ei->last_unlink_trans = 0;
	ei->last_log_commit = 0;
	ei->delayed_iput_count = 0;

	spin_lock_init(&ei->lock);
	ei->outstanding_extents = 0;
	ei->reserved_extents = 0;

	ei->runtime_flags = 0;
	ei->prop_compress = BTRFS_COMPRESS_NONE;
	ei->defrag_compress = BTRFS_COMPRESS_NONE;

	ei->delayed_node = NULL;

	ei->i_otime.tv_sec = 0;
	ei->i_otime.tv_nsec = 0;

	inode = &ei->vfs_inode;
	extent_map_tree_init(&ei->extent_tree);
	extent_io_tree_init(&ei->io_tree, inode);
	extent_io_tree_init(&ei->io_failure_tree, inode);
	ei->io_tree.track_uptodate = 1;
	ei->io_failure_tree.track_uptodate = 1;
	atomic_set(&ei->sync_writers, 0);
	mutex_init(&ei->log_mutex);
	mutex_init(&ei->delalloc_mutex);
	btrfs_ordered_inode_tree_init(&ei->ordered_tree);
	INIT_LIST_HEAD(&ei->delalloc_inodes);
	INIT_LIST_HEAD(&ei->delayed_iput);
	RB_CLEAR_NODE(&ei->rb_node);
	init_rwsem(&ei->dio_sem);

	return inode;
}

#ifdef CONFIG_BTRFS_FS_RUN_SANITY_TESTS
void btrfs_test_destroy_inode(struct inode *inode)
{
	btrfs_drop_extent_cache(BTRFS_I(inode), 0, (u64)-1, 0);
	kmem_cache_free(btrfs_inode_cachep, BTRFS_I(inode));
}
#endif

static void btrfs_i_callback(struct rcu_head *head)
{
	struct inode *inode = container_of(head, struct inode, i_rcu);
	kmem_cache_free(btrfs_inode_cachep, BTRFS_I(inode));
}

void btrfs_destroy_inode(struct inode *inode)
{
	struct btrfs_fs_info *fs_info = btrfs_sb(inode->i_sb);
	struct btrfs_ordered_extent *ordered;
	struct btrfs_root *root = BTRFS_I(inode)->root;

	WARN_ON(!hlist_empty(&inode->i_dentry));
	WARN_ON(inode->i_data.nrpages);
	WARN_ON(BTRFS_I(inode)->outstanding_extents);
	WARN_ON(BTRFS_I(inode)->reserved_extents);
	WARN_ON(BTRFS_I(inode)->delalloc_bytes);
	WARN_ON(BTRFS_I(inode)->new_delalloc_bytes);
	WARN_ON(BTRFS_I(inode)->csum_bytes);
	WARN_ON(BTRFS_I(inode)->defrag_bytes);

	/*
	 * This can happen where we create an inode, but somebody else also
	 * created the same inode and we need to destroy the one we already
	 * created.
	 */
	if (!root)
		goto free;

	if (test_bit(BTRFS_INODE_HAS_ORPHAN_ITEM,
		     &BTRFS_I(inode)->runtime_flags)) {
		btrfs_info(fs_info, "inode %llu still on the orphan list",
			   btrfs_ino(BTRFS_I(inode)));
		atomic_dec(&root->orphan_inodes);
	}

	while (1) {
		ordered = btrfs_lookup_first_ordered_extent(inode, (u64)-1);
		if (!ordered)
			break;
		else {
			btrfs_err(fs_info,
				  "found ordered extent %llu %llu on inode cleanup",
				  ordered->file_offset, ordered->len);
			btrfs_remove_ordered_extent(inode, ordered);
			btrfs_put_ordered_extent(ordered);
			btrfs_put_ordered_extent(ordered);
		}
	}
	btrfs_qgroup_check_reserved_leak(inode);
	inode_tree_del(inode);
	btrfs_drop_extent_cache(BTRFS_I(inode), 0, (u64)-1, 0);
free:
	call_rcu(&inode->i_rcu, btrfs_i_callback);
}

int btrfs_drop_inode(struct inode *inode)
{
	struct btrfs_root *root = BTRFS_I(inode)->root;

	if (root == NULL)
		return 1;

	/* the snap/subvol tree is on deleting */
	if (btrfs_root_refs(&root->root_item) == 0)
		return 1;
	else
		return generic_drop_inode(inode);
}

static void init_once(void *foo)
{
	struct btrfs_inode *ei = (struct btrfs_inode *) foo;

	inode_init_once(&ei->vfs_inode);
}

void btrfs_destroy_cachep(void)
{
	/*
	 * Make sure all delayed rcu free inodes are flushed before we
	 * destroy cache.
	 */
	rcu_barrier();
	kmem_cache_destroy(btrfs_inode_cachep);
	kmem_cache_destroy(btrfs_trans_handle_cachep);
	kmem_cache_destroy(btrfs_path_cachep);
	kmem_cache_destroy(btrfs_free_space_cachep);
}

int btrfs_init_cachep(void)
{
	btrfs_inode_cachep = kmem_cache_create("btrfs_inode",
			sizeof(struct btrfs_inode), 0,
			SLAB_RECLAIM_ACCOUNT | SLAB_MEM_SPREAD | SLAB_ACCOUNT,
			init_once);
	if (!btrfs_inode_cachep)
		goto fail;

	btrfs_trans_handle_cachep = kmem_cache_create("btrfs_trans_handle",
			sizeof(struct btrfs_trans_handle), 0,
			SLAB_TEMPORARY | SLAB_MEM_SPREAD, NULL);
	if (!btrfs_trans_handle_cachep)
		goto fail;

	btrfs_path_cachep = kmem_cache_create("btrfs_path",
			sizeof(struct btrfs_path), 0,
			SLAB_MEM_SPREAD, NULL);
	if (!btrfs_path_cachep)
		goto fail;

	btrfs_free_space_cachep = kmem_cache_create("btrfs_free_space",
			sizeof(struct btrfs_free_space), 0,
			SLAB_MEM_SPREAD, NULL);
	if (!btrfs_free_space_cachep)
		goto fail;

	return 0;
fail:
	btrfs_destroy_cachep();
	return -ENOMEM;
}

static int btrfs_getattr(const struct path *path, struct kstat *stat,
			 u32 request_mask, unsigned int flags)
{
	u64 delalloc_bytes;
	struct inode *inode = d_inode(path->dentry);
	u32 blocksize = inode->i_sb->s_blocksize;
	u32 bi_flags = BTRFS_I(inode)->flags;

	stat->result_mask |= STATX_BTIME;
	stat->btime.tv_sec = BTRFS_I(inode)->i_otime.tv_sec;
	stat->btime.tv_nsec = BTRFS_I(inode)->i_otime.tv_nsec;
	if (bi_flags & BTRFS_INODE_APPEND)
		stat->attributes |= STATX_ATTR_APPEND;
	if (bi_flags & BTRFS_INODE_COMPRESS)
		stat->attributes |= STATX_ATTR_COMPRESSED;
	if (bi_flags & BTRFS_INODE_IMMUTABLE)
		stat->attributes |= STATX_ATTR_IMMUTABLE;
	if (bi_flags & BTRFS_INODE_NODUMP)
		stat->attributes |= STATX_ATTR_NODUMP;

	stat->attributes_mask |= (STATX_ATTR_APPEND |
				  STATX_ATTR_COMPRESSED |
				  STATX_ATTR_IMMUTABLE |
				  STATX_ATTR_NODUMP);

	generic_fillattr(inode, stat);
	stat->dev = BTRFS_I(inode)->root->anon_dev;

	spin_lock(&BTRFS_I(inode)->lock);
	delalloc_bytes = BTRFS_I(inode)->new_delalloc_bytes;
	spin_unlock(&BTRFS_I(inode)->lock);
	stat->blocks = (ALIGN(inode_get_bytes(inode), blocksize) +
			ALIGN(delalloc_bytes, blocksize)) >> 9;
	return 0;
}

static int btrfs_rename_exchange(struct inode *old_dir,
			      struct dentry *old_dentry,
			      struct inode *new_dir,
			      struct dentry *new_dentry)
{
	struct btrfs_fs_info *fs_info = btrfs_sb(old_dir->i_sb);
	struct btrfs_trans_handle *trans;
	struct btrfs_root *root = BTRFS_I(old_dir)->root;
	struct btrfs_root *dest = BTRFS_I(new_dir)->root;
	struct inode *new_inode = new_dentry->d_inode;
	struct inode *old_inode = old_dentry->d_inode;
	struct timespec ctime = current_time(old_inode);
	struct dentry *parent;
	u64 old_ino = btrfs_ino(BTRFS_I(old_inode));
	u64 new_ino = btrfs_ino(BTRFS_I(new_inode));
	u64 old_idx = 0;
	u64 new_idx = 0;
	u64 root_objectid;
	int ret;
	bool root_log_pinned = false;
	bool dest_log_pinned = false;

	/* we only allow rename subvolume link between subvolumes */
	if (old_ino != BTRFS_FIRST_FREE_OBJECTID && root != dest)
		return -EXDEV;

	/* close the race window with snapshot create/destroy ioctl */
	if (old_ino == BTRFS_FIRST_FREE_OBJECTID)
		down_read(&fs_info->subvol_sem);
	if (new_ino == BTRFS_FIRST_FREE_OBJECTID)
		down_read(&fs_info->subvol_sem);

	/*
	 * We want to reserve the absolute worst case amount of items.  So if
	 * both inodes are subvols and we need to unlink them then that would
	 * require 4 item modifications, but if they are both normal inodes it
	 * would require 5 item modifications, so we'll assume their normal
	 * inodes.  So 5 * 2 is 10, plus 2 for the new links, so 12 total items
	 * should cover the worst case number of items we'll modify.
	 */
	trans = btrfs_start_transaction(root, 12);
	if (IS_ERR(trans)) {
		ret = PTR_ERR(trans);
		goto out_notrans;
	}

	/*
	 * We need to find a free sequence number both in the source and
	 * in the destination directory for the exchange.
	 */
	ret = btrfs_set_inode_index(BTRFS_I(new_dir), &old_idx);
	if (ret)
		goto out_fail;
	ret = btrfs_set_inode_index(BTRFS_I(old_dir), &new_idx);
	if (ret)
		goto out_fail;

	BTRFS_I(old_inode)->dir_index = 0ULL;
	BTRFS_I(new_inode)->dir_index = 0ULL;

	/* Reference for the source. */
	if (old_ino == BTRFS_FIRST_FREE_OBJECTID) {
		/* force full log commit if subvolume involved. */
		btrfs_set_log_full_commit(fs_info, trans);
	} else {
		btrfs_pin_log_trans(root);
		root_log_pinned = true;
		ret = btrfs_insert_inode_ref(trans, dest,
					     new_dentry->d_name.name,
					     new_dentry->d_name.len,
					     old_ino,
					     btrfs_ino(BTRFS_I(new_dir)),
					     old_idx);
		if (ret)
			goto out_fail;
	}

	/* And now for the dest. */
	if (new_ino == BTRFS_FIRST_FREE_OBJECTID) {
		/* force full log commit if subvolume involved. */
		btrfs_set_log_full_commit(fs_info, trans);
	} else {
		btrfs_pin_log_trans(dest);
		dest_log_pinned = true;
		ret = btrfs_insert_inode_ref(trans, root,
					     old_dentry->d_name.name,
					     old_dentry->d_name.len,
					     new_ino,
					     btrfs_ino(BTRFS_I(old_dir)),
					     new_idx);
		if (ret)
			goto out_fail;
	}

	/* Update inode version and ctime/mtime. */
	inode_inc_iversion(old_dir);
	inode_inc_iversion(new_dir);
	inode_inc_iversion(old_inode);
	inode_inc_iversion(new_inode);
	old_dir->i_ctime = old_dir->i_mtime = ctime;
	new_dir->i_ctime = new_dir->i_mtime = ctime;
	old_inode->i_ctime = ctime;
	new_inode->i_ctime = ctime;

	if (old_dentry->d_parent != new_dentry->d_parent) {
		btrfs_record_unlink_dir(trans, BTRFS_I(old_dir),
				BTRFS_I(old_inode), 1);
		btrfs_record_unlink_dir(trans, BTRFS_I(new_dir),
				BTRFS_I(new_inode), 1);
	}

	/* src is a subvolume */
	if (old_ino == BTRFS_FIRST_FREE_OBJECTID) {
		root_objectid = BTRFS_I(old_inode)->root->root_key.objectid;
		ret = btrfs_unlink_subvol(trans, root, old_dir,
					  root_objectid,
					  old_dentry->d_name.name,
					  old_dentry->d_name.len);
	} else { /* src is an inode */
		ret = __btrfs_unlink_inode(trans, root, BTRFS_I(old_dir),
					   BTRFS_I(old_dentry->d_inode),
					   old_dentry->d_name.name,
					   old_dentry->d_name.len);
		if (!ret)
			ret = btrfs_update_inode(trans, root, old_inode);
	}
	if (ret) {
		btrfs_abort_transaction(trans, ret);
		goto out_fail;
	}

	/* dest is a subvolume */
	if (new_ino == BTRFS_FIRST_FREE_OBJECTID) {
		root_objectid = BTRFS_I(new_inode)->root->root_key.objectid;
		ret = btrfs_unlink_subvol(trans, dest, new_dir,
					  root_objectid,
					  new_dentry->d_name.name,
					  new_dentry->d_name.len);
	} else { /* dest is an inode */
		ret = __btrfs_unlink_inode(trans, dest, BTRFS_I(new_dir),
					   BTRFS_I(new_dentry->d_inode),
					   new_dentry->d_name.name,
					   new_dentry->d_name.len);
		if (!ret)
			ret = btrfs_update_inode(trans, dest, new_inode);
	}
	if (ret) {
		btrfs_abort_transaction(trans, ret);
		goto out_fail;
	}

	ret = btrfs_add_link(trans, BTRFS_I(new_dir), BTRFS_I(old_inode),
			     new_dentry->d_name.name,
			     new_dentry->d_name.len, 0, old_idx);
	if (ret) {
		btrfs_abort_transaction(trans, ret);
		goto out_fail;
	}

	ret = btrfs_add_link(trans, BTRFS_I(old_dir), BTRFS_I(new_inode),
			     old_dentry->d_name.name,
			     old_dentry->d_name.len, 0, new_idx);
	if (ret) {
		btrfs_abort_transaction(trans, ret);
		goto out_fail;
	}

	if (old_inode->i_nlink == 1)
		BTRFS_I(old_inode)->dir_index = old_idx;
	if (new_inode->i_nlink == 1)
		BTRFS_I(new_inode)->dir_index = new_idx;

	if (root_log_pinned) {
		parent = new_dentry->d_parent;
		btrfs_log_new_name(trans, BTRFS_I(old_inode), BTRFS_I(old_dir),
				parent);
		btrfs_end_log_trans(root);
		root_log_pinned = false;
	}
	if (dest_log_pinned) {
		parent = old_dentry->d_parent;
		btrfs_log_new_name(trans, BTRFS_I(new_inode), BTRFS_I(new_dir),
				parent);
		btrfs_end_log_trans(dest);
		dest_log_pinned = false;
	}
out_fail:
	/*
	 * If we have pinned a log and an error happened, we unpin tasks
	 * trying to sync the log and force them to fallback to a transaction
	 * commit if the log currently contains any of the inodes involved in
	 * this rename operation (to ensure we do not persist a log with an
	 * inconsistent state for any of these inodes or leading to any
	 * inconsistencies when replayed). If the transaction was aborted, the
	 * abortion reason is propagated to userspace when attempting to commit
	 * the transaction. If the log does not contain any of these inodes, we
	 * allow the tasks to sync it.
	 */
	if (ret && (root_log_pinned || dest_log_pinned)) {
		if (btrfs_inode_in_log(BTRFS_I(old_dir), fs_info->generation) ||
		    btrfs_inode_in_log(BTRFS_I(new_dir), fs_info->generation) ||
		    btrfs_inode_in_log(BTRFS_I(old_inode), fs_info->generation) ||
		    (new_inode &&
		     btrfs_inode_in_log(BTRFS_I(new_inode), fs_info->generation)))
			btrfs_set_log_full_commit(fs_info, trans);

		if (root_log_pinned) {
			btrfs_end_log_trans(root);
			root_log_pinned = false;
		}
		if (dest_log_pinned) {
			btrfs_end_log_trans(dest);
			dest_log_pinned = false;
		}
	}
	ret = btrfs_end_transaction(trans);
out_notrans:
	if (new_ino == BTRFS_FIRST_FREE_OBJECTID)
		up_read(&fs_info->subvol_sem);
	if (old_ino == BTRFS_FIRST_FREE_OBJECTID)
		up_read(&fs_info->subvol_sem);

	return ret;
}

static int btrfs_whiteout_for_rename(struct btrfs_trans_handle *trans,
				     struct btrfs_root *root,
				     struct inode *dir,
				     struct dentry *dentry)
{
	int ret;
	struct inode *inode;
	u64 objectid;
	u64 index;

	ret = btrfs_find_free_ino(root, &objectid);
	if (ret)
		return ret;

	inode = btrfs_new_inode(trans, root, dir,
				dentry->d_name.name,
				dentry->d_name.len,
				btrfs_ino(BTRFS_I(dir)),
				objectid,
				S_IFCHR | WHITEOUT_MODE,
				&index);

	if (IS_ERR(inode)) {
		ret = PTR_ERR(inode);
		return ret;
	}

	inode->i_op = &btrfs_special_inode_operations;
	init_special_inode(inode, inode->i_mode,
		WHITEOUT_DEV);

	ret = btrfs_init_inode_security(trans, inode, dir,
				&dentry->d_name);
	if (ret)
		goto out;

	ret = btrfs_add_nondir(trans, BTRFS_I(dir), dentry,
				BTRFS_I(inode), 0, index);
	if (ret)
		goto out;

	ret = btrfs_update_inode(trans, root, inode);
out:
	unlock_new_inode(inode);
	if (ret)
		inode_dec_link_count(inode);
	iput(inode);

	return ret;
}

static int btrfs_rename(struct inode *old_dir, struct dentry *old_dentry,
			   struct inode *new_dir, struct dentry *new_dentry,
			   unsigned int flags)
{
	struct btrfs_fs_info *fs_info = btrfs_sb(old_dir->i_sb);
	struct btrfs_trans_handle *trans;
	unsigned int trans_num_items;
	struct btrfs_root *root = BTRFS_I(old_dir)->root;
	struct btrfs_root *dest = BTRFS_I(new_dir)->root;
	struct inode *new_inode = d_inode(new_dentry);
	struct inode *old_inode = d_inode(old_dentry);
	u64 index = 0;
	u64 root_objectid;
	int ret;
	u64 old_ino = btrfs_ino(BTRFS_I(old_inode));
	bool log_pinned = false;

	if (btrfs_ino(BTRFS_I(new_dir)) == BTRFS_EMPTY_SUBVOL_DIR_OBJECTID)
		return -EPERM;

	/* we only allow rename subvolume link between subvolumes */
	if (old_ino != BTRFS_FIRST_FREE_OBJECTID && root != dest)
		return -EXDEV;

	if (old_ino == BTRFS_EMPTY_SUBVOL_DIR_OBJECTID ||
	    (new_inode && btrfs_ino(BTRFS_I(new_inode)) == BTRFS_FIRST_FREE_OBJECTID))
		return -ENOTEMPTY;

	if (S_ISDIR(old_inode->i_mode) && new_inode &&
	    new_inode->i_size > BTRFS_EMPTY_DIR_SIZE)
		return -ENOTEMPTY;


	/* check for collisions, even if the  name isn't there */
	ret = btrfs_check_dir_item_collision(dest, new_dir->i_ino,
			     new_dentry->d_name.name,
			     new_dentry->d_name.len);

	if (ret) {
		if (ret == -EEXIST) {
			/* we shouldn't get
			 * eexist without a new_inode */
			if (WARN_ON(!new_inode)) {
				return ret;
			}
		} else {
			/* maybe -EOVERFLOW */
			return ret;
		}
	}
	ret = 0;

	/*
	 * we're using rename to replace one file with another.  Start IO on it
	 * now so  we don't add too much work to the end of the transaction
	 */
	if (new_inode && S_ISREG(old_inode->i_mode) && new_inode->i_size)
		filemap_flush(old_inode->i_mapping);

	/* close the racy window with snapshot create/destroy ioctl */
	if (old_ino == BTRFS_FIRST_FREE_OBJECTID)
		down_read(&fs_info->subvol_sem);
	/*
	 * We want to reserve the absolute worst case amount of items.  So if
	 * both inodes are subvols and we need to unlink them then that would
	 * require 4 item modifications, but if they are both normal inodes it
	 * would require 5 item modifications, so we'll assume they are normal
	 * inodes.  So 5 * 2 is 10, plus 1 for the new link, so 11 total items
	 * should cover the worst case number of items we'll modify.
	 * If our rename has the whiteout flag, we need more 5 units for the
	 * new inode (1 inode item, 1 inode ref, 2 dir items and 1 xattr item
	 * when selinux is enabled).
	 */
	trans_num_items = 11;
	if (flags & RENAME_WHITEOUT)
		trans_num_items += 5;
	trans = btrfs_start_transaction(root, trans_num_items);
	if (IS_ERR(trans)) {
		ret = PTR_ERR(trans);
		goto out_notrans;
	}

	if (dest != root)
		btrfs_record_root_in_trans(trans, dest);

	ret = btrfs_set_inode_index(BTRFS_I(new_dir), &index);
	if (ret)
		goto out_fail;

	BTRFS_I(old_inode)->dir_index = 0ULL;
	if (unlikely(old_ino == BTRFS_FIRST_FREE_OBJECTID)) {
		/* force full log commit if subvolume involved. */
		btrfs_set_log_full_commit(fs_info, trans);
	} else {
		btrfs_pin_log_trans(root);
		log_pinned = true;
		ret = btrfs_insert_inode_ref(trans, dest,
					     new_dentry->d_name.name,
					     new_dentry->d_name.len,
					     old_ino,
					     btrfs_ino(BTRFS_I(new_dir)), index);
		if (ret)
			goto out_fail;
	}

	inode_inc_iversion(old_dir);
	inode_inc_iversion(new_dir);
	inode_inc_iversion(old_inode);
	old_dir->i_ctime = old_dir->i_mtime =
	new_dir->i_ctime = new_dir->i_mtime =
	old_inode->i_ctime = current_time(old_dir);

	if (old_dentry->d_parent != new_dentry->d_parent)
		btrfs_record_unlink_dir(trans, BTRFS_I(old_dir),
				BTRFS_I(old_inode), 1);

	if (unlikely(old_ino == BTRFS_FIRST_FREE_OBJECTID)) {
		root_objectid = BTRFS_I(old_inode)->root->root_key.objectid;
		ret = btrfs_unlink_subvol(trans, root, old_dir, root_objectid,
					old_dentry->d_name.name,
					old_dentry->d_name.len);
	} else {
		ret = __btrfs_unlink_inode(trans, root, BTRFS_I(old_dir),
					BTRFS_I(d_inode(old_dentry)),
					old_dentry->d_name.name,
					old_dentry->d_name.len);
		if (!ret)
			ret = btrfs_update_inode(trans, root, old_inode);
	}
	if (ret) {
		btrfs_abort_transaction(trans, ret);
		goto out_fail;
	}

	if (new_inode) {
		inode_inc_iversion(new_inode);
		new_inode->i_ctime = current_time(new_inode);
		if (unlikely(btrfs_ino(BTRFS_I(new_inode)) ==
			     BTRFS_EMPTY_SUBVOL_DIR_OBJECTID)) {
			root_objectid = BTRFS_I(new_inode)->location.objectid;
			ret = btrfs_unlink_subvol(trans, dest, new_dir,
						root_objectid,
						new_dentry->d_name.name,
						new_dentry->d_name.len);
			BUG_ON(new_inode->i_nlink == 0);
		} else {
			ret = btrfs_unlink_inode(trans, dest, BTRFS_I(new_dir),
						 BTRFS_I(d_inode(new_dentry)),
						 new_dentry->d_name.name,
						 new_dentry->d_name.len);
		}
		if (!ret && new_inode->i_nlink == 0)
			ret = btrfs_orphan_add(trans,
					BTRFS_I(d_inode(new_dentry)));
		if (ret) {
			btrfs_abort_transaction(trans, ret);
			goto out_fail;
		}
	}

	ret = btrfs_add_link(trans, BTRFS_I(new_dir), BTRFS_I(old_inode),
			     new_dentry->d_name.name,
			     new_dentry->d_name.len, 0, index);
	if (ret) {
		btrfs_abort_transaction(trans, ret);
		goto out_fail;
	}

	if (old_inode->i_nlink == 1)
		BTRFS_I(old_inode)->dir_index = index;

	if (log_pinned) {
		struct dentry *parent = new_dentry->d_parent;

		btrfs_log_new_name(trans, BTRFS_I(old_inode), BTRFS_I(old_dir),
				parent);
		btrfs_end_log_trans(root);
		log_pinned = false;
	}

	if (flags & RENAME_WHITEOUT) {
		ret = btrfs_whiteout_for_rename(trans, root, old_dir,
						old_dentry);

		if (ret) {
			btrfs_abort_transaction(trans, ret);
			goto out_fail;
		}
	}
out_fail:
	/*
	 * If we have pinned the log and an error happened, we unpin tasks
	 * trying to sync the log and force them to fallback to a transaction
	 * commit if the log currently contains any of the inodes involved in
	 * this rename operation (to ensure we do not persist a log with an
	 * inconsistent state for any of these inodes or leading to any
	 * inconsistencies when replayed). If the transaction was aborted, the
	 * abortion reason is propagated to userspace when attempting to commit
	 * the transaction. If the log does not contain any of these inodes, we
	 * allow the tasks to sync it.
	 */
	if (ret && log_pinned) {
		if (btrfs_inode_in_log(BTRFS_I(old_dir), fs_info->generation) ||
		    btrfs_inode_in_log(BTRFS_I(new_dir), fs_info->generation) ||
		    btrfs_inode_in_log(BTRFS_I(old_inode), fs_info->generation) ||
		    (new_inode &&
		     btrfs_inode_in_log(BTRFS_I(new_inode), fs_info->generation)))
			btrfs_set_log_full_commit(fs_info, trans);

		btrfs_end_log_trans(root);
		log_pinned = false;
	}
	btrfs_end_transaction(trans);
out_notrans:
	if (old_ino == BTRFS_FIRST_FREE_OBJECTID)
		up_read(&fs_info->subvol_sem);

	return ret;
}

static int btrfs_rename2(struct inode *old_dir, struct dentry *old_dentry,
			 struct inode *new_dir, struct dentry *new_dentry,
			 unsigned int flags)
{
	if (flags & ~(RENAME_NOREPLACE | RENAME_EXCHANGE | RENAME_WHITEOUT))
		return -EINVAL;

	if (flags & RENAME_EXCHANGE)
		return btrfs_rename_exchange(old_dir, old_dentry, new_dir,
					  new_dentry);

	return btrfs_rename(old_dir, old_dentry, new_dir, new_dentry, flags);
}

static void btrfs_run_delalloc_work(struct btrfs_work *work)
{
	struct btrfs_delalloc_work *delalloc_work;
	struct inode *inode;

	delalloc_work = container_of(work, struct btrfs_delalloc_work,
				     work);
	inode = delalloc_work->inode;
	filemap_flush(inode->i_mapping);
	if (test_bit(BTRFS_INODE_HAS_ASYNC_EXTENT,
				&BTRFS_I(inode)->runtime_flags))
		filemap_flush(inode->i_mapping);

	if (delalloc_work->delay_iput)
		btrfs_add_delayed_iput(inode);
	else
		iput(inode);
	complete(&delalloc_work->completion);
}

struct btrfs_delalloc_work *btrfs_alloc_delalloc_work(struct inode *inode,
						    int delay_iput)
{
	struct btrfs_delalloc_work *work;

	work = kmalloc(sizeof(*work), GFP_NOFS);
	if (!work)
		return NULL;

	init_completion(&work->completion);
	INIT_LIST_HEAD(&work->list);
	work->inode = inode;
	work->delay_iput = delay_iput;
	WARN_ON_ONCE(!inode);
	btrfs_init_work(&work->work, btrfs_flush_delalloc_helper,
			btrfs_run_delalloc_work, NULL, NULL);

	return work;
}

void btrfs_wait_and_free_delalloc_work(struct btrfs_delalloc_work *work)
{
	wait_for_completion(&work->completion);
	kfree(work);
}

/*
 * some fairly slow code that needs optimization. This walks the list
 * of all the inodes with pending delalloc and forces them to disk.
 */
static int __start_delalloc_inodes(struct btrfs_root *root, int delay_iput,
				   int nr)
{
	struct btrfs_inode *binode;
	struct inode *inode;
	struct btrfs_delalloc_work *work, *next;
	struct list_head works;
	struct list_head splice;
	int ret = 0;

	INIT_LIST_HEAD(&works);
	INIT_LIST_HEAD(&splice);

	mutex_lock(&root->delalloc_mutex);
	spin_lock(&root->delalloc_lock);
	list_splice_init(&root->delalloc_inodes, &splice);
	while (!list_empty(&splice)) {
		binode = list_entry(splice.next, struct btrfs_inode,
				    delalloc_inodes);

		list_move_tail(&binode->delalloc_inodes,
			       &root->delalloc_inodes);
		inode = igrab(&binode->vfs_inode);
		if (!inode) {
			cond_resched_lock(&root->delalloc_lock);
			continue;
		}
		spin_unlock(&root->delalloc_lock);

		work = btrfs_alloc_delalloc_work(inode, delay_iput);
		if (!work) {
			if (delay_iput)
				btrfs_add_delayed_iput(inode);
			else
				iput(inode);
			ret = -ENOMEM;
			goto out;
		}
		list_add_tail(&work->list, &works);
		btrfs_queue_work(root->fs_info->flush_workers,
				 &work->work);
		ret++;
		if (nr != -1 && ret >= nr)
			goto out;
		cond_resched();
		spin_lock(&root->delalloc_lock);
	}
	spin_unlock(&root->delalloc_lock);

out:
	list_for_each_entry_safe(work, next, &works, list) {
		list_del_init(&work->list);
		btrfs_wait_and_free_delalloc_work(work);
	}

	if (!list_empty_careful(&splice)) {
		spin_lock(&root->delalloc_lock);
		list_splice_tail(&splice, &root->delalloc_inodes);
		spin_unlock(&root->delalloc_lock);
	}
	mutex_unlock(&root->delalloc_mutex);
	return ret;
}

int btrfs_start_delalloc_inodes(struct btrfs_root *root, int delay_iput)
{
	struct btrfs_fs_info *fs_info = root->fs_info;
	int ret;

	if (test_bit(BTRFS_FS_STATE_ERROR, &fs_info->fs_state))
		return -EROFS;

	ret = __start_delalloc_inodes(root, delay_iput, -1);
	if (ret > 0)
		ret = 0;
	/*
	 * the filemap_flush will queue IO into the worker threads, but
	 * we have to make sure the IO is actually started and that
	 * ordered extents get created before we return
	 */
	atomic_inc(&fs_info->async_submit_draining);
	while (atomic_read(&fs_info->nr_async_submits) ||
	       atomic_read(&fs_info->async_delalloc_pages)) {
		wait_event(fs_info->async_submit_wait,
			   (atomic_read(&fs_info->nr_async_submits) == 0 &&
			    atomic_read(&fs_info->async_delalloc_pages) == 0));
	}
	atomic_dec(&fs_info->async_submit_draining);
	return ret;
}

int btrfs_start_delalloc_roots(struct btrfs_fs_info *fs_info, int delay_iput,
			       int nr)
{
	struct btrfs_root *root;
	struct list_head splice;
	int ret;

	if (test_bit(BTRFS_FS_STATE_ERROR, &fs_info->fs_state))
		return -EROFS;

	INIT_LIST_HEAD(&splice);

	mutex_lock(&fs_info->delalloc_root_mutex);
	spin_lock(&fs_info->delalloc_root_lock);
	list_splice_init(&fs_info->delalloc_roots, &splice);
	while (!list_empty(&splice) && nr) {
		root = list_first_entry(&splice, struct btrfs_root,
					delalloc_root);
		root = btrfs_grab_fs_root(root);
		BUG_ON(!root);
		list_move_tail(&root->delalloc_root,
			       &fs_info->delalloc_roots);
		spin_unlock(&fs_info->delalloc_root_lock);

		ret = __start_delalloc_inodes(root, delay_iput, nr);
		btrfs_put_fs_root(root);
		if (ret < 0)
			goto out;

		if (nr != -1) {
			nr -= ret;
			WARN_ON(nr < 0);
		}
		spin_lock(&fs_info->delalloc_root_lock);
	}
	spin_unlock(&fs_info->delalloc_root_lock);

	ret = 0;
	atomic_inc(&fs_info->async_submit_draining);
	while (atomic_read(&fs_info->nr_async_submits) ||
	      atomic_read(&fs_info->async_delalloc_pages)) {
		wait_event(fs_info->async_submit_wait,
		   (atomic_read(&fs_info->nr_async_submits) == 0 &&
		    atomic_read(&fs_info->async_delalloc_pages) == 0));
	}
	atomic_dec(&fs_info->async_submit_draining);
out:
	if (!list_empty_careful(&splice)) {
		spin_lock(&fs_info->delalloc_root_lock);
		list_splice_tail(&splice, &fs_info->delalloc_roots);
		spin_unlock(&fs_info->delalloc_root_lock);
	}
	mutex_unlock(&fs_info->delalloc_root_mutex);
	return ret;
}

static int btrfs_symlink(struct inode *dir, struct dentry *dentry,
			 const char *symname)
{
	struct btrfs_fs_info *fs_info = btrfs_sb(dir->i_sb);
	struct btrfs_trans_handle *trans;
	struct btrfs_root *root = BTRFS_I(dir)->root;
	struct btrfs_path *path;
	struct btrfs_key key;
	struct inode *inode = NULL;
	int err;
	int drop_inode = 0;
	u64 objectid;
	u64 index = 0;
	int name_len;
	int datasize;
	unsigned long ptr;
	struct btrfs_file_extent_item *ei;
	struct extent_buffer *leaf;

	name_len = strlen(symname);
	if (name_len > BTRFS_MAX_INLINE_DATA_SIZE(fs_info))
		return -ENAMETOOLONG;

	/*
	 * 2 items for inode item and ref
	 * 2 items for dir items
	 * 1 item for updating parent inode item
	 * 1 item for the inline extent item
	 * 1 item for xattr if selinux is on
	 */
	trans = btrfs_start_transaction(root, 7);
	if (IS_ERR(trans))
		return PTR_ERR(trans);

	err = btrfs_find_free_ino(root, &objectid);
	if (err)
		goto out_unlock;

	inode = btrfs_new_inode(trans, root, dir, dentry->d_name.name,
				dentry->d_name.len, btrfs_ino(BTRFS_I(dir)),
				objectid, S_IFLNK|S_IRWXUGO, &index);
	if (IS_ERR(inode)) {
		err = PTR_ERR(inode);
		goto out_unlock;
	}

	/*
	* If the active LSM wants to access the inode during
	* d_instantiate it needs these. Smack checks to see
	* if the filesystem supports xattrs by looking at the
	* ops vector.
	*/
	inode->i_fop = &btrfs_file_operations;
	inode->i_op = &btrfs_file_inode_operations;
	inode->i_mapping->a_ops = &btrfs_aops;
	BTRFS_I(inode)->io_tree.ops = &btrfs_extent_io_ops;

	err = btrfs_init_inode_security(trans, inode, dir, &dentry->d_name);
	if (err)
		goto out_unlock_inode;

	path = btrfs_alloc_path();
	if (!path) {
		err = -ENOMEM;
		goto out_unlock_inode;
	}
	key.objectid = btrfs_ino(BTRFS_I(inode));
	key.offset = 0;
	key.type = BTRFS_EXTENT_DATA_KEY;
	datasize = btrfs_file_extent_calc_inline_size(name_len);
	err = btrfs_insert_empty_item(trans, root, path, &key,
				      datasize);
	if (err) {
		btrfs_free_path(path);
		goto out_unlock_inode;
	}
	leaf = path->nodes[0];
	ei = btrfs_item_ptr(leaf, path->slots[0],
			    struct btrfs_file_extent_item);
	btrfs_set_file_extent_generation(leaf, ei, trans->transid);
	btrfs_set_file_extent_type(leaf, ei,
				   BTRFS_FILE_EXTENT_INLINE);
	btrfs_set_file_extent_encryption(leaf, ei, 0);
	btrfs_set_file_extent_compression(leaf, ei, 0);
	btrfs_set_file_extent_other_encoding(leaf, ei, 0);
	btrfs_set_file_extent_ram_bytes(leaf, ei, name_len);

	ptr = btrfs_file_extent_inline_start(ei);
	write_extent_buffer(leaf, symname, ptr, name_len);
	btrfs_mark_buffer_dirty(leaf);
	btrfs_free_path(path);

	inode->i_op = &btrfs_symlink_inode_operations;
	inode_nohighmem(inode);
	inode->i_mapping->a_ops = &btrfs_symlink_aops;
	inode_set_bytes(inode, name_len);
	btrfs_i_size_write(BTRFS_I(inode), name_len);
	err = btrfs_update_inode(trans, root, inode);
	/*
	 * Last step, add directory indexes for our symlink inode. This is the
	 * last step to avoid extra cleanup of these indexes if an error happens
	 * elsewhere above.
	 */
	if (!err)
		err = btrfs_add_nondir(trans, BTRFS_I(dir), dentry,
				BTRFS_I(inode), 0, index);
	if (err) {
		drop_inode = 1;
		goto out_unlock_inode;
	}

	unlock_new_inode(inode);
	d_instantiate(dentry, inode);

out_unlock:
	btrfs_end_transaction(trans);
	if (drop_inode) {
		inode_dec_link_count(inode);
		iput(inode);
	}
	btrfs_btree_balance_dirty(fs_info);
	return err;

out_unlock_inode:
	drop_inode = 1;
	unlock_new_inode(inode);
	goto out_unlock;
}

static int __btrfs_prealloc_file_range(struct inode *inode, int mode,
				       u64 start, u64 num_bytes, u64 min_size,
				       loff_t actual_len, u64 *alloc_hint,
				       struct btrfs_trans_handle *trans)
{
	struct btrfs_fs_info *fs_info = btrfs_sb(inode->i_sb);
	struct extent_map_tree *em_tree = &BTRFS_I(inode)->extent_tree;
	struct extent_map *em;
	struct btrfs_root *root = BTRFS_I(inode)->root;
	struct btrfs_key ins;
	u64 cur_offset = start;
	u64 i_size;
	u64 cur_bytes;
	u64 last_alloc = (u64)-1;
	int ret = 0;
	bool own_trans = true;
	u64 end = start + num_bytes - 1;

	if (trans)
		own_trans = false;
	while (num_bytes > 0) {
		if (own_trans) {
			trans = btrfs_start_transaction(root, 3);
			if (IS_ERR(trans)) {
				ret = PTR_ERR(trans);
				break;
			}
		}

		cur_bytes = min_t(u64, num_bytes, SZ_256M);
		cur_bytes = max(cur_bytes, min_size);
		/*
		 * If we are severely fragmented we could end up with really
		 * small allocations, so if the allocator is returning small
		 * chunks lets make its job easier by only searching for those
		 * sized chunks.
		 */
		cur_bytes = min(cur_bytes, last_alloc);
		ret = btrfs_reserve_extent(root, cur_bytes, cur_bytes,
				min_size, 0, *alloc_hint, &ins, 1, 0);
		if (ret) {
			if (own_trans)
				btrfs_end_transaction(trans);
			break;
		}
		btrfs_dec_block_group_reservations(fs_info, ins.objectid);

		last_alloc = ins.offset;
		ret = insert_reserved_file_extent(trans, inode,
						  cur_offset, ins.objectid,
						  ins.offset, ins.offset,
						  ins.offset, 0, 0, 0,
						  BTRFS_FILE_EXTENT_PREALLOC);
		if (ret) {
			btrfs_free_reserved_extent(fs_info, ins.objectid,
						   ins.offset, 0);
			btrfs_abort_transaction(trans, ret);
			if (own_trans)
				btrfs_end_transaction(trans);
			break;
		}

		btrfs_drop_extent_cache(BTRFS_I(inode), cur_offset,
					cur_offset + ins.offset -1, 0);

		em = alloc_extent_map();
		if (!em) {
			set_bit(BTRFS_INODE_NEEDS_FULL_SYNC,
				&BTRFS_I(inode)->runtime_flags);
			goto next;
		}

		em->start = cur_offset;
		em->orig_start = cur_offset;
		em->len = ins.offset;
		em->block_start = ins.objectid;
		em->block_len = ins.offset;
		em->orig_block_len = ins.offset;
		em->ram_bytes = ins.offset;
		em->bdev = fs_info->fs_devices->latest_bdev;
		set_bit(EXTENT_FLAG_PREALLOC, &em->flags);
		em->generation = trans->transid;

		while (1) {
			write_lock(&em_tree->lock);
			ret = add_extent_mapping(em_tree, em, 1);
			write_unlock(&em_tree->lock);
			if (ret != -EEXIST)
				break;
			btrfs_drop_extent_cache(BTRFS_I(inode), cur_offset,
						cur_offset + ins.offset - 1,
						0);
		}
		free_extent_map(em);
next:
		num_bytes -= ins.offset;
		cur_offset += ins.offset;
		*alloc_hint = ins.objectid + ins.offset;

		inode_inc_iversion(inode);
		inode->i_ctime = current_time(inode);
		BTRFS_I(inode)->flags |= BTRFS_INODE_PREALLOC;
		if (!(mode & FALLOC_FL_KEEP_SIZE) &&
		    (actual_len > inode->i_size) &&
		    (cur_offset > inode->i_size)) {
			if (cur_offset > actual_len)
				i_size = actual_len;
			else
				i_size = cur_offset;
			i_size_write(inode, i_size);
			btrfs_ordered_update_i_size(inode, i_size, NULL);
		}

		ret = btrfs_update_inode(trans, root, inode);

		if (ret) {
			btrfs_abort_transaction(trans, ret);
			if (own_trans)
				btrfs_end_transaction(trans);
			break;
		}

		if (own_trans)
			btrfs_end_transaction(trans);
	}
	if (cur_offset < end)
		btrfs_free_reserved_data_space(inode, NULL, cur_offset,
			end - cur_offset + 1);
	return ret;
}

int btrfs_prealloc_file_range(struct inode *inode, int mode,
			      u64 start, u64 num_bytes, u64 min_size,
			      loff_t actual_len, u64 *alloc_hint)
{
	return __btrfs_prealloc_file_range(inode, mode, start, num_bytes,
					   min_size, actual_len, alloc_hint,
					   NULL);
}

int btrfs_prealloc_file_range_trans(struct inode *inode,
				    struct btrfs_trans_handle *trans, int mode,
				    u64 start, u64 num_bytes, u64 min_size,
				    loff_t actual_len, u64 *alloc_hint)
{
	return __btrfs_prealloc_file_range(inode, mode, start, num_bytes,
					   min_size, actual_len, alloc_hint, trans);
}

static int btrfs_set_page_dirty(struct page *page)
{
	return __set_page_dirty_nobuffers(page);
}

static int btrfs_permission(struct inode *inode, int mask)
{
	struct btrfs_root *root = BTRFS_I(inode)->root;
	umode_t mode = inode->i_mode;

	if (mask & MAY_WRITE &&
	    (S_ISREG(mode) || S_ISDIR(mode) || S_ISLNK(mode))) {
		if (btrfs_root_readonly(root))
			return -EROFS;
		if (BTRFS_I(inode)->flags & BTRFS_INODE_READONLY)
			return -EACCES;
	}
	return generic_permission(inode, mask);
}

static int btrfs_tmpfile(struct inode *dir, struct dentry *dentry, umode_t mode)
{
	struct btrfs_fs_info *fs_info = btrfs_sb(dir->i_sb);
	struct btrfs_trans_handle *trans;
	struct btrfs_root *root = BTRFS_I(dir)->root;
	struct inode *inode = NULL;
	u64 objectid;
	u64 index;
	int ret = 0;

	/*
	 * 5 units required for adding orphan entry
	 */
	trans = btrfs_start_transaction(root, 5);
	if (IS_ERR(trans))
		return PTR_ERR(trans);

	ret = btrfs_find_free_ino(root, &objectid);
	if (ret)
		goto out;

	inode = btrfs_new_inode(trans, root, dir, NULL, 0,
			btrfs_ino(BTRFS_I(dir)), objectid, mode, &index);
	if (IS_ERR(inode)) {
		ret = PTR_ERR(inode);
		inode = NULL;
		goto out;
	}

	inode->i_fop = &btrfs_file_operations;
	inode->i_op = &btrfs_file_inode_operations;

	inode->i_mapping->a_ops = &btrfs_aops;
	BTRFS_I(inode)->io_tree.ops = &btrfs_extent_io_ops;

	ret = btrfs_init_inode_security(trans, inode, dir, NULL);
	if (ret)
		goto out_inode;

	ret = btrfs_update_inode(trans, root, inode);
	if (ret)
		goto out_inode;
	ret = btrfs_orphan_add(trans, BTRFS_I(inode));
	if (ret)
		goto out_inode;

	/*
	 * We set number of links to 0 in btrfs_new_inode(), and here we set
	 * it to 1 because d_tmpfile() will issue a warning if the count is 0,
	 * through:
	 *
	 *    d_tmpfile() -> inode_dec_link_count() -> drop_nlink()
	 */
	set_nlink(inode, 1);
	unlock_new_inode(inode);
	d_tmpfile(dentry, inode);
	mark_inode_dirty(inode);

out:
	btrfs_end_transaction(trans);
	if (ret)
		iput(inode);
	btrfs_balance_delayed_items(fs_info);
	btrfs_btree_balance_dirty(fs_info);
	return ret;

out_inode:
	unlock_new_inode(inode);
	goto out;

}

__attribute__((const))
static int btrfs_readpage_io_failed_hook(struct page *page, int failed_mirror)
{
	return -EAGAIN;
}

static struct btrfs_fs_info *iotree_fs_info(void *private_data)
{
	struct inode *inode = private_data;
	return btrfs_sb(inode->i_sb);
}

static void btrfs_check_extent_io_range(void *private_data, const char *caller,
					u64 start, u64 end)
{
	struct inode *inode = private_data;
	u64 isize;

	isize = i_size_read(inode);
	if (end >= PAGE_SIZE && (end % 2) == 0 && end != isize - 1) {
		btrfs_debug_rl(BTRFS_I(inode)->root->fs_info,
		    "%s: ino %llu isize %llu odd range [%llu,%llu]",
			caller, btrfs_ino(BTRFS_I(inode)), isize, start, end);
	}
}

void btrfs_set_range_writeback(void *private_data, u64 start, u64 end)
{
	struct inode *inode = private_data;
	unsigned long index = start >> PAGE_SHIFT;
	unsigned long end_index = end >> PAGE_SHIFT;
	struct page *page;

	while (index <= end_index) {
		page = find_get_page(inode->i_mapping, index);
		ASSERT(page); /* Pages should be in the extent_io_tree */
		set_page_writeback(page);
		put_page(page);
		index++;
	}
}

static const struct inode_operations btrfs_dir_inode_operations = {
	.getattr	= btrfs_getattr,
	.lookup		= btrfs_lookup,
	.create		= btrfs_create,
	.unlink		= btrfs_unlink,
	.link		= btrfs_link,
	.mkdir		= btrfs_mkdir,
	.rmdir		= btrfs_rmdir,
	.rename		= btrfs_rename2,
	.symlink	= btrfs_symlink,
	.setattr	= btrfs_setattr,
	.mknod		= btrfs_mknod,
	.listxattr	= btrfs_listxattr,
	.permission	= btrfs_permission,
	.get_acl	= btrfs_get_acl,
	.set_acl	= btrfs_set_acl,
	.update_time	= btrfs_update_time,
	.tmpfile        = btrfs_tmpfile,
};
static const struct inode_operations btrfs_dir_ro_inode_operations = {
	.lookup		= btrfs_lookup,
	.permission	= btrfs_permission,
	.update_time	= btrfs_update_time,
};

static const struct file_operations btrfs_dir_file_operations = {
	.llseek		= generic_file_llseek,
	.read		= generic_read_dir,
	.iterate_shared	= btrfs_real_readdir,
	.open		= btrfs_opendir,
	.unlocked_ioctl	= btrfs_ioctl,
#ifdef CONFIG_COMPAT
	.compat_ioctl	= btrfs_compat_ioctl,
#endif
	.release        = btrfs_release_file,
	.fsync		= btrfs_sync_file,
};

static const struct extent_io_ops btrfs_extent_io_ops = {
	/* mandatory callbacks */
	.submit_bio_hook = btrfs_submit_bio_hook,
	.readpage_end_io_hook = btrfs_readpage_end_io_hook,
	.merge_bio_hook = btrfs_merge_bio_hook,
	.readpage_io_failed_hook = btrfs_readpage_io_failed_hook,
	.tree_fs_info = iotree_fs_info,
	.set_range_writeback = btrfs_set_range_writeback,

	/* optional callbacks */
	.fill_delalloc = run_delalloc_range,
	.writepage_end_io_hook = btrfs_writepage_end_io_hook,
	.writepage_start_hook = btrfs_writepage_start_hook,
	.set_bit_hook = btrfs_set_bit_hook,
	.clear_bit_hook = btrfs_clear_bit_hook,
	.merge_extent_hook = btrfs_merge_extent_hook,
	.split_extent_hook = btrfs_split_extent_hook,
	.check_extent_io_range = btrfs_check_extent_io_range,
};

/*
 * btrfs doesn't support the bmap operation because swapfiles
 * use bmap to make a mapping of extents in the file.  They assume
 * these extents won't change over the life of the file and they
 * use the bmap result to do IO directly to the drive.
 *
 * the btrfs bmap call would return logical addresses that aren't
 * suitable for IO and they also will change frequently as COW
 * operations happen.  So, swapfile + btrfs == corruption.
 *
 * For now we're avoiding this by dropping bmap.
 */
static const struct address_space_operations btrfs_aops = {
	.readpage	= btrfs_readpage,
	.writepage	= btrfs_writepage,
	.writepages	= btrfs_writepages,
	.readpages	= btrfs_readpages,
	.direct_IO	= btrfs_direct_IO,
	.invalidatepage = btrfs_invalidatepage,
	.releasepage	= btrfs_releasepage,
	.set_page_dirty	= btrfs_set_page_dirty,
	.error_remove_page = generic_error_remove_page,
};

static const struct address_space_operations btrfs_symlink_aops = {
	.readpage	= btrfs_readpage,
	.writepage	= btrfs_writepage,
	.invalidatepage = btrfs_invalidatepage,
	.releasepage	= btrfs_releasepage,
};

static const struct inode_operations btrfs_file_inode_operations = {
	.getattr	= btrfs_getattr,
	.setattr	= btrfs_setattr,
	.listxattr      = btrfs_listxattr,
	.permission	= btrfs_permission,
	.fiemap		= btrfs_fiemap,
	.get_acl	= btrfs_get_acl,
	.set_acl	= btrfs_set_acl,
	.update_time	= btrfs_update_time,
};
static const struct inode_operations btrfs_special_inode_operations = {
	.getattr	= btrfs_getattr,
	.setattr	= btrfs_setattr,
	.permission	= btrfs_permission,
	.listxattr	= btrfs_listxattr,
	.get_acl	= btrfs_get_acl,
	.set_acl	= btrfs_set_acl,
	.update_time	= btrfs_update_time,
};
static const struct inode_operations btrfs_symlink_inode_operations = {
	.get_link	= page_get_link,
	.getattr	= btrfs_getattr,
	.setattr	= btrfs_setattr,
	.permission	= btrfs_permission,
	.listxattr	= btrfs_listxattr,
	.update_time	= btrfs_update_time,
};

const struct dentry_operations btrfs_dentry_operations = {
	.d_delete	= btrfs_dentry_delete,
	.d_release	= btrfs_dentry_release,
};<|MERGE_RESOLUTION|>--- conflicted
+++ resolved
@@ -8516,14 +8516,9 @@
 	return 0;
 }
 
-<<<<<<< HEAD
 static inline blk_status_t
 __btrfs_submit_dio_bio(struct bio *bio, struct inode *inode, u64 file_offset,
-		       int skip_sum, int async_submit)
-=======
-static inline int __btrfs_submit_dio_bio(struct bio *bio, struct inode *inode,
-					 u64 file_offset, int async_submit)
->>>>>>> db95c876
+		       int async_submit)
 {
 	struct btrfs_fs_info *fs_info = btrfs_sb(inode->i_sb);
 	struct btrfs_dio_private *dip = bio->bi_private;
@@ -8635,15 +8630,9 @@
 		 */
 		atomic_inc(&dip->pending_bios);
 
-<<<<<<< HEAD
-		status = __btrfs_submit_dio_bio(bio, inode, file_offset, skip_sum,
+		status = __btrfs_submit_dio_bio(bio, inode, file_offset,
 						async_submit);
 		if (status) {
-=======
-		ret = __btrfs_submit_dio_bio(bio, inode, file_offset,
-					     async_submit);
-		if (ret) {
->>>>>>> db95c876
 			bio_put(bio);
 			atomic_dec(&dip->pending_bios);
 			goto out_err;
@@ -8661,14 +8650,8 @@
 	} while (submit_len > 0);
 
 submit:
-<<<<<<< HEAD
-	status = __btrfs_submit_dio_bio(bio, inode, file_offset, skip_sum,
-					async_submit);
+	status = __btrfs_submit_dio_bio(bio, inode, file_offset, async_submit);
 	if (!status)
-=======
-	ret = __btrfs_submit_dio_bio(bio, inode, file_offset, async_submit);
-	if (!ret)
->>>>>>> db95c876
 		return 0;
 
 	bio_put(bio);
