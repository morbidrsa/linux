/*
 * Copyright (C) 2008 Red Hat.  All rights reserved.
 *
 * This program is free software; you can redistribute it and/or
 * modify it under the terms of the GNU General Public
 * License v2 as published by the Free Software Foundation.
 *
 * This program is distributed in the hope that it will be useful,
 * but WITHOUT ANY WARRANTY; without even the implied warranty of
 * MERCHANTABILITY or FITNESS FOR A PARTICULAR PURPOSE.  See the GNU
 * General Public License for more details.
 *
 * You should have received a copy of the GNU General Public
 * License along with this program; if not, write to the
 * Free Software Foundation, Inc., 59 Temple Place - Suite 330,
 * Boston, MA 021110-1307, USA.
 */

#include <linux/pagemap.h>
#include <linux/sched.h>
#include <linux/slab.h>
#include <linux/math64.h>
#include <linux/ratelimit.h>
#include "ctree.h"
#include "free-space-cache.h"
#include "transaction.h"
#include "disk-io.h"
#include "extent_io.h"
#include "inode-map.h"

#define BITS_PER_BITMAP		(PAGE_CACHE_SIZE * 8)
#define MAX_CACHE_BYTES_PER_GIG	(32 * 1024)

static int link_free_space(struct btrfs_free_space_ctl *ctl,
			   struct btrfs_free_space *info);
static void unlink_free_space(struct btrfs_free_space_ctl *ctl,
			      struct btrfs_free_space *info);

static struct inode *__lookup_free_space_inode(struct btrfs_root *root,
					       struct btrfs_path *path,
					       u64 offset)
{
	struct btrfs_key key;
	struct btrfs_key location;
	struct btrfs_disk_key disk_key;
	struct btrfs_free_space_header *header;
	struct extent_buffer *leaf;
	struct inode *inode = NULL;
	int ret;

	key.objectid = BTRFS_FREE_SPACE_OBJECTID;
	key.offset = offset;
	key.type = 0;

	ret = btrfs_search_slot(NULL, root, &key, path, 0, 0);
	if (ret < 0)
		return ERR_PTR(ret);
	if (ret > 0) {
		btrfs_release_path(path);
		return ERR_PTR(-ENOENT);
	}

	leaf = path->nodes[0];
	header = btrfs_item_ptr(leaf, path->slots[0],
				struct btrfs_free_space_header);
	btrfs_free_space_key(leaf, header, &disk_key);
	btrfs_disk_key_to_cpu(&location, &disk_key);
	btrfs_release_path(path);

	inode = btrfs_iget(root->fs_info->sb, &location, root, NULL);
	if (!inode)
		return ERR_PTR(-ENOENT);
	if (IS_ERR(inode))
		return inode;
	if (is_bad_inode(inode)) {
		iput(inode);
		return ERR_PTR(-ENOENT);
	}

	mapping_set_gfp_mask(inode->i_mapping,
			mapping_gfp_mask(inode->i_mapping) & ~__GFP_FS);

	return inode;
}

struct inode *lookup_free_space_inode(struct btrfs_root *root,
				      struct btrfs_block_group_cache
				      *block_group, struct btrfs_path *path)
{
	struct inode *inode = NULL;
	u32 flags = BTRFS_INODE_NODATASUM | BTRFS_INODE_NODATACOW;

	spin_lock(&block_group->lock);
	if (block_group->inode)
		inode = igrab(block_group->inode);
	spin_unlock(&block_group->lock);
	if (inode)
		return inode;

	inode = __lookup_free_space_inode(root, path,
					  block_group->key.objectid);
	if (IS_ERR(inode))
		return inode;

	spin_lock(&block_group->lock);
	if (!((BTRFS_I(inode)->flags & flags) == flags)) {
		btrfs_info(root->fs_info,
			"Old style space inode found, converting.");
		BTRFS_I(inode)->flags |= BTRFS_INODE_NODATASUM |
			BTRFS_INODE_NODATACOW;
		block_group->disk_cache_state = BTRFS_DC_CLEAR;
	}

	if (!block_group->iref) {
		block_group->inode = igrab(inode);
		block_group->iref = 1;
	}
	spin_unlock(&block_group->lock);

	return inode;
}

static int __create_free_space_inode(struct btrfs_root *root,
				     struct btrfs_trans_handle *trans,
				     struct btrfs_path *path,
				     u64 ino, u64 offset)
{
	struct btrfs_key key;
	struct btrfs_disk_key disk_key;
	struct btrfs_free_space_header *header;
	struct btrfs_inode_item *inode_item;
	struct extent_buffer *leaf;
	u64 flags = BTRFS_INODE_NOCOMPRESS | BTRFS_INODE_PREALLOC;
	int ret;

	ret = btrfs_insert_empty_inode(trans, root, path, ino);
	if (ret)
		return ret;

	/* We inline crc's for the free disk space cache */
	if (ino != BTRFS_FREE_INO_OBJECTID)
		flags |= BTRFS_INODE_NODATASUM | BTRFS_INODE_NODATACOW;

	leaf = path->nodes[0];
	inode_item = btrfs_item_ptr(leaf, path->slots[0],
				    struct btrfs_inode_item);
	btrfs_item_key(leaf, &disk_key, path->slots[0]);
	memset_extent_buffer(leaf, 0, (unsigned long)inode_item,
			     sizeof(*inode_item));
	btrfs_set_inode_generation(leaf, inode_item, trans->transid);
	btrfs_set_inode_size(leaf, inode_item, 0);
	btrfs_set_inode_nbytes(leaf, inode_item, 0);
	btrfs_set_inode_uid(leaf, inode_item, 0);
	btrfs_set_inode_gid(leaf, inode_item, 0);
	btrfs_set_inode_mode(leaf, inode_item, S_IFREG | 0600);
	btrfs_set_inode_flags(leaf, inode_item, flags);
	btrfs_set_inode_nlink(leaf, inode_item, 1);
	btrfs_set_inode_transid(leaf, inode_item, trans->transid);
	btrfs_set_inode_block_group(leaf, inode_item, offset);
	btrfs_mark_buffer_dirty(leaf);
	btrfs_release_path(path);

	key.objectid = BTRFS_FREE_SPACE_OBJECTID;
	key.offset = offset;
	key.type = 0;

	ret = btrfs_insert_empty_item(trans, root, path, &key,
				      sizeof(struct btrfs_free_space_header));
	if (ret < 0) {
		btrfs_release_path(path);
		return ret;
	}
	leaf = path->nodes[0];
	header = btrfs_item_ptr(leaf, path->slots[0],
				struct btrfs_free_space_header);
	memset_extent_buffer(leaf, 0, (unsigned long)header, sizeof(*header));
	btrfs_set_free_space_key(leaf, header, &disk_key);
	btrfs_mark_buffer_dirty(leaf);
	btrfs_release_path(path);

	return 0;
}

int create_free_space_inode(struct btrfs_root *root,
			    struct btrfs_trans_handle *trans,
			    struct btrfs_block_group_cache *block_group,
			    struct btrfs_path *path)
{
	int ret;
	u64 ino;

	ret = btrfs_find_free_objectid(root, &ino);
	if (ret < 0)
		return ret;

	return __create_free_space_inode(root, trans, path, ino,
					 block_group->key.objectid);
}

int btrfs_check_trunc_cache_free_space(struct btrfs_root *root,
				       struct btrfs_block_rsv *rsv)
{
	u64 needed_bytes;
	int ret;

	/* 1 for slack space, 1 for updating the inode */
	needed_bytes = btrfs_calc_trunc_metadata_size(root, 1) +
		btrfs_calc_trans_metadata_size(root, 1);

	spin_lock(&rsv->lock);
	if (rsv->reserved < needed_bytes)
		ret = -ENOSPC;
	else
		ret = 0;
	spin_unlock(&rsv->lock);
<<<<<<< HEAD
	return 0;
=======
	return ret;
>>>>>>> d0e0ac97
}

int btrfs_truncate_free_space_cache(struct btrfs_root *root,
				    struct btrfs_trans_handle *trans,
				    struct btrfs_path *path,
				    struct inode *inode)
{
	loff_t oldsize;
	int ret = 0;

	oldsize = i_size_read(inode);
	btrfs_i_size_write(inode, 0);
	truncate_pagecache(inode, oldsize, 0);

	/*
	 * We don't need an orphan item because truncating the free space cache
	 * will never be split across transactions.
	 */
	ret = btrfs_truncate_inode_items(trans, root, inode,
					 0, BTRFS_EXTENT_DATA_KEY);
	if (ret) {
		btrfs_abort_transaction(trans, root, ret);
		return ret;
	}

	ret = btrfs_update_inode(trans, root, inode);
	if (ret)
		btrfs_abort_transaction(trans, root, ret);

	return ret;
}

static int readahead_cache(struct inode *inode)
{
	struct file_ra_state *ra;
	unsigned long last_index;

	ra = kzalloc(sizeof(*ra), GFP_NOFS);
	if (!ra)
		return -ENOMEM;

	file_ra_state_init(ra, inode->i_mapping);
	last_index = (i_size_read(inode) - 1) >> PAGE_CACHE_SHIFT;

	page_cache_sync_readahead(inode->i_mapping, ra, NULL, 0, last_index);

	kfree(ra);

	return 0;
}

struct io_ctl {
	void *cur, *orig;
	struct page *page;
	struct page **pages;
	struct btrfs_root *root;
	unsigned long size;
	int index;
	int num_pages;
	unsigned check_crcs:1;
};

static int io_ctl_init(struct io_ctl *io_ctl, struct inode *inode,
		       struct btrfs_root *root)
{
	memset(io_ctl, 0, sizeof(struct io_ctl));
	io_ctl->num_pages = (i_size_read(inode) + PAGE_CACHE_SIZE - 1) >>
		PAGE_CACHE_SHIFT;
	io_ctl->pages = kzalloc(sizeof(struct page *) * io_ctl->num_pages,
				GFP_NOFS);
	if (!io_ctl->pages)
		return -ENOMEM;
	io_ctl->root = root;
	if (btrfs_ino(inode) != BTRFS_FREE_INO_OBJECTID)
		io_ctl->check_crcs = 1;
	return 0;
}

static void io_ctl_free(struct io_ctl *io_ctl)
{
	kfree(io_ctl->pages);
}

static void io_ctl_unmap_page(struct io_ctl *io_ctl)
{
	if (io_ctl->cur) {
		kunmap(io_ctl->page);
		io_ctl->cur = NULL;
		io_ctl->orig = NULL;
	}
}

static void io_ctl_map_page(struct io_ctl *io_ctl, int clear)
{
	BUG_ON(io_ctl->index >= io_ctl->num_pages);
	io_ctl->page = io_ctl->pages[io_ctl->index++];
	io_ctl->cur = kmap(io_ctl->page);
	io_ctl->orig = io_ctl->cur;
	io_ctl->size = PAGE_CACHE_SIZE;
	if (clear)
		memset(io_ctl->cur, 0, PAGE_CACHE_SIZE);
}

static void io_ctl_drop_pages(struct io_ctl *io_ctl)
{
	int i;

	io_ctl_unmap_page(io_ctl);

	for (i = 0; i < io_ctl->num_pages; i++) {
		if (io_ctl->pages[i]) {
			ClearPageChecked(io_ctl->pages[i]);
			unlock_page(io_ctl->pages[i]);
			page_cache_release(io_ctl->pages[i]);
		}
	}
}

static int io_ctl_prepare_pages(struct io_ctl *io_ctl, struct inode *inode,
				int uptodate)
{
	struct page *page;
	gfp_t mask = btrfs_alloc_write_mask(inode->i_mapping);
	int i;

	for (i = 0; i < io_ctl->num_pages; i++) {
		page = find_or_create_page(inode->i_mapping, i, mask);
		if (!page) {
			io_ctl_drop_pages(io_ctl);
			return -ENOMEM;
		}
		io_ctl->pages[i] = page;
		if (uptodate && !PageUptodate(page)) {
			btrfs_readpage(NULL, page);
			lock_page(page);
			if (!PageUptodate(page)) {
				printk(KERN_ERR "btrfs: error reading free "
				       "space cache\n");
				io_ctl_drop_pages(io_ctl);
				return -EIO;
			}
		}
	}

	for (i = 0; i < io_ctl->num_pages; i++) {
		clear_page_dirty_for_io(io_ctl->pages[i]);
		set_page_extent_mapped(io_ctl->pages[i]);
	}

	return 0;
}

static void io_ctl_set_generation(struct io_ctl *io_ctl, u64 generation)
{
	__le64 *val;

	io_ctl_map_page(io_ctl, 1);

	/*
	 * Skip the csum areas.  If we don't check crcs then we just have a
	 * 64bit chunk at the front of the first page.
	 */
	if (io_ctl->check_crcs) {
		io_ctl->cur += (sizeof(u32) * io_ctl->num_pages);
		io_ctl->size -= sizeof(u64) + (sizeof(u32) * io_ctl->num_pages);
	} else {
		io_ctl->cur += sizeof(u64);
		io_ctl->size -= sizeof(u64) * 2;
	}

	val = io_ctl->cur;
	*val = cpu_to_le64(generation);
	io_ctl->cur += sizeof(u64);
}

static int io_ctl_check_generation(struct io_ctl *io_ctl, u64 generation)
{
	__le64 *gen;

	/*
	 * Skip the crc area.  If we don't check crcs then we just have a 64bit
	 * chunk at the front of the first page.
	 */
	if (io_ctl->check_crcs) {
		io_ctl->cur += sizeof(u32) * io_ctl->num_pages;
		io_ctl->size -= sizeof(u64) +
			(sizeof(u32) * io_ctl->num_pages);
	} else {
		io_ctl->cur += sizeof(u64);
		io_ctl->size -= sizeof(u64) * 2;
	}

	gen = io_ctl->cur;
	if (le64_to_cpu(*gen) != generation) {
		printk_ratelimited(KERN_ERR "btrfs: space cache generation "
				   "(%Lu) does not match inode (%Lu)\n", *gen,
				   generation);
		io_ctl_unmap_page(io_ctl);
		return -EIO;
	}
	io_ctl->cur += sizeof(u64);
	return 0;
}

static void io_ctl_set_crc(struct io_ctl *io_ctl, int index)
{
	u32 *tmp;
	u32 crc = ~(u32)0;
	unsigned offset = 0;

	if (!io_ctl->check_crcs) {
		io_ctl_unmap_page(io_ctl);
		return;
	}

	if (index == 0)
		offset = sizeof(u32) * io_ctl->num_pages;

	crc = btrfs_csum_data(io_ctl->orig + offset, crc,
			      PAGE_CACHE_SIZE - offset);
	btrfs_csum_final(crc, (char *)&crc);
	io_ctl_unmap_page(io_ctl);
	tmp = kmap(io_ctl->pages[0]);
	tmp += index;
	*tmp = crc;
	kunmap(io_ctl->pages[0]);
}

static int io_ctl_check_crc(struct io_ctl *io_ctl, int index)
{
	u32 *tmp, val;
	u32 crc = ~(u32)0;
	unsigned offset = 0;

	if (!io_ctl->check_crcs) {
		io_ctl_map_page(io_ctl, 0);
		return 0;
	}

	if (index == 0)
		offset = sizeof(u32) * io_ctl->num_pages;

	tmp = kmap(io_ctl->pages[0]);
	tmp += index;
	val = *tmp;
	kunmap(io_ctl->pages[0]);

	io_ctl_map_page(io_ctl, 0);
	crc = btrfs_csum_data(io_ctl->orig + offset, crc,
			      PAGE_CACHE_SIZE - offset);
	btrfs_csum_final(crc, (char *)&crc);
	if (val != crc) {
		printk_ratelimited(KERN_ERR "btrfs: csum mismatch on free "
				   "space cache\n");
		io_ctl_unmap_page(io_ctl);
		return -EIO;
	}

	return 0;
}

static int io_ctl_add_entry(struct io_ctl *io_ctl, u64 offset, u64 bytes,
			    void *bitmap)
{
	struct btrfs_free_space_entry *entry;

	if (!io_ctl->cur)
		return -ENOSPC;

	entry = io_ctl->cur;
	entry->offset = cpu_to_le64(offset);
	entry->bytes = cpu_to_le64(bytes);
	entry->type = (bitmap) ? BTRFS_FREE_SPACE_BITMAP :
		BTRFS_FREE_SPACE_EXTENT;
	io_ctl->cur += sizeof(struct btrfs_free_space_entry);
	io_ctl->size -= sizeof(struct btrfs_free_space_entry);

	if (io_ctl->size >= sizeof(struct btrfs_free_space_entry))
		return 0;

	io_ctl_set_crc(io_ctl, io_ctl->index - 1);

	/* No more pages to map */
	if (io_ctl->index >= io_ctl->num_pages)
		return 0;

	/* map the next page */
	io_ctl_map_page(io_ctl, 1);
	return 0;
}

static int io_ctl_add_bitmap(struct io_ctl *io_ctl, void *bitmap)
{
	if (!io_ctl->cur)
		return -ENOSPC;

	/*
	 * If we aren't at the start of the current page, unmap this one and
	 * map the next one if there is any left.
	 */
	if (io_ctl->cur != io_ctl->orig) {
		io_ctl_set_crc(io_ctl, io_ctl->index - 1);
		if (io_ctl->index >= io_ctl->num_pages)
			return -ENOSPC;
		io_ctl_map_page(io_ctl, 0);
	}

	memcpy(io_ctl->cur, bitmap, PAGE_CACHE_SIZE);
	io_ctl_set_crc(io_ctl, io_ctl->index - 1);
	if (io_ctl->index < io_ctl->num_pages)
		io_ctl_map_page(io_ctl, 0);
	return 0;
}

static void io_ctl_zero_remaining_pages(struct io_ctl *io_ctl)
{
	/*
	 * If we're not on the boundary we know we've modified the page and we
	 * need to crc the page.
	 */
	if (io_ctl->cur != io_ctl->orig)
		io_ctl_set_crc(io_ctl, io_ctl->index - 1);
	else
		io_ctl_unmap_page(io_ctl);

	while (io_ctl->index < io_ctl->num_pages) {
		io_ctl_map_page(io_ctl, 1);
		io_ctl_set_crc(io_ctl, io_ctl->index - 1);
	}
}

static int io_ctl_read_entry(struct io_ctl *io_ctl,
			    struct btrfs_free_space *entry, u8 *type)
{
	struct btrfs_free_space_entry *e;
	int ret;

	if (!io_ctl->cur) {
		ret = io_ctl_check_crc(io_ctl, io_ctl->index);
		if (ret)
			return ret;
	}

	e = io_ctl->cur;
	entry->offset = le64_to_cpu(e->offset);
	entry->bytes = le64_to_cpu(e->bytes);
	*type = e->type;
	io_ctl->cur += sizeof(struct btrfs_free_space_entry);
	io_ctl->size -= sizeof(struct btrfs_free_space_entry);

	if (io_ctl->size >= sizeof(struct btrfs_free_space_entry))
		return 0;

	io_ctl_unmap_page(io_ctl);

	return 0;
}

static int io_ctl_read_bitmap(struct io_ctl *io_ctl,
			      struct btrfs_free_space *entry)
{
	int ret;

	ret = io_ctl_check_crc(io_ctl, io_ctl->index);
	if (ret)
		return ret;

	memcpy(entry->bitmap, io_ctl->cur, PAGE_CACHE_SIZE);
	io_ctl_unmap_page(io_ctl);

	return 0;
}

/*
 * Since we attach pinned extents after the fact we can have contiguous sections
 * of free space that are split up in entries.  This poses a problem with the
 * tree logging stuff since it could have allocated across what appears to be 2
 * entries since we would have merged the entries when adding the pinned extents
 * back to the free space cache.  So run through the space cache that we just
 * loaded and merge contiguous entries.  This will make the log replay stuff not
 * blow up and it will make for nicer allocator behavior.
 */
static void merge_space_tree(struct btrfs_free_space_ctl *ctl)
{
	struct btrfs_free_space *e, *prev = NULL;
	struct rb_node *n;

again:
	spin_lock(&ctl->tree_lock);
	for (n = rb_first(&ctl->free_space_offset); n; n = rb_next(n)) {
		e = rb_entry(n, struct btrfs_free_space, offset_index);
		if (!prev)
			goto next;
		if (e->bitmap || prev->bitmap)
			goto next;
		if (prev->offset + prev->bytes == e->offset) {
			unlink_free_space(ctl, prev);
			unlink_free_space(ctl, e);
			prev->bytes += e->bytes;
			kmem_cache_free(btrfs_free_space_cachep, e);
			link_free_space(ctl, prev);
			prev = NULL;
			spin_unlock(&ctl->tree_lock);
			goto again;
		}
next:
		prev = e;
	}
	spin_unlock(&ctl->tree_lock);
}

static int __load_free_space_cache(struct btrfs_root *root, struct inode *inode,
				   struct btrfs_free_space_ctl *ctl,
				   struct btrfs_path *path, u64 offset)
{
	struct btrfs_free_space_header *header;
	struct extent_buffer *leaf;
	struct io_ctl io_ctl;
	struct btrfs_key key;
	struct btrfs_free_space *e, *n;
	struct list_head bitmaps;
	u64 num_entries;
	u64 num_bitmaps;
	u64 generation;
	u8 type;
	int ret = 0;

	INIT_LIST_HEAD(&bitmaps);

	/* Nothing in the space cache, goodbye */
	if (!i_size_read(inode))
		return 0;

	key.objectid = BTRFS_FREE_SPACE_OBJECTID;
	key.offset = offset;
	key.type = 0;

	ret = btrfs_search_slot(NULL, root, &key, path, 0, 0);
	if (ret < 0)
		return 0;
	else if (ret > 0) {
		btrfs_release_path(path);
		return 0;
	}

	ret = -1;

	leaf = path->nodes[0];
	header = btrfs_item_ptr(leaf, path->slots[0],
				struct btrfs_free_space_header);
	num_entries = btrfs_free_space_entries(leaf, header);
	num_bitmaps = btrfs_free_space_bitmaps(leaf, header);
	generation = btrfs_free_space_generation(leaf, header);
	btrfs_release_path(path);

	if (BTRFS_I(inode)->generation != generation) {
		btrfs_err(root->fs_info,
			"free space inode generation (%llu) "
			"did not match free space cache generation (%llu)",
			(unsigned long long)BTRFS_I(inode)->generation,
			(unsigned long long)generation);
		return 0;
	}

	if (!num_entries)
		return 0;

	ret = io_ctl_init(&io_ctl, inode, root);
	if (ret)
		return ret;

	ret = readahead_cache(inode);
	if (ret)
		goto out;

	ret = io_ctl_prepare_pages(&io_ctl, inode, 1);
	if (ret)
		goto out;

	ret = io_ctl_check_crc(&io_ctl, 0);
	if (ret)
		goto free_cache;

	ret = io_ctl_check_generation(&io_ctl, generation);
	if (ret)
		goto free_cache;

	while (num_entries) {
		e = kmem_cache_zalloc(btrfs_free_space_cachep,
				      GFP_NOFS);
		if (!e)
			goto free_cache;

		ret = io_ctl_read_entry(&io_ctl, e, &type);
		if (ret) {
			kmem_cache_free(btrfs_free_space_cachep, e);
			goto free_cache;
		}

		if (!e->bytes) {
			kmem_cache_free(btrfs_free_space_cachep, e);
			goto free_cache;
		}

		if (type == BTRFS_FREE_SPACE_EXTENT) {
			spin_lock(&ctl->tree_lock);
			ret = link_free_space(ctl, e);
			spin_unlock(&ctl->tree_lock);
			if (ret) {
				btrfs_err(root->fs_info,
					"Duplicate entries in free space cache, dumping");
				kmem_cache_free(btrfs_free_space_cachep, e);
				goto free_cache;
			}
		} else {
			BUG_ON(!num_bitmaps);
			num_bitmaps--;
			e->bitmap = kzalloc(PAGE_CACHE_SIZE, GFP_NOFS);
			if (!e->bitmap) {
				kmem_cache_free(
					btrfs_free_space_cachep, e);
				goto free_cache;
			}
			spin_lock(&ctl->tree_lock);
			ret = link_free_space(ctl, e);
			ctl->total_bitmaps++;
			ctl->op->recalc_thresholds(ctl);
			spin_unlock(&ctl->tree_lock);
			if (ret) {
				btrfs_err(root->fs_info,
					"Duplicate entries in free space cache, dumping");
				kmem_cache_free(btrfs_free_space_cachep, e);
				goto free_cache;
			}
			list_add_tail(&e->list, &bitmaps);
		}

		num_entries--;
	}

	io_ctl_unmap_page(&io_ctl);

	/*
	 * We add the bitmaps at the end of the entries in order that
	 * the bitmap entries are added to the cache.
	 */
	list_for_each_entry_safe(e, n, &bitmaps, list) {
		list_del_init(&e->list);
		ret = io_ctl_read_bitmap(&io_ctl, e);
		if (ret)
			goto free_cache;
	}

	io_ctl_drop_pages(&io_ctl);
	merge_space_tree(ctl);
	ret = 1;
out:
	io_ctl_free(&io_ctl);
	return ret;
free_cache:
	io_ctl_drop_pages(&io_ctl);
	__btrfs_remove_free_space_cache(ctl);
	goto out;
}

int load_free_space_cache(struct btrfs_fs_info *fs_info,
			  struct btrfs_block_group_cache *block_group)
{
	struct btrfs_free_space_ctl *ctl = block_group->free_space_ctl;
	struct btrfs_root *root = fs_info->tree_root;
	struct inode *inode;
	struct btrfs_path *path;
	int ret = 0;
	bool matched;
	u64 used = btrfs_block_group_used(&block_group->item);

	/*
	 * If this block group has been marked to be cleared for one reason or
	 * another then we can't trust the on disk cache, so just return.
	 */
	spin_lock(&block_group->lock);
	if (block_group->disk_cache_state != BTRFS_DC_WRITTEN) {
		spin_unlock(&block_group->lock);
		return 0;
	}
	spin_unlock(&block_group->lock);

	path = btrfs_alloc_path();
	if (!path)
		return 0;
	path->search_commit_root = 1;
	path->skip_locking = 1;

	inode = lookup_free_space_inode(root, block_group, path);
	if (IS_ERR(inode)) {
		btrfs_free_path(path);
		return 0;
	}

	/* We may have converted the inode and made the cache invalid. */
	spin_lock(&block_group->lock);
	if (block_group->disk_cache_state != BTRFS_DC_WRITTEN) {
		spin_unlock(&block_group->lock);
		btrfs_free_path(path);
		goto out;
	}
	spin_unlock(&block_group->lock);

	ret = __load_free_space_cache(fs_info->tree_root, inode, ctl,
				      path, block_group->key.objectid);
	btrfs_free_path(path);
	if (ret <= 0)
		goto out;

	spin_lock(&ctl->tree_lock);
	matched = (ctl->free_space == (block_group->key.offset - used -
				       block_group->bytes_super));
	spin_unlock(&ctl->tree_lock);

	if (!matched) {
		__btrfs_remove_free_space_cache(ctl);
		btrfs_err(fs_info, "block group %llu has wrong amount of free space",
			block_group->key.objectid);
		ret = -1;
	}
out:
	if (ret < 0) {
		/* This cache is bogus, make sure it gets cleared */
		spin_lock(&block_group->lock);
		block_group->disk_cache_state = BTRFS_DC_CLEAR;
		spin_unlock(&block_group->lock);
		ret = 0;

		btrfs_err(fs_info, "failed to load free space cache for block group %llu",
			block_group->key.objectid);
	}

	iput(inode);
	return ret;
}

/**
 * __btrfs_write_out_cache - write out cached info to an inode
 * @root - the root the inode belongs to
 * @ctl - the free space cache we are going to write out
 * @block_group - the block_group for this cache if it belongs to a block_group
 * @trans - the trans handle
 * @path - the path to use
 * @offset - the offset for the key we'll insert
 *
 * This function writes out a free space cache struct to disk for quick recovery
 * on mount.  This will return 0 if it was successfull in writing the cache out,
 * and -1 if it was not.
 */
static int __btrfs_write_out_cache(struct btrfs_root *root, struct inode *inode,
				   struct btrfs_free_space_ctl *ctl,
				   struct btrfs_block_group_cache *block_group,
				   struct btrfs_trans_handle *trans,
				   struct btrfs_path *path, u64 offset)
{
	struct btrfs_free_space_header *header;
	struct extent_buffer *leaf;
	struct rb_node *node;
	struct list_head *pos, *n;
	struct extent_state *cached_state = NULL;
	struct btrfs_free_cluster *cluster = NULL;
	struct extent_io_tree *unpin = NULL;
	struct io_ctl io_ctl;
	struct list_head bitmap_list;
	struct btrfs_key key;
	u64 start, extent_start, extent_end, len;
	int entries = 0;
	int bitmaps = 0;
	int ret;
	int err = -1;

	INIT_LIST_HEAD(&bitmap_list);

	if (!i_size_read(inode))
		return -1;

	ret = io_ctl_init(&io_ctl, inode, root);
	if (ret)
		return -1;

	/* Get the cluster for this block_group if it exists */
	if (block_group && !list_empty(&block_group->cluster_list))
		cluster = list_entry(block_group->cluster_list.next,
				     struct btrfs_free_cluster,
				     block_group_list);

	/* Lock all pages first so we can lock the extent safely. */
	io_ctl_prepare_pages(&io_ctl, inode, 0);

	lock_extent_bits(&BTRFS_I(inode)->io_tree, 0, i_size_read(inode) - 1,
			 0, &cached_state);

	node = rb_first(&ctl->free_space_offset);
	if (!node && cluster) {
		node = rb_first(&cluster->root);
		cluster = NULL;
	}

	/* Make sure we can fit our crcs into the first page */
	if (io_ctl.check_crcs &&
	    (io_ctl.num_pages * sizeof(u32)) >= PAGE_CACHE_SIZE)
		goto out_nospc;

	io_ctl_set_generation(&io_ctl, trans->transid);

	/* Write out the extent entries */
	while (node) {
		struct btrfs_free_space *e;

		e = rb_entry(node, struct btrfs_free_space, offset_index);
		entries++;

		ret = io_ctl_add_entry(&io_ctl, e->offset, e->bytes,
				       e->bitmap);
		if (ret)
			goto out_nospc;

		if (e->bitmap) {
			list_add_tail(&e->list, &bitmap_list);
			bitmaps++;
		}
		node = rb_next(node);
		if (!node && cluster) {
			node = rb_first(&cluster->root);
			cluster = NULL;
		}
	}

	/*
	 * We want to add any pinned extents to our free space cache
	 * so we don't leak the space
	 */

	/*
	 * We shouldn't have switched the pinned extents yet so this is the
	 * right one
	 */
	unpin = root->fs_info->pinned_extents;

	if (block_group)
		start = block_group->key.objectid;

	while (block_group && (start < block_group->key.objectid +
			       block_group->key.offset)) {
		ret = find_first_extent_bit(unpin, start,
					    &extent_start, &extent_end,
					    EXTENT_DIRTY, NULL);
		if (ret) {
			ret = 0;
			break;
		}

		/* This pinned extent is out of our range */
		if (extent_start >= block_group->key.objectid +
		    block_group->key.offset)
			break;

		extent_start = max(extent_start, start);
		extent_end = min(block_group->key.objectid +
				 block_group->key.offset, extent_end + 1);
		len = extent_end - extent_start;

		entries++;
		ret = io_ctl_add_entry(&io_ctl, extent_start, len, NULL);
		if (ret)
			goto out_nospc;

		start = extent_end;
	}

	/* Write out the bitmaps */
	list_for_each_safe(pos, n, &bitmap_list) {
		struct btrfs_free_space *entry =
			list_entry(pos, struct btrfs_free_space, list);

		ret = io_ctl_add_bitmap(&io_ctl, entry->bitmap);
		if (ret)
			goto out_nospc;
		list_del_init(&entry->list);
	}

	/* Zero out the rest of the pages just to make sure */
	io_ctl_zero_remaining_pages(&io_ctl);

	ret = btrfs_dirty_pages(root, inode, io_ctl.pages, io_ctl.num_pages,
				0, i_size_read(inode), &cached_state);
	io_ctl_drop_pages(&io_ctl);
	unlock_extent_cached(&BTRFS_I(inode)->io_tree, 0,
			     i_size_read(inode) - 1, &cached_state, GFP_NOFS);

	if (ret)
		goto out;


	btrfs_wait_ordered_range(inode, 0, (u64)-1);

	key.objectid = BTRFS_FREE_SPACE_OBJECTID;
	key.offset = offset;
	key.type = 0;

	ret = btrfs_search_slot(trans, root, &key, path, 0, 1);
	if (ret < 0) {
		clear_extent_bit(&BTRFS_I(inode)->io_tree, 0, inode->i_size - 1,
				 EXTENT_DIRTY | EXTENT_DELALLOC, 0, 0, NULL,
				 GFP_NOFS);
		goto out;
	}
	leaf = path->nodes[0];
	if (ret > 0) {
		struct btrfs_key found_key;
		BUG_ON(!path->slots[0]);
		path->slots[0]--;
		btrfs_item_key_to_cpu(leaf, &found_key, path->slots[0]);
		if (found_key.objectid != BTRFS_FREE_SPACE_OBJECTID ||
		    found_key.offset != offset) {
			clear_extent_bit(&BTRFS_I(inode)->io_tree, 0,
					 inode->i_size - 1,
					 EXTENT_DIRTY | EXTENT_DELALLOC, 0, 0,
					 NULL, GFP_NOFS);
			btrfs_release_path(path);
			goto out;
		}
	}

	BTRFS_I(inode)->generation = trans->transid;
	header = btrfs_item_ptr(leaf, path->slots[0],
				struct btrfs_free_space_header);
	btrfs_set_free_space_entries(leaf, header, entries);
	btrfs_set_free_space_bitmaps(leaf, header, bitmaps);
	btrfs_set_free_space_generation(leaf, header, trans->transid);
	btrfs_mark_buffer_dirty(leaf);
	btrfs_release_path(path);

	err = 0;
out:
	io_ctl_free(&io_ctl);
	if (err) {
		invalidate_inode_pages2(inode->i_mapping);
		BTRFS_I(inode)->generation = 0;
	}
	btrfs_update_inode(trans, root, inode);
	return err;

out_nospc:
	list_for_each_safe(pos, n, &bitmap_list) {
		struct btrfs_free_space *entry =
			list_entry(pos, struct btrfs_free_space, list);
		list_del_init(&entry->list);
	}
	io_ctl_drop_pages(&io_ctl);
	unlock_extent_cached(&BTRFS_I(inode)->io_tree, 0,
			     i_size_read(inode) - 1, &cached_state, GFP_NOFS);
	goto out;
}

int btrfs_write_out_cache(struct btrfs_root *root,
			  struct btrfs_trans_handle *trans,
			  struct btrfs_block_group_cache *block_group,
			  struct btrfs_path *path)
{
	struct btrfs_free_space_ctl *ctl = block_group->free_space_ctl;
	struct inode *inode;
	int ret = 0;

	root = root->fs_info->tree_root;

	spin_lock(&block_group->lock);
	if (block_group->disk_cache_state < BTRFS_DC_SETUP) {
		spin_unlock(&block_group->lock);
		return 0;
	}
	spin_unlock(&block_group->lock);

	inode = lookup_free_space_inode(root, block_group, path);
	if (IS_ERR(inode))
		return 0;

	ret = __btrfs_write_out_cache(root, inode, ctl, block_group, trans,
				      path, block_group->key.objectid);
	if (ret) {
		spin_lock(&block_group->lock);
		block_group->disk_cache_state = BTRFS_DC_ERROR;
		spin_unlock(&block_group->lock);
		ret = 0;
#ifdef DEBUG
		btrfs_err(root->fs_info,
			"failed to write free space cache for block group %llu",
			block_group->key.objectid);
#endif
	}

	iput(inode);
	return ret;
}

static inline unsigned long offset_to_bit(u64 bitmap_start, u32 unit,
					  u64 offset)
{
	BUG_ON(offset < bitmap_start);
	offset -= bitmap_start;
	return (unsigned long)(div_u64(offset, unit));
}

static inline unsigned long bytes_to_bits(u64 bytes, u32 unit)
{
	return (unsigned long)(div_u64(bytes, unit));
}

static inline u64 offset_to_bitmap(struct btrfs_free_space_ctl *ctl,
				   u64 offset)
{
	u64 bitmap_start;
	u64 bytes_per_bitmap;

	bytes_per_bitmap = BITS_PER_BITMAP * ctl->unit;
	bitmap_start = offset - ctl->start;
	bitmap_start = div64_u64(bitmap_start, bytes_per_bitmap);
	bitmap_start *= bytes_per_bitmap;
	bitmap_start += ctl->start;

	return bitmap_start;
}

static int tree_insert_offset(struct rb_root *root, u64 offset,
			      struct rb_node *node, int bitmap)
{
	struct rb_node **p = &root->rb_node;
	struct rb_node *parent = NULL;
	struct btrfs_free_space *info;

	while (*p) {
		parent = *p;
		info = rb_entry(parent, struct btrfs_free_space, offset_index);

		if (offset < info->offset) {
			p = &(*p)->rb_left;
		} else if (offset > info->offset) {
			p = &(*p)->rb_right;
		} else {
			/*
			 * we could have a bitmap entry and an extent entry
			 * share the same offset.  If this is the case, we want
			 * the extent entry to always be found first if we do a
			 * linear search through the tree, since we want to have
			 * the quickest allocation time, and allocating from an
			 * extent is faster than allocating from a bitmap.  So
			 * if we're inserting a bitmap and we find an entry at
			 * this offset, we want to go right, or after this entry
			 * logically.  If we are inserting an extent and we've
			 * found a bitmap, we want to go left, or before
			 * logically.
			 */
			if (bitmap) {
				if (info->bitmap) {
					WARN_ON_ONCE(1);
					return -EEXIST;
				}
				p = &(*p)->rb_right;
			} else {
				if (!info->bitmap) {
					WARN_ON_ONCE(1);
					return -EEXIST;
				}
				p = &(*p)->rb_left;
			}
		}
	}

	rb_link_node(node, parent, p);
	rb_insert_color(node, root);

	return 0;
}

/*
 * searches the tree for the given offset.
 *
 * fuzzy - If this is set, then we are trying to make an allocation, and we just
 * want a section that has at least bytes size and comes at or after the given
 * offset.
 */
static struct btrfs_free_space *
tree_search_offset(struct btrfs_free_space_ctl *ctl,
		   u64 offset, int bitmap_only, int fuzzy)
{
	struct rb_node *n = ctl->free_space_offset.rb_node;
	struct btrfs_free_space *entry, *prev = NULL;

	/* find entry that is closest to the 'offset' */
	while (1) {
		if (!n) {
			entry = NULL;
			break;
		}

		entry = rb_entry(n, struct btrfs_free_space, offset_index);
		prev = entry;

		if (offset < entry->offset)
			n = n->rb_left;
		else if (offset > entry->offset)
			n = n->rb_right;
		else
			break;
	}

	if (bitmap_only) {
		if (!entry)
			return NULL;
		if (entry->bitmap)
			return entry;

		/*
		 * bitmap entry and extent entry may share same offset,
		 * in that case, bitmap entry comes after extent entry.
		 */
		n = rb_next(n);
		if (!n)
			return NULL;
		entry = rb_entry(n, struct btrfs_free_space, offset_index);
		if (entry->offset != offset)
			return NULL;

		WARN_ON(!entry->bitmap);
		return entry;
	} else if (entry) {
		if (entry->bitmap) {
			/*
			 * if previous extent entry covers the offset,
			 * we should return it instead of the bitmap entry
			 */
			n = rb_prev(&entry->offset_index);
			if (n) {
				prev = rb_entry(n, struct btrfs_free_space,
						offset_index);
				if (!prev->bitmap &&
				    prev->offset + prev->bytes > offset)
					entry = prev;
			}
		}
		return entry;
	}

	if (!prev)
		return NULL;

	/* find last entry before the 'offset' */
	entry = prev;
	if (entry->offset > offset) {
		n = rb_prev(&entry->offset_index);
		if (n) {
			entry = rb_entry(n, struct btrfs_free_space,
					offset_index);
			BUG_ON(entry->offset > offset);
		} else {
			if (fuzzy)
				return entry;
			else
				return NULL;
		}
	}

	if (entry->bitmap) {
		n = rb_prev(&entry->offset_index);
		if (n) {
			prev = rb_entry(n, struct btrfs_free_space,
					offset_index);
			if (!prev->bitmap &&
			    prev->offset + prev->bytes > offset)
				return prev;
		}
		if (entry->offset + BITS_PER_BITMAP * ctl->unit > offset)
			return entry;
	} else if (entry->offset + entry->bytes > offset)
		return entry;

	if (!fuzzy)
		return NULL;

	while (1) {
		if (entry->bitmap) {
			if (entry->offset + BITS_PER_BITMAP *
			    ctl->unit > offset)
				break;
		} else {
			if (entry->offset + entry->bytes > offset)
				break;
		}

		n = rb_next(&entry->offset_index);
		if (!n)
			return NULL;
		entry = rb_entry(n, struct btrfs_free_space, offset_index);
	}
	return entry;
}

static inline void
__unlink_free_space(struct btrfs_free_space_ctl *ctl,
		    struct btrfs_free_space *info)
{
	rb_erase(&info->offset_index, &ctl->free_space_offset);
	ctl->free_extents--;
}

static void unlink_free_space(struct btrfs_free_space_ctl *ctl,
			      struct btrfs_free_space *info)
{
	__unlink_free_space(ctl, info);
	ctl->free_space -= info->bytes;
}

static int link_free_space(struct btrfs_free_space_ctl *ctl,
			   struct btrfs_free_space *info)
{
	int ret = 0;

	BUG_ON(!info->bitmap && !info->bytes);
	ret = tree_insert_offset(&ctl->free_space_offset, info->offset,
				 &info->offset_index, (info->bitmap != NULL));
	if (ret)
		return ret;

	ctl->free_space += info->bytes;
	ctl->free_extents++;
	return ret;
}

static void recalculate_thresholds(struct btrfs_free_space_ctl *ctl)
{
	struct btrfs_block_group_cache *block_group = ctl->private;
	u64 max_bytes;
	u64 bitmap_bytes;
	u64 extent_bytes;
	u64 size = block_group->key.offset;
	u64 bytes_per_bg = BITS_PER_BITMAP * ctl->unit;
	int max_bitmaps = div64_u64(size + bytes_per_bg - 1, bytes_per_bg);

	max_bitmaps = max(max_bitmaps, 1);

	BUG_ON(ctl->total_bitmaps > max_bitmaps);

	/*
	 * The goal is to keep the total amount of memory used per 1gb of space
	 * at or below 32k, so we need to adjust how much memory we allow to be
	 * used by extent based free space tracking
	 */
	if (size < 1024 * 1024 * 1024)
		max_bytes = MAX_CACHE_BYTES_PER_GIG;
	else
		max_bytes = MAX_CACHE_BYTES_PER_GIG *
			div64_u64(size, 1024 * 1024 * 1024);

	/*
	 * we want to account for 1 more bitmap than what we have so we can make
	 * sure we don't go over our overall goal of MAX_CACHE_BYTES_PER_GIG as
	 * we add more bitmaps.
	 */
	bitmap_bytes = (ctl->total_bitmaps + 1) * PAGE_CACHE_SIZE;

	if (bitmap_bytes >= max_bytes) {
		ctl->extents_thresh = 0;
		return;
	}

	/*
	 * we want the extent entry threshold to always be at most 1/2 the maxw
	 * bytes we can have, or whatever is less than that.
	 */
	extent_bytes = max_bytes - bitmap_bytes;
	extent_bytes = min_t(u64, extent_bytes, div64_u64(max_bytes, 2));

	ctl->extents_thresh =
		div64_u64(extent_bytes, (sizeof(struct btrfs_free_space)));
}

static inline void __bitmap_clear_bits(struct btrfs_free_space_ctl *ctl,
				       struct btrfs_free_space *info,
				       u64 offset, u64 bytes)
{
	unsigned long start, count;

	start = offset_to_bit(info->offset, ctl->unit, offset);
	count = bytes_to_bits(bytes, ctl->unit);
	BUG_ON(start + count > BITS_PER_BITMAP);

	bitmap_clear(info->bitmap, start, count);

	info->bytes -= bytes;
}

static void bitmap_clear_bits(struct btrfs_free_space_ctl *ctl,
			      struct btrfs_free_space *info, u64 offset,
			      u64 bytes)
{
	__bitmap_clear_bits(ctl, info, offset, bytes);
	ctl->free_space -= bytes;
}

static void bitmap_set_bits(struct btrfs_free_space_ctl *ctl,
			    struct btrfs_free_space *info, u64 offset,
			    u64 bytes)
{
	unsigned long start, count;

	start = offset_to_bit(info->offset, ctl->unit, offset);
	count = bytes_to_bits(bytes, ctl->unit);
	BUG_ON(start + count > BITS_PER_BITMAP);

	bitmap_set(info->bitmap, start, count);

	info->bytes += bytes;
	ctl->free_space += bytes;
}

static int search_bitmap(struct btrfs_free_space_ctl *ctl,
			 struct btrfs_free_space *bitmap_info, u64 *offset,
			 u64 *bytes)
{
	unsigned long found_bits = 0;
	unsigned long bits, i;
	unsigned long next_zero;

	i = offset_to_bit(bitmap_info->offset, ctl->unit,
			  max_t(u64, *offset, bitmap_info->offset));
	bits = bytes_to_bits(*bytes, ctl->unit);

	for_each_set_bit_from(i, bitmap_info->bitmap, BITS_PER_BITMAP) {
		next_zero = find_next_zero_bit(bitmap_info->bitmap,
					       BITS_PER_BITMAP, i);
		if ((next_zero - i) >= bits) {
			found_bits = next_zero - i;
			break;
		}
		i = next_zero;
	}

	if (found_bits) {
		*offset = (u64)(i * ctl->unit) + bitmap_info->offset;
		*bytes = (u64)(found_bits) * ctl->unit;
		return 0;
	}

	return -1;
}

static struct btrfs_free_space *
find_free_space(struct btrfs_free_space_ctl *ctl, u64 *offset, u64 *bytes,
		unsigned long align)
{
	struct btrfs_free_space *entry;
	struct rb_node *node;
	u64 ctl_off;
	u64 tmp;
	u64 align_off;
	int ret;

	if (!ctl->free_space_offset.rb_node)
		return NULL;

	entry = tree_search_offset(ctl, offset_to_bitmap(ctl, *offset), 0, 1);
	if (!entry)
		return NULL;

	for (node = &entry->offset_index; node; node = rb_next(node)) {
		entry = rb_entry(node, struct btrfs_free_space, offset_index);
		if (entry->bytes < *bytes)
			continue;

		/* make sure the space returned is big enough
		 * to match our requested alignment
		 */
		if (*bytes >= align) {
			ctl_off = entry->offset - ctl->start;
			tmp = ctl_off + align - 1;;
			do_div(tmp, align);
			tmp = tmp * align + ctl->start;
			align_off = tmp - entry->offset;
		} else {
			align_off = 0;
			tmp = entry->offset;
		}

		if (entry->bytes < *bytes + align_off)
			continue;

		if (entry->bitmap) {
			ret = search_bitmap(ctl, entry, &tmp, bytes);
			if (!ret) {
				*offset = tmp;
				return entry;
			}
			continue;
		}

		*offset = tmp;
		*bytes = entry->bytes - align_off;
		return entry;
	}

	return NULL;
}

static void add_new_bitmap(struct btrfs_free_space_ctl *ctl,
			   struct btrfs_free_space *info, u64 offset)
{
	info->offset = offset_to_bitmap(ctl, offset);
	info->bytes = 0;
	INIT_LIST_HEAD(&info->list);
	link_free_space(ctl, info);
	ctl->total_bitmaps++;

	ctl->op->recalc_thresholds(ctl);
}

static void free_bitmap(struct btrfs_free_space_ctl *ctl,
			struct btrfs_free_space *bitmap_info)
{
	unlink_free_space(ctl, bitmap_info);
	kfree(bitmap_info->bitmap);
	kmem_cache_free(btrfs_free_space_cachep, bitmap_info);
	ctl->total_bitmaps--;
	ctl->op->recalc_thresholds(ctl);
}

static noinline int remove_from_bitmap(struct btrfs_free_space_ctl *ctl,
			      struct btrfs_free_space *bitmap_info,
			      u64 *offset, u64 *bytes)
{
	u64 end;
	u64 search_start, search_bytes;
	int ret;

again:
	end = bitmap_info->offset + (u64)(BITS_PER_BITMAP * ctl->unit) - 1;

	/*
	 * We need to search for bits in this bitmap.  We could only cover some
	 * of the extent in this bitmap thanks to how we add space, so we need
	 * to search for as much as it as we can and clear that amount, and then
	 * go searching for the next bit.
	 */
	search_start = *offset;
	search_bytes = ctl->unit;
	search_bytes = min(search_bytes, end - search_start + 1);
	ret = search_bitmap(ctl, bitmap_info, &search_start, &search_bytes);
	if (ret < 0 || search_start != *offset)
		return -EINVAL;

	/* We may have found more bits than what we need */
	search_bytes = min(search_bytes, *bytes);

	/* Cannot clear past the end of the bitmap */
	search_bytes = min(search_bytes, end - search_start + 1);

	bitmap_clear_bits(ctl, bitmap_info, search_start, search_bytes);
	*offset += search_bytes;
	*bytes -= search_bytes;

	if (*bytes) {
		struct rb_node *next = rb_next(&bitmap_info->offset_index);
		if (!bitmap_info->bytes)
			free_bitmap(ctl, bitmap_info);

		/*
		 * no entry after this bitmap, but we still have bytes to
		 * remove, so something has gone wrong.
		 */
		if (!next)
			return -EINVAL;

		bitmap_info = rb_entry(next, struct btrfs_free_space,
				       offset_index);

		/*
		 * if the next entry isn't a bitmap we need to return to let the
		 * extent stuff do its work.
		 */
		if (!bitmap_info->bitmap)
			return -EAGAIN;

		/*
		 * Ok the next item is a bitmap, but it may not actually hold
		 * the information for the rest of this free space stuff, so
		 * look for it, and if we don't find it return so we can try
		 * everything over again.
		 */
		search_start = *offset;
		search_bytes = ctl->unit;
		ret = search_bitmap(ctl, bitmap_info, &search_start,
				    &search_bytes);
		if (ret < 0 || search_start != *offset)
			return -EAGAIN;

		goto again;
	} else if (!bitmap_info->bytes)
		free_bitmap(ctl, bitmap_info);

	return 0;
}

static u64 add_bytes_to_bitmap(struct btrfs_free_space_ctl *ctl,
			       struct btrfs_free_space *info, u64 offset,
			       u64 bytes)
{
	u64 bytes_to_set = 0;
	u64 end;

	end = info->offset + (u64)(BITS_PER_BITMAP * ctl->unit);

	bytes_to_set = min(end - offset, bytes);

	bitmap_set_bits(ctl, info, offset, bytes_to_set);

	return bytes_to_set;

}

static bool use_bitmap(struct btrfs_free_space_ctl *ctl,
		      struct btrfs_free_space *info)
{
	struct btrfs_block_group_cache *block_group = ctl->private;

	/*
	 * If we are below the extents threshold then we can add this as an
	 * extent, and don't have to deal with the bitmap
	 */
	if (ctl->free_extents < ctl->extents_thresh) {
		/*
		 * If this block group has some small extents we don't want to
		 * use up all of our free slots in the cache with them, we want
		 * to reserve them to larger extents, however if we have plent
		 * of cache left then go ahead an dadd them, no sense in adding
		 * the overhead of a bitmap if we don't have to.
		 */
		if (info->bytes <= block_group->sectorsize * 4) {
			if (ctl->free_extents * 2 <= ctl->extents_thresh)
				return false;
		} else {
			return false;
		}
	}

	/*
	 * The original block groups from mkfs can be really small, like 8
	 * megabytes, so don't bother with a bitmap for those entries.  However
	 * some block groups can be smaller than what a bitmap would cover but
	 * are still large enough that they could overflow the 32k memory limit,
	 * so allow those block groups to still be allowed to have a bitmap
	 * entry.
	 */
	if (((BITS_PER_BITMAP * ctl->unit) >> 1) > block_group->key.offset)
		return false;

	return true;
}

static struct btrfs_free_space_op free_space_op = {
	.recalc_thresholds	= recalculate_thresholds,
	.use_bitmap		= use_bitmap,
};

static int insert_into_bitmap(struct btrfs_free_space_ctl *ctl,
			      struct btrfs_free_space *info)
{
	struct btrfs_free_space *bitmap_info;
	struct btrfs_block_group_cache *block_group = NULL;
	int added = 0;
	u64 bytes, offset, bytes_added;
	int ret;

	bytes = info->bytes;
	offset = info->offset;

	if (!ctl->op->use_bitmap(ctl, info))
		return 0;

	if (ctl->op == &free_space_op)
		block_group = ctl->private;
again:
	/*
	 * Since we link bitmaps right into the cluster we need to see if we
	 * have a cluster here, and if so and it has our bitmap we need to add
	 * the free space to that bitmap.
	 */
	if (block_group && !list_empty(&block_group->cluster_list)) {
		struct btrfs_free_cluster *cluster;
		struct rb_node *node;
		struct btrfs_free_space *entry;

		cluster = list_entry(block_group->cluster_list.next,
				     struct btrfs_free_cluster,
				     block_group_list);
		spin_lock(&cluster->lock);
		node = rb_first(&cluster->root);
		if (!node) {
			spin_unlock(&cluster->lock);
			goto no_cluster_bitmap;
		}

		entry = rb_entry(node, struct btrfs_free_space, offset_index);
		if (!entry->bitmap) {
			spin_unlock(&cluster->lock);
			goto no_cluster_bitmap;
		}

		if (entry->offset == offset_to_bitmap(ctl, offset)) {
			bytes_added = add_bytes_to_bitmap(ctl, entry,
							  offset, bytes);
			bytes -= bytes_added;
			offset += bytes_added;
		}
		spin_unlock(&cluster->lock);
		if (!bytes) {
			ret = 1;
			goto out;
		}
	}

no_cluster_bitmap:
	bitmap_info = tree_search_offset(ctl, offset_to_bitmap(ctl, offset),
					 1, 0);
	if (!bitmap_info) {
		BUG_ON(added);
		goto new_bitmap;
	}

	bytes_added = add_bytes_to_bitmap(ctl, bitmap_info, offset, bytes);
	bytes -= bytes_added;
	offset += bytes_added;
	added = 0;

	if (!bytes) {
		ret = 1;
		goto out;
	} else
		goto again;

new_bitmap:
	if (info && info->bitmap) {
		add_new_bitmap(ctl, info, offset);
		added = 1;
		info = NULL;
		goto again;
	} else {
		spin_unlock(&ctl->tree_lock);

		/* no pre-allocated info, allocate a new one */
		if (!info) {
			info = kmem_cache_zalloc(btrfs_free_space_cachep,
						 GFP_NOFS);
			if (!info) {
				spin_lock(&ctl->tree_lock);
				ret = -ENOMEM;
				goto out;
			}
		}

		/* allocate the bitmap */
		info->bitmap = kzalloc(PAGE_CACHE_SIZE, GFP_NOFS);
		spin_lock(&ctl->tree_lock);
		if (!info->bitmap) {
			ret = -ENOMEM;
			goto out;
		}
		goto again;
	}

out:
	if (info) {
		if (info->bitmap)
			kfree(info->bitmap);
		kmem_cache_free(btrfs_free_space_cachep, info);
	}

	return ret;
}

static bool try_merge_free_space(struct btrfs_free_space_ctl *ctl,
			  struct btrfs_free_space *info, bool update_stat)
{
	struct btrfs_free_space *left_info;
	struct btrfs_free_space *right_info;
	bool merged = false;
	u64 offset = info->offset;
	u64 bytes = info->bytes;

	/*
	 * first we want to see if there is free space adjacent to the range we
	 * are adding, if there is remove that struct and add a new one to
	 * cover the entire range
	 */
	right_info = tree_search_offset(ctl, offset + bytes, 0, 0);
	if (right_info && rb_prev(&right_info->offset_index))
		left_info = rb_entry(rb_prev(&right_info->offset_index),
				     struct btrfs_free_space, offset_index);
	else
		left_info = tree_search_offset(ctl, offset - 1, 0, 0);

	if (right_info && !right_info->bitmap) {
		if (update_stat)
			unlink_free_space(ctl, right_info);
		else
			__unlink_free_space(ctl, right_info);
		info->bytes += right_info->bytes;
		kmem_cache_free(btrfs_free_space_cachep, right_info);
		merged = true;
	}

	if (left_info && !left_info->bitmap &&
	    left_info->offset + left_info->bytes == offset) {
		if (update_stat)
			unlink_free_space(ctl, left_info);
		else
			__unlink_free_space(ctl, left_info);
		info->offset = left_info->offset;
		info->bytes += left_info->bytes;
		kmem_cache_free(btrfs_free_space_cachep, left_info);
		merged = true;
	}

	return merged;
}

int __btrfs_add_free_space(struct btrfs_free_space_ctl *ctl,
			   u64 offset, u64 bytes)
{
	struct btrfs_free_space *info;
	int ret = 0;

	info = kmem_cache_zalloc(btrfs_free_space_cachep, GFP_NOFS);
	if (!info)
		return -ENOMEM;

	info->offset = offset;
	info->bytes = bytes;

	spin_lock(&ctl->tree_lock);

	if (try_merge_free_space(ctl, info, true))
		goto link;

	/*
	 * There was no extent directly to the left or right of this new
	 * extent then we know we're going to have to allocate a new extent, so
	 * before we do that see if we need to drop this into a bitmap
	 */
	ret = insert_into_bitmap(ctl, info);
	if (ret < 0) {
		goto out;
	} else if (ret) {
		ret = 0;
		goto out;
	}
link:
	ret = link_free_space(ctl, info);
	if (ret)
		kmem_cache_free(btrfs_free_space_cachep, info);
out:
	spin_unlock(&ctl->tree_lock);

	if (ret) {
		printk(KERN_CRIT "btrfs: unable to add free space :%d\n", ret);
		BUG_ON(ret == -EEXIST);
	}

	return ret;
}

int btrfs_remove_free_space(struct btrfs_block_group_cache *block_group,
			    u64 offset, u64 bytes)
{
	struct btrfs_free_space_ctl *ctl = block_group->free_space_ctl;
	struct btrfs_free_space *info;
	int ret;
	bool re_search = false;

	spin_lock(&ctl->tree_lock);

again:
	ret = 0;
	if (!bytes)
		goto out_lock;

	info = tree_search_offset(ctl, offset, 0, 0);
	if (!info) {
		/*
		 * oops didn't find an extent that matched the space we wanted
		 * to remove, look for a bitmap instead
		 */
		info = tree_search_offset(ctl, offset_to_bitmap(ctl, offset),
					  1, 0);
		if (!info) {
			/*
			 * If we found a partial bit of our free space in a
			 * bitmap but then couldn't find the other part this may
			 * be a problem, so WARN about it.
			 */
			WARN_ON(re_search);
			goto out_lock;
		}
	}

	re_search = false;
	if (!info->bitmap) {
		unlink_free_space(ctl, info);
		if (offset == info->offset) {
			u64 to_free = min(bytes, info->bytes);

			info->bytes -= to_free;
			info->offset += to_free;
			if (info->bytes) {
				ret = link_free_space(ctl, info);
				WARN_ON(ret);
			} else {
				kmem_cache_free(btrfs_free_space_cachep, info);
			}

			offset += to_free;
			bytes -= to_free;
			goto again;
		} else {
			u64 old_end = info->bytes + info->offset;

			info->bytes = offset - info->offset;
			ret = link_free_space(ctl, info);
			WARN_ON(ret);
			if (ret)
				goto out_lock;

			/* Not enough bytes in this entry to satisfy us */
			if (old_end < offset + bytes) {
				bytes -= old_end - offset;
				offset = old_end;
				goto again;
			} else if (old_end == offset + bytes) {
				/* all done */
				goto out_lock;
			}
			spin_unlock(&ctl->tree_lock);

			ret = btrfs_add_free_space(block_group, offset + bytes,
						   old_end - (offset + bytes));
			WARN_ON(ret);
			goto out;
		}
	}

	ret = remove_from_bitmap(ctl, info, &offset, &bytes);
	if (ret == -EAGAIN) {
		re_search = true;
		goto again;
	}
out_lock:
	spin_unlock(&ctl->tree_lock);
out:
	return ret;
}

void btrfs_dump_free_space(struct btrfs_block_group_cache *block_group,
			   u64 bytes)
{
	struct btrfs_free_space_ctl *ctl = block_group->free_space_ctl;
	struct btrfs_free_space *info;
	struct rb_node *n;
	int count = 0;

	for (n = rb_first(&ctl->free_space_offset); n; n = rb_next(n)) {
		info = rb_entry(n, struct btrfs_free_space, offset_index);
		if (info->bytes >= bytes && !block_group->ro)
			count++;
		printk(KERN_CRIT "entry offset %llu, bytes %llu, bitmap %s\n",
		       (unsigned long long)info->offset,
		       (unsigned long long)info->bytes,
		       (info->bitmap) ? "yes" : "no");
	}
	printk(KERN_INFO "block group has cluster?: %s\n",
	       list_empty(&block_group->cluster_list) ? "no" : "yes");
	printk(KERN_INFO "%d blocks of free space at or bigger than bytes is"
	       "\n", count);
}

void btrfs_init_free_space_ctl(struct btrfs_block_group_cache *block_group)
{
	struct btrfs_free_space_ctl *ctl = block_group->free_space_ctl;

	spin_lock_init(&ctl->tree_lock);
	ctl->unit = block_group->sectorsize;
	ctl->start = block_group->key.objectid;
	ctl->private = block_group;
	ctl->op = &free_space_op;

	/*
	 * we only want to have 32k of ram per block group for keeping
	 * track of free space, and if we pass 1/2 of that we want to
	 * start converting things over to using bitmaps
	 */
	ctl->extents_thresh = ((1024 * 32) / 2) /
				sizeof(struct btrfs_free_space);
}

/*
 * for a given cluster, put all of its extents back into the free
 * space cache.  If the block group passed doesn't match the block group
 * pointed to by the cluster, someone else raced in and freed the
 * cluster already.  In that case, we just return without changing anything
 */
static int
__btrfs_return_cluster_to_free_space(
			     struct btrfs_block_group_cache *block_group,
			     struct btrfs_free_cluster *cluster)
{
	struct btrfs_free_space_ctl *ctl = block_group->free_space_ctl;
	struct btrfs_free_space *entry;
	struct rb_node *node;

	spin_lock(&cluster->lock);
	if (cluster->block_group != block_group)
		goto out;

	cluster->block_group = NULL;
	cluster->window_start = 0;
	list_del_init(&cluster->block_group_list);

	node = rb_first(&cluster->root);
	while (node) {
		bool bitmap;

		entry = rb_entry(node, struct btrfs_free_space, offset_index);
		node = rb_next(&entry->offset_index);
		rb_erase(&entry->offset_index, &cluster->root);

		bitmap = (entry->bitmap != NULL);
		if (!bitmap)
			try_merge_free_space(ctl, entry, false);
		tree_insert_offset(&ctl->free_space_offset,
				   entry->offset, &entry->offset_index, bitmap);
	}
	cluster->root = RB_ROOT;

out:
	spin_unlock(&cluster->lock);
	btrfs_put_block_group(block_group);
	return 0;
}

static void __btrfs_remove_free_space_cache_locked(
				struct btrfs_free_space_ctl *ctl)
{
	struct btrfs_free_space *info;
	struct rb_node *node;

	while ((node = rb_last(&ctl->free_space_offset)) != NULL) {
		info = rb_entry(node, struct btrfs_free_space, offset_index);
		if (!info->bitmap) {
			unlink_free_space(ctl, info);
			kmem_cache_free(btrfs_free_space_cachep, info);
		} else {
			free_bitmap(ctl, info);
		}
		if (need_resched()) {
			spin_unlock(&ctl->tree_lock);
			cond_resched();
			spin_lock(&ctl->tree_lock);
		}
	}
}

void __btrfs_remove_free_space_cache(struct btrfs_free_space_ctl *ctl)
{
	spin_lock(&ctl->tree_lock);
	__btrfs_remove_free_space_cache_locked(ctl);
	spin_unlock(&ctl->tree_lock);
}

void btrfs_remove_free_space_cache(struct btrfs_block_group_cache *block_group)
{
	struct btrfs_free_space_ctl *ctl = block_group->free_space_ctl;
	struct btrfs_free_cluster *cluster;
	struct list_head *head;

	spin_lock(&ctl->tree_lock);
	while ((head = block_group->cluster_list.next) !=
	       &block_group->cluster_list) {
		cluster = list_entry(head, struct btrfs_free_cluster,
				     block_group_list);

		WARN_ON(cluster->block_group != block_group);
		__btrfs_return_cluster_to_free_space(block_group, cluster);
		if (need_resched()) {
			spin_unlock(&ctl->tree_lock);
			cond_resched();
			spin_lock(&ctl->tree_lock);
		}
	}
	__btrfs_remove_free_space_cache_locked(ctl);
	spin_unlock(&ctl->tree_lock);

}

u64 btrfs_find_space_for_alloc(struct btrfs_block_group_cache *block_group,
			       u64 offset, u64 bytes, u64 empty_size)
{
	struct btrfs_free_space_ctl *ctl = block_group->free_space_ctl;
	struct btrfs_free_space *entry = NULL;
	u64 bytes_search = bytes + empty_size;
	u64 ret = 0;
	u64 align_gap = 0;
	u64 align_gap_len = 0;

	spin_lock(&ctl->tree_lock);
	entry = find_free_space(ctl, &offset, &bytes_search,
				block_group->full_stripe_len);
	if (!entry)
		goto out;

	ret = offset;
	if (entry->bitmap) {
		bitmap_clear_bits(ctl, entry, offset, bytes);
		if (!entry->bytes)
			free_bitmap(ctl, entry);
	} else {

		unlink_free_space(ctl, entry);
		align_gap_len = offset - entry->offset;
		align_gap = entry->offset;

		entry->offset = offset + bytes;
		WARN_ON(entry->bytes < bytes + align_gap_len);

		entry->bytes -= bytes + align_gap_len;
		if (!entry->bytes)
			kmem_cache_free(btrfs_free_space_cachep, entry);
		else
			link_free_space(ctl, entry);
	}

out:
	spin_unlock(&ctl->tree_lock);

	if (align_gap_len)
		__btrfs_add_free_space(ctl, align_gap, align_gap_len);
	return ret;
}

/*
 * given a cluster, put all of its extents back into the free space
 * cache.  If a block group is passed, this function will only free
 * a cluster that belongs to the passed block group.
 *
 * Otherwise, it'll get a reference on the block group pointed to by the
 * cluster and remove the cluster from it.
 */
int btrfs_return_cluster_to_free_space(
			       struct btrfs_block_group_cache *block_group,
			       struct btrfs_free_cluster *cluster)
{
	struct btrfs_free_space_ctl *ctl;
	int ret;

	/* first, get a safe pointer to the block group */
	spin_lock(&cluster->lock);
	if (!block_group) {
		block_group = cluster->block_group;
		if (!block_group) {
			spin_unlock(&cluster->lock);
			return 0;
		}
	} else if (cluster->block_group != block_group) {
		/* someone else has already freed it don't redo their work */
		spin_unlock(&cluster->lock);
		return 0;
	}
	atomic_inc(&block_group->count);
	spin_unlock(&cluster->lock);

	ctl = block_group->free_space_ctl;

	/* now return any extents the cluster had on it */
	spin_lock(&ctl->tree_lock);
	ret = __btrfs_return_cluster_to_free_space(block_group, cluster);
	spin_unlock(&ctl->tree_lock);

	/* finally drop our ref */
	btrfs_put_block_group(block_group);
	return ret;
}

static u64 btrfs_alloc_from_bitmap(struct btrfs_block_group_cache *block_group,
				   struct btrfs_free_cluster *cluster,
				   struct btrfs_free_space *entry,
				   u64 bytes, u64 min_start)
{
	struct btrfs_free_space_ctl *ctl = block_group->free_space_ctl;
	int err;
	u64 search_start = cluster->window_start;
	u64 search_bytes = bytes;
	u64 ret = 0;

	search_start = min_start;
	search_bytes = bytes;

	err = search_bitmap(ctl, entry, &search_start, &search_bytes);
	if (err)
		return 0;

	ret = search_start;
	__bitmap_clear_bits(ctl, entry, ret, bytes);

	return ret;
}

/*
 * given a cluster, try to allocate 'bytes' from it, returns 0
 * if it couldn't find anything suitably large, or a logical disk offset
 * if things worked out
 */
u64 btrfs_alloc_from_cluster(struct btrfs_block_group_cache *block_group,
			     struct btrfs_free_cluster *cluster, u64 bytes,
			     u64 min_start)
{
	struct btrfs_free_space_ctl *ctl = block_group->free_space_ctl;
	struct btrfs_free_space *entry = NULL;
	struct rb_node *node;
	u64 ret = 0;

	spin_lock(&cluster->lock);
	if (bytes > cluster->max_size)
		goto out;

	if (cluster->block_group != block_group)
		goto out;

	node = rb_first(&cluster->root);
	if (!node)
		goto out;

	entry = rb_entry(node, struct btrfs_free_space, offset_index);
	while(1) {
		if (entry->bytes < bytes ||
		    (!entry->bitmap && entry->offset < min_start)) {
			node = rb_next(&entry->offset_index);
			if (!node)
				break;
			entry = rb_entry(node, struct btrfs_free_space,
					 offset_index);
			continue;
		}

		if (entry->bitmap) {
			ret = btrfs_alloc_from_bitmap(block_group,
						      cluster, entry, bytes,
						      cluster->window_start);
			if (ret == 0) {
				node = rb_next(&entry->offset_index);
				if (!node)
					break;
				entry = rb_entry(node, struct btrfs_free_space,
						 offset_index);
				continue;
			}
			cluster->window_start += bytes;
		} else {
			ret = entry->offset;

			entry->offset += bytes;
			entry->bytes -= bytes;
		}

		if (entry->bytes == 0)
			rb_erase(&entry->offset_index, &cluster->root);
		break;
	}
out:
	spin_unlock(&cluster->lock);

	if (!ret)
		return 0;

	spin_lock(&ctl->tree_lock);

	ctl->free_space -= bytes;
	if (entry->bytes == 0) {
		ctl->free_extents--;
		if (entry->bitmap) {
			kfree(entry->bitmap);
			ctl->total_bitmaps--;
			ctl->op->recalc_thresholds(ctl);
		}
		kmem_cache_free(btrfs_free_space_cachep, entry);
	}

	spin_unlock(&ctl->tree_lock);

	return ret;
}

static int btrfs_bitmap_cluster(struct btrfs_block_group_cache *block_group,
				struct btrfs_free_space *entry,
				struct btrfs_free_cluster *cluster,
				u64 offset, u64 bytes,
				u64 cont1_bytes, u64 min_bytes)
{
	struct btrfs_free_space_ctl *ctl = block_group->free_space_ctl;
	unsigned long next_zero;
	unsigned long i;
	unsigned long want_bits;
	unsigned long min_bits;
	unsigned long found_bits;
	unsigned long start = 0;
	unsigned long total_found = 0;
	int ret;

	i = offset_to_bit(entry->offset, ctl->unit,
			  max_t(u64, offset, entry->offset));
	want_bits = bytes_to_bits(bytes, ctl->unit);
	min_bits = bytes_to_bits(min_bytes, ctl->unit);

again:
	found_bits = 0;
	for_each_set_bit_from(i, entry->bitmap, BITS_PER_BITMAP) {
		next_zero = find_next_zero_bit(entry->bitmap,
					       BITS_PER_BITMAP, i);
		if (next_zero - i >= min_bits) {
			found_bits = next_zero - i;
			break;
		}
		i = next_zero;
	}

	if (!found_bits)
		return -ENOSPC;

	if (!total_found) {
		start = i;
		cluster->max_size = 0;
	}

	total_found += found_bits;

	if (cluster->max_size < found_bits * ctl->unit)
		cluster->max_size = found_bits * ctl->unit;

	if (total_found < want_bits || cluster->max_size < cont1_bytes) {
		i = next_zero + 1;
		goto again;
	}

	cluster->window_start = start * ctl->unit + entry->offset;
	rb_erase(&entry->offset_index, &ctl->free_space_offset);
	ret = tree_insert_offset(&cluster->root, entry->offset,
				 &entry->offset_index, 1);
	BUG_ON(ret); /* -EEXIST; Logic error */

	trace_btrfs_setup_cluster(block_group, cluster,
				  total_found * ctl->unit, 1);
	return 0;
}

/*
 * This searches the block group for just extents to fill the cluster with.
 * Try to find a cluster with at least bytes total bytes, at least one
 * extent of cont1_bytes, and other clusters of at least min_bytes.
 */
static noinline int
setup_cluster_no_bitmap(struct btrfs_block_group_cache *block_group,
			struct btrfs_free_cluster *cluster,
			struct list_head *bitmaps, u64 offset, u64 bytes,
			u64 cont1_bytes, u64 min_bytes)
{
	struct btrfs_free_space_ctl *ctl = block_group->free_space_ctl;
	struct btrfs_free_space *first = NULL;
	struct btrfs_free_space *entry = NULL;
	struct btrfs_free_space *last;
	struct rb_node *node;
	u64 window_start;
	u64 window_free;
	u64 max_extent;
	u64 total_size = 0;

	entry = tree_search_offset(ctl, offset, 0, 1);
	if (!entry)
		return -ENOSPC;

	/*
	 * We don't want bitmaps, so just move along until we find a normal
	 * extent entry.
	 */
	while (entry->bitmap || entry->bytes < min_bytes) {
		if (entry->bitmap && list_empty(&entry->list))
			list_add_tail(&entry->list, bitmaps);
		node = rb_next(&entry->offset_index);
		if (!node)
			return -ENOSPC;
		entry = rb_entry(node, struct btrfs_free_space, offset_index);
	}

	window_start = entry->offset;
	window_free = entry->bytes;
	max_extent = entry->bytes;
	first = entry;
	last = entry;

	for (node = rb_next(&entry->offset_index); node;
	     node = rb_next(&entry->offset_index)) {
		entry = rb_entry(node, struct btrfs_free_space, offset_index);

		if (entry->bitmap) {
			if (list_empty(&entry->list))
				list_add_tail(&entry->list, bitmaps);
			continue;
		}

		if (entry->bytes < min_bytes)
			continue;

		last = entry;
		window_free += entry->bytes;
		if (entry->bytes > max_extent)
			max_extent = entry->bytes;
	}

	if (window_free < bytes || max_extent < cont1_bytes)
		return -ENOSPC;

	cluster->window_start = first->offset;

	node = &first->offset_index;

	/*
	 * now we've found our entries, pull them out of the free space
	 * cache and put them into the cluster rbtree
	 */
	do {
		int ret;

		entry = rb_entry(node, struct btrfs_free_space, offset_index);
		node = rb_next(&entry->offset_index);
		if (entry->bitmap || entry->bytes < min_bytes)
			continue;

		rb_erase(&entry->offset_index, &ctl->free_space_offset);
		ret = tree_insert_offset(&cluster->root, entry->offset,
					 &entry->offset_index, 0);
		total_size += entry->bytes;
		BUG_ON(ret); /* -EEXIST; Logic error */
	} while (node && entry != last);

	cluster->max_size = max_extent;
	trace_btrfs_setup_cluster(block_group, cluster, total_size, 0);
	return 0;
}

/*
 * This specifically looks for bitmaps that may work in the cluster, we assume
 * that we have already failed to find extents that will work.
 */
static noinline int
setup_cluster_bitmap(struct btrfs_block_group_cache *block_group,
		     struct btrfs_free_cluster *cluster,
		     struct list_head *bitmaps, u64 offset, u64 bytes,
		     u64 cont1_bytes, u64 min_bytes)
{
	struct btrfs_free_space_ctl *ctl = block_group->free_space_ctl;
	struct btrfs_free_space *entry;
	int ret = -ENOSPC;
	u64 bitmap_offset = offset_to_bitmap(ctl, offset);

	if (ctl->total_bitmaps == 0)
		return -ENOSPC;

	/*
	 * The bitmap that covers offset won't be in the list unless offset
	 * is just its start offset.
	 */
	entry = list_first_entry(bitmaps, struct btrfs_free_space, list);
	if (entry->offset != bitmap_offset) {
		entry = tree_search_offset(ctl, bitmap_offset, 1, 0);
		if (entry && list_empty(&entry->list))
			list_add(&entry->list, bitmaps);
	}

	list_for_each_entry(entry, bitmaps, list) {
		if (entry->bytes < bytes)
			continue;
		ret = btrfs_bitmap_cluster(block_group, entry, cluster, offset,
					   bytes, cont1_bytes, min_bytes);
		if (!ret)
			return 0;
	}

	/*
	 * The bitmaps list has all the bitmaps that record free space
	 * starting after offset, so no more search is required.
	 */
	return -ENOSPC;
}

/*
 * here we try to find a cluster of blocks in a block group.  The goal
 * is to find at least bytes+empty_size.
 * We might not find them all in one contiguous area.
 *
 * returns zero and sets up cluster if things worked out, otherwise
 * it returns -enospc
 */
int btrfs_find_space_cluster(struct btrfs_trans_handle *trans,
			     struct btrfs_root *root,
			     struct btrfs_block_group_cache *block_group,
			     struct btrfs_free_cluster *cluster,
			     u64 offset, u64 bytes, u64 empty_size)
{
	struct btrfs_free_space_ctl *ctl = block_group->free_space_ctl;
	struct btrfs_free_space *entry, *tmp;
	LIST_HEAD(bitmaps);
	u64 min_bytes;
	u64 cont1_bytes;
	int ret;

	/*
	 * Choose the minimum extent size we'll require for this
	 * cluster.  For SSD_SPREAD, don't allow any fragmentation.
	 * For metadata, allow allocates with smaller extents.  For
	 * data, keep it dense.
	 */
	if (btrfs_test_opt(root, SSD_SPREAD)) {
		cont1_bytes = min_bytes = bytes + empty_size;
	} else if (block_group->flags & BTRFS_BLOCK_GROUP_METADATA) {
		cont1_bytes = bytes;
		min_bytes = block_group->sectorsize;
	} else {
		cont1_bytes = max(bytes, (bytes + empty_size) >> 2);
		min_bytes = block_group->sectorsize;
	}

	spin_lock(&ctl->tree_lock);

	/*
	 * If we know we don't have enough space to make a cluster don't even
	 * bother doing all the work to try and find one.
	 */
	if (ctl->free_space < bytes) {
		spin_unlock(&ctl->tree_lock);
		return -ENOSPC;
	}

	spin_lock(&cluster->lock);

	/* someone already found a cluster, hooray */
	if (cluster->block_group) {
		ret = 0;
		goto out;
	}

	trace_btrfs_find_cluster(block_group, offset, bytes, empty_size,
				 min_bytes);

	INIT_LIST_HEAD(&bitmaps);
	ret = setup_cluster_no_bitmap(block_group, cluster, &bitmaps, offset,
				      bytes + empty_size,
				      cont1_bytes, min_bytes);
	if (ret)
		ret = setup_cluster_bitmap(block_group, cluster, &bitmaps,
					   offset, bytes + empty_size,
					   cont1_bytes, min_bytes);

	/* Clear our temporary list */
	list_for_each_entry_safe(entry, tmp, &bitmaps, list)
		list_del_init(&entry->list);

	if (!ret) {
		atomic_inc(&block_group->count);
		list_add_tail(&cluster->block_group_list,
			      &block_group->cluster_list);
		cluster->block_group = block_group;
	} else {
		trace_btrfs_failed_cluster_setup(block_group);
	}
out:
	spin_unlock(&cluster->lock);
	spin_unlock(&ctl->tree_lock);

	return ret;
}

/*
 * simple code to zero out a cluster
 */
void btrfs_init_free_cluster(struct btrfs_free_cluster *cluster)
{
	spin_lock_init(&cluster->lock);
	spin_lock_init(&cluster->refill_lock);
	cluster->root = RB_ROOT;
	cluster->max_size = 0;
	INIT_LIST_HEAD(&cluster->block_group_list);
	cluster->block_group = NULL;
}

static int do_trimming(struct btrfs_block_group_cache *block_group,
		       u64 *total_trimmed, u64 start, u64 bytes,
		       u64 reserved_start, u64 reserved_bytes)
{
	struct btrfs_space_info *space_info = block_group->space_info;
	struct btrfs_fs_info *fs_info = block_group->fs_info;
	int ret;
	int update = 0;
	u64 trimmed = 0;

	spin_lock(&space_info->lock);
	spin_lock(&block_group->lock);
	if (!block_group->ro) {
		block_group->reserved += reserved_bytes;
		space_info->bytes_reserved += reserved_bytes;
		update = 1;
	}
	spin_unlock(&block_group->lock);
	spin_unlock(&space_info->lock);

	ret = btrfs_error_discard_extent(fs_info->extent_root,
					 start, bytes, &trimmed);
	if (!ret)
		*total_trimmed += trimmed;

	btrfs_add_free_space(block_group, reserved_start, reserved_bytes);

	if (update) {
		spin_lock(&space_info->lock);
		spin_lock(&block_group->lock);
		if (block_group->ro)
			space_info->bytes_readonly += reserved_bytes;
		block_group->reserved -= reserved_bytes;
		space_info->bytes_reserved -= reserved_bytes;
		spin_unlock(&space_info->lock);
		spin_unlock(&block_group->lock);
	}

	return ret;
}

static int trim_no_bitmap(struct btrfs_block_group_cache *block_group,
			  u64 *total_trimmed, u64 start, u64 end, u64 minlen)
{
	struct btrfs_free_space_ctl *ctl = block_group->free_space_ctl;
	struct btrfs_free_space *entry;
	struct rb_node *node;
	int ret = 0;
	u64 extent_start;
	u64 extent_bytes;
	u64 bytes;

	while (start < end) {
		spin_lock(&ctl->tree_lock);

		if (ctl->free_space < minlen) {
			spin_unlock(&ctl->tree_lock);
			break;
		}

		entry = tree_search_offset(ctl, start, 0, 1);
		if (!entry) {
			spin_unlock(&ctl->tree_lock);
			break;
		}

		/* skip bitmaps */
		while (entry->bitmap) {
			node = rb_next(&entry->offset_index);
			if (!node) {
				spin_unlock(&ctl->tree_lock);
				goto out;
			}
			entry = rb_entry(node, struct btrfs_free_space,
					 offset_index);
		}

		if (entry->offset >= end) {
			spin_unlock(&ctl->tree_lock);
			break;
		}

		extent_start = entry->offset;
		extent_bytes = entry->bytes;
		start = max(start, extent_start);
		bytes = min(extent_start + extent_bytes, end) - start;
		if (bytes < minlen) {
			spin_unlock(&ctl->tree_lock);
			goto next;
		}

		unlink_free_space(ctl, entry);
		kmem_cache_free(btrfs_free_space_cachep, entry);

		spin_unlock(&ctl->tree_lock);

		ret = do_trimming(block_group, total_trimmed, start, bytes,
				  extent_start, extent_bytes);
		if (ret)
			break;
next:
		start += bytes;

		if (fatal_signal_pending(current)) {
			ret = -ERESTARTSYS;
			break;
		}

		cond_resched();
	}
out:
	return ret;
}

static int trim_bitmaps(struct btrfs_block_group_cache *block_group,
			u64 *total_trimmed, u64 start, u64 end, u64 minlen)
{
	struct btrfs_free_space_ctl *ctl = block_group->free_space_ctl;
	struct btrfs_free_space *entry;
	int ret = 0;
	int ret2;
	u64 bytes;
	u64 offset = offset_to_bitmap(ctl, start);

	while (offset < end) {
		bool next_bitmap = false;

		spin_lock(&ctl->tree_lock);

		if (ctl->free_space < minlen) {
			spin_unlock(&ctl->tree_lock);
			break;
		}

		entry = tree_search_offset(ctl, offset, 1, 0);
		if (!entry) {
			spin_unlock(&ctl->tree_lock);
			next_bitmap = true;
			goto next;
		}

		bytes = minlen;
		ret2 = search_bitmap(ctl, entry, &start, &bytes);
		if (ret2 || start >= end) {
			spin_unlock(&ctl->tree_lock);
			next_bitmap = true;
			goto next;
		}

		bytes = min(bytes, end - start);
		if (bytes < minlen) {
			spin_unlock(&ctl->tree_lock);
			goto next;
		}

		bitmap_clear_bits(ctl, entry, start, bytes);
		if (entry->bytes == 0)
			free_bitmap(ctl, entry);

		spin_unlock(&ctl->tree_lock);

		ret = do_trimming(block_group, total_trimmed, start, bytes,
				  start, bytes);
		if (ret)
			break;
next:
		if (next_bitmap) {
			offset += BITS_PER_BITMAP * ctl->unit;
		} else {
			start += bytes;
			if (start >= offset + BITS_PER_BITMAP * ctl->unit)
				offset += BITS_PER_BITMAP * ctl->unit;
		}

		if (fatal_signal_pending(current)) {
			ret = -ERESTARTSYS;
			break;
		}

		cond_resched();
	}

	return ret;
}

int btrfs_trim_block_group(struct btrfs_block_group_cache *block_group,
			   u64 *trimmed, u64 start, u64 end, u64 minlen)
{
	int ret;

	*trimmed = 0;

	ret = trim_no_bitmap(block_group, trimmed, start, end, minlen);
	if (ret)
		return ret;

	ret = trim_bitmaps(block_group, trimmed, start, end, minlen);

	return ret;
}

/*
 * Find the left-most item in the cache tree, and then return the
 * smallest inode number in the item.
 *
 * Note: the returned inode number may not be the smallest one in
 * the tree, if the left-most item is a bitmap.
 */
u64 btrfs_find_ino_for_alloc(struct btrfs_root *fs_root)
{
	struct btrfs_free_space_ctl *ctl = fs_root->free_ino_ctl;
	struct btrfs_free_space *entry = NULL;
	u64 ino = 0;

	spin_lock(&ctl->tree_lock);

	if (RB_EMPTY_ROOT(&ctl->free_space_offset))
		goto out;

	entry = rb_entry(rb_first(&ctl->free_space_offset),
			 struct btrfs_free_space, offset_index);

	if (!entry->bitmap) {
		ino = entry->offset;

		unlink_free_space(ctl, entry);
		entry->offset++;
		entry->bytes--;
		if (!entry->bytes)
			kmem_cache_free(btrfs_free_space_cachep, entry);
		else
			link_free_space(ctl, entry);
	} else {
		u64 offset = 0;
		u64 count = 1;
		int ret;

		ret = search_bitmap(ctl, entry, &offset, &count);
		/* Logic error; Should be empty if it can't find anything */
		BUG_ON(ret);

		ino = offset;
		bitmap_clear_bits(ctl, entry, offset, 1);
		if (entry->bytes == 0)
			free_bitmap(ctl, entry);
	}
out:
	spin_unlock(&ctl->tree_lock);

	return ino;
}

struct inode *lookup_free_ino_inode(struct btrfs_root *root,
				    struct btrfs_path *path)
{
	struct inode *inode = NULL;

	spin_lock(&root->cache_lock);
	if (root->cache_inode)
		inode = igrab(root->cache_inode);
	spin_unlock(&root->cache_lock);
	if (inode)
		return inode;

	inode = __lookup_free_space_inode(root, path, 0);
	if (IS_ERR(inode))
		return inode;

	spin_lock(&root->cache_lock);
	if (!btrfs_fs_closing(root->fs_info))
		root->cache_inode = igrab(inode);
	spin_unlock(&root->cache_lock);

	return inode;
}

int create_free_ino_inode(struct btrfs_root *root,
			  struct btrfs_trans_handle *trans,
			  struct btrfs_path *path)
{
	return __create_free_space_inode(root, trans, path,
					 BTRFS_FREE_INO_OBJECTID, 0);
}

int load_free_ino_cache(struct btrfs_fs_info *fs_info, struct btrfs_root *root)
{
	struct btrfs_free_space_ctl *ctl = root->free_ino_ctl;
	struct btrfs_path *path;
	struct inode *inode;
	int ret = 0;
	u64 root_gen = btrfs_root_generation(&root->root_item);

	if (!btrfs_test_opt(root, INODE_MAP_CACHE))
		return 0;

	/*
	 * If we're unmounting then just return, since this does a search on the
	 * normal root and not the commit root and we could deadlock.
	 */
	if (btrfs_fs_closing(fs_info))
		return 0;

	path = btrfs_alloc_path();
	if (!path)
		return 0;

	inode = lookup_free_ino_inode(root, path);
	if (IS_ERR(inode))
		goto out;

	if (root_gen != BTRFS_I(inode)->generation)
		goto out_put;

	ret = __load_free_space_cache(root, inode, ctl, path, 0);

	if (ret < 0)
		btrfs_err(fs_info,
			"failed to load free ino cache for root %llu",
			root->root_key.objectid);
out_put:
	iput(inode);
out:
	btrfs_free_path(path);
	return ret;
}

int btrfs_write_out_ino_cache(struct btrfs_root *root,
			      struct btrfs_trans_handle *trans,
			      struct btrfs_path *path)
{
	struct btrfs_free_space_ctl *ctl = root->free_ino_ctl;
	struct inode *inode;
	int ret;

	if (!btrfs_test_opt(root, INODE_MAP_CACHE))
		return 0;

	inode = lookup_free_ino_inode(root, path);
	if (IS_ERR(inode))
		return 0;

	ret = __btrfs_write_out_cache(root, inode, ctl, NULL, trans, path, 0);
	if (ret) {
		btrfs_delalloc_release_metadata(inode, inode->i_size);
#ifdef DEBUG
		btrfs_err(root->fs_info,
			"failed to write free ino cache for root %llu",
			root->root_key.objectid);
#endif
	}

	iput(inode);
	return ret;
}

#ifdef CONFIG_BTRFS_FS_RUN_SANITY_TESTS
static struct btrfs_block_group_cache *init_test_block_group(void)
{
	struct btrfs_block_group_cache *cache;

	cache = kzalloc(sizeof(*cache), GFP_NOFS);
	if (!cache)
		return NULL;
	cache->free_space_ctl = kzalloc(sizeof(*cache->free_space_ctl),
					GFP_NOFS);
	if (!cache->free_space_ctl) {
		kfree(cache);
		return NULL;
	}

	cache->key.objectid = 0;
	cache->key.offset = 1024 * 1024 * 1024;
	cache->key.type = BTRFS_BLOCK_GROUP_ITEM_KEY;
	cache->sectorsize = 4096;

	spin_lock_init(&cache->lock);
	INIT_LIST_HEAD(&cache->list);
	INIT_LIST_HEAD(&cache->cluster_list);
	INIT_LIST_HEAD(&cache->new_bg_list);

	btrfs_init_free_space_ctl(cache);

	return cache;
}

/*
 * Checks to see if the given range is in the free space cache.  This is really
 * just used to check the absence of space, so if there is free space in the
 * range at all we will return 1.
 */
static int check_exists(struct btrfs_block_group_cache *cache, u64 offset,
			u64 bytes)
{
	struct btrfs_free_space_ctl *ctl = cache->free_space_ctl;
	struct btrfs_free_space *info;
	int ret = 0;

	spin_lock(&ctl->tree_lock);
	info = tree_search_offset(ctl, offset, 0, 0);
	if (!info) {
		info = tree_search_offset(ctl, offset_to_bitmap(ctl, offset),
					  1, 0);
		if (!info)
			goto out;
	}

have_info:
	if (info->bitmap) {
		u64 bit_off, bit_bytes;
		struct rb_node *n;
		struct btrfs_free_space *tmp;

		bit_off = offset;
		bit_bytes = ctl->unit;
		ret = search_bitmap(ctl, info, &bit_off, &bit_bytes);
		if (!ret) {
			if (bit_off == offset) {
				ret = 1;
				goto out;
			} else if (bit_off > offset &&
				   offset + bytes > bit_off) {
				ret = 1;
				goto out;
			}
		}

		n = rb_prev(&info->offset_index);
		while (n) {
			tmp = rb_entry(n, struct btrfs_free_space,
				       offset_index);
			if (tmp->offset + tmp->bytes < offset)
				break;
			if (offset + bytes < tmp->offset) {
				n = rb_prev(&info->offset_index);
				continue;
			}
			info = tmp;
			goto have_info;
		}

		n = rb_next(&info->offset_index);
		while (n) {
			tmp = rb_entry(n, struct btrfs_free_space,
				       offset_index);
			if (offset + bytes < tmp->offset)
				break;
			if (tmp->offset + tmp->bytes < offset) {
				n = rb_next(&info->offset_index);
				continue;
			}
			info = tmp;
			goto have_info;
		}

		goto out;
	}

	if (info->offset == offset) {
		ret = 1;
		goto out;
	}

	if (offset > info->offset && offset < info->offset + info->bytes)
		ret = 1;
out:
	spin_unlock(&ctl->tree_lock);
	return ret;
}

/*
 * Use this if you need to make a bitmap or extent entry specifically, it
 * doesn't do any of the merging that add_free_space does, this acts a lot like
 * how the free space cache loading stuff works, so you can get really weird
 * configurations.
 */
static int add_free_space_entry(struct btrfs_block_group_cache *cache,
				u64 offset, u64 bytes, bool bitmap)
{
	struct btrfs_free_space_ctl *ctl = cache->free_space_ctl;
	struct btrfs_free_space *info = NULL, *bitmap_info;
	void *map = NULL;
	u64 bytes_added;
	int ret;

again:
	if (!info) {
		info = kmem_cache_zalloc(btrfs_free_space_cachep, GFP_NOFS);
		if (!info)
			return -ENOMEM;
	}

	if (!bitmap) {
		spin_lock(&ctl->tree_lock);
		info->offset = offset;
		info->bytes = bytes;
		ret = link_free_space(ctl, info);
		spin_unlock(&ctl->tree_lock);
		if (ret)
			kmem_cache_free(btrfs_free_space_cachep, info);
		return ret;
	}

	if (!map) {
		map = kzalloc(PAGE_CACHE_SIZE, GFP_NOFS);
		if (!map) {
			kmem_cache_free(btrfs_free_space_cachep, info);
			return -ENOMEM;
		}
	}

	spin_lock(&ctl->tree_lock);
	bitmap_info = tree_search_offset(ctl, offset_to_bitmap(ctl, offset),
					 1, 0);
	if (!bitmap_info) {
		info->bitmap = map;
		map = NULL;
		add_new_bitmap(ctl, info, offset);
		bitmap_info = info;
	}

	bytes_added = add_bytes_to_bitmap(ctl, bitmap_info, offset, bytes);
	bytes -= bytes_added;
	offset += bytes_added;
	spin_unlock(&ctl->tree_lock);

	if (bytes)
		goto again;

	if (map)
		kfree(map);
	return 0;
}

<<<<<<< HEAD
=======
#define test_msg(fmt, ...) printk(KERN_INFO "btrfs: selftest: " fmt, ##__VA_ARGS__)

>>>>>>> d0e0ac97
/*
 * This test just does basic sanity checking, making sure we can add an exten
 * entry and remove space from either end and the middle, and make sure we can
 * remove space that covers adjacent extent entries.
 */
static int test_extents(struct btrfs_block_group_cache *cache)
{
	int ret = 0;

<<<<<<< HEAD
	printk(KERN_ERR "Running extent only tests\n");
=======
	test_msg("Running extent only tests\n");
>>>>>>> d0e0ac97

	/* First just make sure we can remove an entire entry */
	ret = btrfs_add_free_space(cache, 0, 4 * 1024 * 1024);
	if (ret) {
<<<<<<< HEAD
		printk(KERN_ERR "Error adding initial extents %d\n", ret);
=======
		test_msg("Error adding initial extents %d\n", ret);
>>>>>>> d0e0ac97
		return ret;
	}

	ret = btrfs_remove_free_space(cache, 0, 4 * 1024 * 1024);
	if (ret) {
<<<<<<< HEAD
		printk(KERN_ERR "Error removing extent %d\n", ret);
=======
		test_msg("Error removing extent %d\n", ret);
>>>>>>> d0e0ac97
		return ret;
	}

	if (check_exists(cache, 0, 4 * 1024 * 1024)) {
<<<<<<< HEAD
		printk(KERN_ERR "Full remove left some lingering space\n");
=======
		test_msg("Full remove left some lingering space\n");
>>>>>>> d0e0ac97
		return -1;
	}

	/* Ok edge and middle cases now */
	ret = btrfs_add_free_space(cache, 0, 4 * 1024 * 1024);
	if (ret) {
<<<<<<< HEAD
		printk(KERN_ERR "Error adding half extent %d\n", ret);
=======
		test_msg("Error adding half extent %d\n", ret);
>>>>>>> d0e0ac97
		return ret;
	}

	ret = btrfs_remove_free_space(cache, 3 * 1024 * 1024, 1 * 1024 * 1024);
	if (ret) {
<<<<<<< HEAD
		printk(KERN_ERR "Error removing tail end %d\n", ret);
=======
		test_msg("Error removing tail end %d\n", ret);
>>>>>>> d0e0ac97
		return ret;
	}

	ret = btrfs_remove_free_space(cache, 0, 1 * 1024 * 1024);
	if (ret) {
<<<<<<< HEAD
		printk(KERN_ERR "Error removing front end %d\n", ret);
=======
		test_msg("Error removing front end %d\n", ret);
>>>>>>> d0e0ac97
		return ret;
	}

	ret = btrfs_remove_free_space(cache, 2 * 1024 * 1024, 4096);
	if (ret) {
<<<<<<< HEAD
		printk(KERN_ERR "Error removing middle peice %d\n", ret);
=======
		test_msg("Error removing middle piece %d\n", ret);
>>>>>>> d0e0ac97
		return ret;
	}

	if (check_exists(cache, 0, 1 * 1024 * 1024)) {
<<<<<<< HEAD
		printk(KERN_ERR "Still have space at the front\n");
=======
		test_msg("Still have space at the front\n");
>>>>>>> d0e0ac97
		return -1;
	}

	if (check_exists(cache, 2 * 1024 * 1024, 4096)) {
<<<<<<< HEAD
		printk(KERN_ERR "Still have space in the middle\n");
=======
		test_msg("Still have space in the middle\n");
>>>>>>> d0e0ac97
		return -1;
	}

	if (check_exists(cache, 3 * 1024 * 1024, 1 * 1024 * 1024)) {
<<<<<<< HEAD
		printk(KERN_ERR "Still have space at the end\n");
=======
		test_msg("Still have space at the end\n");
>>>>>>> d0e0ac97
		return -1;
	}

	/* Cleanup */
	__btrfs_remove_free_space_cache(cache->free_space_ctl);

	return 0;
}

static int test_bitmaps(struct btrfs_block_group_cache *cache)
{
	u64 next_bitmap_offset;
	int ret;

<<<<<<< HEAD
	printk(KERN_ERR "Running bitmap only tests\n");

	ret = add_free_space_entry(cache, 0, 4 * 1024 * 1024, 1);
	if (ret) {
		printk(KERN_ERR "Couldn't create a bitmap entry %d\n", ret);
=======
	test_msg("Running bitmap only tests\n");

	ret = add_free_space_entry(cache, 0, 4 * 1024 * 1024, 1);
	if (ret) {
		test_msg("Couldn't create a bitmap entry %d\n", ret);
>>>>>>> d0e0ac97
		return ret;
	}

	ret = btrfs_remove_free_space(cache, 0, 4 * 1024 * 1024);
	if (ret) {
<<<<<<< HEAD
		printk(KERN_ERR "Error removing bitmap full range %d\n", ret);
=======
		test_msg("Error removing bitmap full range %d\n", ret);
>>>>>>> d0e0ac97
		return ret;
	}

	if (check_exists(cache, 0, 4 * 1024 * 1024)) {
<<<<<<< HEAD
		printk(KERN_ERR "Left some space in bitmap\n");
=======
		test_msg("Left some space in bitmap\n");
>>>>>>> d0e0ac97
		return -1;
	}

	ret = add_free_space_entry(cache, 0, 4 * 1024 * 1024, 1);
	if (ret) {
<<<<<<< HEAD
		printk(KERN_ERR "Couldn't add to our bitmap entry %d\n", ret);
=======
		test_msg("Couldn't add to our bitmap entry %d\n", ret);
>>>>>>> d0e0ac97
		return ret;
	}

	ret = btrfs_remove_free_space(cache, 1 * 1024 * 1024, 2 * 1024 * 1024);
	if (ret) {
<<<<<<< HEAD
		printk(KERN_ERR "Couldn't remove middle chunk %d\n", ret);
=======
		test_msg("Couldn't remove middle chunk %d\n", ret);
>>>>>>> d0e0ac97
		return ret;
	}

	/*
	 * The first bitmap we have starts at offset 0 so the next one is just
	 * at the end of the first bitmap.
	 */
	next_bitmap_offset = (u64)(BITS_PER_BITMAP * 4096);

	/* Test a bit straddling two bitmaps */
	ret = add_free_space_entry(cache, next_bitmap_offset -
				   (2 * 1024 * 1024), 4 * 1024 * 1024, 1);
	if (ret) {
<<<<<<< HEAD
		printk(KERN_ERR "Couldn't add space that straddles two bitmaps"
		       " %d\n", ret);
=======
		test_msg("Couldn't add space that straddles two bitmaps %d\n",
				ret);
>>>>>>> d0e0ac97
		return ret;
	}

	ret = btrfs_remove_free_space(cache, next_bitmap_offset -
				      (1 * 1024 * 1024), 2 * 1024 * 1024);
	if (ret) {
<<<<<<< HEAD
		printk(KERN_ERR "Couldn't remove overlapping space %d\n", ret);
=======
		test_msg("Couldn't remove overlapping space %d\n", ret);
>>>>>>> d0e0ac97
		return ret;
	}

	if (check_exists(cache, next_bitmap_offset - (1 * 1024 * 1024),
			 2 * 1024 * 1024)) {
<<<<<<< HEAD
		printk(KERN_ERR "Left some space when removing overlapping\n");
=======
		test_msg("Left some space when removing overlapping\n");
>>>>>>> d0e0ac97
		return -1;
	}

	__btrfs_remove_free_space_cache(cache->free_space_ctl);

	return 0;
}

/* This is the high grade jackassery */
static int test_bitmaps_and_extents(struct btrfs_block_group_cache *cache)
{
	u64 bitmap_offset = (u64)(BITS_PER_BITMAP * 4096);
	int ret;

<<<<<<< HEAD
	printk(KERN_ERR "Running bitmap and extent tests\n");
=======
	test_msg("Running bitmap and extent tests\n");
>>>>>>> d0e0ac97

	/*
	 * First let's do something simple, an extent at the same offset as the
	 * bitmap, but the free space completely in the extent and then
	 * completely in the bitmap.
	 */
	ret = add_free_space_entry(cache, 4 * 1024 * 1024, 1 * 1024 * 1024, 1);
	if (ret) {
<<<<<<< HEAD
		printk(KERN_ERR "Couldn't create bitmap entry %d\n", ret);
=======
		test_msg("Couldn't create bitmap entry %d\n", ret);
>>>>>>> d0e0ac97
		return ret;
	}

	ret = add_free_space_entry(cache, 0, 1 * 1024 * 1024, 0);
	if (ret) {
<<<<<<< HEAD
		printk(KERN_ERR "Couldn't add extent entry %d\n", ret);
=======
		test_msg("Couldn't add extent entry %d\n", ret);
>>>>>>> d0e0ac97
		return ret;
	}

	ret = btrfs_remove_free_space(cache, 0, 1 * 1024 * 1024);
	if (ret) {
<<<<<<< HEAD
		printk(KERN_ERR "Couldn't remove extent entry %d\n", ret);
=======
		test_msg("Couldn't remove extent entry %d\n", ret);
>>>>>>> d0e0ac97
		return ret;
	}

	if (check_exists(cache, 0, 1 * 1024 * 1024)) {
<<<<<<< HEAD
		printk(KERN_ERR "Left remnants after our remove\n");
=======
		test_msg("Left remnants after our remove\n");
>>>>>>> d0e0ac97
		return -1;
	}

	/* Now to add back the extent entry and remove from the bitmap */
	ret = add_free_space_entry(cache, 0, 1 * 1024 * 1024, 0);
	if (ret) {
<<<<<<< HEAD
		printk(KERN_ERR "Couldn't re-add extent entry %d\n", ret);
=======
		test_msg("Couldn't re-add extent entry %d\n", ret);
>>>>>>> d0e0ac97
		return ret;
	}

	ret = btrfs_remove_free_space(cache, 4 * 1024 * 1024, 1 * 1024 * 1024);
	if (ret) {
<<<<<<< HEAD
		printk(KERN_ERR "Couldn't remove from bitmap %d\n", ret);
=======
		test_msg("Couldn't remove from bitmap %d\n", ret);
>>>>>>> d0e0ac97
		return ret;
	}

	if (check_exists(cache, 4 * 1024 * 1024, 1 * 1024 * 1024)) {
<<<<<<< HEAD
		printk(KERN_ERR "Left remnants in the bitmap\n");
=======
		test_msg("Left remnants in the bitmap\n");
>>>>>>> d0e0ac97
		return -1;
	}

	/*
	 * Ok so a little more evil, extent entry and bitmap at the same offset,
	 * removing an overlapping chunk.
	 */
	ret = add_free_space_entry(cache, 1 * 1024 * 1024, 4 * 1024 * 1024, 1);
	if (ret) {
<<<<<<< HEAD
		printk(KERN_ERR "Couldn't add to a bitmap %d\n", ret);
=======
		test_msg("Couldn't add to a bitmap %d\n", ret);
>>>>>>> d0e0ac97
		return ret;
	}

	ret = btrfs_remove_free_space(cache, 512 * 1024, 3 * 1024 * 1024);
	if (ret) {
<<<<<<< HEAD
		printk(KERN_ERR "Couldn't remove overlapping space %d\n", ret);
=======
		test_msg("Couldn't remove overlapping space %d\n", ret);
>>>>>>> d0e0ac97
		return ret;
	}

	if (check_exists(cache, 512 * 1024, 3 * 1024 * 1024)) {
<<<<<<< HEAD
		printk(KERN_ERR "Left over peices after removing "
		       "overlapping\n");
=======
		test_msg("Left over peices after removing overlapping\n");
>>>>>>> d0e0ac97
		return -1;
	}

	__btrfs_remove_free_space_cache(cache->free_space_ctl);

	/* Now with the extent entry offset into the bitmap */
	ret = add_free_space_entry(cache, 4 * 1024 * 1024, 4 * 1024 * 1024, 1);
	if (ret) {
<<<<<<< HEAD
		printk(KERN_ERR "Couldn't add space to the bitmap %d\n", ret);
=======
		test_msg("Couldn't add space to the bitmap %d\n", ret);
>>>>>>> d0e0ac97
		return ret;
	}

	ret = add_free_space_entry(cache, 2 * 1024 * 1024, 2 * 1024 * 1024, 0);
	if (ret) {
<<<<<<< HEAD
		printk(KERN_ERR "Couldn't add extent to the cache %d\n", ret);
=======
		test_msg("Couldn't add extent to the cache %d\n", ret);
>>>>>>> d0e0ac97
		return ret;
	}

	ret = btrfs_remove_free_space(cache, 3 * 1024 * 1024, 4 * 1024 * 1024);
	if (ret) {
<<<<<<< HEAD
		printk(KERN_ERR "Problem removing overlapping space %d\n", ret);
=======
		test_msg("Problem removing overlapping space %d\n", ret);
>>>>>>> d0e0ac97
		return ret;
	}

	if (check_exists(cache, 3 * 1024 * 1024, 4 * 1024 * 1024)) {
<<<<<<< HEAD
		printk(KERN_ERR "Left something behind when removing space");
=======
		test_msg("Left something behind when removing space");
>>>>>>> d0e0ac97
		return -1;
	}

	/*
	 * This has blown up in the past, the extent entry starts before the
	 * bitmap entry, but we're trying to remove an offset that falls
	 * completely within the bitmap range and is in both the extent entry
	 * and the bitmap entry, looks like this
	 *
	 *   [ extent ]
	 *      [ bitmap ]
	 *        [ del ]
	 */
	__btrfs_remove_free_space_cache(cache->free_space_ctl);
	ret = add_free_space_entry(cache, bitmap_offset + 4 * 1024 * 1024,
				   4 * 1024 * 1024, 1);
	if (ret) {
<<<<<<< HEAD
		printk(KERN_ERR "Couldn't add bitmap %d\n", ret);
=======
		test_msg("Couldn't add bitmap %d\n", ret);
>>>>>>> d0e0ac97
		return ret;
	}

	ret = add_free_space_entry(cache, bitmap_offset - 1 * 1024 * 1024,
				   5 * 1024 * 1024, 0);
	if (ret) {
<<<<<<< HEAD
		printk(KERN_ERR "Couldn't add extent entry %d\n", ret);
=======
		test_msg("Couldn't add extent entry %d\n", ret);
>>>>>>> d0e0ac97
		return ret;
	}

	ret = btrfs_remove_free_space(cache, bitmap_offset + 1 * 1024 * 1024,
				      5 * 1024 * 1024);
	if (ret) {
<<<<<<< HEAD
		printk(KERN_ERR "Failed to free our space %d\n", ret);
=======
		test_msg("Failed to free our space %d\n", ret);
>>>>>>> d0e0ac97
		return ret;
	}

	if (check_exists(cache, bitmap_offset + 1 * 1024 * 1024,
			 5 * 1024 * 1024)) {
<<<<<<< HEAD
		printk(KERN_ERR "Left stuff over\n");
=======
		test_msg("Left stuff over\n");
>>>>>>> d0e0ac97
		return -1;
	}

	__btrfs_remove_free_space_cache(cache->free_space_ctl);

	/*
	 * This blew up before, we have part of the free space in a bitmap and
	 * then the entirety of the rest of the space in an extent.  This used
	 * to return -EAGAIN back from btrfs_remove_extent, make sure this
	 * doesn't happen.
	 */
	ret = add_free_space_entry(cache, 1 * 1024 * 1024, 2 * 1024 * 1024, 1);
	if (ret) {
<<<<<<< HEAD
		printk(KERN_ERR "Couldn't add bitmap entry %d\n", ret);
=======
		test_msg("Couldn't add bitmap entry %d\n", ret);
>>>>>>> d0e0ac97
		return ret;
	}

	ret = add_free_space_entry(cache, 3 * 1024 * 1024, 1 * 1024 * 1024, 0);
	if (ret) {
<<<<<<< HEAD
		printk(KERN_ERR "Couldn't add extent entry %d\n", ret);
=======
		test_msg("Couldn't add extent entry %d\n", ret);
>>>>>>> d0e0ac97
		return ret;
	}

	ret = btrfs_remove_free_space(cache, 1 * 1024 * 1024, 3 * 1024 * 1024);
	if (ret) {
<<<<<<< HEAD
		printk(KERN_ERR "Error removing bitmap and extent "
		       "overlapping %d\n", ret);
=======
		test_msg("Error removing bitmap and extent overlapping %d\n", ret);
>>>>>>> d0e0ac97
		return ret;
	}

	__btrfs_remove_free_space_cache(cache->free_space_ctl);
	return 0;
}

void btrfs_test_free_space_cache(void)
{
	struct btrfs_block_group_cache *cache;

<<<<<<< HEAD
	printk(KERN_ERR "Running btrfs free space cache tests\n");

	cache = init_test_block_group();
	if (!cache) {
		printk(KERN_ERR "Couldn't run the tests\n");
=======
	test_msg("Running btrfs free space cache tests\n");

	cache = init_test_block_group();
	if (!cache) {
		test_msg("Couldn't run the tests\n");
>>>>>>> d0e0ac97
		return;
	}

	if (test_extents(cache))
		goto out;
	if (test_bitmaps(cache))
		goto out;
	if (test_bitmaps_and_extents(cache))
		goto out;
out:
	__btrfs_remove_free_space_cache(cache->free_space_ctl);
	kfree(cache->free_space_ctl);
	kfree(cache);
<<<<<<< HEAD
	printk(KERN_ERR "Free space cache tests finished\n");
}
#endif /* CONFIG_BTRFS_FS_RUN_SANITY_TESTS */
=======
	test_msg("Free space cache tests finished\n");
}
#undef test_msg
#else /* !CONFIG_BTRFS_FS_RUN_SANITY_TESTS */
void btrfs_test_free_space_cache(void) {}
#endif /* !CONFIG_BTRFS_FS_RUN_SANITY_TESTS */
>>>>>>> d0e0ac97
<|MERGE_RESOLUTION|>--- conflicted
+++ resolved
@@ -213,11 +213,7 @@
 	else
 		ret = 0;
 	spin_unlock(&rsv->lock);
-<<<<<<< HEAD
-	return 0;
-=======
 	return ret;
->>>>>>> d0e0ac97
 }
 
 int btrfs_truncate_free_space_cache(struct btrfs_root *root,
@@ -3154,11 +3150,8 @@
 	return 0;
 }
 
-<<<<<<< HEAD
-=======
 #define test_msg(fmt, ...) printk(KERN_INFO "btrfs: selftest: " fmt, ##__VA_ARGS__)
 
->>>>>>> d0e0ac97
 /*
  * This test just does basic sanity checking, making sure we can add an exten
  * entry and remove space from either end and the middle, and make sure we can
@@ -3168,107 +3161,63 @@
 {
 	int ret = 0;
 
-<<<<<<< HEAD
-	printk(KERN_ERR "Running extent only tests\n");
-=======
 	test_msg("Running extent only tests\n");
->>>>>>> d0e0ac97
 
 	/* First just make sure we can remove an entire entry */
 	ret = btrfs_add_free_space(cache, 0, 4 * 1024 * 1024);
 	if (ret) {
-<<<<<<< HEAD
-		printk(KERN_ERR "Error adding initial extents %d\n", ret);
-=======
 		test_msg("Error adding initial extents %d\n", ret);
->>>>>>> d0e0ac97
 		return ret;
 	}
 
 	ret = btrfs_remove_free_space(cache, 0, 4 * 1024 * 1024);
 	if (ret) {
-<<<<<<< HEAD
-		printk(KERN_ERR "Error removing extent %d\n", ret);
-=======
 		test_msg("Error removing extent %d\n", ret);
->>>>>>> d0e0ac97
 		return ret;
 	}
 
 	if (check_exists(cache, 0, 4 * 1024 * 1024)) {
-<<<<<<< HEAD
-		printk(KERN_ERR "Full remove left some lingering space\n");
-=======
 		test_msg("Full remove left some lingering space\n");
->>>>>>> d0e0ac97
 		return -1;
 	}
 
 	/* Ok edge and middle cases now */
 	ret = btrfs_add_free_space(cache, 0, 4 * 1024 * 1024);
 	if (ret) {
-<<<<<<< HEAD
-		printk(KERN_ERR "Error adding half extent %d\n", ret);
-=======
 		test_msg("Error adding half extent %d\n", ret);
->>>>>>> d0e0ac97
 		return ret;
 	}
 
 	ret = btrfs_remove_free_space(cache, 3 * 1024 * 1024, 1 * 1024 * 1024);
 	if (ret) {
-<<<<<<< HEAD
-		printk(KERN_ERR "Error removing tail end %d\n", ret);
-=======
 		test_msg("Error removing tail end %d\n", ret);
->>>>>>> d0e0ac97
 		return ret;
 	}
 
 	ret = btrfs_remove_free_space(cache, 0, 1 * 1024 * 1024);
 	if (ret) {
-<<<<<<< HEAD
-		printk(KERN_ERR "Error removing front end %d\n", ret);
-=======
 		test_msg("Error removing front end %d\n", ret);
->>>>>>> d0e0ac97
 		return ret;
 	}
 
 	ret = btrfs_remove_free_space(cache, 2 * 1024 * 1024, 4096);
 	if (ret) {
-<<<<<<< HEAD
-		printk(KERN_ERR "Error removing middle peice %d\n", ret);
-=======
 		test_msg("Error removing middle piece %d\n", ret);
->>>>>>> d0e0ac97
 		return ret;
 	}
 
 	if (check_exists(cache, 0, 1 * 1024 * 1024)) {
-<<<<<<< HEAD
-		printk(KERN_ERR "Still have space at the front\n");
-=======
 		test_msg("Still have space at the front\n");
->>>>>>> d0e0ac97
 		return -1;
 	}
 
 	if (check_exists(cache, 2 * 1024 * 1024, 4096)) {
-<<<<<<< HEAD
-		printk(KERN_ERR "Still have space in the middle\n");
-=======
 		test_msg("Still have space in the middle\n");
->>>>>>> d0e0ac97
 		return -1;
 	}
 
 	if (check_exists(cache, 3 * 1024 * 1024, 1 * 1024 * 1024)) {
-<<<<<<< HEAD
-		printk(KERN_ERR "Still have space at the end\n");
-=======
 		test_msg("Still have space at the end\n");
->>>>>>> d0e0ac97
 		return -1;
 	}
 
@@ -3283,58 +3232,34 @@
 	u64 next_bitmap_offset;
 	int ret;
 
-<<<<<<< HEAD
-	printk(KERN_ERR "Running bitmap only tests\n");
-
-	ret = add_free_space_entry(cache, 0, 4 * 1024 * 1024, 1);
-	if (ret) {
-		printk(KERN_ERR "Couldn't create a bitmap entry %d\n", ret);
-=======
 	test_msg("Running bitmap only tests\n");
 
 	ret = add_free_space_entry(cache, 0, 4 * 1024 * 1024, 1);
 	if (ret) {
 		test_msg("Couldn't create a bitmap entry %d\n", ret);
->>>>>>> d0e0ac97
 		return ret;
 	}
 
 	ret = btrfs_remove_free_space(cache, 0, 4 * 1024 * 1024);
 	if (ret) {
-<<<<<<< HEAD
-		printk(KERN_ERR "Error removing bitmap full range %d\n", ret);
-=======
 		test_msg("Error removing bitmap full range %d\n", ret);
->>>>>>> d0e0ac97
 		return ret;
 	}
 
 	if (check_exists(cache, 0, 4 * 1024 * 1024)) {
-<<<<<<< HEAD
-		printk(KERN_ERR "Left some space in bitmap\n");
-=======
 		test_msg("Left some space in bitmap\n");
->>>>>>> d0e0ac97
 		return -1;
 	}
 
 	ret = add_free_space_entry(cache, 0, 4 * 1024 * 1024, 1);
 	if (ret) {
-<<<<<<< HEAD
-		printk(KERN_ERR "Couldn't add to our bitmap entry %d\n", ret);
-=======
 		test_msg("Couldn't add to our bitmap entry %d\n", ret);
->>>>>>> d0e0ac97
 		return ret;
 	}
 
 	ret = btrfs_remove_free_space(cache, 1 * 1024 * 1024, 2 * 1024 * 1024);
 	if (ret) {
-<<<<<<< HEAD
-		printk(KERN_ERR "Couldn't remove middle chunk %d\n", ret);
-=======
 		test_msg("Couldn't remove middle chunk %d\n", ret);
->>>>>>> d0e0ac97
 		return ret;
 	}
 
@@ -3348,34 +3273,21 @@
 	ret = add_free_space_entry(cache, next_bitmap_offset -
 				   (2 * 1024 * 1024), 4 * 1024 * 1024, 1);
 	if (ret) {
-<<<<<<< HEAD
-		printk(KERN_ERR "Couldn't add space that straddles two bitmaps"
-		       " %d\n", ret);
-=======
 		test_msg("Couldn't add space that straddles two bitmaps %d\n",
 				ret);
->>>>>>> d0e0ac97
 		return ret;
 	}
 
 	ret = btrfs_remove_free_space(cache, next_bitmap_offset -
 				      (1 * 1024 * 1024), 2 * 1024 * 1024);
 	if (ret) {
-<<<<<<< HEAD
-		printk(KERN_ERR "Couldn't remove overlapping space %d\n", ret);
-=======
 		test_msg("Couldn't remove overlapping space %d\n", ret);
->>>>>>> d0e0ac97
 		return ret;
 	}
 
 	if (check_exists(cache, next_bitmap_offset - (1 * 1024 * 1024),
 			 2 * 1024 * 1024)) {
-<<<<<<< HEAD
-		printk(KERN_ERR "Left some space when removing overlapping\n");
-=======
 		test_msg("Left some space when removing overlapping\n");
->>>>>>> d0e0ac97
 		return -1;
 	}
 
@@ -3390,11 +3302,7 @@
 	u64 bitmap_offset = (u64)(BITS_PER_BITMAP * 4096);
 	int ret;
 
-<<<<<<< HEAD
-	printk(KERN_ERR "Running bitmap and extent tests\n");
-=======
 	test_msg("Running bitmap and extent tests\n");
->>>>>>> d0e0ac97
 
 	/*
 	 * First let's do something simple, an extent at the same offset as the
@@ -3403,70 +3311,42 @@
 	 */
 	ret = add_free_space_entry(cache, 4 * 1024 * 1024, 1 * 1024 * 1024, 1);
 	if (ret) {
-<<<<<<< HEAD
-		printk(KERN_ERR "Couldn't create bitmap entry %d\n", ret);
-=======
 		test_msg("Couldn't create bitmap entry %d\n", ret);
->>>>>>> d0e0ac97
 		return ret;
 	}
 
 	ret = add_free_space_entry(cache, 0, 1 * 1024 * 1024, 0);
 	if (ret) {
-<<<<<<< HEAD
-		printk(KERN_ERR "Couldn't add extent entry %d\n", ret);
-=======
 		test_msg("Couldn't add extent entry %d\n", ret);
->>>>>>> d0e0ac97
 		return ret;
 	}
 
 	ret = btrfs_remove_free_space(cache, 0, 1 * 1024 * 1024);
 	if (ret) {
-<<<<<<< HEAD
-		printk(KERN_ERR "Couldn't remove extent entry %d\n", ret);
-=======
 		test_msg("Couldn't remove extent entry %d\n", ret);
->>>>>>> d0e0ac97
 		return ret;
 	}
 
 	if (check_exists(cache, 0, 1 * 1024 * 1024)) {
-<<<<<<< HEAD
-		printk(KERN_ERR "Left remnants after our remove\n");
-=======
 		test_msg("Left remnants after our remove\n");
->>>>>>> d0e0ac97
 		return -1;
 	}
 
 	/* Now to add back the extent entry and remove from the bitmap */
 	ret = add_free_space_entry(cache, 0, 1 * 1024 * 1024, 0);
 	if (ret) {
-<<<<<<< HEAD
-		printk(KERN_ERR "Couldn't re-add extent entry %d\n", ret);
-=======
 		test_msg("Couldn't re-add extent entry %d\n", ret);
->>>>>>> d0e0ac97
 		return ret;
 	}
 
 	ret = btrfs_remove_free_space(cache, 4 * 1024 * 1024, 1 * 1024 * 1024);
 	if (ret) {
-<<<<<<< HEAD
-		printk(KERN_ERR "Couldn't remove from bitmap %d\n", ret);
-=======
 		test_msg("Couldn't remove from bitmap %d\n", ret);
->>>>>>> d0e0ac97
 		return ret;
 	}
 
 	if (check_exists(cache, 4 * 1024 * 1024, 1 * 1024 * 1024)) {
-<<<<<<< HEAD
-		printk(KERN_ERR "Left remnants in the bitmap\n");
-=======
 		test_msg("Left remnants in the bitmap\n");
->>>>>>> d0e0ac97
 		return -1;
 	}
 
@@ -3476,31 +3356,18 @@
 	 */
 	ret = add_free_space_entry(cache, 1 * 1024 * 1024, 4 * 1024 * 1024, 1);
 	if (ret) {
-<<<<<<< HEAD
-		printk(KERN_ERR "Couldn't add to a bitmap %d\n", ret);
-=======
 		test_msg("Couldn't add to a bitmap %d\n", ret);
->>>>>>> d0e0ac97
 		return ret;
 	}
 
 	ret = btrfs_remove_free_space(cache, 512 * 1024, 3 * 1024 * 1024);
 	if (ret) {
-<<<<<<< HEAD
-		printk(KERN_ERR "Couldn't remove overlapping space %d\n", ret);
-=======
 		test_msg("Couldn't remove overlapping space %d\n", ret);
->>>>>>> d0e0ac97
 		return ret;
 	}
 
 	if (check_exists(cache, 512 * 1024, 3 * 1024 * 1024)) {
-<<<<<<< HEAD
-		printk(KERN_ERR "Left over peices after removing "
-		       "overlapping\n");
-=======
 		test_msg("Left over peices after removing overlapping\n");
->>>>>>> d0e0ac97
 		return -1;
 	}
 
@@ -3509,40 +3376,24 @@
 	/* Now with the extent entry offset into the bitmap */
 	ret = add_free_space_entry(cache, 4 * 1024 * 1024, 4 * 1024 * 1024, 1);
 	if (ret) {
-<<<<<<< HEAD
-		printk(KERN_ERR "Couldn't add space to the bitmap %d\n", ret);
-=======
 		test_msg("Couldn't add space to the bitmap %d\n", ret);
->>>>>>> d0e0ac97
 		return ret;
 	}
 
 	ret = add_free_space_entry(cache, 2 * 1024 * 1024, 2 * 1024 * 1024, 0);
 	if (ret) {
-<<<<<<< HEAD
-		printk(KERN_ERR "Couldn't add extent to the cache %d\n", ret);
-=======
 		test_msg("Couldn't add extent to the cache %d\n", ret);
->>>>>>> d0e0ac97
 		return ret;
 	}
 
 	ret = btrfs_remove_free_space(cache, 3 * 1024 * 1024, 4 * 1024 * 1024);
 	if (ret) {
-<<<<<<< HEAD
-		printk(KERN_ERR "Problem removing overlapping space %d\n", ret);
-=======
 		test_msg("Problem removing overlapping space %d\n", ret);
->>>>>>> d0e0ac97
 		return ret;
 	}
 
 	if (check_exists(cache, 3 * 1024 * 1024, 4 * 1024 * 1024)) {
-<<<<<<< HEAD
-		printk(KERN_ERR "Left something behind when removing space");
-=======
 		test_msg("Left something behind when removing space");
->>>>>>> d0e0ac97
 		return -1;
 	}
 
@@ -3560,43 +3411,27 @@
 	ret = add_free_space_entry(cache, bitmap_offset + 4 * 1024 * 1024,
 				   4 * 1024 * 1024, 1);
 	if (ret) {
-<<<<<<< HEAD
-		printk(KERN_ERR "Couldn't add bitmap %d\n", ret);
-=======
 		test_msg("Couldn't add bitmap %d\n", ret);
->>>>>>> d0e0ac97
 		return ret;
 	}
 
 	ret = add_free_space_entry(cache, bitmap_offset - 1 * 1024 * 1024,
 				   5 * 1024 * 1024, 0);
 	if (ret) {
-<<<<<<< HEAD
-		printk(KERN_ERR "Couldn't add extent entry %d\n", ret);
-=======
 		test_msg("Couldn't add extent entry %d\n", ret);
->>>>>>> d0e0ac97
 		return ret;
 	}
 
 	ret = btrfs_remove_free_space(cache, bitmap_offset + 1 * 1024 * 1024,
 				      5 * 1024 * 1024);
 	if (ret) {
-<<<<<<< HEAD
-		printk(KERN_ERR "Failed to free our space %d\n", ret);
-=======
 		test_msg("Failed to free our space %d\n", ret);
->>>>>>> d0e0ac97
 		return ret;
 	}
 
 	if (check_exists(cache, bitmap_offset + 1 * 1024 * 1024,
 			 5 * 1024 * 1024)) {
-<<<<<<< HEAD
-		printk(KERN_ERR "Left stuff over\n");
-=======
 		test_msg("Left stuff over\n");
->>>>>>> d0e0ac97
 		return -1;
 	}
 
@@ -3610,32 +3445,19 @@
 	 */
 	ret = add_free_space_entry(cache, 1 * 1024 * 1024, 2 * 1024 * 1024, 1);
 	if (ret) {
-<<<<<<< HEAD
-		printk(KERN_ERR "Couldn't add bitmap entry %d\n", ret);
-=======
 		test_msg("Couldn't add bitmap entry %d\n", ret);
->>>>>>> d0e0ac97
 		return ret;
 	}
 
 	ret = add_free_space_entry(cache, 3 * 1024 * 1024, 1 * 1024 * 1024, 0);
 	if (ret) {
-<<<<<<< HEAD
-		printk(KERN_ERR "Couldn't add extent entry %d\n", ret);
-=======
 		test_msg("Couldn't add extent entry %d\n", ret);
->>>>>>> d0e0ac97
 		return ret;
 	}
 
 	ret = btrfs_remove_free_space(cache, 1 * 1024 * 1024, 3 * 1024 * 1024);
 	if (ret) {
-<<<<<<< HEAD
-		printk(KERN_ERR "Error removing bitmap and extent "
-		       "overlapping %d\n", ret);
-=======
 		test_msg("Error removing bitmap and extent overlapping %d\n", ret);
->>>>>>> d0e0ac97
 		return ret;
 	}
 
@@ -3647,19 +3469,11 @@
 {
 	struct btrfs_block_group_cache *cache;
 
-<<<<<<< HEAD
-	printk(KERN_ERR "Running btrfs free space cache tests\n");
-
-	cache = init_test_block_group();
-	if (!cache) {
-		printk(KERN_ERR "Couldn't run the tests\n");
-=======
 	test_msg("Running btrfs free space cache tests\n");
 
 	cache = init_test_block_group();
 	if (!cache) {
 		test_msg("Couldn't run the tests\n");
->>>>>>> d0e0ac97
 		return;
 	}
 
@@ -3673,15 +3487,9 @@
 	__btrfs_remove_free_space_cache(cache->free_space_ctl);
 	kfree(cache->free_space_ctl);
 	kfree(cache);
-<<<<<<< HEAD
-	printk(KERN_ERR "Free space cache tests finished\n");
-}
-#endif /* CONFIG_BTRFS_FS_RUN_SANITY_TESTS */
-=======
 	test_msg("Free space cache tests finished\n");
 }
 #undef test_msg
 #else /* !CONFIG_BTRFS_FS_RUN_SANITY_TESTS */
 void btrfs_test_free_space_cache(void) {}
-#endif /* !CONFIG_BTRFS_FS_RUN_SANITY_TESTS */
->>>>>>> d0e0ac97
+#endif /* !CONFIG_BTRFS_FS_RUN_SANITY_TESTS */