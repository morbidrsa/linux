--- conflicted
+++ resolved
@@ -849,19 +849,11 @@
 {
 	struct bio_vec *bvec;
 	struct btrfs_root *root;
-<<<<<<< HEAD
-	int i, ret = 0;
-	struct bvec_iter_all iter_all;
-
-	ASSERT(!bio_flagged(bio, BIO_CLONED));
-	bio_for_each_segment_all(bvec, bio, i, iter_all) {
-=======
 	int ret = 0;
 	struct bvec_iter_all iter_all;
 
 	ASSERT(!bio_flagged(bio, BIO_CLONED));
 	bio_for_each_segment_all(bvec, bio, iter_all) {
->>>>>>> 0ecfebd2
 		root = BTRFS_I(bvec->bv_page->mapping->host)->root;
 		ret = csum_dirty_buffer(root->fs_info, bvec->bv_page);
 		if (ret)
@@ -2792,11 +2784,6 @@
 	init_waitqueue_head(&fs_info->transaction_blocked_wait);
 	init_waitqueue_head(&fs_info->async_submit_wait);
 	init_waitqueue_head(&fs_info->delayed_iputs_wait);
-<<<<<<< HEAD
-
-	INIT_LIST_HEAD(&fs_info->pinned_chunks);
-=======
->>>>>>> 0ecfebd2
 
 	/* Usable values until the real ones are cached from the superblock */
 	fs_info->nodesize = 4096;
