/*
 * Copyright (C) 2007 Oracle.  All rights reserved.
 *
 * This program is free software; you can redistribute it and/or
 * modify it under the terms of the GNU General Public
 * License v2 as published by the Free Software Foundation.
 *
 * This program is distributed in the hope that it will be useful,
 * but WITHOUT ANY WARRANTY; without even the implied warranty of
 * MERCHANTABILITY or FITNESS FOR A PARTICULAR PURPOSE.  See the GNU
 * General Public License for more details.
 *
 * You should have received a copy of the GNU General Public
 * License along with this program; if not, write to the
 * Free Software Foundation, Inc., 59 Temple Place - Suite 330,
 * Boston, MA 021110-1307, USA.
 */

#ifndef __BTRFS_VOLUMES_
#define __BTRFS_VOLUMES_

#include <linux/bio.h>
#include <linux/sort.h>
#include <linux/btrfs.h>
#include "async-thread.h"

#define BTRFS_STRIPE_LEN	(64 * 1024)

struct buffer_head;
struct btrfs_pending_bios {
	struct bio *head;
	struct bio *tail;
};

struct btrfs_device {
	struct list_head dev_list;
	struct list_head dev_alloc_list;
	struct btrfs_fs_devices *fs_devices;
	struct btrfs_root *dev_root;

	/* regular prio bios */
	struct btrfs_pending_bios pending_bios;
	/* WRITE_SYNC bios */
	struct btrfs_pending_bios pending_sync_bios;

	int running_pending;
	u64 generation;

	int writeable;
	int in_fs_metadata;
	int missing;
	int can_discard;
	int is_tgtdev_for_dev_replace;

	spinlock_t io_lock;

	struct block_device *bdev;

	/* the mode sent to blkdev_get */
	fmode_t mode;

	struct rcu_string *name;

	/* the internal btrfs device id */
	u64 devid;

	/* size of the device */
	u64 total_bytes;

	/* size of the disk */
	u64 disk_total_bytes;

	/* bytes used */
	u64 bytes_used;

	/* optimal io alignment for this device */
	u32 io_align;

	/* optimal io width for this device */
	u32 io_width;

	/* minimal io size for this device */
	u32 sector_size;

	/* type and info about this device */
	u64 type;

	/* physical drive uuid (or lvm uuid) */
	u8 uuid[BTRFS_UUID_SIZE];

	/* per-device scrub information */
	struct scrub_ctx *scrub_device;

	struct btrfs_work work;
	struct rcu_head rcu;
	struct work_struct rcu_work;

	/* readahead state */
	spinlock_t reada_lock;
	atomic_t reada_in_flight;
	u64 reada_next;
	struct reada_zone *reada_curr_zone;
	struct radix_tree_root reada_zones;
	struct radix_tree_root reada_extents;

	/* for sending down flush barriers */
	struct bio *flush_bio;
	struct completion flush_wait;
	int nobarriers;

	/* disk I/O failure stats. For detailed description refer to
	 * enum btrfs_dev_stat_values in ioctl.h */
	int dev_stats_valid;
	int dev_stats_dirty; /* counters need to be written to disk */
	atomic_t dev_stat_values[BTRFS_DEV_STAT_VALUES_MAX];
};

struct btrfs_fs_devices {
	u8 fsid[BTRFS_FSID_SIZE]; /* FS specific uuid */

	/* the device with this id has the most recent copy of the super */
	u64 latest_devid;
	u64 latest_trans;
	u64 num_devices;
	u64 open_devices;
	u64 rw_devices;
	u64 missing_devices;
	u64 total_rw_bytes;
	u64 num_can_discard;
	u64 total_devices;
	struct block_device *latest_bdev;

	/* all of the devices in the FS, protected by a mutex
	 * so we can safely walk it to write out the supers without
	 * worrying about add/remove by the multi-device code
	 */
	struct mutex device_list_mutex;
	struct list_head devices;

	/* devices not currently being allocated */
	struct list_head alloc_list;
	struct list_head list;

	struct btrfs_fs_devices *seed;
	int seeding;

	int opened;

	/* set when we find or add a device that doesn't have the
	 * nonrot flag set
	 */
	int rotating;
};

/*
 * we need the mirror number and stripe index to be passed around
 * the call chain while we are processing end_io (especially errors).
 * Really, what we need is a btrfs_bio structure that has this info
 * and is properly sized with its stripe array, but we're not there
 * quite yet.  We have our own btrfs bioset, and all of the bios
 * we allocate are actually btrfs_io_bios.  We'll cram as much of
 * struct btrfs_bio as we can into this over time.
 */
struct btrfs_io_bio {
	unsigned long mirror_num;
	unsigned long stripe_index;
	struct bio bio;
};

static inline struct btrfs_io_bio *btrfs_io_bio(struct bio *bio)
{
	return container_of(bio, struct btrfs_io_bio, bio);
}

struct btrfs_bio_stripe {
	struct btrfs_device *dev;
	u64 physical;
	u64 length; /* only used for discard mappings */
};

struct btrfs_bio;
typedef void (btrfs_bio_end_io_t) (struct btrfs_bio *bio, int err);

struct btrfs_bio {
	atomic_t stripes_pending;
	bio_end_io_t *end_io;
	struct bio *orig_bio;
	void *private;
	atomic_t error;
	int max_errors;
	int num_stripes;
	int mirror_num;
	struct btrfs_bio_stripe stripes[];
};

struct btrfs_device_info {
	struct btrfs_device *dev;
	u64 dev_offset;
	u64 max_avail;
	u64 total_avail;
};

struct btrfs_raid_attr {
	int sub_stripes;	/* sub_stripes info for map */
	int dev_stripes;	/* stripes per dev */
	int devs_max;		/* max devs to use */
	int devs_min;		/* min devs needed */
	int devs_increment;	/* ndevs has to be a multiple of this */
	int ncopies;		/* how many copies to data has */
};

struct map_lookup {
	u64 type;
	int io_align;
	int io_width;
	int stripe_len;
	int sector_size;
	int num_stripes;
	int sub_stripes;
	struct btrfs_bio_stripe stripes[];
};

#define map_lookup_size(n) (sizeof(struct map_lookup) + \
			    (sizeof(struct btrfs_bio_stripe) * (n)))

/*
 * Restriper's general type filter
 */
#define BTRFS_BALANCE_DATA		(1ULL << 0)
#define BTRFS_BALANCE_SYSTEM		(1ULL << 1)
#define BTRFS_BALANCE_METADATA		(1ULL << 2)

#define BTRFS_BALANCE_TYPE_MASK		(BTRFS_BALANCE_DATA |	    \
					 BTRFS_BALANCE_SYSTEM |	    \
					 BTRFS_BALANCE_METADATA)

#define BTRFS_BALANCE_FORCE		(1ULL << 3)
#define BTRFS_BALANCE_RESUME		(1ULL << 4)

/*
 * Balance filters
 */
#define BTRFS_BALANCE_ARGS_PROFILES	(1ULL << 0)
#define BTRFS_BALANCE_ARGS_USAGE	(1ULL << 1)
#define BTRFS_BALANCE_ARGS_DEVID	(1ULL << 2)
#define BTRFS_BALANCE_ARGS_DRANGE	(1ULL << 3)
#define BTRFS_BALANCE_ARGS_VRANGE	(1ULL << 4)

/*
 * Profile changing flags.  When SOFT is set we won't relocate chunk if
 * it already has the target profile (even though it may be
 * half-filled).
 */
#define BTRFS_BALANCE_ARGS_CONVERT	(1ULL << 8)
#define BTRFS_BALANCE_ARGS_SOFT		(1ULL << 9)

struct btrfs_balance_args;
struct btrfs_balance_progress;
struct btrfs_balance_control {
	struct btrfs_fs_info *fs_info;

	struct btrfs_balance_args data;
	struct btrfs_balance_args meta;
	struct btrfs_balance_args sys;

	u64 flags;

	struct btrfs_balance_progress stat;
};

int btrfs_account_dev_extents_size(struct btrfs_device *device, u64 start,
				   u64 end, u64 *length);

#define btrfs_bio_size(n) (sizeof(struct btrfs_bio) + \
			    (sizeof(struct btrfs_bio_stripe) * (n)))

int btrfs_map_block(struct btrfs_fs_info *fs_info, int rw,
		    u64 logical, u64 *length,
		    struct btrfs_bio **bbio_ret, int mirror_num);
int btrfs_rmap_block(struct btrfs_mapping_tree *map_tree,
		     u64 chunk_start, u64 physical, u64 devid,
		     u64 **logical, int *naddrs, int *stripe_len);
int btrfs_read_sys_array(struct btrfs_root *root);
int btrfs_read_chunk_tree(struct btrfs_root *root);
int btrfs_alloc_chunk(struct btrfs_trans_handle *trans,
		      struct btrfs_root *extent_root, u64 type);
void btrfs_mapping_init(struct btrfs_mapping_tree *tree);
void btrfs_mapping_tree_free(struct btrfs_mapping_tree *tree);
int btrfs_map_bio(struct btrfs_root *root, int rw, struct bio *bio,
		  int mirror_num, int async_submit);
int btrfs_open_devices(struct btrfs_fs_devices *fs_devices,
		       fmode_t flags, void *holder);
int btrfs_scan_one_device(const char *path, fmode_t flags, void *holder,
			  struct btrfs_fs_devices **fs_devices_ret);
int btrfs_close_devices(struct btrfs_fs_devices *fs_devices);
void btrfs_close_extra_devices(struct btrfs_fs_info *fs_info,
			       struct btrfs_fs_devices *fs_devices, int step);
int btrfs_find_device_missing_or_by_path(struct btrfs_root *root,
					 char *device_path,
					 struct btrfs_device **device);
int btrfs_rm_device(struct btrfs_root *root, char *device_path);
void btrfs_cleanup_fs_uuids(void);
int btrfs_num_copies(struct btrfs_fs_info *fs_info, u64 logical, u64 len);
int btrfs_grow_device(struct btrfs_trans_handle *trans,
		      struct btrfs_device *device, u64 new_size);
struct btrfs_device *btrfs_find_device(struct btrfs_fs_info *fs_info, u64 devid,
				       u8 *uuid, u8 *fsid);
int btrfs_shrink_device(struct btrfs_device *device, u64 new_size);
int btrfs_init_new_device(struct btrfs_root *root, char *path);
int btrfs_init_dev_replace_tgtdev(struct btrfs_root *root, char *device_path,
				  struct btrfs_device **device_out);
int btrfs_balance(struct btrfs_balance_control *bctl,
		  struct btrfs_ioctl_balance_args *bargs);
int btrfs_resume_balance_async(struct btrfs_fs_info *fs_info);
int btrfs_recover_balance(struct btrfs_fs_info *fs_info);
int btrfs_pause_balance(struct btrfs_fs_info *fs_info);
int btrfs_cancel_balance(struct btrfs_fs_info *fs_info);
int btrfs_chunk_readonly(struct btrfs_root *root, u64 chunk_offset);
int find_free_dev_extent(struct btrfs_trans_handle *trans,
			 struct btrfs_device *device, u64 num_bytes,
			 u64 *start, u64 *max_avail);
void btrfs_dev_stat_inc_and_print(struct btrfs_device *dev, int index);
int btrfs_get_dev_stats(struct btrfs_root *root,
			struct btrfs_ioctl_get_dev_stats *stats);
void btrfs_init_devices_late(struct btrfs_fs_info *fs_info);
int btrfs_init_dev_stats(struct btrfs_fs_info *fs_info);
int btrfs_run_dev_stats(struct btrfs_trans_handle *trans,
			struct btrfs_fs_info *fs_info);
void btrfs_rm_dev_replace_srcdev(struct btrfs_fs_info *fs_info,
				 struct btrfs_device *srcdev);
void btrfs_destroy_dev_replace_tgtdev(struct btrfs_fs_info *fs_info,
				      struct btrfs_device *tgtdev);
void btrfs_init_dev_replace_tgtdev_for_resume(struct btrfs_fs_info *fs_info,
					      struct btrfs_device *tgtdev);
int btrfs_scratch_superblock(struct btrfs_device *device);
int btrfs_is_parity_mirror(struct btrfs_mapping_tree *map_tree,
			   u64 logical, u64 len, int mirror_num);
unsigned long btrfs_full_stripe_len(struct btrfs_root *root,
				    struct btrfs_mapping_tree *map_tree,
				    u64 logical);
<<<<<<< HEAD
=======
int btrfs_finish_chunk_alloc(struct btrfs_trans_handle *trans,
				struct btrfs_root *extent_root,
				u64 chunk_offset, u64 chunk_size);
>>>>>>> d0e0ac97
static inline void btrfs_dev_stat_inc(struct btrfs_device *dev,
				      int index)
{
	atomic_inc(dev->dev_stat_values + index);
	dev->dev_stats_dirty = 1;
}

static inline int btrfs_dev_stat_read(struct btrfs_device *dev,
				      int index)
{
	return atomic_read(dev->dev_stat_values + index);
}

static inline int btrfs_dev_stat_read_and_reset(struct btrfs_device *dev,
						int index)
{
	int ret;

	ret = atomic_xchg(dev->dev_stat_values + index, 0);
	dev->dev_stats_dirty = 1;
	return ret;
}

static inline void btrfs_dev_stat_set(struct btrfs_device *dev,
				      int index, unsigned long val)
{
	atomic_set(dev->dev_stat_values + index, val);
	dev->dev_stats_dirty = 1;
}

static inline void btrfs_dev_stat_reset(struct btrfs_device *dev,
					int index)
{
	btrfs_dev_stat_set(dev, index, 0);
}
#endif<|MERGE_RESOLUTION|>--- conflicted
+++ resolved
@@ -338,12 +338,9 @@
 unsigned long btrfs_full_stripe_len(struct btrfs_root *root,
 				    struct btrfs_mapping_tree *map_tree,
 				    u64 logical);
-<<<<<<< HEAD
-=======
 int btrfs_finish_chunk_alloc(struct btrfs_trans_handle *trans,
 				struct btrfs_root *extent_root,
 				u64 chunk_offset, u64 chunk_size);
->>>>>>> d0e0ac97
 static inline void btrfs_dev_stat_inc(struct btrfs_device *dev,
 				      int index)
 {
