#include <linux/bitops.h>
#include <linux/slab.h>
#include <linux/bio.h>
#include <linux/mm.h>
#include <linux/pagemap.h>
#include <linux/page-flags.h>
#include <linux/spinlock.h>
#include <linux/blkdev.h>
#include <linux/swap.h>
#include <linux/writeback.h>
#include <linux/pagevec.h>
#include <linux/prefetch.h>
#include <linux/cleancache.h>
#include "extent_io.h"
#include "extent_map.h"
#include "compat.h"
#include "ctree.h"
#include "btrfs_inode.h"
#include "volumes.h"
#include "check-integrity.h"
#include "locking.h"
#include "rcu-string.h"

static struct kmem_cache *extent_state_cache;
static struct kmem_cache *extent_buffer_cache;
static struct bio_set *btrfs_bioset;

#ifdef CONFIG_BTRFS_DEBUG
static LIST_HEAD(buffers);
static LIST_HEAD(states);

static DEFINE_SPINLOCK(leak_lock);

static inline
void btrfs_leak_debug_add(struct list_head *new, struct list_head *head)
{
	unsigned long flags;

	spin_lock_irqsave(&leak_lock, flags);
	list_add(new, head);
	spin_unlock_irqrestore(&leak_lock, flags);
}

static inline
void btrfs_leak_debug_del(struct list_head *entry)
{
	unsigned long flags;

	spin_lock_irqsave(&leak_lock, flags);
	list_del(entry);
	spin_unlock_irqrestore(&leak_lock, flags);
}

static inline
void btrfs_leak_debug_check(void)
{
	struct extent_state *state;
	struct extent_buffer *eb;

	while (!list_empty(&states)) {
		state = list_entry(states.next, struct extent_state, leak_list);
		printk(KERN_ERR "btrfs state leak: start %llu end %llu "
		       "state %lu in tree %p refs %d\n",
		       (unsigned long long)state->start,
		       (unsigned long long)state->end,
		       state->state, state->tree, atomic_read(&state->refs));
		list_del(&state->leak_list);
		kmem_cache_free(extent_state_cache, state);
	}

	while (!list_empty(&buffers)) {
		eb = list_entry(buffers.next, struct extent_buffer, leak_list);
		printk(KERN_ERR "btrfs buffer leak start %llu len %lu "
		       "refs %d\n", (unsigned long long)eb->start,
		       eb->len, atomic_read(&eb->refs));
		list_del(&eb->leak_list);
		kmem_cache_free(extent_buffer_cache, eb);
	}
}
<<<<<<< HEAD
=======

#define btrfs_debug_check_extent_io_range(inode, start, end)		\
	__btrfs_debug_check_extent_io_range(__func__, (inode), (start), (end))
static inline void __btrfs_debug_check_extent_io_range(const char *caller,
		struct inode *inode, u64 start, u64 end)
{
	u64 isize = i_size_read(inode);

	if (end >= PAGE_SIZE && (end % 2) == 0 && end != isize - 1) {
		printk_ratelimited(KERN_DEBUG
		    "btrfs: %s: ino %llu isize %llu odd range [%llu,%llu]\n",
				caller,
				(unsigned long long)btrfs_ino(inode),
				(unsigned long long)isize,
				(unsigned long long)start,
				(unsigned long long)end);
	}
}
>>>>>>> d0e0ac97
#else
#define btrfs_leak_debug_add(new, head)	do {} while (0)
#define btrfs_leak_debug_del(entry)	do {} while (0)
#define btrfs_leak_debug_check()	do {} while (0)
<<<<<<< HEAD
=======
#define btrfs_debug_check_extent_io_range(c, s, e)	do {} while (0)
>>>>>>> d0e0ac97
#endif

#define BUFFER_LRU_MAX 64

struct tree_entry {
	u64 start;
	u64 end;
	struct rb_node rb_node;
};

struct extent_page_data {
	struct bio *bio;
	struct extent_io_tree *tree;
	get_extent_t *get_extent;
	unsigned long bio_flags;

	/* tells writepage not to lock the state bits for this range
	 * it still does the unlocking
	 */
	unsigned int extent_locked:1;

	/* tells the submit_bio code to use a WRITE_SYNC */
	unsigned int sync_io:1;
};

static noinline void flush_write_bio(void *data);
static inline struct btrfs_fs_info *
tree_fs_info(struct extent_io_tree *tree)
{
	return btrfs_sb(tree->mapping->host->i_sb);
}

int __init extent_io_init(void)
{
	extent_state_cache = kmem_cache_create("btrfs_extent_state",
			sizeof(struct extent_state), 0,
			SLAB_RECLAIM_ACCOUNT | SLAB_MEM_SPREAD, NULL);
	if (!extent_state_cache)
		return -ENOMEM;

	extent_buffer_cache = kmem_cache_create("btrfs_extent_buffer",
			sizeof(struct extent_buffer), 0,
			SLAB_RECLAIM_ACCOUNT | SLAB_MEM_SPREAD, NULL);
	if (!extent_buffer_cache)
		goto free_state_cache;

	btrfs_bioset = bioset_create(BIO_POOL_SIZE,
				     offsetof(struct btrfs_io_bio, bio));
	if (!btrfs_bioset)
		goto free_buffer_cache;
	return 0;

free_buffer_cache:
	kmem_cache_destroy(extent_buffer_cache);
	extent_buffer_cache = NULL;

free_state_cache:
	kmem_cache_destroy(extent_state_cache);
	extent_state_cache = NULL;
	return -ENOMEM;
}

void extent_io_exit(void)
{
	btrfs_leak_debug_check();

	/*
	 * Make sure all delayed rcu free are flushed before we
	 * destroy caches.
	 */
	rcu_barrier();
	if (extent_state_cache)
		kmem_cache_destroy(extent_state_cache);
	if (extent_buffer_cache)
		kmem_cache_destroy(extent_buffer_cache);
	if (btrfs_bioset)
		bioset_free(btrfs_bioset);
}

void extent_io_tree_init(struct extent_io_tree *tree,
			 struct address_space *mapping)
{
	tree->state = RB_ROOT;
	INIT_RADIX_TREE(&tree->buffer, GFP_ATOMIC);
	tree->ops = NULL;
	tree->dirty_bytes = 0;
	spin_lock_init(&tree->lock);
	spin_lock_init(&tree->buffer_lock);
	tree->mapping = mapping;
}

static struct extent_state *alloc_extent_state(gfp_t mask)
{
	struct extent_state *state;

	state = kmem_cache_alloc(extent_state_cache, mask);
	if (!state)
		return state;
	state->state = 0;
	state->private = 0;
	state->tree = NULL;
	btrfs_leak_debug_add(&state->leak_list, &states);
	atomic_set(&state->refs, 1);
	init_waitqueue_head(&state->wq);
	trace_alloc_extent_state(state, mask, _RET_IP_);
	return state;
}

void free_extent_state(struct extent_state *state)
{
	if (!state)
		return;
	if (atomic_dec_and_test(&state->refs)) {
		WARN_ON(state->tree);
		btrfs_leak_debug_del(&state->leak_list);
		trace_free_extent_state(state, _RET_IP_);
		kmem_cache_free(extent_state_cache, state);
	}
}

static struct rb_node *tree_insert(struct rb_root *root, u64 offset,
				   struct rb_node *node)
{
	struct rb_node **p = &root->rb_node;
	struct rb_node *parent = NULL;
	struct tree_entry *entry;

	while (*p) {
		parent = *p;
		entry = rb_entry(parent, struct tree_entry, rb_node);

		if (offset < entry->start)
			p = &(*p)->rb_left;
		else if (offset > entry->end)
			p = &(*p)->rb_right;
		else
			return parent;
	}

	rb_link_node(node, parent, p);
	rb_insert_color(node, root);
	return NULL;
}

static struct rb_node *__etree_search(struct extent_io_tree *tree, u64 offset,
				     struct rb_node **prev_ret,
				     struct rb_node **next_ret)
{
	struct rb_root *root = &tree->state;
	struct rb_node *n = root->rb_node;
	struct rb_node *prev = NULL;
	struct rb_node *orig_prev = NULL;
	struct tree_entry *entry;
	struct tree_entry *prev_entry = NULL;

	while (n) {
		entry = rb_entry(n, struct tree_entry, rb_node);
		prev = n;
		prev_entry = entry;

		if (offset < entry->start)
			n = n->rb_left;
		else if (offset > entry->end)
			n = n->rb_right;
		else
			return n;
	}

	if (prev_ret) {
		orig_prev = prev;
		while (prev && offset > prev_entry->end) {
			prev = rb_next(prev);
			prev_entry = rb_entry(prev, struct tree_entry, rb_node);
		}
		*prev_ret = prev;
		prev = orig_prev;
	}

	if (next_ret) {
		prev_entry = rb_entry(prev, struct tree_entry, rb_node);
		while (prev && offset < prev_entry->start) {
			prev = rb_prev(prev);
			prev_entry = rb_entry(prev, struct tree_entry, rb_node);
		}
		*next_ret = prev;
	}
	return NULL;
}

static inline struct rb_node *tree_search(struct extent_io_tree *tree,
					  u64 offset)
{
	struct rb_node *prev = NULL;
	struct rb_node *ret;

	ret = __etree_search(tree, offset, &prev, NULL);
	if (!ret)
		return prev;
	return ret;
}

static void merge_cb(struct extent_io_tree *tree, struct extent_state *new,
		     struct extent_state *other)
{
	if (tree->ops && tree->ops->merge_extent_hook)
		tree->ops->merge_extent_hook(tree->mapping->host, new,
					     other);
}

/*
 * utility function to look for merge candidates inside a given range.
 * Any extents with matching state are merged together into a single
 * extent in the tree.  Extents with EXTENT_IO in their state field
 * are not merged because the end_io handlers need to be able to do
 * operations on them without sleeping (or doing allocations/splits).
 *
 * This should be called with the tree lock held.
 */
static void merge_state(struct extent_io_tree *tree,
		        struct extent_state *state)
{
	struct extent_state *other;
	struct rb_node *other_node;

	if (state->state & (EXTENT_IOBITS | EXTENT_BOUNDARY))
		return;

	other_node = rb_prev(&state->rb_node);
	if (other_node) {
		other = rb_entry(other_node, struct extent_state, rb_node);
		if (other->end == state->start - 1 &&
		    other->state == state->state) {
			merge_cb(tree, state, other);
			state->start = other->start;
			other->tree = NULL;
			rb_erase(&other->rb_node, &tree->state);
			free_extent_state(other);
		}
	}
	other_node = rb_next(&state->rb_node);
	if (other_node) {
		other = rb_entry(other_node, struct extent_state, rb_node);
		if (other->start == state->end + 1 &&
		    other->state == state->state) {
			merge_cb(tree, state, other);
			state->end = other->end;
			other->tree = NULL;
			rb_erase(&other->rb_node, &tree->state);
			free_extent_state(other);
		}
	}
}

static void set_state_cb(struct extent_io_tree *tree,
			 struct extent_state *state, unsigned long *bits)
{
	if (tree->ops && tree->ops->set_bit_hook)
		tree->ops->set_bit_hook(tree->mapping->host, state, bits);
}

static void clear_state_cb(struct extent_io_tree *tree,
			   struct extent_state *state, unsigned long *bits)
{
	if (tree->ops && tree->ops->clear_bit_hook)
		tree->ops->clear_bit_hook(tree->mapping->host, state, bits);
}

static void set_state_bits(struct extent_io_tree *tree,
			   struct extent_state *state, unsigned long *bits);

/*
 * insert an extent_state struct into the tree.  'bits' are set on the
 * struct before it is inserted.
 *
 * This may return -EEXIST if the extent is already there, in which case the
 * state struct is freed.
 *
 * The tree lock is not taken internally.  This is a utility function and
 * probably isn't what you want to call (see set/clear_extent_bit).
 */
static int insert_state(struct extent_io_tree *tree,
			struct extent_state *state, u64 start, u64 end,
			unsigned long *bits)
{
	struct rb_node *node;

	if (end < start)
		WARN(1, KERN_ERR "btrfs end < start %llu %llu\n",
		       (unsigned long long)end,
		       (unsigned long long)start);
	state->start = start;
	state->end = end;

	set_state_bits(tree, state, bits);

	node = tree_insert(&tree->state, end, &state->rb_node);
	if (node) {
		struct extent_state *found;
		found = rb_entry(node, struct extent_state, rb_node);
		printk(KERN_ERR "btrfs found node %llu %llu on insert of "
		       "%llu %llu\n", (unsigned long long)found->start,
		       (unsigned long long)found->end,
		       (unsigned long long)start, (unsigned long long)end);
		return -EEXIST;
	}
	state->tree = tree;
	merge_state(tree, state);
	return 0;
}

static void split_cb(struct extent_io_tree *tree, struct extent_state *orig,
		     u64 split)
{
	if (tree->ops && tree->ops->split_extent_hook)
		tree->ops->split_extent_hook(tree->mapping->host, orig, split);
}

/*
 * split a given extent state struct in two, inserting the preallocated
 * struct 'prealloc' as the newly created second half.  'split' indicates an
 * offset inside 'orig' where it should be split.
 *
 * Before calling,
 * the tree has 'orig' at [orig->start, orig->end].  After calling, there
 * are two extent state structs in the tree:
 * prealloc: [orig->start, split - 1]
 * orig: [ split, orig->end ]
 *
 * The tree locks are not taken by this function. They need to be held
 * by the caller.
 */
static int split_state(struct extent_io_tree *tree, struct extent_state *orig,
		       struct extent_state *prealloc, u64 split)
{
	struct rb_node *node;

	split_cb(tree, orig, split);

	prealloc->start = orig->start;
	prealloc->end = split - 1;
	prealloc->state = orig->state;
	orig->start = split;

	node = tree_insert(&tree->state, prealloc->end, &prealloc->rb_node);
	if (node) {
		free_extent_state(prealloc);
		return -EEXIST;
	}
	prealloc->tree = tree;
	return 0;
}

static struct extent_state *next_state(struct extent_state *state)
{
	struct rb_node *next = rb_next(&state->rb_node);
	if (next)
		return rb_entry(next, struct extent_state, rb_node);
	else
		return NULL;
}

/*
 * utility function to clear some bits in an extent state struct.
 * it will optionally wake up any one waiting on this state (wake == 1).
 *
 * If no bits are set on the state struct after clearing things, the
 * struct is freed and removed from the tree
 */
static struct extent_state *clear_state_bit(struct extent_io_tree *tree,
					    struct extent_state *state,
					    unsigned long *bits, int wake)
{
	struct extent_state *next;
	unsigned long bits_to_clear = *bits & ~EXTENT_CTLBITS;

	if ((bits_to_clear & EXTENT_DIRTY) && (state->state & EXTENT_DIRTY)) {
		u64 range = state->end - state->start + 1;
		WARN_ON(range > tree->dirty_bytes);
		tree->dirty_bytes -= range;
	}
	clear_state_cb(tree, state, bits);
	state->state &= ~bits_to_clear;
	if (wake)
		wake_up(&state->wq);
	if (state->state == 0) {
		next = next_state(state);
		if (state->tree) {
			rb_erase(&state->rb_node, &tree->state);
			state->tree = NULL;
			free_extent_state(state);
		} else {
			WARN_ON(1);
		}
	} else {
		merge_state(tree, state);
		next = next_state(state);
	}
	return next;
}

static struct extent_state *
alloc_extent_state_atomic(struct extent_state *prealloc)
{
	if (!prealloc)
		prealloc = alloc_extent_state(GFP_ATOMIC);

	return prealloc;
}

static void extent_io_tree_panic(struct extent_io_tree *tree, int err)
{
	btrfs_panic(tree_fs_info(tree), err, "Locking error: "
		    "Extent tree was modified by another "
		    "thread while locked.");
}

/*
 * clear some bits on a range in the tree.  This may require splitting
 * or inserting elements in the tree, so the gfp mask is used to
 * indicate which allocations or sleeping are allowed.
 *
 * pass 'wake' == 1 to kick any sleepers, and 'delete' == 1 to remove
 * the given range from the tree regardless of state (ie for truncate).
 *
 * the range [start, end] is inclusive.
 *
 * This takes the tree lock, and returns 0 on success and < 0 on error.
 */
int clear_extent_bit(struct extent_io_tree *tree, u64 start, u64 end,
		     unsigned long bits, int wake, int delete,
		     struct extent_state **cached_state,
		     gfp_t mask)
{
	struct extent_state *state;
	struct extent_state *cached;
	struct extent_state *prealloc = NULL;
	struct rb_node *node;
	u64 last_end;
	int err;
	int clear = 0;

	btrfs_debug_check_extent_io_range(tree->mapping->host, start, end);

	if (bits & EXTENT_DELALLOC)
		bits |= EXTENT_NORESERVE;

	if (delete)
		bits |= ~EXTENT_CTLBITS;
	bits |= EXTENT_FIRST_DELALLOC;

	if (bits & (EXTENT_IOBITS | EXTENT_BOUNDARY))
		clear = 1;
again:
	if (!prealloc && (mask & __GFP_WAIT)) {
		prealloc = alloc_extent_state(mask);
		if (!prealloc)
			return -ENOMEM;
	}

	spin_lock(&tree->lock);
	if (cached_state) {
		cached = *cached_state;

		if (clear) {
			*cached_state = NULL;
			cached_state = NULL;
		}

		if (cached && cached->tree && cached->start <= start &&
		    cached->end > start) {
			if (clear)
				atomic_dec(&cached->refs);
			state = cached;
			goto hit_next;
		}
		if (clear)
			free_extent_state(cached);
	}
	/*
	 * this search will find the extents that end after
	 * our range starts
	 */
	node = tree_search(tree, start);
	if (!node)
		goto out;
	state = rb_entry(node, struct extent_state, rb_node);
hit_next:
	if (state->start > end)
		goto out;
	WARN_ON(state->end < start);
	last_end = state->end;

	/* the state doesn't have the wanted bits, go ahead */
	if (!(state->state & bits)) {
		state = next_state(state);
		goto next;
	}

	/*
	 *     | ---- desired range ---- |
	 *  | state | or
	 *  | ------------- state -------------- |
	 *
	 * We need to split the extent we found, and may flip
	 * bits on second half.
	 *
	 * If the extent we found extends past our range, we
	 * just split and search again.  It'll get split again
	 * the next time though.
	 *
	 * If the extent we found is inside our range, we clear
	 * the desired bit on it.
	 */

	if (state->start < start) {
		prealloc = alloc_extent_state_atomic(prealloc);
		BUG_ON(!prealloc);
		err = split_state(tree, state, prealloc, start);
		if (err)
			extent_io_tree_panic(tree, err);

		prealloc = NULL;
		if (err)
			goto out;
		if (state->end <= end) {
			state = clear_state_bit(tree, state, &bits, wake);
			goto next;
		}
		goto search_again;
	}
	/*
	 * | ---- desired range ---- |
	 *                        | state |
	 * We need to split the extent, and clear the bit
	 * on the first half
	 */
	if (state->start <= end && state->end > end) {
		prealloc = alloc_extent_state_atomic(prealloc);
		BUG_ON(!prealloc);
		err = split_state(tree, state, prealloc, end + 1);
		if (err)
			extent_io_tree_panic(tree, err);

		if (wake)
			wake_up(&state->wq);

		clear_state_bit(tree, prealloc, &bits, wake);

		prealloc = NULL;
		goto out;
	}

	state = clear_state_bit(tree, state, &bits, wake);
next:
	if (last_end == (u64)-1)
		goto out;
	start = last_end + 1;
	if (start <= end && state && !need_resched())
		goto hit_next;
	goto search_again;

out:
	spin_unlock(&tree->lock);
	if (prealloc)
		free_extent_state(prealloc);

	return 0;

search_again:
	if (start > end)
		goto out;
	spin_unlock(&tree->lock);
	if (mask & __GFP_WAIT)
		cond_resched();
	goto again;
}

static void wait_on_state(struct extent_io_tree *tree,
			  struct extent_state *state)
		__releases(tree->lock)
		__acquires(tree->lock)
{
	DEFINE_WAIT(wait);
	prepare_to_wait(&state->wq, &wait, TASK_UNINTERRUPTIBLE);
	spin_unlock(&tree->lock);
	schedule();
	spin_lock(&tree->lock);
	finish_wait(&state->wq, &wait);
}

/*
 * waits for one or more bits to clear on a range in the state tree.
 * The range [start, end] is inclusive.
 * The tree lock is taken by this function
 */
static void wait_extent_bit(struct extent_io_tree *tree, u64 start, u64 end,
			    unsigned long bits)
{
	struct extent_state *state;
	struct rb_node *node;

	btrfs_debug_check_extent_io_range(tree->mapping->host, start, end);

	spin_lock(&tree->lock);
again:
	while (1) {
		/*
		 * this search will find all the extents that end after
		 * our range starts
		 */
		node = tree_search(tree, start);
		if (!node)
			break;

		state = rb_entry(node, struct extent_state, rb_node);

		if (state->start > end)
			goto out;

		if (state->state & bits) {
			start = state->start;
			atomic_inc(&state->refs);
			wait_on_state(tree, state);
			free_extent_state(state);
			goto again;
		}
		start = state->end + 1;

		if (start > end)
			break;

		cond_resched_lock(&tree->lock);
	}
out:
	spin_unlock(&tree->lock);
}

static void set_state_bits(struct extent_io_tree *tree,
			   struct extent_state *state,
			   unsigned long *bits)
{
	unsigned long bits_to_set = *bits & ~EXTENT_CTLBITS;

	set_state_cb(tree, state, bits);
	if ((bits_to_set & EXTENT_DIRTY) && !(state->state & EXTENT_DIRTY)) {
		u64 range = state->end - state->start + 1;
		tree->dirty_bytes += range;
	}
	state->state |= bits_to_set;
}

static void cache_state(struct extent_state *state,
			struct extent_state **cached_ptr)
{
	if (cached_ptr && !(*cached_ptr)) {
		if (state->state & (EXTENT_IOBITS | EXTENT_BOUNDARY)) {
			*cached_ptr = state;
			atomic_inc(&state->refs);
		}
	}
}

static void uncache_state(struct extent_state **cached_ptr)
{
	if (cached_ptr && (*cached_ptr)) {
		struct extent_state *state = *cached_ptr;
		*cached_ptr = NULL;
		free_extent_state(state);
	}
}

/*
 * set some bits on a range in the tree.  This may require allocations or
 * sleeping, so the gfp mask is used to indicate what is allowed.
 *
 * If any of the exclusive bits are set, this will fail with -EEXIST if some
 * part of the range already has the desired bits set.  The start of the
 * existing range is returned in failed_start in this case.
 *
 * [start, end] is inclusive This takes the tree lock.
 */

static int __must_check
__set_extent_bit(struct extent_io_tree *tree, u64 start, u64 end,
		 unsigned long bits, unsigned long exclusive_bits,
		 u64 *failed_start, struct extent_state **cached_state,
		 gfp_t mask)
{
	struct extent_state *state;
	struct extent_state *prealloc = NULL;
	struct rb_node *node;
	int err = 0;
	u64 last_start;
	u64 last_end;

	btrfs_debug_check_extent_io_range(tree->mapping->host, start, end);

	bits |= EXTENT_FIRST_DELALLOC;
again:
	if (!prealloc && (mask & __GFP_WAIT)) {
		prealloc = alloc_extent_state(mask);
		BUG_ON(!prealloc);
	}

	spin_lock(&tree->lock);
	if (cached_state && *cached_state) {
		state = *cached_state;
		if (state->start <= start && state->end > start &&
		    state->tree) {
			node = &state->rb_node;
			goto hit_next;
		}
	}
	/*
	 * this search will find all the extents that end after
	 * our range starts.
	 */
	node = tree_search(tree, start);
	if (!node) {
		prealloc = alloc_extent_state_atomic(prealloc);
		BUG_ON(!prealloc);
		err = insert_state(tree, prealloc, start, end, &bits);
		if (err)
			extent_io_tree_panic(tree, err);

		prealloc = NULL;
		goto out;
	}
	state = rb_entry(node, struct extent_state, rb_node);
hit_next:
	last_start = state->start;
	last_end = state->end;

	/*
	 * | ---- desired range ---- |
	 * | state |
	 *
	 * Just lock what we found and keep going
	 */
	if (state->start == start && state->end <= end) {
		if (state->state & exclusive_bits) {
			*failed_start = state->start;
			err = -EEXIST;
			goto out;
		}

		set_state_bits(tree, state, &bits);
		cache_state(state, cached_state);
		merge_state(tree, state);
		if (last_end == (u64)-1)
			goto out;
		start = last_end + 1;
		state = next_state(state);
		if (start < end && state && state->start == start &&
		    !need_resched())
			goto hit_next;
		goto search_again;
	}

	/*
	 *     | ---- desired range ---- |
	 * | state |
	 *   or
	 * | ------------- state -------------- |
	 *
	 * We need to split the extent we found, and may flip bits on
	 * second half.
	 *
	 * If the extent we found extends past our
	 * range, we just split and search again.  It'll get split
	 * again the next time though.
	 *
	 * If the extent we found is inside our range, we set the
	 * desired bit on it.
	 */
	if (state->start < start) {
		if (state->state & exclusive_bits) {
			*failed_start = start;
			err = -EEXIST;
			goto out;
		}

		prealloc = alloc_extent_state_atomic(prealloc);
		BUG_ON(!prealloc);
		err = split_state(tree, state, prealloc, start);
		if (err)
			extent_io_tree_panic(tree, err);

		prealloc = NULL;
		if (err)
			goto out;
		if (state->end <= end) {
			set_state_bits(tree, state, &bits);
			cache_state(state, cached_state);
			merge_state(tree, state);
			if (last_end == (u64)-1)
				goto out;
			start = last_end + 1;
			state = next_state(state);
			if (start < end && state && state->start == start &&
			    !need_resched())
				goto hit_next;
		}
		goto search_again;
	}
	/*
	 * | ---- desired range ---- |
	 *     | state | or               | state |
	 *
	 * There's a hole, we need to insert something in it and
	 * ignore the extent we found.
	 */
	if (state->start > start) {
		u64 this_end;
		if (end < last_start)
			this_end = end;
		else
			this_end = last_start - 1;

		prealloc = alloc_extent_state_atomic(prealloc);
		BUG_ON(!prealloc);

		/*
		 * Avoid to free 'prealloc' if it can be merged with
		 * the later extent.
		 */
		err = insert_state(tree, prealloc, start, this_end,
				   &bits);
		if (err)
			extent_io_tree_panic(tree, err);

		cache_state(prealloc, cached_state);
		prealloc = NULL;
		start = this_end + 1;
		goto search_again;
	}
	/*
	 * | ---- desired range ---- |
	 *                        | state |
	 * We need to split the extent, and set the bit
	 * on the first half
	 */
	if (state->start <= end && state->end > end) {
		if (state->state & exclusive_bits) {
			*failed_start = start;
			err = -EEXIST;
			goto out;
		}

		prealloc = alloc_extent_state_atomic(prealloc);
		BUG_ON(!prealloc);
		err = split_state(tree, state, prealloc, end + 1);
		if (err)
			extent_io_tree_panic(tree, err);

		set_state_bits(tree, prealloc, &bits);
		cache_state(prealloc, cached_state);
		merge_state(tree, prealloc);
		prealloc = NULL;
		goto out;
	}

	goto search_again;

out:
	spin_unlock(&tree->lock);
	if (prealloc)
		free_extent_state(prealloc);

	return err;

search_again:
	if (start > end)
		goto out;
	spin_unlock(&tree->lock);
	if (mask & __GFP_WAIT)
		cond_resched();
	goto again;
}

int set_extent_bit(struct extent_io_tree *tree, u64 start, u64 end,
		   unsigned long bits, u64 * failed_start,
		   struct extent_state **cached_state, gfp_t mask)
{
	return __set_extent_bit(tree, start, end, bits, 0, failed_start,
				cached_state, mask);
}


/**
 * convert_extent_bit - convert all bits in a given range from one bit to
 * 			another
 * @tree:	the io tree to search
 * @start:	the start offset in bytes
 * @end:	the end offset in bytes (inclusive)
 * @bits:	the bits to set in this range
 * @clear_bits:	the bits to clear in this range
 * @cached_state:	state that we're going to cache
 * @mask:	the allocation mask
 *
 * This will go through and set bits for the given range.  If any states exist
 * already in this range they are set with the given bit and cleared of the
 * clear_bits.  This is only meant to be used by things that are mergeable, ie
 * converting from say DELALLOC to DIRTY.  This is not meant to be used with
 * boundary bits like LOCK.
 */
int convert_extent_bit(struct extent_io_tree *tree, u64 start, u64 end,
		       unsigned long bits, unsigned long clear_bits,
		       struct extent_state **cached_state, gfp_t mask)
{
	struct extent_state *state;
	struct extent_state *prealloc = NULL;
	struct rb_node *node;
	int err = 0;
	u64 last_start;
	u64 last_end;

	btrfs_debug_check_extent_io_range(tree->mapping->host, start, end);

again:
	if (!prealloc && (mask & __GFP_WAIT)) {
		prealloc = alloc_extent_state(mask);
		if (!prealloc)
			return -ENOMEM;
	}

	spin_lock(&tree->lock);
	if (cached_state && *cached_state) {
		state = *cached_state;
		if (state->start <= start && state->end > start &&
		    state->tree) {
			node = &state->rb_node;
			goto hit_next;
		}
	}

	/*
	 * this search will find all the extents that end after
	 * our range starts.
	 */
	node = tree_search(tree, start);
	if (!node) {
		prealloc = alloc_extent_state_atomic(prealloc);
		if (!prealloc) {
			err = -ENOMEM;
			goto out;
		}
		err = insert_state(tree, prealloc, start, end, &bits);
		prealloc = NULL;
		if (err)
			extent_io_tree_panic(tree, err);
		goto out;
	}
	state = rb_entry(node, struct extent_state, rb_node);
hit_next:
	last_start = state->start;
	last_end = state->end;

	/*
	 * | ---- desired range ---- |
	 * | state |
	 *
	 * Just lock what we found and keep going
	 */
	if (state->start == start && state->end <= end) {
		set_state_bits(tree, state, &bits);
		cache_state(state, cached_state);
		state = clear_state_bit(tree, state, &clear_bits, 0);
		if (last_end == (u64)-1)
			goto out;
		start = last_end + 1;
		if (start < end && state && state->start == start &&
		    !need_resched())
			goto hit_next;
		goto search_again;
	}

	/*
	 *     | ---- desired range ---- |
	 * | state |
	 *   or
	 * | ------------- state -------------- |
	 *
	 * We need to split the extent we found, and may flip bits on
	 * second half.
	 *
	 * If the extent we found extends past our
	 * range, we just split and search again.  It'll get split
	 * again the next time though.
	 *
	 * If the extent we found is inside our range, we set the
	 * desired bit on it.
	 */
	if (state->start < start) {
		prealloc = alloc_extent_state_atomic(prealloc);
		if (!prealloc) {
			err = -ENOMEM;
			goto out;
		}
		err = split_state(tree, state, prealloc, start);
		if (err)
			extent_io_tree_panic(tree, err);
		prealloc = NULL;
		if (err)
			goto out;
		if (state->end <= end) {
			set_state_bits(tree, state, &bits);
			cache_state(state, cached_state);
			state = clear_state_bit(tree, state, &clear_bits, 0);
			if (last_end == (u64)-1)
				goto out;
			start = last_end + 1;
			if (start < end && state && state->start == start &&
			    !need_resched())
				goto hit_next;
		}
		goto search_again;
	}
	/*
	 * | ---- desired range ---- |
	 *     | state | or               | state |
	 *
	 * There's a hole, we need to insert something in it and
	 * ignore the extent we found.
	 */
	if (state->start > start) {
		u64 this_end;
		if (end < last_start)
			this_end = end;
		else
			this_end = last_start - 1;

		prealloc = alloc_extent_state_atomic(prealloc);
		if (!prealloc) {
			err = -ENOMEM;
			goto out;
		}

		/*
		 * Avoid to free 'prealloc' if it can be merged with
		 * the later extent.
		 */
		err = insert_state(tree, prealloc, start, this_end,
				   &bits);
		if (err)
			extent_io_tree_panic(tree, err);
		cache_state(prealloc, cached_state);
		prealloc = NULL;
		start = this_end + 1;
		goto search_again;
	}
	/*
	 * | ---- desired range ---- |
	 *                        | state |
	 * We need to split the extent, and set the bit
	 * on the first half
	 */
	if (state->start <= end && state->end > end) {
		prealloc = alloc_extent_state_atomic(prealloc);
		if (!prealloc) {
			err = -ENOMEM;
			goto out;
		}

		err = split_state(tree, state, prealloc, end + 1);
		if (err)
			extent_io_tree_panic(tree, err);

		set_state_bits(tree, prealloc, &bits);
		cache_state(prealloc, cached_state);
		clear_state_bit(tree, prealloc, &clear_bits, 0);
		prealloc = NULL;
		goto out;
	}

	goto search_again;

out:
	spin_unlock(&tree->lock);
	if (prealloc)
		free_extent_state(prealloc);

	return err;

search_again:
	if (start > end)
		goto out;
	spin_unlock(&tree->lock);
	if (mask & __GFP_WAIT)
		cond_resched();
	goto again;
}

/* wrappers around set/clear extent bit */
int set_extent_dirty(struct extent_io_tree *tree, u64 start, u64 end,
		     gfp_t mask)
{
	return set_extent_bit(tree, start, end, EXTENT_DIRTY, NULL,
			      NULL, mask);
}

int set_extent_bits(struct extent_io_tree *tree, u64 start, u64 end,
		    unsigned long bits, gfp_t mask)
{
	return set_extent_bit(tree, start, end, bits, NULL,
			      NULL, mask);
}

int clear_extent_bits(struct extent_io_tree *tree, u64 start, u64 end,
		      unsigned long bits, gfp_t mask)
{
	return clear_extent_bit(tree, start, end, bits, 0, 0, NULL, mask);
}

int set_extent_delalloc(struct extent_io_tree *tree, u64 start, u64 end,
			struct extent_state **cached_state, gfp_t mask)
{
	return set_extent_bit(tree, start, end,
			      EXTENT_DELALLOC | EXTENT_UPTODATE,
			      NULL, cached_state, mask);
}

int set_extent_defrag(struct extent_io_tree *tree, u64 start, u64 end,
		      struct extent_state **cached_state, gfp_t mask)
{
	return set_extent_bit(tree, start, end,
			      EXTENT_DELALLOC | EXTENT_UPTODATE | EXTENT_DEFRAG,
			      NULL, cached_state, mask);
}

int clear_extent_dirty(struct extent_io_tree *tree, u64 start, u64 end,
		       gfp_t mask)
{
	return clear_extent_bit(tree, start, end,
				EXTENT_DIRTY | EXTENT_DELALLOC |
				EXTENT_DO_ACCOUNTING, 0, 0, NULL, mask);
}

int set_extent_new(struct extent_io_tree *tree, u64 start, u64 end,
		     gfp_t mask)
{
	return set_extent_bit(tree, start, end, EXTENT_NEW, NULL,
			      NULL, mask);
}

int set_extent_uptodate(struct extent_io_tree *tree, u64 start, u64 end,
			struct extent_state **cached_state, gfp_t mask)
{
	return set_extent_bit(tree, start, end, EXTENT_UPTODATE, NULL,
			      cached_state, mask);
}

int clear_extent_uptodate(struct extent_io_tree *tree, u64 start, u64 end,
			  struct extent_state **cached_state, gfp_t mask)
{
	return clear_extent_bit(tree, start, end, EXTENT_UPTODATE, 0, 0,
				cached_state, mask);
}

/*
 * either insert or lock state struct between start and end use mask to tell
 * us if waiting is desired.
 */
int lock_extent_bits(struct extent_io_tree *tree, u64 start, u64 end,
		     unsigned long bits, struct extent_state **cached_state)
{
	int err;
	u64 failed_start;
	while (1) {
		err = __set_extent_bit(tree, start, end, EXTENT_LOCKED | bits,
				       EXTENT_LOCKED, &failed_start,
				       cached_state, GFP_NOFS);
		if (err == -EEXIST) {
			wait_extent_bit(tree, failed_start, end, EXTENT_LOCKED);
			start = failed_start;
		} else
			break;
		WARN_ON(start > end);
	}
	return err;
}

int lock_extent(struct extent_io_tree *tree, u64 start, u64 end)
{
	return lock_extent_bits(tree, start, end, 0, NULL);
}

int try_lock_extent(struct extent_io_tree *tree, u64 start, u64 end)
{
	int err;
	u64 failed_start;

	err = __set_extent_bit(tree, start, end, EXTENT_LOCKED, EXTENT_LOCKED,
			       &failed_start, NULL, GFP_NOFS);
	if (err == -EEXIST) {
		if (failed_start > start)
			clear_extent_bit(tree, start, failed_start - 1,
					 EXTENT_LOCKED, 1, 0, NULL, GFP_NOFS);
		return 0;
	}
	return 1;
}

int unlock_extent_cached(struct extent_io_tree *tree, u64 start, u64 end,
			 struct extent_state **cached, gfp_t mask)
{
	return clear_extent_bit(tree, start, end, EXTENT_LOCKED, 1, 0, cached,
				mask);
}

int unlock_extent(struct extent_io_tree *tree, u64 start, u64 end)
{
	return clear_extent_bit(tree, start, end, EXTENT_LOCKED, 1, 0, NULL,
				GFP_NOFS);
}

int extent_range_clear_dirty_for_io(struct inode *inode, u64 start, u64 end)
{
	unsigned long index = start >> PAGE_CACHE_SHIFT;
	unsigned long end_index = end >> PAGE_CACHE_SHIFT;
	struct page *page;

	while (index <= end_index) {
		page = find_get_page(inode->i_mapping, index);
		BUG_ON(!page); /* Pages should be in the extent_io_tree */
		clear_page_dirty_for_io(page);
		page_cache_release(page);
		index++;
	}
	return 0;
}

int extent_range_redirty_for_io(struct inode *inode, u64 start, u64 end)
{
	unsigned long index = start >> PAGE_CACHE_SHIFT;
	unsigned long end_index = end >> PAGE_CACHE_SHIFT;
	struct page *page;

	while (index <= end_index) {
		page = find_get_page(inode->i_mapping, index);
		BUG_ON(!page); /* Pages should be in the extent_io_tree */
		account_page_redirty(page);
		__set_page_dirty_nobuffers(page);
		page_cache_release(page);
		index++;
	}
	return 0;
}

/*
 * helper function to set both pages and extents in the tree writeback
 */
static int set_range_writeback(struct extent_io_tree *tree, u64 start, u64 end)
{
	unsigned long index = start >> PAGE_CACHE_SHIFT;
	unsigned long end_index = end >> PAGE_CACHE_SHIFT;
	struct page *page;

	while (index <= end_index) {
		page = find_get_page(tree->mapping, index);
		BUG_ON(!page); /* Pages should be in the extent_io_tree */
		set_page_writeback(page);
		page_cache_release(page);
		index++;
	}
	return 0;
}

/* find the first state struct with 'bits' set after 'start', and
 * return it.  tree->lock must be held.  NULL will returned if
 * nothing was found after 'start'
 */
static struct extent_state *
find_first_extent_bit_state(struct extent_io_tree *tree,
			    u64 start, unsigned long bits)
{
	struct rb_node *node;
	struct extent_state *state;

	/*
	 * this search will find all the extents that end after
	 * our range starts.
	 */
	node = tree_search(tree, start);
	if (!node)
		goto out;

	while (1) {
		state = rb_entry(node, struct extent_state, rb_node);
		if (state->end >= start && (state->state & bits))
			return state;

		node = rb_next(node);
		if (!node)
			break;
	}
out:
	return NULL;
}

/*
 * find the first offset in the io tree with 'bits' set. zero is
 * returned if we find something, and *start_ret and *end_ret are
 * set to reflect the state struct that was found.
 *
 * If nothing was found, 1 is returned. If found something, return 0.
 */
int find_first_extent_bit(struct extent_io_tree *tree, u64 start,
			  u64 *start_ret, u64 *end_ret, unsigned long bits,
			  struct extent_state **cached_state)
{
	struct extent_state *state;
	struct rb_node *n;
	int ret = 1;

	spin_lock(&tree->lock);
	if (cached_state && *cached_state) {
		state = *cached_state;
		if (state->end == start - 1 && state->tree) {
			n = rb_next(&state->rb_node);
			while (n) {
				state = rb_entry(n, struct extent_state,
						 rb_node);
				if (state->state & bits)
					goto got_it;
				n = rb_next(n);
			}
			free_extent_state(*cached_state);
			*cached_state = NULL;
			goto out;
		}
		free_extent_state(*cached_state);
		*cached_state = NULL;
	}

	state = find_first_extent_bit_state(tree, start, bits);
got_it:
	if (state) {
		cache_state(state, cached_state);
		*start_ret = state->start;
		*end_ret = state->end;
		ret = 0;
	}
out:
	spin_unlock(&tree->lock);
	return ret;
}

/*
 * find a contiguous range of bytes in the file marked as delalloc, not
 * more than 'max_bytes'.  start and end are used to return the range,
 *
 * 1 is returned if we find something, 0 if nothing was in the tree
 */
static noinline u64 find_delalloc_range(struct extent_io_tree *tree,
					u64 *start, u64 *end, u64 max_bytes,
					struct extent_state **cached_state)
{
	struct rb_node *node;
	struct extent_state *state;
	u64 cur_start = *start;
	u64 found = 0;
	u64 total_bytes = 0;

	spin_lock(&tree->lock);

	/*
	 * this search will find all the extents that end after
	 * our range starts.
	 */
	node = tree_search(tree, cur_start);
	if (!node) {
		if (!found)
			*end = (u64)-1;
		goto out;
	}

	while (1) {
		state = rb_entry(node, struct extent_state, rb_node);
		if (found && (state->start != cur_start ||
			      (state->state & EXTENT_BOUNDARY))) {
			goto out;
		}
		if (!(state->state & EXTENT_DELALLOC)) {
			if (!found)
				*end = state->end;
			goto out;
		}
		if (!found) {
			*start = state->start;
			*cached_state = state;
			atomic_inc(&state->refs);
		}
		found++;
		*end = state->end;
		cur_start = state->end + 1;
		node = rb_next(node);
		if (!node)
			break;
		total_bytes += state->end - state->start + 1;
		if (total_bytes >= max_bytes)
			break;
	}
out:
	spin_unlock(&tree->lock);
	return found;
}

static noinline void __unlock_for_delalloc(struct inode *inode,
					   struct page *locked_page,
					   u64 start, u64 end)
{
	int ret;
	struct page *pages[16];
	unsigned long index = start >> PAGE_CACHE_SHIFT;
	unsigned long end_index = end >> PAGE_CACHE_SHIFT;
	unsigned long nr_pages = end_index - index + 1;
	int i;

	if (index == locked_page->index && end_index == index)
		return;

	while (nr_pages > 0) {
		ret = find_get_pages_contig(inode->i_mapping, index,
				     min_t(unsigned long, nr_pages,
				     ARRAY_SIZE(pages)), pages);
		for (i = 0; i < ret; i++) {
			if (pages[i] != locked_page)
				unlock_page(pages[i]);
			page_cache_release(pages[i]);
		}
		nr_pages -= ret;
		index += ret;
		cond_resched();
	}
}

static noinline int lock_delalloc_pages(struct inode *inode,
					struct page *locked_page,
					u64 delalloc_start,
					u64 delalloc_end)
{
	unsigned long index = delalloc_start >> PAGE_CACHE_SHIFT;
	unsigned long start_index = index;
	unsigned long end_index = delalloc_end >> PAGE_CACHE_SHIFT;
	unsigned long pages_locked = 0;
	struct page *pages[16];
	unsigned long nrpages;
	int ret;
	int i;

	/* the caller is responsible for locking the start index */
	if (index == locked_page->index && index == end_index)
		return 0;

	/* skip the page at the start index */
	nrpages = end_index - index + 1;
	while (nrpages > 0) {
		ret = find_get_pages_contig(inode->i_mapping, index,
				     min_t(unsigned long,
				     nrpages, ARRAY_SIZE(pages)), pages);
		if (ret == 0) {
			ret = -EAGAIN;
			goto done;
		}
		/* now we have an array of pages, lock them all */
		for (i = 0; i < ret; i++) {
			/*
			 * the caller is taking responsibility for
			 * locked_page
			 */
			if (pages[i] != locked_page) {
				lock_page(pages[i]);
				if (!PageDirty(pages[i]) ||
				    pages[i]->mapping != inode->i_mapping) {
					ret = -EAGAIN;
					unlock_page(pages[i]);
					page_cache_release(pages[i]);
					goto done;
				}
			}
			page_cache_release(pages[i]);
			pages_locked++;
		}
		nrpages -= ret;
		index += ret;
		cond_resched();
	}
	ret = 0;
done:
	if (ret && pages_locked) {
		__unlock_for_delalloc(inode, locked_page,
			      delalloc_start,
			      ((u64)(start_index + pages_locked - 1)) <<
			      PAGE_CACHE_SHIFT);
	}
	return ret;
}

/*
 * find a contiguous range of bytes in the file marked as delalloc, not
 * more than 'max_bytes'.  start and end are used to return the range,
 *
 * 1 is returned if we find something, 0 if nothing was in the tree
 */
static noinline u64 find_lock_delalloc_range(struct inode *inode,
					     struct extent_io_tree *tree,
					     struct page *locked_page,
					     u64 *start, u64 *end,
					     u64 max_bytes)
{
	u64 delalloc_start;
	u64 delalloc_end;
	u64 found;
	struct extent_state *cached_state = NULL;
	int ret;
	int loops = 0;

again:
	/* step one, find a bunch of delalloc bytes starting at start */
	delalloc_start = *start;
	delalloc_end = 0;
	found = find_delalloc_range(tree, &delalloc_start, &delalloc_end,
				    max_bytes, &cached_state);
	if (!found || delalloc_end <= *start) {
		*start = delalloc_start;
		*end = delalloc_end;
		free_extent_state(cached_state);
		return found;
	}

	/*
	 * start comes from the offset of locked_page.  We have to lock
	 * pages in order, so we can't process delalloc bytes before
	 * locked_page
	 */
	if (delalloc_start < *start)
		delalloc_start = *start;

	/*
	 * make sure to limit the number of pages we try to lock down
	 * if we're looping.
	 */
	if (delalloc_end + 1 - delalloc_start > max_bytes && loops)
		delalloc_end = delalloc_start + PAGE_CACHE_SIZE - 1;

	/* step two, lock all the pages after the page that has start */
	ret = lock_delalloc_pages(inode, locked_page,
				  delalloc_start, delalloc_end);
	if (ret == -EAGAIN) {
		/* some of the pages are gone, lets avoid looping by
		 * shortening the size of the delalloc range we're searching
		 */
		free_extent_state(cached_state);
		if (!loops) {
			unsigned long offset = (*start) & (PAGE_CACHE_SIZE - 1);
			max_bytes = PAGE_CACHE_SIZE - offset;
			loops = 1;
			goto again;
		} else {
			found = 0;
			goto out_failed;
		}
	}
	BUG_ON(ret); /* Only valid values are 0 and -EAGAIN */

	/* step three, lock the state bits for the whole range */
	lock_extent_bits(tree, delalloc_start, delalloc_end, 0, &cached_state);

	/* then test to make sure it is all still delalloc */
	ret = test_range_bit(tree, delalloc_start, delalloc_end,
			     EXTENT_DELALLOC, 1, cached_state);
	if (!ret) {
		unlock_extent_cached(tree, delalloc_start, delalloc_end,
				     &cached_state, GFP_NOFS);
		__unlock_for_delalloc(inode, locked_page,
			      delalloc_start, delalloc_end);
		cond_resched();
		goto again;
	}
	free_extent_state(cached_state);
	*start = delalloc_start;
	*end = delalloc_end;
out_failed:
	return found;
}

int extent_clear_unlock_delalloc(struct inode *inode,
				struct extent_io_tree *tree,
				u64 start, u64 end, struct page *locked_page,
				unsigned long op)
{
	int ret;
	struct page *pages[16];
	unsigned long index = start >> PAGE_CACHE_SHIFT;
	unsigned long end_index = end >> PAGE_CACHE_SHIFT;
	unsigned long nr_pages = end_index - index + 1;
	int i;
	unsigned long clear_bits = 0;

	if (op & EXTENT_CLEAR_UNLOCK)
		clear_bits |= EXTENT_LOCKED;
	if (op & EXTENT_CLEAR_DIRTY)
		clear_bits |= EXTENT_DIRTY;

	if (op & EXTENT_CLEAR_DELALLOC)
		clear_bits |= EXTENT_DELALLOC;

	clear_extent_bit(tree, start, end, clear_bits, 1, 0, NULL, GFP_NOFS);
	if (!(op & (EXTENT_CLEAR_UNLOCK_PAGE | EXTENT_CLEAR_DIRTY |
		    EXTENT_SET_WRITEBACK | EXTENT_END_WRITEBACK |
		    EXTENT_SET_PRIVATE2)))
		return 0;

	while (nr_pages > 0) {
		ret = find_get_pages_contig(inode->i_mapping, index,
				     min_t(unsigned long,
				     nr_pages, ARRAY_SIZE(pages)), pages);
		for (i = 0; i < ret; i++) {

			if (op & EXTENT_SET_PRIVATE2)
				SetPagePrivate2(pages[i]);

			if (pages[i] == locked_page) {
				page_cache_release(pages[i]);
				continue;
			}
			if (op & EXTENT_CLEAR_DIRTY)
				clear_page_dirty_for_io(pages[i]);
			if (op & EXTENT_SET_WRITEBACK)
				set_page_writeback(pages[i]);
			if (op & EXTENT_END_WRITEBACK)
				end_page_writeback(pages[i]);
			if (op & EXTENT_CLEAR_UNLOCK_PAGE)
				unlock_page(pages[i]);
			page_cache_release(pages[i]);
		}
		nr_pages -= ret;
		index += ret;
		cond_resched();
	}
	return 0;
}

/*
 * count the number of bytes in the tree that have a given bit(s)
 * set.  This can be fairly slow, except for EXTENT_DIRTY which is
 * cached.  The total number found is returned.
 */
u64 count_range_bits(struct extent_io_tree *tree,
		     u64 *start, u64 search_end, u64 max_bytes,
		     unsigned long bits, int contig)
{
	struct rb_node *node;
	struct extent_state *state;
	u64 cur_start = *start;
	u64 total_bytes = 0;
	u64 last = 0;
	int found = 0;

	if (search_end <= cur_start) {
		WARN_ON(1);
		return 0;
	}

	spin_lock(&tree->lock);
	if (cur_start == 0 && bits == EXTENT_DIRTY) {
		total_bytes = tree->dirty_bytes;
		goto out;
	}
	/*
	 * this search will find all the extents that end after
	 * our range starts.
	 */
	node = tree_search(tree, cur_start);
	if (!node)
		goto out;

	while (1) {
		state = rb_entry(node, struct extent_state, rb_node);
		if (state->start > search_end)
			break;
		if (contig && found && state->start > last + 1)
			break;
		if (state->end >= cur_start && (state->state & bits) == bits) {
			total_bytes += min(search_end, state->end) + 1 -
				       max(cur_start, state->start);
			if (total_bytes >= max_bytes)
				break;
			if (!found) {
				*start = max(cur_start, state->start);
				found = 1;
			}
			last = state->end;
		} else if (contig && found) {
			break;
		}
		node = rb_next(node);
		if (!node)
			break;
	}
out:
	spin_unlock(&tree->lock);
	return total_bytes;
}

/*
 * set the private field for a given byte offset in the tree.  If there isn't
 * an extent_state there already, this does nothing.
 */
int set_state_private(struct extent_io_tree *tree, u64 start, u64 private)
{
	struct rb_node *node;
	struct extent_state *state;
	int ret = 0;

	spin_lock(&tree->lock);
	/*
	 * this search will find all the extents that end after
	 * our range starts.
	 */
	node = tree_search(tree, start);
	if (!node) {
		ret = -ENOENT;
		goto out;
	}
	state = rb_entry(node, struct extent_state, rb_node);
	if (state->start != start) {
		ret = -ENOENT;
		goto out;
	}
	state->private = private;
out:
	spin_unlock(&tree->lock);
	return ret;
}

void extent_cache_csums_dio(struct extent_io_tree *tree, u64 start, u32 csums[],
			    int count)
{
	struct rb_node *node;
	struct extent_state *state;

	spin_lock(&tree->lock);
	/*
	 * this search will find all the extents that end after
	 * our range starts.
	 */
	node = tree_search(tree, start);
	BUG_ON(!node);

	state = rb_entry(node, struct extent_state, rb_node);
	BUG_ON(state->start != start);

	while (count) {
		state->private = *csums++;
		count--;
		state = next_state(state);
	}
	spin_unlock(&tree->lock);
}

static inline u64 __btrfs_get_bio_offset(struct bio *bio, int bio_index)
{
	struct bio_vec *bvec = bio->bi_io_vec + bio_index;

	return page_offset(bvec->bv_page) + bvec->bv_offset;
}

void extent_cache_csums(struct extent_io_tree *tree, struct bio *bio, int bio_index,
			u32 csums[], int count)
{
	struct rb_node *node;
	struct extent_state *state = NULL;
	u64 start;

	spin_lock(&tree->lock);
	do {
		start = __btrfs_get_bio_offset(bio, bio_index);
		if (state == NULL || state->start != start) {
			node = tree_search(tree, start);
			BUG_ON(!node);

			state = rb_entry(node, struct extent_state, rb_node);
			BUG_ON(state->start != start);
		}
		state->private = *csums++;
		count--;
		bio_index++;

		state = next_state(state);
	} while (count);
	spin_unlock(&tree->lock);
}

int get_state_private(struct extent_io_tree *tree, u64 start, u64 *private)
{
	struct rb_node *node;
	struct extent_state *state;
	int ret = 0;

	spin_lock(&tree->lock);
	/*
	 * this search will find all the extents that end after
	 * our range starts.
	 */
	node = tree_search(tree, start);
	if (!node) {
		ret = -ENOENT;
		goto out;
	}
	state = rb_entry(node, struct extent_state, rb_node);
	if (state->start != start) {
		ret = -ENOENT;
		goto out;
	}
	*private = state->private;
out:
	spin_unlock(&tree->lock);
	return ret;
}

/*
 * searches a range in the state tree for a given mask.
 * If 'filled' == 1, this returns 1 only if every extent in the tree
 * has the bits set.  Otherwise, 1 is returned if any bit in the
 * range is found set.
 */
int test_range_bit(struct extent_io_tree *tree, u64 start, u64 end,
		   unsigned long bits, int filled, struct extent_state *cached)
{
	struct extent_state *state = NULL;
	struct rb_node *node;
	int bitset = 0;

	spin_lock(&tree->lock);
	if (cached && cached->tree && cached->start <= start &&
	    cached->end > start)
		node = &cached->rb_node;
	else
		node = tree_search(tree, start);
	while (node && start <= end) {
		state = rb_entry(node, struct extent_state, rb_node);

		if (filled && state->start > start) {
			bitset = 0;
			break;
		}

		if (state->start > end)
			break;

		if (state->state & bits) {
			bitset = 1;
			if (!filled)
				break;
		} else if (filled) {
			bitset = 0;
			break;
		}

		if (state->end == (u64)-1)
			break;

		start = state->end + 1;
		if (start > end)
			break;
		node = rb_next(node);
		if (!node) {
			if (filled)
				bitset = 0;
			break;
		}
	}
	spin_unlock(&tree->lock);
	return bitset;
}

/*
 * helper function to set a given page up to date if all the
 * extents in the tree for that page are up to date
 */
static void check_page_uptodate(struct extent_io_tree *tree, struct page *page)
{
	u64 start = page_offset(page);
	u64 end = start + PAGE_CACHE_SIZE - 1;
	if (test_range_bit(tree, start, end, EXTENT_UPTODATE, 1, NULL))
		SetPageUptodate(page);
}

/*
 * When IO fails, either with EIO or csum verification fails, we
 * try other mirrors that might have a good copy of the data.  This
 * io_failure_record is used to record state as we go through all the
 * mirrors.  If another mirror has good data, the page is set up to date
 * and things continue.  If a good mirror can't be found, the original
 * bio end_io callback is called to indicate things have failed.
 */
struct io_failure_record {
	struct page *page;
	u64 start;
	u64 len;
	u64 logical;
	unsigned long bio_flags;
	int this_mirror;
	int failed_mirror;
	int in_validation;
};

static int free_io_failure(struct inode *inode, struct io_failure_record *rec,
				int did_repair)
{
	int ret;
	int err = 0;
	struct extent_io_tree *failure_tree = &BTRFS_I(inode)->io_failure_tree;

	set_state_private(failure_tree, rec->start, 0);
	ret = clear_extent_bits(failure_tree, rec->start,
				rec->start + rec->len - 1,
				EXTENT_LOCKED | EXTENT_DIRTY, GFP_NOFS);
	if (ret)
		err = ret;

	ret = clear_extent_bits(&BTRFS_I(inode)->io_tree, rec->start,
				rec->start + rec->len - 1,
				EXTENT_DAMAGED, GFP_NOFS);
	if (ret && !err)
		err = ret;

	kfree(rec);
	return err;
}

static void repair_io_failure_callback(struct bio *bio, int err)
{
	complete(bio->bi_private);
}

/*
 * this bypasses the standard btrfs submit functions deliberately, as
 * the standard behavior is to write all copies in a raid setup. here we only
 * want to write the one bad copy. so we do the mapping for ourselves and issue
 * submit_bio directly.
 * to avoid any synchronization issues, wait for the data after writing, which
 * actually prevents the read that triggered the error from finishing.
 * currently, there can be no more than two copies of every data bit. thus,
 * exactly one rewrite is required.
 */
int repair_io_failure(struct btrfs_fs_info *fs_info, u64 start,
			u64 length, u64 logical, struct page *page,
			int mirror_num)
{
	struct bio *bio;
	struct btrfs_device *dev;
	DECLARE_COMPLETION_ONSTACK(compl);
	u64 map_length = 0;
	u64 sector;
	struct btrfs_bio *bbio = NULL;
	struct btrfs_mapping_tree *map_tree = &fs_info->mapping_tree;
	int ret;

	BUG_ON(!mirror_num);

	/* we can't repair anything in raid56 yet */
	if (btrfs_is_parity_mirror(map_tree, logical, length, mirror_num))
		return 0;

	bio = btrfs_io_bio_alloc(GFP_NOFS, 1);
	if (!bio)
		return -EIO;
	bio->bi_private = &compl;
	bio->bi_end_io = repair_io_failure_callback;
	bio->bi_size = 0;
	map_length = length;

	ret = btrfs_map_block(fs_info, WRITE, logical,
			      &map_length, &bbio, mirror_num);
	if (ret) {
		bio_put(bio);
		return -EIO;
	}
	BUG_ON(mirror_num != bbio->mirror_num);
	sector = bbio->stripes[mirror_num-1].physical >> 9;
	bio->bi_sector = sector;
	dev = bbio->stripes[mirror_num-1].dev;
	kfree(bbio);
	if (!dev || !dev->bdev || !dev->writeable) {
		bio_put(bio);
		return -EIO;
	}
	bio->bi_bdev = dev->bdev;
	bio_add_page(bio, page, length, start - page_offset(page));
	btrfsic_submit_bio(WRITE_SYNC, bio);
	wait_for_completion(&compl);

	if (!test_bit(BIO_UPTODATE, &bio->bi_flags)) {
		/* try to remap that extent elsewhere? */
		bio_put(bio);
		btrfs_dev_stat_inc_and_print(dev, BTRFS_DEV_STAT_WRITE_ERRS);
		return -EIO;
	}

	printk_ratelimited_in_rcu(KERN_INFO "btrfs read error corrected: ino %lu off %llu "
		      "(dev %s sector %llu)\n", page->mapping->host->i_ino,
		      start, rcu_str_deref(dev->name), sector);

	bio_put(bio);
	return 0;
}

int repair_eb_io_failure(struct btrfs_root *root, struct extent_buffer *eb,
			 int mirror_num)
{
	u64 start = eb->start;
	unsigned long i, num_pages = num_extent_pages(eb->start, eb->len);
	int ret = 0;

	for (i = 0; i < num_pages; i++) {
		struct page *p = extent_buffer_page(eb, i);
		ret = repair_io_failure(root->fs_info, start, PAGE_CACHE_SIZE,
					start, p, mirror_num);
		if (ret)
			break;
		start += PAGE_CACHE_SIZE;
	}

	return ret;
}

/*
 * each time an IO finishes, we do a fast check in the IO failure tree
 * to see if we need to process or clean up an io_failure_record
 */
static int clean_io_failure(u64 start, struct page *page)
{
	u64 private;
	u64 private_failure;
	struct io_failure_record *failrec;
	struct btrfs_fs_info *fs_info;
	struct extent_state *state;
	int num_copies;
	int did_repair = 0;
	int ret;
	struct inode *inode = page->mapping->host;

	private = 0;
	ret = count_range_bits(&BTRFS_I(inode)->io_failure_tree, &private,
				(u64)-1, 1, EXTENT_DIRTY, 0);
	if (!ret)
		return 0;

	ret = get_state_private(&BTRFS_I(inode)->io_failure_tree, start,
				&private_failure);
	if (ret)
		return 0;

	failrec = (struct io_failure_record *)(unsigned long) private_failure;
	BUG_ON(!failrec->this_mirror);

	if (failrec->in_validation) {
		/* there was no real error, just free the record */
		pr_debug("clean_io_failure: freeing dummy error at %llu\n",
			 failrec->start);
		did_repair = 1;
		goto out;
	}

	spin_lock(&BTRFS_I(inode)->io_tree.lock);
	state = find_first_extent_bit_state(&BTRFS_I(inode)->io_tree,
					    failrec->start,
					    EXTENT_LOCKED);
	spin_unlock(&BTRFS_I(inode)->io_tree.lock);

	if (state && state->start == failrec->start) {
		fs_info = BTRFS_I(inode)->root->fs_info;
		num_copies = btrfs_num_copies(fs_info, failrec->logical,
					      failrec->len);
		if (num_copies > 1)  {
			ret = repair_io_failure(fs_info, start, failrec->len,
						failrec->logical, page,
						failrec->failed_mirror);
			did_repair = !ret;
		}
		ret = 0;
	}

out:
	if (!ret)
		ret = free_io_failure(inode, failrec, did_repair);

	return ret;
}

/*
 * this is a generic handler for readpage errors (default
 * readpage_io_failed_hook). if other copies exist, read those and write back
 * good data to the failed position. does not investigate in remapping the
 * failed extent elsewhere, hoping the device will be smart enough to do this as
 * needed
 */

static int bio_readpage_error(struct bio *failed_bio, struct page *page,
				u64 start, u64 end, int failed_mirror,
				struct extent_state *state)
{
	struct io_failure_record *failrec = NULL;
	u64 private;
	struct extent_map *em;
	struct inode *inode = page->mapping->host;
	struct extent_io_tree *failure_tree = &BTRFS_I(inode)->io_failure_tree;
	struct extent_io_tree *tree = &BTRFS_I(inode)->io_tree;
	struct extent_map_tree *em_tree = &BTRFS_I(inode)->extent_tree;
	struct bio *bio;
	int num_copies;
	int ret;
	int read_mode;
	u64 logical;

	BUG_ON(failed_bio->bi_rw & REQ_WRITE);

	ret = get_state_private(failure_tree, start, &private);
	if (ret) {
		failrec = kzalloc(sizeof(*failrec), GFP_NOFS);
		if (!failrec)
			return -ENOMEM;
		failrec->start = start;
		failrec->len = end - start + 1;
		failrec->this_mirror = 0;
		failrec->bio_flags = 0;
		failrec->in_validation = 0;

		read_lock(&em_tree->lock);
		em = lookup_extent_mapping(em_tree, start, failrec->len);
		if (!em) {
			read_unlock(&em_tree->lock);
			kfree(failrec);
			return -EIO;
		}

		if (em->start > start || em->start + em->len < start) {
			free_extent_map(em);
			em = NULL;
		}
		read_unlock(&em_tree->lock);

		if (!em) {
			kfree(failrec);
			return -EIO;
		}
		logical = start - em->start;
		logical = em->block_start + logical;
		if (test_bit(EXTENT_FLAG_COMPRESSED, &em->flags)) {
			logical = em->block_start;
			failrec->bio_flags = EXTENT_BIO_COMPRESSED;
			extent_set_compress_type(&failrec->bio_flags,
						 em->compress_type);
		}
		pr_debug("bio_readpage_error: (new) logical=%llu, start=%llu, "
			 "len=%llu\n", logical, start, failrec->len);
		failrec->logical = logical;
		free_extent_map(em);

		/* set the bits in the private failure tree */
		ret = set_extent_bits(failure_tree, start, end,
					EXTENT_LOCKED | EXTENT_DIRTY, GFP_NOFS);
		if (ret >= 0)
			ret = set_state_private(failure_tree, start,
						(u64)(unsigned long)failrec);
		/* set the bits in the inode's tree */
		if (ret >= 0)
			ret = set_extent_bits(tree, start, end, EXTENT_DAMAGED,
						GFP_NOFS);
		if (ret < 0) {
			kfree(failrec);
			return ret;
		}
	} else {
		failrec = (struct io_failure_record *)(unsigned long)private;
		pr_debug("bio_readpage_error: (found) logical=%llu, "
			 "start=%llu, len=%llu, validation=%d\n",
			 failrec->logical, failrec->start, failrec->len,
			 failrec->in_validation);
		/*
		 * when data can be on disk more than twice, add to failrec here
		 * (e.g. with a list for failed_mirror) to make
		 * clean_io_failure() clean all those errors at once.
		 */
	}
	num_copies = btrfs_num_copies(BTRFS_I(inode)->root->fs_info,
				      failrec->logical, failrec->len);
	if (num_copies == 1) {
		/*
		 * we only have a single copy of the data, so don't bother with
		 * all the retry and error correction code that follows. no
		 * matter what the error is, it is very likely to persist.
		 */
		pr_debug("bio_readpage_error: cannot repair, num_copies == 1. "
			 "state=%p, num_copies=%d, next_mirror %d, "
			 "failed_mirror %d\n", state, num_copies,
			 failrec->this_mirror, failed_mirror);
		free_io_failure(inode, failrec, 0);
		return -EIO;
	}

	if (!state) {
		spin_lock(&tree->lock);
		state = find_first_extent_bit_state(tree, failrec->start,
						    EXTENT_LOCKED);
		if (state && state->start != failrec->start)
			state = NULL;
		spin_unlock(&tree->lock);
	}

	/*
	 * there are two premises:
	 *	a) deliver good data to the caller
	 *	b) correct the bad sectors on disk
	 */
	if (failed_bio->bi_vcnt > 1) {
		/*
		 * to fulfill b), we need to know the exact failing sectors, as
		 * we don't want to rewrite any more than the failed ones. thus,
		 * we need separate read requests for the failed bio
		 *
		 * if the following BUG_ON triggers, our validation request got
		 * merged. we need separate requests for our algorithm to work.
		 */
		BUG_ON(failrec->in_validation);
		failrec->in_validation = 1;
		failrec->this_mirror = failed_mirror;
		read_mode = READ_SYNC | REQ_FAILFAST_DEV;
	} else {
		/*
		 * we're ready to fulfill a) and b) alongside. get a good copy
		 * of the failed sector and if we succeed, we have setup
		 * everything for repair_io_failure to do the rest for us.
		 */
		if (failrec->in_validation) {
			BUG_ON(failrec->this_mirror != failed_mirror);
			failrec->in_validation = 0;
			failrec->this_mirror = 0;
		}
		failrec->failed_mirror = failed_mirror;
		failrec->this_mirror++;
		if (failrec->this_mirror == failed_mirror)
			failrec->this_mirror++;
		read_mode = READ_SYNC;
	}

	if (!state || failrec->this_mirror > num_copies) {
		pr_debug("bio_readpage_error: (fail) state=%p, num_copies=%d, "
			 "next_mirror %d, failed_mirror %d\n", state,
			 num_copies, failrec->this_mirror, failed_mirror);
		free_io_failure(inode, failrec, 0);
		return -EIO;
	}

	bio = btrfs_io_bio_alloc(GFP_NOFS, 1);
	if (!bio) {
		free_io_failure(inode, failrec, 0);
		return -EIO;
	}
	bio->bi_private = state;
	bio->bi_end_io = failed_bio->bi_end_io;
	bio->bi_sector = failrec->logical >> 9;
	bio->bi_bdev = BTRFS_I(inode)->root->fs_info->fs_devices->latest_bdev;
	bio->bi_size = 0;

	bio_add_page(bio, page, failrec->len, start - page_offset(page));

	pr_debug("bio_readpage_error: submitting new read[%#x] to "
		 "this_mirror=%d, num_copies=%d, in_validation=%d\n", read_mode,
		 failrec->this_mirror, num_copies, failrec->in_validation);

	ret = tree->ops->submit_bio_hook(inode, read_mode, bio,
					 failrec->this_mirror,
					 failrec->bio_flags, 0);
	return ret;
}

/* lots and lots of room for performance fixes in the end_bio funcs */

int end_extent_writepage(struct page *page, int err, u64 start, u64 end)
{
	int uptodate = (err == 0);
	struct extent_io_tree *tree;
	int ret;

	tree = &BTRFS_I(page->mapping->host)->io_tree;

	if (tree->ops && tree->ops->writepage_end_io_hook) {
		ret = tree->ops->writepage_end_io_hook(page, start,
					       end, NULL, uptodate);
		if (ret)
			uptodate = 0;
	}

	if (!uptodate) {
		ClearPageUptodate(page);
		SetPageError(page);
	}
	return 0;
}

/*
 * after a writepage IO is done, we need to:
 * clear the uptodate bits on error
 * clear the writeback bits in the extent tree for this IO
 * end_page_writeback if the page has no more pending IO
 *
 * Scheduling is not allowed, so the extent state tree is expected
 * to have one and only one object corresponding to this IO.
 */
static void end_bio_extent_writepage(struct bio *bio, int err)
{
	struct bio_vec *bvec = bio->bi_io_vec + bio->bi_vcnt - 1;
	struct extent_io_tree *tree;
	u64 start;
	u64 end;

	do {
		struct page *page = bvec->bv_page;
		tree = &BTRFS_I(page->mapping->host)->io_tree;

		/* We always issue full-page reads, but if some block
		 * in a page fails to read, blk_update_request() will
		 * advance bv_offset and adjust bv_len to compensate.
		 * Print a warning for nonzero offsets, and an error
		 * if they don't add up to a full page.  */
		if (bvec->bv_offset || bvec->bv_len != PAGE_CACHE_SIZE)
			printk("%s page write in btrfs with offset %u and length %u\n",
			       bvec->bv_offset + bvec->bv_len != PAGE_CACHE_SIZE
			       ? KERN_ERR "partial" : KERN_INFO "incomplete",
			       bvec->bv_offset, bvec->bv_len);

		start = page_offset(page);
		end = start + bvec->bv_offset + bvec->bv_len - 1;

		if (--bvec >= bio->bi_io_vec)
			prefetchw(&bvec->bv_page->flags);

		if (end_extent_writepage(page, err, start, end))
			continue;

		end_page_writeback(page);
	} while (bvec >= bio->bi_io_vec);

	bio_put(bio);
}

/*
 * after a readpage IO is done, we need to:
 * clear the uptodate bits on error
 * set the uptodate bits if things worked
 * set the page up to date if all extents in the tree are uptodate
 * clear the lock bit in the extent tree
 * unlock the page if there are no other extents locked for it
 *
 * Scheduling is not allowed, so the extent state tree is expected
 * to have one and only one object corresponding to this IO.
 */
static void end_bio_extent_readpage(struct bio *bio, int err)
{
	int uptodate = test_bit(BIO_UPTODATE, &bio->bi_flags);
	struct bio_vec *bvec_end = bio->bi_io_vec + bio->bi_vcnt - 1;
	struct bio_vec *bvec = bio->bi_io_vec;
	struct extent_io_tree *tree;
	u64 start;
	u64 end;
	int mirror;
	int ret;

	if (err)
		uptodate = 0;

	do {
		struct page *page = bvec->bv_page;
		struct extent_state *cached = NULL;
		struct extent_state *state;
		struct btrfs_io_bio *io_bio = btrfs_io_bio(bio);
<<<<<<< HEAD
=======
		struct inode *inode = page->mapping->host;
>>>>>>> d0e0ac97

		pr_debug("end_bio_extent_readpage: bi_sector=%llu, err=%d, "
			 "mirror=%lu\n", (u64)bio->bi_sector, err,
			 io_bio->mirror_num);
<<<<<<< HEAD
		tree = &BTRFS_I(page->mapping->host)->io_tree;
=======
		tree = &BTRFS_I(inode)->io_tree;
>>>>>>> d0e0ac97

		/* We always issue full-page reads, but if some block
		 * in a page fails to read, blk_update_request() will
		 * advance bv_offset and adjust bv_len to compensate.
		 * Print a warning for nonzero offsets, and an error
		 * if they don't add up to a full page.  */
		if (bvec->bv_offset || bvec->bv_len != PAGE_CACHE_SIZE)
			printk("%s page read in btrfs with offset %u and length %u\n",
			       bvec->bv_offset + bvec->bv_len != PAGE_CACHE_SIZE
			       ? KERN_ERR "partial" : KERN_INFO "incomplete",
			       bvec->bv_offset, bvec->bv_len);

		start = page_offset(page);
		end = start + bvec->bv_offset + bvec->bv_len - 1;

		if (++bvec <= bvec_end)
			prefetchw(&bvec->bv_page->flags);

		spin_lock(&tree->lock);
		state = find_first_extent_bit_state(tree, start, EXTENT_LOCKED);
		if (state && state->start == start) {
			/*
			 * take a reference on the state, unlock will drop
			 * the ref
			 */
			cache_state(state, &cached);
		}
		spin_unlock(&tree->lock);

		mirror = io_bio->mirror_num;
		if (uptodate && tree->ops && tree->ops->readpage_end_io_hook) {
			ret = tree->ops->readpage_end_io_hook(page, start, end,
							      state, mirror);
			if (ret)
				uptodate = 0;
			else
				clean_io_failure(start, page);
		}

		if (!uptodate && tree->ops && tree->ops->readpage_io_failed_hook) {
			ret = tree->ops->readpage_io_failed_hook(page, mirror);
			if (!ret && !err &&
			    test_bit(BIO_UPTODATE, &bio->bi_flags))
				uptodate = 1;
		} else if (!uptodate) {
			/*
			 * The generic bio_readpage_error handles errors the
			 * following way: If possible, new read requests are
			 * created and submitted and will end up in
			 * end_bio_extent_readpage as well (if we're lucky, not
			 * in the !uptodate case). In that case it returns 0 and
			 * we just go on with the next page in our bio. If it
			 * can't handle the error it will return -EIO and we
			 * remain responsible for that page.
			 */
			ret = bio_readpage_error(bio, page, start, end, mirror, NULL);
			if (ret == 0) {
				uptodate =
					test_bit(BIO_UPTODATE, &bio->bi_flags);
				if (err)
					uptodate = 0;
				uncache_state(&cached);
				continue;
			}
		}

		if (uptodate && tree->track_uptodate) {
			set_extent_uptodate(tree, start, end, &cached,
					    GFP_ATOMIC);
		}
		unlock_extent_cached(tree, start, end, &cached, GFP_ATOMIC);

		if (uptodate) {
<<<<<<< HEAD
=======
			loff_t i_size = i_size_read(inode);
			pgoff_t end_index = i_size >> PAGE_CACHE_SHIFT;
			unsigned offset;

			/* Zero out the end if this page straddles i_size */
			offset = i_size & (PAGE_CACHE_SIZE-1);
			if (page->index == end_index && offset)
				zero_user_segment(page, offset, PAGE_CACHE_SIZE);
>>>>>>> d0e0ac97
			SetPageUptodate(page);
		} else {
			ClearPageUptodate(page);
			SetPageError(page);
		}
		unlock_page(page);
	} while (bvec <= bvec_end);

	bio_put(bio);
}

/*
 * this allocates from the btrfs_bioset.  We're returning a bio right now
 * but you can call btrfs_io_bio for the appropriate container_of magic
 */
struct bio *
btrfs_bio_alloc(struct block_device *bdev, u64 first_sector, int nr_vecs,
		gfp_t gfp_flags)
{
	struct bio *bio;

	bio = bio_alloc_bioset(gfp_flags, nr_vecs, btrfs_bioset);

	if (bio == NULL && (current->flags & PF_MEMALLOC)) {
		while (!bio && (nr_vecs /= 2)) {
			bio = bio_alloc_bioset(gfp_flags,
					       nr_vecs, btrfs_bioset);
		}
	}

	if (bio) {
		bio->bi_size = 0;
		bio->bi_bdev = bdev;
		bio->bi_sector = first_sector;
	}
	return bio;
}

struct bio *btrfs_bio_clone(struct bio *bio, gfp_t gfp_mask)
{
	return bio_clone_bioset(bio, gfp_mask, btrfs_bioset);
}


/* this also allocates from the btrfs_bioset */
struct bio *btrfs_io_bio_alloc(gfp_t gfp_mask, unsigned int nr_iovecs)
{
	return bio_alloc_bioset(gfp_mask, nr_iovecs, btrfs_bioset);
}


static int __must_check submit_one_bio(int rw, struct bio *bio,
				       int mirror_num, unsigned long bio_flags)
{
	int ret = 0;
	struct bio_vec *bvec = bio->bi_io_vec + bio->bi_vcnt - 1;
	struct page *page = bvec->bv_page;
	struct extent_io_tree *tree = bio->bi_private;
	u64 start;

	start = page_offset(page) + bvec->bv_offset;

	bio->bi_private = NULL;

	bio_get(bio);

	if (tree->ops && tree->ops->submit_bio_hook)
		ret = tree->ops->submit_bio_hook(page->mapping->host, rw, bio,
					   mirror_num, bio_flags, start);
	else
		btrfsic_submit_bio(rw, bio);

	if (bio_flagged(bio, BIO_EOPNOTSUPP))
		ret = -EOPNOTSUPP;
	bio_put(bio);
	return ret;
}

static int merge_bio(int rw, struct extent_io_tree *tree, struct page *page,
		     unsigned long offset, size_t size, struct bio *bio,
		     unsigned long bio_flags)
{
	int ret = 0;
	if (tree->ops && tree->ops->merge_bio_hook)
		ret = tree->ops->merge_bio_hook(rw, page, offset, size, bio,
						bio_flags);
	BUG_ON(ret < 0);
	return ret;

}

static int submit_extent_page(int rw, struct extent_io_tree *tree,
			      struct page *page, sector_t sector,
			      size_t size, unsigned long offset,
			      struct block_device *bdev,
			      struct bio **bio_ret,
			      unsigned long max_pages,
			      bio_end_io_t end_io_func,
			      int mirror_num,
			      unsigned long prev_bio_flags,
			      unsigned long bio_flags)
{
	int ret = 0;
	struct bio *bio;
	int nr;
	int contig = 0;
	int this_compressed = bio_flags & EXTENT_BIO_COMPRESSED;
	int old_compressed = prev_bio_flags & EXTENT_BIO_COMPRESSED;
	size_t page_size = min_t(size_t, size, PAGE_CACHE_SIZE);

	if (bio_ret && *bio_ret) {
		bio = *bio_ret;
		if (old_compressed)
			contig = bio->bi_sector == sector;
		else
			contig = bio_end_sector(bio) == sector;

		if (prev_bio_flags != bio_flags || !contig ||
		    merge_bio(rw, tree, page, offset, page_size, bio, bio_flags) ||
		    bio_add_page(bio, page, page_size, offset) < page_size) {
			ret = submit_one_bio(rw, bio, mirror_num,
					     prev_bio_flags);
			if (ret < 0)
				return ret;
			bio = NULL;
		} else {
			return 0;
		}
	}
	if (this_compressed)
		nr = BIO_MAX_PAGES;
	else
		nr = bio_get_nr_vecs(bdev);

	bio = btrfs_bio_alloc(bdev, sector, nr, GFP_NOFS | __GFP_HIGH);
	if (!bio)
		return -ENOMEM;

	bio_add_page(bio, page, page_size, offset);
	bio->bi_end_io = end_io_func;
	bio->bi_private = tree;

	if (bio_ret)
		*bio_ret = bio;
	else
		ret = submit_one_bio(rw, bio, mirror_num, bio_flags);

	return ret;
}

static void attach_extent_buffer_page(struct extent_buffer *eb,
				      struct page *page)
{
	if (!PagePrivate(page)) {
		SetPagePrivate(page);
		page_cache_get(page);
		set_page_private(page, (unsigned long)eb);
	} else {
		WARN_ON(page->private != (unsigned long)eb);
	}
}

void set_page_extent_mapped(struct page *page)
{
	if (!PagePrivate(page)) {
		SetPagePrivate(page);
		page_cache_get(page);
		set_page_private(page, EXTENT_PAGE_PRIVATE);
	}
}

/*
 * basic readpage implementation.  Locked extent state structs are inserted
 * into the tree that are removed when the IO is done (by the end_io
 * handlers)
 * XXX JDM: This needs looking at to ensure proper page locking
 */
static int __extent_read_full_page(struct extent_io_tree *tree,
				   struct page *page,
				   get_extent_t *get_extent,
				   struct bio **bio, int mirror_num,
				   unsigned long *bio_flags, int rw)
{
	struct inode *inode = page->mapping->host;
	u64 start = page_offset(page);
	u64 page_end = start + PAGE_CACHE_SIZE - 1;
	u64 end;
	u64 cur = start;
	u64 extent_offset;
	u64 last_byte = i_size_read(inode);
	u64 block_start;
	u64 cur_end;
	sector_t sector;
	struct extent_map *em;
	struct block_device *bdev;
	struct btrfs_ordered_extent *ordered;
	int ret;
	int nr = 0;
	size_t pg_offset = 0;
	size_t iosize;
	size_t disk_io_size;
	size_t blocksize = inode->i_sb->s_blocksize;
	unsigned long this_bio_flag = 0;

	set_page_extent_mapped(page);

	if (!PageUptodate(page)) {
		if (cleancache_get_page(page) == 0) {
			BUG_ON(blocksize != PAGE_SIZE);
			goto out;
		}
	}

	end = page_end;
	while (1) {
		lock_extent(tree, start, end);
		ordered = btrfs_lookup_ordered_extent(inode, start);
		if (!ordered)
			break;
		unlock_extent(tree, start, end);
		btrfs_start_ordered_extent(inode, ordered, 1);
		btrfs_put_ordered_extent(ordered);
	}

	if (page->index == last_byte >> PAGE_CACHE_SHIFT) {
		char *userpage;
		size_t zero_offset = last_byte & (PAGE_CACHE_SIZE - 1);

		if (zero_offset) {
			iosize = PAGE_CACHE_SIZE - zero_offset;
			userpage = kmap_atomic(page);
			memset(userpage + zero_offset, 0, iosize);
			flush_dcache_page(page);
			kunmap_atomic(userpage);
		}
	}
	while (cur <= end) {
		unsigned long pnr = (last_byte >> PAGE_CACHE_SHIFT) + 1;

		if (cur >= last_byte) {
			char *userpage;
			struct extent_state *cached = NULL;

			iosize = PAGE_CACHE_SIZE - pg_offset;
			userpage = kmap_atomic(page);
			memset(userpage + pg_offset, 0, iosize);
			flush_dcache_page(page);
			kunmap_atomic(userpage);
			set_extent_uptodate(tree, cur, cur + iosize - 1,
					    &cached, GFP_NOFS);
			unlock_extent_cached(tree, cur, cur + iosize - 1,
					     &cached, GFP_NOFS);
			break;
		}
		em = get_extent(inode, page, pg_offset, cur,
				end - cur + 1, 0);
		if (IS_ERR_OR_NULL(em)) {
			SetPageError(page);
			unlock_extent(tree, cur, end);
			break;
		}
		extent_offset = cur - em->start;
		BUG_ON(extent_map_end(em) <= cur);
		BUG_ON(end < cur);

		if (test_bit(EXTENT_FLAG_COMPRESSED, &em->flags)) {
			this_bio_flag = EXTENT_BIO_COMPRESSED;
			extent_set_compress_type(&this_bio_flag,
						 em->compress_type);
		}

		iosize = min(extent_map_end(em) - cur, end - cur + 1);
		cur_end = min(extent_map_end(em) - 1, end);
		iosize = ALIGN(iosize, blocksize);
		if (this_bio_flag & EXTENT_BIO_COMPRESSED) {
			disk_io_size = em->block_len;
			sector = em->block_start >> 9;
		} else {
			sector = (em->block_start + extent_offset) >> 9;
			disk_io_size = iosize;
		}
		bdev = em->bdev;
		block_start = em->block_start;
		if (test_bit(EXTENT_FLAG_PREALLOC, &em->flags))
			block_start = EXTENT_MAP_HOLE;
		free_extent_map(em);
		em = NULL;

		/* we've found a hole, just zero and go on */
		if (block_start == EXTENT_MAP_HOLE) {
			char *userpage;
			struct extent_state *cached = NULL;

			userpage = kmap_atomic(page);
			memset(userpage + pg_offset, 0, iosize);
			flush_dcache_page(page);
			kunmap_atomic(userpage);

			set_extent_uptodate(tree, cur, cur + iosize - 1,
					    &cached, GFP_NOFS);
			unlock_extent_cached(tree, cur, cur + iosize - 1,
			                     &cached, GFP_NOFS);
			cur = cur + iosize;
			pg_offset += iosize;
			continue;
		}
		/* the get_extent function already copied into the page */
		if (test_range_bit(tree, cur, cur_end,
				   EXTENT_UPTODATE, 1, NULL)) {
			check_page_uptodate(tree, page);
			unlock_extent(tree, cur, cur + iosize - 1);
			cur = cur + iosize;
			pg_offset += iosize;
			continue;
		}
		/* we have an inline extent but it didn't get marked up
		 * to date.  Error out
		 */
		if (block_start == EXTENT_MAP_INLINE) {
			SetPageError(page);
			unlock_extent(tree, cur, cur + iosize - 1);
			cur = cur + iosize;
			pg_offset += iosize;
			continue;
		}

		pnr -= page->index;
		ret = submit_extent_page(rw, tree, page,
					 sector, disk_io_size, pg_offset,
					 bdev, bio, pnr,
					 end_bio_extent_readpage, mirror_num,
					 *bio_flags,
					 this_bio_flag);
		if (!ret) {
			nr++;
			*bio_flags = this_bio_flag;
		} else {
			SetPageError(page);
			unlock_extent(tree, cur, cur + iosize - 1);
		}
		cur = cur + iosize;
		pg_offset += iosize;
	}
out:
	if (!nr) {
		if (!PageError(page))
			SetPageUptodate(page);
		unlock_page(page);
	}
	return 0;
}

int extent_read_full_page(struct extent_io_tree *tree, struct page *page,
			    get_extent_t *get_extent, int mirror_num)
{
	struct bio *bio = NULL;
	unsigned long bio_flags = 0;
	int ret;

	ret = __extent_read_full_page(tree, page, get_extent, &bio, mirror_num,
				      &bio_flags, READ);
	if (bio)
		ret = submit_one_bio(READ, bio, mirror_num, bio_flags);
	return ret;
}

static noinline void update_nr_written(struct page *page,
				      struct writeback_control *wbc,
				      unsigned long nr_written)
{
	wbc->nr_to_write -= nr_written;
	if (wbc->range_cyclic || (wbc->nr_to_write > 0 &&
	    wbc->range_start == 0 && wbc->range_end == LLONG_MAX))
		page->mapping->writeback_index = page->index + nr_written;
}

/*
 * the writepage semantics are similar to regular writepage.  extent
 * records are inserted to lock ranges in the tree, and as dirty areas
 * are found, they are marked writeback.  Then the lock bits are removed
 * and the end_io handler clears the writeback ranges
 */
static int __extent_writepage(struct page *page, struct writeback_control *wbc,
			      void *data)
{
	struct inode *inode = page->mapping->host;
	struct extent_page_data *epd = data;
	struct extent_io_tree *tree = epd->tree;
	u64 start = page_offset(page);
	u64 delalloc_start;
	u64 page_end = start + PAGE_CACHE_SIZE - 1;
	u64 end;
	u64 cur = start;
	u64 extent_offset;
	u64 last_byte = i_size_read(inode);
	u64 block_start;
	u64 iosize;
	sector_t sector;
	struct extent_state *cached_state = NULL;
	struct extent_map *em;
	struct block_device *bdev;
	int ret;
	int nr = 0;
	size_t pg_offset = 0;
	size_t blocksize;
	loff_t i_size = i_size_read(inode);
	unsigned long end_index = i_size >> PAGE_CACHE_SHIFT;
	u64 nr_delalloc;
	u64 delalloc_end;
	int page_started;
	int compressed;
	int write_flags;
	unsigned long nr_written = 0;
	bool fill_delalloc = true;

	if (wbc->sync_mode == WB_SYNC_ALL)
		write_flags = WRITE_SYNC;
	else
		write_flags = WRITE;

	trace___extent_writepage(page, inode, wbc);

	WARN_ON(!PageLocked(page));

	ClearPageError(page);

	pg_offset = i_size & (PAGE_CACHE_SIZE - 1);
	if (page->index > end_index ||
	   (page->index == end_index && !pg_offset)) {
		page->mapping->a_ops->invalidatepage(page, 0, PAGE_CACHE_SIZE);
		unlock_page(page);
		return 0;
	}

	if (page->index == end_index) {
		char *userpage;

		userpage = kmap_atomic(page);
		memset(userpage + pg_offset, 0,
		       PAGE_CACHE_SIZE - pg_offset);
		kunmap_atomic(userpage);
		flush_dcache_page(page);
	}
	pg_offset = 0;

	set_page_extent_mapped(page);

	if (!tree->ops || !tree->ops->fill_delalloc)
		fill_delalloc = false;

	delalloc_start = start;
	delalloc_end = 0;
	page_started = 0;
	if (!epd->extent_locked && fill_delalloc) {
		u64 delalloc_to_write = 0;
		/*
		 * make sure the wbc mapping index is at least updated
		 * to this page.
		 */
		update_nr_written(page, wbc, 0);

		while (delalloc_end < page_end) {
			nr_delalloc = find_lock_delalloc_range(inode, tree,
						       page,
						       &delalloc_start,
						       &delalloc_end,
						       128 * 1024 * 1024);
			if (nr_delalloc == 0) {
				delalloc_start = delalloc_end + 1;
				continue;
			}
			ret = tree->ops->fill_delalloc(inode, page,
						       delalloc_start,
						       delalloc_end,
						       &page_started,
						       &nr_written);
			/* File system has been set read-only */
			if (ret) {
				SetPageError(page);
				goto done;
			}
			/*
			 * delalloc_end is already one less than the total
			 * length, so we don't subtract one from
			 * PAGE_CACHE_SIZE
			 */
			delalloc_to_write += (delalloc_end - delalloc_start +
					      PAGE_CACHE_SIZE) >>
					      PAGE_CACHE_SHIFT;
			delalloc_start = delalloc_end + 1;
		}
		if (wbc->nr_to_write < delalloc_to_write) {
			int thresh = 8192;

			if (delalloc_to_write < thresh * 2)
				thresh = delalloc_to_write;
			wbc->nr_to_write = min_t(u64, delalloc_to_write,
						 thresh);
		}

		/* did the fill delalloc function already unlock and start
		 * the IO?
		 */
		if (page_started) {
			ret = 0;
			/*
			 * we've unlocked the page, so we can't update
			 * the mapping's writeback index, just update
			 * nr_to_write.
			 */
			wbc->nr_to_write -= nr_written;
			goto done_unlocked;
		}
	}
	if (tree->ops && tree->ops->writepage_start_hook) {
		ret = tree->ops->writepage_start_hook(page, start,
						      page_end);
		if (ret) {
			/* Fixup worker will requeue */
			if (ret == -EBUSY)
				wbc->pages_skipped++;
			else
				redirty_page_for_writepage(wbc, page);
			update_nr_written(page, wbc, nr_written);
			unlock_page(page);
			ret = 0;
			goto done_unlocked;
		}
	}

	/*
	 * we don't want to touch the inode after unlocking the page,
	 * so we update the mapping writeback index now
	 */
	update_nr_written(page, wbc, nr_written + 1);

	end = page_end;
	if (last_byte <= start) {
		if (tree->ops && tree->ops->writepage_end_io_hook)
			tree->ops->writepage_end_io_hook(page, start,
							 page_end, NULL, 1);
		goto done;
	}

	blocksize = inode->i_sb->s_blocksize;

	while (cur <= end) {
		if (cur >= last_byte) {
			if (tree->ops && tree->ops->writepage_end_io_hook)
				tree->ops->writepage_end_io_hook(page, cur,
							 page_end, NULL, 1);
			break;
		}
		em = epd->get_extent(inode, page, pg_offset, cur,
				     end - cur + 1, 1);
		if (IS_ERR_OR_NULL(em)) {
			SetPageError(page);
			break;
		}

		extent_offset = cur - em->start;
		BUG_ON(extent_map_end(em) <= cur);
		BUG_ON(end < cur);
		iosize = min(extent_map_end(em) - cur, end - cur + 1);
		iosize = ALIGN(iosize, blocksize);
		sector = (em->block_start + extent_offset) >> 9;
		bdev = em->bdev;
		block_start = em->block_start;
		compressed = test_bit(EXTENT_FLAG_COMPRESSED, &em->flags);
		free_extent_map(em);
		em = NULL;

		/*
		 * compressed and inline extents are written through other
		 * paths in the FS
		 */
		if (compressed || block_start == EXTENT_MAP_HOLE ||
		    block_start == EXTENT_MAP_INLINE) {
			/*
			 * end_io notification does not happen here for
			 * compressed extents
			 */
			if (!compressed && tree->ops &&
			    tree->ops->writepage_end_io_hook)
				tree->ops->writepage_end_io_hook(page, cur,
							 cur + iosize - 1,
							 NULL, 1);
			else if (compressed) {
				/* we don't want to end_page_writeback on
				 * a compressed extent.  this happens
				 * elsewhere
				 */
				nr++;
			}

			cur += iosize;
			pg_offset += iosize;
			continue;
		}
		/* leave this out until we have a page_mkwrite call */
		if (0 && !test_range_bit(tree, cur, cur + iosize - 1,
				   EXTENT_DIRTY, 0, NULL)) {
			cur = cur + iosize;
			pg_offset += iosize;
			continue;
		}

		if (tree->ops && tree->ops->writepage_io_hook) {
			ret = tree->ops->writepage_io_hook(page, cur,
						cur + iosize - 1);
		} else {
			ret = 0;
		}
		if (ret) {
			SetPageError(page);
		} else {
			unsigned long max_nr = end_index + 1;

			set_range_writeback(tree, cur, cur + iosize - 1);
			if (!PageWriteback(page)) {
				printk(KERN_ERR "btrfs warning page %lu not "
				       "writeback, cur %llu end %llu\n",
				       page->index, (unsigned long long)cur,
				       (unsigned long long)end);
			}

			ret = submit_extent_page(write_flags, tree, page,
						 sector, iosize, pg_offset,
						 bdev, &epd->bio, max_nr,
						 end_bio_extent_writepage,
						 0, 0, 0);
			if (ret)
				SetPageError(page);
		}
		cur = cur + iosize;
		pg_offset += iosize;
		nr++;
	}
done:
	if (nr == 0) {
		/* make sure the mapping tag for page dirty gets cleared */
		set_page_writeback(page);
		end_page_writeback(page);
	}
	unlock_page(page);

done_unlocked:

	/* drop our reference on any cached states */
	free_extent_state(cached_state);
	return 0;
}

static int eb_wait(void *word)
{
	io_schedule();
	return 0;
}

void wait_on_extent_buffer_writeback(struct extent_buffer *eb)
{
	wait_on_bit(&eb->bflags, EXTENT_BUFFER_WRITEBACK, eb_wait,
		    TASK_UNINTERRUPTIBLE);
}

static int lock_extent_buffer_for_io(struct extent_buffer *eb,
				     struct btrfs_fs_info *fs_info,
				     struct extent_page_data *epd)
{
	unsigned long i, num_pages;
	int flush = 0;
	int ret = 0;

	if (!btrfs_try_tree_write_lock(eb)) {
		flush = 1;
		flush_write_bio(epd);
		btrfs_tree_lock(eb);
	}

	if (test_bit(EXTENT_BUFFER_WRITEBACK, &eb->bflags)) {
		btrfs_tree_unlock(eb);
		if (!epd->sync_io)
			return 0;
		if (!flush) {
			flush_write_bio(epd);
			flush = 1;
		}
		while (1) {
			wait_on_extent_buffer_writeback(eb);
			btrfs_tree_lock(eb);
			if (!test_bit(EXTENT_BUFFER_WRITEBACK, &eb->bflags))
				break;
			btrfs_tree_unlock(eb);
		}
	}

	/*
	 * We need to do this to prevent races in people who check if the eb is
	 * under IO since we can end up having no IO bits set for a short period
	 * of time.
	 */
	spin_lock(&eb->refs_lock);
	if (test_and_clear_bit(EXTENT_BUFFER_DIRTY, &eb->bflags)) {
		set_bit(EXTENT_BUFFER_WRITEBACK, &eb->bflags);
		spin_unlock(&eb->refs_lock);
		btrfs_set_header_flag(eb, BTRFS_HEADER_FLAG_WRITTEN);
		__percpu_counter_add(&fs_info->dirty_metadata_bytes,
				     -eb->len,
				     fs_info->dirty_metadata_batch);
		ret = 1;
	} else {
		spin_unlock(&eb->refs_lock);
	}

	btrfs_tree_unlock(eb);

	if (!ret)
		return ret;

	num_pages = num_extent_pages(eb->start, eb->len);
	for (i = 0; i < num_pages; i++) {
		struct page *p = extent_buffer_page(eb, i);

		if (!trylock_page(p)) {
			if (!flush) {
				flush_write_bio(epd);
				flush = 1;
			}
			lock_page(p);
		}
	}

	return ret;
}

static void end_extent_buffer_writeback(struct extent_buffer *eb)
{
	clear_bit(EXTENT_BUFFER_WRITEBACK, &eb->bflags);
	smp_mb__after_clear_bit();
	wake_up_bit(&eb->bflags, EXTENT_BUFFER_WRITEBACK);
}

static void end_bio_extent_buffer_writepage(struct bio *bio, int err)
{
	int uptodate = err == 0;
	struct bio_vec *bvec = bio->bi_io_vec + bio->bi_vcnt - 1;
	struct extent_buffer *eb;
	int done;

	do {
		struct page *page = bvec->bv_page;

		bvec--;
		eb = (struct extent_buffer *)page->private;
		BUG_ON(!eb);
		done = atomic_dec_and_test(&eb->io_pages);

		if (!uptodate || test_bit(EXTENT_BUFFER_IOERR, &eb->bflags)) {
			set_bit(EXTENT_BUFFER_IOERR, &eb->bflags);
			ClearPageUptodate(page);
			SetPageError(page);
		}

		end_page_writeback(page);

		if (!done)
			continue;

		end_extent_buffer_writeback(eb);
	} while (bvec >= bio->bi_io_vec);

	bio_put(bio);

}

static int write_one_eb(struct extent_buffer *eb,
			struct btrfs_fs_info *fs_info,
			struct writeback_control *wbc,
			struct extent_page_data *epd)
{
	struct block_device *bdev = fs_info->fs_devices->latest_bdev;
	u64 offset = eb->start;
	unsigned long i, num_pages;
	unsigned long bio_flags = 0;
	int rw = (epd->sync_io ? WRITE_SYNC : WRITE) | REQ_META;
	int ret = 0;

	clear_bit(EXTENT_BUFFER_IOERR, &eb->bflags);
	num_pages = num_extent_pages(eb->start, eb->len);
	atomic_set(&eb->io_pages, num_pages);
	if (btrfs_header_owner(eb) == BTRFS_TREE_LOG_OBJECTID)
		bio_flags = EXTENT_BIO_TREE_LOG;

	for (i = 0; i < num_pages; i++) {
		struct page *p = extent_buffer_page(eb, i);

		clear_page_dirty_for_io(p);
		set_page_writeback(p);
		ret = submit_extent_page(rw, eb->tree, p, offset >> 9,
					 PAGE_CACHE_SIZE, 0, bdev, &epd->bio,
					 -1, end_bio_extent_buffer_writepage,
					 0, epd->bio_flags, bio_flags);
		epd->bio_flags = bio_flags;
		if (ret) {
			set_bit(EXTENT_BUFFER_IOERR, &eb->bflags);
			SetPageError(p);
			if (atomic_sub_and_test(num_pages - i, &eb->io_pages))
				end_extent_buffer_writeback(eb);
			ret = -EIO;
			break;
		}
		offset += PAGE_CACHE_SIZE;
		update_nr_written(p, wbc, 1);
		unlock_page(p);
	}

	if (unlikely(ret)) {
		for (; i < num_pages; i++) {
			struct page *p = extent_buffer_page(eb, i);
			unlock_page(p);
		}
	}

	return ret;
}

int btree_write_cache_pages(struct address_space *mapping,
				   struct writeback_control *wbc)
{
	struct extent_io_tree *tree = &BTRFS_I(mapping->host)->io_tree;
	struct btrfs_fs_info *fs_info = BTRFS_I(mapping->host)->root->fs_info;
	struct extent_buffer *eb, *prev_eb = NULL;
	struct extent_page_data epd = {
		.bio = NULL,
		.tree = tree,
		.extent_locked = 0,
		.sync_io = wbc->sync_mode == WB_SYNC_ALL,
		.bio_flags = 0,
	};
	int ret = 0;
	int done = 0;
	int nr_to_write_done = 0;
	struct pagevec pvec;
	int nr_pages;
	pgoff_t index;
	pgoff_t end;		/* Inclusive */
	int scanned = 0;
	int tag;

	pagevec_init(&pvec, 0);
	if (wbc->range_cyclic) {
		index = mapping->writeback_index; /* Start from prev offset */
		end = -1;
	} else {
		index = wbc->range_start >> PAGE_CACHE_SHIFT;
		end = wbc->range_end >> PAGE_CACHE_SHIFT;
		scanned = 1;
	}
	if (wbc->sync_mode == WB_SYNC_ALL)
		tag = PAGECACHE_TAG_TOWRITE;
	else
		tag = PAGECACHE_TAG_DIRTY;
retry:
	if (wbc->sync_mode == WB_SYNC_ALL)
		tag_pages_for_writeback(mapping, index, end);
	while (!done && !nr_to_write_done && (index <= end) &&
	       (nr_pages = pagevec_lookup_tag(&pvec, mapping, &index, tag,
			min(end - index, (pgoff_t)PAGEVEC_SIZE-1) + 1))) {
		unsigned i;

		scanned = 1;
		for (i = 0; i < nr_pages; i++) {
			struct page *page = pvec.pages[i];

			if (!PagePrivate(page))
				continue;

			if (!wbc->range_cyclic && page->index > end) {
				done = 1;
				break;
			}

			spin_lock(&mapping->private_lock);
			if (!PagePrivate(page)) {
				spin_unlock(&mapping->private_lock);
				continue;
			}

			eb = (struct extent_buffer *)page->private;

			/*
			 * Shouldn't happen and normally this would be a BUG_ON
			 * but no sense in crashing the users box for something
			 * we can survive anyway.
			 */
			if (!eb) {
				spin_unlock(&mapping->private_lock);
				WARN_ON(1);
				continue;
			}

			if (eb == prev_eb) {
				spin_unlock(&mapping->private_lock);
				continue;
			}

			ret = atomic_inc_not_zero(&eb->refs);
			spin_unlock(&mapping->private_lock);
			if (!ret)
				continue;

			prev_eb = eb;
			ret = lock_extent_buffer_for_io(eb, fs_info, &epd);
			if (!ret) {
				free_extent_buffer(eb);
				continue;
			}

			ret = write_one_eb(eb, fs_info, wbc, &epd);
			if (ret) {
				done = 1;
				free_extent_buffer(eb);
				break;
			}
			free_extent_buffer(eb);

			/*
			 * the filesystem may choose to bump up nr_to_write.
			 * We have to make sure to honor the new nr_to_write
			 * at any time
			 */
			nr_to_write_done = wbc->nr_to_write <= 0;
		}
		pagevec_release(&pvec);
		cond_resched();
	}
	if (!scanned && !done) {
		/*
		 * We hit the last page and there is more work to be done: wrap
		 * back to the start of the file
		 */
		scanned = 1;
		index = 0;
		goto retry;
	}
	flush_write_bio(&epd);
	return ret;
}

/**
 * write_cache_pages - walk the list of dirty pages of the given address space and write all of them.
 * @mapping: address space structure to write
 * @wbc: subtract the number of written pages from *@wbc->nr_to_write
 * @writepage: function called for each page
 * @data: data passed to writepage function
 *
 * If a page is already under I/O, write_cache_pages() skips it, even
 * if it's dirty.  This is desirable behaviour for memory-cleaning writeback,
 * but it is INCORRECT for data-integrity system calls such as fsync().  fsync()
 * and msync() need to guarantee that all the data which was dirty at the time
 * the call was made get new I/O started against them.  If wbc->sync_mode is
 * WB_SYNC_ALL then we were called for data integrity and we must wait for
 * existing IO to complete.
 */
static int extent_write_cache_pages(struct extent_io_tree *tree,
			     struct address_space *mapping,
			     struct writeback_control *wbc,
			     writepage_t writepage, void *data,
			     void (*flush_fn)(void *))
{
	struct inode *inode = mapping->host;
	int ret = 0;
	int done = 0;
	int nr_to_write_done = 0;
	struct pagevec pvec;
	int nr_pages;
	pgoff_t index;
	pgoff_t end;		/* Inclusive */
	int scanned = 0;
	int tag;

	/*
	 * We have to hold onto the inode so that ordered extents can do their
	 * work when the IO finishes.  The alternative to this is failing to add
	 * an ordered extent if the igrab() fails there and that is a huge pain
	 * to deal with, so instead just hold onto the inode throughout the
	 * writepages operation.  If it fails here we are freeing up the inode
	 * anyway and we'd rather not waste our time writing out stuff that is
	 * going to be truncated anyway.
	 */
	if (!igrab(inode))
		return 0;

	pagevec_init(&pvec, 0);
	if (wbc->range_cyclic) {
		index = mapping->writeback_index; /* Start from prev offset */
		end = -1;
	} else {
		index = wbc->range_start >> PAGE_CACHE_SHIFT;
		end = wbc->range_end >> PAGE_CACHE_SHIFT;
		scanned = 1;
	}
	if (wbc->sync_mode == WB_SYNC_ALL)
		tag = PAGECACHE_TAG_TOWRITE;
	else
		tag = PAGECACHE_TAG_DIRTY;
retry:
	if (wbc->sync_mode == WB_SYNC_ALL)
		tag_pages_for_writeback(mapping, index, end);
	while (!done && !nr_to_write_done && (index <= end) &&
	       (nr_pages = pagevec_lookup_tag(&pvec, mapping, &index, tag,
			min(end - index, (pgoff_t)PAGEVEC_SIZE-1) + 1))) {
		unsigned i;

		scanned = 1;
		for (i = 0; i < nr_pages; i++) {
			struct page *page = pvec.pages[i];

			/*
			 * At this point we hold neither mapping->tree_lock nor
			 * lock on the page itself: the page may be truncated or
			 * invalidated (changing page->mapping to NULL), or even
			 * swizzled back from swapper_space to tmpfs file
			 * mapping
			 */
			if (!trylock_page(page)) {
				flush_fn(data);
				lock_page(page);
			}

			if (unlikely(page->mapping != mapping)) {
				unlock_page(page);
				continue;
			}

			if (!wbc->range_cyclic && page->index > end) {
				done = 1;
				unlock_page(page);
				continue;
			}

			if (wbc->sync_mode != WB_SYNC_NONE) {
				if (PageWriteback(page))
					flush_fn(data);
				wait_on_page_writeback(page);
			}

			if (PageWriteback(page) ||
			    !clear_page_dirty_for_io(page)) {
				unlock_page(page);
				continue;
			}

			ret = (*writepage)(page, wbc, data);

			if (unlikely(ret == AOP_WRITEPAGE_ACTIVATE)) {
				unlock_page(page);
				ret = 0;
			}
			if (ret)
				done = 1;

			/*
			 * the filesystem may choose to bump up nr_to_write.
			 * We have to make sure to honor the new nr_to_write
			 * at any time
			 */
			nr_to_write_done = wbc->nr_to_write <= 0;
		}
		pagevec_release(&pvec);
		cond_resched();
	}
	if (!scanned && !done) {
		/*
		 * We hit the last page and there is more work to be done: wrap
		 * back to the start of the file
		 */
		scanned = 1;
		index = 0;
		goto retry;
	}
	btrfs_add_delayed_iput(inode);
	return ret;
}

static void flush_epd_write_bio(struct extent_page_data *epd)
{
	if (epd->bio) {
		int rw = WRITE;
		int ret;

		if (epd->sync_io)
			rw = WRITE_SYNC;

		ret = submit_one_bio(rw, epd->bio, 0, epd->bio_flags);
		BUG_ON(ret < 0); /* -ENOMEM */
		epd->bio = NULL;
	}
}

static noinline void flush_write_bio(void *data)
{
	struct extent_page_data *epd = data;
	flush_epd_write_bio(epd);
}

int extent_write_full_page(struct extent_io_tree *tree, struct page *page,
			  get_extent_t *get_extent,
			  struct writeback_control *wbc)
{
	int ret;
	struct extent_page_data epd = {
		.bio = NULL,
		.tree = tree,
		.get_extent = get_extent,
		.extent_locked = 0,
		.sync_io = wbc->sync_mode == WB_SYNC_ALL,
		.bio_flags = 0,
	};

	ret = __extent_writepage(page, wbc, &epd);

	flush_epd_write_bio(&epd);
	return ret;
}

int extent_write_locked_range(struct extent_io_tree *tree, struct inode *inode,
			      u64 start, u64 end, get_extent_t *get_extent,
			      int mode)
{
	int ret = 0;
	struct address_space *mapping = inode->i_mapping;
	struct page *page;
	unsigned long nr_pages = (end - start + PAGE_CACHE_SIZE) >>
		PAGE_CACHE_SHIFT;

	struct extent_page_data epd = {
		.bio = NULL,
		.tree = tree,
		.get_extent = get_extent,
		.extent_locked = 1,
		.sync_io = mode == WB_SYNC_ALL,
		.bio_flags = 0,
	};
	struct writeback_control wbc_writepages = {
		.sync_mode	= mode,
		.nr_to_write	= nr_pages * 2,
		.range_start	= start,
		.range_end	= end + 1,
	};

	while (start <= end) {
		page = find_get_page(mapping, start >> PAGE_CACHE_SHIFT);
		if (clear_page_dirty_for_io(page))
			ret = __extent_writepage(page, &wbc_writepages, &epd);
		else {
			if (tree->ops && tree->ops->writepage_end_io_hook)
				tree->ops->writepage_end_io_hook(page, start,
						 start + PAGE_CACHE_SIZE - 1,
						 NULL, 1);
			unlock_page(page);
		}
		page_cache_release(page);
		start += PAGE_CACHE_SIZE;
	}

	flush_epd_write_bio(&epd);
	return ret;
}

int extent_writepages(struct extent_io_tree *tree,
		      struct address_space *mapping,
		      get_extent_t *get_extent,
		      struct writeback_control *wbc)
{
	int ret = 0;
	struct extent_page_data epd = {
		.bio = NULL,
		.tree = tree,
		.get_extent = get_extent,
		.extent_locked = 0,
		.sync_io = wbc->sync_mode == WB_SYNC_ALL,
		.bio_flags = 0,
	};

	ret = extent_write_cache_pages(tree, mapping, wbc,
				       __extent_writepage, &epd,
				       flush_write_bio);
	flush_epd_write_bio(&epd);
	return ret;
}

int extent_readpages(struct extent_io_tree *tree,
		     struct address_space *mapping,
		     struct list_head *pages, unsigned nr_pages,
		     get_extent_t get_extent)
{
	struct bio *bio = NULL;
	unsigned page_idx;
	unsigned long bio_flags = 0;
	struct page *pagepool[16];
	struct page *page;
	int i = 0;
	int nr = 0;

	for (page_idx = 0; page_idx < nr_pages; page_idx++) {
		page = list_entry(pages->prev, struct page, lru);

		prefetchw(&page->flags);
		list_del(&page->lru);
		if (add_to_page_cache_lru(page, mapping,
					page->index, GFP_NOFS)) {
			page_cache_release(page);
			continue;
		}

		pagepool[nr++] = page;
		if (nr < ARRAY_SIZE(pagepool))
			continue;
		for (i = 0; i < nr; i++) {
			__extent_read_full_page(tree, pagepool[i], get_extent,
					&bio, 0, &bio_flags, READ);
			page_cache_release(pagepool[i]);
		}
		nr = 0;
	}
	for (i = 0; i < nr; i++) {
		__extent_read_full_page(tree, pagepool[i], get_extent,
					&bio, 0, &bio_flags, READ);
		page_cache_release(pagepool[i]);
	}

	BUG_ON(!list_empty(pages));
	if (bio)
		return submit_one_bio(READ, bio, 0, bio_flags);
	return 0;
}

/*
 * basic invalidatepage code, this waits on any locked or writeback
 * ranges corresponding to the page, and then deletes any extent state
 * records from the tree
 */
int extent_invalidatepage(struct extent_io_tree *tree,
			  struct page *page, unsigned long offset)
{
	struct extent_state *cached_state = NULL;
	u64 start = page_offset(page);
	u64 end = start + PAGE_CACHE_SIZE - 1;
	size_t blocksize = page->mapping->host->i_sb->s_blocksize;

	start += ALIGN(offset, blocksize);
	if (start > end)
		return 0;

	lock_extent_bits(tree, start, end, 0, &cached_state);
	wait_on_page_writeback(page);
	clear_extent_bit(tree, start, end,
			 EXTENT_LOCKED | EXTENT_DIRTY | EXTENT_DELALLOC |
			 EXTENT_DO_ACCOUNTING,
			 1, 1, &cached_state, GFP_NOFS);
	return 0;
}

/*
 * a helper for releasepage, this tests for areas of the page that
 * are locked or under IO and drops the related state bits if it is safe
 * to drop the page.
 */
static int try_release_extent_state(struct extent_map_tree *map,
				    struct extent_io_tree *tree,
				    struct page *page, gfp_t mask)
{
	u64 start = page_offset(page);
	u64 end = start + PAGE_CACHE_SIZE - 1;
	int ret = 1;

	if (test_range_bit(tree, start, end,
			   EXTENT_IOBITS, 0, NULL))
		ret = 0;
	else {
		if ((mask & GFP_NOFS) == GFP_NOFS)
			mask = GFP_NOFS;
		/*
		 * at this point we can safely clear everything except the
		 * locked bit and the nodatasum bit
		 */
		ret = clear_extent_bit(tree, start, end,
				 ~(EXTENT_LOCKED | EXTENT_NODATASUM),
				 0, 0, NULL, mask);

		/* if clear_extent_bit failed for enomem reasons,
		 * we can't allow the release to continue.
		 */
		if (ret < 0)
			ret = 0;
		else
			ret = 1;
	}
	return ret;
}

/*
 * a helper for releasepage.  As long as there are no locked extents
 * in the range corresponding to the page, both state records and extent
 * map records are removed
 */
int try_release_extent_mapping(struct extent_map_tree *map,
			       struct extent_io_tree *tree, struct page *page,
			       gfp_t mask)
{
	struct extent_map *em;
	u64 start = page_offset(page);
	u64 end = start + PAGE_CACHE_SIZE - 1;

	if ((mask & __GFP_WAIT) &&
	    page->mapping->host->i_size > 16 * 1024 * 1024) {
		u64 len;
		while (start <= end) {
			len = end - start + 1;
			write_lock(&map->lock);
			em = lookup_extent_mapping(map, start, len);
			if (!em) {
				write_unlock(&map->lock);
				break;
			}
			if (test_bit(EXTENT_FLAG_PINNED, &em->flags) ||
			    em->start != start) {
				write_unlock(&map->lock);
				free_extent_map(em);
				break;
			}
			if (!test_range_bit(tree, em->start,
					    extent_map_end(em) - 1,
					    EXTENT_LOCKED | EXTENT_WRITEBACK,
					    0, NULL)) {
				remove_extent_mapping(map, em);
				/* once for the rb tree */
				free_extent_map(em);
			}
			start = extent_map_end(em);
			write_unlock(&map->lock);

			/* once for us */
			free_extent_map(em);
		}
	}
	return try_release_extent_state(map, tree, page, mask);
}

/*
 * helper function for fiemap, which doesn't want to see any holes.
 * This maps until we find something past 'last'
 */
static struct extent_map *get_extent_skip_holes(struct inode *inode,
						u64 offset,
						u64 last,
						get_extent_t *get_extent)
{
	u64 sectorsize = BTRFS_I(inode)->root->sectorsize;
	struct extent_map *em;
	u64 len;

	if (offset >= last)
		return NULL;

	while(1) {
		len = last - offset;
		if (len == 0)
			break;
		len = ALIGN(len, sectorsize);
		em = get_extent(inode, NULL, 0, offset, len, 0);
		if (IS_ERR_OR_NULL(em))
			return em;

		/* if this isn't a hole return it */
		if (!test_bit(EXTENT_FLAG_VACANCY, &em->flags) &&
		    em->block_start != EXTENT_MAP_HOLE) {
			return em;
		}

		/* this is a hole, advance to the next extent */
		offset = extent_map_end(em);
		free_extent_map(em);
		if (offset >= last)
			break;
	}
	return NULL;
}

int extent_fiemap(struct inode *inode, struct fiemap_extent_info *fieinfo,
		__u64 start, __u64 len, get_extent_t *get_extent)
{
	int ret = 0;
	u64 off = start;
	u64 max = start + len;
	u32 flags = 0;
	u32 found_type;
	u64 last;
	u64 last_for_get_extent = 0;
	u64 disko = 0;
	u64 isize = i_size_read(inode);
	struct btrfs_key found_key;
	struct extent_map *em = NULL;
	struct extent_state *cached_state = NULL;
	struct btrfs_path *path;
	struct btrfs_file_extent_item *item;
	int end = 0;
	u64 em_start = 0;
	u64 em_len = 0;
	u64 em_end = 0;
	unsigned long emflags;

	if (len == 0)
		return -EINVAL;

	path = btrfs_alloc_path();
	if (!path)
		return -ENOMEM;
	path->leave_spinning = 1;

	start = ALIGN(start, BTRFS_I(inode)->root->sectorsize);
	len = ALIGN(len, BTRFS_I(inode)->root->sectorsize);

	/*
	 * lookup the last file extent.  We're not using i_size here
	 * because there might be preallocation past i_size
	 */
	ret = btrfs_lookup_file_extent(NULL, BTRFS_I(inode)->root,
				       path, btrfs_ino(inode), -1, 0);
	if (ret < 0) {
		btrfs_free_path(path);
		return ret;
	}
	WARN_ON(!ret);
	path->slots[0]--;
	item = btrfs_item_ptr(path->nodes[0], path->slots[0],
			      struct btrfs_file_extent_item);
	btrfs_item_key_to_cpu(path->nodes[0], &found_key, path->slots[0]);
	found_type = btrfs_key_type(&found_key);

	/* No extents, but there might be delalloc bits */
	if (found_key.objectid != btrfs_ino(inode) ||
	    found_type != BTRFS_EXTENT_DATA_KEY) {
		/* have to trust i_size as the end */
		last = (u64)-1;
		last_for_get_extent = isize;
	} else {
		/*
		 * remember the start of the last extent.  There are a
		 * bunch of different factors that go into the length of the
		 * extent, so its much less complex to remember where it started
		 */
		last = found_key.offset;
		last_for_get_extent = last + 1;
	}
	btrfs_free_path(path);

	/*
	 * we might have some extents allocated but more delalloc past those
	 * extents.  so, we trust isize unless the start of the last extent is
	 * beyond isize
	 */
	if (last < isize) {
		last = (u64)-1;
		last_for_get_extent = isize;
	}

	lock_extent_bits(&BTRFS_I(inode)->io_tree, start, start + len - 1, 0,
			 &cached_state);

	em = get_extent_skip_holes(inode, start, last_for_get_extent,
				   get_extent);
	if (!em)
		goto out;
	if (IS_ERR(em)) {
		ret = PTR_ERR(em);
		goto out;
	}

	while (!end) {
		u64 offset_in_extent;

		/* break if the extent we found is outside the range */
		if (em->start >= max || extent_map_end(em) < off)
			break;

		/*
		 * get_extent may return an extent that starts before our
		 * requested range.  We have to make sure the ranges
		 * we return to fiemap always move forward and don't
		 * overlap, so adjust the offsets here
		 */
		em_start = max(em->start, off);

		/*
		 * record the offset from the start of the extent
		 * for adjusting the disk offset below
		 */
		offset_in_extent = em_start - em->start;
		em_end = extent_map_end(em);
		em_len = em_end - em_start;
		emflags = em->flags;
		disko = 0;
		flags = 0;

		/*
		 * bump off for our next call to get_extent
		 */
		off = extent_map_end(em);
		if (off >= max)
			end = 1;

		if (em->block_start == EXTENT_MAP_LAST_BYTE) {
			end = 1;
			flags |= FIEMAP_EXTENT_LAST;
		} else if (em->block_start == EXTENT_MAP_INLINE) {
			flags |= (FIEMAP_EXTENT_DATA_INLINE |
				  FIEMAP_EXTENT_NOT_ALIGNED);
		} else if (em->block_start == EXTENT_MAP_DELALLOC) {
			flags |= (FIEMAP_EXTENT_DELALLOC |
				  FIEMAP_EXTENT_UNKNOWN);
		} else {
			disko = em->block_start + offset_in_extent;
		}
		if (test_bit(EXTENT_FLAG_COMPRESSED, &em->flags))
			flags |= FIEMAP_EXTENT_ENCODED;

		free_extent_map(em);
		em = NULL;
		if ((em_start >= last) || em_len == (u64)-1 ||
		   (last == (u64)-1 && isize <= em_end)) {
			flags |= FIEMAP_EXTENT_LAST;
			end = 1;
		}

		/* now scan forward to see if this is really the last extent. */
		em = get_extent_skip_holes(inode, off, last_for_get_extent,
					   get_extent);
		if (IS_ERR(em)) {
			ret = PTR_ERR(em);
			goto out;
		}
		if (!em) {
			flags |= FIEMAP_EXTENT_LAST;
			end = 1;
		}
		ret = fiemap_fill_next_extent(fieinfo, em_start, disko,
					      em_len, flags);
		if (ret)
			goto out_free;
	}
out_free:
	free_extent_map(em);
out:
	unlock_extent_cached(&BTRFS_I(inode)->io_tree, start, start + len - 1,
			     &cached_state, GFP_NOFS);
	return ret;
}

static void __free_extent_buffer(struct extent_buffer *eb)
{
	btrfs_leak_debug_del(&eb->leak_list);
	kmem_cache_free(extent_buffer_cache, eb);
}

static struct extent_buffer *__alloc_extent_buffer(struct extent_io_tree *tree,
						   u64 start,
						   unsigned long len,
						   gfp_t mask)
{
	struct extent_buffer *eb = NULL;

	eb = kmem_cache_zalloc(extent_buffer_cache, mask);
	if (eb == NULL)
		return NULL;
	eb->start = start;
	eb->len = len;
	eb->tree = tree;
	eb->bflags = 0;
	rwlock_init(&eb->lock);
	atomic_set(&eb->write_locks, 0);
	atomic_set(&eb->read_locks, 0);
	atomic_set(&eb->blocking_readers, 0);
	atomic_set(&eb->blocking_writers, 0);
	atomic_set(&eb->spinning_readers, 0);
	atomic_set(&eb->spinning_writers, 0);
	eb->lock_nested = 0;
	init_waitqueue_head(&eb->write_lock_wq);
	init_waitqueue_head(&eb->read_lock_wq);

	btrfs_leak_debug_add(&eb->leak_list, &buffers);

	spin_lock_init(&eb->refs_lock);
	atomic_set(&eb->refs, 1);
	atomic_set(&eb->io_pages, 0);

	/*
	 * Sanity checks, currently the maximum is 64k covered by 16x 4k pages
	 */
	BUILD_BUG_ON(BTRFS_MAX_METADATA_BLOCKSIZE
		> MAX_INLINE_EXTENT_BUFFER_SIZE);
	BUG_ON(len > MAX_INLINE_EXTENT_BUFFER_SIZE);

	return eb;
}

struct extent_buffer *btrfs_clone_extent_buffer(struct extent_buffer *src)
{
	unsigned long i;
	struct page *p;
	struct extent_buffer *new;
	unsigned long num_pages = num_extent_pages(src->start, src->len);

	new = __alloc_extent_buffer(NULL, src->start, src->len, GFP_ATOMIC);
	if (new == NULL)
		return NULL;

	for (i = 0; i < num_pages; i++) {
		p = alloc_page(GFP_ATOMIC);
		BUG_ON(!p);
		attach_extent_buffer_page(new, p);
		WARN_ON(PageDirty(p));
		SetPageUptodate(p);
		new->pages[i] = p;
	}

	copy_extent_buffer(new, src, 0, 0, src->len);
	set_bit(EXTENT_BUFFER_UPTODATE, &new->bflags);
	set_bit(EXTENT_BUFFER_DUMMY, &new->bflags);

	return new;
}

struct extent_buffer *alloc_dummy_extent_buffer(u64 start, unsigned long len)
{
	struct extent_buffer *eb;
	unsigned long num_pages = num_extent_pages(0, len);
	unsigned long i;

	eb = __alloc_extent_buffer(NULL, start, len, GFP_ATOMIC);
	if (!eb)
		return NULL;

	for (i = 0; i < num_pages; i++) {
		eb->pages[i] = alloc_page(GFP_ATOMIC);
		if (!eb->pages[i])
			goto err;
	}
	set_extent_buffer_uptodate(eb);
	btrfs_set_header_nritems(eb, 0);
	set_bit(EXTENT_BUFFER_DUMMY, &eb->bflags);

	return eb;
err:
	for (; i > 0; i--)
		__free_page(eb->pages[i - 1]);
	__free_extent_buffer(eb);
	return NULL;
}

static int extent_buffer_under_io(struct extent_buffer *eb)
{
	return (atomic_read(&eb->io_pages) ||
		test_bit(EXTENT_BUFFER_WRITEBACK, &eb->bflags) ||
		test_bit(EXTENT_BUFFER_DIRTY, &eb->bflags));
}

/*
 * Helper for releasing extent buffer page.
 */
static void btrfs_release_extent_buffer_page(struct extent_buffer *eb,
						unsigned long start_idx)
{
	unsigned long index;
	unsigned long num_pages;
	struct page *page;
	int mapped = !test_bit(EXTENT_BUFFER_DUMMY, &eb->bflags);

	BUG_ON(extent_buffer_under_io(eb));

	num_pages = num_extent_pages(eb->start, eb->len);
	index = start_idx + num_pages;
	if (start_idx >= index)
		return;

	do {
		index--;
		page = extent_buffer_page(eb, index);
		if (page && mapped) {
			spin_lock(&page->mapping->private_lock);
			/*
			 * We do this since we'll remove the pages after we've
			 * removed the eb from the radix tree, so we could race
			 * and have this page now attached to the new eb.  So
			 * only clear page_private if it's still connected to
			 * this eb.
			 */
			if (PagePrivate(page) &&
			    page->private == (unsigned long)eb) {
				BUG_ON(test_bit(EXTENT_BUFFER_DIRTY, &eb->bflags));
				BUG_ON(PageDirty(page));
				BUG_ON(PageWriteback(page));
				/*
				 * We need to make sure we haven't be attached
				 * to a new eb.
				 */
				ClearPagePrivate(page);
				set_page_private(page, 0);
				/* One for the page private */
				page_cache_release(page);
			}
			spin_unlock(&page->mapping->private_lock);

		}
		if (page) {
			/* One for when we alloced the page */
			page_cache_release(page);
		}
	} while (index != start_idx);
}

/*
 * Helper for releasing the extent buffer.
 */
static inline void btrfs_release_extent_buffer(struct extent_buffer *eb)
{
	btrfs_release_extent_buffer_page(eb, 0);
	__free_extent_buffer(eb);
}

static void check_buffer_tree_ref(struct extent_buffer *eb)
{
	int refs;
	/* the ref bit is tricky.  We have to make sure it is set
	 * if we have the buffer dirty.   Otherwise the
	 * code to free a buffer can end up dropping a dirty
	 * page
	 *
	 * Once the ref bit is set, it won't go away while the
	 * buffer is dirty or in writeback, and it also won't
	 * go away while we have the reference count on the
	 * eb bumped.
	 *
	 * We can't just set the ref bit without bumping the
	 * ref on the eb because free_extent_buffer might
	 * see the ref bit and try to clear it.  If this happens
	 * free_extent_buffer might end up dropping our original
	 * ref by mistake and freeing the page before we are able
	 * to add one more ref.
	 *
	 * So bump the ref count first, then set the bit.  If someone
	 * beat us to it, drop the ref we added.
	 */
	refs = atomic_read(&eb->refs);
	if (refs >= 2 && test_bit(EXTENT_BUFFER_TREE_REF, &eb->bflags))
		return;

	spin_lock(&eb->refs_lock);
	if (!test_and_set_bit(EXTENT_BUFFER_TREE_REF, &eb->bflags))
		atomic_inc(&eb->refs);
	spin_unlock(&eb->refs_lock);
}

static void mark_extent_buffer_accessed(struct extent_buffer *eb)
{
	unsigned long num_pages, i;

	check_buffer_tree_ref(eb);

	num_pages = num_extent_pages(eb->start, eb->len);
	for (i = 0; i < num_pages; i++) {
		struct page *p = extent_buffer_page(eb, i);
		mark_page_accessed(p);
	}
}

struct extent_buffer *alloc_extent_buffer(struct extent_io_tree *tree,
					  u64 start, unsigned long len)
{
	unsigned long num_pages = num_extent_pages(start, len);
	unsigned long i;
	unsigned long index = start >> PAGE_CACHE_SHIFT;
	struct extent_buffer *eb;
	struct extent_buffer *exists = NULL;
	struct page *p;
	struct address_space *mapping = tree->mapping;
	int uptodate = 1;
	int ret;

	rcu_read_lock();
	eb = radix_tree_lookup(&tree->buffer, start >> PAGE_CACHE_SHIFT);
	if (eb && atomic_inc_not_zero(&eb->refs)) {
		rcu_read_unlock();
		mark_extent_buffer_accessed(eb);
		return eb;
	}
	rcu_read_unlock();

	eb = __alloc_extent_buffer(tree, start, len, GFP_NOFS);
	if (!eb)
		return NULL;

	for (i = 0; i < num_pages; i++, index++) {
		p = find_or_create_page(mapping, index, GFP_NOFS);
		if (!p)
			goto free_eb;

		spin_lock(&mapping->private_lock);
		if (PagePrivate(p)) {
			/*
			 * We could have already allocated an eb for this page
			 * and attached one so lets see if we can get a ref on
			 * the existing eb, and if we can we know it's good and
			 * we can just return that one, else we know we can just
			 * overwrite page->private.
			 */
			exists = (struct extent_buffer *)p->private;
			if (atomic_inc_not_zero(&exists->refs)) {
				spin_unlock(&mapping->private_lock);
				unlock_page(p);
				page_cache_release(p);
				mark_extent_buffer_accessed(exists);
				goto free_eb;
			}

			/*
			 * Do this so attach doesn't complain and we need to
			 * drop the ref the old guy had.
			 */
			ClearPagePrivate(p);
			WARN_ON(PageDirty(p));
			page_cache_release(p);
		}
		attach_extent_buffer_page(eb, p);
		spin_unlock(&mapping->private_lock);
		WARN_ON(PageDirty(p));
		mark_page_accessed(p);
		eb->pages[i] = p;
		if (!PageUptodate(p))
			uptodate = 0;

		/*
		 * see below about how we avoid a nasty race with release page
		 * and why we unlock later
		 */
	}
	if (uptodate)
		set_bit(EXTENT_BUFFER_UPTODATE, &eb->bflags);
again:
	ret = radix_tree_preload(GFP_NOFS & ~__GFP_HIGHMEM);
	if (ret)
		goto free_eb;

	spin_lock(&tree->buffer_lock);
	ret = radix_tree_insert(&tree->buffer, start >> PAGE_CACHE_SHIFT, eb);
	if (ret == -EEXIST) {
		exists = radix_tree_lookup(&tree->buffer,
						start >> PAGE_CACHE_SHIFT);
		if (!atomic_inc_not_zero(&exists->refs)) {
			spin_unlock(&tree->buffer_lock);
			radix_tree_preload_end();
			exists = NULL;
			goto again;
		}
		spin_unlock(&tree->buffer_lock);
		radix_tree_preload_end();
		mark_extent_buffer_accessed(exists);
		goto free_eb;
	}
	/* add one reference for the tree */
	check_buffer_tree_ref(eb);
	spin_unlock(&tree->buffer_lock);
	radix_tree_preload_end();

	/*
	 * there is a race where release page may have
	 * tried to find this extent buffer in the radix
	 * but failed.  It will tell the VM it is safe to
	 * reclaim the, and it will clear the page private bit.
	 * We must make sure to set the page private bit properly
	 * after the extent buffer is in the radix tree so
	 * it doesn't get lost
	 */
	SetPageChecked(eb->pages[0]);
	for (i = 1; i < num_pages; i++) {
		p = extent_buffer_page(eb, i);
		ClearPageChecked(p);
		unlock_page(p);
	}
	unlock_page(eb->pages[0]);
	return eb;

free_eb:
	for (i = 0; i < num_pages; i++) {
		if (eb->pages[i])
			unlock_page(eb->pages[i]);
	}

	WARN_ON(!atomic_dec_and_test(&eb->refs));
	btrfs_release_extent_buffer(eb);
	return exists;
}

struct extent_buffer *find_extent_buffer(struct extent_io_tree *tree,
					 u64 start, unsigned long len)
{
	struct extent_buffer *eb;

	rcu_read_lock();
	eb = radix_tree_lookup(&tree->buffer, start >> PAGE_CACHE_SHIFT);
	if (eb && atomic_inc_not_zero(&eb->refs)) {
		rcu_read_unlock();
		mark_extent_buffer_accessed(eb);
		return eb;
	}
	rcu_read_unlock();

	return NULL;
}

static inline void btrfs_release_extent_buffer_rcu(struct rcu_head *head)
{
	struct extent_buffer *eb =
			container_of(head, struct extent_buffer, rcu_head);

	__free_extent_buffer(eb);
}

/* Expects to have eb->eb_lock already held */
static int release_extent_buffer(struct extent_buffer *eb)
{
	WARN_ON(atomic_read(&eb->refs) == 0);
	if (atomic_dec_and_test(&eb->refs)) {
		if (test_bit(EXTENT_BUFFER_DUMMY, &eb->bflags)) {
			spin_unlock(&eb->refs_lock);
		} else {
			struct extent_io_tree *tree = eb->tree;

			spin_unlock(&eb->refs_lock);

			spin_lock(&tree->buffer_lock);
			radix_tree_delete(&tree->buffer,
					  eb->start >> PAGE_CACHE_SHIFT);
			spin_unlock(&tree->buffer_lock);
		}

		/* Should be safe to release our pages at this point */
		btrfs_release_extent_buffer_page(eb, 0);
		call_rcu(&eb->rcu_head, btrfs_release_extent_buffer_rcu);
		return 1;
	}
	spin_unlock(&eb->refs_lock);

	return 0;
}

void free_extent_buffer(struct extent_buffer *eb)
{
	int refs;
	int old;
	if (!eb)
		return;

	while (1) {
		refs = atomic_read(&eb->refs);
		if (refs <= 3)
			break;
		old = atomic_cmpxchg(&eb->refs, refs, refs - 1);
		if (old == refs)
			return;
	}

	spin_lock(&eb->refs_lock);
	if (atomic_read(&eb->refs) == 2 &&
	    test_bit(EXTENT_BUFFER_DUMMY, &eb->bflags))
		atomic_dec(&eb->refs);

	if (atomic_read(&eb->refs) == 2 &&
	    test_bit(EXTENT_BUFFER_STALE, &eb->bflags) &&
	    !extent_buffer_under_io(eb) &&
	    test_and_clear_bit(EXTENT_BUFFER_TREE_REF, &eb->bflags))
		atomic_dec(&eb->refs);

	/*
	 * I know this is terrible, but it's temporary until we stop tracking
	 * the uptodate bits and such for the extent buffers.
	 */
	release_extent_buffer(eb);
}

void free_extent_buffer_stale(struct extent_buffer *eb)
{
	if (!eb)
		return;

	spin_lock(&eb->refs_lock);
	set_bit(EXTENT_BUFFER_STALE, &eb->bflags);

	if (atomic_read(&eb->refs) == 2 && !extent_buffer_under_io(eb) &&
	    test_and_clear_bit(EXTENT_BUFFER_TREE_REF, &eb->bflags))
		atomic_dec(&eb->refs);
	release_extent_buffer(eb);
}

void clear_extent_buffer_dirty(struct extent_buffer *eb)
{
	unsigned long i;
	unsigned long num_pages;
	struct page *page;

	num_pages = num_extent_pages(eb->start, eb->len);

	for (i = 0; i < num_pages; i++) {
		page = extent_buffer_page(eb, i);
		if (!PageDirty(page))
			continue;

		lock_page(page);
		WARN_ON(!PagePrivate(page));

		clear_page_dirty_for_io(page);
		spin_lock_irq(&page->mapping->tree_lock);
		if (!PageDirty(page)) {
			radix_tree_tag_clear(&page->mapping->page_tree,
						page_index(page),
						PAGECACHE_TAG_DIRTY);
		}
		spin_unlock_irq(&page->mapping->tree_lock);
		ClearPageError(page);
		unlock_page(page);
	}
	WARN_ON(atomic_read(&eb->refs) == 0);
}

int set_extent_buffer_dirty(struct extent_buffer *eb)
{
	unsigned long i;
	unsigned long num_pages;
	int was_dirty = 0;

	check_buffer_tree_ref(eb);

	was_dirty = test_and_set_bit(EXTENT_BUFFER_DIRTY, &eb->bflags);

	num_pages = num_extent_pages(eb->start, eb->len);
	WARN_ON(atomic_read(&eb->refs) == 0);
	WARN_ON(!test_bit(EXTENT_BUFFER_TREE_REF, &eb->bflags));

	for (i = 0; i < num_pages; i++)
		set_page_dirty(extent_buffer_page(eb, i));
	return was_dirty;
}

int clear_extent_buffer_uptodate(struct extent_buffer *eb)
{
	unsigned long i;
	struct page *page;
	unsigned long num_pages;

	clear_bit(EXTENT_BUFFER_UPTODATE, &eb->bflags);
	num_pages = num_extent_pages(eb->start, eb->len);
	for (i = 0; i < num_pages; i++) {
		page = extent_buffer_page(eb, i);
		if (page)
			ClearPageUptodate(page);
	}
	return 0;
}

int set_extent_buffer_uptodate(struct extent_buffer *eb)
{
	unsigned long i;
	struct page *page;
	unsigned long num_pages;

	set_bit(EXTENT_BUFFER_UPTODATE, &eb->bflags);
	num_pages = num_extent_pages(eb->start, eb->len);
	for (i = 0; i < num_pages; i++) {
		page = extent_buffer_page(eb, i);
		SetPageUptodate(page);
	}
	return 0;
}

int extent_buffer_uptodate(struct extent_buffer *eb)
{
	return test_bit(EXTENT_BUFFER_UPTODATE, &eb->bflags);
}

int read_extent_buffer_pages(struct extent_io_tree *tree,
			     struct extent_buffer *eb, u64 start, int wait,
			     get_extent_t *get_extent, int mirror_num)
{
	unsigned long i;
	unsigned long start_i;
	struct page *page;
	int err;
	int ret = 0;
	int locked_pages = 0;
	int all_uptodate = 1;
	unsigned long num_pages;
	unsigned long num_reads = 0;
	struct bio *bio = NULL;
	unsigned long bio_flags = 0;

	if (test_bit(EXTENT_BUFFER_UPTODATE, &eb->bflags))
		return 0;

	if (start) {
		WARN_ON(start < eb->start);
		start_i = (start >> PAGE_CACHE_SHIFT) -
			(eb->start >> PAGE_CACHE_SHIFT);
	} else {
		start_i = 0;
	}

	num_pages = num_extent_pages(eb->start, eb->len);
	for (i = start_i; i < num_pages; i++) {
		page = extent_buffer_page(eb, i);
		if (wait == WAIT_NONE) {
			if (!trylock_page(page))
				goto unlock_exit;
		} else {
			lock_page(page);
		}
		locked_pages++;
		if (!PageUptodate(page)) {
			num_reads++;
			all_uptodate = 0;
		}
	}
	if (all_uptodate) {
		if (start_i == 0)
			set_bit(EXTENT_BUFFER_UPTODATE, &eb->bflags);
		goto unlock_exit;
	}

	clear_bit(EXTENT_BUFFER_IOERR, &eb->bflags);
	eb->read_mirror = 0;
	atomic_set(&eb->io_pages, num_reads);
	for (i = start_i; i < num_pages; i++) {
		page = extent_buffer_page(eb, i);
		if (!PageUptodate(page)) {
			ClearPageError(page);
			err = __extent_read_full_page(tree, page,
						      get_extent, &bio,
						      mirror_num, &bio_flags,
						      READ | REQ_META);
			if (err)
				ret = err;
		} else {
			unlock_page(page);
		}
	}

	if (bio) {
		err = submit_one_bio(READ | REQ_META, bio, mirror_num,
				     bio_flags);
		if (err)
			return err;
	}

	if (ret || wait != WAIT_COMPLETE)
		return ret;

	for (i = start_i; i < num_pages; i++) {
		page = extent_buffer_page(eb, i);
		wait_on_page_locked(page);
		if (!PageUptodate(page))
			ret = -EIO;
	}

	return ret;

unlock_exit:
	i = start_i;
	while (locked_pages > 0) {
		page = extent_buffer_page(eb, i);
		i++;
		unlock_page(page);
		locked_pages--;
	}
	return ret;
}

void read_extent_buffer(struct extent_buffer *eb, void *dstv,
			unsigned long start,
			unsigned long len)
{
	size_t cur;
	size_t offset;
	struct page *page;
	char *kaddr;
	char *dst = (char *)dstv;
	size_t start_offset = eb->start & ((u64)PAGE_CACHE_SIZE - 1);
	unsigned long i = (start_offset + start) >> PAGE_CACHE_SHIFT;

	WARN_ON(start > eb->len);
	WARN_ON(start + len > eb->start + eb->len);

	offset = (start_offset + start) & ((unsigned long)PAGE_CACHE_SIZE - 1);

	while (len > 0) {
		page = extent_buffer_page(eb, i);

		cur = min(len, (PAGE_CACHE_SIZE - offset));
		kaddr = page_address(page);
		memcpy(dst, kaddr + offset, cur);

		dst += cur;
		len -= cur;
		offset = 0;
		i++;
	}
}

int map_private_extent_buffer(struct extent_buffer *eb, unsigned long start,
			       unsigned long min_len, char **map,
			       unsigned long *map_start,
			       unsigned long *map_len)
{
	size_t offset = start & (PAGE_CACHE_SIZE - 1);
	char *kaddr;
	struct page *p;
	size_t start_offset = eb->start & ((u64)PAGE_CACHE_SIZE - 1);
	unsigned long i = (start_offset + start) >> PAGE_CACHE_SHIFT;
	unsigned long end_i = (start_offset + start + min_len - 1) >>
		PAGE_CACHE_SHIFT;

	if (i != end_i)
		return -EINVAL;

	if (i == 0) {
		offset = start_offset;
		*map_start = 0;
	} else {
		offset = 0;
		*map_start = ((u64)i << PAGE_CACHE_SHIFT) - start_offset;
	}

	if (start + min_len > eb->len) {
		WARN(1, KERN_ERR "btrfs bad mapping eb start %llu len %lu, "
		       "wanted %lu %lu\n", (unsigned long long)eb->start,
		       eb->len, start, min_len);
		return -EINVAL;
	}

	p = extent_buffer_page(eb, i);
	kaddr = page_address(p);
	*map = kaddr + offset;
	*map_len = PAGE_CACHE_SIZE - offset;
	return 0;
}

int memcmp_extent_buffer(struct extent_buffer *eb, const void *ptrv,
			  unsigned long start,
			  unsigned long len)
{
	size_t cur;
	size_t offset;
	struct page *page;
	char *kaddr;
	char *ptr = (char *)ptrv;
	size_t start_offset = eb->start & ((u64)PAGE_CACHE_SIZE - 1);
	unsigned long i = (start_offset + start) >> PAGE_CACHE_SHIFT;
	int ret = 0;

	WARN_ON(start > eb->len);
	WARN_ON(start + len > eb->start + eb->len);

	offset = (start_offset + start) & ((unsigned long)PAGE_CACHE_SIZE - 1);

	while (len > 0) {
		page = extent_buffer_page(eb, i);

		cur = min(len, (PAGE_CACHE_SIZE - offset));

		kaddr = page_address(page);
		ret = memcmp(ptr, kaddr + offset, cur);
		if (ret)
			break;

		ptr += cur;
		len -= cur;
		offset = 0;
		i++;
	}
	return ret;
}

void write_extent_buffer(struct extent_buffer *eb, const void *srcv,
			 unsigned long start, unsigned long len)
{
	size_t cur;
	size_t offset;
	struct page *page;
	char *kaddr;
	char *src = (char *)srcv;
	size_t start_offset = eb->start & ((u64)PAGE_CACHE_SIZE - 1);
	unsigned long i = (start_offset + start) >> PAGE_CACHE_SHIFT;

	WARN_ON(start > eb->len);
	WARN_ON(start + len > eb->start + eb->len);

	offset = (start_offset + start) & ((unsigned long)PAGE_CACHE_SIZE - 1);

	while (len > 0) {
		page = extent_buffer_page(eb, i);
		WARN_ON(!PageUptodate(page));

		cur = min(len, PAGE_CACHE_SIZE - offset);
		kaddr = page_address(page);
		memcpy(kaddr + offset, src, cur);

		src += cur;
		len -= cur;
		offset = 0;
		i++;
	}
}

void memset_extent_buffer(struct extent_buffer *eb, char c,
			  unsigned long start, unsigned long len)
{
	size_t cur;
	size_t offset;
	struct page *page;
	char *kaddr;
	size_t start_offset = eb->start & ((u64)PAGE_CACHE_SIZE - 1);
	unsigned long i = (start_offset + start) >> PAGE_CACHE_SHIFT;

	WARN_ON(start > eb->len);
	WARN_ON(start + len > eb->start + eb->len);

	offset = (start_offset + start) & ((unsigned long)PAGE_CACHE_SIZE - 1);

	while (len > 0) {
		page = extent_buffer_page(eb, i);
		WARN_ON(!PageUptodate(page));

		cur = min(len, PAGE_CACHE_SIZE - offset);
		kaddr = page_address(page);
		memset(kaddr + offset, c, cur);

		len -= cur;
		offset = 0;
		i++;
	}
}

void copy_extent_buffer(struct extent_buffer *dst, struct extent_buffer *src,
			unsigned long dst_offset, unsigned long src_offset,
			unsigned long len)
{
	u64 dst_len = dst->len;
	size_t cur;
	size_t offset;
	struct page *page;
	char *kaddr;
	size_t start_offset = dst->start & ((u64)PAGE_CACHE_SIZE - 1);
	unsigned long i = (start_offset + dst_offset) >> PAGE_CACHE_SHIFT;

	WARN_ON(src->len != dst_len);

	offset = (start_offset + dst_offset) &
		((unsigned long)PAGE_CACHE_SIZE - 1);

	while (len > 0) {
		page = extent_buffer_page(dst, i);
		WARN_ON(!PageUptodate(page));

		cur = min(len, (unsigned long)(PAGE_CACHE_SIZE - offset));

		kaddr = page_address(page);
		read_extent_buffer(src, kaddr + offset, src_offset, cur);

		src_offset += cur;
		len -= cur;
		offset = 0;
		i++;
	}
}

static void move_pages(struct page *dst_page, struct page *src_page,
		       unsigned long dst_off, unsigned long src_off,
		       unsigned long len)
{
	char *dst_kaddr = page_address(dst_page);
	if (dst_page == src_page) {
		memmove(dst_kaddr + dst_off, dst_kaddr + src_off, len);
	} else {
		char *src_kaddr = page_address(src_page);
		char *p = dst_kaddr + dst_off + len;
		char *s = src_kaddr + src_off + len;

		while (len--)
			*--p = *--s;
	}
}

static inline bool areas_overlap(unsigned long src, unsigned long dst, unsigned long len)
{
	unsigned long distance = (src > dst) ? src - dst : dst - src;
	return distance < len;
}

static void copy_pages(struct page *dst_page, struct page *src_page,
		       unsigned long dst_off, unsigned long src_off,
		       unsigned long len)
{
	char *dst_kaddr = page_address(dst_page);
	char *src_kaddr;
	int must_memmove = 0;

	if (dst_page != src_page) {
		src_kaddr = page_address(src_page);
	} else {
		src_kaddr = dst_kaddr;
		if (areas_overlap(src_off, dst_off, len))
			must_memmove = 1;
	}

	if (must_memmove)
		memmove(dst_kaddr + dst_off, src_kaddr + src_off, len);
	else
		memcpy(dst_kaddr + dst_off, src_kaddr + src_off, len);
}

void memcpy_extent_buffer(struct extent_buffer *dst, unsigned long dst_offset,
			   unsigned long src_offset, unsigned long len)
{
	size_t cur;
	size_t dst_off_in_page;
	size_t src_off_in_page;
	size_t start_offset = dst->start & ((u64)PAGE_CACHE_SIZE - 1);
	unsigned long dst_i;
	unsigned long src_i;

	if (src_offset + len > dst->len) {
		printk(KERN_ERR "btrfs memmove bogus src_offset %lu move "
		       "len %lu dst len %lu\n", src_offset, len, dst->len);
		BUG_ON(1);
	}
	if (dst_offset + len > dst->len) {
		printk(KERN_ERR "btrfs memmove bogus dst_offset %lu move "
		       "len %lu dst len %lu\n", dst_offset, len, dst->len);
		BUG_ON(1);
	}

	while (len > 0) {
		dst_off_in_page = (start_offset + dst_offset) &
			((unsigned long)PAGE_CACHE_SIZE - 1);
		src_off_in_page = (start_offset + src_offset) &
			((unsigned long)PAGE_CACHE_SIZE - 1);

		dst_i = (start_offset + dst_offset) >> PAGE_CACHE_SHIFT;
		src_i = (start_offset + src_offset) >> PAGE_CACHE_SHIFT;

		cur = min(len, (unsigned long)(PAGE_CACHE_SIZE -
					       src_off_in_page));
		cur = min_t(unsigned long, cur,
			(unsigned long)(PAGE_CACHE_SIZE - dst_off_in_page));

		copy_pages(extent_buffer_page(dst, dst_i),
			   extent_buffer_page(dst, src_i),
			   dst_off_in_page, src_off_in_page, cur);

		src_offset += cur;
		dst_offset += cur;
		len -= cur;
	}
}

void memmove_extent_buffer(struct extent_buffer *dst, unsigned long dst_offset,
			   unsigned long src_offset, unsigned long len)
{
	size_t cur;
	size_t dst_off_in_page;
	size_t src_off_in_page;
	unsigned long dst_end = dst_offset + len - 1;
	unsigned long src_end = src_offset + len - 1;
	size_t start_offset = dst->start & ((u64)PAGE_CACHE_SIZE - 1);
	unsigned long dst_i;
	unsigned long src_i;

	if (src_offset + len > dst->len) {
		printk(KERN_ERR "btrfs memmove bogus src_offset %lu move "
		       "len %lu len %lu\n", src_offset, len, dst->len);
		BUG_ON(1);
	}
	if (dst_offset + len > dst->len) {
		printk(KERN_ERR "btrfs memmove bogus dst_offset %lu move "
		       "len %lu len %lu\n", dst_offset, len, dst->len);
		BUG_ON(1);
	}
	if (dst_offset < src_offset) {
		memcpy_extent_buffer(dst, dst_offset, src_offset, len);
		return;
	}
	while (len > 0) {
		dst_i = (start_offset + dst_end) >> PAGE_CACHE_SHIFT;
		src_i = (start_offset + src_end) >> PAGE_CACHE_SHIFT;

		dst_off_in_page = (start_offset + dst_end) &
			((unsigned long)PAGE_CACHE_SIZE - 1);
		src_off_in_page = (start_offset + src_end) &
			((unsigned long)PAGE_CACHE_SIZE - 1);

		cur = min_t(unsigned long, len, src_off_in_page + 1);
		cur = min(cur, dst_off_in_page + 1);
		move_pages(extent_buffer_page(dst, dst_i),
			   extent_buffer_page(dst, src_i),
			   dst_off_in_page - cur + 1,
			   src_off_in_page - cur + 1, cur);

		dst_end -= cur;
		src_end -= cur;
		len -= cur;
	}
}

int try_release_extent_buffer(struct page *page)
{
	struct extent_buffer *eb;

	/*
	 * We need to make sure noboody is attaching this page to an eb right
	 * now.
	 */
	spin_lock(&page->mapping->private_lock);
	if (!PagePrivate(page)) {
		spin_unlock(&page->mapping->private_lock);
		return 1;
	}

	eb = (struct extent_buffer *)page->private;
	BUG_ON(!eb);

	/*
	 * This is a little awful but should be ok, we need to make sure that
	 * the eb doesn't disappear out from under us while we're looking at
	 * this page.
	 */
	spin_lock(&eb->refs_lock);
	if (atomic_read(&eb->refs) != 1 || extent_buffer_under_io(eb)) {
		spin_unlock(&eb->refs_lock);
		spin_unlock(&page->mapping->private_lock);
		return 0;
	}
	spin_unlock(&page->mapping->private_lock);

	/*
	 * If tree ref isn't set then we know the ref on this eb is a real ref,
	 * so just return, this page will likely be freed soon anyway.
	 */
	if (!test_and_clear_bit(EXTENT_BUFFER_TREE_REF, &eb->bflags)) {
		spin_unlock(&eb->refs_lock);
		return 0;
	}

	return release_extent_buffer(eb);
}<|MERGE_RESOLUTION|>--- conflicted
+++ resolved
@@ -77,8 +77,6 @@
 		kmem_cache_free(extent_buffer_cache, eb);
 	}
 }
-<<<<<<< HEAD
-=======
 
 #define btrfs_debug_check_extent_io_range(inode, start, end)		\
 	__btrfs_debug_check_extent_io_range(__func__, (inode), (start), (end))
@@ -97,15 +95,11 @@
 				(unsigned long long)end);
 	}
 }
->>>>>>> d0e0ac97
 #else
 #define btrfs_leak_debug_add(new, head)	do {} while (0)
 #define btrfs_leak_debug_del(entry)	do {} while (0)
 #define btrfs_leak_debug_check()	do {} while (0)
-<<<<<<< HEAD
-=======
 #define btrfs_debug_check_extent_io_range(c, s, e)	do {} while (0)
->>>>>>> d0e0ac97
 #endif
 
 #define BUFFER_LRU_MAX 64
@@ -2486,19 +2480,12 @@
 		struct extent_state *cached = NULL;
 		struct extent_state *state;
 		struct btrfs_io_bio *io_bio = btrfs_io_bio(bio);
-<<<<<<< HEAD
-=======
 		struct inode *inode = page->mapping->host;
->>>>>>> d0e0ac97
 
 		pr_debug("end_bio_extent_readpage: bi_sector=%llu, err=%d, "
 			 "mirror=%lu\n", (u64)bio->bi_sector, err,
 			 io_bio->mirror_num);
-<<<<<<< HEAD
-		tree = &BTRFS_I(page->mapping->host)->io_tree;
-=======
 		tree = &BTRFS_I(inode)->io_tree;
->>>>>>> d0e0ac97
 
 		/* We always issue full-page reads, but if some block
 		 * in a page fails to read, blk_update_request() will
@@ -2572,8 +2559,6 @@
 		unlock_extent_cached(tree, start, end, &cached, GFP_ATOMIC);
 
 		if (uptodate) {
-<<<<<<< HEAD
-=======
 			loff_t i_size = i_size_read(inode);
 			pgoff_t end_index = i_size >> PAGE_CACHE_SHIFT;
 			unsigned offset;
@@ -2582,7 +2567,6 @@
 			offset = i_size & (PAGE_CACHE_SIZE-1);
 			if (page->index == end_index && offset)
 				zero_user_segment(page, offset, PAGE_CACHE_SIZE);
->>>>>>> d0e0ac97
 			SetPageUptodate(page);
 		} else {
 			ClearPageUptodate(page);
