/*
 * Copyright (c) 2000,2002-2003,2005 Silicon Graphics, Inc.
 * Copyright (c) 2013 Red Hat, Inc.
 * All Rights Reserved.
 *
 * This program is free software; you can redistribute it and/or
 * modify it under the terms of the GNU General Public License as
 * published by the Free Software Foundation.
 *
 * This program is distributed in the hope that it would be useful,
 * but WITHOUT ANY WARRANTY; without even the implied warranty of
 * MERCHANTABILITY or FITNESS FOR A PARTICULAR PURPOSE.  See the
 * GNU General Public License for more details.
 *
 * You should have received a copy of the GNU General Public License
 * along with this program; if not, write the Free Software Foundation,
 * Inc.,  51 Franklin St, Fifth Floor, Boston, MA  02110-1301  USA
 */
#ifndef __XFS_ATTR_LEAF_H__
#define	__XFS_ATTR_LEAF_H__

/*
 * Attribute storage layout, internal structure, access macros, etc.
 *
 * Attribute lists are structured around Btrees where all the data
 * elements are in the leaf nodes.  Attribute names are hashed into an int,
 * then that int is used as the index into the Btree.  Since the hashval
 * of an attribute name may not be unique, we may have duplicate keys.  The
 * internal links in the Btree are logical block offsets into the file.
 */

struct attrlist;
struct attrlist_cursor_kern;
struct xfs_attr_list_context;
struct xfs_da_args;
struct xfs_da_state;
struct xfs_da_state_blk;
struct xfs_inode;
struct xfs_trans;

/*========================================================================
 * Attribute structure when equal to XFS_LBSIZE(mp) bytes.
 *========================================================================*/

/*
 * This is the structure of the leaf nodes in the Btree.
 *
 * Struct leaf_entry's are packed from the top.  Name/values grow from the
 * bottom but are not packed.  The freemap contains run-length-encoded entries
 * for the free bytes after the leaf_entry's, but only the N largest such,
 * smaller runs are dropped.  When the freemap doesn't show enough space
 * for an allocation, we compact the name/value area and try again.  If we
 * still don't have enough space, then we have to split the block.  The
 * name/value structs (both local and remote versions) must be 32bit aligned.
 *
 * Since we have duplicate hash keys, for each key that matches, compare
 * the actual name string.  The root and intermediate node search always
 * takes the first-in-the-block key match found, so we should only have
 * to work "forw"ard.  If none matches, continue with the "forw"ard leaf
 * nodes until the hash key changes or the attribute name is found.
 *
 * We store the fact that an attribute is a ROOT/USER/SECURE attribute in
 * the leaf_entry.  The namespaces are independent only because we also look
 * at the namespace bit when we are looking for a matching attribute name.
 *
 * We also store an "incomplete" bit in the leaf_entry.  It shows that an
 * attribute is in the middle of being created and should not be shown to
 * the user if we crash during the time that the bit is set.  We clear the
 * bit when we have finished setting up the attribute.  We do this because
 * we cannot create some large attributes inside a single transaction, and we
 * need some indication that we weren't finished if we crash in the middle.
 */
#define XFS_ATTR_LEAF_MAPSIZE	3	/* how many freespace slots */

typedef struct xfs_attr_leaf_map {	/* RLE map of free bytes */
	__be16	base;			  /* base of free region */
	__be16	size;			  /* length of free region */
} xfs_attr_leaf_map_t;

typedef struct xfs_attr_leaf_hdr {	/* constant-structure header block */
	xfs_da_blkinfo_t info;		/* block type, links, etc. */
	__be16	count;			/* count of active leaf_entry's */
	__be16	usedbytes;		/* num bytes of names/values stored */
	__be16	firstused;		/* first used byte in name area */
	__u8	holes;			/* != 0 if blk needs compaction */
	__u8	pad1;
	xfs_attr_leaf_map_t freemap[XFS_ATTR_LEAF_MAPSIZE];
					/* N largest free regions */
} xfs_attr_leaf_hdr_t;

typedef struct xfs_attr_leaf_entry {	/* sorted on key, not name */
	__be32	hashval;		/* hash value of name */
	__be16	nameidx;		/* index into buffer of name/value */
	__u8	flags;			/* LOCAL/ROOT/SECURE/INCOMPLETE flag */
	__u8	pad2;			/* unused pad byte */
} xfs_attr_leaf_entry_t;

typedef struct xfs_attr_leaf_name_local {
	__be16	valuelen;		/* number of bytes in value */
	__u8	namelen;		/* length of name bytes */
	__u8	nameval[1];		/* name/value bytes */
} xfs_attr_leaf_name_local_t;

typedef struct xfs_attr_leaf_name_remote {
	__be32	valueblk;		/* block number of value bytes */
	__be32	valuelen;		/* number of bytes in value */
	__u8	namelen;		/* length of name bytes */
	__u8	name[1];		/* name bytes */
} xfs_attr_leaf_name_remote_t;

typedef struct xfs_attr_leafblock {
	xfs_attr_leaf_hdr_t	hdr;	/* constant-structure header block */
	xfs_attr_leaf_entry_t	entries[1];	/* sorted on key, not name */
	xfs_attr_leaf_name_local_t namelist;	/* grows from bottom of buf */
	xfs_attr_leaf_name_remote_t valuelist;	/* grows from bottom of buf */
} xfs_attr_leafblock_t;

/*
 * CRC enabled leaf structures. Called "version 3" structures to match the
 * version number of the directory and dablk structures for this feature, and
 * attr2 is already taken by the variable inode attribute fork size feature.
 */
struct xfs_attr3_leaf_hdr {
	struct xfs_da3_blkinfo	info;
	__be16			count;
	__be16			usedbytes;
	__be16			firstused;
	__u8			holes;
	__u8			pad1;
	struct xfs_attr_leaf_map freemap[XFS_ATTR_LEAF_MAPSIZE];
<<<<<<< HEAD
=======
	__be32			pad2;		/* 64 bit alignment */
>>>>>>> d0e0ac97
};

#define XFS_ATTR3_LEAF_CRC_OFF	(offsetof(struct xfs_attr3_leaf_hdr, info.crc))

struct xfs_attr3_leafblock {
	struct xfs_attr3_leaf_hdr	hdr;
	struct xfs_attr_leaf_entry	entries[1];

	/*
	 * The rest of the block contains the following structures after the
	 * leaf entries, growing from the bottom up. The variables are never
	 * referenced, the locations accessed purely from helper functions.
	 *
	 * struct xfs_attr_leaf_name_local
	 * struct xfs_attr_leaf_name_remote
	 */
};

/*
 * incore, neutral version of the attribute leaf header
 */
struct xfs_attr3_icleaf_hdr {
	__uint32_t	forw;
	__uint32_t	back;
	__uint16_t	magic;
	__uint16_t	count;
	__uint16_t	usedbytes;
	__uint16_t	firstused;
	__u8		holes;
	struct {
		__uint16_t	base;
		__uint16_t	size;
	} freemap[XFS_ATTR_LEAF_MAPSIZE];
};

/*
 * Flags used in the leaf_entry[i].flags field.
 * NOTE: the INCOMPLETE bit must not collide with the flags bits specified
 * on the system call, they are "or"ed together for various operations.
 */
#define	XFS_ATTR_LOCAL_BIT	0	/* attr is stored locally */
#define	XFS_ATTR_ROOT_BIT	1	/* limit access to trusted attrs */
#define	XFS_ATTR_SECURE_BIT	2	/* limit access to secure attrs */
#define	XFS_ATTR_INCOMPLETE_BIT	7	/* attr in middle of create/delete */
#define XFS_ATTR_LOCAL		(1 << XFS_ATTR_LOCAL_BIT)
#define XFS_ATTR_ROOT		(1 << XFS_ATTR_ROOT_BIT)
#define XFS_ATTR_SECURE		(1 << XFS_ATTR_SECURE_BIT)
#define XFS_ATTR_INCOMPLETE	(1 << XFS_ATTR_INCOMPLETE_BIT)

/*
 * Conversion macros for converting namespace bits from argument flags
 * to ondisk flags.
 */
#define XFS_ATTR_NSP_ARGS_MASK		(ATTR_ROOT | ATTR_SECURE)
#define XFS_ATTR_NSP_ONDISK_MASK	(XFS_ATTR_ROOT | XFS_ATTR_SECURE)
#define XFS_ATTR_NSP_ONDISK(flags)	((flags) & XFS_ATTR_NSP_ONDISK_MASK)
#define XFS_ATTR_NSP_ARGS(flags)	((flags) & XFS_ATTR_NSP_ARGS_MASK)
#define XFS_ATTR_NSP_ARGS_TO_ONDISK(x)	(((x) & ATTR_ROOT ? XFS_ATTR_ROOT : 0) |\
					 ((x) & ATTR_SECURE ? XFS_ATTR_SECURE : 0))
#define XFS_ATTR_NSP_ONDISK_TO_ARGS(x)	(((x) & XFS_ATTR_ROOT ? ATTR_ROOT : 0) |\
					 ((x) & XFS_ATTR_SECURE ? ATTR_SECURE : 0))

/*
 * Alignment for namelist and valuelist entries (since they are mixed
 * there can be only one alignment value)
 */
#define	XFS_ATTR_LEAF_NAME_ALIGN	((uint)sizeof(xfs_dablk_t))

static inline int
xfs_attr3_leaf_hdr_size(struct xfs_attr_leafblock *leafp)
{
	if (leafp->hdr.info.magic == cpu_to_be16(XFS_ATTR3_LEAF_MAGIC))
		return sizeof(struct xfs_attr3_leaf_hdr);
	return sizeof(struct xfs_attr_leaf_hdr);
}

static inline struct xfs_attr_leaf_entry *
xfs_attr3_leaf_entryp(xfs_attr_leafblock_t *leafp)
{
	if (leafp->hdr.info.magic == cpu_to_be16(XFS_ATTR3_LEAF_MAGIC))
		return &((struct xfs_attr3_leafblock *)leafp)->entries[0];
	return &leafp->entries[0];
}

/*
 * Cast typed pointers for "local" and "remote" name/value structs.
 */
static inline char *
xfs_attr3_leaf_name(xfs_attr_leafblock_t *leafp, int idx)
{
	struct xfs_attr_leaf_entry *entries = xfs_attr3_leaf_entryp(leafp);

	return &((char *)leafp)[be16_to_cpu(entries[idx].nameidx)];
}

static inline xfs_attr_leaf_name_remote_t *
xfs_attr3_leaf_name_remote(xfs_attr_leafblock_t *leafp, int idx)
{
	return (xfs_attr_leaf_name_remote_t *)xfs_attr3_leaf_name(leafp, idx);
}

static inline xfs_attr_leaf_name_local_t *
xfs_attr3_leaf_name_local(xfs_attr_leafblock_t *leafp, int idx)
{
	return (xfs_attr_leaf_name_local_t *)xfs_attr3_leaf_name(leafp, idx);
}

/*
 * Calculate total bytes used (including trailing pad for alignment) for
 * a "local" name/value structure, a "remote" name/value structure, and
 * a pointer which might be either.
 */
static inline int xfs_attr_leaf_entsize_remote(int nlen)
{
	return ((uint)sizeof(xfs_attr_leaf_name_remote_t) - 1 + (nlen) + \
		XFS_ATTR_LEAF_NAME_ALIGN - 1) & ~(XFS_ATTR_LEAF_NAME_ALIGN - 1);
}

static inline int xfs_attr_leaf_entsize_local(int nlen, int vlen)
{
	return ((uint)sizeof(xfs_attr_leaf_name_local_t) - 1 + (nlen) + (vlen) +
		XFS_ATTR_LEAF_NAME_ALIGN - 1) & ~(XFS_ATTR_LEAF_NAME_ALIGN - 1);
}

static inline int xfs_attr_leaf_entsize_local_max(int bsize)
{
	return (((bsize) >> 1) + ((bsize) >> 2));
}

/*
 * Used to keep a list of "remote value" extents when unlinking an inode.
 */
typedef struct xfs_attr_inactive_list {
	xfs_dablk_t	valueblk;	/* block number of value bytes */
	int		valuelen;	/* number of bytes in value */
} xfs_attr_inactive_list_t;


/*========================================================================
 * Function prototypes for the kernel.
 *========================================================================*/

/*
 * Internal routines when attribute fork size < XFS_LITINO(mp).
 */
void	xfs_attr_shortform_create(struct xfs_da_args *args);
void	xfs_attr_shortform_add(struct xfs_da_args *args, int forkoff);
int	xfs_attr_shortform_lookup(struct xfs_da_args *args);
int	xfs_attr_shortform_getvalue(struct xfs_da_args *args);
int	xfs_attr_shortform_to_leaf(struct xfs_da_args *args);
int	xfs_attr_shortform_remove(struct xfs_da_args *args);
int	xfs_attr_shortform_list(struct xfs_attr_list_context *context);
int	xfs_attr_shortform_allfit(struct xfs_buf *bp, struct xfs_inode *dp);
int	xfs_attr_shortform_bytesfit(xfs_inode_t *dp, int bytes);


/*
 * Internal routines when attribute fork size == XFS_LBSIZE(mp).
 */
int	xfs_attr3_leaf_to_node(struct xfs_da_args *args);
int	xfs_attr3_leaf_to_shortform(struct xfs_buf *bp,
				   struct xfs_da_args *args, int forkoff);
int	xfs_attr3_leaf_clearflag(struct xfs_da_args *args);
int	xfs_attr3_leaf_setflag(struct xfs_da_args *args);
int	xfs_attr3_leaf_flipflags(struct xfs_da_args *args);

/*
 * Routines used for growing the Btree.
 */
int	xfs_attr3_leaf_split(struct xfs_da_state *state,
				   struct xfs_da_state_blk *oldblk,
				   struct xfs_da_state_blk *newblk);
int	xfs_attr3_leaf_lookup_int(struct xfs_buf *leaf,
					struct xfs_da_args *args);
int	xfs_attr3_leaf_getvalue(struct xfs_buf *bp, struct xfs_da_args *args);
int	xfs_attr3_leaf_add(struct xfs_buf *leaf_buffer,
				 struct xfs_da_args *args);
int	xfs_attr3_leaf_remove(struct xfs_buf *leaf_buffer,
				    struct xfs_da_args *args);
int	xfs_attr3_leaf_list_int(struct xfs_buf *bp,
				      struct xfs_attr_list_context *context);

/*
 * Routines used for shrinking the Btree.
 */
int	xfs_attr3_leaf_toosmall(struct xfs_da_state *state, int *retval);
void	xfs_attr3_leaf_unbalance(struct xfs_da_state *state,
				       struct xfs_da_state_blk *drop_blk,
				       struct xfs_da_state_blk *save_blk);
int	xfs_attr3_root_inactive(struct xfs_trans **trans, struct xfs_inode *dp);

/*
 * Utility routines.
 */
xfs_dahash_t	xfs_attr_leaf_lasthash(struct xfs_buf *bp, int *count);
int	xfs_attr_leaf_order(struct xfs_buf *leaf1_bp,
				   struct xfs_buf *leaf2_bp);
int	xfs_attr_leaf_newentsize(int namelen, int valuelen, int blocksize,
					int *local);
int	xfs_attr3_leaf_read(struct xfs_trans *tp, struct xfs_inode *dp,
			xfs_dablk_t bno, xfs_daddr_t mappedbno,
			struct xfs_buf **bpp);
void	xfs_attr3_leaf_hdr_from_disk(struct xfs_attr3_icleaf_hdr *to,
				     struct xfs_attr_leafblock *from);

extern const struct xfs_buf_ops xfs_attr3_leaf_buf_ops;

#endif	/* __XFS_ATTR_LEAF_H__ */<|MERGE_RESOLUTION|>--- conflicted
+++ resolved
@@ -128,10 +128,7 @@
 	__u8			holes;
 	__u8			pad1;
 	struct xfs_attr_leaf_map freemap[XFS_ATTR_LEAF_MAPSIZE];
-<<<<<<< HEAD
-=======
 	__be32			pad2;		/* 64 bit alignment */
->>>>>>> d0e0ac97
 };
 
 #define XFS_ATTR3_LEAF_CRC_OFF	(offsetof(struct xfs_attr3_leaf_hdr, info.crc))
