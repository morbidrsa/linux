/* inode.c: /proc/openprom handling routines
 *
 * Copyright (C) 1996-1999 Jakub Jelinek  (jakub@redhat.com)
 * Copyright (C) 1998      Eddie C. Dost  (ecd@skynet.be)
 */

#include <linux/module.h>
#include <linux/types.h>
#include <linux/string.h>
#include <linux/fs.h>
#include <linux/init.h>
#include <linux/slab.h>
#include <linux/seq_file.h>
#include <linux/magic.h>

#include <asm/openprom.h>
#include <asm/oplib.h>
#include <asm/prom.h>
#include <asm/uaccess.h>

static DEFINE_MUTEX(op_mutex);

#define OPENPROM_ROOT_INO	0

enum op_inode_type {
	op_inode_node,
	op_inode_prop,
};

union op_inode_data {
	struct device_node	*node;
	struct property		*prop;
};

struct op_inode_info {
	struct inode		vfs_inode;
	enum op_inode_type	type;
	union op_inode_data	u;
};

static struct inode *openprom_iget(struct super_block *sb, ino_t ino);

static inline struct op_inode_info *OP_I(struct inode *inode)
{
	return container_of(inode, struct op_inode_info, vfs_inode);
}

static int is_string(unsigned char *p, int len)
{
	int i;

	for (i = 0; i < len; i++) {
		unsigned char val = p[i];

		if ((i && !val) ||
		    (val >= ' ' && val <= '~'))
			continue;

		return 0;
	}

	return 1;
}

static int property_show(struct seq_file *f, void *v)
{
	struct property *prop = f->private;
	void *pval;
	int len;

	len = prop->length;
	pval = prop->value;

	if (is_string(pval, len)) {
		while (len > 0) {
			int n = strlen(pval);

			seq_printf(f, "%s", (char *) pval);

			/* Skip over the NULL byte too.  */
			pval += n + 1;
			len -= n + 1;

			if (len > 0)
				seq_printf(f, " + ");
		}
	} else {
		if (len & 3) {
			while (len) {
				len--;
				if (len)
					seq_printf(f, "%02x.",
						   *(unsigned char *) pval);
				else
					seq_printf(f, "%02x",
						   *(unsigned char *) pval);
				pval++;
			}
		} else {
			while (len >= 4) {
				len -= 4;

				if (len)
					seq_printf(f, "%08x.",
						   *(unsigned int *) pval);
				else
					seq_printf(f, "%08x",
						   *(unsigned int *) pval);
				pval += 4;
			}
		}
	}
	seq_printf(f, "\n");

	return 0;
}

static void *property_start(struct seq_file *f, loff_t *pos)
{
	if (*pos == 0)
		return pos;
	return NULL;
}

static void *property_next(struct seq_file *f, void *v, loff_t *pos)
{
	(*pos)++;
	return NULL;
}

static void property_stop(struct seq_file *f, void *v)
{
	/* Nothing to do */
}

static const struct seq_operations property_op = {
	.start		= property_start,
	.next		= property_next,
	.stop		= property_stop,
	.show		= property_show
};

static int property_open(struct inode *inode, struct file *file)
{
	struct op_inode_info *oi = OP_I(inode);
	int ret;

	BUG_ON(oi->type != op_inode_prop);

	ret = seq_open(file, &property_op);
	if (!ret) {
		struct seq_file *m = file->private_data;
		m->private = oi->u.prop;
	}
	return ret;
}

static const struct file_operations openpromfs_prop_ops = {
	.open		= property_open,
	.read		= seq_read,
	.llseek		= seq_lseek,
	.release	= seq_release,
};

static int openpromfs_readdir(struct file *, struct dir_context *);

static const struct file_operations openprom_operations = {
	.read		= generic_read_dir,
	.iterate	= openpromfs_readdir,
	.llseek		= generic_file_llseek,
};

static struct dentry *openpromfs_lookup(struct inode *, struct dentry *, unsigned int);

static const struct inode_operations openprom_inode_operations = {
	.lookup		= openpromfs_lookup,
};

static struct dentry *openpromfs_lookup(struct inode *dir, struct dentry *dentry, unsigned int flags)
{
	struct op_inode_info *ent_oi, *oi = OP_I(dir);
	struct device_node *dp, *child;
	struct property *prop;
	enum op_inode_type ent_type;
	union op_inode_data ent_data;
	const char *name;
	struct inode *inode;
	unsigned int ino;
	int len;
	
	BUG_ON(oi->type != op_inode_node);

	dp = oi->u.node;

	name = dentry->d_name.name;
	len = dentry->d_name.len;

	mutex_lock(&op_mutex);

	child = dp->child;
	while (child) {
		int n = strlen(child->path_component_name);

		if (len == n &&
		    !strncmp(child->path_component_name, name, len)) {
			ent_type = op_inode_node;
			ent_data.node = child;
			ino = child->unique_id;
			goto found;
		}
		child = child->sibling;
	}

	prop = dp->properties;
	while (prop) {
		int n = strlen(prop->name);

		if (len == n && !strncmp(prop->name, name, len)) {
			ent_type = op_inode_prop;
			ent_data.prop = prop;
			ino = prop->unique_id;
			goto found;
		}

		prop = prop->next;
	}

	mutex_unlock(&op_mutex);
	return ERR_PTR(-ENOENT);

found:
	inode = openprom_iget(dir->i_sb, ino);
	mutex_unlock(&op_mutex);
	if (IS_ERR(inode))
		return ERR_CAST(inode);
	ent_oi = OP_I(inode);
	ent_oi->type = ent_type;
	ent_oi->u = ent_data;

	switch (ent_type) {
	case op_inode_node:
		inode->i_mode = S_IFDIR | S_IRUGO | S_IXUGO;
		inode->i_op = &openprom_inode_operations;
		inode->i_fop = &openprom_operations;
		set_nlink(inode, 2);
		break;
	case op_inode_prop:
		if (!strcmp(dp->name, "options") && (len == 17) &&
		    !strncmp (name, "security-password", 17))
			inode->i_mode = S_IFREG | S_IRUSR | S_IWUSR;
		else
			inode->i_mode = S_IFREG | S_IRUGO;
		inode->i_fop = &openpromfs_prop_ops;
		set_nlink(inode, 1);
		inode->i_size = ent_oi->u.prop->length;
		break;
	}

	d_add(dentry, inode);
	return NULL;
}

static int openpromfs_readdir(struct file *file, struct dir_context *ctx)
{
<<<<<<< HEAD
	struct inode *inode = file_inode(filp);
=======
	struct inode *inode = file_inode(file);
>>>>>>> d0e0ac97
	struct op_inode_info *oi = OP_I(inode);
	struct device_node *dp = oi->u.node;
	struct device_node *child;
	struct property *prop;
	int i;

	mutex_lock(&op_mutex);
	
	if (ctx->pos == 0) {
		if (!dir_emit(ctx, ".", 1, inode->i_ino, DT_DIR))
			goto out;
		ctx->pos = 1;
	}
	if (ctx->pos == 1) {
		if (!dir_emit(ctx, "..", 2,
			    (dp->parent == NULL ?
			     OPENPROM_ROOT_INO :
			     dp->parent->unique_id), DT_DIR))
			goto out;
		ctx->pos = 2;
	}
	i = ctx->pos - 2;

	/* First, the children nodes as directories.  */
	child = dp->child;
	while (i && child) {
		child = child->sibling;
		i--;
	}
	while (child) {
		if (!dir_emit(ctx,
			    child->path_component_name,
			    strlen(child->path_component_name),
			    child->unique_id, DT_DIR))
			goto out;

		ctx->pos++;
		child = child->sibling;
	}

	/* Next, the properties as files.  */
	prop = dp->properties;
	while (i && prop) {
		prop = prop->next;
		i--;
	}
	while (prop) {
		if (!dir_emit(ctx, prop->name, strlen(prop->name),
			    prop->unique_id, DT_REG))
			goto out;

		ctx->pos++;
		prop = prop->next;
	}

out:
	mutex_unlock(&op_mutex);
	return 0;
}

static struct kmem_cache *op_inode_cachep;

static struct inode *openprom_alloc_inode(struct super_block *sb)
{
	struct op_inode_info *oi;

	oi = kmem_cache_alloc(op_inode_cachep, GFP_KERNEL);
	if (!oi)
		return NULL;

	return &oi->vfs_inode;
}

static void openprom_i_callback(struct rcu_head *head)
{
	struct inode *inode = container_of(head, struct inode, i_rcu);
	kmem_cache_free(op_inode_cachep, OP_I(inode));
}

static void openprom_destroy_inode(struct inode *inode)
{
	call_rcu(&inode->i_rcu, openprom_i_callback);
}

static struct inode *openprom_iget(struct super_block *sb, ino_t ino)
{
	struct inode *inode;

	inode = iget_locked(sb, ino);
	if (!inode)
		return ERR_PTR(-ENOMEM);
	if (inode->i_state & I_NEW) {
		inode->i_mtime = inode->i_atime = inode->i_ctime = CURRENT_TIME;
		if (inode->i_ino == OPENPROM_ROOT_INO) {
			inode->i_op = &openprom_inode_operations;
			inode->i_fop = &openprom_operations;
			inode->i_mode = S_IFDIR | S_IRUGO | S_IXUGO;
		}
		unlock_new_inode(inode);
	}
	return inode;
}

static int openprom_remount(struct super_block *sb, int *flags, char *data)
{
	*flags |= MS_NOATIME;
	return 0;
}

static const struct super_operations openprom_sops = {
	.alloc_inode	= openprom_alloc_inode,
	.destroy_inode	= openprom_destroy_inode,
	.statfs		= simple_statfs,
	.remount_fs	= openprom_remount,
};

static int openprom_fill_super(struct super_block *s, void *data, int silent)
{
	struct inode *root_inode;
	struct op_inode_info *oi;
	int ret;

	s->s_flags |= MS_NOATIME;
	s->s_blocksize = 1024;
	s->s_blocksize_bits = 10;
	s->s_magic = OPENPROM_SUPER_MAGIC;
	s->s_op = &openprom_sops;
	s->s_time_gran = 1;
	root_inode = openprom_iget(s, OPENPROM_ROOT_INO);
	if (IS_ERR(root_inode)) {
		ret = PTR_ERR(root_inode);
		goto out_no_root;
	}

	oi = OP_I(root_inode);
	oi->type = op_inode_node;
	oi->u.node = of_find_node_by_path("/");

	s->s_root = d_make_root(root_inode);
	if (!s->s_root)
		goto out_no_root_dentry;
	return 0;

out_no_root_dentry:
	ret = -ENOMEM;
out_no_root:
	printk("openprom_fill_super: get root inode failed\n");
	return ret;
}

static struct dentry *openprom_mount(struct file_system_type *fs_type,
	int flags, const char *dev_name, void *data)
{
	return mount_single(fs_type, flags, data, openprom_fill_super);
}

static struct file_system_type openprom_fs_type = {
	.owner		= THIS_MODULE,
	.name		= "openpromfs",
	.mount		= openprom_mount,
	.kill_sb	= kill_anon_super,
};
MODULE_ALIAS_FS("openpromfs");

static void op_inode_init_once(void *data)
{
	struct op_inode_info *oi = (struct op_inode_info *) data;

	inode_init_once(&oi->vfs_inode);
}

static int __init init_openprom_fs(void)
{
	int err;

	op_inode_cachep = kmem_cache_create("op_inode_cache",
					    sizeof(struct op_inode_info),
					    0,
					    (SLAB_RECLAIM_ACCOUNT |
					     SLAB_MEM_SPREAD),
					    op_inode_init_once);
	if (!op_inode_cachep)
		return -ENOMEM;

	err = register_filesystem(&openprom_fs_type);
	if (err)
		kmem_cache_destroy(op_inode_cachep);

	return err;
}

static void __exit exit_openprom_fs(void)
{
	unregister_filesystem(&openprom_fs_type);
	/*
	 * Make sure all delayed rcu free inodes are flushed before we
	 * destroy cache.
	 */
	rcu_barrier();
	kmem_cache_destroy(op_inode_cachep);
}

module_init(init_openprom_fs)
module_exit(exit_openprom_fs)
MODULE_LICENSE("GPL");<|MERGE_RESOLUTION|>--- conflicted
+++ resolved
@@ -262,11 +262,7 @@
 
 static int openpromfs_readdir(struct file *file, struct dir_context *ctx)
 {
-<<<<<<< HEAD
-	struct inode *inode = file_inode(filp);
-=======
 	struct inode *inode = file_inode(file);
->>>>>>> d0e0ac97
 	struct op_inode_info *oi = OP_I(inode);
 	struct device_node *dp = oi->u.node;
 	struct device_node *child;
