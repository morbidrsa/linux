/*
 *   fs/cifs/sess.c
 *
 *   SMB/CIFS session setup handling routines
 *
 *   Copyright (c) International Business Machines  Corp., 2006, 2009
 *   Author(s): Steve French (sfrench@us.ibm.com)
 *
 *   This library is free software; you can redistribute it and/or modify
 *   it under the terms of the GNU Lesser General Public License as published
 *   by the Free Software Foundation; either version 2.1 of the License, or
 *   (at your option) any later version.
 *
 *   This library is distributed in the hope that it will be useful,
 *   but WITHOUT ANY WARRANTY; without even the implied warranty of
 *   MERCHANTABILITY or FITNESS FOR A PARTICULAR PURPOSE.  See
 *   the GNU Lesser General Public License for more details.
 *
 *   You should have received a copy of the GNU Lesser General Public License
 *   along with this library; if not, write to the Free Software
 *   Foundation, Inc., 59 Temple Place, Suite 330, Boston, MA 02111-1307 USA
 */

#include "cifspdu.h"
#include "cifsglob.h"
#include "cifsproto.h"
#include "cifs_unicode.h"
#include "cifs_debug.h"
#include "ntlmssp.h"
#include "nterr.h"
#include <linux/utsname.h>
#include <linux/slab.h>
#include "cifs_spnego.h"

/*
 * Checks if this is the first smb session to be reconnected after
 * the socket has been reestablished (so we know whether to use vc 0).
 * Called while holding the cifs_tcp_ses_lock, so do not block
 */
static bool is_first_ses_reconnect(struct cifs_ses *ses)
{
	struct list_head *tmp;
	struct cifs_ses *tmp_ses;

	list_for_each(tmp, &ses->server->smb_ses_list) {
		tmp_ses = list_entry(tmp, struct cifs_ses,
				     smb_ses_list);
		if (tmp_ses->need_reconnect == false)
			return false;
	}
	/* could not find a session that was already connected,
	   this must be the first one we are reconnecting */
	return true;
}

/*
 *	vc number 0 is treated specially by some servers, and should be the
 *      first one we request.  After that we can use vcnumbers up to maxvcs,
 *	one for each smb session (some Windows versions set maxvcs incorrectly
 *	so maxvc=1 can be ignored).  If we have too many vcs, we can reuse
 *	any vc but zero (some servers reset the connection on vcnum zero)
 *
 */
static __le16 get_next_vcnum(struct cifs_ses *ses)
{
	__u16 vcnum = 0;
	struct list_head *tmp;
	struct cifs_ses *tmp_ses;
	__u16 max_vcs = ses->server->max_vcs;
	__u16 i;
	int free_vc_found = 0;

	/* Quoting the MS-SMB specification: "Windows-based SMB servers set this
	field to one but do not enforce this limit, which allows an SMB client
	to establish more virtual circuits than allowed by this value ... but
	other server implementations can enforce this limit." */
	if (max_vcs < 2)
		max_vcs = 0xFFFF;

	spin_lock(&cifs_tcp_ses_lock);
	if ((ses->need_reconnect) && is_first_ses_reconnect(ses))
			goto get_vc_num_exit;  /* vcnum will be zero */
	for (i = ses->server->srv_count - 1; i < max_vcs; i++) {
		if (i == 0) /* this is the only connection, use vc 0 */
			break;

		free_vc_found = 1;

		list_for_each(tmp, &ses->server->smb_ses_list) {
			tmp_ses = list_entry(tmp, struct cifs_ses,
					     smb_ses_list);
			if (tmp_ses->vcnum == i) {
				free_vc_found = 0;
				break; /* found duplicate, try next vcnum */
			}
		}
		if (free_vc_found)
			break; /* we found a vcnumber that will work - use it */
	}

	if (i == 0)
		vcnum = 0; /* for most common case, ie if one smb session, use
			      vc zero.  Also for case when no free vcnum, zero
			      is safest to send (some clients only send zero) */
	else if (free_vc_found == 0)
		vcnum = 1;  /* we can not reuse vc=0 safely, since some servers
				reset all uids on that, but 1 is ok. */
	else
		vcnum = i;
	ses->vcnum = vcnum;
get_vc_num_exit:
	spin_unlock(&cifs_tcp_ses_lock);

	return cpu_to_le16(vcnum);
}

static __u32 cifs_ssetup_hdr(struct cifs_ses *ses, SESSION_SETUP_ANDX *pSMB)
{
	__u32 capabilities = 0;

	/* init fields common to all four types of SessSetup */
	/* Note that offsets for first seven fields in req struct are same  */
	/*	in CIFS Specs so does not matter which of 3 forms of struct */
	/*	that we use in next few lines                               */
	/* Note that header is initialized to zero in header_assemble */
	pSMB->req.AndXCommand = 0xFF;
	pSMB->req.MaxBufferSize = cpu_to_le16(min_t(u32,
					CIFSMaxBufSize + MAX_CIFS_HDR_SIZE - 4,
					USHRT_MAX));
	pSMB->req.MaxMpxCount = cpu_to_le16(ses->server->maxReq);
	pSMB->req.VcNumber = get_next_vcnum(ses);

	/* Now no need to set SMBFLG_CASELESS or obsolete CANONICAL PATH */

	/* BB verify whether signing required on neg or just on auth frame
	   (and NTLM case) */

	capabilities = CAP_LARGE_FILES | CAP_NT_SMBS | CAP_LEVEL_II_OPLOCKS |
			CAP_LARGE_WRITE_X | CAP_LARGE_READ_X;

	if (ses->server->sign)
		pSMB->req.hdr.Flags2 |= SMBFLG2_SECURITY_SIGNATURE;

	if (ses->capabilities & CAP_UNICODE) {
		pSMB->req.hdr.Flags2 |= SMBFLG2_UNICODE;
		capabilities |= CAP_UNICODE;
	}
	if (ses->capabilities & CAP_STATUS32) {
		pSMB->req.hdr.Flags2 |= SMBFLG2_ERR_STATUS;
		capabilities |= CAP_STATUS32;
	}
	if (ses->capabilities & CAP_DFS) {
		pSMB->req.hdr.Flags2 |= SMBFLG2_DFS;
		capabilities |= CAP_DFS;
	}
	if (ses->capabilities & CAP_UNIX)
		capabilities |= CAP_UNIX;

	return capabilities;
}

static void
unicode_oslm_strings(char **pbcc_area, const struct nls_table *nls_cp)
{
	char *bcc_ptr = *pbcc_area;
	int bytes_ret = 0;

	/* Copy OS version */
	bytes_ret = cifs_strtoUTF16((__le16 *)bcc_ptr, "Linux version ", 32,
				    nls_cp);
	bcc_ptr += 2 * bytes_ret;
	bytes_ret = cifs_strtoUTF16((__le16 *) bcc_ptr, init_utsname()->release,
				    32, nls_cp);
	bcc_ptr += 2 * bytes_ret;
	bcc_ptr += 2; /* trailing null */

	bytes_ret = cifs_strtoUTF16((__le16 *) bcc_ptr, CIFS_NETWORK_OPSYS,
				    32, nls_cp);
	bcc_ptr += 2 * bytes_ret;
	bcc_ptr += 2; /* trailing null */

	*pbcc_area = bcc_ptr;
}

static void unicode_domain_string(char **pbcc_area, struct cifs_ses *ses,
				   const struct nls_table *nls_cp)
{
	char *bcc_ptr = *pbcc_area;
	int bytes_ret = 0;

	/* copy domain */
	if (ses->domainName == NULL) {
		/* Sending null domain better than using a bogus domain name (as
		we did briefly in 2.6.18) since server will use its default */
		*bcc_ptr = 0;
		*(bcc_ptr+1) = 0;
		bytes_ret = 0;
	} else
		bytes_ret = cifs_strtoUTF16((__le16 *) bcc_ptr, ses->domainName,
					    256, nls_cp);
	bcc_ptr += 2 * bytes_ret;
	bcc_ptr += 2;  /* account for null terminator */

	*pbcc_area = bcc_ptr;
}


static void unicode_ssetup_strings(char **pbcc_area, struct cifs_ses *ses,
				   const struct nls_table *nls_cp)
{
	char *bcc_ptr = *pbcc_area;
	int bytes_ret = 0;

	/* BB FIXME add check that strings total less
	than 335 or will need to send them as arrays */

	/* unicode strings, must be word aligned before the call */
/*	if ((long) bcc_ptr % 2)	{
		*bcc_ptr = 0;
		bcc_ptr++;
	} */
	/* copy user */
	if (ses->user_name == NULL) {
		/* null user mount */
		*bcc_ptr = 0;
		*(bcc_ptr+1) = 0;
	} else {
		bytes_ret = cifs_strtoUTF16((__le16 *) bcc_ptr, ses->user_name,
					    MAX_USERNAME_SIZE, nls_cp);
	}
	bcc_ptr += 2 * bytes_ret;
	bcc_ptr += 2; /* account for null termination */

	unicode_domain_string(&bcc_ptr, ses, nls_cp);
	unicode_oslm_strings(&bcc_ptr, nls_cp);

	*pbcc_area = bcc_ptr;
}

static void ascii_ssetup_strings(char **pbcc_area, struct cifs_ses *ses,
				 const struct nls_table *nls_cp)
{
	char *bcc_ptr = *pbcc_area;

	/* copy user */
	/* BB what about null user mounts - check that we do this BB */
	/* copy user */
	if (ses->user_name != NULL) {
		strncpy(bcc_ptr, ses->user_name, MAX_USERNAME_SIZE);
		bcc_ptr += strnlen(ses->user_name, MAX_USERNAME_SIZE);
	}
	/* else null user mount */
	*bcc_ptr = 0;
	bcc_ptr++; /* account for null termination */

	/* copy domain */
	if (ses->domainName != NULL) {
		strncpy(bcc_ptr, ses->domainName, 256);
		bcc_ptr += strnlen(ses->domainName, 256);
	} /* else we will send a null domain name
	     so the server will default to its own domain */
	*bcc_ptr = 0;
	bcc_ptr++;

	/* BB check for overflow here */

	strcpy(bcc_ptr, "Linux version ");
	bcc_ptr += strlen("Linux version ");
	strcpy(bcc_ptr, init_utsname()->release);
	bcc_ptr += strlen(init_utsname()->release) + 1;

	strcpy(bcc_ptr, CIFS_NETWORK_OPSYS);
	bcc_ptr += strlen(CIFS_NETWORK_OPSYS) + 1;

	*pbcc_area = bcc_ptr;
}

static void
decode_unicode_ssetup(char **pbcc_area, int bleft, struct cifs_ses *ses,
		      const struct nls_table *nls_cp)
{
	int len;
	char *data = *pbcc_area;

	cifs_dbg(FYI, "bleft %d\n", bleft);

	kfree(ses->serverOS);
	ses->serverOS = cifs_strndup_from_utf16(data, bleft, true, nls_cp);
	cifs_dbg(FYI, "serverOS=%s\n", ses->serverOS);
	len = (UniStrnlen((wchar_t *) data, bleft / 2) * 2) + 2;
	data += len;
	bleft -= len;
	if (bleft <= 0)
		return;

	kfree(ses->serverNOS);
	ses->serverNOS = cifs_strndup_from_utf16(data, bleft, true, nls_cp);
	cifs_dbg(FYI, "serverNOS=%s\n", ses->serverNOS);
	len = (UniStrnlen((wchar_t *) data, bleft / 2) * 2) + 2;
	data += len;
	bleft -= len;
	if (bleft <= 0)
		return;

	kfree(ses->serverDomain);
	ses->serverDomain = cifs_strndup_from_utf16(data, bleft, true, nls_cp);
	cifs_dbg(FYI, "serverDomain=%s\n", ses->serverDomain);

	return;
}

static void decode_ascii_ssetup(char **pbcc_area, __u16 bleft,
				struct cifs_ses *ses,
				const struct nls_table *nls_cp)
{
	int len;
	char *bcc_ptr = *pbcc_area;

	cifs_dbg(FYI, "decode sessetup ascii. bleft %d\n", bleft);

	len = strnlen(bcc_ptr, bleft);
	if (len >= bleft)
		return;

	kfree(ses->serverOS);

	ses->serverOS = kzalloc(len + 1, GFP_KERNEL);
	if (ses->serverOS)
		strncpy(ses->serverOS, bcc_ptr, len);
<<<<<<< HEAD
	if (strncmp(ses->serverOS, "OS/2", 4) == 0) {
		cifs_dbg(FYI, "OS/2 server\n");
			ses->flags |= CIFS_SES_OS2;
	}
=======
	if (strncmp(ses->serverOS, "OS/2", 4) == 0)
		cifs_dbg(FYI, "OS/2 server\n");
>>>>>>> d0e0ac97

	bcc_ptr += len + 1;
	bleft -= len + 1;

	len = strnlen(bcc_ptr, bleft);
	if (len >= bleft)
		return;

	kfree(ses->serverNOS);

	ses->serverNOS = kzalloc(len + 1, GFP_KERNEL);
	if (ses->serverNOS)
		strncpy(ses->serverNOS, bcc_ptr, len);

	bcc_ptr += len + 1;
	bleft -= len + 1;

	len = strnlen(bcc_ptr, bleft);
	if (len > bleft)
		return;

	/* No domain field in LANMAN case. Domain is
	   returned by old servers in the SMB negprot response */
	/* BB For newer servers which do not support Unicode,
	   but thus do return domain here we could add parsing
	   for it later, but it is not very important */
	cifs_dbg(FYI, "ascii: bytes left %d\n", bleft);
<<<<<<< HEAD

	return rc;
=======
>>>>>>> d0e0ac97
}

int decode_ntlmssp_challenge(char *bcc_ptr, int blob_len,
				    struct cifs_ses *ses)
{
	unsigned int tioffset; /* challenge message target info area */
	unsigned int tilen; /* challenge message target info area length  */

	CHALLENGE_MESSAGE *pblob = (CHALLENGE_MESSAGE *)bcc_ptr;

	if (blob_len < sizeof(CHALLENGE_MESSAGE)) {
		cifs_dbg(VFS, "challenge blob len %d too small\n", blob_len);
		return -EINVAL;
	}

	if (memcmp(pblob->Signature, "NTLMSSP", 8)) {
		cifs_dbg(VFS, "blob signature incorrect %s\n",
			 pblob->Signature);
		return -EINVAL;
	}
	if (pblob->MessageType != NtLmChallenge) {
		cifs_dbg(VFS, "Incorrect message type %d\n",
			 pblob->MessageType);
		return -EINVAL;
	}

	memcpy(ses->ntlmssp->cryptkey, pblob->Challenge, CIFS_CRYPTO_KEY_SIZE);
	/* BB we could decode pblob->NegotiateFlags; some may be useful */
	/* In particular we can examine sign flags */
	/* BB spec says that if AvId field of MsvAvTimestamp is populated then
		we must set the MIC field of the AUTHENTICATE_MESSAGE */
	ses->ntlmssp->server_flags = le32_to_cpu(pblob->NegotiateFlags);
	tioffset = le32_to_cpu(pblob->TargetInfoArray.BufferOffset);
	tilen = le16_to_cpu(pblob->TargetInfoArray.Length);
	if (tioffset > blob_len || tioffset + tilen > blob_len) {
		cifs_dbg(VFS, "tioffset + tilen too high %u + %u",
			tioffset, tilen);
		return -EINVAL;
	}
	if (tilen) {
		ses->auth_key.response = kmemdup(bcc_ptr + tioffset, tilen,
						 GFP_KERNEL);
		if (!ses->auth_key.response) {
			cifs_dbg(VFS, "Challenge target info alloc failure");
			return -ENOMEM;
		}
		ses->auth_key.len = tilen;
	}

	return 0;
}

/* BB Move to ntlmssp.c eventually */

/* We do not malloc the blob, it is passed in pbuffer, because
   it is fixed size, and small, making this approach cleaner */
void build_ntlmssp_negotiate_blob(unsigned char *pbuffer,
					 struct cifs_ses *ses)
{
	NEGOTIATE_MESSAGE *sec_blob = (NEGOTIATE_MESSAGE *)pbuffer;
	__u32 flags;

	memset(pbuffer, 0, sizeof(NEGOTIATE_MESSAGE));
	memcpy(sec_blob->Signature, NTLMSSP_SIGNATURE, 8);
	sec_blob->MessageType = NtLmNegotiate;

	/* BB is NTLMV2 session security format easier to use here? */
	flags = NTLMSSP_NEGOTIATE_56 |	NTLMSSP_REQUEST_TARGET |
		NTLMSSP_NEGOTIATE_128 | NTLMSSP_NEGOTIATE_UNICODE |
		NTLMSSP_NEGOTIATE_NTLM | NTLMSSP_NEGOTIATE_EXTENDED_SEC;
	if (ses->server->sign) {
		flags |= NTLMSSP_NEGOTIATE_SIGN;
		if (!ses->server->session_estab)
			flags |= NTLMSSP_NEGOTIATE_KEY_XCH;
	}

	sec_blob->NegotiateFlags = cpu_to_le32(flags);

	sec_blob->WorkstationName.BufferOffset = 0;
	sec_blob->WorkstationName.Length = 0;
	sec_blob->WorkstationName.MaximumLength = 0;

	/* Domain name is sent on the Challenge not Negotiate NTLMSSP request */
	sec_blob->DomainName.BufferOffset = 0;
	sec_blob->DomainName.Length = 0;
	sec_blob->DomainName.MaximumLength = 0;
}

/* We do not malloc the blob, it is passed in pbuffer, because its
   maximum possible size is fixed and small, making this approach cleaner.
   This function returns the length of the data in the blob */
int build_ntlmssp_auth_blob(unsigned char *pbuffer,
					u16 *buflen,
				   struct cifs_ses *ses,
				   const struct nls_table *nls_cp)
{
	int rc;
	AUTHENTICATE_MESSAGE *sec_blob = (AUTHENTICATE_MESSAGE *)pbuffer;
	__u32 flags;
	unsigned char *tmp;

	memcpy(sec_blob->Signature, NTLMSSP_SIGNATURE, 8);
	sec_blob->MessageType = NtLmAuthenticate;

	flags = NTLMSSP_NEGOTIATE_56 |
		NTLMSSP_REQUEST_TARGET | NTLMSSP_NEGOTIATE_TARGET_INFO |
		NTLMSSP_NEGOTIATE_128 | NTLMSSP_NEGOTIATE_UNICODE |
		NTLMSSP_NEGOTIATE_NTLM | NTLMSSP_NEGOTIATE_EXTENDED_SEC;
	if (ses->server->sign) {
		flags |= NTLMSSP_NEGOTIATE_SIGN;
		if (!ses->server->session_estab)
			flags |= NTLMSSP_NEGOTIATE_KEY_XCH;
	}

	tmp = pbuffer + sizeof(AUTHENTICATE_MESSAGE);
	sec_blob->NegotiateFlags = cpu_to_le32(flags);

	sec_blob->LmChallengeResponse.BufferOffset =
				cpu_to_le32(sizeof(AUTHENTICATE_MESSAGE));
	sec_blob->LmChallengeResponse.Length = 0;
	sec_blob->LmChallengeResponse.MaximumLength = 0;

	sec_blob->NtChallengeResponse.BufferOffset = cpu_to_le32(tmp - pbuffer);
	rc = setup_ntlmv2_rsp(ses, nls_cp);
	if (rc) {
		cifs_dbg(VFS, "Error %d during NTLMSSP authentication\n", rc);
		goto setup_ntlmv2_ret;
	}
	memcpy(tmp, ses->auth_key.response + CIFS_SESS_KEY_SIZE,
			ses->auth_key.len - CIFS_SESS_KEY_SIZE);
	tmp += ses->auth_key.len - CIFS_SESS_KEY_SIZE;

	sec_blob->NtChallengeResponse.Length =
			cpu_to_le16(ses->auth_key.len - CIFS_SESS_KEY_SIZE);
	sec_blob->NtChallengeResponse.MaximumLength =
			cpu_to_le16(ses->auth_key.len - CIFS_SESS_KEY_SIZE);

	if (ses->domainName == NULL) {
		sec_blob->DomainName.BufferOffset = cpu_to_le32(tmp - pbuffer);
		sec_blob->DomainName.Length = 0;
		sec_blob->DomainName.MaximumLength = 0;
		tmp += 2;
	} else {
		int len;
		len = cifs_strtoUTF16((__le16 *)tmp, ses->domainName,
				      MAX_USERNAME_SIZE, nls_cp);
		len *= 2; /* unicode is 2 bytes each */
		sec_blob->DomainName.BufferOffset = cpu_to_le32(tmp - pbuffer);
		sec_blob->DomainName.Length = cpu_to_le16(len);
		sec_blob->DomainName.MaximumLength = cpu_to_le16(len);
		tmp += len;
	}

	if (ses->user_name == NULL) {
		sec_blob->UserName.BufferOffset = cpu_to_le32(tmp - pbuffer);
		sec_blob->UserName.Length = 0;
		sec_blob->UserName.MaximumLength = 0;
		tmp += 2;
	} else {
		int len;
		len = cifs_strtoUTF16((__le16 *)tmp, ses->user_name,
				      MAX_USERNAME_SIZE, nls_cp);
		len *= 2; /* unicode is 2 bytes each */
		sec_blob->UserName.BufferOffset = cpu_to_le32(tmp - pbuffer);
		sec_blob->UserName.Length = cpu_to_le16(len);
		sec_blob->UserName.MaximumLength = cpu_to_le16(len);
		tmp += len;
	}

	sec_blob->WorkstationName.BufferOffset = cpu_to_le32(tmp - pbuffer);
	sec_blob->WorkstationName.Length = 0;
	sec_blob->WorkstationName.MaximumLength = 0;
	tmp += 2;

	if (((ses->ntlmssp->server_flags & NTLMSSP_NEGOTIATE_KEY_XCH) ||
		(ses->ntlmssp->server_flags & NTLMSSP_NEGOTIATE_EXTENDED_SEC))
			&& !calc_seckey(ses)) {
		memcpy(tmp, ses->ntlmssp->ciphertext, CIFS_CPHTXT_SIZE);
		sec_blob->SessionKey.BufferOffset = cpu_to_le32(tmp - pbuffer);
		sec_blob->SessionKey.Length = cpu_to_le16(CIFS_CPHTXT_SIZE);
		sec_blob->SessionKey.MaximumLength =
				cpu_to_le16(CIFS_CPHTXT_SIZE);
		tmp += CIFS_CPHTXT_SIZE;
	} else {
		sec_blob->SessionKey.BufferOffset = cpu_to_le32(tmp - pbuffer);
		sec_blob->SessionKey.Length = 0;
		sec_blob->SessionKey.MaximumLength = 0;
	}

setup_ntlmv2_ret:
	*buflen = tmp - pbuffer;
	return rc;
}

enum securityEnum
select_sectype(struct TCP_Server_Info *server, enum securityEnum requested)
{
	switch (server->negflavor) {
	case CIFS_NEGFLAVOR_EXTENDED:
		switch (requested) {
		case Kerberos:
		case RawNTLMSSP:
			return requested;
		case Unspecified:
			if (server->sec_ntlmssp &&
			    (global_secflags & CIFSSEC_MAY_NTLMSSP))
				return RawNTLMSSP;
			if ((server->sec_kerberos || server->sec_mskerberos) &&
			    (global_secflags & CIFSSEC_MAY_KRB5))
				return Kerberos;
			/* Fallthrough */
		default:
			return Unspecified;
		}
	case CIFS_NEGFLAVOR_UNENCAP:
		switch (requested) {
		case NTLM:
		case NTLMv2:
			return requested;
		case Unspecified:
			if (global_secflags & CIFSSEC_MAY_NTLMV2)
				return NTLMv2;
			if (global_secflags & CIFSSEC_MAY_NTLM)
				return NTLM;
			/* Fallthrough */
		default:
			return Unspecified;
		}
	case CIFS_NEGFLAVOR_LANMAN:
		switch (requested) {
		case LANMAN:
			return requested;
		case Unspecified:
			if (global_secflags & CIFSSEC_MAY_LANMAN)
				return LANMAN;
			/* Fallthrough */
		default:
			return Unspecified;
		}
	default:
		return Unspecified;
	}
}

int
CIFS_SessSetup(const unsigned int xid, struct cifs_ses *ses,
	       const struct nls_table *nls_cp)
{
	int rc = 0;
	int wct;
	struct smb_hdr *smb_buf;
	char *bcc_ptr;
	char *str_area;
	SESSION_SETUP_ANDX *pSMB;
	__u32 capabilities;
	__u16 count;
	int resp_buf_type;
	struct kvec iov[3];
	enum securityEnum type;
	__u16 action, bytes_remaining;
	struct key *spnego_key = NULL;
	__le32 phase = NtLmNegotiate; /* NTLMSSP, if needed, is multistage */
	u16 blob_len;
	char *ntlmsspblob = NULL;

	if (ses == NULL) {
		WARN(1, "%s: ses == NULL!", __func__);
		return -EINVAL;
	}

	type = select_sectype(ses->server, ses->sectype);
	cifs_dbg(FYI, "sess setup type %d\n", type);
	if (type == Unspecified) {
		cifs_dbg(VFS, "Unable to select appropriate authentication method!");
		return -EINVAL;
	}

<<<<<<< HEAD
	type = ses->server->secType;
	cifs_dbg(FYI, "sess setup type %d\n", type);
=======
>>>>>>> d0e0ac97
	if (type == RawNTLMSSP) {
		/* if memory allocation is successful, caller of this function
		 * frees it.
		 */
		ses->ntlmssp = kmalloc(sizeof(struct ntlmssp_auth), GFP_KERNEL);
		if (!ses->ntlmssp)
			return -ENOMEM;
	}

ssetup_ntlmssp_authenticate:
	if (phase == NtLmChallenge)
		phase = NtLmAuthenticate; /* if ntlmssp, now final phase */

	if (type == LANMAN) {
#ifndef CONFIG_CIFS_WEAK_PW_HASH
		/* LANMAN and plaintext are less secure and off by default.
		So we make this explicitly be turned on in kconfig (in the
		build) and turned on at runtime (changed from the default)
		in proc/fs/cifs or via mount parm.  Unfortunately this is
		needed for old Win (e.g. Win95), some obscure NAS and OS/2 */
		return -EOPNOTSUPP;
#endif
		wct = 10; /* lanman 2 style sessionsetup */
	} else if ((type == NTLM) || (type == NTLMv2)) {
		/* For NTLMv2 failures eventually may need to retry NTLM */
		wct = 13; /* old style NTLM sessionsetup */
	} else /* same size: negotiate or auth, NTLMSSP or extended security */
		wct = 12;

	rc = small_smb_init_no_tc(SMB_COM_SESSION_SETUP_ANDX, wct, ses,
			    (void **)&smb_buf);
	if (rc)
		return rc;

	pSMB = (SESSION_SETUP_ANDX *)smb_buf;

	capabilities = cifs_ssetup_hdr(ses, pSMB);

	/* we will send the SMB in three pieces:
	a fixed length beginning part, an optional
	SPNEGO blob (which can be zero length), and a
	last part which will include the strings
	and rest of bcc area. This allows us to avoid
	a large buffer 17K allocation */
	iov[0].iov_base = (char *)pSMB;
	iov[0].iov_len = be32_to_cpu(smb_buf->smb_buf_length) + 4;

	/* setting this here allows the code at the end of the function
	   to free the request buffer if there's an error */
	resp_buf_type = CIFS_SMALL_BUFFER;

	/* 2000 big enough to fit max user, domain, NOS name etc. */
	str_area = kmalloc(2000, GFP_KERNEL);
	if (str_area == NULL) {
		rc = -ENOMEM;
		goto ssetup_exit;
	}
	bcc_ptr = str_area;

	iov[1].iov_base = NULL;
	iov[1].iov_len = 0;

	if (type == LANMAN) {
#ifdef CONFIG_CIFS_WEAK_PW_HASH
		char lnm_session_key[CIFS_AUTH_RESP_SIZE];

		pSMB->req.hdr.Flags2 &= ~SMBFLG2_UNICODE;

		/* no capabilities flags in old lanman negotiation */

		pSMB->old_req.PasswordLength = cpu_to_le16(CIFS_AUTH_RESP_SIZE);

		/* Calculate hash with password and copy into bcc_ptr.
		 * Encryption Key (stored as in cryptkey) gets used if the
		 * security mode bit in Negottiate Protocol response states
		 * to use challenge/response method (i.e. Password bit is 1).
		 */

		rc = calc_lanman_hash(ses->password, ses->server->cryptkey,
				 ses->server->sec_mode & SECMODE_PW_ENCRYPT ?
					true : false, lnm_session_key);

		memcpy(bcc_ptr, (char *)lnm_session_key, CIFS_AUTH_RESP_SIZE);
		bcc_ptr += CIFS_AUTH_RESP_SIZE;

		/* can not sign if LANMAN negotiated so no need
		to calculate signing key? but what if server
		changed to do higher than lanman dialect and
		we reconnected would we ever calc signing_key? */

		cifs_dbg(FYI, "Negotiating LANMAN setting up strings\n");
		/* Unicode not allowed for LANMAN dialects */
		ascii_ssetup_strings(&bcc_ptr, ses, nls_cp);
#endif
	} else if (type == NTLM) {
		pSMB->req_no_secext.Capabilities = cpu_to_le32(capabilities);
		pSMB->req_no_secext.CaseInsensitivePasswordLength =
			cpu_to_le16(CIFS_AUTH_RESP_SIZE);
		pSMB->req_no_secext.CaseSensitivePasswordLength =
			cpu_to_le16(CIFS_AUTH_RESP_SIZE);

		/* calculate ntlm response and session key */
		rc = setup_ntlm_response(ses, nls_cp);
		if (rc) {
			cifs_dbg(VFS, "Error %d during NTLM authentication\n",
				 rc);
			goto ssetup_exit;
		}

		/* copy ntlm response */
		memcpy(bcc_ptr, ses->auth_key.response + CIFS_SESS_KEY_SIZE,
				CIFS_AUTH_RESP_SIZE);
		bcc_ptr += CIFS_AUTH_RESP_SIZE;
		memcpy(bcc_ptr, ses->auth_key.response + CIFS_SESS_KEY_SIZE,
				CIFS_AUTH_RESP_SIZE);
		bcc_ptr += CIFS_AUTH_RESP_SIZE;

		if (ses->capabilities & CAP_UNICODE) {
			/* unicode strings must be word aligned */
			if (iov[0].iov_len % 2) {
				*bcc_ptr = 0;
				bcc_ptr++;
			}
			unicode_ssetup_strings(&bcc_ptr, ses, nls_cp);
		} else
			ascii_ssetup_strings(&bcc_ptr, ses, nls_cp);
	} else if (type == NTLMv2) {
		pSMB->req_no_secext.Capabilities = cpu_to_le32(capabilities);

		/* LM2 password would be here if we supported it */
		pSMB->req_no_secext.CaseInsensitivePasswordLength = 0;

		/* calculate nlmv2 response and session key */
		rc = setup_ntlmv2_rsp(ses, nls_cp);
		if (rc) {
			cifs_dbg(VFS, "Error %d during NTLMv2 authentication\n",
				 rc);
			goto ssetup_exit;
		}
		memcpy(bcc_ptr, ses->auth_key.response + CIFS_SESS_KEY_SIZE,
				ses->auth_key.len - CIFS_SESS_KEY_SIZE);
		bcc_ptr += ses->auth_key.len - CIFS_SESS_KEY_SIZE;

		/* set case sensitive password length after tilen may get
		 * assigned, tilen is 0 otherwise.
		 */
		pSMB->req_no_secext.CaseSensitivePasswordLength =
			cpu_to_le16(ses->auth_key.len - CIFS_SESS_KEY_SIZE);

		if (ses->capabilities & CAP_UNICODE) {
			if (iov[0].iov_len % 2) {
				*bcc_ptr = 0;
				bcc_ptr++;
			}
			unicode_ssetup_strings(&bcc_ptr, ses, nls_cp);
		} else
			ascii_ssetup_strings(&bcc_ptr, ses, nls_cp);
	} else if (type == Kerberos) {
#ifdef CONFIG_CIFS_UPCALL
		struct cifs_spnego_msg *msg;

		spnego_key = cifs_get_spnego_key(ses);
		if (IS_ERR(spnego_key)) {
			rc = PTR_ERR(spnego_key);
			spnego_key = NULL;
			goto ssetup_exit;
		}

		msg = spnego_key->payload.data;
		/* check version field to make sure that cifs.upcall is
		   sending us a response in an expected form */
		if (msg->version != CIFS_SPNEGO_UPCALL_VERSION) {
			cifs_dbg(VFS, "incorrect version of cifs.upcall "
				   "expected %d but got %d)",
				   CIFS_SPNEGO_UPCALL_VERSION, msg->version);
			rc = -EKEYREJECTED;
			goto ssetup_exit;
		}

		ses->auth_key.response = kmemdup(msg->data, msg->sesskey_len,
						 GFP_KERNEL);
		if (!ses->auth_key.response) {
			cifs_dbg(VFS, "Kerberos can't allocate (%u bytes) memory",
					msg->sesskey_len);
			rc = -ENOMEM;
			goto ssetup_exit;
		}
		ses->auth_key.len = msg->sesskey_len;

		pSMB->req.hdr.Flags2 |= SMBFLG2_EXT_SEC;
		capabilities |= CAP_EXTENDED_SECURITY;
		pSMB->req.Capabilities = cpu_to_le32(capabilities);
		iov[1].iov_base = msg->data + msg->sesskey_len;
		iov[1].iov_len = msg->secblob_len;
		pSMB->req.SecurityBlobLength = cpu_to_le16(iov[1].iov_len);

		if (ses->capabilities & CAP_UNICODE) {
			/* unicode strings must be word aligned */
			if ((iov[0].iov_len + iov[1].iov_len) % 2) {
				*bcc_ptr = 0;
				bcc_ptr++;
			}
			unicode_oslm_strings(&bcc_ptr, nls_cp);
			unicode_domain_string(&bcc_ptr, ses, nls_cp);
		} else
		/* BB: is this right? */
			ascii_ssetup_strings(&bcc_ptr, ses, nls_cp);
#else /* ! CONFIG_CIFS_UPCALL */
		cifs_dbg(VFS, "Kerberos negotiated but upcall support disabled!\n");
		rc = -ENOSYS;
		goto ssetup_exit;
#endif /* CONFIG_CIFS_UPCALL */
	} else if (type == RawNTLMSSP) {
		if ((pSMB->req.hdr.Flags2 & SMBFLG2_UNICODE) == 0) {
			cifs_dbg(VFS, "NTLMSSP requires Unicode support\n");
			rc = -ENOSYS;
			goto ssetup_exit;
		}

		cifs_dbg(FYI, "ntlmssp session setup phase %d\n", phase);
		pSMB->req.hdr.Flags2 |= SMBFLG2_EXT_SEC;
		capabilities |= CAP_EXTENDED_SECURITY;
		pSMB->req.Capabilities |= cpu_to_le32(capabilities);
		switch(phase) {
		case NtLmNegotiate:
			build_ntlmssp_negotiate_blob(
				pSMB->req.SecurityBlob, ses);
			iov[1].iov_len = sizeof(NEGOTIATE_MESSAGE);
			iov[1].iov_base = pSMB->req.SecurityBlob;
			pSMB->req.SecurityBlobLength =
				cpu_to_le16(sizeof(NEGOTIATE_MESSAGE));
			break;
		case NtLmAuthenticate:
			/*
			 * 5 is an empirical value, large enough to hold
			 * authenticate message plus max 10 of av paris,
			 * domain, user, workstation names, flags, etc.
			 */
			ntlmsspblob = kzalloc(
				5*sizeof(struct _AUTHENTICATE_MESSAGE),
				GFP_KERNEL);
			if (!ntlmsspblob) {
				rc = -ENOMEM;
				goto ssetup_exit;
			}

			rc = build_ntlmssp_auth_blob(ntlmsspblob,
						&blob_len, ses, nls_cp);
			if (rc)
				goto ssetup_exit;
			iov[1].iov_len = blob_len;
			iov[1].iov_base = ntlmsspblob;
			pSMB->req.SecurityBlobLength = cpu_to_le16(blob_len);
			/*
			 * Make sure that we tell the server that we are using
			 * the uid that it just gave us back on the response
			 * (challenge)
			 */
			smb_buf->Uid = ses->Suid;
			break;
		default:
			cifs_dbg(VFS, "invalid phase %d\n", phase);
			rc = -ENOSYS;
			goto ssetup_exit;
		}
		/* unicode strings must be word aligned */
		if ((iov[0].iov_len + iov[1].iov_len) % 2) {
			*bcc_ptr = 0;
			bcc_ptr++;
		}
		unicode_oslm_strings(&bcc_ptr, nls_cp);
	} else {
		cifs_dbg(VFS, "secType %d not supported!\n", type);
		rc = -ENOSYS;
		goto ssetup_exit;
	}

	iov[2].iov_base = str_area;
	iov[2].iov_len = (long) bcc_ptr - (long) str_area;

	count = iov[1].iov_len + iov[2].iov_len;
	smb_buf->smb_buf_length =
		cpu_to_be32(be32_to_cpu(smb_buf->smb_buf_length) + count);

	put_bcc(count, smb_buf);

	rc = SendReceive2(xid, ses, iov, 3 /* num_iovecs */, &resp_buf_type,
			  CIFS_LOG_ERROR);
	/* SMB request buf freed in SendReceive2 */

	pSMB = (SESSION_SETUP_ANDX *)iov[0].iov_base;
	smb_buf = (struct smb_hdr *)iov[0].iov_base;

	if ((type == RawNTLMSSP) && (resp_buf_type != CIFS_NO_BUFFER) &&
	    (smb_buf->Status.CifsError ==
			cpu_to_le32(NT_STATUS_MORE_PROCESSING_REQUIRED))) {
		if (phase != NtLmNegotiate) {
			cifs_dbg(VFS, "Unexpected more processing error\n");
			goto ssetup_exit;
		}
		/* NTLMSSP Negotiate sent now processing challenge (response) */
		phase = NtLmChallenge; /* process ntlmssp challenge */
		rc = 0; /* MORE_PROC rc is not an error here, but expected */
	}
	if (rc)
		goto ssetup_exit;

	if ((smb_buf->WordCount != 3) && (smb_buf->WordCount != 4)) {
		rc = -EIO;
		cifs_dbg(VFS, "bad word count %d\n", smb_buf->WordCount);
		goto ssetup_exit;
	}
	action = le16_to_cpu(pSMB->resp.Action);
	if (action & GUEST_LOGIN)
		cifs_dbg(FYI, "Guest login\n"); /* BB mark SesInfo struct? */
	ses->Suid = smb_buf->Uid;   /* UID left in wire format (le) */
	cifs_dbg(FYI, "UID = %llu\n", ses->Suid);
	/* response can have either 3 or 4 word count - Samba sends 3 */
	/* and lanman response is 3 */
	bytes_remaining = get_bcc(smb_buf);
	bcc_ptr = pByteArea(smb_buf);

	if (smb_buf->WordCount == 4) {
		blob_len = le16_to_cpu(pSMB->resp.SecurityBlobLength);
		if (blob_len > bytes_remaining) {
			cifs_dbg(VFS, "bad security blob length %d\n",
				 blob_len);
			rc = -EINVAL;
			goto ssetup_exit;
		}
		if (phase == NtLmChallenge) {
			rc = decode_ntlmssp_challenge(bcc_ptr, blob_len, ses);
			/* now goto beginning for ntlmssp authenticate phase */
			if (rc)
				goto ssetup_exit;
		}
		bcc_ptr += blob_len;
		bytes_remaining -= blob_len;
	}

	/* BB check if Unicode and decode strings */
	if (bytes_remaining == 0) {
		/* no string area to decode, do nothing */
	} else if (smb_buf->Flags2 & SMBFLG2_UNICODE) {
		/* unicode string area must be word-aligned */
		if (((unsigned long) bcc_ptr - (unsigned long) smb_buf) % 2) {
			++bcc_ptr;
			--bytes_remaining;
		}
		decode_unicode_ssetup(&bcc_ptr, bytes_remaining, ses, nls_cp);
	} else {
		decode_ascii_ssetup(&bcc_ptr, bytes_remaining, ses, nls_cp);
	}

ssetup_exit:
	if (spnego_key) {
		key_invalidate(spnego_key);
		key_put(spnego_key);
	}
	kfree(str_area);
	kfree(ntlmsspblob);
	ntlmsspblob = NULL;
	if (resp_buf_type == CIFS_SMALL_BUFFER) {
		cifs_dbg(FYI, "ssetup freeing small buf %p\n", iov[0].iov_base);
		cifs_small_buf_release(iov[0].iov_base);
	} else if (resp_buf_type == CIFS_LARGE_BUFFER)
		cifs_buf_release(iov[0].iov_base);

	/* if ntlmssp, and negotiate succeeded, proceed to authenticate phase */
	if ((phase == NtLmChallenge) && (rc == 0))
		goto ssetup_ntlmssp_authenticate;

	return rc;
}<|MERGE_RESOLUTION|>--- conflicted
+++ resolved
@@ -327,15 +327,8 @@
 	ses->serverOS = kzalloc(len + 1, GFP_KERNEL);
 	if (ses->serverOS)
 		strncpy(ses->serverOS, bcc_ptr, len);
-<<<<<<< HEAD
-	if (strncmp(ses->serverOS, "OS/2", 4) == 0) {
-		cifs_dbg(FYI, "OS/2 server\n");
-			ses->flags |= CIFS_SES_OS2;
-	}
-=======
 	if (strncmp(ses->serverOS, "OS/2", 4) == 0)
 		cifs_dbg(FYI, "OS/2 server\n");
->>>>>>> d0e0ac97
 
 	bcc_ptr += len + 1;
 	bleft -= len + 1;
@@ -363,11 +356,6 @@
 	   but thus do return domain here we could add parsing
 	   for it later, but it is not very important */
 	cifs_dbg(FYI, "ascii: bytes left %d\n", bleft);
-<<<<<<< HEAD
-
-	return rc;
-=======
->>>>>>> d0e0ac97
 }
 
 int decode_ntlmssp_challenge(char *bcc_ptr, int blob_len,
@@ -645,11 +633,6 @@
 		return -EINVAL;
 	}
 
-<<<<<<< HEAD
-	type = ses->server->secType;
-	cifs_dbg(FYI, "sess setup type %d\n", type);
-=======
->>>>>>> d0e0ac97
 	if (type == RawNTLMSSP) {
 		/* if memory allocation is successful, caller of this function
 		 * frees it.
