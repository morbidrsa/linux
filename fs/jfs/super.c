--- conflicted
+++ resolved
@@ -621,11 +621,7 @@
 		txQuiesce(sb);
 		rc = lmLogShutdown(log);
 		if (rc) {
-<<<<<<< HEAD
-			jfs_error(sb, "jfs_freeze: lmLogShutdown failed");
-=======
 			jfs_error(sb, "lmLogShutdown failed\n");
->>>>>>> d0e0ac97
 
 			/* let operations fail rather than hang */
 			txResume(sb);
@@ -654,20 +650,12 @@
 	if (!(sb->s_flags & MS_RDONLY)) {
 		rc = updateSuper(sb, FM_MOUNT);
 		if (rc) {
-<<<<<<< HEAD
-			jfs_error(sb, "jfs_unfreeze: updateSuper failed");
-=======
 			jfs_error(sb, "updateSuper failed\n");
->>>>>>> d0e0ac97
 			goto out;
 		}
 		rc = lmLogInit(log);
 		if (rc)
-<<<<<<< HEAD
-			jfs_error(sb, "jfs_unfreeze: lmLogInit failed");
-=======
 			jfs_error(sb, "lmLogInit failed\n");
->>>>>>> d0e0ac97
 out:
 		txResume(sb);
 	}
