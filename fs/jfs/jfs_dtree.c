/*
 *   Copyright (C) International Business Machines Corp., 2000-2004
 *
 *   This program is free software;  you can redistribute it and/or modify
 *   it under the terms of the GNU General Public License as published by
 *   the Free Software Foundation; either version 2 of the License, or
 *   (at your option) any later version.
 *
 *   This program is distributed in the hope that it will be useful,
 *   but WITHOUT ANY WARRANTY;  without even the implied warranty of
 *   MERCHANTABILITY or FITNESS FOR A PARTICULAR PURPOSE.  See
 *   the GNU General Public License for more details.
 *
 *   You should have received a copy of the GNU General Public License
 *   along with this program;  if not, write to the Free Software
 *   Foundation, Inc., 59 Temple Place, Suite 330, Boston, MA 02111-1307 USA
 */

/*
 *	jfs_dtree.c: directory B+-tree manager
 *
 * B+-tree with variable length key directory:
 *
 * each directory page is structured as an array of 32-byte
 * directory entry slots initialized as a freelist
 * to avoid search/compaction of free space at insertion.
 * when an entry is inserted, a number of slots are allocated
 * from the freelist as required to store variable length data
 * of the entry; when the entry is deleted, slots of the entry
 * are returned to freelist.
 *
 * leaf entry stores full name as key and file serial number
 * (aka inode number) as data.
 * internal/router entry stores sufffix compressed name
 * as key and simple extent descriptor as data.
 *
 * each directory page maintains a sorted entry index table
 * which stores the start slot index of sorted entries
 * to allow binary search on the table.
 *
 * directory starts as a root/leaf page in on-disk inode
 * inline data area.
 * when it becomes full, it starts a leaf of a external extent
 * of length of 1 block. each time the first leaf becomes full,
 * it is extended rather than split (its size is doubled),
 * until its length becoms 4 KBytes, from then the extent is split
 * with new 4 Kbyte extent when it becomes full
 * to reduce external fragmentation of small directories.
 *
 * blah, blah, blah, for linear scan of directory in pieces by
 * readdir().
 *
 *
 *	case-insensitive directory file system
 *
 * names are stored in case-sensitive way in leaf entry.
 * but stored, searched and compared in case-insensitive (uppercase) order
 * (i.e., both search key and entry key are folded for search/compare):
 * (note that case-sensitive order is BROKEN in storage, e.g.,
 *  sensitive: Ad, aB, aC, aD -> insensitive: aB, aC, aD, Ad
 *
 *  entries which folds to the same key makes up a equivalent class
 *  whose members are stored as contiguous cluster (may cross page boundary)
 *  but whose order is arbitrary and acts as duplicate, e.g.,
 *  abc, Abc, aBc, abC)
 *
 * once match is found at leaf, requires scan forward/backward
 * either for, in case-insensitive search, duplicate
 * or for, in case-sensitive search, for exact match
 *
 * router entry must be created/stored in case-insensitive way
 * in internal entry:
 * (right most key of left page and left most key of right page
 * are folded, and its suffix compression is propagated as router
 * key in parent)
 * (e.g., if split occurs <abc> and <aBd>, <ABD> trather than <aB>
 * should be made the router key for the split)
 *
 * case-insensitive search:
 *
 *	fold search key;
 *
 *	case-insensitive search of B-tree:
 *	for internal entry, router key is already folded;
 *	for leaf entry, fold the entry key before comparison.
 *
 *	if (leaf entry case-insensitive match found)
 *		if (next entry satisfies case-insensitive match)
 *			return EDUPLICATE;
 *		if (prev entry satisfies case-insensitive match)
 *			return EDUPLICATE;
 *		return match;
 *	else
 *		return no match;
 *
 *	serialization:
 * target directory inode lock is being held on entry/exit
 * of all main directory service routines.
 *
 *	log based recovery:
 */

#include <linux/fs.h>
#include <linux/quotaops.h>
#include <linux/slab.h>
#include "jfs_incore.h"
#include "jfs_superblock.h"
#include "jfs_filsys.h"
#include "jfs_metapage.h"
#include "jfs_dmap.h"
#include "jfs_unicode.h"
#include "jfs_debug.h"

/* dtree split parameter */
struct dtsplit {
	struct metapage *mp;
	s16 index;
	s16 nslot;
	struct component_name *key;
	ddata_t *data;
	struct pxdlist *pxdlist;
};

#define DT_PAGE(IP, MP) BT_PAGE(IP, MP, dtpage_t, i_dtroot)

/* get page buffer for specified block address */
#define DT_GETPAGE(IP, BN, MP, SIZE, P, RC)				\
do {									\
	BT_GETPAGE(IP, BN, MP, dtpage_t, SIZE, P, RC, i_dtroot);	\
	if (!(RC)) {							\
		if (((P)->header.nextindex >				\
		     (((BN) == 0) ? DTROOTMAXSLOT : (P)->header.maxslot)) || \
		    ((BN) && ((P)->header.maxslot > DTPAGEMAXSLOT))) {	\
			BT_PUTPAGE(MP);					\
			jfs_error((IP)->i_sb,				\
				  "DT_GETPAGE: dtree page corrupt\n");	\
			MP = NULL;					\
			RC = -EIO;					\
		}							\
	}								\
} while (0)

/* for consistency */
#define DT_PUTPAGE(MP) BT_PUTPAGE(MP)

#define DT_GETSEARCH(IP, LEAF, BN, MP, P, INDEX) \
	BT_GETSEARCH(IP, LEAF, BN, MP, dtpage_t, P, INDEX, i_dtroot)

/*
 * forward references
 */
static int dtSplitUp(tid_t tid, struct inode *ip,
		     struct dtsplit * split, struct btstack * btstack);

static int dtSplitPage(tid_t tid, struct inode *ip, struct dtsplit * split,
		       struct metapage ** rmpp, dtpage_t ** rpp, pxd_t * rxdp);

static int dtExtendPage(tid_t tid, struct inode *ip,
			struct dtsplit * split, struct btstack * btstack);

static int dtSplitRoot(tid_t tid, struct inode *ip,
		       struct dtsplit * split, struct metapage ** rmpp);

static int dtDeleteUp(tid_t tid, struct inode *ip, struct metapage * fmp,
		      dtpage_t * fp, struct btstack * btstack);

static int dtRelink(tid_t tid, struct inode *ip, dtpage_t * p);

static int dtReadFirst(struct inode *ip, struct btstack * btstack);

static int dtReadNext(struct inode *ip,
		      loff_t * offset, struct btstack * btstack);

static int dtCompare(struct component_name * key, dtpage_t * p, int si);

static int ciCompare(struct component_name * key, dtpage_t * p, int si,
		     int flag);

static void dtGetKey(dtpage_t * p, int i, struct component_name * key,
		     int flag);

static int ciGetLeafPrefixKey(dtpage_t * lp, int li, dtpage_t * rp,
			      int ri, struct component_name * key, int flag);

static void dtInsertEntry(dtpage_t * p, int index, struct component_name * key,
			  ddata_t * data, struct dt_lock **);

static void dtMoveEntry(dtpage_t * sp, int si, dtpage_t * dp,
			struct dt_lock ** sdtlock, struct dt_lock ** ddtlock,
			int do_index);

static void dtDeleteEntry(dtpage_t * p, int fi, struct dt_lock ** dtlock);

static void dtTruncateEntry(dtpage_t * p, int ti, struct dt_lock ** dtlock);

static void dtLinelockFreelist(dtpage_t * p, int m, struct dt_lock ** dtlock);

#define ciToUpper(c)	UniStrupr((c)->name)

/*
 *	read_index_page()
 *
 *	Reads a page of a directory's index table.
 *	Having metadata mapped into the directory inode's address space
 *	presents a multitude of problems.  We avoid this by mapping to
 *	the absolute address space outside of the *_metapage routines
 */
static struct metapage *read_index_page(struct inode *inode, s64 blkno)
{
	int rc;
	s64 xaddr;
	int xflag;
	s32 xlen;

	rc = xtLookup(inode, blkno, 1, &xflag, &xaddr, &xlen, 1);
	if (rc || (xaddr == 0))
		return NULL;

	return read_metapage(inode, xaddr, PSIZE, 1);
}

/*
 *	get_index_page()
 *
 *	Same as get_index_page(), but get's a new page without reading
 */
static struct metapage *get_index_page(struct inode *inode, s64 blkno)
{
	int rc;
	s64 xaddr;
	int xflag;
	s32 xlen;

	rc = xtLookup(inode, blkno, 1, &xflag, &xaddr, &xlen, 1);
	if (rc || (xaddr == 0))
		return NULL;

	return get_metapage(inode, xaddr, PSIZE, 1);
}

/*
 *	find_index()
 *
 *	Returns dtree page containing directory table entry for specified
 *	index and pointer to its entry.
 *
 *	mp must be released by caller.
 */
static struct dir_table_slot *find_index(struct inode *ip, u32 index,
					 struct metapage ** mp, s64 *lblock)
{
	struct jfs_inode_info *jfs_ip = JFS_IP(ip);
	s64 blkno;
	s64 offset;
	int page_offset;
	struct dir_table_slot *slot;
	static int maxWarnings = 10;

	if (index < 2) {
		if (maxWarnings) {
			jfs_warn("find_entry called with index = %d", index);
			maxWarnings--;
		}
		return NULL;
	}

	if (index >= jfs_ip->next_index) {
		jfs_warn("find_entry called with index >= next_index");
		return NULL;
	}

	if (jfs_dirtable_inline(ip)) {
		/*
		 * Inline directory table
		 */
		*mp = NULL;
		slot = &jfs_ip->i_dirtable[index - 2];
	} else {
		offset = (index - 2) * sizeof(struct dir_table_slot);
		page_offset = offset & (PSIZE - 1);
		blkno = ((offset + 1) >> L2PSIZE) <<
		    JFS_SBI(ip->i_sb)->l2nbperpage;

		if (*mp && (*lblock != blkno)) {
			release_metapage(*mp);
			*mp = NULL;
		}
		if (!(*mp)) {
			*lblock = blkno;
			*mp = read_index_page(ip, blkno);
		}
		if (!(*mp)) {
			jfs_err("free_index: error reading directory table");
			return NULL;
		}

		slot =
		    (struct dir_table_slot *) ((char *) (*mp)->data +
					       page_offset);
	}
	return slot;
}

static inline void lock_index(tid_t tid, struct inode *ip, struct metapage * mp,
			      u32 index)
{
	struct tlock *tlck;
	struct linelock *llck;
	struct lv *lv;

	tlck = txLock(tid, ip, mp, tlckDATA);
	llck = (struct linelock *) tlck->lock;

	if (llck->index >= llck->maxcnt)
		llck = txLinelock(llck);
	lv = &llck->lv[llck->index];

	/*
	 *	Linelock slot size is twice the size of directory table
	 *	slot size.  512 entries per page.
	 */
	lv->offset = ((index - 2) & 511) >> 1;
	lv->length = 1;
	llck->index++;
}

/*
 *	add_index()
 *
 *	Adds an entry to the directory index table.  This is used to provide
 *	each directory entry with a persistent index in which to resume
 *	directory traversals
 */
static u32 add_index(tid_t tid, struct inode *ip, s64 bn, int slot)
{
	struct super_block *sb = ip->i_sb;
	struct jfs_sb_info *sbi = JFS_SBI(sb);
	struct jfs_inode_info *jfs_ip = JFS_IP(ip);
	u64 blkno;
	struct dir_table_slot *dirtab_slot;
	u32 index;
	struct linelock *llck;
	struct lv *lv;
	struct metapage *mp;
	s64 offset;
	uint page_offset;
	struct tlock *tlck;
	s64 xaddr;

	ASSERT(DO_INDEX(ip));

	if (jfs_ip->next_index < 2) {
		jfs_warn("add_index: next_index = %d.  Resetting!",
			   jfs_ip->next_index);
		jfs_ip->next_index = 2;
	}

	index = jfs_ip->next_index++;

	if (index <= MAX_INLINE_DIRTABLE_ENTRY) {
		/*
		 * i_size reflects size of index table, or 8 bytes per entry.
		 */
		ip->i_size = (loff_t) (index - 1) << 3;

		/*
		 * dir table fits inline within inode
		 */
		dirtab_slot = &jfs_ip->i_dirtable[index-2];
		dirtab_slot->flag = DIR_INDEX_VALID;
		dirtab_slot->slot = slot;
		DTSaddress(dirtab_slot, bn);

		set_cflag(COMMIT_Dirtable, ip);

		return index;
	}
	if (index == (MAX_INLINE_DIRTABLE_ENTRY + 1)) {
		struct dir_table_slot temp_table[12];

		/*
		 * It's time to move the inline table to an external
		 * page and begin to build the xtree
		 */
		if (dquot_alloc_block(ip, sbi->nbperpage))
			goto clean_up;
		if (dbAlloc(ip, 0, sbi->nbperpage, &xaddr)) {
			dquot_free_block(ip, sbi->nbperpage);
			goto clean_up;
		}

		/*
		 * Save the table, we're going to overwrite it with the
		 * xtree root
		 */
		memcpy(temp_table, &jfs_ip->i_dirtable, sizeof(temp_table));

		/*
		 * Initialize empty x-tree
		 */
		xtInitRoot(tid, ip);

		/*
		 * Add the first block to the xtree
		 */
		if (xtInsert(tid, ip, 0, 0, sbi->nbperpage, &xaddr, 0)) {
			/* This really shouldn't fail */
			jfs_warn("add_index: xtInsert failed!");
			memcpy(&jfs_ip->i_dirtable, temp_table,
			       sizeof (temp_table));
			dbFree(ip, xaddr, sbi->nbperpage);
			dquot_free_block(ip, sbi->nbperpage);
			goto clean_up;
		}
		ip->i_size = PSIZE;

		mp = get_index_page(ip, 0);
		if (!mp) {
			jfs_err("add_index: get_metapage failed!");
			xtTruncate(tid, ip, 0, COMMIT_PWMAP);
			memcpy(&jfs_ip->i_dirtable, temp_table,
			       sizeof (temp_table));
			goto clean_up;
		}
		tlck = txLock(tid, ip, mp, tlckDATA);
		llck = (struct linelock *) & tlck->lock;
		ASSERT(llck->index == 0);
		lv = &llck->lv[0];

		lv->offset = 0;
		lv->length = 6;	/* tlckDATA slot size is 16 bytes */
		llck->index++;

		memcpy(mp->data, temp_table, sizeof(temp_table));

		mark_metapage_dirty(mp);
		release_metapage(mp);

		/*
		 * Logging is now directed by xtree tlocks
		 */
		clear_cflag(COMMIT_Dirtable, ip);
	}

	offset = (index - 2) * sizeof(struct dir_table_slot);
	page_offset = offset & (PSIZE - 1);
	blkno = ((offset + 1) >> L2PSIZE) << sbi->l2nbperpage;
	if (page_offset == 0) {
		/*
		 * This will be the beginning of a new page
		 */
		xaddr = 0;
		if (xtInsert(tid, ip, 0, blkno, sbi->nbperpage, &xaddr, 0)) {
			jfs_warn("add_index: xtInsert failed!");
			goto clean_up;
		}
		ip->i_size += PSIZE;

		if ((mp = get_index_page(ip, blkno)))
			memset(mp->data, 0, PSIZE);	/* Just looks better */
		else
			xtTruncate(tid, ip, offset, COMMIT_PWMAP);
	} else
		mp = read_index_page(ip, blkno);

	if (!mp) {
		jfs_err("add_index: get/read_metapage failed!");
		goto clean_up;
	}

	lock_index(tid, ip, mp, index);

	dirtab_slot =
	    (struct dir_table_slot *) ((char *) mp->data + page_offset);
	dirtab_slot->flag = DIR_INDEX_VALID;
	dirtab_slot->slot = slot;
	DTSaddress(dirtab_slot, bn);

	mark_metapage_dirty(mp);
	release_metapage(mp);

	return index;

      clean_up:

	jfs_ip->next_index--;

	return 0;
}

/*
 *	free_index()
 *
 *	Marks an entry to the directory index table as free.
 */
static void free_index(tid_t tid, struct inode *ip, u32 index, u32 next)
{
	struct dir_table_slot *dirtab_slot;
	s64 lblock;
	struct metapage *mp = NULL;

	dirtab_slot = find_index(ip, index, &mp, &lblock);

	if (!dirtab_slot)
		return;

	dirtab_slot->flag = DIR_INDEX_FREE;
	dirtab_slot->slot = dirtab_slot->addr1 = 0;
	dirtab_slot->addr2 = cpu_to_le32(next);

	if (mp) {
		lock_index(tid, ip, mp, index);
		mark_metapage_dirty(mp);
		release_metapage(mp);
	} else
		set_cflag(COMMIT_Dirtable, ip);
}

/*
 *	modify_index()
 *
 *	Changes an entry in the directory index table
 */
static void modify_index(tid_t tid, struct inode *ip, u32 index, s64 bn,
			 int slot, struct metapage ** mp, s64 *lblock)
{
	struct dir_table_slot *dirtab_slot;

	dirtab_slot = find_index(ip, index, mp, lblock);

	if (!dirtab_slot)
		return;

	DTSaddress(dirtab_slot, bn);
	dirtab_slot->slot = slot;

	if (*mp) {
		lock_index(tid, ip, *mp, index);
		mark_metapage_dirty(*mp);
	} else
		set_cflag(COMMIT_Dirtable, ip);
}

/*
 *	read_index()
 *
 *	reads a directory table slot
 */
static int read_index(struct inode *ip, u32 index,
		     struct dir_table_slot * dirtab_slot)
{
	s64 lblock;
	struct metapage *mp = NULL;
	struct dir_table_slot *slot;

	slot = find_index(ip, index, &mp, &lblock);
	if (!slot) {
		return -EIO;
	}

	memcpy(dirtab_slot, slot, sizeof(struct dir_table_slot));

	if (mp)
		release_metapage(mp);

	return 0;
}

/*
 *	dtSearch()
 *
 * function:
 *	Search for the entry with specified key
 *
 * parameter:
 *
 * return: 0 - search result on stack, leaf page pinned;
 *	   errno - I/O error
 */
int dtSearch(struct inode *ip, struct component_name * key, ino_t * data,
	     struct btstack * btstack, int flag)
{
	int rc = 0;
	int cmp = 1;		/* init for empty page */
	s64 bn;
	struct metapage *mp;
	dtpage_t *p;
	s8 *stbl;
	int base, index, lim;
	struct btframe *btsp;
	pxd_t *pxd;
	int psize = 288;	/* initial in-line directory */
	ino_t inumber;
	struct component_name ciKey;
	struct super_block *sb = ip->i_sb;

	ciKey.name = kmalloc((JFS_NAME_MAX + 1) * sizeof(wchar_t), GFP_NOFS);
	if (!ciKey.name) {
		rc = -ENOMEM;
		goto dtSearch_Exit2;
	}


	/* uppercase search key for c-i directory */
	UniStrcpy(ciKey.name, key->name);
	ciKey.namlen = key->namlen;

	/* only uppercase if case-insensitive support is on */
	if ((JFS_SBI(sb)->mntflag & JFS_OS2) == JFS_OS2) {
		ciToUpper(&ciKey);
	}
	BT_CLR(btstack);	/* reset stack */

	/* init level count for max pages to split */
	btstack->nsplit = 1;

	/*
	 *	search down tree from root:
	 *
	 * between two consecutive entries of <Ki, Pi> and <Kj, Pj> of
	 * internal page, child page Pi contains entry with k, Ki <= K < Kj.
	 *
	 * if entry with search key K is not found
	 * internal page search find the entry with largest key Ki
	 * less than K which point to the child page to search;
	 * leaf page search find the entry with smallest key Kj
	 * greater than K so that the returned index is the position of
	 * the entry to be shifted right for insertion of new entry.
	 * for empty tree, search key is greater than any key of the tree.
	 *
	 * by convention, root bn = 0.
	 */
	for (bn = 0;;) {
		/* get/pin the page to search */
		DT_GETPAGE(ip, bn, mp, psize, p, rc);
		if (rc)
			goto dtSearch_Exit1;

		/* get sorted entry table of the page */
		stbl = DT_GETSTBL(p);

		/*
		 * binary search with search key K on the current page.
		 */
		for (base = 0, lim = p->header.nextindex; lim; lim >>= 1) {
			index = base + (lim >> 1);

			if (p->header.flag & BT_LEAF) {
				/* uppercase leaf name to compare */
				cmp =
				    ciCompare(&ciKey, p, stbl[index],
					      JFS_SBI(sb)->mntflag);
			} else {
				/* router key is in uppercase */

				cmp = dtCompare(&ciKey, p, stbl[index]);


			}
			if (cmp == 0) {
				/*
				 *	search hit
				 */
				/* search hit - leaf page:
				 * return the entry found
				 */
				if (p->header.flag & BT_LEAF) {
					inumber = le32_to_cpu(
			((struct ldtentry *) & p->slot[stbl[index]])->inumber);

					/*
					 * search for JFS_LOOKUP
					 */
					if (flag == JFS_LOOKUP) {
						*data = inumber;
						rc = 0;
						goto out;
					}

					/*
					 * search for JFS_CREATE
					 */
					if (flag == JFS_CREATE) {
						*data = inumber;
						rc = -EEXIST;
						goto out;
					}

					/*
					 * search for JFS_REMOVE or JFS_RENAME
					 */
					if ((flag == JFS_REMOVE ||
					     flag == JFS_RENAME) &&
					    *data != inumber) {
						rc = -ESTALE;
						goto out;
					}

					/*
					 * JFS_REMOVE|JFS_FINDDIR|JFS_RENAME
					 */
					/* save search result */
					*data = inumber;
					btsp = btstack->top;
					btsp->bn = bn;
					btsp->index = index;
					btsp->mp = mp;

					rc = 0;
					goto dtSearch_Exit1;
				}

				/* search hit - internal page:
				 * descend/search its child page
				 */
				goto getChild;
			}

			if (cmp > 0) {
				base = index + 1;
				--lim;
			}
		}

		/*
		 *	search miss
		 *
		 * base is the smallest index with key (Kj) greater than
		 * search key (K) and may be zero or (maxindex + 1) index.
		 */
		/*
		 * search miss - leaf page
		 *
		 * return location of entry (base) where new entry with
		 * search key K is to be inserted.
		 */
		if (p->header.flag & BT_LEAF) {
			/*
			 * search for JFS_LOOKUP, JFS_REMOVE, or JFS_RENAME
			 */
			if (flag == JFS_LOOKUP || flag == JFS_REMOVE ||
			    flag == JFS_RENAME) {
				rc = -ENOENT;
				goto out;
			}

			/*
			 * search for JFS_CREATE|JFS_FINDDIR:
			 *
			 * save search result
			 */
			*data = 0;
			btsp = btstack->top;
			btsp->bn = bn;
			btsp->index = base;
			btsp->mp = mp;

			rc = 0;
			goto dtSearch_Exit1;
		}

		/*
		 * search miss - internal page
		 *
		 * if base is non-zero, decrement base by one to get the parent
		 * entry of the child page to search.
		 */
		index = base ? base - 1 : base;

		/*
		 * go down to child page
		 */
	      getChild:
		/* update max. number of pages to split */
		if (BT_STACK_FULL(btstack)) {
			/* Something's corrupted, mark filesystem dirty so
			 * chkdsk will fix it.
			 */
			jfs_error(sb, "stack overrun!\n");
			BT_STACK_DUMP(btstack);
			rc = -EIO;
			goto out;
		}
		btstack->nsplit++;

		/* push (bn, index) of the parent page/entry */
		BT_PUSH(btstack, bn, index);

		/* get the child page block number */
		pxd = (pxd_t *) & p->slot[stbl[index]];
		bn = addressPXD(pxd);
		psize = lengthPXD(pxd) << JFS_SBI(ip->i_sb)->l2bsize;

		/* unpin the parent page */
		DT_PUTPAGE(mp);
	}

      out:
	DT_PUTPAGE(mp);

      dtSearch_Exit1:

	kfree(ciKey.name);

      dtSearch_Exit2:

	return rc;
}


/*
 *	dtInsert()
 *
 * function: insert an entry to directory tree
 *
 * parameter:
 *
 * return: 0 - success;
 *	   errno - failure;
 */
int dtInsert(tid_t tid, struct inode *ip,
	 struct component_name * name, ino_t * fsn, struct btstack * btstack)
{
	int rc = 0;
	struct metapage *mp;	/* meta-page buffer */
	dtpage_t *p;		/* base B+-tree index page */
	s64 bn;
	int index;
	struct dtsplit split;	/* split information */
	ddata_t data;
	struct dt_lock *dtlck;
	int n;
	struct tlock *tlck;
	struct lv *lv;

	/*
	 *	retrieve search result
	 *
	 * dtSearch() returns (leaf page pinned, index at which to insert).
	 * n.b. dtSearch() may return index of (maxindex + 1) of
	 * the full page.
	 */
	DT_GETSEARCH(ip, btstack->top, bn, mp, p, index);

	/*
	 *	insert entry for new key
	 */
	if (DO_INDEX(ip)) {
		if (JFS_IP(ip)->next_index == DIREND) {
			DT_PUTPAGE(mp);
			return -EMLINK;
		}
		n = NDTLEAF(name->namlen);
		data.leaf.tid = tid;
		data.leaf.ip = ip;
	} else {
		n = NDTLEAF_LEGACY(name->namlen);
		data.leaf.ip = NULL;	/* signifies legacy directory format */
	}
	data.leaf.ino = *fsn;

	/*
	 *	leaf page does not have enough room for new entry:
	 *
	 *	extend/split the leaf page;
	 *
	 * dtSplitUp() will insert the entry and unpin the leaf page.
	 */
	if (n > p->header.freecnt) {
		split.mp = mp;
		split.index = index;
		split.nslot = n;
		split.key = name;
		split.data = &data;
		rc = dtSplitUp(tid, ip, &split, btstack);
		return rc;
	}

	/*
	 *	leaf page does have enough room for new entry:
	 *
	 *	insert the new data entry into the leaf page;
	 */
	BT_MARK_DIRTY(mp, ip);
	/*
	 * acquire a transaction lock on the leaf page
	 */
	tlck = txLock(tid, ip, mp, tlckDTREE | tlckENTRY);
	dtlck = (struct dt_lock *) & tlck->lock;
	ASSERT(dtlck->index == 0);
	lv = & dtlck->lv[0];

	/* linelock header */
	lv->offset = 0;
	lv->length = 1;
	dtlck->index++;

	dtInsertEntry(p, index, name, &data, &dtlck);

	/* linelock stbl of non-root leaf page */
	if (!(p->header.flag & BT_ROOT)) {
		if (dtlck->index >= dtlck->maxcnt)
			dtlck = (struct dt_lock *) txLinelock(dtlck);
		lv = & dtlck->lv[dtlck->index];
		n = index >> L2DTSLOTSIZE;
		lv->offset = p->header.stblindex + n;
		lv->length =
		    ((p->header.nextindex - 1) >> L2DTSLOTSIZE) - n + 1;
		dtlck->index++;
	}

	/* unpin the leaf page */
	DT_PUTPAGE(mp);

	return 0;
}


/*
 *	dtSplitUp()
 *
 * function: propagate insertion bottom up;
 *
 * parameter:
 *
 * return: 0 - success;
 *	   errno - failure;
 *	leaf page unpinned;
 */
static int dtSplitUp(tid_t tid,
	  struct inode *ip, struct dtsplit * split, struct btstack * btstack)
{
	struct jfs_sb_info *sbi = JFS_SBI(ip->i_sb);
	int rc = 0;
	struct metapage *smp;
	dtpage_t *sp;		/* split page */
	struct metapage *rmp;
	dtpage_t *rp;		/* new right page split from sp */
	pxd_t rpxd;		/* new right page extent descriptor */
	struct metapage *lmp;
	dtpage_t *lp;		/* left child page */
	int skip;		/* index of entry of insertion */
	struct btframe *parent;	/* parent page entry on traverse stack */
	s64 xaddr, nxaddr;
	int xlen, xsize;
	struct pxdlist pxdlist;
	pxd_t *pxd;
	struct component_name key = { 0, NULL };
	ddata_t *data = split->data;
	int n;
	struct dt_lock *dtlck;
	struct tlock *tlck;
	struct lv *lv;
	int quota_allocation = 0;

	/* get split page */
	smp = split->mp;
	sp = DT_PAGE(ip, smp);

	key.name = kmalloc((JFS_NAME_MAX + 2) * sizeof(wchar_t), GFP_NOFS);
	if (!key.name) {
		DT_PUTPAGE(smp);
		rc = -ENOMEM;
		goto dtSplitUp_Exit;
	}

	/*
	 *	split leaf page
	 *
	 * The split routines insert the new entry, and
	 * acquire txLock as appropriate.
	 */
	/*
	 *	split root leaf page:
	 */
	if (sp->header.flag & BT_ROOT) {
		/*
		 * allocate a single extent child page
		 */
		xlen = 1;
		n = sbi->bsize >> L2DTSLOTSIZE;
		n -= (n + 31) >> L2DTSLOTSIZE;	/* stbl size */
		n -= DTROOTMAXSLOT - sp->header.freecnt; /* header + entries */
		if (n <= split->nslot)
			xlen++;
		if ((rc = dbAlloc(ip, 0, (s64) xlen, &xaddr))) {
			DT_PUTPAGE(smp);
			goto freeKeyName;
		}

		pxdlist.maxnpxd = 1;
		pxdlist.npxd = 0;
		pxd = &pxdlist.pxd[0];
		PXDaddress(pxd, xaddr);
		PXDlength(pxd, xlen);
		split->pxdlist = &pxdlist;
		rc = dtSplitRoot(tid, ip, split, &rmp);

		if (rc)
			dbFree(ip, xaddr, xlen);
		else
			DT_PUTPAGE(rmp);

		DT_PUTPAGE(smp);

		if (!DO_INDEX(ip))
			ip->i_size = xlen << sbi->l2bsize;

		goto freeKeyName;
	}

	/*
	 *	extend first leaf page
	 *
	 * extend the 1st extent if less than buffer page size
	 * (dtExtendPage() reurns leaf page unpinned)
	 */
	pxd = &sp->header.self;
	xlen = lengthPXD(pxd);
	xsize = xlen << sbi->l2bsize;
	if (xsize < PSIZE) {
		xaddr = addressPXD(pxd);
		n = xsize >> L2DTSLOTSIZE;
		n -= (n + 31) >> L2DTSLOTSIZE;	/* stbl size */
		if ((n + sp->header.freecnt) <= split->nslot)
			n = xlen + (xlen << 1);
		else
			n = xlen;

		/* Allocate blocks to quota. */
		rc = dquot_alloc_block(ip, n);
		if (rc)
			goto extendOut;
		quota_allocation += n;

		if ((rc = dbReAlloc(sbi->ipbmap, xaddr, (s64) xlen,
				    (s64) n, &nxaddr)))
			goto extendOut;

		pxdlist.maxnpxd = 1;
		pxdlist.npxd = 0;
		pxd = &pxdlist.pxd[0];
		PXDaddress(pxd, nxaddr)
		    PXDlength(pxd, xlen + n);
		split->pxdlist = &pxdlist;
		if ((rc = dtExtendPage(tid, ip, split, btstack))) {
			nxaddr = addressPXD(pxd);
			if (xaddr != nxaddr) {
				/* free relocated extent */
				xlen = lengthPXD(pxd);
				dbFree(ip, nxaddr, (s64) xlen);
			} else {
				/* free extended delta */
				xlen = lengthPXD(pxd) - n;
				xaddr = addressPXD(pxd) + xlen;
				dbFree(ip, xaddr, (s64) n);
			}
		} else if (!DO_INDEX(ip))
			ip->i_size = lengthPXD(pxd) << sbi->l2bsize;


	      extendOut:
		DT_PUTPAGE(smp);
		goto freeKeyName;
	}

	/*
	 *	split leaf page <sp> into <sp> and a new right page <rp>.
	 *
	 * return <rp> pinned and its extent descriptor <rpxd>
	 */
	/*
	 * allocate new directory page extent and
	 * new index page(s) to cover page split(s)
	 *
	 * allocation hint: ?
	 */
	n = btstack->nsplit;
	pxdlist.maxnpxd = pxdlist.npxd = 0;
	xlen = sbi->nbperpage;
	for (pxd = pxdlist.pxd; n > 0; n--, pxd++) {
		if ((rc = dbAlloc(ip, 0, (s64) xlen, &xaddr)) == 0) {
			PXDaddress(pxd, xaddr);
			PXDlength(pxd, xlen);
			pxdlist.maxnpxd++;
			continue;
		}

		DT_PUTPAGE(smp);

		/* undo allocation */
		goto splitOut;
	}

	split->pxdlist = &pxdlist;
	if ((rc = dtSplitPage(tid, ip, split, &rmp, &rp, &rpxd))) {
		DT_PUTPAGE(smp);

		/* undo allocation */
		goto splitOut;
	}

	if (!DO_INDEX(ip))
		ip->i_size += PSIZE;

	/*
	 * propagate up the router entry for the leaf page just split
	 *
	 * insert a router entry for the new page into the parent page,
	 * propagate the insert/split up the tree by walking back the stack
	 * of (bn of parent page, index of child page entry in parent page)
	 * that were traversed during the search for the page that split.
	 *
	 * the propagation of insert/split up the tree stops if the root
	 * splits or the page inserted into doesn't have to split to hold
	 * the new entry.
	 *
	 * the parent entry for the split page remains the same, and
	 * a new entry is inserted at its right with the first key and
	 * block number of the new right page.
	 *
	 * There are a maximum of 4 pages pinned at any time:
	 * two children, left parent and right parent (when the parent splits).
	 * keep the child pages pinned while working on the parent.
	 * make sure that all pins are released at exit.
	 */
	while ((parent = BT_POP(btstack)) != NULL) {
		/* parent page specified by stack frame <parent> */

		/* keep current child pages (<lp>, <rp>) pinned */
		lmp = smp;
		lp = sp;

		/*
		 * insert router entry in parent for new right child page <rp>
		 */
		/* get the parent page <sp> */
		DT_GETPAGE(ip, parent->bn, smp, PSIZE, sp, rc);
		if (rc) {
			DT_PUTPAGE(lmp);
			DT_PUTPAGE(rmp);
			goto splitOut;
		}

		/*
		 * The new key entry goes ONE AFTER the index of parent entry,
		 * because the split was to the right.
		 */
		skip = parent->index + 1;

		/*
		 * compute the key for the router entry
		 *
		 * key suffix compression:
		 * for internal pages that have leaf pages as children,
		 * retain only what's needed to distinguish between
		 * the new entry and the entry on the page to its left.
		 * If the keys compare equal, retain the entire key.
		 *
		 * note that compression is performed only at computing
		 * router key at the lowest internal level.
		 * further compression of the key between pairs of higher
		 * level internal pages loses too much information and
		 * the search may fail.
		 * (e.g., two adjacent leaf pages of {a, ..., x} {xx, ...,}
		 * results in two adjacent parent entries (a)(xx).
		 * if split occurs between these two entries, and
		 * if compression is applied, the router key of parent entry
		 * of right page (x) will divert search for x into right
		 * subtree and miss x in the left subtree.)
		 *
		 * the entire key must be retained for the next-to-leftmost
		 * internal key at any level of the tree, or search may fail
		 * (e.g., ?)
		 */
		switch (rp->header.flag & BT_TYPE) {
		case BT_LEAF:
			/*
			 * compute the length of prefix for suffix compression
			 * between last entry of left page and first entry
			 * of right page
			 */
			if ((sp->header.flag & BT_ROOT && skip > 1) ||
			    sp->header.prev != 0 || skip > 1) {
				/* compute uppercase router prefix key */
				rc = ciGetLeafPrefixKey(lp,
							lp->header.nextindex-1,
							rp, 0, &key,
							sbi->mntflag);
				if (rc) {
					DT_PUTPAGE(lmp);
					DT_PUTPAGE(rmp);
					DT_PUTPAGE(smp);
					goto splitOut;
				}
			} else {
				/* next to leftmost entry of
				   lowest internal level */

				/* compute uppercase router key */
				dtGetKey(rp, 0, &key, sbi->mntflag);
				key.name[key.namlen] = 0;

				if ((sbi->mntflag & JFS_OS2) == JFS_OS2)
					ciToUpper(&key);
			}

			n = NDTINTERNAL(key.namlen);
			break;

		case BT_INTERNAL:
			dtGetKey(rp, 0, &key, sbi->mntflag);
			n = NDTINTERNAL(key.namlen);
			break;

		default:
			jfs_err("dtSplitUp(): UFO!");
			break;
		}

		/* unpin left child page */
		DT_PUTPAGE(lmp);

		/*
		 * compute the data for the router entry
		 */
		data->xd = rpxd;	/* child page xd */

		/*
		 * parent page is full - split the parent page
		 */
		if (n > sp->header.freecnt) {
			/* init for parent page split */
			split->mp = smp;
			split->index = skip;	/* index at insert */
			split->nslot = n;
			split->key = &key;
			/* split->data = data; */

			/* unpin right child page */
			DT_PUTPAGE(rmp);

			/* The split routines insert the new entry,
			 * acquire txLock as appropriate.
			 * return <rp> pinned and its block number <rbn>.
			 */
			rc = (sp->header.flag & BT_ROOT) ?
			    dtSplitRoot(tid, ip, split, &rmp) :
			    dtSplitPage(tid, ip, split, &rmp, &rp, &rpxd);
			if (rc) {
				DT_PUTPAGE(smp);
				goto splitOut;
			}

			/* smp and rmp are pinned */
		}
		/*
		 * parent page is not full - insert router entry in parent page
		 */
		else {
			BT_MARK_DIRTY(smp, ip);
			/*
			 * acquire a transaction lock on the parent page
			 */
			tlck = txLock(tid, ip, smp, tlckDTREE | tlckENTRY);
			dtlck = (struct dt_lock *) & tlck->lock;
			ASSERT(dtlck->index == 0);
			lv = & dtlck->lv[0];

			/* linelock header */
			lv->offset = 0;
			lv->length = 1;
			dtlck->index++;

			/* linelock stbl of non-root parent page */
			if (!(sp->header.flag & BT_ROOT)) {
				lv++;
				n = skip >> L2DTSLOTSIZE;
				lv->offset = sp->header.stblindex + n;
				lv->length =
				    ((sp->header.nextindex -
				      1) >> L2DTSLOTSIZE) - n + 1;
				dtlck->index++;
			}

			dtInsertEntry(sp, skip, &key, data, &dtlck);

			/* exit propagate up */
			break;
		}
	}

	/* unpin current split and its right page */
	DT_PUTPAGE(smp);
	DT_PUTPAGE(rmp);

	/*
	 * free remaining extents allocated for split
	 */
      splitOut:
	n = pxdlist.npxd;
	pxd = &pxdlist.pxd[n];
	for (; n < pxdlist.maxnpxd; n++, pxd++)
		dbFree(ip, addressPXD(pxd), (s64) lengthPXD(pxd));

      freeKeyName:
	kfree(key.name);

	/* Rollback quota allocation */
	if (rc && quota_allocation)
		dquot_free_block(ip, quota_allocation);

      dtSplitUp_Exit:

	return rc;
}


/*
 *	dtSplitPage()
 *
 * function: Split a non-root page of a btree.
 *
 * parameter:
 *
 * return: 0 - success;
 *	   errno - failure;
 *	return split and new page pinned;
 */
static int dtSplitPage(tid_t tid, struct inode *ip, struct dtsplit * split,
	    struct metapage ** rmpp, dtpage_t ** rpp, pxd_t * rpxdp)
{
	int rc = 0;
	struct metapage *smp;
	dtpage_t *sp;
	struct metapage *rmp;
	dtpage_t *rp;		/* new right page allocated */
	s64 rbn;		/* new right page block number */
	struct metapage *mp;
	dtpage_t *p;
	s64 nextbn;
	struct pxdlist *pxdlist;
	pxd_t *pxd;
	int skip, nextindex, half, left, nxt, off, si;
	struct ldtentry *ldtentry;
	struct idtentry *idtentry;
	u8 *stbl;
	struct dtslot *f;
	int fsi, stblsize;
	int n;
	struct dt_lock *sdtlck, *rdtlck;
	struct tlock *tlck;
	struct dt_lock *dtlck;
	struct lv *slv, *rlv, *lv;

	/* get split page */
	smp = split->mp;
	sp = DT_PAGE(ip, smp);

	/*
	 * allocate the new right page for the split
	 */
	pxdlist = split->pxdlist;
	pxd = &pxdlist->pxd[pxdlist->npxd];
	pxdlist->npxd++;
	rbn = addressPXD(pxd);
	rmp = get_metapage(ip, rbn, PSIZE, 1);
	if (rmp == NULL)
		return -EIO;

	/* Allocate blocks to quota. */
	rc = dquot_alloc_block(ip, lengthPXD(pxd));
	if (rc) {
		release_metapage(rmp);
		return rc;
	}

	jfs_info("dtSplitPage: ip:0x%p smp:0x%p rmp:0x%p", ip, smp, rmp);

	BT_MARK_DIRTY(rmp, ip);
	/*
	 * acquire a transaction lock on the new right page
	 */
	tlck = txLock(tid, ip, rmp, tlckDTREE | tlckNEW);
	rdtlck = (struct dt_lock *) & tlck->lock;

	rp = (dtpage_t *) rmp->data;
	*rpp = rp;
	rp->header.self = *pxd;

	BT_MARK_DIRTY(smp, ip);
	/*
	 * acquire a transaction lock on the split page
	 *
	 * action:
	 */
	tlck = txLock(tid, ip, smp, tlckDTREE | tlckENTRY);
	sdtlck = (struct dt_lock *) & tlck->lock;

	/* linelock header of split page */
	ASSERT(sdtlck->index == 0);
	slv = & sdtlck->lv[0];
	slv->offset = 0;
	slv->length = 1;
	sdtlck->index++;

	/*
	 * initialize/update sibling pointers between sp and rp
	 */
	nextbn = le64_to_cpu(sp->header.next);
	rp->header.next = cpu_to_le64(nextbn);
	rp->header.prev = cpu_to_le64(addressPXD(&sp->header.self));
	sp->header.next = cpu_to_le64(rbn);

	/*
	 * initialize new right page
	 */
	rp->header.flag = sp->header.flag;

	/* compute sorted entry table at start of extent data area */
	rp->header.nextindex = 0;
	rp->header.stblindex = 1;

	n = PSIZE >> L2DTSLOTSIZE;
	rp->header.maxslot = n;
	stblsize = (n + 31) >> L2DTSLOTSIZE;	/* in unit of slot */

	/* init freelist */
	fsi = rp->header.stblindex + stblsize;
	rp->header.freelist = fsi;
	rp->header.freecnt = rp->header.maxslot - fsi;

	/*
	 *	sequential append at tail: append without split
	 *
	 * If splitting the last page on a level because of appending
	 * a entry to it (skip is maxentry), it's likely that the access is
	 * sequential. Adding an empty page on the side of the level is less
	 * work and can push the fill factor much higher than normal.
	 * If we're wrong it's no big deal, we'll just do the split the right
	 * way next time.
	 * (It may look like it's equally easy to do a similar hack for
	 * reverse sorted data, that is, split the tree left,
	 * but it's not. Be my guest.)
	 */
	if (nextbn == 0 && split->index == sp->header.nextindex) {
		/* linelock header + stbl (first slot) of new page */
		rlv = & rdtlck->lv[rdtlck->index];
		rlv->offset = 0;
		rlv->length = 2;
		rdtlck->index++;

		/*
		 * initialize freelist of new right page
		 */
		f = &rp->slot[fsi];
		for (fsi++; fsi < rp->header.maxslot; f++, fsi++)
			f->next = fsi;
		f->next = -1;

		/* insert entry at the first entry of the new right page */
		dtInsertEntry(rp, 0, split->key, split->data, &rdtlck);

		goto out;
	}

	/*
	 *	non-sequential insert (at possibly middle page)
	 */

	/*
	 * update prev pointer of previous right sibling page;
	 */
	if (nextbn != 0) {
		DT_GETPAGE(ip, nextbn, mp, PSIZE, p, rc);
		if (rc) {
			discard_metapage(rmp);
			return rc;
		}

		BT_MARK_DIRTY(mp, ip);
		/*
		 * acquire a transaction lock on the next page
		 */
		tlck = txLock(tid, ip, mp, tlckDTREE | tlckRELINK);
		jfs_info("dtSplitPage: tlck = 0x%p, ip = 0x%p, mp=0x%p",
			tlck, ip, mp);
		dtlck = (struct dt_lock *) & tlck->lock;

		/* linelock header of previous right sibling page */
		lv = & dtlck->lv[dtlck->index];
		lv->offset = 0;
		lv->length = 1;
		dtlck->index++;

		p->header.prev = cpu_to_le64(rbn);

		DT_PUTPAGE(mp);
	}

	/*
	 * split the data between the split and right pages.
	 */
	skip = split->index;
	half = (PSIZE >> L2DTSLOTSIZE) >> 1;	/* swag */
	left = 0;

	/*
	 *	compute fill factor for split pages
	 *
	 * <nxt> traces the next entry to move to rp
	 * <off> traces the next entry to stay in sp
	 */
	stbl = (u8 *) & sp->slot[sp->header.stblindex];
	nextindex = sp->header.nextindex;
	for (nxt = off = 0; nxt < nextindex; ++off) {
		if (off == skip)
			/* check for fill factor with new entry size */
			n = split->nslot;
		else {
			si = stbl[nxt];
			switch (sp->header.flag & BT_TYPE) {
			case BT_LEAF:
				ldtentry = (struct ldtentry *) & sp->slot[si];
				if (DO_INDEX(ip))
					n = NDTLEAF(ldtentry->namlen);
				else
					n = NDTLEAF_LEGACY(ldtentry->
							   namlen);
				break;

			case BT_INTERNAL:
				idtentry = (struct idtentry *) & sp->slot[si];
				n = NDTINTERNAL(idtentry->namlen);
				break;

			default:
				break;
			}

			++nxt;	/* advance to next entry to move in sp */
		}

		left += n;
		if (left >= half)
			break;
	}

	/* <nxt> poins to the 1st entry to move */

	/*
	 *	move entries to right page
	 *
	 * dtMoveEntry() initializes rp and reserves entry for insertion
	 *
	 * split page moved out entries are linelocked;
	 * new/right page moved in entries are linelocked;
	 */
	/* linelock header + stbl of new right page */
	rlv = & rdtlck->lv[rdtlck->index];
	rlv->offset = 0;
	rlv->length = 5;
	rdtlck->index++;

	dtMoveEntry(sp, nxt, rp, &sdtlck, &rdtlck, DO_INDEX(ip));

	sp->header.nextindex = nxt;

	/*
	 * finalize freelist of new right page
	 */
	fsi = rp->header.freelist;
	f = &rp->slot[fsi];
	for (fsi++; fsi < rp->header.maxslot; f++, fsi++)
		f->next = fsi;
	f->next = -1;

	/*
	 * Update directory index table for entries now in right page
	 */
	if ((rp->header.flag & BT_LEAF) && DO_INDEX(ip)) {
		s64 lblock;

		mp = NULL;
		stbl = DT_GETSTBL(rp);
		for (n = 0; n < rp->header.nextindex; n++) {
			ldtentry = (struct ldtentry *) & rp->slot[stbl[n]];
			modify_index(tid, ip, le32_to_cpu(ldtentry->index),
				     rbn, n, &mp, &lblock);
		}
		if (mp)
			release_metapage(mp);
	}

	/*
	 * the skipped index was on the left page,
	 */
	if (skip <= off) {
		/* insert the new entry in the split page */
		dtInsertEntry(sp, skip, split->key, split->data, &sdtlck);

		/* linelock stbl of split page */
		if (sdtlck->index >= sdtlck->maxcnt)
			sdtlck = (struct dt_lock *) txLinelock(sdtlck);
		slv = & sdtlck->lv[sdtlck->index];
		n = skip >> L2DTSLOTSIZE;
		slv->offset = sp->header.stblindex + n;
		slv->length =
		    ((sp->header.nextindex - 1) >> L2DTSLOTSIZE) - n + 1;
		sdtlck->index++;
	}
	/*
	 * the skipped index was on the right page,
	 */
	else {
		/* adjust the skip index to reflect the new position */
		skip -= nxt;

		/* insert the new entry in the right page */
		dtInsertEntry(rp, skip, split->key, split->data, &rdtlck);
	}

      out:
	*rmpp = rmp;
	*rpxdp = *pxd;

	return rc;
}


/*
 *	dtExtendPage()
 *
 * function: extend 1st/only directory leaf page
 *
 * parameter:
 *
 * return: 0 - success;
 *	   errno - failure;
 *	return extended page pinned;
 */
static int dtExtendPage(tid_t tid,
	     struct inode *ip, struct dtsplit * split, struct btstack * btstack)
{
	struct super_block *sb = ip->i_sb;
	int rc;
	struct metapage *smp, *pmp, *mp;
	dtpage_t *sp, *pp;
	struct pxdlist *pxdlist;
	pxd_t *pxd, *tpxd;
	int xlen, xsize;
	int newstblindex, newstblsize;
	int oldstblindex, oldstblsize;
	int fsi, last;
	struct dtslot *f;
	struct btframe *parent;
	int n;
	struct dt_lock *dtlck;
	s64 xaddr, txaddr;
	struct tlock *tlck;
	struct pxd_lock *pxdlock;
	struct lv *lv;
	uint type;
	struct ldtentry *ldtentry;
	u8 *stbl;

	/* get page to extend */
	smp = split->mp;
	sp = DT_PAGE(ip, smp);

	/* get parent/root page */
	parent = BT_POP(btstack);
	DT_GETPAGE(ip, parent->bn, pmp, PSIZE, pp, rc);
	if (rc)
		return (rc);

	/*
	 *	extend the extent
	 */
	pxdlist = split->pxdlist;
	pxd = &pxdlist->pxd[pxdlist->npxd];
	pxdlist->npxd++;

	xaddr = addressPXD(pxd);
	tpxd = &sp->header.self;
	txaddr = addressPXD(tpxd);
	/* in-place extension */
	if (xaddr == txaddr) {
		type = tlckEXTEND;
	}
	/* relocation */
	else {
		type = tlckNEW;

		/* save moved extent descriptor for later free */
		tlck = txMaplock(tid, ip, tlckDTREE | tlckRELOCATE);
		pxdlock = (struct pxd_lock *) & tlck->lock;
		pxdlock->flag = mlckFREEPXD;
		pxdlock->pxd = sp->header.self;
		pxdlock->index = 1;

		/*
		 * Update directory index table to reflect new page address
		 */
		if (DO_INDEX(ip)) {
			s64 lblock;

			mp = NULL;
			stbl = DT_GETSTBL(sp);
			for (n = 0; n < sp->header.nextindex; n++) {
				ldtentry =
				    (struct ldtentry *) & sp->slot[stbl[n]];
				modify_index(tid, ip,
					     le32_to_cpu(ldtentry->index),
					     xaddr, n, &mp, &lblock);
			}
			if (mp)
				release_metapage(mp);
		}
	}

	/*
	 *	extend the page
	 */
	sp->header.self = *pxd;

	jfs_info("dtExtendPage: ip:0x%p smp:0x%p sp:0x%p", ip, smp, sp);

	BT_MARK_DIRTY(smp, ip);
	/*
	 * acquire a transaction lock on the extended/leaf page
	 */
	tlck = txLock(tid, ip, smp, tlckDTREE | type);
	dtlck = (struct dt_lock *) & tlck->lock;
	lv = & dtlck->lv[0];

	/* update buffer extent descriptor of extended page */
	xlen = lengthPXD(pxd);
	xsize = xlen << JFS_SBI(sb)->l2bsize;

	/*
	 * copy old stbl to new stbl at start of extended area
	 */
	oldstblindex = sp->header.stblindex;
	oldstblsize = (sp->header.maxslot + 31) >> L2DTSLOTSIZE;
	newstblindex = sp->header.maxslot;
	n = xsize >> L2DTSLOTSIZE;
	newstblsize = (n + 31) >> L2DTSLOTSIZE;
	memcpy(&sp->slot[newstblindex], &sp->slot[oldstblindex],
	       sp->header.nextindex);

	/*
	 * in-line extension: linelock old area of extended page
	 */
	if (type == tlckEXTEND) {
		/* linelock header */
		lv->offset = 0;
		lv->length = 1;
		dtlck->index++;
		lv++;

		/* linelock new stbl of extended page */
		lv->offset = newstblindex;
		lv->length = newstblsize;
	}
	/*
	 * relocation: linelock whole relocated area
	 */
	else {
		lv->offset = 0;
		lv->length = sp->header.maxslot + newstblsize;
	}

	dtlck->index++;

	sp->header.maxslot = n;
	sp->header.stblindex = newstblindex;
	/* sp->header.nextindex remains the same */

	/*
	 * add old stbl region at head of freelist
	 */
	fsi = oldstblindex;
	f = &sp->slot[fsi];
	last = sp->header.freelist;
	for (n = 0; n < oldstblsize; n++, fsi++, f++) {
		f->next = last;
		last = fsi;
	}
	sp->header.freelist = last;
	sp->header.freecnt += oldstblsize;

	/*
	 * append free region of newly extended area at tail of freelist
	 */
	/* init free region of newly extended area */
	fsi = n = newstblindex + newstblsize;
	f = &sp->slot[fsi];
	for (fsi++; fsi < sp->header.maxslot; f++, fsi++)
		f->next = fsi;
	f->next = -1;

	/* append new free region at tail of old freelist */
	fsi = sp->header.freelist;
	if (fsi == -1)
		sp->header.freelist = n;
	else {
		do {
			f = &sp->slot[fsi];
			fsi = f->next;
		} while (fsi != -1);

		f->next = n;
	}

	sp->header.freecnt += sp->header.maxslot - n;

	/*
	 * insert the new entry
	 */
	dtInsertEntry(sp, split->index, split->key, split->data, &dtlck);

	BT_MARK_DIRTY(pmp, ip);
	/*
	 * linelock any freeslots residing in old extent
	 */
	if (type == tlckEXTEND) {
		n = sp->header.maxslot >> 2;
		if (sp->header.freelist < n)
			dtLinelockFreelist(sp, n, &dtlck);
	}

	/*
	 *	update parent entry on the parent/root page
	 */
	/*
	 * acquire a transaction lock on the parent/root page
	 */
	tlck = txLock(tid, ip, pmp, tlckDTREE | tlckENTRY);
	dtlck = (struct dt_lock *) & tlck->lock;
	lv = & dtlck->lv[dtlck->index];

	/* linelock parent entry - 1st slot */
	lv->offset = 1;
	lv->length = 1;
	dtlck->index++;

	/* update the parent pxd for page extension */
	tpxd = (pxd_t *) & pp->slot[1];
	*tpxd = *pxd;

	DT_PUTPAGE(pmp);
	return 0;
}


/*
 *	dtSplitRoot()
 *
 * function:
 *	split the full root page into
 *	original/root/split page and new right page
 *	i.e., root remains fixed in tree anchor (inode) and
 *	the root is copied to a single new right child page
 *	since root page << non-root page, and
 *	the split root page contains a single entry for the
 *	new right child page.
 *
 * parameter:
 *
 * return: 0 - success;
 *	   errno - failure;
 *	return new page pinned;
 */
static int dtSplitRoot(tid_t tid,
	    struct inode *ip, struct dtsplit * split, struct metapage ** rmpp)
{
	struct super_block *sb = ip->i_sb;
	struct metapage *smp;
	dtroot_t *sp;
	struct metapage *rmp;
	dtpage_t *rp;
	s64 rbn;
	int xlen;
	int xsize;
	struct dtslot *f;
	s8 *stbl;
	int fsi, stblsize, n;
	struct idtentry *s;
	pxd_t *ppxd;
	struct pxdlist *pxdlist;
	pxd_t *pxd;
	struct dt_lock *dtlck;
	struct tlock *tlck;
	struct lv *lv;
	int rc;

	/* get split root page */
	smp = split->mp;
	sp = &JFS_IP(ip)->i_dtroot;

	/*
	 *	allocate/initialize a single (right) child page
	 *
	 * N.B. at first split, a one (or two) block to fit new entry
	 * is allocated; at subsequent split, a full page is allocated;
	 */
	pxdlist = split->pxdlist;
	pxd = &pxdlist->pxd[pxdlist->npxd];
	pxdlist->npxd++;
	rbn = addressPXD(pxd);
	xlen = lengthPXD(pxd);
	xsize = xlen << JFS_SBI(sb)->l2bsize;
	rmp = get_metapage(ip, rbn, xsize, 1);
	if (!rmp)
		return -EIO;

	rp = rmp->data;

	/* Allocate blocks to quota. */
	rc = dquot_alloc_block(ip, lengthPXD(pxd));
	if (rc) {
		release_metapage(rmp);
		return rc;
	}

	BT_MARK_DIRTY(rmp, ip);
	/*
	 * acquire a transaction lock on the new right page
	 */
	tlck = txLock(tid, ip, rmp, tlckDTREE | tlckNEW);
	dtlck = (struct dt_lock *) & tlck->lock;

	rp->header.flag =
	    (sp->header.flag & BT_LEAF) ? BT_LEAF : BT_INTERNAL;
	rp->header.self = *pxd;

	/* initialize sibling pointers */
	rp->header.next = 0;
	rp->header.prev = 0;

	/*
	 *	move in-line root page into new right page extent
	 */
	/* linelock header + copied entries + new stbl (1st slot) in new page */
	ASSERT(dtlck->index == 0);
	lv = & dtlck->lv[0];
	lv->offset = 0;
	lv->length = 10;	/* 1 + 8 + 1 */
	dtlck->index++;

	n = xsize >> L2DTSLOTSIZE;
	rp->header.maxslot = n;
	stblsize = (n + 31) >> L2DTSLOTSIZE;

	/* copy old stbl to new stbl at start of extended area */
	rp->header.stblindex = DTROOTMAXSLOT;
	stbl = (s8 *) & rp->slot[DTROOTMAXSLOT];
	memcpy(stbl, sp->header.stbl, sp->header.nextindex);
	rp->header.nextindex = sp->header.nextindex;

	/* copy old data area to start of new data area */
	memcpy(&rp->slot[1], &sp->slot[1], IDATASIZE);

	/*
	 * append free region of newly extended area at tail of freelist
	 */
	/* init free region of newly extended area */
	fsi = n = DTROOTMAXSLOT + stblsize;
	f = &rp->slot[fsi];
	for (fsi++; fsi < rp->header.maxslot; f++, fsi++)
		f->next = fsi;
	f->next = -1;

	/* append new free region at tail of old freelist */
	fsi = sp->header.freelist;
	if (fsi == -1)
		rp->header.freelist = n;
	else {
		rp->header.freelist = fsi;

		do {
			f = &rp->slot[fsi];
			fsi = f->next;
		} while (fsi != -1);

		f->next = n;
	}

	rp->header.freecnt = sp->header.freecnt + rp->header.maxslot - n;

	/*
	 * Update directory index table for entries now in right page
	 */
	if ((rp->header.flag & BT_LEAF) && DO_INDEX(ip)) {
		s64 lblock;
		struct metapage *mp = NULL;
		struct ldtentry *ldtentry;

		stbl = DT_GETSTBL(rp);
		for (n = 0; n < rp->header.nextindex; n++) {
			ldtentry = (struct ldtentry *) & rp->slot[stbl[n]];
			modify_index(tid, ip, le32_to_cpu(ldtentry->index),
				     rbn, n, &mp, &lblock);
		}
		if (mp)
			release_metapage(mp);
	}
	/*
	 * insert the new entry into the new right/child page
	 * (skip index in the new right page will not change)
	 */
	dtInsertEntry(rp, split->index, split->key, split->data, &dtlck);

	/*
	 *	reset parent/root page
	 *
	 * set the 1st entry offset to 0, which force the left-most key
	 * at any level of the tree to be less than any search key.
	 *
	 * The btree comparison code guarantees that the left-most key on any
	 * level of the tree is never used, so it doesn't need to be filled in.
	 */
	BT_MARK_DIRTY(smp, ip);
	/*
	 * acquire a transaction lock on the root page (in-memory inode)
	 */
	tlck = txLock(tid, ip, smp, tlckDTREE | tlckNEW | tlckBTROOT);
	dtlck = (struct dt_lock *) & tlck->lock;

	/* linelock root */
	ASSERT(dtlck->index == 0);
	lv = & dtlck->lv[0];
	lv->offset = 0;
	lv->length = DTROOTMAXSLOT;
	dtlck->index++;

	/* update page header of root */
	if (sp->header.flag & BT_LEAF) {
		sp->header.flag &= ~BT_LEAF;
		sp->header.flag |= BT_INTERNAL;
	}

	/* init the first entry */
	s = (struct idtentry *) & sp->slot[DTENTRYSTART];
	ppxd = (pxd_t *) s;
	*ppxd = *pxd;
	s->next = -1;
	s->namlen = 0;

	stbl = sp->header.stbl;
	stbl[0] = DTENTRYSTART;
	sp->header.nextindex = 1;

	/* init freelist */
	fsi = DTENTRYSTART + 1;
	f = &sp->slot[fsi];

	/* init free region of remaining area */
	for (fsi++; fsi < DTROOTMAXSLOT; f++, fsi++)
		f->next = fsi;
	f->next = -1;

	sp->header.freelist = DTENTRYSTART + 1;
	sp->header.freecnt = DTROOTMAXSLOT - (DTENTRYSTART + 1);

	*rmpp = rmp;

	return 0;
}


/*
 *	dtDelete()
 *
 * function: delete the entry(s) referenced by a key.
 *
 * parameter:
 *
 * return:
 */
int dtDelete(tid_t tid,
	 struct inode *ip, struct component_name * key, ino_t * ino, int flag)
{
	int rc = 0;
	s64 bn;
	struct metapage *mp, *imp;
	dtpage_t *p;
	int index;
	struct btstack btstack;
	struct dt_lock *dtlck;
	struct tlock *tlck;
	struct lv *lv;
	int i;
	struct ldtentry *ldtentry;
	u8 *stbl;
	u32 table_index, next_index;
	struct metapage *nmp;
	dtpage_t *np;

	/*
	 *	search for the entry to delete:
	 *
	 * dtSearch() returns (leaf page pinned, index at which to delete).
	 */
	if ((rc = dtSearch(ip, key, ino, &btstack, flag)))
		return rc;

	/* retrieve search result */
	DT_GETSEARCH(ip, btstack.top, bn, mp, p, index);

	/*
	 * We need to find put the index of the next entry into the
	 * directory index table in order to resume a readdir from this
	 * entry.
	 */
	if (DO_INDEX(ip)) {
		stbl = DT_GETSTBL(p);
		ldtentry = (struct ldtentry *) & p->slot[stbl[index]];
		table_index = le32_to_cpu(ldtentry->index);
		if (index == (p->header.nextindex - 1)) {
			/*
			 * Last entry in this leaf page
			 */
			if ((p->header.flag & BT_ROOT)
			    || (p->header.next == 0))
				next_index = -1;
			else {
				/* Read next leaf page */
				DT_GETPAGE(ip, le64_to_cpu(p->header.next),
					   nmp, PSIZE, np, rc);
				if (rc)
					next_index = -1;
				else {
					stbl = DT_GETSTBL(np);
					ldtentry =
					    (struct ldtentry *) & np->
					    slot[stbl[0]];
					next_index =
					    le32_to_cpu(ldtentry->index);
					DT_PUTPAGE(nmp);
				}
			}
		} else {
			ldtentry =
			    (struct ldtentry *) & p->slot[stbl[index + 1]];
			next_index = le32_to_cpu(ldtentry->index);
		}
		free_index(tid, ip, table_index, next_index);
	}
	/*
	 * the leaf page becomes empty, delete the page
	 */
	if (p->header.nextindex == 1) {
		/* delete empty page */
		rc = dtDeleteUp(tid, ip, mp, p, &btstack);
	}
	/*
	 * the leaf page has other entries remaining:
	 *
	 * delete the entry from the leaf page.
	 */
	else {
		BT_MARK_DIRTY(mp, ip);
		/*
		 * acquire a transaction lock on the leaf page
		 */
		tlck = txLock(tid, ip, mp, tlckDTREE | tlckENTRY);
		dtlck = (struct dt_lock *) & tlck->lock;

		/*
		 * Do not assume that dtlck->index will be zero.  During a
		 * rename within a directory, this transaction may have
		 * modified this page already when adding the new entry.
		 */

		/* linelock header */
		if (dtlck->index >= dtlck->maxcnt)
			dtlck = (struct dt_lock *) txLinelock(dtlck);
		lv = & dtlck->lv[dtlck->index];
		lv->offset = 0;
		lv->length = 1;
		dtlck->index++;

		/* linelock stbl of non-root leaf page */
		if (!(p->header.flag & BT_ROOT)) {
			if (dtlck->index >= dtlck->maxcnt)
				dtlck = (struct dt_lock *) txLinelock(dtlck);
			lv = & dtlck->lv[dtlck->index];
			i = index >> L2DTSLOTSIZE;
			lv->offset = p->header.stblindex + i;
			lv->length =
			    ((p->header.nextindex - 1) >> L2DTSLOTSIZE) -
			    i + 1;
			dtlck->index++;
		}

		/* free the leaf entry */
		dtDeleteEntry(p, index, &dtlck);

		/*
		 * Update directory index table for entries moved in stbl
		 */
		if (DO_INDEX(ip) && index < p->header.nextindex) {
			s64 lblock;

			imp = NULL;
			stbl = DT_GETSTBL(p);
			for (i = index; i < p->header.nextindex; i++) {
				ldtentry =
				    (struct ldtentry *) & p->slot[stbl[i]];
				modify_index(tid, ip,
					     le32_to_cpu(ldtentry->index),
					     bn, i, &imp, &lblock);
			}
			if (imp)
				release_metapage(imp);
		}

		DT_PUTPAGE(mp);
	}

	return rc;
}


/*
 *	dtDeleteUp()
 *
 * function:
 *	free empty pages as propagating deletion up the tree
 *
 * parameter:
 *
 * return:
 */
static int dtDeleteUp(tid_t tid, struct inode *ip,
	   struct metapage * fmp, dtpage_t * fp, struct btstack * btstack)
{
	int rc = 0;
	struct metapage *mp;
	dtpage_t *p;
	int index, nextindex;
	int xlen;
	struct btframe *parent;
	struct dt_lock *dtlck;
	struct tlock *tlck;
	struct lv *lv;
	struct pxd_lock *pxdlock;
	int i;

	/*
	 *	keep the root leaf page which has become empty
	 */
	if (BT_IS_ROOT(fmp)) {
		/*
		 * reset the root
		 *
		 * dtInitRoot() acquires txlock on the root
		 */
		dtInitRoot(tid, ip, PARENT(ip));

		DT_PUTPAGE(fmp);

		return 0;
	}

	/*
	 *	free the non-root leaf page
	 */
	/*
	 * acquire a transaction lock on the page
	 *
	 * write FREEXTENT|NOREDOPAGE log record
	 * N.B. linelock is overlaid as freed extent descriptor, and
	 * the buffer page is freed;
	 */
	tlck = txMaplock(tid, ip, tlckDTREE | tlckFREE);
	pxdlock = (struct pxd_lock *) & tlck->lock;
	pxdlock->flag = mlckFREEPXD;
	pxdlock->pxd = fp->header.self;
	pxdlock->index = 1;

	/* update sibling pointers */
	if ((rc = dtRelink(tid, ip, fp))) {
		BT_PUTPAGE(fmp);
		return rc;
	}

	xlen = lengthPXD(&fp->header.self);

	/* Free quota allocation. */
	dquot_free_block(ip, xlen);

	/* free/invalidate its buffer page */
	discard_metapage(fmp);

	/*
	 *	propagate page deletion up the directory tree
	 *
	 * If the delete from the parent page makes it empty,
	 * continue all the way up the tree.
	 * stop if the root page is reached (which is never deleted) or
	 * if the entry deletion does not empty the page.
	 */
	while ((parent = BT_POP(btstack)) != NULL) {
		/* pin the parent page <sp> */
		DT_GETPAGE(ip, parent->bn, mp, PSIZE, p, rc);
		if (rc)
			return rc;

		/*
		 * free the extent of the child page deleted
		 */
		index = parent->index;

		/*
		 * delete the entry for the child page from parent
		 */
		nextindex = p->header.nextindex;

		/*
		 * the parent has the single entry being deleted:
		 *
		 * free the parent page which has become empty.
		 */
		if (nextindex == 1) {
			/*
			 * keep the root internal page which has become empty
			 */
			if (p->header.flag & BT_ROOT) {
				/*
				 * reset the root
				 *
				 * dtInitRoot() acquires txlock on the root
				 */
				dtInitRoot(tid, ip, PARENT(ip));

				DT_PUTPAGE(mp);

				return 0;
			}
			/*
			 * free the parent page
			 */
			else {
				/*
				 * acquire a transaction lock on the page
				 *
				 * write FREEXTENT|NOREDOPAGE log record
				 */
				tlck =
				    txMaplock(tid, ip,
					      tlckDTREE | tlckFREE);
				pxdlock = (struct pxd_lock *) & tlck->lock;
				pxdlock->flag = mlckFREEPXD;
				pxdlock->pxd = p->header.self;
				pxdlock->index = 1;

				/* update sibling pointers */
				if ((rc = dtRelink(tid, ip, p))) {
					DT_PUTPAGE(mp);
					return rc;
				}

				xlen = lengthPXD(&p->header.self);

				/* Free quota allocation */
				dquot_free_block(ip, xlen);

				/* free/invalidate its buffer page */
				discard_metapage(mp);

				/* propagate up */
				continue;
			}
		}

		/*
		 * the parent has other entries remaining:
		 *
		 * delete the router entry from the parent page.
		 */
		BT_MARK_DIRTY(mp, ip);
		/*
		 * acquire a transaction lock on the page
		 *
		 * action: router entry deletion
		 */
		tlck = txLock(tid, ip, mp, tlckDTREE | tlckENTRY);
		dtlck = (struct dt_lock *) & tlck->lock;

		/* linelock header */
		if (dtlck->index >= dtlck->maxcnt)
			dtlck = (struct dt_lock *) txLinelock(dtlck);
		lv = & dtlck->lv[dtlck->index];
		lv->offset = 0;
		lv->length = 1;
		dtlck->index++;

		/* linelock stbl of non-root leaf page */
		if (!(p->header.flag & BT_ROOT)) {
			if (dtlck->index < dtlck->maxcnt)
				lv++;
			else {
				dtlck = (struct dt_lock *) txLinelock(dtlck);
				lv = & dtlck->lv[0];
			}
			i = index >> L2DTSLOTSIZE;
			lv->offset = p->header.stblindex + i;
			lv->length =
			    ((p->header.nextindex - 1) >> L2DTSLOTSIZE) -
			    i + 1;
			dtlck->index++;
		}

		/* free the router entry */
		dtDeleteEntry(p, index, &dtlck);

		/* reset key of new leftmost entry of level (for consistency) */
		if (index == 0 &&
		    ((p->header.flag & BT_ROOT) || p->header.prev == 0))
			dtTruncateEntry(p, 0, &dtlck);

		/* unpin the parent page */
		DT_PUTPAGE(mp);

		/* exit propagation up */
		break;
	}

	if (!DO_INDEX(ip))
		ip->i_size -= PSIZE;

	return 0;
}

#ifdef _NOTYET
/*
 * NAME:	dtRelocate()
 *
 * FUNCTION:	relocate dtpage (internal or leaf) of directory;
 *		This function is mainly used by defragfs utility.
 */
int dtRelocate(tid_t tid, struct inode *ip, s64 lmxaddr, pxd_t * opxd,
	       s64 nxaddr)
{
	int rc = 0;
	struct metapage *mp, *pmp, *lmp, *rmp;
	dtpage_t *p, *pp, *rp = 0, *lp= 0;
	s64 bn;
	int index;
	struct btstack btstack;
	pxd_t *pxd;
	s64 oxaddr, nextbn, prevbn;
	int xlen, xsize;
	struct tlock *tlck;
	struct dt_lock *dtlck;
	struct pxd_lock *pxdlock;
	s8 *stbl;
	struct lv *lv;

	oxaddr = addressPXD(opxd);
	xlen = lengthPXD(opxd);

	jfs_info("dtRelocate: lmxaddr:%Ld xaddr:%Ld:%Ld xlen:%d",
		   (long long)lmxaddr, (long long)oxaddr, (long long)nxaddr,
		   xlen);

	/*
	 *	1. get the internal parent dtpage covering
	 *	router entry for the tartget page to be relocated;
	 */
	rc = dtSearchNode(ip, lmxaddr, opxd, &btstack);
	if (rc)
		return rc;

	/* retrieve search result */
	DT_GETSEARCH(ip, btstack.top, bn, pmp, pp, index);
	jfs_info("dtRelocate: parent router entry validated.");

	/*
	 *	2. relocate the target dtpage
	 */
	/* read in the target page from src extent */
	DT_GETPAGE(ip, oxaddr, mp, PSIZE, p, rc);
	if (rc) {
		/* release the pinned parent page */
		DT_PUTPAGE(pmp);
		return rc;
	}

	/*
	 * read in sibling pages if any to update sibling pointers;
	 */
	rmp = NULL;
	if (p->header.next) {
		nextbn = le64_to_cpu(p->header.next);
		DT_GETPAGE(ip, nextbn, rmp, PSIZE, rp, rc);
		if (rc) {
			DT_PUTPAGE(mp);
			DT_PUTPAGE(pmp);
			return (rc);
		}
	}

	lmp = NULL;
	if (p->header.prev) {
		prevbn = le64_to_cpu(p->header.prev);
		DT_GETPAGE(ip, prevbn, lmp, PSIZE, lp, rc);
		if (rc) {
			DT_PUTPAGE(mp);
			DT_PUTPAGE(pmp);
			if (rmp)
				DT_PUTPAGE(rmp);
			return (rc);
		}
	}

	/* at this point, all xtpages to be updated are in memory */

	/*
	 * update sibling pointers of sibling dtpages if any;
	 */
	if (lmp) {
		tlck = txLock(tid, ip, lmp, tlckDTREE | tlckRELINK);
		dtlck = (struct dt_lock *) & tlck->lock;
		/* linelock header */
		ASSERT(dtlck->index == 0);
		lv = & dtlck->lv[0];
		lv->offset = 0;
		lv->length = 1;
		dtlck->index++;

		lp->header.next = cpu_to_le64(nxaddr);
		DT_PUTPAGE(lmp);
	}

	if (rmp) {
		tlck = txLock(tid, ip, rmp, tlckDTREE | tlckRELINK);
		dtlck = (struct dt_lock *) & tlck->lock;
		/* linelock header */
		ASSERT(dtlck->index == 0);
		lv = & dtlck->lv[0];
		lv->offset = 0;
		lv->length = 1;
		dtlck->index++;

		rp->header.prev = cpu_to_le64(nxaddr);
		DT_PUTPAGE(rmp);
	}

	/*
	 * update the target dtpage to be relocated
	 *
	 * write LOG_REDOPAGE of LOG_NEW type for dst page
	 * for the whole target page (logredo() will apply
	 * after image and update bmap for allocation of the
	 * dst extent), and update bmap for allocation of
	 * the dst extent;
	 */
	tlck = txLock(tid, ip, mp, tlckDTREE | tlckNEW);
	dtlck = (struct dt_lock *) & tlck->lock;
	/* linelock header */
	ASSERT(dtlck->index == 0);
	lv = & dtlck->lv[0];

	/* update the self address in the dtpage header */
	pxd = &p->header.self;
	PXDaddress(pxd, nxaddr);

	/* the dst page is the same as the src page, i.e.,
	 * linelock for afterimage of the whole page;
	 */
	lv->offset = 0;
	lv->length = p->header.maxslot;
	dtlck->index++;

	/* update the buffer extent descriptor of the dtpage */
	xsize = xlen << JFS_SBI(ip->i_sb)->l2bsize;

	/* unpin the relocated page */
	DT_PUTPAGE(mp);
	jfs_info("dtRelocate: target dtpage relocated.");

	/* the moved extent is dtpage, then a LOG_NOREDOPAGE log rec
	 * needs to be written (in logredo(), the LOG_NOREDOPAGE log rec
	 * will also force a bmap update ).
	 */

	/*
	 *	3. acquire maplock for the source extent to be freed;
	 */
	/* for dtpage relocation, write a LOG_NOREDOPAGE record
	 * for the source dtpage (logredo() will init NoRedoPage
	 * filter and will also update bmap for free of the source
	 * dtpage), and upadte bmap for free of the source dtpage;
	 */
	tlck = txMaplock(tid, ip, tlckDTREE | tlckFREE);
	pxdlock = (struct pxd_lock *) & tlck->lock;
	pxdlock->flag = mlckFREEPXD;
	PXDaddress(&pxdlock->pxd, oxaddr);
	PXDlength(&pxdlock->pxd, xlen);
	pxdlock->index = 1;

	/*
	 *	4. update the parent router entry for relocation;
	 *
	 * acquire tlck for the parent entry covering the target dtpage;
	 * write LOG_REDOPAGE to apply after image only;
	 */
	jfs_info("dtRelocate: update parent router entry.");
	tlck = txLock(tid, ip, pmp, tlckDTREE | tlckENTRY);
	dtlck = (struct dt_lock *) & tlck->lock;
	lv = & dtlck->lv[dtlck->index];

	/* update the PXD with the new address */
	stbl = DT_GETSTBL(pp);
	pxd = (pxd_t *) & pp->slot[stbl[index]];
	PXDaddress(pxd, nxaddr);
	lv->offset = stbl[index];
	lv->length = 1;
	dtlck->index++;

	/* unpin the parent dtpage */
	DT_PUTPAGE(pmp);

	return rc;
}

/*
 * NAME:	dtSearchNode()
 *
 * FUNCTION:	Search for an dtpage containing a specified address
 *		This function is mainly used by defragfs utility.
 *
 * NOTE:	Search result on stack, the found page is pinned at exit.
 *		The result page must be an internal dtpage.
 *		lmxaddr give the address of the left most page of the
 *		dtree level, in which the required dtpage resides.
 */
static int dtSearchNode(struct inode *ip, s64 lmxaddr, pxd_t * kpxd,
			struct btstack * btstack)
{
	int rc = 0;
	s64 bn;
	struct metapage *mp;
	dtpage_t *p;
	int psize = 288;	/* initial in-line directory */
	s8 *stbl;
	int i;
	pxd_t *pxd;
	struct btframe *btsp;

	BT_CLR(btstack);	/* reset stack */

	/*
	 *	descend tree to the level with specified leftmost page
	 *
	 *  by convention, root bn = 0.
	 */
	for (bn = 0;;) {
		/* get/pin the page to search */
		DT_GETPAGE(ip, bn, mp, psize, p, rc);
		if (rc)
			return rc;

		/* does the xaddr of leftmost page of the levevl
		 * matches levevl search key ?
		 */
		if (p->header.flag & BT_ROOT) {
			if (lmxaddr == 0)
				break;
		} else if (addressPXD(&p->header.self) == lmxaddr)
			break;

		/*
		 * descend down to leftmost child page
		 */
		if (p->header.flag & BT_LEAF) {
			DT_PUTPAGE(mp);
			return -ESTALE;
		}

		/* get the leftmost entry */
		stbl = DT_GETSTBL(p);
		pxd = (pxd_t *) & p->slot[stbl[0]];

		/* get the child page block address */
		bn = addressPXD(pxd);
		psize = lengthPXD(pxd) << JFS_SBI(ip->i_sb)->l2bsize;
		/* unpin the parent page */
		DT_PUTPAGE(mp);
	}

	/*
	 *	search each page at the current levevl
	 */
      loop:
	stbl = DT_GETSTBL(p);
	for (i = 0; i < p->header.nextindex; i++) {
		pxd = (pxd_t *) & p->slot[stbl[i]];

		/* found the specified router entry */
		if (addressPXD(pxd) == addressPXD(kpxd) &&
		    lengthPXD(pxd) == lengthPXD(kpxd)) {
			btsp = btstack->top;
			btsp->bn = bn;
			btsp->index = i;
			btsp->mp = mp;

			return 0;
		}
	}

	/* get the right sibling page if any */
	if (p->header.next)
		bn = le64_to_cpu(p->header.next);
	else {
		DT_PUTPAGE(mp);
		return -ESTALE;
	}

	/* unpin current page */
	DT_PUTPAGE(mp);

	/* get the right sibling page */
	DT_GETPAGE(ip, bn, mp, PSIZE, p, rc);
	if (rc)
		return rc;

	goto loop;
}
#endif /* _NOTYET */

/*
 *	dtRelink()
 *
 * function:
 *	link around a freed page.
 *
 * parameter:
 *	fp:	page to be freed
 *
 * return:
 */
static int dtRelink(tid_t tid, struct inode *ip, dtpage_t * p)
{
	int rc;
	struct metapage *mp;
	s64 nextbn, prevbn;
	struct tlock *tlck;
	struct dt_lock *dtlck;
	struct lv *lv;

	nextbn = le64_to_cpu(p->header.next);
	prevbn = le64_to_cpu(p->header.prev);

	/* update prev pointer of the next page */
	if (nextbn != 0) {
		DT_GETPAGE(ip, nextbn, mp, PSIZE, p, rc);
		if (rc)
			return rc;

		BT_MARK_DIRTY(mp, ip);
		/*
		 * acquire a transaction lock on the next page
		 *
		 * action: update prev pointer;
		 */
		tlck = txLock(tid, ip, mp, tlckDTREE | tlckRELINK);
		jfs_info("dtRelink nextbn: tlck = 0x%p, ip = 0x%p, mp=0x%p",
			tlck, ip, mp);
		dtlck = (struct dt_lock *) & tlck->lock;

		/* linelock header */
		if (dtlck->index >= dtlck->maxcnt)
			dtlck = (struct dt_lock *) txLinelock(dtlck);
		lv = & dtlck->lv[dtlck->index];
		lv->offset = 0;
		lv->length = 1;
		dtlck->index++;

		p->header.prev = cpu_to_le64(prevbn);
		DT_PUTPAGE(mp);
	}

	/* update next pointer of the previous page */
	if (prevbn != 0) {
		DT_GETPAGE(ip, prevbn, mp, PSIZE, p, rc);
		if (rc)
			return rc;

		BT_MARK_DIRTY(mp, ip);
		/*
		 * acquire a transaction lock on the prev page
		 *
		 * action: update next pointer;
		 */
		tlck = txLock(tid, ip, mp, tlckDTREE | tlckRELINK);
		jfs_info("dtRelink prevbn: tlck = 0x%p, ip = 0x%p, mp=0x%p",
			tlck, ip, mp);
		dtlck = (struct dt_lock *) & tlck->lock;

		/* linelock header */
		if (dtlck->index >= dtlck->maxcnt)
			dtlck = (struct dt_lock *) txLinelock(dtlck);
		lv = & dtlck->lv[dtlck->index];
		lv->offset = 0;
		lv->length = 1;
		dtlck->index++;

		p->header.next = cpu_to_le64(nextbn);
		DT_PUTPAGE(mp);
	}

	return 0;
}


/*
 *	dtInitRoot()
 *
 * initialize directory root (inline in inode)
 */
void dtInitRoot(tid_t tid, struct inode *ip, u32 idotdot)
{
	struct jfs_inode_info *jfs_ip = JFS_IP(ip);
	dtroot_t *p;
	int fsi;
	struct dtslot *f;
	struct tlock *tlck;
	struct dt_lock *dtlck;
	struct lv *lv;
	u16 xflag_save;

	/*
	 * If this was previously an non-empty directory, we need to remove
	 * the old directory table.
	 */
	if (DO_INDEX(ip)) {
		if (!jfs_dirtable_inline(ip)) {
			struct tblock *tblk = tid_to_tblock(tid);
			/*
			 * We're playing games with the tid's xflag.  If
			 * we're removing a regular file, the file's xtree
			 * is committed with COMMIT_PMAP, but we always
			 * commit the directories xtree with COMMIT_PWMAP.
			 */
			xflag_save = tblk->xflag;
			tblk->xflag = 0;
			/*
			 * xtTruncate isn't guaranteed to fully truncate
			 * the xtree.  The caller needs to check i_size
			 * after committing the transaction to see if
			 * additional truncation is needed.  The
			 * COMMIT_Stale flag tells caller that we
			 * initiated the truncation.
			 */
			xtTruncate(tid, ip, 0, COMMIT_PWMAP);
			set_cflag(COMMIT_Stale, ip);

			tblk->xflag = xflag_save;
		} else
			ip->i_size = 1;

		jfs_ip->next_index = 2;
	} else
		ip->i_size = IDATASIZE;

	/*
	 * acquire a transaction lock on the root
	 *
	 * action: directory initialization;
	 */
	tlck = txLock(tid, ip, (struct metapage *) & jfs_ip->bxflag,
		      tlckDTREE | tlckENTRY | tlckBTROOT);
	dtlck = (struct dt_lock *) & tlck->lock;

	/* linelock root */
	ASSERT(dtlck->index == 0);
	lv = & dtlck->lv[0];
	lv->offset = 0;
	lv->length = DTROOTMAXSLOT;
	dtlck->index++;

	p = &jfs_ip->i_dtroot;

	p->header.flag = DXD_INDEX | BT_ROOT | BT_LEAF;

	p->header.nextindex = 0;

	/* init freelist */
	fsi = 1;
	f = &p->slot[fsi];

	/* init data area of root */
	for (fsi++; fsi < DTROOTMAXSLOT; f++, fsi++)
		f->next = fsi;
	f->next = -1;

	p->header.freelist = 1;
	p->header.freecnt = 8;

	/* init '..' entry */
	p->header.idotdot = cpu_to_le32(idotdot);

	return;
}

/*
 *	add_missing_indices()
 *
 * function: Fix dtree page in which one or more entries has an invalid index.
 *	     fsck.jfs should really fix this, but it currently does not.
 *	     Called from jfs_readdir when bad index is detected.
 */
static void add_missing_indices(struct inode *inode, s64 bn)
{
	struct ldtentry *d;
	struct dt_lock *dtlck;
	int i;
	uint index;
	struct lv *lv;
	struct metapage *mp;
	dtpage_t *p;
	int rc;
	s8 *stbl;
	tid_t tid;
	struct tlock *tlck;

	tid = txBegin(inode->i_sb, 0);

	DT_GETPAGE(inode, bn, mp, PSIZE, p, rc);

	if (rc) {
		printk(KERN_ERR "DT_GETPAGE failed!\n");
		goto end;
	}
	BT_MARK_DIRTY(mp, inode);

	ASSERT(p->header.flag & BT_LEAF);

	tlck = txLock(tid, inode, mp, tlckDTREE | tlckENTRY);
	if (BT_IS_ROOT(mp))
		tlck->type |= tlckBTROOT;

	dtlck = (struct dt_lock *) &tlck->lock;

	stbl = DT_GETSTBL(p);
	for (i = 0; i < p->header.nextindex; i++) {
		d = (struct ldtentry *) &p->slot[stbl[i]];
		index = le32_to_cpu(d->index);
		if ((index < 2) || (index >= JFS_IP(inode)->next_index)) {
			d->index = cpu_to_le32(add_index(tid, inode, bn, i));
			if (dtlck->index >= dtlck->maxcnt)
				dtlck = (struct dt_lock *) txLinelock(dtlck);
			lv = &dtlck->lv[dtlck->index];
			lv->offset = stbl[i];
			lv->length = 1;
			dtlck->index++;
		}
	}

	DT_PUTPAGE(mp);
	(void) txCommit(tid, 1, &inode, 0);
end:
	txEnd(tid);
}

/*
 * Buffer to hold directory entry info while traversing a dtree page
 * before being fed to the filldir function
 */
struct jfs_dirent {
	loff_t position;
	int ino;
	u16 name_len;
	char name[0];
};

/*
 * function to determine next variable-sized jfs_dirent in buffer
 */
static inline struct jfs_dirent *next_jfs_dirent(struct jfs_dirent *dirent)
{
	return (struct jfs_dirent *)
		((char *)dirent +
		 ((sizeof (struct jfs_dirent) + dirent->name_len + 1 +
		   sizeof (loff_t) - 1) &
		  ~(sizeof (loff_t) - 1)));
}

/*
 *	jfs_readdir()
 *
 * function: read directory entries sequentially
 *	from the specified entry offset
 *
 * parameter:
 *
 * return: offset = (pn, index) of start entry
 *	of next jfs_readdir()/dtRead()
 */
int jfs_readdir(struct file *file, struct dir_context *ctx)
{
<<<<<<< HEAD
	struct inode *ip = file_inode(filp);
=======
	struct inode *ip = file_inode(file);
>>>>>>> d0e0ac97
	struct nls_table *codepage = JFS_SBI(ip->i_sb)->nls_tab;
	int rc = 0;
	loff_t dtpos;	/* legacy OS/2 style position */
	struct dtoffset {
		s16 pn;
		s16 index;
		s32 unused;
	} *dtoffset = (struct dtoffset *) &dtpos;
	s64 bn;
	struct metapage *mp;
	dtpage_t *p;
	int index;
	s8 *stbl;
	struct btstack btstack;
	int i, next;
	struct ldtentry *d;
	struct dtslot *t;
	int d_namleft, len, outlen;
	unsigned long dirent_buf;
	char *name_ptr;
	u32 dir_index;
	int do_index = 0;
	uint loop_count = 0;
	struct jfs_dirent *jfs_dirent;
	int jfs_dirents;
	int overflow, fix_page, page_fixed = 0;
	static int unique_pos = 2;	/* If we can't fix broken index */

	if (ctx->pos == DIREND)
		return 0;

	if (DO_INDEX(ip)) {
		/*
		 * persistent index is stored in directory entries.
		 * Special cases:	 0 = .
		 *			 1 = ..
		 *			-1 = End of directory
		 */
		do_index = 1;

		dir_index = (u32) ctx->pos;

		if (dir_index > 1) {
			struct dir_table_slot dirtab_slot;

			if (dtEmpty(ip) ||
			    (dir_index >= JFS_IP(ip)->next_index)) {
				/* Stale position.  Directory has shrunk */
				ctx->pos = DIREND;
				return 0;
			}
		      repeat:
			rc = read_index(ip, dir_index, &dirtab_slot);
			if (rc) {
				ctx->pos = DIREND;
				return rc;
			}
			if (dirtab_slot.flag == DIR_INDEX_FREE) {
				if (loop_count++ > JFS_IP(ip)->next_index) {
					jfs_err("jfs_readdir detected "
						   "infinite loop!");
					ctx->pos = DIREND;
					return 0;
				}
				dir_index = le32_to_cpu(dirtab_slot.addr2);
				if (dir_index == -1) {
					ctx->pos = DIREND;
					return 0;
				}
				goto repeat;
			}
			bn = addressDTS(&dirtab_slot);
			index = dirtab_slot.slot;
			DT_GETPAGE(ip, bn, mp, PSIZE, p, rc);
			if (rc) {
				ctx->pos = DIREND;
				return 0;
			}
			if (p->header.flag & BT_INTERNAL) {
				jfs_err("jfs_readdir: bad index table");
				DT_PUTPAGE(mp);
				ctx->pos = -1;
				return 0;
			}
		} else {
			if (dir_index == 0) {
				/*
				 * self "."
				 */
				ctx->pos = 0;
				if (!dir_emit(ctx, ".", 1, ip->i_ino, DT_DIR))
					return 0;
			}
			/*
			 * parent ".."
			 */
			ctx->pos = 1;
			if (!dir_emit(ctx, "..", 2, PARENT(ip), DT_DIR))
				return 0;

			/*
			 * Find first entry of left-most leaf
			 */
			if (dtEmpty(ip)) {
				ctx->pos = DIREND;
				return 0;
			}

			if ((rc = dtReadFirst(ip, &btstack)))
				return rc;

			DT_GETSEARCH(ip, btstack.top, bn, mp, p, index);
		}
	} else {
		/*
		 * Legacy filesystem - OS/2 & Linux JFS < 0.3.6
		 *
		 * pn = index = 0:	First entry "."
		 * pn = 0; index = 1:	Second entry ".."
		 * pn > 0:		Real entries, pn=1 -> leftmost page
		 * pn = index = -1:	No more entries
		 */
		dtpos = ctx->pos;
		if (dtpos == 0) {
			/* build "." entry */
			if (!dir_emit(ctx, ".", 1, ip->i_ino, DT_DIR))
				return 0;
			dtoffset->index = 1;
			ctx->pos = dtpos;
		}

		if (dtoffset->pn == 0) {
			if (dtoffset->index == 1) {
				/* build ".." entry */
				if (!dir_emit(ctx, "..", 2, PARENT(ip), DT_DIR))
					return 0;
			} else {
				jfs_err("jfs_readdir called with "
					"invalid offset!");
			}
			dtoffset->pn = 1;
			dtoffset->index = 0;
			ctx->pos = dtpos;
		}

		if (dtEmpty(ip)) {
			ctx->pos = DIREND;
			return 0;
		}

		if ((rc = dtReadNext(ip, &ctx->pos, &btstack))) {
			jfs_err("jfs_readdir: unexpected rc = %d "
				"from dtReadNext", rc);
			ctx->pos = DIREND;
			return 0;
		}
		/* get start leaf page and index */
		DT_GETSEARCH(ip, btstack.top, bn, mp, p, index);

		/* offset beyond directory eof ? */
		if (bn < 0) {
			ctx->pos = DIREND;
			return 0;
		}
	}

	dirent_buf = __get_free_page(GFP_KERNEL);
	if (dirent_buf == 0) {
		DT_PUTPAGE(mp);
		jfs_warn("jfs_readdir: __get_free_page failed!");
		ctx->pos = DIREND;
		return -ENOMEM;
	}

	while (1) {
		jfs_dirent = (struct jfs_dirent *) dirent_buf;
		jfs_dirents = 0;
		overflow = fix_page = 0;

		stbl = DT_GETSTBL(p);

		for (i = index; i < p->header.nextindex; i++) {
			d = (struct ldtentry *) & p->slot[stbl[i]];

			if (((long) jfs_dirent + d->namlen + 1) >
			    (dirent_buf + PAGE_SIZE)) {
				/* DBCS codepages could overrun dirent_buf */
				index = i;
				overflow = 1;
				break;
			}

			d_namleft = d->namlen;
			name_ptr = jfs_dirent->name;
			jfs_dirent->ino = le32_to_cpu(d->inumber);

			if (do_index) {
				len = min(d_namleft, DTLHDRDATALEN);
				jfs_dirent->position = le32_to_cpu(d->index);
				/*
				 * d->index should always be valid, but it
				 * isn't.  fsck.jfs doesn't create the
				 * directory index for the lost+found
				 * directory.  Rather than let it go,
				 * we can try to fix it.
				 */
				if ((jfs_dirent->position < 2) ||
				    (jfs_dirent->position >=
				     JFS_IP(ip)->next_index)) {
					if (!page_fixed && !isReadOnly(ip)) {
						fix_page = 1;
						/*
						 * setting overflow and setting
						 * index to i will cause the
						 * same page to be processed
						 * again starting here
						 */
						overflow = 1;
						index = i;
						break;
					}
					jfs_dirent->position = unique_pos++;
				}
			} else {
				jfs_dirent->position = dtpos;
				len = min(d_namleft, DTLHDRDATALEN_LEGACY);
			}

			/* copy the name of head/only segment */
			outlen = jfs_strfromUCS_le(name_ptr, d->name, len,
						   codepage);
			jfs_dirent->name_len = outlen;

			/* copy name in the additional segment(s) */
			next = d->next;
			while (next >= 0) {
				t = (struct dtslot *) & p->slot[next];
				name_ptr += outlen;
				d_namleft -= len;
				/* Sanity Check */
				if (d_namleft == 0) {
					jfs_error(ip->i_sb,
						  "JFS:Dtree error: ino = %ld, bn=%lld, index = %d\n",
						  (long)ip->i_ino,
						  (long long)bn,
						  i);
					goto skip_one;
				}
				len = min(d_namleft, DTSLOTDATALEN);
				outlen = jfs_strfromUCS_le(name_ptr, t->name,
							   len, codepage);
				jfs_dirent->name_len += outlen;

				next = t->next;
			}

			jfs_dirents++;
			jfs_dirent = next_jfs_dirent(jfs_dirent);
skip_one:
			if (!do_index)
				dtoffset->index++;
		}

		if (!overflow) {
			/* Point to next leaf page */
			if (p->header.flag & BT_ROOT)
				bn = 0;
			else {
				bn = le64_to_cpu(p->header.next);
				index = 0;
				/* update offset (pn:index) for new page */
				if (!do_index) {
					dtoffset->pn++;
					dtoffset->index = 0;
				}
			}
			page_fixed = 0;
		}

		/* unpin previous leaf page */
		DT_PUTPAGE(mp);

		jfs_dirent = (struct jfs_dirent *) dirent_buf;
		while (jfs_dirents--) {
			ctx->pos = jfs_dirent->position;
			if (!dir_emit(ctx, jfs_dirent->name,
				    jfs_dirent->name_len,
				    jfs_dirent->ino, DT_UNKNOWN))
				goto out;
			jfs_dirent = next_jfs_dirent(jfs_dirent);
		}

		if (fix_page) {
			add_missing_indices(ip, bn);
			page_fixed = 1;
		}

		if (!overflow && (bn == 0)) {
			ctx->pos = DIREND;
			break;
		}

		DT_GETPAGE(ip, bn, mp, PSIZE, p, rc);
		if (rc) {
			free_page(dirent_buf);
			return rc;
		}
	}

      out:
	free_page(dirent_buf);

	return rc;
}


/*
 *	dtReadFirst()
 *
 * function: get the leftmost page of the directory
 */
static int dtReadFirst(struct inode *ip, struct btstack * btstack)
{
	int rc = 0;
	s64 bn;
	int psize = 288;	/* initial in-line directory */
	struct metapage *mp;
	dtpage_t *p;
	s8 *stbl;
	struct btframe *btsp;
	pxd_t *xd;

	BT_CLR(btstack);	/* reset stack */

	/*
	 *	descend leftmost path of the tree
	 *
	 * by convention, root bn = 0.
	 */
	for (bn = 0;;) {
		DT_GETPAGE(ip, bn, mp, psize, p, rc);
		if (rc)
			return rc;

		/*
		 * leftmost leaf page
		 */
		if (p->header.flag & BT_LEAF) {
			/* return leftmost entry */
			btsp = btstack->top;
			btsp->bn = bn;
			btsp->index = 0;
			btsp->mp = mp;

			return 0;
		}

		/*
		 * descend down to leftmost child page
		 */
		if (BT_STACK_FULL(btstack)) {
			DT_PUTPAGE(mp);
			jfs_error(ip->i_sb, "btstack overrun\n");
			BT_STACK_DUMP(btstack);
			return -EIO;
		}
		/* push (bn, index) of the parent page/entry */
		BT_PUSH(btstack, bn, 0);

		/* get the leftmost entry */
		stbl = DT_GETSTBL(p);
		xd = (pxd_t *) & p->slot[stbl[0]];

		/* get the child page block address */
		bn = addressPXD(xd);
		psize = lengthPXD(xd) << JFS_SBI(ip->i_sb)->l2bsize;

		/* unpin the parent page */
		DT_PUTPAGE(mp);
	}
}


/*
 *	dtReadNext()
 *
 * function: get the page of the specified offset (pn:index)
 *
 * return: if (offset > eof), bn = -1;
 *
 * note: if index > nextindex of the target leaf page,
 * start with 1st entry of next leaf page;
 */
static int dtReadNext(struct inode *ip, loff_t * offset,
		      struct btstack * btstack)
{
	int rc = 0;
	struct dtoffset {
		s16 pn;
		s16 index;
		s32 unused;
	} *dtoffset = (struct dtoffset *) offset;
	s64 bn;
	struct metapage *mp;
	dtpage_t *p;
	int index;
	int pn;
	s8 *stbl;
	struct btframe *btsp, *parent;
	pxd_t *xd;

	/*
	 * get leftmost leaf page pinned
	 */
	if ((rc = dtReadFirst(ip, btstack)))
		return rc;

	/* get leaf page */
	DT_GETSEARCH(ip, btstack->top, bn, mp, p, index);

	/* get the start offset (pn:index) */
	pn = dtoffset->pn - 1;	/* Now pn = 0 represents leftmost leaf */
	index = dtoffset->index;

	/* start at leftmost page ? */
	if (pn == 0) {
		/* offset beyond eof ? */
		if (index < p->header.nextindex)
			goto out;

		if (p->header.flag & BT_ROOT) {
			bn = -1;
			goto out;
		}

		/* start with 1st entry of next leaf page */
		dtoffset->pn++;
		dtoffset->index = index = 0;
		goto a;
	}

	/* start at non-leftmost page: scan parent pages for large pn */
	if (p->header.flag & BT_ROOT) {
		bn = -1;
		goto out;
	}

	/* start after next leaf page ? */
	if (pn > 1)
		goto b;

	/* get leaf page pn = 1 */
      a:
	bn = le64_to_cpu(p->header.next);

	/* unpin leaf page */
	DT_PUTPAGE(mp);

	/* offset beyond eof ? */
	if (bn == 0) {
		bn = -1;
		goto out;
	}

	goto c;

	/*
	 * scan last internal page level to get target leaf page
	 */
      b:
	/* unpin leftmost leaf page */
	DT_PUTPAGE(mp);

	/* get left most parent page */
	btsp = btstack->top;
	parent = btsp - 1;
	bn = parent->bn;
	DT_GETPAGE(ip, bn, mp, PSIZE, p, rc);
	if (rc)
		return rc;

	/* scan parent pages at last internal page level */
	while (pn >= p->header.nextindex) {
		pn -= p->header.nextindex;

		/* get next parent page address */
		bn = le64_to_cpu(p->header.next);

		/* unpin current parent page */
		DT_PUTPAGE(mp);

		/* offset beyond eof ? */
		if (bn == 0) {
			bn = -1;
			goto out;
		}

		/* get next parent page */
		DT_GETPAGE(ip, bn, mp, PSIZE, p, rc);
		if (rc)
			return rc;

		/* update parent page stack frame */
		parent->bn = bn;
	}

	/* get leaf page address */
	stbl = DT_GETSTBL(p);
	xd = (pxd_t *) & p->slot[stbl[pn]];
	bn = addressPXD(xd);

	/* unpin parent page */
	DT_PUTPAGE(mp);

	/*
	 * get target leaf page
	 */
      c:
	DT_GETPAGE(ip, bn, mp, PSIZE, p, rc);
	if (rc)
		return rc;

	/*
	 * leaf page has been completed:
	 * start with 1st entry of next leaf page
	 */
	if (index >= p->header.nextindex) {
		bn = le64_to_cpu(p->header.next);

		/* unpin leaf page */
		DT_PUTPAGE(mp);

		/* offset beyond eof ? */
		if (bn == 0) {
			bn = -1;
			goto out;
		}

		/* get next leaf page */
		DT_GETPAGE(ip, bn, mp, PSIZE, p, rc);
		if (rc)
			return rc;

		/* start with 1st entry of next leaf page */
		dtoffset->pn++;
		dtoffset->index = 0;
	}

      out:
	/* return target leaf page pinned */
	btsp = btstack->top;
	btsp->bn = bn;
	btsp->index = dtoffset->index;
	btsp->mp = mp;

	return 0;
}


/*
 *	dtCompare()
 *
 * function: compare search key with an internal entry
 *
 * return:
 *	< 0 if k is < record
 *	= 0 if k is = record
 *	> 0 if k is > record
 */
static int dtCompare(struct component_name * key,	/* search key */
		     dtpage_t * p,	/* directory page */
		     int si)
{				/* entry slot index */
	wchar_t *kname;
	__le16 *name;
	int klen, namlen, len, rc;
	struct idtentry *ih;
	struct dtslot *t;

	/*
	 * force the left-most key on internal pages, at any level of
	 * the tree, to be less than any search key.
	 * this obviates having to update the leftmost key on an internal
	 * page when the user inserts a new key in the tree smaller than
	 * anything that has been stored.
	 *
	 * (? if/when dtSearch() narrows down to 1st entry (index = 0),
	 * at any internal page at any level of the tree,
	 * it descends to child of the entry anyway -
	 * ? make the entry as min size dummy entry)
	 *
	 * if (e->index == 0 && h->prevpg == P_INVALID && !(h->flags & BT_LEAF))
	 * return (1);
	 */

	kname = key->name;
	klen = key->namlen;

	ih = (struct idtentry *) & p->slot[si];
	si = ih->next;
	name = ih->name;
	namlen = ih->namlen;
	len = min(namlen, DTIHDRDATALEN);

	/* compare with head/only segment */
	len = min(klen, len);
	if ((rc = UniStrncmp_le(kname, name, len)))
		return rc;

	klen -= len;
	namlen -= len;

	/* compare with additional segment(s) */
	kname += len;
	while (klen > 0 && namlen > 0) {
		/* compare with next name segment */
		t = (struct dtslot *) & p->slot[si];
		len = min(namlen, DTSLOTDATALEN);
		len = min(klen, len);
		name = t->name;
		if ((rc = UniStrncmp_le(kname, name, len)))
			return rc;

		klen -= len;
		namlen -= len;
		kname += len;
		si = t->next;
	}

	return (klen - namlen);
}




/*
 *	ciCompare()
 *
 * function: compare search key with an (leaf/internal) entry
 *
 * return:
 *	< 0 if k is < record
 *	= 0 if k is = record
 *	> 0 if k is > record
 */
static int ciCompare(struct component_name * key,	/* search key */
		     dtpage_t * p,	/* directory page */
		     int si,	/* entry slot index */
		     int flag)
{
	wchar_t *kname, x;
	__le16 *name;
	int klen, namlen, len, rc;
	struct ldtentry *lh;
	struct idtentry *ih;
	struct dtslot *t;
	int i;

	/*
	 * force the left-most key on internal pages, at any level of
	 * the tree, to be less than any search key.
	 * this obviates having to update the leftmost key on an internal
	 * page when the user inserts a new key in the tree smaller than
	 * anything that has been stored.
	 *
	 * (? if/when dtSearch() narrows down to 1st entry (index = 0),
	 * at any internal page at any level of the tree,
	 * it descends to child of the entry anyway -
	 * ? make the entry as min size dummy entry)
	 *
	 * if (e->index == 0 && h->prevpg == P_INVALID && !(h->flags & BT_LEAF))
	 * return (1);
	 */

	kname = key->name;
	klen = key->namlen;

	/*
	 * leaf page entry
	 */
	if (p->header.flag & BT_LEAF) {
		lh = (struct ldtentry *) & p->slot[si];
		si = lh->next;
		name = lh->name;
		namlen = lh->namlen;
		if (flag & JFS_DIR_INDEX)
			len = min(namlen, DTLHDRDATALEN);
		else
			len = min(namlen, DTLHDRDATALEN_LEGACY);
	}
	/*
	 * internal page entry
	 */
	else {
		ih = (struct idtentry *) & p->slot[si];
		si = ih->next;
		name = ih->name;
		namlen = ih->namlen;
		len = min(namlen, DTIHDRDATALEN);
	}

	/* compare with head/only segment */
	len = min(klen, len);
	for (i = 0; i < len; i++, kname++, name++) {
		/* only uppercase if case-insensitive support is on */
		if ((flag & JFS_OS2) == JFS_OS2)
			x = UniToupper(le16_to_cpu(*name));
		else
			x = le16_to_cpu(*name);
		if ((rc = *kname - x))
			return rc;
	}

	klen -= len;
	namlen -= len;

	/* compare with additional segment(s) */
	while (klen > 0 && namlen > 0) {
		/* compare with next name segment */
		t = (struct dtslot *) & p->slot[si];
		len = min(namlen, DTSLOTDATALEN);
		len = min(klen, len);
		name = t->name;
		for (i = 0; i < len; i++, kname++, name++) {
			/* only uppercase if case-insensitive support is on */
			if ((flag & JFS_OS2) == JFS_OS2)
				x = UniToupper(le16_to_cpu(*name));
			else
				x = le16_to_cpu(*name);

			if ((rc = *kname - x))
				return rc;
		}

		klen -= len;
		namlen -= len;
		si = t->next;
	}

	return (klen - namlen);
}


/*
 *	ciGetLeafPrefixKey()
 *
 * function: compute prefix of suffix compression
 *	     from two adjacent leaf entries
 *	     across page boundary
 *
 * return: non-zero on error
 *
 */
static int ciGetLeafPrefixKey(dtpage_t * lp, int li, dtpage_t * rp,
			       int ri, struct component_name * key, int flag)
{
	int klen, namlen;
	wchar_t *pl, *pr, *kname;
	struct component_name lkey;
	struct component_name rkey;

	lkey.name = kmalloc((JFS_NAME_MAX + 1) * sizeof(wchar_t),
					GFP_KERNEL);
	if (lkey.name == NULL)
		return -ENOMEM;

	rkey.name = kmalloc((JFS_NAME_MAX + 1) * sizeof(wchar_t),
					GFP_KERNEL);
	if (rkey.name == NULL) {
		kfree(lkey.name);
		return -ENOMEM;
	}

	/* get left and right key */
	dtGetKey(lp, li, &lkey, flag);
	lkey.name[lkey.namlen] = 0;

	if ((flag & JFS_OS2) == JFS_OS2)
		ciToUpper(&lkey);

	dtGetKey(rp, ri, &rkey, flag);
	rkey.name[rkey.namlen] = 0;


	if ((flag & JFS_OS2) == JFS_OS2)
		ciToUpper(&rkey);

	/* compute prefix */
	klen = 0;
	kname = key->name;
	namlen = min(lkey.namlen, rkey.namlen);
	for (pl = lkey.name, pr = rkey.name;
	     namlen; pl++, pr++, namlen--, klen++, kname++) {
		*kname = *pr;
		if (*pl != *pr) {
			key->namlen = klen + 1;
			goto free_names;
		}
	}

	/* l->namlen <= r->namlen since l <= r */
	if (lkey.namlen < rkey.namlen) {
		*kname = *pr;
		key->namlen = klen + 1;
	} else			/* l->namelen == r->namelen */
		key->namlen = klen;

free_names:
	kfree(lkey.name);
	kfree(rkey.name);
	return 0;
}



/*
 *	dtGetKey()
 *
 * function: get key of the entry
 */
static void dtGetKey(dtpage_t * p, int i,	/* entry index */
		     struct component_name * key, int flag)
{
	int si;
	s8 *stbl;
	struct ldtentry *lh;
	struct idtentry *ih;
	struct dtslot *t;
	int namlen, len;
	wchar_t *kname;
	__le16 *name;

	/* get entry */
	stbl = DT_GETSTBL(p);
	si = stbl[i];
	if (p->header.flag & BT_LEAF) {
		lh = (struct ldtentry *) & p->slot[si];
		si = lh->next;
		namlen = lh->namlen;
		name = lh->name;
		if (flag & JFS_DIR_INDEX)
			len = min(namlen, DTLHDRDATALEN);
		else
			len = min(namlen, DTLHDRDATALEN_LEGACY);
	} else {
		ih = (struct idtentry *) & p->slot[si];
		si = ih->next;
		namlen = ih->namlen;
		name = ih->name;
		len = min(namlen, DTIHDRDATALEN);
	}

	key->namlen = namlen;
	kname = key->name;

	/*
	 * move head/only segment
	 */
	UniStrncpy_from_le(kname, name, len);

	/*
	 * move additional segment(s)
	 */
	while (si >= 0) {
		/* get next segment */
		t = &p->slot[si];
		kname += len;
		namlen -= len;
		len = min(namlen, DTSLOTDATALEN);
		UniStrncpy_from_le(kname, t->name, len);

		si = t->next;
	}
}


/*
 *	dtInsertEntry()
 *
 * function: allocate free slot(s) and
 *	     write a leaf/internal entry
 *
 * return: entry slot index
 */
static void dtInsertEntry(dtpage_t * p, int index, struct component_name * key,
			  ddata_t * data, struct dt_lock ** dtlock)
{
	struct dtslot *h, *t;
	struct ldtentry *lh = NULL;
	struct idtentry *ih = NULL;
	int hsi, fsi, klen, len, nextindex;
	wchar_t *kname;
	__le16 *name;
	s8 *stbl;
	pxd_t *xd;
	struct dt_lock *dtlck = *dtlock;
	struct lv *lv;
	int xsi, n;
	s64 bn = 0;
	struct metapage *mp = NULL;

	klen = key->namlen;
	kname = key->name;

	/* allocate a free slot */
	hsi = fsi = p->header.freelist;
	h = &p->slot[fsi];
	p->header.freelist = h->next;
	--p->header.freecnt;

	/* open new linelock */
	if (dtlck->index >= dtlck->maxcnt)
		dtlck = (struct dt_lock *) txLinelock(dtlck);

	lv = & dtlck->lv[dtlck->index];
	lv->offset = hsi;

	/* write head/only segment */
	if (p->header.flag & BT_LEAF) {
		lh = (struct ldtentry *) h;
		lh->next = h->next;
		lh->inumber = cpu_to_le32(data->leaf.ino);
		lh->namlen = klen;
		name = lh->name;
		if (data->leaf.ip) {
			len = min(klen, DTLHDRDATALEN);
			if (!(p->header.flag & BT_ROOT))
				bn = addressPXD(&p->header.self);
			lh->index = cpu_to_le32(add_index(data->leaf.tid,
							  data->leaf.ip,
							  bn, index));
		} else
			len = min(klen, DTLHDRDATALEN_LEGACY);
	} else {
		ih = (struct idtentry *) h;
		ih->next = h->next;
		xd = (pxd_t *) ih;
		*xd = data->xd;
		ih->namlen = klen;
		name = ih->name;
		len = min(klen, DTIHDRDATALEN);
	}

	UniStrncpy_to_le(name, kname, len);

	n = 1;
	xsi = hsi;

	/* write additional segment(s) */
	t = h;
	klen -= len;
	while (klen) {
		/* get free slot */
		fsi = p->header.freelist;
		t = &p->slot[fsi];
		p->header.freelist = t->next;
		--p->header.freecnt;

		/* is next slot contiguous ? */
		if (fsi != xsi + 1) {
			/* close current linelock */
			lv->length = n;
			dtlck->index++;

			/* open new linelock */
			if (dtlck->index < dtlck->maxcnt)
				lv++;
			else {
				dtlck = (struct dt_lock *) txLinelock(dtlck);
				lv = & dtlck->lv[0];
			}

			lv->offset = fsi;
			n = 0;
		}

		kname += len;
		len = min(klen, DTSLOTDATALEN);
		UniStrncpy_to_le(t->name, kname, len);

		n++;
		xsi = fsi;
		klen -= len;
	}

	/* close current linelock */
	lv->length = n;
	dtlck->index++;

	*dtlock = dtlck;

	/* terminate last/only segment */
	if (h == t) {
		/* single segment entry */
		if (p->header.flag & BT_LEAF)
			lh->next = -1;
		else
			ih->next = -1;
	} else
		/* multi-segment entry */
		t->next = -1;

	/* if insert into middle, shift right succeeding entries in stbl */
	stbl = DT_GETSTBL(p);
	nextindex = p->header.nextindex;
	if (index < nextindex) {
		memmove(stbl + index + 1, stbl + index, nextindex - index);

		if ((p->header.flag & BT_LEAF) && data->leaf.ip) {
			s64 lblock;

			/*
			 * Need to update slot number for entries that moved
			 * in the stbl
			 */
			mp = NULL;
			for (n = index + 1; n <= nextindex; n++) {
				lh = (struct ldtentry *) & (p->slot[stbl[n]]);
				modify_index(data->leaf.tid, data->leaf.ip,
					     le32_to_cpu(lh->index), bn, n,
					     &mp, &lblock);
			}
			if (mp)
				release_metapage(mp);
		}
	}

	stbl[index] = hsi;

	/* advance next available entry index of stbl */
	++p->header.nextindex;
}


/*
 *	dtMoveEntry()
 *
 * function: move entries from split/left page to new/right page
 *
 *	nextindex of dst page and freelist/freecnt of both pages
 *	are updated.
 */
static void dtMoveEntry(dtpage_t * sp, int si, dtpage_t * dp,
			struct dt_lock ** sdtlock, struct dt_lock ** ddtlock,
			int do_index)
{
	int ssi, next;		/* src slot index */
	int di;			/* dst entry index */
	int dsi;		/* dst slot index */
	s8 *sstbl, *dstbl;	/* sorted entry table */
	int snamlen, len;
	struct ldtentry *slh, *dlh = NULL;
	struct idtentry *sih, *dih = NULL;
	struct dtslot *h, *s, *d;
	struct dt_lock *sdtlck = *sdtlock, *ddtlck = *ddtlock;
	struct lv *slv, *dlv;
	int xssi, ns, nd;
	int sfsi;

	sstbl = (s8 *) & sp->slot[sp->header.stblindex];
	dstbl = (s8 *) & dp->slot[dp->header.stblindex];

	dsi = dp->header.freelist;	/* first (whole page) free slot */
	sfsi = sp->header.freelist;

	/* linelock destination entry slot */
	dlv = & ddtlck->lv[ddtlck->index];
	dlv->offset = dsi;

	/* linelock source entry slot */
	slv = & sdtlck->lv[sdtlck->index];
	slv->offset = sstbl[si];
	xssi = slv->offset - 1;

	/*
	 * move entries
	 */
	ns = nd = 0;
	for (di = 0; si < sp->header.nextindex; si++, di++) {
		ssi = sstbl[si];
		dstbl[di] = dsi;

		/* is next slot contiguous ? */
		if (ssi != xssi + 1) {
			/* close current linelock */
			slv->length = ns;
			sdtlck->index++;

			/* open new linelock */
			if (sdtlck->index < sdtlck->maxcnt)
				slv++;
			else {
				sdtlck = (struct dt_lock *) txLinelock(sdtlck);
				slv = & sdtlck->lv[0];
			}

			slv->offset = ssi;
			ns = 0;
		}

		/*
		 * move head/only segment of an entry
		 */
		/* get dst slot */
		h = d = &dp->slot[dsi];

		/* get src slot and move */
		s = &sp->slot[ssi];
		if (sp->header.flag & BT_LEAF) {
			/* get source entry */
			slh = (struct ldtentry *) s;
			dlh = (struct ldtentry *) h;
			snamlen = slh->namlen;

			if (do_index) {
				len = min(snamlen, DTLHDRDATALEN);
				dlh->index = slh->index; /* little-endian */
			} else
				len = min(snamlen, DTLHDRDATALEN_LEGACY);

			memcpy(dlh, slh, 6 + len * 2);

			next = slh->next;

			/* update dst head/only segment next field */
			dsi++;
			dlh->next = dsi;
		} else {
			sih = (struct idtentry *) s;
			snamlen = sih->namlen;

			len = min(snamlen, DTIHDRDATALEN);
			dih = (struct idtentry *) h;
			memcpy(dih, sih, 10 + len * 2);
			next = sih->next;

			dsi++;
			dih->next = dsi;
		}

		/* free src head/only segment */
		s->next = sfsi;
		s->cnt = 1;
		sfsi = ssi;

		ns++;
		nd++;
		xssi = ssi;

		/*
		 * move additional segment(s) of the entry
		 */
		snamlen -= len;
		while ((ssi = next) >= 0) {
			/* is next slot contiguous ? */
			if (ssi != xssi + 1) {
				/* close current linelock */
				slv->length = ns;
				sdtlck->index++;

				/* open new linelock */
				if (sdtlck->index < sdtlck->maxcnt)
					slv++;
				else {
					sdtlck =
					    (struct dt_lock *)
					    txLinelock(sdtlck);
					slv = & sdtlck->lv[0];
				}

				slv->offset = ssi;
				ns = 0;
			}

			/* get next source segment */
			s = &sp->slot[ssi];

			/* get next destination free slot */
			d++;

			len = min(snamlen, DTSLOTDATALEN);
			UniStrncpy_le(d->name, s->name, len);

			ns++;
			nd++;
			xssi = ssi;

			dsi++;
			d->next = dsi;

			/* free source segment */
			next = s->next;
			s->next = sfsi;
			s->cnt = 1;
			sfsi = ssi;

			snamlen -= len;
		}		/* end while */

		/* terminate dst last/only segment */
		if (h == d) {
			/* single segment entry */
			if (dp->header.flag & BT_LEAF)
				dlh->next = -1;
			else
				dih->next = -1;
		} else
			/* multi-segment entry */
			d->next = -1;
	}			/* end for */

	/* close current linelock */
	slv->length = ns;
	sdtlck->index++;
	*sdtlock = sdtlck;

	dlv->length = nd;
	ddtlck->index++;
	*ddtlock = ddtlck;

	/* update source header */
	sp->header.freelist = sfsi;
	sp->header.freecnt += nd;

	/* update destination header */
	dp->header.nextindex = di;

	dp->header.freelist = dsi;
	dp->header.freecnt -= nd;
}


/*
 *	dtDeleteEntry()
 *
 * function: free a (leaf/internal) entry
 *
 * log freelist header, stbl, and each segment slot of entry
 * (even though last/only segment next field is modified,
 * physical image logging requires all segment slots of
 * the entry logged to avoid applying previous updates
 * to the same slots)
 */
static void dtDeleteEntry(dtpage_t * p, int fi, struct dt_lock ** dtlock)
{
	int fsi;		/* free entry slot index */
	s8 *stbl;
	struct dtslot *t;
	int si, freecnt;
	struct dt_lock *dtlck = *dtlock;
	struct lv *lv;
	int xsi, n;

	/* get free entry slot index */
	stbl = DT_GETSTBL(p);
	fsi = stbl[fi];

	/* open new linelock */
	if (dtlck->index >= dtlck->maxcnt)
		dtlck = (struct dt_lock *) txLinelock(dtlck);
	lv = & dtlck->lv[dtlck->index];

	lv->offset = fsi;

	/* get the head/only segment */
	t = &p->slot[fsi];
	if (p->header.flag & BT_LEAF)
		si = ((struct ldtentry *) t)->next;
	else
		si = ((struct idtentry *) t)->next;
	t->next = si;
	t->cnt = 1;

	n = freecnt = 1;
	xsi = fsi;

	/* find the last/only segment */
	while (si >= 0) {
		/* is next slot contiguous ? */
		if (si != xsi + 1) {
			/* close current linelock */
			lv->length = n;
			dtlck->index++;

			/* open new linelock */
			if (dtlck->index < dtlck->maxcnt)
				lv++;
			else {
				dtlck = (struct dt_lock *) txLinelock(dtlck);
				lv = & dtlck->lv[0];
			}

			lv->offset = si;
			n = 0;
		}

		n++;
		xsi = si;
		freecnt++;

		t = &p->slot[si];
		t->cnt = 1;
		si = t->next;
	}

	/* close current linelock */
	lv->length = n;
	dtlck->index++;

	*dtlock = dtlck;

	/* update freelist */
	t->next = p->header.freelist;
	p->header.freelist = fsi;
	p->header.freecnt += freecnt;

	/* if delete from middle,
	 * shift left the succedding entries in the stbl
	 */
	si = p->header.nextindex;
	if (fi < si - 1)
		memmove(&stbl[fi], &stbl[fi + 1], si - fi - 1);

	p->header.nextindex--;
}


/*
 *	dtTruncateEntry()
 *
 * function: truncate a (leaf/internal) entry
 *
 * log freelist header, stbl, and each segment slot of entry
 * (even though last/only segment next field is modified,
 * physical image logging requires all segment slots of
 * the entry logged to avoid applying previous updates
 * to the same slots)
 */
static void dtTruncateEntry(dtpage_t * p, int ti, struct dt_lock ** dtlock)
{
	int tsi;		/* truncate entry slot index */
	s8 *stbl;
	struct dtslot *t;
	int si, freecnt;
	struct dt_lock *dtlck = *dtlock;
	struct lv *lv;
	int fsi, xsi, n;

	/* get free entry slot index */
	stbl = DT_GETSTBL(p);
	tsi = stbl[ti];

	/* open new linelock */
	if (dtlck->index >= dtlck->maxcnt)
		dtlck = (struct dt_lock *) txLinelock(dtlck);
	lv = & dtlck->lv[dtlck->index];

	lv->offset = tsi;

	/* get the head/only segment */
	t = &p->slot[tsi];
	ASSERT(p->header.flag & BT_INTERNAL);
	((struct idtentry *) t)->namlen = 0;
	si = ((struct idtentry *) t)->next;
	((struct idtentry *) t)->next = -1;

	n = 1;
	freecnt = 0;
	fsi = si;
	xsi = tsi;

	/* find the last/only segment */
	while (si >= 0) {
		/* is next slot contiguous ? */
		if (si != xsi + 1) {
			/* close current linelock */
			lv->length = n;
			dtlck->index++;

			/* open new linelock */
			if (dtlck->index < dtlck->maxcnt)
				lv++;
			else {
				dtlck = (struct dt_lock *) txLinelock(dtlck);
				lv = & dtlck->lv[0];
			}

			lv->offset = si;
			n = 0;
		}

		n++;
		xsi = si;
		freecnt++;

		t = &p->slot[si];
		t->cnt = 1;
		si = t->next;
	}

	/* close current linelock */
	lv->length = n;
	dtlck->index++;

	*dtlock = dtlck;

	/* update freelist */
	if (freecnt == 0)
		return;
	t->next = p->header.freelist;
	p->header.freelist = fsi;
	p->header.freecnt += freecnt;
}


/*
 *	dtLinelockFreelist()
 */
static void dtLinelockFreelist(dtpage_t * p,	/* directory page */
			       int m,	/* max slot index */
			       struct dt_lock ** dtlock)
{
	int fsi;		/* free entry slot index */
	struct dtslot *t;
	int si;
	struct dt_lock *dtlck = *dtlock;
	struct lv *lv;
	int xsi, n;

	/* get free entry slot index */
	fsi = p->header.freelist;

	/* open new linelock */
	if (dtlck->index >= dtlck->maxcnt)
		dtlck = (struct dt_lock *) txLinelock(dtlck);
	lv = & dtlck->lv[dtlck->index];

	lv->offset = fsi;

	n = 1;
	xsi = fsi;

	t = &p->slot[fsi];
	si = t->next;

	/* find the last/only segment */
	while (si < m && si >= 0) {
		/* is next slot contiguous ? */
		if (si != xsi + 1) {
			/* close current linelock */
			lv->length = n;
			dtlck->index++;

			/* open new linelock */
			if (dtlck->index < dtlck->maxcnt)
				lv++;
			else {
				dtlck = (struct dt_lock *) txLinelock(dtlck);
				lv = & dtlck->lv[0];
			}

			lv->offset = si;
			n = 0;
		}

		n++;
		xsi = si;

		t = &p->slot[si];
		si = t->next;
	}

	/* close current linelock */
	lv->length = n;
	dtlck->index++;

	*dtlock = dtlck;
}


/*
 * NAME: dtModify
 *
 * FUNCTION: Modify the inode number part of a directory entry
 *
 * PARAMETERS:
 *	tid	- Transaction id
 *	ip	- Inode of parent directory
 *	key	- Name of entry to be modified
 *	orig_ino	- Original inode number expected in entry
 *	new_ino	- New inode number to put into entry
 *	flag	- JFS_RENAME
 *
 * RETURNS:
 *	-ESTALE	- If entry found does not match orig_ino passed in
 *	-ENOENT	- If no entry can be found to match key
 *	0	- If successfully modified entry
 */
int dtModify(tid_t tid, struct inode *ip,
	 struct component_name * key, ino_t * orig_ino, ino_t new_ino, int flag)
{
	int rc;
	s64 bn;
	struct metapage *mp;
	dtpage_t *p;
	int index;
	struct btstack btstack;
	struct tlock *tlck;
	struct dt_lock *dtlck;
	struct lv *lv;
	s8 *stbl;
	int entry_si;		/* entry slot index */
	struct ldtentry *entry;

	/*
	 *	search for the entry to modify:
	 *
	 * dtSearch() returns (leaf page pinned, index at which to modify).
	 */
	if ((rc = dtSearch(ip, key, orig_ino, &btstack, flag)))
		return rc;

	/* retrieve search result */
	DT_GETSEARCH(ip, btstack.top, bn, mp, p, index);

	BT_MARK_DIRTY(mp, ip);
	/*
	 * acquire a transaction lock on the leaf page of named entry
	 */
	tlck = txLock(tid, ip, mp, tlckDTREE | tlckENTRY);
	dtlck = (struct dt_lock *) & tlck->lock;

	/* get slot index of the entry */
	stbl = DT_GETSTBL(p);
	entry_si = stbl[index];

	/* linelock entry */
	ASSERT(dtlck->index == 0);
	lv = & dtlck->lv[0];
	lv->offset = entry_si;
	lv->length = 1;
	dtlck->index++;

	/* get the head/only segment */
	entry = (struct ldtentry *) & p->slot[entry_si];

	/* substitute the inode number of the entry */
	entry->inumber = cpu_to_le32(new_ino);

	/* unpin the leaf page */
	DT_PUTPAGE(mp);

	return 0;
}<|MERGE_RESOLUTION|>--- conflicted
+++ resolved
@@ -3004,11 +3004,7 @@
  */
 int jfs_readdir(struct file *file, struct dir_context *ctx)
 {
-<<<<<<< HEAD
-	struct inode *ip = file_inode(filp);
-=======
 	struct inode *ip = file_inode(file);
->>>>>>> d0e0ac97
 	struct nls_table *codepage = JFS_SBI(ip->i_sb)->nls_tab;
 	int rc = 0;
 	loff_t dtpos;	/* legacy OS/2 style position */
