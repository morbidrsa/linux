/*
 * fs/f2fs/data.c
 *
 * Copyright (c) 2012 Samsung Electronics Co., Ltd.
 *             http://www.samsung.com/
 *
 * This program is free software; you can redistribute it and/or modify
 * it under the terms of the GNU General Public License version 2 as
 * published by the Free Software Foundation.
 */
#include <linux/fs.h>
#include <linux/f2fs_fs.h>
#include <linux/buffer_head.h>
#include <linux/mpage.h>
#include <linux/aio.h>
#include <linux/writeback.h>
#include <linux/backing-dev.h>
#include <linux/blkdev.h>
#include <linux/bio.h>
#include <linux/prefetch.h>

#include "f2fs.h"
#include "node.h"
#include "segment.h"
#include <trace/events/f2fs.h>

/*
 * Lock ordering for the change of data block address:
 * ->data_page
 *  ->node_page
 *    update block addresses in the node page
 */
static void __set_data_blkaddr(struct dnode_of_data *dn, block_t new_addr)
{
	struct f2fs_node *rn;
	__le32 *addr_array;
	struct page *node_page = dn->node_page;
	unsigned int ofs_in_node = dn->ofs_in_node;

	wait_on_page_writeback(node_page);

	rn = (struct f2fs_node *)page_address(node_page);

	/* Get physical address of data block */
	addr_array = blkaddr_in_node(rn);
	addr_array[ofs_in_node] = cpu_to_le32(new_addr);
	set_page_dirty(node_page);
}

int reserve_new_block(struct dnode_of_data *dn)
{
	struct f2fs_sb_info *sbi = F2FS_SB(dn->inode->i_sb);

	if (is_inode_flag_set(F2FS_I(dn->inode), FI_NO_ALLOC))
		return -EPERM;
	if (!inc_valid_block_count(sbi, dn->inode, 1))
		return -ENOSPC;

	trace_f2fs_reserve_new_block(dn->inode, dn->nid, dn->ofs_in_node);

	__set_data_blkaddr(dn, NEW_ADDR);
	dn->data_blkaddr = NEW_ADDR;
	sync_inode_page(dn);
	return 0;
}

static int check_extent_cache(struct inode *inode, pgoff_t pgofs,
					struct buffer_head *bh_result)
{
	struct f2fs_inode_info *fi = F2FS_I(inode);
#ifdef CONFIG_F2FS_STAT_FS
	struct f2fs_sb_info *sbi = F2FS_SB(inode->i_sb);
#endif
	pgoff_t start_fofs, end_fofs;
	block_t start_blkaddr;

	read_lock(&fi->ext.ext_lock);
	if (fi->ext.len == 0) {
		read_unlock(&fi->ext.ext_lock);
		return 0;
	}

#ifdef CONFIG_F2FS_STAT_FS
	sbi->total_hit_ext++;
#endif
	start_fofs = fi->ext.fofs;
	end_fofs = fi->ext.fofs + fi->ext.len - 1;
	start_blkaddr = fi->ext.blk_addr;

	if (pgofs >= start_fofs && pgofs <= end_fofs) {
		unsigned int blkbits = inode->i_sb->s_blocksize_bits;
		size_t count;

		clear_buffer_new(bh_result);
		map_bh(bh_result, inode->i_sb,
				start_blkaddr + pgofs - start_fofs);
		count = end_fofs - pgofs + 1;
		if (count < (UINT_MAX >> blkbits))
			bh_result->b_size = (count << blkbits);
		else
			bh_result->b_size = UINT_MAX;

#ifdef CONFIG_F2FS_STAT_FS
		sbi->read_hit_ext++;
#endif
		read_unlock(&fi->ext.ext_lock);
		return 1;
	}
	read_unlock(&fi->ext.ext_lock);
	return 0;
}

void update_extent_cache(block_t blk_addr, struct dnode_of_data *dn)
{
	struct f2fs_inode_info *fi = F2FS_I(dn->inode);
	pgoff_t fofs, start_fofs, end_fofs;
	block_t start_blkaddr, end_blkaddr;

	BUG_ON(blk_addr == NEW_ADDR);
	fofs = start_bidx_of_node(ofs_of_node(dn->node_page)) + dn->ofs_in_node;

	/* Update the page address in the parent node */
	__set_data_blkaddr(dn, blk_addr);

	write_lock(&fi->ext.ext_lock);

	start_fofs = fi->ext.fofs;
	end_fofs = fi->ext.fofs + fi->ext.len - 1;
	start_blkaddr = fi->ext.blk_addr;
	end_blkaddr = fi->ext.blk_addr + fi->ext.len - 1;

	/* Drop and initialize the matched extent */
	if (fi->ext.len == 1 && fofs == start_fofs)
		fi->ext.len = 0;

	/* Initial extent */
	if (fi->ext.len == 0) {
		if (blk_addr != NULL_ADDR) {
			fi->ext.fofs = fofs;
			fi->ext.blk_addr = blk_addr;
			fi->ext.len = 1;
		}
		goto end_update;
	}

	/* Front merge */
	if (fofs == start_fofs - 1 && blk_addr == start_blkaddr - 1) {
		fi->ext.fofs--;
		fi->ext.blk_addr--;
		fi->ext.len++;
		goto end_update;
	}

	/* Back merge */
	if (fofs == end_fofs + 1 && blk_addr == end_blkaddr + 1) {
		fi->ext.len++;
		goto end_update;
	}

	/* Split the existing extent */
	if (fi->ext.len > 1 &&
		fofs >= start_fofs && fofs <= end_fofs) {
		if ((end_fofs - fofs) < (fi->ext.len >> 1)) {
			fi->ext.len = fofs - start_fofs;
		} else {
			fi->ext.fofs = fofs + 1;
			fi->ext.blk_addr = start_blkaddr +
					fofs - start_fofs + 1;
			fi->ext.len -= fofs - start_fofs + 1;
		}
		goto end_update;
	}
	write_unlock(&fi->ext.ext_lock);
	return;

end_update:
	write_unlock(&fi->ext.ext_lock);
	sync_inode_page(dn);
	return;
}

struct page *find_data_page(struct inode *inode, pgoff_t index, bool sync)
{
	struct f2fs_sb_info *sbi = F2FS_SB(inode->i_sb);
	struct address_space *mapping = inode->i_mapping;
	struct dnode_of_data dn;
	struct page *page;
	int err;

	page = find_get_page(mapping, index);
	if (page && PageUptodate(page))
		return page;
	f2fs_put_page(page, 0);

	set_new_dnode(&dn, inode, NULL, NULL, 0);
	err = get_dnode_of_data(&dn, index, LOOKUP_NODE);
	if (err)
		return ERR_PTR(err);
	f2fs_put_dnode(&dn);

	if (dn.data_blkaddr == NULL_ADDR)
		return ERR_PTR(-ENOENT);

	/* By fallocate(), there is no cached page, but with NEW_ADDR */
	if (dn.data_blkaddr == NEW_ADDR)
		return ERR_PTR(-EINVAL);

	page = grab_cache_page_write_begin(mapping, index, AOP_FLAG_NOFS);
	if (!page)
		return ERR_PTR(-ENOMEM);

	if (PageUptodate(page)) {
		unlock_page(page);
		return page;
	}

	err = f2fs_readpage(sbi, page, dn.data_blkaddr,
					sync ? READ_SYNC : READA);
	if (sync) {
		wait_on_page_locked(page);
		if (!PageUptodate(page)) {
			f2fs_put_page(page, 0);
			return ERR_PTR(-EIO);
		}
	}
	return page;
}

/*
 * If it tries to access a hole, return an error.
 * Because, the callers, functions in dir.c and GC, should be able to know
 * whether this page exists or not.
 */
struct page *get_lock_data_page(struct inode *inode, pgoff_t index)
{
	struct f2fs_sb_info *sbi = F2FS_SB(inode->i_sb);
	struct address_space *mapping = inode->i_mapping;
	struct dnode_of_data dn;
	struct page *page;
	int err;

repeat:
	page = grab_cache_page_write_begin(mapping, index, AOP_FLAG_NOFS);
	if (!page)
		return ERR_PTR(-ENOMEM);

	set_new_dnode(&dn, inode, NULL, NULL, 0);
	err = get_dnode_of_data(&dn, index, LOOKUP_NODE);
<<<<<<< HEAD
	if (err)
=======
	if (err) {
		f2fs_put_page(page, 1);
>>>>>>> d0e0ac97
		return ERR_PTR(err);
	}
	f2fs_put_dnode(&dn);

	if (dn.data_blkaddr == NULL_ADDR) {
		f2fs_put_page(page, 1);
		return ERR_PTR(-ENOENT);
<<<<<<< HEAD
repeat:
	page = grab_cache_page(mapping, index);
	if (!page)
		return ERR_PTR(-ENOMEM);
=======
	}
>>>>>>> d0e0ac97

	if (PageUptodate(page))
		return page;

	BUG_ON(dn.data_blkaddr == NEW_ADDR);
	BUG_ON(dn.data_blkaddr == NULL_ADDR);

	err = f2fs_readpage(sbi, page, dn.data_blkaddr, READ_SYNC);
	if (err)
		return ERR_PTR(err);

	lock_page(page);
	if (!PageUptodate(page)) {
		f2fs_put_page(page, 1);
		return ERR_PTR(-EIO);
	}
	if (page->mapping != mapping) {
		f2fs_put_page(page, 1);
		goto repeat;
	}
	return page;
}

/*
 * Caller ensures that this data page is never allocated.
 * A new zero-filled data page is allocated in the page cache.
 *
 * Also, caller should grab and release a mutex by calling mutex_lock_op() and
 * mutex_unlock_op().
<<<<<<< HEAD
=======
 * Note that, npage is set only by make_empty_dir.
>>>>>>> d0e0ac97
 */
struct page *get_new_data_page(struct inode *inode,
		struct page *npage, pgoff_t index, bool new_i_size)
{
	struct f2fs_sb_info *sbi = F2FS_SB(inode->i_sb);
	struct address_space *mapping = inode->i_mapping;
	struct page *page;
	struct dnode_of_data dn;
	int err;

<<<<<<< HEAD
	set_new_dnode(&dn, inode, NULL, NULL, 0);
=======
	set_new_dnode(&dn, inode, npage, npage, 0);
>>>>>>> d0e0ac97
	err = get_dnode_of_data(&dn, index, ALLOC_NODE);
	if (err)
		return ERR_PTR(err);

	if (dn.data_blkaddr == NULL_ADDR) {
		if (reserve_new_block(&dn)) {
			if (!npage)
				f2fs_put_dnode(&dn);
			return ERR_PTR(-ENOSPC);
		}
	}
<<<<<<< HEAD
	f2fs_put_dnode(&dn);
=======
	if (!npage)
		f2fs_put_dnode(&dn);
>>>>>>> d0e0ac97
repeat:
	page = grab_cache_page(mapping, index);
	if (!page)
		return ERR_PTR(-ENOMEM);

	if (PageUptodate(page))
		return page;

	if (dn.data_blkaddr == NEW_ADDR) {
		zero_user_segment(page, 0, PAGE_CACHE_SIZE);
		SetPageUptodate(page);
	} else {
		err = f2fs_readpage(sbi, page, dn.data_blkaddr, READ_SYNC);
		if (err)
			return ERR_PTR(err);
		lock_page(page);
		if (!PageUptodate(page)) {
			f2fs_put_page(page, 1);
			return ERR_PTR(-EIO);
		}
		if (page->mapping != mapping) {
			f2fs_put_page(page, 1);
			goto repeat;
		}
	}

	if (new_i_size &&
		i_size_read(inode) < ((index + 1) << PAGE_CACHE_SHIFT)) {
		i_size_write(inode, ((index + 1) << PAGE_CACHE_SHIFT));
		/* Only the directory inode sets new_i_size */
		set_inode_flag(F2FS_I(inode), FI_UPDATE_DIR);
		mark_inode_dirty_sync(inode);
	}
	return page;
}

static void read_end_io(struct bio *bio, int err)
{
	const int uptodate = test_bit(BIO_UPTODATE, &bio->bi_flags);
	struct bio_vec *bvec = bio->bi_io_vec + bio->bi_vcnt - 1;

	do {
		struct page *page = bvec->bv_page;

		if (--bvec >= bio->bi_io_vec)
			prefetchw(&bvec->bv_page->flags);

		if (uptodate) {
			SetPageUptodate(page);
		} else {
			ClearPageUptodate(page);
			SetPageError(page);
		}
		unlock_page(page);
	} while (bvec >= bio->bi_io_vec);
	kfree(bio->bi_private);
	bio_put(bio);
}

/*
 * Fill the locked page with data located in the block address.
 * Return unlocked page.
 */
int f2fs_readpage(struct f2fs_sb_info *sbi, struct page *page,
					block_t blk_addr, int type)
{
	struct block_device *bdev = sbi->sb->s_bdev;
	struct bio *bio;

	trace_f2fs_readpage(page, blk_addr, type);

	down_read(&sbi->bio_sem);

	/* Allocate a new bio */
	bio = f2fs_bio_alloc(bdev, 1);

	/* Initialize the bio */
	bio->bi_sector = SECTOR_FROM_BLOCK(sbi, blk_addr);
	bio->bi_end_io = read_end_io;

	if (bio_add_page(bio, page, PAGE_CACHE_SIZE, 0) < PAGE_CACHE_SIZE) {
		kfree(bio->bi_private);
		bio_put(bio);
		up_read(&sbi->bio_sem);
		f2fs_put_page(page, 1);
		return -EFAULT;
	}

	submit_bio(type, bio);
	up_read(&sbi->bio_sem);
	return 0;
}

/*
 * This function should be used by the data read flow only where it
 * does not check the "create" flag that indicates block allocation.
 * The reason for this special functionality is to exploit VFS readahead
 * mechanism.
 */
static int get_data_block_ro(struct inode *inode, sector_t iblock,
			struct buffer_head *bh_result, int create)
{
	unsigned int blkbits = inode->i_sb->s_blocksize_bits;
	unsigned maxblocks = bh_result->b_size >> blkbits;
	struct dnode_of_data dn;
	pgoff_t pgofs;
	int err;

	/* Get the page offset from the block offset(iblock) */
	pgofs =	(pgoff_t)(iblock >> (PAGE_CACHE_SHIFT - blkbits));

	if (check_extent_cache(inode, pgofs, bh_result)) {
		trace_f2fs_get_data_block(inode, iblock, bh_result, 0);
		return 0;
	}

	/* When reading holes, we need its node page */
	set_new_dnode(&dn, inode, NULL, NULL, 0);
	err = get_dnode_of_data(&dn, pgofs, LOOKUP_NODE_RA);
	if (err) {
		trace_f2fs_get_data_block(inode, iblock, bh_result, err);
		return (err == -ENOENT) ? 0 : err;
	}

	/* It does not support data allocation */
	BUG_ON(create);

	if (dn.data_blkaddr != NEW_ADDR && dn.data_blkaddr != NULL_ADDR) {
		int i;
		unsigned int end_offset;

		end_offset = IS_INODE(dn.node_page) ?
				ADDRS_PER_INODE :
				ADDRS_PER_BLOCK;

		clear_buffer_new(bh_result);

		/* Give more consecutive addresses for the read ahead */
		for (i = 0; i < end_offset - dn.ofs_in_node; i++)
			if (((datablock_addr(dn.node_page,
							dn.ofs_in_node + i))
				!= (dn.data_blkaddr + i)) || maxblocks == i)
				break;
		map_bh(bh_result, inode->i_sb, dn.data_blkaddr);
		bh_result->b_size = (i << blkbits);
	}
	f2fs_put_dnode(&dn);
	trace_f2fs_get_data_block(inode, iblock, bh_result, 0);
	return 0;
}

static int f2fs_read_data_page(struct file *file, struct page *page)
{
	return mpage_readpage(page, get_data_block_ro);
}

static int f2fs_read_data_pages(struct file *file,
			struct address_space *mapping,
			struct list_head *pages, unsigned nr_pages)
{
	return mpage_readpages(mapping, pages, nr_pages, get_data_block_ro);
}

int do_write_data_page(struct page *page)
{
	struct inode *inode = page->mapping->host;
	block_t old_blk_addr, new_blk_addr;
	struct dnode_of_data dn;
	int err = 0;

	set_new_dnode(&dn, inode, NULL, NULL, 0);
	err = get_dnode_of_data(&dn, page->index, LOOKUP_NODE);
	if (err)
		return err;

	old_blk_addr = dn.data_blkaddr;

	/* This page is already truncated */
	if (old_blk_addr == NULL_ADDR)
		goto out_writepage;

	set_page_writeback(page);

	/*
	 * If current allocation needs SSR,
	 * it had better in-place writes for updated data.
	 */
	if (unlikely(old_blk_addr != NEW_ADDR &&
			!is_cold_data(page) &&
			need_inplace_update(inode))) {
		rewrite_data_page(F2FS_SB(inode->i_sb), page,
						old_blk_addr);
	} else {
		write_data_page(inode, page, &dn,
				old_blk_addr, &new_blk_addr);
		update_extent_cache(new_blk_addr, &dn);
	}
out_writepage:
	f2fs_put_dnode(&dn);
	return err;
}

static int f2fs_write_data_page(struct page *page,
					struct writeback_control *wbc)
{
	struct inode *inode = page->mapping->host;
	struct f2fs_sb_info *sbi = F2FS_SB(inode->i_sb);
	loff_t i_size = i_size_read(inode);
	const pgoff_t end_index = ((unsigned long long) i_size)
							>> PAGE_CACHE_SHIFT;
	unsigned offset;
	bool need_balance_fs = false;
	int err = 0;

	if (page->index < end_index)
		goto write;

	/*
	 * If the offset is out-of-range of file size,
	 * this page does not have to be written to disk.
	 */
	offset = i_size & (PAGE_CACHE_SIZE - 1);
	if ((page->index >= end_index + 1) || !offset) {
		if (S_ISDIR(inode->i_mode)) {
			dec_page_count(sbi, F2FS_DIRTY_DENTS);
			inode_dec_dirty_dents(inode);
		}
		goto out;
	}

	zero_user_segment(page, offset, PAGE_CACHE_SIZE);
write:
	if (sbi->por_doing) {
		err = AOP_WRITEPAGE_ACTIVATE;
		goto redirty_out;
	}

	/* Dentry blocks are controlled by checkpoint */
	if (S_ISDIR(inode->i_mode)) {
		dec_page_count(sbi, F2FS_DIRTY_DENTS);
		inode_dec_dirty_dents(inode);
		err = do_write_data_page(page);
	} else {
		int ilock = mutex_lock_op(sbi);
		err = do_write_data_page(page);
		mutex_unlock_op(sbi, ilock);
		need_balance_fs = true;
	}
	if (err == -ENOENT)
		goto out;
	else if (err)
		goto redirty_out;

	if (wbc->for_reclaim)
		f2fs_submit_bio(sbi, DATA, true);

	clear_cold_data(page);
out:
	unlock_page(page);
	if (need_balance_fs)
		f2fs_balance_fs(sbi);
	return 0;

redirty_out:
	wbc->pages_skipped++;
	set_page_dirty(page);
	return err;
}

#define MAX_DESIRED_PAGES_WP	4096

static int __f2fs_writepage(struct page *page, struct writeback_control *wbc,
			void *data)
{
	struct address_space *mapping = data;
	int ret = mapping->a_ops->writepage(page, wbc);
	mapping_set_error(mapping, ret);
	return ret;
}

static int f2fs_write_data_pages(struct address_space *mapping,
			    struct writeback_control *wbc)
{
	struct inode *inode = mapping->host;
	struct f2fs_sb_info *sbi = F2FS_SB(inode->i_sb);
	bool locked = false;
	int ret;
	long excess_nrtw = 0, desired_nrtw;

	/* deal with chardevs and other special file */
	if (!mapping->a_ops->writepage)
		return 0;

	if (wbc->nr_to_write < MAX_DESIRED_PAGES_WP) {
		desired_nrtw = MAX_DESIRED_PAGES_WP;
		excess_nrtw = desired_nrtw - wbc->nr_to_write;
		wbc->nr_to_write = desired_nrtw;
	}

	if (!S_ISDIR(inode->i_mode)) {
		mutex_lock(&sbi->writepages);
		locked = true;
	}
	ret = write_cache_pages(mapping, wbc, __f2fs_writepage, mapping);
	if (locked)
		mutex_unlock(&sbi->writepages);
	f2fs_submit_bio(sbi, DATA, (wbc->sync_mode == WB_SYNC_ALL));

	remove_dirty_dir_inode(inode);

	wbc->nr_to_write -= excess_nrtw;
	return ret;
}

static int f2fs_write_begin(struct file *file, struct address_space *mapping,
		loff_t pos, unsigned len, unsigned flags,
		struct page **pagep, void **fsdata)
{
	struct inode *inode = mapping->host;
	struct f2fs_sb_info *sbi = F2FS_SB(inode->i_sb);
	struct page *page;
	pgoff_t index = ((unsigned long long) pos) >> PAGE_CACHE_SHIFT;
	struct dnode_of_data dn;
	int err = 0;
	int ilock;

	/* for nobh_write_end */
	*fsdata = NULL;

	f2fs_balance_fs(sbi);
repeat:
	page = grab_cache_page_write_begin(mapping, index, flags);
	if (!page)
		return -ENOMEM;
	*pagep = page;

	ilock = mutex_lock_op(sbi);

	set_new_dnode(&dn, inode, NULL, NULL, 0);
	err = get_dnode_of_data(&dn, index, ALLOC_NODE);
	if (err)
		goto err;

	if (dn.data_blkaddr == NULL_ADDR)
		err = reserve_new_block(&dn);

	f2fs_put_dnode(&dn);
	if (err)
		goto err;

	mutex_unlock_op(sbi, ilock);

	if ((len == PAGE_CACHE_SIZE) || PageUptodate(page))
		return 0;

	if ((pos & PAGE_CACHE_MASK) >= i_size_read(inode)) {
		unsigned start = pos & (PAGE_CACHE_SIZE - 1);
		unsigned end = start + len;

		/* Reading beyond i_size is simple: memset to zero */
		zero_user_segments(page, 0, start, end, PAGE_CACHE_SIZE);
		goto out;
	}

	if (dn.data_blkaddr == NEW_ADDR) {
		zero_user_segment(page, 0, PAGE_CACHE_SIZE);
	} else {
		err = f2fs_readpage(sbi, page, dn.data_blkaddr, READ_SYNC);
		if (err)
			return err;
		lock_page(page);
		if (!PageUptodate(page)) {
			f2fs_put_page(page, 1);
			return -EIO;
		}
		if (page->mapping != mapping) {
			f2fs_put_page(page, 1);
			goto repeat;
		}
	}
out:
	SetPageUptodate(page);
	clear_cold_data(page);
	return 0;

err:
	mutex_unlock_op(sbi, ilock);
	f2fs_put_page(page, 1);
	return err;
<<<<<<< HEAD
=======
}

static int f2fs_write_end(struct file *file,
			struct address_space *mapping,
			loff_t pos, unsigned len, unsigned copied,
			struct page *page, void *fsdata)
{
	struct inode *inode = page->mapping->host;

	SetPageUptodate(page);
	set_page_dirty(page);

	if (pos + copied > i_size_read(inode)) {
		i_size_write(inode, pos + copied);
		mark_inode_dirty(inode);
		update_inode_page(inode);
	}

	unlock_page(page);
	page_cache_release(page);
	return copied;
>>>>>>> d0e0ac97
}

static ssize_t f2fs_direct_IO(int rw, struct kiocb *iocb,
		const struct iovec *iov, loff_t offset, unsigned long nr_segs)
{
	struct file *file = iocb->ki_filp;
	struct inode *inode = file->f_mapping->host;

	if (rw == WRITE)
		return 0;

	/* Needs synchronization with the cleaner */
	return blockdev_direct_IO(rw, iocb, inode, iov, offset, nr_segs,
						  get_data_block_ro);
}

static void f2fs_invalidate_data_page(struct page *page, unsigned int offset,
				      unsigned int length)
{
	struct inode *inode = page->mapping->host;
	struct f2fs_sb_info *sbi = F2FS_SB(inode->i_sb);
	if (S_ISDIR(inode->i_mode) && PageDirty(page)) {
		dec_page_count(sbi, F2FS_DIRTY_DENTS);
		inode_dec_dirty_dents(inode);
	}
	ClearPagePrivate(page);
}

static int f2fs_release_data_page(struct page *page, gfp_t wait)
{
	ClearPagePrivate(page);
	return 1;
}

static int f2fs_set_data_page_dirty(struct page *page)
{
	struct address_space *mapping = page->mapping;
	struct inode *inode = mapping->host;

	SetPageUptodate(page);
	if (!PageDirty(page)) {
		__set_page_dirty_nobuffers(page);
		set_dirty_dir_page(inode, page);
		return 1;
	}
	return 0;
}

static sector_t f2fs_bmap(struct address_space *mapping, sector_t block)
{
	return generic_block_bmap(mapping, block, get_data_block_ro);
}

const struct address_space_operations f2fs_dblock_aops = {
	.readpage	= f2fs_read_data_page,
	.readpages	= f2fs_read_data_pages,
	.writepage	= f2fs_write_data_page,
	.writepages	= f2fs_write_data_pages,
	.write_begin	= f2fs_write_begin,
	.write_end	= f2fs_write_end,
	.set_page_dirty	= f2fs_set_data_page_dirty,
	.invalidatepage	= f2fs_invalidate_data_page,
	.releasepage	= f2fs_release_data_page,
	.direct_IO	= f2fs_direct_IO,
	.bmap		= f2fs_bmap,
};<|MERGE_RESOLUTION|>--- conflicted
+++ resolved
@@ -246,12 +246,8 @@
 
 	set_new_dnode(&dn, inode, NULL, NULL, 0);
 	err = get_dnode_of_data(&dn, index, LOOKUP_NODE);
-<<<<<<< HEAD
-	if (err)
-=======
 	if (err) {
 		f2fs_put_page(page, 1);
->>>>>>> d0e0ac97
 		return ERR_PTR(err);
 	}
 	f2fs_put_dnode(&dn);
@@ -259,14 +255,7 @@
 	if (dn.data_blkaddr == NULL_ADDR) {
 		f2fs_put_page(page, 1);
 		return ERR_PTR(-ENOENT);
-<<<<<<< HEAD
-repeat:
-	page = grab_cache_page(mapping, index);
-	if (!page)
-		return ERR_PTR(-ENOMEM);
-=======
-	}
->>>>>>> d0e0ac97
+	}
 
 	if (PageUptodate(page))
 		return page;
@@ -296,10 +285,7 @@
  *
  * Also, caller should grab and release a mutex by calling mutex_lock_op() and
  * mutex_unlock_op().
-<<<<<<< HEAD
-=======
  * Note that, npage is set only by make_empty_dir.
->>>>>>> d0e0ac97
  */
 struct page *get_new_data_page(struct inode *inode,
 		struct page *npage, pgoff_t index, bool new_i_size)
@@ -310,11 +296,7 @@
 	struct dnode_of_data dn;
 	int err;
 
-<<<<<<< HEAD
-	set_new_dnode(&dn, inode, NULL, NULL, 0);
-=======
 	set_new_dnode(&dn, inode, npage, npage, 0);
->>>>>>> d0e0ac97
 	err = get_dnode_of_data(&dn, index, ALLOC_NODE);
 	if (err)
 		return ERR_PTR(err);
@@ -326,12 +308,8 @@
 			return ERR_PTR(-ENOSPC);
 		}
 	}
-<<<<<<< HEAD
-	f2fs_put_dnode(&dn);
-=======
 	if (!npage)
 		f2fs_put_dnode(&dn);
->>>>>>> d0e0ac97
 repeat:
 	page = grab_cache_page(mapping, index);
 	if (!page)
@@ -721,8 +699,6 @@
 	mutex_unlock_op(sbi, ilock);
 	f2fs_put_page(page, 1);
 	return err;
-<<<<<<< HEAD
-=======
 }
 
 static int f2fs_write_end(struct file *file,
@@ -744,7 +720,6 @@
 	unlock_page(page);
 	page_cache_release(page);
 	return copied;
->>>>>>> d0e0ac97
 }
 
 static ssize_t f2fs_direct_IO(int rw, struct kiocb *iocb,
