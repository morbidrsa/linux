--- conflicted
+++ resolved
@@ -806,30 +806,15 @@
 	return 0;
 }
 
-<<<<<<< HEAD
-int new_inode_page(struct inode *inode, const struct qstr *name)
-{
-	struct page *page;
-=======
 struct page *new_inode_page(struct inode *inode, const struct qstr *name)
 {
->>>>>>> d0e0ac97
 	struct dnode_of_data dn;
 
 	/* allocate inode page for new inode */
 	set_new_dnode(&dn, inode, NULL, NULL, inode->i_ino);
-<<<<<<< HEAD
-	page = new_node_page(&dn, 0);
-	init_dent_inode(name, page);
-	if (IS_ERR(page))
-		return PTR_ERR(page);
-	f2fs_put_page(page, 1);
-	return 0;
-=======
 
 	/* caller should f2fs_put_page(page, 1); */
 	return new_node_page(&dn, 0, NULL);
->>>>>>> d0e0ac97
 }
 
 struct page *new_node_page(struct dnode_of_data *dn,
