/*
 * fs/f2fs/segment.c
 *
 * Copyright (c) 2012 Samsung Electronics Co., Ltd.
 *             http://www.samsung.com/
 *
 * This program is free software; you can redistribute it and/or modify
 * it under the terms of the GNU General Public License version 2 as
 * published by the Free Software Foundation.
 */
#include <linux/fs.h>
#include <linux/f2fs_fs.h>
#include <linux/bio.h>
#include <linux/blkdev.h>
#include <linux/prefetch.h>
#include <linux/vmalloc.h>

#include "f2fs.h"
#include "segment.h"
#include "node.h"
#include <trace/events/f2fs.h>

/*
 * This function balances dirty node and dentry pages.
 * In addition, it controls garbage collection.
 */
void f2fs_balance_fs(struct f2fs_sb_info *sbi)
{
	/*
	 * We should do GC or end up with checkpoint, if there are so many dirty
	 * dir/node pages without enough free segments.
	 */
	if (has_not_enough_free_secs(sbi, 0)) {
		mutex_lock(&sbi->gc_mutex);
		f2fs_gc(sbi);
	}
}

static void __locate_dirty_segment(struct f2fs_sb_info *sbi, unsigned int segno,
		enum dirty_type dirty_type)
{
	struct dirty_seglist_info *dirty_i = DIRTY_I(sbi);

	/* need not be added */
	if (IS_CURSEG(sbi, segno))
		return;

	if (!test_and_set_bit(segno, dirty_i->dirty_segmap[dirty_type]))
		dirty_i->nr_dirty[dirty_type]++;

	if (dirty_type == DIRTY) {
		struct seg_entry *sentry = get_seg_entry(sbi, segno);
		enum dirty_type t = DIRTY_HOT_DATA;

		dirty_type = sentry->type;

		if (!test_and_set_bit(segno, dirty_i->dirty_segmap[dirty_type]))
			dirty_i->nr_dirty[dirty_type]++;

		/* Only one bitmap should be set */
		for (; t <= DIRTY_COLD_NODE; t++) {
			if (t == dirty_type)
				continue;
			if (test_and_clear_bit(segno, dirty_i->dirty_segmap[t]))
				dirty_i->nr_dirty[t]--;
		}
	}
}

static void __remove_dirty_segment(struct f2fs_sb_info *sbi, unsigned int segno,
		enum dirty_type dirty_type)
{
	struct dirty_seglist_info *dirty_i = DIRTY_I(sbi);

	if (test_and_clear_bit(segno, dirty_i->dirty_segmap[dirty_type]))
		dirty_i->nr_dirty[dirty_type]--;

	if (dirty_type == DIRTY) {
		enum dirty_type t = DIRTY_HOT_DATA;

		/* clear all the bitmaps */
		for (; t <= DIRTY_COLD_NODE; t++)
			if (test_and_clear_bit(segno, dirty_i->dirty_segmap[t]))
				dirty_i->nr_dirty[t]--;

		if (get_valid_blocks(sbi, segno, sbi->segs_per_sec) == 0)
			clear_bit(GET_SECNO(sbi, segno),
						dirty_i->victim_secmap);
	}
}

/*
 * Should not occur error such as -ENOMEM.
 * Adding dirty entry into seglist is not critical operation.
 * If a given segment is one of current working segments, it won't be added.
 */
static void locate_dirty_segment(struct f2fs_sb_info *sbi, unsigned int segno)
{
	struct dirty_seglist_info *dirty_i = DIRTY_I(sbi);
	unsigned short valid_blocks;

	if (segno == NULL_SEGNO || IS_CURSEG(sbi, segno))
		return;

	mutex_lock(&dirty_i->seglist_lock);

	valid_blocks = get_valid_blocks(sbi, segno, 0);

	if (valid_blocks == 0) {
		__locate_dirty_segment(sbi, segno, PRE);
		__remove_dirty_segment(sbi, segno, DIRTY);
	} else if (valid_blocks < sbi->blocks_per_seg) {
		__locate_dirty_segment(sbi, segno, DIRTY);
	} else {
		/* Recovery routine with SSR needs this */
		__remove_dirty_segment(sbi, segno, DIRTY);
	}

	mutex_unlock(&dirty_i->seglist_lock);
	return;
}

/*
 * Should call clear_prefree_segments after checkpoint is done.
 */
static void set_prefree_as_free_segments(struct f2fs_sb_info *sbi)
{
	struct dirty_seglist_info *dirty_i = DIRTY_I(sbi);
	unsigned int segno = -1;
	unsigned int total_segs = TOTAL_SEGS(sbi);

	mutex_lock(&dirty_i->seglist_lock);
	while (1) {
		segno = find_next_bit(dirty_i->dirty_segmap[PRE], total_segs,
				segno + 1);
		if (segno >= total_segs)
			break;
		__set_test_and_free(sbi, segno);
	}
	mutex_unlock(&dirty_i->seglist_lock);
}

void clear_prefree_segments(struct f2fs_sb_info *sbi)
{
	struct dirty_seglist_info *dirty_i = DIRTY_I(sbi);
	unsigned int segno = -1;
	unsigned int total_segs = TOTAL_SEGS(sbi);

	mutex_lock(&dirty_i->seglist_lock);
	while (1) {
		segno = find_next_bit(dirty_i->dirty_segmap[PRE], total_segs,
				segno + 1);
		if (segno >= total_segs)
			break;

		if (test_and_clear_bit(segno, dirty_i->dirty_segmap[PRE]))
			dirty_i->nr_dirty[PRE]--;

		/* Let's use trim */
		if (test_opt(sbi, DISCARD))
			blkdev_issue_discard(sbi->sb->s_bdev,
					START_BLOCK(sbi, segno) <<
					sbi->log_sectors_per_block,
					1 << (sbi->log_sectors_per_block +
						sbi->log_blocks_per_seg),
					GFP_NOFS, 0);
	}
	mutex_unlock(&dirty_i->seglist_lock);
}

static void __mark_sit_entry_dirty(struct f2fs_sb_info *sbi, unsigned int segno)
{
	struct sit_info *sit_i = SIT_I(sbi);
	if (!__test_and_set_bit(segno, sit_i->dirty_sentries_bitmap))
		sit_i->dirty_sentries++;
}

static void __set_sit_entry_type(struct f2fs_sb_info *sbi, int type,
					unsigned int segno, int modified)
{
	struct seg_entry *se = get_seg_entry(sbi, segno);
	se->type = type;
	if (modified)
		__mark_sit_entry_dirty(sbi, segno);
}

static void update_sit_entry(struct f2fs_sb_info *sbi, block_t blkaddr, int del)
{
	struct seg_entry *se;
	unsigned int segno, offset;
	long int new_vblocks;

	segno = GET_SEGNO(sbi, blkaddr);

	se = get_seg_entry(sbi, segno);
	new_vblocks = se->valid_blocks + del;
	offset = GET_SEGOFF_FROM_SEG0(sbi, blkaddr) & (sbi->blocks_per_seg - 1);

	BUG_ON((new_vblocks >> (sizeof(unsigned short) << 3) ||
				(new_vblocks > sbi->blocks_per_seg)));

	se->valid_blocks = new_vblocks;
	se->mtime = get_mtime(sbi);
	SIT_I(sbi)->max_mtime = se->mtime;

	/* Update valid block bitmap */
	if (del > 0) {
		if (f2fs_set_bit(offset, se->cur_valid_map))
			BUG();
	} else {
		if (!f2fs_clear_bit(offset, se->cur_valid_map))
			BUG();
	}
	if (!f2fs_test_bit(offset, se->ckpt_valid_map))
		se->ckpt_valid_blocks += del;

	__mark_sit_entry_dirty(sbi, segno);

	/* update total number of valid blocks to be written in ckpt area */
	SIT_I(sbi)->written_valid_blocks += del;

	if (sbi->segs_per_sec > 1)
		get_sec_entry(sbi, segno)->valid_blocks += del;
}

static void refresh_sit_entry(struct f2fs_sb_info *sbi,
			block_t old_blkaddr, block_t new_blkaddr)
{
	update_sit_entry(sbi, new_blkaddr, 1);
	if (GET_SEGNO(sbi, old_blkaddr) != NULL_SEGNO)
		update_sit_entry(sbi, old_blkaddr, -1);
}

void invalidate_blocks(struct f2fs_sb_info *sbi, block_t addr)
{
	unsigned int segno = GET_SEGNO(sbi, addr);
	struct sit_info *sit_i = SIT_I(sbi);

	BUG_ON(addr == NULL_ADDR);
	if (addr == NEW_ADDR)
		return;

	/* add it into sit main buffer */
	mutex_lock(&sit_i->sentry_lock);

	update_sit_entry(sbi, addr, -1);

	/* add it into dirty seglist */
	locate_dirty_segment(sbi, segno);

	mutex_unlock(&sit_i->sentry_lock);
}

/*
 * This function should be resided under the curseg_mutex lock
 */
static void __add_sum_entry(struct f2fs_sb_info *sbi, int type,
					struct f2fs_summary *sum)
{
	struct curseg_info *curseg = CURSEG_I(sbi, type);
	void *addr = curseg->sum_blk;
	addr += curseg->next_blkoff * sizeof(struct f2fs_summary);
	memcpy(addr, sum, sizeof(struct f2fs_summary));
	return;
}

/*
 * Calculate the number of current summary pages for writing
 */
int npages_for_summary_flush(struct f2fs_sb_info *sbi)
{
	int total_size_bytes = 0;
	int valid_sum_count = 0;
	int i, sum_space;

	for (i = CURSEG_HOT_DATA; i <= CURSEG_COLD_DATA; i++) {
		if (sbi->ckpt->alloc_type[i] == SSR)
			valid_sum_count += sbi->blocks_per_seg;
		else
			valid_sum_count += curseg_blkoff(sbi, i);
	}

	total_size_bytes = valid_sum_count * (SUMMARY_SIZE + 1)
			+ sizeof(struct nat_journal) + 2
			+ sizeof(struct sit_journal) + 2;
	sum_space = PAGE_CACHE_SIZE - SUM_FOOTER_SIZE;
	if (total_size_bytes < sum_space)
		return 1;
	else if (total_size_bytes < 2 * sum_space)
		return 2;
	return 3;
}

/*
 * Caller should put this summary page
 */
struct page *get_sum_page(struct f2fs_sb_info *sbi, unsigned int segno)
{
	return get_meta_page(sbi, GET_SUM_BLOCK(sbi, segno));
}

static void write_sum_page(struct f2fs_sb_info *sbi,
			struct f2fs_summary_block *sum_blk, block_t blk_addr)
{
	struct page *page = grab_meta_page(sbi, blk_addr);
	void *kaddr = page_address(page);
	memcpy(kaddr, sum_blk, PAGE_CACHE_SIZE);
	set_page_dirty(page);
	f2fs_put_page(page, 1);
}

<<<<<<< HEAD
static unsigned int check_prefree_segments(struct f2fs_sb_info *sbi, int type)
{
	struct dirty_seglist_info *dirty_i = DIRTY_I(sbi);
	unsigned long *prefree_segmap = dirty_i->dirty_segmap[PRE];
	unsigned int segno;
	unsigned int ofs = 0;

	/*
	 * If there is not enough reserved sections,
	 * we should not reuse prefree segments.
	 */
	if (has_not_enough_free_secs(sbi, 0))
		return NULL_SEGNO;

	/*
	 * NODE page should not reuse prefree segment,
	 * since those information is used for SPOR.
	 */
	if (IS_NODESEG(type))
		return NULL_SEGNO;
next:
	segno = find_next_bit(prefree_segmap, TOTAL_SEGS(sbi), ofs);
	ofs += sbi->segs_per_sec;

	if (segno < TOTAL_SEGS(sbi)) {
		int i;

		/* skip intermediate segments in a section */
		if (segno % sbi->segs_per_sec)
			goto next;

		/* skip if the section is currently used */
		if (sec_usage_check(sbi, GET_SECNO(sbi, segno)))
			goto next;

		/* skip if whole section is not prefree */
		for (i = 1; i < sbi->segs_per_sec; i++)
			if (!test_bit(segno + i, prefree_segmap))
				goto next;

		/* skip if whole section was not free at the last checkpoint */
		for (i = 0; i < sbi->segs_per_sec; i++)
			if (get_seg_entry(sbi, segno + i)->ckpt_valid_blocks)
				goto next;

		return segno;
	}
	return NULL_SEGNO;
=======
static int is_next_segment_free(struct f2fs_sb_info *sbi, int type)
{
	struct curseg_info *curseg = CURSEG_I(sbi, type);
	unsigned int segno = curseg->segno + 1;
	struct free_segmap_info *free_i = FREE_I(sbi);

	if (segno < TOTAL_SEGS(sbi) && segno % sbi->segs_per_sec)
		return !test_bit(segno, free_i->free_segmap);
	return 0;
>>>>>>> d0e0ac97
}

static int is_next_segment_free(struct f2fs_sb_info *sbi, int type)
{
	struct curseg_info *curseg = CURSEG_I(sbi, type);
	unsigned int segno = curseg->segno;
	struct free_segmap_info *free_i = FREE_I(sbi);

	if (segno + 1 < TOTAL_SEGS(sbi) && (segno + 1) % sbi->segs_per_sec)
		return !test_bit(segno + 1, free_i->free_segmap);
	return 0;
}

/*
 * Find a new segment from the free segments bitmap to right order
 * This function should be returned with success, otherwise BUG
 */
static void get_new_segment(struct f2fs_sb_info *sbi,
			unsigned int *newseg, bool new_sec, int dir)
{
	struct free_segmap_info *free_i = FREE_I(sbi);
	unsigned int segno, secno, zoneno;
	unsigned int total_zones = TOTAL_SECS(sbi) / sbi->secs_per_zone;
	unsigned int hint = *newseg / sbi->segs_per_sec;
	unsigned int old_zoneno = GET_ZONENO_FROM_SEGNO(sbi, *newseg);
	unsigned int left_start = hint;
	bool init = true;
	int go_left = 0;
	int i;

	write_lock(&free_i->segmap_lock);

	if (!new_sec && ((*newseg + 1) % sbi->segs_per_sec)) {
		segno = find_next_zero_bit(free_i->free_segmap,
					TOTAL_SEGS(sbi), *newseg + 1);
		if (segno - *newseg < sbi->segs_per_sec -
					(*newseg % sbi->segs_per_sec))
			goto got_it;
	}
find_other_zone:
	secno = find_next_zero_bit(free_i->free_secmap, TOTAL_SECS(sbi), hint);
	if (secno >= TOTAL_SECS(sbi)) {
		if (dir == ALLOC_RIGHT) {
			secno = find_next_zero_bit(free_i->free_secmap,
							TOTAL_SECS(sbi), 0);
			BUG_ON(secno >= TOTAL_SECS(sbi));
		} else {
			go_left = 1;
			left_start = hint - 1;
		}
	}
	if (go_left == 0)
		goto skip_left;

	while (test_bit(left_start, free_i->free_secmap)) {
		if (left_start > 0) {
			left_start--;
			continue;
		}
		left_start = find_next_zero_bit(free_i->free_secmap,
							TOTAL_SECS(sbi), 0);
		BUG_ON(left_start >= TOTAL_SECS(sbi));
		break;
	}
	secno = left_start;
skip_left:
	hint = secno;
	segno = secno * sbi->segs_per_sec;
	zoneno = secno / sbi->secs_per_zone;

	/* give up on finding another zone */
	if (!init)
		goto got_it;
	if (sbi->secs_per_zone == 1)
		goto got_it;
	if (zoneno == old_zoneno)
		goto got_it;
	if (dir == ALLOC_LEFT) {
		if (!go_left && zoneno + 1 >= total_zones)
			goto got_it;
		if (go_left && zoneno == 0)
			goto got_it;
	}
	for (i = 0; i < NR_CURSEG_TYPE; i++)
		if (CURSEG_I(sbi, i)->zone == zoneno)
			break;

	if (i < NR_CURSEG_TYPE) {
		/* zone is in user, try another */
		if (go_left)
			hint = zoneno * sbi->secs_per_zone - 1;
		else if (zoneno + 1 >= total_zones)
			hint = 0;
		else
			hint = (zoneno + 1) * sbi->secs_per_zone;
		init = false;
		goto find_other_zone;
	}
got_it:
	/* set it as dirty segment in free segmap */
	BUG_ON(test_bit(segno, free_i->free_segmap));
	__set_inuse(sbi, segno);
	*newseg = segno;
	write_unlock(&free_i->segmap_lock);
}

static void reset_curseg(struct f2fs_sb_info *sbi, int type, int modified)
{
	struct curseg_info *curseg = CURSEG_I(sbi, type);
	struct summary_footer *sum_footer;

	curseg->segno = curseg->next_segno;
	curseg->zone = GET_ZONENO_FROM_SEGNO(sbi, curseg->segno);
	curseg->next_blkoff = 0;
	curseg->next_segno = NULL_SEGNO;

	sum_footer = &(curseg->sum_blk->footer);
	memset(sum_footer, 0, sizeof(struct summary_footer));
	if (IS_DATASEG(type))
		SET_SUM_TYPE(sum_footer, SUM_TYPE_DATA);
	if (IS_NODESEG(type))
		SET_SUM_TYPE(sum_footer, SUM_TYPE_NODE);
	__set_sit_entry_type(sbi, type, curseg->segno, modified);
}

/*
 * Allocate a current working segment.
 * This function always allocates a free segment in LFS manner.
 */
static void new_curseg(struct f2fs_sb_info *sbi, int type, bool new_sec)
{
	struct curseg_info *curseg = CURSEG_I(sbi, type);
	unsigned int segno = curseg->segno;
	int dir = ALLOC_LEFT;

	write_sum_page(sbi, curseg->sum_blk,
				GET_SUM_BLOCK(sbi, segno));
	if (type == CURSEG_WARM_DATA || type == CURSEG_COLD_DATA)
		dir = ALLOC_RIGHT;

	if (test_opt(sbi, NOHEAP))
		dir = ALLOC_RIGHT;

	get_new_segment(sbi, &segno, new_sec, dir);
	curseg->next_segno = segno;
	reset_curseg(sbi, type, 1);
	curseg->alloc_type = LFS;
}

static void __next_free_blkoff(struct f2fs_sb_info *sbi,
			struct curseg_info *seg, block_t start)
{
	struct seg_entry *se = get_seg_entry(sbi, seg->segno);
	block_t ofs;
	for (ofs = start; ofs < sbi->blocks_per_seg; ofs++) {
		if (!f2fs_test_bit(ofs, se->ckpt_valid_map)
			&& !f2fs_test_bit(ofs, se->cur_valid_map))
			break;
	}
	seg->next_blkoff = ofs;
}

/*
 * If a segment is written by LFS manner, next block offset is just obtained
 * by increasing the current block offset. However, if a segment is written by
 * SSR manner, next block offset obtained by calling __next_free_blkoff
 */
static void __refresh_next_blkoff(struct f2fs_sb_info *sbi,
				struct curseg_info *seg)
{
	if (seg->alloc_type == SSR)
		__next_free_blkoff(sbi, seg, seg->next_blkoff + 1);
	else
		seg->next_blkoff++;
}

/*
 * This function always allocates a used segment (from dirty seglist) by SSR
 * manner, so it should recover the existing segment information of valid blocks
 */
static void change_curseg(struct f2fs_sb_info *sbi, int type, bool reuse)
{
	struct dirty_seglist_info *dirty_i = DIRTY_I(sbi);
	struct curseg_info *curseg = CURSEG_I(sbi, type);
	unsigned int new_segno = curseg->next_segno;
	struct f2fs_summary_block *sum_node;
	struct page *sum_page;

	write_sum_page(sbi, curseg->sum_blk,
				GET_SUM_BLOCK(sbi, curseg->segno));
	__set_test_and_inuse(sbi, new_segno);

	mutex_lock(&dirty_i->seglist_lock);
	__remove_dirty_segment(sbi, new_segno, PRE);
	__remove_dirty_segment(sbi, new_segno, DIRTY);
	mutex_unlock(&dirty_i->seglist_lock);

	reset_curseg(sbi, type, 1);
	curseg->alloc_type = SSR;
	__next_free_blkoff(sbi, curseg, 0);

	if (reuse) {
		sum_page = get_sum_page(sbi, new_segno);
		sum_node = (struct f2fs_summary_block *)page_address(sum_page);
		memcpy(curseg->sum_blk, sum_node, SUM_ENTRY_SIZE);
		f2fs_put_page(sum_page, 1);
	}
}

static int get_ssr_segment(struct f2fs_sb_info *sbi, int type)
{
	struct curseg_info *curseg = CURSEG_I(sbi, type);
	const struct victim_selection *v_ops = DIRTY_I(sbi)->v_ops;

	if (IS_NODESEG(type) || !has_not_enough_free_secs(sbi, 0))
		return v_ops->get_victim(sbi,
				&(curseg)->next_segno, BG_GC, type, SSR);

	/* For data segments, let's do SSR more intensively */
	for (; type >= CURSEG_HOT_DATA; type--)
		if (v_ops->get_victim(sbi, &(curseg)->next_segno,
						BG_GC, type, SSR))
			return 1;
	return 0;
}

/*
 * flush out current segment and replace it with new segment
 * This function should be returned with success, otherwise BUG
 */
static void allocate_segment_by_default(struct f2fs_sb_info *sbi,
						int type, bool force)
{
	struct curseg_info *curseg = CURSEG_I(sbi, type);

	if (force) {
		new_curseg(sbi, type, true);
		goto out;
	}

<<<<<<< HEAD
	curseg->next_segno = check_prefree_segments(sbi, type);

	if (curseg->next_segno != NULL_SEGNO)
		change_curseg(sbi, type, false);
	else if (type == CURSEG_WARM_NODE)
=======
	if (type == CURSEG_WARM_NODE)
		new_curseg(sbi, type, false);
	else if (curseg->alloc_type == LFS && is_next_segment_free(sbi, type))
>>>>>>> d0e0ac97
		new_curseg(sbi, type, false);
	else if (curseg->alloc_type == LFS && is_next_segment_free(sbi, type))
		new_curseg(sbi, type, false);
	else if (need_SSR(sbi) && get_ssr_segment(sbi, type))
		change_curseg(sbi, type, true);
	else
		new_curseg(sbi, type, false);
out:
#ifdef CONFIG_F2FS_STAT_FS
	sbi->segment_count[curseg->alloc_type]++;
#endif
	return;
}

void allocate_new_segments(struct f2fs_sb_info *sbi)
{
	struct curseg_info *curseg;
	unsigned int old_curseg;
	int i;

	for (i = CURSEG_HOT_DATA; i <= CURSEG_COLD_DATA; i++) {
		curseg = CURSEG_I(sbi, i);
		old_curseg = curseg->segno;
		SIT_I(sbi)->s_ops->allocate_segment(sbi, i, true);
		locate_dirty_segment(sbi, old_curseg);
	}
}

static const struct segment_allocation default_salloc_ops = {
	.allocate_segment = allocate_segment_by_default,
};

static void f2fs_end_io_write(struct bio *bio, int err)
{
	const int uptodate = test_bit(BIO_UPTODATE, &bio->bi_flags);
	struct bio_vec *bvec = bio->bi_io_vec + bio->bi_vcnt - 1;
	struct bio_private *p = bio->bi_private;

	do {
		struct page *page = bvec->bv_page;

		if (--bvec >= bio->bi_io_vec)
			prefetchw(&bvec->bv_page->flags);
		if (!uptodate) {
			SetPageError(page);
			if (page->mapping)
				set_bit(AS_EIO, &page->mapping->flags);
			set_ckpt_flags(p->sbi->ckpt, CP_ERROR_FLAG);
			p->sbi->sb->s_flags |= MS_RDONLY;
		}
		end_page_writeback(page);
		dec_page_count(p->sbi, F2FS_WRITEBACK);
	} while (bvec >= bio->bi_io_vec);

	if (p->is_sync)
		complete(p->wait);
	kfree(p);
	bio_put(bio);
}

struct bio *f2fs_bio_alloc(struct block_device *bdev, int npages)
{
	struct bio *bio;
	struct bio_private *priv;
retry:
	priv = kmalloc(sizeof(struct bio_private), GFP_NOFS);
	if (!priv) {
		cond_resched();
		goto retry;
	}

	/* No failure on bio allocation */
	bio = bio_alloc(GFP_NOIO, npages);
	bio->bi_bdev = bdev;
	bio->bi_private = priv;
	return bio;
}

static void do_submit_bio(struct f2fs_sb_info *sbi,
				enum page_type type, bool sync)
{
	int rw = sync ? WRITE_SYNC : WRITE;
	enum page_type btype = type > META ? META : type;

	if (type >= META_FLUSH)
		rw = WRITE_FLUSH_FUA;

	if (btype == META)
		rw |= REQ_META;

	if (sbi->bio[btype]) {
		struct bio_private *p = sbi->bio[btype]->bi_private;
		p->sbi = sbi;
		sbi->bio[btype]->bi_end_io = f2fs_end_io_write;

		trace_f2fs_do_submit_bio(sbi->sb, btype, sync, sbi->bio[btype]);

		if (type == META_FLUSH) {
			DECLARE_COMPLETION_ONSTACK(wait);
			p->is_sync = true;
			p->wait = &wait;
			submit_bio(rw, sbi->bio[btype]);
			wait_for_completion(&wait);
		} else {
			p->is_sync = false;
			submit_bio(rw, sbi->bio[btype]);
		}
		sbi->bio[btype] = NULL;
	}
}

void f2fs_submit_bio(struct f2fs_sb_info *sbi, enum page_type type, bool sync)
{
	down_write(&sbi->bio_sem);
	do_submit_bio(sbi, type, sync);
	up_write(&sbi->bio_sem);
}

static void submit_write_page(struct f2fs_sb_info *sbi, struct page *page,
				block_t blk_addr, enum page_type type)
{
	struct block_device *bdev = sbi->sb->s_bdev;

	verify_block_addr(sbi, blk_addr);

	down_write(&sbi->bio_sem);

	inc_page_count(sbi, F2FS_WRITEBACK);

	if (sbi->bio[type] && sbi->last_block_in_bio[type] != blk_addr - 1)
		do_submit_bio(sbi, type, false);
alloc_new:
	if (sbi->bio[type] == NULL) {
		sbi->bio[type] = f2fs_bio_alloc(bdev, max_hw_blocks(sbi));
		sbi->bio[type]->bi_sector = SECTOR_FROM_BLOCK(sbi, blk_addr);
		/*
		 * The end_io will be assigned at the sumbission phase.
		 * Until then, let bio_add_page() merge consecutive IOs as much
		 * as possible.
		 */
	}

	if (bio_add_page(sbi->bio[type], page, PAGE_CACHE_SIZE, 0) <
							PAGE_CACHE_SIZE) {
		do_submit_bio(sbi, type, false);
		goto alloc_new;
	}

	sbi->last_block_in_bio[type] = blk_addr;

	up_write(&sbi->bio_sem);
	trace_f2fs_submit_write_page(page, blk_addr, type);
}

static bool __has_curseg_space(struct f2fs_sb_info *sbi, int type)
{
	struct curseg_info *curseg = CURSEG_I(sbi, type);
	if (curseg->next_blkoff < sbi->blocks_per_seg)
		return true;
	return false;
}

static int __get_segment_type_2(struct page *page, enum page_type p_type)
{
	if (p_type == DATA)
		return CURSEG_HOT_DATA;
	else
		return CURSEG_HOT_NODE;
}

static int __get_segment_type_4(struct page *page, enum page_type p_type)
{
	if (p_type == DATA) {
		struct inode *inode = page->mapping->host;

		if (S_ISDIR(inode->i_mode))
			return CURSEG_HOT_DATA;
		else
			return CURSEG_COLD_DATA;
	} else {
		if (IS_DNODE(page) && !is_cold_node(page))
			return CURSEG_HOT_NODE;
		else
			return CURSEG_COLD_NODE;
	}
}

static int __get_segment_type_6(struct page *page, enum page_type p_type)
{
	if (p_type == DATA) {
		struct inode *inode = page->mapping->host;

		if (S_ISDIR(inode->i_mode))
			return CURSEG_HOT_DATA;
		else if (is_cold_data(page) || file_is_cold(inode))
			return CURSEG_COLD_DATA;
		else
			return CURSEG_WARM_DATA;
	} else {
		if (IS_DNODE(page))
			return is_cold_node(page) ? CURSEG_WARM_NODE :
						CURSEG_HOT_NODE;
		else
			return CURSEG_COLD_NODE;
	}
}

static int __get_segment_type(struct page *page, enum page_type p_type)
{
	struct f2fs_sb_info *sbi = F2FS_SB(page->mapping->host->i_sb);
	switch (sbi->active_logs) {
	case 2:
		return __get_segment_type_2(page, p_type);
	case 4:
		return __get_segment_type_4(page, p_type);
	}
	/* NR_CURSEG_TYPE(6) logs by default */
	BUG_ON(sbi->active_logs != NR_CURSEG_TYPE);
	return __get_segment_type_6(page, p_type);
}

static void do_write_page(struct f2fs_sb_info *sbi, struct page *page,
			block_t old_blkaddr, block_t *new_blkaddr,
			struct f2fs_summary *sum, enum page_type p_type)
{
	struct sit_info *sit_i = SIT_I(sbi);
	struct curseg_info *curseg;
	unsigned int old_cursegno;
	int type;

	type = __get_segment_type(page, p_type);
	curseg = CURSEG_I(sbi, type);

	mutex_lock(&curseg->curseg_mutex);

	*new_blkaddr = NEXT_FREE_BLKADDR(sbi, curseg);
	old_cursegno = curseg->segno;

	/*
	 * __add_sum_entry should be resided under the curseg_mutex
	 * because, this function updates a summary entry in the
	 * current summary block.
	 */
	__add_sum_entry(sbi, type, sum);

	mutex_lock(&sit_i->sentry_lock);
	__refresh_next_blkoff(sbi, curseg);
#ifdef CONFIG_F2FS_STAT_FS
	sbi->block_count[curseg->alloc_type]++;
#endif

	/*
	 * SIT information should be updated before segment allocation,
	 * since SSR needs latest valid block information.
	 */
	refresh_sit_entry(sbi, old_blkaddr, *new_blkaddr);

	if (!__has_curseg_space(sbi, type))
		sit_i->s_ops->allocate_segment(sbi, type, false);

	locate_dirty_segment(sbi, old_cursegno);
	locate_dirty_segment(sbi, GET_SEGNO(sbi, old_blkaddr));
	mutex_unlock(&sit_i->sentry_lock);

	if (p_type == NODE)
		fill_node_footer_blkaddr(page, NEXT_FREE_BLKADDR(sbi, curseg));

	/* writeout dirty page into bdev */
	submit_write_page(sbi, page, *new_blkaddr, p_type);

	mutex_unlock(&curseg->curseg_mutex);
}

void write_meta_page(struct f2fs_sb_info *sbi, struct page *page)
{
	set_page_writeback(page);
	submit_write_page(sbi, page, page->index, META);
}

void write_node_page(struct f2fs_sb_info *sbi, struct page *page,
		unsigned int nid, block_t old_blkaddr, block_t *new_blkaddr)
{
	struct f2fs_summary sum;
	set_summary(&sum, nid, 0, 0);
	do_write_page(sbi, page, old_blkaddr, new_blkaddr, &sum, NODE);
}

void write_data_page(struct inode *inode, struct page *page,
		struct dnode_of_data *dn, block_t old_blkaddr,
		block_t *new_blkaddr)
{
	struct f2fs_sb_info *sbi = F2FS_SB(inode->i_sb);
	struct f2fs_summary sum;
	struct node_info ni;

	BUG_ON(old_blkaddr == NULL_ADDR);
	get_node_info(sbi, dn->nid, &ni);
	set_summary(&sum, dn->nid, dn->ofs_in_node, ni.version);

	do_write_page(sbi, page, old_blkaddr,
			new_blkaddr, &sum, DATA);
}

void rewrite_data_page(struct f2fs_sb_info *sbi, struct page *page,
					block_t old_blk_addr)
{
	submit_write_page(sbi, page, old_blk_addr, DATA);
}

void recover_data_page(struct f2fs_sb_info *sbi,
			struct page *page, struct f2fs_summary *sum,
			block_t old_blkaddr, block_t new_blkaddr)
{
	struct sit_info *sit_i = SIT_I(sbi);
	struct curseg_info *curseg;
	unsigned int segno, old_cursegno;
	struct seg_entry *se;
	int type;

	segno = GET_SEGNO(sbi, new_blkaddr);
	se = get_seg_entry(sbi, segno);
	type = se->type;

	if (se->valid_blocks == 0 && !IS_CURSEG(sbi, segno)) {
		if (old_blkaddr == NULL_ADDR)
			type = CURSEG_COLD_DATA;
		else
			type = CURSEG_WARM_DATA;
	}
	curseg = CURSEG_I(sbi, type);

	mutex_lock(&curseg->curseg_mutex);
	mutex_lock(&sit_i->sentry_lock);

	old_cursegno = curseg->segno;

	/* change the current segment */
	if (segno != curseg->segno) {
		curseg->next_segno = segno;
		change_curseg(sbi, type, true);
	}

	curseg->next_blkoff = GET_SEGOFF_FROM_SEG0(sbi, new_blkaddr) &
					(sbi->blocks_per_seg - 1);
	__add_sum_entry(sbi, type, sum);

	refresh_sit_entry(sbi, old_blkaddr, new_blkaddr);

	locate_dirty_segment(sbi, old_cursegno);
	locate_dirty_segment(sbi, GET_SEGNO(sbi, old_blkaddr));

	mutex_unlock(&sit_i->sentry_lock);
	mutex_unlock(&curseg->curseg_mutex);
}

void rewrite_node_page(struct f2fs_sb_info *sbi,
			struct page *page, struct f2fs_summary *sum,
			block_t old_blkaddr, block_t new_blkaddr)
{
	struct sit_info *sit_i = SIT_I(sbi);
	int type = CURSEG_WARM_NODE;
	struct curseg_info *curseg;
	unsigned int segno, old_cursegno;
	block_t next_blkaddr = next_blkaddr_of_node(page);
	unsigned int next_segno = GET_SEGNO(sbi, next_blkaddr);

	curseg = CURSEG_I(sbi, type);

	mutex_lock(&curseg->curseg_mutex);
	mutex_lock(&sit_i->sentry_lock);

	segno = GET_SEGNO(sbi, new_blkaddr);
	old_cursegno = curseg->segno;

	/* change the current segment */
	if (segno != curseg->segno) {
		curseg->next_segno = segno;
		change_curseg(sbi, type, true);
	}
	curseg->next_blkoff = GET_SEGOFF_FROM_SEG0(sbi, new_blkaddr) &
					(sbi->blocks_per_seg - 1);
	__add_sum_entry(sbi, type, sum);

	/* change the current log to the next block addr in advance */
	if (next_segno != segno) {
		curseg->next_segno = next_segno;
		change_curseg(sbi, type, true);
	}
	curseg->next_blkoff = GET_SEGOFF_FROM_SEG0(sbi, next_blkaddr) &
					(sbi->blocks_per_seg - 1);

	/* rewrite node page */
	set_page_writeback(page);
	submit_write_page(sbi, page, new_blkaddr, NODE);
	f2fs_submit_bio(sbi, NODE, true);
	refresh_sit_entry(sbi, old_blkaddr, new_blkaddr);

	locate_dirty_segment(sbi, old_cursegno);
	locate_dirty_segment(sbi, GET_SEGNO(sbi, old_blkaddr));

	mutex_unlock(&sit_i->sentry_lock);
	mutex_unlock(&curseg->curseg_mutex);
}

static int read_compacted_summaries(struct f2fs_sb_info *sbi)
{
	struct f2fs_checkpoint *ckpt = F2FS_CKPT(sbi);
	struct curseg_info *seg_i;
	unsigned char *kaddr;
	struct page *page;
	block_t start;
	int i, j, offset;

	start = start_sum_block(sbi);

	page = get_meta_page(sbi, start++);
	kaddr = (unsigned char *)page_address(page);

	/* Step 1: restore nat cache */
	seg_i = CURSEG_I(sbi, CURSEG_HOT_DATA);
	memcpy(&seg_i->sum_blk->n_nats, kaddr, SUM_JOURNAL_SIZE);

	/* Step 2: restore sit cache */
	seg_i = CURSEG_I(sbi, CURSEG_COLD_DATA);
	memcpy(&seg_i->sum_blk->n_sits, kaddr + SUM_JOURNAL_SIZE,
						SUM_JOURNAL_SIZE);
	offset = 2 * SUM_JOURNAL_SIZE;

	/* Step 3: restore summary entries */
	for (i = CURSEG_HOT_DATA; i <= CURSEG_COLD_DATA; i++) {
		unsigned short blk_off;
		unsigned int segno;

		seg_i = CURSEG_I(sbi, i);
		segno = le32_to_cpu(ckpt->cur_data_segno[i]);
		blk_off = le16_to_cpu(ckpt->cur_data_blkoff[i]);
		seg_i->next_segno = segno;
		reset_curseg(sbi, i, 0);
		seg_i->alloc_type = ckpt->alloc_type[i];
		seg_i->next_blkoff = blk_off;

		if (seg_i->alloc_type == SSR)
			blk_off = sbi->blocks_per_seg;

		for (j = 0; j < blk_off; j++) {
			struct f2fs_summary *s;
			s = (struct f2fs_summary *)(kaddr + offset);
			seg_i->sum_blk->entries[j] = *s;
			offset += SUMMARY_SIZE;
			if (offset + SUMMARY_SIZE <= PAGE_CACHE_SIZE -
						SUM_FOOTER_SIZE)
				continue;

			f2fs_put_page(page, 1);
			page = NULL;

			page = get_meta_page(sbi, start++);
			kaddr = (unsigned char *)page_address(page);
			offset = 0;
		}
	}
	f2fs_put_page(page, 1);
	return 0;
}

static int read_normal_summaries(struct f2fs_sb_info *sbi, int type)
{
	struct f2fs_checkpoint *ckpt = F2FS_CKPT(sbi);
	struct f2fs_summary_block *sum;
	struct curseg_info *curseg;
	struct page *new;
	unsigned short blk_off;
	unsigned int segno = 0;
	block_t blk_addr = 0;

	/* get segment number and block addr */
	if (IS_DATASEG(type)) {
		segno = le32_to_cpu(ckpt->cur_data_segno[type]);
		blk_off = le16_to_cpu(ckpt->cur_data_blkoff[type -
							CURSEG_HOT_DATA]);
		if (is_set_ckpt_flags(ckpt, CP_UMOUNT_FLAG))
			blk_addr = sum_blk_addr(sbi, NR_CURSEG_TYPE, type);
		else
			blk_addr = sum_blk_addr(sbi, NR_CURSEG_DATA_TYPE, type);
	} else {
		segno = le32_to_cpu(ckpt->cur_node_segno[type -
							CURSEG_HOT_NODE]);
		blk_off = le16_to_cpu(ckpt->cur_node_blkoff[type -
							CURSEG_HOT_NODE]);
		if (is_set_ckpt_flags(ckpt, CP_UMOUNT_FLAG))
			blk_addr = sum_blk_addr(sbi, NR_CURSEG_NODE_TYPE,
							type - CURSEG_HOT_NODE);
		else
			blk_addr = GET_SUM_BLOCK(sbi, segno);
	}

	new = get_meta_page(sbi, blk_addr);
	sum = (struct f2fs_summary_block *)page_address(new);

	if (IS_NODESEG(type)) {
		if (is_set_ckpt_flags(ckpt, CP_UMOUNT_FLAG)) {
			struct f2fs_summary *ns = &sum->entries[0];
			int i;
			for (i = 0; i < sbi->blocks_per_seg; i++, ns++) {
				ns->version = 0;
				ns->ofs_in_node = 0;
			}
		} else {
			if (restore_node_summary(sbi, segno, sum)) {
				f2fs_put_page(new, 1);
				return -EINVAL;
			}
		}
	}

	/* set uncompleted segment to curseg */
	curseg = CURSEG_I(sbi, type);
	mutex_lock(&curseg->curseg_mutex);
	memcpy(curseg->sum_blk, sum, PAGE_CACHE_SIZE);
	curseg->next_segno = segno;
	reset_curseg(sbi, type, 0);
	curseg->alloc_type = ckpt->alloc_type[type];
	curseg->next_blkoff = blk_off;
	mutex_unlock(&curseg->curseg_mutex);
	f2fs_put_page(new, 1);
	return 0;
}

static int restore_curseg_summaries(struct f2fs_sb_info *sbi)
{
	int type = CURSEG_HOT_DATA;

	if (is_set_ckpt_flags(F2FS_CKPT(sbi), CP_COMPACT_SUM_FLAG)) {
		/* restore for compacted data summary */
		if (read_compacted_summaries(sbi))
			return -EINVAL;
		type = CURSEG_HOT_NODE;
	}

	for (; type <= CURSEG_COLD_NODE; type++)
		if (read_normal_summaries(sbi, type))
			return -EINVAL;
	return 0;
}

static void write_compacted_summaries(struct f2fs_sb_info *sbi, block_t blkaddr)
{
	struct page *page;
	unsigned char *kaddr;
	struct f2fs_summary *summary;
	struct curseg_info *seg_i;
	int written_size = 0;
	int i, j;

	page = grab_meta_page(sbi, blkaddr++);
	kaddr = (unsigned char *)page_address(page);

	/* Step 1: write nat cache */
	seg_i = CURSEG_I(sbi, CURSEG_HOT_DATA);
	memcpy(kaddr, &seg_i->sum_blk->n_nats, SUM_JOURNAL_SIZE);
	written_size += SUM_JOURNAL_SIZE;

	/* Step 2: write sit cache */
	seg_i = CURSEG_I(sbi, CURSEG_COLD_DATA);
	memcpy(kaddr + written_size, &seg_i->sum_blk->n_sits,
						SUM_JOURNAL_SIZE);
	written_size += SUM_JOURNAL_SIZE;

	set_page_dirty(page);

	/* Step 3: write summary entries */
	for (i = CURSEG_HOT_DATA; i <= CURSEG_COLD_DATA; i++) {
		unsigned short blkoff;
		seg_i = CURSEG_I(sbi, i);
		if (sbi->ckpt->alloc_type[i] == SSR)
			blkoff = sbi->blocks_per_seg;
		else
			blkoff = curseg_blkoff(sbi, i);

		for (j = 0; j < blkoff; j++) {
			if (!page) {
				page = grab_meta_page(sbi, blkaddr++);
				kaddr = (unsigned char *)page_address(page);
				written_size = 0;
			}
			summary = (struct f2fs_summary *)(kaddr + written_size);
			*summary = seg_i->sum_blk->entries[j];
			written_size += SUMMARY_SIZE;
			set_page_dirty(page);

			if (written_size + SUMMARY_SIZE <= PAGE_CACHE_SIZE -
							SUM_FOOTER_SIZE)
				continue;

			f2fs_put_page(page, 1);
			page = NULL;
		}
	}
	if (page)
		f2fs_put_page(page, 1);
}

static void write_normal_summaries(struct f2fs_sb_info *sbi,
					block_t blkaddr, int type)
{
	int i, end;
	if (IS_DATASEG(type))
		end = type + NR_CURSEG_DATA_TYPE;
	else
		end = type + NR_CURSEG_NODE_TYPE;

	for (i = type; i < end; i++) {
		struct curseg_info *sum = CURSEG_I(sbi, i);
		mutex_lock(&sum->curseg_mutex);
		write_sum_page(sbi, sum->sum_blk, blkaddr + (i - type));
		mutex_unlock(&sum->curseg_mutex);
	}
}

void write_data_summaries(struct f2fs_sb_info *sbi, block_t start_blk)
{
	if (is_set_ckpt_flags(F2FS_CKPT(sbi), CP_COMPACT_SUM_FLAG))
		write_compacted_summaries(sbi, start_blk);
	else
		write_normal_summaries(sbi, start_blk, CURSEG_HOT_DATA);
}

void write_node_summaries(struct f2fs_sb_info *sbi, block_t start_blk)
{
	if (is_set_ckpt_flags(F2FS_CKPT(sbi), CP_UMOUNT_FLAG))
		write_normal_summaries(sbi, start_blk, CURSEG_HOT_NODE);
	return;
}

int lookup_journal_in_cursum(struct f2fs_summary_block *sum, int type,
					unsigned int val, int alloc)
{
	int i;

	if (type == NAT_JOURNAL) {
		for (i = 0; i < nats_in_cursum(sum); i++) {
			if (le32_to_cpu(nid_in_journal(sum, i)) == val)
				return i;
		}
		if (alloc && nats_in_cursum(sum) < NAT_JOURNAL_ENTRIES)
			return update_nats_in_cursum(sum, 1);
	} else if (type == SIT_JOURNAL) {
		for (i = 0; i < sits_in_cursum(sum); i++)
			if (le32_to_cpu(segno_in_journal(sum, i)) == val)
				return i;
		if (alloc && sits_in_cursum(sum) < SIT_JOURNAL_ENTRIES)
			return update_sits_in_cursum(sum, 1);
	}
	return -1;
}

static struct page *get_current_sit_page(struct f2fs_sb_info *sbi,
					unsigned int segno)
{
	struct sit_info *sit_i = SIT_I(sbi);
	unsigned int offset = SIT_BLOCK_OFFSET(sit_i, segno);
	block_t blk_addr = sit_i->sit_base_addr + offset;

	check_seg_range(sbi, segno);

	/* calculate sit block address */
	if (f2fs_test_bit(offset, sit_i->sit_bitmap))
		blk_addr += sit_i->sit_blocks;

	return get_meta_page(sbi, blk_addr);
}

static struct page *get_next_sit_page(struct f2fs_sb_info *sbi,
					unsigned int start)
{
	struct sit_info *sit_i = SIT_I(sbi);
	struct page *src_page, *dst_page;
	pgoff_t src_off, dst_off;
	void *src_addr, *dst_addr;

	src_off = current_sit_addr(sbi, start);
	dst_off = next_sit_addr(sbi, src_off);

	/* get current sit block page without lock */
	src_page = get_meta_page(sbi, src_off);
	dst_page = grab_meta_page(sbi, dst_off);
	BUG_ON(PageDirty(src_page));

	src_addr = page_address(src_page);
	dst_addr = page_address(dst_page);
	memcpy(dst_addr, src_addr, PAGE_CACHE_SIZE);

	set_page_dirty(dst_page);
	f2fs_put_page(src_page, 1);

	set_to_next_sit(sit_i, start);

	return dst_page;
}

static bool flush_sits_in_journal(struct f2fs_sb_info *sbi)
{
	struct curseg_info *curseg = CURSEG_I(sbi, CURSEG_COLD_DATA);
	struct f2fs_summary_block *sum = curseg->sum_blk;
	int i;

	/*
	 * If the journal area in the current summary is full of sit entries,
	 * all the sit entries will be flushed. Otherwise the sit entries
	 * are not able to replace with newly hot sit entries.
	 */
	if (sits_in_cursum(sum) >= SIT_JOURNAL_ENTRIES) {
		for (i = sits_in_cursum(sum) - 1; i >= 0; i--) {
			unsigned int segno;
			segno = le32_to_cpu(segno_in_journal(sum, i));
			__mark_sit_entry_dirty(sbi, segno);
		}
		update_sits_in_cursum(sum, -sits_in_cursum(sum));
		return 1;
	}
	return 0;
}

/*
 * CP calls this function, which flushes SIT entries including sit_journal,
 * and moves prefree segs to free segs.
 */
void flush_sit_entries(struct f2fs_sb_info *sbi)
{
	struct sit_info *sit_i = SIT_I(sbi);
	unsigned long *bitmap = sit_i->dirty_sentries_bitmap;
	struct curseg_info *curseg = CURSEG_I(sbi, CURSEG_COLD_DATA);
	struct f2fs_summary_block *sum = curseg->sum_blk;
	unsigned long nsegs = TOTAL_SEGS(sbi);
	struct page *page = NULL;
	struct f2fs_sit_block *raw_sit = NULL;
	unsigned int start = 0, end = 0;
	unsigned int segno = -1;
	bool flushed;

	mutex_lock(&curseg->curseg_mutex);
	mutex_lock(&sit_i->sentry_lock);

	/*
	 * "flushed" indicates whether sit entries in journal are flushed
	 * to the SIT area or not.
	 */
	flushed = flush_sits_in_journal(sbi);

	while ((segno = find_next_bit(bitmap, nsegs, segno + 1)) < nsegs) {
		struct seg_entry *se = get_seg_entry(sbi, segno);
		int sit_offset, offset;

		sit_offset = SIT_ENTRY_OFFSET(sit_i, segno);

		if (flushed)
			goto to_sit_page;

		offset = lookup_journal_in_cursum(sum, SIT_JOURNAL, segno, 1);
		if (offset >= 0) {
			segno_in_journal(sum, offset) = cpu_to_le32(segno);
			seg_info_to_raw_sit(se, &sit_in_journal(sum, offset));
			goto flush_done;
		}
to_sit_page:
		if (!page || (start > segno) || (segno > end)) {
			if (page) {
				f2fs_put_page(page, 1);
				page = NULL;
			}

			start = START_SEGNO(sit_i, segno);
			end = start + SIT_ENTRY_PER_BLOCK - 1;

			/* read sit block that will be updated */
			page = get_next_sit_page(sbi, start);
			raw_sit = page_address(page);
		}

		/* udpate entry in SIT block */
		seg_info_to_raw_sit(se, &raw_sit->entries[sit_offset]);
flush_done:
		__clear_bit(segno, bitmap);
		sit_i->dirty_sentries--;
	}
	mutex_unlock(&sit_i->sentry_lock);
	mutex_unlock(&curseg->curseg_mutex);

	/* writeout last modified SIT block */
	f2fs_put_page(page, 1);

	set_prefree_as_free_segments(sbi);
}

static int build_sit_info(struct f2fs_sb_info *sbi)
{
	struct f2fs_super_block *raw_super = F2FS_RAW_SUPER(sbi);
	struct f2fs_checkpoint *ckpt = F2FS_CKPT(sbi);
	struct sit_info *sit_i;
	unsigned int sit_segs, start;
	char *src_bitmap, *dst_bitmap;
	unsigned int bitmap_size;

	/* allocate memory for SIT information */
	sit_i = kzalloc(sizeof(struct sit_info), GFP_KERNEL);
	if (!sit_i)
		return -ENOMEM;

	SM_I(sbi)->sit_info = sit_i;

	sit_i->sentries = vzalloc(TOTAL_SEGS(sbi) * sizeof(struct seg_entry));
	if (!sit_i->sentries)
		return -ENOMEM;

	bitmap_size = f2fs_bitmap_size(TOTAL_SEGS(sbi));
	sit_i->dirty_sentries_bitmap = kzalloc(bitmap_size, GFP_KERNEL);
	if (!sit_i->dirty_sentries_bitmap)
		return -ENOMEM;

	for (start = 0; start < TOTAL_SEGS(sbi); start++) {
		sit_i->sentries[start].cur_valid_map
			= kzalloc(SIT_VBLOCK_MAP_SIZE, GFP_KERNEL);
		sit_i->sentries[start].ckpt_valid_map
			= kzalloc(SIT_VBLOCK_MAP_SIZE, GFP_KERNEL);
		if (!sit_i->sentries[start].cur_valid_map
				|| !sit_i->sentries[start].ckpt_valid_map)
			return -ENOMEM;
	}

	if (sbi->segs_per_sec > 1) {
		sit_i->sec_entries = vzalloc(TOTAL_SECS(sbi) *
					sizeof(struct sec_entry));
		if (!sit_i->sec_entries)
			return -ENOMEM;
	}

	/* get information related with SIT */
	sit_segs = le32_to_cpu(raw_super->segment_count_sit) >> 1;

	/* setup SIT bitmap from ckeckpoint pack */
	bitmap_size = __bitmap_size(sbi, SIT_BITMAP);
	src_bitmap = __bitmap_ptr(sbi, SIT_BITMAP);

	dst_bitmap = kmemdup(src_bitmap, bitmap_size, GFP_KERNEL);
	if (!dst_bitmap)
		return -ENOMEM;

	/* init SIT information */
	sit_i->s_ops = &default_salloc_ops;

	sit_i->sit_base_addr = le32_to_cpu(raw_super->sit_blkaddr);
	sit_i->sit_blocks = sit_segs << sbi->log_blocks_per_seg;
	sit_i->written_valid_blocks = le64_to_cpu(ckpt->valid_block_count);
	sit_i->sit_bitmap = dst_bitmap;
	sit_i->bitmap_size = bitmap_size;
	sit_i->dirty_sentries = 0;
	sit_i->sents_per_block = SIT_ENTRY_PER_BLOCK;
	sit_i->elapsed_time = le64_to_cpu(sbi->ckpt->elapsed_time);
	sit_i->mounted_time = CURRENT_TIME_SEC.tv_sec;
	mutex_init(&sit_i->sentry_lock);
	return 0;
}

static int build_free_segmap(struct f2fs_sb_info *sbi)
{
	struct f2fs_sm_info *sm_info = SM_I(sbi);
	struct free_segmap_info *free_i;
	unsigned int bitmap_size, sec_bitmap_size;

	/* allocate memory for free segmap information */
	free_i = kzalloc(sizeof(struct free_segmap_info), GFP_KERNEL);
	if (!free_i)
		return -ENOMEM;

	SM_I(sbi)->free_info = free_i;

	bitmap_size = f2fs_bitmap_size(TOTAL_SEGS(sbi));
	free_i->free_segmap = kmalloc(bitmap_size, GFP_KERNEL);
	if (!free_i->free_segmap)
		return -ENOMEM;

	sec_bitmap_size = f2fs_bitmap_size(TOTAL_SECS(sbi));
	free_i->free_secmap = kmalloc(sec_bitmap_size, GFP_KERNEL);
	if (!free_i->free_secmap)
		return -ENOMEM;

	/* set all segments as dirty temporarily */
	memset(free_i->free_segmap, 0xff, bitmap_size);
	memset(free_i->free_secmap, 0xff, sec_bitmap_size);

	/* init free segmap information */
	free_i->start_segno =
		(unsigned int) GET_SEGNO_FROM_SEG0(sbi, sm_info->main_blkaddr);
	free_i->free_segments = 0;
	free_i->free_sections = 0;
	rwlock_init(&free_i->segmap_lock);
	return 0;
}

static int build_curseg(struct f2fs_sb_info *sbi)
{
	struct curseg_info *array;
	int i;

	array = kzalloc(sizeof(*array) * NR_CURSEG_TYPE, GFP_KERNEL);
	if (!array)
		return -ENOMEM;

	SM_I(sbi)->curseg_array = array;

	for (i = 0; i < NR_CURSEG_TYPE; i++) {
		mutex_init(&array[i].curseg_mutex);
		array[i].sum_blk = kzalloc(PAGE_CACHE_SIZE, GFP_KERNEL);
		if (!array[i].sum_blk)
			return -ENOMEM;
		array[i].segno = NULL_SEGNO;
		array[i].next_blkoff = 0;
	}
	return restore_curseg_summaries(sbi);
}

static void build_sit_entries(struct f2fs_sb_info *sbi)
{
	struct sit_info *sit_i = SIT_I(sbi);
	struct curseg_info *curseg = CURSEG_I(sbi, CURSEG_COLD_DATA);
	struct f2fs_summary_block *sum = curseg->sum_blk;
	unsigned int start;

	for (start = 0; start < TOTAL_SEGS(sbi); start++) {
		struct seg_entry *se = &sit_i->sentries[start];
		struct f2fs_sit_block *sit_blk;
		struct f2fs_sit_entry sit;
		struct page *page;
		int i;

		mutex_lock(&curseg->curseg_mutex);
		for (i = 0; i < sits_in_cursum(sum); i++) {
			if (le32_to_cpu(segno_in_journal(sum, i)) == start) {
				sit = sit_in_journal(sum, i);
				mutex_unlock(&curseg->curseg_mutex);
				goto got_it;
			}
		}
		mutex_unlock(&curseg->curseg_mutex);
		page = get_current_sit_page(sbi, start);
		sit_blk = (struct f2fs_sit_block *)page_address(page);
		sit = sit_blk->entries[SIT_ENTRY_OFFSET(sit_i, start)];
		f2fs_put_page(page, 1);
got_it:
		check_block_count(sbi, start, &sit);
		seg_info_from_raw_sit(se, &sit);
		if (sbi->segs_per_sec > 1) {
			struct sec_entry *e = get_sec_entry(sbi, start);
			e->valid_blocks += se->valid_blocks;
		}
	}
}

static void init_free_segmap(struct f2fs_sb_info *sbi)
{
	unsigned int start;
	int type;

	for (start = 0; start < TOTAL_SEGS(sbi); start++) {
		struct seg_entry *sentry = get_seg_entry(sbi, start);
		if (!sentry->valid_blocks)
			__set_free(sbi, start);
	}

	/* set use the current segments */
	for (type = CURSEG_HOT_DATA; type <= CURSEG_COLD_NODE; type++) {
		struct curseg_info *curseg_t = CURSEG_I(sbi, type);
		__set_test_and_inuse(sbi, curseg_t->segno);
	}
}

static void init_dirty_segmap(struct f2fs_sb_info *sbi)
{
	struct dirty_seglist_info *dirty_i = DIRTY_I(sbi);
	struct free_segmap_info *free_i = FREE_I(sbi);
	unsigned int segno = 0, offset = 0, total_segs = TOTAL_SEGS(sbi);
	unsigned short valid_blocks;

	while (1) {
		/* find dirty segment based on free segmap */
		segno = find_next_inuse(free_i, total_segs, offset);
		if (segno >= total_segs)
			break;
		offset = segno + 1;
		valid_blocks = get_valid_blocks(sbi, segno, 0);
		if (valid_blocks >= sbi->blocks_per_seg || !valid_blocks)
			continue;
		mutex_lock(&dirty_i->seglist_lock);
		__locate_dirty_segment(sbi, segno, DIRTY);
		mutex_unlock(&dirty_i->seglist_lock);
	}
}

static int init_victim_secmap(struct f2fs_sb_info *sbi)
{
	struct dirty_seglist_info *dirty_i = DIRTY_I(sbi);
	unsigned int bitmap_size = f2fs_bitmap_size(TOTAL_SECS(sbi));

	dirty_i->victim_secmap = kzalloc(bitmap_size, GFP_KERNEL);
	if (!dirty_i->victim_secmap)
		return -ENOMEM;
	return 0;
}

static int build_dirty_segmap(struct f2fs_sb_info *sbi)
{
	struct dirty_seglist_info *dirty_i;
	unsigned int bitmap_size, i;

	/* allocate memory for dirty segments list information */
	dirty_i = kzalloc(sizeof(struct dirty_seglist_info), GFP_KERNEL);
	if (!dirty_i)
		return -ENOMEM;

	SM_I(sbi)->dirty_info = dirty_i;
	mutex_init(&dirty_i->seglist_lock);

	bitmap_size = f2fs_bitmap_size(TOTAL_SEGS(sbi));

	for (i = 0; i < NR_DIRTY_TYPE; i++) {
		dirty_i->dirty_segmap[i] = kzalloc(bitmap_size, GFP_KERNEL);
		if (!dirty_i->dirty_segmap[i])
			return -ENOMEM;
	}

	init_dirty_segmap(sbi);
	return init_victim_secmap(sbi);
}

/*
 * Update min, max modified time for cost-benefit GC algorithm
 */
static void init_min_max_mtime(struct f2fs_sb_info *sbi)
{
	struct sit_info *sit_i = SIT_I(sbi);
	unsigned int segno;

	mutex_lock(&sit_i->sentry_lock);

	sit_i->min_mtime = LLONG_MAX;

	for (segno = 0; segno < TOTAL_SEGS(sbi); segno += sbi->segs_per_sec) {
		unsigned int i;
		unsigned long long mtime = 0;

		for (i = 0; i < sbi->segs_per_sec; i++)
			mtime += get_seg_entry(sbi, segno + i)->mtime;

		mtime = div_u64(mtime, sbi->segs_per_sec);

		if (sit_i->min_mtime > mtime)
			sit_i->min_mtime = mtime;
	}
	sit_i->max_mtime = get_mtime(sbi);
	mutex_unlock(&sit_i->sentry_lock);
}

int build_segment_manager(struct f2fs_sb_info *sbi)
{
	struct f2fs_super_block *raw_super = F2FS_RAW_SUPER(sbi);
	struct f2fs_checkpoint *ckpt = F2FS_CKPT(sbi);
	struct f2fs_sm_info *sm_info;
	int err;

	sm_info = kzalloc(sizeof(struct f2fs_sm_info), GFP_KERNEL);
	if (!sm_info)
		return -ENOMEM;

	/* init sm info */
	sbi->sm_info = sm_info;
	INIT_LIST_HEAD(&sm_info->wblist_head);
	spin_lock_init(&sm_info->wblist_lock);
	sm_info->seg0_blkaddr = le32_to_cpu(raw_super->segment0_blkaddr);
	sm_info->main_blkaddr = le32_to_cpu(raw_super->main_blkaddr);
	sm_info->segment_count = le32_to_cpu(raw_super->segment_count);
	sm_info->reserved_segments = le32_to_cpu(ckpt->rsvd_segment_count);
	sm_info->ovp_segments = le32_to_cpu(ckpt->overprov_segment_count);
	sm_info->main_segments = le32_to_cpu(raw_super->segment_count_main);
	sm_info->ssa_blkaddr = le32_to_cpu(raw_super->ssa_blkaddr);

	err = build_sit_info(sbi);
	if (err)
		return err;
	err = build_free_segmap(sbi);
	if (err)
		return err;
	err = build_curseg(sbi);
	if (err)
		return err;

	/* reinit free segmap based on SIT */
	build_sit_entries(sbi);

	init_free_segmap(sbi);
	err = build_dirty_segmap(sbi);
	if (err)
		return err;

	init_min_max_mtime(sbi);
	return 0;
}

static void discard_dirty_segmap(struct f2fs_sb_info *sbi,
		enum dirty_type dirty_type)
{
	struct dirty_seglist_info *dirty_i = DIRTY_I(sbi);

	mutex_lock(&dirty_i->seglist_lock);
	kfree(dirty_i->dirty_segmap[dirty_type]);
	dirty_i->nr_dirty[dirty_type] = 0;
	mutex_unlock(&dirty_i->seglist_lock);
}

static void destroy_victim_secmap(struct f2fs_sb_info *sbi)
{
	struct dirty_seglist_info *dirty_i = DIRTY_I(sbi);
	kfree(dirty_i->victim_secmap);
}

static void destroy_dirty_segmap(struct f2fs_sb_info *sbi)
{
	struct dirty_seglist_info *dirty_i = DIRTY_I(sbi);
	int i;

	if (!dirty_i)
		return;

	/* discard pre-free/dirty segments list */
	for (i = 0; i < NR_DIRTY_TYPE; i++)
		discard_dirty_segmap(sbi, i);

	destroy_victim_secmap(sbi);
	SM_I(sbi)->dirty_info = NULL;
	kfree(dirty_i);
}

static void destroy_curseg(struct f2fs_sb_info *sbi)
{
	struct curseg_info *array = SM_I(sbi)->curseg_array;
	int i;

	if (!array)
		return;
	SM_I(sbi)->curseg_array = NULL;
	for (i = 0; i < NR_CURSEG_TYPE; i++)
		kfree(array[i].sum_blk);
	kfree(array);
}

static void destroy_free_segmap(struct f2fs_sb_info *sbi)
{
	struct free_segmap_info *free_i = SM_I(sbi)->free_info;
	if (!free_i)
		return;
	SM_I(sbi)->free_info = NULL;
	kfree(free_i->free_segmap);
	kfree(free_i->free_secmap);
	kfree(free_i);
}

static void destroy_sit_info(struct f2fs_sb_info *sbi)
{
	struct sit_info *sit_i = SIT_I(sbi);
	unsigned int start;

	if (!sit_i)
		return;

	if (sit_i->sentries) {
		for (start = 0; start < TOTAL_SEGS(sbi); start++) {
			kfree(sit_i->sentries[start].cur_valid_map);
			kfree(sit_i->sentries[start].ckpt_valid_map);
		}
	}
	vfree(sit_i->sentries);
	vfree(sit_i->sec_entries);
	kfree(sit_i->dirty_sentries_bitmap);

	SM_I(sbi)->sit_info = NULL;
	kfree(sit_i->sit_bitmap);
	kfree(sit_i);
}

void destroy_segment_manager(struct f2fs_sb_info *sbi)
{
	struct f2fs_sm_info *sm_info = SM_I(sbi);
	destroy_dirty_segmap(sbi);
	destroy_curseg(sbi);
	destroy_free_segmap(sbi);
	destroy_sit_info(sbi);
	sbi->sm_info = NULL;
	kfree(sm_info);
}<|MERGE_RESOLUTION|>--- conflicted
+++ resolved
@@ -309,56 +309,6 @@
 	f2fs_put_page(page, 1);
 }
 
-<<<<<<< HEAD
-static unsigned int check_prefree_segments(struct f2fs_sb_info *sbi, int type)
-{
-	struct dirty_seglist_info *dirty_i = DIRTY_I(sbi);
-	unsigned long *prefree_segmap = dirty_i->dirty_segmap[PRE];
-	unsigned int segno;
-	unsigned int ofs = 0;
-
-	/*
-	 * If there is not enough reserved sections,
-	 * we should not reuse prefree segments.
-	 */
-	if (has_not_enough_free_secs(sbi, 0))
-		return NULL_SEGNO;
-
-	/*
-	 * NODE page should not reuse prefree segment,
-	 * since those information is used for SPOR.
-	 */
-	if (IS_NODESEG(type))
-		return NULL_SEGNO;
-next:
-	segno = find_next_bit(prefree_segmap, TOTAL_SEGS(sbi), ofs);
-	ofs += sbi->segs_per_sec;
-
-	if (segno < TOTAL_SEGS(sbi)) {
-		int i;
-
-		/* skip intermediate segments in a section */
-		if (segno % sbi->segs_per_sec)
-			goto next;
-
-		/* skip if the section is currently used */
-		if (sec_usage_check(sbi, GET_SECNO(sbi, segno)))
-			goto next;
-
-		/* skip if whole section is not prefree */
-		for (i = 1; i < sbi->segs_per_sec; i++)
-			if (!test_bit(segno + i, prefree_segmap))
-				goto next;
-
-		/* skip if whole section was not free at the last checkpoint */
-		for (i = 0; i < sbi->segs_per_sec; i++)
-			if (get_seg_entry(sbi, segno + i)->ckpt_valid_blocks)
-				goto next;
-
-		return segno;
-	}
-	return NULL_SEGNO;
-=======
 static int is_next_segment_free(struct f2fs_sb_info *sbi, int type)
 {
 	struct curseg_info *curseg = CURSEG_I(sbi, type);
@@ -367,18 +317,6 @@
 
 	if (segno < TOTAL_SEGS(sbi) && segno % sbi->segs_per_sec)
 		return !test_bit(segno, free_i->free_segmap);
-	return 0;
->>>>>>> d0e0ac97
-}
-
-static int is_next_segment_free(struct f2fs_sb_info *sbi, int type)
-{
-	struct curseg_info *curseg = CURSEG_I(sbi, type);
-	unsigned int segno = curseg->segno;
-	struct free_segmap_info *free_i = FREE_I(sbi);
-
-	if (segno + 1 < TOTAL_SEGS(sbi) && (segno + 1) % sbi->segs_per_sec)
-		return !test_bit(segno + 1, free_i->free_segmap);
 	return 0;
 }
 
@@ -609,17 +547,7 @@
 		goto out;
 	}
 
-<<<<<<< HEAD
-	curseg->next_segno = check_prefree_segments(sbi, type);
-
-	if (curseg->next_segno != NULL_SEGNO)
-		change_curseg(sbi, type, false);
-	else if (type == CURSEG_WARM_NODE)
-=======
 	if (type == CURSEG_WARM_NODE)
-		new_curseg(sbi, type, false);
-	else if (curseg->alloc_type == LFS && is_next_segment_free(sbi, type))
->>>>>>> d0e0ac97
 		new_curseg(sbi, type, false);
 	else if (curseg->alloc_type == LFS && is_next_segment_free(sbi, type))
 		new_curseg(sbi, type, false);
