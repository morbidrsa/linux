--- conflicted
+++ resolved
@@ -180,11 +180,7 @@
 	int j;
 
 	mutex_lock(&f2fs_stat_mutex);
-<<<<<<< HEAD
-	list_for_each_entry_safe(si, next, &f2fs_stat_list, stat_list) {
-=======
 	list_for_each_entry(si, &f2fs_stat_list, stat_list) {
->>>>>>> d0e0ac97
 		char devname[BDEVNAME_SIZE];
 
 		update_general_status(si->sbi);
