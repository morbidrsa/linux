--- conflicted
+++ resolved
@@ -162,11 +162,7 @@
  * i_advise uses FADVISE_XXX_BIT. We can add additional hints later.
  */
 #define FADVISE_COLD_BIT	0x01
-<<<<<<< HEAD
-#define FADVISE_CP_BIT		0x02
-=======
 #define FADVISE_LOST_PINO_BIT	0x02
->>>>>>> d0e0ac97
 
 struct f2fs_inode_info {
 	struct inode vfs_inode;		/* serve a vfs inode */
@@ -514,37 +510,6 @@
 }
 
 static inline void mutex_lock_all(struct f2fs_sb_info *sbi)
-<<<<<<< HEAD
-{
-	int i = 0;
-	for (; i < NR_GLOBAL_LOCKS; i++)
-		mutex_lock(&sbi->fs_lock[i]);
-}
-
-static inline void mutex_unlock_all(struct f2fs_sb_info *sbi)
-{
-	int i = 0;
-	for (; i < NR_GLOBAL_LOCKS; i++)
-		mutex_unlock(&sbi->fs_lock[i]);
-}
-
-static inline int mutex_lock_op(struct f2fs_sb_info *sbi)
-{
-	unsigned char next_lock = sbi->next_lock_num % NR_GLOBAL_LOCKS;
-	int i = 0;
-
-	for (; i < NR_GLOBAL_LOCKS; i++)
-		if (mutex_trylock(&sbi->fs_lock[i]))
-			return i;
-
-	mutex_lock(&sbi->fs_lock[next_lock]);
-	sbi->next_lock_num++;
-	return next_lock;
-}
-
-static inline void mutex_unlock_op(struct f2fs_sb_info *sbi, int ilock)
-{
-=======
 {
 	int i;
 
@@ -582,7 +547,6 @@
 
 static inline void mutex_unlock_op(struct f2fs_sb_info *sbi, int ilock)
 {
->>>>>>> d0e0ac97
 	if (ilock < 0)
 		return;
 	BUG_ON(ilock >= NR_GLOBAL_LOCKS);
@@ -903,10 +867,7 @@
 /* used for f2fs_inode_info->flags */
 enum {
 	FI_NEW_INODE,		/* indicate newly allocated inode */
-<<<<<<< HEAD
-=======
 	FI_DIRTY_INODE,		/* indicate inode is dirty or not */
->>>>>>> d0e0ac97
 	FI_INC_LINK,		/* need to increment i_nlink */
 	FI_ACL_MODE,		/* indicate acl mode */
 	FI_NO_ALLOC,		/* should not allocate any blocks */
@@ -986,10 +947,6 @@
 ino_t f2fs_inode_by_name(struct inode *, struct qstr *);
 void f2fs_set_link(struct inode *, struct f2fs_dir_entry *,
 				struct page *, struct inode *);
-<<<<<<< HEAD
-void init_dent_inode(const struct qstr *, struct page *);
-=======
->>>>>>> d0e0ac97
 int __f2fs_add_link(struct inode *, const struct qstr *, struct inode *);
 void f2fs_delete_entry(struct f2fs_dir_entry *, struct page *, struct inode *);
 int f2fs_make_empty(struct inode *, struct inode *);
@@ -1024,13 +981,8 @@
 int get_dnode_of_data(struct dnode_of_data *, pgoff_t, int);
 int truncate_inode_blocks(struct inode *, pgoff_t);
 int remove_inode_page(struct inode *);
-<<<<<<< HEAD
-int new_inode_page(struct inode *, const struct qstr *);
-struct page *new_node_page(struct dnode_of_data *, unsigned int);
-=======
 struct page *new_inode_page(struct inode *, const struct qstr *);
 struct page *new_node_page(struct dnode_of_data *, unsigned int, struct page *);
->>>>>>> d0e0ac97
 void ra_node_page(struct f2fs_sb_info *, nid_t);
 struct page *get_node_page(struct f2fs_sb_info *, pgoff_t);
 struct page *get_node_page_ra(struct page *, int);
