--- conflicted
+++ resolved
@@ -129,13 +129,9 @@
 /*
  * read_write.c
  */
-<<<<<<< HEAD
-extern ssize_t __kernel_write(struct file *, const char *, size_t, loff_t *);
-=======
 extern ssize_t __kernel_write(struct file *, const char *, size_t, loff_t *);
 
 /*
  * pipe.c
  */
-extern const struct file_operations pipefifo_fops;
->>>>>>> f722406f
+extern const struct file_operations pipefifo_fops;