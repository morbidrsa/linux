--- conflicted
+++ resolved
@@ -351,11 +351,7 @@
  */
 static int cramfs_readdir(struct file *file, struct dir_context *ctx)
 {
-<<<<<<< HEAD
-	struct inode *inode = file_inode(filp);
-=======
 	struct inode *inode = file_inode(file);
->>>>>>> d0e0ac97
 	struct super_block *sb = inode->i_sb;
 	char *buf;
 	unsigned int offset;
