/*
 * fs/fs-writeback.c
 *
 * Copyright (C) 2002, Linus Torvalds.
 *
 * Contains all the functions related to writing back and waiting
 * upon dirty inodes against superblocks, and writing back dirty
 * pages against inodes.  ie: data writeback.  Writeout of the
 * inode itself is not handled here.
 *
 * 10Apr2002	Andrew Morton
 *		Split out of fs/inode.c
 *		Additions for address_space-based writeback
 */

#include <linux/kernel.h>
#include <linux/export.h>
#include <linux/spinlock.h>
#include <linux/slab.h>
#include <linux/sched.h>
#include <linux/fs.h>
#include <linux/mm.h>
#include <linux/pagemap.h>
#include <linux/kthread.h>
#include <linux/writeback.h>
#include <linux/blkdev.h>
#include <linux/backing-dev.h>
#include <linux/tracepoint.h>
#include "internal.h"

/*
 * 4MB minimal write chunk size
 */
#define MIN_WRITEBACK_PAGES	(4096UL >> (PAGE_CACHE_SHIFT - 10))

/*
 * Passed into wb_writeback(), essentially a subset of writeback_control
 */
struct wb_writeback_work {
	long nr_pages;
	struct super_block *sb;
	unsigned long *older_than_this;
	enum writeback_sync_modes sync_mode;
	unsigned int tagged_writepages:1;
	unsigned int for_kupdate:1;
	unsigned int range_cyclic:1;
	unsigned int for_background:1;
	unsigned int for_sync:1;	/* sync(2) WB_SYNC_ALL writeback */
	enum wb_reason reason;		/* why was writeback initiated? */

	struct list_head list;		/* pending work list */
	struct completion *done;	/* set if the caller waits */
};

/**
 * writeback_in_progress - determine whether there is writeback in progress
 * @bdi: the device's backing_dev_info structure.
 *
 * Determine whether there is writeback waiting to be handled against a
 * backing device.
 */
int writeback_in_progress(struct backing_dev_info *bdi)
{
	return test_bit(BDI_writeback_running, &bdi->state);
}
EXPORT_SYMBOL(writeback_in_progress);

static inline struct backing_dev_info *inode_to_bdi(struct inode *inode)
{
	struct super_block *sb = inode->i_sb;

	if (strcmp(sb->s_type->name, "bdev") == 0)
		return inode->i_mapping->backing_dev_info;

	return sb->s_bdi;
}

static inline struct inode *wb_inode(struct list_head *head)
{
	return list_entry(head, struct inode, i_wb_list);
}

/*
 * Include the creation of the trace points after defining the
 * wb_writeback_work structure and inline functions so that the definition
 * remains local to this file.
 */
#define CREATE_TRACE_POINTS
#include <trace/events/writeback.h>

static void bdi_queue_work(struct backing_dev_info *bdi,
			   struct wb_writeback_work *work)
{
	trace_writeback_queue(bdi, work);

	spin_lock_bh(&bdi->wb_lock);
	list_add_tail(&work->list, &bdi->work_list);
	spin_unlock_bh(&bdi->wb_lock);

	mod_delayed_work(bdi_wq, &bdi->wb.dwork, 0);
}

static void
__bdi_start_writeback(struct backing_dev_info *bdi, long nr_pages,
		      bool range_cyclic, enum wb_reason reason)
{
	struct wb_writeback_work *work;

	/*
	 * This is WB_SYNC_NONE writeback, so if allocation fails just
	 * wakeup the thread for old dirty data writeback
	 */
	work = kzalloc(sizeof(*work), GFP_ATOMIC);
	if (!work) {
		trace_writeback_nowork(bdi);
		mod_delayed_work(bdi_wq, &bdi->wb.dwork, 0);
		return;
	}

	work->sync_mode	= WB_SYNC_NONE;
	work->nr_pages	= nr_pages;
	work->range_cyclic = range_cyclic;
	work->reason	= reason;

	bdi_queue_work(bdi, work);
}

/**
 * bdi_start_writeback - start writeback
 * @bdi: the backing device to write from
 * @nr_pages: the number of pages to write
 * @reason: reason why some writeback work was initiated
 *
 * Description:
 *   This does WB_SYNC_NONE opportunistic writeback. The IO is only
 *   started when this function returns, we make no guarantees on
 *   completion. Caller need not hold sb s_umount semaphore.
 *
 */
void bdi_start_writeback(struct backing_dev_info *bdi, long nr_pages,
			enum wb_reason reason)
{
	__bdi_start_writeback(bdi, nr_pages, true, reason);
}

/**
 * bdi_start_background_writeback - start background writeback
 * @bdi: the backing device to write from
 *
 * Description:
 *   This makes sure WB_SYNC_NONE background writeback happens. When
 *   this function returns, it is only guaranteed that for given BDI
 *   some IO is happening if we are over background dirty threshold.
 *   Caller need not hold sb s_umount semaphore.
 */
void bdi_start_background_writeback(struct backing_dev_info *bdi)
{
	/*
	 * We just wake up the flusher thread. It will perform background
	 * writeback as soon as there is no other work to do.
	 */
	trace_writeback_wake_background(bdi);
	mod_delayed_work(bdi_wq, &bdi->wb.dwork, 0);
}

/*
 * Remove the inode from the writeback list it is on.
 */
void inode_wb_list_del(struct inode *inode)
{
	struct backing_dev_info *bdi = inode_to_bdi(inode);

	spin_lock(&bdi->wb.list_lock);
	list_del_init(&inode->i_wb_list);
	spin_unlock(&bdi->wb.list_lock);
}

/*
 * Redirty an inode: set its when-it-was dirtied timestamp and move it to the
 * furthest end of its superblock's dirty-inode list.
 *
 * Before stamping the inode's ->dirtied_when, we check to see whether it is
 * already the most-recently-dirtied inode on the b_dirty list.  If that is
 * the case then the inode must have been redirtied while it was being written
 * out and we don't reset its dirtied_when.
 */
static void redirty_tail(struct inode *inode, struct bdi_writeback *wb)
{
	assert_spin_locked(&wb->list_lock);
	if (!list_empty(&wb->b_dirty)) {
		struct inode *tail;

		tail = wb_inode(wb->b_dirty.next);
		if (time_before(inode->dirtied_when, tail->dirtied_when))
			inode->dirtied_when = jiffies;
	}
	list_move(&inode->i_wb_list, &wb->b_dirty);
}

/*
 * requeue inode for re-scanning after bdi->b_io list is exhausted.
 */
static void requeue_io(struct inode *inode, struct bdi_writeback *wb)
{
	assert_spin_locked(&wb->list_lock);
	list_move(&inode->i_wb_list, &wb->b_more_io);
}

static void inode_sync_complete(struct inode *inode)
{
	inode->i_state &= ~I_SYNC;
	/* If inode is clean an unused, put it into LRU now... */
	inode_add_lru(inode);
	/* Waiters must see I_SYNC cleared before being woken up */
	smp_mb();
	wake_up_bit(&inode->i_state, __I_SYNC);
}

static bool inode_dirtied_after(struct inode *inode, unsigned long t)
{
	bool ret = time_after(inode->dirtied_when, t);
#ifndef CONFIG_64BIT
	/*
	 * For inodes being constantly redirtied, dirtied_when can get stuck.
	 * It _appears_ to be in the future, but is actually in distant past.
	 * This test is necessary to prevent such wrapped-around relative times
	 * from permanently stopping the whole bdi writeback.
	 */
	ret = ret && time_before_eq(inode->dirtied_when, jiffies);
#endif
	return ret;
}

/*
 * Move expired (dirtied before work->older_than_this) dirty inodes from
 * @delaying_queue to @dispatch_queue.
 */
static int move_expired_inodes(struct list_head *delaying_queue,
			       struct list_head *dispatch_queue,
			       struct wb_writeback_work *work)
{
	LIST_HEAD(tmp);
	struct list_head *pos, *node;
	struct super_block *sb = NULL;
	struct inode *inode;
	int do_sb_sort = 0;
	int moved = 0;

	while (!list_empty(delaying_queue)) {
		inode = wb_inode(delaying_queue->prev);
		if (work->older_than_this &&
		    inode_dirtied_after(inode, *work->older_than_this))
			break;
		if (sb && sb != inode->i_sb)
			do_sb_sort = 1;
		sb = inode->i_sb;
		list_move(&inode->i_wb_list, &tmp);
		moved++;
	}

	/* just one sb in list, splice to dispatch_queue and we're done */
	if (!do_sb_sort) {
		list_splice(&tmp, dispatch_queue);
		goto out;
	}

	/* Move inodes from one superblock together */
	while (!list_empty(&tmp)) {
		sb = wb_inode(tmp.prev)->i_sb;
		list_for_each_prev_safe(pos, node, &tmp) {
			inode = wb_inode(pos);
			if (inode->i_sb == sb)
				list_move(&inode->i_wb_list, dispatch_queue);
		}
	}
out:
	return moved;
}

/*
 * Queue all expired dirty inodes for io, eldest first.
 * Before
 *         newly dirtied     b_dirty    b_io    b_more_io
 *         =============>    gf         edc     BA
 * After
 *         newly dirtied     b_dirty    b_io    b_more_io
 *         =============>    g          fBAedc
 *                                           |
 *                                           +--> dequeue for IO
 */
static void queue_io(struct bdi_writeback *wb, struct wb_writeback_work *work)
{
	int moved;
	assert_spin_locked(&wb->list_lock);
	list_splice_init(&wb->b_more_io, &wb->b_io);
	moved = move_expired_inodes(&wb->b_dirty, &wb->b_io, work);
	trace_writeback_queue_io(wb, work, moved);
}

static int write_inode(struct inode *inode, struct writeback_control *wbc)
{
	int ret;

	if (inode->i_sb->s_op->write_inode && !is_bad_inode(inode)) {
		trace_writeback_write_inode_start(inode, wbc);
		ret = inode->i_sb->s_op->write_inode(inode, wbc);
		trace_writeback_write_inode(inode, wbc);
		return ret;
	}
	return 0;
}

/*
 * Wait for writeback on an inode to complete. Called with i_lock held.
 * Caller must make sure inode cannot go away when we drop i_lock.
 */
static void __inode_wait_for_writeback(struct inode *inode)
	__releases(inode->i_lock)
	__acquires(inode->i_lock)
{
	DEFINE_WAIT_BIT(wq, &inode->i_state, __I_SYNC);
	wait_queue_head_t *wqh;

	wqh = bit_waitqueue(&inode->i_state, __I_SYNC);
	while (inode->i_state & I_SYNC) {
		spin_unlock(&inode->i_lock);
		__wait_on_bit(wqh, &wq, inode_wait, TASK_UNINTERRUPTIBLE);
		spin_lock(&inode->i_lock);
	}
}

/*
 * Wait for writeback on an inode to complete. Caller must have inode pinned.
 */
void inode_wait_for_writeback(struct inode *inode)
{
	spin_lock(&inode->i_lock);
	__inode_wait_for_writeback(inode);
	spin_unlock(&inode->i_lock);
}

/*
 * Sleep until I_SYNC is cleared. This function must be called with i_lock
 * held and drops it. It is aimed for callers not holding any inode reference
 * so once i_lock is dropped, inode can go away.
 */
static void inode_sleep_on_writeback(struct inode *inode)
	__releases(inode->i_lock)
{
	DEFINE_WAIT(wait);
	wait_queue_head_t *wqh = bit_waitqueue(&inode->i_state, __I_SYNC);
	int sleep;

	prepare_to_wait(wqh, &wait, TASK_UNINTERRUPTIBLE);
	sleep = inode->i_state & I_SYNC;
	spin_unlock(&inode->i_lock);
	if (sleep)
		schedule();
	finish_wait(wqh, &wait);
}

/*
 * Find proper writeback list for the inode depending on its current state and
 * possibly also change of its state while we were doing writeback.  Here we
 * handle things such as livelock prevention or fairness of writeback among
 * inodes. This function can be called only by flusher thread - noone else
 * processes all inodes in writeback lists and requeueing inodes behind flusher
 * thread's back can have unexpected consequences.
 */
static void requeue_inode(struct inode *inode, struct bdi_writeback *wb,
			  struct writeback_control *wbc)
{
	if (inode->i_state & I_FREEING)
		return;

	/*
	 * Sync livelock prevention. Each inode is tagged and synced in one
	 * shot. If still dirty, it will be redirty_tail()'ed below.  Update
	 * the dirty time to prevent enqueue and sync it again.
	 */
	if ((inode->i_state & I_DIRTY) &&
	    (wbc->sync_mode == WB_SYNC_ALL || wbc->tagged_writepages))
		inode->dirtied_when = jiffies;

	if (wbc->pages_skipped) {
		/*
		 * writeback is not making progress due to locked
		 * buffers. Skip this inode for now.
		 */
		redirty_tail(inode, wb);
		return;
	}

	if (mapping_tagged(inode->i_mapping, PAGECACHE_TAG_DIRTY)) {
		/*
		 * We didn't write back all the pages.  nfs_writepages()
		 * sometimes bales out without doing anything.
		 */
		if (wbc->nr_to_write <= 0) {
			/* Slice used up. Queue for next turn. */
			requeue_io(inode, wb);
		} else {
			/*
			 * Writeback blocked by something other than
			 * congestion. Delay the inode for some time to
			 * avoid spinning on the CPU (100% iowait)
			 * retrying writeback of the dirty page/inode
			 * that cannot be performed immediately.
			 */
			redirty_tail(inode, wb);
		}
	} else if (inode->i_state & I_DIRTY) {
		/*
		 * Filesystems can dirty the inode during writeback operations,
		 * such as delayed allocation during submission or metadata
		 * updates after data IO completion.
		 */
		redirty_tail(inode, wb);
	} else {
		/* The inode is clean. Remove from writeback lists. */
		list_del_init(&inode->i_wb_list);
	}
}

/*
 * Write out an inode and its dirty pages. Do not update the writeback list
 * linkage. That is left to the caller. The caller is also responsible for
 * setting I_SYNC flag and calling inode_sync_complete() to clear it.
 */
static int
__writeback_single_inode(struct inode *inode, struct writeback_control *wbc)
{
	struct address_space *mapping = inode->i_mapping;
	long nr_to_write = wbc->nr_to_write;
	unsigned dirty;
	int ret;

	WARN_ON(!(inode->i_state & I_SYNC));

	trace_writeback_single_inode_start(inode, wbc, nr_to_write);

	ret = do_writepages(mapping, wbc);

	/*
	 * Make sure to wait on the data before writing out the metadata.
	 * This is important for filesystems that modify metadata on data
	 * I/O completion. We don't do it for sync(2) writeback because it has a
	 * separate, external IO completion path and ->sync_fs for guaranteeing
	 * inode metadata is written back correctly.
	 */
	if (wbc->sync_mode == WB_SYNC_ALL && !wbc->for_sync) {
		int err = filemap_fdatawait(mapping);
		if (ret == 0)
			ret = err;
	}

	/*
	 * Some filesystems may redirty the inode during the writeback
	 * due to delalloc, clear dirty metadata flags right before
	 * write_inode()
	 */
	spin_lock(&inode->i_lock);
	/* Clear I_DIRTY_PAGES if we've written out all dirty pages */
	if (!mapping_tagged(mapping, PAGECACHE_TAG_DIRTY))
		inode->i_state &= ~I_DIRTY_PAGES;
	dirty = inode->i_state & I_DIRTY;
	inode->i_state &= ~(I_DIRTY_SYNC | I_DIRTY_DATASYNC);
	spin_unlock(&inode->i_lock);
	/* Don't write the inode if only I_DIRTY_PAGES was set */
	if (dirty & (I_DIRTY_SYNC | I_DIRTY_DATASYNC)) {
		int err = write_inode(inode, wbc);
		if (ret == 0)
			ret = err;
	}
	trace_writeback_single_inode(inode, wbc, nr_to_write);
	return ret;
}

/*
 * Write out an inode's dirty pages. Either the caller has an active reference
 * on the inode or the inode has I_WILL_FREE set.
 *
 * This function is designed to be called for writing back one inode which
 * we go e.g. from filesystem. Flusher thread uses __writeback_single_inode()
 * and does more profound writeback list handling in writeback_sb_inodes().
 */
static int
writeback_single_inode(struct inode *inode, struct bdi_writeback *wb,
		       struct writeback_control *wbc)
{
	int ret = 0;

	spin_lock(&inode->i_lock);
	if (!atomic_read(&inode->i_count))
		WARN_ON(!(inode->i_state & (I_WILL_FREE|I_FREEING)));
	else
		WARN_ON(inode->i_state & I_WILL_FREE);

	if (inode->i_state & I_SYNC) {
		if (wbc->sync_mode != WB_SYNC_ALL)
			goto out;
		/*
		 * It's a data-integrity sync. We must wait. Since callers hold
		 * inode reference or inode has I_WILL_FREE set, it cannot go
		 * away under us.
		 */
		__inode_wait_for_writeback(inode);
	}
	WARN_ON(inode->i_state & I_SYNC);
	/*
	 * Skip inode if it is clean. We don't want to mess with writeback
	 * lists in this function since flusher thread may be doing for example
	 * sync in parallel and if we move the inode, it could get skipped. So
	 * here we make sure inode is on some writeback list and leave it there
	 * unless we have completely cleaned the inode.
	 */
	if (!(inode->i_state & I_DIRTY))
		goto out;
	inode->i_state |= I_SYNC;
	spin_unlock(&inode->i_lock);

	ret = __writeback_single_inode(inode, wbc);

	spin_lock(&wb->list_lock);
	spin_lock(&inode->i_lock);
	/*
	 * If inode is clean, remove it from writeback lists. Otherwise don't
	 * touch it. See comment above for explanation.
	 */
	if (!(inode->i_state & I_DIRTY))
		list_del_init(&inode->i_wb_list);
	spin_unlock(&wb->list_lock);
	inode_sync_complete(inode);
out:
	spin_unlock(&inode->i_lock);
	return ret;
}

static long writeback_chunk_size(struct backing_dev_info *bdi,
				 struct wb_writeback_work *work)
{
	long pages;

	/*
	 * WB_SYNC_ALL mode does livelock avoidance by syncing dirty
	 * inodes/pages in one big loop. Setting wbc.nr_to_write=LONG_MAX
	 * here avoids calling into writeback_inodes_wb() more than once.
	 *
	 * The intended call sequence for WB_SYNC_ALL writeback is:
	 *
	 *      wb_writeback()
	 *          writeback_sb_inodes()       <== called only once
	 *              write_cache_pages()     <== called once for each inode
	 *                   (quickly) tag currently dirty pages
	 *                   (maybe slowly) sync all tagged pages
	 */
	if (work->sync_mode == WB_SYNC_ALL || work->tagged_writepages)
		pages = LONG_MAX;
	else {
		pages = min(bdi->avg_write_bandwidth / 2,
			    global_dirty_limit / DIRTY_SCOPE);
		pages = min(pages, work->nr_pages);
		pages = round_down(pages + MIN_WRITEBACK_PAGES,
				   MIN_WRITEBACK_PAGES);
	}

	return pages;
}

/*
 * Write a portion of b_io inodes which belong to @sb.
 *
 * Return the number of pages and/or inodes written.
 */
static long writeback_sb_inodes(struct super_block *sb,
				struct bdi_writeback *wb,
				struct wb_writeback_work *work)
{
	struct writeback_control wbc = {
		.sync_mode		= work->sync_mode,
		.tagged_writepages	= work->tagged_writepages,
		.for_kupdate		= work->for_kupdate,
		.for_background		= work->for_background,
		.for_sync		= work->for_sync,
		.range_cyclic		= work->range_cyclic,
		.range_start		= 0,
		.range_end		= LLONG_MAX,
	};
	unsigned long start_time = jiffies;
	long write_chunk;
	long wrote = 0;  /* count both pages and inodes */

	while (!list_empty(&wb->b_io)) {
		struct inode *inode = wb_inode(wb->b_io.prev);

		if (inode->i_sb != sb) {
			if (work->sb) {
				/*
				 * We only want to write back data for this
				 * superblock, move all inodes not belonging
				 * to it back onto the dirty list.
				 */
				redirty_tail(inode, wb);
				continue;
			}

			/*
			 * The inode belongs to a different superblock.
			 * Bounce back to the caller to unpin this and
			 * pin the next superblock.
			 */
			break;
		}

		/*
		 * Don't bother with new inodes or inodes being freed, first
		 * kind does not need periodic writeout yet, and for the latter
		 * kind writeout is handled by the freer.
		 */
		spin_lock(&inode->i_lock);
		if (inode->i_state & (I_NEW | I_FREEING | I_WILL_FREE)) {
			spin_unlock(&inode->i_lock);
			redirty_tail(inode, wb);
			continue;
		}
		if ((inode->i_state & I_SYNC) && wbc.sync_mode != WB_SYNC_ALL) {
			/*
			 * If this inode is locked for writeback and we are not
			 * doing writeback-for-data-integrity, move it to
			 * b_more_io so that writeback can proceed with the
			 * other inodes on s_io.
			 *
			 * We'll have another go at writing back this inode
			 * when we completed a full scan of b_io.
			 */
			spin_unlock(&inode->i_lock);
			requeue_io(inode, wb);
			trace_writeback_sb_inodes_requeue(inode);
			continue;
		}
		spin_unlock(&wb->list_lock);

		/*
		 * We already requeued the inode if it had I_SYNC set and we
		 * are doing WB_SYNC_NONE writeback. So this catches only the
		 * WB_SYNC_ALL case.
		 */
		if (inode->i_state & I_SYNC) {
			/* Wait for I_SYNC. This function drops i_lock... */
			inode_sleep_on_writeback(inode);
			/* Inode may be gone, start again */
			spin_lock(&wb->list_lock);
			continue;
		}
		inode->i_state |= I_SYNC;
		spin_unlock(&inode->i_lock);

		write_chunk = writeback_chunk_size(wb->bdi, work);
		wbc.nr_to_write = write_chunk;
		wbc.pages_skipped = 0;

		/*
		 * We use I_SYNC to pin the inode in memory. While it is set
		 * evict_inode() will wait so the inode cannot be freed.
		 */
		__writeback_single_inode(inode, &wbc);

		work->nr_pages -= write_chunk - wbc.nr_to_write;
		wrote += write_chunk - wbc.nr_to_write;
		spin_lock(&wb->list_lock);
		spin_lock(&inode->i_lock);
		if (!(inode->i_state & I_DIRTY))
			wrote++;
		requeue_inode(inode, wb, &wbc);
		inode_sync_complete(inode);
		spin_unlock(&inode->i_lock);
		cond_resched_lock(&wb->list_lock);
		/*
		 * bail out to wb_writeback() often enough to check
		 * background threshold and other termination conditions.
		 */
		if (wrote) {
			if (time_is_before_jiffies(start_time + HZ / 10UL))
				break;
			if (work->nr_pages <= 0)
				break;
		}
	}
	return wrote;
}

static long __writeback_inodes_wb(struct bdi_writeback *wb,
				  struct wb_writeback_work *work)
{
	unsigned long start_time = jiffies;
	long wrote = 0;

	while (!list_empty(&wb->b_io)) {
		struct inode *inode = wb_inode(wb->b_io.prev);
		struct super_block *sb = inode->i_sb;

		if (!grab_super_passive(sb)) {
			/*
			 * grab_super_passive() may fail consistently due to
			 * s_umount being grabbed by someone else. Don't use
			 * requeue_io() to avoid busy retrying the inode/sb.
			 */
			redirty_tail(inode, wb);
			continue;
		}
		wrote += writeback_sb_inodes(sb, wb, work);
		drop_super(sb);

		/* refer to the same tests at the end of writeback_sb_inodes */
		if (wrote) {
			if (time_is_before_jiffies(start_time + HZ / 10UL))
				break;
			if (work->nr_pages <= 0)
				break;
		}
	}
	/* Leave any unwritten inodes on b_io */
	return wrote;
}

long writeback_inodes_wb(struct bdi_writeback *wb, long nr_pages,
				enum wb_reason reason)
{
	struct wb_writeback_work work = {
		.nr_pages	= nr_pages,
		.sync_mode	= WB_SYNC_NONE,
		.range_cyclic	= 1,
		.reason		= reason,
	};

	spin_lock(&wb->list_lock);
	if (list_empty(&wb->b_io))
		queue_io(wb, &work);
	__writeback_inodes_wb(wb, &work);
	spin_unlock(&wb->list_lock);

	return nr_pages - work.nr_pages;
}

static bool over_bground_thresh(struct backing_dev_info *bdi)
{
	unsigned long background_thresh, dirty_thresh;

	global_dirty_limits(&background_thresh, &dirty_thresh);

	if (global_page_state(NR_FILE_DIRTY) +
	    global_page_state(NR_UNSTABLE_NFS) > background_thresh)
		return true;

	if (bdi_stat(bdi, BDI_RECLAIMABLE) >
				bdi_dirty_limit(bdi, background_thresh))
		return true;

	return false;
}

/*
 * Called under wb->list_lock. If there are multiple wb per bdi,
 * only the flusher working on the first wb should do it.
 */
static void wb_update_bandwidth(struct bdi_writeback *wb,
				unsigned long start_time)
{
	__bdi_update_bandwidth(wb->bdi, 0, 0, 0, 0, 0, start_time);
}

/*
 * Explicit flushing or periodic writeback of "old" data.
 *
 * Define "old": the first time one of an inode's pages is dirtied, we mark the
 * dirtying-time in the inode's address_space.  So this periodic writeback code
 * just walks the superblock inode list, writing back any inodes which are
 * older than a specific point in time.
 *
 * Try to run once per dirty_writeback_interval.  But if a writeback event
 * takes longer than a dirty_writeback_interval interval, then leave a
 * one-second gap.
 *
 * older_than_this takes precedence over nr_to_write.  So we'll only write back
 * all dirty pages if they are all attached to "old" mappings.
 */
static long wb_writeback(struct bdi_writeback *wb,
			 struct wb_writeback_work *work)
{
	unsigned long wb_start = jiffies;
	long nr_pages = work->nr_pages;
	unsigned long oldest_jif;
	struct inode *inode;
	long progress;

	oldest_jif = jiffies;
	work->older_than_this = &oldest_jif;

	spin_lock(&wb->list_lock);
	for (;;) {
		/*
		 * Stop writeback when nr_pages has been consumed
		 */
		if (work->nr_pages <= 0)
			break;

		/*
		 * Background writeout and kupdate-style writeback may
		 * run forever. Stop them if there is other work to do
		 * so that e.g. sync can proceed. They'll be restarted
		 * after the other works are all done.
		 */
		if ((work->for_background || work->for_kupdate) &&
		    !list_empty(&wb->bdi->work_list))
			break;

		/*
		 * For background writeout, stop when we are below the
		 * background dirty threshold
		 */
		if (work->for_background && !over_bground_thresh(wb->bdi))
			break;

		/*
		 * Kupdate and background works are special and we want to
		 * include all inodes that need writing. Livelock avoidance is
		 * handled by these works yielding to any other work so we are
		 * safe.
		 */
		if (work->for_kupdate) {
			oldest_jif = jiffies -
				msecs_to_jiffies(dirty_expire_interval * 10);
		} else if (work->for_background)
			oldest_jif = jiffies;

		trace_writeback_start(wb->bdi, work);
		if (list_empty(&wb->b_io))
			queue_io(wb, work);
		if (work->sb)
			progress = writeback_sb_inodes(work->sb, wb, work);
		else
			progress = __writeback_inodes_wb(wb, work);
		trace_writeback_written(wb->bdi, work);

		wb_update_bandwidth(wb, wb_start);

		/*
		 * Did we write something? Try for more
		 *
		 * Dirty inodes are moved to b_io for writeback in batches.
		 * The completion of the current batch does not necessarily
		 * mean the overall work is done. So we keep looping as long
		 * as made some progress on cleaning pages or inodes.
		 */
		if (progress)
			continue;
		/*
		 * No more inodes for IO, bail
		 */
		if (list_empty(&wb->b_more_io))
			break;
		/*
		 * Nothing written. Wait for some inode to
		 * become available for writeback. Otherwise
		 * we'll just busyloop.
		 */
		if (!list_empty(&wb->b_more_io))  {
			trace_writeback_wait(wb->bdi, work);
			inode = wb_inode(wb->b_more_io.prev);
			spin_lock(&inode->i_lock);
			spin_unlock(&wb->list_lock);
			/* This function drops i_lock... */
			inode_sleep_on_writeback(inode);
			spin_lock(&wb->list_lock);
		}
	}
	spin_unlock(&wb->list_lock);

	return nr_pages - work->nr_pages;
}

/*
 * Return the next wb_writeback_work struct that hasn't been processed yet.
 */
static struct wb_writeback_work *
get_next_work_item(struct backing_dev_info *bdi)
{
	struct wb_writeback_work *work = NULL;

	spin_lock_bh(&bdi->wb_lock);
	if (!list_empty(&bdi->work_list)) {
		work = list_entry(bdi->work_list.next,
				  struct wb_writeback_work, list);
		list_del_init(&work->list);
	}
	spin_unlock_bh(&bdi->wb_lock);
	return work;
}

/*
 * Add in the number of potentially dirty inodes, because each inode
 * write can dirty pagecache in the underlying blockdev.
 */
static unsigned long get_nr_dirty_pages(void)
{
	return global_page_state(NR_FILE_DIRTY) +
		global_page_state(NR_UNSTABLE_NFS) +
		get_nr_dirty_inodes();
}

static long wb_check_background_flush(struct bdi_writeback *wb)
{
	if (over_bground_thresh(wb->bdi)) {

		struct wb_writeback_work work = {
			.nr_pages	= LONG_MAX,
			.sync_mode	= WB_SYNC_NONE,
			.for_background	= 1,
			.range_cyclic	= 1,
			.reason		= WB_REASON_BACKGROUND,
		};

		return wb_writeback(wb, &work);
	}

	return 0;
}

static long wb_check_old_data_flush(struct bdi_writeback *wb)
{
	unsigned long expired;
	long nr_pages;

	/*
	 * When set to zero, disable periodic writeback
	 */
	if (!dirty_writeback_interval)
		return 0;

	expired = wb->last_old_flush +
			msecs_to_jiffies(dirty_writeback_interval * 10);
	if (time_before(jiffies, expired))
		return 0;

	wb->last_old_flush = jiffies;
	nr_pages = get_nr_dirty_pages();

	if (nr_pages) {
		struct wb_writeback_work work = {
			.nr_pages	= nr_pages,
			.sync_mode	= WB_SYNC_NONE,
			.for_kupdate	= 1,
			.range_cyclic	= 1,
			.reason		= WB_REASON_PERIODIC,
		};

		return wb_writeback(wb, &work);
	}

	return 0;
}

/*
 * Retrieve work items and do the writeback they describe
 */
static long wb_do_writeback(struct bdi_writeback *wb)
{
	struct backing_dev_info *bdi = wb->bdi;
	struct wb_writeback_work *work;
	long wrote = 0;

	set_bit(BDI_writeback_running, &wb->bdi->state);
	while ((work = get_next_work_item(bdi)) != NULL) {

		trace_writeback_exec(bdi, work);

		wrote += wb_writeback(wb, work);

		/*
		 * Notify the caller of completion if this is a synchronous
		 * work item, otherwise just free it.
		 */
		if (work->done)
			complete(work->done);
		else
			kfree(work);
	}

	/*
	 * Check for periodic writeback, kupdated() style
	 */
	wrote += wb_check_old_data_flush(wb);
	wrote += wb_check_background_flush(wb);
	clear_bit(BDI_writeback_running, &wb->bdi->state);

	return wrote;
}

/*
 * Handle writeback of dirty data for the device backed by this bdi. Also
 * reschedules periodically and does kupdated style flushing.
 */
void bdi_writeback_workfn(struct work_struct *work)
{
	struct bdi_writeback *wb = container_of(to_delayed_work(work),
						struct bdi_writeback, dwork);
	struct backing_dev_info *bdi = wb->bdi;
	long pages_written;

	set_worker_desc("flush-%s", dev_name(bdi->dev));
	current->flags |= PF_SWAPWRITE;

	if (likely(!current_is_workqueue_rescuer() ||
		   list_empty(&bdi->bdi_list))) {
		/*
		 * The normal path.  Keep writing back @bdi until its
		 * work_list is empty.  Note that this path is also taken
		 * if @bdi is shutting down even when we're running off the
		 * rescuer as work_list needs to be drained.
		 */
		do {
<<<<<<< HEAD
			pages_written = wb_do_writeback(wb, 0);
=======
			pages_written = wb_do_writeback(wb);
>>>>>>> d0e0ac97
			trace_writeback_pages_written(pages_written);
		} while (!list_empty(&bdi->work_list));
	} else {
		/*
		 * bdi_wq can't get enough workers and we're running off
		 * the emergency worker.  Don't hog it.  Hopefully, 1024 is
		 * enough for efficient IO.
		 */
		pages_written = writeback_inodes_wb(&bdi->wb, 1024,
						    WB_REASON_FORKER_THREAD);
		trace_writeback_pages_written(pages_written);
	}

	if (!list_empty(&bdi->work_list) ||
	    (wb_has_dirty_io(wb) && dirty_writeback_interval))
		queue_delayed_work(bdi_wq, &wb->dwork,
			msecs_to_jiffies(dirty_writeback_interval * 10));

	current->flags &= ~PF_SWAPWRITE;
}

/*
 * Start writeback of `nr_pages' pages.  If `nr_pages' is zero, write back
 * the whole world.
 */
void wakeup_flusher_threads(long nr_pages, enum wb_reason reason)
{
	struct backing_dev_info *bdi;

	if (!nr_pages) {
		nr_pages = global_page_state(NR_FILE_DIRTY) +
				global_page_state(NR_UNSTABLE_NFS);
	}

	rcu_read_lock();
	list_for_each_entry_rcu(bdi, &bdi_list, bdi_list) {
		if (!bdi_has_dirty_io(bdi))
			continue;
		__bdi_start_writeback(bdi, nr_pages, false, reason);
	}
	rcu_read_unlock();
}

static noinline void block_dump___mark_inode_dirty(struct inode *inode)
{
	if (inode->i_ino || strcmp(inode->i_sb->s_id, "bdev")) {
		struct dentry *dentry;
		const char *name = "?";

		dentry = d_find_alias(inode);
		if (dentry) {
			spin_lock(&dentry->d_lock);
			name = (const char *) dentry->d_name.name;
		}
		printk(KERN_DEBUG
		       "%s(%d): dirtied inode %lu (%s) on %s\n",
		       current->comm, task_pid_nr(current), inode->i_ino,
		       name, inode->i_sb->s_id);
		if (dentry) {
			spin_unlock(&dentry->d_lock);
			dput(dentry);
		}
	}
}

/**
 *	__mark_inode_dirty -	internal function
 *	@inode: inode to mark
 *	@flags: what kind of dirty (i.e. I_DIRTY_SYNC)
 *	Mark an inode as dirty. Callers should use mark_inode_dirty or
 *  	mark_inode_dirty_sync.
 *
 * Put the inode on the super block's dirty list.
 *
 * CAREFUL! We mark it dirty unconditionally, but move it onto the
 * dirty list only if it is hashed or if it refers to a blockdev.
 * If it was not hashed, it will never be added to the dirty list
 * even if it is later hashed, as it will have been marked dirty already.
 *
 * In short, make sure you hash any inodes _before_ you start marking
 * them dirty.
 *
 * Note that for blockdevs, inode->dirtied_when represents the dirtying time of
 * the block-special inode (/dev/hda1) itself.  And the ->dirtied_when field of
 * the kernel-internal blockdev inode represents the dirtying time of the
 * blockdev's pages.  This is why for I_DIRTY_PAGES we always use
 * page->mapping->host, so the page-dirtying time is recorded in the internal
 * blockdev inode.
 */
void __mark_inode_dirty(struct inode *inode, int flags)
{
	struct super_block *sb = inode->i_sb;
	struct backing_dev_info *bdi = NULL;

	/*
	 * Don't do this for I_DIRTY_PAGES - that doesn't actually
	 * dirty the inode itself
	 */
	if (flags & (I_DIRTY_SYNC | I_DIRTY_DATASYNC)) {
		trace_writeback_dirty_inode_start(inode, flags);

		if (sb->s_op->dirty_inode)
			sb->s_op->dirty_inode(inode, flags);

		trace_writeback_dirty_inode(inode, flags);
	}

	/*
	 * make sure that changes are seen by all cpus before we test i_state
	 * -- mikulas
	 */
	smp_mb();

	/* avoid the locking if we can */
	if ((inode->i_state & flags) == flags)
		return;

	if (unlikely(block_dump))
		block_dump___mark_inode_dirty(inode);

	spin_lock(&inode->i_lock);
	if ((inode->i_state & flags) != flags) {
		const int was_dirty = inode->i_state & I_DIRTY;

		inode->i_state |= flags;

		/*
		 * If the inode is being synced, just update its dirty state.
		 * The unlocker will place the inode on the appropriate
		 * superblock list, based upon its state.
		 */
		if (inode->i_state & I_SYNC)
			goto out_unlock_inode;

		/*
		 * Only add valid (hashed) inodes to the superblock's
		 * dirty list.  Add blockdev inodes as well.
		 */
		if (!S_ISBLK(inode->i_mode)) {
			if (inode_unhashed(inode))
				goto out_unlock_inode;
		}
		if (inode->i_state & I_FREEING)
			goto out_unlock_inode;

		/*
		 * If the inode was already on b_dirty/b_io/b_more_io, don't
		 * reposition it (that would break b_dirty time-ordering).
		 */
		if (!was_dirty) {
			bool wakeup_bdi = false;
			bdi = inode_to_bdi(inode);

			if (bdi_cap_writeback_dirty(bdi)) {
				WARN(!test_bit(BDI_registered, &bdi->state),
				     "bdi-%s not registered\n", bdi->name);

				/*
				 * If this is the first dirty inode for this
				 * bdi, we have to wake-up the corresponding
				 * bdi thread to make sure background
				 * write-back happens later.
				 */
				if (!wb_has_dirty_io(&bdi->wb))
					wakeup_bdi = true;
			}

			spin_unlock(&inode->i_lock);
			spin_lock(&bdi->wb.list_lock);
			inode->dirtied_when = jiffies;
			list_move(&inode->i_wb_list, &bdi->wb.b_dirty);
			spin_unlock(&bdi->wb.list_lock);

			if (wakeup_bdi)
				bdi_wakeup_thread_delayed(bdi);
			return;
		}
	}
out_unlock_inode:
	spin_unlock(&inode->i_lock);

}
EXPORT_SYMBOL(__mark_inode_dirty);

static void wait_sb_inodes(struct super_block *sb)
{
	struct inode *inode, *old_inode = NULL;

	/*
	 * We need to be protected against the filesystem going from
	 * r/o to r/w or vice versa.
	 */
	WARN_ON(!rwsem_is_locked(&sb->s_umount));

	spin_lock(&inode_sb_list_lock);

	/*
	 * Data integrity sync. Must wait for all pages under writeback,
	 * because there may have been pages dirtied before our sync
	 * call, but which had writeout started before we write it out.
	 * In which case, the inode may not be on the dirty list, but
	 * we still have to wait for that writeout.
	 */
	list_for_each_entry(inode, &sb->s_inodes, i_sb_list) {
		struct address_space *mapping = inode->i_mapping;

		spin_lock(&inode->i_lock);
		if ((inode->i_state & (I_FREEING|I_WILL_FREE|I_NEW)) ||
		    (mapping->nrpages == 0)) {
			spin_unlock(&inode->i_lock);
			continue;
		}
		__iget(inode);
		spin_unlock(&inode->i_lock);
		spin_unlock(&inode_sb_list_lock);

		/*
		 * We hold a reference to 'inode' so it couldn't have been
		 * removed from s_inodes list while we dropped the
		 * inode_sb_list_lock.  We cannot iput the inode now as we can
		 * be holding the last reference and we cannot iput it under
		 * inode_sb_list_lock. So we keep the reference and iput it
		 * later.
		 */
		iput(old_inode);
		old_inode = inode;

		filemap_fdatawait(mapping);

		cond_resched();

		spin_lock(&inode_sb_list_lock);
	}
	spin_unlock(&inode_sb_list_lock);
	iput(old_inode);
}

/**
 * writeback_inodes_sb_nr -	writeback dirty inodes from given super_block
 * @sb: the superblock
 * @nr: the number of pages to write
 * @reason: reason why some writeback work initiated
 *
 * Start writeback on some inodes on this super_block. No guarantees are made
 * on how many (if any) will be written, and this function does not wait
 * for IO completion of submitted IO.
 */
void writeback_inodes_sb_nr(struct super_block *sb,
			    unsigned long nr,
			    enum wb_reason reason)
{
	DECLARE_COMPLETION_ONSTACK(done);
	struct wb_writeback_work work = {
		.sb			= sb,
		.sync_mode		= WB_SYNC_NONE,
		.tagged_writepages	= 1,
		.done			= &done,
		.nr_pages		= nr,
		.reason			= reason,
	};

	if (sb->s_bdi == &noop_backing_dev_info)
		return;
	WARN_ON(!rwsem_is_locked(&sb->s_umount));
	bdi_queue_work(sb->s_bdi, &work);
	wait_for_completion(&done);
}
EXPORT_SYMBOL(writeback_inodes_sb_nr);

/**
 * writeback_inodes_sb	-	writeback dirty inodes from given super_block
 * @sb: the superblock
 * @reason: reason why some writeback work was initiated
 *
 * Start writeback on some inodes on this super_block. No guarantees are made
 * on how many (if any) will be written, and this function does not wait
 * for IO completion of submitted IO.
 */
void writeback_inodes_sb(struct super_block *sb, enum wb_reason reason)
{
	return writeback_inodes_sb_nr(sb, get_nr_dirty_pages(), reason);
}
EXPORT_SYMBOL(writeback_inodes_sb);

/**
 * try_to_writeback_inodes_sb_nr - try to start writeback if none underway
 * @sb: the superblock
 * @nr: the number of pages to write
 * @reason: the reason of writeback
 *
 * Invoke writeback_inodes_sb_nr if no writeback is currently underway.
 * Returns 1 if writeback was started, 0 if not.
 */
int try_to_writeback_inodes_sb_nr(struct super_block *sb,
				  unsigned long nr,
				  enum wb_reason reason)
{
	if (writeback_in_progress(sb->s_bdi))
		return 1;

	if (!down_read_trylock(&sb->s_umount))
		return 0;

	writeback_inodes_sb_nr(sb, nr, reason);
	up_read(&sb->s_umount);
	return 1;
}
EXPORT_SYMBOL(try_to_writeback_inodes_sb_nr);

/**
 * try_to_writeback_inodes_sb - try to start writeback if none underway
 * @sb: the superblock
 * @reason: reason why some writeback work was initiated
 *
 * Implement by try_to_writeback_inodes_sb_nr()
 * Returns 1 if writeback was started, 0 if not.
 */
int try_to_writeback_inodes_sb(struct super_block *sb, enum wb_reason reason)
{
	return try_to_writeback_inodes_sb_nr(sb, get_nr_dirty_pages(), reason);
}
EXPORT_SYMBOL(try_to_writeback_inodes_sb);

/**
 * sync_inodes_sb	-	sync sb inode pages
 * @sb: the superblock
 *
 * This function writes and waits on any dirty inode belonging to this
 * super_block.
 */
void sync_inodes_sb(struct super_block *sb)
{
	DECLARE_COMPLETION_ONSTACK(done);
	struct wb_writeback_work work = {
		.sb		= sb,
		.sync_mode	= WB_SYNC_ALL,
		.nr_pages	= LONG_MAX,
		.range_cyclic	= 0,
		.done		= &done,
		.reason		= WB_REASON_SYNC,
		.for_sync	= 1,
	};

	/* Nothing to do? */
	if (sb->s_bdi == &noop_backing_dev_info)
		return;
	WARN_ON(!rwsem_is_locked(&sb->s_umount));

	bdi_queue_work(sb->s_bdi, &work);
	wait_for_completion(&done);

	wait_sb_inodes(sb);
}
EXPORT_SYMBOL(sync_inodes_sb);

/**
 * write_inode_now	-	write an inode to disk
 * @inode: inode to write to disk
 * @sync: whether the write should be synchronous or not
 *
 * This function commits an inode to disk immediately if it is dirty. This is
 * primarily needed by knfsd.
 *
 * The caller must either have a ref on the inode or must have set I_WILL_FREE.
 */
int write_inode_now(struct inode *inode, int sync)
{
	struct bdi_writeback *wb = &inode_to_bdi(inode)->wb;
	struct writeback_control wbc = {
		.nr_to_write = LONG_MAX,
		.sync_mode = sync ? WB_SYNC_ALL : WB_SYNC_NONE,
		.range_start = 0,
		.range_end = LLONG_MAX,
	};

	if (!mapping_cap_writeback_dirty(inode->i_mapping))
		wbc.nr_to_write = 0;

	might_sleep();
	return writeback_single_inode(inode, wb, &wbc);
}
EXPORT_SYMBOL(write_inode_now);

/**
 * sync_inode - write an inode and its pages to disk.
 * @inode: the inode to sync
 * @wbc: controls the writeback mode
 *
 * sync_inode() will write an inode and its pages to disk.  It will also
 * correctly update the inode on its superblock's dirty inode lists and will
 * update inode->i_state.
 *
 * The caller must have a ref on the inode.
 */
int sync_inode(struct inode *inode, struct writeback_control *wbc)
{
	return writeback_single_inode(inode, &inode_to_bdi(inode)->wb, wbc);
}
EXPORT_SYMBOL(sync_inode);

/**
 * sync_inode_metadata - write an inode to disk
 * @inode: the inode to sync
 * @wait: wait for I/O to complete.
 *
 * Write an inode to disk and adjust its dirty state after completion.
 *
 * Note: only writes the actual inode, no associated data or other metadata.
 */
int sync_inode_metadata(struct inode *inode, int wait)
{
	struct writeback_control wbc = {
		.sync_mode = wait ? WB_SYNC_ALL : WB_SYNC_NONE,
		.nr_to_write = 0, /* metadata-only */
	};

	return sync_inode(inode, &wbc);
}
EXPORT_SYMBOL(sync_inode_metadata);<|MERGE_RESOLUTION|>--- conflicted
+++ resolved
@@ -1019,11 +1019,7 @@
 		 * rescuer as work_list needs to be drained.
 		 */
 		do {
-<<<<<<< HEAD
-			pages_written = wb_do_writeback(wb, 0);
-=======
 			pages_written = wb_do_writeback(wb);
->>>>>>> d0e0ac97
 			trace_writeback_pages_written(pages_written);
 		} while (!list_empty(&bdi->work_list));
 	} else {
