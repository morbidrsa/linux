/*
 *  linux/fs/hfsplus/dir.c
 *
 * Copyright (C) 2001
 * Brad Boyer (flar@allandria.com)
 * (C) 2003 Ardis Technologies <roman@ardistech.com>
 *
 * Handling of directories
 */

#include <linux/errno.h>
#include <linux/fs.h>
#include <linux/slab.h>
#include <linux/random.h>

#include "hfsplus_fs.h"
#include "hfsplus_raw.h"
#include "xattr.h"

static inline void hfsplus_instantiate(struct dentry *dentry,
				       struct inode *inode, u32 cnid)
{
	dentry->d_fsdata = (void *)(unsigned long)cnid;
	d_instantiate(dentry, inode);
}

/* Find the entry inside dir named dentry->d_name */
static struct dentry *hfsplus_lookup(struct inode *dir, struct dentry *dentry,
				     unsigned int flags)
{
	struct inode *inode = NULL;
	struct hfs_find_data fd;
	struct super_block *sb;
	hfsplus_cat_entry entry;
	int err;
	u32 cnid, linkid = 0;
	u16 type;

	sb = dir->i_sb;

	dentry->d_fsdata = NULL;
	err = hfs_find_init(HFSPLUS_SB(sb)->cat_tree, &fd);
	if (err)
		return ERR_PTR(err);
	hfsplus_cat_build_key(sb, fd.search_key, dir->i_ino, &dentry->d_name);
again:
	err = hfs_brec_read(&fd, &entry, sizeof(entry));
	if (err) {
		if (err == -ENOENT) {
			hfs_find_exit(&fd);
			/* No such entry */
			inode = NULL;
			goto out;
		}
		goto fail;
	}
	type = be16_to_cpu(entry.type);
	if (type == HFSPLUS_FOLDER) {
		if (fd.entrylength < sizeof(struct hfsplus_cat_folder)) {
			err = -EIO;
			goto fail;
		}
		cnid = be32_to_cpu(entry.folder.id);
		dentry->d_fsdata = (void *)(unsigned long)cnid;
	} else if (type == HFSPLUS_FILE) {
		if (fd.entrylength < sizeof(struct hfsplus_cat_file)) {
			err = -EIO;
			goto fail;
		}
		cnid = be32_to_cpu(entry.file.id);
		if (entry.file.user_info.fdType ==
				cpu_to_be32(HFSP_HARDLINK_TYPE) &&
				entry.file.user_info.fdCreator ==
				cpu_to_be32(HFSP_HFSPLUS_CREATOR) &&
				(entry.file.create_date ==
					HFSPLUS_I(HFSPLUS_SB(sb)->hidden_dir)->
						create_date ||
				entry.file.create_date ==
					HFSPLUS_I(sb->s_root->d_inode)->
						create_date) &&
				HFSPLUS_SB(sb)->hidden_dir) {
			struct qstr str;
			char name[32];

			if (dentry->d_fsdata) {
				/*
				 * We found a link pointing to another link,
				 * so ignore it and treat it as regular file.
				 */
				cnid = (unsigned long)dentry->d_fsdata;
				linkid = 0;
			} else {
				dentry->d_fsdata = (void *)(unsigned long)cnid;
				linkid =
					be32_to_cpu(entry.file.permissions.dev);
				str.len = sprintf(name, "iNode%d", linkid);
				str.name = name;
				hfsplus_cat_build_key(sb, fd.search_key,
					HFSPLUS_SB(sb)->hidden_dir->i_ino,
					&str);
				goto again;
			}
		} else if (!dentry->d_fsdata)
			dentry->d_fsdata = (void *)(unsigned long)cnid;
	} else {
		pr_err("invalid catalog entry type in lookup\n");
		err = -EIO;
		goto fail;
	}
	hfs_find_exit(&fd);
	inode = hfsplus_iget(dir->i_sb, cnid);
	if (IS_ERR(inode))
		return ERR_CAST(inode);
	if (S_ISREG(inode->i_mode))
		HFSPLUS_I(inode)->linkid = linkid;
out:
	d_add(dentry, inode);
	return NULL;
fail:
	hfs_find_exit(&fd);
	return ERR_PTR(err);
}

static int hfsplus_readdir(struct file *file, struct dir_context *ctx)
{
<<<<<<< HEAD
	struct inode *inode = file_inode(filp);
=======
	struct inode *inode = file_inode(file);
>>>>>>> d0e0ac97
	struct super_block *sb = inode->i_sb;
	int len, err;
	char strbuf[HFSPLUS_MAX_STRLEN + 1];
	hfsplus_cat_entry entry;
	struct hfs_find_data fd;
	struct hfsplus_readdir_data *rd;
	u16 type;

	if (file->f_pos >= inode->i_size)
		return 0;

	err = hfs_find_init(HFSPLUS_SB(sb)->cat_tree, &fd);
	if (err)
		return err;
	hfsplus_cat_build_key(sb, fd.search_key, inode->i_ino, NULL);
	err = hfs_brec_find(&fd, hfs_find_rec_by_key);
	if (err)
		goto out;

	if (ctx->pos == 0) {
		/* This is completely artificial... */
		if (!dir_emit_dot(file, ctx))
			goto out;
		ctx->pos = 1;
	}
	if (ctx->pos == 1) {
		if (fd.entrylength > sizeof(entry) || fd.entrylength < 0) {
			err = -EIO;
			goto out;
		}

		hfs_bnode_read(fd.bnode, &entry, fd.entryoffset,
			fd.entrylength);
		if (be16_to_cpu(entry.type) != HFSPLUS_FOLDER_THREAD) {
			pr_err("bad catalog folder thread\n");
			err = -EIO;
			goto out;
		}
		if (fd.entrylength < HFSPLUS_MIN_THREAD_SZ) {
			pr_err("truncated catalog thread\n");
			err = -EIO;
			goto out;
		}
		if (!dir_emit(ctx, "..", 2,
			    be32_to_cpu(entry.thread.parentID), DT_DIR))
			goto out;
		ctx->pos = 2;
	}
	if (ctx->pos >= inode->i_size)
		goto out;
	err = hfs_brec_goto(&fd, ctx->pos - 1);
	if (err)
		goto out;
	for (;;) {
		if (be32_to_cpu(fd.key->cat.parent) != inode->i_ino) {
			pr_err("walked past end of dir\n");
			err = -EIO;
			goto out;
		}

		if (fd.entrylength > sizeof(entry) || fd.entrylength < 0) {
			err = -EIO;
			goto out;
		}

		hfs_bnode_read(fd.bnode, &entry, fd.entryoffset,
			fd.entrylength);
		type = be16_to_cpu(entry.type);
		len = HFSPLUS_MAX_STRLEN;
		err = hfsplus_uni2asc(sb, &fd.key->cat.name, strbuf, &len);
		if (err)
			goto out;
		if (type == HFSPLUS_FOLDER) {
			if (fd.entrylength <
					sizeof(struct hfsplus_cat_folder)) {
				pr_err("small dir entry\n");
				err = -EIO;
				goto out;
			}
			if (HFSPLUS_SB(sb)->hidden_dir &&
			    HFSPLUS_SB(sb)->hidden_dir->i_ino ==
					be32_to_cpu(entry.folder.id))
				goto next;
			if (!dir_emit(ctx, strbuf, len,
				    be32_to_cpu(entry.folder.id), DT_DIR))
				break;
		} else if (type == HFSPLUS_FILE) {
			if (fd.entrylength < sizeof(struct hfsplus_cat_file)) {
				pr_err("small file entry\n");
				err = -EIO;
				goto out;
			}
			if (!dir_emit(ctx, strbuf, len,
				    be32_to_cpu(entry.file.id), DT_REG))
				break;
		} else {
			pr_err("bad catalog entry type\n");
			err = -EIO;
			goto out;
		}
next:
		ctx->pos++;
		if (ctx->pos >= inode->i_size)
			goto out;
		err = hfs_brec_goto(&fd, 1);
		if (err)
			goto out;
	}
	rd = file->private_data;
	if (!rd) {
		rd = kmalloc(sizeof(struct hfsplus_readdir_data), GFP_KERNEL);
		if (!rd) {
			err = -ENOMEM;
			goto out;
		}
		file->private_data = rd;
		rd->file = file;
		list_add(&rd->list, &HFSPLUS_I(inode)->open_dir_list);
	}
	memcpy(&rd->key, fd.key, sizeof(struct hfsplus_cat_key));
out:
	hfs_find_exit(&fd);
	return err;
}

static int hfsplus_dir_release(struct inode *inode, struct file *file)
{
	struct hfsplus_readdir_data *rd = file->private_data;
	if (rd) {
		mutex_lock(&inode->i_mutex);
		list_del(&rd->list);
		mutex_unlock(&inode->i_mutex);
		kfree(rd);
	}
	return 0;
}

static int hfsplus_link(struct dentry *src_dentry, struct inode *dst_dir,
			struct dentry *dst_dentry)
{
	struct hfsplus_sb_info *sbi = HFSPLUS_SB(dst_dir->i_sb);
	struct inode *inode = src_dentry->d_inode;
	struct inode *src_dir = src_dentry->d_parent->d_inode;
	struct qstr str;
	char name[32];
	u32 cnid, id;
	int res;

	if (HFSPLUS_IS_RSRC(inode))
		return -EPERM;
	if (!S_ISREG(inode->i_mode))
		return -EPERM;

	mutex_lock(&sbi->vh_mutex);
	if (inode->i_ino == (u32)(unsigned long)src_dentry->d_fsdata) {
		for (;;) {
			get_random_bytes(&id, sizeof(cnid));
			id &= 0x3fffffff;
			str.name = name;
			str.len = sprintf(name, "iNode%d", id);
			res = hfsplus_rename_cat(inode->i_ino,
						 src_dir, &src_dentry->d_name,
						 sbi->hidden_dir, &str);
			if (!res)
				break;
			if (res != -EEXIST)
				goto out;
		}
		HFSPLUS_I(inode)->linkid = id;
		cnid = sbi->next_cnid++;
		src_dentry->d_fsdata = (void *)(unsigned long)cnid;
		res = hfsplus_create_cat(cnid, src_dir,
			&src_dentry->d_name, inode);
		if (res)
			/* panic? */
			goto out;
		sbi->file_count++;
	}
	cnid = sbi->next_cnid++;
	res = hfsplus_create_cat(cnid, dst_dir, &dst_dentry->d_name, inode);
	if (res)
		goto out;

	inc_nlink(inode);
	hfsplus_instantiate(dst_dentry, inode, cnid);
	ihold(inode);
	inode->i_ctime = CURRENT_TIME_SEC;
	mark_inode_dirty(inode);
	sbi->file_count++;
	hfsplus_mark_mdb_dirty(dst_dir->i_sb);
out:
	mutex_unlock(&sbi->vh_mutex);
	return res;
}

static int hfsplus_unlink(struct inode *dir, struct dentry *dentry)
{
	struct hfsplus_sb_info *sbi = HFSPLUS_SB(dir->i_sb);
	struct inode *inode = dentry->d_inode;
	struct qstr str;
	char name[32];
	u32 cnid;
	int res;

	if (HFSPLUS_IS_RSRC(inode))
		return -EPERM;

	mutex_lock(&sbi->vh_mutex);
	cnid = (u32)(unsigned long)dentry->d_fsdata;
	if (inode->i_ino == cnid &&
	    atomic_read(&HFSPLUS_I(inode)->opencnt)) {
		str.name = name;
		str.len = sprintf(name, "temp%lu", inode->i_ino);
		res = hfsplus_rename_cat(inode->i_ino,
					 dir, &dentry->d_name,
					 sbi->hidden_dir, &str);
		if (!res) {
			inode->i_flags |= S_DEAD;
			drop_nlink(inode);
		}
		goto out;
	}
	res = hfsplus_delete_cat(cnid, dir, &dentry->d_name);
	if (res)
		goto out;

	if (inode->i_nlink > 0)
		drop_nlink(inode);
	if (inode->i_ino == cnid)
		clear_nlink(inode);
	if (!inode->i_nlink) {
		if (inode->i_ino != cnid) {
			sbi->file_count--;
			if (!atomic_read(&HFSPLUS_I(inode)->opencnt)) {
				res = hfsplus_delete_cat(inode->i_ino,
							 sbi->hidden_dir,
							 NULL);
				if (!res)
					hfsplus_delete_inode(inode);
			} else
				inode->i_flags |= S_DEAD;
		} else
			hfsplus_delete_inode(inode);
	} else
		sbi->file_count--;
	inode->i_ctime = CURRENT_TIME_SEC;
	mark_inode_dirty(inode);
out:
	mutex_unlock(&sbi->vh_mutex);
	return res;
}

static int hfsplus_rmdir(struct inode *dir, struct dentry *dentry)
{
	struct hfsplus_sb_info *sbi = HFSPLUS_SB(dir->i_sb);
	struct inode *inode = dentry->d_inode;
	int res;

	if (inode->i_size != 2)
		return -ENOTEMPTY;

	mutex_lock(&sbi->vh_mutex);
	res = hfsplus_delete_cat(inode->i_ino, dir, &dentry->d_name);
	if (res)
		goto out;
	clear_nlink(inode);
	inode->i_ctime = CURRENT_TIME_SEC;
	hfsplus_delete_inode(inode);
	mark_inode_dirty(inode);
out:
	mutex_unlock(&sbi->vh_mutex);
	return res;
}

static int hfsplus_symlink(struct inode *dir, struct dentry *dentry,
			   const char *symname)
{
	struct hfsplus_sb_info *sbi = HFSPLUS_SB(dir->i_sb);
	struct inode *inode;
	int res = -ENOSPC;

	mutex_lock(&sbi->vh_mutex);
	inode = hfsplus_new_inode(dir->i_sb, S_IFLNK | S_IRWXUGO);
	if (!inode)
		goto out;

	res = page_symlink(inode, symname, strlen(symname) + 1);
	if (res)
		goto out_err;

	res = hfsplus_create_cat(inode->i_ino, dir, &dentry->d_name, inode);
	if (res)
		goto out_err;

	res = hfsplus_init_inode_security(inode, dir, &dentry->d_name);
	if (res == -EOPNOTSUPP)
		res = 0; /* Operation is not supported. */
	else if (res) {
		/* Try to delete anyway without error analysis. */
		hfsplus_delete_cat(inode->i_ino, dir, &dentry->d_name);
		goto out_err;
	}

	hfsplus_instantiate(dentry, inode, inode->i_ino);
	mark_inode_dirty(inode);
	goto out;

out_err:
	clear_nlink(inode);
	hfsplus_delete_inode(inode);
	iput(inode);
out:
	mutex_unlock(&sbi->vh_mutex);
	return res;
}

static int hfsplus_mknod(struct inode *dir, struct dentry *dentry,
			 umode_t mode, dev_t rdev)
{
	struct hfsplus_sb_info *sbi = HFSPLUS_SB(dir->i_sb);
	struct inode *inode;
	int res = -ENOSPC;

	mutex_lock(&sbi->vh_mutex);
	inode = hfsplus_new_inode(dir->i_sb, mode);
	if (!inode)
		goto out;

	if (S_ISBLK(mode) || S_ISCHR(mode) || S_ISFIFO(mode) || S_ISSOCK(mode))
		init_special_inode(inode, mode, rdev);

	res = hfsplus_create_cat(inode->i_ino, dir, &dentry->d_name, inode);
	if (res)
		goto failed_mknod;

	res = hfsplus_init_inode_security(inode, dir, &dentry->d_name);
	if (res == -EOPNOTSUPP)
		res = 0; /* Operation is not supported. */
	else if (res) {
		/* Try to delete anyway without error analysis. */
		hfsplus_delete_cat(inode->i_ino, dir, &dentry->d_name);
		goto failed_mknod;
	}

	hfsplus_instantiate(dentry, inode, inode->i_ino);
	mark_inode_dirty(inode);
	goto out;

failed_mknod:
	clear_nlink(inode);
	hfsplus_delete_inode(inode);
	iput(inode);
out:
	mutex_unlock(&sbi->vh_mutex);
	return res;
}

static int hfsplus_create(struct inode *dir, struct dentry *dentry, umode_t mode,
			  bool excl)
{
	return hfsplus_mknod(dir, dentry, mode, 0);
}

static int hfsplus_mkdir(struct inode *dir, struct dentry *dentry, umode_t mode)
{
	return hfsplus_mknod(dir, dentry, mode | S_IFDIR, 0);
}

static int hfsplus_rename(struct inode *old_dir, struct dentry *old_dentry,
			  struct inode *new_dir, struct dentry *new_dentry)
{
	int res;

	/* Unlink destination if it already exists */
	if (new_dentry->d_inode) {
		if (S_ISDIR(new_dentry->d_inode->i_mode))
			res = hfsplus_rmdir(new_dir, new_dentry);
		else
			res = hfsplus_unlink(new_dir, new_dentry);
		if (res)
			return res;
	}

	res = hfsplus_rename_cat((u32)(unsigned long)old_dentry->d_fsdata,
				 old_dir, &old_dentry->d_name,
				 new_dir, &new_dentry->d_name);
	if (!res)
		new_dentry->d_fsdata = old_dentry->d_fsdata;
	return res;
}

const struct inode_operations hfsplus_dir_inode_operations = {
	.lookup			= hfsplus_lookup,
	.create			= hfsplus_create,
	.link			= hfsplus_link,
	.unlink			= hfsplus_unlink,
	.mkdir			= hfsplus_mkdir,
	.rmdir			= hfsplus_rmdir,
	.symlink		= hfsplus_symlink,
	.mknod			= hfsplus_mknod,
	.rename			= hfsplus_rename,
	.setxattr		= generic_setxattr,
	.getxattr		= generic_getxattr,
	.listxattr		= hfsplus_listxattr,
	.removexattr		= hfsplus_removexattr,
};

const struct file_operations hfsplus_dir_operations = {
	.fsync		= hfsplus_file_fsync,
	.read		= generic_read_dir,
	.iterate	= hfsplus_readdir,
	.unlocked_ioctl = hfsplus_ioctl,
	.llseek		= generic_file_llseek,
	.release	= hfsplus_dir_release,
};<|MERGE_RESOLUTION|>--- conflicted
+++ resolved
@@ -123,11 +123,7 @@
 
 static int hfsplus_readdir(struct file *file, struct dir_context *ctx)
 {
-<<<<<<< HEAD
-	struct inode *inode = file_inode(filp);
-=======
 	struct inode *inode = file_inode(file);
->>>>>>> d0e0ac97
 	struct super_block *sb = inode->i_sb;
 	int len, err;
 	char strbuf[HFSPLUS_MAX_STRLEN + 1];
