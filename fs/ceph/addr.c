#include <linux/ceph/ceph_debug.h>

#include <linux/backing-dev.h>
#include <linux/fs.h>
#include <linux/mm.h>
#include <linux/pagemap.h>
#include <linux/writeback.h>	/* generic_writepages */
#include <linux/slab.h>
#include <linux/pagevec.h>
#include <linux/task_io_accounting_ops.h>

#include "super.h"
#include "mds_client.h"
#include <linux/ceph/osd_client.h>

/*
 * Ceph address space ops.
 *
 * There are a few funny things going on here.
 *
 * The page->private field is used to reference a struct
 * ceph_snap_context for _every_ dirty page.  This indicates which
 * snapshot the page was logically dirtied in, and thus which snap
 * context needs to be associated with the osd write during writeback.
 *
 * Similarly, struct ceph_inode_info maintains a set of counters to
 * count dirty pages on the inode.  In the absence of snapshots,
 * i_wrbuffer_ref == i_wrbuffer_ref_head == the dirty page count.
 *
 * When a snapshot is taken (that is, when the client receives
 * notification that a snapshot was taken), each inode with caps and
 * with dirty pages (dirty pages implies there is a cap) gets a new
 * ceph_cap_snap in the i_cap_snaps list (which is sorted in ascending
 * order, new snaps go to the tail).  The i_wrbuffer_ref_head count is
 * moved to capsnap->dirty. (Unless a sync write is currently in
 * progress.  In that case, the capsnap is said to be "pending", new
 * writes cannot start, and the capsnap isn't "finalized" until the
 * write completes (or fails) and a final size/mtime for the inode for
 * that snap can be settled upon.)  i_wrbuffer_ref_head is reset to 0.
 *
 * On writeback, we must submit writes to the osd IN SNAP ORDER.  So,
 * we look for the first capsnap in i_cap_snaps and write out pages in
 * that snap context _only_.  Then we move on to the next capsnap,
 * eventually reaching the "live" or "head" context (i.e., pages that
 * are not yet snapped) and are writing the most recently dirtied
 * pages.
 *
 * Invalidate and so forth must take care to ensure the dirty page
 * accounting is preserved.
 */

#define CONGESTION_ON_THRESH(congestion_kb) (congestion_kb >> (PAGE_SHIFT-10))
#define CONGESTION_OFF_THRESH(congestion_kb)				\
	(CONGESTION_ON_THRESH(congestion_kb) -				\
	 (CONGESTION_ON_THRESH(congestion_kb) >> 2))

static inline struct ceph_snap_context *page_snap_context(struct page *page)
{
	if (PagePrivate(page))
		return (void *)page->private;
	return NULL;
}

/*
 * Dirty a page.  Optimistically adjust accounting, on the assumption
 * that we won't race with invalidate.  If we do, readjust.
 */
static int ceph_set_page_dirty(struct page *page)
{
	struct address_space *mapping = page->mapping;
	struct inode *inode;
	struct ceph_inode_info *ci;
	int undo = 0;
	struct ceph_snap_context *snapc;

	if (unlikely(!mapping))
		return !TestSetPageDirty(page);

	if (TestSetPageDirty(page)) {
		dout("%p set_page_dirty %p idx %lu -- already dirty\n",
		     mapping->host, page, page->index);
		return 0;
	}

	inode = mapping->host;
	ci = ceph_inode(inode);

	/*
	 * Note that we're grabbing a snapc ref here without holding
	 * any locks!
	 */
	snapc = ceph_get_snap_context(ci->i_snap_realm->cached_context);

	/* dirty the head */
	spin_lock(&ci->i_ceph_lock);
	if (ci->i_head_snapc == NULL)
		ci->i_head_snapc = ceph_get_snap_context(snapc);
	++ci->i_wrbuffer_ref_head;
	if (ci->i_wrbuffer_ref == 0)
		ihold(inode);
	++ci->i_wrbuffer_ref;
	dout("%p set_page_dirty %p idx %lu head %d/%d -> %d/%d "
	     "snapc %p seq %lld (%d snaps)\n",
	     mapping->host, page, page->index,
	     ci->i_wrbuffer_ref-1, ci->i_wrbuffer_ref_head-1,
	     ci->i_wrbuffer_ref, ci->i_wrbuffer_ref_head,
	     snapc, snapc->seq, snapc->num_snaps);
	spin_unlock(&ci->i_ceph_lock);

	/* now adjust page */
	spin_lock_irq(&mapping->tree_lock);
	if (page->mapping) {	/* Race with truncate? */
		WARN_ON_ONCE(!PageUptodate(page));
		account_page_dirtied(page, page->mapping);
		radix_tree_tag_set(&mapping->page_tree,
				page_index(page), PAGECACHE_TAG_DIRTY);

		/*
		 * Reference snap context in page->private.  Also set
		 * PagePrivate so that we get invalidatepage callback.
		 */
		page->private = (unsigned long)snapc;
		SetPagePrivate(page);
	} else {
		dout("ANON set_page_dirty %p (raced truncate?)\n", page);
		undo = 1;
	}

	spin_unlock_irq(&mapping->tree_lock);

	if (undo)
		/* whoops, we failed to dirty the page */
		ceph_put_wrbuffer_cap_refs(ci, 1, snapc);

	__mark_inode_dirty(mapping->host, I_DIRTY_PAGES);

	BUG_ON(!PageDirty(page));
	return 1;
}

/*
 * If we are truncating the full page (i.e. offset == 0), adjust the
 * dirty page counters appropriately.  Only called if there is private
 * data on the page.
 */
static void ceph_invalidatepage(struct page *page, unsigned int offset,
				unsigned int length)
{
	struct inode *inode;
	struct ceph_inode_info *ci;
	struct ceph_snap_context *snapc = page_snap_context(page);

	BUG_ON(!PageLocked(page));
	BUG_ON(!PagePrivate(page));
	BUG_ON(!page->mapping);

	inode = page->mapping->host;

	/*
	 * We can get non-dirty pages here due to races between
	 * set_page_dirty and truncate_complete_page; just spit out a
	 * warning, in case we end up with accounting problems later.
	 */
	if (!PageDirty(page))
		pr_err("%p invalidatepage %p page not dirty\n", inode, page);

	if (offset == 0 && length == PAGE_CACHE_SIZE)
		ClearPageChecked(page);

	ci = ceph_inode(inode);
	if (offset == 0 && length == PAGE_CACHE_SIZE) {
		dout("%p invalidatepage %p idx %lu full dirty page\n",
		     inode, page, page->index);
		ceph_put_wrbuffer_cap_refs(ci, 1, snapc);
		ceph_put_snap_context(snapc);
		page->private = 0;
		ClearPagePrivate(page);
	} else {
		dout("%p invalidatepage %p idx %lu partial dirty page %u(%u)\n",
		     inode, page, page->index, offset, length);
	}
}

/* just a sanity check */
static int ceph_releasepage(struct page *page, gfp_t g)
{
	struct inode *inode = page->mapping ? page->mapping->host : NULL;
	dout("%p releasepage %p idx %lu\n", inode, page, page->index);
	WARN_ON(PageDirty(page));
	WARN_ON(PagePrivate(page));
	return 0;
}

/*
 * read a single page, without unlocking it.
 */
static int readpage_nounlock(struct file *filp, struct page *page)
{
	struct inode *inode = file_inode(filp);
	struct ceph_inode_info *ci = ceph_inode(inode);
	struct ceph_osd_client *osdc = 
		&ceph_inode_to_client(inode)->client->osdc;
	int err = 0;
	u64 len = PAGE_CACHE_SIZE;

	dout("readpage inode %p file %p page %p index %lu\n",
	     inode, filp, page, page->index);
	err = ceph_osdc_readpages(osdc, ceph_vino(inode), &ci->i_layout,
				  (u64) page_offset(page), &len,
				  ci->i_truncate_seq, ci->i_truncate_size,
				  &page, 1, 0);
	if (err == -ENOENT)
		err = 0;
	if (err < 0) {
		SetPageError(page);
		goto out;
	} else if (err < PAGE_CACHE_SIZE) {
		/* zero fill remainder of page */
		zero_user_segment(page, err, PAGE_CACHE_SIZE);
	}
	SetPageUptodate(page);

out:
	return err < 0 ? err : 0;
}

static int ceph_readpage(struct file *filp, struct page *page)
{
	int r = readpage_nounlock(filp, page);
	unlock_page(page);
	return r;
}

/*
 * Finish an async read(ahead) op.
 */
static void finish_read(struct ceph_osd_request *req, struct ceph_msg *msg)
{
	struct inode *inode = req->r_inode;
	struct ceph_osd_data *osd_data;
	int rc = req->r_result;
	int bytes = le32_to_cpu(msg->hdr.data_len);
	int num_pages;
	int i;

	dout("finish_read %p req %p rc %d bytes %d\n", inode, req, rc, bytes);

	/* unlock all pages, zeroing any data we didn't read */
	osd_data = osd_req_op_extent_osd_data(req, 0);
	BUG_ON(osd_data->type != CEPH_OSD_DATA_TYPE_PAGES);
	num_pages = calc_pages_for((u64)osd_data->alignment,
					(u64)osd_data->length);
	for (i = 0; i < num_pages; i++) {
		struct page *page = osd_data->pages[i];

		if (bytes < (int)PAGE_CACHE_SIZE) {
			/* zero (remainder of) page */
			int s = bytes < 0 ? 0 : bytes;
			zero_user_segment(page, s, PAGE_CACHE_SIZE);
		}
 		dout("finish_read %p uptodate %p idx %lu\n", inode, page,
		     page->index);
		flush_dcache_page(page);
		SetPageUptodate(page);
		unlock_page(page);
		page_cache_release(page);
		bytes -= PAGE_CACHE_SIZE;
	}
	kfree(osd_data->pages);
}

static void ceph_unlock_page_vector(struct page **pages, int num_pages)
{
	int i;

	for (i = 0; i < num_pages; i++)
		unlock_page(pages[i]);
}

/*
 * start an async read(ahead) operation.  return nr_pages we submitted
 * a read for on success, or negative error code.
 */
static int start_read(struct inode *inode, struct list_head *page_list, int max)
{
	struct ceph_osd_client *osdc =
		&ceph_inode_to_client(inode)->client->osdc;
	struct ceph_inode_info *ci = ceph_inode(inode);
	struct page *page = list_entry(page_list->prev, struct page, lru);
	struct ceph_vino vino;
	struct ceph_osd_request *req;
	u64 off;
	u64 len;
	int i;
	struct page **pages;
	pgoff_t next_index;
	int nr_pages = 0;
	int ret;

	off = (u64) page_offset(page);

	/* count pages */
	next_index = page->index;
	list_for_each_entry_reverse(page, page_list, lru) {
		if (page->index != next_index)
			break;
		nr_pages++;
		next_index++;
		if (max && nr_pages == max)
			break;
	}
	len = nr_pages << PAGE_CACHE_SHIFT;
	dout("start_read %p nr_pages %d is %lld~%lld\n", inode, nr_pages,
	     off, len);
	vino = ceph_vino(inode);
	req = ceph_osdc_new_request(osdc, &ci->i_layout, vino, off, &len,
				    1, CEPH_OSD_OP_READ,
				    CEPH_OSD_FLAG_READ, NULL,
				    ci->i_truncate_seq, ci->i_truncate_size,
				    false);
	if (IS_ERR(req))
		return PTR_ERR(req);

	/* build page vector */
	nr_pages = calc_pages_for(0, len);
	pages = kmalloc(sizeof(*pages) * nr_pages, GFP_NOFS);
	ret = -ENOMEM;
	if (!pages)
		goto out;
	for (i = 0; i < nr_pages; ++i) {
		page = list_entry(page_list->prev, struct page, lru);
		BUG_ON(PageLocked(page));
		list_del(&page->lru);
		
 		dout("start_read %p adding %p idx %lu\n", inode, page,
		     page->index);
		if (add_to_page_cache_lru(page, &inode->i_data, page->index,
					  GFP_NOFS)) {
			page_cache_release(page);
			dout("start_read %p add_to_page_cache failed %p\n",
			     inode, page);
			nr_pages = i;
			goto out_pages;
		}
		pages[i] = page;
	}
	osd_req_op_extent_osd_data_pages(req, 0, pages, len, 0, false, false);
	req->r_callback = finish_read;
	req->r_inode = inode;

	ceph_osdc_build_request(req, off, NULL, vino.snap, NULL);

	dout("start_read %p starting %p %lld~%lld\n", inode, req, off, len);
	ret = ceph_osdc_start_request(osdc, req, false);
	if (ret < 0)
		goto out_pages;
	ceph_osdc_put_request(req);
	return nr_pages;

out_pages:
	ceph_unlock_page_vector(pages, nr_pages);
	ceph_release_page_vector(pages, nr_pages);
out:
	ceph_osdc_put_request(req);
	return ret;
}


/*
 * Read multiple pages.  Leave pages we don't read + unlock in page_list;
 * the caller (VM) cleans them up.
 */
static int ceph_readpages(struct file *file, struct address_space *mapping,
			  struct list_head *page_list, unsigned nr_pages)
{
	struct inode *inode = file_inode(file);
	struct ceph_fs_client *fsc = ceph_inode_to_client(inode);
	int rc = 0;
	int max = 0;

	if (fsc->mount_options->rsize >= PAGE_CACHE_SIZE)
		max = (fsc->mount_options->rsize + PAGE_CACHE_SIZE - 1)
			>> PAGE_SHIFT;

	dout("readpages %p file %p nr_pages %d max %d\n", inode,
		file, nr_pages,
	     max);
	while (!list_empty(page_list)) {
		rc = start_read(inode, page_list, max);
		if (rc < 0)
			goto out;
		BUG_ON(rc == 0);
	}
out:
	dout("readpages %p file %p ret %d\n", inode, file, rc);
	return rc;
}

/*
 * Get ref for the oldest snapc for an inode with dirty data... that is, the
 * only snap context we are allowed to write back.
 */
static struct ceph_snap_context *get_oldest_context(struct inode *inode,
						    u64 *snap_size)
{
	struct ceph_inode_info *ci = ceph_inode(inode);
	struct ceph_snap_context *snapc = NULL;
	struct ceph_cap_snap *capsnap = NULL;

	spin_lock(&ci->i_ceph_lock);
	list_for_each_entry(capsnap, &ci->i_cap_snaps, ci_item) {
		dout(" cap_snap %p snapc %p has %d dirty pages\n", capsnap,
		     capsnap->context, capsnap->dirty_pages);
		if (capsnap->dirty_pages) {
			snapc = ceph_get_snap_context(capsnap->context);
			if (snap_size)
				*snap_size = capsnap->size;
			break;
		}
	}
	if (!snapc && ci->i_wrbuffer_ref_head) {
		snapc = ceph_get_snap_context(ci->i_head_snapc);
		dout(" head snapc %p has %d dirty pages\n",
		     snapc, ci->i_wrbuffer_ref_head);
	}
	spin_unlock(&ci->i_ceph_lock);
	return snapc;
}

/*
 * Write a single page, but leave the page locked.
 *
 * If we get a write error, set the page error bit, but still adjust the
 * dirty page accounting (i.e., page is no longer dirty).
 */
static int writepage_nounlock(struct page *page, struct writeback_control *wbc)
{
	struct inode *inode;
	struct ceph_inode_info *ci;
	struct ceph_fs_client *fsc;
	struct ceph_osd_client *osdc;
	struct ceph_snap_context *snapc, *oldest;
	loff_t page_off = page_offset(page);
	long writeback_stat;
	u64 truncate_size, snap_size = 0;
	u32 truncate_seq;
	int err = 0, len = PAGE_CACHE_SIZE;

	dout("writepage %p idx %lu\n", page, page->index);

	if (!page->mapping || !page->mapping->host) {
		dout("writepage %p - no mapping\n", page);
		return -EFAULT;
	}
	inode = page->mapping->host;
	ci = ceph_inode(inode);
	fsc = ceph_inode_to_client(inode);
	osdc = &fsc->client->osdc;

	/* verify this is a writeable snap context */
	snapc = page_snap_context(page);
	if (snapc == NULL) {
		dout("writepage %p page %p not dirty?\n", inode, page);
		goto out;
	}
	oldest = get_oldest_context(inode, &snap_size);
	if (snapc->seq > oldest->seq) {
		dout("writepage %p page %p snapc %p not writeable - noop\n",
		     inode, page, snapc);
		/* we should only noop if called by kswapd */
		WARN_ON((current->flags & PF_MEMALLOC) == 0);
		ceph_put_snap_context(oldest);
		goto out;
	}
	ceph_put_snap_context(oldest);

	spin_lock(&ci->i_ceph_lock);
	truncate_seq = ci->i_truncate_seq;
	truncate_size = ci->i_truncate_size;
	if (!snap_size)
		snap_size = i_size_read(inode);
	spin_unlock(&ci->i_ceph_lock);

	/* is this a partial page at end of file? */
	if (page_off >= snap_size) {
		dout("%p page eof %llu\n", page, snap_size);
		goto out;
	}
	if (snap_size < page_off + len)
		len = snap_size - page_off;

	dout("writepage %p page %p index %lu on %llu~%u snapc %p\n",
	     inode, page, page->index, page_off, len, snapc);

	writeback_stat = atomic_long_inc_return(&fsc->writeback_count);
	if (writeback_stat >
	    CONGESTION_ON_THRESH(fsc->mount_options->congestion_kb))
		set_bdi_congested(&fsc->backing_dev_info, BLK_RW_ASYNC);

	set_page_writeback(page);
	err = ceph_osdc_writepages(osdc, ceph_vino(inode),
				   &ci->i_layout, snapc,
				   page_off, len,
<<<<<<< HEAD
				   ci->i_truncate_seq, ci->i_truncate_size,
=======
				   truncate_seq, truncate_size,
>>>>>>> d0e0ac97
				   &inode->i_mtime, &page, 1);
	if (err < 0) {
		dout("writepage setting page/mapping error %d %p\n", err, page);
		SetPageError(page);
		mapping_set_error(&inode->i_data, err);
		if (wbc)
			wbc->pages_skipped++;
	} else {
		dout("writepage cleaned page %p\n", page);
		err = 0;  /* vfs expects us to return 0 */
	}
	page->private = 0;
	ClearPagePrivate(page);
	end_page_writeback(page);
	ceph_put_wrbuffer_cap_refs(ci, 1, snapc);
	ceph_put_snap_context(snapc);  /* page's reference */
out:
	return err;
}

static int ceph_writepage(struct page *page, struct writeback_control *wbc)
{
	int err;
	struct inode *inode = page->mapping->host;
	BUG_ON(!inode);
	ihold(inode);
	err = writepage_nounlock(page, wbc);
	unlock_page(page);
	iput(inode);
	return err;
}


/*
 * lame release_pages helper.  release_pages() isn't exported to
 * modules.
 */
static void ceph_release_pages(struct page **pages, int num)
{
	struct pagevec pvec;
	int i;

	pagevec_init(&pvec, 0);
	for (i = 0; i < num; i++) {
		if (pagevec_add(&pvec, pages[i]) == 0)
			pagevec_release(&pvec);
	}
	pagevec_release(&pvec);
}


/*
 * async writeback completion handler.
 *
 * If we get an error, set the mapping error bit, but not the individual
 * page error bits.
 */
static void writepages_finish(struct ceph_osd_request *req,
			      struct ceph_msg *msg)
{
	struct inode *inode = req->r_inode;
	struct ceph_inode_info *ci = ceph_inode(inode);
	struct ceph_osd_data *osd_data;
	unsigned wrote;
	struct page *page;
	int num_pages;
	int i;
	struct ceph_snap_context *snapc = req->r_snapc;
	struct address_space *mapping = inode->i_mapping;
	int rc = req->r_result;
	u64 bytes = req->r_ops[0].extent.length;
	struct ceph_fs_client *fsc = ceph_inode_to_client(inode);
	long writeback_stat;
	unsigned issued = ceph_caps_issued(ci);

	osd_data = osd_req_op_extent_osd_data(req, 0);
	BUG_ON(osd_data->type != CEPH_OSD_DATA_TYPE_PAGES);
	num_pages = calc_pages_for((u64)osd_data->alignment,
					(u64)osd_data->length);
	if (rc >= 0) {
		/*
		 * Assume we wrote the pages we originally sent.  The
		 * osd might reply with fewer pages if our writeback
		 * raced with a truncation and was adjusted at the osd,
		 * so don't believe the reply.
		 */
		wrote = num_pages;
	} else {
		wrote = 0;
		mapping_set_error(mapping, rc);
	}
	dout("writepages_finish %p rc %d bytes %llu wrote %d (pages)\n",
	     inode, rc, bytes, wrote);

	/* clean all pages */
	for (i = 0; i < num_pages; i++) {
		page = osd_data->pages[i];
		BUG_ON(!page);
		WARN_ON(!PageUptodate(page));

		writeback_stat =
			atomic_long_dec_return(&fsc->writeback_count);
		if (writeback_stat <
		    CONGESTION_OFF_THRESH(fsc->mount_options->congestion_kb))
			clear_bdi_congested(&fsc->backing_dev_info,
					    BLK_RW_ASYNC);

		ceph_put_snap_context(page_snap_context(page));
		page->private = 0;
		ClearPagePrivate(page);
		dout("unlocking %d %p\n", i, page);
		end_page_writeback(page);

		/*
		 * We lost the cache cap, need to truncate the page before
		 * it is unlocked, otherwise we'd truncate it later in the
		 * page truncation thread, possibly losing some data that
		 * raced its way in
		 */
		if ((issued & (CEPH_CAP_FILE_CACHE|CEPH_CAP_FILE_LAZYIO)) == 0)
			generic_error_remove_page(inode->i_mapping, page);

		unlock_page(page);
	}
	dout("%p wrote+cleaned %d pages\n", inode, wrote);
	ceph_put_wrbuffer_cap_refs(ci, num_pages, snapc);

	ceph_release_pages(osd_data->pages, num_pages);
	if (osd_data->pages_from_pool)
		mempool_free(osd_data->pages,
			     ceph_sb_to_client(inode->i_sb)->wb_pagevec_pool);
	else
		kfree(osd_data->pages);
	ceph_osdc_put_request(req);
}

<<<<<<< HEAD
static struct ceph_osd_request *
ceph_writepages_osd_request(struct inode *inode, u64 offset, u64 *len,
				struct ceph_snap_context *snapc, int num_ops)
{
	struct ceph_fs_client *fsc;
	struct ceph_inode_info *ci;
	struct ceph_vino vino;

	fsc = ceph_inode_to_client(inode);
	ci = ceph_inode(inode);
	vino = ceph_vino(inode);
	/* BUG_ON(vino.snap != CEPH_NOSNAP); */

	return ceph_osdc_new_request(&fsc->client->osdc, &ci->i_layout,
			vino, offset, len, num_ops, CEPH_OSD_OP_WRITE,
			CEPH_OSD_FLAG_WRITE|CEPH_OSD_FLAG_ONDISK,
			snapc, ci->i_truncate_seq, ci->i_truncate_size, true);
}

=======
>>>>>>> d0e0ac97
/*
 * initiate async writeback
 */
static int ceph_writepages_start(struct address_space *mapping,
				 struct writeback_control *wbc)
{
	struct inode *inode = mapping->host;
	struct ceph_inode_info *ci = ceph_inode(inode);
	struct ceph_fs_client *fsc = ceph_inode_to_client(inode);
	struct ceph_vino vino = ceph_vino(inode);
	pgoff_t index, start, end;
	int range_whole = 0;
	int should_loop = 1;
	pgoff_t max_pages = 0, max_pages_ever = 0;
	struct ceph_snap_context *snapc = NULL, *last_snapc = NULL, *pgsnapc;
	struct pagevec pvec;
	int done = 0;
	int rc = 0;
	unsigned wsize = 1 << inode->i_blkbits;
	struct ceph_osd_request *req = NULL;
	int do_sync;
<<<<<<< HEAD
	u64 snap_size;
=======
	u64 truncate_size, snap_size;
	u32 truncate_seq;
>>>>>>> d0e0ac97

	/*
	 * Include a 'sync' in the OSD request if this is a data
	 * integrity write (e.g., O_SYNC write or fsync()), or if our
	 * cap is being revoked.
	 */
	if ((wbc->sync_mode == WB_SYNC_ALL) ||
		ceph_caps_revoking(ci, CEPH_CAP_FILE_BUFFER))
		do_sync = 1;
	dout("writepages_start %p dosync=%d (mode=%s)\n",
	     inode, do_sync,
	     wbc->sync_mode == WB_SYNC_NONE ? "NONE" :
	     (wbc->sync_mode == WB_SYNC_ALL ? "ALL" : "HOLD"));

	if (fsc->mount_state == CEPH_MOUNT_SHUTDOWN) {
		pr_warning("writepage_start %p on forced umount\n", inode);
		return -EIO; /* we're in a forced umount, don't write! */
	}
	if (fsc->mount_options->wsize && fsc->mount_options->wsize < wsize)
		wsize = fsc->mount_options->wsize;
	if (wsize < PAGE_CACHE_SIZE)
		wsize = PAGE_CACHE_SIZE;
	max_pages_ever = wsize >> PAGE_CACHE_SHIFT;

	pagevec_init(&pvec, 0);

	/* where to start/end? */
	if (wbc->range_cyclic) {
		start = mapping->writeback_index; /* Start from prev offset */
		end = -1;
		dout(" cyclic, start at %lu\n", start);
	} else {
		start = wbc->range_start >> PAGE_CACHE_SHIFT;
		end = wbc->range_end >> PAGE_CACHE_SHIFT;
		if (wbc->range_start == 0 && wbc->range_end == LLONG_MAX)
			range_whole = 1;
		should_loop = 0;
		dout(" not cyclic, %lu to %lu\n", start, end);
	}
	index = start;

retry:
	/* find oldest snap context with dirty data */
	ceph_put_snap_context(snapc);
	snap_size = 0;
	snapc = get_oldest_context(inode, &snap_size);
	if (!snapc) {
		/* hmm, why does writepages get called when there
		   is no dirty data? */
		dout(" no snap context with dirty data?\n");
		goto out;
	}
	if (snap_size == 0)
		snap_size = i_size_read(inode);
	dout(" oldest snapc is %p seq %lld (%d snaps)\n",
	     snapc, snapc->seq, snapc->num_snaps);

	spin_lock(&ci->i_ceph_lock);
	truncate_seq = ci->i_truncate_seq;
	truncate_size = ci->i_truncate_size;
	if (!snap_size)
		snap_size = i_size_read(inode);
	spin_unlock(&ci->i_ceph_lock);

	if (last_snapc && snapc != last_snapc) {
		/* if we switched to a newer snapc, restart our scan at the
		 * start of the original file range. */
		dout("  snapc differs from last pass, restarting at %lu\n",
		     index);
		index = start;
	}
	last_snapc = snapc;

	while (!done && index <= end) {
		int num_ops = do_sync ? 2 : 1;
<<<<<<< HEAD
		struct ceph_vino vino;
=======
>>>>>>> d0e0ac97
		unsigned i;
		int first;
		pgoff_t next;
		int pvec_pages, locked_pages;
		struct page **pages = NULL;
		mempool_t *pool = NULL;	/* Becomes non-null if mempool used */
		struct page *page;
		int want;
		u64 offset, len;
		long writeback_stat;

		next = 0;
		locked_pages = 0;
		max_pages = max_pages_ever;

get_more_pages:
		first = -1;
		want = min(end - index,
			   min((pgoff_t)PAGEVEC_SIZE,
			       max_pages - (pgoff_t)locked_pages) - 1)
			+ 1;
		pvec_pages = pagevec_lookup_tag(&pvec, mapping, &index,
						PAGECACHE_TAG_DIRTY,
						want);
		dout("pagevec_lookup_tag got %d\n", pvec_pages);
		if (!pvec_pages && !locked_pages)
			break;
		for (i = 0; i < pvec_pages && locked_pages < max_pages; i++) {
			page = pvec.pages[i];
			dout("? %p idx %lu\n", page, page->index);
			if (locked_pages == 0)
				lock_page(page);  /* first page */
			else if (!trylock_page(page))
				break;

			/* only dirty pages, or our accounting breaks */
			if (unlikely(!PageDirty(page)) ||
			    unlikely(page->mapping != mapping)) {
				dout("!dirty or !mapping %p\n", page);
				unlock_page(page);
				break;
			}
			if (!wbc->range_cyclic && page->index > end) {
				dout("end of range %p\n", page);
				done = 1;
				unlock_page(page);
				break;
			}
			if (next && (page->index != next)) {
				dout("not consecutive %p\n", page);
				unlock_page(page);
				break;
			}
			if (wbc->sync_mode != WB_SYNC_NONE) {
				dout("waiting on writeback %p\n", page);
				wait_on_page_writeback(page);
			}
			if (page_offset(page) >= snap_size) {
				dout("%p page eof %llu\n", page, snap_size);
				done = 1;
				unlock_page(page);
				break;
			}
			if (PageWriteback(page)) {
				dout("%p under writeback\n", page);
				unlock_page(page);
				break;
			}

			/* only if matching snap context */
			pgsnapc = page_snap_context(page);
			if (pgsnapc->seq > snapc->seq) {
				dout("page snapc %p %lld > oldest %p %lld\n",
				     pgsnapc, pgsnapc->seq, snapc, snapc->seq);
				unlock_page(page);
				if (!locked_pages)
					continue; /* keep looking for snap */
				break;
			}

			if (!clear_page_dirty_for_io(page)) {
				dout("%p !clear_page_dirty_for_io\n", page);
				unlock_page(page);
				break;
			}

			/*
			 * We have something to write.  If this is
			 * the first locked page this time through,
			 * allocate an osd request and a page array
			 * that it will use.
			 */
			if (locked_pages == 0) {
<<<<<<< HEAD
				size_t size;

				BUG_ON(pages);

				/* prepare async write request */
				offset = (u64)page_offset(page);
				len = wsize;
				req = ceph_writepages_osd_request(inode,
							offset, &len, snapc,
							num_ops);

=======
				BUG_ON(pages);
				/* prepare async write request */
				offset = (u64)page_offset(page);
				len = wsize;
				req = ceph_osdc_new_request(&fsc->client->osdc,
							&ci->i_layout, vino,
							offset, &len, num_ops,
							CEPH_OSD_OP_WRITE,
							CEPH_OSD_FLAG_WRITE |
							CEPH_OSD_FLAG_ONDISK,
							snapc, truncate_seq,
							truncate_size, true);
>>>>>>> d0e0ac97
				if (IS_ERR(req)) {
					rc = PTR_ERR(req);
					unlock_page(page);
					break;
				}

				req->r_callback = writepages_finish;
				req->r_inode = inode;

				max_pages = calc_pages_for(0, (u64)len);
<<<<<<< HEAD
				size = max_pages * sizeof (*pages);
				pages = kmalloc(size, GFP_NOFS);
=======
				pages = kmalloc(max_pages * sizeof (*pages),
						GFP_NOFS);
>>>>>>> d0e0ac97
				if (!pages) {
					pool = fsc->wb_pagevec_pool;
					pages = mempool_alloc(pool, GFP_NOFS);
					BUG_ON(!pages);
				}
			}

			/* note position of first page in pvec */
			if (first < 0)
				first = i;
			dout("%p will write page %p idx %lu\n",
			     inode, page, page->index);

			writeback_stat =
			       atomic_long_inc_return(&fsc->writeback_count);
			if (writeback_stat > CONGESTION_ON_THRESH(
				    fsc->mount_options->congestion_kb)) {
				set_bdi_congested(&fsc->backing_dev_info,
						  BLK_RW_ASYNC);
			}

			set_page_writeback(page);
			pages[locked_pages] = page;
			locked_pages++;
			next = page->index + 1;
		}

		/* did we get anything? */
		if (!locked_pages)
			goto release_pvec_pages;
		if (i) {
			int j;
			BUG_ON(!locked_pages || first < 0);

			if (pvec_pages && i == pvec_pages &&
			    locked_pages < max_pages) {
				dout("reached end pvec, trying for more\n");
				pagevec_reinit(&pvec);
				goto get_more_pages;
			}

			/* shift unused pages over in the pvec...  we
			 * will need to release them below. */
			for (j = i; j < pvec_pages; j++) {
				dout(" pvec leftover page %p\n",
				     pvec.pages[j]);
				pvec.pages[j-i+first] = pvec.pages[j];
			}
			pvec.nr -= i-first;
		}

		/* Format the osd request message and submit the write */

		offset = page_offset(pages[0]);
		len = min(snap_size - offset,
			  (u64)locked_pages << PAGE_CACHE_SHIFT);
		dout("writepages got %d pages at %llu~%llu\n",
		     locked_pages, offset, len);

		osd_req_op_extent_osd_data_pages(req, 0, pages, len, 0,
							!!pool, false);

		pages = NULL;	/* request message now owns the pages array */
		pool = NULL;

		/* Update the write op length in case we changed it */

		osd_req_op_extent_update(req, 0, len);

		vino = ceph_vino(inode);
		ceph_osdc_build_request(req, offset, snapc, vino.snap,
					&inode->i_mtime);

		rc = ceph_osdc_start_request(&fsc->client->osdc, req, true);
		BUG_ON(rc);
		req = NULL;

		/* continue? */
		index = next;
		wbc->nr_to_write -= locked_pages;
		if (wbc->nr_to_write <= 0)
			done = 1;

release_pvec_pages:
		dout("pagevec_release on %d pages (%p)\n", (int)pvec.nr,
		     pvec.nr ? pvec.pages[0] : NULL);
		pagevec_release(&pvec);

		if (locked_pages && !done)
			goto retry;
	}

	if (should_loop && !done) {
		/* more to do; loop back to beginning of file */
		dout("writepages looping back to beginning of file\n");
		should_loop = 0;
		index = 0;
		goto retry;
	}

	if (wbc->range_cyclic || (range_whole && wbc->nr_to_write > 0))
		mapping->writeback_index = index;

out:
	if (req)
		ceph_osdc_put_request(req);
	ceph_put_snap_context(snapc);
	dout("writepages done, rc = %d\n", rc);
	return rc;
}



/*
 * See if a given @snapc is either writeable, or already written.
 */
static int context_is_writeable_or_written(struct inode *inode,
					   struct ceph_snap_context *snapc)
{
	struct ceph_snap_context *oldest = get_oldest_context(inode, NULL);
	int ret = !oldest || snapc->seq <= oldest->seq;

	ceph_put_snap_context(oldest);
	return ret;
}

/*
 * We are only allowed to write into/dirty the page if the page is
 * clean, or already dirty within the same snap context.
 *
 * called with page locked.
 * return success with page locked,
 * or any failure (incl -EAGAIN) with page unlocked.
 */
static int ceph_update_writeable_page(struct file *file,
			    loff_t pos, unsigned len,
			    struct page *page)
{
	struct inode *inode = file_inode(file);
	struct ceph_inode_info *ci = ceph_inode(inode);
	struct ceph_mds_client *mdsc = ceph_inode_to_client(inode)->mdsc;
	loff_t page_off = pos & PAGE_CACHE_MASK;
	int pos_in_page = pos & ~PAGE_CACHE_MASK;
	int end_in_page = pos_in_page + len;
	loff_t i_size;
	int r;
	struct ceph_snap_context *snapc, *oldest;

retry_locked:
	/* writepages currently holds page lock, but if we change that later, */
	wait_on_page_writeback(page);

	/* check snap context */
	BUG_ON(!ci->i_snap_realm);
	down_read(&mdsc->snap_rwsem);
	BUG_ON(!ci->i_snap_realm->cached_context);
	snapc = page_snap_context(page);
	if (snapc && snapc != ci->i_head_snapc) {
		/*
		 * this page is already dirty in another (older) snap
		 * context!  is it writeable now?
		 */
		oldest = get_oldest_context(inode, NULL);
		up_read(&mdsc->snap_rwsem);

		if (snapc->seq > oldest->seq) {
			ceph_put_snap_context(oldest);
			dout(" page %p snapc %p not current or oldest\n",
			     page, snapc);
			/*
			 * queue for writeback, and wait for snapc to
			 * be writeable or written
			 */
			snapc = ceph_get_snap_context(snapc);
			unlock_page(page);
			ceph_queue_writeback(inode);
			r = wait_event_interruptible(ci->i_cap_wq,
			       context_is_writeable_or_written(inode, snapc));
			ceph_put_snap_context(snapc);
			if (r == -ERESTARTSYS)
				return r;
			return -EAGAIN;
		}
		ceph_put_snap_context(oldest);

		/* yay, writeable, do it now (without dropping page lock) */
		dout(" page %p snapc %p not current, but oldest\n",
		     page, snapc);
		if (!clear_page_dirty_for_io(page))
			goto retry_locked;
		r = writepage_nounlock(page, NULL);
		if (r < 0)
			goto fail_nosnap;
		goto retry_locked;
	}

	if (PageUptodate(page)) {
		dout(" page %p already uptodate\n", page);
		return 0;
	}

	/* full page? */
	if (pos_in_page == 0 && len == PAGE_CACHE_SIZE)
		return 0;

	/* past end of file? */
	i_size = inode->i_size;   /* caller holds i_mutex */

	if (i_size + len > inode->i_sb->s_maxbytes) {
		/* file is too big */
		r = -EINVAL;
		goto fail;
	}

	if (page_off >= i_size ||
	    (pos_in_page == 0 && (pos+len) >= i_size &&
	     end_in_page - pos_in_page != PAGE_CACHE_SIZE)) {
		dout(" zeroing %p 0 - %d and %d - %d\n",
		     page, pos_in_page, end_in_page, (int)PAGE_CACHE_SIZE);
		zero_user_segments(page,
				   0, pos_in_page,
				   end_in_page, PAGE_CACHE_SIZE);
		return 0;
	}

	/* we need to read it. */
	up_read(&mdsc->snap_rwsem);
	r = readpage_nounlock(file, page);
	if (r < 0)
		goto fail_nosnap;
	goto retry_locked;

fail:
	up_read(&mdsc->snap_rwsem);
fail_nosnap:
	unlock_page(page);
	return r;
}

/*
 * We are only allowed to write into/dirty the page if the page is
 * clean, or already dirty within the same snap context.
 */
static int ceph_write_begin(struct file *file, struct address_space *mapping,
			    loff_t pos, unsigned len, unsigned flags,
			    struct page **pagep, void **fsdata)
{
	struct inode *inode = file_inode(file);
	struct page *page;
	pgoff_t index = pos >> PAGE_CACHE_SHIFT;
	int r;

	do {
		/* get a page */
		page = grab_cache_page_write_begin(mapping, index, 0);
		if (!page)
			return -ENOMEM;
		*pagep = page;

		dout("write_begin file %p inode %p page %p %d~%d\n", file,
		     inode, page, (int)pos, (int)len);

		r = ceph_update_writeable_page(file, pos, len, page);
	} while (r == -EAGAIN);

	return r;
}

/*
 * we don't do anything in here that simple_write_end doesn't do
 * except adjust dirty page accounting and drop read lock on
 * mdsc->snap_rwsem.
 */
static int ceph_write_end(struct file *file, struct address_space *mapping,
			  loff_t pos, unsigned len, unsigned copied,
			  struct page *page, void *fsdata)
{
	struct inode *inode = file_inode(file);
	struct ceph_fs_client *fsc = ceph_inode_to_client(inode);
	struct ceph_mds_client *mdsc = fsc->mdsc;
	unsigned from = pos & (PAGE_CACHE_SIZE - 1);
	int check_cap = 0;

	dout("write_end file %p inode %p page %p %d~%d (%d)\n", file,
	     inode, page, (int)pos, (int)copied, (int)len);

	/* zero the stale part of the page if we did a short copy */
	if (copied < len)
		zero_user_segment(page, from+copied, len);

	/* did file size increase? */
	/* (no need for i_size_read(); we caller holds i_mutex */
	if (pos+copied > inode->i_size)
		check_cap = ceph_inode_set_size(inode, pos+copied);

	if (!PageUptodate(page))
		SetPageUptodate(page);

	set_page_dirty(page);

	unlock_page(page);
	up_read(&mdsc->snap_rwsem);
	page_cache_release(page);

	if (check_cap)
		ceph_check_caps(ceph_inode(inode), CHECK_CAPS_AUTHONLY, NULL);

	return copied;
}

/*
 * we set .direct_IO to indicate direct io is supported, but since we
 * intercept O_DIRECT reads and writes early, this function should
 * never get called.
 */
static ssize_t ceph_direct_io(int rw, struct kiocb *iocb,
			      const struct iovec *iov,
			      loff_t pos, unsigned long nr_segs)
{
	WARN_ON(1);
	return -EINVAL;
}

const struct address_space_operations ceph_aops = {
	.readpage = ceph_readpage,
	.readpages = ceph_readpages,
	.writepage = ceph_writepage,
	.writepages = ceph_writepages_start,
	.write_begin = ceph_write_begin,
	.write_end = ceph_write_end,
	.set_page_dirty = ceph_set_page_dirty,
	.invalidatepage = ceph_invalidatepage,
	.releasepage = ceph_releasepage,
	.direct_IO = ceph_direct_io,
};


/*
 * vm ops
 */

/*
 * Reuse write_begin here for simplicity.
 */
static int ceph_page_mkwrite(struct vm_area_struct *vma, struct vm_fault *vmf)
{
	struct inode *inode = file_inode(vma->vm_file);
	struct page *page = vmf->page;
	struct ceph_mds_client *mdsc = ceph_inode_to_client(inode)->mdsc;
	loff_t off = page_offset(page);
	loff_t size, len;
	int ret;

	/* Update time before taking page lock */
	file_update_time(vma->vm_file);

	size = i_size_read(inode);
	if (off + PAGE_CACHE_SIZE <= size)
		len = PAGE_CACHE_SIZE;
	else
		len = size & ~PAGE_CACHE_MASK;

	dout("page_mkwrite %p %llu~%llu page %p idx %lu\n", inode,
	     off, len, page, page->index);

	lock_page(page);

	ret = VM_FAULT_NOPAGE;
	if ((off > size) ||
	    (page->mapping != inode->i_mapping))
		goto out;

	ret = ceph_update_writeable_page(vma->vm_file, off, len, page);
	if (ret == 0) {
		/* success.  we'll keep the page locked. */
		set_page_dirty(page);
		up_read(&mdsc->snap_rwsem);
		ret = VM_FAULT_LOCKED;
	} else {
		if (ret == -ENOMEM)
			ret = VM_FAULT_OOM;
		else
			ret = VM_FAULT_SIGBUS;
	}
out:
	dout("page_mkwrite %p %llu~%llu = %d\n", inode, off, len, ret);
	if (ret != VM_FAULT_LOCKED)
		unlock_page(page);
	return ret;
}

static struct vm_operations_struct ceph_vmops = {
	.fault		= filemap_fault,
	.page_mkwrite	= ceph_page_mkwrite,
	.remap_pages	= generic_file_remap_pages,
};

int ceph_mmap(struct file *file, struct vm_area_struct *vma)
{
	struct address_space *mapping = file->f_mapping;

	if (!mapping->a_ops->readpage)
		return -ENOEXEC;
	file_accessed(file);
	vma->vm_ops = &ceph_vmops;
	return 0;
}<|MERGE_RESOLUTION|>--- conflicted
+++ resolved
@@ -501,11 +501,7 @@
 	err = ceph_osdc_writepages(osdc, ceph_vino(inode),
 				   &ci->i_layout, snapc,
 				   page_off, len,
-<<<<<<< HEAD
-				   ci->i_truncate_seq, ci->i_truncate_size,
-=======
 				   truncate_seq, truncate_size,
->>>>>>> d0e0ac97
 				   &inode->i_mtime, &page, 1);
 	if (err < 0) {
 		dout("writepage setting page/mapping error %d %p\n", err, page);
@@ -642,28 +638,6 @@
 	ceph_osdc_put_request(req);
 }
 
-<<<<<<< HEAD
-static struct ceph_osd_request *
-ceph_writepages_osd_request(struct inode *inode, u64 offset, u64 *len,
-				struct ceph_snap_context *snapc, int num_ops)
-{
-	struct ceph_fs_client *fsc;
-	struct ceph_inode_info *ci;
-	struct ceph_vino vino;
-
-	fsc = ceph_inode_to_client(inode);
-	ci = ceph_inode(inode);
-	vino = ceph_vino(inode);
-	/* BUG_ON(vino.snap != CEPH_NOSNAP); */
-
-	return ceph_osdc_new_request(&fsc->client->osdc, &ci->i_layout,
-			vino, offset, len, num_ops, CEPH_OSD_OP_WRITE,
-			CEPH_OSD_FLAG_WRITE|CEPH_OSD_FLAG_ONDISK,
-			snapc, ci->i_truncate_seq, ci->i_truncate_size, true);
-}
-
-=======
->>>>>>> d0e0ac97
 /*
  * initiate async writeback
  */
@@ -685,12 +659,8 @@
 	unsigned wsize = 1 << inode->i_blkbits;
 	struct ceph_osd_request *req = NULL;
 	int do_sync;
-<<<<<<< HEAD
-	u64 snap_size;
-=======
 	u64 truncate_size, snap_size;
 	u32 truncate_seq;
->>>>>>> d0e0ac97
 
 	/*
 	 * Include a 'sync' in the OSD request if this is a data
@@ -766,10 +736,6 @@
 
 	while (!done && index <= end) {
 		int num_ops = do_sync ? 2 : 1;
-<<<<<<< HEAD
-		struct ceph_vino vino;
-=======
->>>>>>> d0e0ac97
 		unsigned i;
 		int first;
 		pgoff_t next;
@@ -863,19 +829,6 @@
 			 * that it will use.
 			 */
 			if (locked_pages == 0) {
-<<<<<<< HEAD
-				size_t size;
-
-				BUG_ON(pages);
-
-				/* prepare async write request */
-				offset = (u64)page_offset(page);
-				len = wsize;
-				req = ceph_writepages_osd_request(inode,
-							offset, &len, snapc,
-							num_ops);
-
-=======
 				BUG_ON(pages);
 				/* prepare async write request */
 				offset = (u64)page_offset(page);
@@ -888,7 +841,6 @@
 							CEPH_OSD_FLAG_ONDISK,
 							snapc, truncate_seq,
 							truncate_size, true);
->>>>>>> d0e0ac97
 				if (IS_ERR(req)) {
 					rc = PTR_ERR(req);
 					unlock_page(page);
@@ -899,13 +851,8 @@
 				req->r_inode = inode;
 
 				max_pages = calc_pages_for(0, (u64)len);
-<<<<<<< HEAD
-				size = max_pages * sizeof (*pages);
-				pages = kmalloc(size, GFP_NOFS);
-=======
 				pages = kmalloc(max_pages * sizeof (*pages),
 						GFP_NOFS);
->>>>>>> d0e0ac97
 				if (!pages) {
 					pool = fsc->wb_pagevec_pool;
 					pages = mempool_alloc(pool, GFP_NOFS);
