--- conflicted
+++ resolved
@@ -605,17 +605,11 @@
 		__cap_delay_requeue(mdsc, ci);
 	}
 
-<<<<<<< HEAD
-	if (flags & CEPH_CAP_FLAG_AUTH)
-		ci->i_auth_cap = cap;
-	else if (ci->i_auth_cap == cap) {
-=======
 	if (flags & CEPH_CAP_FLAG_AUTH) {
 		if (ci->i_auth_cap == NULL ||
 		    ceph_seq_cmp(ci->i_auth_cap->mseq, mseq) < 0)
 			ci->i_auth_cap = cap;
 	} else if (ci->i_auth_cap == cap) {
->>>>>>> d0e0ac97
 		ci->i_auth_cap = NULL;
 		spin_lock(&mdsc->cap_dirty_lock);
 		if (!list_empty(&ci->i_dirty_item)) {
@@ -2078,15 +2072,11 @@
 	/* finish pending truncate */
 	while (ci->i_truncate_pending) {
 		spin_unlock(&ci->i_ceph_lock);
-<<<<<<< HEAD
-		__ceph_do_pending_vmtruncate(inode, !(need & CEPH_CAP_FILE_WR));
-=======
 		if (!(need & CEPH_CAP_FILE_WR))
 			mutex_lock(&inode->i_mutex);
 		__ceph_do_pending_vmtruncate(inode);
 		if (!(need & CEPH_CAP_FILE_WR))
 			mutex_unlock(&inode->i_mutex);
->>>>>>> d0e0ac97
 		spin_lock(&ci->i_ceph_lock);
 	}
 
