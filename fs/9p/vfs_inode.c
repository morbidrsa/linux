--- conflicted
+++ resolved
@@ -907,12 +907,7 @@
 		goto error;
 
 	file->private_data = fid;
-<<<<<<< HEAD
-#ifdef CONFIG_9P_FSCACHE
 	if (v9ses->cache == CACHE_LOOSE || v9ses->cache == CACHE_FSCACHE)
-=======
-	if (v9ses->cache)
->>>>>>> dc03a60d
 		v9fs_cache_inode_set_cookie(dentry->d_inode, file);
 
 	*opened |= FILE_CREATED;
