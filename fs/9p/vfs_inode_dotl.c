--- conflicted
+++ resolved
@@ -354,12 +354,7 @@
 	if (err)
 		goto err_clunk_old_fid;
 	file->private_data = ofid;
-<<<<<<< HEAD
-#ifdef CONFIG_9P_FSCACHE
 	if (v9ses->cache == CACHE_LOOSE || v9ses->cache == CACHE_FSCACHE)
-=======
-	if (v9ses->cache)
->>>>>>> f2aa163e
 		v9fs_cache_inode_set_cookie(inode, file);
 	*opened |= FILE_CREATED;
 out:
