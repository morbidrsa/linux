--- conflicted
+++ resolved
@@ -353,8 +353,7 @@
  */
 static void end_buffer_async_read_io(struct buffer_head *bh, int uptodate)
 {
-<<<<<<< HEAD
-	struct inode *inode = bh->b_page->mapping->host;
+	struct inode *inode = bh->b_folio->mapping->host;
 	bool decrypt = fscrypt_inode_uses_fs_layer_crypto(inode);
 	bool verify = need_fsverity(bh);
 
@@ -362,12 +361,6 @@
 	if (uptodate && (decrypt || verify)) {
 		struct postprocess_bh_ctx *ctx =
 			kmalloc(sizeof(*ctx), GFP_ATOMIC);
-=======
-	/* Decrypt if needed */
-	if (uptodate &&
-	    fscrypt_inode_uses_fs_layer_crypto(bh->b_folio->mapping->host)) {
-		struct decrypt_bh_ctx *ctx = kmalloc(sizeof(*ctx), GFP_ATOMIC);
->>>>>>> f9366f4c
 
 		if (ctx) {
 			ctx->bh = bh;
