--- conflicted
+++ resolved
@@ -876,10 +876,7 @@
 static struct nfs4_opendata *nfs4_opendata_alloc(struct dentry *dentry,
 		struct nfs4_state_owner *sp, fmode_t fmode, int flags,
 		const struct iattr *attrs,
-<<<<<<< HEAD
-=======
 		struct nfs4_label *label,
->>>>>>> d0e0ac97
 		enum open_claim_type4 claim,
 		gfp_t gfp_mask)
 {
@@ -921,10 +918,7 @@
 	p->o_arg.server = server;
 	p->o_arg.bitmask = nfs4_bitmask(server, label);
 	p->o_arg.open_bitmap = &nfs4_fattr_bitmap[0];
-<<<<<<< HEAD
-=======
 	p->o_arg.label = label;
->>>>>>> d0e0ac97
 	p->o_arg.claim = nfs4_map_atomic_open_claim(server, claim);
 	switch (p->o_arg.claim) {
 	case NFS4_OPEN_CLAIM_NULL:
@@ -1337,11 +1331,7 @@
 	struct nfs4_opendata *opendata;
 
 	opendata = nfs4_opendata_alloc(ctx->dentry, state->owner, 0, 0,
-<<<<<<< HEAD
-			NULL, claim, GFP_NOFS);
-=======
 			NULL, NULL, claim, GFP_NOFS);
->>>>>>> d0e0ac97
 	if (opendata == NULL)
 		return ERR_PTR(-ENOMEM);
 	opendata->state = state;
@@ -2041,18 +2031,11 @@
 static int _nfs4_open_and_get_state(struct nfs4_opendata *opendata,
 		fmode_t fmode,
 		int flags,
-<<<<<<< HEAD
-		struct nfs4_state **res)
-{
-	struct nfs4_state_owner *sp = opendata->owner;
-	struct nfs_server *server = sp->so_server;
-=======
 		struct nfs_open_context *ctx)
 {
 	struct nfs4_state_owner *sp = opendata->owner;
 	struct nfs_server *server = sp->so_server;
 	struct dentry *dentry;
->>>>>>> d0e0ac97
 	struct nfs4_state *state;
 	unsigned int seq;
 	int ret;
@@ -2070,8 +2053,6 @@
 	if (server->caps & NFS_CAP_POSIX_LOCK)
 		set_bit(NFS_STATE_POSIX_LOCKS, &state->flags);
 
-<<<<<<< HEAD
-=======
 	dentry = opendata->dentry;
 	if (dentry->d_inode == NULL) {
 		/* FIXME: Is this d_drop() ever needed? */
@@ -2087,23 +2068,16 @@
 				nfs_save_change_attribute(opendata->dir->d_inode));
 	}
 
->>>>>>> d0e0ac97
 	ret = nfs4_opendata_access(sp->so_cred, opendata, state, fmode, flags);
 	if (ret != 0)
 		goto out;
 
-<<<<<<< HEAD
-	if (read_seqcount_retry(&sp->so_reclaim_seqcount, seq))
-		nfs4_schedule_stateid_recovery(server, state);
-	*res = state;
-=======
 	ctx->state = state;
 	if (dentry->d_inode == state->inode) {
 		nfs_inode_attach_open_context(ctx);
 		if (read_seqcount_retry(&sp->so_reclaim_seqcount, seq))
 			nfs4_schedule_stateid_recovery(server, state);
 	}
->>>>>>> d0e0ac97
 out:
 	return ret;
 }
@@ -2121,16 +2095,12 @@
 	struct nfs4_state     *state = NULL;
 	struct nfs_server       *server = NFS_SERVER(dir);
 	struct nfs4_opendata *opendata;
-<<<<<<< HEAD
-	enum open_claim_type4 claim = NFS4_OPEN_CLAIM_NULL;
-=======
 	struct dentry *dentry = ctx->dentry;
 	struct rpc_cred *cred = ctx->cred;
 	struct nfs4_threshold **ctx_th = &ctx->mdsthreshold;
 	fmode_t fmode = ctx->mode & (FMODE_READ|FMODE_WRITE|FMODE_EXEC);
 	enum open_claim_type4 claim = NFS4_OPEN_CLAIM_NULL;
 	struct nfs4_label *olabel = NULL;
->>>>>>> d0e0ac97
 	int status;
 
 	/* Protect against reboot recovery conflicts */
@@ -2149,11 +2119,7 @@
 	if (dentry->d_inode)
 		claim = NFS4_OPEN_CLAIM_FH;
 	opendata = nfs4_opendata_alloc(dentry, sp, fmode, flags, sattr,
-<<<<<<< HEAD
-			claim, GFP_KERNEL);
-=======
 			label, claim, GFP_KERNEL);
->>>>>>> d0e0ac97
 	if (opendata == NULL)
 		goto err_put_state_owner;
 
@@ -2174,16 +2140,10 @@
 	if (dentry->d_inode != NULL)
 		opendata->state = nfs4_get_open_state(dentry->d_inode, sp);
 
-<<<<<<< HEAD
-	status = _nfs4_open_and_get_state(opendata, fmode, flags, &state);
-	if (status != 0)
-		goto err_opendata_put;
-=======
 	status = _nfs4_open_and_get_state(opendata, fmode, flags, ctx);
 	if (status != 0)
 		goto err_free_label;
 	state = ctx->state;
->>>>>>> d0e0ac97
 
 	if ((opendata->o_arg.open_flags & O_EXCL) &&
 	    (opendata->o_arg.createmode != NFS4_CREATE_GUARDED)) {
@@ -7297,18 +7257,12 @@
 
 static struct rpc_task *_nfs41_free_stateid(struct nfs_server *server,
 		nfs4_stateid *stateid,
-<<<<<<< HEAD
-=======
 		struct rpc_cred *cred,
->>>>>>> d0e0ac97
 		bool privileged)
 {
 	struct rpc_message msg = {
 		.rpc_proc = &nfs4_procedures[NFSPROC4_CLNT_FREE_STATEID],
-<<<<<<< HEAD
-=======
 		.rpc_cred = cred,
->>>>>>> d0e0ac97
 	};
 	struct rpc_task_setup task_setup = {
 		.rpc_client = server->client,
@@ -7353,11 +7307,7 @@
 	struct rpc_task *task;
 	int ret;
 
-<<<<<<< HEAD
-	task = _nfs41_free_stateid(server, stateid, true);
-=======
 	task = _nfs41_free_stateid(server, stateid, cred, true);
->>>>>>> d0e0ac97
 	if (IS_ERR(task))
 		return PTR_ERR(task);
 	ret = rpc_wait_for_completion_task(task);
@@ -7370,14 +7320,9 @@
 static int nfs41_free_lock_state(struct nfs_server *server, struct nfs4_lock_state *lsp)
 {
 	struct rpc_task *task;
-<<<<<<< HEAD
-
-	task = _nfs41_free_stateid(server, &lsp->ls_stateid, false);
-=======
 	struct rpc_cred *cred = lsp->ls_state->owner->so_cred;
 
 	task = _nfs41_free_stateid(server, &lsp->ls_stateid, cred, false);
->>>>>>> d0e0ac97
 	nfs4_free_lock_state(server, lsp);
 	if (IS_ERR(task))
 		return PTR_ERR(task);
@@ -7489,8 +7434,6 @@
 		| NFS_CAP_POSIX_LOCK
 		| NFS_CAP_STATEID_NFSV41
 		| NFS_CAP_ATOMIC_OPEN_V1,
-<<<<<<< HEAD
-=======
 	.call_sync = nfs4_call_sync_sequence,
 	.match_stateid = nfs41_match_stateid,
 	.find_root_sec = nfs41_find_root_sec,
@@ -7510,7 +7453,6 @@
 		| NFS_CAP_POSIX_LOCK
 		| NFS_CAP_STATEID_NFSV41
 		| NFS_CAP_ATOMIC_OPEN_V1,
->>>>>>> d0e0ac97
 	.call_sync = nfs4_call_sync_sequence,
 	.match_stateid = nfs41_match_stateid,
 	.find_root_sec = nfs41_find_root_sec,
