/*
 *  fs/nfs/nfs4state.c
 *
 *  Client-side XDR for NFSv4.
 *
 *  Copyright (c) 2002 The Regents of the University of Michigan.
 *  All rights reserved.
 *
 *  Kendrick Smith <kmsmith@umich.edu>
 *
 *  Redistribution and use in source and binary forms, with or without
 *  modification, are permitted provided that the following conditions
 *  are met:
 *
 *  1. Redistributions of source code must retain the above copyright
 *     notice, this list of conditions and the following disclaimer.
 *  2. Redistributions in binary form must reproduce the above copyright
 *     notice, this list of conditions and the following disclaimer in the
 *     documentation and/or other materials provided with the distribution.
 *  3. Neither the name of the University nor the names of its
 *     contributors may be used to endorse or promote products derived
 *     from this software without specific prior written permission.
 *
 *  THIS SOFTWARE IS PROVIDED ``AS IS'' AND ANY EXPRESS OR IMPLIED
 *  WARRANTIES, INCLUDING, BUT NOT LIMITED TO, THE IMPLIED WARRANTIES OF
 *  MERCHANTABILITY AND FITNESS FOR A PARTICULAR PURPOSE ARE
 *  DISCLAIMED. IN NO EVENT SHALL THE REGENTS OR CONTRIBUTORS BE LIABLE
 *  FOR ANY DIRECT, INDIRECT, INCIDENTAL, SPECIAL, EXEMPLARY, OR
 *  CONSEQUENTIAL DAMAGES (INCLUDING, BUT NOT LIMITED TO, PROCUREMENT OF
 *  SUBSTITUTE GOODS OR SERVICES; LOSS OF USE, DATA, OR PROFITS; OR
 *  BUSINESS INTERRUPTION) HOWEVER CAUSED AND ON ANY THEORY OF
 *  LIABILITY, WHETHER IN CONTRACT, STRICT LIABILITY, OR TORT (INCLUDING
 *  NEGLIGENCE OR OTHERWISE) ARISING IN ANY WAY OUT OF THE USE OF THIS
 *  SOFTWARE, EVEN IF ADVISED OF THE POSSIBILITY OF SUCH DAMAGE.
 *
 * Implementation of the NFSv4 state model.  For the time being,
 * this is minimal, but will be made much more complex in a
 * subsequent patch.
 */

#include <linux/kernel.h>
#include <linux/slab.h>
#include <linux/fs.h>
#include <linux/nfs_fs.h>
#include <linux/nfs_idmap.h>
#include <linux/kthread.h>
#include <linux/module.h>
#include <linux/random.h>
#include <linux/ratelimit.h>
#include <linux/workqueue.h>
#include <linux/bitops.h>
#include <linux/jiffies.h>

#include <linux/sunrpc/clnt.h>

#include "nfs4_fs.h"
#include "callback.h"
#include "delegation.h"
#include "internal.h"
#include "nfs4session.h"
#include "pnfs.h"
#include "netns.h"

#define NFSDBG_FACILITY		NFSDBG_STATE

#define OPENOWNER_POOL_SIZE	8

const nfs4_stateid zero_stateid;
static DEFINE_MUTEX(nfs_clid_init_mutex);

int nfs4_init_clientid(struct nfs_client *clp, struct rpc_cred *cred)
{
	struct nfs4_setclientid_res clid = {
		.clientid = clp->cl_clientid,
		.confirm = clp->cl_confirm,
	};
	unsigned short port;
	int status;
	struct nfs_net *nn = net_generic(clp->cl_net, nfs_net_id);

	if (test_bit(NFS4CLNT_LEASE_CONFIRM, &clp->cl_state))
		goto do_confirm;
	port = nn->nfs_callback_tcpport;
	if (clp->cl_addr.ss_family == AF_INET6)
		port = nn->nfs_callback_tcpport6;

	status = nfs4_proc_setclientid(clp, NFS4_CALLBACK, port, cred, &clid);
	if (status != 0)
		goto out;
	clp->cl_clientid = clid.clientid;
	clp->cl_confirm = clid.confirm;
	set_bit(NFS4CLNT_LEASE_CONFIRM, &clp->cl_state);
do_confirm:
	status = nfs4_proc_setclientid_confirm(clp, &clid, cred);
	if (status != 0)
		goto out;
	clear_bit(NFS4CLNT_LEASE_CONFIRM, &clp->cl_state);
	nfs4_schedule_state_renewal(clp);
out:
	return status;
}

/**
 * nfs40_discover_server_trunking - Detect server IP address trunking (mv0)
 *
 * @clp: nfs_client under test
 * @result: OUT: found nfs_client, or clp
 * @cred: credential to use for trunking test
 *
 * Returns zero, a negative errno, or a negative NFS4ERR status.
 * If zero is returned, an nfs_client pointer is planted in
 * "result".
 *
 * Note: The returned client may not yet be marked ready.
 */
int nfs40_discover_server_trunking(struct nfs_client *clp,
				   struct nfs_client **result,
				   struct rpc_cred *cred)
{
	struct nfs4_setclientid_res clid = {
		.clientid = clp->cl_clientid,
		.confirm = clp->cl_confirm,
	};
	struct nfs_net *nn = net_generic(clp->cl_net, nfs_net_id);
	unsigned short port;
	int status;

	port = nn->nfs_callback_tcpport;
	if (clp->cl_addr.ss_family == AF_INET6)
		port = nn->nfs_callback_tcpport6;

	status = nfs4_proc_setclientid(clp, NFS4_CALLBACK, port, cred, &clid);
	if (status != 0)
		goto out;
	clp->cl_clientid = clid.clientid;
	clp->cl_confirm = clid.confirm;

	status = nfs40_walk_client_list(clp, result, cred);
	if (status == 0) {
		/* Sustain the lease, even if it's empty.  If the clientid4
		 * goes stale it's of no use for trunking discovery. */
		nfs4_schedule_state_renewal(*result);
	}
out:
	return status;
}

struct rpc_cred *nfs4_get_machine_cred_locked(struct nfs_client *clp)
{
	struct rpc_cred *cred = NULL;

	if (clp->cl_machine_cred != NULL)
		cred = get_rpccred(clp->cl_machine_cred);
	return cred;
}

static struct rpc_cred *
nfs4_get_renew_cred_server_locked(struct nfs_server *server)
{
	struct rpc_cred *cred = NULL;
	struct nfs4_state_owner *sp;
	struct rb_node *pos;

	for (pos = rb_first(&server->state_owners);
	     pos != NULL;
	     pos = rb_next(pos)) {
		sp = rb_entry(pos, struct nfs4_state_owner, so_server_node);
		if (list_empty(&sp->so_states))
			continue;
		cred = get_rpccred(sp->so_cred);
		break;
	}
	return cred;
}

/**
 * nfs4_get_renew_cred_locked - Acquire credential for a renew operation
 * @clp: client state handle
 *
 * Returns an rpc_cred with reference count bumped, or NULL.
 * Caller must hold clp->cl_lock.
 */
struct rpc_cred *nfs4_get_renew_cred_locked(struct nfs_client *clp)
{
	struct rpc_cred *cred = NULL;
	struct nfs_server *server;

	/* Use machine credentials if available */
	cred = nfs4_get_machine_cred_locked(clp);
	if (cred != NULL)
		goto out;

	rcu_read_lock();
	list_for_each_entry_rcu(server, &clp->cl_superblocks, client_link) {
		cred = nfs4_get_renew_cred_server_locked(server);
		if (cred != NULL)
			break;
	}
	rcu_read_unlock();

out:
	return cred;
}

#if defined(CONFIG_NFS_V4_1)

static int nfs41_setup_state_renewal(struct nfs_client *clp)
{
	int status;
	struct nfs_fsinfo fsinfo;

	if (!test_bit(NFS_CS_CHECK_LEASE_TIME, &clp->cl_res_state)) {
		nfs4_schedule_state_renewal(clp);
		return 0;
	}

	status = nfs4_proc_get_lease_time(clp, &fsinfo);
	if (status == 0) {
		/* Update lease time and schedule renewal */
		spin_lock(&clp->cl_lock);
		clp->cl_lease_time = fsinfo.lease_time * HZ;
		clp->cl_last_renewal = jiffies;
		spin_unlock(&clp->cl_lock);

		nfs4_schedule_state_renewal(clp);
	}

	return status;
}

static void nfs4_end_drain_slot_table(struct nfs4_slot_table *tbl)
{
<<<<<<< HEAD
	struct nfs4_session *ses = clp->cl_session;
	struct nfs4_slot_table *tbl;

	if (ses == NULL)
		return;
	tbl = &ses->fc_slot_table;
=======
>>>>>>> d0e0ac97
	if (test_and_clear_bit(NFS4_SLOT_TBL_DRAINING, &tbl->slot_tbl_state)) {
		spin_lock(&tbl->slot_tbl_lock);
		nfs41_wake_slot_table(tbl);
		spin_unlock(&tbl->slot_tbl_lock);
	}
}

static void nfs4_end_drain_session(struct nfs_client *clp)
{
	struct nfs4_session *ses = clp->cl_session;

	if (ses != NULL) {
		nfs4_end_drain_slot_table(&ses->bc_slot_table);
		nfs4_end_drain_slot_table(&ses->fc_slot_table);
	}
}

/*
 * Signal state manager thread if session fore channel is drained
 */
void nfs4_slot_tbl_drain_complete(struct nfs4_slot_table *tbl)
{
	if (nfs4_slot_tbl_draining(tbl))
		complete(&tbl->complete);
}

static int nfs4_drain_slot_tbl(struct nfs4_slot_table *tbl)
{
	set_bit(NFS4_SLOT_TBL_DRAINING, &tbl->slot_tbl_state);
	spin_lock(&tbl->slot_tbl_lock);
	if (tbl->highest_used_slotid != NFS4_NO_SLOT) {
		INIT_COMPLETION(tbl->complete);
		spin_unlock(&tbl->slot_tbl_lock);
		return wait_for_completion_interruptible(&tbl->complete);
	}
	spin_unlock(&tbl->slot_tbl_lock);
	return 0;
}

static int nfs4_begin_drain_session(struct nfs_client *clp)
{
	struct nfs4_session *ses = clp->cl_session;
	int ret = 0;

	/* back channel */
	ret = nfs4_drain_slot_tbl(&ses->bc_slot_table);
	if (ret)
		return ret;
	/* fore channel */
	return nfs4_drain_slot_tbl(&ses->fc_slot_table);
}

static void nfs41_finish_session_reset(struct nfs_client *clp)
{
	clear_bit(NFS4CLNT_LEASE_CONFIRM, &clp->cl_state);
	clear_bit(NFS4CLNT_SESSION_RESET, &clp->cl_state);
	/* create_session negotiated new slot table */
	clear_bit(NFS4CLNT_BIND_CONN_TO_SESSION, &clp->cl_state);
	nfs41_setup_state_renewal(clp);
}

int nfs41_init_clientid(struct nfs_client *clp, struct rpc_cred *cred)
{
	int status;

	if (test_bit(NFS4CLNT_LEASE_CONFIRM, &clp->cl_state))
		goto do_confirm;
	nfs4_begin_drain_session(clp);
	status = nfs4_proc_exchange_id(clp, cred);
	if (status != 0)
		goto out;
	set_bit(NFS4CLNT_LEASE_CONFIRM, &clp->cl_state);
do_confirm:
	status = nfs4_proc_create_session(clp, cred);
	if (status != 0)
		goto out;
	nfs41_finish_session_reset(clp);
	nfs_mark_client_ready(clp, NFS_CS_READY);
out:
	return status;
}

/**
 * nfs41_discover_server_trunking - Detect server IP address trunking (mv1)
 *
 * @clp: nfs_client under test
 * @result: OUT: found nfs_client, or clp
 * @cred: credential to use for trunking test
 *
 * Returns NFS4_OK, a negative errno, or a negative NFS4ERR status.
 * If NFS4_OK is returned, an nfs_client pointer is planted in
 * "result".
 *
 * Note: The returned client may not yet be marked ready.
 */
int nfs41_discover_server_trunking(struct nfs_client *clp,
				   struct nfs_client **result,
				   struct rpc_cred *cred)
{
	int status;

	status = nfs4_proc_exchange_id(clp, cred);
	if (status != NFS4_OK)
		return status;
	set_bit(NFS4CLNT_LEASE_CONFIRM, &clp->cl_state);

	return nfs41_walk_client_list(clp, result, cred);
}

struct rpc_cred *nfs4_get_exchange_id_cred(struct nfs_client *clp)
{
	struct rpc_cred *cred;

	spin_lock(&clp->cl_lock);
	cred = nfs4_get_machine_cred_locked(clp);
	spin_unlock(&clp->cl_lock);
	return cred;
}

#endif /* CONFIG_NFS_V4_1 */

static struct rpc_cred *
nfs4_get_setclientid_cred_server(struct nfs_server *server)
{
	struct nfs_client *clp = server->nfs_client;
	struct rpc_cred *cred = NULL;
	struct nfs4_state_owner *sp;
	struct rb_node *pos;

	spin_lock(&clp->cl_lock);
	pos = rb_first(&server->state_owners);
	if (pos != NULL) {
		sp = rb_entry(pos, struct nfs4_state_owner, so_server_node);
		cred = get_rpccred(sp->so_cred);
	}
	spin_unlock(&clp->cl_lock);
	return cred;
}

/**
 * nfs4_get_setclientid_cred - Acquire credential for a setclientid operation
 * @clp: client state handle
 *
 * Returns an rpc_cred with reference count bumped, or NULL.
 */
struct rpc_cred *nfs4_get_setclientid_cred(struct nfs_client *clp)
{
	struct nfs_server *server;
	struct rpc_cred *cred;

	spin_lock(&clp->cl_lock);
	cred = nfs4_get_machine_cred_locked(clp);
	spin_unlock(&clp->cl_lock);
	if (cred != NULL)
		goto out;

	rcu_read_lock();
	list_for_each_entry_rcu(server, &clp->cl_superblocks, client_link) {
		cred = nfs4_get_setclientid_cred_server(server);
		if (cred != NULL)
			break;
	}
	rcu_read_unlock();

out:
	return cred;
}

static struct nfs4_state_owner *
nfs4_find_state_owner_locked(struct nfs_server *server, struct rpc_cred *cred)
{
	struct rb_node **p = &server->state_owners.rb_node,
		       *parent = NULL;
	struct nfs4_state_owner *sp;

	while (*p != NULL) {
		parent = *p;
		sp = rb_entry(parent, struct nfs4_state_owner, so_server_node);

		if (cred < sp->so_cred)
			p = &parent->rb_left;
		else if (cred > sp->so_cred)
			p = &parent->rb_right;
		else {
			if (!list_empty(&sp->so_lru))
				list_del_init(&sp->so_lru);
			atomic_inc(&sp->so_count);
			return sp;
		}
	}
	return NULL;
}

static struct nfs4_state_owner *
nfs4_insert_state_owner_locked(struct nfs4_state_owner *new)
{
	struct nfs_server *server = new->so_server;
	struct rb_node **p = &server->state_owners.rb_node,
		       *parent = NULL;
	struct nfs4_state_owner *sp;
	int err;

	while (*p != NULL) {
		parent = *p;
		sp = rb_entry(parent, struct nfs4_state_owner, so_server_node);

		if (new->so_cred < sp->so_cred)
			p = &parent->rb_left;
		else if (new->so_cred > sp->so_cred)
			p = &parent->rb_right;
		else {
			if (!list_empty(&sp->so_lru))
				list_del_init(&sp->so_lru);
			atomic_inc(&sp->so_count);
			return sp;
		}
	}
	err = ida_get_new(&server->openowner_id, &new->so_seqid.owner_id);
	if (err)
		return ERR_PTR(err);
	rb_link_node(&new->so_server_node, parent, p);
	rb_insert_color(&new->so_server_node, &server->state_owners);
	return new;
}

static void
nfs4_remove_state_owner_locked(struct nfs4_state_owner *sp)
{
	struct nfs_server *server = sp->so_server;

	if (!RB_EMPTY_NODE(&sp->so_server_node))
		rb_erase(&sp->so_server_node, &server->state_owners);
	ida_remove(&server->openowner_id, sp->so_seqid.owner_id);
}

static void
nfs4_init_seqid_counter(struct nfs_seqid_counter *sc)
{
	sc->create_time = ktime_get();
	sc->flags = 0;
	sc->counter = 0;
	spin_lock_init(&sc->lock);
	INIT_LIST_HEAD(&sc->list);
	rpc_init_wait_queue(&sc->wait, "Seqid_waitqueue");
}

static void
nfs4_destroy_seqid_counter(struct nfs_seqid_counter *sc)
{
	rpc_destroy_wait_queue(&sc->wait);
}

/*
 * nfs4_alloc_state_owner(): this is called on the OPEN or CREATE path to
 * create a new state_owner.
 *
 */
static struct nfs4_state_owner *
nfs4_alloc_state_owner(struct nfs_server *server,
		struct rpc_cred *cred,
		gfp_t gfp_flags)
{
	struct nfs4_state_owner *sp;

	sp = kzalloc(sizeof(*sp), gfp_flags);
	if (!sp)
		return NULL;
	sp->so_server = server;
	sp->so_cred = get_rpccred(cred);
	spin_lock_init(&sp->so_lock);
	INIT_LIST_HEAD(&sp->so_states);
	nfs4_init_seqid_counter(&sp->so_seqid);
	atomic_set(&sp->so_count, 1);
	INIT_LIST_HEAD(&sp->so_lru);
	seqcount_init(&sp->so_reclaim_seqcount);
	mutex_init(&sp->so_delegreturn_mutex);
	return sp;
}

static void
nfs4_drop_state_owner(struct nfs4_state_owner *sp)
{
	struct rb_node *rb_node = &sp->so_server_node;

	if (!RB_EMPTY_NODE(rb_node)) {
		struct nfs_server *server = sp->so_server;
		struct nfs_client *clp = server->nfs_client;

		spin_lock(&clp->cl_lock);
		if (!RB_EMPTY_NODE(rb_node)) {
			rb_erase(rb_node, &server->state_owners);
			RB_CLEAR_NODE(rb_node);
		}
		spin_unlock(&clp->cl_lock);
	}
}

static void nfs4_free_state_owner(struct nfs4_state_owner *sp)
{
	nfs4_destroy_seqid_counter(&sp->so_seqid);
	put_rpccred(sp->so_cred);
	kfree(sp);
}

static void nfs4_gc_state_owners(struct nfs_server *server)
{
	struct nfs_client *clp = server->nfs_client;
	struct nfs4_state_owner *sp, *tmp;
	unsigned long time_min, time_max;
	LIST_HEAD(doomed);

	spin_lock(&clp->cl_lock);
	time_max = jiffies;
	time_min = (long)time_max - (long)clp->cl_lease_time;
	list_for_each_entry_safe(sp, tmp, &server->state_owners_lru, so_lru) {
		/* NB: LRU is sorted so that oldest is at the head */
		if (time_in_range(sp->so_expires, time_min, time_max))
			break;
		list_move(&sp->so_lru, &doomed);
		nfs4_remove_state_owner_locked(sp);
	}
	spin_unlock(&clp->cl_lock);

	list_for_each_entry_safe(sp, tmp, &doomed, so_lru) {
		list_del(&sp->so_lru);
		nfs4_free_state_owner(sp);
	}
}

/**
 * nfs4_get_state_owner - Look up a state owner given a credential
 * @server: nfs_server to search
 * @cred: RPC credential to match
 *
 * Returns a pointer to an instantiated nfs4_state_owner struct, or NULL.
 */
struct nfs4_state_owner *nfs4_get_state_owner(struct nfs_server *server,
					      struct rpc_cred *cred,
					      gfp_t gfp_flags)
{
	struct nfs_client *clp = server->nfs_client;
	struct nfs4_state_owner *sp, *new;

	spin_lock(&clp->cl_lock);
	sp = nfs4_find_state_owner_locked(server, cred);
	spin_unlock(&clp->cl_lock);
	if (sp != NULL)
		goto out;
	new = nfs4_alloc_state_owner(server, cred, gfp_flags);
	if (new == NULL)
		goto out;
	do {
		if (ida_pre_get(&server->openowner_id, gfp_flags) == 0)
			break;
		spin_lock(&clp->cl_lock);
		sp = nfs4_insert_state_owner_locked(new);
		spin_unlock(&clp->cl_lock);
	} while (sp == ERR_PTR(-EAGAIN));
	if (sp != new)
		nfs4_free_state_owner(new);
out:
	nfs4_gc_state_owners(server);
	return sp;
}

/**
 * nfs4_put_state_owner - Release a nfs4_state_owner
 * @sp: state owner data to release
 *
 * Note that we keep released state owners on an LRU
 * list.
 * This caches valid state owners so that they can be
 * reused, to avoid the OPEN_CONFIRM on minor version 0.
 * It also pins the uniquifier of dropped state owners for
 * a while, to ensure that those state owner names are
 * never reused.
 */
void nfs4_put_state_owner(struct nfs4_state_owner *sp)
{
	struct nfs_server *server = sp->so_server;
	struct nfs_client *clp = server->nfs_client;

	if (!atomic_dec_and_lock(&sp->so_count, &clp->cl_lock))
		return;

	sp->so_expires = jiffies;
	list_add_tail(&sp->so_lru, &server->state_owners_lru);
	spin_unlock(&clp->cl_lock);
}

/**
 * nfs4_purge_state_owners - Release all cached state owners
 * @server: nfs_server with cached state owners to release
 *
 * Called at umount time.  Remaining state owners will be on
 * the LRU with ref count of zero.
 */
void nfs4_purge_state_owners(struct nfs_server *server)
{
	struct nfs_client *clp = server->nfs_client;
	struct nfs4_state_owner *sp, *tmp;
	LIST_HEAD(doomed);

	spin_lock(&clp->cl_lock);
	list_for_each_entry_safe(sp, tmp, &server->state_owners_lru, so_lru) {
		list_move(&sp->so_lru, &doomed);
		nfs4_remove_state_owner_locked(sp);
	}
	spin_unlock(&clp->cl_lock);

	list_for_each_entry_safe(sp, tmp, &doomed, so_lru) {
		list_del(&sp->so_lru);
		nfs4_free_state_owner(sp);
	}
}

static struct nfs4_state *
nfs4_alloc_open_state(void)
{
	struct nfs4_state *state;

	state = kzalloc(sizeof(*state), GFP_NOFS);
	if (!state)
		return NULL;
	atomic_set(&state->count, 1);
	INIT_LIST_HEAD(&state->lock_states);
	spin_lock_init(&state->state_lock);
	seqlock_init(&state->seqlock);
	return state;
}

void
nfs4_state_set_mode_locked(struct nfs4_state *state, fmode_t fmode)
{
	if (state->state == fmode)
		return;
	/* NB! List reordering - see the reclaim code for why.  */
	if ((fmode & FMODE_WRITE) != (state->state & FMODE_WRITE)) {
		if (fmode & FMODE_WRITE)
			list_move(&state->open_states, &state->owner->so_states);
		else
			list_move_tail(&state->open_states, &state->owner->so_states);
	}
	state->state = fmode;
}

static struct nfs4_state *
__nfs4_find_state_byowner(struct inode *inode, struct nfs4_state_owner *owner)
{
	struct nfs_inode *nfsi = NFS_I(inode);
	struct nfs4_state *state;

	list_for_each_entry(state, &nfsi->open_states, inode_states) {
		if (state->owner != owner)
			continue;
		if (!nfs4_valid_open_stateid(state))
			continue;
		if (atomic_inc_not_zero(&state->count))
			return state;
	}
	return NULL;
}

static void
nfs4_free_open_state(struct nfs4_state *state)
{
	kfree(state);
}

struct nfs4_state *
nfs4_get_open_state(struct inode *inode, struct nfs4_state_owner *owner)
{
	struct nfs4_state *state, *new;
	struct nfs_inode *nfsi = NFS_I(inode);

	spin_lock(&inode->i_lock);
	state = __nfs4_find_state_byowner(inode, owner);
	spin_unlock(&inode->i_lock);
	if (state)
		goto out;
	new = nfs4_alloc_open_state();
	spin_lock(&owner->so_lock);
	spin_lock(&inode->i_lock);
	state = __nfs4_find_state_byowner(inode, owner);
	if (state == NULL && new != NULL) {
		state = new;
		state->owner = owner;
		atomic_inc(&owner->so_count);
		list_add(&state->inode_states, &nfsi->open_states);
		ihold(inode);
		state->inode = inode;
		spin_unlock(&inode->i_lock);
		/* Note: The reclaim code dictates that we add stateless
		 * and read-only stateids to the end of the list */
		list_add_tail(&state->open_states, &owner->so_states);
		spin_unlock(&owner->so_lock);
	} else {
		spin_unlock(&inode->i_lock);
		spin_unlock(&owner->so_lock);
		if (new)
			nfs4_free_open_state(new);
	}
out:
	return state;
}

void nfs4_put_open_state(struct nfs4_state *state)
{
	struct inode *inode = state->inode;
	struct nfs4_state_owner *owner = state->owner;

	if (!atomic_dec_and_lock(&state->count, &owner->so_lock))
		return;
	spin_lock(&inode->i_lock);
	list_del(&state->inode_states);
	list_del(&state->open_states);
	spin_unlock(&inode->i_lock);
	spin_unlock(&owner->so_lock);
	iput(inode);
	nfs4_free_open_state(state);
	nfs4_put_state_owner(owner);
}

/*
 * Close the current file.
 */
static void __nfs4_close(struct nfs4_state *state,
		fmode_t fmode, gfp_t gfp_mask, int wait)
{
	struct nfs4_state_owner *owner = state->owner;
	int call_close = 0;
	fmode_t newstate;

	atomic_inc(&owner->so_count);
	/* Protect against nfs4_find_state() */
	spin_lock(&owner->so_lock);
	switch (fmode & (FMODE_READ | FMODE_WRITE)) {
		case FMODE_READ:
			state->n_rdonly--;
			break;
		case FMODE_WRITE:
			state->n_wronly--;
			break;
		case FMODE_READ|FMODE_WRITE:
			state->n_rdwr--;
	}
	newstate = FMODE_READ|FMODE_WRITE;
	if (state->n_rdwr == 0) {
		if (state->n_rdonly == 0) {
			newstate &= ~FMODE_READ;
			call_close |= test_bit(NFS_O_RDONLY_STATE, &state->flags);
			call_close |= test_bit(NFS_O_RDWR_STATE, &state->flags);
		}
		if (state->n_wronly == 0) {
			newstate &= ~FMODE_WRITE;
			call_close |= test_bit(NFS_O_WRONLY_STATE, &state->flags);
			call_close |= test_bit(NFS_O_RDWR_STATE, &state->flags);
		}
		if (newstate == 0)
			clear_bit(NFS_DELEGATED_STATE, &state->flags);
	}
	nfs4_state_set_mode_locked(state, newstate);
	spin_unlock(&owner->so_lock);

	if (!call_close) {
		nfs4_put_open_state(state);
		nfs4_put_state_owner(owner);
	} else
		nfs4_do_close(state, gfp_mask, wait);
}

void nfs4_close_state(struct nfs4_state *state, fmode_t fmode)
{
	__nfs4_close(state, fmode, GFP_NOFS, 0);
}

void nfs4_close_sync(struct nfs4_state *state, fmode_t fmode)
{
	__nfs4_close(state, fmode, GFP_KERNEL, 1);
}

/*
 * Search the state->lock_states for an existing lock_owner
 * that is compatible with current->files
 */
static struct nfs4_lock_state *
__nfs4_find_lock_state(struct nfs4_state *state, fl_owner_t fl_owner, pid_t fl_pid, unsigned int type)
{
	struct nfs4_lock_state *pos;
	list_for_each_entry(pos, &state->lock_states, ls_locks) {
		if (type != NFS4_ANY_LOCK_TYPE && pos->ls_owner.lo_type != type)
			continue;
		switch (pos->ls_owner.lo_type) {
		case NFS4_POSIX_LOCK_TYPE:
			if (pos->ls_owner.lo_u.posix_owner != fl_owner)
				continue;
			break;
		case NFS4_FLOCK_LOCK_TYPE:
			if (pos->ls_owner.lo_u.flock_owner != fl_pid)
				continue;
		}
		atomic_inc(&pos->ls_count);
		return pos;
	}
	return NULL;
}

/*
 * Return a compatible lock_state. If no initialized lock_state structure
 * exists, return an uninitialized one.
 *
 */
static struct nfs4_lock_state *nfs4_alloc_lock_state(struct nfs4_state *state, fl_owner_t fl_owner, pid_t fl_pid, unsigned int type)
{
	struct nfs4_lock_state *lsp;
	struct nfs_server *server = state->owner->so_server;

	lsp = kzalloc(sizeof(*lsp), GFP_NOFS);
	if (lsp == NULL)
		return NULL;
	nfs4_init_seqid_counter(&lsp->ls_seqid);
	atomic_set(&lsp->ls_count, 1);
	lsp->ls_state = state;
	lsp->ls_owner.lo_type = type;
	switch (lsp->ls_owner.lo_type) {
	case NFS4_FLOCK_LOCK_TYPE:
		lsp->ls_owner.lo_u.flock_owner = fl_pid;
		break;
	case NFS4_POSIX_LOCK_TYPE:
		lsp->ls_owner.lo_u.posix_owner = fl_owner;
		break;
	default:
		goto out_free;
	}
	lsp->ls_seqid.owner_id = ida_simple_get(&server->lockowner_id, 0, 0, GFP_NOFS);
	if (lsp->ls_seqid.owner_id < 0)
		goto out_free;
	INIT_LIST_HEAD(&lsp->ls_locks);
	return lsp;
out_free:
	kfree(lsp);
	return NULL;
}

void nfs4_free_lock_state(struct nfs_server *server, struct nfs4_lock_state *lsp)
{
	ida_simple_remove(&server->lockowner_id, lsp->ls_seqid.owner_id);
	nfs4_destroy_seqid_counter(&lsp->ls_seqid);
	kfree(lsp);
}

/*
 * Return a compatible lock_state. If no initialized lock_state structure
 * exists, return an uninitialized one.
 *
 */
static struct nfs4_lock_state *nfs4_get_lock_state(struct nfs4_state *state, fl_owner_t owner, pid_t pid, unsigned int type)
{
	struct nfs4_lock_state *lsp, *new = NULL;
	
	for(;;) {
		spin_lock(&state->state_lock);
		lsp = __nfs4_find_lock_state(state, owner, pid, type);
		if (lsp != NULL)
			break;
		if (new != NULL) {
			list_add(&new->ls_locks, &state->lock_states);
			set_bit(LK_STATE_IN_USE, &state->flags);
			lsp = new;
			new = NULL;
			break;
		}
		spin_unlock(&state->state_lock);
		new = nfs4_alloc_lock_state(state, owner, pid, type);
		if (new == NULL)
			return NULL;
	}
	spin_unlock(&state->state_lock);
	if (new != NULL)
		nfs4_free_lock_state(state->owner->so_server, new);
	return lsp;
}

/*
 * Release reference to lock_state, and free it if we see that
 * it is no longer in use
 */
void nfs4_put_lock_state(struct nfs4_lock_state *lsp)
{
	struct nfs_server *server;
	struct nfs4_state *state;

	if (lsp == NULL)
		return;
	state = lsp->ls_state;
	if (!atomic_dec_and_lock(&lsp->ls_count, &state->state_lock))
		return;
	list_del(&lsp->ls_locks);
	if (list_empty(&state->lock_states))
		clear_bit(LK_STATE_IN_USE, &state->flags);
	spin_unlock(&state->state_lock);
	server = state->owner->so_server;
	if (test_bit(NFS_LOCK_INITIALIZED, &lsp->ls_flags)) {
		struct nfs_client *clp = server->nfs_client;

		clp->cl_mvops->free_lock_state(server, lsp);
	} else
		nfs4_free_lock_state(server, lsp);
}

static void nfs4_fl_copy_lock(struct file_lock *dst, struct file_lock *src)
{
	struct nfs4_lock_state *lsp = src->fl_u.nfs4_fl.owner;

	dst->fl_u.nfs4_fl.owner = lsp;
	atomic_inc(&lsp->ls_count);
}

static void nfs4_fl_release_lock(struct file_lock *fl)
{
	nfs4_put_lock_state(fl->fl_u.nfs4_fl.owner);
}

static const struct file_lock_operations nfs4_fl_lock_ops = {
	.fl_copy_lock = nfs4_fl_copy_lock,
	.fl_release_private = nfs4_fl_release_lock,
};

int nfs4_set_lock_state(struct nfs4_state *state, struct file_lock *fl)
{
	struct nfs4_lock_state *lsp;

	if (fl->fl_ops != NULL)
		return 0;
	if (fl->fl_flags & FL_POSIX)
		lsp = nfs4_get_lock_state(state, fl->fl_owner, 0, NFS4_POSIX_LOCK_TYPE);
	else if (fl->fl_flags & FL_FLOCK)
		lsp = nfs4_get_lock_state(state, NULL, fl->fl_pid,
				NFS4_FLOCK_LOCK_TYPE);
	else
		return -EINVAL;
	if (lsp == NULL)
		return -ENOMEM;
	fl->fl_u.nfs4_fl.owner = lsp;
	fl->fl_ops = &nfs4_fl_lock_ops;
	return 0;
}

static int nfs4_copy_lock_stateid(nfs4_stateid *dst,
		struct nfs4_state *state,
		const struct nfs_lockowner *lockowner)
{
	struct nfs4_lock_state *lsp;
	fl_owner_t fl_owner;
	pid_t fl_pid;
	int ret = -ENOENT;


	if (lockowner == NULL)
		goto out;

	if (test_bit(LK_STATE_IN_USE, &state->flags) == 0)
		goto out;

	fl_owner = lockowner->l_owner;
	fl_pid = lockowner->l_pid;
	spin_lock(&state->state_lock);
	lsp = __nfs4_find_lock_state(state, fl_owner, fl_pid, NFS4_ANY_LOCK_TYPE);
	if (lsp != NULL && test_bit(NFS_LOCK_INITIALIZED, &lsp->ls_flags) != 0) {
		nfs4_stateid_copy(dst, &lsp->ls_stateid);
		ret = 0;
		smp_rmb();
		if (!list_empty(&lsp->ls_seqid.list))
			ret = -EWOULDBLOCK;
	}
	spin_unlock(&state->state_lock);
	nfs4_put_lock_state(lsp);
out:
	return ret;
}

static int nfs4_copy_open_stateid(nfs4_stateid *dst, struct nfs4_state *state)
{
	const nfs4_stateid *src;
	int ret;
	int seq;

	do {
		src = &zero_stateid;
		seq = read_seqbegin(&state->seqlock);
		if (test_bit(NFS_OPEN_STATE, &state->flags))
			src = &state->open_stateid;
		nfs4_stateid_copy(dst, src);
		ret = 0;
		smp_rmb();
		if (!list_empty(&state->owner->so_seqid.list))
			ret = -EWOULDBLOCK;
	} while (read_seqretry(&state->seqlock, seq));
	return ret;
}

/*
 * Byte-range lock aware utility to initialize the stateid of read/write
 * requests.
 */
int nfs4_select_rw_stateid(nfs4_stateid *dst, struct nfs4_state *state,
		fmode_t fmode, const struct nfs_lockowner *lockowner)
{
	int ret = 0;
	if (nfs4_copy_delegation_stateid(dst, state->inode, fmode))
		goto out;
	ret = nfs4_copy_lock_stateid(dst, state, lockowner);
	if (ret != -ENOENT)
		goto out;
	ret = nfs4_copy_open_stateid(dst, state);
out:
	if (nfs_server_capable(state->inode, NFS_CAP_STATEID_NFSV41))
		dst->seqid = 0;
	return ret;
}

struct nfs_seqid *nfs_alloc_seqid(struct nfs_seqid_counter *counter, gfp_t gfp_mask)
{
	struct nfs_seqid *new;

	new = kmalloc(sizeof(*new), gfp_mask);
	if (new != NULL) {
		new->sequence = counter;
		INIT_LIST_HEAD(&new->list);
		new->task = NULL;
	}
	return new;
}

void nfs_release_seqid(struct nfs_seqid *seqid)
{
	struct nfs_seqid_counter *sequence;

	if (list_empty(&seqid->list))
		return;
	sequence = seqid->sequence;
	spin_lock(&sequence->lock);
	list_del_init(&seqid->list);
	if (!list_empty(&sequence->list)) {
		struct nfs_seqid *next;

		next = list_first_entry(&sequence->list,
				struct nfs_seqid, list);
		rpc_wake_up_queued_task(&sequence->wait, next->task);
	}
	spin_unlock(&sequence->lock);
}

void nfs_free_seqid(struct nfs_seqid *seqid)
{
	nfs_release_seqid(seqid);
	kfree(seqid);
}

/*
 * Increment the seqid if the OPEN/OPEN_DOWNGRADE/CLOSE succeeded, or
 * failed with a seqid incrementing error -
 * see comments nfs_fs.h:seqid_mutating_error()
 */
static void nfs_increment_seqid(int status, struct nfs_seqid *seqid)
{
	switch (status) {
		case 0:
			break;
		case -NFS4ERR_BAD_SEQID:
			if (seqid->sequence->flags & NFS_SEQID_CONFIRMED)
				return;
			pr_warn_ratelimited("NFS: v4 server returned a bad"
					" sequence-id error on an"
					" unconfirmed sequence %p!\n",
					seqid->sequence);
		case -NFS4ERR_STALE_CLIENTID:
		case -NFS4ERR_STALE_STATEID:
		case -NFS4ERR_BAD_STATEID:
		case -NFS4ERR_BADXDR:
		case -NFS4ERR_RESOURCE:
		case -NFS4ERR_NOFILEHANDLE:
			/* Non-seqid mutating errors */
			return;
	};
	/*
	 * Note: no locking needed as we are guaranteed to be first
	 * on the sequence list
	 */
	seqid->sequence->counter++;
}

void nfs_increment_open_seqid(int status, struct nfs_seqid *seqid)
{
	struct nfs4_state_owner *sp = container_of(seqid->sequence,
					struct nfs4_state_owner, so_seqid);
	struct nfs_server *server = sp->so_server;

	if (status == -NFS4ERR_BAD_SEQID)
		nfs4_drop_state_owner(sp);
	if (!nfs4_has_session(server->nfs_client))
		nfs_increment_seqid(status, seqid);
}

/*
 * Increment the seqid if the LOCK/LOCKU succeeded, or
 * failed with a seqid incrementing error -
 * see comments nfs_fs.h:seqid_mutating_error()
 */
void nfs_increment_lock_seqid(int status, struct nfs_seqid *seqid)
{
	nfs_increment_seqid(status, seqid);
}

int nfs_wait_on_sequence(struct nfs_seqid *seqid, struct rpc_task *task)
{
	struct nfs_seqid_counter *sequence = seqid->sequence;
	int status = 0;

	spin_lock(&sequence->lock);
	seqid->task = task;
	if (list_empty(&seqid->list))
		list_add_tail(&seqid->list, &sequence->list);
	if (list_first_entry(&sequence->list, struct nfs_seqid, list) == seqid)
		goto unlock;
	rpc_sleep_on(&sequence->wait, task, NULL);
	status = -EAGAIN;
unlock:
	spin_unlock(&sequence->lock);
	return status;
}

static int nfs4_run_state_manager(void *);

static void nfs4_clear_state_manager_bit(struct nfs_client *clp)
{
	smp_mb__before_clear_bit();
	clear_bit(NFS4CLNT_MANAGER_RUNNING, &clp->cl_state);
	smp_mb__after_clear_bit();
	wake_up_bit(&clp->cl_state, NFS4CLNT_MANAGER_RUNNING);
	rpc_wake_up(&clp->cl_rpcwaitq);
}

/*
 * Schedule the nfs_client asynchronous state management routine
 */
void nfs4_schedule_state_manager(struct nfs_client *clp)
{
	struct task_struct *task;
	char buf[INET6_ADDRSTRLEN + sizeof("-manager") + 1];

	if (test_and_set_bit(NFS4CLNT_MANAGER_RUNNING, &clp->cl_state) != 0)
		return;
	__module_get(THIS_MODULE);
	atomic_inc(&clp->cl_count);

	/* The rcu_read_lock() is not strictly necessary, as the state
	 * manager is the only thread that ever changes the rpc_xprt
	 * after it's initialized.  At this point, we're single threaded. */
	rcu_read_lock();
	snprintf(buf, sizeof(buf), "%s-manager",
			rpc_peeraddr2str(clp->cl_rpcclient, RPC_DISPLAY_ADDR));
	rcu_read_unlock();
	task = kthread_run(nfs4_run_state_manager, clp, "%s", buf);
	if (IS_ERR(task)) {
		printk(KERN_ERR "%s: kthread_run: %ld\n",
			__func__, PTR_ERR(task));
		nfs4_clear_state_manager_bit(clp);
		nfs_put_client(clp);
		module_put(THIS_MODULE);
	}
}

/*
 * Schedule a lease recovery attempt
 */
void nfs4_schedule_lease_recovery(struct nfs_client *clp)
{
	if (!clp)
		return;
	if (!test_bit(NFS4CLNT_LEASE_EXPIRED, &clp->cl_state))
		set_bit(NFS4CLNT_CHECK_LEASE, &clp->cl_state);
	dprintk("%s: scheduling lease recovery for server %s\n", __func__,
			clp->cl_hostname);
	nfs4_schedule_state_manager(clp);
}
EXPORT_SYMBOL_GPL(nfs4_schedule_lease_recovery);

int nfs4_wait_clnt_recover(struct nfs_client *clp)
{
	int res;

	might_sleep();

	res = wait_on_bit(&clp->cl_state, NFS4CLNT_MANAGER_RUNNING,
			nfs_wait_bit_killable, TASK_KILLABLE);
	if (res)
		return res;

	if (clp->cl_cons_state < 0)
		return clp->cl_cons_state;
	return 0;
}

int nfs4_client_recover_expired_lease(struct nfs_client *clp)
{
	unsigned int loop;
	int ret;

	for (loop = NFS4_MAX_LOOP_ON_RECOVER; loop != 0; loop--) {
		ret = nfs4_wait_clnt_recover(clp);
		if (ret != 0)
			break;
		if (!test_bit(NFS4CLNT_LEASE_EXPIRED, &clp->cl_state) &&
		    !test_bit(NFS4CLNT_CHECK_LEASE,&clp->cl_state))
			break;
		nfs4_schedule_state_manager(clp);
		ret = -EIO;
	}
	return ret;
}

/*
 * nfs40_handle_cb_pathdown - return all delegations after NFS4ERR_CB_PATH_DOWN
 * @clp: client to process
 *
 * Set the NFS4CLNT_LEASE_EXPIRED state in order to force a
 * resend of the SETCLIENTID and hence re-establish the
 * callback channel. Then return all existing delegations.
 */
static void nfs40_handle_cb_pathdown(struct nfs_client *clp)
{
	set_bit(NFS4CLNT_LEASE_EXPIRED, &clp->cl_state);
	nfs_expire_all_delegations(clp);
	dprintk("%s: handling CB_PATHDOWN recovery for server %s\n", __func__,
			clp->cl_hostname);
}

void nfs4_schedule_path_down_recovery(struct nfs_client *clp)
{
	nfs40_handle_cb_pathdown(clp);
	nfs4_schedule_state_manager(clp);
}

static int nfs4_state_mark_reclaim_reboot(struct nfs_client *clp, struct nfs4_state *state)
{

	set_bit(NFS_STATE_RECLAIM_REBOOT, &state->flags);
	/* Don't recover state that expired before the reboot */
	if (test_bit(NFS_STATE_RECLAIM_NOGRACE, &state->flags)) {
		clear_bit(NFS_STATE_RECLAIM_REBOOT, &state->flags);
		return 0;
	}
	set_bit(NFS_OWNER_RECLAIM_REBOOT, &state->owner->so_flags);
	set_bit(NFS4CLNT_RECLAIM_REBOOT, &clp->cl_state);
	return 1;
}

static int nfs4_state_mark_reclaim_nograce(struct nfs_client *clp, struct nfs4_state *state)
{
	set_bit(NFS_STATE_RECLAIM_NOGRACE, &state->flags);
	clear_bit(NFS_STATE_RECLAIM_REBOOT, &state->flags);
	set_bit(NFS_OWNER_RECLAIM_NOGRACE, &state->owner->so_flags);
	set_bit(NFS4CLNT_RECLAIM_NOGRACE, &clp->cl_state);
	return 1;
}

int nfs4_schedule_stateid_recovery(const struct nfs_server *server, struct nfs4_state *state)
{
	struct nfs_client *clp = server->nfs_client;

	if (!nfs4_valid_open_stateid(state))
		return -EBADF;
	nfs4_state_mark_reclaim_nograce(clp, state);
	dprintk("%s: scheduling stateid recovery for server %s\n", __func__,
			clp->cl_hostname);
	nfs4_schedule_state_manager(clp);
	return 0;
}
EXPORT_SYMBOL_GPL(nfs4_schedule_stateid_recovery);

void nfs_inode_find_state_and_recover(struct inode *inode,
		const nfs4_stateid *stateid)
{
	struct nfs_client *clp = NFS_SERVER(inode)->nfs_client;
	struct nfs_inode *nfsi = NFS_I(inode);
	struct nfs_open_context *ctx;
	struct nfs4_state *state;
	bool found = false;

	spin_lock(&inode->i_lock);
	list_for_each_entry(ctx, &nfsi->open_files, list) {
		state = ctx->state;
		if (state == NULL)
			continue;
		if (!test_bit(NFS_DELEGATED_STATE, &state->flags))
			continue;
		if (!nfs4_stateid_match(&state->stateid, stateid))
			continue;
		nfs4_state_mark_reclaim_nograce(clp, state);
		found = true;
	}
	spin_unlock(&inode->i_lock);
	if (found)
		nfs4_schedule_state_manager(clp);
}

static void nfs4_state_mark_open_context_bad(struct nfs4_state *state)
{
	struct inode *inode = state->inode;
	struct nfs_inode *nfsi = NFS_I(inode);
	struct nfs_open_context *ctx;

	spin_lock(&inode->i_lock);
	list_for_each_entry(ctx, &nfsi->open_files, list) {
		if (ctx->state != state)
			continue;
		set_bit(NFS_CONTEXT_BAD, &ctx->flags);
	}
	spin_unlock(&inode->i_lock);
}

static void nfs4_state_mark_recovery_failed(struct nfs4_state *state, int error)
{
	set_bit(NFS_STATE_RECOVERY_FAILED, &state->flags);
	nfs4_state_mark_open_context_bad(state);
}


static int nfs4_reclaim_locks(struct nfs4_state *state, const struct nfs4_state_recovery_ops *ops)
{
	struct inode *inode = state->inode;
	struct nfs_inode *nfsi = NFS_I(inode);
	struct file_lock *fl;
	int status = 0;

	if (inode->i_flock == NULL)
		return 0;

	/* Guard against delegation returns and new lock/unlock calls */
	down_write(&nfsi->rwsem);
	/* Protect inode->i_flock using the BKL */
	spin_lock(&inode->i_lock);
	for (fl = inode->i_flock; fl != NULL; fl = fl->fl_next) {
		if (!(fl->fl_flags & (FL_POSIX|FL_FLOCK)))
			continue;
		if (nfs_file_open_context(fl->fl_file)->state != state)
			continue;
		spin_unlock(&inode->i_lock);
		status = ops->recover_lock(state, fl);
		switch (status) {
			case 0:
				break;
			case -ESTALE:
			case -NFS4ERR_ADMIN_REVOKED:
			case -NFS4ERR_STALE_STATEID:
			case -NFS4ERR_BAD_STATEID:
			case -NFS4ERR_EXPIRED:
			case -NFS4ERR_NO_GRACE:
			case -NFS4ERR_STALE_CLIENTID:
			case -NFS4ERR_BADSESSION:
			case -NFS4ERR_BADSLOT:
			case -NFS4ERR_BAD_HIGH_SLOT:
			case -NFS4ERR_CONN_NOT_BOUND_TO_SESSION:
				goto out;
			default:
				printk(KERN_ERR "NFS: %s: unhandled error %d. "
					"Zeroing state\n", __func__, status);
			case -ENOMEM:
			case -NFS4ERR_DENIED:
			case -NFS4ERR_RECLAIM_BAD:
			case -NFS4ERR_RECLAIM_CONFLICT:
				/* kill_proc(fl->fl_pid, SIGLOST, 1); */
				status = 0;
		}
		spin_lock(&inode->i_lock);
	}
	spin_unlock(&inode->i_lock);
out:
	up_write(&nfsi->rwsem);
	return status;
}

static int nfs4_reclaim_open_state(struct nfs4_state_owner *sp, const struct nfs4_state_recovery_ops *ops)
{
	struct nfs4_state *state;
	struct nfs4_lock_state *lock;
	int status = 0;

	/* Note: we rely on the sp->so_states list being ordered 
	 * so that we always reclaim open(O_RDWR) and/or open(O_WRITE)
	 * states first.
	 * This is needed to ensure that the server won't give us any
	 * read delegations that we have to return if, say, we are
	 * recovering after a network partition or a reboot from a
	 * server that doesn't support a grace period.
	 */
	spin_lock(&sp->so_lock);
	write_seqcount_begin(&sp->so_reclaim_seqcount);
restart:
	list_for_each_entry(state, &sp->so_states, open_states) {
		if (!test_and_clear_bit(ops->state_flag_bit, &state->flags))
			continue;
		if (!nfs4_valid_open_stateid(state))
			continue;
		if (state->state == 0)
			continue;
		atomic_inc(&state->count);
		spin_unlock(&sp->so_lock);
		status = ops->recover_open(sp, state);
		if (status >= 0) {
			status = nfs4_reclaim_locks(state, ops);
			if (status >= 0) {
				spin_lock(&state->state_lock);
				list_for_each_entry(lock, &state->lock_states, ls_locks) {
					if (!test_bit(NFS_LOCK_INITIALIZED, &lock->ls_flags))
						pr_warn_ratelimited("NFS: "
							"%s: Lock reclaim "
							"failed!\n", __func__);
				}
				spin_unlock(&state->state_lock);
				nfs4_put_open_state(state);
				spin_lock(&sp->so_lock);
				goto restart;
			}
		}
		switch (status) {
			default:
				printk(KERN_ERR "NFS: %s: unhandled error %d. "
					"Zeroing state\n", __func__, status);
			case -ENOENT:
			case -ENOMEM:
			case -ESTALE:
				/*
				 * Open state on this file cannot be recovered
				 * All we can do is revert to using the zero stateid.
				 */
				nfs4_state_mark_recovery_failed(state, status);
				break;
			case -EAGAIN:
				ssleep(1);
			case -NFS4ERR_ADMIN_REVOKED:
			case -NFS4ERR_STALE_STATEID:
			case -NFS4ERR_BAD_STATEID:
			case -NFS4ERR_RECLAIM_BAD:
			case -NFS4ERR_RECLAIM_CONFLICT:
				nfs4_state_mark_reclaim_nograce(sp->so_server->nfs_client, state);
				break;
			case -NFS4ERR_EXPIRED:
			case -NFS4ERR_NO_GRACE:
				nfs4_state_mark_reclaim_nograce(sp->so_server->nfs_client, state);
			case -NFS4ERR_STALE_CLIENTID:
			case -NFS4ERR_BADSESSION:
			case -NFS4ERR_BADSLOT:
			case -NFS4ERR_BAD_HIGH_SLOT:
			case -NFS4ERR_CONN_NOT_BOUND_TO_SESSION:
				goto out_err;
		}
		nfs4_put_open_state(state);
		spin_lock(&sp->so_lock);
		goto restart;
	}
	write_seqcount_end(&sp->so_reclaim_seqcount);
	spin_unlock(&sp->so_lock);
	return 0;
out_err:
	nfs4_put_open_state(state);
	spin_lock(&sp->so_lock);
	write_seqcount_end(&sp->so_reclaim_seqcount);
	spin_unlock(&sp->so_lock);
	return status;
}

static void nfs4_clear_open_state(struct nfs4_state *state)
{
	struct nfs4_lock_state *lock;

	clear_bit(NFS_DELEGATED_STATE, &state->flags);
	clear_bit(NFS_O_RDONLY_STATE, &state->flags);
	clear_bit(NFS_O_WRONLY_STATE, &state->flags);
	clear_bit(NFS_O_RDWR_STATE, &state->flags);
	spin_lock(&state->state_lock);
	list_for_each_entry(lock, &state->lock_states, ls_locks) {
		lock->ls_seqid.flags = 0;
		clear_bit(NFS_LOCK_INITIALIZED, &lock->ls_flags);
	}
	spin_unlock(&state->state_lock);
}

static void nfs4_reset_seqids(struct nfs_server *server,
	int (*mark_reclaim)(struct nfs_client *clp, struct nfs4_state *state))
{
	struct nfs_client *clp = server->nfs_client;
	struct nfs4_state_owner *sp;
	struct rb_node *pos;
	struct nfs4_state *state;

	spin_lock(&clp->cl_lock);
	for (pos = rb_first(&server->state_owners);
	     pos != NULL;
	     pos = rb_next(pos)) {
		sp = rb_entry(pos, struct nfs4_state_owner, so_server_node);
		sp->so_seqid.flags = 0;
		spin_lock(&sp->so_lock);
		list_for_each_entry(state, &sp->so_states, open_states) {
			if (mark_reclaim(clp, state))
				nfs4_clear_open_state(state);
		}
		spin_unlock(&sp->so_lock);
	}
	spin_unlock(&clp->cl_lock);
}

static void nfs4_state_mark_reclaim_helper(struct nfs_client *clp,
	int (*mark_reclaim)(struct nfs_client *clp, struct nfs4_state *state))
{
	struct nfs_server *server;

	rcu_read_lock();
	list_for_each_entry_rcu(server, &clp->cl_superblocks, client_link)
		nfs4_reset_seqids(server, mark_reclaim);
	rcu_read_unlock();
}

static void nfs4_state_start_reclaim_reboot(struct nfs_client *clp)
{
	/* Mark all delegations for reclaim */
	nfs_delegation_mark_reclaim(clp);
	nfs4_state_mark_reclaim_helper(clp, nfs4_state_mark_reclaim_reboot);
}

static void nfs4_reclaim_complete(struct nfs_client *clp,
				 const struct nfs4_state_recovery_ops *ops,
				 struct rpc_cred *cred)
{
	/* Notify the server we're done reclaiming our state */
	if (ops->reclaim_complete)
		(void)ops->reclaim_complete(clp, cred);
}

static void nfs4_clear_reclaim_server(struct nfs_server *server)
{
	struct nfs_client *clp = server->nfs_client;
	struct nfs4_state_owner *sp;
	struct rb_node *pos;
	struct nfs4_state *state;

	spin_lock(&clp->cl_lock);
	for (pos = rb_first(&server->state_owners);
	     pos != NULL;
	     pos = rb_next(pos)) {
		sp = rb_entry(pos, struct nfs4_state_owner, so_server_node);
		spin_lock(&sp->so_lock);
		list_for_each_entry(state, &sp->so_states, open_states) {
			if (!test_and_clear_bit(NFS_STATE_RECLAIM_REBOOT,
						&state->flags))
				continue;
			nfs4_state_mark_reclaim_nograce(clp, state);
		}
		spin_unlock(&sp->so_lock);
	}
	spin_unlock(&clp->cl_lock);
}

static int nfs4_state_clear_reclaim_reboot(struct nfs_client *clp)
{
	struct nfs_server *server;

	if (!test_and_clear_bit(NFS4CLNT_RECLAIM_REBOOT, &clp->cl_state))
		return 0;

	rcu_read_lock();
	list_for_each_entry_rcu(server, &clp->cl_superblocks, client_link)
		nfs4_clear_reclaim_server(server);
	rcu_read_unlock();

	nfs_delegation_reap_unclaimed(clp);
	return 1;
}

static void nfs4_state_end_reclaim_reboot(struct nfs_client *clp)
{
	const struct nfs4_state_recovery_ops *ops;
	struct rpc_cred *cred;

	if (!nfs4_state_clear_reclaim_reboot(clp))
		return;
	ops = clp->cl_mvops->reboot_recovery_ops;
	cred = ops->get_clid_cred(clp);
	nfs4_reclaim_complete(clp, ops, cred);
	put_rpccred(cred);
}

static void nfs_delegation_clear_all(struct nfs_client *clp)
{
	nfs_delegation_mark_reclaim(clp);
	nfs_delegation_reap_unclaimed(clp);
}

static void nfs4_state_start_reclaim_nograce(struct nfs_client *clp)
{
	nfs_delegation_clear_all(clp);
	nfs4_state_mark_reclaim_helper(clp, nfs4_state_mark_reclaim_nograce);
}

static int nfs4_recovery_handle_error(struct nfs_client *clp, int error)
{
	switch (error) {
		case 0:
			break;
		case -NFS4ERR_CB_PATH_DOWN:
			nfs40_handle_cb_pathdown(clp);
			break;
		case -NFS4ERR_NO_GRACE:
			nfs4_state_end_reclaim_reboot(clp);
			break;
		case -NFS4ERR_STALE_CLIENTID:
		case -NFS4ERR_LEASE_MOVED:
			set_bit(NFS4CLNT_LEASE_EXPIRED, &clp->cl_state);
			nfs4_state_clear_reclaim_reboot(clp);
			nfs4_state_start_reclaim_reboot(clp);
			break;
		case -NFS4ERR_EXPIRED:
			set_bit(NFS4CLNT_LEASE_EXPIRED, &clp->cl_state);
			nfs4_state_start_reclaim_nograce(clp);
			break;
		case -NFS4ERR_BADSESSION:
		case -NFS4ERR_BADSLOT:
		case -NFS4ERR_BAD_HIGH_SLOT:
		case -NFS4ERR_DEADSESSION:
		case -NFS4ERR_SEQ_FALSE_RETRY:
		case -NFS4ERR_SEQ_MISORDERED:
			set_bit(NFS4CLNT_SESSION_RESET, &clp->cl_state);
			/* Zero session reset errors */
			break;
		case -NFS4ERR_CONN_NOT_BOUND_TO_SESSION:
			set_bit(NFS4CLNT_BIND_CONN_TO_SESSION, &clp->cl_state);
			break;
		default:
			dprintk("%s: failed to handle error %d for server %s\n",
					__func__, error, clp->cl_hostname);
			return error;
	}
	dprintk("%s: handled error %d for server %s\n", __func__, error,
			clp->cl_hostname);
	return 0;
}

static int nfs4_do_reclaim(struct nfs_client *clp, const struct nfs4_state_recovery_ops *ops)
{
	struct nfs4_state_owner *sp;
	struct nfs_server *server;
	struct rb_node *pos;
	int status = 0;

restart:
	rcu_read_lock();
	list_for_each_entry_rcu(server, &clp->cl_superblocks, client_link) {
		nfs4_purge_state_owners(server);
		spin_lock(&clp->cl_lock);
		for (pos = rb_first(&server->state_owners);
		     pos != NULL;
		     pos = rb_next(pos)) {
			sp = rb_entry(pos,
				struct nfs4_state_owner, so_server_node);
			if (!test_and_clear_bit(ops->owner_flag_bit,
							&sp->so_flags))
				continue;
			atomic_inc(&sp->so_count);
			spin_unlock(&clp->cl_lock);
			rcu_read_unlock();

			status = nfs4_reclaim_open_state(sp, ops);
			if (status < 0) {
				set_bit(ops->owner_flag_bit, &sp->so_flags);
				nfs4_put_state_owner(sp);
				return nfs4_recovery_handle_error(clp, status);
			}

			nfs4_put_state_owner(sp);
			goto restart;
		}
		spin_unlock(&clp->cl_lock);
	}
	rcu_read_unlock();
	return status;
}

static int nfs4_check_lease(struct nfs_client *clp)
{
	struct rpc_cred *cred;
	const struct nfs4_state_maintenance_ops *ops =
		clp->cl_mvops->state_renewal_ops;
	int status;

	/* Is the client already known to have an expired lease? */
	if (test_bit(NFS4CLNT_LEASE_EXPIRED, &clp->cl_state))
		return 0;
	spin_lock(&clp->cl_lock);
	cred = ops->get_state_renewal_cred_locked(clp);
	spin_unlock(&clp->cl_lock);
	if (cred == NULL) {
		cred = nfs4_get_setclientid_cred(clp);
		status = -ENOKEY;
		if (cred == NULL)
			goto out;
	}
	status = ops->renew_lease(clp, cred);
	put_rpccred(cred);
	if (status == -ETIMEDOUT) {
		set_bit(NFS4CLNT_CHECK_LEASE, &clp->cl_state);
		return 0;
	}
out:
	return nfs4_recovery_handle_error(clp, status);
}

/* Set NFS4CLNT_LEASE_EXPIRED and reclaim reboot state for all v4.0 errors
 * and for recoverable errors on EXCHANGE_ID for v4.1
 */
static int nfs4_handle_reclaim_lease_error(struct nfs_client *clp, int status)
{
	switch (status) {
	case -NFS4ERR_SEQ_MISORDERED:
		if (test_and_set_bit(NFS4CLNT_PURGE_STATE, &clp->cl_state))
			return -ESERVERFAULT;
		/* Lease confirmation error: retry after purging the lease */
		ssleep(1);
		clear_bit(NFS4CLNT_LEASE_CONFIRM, &clp->cl_state);
		break;
	case -NFS4ERR_STALE_CLIENTID:
		clear_bit(NFS4CLNT_LEASE_CONFIRM, &clp->cl_state);
		nfs4_state_clear_reclaim_reboot(clp);
		nfs4_state_start_reclaim_reboot(clp);
		break;
	case -NFS4ERR_CLID_INUSE:
		pr_err("NFS: Server %s reports our clientid is in use\n",
			clp->cl_hostname);
		nfs_mark_client_ready(clp, -EPERM);
		clear_bit(NFS4CLNT_LEASE_CONFIRM, &clp->cl_state);
		return -EPERM;
	case -EACCES:
	case -NFS4ERR_DELAY:
	case -ETIMEDOUT:
	case -EAGAIN:
		ssleep(1);
		break;

	case -NFS4ERR_MINOR_VERS_MISMATCH:
		if (clp->cl_cons_state == NFS_CS_SESSION_INITING)
			nfs_mark_client_ready(clp, -EPROTONOSUPPORT);
		dprintk("%s: exit with error %d for server %s\n",
				__func__, -EPROTONOSUPPORT, clp->cl_hostname);
		return -EPROTONOSUPPORT;
	case -NFS4ERR_NOT_SAME: /* FixMe: implement recovery
				 * in nfs4_exchange_id */
	default:
		dprintk("%s: exit with error %d for server %s\n", __func__,
				status, clp->cl_hostname);
		return status;
	}
	set_bit(NFS4CLNT_LEASE_EXPIRED, &clp->cl_state);
	dprintk("%s: handled error %d for server %s\n", __func__, status,
			clp->cl_hostname);
	return 0;
}

static int nfs4_establish_lease(struct nfs_client *clp)
{
	struct rpc_cred *cred;
	const struct nfs4_state_recovery_ops *ops =
		clp->cl_mvops->reboot_recovery_ops;
	int status;

	cred = ops->get_clid_cred(clp);
	if (cred == NULL)
		return -ENOENT;
	status = ops->establish_clid(clp, cred);
	put_rpccred(cred);
	if (status != 0)
		return status;
	pnfs_destroy_all_layouts(clp);
	return 0;
}

/*
 * Returns zero or a negative errno.  NFS4ERR values are converted
 * to local errno values.
 */
static int nfs4_reclaim_lease(struct nfs_client *clp)
{
	int status;

	status = nfs4_establish_lease(clp);
	if (status < 0)
		return nfs4_handle_reclaim_lease_error(clp, status);
	if (test_and_clear_bit(NFS4CLNT_SERVER_SCOPE_MISMATCH, &clp->cl_state))
		nfs4_state_start_reclaim_nograce(clp);
	if (!test_bit(NFS4CLNT_RECLAIM_NOGRACE, &clp->cl_state))
		set_bit(NFS4CLNT_RECLAIM_REBOOT, &clp->cl_state);
	clear_bit(NFS4CLNT_CHECK_LEASE, &clp->cl_state);
	clear_bit(NFS4CLNT_LEASE_EXPIRED, &clp->cl_state);
	return 0;
}

static int nfs4_purge_lease(struct nfs_client *clp)
{
	int status;

	status = nfs4_establish_lease(clp);
	if (status < 0)
		return nfs4_handle_reclaim_lease_error(clp, status);
	clear_bit(NFS4CLNT_PURGE_STATE, &clp->cl_state);
	set_bit(NFS4CLNT_LEASE_EXPIRED, &clp->cl_state);
	nfs4_state_start_reclaim_nograce(clp);
	return 0;
}

/**
 * nfs4_discover_server_trunking - Detect server IP address trunking
 *
 * @clp: nfs_client under test
 * @result: OUT: found nfs_client, or clp
 *
 * Returns zero or a negative errno.  If zero is returned,
 * an nfs_client pointer is planted in "result".
 *
 * Note: since we are invoked in process context, and
 * not from inside the state manager, we cannot use
 * nfs4_handle_reclaim_lease_error().
 */
int nfs4_discover_server_trunking(struct nfs_client *clp,
				  struct nfs_client **result)
{
	const struct nfs4_state_recovery_ops *ops =
				clp->cl_mvops->reboot_recovery_ops;
	struct rpc_clnt *clnt;
	struct rpc_cred *cred;
	int i, status;

	dprintk("NFS: %s: testing '%s'\n", __func__, clp->cl_hostname);

	clnt = clp->cl_rpcclient;
	i = 0;

	mutex_lock(&nfs_clid_init_mutex);
again:
	status  = -ENOENT;
	cred = ops->get_clid_cred(clp);
	if (cred == NULL)
		goto out_unlock;

	status = ops->detect_trunking(clp, result, cred);
	put_rpccred(cred);
	switch (status) {
	case 0:
		break;
	case -NFS4ERR_DELAY:
	case -ETIMEDOUT:
	case -EAGAIN:
		ssleep(1);
	case -NFS4ERR_STALE_CLIENTID:
		dprintk("NFS: %s after status %d, retrying\n",
			__func__, status);
		goto again;
	case -EACCES:
		if (i++)
			break;
	case -NFS4ERR_CLID_INUSE:
	case -NFS4ERR_WRONGSEC:
		clnt = rpc_clone_client_set_auth(clnt, RPC_AUTH_UNIX);
		if (IS_ERR(clnt)) {
			status = PTR_ERR(clnt);
			break;
		}
		/* Note: this is safe because we haven't yet marked the
		 * client as ready, so we are the only user of
		 * clp->cl_rpcclient
		 */
		clnt = xchg(&clp->cl_rpcclient, clnt);
		rpc_shutdown_client(clnt);
		clnt = clp->cl_rpcclient;
		goto again;

	case -NFS4ERR_MINOR_VERS_MISMATCH:
		status = -EPROTONOSUPPORT;
		break;

	case -EKEYEXPIRED:
	case -NFS4ERR_NOT_SAME: /* FixMe: implement recovery
				 * in nfs4_exchange_id */
		status = -EKEYEXPIRED;
		break;
	default:
		pr_warn("NFS: %s unhandled error %d. Exiting with error EIO\n",
				__func__, status);
		status = -EIO;
	}

out_unlock:
	mutex_unlock(&nfs_clid_init_mutex);
	dprintk("NFS: %s: status = %d\n", __func__, status);
	return status;
}

#ifdef CONFIG_NFS_V4_1
void nfs4_schedule_session_recovery(struct nfs4_session *session, int err)
{
	struct nfs_client *clp = session->clp;

	switch (err) {
	default:
		set_bit(NFS4CLNT_SESSION_RESET, &clp->cl_state);
		break;
	case -NFS4ERR_CONN_NOT_BOUND_TO_SESSION:
		set_bit(NFS4CLNT_BIND_CONN_TO_SESSION, &clp->cl_state);
	}
	nfs4_schedule_lease_recovery(clp);
}
EXPORT_SYMBOL_GPL(nfs4_schedule_session_recovery);

static void nfs41_ping_server(struct nfs_client *clp)
{
	/* Use CHECK_LEASE to ping the server with a SEQUENCE */
	set_bit(NFS4CLNT_CHECK_LEASE, &clp->cl_state);
	nfs4_schedule_state_manager(clp);
}

void nfs41_server_notify_target_slotid_update(struct nfs_client *clp)
{
	nfs41_ping_server(clp);
}

void nfs41_server_notify_highest_slotid_update(struct nfs_client *clp)
{
	nfs41_ping_server(clp);
}

static void nfs4_reset_all_state(struct nfs_client *clp)
{
	if (test_and_set_bit(NFS4CLNT_LEASE_EXPIRED, &clp->cl_state) == 0) {
		set_bit(NFS4CLNT_PURGE_STATE, &clp->cl_state);
		clear_bit(NFS4CLNT_LEASE_CONFIRM, &clp->cl_state);
		nfs4_state_start_reclaim_nograce(clp);
		dprintk("%s: scheduling reset of all state for server %s!\n",
				__func__, clp->cl_hostname);
		nfs4_schedule_state_manager(clp);
	}
}

static void nfs41_handle_server_reboot(struct nfs_client *clp)
{
	if (test_and_set_bit(NFS4CLNT_LEASE_EXPIRED, &clp->cl_state) == 0) {
		nfs4_state_start_reclaim_reboot(clp);
		dprintk("%s: server %s rebooted!\n", __func__,
				clp->cl_hostname);
		nfs4_schedule_state_manager(clp);
	}
}

static void nfs41_handle_state_revoked(struct nfs_client *clp)
{
	nfs4_reset_all_state(clp);
	dprintk("%s: state revoked on server %s\n", __func__, clp->cl_hostname);
}

static void nfs41_handle_recallable_state_revoked(struct nfs_client *clp)
{
	/* This will need to handle layouts too */
	nfs_expire_all_delegations(clp);
	dprintk("%s: Recallable state revoked on server %s!\n", __func__,
			clp->cl_hostname);
}

static void nfs41_handle_backchannel_fault(struct nfs_client *clp)
{
	nfs_expire_all_delegations(clp);
	if (test_and_set_bit(NFS4CLNT_SESSION_RESET, &clp->cl_state) == 0)
		nfs4_schedule_state_manager(clp);
	dprintk("%s: server %s declared a backchannel fault\n", __func__,
			clp->cl_hostname);
}

static void nfs41_handle_cb_path_down(struct nfs_client *clp)
{
	if (test_and_set_bit(NFS4CLNT_BIND_CONN_TO_SESSION,
		&clp->cl_state) == 0)
		nfs4_schedule_state_manager(clp);
}

void nfs41_handle_sequence_flag_errors(struct nfs_client *clp, u32 flags)
{
	if (!flags)
		return;

	dprintk("%s: \"%s\" (client ID %llx) flags=0x%08x\n",
		__func__, clp->cl_hostname, clp->cl_clientid, flags);

	if (flags & SEQ4_STATUS_RESTART_RECLAIM_NEEDED)
		nfs41_handle_server_reboot(clp);
	if (flags & (SEQ4_STATUS_EXPIRED_ALL_STATE_REVOKED |
			    SEQ4_STATUS_EXPIRED_SOME_STATE_REVOKED |
			    SEQ4_STATUS_ADMIN_STATE_REVOKED |
			    SEQ4_STATUS_LEASE_MOVED))
		nfs41_handle_state_revoked(clp);
	if (flags & SEQ4_STATUS_RECALLABLE_STATE_REVOKED)
		nfs41_handle_recallable_state_revoked(clp);
	if (flags & SEQ4_STATUS_BACKCHANNEL_FAULT)
		nfs41_handle_backchannel_fault(clp);
	else if (flags & (SEQ4_STATUS_CB_PATH_DOWN |
				SEQ4_STATUS_CB_PATH_DOWN_SESSION))
		nfs41_handle_cb_path_down(clp);
}

static int nfs4_reset_session(struct nfs_client *clp)
{
	struct rpc_cred *cred;
	int status;

	if (!nfs4_has_session(clp))
		return 0;
	nfs4_begin_drain_session(clp);
	cred = nfs4_get_exchange_id_cred(clp);
	status = nfs4_proc_destroy_session(clp->cl_session, cred);
	switch (status) {
	case 0:
	case -NFS4ERR_BADSESSION:
	case -NFS4ERR_DEADSESSION:
		break;
	case -NFS4ERR_BACK_CHAN_BUSY:
	case -NFS4ERR_DELAY:
		set_bit(NFS4CLNT_SESSION_RESET, &clp->cl_state);
		status = 0;
		ssleep(1);
		goto out;
	default:
		status = nfs4_recovery_handle_error(clp, status);
		goto out;
	}

	memset(clp->cl_session->sess_id.data, 0, NFS4_MAX_SESSIONID_LEN);
	status = nfs4_proc_create_session(clp, cred);
	if (status) {
		dprintk("%s: session reset failed with status %d for server %s!\n",
			__func__, status, clp->cl_hostname);
		status = nfs4_handle_reclaim_lease_error(clp, status);
		goto out;
	}
	nfs41_finish_session_reset(clp);
	dprintk("%s: session reset was successful for server %s!\n",
			__func__, clp->cl_hostname);
out:
	if (cred)
		put_rpccred(cred);
	return status;
}

static int nfs4_bind_conn_to_session(struct nfs_client *clp)
{
	struct rpc_cred *cred;
	int ret;

	if (!nfs4_has_session(clp))
		return 0;
	nfs4_begin_drain_session(clp);
	cred = nfs4_get_exchange_id_cred(clp);
	ret = nfs4_proc_bind_conn_to_session(clp, cred);
	if (cred)
		put_rpccred(cred);
	clear_bit(NFS4CLNT_BIND_CONN_TO_SESSION, &clp->cl_state);
	switch (ret) {
	case 0:
		dprintk("%s: bind_conn_to_session was successful for server %s!\n",
			__func__, clp->cl_hostname);
		break;
	case -NFS4ERR_DELAY:
		ssleep(1);
		set_bit(NFS4CLNT_BIND_CONN_TO_SESSION, &clp->cl_state);
		break;
	default:
		return nfs4_recovery_handle_error(clp, ret);
	}
	return 0;
}
#else /* CONFIG_NFS_V4_1 */
static int nfs4_reset_session(struct nfs_client *clp) { return 0; }
static int nfs4_end_drain_session(struct nfs_client *clp) { return 0; }

static int nfs4_bind_conn_to_session(struct nfs_client *clp)
{
	return 0;
}
#endif /* CONFIG_NFS_V4_1 */

static void nfs4_state_manager(struct nfs_client *clp)
{
	int status = 0;
	const char *section = "", *section_sep = "";

	/* Ensure exclusive access to NFSv4 state */
	do {
		if (test_bit(NFS4CLNT_PURGE_STATE, &clp->cl_state)) {
			section = "purge state";
			status = nfs4_purge_lease(clp);
			if (status < 0)
				goto out_error;
			continue;
		}

		if (test_bit(NFS4CLNT_LEASE_EXPIRED, &clp->cl_state)) {
			section = "lease expired";
			/* We're going to have to re-establish a clientid */
			status = nfs4_reclaim_lease(clp);
			if (status < 0)
				goto out_error;
			continue;
		}

		/* Initialize or reset the session */
		if (test_and_clear_bit(NFS4CLNT_SESSION_RESET, &clp->cl_state)) {
			section = "reset session";
			status = nfs4_reset_session(clp);
			if (test_bit(NFS4CLNT_LEASE_EXPIRED, &clp->cl_state))
				continue;
			if (status < 0)
				goto out_error;
		}

		/* Send BIND_CONN_TO_SESSION */
		if (test_and_clear_bit(NFS4CLNT_BIND_CONN_TO_SESSION,
				&clp->cl_state)) {
			section = "bind conn to session";
			status = nfs4_bind_conn_to_session(clp);
			if (status < 0)
				goto out_error;
			continue;
		}

		if (test_and_clear_bit(NFS4CLNT_CHECK_LEASE, &clp->cl_state)) {
			section = "check lease";
			status = nfs4_check_lease(clp);
			if (status < 0)
				goto out_error;
			continue;
		}

		/* First recover reboot state... */
		if (test_bit(NFS4CLNT_RECLAIM_REBOOT, &clp->cl_state)) {
			section = "reclaim reboot";
			status = nfs4_do_reclaim(clp,
				clp->cl_mvops->reboot_recovery_ops);
			if (test_bit(NFS4CLNT_LEASE_EXPIRED, &clp->cl_state) ||
			    test_bit(NFS4CLNT_SESSION_RESET, &clp->cl_state))
				continue;
			nfs4_state_end_reclaim_reboot(clp);
			if (test_bit(NFS4CLNT_RECLAIM_NOGRACE, &clp->cl_state))
				continue;
			if (status < 0)
				goto out_error;
		}

		/* Now recover expired state... */
		if (test_and_clear_bit(NFS4CLNT_RECLAIM_NOGRACE, &clp->cl_state)) {
			section = "reclaim nograce";
			status = nfs4_do_reclaim(clp,
				clp->cl_mvops->nograce_recovery_ops);
			if (test_bit(NFS4CLNT_LEASE_EXPIRED, &clp->cl_state) ||
			    test_bit(NFS4CLNT_SESSION_RESET, &clp->cl_state) ||
			    test_bit(NFS4CLNT_RECLAIM_REBOOT, &clp->cl_state))
				continue;
			if (status < 0)
				goto out_error;
		}

		nfs4_end_drain_session(clp);
		if (test_and_clear_bit(NFS4CLNT_DELEGRETURN, &clp->cl_state)) {
			nfs_client_return_marked_delegations(clp);
			continue;
		}

		nfs4_clear_state_manager_bit(clp);
		/* Did we race with an attempt to give us more work? */
		if (clp->cl_state == 0)
			break;
		if (test_and_set_bit(NFS4CLNT_MANAGER_RUNNING, &clp->cl_state) != 0)
			break;
	} while (atomic_read(&clp->cl_count) > 1);
	return;
out_error:
	if (strlen(section))
		section_sep = ": ";
	pr_warn_ratelimited("NFS: state manager%s%s failed on NFSv4 server %s"
			" with error %d\n", section_sep, section,
			clp->cl_hostname, -status);
	ssleep(1);
	nfs4_end_drain_session(clp);
	nfs4_clear_state_manager_bit(clp);
}

static int nfs4_run_state_manager(void *ptr)
{
	struct nfs_client *clp = ptr;

	allow_signal(SIGKILL);
	nfs4_state_manager(clp);
	nfs_put_client(clp);
	module_put_and_exit(0);
	return 0;
}

/*
 * Local variables:
 *  c-basic-offset: 8
 * End:
 */<|MERGE_RESOLUTION|>--- conflicted
+++ resolved
@@ -230,15 +230,6 @@
 
 static void nfs4_end_drain_slot_table(struct nfs4_slot_table *tbl)
 {
-<<<<<<< HEAD
-	struct nfs4_session *ses = clp->cl_session;
-	struct nfs4_slot_table *tbl;
-
-	if (ses == NULL)
-		return;
-	tbl = &ses->fc_slot_table;
-=======
->>>>>>> d0e0ac97
 	if (test_and_clear_bit(NFS4_SLOT_TBL_DRAINING, &tbl->slot_tbl_state)) {
 		spin_lock(&tbl->slot_tbl_lock);
 		nfs41_wake_slot_table(tbl);
