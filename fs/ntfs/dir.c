--- conflicted
+++ resolved
@@ -1099,13 +1099,8 @@
 static int ntfs_readdir(struct file *file, struct dir_context *actor)
 {
 	s64 ia_pos, ia_start, prev_ia_pos, bmp_pos;
-<<<<<<< HEAD
-	loff_t fpos, i_size;
-	struct inode *bmp_vi, *vdir = file_inode(filp);
-=======
 	loff_t i_size;
 	struct inode *bmp_vi, *vdir = file_inode(file);
->>>>>>> d0e0ac97
 	struct super_block *sb = vdir->i_sb;
 	ntfs_inode *ndir = NTFS_I(vdir);
 	ntfs_volume *vol = NTFS_SB(sb);
