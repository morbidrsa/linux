--- conflicted
+++ resolved
@@ -126,13 +126,8 @@
 		const struct ebitmap *e2);
 int ebitmap_contains(const struct ebitmap *e1, const struct ebitmap *e2,
 		     u32 last_e2bit);
-<<<<<<< HEAD
-int ebitmap_get_bit(const struct ebitmap *e, unsigned long bit);
-int ebitmap_set_bit(struct ebitmap *e, unsigned long bit, int value);
-=======
 int ebitmap_get_bit(const struct ebitmap *e, u32 bit);
 int ebitmap_set_bit(struct ebitmap *e, u32 bit, int value);
->>>>>>> 0c383648
 void ebitmap_destroy(struct ebitmap *e);
 int ebitmap_read(struct ebitmap *e, void *fp);
 int ebitmap_write(const struct ebitmap *e, void *fp);
