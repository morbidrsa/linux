--- conflicted
+++ resolved
@@ -238,22 +238,11 @@
 
 		if (sdev->request_queue->dev) {
 			pm_runtime_mark_last_busy(dev);
-<<<<<<< HEAD
-			err = pm_runtime_autosuspend(dev);
-		} else {
-			err = pm_runtime_suspend(dev);
-		}
-	} else {
-		err = pm_runtime_suspend(dev);
-	}
-	return err;
-=======
 			pm_runtime_autosuspend(dev);
 			return -EBUSY;
 		}
 	}
 	return 0;
->>>>>>> d0e0ac97
 }
 
 int scsi_autopm_get_device(struct scsi_device *sdev)
