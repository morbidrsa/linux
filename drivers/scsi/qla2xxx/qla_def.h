--- conflicted
+++ resolved
@@ -323,11 +323,7 @@
 			uint32_t lun;
 			uint32_t data;
 			struct completion comp;
-<<<<<<< HEAD
-			uint32_t comp_status;
-=======
 			__le16 comp_status;
->>>>>>> d0e0ac97
 		} tmf;
 		struct {
 #define SRB_FXDISC_REQ_DMA_VALID	BIT_0
@@ -342,18 +338,6 @@
 			void *rsp_addr;
 			dma_addr_t req_dma_handle;
 			dma_addr_t rsp_dma_handle;
-<<<<<<< HEAD
-			uint32_t adapter_id;
-			uint32_t adapter_id_hi;
-			uint32_t req_func_type;
-			uint32_t req_data;
-			uint32_t req_data_extra;
-			uint32_t result;
-			uint32_t seq_number;
-			uint32_t fw_flags;
-			struct completion fxiocb_comp;
-			uint32_t reserved_0;
-=======
 			__le32 adapter_id;
 			__le32 adapter_id_hi;
 			__le16 req_func_type;
@@ -364,16 +348,11 @@
 			__le16 fw_flags;
 			struct completion fxiocb_comp;
 			__le32 reserved_0;
->>>>>>> d0e0ac97
 			uint8_t reserved_1;
 		} fxiocb;
 		struct {
 			uint32_t cmd_hndl;
-<<<<<<< HEAD
-			uint32_t comp_status;
-=======
 			__le16 comp_status;
->>>>>>> d0e0ac97
 			struct completion comp;
 		} abt;
 	} u;
@@ -1217,16 +1196,6 @@
 struct init_cb_fx {
 	uint16_t	version;
 	uint16_t	reserved_1[13];
-<<<<<<< HEAD
-	uint16_t	request_q_outpointer;
-	uint16_t	response_q_inpointer;
-	uint16_t	reserved_2[2];
-	uint16_t	response_q_length;
-	uint16_t	request_q_length;
-	uint16_t	reserved_3[2];
-	uint32_t	request_q_address[2];
-	uint32_t	response_q_address[2];
-=======
 	__le16		request_q_outpointer;
 	__le16		response_q_inpointer;
 	uint16_t	reserved_2[2];
@@ -1235,7 +1204,6 @@
 	uint16_t	reserved_3[2];
 	__le32		request_q_address[2];
 	__le32		response_q_address[2];
->>>>>>> d0e0ac97
 	uint16_t	reserved_4[4];
 	uint8_t		response_q_msivec;
 	uint8_t		reserved_5[19];
