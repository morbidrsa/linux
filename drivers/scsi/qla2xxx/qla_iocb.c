--- conflicted
+++ resolved
@@ -1861,13 +1861,8 @@
 	pkt = req->ring_ptr;
 	memset(pkt, 0, REQUEST_ENTRY_SIZE);
 	if (IS_QLAFX00(ha)) {
-<<<<<<< HEAD
-		WRT_REG_BYTE(&pkt->entry_count, req_cnt);
-		WRT_REG_WORD(&pkt->handle, handle);
-=======
 		WRT_REG_BYTE((void __iomem *)&pkt->entry_count, req_cnt);
 		WRT_REG_WORD((void __iomem *)&pkt->handle, handle);
->>>>>>> d0e0ac97
 	} else {
 		pkt->entry_count = req_cnt;
 		pkt->handle = handle;
