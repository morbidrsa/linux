/*
 * Copyright (C) 1999 Eric Youngdale
 * Copyright (C) 2014 Christoph Hellwig
 *
 *  SCSI queueing library.
 *      Initial versions: Eric Youngdale (eric@andante.org).
 *                        Based upon conversations with large numbers
 *                        of people at Linux Expo.
 */

#include <linux/bio.h>
#include <linux/bitops.h>
#include <linux/blkdev.h>
#include <linux/completion.h>
#include <linux/kernel.h>
#include <linux/export.h>
#include <linux/init.h>
#include <linux/pci.h>
#include <linux/delay.h>
#include <linux/hardirq.h>
#include <linux/scatterlist.h>
#include <linux/blk-mq.h>
#include <linux/ratelimit.h>
#include <asm/unaligned.h>

#include <scsi/scsi.h>
#include <scsi/scsi_cmnd.h>
#include <scsi/scsi_dbg.h>
#include <scsi/scsi_device.h>
#include <scsi/scsi_driver.h>
#include <scsi/scsi_eh.h>
#include <scsi/scsi_host.h>
#include <scsi/scsi_transport.h> /* __scsi_init_queue() */
#include <scsi/scsi_dh.h>

#include <trace/events/scsi.h>

#include "scsi_debugfs.h"
#include "scsi_priv.h"
#include "scsi_logging.h"

static struct kmem_cache *scsi_sdb_cache;
static struct kmem_cache *scsi_sense_cache;
static struct kmem_cache *scsi_sense_isadma_cache;
static DEFINE_MUTEX(scsi_sense_cache_mutex);

static void scsi_mq_uninit_cmd(struct scsi_cmnd *cmd);

static inline struct kmem_cache *
scsi_select_sense_cache(bool unchecked_isa_dma)
{
	return unchecked_isa_dma ? scsi_sense_isadma_cache : scsi_sense_cache;
}

static void scsi_free_sense_buffer(bool unchecked_isa_dma,
				   unsigned char *sense_buffer)
{
	kmem_cache_free(scsi_select_sense_cache(unchecked_isa_dma),
			sense_buffer);
}

static unsigned char *scsi_alloc_sense_buffer(bool unchecked_isa_dma,
	gfp_t gfp_mask, int numa_node)
{
	return kmem_cache_alloc_node(scsi_select_sense_cache(unchecked_isa_dma),
				     gfp_mask, numa_node);
}

int scsi_init_sense_cache(struct Scsi_Host *shost)
{
	struct kmem_cache *cache;
	int ret = 0;

	cache = scsi_select_sense_cache(shost->unchecked_isa_dma);
	if (cache)
		return 0;

	mutex_lock(&scsi_sense_cache_mutex);
	if (shost->unchecked_isa_dma) {
		scsi_sense_isadma_cache =
			kmem_cache_create("scsi_sense_cache(DMA)",
			SCSI_SENSE_BUFFERSIZE, 0,
			SLAB_HWCACHE_ALIGN | SLAB_CACHE_DMA, NULL);
		if (!scsi_sense_isadma_cache)
			ret = -ENOMEM;
	} else {
		scsi_sense_cache =
			kmem_cache_create("scsi_sense_cache",
			SCSI_SENSE_BUFFERSIZE, 0, SLAB_HWCACHE_ALIGN, NULL);
		if (!scsi_sense_cache)
			ret = -ENOMEM;
	}

	mutex_unlock(&scsi_sense_cache_mutex);
	return ret;
}

/*
 * When to reinvoke queueing after a resource shortage. It's 3 msecs to
 * not change behaviour from the previous unplug mechanism, experimentation
 * may prove this needs changing.
 */
#define SCSI_QUEUE_DELAY	3

static void
scsi_set_blocked(struct scsi_cmnd *cmd, int reason)
{
	struct Scsi_Host *host = cmd->device->host;
	struct scsi_device *device = cmd->device;
	struct scsi_target *starget = scsi_target(device);

	/*
	 * Set the appropriate busy bit for the device/host.
	 *
	 * If the host/device isn't busy, assume that something actually
	 * completed, and that we should be able to queue a command now.
	 *
	 * Note that the prior mid-layer assumption that any host could
	 * always queue at least one command is now broken.  The mid-layer
	 * will implement a user specifiable stall (see
	 * scsi_host.max_host_blocked and scsi_device.max_device_blocked)
	 * if a command is requeued with no other commands outstanding
	 * either for the device or for the host.
	 */
	switch (reason) {
	case SCSI_MLQUEUE_HOST_BUSY:
		atomic_set(&host->host_blocked, host->max_host_blocked);
		break;
	case SCSI_MLQUEUE_DEVICE_BUSY:
	case SCSI_MLQUEUE_EH_RETRY:
		atomic_set(&device->device_blocked,
			   device->max_device_blocked);
		break;
	case SCSI_MLQUEUE_TARGET_BUSY:
		atomic_set(&starget->target_blocked,
			   starget->max_target_blocked);
		break;
	}
}

static void scsi_mq_requeue_cmd(struct scsi_cmnd *cmd)
{
	struct scsi_device *sdev = cmd->device;

	if (cmd->request->rq_flags & RQF_DONTPREP) {
		cmd->request->rq_flags &= ~RQF_DONTPREP;
		scsi_mq_uninit_cmd(cmd);
	} else {
		WARN_ON_ONCE(true);
	}
	blk_mq_requeue_request(cmd->request, true);
	put_device(&sdev->sdev_gendev);
}

/**
 * __scsi_queue_insert - private queue insertion
 * @cmd: The SCSI command being requeued
 * @reason:  The reason for the requeue
 * @unbusy: Whether the queue should be unbusied
 *
 * This is a private queue insertion.  The public interface
 * scsi_queue_insert() always assumes the queue should be unbusied
 * because it's always called before the completion.  This function is
 * for a requeue after completion, which should only occur in this
 * file.
 */
static void __scsi_queue_insert(struct scsi_cmnd *cmd, int reason, int unbusy)
{
	struct scsi_device *device = cmd->device;
	struct request_queue *q = device->request_queue;
	unsigned long flags;

	SCSI_LOG_MLQUEUE(1, scmd_printk(KERN_INFO, cmd,
		"Inserting command %p into mlqueue\n", cmd));

	scsi_set_blocked(cmd, reason);

	/*
	 * Decrement the counters, since these commands are no longer
	 * active on the host/device.
	 */
	if (unbusy)
		scsi_device_unbusy(device);

	/*
	 * Requeue this command.  It will go before all other commands
	 * that are already in the queue. Schedule requeue work under
	 * lock such that the kblockd_schedule_work() call happens
	 * before blk_cleanup_queue() finishes.
	 */
	cmd->result = 0;
	if (q->mq_ops) {
		scsi_mq_requeue_cmd(cmd);
		return;
	}
	spin_lock_irqsave(q->queue_lock, flags);
	blk_requeue_request(q, cmd->request);
	kblockd_schedule_work(&device->requeue_work);
	spin_unlock_irqrestore(q->queue_lock, flags);
}

/*
 * Function:    scsi_queue_insert()
 *
 * Purpose:     Insert a command in the midlevel queue.
 *
 * Arguments:   cmd    - command that we are adding to queue.
 *              reason - why we are inserting command to queue.
 *
 * Lock status: Assumed that lock is not held upon entry.
 *
 * Returns:     Nothing.
 *
 * Notes:       We do this for one of two cases.  Either the host is busy
 *              and it cannot accept any more commands for the time being,
 *              or the device returned QUEUE_FULL and can accept no more
 *              commands.
 * Notes:       This could be called either from an interrupt context or a
 *              normal process context.
 */
void scsi_queue_insert(struct scsi_cmnd *cmd, int reason)
{
	__scsi_queue_insert(cmd, reason, 1);
}


/**
 * scsi_execute - insert request and wait for the result
 * @sdev:	scsi device
 * @cmd:	scsi command
 * @data_direction: data direction
 * @buffer:	data buffer
 * @bufflen:	len of buffer
 * @sense:	optional sense buffer
 * @sshdr:	optional decoded sense header
 * @timeout:	request timeout in seconds
 * @retries:	number of times to retry request
 * @flags:	flags for ->cmd_flags
 * @rq_flags:	flags for ->rq_flags
 * @resid:	optional residual length
 *
 * Returns the scsi_cmnd result field if a command was executed, or a negative
 * Linux error code if we didn't get that far.
 */
int scsi_execute(struct scsi_device *sdev, const unsigned char *cmd,
		 int data_direction, void *buffer, unsigned bufflen,
		 unsigned char *sense, struct scsi_sense_hdr *sshdr,
		 int timeout, int retries, u64 flags, req_flags_t rq_flags,
		 int *resid)
{
	struct request *req;
	struct scsi_request *rq;
	int ret = DRIVER_ERROR << 24;

	req = blk_get_request_flags(sdev->request_queue,
			data_direction == DMA_TO_DEVICE ?
			REQ_OP_SCSI_OUT : REQ_OP_SCSI_IN, BLK_MQ_REQ_PREEMPT);
	if (IS_ERR(req))
		return ret;
	rq = scsi_req(req);

	if (bufflen &&	blk_rq_map_kern(sdev->request_queue, req,
					buffer, bufflen, __GFP_RECLAIM))
		goto out;

	rq->cmd_len = COMMAND_SIZE(cmd[0]);
	memcpy(rq->cmd, cmd, rq->cmd_len);
	rq->retries = retries;
	req->timeout = timeout;
	req->cmd_flags |= flags;
	req->rq_flags |= rq_flags | RQF_QUIET;

	/*
	 * head injection *required* here otherwise quiesce won't work
	 */
	blk_execute_rq(req->q, NULL, req, 1);

	/*
	 * Some devices (USB mass-storage in particular) may transfer
	 * garbage data together with a residue indicating that the data
	 * is invalid.  Prevent the garbage from being misinterpreted
	 * and prevent security leaks by zeroing out the excess data.
	 */
	if (unlikely(rq->resid_len > 0 && rq->resid_len <= bufflen))
		memset(buffer + (bufflen - rq->resid_len), 0, rq->resid_len);

	if (resid)
		*resid = rq->resid_len;
	if (sense && rq->sense_len)
		memcpy(sense, rq->sense, SCSI_SENSE_BUFFERSIZE);
	if (sshdr)
		scsi_normalize_sense(rq->sense, rq->sense_len, sshdr);
	ret = rq->result;
 out:
	blk_put_request(req);

	return ret;
}
EXPORT_SYMBOL(scsi_execute);

/*
 * Function:    scsi_init_cmd_errh()
 *
 * Purpose:     Initialize cmd fields related to error handling.
 *
 * Arguments:   cmd	- command that is ready to be queued.
 *
 * Notes:       This function has the job of initializing a number of
 *              fields related to error handling.   Typically this will
 *              be called once for each command, as required.
 */
static void scsi_init_cmd_errh(struct scsi_cmnd *cmd)
{
	cmd->serial_number = 0;
	scsi_set_resid(cmd, 0);
	memset(cmd->sense_buffer, 0, SCSI_SENSE_BUFFERSIZE);
	if (cmd->cmd_len == 0)
		cmd->cmd_len = scsi_command_size(cmd->cmnd);
}

void scsi_device_unbusy(struct scsi_device *sdev)
{
	struct Scsi_Host *shost = sdev->host;
	struct scsi_target *starget = scsi_target(sdev);
	unsigned long flags;

	atomic_dec(&shost->host_busy);
	if (starget->can_queue > 0)
		atomic_dec(&starget->target_busy);

	if (unlikely(scsi_host_in_recovery(shost) &&
		     (shost->host_failed || shost->host_eh_scheduled))) {
		spin_lock_irqsave(shost->host_lock, flags);
		scsi_eh_wakeup(shost);
		spin_unlock_irqrestore(shost->host_lock, flags);
	}

	atomic_dec(&sdev->device_busy);
}

static void scsi_kick_queue(struct request_queue *q)
{
	if (q->mq_ops)
		blk_mq_start_hw_queues(q);
	else
		blk_run_queue(q);
}

/*
 * Called for single_lun devices on IO completion. Clear starget_sdev_user,
 * and call blk_run_queue for all the scsi_devices on the target -
 * including current_sdev first.
 *
 * Called with *no* scsi locks held.
 */
static void scsi_single_lun_run(struct scsi_device *current_sdev)
{
	struct Scsi_Host *shost = current_sdev->host;
	struct scsi_device *sdev, *tmp;
	struct scsi_target *starget = scsi_target(current_sdev);
	unsigned long flags;

	spin_lock_irqsave(shost->host_lock, flags);
	starget->starget_sdev_user = NULL;
	spin_unlock_irqrestore(shost->host_lock, flags);

	/*
	 * Call blk_run_queue for all LUNs on the target, starting with
	 * current_sdev. We race with others (to set starget_sdev_user),
	 * but in most cases, we will be first. Ideally, each LU on the
	 * target would get some limited time or requests on the target.
	 */
	scsi_kick_queue(current_sdev->request_queue);

	spin_lock_irqsave(shost->host_lock, flags);
	if (starget->starget_sdev_user)
		goto out;
	list_for_each_entry_safe(sdev, tmp, &starget->devices,
			same_target_siblings) {
		if (sdev == current_sdev)
			continue;
		if (scsi_device_get(sdev))
			continue;

		spin_unlock_irqrestore(shost->host_lock, flags);
		scsi_kick_queue(sdev->request_queue);
		spin_lock_irqsave(shost->host_lock, flags);
	
		scsi_device_put(sdev);
	}
 out:
	spin_unlock_irqrestore(shost->host_lock, flags);
}

static inline bool scsi_device_is_busy(struct scsi_device *sdev)
{
	if (atomic_read(&sdev->device_busy) >= sdev->queue_depth)
		return true;
	if (atomic_read(&sdev->device_blocked) > 0)
		return true;
	return false;
}

static inline bool scsi_target_is_busy(struct scsi_target *starget)
{
	if (starget->can_queue > 0) {
		if (atomic_read(&starget->target_busy) >= starget->can_queue)
			return true;
		if (atomic_read(&starget->target_blocked) > 0)
			return true;
	}
	return false;
}

static inline bool scsi_host_is_busy(struct Scsi_Host *shost)
{
	if (shost->can_queue > 0 &&
	    atomic_read(&shost->host_busy) >= shost->can_queue)
		return true;
	if (atomic_read(&shost->host_blocked) > 0)
		return true;
	if (shost->host_self_blocked)
		return true;
	return false;
}

static void scsi_starved_list_run(struct Scsi_Host *shost)
{
	LIST_HEAD(starved_list);
	struct scsi_device *sdev;
	unsigned long flags;

	spin_lock_irqsave(shost->host_lock, flags);
	list_splice_init(&shost->starved_list, &starved_list);

	while (!list_empty(&starved_list)) {
		struct request_queue *slq;

		/*
		 * As long as shost is accepting commands and we have
		 * starved queues, call blk_run_queue. scsi_request_fn
		 * drops the queue_lock and can add us back to the
		 * starved_list.
		 *
		 * host_lock protects the starved_list and starved_entry.
		 * scsi_request_fn must get the host_lock before checking
		 * or modifying starved_list or starved_entry.
		 */
		if (scsi_host_is_busy(shost))
			break;

		sdev = list_entry(starved_list.next,
				  struct scsi_device, starved_entry);
		list_del_init(&sdev->starved_entry);
		if (scsi_target_is_busy(scsi_target(sdev))) {
			list_move_tail(&sdev->starved_entry,
				       &shost->starved_list);
			continue;
		}

		/*
		 * Once we drop the host lock, a racing scsi_remove_device()
		 * call may remove the sdev from the starved list and destroy
		 * it and the queue.  Mitigate by taking a reference to the
		 * queue and never touching the sdev again after we drop the
		 * host lock.  Note: if __scsi_remove_device() invokes
		 * blk_cleanup_queue() before the queue is run from this
		 * function then blk_run_queue() will return immediately since
		 * blk_cleanup_queue() marks the queue with QUEUE_FLAG_DYING.
		 */
		slq = sdev->request_queue;
		if (!blk_get_queue(slq))
			continue;
		spin_unlock_irqrestore(shost->host_lock, flags);

		scsi_kick_queue(slq);
		blk_put_queue(slq);

		spin_lock_irqsave(shost->host_lock, flags);
	}
	/* put any unprocessed entries back */
	list_splice(&starved_list, &shost->starved_list);
	spin_unlock_irqrestore(shost->host_lock, flags);
}

/*
 * Function:   scsi_run_queue()
 *
 * Purpose:    Select a proper request queue to serve next
 *
 * Arguments:  q       - last request's queue
 *
 * Returns:     Nothing
 *
 * Notes:      The previous command was completely finished, start
 *             a new one if possible.
 */
static void scsi_run_queue(struct request_queue *q)
{
	struct scsi_device *sdev = q->queuedata;

	if (scsi_target(sdev)->single_lun)
		scsi_single_lun_run(sdev);
	if (!list_empty(&sdev->host->starved_list))
		scsi_starved_list_run(sdev->host);

	if (q->mq_ops)
		blk_mq_run_hw_queues(q, false);
	else
		blk_run_queue(q);
}

void scsi_requeue_run_queue(struct work_struct *work)
{
	struct scsi_device *sdev;
	struct request_queue *q;

	sdev = container_of(work, struct scsi_device, requeue_work);
	q = sdev->request_queue;
	scsi_run_queue(q);
}

/*
 * Function:	scsi_requeue_command()
 *
 * Purpose:	Handle post-processing of completed commands.
 *
 * Arguments:	q	- queue to operate on
 *		cmd	- command that may need to be requeued.
 *
 * Returns:	Nothing
 *
 * Notes:	After command completion, there may be blocks left
 *		over which weren't finished by the previous command
 *		this can be for a number of reasons - the main one is
 *		I/O errors in the middle of the request, in which case
 *		we need to request the blocks that come after the bad
 *		sector.
 * Notes:	Upon return, cmd is a stale pointer.
 */
static void scsi_requeue_command(struct request_queue *q, struct scsi_cmnd *cmd)
{
	struct scsi_device *sdev = cmd->device;
	struct request *req = cmd->request;
	unsigned long flags;

	spin_lock_irqsave(q->queue_lock, flags);
	blk_unprep_request(req);
	req->special = NULL;
	scsi_put_command(cmd);
	blk_requeue_request(q, req);
	spin_unlock_irqrestore(q->queue_lock, flags);

	scsi_run_queue(q);

	put_device(&sdev->sdev_gendev);
}

void scsi_run_host_queues(struct Scsi_Host *shost)
{
	struct scsi_device *sdev;

	shost_for_each_device(sdev, shost)
		scsi_run_queue(sdev->request_queue);
}

static void scsi_uninit_cmd(struct scsi_cmnd *cmd)
{
	if (!blk_rq_is_passthrough(cmd->request)) {
		struct scsi_driver *drv = scsi_cmd_to_driver(cmd);

		if (drv->uninit_command)
			drv->uninit_command(cmd);
	}
}

static void scsi_mq_free_sgtables(struct scsi_cmnd *cmd)
{
	struct scsi_data_buffer *sdb;

	if (cmd->sdb.table.nents)
		sg_free_table_chained(&cmd->sdb.table, true);
	if (cmd->request->next_rq) {
		sdb = cmd->request->next_rq->special;
		if (sdb)
			sg_free_table_chained(&sdb->table, true);
	}
	if (scsi_prot_sg_count(cmd))
		sg_free_table_chained(&cmd->prot_sdb->table, true);
}

static void scsi_mq_uninit_cmd(struct scsi_cmnd *cmd)
{
	scsi_mq_free_sgtables(cmd);
	scsi_uninit_cmd(cmd);
	scsi_del_cmd_from_list(cmd);
}

/*
 * Function:    scsi_release_buffers()
 *
 * Purpose:     Free resources allocate for a scsi_command.
 *
 * Arguments:   cmd	- command that we are bailing.
 *
 * Lock status: Assumed that no lock is held upon entry.
 *
 * Returns:     Nothing
 *
 * Notes:       In the event that an upper level driver rejects a
 *		command, we must release resources allocated during
 *		the __init_io() function.  Primarily this would involve
 *		the scatter-gather table.
 */
static void scsi_release_buffers(struct scsi_cmnd *cmd)
{
	if (cmd->sdb.table.nents)
		sg_free_table_chained(&cmd->sdb.table, false);

	memset(&cmd->sdb, 0, sizeof(cmd->sdb));

	if (scsi_prot_sg_count(cmd))
		sg_free_table_chained(&cmd->prot_sdb->table, false);
}

static void scsi_release_bidi_buffers(struct scsi_cmnd *cmd)
{
	struct scsi_data_buffer *bidi_sdb = cmd->request->next_rq->special;

	sg_free_table_chained(&bidi_sdb->table, false);
	kmem_cache_free(scsi_sdb_cache, bidi_sdb);
	cmd->request->next_rq->special = NULL;
}

static bool scsi_end_request(struct request *req, blk_status_t error,
		unsigned int bytes, unsigned int bidi_bytes)
{
	struct scsi_cmnd *cmd = blk_mq_rq_to_pdu(req);
	struct scsi_device *sdev = cmd->device;
	struct request_queue *q = sdev->request_queue;

	if (blk_update_request(req, error, bytes))
		return true;

	/* Bidi request must be completed as a whole */
	if (unlikely(bidi_bytes) &&
	    blk_update_request(req->next_rq, error, bidi_bytes))
		return true;

	if (blk_queue_add_random(q))
		add_disk_randomness(req->rq_disk);

	if (!blk_rq_is_scsi(req)) {
		WARN_ON_ONCE(!(cmd->flags & SCMD_INITIALIZED));
		cmd->flags &= ~SCMD_INITIALIZED;
	}

	if (req->mq_ctx) {
		/*
		 * In the MQ case the command gets freed by __blk_mq_end_request,
		 * so we have to do all cleanup that depends on it earlier.
		 *
		 * We also can't kick the queues from irq context, so we
		 * will have to defer it to a workqueue.
		 */
		scsi_mq_uninit_cmd(cmd);

		__blk_mq_end_request(req, error);

		if (scsi_target(sdev)->single_lun ||
		    !list_empty(&sdev->host->starved_list))
			kblockd_schedule_work(&sdev->requeue_work);
		else
			blk_mq_run_hw_queues(q, true);
	} else {
		unsigned long flags;

		if (bidi_bytes)
			scsi_release_bidi_buffers(cmd);
		scsi_release_buffers(cmd);
		scsi_put_command(cmd);

		spin_lock_irqsave(q->queue_lock, flags);
		blk_finish_request(req, error);
		spin_unlock_irqrestore(q->queue_lock, flags);

		scsi_run_queue(q);
	}

	put_device(&sdev->sdev_gendev);
	return false;
}

/**
 * __scsi_error_from_host_byte - translate SCSI error code into errno
 * @cmd:	SCSI command (unused)
 * @result:	scsi error code
 *
 * Translate SCSI error code into block errors.
 */
static blk_status_t __scsi_error_from_host_byte(struct scsi_cmnd *cmd,
		int result)
{
	switch (host_byte(result)) {
	case DID_TRANSPORT_FAILFAST:
		return BLK_STS_TRANSPORT;
	case DID_TARGET_FAILURE:
		set_host_byte(cmd, DID_OK);
		return BLK_STS_TARGET;
	case DID_NEXUS_FAILURE:
		return BLK_STS_NEXUS;
	case DID_ALLOC_FAILURE:
		set_host_byte(cmd, DID_OK);
		return BLK_STS_NOSPC;
	case DID_MEDIUM_ERROR:
		set_host_byte(cmd, DID_OK);
		return BLK_STS_MEDIUM;
	default:
		return BLK_STS_IOERR;
	}
}

/*
 * Function:    scsi_io_completion()
 *
 * Purpose:     Completion processing for block device I/O requests.
 *
 * Arguments:   cmd   - command that is finished.
 *
 * Lock status: Assumed that no lock is held upon entry.
 *
 * Returns:     Nothing
 *
 * Notes:       We will finish off the specified number of sectors.  If we
 *		are done, the command block will be released and the queue
 *		function will be goosed.  If we are not done then we have to
 *		figure out what to do next:
 *
 *		a) We can call scsi_requeue_command().  The request
 *		   will be unprepared and put back on the queue.  Then
 *		   a new command will be created for it.  This should
 *		   be used if we made forward progress, or if we want
 *		   to switch from READ(10) to READ(6) for example.
 *
 *		b) We can call __scsi_queue_insert().  The request will
 *		   be put back on the queue and retried using the same
 *		   command as before, possibly after a delay.
 *
 *		c) We can call scsi_end_request() with -EIO to fail
 *		   the remainder of the request.
 */
void scsi_io_completion(struct scsi_cmnd *cmd, unsigned int good_bytes)
{
	int result = cmd->result;
	struct request_queue *q = cmd->device->request_queue;
	struct request *req = cmd->request;
	blk_status_t error = BLK_STS_OK;
	struct scsi_sense_hdr sshdr;
	bool sense_valid = false;
	int sense_deferred = 0, level = 0;
	enum {ACTION_FAIL, ACTION_REPREP, ACTION_RETRY,
	      ACTION_DELAYED_RETRY} action;
	unsigned long wait_for = (cmd->allowed + 1) * req->timeout;

	if (result) {
		sense_valid = scsi_command_normalize_sense(cmd, &sshdr);
		if (sense_valid)
			sense_deferred = scsi_sense_is_deferred(&sshdr);
	}

	if (blk_rq_is_passthrough(req)) {
		if (result) {
			if (sense_valid) {
				/*
				 * SG_IO wants current and deferred errors
				 */
				scsi_req(req)->sense_len =
					min(8 + cmd->sense_buffer[7],
					    SCSI_SENSE_BUFFERSIZE);
			}
			if (!sense_deferred)
				error = __scsi_error_from_host_byte(cmd, result);
		}
		/*
		 * __scsi_error_from_host_byte may have reset the host_byte
		 */
		scsi_req(req)->result = cmd->result;
		scsi_req(req)->resid_len = scsi_get_resid(cmd);

		if (scsi_bidi_cmnd(cmd)) {
			/*
			 * Bidi commands Must be complete as a whole,
			 * both sides at once.
			 */
			scsi_req(req->next_rq)->resid_len = scsi_in(cmd)->resid;
			if (scsi_end_request(req, BLK_STS_OK, blk_rq_bytes(req),
					blk_rq_bytes(req->next_rq)))
				BUG();
			return;
		}
	} else if (blk_rq_bytes(req) == 0 && result && !sense_deferred) {
		/*
		 * Flush commands do not transfers any data, and thus cannot use
		 * good_bytes != blk_rq_bytes(req) as the signal for an error.
		 * This sets the error explicitly for the problem case.
		 */
		error = __scsi_error_from_host_byte(cmd, result);
	}

	/* no bidi support for !blk_rq_is_passthrough yet */
	BUG_ON(blk_bidi_rq(req));

	/*
	 * Next deal with any sectors which we were able to correctly
	 * handle.
	 */
	SCSI_LOG_HLCOMPLETE(1, scmd_printk(KERN_INFO, cmd,
		"%u sectors total, %d bytes done.\n",
		blk_rq_sectors(req), good_bytes));

	/*
	 * Recovered errors need reporting, but they're always treated as
	 * success, so fiddle the result code here.  For passthrough requests
	 * we already took a copy of the original into sreq->result which
	 * is what gets returned to the user
	 */
	if (sense_valid && (sshdr.sense_key == RECOVERED_ERROR)) {
		/* if ATA PASS-THROUGH INFORMATION AVAILABLE skip
		 * print since caller wants ATA registers. Only occurs on
		 * SCSI ATA PASS_THROUGH commands when CK_COND=1
		 */
		if ((sshdr.asc == 0x0) && (sshdr.ascq == 0x1d))
			;
		else if (!(req->rq_flags & RQF_QUIET))
			scsi_print_sense(cmd);
		result = 0;
		/* for passthrough error may be set */
		error = BLK_STS_OK;
	}

	/*
	 * special case: failed zero length commands always need to
	 * drop down into the retry code. Otherwise, if we finished
	 * all bytes in the request we are done now.
	 */
	if (!(blk_rq_bytes(req) == 0 && error) &&
	    !scsi_end_request(req, error, good_bytes, 0))
		return;

	/*
	 * Kill remainder if no retrys.
	 */
	if (error && scsi_noretry_cmd(cmd)) {
		if (scsi_end_request(req, error, blk_rq_bytes(req), 0))
			BUG();
		return;
	}

	/*
	 * If there had been no error, but we have leftover bytes in the
	 * requeues just queue the command up again.
	 */
	if (result == 0)
		goto requeue;

	error = __scsi_error_from_host_byte(cmd, result);

	if (host_byte(result) == DID_RESET) {
		/* Third party bus reset or reset for error recovery
		 * reasons.  Just retry the command and see what
		 * happens.
		 */
		action = ACTION_RETRY;
	} else if (sense_valid && !sense_deferred) {
		switch (sshdr.sense_key) {
		case UNIT_ATTENTION:
			if (cmd->device->removable) {
				/* Detected disc change.  Set a bit
				 * and quietly refuse further access.
				 */
				cmd->device->changed = 1;
				action = ACTION_FAIL;
			} else {
				/* Must have been a power glitch, or a
				 * bus reset.  Could not have been a
				 * media change, so we just retry the
				 * command and see what happens.
				 */
				action = ACTION_RETRY;
			}
			break;
		case ILLEGAL_REQUEST:
			/* If we had an ILLEGAL REQUEST returned, then
			 * we may have performed an unsupported
			 * command.  The only thing this should be
			 * would be a ten byte read where only a six
			 * byte read was supported.  Also, on a system
			 * where READ CAPACITY failed, we may have
			 * read past the end of the disk.
			 */
			if ((cmd->device->use_10_for_rw &&
			    sshdr.asc == 0x20 && sshdr.ascq == 0x00) &&
			    (cmd->cmnd[0] == READ_10 ||
			     cmd->cmnd[0] == WRITE_10)) {
				/* This will issue a new 6-byte command. */
				cmd->device->use_10_for_rw = 0;
				action = ACTION_REPREP;
			} else if (sshdr.asc == 0x10) /* DIX */ {
				action = ACTION_FAIL;
				error = BLK_STS_PROTECTION;
			/* INVALID COMMAND OPCODE or INVALID FIELD IN CDB */
			} else if (sshdr.asc == 0x20 || sshdr.asc == 0x24) {
				action = ACTION_FAIL;
				error = BLK_STS_TARGET;
			} else
				action = ACTION_FAIL;
			break;
		case ABORTED_COMMAND:
			action = ACTION_FAIL;
			if (sshdr.asc == 0x10) /* DIF */
				error = BLK_STS_PROTECTION;
			break;
		case NOT_READY:
			/* If the device is in the process of becoming
			 * ready, or has a temporary blockage, retry.
			 */
			if (sshdr.asc == 0x04) {
				switch (sshdr.ascq) {
				case 0x01: /* becoming ready */
				case 0x04: /* format in progress */
				case 0x05: /* rebuild in progress */
				case 0x06: /* recalculation in progress */
				case 0x07: /* operation in progress */
				case 0x08: /* Long write in progress */
				case 0x09: /* self test in progress */
				case 0x14: /* space allocation in progress */
					action = ACTION_DELAYED_RETRY;
					break;
				default:
					action = ACTION_FAIL;
					break;
				}
			} else
				action = ACTION_FAIL;
			break;
		case VOLUME_OVERFLOW:
			/* See SSC3rXX or current. */
			action = ACTION_FAIL;
			break;
		default:
			action = ACTION_FAIL;
			break;
		}
	} else
		action = ACTION_FAIL;

	if (action != ACTION_FAIL &&
	    time_before(cmd->jiffies_at_alloc + wait_for, jiffies))
		action = ACTION_FAIL;

	switch (action) {
	case ACTION_FAIL:
		/* Give up and fail the remainder of the request */
		if (!(req->rq_flags & RQF_QUIET)) {
			static DEFINE_RATELIMIT_STATE(_rs,
					DEFAULT_RATELIMIT_INTERVAL,
					DEFAULT_RATELIMIT_BURST);

			if (unlikely(scsi_logging_level))
				level = SCSI_LOG_LEVEL(SCSI_LOG_MLCOMPLETE_SHIFT,
						       SCSI_LOG_MLCOMPLETE_BITS);

			/*
			 * if logging is enabled the failure will be printed
			 * in scsi_log_completion(), so avoid duplicate messages
			 */
			if (!level && __ratelimit(&_rs)) {
				scsi_print_result(cmd, NULL, FAILED);
				if (driver_byte(result) & DRIVER_SENSE)
					scsi_print_sense(cmd);
				scsi_print_command(cmd);
			}
		}
		if (!scsi_end_request(req, error, blk_rq_err_bytes(req), 0))
			return;
		/*FALLTHRU*/
	case ACTION_REPREP:
	requeue:
		/* Unprep the request and put it back at the head of the queue.
		 * A new command will be prepared and issued.
		 */
		if (q->mq_ops) {
			scsi_mq_requeue_cmd(cmd);
		} else {
			scsi_release_buffers(cmd);
			scsi_requeue_command(q, cmd);
		}
		break;
	case ACTION_RETRY:
		/* Retry the same command immediately */
		__scsi_queue_insert(cmd, SCSI_MLQUEUE_EH_RETRY, 0);
		break;
	case ACTION_DELAYED_RETRY:
		/* Retry the same command after a delay */
		__scsi_queue_insert(cmd, SCSI_MLQUEUE_DEVICE_BUSY, 0);
		break;
	}
}

static int scsi_init_sgtable(struct request *req, struct scsi_data_buffer *sdb)
{
	int count;

	/*
	 * If sg table allocation fails, requeue request later.
	 */
	if (unlikely(sg_alloc_table_chained(&sdb->table,
			blk_rq_nr_phys_segments(req), sdb->table.sgl)))
		return BLKPREP_DEFER;

	/* 
	 * Next, walk the list, and fill in the addresses and sizes of
	 * each segment.
	 */
	count = blk_rq_map_sg(req->q, req, sdb->table.sgl);
	BUG_ON(count > sdb->table.nents);
	sdb->table.nents = count;
	sdb->length = blk_rq_payload_bytes(req);
	return BLKPREP_OK;
}

/*
 * Function:    scsi_init_io()
 *
 * Purpose:     SCSI I/O initialize function.
 *
 * Arguments:   cmd   - Command descriptor we wish to initialize
 *
 * Returns:     0 on success
 *		BLKPREP_DEFER if the failure is retryable
 *		BLKPREP_KILL if the failure is fatal
 */
int scsi_init_io(struct scsi_cmnd *cmd)
{
	struct scsi_device *sdev = cmd->device;
	struct request *rq = cmd->request;
	bool is_mq = (rq->mq_ctx != NULL);
	int error = BLKPREP_KILL;

	if (WARN_ON_ONCE(!blk_rq_nr_phys_segments(rq)))
		goto err_exit;

	error = scsi_init_sgtable(rq, &cmd->sdb);
	if (error)
		goto err_exit;

	if (blk_bidi_rq(rq)) {
		if (!rq->q->mq_ops) {
			struct scsi_data_buffer *bidi_sdb =
				kmem_cache_zalloc(scsi_sdb_cache, GFP_ATOMIC);
			if (!bidi_sdb) {
				error = BLKPREP_DEFER;
				goto err_exit;
			}

			rq->next_rq->special = bidi_sdb;
		}

		error = scsi_init_sgtable(rq->next_rq, rq->next_rq->special);
		if (error)
			goto err_exit;
	}

	if (blk_integrity_rq(rq)) {
		struct scsi_data_buffer *prot_sdb = cmd->prot_sdb;
		int ivecs, count;

		if (prot_sdb == NULL) {
			/*
			 * This can happen if someone (e.g. multipath)
			 * queues a command to a device on an adapter
			 * that does not support DIX.
			 */
			WARN_ON_ONCE(1);
			error = BLKPREP_KILL;
			goto err_exit;
		}

		ivecs = blk_rq_count_integrity_sg(rq->q, rq->bio);

		if (sg_alloc_table_chained(&prot_sdb->table, ivecs,
				prot_sdb->table.sgl)) {
			error = BLKPREP_DEFER;
			goto err_exit;
		}

		count = blk_rq_map_integrity_sg(rq->q, rq->bio,
						prot_sdb->table.sgl);
		BUG_ON(unlikely(count > ivecs));
		BUG_ON(unlikely(count > queue_max_integrity_segments(rq->q)));

		cmd->prot_sdb = prot_sdb;
		cmd->prot_sdb->table.nents = count;
	}

	return BLKPREP_OK;
err_exit:
	if (is_mq) {
		scsi_mq_free_sgtables(cmd);
	} else {
		scsi_release_buffers(cmd);
		cmd->request->special = NULL;
		scsi_put_command(cmd);
		put_device(&sdev->sdev_gendev);
	}
	return error;
}
EXPORT_SYMBOL(scsi_init_io);

/**
 * scsi_initialize_rq - initialize struct scsi_cmnd partially
 * @rq: Request associated with the SCSI command to be initialized.
 *
 * This function initializes the members of struct scsi_cmnd that must be
 * initialized before request processing starts and that won't be
 * reinitialized if a SCSI command is requeued.
 *
 * Called from inside blk_get_request() for pass-through requests and from
 * inside scsi_init_command() for filesystem requests.
 */
void scsi_initialize_rq(struct request *rq)
{
	struct scsi_cmnd *cmd = blk_mq_rq_to_pdu(rq);

	scsi_req_init(&cmd->req);
	cmd->jiffies_at_alloc = jiffies;
	cmd->retries = 0;
}
EXPORT_SYMBOL(scsi_initialize_rq);

/* Add a command to the list used by the aacraid and dpt_i2o drivers */
void scsi_add_cmd_to_list(struct scsi_cmnd *cmd)
{
	struct scsi_device *sdev = cmd->device;
	struct Scsi_Host *shost = sdev->host;
	unsigned long flags;

	if (shost->use_cmd_list) {
		spin_lock_irqsave(&sdev->list_lock, flags);
		list_add_tail(&cmd->list, &sdev->cmd_list);
		spin_unlock_irqrestore(&sdev->list_lock, flags);
	}
}

/* Remove a command from the list used by the aacraid and dpt_i2o drivers */
void scsi_del_cmd_from_list(struct scsi_cmnd *cmd)
{
	struct scsi_device *sdev = cmd->device;
	struct Scsi_Host *shost = sdev->host;
	unsigned long flags;

	if (shost->use_cmd_list) {
		spin_lock_irqsave(&sdev->list_lock, flags);
		BUG_ON(list_empty(&cmd->list));
		list_del_init(&cmd->list);
		spin_unlock_irqrestore(&sdev->list_lock, flags);
	}
}

/* Called after a request has been started. */
void scsi_init_command(struct scsi_device *dev, struct scsi_cmnd *cmd)
{
	void *buf = cmd->sense_buffer;
	void *prot = cmd->prot_sdb;
	struct request *rq = blk_mq_rq_from_pdu(cmd);
	unsigned int flags = cmd->flags & SCMD_PRESERVED_FLAGS;
	unsigned long jiffies_at_alloc;
	int retries;

	if (!blk_rq_is_scsi(rq) && !(flags & SCMD_INITIALIZED)) {
		flags |= SCMD_INITIALIZED;
		scsi_initialize_rq(rq);
	}

	jiffies_at_alloc = cmd->jiffies_at_alloc;
	retries = cmd->retries;
	/* zero out the cmd, except for the embedded scsi_request */
	memset((char *)cmd + sizeof(cmd->req), 0,
		sizeof(*cmd) - sizeof(cmd->req) + dev->host->hostt->cmd_size);

	cmd->device = dev;
	cmd->sense_buffer = buf;
	cmd->prot_sdb = prot;
	cmd->flags = flags;
	INIT_DELAYED_WORK(&cmd->abort_work, scmd_eh_abort_handler);
	cmd->jiffies_at_alloc = jiffies_at_alloc;
	cmd->retries = retries;

	scsi_add_cmd_to_list(cmd);
}

static int scsi_setup_scsi_cmnd(struct scsi_device *sdev, struct request *req)
{
	struct scsi_cmnd *cmd = blk_mq_rq_to_pdu(req);

	/*
	 * Passthrough requests may transfer data, in which case they must
	 * a bio attached to them.  Or they might contain a SCSI command
	 * that does not transfer data, in which case they may optionally
	 * submit a request without an attached bio.
	 */
	if (req->bio) {
		int ret = scsi_init_io(cmd);
		if (unlikely(ret))
			return ret;
	} else {
		BUG_ON(blk_rq_bytes(req));

		memset(&cmd->sdb, 0, sizeof(cmd->sdb));
	}

	cmd->cmd_len = scsi_req(req)->cmd_len;
	cmd->cmnd = scsi_req(req)->cmd;
	cmd->transfersize = blk_rq_bytes(req);
	cmd->allowed = scsi_req(req)->retries;
	return BLKPREP_OK;
}

/*
 * Setup a normal block command.  These are simple request from filesystems
 * that still need to be translated to SCSI CDBs from the ULD.
 */
static int scsi_setup_fs_cmnd(struct scsi_device *sdev, struct request *req)
{
	struct scsi_cmnd *cmd = blk_mq_rq_to_pdu(req);

	if (unlikely(sdev->handler && sdev->handler->prep_fn)) {
		int ret = sdev->handler->prep_fn(sdev, req);
		if (ret != BLKPREP_OK)
			return ret;
	}

	cmd->cmnd = scsi_req(req)->cmd = scsi_req(req)->__cmd;
	memset(cmd->cmnd, 0, BLK_MAX_CDB);
	return scsi_cmd_to_driver(cmd)->init_command(cmd);
}

static int scsi_setup_cmnd(struct scsi_device *sdev, struct request *req)
{
	struct scsi_cmnd *cmd = blk_mq_rq_to_pdu(req);

	if (!blk_rq_bytes(req))
		cmd->sc_data_direction = DMA_NONE;
	else if (rq_data_dir(req) == WRITE)
		cmd->sc_data_direction = DMA_TO_DEVICE;
	else
		cmd->sc_data_direction = DMA_FROM_DEVICE;

	if (blk_rq_is_scsi(req))
		return scsi_setup_scsi_cmnd(sdev, req);
	else
		return scsi_setup_fs_cmnd(sdev, req);
}

static int
scsi_prep_state_check(struct scsi_device *sdev, struct request *req)
{
	int ret = BLKPREP_OK;

	/*
	 * If the device is not in running state we will reject some
	 * or all commands.
	 */
	if (unlikely(sdev->sdev_state != SDEV_RUNNING)) {
		switch (sdev->sdev_state) {
		case SDEV_OFFLINE:
		case SDEV_TRANSPORT_OFFLINE:
			/*
			 * If the device is offline we refuse to process any
			 * commands.  The device must be brought online
			 * before trying any recovery commands.
			 */
			sdev_printk(KERN_ERR, sdev,
				    "rejecting I/O to offline device\n");
			ret = BLKPREP_KILL;
			break;
		case SDEV_DEL:
			/*
			 * If the device is fully deleted, we refuse to
			 * process any commands as well.
			 */
			sdev_printk(KERN_ERR, sdev,
				    "rejecting I/O to dead device\n");
			ret = BLKPREP_KILL;
			break;
		case SDEV_BLOCK:
		case SDEV_CREATED_BLOCK:
			ret = BLKPREP_DEFER;
			break;
		case SDEV_QUIESCE:
			/*
			 * If the devices is blocked we defer normal commands.
			 */
			if (req && !(req->rq_flags & RQF_PREEMPT))
				ret = BLKPREP_DEFER;
			break;
		default:
			/*
			 * For any other not fully online state we only allow
			 * special commands.  In particular any user initiated
			 * command is not allowed.
			 */
			if (req && !(req->rq_flags & RQF_PREEMPT))
				ret = BLKPREP_KILL;
			break;
		}
	}
	return ret;
}

static int
scsi_prep_return(struct request_queue *q, struct request *req, int ret)
{
	struct scsi_device *sdev = q->queuedata;

	switch (ret) {
	case BLKPREP_KILL:
	case BLKPREP_INVALID:
		scsi_req(req)->result = DID_NO_CONNECT << 16;
		/* release the command and kill it */
		if (req->special) {
			struct scsi_cmnd *cmd = req->special;
			scsi_release_buffers(cmd);
			scsi_put_command(cmd);
			put_device(&sdev->sdev_gendev);
			req->special = NULL;
		}
		break;
	case BLKPREP_DEFER:
		/*
		 * If we defer, the blk_peek_request() returns NULL, but the
		 * queue must be restarted, so we schedule a callback to happen
		 * shortly.
		 */
		if (atomic_read(&sdev->device_busy) == 0)
			blk_delay_queue(q, SCSI_QUEUE_DELAY);
		break;
	default:
		req->rq_flags |= RQF_DONTPREP;
	}

	return ret;
}

static int scsi_prep_fn(struct request_queue *q, struct request *req)
{
	struct scsi_device *sdev = q->queuedata;
	struct scsi_cmnd *cmd = blk_mq_rq_to_pdu(req);
	int ret;

	ret = scsi_prep_state_check(sdev, req);
	if (ret != BLKPREP_OK)
		goto out;

	if (!req->special) {
		/* Bail if we can't get a reference to the device */
		if (unlikely(!get_device(&sdev->sdev_gendev))) {
			ret = BLKPREP_DEFER;
			goto out;
		}

		scsi_init_command(sdev, cmd);
		req->special = cmd;
	}

	cmd->tag = req->tag;
	cmd->request = req;
	cmd->prot_op = SCSI_PROT_NORMAL;

	ret = scsi_setup_cmnd(sdev, req);
out:
	return scsi_prep_return(q, req, ret);
}

static void scsi_unprep_fn(struct request_queue *q, struct request *req)
{
	scsi_uninit_cmd(blk_mq_rq_to_pdu(req));
}

/*
 * scsi_dev_queue_ready: if we can send requests to sdev, return 1 else
 * return 0.
 *
 * Called with the queue_lock held.
 */
static inline int scsi_dev_queue_ready(struct request_queue *q,
				  struct scsi_device *sdev)
{
	unsigned int busy;

	busy = atomic_inc_return(&sdev->device_busy) - 1;
	if (atomic_read(&sdev->device_blocked)) {
		if (busy)
			goto out_dec;

		/*
		 * unblock after device_blocked iterates to zero
		 */
		if (atomic_dec_return(&sdev->device_blocked) > 0) {
			/*
			 * For the MQ case we take care of this in the caller.
			 */
			if (!q->mq_ops)
				blk_delay_queue(q, SCSI_QUEUE_DELAY);
			goto out_dec;
		}
		SCSI_LOG_MLQUEUE(3, sdev_printk(KERN_INFO, sdev,
				   "unblocking device at zero depth\n"));
	}

	if (busy >= sdev->queue_depth)
		goto out_dec;

	return 1;
out_dec:
	atomic_dec(&sdev->device_busy);
	return 0;
}

/*
 * scsi_target_queue_ready: checks if there we can send commands to target
 * @sdev: scsi device on starget to check.
 */
static inline int scsi_target_queue_ready(struct Scsi_Host *shost,
					   struct scsi_device *sdev)
{
	struct scsi_target *starget = scsi_target(sdev);
	unsigned int busy;

	if (starget->single_lun) {
		spin_lock_irq(shost->host_lock);
		if (starget->starget_sdev_user &&
		    starget->starget_sdev_user != sdev) {
			spin_unlock_irq(shost->host_lock);
			return 0;
		}
		starget->starget_sdev_user = sdev;
		spin_unlock_irq(shost->host_lock);
	}

	if (starget->can_queue <= 0)
		return 1;

	busy = atomic_inc_return(&starget->target_busy) - 1;
	if (atomic_read(&starget->target_blocked) > 0) {
		if (busy)
			goto starved;

		/*
		 * unblock after target_blocked iterates to zero
		 */
		if (atomic_dec_return(&starget->target_blocked) > 0)
			goto out_dec;

		SCSI_LOG_MLQUEUE(3, starget_printk(KERN_INFO, starget,
				 "unblocking target at zero depth\n"));
	}

	if (busy >= starget->can_queue)
		goto starved;

	return 1;

starved:
	spin_lock_irq(shost->host_lock);
	list_move_tail(&sdev->starved_entry, &shost->starved_list);
	spin_unlock_irq(shost->host_lock);
out_dec:
	if (starget->can_queue > 0)
		atomic_dec(&starget->target_busy);
	return 0;
}

/*
 * scsi_host_queue_ready: if we can send requests to shost, return 1 else
 * return 0. We must end up running the queue again whenever 0 is
 * returned, else IO can hang.
 */
static inline int scsi_host_queue_ready(struct request_queue *q,
				   struct Scsi_Host *shost,
				   struct scsi_device *sdev)
{
	unsigned int busy;

	if (scsi_host_in_recovery(shost))
		return 0;

	busy = atomic_inc_return(&shost->host_busy) - 1;
	if (atomic_read(&shost->host_blocked) > 0) {
		if (busy)
			goto starved;

		/*
		 * unblock after host_blocked iterates to zero
		 */
		if (atomic_dec_return(&shost->host_blocked) > 0)
			goto out_dec;

		SCSI_LOG_MLQUEUE(3,
			shost_printk(KERN_INFO, shost,
				     "unblocking host at zero depth\n"));
	}

	if (shost->can_queue > 0 && busy >= shost->can_queue)
		goto starved;
	if (shost->host_self_blocked)
		goto starved;

	/* We're OK to process the command, so we can't be starved */
	if (!list_empty(&sdev->starved_entry)) {
		spin_lock_irq(shost->host_lock);
		if (!list_empty(&sdev->starved_entry))
			list_del_init(&sdev->starved_entry);
		spin_unlock_irq(shost->host_lock);
	}

	return 1;

starved:
	spin_lock_irq(shost->host_lock);
	if (list_empty(&sdev->starved_entry))
		list_add_tail(&sdev->starved_entry, &shost->starved_list);
	spin_unlock_irq(shost->host_lock);
out_dec:
	atomic_dec(&shost->host_busy);
	return 0;
}

/*
 * Busy state exporting function for request stacking drivers.
 *
 * For efficiency, no lock is taken to check the busy state of
 * shost/starget/sdev, since the returned value is not guaranteed and
 * may be changed after request stacking drivers call the function,
 * regardless of taking lock or not.
 *
 * When scsi can't dispatch I/Os anymore and needs to kill I/Os scsi
 * needs to return 'not busy'. Otherwise, request stacking drivers
 * may hold requests forever.
 */
static int scsi_lld_busy(struct request_queue *q)
{
	struct scsi_device *sdev = q->queuedata;
	struct Scsi_Host *shost;

	if (blk_queue_dying(q))
		return 0;

	shost = sdev->host;

	/*
	 * Ignore host/starget busy state.
	 * Since block layer does not have a concept of fairness across
	 * multiple queues, congestion of host/starget needs to be handled
	 * in SCSI layer.
	 */
	if (scsi_host_in_recovery(shost) || scsi_device_is_busy(sdev))
		return 1;

	return 0;
}

/*
 * Kill a request for a dead device
 */
static void scsi_kill_request(struct request *req, struct request_queue *q)
{
	struct scsi_cmnd *cmd = blk_mq_rq_to_pdu(req);
	struct scsi_device *sdev;
	struct scsi_target *starget;
	struct Scsi_Host *shost;

	blk_start_request(req);

	scmd_printk(KERN_INFO, cmd, "killing request\n");

	sdev = cmd->device;
	starget = scsi_target(sdev);
	shost = sdev->host;
	scsi_init_cmd_errh(cmd);
	cmd->result = DID_NO_CONNECT << 16;
	atomic_inc(&cmd->device->iorequest_cnt);

	/*
	 * SCSI request completion path will do scsi_device_unbusy(),
	 * bump busy counts.  To bump the counters, we need to dance
	 * with the locks as normal issue path does.
	 */
	atomic_inc(&sdev->device_busy);
	atomic_inc(&shost->host_busy);
	if (starget->can_queue > 0)
		atomic_inc(&starget->target_busy);

	blk_complete_request(req);
}

static void scsi_softirq_done(struct request *rq)
{
	struct scsi_cmnd *cmd = blk_mq_rq_to_pdu(rq);
	unsigned long wait_for = (cmd->allowed + 1) * rq->timeout;
	int disposition;

	INIT_LIST_HEAD(&cmd->eh_entry);

	atomic_inc(&cmd->device->iodone_cnt);
	if (cmd->result)
		atomic_inc(&cmd->device->ioerr_cnt);

	disposition = scsi_decide_disposition(cmd);
	if (disposition != SUCCESS &&
	    time_before(cmd->jiffies_at_alloc + wait_for, jiffies)) {
		sdev_printk(KERN_ERR, cmd->device,
			    "timing out command, waited %lus\n",
			    wait_for/HZ);
		disposition = SUCCESS;
	}

	scsi_log_completion(cmd, disposition);

	switch (disposition) {
		case SUCCESS:
			scsi_finish_command(cmd);
			break;
		case NEEDS_RETRY:
			scsi_queue_insert(cmd, SCSI_MLQUEUE_EH_RETRY);
			break;
		case ADD_TO_MLQUEUE:
			scsi_queue_insert(cmd, SCSI_MLQUEUE_DEVICE_BUSY);
			break;
		default:
			scsi_eh_scmd_add(cmd);
			break;
	}
}

/**
 * scsi_dispatch_command - Dispatch a command to the low-level driver.
 * @cmd: command block we are dispatching.
 *
 * Return: nonzero return request was rejected and device's queue needs to be
 * plugged.
 */
static int scsi_dispatch_cmd(struct scsi_cmnd *cmd)
{
	struct Scsi_Host *host = cmd->device->host;
	int rtn = 0;

	atomic_inc(&cmd->device->iorequest_cnt);

	/* check if the device is still usable */
	if (unlikely(cmd->device->sdev_state == SDEV_DEL)) {
		/* in SDEV_DEL we error all commands. DID_NO_CONNECT
		 * returns an immediate error upwards, and signals
		 * that the device is no longer present */
		cmd->result = DID_NO_CONNECT << 16;
		goto done;
	}

	/* Check to see if the scsi lld made this device blocked. */
	if (unlikely(scsi_device_blocked(cmd->device))) {
		/*
		 * in blocked state, the command is just put back on
		 * the device queue.  The suspend state has already
		 * blocked the queue so future requests should not
		 * occur until the device transitions out of the
		 * suspend state.
		 */
		SCSI_LOG_MLQUEUE(3, scmd_printk(KERN_INFO, cmd,
			"queuecommand : device blocked\n"));
		return SCSI_MLQUEUE_DEVICE_BUSY;
	}

	/* Store the LUN value in cmnd, if needed. */
	if (cmd->device->lun_in_cdb)
		cmd->cmnd[1] = (cmd->cmnd[1] & 0x1f) |
			       (cmd->device->lun << 5 & 0xe0);

	scsi_log_send(cmd);

	/*
	 * Before we queue this command, check if the command
	 * length exceeds what the host adapter can handle.
	 */
	if (cmd->cmd_len > cmd->device->host->max_cmd_len) {
		SCSI_LOG_MLQUEUE(3, scmd_printk(KERN_INFO, cmd,
			       "queuecommand : command too long. "
			       "cdb_size=%d host->max_cmd_len=%d\n",
			       cmd->cmd_len, cmd->device->host->max_cmd_len));
		cmd->result = (DID_ABORT << 16);
		goto done;
	}

	if (unlikely(host->shost_state == SHOST_DEL)) {
		cmd->result = (DID_NO_CONNECT << 16);
		goto done;

	}

	trace_scsi_dispatch_cmd_start(cmd);
	rtn = host->hostt->queuecommand(host, cmd);
	if (rtn) {
		trace_scsi_dispatch_cmd_error(cmd, rtn);
		if (rtn != SCSI_MLQUEUE_DEVICE_BUSY &&
		    rtn != SCSI_MLQUEUE_TARGET_BUSY)
			rtn = SCSI_MLQUEUE_HOST_BUSY;

		SCSI_LOG_MLQUEUE(3, scmd_printk(KERN_INFO, cmd,
			"queuecommand : request rejected\n"));
	}

	return rtn;
 done:
	cmd->scsi_done(cmd);
	return 0;
}

/**
 * scsi_done - Invoke completion on finished SCSI command.
 * @cmd: The SCSI Command for which a low-level device driver (LLDD) gives
 * ownership back to SCSI Core -- i.e. the LLDD has finished with it.
 *
 * Description: This function is the mid-level's (SCSI Core) interrupt routine,
 * which regains ownership of the SCSI command (de facto) from a LLDD, and
 * calls blk_complete_request() for further processing.
 *
 * This function is interrupt context safe.
 */
static void scsi_done(struct scsi_cmnd *cmd)
{
	trace_scsi_dispatch_cmd_done(cmd);
	blk_complete_request(cmd->request);
}

/*
 * Function:    scsi_request_fn()
 *
 * Purpose:     Main strategy routine for SCSI.
 *
 * Arguments:   q       - Pointer to actual queue.
 *
 * Returns:     Nothing
 *
 * Lock status: request queue lock assumed to be held when called.
 *
 * Note: See sd_zbc.c sd_zbc_write_lock_zone() for write order
 * protection for ZBC disks.
 */
static void scsi_request_fn(struct request_queue *q)
	__releases(q->queue_lock)
	__acquires(q->queue_lock)
{
	struct scsi_device *sdev = q->queuedata;
	struct Scsi_Host *shost;
	struct scsi_cmnd *cmd;
	struct request *req;

	/*
	 * To start with, we keep looping until the queue is empty, or until
	 * the host is no longer able to accept any more requests.
	 */
	shost = sdev->host;
	for (;;) {
		int rtn;
		/*
		 * get next queueable request.  We do this early to make sure
		 * that the request is fully prepared even if we cannot
		 * accept it.
		 */
		req = blk_peek_request(q);
		if (!req)
			break;

		if (unlikely(!scsi_device_online(sdev))) {
			sdev_printk(KERN_ERR, sdev,
				    "rejecting I/O to offline device\n");
			scsi_kill_request(req, q);
			continue;
		}

		if (!scsi_dev_queue_ready(q, sdev))
			break;

		/*
		 * Remove the request from the request list.
		 */
		if (!(blk_queue_tagged(q) && !blk_queue_start_tag(q, req)))
			blk_start_request(req);

		spin_unlock_irq(q->queue_lock);
		cmd = blk_mq_rq_to_pdu(req);
		if (cmd != req->special) {
			printk(KERN_CRIT "impossible request in %s.\n"
					 "please mail a stack trace to "
					 "linux-scsi@vger.kernel.org\n",
					 __func__);
			blk_dump_rq_flags(req, "foo");
			BUG();
		}

		/*
		 * We hit this when the driver is using a host wide
		 * tag map. For device level tag maps the queue_depth check
		 * in the device ready fn would prevent us from trying
		 * to allocate a tag. Since the map is a shared host resource
		 * we add the dev to the starved list so it eventually gets
		 * a run when a tag is freed.
		 */
		if (blk_queue_tagged(q) && !(req->rq_flags & RQF_QUEUED)) {
			spin_lock_irq(shost->host_lock);
			if (list_empty(&sdev->starved_entry))
				list_add_tail(&sdev->starved_entry,
					      &shost->starved_list);
			spin_unlock_irq(shost->host_lock);
			goto not_ready;
		}

		if (!scsi_target_queue_ready(shost, sdev))
			goto not_ready;

		if (!scsi_host_queue_ready(q, shost, sdev))
			goto host_not_ready;
	
		if (sdev->simple_tags)
			cmd->flags |= SCMD_TAGGED;
		else
			cmd->flags &= ~SCMD_TAGGED;

		/*
		 * Finally, initialize any error handling parameters, and set up
		 * the timers for timeouts.
		 */
		scsi_init_cmd_errh(cmd);

		/*
		 * Dispatch the command to the low-level driver.
		 */
		cmd->scsi_done = scsi_done;
		rtn = scsi_dispatch_cmd(cmd);
		if (rtn) {
			scsi_queue_insert(cmd, rtn);
			spin_lock_irq(q->queue_lock);
			goto out_delay;
		}
		spin_lock_irq(q->queue_lock);
	}

	return;

 host_not_ready:
	if (scsi_target(sdev)->can_queue > 0)
		atomic_dec(&scsi_target(sdev)->target_busy);
 not_ready:
	/*
	 * lock q, handle tag, requeue req, and decrement device_busy. We
	 * must return with queue_lock held.
	 *
	 * Decrementing device_busy without checking it is OK, as all such
	 * cases (host limits or settings) should run the queue at some
	 * later time.
	 */
	spin_lock_irq(q->queue_lock);
	blk_requeue_request(q, req);
	atomic_dec(&sdev->device_busy);
out_delay:
	if (!atomic_read(&sdev->device_busy) && !scsi_device_blocked(sdev))
		blk_delay_queue(q, SCSI_QUEUE_DELAY);
}

static inline blk_status_t prep_to_mq(int ret)
{
	switch (ret) {
	case BLKPREP_OK:
		return BLK_STS_OK;
	case BLKPREP_DEFER:
		return BLK_STS_RESOURCE;
	default:
		return BLK_STS_IOERR;
	}
}

/* Size in bytes of the sg-list stored in the scsi-mq command-private data. */
static unsigned int scsi_mq_sgl_size(struct Scsi_Host *shost)
{
	return min_t(unsigned int, shost->sg_tablesize, SG_CHUNK_SIZE) *
		sizeof(struct scatterlist);
}

static int scsi_mq_prep_fn(struct request *req)
{
	struct scsi_cmnd *cmd = blk_mq_rq_to_pdu(req);
	struct scsi_device *sdev = req->q->queuedata;
	struct Scsi_Host *shost = sdev->host;
	struct scatterlist *sg;

	scsi_init_command(sdev, cmd);

	req->special = cmd;

	cmd->request = req;

	cmd->tag = req->tag;
	cmd->prot_op = SCSI_PROT_NORMAL;

	sg = (void *)cmd + sizeof(struct scsi_cmnd) + shost->hostt->cmd_size;
	cmd->sdb.table.sgl = sg;

	if (scsi_host_get_prot(shost)) {
		memset(cmd->prot_sdb, 0, sizeof(struct scsi_data_buffer));

		cmd->prot_sdb->table.sgl =
			(struct scatterlist *)(cmd->prot_sdb + 1);
	}

	if (blk_bidi_rq(req)) {
		struct request *next_rq = req->next_rq;
		struct scsi_data_buffer *bidi_sdb = blk_mq_rq_to_pdu(next_rq);

		memset(bidi_sdb, 0, sizeof(struct scsi_data_buffer));
		bidi_sdb->table.sgl =
			(struct scatterlist *)(bidi_sdb + 1);

		next_rq->special = bidi_sdb;
	}

	blk_mq_start_request(req);

	return scsi_setup_cmnd(sdev, req);
}

static void scsi_mq_done(struct scsi_cmnd *cmd)
{
	trace_scsi_dispatch_cmd_done(cmd);
	blk_mq_complete_request(cmd->request);
}

static void scsi_mq_put_budget(struct blk_mq_hw_ctx *hctx)
{
	struct request_queue *q = hctx->queue;
	struct scsi_device *sdev = q->queuedata;

	atomic_dec(&sdev->device_busy);
	put_device(&sdev->sdev_gendev);
}

static bool scsi_mq_get_budget(struct blk_mq_hw_ctx *hctx)
{
	struct request_queue *q = hctx->queue;
	struct scsi_device *sdev = q->queuedata;

	if (!get_device(&sdev->sdev_gendev))
		goto out;
	if (!scsi_dev_queue_ready(q, sdev))
		goto out_put_device;

	return true;

out_put_device:
	put_device(&sdev->sdev_gendev);
out:
<<<<<<< HEAD
=======
	if (atomic_read(&sdev->device_busy) == 0 && !scsi_device_blocked(sdev))
		blk_mq_delay_run_hw_queue(hctx, SCSI_QUEUE_DELAY);
>>>>>>> 5fa4ec9c
	return false;
}

static blk_status_t scsi_queue_rq(struct blk_mq_hw_ctx *hctx,
			 const struct blk_mq_queue_data *bd)
{
	struct request *req = bd->rq;
	struct request_queue *q = req->q;
	struct scsi_device *sdev = q->queuedata;
	struct Scsi_Host *shost = sdev->host;
	struct scsi_cmnd *cmd = blk_mq_rq_to_pdu(req);
	blk_status_t ret;
	int reason;

	ret = prep_to_mq(scsi_prep_state_check(sdev, req));
	if (ret != BLK_STS_OK)
		goto out_put_budget;

	ret = BLK_STS_RESOURCE;
	if (!scsi_target_queue_ready(shost, sdev))
		goto out_put_budget;
	if (!scsi_host_queue_ready(q, shost, sdev))
		goto out_dec_target_busy;

	if (!(req->rq_flags & RQF_DONTPREP)) {
		ret = prep_to_mq(scsi_mq_prep_fn(req));
		if (ret != BLK_STS_OK)
			goto out_dec_host_busy;
		req->rq_flags |= RQF_DONTPREP;
	} else {
		blk_mq_start_request(req);
	}

	if (sdev->simple_tags)
		cmd->flags |= SCMD_TAGGED;
	else
		cmd->flags &= ~SCMD_TAGGED;

	scsi_init_cmd_errh(cmd);
	cmd->scsi_done = scsi_mq_done;

	reason = scsi_dispatch_cmd(cmd);
	if (reason) {
		scsi_set_blocked(cmd, reason);
		ret = BLK_STS_RESOURCE;
		goto out_dec_host_busy;
	}

	return BLK_STS_OK;

out_dec_host_busy:
       atomic_dec(&shost->host_busy);
out_dec_target_busy:
	if (scsi_target(sdev)->can_queue > 0)
		atomic_dec(&scsi_target(sdev)->target_busy);
out_put_budget:
	scsi_mq_put_budget(hctx);
	switch (ret) {
	case BLK_STS_OK:
		break;
	case BLK_STS_RESOURCE:
		if (atomic_read(&sdev->device_busy) == 0 &&
		    !scsi_device_blocked(sdev))
			blk_mq_delay_run_hw_queue(hctx, SCSI_QUEUE_DELAY);
		break;
	default:
		/*
		 * Make sure to release all allocated ressources when
		 * we hit an error, as we will never see this command
		 * again.
		 */
		if (req->rq_flags & RQF_DONTPREP)
			scsi_mq_uninit_cmd(cmd);
		break;
	}
	return ret;
}

static enum blk_eh_timer_return scsi_timeout(struct request *req,
		bool reserved)
{
	if (reserved)
		return BLK_EH_RESET_TIMER;
	return scsi_times_out(req);
}

static int scsi_mq_init_request(struct blk_mq_tag_set *set, struct request *rq,
				unsigned int hctx_idx, unsigned int numa_node)
{
	struct Scsi_Host *shost = set->driver_data;
	const bool unchecked_isa_dma = shost->unchecked_isa_dma;
	struct scsi_cmnd *cmd = blk_mq_rq_to_pdu(rq);
	struct scatterlist *sg;

	if (unchecked_isa_dma)
		cmd->flags |= SCMD_UNCHECKED_ISA_DMA;
	cmd->sense_buffer = scsi_alloc_sense_buffer(unchecked_isa_dma,
						    GFP_KERNEL, numa_node);
	if (!cmd->sense_buffer)
		return -ENOMEM;
	cmd->req.sense = cmd->sense_buffer;

	if (scsi_host_get_prot(shost)) {
		sg = (void *)cmd + sizeof(struct scsi_cmnd) +
			shost->hostt->cmd_size;
		cmd->prot_sdb = (void *)sg + scsi_mq_sgl_size(shost);
	}

	return 0;
}

static void scsi_mq_exit_request(struct blk_mq_tag_set *set, struct request *rq,
				 unsigned int hctx_idx)
{
	struct scsi_cmnd *cmd = blk_mq_rq_to_pdu(rq);

	scsi_free_sense_buffer(cmd->flags & SCMD_UNCHECKED_ISA_DMA,
			       cmd->sense_buffer);
}

static int scsi_map_queues(struct blk_mq_tag_set *set)
{
	struct Scsi_Host *shost = container_of(set, struct Scsi_Host, tag_set);

	if (shost->hostt->map_queues)
		return shost->hostt->map_queues(shost);
	return blk_mq_map_queues(set);
}

static u64 scsi_calculate_bounce_limit(struct Scsi_Host *shost)
{
	struct device *host_dev;
	u64 bounce_limit = 0xffffffff;

	if (shost->unchecked_isa_dma)
		return BLK_BOUNCE_ISA;
	/*
	 * Platforms with virtual-DMA translation
	 * hardware have no practical limit.
	 */
	if (!PCI_DMA_BUS_IS_PHYS)
		return BLK_BOUNCE_ANY;

	host_dev = scsi_get_device(shost);
	if (host_dev && host_dev->dma_mask)
		bounce_limit = (u64)dma_max_pfn(host_dev) << PAGE_SHIFT;

	return bounce_limit;
}

void __scsi_init_queue(struct Scsi_Host *shost, struct request_queue *q)
{
	struct device *dev = shost->dma_dev;

	queue_flag_set_unlocked(QUEUE_FLAG_SCSI_PASSTHROUGH, q);

	/*
	 * this limit is imposed by hardware restrictions
	 */
	blk_queue_max_segments(q, min_t(unsigned short, shost->sg_tablesize,
					SG_MAX_SEGMENTS));

	if (scsi_host_prot_dma(shost)) {
		shost->sg_prot_tablesize =
			min_not_zero(shost->sg_prot_tablesize,
				     (unsigned short)SCSI_MAX_PROT_SG_SEGMENTS);
		BUG_ON(shost->sg_prot_tablesize < shost->sg_tablesize);
		blk_queue_max_integrity_segments(q, shost->sg_prot_tablesize);
	}

	blk_queue_max_hw_sectors(q, shost->max_sectors);
	blk_queue_bounce_limit(q, scsi_calculate_bounce_limit(shost));
	blk_queue_segment_boundary(q, shost->dma_boundary);
	dma_set_seg_boundary(dev, shost->dma_boundary);

	blk_queue_max_segment_size(q, dma_get_max_seg_size(dev));

	if (!shost->use_clustering)
		q->limits.cluster = 0;

	/*
	 * Set a reasonable default alignment:  The larger of 32-byte (dword),
	 * which is a common minimum for HBAs, and the minimum DMA alignment,
	 * which is set by the platform.
	 *
	 * Devices that require a bigger alignment can increase it later.
	 */
	blk_queue_dma_alignment(q, max(4, dma_get_cache_alignment()) - 1);
}
EXPORT_SYMBOL_GPL(__scsi_init_queue);

static int scsi_old_init_rq(struct request_queue *q, struct request *rq,
			    gfp_t gfp)
{
	struct Scsi_Host *shost = q->rq_alloc_data;
	const bool unchecked_isa_dma = shost->unchecked_isa_dma;
	struct scsi_cmnd *cmd = blk_mq_rq_to_pdu(rq);

	memset(cmd, 0, sizeof(*cmd));

	if (unchecked_isa_dma)
		cmd->flags |= SCMD_UNCHECKED_ISA_DMA;
	cmd->sense_buffer = scsi_alloc_sense_buffer(unchecked_isa_dma, gfp,
						    NUMA_NO_NODE);
	if (!cmd->sense_buffer)
		goto fail;
	cmd->req.sense = cmd->sense_buffer;

	if (scsi_host_get_prot(shost) >= SHOST_DIX_TYPE0_PROTECTION) {
		cmd->prot_sdb = kmem_cache_zalloc(scsi_sdb_cache, gfp);
		if (!cmd->prot_sdb)
			goto fail_free_sense;
	}

	return 0;

fail_free_sense:
	scsi_free_sense_buffer(unchecked_isa_dma, cmd->sense_buffer);
fail:
	return -ENOMEM;
}

static void scsi_old_exit_rq(struct request_queue *q, struct request *rq)
{
	struct scsi_cmnd *cmd = blk_mq_rq_to_pdu(rq);

	if (cmd->prot_sdb)
		kmem_cache_free(scsi_sdb_cache, cmd->prot_sdb);
	scsi_free_sense_buffer(cmd->flags & SCMD_UNCHECKED_ISA_DMA,
			       cmd->sense_buffer);
}

struct request_queue *scsi_old_alloc_queue(struct scsi_device *sdev)
{
	struct Scsi_Host *shost = sdev->host;
	struct request_queue *q;

	q = blk_alloc_queue_node(GFP_KERNEL, NUMA_NO_NODE);
	if (!q)
		return NULL;
	q->cmd_size = sizeof(struct scsi_cmnd) + shost->hostt->cmd_size;
	q->rq_alloc_data = shost;
	q->request_fn = scsi_request_fn;
	q->init_rq_fn = scsi_old_init_rq;
	q->exit_rq_fn = scsi_old_exit_rq;
	q->initialize_rq_fn = scsi_initialize_rq;

	if (blk_init_allocated_queue(q) < 0) {
		blk_cleanup_queue(q);
		return NULL;
	}

	__scsi_init_queue(shost, q);
	blk_queue_prep_rq(q, scsi_prep_fn);
	blk_queue_unprep_rq(q, scsi_unprep_fn);
	blk_queue_softirq_done(q, scsi_softirq_done);
	blk_queue_rq_timed_out(q, scsi_times_out);
	blk_queue_lld_busy(q, scsi_lld_busy);
	return q;
}

static const struct blk_mq_ops scsi_mq_ops = {
	.get_budget	= scsi_mq_get_budget,
	.put_budget	= scsi_mq_put_budget,
	.queue_rq	= scsi_queue_rq,
	.complete	= scsi_softirq_done,
	.timeout	= scsi_timeout,
#ifdef CONFIG_BLK_DEBUG_FS
	.show_rq	= scsi_show_rq,
#endif
	.init_request	= scsi_mq_init_request,
	.exit_request	= scsi_mq_exit_request,
	.initialize_rq_fn = scsi_initialize_rq,
	.map_queues	= scsi_map_queues,
};

struct request_queue *scsi_mq_alloc_queue(struct scsi_device *sdev)
{
	sdev->request_queue = blk_mq_init_queue(&sdev->host->tag_set);
	if (IS_ERR(sdev->request_queue))
		return NULL;

	sdev->request_queue->queuedata = sdev;
	__scsi_init_queue(sdev->host, sdev->request_queue);
	return sdev->request_queue;
}

int scsi_mq_setup_tags(struct Scsi_Host *shost)
{
	unsigned int cmd_size, sgl_size;

	sgl_size = scsi_mq_sgl_size(shost);
	cmd_size = sizeof(struct scsi_cmnd) + shost->hostt->cmd_size + sgl_size;
	if (scsi_host_get_prot(shost))
		cmd_size += sizeof(struct scsi_data_buffer) + sgl_size;

	memset(&shost->tag_set, 0, sizeof(shost->tag_set));
	shost->tag_set.ops = &scsi_mq_ops;
	shost->tag_set.nr_hw_queues = shost->nr_hw_queues ? : 1;
	shost->tag_set.queue_depth = shost->can_queue;
	shost->tag_set.cmd_size = cmd_size;
	shost->tag_set.numa_node = NUMA_NO_NODE;
	shost->tag_set.flags = BLK_MQ_F_SHOULD_MERGE | BLK_MQ_F_SG_MERGE;
	shost->tag_set.flags |=
		BLK_ALLOC_POLICY_TO_MQ_FLAG(shost->hostt->tag_alloc_policy);
	shost->tag_set.driver_data = shost;

	return blk_mq_alloc_tag_set(&shost->tag_set);
}

void scsi_mq_destroy_tags(struct Scsi_Host *shost)
{
	blk_mq_free_tag_set(&shost->tag_set);
}

/**
 * scsi_device_from_queue - return sdev associated with a request_queue
 * @q: The request queue to return the sdev from
 *
 * Return the sdev associated with a request queue or NULL if the
 * request_queue does not reference a SCSI device.
 */
struct scsi_device *scsi_device_from_queue(struct request_queue *q)
{
	struct scsi_device *sdev = NULL;

	if (q->mq_ops) {
		if (q->mq_ops == &scsi_mq_ops)
			sdev = q->queuedata;
	} else if (q->request_fn == scsi_request_fn)
		sdev = q->queuedata;
	if (!sdev || !get_device(&sdev->sdev_gendev))
		sdev = NULL;

	return sdev;
}
EXPORT_SYMBOL_GPL(scsi_device_from_queue);

/*
 * Function:    scsi_block_requests()
 *
 * Purpose:     Utility function used by low-level drivers to prevent further
 *		commands from being queued to the device.
 *
 * Arguments:   shost       - Host in question
 *
 * Returns:     Nothing
 *
 * Lock status: No locks are assumed held.
 *
 * Notes:       There is no timer nor any other means by which the requests
 *		get unblocked other than the low-level driver calling
 *		scsi_unblock_requests().
 */
void scsi_block_requests(struct Scsi_Host *shost)
{
	shost->host_self_blocked = 1;
}
EXPORT_SYMBOL(scsi_block_requests);

/*
 * Function:    scsi_unblock_requests()
 *
 * Purpose:     Utility function used by low-level drivers to allow further
 *		commands from being queued to the device.
 *
 * Arguments:   shost       - Host in question
 *
 * Returns:     Nothing
 *
 * Lock status: No locks are assumed held.
 *
 * Notes:       There is no timer nor any other means by which the requests
 *		get unblocked other than the low-level driver calling
 *		scsi_unblock_requests().
 *
 *		This is done as an API function so that changes to the
 *		internals of the scsi mid-layer won't require wholesale
 *		changes to drivers that use this feature.
 */
void scsi_unblock_requests(struct Scsi_Host *shost)
{
	shost->host_self_blocked = 0;
	scsi_run_host_queues(shost);
}
EXPORT_SYMBOL(scsi_unblock_requests);

int __init scsi_init_queue(void)
{
	scsi_sdb_cache = kmem_cache_create("scsi_data_buffer",
					   sizeof(struct scsi_data_buffer),
					   0, 0, NULL);
	if (!scsi_sdb_cache) {
		printk(KERN_ERR "SCSI: can't init scsi sdb cache\n");
		return -ENOMEM;
	}

	return 0;
}

void scsi_exit_queue(void)
{
	kmem_cache_destroy(scsi_sense_cache);
	kmem_cache_destroy(scsi_sense_isadma_cache);
	kmem_cache_destroy(scsi_sdb_cache);
}

/**
 *	scsi_mode_select - issue a mode select
 *	@sdev:	SCSI device to be queried
 *	@pf:	Page format bit (1 == standard, 0 == vendor specific)
 *	@sp:	Save page bit (0 == don't save, 1 == save)
 *	@modepage: mode page being requested
 *	@buffer: request buffer (may not be smaller than eight bytes)
 *	@len:	length of request buffer.
 *	@timeout: command timeout
 *	@retries: number of retries before failing
 *	@data: returns a structure abstracting the mode header data
 *	@sshdr: place to put sense data (or NULL if no sense to be collected).
 *		must be SCSI_SENSE_BUFFERSIZE big.
 *
 *	Returns zero if successful; negative error number or scsi
 *	status on error
 *
 */
int
scsi_mode_select(struct scsi_device *sdev, int pf, int sp, int modepage,
		 unsigned char *buffer, int len, int timeout, int retries,
		 struct scsi_mode_data *data, struct scsi_sense_hdr *sshdr)
{
	unsigned char cmd[10];
	unsigned char *real_buffer;
	int ret;

	memset(cmd, 0, sizeof(cmd));
	cmd[1] = (pf ? 0x10 : 0) | (sp ? 0x01 : 0);

	if (sdev->use_10_for_ms) {
		if (len > 65535)
			return -EINVAL;
		real_buffer = kmalloc(8 + len, GFP_KERNEL);
		if (!real_buffer)
			return -ENOMEM;
		memcpy(real_buffer + 8, buffer, len);
		len += 8;
		real_buffer[0] = 0;
		real_buffer[1] = 0;
		real_buffer[2] = data->medium_type;
		real_buffer[3] = data->device_specific;
		real_buffer[4] = data->longlba ? 0x01 : 0;
		real_buffer[5] = 0;
		real_buffer[6] = data->block_descriptor_length >> 8;
		real_buffer[7] = data->block_descriptor_length;

		cmd[0] = MODE_SELECT_10;
		cmd[7] = len >> 8;
		cmd[8] = len;
	} else {
		if (len > 255 || data->block_descriptor_length > 255 ||
		    data->longlba)
			return -EINVAL;

		real_buffer = kmalloc(4 + len, GFP_KERNEL);
		if (!real_buffer)
			return -ENOMEM;
		memcpy(real_buffer + 4, buffer, len);
		len += 4;
		real_buffer[0] = 0;
		real_buffer[1] = data->medium_type;
		real_buffer[2] = data->device_specific;
		real_buffer[3] = data->block_descriptor_length;
		

		cmd[0] = MODE_SELECT;
		cmd[4] = len;
	}

	ret = scsi_execute_req(sdev, cmd, DMA_TO_DEVICE, real_buffer, len,
			       sshdr, timeout, retries, NULL);
	kfree(real_buffer);
	return ret;
}
EXPORT_SYMBOL_GPL(scsi_mode_select);

/**
 *	scsi_mode_sense - issue a mode sense, falling back from 10 to six bytes if necessary.
 *	@sdev:	SCSI device to be queried
 *	@dbd:	set if mode sense will allow block descriptors to be returned
 *	@modepage: mode page being requested
 *	@buffer: request buffer (may not be smaller than eight bytes)
 *	@len:	length of request buffer.
 *	@timeout: command timeout
 *	@retries: number of retries before failing
 *	@data: returns a structure abstracting the mode header data
 *	@sshdr: place to put sense data (or NULL if no sense to be collected).
 *		must be SCSI_SENSE_BUFFERSIZE big.
 *
 *	Returns zero if unsuccessful, or the header offset (either 4
 *	or 8 depending on whether a six or ten byte command was
 *	issued) if successful.
 */
int
scsi_mode_sense(struct scsi_device *sdev, int dbd, int modepage,
		  unsigned char *buffer, int len, int timeout, int retries,
		  struct scsi_mode_data *data, struct scsi_sense_hdr *sshdr)
{
	unsigned char cmd[12];
	int use_10_for_ms;
	int header_length;
	int result, retry_count = retries;
	struct scsi_sense_hdr my_sshdr;

	memset(data, 0, sizeof(*data));
	memset(&cmd[0], 0, 12);
	cmd[1] = dbd & 0x18;	/* allows DBD and LLBA bits */
	cmd[2] = modepage;

	/* caller might not be interested in sense, but we need it */
	if (!sshdr)
		sshdr = &my_sshdr;

 retry:
	use_10_for_ms = sdev->use_10_for_ms;

	if (use_10_for_ms) {
		if (len < 8)
			len = 8;

		cmd[0] = MODE_SENSE_10;
		cmd[8] = len;
		header_length = 8;
	} else {
		if (len < 4)
			len = 4;

		cmd[0] = MODE_SENSE;
		cmd[4] = len;
		header_length = 4;
	}

	memset(buffer, 0, len);

	result = scsi_execute_req(sdev, cmd, DMA_FROM_DEVICE, buffer, len,
				  sshdr, timeout, retries, NULL);

	/* This code looks awful: what it's doing is making sure an
	 * ILLEGAL REQUEST sense return identifies the actual command
	 * byte as the problem.  MODE_SENSE commands can return
	 * ILLEGAL REQUEST if the code page isn't supported */

	if (use_10_for_ms && !scsi_status_is_good(result) &&
	    (driver_byte(result) & DRIVER_SENSE)) {
		if (scsi_sense_valid(sshdr)) {
			if ((sshdr->sense_key == ILLEGAL_REQUEST) &&
			    (sshdr->asc == 0x20) && (sshdr->ascq == 0)) {
				/* 
				 * Invalid command operation code
				 */
				sdev->use_10_for_ms = 0;
				goto retry;
			}
		}
	}

	if(scsi_status_is_good(result)) {
		if (unlikely(buffer[0] == 0x86 && buffer[1] == 0x0b &&
			     (modepage == 6 || modepage == 8))) {
			/* Initio breakage? */
			header_length = 0;
			data->length = 13;
			data->medium_type = 0;
			data->device_specific = 0;
			data->longlba = 0;
			data->block_descriptor_length = 0;
		} else if(use_10_for_ms) {
			data->length = buffer[0]*256 + buffer[1] + 2;
			data->medium_type = buffer[2];
			data->device_specific = buffer[3];
			data->longlba = buffer[4] & 0x01;
			data->block_descriptor_length = buffer[6]*256
				+ buffer[7];
		} else {
			data->length = buffer[0] + 1;
			data->medium_type = buffer[1];
			data->device_specific = buffer[2];
			data->block_descriptor_length = buffer[3];
		}
		data->header_length = header_length;
	} else if ((status_byte(result) == CHECK_CONDITION) &&
		   scsi_sense_valid(sshdr) &&
		   sshdr->sense_key == UNIT_ATTENTION && retry_count) {
		retry_count--;
		goto retry;
	}

	return result;
}
EXPORT_SYMBOL(scsi_mode_sense);

/**
 *	scsi_test_unit_ready - test if unit is ready
 *	@sdev:	scsi device to change the state of.
 *	@timeout: command timeout
 *	@retries: number of retries before failing
 *	@sshdr: outpout pointer for decoded sense information.
 *
 *	Returns zero if unsuccessful or an error if TUR failed.  For
 *	removable media, UNIT_ATTENTION sets ->changed flag.
 **/
int
scsi_test_unit_ready(struct scsi_device *sdev, int timeout, int retries,
		     struct scsi_sense_hdr *sshdr)
{
	char cmd[] = {
		TEST_UNIT_READY, 0, 0, 0, 0, 0,
	};
	int result;

	/* try to eat the UNIT_ATTENTION if there are enough retries */
	do {
		result = scsi_execute_req(sdev, cmd, DMA_NONE, NULL, 0, sshdr,
					  timeout, retries, NULL);
		if (sdev->removable && scsi_sense_valid(sshdr) &&
		    sshdr->sense_key == UNIT_ATTENTION)
			sdev->changed = 1;
	} while (scsi_sense_valid(sshdr) &&
		 sshdr->sense_key == UNIT_ATTENTION && --retries);

	return result;
}
EXPORT_SYMBOL(scsi_test_unit_ready);

/**
 *	scsi_device_set_state - Take the given device through the device state model.
 *	@sdev:	scsi device to change the state of.
 *	@state:	state to change to.
 *
 *	Returns zero if successful or an error if the requested
 *	transition is illegal.
 */
int
scsi_device_set_state(struct scsi_device *sdev, enum scsi_device_state state)
{
	enum scsi_device_state oldstate = sdev->sdev_state;

	if (state == oldstate)
		return 0;

	switch (state) {
	case SDEV_CREATED:
		switch (oldstate) {
		case SDEV_CREATED_BLOCK:
			break;
		default:
			goto illegal;
		}
		break;
			
	case SDEV_RUNNING:
		switch (oldstate) {
		case SDEV_CREATED:
		case SDEV_OFFLINE:
		case SDEV_TRANSPORT_OFFLINE:
		case SDEV_QUIESCE:
		case SDEV_BLOCK:
			break;
		default:
			goto illegal;
		}
		break;

	case SDEV_QUIESCE:
		switch (oldstate) {
		case SDEV_RUNNING:
		case SDEV_OFFLINE:
		case SDEV_TRANSPORT_OFFLINE:
			break;
		default:
			goto illegal;
		}
		break;

	case SDEV_OFFLINE:
	case SDEV_TRANSPORT_OFFLINE:
		switch (oldstate) {
		case SDEV_CREATED:
		case SDEV_RUNNING:
		case SDEV_QUIESCE:
		case SDEV_BLOCK:
			break;
		default:
			goto illegal;
		}
		break;

	case SDEV_BLOCK:
		switch (oldstate) {
		case SDEV_RUNNING:
		case SDEV_CREATED_BLOCK:
			break;
		default:
			goto illegal;
		}
		break;

	case SDEV_CREATED_BLOCK:
		switch (oldstate) {
		case SDEV_CREATED:
			break;
		default:
			goto illegal;
		}
		break;

	case SDEV_CANCEL:
		switch (oldstate) {
		case SDEV_CREATED:
		case SDEV_RUNNING:
		case SDEV_QUIESCE:
		case SDEV_OFFLINE:
		case SDEV_TRANSPORT_OFFLINE:
			break;
		default:
			goto illegal;
		}
		break;

	case SDEV_DEL:
		switch (oldstate) {
		case SDEV_CREATED:
		case SDEV_RUNNING:
		case SDEV_OFFLINE:
		case SDEV_TRANSPORT_OFFLINE:
		case SDEV_CANCEL:
		case SDEV_BLOCK:
		case SDEV_CREATED_BLOCK:
			break;
		default:
			goto illegal;
		}
		break;

	}
	sdev->sdev_state = state;
	return 0;

 illegal:
	SCSI_LOG_ERROR_RECOVERY(1,
				sdev_printk(KERN_ERR, sdev,
					    "Illegal state transition %s->%s",
					    scsi_device_state_name(oldstate),
					    scsi_device_state_name(state))
				);
	return -EINVAL;
}
EXPORT_SYMBOL(scsi_device_set_state);

/**
 * 	sdev_evt_emit - emit a single SCSI device uevent
 *	@sdev: associated SCSI device
 *	@evt: event to emit
 *
 *	Send a single uevent (scsi_event) to the associated scsi_device.
 */
static void scsi_evt_emit(struct scsi_device *sdev, struct scsi_event *evt)
{
	int idx = 0;
	char *envp[3];

	switch (evt->evt_type) {
	case SDEV_EVT_MEDIA_CHANGE:
		envp[idx++] = "SDEV_MEDIA_CHANGE=1";
		break;
	case SDEV_EVT_INQUIRY_CHANGE_REPORTED:
		scsi_rescan_device(&sdev->sdev_gendev);
		envp[idx++] = "SDEV_UA=INQUIRY_DATA_HAS_CHANGED";
		break;
	case SDEV_EVT_CAPACITY_CHANGE_REPORTED:
		envp[idx++] = "SDEV_UA=CAPACITY_DATA_HAS_CHANGED";
		break;
	case SDEV_EVT_SOFT_THRESHOLD_REACHED_REPORTED:
	       envp[idx++] = "SDEV_UA=THIN_PROVISIONING_SOFT_THRESHOLD_REACHED";
		break;
	case SDEV_EVT_MODE_PARAMETER_CHANGE_REPORTED:
		envp[idx++] = "SDEV_UA=MODE_PARAMETERS_CHANGED";
		break;
	case SDEV_EVT_LUN_CHANGE_REPORTED:
		envp[idx++] = "SDEV_UA=REPORTED_LUNS_DATA_HAS_CHANGED";
		break;
	case SDEV_EVT_ALUA_STATE_CHANGE_REPORTED:
		envp[idx++] = "SDEV_UA=ASYMMETRIC_ACCESS_STATE_CHANGED";
		break;
	case SDEV_EVT_POWER_ON_RESET_OCCURRED:
		envp[idx++] = "SDEV_UA=POWER_ON_RESET_OCCURRED";
		break;
	default:
		/* do nothing */
		break;
	}

	envp[idx++] = NULL;

	kobject_uevent_env(&sdev->sdev_gendev.kobj, KOBJ_CHANGE, envp);
}

/**
 * 	sdev_evt_thread - send a uevent for each scsi event
 *	@work: work struct for scsi_device
 *
 *	Dispatch queued events to their associated scsi_device kobjects
 *	as uevents.
 */
void scsi_evt_thread(struct work_struct *work)
{
	struct scsi_device *sdev;
	enum scsi_device_event evt_type;
	LIST_HEAD(event_list);

	sdev = container_of(work, struct scsi_device, event_work);

	for (evt_type = SDEV_EVT_FIRST; evt_type <= SDEV_EVT_LAST; evt_type++)
		if (test_and_clear_bit(evt_type, sdev->pending_events))
			sdev_evt_send_simple(sdev, evt_type, GFP_KERNEL);

	while (1) {
		struct scsi_event *evt;
		struct list_head *this, *tmp;
		unsigned long flags;

		spin_lock_irqsave(&sdev->list_lock, flags);
		list_splice_init(&sdev->event_list, &event_list);
		spin_unlock_irqrestore(&sdev->list_lock, flags);

		if (list_empty(&event_list))
			break;

		list_for_each_safe(this, tmp, &event_list) {
			evt = list_entry(this, struct scsi_event, node);
			list_del(&evt->node);
			scsi_evt_emit(sdev, evt);
			kfree(evt);
		}
	}
}

/**
 * 	sdev_evt_send - send asserted event to uevent thread
 *	@sdev: scsi_device event occurred on
 *	@evt: event to send
 *
 *	Assert scsi device event asynchronously.
 */
void sdev_evt_send(struct scsi_device *sdev, struct scsi_event *evt)
{
	unsigned long flags;

#if 0
	/* FIXME: currently this check eliminates all media change events
	 * for polled devices.  Need to update to discriminate between AN
	 * and polled events */
	if (!test_bit(evt->evt_type, sdev->supported_events)) {
		kfree(evt);
		return;
	}
#endif

	spin_lock_irqsave(&sdev->list_lock, flags);
	list_add_tail(&evt->node, &sdev->event_list);
	schedule_work(&sdev->event_work);
	spin_unlock_irqrestore(&sdev->list_lock, flags);
}
EXPORT_SYMBOL_GPL(sdev_evt_send);

/**
 * 	sdev_evt_alloc - allocate a new scsi event
 *	@evt_type: type of event to allocate
 *	@gfpflags: GFP flags for allocation
 *
 *	Allocates and returns a new scsi_event.
 */
struct scsi_event *sdev_evt_alloc(enum scsi_device_event evt_type,
				  gfp_t gfpflags)
{
	struct scsi_event *evt = kzalloc(sizeof(struct scsi_event), gfpflags);
	if (!evt)
		return NULL;

	evt->evt_type = evt_type;
	INIT_LIST_HEAD(&evt->node);

	/* evt_type-specific initialization, if any */
	switch (evt_type) {
	case SDEV_EVT_MEDIA_CHANGE:
	case SDEV_EVT_INQUIRY_CHANGE_REPORTED:
	case SDEV_EVT_CAPACITY_CHANGE_REPORTED:
	case SDEV_EVT_SOFT_THRESHOLD_REACHED_REPORTED:
	case SDEV_EVT_MODE_PARAMETER_CHANGE_REPORTED:
	case SDEV_EVT_LUN_CHANGE_REPORTED:
	case SDEV_EVT_ALUA_STATE_CHANGE_REPORTED:
	case SDEV_EVT_POWER_ON_RESET_OCCURRED:
	default:
		/* do nothing */
		break;
	}

	return evt;
}
EXPORT_SYMBOL_GPL(sdev_evt_alloc);

/**
 * 	sdev_evt_send_simple - send asserted event to uevent thread
 *	@sdev: scsi_device event occurred on
 *	@evt_type: type of event to send
 *	@gfpflags: GFP flags for allocation
 *
 *	Assert scsi device event asynchronously, given an event type.
 */
void sdev_evt_send_simple(struct scsi_device *sdev,
			  enum scsi_device_event evt_type, gfp_t gfpflags)
{
	struct scsi_event *evt = sdev_evt_alloc(evt_type, gfpflags);
	if (!evt) {
		sdev_printk(KERN_ERR, sdev, "event %d eaten due to OOM\n",
			    evt_type);
		return;
	}

	sdev_evt_send(sdev, evt);
}
EXPORT_SYMBOL_GPL(sdev_evt_send_simple);

/**
 * scsi_request_fn_active() - number of kernel threads inside scsi_request_fn()
 * @sdev: SCSI device to count the number of scsi_request_fn() callers for.
 */
static int scsi_request_fn_active(struct scsi_device *sdev)
{
	struct request_queue *q = sdev->request_queue;
	int request_fn_active;

	WARN_ON_ONCE(sdev->host->use_blk_mq);

	spin_lock_irq(q->queue_lock);
	request_fn_active = q->request_fn_active;
	spin_unlock_irq(q->queue_lock);

	return request_fn_active;
}

/**
 * scsi_wait_for_queuecommand() - wait for ongoing queuecommand() calls
 * @sdev: SCSI device pointer.
 *
 * Wait until the ongoing shost->hostt->queuecommand() calls that are
 * invoked from scsi_request_fn() have finished.
 */
static void scsi_wait_for_queuecommand(struct scsi_device *sdev)
{
	WARN_ON_ONCE(sdev->host->use_blk_mq);

	while (scsi_request_fn_active(sdev))
		msleep(20);
}

/**
 *	scsi_device_quiesce - Block user issued commands.
 *	@sdev:	scsi device to quiesce.
 *
 *	This works by trying to transition to the SDEV_QUIESCE state
 *	(which must be a legal transition).  When the device is in this
 *	state, only special requests will be accepted, all others will
 *	be deferred.  Since special requests may also be requeued requests,
 *	a successful return doesn't guarantee the device will be 
 *	totally quiescent.
 *
 *	Must be called with user context, may sleep.
 *
 *	Returns zero if unsuccessful or an error if not.
 */
int
scsi_device_quiesce(struct scsi_device *sdev)
{
	struct request_queue *q = sdev->request_queue;
	int err;

	/*
	 * It is allowed to call scsi_device_quiesce() multiple times from
	 * the same context but concurrent scsi_device_quiesce() calls are
	 * not allowed.
	 */
	WARN_ON_ONCE(sdev->quiesced_by && sdev->quiesced_by != current);

	blk_set_preempt_only(q);

	blk_mq_freeze_queue(q);
	/*
	 * Ensure that the effect of blk_set_preempt_only() will be visible
	 * for percpu_ref_tryget() callers that occur after the queue
	 * unfreeze even if the queue was already frozen before this function
	 * was called. See also https://lwn.net/Articles/573497/.
	 */
	synchronize_rcu();
	blk_mq_unfreeze_queue(q);

	mutex_lock(&sdev->state_mutex);
	err = scsi_device_set_state(sdev, SDEV_QUIESCE);
	if (err == 0)
		sdev->quiesced_by = current;
	else
		blk_clear_preempt_only(q);
	mutex_unlock(&sdev->state_mutex);

	return err;
}
EXPORT_SYMBOL(scsi_device_quiesce);

/**
 *	scsi_device_resume - Restart user issued commands to a quiesced device.
 *	@sdev:	scsi device to resume.
 *
 *	Moves the device from quiesced back to running and restarts the
 *	queues.
 *
 *	Must be called with user context, may sleep.
 */
void scsi_device_resume(struct scsi_device *sdev)
{
	/* check if the device state was mutated prior to resume, and if
	 * so assume the state is being managed elsewhere (for example
	 * device deleted during suspend)
	 */
	mutex_lock(&sdev->state_mutex);
	WARN_ON_ONCE(!sdev->quiesced_by);
	sdev->quiesced_by = NULL;
	blk_clear_preempt_only(sdev->request_queue);
	if (sdev->sdev_state == SDEV_QUIESCE)
		scsi_device_set_state(sdev, SDEV_RUNNING);
	mutex_unlock(&sdev->state_mutex);
}
EXPORT_SYMBOL(scsi_device_resume);

static void
device_quiesce_fn(struct scsi_device *sdev, void *data)
{
	scsi_device_quiesce(sdev);
}

void
scsi_target_quiesce(struct scsi_target *starget)
{
	starget_for_each_device(starget, NULL, device_quiesce_fn);
}
EXPORT_SYMBOL(scsi_target_quiesce);

static void
device_resume_fn(struct scsi_device *sdev, void *data)
{
	scsi_device_resume(sdev);
}

void
scsi_target_resume(struct scsi_target *starget)
{
	starget_for_each_device(starget, NULL, device_resume_fn);
}
EXPORT_SYMBOL(scsi_target_resume);

/**
 * scsi_internal_device_block_nowait - try to transition to the SDEV_BLOCK state
 * @sdev: device to block
 *
 * Pause SCSI command processing on the specified device. Does not sleep.
 *
 * Returns zero if successful or a negative error code upon failure.
 *
 * Notes:
 * This routine transitions the device to the SDEV_BLOCK state (which must be
 * a legal transition). When the device is in this state, command processing
 * is paused until the device leaves the SDEV_BLOCK state. See also
 * scsi_internal_device_unblock_nowait().
 */
int scsi_internal_device_block_nowait(struct scsi_device *sdev)
{
	struct request_queue *q = sdev->request_queue;
	unsigned long flags;
	int err = 0;

	err = scsi_device_set_state(sdev, SDEV_BLOCK);
	if (err) {
		err = scsi_device_set_state(sdev, SDEV_CREATED_BLOCK);

		if (err)
			return err;
	}

	/* 
	 * The device has transitioned to SDEV_BLOCK.  Stop the
	 * block layer from calling the midlayer with this device's
	 * request queue. 
	 */
	if (q->mq_ops) {
		blk_mq_quiesce_queue_nowait(q);
	} else {
		spin_lock_irqsave(q->queue_lock, flags);
		blk_stop_queue(q);
		spin_unlock_irqrestore(q->queue_lock, flags);
	}

	return 0;
}
EXPORT_SYMBOL_GPL(scsi_internal_device_block_nowait);

/**
 * scsi_internal_device_block - try to transition to the SDEV_BLOCK state
 * @sdev: device to block
 *
 * Pause SCSI command processing on the specified device and wait until all
 * ongoing scsi_request_fn() / scsi_queue_rq() calls have finished. May sleep.
 *
 * Returns zero if successful or a negative error code upon failure.
 *
 * Note:
 * This routine transitions the device to the SDEV_BLOCK state (which must be
 * a legal transition). When the device is in this state, command processing
 * is paused until the device leaves the SDEV_BLOCK state. See also
 * scsi_internal_device_unblock().
 *
 * To do: avoid that scsi_send_eh_cmnd() calls queuecommand() after
 * scsi_internal_device_block() has blocked a SCSI device and also
 * remove the rport mutex lock and unlock calls from srp_queuecommand().
 */
static int scsi_internal_device_block(struct scsi_device *sdev)
{
	struct request_queue *q = sdev->request_queue;
	int err;

	mutex_lock(&sdev->state_mutex);
	err = scsi_internal_device_block_nowait(sdev);
	if (err == 0) {
		if (q->mq_ops)
			blk_mq_quiesce_queue(q);
		else
			scsi_wait_for_queuecommand(sdev);
	}
	mutex_unlock(&sdev->state_mutex);

	return err;
}
 
void scsi_start_queue(struct scsi_device *sdev)
{
	struct request_queue *q = sdev->request_queue;
	unsigned long flags;

	if (q->mq_ops) {
		blk_mq_unquiesce_queue(q);
	} else {
		spin_lock_irqsave(q->queue_lock, flags);
		blk_start_queue(q);
		spin_unlock_irqrestore(q->queue_lock, flags);
	}
}

/**
 * scsi_internal_device_unblock_nowait - resume a device after a block request
 * @sdev:	device to resume
 * @new_state:	state to set the device to after unblocking
 *
 * Restart the device queue for a previously suspended SCSI device. Does not
 * sleep.
 *
 * Returns zero if successful or a negative error code upon failure.
 *
 * Notes:
 * This routine transitions the device to the SDEV_RUNNING state or to one of
 * the offline states (which must be a legal transition) allowing the midlayer
 * to goose the queue for this device.
 */
int scsi_internal_device_unblock_nowait(struct scsi_device *sdev,
					enum scsi_device_state new_state)
{
	/*
	 * Try to transition the scsi device to SDEV_RUNNING or one of the
	 * offlined states and goose the device queue if successful.
	 */
	switch (sdev->sdev_state) {
	case SDEV_BLOCK:
	case SDEV_TRANSPORT_OFFLINE:
		sdev->sdev_state = new_state;
		break;
	case SDEV_CREATED_BLOCK:
		if (new_state == SDEV_TRANSPORT_OFFLINE ||
		    new_state == SDEV_OFFLINE)
			sdev->sdev_state = new_state;
		else
			sdev->sdev_state = SDEV_CREATED;
		break;
	case SDEV_CANCEL:
	case SDEV_OFFLINE:
		break;
	default:
		return -EINVAL;
	}
	scsi_start_queue(sdev);

	return 0;
}
EXPORT_SYMBOL_GPL(scsi_internal_device_unblock_nowait);

/**
 * scsi_internal_device_unblock - resume a device after a block request
 * @sdev:	device to resume
 * @new_state:	state to set the device to after unblocking
 *
 * Restart the device queue for a previously suspended SCSI device. May sleep.
 *
 * Returns zero if successful or a negative error code upon failure.
 *
 * Notes:
 * This routine transitions the device to the SDEV_RUNNING state or to one of
 * the offline states (which must be a legal transition) allowing the midlayer
 * to goose the queue for this device.
 */
static int scsi_internal_device_unblock(struct scsi_device *sdev,
					enum scsi_device_state new_state)
{
	int ret;

	mutex_lock(&sdev->state_mutex);
	ret = scsi_internal_device_unblock_nowait(sdev, new_state);
	mutex_unlock(&sdev->state_mutex);

	return ret;
}

static void
device_block(struct scsi_device *sdev, void *data)
{
	scsi_internal_device_block(sdev);
}

static int
target_block(struct device *dev, void *data)
{
	if (scsi_is_target_device(dev))
		starget_for_each_device(to_scsi_target(dev), NULL,
					device_block);
	return 0;
}

void
scsi_target_block(struct device *dev)
{
	if (scsi_is_target_device(dev))
		starget_for_each_device(to_scsi_target(dev), NULL,
					device_block);
	else
		device_for_each_child(dev, NULL, target_block);
}
EXPORT_SYMBOL_GPL(scsi_target_block);

static void
device_unblock(struct scsi_device *sdev, void *data)
{
	scsi_internal_device_unblock(sdev, *(enum scsi_device_state *)data);
}

static int
target_unblock(struct device *dev, void *data)
{
	if (scsi_is_target_device(dev))
		starget_for_each_device(to_scsi_target(dev), data,
					device_unblock);
	return 0;
}

void
scsi_target_unblock(struct device *dev, enum scsi_device_state new_state)
{
	if (scsi_is_target_device(dev))
		starget_for_each_device(to_scsi_target(dev), &new_state,
					device_unblock);
	else
		device_for_each_child(dev, &new_state, target_unblock);
}
EXPORT_SYMBOL_GPL(scsi_target_unblock);

/**
 * scsi_kmap_atomic_sg - find and atomically map an sg-elemnt
 * @sgl:	scatter-gather list
 * @sg_count:	number of segments in sg
 * @offset:	offset in bytes into sg, on return offset into the mapped area
 * @len:	bytes to map, on return number of bytes mapped
 *
 * Returns virtual address of the start of the mapped page
 */
void *scsi_kmap_atomic_sg(struct scatterlist *sgl, int sg_count,
			  size_t *offset, size_t *len)
{
	int i;
	size_t sg_len = 0, len_complete = 0;
	struct scatterlist *sg;
	struct page *page;

	WARN_ON(!irqs_disabled());

	for_each_sg(sgl, sg, sg_count, i) {
		len_complete = sg_len; /* Complete sg-entries */
		sg_len += sg->length;
		if (sg_len > *offset)
			break;
	}

	if (unlikely(i == sg_count)) {
		printk(KERN_ERR "%s: Bytes in sg: %zu, requested offset %zu, "
			"elements %d\n",
		       __func__, sg_len, *offset, sg_count);
		WARN_ON(1);
		return NULL;
	}

	/* Offset starting from the beginning of first page in this sg-entry */
	*offset = *offset - len_complete + sg->offset;

	/* Assumption: contiguous pages can be accessed as "page + i" */
	page = nth_page(sg_page(sg), (*offset >> PAGE_SHIFT));
	*offset &= ~PAGE_MASK;

	/* Bytes in this sg-entry from *offset to the end of the page */
	sg_len = PAGE_SIZE - *offset;
	if (*len > sg_len)
		*len = sg_len;

	return kmap_atomic(page);
}
EXPORT_SYMBOL(scsi_kmap_atomic_sg);

/**
 * scsi_kunmap_atomic_sg - atomically unmap a virtual address, previously mapped with scsi_kmap_atomic_sg
 * @virt:	virtual address to be unmapped
 */
void scsi_kunmap_atomic_sg(void *virt)
{
	kunmap_atomic(virt);
}
EXPORT_SYMBOL(scsi_kunmap_atomic_sg);

void sdev_disable_disk_events(struct scsi_device *sdev)
{
	atomic_inc(&sdev->disk_events_disable_depth);
}
EXPORT_SYMBOL(sdev_disable_disk_events);

void sdev_enable_disk_events(struct scsi_device *sdev)
{
	if (WARN_ON_ONCE(atomic_read(&sdev->disk_events_disable_depth) <= 0))
		return;
	atomic_dec(&sdev->disk_events_disable_depth);
}
EXPORT_SYMBOL(sdev_enable_disk_events);

/**
 * scsi_vpd_lun_id - return a unique device identification
 * @sdev: SCSI device
 * @id:   buffer for the identification
 * @id_len:  length of the buffer
 *
 * Copies a unique device identification into @id based
 * on the information in the VPD page 0x83 of the device.
 * The string will be formatted as a SCSI name string.
 *
 * Returns the length of the identification or error on failure.
 * If the identifier is longer than the supplied buffer the actual
 * identifier length is returned and the buffer is not zero-padded.
 */
int scsi_vpd_lun_id(struct scsi_device *sdev, char *id, size_t id_len)
{
	u8 cur_id_type = 0xff;
	u8 cur_id_size = 0;
	const unsigned char *d, *cur_id_str;
	const struct scsi_vpd *vpd_pg83;
	int id_size = -EINVAL;

	rcu_read_lock();
	vpd_pg83 = rcu_dereference(sdev->vpd_pg83);
	if (!vpd_pg83) {
		rcu_read_unlock();
		return -ENXIO;
	}

	/*
	 * Look for the correct descriptor.
	 * Order of preference for lun descriptor:
	 * - SCSI name string
	 * - NAA IEEE Registered Extended
	 * - EUI-64 based 16-byte
	 * - EUI-64 based 12-byte
	 * - NAA IEEE Registered
	 * - NAA IEEE Extended
	 * - T10 Vendor ID
	 * as longer descriptors reduce the likelyhood
	 * of identification clashes.
	 */

	/* The id string must be at least 20 bytes + terminating NULL byte */
	if (id_len < 21) {
		rcu_read_unlock();
		return -EINVAL;
	}

	memset(id, 0, id_len);
	d = vpd_pg83->data + 4;
	while (d < vpd_pg83->data + vpd_pg83->len) {
		/* Skip designators not referring to the LUN */
		if ((d[1] & 0x30) != 0x00)
			goto next_desig;

		switch (d[1] & 0xf) {
		case 0x1:
			/* T10 Vendor ID */
			if (cur_id_size > d[3])
				break;
			/* Prefer anything */
			if (cur_id_type > 0x01 && cur_id_type != 0xff)
				break;
			cur_id_size = d[3];
			if (cur_id_size + 4 > id_len)
				cur_id_size = id_len - 4;
			cur_id_str = d + 4;
			cur_id_type = d[1] & 0xf;
			id_size = snprintf(id, id_len, "t10.%*pE",
					   cur_id_size, cur_id_str);
			break;
		case 0x2:
			/* EUI-64 */
			if (cur_id_size > d[3])
				break;
			/* Prefer NAA IEEE Registered Extended */
			if (cur_id_type == 0x3 &&
			    cur_id_size == d[3])
				break;
			cur_id_size = d[3];
			cur_id_str = d + 4;
			cur_id_type = d[1] & 0xf;
			switch (cur_id_size) {
			case 8:
				id_size = snprintf(id, id_len,
						   "eui.%8phN",
						   cur_id_str);
				break;
			case 12:
				id_size = snprintf(id, id_len,
						   "eui.%12phN",
						   cur_id_str);
				break;
			case 16:
				id_size = snprintf(id, id_len,
						   "eui.%16phN",
						   cur_id_str);
				break;
			default:
				cur_id_size = 0;
				break;
			}
			break;
		case 0x3:
			/* NAA */
			if (cur_id_size > d[3])
				break;
			cur_id_size = d[3];
			cur_id_str = d + 4;
			cur_id_type = d[1] & 0xf;
			switch (cur_id_size) {
			case 8:
				id_size = snprintf(id, id_len,
						   "naa.%8phN",
						   cur_id_str);
				break;
			case 16:
				id_size = snprintf(id, id_len,
						   "naa.%16phN",
						   cur_id_str);
				break;
			default:
				cur_id_size = 0;
				break;
			}
			break;
		case 0x8:
			/* SCSI name string */
			if (cur_id_size + 4 > d[3])
				break;
			/* Prefer others for truncated descriptor */
			if (cur_id_size && d[3] > id_len)
				break;
			cur_id_size = id_size = d[3];
			cur_id_str = d + 4;
			cur_id_type = d[1] & 0xf;
			if (cur_id_size >= id_len)
				cur_id_size = id_len - 1;
			memcpy(id, cur_id_str, cur_id_size);
			/* Decrease priority for truncated descriptor */
			if (cur_id_size != id_size)
				cur_id_size = 6;
			break;
		default:
			break;
		}
next_desig:
		d += d[3] + 4;
	}
	rcu_read_unlock();

	return id_size;
}
EXPORT_SYMBOL(scsi_vpd_lun_id);

/*
 * scsi_vpd_tpg_id - return a target port group identifier
 * @sdev: SCSI device
 *
 * Returns the Target Port Group identifier from the information
 * froom VPD page 0x83 of the device.
 *
 * Returns the identifier or error on failure.
 */
int scsi_vpd_tpg_id(struct scsi_device *sdev, int *rel_id)
{
	const unsigned char *d;
	const struct scsi_vpd *vpd_pg83;
	int group_id = -EAGAIN, rel_port = -1;

	rcu_read_lock();
	vpd_pg83 = rcu_dereference(sdev->vpd_pg83);
	if (!vpd_pg83) {
		rcu_read_unlock();
		return -ENXIO;
	}

	d = vpd_pg83->data + 4;
	while (d < vpd_pg83->data + vpd_pg83->len) {
		switch (d[1] & 0xf) {
		case 0x4:
			/* Relative target port */
			rel_port = get_unaligned_be16(&d[6]);
			break;
		case 0x5:
			/* Target port group */
			group_id = get_unaligned_be16(&d[6]);
			break;
		default:
			break;
		}
		d += d[3] + 4;
	}
	rcu_read_unlock();

	if (group_id >= 0 && rel_id && rel_port != -1)
		*rel_id = rel_port;

	return group_id;
}
EXPORT_SYMBOL(scsi_vpd_tpg_id);<|MERGE_RESOLUTION|>--- conflicted
+++ resolved
@@ -1967,11 +1967,8 @@
 out_put_device:
 	put_device(&sdev->sdev_gendev);
 out:
-<<<<<<< HEAD
-=======
 	if (atomic_read(&sdev->device_busy) == 0 && !scsi_device_blocked(sdev))
 		blk_mq_delay_run_hw_queue(hctx, SCSI_QUEUE_DELAY);
->>>>>>> 5fa4ec9c
 	return false;
 }
 
