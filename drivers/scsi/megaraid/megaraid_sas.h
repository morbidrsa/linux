/*
 *  Linux MegaRAID driver for SAS based RAID controllers
 *
 *  Copyright (c) 2003-2012  LSI Corporation.
 *
 *  This program is free software; you can redistribute it and/or
 *  modify it under the terms of the GNU General Public License
 *  as published by the Free Software Foundation; either version 2
 *  of the License, or (at your option) any later version.
 *
 *  This program is distributed in the hope that it will be useful,
 *  but WITHOUT ANY WARRANTY; without even the implied warranty of
 *  MERCHANTABILITY or FITNESS FOR A PARTICULAR PURPOSE.  See the
 *  GNU General Public License for more details.
 *
 *  You should have received a copy of the GNU General Public License
 *  along with this program; if not, write to the Free Software
 *  Foundation, Inc., 59 Temple Place, Suite 330, Boston, MA 02111-1307 USA
 *
 *  FILE: megaraid_sas.h
 *
 *  Authors: LSI Corporation
 *
 *  Send feedback to: <megaraidlinux@lsi.com>
 *
 *  Mail to: LSI Corporation, 1621 Barber Lane, Milpitas, CA 95035
 *     ATTN: Linuxraid
 */

#ifndef LSI_MEGARAID_SAS_H
#define LSI_MEGARAID_SAS_H

/*
 * MegaRAID SAS Driver meta data
 */
<<<<<<< HEAD
#define MEGASAS_VERSION				"06.506.00.00-rc1"
#define MEGASAS_RELDATE				"Feb. 9, 2013"
#define MEGASAS_EXT_VERSION			"Sat. Feb. 9 17:00:00 PDT 2013"
=======
#define MEGASAS_VERSION				"06.600.18.00-rc1"
#define MEGASAS_RELDATE				"May. 15, 2013"
#define MEGASAS_EXT_VERSION			"Wed. May. 15 17:00:00 PDT 2013"
>>>>>>> d0e0ac97

/*
 * Device IDs
 */
#define	PCI_DEVICE_ID_LSI_SAS1078R		0x0060
#define	PCI_DEVICE_ID_LSI_SAS1078DE		0x007C
#define	PCI_DEVICE_ID_LSI_VERDE_ZCR		0x0413
#define	PCI_DEVICE_ID_LSI_SAS1078GEN2		0x0078
#define	PCI_DEVICE_ID_LSI_SAS0079GEN2		0x0079
#define	PCI_DEVICE_ID_LSI_SAS0073SKINNY		0x0073
#define	PCI_DEVICE_ID_LSI_SAS0071SKINNY		0x0071
#define	PCI_DEVICE_ID_LSI_FUSION		0x005b
#define PCI_DEVICE_ID_LSI_INVADER		0x005d
#define PCI_DEVICE_ID_LSI_FURY			0x005f

/*
 * Intel HBA SSDIDs
 */
#define MEGARAID_INTEL_RS3DC080_SSDID		0x9360
#define MEGARAID_INTEL_RS3DC040_SSDID		0x9362
#define MEGARAID_INTEL_RS3SC008_SSDID		0x9380
#define MEGARAID_INTEL_RS3MC044_SSDID		0x9381
#define MEGARAID_INTEL_RS3WC080_SSDID		0x9341
#define MEGARAID_INTEL_RS3WC040_SSDID		0x9343

/*
 * Intel HBA branding
 */
#define MEGARAID_INTEL_RS3DC080_BRANDING	\
	"Intel(R) RAID Controller RS3DC080"
#define MEGARAID_INTEL_RS3DC040_BRANDING	\
	"Intel(R) RAID Controller RS3DC040"
#define MEGARAID_INTEL_RS3SC008_BRANDING	\
	"Intel(R) RAID Controller RS3SC008"
#define MEGARAID_INTEL_RS3MC044_BRANDING	\
	"Intel(R) RAID Controller RS3MC044"
#define MEGARAID_INTEL_RS3WC080_BRANDING	\
	"Intel(R) RAID Controller RS3WC080"
#define MEGARAID_INTEL_RS3WC040_BRANDING	\
	"Intel(R) RAID Controller RS3WC040"

/*
 * =====================================
 * MegaRAID SAS MFI firmware definitions
 * =====================================
 */

/*
 * MFI stands for  MegaRAID SAS FW Interface. This is just a moniker for 
 * protocol between the software and firmware. Commands are issued using
 * "message frames"
 */

/*
 * FW posts its state in upper 4 bits of outbound_msg_0 register
 */
#define MFI_STATE_MASK				0xF0000000
#define MFI_STATE_UNDEFINED			0x00000000
#define MFI_STATE_BB_INIT			0x10000000
#define MFI_STATE_FW_INIT			0x40000000
#define MFI_STATE_WAIT_HANDSHAKE		0x60000000
#define MFI_STATE_FW_INIT_2			0x70000000
#define MFI_STATE_DEVICE_SCAN			0x80000000
#define MFI_STATE_BOOT_MESSAGE_PENDING		0x90000000
#define MFI_STATE_FLUSH_CACHE			0xA0000000
#define MFI_STATE_READY				0xB0000000
#define MFI_STATE_OPERATIONAL			0xC0000000
#define MFI_STATE_FAULT				0xF0000000
#define MFI_RESET_REQUIRED			0x00000001
#define MFI_RESET_ADAPTER			0x00000002
#define MEGAMFI_FRAME_SIZE			64

/*
 * During FW init, clear pending cmds & reset state using inbound_msg_0
 *
 * ABORT	: Abort all pending cmds
 * READY	: Move from OPERATIONAL to READY state; discard queue info
 * MFIMODE	: Discard (possible) low MFA posted in 64-bit mode (??)
 * CLR_HANDSHAKE: FW is waiting for HANDSHAKE from BIOS or Driver
 * HOTPLUG	: Resume from Hotplug
 * MFI_STOP_ADP	: Send signal to FW to stop processing
 */
#define WRITE_SEQUENCE_OFFSET		(0x0000000FC) /* I20 */
#define HOST_DIAGNOSTIC_OFFSET		(0x000000F8)  /* I20 */
#define DIAG_WRITE_ENABLE			(0x00000080)
#define DIAG_RESET_ADAPTER			(0x00000004)

#define MFI_ADP_RESET				0x00000040
#define MFI_INIT_ABORT				0x00000001
#define MFI_INIT_READY				0x00000002
#define MFI_INIT_MFIMODE			0x00000004
#define MFI_INIT_CLEAR_HANDSHAKE		0x00000008
#define MFI_INIT_HOTPLUG			0x00000010
#define MFI_STOP_ADP				0x00000020
#define MFI_RESET_FLAGS				MFI_INIT_READY| \
						MFI_INIT_MFIMODE| \
						MFI_INIT_ABORT

/*
 * MFI frame flags
 */
#define MFI_FRAME_POST_IN_REPLY_QUEUE		0x0000
#define MFI_FRAME_DONT_POST_IN_REPLY_QUEUE	0x0001
#define MFI_FRAME_SGL32				0x0000
#define MFI_FRAME_SGL64				0x0002
#define MFI_FRAME_SENSE32			0x0000
#define MFI_FRAME_SENSE64			0x0004
#define MFI_FRAME_DIR_NONE			0x0000
#define MFI_FRAME_DIR_WRITE			0x0008
#define MFI_FRAME_DIR_READ			0x0010
#define MFI_FRAME_DIR_BOTH			0x0018
#define MFI_FRAME_IEEE                          0x0020

/*
 * Definition for cmd_status
 */
#define MFI_CMD_STATUS_POLL_MODE		0xFF

/*
 * MFI command opcodes
 */
#define MFI_CMD_INIT				0x00
#define MFI_CMD_LD_READ				0x01
#define MFI_CMD_LD_WRITE			0x02
#define MFI_CMD_LD_SCSI_IO			0x03
#define MFI_CMD_PD_SCSI_IO			0x04
#define MFI_CMD_DCMD				0x05
#define MFI_CMD_ABORT				0x06
#define MFI_CMD_SMP				0x07
#define MFI_CMD_STP				0x08
#define MFI_CMD_INVALID				0xff

#define MR_DCMD_CTRL_GET_INFO			0x01010000
#define MR_DCMD_LD_GET_LIST			0x03010000

#define MR_DCMD_CTRL_CACHE_FLUSH		0x01101000
#define MR_FLUSH_CTRL_CACHE			0x01
#define MR_FLUSH_DISK_CACHE			0x02

#define MR_DCMD_CTRL_SHUTDOWN			0x01050000
#define MR_DCMD_HIBERNATE_SHUTDOWN		0x01060000
#define MR_ENABLE_DRIVE_SPINDOWN		0x01

#define MR_DCMD_CTRL_EVENT_GET_INFO		0x01040100
#define MR_DCMD_CTRL_EVENT_GET			0x01040300
#define MR_DCMD_CTRL_EVENT_WAIT			0x01040500
#define MR_DCMD_LD_GET_PROPERTIES		0x03030000

#define MR_DCMD_CLUSTER				0x08000000
#define MR_DCMD_CLUSTER_RESET_ALL		0x08010100
#define MR_DCMD_CLUSTER_RESET_LD		0x08010200
#define MR_DCMD_PD_LIST_QUERY                   0x02010100

/*
 * Global functions
 */
extern u8 MR_ValidateMapInfo(struct megasas_instance *instance);


/*
 * MFI command completion codes
 */
enum MFI_STAT {
	MFI_STAT_OK = 0x00,
	MFI_STAT_INVALID_CMD = 0x01,
	MFI_STAT_INVALID_DCMD = 0x02,
	MFI_STAT_INVALID_PARAMETER = 0x03,
	MFI_STAT_INVALID_SEQUENCE_NUMBER = 0x04,
	MFI_STAT_ABORT_NOT_POSSIBLE = 0x05,
	MFI_STAT_APP_HOST_CODE_NOT_FOUND = 0x06,
	MFI_STAT_APP_IN_USE = 0x07,
	MFI_STAT_APP_NOT_INITIALIZED = 0x08,
	MFI_STAT_ARRAY_INDEX_INVALID = 0x09,
	MFI_STAT_ARRAY_ROW_NOT_EMPTY = 0x0a,
	MFI_STAT_CONFIG_RESOURCE_CONFLICT = 0x0b,
	MFI_STAT_DEVICE_NOT_FOUND = 0x0c,
	MFI_STAT_DRIVE_TOO_SMALL = 0x0d,
	MFI_STAT_FLASH_ALLOC_FAIL = 0x0e,
	MFI_STAT_FLASH_BUSY = 0x0f,
	MFI_STAT_FLASH_ERROR = 0x10,
	MFI_STAT_FLASH_IMAGE_BAD = 0x11,
	MFI_STAT_FLASH_IMAGE_INCOMPLETE = 0x12,
	MFI_STAT_FLASH_NOT_OPEN = 0x13,
	MFI_STAT_FLASH_NOT_STARTED = 0x14,
	MFI_STAT_FLUSH_FAILED = 0x15,
	MFI_STAT_HOST_CODE_NOT_FOUNT = 0x16,
	MFI_STAT_LD_CC_IN_PROGRESS = 0x17,
	MFI_STAT_LD_INIT_IN_PROGRESS = 0x18,
	MFI_STAT_LD_LBA_OUT_OF_RANGE = 0x19,
	MFI_STAT_LD_MAX_CONFIGURED = 0x1a,
	MFI_STAT_LD_NOT_OPTIMAL = 0x1b,
	MFI_STAT_LD_RBLD_IN_PROGRESS = 0x1c,
	MFI_STAT_LD_RECON_IN_PROGRESS = 0x1d,
	MFI_STAT_LD_WRONG_RAID_LEVEL = 0x1e,
	MFI_STAT_MAX_SPARES_EXCEEDED = 0x1f,
	MFI_STAT_MEMORY_NOT_AVAILABLE = 0x20,
	MFI_STAT_MFC_HW_ERROR = 0x21,
	MFI_STAT_NO_HW_PRESENT = 0x22,
	MFI_STAT_NOT_FOUND = 0x23,
	MFI_STAT_NOT_IN_ENCL = 0x24,
	MFI_STAT_PD_CLEAR_IN_PROGRESS = 0x25,
	MFI_STAT_PD_TYPE_WRONG = 0x26,
	MFI_STAT_PR_DISABLED = 0x27,
	MFI_STAT_ROW_INDEX_INVALID = 0x28,
	MFI_STAT_SAS_CONFIG_INVALID_ACTION = 0x29,
	MFI_STAT_SAS_CONFIG_INVALID_DATA = 0x2a,
	MFI_STAT_SAS_CONFIG_INVALID_PAGE = 0x2b,
	MFI_STAT_SAS_CONFIG_INVALID_TYPE = 0x2c,
	MFI_STAT_SCSI_DONE_WITH_ERROR = 0x2d,
	MFI_STAT_SCSI_IO_FAILED = 0x2e,
	MFI_STAT_SCSI_RESERVATION_CONFLICT = 0x2f,
	MFI_STAT_SHUTDOWN_FAILED = 0x30,
	MFI_STAT_TIME_NOT_SET = 0x31,
	MFI_STAT_WRONG_STATE = 0x32,
	MFI_STAT_LD_OFFLINE = 0x33,
	MFI_STAT_PEER_NOTIFICATION_REJECTED = 0x34,
	MFI_STAT_PEER_NOTIFICATION_FAILED = 0x35,
	MFI_STAT_RESERVATION_IN_PROGRESS = 0x36,
	MFI_STAT_I2C_ERRORS_DETECTED = 0x37,
	MFI_STAT_PCI_ERRORS_DETECTED = 0x38,
	MFI_STAT_CONFIG_SEQ_MISMATCH = 0x67,

	MFI_STAT_INVALID_STATUS = 0xFF
};

/*
 * Number of mailbox bytes in DCMD message frame
 */
#define MFI_MBOX_SIZE				12

enum MR_EVT_CLASS {

	MR_EVT_CLASS_DEBUG = -2,
	MR_EVT_CLASS_PROGRESS = -1,
	MR_EVT_CLASS_INFO = 0,
	MR_EVT_CLASS_WARNING = 1,
	MR_EVT_CLASS_CRITICAL = 2,
	MR_EVT_CLASS_FATAL = 3,
	MR_EVT_CLASS_DEAD = 4,

};

enum MR_EVT_LOCALE {

	MR_EVT_LOCALE_LD = 0x0001,
	MR_EVT_LOCALE_PD = 0x0002,
	MR_EVT_LOCALE_ENCL = 0x0004,
	MR_EVT_LOCALE_BBU = 0x0008,
	MR_EVT_LOCALE_SAS = 0x0010,
	MR_EVT_LOCALE_CTRL = 0x0020,
	MR_EVT_LOCALE_CONFIG = 0x0040,
	MR_EVT_LOCALE_CLUSTER = 0x0080,
	MR_EVT_LOCALE_ALL = 0xffff,

};

enum MR_EVT_ARGS {

	MR_EVT_ARGS_NONE,
	MR_EVT_ARGS_CDB_SENSE,
	MR_EVT_ARGS_LD,
	MR_EVT_ARGS_LD_COUNT,
	MR_EVT_ARGS_LD_LBA,
	MR_EVT_ARGS_LD_OWNER,
	MR_EVT_ARGS_LD_LBA_PD_LBA,
	MR_EVT_ARGS_LD_PROG,
	MR_EVT_ARGS_LD_STATE,
	MR_EVT_ARGS_LD_STRIP,
	MR_EVT_ARGS_PD,
	MR_EVT_ARGS_PD_ERR,
	MR_EVT_ARGS_PD_LBA,
	MR_EVT_ARGS_PD_LBA_LD,
	MR_EVT_ARGS_PD_PROG,
	MR_EVT_ARGS_PD_STATE,
	MR_EVT_ARGS_PCI,
	MR_EVT_ARGS_RATE,
	MR_EVT_ARGS_STR,
	MR_EVT_ARGS_TIME,
	MR_EVT_ARGS_ECC,
	MR_EVT_ARGS_LD_PROP,
	MR_EVT_ARGS_PD_SPARE,
	MR_EVT_ARGS_PD_INDEX,
	MR_EVT_ARGS_DIAG_PASS,
	MR_EVT_ARGS_DIAG_FAIL,
	MR_EVT_ARGS_PD_LBA_LBA,
	MR_EVT_ARGS_PORT_PHY,
	MR_EVT_ARGS_PD_MISSING,
	MR_EVT_ARGS_PD_ADDRESS,
	MR_EVT_ARGS_BITMAP,
	MR_EVT_ARGS_CONNECTOR,
	MR_EVT_ARGS_PD_PD,
	MR_EVT_ARGS_PD_FRU,
	MR_EVT_ARGS_PD_PATHINFO,
	MR_EVT_ARGS_PD_POWER_STATE,
	MR_EVT_ARGS_GENERIC,
};

/*
 * define constants for device list query options
 */
enum MR_PD_QUERY_TYPE {
	MR_PD_QUERY_TYPE_ALL                = 0,
	MR_PD_QUERY_TYPE_STATE              = 1,
	MR_PD_QUERY_TYPE_POWER_STATE        = 2,
	MR_PD_QUERY_TYPE_MEDIA_TYPE         = 3,
	MR_PD_QUERY_TYPE_SPEED              = 4,
	MR_PD_QUERY_TYPE_EXPOSED_TO_HOST    = 5,
};

#define MR_EVT_CFG_CLEARED                              0x0004
#define MR_EVT_LD_STATE_CHANGE                          0x0051
#define MR_EVT_PD_INSERTED                              0x005b
#define MR_EVT_PD_REMOVED                               0x0070
#define MR_EVT_LD_CREATED                               0x008a
#define MR_EVT_LD_DELETED                               0x008b
#define MR_EVT_FOREIGN_CFG_IMPORTED                     0x00db
#define MR_EVT_LD_OFFLINE                               0x00fc
#define MR_EVT_CTRL_HOST_BUS_SCAN_REQUESTED             0x0152
#define MAX_LOGICAL_DRIVES				64

enum MR_PD_STATE {
	MR_PD_STATE_UNCONFIGURED_GOOD   = 0x00,
	MR_PD_STATE_UNCONFIGURED_BAD    = 0x01,
	MR_PD_STATE_HOT_SPARE           = 0x02,
	MR_PD_STATE_OFFLINE             = 0x10,
	MR_PD_STATE_FAILED              = 0x11,
	MR_PD_STATE_REBUILD             = 0x14,
	MR_PD_STATE_ONLINE              = 0x18,
	MR_PD_STATE_COPYBACK            = 0x20,
	MR_PD_STATE_SYSTEM              = 0x40,
 };


 /*
 * defines the physical drive address structure
 */
struct MR_PD_ADDRESS {
	u16     deviceId;
	u16     enclDeviceId;

	union {
		struct {
			u8  enclIndex;
			u8  slotNumber;
		} mrPdAddress;
		struct {
			u8  enclPosition;
			u8  enclConnectorIndex;
		} mrEnclAddress;
	};
	u8      scsiDevType;
	union {
		u8      connectedPortBitmap;
		u8      connectedPortNumbers;
	};
	u64     sasAddr[2];
} __packed;

/*
 * defines the physical drive list structure
 */
struct MR_PD_LIST {
	u32             size;
	u32             count;
	struct MR_PD_ADDRESS   addr[1];
} __packed;

struct megasas_pd_list {
	u16             tid;
	u8             driveType;
	u8             driveState;
} __packed;

 /*
 * defines the logical drive reference structure
 */
union  MR_LD_REF {
	struct {
		u8      targetId;
		u8      reserved;
		u16     seqNum;
	};
	u32     ref;
} __packed;

/*
 * defines the logical drive list structure
 */
struct MR_LD_LIST {
	u32     ldCount;
	u32     reserved;
	struct {
		union MR_LD_REF   ref;
		u8          state;
		u8          reserved[3];
		u64         size;
	} ldList[MAX_LOGICAL_DRIVES];
} __packed;

/*
 * SAS controller properties
 */
struct megasas_ctrl_prop {

	u16 seq_num;
	u16 pred_fail_poll_interval;
	u16 intr_throttle_count;
	u16 intr_throttle_timeouts;
	u8 rebuild_rate;
	u8 patrol_read_rate;
	u8 bgi_rate;
	u8 cc_rate;
	u8 recon_rate;
	u8 cache_flush_interval;
	u8 spinup_drv_count;
	u8 spinup_delay;
	u8 cluster_enable;
	u8 coercion_mode;
	u8 alarm_enable;
	u8 disable_auto_rebuild;
	u8 disable_battery_warn;
	u8 ecc_bucket_size;
	u16 ecc_bucket_leak_rate;
	u8 restore_hotspare_on_insertion;
	u8 expose_encl_devices;
	u8 maintainPdFailHistory;
	u8 disallowHostRequestReordering;
	u8 abortCCOnError;
	u8 loadBalanceMode;
	u8 disableAutoDetectBackplane;

	u8 snapVDSpace;

	/*
	* Add properties that can be controlled by
	* a bit in the following structure.
	*/
	struct {
		u32     copyBackDisabled            : 1;
		u32     SMARTerEnabled              : 1;
		u32     prCorrectUnconfiguredAreas  : 1;
		u32     useFdeOnly                  : 1;
		u32     disableNCQ                  : 1;
		u32     SSDSMARTerEnabled           : 1;
		u32     SSDPatrolReadEnabled        : 1;
		u32     enableSpinDownUnconfigured  : 1;
		u32     autoEnhancedImport          : 1;
		u32     enableSecretKeyControl      : 1;
		u32     disableOnlineCtrlReset      : 1;
		u32     allowBootWithPinnedCache    : 1;
		u32     disableSpinDownHS           : 1;
		u32     enableJBOD                  : 1;
		u32     reserved                    :18;
	} OnOffProperties;
	u8 autoSnapVDSpace;
	u8 viewSpace;
	u16 spinDownTime;
	u8  reserved[24];
} __packed;

/*
 * SAS controller information
 */
struct megasas_ctrl_info {

	/*
	 * PCI device information
	 */
	struct {

		u16 vendor_id;
		u16 device_id;
		u16 sub_vendor_id;
		u16 sub_device_id;
		u8 reserved[24];

	} __attribute__ ((packed)) pci;

	/*
	 * Host interface information
	 */
	struct {

		u8 PCIX:1;
		u8 PCIE:1;
		u8 iSCSI:1;
		u8 SAS_3G:1;
		u8 reserved_0:4;
		u8 reserved_1[6];
		u8 port_count;
		u64 port_addr[8];

	} __attribute__ ((packed)) host_interface;

	/*
	 * Device (backend) interface information
	 */
	struct {

		u8 SPI:1;
		u8 SAS_3G:1;
		u8 SATA_1_5G:1;
		u8 SATA_3G:1;
		u8 reserved_0:4;
		u8 reserved_1[6];
		u8 port_count;
		u64 port_addr[8];

	} __attribute__ ((packed)) device_interface;

	/*
	 * List of components residing in flash. All str are null terminated
	 */
	u32 image_check_word;
	u32 image_component_count;

	struct {

		char name[8];
		char version[32];
		char build_date[16];
		char built_time[16];

	} __attribute__ ((packed)) image_component[8];

	/*
	 * List of flash components that have been flashed on the card, but
	 * are not in use, pending reset of the adapter. This list will be
	 * empty if a flash operation has not occurred. All stings are null
	 * terminated
	 */
	u32 pending_image_component_count;

	struct {

		char name[8];
		char version[32];
		char build_date[16];
		char build_time[16];

	} __attribute__ ((packed)) pending_image_component[8];

	u8 max_arms;
	u8 max_spans;
	u8 max_arrays;
	u8 max_lds;

	char product_name[80];
	char serial_no[32];

	/*
	 * Other physical/controller/operation information. Indicates the
	 * presence of the hardware
	 */
	struct {

		u32 bbu:1;
		u32 alarm:1;
		u32 nvram:1;
		u32 uart:1;
		u32 reserved:28;

	} __attribute__ ((packed)) hw_present;

	u32 current_fw_time;

	/*
	 * Maximum data transfer sizes
	 */
	u16 max_concurrent_cmds;
	u16 max_sge_count;
	u32 max_request_size;

	/*
	 * Logical and physical device counts
	 */
	u16 ld_present_count;
	u16 ld_degraded_count;
	u16 ld_offline_count;

	u16 pd_present_count;
	u16 pd_disk_present_count;
	u16 pd_disk_pred_failure_count;
	u16 pd_disk_failed_count;

	/*
	 * Memory size information
	 */
	u16 nvram_size;
	u16 memory_size;
	u16 flash_size;

	/*
	 * Error counters
	 */
	u16 mem_correctable_error_count;
	u16 mem_uncorrectable_error_count;

	/*
	 * Cluster information
	 */
	u8 cluster_permitted;
	u8 cluster_active;

	/*
	 * Additional max data transfer sizes
	 */
	u16 max_strips_per_io;

	/*
	 * Controller capabilities structures
	 */
	struct {

		u32 raid_level_0:1;
		u32 raid_level_1:1;
		u32 raid_level_5:1;
		u32 raid_level_1E:1;
		u32 raid_level_6:1;
		u32 reserved:27;

	} __attribute__ ((packed)) raid_levels;

	struct {

		u32 rbld_rate:1;
		u32 cc_rate:1;
		u32 bgi_rate:1;
		u32 recon_rate:1;
		u32 patrol_rate:1;
		u32 alarm_control:1;
		u32 cluster_supported:1;
		u32 bbu:1;
		u32 spanning_allowed:1;
		u32 dedicated_hotspares:1;
		u32 revertible_hotspares:1;
		u32 foreign_config_import:1;
		u32 self_diagnostic:1;
		u32 mixed_redundancy_arr:1;
		u32 global_hot_spares:1;
		u32 reserved:17;

	} __attribute__ ((packed)) adapter_operations;

	struct {

		u32 read_policy:1;
		u32 write_policy:1;
		u32 io_policy:1;
		u32 access_policy:1;
		u32 disk_cache_policy:1;
		u32 reserved:27;

	} __attribute__ ((packed)) ld_operations;

	struct {

		u8 min;
		u8 max;
		u8 reserved[2];

	} __attribute__ ((packed)) stripe_sz_ops;

	struct {

		u32 force_online:1;
		u32 force_offline:1;
		u32 force_rebuild:1;
		u32 reserved:29;

	} __attribute__ ((packed)) pd_operations;

	struct {

		u32 ctrl_supports_sas:1;
		u32 ctrl_supports_sata:1;
		u32 allow_mix_in_encl:1;
		u32 allow_mix_in_ld:1;
		u32 allow_sata_in_cluster:1;
		u32 reserved:27;

	} __attribute__ ((packed)) pd_mix_support;

	/*
	 * Define ECC single-bit-error bucket information
	 */
	u8 ecc_bucket_count;
	u8 reserved_2[11];

	/*
	 * Include the controller properties (changeable items)
	 */
	struct megasas_ctrl_prop properties;

	/*
	 * Define FW pkg version (set in envt v'bles on OEM basis)
	 */
	char package_version[0x60];


	/*
	* If adapterOperations.supportMoreThan8Phys is set,
	* and deviceInterface.portCount is greater than 8,
	* SAS Addrs for first 8 ports shall be populated in
	* deviceInterface.portAddr, and the rest shall be
	* populated in deviceInterfacePortAddr2.
	*/
	u64         deviceInterfacePortAddr2[8]; /*6a0h */
	u8          reserved3[128];              /*6e0h */

	struct {                                /*760h */
		u16 minPdRaidLevel_0:4;
		u16 maxPdRaidLevel_0:12;

		u16 minPdRaidLevel_1:4;
		u16 maxPdRaidLevel_1:12;

		u16 minPdRaidLevel_5:4;
		u16 maxPdRaidLevel_5:12;

		u16 minPdRaidLevel_1E:4;
		u16 maxPdRaidLevel_1E:12;

		u16 minPdRaidLevel_6:4;
		u16 maxPdRaidLevel_6:12;

		u16 minPdRaidLevel_10:4;
		u16 maxPdRaidLevel_10:12;

		u16 minPdRaidLevel_50:4;
		u16 maxPdRaidLevel_50:12;

		u16 minPdRaidLevel_60:4;
		u16 maxPdRaidLevel_60:12;

		u16 minPdRaidLevel_1E_RLQ0:4;
		u16 maxPdRaidLevel_1E_RLQ0:12;

		u16 minPdRaidLevel_1E0_RLQ0:4;
		u16 maxPdRaidLevel_1E0_RLQ0:12;

		u16 reserved[6];
	} pdsForRaidLevels;

	u16 maxPds;                             /*780h */
	u16 maxDedHSPs;                         /*782h */
	u16 maxGlobalHSPs;                      /*784h */
	u16 ddfSize;                            /*786h */
	u8  maxLdsPerArray;                     /*788h */
	u8  partitionsInDDF;                    /*789h */
	u8  lockKeyBinding;                     /*78ah */
	u8  maxPITsPerLd;                       /*78bh */
	u8  maxViewsPerLd;                      /*78ch */
	u8  maxTargetId;                        /*78dh */
	u16 maxBvlVdSize;                       /*78eh */

	u16 maxConfigurableSSCSize;             /*790h */
	u16 currentSSCsize;                     /*792h */

	char    expanderFwVersion[12];          /*794h */

	u16 PFKTrialTimeRemaining;              /*7A0h */

	u16 cacheMemorySize;                    /*7A2h */

	struct {                                /*7A4h */
		u32     supportPIcontroller:1;
		u32     supportLdPIType1:1;
		u32     supportLdPIType2:1;
		u32     supportLdPIType3:1;
		u32     supportLdBBMInfo:1;
		u32     supportShieldState:1;
		u32     blockSSDWriteCacheChange:1;
		u32     supportSuspendResumeBGops:1;
		u32     supportEmergencySpares:1;
		u32     supportSetLinkSpeed:1;
		u32     supportBootTimePFKChange:1;
		u32     supportJBOD:1;
		u32     disableOnlinePFKChange:1;
		u32     supportPerfTuning:1;
		u32     supportSSDPatrolRead:1;
		u32     realTimeScheduler:1;

		u32     supportResetNow:1;
		u32     supportEmulatedDrives:1;
		u32     headlessMode:1;
		u32     dedicatedHotSparesLimited:1;


		u32     supportUnevenSpans:1;
		u32     reserved:11;
	} adapterOperations2;

	u8  driverVersion[32];                  /*7A8h */
	u8  maxDAPdCountSpinup60;               /*7C8h */
	u8  temperatureROC;                     /*7C9h */
	u8  temperatureCtrl;                    /*7CAh */
	u8  reserved4;                          /*7CBh */
	u16 maxConfigurablePds;                 /*7CCh */


	u8  reserved5[2];                       /*0x7CDh */

	/*
	* HA cluster information
	*/
	struct {
		u32     peerIsPresent:1;
		u32     peerIsIncompatible:1;
		u32     hwIncompatible:1;
		u32     fwVersionMismatch:1;
		u32     ctrlPropIncompatible:1;
		u32     premiumFeatureMismatch:1;
		u32     reserved:26;
	} cluster;

	char clusterId[16];                     /*7D4h */

	u8          pad[0x800-0x7E4];           /*7E4 */
} __packed;

/*
 * ===============================
 * MegaRAID SAS driver definitions
 * ===============================
 */
#define MEGASAS_MAX_PD_CHANNELS			2
#define MEGASAS_MAX_LD_CHANNELS			2
#define MEGASAS_MAX_CHANNELS			(MEGASAS_MAX_PD_CHANNELS + \
						MEGASAS_MAX_LD_CHANNELS)
#define MEGASAS_MAX_DEV_PER_CHANNEL		128
#define MEGASAS_DEFAULT_INIT_ID			-1
#define MEGASAS_MAX_LUN				8
#define MEGASAS_MAX_LD				64
#define MEGASAS_DEFAULT_CMD_PER_LUN		256
#define MEGASAS_MAX_PD                          (MEGASAS_MAX_PD_CHANNELS * \
						MEGASAS_MAX_DEV_PER_CHANNEL)
#define MEGASAS_MAX_LD_IDS			(MEGASAS_MAX_LD_CHANNELS * \
						MEGASAS_MAX_DEV_PER_CHANNEL)

#define MEGASAS_MAX_SECTORS                    (2*1024)
#define MEGASAS_MAX_SECTORS_IEEE		(2*128)
#define MEGASAS_DBG_LVL				1

#define MEGASAS_FW_BUSY				1

/* Frame Type */
#define IO_FRAME				0
#define PTHRU_FRAME				1

/*
 * When SCSI mid-layer calls driver's reset routine, driver waits for
 * MEGASAS_RESET_WAIT_TIME seconds for all outstanding IO to complete. Note
 * that the driver cannot _actually_ abort or reset pending commands. While
 * it is waiting for the commands to complete, it prints a diagnostic message
 * every MEGASAS_RESET_NOTICE_INTERVAL seconds
 */
#define MEGASAS_RESET_WAIT_TIME			180
#define MEGASAS_INTERNAL_CMD_WAIT_TIME		180
#define	MEGASAS_RESET_NOTICE_INTERVAL		5
#define MEGASAS_IOCTL_CMD			0
#define MEGASAS_DEFAULT_CMD_TIMEOUT		90
#define MEGASAS_THROTTLE_QUEUE_DEPTH		16

/*
 * FW reports the maximum of number of commands that it can accept (maximum
 * commands that can be outstanding) at any time. The driver must report a
 * lower number to the mid layer because it can issue a few internal commands
 * itself (E.g, AEN, abort cmd, IOCTLs etc). The number of commands it needs
 * is shown below
 */
#define MEGASAS_INT_CMDS			32
#define MEGASAS_SKINNY_INT_CMDS			5

#define MEGASAS_MAX_MSIX_QUEUES			128
/*
 * FW can accept both 32 and 64 bit SGLs. We want to allocate 32/64 bit
 * SGLs based on the size of dma_addr_t
 */
#define IS_DMA64				(sizeof(dma_addr_t) == 8)

#define MFI_XSCALE_OMR0_CHANGE_INTERRUPT		0x00000001

#define MFI_INTR_FLAG_REPLY_MESSAGE			0x00000001
#define MFI_INTR_FLAG_FIRMWARE_STATE_CHANGE		0x00000002
#define MFI_G2_OUTBOUND_DOORBELL_CHANGE_INTERRUPT	0x00000004

#define MFI_OB_INTR_STATUS_MASK			0x00000002
#define MFI_POLL_TIMEOUT_SECS			60

#define MFI_REPLY_1078_MESSAGE_INTERRUPT	0x80000000
#define MFI_REPLY_GEN2_MESSAGE_INTERRUPT	0x00000001
#define MFI_GEN2_ENABLE_INTERRUPT_MASK		(0x00000001 | 0x00000004)
#define MFI_REPLY_SKINNY_MESSAGE_INTERRUPT	0x40000000
#define MFI_SKINNY_ENABLE_INTERRUPT_MASK	(0x00000001)

#define MFI_1068_PCSR_OFFSET			0x84
#define MFI_1068_FW_HANDSHAKE_OFFSET		0x64
#define MFI_1068_FW_READY			0xDDDD0000

#define MR_MAX_REPLY_QUEUES_OFFSET              0X0000001F
#define MR_MAX_REPLY_QUEUES_EXT_OFFSET          0X003FC000
#define MR_MAX_REPLY_QUEUES_EXT_OFFSET_SHIFT    14
#define MR_MAX_MSIX_REG_ARRAY                   16
/*
* register set for both 1068 and 1078 controllers
* structure extended for 1078 registers
*/
 
struct megasas_register_set {
	u32	doorbell;                       /*0000h*/
	u32	fusion_seq_offset;		/*0004h*/
	u32	fusion_host_diag;		/*0008h*/
	u32	reserved_01;			/*000Ch*/

	u32 	inbound_msg_0;			/*0010h*/
	u32 	inbound_msg_1;			/*0014h*/
	u32 	outbound_msg_0;			/*0018h*/
	u32 	outbound_msg_1;			/*001Ch*/

	u32 	inbound_doorbell;		/*0020h*/
	u32 	inbound_intr_status;		/*0024h*/
	u32 	inbound_intr_mask;		/*0028h*/

	u32 	outbound_doorbell;		/*002Ch*/
	u32 	outbound_intr_status;		/*0030h*/
	u32 	outbound_intr_mask;		/*0034h*/

	u32 	reserved_1[2];			/*0038h*/

	u32 	inbound_queue_port;		/*0040h*/
	u32 	outbound_queue_port;		/*0044h*/

	u32	reserved_2[9];			/*0048h*/
	u32	reply_post_host_index;		/*006Ch*/
	u32	reserved_2_2[12];		/*0070h*/

	u32 	outbound_doorbell_clear;	/*00A0h*/

	u32 	reserved_3[3];			/*00A4h*/

	u32 	outbound_scratch_pad ;		/*00B0h*/
	u32	outbound_scratch_pad_2;         /*00B4h*/

	u32	reserved_4[2];			/*00B8h*/

	u32 	inbound_low_queue_port ;	/*00C0h*/

	u32 	inbound_high_queue_port ;	/*00C4h*/

	u32 	reserved_5;			/*00C8h*/
	u32	res_6[11];			/*CCh*/
	u32	host_diag;
	u32	seq_offset;
	u32 	index_registers[807];		/*00CCh*/
} __attribute__ ((packed));

struct megasas_sge32 {

	u32 phys_addr;
	u32 length;

} __attribute__ ((packed));

struct megasas_sge64 {

	u64 phys_addr;
	u32 length;

} __attribute__ ((packed));

struct megasas_sge_skinny {
	u64 phys_addr;
	u32 length;
	u32 flag;
} __packed;

union megasas_sgl {

	struct megasas_sge32 sge32[1];
	struct megasas_sge64 sge64[1];
	struct megasas_sge_skinny sge_skinny[1];

} __attribute__ ((packed));

struct megasas_header {

	u8 cmd;			/*00h */
	u8 sense_len;		/*01h */
	u8 cmd_status;		/*02h */
	u8 scsi_status;		/*03h */

	u8 target_id;		/*04h */
	u8 lun;			/*05h */
	u8 cdb_len;		/*06h */
	u8 sge_count;		/*07h */

	u32 context;		/*08h */
	u32 pad_0;		/*0Ch */

	u16 flags;		/*10h */
	u16 timeout;		/*12h */
	u32 data_xferlen;	/*14h */

} __attribute__ ((packed));

union megasas_sgl_frame {

	struct megasas_sge32 sge32[8];
	struct megasas_sge64 sge64[5];

} __attribute__ ((packed));

typedef union _MFI_CAPABILITIES {
	struct {
		u32     support_fp_remote_lun:1;
		u32     support_additional_msix:1;
		u32     reserved:30;
	} mfi_capabilities;
	u32     reg;
} MFI_CAPABILITIES;

struct megasas_init_frame {

	u8 cmd;			/*00h */
	u8 reserved_0;		/*01h */
	u8 cmd_status;		/*02h */

	u8 reserved_1;		/*03h */
	MFI_CAPABILITIES driver_operations; /*04h*/

	u32 context;		/*08h */
	u32 pad_0;		/*0Ch */

	u16 flags;		/*10h */
	u16 reserved_3;		/*12h */
	u32 data_xfer_len;	/*14h */

	u32 queue_info_new_phys_addr_lo;	/*18h */
	u32 queue_info_new_phys_addr_hi;	/*1Ch */
	u32 queue_info_old_phys_addr_lo;	/*20h */
	u32 queue_info_old_phys_addr_hi;	/*24h */

	u32 reserved_4[6];	/*28h */

} __attribute__ ((packed));

struct megasas_init_queue_info {

	u32 init_flags;		/*00h */
	u32 reply_queue_entries;	/*04h */

	u32 reply_queue_start_phys_addr_lo;	/*08h */
	u32 reply_queue_start_phys_addr_hi;	/*0Ch */
	u32 producer_index_phys_addr_lo;	/*10h */
	u32 producer_index_phys_addr_hi;	/*14h */
	u32 consumer_index_phys_addr_lo;	/*18h */
	u32 consumer_index_phys_addr_hi;	/*1Ch */

} __attribute__ ((packed));

struct megasas_io_frame {

	u8 cmd;			/*00h */
	u8 sense_len;		/*01h */
	u8 cmd_status;		/*02h */
	u8 scsi_status;		/*03h */

	u8 target_id;		/*04h */
	u8 access_byte;		/*05h */
	u8 reserved_0;		/*06h */
	u8 sge_count;		/*07h */

	u32 context;		/*08h */
	u32 pad_0;		/*0Ch */

	u16 flags;		/*10h */
	u16 timeout;		/*12h */
	u32 lba_count;		/*14h */

	u32 sense_buf_phys_addr_lo;	/*18h */
	u32 sense_buf_phys_addr_hi;	/*1Ch */

	u32 start_lba_lo;	/*20h */
	u32 start_lba_hi;	/*24h */

	union megasas_sgl sgl;	/*28h */

} __attribute__ ((packed));

struct megasas_pthru_frame {

	u8 cmd;			/*00h */
	u8 sense_len;		/*01h */
	u8 cmd_status;		/*02h */
	u8 scsi_status;		/*03h */

	u8 target_id;		/*04h */
	u8 lun;			/*05h */
	u8 cdb_len;		/*06h */
	u8 sge_count;		/*07h */

	u32 context;		/*08h */
	u32 pad_0;		/*0Ch */

	u16 flags;		/*10h */
	u16 timeout;		/*12h */
	u32 data_xfer_len;	/*14h */

	u32 sense_buf_phys_addr_lo;	/*18h */
	u32 sense_buf_phys_addr_hi;	/*1Ch */

	u8 cdb[16];		/*20h */
	union megasas_sgl sgl;	/*30h */

} __attribute__ ((packed));

struct megasas_dcmd_frame {

	u8 cmd;			/*00h */
	u8 reserved_0;		/*01h */
	u8 cmd_status;		/*02h */
	u8 reserved_1[4];	/*03h */
	u8 sge_count;		/*07h */

	u32 context;		/*08h */
	u32 pad_0;		/*0Ch */

	u16 flags;		/*10h */
	u16 timeout;		/*12h */

	u32 data_xfer_len;	/*14h */
	u32 opcode;		/*18h */

	union {			/*1Ch */
		u8 b[12];
		u16 s[6];
		u32 w[3];
	} mbox;

	union megasas_sgl sgl;	/*28h */

} __attribute__ ((packed));

struct megasas_abort_frame {

	u8 cmd;			/*00h */
	u8 reserved_0;		/*01h */
	u8 cmd_status;		/*02h */

	u8 reserved_1;		/*03h */
	u32 reserved_2;		/*04h */

	u32 context;		/*08h */
	u32 pad_0;		/*0Ch */

	u16 flags;		/*10h */
	u16 reserved_3;		/*12h */
	u32 reserved_4;		/*14h */

	u32 abort_context;	/*18h */
	u32 pad_1;		/*1Ch */

	u32 abort_mfi_phys_addr_lo;	/*20h */
	u32 abort_mfi_phys_addr_hi;	/*24h */

	u32 reserved_5[6];	/*28h */

} __attribute__ ((packed));

struct megasas_smp_frame {

	u8 cmd;			/*00h */
	u8 reserved_1;		/*01h */
	u8 cmd_status;		/*02h */
	u8 connection_status;	/*03h */

	u8 reserved_2[3];	/*04h */
	u8 sge_count;		/*07h */

	u32 context;		/*08h */
	u32 pad_0;		/*0Ch */

	u16 flags;		/*10h */
	u16 timeout;		/*12h */

	u32 data_xfer_len;	/*14h */
	u64 sas_addr;		/*18h */

	union {
		struct megasas_sge32 sge32[2];	/* [0]: resp [1]: req */
		struct megasas_sge64 sge64[2];	/* [0]: resp [1]: req */
	} sgl;

} __attribute__ ((packed));

struct megasas_stp_frame {

	u8 cmd;			/*00h */
	u8 reserved_1;		/*01h */
	u8 cmd_status;		/*02h */
	u8 reserved_2;		/*03h */

	u8 target_id;		/*04h */
	u8 reserved_3[2];	/*05h */
	u8 sge_count;		/*07h */

	u32 context;		/*08h */
	u32 pad_0;		/*0Ch */

	u16 flags;		/*10h */
	u16 timeout;		/*12h */

	u32 data_xfer_len;	/*14h */

	u16 fis[10];		/*18h */
	u32 stp_flags;

	union {
		struct megasas_sge32 sge32[2];	/* [0]: resp [1]: data */
		struct megasas_sge64 sge64[2];	/* [0]: resp [1]: data */
	} sgl;

} __attribute__ ((packed));

union megasas_frame {

	struct megasas_header hdr;
	struct megasas_init_frame init;
	struct megasas_io_frame io;
	struct megasas_pthru_frame pthru;
	struct megasas_dcmd_frame dcmd;
	struct megasas_abort_frame abort;
	struct megasas_smp_frame smp;
	struct megasas_stp_frame stp;

	u8 raw_bytes[64];
};

struct megasas_cmd;

union megasas_evt_class_locale {

	struct {
		u16 locale;
		u8 reserved;
		s8 class;
	} __attribute__ ((packed)) members;

	u32 word;

} __attribute__ ((packed));

struct megasas_evt_log_info {
	u32 newest_seq_num;
	u32 oldest_seq_num;
	u32 clear_seq_num;
	u32 shutdown_seq_num;
	u32 boot_seq_num;

} __attribute__ ((packed));

struct megasas_progress {

	u16 progress;
	u16 elapsed_seconds;

} __attribute__ ((packed));

struct megasas_evtarg_ld {

	u16 target_id;
	u8 ld_index;
	u8 reserved;

} __attribute__ ((packed));

struct megasas_evtarg_pd {
	u16 device_id;
	u8 encl_index;
	u8 slot_number;

} __attribute__ ((packed));

struct megasas_evt_detail {

	u32 seq_num;
	u32 time_stamp;
	u32 code;
	union megasas_evt_class_locale cl;
	u8 arg_type;
	u8 reserved1[15];

	union {
		struct {
			struct megasas_evtarg_pd pd;
			u8 cdb_length;
			u8 sense_length;
			u8 reserved[2];
			u8 cdb[16];
			u8 sense[64];
		} __attribute__ ((packed)) cdbSense;

		struct megasas_evtarg_ld ld;

		struct {
			struct megasas_evtarg_ld ld;
			u64 count;
		} __attribute__ ((packed)) ld_count;

		struct {
			u64 lba;
			struct megasas_evtarg_ld ld;
		} __attribute__ ((packed)) ld_lba;

		struct {
			struct megasas_evtarg_ld ld;
			u32 prevOwner;
			u32 newOwner;
		} __attribute__ ((packed)) ld_owner;

		struct {
			u64 ld_lba;
			u64 pd_lba;
			struct megasas_evtarg_ld ld;
			struct megasas_evtarg_pd pd;
		} __attribute__ ((packed)) ld_lba_pd_lba;

		struct {
			struct megasas_evtarg_ld ld;
			struct megasas_progress prog;
		} __attribute__ ((packed)) ld_prog;

		struct {
			struct megasas_evtarg_ld ld;
			u32 prev_state;
			u32 new_state;
		} __attribute__ ((packed)) ld_state;

		struct {
			u64 strip;
			struct megasas_evtarg_ld ld;
		} __attribute__ ((packed)) ld_strip;

		struct megasas_evtarg_pd pd;

		struct {
			struct megasas_evtarg_pd pd;
			u32 err;
		} __attribute__ ((packed)) pd_err;

		struct {
			u64 lba;
			struct megasas_evtarg_pd pd;
		} __attribute__ ((packed)) pd_lba;

		struct {
			u64 lba;
			struct megasas_evtarg_pd pd;
			struct megasas_evtarg_ld ld;
		} __attribute__ ((packed)) pd_lba_ld;

		struct {
			struct megasas_evtarg_pd pd;
			struct megasas_progress prog;
		} __attribute__ ((packed)) pd_prog;

		struct {
			struct megasas_evtarg_pd pd;
			u32 prevState;
			u32 newState;
		} __attribute__ ((packed)) pd_state;

		struct {
			u16 vendorId;
			u16 deviceId;
			u16 subVendorId;
			u16 subDeviceId;
		} __attribute__ ((packed)) pci;

		u32 rate;
		char str[96];

		struct {
			u32 rtc;
			u32 elapsedSeconds;
		} __attribute__ ((packed)) time;

		struct {
			u32 ecar;
			u32 elog;
			char str[64];
		} __attribute__ ((packed)) ecc;

		u8 b[96];
		u16 s[48];
		u32 w[24];
		u64 d[12];
	} args;

	char description[128];

} __attribute__ ((packed));

struct megasas_aen_event {
	struct delayed_work hotplug_work;
	struct megasas_instance *instance;
};

struct megasas_irq_context {
	struct megasas_instance *instance;
	u32 MSIxIndex;
};

struct megasas_instance {

	u32 *producer;
	dma_addr_t producer_h;
	u32 *consumer;
	dma_addr_t consumer_h;

	u32 *reply_queue;
	dma_addr_t reply_queue_h;

	unsigned long base_addr;
	struct megasas_register_set __iomem *reg_set;
	u32 *reply_post_host_index_addr[MR_MAX_MSIX_REG_ARRAY];
	struct megasas_pd_list          pd_list[MEGASAS_MAX_PD];
	u8     ld_ids[MEGASAS_MAX_LD_IDS];
	s8 init_id;

	u16 max_num_sge;
	u16 max_fw_cmds;
	/* For Fusion its num IOCTL cmds, for others MFI based its
	   max_fw_cmds */
	u16 max_mfi_cmds;
	u32 max_sectors_per_req;
	struct megasas_aen_event *ev;

	struct megasas_cmd **cmd_list;
	struct list_head cmd_pool;
	/* used to sync fire the cmd to fw */
	spinlock_t cmd_pool_lock;
	/* used to sync fire the cmd to fw */
	spinlock_t hba_lock;
	/* used to synch producer, consumer ptrs in dpc */
	spinlock_t completion_lock;
	struct dma_pool *frame_dma_pool;
	struct dma_pool *sense_dma_pool;

	struct megasas_evt_detail *evt_detail;
	dma_addr_t evt_detail_h;
	struct megasas_cmd *aen_cmd;
	struct mutex aen_mutex;
	struct semaphore ioctl_sem;

	struct Scsi_Host *host;

	wait_queue_head_t int_cmd_wait_q;
	wait_queue_head_t abort_cmd_wait_q;

	struct pci_dev *pdev;
	u32 unique_id;
	u32 fw_support_ieee;

	atomic_t fw_outstanding;
	atomic_t fw_reset_no_pci_access;

	struct megasas_instance_template *instancet;
	struct tasklet_struct isr_tasklet;
	struct work_struct work_init;

	u8 flag;
	u8 unload;
	u8 flag_ieee;
	u8 issuepend_done;
	u8 disableOnlineCtrlReset;
	u8 UnevenSpanSupport;
	u8 adprecovery;
	unsigned long last_time;
	u32 mfiStatus;
	u32 last_seq_num;

	struct list_head internal_reset_pending_q;

	/* Ptr to hba specific information */
	void *ctrl_context;
	unsigned int msix_vectors;
	struct msix_entry msixentry[MEGASAS_MAX_MSIX_QUEUES];
	struct megasas_irq_context irq_context[MEGASAS_MAX_MSIX_QUEUES];
	u64 map_id;
	struct megasas_cmd *map_update_cmd;
	unsigned long bar;
	long reset_flags;
	struct mutex reset_mutex;
	int throttlequeuedepth;
	u8 mask_interrupts;
	u8 is_imr;
};

enum {
	MEGASAS_HBA_OPERATIONAL			= 0,
	MEGASAS_ADPRESET_SM_INFAULT		= 1,
	MEGASAS_ADPRESET_SM_FW_RESET_SUCCESS	= 2,
	MEGASAS_ADPRESET_SM_OPERATIONAL		= 3,
	MEGASAS_HW_CRITICAL_ERROR		= 4,
	MEGASAS_ADPRESET_INPROG_SIGN		= 0xDEADDEAD,
};

struct megasas_instance_template {
	void (*fire_cmd)(struct megasas_instance *, dma_addr_t, \
		u32, struct megasas_register_set __iomem *);

	void (*enable_intr)(struct megasas_instance *);
	void (*disable_intr)(struct megasas_instance *);

	int (*clear_intr)(struct megasas_register_set __iomem *);

	u32 (*read_fw_status_reg)(struct megasas_register_set __iomem *);
	int (*adp_reset)(struct megasas_instance *, \
		struct megasas_register_set __iomem *);
	int (*check_reset)(struct megasas_instance *, \
		struct megasas_register_set __iomem *);
	irqreturn_t (*service_isr)(int irq, void *devp);
	void (*tasklet)(unsigned long);
	u32 (*init_adapter)(struct megasas_instance *);
	u32 (*build_and_issue_cmd) (struct megasas_instance *,
				    struct scsi_cmnd *);
	void (*issue_dcmd) (struct megasas_instance *instance,
			    struct megasas_cmd *cmd);
};

#define MEGASAS_IS_LOGICAL(scp)						\
	(scp->device->channel < MEGASAS_MAX_PD_CHANNELS) ? 0 : 1

#define MEGASAS_DEV_INDEX(inst, scp)					\
	((scp->device->channel % 2) * MEGASAS_MAX_DEV_PER_CHANNEL) + 	\
	scp->device->id

struct megasas_cmd {

	union megasas_frame *frame;
	dma_addr_t frame_phys_addr;
	u8 *sense;
	dma_addr_t sense_phys_addr;

	u32 index;
	u8 sync_cmd;
	u8 cmd_status;
	u8 abort_aen;
	u8 retry_for_fw_reset;


	struct list_head list;
	struct scsi_cmnd *scmd;
	struct megasas_instance *instance;
	union {
		struct {
			u16 smid;
			u16 resvd;
		} context;
		u32 frame_count;
	};
};

#define MAX_MGMT_ADAPTERS		1024
#define MAX_IOCTL_SGE			16

struct megasas_iocpacket {

	u16 host_no;
	u16 __pad1;
	u32 sgl_off;
	u32 sge_count;
	u32 sense_off;
	u32 sense_len;
	union {
		u8 raw[128];
		struct megasas_header hdr;
	} frame;

	struct iovec sgl[MAX_IOCTL_SGE];

} __attribute__ ((packed));

struct megasas_aen {
	u16 host_no;
	u16 __pad1;
	u32 seq_num;
	u32 class_locale_word;
} __attribute__ ((packed));

#ifdef CONFIG_COMPAT
struct compat_megasas_iocpacket {
	u16 host_no;
	u16 __pad1;
	u32 sgl_off;
	u32 sge_count;
	u32 sense_off;
	u32 sense_len;
	union {
		u8 raw[128];
		struct megasas_header hdr;
	} frame;
	struct compat_iovec sgl[MAX_IOCTL_SGE];
} __attribute__ ((packed));

#define MEGASAS_IOC_FIRMWARE32	_IOWR('M', 1, struct compat_megasas_iocpacket)
#endif

#define MEGASAS_IOC_FIRMWARE	_IOWR('M', 1, struct megasas_iocpacket)
#define MEGASAS_IOC_GET_AEN	_IOW('M', 3, struct megasas_aen)

struct megasas_mgmt_info {

	u16 count;
	struct megasas_instance *instance[MAX_MGMT_ADAPTERS];
	int max_index;
};

#endif				/*LSI_MEGARAID_SAS_H */<|MERGE_RESOLUTION|>--- conflicted
+++ resolved
@@ -33,15 +33,9 @@
 /*
  * MegaRAID SAS Driver meta data
  */
-<<<<<<< HEAD
-#define MEGASAS_VERSION				"06.506.00.00-rc1"
-#define MEGASAS_RELDATE				"Feb. 9, 2013"
-#define MEGASAS_EXT_VERSION			"Sat. Feb. 9 17:00:00 PDT 2013"
-=======
 #define MEGASAS_VERSION				"06.600.18.00-rc1"
 #define MEGASAS_RELDATE				"May. 15, 2013"
 #define MEGASAS_EXT_VERSION			"Wed. May. 15 17:00:00 PDT 2013"
->>>>>>> d0e0ac97
 
 /*
  * Device IDs
