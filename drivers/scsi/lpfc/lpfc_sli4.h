--- conflicted
+++ resolved
@@ -444,10 +444,6 @@
 	struct cpumask	maskbits;
 };
 #define LPFC_VECTOR_MAP_EMPTY	0xffff
-<<<<<<< HEAD
-#define LPFC_MAX_CPU		256
-=======
->>>>>>> d0e0ac97
 
 /* SLI4 HBA data structure entries */
 struct lpfc_sli4_hba {
