--- conflicted
+++ resolved
@@ -203,16 +203,6 @@
 
 static int omap_aes_hw_init(struct omap_aes_dev *dd)
 {
-<<<<<<< HEAD
-	/*
-	 * clocks are enabled when request starts and disabled when finished.
-	 * It may be long delays between requests.
-	 * Device might go to off mode to save power.
-	 */
-	pm_runtime_get_sync(dd->dev);
-
-=======
->>>>>>> d0e0ac97
 	if (!(dd->flags & FLAGS_INIT)) {
 		dd->flags |= FLAGS_INIT;
 		dd->err = 0;
@@ -259,7 +249,6 @@
 
 	return 0;
 }
-<<<<<<< HEAD
 
 static void omap_aes_dma_trigger_omap2(struct omap_aes_dev *dd, int length)
 {
@@ -277,25 +266,6 @@
 
 	omap_aes_write_mask(dd, AES_REG_MASK(dd), val, mask);
 
-=======
-
-static void omap_aes_dma_trigger_omap2(struct omap_aes_dev *dd, int length)
-{
-	u32 mask, val;
-
-	val = dd->pdata->dma_start;
-
-	if (dd->dma_lch_out != NULL)
-		val |= dd->pdata->dma_enable_out;
-	if (dd->dma_lch_in != NULL)
-		val |= dd->pdata->dma_enable_in;
-
-	mask = dd->pdata->dma_enable_out | dd->pdata->dma_enable_in |
-	       dd->pdata->dma_start;
-
-	omap_aes_write_mask(dd, AES_REG_MASK(dd), val, mask);
-
->>>>>>> d0e0ac97
 }
 
 static void omap_aes_dma_trigger_omap4(struct omap_aes_dev *dd, int length)
@@ -514,7 +484,6 @@
 			ret);
 		return ret;
 	}
-<<<<<<< HEAD
 
 	tx_in = dmaengine_prep_slave_sg(dd->dma_lch_in, in_sg, 1,
 					DMA_MEM_TO_DEV,
@@ -524,17 +493,6 @@
 		return -EINVAL;
 	}
 
-=======
-
-	tx_in = dmaengine_prep_slave_sg(dd->dma_lch_in, in_sg, 1,
-					DMA_MEM_TO_DEV,
-					DMA_PREP_INTERRUPT | DMA_CTRL_ACK);
-	if (!tx_in) {
-		dev_err(dd->dev, "IN prep_slave_sg() failed\n");
-		return -EINVAL;
-	}
-
->>>>>>> d0e0ac97
 	/* No callback necessary */
 	tx_in->callback_param = dd;
 
@@ -671,10 +629,6 @@
 
 	pr_debug("err: %d\n", err);
 
-<<<<<<< HEAD
-	pm_runtime_put(dd->dev);
-=======
->>>>>>> d0e0ac97
 	dd->flags &= ~FLAGS_BUSY;
 
 	req->base.complete(&req->base, err);
@@ -1178,18 +1132,6 @@
 	err = (dev->of_node) ? omap_aes_get_res_of(dd, dev, &res) :
 			       omap_aes_get_res_pdev(dd, pdev, &res);
 	if (err)
-<<<<<<< HEAD
-		goto err_res;
-
-	dd->io_base = devm_request_and_ioremap(dev, &res);
-	if (!dd->io_base) {
-		dev_err(dev, "can't ioremap\n");
-		err = -ENOMEM;
-		goto err_res;
-	}
-	dd->phys_base = res.start;
-
-=======
 		goto err_res;
 
 	dd->io_base = devm_ioremap_resource(dev, &res);
@@ -1199,7 +1141,6 @@
 	}
 	dd->phys_base = res.start;
 
->>>>>>> d0e0ac97
 	pm_runtime_enable(dev);
 	pm_runtime_get_sync(dev);
 
@@ -1228,17 +1169,10 @@
 	for (i = 0; i < dd->pdata->algs_info_size; i++) {
 		for (j = 0; j < dd->pdata->algs_info[i].size; j++) {
 			algp = &dd->pdata->algs_info[i].algs_list[j];
-<<<<<<< HEAD
 
 			pr_debug("reg alg: %s\n", algp->cra_name);
 			INIT_LIST_HEAD(&algp->cra_list);
 
-=======
-
-			pr_debug("reg alg: %s\n", algp->cra_name);
-			INIT_LIST_HEAD(&algp->cra_list);
-
->>>>>>> d0e0ac97
 			err = crypto_register_alg(algp);
 			if (err)
 				goto err_algs;
