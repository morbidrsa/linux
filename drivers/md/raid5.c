--- conflicted
+++ resolved
@@ -777,17 +777,13 @@
 			bi->bi_vcnt = 1;
 			bi->bi_io_vec[0].bv_len = STRIPE_SIZE;
 			bi->bi_io_vec[0].bv_offset = 0;
-<<<<<<< HEAD
-			bi->bi_size = STRIPE_SIZE;
+			bi->bi_iter.bi_size = STRIPE_SIZE;
 			/*
 			 * If this is discard request, set bi_vcnt 0. We don't
 			 * want to confuse SCSI because SCSI will replace payload
 			 */
 			if (rw & REQ_DISCARD)
 				bi->bi_vcnt = 0;
-=======
-			bi->bi_iter.bi_size = STRIPE_SIZE;
->>>>>>> b8159eb3
 			if (rrdev)
 				set_bit(R5_DOUBLE_LOCKED, &sh->dev[i].flags);
 
@@ -825,17 +821,13 @@
 			rbi->bi_vcnt = 1;
 			rbi->bi_io_vec[0].bv_len = STRIPE_SIZE;
 			rbi->bi_io_vec[0].bv_offset = 0;
-<<<<<<< HEAD
-			rbi->bi_size = STRIPE_SIZE;
+			rbi->bi_iter.bi_size = STRIPE_SIZE;
 			/*
 			 * If this is discard request, set bi_vcnt 0. We don't
 			 * want to confuse SCSI because SCSI will replace payload
 			 */
 			if (rw & REQ_DISCARD)
 				rbi->bi_vcnt = 0;
-=======
-			rbi->bi_iter.bi_size = STRIPE_SIZE;
->>>>>>> b8159eb3
 			if (conf->mddev->gendisk)
 				trace_block_bio_remap(bdev_get_queue(rbi->bi_bdev),
 						      rbi, disk_devt(conf->mddev->gendisk),
