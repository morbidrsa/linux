--- conflicted
+++ resolved
@@ -1074,17 +1074,10 @@
 	} else if (s->iop.writeback) {
 		bch_writeback_add(dc);
 
-<<<<<<< HEAD
 		if (bio->bi_rw & REQ_FLUSH) {
 			/* Also need to send a flush to the backing device */
 			struct bio *flush = bio_alloc_bioset(0, GFP_NOIO,
 							     dc->disk.bio_split);
-=======
-		if (s->iop.flush_journal) {
-			/* Also need to send a flush to the backing device */
-			s->iop.bio = bio_clone_bioset(bio, GFP_NOIO,
-						      dc->disk.bio_split);
->>>>>>> 808854a8
 
 			flush->bi_rw	= WRITE_FLUSH;
 			flush->bi_bdev	= bio->bi_bdev;
