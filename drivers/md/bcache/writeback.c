/*
 * background writeback - scan btree for dirty data and write it to the backing
 * device
 *
 * Copyright 2010, 2011 Kent Overstreet <kent.overstreet@gmail.com>
 * Copyright 2012 Google, Inc.
 */

#include "bcache.h"
#include "btree.h"
#include "debug.h"
#include "writeback.h"

#include <trace/events/bcache.h>

static struct workqueue_struct *dirty_wq;

static void read_dirty(struct closure *);

struct dirty_io {
	struct closure		cl;
	struct cached_dev	*dc;
	struct bio		bio;
};

/* Rate limiting */

static void __update_writeback_rate(struct cached_dev *dc)
{
	struct cache_set *c = dc->disk.c;
	uint64_t cache_sectors = c->nbuckets * c->sb.bucket_size;
	uint64_t cache_dirty_target =
		div_u64(cache_sectors * dc->writeback_percent, 100);

	int64_t target = div64_u64(cache_dirty_target * bdev_sectors(dc->bdev),
				   c->cached_dev_sectors);

	/* PD controller */

	int change = 0;
	int64_t error;
	int64_t dirty = bcache_dev_sectors_dirty(&dc->disk);
	int64_t derivative = dirty - dc->disk.sectors_dirty_last;

	dc->disk.sectors_dirty_last = dirty;

	derivative *= dc->writeback_rate_d_term;
	derivative = clamp(derivative, -dirty, dirty);

	derivative = ewma_add(dc->disk.sectors_dirty_derivative, derivative,
			      dc->writeback_rate_d_smooth, 0);

	/* Avoid divide by zero */
	if (!target)
		goto out;

	error = div64_s64((dirty + derivative - target) << 8, target);

	change = div_s64((dc->writeback_rate.rate * error) >> 8,
			 dc->writeback_rate_p_term_inverse);

	/* Don't increase writeback rate if the device isn't keeping up */
	if (change > 0 &&
	    time_after64(local_clock(),
			 dc->writeback_rate.next + 10 * NSEC_PER_MSEC))
		change = 0;

	dc->writeback_rate.rate =
		clamp_t(int64_t, dc->writeback_rate.rate + change,
			1, NSEC_PER_MSEC);
out:
	dc->writeback_rate_derivative = derivative;
	dc->writeback_rate_change = change;
	dc->writeback_rate_target = target;

	schedule_delayed_work(&dc->writeback_rate_update,
			      dc->writeback_rate_update_seconds * HZ);
}

static void update_writeback_rate(struct work_struct *work)
{
	struct cached_dev *dc = container_of(to_delayed_work(work),
					     struct cached_dev,
					     writeback_rate_update);

	down_read(&dc->writeback_lock);

	if (atomic_read(&dc->has_dirty) &&
	    dc->writeback_percent)
		__update_writeback_rate(dc);

	up_read(&dc->writeback_lock);
}

static unsigned writeback_delay(struct cached_dev *dc, unsigned sectors)
{
	if (atomic_read(&dc->disk.detaching) ||
	    !dc->writeback_percent)
		return 0;

	return bch_next_delay(&dc->writeback_rate, sectors * 10000000ULL);
}

/* Background writeback */

static bool dirty_pred(struct keybuf *buf, struct bkey *k)
{
	return KEY_DIRTY(k);
}

static bool dirty_full_stripe_pred(struct keybuf *buf, struct bkey *k)
{
	uint64_t stripe;
	unsigned nr_sectors = KEY_SIZE(k);
	struct cached_dev *dc = container_of(buf, struct cached_dev,
					     writeback_keys);
	unsigned stripe_size = 1 << dc->disk.stripe_size_bits;

	if (!KEY_DIRTY(k))
		return false;

	stripe = KEY_START(k) >> dc->disk.stripe_size_bits;
	while (1) {
		if (atomic_read(dc->disk.stripe_sectors_dirty + stripe) !=
		    stripe_size)
			return false;

		if (nr_sectors <= stripe_size)
			return true;

		nr_sectors -= stripe_size;
		stripe++;
	}
}

static void dirty_init(struct keybuf_key *w)
{
	struct dirty_io *io = w->private;
	struct bio *bio = &io->bio;

	bio_init(bio);
	if (!io->dc->writeback_percent)
		bio_set_prio(bio, IOPRIO_PRIO_VALUE(IOPRIO_CLASS_IDLE, 0));

	bio->bi_size		= KEY_SIZE(&w->key) << 9;
	bio->bi_max_vecs	= DIV_ROUND_UP(KEY_SIZE(&w->key), PAGE_SECTORS);
	bio->bi_private		= w;
	bio->bi_io_vec		= bio->bi_inline_vecs;
	bch_bio_map(bio, NULL);
}

static void refill_dirty(struct closure *cl)
{
	struct cached_dev *dc = container_of(cl, struct cached_dev,
					     writeback.cl);
	struct keybuf *buf = &dc->writeback_keys;
	bool searched_from_start = false;
	struct bkey end = MAX_KEY;
	SET_KEY_INODE(&end, dc->disk.id);

	if (!atomic_read(&dc->disk.detaching) &&
	    !dc->writeback_running)
		closure_return(cl);

	down_write(&dc->writeback_lock);

	if (!atomic_read(&dc->has_dirty)) {
		SET_BDEV_STATE(&dc->sb, BDEV_STATE_CLEAN);
		bch_write_bdev_super(dc, NULL);

		up_write(&dc->writeback_lock);
		closure_return(cl);
	}

	if (bkey_cmp(&buf->last_scanned, &end) >= 0) {
		buf->last_scanned = KEY(dc->disk.id, 0, 0);
		searched_from_start = true;
	}

	if (dc->partial_stripes_expensive) {
		uint64_t i;

		for (i = 0; i < dc->disk.nr_stripes; i++)
			if (atomic_read(dc->disk.stripe_sectors_dirty + i) ==
			    1 << dc->disk.stripe_size_bits)
				goto full_stripes;

		goto normal_refill;
full_stripes:
		bch_refill_keybuf(dc->disk.c, buf, &end,
				  dirty_full_stripe_pred);
	} else {
normal_refill:
		bch_refill_keybuf(dc->disk.c, buf, &end, dirty_pred);
	}

	if (bkey_cmp(&buf->last_scanned, &end) >= 0 && searched_from_start) {
		/* Searched the entire btree  - delay awhile */

		if (RB_EMPTY_ROOT(&buf->keys)) {
			atomic_set(&dc->has_dirty, 0);
			cached_dev_put(dc);
		}

		if (!atomic_read(&dc->disk.detaching))
			closure_delay(&dc->writeback, dc->writeback_delay * HZ);
	}

	up_write(&dc->writeback_lock);

	ratelimit_reset(&dc->writeback_rate);

	/* Punt to workqueue only so we don't recurse and blow the stack */
	continue_at(cl, read_dirty, dirty_wq);
}

void bch_writeback_queue(struct cached_dev *dc)
{
	if (closure_trylock(&dc->writeback.cl, &dc->disk.cl)) {
		if (!atomic_read(&dc->disk.detaching))
			closure_delay(&dc->writeback, dc->writeback_delay * HZ);

		continue_at(&dc->writeback.cl, refill_dirty, dirty_wq);
	}
}

void bch_writeback_add(struct cached_dev *dc)
{
	if (!atomic_read(&dc->has_dirty) &&
	    !atomic_xchg(&dc->has_dirty, 1)) {
		atomic_inc(&dc->count);

		if (BDEV_STATE(&dc->sb) != BDEV_STATE_DIRTY) {
			SET_BDEV_STATE(&dc->sb, BDEV_STATE_DIRTY);
			/* XXX: should do this synchronously */
			bch_write_bdev_super(dc, NULL);
		}

		bch_writeback_queue(dc);

		if (dc->writeback_percent)
			schedule_delayed_work(&dc->writeback_rate_update,
				      dc->writeback_rate_update_seconds * HZ);
	}
}

void bcache_dev_sectors_dirty_add(struct cache_set *c, unsigned inode,
				  uint64_t offset, int nr_sectors)
{
	struct bcache_device *d = c->devices[inode];
	unsigned stripe_size, stripe_offset;
	uint64_t stripe;

	if (!d)
		return;

	stripe_size = 1 << d->stripe_size_bits;
	stripe = offset >> d->stripe_size_bits;
	stripe_offset = offset & (stripe_size - 1);

	while (nr_sectors) {
		int s = min_t(unsigned, abs(nr_sectors),
			      stripe_size - stripe_offset);

		if (nr_sectors < 0)
			s = -s;

		atomic_add(s, d->stripe_sectors_dirty + stripe);
		nr_sectors -= s;
		stripe_offset = 0;
		stripe++;
	}
}

/* Background writeback - IO loop */

static void dirty_io_destructor(struct closure *cl)
{
	struct dirty_io *io = container_of(cl, struct dirty_io, cl);
	kfree(io);
}

static void write_dirty_finish(struct closure *cl)
{
	struct dirty_io *io = container_of(cl, struct dirty_io, cl);
	struct keybuf_key *w = io->bio.bi_private;
	struct cached_dev *dc = io->dc;
	struct bio_vec *bv;
	int i;

	bio_for_each_segment_all(bv, &io->bio, i)
		__free_page(bv->bv_page);

	/* This is kind of a dumb way of signalling errors. */
	if (KEY_DIRTY(&w->key)) {
		unsigned i;
		struct btree_op op;
		bch_btree_op_init_stack(&op);

		op.type = BTREE_REPLACE;
		bkey_copy(&op.replace, &w->key);

		SET_KEY_DIRTY(&w->key, false);
		bch_keylist_add(&op.keys, &w->key);

		for (i = 0; i < KEY_PTRS(&w->key); i++)
			atomic_inc(&PTR_BUCKET(dc->disk.c, &w->key, i)->pin);

		bch_btree_insert(&op, dc->disk.c);
		closure_sync(&op.cl);

		if (op.insert_collision)
			trace_bcache_writeback_collision(&w->key);

		atomic_long_inc(op.insert_collision
				? &dc->disk.c->writeback_keys_failed
				: &dc->disk.c->writeback_keys_done);
	}

	bch_keybuf_del(&dc->writeback_keys, w);
	atomic_dec_bug(&dc->in_flight);

	closure_wake_up(&dc->writeback_wait);

	closure_return_with_destructor(cl, dirty_io_destructor);
}

static void dirty_endio(struct bio *bio, int error)
{
	struct keybuf_key *w = bio->bi_private;
	struct dirty_io *io = w->private;

	if (error)
		SET_KEY_DIRTY(&w->key, false);

	closure_put(&io->cl);
}

static void write_dirty(struct closure *cl)
{
	struct dirty_io *io = container_of(cl, struct dirty_io, cl);
	struct keybuf_key *w = io->bio.bi_private;

	dirty_init(w);
	io->bio.bi_rw		= WRITE;
	io->bio.bi_sector	= KEY_START(&w->key);
	io->bio.bi_bdev		= io->dc->bdev;
	io->bio.bi_end_io	= dirty_endio;

	closure_bio_submit(&io->bio, cl, &io->dc->disk);

	continue_at(cl, write_dirty_finish, dirty_wq);
}

static void read_dirty_endio(struct bio *bio, int error)
{
	struct keybuf_key *w = bio->bi_private;
	struct dirty_io *io = w->private;

	bch_count_io_errors(PTR_CACHE(io->dc->disk.c, &w->key, 0),
			    error, "reading dirty data from cache");

	dirty_endio(bio, error);
}

static void read_dirty_submit(struct closure *cl)
{
	struct dirty_io *io = container_of(cl, struct dirty_io, cl);

	closure_bio_submit(&io->bio, cl, &io->dc->disk);

	continue_at(cl, write_dirty, dirty_wq);
}

static void read_dirty(struct closure *cl)
{
	struct cached_dev *dc = container_of(cl, struct cached_dev,
					     writeback.cl);
	unsigned delay = writeback_delay(dc, 0);
	struct keybuf_key *w;
	struct dirty_io *io;

	/*
	 * XXX: if we error, background writeback just spins. Should use some
	 * mempools.
	 */

	while (1) {
		w = bch_keybuf_next(&dc->writeback_keys);
		if (!w)
			break;

		BUG_ON(ptr_stale(dc->disk.c, &w->key, 0));

		if (delay > 0 &&
		    (KEY_START(&w->key) != dc->last_read ||
		     jiffies_to_msecs(delay) > 50)) {
			w->private = NULL;

			closure_delay(&dc->writeback, delay);
			continue_at(cl, read_dirty, dirty_wq);
		}

		dc->last_read	= KEY_OFFSET(&w->key);

		io = kzalloc(sizeof(struct dirty_io) + sizeof(struct bio_vec)
			     * DIV_ROUND_UP(KEY_SIZE(&w->key), PAGE_SECTORS),
			     GFP_KERNEL);
		if (!io)
			goto err;

		w->private	= io;
		io->dc		= dc;

		dirty_init(w);
		io->bio.bi_sector	= PTR_OFFSET(&w->key, 0);
		io->bio.bi_bdev		= PTR_CACHE(dc->disk.c,
						    &w->key, 0)->bdev;
		io->bio.bi_rw		= READ;
		io->bio.bi_end_io	= read_dirty_endio;

		if (bio_alloc_pages(&io->bio, GFP_KERNEL))
			goto err_free;

		trace_bcache_writeback(&w->key);

		closure_call(&io->cl, read_dirty_submit, NULL, &dc->disk.cl);

		delay = writeback_delay(dc, KEY_SIZE(&w->key));

		atomic_inc(&dc->in_flight);

		if (!closure_wait_event(&dc->writeback_wait, cl,
					atomic_read(&dc->in_flight) < 64))
			continue_at(cl, read_dirty, dirty_wq);
	}

	if (0) {
err_free:
		kfree(w->private);
err:
		bch_keybuf_del(&dc->writeback_keys, w);
	}

	refill_dirty(cl);
}

<<<<<<< HEAD
=======
/* Init */

static int bch_btree_sectors_dirty_init(struct btree *b, struct btree_op *op,
					struct cached_dev *dc)
{
	struct bkey *k;
	struct btree_iter iter;

	bch_btree_iter_init(b, &iter, &KEY(dc->disk.id, 0, 0));
	while ((k = bch_btree_iter_next_filter(&iter, b, bch_ptr_bad)))
		if (!b->level) {
			if (KEY_INODE(k) > dc->disk.id)
				break;

			if (KEY_DIRTY(k))
				bcache_dev_sectors_dirty_add(b->c, dc->disk.id,
							     KEY_START(k),
							     KEY_SIZE(k));
		} else {
			btree(sectors_dirty_init, k, b, op, dc);
			if (KEY_INODE(k) > dc->disk.id)
				break;

			cond_resched();
		}

	return 0;
}

void bch_sectors_dirty_init(struct cached_dev *dc)
{
	struct btree_op op;

	bch_btree_op_init_stack(&op);
	btree_root(sectors_dirty_init, dc->disk.c, &op, dc);
}

>>>>>>> 48415774
void bch_cached_dev_writeback_init(struct cached_dev *dc)
{
	closure_init_unlocked(&dc->writeback);
	init_rwsem(&dc->writeback_lock);

	bch_keybuf_init(&dc->writeback_keys);

	dc->writeback_metadata		= true;
	dc->writeback_running		= true;
	dc->writeback_percent		= 10;
	dc->writeback_delay		= 30;
	dc->writeback_rate.rate		= 1024;

	dc->writeback_rate_update_seconds = 30;
	dc->writeback_rate_d_term	= 16;
	dc->writeback_rate_p_term_inverse = 64;
	dc->writeback_rate_d_smooth	= 8;

	INIT_DELAYED_WORK(&dc->writeback_rate_update, update_writeback_rate);
	schedule_delayed_work(&dc->writeback_rate_update,
			      dc->writeback_rate_update_seconds * HZ);
}

void bch_writeback_exit(void)
{
	if (dirty_wq)
		destroy_workqueue(dirty_wq);
}

int __init bch_writeback_init(void)
{
	dirty_wq = create_singlethread_workqueue("bcache_writeback");
	if (!dirty_wq)
		return -ENOMEM;

	return 0;
}<|MERGE_RESOLUTION|>--- conflicted
+++ resolved
@@ -445,8 +445,6 @@
 	refill_dirty(cl);
 }
 
-<<<<<<< HEAD
-=======
 /* Init */
 
 static int bch_btree_sectors_dirty_init(struct btree *b, struct btree_op *op,
@@ -484,7 +482,6 @@
 	btree_root(sectors_dirty_init, dc->disk.c, &op, dc);
 }
 
->>>>>>> 48415774
 void bch_cached_dev_writeback_init(struct cached_dev *dc)
 {
 	closure_init_unlocked(&dc->writeback);
