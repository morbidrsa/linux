--- conflicted
+++ resolved
@@ -50,15 +50,6 @@
 		return;
 	nvbo->gem = NULL;
 
-<<<<<<< HEAD
-	/* Lockdep hates you for doing reserve with gem object lock held */
-	if (WARN_ON_ONCE(nvbo->pin_refcnt)) {
-		nvbo->pin_refcnt = 1;
-		nouveau_bo_unpin(nvbo);
-	}
-
-=======
->>>>>>> bb78a92f
 	if (gem->import_attach)
 		drm_prime_gem_destroy(gem, nvbo->bo.sg);
 
