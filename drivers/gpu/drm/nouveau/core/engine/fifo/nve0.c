--- conflicted
+++ resolved
@@ -97,21 +97,6 @@
 
 	mutex_lock(&nv_subdev(priv)->mutex);
 	cur = engn->playlist[engn->cur_playlist];
-<<<<<<< HEAD
-	if (unlikely(cur == NULL)) {
-		int ret = nouveau_gpuobj_new(nv_object(priv), NULL,
-					     0x8000, 0x1000, 0, &cur);
-		if (ret) {
-			mutex_unlock(&nv_subdev(priv)->mutex);
-			nv_error(priv, "playlist alloc failed\n");
-			return;
-		}
-
-		engn->playlist[engn->cur_playlist] = cur;
-	}
-
-=======
->>>>>>> d0e0ac97
 	engn->cur_playlist = !engn->cur_playlist;
 
 	for (i = 0, p = 0; i < priv->base.max; i++) {
@@ -611,8 +596,6 @@
 	if (ret)
 		return ret;
 
-<<<<<<< HEAD
-=======
 	for (i = 0; i < FIFO_ENGINE_NR; i++) {
 		ret = nouveau_gpuobj_new(nv_object(priv), NULL, 0x8000, 0x1000,
 					 0, &priv->engine[i].playlist[0]);
@@ -625,7 +608,6 @@
 			return ret;
 	}
 
->>>>>>> d0e0ac97
 	ret = nouveau_gpuobj_new(nv_object(priv), NULL, 4096 * 0x200, 0x1000,
 				 NVOBJ_FLAG_ZERO_ALLOC, &priv->user.mem);
 	if (ret)
