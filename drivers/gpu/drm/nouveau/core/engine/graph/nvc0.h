--- conflicted
+++ resolved
@@ -102,43 +102,6 @@
 	} data[4];
 };
 
-<<<<<<< HEAD
-static inline u32
-nvc0_graph_class(void *obj)
-{
-	struct nouveau_device *device = nv_device(obj);
-
-	switch (device->chipset) {
-	case 0xc0:
-	case 0xc3:
-	case 0xc4:
-	case 0xce: /* guess, mmio trace shows only 0x9097 state */
-	case 0xcf: /* guess, mmio trace shows only 0x9097 state */
-		return 0x9097;
-	case 0xc1:
-		return 0x9197;
-	case 0xc8:
-	case 0xd9:
-	case 0xd7:
-		return 0x9297;
-	case 0xe4:
-	case 0xe7:
-	case 0xe6:
-		return 0xa097;
-	default:
-		return 0;
-	}
-}
-
-void nv_icmd(struct nvc0_graph_priv *priv, u32 icmd, u32 data);
-
-static inline void
-nv_mthd(struct nvc0_graph_priv *priv, u32 class, u32 mthd, u32 data)
-{
-	nv_wr32(priv, 0x40448c, data);
-	nv_wr32(priv, 0x404488, 0x80000000 | (mthd << 14) | class);
-}
-=======
 int  nvc0_grctx_generate(struct nvc0_graph_priv *);
 
 int  nvc0_graph_context_ctor(struct nouveau_object *, struct nouveau_object *,
@@ -171,7 +134,6 @@
 	u16 oclass;
 	struct nvc0_graph_init *init;
 };
->>>>>>> d0e0ac97
 
 struct nvc0_grctx {
 	struct nvc0_graph_priv *priv;
@@ -323,6 +285,4 @@
 	nv_wr32(priv, (r), (d) | ((s) ? (info->buffer[(b)] >> (s)) : 0));      \
 } while(0)
 
-u64 nvc0_graph_units(struct nouveau_graph *);
-
 #endif