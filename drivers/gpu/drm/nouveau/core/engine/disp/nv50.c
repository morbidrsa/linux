/*
 * Copyright 2012 Red Hat Inc.
 *
 * Permission is hereby granted, free of charge, to any person obtaining a
 * copy of this software and associated documentation files (the "Software"),
 * to deal in the Software without restriction, including without limitation
 * the rights to use, copy, modify, merge, publish, distribute, sublicense,
 * and/or sell copies of the Software, and to permit persons to whom the
 * Software is furnished to do so, subject to the following conditions:
 *
 * The above copyright notice and this permission notice shall be included in
 * all copies or substantial portions of the Software.
 *
 * THE SOFTWARE IS PROVIDED "AS IS", WITHOUT WARRANTY OF ANY KIND, EXPRESS OR
 * IMPLIED, INCLUDING BUT NOT LIMITED TO THE WARRANTIES OF MERCHANTABILITY,
 * FITNESS FOR A PARTICULAR PURPOSE AND NONINFRINGEMENT.  IN NO EVENT SHALL
 * THE COPYRIGHT HOLDER(S) OR AUTHOR(S) BE LIABLE FOR ANY CLAIM, DAMAGES OR
 * OTHER LIABILITY, WHETHER IN AN ACTION OF CONTRACT, TORT OR OTHERWISE,
 * ARISING FROM, OUT OF OR IN CONNECTION WITH THE SOFTWARE OR THE USE OR
 * OTHER DEALINGS IN THE SOFTWARE.
 *
 * Authors: Ben Skeggs
 */

#include <core/object.h>
#include <core/parent.h>
#include <core/handle.h>
#include <core/class.h>

#include <engine/disp.h>

#include <subdev/bios.h>
#include <subdev/bios/dcb.h>
#include <subdev/bios/disp.h>
#include <subdev/bios/init.h>
#include <subdev/bios/pll.h>
#include <subdev/devinit.h>
#include <subdev/timer.h>
#include <subdev/fb.h>
<<<<<<< HEAD
#include <subdev/clock.h>
=======
>>>>>>> d0e0ac97

#include "nv50.h"

/*******************************************************************************
 * EVO channel base class
 ******************************************************************************/

int
nv50_disp_chan_create_(struct nouveau_object *parent,
		       struct nouveau_object *engine,
		       struct nouveau_oclass *oclass, int chid,
		       int length, void **pobject)
{
	struct nv50_disp_base *base = (void *)parent;
	struct nv50_disp_chan *chan;
	int ret;

	if (base->chan & (1 << chid))
		return -EBUSY;
	base->chan |= (1 << chid);

	ret = nouveau_namedb_create_(parent, engine, oclass, 0, NULL,
				     (1ULL << NVDEV_ENGINE_DMAOBJ),
				     length, pobject);
	chan = *pobject;
	if (ret)
		return ret;

	chan->chid = chid;
	return 0;
}

void
nv50_disp_chan_destroy(struct nv50_disp_chan *chan)
{
	struct nv50_disp_base *base = (void *)nv_object(chan)->parent;
	base->chan &= ~(1 << chan->chid);
	nouveau_namedb_destroy(&chan->base);
}

u32
nv50_disp_chan_rd32(struct nouveau_object *object, u64 addr)
{
	struct nv50_disp_priv *priv = (void *)object->engine;
	struct nv50_disp_chan *chan = (void *)object;
	return nv_rd32(priv, 0x640000 + (chan->chid * 0x1000) + addr);
}

void
nv50_disp_chan_wr32(struct nouveau_object *object, u64 addr, u32 data)
{
	struct nv50_disp_priv *priv = (void *)object->engine;
	struct nv50_disp_chan *chan = (void *)object;
	nv_wr32(priv, 0x640000 + (chan->chid * 0x1000) + addr, data);
}

/*******************************************************************************
 * EVO DMA channel base class
 ******************************************************************************/

static int
nv50_disp_dmac_object_attach(struct nouveau_object *parent,
			     struct nouveau_object *object, u32 name)
{
	struct nv50_disp_base *base = (void *)parent->parent;
	struct nv50_disp_chan *chan = (void *)parent;
	u32 addr = nv_gpuobj(object)->node->offset;
	u32 chid = chan->chid;
	u32 data = (chid << 28) | (addr << 10) | chid;
	return nouveau_ramht_insert(base->ramht, chid, name, data);
}

static void
nv50_disp_dmac_object_detach(struct nouveau_object *parent, int cookie)
{
	struct nv50_disp_base *base = (void *)parent->parent;
	nouveau_ramht_remove(base->ramht, cookie);
}

int
nv50_disp_dmac_create_(struct nouveau_object *parent,
		       struct nouveau_object *engine,
		       struct nouveau_oclass *oclass, u32 pushbuf, int chid,
		       int length, void **pobject)
{
	struct nv50_disp_dmac *dmac;
	int ret;

	ret = nv50_disp_chan_create_(parent, engine, oclass, chid,
				     length, pobject);
	dmac = *pobject;
	if (ret)
		return ret;

	dmac->pushdma = (void *)nouveau_handle_ref(parent, pushbuf);
	if (!dmac->pushdma)
		return -ENOENT;

	switch (nv_mclass(dmac->pushdma)) {
	case 0x0002:
	case 0x003d:
		if (dmac->pushdma->limit - dmac->pushdma->start != 0xfff)
			return -EINVAL;

		switch (dmac->pushdma->target) {
		case NV_MEM_TARGET_VRAM:
			dmac->push = 0x00000000 | dmac->pushdma->start >> 8;
			break;
		case NV_MEM_TARGET_PCI_NOSNOOP:
			dmac->push = 0x00000003 | dmac->pushdma->start >> 8;
			break;
		default:
			return -EINVAL;
		}
		break;
	default:
		return -EINVAL;
	}

	return 0;
}

void
nv50_disp_dmac_dtor(struct nouveau_object *object)
{
	struct nv50_disp_dmac *dmac = (void *)object;
	nouveau_object_ref(NULL, (struct nouveau_object **)&dmac->pushdma);
	nv50_disp_chan_destroy(&dmac->base);
}

static int
nv50_disp_dmac_init(struct nouveau_object *object)
{
	struct nv50_disp_priv *priv = (void *)object->engine;
	struct nv50_disp_dmac *dmac = (void *)object;
	int chid = dmac->base.chid;
	int ret;

	ret = nv50_disp_chan_init(&dmac->base);
	if (ret)
		return ret;

	/* enable error reporting */
	nv_mask(priv, 0x610028, 0x00010001 << chid, 0x00010001 << chid);

	/* initialise channel for dma command submission */
	nv_wr32(priv, 0x610204 + (chid * 0x0010), dmac->push);
	nv_wr32(priv, 0x610208 + (chid * 0x0010), 0x00010000);
	nv_wr32(priv, 0x61020c + (chid * 0x0010), chid);
	nv_mask(priv, 0x610200 + (chid * 0x0010), 0x00000010, 0x00000010);
	nv_wr32(priv, 0x640000 + (chid * 0x1000), 0x00000000);
	nv_wr32(priv, 0x610200 + (chid * 0x0010), 0x00000013);

	/* wait for it to go inactive */
	if (!nv_wait(priv, 0x610200 + (chid * 0x10), 0x80000000, 0x00000000)) {
		nv_error(dmac, "init timeout, 0x%08x\n",
			 nv_rd32(priv, 0x610200 + (chid * 0x10)));
		return -EBUSY;
	}

	return 0;
}

static int
nv50_disp_dmac_fini(struct nouveau_object *object, bool suspend)
{
	struct nv50_disp_priv *priv = (void *)object->engine;
	struct nv50_disp_dmac *dmac = (void *)object;
	int chid = dmac->base.chid;

	/* deactivate channel */
	nv_mask(priv, 0x610200 + (chid * 0x0010), 0x00001010, 0x00001000);
	nv_mask(priv, 0x610200 + (chid * 0x0010), 0x00000003, 0x00000000);
	if (!nv_wait(priv, 0x610200 + (chid * 0x10), 0x001e0000, 0x00000000)) {
		nv_error(dmac, "fini timeout, 0x%08x\n",
			 nv_rd32(priv, 0x610200 + (chid * 0x10)));
		if (suspend)
			return -EBUSY;
	}

	/* disable error reporting */
	nv_mask(priv, 0x610028, 0x00010001 << chid, 0x00000000 << chid);

	return nv50_disp_chan_fini(&dmac->base, suspend);
}

/*******************************************************************************
 * EVO master channel object
 ******************************************************************************/

static int
nv50_disp_mast_ctor(struct nouveau_object *parent,
		    struct nouveau_object *engine,
		    struct nouveau_oclass *oclass, void *data, u32 size,
		    struct nouveau_object **pobject)
{
	struct nv50_display_mast_class *args = data;
	struct nv50_disp_dmac *mast;
	int ret;

	if (size < sizeof(*args))
		return -EINVAL;

	ret = nv50_disp_dmac_create_(parent, engine, oclass, args->pushbuf,
				     0, sizeof(*mast), (void **)&mast);
	*pobject = nv_object(mast);
	if (ret)
		return ret;

	nv_parent(mast)->object_attach = nv50_disp_dmac_object_attach;
	nv_parent(mast)->object_detach = nv50_disp_dmac_object_detach;
	return 0;
}

static int
nv50_disp_mast_init(struct nouveau_object *object)
{
	struct nv50_disp_priv *priv = (void *)object->engine;
	struct nv50_disp_dmac *mast = (void *)object;
	int ret;

	ret = nv50_disp_chan_init(&mast->base);
	if (ret)
		return ret;

	/* enable error reporting */
	nv_mask(priv, 0x610028, 0x00010001, 0x00010001);

	/* attempt to unstick channel from some unknown state */
	if ((nv_rd32(priv, 0x610200) & 0x009f0000) == 0x00020000)
		nv_mask(priv, 0x610200, 0x00800000, 0x00800000);
	if ((nv_rd32(priv, 0x610200) & 0x003f0000) == 0x00030000)
		nv_mask(priv, 0x610200, 0x00600000, 0x00600000);

	/* initialise channel for dma command submission */
	nv_wr32(priv, 0x610204, mast->push);
	nv_wr32(priv, 0x610208, 0x00010000);
	nv_wr32(priv, 0x61020c, 0x00000000);
	nv_mask(priv, 0x610200, 0x00000010, 0x00000010);
	nv_wr32(priv, 0x640000, 0x00000000);
	nv_wr32(priv, 0x610200, 0x01000013);

	/* wait for it to go inactive */
	if (!nv_wait(priv, 0x610200, 0x80000000, 0x00000000)) {
		nv_error(mast, "init: 0x%08x\n", nv_rd32(priv, 0x610200));
		return -EBUSY;
	}

	return 0;
}

static int
nv50_disp_mast_fini(struct nouveau_object *object, bool suspend)
{
	struct nv50_disp_priv *priv = (void *)object->engine;
	struct nv50_disp_dmac *mast = (void *)object;

	/* deactivate channel */
	nv_mask(priv, 0x610200, 0x00000010, 0x00000000);
	nv_mask(priv, 0x610200, 0x00000003, 0x00000000);
	if (!nv_wait(priv, 0x610200, 0x001e0000, 0x00000000)) {
		nv_error(mast, "fini: 0x%08x\n", nv_rd32(priv, 0x610200));
		if (suspend)
			return -EBUSY;
	}

	/* disable error reporting */
	nv_mask(priv, 0x610028, 0x00010001, 0x00000000);

	return nv50_disp_chan_fini(&mast->base, suspend);
}

struct nouveau_ofuncs
nv50_disp_mast_ofuncs = {
	.ctor = nv50_disp_mast_ctor,
	.dtor = nv50_disp_dmac_dtor,
	.init = nv50_disp_mast_init,
	.fini = nv50_disp_mast_fini,
	.rd32 = nv50_disp_chan_rd32,
	.wr32 = nv50_disp_chan_wr32,
};

/*******************************************************************************
 * EVO sync channel objects
 ******************************************************************************/

static int
nv50_disp_sync_ctor(struct nouveau_object *parent,
		    struct nouveau_object *engine,
		    struct nouveau_oclass *oclass, void *data, u32 size,
		    struct nouveau_object **pobject)
{
	struct nv50_display_sync_class *args = data;
	struct nv50_disp_dmac *dmac;
	int ret;

	if (size < sizeof(*args) || args->head > 1)
		return -EINVAL;

	ret = nv50_disp_dmac_create_(parent, engine, oclass, args->pushbuf,
				     1 + args->head, sizeof(*dmac),
				     (void **)&dmac);
	*pobject = nv_object(dmac);
	if (ret)
		return ret;

	nv_parent(dmac)->object_attach = nv50_disp_dmac_object_attach;
	nv_parent(dmac)->object_detach = nv50_disp_dmac_object_detach;
	return 0;
}

struct nouveau_ofuncs
nv50_disp_sync_ofuncs = {
	.ctor = nv50_disp_sync_ctor,
	.dtor = nv50_disp_dmac_dtor,
	.init = nv50_disp_dmac_init,
	.fini = nv50_disp_dmac_fini,
	.rd32 = nv50_disp_chan_rd32,
	.wr32 = nv50_disp_chan_wr32,
};

/*******************************************************************************
 * EVO overlay channel objects
 ******************************************************************************/

static int
nv50_disp_ovly_ctor(struct nouveau_object *parent,
		    struct nouveau_object *engine,
		    struct nouveau_oclass *oclass, void *data, u32 size,
		    struct nouveau_object **pobject)
{
	struct nv50_display_ovly_class *args = data;
	struct nv50_disp_dmac *dmac;
	int ret;

	if (size < sizeof(*args) || args->head > 1)
		return -EINVAL;

	ret = nv50_disp_dmac_create_(parent, engine, oclass, args->pushbuf,
				     3 + args->head, sizeof(*dmac),
				     (void **)&dmac);
	*pobject = nv_object(dmac);
	if (ret)
		return ret;

	nv_parent(dmac)->object_attach = nv50_disp_dmac_object_attach;
	nv_parent(dmac)->object_detach = nv50_disp_dmac_object_detach;
	return 0;
}

struct nouveau_ofuncs
nv50_disp_ovly_ofuncs = {
	.ctor = nv50_disp_ovly_ctor,
	.dtor = nv50_disp_dmac_dtor,
	.init = nv50_disp_dmac_init,
	.fini = nv50_disp_dmac_fini,
	.rd32 = nv50_disp_chan_rd32,
	.wr32 = nv50_disp_chan_wr32,
};

/*******************************************************************************
 * EVO PIO channel base class
 ******************************************************************************/

static int
nv50_disp_pioc_create_(struct nouveau_object *parent,
		       struct nouveau_object *engine,
		       struct nouveau_oclass *oclass, int chid,
		       int length, void **pobject)
{
	return nv50_disp_chan_create_(parent, engine, oclass, chid,
				      length, pobject);
}

static void
nv50_disp_pioc_dtor(struct nouveau_object *object)
{
	struct nv50_disp_pioc *pioc = (void *)object;
	nv50_disp_chan_destroy(&pioc->base);
}

static int
nv50_disp_pioc_init(struct nouveau_object *object)
{
	struct nv50_disp_priv *priv = (void *)object->engine;
	struct nv50_disp_pioc *pioc = (void *)object;
	int chid = pioc->base.chid;
	int ret;

	ret = nv50_disp_chan_init(&pioc->base);
	if (ret)
		return ret;

	nv_wr32(priv, 0x610200 + (chid * 0x10), 0x00002000);
	if (!nv_wait(priv, 0x610200 + (chid * 0x10), 0x00000000, 0x00000000)) {
		nv_error(pioc, "timeout0: 0x%08x\n",
			 nv_rd32(priv, 0x610200 + (chid * 0x10)));
		return -EBUSY;
	}

	nv_wr32(priv, 0x610200 + (chid * 0x10), 0x00000001);
	if (!nv_wait(priv, 0x610200 + (chid * 0x10), 0x00030000, 0x00010000)) {
		nv_error(pioc, "timeout1: 0x%08x\n",
			 nv_rd32(priv, 0x610200 + (chid * 0x10)));
		return -EBUSY;
	}

	return 0;
}

static int
nv50_disp_pioc_fini(struct nouveau_object *object, bool suspend)
{
	struct nv50_disp_priv *priv = (void *)object->engine;
	struct nv50_disp_pioc *pioc = (void *)object;
	int chid = pioc->base.chid;

	nv_mask(priv, 0x610200 + (chid * 0x10), 0x00000001, 0x00000000);
	if (!nv_wait(priv, 0x610200 + (chid * 0x10), 0x00030000, 0x00000000)) {
		nv_error(pioc, "timeout: 0x%08x\n",
			 nv_rd32(priv, 0x610200 + (chid * 0x10)));
		if (suspend)
			return -EBUSY;
	}

	return nv50_disp_chan_fini(&pioc->base, suspend);
}

/*******************************************************************************
 * EVO immediate overlay channel objects
 ******************************************************************************/

static int
nv50_disp_oimm_ctor(struct nouveau_object *parent,
		    struct nouveau_object *engine,
		    struct nouveau_oclass *oclass, void *data, u32 size,
		    struct nouveau_object **pobject)
{
	struct nv50_display_oimm_class *args = data;
	struct nv50_disp_pioc *pioc;
	int ret;

	if (size < sizeof(*args) || args->head > 1)
		return -EINVAL;

	ret = nv50_disp_pioc_create_(parent, engine, oclass, 5 + args->head,
				     sizeof(*pioc), (void **)&pioc);
	*pobject = nv_object(pioc);
	if (ret)
		return ret;

	return 0;
}

struct nouveau_ofuncs
nv50_disp_oimm_ofuncs = {
	.ctor = nv50_disp_oimm_ctor,
	.dtor = nv50_disp_pioc_dtor,
	.init = nv50_disp_pioc_init,
	.fini = nv50_disp_pioc_fini,
	.rd32 = nv50_disp_chan_rd32,
	.wr32 = nv50_disp_chan_wr32,
};

/*******************************************************************************
 * EVO cursor channel objects
 ******************************************************************************/

static int
nv50_disp_curs_ctor(struct nouveau_object *parent,
		    struct nouveau_object *engine,
		    struct nouveau_oclass *oclass, void *data, u32 size,
		    struct nouveau_object **pobject)
{
	struct nv50_display_curs_class *args = data;
	struct nv50_disp_pioc *pioc;
	int ret;

	if (size < sizeof(*args) || args->head > 1)
		return -EINVAL;

	ret = nv50_disp_pioc_create_(parent, engine, oclass, 7 + args->head,
				     sizeof(*pioc), (void **)&pioc);
	*pobject = nv_object(pioc);
	if (ret)
		return ret;

	return 0;
}

struct nouveau_ofuncs
nv50_disp_curs_ofuncs = {
	.ctor = nv50_disp_curs_ctor,
	.dtor = nv50_disp_pioc_dtor,
	.init = nv50_disp_pioc_init,
	.fini = nv50_disp_pioc_fini,
	.rd32 = nv50_disp_chan_rd32,
	.wr32 = nv50_disp_chan_wr32,
};

/*******************************************************************************
 * Base display object
 ******************************************************************************/

static void
nv50_disp_base_vblank_enable(struct nouveau_event *event, int head)
{
	nv_mask(event->priv, 0x61002c, (4 << head), (4 << head));
}

static void
nv50_disp_base_vblank_disable(struct nouveau_event *event, int head)
{
	nv_mask(event->priv, 0x61002c, (4 << head), 0);
}

static int
nv50_disp_base_ctor(struct nouveau_object *parent,
		    struct nouveau_object *engine,
		    struct nouveau_oclass *oclass, void *data, u32 size,
		    struct nouveau_object **pobject)
{
	struct nv50_disp_priv *priv = (void *)engine;
	struct nv50_disp_base *base;
	int ret;

	ret = nouveau_parent_create(parent, engine, oclass, 0,
				    priv->sclass, 0, &base);
	*pobject = nv_object(base);
	if (ret)
		return ret;

	priv->base.vblank->priv = priv;
	priv->base.vblank->enable = nv50_disp_base_vblank_enable;
	priv->base.vblank->disable = nv50_disp_base_vblank_disable;
	return nouveau_ramht_new(nv_object(base), nv_object(base), 0x1000, 0,
				&base->ramht);
}

static void
nv50_disp_base_dtor(struct nouveau_object *object)
{
	struct nv50_disp_base *base = (void *)object;
	nouveau_ramht_ref(NULL, &base->ramht);
	nouveau_parent_destroy(&base->base);
}

static int
nv50_disp_base_init(struct nouveau_object *object)
{
	struct nv50_disp_priv *priv = (void *)object->engine;
	struct nv50_disp_base *base = (void *)object;
	int ret, i;
	u32 tmp;

	ret = nouveau_parent_init(&base->base);
	if (ret)
		return ret;

	/* The below segments of code copying values from one register to
	 * another appear to inform EVO of the display capabilities or
	 * something similar.  NFI what the 0x614004 caps are for..
	 */
	tmp = nv_rd32(priv, 0x614004);
	nv_wr32(priv, 0x610184, tmp);

	/* ... CRTC caps */
	for (i = 0; i < priv->head.nr; i++) {
		tmp = nv_rd32(priv, 0x616100 + (i * 0x800));
		nv_wr32(priv, 0x610190 + (i * 0x10), tmp);
		tmp = nv_rd32(priv, 0x616104 + (i * 0x800));
		nv_wr32(priv, 0x610194 + (i * 0x10), tmp);
		tmp = nv_rd32(priv, 0x616108 + (i * 0x800));
		nv_wr32(priv, 0x610198 + (i * 0x10), tmp);
		tmp = nv_rd32(priv, 0x61610c + (i * 0x800));
		nv_wr32(priv, 0x61019c + (i * 0x10), tmp);
	}

	/* ... DAC caps */
	for (i = 0; i < priv->dac.nr; i++) {
		tmp = nv_rd32(priv, 0x61a000 + (i * 0x800));
		nv_wr32(priv, 0x6101d0 + (i * 0x04), tmp);
	}

	/* ... SOR caps */
	for (i = 0; i < priv->sor.nr; i++) {
		tmp = nv_rd32(priv, 0x61c000 + (i * 0x800));
		nv_wr32(priv, 0x6101e0 + (i * 0x04), tmp);
	}

	/* ... PIOR caps */
	for (i = 0; i < 3; i++) {
		tmp = nv_rd32(priv, 0x61e000 + (i * 0x800));
		nv_wr32(priv, 0x6101f0 + (i * 0x04), tmp);
	}

	/* steal display away from vbios, or something like that */
	if (nv_rd32(priv, 0x610024) & 0x00000100) {
		nv_wr32(priv, 0x610024, 0x00000100);
		nv_mask(priv, 0x6194e8, 0x00000001, 0x00000000);
		if (!nv_wait(priv, 0x6194e8, 0x00000002, 0x00000000)) {
			nv_error(priv, "timeout acquiring display\n");
			return -EBUSY;
		}
	}

	/* point at display engine memory area (hash table, objects) */
	nv_wr32(priv, 0x610010, (nv_gpuobj(base->ramht)->addr >> 8) | 9);

	/* enable supervisor interrupts, disable everything else */
	nv_wr32(priv, 0x61002c, 0x00000370);
	nv_wr32(priv, 0x610028, 0x00000000);
	return 0;
}

static int
nv50_disp_base_fini(struct nouveau_object *object, bool suspend)
{
	struct nv50_disp_priv *priv = (void *)object->engine;
	struct nv50_disp_base *base = (void *)object;

	/* disable all interrupts */
	nv_wr32(priv, 0x610024, 0x00000000);
	nv_wr32(priv, 0x610020, 0x00000000);

	return nouveau_parent_fini(&base->base, suspend);
}

struct nouveau_ofuncs
nv50_disp_base_ofuncs = {
	.ctor = nv50_disp_base_ctor,
	.dtor = nv50_disp_base_dtor,
	.init = nv50_disp_base_init,
	.fini = nv50_disp_base_fini,
};

static struct nouveau_omthds
nv50_disp_base_omthds[] = {
	{ SOR_MTHD(NV50_DISP_SOR_PWR)         , nv50_sor_mthd },
	{ SOR_MTHD(NV50_DISP_SOR_LVDS_SCRIPT) , nv50_sor_mthd },
	{ DAC_MTHD(NV50_DISP_DAC_PWR)         , nv50_dac_mthd },
	{ DAC_MTHD(NV50_DISP_DAC_LOAD)        , nv50_dac_mthd },
	{ PIOR_MTHD(NV50_DISP_PIOR_PWR)       , nv50_pior_mthd },
	{ PIOR_MTHD(NV50_DISP_PIOR_TMDS_PWR)  , nv50_pior_mthd },
	{ PIOR_MTHD(NV50_DISP_PIOR_DP_PWR)    , nv50_pior_mthd },
	{},
};

static struct nouveau_oclass
nv50_disp_base_oclass[] = {
	{ NV50_DISP_CLASS, &nv50_disp_base_ofuncs, nv50_disp_base_omthds },
	{}
};

static struct nouveau_oclass
nv50_disp_sclass[] = {
	{ NV50_DISP_MAST_CLASS, &nv50_disp_mast_ofuncs },
	{ NV50_DISP_SYNC_CLASS, &nv50_disp_sync_ofuncs },
	{ NV50_DISP_OVLY_CLASS, &nv50_disp_ovly_ofuncs },
	{ NV50_DISP_OIMM_CLASS, &nv50_disp_oimm_ofuncs },
	{ NV50_DISP_CURS_CLASS, &nv50_disp_curs_ofuncs },
	{}
};

/*******************************************************************************
 * Display context, tracks instmem allocation and prevents more than one
 * client using the display hardware at any time.
 ******************************************************************************/

static int
nv50_disp_data_ctor(struct nouveau_object *parent,
		    struct nouveau_object *engine,
		    struct nouveau_oclass *oclass, void *data, u32 size,
		    struct nouveau_object **pobject)
{
	struct nv50_disp_priv *priv = (void *)engine;
	struct nouveau_engctx *ectx;
	int ret = -EBUSY;

	/* no context needed for channel objects... */
	if (nv_mclass(parent) != NV_DEVICE_CLASS) {
		atomic_inc(&parent->refcount);
		*pobject = parent;
		return 1;
	}

	/* allocate display hardware to client */
	mutex_lock(&nv_subdev(priv)->mutex);
	if (list_empty(&nv_engine(priv)->contexts)) {
		ret = nouveau_engctx_create(parent, engine, oclass, NULL,
					    0x10000, 0x10000,
					    NVOBJ_FLAG_HEAP, &ectx);
		*pobject = nv_object(ectx);
	}
	mutex_unlock(&nv_subdev(priv)->mutex);
	return ret;
}

struct nouveau_oclass
nv50_disp_cclass = {
	.handle = NV_ENGCTX(DISP, 0x50),
	.ofuncs = &(struct nouveau_ofuncs) {
		.ctor = nv50_disp_data_ctor,
		.dtor = _nouveau_engctx_dtor,
		.init = _nouveau_engctx_init,
		.fini = _nouveau_engctx_fini,
		.rd32 = _nouveau_engctx_rd32,
		.wr32 = _nouveau_engctx_wr32,
	},
};

/*******************************************************************************
 * Display engine implementation
 ******************************************************************************/

static void
nv50_disp_intr_error(struct nv50_disp_priv *priv)
{
	u32 channels = (nv_rd32(priv, 0x610020) & 0x001f0000) >> 16;
	u32 addr, data;
	int chid;

	for (chid = 0; chid < 5; chid++) {
		if (!(channels & (1 << chid)))
			continue;

		nv_wr32(priv, 0x610020, 0x00010000 << chid);
		addr = nv_rd32(priv, 0x610080 + (chid * 0x08));
		data = nv_rd32(priv, 0x610084 + (chid * 0x08));
		nv_wr32(priv, 0x610080 + (chid * 0x08), 0x90000000);

		nv_error(priv, "chid %d mthd 0x%04x data 0x%08x 0x%08x\n",
			 chid, addr & 0xffc, data, addr);
	}
}

static u16
exec_lookup(struct nv50_disp_priv *priv, int head, int outp, u32 ctrl,
	    struct dcb_output *dcb, u8 *ver, u8 *hdr, u8 *cnt, u8 *len,
	    struct nvbios_outp *info)
{
	struct nouveau_bios *bios = nouveau_bios(priv);
	u16 mask, type, data;

	if (outp < 4) {
		type = DCB_OUTPUT_ANALOG;
		mask = 0;
	} else
	if (outp < 8) {
		switch (ctrl & 0x00000f00) {
		case 0x00000000: type = DCB_OUTPUT_LVDS; mask = 1; break;
		case 0x00000100: type = DCB_OUTPUT_TMDS; mask = 1; break;
		case 0x00000200: type = DCB_OUTPUT_TMDS; mask = 2; break;
		case 0x00000500: type = DCB_OUTPUT_TMDS; mask = 3; break;
		case 0x00000800: type = DCB_OUTPUT_DP; mask = 1; break;
		case 0x00000900: type = DCB_OUTPUT_DP; mask = 2; break;
		default:
			nv_error(priv, "unknown SOR mc 0x%08x\n", ctrl);
			return 0x0000;
		}
		outp -= 4;
	} else {
		outp = outp - 8;
		type = 0x0010;
		mask = 0;
		switch (ctrl & 0x00000f00) {
		case 0x00000000: type |= priv->pior.type[outp]; break;
		default:
			nv_error(priv, "unknown PIOR mc 0x%08x\n", ctrl);
			return 0x0000;
		}
	}

	mask  = 0x00c0 & (mask << 6);
	mask |= 0x0001 << outp;
	mask |= 0x0100 << head;

	data = dcb_outp_match(bios, type, mask, ver, hdr, dcb);
	if (!data)
		return 0x0000;

	/* off-chip encoders require matching the exact encoder type */
	if (dcb->location != 0)
		type |= dcb->extdev << 8;

	return nvbios_outp_match(bios, type, mask, ver, hdr, cnt, len, info);
}

static bool
exec_script(struct nv50_disp_priv *priv, int head, int id)
{
	struct nouveau_bios *bios = nouveau_bios(priv);
	struct nvbios_outp info;
	struct dcb_output dcb;
	u8  ver, hdr, cnt, len;
	u16 data;
	u32 ctrl = 0x00000000;
	int i;

	/* DAC */
	for (i = 0; !(ctrl & (1 << head)) && i < 3; i++)
		ctrl = nv_rd32(priv, 0x610b5c + (i * 8));

	/* SOR */
	if (!(ctrl & (1 << head))) {
		if (nv_device(priv)->chipset  < 0x90 ||
		    nv_device(priv)->chipset == 0x92 ||
		    nv_device(priv)->chipset == 0xa0) {
			for (i = 0; !(ctrl & (1 << head)) && i < 2; i++)
				ctrl = nv_rd32(priv, 0x610b74 + (i * 8));
			i += 4;
		} else {
			for (i = 0; !(ctrl & (1 << head)) && i < 4; i++)
				ctrl = nv_rd32(priv, 0x610798 + (i * 8));
			i += 4;
		}
	}

	/* PIOR */
	if (!(ctrl & (1 << head))) {
		for (i = 0; !(ctrl & (1 << head)) && i < 3; i++)
			ctrl = nv_rd32(priv, 0x610b84 + (i * 8));
		i += 8;
	}

	if (!(ctrl & (1 << head)))
		return false;
	i--;

	data = exec_lookup(priv, head, i, ctrl, &dcb, &ver, &hdr, &cnt, &len, &info);
	if (data) {
		struct nvbios_init init = {
			.subdev = nv_subdev(priv),
			.bios = bios,
			.offset = info.script[id],
			.outp = &dcb,
			.crtc = head,
			.execute = 1,
		};

		return nvbios_exec(&init) == 0;
	}

	return false;
}

static u32
exec_clkcmp(struct nv50_disp_priv *priv, int head, int id, u32 pclk,
	    struct dcb_output *outp)
{
	struct nouveau_bios *bios = nouveau_bios(priv);
	struct nvbios_outp info1;
	struct nvbios_ocfg info2;
	u8  ver, hdr, cnt, len;
	u32 ctrl = 0x00000000;
	u32 data, conf = ~0;
	int i;

	/* DAC */
	for (i = 0; !(ctrl & (1 << head)) && i < 3; i++)
		ctrl = nv_rd32(priv, 0x610b58 + (i * 8));

	/* SOR */
	if (!(ctrl & (1 << head))) {
		if (nv_device(priv)->chipset  < 0x90 ||
		    nv_device(priv)->chipset == 0x92 ||
		    nv_device(priv)->chipset == 0xa0) {
			for (i = 0; !(ctrl & (1 << head)) && i < 2; i++)
				ctrl = nv_rd32(priv, 0x610b70 + (i * 8));
			i += 4;
		} else {
			for (i = 0; !(ctrl & (1 << head)) && i < 4; i++)
				ctrl = nv_rd32(priv, 0x610794 + (i * 8));
			i += 4;
		}
	}

	/* PIOR */
	if (!(ctrl & (1 << head))) {
		for (i = 0; !(ctrl & (1 << head)) && i < 3; i++)
			ctrl = nv_rd32(priv, 0x610b80 + (i * 8));
		i += 8;
	}

	if (!(ctrl & (1 << head)))
		return conf;
	i--;

	data = exec_lookup(priv, head, i, ctrl, outp, &ver, &hdr, &cnt, &len, &info1);
	if (!data)
		return conf;

	if (outp->location == 0) {
		switch (outp->type) {
		case DCB_OUTPUT_TMDS:
			conf = (ctrl & 0x00000f00) >> 8;
			if (pclk >= 165000)
				conf |= 0x0100;
			break;
		case DCB_OUTPUT_LVDS:
			conf = priv->sor.lvdsconf;
			break;
		case DCB_OUTPUT_DP:
			conf = (ctrl & 0x00000f00) >> 8;
			break;
		case DCB_OUTPUT_ANALOG:
		default:
			conf = 0x00ff;
			break;
		}
	} else {
		conf = (ctrl & 0x00000f00) >> 8;
		pclk = pclk / 2;
	}

	data = nvbios_ocfg_match(bios, data, conf, &ver, &hdr, &cnt, &len, &info2);
	if (data && id < 0xff) {
		data = nvbios_oclk_match(bios, info2.clkcmp[id], pclk);
		if (data) {
			struct nvbios_init init = {
				.subdev = nv_subdev(priv),
				.bios = bios,
				.offset = data,
				.outp = outp,
				.crtc = head,
				.execute = 1,
			};

			nvbios_exec(&init);
		}
	}

	return conf;
}

static void
nv50_disp_intr_unk10_0(struct nv50_disp_priv *priv, int head)
{
	exec_script(priv, head, 1);
}

static void
nv50_disp_intr_unk20_0(struct nv50_disp_priv *priv, int head)
{
	exec_script(priv, head, 2);
}

static void
nv50_disp_intr_unk20_1(struct nv50_disp_priv *priv, int head)
{
<<<<<<< HEAD
	struct nouveau_clock *clk = nouveau_clock(priv);
	u32 pclk = nv_rd32(priv, 0x610ad0 + (head * 0x540)) & 0x3fffff;
	if (pclk)
		clk->pll_set(clk, PLL_VPLL0 + head, pclk);
=======
	struct nouveau_devinit *devinit = nouveau_devinit(priv);
	u32 pclk = nv_rd32(priv, 0x610ad0 + (head * 0x540)) & 0x3fffff;
	if (pclk)
		devinit->pll_set(devinit, PLL_VPLL0 + head, pclk);
>>>>>>> d0e0ac97
}

static void
nv50_disp_intr_unk20_2_dp(struct nv50_disp_priv *priv,
			  struct dcb_output *outp, u32 pclk)
{
	const int link = !(outp->sorconf.link & 1);
	const int   or = ffs(outp->or) - 1;
	const u32 soff = (  or * 0x800);
	const u32 loff = (link * 0x080) + soff;
	const u32 ctrl = nv_rd32(priv, 0x610794 + (or * 8));
	const u32 symbol = 100000;
	u32 dpctrl = nv_rd32(priv, 0x61c10c + loff) & 0x0000f0000;
	u32 clksor = nv_rd32(priv, 0x614300 + soff);
	int bestTU = 0, bestVTUi = 0, bestVTUf = 0, bestVTUa = 0;
	int TU, VTUi, VTUf, VTUa;
	u64 link_data_rate, link_ratio, unk;
	u32 best_diff = 64 * symbol;
	u32 link_nr, link_bw, bits, r;

	/* calculate packed data rate for each lane */
	if      (dpctrl > 0x00030000) link_nr = 4;
	else if (dpctrl > 0x00010000) link_nr = 2;
	else			      link_nr = 1;

	if (clksor & 0x000c0000)
		link_bw = 270000;
	else
		link_bw = 162000;

	if      ((ctrl & 0xf0000) == 0x60000) bits = 30;
	else if ((ctrl & 0xf0000) == 0x50000) bits = 24;
	else                                  bits = 18;

	link_data_rate = (pclk * bits / 8) / link_nr;

	/* calculate ratio of packed data rate to link symbol rate */
	link_ratio = link_data_rate * symbol;
	r = do_div(link_ratio, link_bw);

	for (TU = 64; TU >= 32; TU--) {
		/* calculate average number of valid symbols in each TU */
		u32 tu_valid = link_ratio * TU;
		u32 calc, diff;

		/* find a hw representation for the fraction.. */
		VTUi = tu_valid / symbol;
		calc = VTUi * symbol;
		diff = tu_valid - calc;
		if (diff) {
			if (diff >= (symbol / 2)) {
				VTUf = symbol / (symbol - diff);
				if (symbol - (VTUf * diff))
					VTUf++;

				if (VTUf <= 15) {
					VTUa  = 1;
					calc += symbol - (symbol / VTUf);
				} else {
					VTUa  = 0;
					VTUf  = 1;
					calc += symbol;
				}
			} else {
				VTUa  = 0;
				VTUf  = min((int)(symbol / diff), 15);
				calc += symbol / VTUf;
			}

			diff = calc - tu_valid;
		} else {
			/* no remainder, but the hw doesn't like the fractional
			 * part to be zero.  decrement the integer part and
			 * have the fraction add a whole symbol back
			 */
			VTUa = 0;
			VTUf = 1;
			VTUi--;
		}

		if (diff < best_diff) {
			best_diff = diff;
			bestTU = TU;
			bestVTUa = VTUa;
			bestVTUf = VTUf;
			bestVTUi = VTUi;
			if (diff == 0)
				break;
		}
	}

	if (!bestTU) {
		nv_error(priv, "unable to find suitable dp config\n");
		return;
	}

	/* XXX close to vbios numbers, but not right */
	unk  = (symbol - link_ratio) * bestTU;
	unk *= link_ratio;
	r = do_div(unk, symbol);
	r = do_div(unk, symbol);
	unk += 6;

	nv_mask(priv, 0x61c10c + loff, 0x000001fc, bestTU << 2);
	nv_mask(priv, 0x61c128 + loff, 0x010f7f3f, bestVTUa << 24 |
						   bestVTUf << 16 |
						   bestVTUi << 8 | unk);
}

static void
nv50_disp_intr_unk20_2(struct nv50_disp_priv *priv, int head)
{
	struct dcb_output outp;
	u32 pclk = nv_rd32(priv, 0x610ad0 + (head * 0x540)) & 0x3fffff;
	u32 hval, hreg = 0x614200 + (head * 0x800);
	u32 oval, oreg;
<<<<<<< HEAD
=======
	u32 mask;
>>>>>>> d0e0ac97
	u32 conf = exec_clkcmp(priv, head, 0xff, pclk, &outp);
	if (conf != ~0) {
		if (outp.location == 0 && outp.type == DCB_OUTPUT_DP) {
			u32 soff = (ffs(outp.or) - 1) * 0x08;
			u32 ctrl = nv_rd32(priv, 0x610798 + soff);
			u32 datarate;

			switch ((ctrl & 0x000f0000) >> 16) {
			case 6: datarate = pclk * 30 / 8; break;
			case 5: datarate = pclk * 24 / 8; break;
			case 2:
			default:
				datarate = pclk * 18 / 8;
				break;
			}

			nouveau_dp_train(&priv->base, priv->sor.dp,
					 &outp, head, datarate);
		}

		exec_clkcmp(priv, head, 0, pclk, &outp);

		if (!outp.location && outp.type == DCB_OUTPUT_ANALOG) {
			oreg = 0x614280 + (ffs(outp.or) - 1) * 0x800;
			oval = 0x00000000;
			hval = 0x00000000;
<<<<<<< HEAD
=======
			mask = 0xffffffff;
>>>>>>> d0e0ac97
		} else
		if (!outp.location) {
			if (outp.type == DCB_OUTPUT_DP)
				nv50_disp_intr_unk20_2_dp(priv, &outp, pclk);
			oreg = 0x614300 + (ffs(outp.or) - 1) * 0x800;
			oval = (conf & 0x0100) ? 0x00000101 : 0x00000000;
			hval = 0x00000000;
<<<<<<< HEAD
=======
			mask = 0x00000707;
>>>>>>> d0e0ac97
		} else {
			oreg = 0x614380 + (ffs(outp.or) - 1) * 0x800;
			oval = 0x00000001;
			hval = 0x00000001;
<<<<<<< HEAD
		}

		nv_mask(priv, hreg, 0x0000000f, hval);
		nv_mask(priv, oreg, 0x00000707, oval);
=======
			mask = 0x00000707;
		}

		nv_mask(priv, hreg, 0x0000000f, hval);
		nv_mask(priv, oreg, mask, oval);
>>>>>>> d0e0ac97
	}
}

/* If programming a TMDS output on a SOR that can also be configured for
 * DisplayPort, make sure NV50_SOR_DP_CTRL_ENABLE is forced off.
 *
 * It looks like the VBIOS TMDS scripts make an attempt at this, however,
 * the VBIOS scripts on at least one board I have only switch it off on
 * link 0, causing a blank display if the output has previously been
 * programmed for DisplayPort.
 */
static void
nv50_disp_intr_unk40_0_tmds(struct nv50_disp_priv *priv, struct dcb_output *outp)
{
	struct nouveau_bios *bios = nouveau_bios(priv);
	const int link = !(outp->sorconf.link & 1);
	const int   or = ffs(outp->or) - 1;
	const u32 loff = (or * 0x800) + (link * 0x80);
	const u16 mask = (outp->sorconf.link << 6) | outp->or;
	u8  ver, hdr;

	if (dcb_outp_match(bios, DCB_OUTPUT_DP, mask, &ver, &hdr, outp))
		nv_mask(priv, 0x61c10c + loff, 0x00000001, 0x00000000);
}

static void
nv50_disp_intr_unk40_0(struct nv50_disp_priv *priv, int head)
{
	struct dcb_output outp;
	u32 pclk = nv_rd32(priv, 0x610ad0 + (head * 0x540)) & 0x3fffff;
	if (exec_clkcmp(priv, head, 1, pclk, &outp) != ~0) {
		if (outp.location == 0 && outp.type == DCB_OUTPUT_TMDS)
			nv50_disp_intr_unk40_0_tmds(priv, &outp);
		else
		if (outp.location == 1 && outp.type == DCB_OUTPUT_DP) {
			u32 soff = (ffs(outp.or) - 1) * 0x08;
			u32 ctrl = nv_rd32(priv, 0x610b84 + soff);
			u32 datarate;

			switch ((ctrl & 0x000f0000) >> 16) {
			case 6: datarate = pclk * 30 / 8; break;
			case 5: datarate = pclk * 24 / 8; break;
			case 2:
			default:
				datarate = pclk * 18 / 8;
				break;
			}

			nouveau_dp_train(&priv->base, priv->pior.dp,
					 &outp, head, datarate);
		}
	}
}

void
nv50_disp_intr_supervisor(struct work_struct *work)
{
	struct nv50_disp_priv *priv =
		container_of(work, struct nv50_disp_priv, supervisor);
	u32 super = nv_rd32(priv, 0x610030);
	int head;

	nv_debug(priv, "supervisor 0x%08x 0x%08x\n", priv->super, super);

	if (priv->super & 0x00000010) {
		for (head = 0; head < priv->head.nr; head++) {
			if (!(super & (0x00000020 << head)))
				continue;
			if (!(super & (0x00000080 << head)))
				continue;
			nv50_disp_intr_unk10_0(priv, head);
		}
	} else
	if (priv->super & 0x00000020) {
		for (head = 0; head < priv->head.nr; head++) {
			if (!(super & (0x00000080 << head)))
				continue;
			nv50_disp_intr_unk20_0(priv, head);
		}
		for (head = 0; head < priv->head.nr; head++) {
			if (!(super & (0x00000200 << head)))
				continue;
			nv50_disp_intr_unk20_1(priv, head);
		}
		for (head = 0; head < priv->head.nr; head++) {
			if (!(super & (0x00000080 << head)))
				continue;
			nv50_disp_intr_unk20_2(priv, head);
		}
	} else
	if (priv->super & 0x00000040) {
		for (head = 0; head < priv->head.nr; head++) {
			if (!(super & (0x00000080 << head)))
				continue;
			nv50_disp_intr_unk40_0(priv, head);
		}
	}

	nv_wr32(priv, 0x610030, 0x80000000);
}

void
nv50_disp_intr(struct nouveau_subdev *subdev)
{
	struct nv50_disp_priv *priv = (void *)subdev;
	u32 intr0 = nv_rd32(priv, 0x610020);
	u32 intr1 = nv_rd32(priv, 0x610024);

	if (intr0 & 0x001f0000) {
		nv50_disp_intr_error(priv);
		intr0 &= ~0x001f0000;
	}

	if (intr1 & 0x00000004) {
		nouveau_event_trigger(priv->base.vblank, 0);
		nv_wr32(priv, 0x610024, 0x00000004);
		intr1 &= ~0x00000004;
	}

	if (intr1 & 0x00000008) {
		nouveau_event_trigger(priv->base.vblank, 1);
		nv_wr32(priv, 0x610024, 0x00000008);
		intr1 &= ~0x00000008;
	}

	if (intr1 & 0x00000070) {
		priv->super = (intr1 & 0x00000070);
		schedule_work(&priv->supervisor);
		nv_wr32(priv, 0x610024, priv->super);
		intr1 &= ~0x00000070;
	}
}

static int
nv50_disp_ctor(struct nouveau_object *parent, struct nouveau_object *engine,
	       struct nouveau_oclass *oclass, void *data, u32 size,
	       struct nouveau_object **pobject)
{
	struct nv50_disp_priv *priv;
	int ret;

	ret = nouveau_disp_create(parent, engine, oclass, 2, "PDISP",
				  "display", &priv);
	*pobject = nv_object(priv);
	if (ret)
		return ret;

	nv_engine(priv)->sclass = nv50_disp_base_oclass;
	nv_engine(priv)->cclass = &nv50_disp_cclass;
	nv_subdev(priv)->intr = nv50_disp_intr;
	INIT_WORK(&priv->supervisor, nv50_disp_intr_supervisor);
	priv->sclass = nv50_disp_sclass;
	priv->head.nr = 2;
	priv->dac.nr = 3;
	priv->sor.nr = 2;
	priv->pior.nr = 3;
	priv->dac.power = nv50_dac_power;
	priv->dac.sense = nv50_dac_sense;
	priv->sor.power = nv50_sor_power;
	priv->pior.power = nv50_pior_power;
	priv->pior.dp = &nv50_pior_dp_func;
	return 0;
}

struct nouveau_oclass
nv50_disp_oclass = {
	.handle = NV_ENGINE(DISP, 0x50),
	.ofuncs = &(struct nouveau_ofuncs) {
		.ctor = nv50_disp_ctor,
		.dtor = _nouveau_disp_dtor,
		.init = _nouveau_disp_init,
		.fini = _nouveau_disp_fini,
	},
};<|MERGE_RESOLUTION|>--- conflicted
+++ resolved
@@ -37,10 +37,6 @@
 #include <subdev/devinit.h>
 #include <subdev/timer.h>
 #include <subdev/fb.h>
-<<<<<<< HEAD
-#include <subdev/clock.h>
-=======
->>>>>>> d0e0ac97
 
 #include "nv50.h"
 
@@ -991,17 +987,10 @@
 static void
 nv50_disp_intr_unk20_1(struct nv50_disp_priv *priv, int head)
 {
-<<<<<<< HEAD
-	struct nouveau_clock *clk = nouveau_clock(priv);
-	u32 pclk = nv_rd32(priv, 0x610ad0 + (head * 0x540)) & 0x3fffff;
-	if (pclk)
-		clk->pll_set(clk, PLL_VPLL0 + head, pclk);
-=======
 	struct nouveau_devinit *devinit = nouveau_devinit(priv);
 	u32 pclk = nv_rd32(priv, 0x610ad0 + (head * 0x540)) & 0x3fffff;
 	if (pclk)
 		devinit->pll_set(devinit, PLL_VPLL0 + head, pclk);
->>>>>>> d0e0ac97
 }
 
 static void
@@ -1118,10 +1107,7 @@
 	u32 pclk = nv_rd32(priv, 0x610ad0 + (head * 0x540)) & 0x3fffff;
 	u32 hval, hreg = 0x614200 + (head * 0x800);
 	u32 oval, oreg;
-<<<<<<< HEAD
-=======
 	u32 mask;
->>>>>>> d0e0ac97
 	u32 conf = exec_clkcmp(priv, head, 0xff, pclk, &outp);
 	if (conf != ~0) {
 		if (outp.location == 0 && outp.type == DCB_OUTPUT_DP) {
@@ -1148,10 +1134,7 @@
 			oreg = 0x614280 + (ffs(outp.or) - 1) * 0x800;
 			oval = 0x00000000;
 			hval = 0x00000000;
-<<<<<<< HEAD
-=======
 			mask = 0xffffffff;
->>>>>>> d0e0ac97
 		} else
 		if (!outp.location) {
 			if (outp.type == DCB_OUTPUT_DP)
@@ -1159,26 +1142,16 @@
 			oreg = 0x614300 + (ffs(outp.or) - 1) * 0x800;
 			oval = (conf & 0x0100) ? 0x00000101 : 0x00000000;
 			hval = 0x00000000;
-<<<<<<< HEAD
-=======
 			mask = 0x00000707;
->>>>>>> d0e0ac97
 		} else {
 			oreg = 0x614380 + (ffs(outp.or) - 1) * 0x800;
 			oval = 0x00000001;
 			hval = 0x00000001;
-<<<<<<< HEAD
-		}
-
-		nv_mask(priv, hreg, 0x0000000f, hval);
-		nv_mask(priv, oreg, 0x00000707, oval);
-=======
 			mask = 0x00000707;
 		}
 
 		nv_mask(priv, hreg, 0x0000000f, hval);
 		nv_mask(priv, oreg, mask, oval);
->>>>>>> d0e0ac97
 	}
 }
 
