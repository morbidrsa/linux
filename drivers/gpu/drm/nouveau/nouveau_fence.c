/*
 * Copyright (C) 2007 Ben Skeggs.
 * All Rights Reserved.
 *
 * Permission is hereby granted, free of charge, to any person obtaining
 * a copy of this software and associated documentation files (the
 * "Software"), to deal in the Software without restriction, including
 * without limitation the rights to use, copy, modify, merge, publish,
 * distribute, sublicense, and/or sell copies of the Software, and to
 * permit persons to whom the Software is furnished to do so, subject to
 * the following conditions:
 *
 * The above copyright notice and this permission notice (including the
 * next paragraph) shall be included in all copies or substantial
 * portions of the Software.
 *
 * THE SOFTWARE IS PROVIDED "AS IS", WITHOUT WARRANTY OF ANY KIND,
 * EXPRESS OR IMPLIED, INCLUDING BUT NOT LIMITED TO THE WARRANTIES OF
 * MERCHANTABILITY, FITNESS FOR A PARTICULAR PURPOSE AND NONINFRINGEMENT.
 * IN NO EVENT SHALL THE COPYRIGHT OWNER(S) AND/OR ITS SUPPLIERS BE
 * LIABLE FOR ANY CLAIM, DAMAGES OR OTHER LIABILITY, WHETHER IN AN ACTION
 * OF CONTRACT, TORT OR OTHERWISE, ARISING FROM, OUT OF OR IN CONNECTION
 * WITH THE SOFTWARE OR THE USE OR OTHER DEALINGS IN THE SOFTWARE.
 *
 */

#include <drm/drmP.h>

#include <linux/ktime.h>
#include <linux/hrtimer.h>

#include "nouveau_drm.h"
#include "nouveau_dma.h"
#include "nouveau_fence.h"

#include <engine/fifo.h>

<<<<<<< HEAD
=======
struct fence_work {
	struct work_struct base;
	struct list_head head;
	void (*func)(void *);
	void *data;
};

static void
nouveau_fence_signal(struct nouveau_fence *fence)
{
	struct fence_work *work, *temp;

	list_for_each_entry_safe(work, temp, &fence->work, head) {
		schedule_work(&work->base);
		list_del(&work->head);
	}

	fence->channel = NULL;
	list_del(&fence->head);
}

>>>>>>> d0e0ac97
void
nouveau_fence_context_del(struct nouveau_fence_chan *fctx)
{
	struct nouveau_fence *fence, *fnext;
	spin_lock(&fctx->lock);
	list_for_each_entry_safe(fence, fnext, &fctx->pending, head) {
<<<<<<< HEAD
		fence->channel = NULL;
		list_del(&fence->head);
		nouveau_fence_unref(&fence);
=======
		nouveau_fence_signal(fence);
>>>>>>> d0e0ac97
	}
	spin_unlock(&fctx->lock);
}

void
nouveau_fence_context_new(struct nouveau_fence_chan *fctx)
{
	INIT_LIST_HEAD(&fctx->flip);
	INIT_LIST_HEAD(&fctx->pending);
	spin_lock_init(&fctx->lock);
}

static void
nouveau_fence_work_handler(struct work_struct *kwork)
{
	struct fence_work *work = container_of(kwork, typeof(*work), base);
	work->func(work->data);
	kfree(work);
}

void
nouveau_fence_work(struct nouveau_fence *fence,
		   void (*func)(void *), void *data)
{
	struct nouveau_channel *chan = fence->channel;
	struct nouveau_fence_chan *fctx;
	struct fence_work *work = NULL;

	if (nouveau_fence_done(fence)) {
		func(data);
		return;
	}

	fctx = chan->fence;
	work = kmalloc(sizeof(*work), GFP_KERNEL);
	if (!work) {
		WARN_ON(nouveau_fence_wait(fence, false, false));
		func(data);
		return;
	}

	spin_lock(&fctx->lock);
	if (!fence->channel) {
		spin_unlock(&fctx->lock);
		kfree(work);
		func(data);
		return;
	}

	INIT_WORK(&work->base, nouveau_fence_work_handler);
	work->func = func;
	work->data = data;
	list_add(&work->head, &fence->work);
	spin_unlock(&fctx->lock);
}

static void
nouveau_fence_update(struct nouveau_channel *chan)
{
	struct nouveau_fence_chan *fctx = chan->fence;
	struct nouveau_fence *fence, *fnext;

	spin_lock(&fctx->lock);
	list_for_each_entry_safe(fence, fnext, &fctx->pending, head) {
		if (fctx->read(chan) < fence->sequence)
			break;

<<<<<<< HEAD
		fence->channel = NULL;
		list_del(&fence->head);
=======
		nouveau_fence_signal(fence);
>>>>>>> d0e0ac97
		nouveau_fence_unref(&fence);
	}
	spin_unlock(&fctx->lock);
}

int
nouveau_fence_emit(struct nouveau_fence *fence, struct nouveau_channel *chan)
{
	struct nouveau_fence_chan *fctx = chan->fence;
	int ret;

	fence->channel  = chan;
	fence->timeout  = jiffies + (3 * DRM_HZ);
	fence->sequence = ++fctx->sequence;

	ret = fctx->emit(fence);
	if (!ret) {
		kref_get(&fence->kref);
		spin_lock(&fctx->lock);
		list_add_tail(&fence->head, &fctx->pending);
		spin_unlock(&fctx->lock);
	}

	return ret;
}

bool
nouveau_fence_done(struct nouveau_fence *fence)
{
	if (fence->channel)
		nouveau_fence_update(fence->channel);
	return !fence->channel;
}

struct nouveau_fence_uevent {
	struct nouveau_eventh handler;
	struct nouveau_fence_priv *priv;
};

static int
nouveau_fence_wait_uevent_handler(struct nouveau_eventh *event, int index)
{
	struct nouveau_fence_uevent *uevent =
		container_of(event, struct nouveau_fence_uevent, handler);
	wake_up_all(&uevent->priv->waiting);
	return NVKM_EVENT_KEEP;
}

static int
nouveau_fence_wait_uevent(struct nouveau_fence *fence, bool intr)

{
	struct nouveau_channel *chan = fence->channel;
	struct nouveau_fifo *pfifo = nouveau_fifo(chan->drm->device);
	struct nouveau_fence_priv *priv = chan->drm->fence;
	struct nouveau_fence_uevent uevent = {
		.handler.func = nouveau_fence_wait_uevent_handler,
		.priv = priv,
	};
	int ret = 0;

	nouveau_event_get(pfifo->uevent, 0, &uevent.handler);

	if (fence->timeout) {
		unsigned long timeout = fence->timeout - jiffies;

		if (time_before(jiffies, fence->timeout)) {
			if (intr) {
				ret = wait_event_interruptible_timeout(
						priv->waiting,
						nouveau_fence_done(fence),
						timeout);
			} else {
				ret = wait_event_timeout(priv->waiting,
						nouveau_fence_done(fence),
						timeout);
			}
		}

		if (ret >= 0) {
			fence->timeout = jiffies + ret;
			if (time_after_eq(jiffies, fence->timeout))
				ret = -EBUSY;
		}
	} else {
		if (intr) {
			ret = wait_event_interruptible(priv->waiting,
					nouveau_fence_done(fence));
		} else {
			wait_event(priv->waiting, nouveau_fence_done(fence));
		}
	}

	nouveau_event_put(pfifo->uevent, 0, &uevent.handler);
	if (unlikely(ret < 0))
		return ret;

	return 0;
}

int
nouveau_fence_wait(struct nouveau_fence *fence, bool lazy, bool intr)
{
	struct nouveau_channel *chan = fence->channel;
	struct nouveau_fence_priv *priv = chan ? chan->drm->fence : NULL;
	unsigned long sleep_time = NSEC_PER_MSEC / 1000;
	ktime_t t;
	int ret = 0;

	while (priv && priv->uevent && lazy && !nouveau_fence_done(fence)) {
		ret = nouveau_fence_wait_uevent(fence, intr);
		if (ret < 0)
			return ret;
	}

	while (!nouveau_fence_done(fence)) {
		if (fence->timeout && time_after_eq(jiffies, fence->timeout)) {
			ret = -EBUSY;
			break;
		}

		__set_current_state(intr ? TASK_INTERRUPTIBLE :
					   TASK_UNINTERRUPTIBLE);
		if (lazy) {
			t = ktime_set(0, sleep_time);
			schedule_hrtimeout(&t, HRTIMER_MODE_REL);
			sleep_time *= 2;
			if (sleep_time > NSEC_PER_MSEC)
				sleep_time = NSEC_PER_MSEC;
		}

		if (intr && signal_pending(current)) {
			ret = -ERESTARTSYS;
			break;
		}
	}

	__set_current_state(TASK_RUNNING);
	return ret;
}

int
nouveau_fence_sync(struct nouveau_fence *fence, struct nouveau_channel *chan)
{
	struct nouveau_fence_chan *fctx = chan->fence;
	struct nouveau_channel *prev;
	int ret = 0;

	prev = fence ? fence->channel : NULL;
	if (prev) {
		if (unlikely(prev != chan && !nouveau_fence_done(fence))) {
			ret = fctx->sync(fence, prev, chan);
			if (unlikely(ret))
				ret = nouveau_fence_wait(fence, true, false);
		}
	}

	return ret;
}

static void
nouveau_fence_del(struct kref *kref)
{
	struct nouveau_fence *fence = container_of(kref, typeof(*fence), kref);
	kfree(fence);
}

void
nouveau_fence_unref(struct nouveau_fence **pfence)
{
	if (*pfence)
		kref_put(&(*pfence)->kref, nouveau_fence_del);
	*pfence = NULL;
}

struct nouveau_fence *
nouveau_fence_ref(struct nouveau_fence *fence)
{
	kref_get(&fence->kref);
	return fence;
}

int
nouveau_fence_new(struct nouveau_channel *chan, bool sysmem,
		  struct nouveau_fence **pfence)
{
	struct nouveau_fence *fence;
	int ret = 0;

	if (unlikely(!chan->fence))
		return -ENODEV;

	fence = kzalloc(sizeof(*fence), GFP_KERNEL);
	if (!fence)
		return -ENOMEM;

<<<<<<< HEAD
=======
	INIT_LIST_HEAD(&fence->work);
>>>>>>> d0e0ac97
	fence->sysmem = sysmem;
	kref_init(&fence->kref);

	ret = nouveau_fence_emit(fence, chan);
	if (ret)
		nouveau_fence_unref(&fence);

	*pfence = fence;
	return ret;
}<|MERGE_RESOLUTION|>--- conflicted
+++ resolved
@@ -35,8 +35,6 @@
 
 #include <engine/fifo.h>
 
-<<<<<<< HEAD
-=======
 struct fence_work {
 	struct work_struct base;
 	struct list_head head;
@@ -58,20 +56,13 @@
 	list_del(&fence->head);
 }
 
->>>>>>> d0e0ac97
 void
 nouveau_fence_context_del(struct nouveau_fence_chan *fctx)
 {
 	struct nouveau_fence *fence, *fnext;
 	spin_lock(&fctx->lock);
 	list_for_each_entry_safe(fence, fnext, &fctx->pending, head) {
-<<<<<<< HEAD
-		fence->channel = NULL;
-		list_del(&fence->head);
-		nouveau_fence_unref(&fence);
-=======
 		nouveau_fence_signal(fence);
->>>>>>> d0e0ac97
 	}
 	spin_unlock(&fctx->lock);
 }
@@ -139,12 +130,7 @@
 		if (fctx->read(chan) < fence->sequence)
 			break;
 
-<<<<<<< HEAD
-		fence->channel = NULL;
-		list_del(&fence->head);
-=======
 		nouveau_fence_signal(fence);
->>>>>>> d0e0ac97
 		nouveau_fence_unref(&fence);
 	}
 	spin_unlock(&fctx->lock);
@@ -341,10 +327,7 @@
 	if (!fence)
 		return -ENOMEM;
 
-<<<<<<< HEAD
-=======
 	INIT_LIST_HEAD(&fence->work);
->>>>>>> d0e0ac97
 	fence->sysmem = sysmem;
 	kref_init(&fence->kref);
 
