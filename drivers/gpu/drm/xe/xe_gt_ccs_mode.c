// SPDX-License-Identifier: MIT
/*
 * Copyright © 2023 Intel Corporation
 */

#include <drm/drm_managed.h>

#include "regs/xe_gt_regs.h"
#include "xe_assert.h"
#include "xe_gt.h"
#include "xe_gt_ccs_mode.h"
#include "xe_gt_printk.h"
#include "xe_gt_sysfs.h"
#include "xe_mmio.h"
#include "xe_sriov.h"

static void __xe_gt_apply_ccs_mode(struct xe_gt *gt, u32 num_engines)
{
	u32 mode = CCS_MODE_CSLICE_0_3_MASK; /* disable all by default */
	int num_slices = hweight32(CCS_MASK(gt));
	struct xe_device *xe = gt_to_xe(gt);
	int width, cslice = 0;
	u32 config = 0;

	xe_assert(xe, xe_gt_ccs_mode_enabled(gt));

	xe_assert(xe, num_engines && num_engines <= num_slices);
	xe_assert(xe, !(num_slices % num_engines));

	/*
	 * Loop over all available slices and assign each a user engine.
	 * For example, if there are four compute slices available, the
	 * assignment of compute slices to compute engines would be,
	 *
	 * With 1 engine (ccs0):
	 *   slice 0, 1, 2, 3: ccs0
	 *
	 * With 2 engines (ccs0, ccs1):
	 *   slice 0, 2: ccs0
	 *   slice 1, 3: ccs1
	 *
	 * With 4 engines (ccs0, ccs1, ccs2, ccs3):
	 *   slice 0: ccs0
	 *   slice 1: ccs1
	 *   slice 2: ccs2
	 *   slice 3: ccs3
	 */
	for (width = num_slices / num_engines; width; width--) {
		struct xe_hw_engine *hwe;
		enum xe_hw_engine_id id;

		for_each_hw_engine(hwe, gt, id) {
			if (hwe->class != XE_ENGINE_CLASS_COMPUTE)
				continue;

			if (hwe->logical_instance >= num_engines)
				break;

			config |= BIT(hwe->instance) << XE_HW_ENGINE_CCS0;

			/* If a slice is fused off, leave disabled */
			while ((CCS_MASK(gt) & BIT(cslice)) == 0)
				cslice++;

			mode &= ~CCS_MODE_CSLICE(cslice, CCS_MODE_CSLICE_MASK);
			mode |= CCS_MODE_CSLICE(cslice, hwe->instance);
			cslice++;
		}
	}

<<<<<<< HEAD
	/*
	 * Mask bits need to be set for the register. Though only Xe2+
	 * platforms require setting of mask bits, it won't harm for older
	 * platforms as these bits are unused there.
	 */
	mode |= CCS_MODE_CSLICE_0_3_MASK << 16;
	xe_mmio_write32(gt, CCS_MODE, mode);
=======
	xe_mmio_write32(&gt->mmio, CCS_MODE, mode);
>>>>>>> a163b895

	xe_gt_dbg(gt, "CCS_MODE=%x config:%08x, num_engines:%d, num_slices:%d\n",
		  mode, config, num_engines, num_slices);
}

void xe_gt_apply_ccs_mode(struct xe_gt *gt)
{
	if (!gt->ccs_mode || IS_SRIOV_VF(gt_to_xe(gt)))
		return;

	__xe_gt_apply_ccs_mode(gt, gt->ccs_mode);
}

static ssize_t
num_cslices_show(struct device *kdev,
		 struct device_attribute *attr, char *buf)
{
	struct xe_gt *gt = kobj_to_gt(&kdev->kobj);

	return sysfs_emit(buf, "%u\n", hweight32(CCS_MASK(gt)));
}

static DEVICE_ATTR_RO(num_cslices);

static ssize_t
ccs_mode_show(struct device *kdev,
	      struct device_attribute *attr, char *buf)
{
	struct xe_gt *gt = kobj_to_gt(&kdev->kobj);

	return sysfs_emit(buf, "%u\n", gt->ccs_mode);
}

static ssize_t
ccs_mode_store(struct device *kdev, struct device_attribute *attr,
	       const char *buff, size_t count)
{
	struct xe_gt *gt = kobj_to_gt(&kdev->kobj);
	struct xe_device *xe = gt_to_xe(gt);
	u32 num_engines, num_slices;
	int ret;

	if (IS_SRIOV(xe)) {
		xe_gt_dbg(gt, "Can't change compute mode when running as %s\n",
			  xe_sriov_mode_to_string(xe_device_sriov_mode(xe)));
		return -EOPNOTSUPP;
	}

	ret = kstrtou32(buff, 0, &num_engines);
	if (ret)
		return ret;

	/*
	 * Ensure number of engines specified is valid and there is an
	 * exact multiple of engines for slices.
	 */
	num_slices = hweight32(CCS_MASK(gt));
	if (!num_engines || num_engines > num_slices || num_slices % num_engines) {
		xe_gt_dbg(gt, "Invalid compute config, %d engines %d slices\n",
			  num_engines, num_slices);
		return -EINVAL;
	}

	/* CCS mode can only be updated when there are no drm clients */
	mutex_lock(&xe->drm.filelist_mutex);
	if (!list_empty(&xe->drm.filelist)) {
		mutex_unlock(&xe->drm.filelist_mutex);
		xe_gt_dbg(gt, "Rejecting compute mode change as there are active drm clients\n");
		return -EBUSY;
	}

	if (gt->ccs_mode != num_engines) {
		xe_gt_info(gt, "Setting compute mode to %d\n", num_engines);
		gt->ccs_mode = num_engines;
		xe_gt_record_user_engines(gt);
		xe_gt_reset_async(gt);
	}

	mutex_unlock(&xe->drm.filelist_mutex);

	return count;
}

static DEVICE_ATTR_RW(ccs_mode);

static const struct attribute *gt_ccs_mode_attrs[] = {
	&dev_attr_ccs_mode.attr,
	&dev_attr_num_cslices.attr,
	NULL,
};

static void xe_gt_ccs_mode_sysfs_fini(void *arg)
{
	struct xe_gt *gt = arg;

	sysfs_remove_files(gt->sysfs, gt_ccs_mode_attrs);
}

/**
 * xe_gt_ccs_mode_sysfs_init - Initialize CCS mode sysfs interfaces
 * @gt: GT structure
 *
 * Through a per-gt 'ccs_mode' sysfs interface, the user can enable a fixed
 * number of compute hardware engines to which the available compute slices
 * are to be allocated. This user configuration change triggers a gt reset
 * and it is expected that there are no open drm clients while doing so.
 * The number of available compute slices is exposed to user through a per-gt
 * 'num_cslices' sysfs interface.
 *
 * Returns: Returns error value for failure and 0 for success.
 */
int xe_gt_ccs_mode_sysfs_init(struct xe_gt *gt)
{
	struct xe_device *xe = gt_to_xe(gt);
	int err;

	if (!xe_gt_ccs_mode_enabled(gt))
		return 0;

	err = sysfs_create_files(gt->sysfs, gt_ccs_mode_attrs);
	if (err)
		return err;

	return devm_add_action_or_reset(xe->drm.dev, xe_gt_ccs_mode_sysfs_fini, gt);
}<|MERGE_RESOLUTION|>--- conflicted
+++ resolved
@@ -68,17 +68,13 @@
 		}
 	}
 
-<<<<<<< HEAD
 	/*
 	 * Mask bits need to be set for the register. Though only Xe2+
 	 * platforms require setting of mask bits, it won't harm for older
 	 * platforms as these bits are unused there.
 	 */
 	mode |= CCS_MODE_CSLICE_0_3_MASK << 16;
-	xe_mmio_write32(gt, CCS_MODE, mode);
-=======
 	xe_mmio_write32(&gt->mmio, CCS_MODE, mode);
->>>>>>> a163b895
 
 	xe_gt_dbg(gt, "CCS_MODE=%x config:%08x, num_engines:%d, num_slices:%d\n",
 		  mode, config, num_engines, num_slices);
