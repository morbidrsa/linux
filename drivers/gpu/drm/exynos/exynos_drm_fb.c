/* exynos_drm_fb.c
 *
 * Copyright (c) 2011 Samsung Electronics Co., Ltd.
 * Authors:
 *	Inki Dae <inki.dae@samsung.com>
 *	Joonyoung Shim <jy0922.shim@samsung.com>
 *	Seung-Woo Kim <sw0312.kim@samsung.com>
 *
 * This program is free software; you can redistribute  it and/or modify it
 * under  the terms of  the GNU General  Public License as published by the
 * Free Software Foundation;  either version 2 of the  License, or (at your
 * option) any later version.
 */

#include <drm/drmP.h>
#include <drm/drm_crtc.h>
#include <drm/drm_crtc_helper.h>
#include <drm/drm_fb_helper.h>
#include <uapi/drm/exynos_drm.h>

#include "exynos_drm_drv.h"
#include "exynos_drm_fb.h"
#include "exynos_drm_gem.h"
#include "exynos_drm_iommu.h"
#include "exynos_drm_encoder.h"

#define to_exynos_fb(x)	container_of(x, struct exynos_drm_fb, fb)

/*
 * exynos specific framebuffer structure.
 *
 * @fb: drm framebuffer obejct.
 * @buf_cnt: a buffer count to drm framebuffer.
 * @exynos_gem_obj: array of exynos specific gem object containing a gem object.
 */
struct exynos_drm_fb {
	struct drm_framebuffer		fb;
	unsigned int			buf_cnt;
	struct exynos_drm_gem_obj	*exynos_gem_obj[MAX_FB_BUFFER];
};

static int check_fb_gem_memory_type(struct drm_device *drm_dev,
				struct exynos_drm_gem_obj *exynos_gem_obj)
{
	unsigned int flags;

	/*
	 * if exynos drm driver supports iommu then framebuffer can use
	 * all the buffer types.
	 */
	if (is_drm_iommu_supported(drm_dev))
		return 0;

	flags = exynos_gem_obj->flags;

	/*
	 * without iommu support, not support physically non-continuous memory
	 * for framebuffer.
	 */
	if (IS_NONCONTIG_BUFFER(flags)) {
		DRM_ERROR("cannot use this gem memory type for fb.\n");
		return -EINVAL;
	}

	return 0;
}

static void exynos_drm_fb_destroy(struct drm_framebuffer *fb)
{
	struct exynos_drm_fb *exynos_fb = to_exynos_fb(fb);
	unsigned int i;

	/* make sure that overlay data are updated before relesing fb. */
	exynos_drm_encoder_complete_scanout(fb);

	drm_framebuffer_cleanup(fb);

	for (i = 0; i < ARRAY_SIZE(exynos_fb->exynos_gem_obj); i++) {
		struct drm_gem_object *obj;

		if (exynos_fb->exynos_gem_obj[i] == NULL)
			continue;

		obj = &exynos_fb->exynos_gem_obj[i]->base;
		drm_gem_object_unreference_unlocked(obj);
	}

	kfree(exynos_fb);
	exynos_fb = NULL;
}

static int exynos_drm_fb_create_handle(struct drm_framebuffer *fb,
					struct drm_file *file_priv,
					unsigned int *handle)
{
	struct exynos_drm_fb *exynos_fb = to_exynos_fb(fb);

	/* This fb should have only one gem object. */
	if (WARN_ON(exynos_fb->buf_cnt != 1))
		return -EINVAL;

	/* This fb should have only one gem object. */
	if (WARN_ON(exynos_fb->buf_cnt != 1))
		return -EINVAL;

	return drm_gem_handle_create(file_priv,
			&exynos_fb->exynos_gem_obj[0]->base, handle);
}

static int exynos_drm_fb_dirty(struct drm_framebuffer *fb,
				struct drm_file *file_priv, unsigned flags,
				unsigned color, struct drm_clip_rect *clips,
				unsigned num_clips)
{
	/* TODO */

	return 0;
}

static struct drm_framebuffer_funcs exynos_drm_fb_funcs = {
	.destroy	= exynos_drm_fb_destroy,
	.create_handle	= exynos_drm_fb_create_handle,
	.dirty		= exynos_drm_fb_dirty,
};

void exynos_drm_fb_set_buf_cnt(struct drm_framebuffer *fb,
						unsigned int cnt)
{
	struct exynos_drm_fb *exynos_fb;

	exynos_fb = to_exynos_fb(fb);

	exynos_fb->buf_cnt = cnt;
}

unsigned int exynos_drm_fb_get_buf_cnt(struct drm_framebuffer *fb)
{
	struct exynos_drm_fb *exynos_fb;

	exynos_fb = to_exynos_fb(fb);

	return exynos_fb->buf_cnt;
}

struct drm_framebuffer *
exynos_drm_framebuffer_init(struct drm_device *dev,
			    struct drm_mode_fb_cmd2 *mode_cmd,
			    struct drm_gem_object *obj)
{
	struct exynos_drm_fb *exynos_fb;
	struct exynos_drm_gem_obj *exynos_gem_obj;
	int ret;

	exynos_gem_obj = to_exynos_gem_obj(obj);

	ret = check_fb_gem_memory_type(dev, exynos_gem_obj);
	if (ret < 0) {
		DRM_ERROR("cannot use this gem memory type for fb.\n");
		return ERR_PTR(-EINVAL);
	}

	exynos_fb = kzalloc(sizeof(*exynos_fb), GFP_KERNEL);
	if (!exynos_fb) {
		DRM_ERROR("failed to allocate exynos drm framebuffer\n");
		return ERR_PTR(-ENOMEM);
	}

	drm_helper_mode_fill_fb_struct(&exynos_fb->fb, mode_cmd);
	exynos_fb->exynos_gem_obj[0] = exynos_gem_obj;

	ret = drm_framebuffer_init(dev, &exynos_fb->fb, &exynos_drm_fb_funcs);
	if (ret) {
		DRM_ERROR("failed to initialize framebuffer\n");
		return ERR_PTR(ret);
	}

	return &exynos_fb->fb;
}

static u32 exynos_drm_format_num_buffers(struct drm_mode_fb_cmd2 *mode_cmd)
{
	unsigned int cnt = 0;

	if (mode_cmd->pixel_format != DRM_FORMAT_NV12)
		return drm_format_num_planes(mode_cmd->pixel_format);

	while (cnt != MAX_FB_BUFFER) {
		if (!mode_cmd->handles[cnt])
			break;
		cnt++;
	}

	/*
	 * check if NV12 or NV12M.
	 *
	 * NV12
	 * handles[0] = base1, offsets[0] = 0
	 * handles[1] = base1, offsets[1] = Y_size
	 *
	 * NV12M
	 * handles[0] = base1, offsets[0] = 0
	 * handles[1] = base2, offsets[1] = 0
	 */
	if (cnt == 2) {
		/*
		 * in case of NV12 format, offsets[1] is not 0 and
		 * handles[0] is same as handles[1].
		 */
		if (mode_cmd->offsets[1] &&
			mode_cmd->handles[0] == mode_cmd->handles[1])
			cnt = 1;
	}

	return cnt;
}

static struct drm_framebuffer *
exynos_user_fb_create(struct drm_device *dev, struct drm_file *file_priv,
		      struct drm_mode_fb_cmd2 *mode_cmd)
{
	struct drm_gem_object *obj;
	struct exynos_drm_gem_obj *exynos_gem_obj;
	struct exynos_drm_fb *exynos_fb;
	int i, ret;

<<<<<<< HEAD
	DRM_DEBUG_KMS("%s\n", __FILE__);

=======
>>>>>>> d0e0ac97
	exynos_fb = kzalloc(sizeof(*exynos_fb), GFP_KERNEL);
	if (!exynos_fb) {
		DRM_ERROR("failed to allocate exynos drm framebuffer\n");
		return ERR_PTR(-ENOMEM);
	}

	obj = drm_gem_object_lookup(dev, file_priv, mode_cmd->handles[0]);
	if (!obj) {
		DRM_ERROR("failed to lookup gem object\n");
		ret = -ENOENT;
		goto err_free;
	}

	drm_helper_mode_fill_fb_struct(&exynos_fb->fb, mode_cmd);
	exynos_fb->exynos_gem_obj[0] = to_exynos_gem_obj(obj);
	exynos_fb->buf_cnt = exynos_drm_format_num_buffers(mode_cmd);

	DRM_DEBUG_KMS("buf_cnt = %d\n", exynos_fb->buf_cnt);

	for (i = 1; i < exynos_fb->buf_cnt; i++) {
		obj = drm_gem_object_lookup(dev, file_priv,
				mode_cmd->handles[i]);
		if (!obj) {
			DRM_ERROR("failed to lookup gem object\n");
			ret = -ENOENT;
			exynos_fb->buf_cnt = i;
			goto err_unreference;
		}

		exynos_gem_obj = to_exynos_gem_obj(obj);
		exynos_fb->exynos_gem_obj[i] = exynos_gem_obj;

		ret = check_fb_gem_memory_type(dev, exynos_gem_obj);
		if (ret < 0) {
			DRM_ERROR("cannot use this gem memory type for fb.\n");
			goto err_unreference;
		}
	}

	ret = drm_framebuffer_init(dev, &exynos_fb->fb, &exynos_drm_fb_funcs);
	if (ret) {
		DRM_ERROR("failed to init framebuffer.\n");
		goto err_unreference;
	}

	return &exynos_fb->fb;

err_unreference:
	for (i = 0; i < exynos_fb->buf_cnt; i++) {
		struct drm_gem_object *obj;

		obj = &exynos_fb->exynos_gem_obj[i]->base;
		if (obj)
			drm_gem_object_unreference_unlocked(obj);
	}
err_free:
	kfree(exynos_fb);
	return ERR_PTR(ret);
}

struct exynos_drm_gem_buf *exynos_drm_fb_buffer(struct drm_framebuffer *fb,
						int index)
{
	struct exynos_drm_fb *exynos_fb = to_exynos_fb(fb);
	struct exynos_drm_gem_buf *buffer;

	if (index >= MAX_FB_BUFFER)
		return NULL;

	buffer = exynos_fb->exynos_gem_obj[index]->buffer;
	if (!buffer)
		return NULL;

	DRM_DEBUG_KMS("dma_addr = 0x%lx\n", (unsigned long)buffer->dma_addr);

	return buffer;
}

static void exynos_drm_output_poll_changed(struct drm_device *dev)
{
	struct exynos_drm_private *private = dev->dev_private;
	struct drm_fb_helper *fb_helper = private->fb_helper;

	if (fb_helper)
		drm_fb_helper_hotplug_event(fb_helper);
}

static const struct drm_mode_config_funcs exynos_drm_mode_config_funcs = {
	.fb_create = exynos_user_fb_create,
	.output_poll_changed = exynos_drm_output_poll_changed,
};

void exynos_drm_mode_config_init(struct drm_device *dev)
{
	dev->mode_config.min_width = 0;
	dev->mode_config.min_height = 0;

	/*
	 * set max width and height as default value(4096x4096).
	 * this value would be used to check framebuffer size limitation
	 * at drm_mode_addfb().
	 */
	dev->mode_config.max_width = 4096;
	dev->mode_config.max_height = 4096;

	dev->mode_config.funcs = &exynos_drm_mode_config_funcs;
}<|MERGE_RESOLUTION|>--- conflicted
+++ resolved
@@ -94,10 +94,6 @@
 					unsigned int *handle)
 {
 	struct exynos_drm_fb *exynos_fb = to_exynos_fb(fb);
-
-	/* This fb should have only one gem object. */
-	if (WARN_ON(exynos_fb->buf_cnt != 1))
-		return -EINVAL;
 
 	/* This fb should have only one gem object. */
 	if (WARN_ON(exynos_fb->buf_cnt != 1))
@@ -223,11 +219,6 @@
 	struct exynos_drm_fb *exynos_fb;
 	int i, ret;
 
-<<<<<<< HEAD
-	DRM_DEBUG_KMS("%s\n", __FILE__);
-
-=======
->>>>>>> d0e0ac97
 	exynos_fb = kzalloc(sizeof(*exynos_fb), GFP_KERNEL);
 	if (!exynos_fb) {
 		DRM_ERROR("failed to allocate exynos drm framebuffer\n");
