/*
 * Copyright 2013 Red Hat Inc.
 *
 * Permission is hereby granted, free of charge, to any person obtaining a
 * copy of this software and associated documentation files (the "Software"),
 * to deal in the Software without restriction, including without limitation
 * the rights to use, copy, modify, merge, publish, distribute, sublicense,
 * and/or sell copies of the Software, and to permit persons to whom the
 * Software is furnished to do so, subject to the following conditions:
 *
 * The above copyright notice and this permission notice shall be included in
 * all copies or substantial portions of the Software.
 *
 * THE SOFTWARE IS PROVIDED "AS IS", WITHOUT WARRANTY OF ANY KIND, EXPRESS OR
 * IMPLIED, INCLUDING BUT NOT LIMITED TO THE WARRANTIES OF MERCHANTABILITY,
 * FITNESS FOR A PARTICULAR PURPOSE AND NONINFRINGEMENT.  IN NO EVENT SHALL
 * THE COPYRIGHT HOLDER(S) OR AUTHOR(S) BE LIABLE FOR ANY CLAIM, DAMAGES OR
 * OTHER LIABILITY, WHETHER IN AN ACTION OF CONTRACT, TORT OR OTHERWISE,
 * ARISING FROM, OUT OF OR IN CONNECTION WITH THE SOFTWARE OR THE USE OR
 * OTHER DEALINGS IN THE SOFTWARE.
 *
 * Authors: Dave Airlie
 *          Alon Levy
 */

#include "qxl_drv.h"
#include "qxl_object.h"

#include <linux/io-mapping.h>
static void qxl_ttm_bo_destroy(struct ttm_buffer_object *tbo)
{
	struct qxl_bo *bo;
	struct qxl_device *qdev;

	bo = container_of(tbo, struct qxl_bo, tbo);
	qdev = (struct qxl_device *)bo->gem_base.dev->dev_private;

	qxl_surface_evict(qdev, bo, false);
	qxl_fence_fini(&bo->fence);
	mutex_lock(&qdev->gem.mutex);
	list_del_init(&bo->list);
	mutex_unlock(&qdev->gem.mutex);
	drm_gem_object_release(&bo->gem_base);
	kfree(bo);
}

bool qxl_ttm_bo_is_qxl_bo(struct ttm_buffer_object *bo)
{
	if (bo->destroy == &qxl_ttm_bo_destroy)
		return true;
	return false;
}

void qxl_ttm_placement_from_domain(struct qxl_bo *qbo, u32 domain, bool pinned)
{
	u32 c = 0;
	u32 pflag = pinned ? TTM_PL_FLAG_NO_EVICT : 0;

	qbo->placement.fpfn = 0;
	qbo->placement.lpfn = 0;
	qbo->placement.placement = qbo->placements;
	qbo->placement.busy_placement = qbo->placements;
	if (domain == QXL_GEM_DOMAIN_VRAM)
		qbo->placements[c++] = TTM_PL_FLAG_CACHED | TTM_PL_FLAG_VRAM | pflag;
	if (domain == QXL_GEM_DOMAIN_SURFACE)
		qbo->placements[c++] = TTM_PL_FLAG_CACHED | TTM_PL_FLAG_PRIV0 | pflag;
	if (domain == QXL_GEM_DOMAIN_CPU)
		qbo->placements[c++] = TTM_PL_MASK_CACHING | TTM_PL_FLAG_SYSTEM | pflag;
	if (!c)
		qbo->placements[c++] = TTM_PL_MASK_CACHING | TTM_PL_FLAG_SYSTEM;
	qbo->placement.num_placement = c;
	qbo->placement.num_busy_placement = c;
}


int qxl_bo_create(struct qxl_device *qdev,
		  unsigned long size, bool kernel, bool pinned, u32 domain,
		  struct qxl_surface *surf,
		  struct qxl_bo **bo_ptr)
{
	struct qxl_bo *bo;
	enum ttm_bo_type type;
	int r;

	if (unlikely(qdev->mman.bdev.dev_mapping == NULL))
		qdev->mman.bdev.dev_mapping = qdev->ddev->dev_mapping;
	if (kernel)
		type = ttm_bo_type_kernel;
	else
		type = ttm_bo_type_device;
	*bo_ptr = NULL;
	bo = kzalloc(sizeof(struct qxl_bo), GFP_KERNEL);
	if (bo == NULL)
		return -ENOMEM;
	size = roundup(size, PAGE_SIZE);
	r = drm_gem_object_init(qdev->ddev, &bo->gem_base, size);
	if (unlikely(r)) {
		kfree(bo);
		return r;
	}
	bo->gem_base.driver_private = NULL;
	bo->type = domain;
	bo->pin_count = pinned ? 1 : 0;
	bo->surface_id = 0;
	qxl_fence_init(qdev, &bo->fence);
	INIT_LIST_HEAD(&bo->list);

	if (surf)
		bo->surf = *surf;

	qxl_ttm_placement_from_domain(bo, domain, pinned);

	r = ttm_bo_init(&qdev->mman.bdev, &bo->tbo, size, type,
			&bo->placement, 0, !kernel, NULL, size,
			NULL, &qxl_ttm_bo_destroy);
	if (unlikely(r != 0)) {
		if (r != -ERESTARTSYS)
			dev_err(qdev->dev,
				"object_init failed for (%lu, 0x%08X)\n",
				size, domain);
		return r;
	}
	*bo_ptr = bo;
	return 0;
}

int qxl_bo_kmap(struct qxl_bo *bo, void **ptr)
{
	bool is_iomem;
	int r;

	if (bo->kptr) {
		if (ptr)
			*ptr = bo->kptr;
		return 0;
	}
	r = ttm_bo_kmap(&bo->tbo, 0, bo->tbo.num_pages, &bo->kmap);
	if (r)
		return r;
	bo->kptr = ttm_kmap_obj_virtual(&bo->kmap, &is_iomem);
	if (ptr)
		*ptr = bo->kptr;
	return 0;
}

void *qxl_bo_kmap_atomic_page(struct qxl_device *qdev,
			      struct qxl_bo *bo, int page_offset)
{
	struct ttm_mem_type_manager *man = &bo->tbo.bdev->man[bo->tbo.mem.mem_type];
	void *rptr;
	int ret;
	struct io_mapping *map;

	if (bo->tbo.mem.mem_type == TTM_PL_VRAM)
		map = qdev->vram_mapping;
	else if (bo->tbo.mem.mem_type == TTM_PL_PRIV0)
		map = qdev->surface_mapping;
	else
		goto fallback;

	(void) ttm_mem_io_lock(man, false);
	ret = ttm_mem_io_reserve(bo->tbo.bdev, &bo->tbo.mem);
	ttm_mem_io_unlock(man);

	return io_mapping_map_atomic_wc(map, bo->tbo.mem.bus.offset + page_offset);
fallback:
	if (bo->kptr) {
		rptr = bo->kptr + (page_offset * PAGE_SIZE);
		return rptr;
	}

	ret = qxl_bo_kmap(bo, &rptr);
	if (ret)
		return NULL;

	rptr += page_offset * PAGE_SIZE;
	return rptr;
}

void qxl_bo_kunmap(struct qxl_bo *bo)
{
	if (bo->kptr == NULL)
		return;
	bo->kptr = NULL;
	ttm_bo_kunmap(&bo->kmap);
}

void qxl_bo_kunmap_atomic_page(struct qxl_device *qdev,
			       struct qxl_bo *bo, void *pmap)
{
	struct ttm_mem_type_manager *man = &bo->tbo.bdev->man[bo->tbo.mem.mem_type];
	struct io_mapping *map;

	if (bo->tbo.mem.mem_type == TTM_PL_VRAM)
		map = qdev->vram_mapping;
	else if (bo->tbo.mem.mem_type == TTM_PL_PRIV0)
		map = qdev->surface_mapping;
	else
		goto fallback;

	io_mapping_unmap_atomic(pmap);

	(void) ttm_mem_io_lock(man, false);
	ttm_mem_io_free(bo->tbo.bdev, &bo->tbo.mem);
	ttm_mem_io_unlock(man);
	return ;
 fallback:
	qxl_bo_kunmap(bo);
}

void qxl_bo_unref(struct qxl_bo **bo)
{
	struct ttm_buffer_object *tbo;

	if ((*bo) == NULL)
		return;
	tbo = &((*bo)->tbo);
	ttm_bo_unref(&tbo);
	if (tbo == NULL)
		*bo = NULL;
}

struct qxl_bo *qxl_bo_ref(struct qxl_bo *bo)
{
	ttm_bo_reference(&bo->tbo);
	return bo;
}

int qxl_bo_pin(struct qxl_bo *bo, u32 domain, u64 *gpu_addr)
{
	struct qxl_device *qdev = (struct qxl_device *)bo->gem_base.dev->dev_private;
	int r;

	if (bo->pin_count) {
		bo->pin_count++;
		if (gpu_addr)
			*gpu_addr = qxl_bo_gpu_offset(bo);
		return 0;
	}
	qxl_ttm_placement_from_domain(bo, domain, true);
	r = ttm_bo_validate(&bo->tbo, &bo->placement, false, false);
	if (likely(r == 0)) {
		bo->pin_count = 1;
		if (gpu_addr != NULL)
			*gpu_addr = qxl_bo_gpu_offset(bo);
	}
	if (unlikely(r != 0))
		dev_err(qdev->dev, "%p pin failed\n", bo);
	return r;
}

int qxl_bo_unpin(struct qxl_bo *bo)
{
	struct qxl_device *qdev = (struct qxl_device *)bo->gem_base.dev->dev_private;
	int r, i;

	if (!bo->pin_count) {
		dev_warn(qdev->dev, "%p unpin not necessary\n", bo);
		return 0;
	}
	bo->pin_count--;
	if (bo->pin_count)
		return 0;
	for (i = 0; i < bo->placement.num_placement; i++)
		bo->placements[i] &= ~TTM_PL_FLAG_NO_EVICT;
	r = ttm_bo_validate(&bo->tbo, &bo->placement, false, false);
	if (unlikely(r != 0))
		dev_err(qdev->dev, "%p validate failed for unpin\n", bo);
	return r;
}

void qxl_bo_force_delete(struct qxl_device *qdev)
{
	struct qxl_bo *bo, *n;

	if (list_empty(&qdev->gem.objects))
		return;
	dev_err(qdev->dev, "Userspace still has active objects !\n");
	list_for_each_entry_safe(bo, n, &qdev->gem.objects, list) {
		mutex_lock(&qdev->ddev->struct_mutex);
		dev_err(qdev->dev, "%p %p %lu %lu force free\n",
			&bo->gem_base, bo, (unsigned long)bo->gem_base.size,
			*((unsigned long *)&bo->gem_base.refcount));
		mutex_lock(&qdev->gem.mutex);
		list_del_init(&bo->list);
		mutex_unlock(&qdev->gem.mutex);
		/* this should unref the ttm bo */
		drm_gem_object_unreference(&bo->gem_base);
		mutex_unlock(&qdev->ddev->struct_mutex);
	}
}

int qxl_bo_init(struct qxl_device *qdev)
{
	return qxl_ttm_init(qdev);
}

void qxl_bo_fini(struct qxl_device *qdev)
{
	qxl_ttm_fini(qdev);
}

int qxl_bo_check_id(struct qxl_device *qdev, struct qxl_bo *bo)
{
	int ret;
	if (bo->type == QXL_GEM_DOMAIN_SURFACE && bo->surface_id == 0) {
		/* allocate a surface id for this surface now */
		ret = qxl_surface_id_alloc(qdev, bo);
		if (ret)
			return ret;

		ret = qxl_hw_surface_alloc(qdev, bo, NULL);
		if (ret)
			return ret;
	}
	return 0;
}

int qxl_surf_evict(struct qxl_device *qdev)
{
	return ttm_bo_evict_mm(&qdev->mman.bdev, TTM_PL_PRIV0);
}

int qxl_vram_evict(struct qxl_device *qdev)
{
<<<<<<< HEAD
	struct qxl_bo_list *entry;
	int ret;

	list_for_each_entry(entry, &reloc_list->bos, lhead) {
		if (entry->bo == bo)
			return 0;
	}

	entry = kmalloc(sizeof(struct qxl_bo_list), GFP_KERNEL);
	if (!entry)
		return -ENOMEM;

	entry->bo = bo;
	list_add(&entry->lhead, &reloc_list->bos);

	ret = qxl_bo_reserve(bo, false);
	if (ret)
		return ret;

	if (!bo->pin_count) {
		qxl_ttm_placement_from_domain(bo, bo->type);
		ret = ttm_bo_validate(&bo->tbo, &bo->placement,
				      true, false);
		if (ret)
			return ret;
	}

	/* allocate a surface for reserved + validated buffers */
	ret = qxl_bo_check_id(bo->gem_base.dev->dev_private, bo);
	if (ret)
		return ret;
	return 0;
}

int qxl_surf_evict(struct qxl_device *qdev)
{
	return ttm_bo_evict_mm(&qdev->mman.bdev, TTM_PL_PRIV0);
}

int qxl_vram_evict(struct qxl_device *qdev)
{
=======
>>>>>>> bb78a92f
	return ttm_bo_evict_mm(&qdev->mman.bdev, TTM_PL_VRAM);
}<|MERGE_RESOLUTION|>--- conflicted
+++ resolved
@@ -323,49 +323,5 @@
 
 int qxl_vram_evict(struct qxl_device *qdev)
 {
-<<<<<<< HEAD
-	struct qxl_bo_list *entry;
-	int ret;
-
-	list_for_each_entry(entry, &reloc_list->bos, lhead) {
-		if (entry->bo == bo)
-			return 0;
-	}
-
-	entry = kmalloc(sizeof(struct qxl_bo_list), GFP_KERNEL);
-	if (!entry)
-		return -ENOMEM;
-
-	entry->bo = bo;
-	list_add(&entry->lhead, &reloc_list->bos);
-
-	ret = qxl_bo_reserve(bo, false);
-	if (ret)
-		return ret;
-
-	if (!bo->pin_count) {
-		qxl_ttm_placement_from_domain(bo, bo->type);
-		ret = ttm_bo_validate(&bo->tbo, &bo->placement,
-				      true, false);
-		if (ret)
-			return ret;
-	}
-
-	/* allocate a surface for reserved + validated buffers */
-	ret = qxl_bo_check_id(bo->gem_base.dev->dev_private, bo);
-	if (ret)
-		return ret;
-	return 0;
-}
-
-int qxl_surf_evict(struct qxl_device *qdev)
-{
-	return ttm_bo_evict_mm(&qdev->mman.bdev, TTM_PL_PRIV0);
-}
-
-int qxl_vram_evict(struct qxl_device *qdev)
-{
-=======
->>>>>>> bb78a92f
 	return ttm_bo_evict_mm(&qdev->mman.bdev, TTM_PL_VRAM);
 }