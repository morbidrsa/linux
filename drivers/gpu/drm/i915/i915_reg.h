--- conflicted
+++ resolved
@@ -1845,25 +1845,17 @@
 /* Pipe A CRC regs */
 #define _PIPE_CRC_CTL_A		(dev_priv->info->display_mmio_offset + 0x60050)
 #define   PIPE_CRC_ENABLE		(1 << 31)
-<<<<<<< HEAD
-#define   PIPE_CRC_SOURCE_PRIMARY_IVB	(0 << 29)
-#define   PIPE_CRC_SOURCE_SPRITE_IVB	(1 << 29)
-#define   PIPE_CRC_SOURCE_PF_IVB	(2 << 29)
-=======
 /* ivb+ source selection */
 #define   PIPE_CRC_SOURCE_PRIMARY_IVB	(0 << 29)
 #define   PIPE_CRC_SOURCE_SPRITE_IVB	(1 << 29)
 #define   PIPE_CRC_SOURCE_PF_IVB	(2 << 29)
 /* ilk+ source selection */
->>>>>>> 3608b98d
 #define   PIPE_CRC_SOURCE_PRIMARY_ILK	(0 << 28)
 #define   PIPE_CRC_SOURCE_SPRITE_ILK	(1 << 28)
 #define   PIPE_CRC_SOURCE_PIPE_ILK	(2 << 28)
 /* embedded DP port on the north display block, reserved on ivb */
 #define   PIPE_CRC_SOURCE_PORT_A_ILK	(4 << 28)
 #define   PIPE_CRC_SOURCE_FDI_ILK	(5 << 28) /* reserved on ivb */
-<<<<<<< HEAD
-=======
 /* vlv source selection */
 #define   PIPE_CRC_SOURCE_PIPE_VLV	(0 << 27)
 #define   PIPE_CRC_SOURCE_HDMIB_VLV	(1 << 27)
@@ -1885,23 +1877,12 @@
 /* gen2 doesn't have source selection bits */
 #define   PIPE_CRC_INCLUDE_BORDER_I8XX	(1 << 30)
 
->>>>>>> 3608b98d
 #define _PIPE_CRC_RES_1_A_IVB		0x60064
 #define _PIPE_CRC_RES_2_A_IVB		0x60068
 #define _PIPE_CRC_RES_3_A_IVB		0x6006c
 #define _PIPE_CRC_RES_4_A_IVB		0x60070
 #define _PIPE_CRC_RES_5_A_IVB		0x60074
 
-<<<<<<< HEAD
-#define _PIPE_CRC_RES_RED_A_ILK		0x60060
-#define _PIPE_CRC_RES_GREEN_A_ILK	0x60064
-#define _PIPE_CRC_RES_BLUE_A_ILK	0x60068
-#define _PIPE_CRC_RES_RES1_A_ILK	0x6006c
-#define _PIPE_CRC_RES_RES2_A_ILK	0x60080
-
-/* Pipe B CRC regs */
-#define _PIPE_CRC_CTL_B			0x61050
-=======
 #define _PIPE_CRC_RES_RED_A		(dev_priv->info->display_mmio_offset + 0x60060)
 #define _PIPE_CRC_RES_GREEN_A		(dev_priv->info->display_mmio_offset + 0x60064)
 #define _PIPE_CRC_RES_BLUE_A		(dev_priv->info->display_mmio_offset + 0x60068)
@@ -1909,18 +1890,13 @@
 #define _PIPE_CRC_RES_RES2_A_G4X	(dev_priv->info->display_mmio_offset + 0x60080)
 
 /* Pipe B CRC regs */
->>>>>>> 3608b98d
 #define _PIPE_CRC_RES_1_B_IVB		0x61064
 #define _PIPE_CRC_RES_2_B_IVB		0x61068
 #define _PIPE_CRC_RES_3_B_IVB		0x6106c
 #define _PIPE_CRC_RES_4_B_IVB		0x61070
 #define _PIPE_CRC_RES_5_B_IVB		0x61074
 
-<<<<<<< HEAD
-#define PIPE_CRC_CTL(pipe)	_PIPE(pipe, _PIPE_CRC_CTL_A, _PIPE_CRC_CTL_B)
-=======
 #define PIPE_CRC_CTL(pipe)	_PIPE_INC(pipe, _PIPE_CRC_CTL_A, 0x01000)
->>>>>>> 3608b98d
 #define PIPE_CRC_RES_1_IVB(pipe)	\
 	_PIPE(pipe, _PIPE_CRC_RES_1_A_IVB, _PIPE_CRC_RES_1_B_IVB)
 #define PIPE_CRC_RES_2_IVB(pipe)	\
@@ -1932,18 +1908,6 @@
 #define PIPE_CRC_RES_5_IVB(pipe)	\
 	_PIPE(pipe, _PIPE_CRC_RES_5_A_IVB, _PIPE_CRC_RES_5_B_IVB)
 
-<<<<<<< HEAD
-#define PIPE_CRC_RES_RED_ILK(pipe) \
-	_PIPE_INC(pipe, _PIPE_CRC_RES_RED_A_ILK, 0x01000)
-#define PIPE_CRC_RES_GREEN_ILK(pipe) \
-	_PIPE_INC(pipe, _PIPE_CRC_RES_GREEN_A_ILK, 0x01000)
-#define PIPE_CRC_RES_BLUE_ILK(pipe) \
-	_PIPE_INC(pipe, _PIPE_CRC_RES_BLUE_A_ILK, 0x01000)
-#define PIPE_CRC_RES_RES1_ILK(pipe) \
-	_PIPE_INC(pipe, _PIPE_CRC_RES_RES1_A_ILK, 0x01000)
-#define PIPE_CRC_RES_RES2_ILK(pipe) \
-	_PIPE_INC(pipe, _PIPE_CRC_RES_RES2_A_ILK, 0x01000)
-=======
 #define PIPE_CRC_RES_RED(pipe) \
 	_PIPE_INC(pipe, _PIPE_CRC_RES_RED_A, 0x01000)
 #define PIPE_CRC_RES_GREEN(pipe) \
@@ -1954,7 +1918,6 @@
 	_PIPE_INC(pipe, _PIPE_CRC_RES_RES1_A_I915, 0x01000)
 #define PIPE_CRC_RES_RES2_G4X(pipe) \
 	_PIPE_INC(pipe, _PIPE_CRC_RES_RES2_A_G4X, 0x01000)
->>>>>>> 3608b98d
 
 /* Pipe A timing regs */
 #define _HTOTAL_A	(dev_priv->info->display_mmio_offset + 0x60000)
@@ -3998,10 +3961,7 @@
 #define DE_PIPEA_LINE_COMPARE   (1 << 4)
 #define DE_PIPEA_VSYNC          (1 << 3)
 #define DE_PIPEA_CRC_DONE	(1 << 2)
-<<<<<<< HEAD
-=======
 #define DE_PIPE_CRC_DONE(pipe)	(1 << (2 + 8*(pipe)))
->>>>>>> 3608b98d
 #define DE_PIPEA_FIFO_UNDERRUN  (1 << 0)
 #define DE_PIPE_FIFO_UNDERRUN(pipe)  (1 << (8*(pipe)))
 
