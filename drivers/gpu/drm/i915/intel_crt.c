--- conflicted
+++ resolved
@@ -108,10 +108,6 @@
 				 struct intel_crtc_config *pipe_config)
 {
 	struct drm_device *dev = encoder->base.dev;
-<<<<<<< HEAD
-
-	pipe_config->adjusted_mode.flags |= intel_crt_get_flags(encoder);
-=======
 	int dotclock;
 
 	pipe_config->adjusted_mode.flags |= intel_crt_get_flags(encoder);
@@ -122,7 +118,6 @@
 		ironlake_check_encoder_dotclock(pipe_config, dotclock);
 
 	pipe_config->adjusted_mode.crtc_clock = dotclock;
->>>>>>> be51e4a7
 }
 
 static void hsw_crt_get_config(struct intel_encoder *encoder,
