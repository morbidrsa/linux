--- conflicted
+++ resolved
@@ -2889,26 +2889,6 @@
 		}
 	}
 
-<<<<<<< HEAD
-	hotplug_mask = 0;
-	if (IS_G4X(dev)) {
-		hotplug_mask = intel_sdvo->is_sdvob ?
-			SDVOB_HOTPLUG_INT_STATUS_G4X : SDVOC_HOTPLUG_INT_STATUS_G4X;
-	} else if (IS_GEN4(dev)) {
-		hotplug_mask = intel_sdvo->is_sdvob ?
-			SDVOB_HOTPLUG_INT_STATUS_I965 : SDVOC_HOTPLUG_INT_STATUS_I965;
-	} else {
-		hotplug_mask = intel_sdvo->is_sdvob ?
-			SDVOB_HOTPLUG_INT_STATUS_I915 : SDVOC_HOTPLUG_INT_STATUS_I915;
-	}
-=======
-	/* Only enable the hotplug irq if we need it, to work around noisy
-	 * hotplug lines.
-	 */
-	if (intel_sdvo->hotplug_active)
-		intel_encoder->hpd_pin = HPD_SDVO_B ? HPD_SDVO_B : HPD_SDVO_C;
->>>>>>> 854c94a7
-
 	intel_encoder->compute_config = intel_sdvo_compute_config;
 	intel_encoder->disable = intel_disable_sdvo;
 	intel_encoder->mode_set = intel_sdvo_mode_set;
