--- conflicted
+++ resolved
@@ -642,11 +642,7 @@
 {
 	int error = 0;
 
-<<<<<<< HEAD
-	intel_gt_sanitize(dev);
-=======
 	intel_uncore_sanitize(dev);
->>>>>>> ffee9210
 
 	if (drm_core_check_feature(dev, DRIVER_MODESET)) {
 		mutex_lock(&dev->struct_mutex);
@@ -672,11 +668,7 @@
 
 	pci_set_master(dev->pdev);
 
-<<<<<<< HEAD
-	intel_gt_sanitize(dev);
-=======
 	intel_uncore_sanitize(dev);
->>>>>>> ffee9210
 
 	/*
 	 * Platforms with opregion should have sane BIOS, older ones (gen3 and
@@ -1025,141 +1017,4 @@
 
 MODULE_AUTHOR(DRIVER_AUTHOR);
 MODULE_DESCRIPTION(DRIVER_DESC);
-<<<<<<< HEAD
-MODULE_LICENSE("GPL and additional rights");
-
-/* We give fast paths for the really cool registers */
-#define NEEDS_FORCE_WAKE(dev_priv, reg) \
-	((HAS_FORCE_WAKE((dev_priv)->dev)) && \
-	 ((reg) < 0x40000) &&            \
-	 ((reg) != FORCEWAKE))
-static void
-ilk_dummy_write(struct drm_i915_private *dev_priv)
-{
-	/* WaIssueDummyWriteToWakeupFromRC6:ilk Issue a dummy write to wake up
-	 * the chip from rc6 before touching it for real. MI_MODE is masked,
-	 * hence harmless to write 0 into. */
-	I915_WRITE_NOTRACE(MI_MODE, 0);
-}
-
-static void
-hsw_unclaimed_reg_clear(struct drm_i915_private *dev_priv, u32 reg)
-{
-	if (HAS_FPGA_DBG_UNCLAIMED(dev_priv->dev) &&
-	    (I915_READ_NOTRACE(FPGA_DBG) & FPGA_DBG_RM_NOCLAIM)) {
-		DRM_ERROR("Unknown unclaimed register before writing to %x\n",
-			  reg);
-		I915_WRITE_NOTRACE(FPGA_DBG, FPGA_DBG_RM_NOCLAIM);
-	}
-}
-
-static void
-hsw_unclaimed_reg_check(struct drm_i915_private *dev_priv, u32 reg)
-{
-	if (HAS_FPGA_DBG_UNCLAIMED(dev_priv->dev) &&
-	    (I915_READ_NOTRACE(FPGA_DBG) & FPGA_DBG_RM_NOCLAIM)) {
-		DRM_ERROR("Unclaimed write to %x\n", reg);
-		I915_WRITE_NOTRACE(FPGA_DBG, FPGA_DBG_RM_NOCLAIM);
-	}
-}
-
-#define __i915_read(x, y) \
-u##x i915_read##x(struct drm_i915_private *dev_priv, u32 reg) { \
-	unsigned long irqflags; \
-	u##x val = 0; \
-	spin_lock_irqsave(&dev_priv->gt_lock, irqflags); \
-	if (IS_GEN5(dev_priv->dev)) \
-		ilk_dummy_write(dev_priv); \
-	if (NEEDS_FORCE_WAKE((dev_priv), (reg))) { \
-		if (dev_priv->forcewake_count == 0) \
-			dev_priv->gt.force_wake_get(dev_priv); \
-		val = read##y(dev_priv->regs + reg); \
-		if (dev_priv->forcewake_count == 0) \
-			dev_priv->gt.force_wake_put(dev_priv); \
-	} else { \
-		val = read##y(dev_priv->regs + reg); \
-	} \
-	spin_unlock_irqrestore(&dev_priv->gt_lock, irqflags); \
-	trace_i915_reg_rw(false, reg, val, sizeof(val)); \
-	return val; \
-}
-
-__i915_read(8, b)
-__i915_read(16, w)
-__i915_read(32, l)
-__i915_read(64, q)
-#undef __i915_read
-
-#define __i915_write(x, y) \
-void i915_write##x(struct drm_i915_private *dev_priv, u32 reg, u##x val) { \
-	unsigned long irqflags; \
-	u32 __fifo_ret = 0; \
-	trace_i915_reg_rw(true, reg, val, sizeof(val)); \
-	spin_lock_irqsave(&dev_priv->gt_lock, irqflags); \
-	if (NEEDS_FORCE_WAKE((dev_priv), (reg))) { \
-		__fifo_ret = __gen6_gt_wait_for_fifo(dev_priv); \
-	} \
-	if (IS_GEN5(dev_priv->dev)) \
-		ilk_dummy_write(dev_priv); \
-	hsw_unclaimed_reg_clear(dev_priv, reg); \
-	write##y(val, dev_priv->regs + reg); \
-	if (unlikely(__fifo_ret)) { \
-		gen6_gt_check_fifodbg(dev_priv); \
-	} \
-	hsw_unclaimed_reg_check(dev_priv, reg); \
-	spin_unlock_irqrestore(&dev_priv->gt_lock, irqflags); \
-}
-__i915_write(8, b)
-__i915_write(16, w)
-__i915_write(32, l)
-__i915_write(64, q)
-#undef __i915_write
-
-static const struct register_whitelist {
-	uint64_t offset;
-	uint32_t size;
-	uint32_t gen_bitmask; /* support gens, 0x10 for 4, 0x30 for 4 and 5, etc. */
-} whitelist[] = {
-	{ RING_TIMESTAMP(RENDER_RING_BASE), 8, 0xF0 },
-};
-
-int i915_reg_read_ioctl(struct drm_device *dev,
-			void *data, struct drm_file *file)
-{
-	struct drm_i915_private *dev_priv = dev->dev_private;
-	struct drm_i915_reg_read *reg = data;
-	struct register_whitelist const *entry = whitelist;
-	int i;
-
-	for (i = 0; i < ARRAY_SIZE(whitelist); i++, entry++) {
-		if (entry->offset == reg->offset &&
-		    (1 << INTEL_INFO(dev)->gen & entry->gen_bitmask))
-			break;
-	}
-
-	if (i == ARRAY_SIZE(whitelist))
-		return -EINVAL;
-
-	switch (entry->size) {
-	case 8:
-		reg->val = I915_READ64(reg->offset);
-		break;
-	case 4:
-		reg->val = I915_READ(reg->offset);
-		break;
-	case 2:
-		reg->val = I915_READ16(reg->offset);
-		break;
-	case 1:
-		reg->val = I915_READ8(reg->offset);
-		break;
-	default:
-		WARN_ON(1);
-		return -EINVAL;
-	}
-
-	return 0;
-}
-=======
-MODULE_LICENSE("GPL and additional rights");
->>>>>>> ffee9210
+MODULE_LICENSE("GPL and additional rights");