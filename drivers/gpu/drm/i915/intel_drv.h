/*
 * Copyright (c) 2006 Dave Airlie <airlied@linux.ie>
 * Copyright (c) 2007-2008 Intel Corporation
 *   Jesse Barnes <jesse.barnes@intel.com>
 *
 * Permission is hereby granted, free of charge, to any person obtaining a
 * copy of this software and associated documentation files (the "Software"),
 * to deal in the Software without restriction, including without limitation
 * the rights to use, copy, modify, merge, publish, distribute, sublicense,
 * and/or sell copies of the Software, and to permit persons to whom the
 * Software is furnished to do so, subject to the following conditions:
 *
 * The above copyright notice and this permission notice (including the next
 * paragraph) shall be included in all copies or substantial portions of the
 * Software.
 *
 * THE SOFTWARE IS PROVIDED "AS IS", WITHOUT WARRANTY OF ANY KIND, EXPRESS OR
 * IMPLIED, INCLUDING BUT NOT LIMITED TO THE WARRANTIES OF MERCHANTABILITY,
 * FITNESS FOR A PARTICULAR PURPOSE AND NONINFRINGEMENT.  IN NO EVENT SHALL
 * THE AUTHORS OR COPYRIGHT HOLDERS BE LIABLE FOR ANY CLAIM, DAMAGES OR OTHER
 * LIABILITY, WHETHER IN AN ACTION OF CONTRACT, TORT OR OTHERWISE, ARISING
 * FROM, OUT OF OR IN CONNECTION WITH THE SOFTWARE OR THE USE OR OTHER DEALINGS
 * IN THE SOFTWARE.
 */
#ifndef __INTEL_DRV_H__
#define __INTEL_DRV_H__

#include <linux/i2c.h>
#include <linux/hdmi.h>
#include <drm/i915_drm.h>
#include "i915_drv.h"
#include <drm/drm_crtc.h>
#include <drm/drm_crtc_helper.h>
#include <drm/drm_fb_helper.h>
#include <drm/drm_dp_helper.h>

/**
 * _wait_for - magic (register) wait macro
 *
 * Does the right thing for modeset paths when run under kdgb or similar atomic
 * contexts. Note that it's important that we check the condition again after
 * having timed out, since the timeout could be due to preemption or similar and
 * we've never had a chance to check the condition before the timeout.
 */
#define _wait_for(COND, MS, W) ({ \
	unsigned long timeout__ = jiffies + msecs_to_jiffies(MS) + 1;	\
	int ret__ = 0;							\
	while (!(COND)) {						\
		if (time_after(jiffies, timeout__)) {			\
			if (!(COND))					\
				ret__ = -ETIMEDOUT;			\
			break;						\
		}							\
		if (W && drm_can_sleep())  {				\
			msleep(W);					\
		} else {						\
			cpu_relax();					\
		}							\
	}								\
	ret__;								\
})

#define wait_for(COND, MS) _wait_for(COND, MS, 1)
#define wait_for_atomic(COND, MS) _wait_for(COND, MS, 0)
#define wait_for_atomic_us(COND, US) _wait_for((COND), \
					       DIV_ROUND_UP((US), 1000), 0)

#define KHz(x) (1000*x)
#define MHz(x) KHz(1000*x)

/*
 * Display related stuff
 */

/* store information about an Ixxx DVO */
/* The i830->i865 use multiple DVOs with multiple i2cs */
/* the i915, i945 have a single sDVO i2c bus - which is different */
#define MAX_OUTPUTS 6
/* maximum connectors per crtcs in the mode set */

#define INTEL_I2C_BUS_DVO 1
#define INTEL_I2C_BUS_SDVO 2

/* these are outputs from the chip - integrated only
   external chips are via DVO or SDVO output */
#define INTEL_OUTPUT_UNUSED 0
#define INTEL_OUTPUT_ANALOG 1
#define INTEL_OUTPUT_DVO 2
#define INTEL_OUTPUT_SDVO 3
#define INTEL_OUTPUT_LVDS 4
#define INTEL_OUTPUT_TVOUT 5
#define INTEL_OUTPUT_HDMI 6
#define INTEL_OUTPUT_DISPLAYPORT 7
#define INTEL_OUTPUT_EDP 8
#define INTEL_OUTPUT_DSI 9
#define INTEL_OUTPUT_UNKNOWN 10

#define INTEL_DVO_CHIP_NONE 0
#define INTEL_DVO_CHIP_LVDS 1
#define INTEL_DVO_CHIP_TMDS 2
#define INTEL_DVO_CHIP_TVOUT 4

#define INTEL_DSI_COMMAND_MODE	0
#define INTEL_DSI_VIDEO_MODE	1

struct intel_framebuffer {
	struct drm_framebuffer base;
	struct drm_i915_gem_object *obj;
};

struct intel_fbdev {
	struct drm_fb_helper helper;
	struct intel_framebuffer ifb;
	struct list_head fbdev_list;
	struct drm_display_mode *our_mode;
};

struct intel_encoder {
	struct drm_encoder base;
	/*
	 * The new crtc this encoder will be driven from. Only differs from
	 * base->crtc while a modeset is in progress.
	 */
	struct intel_crtc *new_crtc;

	int type;
	/*
	 * Intel hw has only one MUX where encoders could be clone, hence a
	 * simple flag is enough to compute the possible_clones mask.
	 */
	bool cloneable;
	bool connectors_active;
	void (*hot_plug)(struct intel_encoder *);
	bool (*compute_config)(struct intel_encoder *,
			       struct intel_crtc_config *);
	void (*pre_pll_enable)(struct intel_encoder *);
	void (*pre_enable)(struct intel_encoder *);
	void (*enable)(struct intel_encoder *);
	void (*mode_set)(struct intel_encoder *intel_encoder);
	void (*disable)(struct intel_encoder *);
	void (*post_disable)(struct intel_encoder *);
	/* Read out the current hw state of this connector, returning true if
	 * the encoder is active. If the encoder is enabled it also set the pipe
	 * it is connected to in the pipe parameter. */
	bool (*get_hw_state)(struct intel_encoder *, enum pipe *pipe);
	/* Reconstructs the equivalent mode flags for the current hardware
	 * state. This must be called _after_ display->get_pipe_config has
	 * pre-filled the pipe config. Note that intel_encoder->base.crtc must
	 * be set correctly before calling this function. */
	void (*get_config)(struct intel_encoder *,
			   struct intel_crtc_config *pipe_config);
	int crtc_mask;
	enum hpd_pin hpd_pin;
};

struct intel_panel {
	struct drm_display_mode *fixed_mode;
	int fitting_mode;
};

struct intel_connector {
	struct drm_connector base;
	/*
	 * The fixed encoder this connector is connected to.
	 */
	struct intel_encoder *encoder;

	/*
	 * The new encoder this connector will be driven. Only differs from
	 * encoder while a modeset is in progress.
	 */
	struct intel_encoder *new_encoder;

	/* Reads out the current hw, returning true if the connector is enabled
	 * and active (i.e. dpms ON state). */
	bool (*get_hw_state)(struct intel_connector *);

	/* Panel info for eDP and LVDS */
	struct intel_panel panel;

	/* Cached EDID for eDP and LVDS. May hold ERR_PTR for invalid EDID. */
	struct edid *edid;

	/* since POLL and HPD connectors may use the same HPD line keep the native
	   state of connector->polled in case hotplug storm detection changes it */
	u8 polled;
};

typedef struct dpll {
	/* given values */
	int n;
	int m1, m2;
	int p1, p2;
	/* derived values */
	int	dot;
	int	vco;
	int	m;
	int	p;
} intel_clock_t;

struct intel_crtc_config {
	/**
	 * quirks - bitfield with hw state readout quirks
	 *
	 * For various reasons the hw state readout code might not be able to
	 * completely faithfully read out the current state. These cases are
	 * tracked with quirk flags so that fastboot and state checker can act
	 * accordingly.
	 */
#define PIPE_CONFIG_QUIRK_MODE_SYNC_FLAGS (1<<0) /* unreliable sync mode.flags */
	unsigned long quirks;

	/* User requested mode, only valid as a starting point to
	 * compute adjusted_mode, except in the case of (S)DVO where
	 * it's also for the output timings of the (S)DVO chip.
	 * adjusted_mode will then correspond to the S(DVO) chip's
	 * preferred input timings. */
	struct drm_display_mode requested_mode;
	/* Actual pipe timings ie. what we program into the pipe timing
	 * registers. adjusted_mode.crtc_clock is the pipe pixel clock. */
	struct drm_display_mode adjusted_mode;

	/* Pipe source size (ie. panel fitter input size)
	 * All planes will be positioned inside this space,
	 * and get clipped at the edges. */
	int pipe_src_w, pipe_src_h;

	/* Whether to set up the PCH/FDI. Note that we never allow sharing
	 * between pch encoders and cpu encoders. */
	bool has_pch_encoder;

	/* CPU Transcoder for the pipe. Currently this can only differ from the
	 * pipe on Haswell (where we have a special eDP transcoder). */
	enum transcoder cpu_transcoder;

	/*
	 * Use reduced/limited/broadcast rbg range, compressing from the full
	 * range fed into the crtcs.
	 */
	bool limited_color_range;

	/* DP has a bunch of special case unfortunately, so mark the pipe
	 * accordingly. */
	bool has_dp_encoder;

	/*
	 * Enable dithering, used when the selected pipe bpp doesn't match the
	 * plane bpp.
	 */
	bool dither;

	/* Controls for the clock computation, to override various stages. */
	bool clock_set;

	/* SDVO TV has a bunch of special case. To make multifunction encoders
	 * work correctly, we need to track this at runtime.*/
	bool sdvo_tv_clock;

	/*
	 * crtc bandwidth limit, don't increase pipe bpp or clock if not really
	 * required. This is set in the 2nd loop of calling encoder's
	 * ->compute_config if the first pick doesn't work out.
	 */
	bool bw_constrained;

	/* Settings for the intel dpll used on pretty much everything but
	 * haswell. */
	struct dpll dpll;

	/* Selected dpll when shared or DPLL_ID_PRIVATE. */
	enum intel_dpll_id shared_dpll;

	/* Actual register state of the dpll, for shared dpll cross-checking. */
	struct intel_dpll_hw_state dpll_hw_state;

	int pipe_bpp;
	struct intel_link_m_n dp_m_n;

	/*
	 * Frequence the dpll for the port should run at. Differs from the
	 * adjusted dotclock e.g. for DP or 12bpc hdmi mode. This is also
	 * already multiplied by pixel_multiplier.
	 */
	int port_clock;

	/* Used by SDVO (and if we ever fix it, HDMI). */
	unsigned pixel_multiplier;

	/* Panel fitter controls for gen2-gen4 + VLV */
	struct {
		u32 control;
		u32 pgm_ratios;
		u32 lvds_border_bits;
	} gmch_pfit;

	/* Panel fitter placement and size for Ironlake+ */
	struct {
		u32 pos;
		u32 size;
		bool enabled;
	} pch_pfit;

	/* FDI configuration, only valid if has_pch_encoder is set. */
	int fdi_lanes;
	struct intel_link_m_n fdi_m_n;

	bool ips_enabled;

	bool double_wide;
};

struct intel_pipe_wm {
	struct intel_wm_level wm[5];
	uint32_t linetime;
	bool fbc_wm_enabled;
};

struct intel_crtc {
	struct drm_crtc base;
	enum pipe pipe;
	enum plane plane;
	u8 lut_r[256], lut_g[256], lut_b[256];
	/*
	 * Whether the crtc and the connected output pipeline is active. Implies
	 * that crtc->enabled is set, i.e. the current mode configuration has
	 * some outputs connected to this crtc.
	 */
	bool active;
	unsigned long enabled_power_domains;
	bool eld_vld;
	bool primary_enabled; /* is the primary plane (partially) visible? */
	bool lowfreq_avail;
	struct intel_overlay *overlay;
	struct intel_unpin_work *unpin_work;

	atomic_t unpin_work_count;

	/* Display surface base address adjustement for pageflips. Note that on
	 * gen4+ this only adjusts up to a tile, offsets within a tile are
	 * handled in the hw itself (with the TILEOFF register). */
	unsigned long dspaddr_offset;

	struct drm_i915_gem_object *cursor_bo;
	uint32_t cursor_addr;
	int16_t cursor_x, cursor_y;
	int16_t cursor_width, cursor_height;
	bool cursor_visible;

	struct intel_crtc_config config;

	uint32_t ddi_pll_sel;

	/* reset counter value when the last flip was submitted */
	unsigned int reset_counter;

	/* Access to these should be protected by dev_priv->irq_lock. */
	bool cpu_fifo_underrun_disabled;
	bool pch_fifo_underrun_disabled;

	/* per-pipe watermark state */
	struct {
		/* watermarks currently being used  */
		struct intel_pipe_wm active;
	} wm;
};

struct intel_plane_wm_parameters {
	uint32_t horiz_pixels;
	uint8_t bytes_per_pixel;
	bool enabled;
	bool scaled;
};

struct intel_plane {
	struct drm_plane base;
	int plane;
	enum pipe pipe;
	struct drm_i915_gem_object *obj;
	bool can_scale;
	int max_downscale;
	u32 lut_r[1024], lut_g[1024], lut_b[1024];
	int crtc_x, crtc_y;
	unsigned int crtc_w, crtc_h;
	uint32_t src_x, src_y;
	uint32_t src_w, src_h;

	/* Since we need to change the watermarks before/after
	 * enabling/disabling the planes, we need to store the parameters here
	 * as the other pieces of the struct may not reflect the values we want
	 * for the watermark calculations. Currently only Haswell uses this.
	 */
	struct intel_plane_wm_parameters wm;

	void (*update_plane)(struct drm_plane *plane,
			     struct drm_crtc *crtc,
			     struct drm_framebuffer *fb,
			     struct drm_i915_gem_object *obj,
			     int crtc_x, int crtc_y,
			     unsigned int crtc_w, unsigned int crtc_h,
			     uint32_t x, uint32_t y,
			     uint32_t src_w, uint32_t src_h);
	void (*disable_plane)(struct drm_plane *plane,
			      struct drm_crtc *crtc);
	int (*update_colorkey)(struct drm_plane *plane,
			       struct drm_intel_sprite_colorkey *key);
	void (*get_colorkey)(struct drm_plane *plane,
			     struct drm_intel_sprite_colorkey *key);
};

struct intel_watermark_params {
	unsigned long fifo_size;
	unsigned long max_wm;
	unsigned long default_wm;
	unsigned long guard_size;
	unsigned long cacheline_size;
};

struct cxsr_latency {
	int is_desktop;
	int is_ddr3;
	unsigned long fsb_freq;
	unsigned long mem_freq;
	unsigned long display_sr;
	unsigned long display_hpll_disable;
	unsigned long cursor_sr;
	unsigned long cursor_hpll_disable;
};

#define to_intel_crtc(x) container_of(x, struct intel_crtc, base)
#define to_intel_connector(x) container_of(x, struct intel_connector, base)
#define to_intel_encoder(x) container_of(x, struct intel_encoder, base)
#define to_intel_framebuffer(x) container_of(x, struct intel_framebuffer, base)
#define to_intel_plane(x) container_of(x, struct intel_plane, base)

struct intel_hdmi {
	u32 hdmi_reg;
	int ddc_bus;
	uint32_t color_range;
	bool color_range_auto;
	bool has_hdmi_sink;
	bool has_audio;
	enum hdmi_force_audio force_audio;
	bool rgb_quant_range_selectable;
	void (*write_infoframe)(struct drm_encoder *encoder,
				enum hdmi_infoframe_type type,
				const uint8_t *frame, ssize_t len);
	void (*set_infoframes)(struct drm_encoder *encoder,
			       struct drm_display_mode *adjusted_mode);
};

#define DP_MAX_DOWNSTREAM_PORTS		0x10

struct intel_dp {
	uint32_t output_reg;
	uint32_t aux_ch_ctl_reg;
	uint32_t DP;
	bool has_audio;
	enum hdmi_force_audio force_audio;
	uint32_t color_range;
	bool color_range_auto;
	uint8_t link_bw;
	uint8_t lane_count;
	uint8_t dpcd[DP_RECEIVER_CAP_SIZE];
	uint8_t psr_dpcd[EDP_PSR_RECEIVER_CAP_SIZE];
	uint8_t downstream_ports[DP_MAX_DOWNSTREAM_PORTS];
	struct i2c_adapter adapter;
	struct i2c_algo_dp_aux_data algo;
	uint8_t train_set[4];
	int panel_power_up_delay;
	int panel_power_down_delay;
	int panel_power_cycle_delay;
	int backlight_on_delay;
	int backlight_off_delay;
	struct delayed_work panel_vdd_work;
	bool want_panel_vdd;
	bool psr_setup_done;
	struct intel_connector *attached_connector;
};

struct intel_digital_port {
	struct intel_encoder base;
	enum port port;
	u32 saved_port_bits;
	struct intel_dp dp;
	struct intel_hdmi hdmi;
};

static inline int
vlv_dport_to_channel(struct intel_digital_port *dport)
{
	switch (dport->port) {
	case PORT_B:
		return 0;
	case PORT_C:
		return 1;
	default:
		BUG();
	}
}

static inline struct drm_crtc *
intel_get_crtc_for_pipe(struct drm_device *dev, int pipe)
{
	struct drm_i915_private *dev_priv = dev->dev_private;
	return dev_priv->pipe_to_crtc_mapping[pipe];
}

static inline struct drm_crtc *
intel_get_crtc_for_plane(struct drm_device *dev, int plane)
{
	struct drm_i915_private *dev_priv = dev->dev_private;
	return dev_priv->plane_to_crtc_mapping[plane];
}

struct intel_unpin_work {
	struct work_struct work;
	struct drm_crtc *crtc;
	struct drm_i915_gem_object *old_fb_obj;
	struct drm_i915_gem_object *pending_flip_obj;
	struct drm_pending_vblank_event *event;
	atomic_t pending;
#define INTEL_FLIP_INACTIVE	0
#define INTEL_FLIP_PENDING	1
#define INTEL_FLIP_COMPLETE	2
	bool enable_stall_check;
};

struct intel_set_config {
	struct drm_encoder **save_connector_encoders;
	struct drm_crtc **save_encoder_crtcs;

	bool fb_changed;
	bool mode_changed;
};

struct intel_load_detect_pipe {
	struct drm_framebuffer *release_fb;
	bool load_detect_temp;
	int dpms_mode;
};

static inline struct intel_encoder *
intel_attached_encoder(struct drm_connector *connector)
{
	return to_intel_connector(connector)->encoder;
}

static inline struct intel_digital_port *
enc_to_dig_port(struct drm_encoder *encoder)
{
	return container_of(encoder, struct intel_digital_port, base.base);
}

static inline struct intel_dp *enc_to_intel_dp(struct drm_encoder *encoder)
{
	return &enc_to_dig_port(encoder)->dp;
}

static inline struct intel_digital_port *
dp_to_dig_port(struct intel_dp *intel_dp)
{
	return container_of(intel_dp, struct intel_digital_port, dp);
}

static inline struct intel_digital_port *
hdmi_to_dig_port(struct intel_hdmi *intel_hdmi)
{
	return container_of(intel_hdmi, struct intel_digital_port, hdmi);
}


/* i915_irq.c */
bool intel_set_cpu_fifo_underrun_reporting(struct drm_device *dev,
					   enum pipe pipe, bool enable);
bool intel_set_pch_fifo_underrun_reporting(struct drm_device *dev,
					   enum transcoder pch_transcoder,
					   bool enable);
void ilk_enable_gt_irq(struct drm_i915_private *dev_priv, uint32_t mask);
void ilk_disable_gt_irq(struct drm_i915_private *dev_priv, uint32_t mask);
void snb_enable_pm_irq(struct drm_i915_private *dev_priv, uint32_t mask);
void snb_disable_pm_irq(struct drm_i915_private *dev_priv, uint32_t mask);
void hsw_pc8_disable_interrupts(struct drm_device *dev);
void hsw_pc8_restore_interrupts(struct drm_device *dev);


/* intel_crt.c */
void intel_crt_init(struct drm_device *dev);


/* intel_ddi.c */
void intel_prepare_ddi(struct drm_device *dev);
void hsw_fdi_link_train(struct drm_crtc *crtc);
void intel_ddi_init(struct drm_device *dev, enum port port);
enum port intel_ddi_get_encoder_port(struct intel_encoder *intel_encoder);
bool intel_ddi_get_hw_state(struct intel_encoder *encoder, enum pipe *pipe);
int intel_ddi_get_cdclk_freq(struct drm_i915_private *dev_priv);
void intel_ddi_pll_init(struct drm_device *dev);
void intel_ddi_enable_transcoder_func(struct drm_crtc *crtc);
void intel_ddi_disable_transcoder_func(struct drm_i915_private *dev_priv,
				       enum transcoder cpu_transcoder);
void intel_ddi_enable_pipe_clock(struct intel_crtc *intel_crtc);
void intel_ddi_disable_pipe_clock(struct intel_crtc *intel_crtc);
void intel_ddi_setup_hw_pll_state(struct drm_device *dev);
bool intel_ddi_pll_mode_set(struct drm_crtc *crtc);
void intel_ddi_put_crtc_pll(struct drm_crtc *crtc);
void intel_ddi_set_pipe_settings(struct drm_crtc *crtc);
void intel_ddi_prepare_link_retrain(struct drm_encoder *encoder);
bool intel_ddi_connector_get_hw_state(struct intel_connector *intel_connector);
void intel_ddi_fdi_disable(struct drm_crtc *crtc);
void intel_ddi_get_config(struct intel_encoder *encoder,
			  struct intel_crtc_config *pipe_config);


/* intel_display.c */
int intel_pch_rawclk(struct drm_device *dev);
void intel_mark_busy(struct drm_device *dev);
void intel_mark_fb_busy(struct drm_i915_gem_object *obj,
			struct intel_ring_buffer *ring);
void intel_mark_idle(struct drm_device *dev);
void intel_crtc_restore_mode(struct drm_crtc *crtc);
void intel_crtc_update_dpms(struct drm_crtc *crtc);
void intel_encoder_destroy(struct drm_encoder *encoder);
void intel_connector_dpms(struct drm_connector *, int mode);
bool intel_connector_get_hw_state(struct intel_connector *connector);
void intel_modeset_check_state(struct drm_device *dev);
bool ibx_digital_port_connected(struct drm_i915_private *dev_priv,
				struct intel_digital_port *port);
void intel_connector_attach_encoder(struct intel_connector *connector,
				    struct intel_encoder *encoder);
struct drm_encoder *intel_best_encoder(struct drm_connector *connector);
struct drm_display_mode *intel_crtc_mode_get(struct drm_device *dev,
					     struct drm_crtc *crtc);
<<<<<<< HEAD
=======
enum pipe intel_get_pipe_from_connector(struct intel_connector *connector);
>>>>>>> 07bf139b
int intel_get_pipe_from_crtc_id(struct drm_device *dev, void *data,
				struct drm_file *file_priv);
enum transcoder intel_pipe_to_cpu_transcoder(struct drm_i915_private *dev_priv,
					     enum pipe pipe);
void intel_wait_for_vblank(struct drm_device *dev, int pipe);
void intel_wait_for_pipe_off(struct drm_device *dev, int pipe);
int ironlake_get_lanes_required(int target_clock, int link_bw, int bpp);
void vlv_wait_port_ready(struct drm_i915_private *dev_priv, int port);
bool intel_get_load_detect_pipe(struct drm_connector *connector,
				struct drm_display_mode *mode,
				struct intel_load_detect_pipe *old);
void intel_release_load_detect_pipe(struct drm_connector *connector,
				    struct intel_load_detect_pipe *old);
int intel_pin_and_fence_fb_obj(struct drm_device *dev,
			       struct drm_i915_gem_object *obj,
			       struct intel_ring_buffer *pipelined);
void intel_unpin_fb_obj(struct drm_i915_gem_object *obj);
int intel_framebuffer_init(struct drm_device *dev,
			   struct intel_framebuffer *ifb,
			   struct drm_mode_fb_cmd2 *mode_cmd,
			   struct drm_i915_gem_object *obj);
void intel_framebuffer_fini(struct intel_framebuffer *fb);
void intel_prepare_page_flip(struct drm_device *dev, int plane);
void intel_finish_page_flip(struct drm_device *dev, int pipe);
void intel_finish_page_flip_plane(struct drm_device *dev, int plane);
struct intel_shared_dpll *intel_crtc_to_shared_dpll(struct intel_crtc *crtc);
void assert_shared_dpll(struct drm_i915_private *dev_priv,
			struct intel_shared_dpll *pll,
			bool state);
#define assert_shared_dpll_enabled(d, p) assert_shared_dpll(d, p, true)
#define assert_shared_dpll_disabled(d, p) assert_shared_dpll(d, p, false)
void assert_pll(struct drm_i915_private *dev_priv,
		enum pipe pipe, bool state);
#define assert_pll_enabled(d, p) assert_pll(d, p, true)
#define assert_pll_disabled(d, p) assert_pll(d, p, false)
void assert_fdi_rx_pll(struct drm_i915_private *dev_priv,
		       enum pipe pipe, bool state);
#define assert_fdi_rx_pll_enabled(d, p) assert_fdi_rx_pll(d, p, true)
#define assert_fdi_rx_pll_disabled(d, p) assert_fdi_rx_pll(d, p, false)
void assert_pipe(struct drm_i915_private *dev_priv, enum pipe pipe, bool state);
#define assert_pipe_enabled(d, p) assert_pipe(d, p, true)
#define assert_pipe_disabled(d, p) assert_pipe(d, p, false)
void intel_write_eld(struct drm_encoder *encoder,
		     struct drm_display_mode *mode);
unsigned long intel_gen4_compute_page_offset(int *x, int *y,
					     unsigned int tiling_mode,
					     unsigned int bpp,
					     unsigned int pitch);
void intel_display_handle_reset(struct drm_device *dev);
void hsw_enable_pc8_work(struct work_struct *__work);
void hsw_enable_package_c8(struct drm_i915_private *dev_priv);
void hsw_disable_package_c8(struct drm_i915_private *dev_priv);
void intel_dp_get_m_n(struct intel_crtc *crtc,
		      struct intel_crtc_config *pipe_config);
int intel_dotclock_calculate(int link_freq, const struct intel_link_m_n *m_n);
void
ironlake_check_encoder_dotclock(const struct intel_crtc_config *pipe_config,
				int dotclock);
bool intel_crtc_active(struct drm_crtc *crtc);
<<<<<<< HEAD
void hsw_enable_ips(struct intel_crtc *crtc);
void hsw_disable_ips(struct intel_crtc *crtc);
=======
void i915_disable_vga_mem(struct drm_device *dev);
void hsw_enable_ips(struct intel_crtc *crtc);
void hsw_disable_ips(struct intel_crtc *crtc);
void intel_display_set_init_power(struct drm_device *dev, bool enable);
>>>>>>> 07bf139b


/* intel_dp.c */
void intel_dp_init(struct drm_device *dev, int output_reg, enum port port);
bool intel_dp_init_connector(struct intel_digital_port *intel_dig_port,
			     struct intel_connector *intel_connector);
void intel_dp_start_link_train(struct intel_dp *intel_dp);
void intel_dp_complete_link_train(struct intel_dp *intel_dp);
void intel_dp_stop_link_train(struct intel_dp *intel_dp);
void intel_dp_sink_dpms(struct intel_dp *intel_dp, int mode);
void intel_dp_encoder_destroy(struct drm_encoder *encoder);
void intel_dp_check_link_status(struct intel_dp *intel_dp);
bool intel_dp_compute_config(struct intel_encoder *encoder,
			     struct intel_crtc_config *pipe_config);
bool intel_dpd_is_edp(struct drm_device *dev);
void ironlake_edp_backlight_on(struct intel_dp *intel_dp);
void ironlake_edp_backlight_off(struct intel_dp *intel_dp);
void ironlake_edp_panel_on(struct intel_dp *intel_dp);
void ironlake_edp_panel_off(struct intel_dp *intel_dp);
void ironlake_edp_panel_vdd_on(struct intel_dp *intel_dp);
void ironlake_edp_panel_vdd_off(struct intel_dp *intel_dp, bool sync);
void intel_edp_psr_enable(struct intel_dp *intel_dp);
void intel_edp_psr_disable(struct intel_dp *intel_dp);
void intel_edp_psr_update(struct drm_device *dev);


/* intel_dsi.c */
bool intel_dsi_init(struct drm_device *dev);


/* intel_dvo.c */
void intel_dvo_init(struct drm_device *dev);


/* legacy fbdev emulation in intel_fbdev.c */
#ifdef CONFIG_DRM_I915_FBDEV
extern int intel_fbdev_init(struct drm_device *dev);
extern void intel_fbdev_initial_config(struct drm_device *dev);
extern void intel_fbdev_fini(struct drm_device *dev);
extern void intel_fbdev_set_suspend(struct drm_device *dev, int state);
extern void intel_fbdev_output_poll_changed(struct drm_device *dev);
extern void intel_fbdev_restore_mode(struct drm_device *dev);
#else
static inline int intel_fbdev_init(struct drm_device *dev)
{
	return 0;
}

static inline void intel_fbdev_initial_config(struct drm_device *dev)
{
}

static inline void intel_fbdev_fini(struct drm_device *dev)
{
}

static inline void intel_fbdev_set_suspend(struct drm_device *dev, int state)
{
}

static inline void intel_fbdev_restore_mode(struct drm_device *dev)
{
}
#endif

/* intel_hdmi.c */
void intel_hdmi_init(struct drm_device *dev, int hdmi_reg, enum port port);
void intel_hdmi_init_connector(struct intel_digital_port *intel_dig_port,
			       struct intel_connector *intel_connector);
struct intel_hdmi *enc_to_intel_hdmi(struct drm_encoder *encoder);
bool intel_hdmi_compute_config(struct intel_encoder *encoder,
			       struct intel_crtc_config *pipe_config);


/* intel_lvds.c */
void intel_lvds_init(struct drm_device *dev);
bool intel_is_dual_link_lvds(struct drm_device *dev);


/* intel_modes.c */
int intel_connector_update_modes(struct drm_connector *connector,
				 struct edid *edid);
int intel_ddc_get_modes(struct drm_connector *c, struct i2c_adapter *adapter);
void intel_attach_force_audio_property(struct drm_connector *connector);
void intel_attach_broadcast_rgb_property(struct drm_connector *connector);


/* intel_overlay.c */
void intel_setup_overlay(struct drm_device *dev);
void intel_cleanup_overlay(struct drm_device *dev);
int intel_overlay_switch_off(struct intel_overlay *overlay);
int intel_overlay_put_image(struct drm_device *dev, void *data,
			    struct drm_file *file_priv);
int intel_overlay_attrs(struct drm_device *dev, void *data,
			struct drm_file *file_priv);


/* intel_panel.c */
int intel_panel_init(struct intel_panel *panel,
		     struct drm_display_mode *fixed_mode);
void intel_panel_fini(struct intel_panel *panel);
void intel_fixed_panel_mode(const struct drm_display_mode *fixed_mode,
			    struct drm_display_mode *adjusted_mode);
void intel_pch_panel_fitting(struct intel_crtc *crtc,
			     struct intel_crtc_config *pipe_config,
			     int fitting_mode);
void intel_gmch_panel_fitting(struct intel_crtc *crtc,
			      struct intel_crtc_config *pipe_config,
			      int fitting_mode);
<<<<<<< HEAD
void intel_panel_set_backlight(struct drm_device *dev, u32 level, u32 max);
int intel_panel_setup_backlight(struct drm_connector *connector);
void intel_panel_enable_backlight(struct drm_device *dev, enum pipe pipe);
void intel_panel_disable_backlight(struct drm_device *dev);
=======
void intel_panel_set_backlight(struct intel_connector *connector, u32 level,
			       u32 max);
int intel_panel_setup_backlight(struct drm_connector *connector);
void intel_panel_enable_backlight(struct intel_connector *connector);
void intel_panel_disable_backlight(struct intel_connector *connector);
>>>>>>> 07bf139b
void intel_panel_destroy_backlight(struct drm_device *dev);
enum drm_connector_status intel_panel_detect(struct drm_device *dev);


/* intel_pm.c */
void intel_init_clock_gating(struct drm_device *dev);
void intel_suspend_hw(struct drm_device *dev);
void intel_update_watermarks(struct drm_crtc *crtc);
void intel_update_sprite_watermarks(struct drm_plane *plane,
				    struct drm_crtc *crtc,
				    uint32_t sprite_width, int pixel_size,
				    bool enabled, bool scaled);
void intel_init_pm(struct drm_device *dev);
bool intel_fbc_enabled(struct drm_device *dev);
void intel_update_fbc(struct drm_device *dev);
void intel_gpu_ips_init(struct drm_i915_private *dev_priv);
void intel_gpu_ips_teardown(void);
<<<<<<< HEAD
int i915_init_power_well(struct drm_device *dev);
void i915_remove_power_well(struct drm_device *dev);
=======
int intel_power_domains_init(struct drm_device *dev);
void intel_power_domains_remove(struct drm_device *dev);
>>>>>>> 07bf139b
bool intel_display_power_enabled(struct drm_device *dev,
				 enum intel_display_power_domain domain);
void intel_display_power_get(struct drm_device *dev,
			     enum intel_display_power_domain domain);
void intel_display_power_put(struct drm_device *dev,
			     enum intel_display_power_domain domain);
<<<<<<< HEAD
void intel_init_power_well(struct drm_device *dev);
=======
void intel_power_domains_init_hw(struct drm_device *dev);
>>>>>>> 07bf139b
void intel_set_power_well(struct drm_device *dev, bool enable);
void intel_enable_gt_powersave(struct drm_device *dev);
void intel_disable_gt_powersave(struct drm_device *dev);
void ironlake_teardown_rc6(struct drm_device *dev);
void gen6_update_ring_freq(struct drm_device *dev);
void gen6_rps_idle(struct drm_i915_private *dev_priv);
void gen6_rps_boost(struct drm_i915_private *dev_priv);
void intel_aux_display_runtime_get(struct drm_i915_private *dev_priv);
void intel_aux_display_runtime_put(struct drm_i915_private *dev_priv);
void ilk_wm_get_hw_state(struct drm_device *dev);


/* intel_sdvo.c */
bool intel_sdvo_init(struct drm_device *dev, uint32_t sdvo_reg, bool is_sdvob);


/* intel_sprite.c */
int intel_plane_init(struct drm_device *dev, enum pipe pipe, int plane);
void intel_flush_primary_plane(struct drm_i915_private *dev_priv,
			       enum plane plane);
void intel_plane_restore(struct drm_plane *plane);
void intel_plane_disable(struct drm_plane *plane);
int intel_sprite_set_colorkey(struct drm_device *dev, void *data,
			      struct drm_file *file_priv);
int intel_sprite_get_colorkey(struct drm_device *dev, void *data,
			      struct drm_file *file_priv);


/* intel_tv.c */
void intel_tv_init(struct drm_device *dev);

#endif /* __INTEL_DRV_H__ */<|MERGE_RESOLUTION|>--- conflicted
+++ resolved
@@ -630,10 +630,7 @@
 struct drm_encoder *intel_best_encoder(struct drm_connector *connector);
 struct drm_display_mode *intel_crtc_mode_get(struct drm_device *dev,
 					     struct drm_crtc *crtc);
-<<<<<<< HEAD
-=======
 enum pipe intel_get_pipe_from_connector(struct intel_connector *connector);
->>>>>>> 07bf139b
 int intel_get_pipe_from_crtc_id(struct drm_device *dev, void *data,
 				struct drm_file *file_priv);
 enum transcoder intel_pipe_to_cpu_transcoder(struct drm_i915_private *dev_priv,
@@ -693,15 +690,9 @@
 ironlake_check_encoder_dotclock(const struct intel_crtc_config *pipe_config,
 				int dotclock);
 bool intel_crtc_active(struct drm_crtc *crtc);
-<<<<<<< HEAD
-void hsw_enable_ips(struct intel_crtc *crtc);
-void hsw_disable_ips(struct intel_crtc *crtc);
-=======
-void i915_disable_vga_mem(struct drm_device *dev);
 void hsw_enable_ips(struct intel_crtc *crtc);
 void hsw_disable_ips(struct intel_crtc *crtc);
 void intel_display_set_init_power(struct drm_device *dev, bool enable);
->>>>>>> 07bf139b
 
 
 /* intel_dp.c */
@@ -811,18 +802,11 @@
 void intel_gmch_panel_fitting(struct intel_crtc *crtc,
 			      struct intel_crtc_config *pipe_config,
 			      int fitting_mode);
-<<<<<<< HEAD
-void intel_panel_set_backlight(struct drm_device *dev, u32 level, u32 max);
-int intel_panel_setup_backlight(struct drm_connector *connector);
-void intel_panel_enable_backlight(struct drm_device *dev, enum pipe pipe);
-void intel_panel_disable_backlight(struct drm_device *dev);
-=======
 void intel_panel_set_backlight(struct intel_connector *connector, u32 level,
 			       u32 max);
 int intel_panel_setup_backlight(struct drm_connector *connector);
 void intel_panel_enable_backlight(struct intel_connector *connector);
 void intel_panel_disable_backlight(struct intel_connector *connector);
->>>>>>> 07bf139b
 void intel_panel_destroy_backlight(struct drm_device *dev);
 enum drm_connector_status intel_panel_detect(struct drm_device *dev);
 
@@ -840,24 +824,15 @@
 void intel_update_fbc(struct drm_device *dev);
 void intel_gpu_ips_init(struct drm_i915_private *dev_priv);
 void intel_gpu_ips_teardown(void);
-<<<<<<< HEAD
-int i915_init_power_well(struct drm_device *dev);
-void i915_remove_power_well(struct drm_device *dev);
-=======
 int intel_power_domains_init(struct drm_device *dev);
 void intel_power_domains_remove(struct drm_device *dev);
->>>>>>> 07bf139b
 bool intel_display_power_enabled(struct drm_device *dev,
 				 enum intel_display_power_domain domain);
 void intel_display_power_get(struct drm_device *dev,
 			     enum intel_display_power_domain domain);
 void intel_display_power_put(struct drm_device *dev,
 			     enum intel_display_power_domain domain);
-<<<<<<< HEAD
-void intel_init_power_well(struct drm_device *dev);
-=======
 void intel_power_domains_init_hw(struct drm_device *dev);
->>>>>>> 07bf139b
 void intel_set_power_well(struct drm_device *dev, bool enable);
 void intel_enable_gt_powersave(struct drm_device *dev);
 void intel_disable_gt_powersave(struct drm_device *dev);
