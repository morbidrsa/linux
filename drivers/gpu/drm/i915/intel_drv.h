/*
 * Copyright (c) 2006 Dave Airlie <airlied@linux.ie>
 * Copyright (c) 2007-2008 Intel Corporation
 *   Jesse Barnes <jesse.barnes@intel.com>
 *
 * Permission is hereby granted, free of charge, to any person obtaining a
 * copy of this software and associated documentation files (the "Software"),
 * to deal in the Software without restriction, including without limitation
 * the rights to use, copy, modify, merge, publish, distribute, sublicense,
 * and/or sell copies of the Software, and to permit persons to whom the
 * Software is furnished to do so, subject to the following conditions:
 *
 * The above copyright notice and this permission notice (including the next
 * paragraph) shall be included in all copies or substantial portions of the
 * Software.
 *
 * THE SOFTWARE IS PROVIDED "AS IS", WITHOUT WARRANTY OF ANY KIND, EXPRESS OR
 * IMPLIED, INCLUDING BUT NOT LIMITED TO THE WARRANTIES OF MERCHANTABILITY,
 * FITNESS FOR A PARTICULAR PURPOSE AND NONINFRINGEMENT.  IN NO EVENT SHALL
 * THE AUTHORS OR COPYRIGHT HOLDERS BE LIABLE FOR ANY CLAIM, DAMAGES OR OTHER
 * LIABILITY, WHETHER IN AN ACTION OF CONTRACT, TORT OR OTHERWISE, ARISING
 * FROM, OUT OF OR IN CONNECTION WITH THE SOFTWARE OR THE USE OR OTHER DEALINGS
 * IN THE SOFTWARE.
 */
#ifndef __INTEL_DRV_H__
#define __INTEL_DRV_H__

#include <linux/i2c.h>
#include <drm/i915_drm.h>
#include "i915_drv.h"
#include <drm/drm_crtc.h>
#include <drm/drm_crtc_helper.h>
#include <drm/drm_fb_helper.h>
#include <drm/drm_dp_helper.h>

/**
 * _wait_for - magic (register) wait macro
 *
 * Does the right thing for modeset paths when run under kdgb or similar atomic
 * contexts. Note that it's important that we check the condition again after
 * having timed out, since the timeout could be due to preemption or similar and
 * we've never had a chance to check the condition before the timeout.
 */
#define _wait_for(COND, MS, W) ({ \
	unsigned long timeout__ = jiffies + msecs_to_jiffies(MS) + 1;	\
	int ret__ = 0;							\
	while (!(COND)) {						\
		if (time_after(jiffies, timeout__)) {			\
			if (!(COND))					\
				ret__ = -ETIMEDOUT;			\
			break;						\
		}							\
		if (W && drm_can_sleep())  {				\
			msleep(W);					\
		} else {						\
			cpu_relax();					\
		}							\
	}								\
	ret__;								\
})

#define wait_for(COND, MS) _wait_for(COND, MS, 1)
#define wait_for_atomic(COND, MS) _wait_for(COND, MS, 0)
#define wait_for_atomic_us(COND, US) _wait_for((COND), \
					       DIV_ROUND_UP((US), 1000), 0)

#define KHz(x) (1000*x)
#define MHz(x) KHz(1000*x)

/*
 * Display related stuff
 */

/* store information about an Ixxx DVO */
/* The i830->i865 use multiple DVOs with multiple i2cs */
/* the i915, i945 have a single sDVO i2c bus - which is different */
#define MAX_OUTPUTS 6
/* maximum connectors per crtcs in the mode set */
#define INTELFB_CONN_LIMIT 4

#define INTEL_I2C_BUS_DVO 1
#define INTEL_I2C_BUS_SDVO 2

/* these are outputs from the chip - integrated only
   external chips are via DVO or SDVO output */
#define INTEL_OUTPUT_UNUSED 0
#define INTEL_OUTPUT_ANALOG 1
#define INTEL_OUTPUT_DVO 2
#define INTEL_OUTPUT_SDVO 3
#define INTEL_OUTPUT_LVDS 4
#define INTEL_OUTPUT_TVOUT 5
#define INTEL_OUTPUT_HDMI 6
#define INTEL_OUTPUT_DISPLAYPORT 7
#define INTEL_OUTPUT_EDP 8
#define INTEL_OUTPUT_UNKNOWN 9

#define INTEL_DVO_CHIP_NONE 0
#define INTEL_DVO_CHIP_LVDS 1
#define INTEL_DVO_CHIP_TMDS 2
#define INTEL_DVO_CHIP_TVOUT 4

struct intel_framebuffer {
	struct drm_framebuffer base;
	struct drm_i915_gem_object *obj;
};

struct intel_fbdev {
	struct drm_fb_helper helper;
	struct intel_framebuffer ifb;
	struct list_head fbdev_list;
	struct drm_display_mode *our_mode;
};

struct intel_encoder {
	struct drm_encoder base;
	/*
	 * The new crtc this encoder will be driven from. Only differs from
	 * base->crtc while a modeset is in progress.
	 */
	struct intel_crtc *new_crtc;

	int type;
	/*
	 * Intel hw has only one MUX where encoders could be clone, hence a
	 * simple flag is enough to compute the possible_clones mask.
	 */
	bool cloneable;
	bool connectors_active;
	void (*hot_plug)(struct intel_encoder *);
	bool (*compute_config)(struct intel_encoder *,
			       struct intel_crtc_config *);
	void (*pre_pll_enable)(struct intel_encoder *);
	void (*pre_enable)(struct intel_encoder *);
	void (*enable)(struct intel_encoder *);
	void (*mode_set)(struct intel_encoder *intel_encoder);
	void (*disable)(struct intel_encoder *);
	void (*post_disable)(struct intel_encoder *);
	/* Read out the current hw state of this connector, returning true if
	 * the encoder is active. If the encoder is enabled it also set the pipe
	 * it is connected to in the pipe parameter. */
	bool (*get_hw_state)(struct intel_encoder *, enum pipe *pipe);
	/* Reconstructs the equivalent mode flags for the current hardware
	 * state. This must be called _after_ display->get_pipe_config has
	 * pre-filled the pipe config. Note that intel_encoder->base.crtc must
	 * be set correctly before calling this function. */
	void (*get_config)(struct intel_encoder *,
			   struct intel_crtc_config *pipe_config);
	int crtc_mask;
	enum hpd_pin hpd_pin;
};

struct intel_panel {
	struct drm_display_mode *fixed_mode;
	int fitting_mode;
};

struct intel_connector {
	struct drm_connector base;
	/*
	 * The fixed encoder this connector is connected to.
	 */
	struct intel_encoder *encoder;

	/*
	 * The new encoder this connector will be driven. Only differs from
	 * encoder while a modeset is in progress.
	 */
	struct intel_encoder *new_encoder;

	/* Reads out the current hw, returning true if the connector is enabled
	 * and active (i.e. dpms ON state). */
	bool (*get_hw_state)(struct intel_connector *);

	/* Panel info for eDP and LVDS */
	struct intel_panel panel;

	/* Cached EDID for eDP and LVDS. May hold ERR_PTR for invalid EDID. */
	struct edid *edid;

	/* since POLL and HPD connectors may use the same HPD line keep the native
	   state of connector->polled in case hotplug storm detection changes it */
	u8 polled;
};

<<<<<<< HEAD
struct intel_crtc_config {
=======
typedef struct dpll {
	/* given values */
	int n;
	int m1, m2;
	int p1, p2;
	/* derived values */
	int	dot;
	int	vco;
	int	m;
	int	p;
} intel_clock_t;

struct intel_crtc_config {
	/**
	 * quirks - bitfield with hw state readout quirks
	 *
	 * For various reasons the hw state readout code might not be able to
	 * completely faithfully read out the current state. These cases are
	 * tracked with quirk flags so that fastboot and state checker can act
	 * accordingly.
	 */
#define PIPE_CONFIG_QUIRK_MODE_SYNC_FLAGS (1<<0) /* unreliable sync mode.flags */
	unsigned long quirks;

>>>>>>> d0e0ac97
	struct drm_display_mode requested_mode;
	struct drm_display_mode adjusted_mode;
	/* This flag must be set by the encoder's compute_config callback if it
	 * changes the crtc timings in the mode to prevent the crtc fixup from
	 * overwriting them.  Currently only lvds needs that. */
	bool timings_set;
	/* Whether to set up the PCH/FDI. Note that we never allow sharing
	 * between pch encoders and cpu encoders. */
	bool has_pch_encoder;

	/* CPU Transcoder for the pipe. Currently this can only differ from the
	 * pipe on Haswell (where we have a special eDP transcoder). */
	enum transcoder cpu_transcoder;

	/*
	 * Use reduced/limited/broadcast rbg range, compressing from the full
	 * range fed into the crtcs.
	 */
	bool limited_color_range;

	/* DP has a bunch of special case unfortunately, so mark the pipe
	 * accordingly. */
	bool has_dp_encoder;
<<<<<<< HEAD
=======

	/*
	 * Enable dithering, used when the selected pipe bpp doesn't match the
	 * plane bpp.
	 */
>>>>>>> d0e0ac97
	bool dither;

	/* Controls for the clock computation, to override various stages. */
	bool clock_set;

<<<<<<< HEAD
	/* Settings for the intel dpll used on pretty much everything but
	 * haswell. */
	struct dpll {
		unsigned n;
		unsigned m1, m2;
		unsigned p1, p2;
	} dpll;

	int pipe_bpp;
	struct intel_link_m_n dp_m_n;
	/**
	 * This is currently used by DP and HDMI encoders since those can have a
	 * target pixel clock != the port link clock (which is currently stored
	 * in adjusted_mode->clock).
	 */
	int pixel_target_clock;
	/* Used by SDVO (and if we ever fix it, HDMI). */
	unsigned pixel_multiplier;
=======
	/* SDVO TV has a bunch of special case. To make multifunction encoders
	 * work correctly, we need to track this at runtime.*/
	bool sdvo_tv_clock;

	/*
	 * crtc bandwidth limit, don't increase pipe bpp or clock if not really
	 * required. This is set in the 2nd loop of calling encoder's
	 * ->compute_config if the first pick doesn't work out.
	 */
	bool bw_constrained;

	/* Settings for the intel dpll used on pretty much everything but
	 * haswell. */
	struct dpll dpll;

	/* Selected dpll when shared or DPLL_ID_PRIVATE. */
	enum intel_dpll_id shared_dpll;

	/* Actual register state of the dpll, for shared dpll cross-checking. */
	struct intel_dpll_hw_state dpll_hw_state;

	int pipe_bpp;
	struct intel_link_m_n dp_m_n;

	/*
	 * Frequence the dpll for the port should run at. Differs from the
	 * adjusted dotclock e.g. for DP or 12bpc hdmi mode.
	 */
	int port_clock;

	/* Used by SDVO (and if we ever fix it, HDMI). */
	unsigned pixel_multiplier;

	/* Panel fitter controls for gen2-gen4 + VLV */
	struct {
		u32 control;
		u32 pgm_ratios;
		u32 lvds_border_bits;
	} gmch_pfit;

	/* Panel fitter placement and size for Ironlake+ */
	struct {
		u32 pos;
		u32 size;
	} pch_pfit;

	/* FDI configuration, only valid if has_pch_encoder is set. */
	int fdi_lanes;
	struct intel_link_m_n fdi_m_n;

	bool ips_enabled;
>>>>>>> d0e0ac97
};

struct intel_crtc {
	struct drm_crtc base;
	enum pipe pipe;
	enum plane plane;
	u8 lut_r[256], lut_g[256], lut_b[256];
	/*
	 * Whether the crtc and the connected output pipeline is active. Implies
	 * that crtc->enabled is set, i.e. the current mode configuration has
	 * some outputs connected to this crtc.
	 */
	bool active;
	bool eld_vld;
	bool primary_disabled; /* is the crtc obscured by a plane? */
	bool lowfreq_avail;
	struct intel_overlay *overlay;
	struct intel_unpin_work *unpin_work;

	atomic_t unpin_work_count;

	/* Display surface base address adjustement for pageflips. Note that on
	 * gen4+ this only adjusts up to a tile, offsets within a tile are
	 * handled in the hw itself (with the TILEOFF register). */
	unsigned long dspaddr_offset;

	struct drm_i915_gem_object *cursor_bo;
	uint32_t cursor_addr;
	int16_t cursor_x, cursor_y;
	int16_t cursor_width, cursor_height;
	bool cursor_visible;
<<<<<<< HEAD

	struct intel_crtc_config config;
=======
>>>>>>> d0e0ac97

	struct intel_crtc_config config;

	uint32_t ddi_pll_sel;

	/* reset counter value when the last flip was submitted */
	unsigned int reset_counter;
<<<<<<< HEAD
=======

	/* Access to these should be protected by dev_priv->irq_lock. */
	bool cpu_fifo_underrun_disabled;
	bool pch_fifo_underrun_disabled;
>>>>>>> d0e0ac97
};

struct intel_plane {
	struct drm_plane base;
	int plane;
	enum pipe pipe;
	struct drm_i915_gem_object *obj;
	bool can_scale;
	int max_downscale;
	u32 lut_r[1024], lut_g[1024], lut_b[1024];
	int crtc_x, crtc_y;
	unsigned int crtc_w, crtc_h;
	uint32_t src_x, src_y;
	uint32_t src_w, src_h;
<<<<<<< HEAD
=======

	/* Since we need to change the watermarks before/after
	 * enabling/disabling the planes, we need to store the parameters here
	 * as the other pieces of the struct may not reflect the values we want
	 * for the watermark calculations. Currently only Haswell uses this.
	 */
	struct {
		bool enable;
		uint8_t bytes_per_pixel;
		uint32_t horiz_pixels;
	} wm;

>>>>>>> d0e0ac97
	void (*update_plane)(struct drm_plane *plane,
			     struct drm_framebuffer *fb,
			     struct drm_i915_gem_object *obj,
			     int crtc_x, int crtc_y,
			     unsigned int crtc_w, unsigned int crtc_h,
			     uint32_t x, uint32_t y,
			     uint32_t src_w, uint32_t src_h);
	void (*disable_plane)(struct drm_plane *plane);
	int (*update_colorkey)(struct drm_plane *plane,
			       struct drm_intel_sprite_colorkey *key);
	void (*get_colorkey)(struct drm_plane *plane,
			     struct drm_intel_sprite_colorkey *key);
};

struct intel_watermark_params {
	unsigned long fifo_size;
	unsigned long max_wm;
	unsigned long default_wm;
	unsigned long guard_size;
	unsigned long cacheline_size;
};

struct cxsr_latency {
	int is_desktop;
	int is_ddr3;
	unsigned long fsb_freq;
	unsigned long mem_freq;
	unsigned long display_sr;
	unsigned long display_hpll_disable;
	unsigned long cursor_sr;
	unsigned long cursor_hpll_disable;
};

#define to_intel_crtc(x) container_of(x, struct intel_crtc, base)
#define to_intel_connector(x) container_of(x, struct intel_connector, base)
#define to_intel_encoder(x) container_of(x, struct intel_encoder, base)
#define to_intel_framebuffer(x) container_of(x, struct intel_framebuffer, base)
#define to_intel_plane(x) container_of(x, struct intel_plane, base)

#define DIP_HEADER_SIZE	5

#define DIP_TYPE_AVI    0x82
#define DIP_VERSION_AVI 0x2
#define DIP_LEN_AVI     13
#define DIP_AVI_PR_1    0
#define DIP_AVI_PR_2    1
#define DIP_AVI_RGB_QUANT_RANGE_DEFAULT	(0 << 2)
#define DIP_AVI_RGB_QUANT_RANGE_LIMITED	(1 << 2)
#define DIP_AVI_RGB_QUANT_RANGE_FULL	(2 << 2)

#define DIP_TYPE_SPD	0x83
#define DIP_VERSION_SPD	0x1
#define DIP_LEN_SPD	25
#define DIP_SPD_UNKNOWN	0
#define DIP_SPD_DSTB	0x1
#define DIP_SPD_DVDP	0x2
#define DIP_SPD_DVHS	0x3
#define DIP_SPD_HDDVR	0x4
#define DIP_SPD_DVC	0x5
#define DIP_SPD_DSC	0x6
#define DIP_SPD_VCD	0x7
#define DIP_SPD_GAME	0x8
#define DIP_SPD_PC	0x9
#define DIP_SPD_BD	0xa
#define DIP_SPD_SCD	0xb

struct dip_infoframe {
	uint8_t type;		/* HB0 */
	uint8_t ver;		/* HB1 */
	uint8_t len;		/* HB2 - body len, not including checksum */
	uint8_t ecc;		/* Header ECC */
	uint8_t checksum;	/* PB0 */
	union {
		struct {
			/* PB1 - Y 6:5, A 4:4, B 3:2, S 1:0 */
			uint8_t Y_A_B_S;
			/* PB2 - C 7:6, M 5:4, R 3:0 */
			uint8_t C_M_R;
			/* PB3 - ITC 7:7, EC 6:4, Q 3:2, SC 1:0 */
			uint8_t ITC_EC_Q_SC;
			/* PB4 - VIC 6:0 */
			uint8_t VIC;
			/* PB5 - YQ 7:6, CN 5:4, PR 3:0 */
			uint8_t YQ_CN_PR;
			/* PB6 to PB13 */
			uint16_t top_bar_end;
			uint16_t bottom_bar_start;
			uint16_t left_bar_end;
			uint16_t right_bar_start;
		} __attribute__ ((packed)) avi;
		struct {
			uint8_t vn[8];
			uint8_t pd[16];
			uint8_t sdi;
		} __attribute__ ((packed)) spd;
		uint8_t payload[27];
	} __attribute__ ((packed)) body;
} __attribute__((packed));

struct intel_hdmi {
	u32 hdmi_reg;
	int ddc_bus;
	uint32_t color_range;
	bool color_range_auto;
	bool has_hdmi_sink;
	bool has_audio;
	enum hdmi_force_audio force_audio;
	bool rgb_quant_range_selectable;
	void (*write_infoframe)(struct drm_encoder *encoder,
				struct dip_infoframe *frame);
	void (*set_infoframes)(struct drm_encoder *encoder,
			       struct drm_display_mode *adjusted_mode);
};

#define DP_MAX_DOWNSTREAM_PORTS		0x10
#define DP_LINK_CONFIGURATION_SIZE	9

struct intel_dp {
	uint32_t output_reg;
	uint32_t aux_ch_ctl_reg;
	uint32_t DP;
	uint8_t  link_configuration[DP_LINK_CONFIGURATION_SIZE];
	bool has_audio;
	enum hdmi_force_audio force_audio;
	uint32_t color_range;
	bool color_range_auto;
	uint8_t link_bw;
	uint8_t lane_count;
	uint8_t dpcd[DP_RECEIVER_CAP_SIZE];
	uint8_t downstream_ports[DP_MAX_DOWNSTREAM_PORTS];
	struct i2c_adapter adapter;
	struct i2c_algo_dp_aux_data algo;
	uint8_t train_set[4];
	int panel_power_up_delay;
	int panel_power_down_delay;
	int panel_power_cycle_delay;
	int backlight_on_delay;
	int backlight_off_delay;
	struct delayed_work panel_vdd_work;
	bool want_panel_vdd;
	struct intel_connector *attached_connector;
};

struct intel_digital_port {
	struct intel_encoder base;
	enum port port;
	u32 port_reversal;
	struct intel_dp dp;
	struct intel_hdmi hdmi;
};

static inline int
vlv_dport_to_channel(struct intel_digital_port *dport)
{
	switch (dport->port) {
	case PORT_B:
		return 0;
	case PORT_C:
		return 1;
	default:
		BUG();
	}
}

static inline struct drm_crtc *
intel_get_crtc_for_pipe(struct drm_device *dev, int pipe)
{
	struct drm_i915_private *dev_priv = dev->dev_private;
	return dev_priv->pipe_to_crtc_mapping[pipe];
}

static inline struct drm_crtc *
intel_get_crtc_for_plane(struct drm_device *dev, int plane)
{
	struct drm_i915_private *dev_priv = dev->dev_private;
	return dev_priv->plane_to_crtc_mapping[plane];
}

struct intel_unpin_work {
	struct work_struct work;
	struct drm_crtc *crtc;
	struct drm_i915_gem_object *old_fb_obj;
	struct drm_i915_gem_object *pending_flip_obj;
	struct drm_pending_vblank_event *event;
	atomic_t pending;
#define INTEL_FLIP_INACTIVE	0
#define INTEL_FLIP_PENDING	1
#define INTEL_FLIP_COMPLETE	2
	bool enable_stall_check;
};

struct intel_fbc_work {
	struct delayed_work work;
	struct drm_crtc *crtc;
	struct drm_framebuffer *fb;
	int interval;
};

int intel_pch_rawclk(struct drm_device *dev);

int intel_connector_update_modes(struct drm_connector *connector,
				struct edid *edid);
int intel_ddc_get_modes(struct drm_connector *c, struct i2c_adapter *adapter);

extern void intel_attach_force_audio_property(struct drm_connector *connector);
extern void intel_attach_broadcast_rgb_property(struct drm_connector *connector);

extern bool intel_pipe_has_type(struct drm_crtc *crtc, int type);
extern void intel_crt_init(struct drm_device *dev);
extern void intel_hdmi_init(struct drm_device *dev,
			    int hdmi_reg, enum port port);
extern void intel_hdmi_init_connector(struct intel_digital_port *intel_dig_port,
				      struct intel_connector *intel_connector);
extern struct intel_hdmi *enc_to_intel_hdmi(struct drm_encoder *encoder);
extern bool intel_hdmi_compute_config(struct intel_encoder *encoder,
				      struct intel_crtc_config *pipe_config);
extern void intel_dip_infoframe_csum(struct dip_infoframe *avi_if);
extern bool intel_sdvo_init(struct drm_device *dev, uint32_t sdvo_reg,
			    bool is_sdvob);
extern void intel_dvo_init(struct drm_device *dev);
extern void intel_tv_init(struct drm_device *dev);
extern void intel_mark_busy(struct drm_device *dev);
<<<<<<< HEAD
extern void intel_mark_fb_busy(struct drm_i915_gem_object *obj);
extern void intel_mark_idle(struct drm_device *dev);
extern bool intel_lvds_init(struct drm_device *dev);
=======
extern void intel_mark_fb_busy(struct drm_i915_gem_object *obj,
			       struct intel_ring_buffer *ring);
extern void intel_mark_idle(struct drm_device *dev);
extern void intel_lvds_init(struct drm_device *dev);
>>>>>>> d0e0ac97
extern bool intel_is_dual_link_lvds(struct drm_device *dev);
extern void intel_dp_init(struct drm_device *dev, int output_reg,
			  enum port port);
extern bool intel_dp_init_connector(struct intel_digital_port *intel_dig_port,
				    struct intel_connector *intel_connector);
extern void intel_dp_init_link_config(struct intel_dp *intel_dp);
extern void intel_dp_start_link_train(struct intel_dp *intel_dp);
extern void intel_dp_complete_link_train(struct intel_dp *intel_dp);
extern void intel_dp_stop_link_train(struct intel_dp *intel_dp);
extern void intel_dp_sink_dpms(struct intel_dp *intel_dp, int mode);
extern void intel_dp_encoder_destroy(struct drm_encoder *encoder);
extern void intel_dp_check_link_status(struct intel_dp *intel_dp);
extern bool intel_dp_compute_config(struct intel_encoder *encoder,
				    struct intel_crtc_config *pipe_config);
extern bool intel_dpd_is_edp(struct drm_device *dev);
extern void ironlake_edp_backlight_on(struct intel_dp *intel_dp);
extern void ironlake_edp_backlight_off(struct intel_dp *intel_dp);
extern void ironlake_edp_panel_on(struct intel_dp *intel_dp);
extern void ironlake_edp_panel_off(struct intel_dp *intel_dp);
extern void ironlake_edp_panel_vdd_on(struct intel_dp *intel_dp);
extern void ironlake_edp_panel_vdd_off(struct intel_dp *intel_dp, bool sync);
<<<<<<< HEAD
extern bool intel_encoder_is_pch_edp(struct drm_encoder *encoder);
=======
>>>>>>> d0e0ac97
extern int intel_plane_init(struct drm_device *dev, enum pipe pipe, int plane);
extern void intel_flush_display_plane(struct drm_i915_private *dev_priv,
				      enum plane plane);

/* intel_panel.c */
extern int intel_panel_init(struct intel_panel *panel,
			    struct drm_display_mode *fixed_mode);
extern void intel_panel_fini(struct intel_panel *panel);

extern void intel_fixed_panel_mode(struct drm_display_mode *fixed_mode,
				   struct drm_display_mode *adjusted_mode);
extern void intel_pch_panel_fitting(struct intel_crtc *crtc,
				    struct intel_crtc_config *pipe_config,
				    int fitting_mode);
extern void intel_gmch_panel_fitting(struct intel_crtc *crtc,
				     struct intel_crtc_config *pipe_config,
				     int fitting_mode);
extern void intel_panel_set_backlight(struct drm_device *dev,
				      u32 level, u32 max);
extern int intel_panel_setup_backlight(struct drm_connector *connector);
extern void intel_panel_enable_backlight(struct drm_device *dev,
					 enum pipe pipe);
extern void intel_panel_disable_backlight(struct drm_device *dev);
extern void intel_panel_destroy_backlight(struct drm_device *dev);
extern enum drm_connector_status intel_panel_detect(struct drm_device *dev);

struct intel_set_config {
	struct drm_encoder **save_connector_encoders;
	struct drm_crtc **save_encoder_crtcs;

	bool fb_changed;
	bool mode_changed;
};

extern int intel_set_mode(struct drm_crtc *crtc, struct drm_display_mode *mode,
			  int x, int y, struct drm_framebuffer *old_fb);
extern void intel_modeset_disable(struct drm_device *dev);
extern void intel_crtc_restore_mode(struct drm_crtc *crtc);
extern void intel_crtc_load_lut(struct drm_crtc *crtc);
extern void intel_crtc_update_dpms(struct drm_crtc *crtc);
extern void intel_encoder_destroy(struct drm_encoder *encoder);
extern void intel_encoder_dpms(struct intel_encoder *encoder, int mode);
extern void intel_connector_dpms(struct drm_connector *, int mode);
extern bool intel_connector_get_hw_state(struct intel_connector *connector);
extern void intel_modeset_check_state(struct drm_device *dev);
extern void intel_plane_restore(struct drm_plane *plane);
<<<<<<< HEAD
=======
extern void intel_plane_disable(struct drm_plane *plane);
>>>>>>> d0e0ac97


static inline struct intel_encoder *intel_attached_encoder(struct drm_connector *connector)
{
	return to_intel_connector(connector)->encoder;
}

static inline struct intel_digital_port *
enc_to_dig_port(struct drm_encoder *encoder)
{
	return container_of(encoder, struct intel_digital_port, base.base);
}

static inline struct intel_dp *enc_to_intel_dp(struct drm_encoder *encoder)
{
	return &enc_to_dig_port(encoder)->dp;
}

static inline struct intel_digital_port *
dp_to_dig_port(struct intel_dp *intel_dp)
{
	return container_of(intel_dp, struct intel_digital_port, dp);
}

static inline struct intel_digital_port *
hdmi_to_dig_port(struct intel_hdmi *intel_hdmi)
{
	return container_of(intel_hdmi, struct intel_digital_port, hdmi);
}

bool ibx_digital_port_connected(struct drm_i915_private *dev_priv,
				struct intel_digital_port *port);

extern void intel_connector_attach_encoder(struct intel_connector *connector,
					   struct intel_encoder *encoder);
extern struct drm_encoder *intel_best_encoder(struct drm_connector *connector);

extern struct drm_display_mode *intel_crtc_mode_get(struct drm_device *dev,
						    struct drm_crtc *crtc);
int intel_get_pipe_from_crtc_id(struct drm_device *dev, void *data,
				struct drm_file *file_priv);
extern enum transcoder
intel_pipe_to_cpu_transcoder(struct drm_i915_private *dev_priv,
			     enum pipe pipe);
extern void intel_wait_for_vblank(struct drm_device *dev, int pipe);
extern void intel_wait_for_pipe_off(struct drm_device *dev, int pipe);
extern int ironlake_get_lanes_required(int target_clock, int link_bw, int bpp);
extern void vlv_wait_port_ready(struct drm_i915_private *dev_priv, int port);

struct intel_load_detect_pipe {
	struct drm_framebuffer *release_fb;
	bool load_detect_temp;
	int dpms_mode;
};
extern bool intel_get_load_detect_pipe(struct drm_connector *connector,
				       struct drm_display_mode *mode,
				       struct intel_load_detect_pipe *old);
extern void intel_release_load_detect_pipe(struct drm_connector *connector,
					   struct intel_load_detect_pipe *old);

extern void intelfb_restore(void);
extern void intel_crtc_fb_gamma_set(struct drm_crtc *crtc, u16 red, u16 green,
				    u16 blue, int regno);
extern void intel_crtc_fb_gamma_get(struct drm_crtc *crtc, u16 *red, u16 *green,
				    u16 *blue, int regno);
extern void intel_enable_clock_gating(struct drm_device *dev);

extern int intel_pin_and_fence_fb_obj(struct drm_device *dev,
				      struct drm_i915_gem_object *obj,
				      struct intel_ring_buffer *pipelined);
extern void intel_unpin_fb_obj(struct drm_i915_gem_object *obj);

extern int intel_framebuffer_init(struct drm_device *dev,
				  struct intel_framebuffer *ifb,
				  struct drm_mode_fb_cmd2 *mode_cmd,
				  struct drm_i915_gem_object *obj);
extern int intel_fbdev_init(struct drm_device *dev);
extern void intel_fbdev_initial_config(struct drm_device *dev);
extern void intel_fbdev_fini(struct drm_device *dev);
extern void intel_fbdev_set_suspend(struct drm_device *dev, int state);
extern void intel_prepare_page_flip(struct drm_device *dev, int plane);
extern void intel_finish_page_flip(struct drm_device *dev, int pipe);
extern void intel_finish_page_flip_plane(struct drm_device *dev, int plane);

extern void intel_setup_overlay(struct drm_device *dev);
extern void intel_cleanup_overlay(struct drm_device *dev);
extern int intel_overlay_switch_off(struct intel_overlay *overlay);
extern int intel_overlay_put_image(struct drm_device *dev, void *data,
				   struct drm_file *file_priv);
extern int intel_overlay_attrs(struct drm_device *dev, void *data,
			       struct drm_file *file_priv);

extern void intel_fb_output_poll_changed(struct drm_device *dev);
extern void intel_fb_restore_mode(struct drm_device *dev);

extern void assert_pipe(struct drm_i915_private *dev_priv, enum pipe pipe,
			bool state);
#define assert_pipe_enabled(d, p) assert_pipe(d, p, true)
#define assert_pipe_disabled(d, p) assert_pipe(d, p, false)

extern void intel_init_clock_gating(struct drm_device *dev);
extern void intel_suspend_hw(struct drm_device *dev);
extern void intel_write_eld(struct drm_encoder *encoder,
			    struct drm_display_mode *mode);
<<<<<<< HEAD
extern void intel_cpt_verify_modeset(struct drm_device *dev, int pipe);
extern void intel_cpu_transcoder_set_m_n(struct intel_crtc *crtc,
					 struct intel_link_m_n *m_n);
extern void intel_pch_transcoder_set_m_n(struct intel_crtc *crtc,
					 struct intel_link_m_n *m_n);
=======
>>>>>>> d0e0ac97
extern void intel_prepare_ddi(struct drm_device *dev);
extern void hsw_fdi_link_train(struct drm_crtc *crtc);
extern void intel_ddi_init(struct drm_device *dev, enum port port);

/* For use by IVB LP watermark workaround in intel_sprite.c */
extern void intel_update_watermarks(struct drm_device *dev);
extern void intel_update_sprite_watermarks(struct drm_device *dev, int pipe,
					   uint32_t sprite_width,
					   int pixel_size, bool enable);

extern unsigned long intel_gen4_compute_page_offset(int *x, int *y,
						    unsigned int tiling_mode,
						    unsigned int bpp,
						    unsigned int pitch);

extern int intel_sprite_set_colorkey(struct drm_device *dev, void *data,
				     struct drm_file *file_priv);
extern int intel_sprite_get_colorkey(struct drm_device *dev, void *data,
				     struct drm_file *file_priv);

/* Power-related functions, located in intel_pm.c */
extern void intel_init_pm(struct drm_device *dev);
/* FBC */
extern bool intel_fbc_enabled(struct drm_device *dev);
extern void intel_enable_fbc(struct drm_crtc *crtc, unsigned long interval);
extern void intel_update_fbc(struct drm_device *dev);
/* IPS */
extern void intel_gpu_ips_init(struct drm_i915_private *dev_priv);
extern void intel_gpu_ips_teardown(void);

<<<<<<< HEAD
extern bool intel_using_power_well(struct drm_device *dev);
=======
/* Power well */
extern int i915_init_power_well(struct drm_device *dev);
extern void i915_remove_power_well(struct drm_device *dev);

extern bool intel_display_power_enabled(struct drm_device *dev,
					enum intel_display_power_domain domain);
>>>>>>> d0e0ac97
extern void intel_init_power_well(struct drm_device *dev);
extern void intel_set_power_well(struct drm_device *dev, bool enable);
extern void intel_enable_gt_powersave(struct drm_device *dev);
extern void intel_disable_gt_powersave(struct drm_device *dev);
extern void gen6_gt_check_fifodbg(struct drm_i915_private *dev_priv);
extern void ironlake_teardown_rc6(struct drm_device *dev);

extern bool intel_ddi_get_hw_state(struct intel_encoder *encoder,
				   enum pipe *pipe);
extern int intel_ddi_get_cdclk_freq(struct drm_i915_private *dev_priv);
extern void intel_ddi_pll_init(struct drm_device *dev);
extern void intel_ddi_enable_transcoder_func(struct drm_crtc *crtc);
extern void intel_ddi_disable_transcoder_func(struct drm_i915_private *dev_priv,
					      enum transcoder cpu_transcoder);
extern void intel_ddi_enable_pipe_clock(struct intel_crtc *intel_crtc);
extern void intel_ddi_disable_pipe_clock(struct intel_crtc *intel_crtc);
extern void intel_ddi_setup_hw_pll_state(struct drm_device *dev);
extern bool intel_ddi_pll_mode_set(struct drm_crtc *crtc);
extern void intel_ddi_put_crtc_pll(struct drm_crtc *crtc);
extern void intel_ddi_set_pipe_settings(struct drm_crtc *crtc);
extern void intel_ddi_prepare_link_retrain(struct drm_encoder *encoder);
extern bool
intel_ddi_connector_get_hw_state(struct intel_connector *intel_connector);
extern void intel_ddi_fdi_disable(struct drm_crtc *crtc);

extern void intel_display_handle_reset(struct drm_device *dev);
<<<<<<< HEAD
=======
extern bool intel_set_cpu_fifo_underrun_reporting(struct drm_device *dev,
						  enum pipe pipe,
						  bool enable);
extern bool intel_set_pch_fifo_underrun_reporting(struct drm_device *dev,
						 enum transcoder pch_transcoder,
						 bool enable);
>>>>>>> d0e0ac97

#endif /* __INTEL_DRV_H__ */<|MERGE_RESOLUTION|>--- conflicted
+++ resolved
@@ -182,9 +182,6 @@
 	u8 polled;
 };
 
-<<<<<<< HEAD
-struct intel_crtc_config {
-=======
 typedef struct dpll {
 	/* given values */
 	int n;
@@ -209,7 +206,6 @@
 #define PIPE_CONFIG_QUIRK_MODE_SYNC_FLAGS (1<<0) /* unreliable sync mode.flags */
 	unsigned long quirks;
 
->>>>>>> d0e0ac97
 	struct drm_display_mode requested_mode;
 	struct drm_display_mode adjusted_mode;
 	/* This flag must be set by the encoder's compute_config callback if it
@@ -233,39 +229,16 @@
 	/* DP has a bunch of special case unfortunately, so mark the pipe
 	 * accordingly. */
 	bool has_dp_encoder;
-<<<<<<< HEAD
-=======
 
 	/*
 	 * Enable dithering, used when the selected pipe bpp doesn't match the
 	 * plane bpp.
 	 */
->>>>>>> d0e0ac97
 	bool dither;
 
 	/* Controls for the clock computation, to override various stages. */
 	bool clock_set;
 
-<<<<<<< HEAD
-	/* Settings for the intel dpll used on pretty much everything but
-	 * haswell. */
-	struct dpll {
-		unsigned n;
-		unsigned m1, m2;
-		unsigned p1, p2;
-	} dpll;
-
-	int pipe_bpp;
-	struct intel_link_m_n dp_m_n;
-	/**
-	 * This is currently used by DP and HDMI encoders since those can have a
-	 * target pixel clock != the port link clock (which is currently stored
-	 * in adjusted_mode->clock).
-	 */
-	int pixel_target_clock;
-	/* Used by SDVO (and if we ever fix it, HDMI). */
-	unsigned pixel_multiplier;
-=======
 	/* SDVO TV has a bunch of special case. To make multifunction encoders
 	 * work correctly, we need to track this at runtime.*/
 	bool sdvo_tv_clock;
@@ -317,7 +290,6 @@
 	struct intel_link_m_n fdi_m_n;
 
 	bool ips_enabled;
->>>>>>> d0e0ac97
 };
 
 struct intel_crtc {
@@ -349,11 +321,6 @@
 	int16_t cursor_x, cursor_y;
 	int16_t cursor_width, cursor_height;
 	bool cursor_visible;
-<<<<<<< HEAD
-
-	struct intel_crtc_config config;
-=======
->>>>>>> d0e0ac97
 
 	struct intel_crtc_config config;
 
@@ -361,13 +328,10 @@
 
 	/* reset counter value when the last flip was submitted */
 	unsigned int reset_counter;
-<<<<<<< HEAD
-=======
 
 	/* Access to these should be protected by dev_priv->irq_lock. */
 	bool cpu_fifo_underrun_disabled;
 	bool pch_fifo_underrun_disabled;
->>>>>>> d0e0ac97
 };
 
 struct intel_plane {
@@ -382,8 +346,6 @@
 	unsigned int crtc_w, crtc_h;
 	uint32_t src_x, src_y;
 	uint32_t src_w, src_h;
-<<<<<<< HEAD
-=======
 
 	/* Since we need to change the watermarks before/after
 	 * enabling/disabling the planes, we need to store the parameters here
@@ -396,7 +358,6 @@
 		uint32_t horiz_pixels;
 	} wm;
 
->>>>>>> d0e0ac97
 	void (*update_plane)(struct drm_plane *plane,
 			     struct drm_framebuffer *fb,
 			     struct drm_i915_gem_object *obj,
@@ -619,16 +580,10 @@
 extern void intel_dvo_init(struct drm_device *dev);
 extern void intel_tv_init(struct drm_device *dev);
 extern void intel_mark_busy(struct drm_device *dev);
-<<<<<<< HEAD
-extern void intel_mark_fb_busy(struct drm_i915_gem_object *obj);
-extern void intel_mark_idle(struct drm_device *dev);
-extern bool intel_lvds_init(struct drm_device *dev);
-=======
 extern void intel_mark_fb_busy(struct drm_i915_gem_object *obj,
 			       struct intel_ring_buffer *ring);
 extern void intel_mark_idle(struct drm_device *dev);
 extern void intel_lvds_init(struct drm_device *dev);
->>>>>>> d0e0ac97
 extern bool intel_is_dual_link_lvds(struct drm_device *dev);
 extern void intel_dp_init(struct drm_device *dev, int output_reg,
 			  enum port port);
@@ -650,10 +605,6 @@
 extern void ironlake_edp_panel_off(struct intel_dp *intel_dp);
 extern void ironlake_edp_panel_vdd_on(struct intel_dp *intel_dp);
 extern void ironlake_edp_panel_vdd_off(struct intel_dp *intel_dp, bool sync);
-<<<<<<< HEAD
-extern bool intel_encoder_is_pch_edp(struct drm_encoder *encoder);
-=======
->>>>>>> d0e0ac97
 extern int intel_plane_init(struct drm_device *dev, enum pipe pipe, int plane);
 extern void intel_flush_display_plane(struct drm_i915_private *dev_priv,
 				      enum plane plane);
@@ -700,10 +651,7 @@
 extern bool intel_connector_get_hw_state(struct intel_connector *connector);
 extern void intel_modeset_check_state(struct drm_device *dev);
 extern void intel_plane_restore(struct drm_plane *plane);
-<<<<<<< HEAD
-=======
 extern void intel_plane_disable(struct drm_plane *plane);
->>>>>>> d0e0ac97
 
 
 static inline struct intel_encoder *intel_attached_encoder(struct drm_connector *connector)
@@ -808,14 +756,6 @@
 extern void intel_suspend_hw(struct drm_device *dev);
 extern void intel_write_eld(struct drm_encoder *encoder,
 			    struct drm_display_mode *mode);
-<<<<<<< HEAD
-extern void intel_cpt_verify_modeset(struct drm_device *dev, int pipe);
-extern void intel_cpu_transcoder_set_m_n(struct intel_crtc *crtc,
-					 struct intel_link_m_n *m_n);
-extern void intel_pch_transcoder_set_m_n(struct intel_crtc *crtc,
-					 struct intel_link_m_n *m_n);
-=======
->>>>>>> d0e0ac97
 extern void intel_prepare_ddi(struct drm_device *dev);
 extern void hsw_fdi_link_train(struct drm_crtc *crtc);
 extern void intel_ddi_init(struct drm_device *dev, enum port port);
@@ -846,16 +786,12 @@
 extern void intel_gpu_ips_init(struct drm_i915_private *dev_priv);
 extern void intel_gpu_ips_teardown(void);
 
-<<<<<<< HEAD
-extern bool intel_using_power_well(struct drm_device *dev);
-=======
 /* Power well */
 extern int i915_init_power_well(struct drm_device *dev);
 extern void i915_remove_power_well(struct drm_device *dev);
 
 extern bool intel_display_power_enabled(struct drm_device *dev,
 					enum intel_display_power_domain domain);
->>>>>>> d0e0ac97
 extern void intel_init_power_well(struct drm_device *dev);
 extern void intel_set_power_well(struct drm_device *dev, bool enable);
 extern void intel_enable_gt_powersave(struct drm_device *dev);
@@ -882,14 +818,11 @@
 extern void intel_ddi_fdi_disable(struct drm_crtc *crtc);
 
 extern void intel_display_handle_reset(struct drm_device *dev);
-<<<<<<< HEAD
-=======
 extern bool intel_set_cpu_fifo_underrun_reporting(struct drm_device *dev,
 						  enum pipe pipe,
 						  bool enable);
 extern bool intel_set_pch_fifo_underrun_reporting(struct drm_device *dev,
 						 enum transcoder pch_transcoder,
 						 bool enable);
->>>>>>> d0e0ac97
 
 #endif /* __INTEL_DRV_H__ */