/*
 * Copyright © 2008 Intel Corporation
 *
 * Permission is hereby granted, free of charge, to any person obtaining a
 * copy of this software and associated documentation files (the "Software"),
 * to deal in the Software without restriction, including without limitation
 * the rights to use, copy, modify, merge, publish, distribute, sublicense,
 * and/or sell copies of the Software, and to permit persons to whom the
 * Software is furnished to do so, subject to the following conditions:
 *
 * The above copyright notice and this permission notice (including the next
 * paragraph) shall be included in all copies or substantial portions of the
 * Software.
 *
 * THE SOFTWARE IS PROVIDED "AS IS", WITHOUT WARRANTY OF ANY KIND, EXPRESS OR
 * IMPLIED, INCLUDING BUT NOT LIMITED TO THE WARRANTIES OF MERCHANTABILITY,
 * FITNESS FOR A PARTICULAR PURPOSE AND NONINFRINGEMENT.  IN NO EVENT SHALL
 * THE AUTHORS OR COPYRIGHT HOLDERS BE LIABLE FOR ANY CLAIM, DAMAGES OR OTHER
 * LIABILITY, WHETHER IN AN ACTION OF CONTRACT, TORT OR OTHERWISE, ARISING
 * FROM, OUT OF OR IN CONNECTION WITH THE SOFTWARE OR THE USE OR OTHER DEALINGS
 * IN THE SOFTWARE.
 *
 * Authors:
 *    Keith Packard <keithp@keithp.com>
 *
 */

#include <linux/i2c.h>
#include <linux/slab.h>
#include <linux/export.h>
#include <drm/drmP.h>
#include <drm/drm_crtc.h>
#include <drm/drm_crtc_helper.h>
#include <drm/drm_edid.h>
#include "intel_drv.h"
#include <drm/i915_drm.h>
#include "i915_drv.h"

#define DP_LINK_CHECK_TIMEOUT	(10 * 1000)

/**
 * is_edp - is the given port attached to an eDP panel (either CPU or PCH)
 * @intel_dp: DP struct
 *
 * If a CPU or PCH DP output is attached to an eDP panel, this function
 * will return true, and false otherwise.
 */
static bool is_edp(struct intel_dp *intel_dp)
{
	struct intel_digital_port *intel_dig_port = dp_to_dig_port(intel_dp);

	return intel_dig_port->base.type == INTEL_OUTPUT_EDP;
}

/**
 * is_pch_edp - is the port on the PCH and attached to an eDP panel?
 * @intel_dp: DP struct
 *
 * Returns true if the given DP struct corresponds to a PCH DP port attached
 * to an eDP panel, false otherwise.  Helpful for determining whether we
 * may need FDI resources for a given DP output or not.
 */
static bool is_pch_edp(struct intel_dp *intel_dp)
{
	return intel_dp->is_pch_edp;
}

/**
 * is_cpu_edp - is the port on the CPU and attached to an eDP panel?
 * @intel_dp: DP struct
 *
 * Returns true if the given DP struct corresponds to a CPU eDP port.
 */
static bool is_cpu_edp(struct intel_dp *intel_dp)
{
	return is_edp(intel_dp) && !is_pch_edp(intel_dp);
}

static struct drm_device *intel_dp_to_dev(struct intel_dp *intel_dp)
{
	struct intel_digital_port *intel_dig_port = dp_to_dig_port(intel_dp);

	return intel_dig_port->base.base.dev;
}

static struct intel_dp *intel_attached_dp(struct drm_connector *connector)
{
	return enc_to_intel_dp(&intel_attached_encoder(connector)->base);
}

/**
 * intel_encoder_is_pch_edp - is the given encoder a PCH attached eDP?
 * @encoder: DRM encoder
 *
 * Return true if @encoder corresponds to a PCH attached eDP panel.  Needed
 * by intel_display.c.
 */
bool intel_encoder_is_pch_edp(struct drm_encoder *encoder)
{
	struct intel_dp *intel_dp;

	if (!encoder)
		return false;

	intel_dp = enc_to_intel_dp(encoder);

	return is_pch_edp(intel_dp);
}

static void intel_dp_link_down(struct intel_dp *intel_dp);

static int
intel_dp_max_link_bw(struct intel_dp *intel_dp)
{
	int max_link_bw = intel_dp->dpcd[DP_MAX_LINK_RATE];

	switch (max_link_bw) {
	case DP_LINK_BW_1_62:
	case DP_LINK_BW_2_7:
		break;
	default:
		max_link_bw = DP_LINK_BW_1_62;
		break;
	}
	return max_link_bw;
}

/*
 * The units on the numbers in the next two are... bizarre.  Examples will
 * make it clearer; this one parallels an example in the eDP spec.
 *
 * intel_dp_max_data_rate for one lane of 2.7GHz evaluates as:
 *
 *     270000 * 1 * 8 / 10 == 216000
 *
 * The actual data capacity of that configuration is 2.16Gbit/s, so the
 * units are decakilobits.  ->clock in a drm_display_mode is in kilohertz -
 * or equivalently, kilopixels per second - so for 1680x1050R it'd be
 * 119000.  At 18bpp that's 2142000 kilobits per second.
 *
 * Thus the strange-looking division by 10 in intel_dp_link_required, to
 * get the result in decakilobits instead of kilobits.
 */

static int
intel_dp_link_required(int pixel_clock, int bpp)
{
	return (pixel_clock * bpp + 9) / 10;
}

static int
intel_dp_max_data_rate(int max_link_clock, int max_lanes)
{
	return (max_link_clock * max_lanes * 8) / 10;
}

static int
intel_dp_mode_valid(struct drm_connector *connector,
		    struct drm_display_mode *mode)
{
	struct intel_dp *intel_dp = intel_attached_dp(connector);
	struct intel_connector *intel_connector = to_intel_connector(connector);
	struct drm_display_mode *fixed_mode = intel_connector->panel.fixed_mode;
	int target_clock = mode->clock;
	int max_rate, mode_rate, max_lanes, max_link_clock;

	if (is_edp(intel_dp) && fixed_mode) {
		if (mode->hdisplay > fixed_mode->hdisplay)
			return MODE_PANEL;

		if (mode->vdisplay > fixed_mode->vdisplay)
			return MODE_PANEL;

		target_clock = fixed_mode->clock;
	}

	max_link_clock = drm_dp_bw_code_to_link_rate(intel_dp_max_link_bw(intel_dp));
	max_lanes = drm_dp_max_lane_count(intel_dp->dpcd);

	max_rate = intel_dp_max_data_rate(max_link_clock, max_lanes);
	mode_rate = intel_dp_link_required(target_clock, 18);

	if (mode_rate > max_rate)
		return MODE_CLOCK_HIGH;

	if (mode->clock < 10000)
		return MODE_CLOCK_LOW;

	if (mode->flags & DRM_MODE_FLAG_DBLCLK)
		return MODE_H_ILLEGAL;

	return MODE_OK;
}

static uint32_t
pack_aux(uint8_t *src, int src_bytes)
{
	int	i;
	uint32_t v = 0;

	if (src_bytes > 4)
		src_bytes = 4;
	for (i = 0; i < src_bytes; i++)
		v |= ((uint32_t) src[i]) << ((3-i) * 8);
	return v;
}

static void
unpack_aux(uint32_t src, uint8_t *dst, int dst_bytes)
{
	int i;
	if (dst_bytes > 4)
		dst_bytes = 4;
	for (i = 0; i < dst_bytes; i++)
		dst[i] = src >> ((3-i) * 8);
}

/* hrawclock is 1/4 the FSB frequency */
static int
intel_hrawclk(struct drm_device *dev)
{
	struct drm_i915_private *dev_priv = dev->dev_private;
	uint32_t clkcfg;

	/* There is no CLKCFG reg in Valleyview. VLV hrawclk is 200 MHz */
	if (IS_VALLEYVIEW(dev))
		return 200;

	clkcfg = I915_READ(CLKCFG);
	switch (clkcfg & CLKCFG_FSB_MASK) {
	case CLKCFG_FSB_400:
		return 100;
	case CLKCFG_FSB_533:
		return 133;
	case CLKCFG_FSB_667:
		return 166;
	case CLKCFG_FSB_800:
		return 200;
	case CLKCFG_FSB_1067:
		return 266;
	case CLKCFG_FSB_1333:
		return 333;
	/* these two are just a guess; one of them might be right */
	case CLKCFG_FSB_1600:
	case CLKCFG_FSB_1600_ALT:
		return 400;
	default:
		return 133;
	}
}

static bool ironlake_edp_have_panel_power(struct intel_dp *intel_dp)
{
	struct drm_device *dev = intel_dp_to_dev(intel_dp);
	struct drm_i915_private *dev_priv = dev->dev_private;
	u32 pp_stat_reg;

	pp_stat_reg = IS_VALLEYVIEW(dev) ? PIPEA_PP_STATUS : PCH_PP_STATUS;
	return (I915_READ(pp_stat_reg) & PP_ON) != 0;
}

static bool ironlake_edp_have_panel_vdd(struct intel_dp *intel_dp)
{
	struct drm_device *dev = intel_dp_to_dev(intel_dp);
	struct drm_i915_private *dev_priv = dev->dev_private;
	u32 pp_ctrl_reg;

	pp_ctrl_reg = IS_VALLEYVIEW(dev) ? PIPEA_PP_CONTROL : PCH_PP_CONTROL;
	return (I915_READ(pp_ctrl_reg) & EDP_FORCE_VDD) != 0;
}

static void
intel_dp_check_edp(struct intel_dp *intel_dp)
{
	struct drm_device *dev = intel_dp_to_dev(intel_dp);
	struct drm_i915_private *dev_priv = dev->dev_private;
	u32 pp_stat_reg, pp_ctrl_reg;

	if (!is_edp(intel_dp))
		return;

	pp_stat_reg = IS_VALLEYVIEW(dev) ? PIPEA_PP_STATUS : PCH_PP_STATUS;
	pp_ctrl_reg = IS_VALLEYVIEW(dev) ? PIPEA_PP_CONTROL : PCH_PP_CONTROL;

	if (!ironlake_edp_have_panel_power(intel_dp) && !ironlake_edp_have_panel_vdd(intel_dp)) {
		WARN(1, "eDP powered off while attempting aux channel communication.\n");
		DRM_DEBUG_KMS("Status 0x%08x Control 0x%08x\n",
				I915_READ(pp_stat_reg),
				I915_READ(pp_ctrl_reg));
	}
}

static uint32_t
intel_dp_aux_wait_done(struct intel_dp *intel_dp, bool has_aux_irq)
{
	struct intel_digital_port *intel_dig_port = dp_to_dig_port(intel_dp);
	struct drm_device *dev = intel_dig_port->base.base.dev;
	struct drm_i915_private *dev_priv = dev->dev_private;
	uint32_t ch_ctl = intel_dp->aux_ch_ctl_reg;
	uint32_t status;
	bool done;

#define C (((status = I915_READ_NOTRACE(ch_ctl)) & DP_AUX_CH_CTL_SEND_BUSY) == 0)
	if (has_aux_irq)
		done = wait_event_timeout(dev_priv->gmbus_wait_queue, C,
					  msecs_to_jiffies(10));
	else
		done = wait_for_atomic(C, 10) == 0;
	if (!done)
		DRM_ERROR("dp aux hw did not signal timeout (has irq: %i)!\n",
			  has_aux_irq);
#undef C

	return status;
}

static int
intel_dp_aux_ch(struct intel_dp *intel_dp,
		uint8_t *send, int send_bytes,
		uint8_t *recv, int recv_size)
{
	struct intel_digital_port *intel_dig_port = dp_to_dig_port(intel_dp);
	struct drm_device *dev = intel_dig_port->base.base.dev;
	struct drm_i915_private *dev_priv = dev->dev_private;
	uint32_t ch_ctl = intel_dp->aux_ch_ctl_reg;
	uint32_t ch_data = ch_ctl + 4;
	int i, ret, recv_bytes;
	uint32_t status;
	uint32_t aux_clock_divider;
	int try, precharge;
	bool has_aux_irq = INTEL_INFO(dev)->gen >= 5 && !IS_VALLEYVIEW(dev);

	/* dp aux is extremely sensitive to irq latency, hence request the
	 * lowest possible wakeup latency and so prevent the cpu from going into
	 * deep sleep states.
	 */
	pm_qos_update_request(&dev_priv->pm_qos, 0);

	intel_dp_check_edp(intel_dp);
	/* The clock divider is based off the hrawclk,
	 * and would like to run at 2MHz. So, take the
	 * hrawclk value and divide by 2 and use that
	 *
	 * Note that PCH attached eDP panels should use a 125MHz input
	 * clock divider.
	 */
	if (is_cpu_edp(intel_dp)) {
		if (HAS_DDI(dev))
			aux_clock_divider = intel_ddi_get_cdclk_freq(dev_priv) >> 1;
		else if (IS_VALLEYVIEW(dev))
			aux_clock_divider = 100;
		else if (IS_GEN6(dev) || IS_GEN7(dev))
			aux_clock_divider = 200; /* SNB & IVB eDP input clock at 400Mhz */
		else
			aux_clock_divider = 225; /* eDP input clock at 450Mhz */
	} else if (dev_priv->pch_id == INTEL_PCH_LPT_DEVICE_ID_TYPE) {
		/* Workaround for non-ULT HSW */
		aux_clock_divider = 74;
	} else if (HAS_PCH_SPLIT(dev)) {
		aux_clock_divider = DIV_ROUND_UP(intel_pch_rawclk(dev), 2);
	} else {
		aux_clock_divider = intel_hrawclk(dev) / 2;
	}

	if (IS_GEN6(dev))
		precharge = 3;
	else
		precharge = 5;

	/* Try to wait for any previous AUX channel activity */
	for (try = 0; try < 3; try++) {
		status = I915_READ_NOTRACE(ch_ctl);
		if ((status & DP_AUX_CH_CTL_SEND_BUSY) == 0)
			break;
		msleep(1);
	}

	if (try == 3) {
		WARN(1, "dp_aux_ch not started status 0x%08x\n",
		     I915_READ(ch_ctl));
		ret = -EBUSY;
		goto out;
	}

	/* Must try at least 3 times according to DP spec */
	for (try = 0; try < 5; try++) {
		/* Load the send data into the aux channel data registers */
		for (i = 0; i < send_bytes; i += 4)
			I915_WRITE(ch_data + i,
				   pack_aux(send + i, send_bytes - i));

		/* Send the command and wait for it to complete */
		I915_WRITE(ch_ctl,
			   DP_AUX_CH_CTL_SEND_BUSY |
			   (has_aux_irq ? DP_AUX_CH_CTL_INTERRUPT : 0) |
			   DP_AUX_CH_CTL_TIME_OUT_400us |
			   (send_bytes << DP_AUX_CH_CTL_MESSAGE_SIZE_SHIFT) |
			   (precharge << DP_AUX_CH_CTL_PRECHARGE_2US_SHIFT) |
			   (aux_clock_divider << DP_AUX_CH_CTL_BIT_CLOCK_2X_SHIFT) |
			   DP_AUX_CH_CTL_DONE |
			   DP_AUX_CH_CTL_TIME_OUT_ERROR |
			   DP_AUX_CH_CTL_RECEIVE_ERROR);

		status = intel_dp_aux_wait_done(intel_dp, has_aux_irq);

		/* Clear done status and any errors */
		I915_WRITE(ch_ctl,
			   status |
			   DP_AUX_CH_CTL_DONE |
			   DP_AUX_CH_CTL_TIME_OUT_ERROR |
			   DP_AUX_CH_CTL_RECEIVE_ERROR);

		if (status & (DP_AUX_CH_CTL_TIME_OUT_ERROR |
			      DP_AUX_CH_CTL_RECEIVE_ERROR))
			continue;
		if (status & DP_AUX_CH_CTL_DONE)
			break;
	}

	if ((status & DP_AUX_CH_CTL_DONE) == 0) {
		DRM_ERROR("dp_aux_ch not done status 0x%08x\n", status);
		ret = -EBUSY;
		goto out;
	}

	/* Check for timeout or receive error.
	 * Timeouts occur when the sink is not connected
	 */
	if (status & DP_AUX_CH_CTL_RECEIVE_ERROR) {
		DRM_ERROR("dp_aux_ch receive error status 0x%08x\n", status);
		ret = -EIO;
		goto out;
	}

	/* Timeouts occur when the device isn't connected, so they're
	 * "normal" -- don't fill the kernel log with these */
	if (status & DP_AUX_CH_CTL_TIME_OUT_ERROR) {
		DRM_DEBUG_KMS("dp_aux_ch timeout status 0x%08x\n", status);
		ret = -ETIMEDOUT;
		goto out;
	}

	/* Unload any bytes sent back from the other side */
	recv_bytes = ((status & DP_AUX_CH_CTL_MESSAGE_SIZE_MASK) >>
		      DP_AUX_CH_CTL_MESSAGE_SIZE_SHIFT);
	if (recv_bytes > recv_size)
		recv_bytes = recv_size;

	for (i = 0; i < recv_bytes; i += 4)
		unpack_aux(I915_READ(ch_data + i),
			   recv + i, recv_bytes - i);

	ret = recv_bytes;
out:
	pm_qos_update_request(&dev_priv->pm_qos, PM_QOS_DEFAULT_VALUE);

	return ret;
}

/* Write data to the aux channel in native mode */
static int
intel_dp_aux_native_write(struct intel_dp *intel_dp,
			  uint16_t address, uint8_t *send, int send_bytes)
{
	int ret;
	uint8_t	msg[20];
	int msg_bytes;
	uint8_t	ack;

	intel_dp_check_edp(intel_dp);
	if (send_bytes > 16)
		return -1;
	msg[0] = AUX_NATIVE_WRITE << 4;
	msg[1] = address >> 8;
	msg[2] = address & 0xff;
	msg[3] = send_bytes - 1;
	memcpy(&msg[4], send, send_bytes);
	msg_bytes = send_bytes + 4;
	for (;;) {
		ret = intel_dp_aux_ch(intel_dp, msg, msg_bytes, &ack, 1);
		if (ret < 0)
			return ret;
		if ((ack & AUX_NATIVE_REPLY_MASK) == AUX_NATIVE_REPLY_ACK)
			break;
		else if ((ack & AUX_NATIVE_REPLY_MASK) == AUX_NATIVE_REPLY_DEFER)
			udelay(100);
		else
			return -EIO;
	}
	return send_bytes;
}

/* Write a single byte to the aux channel in native mode */
static int
intel_dp_aux_native_write_1(struct intel_dp *intel_dp,
			    uint16_t address, uint8_t byte)
{
	return intel_dp_aux_native_write(intel_dp, address, &byte, 1);
}

/* read bytes from a native aux channel */
static int
intel_dp_aux_native_read(struct intel_dp *intel_dp,
			 uint16_t address, uint8_t *recv, int recv_bytes)
{
	uint8_t msg[4];
	int msg_bytes;
	uint8_t reply[20];
	int reply_bytes;
	uint8_t ack;
	int ret;

	intel_dp_check_edp(intel_dp);
	msg[0] = AUX_NATIVE_READ << 4;
	msg[1] = address >> 8;
	msg[2] = address & 0xff;
	msg[3] = recv_bytes - 1;

	msg_bytes = 4;
	reply_bytes = recv_bytes + 1;

	for (;;) {
		ret = intel_dp_aux_ch(intel_dp, msg, msg_bytes,
				      reply, reply_bytes);
		if (ret == 0)
			return -EPROTO;
		if (ret < 0)
			return ret;
		ack = reply[0];
		if ((ack & AUX_NATIVE_REPLY_MASK) == AUX_NATIVE_REPLY_ACK) {
			memcpy(recv, reply + 1, ret - 1);
			return ret - 1;
		}
		else if ((ack & AUX_NATIVE_REPLY_MASK) == AUX_NATIVE_REPLY_DEFER)
			udelay(100);
		else
			return -EIO;
	}
}

static int
intel_dp_i2c_aux_ch(struct i2c_adapter *adapter, int mode,
		    uint8_t write_byte, uint8_t *read_byte)
{
	struct i2c_algo_dp_aux_data *algo_data = adapter->algo_data;
	struct intel_dp *intel_dp = container_of(adapter,
						struct intel_dp,
						adapter);
	uint16_t address = algo_data->address;
	uint8_t msg[5];
	uint8_t reply[2];
	unsigned retry;
	int msg_bytes;
	int reply_bytes;
	int ret;

	intel_dp_check_edp(intel_dp);
	/* Set up the command byte */
	if (mode & MODE_I2C_READ)
		msg[0] = AUX_I2C_READ << 4;
	else
		msg[0] = AUX_I2C_WRITE << 4;

	if (!(mode & MODE_I2C_STOP))
		msg[0] |= AUX_I2C_MOT << 4;

	msg[1] = address >> 8;
	msg[2] = address;

	switch (mode) {
	case MODE_I2C_WRITE:
		msg[3] = 0;
		msg[4] = write_byte;
		msg_bytes = 5;
		reply_bytes = 1;
		break;
	case MODE_I2C_READ:
		msg[3] = 0;
		msg_bytes = 4;
		reply_bytes = 2;
		break;
	default:
		msg_bytes = 3;
		reply_bytes = 1;
		break;
	}

	for (retry = 0; retry < 5; retry++) {
		ret = intel_dp_aux_ch(intel_dp,
				      msg, msg_bytes,
				      reply, reply_bytes);
		if (ret < 0) {
			DRM_DEBUG_KMS("aux_ch failed %d\n", ret);
			return ret;
		}

		switch (reply[0] & AUX_NATIVE_REPLY_MASK) {
		case AUX_NATIVE_REPLY_ACK:
			/* I2C-over-AUX Reply field is only valid
			 * when paired with AUX ACK.
			 */
			break;
		case AUX_NATIVE_REPLY_NACK:
			DRM_DEBUG_KMS("aux_ch native nack\n");
			return -EREMOTEIO;
		case AUX_NATIVE_REPLY_DEFER:
			udelay(100);
			continue;
		default:
			DRM_ERROR("aux_ch invalid native reply 0x%02x\n",
				  reply[0]);
			return -EREMOTEIO;
		}

		switch (reply[0] & AUX_I2C_REPLY_MASK) {
		case AUX_I2C_REPLY_ACK:
			if (mode == MODE_I2C_READ) {
				*read_byte = reply[1];
			}
			return reply_bytes - 1;
		case AUX_I2C_REPLY_NACK:
			DRM_DEBUG_KMS("aux_i2c nack\n");
			return -EREMOTEIO;
		case AUX_I2C_REPLY_DEFER:
			DRM_DEBUG_KMS("aux_i2c defer\n");
			udelay(100);
			break;
		default:
			DRM_ERROR("aux_i2c invalid reply 0x%02x\n", reply[0]);
			return -EREMOTEIO;
		}
	}

	DRM_ERROR("too many retries, giving up\n");
	return -EREMOTEIO;
}

static int
intel_dp_i2c_init(struct intel_dp *intel_dp,
		  struct intel_connector *intel_connector, const char *name)
{
	int	ret;

	DRM_DEBUG_KMS("i2c_init %s\n", name);
	intel_dp->algo.running = false;
	intel_dp->algo.address = 0;
	intel_dp->algo.aux_ch = intel_dp_i2c_aux_ch;

	memset(&intel_dp->adapter, '\0', sizeof(intel_dp->adapter));
	intel_dp->adapter.owner = THIS_MODULE;
	intel_dp->adapter.class = I2C_CLASS_DDC;
	strncpy(intel_dp->adapter.name, name, sizeof(intel_dp->adapter.name) - 1);
	intel_dp->adapter.name[sizeof(intel_dp->adapter.name) - 1] = '\0';
	intel_dp->adapter.algo_data = &intel_dp->algo;
	intel_dp->adapter.dev.parent = &intel_connector->base.kdev;

	ironlake_edp_panel_vdd_on(intel_dp);
	ret = i2c_dp_aux_add_bus(&intel_dp->adapter);
	ironlake_edp_panel_vdd_off(intel_dp, false);
	return ret;
}

bool
intel_dp_compute_config(struct intel_encoder *encoder,
			struct intel_crtc_config *pipe_config)
{
	struct drm_device *dev = encoder->base.dev;
	struct drm_i915_private *dev_priv = dev->dev_private;
	struct drm_display_mode *adjusted_mode = &pipe_config->adjusted_mode;
	struct drm_display_mode *mode = &pipe_config->requested_mode;
	struct intel_dp *intel_dp = enc_to_intel_dp(&encoder->base);
	struct intel_connector *intel_connector = intel_dp->attached_connector;
	int lane_count, clock;
	int max_lane_count = drm_dp_max_lane_count(intel_dp->dpcd);
	int max_clock = intel_dp_max_link_bw(intel_dp) == DP_LINK_BW_2_7 ? 1 : 0;
	int bpp, mode_rate;
	static int bws[2] = { DP_LINK_BW_1_62, DP_LINK_BW_2_7 };
	int target_clock, link_avail, link_clock;

	if (HAS_PCH_SPLIT(dev) && !HAS_DDI(dev) && !is_cpu_edp(intel_dp))
		pipe_config->has_pch_encoder = true;

	pipe_config->has_dp_encoder = true;

	if (is_edp(intel_dp) && intel_connector->panel.fixed_mode) {
		intel_fixed_panel_mode(intel_connector->panel.fixed_mode,
				       adjusted_mode);
		intel_pch_panel_fitting(dev,
					intel_connector->panel.fitting_mode,
					mode, adjusted_mode);
	}
	/* We need to take the panel's fixed mode into account. */
	target_clock = adjusted_mode->clock;

	if (adjusted_mode->flags & DRM_MODE_FLAG_DBLCLK)
		return false;

	DRM_DEBUG_KMS("DP link computation with max lane count %i "
		      "max bw %02x pixel clock %iKHz\n",
		      max_lane_count, bws[max_clock], adjusted_mode->clock);

	/* Walk through all bpp values. Luckily they're all nicely spaced with 2
	 * bpc in between. */
	bpp = min_t(int, 8*3, pipe_config->pipe_bpp);
	for (; bpp >= 6*3; bpp -= 2*3) {
		mode_rate = intel_dp_link_required(target_clock, bpp);

		for (clock = 0; clock <= max_clock; clock++) {
			for (lane_count = 1; lane_count <= max_lane_count; lane_count <<= 1) {
				link_clock = drm_dp_bw_code_to_link_rate(bws[clock]);
				link_avail = intel_dp_max_data_rate(link_clock,
								    lane_count);

				if (mode_rate <= link_avail) {
					goto found;
				}
			}
		}
	}

	return false;

found:
	if (intel_dp->color_range_auto) {
		/*
		 * See:
		 * CEA-861-E - 5.1 Default Encoding Parameters
		 * VESA DisplayPort Ver.1.2a - 5.1.1.1 Video Colorimetry
		 */
		if (bpp != 18 && drm_match_cea_mode(adjusted_mode) > 1)
			intel_dp->color_range = DP_COLOR_RANGE_16_235;
		else
			intel_dp->color_range = 0;
	}

	if (intel_dp->color_range)
		pipe_config->limited_color_range = true;

<<<<<<< HEAD
void
intel_dp_set_m_n(struct drm_crtc *crtc, struct drm_display_mode *mode,
		 struct drm_display_mode *adjusted_mode)
{
	struct drm_device *dev = crtc->dev;
	struct intel_encoder *intel_encoder;
	struct intel_dp *intel_dp;
	struct drm_i915_private *dev_priv = dev->dev_private;
	struct intel_crtc *intel_crtc = to_intel_crtc(crtc);
	int lane_count = 4;
	struct intel_link_m_n m_n;
	int pipe = intel_crtc->pipe;
	enum transcoder cpu_transcoder = intel_crtc->cpu_transcoder;
	int target_clock;
=======
	intel_dp->link_bw = bws[clock];
	intel_dp->lane_count = lane_count;
	adjusted_mode->clock = drm_dp_bw_code_to_link_rate(intel_dp->link_bw);
	pipe_config->pixel_target_clock = target_clock;
>>>>>>> f722406f

	DRM_DEBUG_KMS("DP link bw %02x lane count %d clock %d bpp %d\n",
		      intel_dp->link_bw, intel_dp->lane_count,
		      adjusted_mode->clock, bpp);
	DRM_DEBUG_KMS("DP link bw required %i available %i\n",
		      mode_rate, link_avail);

	intel_link_compute_m_n(bpp, lane_count,
			       target_clock, adjusted_mode->clock,
			       &pipe_config->dp_m_n);

	target_clock = mode->clock;
	for_each_encoder_on_crtc(dev, crtc, intel_encoder) {
		if (intel_encoder->type == INTEL_OUTPUT_EDP) {
			target_clock = intel_edp_target_clock(intel_encoder,
							      mode);
			break;
		}
	}

	/*
	 * XXX: We have a strange regression where using the vbt edp bpp value
	 * for the link bw computation results in black screens, the panel only
	 * works when we do the computation at the usual 24bpp (but still
	 * requires us to use 18bpp). Until that's fully debugged, stay
	 * bug-for-bug compatible with the old code.
	 */
<<<<<<< HEAD
	intel_link_compute_m_n(intel_crtc->bpp, lane_count,
			       target_clock, adjusted_mode->clock, &m_n);

	if (IS_HASWELL(dev)) {
		I915_WRITE(PIPE_DATA_M1(cpu_transcoder),
			   TU_SIZE(m_n.tu) | m_n.gmch_m);
		I915_WRITE(PIPE_DATA_N1(cpu_transcoder), m_n.gmch_n);
		I915_WRITE(PIPE_LINK_M1(cpu_transcoder), m_n.link_m);
		I915_WRITE(PIPE_LINK_N1(cpu_transcoder), m_n.link_n);
	} else if (HAS_PCH_SPLIT(dev)) {
		I915_WRITE(TRANSDATA_M1(pipe), TU_SIZE(m_n.tu) | m_n.gmch_m);
		I915_WRITE(TRANSDATA_N1(pipe), m_n.gmch_n);
		I915_WRITE(TRANSDPLINK_M1(pipe), m_n.link_m);
		I915_WRITE(TRANSDPLINK_N1(pipe), m_n.link_n);
	} else if (IS_VALLEYVIEW(dev)) {
		I915_WRITE(PIPE_DATA_M1(pipe), TU_SIZE(m_n.tu) | m_n.gmch_m);
		I915_WRITE(PIPE_DATA_N1(pipe), m_n.gmch_n);
		I915_WRITE(PIPE_LINK_M1(pipe), m_n.link_m);
		I915_WRITE(PIPE_LINK_N1(pipe), m_n.link_n);
	} else {
		I915_WRITE(PIPE_GMCH_DATA_M(pipe),
			   TU_SIZE(m_n.tu) | m_n.gmch_m);
		I915_WRITE(PIPE_GMCH_DATA_N(pipe), m_n.gmch_n);
		I915_WRITE(PIPE_DP_LINK_M(pipe), m_n.link_m);
		I915_WRITE(PIPE_DP_LINK_N(pipe), m_n.link_n);
=======
	if (is_edp(intel_dp) && dev_priv->edp.bpp) {
		DRM_DEBUG_KMS("clamping display bpc (was %d) to eDP (%d)\n",
			      bpp, dev_priv->edp.bpp);
		bpp = min_t(int, bpp, dev_priv->edp.bpp);
>>>>>>> f722406f
	}
	pipe_config->pipe_bpp = bpp;

	return true;
}

void intel_dp_init_link_config(struct intel_dp *intel_dp)
{
	memset(intel_dp->link_configuration, 0, DP_LINK_CONFIGURATION_SIZE);
	intel_dp->link_configuration[0] = intel_dp->link_bw;
	intel_dp->link_configuration[1] = intel_dp->lane_count;
	intel_dp->link_configuration[8] = DP_SET_ANSI_8B10B;
	/*
	 * Check for DPCD version > 1.1 and enhanced framing support
	 */
	if (intel_dp->dpcd[DP_DPCD_REV] >= 0x11 &&
	    (intel_dp->dpcd[DP_MAX_LANE_COUNT] & DP_ENHANCED_FRAME_CAP)) {
		intel_dp->link_configuration[1] |= DP_LANE_COUNT_ENHANCED_FRAME_EN;
	}
}

static void ironlake_set_pll_edp(struct drm_crtc *crtc, int clock)
{
	struct drm_device *dev = crtc->dev;
	struct drm_i915_private *dev_priv = dev->dev_private;
	u32 dpa_ctl;

	DRM_DEBUG_KMS("eDP PLL enable for clock %d\n", clock);
	dpa_ctl = I915_READ(DP_A);
	dpa_ctl &= ~DP_PLL_FREQ_MASK;

	if (clock < 200000) {
		/* For a long time we've carried around a ILK-DevA w/a for the
		 * 160MHz clock. If we're really unlucky, it's still required.
		 */
		DRM_DEBUG_KMS("160MHz cpu eDP clock, might need ilk devA w/a\n");
		dpa_ctl |= DP_PLL_FREQ_160MHZ;
	} else {
		dpa_ctl |= DP_PLL_FREQ_270MHZ;
	}

	I915_WRITE(DP_A, dpa_ctl);

	POSTING_READ(DP_A);
	udelay(500);
}

static void
intel_dp_mode_set(struct drm_encoder *encoder, struct drm_display_mode *mode,
		  struct drm_display_mode *adjusted_mode)
{
	struct drm_device *dev = encoder->dev;
	struct drm_i915_private *dev_priv = dev->dev_private;
	struct intel_dp *intel_dp = enc_to_intel_dp(encoder);
	struct drm_crtc *crtc = encoder->crtc;
	struct intel_crtc *intel_crtc = to_intel_crtc(crtc);

	/*
	 * There are four kinds of DP registers:
	 *
	 * 	IBX PCH
	 * 	SNB CPU
	 *	IVB CPU
	 * 	CPT PCH
	 *
	 * IBX PCH and CPU are the same for almost everything,
	 * except that the CPU DP PLL is configured in this
	 * register
	 *
	 * CPT PCH is quite different, having many bits moved
	 * to the TRANS_DP_CTL register instead. That
	 * configuration happens (oddly) in ironlake_pch_enable
	 */

	/* Preserve the BIOS-computed detected bit. This is
	 * supposed to be read-only.
	 */
	intel_dp->DP = I915_READ(intel_dp->output_reg) & DP_DETECTED;

	/* Handle DP bits in common between all three register formats */
	intel_dp->DP |= DP_VOLTAGE_0_4 | DP_PRE_EMPHASIS_0;

	switch (intel_dp->lane_count) {
	case 1:
		intel_dp->DP |= DP_PORT_WIDTH_1;
		break;
	case 2:
		intel_dp->DP |= DP_PORT_WIDTH_2;
		break;
	case 4:
		intel_dp->DP |= DP_PORT_WIDTH_4;
		break;
	}
	if (intel_dp->has_audio) {
		DRM_DEBUG_DRIVER("Enabling DP audio on pipe %c\n",
				 pipe_name(intel_crtc->pipe));
		intel_dp->DP |= DP_AUDIO_OUTPUT_ENABLE;
		intel_write_eld(encoder, adjusted_mode);
	}

	intel_dp_init_link_config(intel_dp);

	/* Split out the IBX/CPU vs CPT settings */

	if (is_cpu_edp(intel_dp) && IS_GEN7(dev) && !IS_VALLEYVIEW(dev)) {
		if (adjusted_mode->flags & DRM_MODE_FLAG_PHSYNC)
			intel_dp->DP |= DP_SYNC_HS_HIGH;
		if (adjusted_mode->flags & DRM_MODE_FLAG_PVSYNC)
			intel_dp->DP |= DP_SYNC_VS_HIGH;
		intel_dp->DP |= DP_LINK_TRAIN_OFF_CPT;

		if (intel_dp->link_configuration[1] & DP_LANE_COUNT_ENHANCED_FRAME_EN)
			intel_dp->DP |= DP_ENHANCED_FRAMING;

		intel_dp->DP |= intel_crtc->pipe << 29;

		/* don't miss out required setting for eDP */
		if (adjusted_mode->clock < 200000)
			intel_dp->DP |= DP_PLL_FREQ_160MHZ;
		else
			intel_dp->DP |= DP_PLL_FREQ_270MHZ;
	} else if (!HAS_PCH_CPT(dev) || is_cpu_edp(intel_dp)) {
		if (!HAS_PCH_SPLIT(dev) && !IS_VALLEYVIEW(dev))
			intel_dp->DP |= intel_dp->color_range;

		if (adjusted_mode->flags & DRM_MODE_FLAG_PHSYNC)
			intel_dp->DP |= DP_SYNC_HS_HIGH;
		if (adjusted_mode->flags & DRM_MODE_FLAG_PVSYNC)
			intel_dp->DP |= DP_SYNC_VS_HIGH;
		intel_dp->DP |= DP_LINK_TRAIN_OFF;

		if (intel_dp->link_configuration[1] & DP_LANE_COUNT_ENHANCED_FRAME_EN)
			intel_dp->DP |= DP_ENHANCED_FRAMING;

		if (intel_crtc->pipe == 1)
			intel_dp->DP |= DP_PIPEB_SELECT;

		if (is_cpu_edp(intel_dp) && !IS_VALLEYVIEW(dev)) {
			/* don't miss out required setting for eDP */
			if (adjusted_mode->clock < 200000)
				intel_dp->DP |= DP_PLL_FREQ_160MHZ;
			else
				intel_dp->DP |= DP_PLL_FREQ_270MHZ;
		}
	} else {
		intel_dp->DP |= DP_LINK_TRAIN_OFF_CPT;
	}

	if (is_cpu_edp(intel_dp) && !IS_VALLEYVIEW(dev))
		ironlake_set_pll_edp(crtc, adjusted_mode->clock);
}

#define IDLE_ON_MASK		(PP_ON | 0 	  | PP_SEQUENCE_MASK | 0                     | PP_SEQUENCE_STATE_MASK)
#define IDLE_ON_VALUE   	(PP_ON | 0 	  | PP_SEQUENCE_NONE | 0                     | PP_SEQUENCE_STATE_ON_IDLE)

#define IDLE_OFF_MASK		(PP_ON | 0        | PP_SEQUENCE_MASK | 0                     | PP_SEQUENCE_STATE_MASK)
#define IDLE_OFF_VALUE		(0     | 0        | PP_SEQUENCE_NONE | 0                     | PP_SEQUENCE_STATE_OFF_IDLE)

#define IDLE_CYCLE_MASK		(PP_ON | 0        | PP_SEQUENCE_MASK | PP_CYCLE_DELAY_ACTIVE | PP_SEQUENCE_STATE_MASK)
#define IDLE_CYCLE_VALUE	(0     | 0        | PP_SEQUENCE_NONE | 0                     | PP_SEQUENCE_STATE_OFF_IDLE)

static void ironlake_wait_panel_status(struct intel_dp *intel_dp,
				       u32 mask,
				       u32 value)
{
	struct drm_device *dev = intel_dp_to_dev(intel_dp);
	struct drm_i915_private *dev_priv = dev->dev_private;
	u32 pp_stat_reg, pp_ctrl_reg;

	pp_stat_reg = IS_VALLEYVIEW(dev) ? PIPEA_PP_STATUS : PCH_PP_STATUS;
	pp_ctrl_reg = IS_VALLEYVIEW(dev) ? PIPEA_PP_CONTROL : PCH_PP_CONTROL;

	DRM_DEBUG_KMS("mask %08x value %08x status %08x control %08x\n",
			mask, value,
			I915_READ(pp_stat_reg),
			I915_READ(pp_ctrl_reg));

	if (_wait_for((I915_READ(pp_stat_reg) & mask) == value, 5000, 10)) {
		DRM_ERROR("Panel status timeout: status %08x control %08x\n",
				I915_READ(pp_stat_reg),
				I915_READ(pp_ctrl_reg));
	}
}

static void ironlake_wait_panel_on(struct intel_dp *intel_dp)
{
	DRM_DEBUG_KMS("Wait for panel power on\n");
	ironlake_wait_panel_status(intel_dp, IDLE_ON_MASK, IDLE_ON_VALUE);
}

static void ironlake_wait_panel_off(struct intel_dp *intel_dp)
{
	DRM_DEBUG_KMS("Wait for panel power off time\n");
	ironlake_wait_panel_status(intel_dp, IDLE_OFF_MASK, IDLE_OFF_VALUE);
}

static void ironlake_wait_panel_power_cycle(struct intel_dp *intel_dp)
{
	DRM_DEBUG_KMS("Wait for panel power cycle\n");
	ironlake_wait_panel_status(intel_dp, IDLE_CYCLE_MASK, IDLE_CYCLE_VALUE);
}


/* Read the current pp_control value, unlocking the register if it
 * is locked
 */

static  u32 ironlake_get_pp_control(struct intel_dp *intel_dp)
{
	struct drm_device *dev = intel_dp_to_dev(intel_dp);
	struct drm_i915_private *dev_priv = dev->dev_private;
	u32 control;
	u32 pp_ctrl_reg;

	pp_ctrl_reg = IS_VALLEYVIEW(dev) ? PIPEA_PP_CONTROL : PCH_PP_CONTROL;
	control = I915_READ(pp_ctrl_reg);

	control &= ~PANEL_UNLOCK_MASK;
	control |= PANEL_UNLOCK_REGS;
	return control;
}

void ironlake_edp_panel_vdd_on(struct intel_dp *intel_dp)
{
	struct drm_device *dev = intel_dp_to_dev(intel_dp);
	struct drm_i915_private *dev_priv = dev->dev_private;
	u32 pp;
	u32 pp_stat_reg, pp_ctrl_reg;

	if (!is_edp(intel_dp))
		return;
	DRM_DEBUG_KMS("Turn eDP VDD on\n");

	WARN(intel_dp->want_panel_vdd,
	     "eDP VDD already requested on\n");

	intel_dp->want_panel_vdd = true;

	if (ironlake_edp_have_panel_vdd(intel_dp)) {
		DRM_DEBUG_KMS("eDP VDD already on\n");
		return;
	}

	if (!ironlake_edp_have_panel_power(intel_dp))
		ironlake_wait_panel_power_cycle(intel_dp);

	pp = ironlake_get_pp_control(intel_dp);
	pp |= EDP_FORCE_VDD;

	pp_stat_reg = IS_VALLEYVIEW(dev) ? PIPEA_PP_STATUS : PCH_PP_STATUS;
	pp_ctrl_reg = IS_VALLEYVIEW(dev) ? PIPEA_PP_CONTROL : PCH_PP_CONTROL;

	I915_WRITE(pp_ctrl_reg, pp);
	POSTING_READ(pp_ctrl_reg);
	DRM_DEBUG_KMS("PP_STATUS: 0x%08x PP_CONTROL: 0x%08x\n",
			I915_READ(pp_stat_reg), I915_READ(pp_ctrl_reg));
	/*
	 * If the panel wasn't on, delay before accessing aux channel
	 */
	if (!ironlake_edp_have_panel_power(intel_dp)) {
		DRM_DEBUG_KMS("eDP was not running\n");
		msleep(intel_dp->panel_power_up_delay);
	}
}

static void ironlake_panel_vdd_off_sync(struct intel_dp *intel_dp)
{
	struct drm_device *dev = intel_dp_to_dev(intel_dp);
	struct drm_i915_private *dev_priv = dev->dev_private;
	u32 pp;
	u32 pp_stat_reg, pp_ctrl_reg;

	WARN_ON(!mutex_is_locked(&dev->mode_config.mutex));

	if (!intel_dp->want_panel_vdd && ironlake_edp_have_panel_vdd(intel_dp)) {
		pp = ironlake_get_pp_control(intel_dp);
		pp &= ~EDP_FORCE_VDD;

		pp_stat_reg = IS_VALLEYVIEW(dev) ? PIPEA_PP_STATUS : PCH_PP_STATUS;
		pp_ctrl_reg = IS_VALLEYVIEW(dev) ? PIPEA_PP_CONTROL : PCH_PP_CONTROL;

		I915_WRITE(pp_ctrl_reg, pp);
		POSTING_READ(pp_ctrl_reg);

		/* Make sure sequencer is idle before allowing subsequent activity */
		DRM_DEBUG_KMS("PP_STATUS: 0x%08x PP_CONTROL: 0x%08x\n",
		I915_READ(pp_stat_reg), I915_READ(pp_ctrl_reg));
		msleep(intel_dp->panel_power_down_delay);
	}
}

static void ironlake_panel_vdd_work(struct work_struct *__work)
{
	struct intel_dp *intel_dp = container_of(to_delayed_work(__work),
						 struct intel_dp, panel_vdd_work);
	struct drm_device *dev = intel_dp_to_dev(intel_dp);

	mutex_lock(&dev->mode_config.mutex);
	ironlake_panel_vdd_off_sync(intel_dp);
	mutex_unlock(&dev->mode_config.mutex);
}

void ironlake_edp_panel_vdd_off(struct intel_dp *intel_dp, bool sync)
{
	if (!is_edp(intel_dp))
		return;

	DRM_DEBUG_KMS("Turn eDP VDD off %d\n", intel_dp->want_panel_vdd);
	WARN(!intel_dp->want_panel_vdd, "eDP VDD not forced on");

	intel_dp->want_panel_vdd = false;

	if (sync) {
		ironlake_panel_vdd_off_sync(intel_dp);
	} else {
		/*
		 * Queue the timer to fire a long
		 * time from now (relative to the power down delay)
		 * to keep the panel power up across a sequence of operations
		 */
		schedule_delayed_work(&intel_dp->panel_vdd_work,
				      msecs_to_jiffies(intel_dp->panel_power_cycle_delay * 5));
	}
}

void ironlake_edp_panel_on(struct intel_dp *intel_dp)
{
	struct drm_device *dev = intel_dp_to_dev(intel_dp);
	struct drm_i915_private *dev_priv = dev->dev_private;
	u32 pp;
	u32 pp_ctrl_reg;

	if (!is_edp(intel_dp))
		return;

	DRM_DEBUG_KMS("Turn eDP power on\n");

	if (ironlake_edp_have_panel_power(intel_dp)) {
		DRM_DEBUG_KMS("eDP power already on\n");
		return;
	}

	ironlake_wait_panel_power_cycle(intel_dp);

	pp = ironlake_get_pp_control(intel_dp);
	if (IS_GEN5(dev)) {
		/* ILK workaround: disable reset around power sequence */
		pp &= ~PANEL_POWER_RESET;
		I915_WRITE(PCH_PP_CONTROL, pp);
		POSTING_READ(PCH_PP_CONTROL);
	}

	pp |= POWER_TARGET_ON;
	if (!IS_GEN5(dev))
		pp |= PANEL_POWER_RESET;

	pp_ctrl_reg = IS_VALLEYVIEW(dev) ? PIPEA_PP_CONTROL : PCH_PP_CONTROL;

	I915_WRITE(pp_ctrl_reg, pp);
	POSTING_READ(pp_ctrl_reg);

	ironlake_wait_panel_on(intel_dp);

	if (IS_GEN5(dev)) {
		pp |= PANEL_POWER_RESET; /* restore panel reset bit */
		I915_WRITE(PCH_PP_CONTROL, pp);
		POSTING_READ(PCH_PP_CONTROL);
	}
}

void ironlake_edp_panel_off(struct intel_dp *intel_dp)
{
	struct drm_device *dev = intel_dp_to_dev(intel_dp);
	struct drm_i915_private *dev_priv = dev->dev_private;
	u32 pp;
	u32 pp_ctrl_reg;

	if (!is_edp(intel_dp))
		return;

	DRM_DEBUG_KMS("Turn eDP power off\n");

	WARN(!intel_dp->want_panel_vdd, "Need VDD to turn off panel\n");

	pp = ironlake_get_pp_control(intel_dp);
	/* We need to switch off panel power _and_ force vdd, for otherwise some
	 * panels get very unhappy and cease to work. */
	pp &= ~(POWER_TARGET_ON | EDP_FORCE_VDD | PANEL_POWER_RESET | EDP_BLC_ENABLE);

	pp_ctrl_reg = IS_VALLEYVIEW(dev) ? PIPEA_PP_CONTROL : PCH_PP_CONTROL;

	I915_WRITE(pp_ctrl_reg, pp);
	POSTING_READ(pp_ctrl_reg);

	intel_dp->want_panel_vdd = false;

	ironlake_wait_panel_off(intel_dp);
}

void ironlake_edp_backlight_on(struct intel_dp *intel_dp)
{
	struct intel_digital_port *intel_dig_port = dp_to_dig_port(intel_dp);
	struct drm_device *dev = intel_dig_port->base.base.dev;
	struct drm_i915_private *dev_priv = dev->dev_private;
	int pipe = to_intel_crtc(intel_dig_port->base.base.crtc)->pipe;
	u32 pp;
	u32 pp_ctrl_reg;

	if (!is_edp(intel_dp))
		return;

	DRM_DEBUG_KMS("\n");
	/*
	 * If we enable the backlight right away following a panel power
	 * on, we may see slight flicker as the panel syncs with the eDP
	 * link.  So delay a bit to make sure the image is solid before
	 * allowing it to appear.
	 */
	msleep(intel_dp->backlight_on_delay);
	pp = ironlake_get_pp_control(intel_dp);
	pp |= EDP_BLC_ENABLE;

	pp_ctrl_reg = IS_VALLEYVIEW(dev) ? PIPEA_PP_CONTROL : PCH_PP_CONTROL;

	I915_WRITE(pp_ctrl_reg, pp);
	POSTING_READ(pp_ctrl_reg);

	intel_panel_enable_backlight(dev, pipe);
}

void ironlake_edp_backlight_off(struct intel_dp *intel_dp)
{
	struct drm_device *dev = intel_dp_to_dev(intel_dp);
	struct drm_i915_private *dev_priv = dev->dev_private;
	u32 pp;
	u32 pp_ctrl_reg;

	if (!is_edp(intel_dp))
		return;

	intel_panel_disable_backlight(dev);

	DRM_DEBUG_KMS("\n");
	pp = ironlake_get_pp_control(intel_dp);
	pp &= ~EDP_BLC_ENABLE;

	pp_ctrl_reg = IS_VALLEYVIEW(dev) ? PIPEA_PP_CONTROL : PCH_PP_CONTROL;

	I915_WRITE(pp_ctrl_reg, pp);
	POSTING_READ(pp_ctrl_reg);
	msleep(intel_dp->backlight_off_delay);
}

static void ironlake_edp_pll_on(struct intel_dp *intel_dp)
{
	struct intel_digital_port *intel_dig_port = dp_to_dig_port(intel_dp);
	struct drm_crtc *crtc = intel_dig_port->base.base.crtc;
	struct drm_device *dev = crtc->dev;
	struct drm_i915_private *dev_priv = dev->dev_private;
	u32 dpa_ctl;

	assert_pipe_disabled(dev_priv,
			     to_intel_crtc(crtc)->pipe);

	DRM_DEBUG_KMS("\n");
	dpa_ctl = I915_READ(DP_A);
	WARN(dpa_ctl & DP_PLL_ENABLE, "dp pll on, should be off\n");
	WARN(dpa_ctl & DP_PORT_EN, "dp port still on, should be off\n");

	/* We don't adjust intel_dp->DP while tearing down the link, to
	 * facilitate link retraining (e.g. after hotplug). Hence clear all
	 * enable bits here to ensure that we don't enable too much. */
	intel_dp->DP &= ~(DP_PORT_EN | DP_AUDIO_OUTPUT_ENABLE);
	intel_dp->DP |= DP_PLL_ENABLE;
	I915_WRITE(DP_A, intel_dp->DP);
	POSTING_READ(DP_A);
	udelay(200);
}

static void ironlake_edp_pll_off(struct intel_dp *intel_dp)
{
	struct intel_digital_port *intel_dig_port = dp_to_dig_port(intel_dp);
	struct drm_crtc *crtc = intel_dig_port->base.base.crtc;
	struct drm_device *dev = crtc->dev;
	struct drm_i915_private *dev_priv = dev->dev_private;
	u32 dpa_ctl;

	assert_pipe_disabled(dev_priv,
			     to_intel_crtc(crtc)->pipe);

	dpa_ctl = I915_READ(DP_A);
	WARN((dpa_ctl & DP_PLL_ENABLE) == 0,
	     "dp pll off, should be on\n");
	WARN(dpa_ctl & DP_PORT_EN, "dp port still on, should be off\n");

	/* We can't rely on the value tracked for the DP register in
	 * intel_dp->DP because link_down must not change that (otherwise link
	 * re-training will fail. */
	dpa_ctl &= ~DP_PLL_ENABLE;
	I915_WRITE(DP_A, dpa_ctl);
	POSTING_READ(DP_A);
	udelay(200);
}

/* If the sink supports it, try to set the power state appropriately */
void intel_dp_sink_dpms(struct intel_dp *intel_dp, int mode)
{
	int ret, i;

	/* Should have a valid DPCD by this point */
	if (intel_dp->dpcd[DP_DPCD_REV] < 0x11)
		return;

	if (mode != DRM_MODE_DPMS_ON) {
		ret = intel_dp_aux_native_write_1(intel_dp, DP_SET_POWER,
						  DP_SET_POWER_D3);
		if (ret != 1)
			DRM_DEBUG_DRIVER("failed to write sink power state\n");
	} else {
		/*
		 * When turning on, we need to retry for 1ms to give the sink
		 * time to wake up.
		 */
		for (i = 0; i < 3; i++) {
			ret = intel_dp_aux_native_write_1(intel_dp,
							  DP_SET_POWER,
							  DP_SET_POWER_D0);
			if (ret == 1)
				break;
			msleep(1);
		}
	}
}

static bool intel_dp_get_hw_state(struct intel_encoder *encoder,
				  enum pipe *pipe)
{
	struct intel_dp *intel_dp = enc_to_intel_dp(&encoder->base);
	struct drm_device *dev = encoder->base.dev;
	struct drm_i915_private *dev_priv = dev->dev_private;
	u32 tmp = I915_READ(intel_dp->output_reg);

	if (!(tmp & DP_PORT_EN))
		return false;

	if (is_cpu_edp(intel_dp) && IS_GEN7(dev) && !IS_VALLEYVIEW(dev)) {
		*pipe = PORT_TO_PIPE_CPT(tmp);
	} else if (!HAS_PCH_CPT(dev) || is_cpu_edp(intel_dp)) {
		*pipe = PORT_TO_PIPE(tmp);
	} else {
		u32 trans_sel;
		u32 trans_dp;
		int i;

		switch (intel_dp->output_reg) {
		case PCH_DP_B:
			trans_sel = TRANS_DP_PORT_SEL_B;
			break;
		case PCH_DP_C:
			trans_sel = TRANS_DP_PORT_SEL_C;
			break;
		case PCH_DP_D:
			trans_sel = TRANS_DP_PORT_SEL_D;
			break;
		default:
			return true;
		}

		for_each_pipe(i) {
			trans_dp = I915_READ(TRANS_DP_CTL(i));
			if ((trans_dp & TRANS_DP_PORT_SEL_MASK) == trans_sel) {
				*pipe = i;
				return true;
			}
		}

		DRM_DEBUG_KMS("No pipe for dp port 0x%x found\n",
			      intel_dp->output_reg);
	}

	return true;
}

static void intel_disable_dp(struct intel_encoder *encoder)
{
	struct intel_dp *intel_dp = enc_to_intel_dp(&encoder->base);

	/* Make sure the panel is off before trying to change the mode. But also
	 * ensure that we have vdd while we switch off the panel. */
	ironlake_edp_panel_vdd_on(intel_dp);
	ironlake_edp_backlight_off(intel_dp);
	intel_dp_sink_dpms(intel_dp, DRM_MODE_DPMS_ON);
	ironlake_edp_panel_off(intel_dp);

	/* cpu edp my only be disable _after_ the cpu pipe/plane is disabled. */
	if (!is_cpu_edp(intel_dp))
		intel_dp_link_down(intel_dp);
}

static void intel_post_disable_dp(struct intel_encoder *encoder)
{
	struct intel_dp *intel_dp = enc_to_intel_dp(&encoder->base);
	struct drm_device *dev = encoder->base.dev;

	if (is_cpu_edp(intel_dp)) {
		intel_dp_link_down(intel_dp);
		if (!IS_VALLEYVIEW(dev))
			ironlake_edp_pll_off(intel_dp);
	}
}

static void intel_enable_dp(struct intel_encoder *encoder)
{
	struct intel_dp *intel_dp = enc_to_intel_dp(&encoder->base);
	struct drm_device *dev = encoder->base.dev;
	struct drm_i915_private *dev_priv = dev->dev_private;
	uint32_t dp_reg = I915_READ(intel_dp->output_reg);

	if (WARN_ON(dp_reg & DP_PORT_EN))
		return;

	ironlake_edp_panel_vdd_on(intel_dp);
	intel_dp_sink_dpms(intel_dp, DRM_MODE_DPMS_ON);
	intel_dp_start_link_train(intel_dp);
	ironlake_edp_panel_on(intel_dp);
	ironlake_edp_panel_vdd_off(intel_dp, true);
	intel_dp_complete_link_train(intel_dp);
	ironlake_edp_backlight_on(intel_dp);
}

static void intel_pre_enable_dp(struct intel_encoder *encoder)
{
	struct intel_dp *intel_dp = enc_to_intel_dp(&encoder->base);
	struct drm_device *dev = encoder->base.dev;

	if (is_cpu_edp(intel_dp) && !IS_VALLEYVIEW(dev))
		ironlake_edp_pll_on(intel_dp);
}

/*
 * Native read with retry for link status and receiver capability reads for
 * cases where the sink may still be asleep.
 */
static bool
intel_dp_aux_native_read_retry(struct intel_dp *intel_dp, uint16_t address,
			       uint8_t *recv, int recv_bytes)
{
	int ret, i;

	/*
	 * Sinks are *supposed* to come up within 1ms from an off state,
	 * but we're also supposed to retry 3 times per the spec.
	 */
	for (i = 0; i < 3; i++) {
		ret = intel_dp_aux_native_read(intel_dp, address, recv,
					       recv_bytes);
		if (ret == recv_bytes)
			return true;
		msleep(1);
	}

	return false;
}

/*
 * Fetch AUX CH registers 0x202 - 0x207 which contain
 * link status information
 */
static bool
intel_dp_get_link_status(struct intel_dp *intel_dp, uint8_t link_status[DP_LINK_STATUS_SIZE])
{
	return intel_dp_aux_native_read_retry(intel_dp,
					      DP_LANE0_1_STATUS,
					      link_status,
					      DP_LINK_STATUS_SIZE);
}

#if 0
static char	*voltage_names[] = {
	"0.4V", "0.6V", "0.8V", "1.2V"
};
static char	*pre_emph_names[] = {
	"0dB", "3.5dB", "6dB", "9.5dB"
};
static char	*link_train_names[] = {
	"pattern 1", "pattern 2", "idle", "off"
};
#endif

/*
 * These are source-specific values; current Intel hardware supports
 * a maximum voltage of 800mV and a maximum pre-emphasis of 6dB
 */

static uint8_t
intel_dp_voltage_max(struct intel_dp *intel_dp)
{
	struct drm_device *dev = intel_dp_to_dev(intel_dp);

	if (IS_GEN7(dev) && is_cpu_edp(intel_dp))
		return DP_TRAIN_VOLTAGE_SWING_800;
	else if (HAS_PCH_CPT(dev) && !is_cpu_edp(intel_dp))
		return DP_TRAIN_VOLTAGE_SWING_1200;
	else
		return DP_TRAIN_VOLTAGE_SWING_800;
}

static uint8_t
intel_dp_pre_emphasis_max(struct intel_dp *intel_dp, uint8_t voltage_swing)
{
	struct drm_device *dev = intel_dp_to_dev(intel_dp);

	if (HAS_DDI(dev)) {
		switch (voltage_swing & DP_TRAIN_VOLTAGE_SWING_MASK) {
		case DP_TRAIN_VOLTAGE_SWING_400:
			return DP_TRAIN_PRE_EMPHASIS_9_5;
		case DP_TRAIN_VOLTAGE_SWING_600:
			return DP_TRAIN_PRE_EMPHASIS_6;
		case DP_TRAIN_VOLTAGE_SWING_800:
			return DP_TRAIN_PRE_EMPHASIS_3_5;
		case DP_TRAIN_VOLTAGE_SWING_1200:
		default:
			return DP_TRAIN_PRE_EMPHASIS_0;
		}
	} else if (IS_GEN7(dev) && is_cpu_edp(intel_dp) && !IS_VALLEYVIEW(dev)) {
		switch (voltage_swing & DP_TRAIN_VOLTAGE_SWING_MASK) {
		case DP_TRAIN_VOLTAGE_SWING_400:
			return DP_TRAIN_PRE_EMPHASIS_6;
		case DP_TRAIN_VOLTAGE_SWING_600:
		case DP_TRAIN_VOLTAGE_SWING_800:
			return DP_TRAIN_PRE_EMPHASIS_3_5;
		default:
			return DP_TRAIN_PRE_EMPHASIS_0;
		}
	} else {
		switch (voltage_swing & DP_TRAIN_VOLTAGE_SWING_MASK) {
		case DP_TRAIN_VOLTAGE_SWING_400:
			return DP_TRAIN_PRE_EMPHASIS_6;
		case DP_TRAIN_VOLTAGE_SWING_600:
			return DP_TRAIN_PRE_EMPHASIS_6;
		case DP_TRAIN_VOLTAGE_SWING_800:
			return DP_TRAIN_PRE_EMPHASIS_3_5;
		case DP_TRAIN_VOLTAGE_SWING_1200:
		default:
			return DP_TRAIN_PRE_EMPHASIS_0;
		}
	}
}

static void
intel_get_adjust_train(struct intel_dp *intel_dp, uint8_t link_status[DP_LINK_STATUS_SIZE])
{
	uint8_t v = 0;
	uint8_t p = 0;
	int lane;
	uint8_t voltage_max;
	uint8_t preemph_max;

	for (lane = 0; lane < intel_dp->lane_count; lane++) {
		uint8_t this_v = drm_dp_get_adjust_request_voltage(link_status, lane);
		uint8_t this_p = drm_dp_get_adjust_request_pre_emphasis(link_status, lane);

		if (this_v > v)
			v = this_v;
		if (this_p > p)
			p = this_p;
	}

	voltage_max = intel_dp_voltage_max(intel_dp);
	if (v >= voltage_max)
		v = voltage_max | DP_TRAIN_MAX_SWING_REACHED;

	preemph_max = intel_dp_pre_emphasis_max(intel_dp, v);
	if (p >= preemph_max)
		p = preemph_max | DP_TRAIN_MAX_PRE_EMPHASIS_REACHED;

	for (lane = 0; lane < 4; lane++)
		intel_dp->train_set[lane] = v | p;
}

static uint32_t
intel_gen4_signal_levels(uint8_t train_set)
{
	uint32_t	signal_levels = 0;

	switch (train_set & DP_TRAIN_VOLTAGE_SWING_MASK) {
	case DP_TRAIN_VOLTAGE_SWING_400:
	default:
		signal_levels |= DP_VOLTAGE_0_4;
		break;
	case DP_TRAIN_VOLTAGE_SWING_600:
		signal_levels |= DP_VOLTAGE_0_6;
		break;
	case DP_TRAIN_VOLTAGE_SWING_800:
		signal_levels |= DP_VOLTAGE_0_8;
		break;
	case DP_TRAIN_VOLTAGE_SWING_1200:
		signal_levels |= DP_VOLTAGE_1_2;
		break;
	}
	switch (train_set & DP_TRAIN_PRE_EMPHASIS_MASK) {
	case DP_TRAIN_PRE_EMPHASIS_0:
	default:
		signal_levels |= DP_PRE_EMPHASIS_0;
		break;
	case DP_TRAIN_PRE_EMPHASIS_3_5:
		signal_levels |= DP_PRE_EMPHASIS_3_5;
		break;
	case DP_TRAIN_PRE_EMPHASIS_6:
		signal_levels |= DP_PRE_EMPHASIS_6;
		break;
	case DP_TRAIN_PRE_EMPHASIS_9_5:
		signal_levels |= DP_PRE_EMPHASIS_9_5;
		break;
	}
	return signal_levels;
}

/* Gen6's DP voltage swing and pre-emphasis control */
static uint32_t
intel_gen6_edp_signal_levels(uint8_t train_set)
{
	int signal_levels = train_set & (DP_TRAIN_VOLTAGE_SWING_MASK |
					 DP_TRAIN_PRE_EMPHASIS_MASK);
	switch (signal_levels) {
	case DP_TRAIN_VOLTAGE_SWING_400 | DP_TRAIN_PRE_EMPHASIS_0:
	case DP_TRAIN_VOLTAGE_SWING_600 | DP_TRAIN_PRE_EMPHASIS_0:
		return EDP_LINK_TRAIN_400_600MV_0DB_SNB_B;
	case DP_TRAIN_VOLTAGE_SWING_400 | DP_TRAIN_PRE_EMPHASIS_3_5:
		return EDP_LINK_TRAIN_400MV_3_5DB_SNB_B;
	case DP_TRAIN_VOLTAGE_SWING_400 | DP_TRAIN_PRE_EMPHASIS_6:
	case DP_TRAIN_VOLTAGE_SWING_600 | DP_TRAIN_PRE_EMPHASIS_6:
		return EDP_LINK_TRAIN_400_600MV_6DB_SNB_B;
	case DP_TRAIN_VOLTAGE_SWING_600 | DP_TRAIN_PRE_EMPHASIS_3_5:
	case DP_TRAIN_VOLTAGE_SWING_800 | DP_TRAIN_PRE_EMPHASIS_3_5:
		return EDP_LINK_TRAIN_600_800MV_3_5DB_SNB_B;
	case DP_TRAIN_VOLTAGE_SWING_800 | DP_TRAIN_PRE_EMPHASIS_0:
	case DP_TRAIN_VOLTAGE_SWING_1200 | DP_TRAIN_PRE_EMPHASIS_0:
		return EDP_LINK_TRAIN_800_1200MV_0DB_SNB_B;
	default:
		DRM_DEBUG_KMS("Unsupported voltage swing/pre-emphasis level:"
			      "0x%x\n", signal_levels);
		return EDP_LINK_TRAIN_400_600MV_0DB_SNB_B;
	}
}

/* Gen7's DP voltage swing and pre-emphasis control */
static uint32_t
intel_gen7_edp_signal_levels(uint8_t train_set)
{
	int signal_levels = train_set & (DP_TRAIN_VOLTAGE_SWING_MASK |
					 DP_TRAIN_PRE_EMPHASIS_MASK);
	switch (signal_levels) {
	case DP_TRAIN_VOLTAGE_SWING_400 | DP_TRAIN_PRE_EMPHASIS_0:
		return EDP_LINK_TRAIN_400MV_0DB_IVB;
	case DP_TRAIN_VOLTAGE_SWING_400 | DP_TRAIN_PRE_EMPHASIS_3_5:
		return EDP_LINK_TRAIN_400MV_3_5DB_IVB;
	case DP_TRAIN_VOLTAGE_SWING_400 | DP_TRAIN_PRE_EMPHASIS_6:
		return EDP_LINK_TRAIN_400MV_6DB_IVB;

	case DP_TRAIN_VOLTAGE_SWING_600 | DP_TRAIN_PRE_EMPHASIS_0:
		return EDP_LINK_TRAIN_600MV_0DB_IVB;
	case DP_TRAIN_VOLTAGE_SWING_600 | DP_TRAIN_PRE_EMPHASIS_3_5:
		return EDP_LINK_TRAIN_600MV_3_5DB_IVB;

	case DP_TRAIN_VOLTAGE_SWING_800 | DP_TRAIN_PRE_EMPHASIS_0:
		return EDP_LINK_TRAIN_800MV_0DB_IVB;
	case DP_TRAIN_VOLTAGE_SWING_800 | DP_TRAIN_PRE_EMPHASIS_3_5:
		return EDP_LINK_TRAIN_800MV_3_5DB_IVB;

	default:
		DRM_DEBUG_KMS("Unsupported voltage swing/pre-emphasis level:"
			      "0x%x\n", signal_levels);
		return EDP_LINK_TRAIN_500MV_0DB_IVB;
	}
}

/* Gen7.5's (HSW) DP voltage swing and pre-emphasis control */
static uint32_t
intel_hsw_signal_levels(uint8_t train_set)
{
	int signal_levels = train_set & (DP_TRAIN_VOLTAGE_SWING_MASK |
					 DP_TRAIN_PRE_EMPHASIS_MASK);
	switch (signal_levels) {
	case DP_TRAIN_VOLTAGE_SWING_400 | DP_TRAIN_PRE_EMPHASIS_0:
		return DDI_BUF_EMP_400MV_0DB_HSW;
	case DP_TRAIN_VOLTAGE_SWING_400 | DP_TRAIN_PRE_EMPHASIS_3_5:
		return DDI_BUF_EMP_400MV_3_5DB_HSW;
	case DP_TRAIN_VOLTAGE_SWING_400 | DP_TRAIN_PRE_EMPHASIS_6:
		return DDI_BUF_EMP_400MV_6DB_HSW;
	case DP_TRAIN_VOLTAGE_SWING_400 | DP_TRAIN_PRE_EMPHASIS_9_5:
		return DDI_BUF_EMP_400MV_9_5DB_HSW;

	case DP_TRAIN_VOLTAGE_SWING_600 | DP_TRAIN_PRE_EMPHASIS_0:
		return DDI_BUF_EMP_600MV_0DB_HSW;
	case DP_TRAIN_VOLTAGE_SWING_600 | DP_TRAIN_PRE_EMPHASIS_3_5:
		return DDI_BUF_EMP_600MV_3_5DB_HSW;
	case DP_TRAIN_VOLTAGE_SWING_600 | DP_TRAIN_PRE_EMPHASIS_6:
		return DDI_BUF_EMP_600MV_6DB_HSW;

	case DP_TRAIN_VOLTAGE_SWING_800 | DP_TRAIN_PRE_EMPHASIS_0:
		return DDI_BUF_EMP_800MV_0DB_HSW;
	case DP_TRAIN_VOLTAGE_SWING_800 | DP_TRAIN_PRE_EMPHASIS_3_5:
		return DDI_BUF_EMP_800MV_3_5DB_HSW;
	default:
		DRM_DEBUG_KMS("Unsupported voltage swing/pre-emphasis level:"
			      "0x%x\n", signal_levels);
		return DDI_BUF_EMP_400MV_0DB_HSW;
	}
}

/* Properly updates "DP" with the correct signal levels. */
static void
intel_dp_set_signal_levels(struct intel_dp *intel_dp, uint32_t *DP)
{
	struct intel_digital_port *intel_dig_port = dp_to_dig_port(intel_dp);
	struct drm_device *dev = intel_dig_port->base.base.dev;
	uint32_t signal_levels, mask;
	uint8_t train_set = intel_dp->train_set[0];

	if (HAS_DDI(dev)) {
		signal_levels = intel_hsw_signal_levels(train_set);
		mask = DDI_BUF_EMP_MASK;
	} else if (IS_GEN7(dev) && is_cpu_edp(intel_dp) && !IS_VALLEYVIEW(dev)) {
		signal_levels = intel_gen7_edp_signal_levels(train_set);
		mask = EDP_LINK_TRAIN_VOL_EMP_MASK_IVB;
	} else if (IS_GEN6(dev) && is_cpu_edp(intel_dp)) {
		signal_levels = intel_gen6_edp_signal_levels(train_set);
		mask = EDP_LINK_TRAIN_VOL_EMP_MASK_SNB;
	} else {
		signal_levels = intel_gen4_signal_levels(train_set);
		mask = DP_VOLTAGE_MASK | DP_PRE_EMPHASIS_MASK;
	}

	DRM_DEBUG_KMS("Using signal levels %08x\n", signal_levels);

	*DP = (*DP & ~mask) | signal_levels;
}

static bool
intel_dp_set_link_train(struct intel_dp *intel_dp,
			uint32_t dp_reg_value,
			uint8_t dp_train_pat)
{
	struct intel_digital_port *intel_dig_port = dp_to_dig_port(intel_dp);
	struct drm_device *dev = intel_dig_port->base.base.dev;
	struct drm_i915_private *dev_priv = dev->dev_private;
	enum port port = intel_dig_port->port;
	int ret;
	uint32_t temp;

	if (HAS_DDI(dev)) {
		temp = I915_READ(DP_TP_CTL(port));

		if (dp_train_pat & DP_LINK_SCRAMBLING_DISABLE)
			temp |= DP_TP_CTL_SCRAMBLE_DISABLE;
		else
			temp &= ~DP_TP_CTL_SCRAMBLE_DISABLE;

		temp &= ~DP_TP_CTL_LINK_TRAIN_MASK;
		switch (dp_train_pat & DP_TRAINING_PATTERN_MASK) {
		case DP_TRAINING_PATTERN_DISABLE:

			if (port != PORT_A) {
				temp |= DP_TP_CTL_LINK_TRAIN_IDLE;
				I915_WRITE(DP_TP_CTL(port), temp);

				if (wait_for((I915_READ(DP_TP_STATUS(port)) &
					      DP_TP_STATUS_IDLE_DONE), 1))
					DRM_ERROR("Timed out waiting for DP idle patterns\n");

				temp &= ~DP_TP_CTL_LINK_TRAIN_MASK;
			}

			temp |= DP_TP_CTL_LINK_TRAIN_NORMAL;

			break;
		case DP_TRAINING_PATTERN_1:
			temp |= DP_TP_CTL_LINK_TRAIN_PAT1;
			break;
		case DP_TRAINING_PATTERN_2:
			temp |= DP_TP_CTL_LINK_TRAIN_PAT2;
			break;
		case DP_TRAINING_PATTERN_3:
			temp |= DP_TP_CTL_LINK_TRAIN_PAT3;
			break;
		}
		I915_WRITE(DP_TP_CTL(port), temp);

	} else if (HAS_PCH_CPT(dev) &&
		   (IS_GEN7(dev) || !is_cpu_edp(intel_dp))) {
		dp_reg_value &= ~DP_LINK_TRAIN_MASK_CPT;

		switch (dp_train_pat & DP_TRAINING_PATTERN_MASK) {
		case DP_TRAINING_PATTERN_DISABLE:
			dp_reg_value |= DP_LINK_TRAIN_OFF_CPT;
			break;
		case DP_TRAINING_PATTERN_1:
			dp_reg_value |= DP_LINK_TRAIN_PAT_1_CPT;
			break;
		case DP_TRAINING_PATTERN_2:
			dp_reg_value |= DP_LINK_TRAIN_PAT_2_CPT;
			break;
		case DP_TRAINING_PATTERN_3:
			DRM_ERROR("DP training pattern 3 not supported\n");
			dp_reg_value |= DP_LINK_TRAIN_PAT_2_CPT;
			break;
		}

	} else {
		dp_reg_value &= ~DP_LINK_TRAIN_MASK;

		switch (dp_train_pat & DP_TRAINING_PATTERN_MASK) {
		case DP_TRAINING_PATTERN_DISABLE:
			dp_reg_value |= DP_LINK_TRAIN_OFF;
			break;
		case DP_TRAINING_PATTERN_1:
			dp_reg_value |= DP_LINK_TRAIN_PAT_1;
			break;
		case DP_TRAINING_PATTERN_2:
			dp_reg_value |= DP_LINK_TRAIN_PAT_2;
			break;
		case DP_TRAINING_PATTERN_3:
			DRM_ERROR("DP training pattern 3 not supported\n");
			dp_reg_value |= DP_LINK_TRAIN_PAT_2;
			break;
		}
	}

	I915_WRITE(intel_dp->output_reg, dp_reg_value);
	POSTING_READ(intel_dp->output_reg);

	intel_dp_aux_native_write_1(intel_dp,
				    DP_TRAINING_PATTERN_SET,
				    dp_train_pat);

	if ((dp_train_pat & DP_TRAINING_PATTERN_MASK) !=
	    DP_TRAINING_PATTERN_DISABLE) {
		ret = intel_dp_aux_native_write(intel_dp,
						DP_TRAINING_LANE0_SET,
						intel_dp->train_set,
						intel_dp->lane_count);
		if (ret != intel_dp->lane_count)
			return false;
	}

	return true;
}

/* Enable corresponding port and start training pattern 1 */
void
intel_dp_start_link_train(struct intel_dp *intel_dp)
{
	struct drm_encoder *encoder = &dp_to_dig_port(intel_dp)->base.base;
	struct drm_device *dev = encoder->dev;
	int i;
	uint8_t voltage;
	bool clock_recovery = false;
	int voltage_tries, loop_tries;
	uint32_t DP = intel_dp->DP;

	if (HAS_DDI(dev))
		intel_ddi_prepare_link_retrain(encoder);

	/* Write the link configuration data */
	intel_dp_aux_native_write(intel_dp, DP_LINK_BW_SET,
				  intel_dp->link_configuration,
				  DP_LINK_CONFIGURATION_SIZE);

	DP |= DP_PORT_EN;

	memset(intel_dp->train_set, 0, 4);
	voltage = 0xff;
	voltage_tries = 0;
	loop_tries = 0;
	clock_recovery = false;
	for (;;) {
		/* Use intel_dp->train_set[0] to set the voltage and pre emphasis values */
		uint8_t	    link_status[DP_LINK_STATUS_SIZE];

		intel_dp_set_signal_levels(intel_dp, &DP);

		/* Set training pattern 1 */
		if (!intel_dp_set_link_train(intel_dp, DP,
					     DP_TRAINING_PATTERN_1 |
					     DP_LINK_SCRAMBLING_DISABLE))
			break;

		drm_dp_link_train_clock_recovery_delay(intel_dp->dpcd);
		if (!intel_dp_get_link_status(intel_dp, link_status)) {
			DRM_ERROR("failed to get link status\n");
			break;
		}

		if (drm_dp_clock_recovery_ok(link_status, intel_dp->lane_count)) {
			DRM_DEBUG_KMS("clock recovery OK\n");
			clock_recovery = true;
			break;
		}

		/* Check to see if we've tried the max voltage */
		for (i = 0; i < intel_dp->lane_count; i++)
			if ((intel_dp->train_set[i] & DP_TRAIN_MAX_SWING_REACHED) == 0)
				break;
		if (i == intel_dp->lane_count) {
			++loop_tries;
			if (loop_tries == 5) {
				DRM_DEBUG_KMS("too many full retries, give up\n");
				break;
			}
			memset(intel_dp->train_set, 0, 4);
			voltage_tries = 0;
			continue;
		}

		/* Check to see if we've tried the same voltage 5 times */
		if ((intel_dp->train_set[0] & DP_TRAIN_VOLTAGE_SWING_MASK) == voltage) {
			++voltage_tries;
			if (voltage_tries == 5) {
				DRM_DEBUG_KMS("too many voltage retries, give up\n");
				break;
			}
		} else
			voltage_tries = 0;
		voltage = intel_dp->train_set[0] & DP_TRAIN_VOLTAGE_SWING_MASK;

		/* Compute new intel_dp->train_set as requested by target */
		intel_get_adjust_train(intel_dp, link_status);
	}

	intel_dp->DP = DP;
}

void
intel_dp_complete_link_train(struct intel_dp *intel_dp)
{
	bool channel_eq = false;
	int tries, cr_tries;
	uint32_t DP = intel_dp->DP;

	/* channel equalization */
	tries = 0;
	cr_tries = 0;
	channel_eq = false;
	for (;;) {
		uint8_t	    link_status[DP_LINK_STATUS_SIZE];

		if (cr_tries > 5) {
			DRM_ERROR("failed to train DP, aborting\n");
			intel_dp_link_down(intel_dp);
			break;
		}

		intel_dp_set_signal_levels(intel_dp, &DP);

		/* channel eq pattern */
		if (!intel_dp_set_link_train(intel_dp, DP,
					     DP_TRAINING_PATTERN_2 |
					     DP_LINK_SCRAMBLING_DISABLE))
			break;

		drm_dp_link_train_channel_eq_delay(intel_dp->dpcd);
		if (!intel_dp_get_link_status(intel_dp, link_status))
			break;

		/* Make sure clock is still ok */
		if (!drm_dp_clock_recovery_ok(link_status, intel_dp->lane_count)) {
			intel_dp_start_link_train(intel_dp);
			cr_tries++;
			continue;
		}

		if (drm_dp_channel_eq_ok(link_status, intel_dp->lane_count)) {
			channel_eq = true;
			break;
		}

		/* Try 5 times, then try clock recovery if that fails */
		if (tries > 5) {
			intel_dp_link_down(intel_dp);
			intel_dp_start_link_train(intel_dp);
			tries = 0;
			cr_tries++;
			continue;
		}

		/* Compute new intel_dp->train_set as requested by target */
		intel_get_adjust_train(intel_dp, link_status);
		++tries;
	}

	if (channel_eq)
		DRM_DEBUG_KMS("Channel EQ done. DP Training successful\n");

	intel_dp_set_link_train(intel_dp, DP, DP_TRAINING_PATTERN_DISABLE);
}

static void
intel_dp_link_down(struct intel_dp *intel_dp)
{
	struct intel_digital_port *intel_dig_port = dp_to_dig_port(intel_dp);
	struct drm_device *dev = intel_dig_port->base.base.dev;
	struct drm_i915_private *dev_priv = dev->dev_private;
	struct intel_crtc *intel_crtc =
		to_intel_crtc(intel_dig_port->base.base.crtc);
	uint32_t DP = intel_dp->DP;

	/*
	 * DDI code has a strict mode set sequence and we should try to respect
	 * it, otherwise we might hang the machine in many different ways. So we
	 * really should be disabling the port only on a complete crtc_disable
	 * sequence. This function is just called under two conditions on DDI
	 * code:
	 * - Link train failed while doing crtc_enable, and on this case we
	 *   really should respect the mode set sequence and wait for a
	 *   crtc_disable.
	 * - Someone turned the monitor off and intel_dp_check_link_status
	 *   called us. We don't need to disable the whole port on this case, so
	 *   when someone turns the monitor on again,
	 *   intel_ddi_prepare_link_retrain will take care of redoing the link
	 *   train.
	 */
	if (HAS_DDI(dev))
		return;

	if (WARN_ON((I915_READ(intel_dp->output_reg) & DP_PORT_EN) == 0))
		return;

	DRM_DEBUG_KMS("\n");

	if (HAS_PCH_CPT(dev) && (IS_GEN7(dev) || !is_cpu_edp(intel_dp))) {
		DP &= ~DP_LINK_TRAIN_MASK_CPT;
		I915_WRITE(intel_dp->output_reg, DP | DP_LINK_TRAIN_PAT_IDLE_CPT);
	} else {
		DP &= ~DP_LINK_TRAIN_MASK;
		I915_WRITE(intel_dp->output_reg, DP | DP_LINK_TRAIN_PAT_IDLE);
	}
	POSTING_READ(intel_dp->output_reg);

	/* We don't really know why we're doing this */
	intel_wait_for_vblank(dev, intel_crtc->pipe);

	if (HAS_PCH_IBX(dev) &&
	    I915_READ(intel_dp->output_reg) & DP_PIPEB_SELECT) {
		struct drm_crtc *crtc = intel_dig_port->base.base.crtc;

		/* Hardware workaround: leaving our transcoder select
		 * set to transcoder B while it's off will prevent the
		 * corresponding HDMI output on transcoder A.
		 *
		 * Combine this with another hardware workaround:
		 * transcoder select bit can only be cleared while the
		 * port is enabled.
		 */
		DP &= ~DP_PIPEB_SELECT;
		I915_WRITE(intel_dp->output_reg, DP);

		/* Changes to enable or select take place the vblank
		 * after being written.
		 */
		if (WARN_ON(crtc == NULL)) {
			/* We should never try to disable a port without a crtc
			 * attached. For paranoia keep the code around for a
			 * bit. */
			POSTING_READ(intel_dp->output_reg);
			msleep(50);
		} else
			intel_wait_for_vblank(dev, intel_crtc->pipe);
	}

	DP &= ~DP_AUDIO_OUTPUT_ENABLE;
	I915_WRITE(intel_dp->output_reg, DP & ~DP_PORT_EN);
	POSTING_READ(intel_dp->output_reg);
	msleep(intel_dp->panel_power_down_delay);
}

static bool
intel_dp_get_dpcd(struct intel_dp *intel_dp)
{
	char dpcd_hex_dump[sizeof(intel_dp->dpcd) * 3];

	if (intel_dp_aux_native_read_retry(intel_dp, 0x000, intel_dp->dpcd,
					   sizeof(intel_dp->dpcd)) == 0)
		return false; /* aux transfer failed */

	hex_dump_to_buffer(intel_dp->dpcd, sizeof(intel_dp->dpcd),
			   32, 1, dpcd_hex_dump, sizeof(dpcd_hex_dump), false);
	DRM_DEBUG_KMS("DPCD: %s\n", dpcd_hex_dump);

	if (intel_dp->dpcd[DP_DPCD_REV] == 0)
		return false; /* DPCD not present */

	if (!(intel_dp->dpcd[DP_DOWNSTREAMPORT_PRESENT] &
	      DP_DWN_STRM_PORT_PRESENT))
		return true; /* native DP sink */

	if (intel_dp->dpcd[DP_DPCD_REV] == 0x10)
		return true; /* no per-port downstream info */

	if (intel_dp_aux_native_read_retry(intel_dp, DP_DOWNSTREAM_PORT_0,
					   intel_dp->downstream_ports,
					   DP_MAX_DOWNSTREAM_PORTS) == 0)
		return false; /* downstream port status fetch failed */

	return true;
}

static void
intel_dp_probe_oui(struct intel_dp *intel_dp)
{
	u8 buf[3];

	if (!(intel_dp->dpcd[DP_DOWN_STREAM_PORT_COUNT] & DP_OUI_SUPPORT))
		return;

	ironlake_edp_panel_vdd_on(intel_dp);

	if (intel_dp_aux_native_read_retry(intel_dp, DP_SINK_OUI, buf, 3))
		DRM_DEBUG_KMS("Sink OUI: %02hx%02hx%02hx\n",
			      buf[0], buf[1], buf[2]);

	if (intel_dp_aux_native_read_retry(intel_dp, DP_BRANCH_OUI, buf, 3))
		DRM_DEBUG_KMS("Branch OUI: %02hx%02hx%02hx\n",
			      buf[0], buf[1], buf[2]);

	ironlake_edp_panel_vdd_off(intel_dp, false);
}

static bool
intel_dp_get_sink_irq(struct intel_dp *intel_dp, u8 *sink_irq_vector)
{
	int ret;

	ret = intel_dp_aux_native_read_retry(intel_dp,
					     DP_DEVICE_SERVICE_IRQ_VECTOR,
					     sink_irq_vector, 1);
	if (!ret)
		return false;

	return true;
}

static void
intel_dp_handle_test_request(struct intel_dp *intel_dp)
{
	/* NAK by default */
	intel_dp_aux_native_write_1(intel_dp, DP_TEST_RESPONSE, DP_TEST_NAK);
}

/*
 * According to DP spec
 * 5.1.2:
 *  1. Read DPCD
 *  2. Configure link according to Receiver Capabilities
 *  3. Use Link Training from 2.5.3.3 and 3.5.1.3
 *  4. Check link status on receipt of hot-plug interrupt
 */

void
intel_dp_check_link_status(struct intel_dp *intel_dp)
{
	struct intel_encoder *intel_encoder = &dp_to_dig_port(intel_dp)->base;
	u8 sink_irq_vector;
	u8 link_status[DP_LINK_STATUS_SIZE];

	if (!intel_encoder->connectors_active)
		return;

	if (WARN_ON(!intel_encoder->base.crtc))
		return;

	/* Try to read receiver status if the link appears to be up */
	if (!intel_dp_get_link_status(intel_dp, link_status)) {
		intel_dp_link_down(intel_dp);
		return;
	}

	/* Now read the DPCD to see if it's actually running */
	if (!intel_dp_get_dpcd(intel_dp)) {
		intel_dp_link_down(intel_dp);
		return;
	}

	/* Try to read the source of the interrupt */
	if (intel_dp->dpcd[DP_DPCD_REV] >= 0x11 &&
	    intel_dp_get_sink_irq(intel_dp, &sink_irq_vector)) {
		/* Clear interrupt source */
		intel_dp_aux_native_write_1(intel_dp,
					    DP_DEVICE_SERVICE_IRQ_VECTOR,
					    sink_irq_vector);

		if (sink_irq_vector & DP_AUTOMATED_TEST_REQUEST)
			intel_dp_handle_test_request(intel_dp);
		if (sink_irq_vector & (DP_CP_IRQ | DP_SINK_SPECIFIC_IRQ))
			DRM_DEBUG_DRIVER("CP or sink specific irq unhandled\n");
	}

	if (!drm_dp_channel_eq_ok(link_status, intel_dp->lane_count)) {
		DRM_DEBUG_KMS("%s: channel EQ not ok, retraining\n",
			      drm_get_encoder_name(&intel_encoder->base));
		intel_dp_start_link_train(intel_dp);
		intel_dp_complete_link_train(intel_dp);
	}
}

/* XXX this is probably wrong for multiple downstream ports */
static enum drm_connector_status
intel_dp_detect_dpcd(struct intel_dp *intel_dp)
{
	uint8_t *dpcd = intel_dp->dpcd;
	bool hpd;
	uint8_t type;

	if (!intel_dp_get_dpcd(intel_dp))
		return connector_status_disconnected;

	/* if there's no downstream port, we're done */
	if (!(dpcd[DP_DOWNSTREAMPORT_PRESENT] & DP_DWN_STRM_PORT_PRESENT))
		return connector_status_connected;

	/* If we're HPD-aware, SINK_COUNT changes dynamically */
	hpd = !!(intel_dp->downstream_ports[0] & DP_DS_PORT_HPD);
	if (hpd) {
		uint8_t reg;
		if (!intel_dp_aux_native_read_retry(intel_dp, DP_SINK_COUNT,
						    &reg, 1))
			return connector_status_unknown;
		return DP_GET_SINK_COUNT(reg) ? connector_status_connected
					      : connector_status_disconnected;
	}

	/* If no HPD, poke DDC gently */
	if (drm_probe_ddc(&intel_dp->adapter))
		return connector_status_connected;

	/* Well we tried, say unknown for unreliable port types */
	type = intel_dp->downstream_ports[0] & DP_DS_PORT_TYPE_MASK;
	if (type == DP_DS_PORT_TYPE_VGA || type == DP_DS_PORT_TYPE_NON_EDID)
		return connector_status_unknown;

	/* Anything else is out of spec, warn and ignore */
	DRM_DEBUG_KMS("Broken DP branch device, ignoring\n");
	return connector_status_disconnected;
}

static enum drm_connector_status
ironlake_dp_detect(struct intel_dp *intel_dp)
{
	struct drm_device *dev = intel_dp_to_dev(intel_dp);
	struct drm_i915_private *dev_priv = dev->dev_private;
	struct intel_digital_port *intel_dig_port = dp_to_dig_port(intel_dp);
	enum drm_connector_status status;

	/* Can't disconnect eDP, but you can close the lid... */
	if (is_edp(intel_dp)) {
		status = intel_panel_detect(dev);
		if (status == connector_status_unknown)
			status = connector_status_connected;
		return status;
	}

	if (!ibx_digital_port_connected(dev_priv, intel_dig_port))
		return connector_status_disconnected;

	return intel_dp_detect_dpcd(intel_dp);
}

static enum drm_connector_status
g4x_dp_detect(struct intel_dp *intel_dp)
{
	struct drm_device *dev = intel_dp_to_dev(intel_dp);
	struct drm_i915_private *dev_priv = dev->dev_private;
	struct intel_digital_port *intel_dig_port = dp_to_dig_port(intel_dp);
	uint32_t bit;

	/* Can't disconnect eDP, but you can close the lid... */
	if (is_edp(intel_dp)) {
		enum drm_connector_status status;

		status = intel_panel_detect(dev);
		if (status == connector_status_unknown)
			status = connector_status_connected;
		return status;
	}

	switch (intel_dig_port->port) {
	case PORT_B:
		bit = PORTB_HOTPLUG_LIVE_STATUS;
		break;
	case PORT_C:
		bit = PORTC_HOTPLUG_LIVE_STATUS;
		break;
	case PORT_D:
		bit = PORTD_HOTPLUG_LIVE_STATUS;
		break;
	default:
		return connector_status_unknown;
	}

	if ((I915_READ(PORT_HOTPLUG_STAT) & bit) == 0)
		return connector_status_disconnected;

	return intel_dp_detect_dpcd(intel_dp);
}

static struct edid *
intel_dp_get_edid(struct drm_connector *connector, struct i2c_adapter *adapter)
{
	struct intel_connector *intel_connector = to_intel_connector(connector);

	/* use cached edid if we have one */
	if (intel_connector->edid) {
		struct edid *edid;
		int size;

		/* invalid edid */
		if (IS_ERR(intel_connector->edid))
			return NULL;

		size = (intel_connector->edid->extensions + 1) * EDID_LENGTH;
		edid = kmalloc(size, GFP_KERNEL);
		if (!edid)
			return NULL;

		memcpy(edid, intel_connector->edid, size);
		return edid;
	}

	return drm_get_edid(connector, adapter);
}

static int
intel_dp_get_edid_modes(struct drm_connector *connector, struct i2c_adapter *adapter)
{
	struct intel_connector *intel_connector = to_intel_connector(connector);

	/* use cached edid if we have one */
	if (intel_connector->edid) {
		/* invalid edid */
		if (IS_ERR(intel_connector->edid))
			return 0;

		return intel_connector_update_modes(connector,
						    intel_connector->edid);
	}

	return intel_ddc_get_modes(connector, adapter);
}

static enum drm_connector_status
intel_dp_detect(struct drm_connector *connector, bool force)
{
	struct intel_dp *intel_dp = intel_attached_dp(connector);
	struct intel_digital_port *intel_dig_port = dp_to_dig_port(intel_dp);
	struct intel_encoder *intel_encoder = &intel_dig_port->base;
	struct drm_device *dev = connector->dev;
	enum drm_connector_status status;
	struct edid *edid = NULL;

	intel_dp->has_audio = false;

	if (HAS_PCH_SPLIT(dev))
		status = ironlake_dp_detect(intel_dp);
	else
		status = g4x_dp_detect(intel_dp);

	if (status != connector_status_connected)
		return status;

	intel_dp_probe_oui(intel_dp);

	if (intel_dp->force_audio != HDMI_AUDIO_AUTO) {
		intel_dp->has_audio = (intel_dp->force_audio == HDMI_AUDIO_ON);
	} else {
		edid = intel_dp_get_edid(connector, &intel_dp->adapter);
		if (edid) {
			intel_dp->has_audio = drm_detect_monitor_audio(edid);
			kfree(edid);
		}
	}

	if (intel_encoder->type != INTEL_OUTPUT_EDP)
		intel_encoder->type = INTEL_OUTPUT_DISPLAYPORT;
	return connector_status_connected;
}

static int intel_dp_get_modes(struct drm_connector *connector)
{
	struct intel_dp *intel_dp = intel_attached_dp(connector);
	struct intel_connector *intel_connector = to_intel_connector(connector);
	struct drm_device *dev = connector->dev;
	int ret;

	/* We should parse the EDID data and find out if it has an audio sink
	 */

	ret = intel_dp_get_edid_modes(connector, &intel_dp->adapter);
	if (ret)
		return ret;

	/* if eDP has no EDID, fall back to fixed mode */
	if (is_edp(intel_dp) && intel_connector->panel.fixed_mode) {
		struct drm_display_mode *mode;
		mode = drm_mode_duplicate(dev,
					  intel_connector->panel.fixed_mode);
		if (mode) {
			drm_mode_probed_add(connector, mode);
			return 1;
		}
	}
	return 0;
}

static bool
intel_dp_detect_audio(struct drm_connector *connector)
{
	struct intel_dp *intel_dp = intel_attached_dp(connector);
	struct edid *edid;
	bool has_audio = false;

	edid = intel_dp_get_edid(connector, &intel_dp->adapter);
	if (edid) {
		has_audio = drm_detect_monitor_audio(edid);
		kfree(edid);
	}

	return has_audio;
}

static int
intel_dp_set_property(struct drm_connector *connector,
		      struct drm_property *property,
		      uint64_t val)
{
	struct drm_i915_private *dev_priv = connector->dev->dev_private;
	struct intel_connector *intel_connector = to_intel_connector(connector);
	struct intel_encoder *intel_encoder = intel_attached_encoder(connector);
	struct intel_dp *intel_dp = enc_to_intel_dp(&intel_encoder->base);
	int ret;

	ret = drm_object_property_set_value(&connector->base, property, val);
	if (ret)
		return ret;

	if (property == dev_priv->force_audio_property) {
		int i = val;
		bool has_audio;

		if (i == intel_dp->force_audio)
			return 0;

		intel_dp->force_audio = i;

		if (i == HDMI_AUDIO_AUTO)
			has_audio = intel_dp_detect_audio(connector);
		else
			has_audio = (i == HDMI_AUDIO_ON);

		if (has_audio == intel_dp->has_audio)
			return 0;

		intel_dp->has_audio = has_audio;
		goto done;
	}

	if (property == dev_priv->broadcast_rgb_property) {
		bool old_auto = intel_dp->color_range_auto;
		uint32_t old_range = intel_dp->color_range;

		switch (val) {
		case INTEL_BROADCAST_RGB_AUTO:
			intel_dp->color_range_auto = true;
			break;
		case INTEL_BROADCAST_RGB_FULL:
			intel_dp->color_range_auto = false;
			intel_dp->color_range = 0;
			break;
		case INTEL_BROADCAST_RGB_LIMITED:
			intel_dp->color_range_auto = false;
			intel_dp->color_range = DP_COLOR_RANGE_16_235;
			break;
		default:
			return -EINVAL;
		}

		if (old_auto == intel_dp->color_range_auto &&
		    old_range == intel_dp->color_range)
			return 0;

		goto done;
	}

	if (is_edp(intel_dp) &&
	    property == connector->dev->mode_config.scaling_mode_property) {
		if (val == DRM_MODE_SCALE_NONE) {
			DRM_DEBUG_KMS("no scaling not supported\n");
			return -EINVAL;
		}

		if (intel_connector->panel.fitting_mode == val) {
			/* the eDP scaling property is not changed */
			return 0;
		}
		intel_connector->panel.fitting_mode = val;

		goto done;
	}

	return -EINVAL;

done:
	if (intel_encoder->base.crtc)
		intel_crtc_restore_mode(intel_encoder->base.crtc);

	return 0;
}

static void
intel_dp_destroy(struct drm_connector *connector)
{
	struct intel_dp *intel_dp = intel_attached_dp(connector);
	struct intel_connector *intel_connector = to_intel_connector(connector);

	if (!IS_ERR_OR_NULL(intel_connector->edid))
		kfree(intel_connector->edid);

	if (is_edp(intel_dp))
		intel_panel_fini(&intel_connector->panel);

	drm_sysfs_connector_remove(connector);
	drm_connector_cleanup(connector);
	kfree(connector);
}

void intel_dp_encoder_destroy(struct drm_encoder *encoder)
{
	struct intel_digital_port *intel_dig_port = enc_to_dig_port(encoder);
	struct intel_dp *intel_dp = &intel_dig_port->dp;
	struct drm_device *dev = intel_dp_to_dev(intel_dp);

	i2c_del_adapter(&intel_dp->adapter);
	drm_encoder_cleanup(encoder);
	if (is_edp(intel_dp)) {
		cancel_delayed_work_sync(&intel_dp->panel_vdd_work);
		mutex_lock(&dev->mode_config.mutex);
		ironlake_panel_vdd_off_sync(intel_dp);
		mutex_unlock(&dev->mode_config.mutex);
	}
	kfree(intel_dig_port);
}

static const struct drm_encoder_helper_funcs intel_dp_helper_funcs = {
	.mode_set = intel_dp_mode_set,
};

static const struct drm_connector_funcs intel_dp_connector_funcs = {
	.dpms = intel_connector_dpms,
	.detect = intel_dp_detect,
	.fill_modes = drm_helper_probe_single_connector_modes,
	.set_property = intel_dp_set_property,
	.destroy = intel_dp_destroy,
};

static const struct drm_connector_helper_funcs intel_dp_connector_helper_funcs = {
	.get_modes = intel_dp_get_modes,
	.mode_valid = intel_dp_mode_valid,
	.best_encoder = intel_best_encoder,
};

static const struct drm_encoder_funcs intel_dp_enc_funcs = {
	.destroy = intel_dp_encoder_destroy,
};

static void
intel_dp_hot_plug(struct intel_encoder *intel_encoder)
{
	struct intel_dp *intel_dp = enc_to_intel_dp(&intel_encoder->base);

	intel_dp_check_link_status(intel_dp);
}

/* Return which DP Port should be selected for Transcoder DP control */
int
intel_trans_dp_port_sel(struct drm_crtc *crtc)
{
	struct drm_device *dev = crtc->dev;
	struct intel_encoder *intel_encoder;
	struct intel_dp *intel_dp;

	for_each_encoder_on_crtc(dev, crtc, intel_encoder) {
		intel_dp = enc_to_intel_dp(&intel_encoder->base);

		if (intel_encoder->type == INTEL_OUTPUT_DISPLAYPORT ||
		    intel_encoder->type == INTEL_OUTPUT_EDP)
			return intel_dp->output_reg;
	}

	return -1;
}

/* check the VBT to see whether the eDP is on DP-D port */
bool intel_dpd_is_edp(struct drm_device *dev)
{
	struct drm_i915_private *dev_priv = dev->dev_private;
	struct child_device_config *p_child;
	int i;

	if (!dev_priv->child_dev_num)
		return false;

	for (i = 0; i < dev_priv->child_dev_num; i++) {
		p_child = dev_priv->child_dev + i;

		if (p_child->dvo_port == PORT_IDPD &&
		    p_child->device_type == DEVICE_TYPE_eDP)
			return true;
	}
	return false;
}

static void
intel_dp_add_properties(struct intel_dp *intel_dp, struct drm_connector *connector)
{
	struct intel_connector *intel_connector = to_intel_connector(connector);

	intel_attach_force_audio_property(connector);
	intel_attach_broadcast_rgb_property(connector);
	intel_dp->color_range_auto = true;

	if (is_edp(intel_dp)) {
		drm_mode_create_scaling_mode_property(connector->dev);
		drm_object_attach_property(
			&connector->base,
			connector->dev->mode_config.scaling_mode_property,
			DRM_MODE_SCALE_ASPECT);
		intel_connector->panel.fitting_mode = DRM_MODE_SCALE_ASPECT;
	}
}

static void
intel_dp_init_panel_power_sequencer(struct drm_device *dev,
				    struct intel_dp *intel_dp,
				    struct edp_power_seq *out)
{
	struct drm_i915_private *dev_priv = dev->dev_private;
	struct edp_power_seq cur, vbt, spec, final;
	u32 pp_on, pp_off, pp_div, pp;
	int pp_control_reg, pp_on_reg, pp_off_reg, pp_div_reg;

	if (HAS_PCH_SPLIT(dev)) {
		pp_control_reg = PCH_PP_CONTROL;
		pp_on_reg = PCH_PP_ON_DELAYS;
		pp_off_reg = PCH_PP_OFF_DELAYS;
		pp_div_reg = PCH_PP_DIVISOR;
	} else {
		pp_control_reg = PIPEA_PP_CONTROL;
		pp_on_reg = PIPEA_PP_ON_DELAYS;
		pp_off_reg = PIPEA_PP_OFF_DELAYS;
		pp_div_reg = PIPEA_PP_DIVISOR;
	}

	/* Workaround: Need to write PP_CONTROL with the unlock key as
	 * the very first thing. */
	pp = ironlake_get_pp_control(intel_dp);
	I915_WRITE(pp_control_reg, pp);

	pp_on = I915_READ(pp_on_reg);
	pp_off = I915_READ(pp_off_reg);
	pp_div = I915_READ(pp_div_reg);

	/* Pull timing values out of registers */
	cur.t1_t3 = (pp_on & PANEL_POWER_UP_DELAY_MASK) >>
		PANEL_POWER_UP_DELAY_SHIFT;

	cur.t8 = (pp_on & PANEL_LIGHT_ON_DELAY_MASK) >>
		PANEL_LIGHT_ON_DELAY_SHIFT;

	cur.t9 = (pp_off & PANEL_LIGHT_OFF_DELAY_MASK) >>
		PANEL_LIGHT_OFF_DELAY_SHIFT;

	cur.t10 = (pp_off & PANEL_POWER_DOWN_DELAY_MASK) >>
		PANEL_POWER_DOWN_DELAY_SHIFT;

	cur.t11_t12 = ((pp_div & PANEL_POWER_CYCLE_DELAY_MASK) >>
		       PANEL_POWER_CYCLE_DELAY_SHIFT) * 1000;

	DRM_DEBUG_KMS("cur t1_t3 %d t8 %d t9 %d t10 %d t11_t12 %d\n",
		      cur.t1_t3, cur.t8, cur.t9, cur.t10, cur.t11_t12);

	vbt = dev_priv->edp.pps;

	/* Upper limits from eDP 1.3 spec. Note that we use the clunky units of
	 * our hw here, which are all in 100usec. */
	spec.t1_t3 = 210 * 10;
	spec.t8 = 50 * 10; /* no limit for t8, use t7 instead */
	spec.t9 = 50 * 10; /* no limit for t9, make it symmetric with t8 */
	spec.t10 = 500 * 10;
	/* This one is special and actually in units of 100ms, but zero
	 * based in the hw (so we need to add 100 ms). But the sw vbt
	 * table multiplies it with 1000 to make it in units of 100usec,
	 * too. */
	spec.t11_t12 = (510 + 100) * 10;

	DRM_DEBUG_KMS("vbt t1_t3 %d t8 %d t9 %d t10 %d t11_t12 %d\n",
		      vbt.t1_t3, vbt.t8, vbt.t9, vbt.t10, vbt.t11_t12);

	/* Use the max of the register settings and vbt. If both are
	 * unset, fall back to the spec limits. */
#define assign_final(field)	final.field = (max(cur.field, vbt.field) == 0 ? \
				       spec.field : \
				       max(cur.field, vbt.field))
	assign_final(t1_t3);
	assign_final(t8);
	assign_final(t9);
	assign_final(t10);
	assign_final(t11_t12);
#undef assign_final

#define get_delay(field)	(DIV_ROUND_UP(final.field, 10))
	intel_dp->panel_power_up_delay = get_delay(t1_t3);
	intel_dp->backlight_on_delay = get_delay(t8);
	intel_dp->backlight_off_delay = get_delay(t9);
	intel_dp->panel_power_down_delay = get_delay(t10);
	intel_dp->panel_power_cycle_delay = get_delay(t11_t12);
#undef get_delay

	DRM_DEBUG_KMS("panel power up delay %d, power down delay %d, power cycle delay %d\n",
		      intel_dp->panel_power_up_delay, intel_dp->panel_power_down_delay,
		      intel_dp->panel_power_cycle_delay);

	DRM_DEBUG_KMS("backlight on delay %d, off delay %d\n",
		      intel_dp->backlight_on_delay, intel_dp->backlight_off_delay);

	if (out)
		*out = final;
}

static void
intel_dp_init_panel_power_sequencer_registers(struct drm_device *dev,
					      struct intel_dp *intel_dp,
					      struct edp_power_seq *seq)
{
	struct drm_i915_private *dev_priv = dev->dev_private;
	u32 pp_on, pp_off, pp_div, port_sel = 0;
	int div = HAS_PCH_SPLIT(dev) ? intel_pch_rawclk(dev) : intel_hrawclk(dev);
	int pp_on_reg, pp_off_reg, pp_div_reg;

	if (HAS_PCH_SPLIT(dev)) {
		pp_on_reg = PCH_PP_ON_DELAYS;
		pp_off_reg = PCH_PP_OFF_DELAYS;
		pp_div_reg = PCH_PP_DIVISOR;
	} else {
		pp_on_reg = PIPEA_PP_ON_DELAYS;
		pp_off_reg = PIPEA_PP_OFF_DELAYS;
		pp_div_reg = PIPEA_PP_DIVISOR;
	}

	if (IS_VALLEYVIEW(dev))
		port_sel = I915_READ(pp_on_reg) & 0xc0000000;

	/* And finally store the new values in the power sequencer. */
	pp_on = (seq->t1_t3 << PANEL_POWER_UP_DELAY_SHIFT) |
		(seq->t8 << PANEL_LIGHT_ON_DELAY_SHIFT);
	pp_off = (seq->t9 << PANEL_LIGHT_OFF_DELAY_SHIFT) |
		 (seq->t10 << PANEL_POWER_DOWN_DELAY_SHIFT);
	/* Compute the divisor for the pp clock, simply match the Bspec
	 * formula. */
	pp_div = ((100 * div)/2 - 1) << PP_REFERENCE_DIVIDER_SHIFT;
	pp_div |= (DIV_ROUND_UP(seq->t11_t12, 1000)
			<< PANEL_POWER_CYCLE_DELAY_SHIFT);

	/* Haswell doesn't have any port selection bits for the panel
	 * power sequencer any more. */
	if (HAS_PCH_IBX(dev) || HAS_PCH_CPT(dev)) {
		if (is_cpu_edp(intel_dp))
			port_sel = PANEL_POWER_PORT_DP_A;
		else
			port_sel = PANEL_POWER_PORT_DP_D;
	}

	pp_on |= port_sel;

	I915_WRITE(pp_on_reg, pp_on);
	I915_WRITE(pp_off_reg, pp_off);
	I915_WRITE(pp_div_reg, pp_div);

	DRM_DEBUG_KMS("panel power sequencer register settings: PP_ON %#x, PP_OFF %#x, PP_DIV %#x\n",
		      I915_READ(pp_on_reg),
		      I915_READ(pp_off_reg),
		      I915_READ(pp_div_reg));
}

void
intel_dp_init_connector(struct intel_digital_port *intel_dig_port,
			struct intel_connector *intel_connector)
{
	struct drm_connector *connector = &intel_connector->base;
	struct intel_dp *intel_dp = &intel_dig_port->dp;
	struct intel_encoder *intel_encoder = &intel_dig_port->base;
	struct drm_device *dev = intel_encoder->base.dev;
	struct drm_i915_private *dev_priv = dev->dev_private;
	struct drm_display_mode *fixed_mode = NULL;
	struct edp_power_seq power_seq = { 0 };
	enum port port = intel_dig_port->port;
	const char *name = NULL;
	int type;

	/* Preserve the current hw state. */
	intel_dp->DP = I915_READ(intel_dp->output_reg);
	intel_dp->attached_connector = intel_connector;

	if (HAS_PCH_SPLIT(dev) && port == PORT_D)
		if (intel_dpd_is_edp(dev))
			intel_dp->is_pch_edp = true;

	/*
	 * FIXME : We need to initialize built-in panels before external panels.
	 * For X0, DP_C is fixed as eDP. Revisit this as part of VLV eDP cleanup
	 */
	if (IS_VALLEYVIEW(dev) && port == PORT_C) {
		type = DRM_MODE_CONNECTOR_eDP;
		intel_encoder->type = INTEL_OUTPUT_EDP;
	} else if (port == PORT_A || is_pch_edp(intel_dp)) {
		type = DRM_MODE_CONNECTOR_eDP;
		intel_encoder->type = INTEL_OUTPUT_EDP;
	} else {
		/* The intel_encoder->type value may be INTEL_OUTPUT_UNKNOWN for
		 * DDI or INTEL_OUTPUT_DISPLAYPORT for the older gens, so don't
		 * rewrite it.
		 */
		type = DRM_MODE_CONNECTOR_DisplayPort;
	}

	drm_connector_init(dev, connector, &intel_dp_connector_funcs, type);
	drm_connector_helper_add(connector, &intel_dp_connector_helper_funcs);

	connector->interlace_allowed = true;
	connector->doublescan_allowed = 0;

	INIT_DELAYED_WORK(&intel_dp->panel_vdd_work,
			  ironlake_panel_vdd_work);

	intel_connector_attach_encoder(intel_connector, intel_encoder);
	drm_sysfs_connector_add(connector);

	if (HAS_DDI(dev))
		intel_connector->get_hw_state = intel_ddi_connector_get_hw_state;
	else
		intel_connector->get_hw_state = intel_connector_get_hw_state;

	intel_dp->aux_ch_ctl_reg = intel_dp->output_reg + 0x10;
	if (HAS_DDI(dev)) {
		switch (intel_dig_port->port) {
		case PORT_A:
			intel_dp->aux_ch_ctl_reg = DPA_AUX_CH_CTL;
			break;
		case PORT_B:
			intel_dp->aux_ch_ctl_reg = PCH_DPB_AUX_CH_CTL;
			break;
		case PORT_C:
			intel_dp->aux_ch_ctl_reg = PCH_DPC_AUX_CH_CTL;
			break;
		case PORT_D:
			intel_dp->aux_ch_ctl_reg = PCH_DPD_AUX_CH_CTL;
			break;
		default:
			BUG();
		}
	}

	/* Set up the DDC bus. */
	switch (port) {
	case PORT_A:
		intel_encoder->hpd_pin = HPD_PORT_A;
		name = "DPDDC-A";
		break;
	case PORT_B:
		intel_encoder->hpd_pin = HPD_PORT_B;
		name = "DPDDC-B";
		break;
	case PORT_C:
		intel_encoder->hpd_pin = HPD_PORT_C;
		name = "DPDDC-C";
		break;
	case PORT_D:
		intel_encoder->hpd_pin = HPD_PORT_D;
		name = "DPDDC-D";
		break;
	default:
		BUG();
	}

	if (is_edp(intel_dp))
		intel_dp_init_panel_power_sequencer(dev, intel_dp, &power_seq);

	intel_dp_i2c_init(intel_dp, intel_connector, name);

	/* Cache DPCD and EDID for edp. */
	if (is_edp(intel_dp)) {
		bool ret;
		struct drm_display_mode *scan;
		struct edid *edid;

		ironlake_edp_panel_vdd_on(intel_dp);
		ret = intel_dp_get_dpcd(intel_dp);
		ironlake_edp_panel_vdd_off(intel_dp, false);

		if (ret) {
			if (intel_dp->dpcd[DP_DPCD_REV] >= 0x11)
				dev_priv->no_aux_handshake =
					intel_dp->dpcd[DP_MAX_DOWNSPREAD] &
					DP_NO_AUX_HANDSHAKE_LINK_TRAINING;
		} else {
			/* if this fails, presume the device is a ghost */
			DRM_INFO("failed to retrieve link info, disabling eDP\n");
			intel_dp_encoder_destroy(&intel_encoder->base);
			intel_dp_destroy(connector);
			return;
		}

		/* We now know it's not a ghost, init power sequence regs. */
		intel_dp_init_panel_power_sequencer_registers(dev, intel_dp,
							      &power_seq);

		ironlake_edp_panel_vdd_on(intel_dp);
		edid = drm_get_edid(connector, &intel_dp->adapter);
		if (edid) {
			if (drm_add_edid_modes(connector, edid)) {
				drm_mode_connector_update_edid_property(connector, edid);
				drm_edid_to_eld(connector, edid);
			} else {
				kfree(edid);
				edid = ERR_PTR(-EINVAL);
			}
		} else {
			edid = ERR_PTR(-ENOENT);
		}
		intel_connector->edid = edid;

		/* prefer fixed mode from EDID if available */
		list_for_each_entry(scan, &connector->probed_modes, head) {
			if ((scan->type & DRM_MODE_TYPE_PREFERRED)) {
				fixed_mode = drm_mode_duplicate(dev, scan);
				break;
			}
		}

		/* fallback to VBT if available for eDP */
		if (!fixed_mode && dev_priv->lfp_lvds_vbt_mode) {
			fixed_mode = drm_mode_duplicate(dev, dev_priv->lfp_lvds_vbt_mode);
			if (fixed_mode)
				fixed_mode->type |= DRM_MODE_TYPE_PREFERRED;
		}

		ironlake_edp_panel_vdd_off(intel_dp, false);
	}

	if (is_edp(intel_dp)) {
		intel_panel_init(&intel_connector->panel, fixed_mode);
		intel_panel_setup_backlight(connector);
	}

	intel_dp_add_properties(intel_dp, connector);

	/* For G4X desktop chip, PEG_BAND_GAP_DATA 3:0 must first be written
	 * 0xd.  Failure to do so will result in spurious interrupts being
	 * generated on the port when a cable is not attached.
	 */
	if (IS_G4X(dev) && !IS_GM45(dev)) {
		u32 temp = I915_READ(PEG_BAND_GAP_DATA);
		I915_WRITE(PEG_BAND_GAP_DATA, (temp & ~0xf) | 0xd);
	}
}

void
intel_dp_init(struct drm_device *dev, int output_reg, enum port port)
{
	struct intel_digital_port *intel_dig_port;
	struct intel_encoder *intel_encoder;
	struct drm_encoder *encoder;
	struct intel_connector *intel_connector;

	intel_dig_port = kzalloc(sizeof(struct intel_digital_port), GFP_KERNEL);
	if (!intel_dig_port)
		return;

	intel_connector = kzalloc(sizeof(struct intel_connector), GFP_KERNEL);
	if (!intel_connector) {
		kfree(intel_dig_port);
		return;
	}

	intel_encoder = &intel_dig_port->base;
	encoder = &intel_encoder->base;

	drm_encoder_init(dev, &intel_encoder->base, &intel_dp_enc_funcs,
			 DRM_MODE_ENCODER_TMDS);
	drm_encoder_helper_add(&intel_encoder->base, &intel_dp_helper_funcs);

	intel_encoder->compute_config = intel_dp_compute_config;
	intel_encoder->enable = intel_enable_dp;
	intel_encoder->pre_enable = intel_pre_enable_dp;
	intel_encoder->disable = intel_disable_dp;
	intel_encoder->post_disable = intel_post_disable_dp;
	intel_encoder->get_hw_state = intel_dp_get_hw_state;

	intel_dig_port->port = port;
	intel_dig_port->dp.output_reg = output_reg;

	intel_encoder->type = INTEL_OUTPUT_DISPLAYPORT;
	intel_encoder->crtc_mask = (1 << 0) | (1 << 1) | (1 << 2);
	intel_encoder->cloneable = false;
	intel_encoder->hot_plug = intel_dp_hot_plug;

	intel_dp_init_connector(intel_dig_port, intel_connector);
}<|MERGE_RESOLUTION|>--- conflicted
+++ resolved
@@ -736,27 +736,10 @@
 	if (intel_dp->color_range)
 		pipe_config->limited_color_range = true;
 
-<<<<<<< HEAD
-void
-intel_dp_set_m_n(struct drm_crtc *crtc, struct drm_display_mode *mode,
-		 struct drm_display_mode *adjusted_mode)
-{
-	struct drm_device *dev = crtc->dev;
-	struct intel_encoder *intel_encoder;
-	struct intel_dp *intel_dp;
-	struct drm_i915_private *dev_priv = dev->dev_private;
-	struct intel_crtc *intel_crtc = to_intel_crtc(crtc);
-	int lane_count = 4;
-	struct intel_link_m_n m_n;
-	int pipe = intel_crtc->pipe;
-	enum transcoder cpu_transcoder = intel_crtc->cpu_transcoder;
-	int target_clock;
-=======
 	intel_dp->link_bw = bws[clock];
 	intel_dp->lane_count = lane_count;
 	adjusted_mode->clock = drm_dp_bw_code_to_link_rate(intel_dp->link_bw);
 	pipe_config->pixel_target_clock = target_clock;
->>>>>>> f722406f
 
 	DRM_DEBUG_KMS("DP link bw %02x lane count %d clock %d bpp %d\n",
 		      intel_dp->link_bw, intel_dp->lane_count,
@@ -767,15 +750,6 @@
 	intel_link_compute_m_n(bpp, lane_count,
 			       target_clock, adjusted_mode->clock,
 			       &pipe_config->dp_m_n);
-
-	target_clock = mode->clock;
-	for_each_encoder_on_crtc(dev, crtc, intel_encoder) {
-		if (intel_encoder->type == INTEL_OUTPUT_EDP) {
-			target_clock = intel_edp_target_clock(intel_encoder,
-							      mode);
-			break;
-		}
-	}
 
 	/*
 	 * XXX: We have a strange regression where using the vbt edp bpp value
@@ -784,38 +758,10 @@
 	 * requires us to use 18bpp). Until that's fully debugged, stay
 	 * bug-for-bug compatible with the old code.
 	 */
-<<<<<<< HEAD
-	intel_link_compute_m_n(intel_crtc->bpp, lane_count,
-			       target_clock, adjusted_mode->clock, &m_n);
-
-	if (IS_HASWELL(dev)) {
-		I915_WRITE(PIPE_DATA_M1(cpu_transcoder),
-			   TU_SIZE(m_n.tu) | m_n.gmch_m);
-		I915_WRITE(PIPE_DATA_N1(cpu_transcoder), m_n.gmch_n);
-		I915_WRITE(PIPE_LINK_M1(cpu_transcoder), m_n.link_m);
-		I915_WRITE(PIPE_LINK_N1(cpu_transcoder), m_n.link_n);
-	} else if (HAS_PCH_SPLIT(dev)) {
-		I915_WRITE(TRANSDATA_M1(pipe), TU_SIZE(m_n.tu) | m_n.gmch_m);
-		I915_WRITE(TRANSDATA_N1(pipe), m_n.gmch_n);
-		I915_WRITE(TRANSDPLINK_M1(pipe), m_n.link_m);
-		I915_WRITE(TRANSDPLINK_N1(pipe), m_n.link_n);
-	} else if (IS_VALLEYVIEW(dev)) {
-		I915_WRITE(PIPE_DATA_M1(pipe), TU_SIZE(m_n.tu) | m_n.gmch_m);
-		I915_WRITE(PIPE_DATA_N1(pipe), m_n.gmch_n);
-		I915_WRITE(PIPE_LINK_M1(pipe), m_n.link_m);
-		I915_WRITE(PIPE_LINK_N1(pipe), m_n.link_n);
-	} else {
-		I915_WRITE(PIPE_GMCH_DATA_M(pipe),
-			   TU_SIZE(m_n.tu) | m_n.gmch_m);
-		I915_WRITE(PIPE_GMCH_DATA_N(pipe), m_n.gmch_n);
-		I915_WRITE(PIPE_DP_LINK_M(pipe), m_n.link_m);
-		I915_WRITE(PIPE_DP_LINK_N(pipe), m_n.link_n);
-=======
 	if (is_edp(intel_dp) && dev_priv->edp.bpp) {
 		DRM_DEBUG_KMS("clamping display bpc (was %d) to eDP (%d)\n",
 			      bpp, dev_priv->edp.bpp);
 		bpp = min_t(int, bpp, dev_priv->edp.bpp);
->>>>>>> f722406f
 	}
 	pipe_config->pipe_bpp = bpp;
 
