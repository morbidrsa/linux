--- conflicted
+++ resolved
@@ -1378,8 +1378,6 @@
 		else
 			pipe_config->port_clock = 270000;
 	}
-<<<<<<< HEAD
-=======
 }
 
 static bool is_edp_psr(struct intel_dp *intel_dp)
@@ -1633,7 +1631,6 @@
 				if (!intel_edp_is_psr_enabled(dev))
 					intel_edp_psr_do_enable(intel_dp);
 		}
->>>>>>> 3b27af35
 }
 
 static void intel_disable_dp(struct intel_encoder *encoder)
