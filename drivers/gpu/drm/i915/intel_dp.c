/*
 * Copyright © 2008 Intel Corporation
 *
 * Permission is hereby granted, free of charge, to any person obtaining a
 * copy of this software and associated documentation files (the "Software"),
 * to deal in the Software without restriction, including without limitation
 * the rights to use, copy, modify, merge, publish, distribute, sublicense,
 * and/or sell copies of the Software, and to permit persons to whom the
 * Software is furnished to do so, subject to the following conditions:
 *
 * The above copyright notice and this permission notice (including the next
 * paragraph) shall be included in all copies or substantial portions of the
 * Software.
 *
 * THE SOFTWARE IS PROVIDED "AS IS", WITHOUT WARRANTY OF ANY KIND, EXPRESS OR
 * IMPLIED, INCLUDING BUT NOT LIMITED TO THE WARRANTIES OF MERCHANTABILITY,
 * FITNESS FOR A PARTICULAR PURPOSE AND NONINFRINGEMENT.  IN NO EVENT SHALL
 * THE AUTHORS OR COPYRIGHT HOLDERS BE LIABLE FOR ANY CLAIM, DAMAGES OR OTHER
 * LIABILITY, WHETHER IN AN ACTION OF CONTRACT, TORT OR OTHERWISE, ARISING
 * FROM, OUT OF OR IN CONNECTION WITH THE SOFTWARE OR THE USE OR OTHER DEALINGS
 * IN THE SOFTWARE.
 *
 * Authors:
 *    Keith Packard <keithp@keithp.com>
 *
 */

#include <linux/i2c.h>
#include <linux/slab.h>
#include <linux/export.h>
#include <drm/drmP.h>
#include <drm/drm_crtc.h>
#include <drm/drm_crtc_helper.h>
#include <drm/drm_edid.h>
#include "intel_drv.h"
#include <drm/i915_drm.h>
#include "i915_drv.h"

#define DP_LINK_CHECK_TIMEOUT	(10 * 1000)

struct dp_link_dpll {
	int link_bw;
	struct dpll dpll;
};

static const struct dp_link_dpll gen4_dpll[] = {
	{ DP_LINK_BW_1_62,
		{ .p1 = 2, .p2 = 10, .n = 2, .m1 = 23, .m2 = 8 } },
	{ DP_LINK_BW_2_7,
		{ .p1 = 1, .p2 = 10, .n = 1, .m1 = 14, .m2 = 2 } }
};

static const struct dp_link_dpll pch_dpll[] = {
	{ DP_LINK_BW_1_62,
		{ .p1 = 2, .p2 = 10, .n = 1, .m1 = 12, .m2 = 9 } },
	{ DP_LINK_BW_2_7,
		{ .p1 = 1, .p2 = 10, .n = 2, .m1 = 14, .m2 = 8 } }
};

static const struct dp_link_dpll vlv_dpll[] = {
	{ DP_LINK_BW_1_62,
		{ .p1 = 3, .p2 = 2, .n = 5, .m1 = 3, .m2 = 81 } },
	{ DP_LINK_BW_2_7,
		{ .p1 = 2, .p2 = 2, .n = 1, .m1 = 2, .m2 = 27 } }
};

/**
 * is_edp - is the given port attached to an eDP panel (either CPU or PCH)
 * @intel_dp: DP struct
 *
 * If a CPU or PCH DP output is attached to an eDP panel, this function
 * will return true, and false otherwise.
 */
static bool is_edp(struct intel_dp *intel_dp)
{
	struct intel_digital_port *intel_dig_port = dp_to_dig_port(intel_dp);

	return intel_dig_port->base.type == INTEL_OUTPUT_EDP;
}

static struct drm_device *intel_dp_to_dev(struct intel_dp *intel_dp)
{
	struct intel_digital_port *intel_dig_port = dp_to_dig_port(intel_dp);

	return intel_dig_port->base.base.dev;
}

static struct intel_dp *intel_attached_dp(struct drm_connector *connector)
{
	return enc_to_intel_dp(&intel_attached_encoder(connector)->base);
}

static void intel_dp_link_down(struct intel_dp *intel_dp);

static int
intel_dp_max_link_bw(struct intel_dp *intel_dp)
{
	int max_link_bw = intel_dp->dpcd[DP_MAX_LINK_RATE];

	switch (max_link_bw) {
	case DP_LINK_BW_1_62:
	case DP_LINK_BW_2_7:
		break;
	case DP_LINK_BW_5_4: /* 1.2 capable displays may advertise higher bw */
		max_link_bw = DP_LINK_BW_2_7;
		break;
	default:
		WARN(1, "invalid max DP link bw val %x, using 1.62Gbps\n",
		     max_link_bw);
		max_link_bw = DP_LINK_BW_1_62;
		break;
	}
	return max_link_bw;
}

/*
 * The units on the numbers in the next two are... bizarre.  Examples will
 * make it clearer; this one parallels an example in the eDP spec.
 *
 * intel_dp_max_data_rate for one lane of 2.7GHz evaluates as:
 *
 *     270000 * 1 * 8 / 10 == 216000
 *
 * The actual data capacity of that configuration is 2.16Gbit/s, so the
 * units are decakilobits.  ->clock in a drm_display_mode is in kilohertz -
 * or equivalently, kilopixels per second - so for 1680x1050R it'd be
 * 119000.  At 18bpp that's 2142000 kilobits per second.
 *
 * Thus the strange-looking division by 10 in intel_dp_link_required, to
 * get the result in decakilobits instead of kilobits.
 */

static int
intel_dp_link_required(int pixel_clock, int bpp)
{
	return (pixel_clock * bpp + 9) / 10;
}

static int
intel_dp_max_data_rate(int max_link_clock, int max_lanes)
{
	return (max_link_clock * max_lanes * 8) / 10;
}

static int
intel_dp_mode_valid(struct drm_connector *connector,
		    struct drm_display_mode *mode)
{
	struct intel_dp *intel_dp = intel_attached_dp(connector);
	struct intel_connector *intel_connector = to_intel_connector(connector);
	struct drm_display_mode *fixed_mode = intel_connector->panel.fixed_mode;
	int target_clock = mode->clock;
	int max_rate, mode_rate, max_lanes, max_link_clock;

	if (is_edp(intel_dp) && fixed_mode) {
		if (mode->hdisplay > fixed_mode->hdisplay)
			return MODE_PANEL;

		if (mode->vdisplay > fixed_mode->vdisplay)
			return MODE_PANEL;

		target_clock = fixed_mode->clock;
	}

	max_link_clock = drm_dp_bw_code_to_link_rate(intel_dp_max_link_bw(intel_dp));
	max_lanes = drm_dp_max_lane_count(intel_dp->dpcd);

	max_rate = intel_dp_max_data_rate(max_link_clock, max_lanes);
	mode_rate = intel_dp_link_required(target_clock, 18);

	if (mode_rate > max_rate)
		return MODE_CLOCK_HIGH;

	if (mode->clock < 10000)
		return MODE_CLOCK_LOW;

	if (mode->flags & DRM_MODE_FLAG_DBLCLK)
		return MODE_H_ILLEGAL;

	return MODE_OK;
}

static uint32_t
pack_aux(uint8_t *src, int src_bytes)
{
	int	i;
	uint32_t v = 0;

	if (src_bytes > 4)
		src_bytes = 4;
	for (i = 0; i < src_bytes; i++)
		v |= ((uint32_t) src[i]) << ((3-i) * 8);
	return v;
}

static void
unpack_aux(uint32_t src, uint8_t *dst, int dst_bytes)
{
	int i;
	if (dst_bytes > 4)
		dst_bytes = 4;
	for (i = 0; i < dst_bytes; i++)
		dst[i] = src >> ((3-i) * 8);
}

/* hrawclock is 1/4 the FSB frequency */
static int
intel_hrawclk(struct drm_device *dev)
{
	struct drm_i915_private *dev_priv = dev->dev_private;
	uint32_t clkcfg;

	/* There is no CLKCFG reg in Valleyview. VLV hrawclk is 200 MHz */
	if (IS_VALLEYVIEW(dev))
		return 200;

	clkcfg = I915_READ(CLKCFG);
	switch (clkcfg & CLKCFG_FSB_MASK) {
	case CLKCFG_FSB_400:
		return 100;
	case CLKCFG_FSB_533:
		return 133;
	case CLKCFG_FSB_667:
		return 166;
	case CLKCFG_FSB_800:
		return 200;
	case CLKCFG_FSB_1067:
		return 266;
	case CLKCFG_FSB_1333:
		return 333;
	/* these two are just a guess; one of them might be right */
	case CLKCFG_FSB_1600:
	case CLKCFG_FSB_1600_ALT:
		return 400;
	default:
		return 133;
	}
}

static void
intel_dp_init_panel_power_sequencer(struct drm_device *dev,
				    struct intel_dp *intel_dp,
				    struct edp_power_seq *out);
static void
intel_dp_init_panel_power_sequencer_registers(struct drm_device *dev,
					      struct intel_dp *intel_dp,
					      struct edp_power_seq *out);

static enum pipe
vlv_power_sequencer_pipe(struct intel_dp *intel_dp)
{
	struct intel_digital_port *intel_dig_port = dp_to_dig_port(intel_dp);
	struct drm_crtc *crtc = intel_dig_port->base.base.crtc;
	struct drm_device *dev = intel_dig_port->base.base.dev;
	struct drm_i915_private *dev_priv = dev->dev_private;
	enum port port = intel_dig_port->port;
	enum pipe pipe;

	/* modeset should have pipe */
	if (crtc)
		return to_intel_crtc(crtc)->pipe;

	/* init time, try to find a pipe with this port selected */
	for (pipe = PIPE_A; pipe <= PIPE_B; pipe++) {
		u32 port_sel = I915_READ(VLV_PIPE_PP_ON_DELAYS(pipe)) &
			PANEL_PORT_SELECT_MASK;
		if (port_sel == PANEL_PORT_SELECT_DPB_VLV && port == PORT_B)
			return pipe;
		if (port_sel == PANEL_PORT_SELECT_DPC_VLV && port == PORT_C)
			return pipe;
	}

	/* shrug */
	return PIPE_A;
}

static u32 _pp_ctrl_reg(struct intel_dp *intel_dp)
{
	struct drm_device *dev = intel_dp_to_dev(intel_dp);

	if (HAS_PCH_SPLIT(dev))
		return PCH_PP_CONTROL;
	else
		return VLV_PIPE_PP_CONTROL(vlv_power_sequencer_pipe(intel_dp));
}

static u32 _pp_stat_reg(struct intel_dp *intel_dp)
{
	struct drm_device *dev = intel_dp_to_dev(intel_dp);

	if (HAS_PCH_SPLIT(dev))
		return PCH_PP_STATUS;
	else
		return VLV_PIPE_PP_STATUS(vlv_power_sequencer_pipe(intel_dp));
}

static bool ironlake_edp_have_panel_power(struct intel_dp *intel_dp)
{
	struct drm_device *dev = intel_dp_to_dev(intel_dp);
	struct drm_i915_private *dev_priv = dev->dev_private;

	return (I915_READ(_pp_stat_reg(intel_dp)) & PP_ON) != 0;
}

static bool ironlake_edp_have_panel_vdd(struct intel_dp *intel_dp)
{
	struct drm_device *dev = intel_dp_to_dev(intel_dp);
	struct drm_i915_private *dev_priv = dev->dev_private;

	return (I915_READ(_pp_ctrl_reg(intel_dp)) & EDP_FORCE_VDD) != 0;
}

static void
intel_dp_check_edp(struct intel_dp *intel_dp)
{
	struct drm_device *dev = intel_dp_to_dev(intel_dp);
	struct drm_i915_private *dev_priv = dev->dev_private;

	if (!is_edp(intel_dp))
		return;

	if (!ironlake_edp_have_panel_power(intel_dp) && !ironlake_edp_have_panel_vdd(intel_dp)) {
		WARN(1, "eDP powered off while attempting aux channel communication.\n");
		DRM_DEBUG_KMS("Status 0x%08x Control 0x%08x\n",
			      I915_READ(_pp_stat_reg(intel_dp)),
			      I915_READ(_pp_ctrl_reg(intel_dp)));
	}
}

static uint32_t
intel_dp_aux_wait_done(struct intel_dp *intel_dp, bool has_aux_irq)
{
	struct intel_digital_port *intel_dig_port = dp_to_dig_port(intel_dp);
	struct drm_device *dev = intel_dig_port->base.base.dev;
	struct drm_i915_private *dev_priv = dev->dev_private;
	uint32_t ch_ctl = intel_dp->aux_ch_ctl_reg;
	uint32_t status;
	bool done;

#define C (((status = I915_READ_NOTRACE(ch_ctl)) & DP_AUX_CH_CTL_SEND_BUSY) == 0)
	if (has_aux_irq)
		done = wait_event_timeout(dev_priv->gmbus_wait_queue, C,
					  msecs_to_jiffies_timeout(10));
	else
		done = wait_for_atomic(C, 10) == 0;
	if (!done)
		DRM_ERROR("dp aux hw did not signal timeout (has irq: %i)!\n",
			  has_aux_irq);
#undef C

	return status;
}

static uint32_t get_aux_clock_divider(struct intel_dp *intel_dp,
				      int index)
{
	struct intel_digital_port *intel_dig_port = dp_to_dig_port(intel_dp);
	struct drm_device *dev = intel_dig_port->base.base.dev;
	struct drm_i915_private *dev_priv = dev->dev_private;

	/* The clock divider is based off the hrawclk,
	 * and would like to run at 2MHz. So, take the
	 * hrawclk value and divide by 2 and use that
	 *
	 * Note that PCH attached eDP panels should use a 125MHz input
	 * clock divider.
	 */
	if (IS_VALLEYVIEW(dev)) {
		return index ? 0 : 100;
	} else if (intel_dig_port->port == PORT_A) {
		if (index)
			return 0;
		if (HAS_DDI(dev))
			return DIV_ROUND_CLOSEST(intel_ddi_get_cdclk_freq(dev_priv), 2000);
		else if (IS_GEN6(dev) || IS_GEN7(dev))
			return 200; /* SNB & IVB eDP input clock at 400Mhz */
		else
			return 225; /* eDP input clock at 450Mhz */
	} else if (dev_priv->pch_id == INTEL_PCH_LPT_DEVICE_ID_TYPE) {
		/* Workaround for non-ULT HSW */
		switch (index) {
		case 0: return 63;
		case 1: return 72;
		default: return 0;
		}
	} else if (HAS_PCH_SPLIT(dev)) {
		return index ? 0 : DIV_ROUND_UP(intel_pch_rawclk(dev), 2);
	} else {
		return index ? 0 :intel_hrawclk(dev) / 2;
	}
}

static int
intel_dp_aux_ch(struct intel_dp *intel_dp,
		uint8_t *send, int send_bytes,
		uint8_t *recv, int recv_size)
{
	struct intel_digital_port *intel_dig_port = dp_to_dig_port(intel_dp);
	struct drm_device *dev = intel_dig_port->base.base.dev;
	struct drm_i915_private *dev_priv = dev->dev_private;
	uint32_t ch_ctl = intel_dp->aux_ch_ctl_reg;
	uint32_t ch_data = ch_ctl + 4;
	uint32_t aux_clock_divider;
	int i, ret, recv_bytes;
	uint32_t status;
	int try, precharge, clock = 0;
	bool has_aux_irq = INTEL_INFO(dev)->gen >= 5 && !IS_VALLEYVIEW(dev);

	/* dp aux is extremely sensitive to irq latency, hence request the
	 * lowest possible wakeup latency and so prevent the cpu from going into
	 * deep sleep states.
	 */
	pm_qos_update_request(&dev_priv->pm_qos, 0);

	intel_dp_check_edp(intel_dp);

	if (IS_GEN6(dev))
		precharge = 3;
	else
		precharge = 5;

	intel_aux_display_runtime_get(dev_priv);

	/* Try to wait for any previous AUX channel activity */
	for (try = 0; try < 3; try++) {
		status = I915_READ_NOTRACE(ch_ctl);
		if ((status & DP_AUX_CH_CTL_SEND_BUSY) == 0)
			break;
		msleep(1);
	}

	if (try == 3) {
		WARN(1, "dp_aux_ch not started status 0x%08x\n",
		     I915_READ(ch_ctl));
		ret = -EBUSY;
		goto out;
	}

	/* Only 5 data registers! */
	if (WARN_ON(send_bytes > 20 || recv_size > 20)) {
		ret = -E2BIG;
		goto out;
	}

	while ((aux_clock_divider = get_aux_clock_divider(intel_dp, clock++))) {
		/* Must try at least 3 times according to DP spec */
		for (try = 0; try < 5; try++) {
			/* Load the send data into the aux channel data registers */
			for (i = 0; i < send_bytes; i += 4)
				I915_WRITE(ch_data + i,
					   pack_aux(send + i, send_bytes - i));

			/* Send the command and wait for it to complete */
			I915_WRITE(ch_ctl,
				   DP_AUX_CH_CTL_SEND_BUSY |
				   (has_aux_irq ? DP_AUX_CH_CTL_INTERRUPT : 0) |
				   DP_AUX_CH_CTL_TIME_OUT_400us |
				   (send_bytes << DP_AUX_CH_CTL_MESSAGE_SIZE_SHIFT) |
				   (precharge << DP_AUX_CH_CTL_PRECHARGE_2US_SHIFT) |
				   (aux_clock_divider << DP_AUX_CH_CTL_BIT_CLOCK_2X_SHIFT) |
				   DP_AUX_CH_CTL_DONE |
				   DP_AUX_CH_CTL_TIME_OUT_ERROR |
				   DP_AUX_CH_CTL_RECEIVE_ERROR);

			status = intel_dp_aux_wait_done(intel_dp, has_aux_irq);

			/* Clear done status and any errors */
			I915_WRITE(ch_ctl,
				   status |
				   DP_AUX_CH_CTL_DONE |
				   DP_AUX_CH_CTL_TIME_OUT_ERROR |
				   DP_AUX_CH_CTL_RECEIVE_ERROR);

			if (status & (DP_AUX_CH_CTL_TIME_OUT_ERROR |
				      DP_AUX_CH_CTL_RECEIVE_ERROR))
				continue;
			if (status & DP_AUX_CH_CTL_DONE)
				break;
		}
		if (status & DP_AUX_CH_CTL_DONE)
			break;
	}

	if ((status & DP_AUX_CH_CTL_DONE) == 0) {
		DRM_ERROR("dp_aux_ch not done status 0x%08x\n", status);
		ret = -EBUSY;
		goto out;
	}

	/* Check for timeout or receive error.
	 * Timeouts occur when the sink is not connected
	 */
	if (status & DP_AUX_CH_CTL_RECEIVE_ERROR) {
		DRM_ERROR("dp_aux_ch receive error status 0x%08x\n", status);
		ret = -EIO;
		goto out;
	}

	/* Timeouts occur when the device isn't connected, so they're
	 * "normal" -- don't fill the kernel log with these */
	if (status & DP_AUX_CH_CTL_TIME_OUT_ERROR) {
		DRM_DEBUG_KMS("dp_aux_ch timeout status 0x%08x\n", status);
		ret = -ETIMEDOUT;
		goto out;
	}

	/* Unload any bytes sent back from the other side */
	recv_bytes = ((status & DP_AUX_CH_CTL_MESSAGE_SIZE_MASK) >>
		      DP_AUX_CH_CTL_MESSAGE_SIZE_SHIFT);
	if (recv_bytes > recv_size)
		recv_bytes = recv_size;

	for (i = 0; i < recv_bytes; i += 4)
		unpack_aux(I915_READ(ch_data + i),
			   recv + i, recv_bytes - i);

	ret = recv_bytes;
out:
	pm_qos_update_request(&dev_priv->pm_qos, PM_QOS_DEFAULT_VALUE);
	intel_aux_display_runtime_put(dev_priv);

	return ret;
}

/* Write data to the aux channel in native mode */
static int
intel_dp_aux_native_write(struct intel_dp *intel_dp,
			  uint16_t address, uint8_t *send, int send_bytes)
{
	int ret;
	uint8_t	msg[20];
	int msg_bytes;
	uint8_t	ack;

	if (WARN_ON(send_bytes > 16))
		return -E2BIG;

	intel_dp_check_edp(intel_dp);
	msg[0] = AUX_NATIVE_WRITE << 4;
	msg[1] = address >> 8;
	msg[2] = address & 0xff;
	msg[3] = send_bytes - 1;
	memcpy(&msg[4], send, send_bytes);
	msg_bytes = send_bytes + 4;
	for (;;) {
		ret = intel_dp_aux_ch(intel_dp, msg, msg_bytes, &ack, 1);
		if (ret < 0)
			return ret;
		if ((ack & AUX_NATIVE_REPLY_MASK) == AUX_NATIVE_REPLY_ACK)
			break;
		else if ((ack & AUX_NATIVE_REPLY_MASK) == AUX_NATIVE_REPLY_DEFER)
			udelay(100);
		else
			return -EIO;
	}
	return send_bytes;
}

/* Write a single byte to the aux channel in native mode */
static int
intel_dp_aux_native_write_1(struct intel_dp *intel_dp,
			    uint16_t address, uint8_t byte)
{
	return intel_dp_aux_native_write(intel_dp, address, &byte, 1);
}

/* read bytes from a native aux channel */
static int
intel_dp_aux_native_read(struct intel_dp *intel_dp,
			 uint16_t address, uint8_t *recv, int recv_bytes)
{
	uint8_t msg[4];
	int msg_bytes;
	uint8_t reply[20];
	int reply_bytes;
	uint8_t ack;
	int ret;

	if (WARN_ON(recv_bytes > 19))
		return -E2BIG;

	intel_dp_check_edp(intel_dp);
	msg[0] = AUX_NATIVE_READ << 4;
	msg[1] = address >> 8;
	msg[2] = address & 0xff;
	msg[3] = recv_bytes - 1;

	msg_bytes = 4;
	reply_bytes = recv_bytes + 1;

	for (;;) {
		ret = intel_dp_aux_ch(intel_dp, msg, msg_bytes,
				      reply, reply_bytes);
		if (ret == 0)
			return -EPROTO;
		if (ret < 0)
			return ret;
		ack = reply[0];
		if ((ack & AUX_NATIVE_REPLY_MASK) == AUX_NATIVE_REPLY_ACK) {
			memcpy(recv, reply + 1, ret - 1);
			return ret - 1;
		}
		else if ((ack & AUX_NATIVE_REPLY_MASK) == AUX_NATIVE_REPLY_DEFER)
			udelay(100);
		else
			return -EIO;
	}
}

static int
intel_dp_i2c_aux_ch(struct i2c_adapter *adapter, int mode,
		    uint8_t write_byte, uint8_t *read_byte)
{
	struct i2c_algo_dp_aux_data *algo_data = adapter->algo_data;
	struct intel_dp *intel_dp = container_of(adapter,
						struct intel_dp,
						adapter);
	uint16_t address = algo_data->address;
	uint8_t msg[5];
	uint8_t reply[2];
	unsigned retry;
	int msg_bytes;
	int reply_bytes;
	int ret;

	ironlake_edp_panel_vdd_on(intel_dp);
	intel_dp_check_edp(intel_dp);
	/* Set up the command byte */
	if (mode & MODE_I2C_READ)
		msg[0] = AUX_I2C_READ << 4;
	else
		msg[0] = AUX_I2C_WRITE << 4;

	if (!(mode & MODE_I2C_STOP))
		msg[0] |= AUX_I2C_MOT << 4;

	msg[1] = address >> 8;
	msg[2] = address;

	switch (mode) {
	case MODE_I2C_WRITE:
		msg[3] = 0;
		msg[4] = write_byte;
		msg_bytes = 5;
		reply_bytes = 1;
		break;
	case MODE_I2C_READ:
		msg[3] = 0;
		msg_bytes = 4;
		reply_bytes = 2;
		break;
	default:
		msg_bytes = 3;
		reply_bytes = 1;
		break;
	}

	/*
	 * DP1.2 sections 2.7.7.1.5.6.1 and 2.7.7.1.6.6.1: A DP Source device is
	 * required to retry at least seven times upon receiving AUX_DEFER
	 * before giving up the AUX transaction.
	 */
	for (retry = 0; retry < 7; retry++) {
		ret = intel_dp_aux_ch(intel_dp,
				      msg, msg_bytes,
				      reply, reply_bytes);
		if (ret < 0) {
			DRM_DEBUG_KMS("aux_ch failed %d\n", ret);
			goto out;
		}

		switch (reply[0] & AUX_NATIVE_REPLY_MASK) {
		case AUX_NATIVE_REPLY_ACK:
			/* I2C-over-AUX Reply field is only valid
			 * when paired with AUX ACK.
			 */
			break;
		case AUX_NATIVE_REPLY_NACK:
			DRM_DEBUG_KMS("aux_ch native nack\n");
			ret = -EREMOTEIO;
			goto out;
		case AUX_NATIVE_REPLY_DEFER:
			/*
			 * For now, just give more slack to branch devices. We
			 * could check the DPCD for I2C bit rate capabilities,
			 * and if available, adjust the interval. We could also
			 * be more careful with DP-to-Legacy adapters where a
			 * long legacy cable may force very low I2C bit rates.
			 */
			if (intel_dp->dpcd[DP_DOWNSTREAMPORT_PRESENT] &
			    DP_DWN_STRM_PORT_PRESENT)
				usleep_range(500, 600);
			else
				usleep_range(300, 400);
			continue;
		default:
			DRM_ERROR("aux_ch invalid native reply 0x%02x\n",
				  reply[0]);
			ret = -EREMOTEIO;
			goto out;
		}

		switch (reply[0] & AUX_I2C_REPLY_MASK) {
		case AUX_I2C_REPLY_ACK:
			if (mode == MODE_I2C_READ) {
				*read_byte = reply[1];
			}
			ret = reply_bytes - 1;
			goto out;
		case AUX_I2C_REPLY_NACK:
			DRM_DEBUG_KMS("aux_i2c nack\n");
			ret = -EREMOTEIO;
			goto out;
		case AUX_I2C_REPLY_DEFER:
			DRM_DEBUG_KMS("aux_i2c defer\n");
			udelay(100);
			break;
		default:
			DRM_ERROR("aux_i2c invalid reply 0x%02x\n", reply[0]);
			ret = -EREMOTEIO;
			goto out;
		}
	}

	DRM_ERROR("too many retries, giving up\n");
	ret = -EREMOTEIO;

out:
	ironlake_edp_panel_vdd_off(intel_dp, false);
	return ret;
}

static int
intel_dp_i2c_init(struct intel_dp *intel_dp,
		  struct intel_connector *intel_connector, const char *name)
{
	int	ret;

	DRM_DEBUG_KMS("i2c_init %s\n", name);
	intel_dp->algo.running = false;
	intel_dp->algo.address = 0;
	intel_dp->algo.aux_ch = intel_dp_i2c_aux_ch;

	memset(&intel_dp->adapter, '\0', sizeof(intel_dp->adapter));
	intel_dp->adapter.owner = THIS_MODULE;
	intel_dp->adapter.class = I2C_CLASS_DDC;
	strncpy(intel_dp->adapter.name, name, sizeof(intel_dp->adapter.name) - 1);
	intel_dp->adapter.name[sizeof(intel_dp->adapter.name) - 1] = '\0';
	intel_dp->adapter.algo_data = &intel_dp->algo;
	intel_dp->adapter.dev.parent = intel_connector->base.kdev;

	ret = i2c_dp_aux_add_bus(&intel_dp->adapter);
	return ret;
}

static void
intel_dp_set_clock(struct intel_encoder *encoder,
		   struct intel_crtc_config *pipe_config, int link_bw)
{
	struct drm_device *dev = encoder->base.dev;
	const struct dp_link_dpll *divisor = NULL;
	int i, count = 0;

	if (IS_G4X(dev)) {
		divisor = gen4_dpll;
		count = ARRAY_SIZE(gen4_dpll);
	} else if (IS_HASWELL(dev)) {
		/* Haswell has special-purpose DP DDI clocks. */
	} else if (HAS_PCH_SPLIT(dev)) {
		divisor = pch_dpll;
		count = ARRAY_SIZE(pch_dpll);
	} else if (IS_VALLEYVIEW(dev)) {
		divisor = vlv_dpll;
		count = ARRAY_SIZE(vlv_dpll);
	}

	if (divisor && count) {
		for (i = 0; i < count; i++) {
			if (link_bw == divisor[i].link_bw) {
				pipe_config->dpll = divisor[i].dpll;
				pipe_config->clock_set = true;
				break;
			}
		}
	}
}

bool
intel_dp_compute_config(struct intel_encoder *encoder,
			struct intel_crtc_config *pipe_config)
{
	struct drm_device *dev = encoder->base.dev;
	struct drm_i915_private *dev_priv = dev->dev_private;
	struct drm_display_mode *adjusted_mode = &pipe_config->adjusted_mode;
	struct intel_dp *intel_dp = enc_to_intel_dp(&encoder->base);
	enum port port = dp_to_dig_port(intel_dp)->port;
	struct intel_crtc *intel_crtc = encoder->new_crtc;
	struct intel_connector *intel_connector = intel_dp->attached_connector;
	int lane_count, clock;
	int max_lane_count = drm_dp_max_lane_count(intel_dp->dpcd);
	int max_clock = intel_dp_max_link_bw(intel_dp) == DP_LINK_BW_2_7 ? 1 : 0;
	int bpp, mode_rate;
	static int bws[2] = { DP_LINK_BW_1_62, DP_LINK_BW_2_7 };
	int link_avail, link_clock;

	if (HAS_PCH_SPLIT(dev) && !HAS_DDI(dev) && port != PORT_A)
		pipe_config->has_pch_encoder = true;

	pipe_config->has_dp_encoder = true;

	if (is_edp(intel_dp) && intel_connector->panel.fixed_mode) {
		intel_fixed_panel_mode(intel_connector->panel.fixed_mode,
				       adjusted_mode);
		if (!HAS_PCH_SPLIT(dev))
			intel_gmch_panel_fitting(intel_crtc, pipe_config,
						 intel_connector->panel.fitting_mode);
		else
			intel_pch_panel_fitting(intel_crtc, pipe_config,
						intel_connector->panel.fitting_mode);
	}

	if (adjusted_mode->flags & DRM_MODE_FLAG_DBLCLK)
		return false;

	DRM_DEBUG_KMS("DP link computation with max lane count %i "
		      "max bw %02x pixel clock %iKHz\n",
		      max_lane_count, bws[max_clock],
		      adjusted_mode->crtc_clock);

	/* Walk through all bpp values. Luckily they're all nicely spaced with 2
	 * bpc in between. */
	bpp = pipe_config->pipe_bpp;
	if (is_edp(intel_dp) && dev_priv->vbt.edp_bpp &&
	    dev_priv->vbt.edp_bpp < bpp) {
		DRM_DEBUG_KMS("clamping bpp for eDP panel to BIOS-provided %i\n",
			      dev_priv->vbt.edp_bpp);
		bpp = dev_priv->vbt.edp_bpp;
	}

	for (; bpp >= 6*3; bpp -= 2*3) {
		mode_rate = intel_dp_link_required(adjusted_mode->crtc_clock,
						   bpp);

		for (clock = 0; clock <= max_clock; clock++) {
			for (lane_count = 1; lane_count <= max_lane_count; lane_count <<= 1) {
				link_clock = drm_dp_bw_code_to_link_rate(bws[clock]);
				link_avail = intel_dp_max_data_rate(link_clock,
								    lane_count);

				if (mode_rate <= link_avail) {
					goto found;
				}
			}
		}
	}

	return false;

found:
	if (intel_dp->color_range_auto) {
		/*
		 * See:
		 * CEA-861-E - 5.1 Default Encoding Parameters
		 * VESA DisplayPort Ver.1.2a - 5.1.1.1 Video Colorimetry
		 */
		if (bpp != 18 && drm_match_cea_mode(adjusted_mode) > 1)
			intel_dp->color_range = DP_COLOR_RANGE_16_235;
		else
			intel_dp->color_range = 0;
	}

	if (intel_dp->color_range)
		pipe_config->limited_color_range = true;

	intel_dp->link_bw = bws[clock];
	intel_dp->lane_count = lane_count;
	pipe_config->pipe_bpp = bpp;
	pipe_config->port_clock = drm_dp_bw_code_to_link_rate(intel_dp->link_bw);

	DRM_DEBUG_KMS("DP link bw %02x lane count %d clock %d bpp %d\n",
		      intel_dp->link_bw, intel_dp->lane_count,
		      pipe_config->port_clock, bpp);
	DRM_DEBUG_KMS("DP link bw required %i available %i\n",
		      mode_rate, link_avail);

	intel_link_compute_m_n(bpp, lane_count,
			       adjusted_mode->crtc_clock,
			       pipe_config->port_clock,
			       &pipe_config->dp_m_n);

	intel_dp_set_clock(encoder, pipe_config, intel_dp->link_bw);

	return true;
}

static void ironlake_set_pll_cpu_edp(struct intel_dp *intel_dp)
{
	struct intel_digital_port *dig_port = dp_to_dig_port(intel_dp);
	struct intel_crtc *crtc = to_intel_crtc(dig_port->base.base.crtc);
	struct drm_device *dev = crtc->base.dev;
	struct drm_i915_private *dev_priv = dev->dev_private;
	u32 dpa_ctl;

	DRM_DEBUG_KMS("eDP PLL enable for clock %d\n", crtc->config.port_clock);
	dpa_ctl = I915_READ(DP_A);
	dpa_ctl &= ~DP_PLL_FREQ_MASK;

	if (crtc->config.port_clock == 162000) {
		/* For a long time we've carried around a ILK-DevA w/a for the
		 * 160MHz clock. If we're really unlucky, it's still required.
		 */
		DRM_DEBUG_KMS("160MHz cpu eDP clock, might need ilk devA w/a\n");
		dpa_ctl |= DP_PLL_FREQ_160MHZ;
		intel_dp->DP |= DP_PLL_FREQ_160MHZ;
	} else {
		dpa_ctl |= DP_PLL_FREQ_270MHZ;
		intel_dp->DP |= DP_PLL_FREQ_270MHZ;
	}

	I915_WRITE(DP_A, dpa_ctl);

	POSTING_READ(DP_A);
	udelay(500);
}

static void intel_dp_mode_set(struct intel_encoder *encoder)
{
	struct drm_device *dev = encoder->base.dev;
	struct drm_i915_private *dev_priv = dev->dev_private;
	struct intel_dp *intel_dp = enc_to_intel_dp(&encoder->base);
	enum port port = dp_to_dig_port(intel_dp)->port;
	struct intel_crtc *crtc = to_intel_crtc(encoder->base.crtc);
	struct drm_display_mode *adjusted_mode = &crtc->config.adjusted_mode;

	/*
	 * There are four kinds of DP registers:
	 *
	 * 	IBX PCH
	 * 	SNB CPU
	 *	IVB CPU
	 * 	CPT PCH
	 *
	 * IBX PCH and CPU are the same for almost everything,
	 * except that the CPU DP PLL is configured in this
	 * register
	 *
	 * CPT PCH is quite different, having many bits moved
	 * to the TRANS_DP_CTL register instead. That
	 * configuration happens (oddly) in ironlake_pch_enable
	 */

	/* Preserve the BIOS-computed detected bit. This is
	 * supposed to be read-only.
	 */
	intel_dp->DP = I915_READ(intel_dp->output_reg) & DP_DETECTED;

	/* Handle DP bits in common between all three register formats */
	intel_dp->DP |= DP_VOLTAGE_0_4 | DP_PRE_EMPHASIS_0;
	intel_dp->DP |= DP_PORT_WIDTH(intel_dp->lane_count);

	if (intel_dp->has_audio) {
		DRM_DEBUG_DRIVER("Enabling DP audio on pipe %c\n",
				 pipe_name(crtc->pipe));
		intel_dp->DP |= DP_AUDIO_OUTPUT_ENABLE;
		intel_write_eld(&encoder->base, adjusted_mode);
	}

	/* Split out the IBX/CPU vs CPT settings */

	if (port == PORT_A && IS_GEN7(dev) && !IS_VALLEYVIEW(dev)) {
		if (adjusted_mode->flags & DRM_MODE_FLAG_PHSYNC)
			intel_dp->DP |= DP_SYNC_HS_HIGH;
		if (adjusted_mode->flags & DRM_MODE_FLAG_PVSYNC)
			intel_dp->DP |= DP_SYNC_VS_HIGH;
		intel_dp->DP |= DP_LINK_TRAIN_OFF_CPT;

		if (drm_dp_enhanced_frame_cap(intel_dp->dpcd))
			intel_dp->DP |= DP_ENHANCED_FRAMING;

		intel_dp->DP |= crtc->pipe << 29;
	} else if (!HAS_PCH_CPT(dev) || port == PORT_A) {
		if (!HAS_PCH_SPLIT(dev) && !IS_VALLEYVIEW(dev))
			intel_dp->DP |= intel_dp->color_range;

		if (adjusted_mode->flags & DRM_MODE_FLAG_PHSYNC)
			intel_dp->DP |= DP_SYNC_HS_HIGH;
		if (adjusted_mode->flags & DRM_MODE_FLAG_PVSYNC)
			intel_dp->DP |= DP_SYNC_VS_HIGH;
		intel_dp->DP |= DP_LINK_TRAIN_OFF;

		if (drm_dp_enhanced_frame_cap(intel_dp->dpcd))
			intel_dp->DP |= DP_ENHANCED_FRAMING;

		if (crtc->pipe == 1)
			intel_dp->DP |= DP_PIPEB_SELECT;
	} else {
		intel_dp->DP |= DP_LINK_TRAIN_OFF_CPT;
	}

	if (port == PORT_A && !IS_VALLEYVIEW(dev))
		ironlake_set_pll_cpu_edp(intel_dp);
}

#define IDLE_ON_MASK		(PP_ON | 0 	  | PP_SEQUENCE_MASK | 0                     | PP_SEQUENCE_STATE_MASK)
#define IDLE_ON_VALUE   	(PP_ON | 0 	  | PP_SEQUENCE_NONE | 0                     | PP_SEQUENCE_STATE_ON_IDLE)

#define IDLE_OFF_MASK		(PP_ON | 0        | PP_SEQUENCE_MASK | 0                     | PP_SEQUENCE_STATE_MASK)
#define IDLE_OFF_VALUE		(0     | 0        | PP_SEQUENCE_NONE | 0                     | PP_SEQUENCE_STATE_OFF_IDLE)

#define IDLE_CYCLE_MASK		(PP_ON | 0        | PP_SEQUENCE_MASK | PP_CYCLE_DELAY_ACTIVE | PP_SEQUENCE_STATE_MASK)
#define IDLE_CYCLE_VALUE	(0     | 0        | PP_SEQUENCE_NONE | 0                     | PP_SEQUENCE_STATE_OFF_IDLE)

static void ironlake_wait_panel_status(struct intel_dp *intel_dp,
				       u32 mask,
				       u32 value)
{
	struct drm_device *dev = intel_dp_to_dev(intel_dp);
	struct drm_i915_private *dev_priv = dev->dev_private;
	u32 pp_stat_reg, pp_ctrl_reg;

	pp_stat_reg = _pp_stat_reg(intel_dp);
	pp_ctrl_reg = _pp_ctrl_reg(intel_dp);

	DRM_DEBUG_KMS("mask %08x value %08x status %08x control %08x\n",
			mask, value,
			I915_READ(pp_stat_reg),
			I915_READ(pp_ctrl_reg));

	if (_wait_for((I915_READ(pp_stat_reg) & mask) == value, 5000, 10)) {
		DRM_ERROR("Panel status timeout: status %08x control %08x\n",
				I915_READ(pp_stat_reg),
				I915_READ(pp_ctrl_reg));
	}
}

static void ironlake_wait_panel_on(struct intel_dp *intel_dp)
{
	DRM_DEBUG_KMS("Wait for panel power on\n");
	ironlake_wait_panel_status(intel_dp, IDLE_ON_MASK, IDLE_ON_VALUE);
}

static void ironlake_wait_panel_off(struct intel_dp *intel_dp)
{
	DRM_DEBUG_KMS("Wait for panel power off time\n");
	ironlake_wait_panel_status(intel_dp, IDLE_OFF_MASK, IDLE_OFF_VALUE);
}

static void ironlake_wait_panel_power_cycle(struct intel_dp *intel_dp)
{
	DRM_DEBUG_KMS("Wait for panel power cycle\n");
	ironlake_wait_panel_status(intel_dp, IDLE_CYCLE_MASK, IDLE_CYCLE_VALUE);
}


/* Read the current pp_control value, unlocking the register if it
 * is locked
 */

static  u32 ironlake_get_pp_control(struct intel_dp *intel_dp)
{
	struct drm_device *dev = intel_dp_to_dev(intel_dp);
	struct drm_i915_private *dev_priv = dev->dev_private;
	u32 control;

	control = I915_READ(_pp_ctrl_reg(intel_dp));
	control &= ~PANEL_UNLOCK_MASK;
	control |= PANEL_UNLOCK_REGS;
	return control;
}

void ironlake_edp_panel_vdd_on(struct intel_dp *intel_dp)
{
	struct drm_device *dev = intel_dp_to_dev(intel_dp);
	struct drm_i915_private *dev_priv = dev->dev_private;
	u32 pp;
	u32 pp_stat_reg, pp_ctrl_reg;

	if (!is_edp(intel_dp))
		return;

	WARN(intel_dp->want_panel_vdd,
	     "eDP VDD already requested on\n");

	intel_dp->want_panel_vdd = true;

	if (ironlake_edp_have_panel_vdd(intel_dp))
		return;

	DRM_DEBUG_KMS("Turning eDP VDD on\n");

	if (!ironlake_edp_have_panel_power(intel_dp))
		ironlake_wait_panel_power_cycle(intel_dp);

	pp = ironlake_get_pp_control(intel_dp);
	pp |= EDP_FORCE_VDD;

	pp_stat_reg = _pp_stat_reg(intel_dp);
	pp_ctrl_reg = _pp_ctrl_reg(intel_dp);

	I915_WRITE(pp_ctrl_reg, pp);
	POSTING_READ(pp_ctrl_reg);
	DRM_DEBUG_KMS("PP_STATUS: 0x%08x PP_CONTROL: 0x%08x\n",
			I915_READ(pp_stat_reg), I915_READ(pp_ctrl_reg));
	/*
	 * If the panel wasn't on, delay before accessing aux channel
	 */
	if (!ironlake_edp_have_panel_power(intel_dp)) {
		DRM_DEBUG_KMS("eDP was not running\n");
		msleep(intel_dp->panel_power_up_delay);
	}
}

static void ironlake_panel_vdd_off_sync(struct intel_dp *intel_dp)
{
	struct drm_device *dev = intel_dp_to_dev(intel_dp);
	struct drm_i915_private *dev_priv = dev->dev_private;
	u32 pp;
	u32 pp_stat_reg, pp_ctrl_reg;

	WARN_ON(!mutex_is_locked(&dev->mode_config.mutex));

	if (!intel_dp->want_panel_vdd && ironlake_edp_have_panel_vdd(intel_dp)) {
		DRM_DEBUG_KMS("Turning eDP VDD off\n");

		pp = ironlake_get_pp_control(intel_dp);
		pp &= ~EDP_FORCE_VDD;

<<<<<<< HEAD
		pp_stat_reg = _pp_ctrl_reg(intel_dp);
		pp_ctrl_reg = _pp_stat_reg(intel_dp);
=======
		pp_ctrl_reg = _pp_ctrl_reg(intel_dp);
		pp_stat_reg = _pp_stat_reg(intel_dp);
>>>>>>> 3608b98d

		I915_WRITE(pp_ctrl_reg, pp);
		POSTING_READ(pp_ctrl_reg);

		/* Make sure sequencer is idle before allowing subsequent activity */
		DRM_DEBUG_KMS("PP_STATUS: 0x%08x PP_CONTROL: 0x%08x\n",
		I915_READ(pp_stat_reg), I915_READ(pp_ctrl_reg));
		msleep(intel_dp->panel_power_down_delay);
	}
}

static void ironlake_panel_vdd_work(struct work_struct *__work)
{
	struct intel_dp *intel_dp = container_of(to_delayed_work(__work),
						 struct intel_dp, panel_vdd_work);
	struct drm_device *dev = intel_dp_to_dev(intel_dp);

	mutex_lock(&dev->mode_config.mutex);
	ironlake_panel_vdd_off_sync(intel_dp);
	mutex_unlock(&dev->mode_config.mutex);
}

void ironlake_edp_panel_vdd_off(struct intel_dp *intel_dp, bool sync)
{
	if (!is_edp(intel_dp))
		return;

	WARN(!intel_dp->want_panel_vdd, "eDP VDD not forced on");

	intel_dp->want_panel_vdd = false;

	if (sync) {
		ironlake_panel_vdd_off_sync(intel_dp);
	} else {
		/*
		 * Queue the timer to fire a long
		 * time from now (relative to the power down delay)
		 * to keep the panel power up across a sequence of operations
		 */
		schedule_delayed_work(&intel_dp->panel_vdd_work,
				      msecs_to_jiffies(intel_dp->panel_power_cycle_delay * 5));
	}
}

void ironlake_edp_panel_on(struct intel_dp *intel_dp)
{
	struct drm_device *dev = intel_dp_to_dev(intel_dp);
	struct drm_i915_private *dev_priv = dev->dev_private;
	u32 pp;
	u32 pp_ctrl_reg;

	if (!is_edp(intel_dp))
		return;

	DRM_DEBUG_KMS("Turn eDP power on\n");

	if (ironlake_edp_have_panel_power(intel_dp)) {
		DRM_DEBUG_KMS("eDP power already on\n");
		return;
	}

	ironlake_wait_panel_power_cycle(intel_dp);

	pp_ctrl_reg = _pp_ctrl_reg(intel_dp);
	pp = ironlake_get_pp_control(intel_dp);
	if (IS_GEN5(dev)) {
		/* ILK workaround: disable reset around power sequence */
		pp &= ~PANEL_POWER_RESET;
		I915_WRITE(pp_ctrl_reg, pp);
		POSTING_READ(pp_ctrl_reg);
	}

	pp |= POWER_TARGET_ON;
	if (!IS_GEN5(dev))
		pp |= PANEL_POWER_RESET;

	I915_WRITE(pp_ctrl_reg, pp);
	POSTING_READ(pp_ctrl_reg);

	ironlake_wait_panel_on(intel_dp);

	if (IS_GEN5(dev)) {
		pp |= PANEL_POWER_RESET; /* restore panel reset bit */
		I915_WRITE(pp_ctrl_reg, pp);
		POSTING_READ(pp_ctrl_reg);
	}
}

void ironlake_edp_panel_off(struct intel_dp *intel_dp)
{
	struct drm_device *dev = intel_dp_to_dev(intel_dp);
	struct drm_i915_private *dev_priv = dev->dev_private;
	u32 pp;
	u32 pp_ctrl_reg;

	if (!is_edp(intel_dp))
		return;

	DRM_DEBUG_KMS("Turn eDP power off\n");

	WARN(!intel_dp->want_panel_vdd, "Need VDD to turn off panel\n");

	pp = ironlake_get_pp_control(intel_dp);
	/* We need to switch off panel power _and_ force vdd, for otherwise some
	 * panels get very unhappy and cease to work. */
	pp &= ~(POWER_TARGET_ON | EDP_FORCE_VDD | PANEL_POWER_RESET | EDP_BLC_ENABLE);

	pp_ctrl_reg = _pp_ctrl_reg(intel_dp);

	I915_WRITE(pp_ctrl_reg, pp);
	POSTING_READ(pp_ctrl_reg);

	intel_dp->want_panel_vdd = false;

	ironlake_wait_panel_off(intel_dp);
}

void ironlake_edp_backlight_on(struct intel_dp *intel_dp)
{
	struct intel_digital_port *intel_dig_port = dp_to_dig_port(intel_dp);
	struct drm_device *dev = intel_dig_port->base.base.dev;
	struct drm_i915_private *dev_priv = dev->dev_private;
	int pipe = to_intel_crtc(intel_dig_port->base.base.crtc)->pipe;
	u32 pp;
	u32 pp_ctrl_reg;

	if (!is_edp(intel_dp))
		return;

	DRM_DEBUG_KMS("\n");
	/*
	 * If we enable the backlight right away following a panel power
	 * on, we may see slight flicker as the panel syncs with the eDP
	 * link.  So delay a bit to make sure the image is solid before
	 * allowing it to appear.
	 */
	msleep(intel_dp->backlight_on_delay);
	pp = ironlake_get_pp_control(intel_dp);
	pp |= EDP_BLC_ENABLE;

	pp_ctrl_reg = _pp_ctrl_reg(intel_dp);

	I915_WRITE(pp_ctrl_reg, pp);
	POSTING_READ(pp_ctrl_reg);

	intel_panel_enable_backlight(dev, pipe);
}

void ironlake_edp_backlight_off(struct intel_dp *intel_dp)
{
	struct drm_device *dev = intel_dp_to_dev(intel_dp);
	struct drm_i915_private *dev_priv = dev->dev_private;
	u32 pp;
	u32 pp_ctrl_reg;

	if (!is_edp(intel_dp))
		return;

	intel_panel_disable_backlight(dev);

	DRM_DEBUG_KMS("\n");
	pp = ironlake_get_pp_control(intel_dp);
	pp &= ~EDP_BLC_ENABLE;

	pp_ctrl_reg = _pp_ctrl_reg(intel_dp);

	I915_WRITE(pp_ctrl_reg, pp);
	POSTING_READ(pp_ctrl_reg);
	msleep(intel_dp->backlight_off_delay);
}

static void ironlake_edp_pll_on(struct intel_dp *intel_dp)
{
	struct intel_digital_port *intel_dig_port = dp_to_dig_port(intel_dp);
	struct drm_crtc *crtc = intel_dig_port->base.base.crtc;
	struct drm_device *dev = crtc->dev;
	struct drm_i915_private *dev_priv = dev->dev_private;
	u32 dpa_ctl;

	assert_pipe_disabled(dev_priv,
			     to_intel_crtc(crtc)->pipe);

	DRM_DEBUG_KMS("\n");
	dpa_ctl = I915_READ(DP_A);
	WARN(dpa_ctl & DP_PLL_ENABLE, "dp pll on, should be off\n");
	WARN(dpa_ctl & DP_PORT_EN, "dp port still on, should be off\n");

	/* We don't adjust intel_dp->DP while tearing down the link, to
	 * facilitate link retraining (e.g. after hotplug). Hence clear all
	 * enable bits here to ensure that we don't enable too much. */
	intel_dp->DP &= ~(DP_PORT_EN | DP_AUDIO_OUTPUT_ENABLE);
	intel_dp->DP |= DP_PLL_ENABLE;
	I915_WRITE(DP_A, intel_dp->DP);
	POSTING_READ(DP_A);
	udelay(200);
}

static void ironlake_edp_pll_off(struct intel_dp *intel_dp)
{
	struct intel_digital_port *intel_dig_port = dp_to_dig_port(intel_dp);
	struct drm_crtc *crtc = intel_dig_port->base.base.crtc;
	struct drm_device *dev = crtc->dev;
	struct drm_i915_private *dev_priv = dev->dev_private;
	u32 dpa_ctl;

	assert_pipe_disabled(dev_priv,
			     to_intel_crtc(crtc)->pipe);

	dpa_ctl = I915_READ(DP_A);
	WARN((dpa_ctl & DP_PLL_ENABLE) == 0,
	     "dp pll off, should be on\n");
	WARN(dpa_ctl & DP_PORT_EN, "dp port still on, should be off\n");

	/* We can't rely on the value tracked for the DP register in
	 * intel_dp->DP because link_down must not change that (otherwise link
	 * re-training will fail. */
	dpa_ctl &= ~DP_PLL_ENABLE;
	I915_WRITE(DP_A, dpa_ctl);
	POSTING_READ(DP_A);
	udelay(200);
}

/* If the sink supports it, try to set the power state appropriately */
void intel_dp_sink_dpms(struct intel_dp *intel_dp, int mode)
{
	int ret, i;

	/* Should have a valid DPCD by this point */
	if (intel_dp->dpcd[DP_DPCD_REV] < 0x11)
		return;

	if (mode != DRM_MODE_DPMS_ON) {
		ret = intel_dp_aux_native_write_1(intel_dp, DP_SET_POWER,
						  DP_SET_POWER_D3);
		if (ret != 1)
			DRM_DEBUG_DRIVER("failed to write sink power state\n");
	} else {
		/*
		 * When turning on, we need to retry for 1ms to give the sink
		 * time to wake up.
		 */
		for (i = 0; i < 3; i++) {
			ret = intel_dp_aux_native_write_1(intel_dp,
							  DP_SET_POWER,
							  DP_SET_POWER_D0);
			if (ret == 1)
				break;
			msleep(1);
		}
	}
}

static bool intel_dp_get_hw_state(struct intel_encoder *encoder,
				  enum pipe *pipe)
{
	struct intel_dp *intel_dp = enc_to_intel_dp(&encoder->base);
	enum port port = dp_to_dig_port(intel_dp)->port;
	struct drm_device *dev = encoder->base.dev;
	struct drm_i915_private *dev_priv = dev->dev_private;
	u32 tmp = I915_READ(intel_dp->output_reg);

	if (!(tmp & DP_PORT_EN))
		return false;

	if (port == PORT_A && IS_GEN7(dev) && !IS_VALLEYVIEW(dev)) {
		*pipe = PORT_TO_PIPE_CPT(tmp);
	} else if (!HAS_PCH_CPT(dev) || port == PORT_A) {
		*pipe = PORT_TO_PIPE(tmp);
	} else {
		u32 trans_sel;
		u32 trans_dp;
		int i;

		switch (intel_dp->output_reg) {
		case PCH_DP_B:
			trans_sel = TRANS_DP_PORT_SEL_B;
			break;
		case PCH_DP_C:
			trans_sel = TRANS_DP_PORT_SEL_C;
			break;
		case PCH_DP_D:
			trans_sel = TRANS_DP_PORT_SEL_D;
			break;
		default:
			return true;
		}

		for_each_pipe(i) {
			trans_dp = I915_READ(TRANS_DP_CTL(i));
			if ((trans_dp & TRANS_DP_PORT_SEL_MASK) == trans_sel) {
				*pipe = i;
				return true;
			}
		}

		DRM_DEBUG_KMS("No pipe for dp port 0x%x found\n",
			      intel_dp->output_reg);
	}

	return true;
}

static void intel_dp_get_config(struct intel_encoder *encoder,
				struct intel_crtc_config *pipe_config)
{
	struct intel_dp *intel_dp = enc_to_intel_dp(&encoder->base);
	u32 tmp, flags = 0;
	struct drm_device *dev = encoder->base.dev;
	struct drm_i915_private *dev_priv = dev->dev_private;
	enum port port = dp_to_dig_port(intel_dp)->port;
	struct intel_crtc *crtc = to_intel_crtc(encoder->base.crtc);
	int dotclock;

	if ((port == PORT_A) || !HAS_PCH_CPT(dev)) {
		tmp = I915_READ(intel_dp->output_reg);
		if (tmp & DP_SYNC_HS_HIGH)
			flags |= DRM_MODE_FLAG_PHSYNC;
		else
			flags |= DRM_MODE_FLAG_NHSYNC;

		if (tmp & DP_SYNC_VS_HIGH)
			flags |= DRM_MODE_FLAG_PVSYNC;
		else
			flags |= DRM_MODE_FLAG_NVSYNC;
	} else {
		tmp = I915_READ(TRANS_DP_CTL(crtc->pipe));
		if (tmp & TRANS_DP_HSYNC_ACTIVE_HIGH)
			flags |= DRM_MODE_FLAG_PHSYNC;
		else
			flags |= DRM_MODE_FLAG_NHSYNC;

		if (tmp & TRANS_DP_VSYNC_ACTIVE_HIGH)
			flags |= DRM_MODE_FLAG_PVSYNC;
		else
			flags |= DRM_MODE_FLAG_NVSYNC;
	}

	pipe_config->adjusted_mode.flags |= flags;

	pipe_config->has_dp_encoder = true;

	intel_dp_get_m_n(crtc, pipe_config);

	if (port == PORT_A) {
		if ((I915_READ(DP_A) & DP_PLL_FREQ_MASK) == DP_PLL_FREQ_160MHZ)
			pipe_config->port_clock = 162000;
		else
			pipe_config->port_clock = 270000;
	}

	dotclock = intel_dotclock_calculate(pipe_config->port_clock,
					    &pipe_config->dp_m_n);

	if (HAS_PCH_SPLIT(dev_priv->dev) && port != PORT_A)
		ironlake_check_encoder_dotclock(pipe_config, dotclock);

	pipe_config->adjusted_mode.crtc_clock = dotclock;

	if (is_edp(intel_dp) && dev_priv->vbt.edp_bpp &&
	    pipe_config->pipe_bpp > dev_priv->vbt.edp_bpp) {
		/*
		 * This is a big fat ugly hack.
		 *
		 * Some machines in UEFI boot mode provide us a VBT that has 18
		 * bpp and 1.62 GHz link bandwidth for eDP, which for reasons
		 * unknown we fail to light up. Yet the same BIOS boots up with
		 * 24 bpp and 2.7 GHz link. Use the same bpp as the BIOS uses as
		 * max, not what it tells us to use.
		 *
		 * Note: This will still be broken if the eDP panel is not lit
		 * up by the BIOS, and thus we can't get the mode at module
		 * load.
		 */
		DRM_DEBUG_KMS("pipe has %d bpp for eDP panel, overriding BIOS-provided max %d bpp\n",
			      pipe_config->pipe_bpp, dev_priv->vbt.edp_bpp);
		dev_priv->vbt.edp_bpp = pipe_config->pipe_bpp;
	}

	dotclock = intel_dotclock_calculate(pipe_config->port_clock,
					    &pipe_config->dp_m_n);

	if (HAS_PCH_SPLIT(dev_priv->dev) && port != PORT_A)
		ironlake_check_encoder_dotclock(pipe_config, dotclock);

	pipe_config->adjusted_mode.crtc_clock = dotclock;
}

static bool is_edp_psr(struct drm_device *dev)
{
	struct drm_i915_private *dev_priv = dev->dev_private;

	return dev_priv->psr.sink_support;
}

static bool intel_edp_is_psr_enabled(struct drm_device *dev)
{
	struct drm_i915_private *dev_priv = dev->dev_private;

	if (!HAS_PSR(dev))
		return false;

	return I915_READ(EDP_PSR_CTL(dev)) & EDP_PSR_ENABLE;
}

static void intel_edp_psr_write_vsc(struct intel_dp *intel_dp,
				    struct edp_vsc_psr *vsc_psr)
{
	struct intel_digital_port *dig_port = dp_to_dig_port(intel_dp);
	struct drm_device *dev = dig_port->base.base.dev;
	struct drm_i915_private *dev_priv = dev->dev_private;
	struct intel_crtc *crtc = to_intel_crtc(dig_port->base.base.crtc);
	u32 ctl_reg = HSW_TVIDEO_DIP_CTL(crtc->config.cpu_transcoder);
	u32 data_reg = HSW_TVIDEO_DIP_VSC_DATA(crtc->config.cpu_transcoder);
	uint32_t *data = (uint32_t *) vsc_psr;
	unsigned int i;

	/* As per BSPec (Pipe Video Data Island Packet), we need to disable
	   the video DIP being updated before program video DIP data buffer
	   registers for DIP being updated. */
	I915_WRITE(ctl_reg, 0);
	POSTING_READ(ctl_reg);

	for (i = 0; i < VIDEO_DIP_VSC_DATA_SIZE; i += 4) {
		if (i < sizeof(struct edp_vsc_psr))
			I915_WRITE(data_reg + i, *data++);
		else
			I915_WRITE(data_reg + i, 0);
	}

	I915_WRITE(ctl_reg, VIDEO_DIP_ENABLE_VSC_HSW);
	POSTING_READ(ctl_reg);
}

static void intel_edp_psr_setup(struct intel_dp *intel_dp)
{
	struct drm_device *dev = intel_dp_to_dev(intel_dp);
	struct drm_i915_private *dev_priv = dev->dev_private;
	struct edp_vsc_psr psr_vsc;

	if (intel_dp->psr_setup_done)
		return;

	/* Prepare VSC packet as per EDP 1.3 spec, Table 3.10 */
	memset(&psr_vsc, 0, sizeof(psr_vsc));
	psr_vsc.sdp_header.HB0 = 0;
	psr_vsc.sdp_header.HB1 = 0x7;
	psr_vsc.sdp_header.HB2 = 0x2;
	psr_vsc.sdp_header.HB3 = 0x8;
	intel_edp_psr_write_vsc(intel_dp, &psr_vsc);

	/* Avoid continuous PSR exit by masking memup and hpd */
	I915_WRITE(EDP_PSR_DEBUG_CTL(dev), EDP_PSR_DEBUG_MASK_MEMUP |
		   EDP_PSR_DEBUG_MASK_HPD | EDP_PSR_DEBUG_MASK_LPSP);

	intel_dp->psr_setup_done = true;
}

static void intel_edp_psr_enable_sink(struct intel_dp *intel_dp)
{
	struct drm_device *dev = intel_dp_to_dev(intel_dp);
	struct drm_i915_private *dev_priv = dev->dev_private;
	uint32_t aux_clock_divider = get_aux_clock_divider(intel_dp, 0);
	int precharge = 0x3;
	int msg_size = 5;       /* Header(4) + Message(1) */

	/* Enable PSR in sink */
	if (intel_dp->psr_dpcd[1] & DP_PSR_NO_TRAIN_ON_EXIT)
		intel_dp_aux_native_write_1(intel_dp, DP_PSR_EN_CFG,
					    DP_PSR_ENABLE &
					    ~DP_PSR_MAIN_LINK_ACTIVE);
	else
		intel_dp_aux_native_write_1(intel_dp, DP_PSR_EN_CFG,
					    DP_PSR_ENABLE |
					    DP_PSR_MAIN_LINK_ACTIVE);

	/* Setup AUX registers */
	I915_WRITE(EDP_PSR_AUX_DATA1(dev), EDP_PSR_DPCD_COMMAND);
	I915_WRITE(EDP_PSR_AUX_DATA2(dev), EDP_PSR_DPCD_NORMAL_OPERATION);
	I915_WRITE(EDP_PSR_AUX_CTL(dev),
		   DP_AUX_CH_CTL_TIME_OUT_400us |
		   (msg_size << DP_AUX_CH_CTL_MESSAGE_SIZE_SHIFT) |
		   (precharge << DP_AUX_CH_CTL_PRECHARGE_2US_SHIFT) |
		   (aux_clock_divider << DP_AUX_CH_CTL_BIT_CLOCK_2X_SHIFT));
}

static void intel_edp_psr_enable_source(struct intel_dp *intel_dp)
{
	struct drm_device *dev = intel_dp_to_dev(intel_dp);
	struct drm_i915_private *dev_priv = dev->dev_private;
	uint32_t max_sleep_time = 0x1f;
	uint32_t idle_frames = 1;
	uint32_t val = 0x0;

	if (intel_dp->psr_dpcd[1] & DP_PSR_NO_TRAIN_ON_EXIT) {
		val |= EDP_PSR_LINK_STANDBY;
		val |= EDP_PSR_TP2_TP3_TIME_0us;
		val |= EDP_PSR_TP1_TIME_0us;
		val |= EDP_PSR_SKIP_AUX_EXIT;
	} else
		val |= EDP_PSR_LINK_DISABLE;

	I915_WRITE(EDP_PSR_CTL(dev), val |
		   EDP_PSR_MIN_LINK_ENTRY_TIME_8_LINES |
		   max_sleep_time << EDP_PSR_MAX_SLEEP_TIME_SHIFT |
		   idle_frames << EDP_PSR_IDLE_FRAME_SHIFT |
		   EDP_PSR_ENABLE);
}

static bool intel_edp_psr_match_conditions(struct intel_dp *intel_dp)
{
	struct intel_digital_port *dig_port = dp_to_dig_port(intel_dp);
	struct drm_device *dev = dig_port->base.base.dev;
	struct drm_i915_private *dev_priv = dev->dev_private;
	struct drm_crtc *crtc = dig_port->base.base.crtc;
	struct intel_crtc *intel_crtc = to_intel_crtc(crtc);
	struct drm_i915_gem_object *obj = to_intel_framebuffer(crtc->fb)->obj;
	struct intel_encoder *intel_encoder = &dp_to_dig_port(intel_dp)->base;

	dev_priv->psr.source_ok = false;

	if (!HAS_PSR(dev)) {
		DRM_DEBUG_KMS("PSR not supported on this platform\n");
		return false;
	}

	if ((intel_encoder->type != INTEL_OUTPUT_EDP) ||
	    (dig_port->port != PORT_A)) {
		DRM_DEBUG_KMS("HSW ties PSR to DDI A (eDP)\n");
		return false;
	}

	if (!i915_enable_psr) {
		DRM_DEBUG_KMS("PSR disable by flag\n");
		return false;
	}

	crtc = dig_port->base.base.crtc;
	if (crtc == NULL) {
		DRM_DEBUG_KMS("crtc not active for PSR\n");
		return false;
	}

	intel_crtc = to_intel_crtc(crtc);
	if (!intel_crtc_active(crtc)) {
		DRM_DEBUG_KMS("crtc not active for PSR\n");
		return false;
	}

	obj = to_intel_framebuffer(crtc->fb)->obj;
	if (obj->tiling_mode != I915_TILING_X ||
	    obj->fence_reg == I915_FENCE_REG_NONE) {
		DRM_DEBUG_KMS("PSR condition failed: fb not tiled or fenced\n");
		return false;
	}

	if (I915_READ(SPRCTL(intel_crtc->pipe)) & SPRITE_ENABLE) {
		DRM_DEBUG_KMS("PSR condition failed: Sprite is Enabled\n");
		return false;
	}

	if (I915_READ(HSW_STEREO_3D_CTL(intel_crtc->config.cpu_transcoder)) &
	    S3D_ENABLE) {
		DRM_DEBUG_KMS("PSR condition failed: Stereo 3D is Enabled\n");
		return false;
	}

	if (intel_crtc->config.adjusted_mode.flags & DRM_MODE_FLAG_INTERLACE) {
		DRM_DEBUG_KMS("PSR condition failed: Interlaced is Enabled\n");
		return false;
	}

	dev_priv->psr.source_ok = true;
	return true;
}

static void intel_edp_psr_do_enable(struct intel_dp *intel_dp)
{
	struct drm_device *dev = intel_dp_to_dev(intel_dp);

	if (!intel_edp_psr_match_conditions(intel_dp) ||
	    intel_edp_is_psr_enabled(dev))
		return;

	/* Setup PSR once */
	intel_edp_psr_setup(intel_dp);

	/* Enable PSR on the panel */
	intel_edp_psr_enable_sink(intel_dp);

	/* Enable PSR on the host */
	intel_edp_psr_enable_source(intel_dp);
}

void intel_edp_psr_enable(struct intel_dp *intel_dp)
{
	struct drm_device *dev = intel_dp_to_dev(intel_dp);

	if (intel_edp_psr_match_conditions(intel_dp) &&
	    !intel_edp_is_psr_enabled(dev))
		intel_edp_psr_do_enable(intel_dp);
}

void intel_edp_psr_disable(struct intel_dp *intel_dp)
{
	struct drm_device *dev = intel_dp_to_dev(intel_dp);
	struct drm_i915_private *dev_priv = dev->dev_private;

	if (!intel_edp_is_psr_enabled(dev))
		return;

	I915_WRITE(EDP_PSR_CTL(dev),
		   I915_READ(EDP_PSR_CTL(dev)) & ~EDP_PSR_ENABLE);

	/* Wait till PSR is idle */
	if (_wait_for((I915_READ(EDP_PSR_STATUS_CTL(dev)) &
		       EDP_PSR_STATUS_STATE_MASK) == 0, 2000, 10))
		DRM_ERROR("Timed out waiting for PSR Idle State\n");
}

void intel_edp_psr_update(struct drm_device *dev)
{
	struct intel_encoder *encoder;
	struct intel_dp *intel_dp = NULL;

	list_for_each_entry(encoder, &dev->mode_config.encoder_list, base.head)
		if (encoder->type == INTEL_OUTPUT_EDP) {
			intel_dp = enc_to_intel_dp(&encoder->base);

			if (!is_edp_psr(dev))
				return;

			if (!intel_edp_psr_match_conditions(intel_dp))
				intel_edp_psr_disable(intel_dp);
			else
				if (!intel_edp_is_psr_enabled(dev))
					intel_edp_psr_do_enable(intel_dp);
		}
}

static void intel_disable_dp(struct intel_encoder *encoder)
{
	struct intel_dp *intel_dp = enc_to_intel_dp(&encoder->base);
	enum port port = dp_to_dig_port(intel_dp)->port;
	struct drm_device *dev = encoder->base.dev;

	/* Make sure the panel is off before trying to change the mode. But also
	 * ensure that we have vdd while we switch off the panel. */
	ironlake_edp_panel_vdd_on(intel_dp);
	ironlake_edp_backlight_off(intel_dp);
	intel_dp_sink_dpms(intel_dp, DRM_MODE_DPMS_ON);
	ironlake_edp_panel_off(intel_dp);

	/* cpu edp my only be disable _after_ the cpu pipe/plane is disabled. */
	if (!(port == PORT_A || IS_VALLEYVIEW(dev)))
		intel_dp_link_down(intel_dp);
}

static void intel_post_disable_dp(struct intel_encoder *encoder)
{
	struct intel_dp *intel_dp = enc_to_intel_dp(&encoder->base);
	enum port port = dp_to_dig_port(intel_dp)->port;
	struct drm_device *dev = encoder->base.dev;

	if (port == PORT_A || IS_VALLEYVIEW(dev)) {
		intel_dp_link_down(intel_dp);
		if (!IS_VALLEYVIEW(dev))
			ironlake_edp_pll_off(intel_dp);
	}
}

static void intel_enable_dp(struct intel_encoder *encoder)
{
	struct intel_dp *intel_dp = enc_to_intel_dp(&encoder->base);
	struct drm_device *dev = encoder->base.dev;
	struct drm_i915_private *dev_priv = dev->dev_private;
	uint32_t dp_reg = I915_READ(intel_dp->output_reg);

	if (WARN_ON(dp_reg & DP_PORT_EN))
		return;

	ironlake_edp_panel_vdd_on(intel_dp);
	intel_dp_sink_dpms(intel_dp, DRM_MODE_DPMS_ON);
	intel_dp_start_link_train(intel_dp);
	ironlake_edp_panel_on(intel_dp);
	ironlake_edp_panel_vdd_off(intel_dp, true);
	intel_dp_complete_link_train(intel_dp);
	intel_dp_stop_link_train(intel_dp);
}

static void g4x_enable_dp(struct intel_encoder *encoder)
{
	struct intel_dp *intel_dp = enc_to_intel_dp(&encoder->base);

	intel_enable_dp(encoder);
	ironlake_edp_backlight_on(intel_dp);
}

static void vlv_enable_dp(struct intel_encoder *encoder)
{
	struct intel_dp *intel_dp = enc_to_intel_dp(&encoder->base);

	ironlake_edp_backlight_on(intel_dp);
}

static void g4x_pre_enable_dp(struct intel_encoder *encoder)
{
	struct intel_dp *intel_dp = enc_to_intel_dp(&encoder->base);
	struct intel_digital_port *dport = dp_to_dig_port(intel_dp);

	if (dport->port == PORT_A)
		ironlake_edp_pll_on(intel_dp);
}

static void vlv_pre_enable_dp(struct intel_encoder *encoder)
{
	struct intel_dp *intel_dp = enc_to_intel_dp(&encoder->base);
	struct intel_digital_port *dport = dp_to_dig_port(intel_dp);
	struct drm_device *dev = encoder->base.dev;
	struct drm_i915_private *dev_priv = dev->dev_private;
	struct intel_crtc *intel_crtc = to_intel_crtc(encoder->base.crtc);
	int port = vlv_dport_to_channel(dport);
	int pipe = intel_crtc->pipe;
	struct edp_power_seq power_seq;
	u32 val;

	mutex_lock(&dev_priv->dpio_lock);

	val = vlv_dpio_read(dev_priv, pipe, DPIO_DATA_LANE_A(port));
	val = 0;
	if (pipe)
		val |= (1<<21);
	else
		val &= ~(1<<21);
	val |= 0x001000c4;
	vlv_dpio_write(dev_priv, pipe, DPIO_DATA_CHANNEL(port), val);
	vlv_dpio_write(dev_priv, pipe, DPIO_PCS_CLOCKBUF0(port), 0x00760018);
	vlv_dpio_write(dev_priv, pipe, DPIO_PCS_CLOCKBUF8(port), 0x00400888);

	mutex_unlock(&dev_priv->dpio_lock);

	/* init power sequencer on this pipe and port */
	intel_dp_init_panel_power_sequencer(dev, intel_dp, &power_seq);
	intel_dp_init_panel_power_sequencer_registers(dev, intel_dp,
						      &power_seq);

	intel_enable_dp(encoder);

	vlv_wait_port_ready(dev_priv, port);
}

static void vlv_dp_pre_pll_enable(struct intel_encoder *encoder)
{
	struct intel_digital_port *dport = enc_to_dig_port(&encoder->base);
	struct drm_device *dev = encoder->base.dev;
	struct drm_i915_private *dev_priv = dev->dev_private;
	struct intel_crtc *intel_crtc =
		to_intel_crtc(encoder->base.crtc);
	int port = vlv_dport_to_channel(dport);
	int pipe = intel_crtc->pipe;

	/* Program Tx lane resets to default */
	mutex_lock(&dev_priv->dpio_lock);
	vlv_dpio_write(dev_priv, pipe, DPIO_PCS_TX(port),
			 DPIO_PCS_TX_LANE2_RESET |
			 DPIO_PCS_TX_LANE1_RESET);
	vlv_dpio_write(dev_priv, pipe, DPIO_PCS_CLK(port),
			 DPIO_PCS_CLK_CRI_RXEB_EIOS_EN |
			 DPIO_PCS_CLK_CRI_RXDIGFILTSG_EN |
			 (1<<DPIO_PCS_CLK_DATAWIDTH_SHIFT) |
				 DPIO_PCS_CLK_SOFT_RESET);

	/* Fix up inter-pair skew failure */
	vlv_dpio_write(dev_priv, pipe, DPIO_PCS_STAGGER1(port), 0x00750f00);
	vlv_dpio_write(dev_priv, pipe, DPIO_TX_CTL(port), 0x00001500);
	vlv_dpio_write(dev_priv, pipe, DPIO_TX_LANE(port), 0x40400000);
	mutex_unlock(&dev_priv->dpio_lock);
}

/*
 * Native read with retry for link status and receiver capability reads for
 * cases where the sink may still be asleep.
 */
static bool
intel_dp_aux_native_read_retry(struct intel_dp *intel_dp, uint16_t address,
			       uint8_t *recv, int recv_bytes)
{
	int ret, i;

	/*
	 * Sinks are *supposed* to come up within 1ms from an off state,
	 * but we're also supposed to retry 3 times per the spec.
	 */
	for (i = 0; i < 3; i++) {
		ret = intel_dp_aux_native_read(intel_dp, address, recv,
					       recv_bytes);
		if (ret == recv_bytes)
			return true;
		msleep(1);
	}

	return false;
}

/*
 * Fetch AUX CH registers 0x202 - 0x207 which contain
 * link status information
 */
static bool
intel_dp_get_link_status(struct intel_dp *intel_dp, uint8_t link_status[DP_LINK_STATUS_SIZE])
{
	return intel_dp_aux_native_read_retry(intel_dp,
					      DP_LANE0_1_STATUS,
					      link_status,
					      DP_LINK_STATUS_SIZE);
}

#if 0
static char	*voltage_names[] = {
	"0.4V", "0.6V", "0.8V", "1.2V"
};
static char	*pre_emph_names[] = {
	"0dB", "3.5dB", "6dB", "9.5dB"
};
static char	*link_train_names[] = {
	"pattern 1", "pattern 2", "idle", "off"
};
#endif

/*
 * These are source-specific values; current Intel hardware supports
 * a maximum voltage of 800mV and a maximum pre-emphasis of 6dB
 */

static uint8_t
intel_dp_voltage_max(struct intel_dp *intel_dp)
{
	struct drm_device *dev = intel_dp_to_dev(intel_dp);
	enum port port = dp_to_dig_port(intel_dp)->port;

	if (IS_VALLEYVIEW(dev))
		return DP_TRAIN_VOLTAGE_SWING_1200;
	else if (IS_GEN7(dev) && port == PORT_A)
		return DP_TRAIN_VOLTAGE_SWING_800;
	else if (HAS_PCH_CPT(dev) && port != PORT_A)
		return DP_TRAIN_VOLTAGE_SWING_1200;
	else
		return DP_TRAIN_VOLTAGE_SWING_800;
}

static uint8_t
intel_dp_pre_emphasis_max(struct intel_dp *intel_dp, uint8_t voltage_swing)
{
	struct drm_device *dev = intel_dp_to_dev(intel_dp);
	enum port port = dp_to_dig_port(intel_dp)->port;

	if (HAS_DDI(dev)) {
		switch (voltage_swing & DP_TRAIN_VOLTAGE_SWING_MASK) {
		case DP_TRAIN_VOLTAGE_SWING_400:
			return DP_TRAIN_PRE_EMPHASIS_9_5;
		case DP_TRAIN_VOLTAGE_SWING_600:
			return DP_TRAIN_PRE_EMPHASIS_6;
		case DP_TRAIN_VOLTAGE_SWING_800:
			return DP_TRAIN_PRE_EMPHASIS_3_5;
		case DP_TRAIN_VOLTAGE_SWING_1200:
		default:
			return DP_TRAIN_PRE_EMPHASIS_0;
		}
	} else if (IS_VALLEYVIEW(dev)) {
		switch (voltage_swing & DP_TRAIN_VOLTAGE_SWING_MASK) {
		case DP_TRAIN_VOLTAGE_SWING_400:
			return DP_TRAIN_PRE_EMPHASIS_9_5;
		case DP_TRAIN_VOLTAGE_SWING_600:
			return DP_TRAIN_PRE_EMPHASIS_6;
		case DP_TRAIN_VOLTAGE_SWING_800:
			return DP_TRAIN_PRE_EMPHASIS_3_5;
		case DP_TRAIN_VOLTAGE_SWING_1200:
		default:
			return DP_TRAIN_PRE_EMPHASIS_0;
		}
	} else if (IS_GEN7(dev) && port == PORT_A) {
		switch (voltage_swing & DP_TRAIN_VOLTAGE_SWING_MASK) {
		case DP_TRAIN_VOLTAGE_SWING_400:
			return DP_TRAIN_PRE_EMPHASIS_6;
		case DP_TRAIN_VOLTAGE_SWING_600:
		case DP_TRAIN_VOLTAGE_SWING_800:
			return DP_TRAIN_PRE_EMPHASIS_3_5;
		default:
			return DP_TRAIN_PRE_EMPHASIS_0;
		}
	} else {
		switch (voltage_swing & DP_TRAIN_VOLTAGE_SWING_MASK) {
		case DP_TRAIN_VOLTAGE_SWING_400:
			return DP_TRAIN_PRE_EMPHASIS_6;
		case DP_TRAIN_VOLTAGE_SWING_600:
			return DP_TRAIN_PRE_EMPHASIS_6;
		case DP_TRAIN_VOLTAGE_SWING_800:
			return DP_TRAIN_PRE_EMPHASIS_3_5;
		case DP_TRAIN_VOLTAGE_SWING_1200:
		default:
			return DP_TRAIN_PRE_EMPHASIS_0;
		}
	}
}

static uint32_t intel_vlv_signal_levels(struct intel_dp *intel_dp)
{
	struct drm_device *dev = intel_dp_to_dev(intel_dp);
	struct drm_i915_private *dev_priv = dev->dev_private;
	struct intel_digital_port *dport = dp_to_dig_port(intel_dp);
	struct intel_crtc *intel_crtc =
		to_intel_crtc(dport->base.base.crtc);
	unsigned long demph_reg_value, preemph_reg_value,
		uniqtranscale_reg_value;
	uint8_t train_set = intel_dp->train_set[0];
	int port = vlv_dport_to_channel(dport);
	int pipe = intel_crtc->pipe;

	switch (train_set & DP_TRAIN_PRE_EMPHASIS_MASK) {
	case DP_TRAIN_PRE_EMPHASIS_0:
		preemph_reg_value = 0x0004000;
		switch (train_set & DP_TRAIN_VOLTAGE_SWING_MASK) {
		case DP_TRAIN_VOLTAGE_SWING_400:
			demph_reg_value = 0x2B405555;
			uniqtranscale_reg_value = 0x552AB83A;
			break;
		case DP_TRAIN_VOLTAGE_SWING_600:
			demph_reg_value = 0x2B404040;
			uniqtranscale_reg_value = 0x5548B83A;
			break;
		case DP_TRAIN_VOLTAGE_SWING_800:
			demph_reg_value = 0x2B245555;
			uniqtranscale_reg_value = 0x5560B83A;
			break;
		case DP_TRAIN_VOLTAGE_SWING_1200:
			demph_reg_value = 0x2B405555;
			uniqtranscale_reg_value = 0x5598DA3A;
			break;
		default:
			return 0;
		}
		break;
	case DP_TRAIN_PRE_EMPHASIS_3_5:
		preemph_reg_value = 0x0002000;
		switch (train_set & DP_TRAIN_VOLTAGE_SWING_MASK) {
		case DP_TRAIN_VOLTAGE_SWING_400:
			demph_reg_value = 0x2B404040;
			uniqtranscale_reg_value = 0x5552B83A;
			break;
		case DP_TRAIN_VOLTAGE_SWING_600:
			demph_reg_value = 0x2B404848;
			uniqtranscale_reg_value = 0x5580B83A;
			break;
		case DP_TRAIN_VOLTAGE_SWING_800:
			demph_reg_value = 0x2B404040;
			uniqtranscale_reg_value = 0x55ADDA3A;
			break;
		default:
			return 0;
		}
		break;
	case DP_TRAIN_PRE_EMPHASIS_6:
		preemph_reg_value = 0x0000000;
		switch (train_set & DP_TRAIN_VOLTAGE_SWING_MASK) {
		case DP_TRAIN_VOLTAGE_SWING_400:
			demph_reg_value = 0x2B305555;
			uniqtranscale_reg_value = 0x5570B83A;
			break;
		case DP_TRAIN_VOLTAGE_SWING_600:
			demph_reg_value = 0x2B2B4040;
			uniqtranscale_reg_value = 0x55ADDA3A;
			break;
		default:
			return 0;
		}
		break;
	case DP_TRAIN_PRE_EMPHASIS_9_5:
		preemph_reg_value = 0x0006000;
		switch (train_set & DP_TRAIN_VOLTAGE_SWING_MASK) {
		case DP_TRAIN_VOLTAGE_SWING_400:
			demph_reg_value = 0x1B405555;
			uniqtranscale_reg_value = 0x55ADDA3A;
			break;
		default:
			return 0;
		}
		break;
	default:
		return 0;
	}

	mutex_lock(&dev_priv->dpio_lock);
	vlv_dpio_write(dev_priv, pipe, DPIO_TX_OCALINIT(port), 0x00000000);
	vlv_dpio_write(dev_priv, pipe, DPIO_TX_SWING_CTL4(port), demph_reg_value);
	vlv_dpio_write(dev_priv, pipe, DPIO_TX_SWING_CTL2(port),
			 uniqtranscale_reg_value);
	vlv_dpio_write(dev_priv, pipe, DPIO_TX_SWING_CTL3(port), 0x0C782040);
	vlv_dpio_write(dev_priv, pipe, DPIO_PCS_STAGGER0(port), 0x00030000);
	vlv_dpio_write(dev_priv, pipe, DPIO_PCS_CTL_OVER1(port), preemph_reg_value);
	vlv_dpio_write(dev_priv, pipe, DPIO_TX_OCALINIT(port), 0x80000000);
	mutex_unlock(&dev_priv->dpio_lock);

	return 0;
}

static void
intel_get_adjust_train(struct intel_dp *intel_dp,
		       const uint8_t link_status[DP_LINK_STATUS_SIZE])
{
	uint8_t v = 0;
	uint8_t p = 0;
	int lane;
	uint8_t voltage_max;
	uint8_t preemph_max;

	for (lane = 0; lane < intel_dp->lane_count; lane++) {
		uint8_t this_v = drm_dp_get_adjust_request_voltage(link_status, lane);
		uint8_t this_p = drm_dp_get_adjust_request_pre_emphasis(link_status, lane);

		if (this_v > v)
			v = this_v;
		if (this_p > p)
			p = this_p;
	}

	voltage_max = intel_dp_voltage_max(intel_dp);
	if (v >= voltage_max)
		v = voltage_max | DP_TRAIN_MAX_SWING_REACHED;

	preemph_max = intel_dp_pre_emphasis_max(intel_dp, v);
	if (p >= preemph_max)
		p = preemph_max | DP_TRAIN_MAX_PRE_EMPHASIS_REACHED;

	for (lane = 0; lane < 4; lane++)
		intel_dp->train_set[lane] = v | p;
}

static uint32_t
intel_gen4_signal_levels(uint8_t train_set)
{
	uint32_t	signal_levels = 0;

	switch (train_set & DP_TRAIN_VOLTAGE_SWING_MASK) {
	case DP_TRAIN_VOLTAGE_SWING_400:
	default:
		signal_levels |= DP_VOLTAGE_0_4;
		break;
	case DP_TRAIN_VOLTAGE_SWING_600:
		signal_levels |= DP_VOLTAGE_0_6;
		break;
	case DP_TRAIN_VOLTAGE_SWING_800:
		signal_levels |= DP_VOLTAGE_0_8;
		break;
	case DP_TRAIN_VOLTAGE_SWING_1200:
		signal_levels |= DP_VOLTAGE_1_2;
		break;
	}
	switch (train_set & DP_TRAIN_PRE_EMPHASIS_MASK) {
	case DP_TRAIN_PRE_EMPHASIS_0:
	default:
		signal_levels |= DP_PRE_EMPHASIS_0;
		break;
	case DP_TRAIN_PRE_EMPHASIS_3_5:
		signal_levels |= DP_PRE_EMPHASIS_3_5;
		break;
	case DP_TRAIN_PRE_EMPHASIS_6:
		signal_levels |= DP_PRE_EMPHASIS_6;
		break;
	case DP_TRAIN_PRE_EMPHASIS_9_5:
		signal_levels |= DP_PRE_EMPHASIS_9_5;
		break;
	}
	return signal_levels;
}

/* Gen6's DP voltage swing and pre-emphasis control */
static uint32_t
intel_gen6_edp_signal_levels(uint8_t train_set)
{
	int signal_levels = train_set & (DP_TRAIN_VOLTAGE_SWING_MASK |
					 DP_TRAIN_PRE_EMPHASIS_MASK);
	switch (signal_levels) {
	case DP_TRAIN_VOLTAGE_SWING_400 | DP_TRAIN_PRE_EMPHASIS_0:
	case DP_TRAIN_VOLTAGE_SWING_600 | DP_TRAIN_PRE_EMPHASIS_0:
		return EDP_LINK_TRAIN_400_600MV_0DB_SNB_B;
	case DP_TRAIN_VOLTAGE_SWING_400 | DP_TRAIN_PRE_EMPHASIS_3_5:
		return EDP_LINK_TRAIN_400MV_3_5DB_SNB_B;
	case DP_TRAIN_VOLTAGE_SWING_400 | DP_TRAIN_PRE_EMPHASIS_6:
	case DP_TRAIN_VOLTAGE_SWING_600 | DP_TRAIN_PRE_EMPHASIS_6:
		return EDP_LINK_TRAIN_400_600MV_6DB_SNB_B;
	case DP_TRAIN_VOLTAGE_SWING_600 | DP_TRAIN_PRE_EMPHASIS_3_5:
	case DP_TRAIN_VOLTAGE_SWING_800 | DP_TRAIN_PRE_EMPHASIS_3_5:
		return EDP_LINK_TRAIN_600_800MV_3_5DB_SNB_B;
	case DP_TRAIN_VOLTAGE_SWING_800 | DP_TRAIN_PRE_EMPHASIS_0:
	case DP_TRAIN_VOLTAGE_SWING_1200 | DP_TRAIN_PRE_EMPHASIS_0:
		return EDP_LINK_TRAIN_800_1200MV_0DB_SNB_B;
	default:
		DRM_DEBUG_KMS("Unsupported voltage swing/pre-emphasis level:"
			      "0x%x\n", signal_levels);
		return EDP_LINK_TRAIN_400_600MV_0DB_SNB_B;
	}
}

/* Gen7's DP voltage swing and pre-emphasis control */
static uint32_t
intel_gen7_edp_signal_levels(uint8_t train_set)
{
	int signal_levels = train_set & (DP_TRAIN_VOLTAGE_SWING_MASK |
					 DP_TRAIN_PRE_EMPHASIS_MASK);
	switch (signal_levels) {
	case DP_TRAIN_VOLTAGE_SWING_400 | DP_TRAIN_PRE_EMPHASIS_0:
		return EDP_LINK_TRAIN_400MV_0DB_IVB;
	case DP_TRAIN_VOLTAGE_SWING_400 | DP_TRAIN_PRE_EMPHASIS_3_5:
		return EDP_LINK_TRAIN_400MV_3_5DB_IVB;
	case DP_TRAIN_VOLTAGE_SWING_400 | DP_TRAIN_PRE_EMPHASIS_6:
		return EDP_LINK_TRAIN_400MV_6DB_IVB;

	case DP_TRAIN_VOLTAGE_SWING_600 | DP_TRAIN_PRE_EMPHASIS_0:
		return EDP_LINK_TRAIN_600MV_0DB_IVB;
	case DP_TRAIN_VOLTAGE_SWING_600 | DP_TRAIN_PRE_EMPHASIS_3_5:
		return EDP_LINK_TRAIN_600MV_3_5DB_IVB;

	case DP_TRAIN_VOLTAGE_SWING_800 | DP_TRAIN_PRE_EMPHASIS_0:
		return EDP_LINK_TRAIN_800MV_0DB_IVB;
	case DP_TRAIN_VOLTAGE_SWING_800 | DP_TRAIN_PRE_EMPHASIS_3_5:
		return EDP_LINK_TRAIN_800MV_3_5DB_IVB;

	default:
		DRM_DEBUG_KMS("Unsupported voltage swing/pre-emphasis level:"
			      "0x%x\n", signal_levels);
		return EDP_LINK_TRAIN_500MV_0DB_IVB;
	}
}

/* Gen7.5's (HSW) DP voltage swing and pre-emphasis control */
static uint32_t
intel_hsw_signal_levels(uint8_t train_set)
{
	int signal_levels = train_set & (DP_TRAIN_VOLTAGE_SWING_MASK |
					 DP_TRAIN_PRE_EMPHASIS_MASK);
	switch (signal_levels) {
	case DP_TRAIN_VOLTAGE_SWING_400 | DP_TRAIN_PRE_EMPHASIS_0:
		return DDI_BUF_EMP_400MV_0DB_HSW;
	case DP_TRAIN_VOLTAGE_SWING_400 | DP_TRAIN_PRE_EMPHASIS_3_5:
		return DDI_BUF_EMP_400MV_3_5DB_HSW;
	case DP_TRAIN_VOLTAGE_SWING_400 | DP_TRAIN_PRE_EMPHASIS_6:
		return DDI_BUF_EMP_400MV_6DB_HSW;
	case DP_TRAIN_VOLTAGE_SWING_400 | DP_TRAIN_PRE_EMPHASIS_9_5:
		return DDI_BUF_EMP_400MV_9_5DB_HSW;

	case DP_TRAIN_VOLTAGE_SWING_600 | DP_TRAIN_PRE_EMPHASIS_0:
		return DDI_BUF_EMP_600MV_0DB_HSW;
	case DP_TRAIN_VOLTAGE_SWING_600 | DP_TRAIN_PRE_EMPHASIS_3_5:
		return DDI_BUF_EMP_600MV_3_5DB_HSW;
	case DP_TRAIN_VOLTAGE_SWING_600 | DP_TRAIN_PRE_EMPHASIS_6:
		return DDI_BUF_EMP_600MV_6DB_HSW;

	case DP_TRAIN_VOLTAGE_SWING_800 | DP_TRAIN_PRE_EMPHASIS_0:
		return DDI_BUF_EMP_800MV_0DB_HSW;
	case DP_TRAIN_VOLTAGE_SWING_800 | DP_TRAIN_PRE_EMPHASIS_3_5:
		return DDI_BUF_EMP_800MV_3_5DB_HSW;
	default:
		DRM_DEBUG_KMS("Unsupported voltage swing/pre-emphasis level:"
			      "0x%x\n", signal_levels);
		return DDI_BUF_EMP_400MV_0DB_HSW;
	}
}

/* Properly updates "DP" with the correct signal levels. */
static void
intel_dp_set_signal_levels(struct intel_dp *intel_dp, uint32_t *DP)
{
	struct intel_digital_port *intel_dig_port = dp_to_dig_port(intel_dp);
	enum port port = intel_dig_port->port;
	struct drm_device *dev = intel_dig_port->base.base.dev;
	uint32_t signal_levels, mask;
	uint8_t train_set = intel_dp->train_set[0];

	if (HAS_DDI(dev)) {
		signal_levels = intel_hsw_signal_levels(train_set);
		mask = DDI_BUF_EMP_MASK;
	} else if (IS_VALLEYVIEW(dev)) {
		signal_levels = intel_vlv_signal_levels(intel_dp);
		mask = 0;
	} else if (IS_GEN7(dev) && port == PORT_A) {
		signal_levels = intel_gen7_edp_signal_levels(train_set);
		mask = EDP_LINK_TRAIN_VOL_EMP_MASK_IVB;
	} else if (IS_GEN6(dev) && port == PORT_A) {
		signal_levels = intel_gen6_edp_signal_levels(train_set);
		mask = EDP_LINK_TRAIN_VOL_EMP_MASK_SNB;
	} else {
		signal_levels = intel_gen4_signal_levels(train_set);
		mask = DP_VOLTAGE_MASK | DP_PRE_EMPHASIS_MASK;
	}

	DRM_DEBUG_KMS("Using signal levels %08x\n", signal_levels);

	*DP = (*DP & ~mask) | signal_levels;
}

static bool
intel_dp_set_link_train(struct intel_dp *intel_dp,
			uint32_t *DP,
			uint8_t dp_train_pat)
{
	struct intel_digital_port *intel_dig_port = dp_to_dig_port(intel_dp);
	struct drm_device *dev = intel_dig_port->base.base.dev;
	struct drm_i915_private *dev_priv = dev->dev_private;
	enum port port = intel_dig_port->port;
	uint8_t buf[sizeof(intel_dp->train_set) + 1];
	int ret, len;

	if (HAS_DDI(dev)) {
		uint32_t temp = I915_READ(DP_TP_CTL(port));

		if (dp_train_pat & DP_LINK_SCRAMBLING_DISABLE)
			temp |= DP_TP_CTL_SCRAMBLE_DISABLE;
		else
			temp &= ~DP_TP_CTL_SCRAMBLE_DISABLE;

		temp &= ~DP_TP_CTL_LINK_TRAIN_MASK;
		switch (dp_train_pat & DP_TRAINING_PATTERN_MASK) {
		case DP_TRAINING_PATTERN_DISABLE:
			temp |= DP_TP_CTL_LINK_TRAIN_NORMAL;

			break;
		case DP_TRAINING_PATTERN_1:
			temp |= DP_TP_CTL_LINK_TRAIN_PAT1;
			break;
		case DP_TRAINING_PATTERN_2:
			temp |= DP_TP_CTL_LINK_TRAIN_PAT2;
			break;
		case DP_TRAINING_PATTERN_3:
			temp |= DP_TP_CTL_LINK_TRAIN_PAT3;
			break;
		}
		I915_WRITE(DP_TP_CTL(port), temp);

	} else if (HAS_PCH_CPT(dev) && (IS_GEN7(dev) || port != PORT_A)) {
		*DP &= ~DP_LINK_TRAIN_MASK_CPT;

		switch (dp_train_pat & DP_TRAINING_PATTERN_MASK) {
		case DP_TRAINING_PATTERN_DISABLE:
			*DP |= DP_LINK_TRAIN_OFF_CPT;
			break;
		case DP_TRAINING_PATTERN_1:
			*DP |= DP_LINK_TRAIN_PAT_1_CPT;
			break;
		case DP_TRAINING_PATTERN_2:
			*DP |= DP_LINK_TRAIN_PAT_2_CPT;
			break;
		case DP_TRAINING_PATTERN_3:
			DRM_ERROR("DP training pattern 3 not supported\n");
			*DP |= DP_LINK_TRAIN_PAT_2_CPT;
			break;
		}

	} else {
		*DP &= ~DP_LINK_TRAIN_MASK;

		switch (dp_train_pat & DP_TRAINING_PATTERN_MASK) {
		case DP_TRAINING_PATTERN_DISABLE:
			*DP |= DP_LINK_TRAIN_OFF;
			break;
		case DP_TRAINING_PATTERN_1:
			*DP |= DP_LINK_TRAIN_PAT_1;
			break;
		case DP_TRAINING_PATTERN_2:
			*DP |= DP_LINK_TRAIN_PAT_2;
			break;
		case DP_TRAINING_PATTERN_3:
			DRM_ERROR("DP training pattern 3 not supported\n");
			*DP |= DP_LINK_TRAIN_PAT_2;
			break;
		}
	}

	I915_WRITE(intel_dp->output_reg, *DP);
	POSTING_READ(intel_dp->output_reg);

	buf[0] = dp_train_pat;
	if ((dp_train_pat & DP_TRAINING_PATTERN_MASK) ==
	    DP_TRAINING_PATTERN_DISABLE) {
		/* don't write DP_TRAINING_LANEx_SET on disable */
		len = 1;
	} else {
		/* DP_TRAINING_LANEx_SET follow DP_TRAINING_PATTERN_SET */
		memcpy(buf + 1, intel_dp->train_set, intel_dp->lane_count);
		len = intel_dp->lane_count + 1;
	}

	ret = intel_dp_aux_native_write(intel_dp, DP_TRAINING_PATTERN_SET,
					buf, len);

	return ret == len;
}

static bool
intel_dp_reset_link_train(struct intel_dp *intel_dp, uint32_t *DP,
			uint8_t dp_train_pat)
{
	memset(intel_dp->train_set, 0, sizeof(intel_dp->train_set));
	intel_dp_set_signal_levels(intel_dp, DP);
	return intel_dp_set_link_train(intel_dp, DP, dp_train_pat);
}

static bool
intel_dp_update_link_train(struct intel_dp *intel_dp, uint32_t *DP,
			   const uint8_t link_status[DP_LINK_STATUS_SIZE])
{
	struct intel_digital_port *intel_dig_port = dp_to_dig_port(intel_dp);
	struct drm_device *dev = intel_dig_port->base.base.dev;
	struct drm_i915_private *dev_priv = dev->dev_private;
	int ret;

	intel_get_adjust_train(intel_dp, link_status);
	intel_dp_set_signal_levels(intel_dp, DP);

	I915_WRITE(intel_dp->output_reg, *DP);
	POSTING_READ(intel_dp->output_reg);

	ret = intel_dp_aux_native_write(intel_dp, DP_TRAINING_LANE0_SET,
					intel_dp->train_set,
					intel_dp->lane_count);

	return ret == intel_dp->lane_count;
}

static void intel_dp_set_idle_link_train(struct intel_dp *intel_dp)
{
	struct intel_digital_port *intel_dig_port = dp_to_dig_port(intel_dp);
	struct drm_device *dev = intel_dig_port->base.base.dev;
	struct drm_i915_private *dev_priv = dev->dev_private;
	enum port port = intel_dig_port->port;
	uint32_t val;

	if (!HAS_DDI(dev))
		return;

	val = I915_READ(DP_TP_CTL(port));
	val &= ~DP_TP_CTL_LINK_TRAIN_MASK;
	val |= DP_TP_CTL_LINK_TRAIN_IDLE;
	I915_WRITE(DP_TP_CTL(port), val);

	/*
	 * On PORT_A we can have only eDP in SST mode. There the only reason
	 * we need to set idle transmission mode is to work around a HW issue
	 * where we enable the pipe while not in idle link-training mode.
	 * In this case there is requirement to wait for a minimum number of
	 * idle patterns to be sent.
	 */
	if (port == PORT_A)
		return;

	if (wait_for((I915_READ(DP_TP_STATUS(port)) & DP_TP_STATUS_IDLE_DONE),
		     1))
		DRM_ERROR("Timed out waiting for DP idle patterns\n");
}

/* Enable corresponding port and start training pattern 1 */
void
intel_dp_start_link_train(struct intel_dp *intel_dp)
{
	struct drm_encoder *encoder = &dp_to_dig_port(intel_dp)->base.base;
	struct drm_device *dev = encoder->dev;
	int i;
	uint8_t voltage;
	int voltage_tries, loop_tries;
	uint32_t DP = intel_dp->DP;
	uint8_t link_config[2];

	if (HAS_DDI(dev))
		intel_ddi_prepare_link_retrain(encoder);

	/* Write the link configuration data */
	link_config[0] = intel_dp->link_bw;
	link_config[1] = intel_dp->lane_count;
	if (drm_dp_enhanced_frame_cap(intel_dp->dpcd))
		link_config[1] |= DP_LANE_COUNT_ENHANCED_FRAME_EN;
	intel_dp_aux_native_write(intel_dp, DP_LINK_BW_SET, link_config, 2);

	link_config[0] = 0;
	link_config[1] = DP_SET_ANSI_8B10B;
	intel_dp_aux_native_write(intel_dp, DP_DOWNSPREAD_CTRL, link_config, 2);

	DP |= DP_PORT_EN;

	/* clock recovery */
	if (!intel_dp_reset_link_train(intel_dp, &DP,
				       DP_TRAINING_PATTERN_1 |
				       DP_LINK_SCRAMBLING_DISABLE)) {
		DRM_ERROR("failed to enable link training\n");
		return;
	}

	voltage = 0xff;
	voltage_tries = 0;
	loop_tries = 0;
	for (;;) {
		uint8_t link_status[DP_LINK_STATUS_SIZE];

		drm_dp_link_train_clock_recovery_delay(intel_dp->dpcd);
		if (!intel_dp_get_link_status(intel_dp, link_status)) {
			DRM_ERROR("failed to get link status\n");
			break;
		}

		if (drm_dp_clock_recovery_ok(link_status, intel_dp->lane_count)) {
			DRM_DEBUG_KMS("clock recovery OK\n");
			break;
		}

		/* Check to see if we've tried the max voltage */
		for (i = 0; i < intel_dp->lane_count; i++)
			if ((intel_dp->train_set[i] & DP_TRAIN_MAX_SWING_REACHED) == 0)
				break;
		if (i == intel_dp->lane_count) {
			++loop_tries;
			if (loop_tries == 5) {
				DRM_ERROR("too many full retries, give up\n");
				break;
			}
			intel_dp_reset_link_train(intel_dp, &DP,
						  DP_TRAINING_PATTERN_1 |
						  DP_LINK_SCRAMBLING_DISABLE);
			voltage_tries = 0;
			continue;
		}

		/* Check to see if we've tried the same voltage 5 times */
		if ((intel_dp->train_set[0] & DP_TRAIN_VOLTAGE_SWING_MASK) == voltage) {
			++voltage_tries;
			if (voltage_tries == 5) {
				DRM_ERROR("too many voltage retries, give up\n");
				break;
			}
		} else
			voltage_tries = 0;
		voltage = intel_dp->train_set[0] & DP_TRAIN_VOLTAGE_SWING_MASK;

		/* Update training set as requested by target */
		if (!intel_dp_update_link_train(intel_dp, &DP, link_status)) {
			DRM_ERROR("failed to update link training\n");
			break;
		}
	}

	intel_dp->DP = DP;
}

void
intel_dp_complete_link_train(struct intel_dp *intel_dp)
{
	bool channel_eq = false;
	int tries, cr_tries;
	uint32_t DP = intel_dp->DP;

	/* channel equalization */
	if (!intel_dp_set_link_train(intel_dp, &DP,
				     DP_TRAINING_PATTERN_2 |
				     DP_LINK_SCRAMBLING_DISABLE)) {
		DRM_ERROR("failed to start channel equalization\n");
		return;
	}

	tries = 0;
	cr_tries = 0;
	channel_eq = false;
	for (;;) {
		uint8_t link_status[DP_LINK_STATUS_SIZE];

		if (cr_tries > 5) {
			DRM_ERROR("failed to train DP, aborting\n");
			intel_dp_link_down(intel_dp);
			break;
		}

		drm_dp_link_train_channel_eq_delay(intel_dp->dpcd);
		if (!intel_dp_get_link_status(intel_dp, link_status)) {
			DRM_ERROR("failed to get link status\n");
			break;
		}

		/* Make sure clock is still ok */
		if (!drm_dp_clock_recovery_ok(link_status, intel_dp->lane_count)) {
			intel_dp_start_link_train(intel_dp);
			intel_dp_set_link_train(intel_dp, &DP,
						DP_TRAINING_PATTERN_2 |
						DP_LINK_SCRAMBLING_DISABLE);
			cr_tries++;
			continue;
		}

		if (drm_dp_channel_eq_ok(link_status, intel_dp->lane_count)) {
			channel_eq = true;
			break;
		}

		/* Try 5 times, then try clock recovery if that fails */
		if (tries > 5) {
			intel_dp_link_down(intel_dp);
			intel_dp_start_link_train(intel_dp);
			intel_dp_set_link_train(intel_dp, &DP,
						DP_TRAINING_PATTERN_2 |
						DP_LINK_SCRAMBLING_DISABLE);
			tries = 0;
			cr_tries++;
			continue;
		}

		/* Update training set as requested by target */
		if (!intel_dp_update_link_train(intel_dp, &DP, link_status)) {
			DRM_ERROR("failed to update link training\n");
			break;
		}
		++tries;
	}

	intel_dp_set_idle_link_train(intel_dp);

	intel_dp->DP = DP;

	if (channel_eq)
		DRM_DEBUG_KMS("Channel EQ done. DP Training successful\n");

}

void intel_dp_stop_link_train(struct intel_dp *intel_dp)
{
	intel_dp_set_link_train(intel_dp, &intel_dp->DP,
				DP_TRAINING_PATTERN_DISABLE);
}

static void
intel_dp_link_down(struct intel_dp *intel_dp)
{
	struct intel_digital_port *intel_dig_port = dp_to_dig_port(intel_dp);
	enum port port = intel_dig_port->port;
	struct drm_device *dev = intel_dig_port->base.base.dev;
	struct drm_i915_private *dev_priv = dev->dev_private;
	struct intel_crtc *intel_crtc =
		to_intel_crtc(intel_dig_port->base.base.crtc);
	uint32_t DP = intel_dp->DP;

	/*
	 * DDI code has a strict mode set sequence and we should try to respect
	 * it, otherwise we might hang the machine in many different ways. So we
	 * really should be disabling the port only on a complete crtc_disable
	 * sequence. This function is just called under two conditions on DDI
	 * code:
	 * - Link train failed while doing crtc_enable, and on this case we
	 *   really should respect the mode set sequence and wait for a
	 *   crtc_disable.
	 * - Someone turned the monitor off and intel_dp_check_link_status
	 *   called us. We don't need to disable the whole port on this case, so
	 *   when someone turns the monitor on again,
	 *   intel_ddi_prepare_link_retrain will take care of redoing the link
	 *   train.
	 */
	if (HAS_DDI(dev))
		return;

	if (WARN_ON((I915_READ(intel_dp->output_reg) & DP_PORT_EN) == 0))
		return;

	DRM_DEBUG_KMS("\n");

	if (HAS_PCH_CPT(dev) && (IS_GEN7(dev) || port != PORT_A)) {
		DP &= ~DP_LINK_TRAIN_MASK_CPT;
		I915_WRITE(intel_dp->output_reg, DP | DP_LINK_TRAIN_PAT_IDLE_CPT);
	} else {
		DP &= ~DP_LINK_TRAIN_MASK;
		I915_WRITE(intel_dp->output_reg, DP | DP_LINK_TRAIN_PAT_IDLE);
	}
	POSTING_READ(intel_dp->output_reg);

	/* We don't really know why we're doing this */
	intel_wait_for_vblank(dev, intel_crtc->pipe);

	if (HAS_PCH_IBX(dev) &&
	    I915_READ(intel_dp->output_reg) & DP_PIPEB_SELECT) {
		struct drm_crtc *crtc = intel_dig_port->base.base.crtc;

		/* Hardware workaround: leaving our transcoder select
		 * set to transcoder B while it's off will prevent the
		 * corresponding HDMI output on transcoder A.
		 *
		 * Combine this with another hardware workaround:
		 * transcoder select bit can only be cleared while the
		 * port is enabled.
		 */
		DP &= ~DP_PIPEB_SELECT;
		I915_WRITE(intel_dp->output_reg, DP);

		/* Changes to enable or select take place the vblank
		 * after being written.
		 */
		if (WARN_ON(crtc == NULL)) {
			/* We should never try to disable a port without a crtc
			 * attached. For paranoia keep the code around for a
			 * bit. */
			POSTING_READ(intel_dp->output_reg);
			msleep(50);
		} else
			intel_wait_for_vblank(dev, intel_crtc->pipe);
	}

	DP &= ~DP_AUDIO_OUTPUT_ENABLE;
	I915_WRITE(intel_dp->output_reg, DP & ~DP_PORT_EN);
	POSTING_READ(intel_dp->output_reg);
	msleep(intel_dp->panel_power_down_delay);
}

static bool
intel_dp_get_dpcd(struct intel_dp *intel_dp)
{
	struct intel_digital_port *dig_port = dp_to_dig_port(intel_dp);
	struct drm_device *dev = dig_port->base.base.dev;
	struct drm_i915_private *dev_priv = dev->dev_private;

	char dpcd_hex_dump[sizeof(intel_dp->dpcd) * 3];

	if (intel_dp_aux_native_read_retry(intel_dp, 0x000, intel_dp->dpcd,
					   sizeof(intel_dp->dpcd)) == 0)
		return false; /* aux transfer failed */

	hex_dump_to_buffer(intel_dp->dpcd, sizeof(intel_dp->dpcd),
			   32, 1, dpcd_hex_dump, sizeof(dpcd_hex_dump), false);
	DRM_DEBUG_KMS("DPCD: %s\n", dpcd_hex_dump);

	if (intel_dp->dpcd[DP_DPCD_REV] == 0)
		return false; /* DPCD not present */

	/* Check if the panel supports PSR */
	memset(intel_dp->psr_dpcd, 0, sizeof(intel_dp->psr_dpcd));
	if (is_edp(intel_dp)) {
		intel_dp_aux_native_read_retry(intel_dp, DP_PSR_SUPPORT,
					       intel_dp->psr_dpcd,
					       sizeof(intel_dp->psr_dpcd));
		if (intel_dp->psr_dpcd[0] & DP_PSR_IS_SUPPORTED) {
			dev_priv->psr.sink_support = true;
			DRM_DEBUG_KMS("Detected EDP PSR Panel.\n");
		}
	}

	if (!(intel_dp->dpcd[DP_DOWNSTREAMPORT_PRESENT] &
	      DP_DWN_STRM_PORT_PRESENT))
		return true; /* native DP sink */

	if (intel_dp->dpcd[DP_DPCD_REV] == 0x10)
		return true; /* no per-port downstream info */

	if (intel_dp_aux_native_read_retry(intel_dp, DP_DOWNSTREAM_PORT_0,
					   intel_dp->downstream_ports,
					   DP_MAX_DOWNSTREAM_PORTS) == 0)
		return false; /* downstream port status fetch failed */

	return true;
}

static void
intel_dp_probe_oui(struct intel_dp *intel_dp)
{
	u8 buf[3];

	if (!(intel_dp->dpcd[DP_DOWN_STREAM_PORT_COUNT] & DP_OUI_SUPPORT))
		return;

	ironlake_edp_panel_vdd_on(intel_dp);

	if (intel_dp_aux_native_read_retry(intel_dp, DP_SINK_OUI, buf, 3))
		DRM_DEBUG_KMS("Sink OUI: %02hx%02hx%02hx\n",
			      buf[0], buf[1], buf[2]);

	if (intel_dp_aux_native_read_retry(intel_dp, DP_BRANCH_OUI, buf, 3))
		DRM_DEBUG_KMS("Branch OUI: %02hx%02hx%02hx\n",
			      buf[0], buf[1], buf[2]);

	ironlake_edp_panel_vdd_off(intel_dp, false);
}

static bool
intel_dp_get_sink_irq(struct intel_dp *intel_dp, u8 *sink_irq_vector)
{
	int ret;

	ret = intel_dp_aux_native_read_retry(intel_dp,
					     DP_DEVICE_SERVICE_IRQ_VECTOR,
					     sink_irq_vector, 1);
	if (!ret)
		return false;

	return true;
}

static void
intel_dp_handle_test_request(struct intel_dp *intel_dp)
{
	/* NAK by default */
	intel_dp_aux_native_write_1(intel_dp, DP_TEST_RESPONSE, DP_TEST_NAK);
}

/*
 * According to DP spec
 * 5.1.2:
 *  1. Read DPCD
 *  2. Configure link according to Receiver Capabilities
 *  3. Use Link Training from 2.5.3.3 and 3.5.1.3
 *  4. Check link status on receipt of hot-plug interrupt
 */

void
intel_dp_check_link_status(struct intel_dp *intel_dp)
{
	struct intel_encoder *intel_encoder = &dp_to_dig_port(intel_dp)->base;
	u8 sink_irq_vector;
	u8 link_status[DP_LINK_STATUS_SIZE];

	if (!intel_encoder->connectors_active)
		return;

	if (WARN_ON(!intel_encoder->base.crtc))
		return;

	/* Try to read receiver status if the link appears to be up */
	if (!intel_dp_get_link_status(intel_dp, link_status)) {
		intel_dp_link_down(intel_dp);
		return;
	}

	/* Now read the DPCD to see if it's actually running */
	if (!intel_dp_get_dpcd(intel_dp)) {
		intel_dp_link_down(intel_dp);
		return;
	}

	/* Try to read the source of the interrupt */
	if (intel_dp->dpcd[DP_DPCD_REV] >= 0x11 &&
	    intel_dp_get_sink_irq(intel_dp, &sink_irq_vector)) {
		/* Clear interrupt source */
		intel_dp_aux_native_write_1(intel_dp,
					    DP_DEVICE_SERVICE_IRQ_VECTOR,
					    sink_irq_vector);

		if (sink_irq_vector & DP_AUTOMATED_TEST_REQUEST)
			intel_dp_handle_test_request(intel_dp);
		if (sink_irq_vector & (DP_CP_IRQ | DP_SINK_SPECIFIC_IRQ))
			DRM_DEBUG_DRIVER("CP or sink specific irq unhandled\n");
	}

	if (!drm_dp_channel_eq_ok(link_status, intel_dp->lane_count)) {
		DRM_DEBUG_KMS("%s: channel EQ not ok, retraining\n",
			      drm_get_encoder_name(&intel_encoder->base));
		intel_dp_start_link_train(intel_dp);
		intel_dp_complete_link_train(intel_dp);
		intel_dp_stop_link_train(intel_dp);
	}
}

/* XXX this is probably wrong for multiple downstream ports */
static enum drm_connector_status
intel_dp_detect_dpcd(struct intel_dp *intel_dp)
{
	uint8_t *dpcd = intel_dp->dpcd;
	uint8_t type;

	if (!intel_dp_get_dpcd(intel_dp))
		return connector_status_disconnected;

	/* if there's no downstream port, we're done */
	if (!(dpcd[DP_DOWNSTREAMPORT_PRESENT] & DP_DWN_STRM_PORT_PRESENT))
		return connector_status_connected;

	/* If we're HPD-aware, SINK_COUNT changes dynamically */
	if (intel_dp->dpcd[DP_DPCD_REV] >= 0x11 &&
	    intel_dp->downstream_ports[0] & DP_DS_PORT_HPD) {
		uint8_t reg;
		if (!intel_dp_aux_native_read_retry(intel_dp, DP_SINK_COUNT,
						    &reg, 1))
			return connector_status_unknown;
		return DP_GET_SINK_COUNT(reg) ? connector_status_connected
					      : connector_status_disconnected;
	}

	/* If no HPD, poke DDC gently */
	if (drm_probe_ddc(&intel_dp->adapter))
		return connector_status_connected;

	/* Well we tried, say unknown for unreliable port types */
	if (intel_dp->dpcd[DP_DPCD_REV] >= 0x11) {
		type = intel_dp->downstream_ports[0] & DP_DS_PORT_TYPE_MASK;
		if (type == DP_DS_PORT_TYPE_VGA ||
		    type == DP_DS_PORT_TYPE_NON_EDID)
			return connector_status_unknown;
	} else {
		type = intel_dp->dpcd[DP_DOWNSTREAMPORT_PRESENT] &
			DP_DWN_STRM_PORT_TYPE_MASK;
		if (type == DP_DWN_STRM_PORT_TYPE_ANALOG ||
		    type == DP_DWN_STRM_PORT_TYPE_OTHER)
			return connector_status_unknown;
	}

	/* Anything else is out of spec, warn and ignore */
	DRM_DEBUG_KMS("Broken DP branch device, ignoring\n");
	return connector_status_disconnected;
}

static enum drm_connector_status
ironlake_dp_detect(struct intel_dp *intel_dp)
{
	struct drm_device *dev = intel_dp_to_dev(intel_dp);
	struct drm_i915_private *dev_priv = dev->dev_private;
	struct intel_digital_port *intel_dig_port = dp_to_dig_port(intel_dp);
	enum drm_connector_status status;

	/* Can't disconnect eDP, but you can close the lid... */
	if (is_edp(intel_dp)) {
		status = intel_panel_detect(dev);
		if (status == connector_status_unknown)
			status = connector_status_connected;
		return status;
	}

	if (!ibx_digital_port_connected(dev_priv, intel_dig_port))
		return connector_status_disconnected;

	return intel_dp_detect_dpcd(intel_dp);
}

static enum drm_connector_status
g4x_dp_detect(struct intel_dp *intel_dp)
{
	struct drm_device *dev = intel_dp_to_dev(intel_dp);
	struct drm_i915_private *dev_priv = dev->dev_private;
	struct intel_digital_port *intel_dig_port = dp_to_dig_port(intel_dp);
	uint32_t bit;

	/* Can't disconnect eDP, but you can close the lid... */
	if (is_edp(intel_dp)) {
		enum drm_connector_status status;

		status = intel_panel_detect(dev);
		if (status == connector_status_unknown)
			status = connector_status_connected;
		return status;
	}

	switch (intel_dig_port->port) {
	case PORT_B:
		bit = PORTB_HOTPLUG_LIVE_STATUS;
		break;
	case PORT_C:
		bit = PORTC_HOTPLUG_LIVE_STATUS;
		break;
	case PORT_D:
		bit = PORTD_HOTPLUG_LIVE_STATUS;
		break;
	default:
		return connector_status_unknown;
	}

	if ((I915_READ(PORT_HOTPLUG_STAT) & bit) == 0)
		return connector_status_disconnected;

	return intel_dp_detect_dpcd(intel_dp);
}

static struct edid *
intel_dp_get_edid(struct drm_connector *connector, struct i2c_adapter *adapter)
{
	struct intel_connector *intel_connector = to_intel_connector(connector);

	/* use cached edid if we have one */
	if (intel_connector->edid) {
		/* invalid edid */
		if (IS_ERR(intel_connector->edid))
			return NULL;

		return drm_edid_duplicate(intel_connector->edid);
	}

	return drm_get_edid(connector, adapter);
}

static int
intel_dp_get_edid_modes(struct drm_connector *connector, struct i2c_adapter *adapter)
{
	struct intel_connector *intel_connector = to_intel_connector(connector);

	/* use cached edid if we have one */
	if (intel_connector->edid) {
		/* invalid edid */
		if (IS_ERR(intel_connector->edid))
			return 0;

		return intel_connector_update_modes(connector,
						    intel_connector->edid);
	}

	return intel_ddc_get_modes(connector, adapter);
}

static enum drm_connector_status
intel_dp_detect(struct drm_connector *connector, bool force)
{
	struct intel_dp *intel_dp = intel_attached_dp(connector);
	struct intel_digital_port *intel_dig_port = dp_to_dig_port(intel_dp);
	struct intel_encoder *intel_encoder = &intel_dig_port->base;
	struct drm_device *dev = connector->dev;
	enum drm_connector_status status;
	struct edid *edid = NULL;

	DRM_DEBUG_KMS("[CONNECTOR:%d:%s]\n",
		      connector->base.id, drm_get_connector_name(connector));

	intel_dp->has_audio = false;

	if (HAS_PCH_SPLIT(dev))
		status = ironlake_dp_detect(intel_dp);
	else
		status = g4x_dp_detect(intel_dp);

	if (status != connector_status_connected)
		return status;

	intel_dp_probe_oui(intel_dp);

	if (intel_dp->force_audio != HDMI_AUDIO_AUTO) {
		intel_dp->has_audio = (intel_dp->force_audio == HDMI_AUDIO_ON);
	} else {
		edid = intel_dp_get_edid(connector, &intel_dp->adapter);
		if (edid) {
			intel_dp->has_audio = drm_detect_monitor_audio(edid);
			kfree(edid);
		}
	}

	if (intel_encoder->type != INTEL_OUTPUT_EDP)
		intel_encoder->type = INTEL_OUTPUT_DISPLAYPORT;
	return connector_status_connected;
}

static int intel_dp_get_modes(struct drm_connector *connector)
{
	struct intel_dp *intel_dp = intel_attached_dp(connector);
	struct intel_connector *intel_connector = to_intel_connector(connector);
	struct drm_device *dev = connector->dev;
	int ret;

	/* We should parse the EDID data and find out if it has an audio sink
	 */

	ret = intel_dp_get_edid_modes(connector, &intel_dp->adapter);
	if (ret)
		return ret;

	/* if eDP has no EDID, fall back to fixed mode */
	if (is_edp(intel_dp) && intel_connector->panel.fixed_mode) {
		struct drm_display_mode *mode;
		mode = drm_mode_duplicate(dev,
					  intel_connector->panel.fixed_mode);
		if (mode) {
			drm_mode_probed_add(connector, mode);
			return 1;
		}
	}
	return 0;
}

static bool
intel_dp_detect_audio(struct drm_connector *connector)
{
	struct intel_dp *intel_dp = intel_attached_dp(connector);
	struct edid *edid;
	bool has_audio = false;

	edid = intel_dp_get_edid(connector, &intel_dp->adapter);
	if (edid) {
		has_audio = drm_detect_monitor_audio(edid);
		kfree(edid);
	}

	return has_audio;
}

static int
intel_dp_set_property(struct drm_connector *connector,
		      struct drm_property *property,
		      uint64_t val)
{
	struct drm_i915_private *dev_priv = connector->dev->dev_private;
	struct intel_connector *intel_connector = to_intel_connector(connector);
	struct intel_encoder *intel_encoder = intel_attached_encoder(connector);
	struct intel_dp *intel_dp = enc_to_intel_dp(&intel_encoder->base);
	int ret;

	ret = drm_object_property_set_value(&connector->base, property, val);
	if (ret)
		return ret;

	if (property == dev_priv->force_audio_property) {
		int i = val;
		bool has_audio;

		if (i == intel_dp->force_audio)
			return 0;

		intel_dp->force_audio = i;

		if (i == HDMI_AUDIO_AUTO)
			has_audio = intel_dp_detect_audio(connector);
		else
			has_audio = (i == HDMI_AUDIO_ON);

		if (has_audio == intel_dp->has_audio)
			return 0;

		intel_dp->has_audio = has_audio;
		goto done;
	}

	if (property == dev_priv->broadcast_rgb_property) {
		bool old_auto = intel_dp->color_range_auto;
		uint32_t old_range = intel_dp->color_range;

		switch (val) {
		case INTEL_BROADCAST_RGB_AUTO:
			intel_dp->color_range_auto = true;
			break;
		case INTEL_BROADCAST_RGB_FULL:
			intel_dp->color_range_auto = false;
			intel_dp->color_range = 0;
			break;
		case INTEL_BROADCAST_RGB_LIMITED:
			intel_dp->color_range_auto = false;
			intel_dp->color_range = DP_COLOR_RANGE_16_235;
			break;
		default:
			return -EINVAL;
		}

		if (old_auto == intel_dp->color_range_auto &&
		    old_range == intel_dp->color_range)
			return 0;

		goto done;
	}

	if (is_edp(intel_dp) &&
	    property == connector->dev->mode_config.scaling_mode_property) {
		if (val == DRM_MODE_SCALE_NONE) {
			DRM_DEBUG_KMS("no scaling not supported\n");
			return -EINVAL;
		}

		if (intel_connector->panel.fitting_mode == val) {
			/* the eDP scaling property is not changed */
			return 0;
		}
		intel_connector->panel.fitting_mode = val;

		goto done;
	}

	return -EINVAL;

done:
	if (intel_encoder->base.crtc)
		intel_crtc_restore_mode(intel_encoder->base.crtc);

	return 0;
}

static void
intel_dp_connector_destroy(struct drm_connector *connector)
{
	struct intel_connector *intel_connector = to_intel_connector(connector);

	if (!IS_ERR_OR_NULL(intel_connector->edid))
		kfree(intel_connector->edid);

	/* Can't call is_edp() since the encoder may have been destroyed
	 * already. */
	if (connector->connector_type == DRM_MODE_CONNECTOR_eDP)
		intel_panel_fini(&intel_connector->panel);

	drm_connector_cleanup(connector);
	kfree(connector);
}

void intel_dp_encoder_destroy(struct drm_encoder *encoder)
{
	struct intel_digital_port *intel_dig_port = enc_to_dig_port(encoder);
	struct intel_dp *intel_dp = &intel_dig_port->dp;
	struct drm_device *dev = intel_dp_to_dev(intel_dp);

	i2c_del_adapter(&intel_dp->adapter);
	drm_encoder_cleanup(encoder);
	if (is_edp(intel_dp)) {
		cancel_delayed_work_sync(&intel_dp->panel_vdd_work);
		mutex_lock(&dev->mode_config.mutex);
		ironlake_panel_vdd_off_sync(intel_dp);
		mutex_unlock(&dev->mode_config.mutex);
	}
	kfree(intel_dig_port);
}

static const struct drm_connector_funcs intel_dp_connector_funcs = {
	.dpms = intel_connector_dpms,
	.detect = intel_dp_detect,
	.fill_modes = drm_helper_probe_single_connector_modes,
	.set_property = intel_dp_set_property,
	.destroy = intel_dp_connector_destroy,
};

static const struct drm_connector_helper_funcs intel_dp_connector_helper_funcs = {
	.get_modes = intel_dp_get_modes,
	.mode_valid = intel_dp_mode_valid,
	.best_encoder = intel_best_encoder,
};

static const struct drm_encoder_funcs intel_dp_enc_funcs = {
	.destroy = intel_dp_encoder_destroy,
};

static void
intel_dp_hot_plug(struct intel_encoder *intel_encoder)
{
	struct intel_dp *intel_dp = enc_to_intel_dp(&intel_encoder->base);

	intel_dp_check_link_status(intel_dp);
}

/* Return which DP Port should be selected for Transcoder DP control */
int
intel_trans_dp_port_sel(struct drm_crtc *crtc)
{
	struct drm_device *dev = crtc->dev;
	struct intel_encoder *intel_encoder;
	struct intel_dp *intel_dp;

	for_each_encoder_on_crtc(dev, crtc, intel_encoder) {
		intel_dp = enc_to_intel_dp(&intel_encoder->base);

		if (intel_encoder->type == INTEL_OUTPUT_DISPLAYPORT ||
		    intel_encoder->type == INTEL_OUTPUT_EDP)
			return intel_dp->output_reg;
	}

	return -1;
}

/* check the VBT to see whether the eDP is on DP-D port */
bool intel_dpd_is_edp(struct drm_device *dev)
{
	struct drm_i915_private *dev_priv = dev->dev_private;
	union child_device_config *p_child;
	int i;

	if (!dev_priv->vbt.child_dev_num)
		return false;

	for (i = 0; i < dev_priv->vbt.child_dev_num; i++) {
		p_child = dev_priv->vbt.child_dev + i;

		if (p_child->common.dvo_port == PORT_IDPD &&
		    p_child->common.device_type == DEVICE_TYPE_eDP)
			return true;
	}
	return false;
}

static void
intel_dp_add_properties(struct intel_dp *intel_dp, struct drm_connector *connector)
{
	struct intel_connector *intel_connector = to_intel_connector(connector);

	intel_attach_force_audio_property(connector);
	intel_attach_broadcast_rgb_property(connector);
	intel_dp->color_range_auto = true;

	if (is_edp(intel_dp)) {
		drm_mode_create_scaling_mode_property(connector->dev);
		drm_object_attach_property(
			&connector->base,
			connector->dev->mode_config.scaling_mode_property,
			DRM_MODE_SCALE_ASPECT);
		intel_connector->panel.fitting_mode = DRM_MODE_SCALE_ASPECT;
	}
}

static void
intel_dp_init_panel_power_sequencer(struct drm_device *dev,
				    struct intel_dp *intel_dp,
				    struct edp_power_seq *out)
{
	struct drm_i915_private *dev_priv = dev->dev_private;
	struct edp_power_seq cur, vbt, spec, final;
	u32 pp_on, pp_off, pp_div, pp;
	int pp_ctrl_reg, pp_on_reg, pp_off_reg, pp_div_reg;

	if (HAS_PCH_SPLIT(dev)) {
		pp_ctrl_reg = PCH_PP_CONTROL;
		pp_on_reg = PCH_PP_ON_DELAYS;
		pp_off_reg = PCH_PP_OFF_DELAYS;
		pp_div_reg = PCH_PP_DIVISOR;
	} else {
		enum pipe pipe = vlv_power_sequencer_pipe(intel_dp);

		pp_ctrl_reg = VLV_PIPE_PP_CONTROL(pipe);
		pp_on_reg = VLV_PIPE_PP_ON_DELAYS(pipe);
		pp_off_reg = VLV_PIPE_PP_OFF_DELAYS(pipe);
		pp_div_reg = VLV_PIPE_PP_DIVISOR(pipe);
	}

	/* Workaround: Need to write PP_CONTROL with the unlock key as
	 * the very first thing. */
	pp = ironlake_get_pp_control(intel_dp);
	I915_WRITE(pp_ctrl_reg, pp);

	pp_on = I915_READ(pp_on_reg);
	pp_off = I915_READ(pp_off_reg);
	pp_div = I915_READ(pp_div_reg);

	/* Pull timing values out of registers */
	cur.t1_t3 = (pp_on & PANEL_POWER_UP_DELAY_MASK) >>
		PANEL_POWER_UP_DELAY_SHIFT;

	cur.t8 = (pp_on & PANEL_LIGHT_ON_DELAY_MASK) >>
		PANEL_LIGHT_ON_DELAY_SHIFT;

	cur.t9 = (pp_off & PANEL_LIGHT_OFF_DELAY_MASK) >>
		PANEL_LIGHT_OFF_DELAY_SHIFT;

	cur.t10 = (pp_off & PANEL_POWER_DOWN_DELAY_MASK) >>
		PANEL_POWER_DOWN_DELAY_SHIFT;

	cur.t11_t12 = ((pp_div & PANEL_POWER_CYCLE_DELAY_MASK) >>
		       PANEL_POWER_CYCLE_DELAY_SHIFT) * 1000;

	DRM_DEBUG_KMS("cur t1_t3 %d t8 %d t9 %d t10 %d t11_t12 %d\n",
		      cur.t1_t3, cur.t8, cur.t9, cur.t10, cur.t11_t12);

	vbt = dev_priv->vbt.edp_pps;

	/* Upper limits from eDP 1.3 spec. Note that we use the clunky units of
	 * our hw here, which are all in 100usec. */
	spec.t1_t3 = 210 * 10;
	spec.t8 = 50 * 10; /* no limit for t8, use t7 instead */
	spec.t9 = 50 * 10; /* no limit for t9, make it symmetric with t8 */
	spec.t10 = 500 * 10;
	/* This one is special and actually in units of 100ms, but zero
	 * based in the hw (so we need to add 100 ms). But the sw vbt
	 * table multiplies it with 1000 to make it in units of 100usec,
	 * too. */
	spec.t11_t12 = (510 + 100) * 10;

	DRM_DEBUG_KMS("vbt t1_t3 %d t8 %d t9 %d t10 %d t11_t12 %d\n",
		      vbt.t1_t3, vbt.t8, vbt.t9, vbt.t10, vbt.t11_t12);

	/* Use the max of the register settings and vbt. If both are
	 * unset, fall back to the spec limits. */
#define assign_final(field)	final.field = (max(cur.field, vbt.field) == 0 ? \
				       spec.field : \
				       max(cur.field, vbt.field))
	assign_final(t1_t3);
	assign_final(t8);
	assign_final(t9);
	assign_final(t10);
	assign_final(t11_t12);
#undef assign_final

#define get_delay(field)	(DIV_ROUND_UP(final.field, 10))
	intel_dp->panel_power_up_delay = get_delay(t1_t3);
	intel_dp->backlight_on_delay = get_delay(t8);
	intel_dp->backlight_off_delay = get_delay(t9);
	intel_dp->panel_power_down_delay = get_delay(t10);
	intel_dp->panel_power_cycle_delay = get_delay(t11_t12);
#undef get_delay

	DRM_DEBUG_KMS("panel power up delay %d, power down delay %d, power cycle delay %d\n",
		      intel_dp->panel_power_up_delay, intel_dp->panel_power_down_delay,
		      intel_dp->panel_power_cycle_delay);

	DRM_DEBUG_KMS("backlight on delay %d, off delay %d\n",
		      intel_dp->backlight_on_delay, intel_dp->backlight_off_delay);

	if (out)
		*out = final;
}

static void
intel_dp_init_panel_power_sequencer_registers(struct drm_device *dev,
					      struct intel_dp *intel_dp,
					      struct edp_power_seq *seq)
{
	struct drm_i915_private *dev_priv = dev->dev_private;
	u32 pp_on, pp_off, pp_div, port_sel = 0;
	int div = HAS_PCH_SPLIT(dev) ? intel_pch_rawclk(dev) : intel_hrawclk(dev);
	int pp_on_reg, pp_off_reg, pp_div_reg;

	if (HAS_PCH_SPLIT(dev)) {
		pp_on_reg = PCH_PP_ON_DELAYS;
		pp_off_reg = PCH_PP_OFF_DELAYS;
		pp_div_reg = PCH_PP_DIVISOR;
	} else {
		enum pipe pipe = vlv_power_sequencer_pipe(intel_dp);

		pp_on_reg = VLV_PIPE_PP_ON_DELAYS(pipe);
		pp_off_reg = VLV_PIPE_PP_OFF_DELAYS(pipe);
		pp_div_reg = VLV_PIPE_PP_DIVISOR(pipe);
	}

	/* And finally store the new values in the power sequencer. */
	pp_on = (seq->t1_t3 << PANEL_POWER_UP_DELAY_SHIFT) |
		(seq->t8 << PANEL_LIGHT_ON_DELAY_SHIFT);
	pp_off = (seq->t9 << PANEL_LIGHT_OFF_DELAY_SHIFT) |
		 (seq->t10 << PANEL_POWER_DOWN_DELAY_SHIFT);
	/* Compute the divisor for the pp clock, simply match the Bspec
	 * formula. */
	pp_div = ((100 * div)/2 - 1) << PP_REFERENCE_DIVIDER_SHIFT;
	pp_div |= (DIV_ROUND_UP(seq->t11_t12, 1000)
			<< PANEL_POWER_CYCLE_DELAY_SHIFT);

	/* Haswell doesn't have any port selection bits for the panel
	 * power sequencer any more. */
	if (IS_VALLEYVIEW(dev)) {
		if (dp_to_dig_port(intel_dp)->port == PORT_B)
			port_sel = PANEL_PORT_SELECT_DPB_VLV;
		else
			port_sel = PANEL_PORT_SELECT_DPC_VLV;
	} else if (HAS_PCH_IBX(dev) || HAS_PCH_CPT(dev)) {
		if (dp_to_dig_port(intel_dp)->port == PORT_A)
			port_sel = PANEL_PORT_SELECT_DPA;
		else
			port_sel = PANEL_PORT_SELECT_DPD;
	}

	pp_on |= port_sel;

	I915_WRITE(pp_on_reg, pp_on);
	I915_WRITE(pp_off_reg, pp_off);
	I915_WRITE(pp_div_reg, pp_div);

	DRM_DEBUG_KMS("panel power sequencer register settings: PP_ON %#x, PP_OFF %#x, PP_DIV %#x\n",
		      I915_READ(pp_on_reg),
		      I915_READ(pp_off_reg),
		      I915_READ(pp_div_reg));
}

static bool intel_edp_init_connector(struct intel_dp *intel_dp,
				     struct intel_connector *intel_connector)
{
	struct drm_connector *connector = &intel_connector->base;
	struct intel_digital_port *intel_dig_port = dp_to_dig_port(intel_dp);
	struct drm_device *dev = intel_dig_port->base.base.dev;
	struct drm_i915_private *dev_priv = dev->dev_private;
	struct drm_display_mode *fixed_mode = NULL;
	struct edp_power_seq power_seq = { 0 };
	bool has_dpcd;
	struct drm_display_mode *scan;
	struct edid *edid;

	if (!is_edp(intel_dp))
		return true;

	intel_dp_init_panel_power_sequencer(dev, intel_dp, &power_seq);

	/* Cache DPCD and EDID for edp. */
	ironlake_edp_panel_vdd_on(intel_dp);
	has_dpcd = intel_dp_get_dpcd(intel_dp);
	ironlake_edp_panel_vdd_off(intel_dp, false);

	if (has_dpcd) {
		if (intel_dp->dpcd[DP_DPCD_REV] >= 0x11)
			dev_priv->no_aux_handshake =
				intel_dp->dpcd[DP_MAX_DOWNSPREAD] &
				DP_NO_AUX_HANDSHAKE_LINK_TRAINING;
	} else {
		/* if this fails, presume the device is a ghost */
		DRM_INFO("failed to retrieve link info, disabling eDP\n");
		return false;
	}

	/* We now know it's not a ghost, init power sequence regs. */
	intel_dp_init_panel_power_sequencer_registers(dev, intel_dp,
						      &power_seq);

	edid = drm_get_edid(connector, &intel_dp->adapter);
	if (edid) {
		if (drm_add_edid_modes(connector, edid)) {
			drm_mode_connector_update_edid_property(connector,
								edid);
			drm_edid_to_eld(connector, edid);
		} else {
			kfree(edid);
			edid = ERR_PTR(-EINVAL);
		}
	} else {
		edid = ERR_PTR(-ENOENT);
	}
	intel_connector->edid = edid;

	/* prefer fixed mode from EDID if available */
	list_for_each_entry(scan, &connector->probed_modes, head) {
		if ((scan->type & DRM_MODE_TYPE_PREFERRED)) {
			fixed_mode = drm_mode_duplicate(dev, scan);
			break;
		}
	}

	/* fallback to VBT if available for eDP */
	if (!fixed_mode && dev_priv->vbt.lfp_lvds_vbt_mode) {
		fixed_mode = drm_mode_duplicate(dev,
					dev_priv->vbt.lfp_lvds_vbt_mode);
		if (fixed_mode)
			fixed_mode->type |= DRM_MODE_TYPE_PREFERRED;
	}

	intel_panel_init(&intel_connector->panel, fixed_mode);
	intel_panel_setup_backlight(connector);

	return true;
}

bool
intel_dp_init_connector(struct intel_digital_port *intel_dig_port,
			struct intel_connector *intel_connector)
{
	struct drm_connector *connector = &intel_connector->base;
	struct intel_dp *intel_dp = &intel_dig_port->dp;
	struct intel_encoder *intel_encoder = &intel_dig_port->base;
	struct drm_device *dev = intel_encoder->base.dev;
	struct drm_i915_private *dev_priv = dev->dev_private;
	enum port port = intel_dig_port->port;
	const char *name = NULL;
	int type, error;

	/* Preserve the current hw state. */
	intel_dp->DP = I915_READ(intel_dp->output_reg);
	intel_dp->attached_connector = intel_connector;

	type = DRM_MODE_CONNECTOR_DisplayPort;
	/*
	 * FIXME : We need to initialize built-in panels before external panels.
	 * For X0, DP_C is fixed as eDP. Revisit this as part of VLV eDP cleanup
	 */
	switch (port) {
	case PORT_A:
		type = DRM_MODE_CONNECTOR_eDP;
		break;
	case PORT_C:
		if (IS_VALLEYVIEW(dev))
			type = DRM_MODE_CONNECTOR_eDP;
		break;
	case PORT_D:
		if (HAS_PCH_SPLIT(dev) && intel_dpd_is_edp(dev))
			type = DRM_MODE_CONNECTOR_eDP;
		break;
	default:	/* silence GCC warning */
		break;
	}

	/*
	 * For eDP we always set the encoder type to INTEL_OUTPUT_EDP, but
	 * for DP the encoder type can be set by the caller to
	 * INTEL_OUTPUT_UNKNOWN for DDI, so don't rewrite it.
	 */
	if (type == DRM_MODE_CONNECTOR_eDP)
		intel_encoder->type = INTEL_OUTPUT_EDP;

	DRM_DEBUG_KMS("Adding %s connector on port %c\n",
			type == DRM_MODE_CONNECTOR_eDP ? "eDP" : "DP",
			port_name(port));

	drm_connector_init(dev, connector, &intel_dp_connector_funcs, type);
	drm_connector_helper_add(connector, &intel_dp_connector_helper_funcs);

	connector->interlace_allowed = true;
	connector->doublescan_allowed = 0;

	INIT_DELAYED_WORK(&intel_dp->panel_vdd_work,
			  ironlake_panel_vdd_work);

	intel_connector_attach_encoder(intel_connector, intel_encoder);
	drm_sysfs_connector_add(connector);

	if (HAS_DDI(dev))
		intel_connector->get_hw_state = intel_ddi_connector_get_hw_state;
	else
		intel_connector->get_hw_state = intel_connector_get_hw_state;

	intel_dp->aux_ch_ctl_reg = intel_dp->output_reg + 0x10;
	if (HAS_DDI(dev)) {
		switch (intel_dig_port->port) {
		case PORT_A:
			intel_dp->aux_ch_ctl_reg = DPA_AUX_CH_CTL;
			break;
		case PORT_B:
			intel_dp->aux_ch_ctl_reg = PCH_DPB_AUX_CH_CTL;
			break;
		case PORT_C:
			intel_dp->aux_ch_ctl_reg = PCH_DPC_AUX_CH_CTL;
			break;
		case PORT_D:
			intel_dp->aux_ch_ctl_reg = PCH_DPD_AUX_CH_CTL;
			break;
		default:
			BUG();
		}
	}

	/* Set up the DDC bus. */
	switch (port) {
	case PORT_A:
		intel_encoder->hpd_pin = HPD_PORT_A;
		name = "DPDDC-A";
		break;
	case PORT_B:
		intel_encoder->hpd_pin = HPD_PORT_B;
		name = "DPDDC-B";
		break;
	case PORT_C:
		intel_encoder->hpd_pin = HPD_PORT_C;
		name = "DPDDC-C";
		break;
	case PORT_D:
		intel_encoder->hpd_pin = HPD_PORT_D;
		name = "DPDDC-D";
		break;
	default:
		BUG();
	}

	error = intel_dp_i2c_init(intel_dp, intel_connector, name);
	WARN(error, "intel_dp_i2c_init failed with error %d for port %c\n",
	     error, port_name(port));

	intel_dp->psr_setup_done = false;

	if (!intel_edp_init_connector(intel_dp, intel_connector)) {
		i2c_del_adapter(&intel_dp->adapter);
		if (is_edp(intel_dp)) {
			cancel_delayed_work_sync(&intel_dp->panel_vdd_work);
			mutex_lock(&dev->mode_config.mutex);
			ironlake_panel_vdd_off_sync(intel_dp);
			mutex_unlock(&dev->mode_config.mutex);
		}
		drm_sysfs_connector_remove(connector);
		drm_connector_cleanup(connector);
		return false;
	}

	intel_dp_add_properties(intel_dp, connector);

	/* For G4X desktop chip, PEG_BAND_GAP_DATA 3:0 must first be written
	 * 0xd.  Failure to do so will result in spurious interrupts being
	 * generated on the port when a cable is not attached.
	 */
	if (IS_G4X(dev) && !IS_GM45(dev)) {
		u32 temp = I915_READ(PEG_BAND_GAP_DATA);
		I915_WRITE(PEG_BAND_GAP_DATA, (temp & ~0xf) | 0xd);
	}

	return true;
}

void
intel_dp_init(struct drm_device *dev, int output_reg, enum port port)
{
	struct intel_digital_port *intel_dig_port;
	struct intel_encoder *intel_encoder;
	struct drm_encoder *encoder;
	struct intel_connector *intel_connector;

	intel_dig_port = kzalloc(sizeof(*intel_dig_port), GFP_KERNEL);
	if (!intel_dig_port)
		return;

	intel_connector = kzalloc(sizeof(*intel_connector), GFP_KERNEL);
	if (!intel_connector) {
		kfree(intel_dig_port);
		return;
	}

	intel_encoder = &intel_dig_port->base;
	encoder = &intel_encoder->base;

	drm_encoder_init(dev, &intel_encoder->base, &intel_dp_enc_funcs,
			 DRM_MODE_ENCODER_TMDS);

	intel_encoder->compute_config = intel_dp_compute_config;
	intel_encoder->mode_set = intel_dp_mode_set;
	intel_encoder->disable = intel_disable_dp;
	intel_encoder->post_disable = intel_post_disable_dp;
	intel_encoder->get_hw_state = intel_dp_get_hw_state;
	intel_encoder->get_config = intel_dp_get_config;
	if (IS_VALLEYVIEW(dev)) {
		intel_encoder->pre_pll_enable = vlv_dp_pre_pll_enable;
		intel_encoder->pre_enable = vlv_pre_enable_dp;
		intel_encoder->enable = vlv_enable_dp;
	} else {
		intel_encoder->pre_enable = g4x_pre_enable_dp;
		intel_encoder->enable = g4x_enable_dp;
	}

	intel_dig_port->port = port;
	intel_dig_port->dp.output_reg = output_reg;

	intel_encoder->type = INTEL_OUTPUT_DISPLAYPORT;
	intel_encoder->crtc_mask = (1 << 0) | (1 << 1) | (1 << 2);
	intel_encoder->cloneable = false;
	intel_encoder->hot_plug = intel_dp_hot_plug;

	if (!intel_dp_init_connector(intel_dig_port, intel_connector)) {
		drm_encoder_cleanup(encoder);
		kfree(intel_dig_port);
		kfree(intel_connector);
	}
}<|MERGE_RESOLUTION|>--- conflicted
+++ resolved
@@ -1125,13 +1125,8 @@
 		pp = ironlake_get_pp_control(intel_dp);
 		pp &= ~EDP_FORCE_VDD;
 
-<<<<<<< HEAD
-		pp_stat_reg = _pp_ctrl_reg(intel_dp);
-		pp_ctrl_reg = _pp_stat_reg(intel_dp);
-=======
 		pp_ctrl_reg = _pp_ctrl_reg(intel_dp);
 		pp_stat_reg = _pp_stat_reg(intel_dp);
->>>>>>> 3608b98d
 
 		I915_WRITE(pp_ctrl_reg, pp);
 		POSTING_READ(pp_ctrl_reg);
@@ -1509,14 +1504,6 @@
 			      pipe_config->pipe_bpp, dev_priv->vbt.edp_bpp);
 		dev_priv->vbt.edp_bpp = pipe_config->pipe_bpp;
 	}
-
-	dotclock = intel_dotclock_calculate(pipe_config->port_clock,
-					    &pipe_config->dp_m_n);
-
-	if (HAS_PCH_SPLIT(dev_priv->dev) && port != PORT_A)
-		ironlake_check_encoder_dotclock(pipe_config, dotclock);
-
-	pipe_config->adjusted_mode.crtc_clock = dotclock;
 }
 
 static bool is_edp_psr(struct drm_device *dev)
