/*
 * Copyright © 2006-2007 Intel Corporation
 *
 * Permission is hereby granted, free of charge, to any person obtaining a
 * copy of this software and associated documentation files (the "Software"),
 * to deal in the Software without restriction, including without limitation
 * the rights to use, copy, modify, merge, publish, distribute, sublicense,
 * and/or sell copies of the Software, and to permit persons to whom the
 * Software is furnished to do so, subject to the following conditions:
 *
 * The above copyright notice and this permission notice (including the next
 * paragraph) shall be included in all copies or substantial portions of the
 * Software.
 *
 * THE SOFTWARE IS PROVIDED "AS IS", WITHOUT WARRANTY OF ANY KIND, EXPRESS OR
 * IMPLIED, INCLUDING BUT NOT LIMITED TO THE WARRANTIES OF MERCHANTABILITY,
 * FITNESS FOR A PARTICULAR PURPOSE AND NONINFRINGEMENT.  IN NO EVENT SHALL
 * THE AUTHORS OR COPYRIGHT HOLDERS BE LIABLE FOR ANY CLAIM, DAMAGES OR OTHER
 * LIABILITY, WHETHER IN AN ACTION OF CONTRACT, TORT OR OTHERWISE, ARISING
 * FROM, OUT OF OR IN CONNECTION WITH THE SOFTWARE OR THE USE OR OTHER
 * DEALINGS IN THE SOFTWARE.
 *
 * Authors:
 *	Eric Anholt <eric@anholt.net>
 */

#include <linux/dmi.h>
#include <linux/module.h>
#include <linux/input.h>
#include <linux/i2c.h>
#include <linux/kernel.h>
#include <linux/slab.h>
#include <linux/vgaarb.h>
#include <drm/drm_edid.h>
#include <drm/drmP.h>
#include "intel_drv.h"
#include <drm/i915_drm.h>
#include "i915_drv.h"
#include "i915_trace.h"
#include <drm/drm_dp_helper.h>
#include <drm/drm_crtc_helper.h>
#include <linux/dma_remapping.h>

static void intel_increase_pllclock(struct drm_crtc *crtc);
static void intel_crtc_update_cursor(struct drm_crtc *crtc, bool on);

static void i9xx_crtc_clock_get(struct intel_crtc *crtc,
				struct intel_crtc_config *pipe_config);
static void ironlake_pch_clock_get(struct intel_crtc *crtc,
				   struct intel_crtc_config *pipe_config);

static int intel_set_mode(struct drm_crtc *crtc, struct drm_display_mode *mode,
			  int x, int y, struct drm_framebuffer *old_fb);


typedef struct {
	int	min, max;
} intel_range_t;

typedef struct {
	int	dot_limit;
	int	p2_slow, p2_fast;
} intel_p2_t;

typedef struct intel_limit intel_limit_t;
struct intel_limit {
	intel_range_t   dot, vco, n, m, m1, m2, p, p1;
	intel_p2_t	    p2;
};

int
intel_pch_rawclk(struct drm_device *dev)
{
	struct drm_i915_private *dev_priv = dev->dev_private;

	WARN_ON(!HAS_PCH_SPLIT(dev));

	return I915_READ(PCH_RAWCLK_FREQ) & RAWCLK_FREQ_MASK;
}

static inline u32 /* units of 100MHz */
intel_fdi_link_freq(struct drm_device *dev)
{
	if (IS_GEN5(dev)) {
		struct drm_i915_private *dev_priv = dev->dev_private;
		return (I915_READ(FDI_PLL_BIOS_0) & FDI_PLL_FB_CLOCK_MASK) + 2;
	} else
		return 27;
}

static const intel_limit_t intel_limits_i8xx_dac = {
	.dot = { .min = 25000, .max = 350000 },
	.vco = { .min = 930000, .max = 1400000 },
	.n = { .min = 3, .max = 16 },
	.m = { .min = 96, .max = 140 },
	.m1 = { .min = 18, .max = 26 },
	.m2 = { .min = 6, .max = 16 },
	.p = { .min = 4, .max = 128 },
	.p1 = { .min = 2, .max = 33 },
	.p2 = { .dot_limit = 165000,
		.p2_slow = 4, .p2_fast = 2 },
};

static const intel_limit_t intel_limits_i8xx_dvo = {
	.dot = { .min = 25000, .max = 350000 },
	.vco = { .min = 930000, .max = 1400000 },
	.n = { .min = 3, .max = 16 },
	.m = { .min = 96, .max = 140 },
	.m1 = { .min = 18, .max = 26 },
	.m2 = { .min = 6, .max = 16 },
	.p = { .min = 4, .max = 128 },
	.p1 = { .min = 2, .max = 33 },
	.p2 = { .dot_limit = 165000,
		.p2_slow = 4, .p2_fast = 4 },
};

static const intel_limit_t intel_limits_i8xx_lvds = {
	.dot = { .min = 25000, .max = 350000 },
	.vco = { .min = 930000, .max = 1400000 },
	.n = { .min = 3, .max = 16 },
	.m = { .min = 96, .max = 140 },
	.m1 = { .min = 18, .max = 26 },
	.m2 = { .min = 6, .max = 16 },
	.p = { .min = 4, .max = 128 },
	.p1 = { .min = 1, .max = 6 },
	.p2 = { .dot_limit = 165000,
		.p2_slow = 14, .p2_fast = 7 },
};

static const intel_limit_t intel_limits_i9xx_sdvo = {
	.dot = { .min = 20000, .max = 400000 },
	.vco = { .min = 1400000, .max = 2800000 },
	.n = { .min = 1, .max = 6 },
	.m = { .min = 70, .max = 120 },
	.m1 = { .min = 8, .max = 18 },
	.m2 = { .min = 3, .max = 7 },
	.p = { .min = 5, .max = 80 },
	.p1 = { .min = 1, .max = 8 },
	.p2 = { .dot_limit = 200000,
		.p2_slow = 10, .p2_fast = 5 },
};

static const intel_limit_t intel_limits_i9xx_lvds = {
	.dot = { .min = 20000, .max = 400000 },
	.vco = { .min = 1400000, .max = 2800000 },
	.n = { .min = 1, .max = 6 },
	.m = { .min = 70, .max = 120 },
	.m1 = { .min = 8, .max = 18 },
	.m2 = { .min = 3, .max = 7 },
	.p = { .min = 7, .max = 98 },
	.p1 = { .min = 1, .max = 8 },
	.p2 = { .dot_limit = 112000,
		.p2_slow = 14, .p2_fast = 7 },
};


static const intel_limit_t intel_limits_g4x_sdvo = {
	.dot = { .min = 25000, .max = 270000 },
	.vco = { .min = 1750000, .max = 3500000},
	.n = { .min = 1, .max = 4 },
	.m = { .min = 104, .max = 138 },
	.m1 = { .min = 17, .max = 23 },
	.m2 = { .min = 5, .max = 11 },
	.p = { .min = 10, .max = 30 },
	.p1 = { .min = 1, .max = 3},
	.p2 = { .dot_limit = 270000,
		.p2_slow = 10,
		.p2_fast = 10
	},
};

static const intel_limit_t intel_limits_g4x_hdmi = {
	.dot = { .min = 22000, .max = 400000 },
	.vco = { .min = 1750000, .max = 3500000},
	.n = { .min = 1, .max = 4 },
	.m = { .min = 104, .max = 138 },
	.m1 = { .min = 16, .max = 23 },
	.m2 = { .min = 5, .max = 11 },
	.p = { .min = 5, .max = 80 },
	.p1 = { .min = 1, .max = 8},
	.p2 = { .dot_limit = 165000,
		.p2_slow = 10, .p2_fast = 5 },
};

static const intel_limit_t intel_limits_g4x_single_channel_lvds = {
	.dot = { .min = 20000, .max = 115000 },
	.vco = { .min = 1750000, .max = 3500000 },
	.n = { .min = 1, .max = 3 },
	.m = { .min = 104, .max = 138 },
	.m1 = { .min = 17, .max = 23 },
	.m2 = { .min = 5, .max = 11 },
	.p = { .min = 28, .max = 112 },
	.p1 = { .min = 2, .max = 8 },
	.p2 = { .dot_limit = 0,
		.p2_slow = 14, .p2_fast = 14
	},
};

static const intel_limit_t intel_limits_g4x_dual_channel_lvds = {
	.dot = { .min = 80000, .max = 224000 },
	.vco = { .min = 1750000, .max = 3500000 },
	.n = { .min = 1, .max = 3 },
	.m = { .min = 104, .max = 138 },
	.m1 = { .min = 17, .max = 23 },
	.m2 = { .min = 5, .max = 11 },
	.p = { .min = 14, .max = 42 },
	.p1 = { .min = 2, .max = 6 },
	.p2 = { .dot_limit = 0,
		.p2_slow = 7, .p2_fast = 7
	},
};

static const intel_limit_t intel_limits_pineview_sdvo = {
	.dot = { .min = 20000, .max = 400000},
	.vco = { .min = 1700000, .max = 3500000 },
	/* Pineview's Ncounter is a ring counter */
	.n = { .min = 3, .max = 6 },
	.m = { .min = 2, .max = 256 },
	/* Pineview only has one combined m divider, which we treat as m2. */
	.m1 = { .min = 0, .max = 0 },
	.m2 = { .min = 0, .max = 254 },
	.p = { .min = 5, .max = 80 },
	.p1 = { .min = 1, .max = 8 },
	.p2 = { .dot_limit = 200000,
		.p2_slow = 10, .p2_fast = 5 },
};

static const intel_limit_t intel_limits_pineview_lvds = {
	.dot = { .min = 20000, .max = 400000 },
	.vco = { .min = 1700000, .max = 3500000 },
	.n = { .min = 3, .max = 6 },
	.m = { .min = 2, .max = 256 },
	.m1 = { .min = 0, .max = 0 },
	.m2 = { .min = 0, .max = 254 },
	.p = { .min = 7, .max = 112 },
	.p1 = { .min = 1, .max = 8 },
	.p2 = { .dot_limit = 112000,
		.p2_slow = 14, .p2_fast = 14 },
};

/* Ironlake / Sandybridge
 *
 * We calculate clock using (register_value + 2) for N/M1/M2, so here
 * the range value for them is (actual_value - 2).
 */
static const intel_limit_t intel_limits_ironlake_dac = {
	.dot = { .min = 25000, .max = 350000 },
	.vco = { .min = 1760000, .max = 3510000 },
	.n = { .min = 1, .max = 5 },
	.m = { .min = 79, .max = 127 },
	.m1 = { .min = 12, .max = 22 },
	.m2 = { .min = 5, .max = 9 },
	.p = { .min = 5, .max = 80 },
	.p1 = { .min = 1, .max = 8 },
	.p2 = { .dot_limit = 225000,
		.p2_slow = 10, .p2_fast = 5 },
};

static const intel_limit_t intel_limits_ironlake_single_lvds = {
	.dot = { .min = 25000, .max = 350000 },
	.vco = { .min = 1760000, .max = 3510000 },
	.n = { .min = 1, .max = 3 },
	.m = { .min = 79, .max = 118 },
	.m1 = { .min = 12, .max = 22 },
	.m2 = { .min = 5, .max = 9 },
	.p = { .min = 28, .max = 112 },
	.p1 = { .min = 2, .max = 8 },
	.p2 = { .dot_limit = 225000,
		.p2_slow = 14, .p2_fast = 14 },
};

static const intel_limit_t intel_limits_ironlake_dual_lvds = {
	.dot = { .min = 25000, .max = 350000 },
	.vco = { .min = 1760000, .max = 3510000 },
	.n = { .min = 1, .max = 3 },
	.m = { .min = 79, .max = 127 },
	.m1 = { .min = 12, .max = 22 },
	.m2 = { .min = 5, .max = 9 },
	.p = { .min = 14, .max = 56 },
	.p1 = { .min = 2, .max = 8 },
	.p2 = { .dot_limit = 225000,
		.p2_slow = 7, .p2_fast = 7 },
};

/* LVDS 100mhz refclk limits. */
static const intel_limit_t intel_limits_ironlake_single_lvds_100m = {
	.dot = { .min = 25000, .max = 350000 },
	.vco = { .min = 1760000, .max = 3510000 },
	.n = { .min = 1, .max = 2 },
	.m = { .min = 79, .max = 126 },
	.m1 = { .min = 12, .max = 22 },
	.m2 = { .min = 5, .max = 9 },
	.p = { .min = 28, .max = 112 },
	.p1 = { .min = 2, .max = 8 },
	.p2 = { .dot_limit = 225000,
		.p2_slow = 14, .p2_fast = 14 },
};

static const intel_limit_t intel_limits_ironlake_dual_lvds_100m = {
	.dot = { .min = 25000, .max = 350000 },
	.vco = { .min = 1760000, .max = 3510000 },
	.n = { .min = 1, .max = 3 },
	.m = { .min = 79, .max = 126 },
	.m1 = { .min = 12, .max = 22 },
	.m2 = { .min = 5, .max = 9 },
	.p = { .min = 14, .max = 42 },
	.p1 = { .min = 2, .max = 6 },
	.p2 = { .dot_limit = 225000,
		.p2_slow = 7, .p2_fast = 7 },
};

static const intel_limit_t intel_limits_vlv = {
	 /*
	  * These are the data rate limits (measured in fast clocks)
	  * since those are the strictest limits we have. The fast
	  * clock and actual rate limits are more relaxed, so checking
	  * them would make no difference.
	  */
	.dot = { .min = 25000 * 5, .max = 270000 * 5 },
	.vco = { .min = 4000000, .max = 6000000 },
	.n = { .min = 1, .max = 7 },
	.m1 = { .min = 2, .max = 3 },
	.m2 = { .min = 11, .max = 156 },
	.p1 = { .min = 2, .max = 3 },
	.p2 = { .p2_slow = 2, .p2_fast = 20 }, /* slow=min, fast=max */
};

static void vlv_clock(int refclk, intel_clock_t *clock)
{
	clock->m = clock->m1 * clock->m2;
	clock->p = clock->p1 * clock->p2;
	clock->vco = DIV_ROUND_CLOSEST(refclk * clock->m, clock->n);
	clock->dot = DIV_ROUND_CLOSEST(clock->vco, clock->p);
}

/**
 * Returns whether any output on the specified pipe is of the specified type
 */
static bool intel_pipe_has_type(struct drm_crtc *crtc, int type)
{
	struct drm_device *dev = crtc->dev;
	struct intel_encoder *encoder;

	for_each_encoder_on_crtc(dev, crtc, encoder)
		if (encoder->type == type)
			return true;

	return false;
}

static const intel_limit_t *intel_ironlake_limit(struct drm_crtc *crtc,
						int refclk)
{
	struct drm_device *dev = crtc->dev;
	const intel_limit_t *limit;

	if (intel_pipe_has_type(crtc, INTEL_OUTPUT_LVDS)) {
		if (intel_is_dual_link_lvds(dev)) {
			if (refclk == 100000)
				limit = &intel_limits_ironlake_dual_lvds_100m;
			else
				limit = &intel_limits_ironlake_dual_lvds;
		} else {
			if (refclk == 100000)
				limit = &intel_limits_ironlake_single_lvds_100m;
			else
				limit = &intel_limits_ironlake_single_lvds;
		}
	} else
		limit = &intel_limits_ironlake_dac;

	return limit;
}

static const intel_limit_t *intel_g4x_limit(struct drm_crtc *crtc)
{
	struct drm_device *dev = crtc->dev;
	const intel_limit_t *limit;

	if (intel_pipe_has_type(crtc, INTEL_OUTPUT_LVDS)) {
		if (intel_is_dual_link_lvds(dev))
			limit = &intel_limits_g4x_dual_channel_lvds;
		else
			limit = &intel_limits_g4x_single_channel_lvds;
	} else if (intel_pipe_has_type(crtc, INTEL_OUTPUT_HDMI) ||
		   intel_pipe_has_type(crtc, INTEL_OUTPUT_ANALOG)) {
		limit = &intel_limits_g4x_hdmi;
	} else if (intel_pipe_has_type(crtc, INTEL_OUTPUT_SDVO)) {
		limit = &intel_limits_g4x_sdvo;
	} else /* The option is for other outputs */
		limit = &intel_limits_i9xx_sdvo;

	return limit;
}

static const intel_limit_t *intel_limit(struct drm_crtc *crtc, int refclk)
{
	struct drm_device *dev = crtc->dev;
	const intel_limit_t *limit;

	if (HAS_PCH_SPLIT(dev))
		limit = intel_ironlake_limit(crtc, refclk);
	else if (IS_G4X(dev)) {
		limit = intel_g4x_limit(crtc);
	} else if (IS_PINEVIEW(dev)) {
		if (intel_pipe_has_type(crtc, INTEL_OUTPUT_LVDS))
			limit = &intel_limits_pineview_lvds;
		else
			limit = &intel_limits_pineview_sdvo;
	} else if (IS_VALLEYVIEW(dev)) {
		limit = &intel_limits_vlv;
	} else if (!IS_GEN2(dev)) {
		if (intel_pipe_has_type(crtc, INTEL_OUTPUT_LVDS))
			limit = &intel_limits_i9xx_lvds;
		else
			limit = &intel_limits_i9xx_sdvo;
	} else {
		if (intel_pipe_has_type(crtc, INTEL_OUTPUT_LVDS))
			limit = &intel_limits_i8xx_lvds;
		else if (intel_pipe_has_type(crtc, INTEL_OUTPUT_DVO))
			limit = &intel_limits_i8xx_dvo;
		else
			limit = &intel_limits_i8xx_dac;
	}
	return limit;
}

/* m1 is reserved as 0 in Pineview, n is a ring counter */
static void pineview_clock(int refclk, intel_clock_t *clock)
{
	clock->m = clock->m2 + 2;
	clock->p = clock->p1 * clock->p2;
	clock->vco = DIV_ROUND_CLOSEST(refclk * clock->m, clock->n);
	clock->dot = DIV_ROUND_CLOSEST(clock->vco, clock->p);
}

static uint32_t i9xx_dpll_compute_m(struct dpll *dpll)
{
	return 5 * (dpll->m1 + 2) + (dpll->m2 + 2);
}

static void i9xx_clock(int refclk, intel_clock_t *clock)
{
	clock->m = i9xx_dpll_compute_m(clock);
	clock->p = clock->p1 * clock->p2;
	clock->vco = DIV_ROUND_CLOSEST(refclk * clock->m, clock->n + 2);
	clock->dot = DIV_ROUND_CLOSEST(clock->vco, clock->p);
}

#define INTELPllInvalid(s)   do { /* DRM_DEBUG(s); */ return false; } while (0)
/**
 * Returns whether the given set of divisors are valid for a given refclk with
 * the given connectors.
 */

static bool intel_PLL_is_valid(struct drm_device *dev,
			       const intel_limit_t *limit,
			       const intel_clock_t *clock)
{
	if (clock->n   < limit->n.min   || limit->n.max   < clock->n)
		INTELPllInvalid("n out of range\n");
	if (clock->p1  < limit->p1.min  || limit->p1.max  < clock->p1)
		INTELPllInvalid("p1 out of range\n");
	if (clock->m2  < limit->m2.min  || limit->m2.max  < clock->m2)
		INTELPllInvalid("m2 out of range\n");
	if (clock->m1  < limit->m1.min  || limit->m1.max  < clock->m1)
		INTELPllInvalid("m1 out of range\n");

	if (!IS_PINEVIEW(dev) && !IS_VALLEYVIEW(dev))
		if (clock->m1 <= clock->m2)
			INTELPllInvalid("m1 <= m2\n");

	if (!IS_VALLEYVIEW(dev)) {
		if (clock->p < limit->p.min || limit->p.max < clock->p)
			INTELPllInvalid("p out of range\n");
		if (clock->m < limit->m.min || limit->m.max < clock->m)
			INTELPllInvalid("m out of range\n");
	}

	if (clock->vco < limit->vco.min || limit->vco.max < clock->vco)
		INTELPllInvalid("vco out of range\n");
	/* XXX: We may need to be checking "Dot clock" depending on the multiplier,
	 * connector, etc., rather than just a single range.
	 */
	if (clock->dot < limit->dot.min || limit->dot.max < clock->dot)
		INTELPllInvalid("dot out of range\n");

	return true;
}

static bool
i9xx_find_best_dpll(const intel_limit_t *limit, struct drm_crtc *crtc,
		    int target, int refclk, intel_clock_t *match_clock,
		    intel_clock_t *best_clock)
{
	struct drm_device *dev = crtc->dev;
	intel_clock_t clock;
	int err = target;

	if (intel_pipe_has_type(crtc, INTEL_OUTPUT_LVDS)) {
		/*
		 * For LVDS just rely on its current settings for dual-channel.
		 * We haven't figured out how to reliably set up different
		 * single/dual channel state, if we even can.
		 */
		if (intel_is_dual_link_lvds(dev))
			clock.p2 = limit->p2.p2_fast;
		else
			clock.p2 = limit->p2.p2_slow;
	} else {
		if (target < limit->p2.dot_limit)
			clock.p2 = limit->p2.p2_slow;
		else
			clock.p2 = limit->p2.p2_fast;
	}

	memset(best_clock, 0, sizeof(*best_clock));

	for (clock.m1 = limit->m1.min; clock.m1 <= limit->m1.max;
	     clock.m1++) {
		for (clock.m2 = limit->m2.min;
		     clock.m2 <= limit->m2.max; clock.m2++) {
			if (clock.m2 >= clock.m1)
				break;
			for (clock.n = limit->n.min;
			     clock.n <= limit->n.max; clock.n++) {
				for (clock.p1 = limit->p1.min;
					clock.p1 <= limit->p1.max; clock.p1++) {
					int this_err;

					i9xx_clock(refclk, &clock);
					if (!intel_PLL_is_valid(dev, limit,
								&clock))
						continue;
					if (match_clock &&
					    clock.p != match_clock->p)
						continue;

					this_err = abs(clock.dot - target);
					if (this_err < err) {
						*best_clock = clock;
						err = this_err;
					}
				}
			}
		}
	}

	return (err != target);
}

static bool
pnv_find_best_dpll(const intel_limit_t *limit, struct drm_crtc *crtc,
		   int target, int refclk, intel_clock_t *match_clock,
		   intel_clock_t *best_clock)
{
	struct drm_device *dev = crtc->dev;
	intel_clock_t clock;
	int err = target;

	if (intel_pipe_has_type(crtc, INTEL_OUTPUT_LVDS)) {
		/*
		 * For LVDS just rely on its current settings for dual-channel.
		 * We haven't figured out how to reliably set up different
		 * single/dual channel state, if we even can.
		 */
		if (intel_is_dual_link_lvds(dev))
			clock.p2 = limit->p2.p2_fast;
		else
			clock.p2 = limit->p2.p2_slow;
	} else {
		if (target < limit->p2.dot_limit)
			clock.p2 = limit->p2.p2_slow;
		else
			clock.p2 = limit->p2.p2_fast;
	}

	memset(best_clock, 0, sizeof(*best_clock));

	for (clock.m1 = limit->m1.min; clock.m1 <= limit->m1.max;
	     clock.m1++) {
		for (clock.m2 = limit->m2.min;
		     clock.m2 <= limit->m2.max; clock.m2++) {
			for (clock.n = limit->n.min;
			     clock.n <= limit->n.max; clock.n++) {
				for (clock.p1 = limit->p1.min;
					clock.p1 <= limit->p1.max; clock.p1++) {
					int this_err;

					pineview_clock(refclk, &clock);
					if (!intel_PLL_is_valid(dev, limit,
								&clock))
						continue;
					if (match_clock &&
					    clock.p != match_clock->p)
						continue;

					this_err = abs(clock.dot - target);
					if (this_err < err) {
						*best_clock = clock;
						err = this_err;
					}
				}
			}
		}
	}

	return (err != target);
}

static bool
g4x_find_best_dpll(const intel_limit_t *limit, struct drm_crtc *crtc,
		   int target, int refclk, intel_clock_t *match_clock,
		   intel_clock_t *best_clock)
{
	struct drm_device *dev = crtc->dev;
	intel_clock_t clock;
	int max_n;
	bool found;
	/* approximately equals target * 0.00585 */
	int err_most = (target >> 8) + (target >> 9);
	found = false;

	if (intel_pipe_has_type(crtc, INTEL_OUTPUT_LVDS)) {
		if (intel_is_dual_link_lvds(dev))
			clock.p2 = limit->p2.p2_fast;
		else
			clock.p2 = limit->p2.p2_slow;
	} else {
		if (target < limit->p2.dot_limit)
			clock.p2 = limit->p2.p2_slow;
		else
			clock.p2 = limit->p2.p2_fast;
	}

	memset(best_clock, 0, sizeof(*best_clock));
	max_n = limit->n.max;
	/* based on hardware requirement, prefer smaller n to precision */
	for (clock.n = limit->n.min; clock.n <= max_n; clock.n++) {
		/* based on hardware requirement, prefere larger m1,m2 */
		for (clock.m1 = limit->m1.max;
		     clock.m1 >= limit->m1.min; clock.m1--) {
			for (clock.m2 = limit->m2.max;
			     clock.m2 >= limit->m2.min; clock.m2--) {
				for (clock.p1 = limit->p1.max;
				     clock.p1 >= limit->p1.min; clock.p1--) {
					int this_err;

					i9xx_clock(refclk, &clock);
					if (!intel_PLL_is_valid(dev, limit,
								&clock))
						continue;

					this_err = abs(clock.dot - target);
					if (this_err < err_most) {
						*best_clock = clock;
						err_most = this_err;
						max_n = clock.n;
						found = true;
					}
				}
			}
		}
	}
	return found;
}

static bool
vlv_find_best_dpll(const intel_limit_t *limit, struct drm_crtc *crtc,
		   int target, int refclk, intel_clock_t *match_clock,
		   intel_clock_t *best_clock)
{
	struct drm_device *dev = crtc->dev;
	intel_clock_t clock;
	unsigned int bestppm = 1000000;
	/* min update 19.2 MHz */
	int max_n = min(limit->n.max, refclk / 19200);
	bool found = false;

	target *= 5; /* fast clock */

	memset(best_clock, 0, sizeof(*best_clock));

	/* based on hardware requirement, prefer smaller n to precision */
	for (clock.n = limit->n.min; clock.n <= max_n; clock.n++) {
		for (clock.p1 = limit->p1.max; clock.p1 >= limit->p1.min; clock.p1--) {
			for (clock.p2 = limit->p2.p2_fast; clock.p2 >= limit->p2.p2_slow;
			     clock.p2 -= clock.p2 > 10 ? 2 : 1) {
				clock.p = clock.p1 * clock.p2;
				/* based on hardware requirement, prefer bigger m1,m2 values */
				for (clock.m1 = limit->m1.min; clock.m1 <= limit->m1.max; clock.m1++) {
					unsigned int ppm, diff;

					clock.m2 = DIV_ROUND_CLOSEST(target * clock.p * clock.n,
								     refclk * clock.m1);

					vlv_clock(refclk, &clock);

					if (!intel_PLL_is_valid(dev, limit,
								&clock))
						continue;

					diff = abs(clock.dot - target);
					ppm = div_u64(1000000ULL * diff, target);

					if (ppm < 100 && clock.p > best_clock->p) {
						bestppm = 0;
						*best_clock = clock;
						found = true;
					}

					if (bestppm >= 10 && ppm < bestppm - 10) {
						bestppm = ppm;
						*best_clock = clock;
						found = true;
					}
				}
			}
		}
	}

	return found;
}

bool intel_crtc_active(struct drm_crtc *crtc)
{
	struct intel_crtc *intel_crtc = to_intel_crtc(crtc);

	/* Be paranoid as we can arrive here with only partial
	 * state retrieved from the hardware during setup.
	 *
	 * We can ditch the adjusted_mode.crtc_clock check as soon
	 * as Haswell has gained clock readout/fastboot support.
	 *
	 * We can ditch the crtc->fb check as soon as we can
	 * properly reconstruct framebuffers.
	 */
	return intel_crtc->active && crtc->fb &&
		intel_crtc->config.adjusted_mode.crtc_clock;
}

enum transcoder intel_pipe_to_cpu_transcoder(struct drm_i915_private *dev_priv,
					     enum pipe pipe)
{
	struct drm_crtc *crtc = dev_priv->pipe_to_crtc_mapping[pipe];
	struct intel_crtc *intel_crtc = to_intel_crtc(crtc);

	return intel_crtc->config.cpu_transcoder;
}

static void ironlake_wait_for_vblank(struct drm_device *dev, int pipe)
{
	struct drm_i915_private *dev_priv = dev->dev_private;
	u32 frame, frame_reg = PIPEFRAME(pipe);

	frame = I915_READ(frame_reg);

	if (wait_for(I915_READ_NOTRACE(frame_reg) != frame, 50))
		DRM_DEBUG_KMS("vblank wait timed out\n");
}

/**
 * intel_wait_for_vblank - wait for vblank on a given pipe
 * @dev: drm device
 * @pipe: pipe to wait for
 *
 * Wait for vblank to occur on a given pipe.  Needed for various bits of
 * mode setting code.
 */
void intel_wait_for_vblank(struct drm_device *dev, int pipe)
{
	struct drm_i915_private *dev_priv = dev->dev_private;
	int pipestat_reg = PIPESTAT(pipe);

	if (INTEL_INFO(dev)->gen >= 5) {
		ironlake_wait_for_vblank(dev, pipe);
		return;
	}

	/* Clear existing vblank status. Note this will clear any other
	 * sticky status fields as well.
	 *
	 * This races with i915_driver_irq_handler() with the result
	 * that either function could miss a vblank event.  Here it is not
	 * fatal, as we will either wait upon the next vblank interrupt or
	 * timeout.  Generally speaking intel_wait_for_vblank() is only
	 * called during modeset at which time the GPU should be idle and
	 * should *not* be performing page flips and thus not waiting on
	 * vblanks...
	 * Currently, the result of us stealing a vblank from the irq
	 * handler is that a single frame will be skipped during swapbuffers.
	 */
	I915_WRITE(pipestat_reg,
		   I915_READ(pipestat_reg) | PIPE_VBLANK_INTERRUPT_STATUS);

	/* Wait for vblank interrupt bit to set */
	if (wait_for(I915_READ(pipestat_reg) &
		     PIPE_VBLANK_INTERRUPT_STATUS,
		     50))
		DRM_DEBUG_KMS("vblank wait timed out\n");
}

static bool pipe_dsl_stopped(struct drm_device *dev, enum pipe pipe)
{
	struct drm_i915_private *dev_priv = dev->dev_private;
	u32 reg = PIPEDSL(pipe);
	u32 line1, line2;
	u32 line_mask;

	if (IS_GEN2(dev))
		line_mask = DSL_LINEMASK_GEN2;
	else
		line_mask = DSL_LINEMASK_GEN3;

	line1 = I915_READ(reg) & line_mask;
	mdelay(5);
	line2 = I915_READ(reg) & line_mask;

	return line1 == line2;
}

/*
 * intel_wait_for_pipe_off - wait for pipe to turn off
 * @dev: drm device
 * @pipe: pipe to wait for
 *
 * After disabling a pipe, we can't wait for vblank in the usual way,
 * spinning on the vblank interrupt status bit, since we won't actually
 * see an interrupt when the pipe is disabled.
 *
 * On Gen4 and above:
 *   wait for the pipe register state bit to turn off
 *
 * Otherwise:
 *   wait for the display line value to settle (it usually
 *   ends up stopping at the start of the next frame).
 *
 */
void intel_wait_for_pipe_off(struct drm_device *dev, int pipe)
{
	struct drm_i915_private *dev_priv = dev->dev_private;
	enum transcoder cpu_transcoder = intel_pipe_to_cpu_transcoder(dev_priv,
								      pipe);

	if (INTEL_INFO(dev)->gen >= 4) {
		int reg = PIPECONF(cpu_transcoder);

		/* Wait for the Pipe State to go off */
		if (wait_for((I915_READ(reg) & I965_PIPECONF_ACTIVE) == 0,
			     100))
			WARN(1, "pipe_off wait timed out\n");
	} else {
		/* Wait for the display line to settle */
		if (wait_for(pipe_dsl_stopped(dev, pipe), 100))
			WARN(1, "pipe_off wait timed out\n");
	}
}

/*
 * ibx_digital_port_connected - is the specified port connected?
 * @dev_priv: i915 private structure
 * @port: the port to test
 *
 * Returns true if @port is connected, false otherwise.
 */
bool ibx_digital_port_connected(struct drm_i915_private *dev_priv,
				struct intel_digital_port *port)
{
	u32 bit;

	if (HAS_PCH_IBX(dev_priv->dev)) {
		switch(port->port) {
		case PORT_B:
			bit = SDE_PORTB_HOTPLUG;
			break;
		case PORT_C:
			bit = SDE_PORTC_HOTPLUG;
			break;
		case PORT_D:
			bit = SDE_PORTD_HOTPLUG;
			break;
		default:
			return true;
		}
	} else {
		switch(port->port) {
		case PORT_B:
			bit = SDE_PORTB_HOTPLUG_CPT;
			break;
		case PORT_C:
			bit = SDE_PORTC_HOTPLUG_CPT;
			break;
		case PORT_D:
			bit = SDE_PORTD_HOTPLUG_CPT;
			break;
		default:
			return true;
		}
	}

	return I915_READ(SDEISR) & bit;
}

static const char *state_string(bool enabled)
{
	return enabled ? "on" : "off";
}

/* Only for pre-ILK configs */
void assert_pll(struct drm_i915_private *dev_priv,
		enum pipe pipe, bool state)
{
	int reg;
	u32 val;
	bool cur_state;

	reg = DPLL(pipe);
	val = I915_READ(reg);
	cur_state = !!(val & DPLL_VCO_ENABLE);
	WARN(cur_state != state,
	     "PLL state assertion failure (expected %s, current %s)\n",
	     state_string(state), state_string(cur_state));
}

/* XXX: the dsi pll is shared between MIPI DSI ports */
static void assert_dsi_pll(struct drm_i915_private *dev_priv, bool state)
{
	u32 val;
	bool cur_state;

	mutex_lock(&dev_priv->dpio_lock);
	val = vlv_cck_read(dev_priv, CCK_REG_DSI_PLL_CONTROL);
	mutex_unlock(&dev_priv->dpio_lock);

	cur_state = val & DSI_PLL_VCO_EN;
	WARN(cur_state != state,
	     "DSI PLL state assertion failure (expected %s, current %s)\n",
	     state_string(state), state_string(cur_state));
}
#define assert_dsi_pll_enabled(d) assert_dsi_pll(d, true)
#define assert_dsi_pll_disabled(d) assert_dsi_pll(d, false)

struct intel_shared_dpll *
intel_crtc_to_shared_dpll(struct intel_crtc *crtc)
{
	struct drm_i915_private *dev_priv = crtc->base.dev->dev_private;

	if (crtc->config.shared_dpll < 0)
		return NULL;

	return &dev_priv->shared_dplls[crtc->config.shared_dpll];
}

/* For ILK+ */
void assert_shared_dpll(struct drm_i915_private *dev_priv,
			struct intel_shared_dpll *pll,
			bool state)
{
	bool cur_state;
	struct intel_dpll_hw_state hw_state;

	if (HAS_PCH_LPT(dev_priv->dev)) {
		DRM_DEBUG_DRIVER("LPT detected: skipping PCH PLL test\n");
		return;
	}

	if (WARN (!pll,
		  "asserting DPLL %s with no DPLL\n", state_string(state)))
		return;

	cur_state = pll->get_hw_state(dev_priv, pll, &hw_state);
	WARN(cur_state != state,
	     "%s assertion failure (expected %s, current %s)\n",
	     pll->name, state_string(state), state_string(cur_state));
}

static void assert_fdi_tx(struct drm_i915_private *dev_priv,
			  enum pipe pipe, bool state)
{
	int reg;
	u32 val;
	bool cur_state;
	enum transcoder cpu_transcoder = intel_pipe_to_cpu_transcoder(dev_priv,
								      pipe);

	if (HAS_DDI(dev_priv->dev)) {
		/* DDI does not have a specific FDI_TX register */
		reg = TRANS_DDI_FUNC_CTL(cpu_transcoder);
		val = I915_READ(reg);
		cur_state = !!(val & TRANS_DDI_FUNC_ENABLE);
	} else {
		reg = FDI_TX_CTL(pipe);
		val = I915_READ(reg);
		cur_state = !!(val & FDI_TX_ENABLE);
	}
	WARN(cur_state != state,
	     "FDI TX state assertion failure (expected %s, current %s)\n",
	     state_string(state), state_string(cur_state));
}
#define assert_fdi_tx_enabled(d, p) assert_fdi_tx(d, p, true)
#define assert_fdi_tx_disabled(d, p) assert_fdi_tx(d, p, false)

static void assert_fdi_rx(struct drm_i915_private *dev_priv,
			  enum pipe pipe, bool state)
{
	int reg;
	u32 val;
	bool cur_state;

	reg = FDI_RX_CTL(pipe);
	val = I915_READ(reg);
	cur_state = !!(val & FDI_RX_ENABLE);
	WARN(cur_state != state,
	     "FDI RX state assertion failure (expected %s, current %s)\n",
	     state_string(state), state_string(cur_state));
}
#define assert_fdi_rx_enabled(d, p) assert_fdi_rx(d, p, true)
#define assert_fdi_rx_disabled(d, p) assert_fdi_rx(d, p, false)

static void assert_fdi_tx_pll_enabled(struct drm_i915_private *dev_priv,
				      enum pipe pipe)
{
	int reg;
	u32 val;

	/* ILK FDI PLL is always enabled */
	if (dev_priv->info->gen == 5)
		return;

	/* On Haswell, DDI ports are responsible for the FDI PLL setup */
	if (HAS_DDI(dev_priv->dev))
		return;

	reg = FDI_TX_CTL(pipe);
	val = I915_READ(reg);
	WARN(!(val & FDI_TX_PLL_ENABLE), "FDI TX PLL assertion failure, should be active but is disabled\n");
}

void assert_fdi_rx_pll(struct drm_i915_private *dev_priv,
		       enum pipe pipe, bool state)
{
	int reg;
	u32 val;
	bool cur_state;

	reg = FDI_RX_CTL(pipe);
	val = I915_READ(reg);
	cur_state = !!(val & FDI_RX_PLL_ENABLE);
	WARN(cur_state != state,
	     "FDI RX PLL assertion failure (expected %s, current %s)\n",
	     state_string(state), state_string(cur_state));
}

static void assert_panel_unlocked(struct drm_i915_private *dev_priv,
				  enum pipe pipe)
{
	int pp_reg, lvds_reg;
	u32 val;
	enum pipe panel_pipe = PIPE_A;
	bool locked = true;

	if (HAS_PCH_SPLIT(dev_priv->dev)) {
		pp_reg = PCH_PP_CONTROL;
		lvds_reg = PCH_LVDS;
	} else {
		pp_reg = PP_CONTROL;
		lvds_reg = LVDS;
	}

	val = I915_READ(pp_reg);
	if (!(val & PANEL_POWER_ON) ||
	    ((val & PANEL_UNLOCK_REGS) == PANEL_UNLOCK_REGS))
		locked = false;

	if (I915_READ(lvds_reg) & LVDS_PIPEB_SELECT)
		panel_pipe = PIPE_B;

	WARN(panel_pipe == pipe && locked,
	     "panel assertion failure, pipe %c regs locked\n",
	     pipe_name(pipe));
}

static void assert_cursor(struct drm_i915_private *dev_priv,
			  enum pipe pipe, bool state)
{
	struct drm_device *dev = dev_priv->dev;
	bool cur_state;

	if (IS_IVYBRIDGE(dev) || IS_HASWELL(dev))
		cur_state = I915_READ(CURCNTR_IVB(pipe)) & CURSOR_MODE;
	else if (IS_845G(dev) || IS_I865G(dev))
		cur_state = I915_READ(_CURACNTR) & CURSOR_ENABLE;
	else
		cur_state = I915_READ(CURCNTR(pipe)) & CURSOR_MODE;

	WARN(cur_state != state,
	     "cursor on pipe %c assertion failure (expected %s, current %s)\n",
	     pipe_name(pipe), state_string(state), state_string(cur_state));
}
#define assert_cursor_enabled(d, p) assert_cursor(d, p, true)
#define assert_cursor_disabled(d, p) assert_cursor(d, p, false)

void assert_pipe(struct drm_i915_private *dev_priv,
		 enum pipe pipe, bool state)
{
	int reg;
	u32 val;
	bool cur_state;
	enum transcoder cpu_transcoder = intel_pipe_to_cpu_transcoder(dev_priv,
								      pipe);

	/* if we need the pipe A quirk it must be always on */
	if (pipe == PIPE_A && dev_priv->quirks & QUIRK_PIPEA_FORCE)
		state = true;

	if (!intel_display_power_enabled(dev_priv->dev,
				POWER_DOMAIN_TRANSCODER(cpu_transcoder))) {
		cur_state = false;
	} else {
		reg = PIPECONF(cpu_transcoder);
		val = I915_READ(reg);
		cur_state = !!(val & PIPECONF_ENABLE);
	}

	WARN(cur_state != state,
	     "pipe %c assertion failure (expected %s, current %s)\n",
	     pipe_name(pipe), state_string(state), state_string(cur_state));
}

static void assert_plane(struct drm_i915_private *dev_priv,
			 enum plane plane, bool state)
{
	int reg;
	u32 val;
	bool cur_state;

	reg = DSPCNTR(plane);
	val = I915_READ(reg);
	cur_state = !!(val & DISPLAY_PLANE_ENABLE);
	WARN(cur_state != state,
	     "plane %c assertion failure (expected %s, current %s)\n",
	     plane_name(plane), state_string(state), state_string(cur_state));
}

#define assert_plane_enabled(d, p) assert_plane(d, p, true)
#define assert_plane_disabled(d, p) assert_plane(d, p, false)

static void assert_planes_disabled(struct drm_i915_private *dev_priv,
				   enum pipe pipe)
{
	struct drm_device *dev = dev_priv->dev;
	int reg, i;
	u32 val;
	int cur_pipe;

	/* Primary planes are fixed to pipes on gen4+ */
	if (INTEL_INFO(dev)->gen >= 4) {
		reg = DSPCNTR(pipe);
		val = I915_READ(reg);
		WARN((val & DISPLAY_PLANE_ENABLE),
		     "plane %c assertion failure, should be disabled but not\n",
		     plane_name(pipe));
		return;
	}

	/* Need to check both planes against the pipe */
	for_each_pipe(i) {
		reg = DSPCNTR(i);
		val = I915_READ(reg);
		cur_pipe = (val & DISPPLANE_SEL_PIPE_MASK) >>
			DISPPLANE_SEL_PIPE_SHIFT;
		WARN((val & DISPLAY_PLANE_ENABLE) && pipe == cur_pipe,
		     "plane %c assertion failure, should be off on pipe %c but is still active\n",
		     plane_name(i), pipe_name(pipe));
	}
}

static void assert_sprites_disabled(struct drm_i915_private *dev_priv,
				    enum pipe pipe)
{
	struct drm_device *dev = dev_priv->dev;
	int reg, i;
	u32 val;

	if (IS_VALLEYVIEW(dev)) {
		for (i = 0; i < dev_priv->num_plane; i++) {
			reg = SPCNTR(pipe, i);
			val = I915_READ(reg);
			WARN((val & SP_ENABLE),
			     "sprite %c assertion failure, should be off on pipe %c but is still active\n",
			     sprite_name(pipe, i), pipe_name(pipe));
		}
	} else if (INTEL_INFO(dev)->gen >= 7) {
		reg = SPRCTL(pipe);
		val = I915_READ(reg);
		WARN((val & SPRITE_ENABLE),
		     "sprite %c assertion failure, should be off on pipe %c but is still active\n",
		     plane_name(pipe), pipe_name(pipe));
	} else if (INTEL_INFO(dev)->gen >= 5) {
		reg = DVSCNTR(pipe);
		val = I915_READ(reg);
		WARN((val & DVS_ENABLE),
		     "sprite %c assertion failure, should be off on pipe %c but is still active\n",
		     plane_name(pipe), pipe_name(pipe));
	}
}

static void assert_pch_refclk_enabled(struct drm_i915_private *dev_priv)
{
	u32 val;
	bool enabled;

	if (HAS_PCH_LPT(dev_priv->dev)) {
		DRM_DEBUG_DRIVER("LPT does not has PCH refclk, skipping check\n");
		return;
	}

	val = I915_READ(PCH_DREF_CONTROL);
	enabled = !!(val & (DREF_SSC_SOURCE_MASK | DREF_NONSPREAD_SOURCE_MASK |
			    DREF_SUPERSPREAD_SOURCE_MASK));
	WARN(!enabled, "PCH refclk assertion failure, should be active but is disabled\n");
}

static void assert_pch_transcoder_disabled(struct drm_i915_private *dev_priv,
					   enum pipe pipe)
{
	int reg;
	u32 val;
	bool enabled;

	reg = PCH_TRANSCONF(pipe);
	val = I915_READ(reg);
	enabled = !!(val & TRANS_ENABLE);
	WARN(enabled,
	     "transcoder assertion failed, should be off on pipe %c but is still active\n",
	     pipe_name(pipe));
}

static bool dp_pipe_enabled(struct drm_i915_private *dev_priv,
			    enum pipe pipe, u32 port_sel, u32 val)
{
	if ((val & DP_PORT_EN) == 0)
		return false;

	if (HAS_PCH_CPT(dev_priv->dev)) {
		u32	trans_dp_ctl_reg = TRANS_DP_CTL(pipe);
		u32	trans_dp_ctl = I915_READ(trans_dp_ctl_reg);
		if ((trans_dp_ctl & TRANS_DP_PORT_SEL_MASK) != port_sel)
			return false;
	} else {
		if ((val & DP_PIPE_MASK) != (pipe << 30))
			return false;
	}
	return true;
}

static bool hdmi_pipe_enabled(struct drm_i915_private *dev_priv,
			      enum pipe pipe, u32 val)
{
	if ((val & SDVO_ENABLE) == 0)
		return false;

	if (HAS_PCH_CPT(dev_priv->dev)) {
		if ((val & SDVO_PIPE_SEL_MASK_CPT) != SDVO_PIPE_SEL_CPT(pipe))
			return false;
	} else {
		if ((val & SDVO_PIPE_SEL_MASK) != SDVO_PIPE_SEL(pipe))
			return false;
	}
	return true;
}

static bool lvds_pipe_enabled(struct drm_i915_private *dev_priv,
			      enum pipe pipe, u32 val)
{
	if ((val & LVDS_PORT_EN) == 0)
		return false;

	if (HAS_PCH_CPT(dev_priv->dev)) {
		if ((val & PORT_TRANS_SEL_MASK) != PORT_TRANS_SEL_CPT(pipe))
			return false;
	} else {
		if ((val & LVDS_PIPE_MASK) != LVDS_PIPE(pipe))
			return false;
	}
	return true;
}

static bool adpa_pipe_enabled(struct drm_i915_private *dev_priv,
			      enum pipe pipe, u32 val)
{
	if ((val & ADPA_DAC_ENABLE) == 0)
		return false;
	if (HAS_PCH_CPT(dev_priv->dev)) {
		if ((val & PORT_TRANS_SEL_MASK) != PORT_TRANS_SEL_CPT(pipe))
			return false;
	} else {
		if ((val & ADPA_PIPE_SELECT_MASK) != ADPA_PIPE_SELECT(pipe))
			return false;
	}
	return true;
}

static void assert_pch_dp_disabled(struct drm_i915_private *dev_priv,
				   enum pipe pipe, int reg, u32 port_sel)
{
	u32 val = I915_READ(reg);
	WARN(dp_pipe_enabled(dev_priv, pipe, port_sel, val),
	     "PCH DP (0x%08x) enabled on transcoder %c, should be disabled\n",
	     reg, pipe_name(pipe));

	WARN(HAS_PCH_IBX(dev_priv->dev) && (val & DP_PORT_EN) == 0
	     && (val & DP_PIPEB_SELECT),
	     "IBX PCH dp port still using transcoder B\n");
}

static void assert_pch_hdmi_disabled(struct drm_i915_private *dev_priv,
				     enum pipe pipe, int reg)
{
	u32 val = I915_READ(reg);
	WARN(hdmi_pipe_enabled(dev_priv, pipe, val),
	     "PCH HDMI (0x%08x) enabled on transcoder %c, should be disabled\n",
	     reg, pipe_name(pipe));

	WARN(HAS_PCH_IBX(dev_priv->dev) && (val & SDVO_ENABLE) == 0
	     && (val & SDVO_PIPE_B_SELECT),
	     "IBX PCH hdmi port still using transcoder B\n");
}

static void assert_pch_ports_disabled(struct drm_i915_private *dev_priv,
				      enum pipe pipe)
{
	int reg;
	u32 val;

	assert_pch_dp_disabled(dev_priv, pipe, PCH_DP_B, TRANS_DP_PORT_SEL_B);
	assert_pch_dp_disabled(dev_priv, pipe, PCH_DP_C, TRANS_DP_PORT_SEL_C);
	assert_pch_dp_disabled(dev_priv, pipe, PCH_DP_D, TRANS_DP_PORT_SEL_D);

	reg = PCH_ADPA;
	val = I915_READ(reg);
	WARN(adpa_pipe_enabled(dev_priv, pipe, val),
	     "PCH VGA enabled on transcoder %c, should be disabled\n",
	     pipe_name(pipe));

	reg = PCH_LVDS;
	val = I915_READ(reg);
	WARN(lvds_pipe_enabled(dev_priv, pipe, val),
	     "PCH LVDS enabled on transcoder %c, should be disabled\n",
	     pipe_name(pipe));

	assert_pch_hdmi_disabled(dev_priv, pipe, PCH_HDMIB);
	assert_pch_hdmi_disabled(dev_priv, pipe, PCH_HDMIC);
	assert_pch_hdmi_disabled(dev_priv, pipe, PCH_HDMID);
}

static void intel_init_dpio(struct drm_device *dev)
{
	struct drm_i915_private *dev_priv = dev->dev_private;

	if (!IS_VALLEYVIEW(dev))
		return;

	/*
	 * From VLV2A0_DP_eDP_DPIO_driver_vbios_notes_10.docx -
	 *  6.	De-assert cmn_reset/side_reset. Same as VLV X0.
	 *   a.	GUnit 0x2110 bit[0] set to 1 (def 0)
	 *   b.	The other bits such as sfr settings / modesel may all be set
	 *      to 0.
	 *
	 * This should only be done on init and resume from S3 with both
	 * PLLs disabled, or we risk losing DPIO and PLL synchronization.
	 */
	I915_WRITE(DPIO_CTL, I915_READ(DPIO_CTL) | DPIO_CMNRST);
}

static void vlv_enable_pll(struct intel_crtc *crtc)
{
	struct drm_device *dev = crtc->base.dev;
	struct drm_i915_private *dev_priv = dev->dev_private;
	int reg = DPLL(crtc->pipe);
	u32 dpll = crtc->config.dpll_hw_state.dpll;

	assert_pipe_disabled(dev_priv, crtc->pipe);

	/* No really, not for ILK+ */
	BUG_ON(!IS_VALLEYVIEW(dev_priv->dev));

	/* PLL is protected by panel, make sure we can write it */
	if (IS_MOBILE(dev_priv->dev) && !IS_I830(dev_priv->dev))
		assert_panel_unlocked(dev_priv, crtc->pipe);

	I915_WRITE(reg, dpll);
	POSTING_READ(reg);
	udelay(150);

	if (wait_for(((I915_READ(reg) & DPLL_LOCK_VLV) == DPLL_LOCK_VLV), 1))
		DRM_ERROR("DPLL %d failed to lock\n", crtc->pipe);

	I915_WRITE(DPLL_MD(crtc->pipe), crtc->config.dpll_hw_state.dpll_md);
	POSTING_READ(DPLL_MD(crtc->pipe));

	/* We do this three times for luck */
	I915_WRITE(reg, dpll);
	POSTING_READ(reg);
	udelay(150); /* wait for warmup */
	I915_WRITE(reg, dpll);
	POSTING_READ(reg);
	udelay(150); /* wait for warmup */
	I915_WRITE(reg, dpll);
	POSTING_READ(reg);
	udelay(150); /* wait for warmup */
}

static void i9xx_enable_pll(struct intel_crtc *crtc)
{
	struct drm_device *dev = crtc->base.dev;
	struct drm_i915_private *dev_priv = dev->dev_private;
	int reg = DPLL(crtc->pipe);
	u32 dpll = crtc->config.dpll_hw_state.dpll;

	assert_pipe_disabled(dev_priv, crtc->pipe);

	/* No really, not for ILK+ */
	BUG_ON(dev_priv->info->gen >= 5);

	/* PLL is protected by panel, make sure we can write it */
	if (IS_MOBILE(dev) && !IS_I830(dev))
		assert_panel_unlocked(dev_priv, crtc->pipe);

	I915_WRITE(reg, dpll);

	/* Wait for the clocks to stabilize. */
	POSTING_READ(reg);
	udelay(150);

	if (INTEL_INFO(dev)->gen >= 4) {
		I915_WRITE(DPLL_MD(crtc->pipe),
			   crtc->config.dpll_hw_state.dpll_md);
	} else {
		/* The pixel multiplier can only be updated once the
		 * DPLL is enabled and the clocks are stable.
		 *
		 * So write it again.
		 */
		I915_WRITE(reg, dpll);
	}

	/* We do this three times for luck */
	I915_WRITE(reg, dpll);
	POSTING_READ(reg);
	udelay(150); /* wait for warmup */
	I915_WRITE(reg, dpll);
	POSTING_READ(reg);
	udelay(150); /* wait for warmup */
	I915_WRITE(reg, dpll);
	POSTING_READ(reg);
	udelay(150); /* wait for warmup */
}

/**
 * i9xx_disable_pll - disable a PLL
 * @dev_priv: i915 private structure
 * @pipe: pipe PLL to disable
 *
 * Disable the PLL for @pipe, making sure the pipe is off first.
 *
 * Note!  This is for pre-ILK only.
 */
static void i9xx_disable_pll(struct drm_i915_private *dev_priv, enum pipe pipe)
{
	/* Don't disable pipe A or pipe A PLLs if needed */
	if (pipe == PIPE_A && (dev_priv->quirks & QUIRK_PIPEA_FORCE))
		return;

	/* Make sure the pipe isn't still relying on us */
	assert_pipe_disabled(dev_priv, pipe);

	I915_WRITE(DPLL(pipe), 0);
	POSTING_READ(DPLL(pipe));
}

static void vlv_disable_pll(struct drm_i915_private *dev_priv, enum pipe pipe)
{
	u32 val = 0;

	/* Make sure the pipe isn't still relying on us */
	assert_pipe_disabled(dev_priv, pipe);

	/* Leave integrated clock source enabled */
	if (pipe == PIPE_B)
		val = DPLL_INTEGRATED_CRI_CLK_VLV;
	I915_WRITE(DPLL(pipe), val);
	POSTING_READ(DPLL(pipe));
}

void vlv_wait_port_ready(struct drm_i915_private *dev_priv, int port)
{
	u32 port_mask;

	if (!port)
		port_mask = DPLL_PORTB_READY_MASK;
	else
		port_mask = DPLL_PORTC_READY_MASK;

	if (wait_for((I915_READ(DPLL(0)) & port_mask) == 0, 1000))
		WARN(1, "timed out waiting for port %c ready: 0x%08x\n",
		     'B' + port, I915_READ(DPLL(0)));
}

/**
 * ironlake_enable_shared_dpll - enable PCH PLL
 * @dev_priv: i915 private structure
 * @pipe: pipe PLL to enable
 *
 * The PCH PLL needs to be enabled before the PCH transcoder, since it
 * drives the transcoder clock.
 */
static void ironlake_enable_shared_dpll(struct intel_crtc *crtc)
{
	struct drm_i915_private *dev_priv = crtc->base.dev->dev_private;
	struct intel_shared_dpll *pll = intel_crtc_to_shared_dpll(crtc);

	/* PCH PLLs only available on ILK, SNB and IVB */
	BUG_ON(dev_priv->info->gen < 5);
	if (WARN_ON(pll == NULL))
		return;

	if (WARN_ON(pll->refcount == 0))
		return;

	DRM_DEBUG_KMS("enable %s (active %d, on? %d)for crtc %d\n",
		      pll->name, pll->active, pll->on,
		      crtc->base.base.id);

	if (pll->active++) {
		WARN_ON(!pll->on);
		assert_shared_dpll_enabled(dev_priv, pll);
		return;
	}
	WARN_ON(pll->on);

	DRM_DEBUG_KMS("enabling %s\n", pll->name);
	pll->enable(dev_priv, pll);
	pll->on = true;
}

static void intel_disable_shared_dpll(struct intel_crtc *crtc)
{
	struct drm_i915_private *dev_priv = crtc->base.dev->dev_private;
	struct intel_shared_dpll *pll = intel_crtc_to_shared_dpll(crtc);

	/* PCH only available on ILK+ */
	BUG_ON(dev_priv->info->gen < 5);
	if (WARN_ON(pll == NULL))
	       return;

	if (WARN_ON(pll->refcount == 0))
		return;

	DRM_DEBUG_KMS("disable %s (active %d, on? %d) for crtc %d\n",
		      pll->name, pll->active, pll->on,
		      crtc->base.base.id);

	if (WARN_ON(pll->active == 0)) {
		assert_shared_dpll_disabled(dev_priv, pll);
		return;
	}

	assert_shared_dpll_enabled(dev_priv, pll);
	WARN_ON(!pll->on);
	if (--pll->active)
		return;

	DRM_DEBUG_KMS("disabling %s\n", pll->name);
	pll->disable(dev_priv, pll);
	pll->on = false;
}

static void ironlake_enable_pch_transcoder(struct drm_i915_private *dev_priv,
					   enum pipe pipe)
{
	struct drm_device *dev = dev_priv->dev;
	struct drm_crtc *crtc = dev_priv->pipe_to_crtc_mapping[pipe];
	struct intel_crtc *intel_crtc = to_intel_crtc(crtc);
	uint32_t reg, val, pipeconf_val;

	/* PCH only available on ILK+ */
	BUG_ON(dev_priv->info->gen < 5);

	/* Make sure PCH DPLL is enabled */
	assert_shared_dpll_enabled(dev_priv,
				   intel_crtc_to_shared_dpll(intel_crtc));

	/* FDI must be feeding us bits for PCH ports */
	assert_fdi_tx_enabled(dev_priv, pipe);
	assert_fdi_rx_enabled(dev_priv, pipe);

	if (HAS_PCH_CPT(dev)) {
		/* Workaround: Set the timing override bit before enabling the
		 * pch transcoder. */
		reg = TRANS_CHICKEN2(pipe);
		val = I915_READ(reg);
		val |= TRANS_CHICKEN2_TIMING_OVERRIDE;
		I915_WRITE(reg, val);
	}

	reg = PCH_TRANSCONF(pipe);
	val = I915_READ(reg);
	pipeconf_val = I915_READ(PIPECONF(pipe));

	if (HAS_PCH_IBX(dev_priv->dev)) {
		/*
		 * make the BPC in transcoder be consistent with
		 * that in pipeconf reg.
		 */
		val &= ~PIPECONF_BPC_MASK;
		val |= pipeconf_val & PIPECONF_BPC_MASK;
	}

	val &= ~TRANS_INTERLACE_MASK;
	if ((pipeconf_val & PIPECONF_INTERLACE_MASK) == PIPECONF_INTERLACED_ILK)
		if (HAS_PCH_IBX(dev_priv->dev) &&
		    intel_pipe_has_type(crtc, INTEL_OUTPUT_SDVO))
			val |= TRANS_LEGACY_INTERLACED_ILK;
		else
			val |= TRANS_INTERLACED;
	else
		val |= TRANS_PROGRESSIVE;

	I915_WRITE(reg, val | TRANS_ENABLE);
	if (wait_for(I915_READ(reg) & TRANS_STATE_ENABLE, 100))
		DRM_ERROR("failed to enable transcoder %c\n", pipe_name(pipe));
}

static void lpt_enable_pch_transcoder(struct drm_i915_private *dev_priv,
				      enum transcoder cpu_transcoder)
{
	u32 val, pipeconf_val;

	/* PCH only available on ILK+ */
	BUG_ON(dev_priv->info->gen < 5);

	/* FDI must be feeding us bits for PCH ports */
	assert_fdi_tx_enabled(dev_priv, (enum pipe) cpu_transcoder);
	assert_fdi_rx_enabled(dev_priv, TRANSCODER_A);

	/* Workaround: set timing override bit. */
	val = I915_READ(_TRANSA_CHICKEN2);
	val |= TRANS_CHICKEN2_TIMING_OVERRIDE;
	I915_WRITE(_TRANSA_CHICKEN2, val);

	val = TRANS_ENABLE;
	pipeconf_val = I915_READ(PIPECONF(cpu_transcoder));

	if ((pipeconf_val & PIPECONF_INTERLACE_MASK_HSW) ==
	    PIPECONF_INTERLACED_ILK)
		val |= TRANS_INTERLACED;
	else
		val |= TRANS_PROGRESSIVE;

	I915_WRITE(LPT_TRANSCONF, val);
	if (wait_for(I915_READ(LPT_TRANSCONF) & TRANS_STATE_ENABLE, 100))
		DRM_ERROR("Failed to enable PCH transcoder\n");
}

static void ironlake_disable_pch_transcoder(struct drm_i915_private *dev_priv,
					    enum pipe pipe)
{
	struct drm_device *dev = dev_priv->dev;
	uint32_t reg, val;

	/* FDI relies on the transcoder */
	assert_fdi_tx_disabled(dev_priv, pipe);
	assert_fdi_rx_disabled(dev_priv, pipe);

	/* Ports must be off as well */
	assert_pch_ports_disabled(dev_priv, pipe);

	reg = PCH_TRANSCONF(pipe);
	val = I915_READ(reg);
	val &= ~TRANS_ENABLE;
	I915_WRITE(reg, val);
	/* wait for PCH transcoder off, transcoder state */
	if (wait_for((I915_READ(reg) & TRANS_STATE_ENABLE) == 0, 50))
		DRM_ERROR("failed to disable transcoder %c\n", pipe_name(pipe));

	if (!HAS_PCH_IBX(dev)) {
		/* Workaround: Clear the timing override chicken bit again. */
		reg = TRANS_CHICKEN2(pipe);
		val = I915_READ(reg);
		val &= ~TRANS_CHICKEN2_TIMING_OVERRIDE;
		I915_WRITE(reg, val);
	}
}

static void lpt_disable_pch_transcoder(struct drm_i915_private *dev_priv)
{
	u32 val;

	val = I915_READ(LPT_TRANSCONF);
	val &= ~TRANS_ENABLE;
	I915_WRITE(LPT_TRANSCONF, val);
	/* wait for PCH transcoder off, transcoder state */
	if (wait_for((I915_READ(LPT_TRANSCONF) & TRANS_STATE_ENABLE) == 0, 50))
		DRM_ERROR("Failed to disable PCH transcoder\n");

	/* Workaround: clear timing override bit. */
	val = I915_READ(_TRANSA_CHICKEN2);
	val &= ~TRANS_CHICKEN2_TIMING_OVERRIDE;
	I915_WRITE(_TRANSA_CHICKEN2, val);
}

/**
 * intel_enable_pipe - enable a pipe, asserting requirements
 * @dev_priv: i915 private structure
 * @pipe: pipe to enable
 * @pch_port: on ILK+, is this pipe driving a PCH port or not
 *
 * Enable @pipe, making sure that various hardware specific requirements
 * are met, if applicable, e.g. PLL enabled, LVDS pairs enabled, etc.
 *
 * @pipe should be %PIPE_A or %PIPE_B.
 *
 * Will wait until the pipe is actually running (i.e. first vblank) before
 * returning.
 */
static void intel_enable_pipe(struct drm_i915_private *dev_priv, enum pipe pipe,
			      bool pch_port, bool dsi)
{
	enum transcoder cpu_transcoder = intel_pipe_to_cpu_transcoder(dev_priv,
								      pipe);
	enum pipe pch_transcoder;
	int reg;
	u32 val;

	assert_planes_disabled(dev_priv, pipe);
	assert_cursor_disabled(dev_priv, pipe);
	assert_sprites_disabled(dev_priv, pipe);

	if (HAS_PCH_LPT(dev_priv->dev))
		pch_transcoder = TRANSCODER_A;
	else
		pch_transcoder = pipe;

	/*
	 * A pipe without a PLL won't actually be able to drive bits from
	 * a plane.  On ILK+ the pipe PLLs are integrated, so we don't
	 * need the check.
	 */
	if (!HAS_PCH_SPLIT(dev_priv->dev))
		if (dsi)
			assert_dsi_pll_enabled(dev_priv);
		else
			assert_pll_enabled(dev_priv, pipe);
	else {
		if (pch_port) {
			/* if driving the PCH, we need FDI enabled */
			assert_fdi_rx_pll_enabled(dev_priv, pch_transcoder);
			assert_fdi_tx_pll_enabled(dev_priv,
						  (enum pipe) cpu_transcoder);
		}
		/* FIXME: assert CPU port conditions for SNB+ */
	}

	reg = PIPECONF(cpu_transcoder);
	val = I915_READ(reg);
	if (val & PIPECONF_ENABLE)
		return;

	I915_WRITE(reg, val | PIPECONF_ENABLE);
	intel_wait_for_vblank(dev_priv->dev, pipe);
}

/**
 * intel_disable_pipe - disable a pipe, asserting requirements
 * @dev_priv: i915 private structure
 * @pipe: pipe to disable
 *
 * Disable @pipe, making sure that various hardware specific requirements
 * are met, if applicable, e.g. plane disabled, panel fitter off, etc.
 *
 * @pipe should be %PIPE_A or %PIPE_B.
 *
 * Will wait until the pipe has shut down before returning.
 */
static void intel_disable_pipe(struct drm_i915_private *dev_priv,
			       enum pipe pipe)
{
	enum transcoder cpu_transcoder = intel_pipe_to_cpu_transcoder(dev_priv,
								      pipe);
	int reg;
	u32 val;

	/*
	 * Make sure planes won't keep trying to pump pixels to us,
	 * or we might hang the display.
	 */
	assert_planes_disabled(dev_priv, pipe);
	assert_cursor_disabled(dev_priv, pipe);
	assert_sprites_disabled(dev_priv, pipe);

	/* Don't disable pipe A or pipe A PLLs if needed */
	if (pipe == PIPE_A && (dev_priv->quirks & QUIRK_PIPEA_FORCE))
		return;

	reg = PIPECONF(cpu_transcoder);
	val = I915_READ(reg);
	if ((val & PIPECONF_ENABLE) == 0)
		return;

	I915_WRITE(reg, val & ~PIPECONF_ENABLE);
	intel_wait_for_pipe_off(dev_priv->dev, pipe);
}

/*
 * Plane regs are double buffered, going from enabled->disabled needs a
 * trigger in order to latch.  The display address reg provides this.
 */
void intel_flush_primary_plane(struct drm_i915_private *dev_priv,
			       enum plane plane)
{
	u32 reg = dev_priv->info->gen >= 4 ? DSPSURF(plane) : DSPADDR(plane);

	I915_WRITE(reg, I915_READ(reg));
	POSTING_READ(reg);
}

/**
 * intel_enable_primary_plane - enable the primary plane on a given pipe
 * @dev_priv: i915 private structure
 * @plane: plane to enable
 * @pipe: pipe being fed
 *
 * Enable @plane on @pipe, making sure that @pipe is running first.
 */
static void intel_enable_primary_plane(struct drm_i915_private *dev_priv,
				       enum plane plane, enum pipe pipe)
{
	struct intel_crtc *intel_crtc =
		to_intel_crtc(dev_priv->pipe_to_crtc_mapping[pipe]);
	int reg;
	u32 val;

	/* If the pipe isn't enabled, we can't pump pixels and may hang */
	assert_pipe_enabled(dev_priv, pipe);

	WARN(intel_crtc->primary_enabled, "Primary plane already enabled\n");

	intel_crtc->primary_enabled = true;

	reg = DSPCNTR(plane);
	val = I915_READ(reg);
	if (val & DISPLAY_PLANE_ENABLE)
		return;

	I915_WRITE(reg, val | DISPLAY_PLANE_ENABLE);
	intel_flush_primary_plane(dev_priv, plane);
	intel_wait_for_vblank(dev_priv->dev, pipe);
}

/**
 * intel_disable_primary_plane - disable the primary plane
 * @dev_priv: i915 private structure
 * @plane: plane to disable
 * @pipe: pipe consuming the data
 *
 * Disable @plane; should be an independent operation.
 */
static void intel_disable_primary_plane(struct drm_i915_private *dev_priv,
					enum plane plane, enum pipe pipe)
{
	struct intel_crtc *intel_crtc =
		to_intel_crtc(dev_priv->pipe_to_crtc_mapping[pipe]);
	int reg;
	u32 val;

	WARN(!intel_crtc->primary_enabled, "Primary plane already disabled\n");

	intel_crtc->primary_enabled = false;

	reg = DSPCNTR(plane);
	val = I915_READ(reg);
	if ((val & DISPLAY_PLANE_ENABLE) == 0)
		return;

	I915_WRITE(reg, val & ~DISPLAY_PLANE_ENABLE);
	intel_flush_primary_plane(dev_priv, plane);
	intel_wait_for_vblank(dev_priv->dev, pipe);
}

static bool need_vtd_wa(struct drm_device *dev)
{
#ifdef CONFIG_INTEL_IOMMU
	if (INTEL_INFO(dev)->gen >= 6 && intel_iommu_gfx_mapped)
		return true;
#endif
	return false;
}

int
intel_pin_and_fence_fb_obj(struct drm_device *dev,
			   struct drm_i915_gem_object *obj,
			   struct intel_ring_buffer *pipelined)
{
	struct drm_i915_private *dev_priv = dev->dev_private;
	u32 alignment;
	int ret;

	switch (obj->tiling_mode) {
	case I915_TILING_NONE:
		if (IS_BROADWATER(dev) || IS_CRESTLINE(dev))
			alignment = 128 * 1024;
		else if (INTEL_INFO(dev)->gen >= 4)
			alignment = 4 * 1024;
		else
			alignment = 64 * 1024;
		break;
	case I915_TILING_X:
		/* pin() will align the object as required by fence */
		alignment = 0;
		break;
	case I915_TILING_Y:
		WARN(1, "Y tiled bo slipped through, driver bug!\n");
		return -EINVAL;
	default:
		BUG();
	}

	/* Note that the w/a also requires 64 PTE of padding following the
	 * bo. We currently fill all unused PTE with the shadow page and so
	 * we should always have valid PTE following the scanout preventing
	 * the VT-d warning.
	 */
	if (need_vtd_wa(dev) && alignment < 256 * 1024)
		alignment = 256 * 1024;

	dev_priv->mm.interruptible = false;
	ret = i915_gem_object_pin_to_display_plane(obj, alignment, pipelined);
	if (ret)
		goto err_interruptible;

	/* Install a fence for tiled scan-out. Pre-i965 always needs a
	 * fence, whereas 965+ only requires a fence if using
	 * framebuffer compression.  For simplicity, we always install
	 * a fence as the cost is not that onerous.
	 */
	ret = i915_gem_object_get_fence(obj);
	if (ret)
		goto err_unpin;

	i915_gem_object_pin_fence(obj);

	dev_priv->mm.interruptible = true;
	return 0;

err_unpin:
	i915_gem_object_unpin_from_display_plane(obj);
err_interruptible:
	dev_priv->mm.interruptible = true;
	return ret;
}

void intel_unpin_fb_obj(struct drm_i915_gem_object *obj)
{
	i915_gem_object_unpin_fence(obj);
	i915_gem_object_unpin_from_display_plane(obj);
}

/* Computes the linear offset to the base tile and adjusts x, y. bytes per pixel
 * is assumed to be a power-of-two. */
unsigned long intel_gen4_compute_page_offset(int *x, int *y,
					     unsigned int tiling_mode,
					     unsigned int cpp,
					     unsigned int pitch)
{
	if (tiling_mode != I915_TILING_NONE) {
		unsigned int tile_rows, tiles;

		tile_rows = *y / 8;
		*y %= 8;

		tiles = *x / (512/cpp);
		*x %= 512/cpp;

		return tile_rows * pitch * 8 + tiles * 4096;
	} else {
		unsigned int offset;

		offset = *y * pitch + *x * cpp;
		*y = 0;
		*x = (offset & 4095) / cpp;
		return offset & -4096;
	}
}

static int i9xx_update_plane(struct drm_crtc *crtc, struct drm_framebuffer *fb,
			     int x, int y)
{
	struct drm_device *dev = crtc->dev;
	struct drm_i915_private *dev_priv = dev->dev_private;
	struct intel_crtc *intel_crtc = to_intel_crtc(crtc);
	struct intel_framebuffer *intel_fb;
	struct drm_i915_gem_object *obj;
	int plane = intel_crtc->plane;
	unsigned long linear_offset;
	u32 dspcntr;
	u32 reg;

	switch (plane) {
	case 0:
	case 1:
		break;
	default:
		DRM_ERROR("Can't update plane %c in SAREA\n", plane_name(plane));
		return -EINVAL;
	}

	intel_fb = to_intel_framebuffer(fb);
	obj = intel_fb->obj;

	reg = DSPCNTR(plane);
	dspcntr = I915_READ(reg);
	/* Mask out pixel format bits in case we change it */
	dspcntr &= ~DISPPLANE_PIXFORMAT_MASK;
	switch (fb->pixel_format) {
	case DRM_FORMAT_C8:
		dspcntr |= DISPPLANE_8BPP;
		break;
	case DRM_FORMAT_XRGB1555:
	case DRM_FORMAT_ARGB1555:
		dspcntr |= DISPPLANE_BGRX555;
		break;
	case DRM_FORMAT_RGB565:
		dspcntr |= DISPPLANE_BGRX565;
		break;
	case DRM_FORMAT_XRGB8888:
	case DRM_FORMAT_ARGB8888:
		dspcntr |= DISPPLANE_BGRX888;
		break;
	case DRM_FORMAT_XBGR8888:
	case DRM_FORMAT_ABGR8888:
		dspcntr |= DISPPLANE_RGBX888;
		break;
	case DRM_FORMAT_XRGB2101010:
	case DRM_FORMAT_ARGB2101010:
		dspcntr |= DISPPLANE_BGRX101010;
		break;
	case DRM_FORMAT_XBGR2101010:
	case DRM_FORMAT_ABGR2101010:
		dspcntr |= DISPPLANE_RGBX101010;
		break;
	default:
		BUG();
	}

	if (INTEL_INFO(dev)->gen >= 4) {
		if (obj->tiling_mode != I915_TILING_NONE)
			dspcntr |= DISPPLANE_TILED;
		else
			dspcntr &= ~DISPPLANE_TILED;
	}

	if (IS_G4X(dev))
		dspcntr |= DISPPLANE_TRICKLE_FEED_DISABLE;

	I915_WRITE(reg, dspcntr);

	linear_offset = y * fb->pitches[0] + x * (fb->bits_per_pixel / 8);

	if (INTEL_INFO(dev)->gen >= 4) {
		intel_crtc->dspaddr_offset =
			intel_gen4_compute_page_offset(&x, &y, obj->tiling_mode,
						       fb->bits_per_pixel / 8,
						       fb->pitches[0]);
		linear_offset -= intel_crtc->dspaddr_offset;
	} else {
		intel_crtc->dspaddr_offset = linear_offset;
	}

	DRM_DEBUG_KMS("Writing base %08lX %08lX %d %d %d\n",
		      i915_gem_obj_ggtt_offset(obj), linear_offset, x, y,
		      fb->pitches[0]);
	I915_WRITE(DSPSTRIDE(plane), fb->pitches[0]);
	if (INTEL_INFO(dev)->gen >= 4) {
		I915_MODIFY_DISPBASE(DSPSURF(plane),
				     i915_gem_obj_ggtt_offset(obj) + intel_crtc->dspaddr_offset);
		I915_WRITE(DSPTILEOFF(plane), (y << 16) | x);
		I915_WRITE(DSPLINOFF(plane), linear_offset);
	} else
		I915_WRITE(DSPADDR(plane), i915_gem_obj_ggtt_offset(obj) + linear_offset);
	POSTING_READ(reg);

	return 0;
}

static int ironlake_update_plane(struct drm_crtc *crtc,
				 struct drm_framebuffer *fb, int x, int y)
{
	struct drm_device *dev = crtc->dev;
	struct drm_i915_private *dev_priv = dev->dev_private;
	struct intel_crtc *intel_crtc = to_intel_crtc(crtc);
	struct intel_framebuffer *intel_fb;
	struct drm_i915_gem_object *obj;
	int plane = intel_crtc->plane;
	unsigned long linear_offset;
	u32 dspcntr;
	u32 reg;

	switch (plane) {
	case 0:
	case 1:
	case 2:
		break;
	default:
		DRM_ERROR("Can't update plane %c in SAREA\n", plane_name(plane));
		return -EINVAL;
	}

	intel_fb = to_intel_framebuffer(fb);
	obj = intel_fb->obj;

	reg = DSPCNTR(plane);
	dspcntr = I915_READ(reg);
	/* Mask out pixel format bits in case we change it */
	dspcntr &= ~DISPPLANE_PIXFORMAT_MASK;
	switch (fb->pixel_format) {
	case DRM_FORMAT_C8:
		dspcntr |= DISPPLANE_8BPP;
		break;
	case DRM_FORMAT_RGB565:
		dspcntr |= DISPPLANE_BGRX565;
		break;
	case DRM_FORMAT_XRGB8888:
	case DRM_FORMAT_ARGB8888:
		dspcntr |= DISPPLANE_BGRX888;
		break;
	case DRM_FORMAT_XBGR8888:
	case DRM_FORMAT_ABGR8888:
		dspcntr |= DISPPLANE_RGBX888;
		break;
	case DRM_FORMAT_XRGB2101010:
	case DRM_FORMAT_ARGB2101010:
		dspcntr |= DISPPLANE_BGRX101010;
		break;
	case DRM_FORMAT_XBGR2101010:
	case DRM_FORMAT_ABGR2101010:
		dspcntr |= DISPPLANE_RGBX101010;
		break;
	default:
		BUG();
	}

	if (obj->tiling_mode != I915_TILING_NONE)
		dspcntr |= DISPPLANE_TILED;
	else
		dspcntr &= ~DISPPLANE_TILED;

	if (IS_HASWELL(dev))
		dspcntr &= ~DISPPLANE_TRICKLE_FEED_DISABLE;
	else
		dspcntr |= DISPPLANE_TRICKLE_FEED_DISABLE;

	I915_WRITE(reg, dspcntr);

	linear_offset = y * fb->pitches[0] + x * (fb->bits_per_pixel / 8);
	intel_crtc->dspaddr_offset =
		intel_gen4_compute_page_offset(&x, &y, obj->tiling_mode,
					       fb->bits_per_pixel / 8,
					       fb->pitches[0]);
	linear_offset -= intel_crtc->dspaddr_offset;

	DRM_DEBUG_KMS("Writing base %08lX %08lX %d %d %d\n",
		      i915_gem_obj_ggtt_offset(obj), linear_offset, x, y,
		      fb->pitches[0]);
	I915_WRITE(DSPSTRIDE(plane), fb->pitches[0]);
	I915_MODIFY_DISPBASE(DSPSURF(plane),
			     i915_gem_obj_ggtt_offset(obj) + intel_crtc->dspaddr_offset);
	if (IS_HASWELL(dev)) {
		I915_WRITE(DSPOFFSET(plane), (y << 16) | x);
	} else {
		I915_WRITE(DSPTILEOFF(plane), (y << 16) | x);
		I915_WRITE(DSPLINOFF(plane), linear_offset);
	}
	POSTING_READ(reg);

	return 0;
}

/* Assume fb object is pinned & idle & fenced and just update base pointers */
static int
intel_pipe_set_base_atomic(struct drm_crtc *crtc, struct drm_framebuffer *fb,
			   int x, int y, enum mode_set_atomic state)
{
	struct drm_device *dev = crtc->dev;
	struct drm_i915_private *dev_priv = dev->dev_private;

	if (dev_priv->display.disable_fbc)
		dev_priv->display.disable_fbc(dev);
	intel_increase_pllclock(crtc);

	return dev_priv->display.update_plane(crtc, fb, x, y);
}

void intel_display_handle_reset(struct drm_device *dev)
{
	struct drm_i915_private *dev_priv = dev->dev_private;
	struct drm_crtc *crtc;

	/*
	 * Flips in the rings have been nuked by the reset,
	 * so complete all pending flips so that user space
	 * will get its events and not get stuck.
	 *
	 * Also update the base address of all primary
	 * planes to the the last fb to make sure we're
	 * showing the correct fb after a reset.
	 *
	 * Need to make two loops over the crtcs so that we
	 * don't try to grab a crtc mutex before the
	 * pending_flip_queue really got woken up.
	 */

	list_for_each_entry(crtc, &dev->mode_config.crtc_list, head) {
		struct intel_crtc *intel_crtc = to_intel_crtc(crtc);
		enum plane plane = intel_crtc->plane;

		intel_prepare_page_flip(dev, plane);
		intel_finish_page_flip_plane(dev, plane);
	}

	list_for_each_entry(crtc, &dev->mode_config.crtc_list, head) {
		struct intel_crtc *intel_crtc = to_intel_crtc(crtc);

		mutex_lock(&crtc->mutex);
		if (intel_crtc->active)
			dev_priv->display.update_plane(crtc, crtc->fb,
						       crtc->x, crtc->y);
		mutex_unlock(&crtc->mutex);
	}
}

static int
intel_finish_fb(struct drm_framebuffer *old_fb)
{
	struct drm_i915_gem_object *obj = to_intel_framebuffer(old_fb)->obj;
	struct drm_i915_private *dev_priv = obj->base.dev->dev_private;
	bool was_interruptible = dev_priv->mm.interruptible;
	int ret;

	/* Big Hammer, we also need to ensure that any pending
	 * MI_WAIT_FOR_EVENT inside a user batch buffer on the
	 * current scanout is retired before unpinning the old
	 * framebuffer.
	 *
	 * This should only fail upon a hung GPU, in which case we
	 * can safely continue.
	 */
	dev_priv->mm.interruptible = false;
	ret = i915_gem_object_finish_gpu(obj);
	dev_priv->mm.interruptible = was_interruptible;

	return ret;
}

static void intel_crtc_update_sarea_pos(struct drm_crtc *crtc, int x, int y)
{
	struct drm_device *dev = crtc->dev;
	struct drm_i915_master_private *master_priv;
	struct intel_crtc *intel_crtc = to_intel_crtc(crtc);

	if (!dev->primary->master)
		return;

	master_priv = dev->primary->master->driver_priv;
	if (!master_priv->sarea_priv)
		return;

	switch (intel_crtc->pipe) {
	case 0:
		master_priv->sarea_priv->pipeA_x = x;
		master_priv->sarea_priv->pipeA_y = y;
		break;
	case 1:
		master_priv->sarea_priv->pipeB_x = x;
		master_priv->sarea_priv->pipeB_y = y;
		break;
	default:
		break;
	}
}

static int
intel_pipe_set_base(struct drm_crtc *crtc, int x, int y,
		    struct drm_framebuffer *fb)
{
	struct drm_device *dev = crtc->dev;
	struct drm_i915_private *dev_priv = dev->dev_private;
	struct intel_crtc *intel_crtc = to_intel_crtc(crtc);
	struct drm_framebuffer *old_fb;
	int ret;

	/* no fb bound */
	if (!fb) {
		DRM_ERROR("No FB bound\n");
		return 0;
	}

	if (intel_crtc->plane > INTEL_INFO(dev)->num_pipes) {
		DRM_ERROR("no plane for crtc: plane %c, num_pipes %d\n",
			  plane_name(intel_crtc->plane),
			  INTEL_INFO(dev)->num_pipes);
		return -EINVAL;
	}

	mutex_lock(&dev->struct_mutex);
	ret = intel_pin_and_fence_fb_obj(dev,
					 to_intel_framebuffer(fb)->obj,
					 NULL);
	if (ret != 0) {
		mutex_unlock(&dev->struct_mutex);
		DRM_ERROR("pin & fence failed\n");
		return ret;
	}

	/*
	 * Update pipe size and adjust fitter if needed: the reason for this is
	 * that in compute_mode_changes we check the native mode (not the pfit
	 * mode) to see if we can flip rather than do a full mode set. In the
	 * fastboot case, we'll flip, but if we don't update the pipesrc and
	 * pfit state, we'll end up with a big fb scanned out into the wrong
	 * sized surface.
	 *
	 * To fix this properly, we need to hoist the checks up into
	 * compute_mode_changes (or above), check the actual pfit state and
	 * whether the platform allows pfit disable with pipe active, and only
	 * then update the pipesrc and pfit state, even on the flip path.
	 */
	if (i915_fastboot) {
		const struct drm_display_mode *adjusted_mode =
			&intel_crtc->config.adjusted_mode;

		I915_WRITE(PIPESRC(intel_crtc->pipe),
			   ((adjusted_mode->crtc_hdisplay - 1) << 16) |
			   (adjusted_mode->crtc_vdisplay - 1));
		if (!intel_crtc->config.pch_pfit.enabled &&
		    (intel_pipe_has_type(crtc, INTEL_OUTPUT_LVDS) ||
		     intel_pipe_has_type(crtc, INTEL_OUTPUT_EDP))) {
			I915_WRITE(PF_CTL(intel_crtc->pipe), 0);
			I915_WRITE(PF_WIN_POS(intel_crtc->pipe), 0);
			I915_WRITE(PF_WIN_SZ(intel_crtc->pipe), 0);
		}
	}

	ret = dev_priv->display.update_plane(crtc, fb, x, y);
	if (ret) {
		intel_unpin_fb_obj(to_intel_framebuffer(fb)->obj);
		mutex_unlock(&dev->struct_mutex);
		DRM_ERROR("failed to update base address\n");
		return ret;
	}

	old_fb = crtc->fb;
	crtc->fb = fb;
	crtc->x = x;
	crtc->y = y;

	if (old_fb) {
		if (intel_crtc->active && old_fb != fb)
			intel_wait_for_vblank(dev, intel_crtc->pipe);
		intel_unpin_fb_obj(to_intel_framebuffer(old_fb)->obj);
	}

	intel_update_fbc(dev);
	intel_edp_psr_update(dev);
	mutex_unlock(&dev->struct_mutex);

	intel_crtc_update_sarea_pos(crtc, x, y);

	return 0;
}

static void intel_fdi_normal_train(struct drm_crtc *crtc)
{
	struct drm_device *dev = crtc->dev;
	struct drm_i915_private *dev_priv = dev->dev_private;
	struct intel_crtc *intel_crtc = to_intel_crtc(crtc);
	int pipe = intel_crtc->pipe;
	u32 reg, temp;

	/* enable normal train */
	reg = FDI_TX_CTL(pipe);
	temp = I915_READ(reg);
	if (IS_IVYBRIDGE(dev)) {
		temp &= ~FDI_LINK_TRAIN_NONE_IVB;
		temp |= FDI_LINK_TRAIN_NONE_IVB | FDI_TX_ENHANCE_FRAME_ENABLE;
	} else {
		temp &= ~FDI_LINK_TRAIN_NONE;
		temp |= FDI_LINK_TRAIN_NONE | FDI_TX_ENHANCE_FRAME_ENABLE;
	}
	I915_WRITE(reg, temp);

	reg = FDI_RX_CTL(pipe);
	temp = I915_READ(reg);
	if (HAS_PCH_CPT(dev)) {
		temp &= ~FDI_LINK_TRAIN_PATTERN_MASK_CPT;
		temp |= FDI_LINK_TRAIN_NORMAL_CPT;
	} else {
		temp &= ~FDI_LINK_TRAIN_NONE;
		temp |= FDI_LINK_TRAIN_NONE;
	}
	I915_WRITE(reg, temp | FDI_RX_ENHANCE_FRAME_ENABLE);

	/* wait one idle pattern time */
	POSTING_READ(reg);
	udelay(1000);

	/* IVB wants error correction enabled */
	if (IS_IVYBRIDGE(dev))
		I915_WRITE(reg, I915_READ(reg) | FDI_FS_ERRC_ENABLE |
			   FDI_FE_ERRC_ENABLE);
}

static bool pipe_has_enabled_pch(struct intel_crtc *crtc)
{
	return crtc->base.enabled && crtc->active &&
		crtc->config.has_pch_encoder;
}

static void ivb_modeset_global_resources(struct drm_device *dev)
{
	struct drm_i915_private *dev_priv = dev->dev_private;
	struct intel_crtc *pipe_B_crtc =
		to_intel_crtc(dev_priv->pipe_to_crtc_mapping[PIPE_B]);
	struct intel_crtc *pipe_C_crtc =
		to_intel_crtc(dev_priv->pipe_to_crtc_mapping[PIPE_C]);
	uint32_t temp;

	/*
	 * When everything is off disable fdi C so that we could enable fdi B
	 * with all lanes. Note that we don't care about enabled pipes without
	 * an enabled pch encoder.
	 */
	if (!pipe_has_enabled_pch(pipe_B_crtc) &&
	    !pipe_has_enabled_pch(pipe_C_crtc)) {
		WARN_ON(I915_READ(FDI_RX_CTL(PIPE_B)) & FDI_RX_ENABLE);
		WARN_ON(I915_READ(FDI_RX_CTL(PIPE_C)) & FDI_RX_ENABLE);

		temp = I915_READ(SOUTH_CHICKEN1);
		temp &= ~FDI_BC_BIFURCATION_SELECT;
		DRM_DEBUG_KMS("disabling fdi C rx\n");
		I915_WRITE(SOUTH_CHICKEN1, temp);
	}
}

/* The FDI link training functions for ILK/Ibexpeak. */
static void ironlake_fdi_link_train(struct drm_crtc *crtc)
{
	struct drm_device *dev = crtc->dev;
	struct drm_i915_private *dev_priv = dev->dev_private;
	struct intel_crtc *intel_crtc = to_intel_crtc(crtc);
	int pipe = intel_crtc->pipe;
	int plane = intel_crtc->plane;
	u32 reg, temp, tries;

	/* FDI needs bits from pipe & plane first */
	assert_pipe_enabled(dev_priv, pipe);
	assert_plane_enabled(dev_priv, plane);

	/* Train 1: umask FDI RX Interrupt symbol_lock and bit_lock bit
	   for train result */
	reg = FDI_RX_IMR(pipe);
	temp = I915_READ(reg);
	temp &= ~FDI_RX_SYMBOL_LOCK;
	temp &= ~FDI_RX_BIT_LOCK;
	I915_WRITE(reg, temp);
	I915_READ(reg);
	udelay(150);

	/* enable CPU FDI TX and PCH FDI RX */
	reg = FDI_TX_CTL(pipe);
	temp = I915_READ(reg);
	temp &= ~FDI_DP_PORT_WIDTH_MASK;
	temp |= FDI_DP_PORT_WIDTH(intel_crtc->config.fdi_lanes);
	temp &= ~FDI_LINK_TRAIN_NONE;
	temp |= FDI_LINK_TRAIN_PATTERN_1;
	I915_WRITE(reg, temp | FDI_TX_ENABLE);

	reg = FDI_RX_CTL(pipe);
	temp = I915_READ(reg);
	temp &= ~FDI_LINK_TRAIN_NONE;
	temp |= FDI_LINK_TRAIN_PATTERN_1;
	I915_WRITE(reg, temp | FDI_RX_ENABLE);

	POSTING_READ(reg);
	udelay(150);

	/* Ironlake workaround, enable clock pointer after FDI enable*/
	I915_WRITE(FDI_RX_CHICKEN(pipe), FDI_RX_PHASE_SYNC_POINTER_OVR);
	I915_WRITE(FDI_RX_CHICKEN(pipe), FDI_RX_PHASE_SYNC_POINTER_OVR |
		   FDI_RX_PHASE_SYNC_POINTER_EN);

	reg = FDI_RX_IIR(pipe);
	for (tries = 0; tries < 5; tries++) {
		temp = I915_READ(reg);
		DRM_DEBUG_KMS("FDI_RX_IIR 0x%x\n", temp);

		if ((temp & FDI_RX_BIT_LOCK)) {
			DRM_DEBUG_KMS("FDI train 1 done.\n");
			I915_WRITE(reg, temp | FDI_RX_BIT_LOCK);
			break;
		}
	}
	if (tries == 5)
		DRM_ERROR("FDI train 1 fail!\n");

	/* Train 2 */
	reg = FDI_TX_CTL(pipe);
	temp = I915_READ(reg);
	temp &= ~FDI_LINK_TRAIN_NONE;
	temp |= FDI_LINK_TRAIN_PATTERN_2;
	I915_WRITE(reg, temp);

	reg = FDI_RX_CTL(pipe);
	temp = I915_READ(reg);
	temp &= ~FDI_LINK_TRAIN_NONE;
	temp |= FDI_LINK_TRAIN_PATTERN_2;
	I915_WRITE(reg, temp);

	POSTING_READ(reg);
	udelay(150);

	reg = FDI_RX_IIR(pipe);
	for (tries = 0; tries < 5; tries++) {
		temp = I915_READ(reg);
		DRM_DEBUG_KMS("FDI_RX_IIR 0x%x\n", temp);

		if (temp & FDI_RX_SYMBOL_LOCK) {
			I915_WRITE(reg, temp | FDI_RX_SYMBOL_LOCK);
			DRM_DEBUG_KMS("FDI train 2 done.\n");
			break;
		}
	}
	if (tries == 5)
		DRM_ERROR("FDI train 2 fail!\n");

	DRM_DEBUG_KMS("FDI train done\n");

}

static const int snb_b_fdi_train_param[] = {
	FDI_LINK_TRAIN_400MV_0DB_SNB_B,
	FDI_LINK_TRAIN_400MV_6DB_SNB_B,
	FDI_LINK_TRAIN_600MV_3_5DB_SNB_B,
	FDI_LINK_TRAIN_800MV_0DB_SNB_B,
};

/* The FDI link training functions for SNB/Cougarpoint. */
static void gen6_fdi_link_train(struct drm_crtc *crtc)
{
	struct drm_device *dev = crtc->dev;
	struct drm_i915_private *dev_priv = dev->dev_private;
	struct intel_crtc *intel_crtc = to_intel_crtc(crtc);
	int pipe = intel_crtc->pipe;
	u32 reg, temp, i, retry;

	/* Train 1: umask FDI RX Interrupt symbol_lock and bit_lock bit
	   for train result */
	reg = FDI_RX_IMR(pipe);
	temp = I915_READ(reg);
	temp &= ~FDI_RX_SYMBOL_LOCK;
	temp &= ~FDI_RX_BIT_LOCK;
	I915_WRITE(reg, temp);

	POSTING_READ(reg);
	udelay(150);

	/* enable CPU FDI TX and PCH FDI RX */
	reg = FDI_TX_CTL(pipe);
	temp = I915_READ(reg);
	temp &= ~FDI_DP_PORT_WIDTH_MASK;
	temp |= FDI_DP_PORT_WIDTH(intel_crtc->config.fdi_lanes);
	temp &= ~FDI_LINK_TRAIN_NONE;
	temp |= FDI_LINK_TRAIN_PATTERN_1;
	temp &= ~FDI_LINK_TRAIN_VOL_EMP_MASK;
	/* SNB-B */
	temp |= FDI_LINK_TRAIN_400MV_0DB_SNB_B;
	I915_WRITE(reg, temp | FDI_TX_ENABLE);

	I915_WRITE(FDI_RX_MISC(pipe),
		   FDI_RX_TP1_TO_TP2_48 | FDI_RX_FDI_DELAY_90);

	reg = FDI_RX_CTL(pipe);
	temp = I915_READ(reg);
	if (HAS_PCH_CPT(dev)) {
		temp &= ~FDI_LINK_TRAIN_PATTERN_MASK_CPT;
		temp |= FDI_LINK_TRAIN_PATTERN_1_CPT;
	} else {
		temp &= ~FDI_LINK_TRAIN_NONE;
		temp |= FDI_LINK_TRAIN_PATTERN_1;
	}
	I915_WRITE(reg, temp | FDI_RX_ENABLE);

	POSTING_READ(reg);
	udelay(150);

	for (i = 0; i < 4; i++) {
		reg = FDI_TX_CTL(pipe);
		temp = I915_READ(reg);
		temp &= ~FDI_LINK_TRAIN_VOL_EMP_MASK;
		temp |= snb_b_fdi_train_param[i];
		I915_WRITE(reg, temp);

		POSTING_READ(reg);
		udelay(500);

		for (retry = 0; retry < 5; retry++) {
			reg = FDI_RX_IIR(pipe);
			temp = I915_READ(reg);
			DRM_DEBUG_KMS("FDI_RX_IIR 0x%x\n", temp);
			if (temp & FDI_RX_BIT_LOCK) {
				I915_WRITE(reg, temp | FDI_RX_BIT_LOCK);
				DRM_DEBUG_KMS("FDI train 1 done.\n");
				break;
			}
			udelay(50);
		}
		if (retry < 5)
			break;
	}
	if (i == 4)
		DRM_ERROR("FDI train 1 fail!\n");

	/* Train 2 */
	reg = FDI_TX_CTL(pipe);
	temp = I915_READ(reg);
	temp &= ~FDI_LINK_TRAIN_NONE;
	temp |= FDI_LINK_TRAIN_PATTERN_2;
	if (IS_GEN6(dev)) {
		temp &= ~FDI_LINK_TRAIN_VOL_EMP_MASK;
		/* SNB-B */
		temp |= FDI_LINK_TRAIN_400MV_0DB_SNB_B;
	}
	I915_WRITE(reg, temp);

	reg = FDI_RX_CTL(pipe);
	temp = I915_READ(reg);
	if (HAS_PCH_CPT(dev)) {
		temp &= ~FDI_LINK_TRAIN_PATTERN_MASK_CPT;
		temp |= FDI_LINK_TRAIN_PATTERN_2_CPT;
	} else {
		temp &= ~FDI_LINK_TRAIN_NONE;
		temp |= FDI_LINK_TRAIN_PATTERN_2;
	}
	I915_WRITE(reg, temp);

	POSTING_READ(reg);
	udelay(150);

	for (i = 0; i < 4; i++) {
		reg = FDI_TX_CTL(pipe);
		temp = I915_READ(reg);
		temp &= ~FDI_LINK_TRAIN_VOL_EMP_MASK;
		temp |= snb_b_fdi_train_param[i];
		I915_WRITE(reg, temp);

		POSTING_READ(reg);
		udelay(500);

		for (retry = 0; retry < 5; retry++) {
			reg = FDI_RX_IIR(pipe);
			temp = I915_READ(reg);
			DRM_DEBUG_KMS("FDI_RX_IIR 0x%x\n", temp);
			if (temp & FDI_RX_SYMBOL_LOCK) {
				I915_WRITE(reg, temp | FDI_RX_SYMBOL_LOCK);
				DRM_DEBUG_KMS("FDI train 2 done.\n");
				break;
			}
			udelay(50);
		}
		if (retry < 5)
			break;
	}
	if (i == 4)
		DRM_ERROR("FDI train 2 fail!\n");

	DRM_DEBUG_KMS("FDI train done.\n");
}

/* Manual link training for Ivy Bridge A0 parts */
static void ivb_manual_fdi_link_train(struct drm_crtc *crtc)
{
	struct drm_device *dev = crtc->dev;
	struct drm_i915_private *dev_priv = dev->dev_private;
	struct intel_crtc *intel_crtc = to_intel_crtc(crtc);
	int pipe = intel_crtc->pipe;
	u32 reg, temp, i, j;

	/* Train 1: umask FDI RX Interrupt symbol_lock and bit_lock bit
	   for train result */
	reg = FDI_RX_IMR(pipe);
	temp = I915_READ(reg);
	temp &= ~FDI_RX_SYMBOL_LOCK;
	temp &= ~FDI_RX_BIT_LOCK;
	I915_WRITE(reg, temp);

	POSTING_READ(reg);
	udelay(150);

	DRM_DEBUG_KMS("FDI_RX_IIR before link train 0x%x\n",
		      I915_READ(FDI_RX_IIR(pipe)));

	/* Try each vswing and preemphasis setting twice before moving on */
	for (j = 0; j < ARRAY_SIZE(snb_b_fdi_train_param) * 2; j++) {
		/* disable first in case we need to retry */
		reg = FDI_TX_CTL(pipe);
		temp = I915_READ(reg);
		temp &= ~(FDI_LINK_TRAIN_AUTO | FDI_LINK_TRAIN_NONE_IVB);
		temp &= ~FDI_TX_ENABLE;
		I915_WRITE(reg, temp);

		reg = FDI_RX_CTL(pipe);
		temp = I915_READ(reg);
		temp &= ~FDI_LINK_TRAIN_AUTO;
		temp &= ~FDI_LINK_TRAIN_PATTERN_MASK_CPT;
		temp &= ~FDI_RX_ENABLE;
		I915_WRITE(reg, temp);

		/* enable CPU FDI TX and PCH FDI RX */
		reg = FDI_TX_CTL(pipe);
		temp = I915_READ(reg);
		temp &= ~FDI_DP_PORT_WIDTH_MASK;
		temp |= FDI_DP_PORT_WIDTH(intel_crtc->config.fdi_lanes);
		temp |= FDI_LINK_TRAIN_PATTERN_1_IVB;
		temp &= ~FDI_LINK_TRAIN_VOL_EMP_MASK;
		temp |= snb_b_fdi_train_param[j/2];
		temp |= FDI_COMPOSITE_SYNC;
		I915_WRITE(reg, temp | FDI_TX_ENABLE);

		I915_WRITE(FDI_RX_MISC(pipe),
			   FDI_RX_TP1_TO_TP2_48 | FDI_RX_FDI_DELAY_90);

		reg = FDI_RX_CTL(pipe);
		temp = I915_READ(reg);
		temp |= FDI_LINK_TRAIN_PATTERN_1_CPT;
		temp |= FDI_COMPOSITE_SYNC;
		I915_WRITE(reg, temp | FDI_RX_ENABLE);

		POSTING_READ(reg);
		udelay(1); /* should be 0.5us */

		for (i = 0; i < 4; i++) {
			reg = FDI_RX_IIR(pipe);
			temp = I915_READ(reg);
			DRM_DEBUG_KMS("FDI_RX_IIR 0x%x\n", temp);

			if (temp & FDI_RX_BIT_LOCK ||
			    (I915_READ(reg) & FDI_RX_BIT_LOCK)) {
				I915_WRITE(reg, temp | FDI_RX_BIT_LOCK);
				DRM_DEBUG_KMS("FDI train 1 done, level %i.\n",
					      i);
				break;
			}
			udelay(1); /* should be 0.5us */
		}
		if (i == 4) {
			DRM_DEBUG_KMS("FDI train 1 fail on vswing %d\n", j / 2);
			continue;
		}

		/* Train 2 */
		reg = FDI_TX_CTL(pipe);
		temp = I915_READ(reg);
		temp &= ~FDI_LINK_TRAIN_NONE_IVB;
		temp |= FDI_LINK_TRAIN_PATTERN_2_IVB;
		I915_WRITE(reg, temp);

		reg = FDI_RX_CTL(pipe);
		temp = I915_READ(reg);
		temp &= ~FDI_LINK_TRAIN_PATTERN_MASK_CPT;
		temp |= FDI_LINK_TRAIN_PATTERN_2_CPT;
		I915_WRITE(reg, temp);

		POSTING_READ(reg);
		udelay(2); /* should be 1.5us */

		for (i = 0; i < 4; i++) {
			reg = FDI_RX_IIR(pipe);
			temp = I915_READ(reg);
			DRM_DEBUG_KMS("FDI_RX_IIR 0x%x\n", temp);

			if (temp & FDI_RX_SYMBOL_LOCK ||
			    (I915_READ(reg) & FDI_RX_SYMBOL_LOCK)) {
				I915_WRITE(reg, temp | FDI_RX_SYMBOL_LOCK);
				DRM_DEBUG_KMS("FDI train 2 done, level %i.\n",
					      i);
				goto train_done;
			}
			udelay(2); /* should be 1.5us */
		}
		if (i == 4)
			DRM_DEBUG_KMS("FDI train 2 fail on vswing %d\n", j / 2);
	}

train_done:
	DRM_DEBUG_KMS("FDI train done.\n");
}

static void ironlake_fdi_pll_enable(struct intel_crtc *intel_crtc)
{
	struct drm_device *dev = intel_crtc->base.dev;
	struct drm_i915_private *dev_priv = dev->dev_private;
	int pipe = intel_crtc->pipe;
	u32 reg, temp;


	/* enable PCH FDI RX PLL, wait warmup plus DMI latency */
	reg = FDI_RX_CTL(pipe);
	temp = I915_READ(reg);
	temp &= ~(FDI_DP_PORT_WIDTH_MASK | (0x7 << 16));
	temp |= FDI_DP_PORT_WIDTH(intel_crtc->config.fdi_lanes);
	temp |= (I915_READ(PIPECONF(pipe)) & PIPECONF_BPC_MASK) << 11;
	I915_WRITE(reg, temp | FDI_RX_PLL_ENABLE);

	POSTING_READ(reg);
	udelay(200);

	/* Switch from Rawclk to PCDclk */
	temp = I915_READ(reg);
	I915_WRITE(reg, temp | FDI_PCDCLK);

	POSTING_READ(reg);
	udelay(200);

	/* Enable CPU FDI TX PLL, always on for Ironlake */
	reg = FDI_TX_CTL(pipe);
	temp = I915_READ(reg);
	if ((temp & FDI_TX_PLL_ENABLE) == 0) {
		I915_WRITE(reg, temp | FDI_TX_PLL_ENABLE);

		POSTING_READ(reg);
		udelay(100);
	}
}

static void ironlake_fdi_pll_disable(struct intel_crtc *intel_crtc)
{
	struct drm_device *dev = intel_crtc->base.dev;
	struct drm_i915_private *dev_priv = dev->dev_private;
	int pipe = intel_crtc->pipe;
	u32 reg, temp;

	/* Switch from PCDclk to Rawclk */
	reg = FDI_RX_CTL(pipe);
	temp = I915_READ(reg);
	I915_WRITE(reg, temp & ~FDI_PCDCLK);

	/* Disable CPU FDI TX PLL */
	reg = FDI_TX_CTL(pipe);
	temp = I915_READ(reg);
	I915_WRITE(reg, temp & ~FDI_TX_PLL_ENABLE);

	POSTING_READ(reg);
	udelay(100);

	reg = FDI_RX_CTL(pipe);
	temp = I915_READ(reg);
	I915_WRITE(reg, temp & ~FDI_RX_PLL_ENABLE);

	/* Wait for the clocks to turn off. */
	POSTING_READ(reg);
	udelay(100);
}

static void ironlake_fdi_disable(struct drm_crtc *crtc)
{
	struct drm_device *dev = crtc->dev;
	struct drm_i915_private *dev_priv = dev->dev_private;
	struct intel_crtc *intel_crtc = to_intel_crtc(crtc);
	int pipe = intel_crtc->pipe;
	u32 reg, temp;

	/* disable CPU FDI tx and PCH FDI rx */
	reg = FDI_TX_CTL(pipe);
	temp = I915_READ(reg);
	I915_WRITE(reg, temp & ~FDI_TX_ENABLE);
	POSTING_READ(reg);

	reg = FDI_RX_CTL(pipe);
	temp = I915_READ(reg);
	temp &= ~(0x7 << 16);
	temp |= (I915_READ(PIPECONF(pipe)) & PIPECONF_BPC_MASK) << 11;
	I915_WRITE(reg, temp & ~FDI_RX_ENABLE);

	POSTING_READ(reg);
	udelay(100);

	/* Ironlake workaround, disable clock pointer after downing FDI */
	if (HAS_PCH_IBX(dev)) {
		I915_WRITE(FDI_RX_CHICKEN(pipe), FDI_RX_PHASE_SYNC_POINTER_OVR);
	}

	/* still set train pattern 1 */
	reg = FDI_TX_CTL(pipe);
	temp = I915_READ(reg);
	temp &= ~FDI_LINK_TRAIN_NONE;
	temp |= FDI_LINK_TRAIN_PATTERN_1;
	I915_WRITE(reg, temp);

	reg = FDI_RX_CTL(pipe);
	temp = I915_READ(reg);
	if (HAS_PCH_CPT(dev)) {
		temp &= ~FDI_LINK_TRAIN_PATTERN_MASK_CPT;
		temp |= FDI_LINK_TRAIN_PATTERN_1_CPT;
	} else {
		temp &= ~FDI_LINK_TRAIN_NONE;
		temp |= FDI_LINK_TRAIN_PATTERN_1;
	}
	/* BPC in FDI rx is consistent with that in PIPECONF */
	temp &= ~(0x07 << 16);
	temp |= (I915_READ(PIPECONF(pipe)) & PIPECONF_BPC_MASK) << 11;
	I915_WRITE(reg, temp);

	POSTING_READ(reg);
	udelay(100);
}

static bool intel_crtc_has_pending_flip(struct drm_crtc *crtc)
{
	struct drm_device *dev = crtc->dev;
	struct drm_i915_private *dev_priv = dev->dev_private;
	struct intel_crtc *intel_crtc = to_intel_crtc(crtc);
	unsigned long flags;
	bool pending;

	if (i915_reset_in_progress(&dev_priv->gpu_error) ||
	    intel_crtc->reset_counter != atomic_read(&dev_priv->gpu_error.reset_counter))
		return false;

	spin_lock_irqsave(&dev->event_lock, flags);
	pending = to_intel_crtc(crtc)->unpin_work != NULL;
	spin_unlock_irqrestore(&dev->event_lock, flags);

	return pending;
}

static void intel_crtc_wait_for_pending_flips(struct drm_crtc *crtc)
{
	struct drm_device *dev = crtc->dev;
	struct drm_i915_private *dev_priv = dev->dev_private;

	if (crtc->fb == NULL)
		return;

	WARN_ON(waitqueue_active(&dev_priv->pending_flip_queue));

	wait_event(dev_priv->pending_flip_queue,
		   !intel_crtc_has_pending_flip(crtc));

	mutex_lock(&dev->struct_mutex);
	intel_finish_fb(crtc->fb);
	mutex_unlock(&dev->struct_mutex);
}

/* Program iCLKIP clock to the desired frequency */
static void lpt_program_iclkip(struct drm_crtc *crtc)
{
	struct drm_device *dev = crtc->dev;
	struct drm_i915_private *dev_priv = dev->dev_private;
	int clock = to_intel_crtc(crtc)->config.adjusted_mode.crtc_clock;
	u32 divsel, phaseinc, auxdiv, phasedir = 0;
	u32 temp;

	mutex_lock(&dev_priv->dpio_lock);

	/* It is necessary to ungate the pixclk gate prior to programming
	 * the divisors, and gate it back when it is done.
	 */
	I915_WRITE(PIXCLK_GATE, PIXCLK_GATE_GATE);

	/* Disable SSCCTL */
	intel_sbi_write(dev_priv, SBI_SSCCTL6,
			intel_sbi_read(dev_priv, SBI_SSCCTL6, SBI_ICLK) |
				SBI_SSCCTL_DISABLE,
			SBI_ICLK);

	/* 20MHz is a corner case which is out of range for the 7-bit divisor */
	if (clock == 20000) {
		auxdiv = 1;
		divsel = 0x41;
		phaseinc = 0x20;
	} else {
		/* The iCLK virtual clock root frequency is in MHz,
		 * but the adjusted_mode->crtc_clock in in KHz. To get the
		 * divisors, it is necessary to divide one by another, so we
		 * convert the virtual clock precision to KHz here for higher
		 * precision.
		 */
		u32 iclk_virtual_root_freq = 172800 * 1000;
		u32 iclk_pi_range = 64;
		u32 desired_divisor, msb_divisor_value, pi_value;

		desired_divisor = (iclk_virtual_root_freq / clock);
		msb_divisor_value = desired_divisor / iclk_pi_range;
		pi_value = desired_divisor % iclk_pi_range;

		auxdiv = 0;
		divsel = msb_divisor_value - 2;
		phaseinc = pi_value;
	}

	/* This should not happen with any sane values */
	WARN_ON(SBI_SSCDIVINTPHASE_DIVSEL(divsel) &
		~SBI_SSCDIVINTPHASE_DIVSEL_MASK);
	WARN_ON(SBI_SSCDIVINTPHASE_DIR(phasedir) &
		~SBI_SSCDIVINTPHASE_INCVAL_MASK);

	DRM_DEBUG_KMS("iCLKIP clock: found settings for %dKHz refresh rate: auxdiv=%x, divsel=%x, phasedir=%x, phaseinc=%x\n",
			clock,
			auxdiv,
			divsel,
			phasedir,
			phaseinc);

	/* Program SSCDIVINTPHASE6 */
	temp = intel_sbi_read(dev_priv, SBI_SSCDIVINTPHASE6, SBI_ICLK);
	temp &= ~SBI_SSCDIVINTPHASE_DIVSEL_MASK;
	temp |= SBI_SSCDIVINTPHASE_DIVSEL(divsel);
	temp &= ~SBI_SSCDIVINTPHASE_INCVAL_MASK;
	temp |= SBI_SSCDIVINTPHASE_INCVAL(phaseinc);
	temp |= SBI_SSCDIVINTPHASE_DIR(phasedir);
	temp |= SBI_SSCDIVINTPHASE_PROPAGATE;
	intel_sbi_write(dev_priv, SBI_SSCDIVINTPHASE6, temp, SBI_ICLK);

	/* Program SSCAUXDIV */
	temp = intel_sbi_read(dev_priv, SBI_SSCAUXDIV6, SBI_ICLK);
	temp &= ~SBI_SSCAUXDIV_FINALDIV2SEL(1);
	temp |= SBI_SSCAUXDIV_FINALDIV2SEL(auxdiv);
	intel_sbi_write(dev_priv, SBI_SSCAUXDIV6, temp, SBI_ICLK);

	/* Enable modulator and associated divider */
	temp = intel_sbi_read(dev_priv, SBI_SSCCTL6, SBI_ICLK);
	temp &= ~SBI_SSCCTL_DISABLE;
	intel_sbi_write(dev_priv, SBI_SSCCTL6, temp, SBI_ICLK);

	/* Wait for initialization time */
	udelay(24);

	I915_WRITE(PIXCLK_GATE, PIXCLK_GATE_UNGATE);

	mutex_unlock(&dev_priv->dpio_lock);
}

static void ironlake_pch_transcoder_set_timings(struct intel_crtc *crtc,
						enum pipe pch_transcoder)
{
	struct drm_device *dev = crtc->base.dev;
	struct drm_i915_private *dev_priv = dev->dev_private;
	enum transcoder cpu_transcoder = crtc->config.cpu_transcoder;

	I915_WRITE(PCH_TRANS_HTOTAL(pch_transcoder),
		   I915_READ(HTOTAL(cpu_transcoder)));
	I915_WRITE(PCH_TRANS_HBLANK(pch_transcoder),
		   I915_READ(HBLANK(cpu_transcoder)));
	I915_WRITE(PCH_TRANS_HSYNC(pch_transcoder),
		   I915_READ(HSYNC(cpu_transcoder)));

	I915_WRITE(PCH_TRANS_VTOTAL(pch_transcoder),
		   I915_READ(VTOTAL(cpu_transcoder)));
	I915_WRITE(PCH_TRANS_VBLANK(pch_transcoder),
		   I915_READ(VBLANK(cpu_transcoder)));
	I915_WRITE(PCH_TRANS_VSYNC(pch_transcoder),
		   I915_READ(VSYNC(cpu_transcoder)));
	I915_WRITE(PCH_TRANS_VSYNCSHIFT(pch_transcoder),
		   I915_READ(VSYNCSHIFT(cpu_transcoder)));
}

static void cpt_enable_fdi_bc_bifurcation(struct drm_device *dev)
{
	struct drm_i915_private *dev_priv = dev->dev_private;
	uint32_t temp;

	temp = I915_READ(SOUTH_CHICKEN1);
	if (temp & FDI_BC_BIFURCATION_SELECT)
		return;

	WARN_ON(I915_READ(FDI_RX_CTL(PIPE_B)) & FDI_RX_ENABLE);
	WARN_ON(I915_READ(FDI_RX_CTL(PIPE_C)) & FDI_RX_ENABLE);

	temp |= FDI_BC_BIFURCATION_SELECT;
	DRM_DEBUG_KMS("enabling fdi C rx\n");
	I915_WRITE(SOUTH_CHICKEN1, temp);
	POSTING_READ(SOUTH_CHICKEN1);
}

static void ivybridge_update_fdi_bc_bifurcation(struct intel_crtc *intel_crtc)
{
	struct drm_device *dev = intel_crtc->base.dev;
	struct drm_i915_private *dev_priv = dev->dev_private;

	switch (intel_crtc->pipe) {
	case PIPE_A:
		break;
	case PIPE_B:
		if (intel_crtc->config.fdi_lanes > 2)
			WARN_ON(I915_READ(SOUTH_CHICKEN1) & FDI_BC_BIFURCATION_SELECT);
		else
			cpt_enable_fdi_bc_bifurcation(dev);

		break;
	case PIPE_C:
		cpt_enable_fdi_bc_bifurcation(dev);

		break;
	default:
		BUG();
	}
}

/*
 * Enable PCH resources required for PCH ports:
 *   - PCH PLLs
 *   - FDI training & RX/TX
 *   - update transcoder timings
 *   - DP transcoding bits
 *   - transcoder
 */
static void ironlake_pch_enable(struct drm_crtc *crtc)
{
	struct drm_device *dev = crtc->dev;
	struct drm_i915_private *dev_priv = dev->dev_private;
	struct intel_crtc *intel_crtc = to_intel_crtc(crtc);
	int pipe = intel_crtc->pipe;
	u32 reg, temp;

	assert_pch_transcoder_disabled(dev_priv, pipe);

	if (IS_IVYBRIDGE(dev))
		ivybridge_update_fdi_bc_bifurcation(intel_crtc);

	/* Write the TU size bits before fdi link training, so that error
	 * detection works. */
	I915_WRITE(FDI_RX_TUSIZE1(pipe),
		   I915_READ(PIPE_DATA_M1(pipe)) & TU_SIZE_MASK);

	/* For PCH output, training FDI link */
	dev_priv->display.fdi_link_train(crtc);

	/* We need to program the right clock selection before writing the pixel
	 * mutliplier into the DPLL. */
	if (HAS_PCH_CPT(dev)) {
		u32 sel;

		temp = I915_READ(PCH_DPLL_SEL);
		temp |= TRANS_DPLL_ENABLE(pipe);
		sel = TRANS_DPLLB_SEL(pipe);
		if (intel_crtc->config.shared_dpll == DPLL_ID_PCH_PLL_B)
			temp |= sel;
		else
			temp &= ~sel;
		I915_WRITE(PCH_DPLL_SEL, temp);
	}

	/* XXX: pch pll's can be enabled any time before we enable the PCH
	 * transcoder, and we actually should do this to not upset any PCH
	 * transcoder that already use the clock when we share it.
	 *
	 * Note that enable_shared_dpll tries to do the right thing, but
	 * get_shared_dpll unconditionally resets the pll - we need that to have
	 * the right LVDS enable sequence. */
	ironlake_enable_shared_dpll(intel_crtc);

	/* set transcoder timing, panel must allow it */
	assert_panel_unlocked(dev_priv, pipe);
	ironlake_pch_transcoder_set_timings(intel_crtc, pipe);

	intel_fdi_normal_train(crtc);

	/* For PCH DP, enable TRANS_DP_CTL */
	if (HAS_PCH_CPT(dev) &&
	    (intel_pipe_has_type(crtc, INTEL_OUTPUT_DISPLAYPORT) ||
	     intel_pipe_has_type(crtc, INTEL_OUTPUT_EDP))) {
		u32 bpc = (I915_READ(PIPECONF(pipe)) & PIPECONF_BPC_MASK) >> 5;
		reg = TRANS_DP_CTL(pipe);
		temp = I915_READ(reg);
		temp &= ~(TRANS_DP_PORT_SEL_MASK |
			  TRANS_DP_SYNC_MASK |
			  TRANS_DP_BPC_MASK);
		temp |= (TRANS_DP_OUTPUT_ENABLE |
			 TRANS_DP_ENH_FRAMING);
		temp |= bpc << 9; /* same format but at 11:9 */

		if (crtc->mode.flags & DRM_MODE_FLAG_PHSYNC)
			temp |= TRANS_DP_HSYNC_ACTIVE_HIGH;
		if (crtc->mode.flags & DRM_MODE_FLAG_PVSYNC)
			temp |= TRANS_DP_VSYNC_ACTIVE_HIGH;

		switch (intel_trans_dp_port_sel(crtc)) {
		case PCH_DP_B:
			temp |= TRANS_DP_PORT_SEL_B;
			break;
		case PCH_DP_C:
			temp |= TRANS_DP_PORT_SEL_C;
			break;
		case PCH_DP_D:
			temp |= TRANS_DP_PORT_SEL_D;
			break;
		default:
			BUG();
		}

		I915_WRITE(reg, temp);
	}

	ironlake_enable_pch_transcoder(dev_priv, pipe);
}

static void lpt_pch_enable(struct drm_crtc *crtc)
{
	struct drm_device *dev = crtc->dev;
	struct drm_i915_private *dev_priv = dev->dev_private;
	struct intel_crtc *intel_crtc = to_intel_crtc(crtc);
	enum transcoder cpu_transcoder = intel_crtc->config.cpu_transcoder;

	assert_pch_transcoder_disabled(dev_priv, TRANSCODER_A);

	lpt_program_iclkip(crtc);

	/* Set transcoder timing. */
	ironlake_pch_transcoder_set_timings(intel_crtc, PIPE_A);

	lpt_enable_pch_transcoder(dev_priv, cpu_transcoder);
}

static void intel_put_shared_dpll(struct intel_crtc *crtc)
{
	struct intel_shared_dpll *pll = intel_crtc_to_shared_dpll(crtc);

	if (pll == NULL)
		return;

	if (pll->refcount == 0) {
		WARN(1, "bad %s refcount\n", pll->name);
		return;
	}

	if (--pll->refcount == 0) {
		WARN_ON(pll->on);
		WARN_ON(pll->active);
	}

	crtc->config.shared_dpll = DPLL_ID_PRIVATE;
}

static struct intel_shared_dpll *intel_get_shared_dpll(struct intel_crtc *crtc)
{
	struct drm_i915_private *dev_priv = crtc->base.dev->dev_private;
	struct intel_shared_dpll *pll = intel_crtc_to_shared_dpll(crtc);
	enum intel_dpll_id i;

	if (pll) {
		DRM_DEBUG_KMS("CRTC:%d dropping existing %s\n",
			      crtc->base.base.id, pll->name);
		intel_put_shared_dpll(crtc);
	}

	if (HAS_PCH_IBX(dev_priv->dev)) {
		/* Ironlake PCH has a fixed PLL->PCH pipe mapping. */
		i = (enum intel_dpll_id) crtc->pipe;
		pll = &dev_priv->shared_dplls[i];

		DRM_DEBUG_KMS("CRTC:%d using pre-allocated %s\n",
			      crtc->base.base.id, pll->name);

		goto found;
	}

	for (i = 0; i < dev_priv->num_shared_dpll; i++) {
		pll = &dev_priv->shared_dplls[i];

		/* Only want to check enabled timings first */
		if (pll->refcount == 0)
			continue;

		if (memcmp(&crtc->config.dpll_hw_state, &pll->hw_state,
			   sizeof(pll->hw_state)) == 0) {
			DRM_DEBUG_KMS("CRTC:%d sharing existing %s (refcount %d, ative %d)\n",
				      crtc->base.base.id,
				      pll->name, pll->refcount, pll->active);

			goto found;
		}
	}

	/* Ok no matching timings, maybe there's a free one? */
	for (i = 0; i < dev_priv->num_shared_dpll; i++) {
		pll = &dev_priv->shared_dplls[i];
		if (pll->refcount == 0) {
			DRM_DEBUG_KMS("CRTC:%d allocated %s\n",
				      crtc->base.base.id, pll->name);
			goto found;
		}
	}

	return NULL;

found:
	crtc->config.shared_dpll = i;
	DRM_DEBUG_DRIVER("using %s for pipe %c\n", pll->name,
			 pipe_name(crtc->pipe));

	if (pll->active == 0) {
		memcpy(&pll->hw_state, &crtc->config.dpll_hw_state,
		       sizeof(pll->hw_state));

		DRM_DEBUG_DRIVER("setting up %s\n", pll->name);
		WARN_ON(pll->on);
		assert_shared_dpll_disabled(dev_priv, pll);

		pll->mode_set(dev_priv, pll);
	}
	pll->refcount++;

	return pll;
}

static void cpt_verify_modeset(struct drm_device *dev, int pipe)
{
	struct drm_i915_private *dev_priv = dev->dev_private;
	int dslreg = PIPEDSL(pipe);
	u32 temp;

	temp = I915_READ(dslreg);
	udelay(500);
	if (wait_for(I915_READ(dslreg) != temp, 5)) {
		if (wait_for(I915_READ(dslreg) != temp, 5))
			DRM_ERROR("mode set failed: pipe %c stuck\n", pipe_name(pipe));
	}
}

static void ironlake_pfit_enable(struct intel_crtc *crtc)
{
	struct drm_device *dev = crtc->base.dev;
	struct drm_i915_private *dev_priv = dev->dev_private;
	int pipe = crtc->pipe;

	if (crtc->config.pch_pfit.enabled) {
		/* Force use of hard-coded filter coefficients
		 * as some pre-programmed values are broken,
		 * e.g. x201.
		 */
		if (IS_IVYBRIDGE(dev) || IS_HASWELL(dev))
			I915_WRITE(PF_CTL(pipe), PF_ENABLE | PF_FILTER_MED_3x3 |
						 PF_PIPE_SEL_IVB(pipe));
		else
			I915_WRITE(PF_CTL(pipe), PF_ENABLE | PF_FILTER_MED_3x3);
		I915_WRITE(PF_WIN_POS(pipe), crtc->config.pch_pfit.pos);
		I915_WRITE(PF_WIN_SZ(pipe), crtc->config.pch_pfit.size);
	}
}

static void intel_enable_planes(struct drm_crtc *crtc)
{
	struct drm_device *dev = crtc->dev;
	enum pipe pipe = to_intel_crtc(crtc)->pipe;
	struct intel_plane *intel_plane;

	list_for_each_entry(intel_plane, &dev->mode_config.plane_list, base.head)
		if (intel_plane->pipe == pipe)
			intel_plane_restore(&intel_plane->base);
}

static void intel_disable_planes(struct drm_crtc *crtc)
{
	struct drm_device *dev = crtc->dev;
	enum pipe pipe = to_intel_crtc(crtc)->pipe;
	struct intel_plane *intel_plane;

	list_for_each_entry(intel_plane, &dev->mode_config.plane_list, base.head)
		if (intel_plane->pipe == pipe)
			intel_plane_disable(&intel_plane->base);
}

void hsw_enable_ips(struct intel_crtc *crtc)
{
	struct drm_i915_private *dev_priv = crtc->base.dev->dev_private;

	if (!crtc->config.ips_enabled)
		return;

	/* We can only enable IPS after we enable a plane and wait for a vblank.
	 * We guarantee that the plane is enabled by calling intel_enable_ips
	 * only after intel_enable_plane. And intel_enable_plane already waits
	 * for a vblank, so all we need to do here is to enable the IPS bit. */
	assert_plane_enabled(dev_priv, crtc->plane);
	I915_WRITE(IPS_CTL, IPS_ENABLE);

	/* The bit only becomes 1 in the next vblank, so this wait here is
	 * essentially intel_wait_for_vblank. If we don't have this and don't
	 * wait for vblanks until the end of crtc_enable, then the HW state
	 * readout code will complain that the expected IPS_CTL value is not the
	 * one we read. */
	if (wait_for(I915_READ_NOTRACE(IPS_CTL) & IPS_ENABLE, 50))
		DRM_ERROR("Timed out waiting for IPS enable\n");
}

void hsw_disable_ips(struct intel_crtc *crtc)
{
	struct drm_device *dev = crtc->base.dev;
	struct drm_i915_private *dev_priv = dev->dev_private;

	if (!crtc->config.ips_enabled)
		return;

	assert_plane_enabled(dev_priv, crtc->plane);
	I915_WRITE(IPS_CTL, 0);
	POSTING_READ(IPS_CTL);

	/* We need to wait for a vblank before we can disable the plane. */
	intel_wait_for_vblank(dev, crtc->pipe);
}

/** Loads the palette/gamma unit for the CRTC with the prepared values */
static void intel_crtc_load_lut(struct drm_crtc *crtc)
{
	struct drm_device *dev = crtc->dev;
	struct drm_i915_private *dev_priv = dev->dev_private;
	struct intel_crtc *intel_crtc = to_intel_crtc(crtc);
	enum pipe pipe = intel_crtc->pipe;
	int palreg = PALETTE(pipe);
	int i;
	bool reenable_ips = false;

	/* The clocks have to be on to load the palette. */
	if (!crtc->enabled || !intel_crtc->active)
		return;

	if (!HAS_PCH_SPLIT(dev_priv->dev)) {
		if (intel_pipe_has_type(crtc, INTEL_OUTPUT_DSI))
			assert_dsi_pll_enabled(dev_priv);
		else
			assert_pll_enabled(dev_priv, pipe);
	}

	/* use legacy palette for Ironlake */
	if (HAS_PCH_SPLIT(dev))
		palreg = LGC_PALETTE(pipe);

	/* Workaround : Do not read or write the pipe palette/gamma data while
	 * GAMMA_MODE is configured for split gamma and IPS_CTL has IPS enabled.
	 */
	if (intel_crtc->config.ips_enabled &&
	    ((I915_READ(GAMMA_MODE(pipe)) & GAMMA_MODE_MODE_MASK) ==
	     GAMMA_MODE_MODE_SPLIT)) {
		hsw_disable_ips(intel_crtc);
		reenable_ips = true;
	}

	for (i = 0; i < 256; i++) {
		I915_WRITE(palreg + 4 * i,
			   (intel_crtc->lut_r[i] << 16) |
			   (intel_crtc->lut_g[i] << 8) |
			   intel_crtc->lut_b[i]);
	}

	if (reenable_ips)
		hsw_enable_ips(intel_crtc);
}

static void ironlake_crtc_enable(struct drm_crtc *crtc)
{
	struct drm_device *dev = crtc->dev;
	struct drm_i915_private *dev_priv = dev->dev_private;
	struct intel_crtc *intel_crtc = to_intel_crtc(crtc);
	struct intel_encoder *encoder;
	int pipe = intel_crtc->pipe;
	int plane = intel_crtc->plane;

	WARN_ON(!crtc->enabled);

	if (intel_crtc->active)
		return;

	intel_crtc->active = true;

	intel_set_cpu_fifo_underrun_reporting(dev, pipe, true);
	intel_set_pch_fifo_underrun_reporting(dev, pipe, true);

	for_each_encoder_on_crtc(dev, crtc, encoder)
		if (encoder->pre_enable)
			encoder->pre_enable(encoder);

	if (intel_crtc->config.has_pch_encoder) {
		/* Note: FDI PLL enabling _must_ be done before we enable the
		 * cpu pipes, hence this is separate from all the other fdi/pch
		 * enabling. */
		ironlake_fdi_pll_enable(intel_crtc);
	} else {
		assert_fdi_tx_disabled(dev_priv, pipe);
		assert_fdi_rx_disabled(dev_priv, pipe);
	}

	ironlake_pfit_enable(intel_crtc);

	/*
	 * On ILK+ LUT must be loaded before the pipe is running but with
	 * clocks enabled
	 */
	intel_crtc_load_lut(crtc);

	intel_update_watermarks(crtc);
	intel_enable_pipe(dev_priv, pipe,
			  intel_crtc->config.has_pch_encoder, false);
	intel_enable_primary_plane(dev_priv, plane, pipe);
	intel_enable_planes(crtc);
	intel_crtc_update_cursor(crtc, true);

	if (intel_crtc->config.has_pch_encoder)
		ironlake_pch_enable(crtc);

	mutex_lock(&dev->struct_mutex);
	intel_update_fbc(dev);
	mutex_unlock(&dev->struct_mutex);

	for_each_encoder_on_crtc(dev, crtc, encoder)
		encoder->enable(encoder);

	if (HAS_PCH_CPT(dev))
		cpt_verify_modeset(dev, intel_crtc->pipe);

	/*
	 * There seems to be a race in PCH platform hw (at least on some
	 * outputs) where an enabled pipe still completes any pageflip right
	 * away (as if the pipe is off) instead of waiting for vblank. As soon
	 * as the first vblank happend, everything works as expected. Hence just
	 * wait for one vblank before returning to avoid strange things
	 * happening.
	 */
	intel_wait_for_vblank(dev, intel_crtc->pipe);
}

/* IPS only exists on ULT machines and is tied to pipe A. */
static bool hsw_crtc_supports_ips(struct intel_crtc *crtc)
{
	return HAS_IPS(crtc->base.dev) && crtc->pipe == PIPE_A;
}

static void haswell_crtc_enable_planes(struct drm_crtc *crtc)
{
	struct drm_device *dev = crtc->dev;
	struct drm_i915_private *dev_priv = dev->dev_private;
	struct intel_crtc *intel_crtc = to_intel_crtc(crtc);
	int pipe = intel_crtc->pipe;
	int plane = intel_crtc->plane;

	intel_enable_primary_plane(dev_priv, plane, pipe);
	intel_enable_planes(crtc);
	intel_crtc_update_cursor(crtc, true);

	hsw_enable_ips(intel_crtc);

	mutex_lock(&dev->struct_mutex);
	intel_update_fbc(dev);
	mutex_unlock(&dev->struct_mutex);
}

static void haswell_crtc_disable_planes(struct drm_crtc *crtc)
{
	struct drm_device *dev = crtc->dev;
	struct drm_i915_private *dev_priv = dev->dev_private;
	struct intel_crtc *intel_crtc = to_intel_crtc(crtc);
	int pipe = intel_crtc->pipe;
	int plane = intel_crtc->plane;

	intel_crtc_wait_for_pending_flips(crtc);
	drm_vblank_off(dev, pipe);

	/* FBC must be disabled before disabling the plane on HSW. */
	if (dev_priv->fbc.plane == plane)
		intel_disable_fbc(dev);

	hsw_disable_ips(intel_crtc);

	intel_crtc_update_cursor(crtc, false);
	intel_disable_planes(crtc);
	intel_disable_primary_plane(dev_priv, plane, pipe);
}

/*
 * This implements the workaround described in the "notes" section of the mode
 * set sequence documentation. When going from no pipes or single pipe to
 * multiple pipes, and planes are enabled after the pipe, we need to wait at
 * least 2 vblanks on the first pipe before enabling planes on the second pipe.
 */
static void haswell_mode_set_planes_workaround(struct intel_crtc *crtc)
{
	struct drm_device *dev = crtc->base.dev;
	struct intel_crtc *crtc_it, *other_active_crtc = NULL;

	/* We want to get the other_active_crtc only if there's only 1 other
	 * active crtc. */
	list_for_each_entry(crtc_it, &dev->mode_config.crtc_list, base.head) {
		if (!crtc_it->active || crtc_it == crtc)
			continue;

		if (other_active_crtc)
			return;

		other_active_crtc = crtc_it;
	}
	if (!other_active_crtc)
		return;

	intel_wait_for_vblank(dev, other_active_crtc->pipe);
	intel_wait_for_vblank(dev, other_active_crtc->pipe);
}

static void haswell_crtc_enable(struct drm_crtc *crtc)
{
	struct drm_device *dev = crtc->dev;
	struct drm_i915_private *dev_priv = dev->dev_private;
	struct intel_crtc *intel_crtc = to_intel_crtc(crtc);
	struct intel_encoder *encoder;
	int pipe = intel_crtc->pipe;

	WARN_ON(!crtc->enabled);

	if (intel_crtc->active)
		return;

	intel_crtc->active = true;

	intel_set_cpu_fifo_underrun_reporting(dev, pipe, true);
	if (intel_crtc->config.has_pch_encoder)
		intel_set_pch_fifo_underrun_reporting(dev, TRANSCODER_A, true);

	if (intel_crtc->config.has_pch_encoder)
		dev_priv->display.fdi_link_train(crtc);

	for_each_encoder_on_crtc(dev, crtc, encoder)
		if (encoder->pre_enable)
			encoder->pre_enable(encoder);

	intel_ddi_enable_pipe_clock(intel_crtc);

	ironlake_pfit_enable(intel_crtc);

	/*
	 * On ILK+ LUT must be loaded before the pipe is running but with
	 * clocks enabled
	 */
	intel_crtc_load_lut(crtc);

	intel_ddi_set_pipe_settings(crtc);
	intel_ddi_enable_transcoder_func(crtc);

	intel_update_watermarks(crtc);
	intel_enable_pipe(dev_priv, pipe,
			  intel_crtc->config.has_pch_encoder, false);

	if (intel_crtc->config.has_pch_encoder)
		lpt_pch_enable(crtc);

	for_each_encoder_on_crtc(dev, crtc, encoder) {
		encoder->enable(encoder);
		intel_opregion_notify_encoder(encoder, true);
	}

	/* If we change the relative order between pipe/planes enabling, we need
	 * to change the workaround. */
	haswell_mode_set_planes_workaround(intel_crtc);
	haswell_crtc_enable_planes(crtc);

	/*
	 * There seems to be a race in PCH platform hw (at least on some
	 * outputs) where an enabled pipe still completes any pageflip right
	 * away (as if the pipe is off) instead of waiting for vblank. As soon
	 * as the first vblank happend, everything works as expected. Hence just
	 * wait for one vblank before returning to avoid strange things
	 * happening.
	 */
	intel_wait_for_vblank(dev, intel_crtc->pipe);
}

static void ironlake_pfit_disable(struct intel_crtc *crtc)
{
	struct drm_device *dev = crtc->base.dev;
	struct drm_i915_private *dev_priv = dev->dev_private;
	int pipe = crtc->pipe;

	/* To avoid upsetting the power well on haswell only disable the pfit if
	 * it's in use. The hw state code will make sure we get this right. */
	if (crtc->config.pch_pfit.enabled) {
		I915_WRITE(PF_CTL(pipe), 0);
		I915_WRITE(PF_WIN_POS(pipe), 0);
		I915_WRITE(PF_WIN_SZ(pipe), 0);
	}
}

static void ironlake_crtc_disable(struct drm_crtc *crtc)
{
	struct drm_device *dev = crtc->dev;
	struct drm_i915_private *dev_priv = dev->dev_private;
	struct intel_crtc *intel_crtc = to_intel_crtc(crtc);
	struct intel_encoder *encoder;
	int pipe = intel_crtc->pipe;
	int plane = intel_crtc->plane;
	u32 reg, temp;


	if (!intel_crtc->active)
		return;

	for_each_encoder_on_crtc(dev, crtc, encoder)
		encoder->disable(encoder);

	intel_crtc_wait_for_pending_flips(crtc);
	drm_vblank_off(dev, pipe);

	if (dev_priv->fbc.plane == plane)
		intel_disable_fbc(dev);

	intel_crtc_update_cursor(crtc, false);
	intel_disable_planes(crtc);
	intel_disable_primary_plane(dev_priv, plane, pipe);

	if (intel_crtc->config.has_pch_encoder)
		intel_set_pch_fifo_underrun_reporting(dev, pipe, false);

	intel_disable_pipe(dev_priv, pipe);

	ironlake_pfit_disable(intel_crtc);

	for_each_encoder_on_crtc(dev, crtc, encoder)
		if (encoder->post_disable)
			encoder->post_disable(encoder);

	if (intel_crtc->config.has_pch_encoder) {
		ironlake_fdi_disable(crtc);

		ironlake_disable_pch_transcoder(dev_priv, pipe);
		intel_set_pch_fifo_underrun_reporting(dev, pipe, true);

		if (HAS_PCH_CPT(dev)) {
			/* disable TRANS_DP_CTL */
			reg = TRANS_DP_CTL(pipe);
			temp = I915_READ(reg);
			temp &= ~(TRANS_DP_OUTPUT_ENABLE |
				  TRANS_DP_PORT_SEL_MASK);
			temp |= TRANS_DP_PORT_SEL_NONE;
			I915_WRITE(reg, temp);

			/* disable DPLL_SEL */
			temp = I915_READ(PCH_DPLL_SEL);
			temp &= ~(TRANS_DPLL_ENABLE(pipe) | TRANS_DPLLB_SEL(pipe));
			I915_WRITE(PCH_DPLL_SEL, temp);
		}

		/* disable PCH DPLL */
		intel_disable_shared_dpll(intel_crtc);

		ironlake_fdi_pll_disable(intel_crtc);
	}

	intel_crtc->active = false;
	intel_update_watermarks(crtc);

	mutex_lock(&dev->struct_mutex);
	intel_update_fbc(dev);
	mutex_unlock(&dev->struct_mutex);
}

static void haswell_crtc_disable(struct drm_crtc *crtc)
{
	struct drm_device *dev = crtc->dev;
	struct drm_i915_private *dev_priv = dev->dev_private;
	struct intel_crtc *intel_crtc = to_intel_crtc(crtc);
	struct intel_encoder *encoder;
	int pipe = intel_crtc->pipe;
	enum transcoder cpu_transcoder = intel_crtc->config.cpu_transcoder;

	if (!intel_crtc->active)
		return;

	haswell_crtc_disable_planes(crtc);

	for_each_encoder_on_crtc(dev, crtc, encoder) {
		intel_opregion_notify_encoder(encoder, false);
		encoder->disable(encoder);
	}

	if (intel_crtc->config.has_pch_encoder)
		intel_set_pch_fifo_underrun_reporting(dev, TRANSCODER_A, false);
	intel_disable_pipe(dev_priv, pipe);

	intel_ddi_disable_transcoder_func(dev_priv, cpu_transcoder);

	ironlake_pfit_disable(intel_crtc);

	intel_ddi_disable_pipe_clock(intel_crtc);

	for_each_encoder_on_crtc(dev, crtc, encoder)
		if (encoder->post_disable)
			encoder->post_disable(encoder);

	if (intel_crtc->config.has_pch_encoder) {
		lpt_disable_pch_transcoder(dev_priv);
		intel_set_pch_fifo_underrun_reporting(dev, TRANSCODER_A, true);
		intel_ddi_fdi_disable(crtc);
	}

	intel_crtc->active = false;
	intel_update_watermarks(crtc);

	mutex_lock(&dev->struct_mutex);
	intel_update_fbc(dev);
	mutex_unlock(&dev->struct_mutex);
}

static void ironlake_crtc_off(struct drm_crtc *crtc)
{
	struct intel_crtc *intel_crtc = to_intel_crtc(crtc);
	intel_put_shared_dpll(intel_crtc);
}

static void haswell_crtc_off(struct drm_crtc *crtc)
{
	intel_ddi_put_crtc_pll(crtc);
}

static void intel_crtc_dpms_overlay(struct intel_crtc *intel_crtc, bool enable)
{
	if (!enable && intel_crtc->overlay) {
		struct drm_device *dev = intel_crtc->base.dev;
		struct drm_i915_private *dev_priv = dev->dev_private;

		mutex_lock(&dev->struct_mutex);
		dev_priv->mm.interruptible = false;
		(void) intel_overlay_switch_off(intel_crtc->overlay);
		dev_priv->mm.interruptible = true;
		mutex_unlock(&dev->struct_mutex);
	}

	/* Let userspace switch the overlay on again. In most cases userspace
	 * has to recompute where to put it anyway.
	 */
}

/**
 * i9xx_fixup_plane - ugly workaround for G45 to fire up the hardware
 * cursor plane briefly if not already running after enabling the display
 * plane.
 * This workaround avoids occasional blank screens when self refresh is
 * enabled.
 */
static void
g4x_fixup_plane(struct drm_i915_private *dev_priv, enum pipe pipe)
{
	u32 cntl = I915_READ(CURCNTR(pipe));

	if ((cntl & CURSOR_MODE) == 0) {
		u32 fw_bcl_self = I915_READ(FW_BLC_SELF);

		I915_WRITE(FW_BLC_SELF, fw_bcl_self & ~FW_BLC_SELF_EN);
		I915_WRITE(CURCNTR(pipe), CURSOR_MODE_64_ARGB_AX);
		intel_wait_for_vblank(dev_priv->dev, pipe);
		I915_WRITE(CURCNTR(pipe), cntl);
		I915_WRITE(CURBASE(pipe), I915_READ(CURBASE(pipe)));
		I915_WRITE(FW_BLC_SELF, fw_bcl_self);
	}
}

static void i9xx_pfit_enable(struct intel_crtc *crtc)
{
	struct drm_device *dev = crtc->base.dev;
	struct drm_i915_private *dev_priv = dev->dev_private;
	struct intel_crtc_config *pipe_config = &crtc->config;

	if (!crtc->config.gmch_pfit.control)
		return;

	/*
	 * The panel fitter should only be adjusted whilst the pipe is disabled,
	 * according to register description and PRM.
	 */
	WARN_ON(I915_READ(PFIT_CONTROL) & PFIT_ENABLE);
	assert_pipe_disabled(dev_priv, crtc->pipe);

	I915_WRITE(PFIT_PGM_RATIOS, pipe_config->gmch_pfit.pgm_ratios);
	I915_WRITE(PFIT_CONTROL, pipe_config->gmch_pfit.control);

	/* Border color in case we don't scale up to the full screen. Black by
	 * default, change to something else for debugging. */
	I915_WRITE(BCLRPAT(crtc->pipe), 0);
}

static void valleyview_crtc_enable(struct drm_crtc *crtc)
{
	struct drm_device *dev = crtc->dev;
	struct drm_i915_private *dev_priv = dev->dev_private;
	struct intel_crtc *intel_crtc = to_intel_crtc(crtc);
	struct intel_encoder *encoder;
	int pipe = intel_crtc->pipe;
	int plane = intel_crtc->plane;
	bool is_dsi;

	WARN_ON(!crtc->enabled);

	if (intel_crtc->active)
		return;

	intel_crtc->active = true;

	for_each_encoder_on_crtc(dev, crtc, encoder)
		if (encoder->pre_pll_enable)
			encoder->pre_pll_enable(encoder);

	is_dsi = intel_pipe_has_type(crtc, INTEL_OUTPUT_DSI);

	if (!is_dsi)
		vlv_enable_pll(intel_crtc);

	for_each_encoder_on_crtc(dev, crtc, encoder)
		if (encoder->pre_enable)
			encoder->pre_enable(encoder);

	i9xx_pfit_enable(intel_crtc);

	intel_crtc_load_lut(crtc);

	intel_update_watermarks(crtc);
	intel_enable_pipe(dev_priv, pipe, false, is_dsi);
	intel_enable_primary_plane(dev_priv, plane, pipe);
	intel_enable_planes(crtc);
	intel_crtc_update_cursor(crtc, true);

	intel_update_fbc(dev);

	for_each_encoder_on_crtc(dev, crtc, encoder)
		encoder->enable(encoder);
}

static void i9xx_crtc_enable(struct drm_crtc *crtc)
{
	struct drm_device *dev = crtc->dev;
	struct drm_i915_private *dev_priv = dev->dev_private;
	struct intel_crtc *intel_crtc = to_intel_crtc(crtc);
	struct intel_encoder *encoder;
	int pipe = intel_crtc->pipe;
	int plane = intel_crtc->plane;

	WARN_ON(!crtc->enabled);

	if (intel_crtc->active)
		return;

	intel_crtc->active = true;

	for_each_encoder_on_crtc(dev, crtc, encoder)
		if (encoder->pre_enable)
			encoder->pre_enable(encoder);

	i9xx_enable_pll(intel_crtc);

	i9xx_pfit_enable(intel_crtc);

	intel_crtc_load_lut(crtc);

	intel_update_watermarks(crtc);
	intel_enable_pipe(dev_priv, pipe, false, false);
	intel_enable_primary_plane(dev_priv, plane, pipe);
	intel_enable_planes(crtc);
	/* The fixup needs to happen before cursor is enabled */
	if (IS_G4X(dev))
		g4x_fixup_plane(dev_priv, pipe);
	intel_crtc_update_cursor(crtc, true);

	/* Give the overlay scaler a chance to enable if it's on this pipe */
	intel_crtc_dpms_overlay(intel_crtc, true);

	intel_update_fbc(dev);

	for_each_encoder_on_crtc(dev, crtc, encoder)
		encoder->enable(encoder);
}

static void i9xx_pfit_disable(struct intel_crtc *crtc)
{
	struct drm_device *dev = crtc->base.dev;
	struct drm_i915_private *dev_priv = dev->dev_private;

	if (!crtc->config.gmch_pfit.control)
		return;

	assert_pipe_disabled(dev_priv, crtc->pipe);

	DRM_DEBUG_DRIVER("disabling pfit, current: 0x%08x\n",
			 I915_READ(PFIT_CONTROL));
	I915_WRITE(PFIT_CONTROL, 0);
}

static void i9xx_crtc_disable(struct drm_crtc *crtc)
{
	struct drm_device *dev = crtc->dev;
	struct drm_i915_private *dev_priv = dev->dev_private;
	struct intel_crtc *intel_crtc = to_intel_crtc(crtc);
	struct intel_encoder *encoder;
	int pipe = intel_crtc->pipe;
	int plane = intel_crtc->plane;

	if (!intel_crtc->active)
		return;

	for_each_encoder_on_crtc(dev, crtc, encoder)
		encoder->disable(encoder);

	/* Give the overlay scaler a chance to disable if it's on this pipe */
	intel_crtc_wait_for_pending_flips(crtc);
	drm_vblank_off(dev, pipe);

	if (dev_priv->fbc.plane == plane)
		intel_disable_fbc(dev);

	intel_crtc_dpms_overlay(intel_crtc, false);
	intel_crtc_update_cursor(crtc, false);
	intel_disable_planes(crtc);
	intel_disable_primary_plane(dev_priv, plane, pipe);

	intel_disable_pipe(dev_priv, pipe);

	i9xx_pfit_disable(intel_crtc);

	for_each_encoder_on_crtc(dev, crtc, encoder)
		if (encoder->post_disable)
			encoder->post_disable(encoder);

	if (IS_VALLEYVIEW(dev) && !intel_pipe_has_type(crtc, INTEL_OUTPUT_DSI))
		vlv_disable_pll(dev_priv, pipe);
	else if (!IS_VALLEYVIEW(dev))
		i9xx_disable_pll(dev_priv, pipe);

	intel_crtc->active = false;
	intel_update_watermarks(crtc);

	intel_update_fbc(dev);
}

static void i9xx_crtc_off(struct drm_crtc *crtc)
{
}

static void intel_crtc_update_sarea(struct drm_crtc *crtc,
				    bool enabled)
{
	struct drm_device *dev = crtc->dev;
	struct drm_i915_master_private *master_priv;
	struct intel_crtc *intel_crtc = to_intel_crtc(crtc);
	int pipe = intel_crtc->pipe;

	if (!dev->primary->master)
		return;

	master_priv = dev->primary->master->driver_priv;
	if (!master_priv->sarea_priv)
		return;

	switch (pipe) {
	case 0:
		master_priv->sarea_priv->pipeA_w = enabled ? crtc->mode.hdisplay : 0;
		master_priv->sarea_priv->pipeA_h = enabled ? crtc->mode.vdisplay : 0;
		break;
	case 1:
		master_priv->sarea_priv->pipeB_w = enabled ? crtc->mode.hdisplay : 0;
		master_priv->sarea_priv->pipeB_h = enabled ? crtc->mode.vdisplay : 0;
		break;
	default:
		DRM_ERROR("Can't update pipe %c in SAREA\n", pipe_name(pipe));
		break;
	}
}

/**
 * Sets the power management mode of the pipe and plane.
 */
void intel_crtc_update_dpms(struct drm_crtc *crtc)
{
	struct drm_device *dev = crtc->dev;
	struct drm_i915_private *dev_priv = dev->dev_private;
	struct intel_encoder *intel_encoder;
	bool enable = false;

	for_each_encoder_on_crtc(dev, crtc, intel_encoder)
		enable |= intel_encoder->connectors_active;

	if (enable)
		dev_priv->display.crtc_enable(crtc);
	else
		dev_priv->display.crtc_disable(crtc);

	intel_crtc_update_sarea(crtc, enable);
}

static void intel_crtc_disable(struct drm_crtc *crtc)
{
	struct drm_device *dev = crtc->dev;
	struct drm_connector *connector;
	struct drm_i915_private *dev_priv = dev->dev_private;
	struct intel_crtc *intel_crtc = to_intel_crtc(crtc);

	/* crtc should still be enabled when we disable it. */
	WARN_ON(!crtc->enabled);

	dev_priv->display.crtc_disable(crtc);
	intel_crtc->eld_vld = false;
	intel_crtc_update_sarea(crtc, false);
	dev_priv->display.off(crtc);

	assert_plane_disabled(dev->dev_private, to_intel_crtc(crtc)->plane);
	assert_cursor_disabled(dev_priv, to_intel_crtc(crtc)->pipe);
	assert_pipe_disabled(dev->dev_private, to_intel_crtc(crtc)->pipe);

	if (crtc->fb) {
		mutex_lock(&dev->struct_mutex);
		intel_unpin_fb_obj(to_intel_framebuffer(crtc->fb)->obj);
		mutex_unlock(&dev->struct_mutex);
		crtc->fb = NULL;
	}

	/* Update computed state. */
	list_for_each_entry(connector, &dev->mode_config.connector_list, head) {
		if (!connector->encoder || !connector->encoder->crtc)
			continue;

		if (connector->encoder->crtc != crtc)
			continue;

		connector->dpms = DRM_MODE_DPMS_OFF;
		to_intel_encoder(connector->encoder)->connectors_active = false;
	}
}

void intel_encoder_destroy(struct drm_encoder *encoder)
{
	struct intel_encoder *intel_encoder = to_intel_encoder(encoder);

	drm_encoder_cleanup(encoder);
	kfree(intel_encoder);
}

/* Simple dpms helper for encoders with just one connector, no cloning and only
 * one kind of off state. It clamps all !ON modes to fully OFF and changes the
 * state of the entire output pipe. */
static void intel_encoder_dpms(struct intel_encoder *encoder, int mode)
{
	if (mode == DRM_MODE_DPMS_ON) {
		encoder->connectors_active = true;

		intel_crtc_update_dpms(encoder->base.crtc);
	} else {
		encoder->connectors_active = false;

		intel_crtc_update_dpms(encoder->base.crtc);
	}
}

/* Cross check the actual hw state with our own modeset state tracking (and it's
 * internal consistency). */
static void intel_connector_check_state(struct intel_connector *connector)
{
	if (connector->get_hw_state(connector)) {
		struct intel_encoder *encoder = connector->encoder;
		struct drm_crtc *crtc;
		bool encoder_enabled;
		enum pipe pipe;

		DRM_DEBUG_KMS("[CONNECTOR:%d:%s]\n",
			      connector->base.base.id,
			      drm_get_connector_name(&connector->base));

		WARN(connector->base.dpms == DRM_MODE_DPMS_OFF,
		     "wrong connector dpms state\n");
		WARN(connector->base.encoder != &encoder->base,
		     "active connector not linked to encoder\n");
		WARN(!encoder->connectors_active,
		     "encoder->connectors_active not set\n");

		encoder_enabled = encoder->get_hw_state(encoder, &pipe);
		WARN(!encoder_enabled, "encoder not enabled\n");
		if (WARN_ON(!encoder->base.crtc))
			return;

		crtc = encoder->base.crtc;

		WARN(!crtc->enabled, "crtc not enabled\n");
		WARN(!to_intel_crtc(crtc)->active, "crtc not active\n");
		WARN(pipe != to_intel_crtc(crtc)->pipe,
		     "encoder active on the wrong pipe\n");
	}
}

/* Even simpler default implementation, if there's really no special case to
 * consider. */
void intel_connector_dpms(struct drm_connector *connector, int mode)
{
	/* All the simple cases only support two dpms states. */
	if (mode != DRM_MODE_DPMS_ON)
		mode = DRM_MODE_DPMS_OFF;

	if (mode == connector->dpms)
		return;

	connector->dpms = mode;

	/* Only need to change hw state when actually enabled */
	if (connector->encoder)
		intel_encoder_dpms(to_intel_encoder(connector->encoder), mode);

	intel_modeset_check_state(connector->dev);
}

/* Simple connector->get_hw_state implementation for encoders that support only
 * one connector and no cloning and hence the encoder state determines the state
 * of the connector. */
bool intel_connector_get_hw_state(struct intel_connector *connector)
{
	enum pipe pipe = 0;
	struct intel_encoder *encoder = connector->encoder;

	return encoder->get_hw_state(encoder, &pipe);
}

static bool ironlake_check_fdi_lanes(struct drm_device *dev, enum pipe pipe,
				     struct intel_crtc_config *pipe_config)
{
	struct drm_i915_private *dev_priv = dev->dev_private;
	struct intel_crtc *pipe_B_crtc =
		to_intel_crtc(dev_priv->pipe_to_crtc_mapping[PIPE_B]);

	DRM_DEBUG_KMS("checking fdi config on pipe %c, lanes %i\n",
		      pipe_name(pipe), pipe_config->fdi_lanes);
	if (pipe_config->fdi_lanes > 4) {
		DRM_DEBUG_KMS("invalid fdi lane config on pipe %c: %i lanes\n",
			      pipe_name(pipe), pipe_config->fdi_lanes);
		return false;
	}

	if (IS_HASWELL(dev)) {
		if (pipe_config->fdi_lanes > 2) {
			DRM_DEBUG_KMS("only 2 lanes on haswell, required: %i lanes\n",
				      pipe_config->fdi_lanes);
			return false;
		} else {
			return true;
		}
	}

	if (INTEL_INFO(dev)->num_pipes == 2)
		return true;

	/* Ivybridge 3 pipe is really complicated */
	switch (pipe) {
	case PIPE_A:
		return true;
	case PIPE_B:
		if (dev_priv->pipe_to_crtc_mapping[PIPE_C]->enabled &&
		    pipe_config->fdi_lanes > 2) {
			DRM_DEBUG_KMS("invalid shared fdi lane config on pipe %c: %i lanes\n",
				      pipe_name(pipe), pipe_config->fdi_lanes);
			return false;
		}
		return true;
	case PIPE_C:
		if (!pipe_has_enabled_pch(pipe_B_crtc) ||
		    pipe_B_crtc->config.fdi_lanes <= 2) {
			if (pipe_config->fdi_lanes > 2) {
				DRM_DEBUG_KMS("invalid shared fdi lane config on pipe %c: %i lanes\n",
					      pipe_name(pipe), pipe_config->fdi_lanes);
				return false;
			}
		} else {
			DRM_DEBUG_KMS("fdi link B uses too many lanes to enable link C\n");
			return false;
		}
		return true;
	default:
		BUG();
	}
}

#define RETRY 1
static int ironlake_fdi_compute_config(struct intel_crtc *intel_crtc,
				       struct intel_crtc_config *pipe_config)
{
	struct drm_device *dev = intel_crtc->base.dev;
	struct drm_display_mode *adjusted_mode = &pipe_config->adjusted_mode;
	int lane, link_bw, fdi_dotclock;
	bool setup_ok, needs_recompute = false;

retry:
	/* FDI is a binary signal running at ~2.7GHz, encoding
	 * each output octet as 10 bits. The actual frequency
	 * is stored as a divider into a 100MHz clock, and the
	 * mode pixel clock is stored in units of 1KHz.
	 * Hence the bw of each lane in terms of the mode signal
	 * is:
	 */
	link_bw = intel_fdi_link_freq(dev) * MHz(100)/KHz(1)/10;

	fdi_dotclock = adjusted_mode->crtc_clock;

	lane = ironlake_get_lanes_required(fdi_dotclock, link_bw,
					   pipe_config->pipe_bpp);

	pipe_config->fdi_lanes = lane;

	intel_link_compute_m_n(pipe_config->pipe_bpp, lane, fdi_dotclock,
			       link_bw, &pipe_config->fdi_m_n);

	setup_ok = ironlake_check_fdi_lanes(intel_crtc->base.dev,
					    intel_crtc->pipe, pipe_config);
	if (!setup_ok && pipe_config->pipe_bpp > 6*3) {
		pipe_config->pipe_bpp -= 2*3;
		DRM_DEBUG_KMS("fdi link bw constraint, reducing pipe bpp to %i\n",
			      pipe_config->pipe_bpp);
		needs_recompute = true;
		pipe_config->bw_constrained = true;

		goto retry;
	}

	if (needs_recompute)
		return RETRY;

	return setup_ok ? 0 : -EINVAL;
}

static void hsw_compute_ips_config(struct intel_crtc *crtc,
				   struct intel_crtc_config *pipe_config)
{
	pipe_config->ips_enabled = i915_enable_ips &&
				   hsw_crtc_supports_ips(crtc) &&
				   pipe_config->pipe_bpp <= 24;
}

static int intel_crtc_compute_config(struct intel_crtc *crtc,
				     struct intel_crtc_config *pipe_config)
{
	struct drm_device *dev = crtc->base.dev;
	struct drm_display_mode *adjusted_mode = &pipe_config->adjusted_mode;

	/* FIXME should check pixel clock limits on all platforms */
	if (INTEL_INFO(dev)->gen < 4) {
		struct drm_i915_private *dev_priv = dev->dev_private;
		int clock_limit =
			dev_priv->display.get_display_clock_speed(dev);

		/*
		 * Enable pixel doubling when the dot clock
		 * is > 90% of the (display) core speed.
		 *
		 * GDG double wide on either pipe,
		 * otherwise pipe A only.
		 */
		if ((crtc->pipe == PIPE_A || IS_I915G(dev)) &&
		    adjusted_mode->crtc_clock > clock_limit * 9 / 10) {
			clock_limit *= 2;
			pipe_config->double_wide = true;
		}

		if (adjusted_mode->crtc_clock > clock_limit * 9 / 10)
			return -EINVAL;
	}

	/*
	 * Pipe horizontal size must be even in:
	 * - DVO ganged mode
	 * - LVDS dual channel mode
	 * - Double wide pipe
	 */
	if ((intel_pipe_has_type(&crtc->base, INTEL_OUTPUT_LVDS) &&
	     intel_is_dual_link_lvds(dev)) || pipe_config->double_wide)
		pipe_config->pipe_src_w &= ~1;

	/* Cantiga+ cannot handle modes with a hsync front porch of 0.
	 * WaPruneModeWithIncorrectHsyncOffset:ctg,elk,ilk,snb,ivb,vlv,hsw.
	 */
	if ((INTEL_INFO(dev)->gen > 4 || IS_G4X(dev)) &&
		adjusted_mode->hsync_start == adjusted_mode->hdisplay)
		return -EINVAL;

	if ((IS_G4X(dev) || IS_VALLEYVIEW(dev)) && pipe_config->pipe_bpp > 10*3) {
		pipe_config->pipe_bpp = 10*3; /* 12bpc is gen5+ */
	} else if (INTEL_INFO(dev)->gen <= 4 && pipe_config->pipe_bpp > 8*3) {
		/* only a 8bpc pipe, with 6bpc dither through the panel fitter
		 * for lvds. */
		pipe_config->pipe_bpp = 8*3;
	}

	if (HAS_IPS(dev))
		hsw_compute_ips_config(crtc, pipe_config);

	/* XXX: PCH clock sharing is done in ->mode_set, so make sure the old
	 * clock survives for now. */
	if (HAS_PCH_IBX(dev) || HAS_PCH_CPT(dev))
		pipe_config->shared_dpll = crtc->config.shared_dpll;

	if (pipe_config->has_pch_encoder)
		return ironlake_fdi_compute_config(crtc, pipe_config);

	return 0;
}

static int valleyview_get_display_clock_speed(struct drm_device *dev)
{
	return 400000; /* FIXME */
}

static int i945_get_display_clock_speed(struct drm_device *dev)
{
	return 400000;
}

static int i915_get_display_clock_speed(struct drm_device *dev)
{
	return 333000;
}

static int i9xx_misc_get_display_clock_speed(struct drm_device *dev)
{
	return 200000;
}

static int pnv_get_display_clock_speed(struct drm_device *dev)
{
	u16 gcfgc = 0;

	pci_read_config_word(dev->pdev, GCFGC, &gcfgc);

	switch (gcfgc & GC_DISPLAY_CLOCK_MASK) {
	case GC_DISPLAY_CLOCK_267_MHZ_PNV:
		return 267000;
	case GC_DISPLAY_CLOCK_333_MHZ_PNV:
		return 333000;
	case GC_DISPLAY_CLOCK_444_MHZ_PNV:
		return 444000;
	case GC_DISPLAY_CLOCK_200_MHZ_PNV:
		return 200000;
	default:
		DRM_ERROR("Unknown pnv display core clock 0x%04x\n", gcfgc);
	case GC_DISPLAY_CLOCK_133_MHZ_PNV:
		return 133000;
	case GC_DISPLAY_CLOCK_167_MHZ_PNV:
		return 167000;
	}
}

static int i915gm_get_display_clock_speed(struct drm_device *dev)
{
	u16 gcfgc = 0;

	pci_read_config_word(dev->pdev, GCFGC, &gcfgc);

	if (gcfgc & GC_LOW_FREQUENCY_ENABLE)
		return 133000;
	else {
		switch (gcfgc & GC_DISPLAY_CLOCK_MASK) {
		case GC_DISPLAY_CLOCK_333_MHZ:
			return 333000;
		default:
		case GC_DISPLAY_CLOCK_190_200_MHZ:
			return 190000;
		}
	}
}

static int i865_get_display_clock_speed(struct drm_device *dev)
{
	return 266000;
}

static int i855_get_display_clock_speed(struct drm_device *dev)
{
	u16 hpllcc = 0;
	/* Assume that the hardware is in the high speed state.  This
	 * should be the default.
	 */
	switch (hpllcc & GC_CLOCK_CONTROL_MASK) {
	case GC_CLOCK_133_200:
	case GC_CLOCK_100_200:
		return 200000;
	case GC_CLOCK_166_250:
		return 250000;
	case GC_CLOCK_100_133:
		return 133000;
	}

	/* Shouldn't happen */
	return 0;
}

static int i830_get_display_clock_speed(struct drm_device *dev)
{
	return 133000;
}

static void
intel_reduce_m_n_ratio(uint32_t *num, uint32_t *den)
{
	while (*num > DATA_LINK_M_N_MASK ||
	       *den > DATA_LINK_M_N_MASK) {
		*num >>= 1;
		*den >>= 1;
	}
}

static void compute_m_n(unsigned int m, unsigned int n,
			uint32_t *ret_m, uint32_t *ret_n)
{
	*ret_n = min_t(unsigned int, roundup_pow_of_two(n), DATA_LINK_N_MAX);
	*ret_m = div_u64((uint64_t) m * *ret_n, n);
	intel_reduce_m_n_ratio(ret_m, ret_n);
}

void
intel_link_compute_m_n(int bits_per_pixel, int nlanes,
		       int pixel_clock, int link_clock,
		       struct intel_link_m_n *m_n)
{
	m_n->tu = 64;

	compute_m_n(bits_per_pixel * pixel_clock,
		    link_clock * nlanes * 8,
		    &m_n->gmch_m, &m_n->gmch_n);

	compute_m_n(pixel_clock, link_clock,
		    &m_n->link_m, &m_n->link_n);
}

static inline bool intel_panel_use_ssc(struct drm_i915_private *dev_priv)
{
	if (i915_panel_use_ssc >= 0)
		return i915_panel_use_ssc != 0;
	return dev_priv->vbt.lvds_use_ssc
		&& !(dev_priv->quirks & QUIRK_LVDS_SSC_DISABLE);
}

static int i9xx_get_refclk(struct drm_crtc *crtc, int num_connectors)
{
	struct drm_device *dev = crtc->dev;
	struct drm_i915_private *dev_priv = dev->dev_private;
	int refclk;

	if (IS_VALLEYVIEW(dev)) {
		refclk = 100000;
	} else if (intel_pipe_has_type(crtc, INTEL_OUTPUT_LVDS) &&
	    intel_panel_use_ssc(dev_priv) && num_connectors < 2) {
		refclk = dev_priv->vbt.lvds_ssc_freq * 1000;
		DRM_DEBUG_KMS("using SSC reference clock of %d MHz\n",
			      refclk / 1000);
	} else if (!IS_GEN2(dev)) {
		refclk = 96000;
	} else {
		refclk = 48000;
	}

	return refclk;
}

static uint32_t pnv_dpll_compute_fp(struct dpll *dpll)
{
	return (1 << dpll->n) << 16 | dpll->m2;
}

static uint32_t i9xx_dpll_compute_fp(struct dpll *dpll)
{
	return dpll->n << 16 | dpll->m1 << 8 | dpll->m2;
}

static void i9xx_update_pll_dividers(struct intel_crtc *crtc,
				     intel_clock_t *reduced_clock)
{
	struct drm_device *dev = crtc->base.dev;
	struct drm_i915_private *dev_priv = dev->dev_private;
	int pipe = crtc->pipe;
	u32 fp, fp2 = 0;

	if (IS_PINEVIEW(dev)) {
		fp = pnv_dpll_compute_fp(&crtc->config.dpll);
		if (reduced_clock)
			fp2 = pnv_dpll_compute_fp(reduced_clock);
	} else {
		fp = i9xx_dpll_compute_fp(&crtc->config.dpll);
		if (reduced_clock)
			fp2 = i9xx_dpll_compute_fp(reduced_clock);
	}

	I915_WRITE(FP0(pipe), fp);
	crtc->config.dpll_hw_state.fp0 = fp;

	crtc->lowfreq_avail = false;
	if (intel_pipe_has_type(&crtc->base, INTEL_OUTPUT_LVDS) &&
	    reduced_clock && i915_powersave) {
		I915_WRITE(FP1(pipe), fp2);
		crtc->config.dpll_hw_state.fp1 = fp2;
		crtc->lowfreq_avail = true;
	} else {
		I915_WRITE(FP1(pipe), fp);
		crtc->config.dpll_hw_state.fp1 = fp;
	}
}

static void vlv_pllb_recal_opamp(struct drm_i915_private *dev_priv, enum pipe
		pipe)
{
	u32 reg_val;

	/*
	 * PLLB opamp always calibrates to max value of 0x3f, force enable it
	 * and set it to a reasonable value instead.
	 */
	reg_val = vlv_dpio_read(dev_priv, pipe, DPIO_IREF(1));
	reg_val &= 0xffffff00;
	reg_val |= 0x00000030;
	vlv_dpio_write(dev_priv, pipe, DPIO_IREF(1), reg_val);

	reg_val = vlv_dpio_read(dev_priv, pipe, DPIO_CALIBRATION);
	reg_val &= 0x8cffffff;
	reg_val = 0x8c000000;
	vlv_dpio_write(dev_priv, pipe, DPIO_CALIBRATION, reg_val);

	reg_val = vlv_dpio_read(dev_priv, pipe, DPIO_IREF(1));
	reg_val &= 0xffffff00;
	vlv_dpio_write(dev_priv, pipe, DPIO_IREF(1), reg_val);

	reg_val = vlv_dpio_read(dev_priv, pipe, DPIO_CALIBRATION);
	reg_val &= 0x00ffffff;
	reg_val |= 0xb0000000;
	vlv_dpio_write(dev_priv, pipe, DPIO_CALIBRATION, reg_val);
}

static void intel_pch_transcoder_set_m_n(struct intel_crtc *crtc,
					 struct intel_link_m_n *m_n)
{
	struct drm_device *dev = crtc->base.dev;
	struct drm_i915_private *dev_priv = dev->dev_private;
	int pipe = crtc->pipe;

	I915_WRITE(PCH_TRANS_DATA_M1(pipe), TU_SIZE(m_n->tu) | m_n->gmch_m);
	I915_WRITE(PCH_TRANS_DATA_N1(pipe), m_n->gmch_n);
	I915_WRITE(PCH_TRANS_LINK_M1(pipe), m_n->link_m);
	I915_WRITE(PCH_TRANS_LINK_N1(pipe), m_n->link_n);
}

static void intel_cpu_transcoder_set_m_n(struct intel_crtc *crtc,
					 struct intel_link_m_n *m_n)
{
	struct drm_device *dev = crtc->base.dev;
	struct drm_i915_private *dev_priv = dev->dev_private;
	int pipe = crtc->pipe;
	enum transcoder transcoder = crtc->config.cpu_transcoder;

	if (INTEL_INFO(dev)->gen >= 5) {
		I915_WRITE(PIPE_DATA_M1(transcoder), TU_SIZE(m_n->tu) | m_n->gmch_m);
		I915_WRITE(PIPE_DATA_N1(transcoder), m_n->gmch_n);
		I915_WRITE(PIPE_LINK_M1(transcoder), m_n->link_m);
		I915_WRITE(PIPE_LINK_N1(transcoder), m_n->link_n);
	} else {
		I915_WRITE(PIPE_DATA_M_G4X(pipe), TU_SIZE(m_n->tu) | m_n->gmch_m);
		I915_WRITE(PIPE_DATA_N_G4X(pipe), m_n->gmch_n);
		I915_WRITE(PIPE_LINK_M_G4X(pipe), m_n->link_m);
		I915_WRITE(PIPE_LINK_N_G4X(pipe), m_n->link_n);
	}
}

static void intel_dp_set_m_n(struct intel_crtc *crtc)
{
	if (crtc->config.has_pch_encoder)
		intel_pch_transcoder_set_m_n(crtc, &crtc->config.dp_m_n);
	else
		intel_cpu_transcoder_set_m_n(crtc, &crtc->config.dp_m_n);
}

static void vlv_update_pll(struct intel_crtc *crtc)
{
	struct drm_device *dev = crtc->base.dev;
	struct drm_i915_private *dev_priv = dev->dev_private;
	int pipe = crtc->pipe;
	u32 dpll, mdiv;
	u32 bestn, bestm1, bestm2, bestp1, bestp2;
	u32 coreclk, reg_val, dpll_md;

	mutex_lock(&dev_priv->dpio_lock);

	bestn = crtc->config.dpll.n;
	bestm1 = crtc->config.dpll.m1;
	bestm2 = crtc->config.dpll.m2;
	bestp1 = crtc->config.dpll.p1;
	bestp2 = crtc->config.dpll.p2;

	/* See eDP HDMI DPIO driver vbios notes doc */

	/* PLL B needs special handling */
	if (pipe)
		vlv_pllb_recal_opamp(dev_priv, pipe);

	/* Set up Tx target for periodic Rcomp update */
	vlv_dpio_write(dev_priv, pipe, DPIO_IREF_BCAST, 0x0100000f);

	/* Disable target IRef on PLL */
	reg_val = vlv_dpio_read(dev_priv, pipe, DPIO_IREF_CTL(pipe));
	reg_val &= 0x00ffffff;
	vlv_dpio_write(dev_priv, pipe, DPIO_IREF_CTL(pipe), reg_val);

	/* Disable fast lock */
	vlv_dpio_write(dev_priv, pipe, DPIO_FASTCLK_DISABLE, 0x610);

	/* Set idtafcrecal before PLL is enabled */
	mdiv = ((bestm1 << DPIO_M1DIV_SHIFT) | (bestm2 & DPIO_M2DIV_MASK));
	mdiv |= ((bestp1 << DPIO_P1_SHIFT) | (bestp2 << DPIO_P2_SHIFT));
	mdiv |= ((bestn << DPIO_N_SHIFT));
	mdiv |= (1 << DPIO_K_SHIFT);

	/*
	 * Post divider depends on pixel clock rate, DAC vs digital (and LVDS,
	 * but we don't support that).
	 * Note: don't use the DAC post divider as it seems unstable.
	 */
	mdiv |= (DPIO_POST_DIV_HDMIDP << DPIO_POST_DIV_SHIFT);
	vlv_dpio_write(dev_priv, pipe, DPIO_DIV(pipe), mdiv);

	mdiv |= DPIO_ENABLE_CALIBRATION;
	vlv_dpio_write(dev_priv, pipe, DPIO_DIV(pipe), mdiv);

	/* Set HBR and RBR LPF coefficients */
	if (crtc->config.port_clock == 162000 ||
	    intel_pipe_has_type(&crtc->base, INTEL_OUTPUT_ANALOG) ||
	    intel_pipe_has_type(&crtc->base, INTEL_OUTPUT_HDMI))
		vlv_dpio_write(dev_priv, pipe, DPIO_LPF_COEFF(pipe),
				 0x009f0003);
	else
		vlv_dpio_write(dev_priv, pipe, DPIO_LPF_COEFF(pipe),
				 0x00d0000f);

	if (intel_pipe_has_type(&crtc->base, INTEL_OUTPUT_EDP) ||
	    intel_pipe_has_type(&crtc->base, INTEL_OUTPUT_DISPLAYPORT)) {
		/* Use SSC source */
		if (!pipe)
			vlv_dpio_write(dev_priv, pipe, DPIO_REFSFR(pipe),
					 0x0df40000);
		else
			vlv_dpio_write(dev_priv, pipe, DPIO_REFSFR(pipe),
					 0x0df70000);
	} else { /* HDMI or VGA */
		/* Use bend source */
		if (!pipe)
			vlv_dpio_write(dev_priv, pipe, DPIO_REFSFR(pipe),
					 0x0df70000);
		else
			vlv_dpio_write(dev_priv, pipe, DPIO_REFSFR(pipe),
					 0x0df40000);
	}

	coreclk = vlv_dpio_read(dev_priv, pipe, DPIO_CORE_CLK(pipe));
	coreclk = (coreclk & 0x0000ff00) | 0x01c00000;
	if (intel_pipe_has_type(&crtc->base, INTEL_OUTPUT_DISPLAYPORT) ||
	    intel_pipe_has_type(&crtc->base, INTEL_OUTPUT_EDP))
		coreclk |= 0x01000000;
	vlv_dpio_write(dev_priv, pipe, DPIO_CORE_CLK(pipe), coreclk);

	vlv_dpio_write(dev_priv, pipe, DPIO_PLL_CML(pipe), 0x87871000);

	/* Enable DPIO clock input */
	dpll = DPLL_EXT_BUFFER_ENABLE_VLV | DPLL_REFA_CLK_ENABLE_VLV |
		DPLL_VGA_MODE_DIS | DPLL_INTEGRATED_CLOCK_VLV;
	/* We should never disable this, set it here for state tracking */
	if (pipe == PIPE_B)
		dpll |= DPLL_INTEGRATED_CRI_CLK_VLV;
	dpll |= DPLL_VCO_ENABLE;
	crtc->config.dpll_hw_state.dpll = dpll;

	dpll_md = (crtc->config.pixel_multiplier - 1)
		<< DPLL_MD_UDI_MULTIPLIER_SHIFT;
	crtc->config.dpll_hw_state.dpll_md = dpll_md;

	if (crtc->config.has_dp_encoder)
		intel_dp_set_m_n(crtc);

	mutex_unlock(&dev_priv->dpio_lock);
}

static void i9xx_update_pll(struct intel_crtc *crtc,
			    intel_clock_t *reduced_clock,
			    int num_connectors)
{
	struct drm_device *dev = crtc->base.dev;
	struct drm_i915_private *dev_priv = dev->dev_private;
	u32 dpll;
	bool is_sdvo;
	struct dpll *clock = &crtc->config.dpll;

	i9xx_update_pll_dividers(crtc, reduced_clock);

	is_sdvo = intel_pipe_has_type(&crtc->base, INTEL_OUTPUT_SDVO) ||
		intel_pipe_has_type(&crtc->base, INTEL_OUTPUT_HDMI);

	dpll = DPLL_VGA_MODE_DIS;

	if (intel_pipe_has_type(&crtc->base, INTEL_OUTPUT_LVDS))
		dpll |= DPLLB_MODE_LVDS;
	else
		dpll |= DPLLB_MODE_DAC_SERIAL;

	if (IS_I945G(dev) || IS_I945GM(dev) || IS_G33(dev)) {
		dpll |= (crtc->config.pixel_multiplier - 1)
			<< SDVO_MULTIPLIER_SHIFT_HIRES;
	}

	if (is_sdvo)
		dpll |= DPLL_SDVO_HIGH_SPEED;

	if (intel_pipe_has_type(&crtc->base, INTEL_OUTPUT_DISPLAYPORT))
		dpll |= DPLL_SDVO_HIGH_SPEED;

	/* compute bitmask from p1 value */
	if (IS_PINEVIEW(dev))
		dpll |= (1 << (clock->p1 - 1)) << DPLL_FPA01_P1_POST_DIV_SHIFT_PINEVIEW;
	else {
		dpll |= (1 << (clock->p1 - 1)) << DPLL_FPA01_P1_POST_DIV_SHIFT;
		if (IS_G4X(dev) && reduced_clock)
			dpll |= (1 << (reduced_clock->p1 - 1)) << DPLL_FPA1_P1_POST_DIV_SHIFT;
	}
	switch (clock->p2) {
	case 5:
		dpll |= DPLL_DAC_SERIAL_P2_CLOCK_DIV_5;
		break;
	case 7:
		dpll |= DPLLB_LVDS_P2_CLOCK_DIV_7;
		break;
	case 10:
		dpll |= DPLL_DAC_SERIAL_P2_CLOCK_DIV_10;
		break;
	case 14:
		dpll |= DPLLB_LVDS_P2_CLOCK_DIV_14;
		break;
	}
	if (INTEL_INFO(dev)->gen >= 4)
		dpll |= (6 << PLL_LOAD_PULSE_PHASE_SHIFT);

	if (crtc->config.sdvo_tv_clock)
		dpll |= PLL_REF_INPUT_TVCLKINBC;
	else if (intel_pipe_has_type(&crtc->base, INTEL_OUTPUT_LVDS) &&
		 intel_panel_use_ssc(dev_priv) && num_connectors < 2)
		dpll |= PLLB_REF_INPUT_SPREADSPECTRUMIN;
	else
		dpll |= PLL_REF_INPUT_DREFCLK;

	dpll |= DPLL_VCO_ENABLE;
	crtc->config.dpll_hw_state.dpll = dpll;

	if (INTEL_INFO(dev)->gen >= 4) {
		u32 dpll_md = (crtc->config.pixel_multiplier - 1)
			<< DPLL_MD_UDI_MULTIPLIER_SHIFT;
		crtc->config.dpll_hw_state.dpll_md = dpll_md;
	}

	if (crtc->config.has_dp_encoder)
		intel_dp_set_m_n(crtc);
}

static void i8xx_update_pll(struct intel_crtc *crtc,
			    intel_clock_t *reduced_clock,
			    int num_connectors)
{
	struct drm_device *dev = crtc->base.dev;
	struct drm_i915_private *dev_priv = dev->dev_private;
	u32 dpll;
	struct dpll *clock = &crtc->config.dpll;

	i9xx_update_pll_dividers(crtc, reduced_clock);

	dpll = DPLL_VGA_MODE_DIS;

	if (intel_pipe_has_type(&crtc->base, INTEL_OUTPUT_LVDS)) {
		dpll |= (1 << (clock->p1 - 1)) << DPLL_FPA01_P1_POST_DIV_SHIFT;
	} else {
		if (clock->p1 == 2)
			dpll |= PLL_P1_DIVIDE_BY_TWO;
		else
			dpll |= (clock->p1 - 2) << DPLL_FPA01_P1_POST_DIV_SHIFT;
		if (clock->p2 == 4)
			dpll |= PLL_P2_DIVIDE_BY_4;
	}

	if (intel_pipe_has_type(&crtc->base, INTEL_OUTPUT_DVO))
		dpll |= DPLL_DVO_2X_MODE;

	if (intel_pipe_has_type(&crtc->base, INTEL_OUTPUT_LVDS) &&
		 intel_panel_use_ssc(dev_priv) && num_connectors < 2)
		dpll |= PLLB_REF_INPUT_SPREADSPECTRUMIN;
	else
		dpll |= PLL_REF_INPUT_DREFCLK;

	dpll |= DPLL_VCO_ENABLE;
	crtc->config.dpll_hw_state.dpll = dpll;
}

static void intel_set_pipe_timings(struct intel_crtc *intel_crtc)
{
	struct drm_device *dev = intel_crtc->base.dev;
	struct drm_i915_private *dev_priv = dev->dev_private;
	enum pipe pipe = intel_crtc->pipe;
	enum transcoder cpu_transcoder = intel_crtc->config.cpu_transcoder;
	struct drm_display_mode *adjusted_mode =
		&intel_crtc->config.adjusted_mode;
	uint32_t vsyncshift, crtc_vtotal, crtc_vblank_end;

	/* We need to be careful not to changed the adjusted mode, for otherwise
	 * the hw state checker will get angry at the mismatch. */
	crtc_vtotal = adjusted_mode->crtc_vtotal;
	crtc_vblank_end = adjusted_mode->crtc_vblank_end;

	if (!IS_GEN2(dev) && adjusted_mode->flags & DRM_MODE_FLAG_INTERLACE) {
		/* the chip adds 2 halflines automatically */
		crtc_vtotal -= 1;
		crtc_vblank_end -= 1;
		vsyncshift = adjusted_mode->crtc_hsync_start
			     - adjusted_mode->crtc_htotal / 2;
	} else {
		vsyncshift = 0;
	}

	if (INTEL_INFO(dev)->gen > 3)
		I915_WRITE(VSYNCSHIFT(cpu_transcoder), vsyncshift);

	I915_WRITE(HTOTAL(cpu_transcoder),
		   (adjusted_mode->crtc_hdisplay - 1) |
		   ((adjusted_mode->crtc_htotal - 1) << 16));
	I915_WRITE(HBLANK(cpu_transcoder),
		   (adjusted_mode->crtc_hblank_start - 1) |
		   ((adjusted_mode->crtc_hblank_end - 1) << 16));
	I915_WRITE(HSYNC(cpu_transcoder),
		   (adjusted_mode->crtc_hsync_start - 1) |
		   ((adjusted_mode->crtc_hsync_end - 1) << 16));

	I915_WRITE(VTOTAL(cpu_transcoder),
		   (adjusted_mode->crtc_vdisplay - 1) |
		   ((crtc_vtotal - 1) << 16));
	I915_WRITE(VBLANK(cpu_transcoder),
		   (adjusted_mode->crtc_vblank_start - 1) |
		   ((crtc_vblank_end - 1) << 16));
	I915_WRITE(VSYNC(cpu_transcoder),
		   (adjusted_mode->crtc_vsync_start - 1) |
		   ((adjusted_mode->crtc_vsync_end - 1) << 16));

	/* Workaround: when the EDP input selection is B, the VTOTAL_B must be
	 * programmed with the VTOTAL_EDP value. Same for VTOTAL_C. This is
	 * documented on the DDI_FUNC_CTL register description, EDP Input Select
	 * bits. */
	if (IS_HASWELL(dev) && cpu_transcoder == TRANSCODER_EDP &&
	    (pipe == PIPE_B || pipe == PIPE_C))
		I915_WRITE(VTOTAL(pipe), I915_READ(VTOTAL(cpu_transcoder)));

	/* pipesrc controls the size that is scaled from, which should
	 * always be the user's requested size.
	 */
	I915_WRITE(PIPESRC(pipe),
		   ((intel_crtc->config.pipe_src_w - 1) << 16) |
		   (intel_crtc->config.pipe_src_h - 1));
}

static void intel_get_pipe_timings(struct intel_crtc *crtc,
				   struct intel_crtc_config *pipe_config)
{
	struct drm_device *dev = crtc->base.dev;
	struct drm_i915_private *dev_priv = dev->dev_private;
	enum transcoder cpu_transcoder = pipe_config->cpu_transcoder;
	uint32_t tmp;

	tmp = I915_READ(HTOTAL(cpu_transcoder));
	pipe_config->adjusted_mode.crtc_hdisplay = (tmp & 0xffff) + 1;
	pipe_config->adjusted_mode.crtc_htotal = ((tmp >> 16) & 0xffff) + 1;
	tmp = I915_READ(HBLANK(cpu_transcoder));
	pipe_config->adjusted_mode.crtc_hblank_start = (tmp & 0xffff) + 1;
	pipe_config->adjusted_mode.crtc_hblank_end = ((tmp >> 16) & 0xffff) + 1;
	tmp = I915_READ(HSYNC(cpu_transcoder));
	pipe_config->adjusted_mode.crtc_hsync_start = (tmp & 0xffff) + 1;
	pipe_config->adjusted_mode.crtc_hsync_end = ((tmp >> 16) & 0xffff) + 1;

	tmp = I915_READ(VTOTAL(cpu_transcoder));
	pipe_config->adjusted_mode.crtc_vdisplay = (tmp & 0xffff) + 1;
	pipe_config->adjusted_mode.crtc_vtotal = ((tmp >> 16) & 0xffff) + 1;
	tmp = I915_READ(VBLANK(cpu_transcoder));
	pipe_config->adjusted_mode.crtc_vblank_start = (tmp & 0xffff) + 1;
	pipe_config->adjusted_mode.crtc_vblank_end = ((tmp >> 16) & 0xffff) + 1;
	tmp = I915_READ(VSYNC(cpu_transcoder));
	pipe_config->adjusted_mode.crtc_vsync_start = (tmp & 0xffff) + 1;
	pipe_config->adjusted_mode.crtc_vsync_end = ((tmp >> 16) & 0xffff) + 1;

	if (I915_READ(PIPECONF(cpu_transcoder)) & PIPECONF_INTERLACE_MASK) {
		pipe_config->adjusted_mode.flags |= DRM_MODE_FLAG_INTERLACE;
		pipe_config->adjusted_mode.crtc_vtotal += 1;
		pipe_config->adjusted_mode.crtc_vblank_end += 1;
	}

	tmp = I915_READ(PIPESRC(crtc->pipe));
	pipe_config->pipe_src_h = (tmp & 0xffff) + 1;
	pipe_config->pipe_src_w = ((tmp >> 16) & 0xffff) + 1;

	pipe_config->requested_mode.vdisplay = pipe_config->pipe_src_h;
	pipe_config->requested_mode.hdisplay = pipe_config->pipe_src_w;
}

static void intel_crtc_mode_from_pipe_config(struct intel_crtc *intel_crtc,
					     struct intel_crtc_config *pipe_config)
{
	struct drm_crtc *crtc = &intel_crtc->base;

	crtc->mode.hdisplay = pipe_config->adjusted_mode.crtc_hdisplay;
	crtc->mode.htotal = pipe_config->adjusted_mode.crtc_htotal;
	crtc->mode.hsync_start = pipe_config->adjusted_mode.crtc_hsync_start;
	crtc->mode.hsync_end = pipe_config->adjusted_mode.crtc_hsync_end;

	crtc->mode.vdisplay = pipe_config->adjusted_mode.crtc_vdisplay;
	crtc->mode.vtotal = pipe_config->adjusted_mode.crtc_vtotal;
	crtc->mode.vsync_start = pipe_config->adjusted_mode.crtc_vsync_start;
	crtc->mode.vsync_end = pipe_config->adjusted_mode.crtc_vsync_end;

	crtc->mode.flags = pipe_config->adjusted_mode.flags;

	crtc->mode.clock = pipe_config->adjusted_mode.crtc_clock;
	crtc->mode.flags |= pipe_config->adjusted_mode.flags;
}

static void i9xx_set_pipeconf(struct intel_crtc *intel_crtc)
{
	struct drm_device *dev = intel_crtc->base.dev;
	struct drm_i915_private *dev_priv = dev->dev_private;
	uint32_t pipeconf;

	pipeconf = 0;

	if (dev_priv->quirks & QUIRK_PIPEA_FORCE &&
	    I915_READ(PIPECONF(intel_crtc->pipe)) & PIPECONF_ENABLE)
		pipeconf |= PIPECONF_ENABLE;

	if (intel_crtc->config.double_wide)
		pipeconf |= PIPECONF_DOUBLE_WIDE;

	/* only g4x and later have fancy bpc/dither controls */
	if (IS_G4X(dev) || IS_VALLEYVIEW(dev)) {
		/* Bspec claims that we can't use dithering for 30bpp pipes. */
		if (intel_crtc->config.dither && intel_crtc->config.pipe_bpp != 30)
			pipeconf |= PIPECONF_DITHER_EN |
				    PIPECONF_DITHER_TYPE_SP;

		switch (intel_crtc->config.pipe_bpp) {
		case 18:
			pipeconf |= PIPECONF_6BPC;
			break;
		case 24:
			pipeconf |= PIPECONF_8BPC;
			break;
		case 30:
			pipeconf |= PIPECONF_10BPC;
			break;
		default:
			/* Case prevented by intel_choose_pipe_bpp_dither. */
			BUG();
		}
	}

	if (HAS_PIPE_CXSR(dev)) {
		if (intel_crtc->lowfreq_avail) {
			DRM_DEBUG_KMS("enabling CxSR downclocking\n");
			pipeconf |= PIPECONF_CXSR_DOWNCLOCK;
		} else {
			DRM_DEBUG_KMS("disabling CxSR downclocking\n");
		}
	}

	if (!IS_GEN2(dev) &&
	    intel_crtc->config.adjusted_mode.flags & DRM_MODE_FLAG_INTERLACE)
		pipeconf |= PIPECONF_INTERLACE_W_FIELD_INDICATION;
	else
		pipeconf |= PIPECONF_PROGRESSIVE;

	if (IS_VALLEYVIEW(dev) && intel_crtc->config.limited_color_range)
		pipeconf |= PIPECONF_COLOR_RANGE_SELECT;

	I915_WRITE(PIPECONF(intel_crtc->pipe), pipeconf);
	POSTING_READ(PIPECONF(intel_crtc->pipe));
}

static int i9xx_crtc_mode_set(struct drm_crtc *crtc,
			      int x, int y,
			      struct drm_framebuffer *fb)
{
	struct drm_device *dev = crtc->dev;
	struct drm_i915_private *dev_priv = dev->dev_private;
	struct intel_crtc *intel_crtc = to_intel_crtc(crtc);
	int pipe = intel_crtc->pipe;
	int plane = intel_crtc->plane;
	int refclk, num_connectors = 0;
	intel_clock_t clock, reduced_clock;
	u32 dspcntr;
	bool ok, has_reduced_clock = false;
	bool is_lvds = false, is_dsi = false;
	struct intel_encoder *encoder;
	const intel_limit_t *limit;
	int ret;

	for_each_encoder_on_crtc(dev, crtc, encoder) {
		switch (encoder->type) {
		case INTEL_OUTPUT_LVDS:
			is_lvds = true;
			break;
		case INTEL_OUTPUT_DSI:
			is_dsi = true;
			break;
		}

		num_connectors++;
	}

	if (is_dsi)
		goto skip_dpll;

	if (!intel_crtc->config.clock_set) {
		refclk = i9xx_get_refclk(crtc, num_connectors);

		/*
		 * Returns a set of divisors for the desired target clock with
		 * the given refclk, or FALSE.  The returned values represent
		 * the clock equation: reflck * (5 * (m1 + 2) + (m2 + 2)) / (n +
		 * 2) / p1 / p2.
		 */
		limit = intel_limit(crtc, refclk);
		ok = dev_priv->display.find_dpll(limit, crtc,
						 intel_crtc->config.port_clock,
						 refclk, NULL, &clock);
		if (!ok) {
			DRM_ERROR("Couldn't find PLL settings for mode!\n");
			return -EINVAL;
		}

		if (is_lvds && dev_priv->lvds_downclock_avail) {
			/*
			 * Ensure we match the reduced clock's P to the target
			 * clock.  If the clocks don't match, we can't switch
			 * the display clock by using the FP0/FP1. In such case
			 * we will disable the LVDS downclock feature.
			 */
			has_reduced_clock =
				dev_priv->display.find_dpll(limit, crtc,
							    dev_priv->lvds_downclock,
							    refclk, &clock,
							    &reduced_clock);
		}
		/* Compat-code for transition, will disappear. */
		intel_crtc->config.dpll.n = clock.n;
		intel_crtc->config.dpll.m1 = clock.m1;
		intel_crtc->config.dpll.m2 = clock.m2;
		intel_crtc->config.dpll.p1 = clock.p1;
		intel_crtc->config.dpll.p2 = clock.p2;
	}

	if (IS_GEN2(dev)) {
		i8xx_update_pll(intel_crtc,
				has_reduced_clock ? &reduced_clock : NULL,
				num_connectors);
	} else if (IS_VALLEYVIEW(dev)) {
		vlv_update_pll(intel_crtc);
	} else {
		i9xx_update_pll(intel_crtc,
				has_reduced_clock ? &reduced_clock : NULL,
                                num_connectors);
	}

skip_dpll:
	/* Set up the display plane register */
	dspcntr = DISPPLANE_GAMMA_ENABLE;

	if (!IS_VALLEYVIEW(dev)) {
		if (pipe == 0)
			dspcntr &= ~DISPPLANE_SEL_PIPE_MASK;
		else
			dspcntr |= DISPPLANE_SEL_PIPE_B;
	}

	intel_set_pipe_timings(intel_crtc);

	/* pipesrc and dspsize control the size that is scaled from,
	 * which should always be the user's requested size.
	 */
	I915_WRITE(DSPSIZE(plane),
		   ((intel_crtc->config.pipe_src_h - 1) << 16) |
		   (intel_crtc->config.pipe_src_w - 1));
	I915_WRITE(DSPPOS(plane), 0);

	i9xx_set_pipeconf(intel_crtc);

	I915_WRITE(DSPCNTR(plane), dspcntr);
	POSTING_READ(DSPCNTR(plane));

	ret = intel_pipe_set_base(crtc, x, y, fb);

	return ret;
}

static void i9xx_get_pfit_config(struct intel_crtc *crtc,
				 struct intel_crtc_config *pipe_config)
{
	struct drm_device *dev = crtc->base.dev;
	struct drm_i915_private *dev_priv = dev->dev_private;
	uint32_t tmp;

	tmp = I915_READ(PFIT_CONTROL);
	if (!(tmp & PFIT_ENABLE))
		return;

	/* Check whether the pfit is attached to our pipe. */
	if (INTEL_INFO(dev)->gen < 4) {
		if (crtc->pipe != PIPE_B)
			return;
	} else {
		if ((tmp & PFIT_PIPE_MASK) != (crtc->pipe << PFIT_PIPE_SHIFT))
			return;
	}

	pipe_config->gmch_pfit.control = tmp;
	pipe_config->gmch_pfit.pgm_ratios = I915_READ(PFIT_PGM_RATIOS);
	if (INTEL_INFO(dev)->gen < 5)
		pipe_config->gmch_pfit.lvds_border_bits =
			I915_READ(LVDS) & LVDS_BORDER_ENABLE;
}

static void vlv_crtc_clock_get(struct intel_crtc *crtc,
			       struct intel_crtc_config *pipe_config)
{
	struct drm_device *dev = crtc->base.dev;
	struct drm_i915_private *dev_priv = dev->dev_private;
	int pipe = pipe_config->cpu_transcoder;
	intel_clock_t clock;
	u32 mdiv;
	int refclk = 100000;

	mutex_lock(&dev_priv->dpio_lock);
	mdiv = vlv_dpio_read(dev_priv, pipe, DPIO_DIV(pipe));
	mutex_unlock(&dev_priv->dpio_lock);

	clock.m1 = (mdiv >> DPIO_M1DIV_SHIFT) & 7;
	clock.m2 = mdiv & DPIO_M2DIV_MASK;
	clock.n = (mdiv >> DPIO_N_SHIFT) & 0xf;
	clock.p1 = (mdiv >> DPIO_P1_SHIFT) & 7;
	clock.p2 = (mdiv >> DPIO_P2_SHIFT) & 0x1f;

	vlv_clock(refclk, &clock);

	/* clock.dot is the fast clock */
	pipe_config->port_clock = clock.dot / 5;
}

static bool i9xx_get_pipe_config(struct intel_crtc *crtc,
				 struct intel_crtc_config *pipe_config)
{
	struct drm_device *dev = crtc->base.dev;
	struct drm_i915_private *dev_priv = dev->dev_private;
	uint32_t tmp;

	pipe_config->cpu_transcoder = (enum transcoder) crtc->pipe;
	pipe_config->shared_dpll = DPLL_ID_PRIVATE;

	tmp = I915_READ(PIPECONF(crtc->pipe));
	if (!(tmp & PIPECONF_ENABLE))
		return false;

	if (IS_G4X(dev) || IS_VALLEYVIEW(dev)) {
		switch (tmp & PIPECONF_BPC_MASK) {
		case PIPECONF_6BPC:
			pipe_config->pipe_bpp = 18;
			break;
		case PIPECONF_8BPC:
			pipe_config->pipe_bpp = 24;
			break;
		case PIPECONF_10BPC:
			pipe_config->pipe_bpp = 30;
			break;
		default:
			break;
		}
	}

	if (INTEL_INFO(dev)->gen < 4)
		pipe_config->double_wide = tmp & PIPECONF_DOUBLE_WIDE;

	if (IS_G4X(dev) || IS_VALLEYVIEW(dev)) {
		switch (tmp & PIPECONF_BPC_MASK) {
		case PIPECONF_6BPC:
			pipe_config->pipe_bpp = 18;
			break;
		case PIPECONF_8BPC:
			pipe_config->pipe_bpp = 24;
			break;
		case PIPECONF_10BPC:
			pipe_config->pipe_bpp = 30;
			break;
		default:
			break;
		}
	}

	if (INTEL_INFO(dev)->gen < 4)
		pipe_config->double_wide = tmp & PIPECONF_DOUBLE_WIDE;

	intel_get_pipe_timings(crtc, pipe_config);

	i9xx_get_pfit_config(crtc, pipe_config);

	if (INTEL_INFO(dev)->gen >= 4) {
		tmp = I915_READ(DPLL_MD(crtc->pipe));
		pipe_config->pixel_multiplier =
			((tmp & DPLL_MD_UDI_MULTIPLIER_MASK)
			 >> DPLL_MD_UDI_MULTIPLIER_SHIFT) + 1;
		pipe_config->dpll_hw_state.dpll_md = tmp;
	} else if (IS_I945G(dev) || IS_I945GM(dev) || IS_G33(dev)) {
		tmp = I915_READ(DPLL(crtc->pipe));
		pipe_config->pixel_multiplier =
			((tmp & SDVO_MULTIPLIER_MASK)
			 >> SDVO_MULTIPLIER_SHIFT_HIRES) + 1;
	} else {
		/* Note that on i915G/GM the pixel multiplier is in the sdvo
		 * port and will be fixed up in the encoder->get_config
		 * function. */
		pipe_config->pixel_multiplier = 1;
	}
	pipe_config->dpll_hw_state.dpll = I915_READ(DPLL(crtc->pipe));
	if (!IS_VALLEYVIEW(dev)) {
		pipe_config->dpll_hw_state.fp0 = I915_READ(FP0(crtc->pipe));
		pipe_config->dpll_hw_state.fp1 = I915_READ(FP1(crtc->pipe));
	} else {
		/* Mask out read-only status bits. */
		pipe_config->dpll_hw_state.dpll &= ~(DPLL_LOCK_VLV |
						     DPLL_PORTC_READY_MASK |
						     DPLL_PORTB_READY_MASK);
	}

	if (IS_VALLEYVIEW(dev))
		vlv_crtc_clock_get(crtc, pipe_config);
	else
		i9xx_crtc_clock_get(crtc, pipe_config);

	return true;
}

static void ironlake_init_pch_refclk(struct drm_device *dev)
{
	struct drm_i915_private *dev_priv = dev->dev_private;
	struct drm_mode_config *mode_config = &dev->mode_config;
	struct intel_encoder *encoder;
	u32 val, final;
	bool has_lvds = false;
	bool has_cpu_edp = false;
	bool has_panel = false;
	bool has_ck505 = false;
	bool can_ssc = false;

	/* We need to take the global config into account */
	list_for_each_entry(encoder, &mode_config->encoder_list,
			    base.head) {
		switch (encoder->type) {
		case INTEL_OUTPUT_LVDS:
			has_panel = true;
			has_lvds = true;
			break;
		case INTEL_OUTPUT_EDP:
			has_panel = true;
			if (enc_to_dig_port(&encoder->base)->port == PORT_A)
				has_cpu_edp = true;
			break;
		}
	}

	if (HAS_PCH_IBX(dev)) {
		has_ck505 = dev_priv->vbt.display_clock_mode;
		can_ssc = has_ck505;
	} else {
		has_ck505 = false;
		can_ssc = true;
	}

	DRM_DEBUG_KMS("has_panel %d has_lvds %d has_ck505 %d\n",
		      has_panel, has_lvds, has_ck505);

	/* Ironlake: try to setup display ref clock before DPLL
	 * enabling. This is only under driver's control after
	 * PCH B stepping, previous chipset stepping should be
	 * ignoring this setting.
	 */
	val = I915_READ(PCH_DREF_CONTROL);

	/* As we must carefully and slowly disable/enable each source in turn,
	 * compute the final state we want first and check if we need to
	 * make any changes at all.
	 */
	final = val;
	final &= ~DREF_NONSPREAD_SOURCE_MASK;
	if (has_ck505)
		final |= DREF_NONSPREAD_CK505_ENABLE;
	else
		final |= DREF_NONSPREAD_SOURCE_ENABLE;

	final &= ~DREF_SSC_SOURCE_MASK;
	final &= ~DREF_CPU_SOURCE_OUTPUT_MASK;
	final &= ~DREF_SSC1_ENABLE;

	if (has_panel) {
		final |= DREF_SSC_SOURCE_ENABLE;

		if (intel_panel_use_ssc(dev_priv) && can_ssc)
			final |= DREF_SSC1_ENABLE;

		if (has_cpu_edp) {
			if (intel_panel_use_ssc(dev_priv) && can_ssc)
				final |= DREF_CPU_SOURCE_OUTPUT_DOWNSPREAD;
			else
				final |= DREF_CPU_SOURCE_OUTPUT_NONSPREAD;
		} else
			final |= DREF_CPU_SOURCE_OUTPUT_DISABLE;
	} else {
		final |= DREF_SSC_SOURCE_DISABLE;
		final |= DREF_CPU_SOURCE_OUTPUT_DISABLE;
	}

	if (final == val)
		return;

	/* Always enable nonspread source */
	val &= ~DREF_NONSPREAD_SOURCE_MASK;

	if (has_ck505)
		val |= DREF_NONSPREAD_CK505_ENABLE;
	else
		val |= DREF_NONSPREAD_SOURCE_ENABLE;

	if (has_panel) {
		val &= ~DREF_SSC_SOURCE_MASK;
		val |= DREF_SSC_SOURCE_ENABLE;

		/* SSC must be turned on before enabling the CPU output  */
		if (intel_panel_use_ssc(dev_priv) && can_ssc) {
			DRM_DEBUG_KMS("Using SSC on panel\n");
			val |= DREF_SSC1_ENABLE;
		} else
			val &= ~DREF_SSC1_ENABLE;

		/* Get SSC going before enabling the outputs */
		I915_WRITE(PCH_DREF_CONTROL, val);
		POSTING_READ(PCH_DREF_CONTROL);
		udelay(200);

		val &= ~DREF_CPU_SOURCE_OUTPUT_MASK;

		/* Enable CPU source on CPU attached eDP */
		if (has_cpu_edp) {
			if (intel_panel_use_ssc(dev_priv) && can_ssc) {
				DRM_DEBUG_KMS("Using SSC on eDP\n");
				val |= DREF_CPU_SOURCE_OUTPUT_DOWNSPREAD;
			}
			else
				val |= DREF_CPU_SOURCE_OUTPUT_NONSPREAD;
		} else
			val |= DREF_CPU_SOURCE_OUTPUT_DISABLE;

		I915_WRITE(PCH_DREF_CONTROL, val);
		POSTING_READ(PCH_DREF_CONTROL);
		udelay(200);
	} else {
		DRM_DEBUG_KMS("Disabling SSC entirely\n");

		val &= ~DREF_CPU_SOURCE_OUTPUT_MASK;

		/* Turn off CPU output */
		val |= DREF_CPU_SOURCE_OUTPUT_DISABLE;

		I915_WRITE(PCH_DREF_CONTROL, val);
		POSTING_READ(PCH_DREF_CONTROL);
		udelay(200);

		/* Turn off the SSC source */
		val &= ~DREF_SSC_SOURCE_MASK;
		val |= DREF_SSC_SOURCE_DISABLE;

		/* Turn off SSC1 */
		val &= ~DREF_SSC1_ENABLE;

		I915_WRITE(PCH_DREF_CONTROL, val);
		POSTING_READ(PCH_DREF_CONTROL);
		udelay(200);
	}

	BUG_ON(val != final);
}

static void lpt_reset_fdi_mphy(struct drm_i915_private *dev_priv)
{
	uint32_t tmp;

	tmp = I915_READ(SOUTH_CHICKEN2);
	tmp |= FDI_MPHY_IOSFSB_RESET_CTL;
	I915_WRITE(SOUTH_CHICKEN2, tmp);

	if (wait_for_atomic_us(I915_READ(SOUTH_CHICKEN2) &
			       FDI_MPHY_IOSFSB_RESET_STATUS, 100))
		DRM_ERROR("FDI mPHY reset assert timeout\n");

	tmp = I915_READ(SOUTH_CHICKEN2);
	tmp &= ~FDI_MPHY_IOSFSB_RESET_CTL;
	I915_WRITE(SOUTH_CHICKEN2, tmp);

	if (wait_for_atomic_us((I915_READ(SOUTH_CHICKEN2) &
				FDI_MPHY_IOSFSB_RESET_STATUS) == 0, 100))
		DRM_ERROR("FDI mPHY reset de-assert timeout\n");
}

/* WaMPhyProgramming:hsw */
static void lpt_program_fdi_mphy(struct drm_i915_private *dev_priv)
{
	uint32_t tmp;

	tmp = intel_sbi_read(dev_priv, 0x8008, SBI_MPHY);
	tmp &= ~(0xFF << 24);
	tmp |= (0x12 << 24);
	intel_sbi_write(dev_priv, 0x8008, tmp, SBI_MPHY);

	tmp = intel_sbi_read(dev_priv, 0x2008, SBI_MPHY);
	tmp |= (1 << 11);
	intel_sbi_write(dev_priv, 0x2008, tmp, SBI_MPHY);

	tmp = intel_sbi_read(dev_priv, 0x2108, SBI_MPHY);
	tmp |= (1 << 11);
	intel_sbi_write(dev_priv, 0x2108, tmp, SBI_MPHY);

	tmp = intel_sbi_read(dev_priv, 0x206C, SBI_MPHY);
	tmp |= (1 << 24) | (1 << 21) | (1 << 18);
	intel_sbi_write(dev_priv, 0x206C, tmp, SBI_MPHY);

	tmp = intel_sbi_read(dev_priv, 0x216C, SBI_MPHY);
	tmp |= (1 << 24) | (1 << 21) | (1 << 18);
	intel_sbi_write(dev_priv, 0x216C, tmp, SBI_MPHY);

	tmp = intel_sbi_read(dev_priv, 0x2080, SBI_MPHY);
	tmp &= ~(7 << 13);
	tmp |= (5 << 13);
	intel_sbi_write(dev_priv, 0x2080, tmp, SBI_MPHY);

	tmp = intel_sbi_read(dev_priv, 0x2180, SBI_MPHY);
	tmp &= ~(7 << 13);
	tmp |= (5 << 13);
	intel_sbi_write(dev_priv, 0x2180, tmp, SBI_MPHY);

	tmp = intel_sbi_read(dev_priv, 0x208C, SBI_MPHY);
	tmp &= ~0xFF;
	tmp |= 0x1C;
	intel_sbi_write(dev_priv, 0x208C, tmp, SBI_MPHY);

	tmp = intel_sbi_read(dev_priv, 0x218C, SBI_MPHY);
	tmp &= ~0xFF;
	tmp |= 0x1C;
	intel_sbi_write(dev_priv, 0x218C, tmp, SBI_MPHY);

	tmp = intel_sbi_read(dev_priv, 0x2098, SBI_MPHY);
	tmp &= ~(0xFF << 16);
	tmp |= (0x1C << 16);
	intel_sbi_write(dev_priv, 0x2098, tmp, SBI_MPHY);

	tmp = intel_sbi_read(dev_priv, 0x2198, SBI_MPHY);
	tmp &= ~(0xFF << 16);
	tmp |= (0x1C << 16);
	intel_sbi_write(dev_priv, 0x2198, tmp, SBI_MPHY);

	tmp = intel_sbi_read(dev_priv, 0x20C4, SBI_MPHY);
	tmp |= (1 << 27);
	intel_sbi_write(dev_priv, 0x20C4, tmp, SBI_MPHY);

	tmp = intel_sbi_read(dev_priv, 0x21C4, SBI_MPHY);
	tmp |= (1 << 27);
	intel_sbi_write(dev_priv, 0x21C4, tmp, SBI_MPHY);

	tmp = intel_sbi_read(dev_priv, 0x20EC, SBI_MPHY);
	tmp &= ~(0xF << 28);
	tmp |= (4 << 28);
	intel_sbi_write(dev_priv, 0x20EC, tmp, SBI_MPHY);

	tmp = intel_sbi_read(dev_priv, 0x21EC, SBI_MPHY);
	tmp &= ~(0xF << 28);
	tmp |= (4 << 28);
	intel_sbi_write(dev_priv, 0x21EC, tmp, SBI_MPHY);
}

/* Implements 3 different sequences from BSpec chapter "Display iCLK
 * Programming" based on the parameters passed:
 * - Sequence to enable CLKOUT_DP
 * - Sequence to enable CLKOUT_DP without spread
 * - Sequence to enable CLKOUT_DP for FDI usage and configure PCH FDI I/O
 */
static void lpt_enable_clkout_dp(struct drm_device *dev, bool with_spread,
				 bool with_fdi)
{
	struct drm_i915_private *dev_priv = dev->dev_private;
	uint32_t reg, tmp;

	if (WARN(with_fdi && !with_spread, "FDI requires downspread\n"))
		with_spread = true;
	if (WARN(dev_priv->pch_id == INTEL_PCH_LPT_LP_DEVICE_ID_TYPE &&
		 with_fdi, "LP PCH doesn't have FDI\n"))
		with_fdi = false;

	mutex_lock(&dev_priv->dpio_lock);

	tmp = intel_sbi_read(dev_priv, SBI_SSCCTL, SBI_ICLK);
	tmp &= ~SBI_SSCCTL_DISABLE;
	tmp |= SBI_SSCCTL_PATHALT;
	intel_sbi_write(dev_priv, SBI_SSCCTL, tmp, SBI_ICLK);

	udelay(24);

	if (with_spread) {
		tmp = intel_sbi_read(dev_priv, SBI_SSCCTL, SBI_ICLK);
		tmp &= ~SBI_SSCCTL_PATHALT;
		intel_sbi_write(dev_priv, SBI_SSCCTL, tmp, SBI_ICLK);

		if (with_fdi) {
			lpt_reset_fdi_mphy(dev_priv);
			lpt_program_fdi_mphy(dev_priv);
		}
	}

	reg = (dev_priv->pch_id == INTEL_PCH_LPT_LP_DEVICE_ID_TYPE) ?
	       SBI_GEN0 : SBI_DBUFF0;
	tmp = intel_sbi_read(dev_priv, reg, SBI_ICLK);
	tmp |= SBI_GEN0_CFG_BUFFENABLE_DISABLE;
	intel_sbi_write(dev_priv, reg, tmp, SBI_ICLK);

	mutex_unlock(&dev_priv->dpio_lock);
}

/* Sequence to disable CLKOUT_DP */
static void lpt_disable_clkout_dp(struct drm_device *dev)
{
	struct drm_i915_private *dev_priv = dev->dev_private;
	uint32_t reg, tmp;

	mutex_lock(&dev_priv->dpio_lock);

	reg = (dev_priv->pch_id == INTEL_PCH_LPT_LP_DEVICE_ID_TYPE) ?
	       SBI_GEN0 : SBI_DBUFF0;
	tmp = intel_sbi_read(dev_priv, reg, SBI_ICLK);
	tmp &= ~SBI_GEN0_CFG_BUFFENABLE_DISABLE;
	intel_sbi_write(dev_priv, reg, tmp, SBI_ICLK);

	tmp = intel_sbi_read(dev_priv, SBI_SSCCTL, SBI_ICLK);
	if (!(tmp & SBI_SSCCTL_DISABLE)) {
		if (!(tmp & SBI_SSCCTL_PATHALT)) {
			tmp |= SBI_SSCCTL_PATHALT;
			intel_sbi_write(dev_priv, SBI_SSCCTL, tmp, SBI_ICLK);
			udelay(32);
		}
		tmp |= SBI_SSCCTL_DISABLE;
		intel_sbi_write(dev_priv, SBI_SSCCTL, tmp, SBI_ICLK);
	}

	mutex_unlock(&dev_priv->dpio_lock);
}

static void lpt_init_pch_refclk(struct drm_device *dev)
{
	struct drm_mode_config *mode_config = &dev->mode_config;
	struct intel_encoder *encoder;
	bool has_vga = false;

	list_for_each_entry(encoder, &mode_config->encoder_list, base.head) {
		switch (encoder->type) {
		case INTEL_OUTPUT_ANALOG:
			has_vga = true;
			break;
		}
	}

	if (has_vga)
		lpt_enable_clkout_dp(dev, true, true);
	else
		lpt_disable_clkout_dp(dev);
}

/*
 * Initialize reference clocks when the driver loads
 */
void intel_init_pch_refclk(struct drm_device *dev)
{
	if (HAS_PCH_IBX(dev) || HAS_PCH_CPT(dev))
		ironlake_init_pch_refclk(dev);
	else if (HAS_PCH_LPT(dev))
		lpt_init_pch_refclk(dev);
}

static int ironlake_get_refclk(struct drm_crtc *crtc)
{
	struct drm_device *dev = crtc->dev;
	struct drm_i915_private *dev_priv = dev->dev_private;
	struct intel_encoder *encoder;
	int num_connectors = 0;
	bool is_lvds = false;

	for_each_encoder_on_crtc(dev, crtc, encoder) {
		switch (encoder->type) {
		case INTEL_OUTPUT_LVDS:
			is_lvds = true;
			break;
		}
		num_connectors++;
	}

	if (is_lvds && intel_panel_use_ssc(dev_priv) && num_connectors < 2) {
		DRM_DEBUG_KMS("using SSC reference clock of %d MHz\n",
			      dev_priv->vbt.lvds_ssc_freq);
		return dev_priv->vbt.lvds_ssc_freq * 1000;
	}

	return 120000;
}

static void ironlake_set_pipeconf(struct drm_crtc *crtc)
{
	struct drm_i915_private *dev_priv = crtc->dev->dev_private;
	struct intel_crtc *intel_crtc = to_intel_crtc(crtc);
	int pipe = intel_crtc->pipe;
	uint32_t val;

	val = 0;

	switch (intel_crtc->config.pipe_bpp) {
	case 18:
		val |= PIPECONF_6BPC;
		break;
	case 24:
		val |= PIPECONF_8BPC;
		break;
	case 30:
		val |= PIPECONF_10BPC;
		break;
	case 36:
		val |= PIPECONF_12BPC;
		break;
	default:
		/* Case prevented by intel_choose_pipe_bpp_dither. */
		BUG();
	}

	if (intel_crtc->config.dither)
		val |= (PIPECONF_DITHER_EN | PIPECONF_DITHER_TYPE_SP);

	if (intel_crtc->config.adjusted_mode.flags & DRM_MODE_FLAG_INTERLACE)
		val |= PIPECONF_INTERLACED_ILK;
	else
		val |= PIPECONF_PROGRESSIVE;

	if (intel_crtc->config.limited_color_range)
		val |= PIPECONF_COLOR_RANGE_SELECT;

	I915_WRITE(PIPECONF(pipe), val);
	POSTING_READ(PIPECONF(pipe));
}

/*
 * Set up the pipe CSC unit.
 *
 * Currently only full range RGB to limited range RGB conversion
 * is supported, but eventually this should handle various
 * RGB<->YCbCr scenarios as well.
 */
static void intel_set_pipe_csc(struct drm_crtc *crtc)
{
	struct drm_device *dev = crtc->dev;
	struct drm_i915_private *dev_priv = dev->dev_private;
	struct intel_crtc *intel_crtc = to_intel_crtc(crtc);
	int pipe = intel_crtc->pipe;
	uint16_t coeff = 0x7800; /* 1.0 */

	/*
	 * TODO: Check what kind of values actually come out of the pipe
	 * with these coeff/postoff values and adjust to get the best
	 * accuracy. Perhaps we even need to take the bpc value into
	 * consideration.
	 */

	if (intel_crtc->config.limited_color_range)
		coeff = ((235 - 16) * (1 << 12) / 255) & 0xff8; /* 0.xxx... */

	/*
	 * GY/GU and RY/RU should be the other way around according
	 * to BSpec, but reality doesn't agree. Just set them up in
	 * a way that results in the correct picture.
	 */
	I915_WRITE(PIPE_CSC_COEFF_RY_GY(pipe), coeff << 16);
	I915_WRITE(PIPE_CSC_COEFF_BY(pipe), 0);

	I915_WRITE(PIPE_CSC_COEFF_RU_GU(pipe), coeff);
	I915_WRITE(PIPE_CSC_COEFF_BU(pipe), 0);

	I915_WRITE(PIPE_CSC_COEFF_RV_GV(pipe), 0);
	I915_WRITE(PIPE_CSC_COEFF_BV(pipe), coeff << 16);

	I915_WRITE(PIPE_CSC_PREOFF_HI(pipe), 0);
	I915_WRITE(PIPE_CSC_PREOFF_ME(pipe), 0);
	I915_WRITE(PIPE_CSC_PREOFF_LO(pipe), 0);

	if (INTEL_INFO(dev)->gen > 6) {
		uint16_t postoff = 0;

		if (intel_crtc->config.limited_color_range)
			postoff = (16 * (1 << 13) / 255) & 0x1fff;

		I915_WRITE(PIPE_CSC_POSTOFF_HI(pipe), postoff);
		I915_WRITE(PIPE_CSC_POSTOFF_ME(pipe), postoff);
		I915_WRITE(PIPE_CSC_POSTOFF_LO(pipe), postoff);

		I915_WRITE(PIPE_CSC_MODE(pipe), 0);
	} else {
		uint32_t mode = CSC_MODE_YUV_TO_RGB;

		if (intel_crtc->config.limited_color_range)
			mode |= CSC_BLACK_SCREEN_OFFSET;

		I915_WRITE(PIPE_CSC_MODE(pipe), mode);
	}
}

static void haswell_set_pipeconf(struct drm_crtc *crtc)
{
	struct drm_i915_private *dev_priv = crtc->dev->dev_private;
	struct intel_crtc *intel_crtc = to_intel_crtc(crtc);
	enum transcoder cpu_transcoder = intel_crtc->config.cpu_transcoder;
	uint32_t val;

	val = 0;

	if (intel_crtc->config.dither)
		val |= (PIPECONF_DITHER_EN | PIPECONF_DITHER_TYPE_SP);

	if (intel_crtc->config.adjusted_mode.flags & DRM_MODE_FLAG_INTERLACE)
		val |= PIPECONF_INTERLACED_ILK;
	else
		val |= PIPECONF_PROGRESSIVE;

	I915_WRITE(PIPECONF(cpu_transcoder), val);
	POSTING_READ(PIPECONF(cpu_transcoder));

	I915_WRITE(GAMMA_MODE(intel_crtc->pipe), GAMMA_MODE_MODE_8BIT);
	POSTING_READ(GAMMA_MODE(intel_crtc->pipe));
}

static bool ironlake_compute_clocks(struct drm_crtc *crtc,
				    intel_clock_t *clock,
				    bool *has_reduced_clock,
				    intel_clock_t *reduced_clock)
{
	struct drm_device *dev = crtc->dev;
	struct drm_i915_private *dev_priv = dev->dev_private;
	struct intel_encoder *intel_encoder;
	int refclk;
	const intel_limit_t *limit;
	bool ret, is_lvds = false;

	for_each_encoder_on_crtc(dev, crtc, intel_encoder) {
		switch (intel_encoder->type) {
		case INTEL_OUTPUT_LVDS:
			is_lvds = true;
			break;
		}
	}

	refclk = ironlake_get_refclk(crtc);

	/*
	 * Returns a set of divisors for the desired target clock with the given
	 * refclk, or FALSE.  The returned values represent the clock equation:
	 * reflck * (5 * (m1 + 2) + (m2 + 2)) / (n + 2) / p1 / p2.
	 */
	limit = intel_limit(crtc, refclk);
	ret = dev_priv->display.find_dpll(limit, crtc,
					  to_intel_crtc(crtc)->config.port_clock,
					  refclk, NULL, clock);
	if (!ret)
		return false;

	if (is_lvds && dev_priv->lvds_downclock_avail) {
		/*
		 * Ensure we match the reduced clock's P to the target clock.
		 * If the clocks don't match, we can't switch the display clock
		 * by using the FP0/FP1. In such case we will disable the LVDS
		 * downclock feature.
		*/
		*has_reduced_clock =
			dev_priv->display.find_dpll(limit, crtc,
						    dev_priv->lvds_downclock,
						    refclk, clock,
						    reduced_clock);
	}

	return true;
}

int ironlake_get_lanes_required(int target_clock, int link_bw, int bpp)
{
	/*
	 * Account for spread spectrum to avoid
	 * oversubscribing the link. Max center spread
	 * is 2.5%; use 5% for safety's sake.
	 */
	u32 bps = target_clock * bpp * 21 / 20;
	return bps / (link_bw * 8) + 1;
}

static bool ironlake_needs_fb_cb_tune(struct dpll *dpll, int factor)
{
	return i9xx_dpll_compute_m(dpll) < factor * dpll->n;
}

static uint32_t ironlake_compute_dpll(struct intel_crtc *intel_crtc,
				      u32 *fp,
				      intel_clock_t *reduced_clock, u32 *fp2)
{
	struct drm_crtc *crtc = &intel_crtc->base;
	struct drm_device *dev = crtc->dev;
	struct drm_i915_private *dev_priv = dev->dev_private;
	struct intel_encoder *intel_encoder;
	uint32_t dpll;
	int factor, num_connectors = 0;
	bool is_lvds = false, is_sdvo = false;

	for_each_encoder_on_crtc(dev, crtc, intel_encoder) {
		switch (intel_encoder->type) {
		case INTEL_OUTPUT_LVDS:
			is_lvds = true;
			break;
		case INTEL_OUTPUT_SDVO:
		case INTEL_OUTPUT_HDMI:
			is_sdvo = true;
			break;
		}

		num_connectors++;
	}

	/* Enable autotuning of the PLL clock (if permissible) */
	factor = 21;
	if (is_lvds) {
		if ((intel_panel_use_ssc(dev_priv) &&
		     dev_priv->vbt.lvds_ssc_freq == 100) ||
		    (HAS_PCH_IBX(dev) && intel_is_dual_link_lvds(dev)))
			factor = 25;
	} else if (intel_crtc->config.sdvo_tv_clock)
		factor = 20;

	if (ironlake_needs_fb_cb_tune(&intel_crtc->config.dpll, factor))
		*fp |= FP_CB_TUNE;

	if (fp2 && (reduced_clock->m < factor * reduced_clock->n))
		*fp2 |= FP_CB_TUNE;

	dpll = 0;

	if (is_lvds)
		dpll |= DPLLB_MODE_LVDS;
	else
		dpll |= DPLLB_MODE_DAC_SERIAL;

	dpll |= (intel_crtc->config.pixel_multiplier - 1)
		<< PLL_REF_SDVO_HDMI_MULTIPLIER_SHIFT;

	if (is_sdvo)
		dpll |= DPLL_SDVO_HIGH_SPEED;
	if (intel_crtc->config.has_dp_encoder)
		dpll |= DPLL_SDVO_HIGH_SPEED;

	/* compute bitmask from p1 value */
	dpll |= (1 << (intel_crtc->config.dpll.p1 - 1)) << DPLL_FPA01_P1_POST_DIV_SHIFT;
	/* also FPA1 */
	dpll |= (1 << (intel_crtc->config.dpll.p1 - 1)) << DPLL_FPA1_P1_POST_DIV_SHIFT;

	switch (intel_crtc->config.dpll.p2) {
	case 5:
		dpll |= DPLL_DAC_SERIAL_P2_CLOCK_DIV_5;
		break;
	case 7:
		dpll |= DPLLB_LVDS_P2_CLOCK_DIV_7;
		break;
	case 10:
		dpll |= DPLL_DAC_SERIAL_P2_CLOCK_DIV_10;
		break;
	case 14:
		dpll |= DPLLB_LVDS_P2_CLOCK_DIV_14;
		break;
	}

	if (is_lvds && intel_panel_use_ssc(dev_priv) && num_connectors < 2)
		dpll |= PLLB_REF_INPUT_SPREADSPECTRUMIN;
	else
		dpll |= PLL_REF_INPUT_DREFCLK;

	return dpll | DPLL_VCO_ENABLE;
}

static int ironlake_crtc_mode_set(struct drm_crtc *crtc,
				  int x, int y,
				  struct drm_framebuffer *fb)
{
	struct drm_device *dev = crtc->dev;
	struct drm_i915_private *dev_priv = dev->dev_private;
	struct intel_crtc *intel_crtc = to_intel_crtc(crtc);
	int pipe = intel_crtc->pipe;
	int plane = intel_crtc->plane;
	int num_connectors = 0;
	intel_clock_t clock, reduced_clock;
	u32 dpll = 0, fp = 0, fp2 = 0;
	bool ok, has_reduced_clock = false;
	bool is_lvds = false;
	struct intel_encoder *encoder;
	struct intel_shared_dpll *pll;
	int ret;

	for_each_encoder_on_crtc(dev, crtc, encoder) {
		switch (encoder->type) {
		case INTEL_OUTPUT_LVDS:
			is_lvds = true;
			break;
		}

		num_connectors++;
	}

	WARN(!(HAS_PCH_IBX(dev) || HAS_PCH_CPT(dev)),
	     "Unexpected PCH type %d\n", INTEL_PCH_TYPE(dev));

	ok = ironlake_compute_clocks(crtc, &clock,
				     &has_reduced_clock, &reduced_clock);
	if (!ok && !intel_crtc->config.clock_set) {
		DRM_ERROR("Couldn't find PLL settings for mode!\n");
		return -EINVAL;
	}
	/* Compat-code for transition, will disappear. */
	if (!intel_crtc->config.clock_set) {
		intel_crtc->config.dpll.n = clock.n;
		intel_crtc->config.dpll.m1 = clock.m1;
		intel_crtc->config.dpll.m2 = clock.m2;
		intel_crtc->config.dpll.p1 = clock.p1;
		intel_crtc->config.dpll.p2 = clock.p2;
	}

	/* CPU eDP is the only output that doesn't need a PCH PLL of its own. */
	if (intel_crtc->config.has_pch_encoder) {
		fp = i9xx_dpll_compute_fp(&intel_crtc->config.dpll);
		if (has_reduced_clock)
			fp2 = i9xx_dpll_compute_fp(&reduced_clock);

		dpll = ironlake_compute_dpll(intel_crtc,
					     &fp, &reduced_clock,
					     has_reduced_clock ? &fp2 : NULL);

		intel_crtc->config.dpll_hw_state.dpll = dpll;
		intel_crtc->config.dpll_hw_state.fp0 = fp;
		if (has_reduced_clock)
			intel_crtc->config.dpll_hw_state.fp1 = fp2;
		else
			intel_crtc->config.dpll_hw_state.fp1 = fp;

		pll = intel_get_shared_dpll(intel_crtc);
		if (pll == NULL) {
			DRM_DEBUG_DRIVER("failed to find PLL for pipe %c\n",
					 pipe_name(pipe));
			return -EINVAL;
		}
	} else
		intel_put_shared_dpll(intel_crtc);

	if (intel_crtc->config.has_dp_encoder)
		intel_dp_set_m_n(intel_crtc);

	if (is_lvds && has_reduced_clock && i915_powersave)
		intel_crtc->lowfreq_avail = true;
	else
		intel_crtc->lowfreq_avail = false;

	intel_set_pipe_timings(intel_crtc);

	if (intel_crtc->config.has_pch_encoder) {
		intel_cpu_transcoder_set_m_n(intel_crtc,
					     &intel_crtc->config.fdi_m_n);
	}

	ironlake_set_pipeconf(crtc);

	/* Set up the display plane register */
	I915_WRITE(DSPCNTR(plane), DISPPLANE_GAMMA_ENABLE);
	POSTING_READ(DSPCNTR(plane));

	ret = intel_pipe_set_base(crtc, x, y, fb);

	return ret;
}

static void intel_pch_transcoder_get_m_n(struct intel_crtc *crtc,
					 struct intel_link_m_n *m_n)
{
	struct drm_device *dev = crtc->base.dev;
	struct drm_i915_private *dev_priv = dev->dev_private;
	enum pipe pipe = crtc->pipe;

	m_n->link_m = I915_READ(PCH_TRANS_LINK_M1(pipe));
	m_n->link_n = I915_READ(PCH_TRANS_LINK_N1(pipe));
	m_n->gmch_m = I915_READ(PCH_TRANS_DATA_M1(pipe))
		& ~TU_SIZE_MASK;
	m_n->gmch_n = I915_READ(PCH_TRANS_DATA_N1(pipe));
	m_n->tu = ((I915_READ(PCH_TRANS_DATA_M1(pipe))
		    & TU_SIZE_MASK) >> TU_SIZE_SHIFT) + 1;
}

static void intel_cpu_transcoder_get_m_n(struct intel_crtc *crtc,
					 enum transcoder transcoder,
					 struct intel_link_m_n *m_n)
{
	struct drm_device *dev = crtc->base.dev;
	struct drm_i915_private *dev_priv = dev->dev_private;
	enum pipe pipe = crtc->pipe;
<<<<<<< HEAD

	if (INTEL_INFO(dev)->gen >= 5) {
		m_n->link_m = I915_READ(PIPE_LINK_M1(transcoder));
		m_n->link_n = I915_READ(PIPE_LINK_N1(transcoder));
		m_n->gmch_m = I915_READ(PIPE_DATA_M1(transcoder))
			& ~TU_SIZE_MASK;
		m_n->gmch_n = I915_READ(PIPE_DATA_N1(transcoder));
		m_n->tu = ((I915_READ(PIPE_DATA_M1(transcoder))
			    & TU_SIZE_MASK) >> TU_SIZE_SHIFT) + 1;
	} else {
		m_n->link_m = I915_READ(PIPE_LINK_M_G4X(pipe));
		m_n->link_n = I915_READ(PIPE_LINK_N_G4X(pipe));
		m_n->gmch_m = I915_READ(PIPE_DATA_M_G4X(pipe))
			& ~TU_SIZE_MASK;
		m_n->gmch_n = I915_READ(PIPE_DATA_N_G4X(pipe));
		m_n->tu = ((I915_READ(PIPE_DATA_M_G4X(pipe))
			    & TU_SIZE_MASK) >> TU_SIZE_SHIFT) + 1;
	}
}

void intel_dp_get_m_n(struct intel_crtc *crtc,
		      struct intel_crtc_config *pipe_config)
{
	if (crtc->config.has_pch_encoder)
		intel_pch_transcoder_get_m_n(crtc, &pipe_config->dp_m_n);
	else
		intel_cpu_transcoder_get_m_n(crtc, pipe_config->cpu_transcoder,
					     &pipe_config->dp_m_n);
}

=======

	if (INTEL_INFO(dev)->gen >= 5) {
		m_n->link_m = I915_READ(PIPE_LINK_M1(transcoder));
		m_n->link_n = I915_READ(PIPE_LINK_N1(transcoder));
		m_n->gmch_m = I915_READ(PIPE_DATA_M1(transcoder))
			& ~TU_SIZE_MASK;
		m_n->gmch_n = I915_READ(PIPE_DATA_N1(transcoder));
		m_n->tu = ((I915_READ(PIPE_DATA_M1(transcoder))
			    & TU_SIZE_MASK) >> TU_SIZE_SHIFT) + 1;
	} else {
		m_n->link_m = I915_READ(PIPE_LINK_M_G4X(pipe));
		m_n->link_n = I915_READ(PIPE_LINK_N_G4X(pipe));
		m_n->gmch_m = I915_READ(PIPE_DATA_M_G4X(pipe))
			& ~TU_SIZE_MASK;
		m_n->gmch_n = I915_READ(PIPE_DATA_N_G4X(pipe));
		m_n->tu = ((I915_READ(PIPE_DATA_M_G4X(pipe))
			    & TU_SIZE_MASK) >> TU_SIZE_SHIFT) + 1;
	}
}

void intel_dp_get_m_n(struct intel_crtc *crtc,
		      struct intel_crtc_config *pipe_config)
{
	if (crtc->config.has_pch_encoder)
		intel_pch_transcoder_get_m_n(crtc, &pipe_config->dp_m_n);
	else
		intel_cpu_transcoder_get_m_n(crtc, pipe_config->cpu_transcoder,
					     &pipe_config->dp_m_n);
}

>>>>>>> 07bf139b
static void ironlake_get_fdi_m_n_config(struct intel_crtc *crtc,
					struct intel_crtc_config *pipe_config)
{
	intel_cpu_transcoder_get_m_n(crtc, pipe_config->cpu_transcoder,
				     &pipe_config->fdi_m_n);
}

static void ironlake_get_pfit_config(struct intel_crtc *crtc,
				     struct intel_crtc_config *pipe_config)
{
	struct drm_device *dev = crtc->base.dev;
	struct drm_i915_private *dev_priv = dev->dev_private;
	uint32_t tmp;

	tmp = I915_READ(PF_CTL(crtc->pipe));

	if (tmp & PF_ENABLE) {
		pipe_config->pch_pfit.enabled = true;
		pipe_config->pch_pfit.pos = I915_READ(PF_WIN_POS(crtc->pipe));
		pipe_config->pch_pfit.size = I915_READ(PF_WIN_SZ(crtc->pipe));

		/* We currently do not free assignements of panel fitters on
		 * ivb/hsw (since we don't use the higher upscaling modes which
		 * differentiates them) so just WARN about this case for now. */
		if (IS_GEN7(dev)) {
			WARN_ON((tmp & PF_PIPE_SEL_MASK_IVB) !=
				PF_PIPE_SEL_IVB(crtc->pipe));
		}
	}
}

static bool ironlake_get_pipe_config(struct intel_crtc *crtc,
				     struct intel_crtc_config *pipe_config)
{
	struct drm_device *dev = crtc->base.dev;
	struct drm_i915_private *dev_priv = dev->dev_private;
	uint32_t tmp;

	pipe_config->cpu_transcoder = (enum transcoder) crtc->pipe;
	pipe_config->shared_dpll = DPLL_ID_PRIVATE;

	tmp = I915_READ(PIPECONF(crtc->pipe));
	if (!(tmp & PIPECONF_ENABLE))
		return false;

	switch (tmp & PIPECONF_BPC_MASK) {
	case PIPECONF_6BPC:
		pipe_config->pipe_bpp = 18;
		break;
	case PIPECONF_8BPC:
		pipe_config->pipe_bpp = 24;
		break;
	case PIPECONF_10BPC:
		pipe_config->pipe_bpp = 30;
		break;
	case PIPECONF_12BPC:
		pipe_config->pipe_bpp = 36;
		break;
	default:
		break;
	}

	if (I915_READ(PCH_TRANSCONF(crtc->pipe)) & TRANS_ENABLE) {
		struct intel_shared_dpll *pll;

		pipe_config->has_pch_encoder = true;

		tmp = I915_READ(FDI_RX_CTL(crtc->pipe));
		pipe_config->fdi_lanes = ((FDI_DP_PORT_WIDTH_MASK & tmp) >>
					  FDI_DP_PORT_WIDTH_SHIFT) + 1;

		ironlake_get_fdi_m_n_config(crtc, pipe_config);

		if (HAS_PCH_IBX(dev_priv->dev)) {
			pipe_config->shared_dpll =
				(enum intel_dpll_id) crtc->pipe;
		} else {
			tmp = I915_READ(PCH_DPLL_SEL);
			if (tmp & TRANS_DPLLB_SEL(crtc->pipe))
				pipe_config->shared_dpll = DPLL_ID_PCH_PLL_B;
			else
				pipe_config->shared_dpll = DPLL_ID_PCH_PLL_A;
		}

		pll = &dev_priv->shared_dplls[pipe_config->shared_dpll];

		WARN_ON(!pll->get_hw_state(dev_priv, pll,
					   &pipe_config->dpll_hw_state));

		tmp = pipe_config->dpll_hw_state.dpll;
		pipe_config->pixel_multiplier =
			((tmp & PLL_REF_SDVO_HDMI_MULTIPLIER_MASK)
			 >> PLL_REF_SDVO_HDMI_MULTIPLIER_SHIFT) + 1;

		ironlake_pch_clock_get(crtc, pipe_config);
	} else {
		pipe_config->pixel_multiplier = 1;
	}

	intel_get_pipe_timings(crtc, pipe_config);

	ironlake_get_pfit_config(crtc, pipe_config);

	return true;
}

static void assert_can_disable_lcpll(struct drm_i915_private *dev_priv)
{
	struct drm_device *dev = dev_priv->dev;
	struct intel_ddi_plls *plls = &dev_priv->ddi_plls;
	struct intel_crtc *crtc;
	unsigned long irqflags;
	uint32_t val;

	list_for_each_entry(crtc, &dev->mode_config.crtc_list, base.head)
		WARN(crtc->base.enabled, "CRTC for pipe %c enabled\n",
		     pipe_name(crtc->pipe));

	WARN(I915_READ(HSW_PWR_WELL_DRIVER), "Power well on\n");
	WARN(plls->spll_refcount, "SPLL enabled\n");
	WARN(plls->wrpll1_refcount, "WRPLL1 enabled\n");
	WARN(plls->wrpll2_refcount, "WRPLL2 enabled\n");
	WARN(I915_READ(PCH_PP_STATUS) & PP_ON, "Panel power on\n");
	WARN(I915_READ(BLC_PWM_CPU_CTL2) & BLM_PWM_ENABLE,
	     "CPU PWM1 enabled\n");
	WARN(I915_READ(HSW_BLC_PWM2_CTL) & BLM_PWM_ENABLE,
	     "CPU PWM2 enabled\n");
	WARN(I915_READ(BLC_PWM_PCH_CTL1) & BLM_PCH_PWM_ENABLE,
	     "PCH PWM1 enabled\n");
	WARN(I915_READ(UTIL_PIN_CTL) & UTIL_PIN_ENABLE,
	     "Utility pin enabled\n");
	WARN(I915_READ(PCH_GTC_CTL) & PCH_GTC_ENABLE, "PCH GTC enabled\n");

	spin_lock_irqsave(&dev_priv->irq_lock, irqflags);
	val = I915_READ(DEIMR);
	WARN((val & ~DE_PCH_EVENT_IVB) != val,
	     "Unexpected DEIMR bits enabled: 0x%x\n", val);
	val = I915_READ(SDEIMR);
	WARN((val | SDE_HOTPLUG_MASK_CPT) != 0xffffffff,
	     "Unexpected SDEIMR bits enabled: 0x%x\n", val);
	spin_unlock_irqrestore(&dev_priv->irq_lock, irqflags);
}

/*
 * This function implements pieces of two sequences from BSpec:
 * - Sequence for display software to disable LCPLL
 * - Sequence for display software to allow package C8+
 * The steps implemented here are just the steps that actually touch the LCPLL
 * register. Callers should take care of disabling all the display engine
 * functions, doing the mode unset, fixing interrupts, etc.
 */
static void hsw_disable_lcpll(struct drm_i915_private *dev_priv,
			      bool switch_to_fclk, bool allow_power_down)
{
	uint32_t val;

	assert_can_disable_lcpll(dev_priv);

	val = I915_READ(LCPLL_CTL);

	if (switch_to_fclk) {
		val |= LCPLL_CD_SOURCE_FCLK;
		I915_WRITE(LCPLL_CTL, val);

		if (wait_for_atomic_us(I915_READ(LCPLL_CTL) &
				       LCPLL_CD_SOURCE_FCLK_DONE, 1))
			DRM_ERROR("Switching to FCLK failed\n");

		val = I915_READ(LCPLL_CTL);
	}

	val |= LCPLL_PLL_DISABLE;
	I915_WRITE(LCPLL_CTL, val);
	POSTING_READ(LCPLL_CTL);

	if (wait_for((I915_READ(LCPLL_CTL) & LCPLL_PLL_LOCK) == 0, 1))
		DRM_ERROR("LCPLL still locked\n");

	val = I915_READ(D_COMP);
	val |= D_COMP_COMP_DISABLE;
	mutex_lock(&dev_priv->rps.hw_lock);
	if (sandybridge_pcode_write(dev_priv, GEN6_PCODE_WRITE_D_COMP, val))
		DRM_ERROR("Failed to disable D_COMP\n");
	mutex_unlock(&dev_priv->rps.hw_lock);
	POSTING_READ(D_COMP);
	ndelay(100);

	if (wait_for((I915_READ(D_COMP) & D_COMP_RCOMP_IN_PROGRESS) == 0, 1))
		DRM_ERROR("D_COMP RCOMP still in progress\n");

	if (allow_power_down) {
		val = I915_READ(LCPLL_CTL);
		val |= LCPLL_POWER_DOWN_ALLOW;
		I915_WRITE(LCPLL_CTL, val);
		POSTING_READ(LCPLL_CTL);
	}
}

/*
 * Fully restores LCPLL, disallowing power down and switching back to LCPLL
 * source.
 */
static void hsw_restore_lcpll(struct drm_i915_private *dev_priv)
{
	uint32_t val;

	val = I915_READ(LCPLL_CTL);

	if ((val & (LCPLL_PLL_LOCK | LCPLL_PLL_DISABLE | LCPLL_CD_SOURCE_FCLK |
		    LCPLL_POWER_DOWN_ALLOW)) == LCPLL_PLL_LOCK)
		return;

	/* Make sure we're not on PC8 state before disabling PC8, otherwise
	 * we'll hang the machine! */
	dev_priv->uncore.funcs.force_wake_get(dev_priv);

	if (val & LCPLL_POWER_DOWN_ALLOW) {
		val &= ~LCPLL_POWER_DOWN_ALLOW;
		I915_WRITE(LCPLL_CTL, val);
		POSTING_READ(LCPLL_CTL);
	}

	val = I915_READ(D_COMP);
	val |= D_COMP_COMP_FORCE;
	val &= ~D_COMP_COMP_DISABLE;
	mutex_lock(&dev_priv->rps.hw_lock);
	if (sandybridge_pcode_write(dev_priv, GEN6_PCODE_WRITE_D_COMP, val))
		DRM_ERROR("Failed to enable D_COMP\n");
	mutex_unlock(&dev_priv->rps.hw_lock);
	POSTING_READ(D_COMP);

	val = I915_READ(LCPLL_CTL);
	val &= ~LCPLL_PLL_DISABLE;
	I915_WRITE(LCPLL_CTL, val);

	if (wait_for(I915_READ(LCPLL_CTL) & LCPLL_PLL_LOCK, 5))
		DRM_ERROR("LCPLL not locked yet\n");

	if (val & LCPLL_CD_SOURCE_FCLK) {
		val = I915_READ(LCPLL_CTL);
		val &= ~LCPLL_CD_SOURCE_FCLK;
		I915_WRITE(LCPLL_CTL, val);

		if (wait_for_atomic_us((I915_READ(LCPLL_CTL) &
					LCPLL_CD_SOURCE_FCLK_DONE) == 0, 1))
			DRM_ERROR("Switching back to LCPLL failed\n");
	}

	dev_priv->uncore.funcs.force_wake_put(dev_priv);
}

void hsw_enable_pc8_work(struct work_struct *__work)
{
	struct drm_i915_private *dev_priv =
		container_of(to_delayed_work(__work), struct drm_i915_private,
			     pc8.enable_work);
	struct drm_device *dev = dev_priv->dev;
	uint32_t val;

	if (dev_priv->pc8.enabled)
		return;

	DRM_DEBUG_KMS("Enabling package C8+\n");

	dev_priv->pc8.enabled = true;

	if (dev_priv->pch_id == INTEL_PCH_LPT_LP_DEVICE_ID_TYPE) {
		val = I915_READ(SOUTH_DSPCLK_GATE_D);
		val &= ~PCH_LP_PARTITION_LEVEL_DISABLE;
		I915_WRITE(SOUTH_DSPCLK_GATE_D, val);
	}

	lpt_disable_clkout_dp(dev);
	hsw_pc8_disable_interrupts(dev);
	hsw_disable_lcpll(dev_priv, true, true);
}

static void __hsw_enable_package_c8(struct drm_i915_private *dev_priv)
{
	WARN_ON(!mutex_is_locked(&dev_priv->pc8.lock));
	WARN(dev_priv->pc8.disable_count < 1,
	     "pc8.disable_count: %d\n", dev_priv->pc8.disable_count);

	dev_priv->pc8.disable_count--;
	if (dev_priv->pc8.disable_count != 0)
		return;

	schedule_delayed_work(&dev_priv->pc8.enable_work,
			      msecs_to_jiffies(i915_pc8_timeout));
}

static void __hsw_disable_package_c8(struct drm_i915_private *dev_priv)
{
	struct drm_device *dev = dev_priv->dev;
	uint32_t val;

	WARN_ON(!mutex_is_locked(&dev_priv->pc8.lock));
	WARN(dev_priv->pc8.disable_count < 0,
	     "pc8.disable_count: %d\n", dev_priv->pc8.disable_count);

	dev_priv->pc8.disable_count++;
	if (dev_priv->pc8.disable_count != 1)
		return;

	cancel_delayed_work_sync(&dev_priv->pc8.enable_work);
	if (!dev_priv->pc8.enabled)
		return;

	DRM_DEBUG_KMS("Disabling package C8+\n");

	hsw_restore_lcpll(dev_priv);
	hsw_pc8_restore_interrupts(dev);
	lpt_init_pch_refclk(dev);

	if (dev_priv->pch_id == INTEL_PCH_LPT_LP_DEVICE_ID_TYPE) {
		val = I915_READ(SOUTH_DSPCLK_GATE_D);
		val |= PCH_LP_PARTITION_LEVEL_DISABLE;
		I915_WRITE(SOUTH_DSPCLK_GATE_D, val);
	}

	intel_prepare_ddi(dev);
	i915_gem_init_swizzling(dev);
	mutex_lock(&dev_priv->rps.hw_lock);
	gen6_update_ring_freq(dev);
	mutex_unlock(&dev_priv->rps.hw_lock);
	dev_priv->pc8.enabled = false;
}

void hsw_enable_package_c8(struct drm_i915_private *dev_priv)
{
	mutex_lock(&dev_priv->pc8.lock);
	__hsw_enable_package_c8(dev_priv);
	mutex_unlock(&dev_priv->pc8.lock);
}

void hsw_disable_package_c8(struct drm_i915_private *dev_priv)
{
	mutex_lock(&dev_priv->pc8.lock);
	__hsw_disable_package_c8(dev_priv);
	mutex_unlock(&dev_priv->pc8.lock);
}

static bool hsw_can_enable_package_c8(struct drm_i915_private *dev_priv)
{
	struct drm_device *dev = dev_priv->dev;
	struct intel_crtc *crtc;
	uint32_t val;

	list_for_each_entry(crtc, &dev->mode_config.crtc_list, base.head)
		if (crtc->base.enabled)
			return false;

	/* This case is still possible since we have the i915.disable_power_well
	 * parameter and also the KVMr or something else might be requesting the
	 * power well. */
	val = I915_READ(HSW_PWR_WELL_DRIVER);
	if (val != 0) {
		DRM_DEBUG_KMS("Not enabling PC8: power well on\n");
		return false;
	}

	return true;
}

/* Since we're called from modeset_global_resources there's no way to
 * symmetrically increase and decrease the refcount, so we use
 * dev_priv->pc8.requirements_met to track whether we already have the refcount
 * or not.
 */
static void hsw_update_package_c8(struct drm_device *dev)
{
	struct drm_i915_private *dev_priv = dev->dev_private;
	bool allow;

	if (!i915_enable_pc8)
		return;

	mutex_lock(&dev_priv->pc8.lock);

	allow = hsw_can_enable_package_c8(dev_priv);

	if (allow == dev_priv->pc8.requirements_met)
		goto done;

	dev_priv->pc8.requirements_met = allow;

	if (allow)
		__hsw_enable_package_c8(dev_priv);
	else
		__hsw_disable_package_c8(dev_priv);

done:
	mutex_unlock(&dev_priv->pc8.lock);
}

static void hsw_package_c8_gpu_idle(struct drm_i915_private *dev_priv)
{
	if (!dev_priv->pc8.gpu_idle) {
		dev_priv->pc8.gpu_idle = true;
		hsw_enable_package_c8(dev_priv);
	}
}

static void hsw_package_c8_gpu_busy(struct drm_i915_private *dev_priv)
{
	if (dev_priv->pc8.gpu_idle) {
		dev_priv->pc8.gpu_idle = false;
		hsw_disable_package_c8(dev_priv);
	}
}

#define for_each_power_domain(domain, mask)				\
	for ((domain) = 0; (domain) < POWER_DOMAIN_NUM; (domain)++)	\
		if ((1 << (domain)) & (mask))

static unsigned long get_pipe_power_domains(struct drm_device *dev,
					    enum pipe pipe, bool pfit_enabled)
{
	unsigned long mask;
	enum transcoder transcoder;

	transcoder = intel_pipe_to_cpu_transcoder(dev->dev_private, pipe);

	mask = BIT(POWER_DOMAIN_PIPE(pipe));
	mask |= BIT(POWER_DOMAIN_TRANSCODER(transcoder));
	if (pfit_enabled)
		mask |= BIT(POWER_DOMAIN_PIPE_PANEL_FITTER(pipe));

	return mask;
}

void intel_display_set_init_power(struct drm_device *dev, bool enable)
{
	struct drm_i915_private *dev_priv = dev->dev_private;

	if (dev_priv->power_domains.init_power_on == enable)
		return;

	if (enable)
		intel_display_power_get(dev, POWER_DOMAIN_INIT);
	else
		intel_display_power_put(dev, POWER_DOMAIN_INIT);

	dev_priv->power_domains.init_power_on = enable;
}

static void modeset_update_power_wells(struct drm_device *dev)
{
	unsigned long pipe_domains[I915_MAX_PIPES] = { 0, };
	struct intel_crtc *crtc;

	/*
	 * First get all needed power domains, then put all unneeded, to avoid
	 * any unnecessary toggling of the power wells.
	 */
	list_for_each_entry(crtc, &dev->mode_config.crtc_list, base.head) {
		enum intel_display_power_domain domain;

		if (!crtc->base.enabled)
			continue;

		pipe_domains[crtc->pipe] = get_pipe_power_domains(dev,
						crtc->pipe,
						crtc->config.pch_pfit.enabled);

		for_each_power_domain(domain, pipe_domains[crtc->pipe])
			intel_display_power_get(dev, domain);
	}

	list_for_each_entry(crtc, &dev->mode_config.crtc_list, base.head) {
		enum intel_display_power_domain domain;

		for_each_power_domain(domain, crtc->enabled_power_domains)
			intel_display_power_put(dev, domain);

		crtc->enabled_power_domains = pipe_domains[crtc->pipe];
	}

	intel_display_set_init_power(dev, false);
}

static void haswell_modeset_global_resources(struct drm_device *dev)
{
	modeset_update_power_wells(dev);
	hsw_update_package_c8(dev);
}

static int haswell_crtc_mode_set(struct drm_crtc *crtc,
				 int x, int y,
				 struct drm_framebuffer *fb)
{
	struct drm_device *dev = crtc->dev;
	struct drm_i915_private *dev_priv = dev->dev_private;
	struct intel_crtc *intel_crtc = to_intel_crtc(crtc);
	int plane = intel_crtc->plane;
	int ret;

	if (!intel_ddi_pll_mode_set(crtc))
		return -EINVAL;

	if (intel_crtc->config.has_dp_encoder)
		intel_dp_set_m_n(intel_crtc);

	intel_crtc->lowfreq_avail = false;

	intel_set_pipe_timings(intel_crtc);

	if (intel_crtc->config.has_pch_encoder) {
		intel_cpu_transcoder_set_m_n(intel_crtc,
					     &intel_crtc->config.fdi_m_n);
	}

	haswell_set_pipeconf(crtc);

	intel_set_pipe_csc(crtc);

	/* Set up the display plane register */
	I915_WRITE(DSPCNTR(plane), DISPPLANE_GAMMA_ENABLE | DISPPLANE_PIPE_CSC_ENABLE);
	POSTING_READ(DSPCNTR(plane));

	ret = intel_pipe_set_base(crtc, x, y, fb);

	return ret;
}

static bool haswell_get_pipe_config(struct intel_crtc *crtc,
				    struct intel_crtc_config *pipe_config)
{
	struct drm_device *dev = crtc->base.dev;
	struct drm_i915_private *dev_priv = dev->dev_private;
	enum intel_display_power_domain pfit_domain;
	uint32_t tmp;

	pipe_config->cpu_transcoder = (enum transcoder) crtc->pipe;
	pipe_config->shared_dpll = DPLL_ID_PRIVATE;

	tmp = I915_READ(TRANS_DDI_FUNC_CTL(TRANSCODER_EDP));
	if (tmp & TRANS_DDI_FUNC_ENABLE) {
		enum pipe trans_edp_pipe;
		switch (tmp & TRANS_DDI_EDP_INPUT_MASK) {
		default:
			WARN(1, "unknown pipe linked to edp transcoder\n");
		case TRANS_DDI_EDP_INPUT_A_ONOFF:
		case TRANS_DDI_EDP_INPUT_A_ON:
			trans_edp_pipe = PIPE_A;
			break;
		case TRANS_DDI_EDP_INPUT_B_ONOFF:
			trans_edp_pipe = PIPE_B;
			break;
		case TRANS_DDI_EDP_INPUT_C_ONOFF:
			trans_edp_pipe = PIPE_C;
			break;
		}

		if (trans_edp_pipe == crtc->pipe)
			pipe_config->cpu_transcoder = TRANSCODER_EDP;
	}

	if (!intel_display_power_enabled(dev,
			POWER_DOMAIN_TRANSCODER(pipe_config->cpu_transcoder)))
		return false;

	tmp = I915_READ(PIPECONF(pipe_config->cpu_transcoder));
	if (!(tmp & PIPECONF_ENABLE))
		return false;

	/*
	 * Haswell has only FDI/PCH transcoder A. It is which is connected to
	 * DDI E. So just check whether this pipe is wired to DDI E and whether
	 * the PCH transcoder is on.
	 */
	tmp = I915_READ(TRANS_DDI_FUNC_CTL(pipe_config->cpu_transcoder));
	if ((tmp & TRANS_DDI_PORT_MASK) == TRANS_DDI_SELECT_PORT(PORT_E) &&
	    I915_READ(LPT_TRANSCONF) & TRANS_ENABLE) {
		pipe_config->has_pch_encoder = true;

		tmp = I915_READ(FDI_RX_CTL(PIPE_A));
		pipe_config->fdi_lanes = ((FDI_DP_PORT_WIDTH_MASK & tmp) >>
					  FDI_DP_PORT_WIDTH_SHIFT) + 1;

		ironlake_get_fdi_m_n_config(crtc, pipe_config);
	}

	intel_get_pipe_timings(crtc, pipe_config);

	pfit_domain = POWER_DOMAIN_PIPE_PANEL_FITTER(crtc->pipe);
	if (intel_display_power_enabled(dev, pfit_domain))
		ironlake_get_pfit_config(crtc, pipe_config);

	pipe_config->ips_enabled = hsw_crtc_supports_ips(crtc) &&
				   (I915_READ(IPS_CTL) & IPS_ENABLE);

	pipe_config->pixel_multiplier = 1;

	return true;
}

static int intel_crtc_mode_set(struct drm_crtc *crtc,
			       int x, int y,
			       struct drm_framebuffer *fb)
{
	struct drm_device *dev = crtc->dev;
	struct drm_i915_private *dev_priv = dev->dev_private;
	struct intel_encoder *encoder;
	struct intel_crtc *intel_crtc = to_intel_crtc(crtc);
	struct drm_display_mode *mode = &intel_crtc->config.requested_mode;
	int pipe = intel_crtc->pipe;
	int ret;

	drm_vblank_pre_modeset(dev, pipe);

	ret = dev_priv->display.crtc_mode_set(crtc, x, y, fb);

	drm_vblank_post_modeset(dev, pipe);

	if (ret != 0)
		return ret;

	for_each_encoder_on_crtc(dev, crtc, encoder) {
		DRM_DEBUG_KMS("[ENCODER:%d:%s] set [MODE:%d:%s]\n",
			encoder->base.base.id,
			drm_get_encoder_name(&encoder->base),
			mode->base.id, mode->name);
		encoder->mode_set(encoder);
	}

	return 0;
}

static struct {
	int clock;
	u32 config;
} hdmi_audio_clock[] = {
	{ DIV_ROUND_UP(25200 * 1000, 1001), AUD_CONFIG_PIXEL_CLOCK_HDMI_25175 },
	{ 25200, AUD_CONFIG_PIXEL_CLOCK_HDMI_25200 }, /* default per bspec */
	{ 27000, AUD_CONFIG_PIXEL_CLOCK_HDMI_27000 },
	{ 27000 * 1001 / 1000, AUD_CONFIG_PIXEL_CLOCK_HDMI_27027 },
	{ 54000, AUD_CONFIG_PIXEL_CLOCK_HDMI_54000 },
	{ 54000 * 1001 / 1000, AUD_CONFIG_PIXEL_CLOCK_HDMI_54054 },
	{ DIV_ROUND_UP(74250 * 1000, 1001), AUD_CONFIG_PIXEL_CLOCK_HDMI_74176 },
	{ 74250, AUD_CONFIG_PIXEL_CLOCK_HDMI_74250 },
	{ DIV_ROUND_UP(148500 * 1000, 1001), AUD_CONFIG_PIXEL_CLOCK_HDMI_148352 },
	{ 148500, AUD_CONFIG_PIXEL_CLOCK_HDMI_148500 },
};

/* get AUD_CONFIG_PIXEL_CLOCK_HDMI_* value for mode */
static u32 audio_config_hdmi_pixel_clock(struct drm_display_mode *mode)
{
	int i;

	for (i = 0; i < ARRAY_SIZE(hdmi_audio_clock); i++) {
		if (mode->clock == hdmi_audio_clock[i].clock)
			break;
	}

	if (i == ARRAY_SIZE(hdmi_audio_clock)) {
		DRM_DEBUG_KMS("HDMI audio pixel clock setting for %d not found, falling back to defaults\n", mode->clock);
		i = 1;
	}

	DRM_DEBUG_KMS("Configuring HDMI audio for pixel clock %d (0x%08x)\n",
		      hdmi_audio_clock[i].clock,
		      hdmi_audio_clock[i].config);

	return hdmi_audio_clock[i].config;
}

static bool intel_eld_uptodate(struct drm_connector *connector,
			       int reg_eldv, uint32_t bits_eldv,
			       int reg_elda, uint32_t bits_elda,
			       int reg_edid)
{
	struct drm_i915_private *dev_priv = connector->dev->dev_private;
	uint8_t *eld = connector->eld;
	uint32_t i;

	i = I915_READ(reg_eldv);
	i &= bits_eldv;

	if (!eld[0])
		return !i;

	if (!i)
		return false;

	i = I915_READ(reg_elda);
	i &= ~bits_elda;
	I915_WRITE(reg_elda, i);

	for (i = 0; i < eld[2]; i++)
		if (I915_READ(reg_edid) != *((uint32_t *)eld + i))
			return false;

	return true;
}

static void g4x_write_eld(struct drm_connector *connector,
			  struct drm_crtc *crtc,
			  struct drm_display_mode *mode)
{
	struct drm_i915_private *dev_priv = connector->dev->dev_private;
	uint8_t *eld = connector->eld;
	uint32_t eldv;
	uint32_t len;
	uint32_t i;

	i = I915_READ(G4X_AUD_VID_DID);

	if (i == INTEL_AUDIO_DEVBLC || i == INTEL_AUDIO_DEVCL)
		eldv = G4X_ELDV_DEVCL_DEVBLC;
	else
		eldv = G4X_ELDV_DEVCTG;

	if (intel_eld_uptodate(connector,
			       G4X_AUD_CNTL_ST, eldv,
			       G4X_AUD_CNTL_ST, G4X_ELD_ADDR,
			       G4X_HDMIW_HDMIEDID))
		return;

	i = I915_READ(G4X_AUD_CNTL_ST);
	i &= ~(eldv | G4X_ELD_ADDR);
	len = (i >> 9) & 0x1f;		/* ELD buffer size */
	I915_WRITE(G4X_AUD_CNTL_ST, i);

	if (!eld[0])
		return;

	len = min_t(uint8_t, eld[2], len);
	DRM_DEBUG_DRIVER("ELD size %d\n", len);
	for (i = 0; i < len; i++)
		I915_WRITE(G4X_HDMIW_HDMIEDID, *((uint32_t *)eld + i));

	i = I915_READ(G4X_AUD_CNTL_ST);
	i |= eldv;
	I915_WRITE(G4X_AUD_CNTL_ST, i);
}

static void haswell_write_eld(struct drm_connector *connector,
			      struct drm_crtc *crtc,
			      struct drm_display_mode *mode)
{
	struct drm_i915_private *dev_priv = connector->dev->dev_private;
	uint8_t *eld = connector->eld;
	struct drm_device *dev = crtc->dev;
	struct intel_crtc *intel_crtc = to_intel_crtc(crtc);
	uint32_t eldv;
	uint32_t i;
	int len;
	int pipe = to_intel_crtc(crtc)->pipe;
	int tmp;

	int hdmiw_hdmiedid = HSW_AUD_EDID_DATA(pipe);
	int aud_cntl_st = HSW_AUD_DIP_ELD_CTRL(pipe);
	int aud_config = HSW_AUD_CFG(pipe);
	int aud_cntrl_st2 = HSW_AUD_PIN_ELD_CP_VLD;


	DRM_DEBUG_DRIVER("HDMI: Haswell Audio initialize....\n");

	/* Audio output enable */
	DRM_DEBUG_DRIVER("HDMI audio: enable codec\n");
	tmp = I915_READ(aud_cntrl_st2);
	tmp |= (AUDIO_OUTPUT_ENABLE_A << (pipe * 4));
	I915_WRITE(aud_cntrl_st2, tmp);

	/* Wait for 1 vertical blank */
	intel_wait_for_vblank(dev, pipe);

	/* Set ELD valid state */
	tmp = I915_READ(aud_cntrl_st2);
	DRM_DEBUG_DRIVER("HDMI audio: pin eld vld status=0x%08x\n", tmp);
	tmp |= (AUDIO_ELD_VALID_A << (pipe * 4));
	I915_WRITE(aud_cntrl_st2, tmp);
	tmp = I915_READ(aud_cntrl_st2);
	DRM_DEBUG_DRIVER("HDMI audio: eld vld status=0x%08x\n", tmp);

	/* Enable HDMI mode */
	tmp = I915_READ(aud_config);
	DRM_DEBUG_DRIVER("HDMI audio: audio conf: 0x%08x\n", tmp);
	/* clear N_programing_enable and N_value_index */
	tmp &= ~(AUD_CONFIG_N_VALUE_INDEX | AUD_CONFIG_N_PROG_ENABLE);
	I915_WRITE(aud_config, tmp);

	DRM_DEBUG_DRIVER("ELD on pipe %c\n", pipe_name(pipe));

	eldv = AUDIO_ELD_VALID_A << (pipe * 4);
	intel_crtc->eld_vld = true;

	if (intel_pipe_has_type(crtc, INTEL_OUTPUT_DISPLAYPORT)) {
		DRM_DEBUG_DRIVER("ELD: DisplayPort detected\n");
		eld[5] |= (1 << 2);	/* Conn_Type, 0x1 = DisplayPort */
		I915_WRITE(aud_config, AUD_CONFIG_N_VALUE_INDEX); /* 0x1 = DP */
	} else {
		I915_WRITE(aud_config, audio_config_hdmi_pixel_clock(mode));
	}

	if (intel_eld_uptodate(connector,
			       aud_cntrl_st2, eldv,
			       aud_cntl_st, IBX_ELD_ADDRESS,
			       hdmiw_hdmiedid))
		return;

	i = I915_READ(aud_cntrl_st2);
	i &= ~eldv;
	I915_WRITE(aud_cntrl_st2, i);

	if (!eld[0])
		return;

	i = I915_READ(aud_cntl_st);
	i &= ~IBX_ELD_ADDRESS;
	I915_WRITE(aud_cntl_st, i);
	i = (i >> 29) & DIP_PORT_SEL_MASK;		/* DIP_Port_Select, 0x1 = PortB */
	DRM_DEBUG_DRIVER("port num:%d\n", i);

	len = min_t(uint8_t, eld[2], 21);	/* 84 bytes of hw ELD buffer */
	DRM_DEBUG_DRIVER("ELD size %d\n", len);
	for (i = 0; i < len; i++)
		I915_WRITE(hdmiw_hdmiedid, *((uint32_t *)eld + i));

	i = I915_READ(aud_cntrl_st2);
	i |= eldv;
	I915_WRITE(aud_cntrl_st2, i);

}

static void ironlake_write_eld(struct drm_connector *connector,
			       struct drm_crtc *crtc,
			       struct drm_display_mode *mode)
{
	struct drm_i915_private *dev_priv = connector->dev->dev_private;
	uint8_t *eld = connector->eld;
	uint32_t eldv;
	uint32_t i;
	int len;
	int hdmiw_hdmiedid;
	int aud_config;
	int aud_cntl_st;
	int aud_cntrl_st2;
	int pipe = to_intel_crtc(crtc)->pipe;

	if (HAS_PCH_IBX(connector->dev)) {
		hdmiw_hdmiedid = IBX_HDMIW_HDMIEDID(pipe);
		aud_config = IBX_AUD_CFG(pipe);
		aud_cntl_st = IBX_AUD_CNTL_ST(pipe);
		aud_cntrl_st2 = IBX_AUD_CNTL_ST2;
	} else if (IS_VALLEYVIEW(connector->dev)) {
		hdmiw_hdmiedid = VLV_HDMIW_HDMIEDID(pipe);
		aud_config = VLV_AUD_CFG(pipe);
		aud_cntl_st = VLV_AUD_CNTL_ST(pipe);
		aud_cntrl_st2 = VLV_AUD_CNTL_ST2;
	} else {
		hdmiw_hdmiedid = CPT_HDMIW_HDMIEDID(pipe);
		aud_config = CPT_AUD_CFG(pipe);
		aud_cntl_st = CPT_AUD_CNTL_ST(pipe);
		aud_cntrl_st2 = CPT_AUD_CNTRL_ST2;
	}

	DRM_DEBUG_DRIVER("ELD on pipe %c\n", pipe_name(pipe));

	if (IS_VALLEYVIEW(connector->dev))  {
		struct intel_encoder *intel_encoder;
		struct intel_digital_port *intel_dig_port;

		intel_encoder = intel_attached_encoder(connector);
		intel_dig_port = enc_to_dig_port(&intel_encoder->base);
		i = intel_dig_port->port;
	} else {
		i = I915_READ(aud_cntl_st);
		i = (i >> 29) & DIP_PORT_SEL_MASK;
		/* DIP_Port_Select, 0x1 = PortB */
	}

	if (!i) {
		DRM_DEBUG_DRIVER("Audio directed to unknown port\n");
		/* operate blindly on all ports */
		eldv = IBX_ELD_VALIDB;
		eldv |= IBX_ELD_VALIDB << 4;
		eldv |= IBX_ELD_VALIDB << 8;
	} else {
		DRM_DEBUG_DRIVER("ELD on port %c\n", port_name(i));
		eldv = IBX_ELD_VALIDB << ((i - 1) * 4);
	}

	if (intel_pipe_has_type(crtc, INTEL_OUTPUT_DISPLAYPORT)) {
		DRM_DEBUG_DRIVER("ELD: DisplayPort detected\n");
		eld[5] |= (1 << 2);	/* Conn_Type, 0x1 = DisplayPort */
		I915_WRITE(aud_config, AUD_CONFIG_N_VALUE_INDEX); /* 0x1 = DP */
	} else {
		I915_WRITE(aud_config, audio_config_hdmi_pixel_clock(mode));
	}

	if (intel_eld_uptodate(connector,
			       aud_cntrl_st2, eldv,
			       aud_cntl_st, IBX_ELD_ADDRESS,
			       hdmiw_hdmiedid))
		return;

	i = I915_READ(aud_cntrl_st2);
	i &= ~eldv;
	I915_WRITE(aud_cntrl_st2, i);

	if (!eld[0])
		return;

	i = I915_READ(aud_cntl_st);
	i &= ~IBX_ELD_ADDRESS;
	I915_WRITE(aud_cntl_st, i);

	len = min_t(uint8_t, eld[2], 21);	/* 84 bytes of hw ELD buffer */
	DRM_DEBUG_DRIVER("ELD size %d\n", len);
	for (i = 0; i < len; i++)
		I915_WRITE(hdmiw_hdmiedid, *((uint32_t *)eld + i));

	i = I915_READ(aud_cntrl_st2);
	i |= eldv;
	I915_WRITE(aud_cntrl_st2, i);
}

void intel_write_eld(struct drm_encoder *encoder,
		     struct drm_display_mode *mode)
{
	struct drm_crtc *crtc = encoder->crtc;
	struct drm_connector *connector;
	struct drm_device *dev = encoder->dev;
	struct drm_i915_private *dev_priv = dev->dev_private;

	connector = drm_select_eld(encoder, mode);
	if (!connector)
		return;

	DRM_DEBUG_DRIVER("ELD on [CONNECTOR:%d:%s], [ENCODER:%d:%s]\n",
			 connector->base.id,
			 drm_get_connector_name(connector),
			 connector->encoder->base.id,
			 drm_get_encoder_name(connector->encoder));

	connector->eld[6] = drm_av_sync_delay(connector, mode) / 2;

	if (dev_priv->display.write_eld)
		dev_priv->display.write_eld(connector, crtc, mode);
}

static void i845_update_cursor(struct drm_crtc *crtc, u32 base)
{
	struct drm_device *dev = crtc->dev;
	struct drm_i915_private *dev_priv = dev->dev_private;
	struct intel_crtc *intel_crtc = to_intel_crtc(crtc);
	bool visible = base != 0;
	u32 cntl;

	if (intel_crtc->cursor_visible == visible)
		return;

	cntl = I915_READ(_CURACNTR);
	if (visible) {
		/* On these chipsets we can only modify the base whilst
		 * the cursor is disabled.
		 */
		I915_WRITE(_CURABASE, base);

		cntl &= ~(CURSOR_FORMAT_MASK);
		/* XXX width must be 64, stride 256 => 0x00 << 28 */
		cntl |= CURSOR_ENABLE |
			CURSOR_GAMMA_ENABLE |
			CURSOR_FORMAT_ARGB;
	} else
		cntl &= ~(CURSOR_ENABLE | CURSOR_GAMMA_ENABLE);
	I915_WRITE(_CURACNTR, cntl);

	intel_crtc->cursor_visible = visible;
}

static void i9xx_update_cursor(struct drm_crtc *crtc, u32 base)
{
	struct drm_device *dev = crtc->dev;
	struct drm_i915_private *dev_priv = dev->dev_private;
	struct intel_crtc *intel_crtc = to_intel_crtc(crtc);
	int pipe = intel_crtc->pipe;
	bool visible = base != 0;

	if (intel_crtc->cursor_visible != visible) {
		uint32_t cntl = I915_READ(CURCNTR(pipe));
		if (base) {
			cntl &= ~(CURSOR_MODE | MCURSOR_PIPE_SELECT);
			cntl |= CURSOR_MODE_64_ARGB_AX | MCURSOR_GAMMA_ENABLE;
			cntl |= pipe << 28; /* Connect to correct pipe */
		} else {
			cntl &= ~(CURSOR_MODE | MCURSOR_GAMMA_ENABLE);
			cntl |= CURSOR_MODE_DISABLE;
		}
		I915_WRITE(CURCNTR(pipe), cntl);

		intel_crtc->cursor_visible = visible;
	}
	/* and commit changes on next vblank */
	I915_WRITE(CURBASE(pipe), base);
}

static void ivb_update_cursor(struct drm_crtc *crtc, u32 base)
{
	struct drm_device *dev = crtc->dev;
	struct drm_i915_private *dev_priv = dev->dev_private;
	struct intel_crtc *intel_crtc = to_intel_crtc(crtc);
	int pipe = intel_crtc->pipe;
	bool visible = base != 0;

	if (intel_crtc->cursor_visible != visible) {
		uint32_t cntl = I915_READ(CURCNTR_IVB(pipe));
		if (base) {
			cntl &= ~CURSOR_MODE;
			cntl |= CURSOR_MODE_64_ARGB_AX | MCURSOR_GAMMA_ENABLE;
		} else {
			cntl &= ~(CURSOR_MODE | MCURSOR_GAMMA_ENABLE);
			cntl |= CURSOR_MODE_DISABLE;
		}
		if (IS_HASWELL(dev)) {
			cntl |= CURSOR_PIPE_CSC_ENABLE;
			cntl &= ~CURSOR_TRICKLE_FEED_DISABLE;
		}
		I915_WRITE(CURCNTR_IVB(pipe), cntl);

		intel_crtc->cursor_visible = visible;
	}
	/* and commit changes on next vblank */
	I915_WRITE(CURBASE_IVB(pipe), base);
}

/* If no-part of the cursor is visible on the framebuffer, then the GPU may hang... */
static void intel_crtc_update_cursor(struct drm_crtc *crtc,
				     bool on)
{
	struct drm_device *dev = crtc->dev;
	struct drm_i915_private *dev_priv = dev->dev_private;
	struct intel_crtc *intel_crtc = to_intel_crtc(crtc);
	int pipe = intel_crtc->pipe;
	int x = intel_crtc->cursor_x;
	int y = intel_crtc->cursor_y;
	u32 base = 0, pos = 0;
	bool visible;

	if (on)
		base = intel_crtc->cursor_addr;

	if (x >= intel_crtc->config.pipe_src_w)
		base = 0;

	if (y >= intel_crtc->config.pipe_src_h)
		base = 0;

	if (x < 0) {
		if (x + intel_crtc->cursor_width <= 0)
			base = 0;

		pos |= CURSOR_POS_SIGN << CURSOR_X_SHIFT;
		x = -x;
	}
	pos |= x << CURSOR_X_SHIFT;

	if (y < 0) {
		if (y + intel_crtc->cursor_height <= 0)
			base = 0;

		pos |= CURSOR_POS_SIGN << CURSOR_Y_SHIFT;
		y = -y;
	}
	pos |= y << CURSOR_Y_SHIFT;

	visible = base != 0;
	if (!visible && !intel_crtc->cursor_visible)
		return;

	if (IS_IVYBRIDGE(dev) || IS_HASWELL(dev)) {
		I915_WRITE(CURPOS_IVB(pipe), pos);
		ivb_update_cursor(crtc, base);
	} else {
		I915_WRITE(CURPOS(pipe), pos);
		if (IS_845G(dev) || IS_I865G(dev))
			i845_update_cursor(crtc, base);
		else
			i9xx_update_cursor(crtc, base);
	}
}

static int intel_crtc_cursor_set(struct drm_crtc *crtc,
				 struct drm_file *file,
				 uint32_t handle,
				 uint32_t width, uint32_t height)
{
	struct drm_device *dev = crtc->dev;
	struct drm_i915_private *dev_priv = dev->dev_private;
	struct intel_crtc *intel_crtc = to_intel_crtc(crtc);
	struct drm_i915_gem_object *obj;
	uint32_t addr;
	int ret;

	/* if we want to turn off the cursor ignore width and height */
	if (!handle) {
		DRM_DEBUG_KMS("cursor off\n");
		addr = 0;
		obj = NULL;
		mutex_lock(&dev->struct_mutex);
		goto finish;
	}

	/* Currently we only support 64x64 cursors */
	if (width != 64 || height != 64) {
		DRM_ERROR("we currently only support 64x64 cursors\n");
		return -EINVAL;
	}

	obj = to_intel_bo(drm_gem_object_lookup(dev, file, handle));
	if (&obj->base == NULL)
		return -ENOENT;

	if (obj->base.size < width * height * 4) {
		DRM_ERROR("buffer is to small\n");
		ret = -ENOMEM;
		goto fail;
	}

	/* we only need to pin inside GTT if cursor is non-phy */
	mutex_lock(&dev->struct_mutex);
	if (!dev_priv->info->cursor_needs_physical) {
		unsigned alignment;

		if (obj->tiling_mode) {
			DRM_ERROR("cursor cannot be tiled\n");
			ret = -EINVAL;
			goto fail_locked;
		}

		/* Note that the w/a also requires 2 PTE of padding following
		 * the bo. We currently fill all unused PTE with the shadow
		 * page and so we should always have valid PTE following the
		 * cursor preventing the VT-d warning.
		 */
		alignment = 0;
		if (need_vtd_wa(dev))
			alignment = 64*1024;

		ret = i915_gem_object_pin_to_display_plane(obj, alignment, NULL);
		if (ret) {
			DRM_ERROR("failed to move cursor bo into the GTT\n");
			goto fail_locked;
		}

		ret = i915_gem_object_put_fence(obj);
		if (ret) {
			DRM_ERROR("failed to release fence for cursor");
			goto fail_unpin;
		}

		addr = i915_gem_obj_ggtt_offset(obj);
	} else {
		int align = IS_I830(dev) ? 16 * 1024 : 256;
		ret = i915_gem_attach_phys_object(dev, obj,
						  (intel_crtc->pipe == 0) ? I915_GEM_PHYS_CURSOR_0 : I915_GEM_PHYS_CURSOR_1,
						  align);
		if (ret) {
			DRM_ERROR("failed to attach phys object\n");
			goto fail_locked;
		}
		addr = obj->phys_obj->handle->busaddr;
	}

	if (IS_GEN2(dev))
		I915_WRITE(CURSIZE, (height << 12) | width);

 finish:
	if (intel_crtc->cursor_bo) {
		if (dev_priv->info->cursor_needs_physical) {
			if (intel_crtc->cursor_bo != obj)
				i915_gem_detach_phys_object(dev, intel_crtc->cursor_bo);
		} else
			i915_gem_object_unpin_from_display_plane(intel_crtc->cursor_bo);
		drm_gem_object_unreference(&intel_crtc->cursor_bo->base);
	}

	mutex_unlock(&dev->struct_mutex);

	intel_crtc->cursor_addr = addr;
	intel_crtc->cursor_bo = obj;
	intel_crtc->cursor_width = width;
	intel_crtc->cursor_height = height;

	if (intel_crtc->active)
		intel_crtc_update_cursor(crtc, intel_crtc->cursor_bo != NULL);

	return 0;
fail_unpin:
	i915_gem_object_unpin_from_display_plane(obj);
fail_locked:
	mutex_unlock(&dev->struct_mutex);
fail:
	drm_gem_object_unreference_unlocked(&obj->base);
	return ret;
}

static int intel_crtc_cursor_move(struct drm_crtc *crtc, int x, int y)
{
	struct intel_crtc *intel_crtc = to_intel_crtc(crtc);

	intel_crtc->cursor_x = clamp_t(int, x, SHRT_MIN, SHRT_MAX);
	intel_crtc->cursor_y = clamp_t(int, y, SHRT_MIN, SHRT_MAX);

	if (intel_crtc->active)
		intel_crtc_update_cursor(crtc, intel_crtc->cursor_bo != NULL);

	return 0;
}

static void intel_crtc_gamma_set(struct drm_crtc *crtc, u16 *red, u16 *green,
				 u16 *blue, uint32_t start, uint32_t size)
{
	int end = (start + size > 256) ? 256 : start + size, i;
	struct intel_crtc *intel_crtc = to_intel_crtc(crtc);

	for (i = start; i < end; i++) {
		intel_crtc->lut_r[i] = red[i] >> 8;
		intel_crtc->lut_g[i] = green[i] >> 8;
		intel_crtc->lut_b[i] = blue[i] >> 8;
	}

	intel_crtc_load_lut(crtc);
}

/* VESA 640x480x72Hz mode to set on the pipe */
static struct drm_display_mode load_detect_mode = {
	DRM_MODE("640x480", DRM_MODE_TYPE_DEFAULT, 31500, 640, 664,
		 704, 832, 0, 480, 489, 491, 520, 0, DRM_MODE_FLAG_NHSYNC | DRM_MODE_FLAG_NVSYNC),
};

static struct drm_framebuffer *
intel_framebuffer_create(struct drm_device *dev,
			 struct drm_mode_fb_cmd2 *mode_cmd,
			 struct drm_i915_gem_object *obj)
{
	struct intel_framebuffer *intel_fb;
	int ret;

	intel_fb = kzalloc(sizeof(*intel_fb), GFP_KERNEL);
	if (!intel_fb) {
		drm_gem_object_unreference_unlocked(&obj->base);
		return ERR_PTR(-ENOMEM);
	}

	ret = i915_mutex_lock_interruptible(dev);
	if (ret)
		goto err;

	ret = intel_framebuffer_init(dev, intel_fb, mode_cmd, obj);
	mutex_unlock(&dev->struct_mutex);
	if (ret)
		goto err;

	return &intel_fb->base;
err:
	drm_gem_object_unreference_unlocked(&obj->base);
	kfree(intel_fb);

	return ERR_PTR(ret);
}

static u32
intel_framebuffer_pitch_for_width(int width, int bpp)
{
	u32 pitch = DIV_ROUND_UP(width * bpp, 8);
	return ALIGN(pitch, 64);
}

static u32
intel_framebuffer_size_for_mode(struct drm_display_mode *mode, int bpp)
{
	u32 pitch = intel_framebuffer_pitch_for_width(mode->hdisplay, bpp);
	return ALIGN(pitch * mode->vdisplay, PAGE_SIZE);
}

static struct drm_framebuffer *
intel_framebuffer_create_for_mode(struct drm_device *dev,
				  struct drm_display_mode *mode,
				  int depth, int bpp)
{
	struct drm_i915_gem_object *obj;
	struct drm_mode_fb_cmd2 mode_cmd = { 0 };

	obj = i915_gem_alloc_object(dev,
				    intel_framebuffer_size_for_mode(mode, bpp));
	if (obj == NULL)
		return ERR_PTR(-ENOMEM);

	mode_cmd.width = mode->hdisplay;
	mode_cmd.height = mode->vdisplay;
	mode_cmd.pitches[0] = intel_framebuffer_pitch_for_width(mode_cmd.width,
								bpp);
	mode_cmd.pixel_format = drm_mode_legacy_fb_format(bpp, depth);

	return intel_framebuffer_create(dev, &mode_cmd, obj);
}

static struct drm_framebuffer *
mode_fits_in_fbdev(struct drm_device *dev,
		   struct drm_display_mode *mode)
{
#ifdef CONFIG_DRM_I915_FBDEV
	struct drm_i915_private *dev_priv = dev->dev_private;
	struct drm_i915_gem_object *obj;
	struct drm_framebuffer *fb;

	if (dev_priv->fbdev == NULL)
		return NULL;

	obj = dev_priv->fbdev->ifb.obj;
	if (obj == NULL)
		return NULL;

	fb = &dev_priv->fbdev->ifb.base;
	if (fb->pitches[0] < intel_framebuffer_pitch_for_width(mode->hdisplay,
							       fb->bits_per_pixel))
		return NULL;

	if (obj->base.size < mode->vdisplay * fb->pitches[0])
		return NULL;

	return fb;
#else
	return NULL;
#endif
}

bool intel_get_load_detect_pipe(struct drm_connector *connector,
				struct drm_display_mode *mode,
				struct intel_load_detect_pipe *old)
{
	struct intel_crtc *intel_crtc;
	struct intel_encoder *intel_encoder =
		intel_attached_encoder(connector);
	struct drm_crtc *possible_crtc;
	struct drm_encoder *encoder = &intel_encoder->base;
	struct drm_crtc *crtc = NULL;
	struct drm_device *dev = encoder->dev;
	struct drm_framebuffer *fb;
	int i = -1;

	DRM_DEBUG_KMS("[CONNECTOR:%d:%s], [ENCODER:%d:%s]\n",
		      connector->base.id, drm_get_connector_name(connector),
		      encoder->base.id, drm_get_encoder_name(encoder));

	/*
	 * Algorithm gets a little messy:
	 *
	 *   - if the connector already has an assigned crtc, use it (but make
	 *     sure it's on first)
	 *
	 *   - try to find the first unused crtc that can drive this connector,
	 *     and use that if we find one
	 */

	/* See if we already have a CRTC for this connector */
	if (encoder->crtc) {
		crtc = encoder->crtc;

		mutex_lock(&crtc->mutex);

		old->dpms_mode = connector->dpms;
		old->load_detect_temp = false;

		/* Make sure the crtc and connector are running */
		if (connector->dpms != DRM_MODE_DPMS_ON)
			connector->funcs->dpms(connector, DRM_MODE_DPMS_ON);

		return true;
	}

	/* Find an unused one (if possible) */
	list_for_each_entry(possible_crtc, &dev->mode_config.crtc_list, head) {
		i++;
		if (!(encoder->possible_crtcs & (1 << i)))
			continue;
		if (!possible_crtc->enabled) {
			crtc = possible_crtc;
			break;
		}
	}

	/*
	 * If we didn't find an unused CRTC, don't use any.
	 */
	if (!crtc) {
		DRM_DEBUG_KMS("no pipe available for load-detect\n");
		return false;
	}

	mutex_lock(&crtc->mutex);
	intel_encoder->new_crtc = to_intel_crtc(crtc);
	to_intel_connector(connector)->new_encoder = intel_encoder;

	intel_crtc = to_intel_crtc(crtc);
	old->dpms_mode = connector->dpms;
	old->load_detect_temp = true;
	old->release_fb = NULL;

	if (!mode)
		mode = &load_detect_mode;

	/* We need a framebuffer large enough to accommodate all accesses
	 * that the plane may generate whilst we perform load detection.
	 * We can not rely on the fbcon either being present (we get called
	 * during its initialisation to detect all boot displays, or it may
	 * not even exist) or that it is large enough to satisfy the
	 * requested mode.
	 */
	fb = mode_fits_in_fbdev(dev, mode);
	if (fb == NULL) {
		DRM_DEBUG_KMS("creating tmp fb for load-detection\n");
		fb = intel_framebuffer_create_for_mode(dev, mode, 24, 32);
		old->release_fb = fb;
	} else
		DRM_DEBUG_KMS("reusing fbdev for load-detection framebuffer\n");
	if (IS_ERR(fb)) {
		DRM_DEBUG_KMS("failed to allocate framebuffer for load-detection\n");
		mutex_unlock(&crtc->mutex);
		return false;
	}

	if (intel_set_mode(crtc, mode, 0, 0, fb)) {
		DRM_DEBUG_KMS("failed to set mode on load-detect pipe\n");
		if (old->release_fb)
			old->release_fb->funcs->destroy(old->release_fb);
		mutex_unlock(&crtc->mutex);
		return false;
	}

	/* let the connector get through one full cycle before testing */
	intel_wait_for_vblank(dev, intel_crtc->pipe);
	return true;
}

void intel_release_load_detect_pipe(struct drm_connector *connector,
				    struct intel_load_detect_pipe *old)
{
	struct intel_encoder *intel_encoder =
		intel_attached_encoder(connector);
	struct drm_encoder *encoder = &intel_encoder->base;
	struct drm_crtc *crtc = encoder->crtc;

	DRM_DEBUG_KMS("[CONNECTOR:%d:%s], [ENCODER:%d:%s]\n",
		      connector->base.id, drm_get_connector_name(connector),
		      encoder->base.id, drm_get_encoder_name(encoder));

	if (old->load_detect_temp) {
		to_intel_connector(connector)->new_encoder = NULL;
		intel_encoder->new_crtc = NULL;
		intel_set_mode(crtc, NULL, 0, 0, NULL);

		if (old->release_fb) {
			drm_framebuffer_unregister_private(old->release_fb);
			drm_framebuffer_unreference(old->release_fb);
		}

		mutex_unlock(&crtc->mutex);
		return;
	}

	/* Switch crtc and encoder back off if necessary */
	if (old->dpms_mode != DRM_MODE_DPMS_ON)
		connector->funcs->dpms(connector, old->dpms_mode);

	mutex_unlock(&crtc->mutex);
}

static int i9xx_pll_refclk(struct drm_device *dev,
			   const struct intel_crtc_config *pipe_config)
{
	struct drm_i915_private *dev_priv = dev->dev_private;
	u32 dpll = pipe_config->dpll_hw_state.dpll;

	if ((dpll & PLL_REF_INPUT_MASK) == PLLB_REF_INPUT_SPREADSPECTRUMIN)
		return dev_priv->vbt.lvds_ssc_freq * 1000;
	else if (HAS_PCH_SPLIT(dev))
		return 120000;
	else if (!IS_GEN2(dev))
		return 96000;
	else
		return 48000;
}

/* Returns the clock of the currently programmed mode of the given pipe. */
static void i9xx_crtc_clock_get(struct intel_crtc *crtc,
				struct intel_crtc_config *pipe_config)
{
	struct drm_device *dev = crtc->base.dev;
	struct drm_i915_private *dev_priv = dev->dev_private;
	int pipe = pipe_config->cpu_transcoder;
	u32 dpll = pipe_config->dpll_hw_state.dpll;
	u32 fp;
	intel_clock_t clock;
	int refclk = i9xx_pll_refclk(dev, pipe_config);

	if ((dpll & DISPLAY_RATE_SELECT_FPA1) == 0)
		fp = pipe_config->dpll_hw_state.fp0;
	else
		fp = pipe_config->dpll_hw_state.fp1;

	clock.m1 = (fp & FP_M1_DIV_MASK) >> FP_M1_DIV_SHIFT;
	if (IS_PINEVIEW(dev)) {
		clock.n = ffs((fp & FP_N_PINEVIEW_DIV_MASK) >> FP_N_DIV_SHIFT) - 1;
		clock.m2 = (fp & FP_M2_PINEVIEW_DIV_MASK) >> FP_M2_DIV_SHIFT;
	} else {
		clock.n = (fp & FP_N_DIV_MASK) >> FP_N_DIV_SHIFT;
		clock.m2 = (fp & FP_M2_DIV_MASK) >> FP_M2_DIV_SHIFT;
	}

	if (!IS_GEN2(dev)) {
		if (IS_PINEVIEW(dev))
			clock.p1 = ffs((dpll & DPLL_FPA01_P1_POST_DIV_MASK_PINEVIEW) >>
				DPLL_FPA01_P1_POST_DIV_SHIFT_PINEVIEW);
		else
			clock.p1 = ffs((dpll & DPLL_FPA01_P1_POST_DIV_MASK) >>
			       DPLL_FPA01_P1_POST_DIV_SHIFT);

		switch (dpll & DPLL_MODE_MASK) {
		case DPLLB_MODE_DAC_SERIAL:
			clock.p2 = dpll & DPLL_DAC_SERIAL_P2_CLOCK_DIV_5 ?
				5 : 10;
			break;
		case DPLLB_MODE_LVDS:
			clock.p2 = dpll & DPLLB_LVDS_P2_CLOCK_DIV_7 ?
				7 : 14;
			break;
		default:
			DRM_DEBUG_KMS("Unknown DPLL mode %08x in programmed "
				  "mode\n", (int)(dpll & DPLL_MODE_MASK));
			return;
		}

		if (IS_PINEVIEW(dev))
			pineview_clock(refclk, &clock);
		else
			i9xx_clock(refclk, &clock);
	} else {
		bool is_lvds = (pipe == 1) && (I915_READ(LVDS) & LVDS_PORT_EN);

		if (is_lvds) {
			clock.p1 = ffs((dpll & DPLL_FPA01_P1_POST_DIV_MASK_I830_LVDS) >>
				       DPLL_FPA01_P1_POST_DIV_SHIFT);
			clock.p2 = 14;
		} else {
			if (dpll & PLL_P1_DIVIDE_BY_TWO)
				clock.p1 = 2;
			else {
				clock.p1 = ((dpll & DPLL_FPA01_P1_POST_DIV_MASK_I830) >>
					    DPLL_FPA01_P1_POST_DIV_SHIFT) + 2;
			}
			if (dpll & PLL_P2_DIVIDE_BY_4)
				clock.p2 = 4;
			else
				clock.p2 = 2;
		}

		i9xx_clock(refclk, &clock);
	}

	/*
	 * This value includes pixel_multiplier. We will use
	 * port_clock to compute adjusted_mode.crtc_clock in the
	 * encoder's get_config() function.
	 */
	pipe_config->port_clock = clock.dot;
}

int intel_dotclock_calculate(int link_freq,
			     const struct intel_link_m_n *m_n)
{
	/*
	 * The calculation for the data clock is:
	 * pixel_clock = ((m/n)*(link_clock * nr_lanes))/bpp
	 * But we want to avoid losing precison if possible, so:
	 * pixel_clock = ((m * link_clock * nr_lanes)/(n*bpp))
	 *
	 * and the link clock is simpler:
	 * link_clock = (m * link_clock) / n
	 */

	if (!m_n->link_n)
		return 0;

	return div_u64((u64)m_n->link_m * link_freq, m_n->link_n);
}

static void ironlake_pch_clock_get(struct intel_crtc *crtc,
				   struct intel_crtc_config *pipe_config)
{
	struct drm_device *dev = crtc->base.dev;

	/* read out port_clock from the DPLL */
	i9xx_crtc_clock_get(crtc, pipe_config);

	/*
	 * This value does not include pixel_multiplier.
	 * We will check that port_clock and adjusted_mode.crtc_clock
	 * agree once we know their relationship in the encoder's
	 * get_config() function.
	 */
	pipe_config->adjusted_mode.crtc_clock =
		intel_dotclock_calculate(intel_fdi_link_freq(dev) * 10000,
					 &pipe_config->fdi_m_n);
}

/** Returns the currently programmed mode of the given pipe. */
struct drm_display_mode *intel_crtc_mode_get(struct drm_device *dev,
					     struct drm_crtc *crtc)
{
	struct drm_i915_private *dev_priv = dev->dev_private;
	struct intel_crtc *intel_crtc = to_intel_crtc(crtc);
	enum transcoder cpu_transcoder = intel_crtc->config.cpu_transcoder;
	struct drm_display_mode *mode;
	struct intel_crtc_config pipe_config;
	int htot = I915_READ(HTOTAL(cpu_transcoder));
	int hsync = I915_READ(HSYNC(cpu_transcoder));
	int vtot = I915_READ(VTOTAL(cpu_transcoder));
	int vsync = I915_READ(VSYNC(cpu_transcoder));
	enum pipe pipe = intel_crtc->pipe;

	mode = kzalloc(sizeof(*mode), GFP_KERNEL);
	if (!mode)
		return NULL;

	/*
	 * Construct a pipe_config sufficient for getting the clock info
	 * back out of crtc_clock_get.
	 *
	 * Note, if LVDS ever uses a non-1 pixel multiplier, we'll need
	 * to use a real value here instead.
	 */
	pipe_config.cpu_transcoder = (enum transcoder) pipe;
	pipe_config.pixel_multiplier = 1;
	pipe_config.dpll_hw_state.dpll = I915_READ(DPLL(pipe));
	pipe_config.dpll_hw_state.fp0 = I915_READ(FP0(pipe));
	pipe_config.dpll_hw_state.fp1 = I915_READ(FP1(pipe));
	i9xx_crtc_clock_get(intel_crtc, &pipe_config);

	mode->clock = pipe_config.port_clock / pipe_config.pixel_multiplier;
	mode->hdisplay = (htot & 0xffff) + 1;
	mode->htotal = ((htot & 0xffff0000) >> 16) + 1;
	mode->hsync_start = (hsync & 0xffff) + 1;
	mode->hsync_end = ((hsync & 0xffff0000) >> 16) + 1;
	mode->vdisplay = (vtot & 0xffff) + 1;
	mode->vtotal = ((vtot & 0xffff0000) >> 16) + 1;
	mode->vsync_start = (vsync & 0xffff) + 1;
	mode->vsync_end = ((vsync & 0xffff0000) >> 16) + 1;

	drm_mode_set_name(mode);

	return mode;
}

static void intel_increase_pllclock(struct drm_crtc *crtc)
{
	struct drm_device *dev = crtc->dev;
	drm_i915_private_t *dev_priv = dev->dev_private;
	struct intel_crtc *intel_crtc = to_intel_crtc(crtc);
	int pipe = intel_crtc->pipe;
	int dpll_reg = DPLL(pipe);
	int dpll;

	if (HAS_PCH_SPLIT(dev))
		return;

	if (!dev_priv->lvds_downclock_avail)
		return;

	dpll = I915_READ(dpll_reg);
	if (!HAS_PIPE_CXSR(dev) && (dpll & DISPLAY_RATE_SELECT_FPA1)) {
		DRM_DEBUG_DRIVER("upclocking LVDS\n");

		assert_panel_unlocked(dev_priv, pipe);

		dpll &= ~DISPLAY_RATE_SELECT_FPA1;
		I915_WRITE(dpll_reg, dpll);
		intel_wait_for_vblank(dev, pipe);

		dpll = I915_READ(dpll_reg);
		if (dpll & DISPLAY_RATE_SELECT_FPA1)
			DRM_DEBUG_DRIVER("failed to upclock LVDS!\n");
	}
}

static void intel_decrease_pllclock(struct drm_crtc *crtc)
{
	struct drm_device *dev = crtc->dev;
	drm_i915_private_t *dev_priv = dev->dev_private;
	struct intel_crtc *intel_crtc = to_intel_crtc(crtc);

	if (HAS_PCH_SPLIT(dev))
		return;

	if (!dev_priv->lvds_downclock_avail)
		return;

	/*
	 * Since this is called by a timer, we should never get here in
	 * the manual case.
	 */
	if (!HAS_PIPE_CXSR(dev) && intel_crtc->lowfreq_avail) {
		int pipe = intel_crtc->pipe;
		int dpll_reg = DPLL(pipe);
		int dpll;

		DRM_DEBUG_DRIVER("downclocking LVDS\n");

		assert_panel_unlocked(dev_priv, pipe);

		dpll = I915_READ(dpll_reg);
		dpll |= DISPLAY_RATE_SELECT_FPA1;
		I915_WRITE(dpll_reg, dpll);
		intel_wait_for_vblank(dev, pipe);
		dpll = I915_READ(dpll_reg);
		if (!(dpll & DISPLAY_RATE_SELECT_FPA1))
			DRM_DEBUG_DRIVER("failed to downclock LVDS!\n");
	}

}

void intel_mark_busy(struct drm_device *dev)
{
	struct drm_i915_private *dev_priv = dev->dev_private;

	hsw_package_c8_gpu_busy(dev_priv);
	i915_update_gfx_val(dev_priv);
}

void intel_mark_idle(struct drm_device *dev)
{
	struct drm_i915_private *dev_priv = dev->dev_private;
	struct drm_crtc *crtc;

	hsw_package_c8_gpu_idle(dev_priv);

	if (!i915_powersave)
		return;

	list_for_each_entry(crtc, &dev->mode_config.crtc_list, head) {
		if (!crtc->fb)
			continue;

		intel_decrease_pllclock(crtc);
	}

	if (dev_priv->info->gen >= 6)
		gen6_rps_idle(dev->dev_private);
}

void intel_mark_fb_busy(struct drm_i915_gem_object *obj,
			struct intel_ring_buffer *ring)
{
	struct drm_device *dev = obj->base.dev;
	struct drm_crtc *crtc;

	if (!i915_powersave)
		return;

	list_for_each_entry(crtc, &dev->mode_config.crtc_list, head) {
		if (!crtc->fb)
			continue;

		if (to_intel_framebuffer(crtc->fb)->obj != obj)
			continue;

		intel_increase_pllclock(crtc);
		if (ring && intel_fbc_enabled(dev))
			ring->fbc_dirty = true;
	}
}

static void intel_crtc_destroy(struct drm_crtc *crtc)
{
	struct intel_crtc *intel_crtc = to_intel_crtc(crtc);
	struct drm_device *dev = crtc->dev;
	struct intel_unpin_work *work;
	unsigned long flags;

	spin_lock_irqsave(&dev->event_lock, flags);
	work = intel_crtc->unpin_work;
	intel_crtc->unpin_work = NULL;
	spin_unlock_irqrestore(&dev->event_lock, flags);

	if (work) {
		cancel_work_sync(&work->work);
		kfree(work);
	}

	intel_crtc_cursor_set(crtc, NULL, 0, 0, 0);

	drm_crtc_cleanup(crtc);

	kfree(intel_crtc);
}

static void intel_unpin_work_fn(struct work_struct *__work)
{
	struct intel_unpin_work *work =
		container_of(__work, struct intel_unpin_work, work);
	struct drm_device *dev = work->crtc->dev;

	mutex_lock(&dev->struct_mutex);
	intel_unpin_fb_obj(work->old_fb_obj);
	drm_gem_object_unreference(&work->pending_flip_obj->base);
	drm_gem_object_unreference(&work->old_fb_obj->base);

	intel_update_fbc(dev);
	mutex_unlock(&dev->struct_mutex);

	BUG_ON(atomic_read(&to_intel_crtc(work->crtc)->unpin_work_count) == 0);
	atomic_dec(&to_intel_crtc(work->crtc)->unpin_work_count);

	kfree(work);
}

static void do_intel_finish_page_flip(struct drm_device *dev,
				      struct drm_crtc *crtc)
{
	drm_i915_private_t *dev_priv = dev->dev_private;
	struct intel_crtc *intel_crtc = to_intel_crtc(crtc);
	struct intel_unpin_work *work;
	unsigned long flags;

	/* Ignore early vblank irqs */
	if (intel_crtc == NULL)
		return;

	spin_lock_irqsave(&dev->event_lock, flags);
	work = intel_crtc->unpin_work;

	/* Ensure we don't miss a work->pending update ... */
	smp_rmb();

	if (work == NULL || atomic_read(&work->pending) < INTEL_FLIP_COMPLETE) {
		spin_unlock_irqrestore(&dev->event_lock, flags);
		return;
	}

	/* and that the unpin work is consistent wrt ->pending. */
	smp_rmb();

	intel_crtc->unpin_work = NULL;

	if (work->event)
		drm_send_vblank_event(dev, intel_crtc->pipe, work->event);

	drm_vblank_put(dev, intel_crtc->pipe);

	spin_unlock_irqrestore(&dev->event_lock, flags);

	wake_up_all(&dev_priv->pending_flip_queue);

	queue_work(dev_priv->wq, &work->work);

	trace_i915_flip_complete(intel_crtc->plane, work->pending_flip_obj);
}

void intel_finish_page_flip(struct drm_device *dev, int pipe)
{
	drm_i915_private_t *dev_priv = dev->dev_private;
	struct drm_crtc *crtc = dev_priv->pipe_to_crtc_mapping[pipe];

	do_intel_finish_page_flip(dev, crtc);
}

void intel_finish_page_flip_plane(struct drm_device *dev, int plane)
{
	drm_i915_private_t *dev_priv = dev->dev_private;
	struct drm_crtc *crtc = dev_priv->plane_to_crtc_mapping[plane];

	do_intel_finish_page_flip(dev, crtc);
}

void intel_prepare_page_flip(struct drm_device *dev, int plane)
{
	drm_i915_private_t *dev_priv = dev->dev_private;
	struct intel_crtc *intel_crtc =
		to_intel_crtc(dev_priv->plane_to_crtc_mapping[plane]);
	unsigned long flags;

	/* NB: An MMIO update of the plane base pointer will also
	 * generate a page-flip completion irq, i.e. every modeset
	 * is also accompanied by a spurious intel_prepare_page_flip().
	 */
	spin_lock_irqsave(&dev->event_lock, flags);
	if (intel_crtc->unpin_work)
		atomic_inc_not_zero(&intel_crtc->unpin_work->pending);
	spin_unlock_irqrestore(&dev->event_lock, flags);
}

inline static void intel_mark_page_flip_active(struct intel_crtc *intel_crtc)
{
	/* Ensure that the work item is consistent when activating it ... */
	smp_wmb();
	atomic_set(&intel_crtc->unpin_work->pending, INTEL_FLIP_PENDING);
	/* and that it is marked active as soon as the irq could fire. */
	smp_wmb();
}

static int intel_gen2_queue_flip(struct drm_device *dev,
				 struct drm_crtc *crtc,
				 struct drm_framebuffer *fb,
				 struct drm_i915_gem_object *obj,
				 uint32_t flags)
{
	struct drm_i915_private *dev_priv = dev->dev_private;
	struct intel_crtc *intel_crtc = to_intel_crtc(crtc);
	u32 flip_mask;
	struct intel_ring_buffer *ring = &dev_priv->ring[RCS];
	int ret;

	ret = intel_pin_and_fence_fb_obj(dev, obj, ring);
	if (ret)
		goto err;

	ret = intel_ring_begin(ring, 6);
	if (ret)
		goto err_unpin;

	/* Can't queue multiple flips, so wait for the previous
	 * one to finish before executing the next.
	 */
	if (intel_crtc->plane)
		flip_mask = MI_WAIT_FOR_PLANE_B_FLIP;
	else
		flip_mask = MI_WAIT_FOR_PLANE_A_FLIP;
	intel_ring_emit(ring, MI_WAIT_FOR_EVENT | flip_mask);
	intel_ring_emit(ring, MI_NOOP);
	intel_ring_emit(ring, MI_DISPLAY_FLIP |
			MI_DISPLAY_FLIP_PLANE(intel_crtc->plane));
	intel_ring_emit(ring, fb->pitches[0]);
	intel_ring_emit(ring, i915_gem_obj_ggtt_offset(obj) + intel_crtc->dspaddr_offset);
	intel_ring_emit(ring, 0); /* aux display base address, unused */

	intel_mark_page_flip_active(intel_crtc);
	__intel_ring_advance(ring);
	return 0;

err_unpin:
	intel_unpin_fb_obj(obj);
err:
	return ret;
}

static int intel_gen3_queue_flip(struct drm_device *dev,
				 struct drm_crtc *crtc,
				 struct drm_framebuffer *fb,
				 struct drm_i915_gem_object *obj,
				 uint32_t flags)
{
	struct drm_i915_private *dev_priv = dev->dev_private;
	struct intel_crtc *intel_crtc = to_intel_crtc(crtc);
	u32 flip_mask;
	struct intel_ring_buffer *ring = &dev_priv->ring[RCS];
	int ret;

	ret = intel_pin_and_fence_fb_obj(dev, obj, ring);
	if (ret)
		goto err;

	ret = intel_ring_begin(ring, 6);
	if (ret)
		goto err_unpin;

	if (intel_crtc->plane)
		flip_mask = MI_WAIT_FOR_PLANE_B_FLIP;
	else
		flip_mask = MI_WAIT_FOR_PLANE_A_FLIP;
	intel_ring_emit(ring, MI_WAIT_FOR_EVENT | flip_mask);
	intel_ring_emit(ring, MI_NOOP);
	intel_ring_emit(ring, MI_DISPLAY_FLIP_I915 |
			MI_DISPLAY_FLIP_PLANE(intel_crtc->plane));
	intel_ring_emit(ring, fb->pitches[0]);
	intel_ring_emit(ring, i915_gem_obj_ggtt_offset(obj) + intel_crtc->dspaddr_offset);
	intel_ring_emit(ring, MI_NOOP);

	intel_mark_page_flip_active(intel_crtc);
	__intel_ring_advance(ring);
	return 0;

err_unpin:
	intel_unpin_fb_obj(obj);
err:
	return ret;
}

static int intel_gen4_queue_flip(struct drm_device *dev,
				 struct drm_crtc *crtc,
				 struct drm_framebuffer *fb,
				 struct drm_i915_gem_object *obj,
				 uint32_t flags)
{
	struct drm_i915_private *dev_priv = dev->dev_private;
	struct intel_crtc *intel_crtc = to_intel_crtc(crtc);
	uint32_t pf, pipesrc;
	struct intel_ring_buffer *ring = &dev_priv->ring[RCS];
	int ret;

	ret = intel_pin_and_fence_fb_obj(dev, obj, ring);
	if (ret)
		goto err;

	ret = intel_ring_begin(ring, 4);
	if (ret)
		goto err_unpin;

	/* i965+ uses the linear or tiled offsets from the
	 * Display Registers (which do not change across a page-flip)
	 * so we need only reprogram the base address.
	 */
	intel_ring_emit(ring, MI_DISPLAY_FLIP |
			MI_DISPLAY_FLIP_PLANE(intel_crtc->plane));
	intel_ring_emit(ring, fb->pitches[0]);
	intel_ring_emit(ring,
			(i915_gem_obj_ggtt_offset(obj) + intel_crtc->dspaddr_offset) |
			obj->tiling_mode);

	/* XXX Enabling the panel-fitter across page-flip is so far
	 * untested on non-native modes, so ignore it for now.
	 * pf = I915_READ(pipe == 0 ? PFA_CTL_1 : PFB_CTL_1) & PF_ENABLE;
	 */
	pf = 0;
	pipesrc = I915_READ(PIPESRC(intel_crtc->pipe)) & 0x0fff0fff;
	intel_ring_emit(ring, pf | pipesrc);

	intel_mark_page_flip_active(intel_crtc);
	__intel_ring_advance(ring);
	return 0;

err_unpin:
	intel_unpin_fb_obj(obj);
err:
	return ret;
}

static int intel_gen6_queue_flip(struct drm_device *dev,
				 struct drm_crtc *crtc,
				 struct drm_framebuffer *fb,
				 struct drm_i915_gem_object *obj,
				 uint32_t flags)
{
	struct drm_i915_private *dev_priv = dev->dev_private;
	struct intel_crtc *intel_crtc = to_intel_crtc(crtc);
	struct intel_ring_buffer *ring = &dev_priv->ring[RCS];
	uint32_t pf, pipesrc;
	int ret;

	ret = intel_pin_and_fence_fb_obj(dev, obj, ring);
	if (ret)
		goto err;

	ret = intel_ring_begin(ring, 4);
	if (ret)
		goto err_unpin;

	intel_ring_emit(ring, MI_DISPLAY_FLIP |
			MI_DISPLAY_FLIP_PLANE(intel_crtc->plane));
	intel_ring_emit(ring, fb->pitches[0] | obj->tiling_mode);
	intel_ring_emit(ring, i915_gem_obj_ggtt_offset(obj) + intel_crtc->dspaddr_offset);

	/* Contrary to the suggestions in the documentation,
	 * "Enable Panel Fitter" does not seem to be required when page
	 * flipping with a non-native mode, and worse causes a normal
	 * modeset to fail.
	 * pf = I915_READ(PF_CTL(intel_crtc->pipe)) & PF_ENABLE;
	 */
	pf = 0;
	pipesrc = I915_READ(PIPESRC(intel_crtc->pipe)) & 0x0fff0fff;
	intel_ring_emit(ring, pf | pipesrc);

	intel_mark_page_flip_active(intel_crtc);
	__intel_ring_advance(ring);
	return 0;

err_unpin:
	intel_unpin_fb_obj(obj);
err:
	return ret;
}

static int intel_gen7_queue_flip(struct drm_device *dev,
				 struct drm_crtc *crtc,
				 struct drm_framebuffer *fb,
				 struct drm_i915_gem_object *obj,
				 uint32_t flags)
{
	struct drm_i915_private *dev_priv = dev->dev_private;
	struct intel_crtc *intel_crtc = to_intel_crtc(crtc);
	struct intel_ring_buffer *ring;
	uint32_t plane_bit = 0;
	int len, ret;

	ring = obj->ring;
	if (IS_VALLEYVIEW(dev) || ring == NULL || ring->id != RCS)
		ring = &dev_priv->ring[BCS];

	ret = intel_pin_and_fence_fb_obj(dev, obj, ring);
	if (ret)
		goto err;

	switch(intel_crtc->plane) {
	case PLANE_A:
		plane_bit = MI_DISPLAY_FLIP_IVB_PLANE_A;
		break;
	case PLANE_B:
		plane_bit = MI_DISPLAY_FLIP_IVB_PLANE_B;
		break;
	case PLANE_C:
		plane_bit = MI_DISPLAY_FLIP_IVB_PLANE_C;
		break;
	default:
		WARN_ONCE(1, "unknown plane in flip command\n");
		ret = -ENODEV;
		goto err_unpin;
	}

	len = 4;
	if (ring->id == RCS)
		len += 6;

	ret = intel_ring_begin(ring, len);
	if (ret)
		goto err_unpin;

	/* Unmask the flip-done completion message. Note that the bspec says that
	 * we should do this for both the BCS and RCS, and that we must not unmask
	 * more than one flip event at any time (or ensure that one flip message
	 * can be sent by waiting for flip-done prior to queueing new flips).
	 * Experimentation says that BCS works despite DERRMR masking all
	 * flip-done completion events and that unmasking all planes at once
	 * for the RCS also doesn't appear to drop events. Setting the DERRMR
	 * to zero does lead to lockups within MI_DISPLAY_FLIP.
	 */
	if (ring->id == RCS) {
		intel_ring_emit(ring, MI_LOAD_REGISTER_IMM(1));
		intel_ring_emit(ring, DERRMR);
		intel_ring_emit(ring, ~(DERRMR_PIPEA_PRI_FLIP_DONE |
					DERRMR_PIPEB_PRI_FLIP_DONE |
					DERRMR_PIPEC_PRI_FLIP_DONE));
		intel_ring_emit(ring, MI_STORE_REGISTER_MEM(1));
		intel_ring_emit(ring, DERRMR);
		intel_ring_emit(ring, ring->scratch.gtt_offset + 256);
	}

	intel_ring_emit(ring, MI_DISPLAY_FLIP_I915 | plane_bit);
	intel_ring_emit(ring, (fb->pitches[0] | obj->tiling_mode));
	intel_ring_emit(ring, i915_gem_obj_ggtt_offset(obj) + intel_crtc->dspaddr_offset);
	intel_ring_emit(ring, (MI_NOOP));

	intel_mark_page_flip_active(intel_crtc);
	__intel_ring_advance(ring);
	return 0;

err_unpin:
	intel_unpin_fb_obj(obj);
err:
	return ret;
}

static int intel_default_queue_flip(struct drm_device *dev,
				    struct drm_crtc *crtc,
				    struct drm_framebuffer *fb,
				    struct drm_i915_gem_object *obj,
				    uint32_t flags)
{
	return -ENODEV;
}

static int intel_crtc_page_flip(struct drm_crtc *crtc,
				struct drm_framebuffer *fb,
				struct drm_pending_vblank_event *event,
				uint32_t page_flip_flags)
{
	struct drm_device *dev = crtc->dev;
	struct drm_i915_private *dev_priv = dev->dev_private;
	struct drm_framebuffer *old_fb = crtc->fb;
	struct drm_i915_gem_object *obj = to_intel_framebuffer(fb)->obj;
	struct intel_crtc *intel_crtc = to_intel_crtc(crtc);
	struct intel_unpin_work *work;
	unsigned long flags;
	int ret;

	/* Can't change pixel format via MI display flips. */
	if (fb->pixel_format != crtc->fb->pixel_format)
		return -EINVAL;

	/*
	 * TILEOFF/LINOFF registers can't be changed via MI display flips.
	 * Note that pitch changes could also affect these register.
	 */
	if (INTEL_INFO(dev)->gen > 3 &&
	    (fb->offsets[0] != crtc->fb->offsets[0] ||
	     fb->pitches[0] != crtc->fb->pitches[0]))
		return -EINVAL;

	work = kzalloc(sizeof(*work), GFP_KERNEL);
	if (work == NULL)
		return -ENOMEM;

	work->event = event;
	work->crtc = crtc;
	work->old_fb_obj = to_intel_framebuffer(old_fb)->obj;
	INIT_WORK(&work->work, intel_unpin_work_fn);

	ret = drm_vblank_get(dev, intel_crtc->pipe);
	if (ret)
		goto free_work;

	/* We borrow the event spin lock for protecting unpin_work */
	spin_lock_irqsave(&dev->event_lock, flags);
	if (intel_crtc->unpin_work) {
		spin_unlock_irqrestore(&dev->event_lock, flags);
		kfree(work);
		drm_vblank_put(dev, intel_crtc->pipe);

		DRM_DEBUG_DRIVER("flip queue: crtc already busy\n");
		return -EBUSY;
	}
	intel_crtc->unpin_work = work;
	spin_unlock_irqrestore(&dev->event_lock, flags);

	if (atomic_read(&intel_crtc->unpin_work_count) >= 2)
		flush_workqueue(dev_priv->wq);

	ret = i915_mutex_lock_interruptible(dev);
	if (ret)
		goto cleanup;

	/* Reference the objects for the scheduled work. */
	drm_gem_object_reference(&work->old_fb_obj->base);
	drm_gem_object_reference(&obj->base);

	crtc->fb = fb;

	work->pending_flip_obj = obj;

	work->enable_stall_check = true;

	atomic_inc(&intel_crtc->unpin_work_count);
	intel_crtc->reset_counter = atomic_read(&dev_priv->gpu_error.reset_counter);

	ret = dev_priv->display.queue_flip(dev, crtc, fb, obj, page_flip_flags);
	if (ret)
		goto cleanup_pending;

	intel_disable_fbc(dev);
	intel_mark_fb_busy(obj, NULL);
	mutex_unlock(&dev->struct_mutex);

	trace_i915_flip_request(intel_crtc->plane, obj);

	return 0;

cleanup_pending:
	atomic_dec(&intel_crtc->unpin_work_count);
	crtc->fb = old_fb;
	drm_gem_object_unreference(&work->old_fb_obj->base);
	drm_gem_object_unreference(&obj->base);
	mutex_unlock(&dev->struct_mutex);

cleanup:
	spin_lock_irqsave(&dev->event_lock, flags);
	intel_crtc->unpin_work = NULL;
	spin_unlock_irqrestore(&dev->event_lock, flags);

	drm_vblank_put(dev, intel_crtc->pipe);
free_work:
	kfree(work);

	return ret;
}

static struct drm_crtc_helper_funcs intel_helper_funcs = {
	.mode_set_base_atomic = intel_pipe_set_base_atomic,
	.load_lut = intel_crtc_load_lut,
};

static bool intel_encoder_crtc_ok(struct drm_encoder *encoder,
				  struct drm_crtc *crtc)
{
	struct drm_device *dev;
	struct drm_crtc *tmp;
	int crtc_mask = 1;

	WARN(!crtc, "checking null crtc?\n");

	dev = crtc->dev;

	list_for_each_entry(tmp, &dev->mode_config.crtc_list, head) {
		if (tmp == crtc)
			break;
		crtc_mask <<= 1;
	}

	if (encoder->possible_crtcs & crtc_mask)
		return true;
	return false;
}

/**
 * intel_modeset_update_staged_output_state
 *
 * Updates the staged output configuration state, e.g. after we've read out the
 * current hw state.
 */
static void intel_modeset_update_staged_output_state(struct drm_device *dev)
{
	struct intel_encoder *encoder;
	struct intel_connector *connector;

	list_for_each_entry(connector, &dev->mode_config.connector_list,
			    base.head) {
		connector->new_encoder =
			to_intel_encoder(connector->base.encoder);
	}

	list_for_each_entry(encoder, &dev->mode_config.encoder_list,
			    base.head) {
		encoder->new_crtc =
			to_intel_crtc(encoder->base.crtc);
	}
}

/**
 * intel_modeset_commit_output_state
 *
 * This function copies the stage display pipe configuration to the real one.
 */
static void intel_modeset_commit_output_state(struct drm_device *dev)
{
	struct intel_encoder *encoder;
	struct intel_connector *connector;

	list_for_each_entry(connector, &dev->mode_config.connector_list,
			    base.head) {
		connector->base.encoder = &connector->new_encoder->base;
	}

	list_for_each_entry(encoder, &dev->mode_config.encoder_list,
			    base.head) {
		encoder->base.crtc = &encoder->new_crtc->base;
	}
}

static void
connected_sink_compute_bpp(struct intel_connector * connector,
			   struct intel_crtc_config *pipe_config)
{
	int bpp = pipe_config->pipe_bpp;

	DRM_DEBUG_KMS("[CONNECTOR:%d:%s] checking for sink bpp constrains\n",
		connector->base.base.id,
		drm_get_connector_name(&connector->base));

	/* Don't use an invalid EDID bpc value */
	if (connector->base.display_info.bpc &&
	    connector->base.display_info.bpc * 3 < bpp) {
		DRM_DEBUG_KMS("clamping display bpp (was %d) to EDID reported max of %d\n",
			      bpp, connector->base.display_info.bpc*3);
		pipe_config->pipe_bpp = connector->base.display_info.bpc*3;
	}

	/* Clamp bpp to 8 on screens without EDID 1.4 */
	if (connector->base.display_info.bpc == 0 && bpp > 24) {
		DRM_DEBUG_KMS("clamping display bpp (was %d) to default limit of 24\n",
			      bpp);
		pipe_config->pipe_bpp = 24;
	}
}

static int
compute_baseline_pipe_bpp(struct intel_crtc *crtc,
			  struct drm_framebuffer *fb,
			  struct intel_crtc_config *pipe_config)
{
	struct drm_device *dev = crtc->base.dev;
	struct intel_connector *connector;
	int bpp;

	switch (fb->pixel_format) {
	case DRM_FORMAT_C8:
		bpp = 8*3; /* since we go through a colormap */
		break;
	case DRM_FORMAT_XRGB1555:
	case DRM_FORMAT_ARGB1555:
		/* checked in intel_framebuffer_init already */
		if (WARN_ON(INTEL_INFO(dev)->gen > 3))
			return -EINVAL;
	case DRM_FORMAT_RGB565:
		bpp = 6*3; /* min is 18bpp */
		break;
	case DRM_FORMAT_XBGR8888:
	case DRM_FORMAT_ABGR8888:
		/* checked in intel_framebuffer_init already */
		if (WARN_ON(INTEL_INFO(dev)->gen < 4))
			return -EINVAL;
	case DRM_FORMAT_XRGB8888:
	case DRM_FORMAT_ARGB8888:
		bpp = 8*3;
		break;
	case DRM_FORMAT_XRGB2101010:
	case DRM_FORMAT_ARGB2101010:
	case DRM_FORMAT_XBGR2101010:
	case DRM_FORMAT_ABGR2101010:
		/* checked in intel_framebuffer_init already */
		if (WARN_ON(INTEL_INFO(dev)->gen < 4))
			return -EINVAL;
		bpp = 10*3;
		break;
	/* TODO: gen4+ supports 16 bpc floating point, too. */
	default:
		DRM_DEBUG_KMS("unsupported depth\n");
		return -EINVAL;
	}

	pipe_config->pipe_bpp = bpp;

	/* Clamp display bpp to EDID value */
	list_for_each_entry(connector, &dev->mode_config.connector_list,
			    base.head) {
		if (!connector->new_encoder ||
		    connector->new_encoder->new_crtc != crtc)
			continue;

		connected_sink_compute_bpp(connector, pipe_config);
	}

	return bpp;
}

static void intel_dump_crtc_timings(const struct drm_display_mode *mode)
{
	DRM_DEBUG_KMS("crtc timings: %d %d %d %d %d %d %d %d %d, "
			"type: 0x%x flags: 0x%x\n",
		mode->crtc_clock,
		mode->crtc_hdisplay, mode->crtc_hsync_start,
		mode->crtc_hsync_end, mode->crtc_htotal,
		mode->crtc_vdisplay, mode->crtc_vsync_start,
		mode->crtc_vsync_end, mode->crtc_vtotal, mode->type, mode->flags);
}

static void intel_dump_pipe_config(struct intel_crtc *crtc,
				   struct intel_crtc_config *pipe_config,
				   const char *context)
{
	DRM_DEBUG_KMS("[CRTC:%d]%s config for pipe %c\n", crtc->base.base.id,
		      context, pipe_name(crtc->pipe));

	DRM_DEBUG_KMS("cpu_transcoder: %c\n", transcoder_name(pipe_config->cpu_transcoder));
	DRM_DEBUG_KMS("pipe bpp: %i, dithering: %i\n",
		      pipe_config->pipe_bpp, pipe_config->dither);
	DRM_DEBUG_KMS("fdi/pch: %i, lanes: %i, gmch_m: %u, gmch_n: %u, link_m: %u, link_n: %u, tu: %u\n",
		      pipe_config->has_pch_encoder,
		      pipe_config->fdi_lanes,
		      pipe_config->fdi_m_n.gmch_m, pipe_config->fdi_m_n.gmch_n,
		      pipe_config->fdi_m_n.link_m, pipe_config->fdi_m_n.link_n,
		      pipe_config->fdi_m_n.tu);
	DRM_DEBUG_KMS("dp: %i, gmch_m: %u, gmch_n: %u, link_m: %u, link_n: %u, tu: %u\n",
		      pipe_config->has_dp_encoder,
		      pipe_config->dp_m_n.gmch_m, pipe_config->dp_m_n.gmch_n,
		      pipe_config->dp_m_n.link_m, pipe_config->dp_m_n.link_n,
		      pipe_config->dp_m_n.tu);
	DRM_DEBUG_KMS("requested mode:\n");
	drm_mode_debug_printmodeline(&pipe_config->requested_mode);
	DRM_DEBUG_KMS("adjusted mode:\n");
	drm_mode_debug_printmodeline(&pipe_config->adjusted_mode);
	intel_dump_crtc_timings(&pipe_config->adjusted_mode);
	DRM_DEBUG_KMS("port clock: %d\n", pipe_config->port_clock);
	DRM_DEBUG_KMS("pipe src size: %dx%d\n",
		      pipe_config->pipe_src_w, pipe_config->pipe_src_h);
	DRM_DEBUG_KMS("gmch pfit: control: 0x%08x, ratios: 0x%08x, lvds border: 0x%08x\n",
		      pipe_config->gmch_pfit.control,
		      pipe_config->gmch_pfit.pgm_ratios,
		      pipe_config->gmch_pfit.lvds_border_bits);
	DRM_DEBUG_KMS("pch pfit: pos: 0x%08x, size: 0x%08x, %s\n",
		      pipe_config->pch_pfit.pos,
		      pipe_config->pch_pfit.size,
		      pipe_config->pch_pfit.enabled ? "enabled" : "disabled");
	DRM_DEBUG_KMS("ips: %i\n", pipe_config->ips_enabled);
	DRM_DEBUG_KMS("double wide: %i\n", pipe_config->double_wide);
}

static bool check_encoder_cloning(struct drm_crtc *crtc)
{
	int num_encoders = 0;
	bool uncloneable_encoders = false;
	struct intel_encoder *encoder;

	list_for_each_entry(encoder, &crtc->dev->mode_config.encoder_list,
			    base.head) {
		if (&encoder->new_crtc->base != crtc)
			continue;

		num_encoders++;
		if (!encoder->cloneable)
			uncloneable_encoders = true;
	}

	return !(num_encoders > 1 && uncloneable_encoders);
}

static struct intel_crtc_config *
intel_modeset_pipe_config(struct drm_crtc *crtc,
			  struct drm_framebuffer *fb,
			  struct drm_display_mode *mode)
{
	struct drm_device *dev = crtc->dev;
	struct intel_encoder *encoder;
	struct intel_crtc_config *pipe_config;
	int plane_bpp, ret = -EINVAL;
	bool retry = true;

	if (!check_encoder_cloning(crtc)) {
		DRM_DEBUG_KMS("rejecting invalid cloning configuration\n");
		return ERR_PTR(-EINVAL);
	}

	pipe_config = kzalloc(sizeof(*pipe_config), GFP_KERNEL);
	if (!pipe_config)
		return ERR_PTR(-ENOMEM);

	drm_mode_copy(&pipe_config->adjusted_mode, mode);
	drm_mode_copy(&pipe_config->requested_mode, mode);

	pipe_config->cpu_transcoder =
		(enum transcoder) to_intel_crtc(crtc)->pipe;
	pipe_config->shared_dpll = DPLL_ID_PRIVATE;

	/*
	 * Sanitize sync polarity flags based on requested ones. If neither
	 * positive or negative polarity is requested, treat this as meaning
	 * negative polarity.
	 */
	if (!(pipe_config->adjusted_mode.flags &
	      (DRM_MODE_FLAG_PHSYNC | DRM_MODE_FLAG_NHSYNC)))
		pipe_config->adjusted_mode.flags |= DRM_MODE_FLAG_NHSYNC;

	if (!(pipe_config->adjusted_mode.flags &
	      (DRM_MODE_FLAG_PVSYNC | DRM_MODE_FLAG_NVSYNC)))
		pipe_config->adjusted_mode.flags |= DRM_MODE_FLAG_NVSYNC;

	/* Compute a starting value for pipe_config->pipe_bpp taking the source
	 * plane pixel format and any sink constraints into account. Returns the
	 * source plane bpp so that dithering can be selected on mismatches
	 * after encoders and crtc also have had their say. */
	plane_bpp = compute_baseline_pipe_bpp(to_intel_crtc(crtc),
					      fb, pipe_config);
	if (plane_bpp < 0)
		goto fail;

	/*
	 * Determine the real pipe dimensions. Note that stereo modes can
	 * increase the actual pipe size due to the frame doubling and
	 * insertion of additional space for blanks between the frame. This
	 * is stored in the crtc timings. We use the requested mode to do this
	 * computation to clearly distinguish it from the adjusted mode, which
	 * can be changed by the connectors in the below retry loop.
	 */
	drm_mode_set_crtcinfo(&pipe_config->requested_mode, CRTC_STEREO_DOUBLE);
	pipe_config->pipe_src_w = pipe_config->requested_mode.crtc_hdisplay;
	pipe_config->pipe_src_h = pipe_config->requested_mode.crtc_vdisplay;

encoder_retry:
	/* Ensure the port clock defaults are reset when retrying. */
	pipe_config->port_clock = 0;
	pipe_config->pixel_multiplier = 1;

	/* Fill in default crtc timings, allow encoders to overwrite them. */
	drm_mode_set_crtcinfo(&pipe_config->adjusted_mode, CRTC_STEREO_DOUBLE);

	/* Pass our mode to the connectors and the CRTC to give them a chance to
	 * adjust it according to limitations or connector properties, and also
	 * a chance to reject the mode entirely.
	 */
	list_for_each_entry(encoder, &dev->mode_config.encoder_list,
			    base.head) {

		if (&encoder->new_crtc->base != crtc)
			continue;

		if (!(encoder->compute_config(encoder, pipe_config))) {
			DRM_DEBUG_KMS("Encoder config failure\n");
			goto fail;
		}
	}

	/* Set default port clock if not overwritten by the encoder. Needs to be
	 * done afterwards in case the encoder adjusts the mode. */
	if (!pipe_config->port_clock)
		pipe_config->port_clock = pipe_config->adjusted_mode.crtc_clock
			* pipe_config->pixel_multiplier;

	ret = intel_crtc_compute_config(to_intel_crtc(crtc), pipe_config);
	if (ret < 0) {
		DRM_DEBUG_KMS("CRTC fixup failed\n");
		goto fail;
	}

	if (ret == RETRY) {
		if (WARN(!retry, "loop in pipe configuration computation\n")) {
			ret = -EINVAL;
			goto fail;
		}

		DRM_DEBUG_KMS("CRTC bw constrained, retrying\n");
		retry = false;
		goto encoder_retry;
	}

	pipe_config->dither = pipe_config->pipe_bpp != plane_bpp;
	DRM_DEBUG_KMS("plane bpp: %i, pipe bpp: %i, dithering: %i\n",
		      plane_bpp, pipe_config->pipe_bpp, pipe_config->dither);

	return pipe_config;
fail:
	kfree(pipe_config);
	return ERR_PTR(ret);
}

/* Computes which crtcs are affected and sets the relevant bits in the mask. For
 * simplicity we use the crtc's pipe number (because it's easier to obtain). */
static void
intel_modeset_affected_pipes(struct drm_crtc *crtc, unsigned *modeset_pipes,
			     unsigned *prepare_pipes, unsigned *disable_pipes)
{
	struct intel_crtc *intel_crtc;
	struct drm_device *dev = crtc->dev;
	struct intel_encoder *encoder;
	struct intel_connector *connector;
	struct drm_crtc *tmp_crtc;

	*disable_pipes = *modeset_pipes = *prepare_pipes = 0;

	/* Check which crtcs have changed outputs connected to them, these need
	 * to be part of the prepare_pipes mask. We don't (yet) support global
	 * modeset across multiple crtcs, so modeset_pipes will only have one
	 * bit set at most. */
	list_for_each_entry(connector, &dev->mode_config.connector_list,
			    base.head) {
		if (connector->base.encoder == &connector->new_encoder->base)
			continue;

		if (connector->base.encoder) {
			tmp_crtc = connector->base.encoder->crtc;

			*prepare_pipes |= 1 << to_intel_crtc(tmp_crtc)->pipe;
		}

		if (connector->new_encoder)
			*prepare_pipes |=
				1 << connector->new_encoder->new_crtc->pipe;
	}

	list_for_each_entry(encoder, &dev->mode_config.encoder_list,
			    base.head) {
		if (encoder->base.crtc == &encoder->new_crtc->base)
			continue;

		if (encoder->base.crtc) {
			tmp_crtc = encoder->base.crtc;

			*prepare_pipes |= 1 << to_intel_crtc(tmp_crtc)->pipe;
		}

		if (encoder->new_crtc)
			*prepare_pipes |= 1 << encoder->new_crtc->pipe;
	}

	/* Check for any pipes that will be fully disabled ... */
	list_for_each_entry(intel_crtc, &dev->mode_config.crtc_list,
			    base.head) {
		bool used = false;

		/* Don't try to disable disabled crtcs. */
		if (!intel_crtc->base.enabled)
			continue;

		list_for_each_entry(encoder, &dev->mode_config.encoder_list,
				    base.head) {
			if (encoder->new_crtc == intel_crtc)
				used = true;
		}

		if (!used)
			*disable_pipes |= 1 << intel_crtc->pipe;
	}


	/* set_mode is also used to update properties on life display pipes. */
	intel_crtc = to_intel_crtc(crtc);
	if (crtc->enabled)
		*prepare_pipes |= 1 << intel_crtc->pipe;

	/*
	 * For simplicity do a full modeset on any pipe where the output routing
	 * changed. We could be more clever, but that would require us to be
	 * more careful with calling the relevant encoder->mode_set functions.
	 */
	if (*prepare_pipes)
		*modeset_pipes = *prepare_pipes;

	/* ... and mask these out. */
	*modeset_pipes &= ~(*disable_pipes);
	*prepare_pipes &= ~(*disable_pipes);

	/*
	 * HACK: We don't (yet) fully support global modesets. intel_set_config
	 * obies this rule, but the modeset restore mode of
	 * intel_modeset_setup_hw_state does not.
	 */
	*modeset_pipes &= 1 << intel_crtc->pipe;
	*prepare_pipes &= 1 << intel_crtc->pipe;

	DRM_DEBUG_KMS("set mode pipe masks: modeset: %x, prepare: %x, disable: %x\n",
		      *modeset_pipes, *prepare_pipes, *disable_pipes);
}

static bool intel_crtc_in_use(struct drm_crtc *crtc)
{
	struct drm_encoder *encoder;
	struct drm_device *dev = crtc->dev;

	list_for_each_entry(encoder, &dev->mode_config.encoder_list, head)
		if (encoder->crtc == crtc)
			return true;

	return false;
}

static void
intel_modeset_update_state(struct drm_device *dev, unsigned prepare_pipes)
{
	struct intel_encoder *intel_encoder;
	struct intel_crtc *intel_crtc;
	struct drm_connector *connector;

	list_for_each_entry(intel_encoder, &dev->mode_config.encoder_list,
			    base.head) {
		if (!intel_encoder->base.crtc)
			continue;

		intel_crtc = to_intel_crtc(intel_encoder->base.crtc);

		if (prepare_pipes & (1 << intel_crtc->pipe))
			intel_encoder->connectors_active = false;
	}

	intel_modeset_commit_output_state(dev);

	/* Update computed state. */
	list_for_each_entry(intel_crtc, &dev->mode_config.crtc_list,
			    base.head) {
		intel_crtc->base.enabled = intel_crtc_in_use(&intel_crtc->base);
	}

	list_for_each_entry(connector, &dev->mode_config.connector_list, head) {
		if (!connector->encoder || !connector->encoder->crtc)
			continue;

		intel_crtc = to_intel_crtc(connector->encoder->crtc);

		if (prepare_pipes & (1 << intel_crtc->pipe)) {
			struct drm_property *dpms_property =
				dev->mode_config.dpms_property;

			connector->dpms = DRM_MODE_DPMS_ON;
			drm_object_property_set_value(&connector->base,
							 dpms_property,
							 DRM_MODE_DPMS_ON);

			intel_encoder = to_intel_encoder(connector->encoder);
			intel_encoder->connectors_active = true;
		}
	}

}

static bool intel_fuzzy_clock_check(int clock1, int clock2)
{
	int diff;

	if (clock1 == clock2)
		return true;

	if (!clock1 || !clock2)
		return false;

	diff = abs(clock1 - clock2);

	if (((((diff + clock1 + clock2) * 100)) / (clock1 + clock2)) < 105)
		return true;

	return false;
}

#define for_each_intel_crtc_masked(dev, mask, intel_crtc) \
	list_for_each_entry((intel_crtc), \
			    &(dev)->mode_config.crtc_list, \
			    base.head) \
		if (mask & (1 <<(intel_crtc)->pipe))

static bool
intel_pipe_config_compare(struct drm_device *dev,
			  struct intel_crtc_config *current_config,
			  struct intel_crtc_config *pipe_config)
{
#define PIPE_CONF_CHECK_X(name)	\
	if (current_config->name != pipe_config->name) { \
		DRM_ERROR("mismatch in " #name " " \
			  "(expected 0x%08x, found 0x%08x)\n", \
			  current_config->name, \
			  pipe_config->name); \
		return false; \
	}

#define PIPE_CONF_CHECK_I(name)	\
	if (current_config->name != pipe_config->name) { \
		DRM_ERROR("mismatch in " #name " " \
			  "(expected %i, found %i)\n", \
			  current_config->name, \
			  pipe_config->name); \
		return false; \
	}

#define PIPE_CONF_CHECK_FLAGS(name, mask)	\
	if ((current_config->name ^ pipe_config->name) & (mask)) { \
		DRM_ERROR("mismatch in " #name "(" #mask ") "	   \
			  "(expected %i, found %i)\n", \
			  current_config->name & (mask), \
			  pipe_config->name & (mask)); \
		return false; \
	}

#define PIPE_CONF_CHECK_CLOCK_FUZZY(name) \
	if (!intel_fuzzy_clock_check(current_config->name, pipe_config->name)) { \
		DRM_ERROR("mismatch in " #name " " \
			  "(expected %i, found %i)\n", \
			  current_config->name, \
			  pipe_config->name); \
		return false; \
	}

#define PIPE_CONF_QUIRK(quirk)	\
	((current_config->quirks | pipe_config->quirks) & (quirk))

	PIPE_CONF_CHECK_I(cpu_transcoder);

	PIPE_CONF_CHECK_I(has_pch_encoder);
	PIPE_CONF_CHECK_I(fdi_lanes);
	PIPE_CONF_CHECK_I(fdi_m_n.gmch_m);
	PIPE_CONF_CHECK_I(fdi_m_n.gmch_n);
	PIPE_CONF_CHECK_I(fdi_m_n.link_m);
	PIPE_CONF_CHECK_I(fdi_m_n.link_n);
	PIPE_CONF_CHECK_I(fdi_m_n.tu);

	PIPE_CONF_CHECK_I(has_dp_encoder);
	PIPE_CONF_CHECK_I(dp_m_n.gmch_m);
	PIPE_CONF_CHECK_I(dp_m_n.gmch_n);
	PIPE_CONF_CHECK_I(dp_m_n.link_m);
	PIPE_CONF_CHECK_I(dp_m_n.link_n);
	PIPE_CONF_CHECK_I(dp_m_n.tu);

	PIPE_CONF_CHECK_I(adjusted_mode.crtc_hdisplay);
	PIPE_CONF_CHECK_I(adjusted_mode.crtc_htotal);
	PIPE_CONF_CHECK_I(adjusted_mode.crtc_hblank_start);
	PIPE_CONF_CHECK_I(adjusted_mode.crtc_hblank_end);
	PIPE_CONF_CHECK_I(adjusted_mode.crtc_hsync_start);
	PIPE_CONF_CHECK_I(adjusted_mode.crtc_hsync_end);

	PIPE_CONF_CHECK_I(adjusted_mode.crtc_vdisplay);
	PIPE_CONF_CHECK_I(adjusted_mode.crtc_vtotal);
	PIPE_CONF_CHECK_I(adjusted_mode.crtc_vblank_start);
	PIPE_CONF_CHECK_I(adjusted_mode.crtc_vblank_end);
	PIPE_CONF_CHECK_I(adjusted_mode.crtc_vsync_start);
	PIPE_CONF_CHECK_I(adjusted_mode.crtc_vsync_end);

	PIPE_CONF_CHECK_I(pixel_multiplier);

	PIPE_CONF_CHECK_FLAGS(adjusted_mode.flags,
			      DRM_MODE_FLAG_INTERLACE);

	if (!PIPE_CONF_QUIRK(PIPE_CONFIG_QUIRK_MODE_SYNC_FLAGS)) {
		PIPE_CONF_CHECK_FLAGS(adjusted_mode.flags,
				      DRM_MODE_FLAG_PHSYNC);
		PIPE_CONF_CHECK_FLAGS(adjusted_mode.flags,
				      DRM_MODE_FLAG_NHSYNC);
		PIPE_CONF_CHECK_FLAGS(adjusted_mode.flags,
				      DRM_MODE_FLAG_PVSYNC);
		PIPE_CONF_CHECK_FLAGS(adjusted_mode.flags,
				      DRM_MODE_FLAG_NVSYNC);
	}

	PIPE_CONF_CHECK_I(pipe_src_w);
	PIPE_CONF_CHECK_I(pipe_src_h);

	PIPE_CONF_CHECK_I(gmch_pfit.control);
	/* pfit ratios are autocomputed by the hw on gen4+ */
	if (INTEL_INFO(dev)->gen < 4)
		PIPE_CONF_CHECK_I(gmch_pfit.pgm_ratios);
	PIPE_CONF_CHECK_I(gmch_pfit.lvds_border_bits);
	PIPE_CONF_CHECK_I(pch_pfit.enabled);
	if (current_config->pch_pfit.enabled) {
		PIPE_CONF_CHECK_I(pch_pfit.pos);
		PIPE_CONF_CHECK_I(pch_pfit.size);
	}

	PIPE_CONF_CHECK_I(ips_enabled);

	PIPE_CONF_CHECK_I(double_wide);

	PIPE_CONF_CHECK_I(shared_dpll);
	PIPE_CONF_CHECK_X(dpll_hw_state.dpll);
	PIPE_CONF_CHECK_X(dpll_hw_state.dpll_md);
	PIPE_CONF_CHECK_X(dpll_hw_state.fp0);
	PIPE_CONF_CHECK_X(dpll_hw_state.fp1);

	if (IS_G4X(dev) || INTEL_INFO(dev)->gen >= 5)
		PIPE_CONF_CHECK_I(pipe_bpp);

	if (!IS_HASWELL(dev)) {
		PIPE_CONF_CHECK_CLOCK_FUZZY(adjusted_mode.crtc_clock);
		PIPE_CONF_CHECK_CLOCK_FUZZY(port_clock);
	}

#undef PIPE_CONF_CHECK_X
#undef PIPE_CONF_CHECK_I
#undef PIPE_CONF_CHECK_FLAGS
#undef PIPE_CONF_CHECK_CLOCK_FUZZY
#undef PIPE_CONF_QUIRK

	return true;
}

static void
check_connector_state(struct drm_device *dev)
{
	struct intel_connector *connector;

	list_for_each_entry(connector, &dev->mode_config.connector_list,
			    base.head) {
		/* This also checks the encoder/connector hw state with the
		 * ->get_hw_state callbacks. */
		intel_connector_check_state(connector);

		WARN(&connector->new_encoder->base != connector->base.encoder,
		     "connector's staged encoder doesn't match current encoder\n");
	}
}

static void
check_encoder_state(struct drm_device *dev)
{
	struct intel_encoder *encoder;
	struct intel_connector *connector;

	list_for_each_entry(encoder, &dev->mode_config.encoder_list,
			    base.head) {
		bool enabled = false;
		bool active = false;
		enum pipe pipe, tracked_pipe;

		DRM_DEBUG_KMS("[ENCODER:%d:%s]\n",
			      encoder->base.base.id,
			      drm_get_encoder_name(&encoder->base));

		WARN(&encoder->new_crtc->base != encoder->base.crtc,
		     "encoder's stage crtc doesn't match current crtc\n");
		WARN(encoder->connectors_active && !encoder->base.crtc,
		     "encoder's active_connectors set, but no crtc\n");

		list_for_each_entry(connector, &dev->mode_config.connector_list,
				    base.head) {
			if (connector->base.encoder != &encoder->base)
				continue;
			enabled = true;
			if (connector->base.dpms != DRM_MODE_DPMS_OFF)
				active = true;
		}
		WARN(!!encoder->base.crtc != enabled,
		     "encoder's enabled state mismatch "
		     "(expected %i, found %i)\n",
		     !!encoder->base.crtc, enabled);
		WARN(active && !encoder->base.crtc,
		     "active encoder with no crtc\n");

		WARN(encoder->connectors_active != active,
		     "encoder's computed active state doesn't match tracked active state "
		     "(expected %i, found %i)\n", active, encoder->connectors_active);

		active = encoder->get_hw_state(encoder, &pipe);
		WARN(active != encoder->connectors_active,
		     "encoder's hw state doesn't match sw tracking "
		     "(expected %i, found %i)\n",
		     encoder->connectors_active, active);

		if (!encoder->base.crtc)
			continue;

		tracked_pipe = to_intel_crtc(encoder->base.crtc)->pipe;
		WARN(active && pipe != tracked_pipe,
		     "active encoder's pipe doesn't match"
		     "(expected %i, found %i)\n",
		     tracked_pipe, pipe);

	}
}

static void
check_crtc_state(struct drm_device *dev)
{
	drm_i915_private_t *dev_priv = dev->dev_private;
	struct intel_crtc *crtc;
	struct intel_encoder *encoder;
	struct intel_crtc_config pipe_config;

	list_for_each_entry(crtc, &dev->mode_config.crtc_list,
			    base.head) {
		bool enabled = false;
		bool active = false;

		memset(&pipe_config, 0, sizeof(pipe_config));

		DRM_DEBUG_KMS("[CRTC:%d]\n",
			      crtc->base.base.id);

		WARN(crtc->active && !crtc->base.enabled,
		     "active crtc, but not enabled in sw tracking\n");

		list_for_each_entry(encoder, &dev->mode_config.encoder_list,
				    base.head) {
			if (encoder->base.crtc != &crtc->base)
				continue;
			enabled = true;
			if (encoder->connectors_active)
				active = true;
		}

		WARN(active != crtc->active,
		     "crtc's computed active state doesn't match tracked active state "
		     "(expected %i, found %i)\n", active, crtc->active);
		WARN(enabled != crtc->base.enabled,
		     "crtc's computed enabled state doesn't match tracked enabled state "
		     "(expected %i, found %i)\n", enabled, crtc->base.enabled);

		active = dev_priv->display.get_pipe_config(crtc,
							   &pipe_config);

		/* hw state is inconsistent with the pipe A quirk */
		if (crtc->pipe == PIPE_A && dev_priv->quirks & QUIRK_PIPEA_FORCE)
			active = crtc->active;

		list_for_each_entry(encoder, &dev->mode_config.encoder_list,
				    base.head) {
			enum pipe pipe;
			if (encoder->base.crtc != &crtc->base)
				continue;
			if (encoder->get_config &&
			    encoder->get_hw_state(encoder, &pipe))
				encoder->get_config(encoder, &pipe_config);
		}

		WARN(crtc->active != active,
		     "crtc active state doesn't match with hw state "
		     "(expected %i, found %i)\n", crtc->active, active);

		if (active &&
		    !intel_pipe_config_compare(dev, &crtc->config, &pipe_config)) {
			WARN(1, "pipe state doesn't match!\n");
			intel_dump_pipe_config(crtc, &pipe_config,
					       "[hw state]");
			intel_dump_pipe_config(crtc, &crtc->config,
					       "[sw state]");
		}
	}
}

static void
check_shared_dpll_state(struct drm_device *dev)
{
	drm_i915_private_t *dev_priv = dev->dev_private;
	struct intel_crtc *crtc;
	struct intel_dpll_hw_state dpll_hw_state;
	int i;

	for (i = 0; i < dev_priv->num_shared_dpll; i++) {
		struct intel_shared_dpll *pll = &dev_priv->shared_dplls[i];
		int enabled_crtcs = 0, active_crtcs = 0;
		bool active;

		memset(&dpll_hw_state, 0, sizeof(dpll_hw_state));

		DRM_DEBUG_KMS("%s\n", pll->name);

		active = pll->get_hw_state(dev_priv, pll, &dpll_hw_state);

		WARN(pll->active > pll->refcount,
		     "more active pll users than references: %i vs %i\n",
		     pll->active, pll->refcount);
		WARN(pll->active && !pll->on,
		     "pll in active use but not on in sw tracking\n");
		WARN(pll->on && !pll->active,
		     "pll in on but not on in use in sw tracking\n");
		WARN(pll->on != active,
		     "pll on state mismatch (expected %i, found %i)\n",
		     pll->on, active);

		list_for_each_entry(crtc, &dev->mode_config.crtc_list,
				    base.head) {
			if (crtc->base.enabled && intel_crtc_to_shared_dpll(crtc) == pll)
				enabled_crtcs++;
			if (crtc->active && intel_crtc_to_shared_dpll(crtc) == pll)
				active_crtcs++;
		}
		WARN(pll->active != active_crtcs,
		     "pll active crtcs mismatch (expected %i, found %i)\n",
		     pll->active, active_crtcs);
		WARN(pll->refcount != enabled_crtcs,
		     "pll enabled crtcs mismatch (expected %i, found %i)\n",
		     pll->refcount, enabled_crtcs);

		WARN(pll->on && memcmp(&pll->hw_state, &dpll_hw_state,
				       sizeof(dpll_hw_state)),
		     "pll hw state mismatch\n");
	}
}

void
intel_modeset_check_state(struct drm_device *dev)
{
	check_connector_state(dev);
	check_encoder_state(dev);
	check_crtc_state(dev);
	check_shared_dpll_state(dev);
}

void ironlake_check_encoder_dotclock(const struct intel_crtc_config *pipe_config,
				     int dotclock)
{
	/*
	 * FDI already provided one idea for the dotclock.
	 * Yell if the encoder disagrees.
	 */
	WARN(!intel_fuzzy_clock_check(pipe_config->adjusted_mode.crtc_clock, dotclock),
	     "FDI dotclock and encoder dotclock mismatch, fdi: %i, encoder: %i\n",
	     pipe_config->adjusted_mode.crtc_clock, dotclock);
}

static int __intel_set_mode(struct drm_crtc *crtc,
			    struct drm_display_mode *mode,
			    int x, int y, struct drm_framebuffer *fb)
{
	struct drm_device *dev = crtc->dev;
	drm_i915_private_t *dev_priv = dev->dev_private;
	struct drm_display_mode *saved_mode, *saved_hwmode;
	struct intel_crtc_config *pipe_config = NULL;
	struct intel_crtc *intel_crtc;
	unsigned disable_pipes, prepare_pipes, modeset_pipes;
	int ret = 0;

	saved_mode = kcalloc(2, sizeof(*saved_mode), GFP_KERNEL);
	if (!saved_mode)
		return -ENOMEM;
	saved_hwmode = saved_mode + 1;

	intel_modeset_affected_pipes(crtc, &modeset_pipes,
				     &prepare_pipes, &disable_pipes);

	*saved_hwmode = crtc->hwmode;
	*saved_mode = crtc->mode;

	/* Hack: Because we don't (yet) support global modeset on multiple
	 * crtcs, we don't keep track of the new mode for more than one crtc.
	 * Hence simply check whether any bit is set in modeset_pipes in all the
	 * pieces of code that are not yet converted to deal with mutliple crtcs
	 * changing their mode at the same time. */
	if (modeset_pipes) {
		pipe_config = intel_modeset_pipe_config(crtc, fb, mode);
		if (IS_ERR(pipe_config)) {
			ret = PTR_ERR(pipe_config);
			pipe_config = NULL;

			goto out;
		}
		intel_dump_pipe_config(to_intel_crtc(crtc), pipe_config,
				       "[modeset]");
	}

	for_each_intel_crtc_masked(dev, disable_pipes, intel_crtc)
		intel_crtc_disable(&intel_crtc->base);

	for_each_intel_crtc_masked(dev, prepare_pipes, intel_crtc) {
		if (intel_crtc->base.enabled)
			dev_priv->display.crtc_disable(&intel_crtc->base);
	}

	/* crtc->mode is already used by the ->mode_set callbacks, hence we need
	 * to set it here already despite that we pass it down the callchain.
	 */
	if (modeset_pipes) {
		crtc->mode = *mode;
		/* mode_set/enable/disable functions rely on a correct pipe
		 * config. */
		to_intel_crtc(crtc)->config = *pipe_config;
	}

	/* Only after disabling all output pipelines that will be changed can we
	 * update the the output configuration. */
	intel_modeset_update_state(dev, prepare_pipes);

	if (dev_priv->display.modeset_global_resources)
		dev_priv->display.modeset_global_resources(dev);

	/* Set up the DPLL and any encoders state that needs to adjust or depend
	 * on the DPLL.
	 */
	for_each_intel_crtc_masked(dev, modeset_pipes, intel_crtc) {
		ret = intel_crtc_mode_set(&intel_crtc->base,
					  x, y, fb);
		if (ret)
			goto done;
	}

	/* Now enable the clocks, plane, pipe, and connectors that we set up. */
	for_each_intel_crtc_masked(dev, prepare_pipes, intel_crtc)
		dev_priv->display.crtc_enable(&intel_crtc->base);

	if (modeset_pipes) {
		/* Store real post-adjustment hardware mode. */
		crtc->hwmode = pipe_config->adjusted_mode;

		/* Calculate and store various constants which
		 * are later needed by vblank and swap-completion
		 * timestamping. They are derived from true hwmode.
		 */
		drm_calc_timestamping_constants(crtc);
	}

	/* FIXME: add subpixel order */
done:
	if (ret && crtc->enabled) {
		crtc->hwmode = *saved_hwmode;
		crtc->mode = *saved_mode;
	}

out:
	kfree(pipe_config);
	kfree(saved_mode);
	return ret;
}

static int intel_set_mode(struct drm_crtc *crtc,
			  struct drm_display_mode *mode,
			  int x, int y, struct drm_framebuffer *fb)
{
	int ret;

	ret = __intel_set_mode(crtc, mode, x, y, fb);

	if (ret == 0)
		intel_modeset_check_state(crtc->dev);

	return ret;
}

void intel_crtc_restore_mode(struct drm_crtc *crtc)
{
	intel_set_mode(crtc, &crtc->mode, crtc->x, crtc->y, crtc->fb);
}

#undef for_each_intel_crtc_masked

static void intel_set_config_free(struct intel_set_config *config)
{
	if (!config)
		return;

	kfree(config->save_connector_encoders);
	kfree(config->save_encoder_crtcs);
	kfree(config);
}

static int intel_set_config_save_state(struct drm_device *dev,
				       struct intel_set_config *config)
{
	struct drm_encoder *encoder;
	struct drm_connector *connector;
	int count;

	config->save_encoder_crtcs =
		kcalloc(dev->mode_config.num_encoder,
			sizeof(struct drm_crtc *), GFP_KERNEL);
	if (!config->save_encoder_crtcs)
		return -ENOMEM;

	config->save_connector_encoders =
		kcalloc(dev->mode_config.num_connector,
			sizeof(struct drm_encoder *), GFP_KERNEL);
	if (!config->save_connector_encoders)
		return -ENOMEM;

	/* Copy data. Note that driver private data is not affected.
	 * Should anything bad happen only the expected state is
	 * restored, not the drivers personal bookkeeping.
	 */
	count = 0;
	list_for_each_entry(encoder, &dev->mode_config.encoder_list, head) {
		config->save_encoder_crtcs[count++] = encoder->crtc;
	}

	count = 0;
	list_for_each_entry(connector, &dev->mode_config.connector_list, head) {
		config->save_connector_encoders[count++] = connector->encoder;
	}

	return 0;
}

static void intel_set_config_restore_state(struct drm_device *dev,
					   struct intel_set_config *config)
{
	struct intel_encoder *encoder;
	struct intel_connector *connector;
	int count;

	count = 0;
	list_for_each_entry(encoder, &dev->mode_config.encoder_list, base.head) {
		encoder->new_crtc =
			to_intel_crtc(config->save_encoder_crtcs[count++]);
	}

	count = 0;
	list_for_each_entry(connector, &dev->mode_config.connector_list, base.head) {
		connector->new_encoder =
			to_intel_encoder(config->save_connector_encoders[count++]);
	}
}

static bool
is_crtc_connector_off(struct drm_mode_set *set)
{
	int i;

	if (set->num_connectors == 0)
		return false;

	if (WARN_ON(set->connectors == NULL))
		return false;

	for (i = 0; i < set->num_connectors; i++)
		if (set->connectors[i]->encoder &&
		    set->connectors[i]->encoder->crtc == set->crtc &&
		    set->connectors[i]->dpms != DRM_MODE_DPMS_ON)
			return true;

	return false;
}

static void
intel_set_config_compute_mode_changes(struct drm_mode_set *set,
				      struct intel_set_config *config)
{

	/* We should be able to check here if the fb has the same properties
	 * and then just flip_or_move it */
	if (is_crtc_connector_off(set)) {
		config->mode_changed = true;
	} else if (set->crtc->fb != set->fb) {
		/* If we have no fb then treat it as a full mode set */
		if (set->crtc->fb == NULL) {
			struct intel_crtc *intel_crtc =
				to_intel_crtc(set->crtc);

			if (intel_crtc->active && i915_fastboot) {
				DRM_DEBUG_KMS("crtc has no fb, will flip\n");
				config->fb_changed = true;
			} else {
				DRM_DEBUG_KMS("inactive crtc, full mode set\n");
				config->mode_changed = true;
			}
		} else if (set->fb == NULL) {
			config->mode_changed = true;
		} else if (set->fb->pixel_format !=
			   set->crtc->fb->pixel_format) {
			config->mode_changed = true;
		} else {
			config->fb_changed = true;
		}
	}

	if (set->fb && (set->x != set->crtc->x || set->y != set->crtc->y))
		config->fb_changed = true;

	if (set->mode && !drm_mode_equal(set->mode, &set->crtc->mode)) {
		DRM_DEBUG_KMS("modes are different, full mode set\n");
		drm_mode_debug_printmodeline(&set->crtc->mode);
		drm_mode_debug_printmodeline(set->mode);
		config->mode_changed = true;
	}

	DRM_DEBUG_KMS("computed changes for [CRTC:%d], mode_changed=%d, fb_changed=%d\n",
			set->crtc->base.id, config->mode_changed, config->fb_changed);
}

static int
intel_modeset_stage_output_state(struct drm_device *dev,
				 struct drm_mode_set *set,
				 struct intel_set_config *config)
{
	struct drm_crtc *new_crtc;
	struct intel_connector *connector;
	struct intel_encoder *encoder;
	int ro;

	/* The upper layers ensure that we either disable a crtc or have a list
	 * of connectors. For paranoia, double-check this. */
	WARN_ON(!set->fb && (set->num_connectors != 0));
	WARN_ON(set->fb && (set->num_connectors == 0));

	list_for_each_entry(connector, &dev->mode_config.connector_list,
			    base.head) {
		/* Otherwise traverse passed in connector list and get encoders
		 * for them. */
		for (ro = 0; ro < set->num_connectors; ro++) {
			if (set->connectors[ro] == &connector->base) {
				connector->new_encoder = connector->encoder;
				break;
			}
		}

		/* If we disable the crtc, disable all its connectors. Also, if
		 * the connector is on the changing crtc but not on the new
		 * connector list, disable it. */
		if ((!set->fb || ro == set->num_connectors) &&
		    connector->base.encoder &&
		    connector->base.encoder->crtc == set->crtc) {
			connector->new_encoder = NULL;

			DRM_DEBUG_KMS("[CONNECTOR:%d:%s] to [NOCRTC]\n",
				connector->base.base.id,
				drm_get_connector_name(&connector->base));
		}


		if (&connector->new_encoder->base != connector->base.encoder) {
			DRM_DEBUG_KMS("encoder changed, full mode switch\n");
			config->mode_changed = true;
		}
	}
	/* connector->new_encoder is now updated for all connectors. */

	/* Update crtc of enabled connectors. */
	list_for_each_entry(connector, &dev->mode_config.connector_list,
			    base.head) {
		if (!connector->new_encoder)
			continue;

		new_crtc = connector->new_encoder->base.crtc;

		for (ro = 0; ro < set->num_connectors; ro++) {
			if (set->connectors[ro] == &connector->base)
				new_crtc = set->crtc;
		}

		/* Make sure the new CRTC will work with the encoder */
		if (!intel_encoder_crtc_ok(&connector->new_encoder->base,
					   new_crtc)) {
			return -EINVAL;
		}
		connector->encoder->new_crtc = to_intel_crtc(new_crtc);

		DRM_DEBUG_KMS("[CONNECTOR:%d:%s] to [CRTC:%d]\n",
			connector->base.base.id,
			drm_get_connector_name(&connector->base),
			new_crtc->base.id);
	}

	/* Check for any encoders that needs to be disabled. */
	list_for_each_entry(encoder, &dev->mode_config.encoder_list,
			    base.head) {
		list_for_each_entry(connector,
				    &dev->mode_config.connector_list,
				    base.head) {
			if (connector->new_encoder == encoder) {
				WARN_ON(!connector->new_encoder->new_crtc);

				goto next_encoder;
			}
		}
		encoder->new_crtc = NULL;
next_encoder:
		/* Only now check for crtc changes so we don't miss encoders
		 * that will be disabled. */
		if (&encoder->new_crtc->base != encoder->base.crtc) {
			DRM_DEBUG_KMS("crtc changed, full mode switch\n");
			config->mode_changed = true;
		}
	}
	/* Now we've also updated encoder->new_crtc for all encoders. */

	return 0;
}

static int intel_crtc_set_config(struct drm_mode_set *set)
{
	struct drm_device *dev;
	struct drm_mode_set save_set;
	struct intel_set_config *config;
	int ret;

	BUG_ON(!set);
	BUG_ON(!set->crtc);
	BUG_ON(!set->crtc->helper_private);

	/* Enforce sane interface api - has been abused by the fb helper. */
	BUG_ON(!set->mode && set->fb);
	BUG_ON(set->fb && set->num_connectors == 0);

	if (set->fb) {
		DRM_DEBUG_KMS("[CRTC:%d] [FB:%d] #connectors=%d (x y) (%i %i)\n",
				set->crtc->base.id, set->fb->base.id,
				(int)set->num_connectors, set->x, set->y);
	} else {
		DRM_DEBUG_KMS("[CRTC:%d] [NOFB]\n", set->crtc->base.id);
	}

	dev = set->crtc->dev;

	ret = -ENOMEM;
	config = kzalloc(sizeof(*config), GFP_KERNEL);
	if (!config)
		goto out_config;

	ret = intel_set_config_save_state(dev, config);
	if (ret)
		goto out_config;

	save_set.crtc = set->crtc;
	save_set.mode = &set->crtc->mode;
	save_set.x = set->crtc->x;
	save_set.y = set->crtc->y;
	save_set.fb = set->crtc->fb;

	/* Compute whether we need a full modeset, only an fb base update or no
	 * change at all. In the future we might also check whether only the
	 * mode changed, e.g. for LVDS where we only change the panel fitter in
	 * such cases. */
	intel_set_config_compute_mode_changes(set, config);

	ret = intel_modeset_stage_output_state(dev, set, config);
	if (ret)
		goto fail;

	if (config->mode_changed) {
		ret = intel_set_mode(set->crtc, set->mode,
				     set->x, set->y, set->fb);
	} else if (config->fb_changed) {
		intel_crtc_wait_for_pending_flips(set->crtc);

		ret = intel_pipe_set_base(set->crtc,
					  set->x, set->y, set->fb);
	}

	if (ret) {
		DRM_DEBUG_KMS("failed to set mode on [CRTC:%d], err = %d\n",
			      set->crtc->base.id, ret);
fail:
		intel_set_config_restore_state(dev, config);

		/* Try to restore the config */
		if (config->mode_changed &&
		    intel_set_mode(save_set.crtc, save_set.mode,
				   save_set.x, save_set.y, save_set.fb))
			DRM_ERROR("failed to restore config after modeset failure\n");
	}

out_config:
	intel_set_config_free(config);
	return ret;
}

static const struct drm_crtc_funcs intel_crtc_funcs = {
	.cursor_set = intel_crtc_cursor_set,
	.cursor_move = intel_crtc_cursor_move,
	.gamma_set = intel_crtc_gamma_set,
	.set_config = intel_crtc_set_config,
	.destroy = intel_crtc_destroy,
	.page_flip = intel_crtc_page_flip,
};

static void intel_cpu_pll_init(struct drm_device *dev)
{
	if (HAS_DDI(dev))
		intel_ddi_pll_init(dev);
}

static bool ibx_pch_dpll_get_hw_state(struct drm_i915_private *dev_priv,
				      struct intel_shared_dpll *pll,
				      struct intel_dpll_hw_state *hw_state)
{
	uint32_t val;

	val = I915_READ(PCH_DPLL(pll->id));
	hw_state->dpll = val;
	hw_state->fp0 = I915_READ(PCH_FP0(pll->id));
	hw_state->fp1 = I915_READ(PCH_FP1(pll->id));

	return val & DPLL_VCO_ENABLE;
}

static void ibx_pch_dpll_mode_set(struct drm_i915_private *dev_priv,
				  struct intel_shared_dpll *pll)
{
	I915_WRITE(PCH_FP0(pll->id), pll->hw_state.fp0);
	I915_WRITE(PCH_FP1(pll->id), pll->hw_state.fp1);
}

static void ibx_pch_dpll_enable(struct drm_i915_private *dev_priv,
				struct intel_shared_dpll *pll)
{
	/* PCH refclock must be enabled first */
	assert_pch_refclk_enabled(dev_priv);

	I915_WRITE(PCH_DPLL(pll->id), pll->hw_state.dpll);

	/* Wait for the clocks to stabilize. */
	POSTING_READ(PCH_DPLL(pll->id));
	udelay(150);

	/* The pixel multiplier can only be updated once the
	 * DPLL is enabled and the clocks are stable.
	 *
	 * So write it again.
	 */
	I915_WRITE(PCH_DPLL(pll->id), pll->hw_state.dpll);
	POSTING_READ(PCH_DPLL(pll->id));
	udelay(200);
}

static void ibx_pch_dpll_disable(struct drm_i915_private *dev_priv,
				 struct intel_shared_dpll *pll)
{
	struct drm_device *dev = dev_priv->dev;
	struct intel_crtc *crtc;

	/* Make sure no transcoder isn't still depending on us. */
	list_for_each_entry(crtc, &dev->mode_config.crtc_list, base.head) {
		if (intel_crtc_to_shared_dpll(crtc) == pll)
			assert_pch_transcoder_disabled(dev_priv, crtc->pipe);
	}

	I915_WRITE(PCH_DPLL(pll->id), 0);
	POSTING_READ(PCH_DPLL(pll->id));
	udelay(200);
}

static char *ibx_pch_dpll_names[] = {
	"PCH DPLL A",
	"PCH DPLL B",
};

static void ibx_pch_dpll_init(struct drm_device *dev)
{
	struct drm_i915_private *dev_priv = dev->dev_private;
	int i;

	dev_priv->num_shared_dpll = 2;

	for (i = 0; i < dev_priv->num_shared_dpll; i++) {
		dev_priv->shared_dplls[i].id = i;
		dev_priv->shared_dplls[i].name = ibx_pch_dpll_names[i];
		dev_priv->shared_dplls[i].mode_set = ibx_pch_dpll_mode_set;
		dev_priv->shared_dplls[i].enable = ibx_pch_dpll_enable;
		dev_priv->shared_dplls[i].disable = ibx_pch_dpll_disable;
		dev_priv->shared_dplls[i].get_hw_state =
			ibx_pch_dpll_get_hw_state;
	}
}

static void intel_shared_dpll_init(struct drm_device *dev)
{
	struct drm_i915_private *dev_priv = dev->dev_private;

	if (HAS_PCH_IBX(dev) || HAS_PCH_CPT(dev))
		ibx_pch_dpll_init(dev);
	else
		dev_priv->num_shared_dpll = 0;

	BUG_ON(dev_priv->num_shared_dpll > I915_NUM_PLLS);
	DRM_DEBUG_KMS("%i shared PLLs initialized\n",
		      dev_priv->num_shared_dpll);
}

static void intel_crtc_init(struct drm_device *dev, int pipe)
{
	drm_i915_private_t *dev_priv = dev->dev_private;
	struct intel_crtc *intel_crtc;
	int i;

	intel_crtc = kzalloc(sizeof(*intel_crtc), GFP_KERNEL);
	if (intel_crtc == NULL)
		return;

	drm_crtc_init(dev, &intel_crtc->base, &intel_crtc_funcs);

	drm_mode_crtc_set_gamma_size(&intel_crtc->base, 256);
	for (i = 0; i < 256; i++) {
		intel_crtc->lut_r[i] = i;
		intel_crtc->lut_g[i] = i;
		intel_crtc->lut_b[i] = i;
	}

	/* Swap pipes & planes for FBC on pre-965 */
	intel_crtc->pipe = pipe;
	intel_crtc->plane = pipe;
	if (IS_MOBILE(dev) && IS_GEN3(dev)) {
		DRM_DEBUG_KMS("swapping pipes & planes for FBC\n");
		intel_crtc->plane = !pipe;
	}

	BUG_ON(pipe >= ARRAY_SIZE(dev_priv->plane_to_crtc_mapping) ||
	       dev_priv->plane_to_crtc_mapping[intel_crtc->plane] != NULL);
	dev_priv->plane_to_crtc_mapping[intel_crtc->plane] = &intel_crtc->base;
	dev_priv->pipe_to_crtc_mapping[intel_crtc->pipe] = &intel_crtc->base;

	drm_crtc_helper_add(&intel_crtc->base, &intel_helper_funcs);
}

enum pipe intel_get_pipe_from_connector(struct intel_connector *connector)
{
	struct drm_encoder *encoder = connector->base.encoder;

	WARN_ON(!mutex_is_locked(&connector->base.dev->mode_config.mutex));

	if (!encoder)
		return INVALID_PIPE;

	return to_intel_crtc(encoder->crtc)->pipe;
}

int intel_get_pipe_from_crtc_id(struct drm_device *dev, void *data,
				struct drm_file *file)
{
	struct drm_i915_get_pipe_from_crtc_id *pipe_from_crtc_id = data;
	struct drm_mode_object *drmmode_obj;
	struct intel_crtc *crtc;

	if (!drm_core_check_feature(dev, DRIVER_MODESET))
		return -ENODEV;

	drmmode_obj = drm_mode_object_find(dev, pipe_from_crtc_id->crtc_id,
			DRM_MODE_OBJECT_CRTC);

	if (!drmmode_obj) {
		DRM_ERROR("no such CRTC id\n");
		return -ENOENT;
	}

	crtc = to_intel_crtc(obj_to_crtc(drmmode_obj));
	pipe_from_crtc_id->pipe = crtc->pipe;

	return 0;
}

static int intel_encoder_clones(struct intel_encoder *encoder)
{
	struct drm_device *dev = encoder->base.dev;
	struct intel_encoder *source_encoder;
	int index_mask = 0;
	int entry = 0;

	list_for_each_entry(source_encoder,
			    &dev->mode_config.encoder_list, base.head) {

		if (encoder == source_encoder)
			index_mask |= (1 << entry);

		/* Intel hw has only one MUX where enocoders could be cloned. */
		if (encoder->cloneable && source_encoder->cloneable)
			index_mask |= (1 << entry);

		entry++;
	}

	return index_mask;
}

static bool has_edp_a(struct drm_device *dev)
{
	struct drm_i915_private *dev_priv = dev->dev_private;

	if (!IS_MOBILE(dev))
		return false;

	if ((I915_READ(DP_A) & DP_DETECTED) == 0)
		return false;

	if (IS_GEN5(dev) &&
	    (I915_READ(ILK_DISPLAY_CHICKEN_FUSES) & ILK_eDP_A_DISABLE))
		return false;

	return true;
}

static void intel_setup_outputs(struct drm_device *dev)
{
	struct drm_i915_private *dev_priv = dev->dev_private;
	struct intel_encoder *encoder;
	bool dpd_is_edp = false;

	intel_lvds_init(dev);

	if (!IS_ULT(dev))
		intel_crt_init(dev);

	if (HAS_DDI(dev)) {
		int found;

		/* Haswell uses DDI functions to detect digital outputs */
		found = I915_READ(DDI_BUF_CTL_A) & DDI_INIT_DISPLAY_DETECTED;
		/* DDI A only supports eDP */
		if (found)
			intel_ddi_init(dev, PORT_A);

		/* DDI B, C and D detection is indicated by the SFUSE_STRAP
		 * register */
		found = I915_READ(SFUSE_STRAP);

		if (found & SFUSE_STRAP_DDIB_DETECTED)
			intel_ddi_init(dev, PORT_B);
		if (found & SFUSE_STRAP_DDIC_DETECTED)
			intel_ddi_init(dev, PORT_C);
		if (found & SFUSE_STRAP_DDID_DETECTED)
			intel_ddi_init(dev, PORT_D);
	} else if (HAS_PCH_SPLIT(dev)) {
		int found;
		dpd_is_edp = intel_dpd_is_edp(dev);

		if (has_edp_a(dev))
			intel_dp_init(dev, DP_A, PORT_A);

		if (I915_READ(PCH_HDMIB) & SDVO_DETECTED) {
			/* PCH SDVOB multiplex with HDMIB */
			found = intel_sdvo_init(dev, PCH_SDVOB, true);
			if (!found)
				intel_hdmi_init(dev, PCH_HDMIB, PORT_B);
			if (!found && (I915_READ(PCH_DP_B) & DP_DETECTED))
				intel_dp_init(dev, PCH_DP_B, PORT_B);
		}

		if (I915_READ(PCH_HDMIC) & SDVO_DETECTED)
			intel_hdmi_init(dev, PCH_HDMIC, PORT_C);

		if (!dpd_is_edp && I915_READ(PCH_HDMID) & SDVO_DETECTED)
			intel_hdmi_init(dev, PCH_HDMID, PORT_D);

		if (I915_READ(PCH_DP_C) & DP_DETECTED)
			intel_dp_init(dev, PCH_DP_C, PORT_C);

		if (I915_READ(PCH_DP_D) & DP_DETECTED)
			intel_dp_init(dev, PCH_DP_D, PORT_D);
	} else if (IS_VALLEYVIEW(dev)) {
		if (I915_READ(VLV_DISPLAY_BASE + GEN4_HDMIB) & SDVO_DETECTED) {
			intel_hdmi_init(dev, VLV_DISPLAY_BASE + GEN4_HDMIB,
					PORT_B);
			if (I915_READ(VLV_DISPLAY_BASE + DP_B) & DP_DETECTED)
				intel_dp_init(dev, VLV_DISPLAY_BASE + DP_B, PORT_B);
		}

		if (I915_READ(VLV_DISPLAY_BASE + GEN4_HDMIC) & SDVO_DETECTED) {
			intel_hdmi_init(dev, VLV_DISPLAY_BASE + GEN4_HDMIC,
					PORT_C);
			if (I915_READ(VLV_DISPLAY_BASE + DP_C) & DP_DETECTED)
				intel_dp_init(dev, VLV_DISPLAY_BASE + DP_C,
					      PORT_C);
		}

		intel_dsi_init(dev);
	} else if (SUPPORTS_DIGITAL_OUTPUTS(dev)) {
		bool found = false;

		if (I915_READ(GEN3_SDVOB) & SDVO_DETECTED) {
			DRM_DEBUG_KMS("probing SDVOB\n");
			found = intel_sdvo_init(dev, GEN3_SDVOB, true);
			if (!found && SUPPORTS_INTEGRATED_HDMI(dev)) {
				DRM_DEBUG_KMS("probing HDMI on SDVOB\n");
				intel_hdmi_init(dev, GEN4_HDMIB, PORT_B);
			}

			if (!found && SUPPORTS_INTEGRATED_DP(dev))
				intel_dp_init(dev, DP_B, PORT_B);
		}

		/* Before G4X SDVOC doesn't have its own detect register */

		if (I915_READ(GEN3_SDVOB) & SDVO_DETECTED) {
			DRM_DEBUG_KMS("probing SDVOC\n");
			found = intel_sdvo_init(dev, GEN3_SDVOC, false);
		}

		if (!found && (I915_READ(GEN3_SDVOC) & SDVO_DETECTED)) {

			if (SUPPORTS_INTEGRATED_HDMI(dev)) {
				DRM_DEBUG_KMS("probing HDMI on SDVOC\n");
				intel_hdmi_init(dev, GEN4_HDMIC, PORT_C);
			}
			if (SUPPORTS_INTEGRATED_DP(dev))
				intel_dp_init(dev, DP_C, PORT_C);
		}

		if (SUPPORTS_INTEGRATED_DP(dev) &&
		    (I915_READ(DP_D) & DP_DETECTED))
			intel_dp_init(dev, DP_D, PORT_D);
	} else if (IS_GEN2(dev))
		intel_dvo_init(dev);

	if (SUPPORTS_TV(dev))
		intel_tv_init(dev);

	list_for_each_entry(encoder, &dev->mode_config.encoder_list, base.head) {
		encoder->base.possible_crtcs = encoder->crtc_mask;
		encoder->base.possible_clones =
			intel_encoder_clones(encoder);
	}

	intel_init_pch_refclk(dev);

	drm_helper_move_panel_connectors_to_head(dev);
}

void intel_framebuffer_fini(struct intel_framebuffer *fb)
{
	drm_framebuffer_cleanup(&fb->base);
	WARN_ON(!fb->obj->framebuffer_references--);
	drm_gem_object_unreference_unlocked(&fb->obj->base);
}

static void intel_user_framebuffer_destroy(struct drm_framebuffer *fb)
{
	struct intel_framebuffer *intel_fb = to_intel_framebuffer(fb);

	intel_framebuffer_fini(intel_fb);
	kfree(intel_fb);
}

static int intel_user_framebuffer_create_handle(struct drm_framebuffer *fb,
						struct drm_file *file,
						unsigned int *handle)
{
	struct intel_framebuffer *intel_fb = to_intel_framebuffer(fb);
	struct drm_i915_gem_object *obj = intel_fb->obj;

	return drm_gem_handle_create(file, &obj->base, handle);
}

static const struct drm_framebuffer_funcs intel_fb_funcs = {
	.destroy = intel_user_framebuffer_destroy,
	.create_handle = intel_user_framebuffer_create_handle,
};

int intel_framebuffer_init(struct drm_device *dev,
			   struct intel_framebuffer *intel_fb,
			   struct drm_mode_fb_cmd2 *mode_cmd,
			   struct drm_i915_gem_object *obj)
{
	int aligned_height, tile_height;
	int pitch_limit;
	int ret;

	WARN_ON(!mutex_is_locked(&dev->struct_mutex));

	if (obj->tiling_mode == I915_TILING_Y) {
		DRM_DEBUG("hardware does not support tiling Y\n");
		return -EINVAL;
	}

	if (mode_cmd->pitches[0] & 63) {
		DRM_DEBUG("pitch (%d) must be at least 64 byte aligned\n",
			  mode_cmd->pitches[0]);
		return -EINVAL;
	}

	if (INTEL_INFO(dev)->gen >= 5 && !IS_VALLEYVIEW(dev)) {
		pitch_limit = 32*1024;
	} else if (INTEL_INFO(dev)->gen >= 4) {
		if (obj->tiling_mode)
			pitch_limit = 16*1024;
		else
			pitch_limit = 32*1024;
	} else if (INTEL_INFO(dev)->gen >= 3) {
		if (obj->tiling_mode)
			pitch_limit = 8*1024;
		else
			pitch_limit = 16*1024;
	} else
		/* XXX DSPC is limited to 4k tiled */
		pitch_limit = 8*1024;

	if (mode_cmd->pitches[0] > pitch_limit) {
		DRM_DEBUG("%s pitch (%d) must be at less than %d\n",
			  obj->tiling_mode ? "tiled" : "linear",
			  mode_cmd->pitches[0], pitch_limit);
		return -EINVAL;
	}

	if (obj->tiling_mode != I915_TILING_NONE &&
	    mode_cmd->pitches[0] != obj->stride) {
		DRM_DEBUG("pitch (%d) must match tiling stride (%d)\n",
			  mode_cmd->pitches[0], obj->stride);
		return -EINVAL;
	}

	/* Reject formats not supported by any plane early. */
	switch (mode_cmd->pixel_format) {
	case DRM_FORMAT_C8:
	case DRM_FORMAT_RGB565:
	case DRM_FORMAT_XRGB8888:
	case DRM_FORMAT_ARGB8888:
		break;
	case DRM_FORMAT_XRGB1555:
	case DRM_FORMAT_ARGB1555:
		if (INTEL_INFO(dev)->gen > 3) {
			DRM_DEBUG("unsupported pixel format: %s\n",
				  drm_get_format_name(mode_cmd->pixel_format));
			return -EINVAL;
		}
		break;
	case DRM_FORMAT_XBGR8888:
	case DRM_FORMAT_ABGR8888:
	case DRM_FORMAT_XRGB2101010:
	case DRM_FORMAT_ARGB2101010:
	case DRM_FORMAT_XBGR2101010:
	case DRM_FORMAT_ABGR2101010:
		if (INTEL_INFO(dev)->gen < 4) {
			DRM_DEBUG("unsupported pixel format: %s\n",
				  drm_get_format_name(mode_cmd->pixel_format));
			return -EINVAL;
		}
		break;
	case DRM_FORMAT_YUYV:
	case DRM_FORMAT_UYVY:
	case DRM_FORMAT_YVYU:
	case DRM_FORMAT_VYUY:
		if (INTEL_INFO(dev)->gen < 5) {
			DRM_DEBUG("unsupported pixel format: %s\n",
				  drm_get_format_name(mode_cmd->pixel_format));
			return -EINVAL;
		}
		break;
	default:
		DRM_DEBUG("unsupported pixel format: %s\n",
			  drm_get_format_name(mode_cmd->pixel_format));
		return -EINVAL;
	}

	/* FIXME need to adjust LINOFF/TILEOFF accordingly. */
	if (mode_cmd->offsets[0] != 0)
		return -EINVAL;

	tile_height = IS_GEN2(dev) ? 16 : 8;
	aligned_height = ALIGN(mode_cmd->height,
			       obj->tiling_mode ? tile_height : 1);
	/* FIXME drm helper for size checks (especially planar formats)? */
	if (obj->base.size < aligned_height * mode_cmd->pitches[0])
		return -EINVAL;

	drm_helper_mode_fill_fb_struct(&intel_fb->base, mode_cmd);
	intel_fb->obj = obj;
	intel_fb->obj->framebuffer_references++;

	ret = drm_framebuffer_init(dev, &intel_fb->base, &intel_fb_funcs);
	if (ret) {
		DRM_ERROR("framebuffer init failed %d\n", ret);
		return ret;
	}

	return 0;
}

static struct drm_framebuffer *
intel_user_framebuffer_create(struct drm_device *dev,
			      struct drm_file *filp,
			      struct drm_mode_fb_cmd2 *mode_cmd)
{
	struct drm_i915_gem_object *obj;

	obj = to_intel_bo(drm_gem_object_lookup(dev, filp,
						mode_cmd->handles[0]));
	if (&obj->base == NULL)
		return ERR_PTR(-ENOENT);

	return intel_framebuffer_create(dev, mode_cmd, obj);
}

#ifndef CONFIG_DRM_I915_FBDEV
static inline void intel_fbdev_output_poll_changed(struct drm_device *dev)
{
}
#endif

static const struct drm_mode_config_funcs intel_mode_funcs = {
	.fb_create = intel_user_framebuffer_create,
	.output_poll_changed = intel_fbdev_output_poll_changed,
};

/* Set up chip specific display functions */
static void intel_init_display(struct drm_device *dev)
{
	struct drm_i915_private *dev_priv = dev->dev_private;

	if (HAS_PCH_SPLIT(dev) || IS_G4X(dev))
		dev_priv->display.find_dpll = g4x_find_best_dpll;
	else if (IS_VALLEYVIEW(dev))
		dev_priv->display.find_dpll = vlv_find_best_dpll;
	else if (IS_PINEVIEW(dev))
		dev_priv->display.find_dpll = pnv_find_best_dpll;
	else
		dev_priv->display.find_dpll = i9xx_find_best_dpll;

	if (HAS_DDI(dev)) {
		dev_priv->display.get_pipe_config = haswell_get_pipe_config;
		dev_priv->display.crtc_mode_set = haswell_crtc_mode_set;
		dev_priv->display.crtc_enable = haswell_crtc_enable;
		dev_priv->display.crtc_disable = haswell_crtc_disable;
		dev_priv->display.off = haswell_crtc_off;
		dev_priv->display.update_plane = ironlake_update_plane;
	} else if (HAS_PCH_SPLIT(dev)) {
		dev_priv->display.get_pipe_config = ironlake_get_pipe_config;
		dev_priv->display.crtc_mode_set = ironlake_crtc_mode_set;
		dev_priv->display.crtc_enable = ironlake_crtc_enable;
		dev_priv->display.crtc_disable = ironlake_crtc_disable;
		dev_priv->display.off = ironlake_crtc_off;
		dev_priv->display.update_plane = ironlake_update_plane;
	} else if (IS_VALLEYVIEW(dev)) {
		dev_priv->display.get_pipe_config = i9xx_get_pipe_config;
		dev_priv->display.crtc_mode_set = i9xx_crtc_mode_set;
		dev_priv->display.crtc_enable = valleyview_crtc_enable;
		dev_priv->display.crtc_disable = i9xx_crtc_disable;
		dev_priv->display.off = i9xx_crtc_off;
		dev_priv->display.update_plane = i9xx_update_plane;
	} else {
		dev_priv->display.get_pipe_config = i9xx_get_pipe_config;
		dev_priv->display.crtc_mode_set = i9xx_crtc_mode_set;
		dev_priv->display.crtc_enable = i9xx_crtc_enable;
		dev_priv->display.crtc_disable = i9xx_crtc_disable;
		dev_priv->display.off = i9xx_crtc_off;
		dev_priv->display.update_plane = i9xx_update_plane;
	}

	/* Returns the core display clock speed */
	if (IS_VALLEYVIEW(dev))
		dev_priv->display.get_display_clock_speed =
			valleyview_get_display_clock_speed;
	else if (IS_I945G(dev) || (IS_G33(dev) && !IS_PINEVIEW_M(dev)))
		dev_priv->display.get_display_clock_speed =
			i945_get_display_clock_speed;
	else if (IS_I915G(dev))
		dev_priv->display.get_display_clock_speed =
			i915_get_display_clock_speed;
	else if (IS_I945GM(dev) || IS_845G(dev))
		dev_priv->display.get_display_clock_speed =
			i9xx_misc_get_display_clock_speed;
	else if (IS_PINEVIEW(dev))
		dev_priv->display.get_display_clock_speed =
			pnv_get_display_clock_speed;
	else if (IS_I915GM(dev))
		dev_priv->display.get_display_clock_speed =
			i915gm_get_display_clock_speed;
	else if (IS_I865G(dev))
		dev_priv->display.get_display_clock_speed =
			i865_get_display_clock_speed;
	else if (IS_I85X(dev))
		dev_priv->display.get_display_clock_speed =
			i855_get_display_clock_speed;
	else /* 852, 830 */
		dev_priv->display.get_display_clock_speed =
			i830_get_display_clock_speed;

	if (HAS_PCH_SPLIT(dev)) {
		if (IS_GEN5(dev)) {
			dev_priv->display.fdi_link_train = ironlake_fdi_link_train;
			dev_priv->display.write_eld = ironlake_write_eld;
		} else if (IS_GEN6(dev)) {
			dev_priv->display.fdi_link_train = gen6_fdi_link_train;
			dev_priv->display.write_eld = ironlake_write_eld;
		} else if (IS_IVYBRIDGE(dev)) {
			/* FIXME: detect B0+ stepping and use auto training */
			dev_priv->display.fdi_link_train = ivb_manual_fdi_link_train;
			dev_priv->display.write_eld = ironlake_write_eld;
			dev_priv->display.modeset_global_resources =
				ivb_modeset_global_resources;
		} else if (IS_HASWELL(dev)) {
			dev_priv->display.fdi_link_train = hsw_fdi_link_train;
			dev_priv->display.write_eld = haswell_write_eld;
			dev_priv->display.modeset_global_resources =
				haswell_modeset_global_resources;
		}
	} else if (IS_G4X(dev)) {
		dev_priv->display.write_eld = g4x_write_eld;
	} else if (IS_VALLEYVIEW(dev))
		dev_priv->display.write_eld = ironlake_write_eld;

	/* Default just returns -ENODEV to indicate unsupported */
	dev_priv->display.queue_flip = intel_default_queue_flip;

	switch (INTEL_INFO(dev)->gen) {
	case 2:
		dev_priv->display.queue_flip = intel_gen2_queue_flip;
		break;

	case 3:
		dev_priv->display.queue_flip = intel_gen3_queue_flip;
		break;

	case 4:
	case 5:
		dev_priv->display.queue_flip = intel_gen4_queue_flip;
		break;

	case 6:
		dev_priv->display.queue_flip = intel_gen6_queue_flip;
		break;
	case 7:
		dev_priv->display.queue_flip = intel_gen7_queue_flip;
		break;
	}
}

/*
 * Some BIOSes insist on assuming the GPU's pipe A is enabled at suspend,
 * resume, or other times.  This quirk makes sure that's the case for
 * affected systems.
 */
static void quirk_pipea_force(struct drm_device *dev)
{
	struct drm_i915_private *dev_priv = dev->dev_private;

	dev_priv->quirks |= QUIRK_PIPEA_FORCE;
	DRM_INFO("applying pipe a force quirk\n");
}

/*
 * Some machines (Lenovo U160) do not work with SSC on LVDS for some reason
 */
static void quirk_ssc_force_disable(struct drm_device *dev)
{
	struct drm_i915_private *dev_priv = dev->dev_private;
	dev_priv->quirks |= QUIRK_LVDS_SSC_DISABLE;
	DRM_INFO("applying lvds SSC disable quirk\n");
}

/*
 * A machine (e.g. Acer Aspire 5734Z) may need to invert the panel backlight
 * brightness value
 */
static void quirk_invert_brightness(struct drm_device *dev)
{
	struct drm_i915_private *dev_priv = dev->dev_private;
	dev_priv->quirks |= QUIRK_INVERT_BRIGHTNESS;
	DRM_INFO("applying inverted panel brightness quirk\n");
}

/*
 * Some machines (Dell XPS13) suffer broken backlight controls if
 * BLM_PCH_PWM_ENABLE is set.
 */
static void quirk_no_pcm_pwm_enable(struct drm_device *dev)
{
	struct drm_i915_private *dev_priv = dev->dev_private;
	dev_priv->quirks |= QUIRK_NO_PCH_PWM_ENABLE;
	DRM_INFO("applying no-PCH_PWM_ENABLE quirk\n");
}

struct intel_quirk {
	int device;
	int subsystem_vendor;
	int subsystem_device;
	void (*hook)(struct drm_device *dev);
};

/* For systems that don't have a meaningful PCI subdevice/subvendor ID */
struct intel_dmi_quirk {
	void (*hook)(struct drm_device *dev);
	const struct dmi_system_id (*dmi_id_list)[];
};

static int intel_dmi_reverse_brightness(const struct dmi_system_id *id)
{
	DRM_INFO("Backlight polarity reversed on %s\n", id->ident);
	return 1;
}

static const struct intel_dmi_quirk intel_dmi_quirks[] = {
	{
		.dmi_id_list = &(const struct dmi_system_id[]) {
			{
				.callback = intel_dmi_reverse_brightness,
				.ident = "NCR Corporation",
				.matches = {DMI_MATCH(DMI_SYS_VENDOR, "NCR Corporation"),
					    DMI_MATCH(DMI_PRODUCT_NAME, ""),
				},
			},
			{ }  /* terminating entry */
		},
		.hook = quirk_invert_brightness,
	},
};

static struct intel_quirk intel_quirks[] = {
	/* HP Mini needs pipe A force quirk (LP: #322104) */
	{ 0x27ae, 0x103c, 0x361a, quirk_pipea_force },

	/* Toshiba Protege R-205, S-209 needs pipe A force quirk */
	{ 0x2592, 0x1179, 0x0001, quirk_pipea_force },

	/* ThinkPad T60 needs pipe A force quirk (bug #16494) */
	{ 0x2782, 0x17aa, 0x201a, quirk_pipea_force },

	/* 830 needs to leave pipe A & dpll A up */
	{ 0x3577, PCI_ANY_ID, PCI_ANY_ID, quirk_pipea_force },

	/* Lenovo U160 cannot use SSC on LVDS */
	{ 0x0046, 0x17aa, 0x3920, quirk_ssc_force_disable },

	/* Sony Vaio Y cannot use SSC on LVDS */
	{ 0x0046, 0x104d, 0x9076, quirk_ssc_force_disable },

	/*
	 * All GM45 Acer (and its brands eMachines and Packard Bell) laptops
	 * seem to use inverted backlight PWM.
	 */
	{ 0x2a42, 0x1025, PCI_ANY_ID, quirk_invert_brightness },

	/* Dell XPS13 HD Sandy Bridge */
	{ 0x0116, 0x1028, 0x052e, quirk_no_pcm_pwm_enable },
	/* Dell XPS13 HD and XPS13 FHD Ivy Bridge */
	{ 0x0166, 0x1028, 0x058b, quirk_no_pcm_pwm_enable },
};

static void intel_init_quirks(struct drm_device *dev)
{
	struct pci_dev *d = dev->pdev;
	int i;

	for (i = 0; i < ARRAY_SIZE(intel_quirks); i++) {
		struct intel_quirk *q = &intel_quirks[i];

		if (d->device == q->device &&
		    (d->subsystem_vendor == q->subsystem_vendor ||
		     q->subsystem_vendor == PCI_ANY_ID) &&
		    (d->subsystem_device == q->subsystem_device ||
		     q->subsystem_device == PCI_ANY_ID))
			q->hook(dev);
	}
	for (i = 0; i < ARRAY_SIZE(intel_dmi_quirks); i++) {
		if (dmi_check_system(*intel_dmi_quirks[i].dmi_id_list) != 0)
			intel_dmi_quirks[i].hook(dev);
	}
}

/* Disable the VGA plane that we never use */
static void i915_disable_vga(struct drm_device *dev)
{
	struct drm_i915_private *dev_priv = dev->dev_private;
	u8 sr1;
	u32 vga_reg = i915_vgacntrl_reg(dev);

	vga_get_uninterruptible(dev->pdev, VGA_RSRC_LEGACY_IO);
	outb(SR01, VGA_SR_INDEX);
	sr1 = inb(VGA_SR_DATA);
	outb(sr1 | 1<<5, VGA_SR_DATA);
	vga_put(dev->pdev, VGA_RSRC_LEGACY_IO);
	udelay(300);

	I915_WRITE(vga_reg, VGA_DISP_DISABLE);
	POSTING_READ(vga_reg);
}

void intel_modeset_init_hw(struct drm_device *dev)
{
	struct drm_i915_private *dev_priv = dev->dev_private;

	intel_prepare_ddi(dev);

	intel_init_clock_gating(dev);

	/* Enable the CRI clock source so we can get at the display */
	if (IS_VALLEYVIEW(dev))
		I915_WRITE(DPLL(PIPE_B), I915_READ(DPLL(PIPE_B)) |
			   DPLL_INTEGRATED_CRI_CLK_VLV);

	intel_init_dpio(dev);

	mutex_lock(&dev->struct_mutex);
	intel_enable_gt_powersave(dev);
	mutex_unlock(&dev->struct_mutex);
}

void intel_modeset_suspend_hw(struct drm_device *dev)
{
	intel_suspend_hw(dev);
}

void intel_modeset_init(struct drm_device *dev)
{
	struct drm_i915_private *dev_priv = dev->dev_private;
	int i, j, ret;

	drm_mode_config_init(dev);

	dev->mode_config.min_width = 0;
	dev->mode_config.min_height = 0;

	dev->mode_config.preferred_depth = 24;
	dev->mode_config.prefer_shadow = 1;

	dev->mode_config.funcs = &intel_mode_funcs;

	intel_init_quirks(dev);

	intel_init_pm(dev);

	if (INTEL_INFO(dev)->num_pipes == 0)
		return;

	intel_init_display(dev);

	if (IS_GEN2(dev)) {
		dev->mode_config.max_width = 2048;
		dev->mode_config.max_height = 2048;
	} else if (IS_GEN3(dev)) {
		dev->mode_config.max_width = 4096;
		dev->mode_config.max_height = 4096;
	} else {
		dev->mode_config.max_width = 8192;
		dev->mode_config.max_height = 8192;
	}
	dev->mode_config.fb_base = dev_priv->gtt.mappable_base;

	DRM_DEBUG_KMS("%d display pipe%s available.\n",
		      INTEL_INFO(dev)->num_pipes,
		      INTEL_INFO(dev)->num_pipes > 1 ? "s" : "");

	for_each_pipe(i) {
		intel_crtc_init(dev, i);
		for (j = 0; j < dev_priv->num_plane; j++) {
			ret = intel_plane_init(dev, i, j);
			if (ret)
				DRM_DEBUG_KMS("pipe %c sprite %c init failed: %d\n",
					      pipe_name(i), sprite_name(i, j), ret);
		}
	}

	intel_cpu_pll_init(dev);
	intel_shared_dpll_init(dev);

	/* Just disable it once at startup */
	i915_disable_vga(dev);
	intel_setup_outputs(dev);

	/* Just in case the BIOS is doing something questionable. */
	intel_disable_fbc(dev);
}

static void
intel_connector_break_all_links(struct intel_connector *connector)
{
	connector->base.dpms = DRM_MODE_DPMS_OFF;
	connector->base.encoder = NULL;
	connector->encoder->connectors_active = false;
	connector->encoder->base.crtc = NULL;
}

static void intel_enable_pipe_a(struct drm_device *dev)
{
	struct intel_connector *connector;
	struct drm_connector *crt = NULL;
	struct intel_load_detect_pipe load_detect_temp;

	/* We can't just switch on the pipe A, we need to set things up with a
	 * proper mode and output configuration. As a gross hack, enable pipe A
	 * by enabling the load detect pipe once. */
	list_for_each_entry(connector,
			    &dev->mode_config.connector_list,
			    base.head) {
		if (connector->encoder->type == INTEL_OUTPUT_ANALOG) {
			crt = &connector->base;
			break;
		}
	}

	if (!crt)
		return;

	if (intel_get_load_detect_pipe(crt, NULL, &load_detect_temp))
		intel_release_load_detect_pipe(crt, &load_detect_temp);


}

static bool
intel_check_plane_mapping(struct intel_crtc *crtc)
{
	struct drm_device *dev = crtc->base.dev;
	struct drm_i915_private *dev_priv = dev->dev_private;
	u32 reg, val;

	if (INTEL_INFO(dev)->num_pipes == 1)
		return true;

	reg = DSPCNTR(!crtc->plane);
	val = I915_READ(reg);

	if ((val & DISPLAY_PLANE_ENABLE) &&
	    (!!(val & DISPPLANE_SEL_PIPE_MASK) == crtc->pipe))
		return false;

	return true;
}

static void intel_sanitize_crtc(struct intel_crtc *crtc)
{
	struct drm_device *dev = crtc->base.dev;
	struct drm_i915_private *dev_priv = dev->dev_private;
	u32 reg;

	/* Clear any frame start delays used for debugging left by the BIOS */
	reg = PIPECONF(crtc->config.cpu_transcoder);
	I915_WRITE(reg, I915_READ(reg) & ~PIPECONF_FRAME_START_DELAY_MASK);

	/* We need to sanitize the plane -> pipe mapping first because this will
	 * disable the crtc (and hence change the state) if it is wrong. Note
	 * that gen4+ has a fixed plane -> pipe mapping.  */
	if (INTEL_INFO(dev)->gen < 4 && !intel_check_plane_mapping(crtc)) {
		struct intel_connector *connector;
		bool plane;

		DRM_DEBUG_KMS("[CRTC:%d] wrong plane connection detected!\n",
			      crtc->base.base.id);

		/* Pipe has the wrong plane attached and the plane is active.
		 * Temporarily change the plane mapping and disable everything
		 * ...  */
		plane = crtc->plane;
		crtc->plane = !plane;
		dev_priv->display.crtc_disable(&crtc->base);
		crtc->plane = plane;

		/* ... and break all links. */
		list_for_each_entry(connector, &dev->mode_config.connector_list,
				    base.head) {
			if (connector->encoder->base.crtc != &crtc->base)
				continue;

			intel_connector_break_all_links(connector);
		}

		WARN_ON(crtc->active);
		crtc->base.enabled = false;
	}

	if (dev_priv->quirks & QUIRK_PIPEA_FORCE &&
	    crtc->pipe == PIPE_A && !crtc->active) {
		/* BIOS forgot to enable pipe A, this mostly happens after
		 * resume. Force-enable the pipe to fix this, the update_dpms
		 * call below we restore the pipe to the right state, but leave
		 * the required bits on. */
		intel_enable_pipe_a(dev);
	}

	/* Adjust the state of the output pipe according to whether we
	 * have active connectors/encoders. */
	intel_crtc_update_dpms(&crtc->base);

	if (crtc->active != crtc->base.enabled) {
		struct intel_encoder *encoder;

		/* This can happen either due to bugs in the get_hw_state
		 * functions or because the pipe is force-enabled due to the
		 * pipe A quirk. */
		DRM_DEBUG_KMS("[CRTC:%d] hw state adjusted, was %s, now %s\n",
			      crtc->base.base.id,
			      crtc->base.enabled ? "enabled" : "disabled",
			      crtc->active ? "enabled" : "disabled");

		crtc->base.enabled = crtc->active;

		/* Because we only establish the connector -> encoder ->
		 * crtc links if something is active, this means the
		 * crtc is now deactivated. Break the links. connector
		 * -> encoder links are only establish when things are
		 *  actually up, hence no need to break them. */
		WARN_ON(crtc->active);

		for_each_encoder_on_crtc(dev, &crtc->base, encoder) {
			WARN_ON(encoder->connectors_active);
			encoder->base.crtc = NULL;
		}
	}
}

static void intel_sanitize_encoder(struct intel_encoder *encoder)
{
	struct intel_connector *connector;
	struct drm_device *dev = encoder->base.dev;

	/* We need to check both for a crtc link (meaning that the
	 * encoder is active and trying to read from a pipe) and the
	 * pipe itself being active. */
	bool has_active_crtc = encoder->base.crtc &&
		to_intel_crtc(encoder->base.crtc)->active;

	if (encoder->connectors_active && !has_active_crtc) {
		DRM_DEBUG_KMS("[ENCODER:%d:%s] has active connectors but no active pipe!\n",
			      encoder->base.base.id,
			      drm_get_encoder_name(&encoder->base));

		/* Connector is active, but has no active pipe. This is
		 * fallout from our resume register restoring. Disable
		 * the encoder manually again. */
		if (encoder->base.crtc) {
			DRM_DEBUG_KMS("[ENCODER:%d:%s] manually disabled\n",
				      encoder->base.base.id,
				      drm_get_encoder_name(&encoder->base));
			encoder->disable(encoder);
		}

		/* Inconsistent output/port/pipe state happens presumably due to
		 * a bug in one of the get_hw_state functions. Or someplace else
		 * in our code, like the register restore mess on resume. Clamp
		 * things to off as a safer default. */
		list_for_each_entry(connector,
				    &dev->mode_config.connector_list,
				    base.head) {
			if (connector->encoder != encoder)
				continue;

			intel_connector_break_all_links(connector);
		}
	}
	/* Enabled encoders without active connectors will be fixed in
	 * the crtc fixup. */
}

void i915_redisable_vga(struct drm_device *dev)
{
	struct drm_i915_private *dev_priv = dev->dev_private;
	u32 vga_reg = i915_vgacntrl_reg(dev);

	/* This function can be called both from intel_modeset_setup_hw_state or
	 * at a very early point in our resume sequence, where the power well
	 * structures are not yet restored. Since this function is at a very
	 * paranoid "someone might have enabled VGA while we were not looking"
	 * level, just check if the power well is enabled instead of trying to
	 * follow the "don't touch the power well if we don't need it" policy
	 * the rest of the driver uses. */
	if (HAS_POWER_WELL(dev) &&
	    (I915_READ(HSW_PWR_WELL_DRIVER) & HSW_PWR_WELL_STATE_ENABLED) == 0)
		return;

	if (!(I915_READ(vga_reg) & VGA_DISP_DISABLE)) {
		DRM_DEBUG_KMS("Something enabled VGA plane, disabling it\n");
		i915_disable_vga(dev);
	}
}

static void intel_modeset_readout_hw_state(struct drm_device *dev)
{
	struct drm_i915_private *dev_priv = dev->dev_private;
	enum pipe pipe;
	struct intel_crtc *crtc;
	struct intel_encoder *encoder;
	struct intel_connector *connector;
	int i;

	list_for_each_entry(crtc, &dev->mode_config.crtc_list,
			    base.head) {
		memset(&crtc->config, 0, sizeof(crtc->config));

		crtc->active = dev_priv->display.get_pipe_config(crtc,
								 &crtc->config);

		crtc->base.enabled = crtc->active;
		crtc->primary_enabled = crtc->active;

		DRM_DEBUG_KMS("[CRTC:%d] hw state readout: %s\n",
			      crtc->base.base.id,
			      crtc->active ? "enabled" : "disabled");
	}

	/* FIXME: Smash this into the new shared dpll infrastructure. */
	if (HAS_DDI(dev))
		intel_ddi_setup_hw_pll_state(dev);

	for (i = 0; i < dev_priv->num_shared_dpll; i++) {
		struct intel_shared_dpll *pll = &dev_priv->shared_dplls[i];

		pll->on = pll->get_hw_state(dev_priv, pll, &pll->hw_state);
		pll->active = 0;
		list_for_each_entry(crtc, &dev->mode_config.crtc_list,
				    base.head) {
			if (crtc->active && intel_crtc_to_shared_dpll(crtc) == pll)
				pll->active++;
		}
		pll->refcount = pll->active;

		DRM_DEBUG_KMS("%s hw state readout: refcount %i, on %i\n",
			      pll->name, pll->refcount, pll->on);
	}

	list_for_each_entry(encoder, &dev->mode_config.encoder_list,
			    base.head) {
		pipe = 0;

		if (encoder->get_hw_state(encoder, &pipe)) {
			crtc = to_intel_crtc(dev_priv->pipe_to_crtc_mapping[pipe]);
			encoder->base.crtc = &crtc->base;
			if (encoder->get_config)
				encoder->get_config(encoder, &crtc->config);
		} else {
			encoder->base.crtc = NULL;
		}

		encoder->connectors_active = false;
		DRM_DEBUG_KMS("[ENCODER:%d:%s] hw state readout: %s, pipe %c\n",
			      encoder->base.base.id,
			      drm_get_encoder_name(&encoder->base),
			      encoder->base.crtc ? "enabled" : "disabled",
			      pipe_name(pipe));
	}

	list_for_each_entry(connector, &dev->mode_config.connector_list,
			    base.head) {
		if (connector->get_hw_state(connector)) {
			connector->base.dpms = DRM_MODE_DPMS_ON;
			connector->encoder->connectors_active = true;
			connector->base.encoder = &connector->encoder->base;
		} else {
			connector->base.dpms = DRM_MODE_DPMS_OFF;
			connector->base.encoder = NULL;
		}
		DRM_DEBUG_KMS("[CONNECTOR:%d:%s] hw state readout: %s\n",
			      connector->base.base.id,
			      drm_get_connector_name(&connector->base),
			      connector->base.encoder ? "enabled" : "disabled");
	}
}

/* Scan out the current hw modeset state, sanitizes it and maps it into the drm
 * and i915 state tracking structures. */
void intel_modeset_setup_hw_state(struct drm_device *dev,
				  bool force_restore)
{
	struct drm_i915_private *dev_priv = dev->dev_private;
	enum pipe pipe;
	struct intel_crtc *crtc;
	struct intel_encoder *encoder;
	int i;

	intel_modeset_readout_hw_state(dev);

	/*
	 * Now that we have the config, copy it to each CRTC struct
	 * Note that this could go away if we move to using crtc_config
	 * checking everywhere.
	 */
	list_for_each_entry(crtc, &dev->mode_config.crtc_list,
			    base.head) {
		if (crtc->active && i915_fastboot) {
			intel_crtc_mode_from_pipe_config(crtc, &crtc->config);

			DRM_DEBUG_KMS("[CRTC:%d] found active mode: ",
				      crtc->base.base.id);
			drm_mode_debug_printmodeline(&crtc->base.mode);
		}
	}

	/* HW state is read out, now we need to sanitize this mess. */
	list_for_each_entry(encoder, &dev->mode_config.encoder_list,
			    base.head) {
		intel_sanitize_encoder(encoder);
	}

	for_each_pipe(pipe) {
		crtc = to_intel_crtc(dev_priv->pipe_to_crtc_mapping[pipe]);
		intel_sanitize_crtc(crtc);
		intel_dump_pipe_config(crtc, &crtc->config, "[setup_hw_state]");
	}

	for (i = 0; i < dev_priv->num_shared_dpll; i++) {
		struct intel_shared_dpll *pll = &dev_priv->shared_dplls[i];

		if (!pll->on || pll->active)
			continue;

		DRM_DEBUG_KMS("%s enabled but not in use, disabling\n", pll->name);

		pll->disable(dev_priv, pll);
		pll->on = false;
	}

	if (IS_HASWELL(dev))
		ilk_wm_get_hw_state(dev);

	if (force_restore) {
		i915_redisable_vga(dev);

		/*
		 * We need to use raw interfaces for restoring state to avoid
		 * checking (bogus) intermediate states.
		 */
		for_each_pipe(pipe) {
			struct drm_crtc *crtc =
				dev_priv->pipe_to_crtc_mapping[pipe];

			__intel_set_mode(crtc, &crtc->mode, crtc->x, crtc->y,
					 crtc->fb);
		}
	} else {
		intel_modeset_update_staged_output_state(dev);
	}

	intel_modeset_check_state(dev);

	drm_mode_config_reset(dev);
}

void intel_modeset_gem_init(struct drm_device *dev)
{
	intel_modeset_init_hw(dev);

	intel_setup_overlay(dev);

	intel_modeset_setup_hw_state(dev, false);
}

void intel_modeset_cleanup(struct drm_device *dev)
{
	struct drm_i915_private *dev_priv = dev->dev_private;
	struct drm_crtc *crtc;
	struct drm_connector *connector;

	/*
	 * Interrupts and polling as the first thing to avoid creating havoc.
	 * Too much stuff here (turning of rps, connectors, ...) would
	 * experience fancy races otherwise.
	 */
	drm_irq_uninstall(dev);
	cancel_work_sync(&dev_priv->hotplug_work);
	/*
	 * Due to the hpd irq storm handling the hotplug work can re-arm the
	 * poll handlers. Hence disable polling after hpd handling is shut down.
	 */
	drm_kms_helper_poll_fini(dev);

	mutex_lock(&dev->struct_mutex);

	intel_unregister_dsm_handler();

	list_for_each_entry(crtc, &dev->mode_config.crtc_list, head) {
		/* Skip inactive CRTCs */
		if (!crtc->fb)
			continue;

		intel_increase_pllclock(crtc);
	}

	intel_disable_fbc(dev);

	intel_disable_gt_powersave(dev);

	ironlake_teardown_rc6(dev);

	mutex_unlock(&dev->struct_mutex);

	/* flush any delayed tasks or pending work */
	flush_scheduled_work();

	/* destroy backlight, if any, before the connectors */
	intel_panel_destroy_backlight(dev);

	/* destroy the sysfs files before encoders/connectors */
	list_for_each_entry(connector, &dev->mode_config.connector_list, head)
		drm_sysfs_connector_remove(connector);

	drm_mode_config_cleanup(dev);

	intel_cleanup_overlay(dev);
}

/*
 * Return which encoder is currently attached for connector.
 */
struct drm_encoder *intel_best_encoder(struct drm_connector *connector)
{
	return &intel_attached_encoder(connector)->base;
}

void intel_connector_attach_encoder(struct intel_connector *connector,
				    struct intel_encoder *encoder)
{
	connector->encoder = encoder;
	drm_mode_connector_attach_encoder(&connector->base,
					  &encoder->base);
}

/*
 * set vga decode state - true == enable VGA decode
 */
int intel_modeset_vga_set_state(struct drm_device *dev, bool state)
{
	struct drm_i915_private *dev_priv = dev->dev_private;
	u16 gmch_ctrl;

	pci_read_config_word(dev_priv->bridge_dev, INTEL_GMCH_CTRL, &gmch_ctrl);
	if (state)
		gmch_ctrl &= ~INTEL_GMCH_VGA_DISABLE;
	else
		gmch_ctrl |= INTEL_GMCH_VGA_DISABLE;
	pci_write_config_word(dev_priv->bridge_dev, INTEL_GMCH_CTRL, gmch_ctrl);
	return 0;
}

struct intel_display_error_state {

	u32 power_well_driver;

	int num_transcoders;

	struct intel_cursor_error_state {
		u32 control;
		u32 position;
		u32 base;
		u32 size;
	} cursor[I915_MAX_PIPES];

	struct intel_pipe_error_state {
		u32 source;
	} pipe[I915_MAX_PIPES];

	struct intel_plane_error_state {
		u32 control;
		u32 stride;
		u32 size;
		u32 pos;
		u32 addr;
		u32 surface;
		u32 tile_offset;
	} plane[I915_MAX_PIPES];

	struct intel_transcoder_error_state {
		enum transcoder cpu_transcoder;

		u32 conf;

		u32 htotal;
		u32 hblank;
		u32 hsync;
		u32 vtotal;
		u32 vblank;
		u32 vsync;
	} transcoder[4];
};

struct intel_display_error_state *
intel_display_capture_error_state(struct drm_device *dev)
{
	drm_i915_private_t *dev_priv = dev->dev_private;
	struct intel_display_error_state *error;
	int transcoders[] = {
		TRANSCODER_A,
		TRANSCODER_B,
		TRANSCODER_C,
		TRANSCODER_EDP,
	};
	int i;

	if (INTEL_INFO(dev)->num_pipes == 0)
		return NULL;

	error = kzalloc(sizeof(*error), GFP_ATOMIC);
	if (error == NULL)
		return NULL;

	if (HAS_POWER_WELL(dev))
		error->power_well_driver = I915_READ(HSW_PWR_WELL_DRIVER);

	for_each_pipe(i) {
		if (!intel_display_power_enabled(dev, POWER_DOMAIN_PIPE(i)))
			continue;

		if (INTEL_INFO(dev)->gen <= 6 || IS_VALLEYVIEW(dev)) {
			error->cursor[i].control = I915_READ(CURCNTR(i));
			error->cursor[i].position = I915_READ(CURPOS(i));
			error->cursor[i].base = I915_READ(CURBASE(i));
		} else {
			error->cursor[i].control = I915_READ(CURCNTR_IVB(i));
			error->cursor[i].position = I915_READ(CURPOS_IVB(i));
			error->cursor[i].base = I915_READ(CURBASE_IVB(i));
		}

		error->plane[i].control = I915_READ(DSPCNTR(i));
		error->plane[i].stride = I915_READ(DSPSTRIDE(i));
		if (INTEL_INFO(dev)->gen <= 3) {
			error->plane[i].size = I915_READ(DSPSIZE(i));
			error->plane[i].pos = I915_READ(DSPPOS(i));
		}
		if (INTEL_INFO(dev)->gen <= 7 && !IS_HASWELL(dev))
			error->plane[i].addr = I915_READ(DSPADDR(i));
		if (INTEL_INFO(dev)->gen >= 4) {
			error->plane[i].surface = I915_READ(DSPSURF(i));
			error->plane[i].tile_offset = I915_READ(DSPTILEOFF(i));
		}

		error->pipe[i].source = I915_READ(PIPESRC(i));
	}

	error->num_transcoders = INTEL_INFO(dev)->num_pipes;
	if (HAS_DDI(dev_priv->dev))
		error->num_transcoders++; /* Account for eDP. */

	for (i = 0; i < error->num_transcoders; i++) {
		enum transcoder cpu_transcoder = transcoders[i];

		if (!intel_display_power_enabled(dev,
				POWER_DOMAIN_TRANSCODER(cpu_transcoder)))
			continue;

		error->transcoder[i].cpu_transcoder = cpu_transcoder;

		error->transcoder[i].conf = I915_READ(PIPECONF(cpu_transcoder));
		error->transcoder[i].htotal = I915_READ(HTOTAL(cpu_transcoder));
		error->transcoder[i].hblank = I915_READ(HBLANK(cpu_transcoder));
		error->transcoder[i].hsync = I915_READ(HSYNC(cpu_transcoder));
		error->transcoder[i].vtotal = I915_READ(VTOTAL(cpu_transcoder));
		error->transcoder[i].vblank = I915_READ(VBLANK(cpu_transcoder));
		error->transcoder[i].vsync = I915_READ(VSYNC(cpu_transcoder));
	}

	return error;
}

#define err_printf(e, ...) i915_error_printf(e, __VA_ARGS__)

void
intel_display_print_error_state(struct drm_i915_error_state_buf *m,
				struct drm_device *dev,
				struct intel_display_error_state *error)
{
	int i;

	if (!error)
		return;

	err_printf(m, "Num Pipes: %d\n", INTEL_INFO(dev)->num_pipes);
	if (HAS_POWER_WELL(dev))
		err_printf(m, "PWR_WELL_CTL2: %08x\n",
			   error->power_well_driver);
	for_each_pipe(i) {
		err_printf(m, "Pipe [%d]:\n", i);
		err_printf(m, "  SRC: %08x\n", error->pipe[i].source);

		err_printf(m, "Plane [%d]:\n", i);
		err_printf(m, "  CNTR: %08x\n", error->plane[i].control);
		err_printf(m, "  STRIDE: %08x\n", error->plane[i].stride);
		if (INTEL_INFO(dev)->gen <= 3) {
			err_printf(m, "  SIZE: %08x\n", error->plane[i].size);
			err_printf(m, "  POS: %08x\n", error->plane[i].pos);
		}
		if (INTEL_INFO(dev)->gen <= 7 && !IS_HASWELL(dev))
			err_printf(m, "  ADDR: %08x\n", error->plane[i].addr);
		if (INTEL_INFO(dev)->gen >= 4) {
			err_printf(m, "  SURF: %08x\n", error->plane[i].surface);
			err_printf(m, "  TILEOFF: %08x\n", error->plane[i].tile_offset);
		}

		err_printf(m, "Cursor [%d]:\n", i);
		err_printf(m, "  CNTR: %08x\n", error->cursor[i].control);
		err_printf(m, "  POS: %08x\n", error->cursor[i].position);
		err_printf(m, "  BASE: %08x\n", error->cursor[i].base);
	}

	for (i = 0; i < error->num_transcoders; i++) {
		err_printf(m, "CPU transcoder: %c\n",
			   transcoder_name(error->transcoder[i].cpu_transcoder));
		err_printf(m, "  CONF: %08x\n", error->transcoder[i].conf);
		err_printf(m, "  HTOTAL: %08x\n", error->transcoder[i].htotal);
		err_printf(m, "  HBLANK: %08x\n", error->transcoder[i].hblank);
		err_printf(m, "  HSYNC: %08x\n", error->transcoder[i].hsync);
		err_printf(m, "  VTOTAL: %08x\n", error->transcoder[i].vtotal);
		err_printf(m, "  VBLANK: %08x\n", error->transcoder[i].vblank);
		err_printf(m, "  VSYNC: %08x\n", error->transcoder[i].vsync);
	}
}<|MERGE_RESOLUTION|>--- conflicted
+++ resolved
@@ -5293,25 +5293,6 @@
 	if (INTEL_INFO(dev)->gen < 4)
 		pipe_config->double_wide = tmp & PIPECONF_DOUBLE_WIDE;
 
-	if (IS_G4X(dev) || IS_VALLEYVIEW(dev)) {
-		switch (tmp & PIPECONF_BPC_MASK) {
-		case PIPECONF_6BPC:
-			pipe_config->pipe_bpp = 18;
-			break;
-		case PIPECONF_8BPC:
-			pipe_config->pipe_bpp = 24;
-			break;
-		case PIPECONF_10BPC:
-			pipe_config->pipe_bpp = 30;
-			break;
-		default:
-			break;
-		}
-	}
-
-	if (INTEL_INFO(dev)->gen < 4)
-		pipe_config->double_wide = tmp & PIPECONF_DOUBLE_WIDE;
-
 	intel_get_pipe_timings(crtc, pipe_config);
 
 	i9xx_get_pfit_config(crtc, pipe_config);
@@ -6132,7 +6113,6 @@
 	struct drm_device *dev = crtc->base.dev;
 	struct drm_i915_private *dev_priv = dev->dev_private;
 	enum pipe pipe = crtc->pipe;
-<<<<<<< HEAD
 
 	if (INTEL_INFO(dev)->gen >= 5) {
 		m_n->link_m = I915_READ(PIPE_LINK_M1(transcoder));
@@ -6163,38 +6143,6 @@
 					     &pipe_config->dp_m_n);
 }
 
-=======
-
-	if (INTEL_INFO(dev)->gen >= 5) {
-		m_n->link_m = I915_READ(PIPE_LINK_M1(transcoder));
-		m_n->link_n = I915_READ(PIPE_LINK_N1(transcoder));
-		m_n->gmch_m = I915_READ(PIPE_DATA_M1(transcoder))
-			& ~TU_SIZE_MASK;
-		m_n->gmch_n = I915_READ(PIPE_DATA_N1(transcoder));
-		m_n->tu = ((I915_READ(PIPE_DATA_M1(transcoder))
-			    & TU_SIZE_MASK) >> TU_SIZE_SHIFT) + 1;
-	} else {
-		m_n->link_m = I915_READ(PIPE_LINK_M_G4X(pipe));
-		m_n->link_n = I915_READ(PIPE_LINK_N_G4X(pipe));
-		m_n->gmch_m = I915_READ(PIPE_DATA_M_G4X(pipe))
-			& ~TU_SIZE_MASK;
-		m_n->gmch_n = I915_READ(PIPE_DATA_N_G4X(pipe));
-		m_n->tu = ((I915_READ(PIPE_DATA_M_G4X(pipe))
-			    & TU_SIZE_MASK) >> TU_SIZE_SHIFT) + 1;
-	}
-}
-
-void intel_dp_get_m_n(struct intel_crtc *crtc,
-		      struct intel_crtc_config *pipe_config)
-{
-	if (crtc->config.has_pch_encoder)
-		intel_pch_transcoder_get_m_n(crtc, &pipe_config->dp_m_n);
-	else
-		intel_cpu_transcoder_get_m_n(crtc, pipe_config->cpu_transcoder,
-					     &pipe_config->dp_m_n);
-}
-
->>>>>>> 07bf139b
 static void ironlake_get_fdi_m_n_config(struct intel_crtc *crtc,
 					struct intel_crtc_config *pipe_config)
 {
