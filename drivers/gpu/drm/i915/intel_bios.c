/*
 * Copyright © 2006 Intel Corporation
 *
 * Permission is hereby granted, free of charge, to any person obtaining a
 * copy of this software and associated documentation files (the "Software"),
 * to deal in the Software without restriction, including without limitation
 * the rights to use, copy, modify, merge, publish, distribute, sublicense,
 * and/or sell copies of the Software, and to permit persons to whom the
 * Software is furnished to do so, subject to the following conditions:
 *
 * The above copyright notice and this permission notice (including the next
 * paragraph) shall be included in all copies or substantial portions of the
 * Software.
 *
 * THE SOFTWARE IS PROVIDED "AS IS", WITHOUT WARRANTY OF ANY KIND, EXPRESS OR
 * IMPLIED, INCLUDING BUT NOT LIMITED TO THE WARRANTIES OF MERCHANTABILITY,
 * FITNESS FOR A PARTICULAR PURPOSE AND NONINFRINGEMENT.  IN NO EVENT SHALL
 * THE AUTHORS OR COPYRIGHT HOLDERS BE LIABLE FOR ANY CLAIM, DAMAGES OR OTHER
 * LIABILITY, WHETHER IN AN ACTION OF CONTRACT, TORT OR OTHERWISE, ARISING FROM,
 * OUT OF OR IN CONNECTION WITH THE SOFTWARE OR THE USE OR OTHER DEALINGS IN THE
 * SOFTWARE.
 *
 * Authors:
 *    Eric Anholt <eric@anholt.net>
 *
 */
#include <linux/dmi.h>
#include <drm/drm_dp_helper.h>
#include <drm/drmP.h>
#include <drm/i915_drm.h>
#include "i915_drv.h"
#include "intel_bios.h"

#define	SLAVE_ADDR1	0x70
#define	SLAVE_ADDR2	0x72

static int panel_type;

static void *
find_section(struct bdb_header *bdb, int section_id)
{
	u8 *base = (u8 *)bdb;
	int index = 0;
	u16 total, current_size;
	u8 current_id;

	/* skip to first section */
	index += bdb->header_size;
	total = bdb->bdb_size;

	/* walk the sections looking for section_id */
	while (index < total) {
		current_id = *(base + index);
		index++;
		current_size = *((u16 *)(base + index));
		index += 2;
		if (current_id == section_id)
			return base + index;
		index += current_size;
	}

	return NULL;
}

static u16
get_blocksize(void *p)
{
	u16 *block_ptr, block_size;

	block_ptr = (u16 *)((char *)p - 2);
	block_size = *block_ptr;
	return block_size;
}

static void
fill_detail_timing_data(struct drm_display_mode *panel_fixed_mode,
			const struct lvds_dvo_timing *dvo_timing)
{
	panel_fixed_mode->hdisplay = (dvo_timing->hactive_hi << 8) |
		dvo_timing->hactive_lo;
	panel_fixed_mode->hsync_start = panel_fixed_mode->hdisplay +
		((dvo_timing->hsync_off_hi << 8) | dvo_timing->hsync_off_lo);
	panel_fixed_mode->hsync_end = panel_fixed_mode->hsync_start +
		dvo_timing->hsync_pulse_width;
	panel_fixed_mode->htotal = panel_fixed_mode->hdisplay +
		((dvo_timing->hblank_hi << 8) | dvo_timing->hblank_lo);

	panel_fixed_mode->vdisplay = (dvo_timing->vactive_hi << 8) |
		dvo_timing->vactive_lo;
	panel_fixed_mode->vsync_start = panel_fixed_mode->vdisplay +
		dvo_timing->vsync_off;
	panel_fixed_mode->vsync_end = panel_fixed_mode->vsync_start +
		dvo_timing->vsync_pulse_width;
	panel_fixed_mode->vtotal = panel_fixed_mode->vdisplay +
		((dvo_timing->vblank_hi << 8) | dvo_timing->vblank_lo);
	panel_fixed_mode->clock = dvo_timing->clock * 10;
	panel_fixed_mode->type = DRM_MODE_TYPE_PREFERRED;

	if (dvo_timing->hsync_positive)
		panel_fixed_mode->flags |= DRM_MODE_FLAG_PHSYNC;
	else
		panel_fixed_mode->flags |= DRM_MODE_FLAG_NHSYNC;

	if (dvo_timing->vsync_positive)
		panel_fixed_mode->flags |= DRM_MODE_FLAG_PVSYNC;
	else
		panel_fixed_mode->flags |= DRM_MODE_FLAG_NVSYNC;

	/* Some VBTs have bogus h/vtotal values */
	if (panel_fixed_mode->hsync_end > panel_fixed_mode->htotal)
		panel_fixed_mode->htotal = panel_fixed_mode->hsync_end + 1;
	if (panel_fixed_mode->vsync_end > panel_fixed_mode->vtotal)
		panel_fixed_mode->vtotal = panel_fixed_mode->vsync_end + 1;

	drm_mode_set_name(panel_fixed_mode);
}

static bool
lvds_dvo_timing_equal_size(const struct lvds_dvo_timing *a,
			   const struct lvds_dvo_timing *b)
{
	if (a->hactive_hi != b->hactive_hi ||
	    a->hactive_lo != b->hactive_lo)
		return false;

	if (a->hsync_off_hi != b->hsync_off_hi ||
	    a->hsync_off_lo != b->hsync_off_lo)
		return false;

	if (a->hsync_pulse_width != b->hsync_pulse_width)
		return false;

	if (a->hblank_hi != b->hblank_hi ||
	    a->hblank_lo != b->hblank_lo)
		return false;

	if (a->vactive_hi != b->vactive_hi ||
	    a->vactive_lo != b->vactive_lo)
		return false;

	if (a->vsync_off != b->vsync_off)
		return false;

	if (a->vsync_pulse_width != b->vsync_pulse_width)
		return false;

	if (a->vblank_hi != b->vblank_hi ||
	    a->vblank_lo != b->vblank_lo)
		return false;

	return true;
}

static const struct lvds_dvo_timing *
get_lvds_dvo_timing(const struct bdb_lvds_lfp_data *lvds_lfp_data,
		    const struct bdb_lvds_lfp_data_ptrs *lvds_lfp_data_ptrs,
		    int index)
{
	/*
	 * the size of fp_timing varies on the different platform.
	 * So calculate the DVO timing relative offset in LVDS data
	 * entry to get the DVO timing entry
	 */

	int lfp_data_size =
		lvds_lfp_data_ptrs->ptr[1].dvo_timing_offset -
		lvds_lfp_data_ptrs->ptr[0].dvo_timing_offset;
	int dvo_timing_offset =
		lvds_lfp_data_ptrs->ptr[0].dvo_timing_offset -
		lvds_lfp_data_ptrs->ptr[0].fp_timing_offset;
	char *entry = (char *)lvds_lfp_data->data + lfp_data_size * index;

	return (struct lvds_dvo_timing *)(entry + dvo_timing_offset);
}

/* get lvds_fp_timing entry
 * this function may return NULL if the corresponding entry is invalid
 */
static const struct lvds_fp_timing *
get_lvds_fp_timing(const struct bdb_header *bdb,
		   const struct bdb_lvds_lfp_data *data,
		   const struct bdb_lvds_lfp_data_ptrs *ptrs,
		   int index)
{
	size_t data_ofs = (const u8 *)data - (const u8 *)bdb;
	u16 data_size = ((const u16 *)data)[-1]; /* stored in header */
	size_t ofs;

	if (index >= ARRAY_SIZE(ptrs->ptr))
		return NULL;
	ofs = ptrs->ptr[index].fp_timing_offset;
	if (ofs < data_ofs ||
	    ofs + sizeof(struct lvds_fp_timing) > data_ofs + data_size)
		return NULL;
	return (const struct lvds_fp_timing *)((const u8 *)bdb + ofs);
}

/* Try to find integrated panel data */
static void
parse_lfp_panel_data(struct drm_i915_private *dev_priv,
			    struct bdb_header *bdb)
{
	const struct bdb_lvds_options *lvds_options;
	const struct bdb_lvds_lfp_data *lvds_lfp_data;
	const struct bdb_lvds_lfp_data_ptrs *lvds_lfp_data_ptrs;
	const struct lvds_dvo_timing *panel_dvo_timing;
	const struct lvds_fp_timing *fp_timing;
	struct drm_display_mode *panel_fixed_mode;
	int i, downclock;

	lvds_options = find_section(bdb, BDB_LVDS_OPTIONS);
	if (!lvds_options)
		return;

	dev_priv->vbt.lvds_dither = lvds_options->pixel_dither;
	if (lvds_options->panel_type == 0xff)
		return;

	panel_type = lvds_options->panel_type;

	lvds_lfp_data = find_section(bdb, BDB_LVDS_LFP_DATA);
	if (!lvds_lfp_data)
		return;

	lvds_lfp_data_ptrs = find_section(bdb, BDB_LVDS_LFP_DATA_PTRS);
	if (!lvds_lfp_data_ptrs)
		return;

	dev_priv->vbt.lvds_vbt = 1;

	panel_dvo_timing = get_lvds_dvo_timing(lvds_lfp_data,
					       lvds_lfp_data_ptrs,
					       lvds_options->panel_type);

	panel_fixed_mode = kzalloc(sizeof(*panel_fixed_mode), GFP_KERNEL);
	if (!panel_fixed_mode)
		return;

	fill_detail_timing_data(panel_fixed_mode, panel_dvo_timing);

	dev_priv->vbt.lfp_lvds_vbt_mode = panel_fixed_mode;

	DRM_DEBUG_KMS("Found panel mode in BIOS VBT tables:\n");
	drm_mode_debug_printmodeline(panel_fixed_mode);

	/*
	 * Iterate over the LVDS panel timing info to find the lowest clock
	 * for the native resolution.
	 */
	downclock = panel_dvo_timing->clock;
	for (i = 0; i < 16; i++) {
		const struct lvds_dvo_timing *dvo_timing;

		dvo_timing = get_lvds_dvo_timing(lvds_lfp_data,
						 lvds_lfp_data_ptrs,
						 i);
		if (lvds_dvo_timing_equal_size(dvo_timing, panel_dvo_timing) &&
		    dvo_timing->clock < downclock)
			downclock = dvo_timing->clock;
	}

	if (downclock < panel_dvo_timing->clock && i915_lvds_downclock) {
		dev_priv->lvds_downclock_avail = 1;
		dev_priv->lvds_downclock = downclock * 10;
		DRM_DEBUG_KMS("LVDS downclock is found in VBT. "
			      "Normal Clock %dKHz, downclock %dKHz\n",
			      panel_fixed_mode->clock, 10*downclock);
	}

	fp_timing = get_lvds_fp_timing(bdb, lvds_lfp_data,
				       lvds_lfp_data_ptrs,
				       lvds_options->panel_type);
	if (fp_timing) {
		/* check the resolution, just to be sure */
		if (fp_timing->x_res == panel_fixed_mode->hdisplay &&
		    fp_timing->y_res == panel_fixed_mode->vdisplay) {
			dev_priv->vbt.bios_lvds_val = fp_timing->lvds_reg_val;
			DRM_DEBUG_KMS("VBT initial LVDS value %x\n",
				      dev_priv->vbt.bios_lvds_val);
		}
	}
}

/* Try to find sdvo panel data */
static void
parse_sdvo_panel_data(struct drm_i915_private *dev_priv,
		      struct bdb_header *bdb)
{
	struct lvds_dvo_timing *dvo_timing;
	struct drm_display_mode *panel_fixed_mode;
	int index;

	index = i915_vbt_sdvo_panel_type;
	if (index == -2) {
		DRM_DEBUG_KMS("Ignore SDVO panel mode from BIOS VBT tables.\n");
		return;
	}

	if (index == -1) {
		struct bdb_sdvo_lvds_options *sdvo_lvds_options;

		sdvo_lvds_options = find_section(bdb, BDB_SDVO_LVDS_OPTIONS);
		if (!sdvo_lvds_options)
			return;

		index = sdvo_lvds_options->panel_type;
	}

	dvo_timing = find_section(bdb, BDB_SDVO_PANEL_DTDS);
	if (!dvo_timing)
		return;

	panel_fixed_mode = kzalloc(sizeof(*panel_fixed_mode), GFP_KERNEL);
	if (!panel_fixed_mode)
		return;

	fill_detail_timing_data(panel_fixed_mode, dvo_timing + index);

	dev_priv->vbt.sdvo_lvds_vbt_mode = panel_fixed_mode;

	DRM_DEBUG_KMS("Found SDVO panel mode in BIOS VBT tables:\n");
	drm_mode_debug_printmodeline(panel_fixed_mode);
}

static int intel_bios_ssc_frequency(struct drm_device *dev,
				    bool alternate)
{
	switch (INTEL_INFO(dev)->gen) {
	case 2:
		return alternate ? 66 : 48;
	case 3:
	case 4:
		return alternate ? 100 : 96;
	default:
		return alternate ? 100 : 120;
	}
}

static void
parse_general_features(struct drm_i915_private *dev_priv,
		       struct bdb_header *bdb)
{
	struct drm_device *dev = dev_priv->dev;
	struct bdb_general_features *general;

	general = find_section(bdb, BDB_GENERAL_FEATURES);
	if (general) {
		dev_priv->vbt.int_tv_support = general->int_tv_support;
		dev_priv->vbt.int_crt_support = general->int_crt_support;
		dev_priv->vbt.lvds_use_ssc = general->enable_ssc;
		dev_priv->vbt.lvds_ssc_freq =
			intel_bios_ssc_frequency(dev, general->ssc_freq);
		dev_priv->vbt.display_clock_mode = general->display_clock_mode;
		dev_priv->vbt.fdi_rx_polarity_inverted = general->fdi_rx_polarity_inverted;
		DRM_DEBUG_KMS("BDB_GENERAL_FEATURES int_tv_support %d int_crt_support %d lvds_use_ssc %d lvds_ssc_freq %d display_clock_mode %d fdi_rx_polarity_inverted %d\n",
			      dev_priv->vbt.int_tv_support,
			      dev_priv->vbt.int_crt_support,
			      dev_priv->vbt.lvds_use_ssc,
			      dev_priv->vbt.lvds_ssc_freq,
			      dev_priv->vbt.display_clock_mode,
			      dev_priv->vbt.fdi_rx_polarity_inverted);
	}
}

static void
parse_general_definitions(struct drm_i915_private *dev_priv,
			  struct bdb_header *bdb)
{
	struct bdb_general_definitions *general;

	general = find_section(bdb, BDB_GENERAL_DEFINITIONS);
	if (general) {
		u16 block_size = get_blocksize(general);
		if (block_size >= sizeof(*general)) {
			int bus_pin = general->crt_ddc_gmbus_pin;
			DRM_DEBUG_KMS("crt_ddc_bus_pin: %d\n", bus_pin);
			if (intel_gmbus_is_port_valid(bus_pin))
				dev_priv->vbt.crt_ddc_pin = bus_pin;
		} else {
			DRM_DEBUG_KMS("BDB_GD too small (%d). Invalid.\n",
				      block_size);
		}
	}
}

static void
parse_sdvo_device_mapping(struct drm_i915_private *dev_priv,
			  struct bdb_header *bdb)
{
	struct sdvo_device_mapping *p_mapping;
	struct bdb_general_definitions *p_defs;
	union child_device_config *p_child;
	int i, child_device_num, count;
	u16	block_size;

	p_defs = find_section(bdb, BDB_GENERAL_DEFINITIONS);
	if (!p_defs) {
		DRM_DEBUG_KMS("No general definition block is found, unable to construct sdvo mapping.\n");
		return;
	}
	/* judge whether the size of child device meets the requirements.
	 * If the child device size obtained from general definition block
	 * is different with sizeof(struct child_device_config), skip the
	 * parsing of sdvo device info
	 */
	if (p_defs->child_dev_size != sizeof(*p_child)) {
		/* different child dev size . Ignore it */
		DRM_DEBUG_KMS("different child size is found. Invalid.\n");
		return;
	}
	/* get the block size of general definitions */
	block_size = get_blocksize(p_defs);
	/* get the number of child device */
	child_device_num = (block_size - sizeof(*p_defs)) /
				sizeof(*p_child);
	count = 0;
	for (i = 0; i < child_device_num; i++) {
		p_child = &(p_defs->devices[i]);
		if (!p_child->old.device_type) {
			/* skip the device block if device type is invalid */
			continue;
		}
		if (p_child->old.slave_addr != SLAVE_ADDR1 &&
			p_child->old.slave_addr != SLAVE_ADDR2) {
			/*
			 * If the slave address is neither 0x70 nor 0x72,
			 * it is not a SDVO device. Skip it.
			 */
			continue;
		}
		if (p_child->old.dvo_port != DEVICE_PORT_DVOB &&
			p_child->old.dvo_port != DEVICE_PORT_DVOC) {
			/* skip the incorrect SDVO port */
			DRM_DEBUG_KMS("Incorrect SDVO port. Skip it\n");
			continue;
		}
		DRM_DEBUG_KMS("the SDVO device with slave addr %2x is found on"
				" %s port\n",
				p_child->old.slave_addr,
				(p_child->old.dvo_port == DEVICE_PORT_DVOB) ?
					"SDVOB" : "SDVOC");
		p_mapping = &(dev_priv->sdvo_mappings[p_child->old.dvo_port - 1]);
		if (!p_mapping->initialized) {
			p_mapping->dvo_port = p_child->old.dvo_port;
			p_mapping->slave_addr = p_child->old.slave_addr;
			p_mapping->dvo_wiring = p_child->old.dvo_wiring;
			p_mapping->ddc_pin = p_child->old.ddc_pin;
			p_mapping->i2c_pin = p_child->old.i2c_pin;
			p_mapping->initialized = 1;
			DRM_DEBUG_KMS("SDVO device: dvo=%x, addr=%x, wiring=%d, ddc_pin=%d, i2c_pin=%d\n",
				      p_mapping->dvo_port,
				      p_mapping->slave_addr,
				      p_mapping->dvo_wiring,
				      p_mapping->ddc_pin,
				      p_mapping->i2c_pin);
		} else {
			DRM_DEBUG_KMS("Maybe one SDVO port is shared by "
					 "two SDVO device.\n");
		}
		if (p_child->old.slave2_addr) {
			/* Maybe this is a SDVO device with multiple inputs */
			/* And the mapping info is not added */
			DRM_DEBUG_KMS("there exists the slave2_addr. Maybe this"
				" is a SDVO device with multiple inputs.\n");
		}
		count++;
	}

	if (!count) {
		/* No SDVO device info is found */
		DRM_DEBUG_KMS("No SDVO device info is found in VBT\n");
	}
	return;
}

static void
parse_driver_features(struct drm_i915_private *dev_priv,
		       struct bdb_header *bdb)
{
	struct bdb_driver_features *driver;

	driver = find_section(bdb, BDB_DRIVER_FEATURES);
	if (!driver)
		return;

	if (driver->lvds_config == BDB_DRIVER_FEATURE_EDP)
		dev_priv->vbt.edp_support = 1;

	if (driver->dual_frequency)
		dev_priv->render_reclock_avail = true;
}

static void
parse_edp(struct drm_i915_private *dev_priv, struct bdb_header *bdb)
{
	struct bdb_edp *edp;
	struct edp_power_seq *edp_pps;
	struct edp_link_params *edp_link_params;

	edp = find_section(bdb, BDB_EDP);
	if (!edp) {
		if (dev_priv->vbt.edp_support)
			DRM_DEBUG_KMS("No eDP BDB found but eDP panel supported.\n");
		return;
	}

	switch ((edp->color_depth >> (panel_type * 2)) & 3) {
	case EDP_18BPP:
		dev_priv->vbt.edp_bpp = 18;
		break;
	case EDP_24BPP:
		dev_priv->vbt.edp_bpp = 24;
		break;
	case EDP_30BPP:
		dev_priv->vbt.edp_bpp = 30;
		break;
	}

	/* Get the eDP sequencing and link info */
	edp_pps = &edp->power_seqs[panel_type];
	edp_link_params = &edp->link_params[panel_type];

	dev_priv->vbt.edp_pps = *edp_pps;

	dev_priv->vbt.edp_rate = edp_link_params->rate ? DP_LINK_BW_2_7 :
		DP_LINK_BW_1_62;
	switch (edp_link_params->lanes) {
	case 0:
		dev_priv->vbt.edp_lanes = 1;
		break;
	case 1:
		dev_priv->vbt.edp_lanes = 2;
		break;
	case 3:
	default:
		dev_priv->vbt.edp_lanes = 4;
		break;
	}
	switch (edp_link_params->preemphasis) {
	case 0:
		dev_priv->vbt.edp_preemphasis = DP_TRAIN_PRE_EMPHASIS_0;
		break;
	case 1:
		dev_priv->vbt.edp_preemphasis = DP_TRAIN_PRE_EMPHASIS_3_5;
		break;
	case 2:
		dev_priv->vbt.edp_preemphasis = DP_TRAIN_PRE_EMPHASIS_6;
		break;
	case 3:
		dev_priv->vbt.edp_preemphasis = DP_TRAIN_PRE_EMPHASIS_9_5;
		break;
	}
	switch (edp_link_params->vswing) {
	case 0:
		dev_priv->vbt.edp_vswing = DP_TRAIN_VOLTAGE_SWING_400;
		break;
	case 1:
		dev_priv->vbt.edp_vswing = DP_TRAIN_VOLTAGE_SWING_600;
		break;
	case 2:
		dev_priv->vbt.edp_vswing = DP_TRAIN_VOLTAGE_SWING_800;
		break;
	case 3:
		dev_priv->vbt.edp_vswing = DP_TRAIN_VOLTAGE_SWING_1200;
		break;
	}
}

static void
parse_mipi(struct drm_i915_private *dev_priv, struct bdb_header *bdb)
{
	struct bdb_mipi *mipi;

	mipi = find_section(bdb, BDB_MIPI);
	if (!mipi) {
		DRM_DEBUG_KMS("No MIPI BDB found");
		return;
	}

	/* XXX: add more info */
	dev_priv->vbt.dsi.panel_id = mipi->panel_id;
}

static void parse_ddi_port(struct drm_i915_private *dev_priv, enum port port,
			   struct bdb_header *bdb)
{
	union child_device_config *it, *child = NULL;
	struct ddi_vbt_port_info *info = &dev_priv->vbt.ddi_port_info[port];
	uint8_t hdmi_level_shift;
	int i, j;
	bool is_dvi, is_hdmi, is_dp, is_edp, is_crt;
	uint8_t aux_channel;
	/* Each DDI port can have more than one value on the "DVO Port" field,
	 * so look for all the possible values for each port and abort if more
	 * than one is found. */
	int dvo_ports[][2] = {
		{DVO_PORT_HDMIA, DVO_PORT_DPA},
		{DVO_PORT_HDMIB, DVO_PORT_DPB},
		{DVO_PORT_HDMIC, DVO_PORT_DPC},
		{DVO_PORT_HDMID, DVO_PORT_DPD},
		{DVO_PORT_CRT, -1 /* Port E can only be DVO_PORT_CRT */ },
	};

	/* Find the child device to use, abort if more than one found. */
	for (i = 0; i < dev_priv->vbt.child_dev_num; i++) {
		it = dev_priv->vbt.child_dev + i;

		for (j = 0; j < 2; j++) {
			if (dvo_ports[port][j] == -1)
				break;

			if (it->common.dvo_port == dvo_ports[port][j]) {
				if (child) {
					DRM_DEBUG_KMS("More than one child device for port %c in VBT.\n",
						      port_name(port));
					return;
				}
				child = it;
			}
		}
	}
	if (!child)
		return;

	aux_channel = child->raw[25];

<<<<<<< HEAD
	is_dvi = child->common.device_type & (1 << 4);
	is_dp = child->common.device_type & (1 << 2);
	is_crt = child->common.device_type & (1 << 0);
	is_hdmi = is_dvi && (child->common.device_type & (1 << 11)) == 0;
	is_edp = is_dp && (child->common.device_type & (1 << 12));
=======
	is_dvi = child->common.device_type & DEVICE_TYPE_TMDS_DVI_SIGNALING;
	is_dp = child->common.device_type & DEVICE_TYPE_DISPLAYPORT_OUTPUT;
	is_crt = child->common.device_type & DEVICE_TYPE_ANALOG_OUTPUT;
	is_hdmi = is_dvi && (child->common.device_type & DEVICE_TYPE_NOT_HDMI_OUTPUT) == 0;
	is_edp = is_dp && (child->common.device_type & DEVICE_TYPE_INTERNAL_CONNECTOR);
>>>>>>> f02586df

	info->supports_dvi = is_dvi;
	info->supports_hdmi = is_hdmi;
	info->supports_dp = is_dp;

	DRM_DEBUG_KMS("Port %c VBT info: DP:%d HDMI:%d DVI:%d EDP:%d CRT:%d\n",
		      port_name(port), is_dp, is_hdmi, is_dvi, is_edp, is_crt);

	if (is_edp && is_dvi)
		DRM_DEBUG_KMS("Internal DP port %c is TMDS compatible\n",
			      port_name(port));
	if (is_crt && port != PORT_E)
		DRM_DEBUG_KMS("Port %c is analog\n", port_name(port));
	if (is_crt && (is_dvi || is_dp))
		DRM_DEBUG_KMS("Analog port %c is also DP or TMDS compatible\n",
			      port_name(port));
	if (is_dvi && (port == PORT_A || port == PORT_E))
		DRM_DEBUG_KMS("Port %c is TMDS compabile\n", port_name(port));
	if (!is_dvi && !is_dp && !is_crt)
		DRM_DEBUG_KMS("Port %c is not DP/TMDS/CRT compatible\n",
			      port_name(port));
	if (is_edp && (port == PORT_B || port == PORT_C || port == PORT_E))
		DRM_DEBUG_KMS("Port %c is internal DP\n", port_name(port));

	if (is_dvi) {
		if (child->common.ddc_pin == 0x05 && port != PORT_B)
			DRM_DEBUG_KMS("Unexpected DDC pin for port B\n");
		if (child->common.ddc_pin == 0x04 && port != PORT_C)
			DRM_DEBUG_KMS("Unexpected DDC pin for port C\n");
		if (child->common.ddc_pin == 0x06 && port != PORT_D)
			DRM_DEBUG_KMS("Unexpected DDC pin for port D\n");
	}

	if (is_dp) {
		if (aux_channel == 0x40 && port != PORT_A)
			DRM_DEBUG_KMS("Unexpected AUX channel for port A\n");
		if (aux_channel == 0x10 && port != PORT_B)
			DRM_DEBUG_KMS("Unexpected AUX channel for port B\n");
		if (aux_channel == 0x20 && port != PORT_C)
			DRM_DEBUG_KMS("Unexpected AUX channel for port C\n");
		if (aux_channel == 0x30 && port != PORT_D)
			DRM_DEBUG_KMS("Unexpected AUX channel for port D\n");
	}

	if (bdb->version >= 158) {
		/* The VBT HDMI level shift values match the table we have. */
		hdmi_level_shift = child->raw[7] & 0xF;
		if (hdmi_level_shift < 0xC) {
			DRM_DEBUG_KMS("VBT HDMI level shift for port %c: %d\n",
				      port_name(port),
				      hdmi_level_shift);
			info->hdmi_level_shift = hdmi_level_shift;
		}
	}
}

static void parse_ddi_ports(struct drm_i915_private *dev_priv,
			    struct bdb_header *bdb)
{
	struct drm_device *dev = dev_priv->dev;
	enum port port;

	if (!HAS_DDI(dev))
		return;

	if (!dev_priv->vbt.child_dev_num)
		return;

	if (bdb->version < 155)
		return;

	for (port = PORT_A; port < I915_MAX_PORTS; port++)
		parse_ddi_port(dev_priv, port, bdb);
}

static void
parse_device_mapping(struct drm_i915_private *dev_priv,
		       struct bdb_header *bdb)
{
	struct bdb_general_definitions *p_defs;
	union child_device_config *p_child, *child_dev_ptr;
	int i, child_device_num, count;
	u16	block_size;

	p_defs = find_section(bdb, BDB_GENERAL_DEFINITIONS);
	if (!p_defs) {
		DRM_DEBUG_KMS("No general definition block is found, no devices defined.\n");
		return;
	}
	/* judge whether the size of child device meets the requirements.
	 * If the child device size obtained from general definition block
	 * is different with sizeof(struct child_device_config), skip the
	 * parsing of sdvo device info
	 */
	if (p_defs->child_dev_size != sizeof(*p_child)) {
		/* different child dev size . Ignore it */
		DRM_DEBUG_KMS("different child size is found. Invalid.\n");
		return;
	}
	/* get the block size of general definitions */
	block_size = get_blocksize(p_defs);
	/* get the number of child device */
	child_device_num = (block_size - sizeof(*p_defs)) /
				sizeof(*p_child);
	count = 0;
	/* get the number of child device that is present */
	for (i = 0; i < child_device_num; i++) {
		p_child = &(p_defs->devices[i]);
		if (!p_child->common.device_type) {
			/* skip the device block if device type is invalid */
			continue;
		}
		count++;
	}
	if (!count) {
		DRM_DEBUG_KMS("no child dev is parsed from VBT\n");
		return;
	}
	dev_priv->vbt.child_dev = kcalloc(count, sizeof(*p_child), GFP_KERNEL);
	if (!dev_priv->vbt.child_dev) {
		DRM_DEBUG_KMS("No memory space for child device\n");
		return;
	}

	dev_priv->vbt.child_dev_num = count;
	count = 0;
	for (i = 0; i < child_device_num; i++) {
		p_child = &(p_defs->devices[i]);
		if (!p_child->common.device_type) {
			/* skip the device block if device type is invalid */
			continue;
		}
		child_dev_ptr = dev_priv->vbt.child_dev + count;
		count++;
		memcpy((void *)child_dev_ptr, (void *)p_child,
					sizeof(*p_child));
	}
	return;
}

static void
init_vbt_defaults(struct drm_i915_private *dev_priv)
{
	struct drm_device *dev = dev_priv->dev;
	enum port port;

	dev_priv->vbt.crt_ddc_pin = GMBUS_PORT_VGADDC;

	/* LFP panel data */
	dev_priv->vbt.lvds_dither = 1;
	dev_priv->vbt.lvds_vbt = 0;

	/* SDVO panel data */
	dev_priv->vbt.sdvo_lvds_vbt_mode = NULL;

	/* general features */
	dev_priv->vbt.int_tv_support = 1;
	dev_priv->vbt.int_crt_support = 1;

	/* Default to using SSC */
	dev_priv->vbt.lvds_use_ssc = 1;
	dev_priv->vbt.lvds_ssc_freq = intel_bios_ssc_frequency(dev, 1);
	DRM_DEBUG_KMS("Set default to SSC at %dMHz\n", dev_priv->vbt.lvds_ssc_freq);

	for (port = PORT_A; port < I915_MAX_PORTS; port++) {
		struct ddi_vbt_port_info *info =
			&dev_priv->vbt.ddi_port_info[port];

		/* Recommended BSpec default: 800mV 0dB. */
		info->hdmi_level_shift = 6;

		info->supports_dvi = (port != PORT_A && port != PORT_E);
		info->supports_hdmi = info->supports_dvi;
		info->supports_dp = (port != PORT_E);
	}
}

static int __init intel_no_opregion_vbt_callback(const struct dmi_system_id *id)
{
	DRM_DEBUG_KMS("Falling back to manually reading VBT from "
		      "VBIOS ROM for %s\n",
		      id->ident);
	return 1;
}

static const struct dmi_system_id intel_no_opregion_vbt[] = {
	{
		.callback = intel_no_opregion_vbt_callback,
		.ident = "ThinkCentre A57",
		.matches = {
			DMI_MATCH(DMI_SYS_VENDOR, "LENOVO"),
			DMI_MATCH(DMI_PRODUCT_NAME, "97027RG"),
		},
	},
	{ }
};

/**
 * intel_parse_bios - find VBT and initialize settings from the BIOS
 * @dev: DRM device
 *
 * Loads the Video BIOS and checks that the VBT exists.  Sets scratch registers
 * to appropriate values.
 *
 * Returns 0 on success, nonzero on failure.
 */
int
intel_parse_bios(struct drm_device *dev)
{
	struct drm_i915_private *dev_priv = dev->dev_private;
	struct pci_dev *pdev = dev->pdev;
	struct bdb_header *bdb = NULL;
	u8 __iomem *bios = NULL;

	if (HAS_PCH_NOP(dev))
		return -ENODEV;

	init_vbt_defaults(dev_priv);

	/* XXX Should this validation be moved to intel_opregion.c? */
	if (!dmi_check_system(intel_no_opregion_vbt) && dev_priv->opregion.vbt) {
		struct vbt_header *vbt = dev_priv->opregion.vbt;
		if (memcmp(vbt->signature, "$VBT", 4) == 0) {
			DRM_DEBUG_KMS("Using VBT from OpRegion: %20s\n",
					 vbt->signature);
			bdb = (struct bdb_header *)((char *)vbt + vbt->bdb_offset);
		} else
			dev_priv->opregion.vbt = NULL;
	}

	if (bdb == NULL) {
		struct vbt_header *vbt = NULL;
		size_t size;
		int i;

		bios = pci_map_rom(pdev, &size);
		if (!bios)
			return -1;

		/* Scour memory looking for the VBT signature */
		for (i = 0; i + 4 < size; i++) {
			if (!memcmp(bios + i, "$VBT", 4)) {
				vbt = (struct vbt_header *)(bios + i);
				break;
			}
		}

		if (!vbt) {
			DRM_DEBUG_DRIVER("VBT signature missing\n");
			pci_unmap_rom(pdev, bios);
			return -1;
		}

		bdb = (struct bdb_header *)(bios + i + vbt->bdb_offset);
	}

	/* Grab useful general definitions */
	parse_general_features(dev_priv, bdb);
	parse_general_definitions(dev_priv, bdb);
	parse_lfp_panel_data(dev_priv, bdb);
	parse_sdvo_panel_data(dev_priv, bdb);
	parse_sdvo_device_mapping(dev_priv, bdb);
	parse_device_mapping(dev_priv, bdb);
	parse_driver_features(dev_priv, bdb);
	parse_edp(dev_priv, bdb);
	parse_mipi(dev_priv, bdb);
	parse_ddi_ports(dev_priv, bdb);

	if (bios)
		pci_unmap_rom(pdev, bios);

	return 0;
}

/* Ensure that vital registers have been initialised, even if the BIOS
 * is absent or just failing to do its job.
 */
void intel_setup_bios(struct drm_device *dev)
{
	struct drm_i915_private *dev_priv = dev->dev_private;

	 /* Set the Panel Power On/Off timings if uninitialized. */
	if (!HAS_PCH_SPLIT(dev) &&
	    I915_READ(PP_ON_DELAYS) == 0 && I915_READ(PP_OFF_DELAYS) == 0) {
		/* Set T2 to 40ms and T5 to 200ms */
		I915_WRITE(PP_ON_DELAYS, 0x019007d0);

		/* Set T3 to 35ms and Tx to 200ms */
		I915_WRITE(PP_OFF_DELAYS, 0x015e07d0);
	}
}<|MERGE_RESOLUTION|>--- conflicted
+++ resolved
@@ -624,19 +624,11 @@
 
 	aux_channel = child->raw[25];
 
-<<<<<<< HEAD
-	is_dvi = child->common.device_type & (1 << 4);
-	is_dp = child->common.device_type & (1 << 2);
-	is_crt = child->common.device_type & (1 << 0);
-	is_hdmi = is_dvi && (child->common.device_type & (1 << 11)) == 0;
-	is_edp = is_dp && (child->common.device_type & (1 << 12));
-=======
 	is_dvi = child->common.device_type & DEVICE_TYPE_TMDS_DVI_SIGNALING;
 	is_dp = child->common.device_type & DEVICE_TYPE_DISPLAYPORT_OUTPUT;
 	is_crt = child->common.device_type & DEVICE_TYPE_ANALOG_OUTPUT;
 	is_hdmi = is_dvi && (child->common.device_type & DEVICE_TYPE_NOT_HDMI_OUTPUT) == 0;
 	is_edp = is_dp && (child->common.device_type & DEVICE_TYPE_INTERNAL_CONNECTOR);
->>>>>>> f02586df
 
 	info->supports_dvi = is_dvi;
 	info->supports_hdmi = is_hdmi;
