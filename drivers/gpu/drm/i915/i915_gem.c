--- conflicted
+++ resolved
@@ -2686,12 +2686,8 @@
 	POSTING_READ(fence_reg);
 
 	if (obj) {
-<<<<<<< HEAD
-		u32 size = obj->gtt_space->size;
+		u32 size = i915_gem_obj_ggtt_size(obj);
 		uint64_t val;
-=======
-		u32 size = i915_gem_obj_ggtt_size(obj);
->>>>>>> 8f588cfc
 
 		val = (uint64_t)((i915_gem_obj_ggtt_offset(obj) + size - 4096) &
 				 0xfffff000) << 32;
@@ -4026,16 +4022,6 @@
 	if (!drm_core_check_feature(dev, DRIVER_MODESET))
 		i915_gem_evict_everything(dev);
 
-<<<<<<< HEAD
-	/* Hack!  Don't let anybody do execbuf while we don't control the chip.
-	 * We need to replace this with a semaphore, or something.
-	 * And not confound mm.suspended!
-	 */
-	dev_priv->mm.suspended = 1;
-=======
-	i915_gem_reset_fences(dev);
-
->>>>>>> 8f588cfc
 	del_timer_sync(&dev_priv->gpu_error.hangcheck_timer);
 
 	i915_kernel_lost_context(dev);
@@ -4649,11 +4635,7 @@
 	list_for_each_entry(obj, &dev_priv->mm.unbound_list, global_list)
 		if (obj->pages_pin_count == 0)
 			cnt += obj->base.size >> PAGE_SHIFT;
-<<<<<<< HEAD
-	list_for_each_entry(obj, &dev_priv->mm.inactive_list, mm_list)
-=======
-	list_for_each_entry(obj, &vm->inactive_list, global_list)
->>>>>>> 8f588cfc
+	list_for_each_entry(obj, &vm->inactive_list, mm_list)
 		if (obj->pin_count == 0 && obj->pages_pin_count == 0)
 			cnt += obj->base.size >> PAGE_SHIFT;
 
