/*
 * Copyright © 2008 Intel Corporation
 *
 * Permission is hereby granted, free of charge, to any person obtaining a
 * copy of this software and associated documentation files (the "Software"),
 * to deal in the Software without restriction, including without limitation
 * the rights to use, copy, modify, merge, publish, distribute, sublicense,
 * and/or sell copies of the Software, and to permit persons to whom the
 * Software is furnished to do so, subject to the following conditions:
 *
 * The above copyright notice and this permission notice (including the next
 * paragraph) shall be included in all copies or substantial portions of the
 * Software.
 *
 * THE SOFTWARE IS PROVIDED "AS IS", WITHOUT WARRANTY OF ANY KIND, EXPRESS OR
 * IMPLIED, INCLUDING BUT NOT LIMITED TO THE WARRANTIES OF MERCHANTABILITY,
 * FITNESS FOR A PARTICULAR PURPOSE AND NONINFRINGEMENT.  IN NO EVENT SHALL
 * THE AUTHORS OR COPYRIGHT HOLDERS BE LIABLE FOR ANY CLAIM, DAMAGES OR OTHER
 * LIABILITY, WHETHER IN AN ACTION OF CONTRACT, TORT OR OTHERWISE, ARISING
 * FROM, OUT OF OR IN CONNECTION WITH THE SOFTWARE OR THE USE OR OTHER DEALINGS
 * IN THE SOFTWARE.
 *
 * Authors:
 *    Eric Anholt <eric@anholt.net>
 *
 */

#include <drm/drmP.h>
#include <drm/i915_drm.h>
#include "i915_drv.h"
#include "i915_trace.h"
#include "intel_drv.h"
#include <linux/shmem_fs.h>
#include <linux/slab.h>
#include <linux/swap.h>
#include <linux/pci.h>
#include <linux/dma-buf.h>

static void i915_gem_object_flush_gtt_write_domain(struct drm_i915_gem_object *obj);
static void i915_gem_object_flush_cpu_write_domain(struct drm_i915_gem_object *obj);
static __must_check int i915_gem_object_bind_to_gtt(struct drm_i915_gem_object *obj,
						    unsigned alignment,
						    bool map_and_fenceable,
						    bool nonblocking);
static int i915_gem_phys_pwrite(struct drm_device *dev,
				struct drm_i915_gem_object *obj,
				struct drm_i915_gem_pwrite *args,
				struct drm_file *file);

static void i915_gem_write_fence(struct drm_device *dev, int reg,
				 struct drm_i915_gem_object *obj);
static void i915_gem_object_update_fence(struct drm_i915_gem_object *obj,
					 struct drm_i915_fence_reg *fence,
					 bool enable);

static int i915_gem_inactive_shrink(struct shrinker *shrinker,
				    struct shrink_control *sc);
static long i915_gem_purge(struct drm_i915_private *dev_priv, long target);
static void i915_gem_shrink_all(struct drm_i915_private *dev_priv);
static void i915_gem_object_truncate(struct drm_i915_gem_object *obj);

static inline void i915_gem_object_fence_lost(struct drm_i915_gem_object *obj)
{
	if (obj->tiling_mode)
		i915_gem_release_mmap(obj);

	/* As we do not have an associated fence register, we will force
	 * a tiling change if we ever need to acquire one.
	 */
	obj->fence_dirty = false;
	obj->fence_reg = I915_FENCE_REG_NONE;
}

/* some bookkeeping */
static void i915_gem_info_add_obj(struct drm_i915_private *dev_priv,
				  size_t size)
{
	dev_priv->mm.object_count++;
	dev_priv->mm.object_memory += size;
}

static void i915_gem_info_remove_obj(struct drm_i915_private *dev_priv,
				     size_t size)
{
	dev_priv->mm.object_count--;
	dev_priv->mm.object_memory -= size;
}

static int
i915_gem_wait_for_error(struct i915_gpu_error *error)
{
	int ret;

#define EXIT_COND (!i915_reset_in_progress(error) || \
		   i915_terminally_wedged(error))
	if (EXIT_COND)
		return 0;

	/*
	 * Only wait 10 seconds for the gpu reset to complete to avoid hanging
	 * userspace. If it takes that long something really bad is going on and
	 * we should simply try to bail out and fail as gracefully as possible.
	 */
	ret = wait_event_interruptible_timeout(error->reset_queue,
					       EXIT_COND,
					       10*HZ);
	if (ret == 0) {
		DRM_ERROR("Timed out waiting for the gpu reset to complete\n");
		return -EIO;
	} else if (ret < 0) {
		return ret;
	}
#undef EXIT_COND

	return 0;
}

int i915_mutex_lock_interruptible(struct drm_device *dev)
{
	struct drm_i915_private *dev_priv = dev->dev_private;
	int ret;

	ret = i915_gem_wait_for_error(&dev_priv->gpu_error);
	if (ret)
		return ret;

	ret = mutex_lock_interruptible(&dev->struct_mutex);
	if (ret)
		return ret;

	WARN_ON(i915_verify_lists(dev));
	return 0;
}

static inline bool
i915_gem_object_is_inactive(struct drm_i915_gem_object *obj)
{
	return obj->gtt_space && !obj->active;
}

int
i915_gem_init_ioctl(struct drm_device *dev, void *data,
		    struct drm_file *file)
{
	struct drm_i915_private *dev_priv = dev->dev_private;
	struct drm_i915_gem_init *args = data;

	if (drm_core_check_feature(dev, DRIVER_MODESET))
		return -ENODEV;

	if (args->gtt_start >= args->gtt_end ||
	    (args->gtt_end | args->gtt_start) & (PAGE_SIZE - 1))
		return -EINVAL;

	/* GEM with user mode setting was never supported on ilk and later. */
	if (INTEL_INFO(dev)->gen >= 5)
		return -ENODEV;

	mutex_lock(&dev->struct_mutex);
	i915_gem_setup_global_gtt(dev, args->gtt_start, args->gtt_end,
				  args->gtt_end);
	dev_priv->gtt.mappable_end = args->gtt_end;
	mutex_unlock(&dev->struct_mutex);

	return 0;
}

int
i915_gem_get_aperture_ioctl(struct drm_device *dev, void *data,
			    struct drm_file *file)
{
	struct drm_i915_private *dev_priv = dev->dev_private;
	struct drm_i915_gem_get_aperture *args = data;
	struct drm_i915_gem_object *obj;
	size_t pinned;

	pinned = 0;
	mutex_lock(&dev->struct_mutex);
	list_for_each_entry(obj, &dev_priv->mm.bound_list, global_list)
		if (obj->pin_count)
			pinned += obj->gtt_space->size;
	mutex_unlock(&dev->struct_mutex);

	args->aper_size = dev_priv->gtt.total;
	args->aper_available_size = args->aper_size - pinned;

	return 0;
}

void *i915_gem_object_alloc(struct drm_device *dev)
{
	struct drm_i915_private *dev_priv = dev->dev_private;
	return kmem_cache_alloc(dev_priv->slab, GFP_KERNEL | __GFP_ZERO);
}

void i915_gem_object_free(struct drm_i915_gem_object *obj)
{
	struct drm_i915_private *dev_priv = obj->base.dev->dev_private;
	kmem_cache_free(dev_priv->slab, obj);
}

static int
i915_gem_create(struct drm_file *file,
		struct drm_device *dev,
		uint64_t size,
		uint32_t *handle_p)
{
	struct drm_i915_gem_object *obj;
	int ret;
	u32 handle;

	size = roundup(size, PAGE_SIZE);
	if (size == 0)
		return -EINVAL;

	/* Allocate the new object */
	obj = i915_gem_alloc_object(dev, size);
	if (obj == NULL)
		return -ENOMEM;

	ret = drm_gem_handle_create(file, &obj->base, &handle);
	if (ret) {
		drm_gem_object_release(&obj->base);
		i915_gem_info_remove_obj(dev->dev_private, obj->base.size);
		i915_gem_object_free(obj);
		return ret;
	}

	/* drop reference from allocate - handle holds it now */
	drm_gem_object_unreference(&obj->base);
	trace_i915_gem_object_create(obj);

	*handle_p = handle;
	return 0;
}

int
i915_gem_dumb_create(struct drm_file *file,
		     struct drm_device *dev,
		     struct drm_mode_create_dumb *args)
{
	/* have to work out size/pitch and return them */
	args->pitch = ALIGN(args->width * ((args->bpp + 7) / 8), 64);
	args->size = args->pitch * args->height;
	return i915_gem_create(file, dev,
			       args->size, &args->handle);
}

int i915_gem_dumb_destroy(struct drm_file *file,
			  struct drm_device *dev,
			  uint32_t handle)
{
	return drm_gem_handle_delete(file, handle);
}

/**
 * Creates a new mm object and returns a handle to it.
 */
int
i915_gem_create_ioctl(struct drm_device *dev, void *data,
		      struct drm_file *file)
{
	struct drm_i915_gem_create *args = data;

	return i915_gem_create(file, dev,
			       args->size, &args->handle);
}

static inline int
__copy_to_user_swizzled(char __user *cpu_vaddr,
			const char *gpu_vaddr, int gpu_offset,
			int length)
{
	int ret, cpu_offset = 0;

	while (length > 0) {
		int cacheline_end = ALIGN(gpu_offset + 1, 64);
		int this_length = min(cacheline_end - gpu_offset, length);
		int swizzled_gpu_offset = gpu_offset ^ 64;

		ret = __copy_to_user(cpu_vaddr + cpu_offset,
				     gpu_vaddr + swizzled_gpu_offset,
				     this_length);
		if (ret)
			return ret + length;

		cpu_offset += this_length;
		gpu_offset += this_length;
		length -= this_length;
	}

	return 0;
}

static inline int
__copy_from_user_swizzled(char *gpu_vaddr, int gpu_offset,
			  const char __user *cpu_vaddr,
			  int length)
{
	int ret, cpu_offset = 0;

	while (length > 0) {
		int cacheline_end = ALIGN(gpu_offset + 1, 64);
		int this_length = min(cacheline_end - gpu_offset, length);
		int swizzled_gpu_offset = gpu_offset ^ 64;

		ret = __copy_from_user(gpu_vaddr + swizzled_gpu_offset,
				       cpu_vaddr + cpu_offset,
				       this_length);
		if (ret)
			return ret + length;

		cpu_offset += this_length;
		gpu_offset += this_length;
		length -= this_length;
	}

	return 0;
}

/* Per-page copy function for the shmem pread fastpath.
 * Flushes invalid cachelines before reading the target if
 * needs_clflush is set. */
static int
shmem_pread_fast(struct page *page, int shmem_page_offset, int page_length,
		 char __user *user_data,
		 bool page_do_bit17_swizzling, bool needs_clflush)
{
	char *vaddr;
	int ret;

	if (unlikely(page_do_bit17_swizzling))
		return -EINVAL;

	vaddr = kmap_atomic(page);
	if (needs_clflush)
		drm_clflush_virt_range(vaddr + shmem_page_offset,
				       page_length);
	ret = __copy_to_user_inatomic(user_data,
				      vaddr + shmem_page_offset,
				      page_length);
	kunmap_atomic(vaddr);

	return ret ? -EFAULT : 0;
}

static void
shmem_clflush_swizzled_range(char *addr, unsigned long length,
			     bool swizzled)
{
	if (unlikely(swizzled)) {
		unsigned long start = (unsigned long) addr;
		unsigned long end = (unsigned long) addr + length;

		/* For swizzling simply ensure that we always flush both
		 * channels. Lame, but simple and it works. Swizzled
		 * pwrite/pread is far from a hotpath - current userspace
		 * doesn't use it at all. */
		start = round_down(start, 128);
		end = round_up(end, 128);

		drm_clflush_virt_range((void *)start, end - start);
	} else {
		drm_clflush_virt_range(addr, length);
	}

}

/* Only difference to the fast-path function is that this can handle bit17
 * and uses non-atomic copy and kmap functions. */
static int
shmem_pread_slow(struct page *page, int shmem_page_offset, int page_length,
		 char __user *user_data,
		 bool page_do_bit17_swizzling, bool needs_clflush)
{
	char *vaddr;
	int ret;

	vaddr = kmap(page);
	if (needs_clflush)
		shmem_clflush_swizzled_range(vaddr + shmem_page_offset,
					     page_length,
					     page_do_bit17_swizzling);

	if (page_do_bit17_swizzling)
		ret = __copy_to_user_swizzled(user_data,
					      vaddr, shmem_page_offset,
					      page_length);
	else
		ret = __copy_to_user(user_data,
				     vaddr + shmem_page_offset,
				     page_length);
	kunmap(page);

	return ret ? - EFAULT : 0;
}

static int
i915_gem_shmem_pread(struct drm_device *dev,
		     struct drm_i915_gem_object *obj,
		     struct drm_i915_gem_pread *args,
		     struct drm_file *file)
{
	char __user *user_data;
	ssize_t remain;
	loff_t offset;
	int shmem_page_offset, page_length, ret = 0;
	int obj_do_bit17_swizzling, page_do_bit17_swizzling;
	int prefaulted = 0;
	int needs_clflush = 0;
	struct sg_page_iter sg_iter;

	user_data = to_user_ptr(args->data_ptr);
	remain = args->size;

	obj_do_bit17_swizzling = i915_gem_object_needs_bit17_swizzle(obj);

	if (!(obj->base.read_domains & I915_GEM_DOMAIN_CPU)) {
		/* If we're not in the cpu read domain, set ourself into the gtt
		 * read domain and manually flush cachelines (if required). This
		 * optimizes for the case when the gpu will dirty the data
		 * anyway again before the next pread happens. */
		if (obj->cache_level == I915_CACHE_NONE)
			needs_clflush = 1;
		if (obj->gtt_space) {
			ret = i915_gem_object_set_to_gtt_domain(obj, false);
			if (ret)
				return ret;
		}
	}

	ret = i915_gem_object_get_pages(obj);
	if (ret)
		return ret;

	i915_gem_object_pin_pages(obj);

	offset = args->offset;

	for_each_sg_page(obj->pages->sgl, &sg_iter, obj->pages->nents,
			 offset >> PAGE_SHIFT) {
		struct page *page = sg_page_iter_page(&sg_iter);

		if (remain <= 0)
			break;

		/* Operation in this page
		 *
		 * shmem_page_offset = offset within page in shmem file
		 * page_length = bytes to copy for this page
		 */
		shmem_page_offset = offset_in_page(offset);
		page_length = remain;
		if ((shmem_page_offset + page_length) > PAGE_SIZE)
			page_length = PAGE_SIZE - shmem_page_offset;

		page_do_bit17_swizzling = obj_do_bit17_swizzling &&
			(page_to_phys(page) & (1 << 17)) != 0;

		ret = shmem_pread_fast(page, shmem_page_offset, page_length,
				       user_data, page_do_bit17_swizzling,
				       needs_clflush);
		if (ret == 0)
			goto next_page;

		mutex_unlock(&dev->struct_mutex);

		if (!prefaulted) {
			ret = fault_in_multipages_writeable(user_data, remain);
			/* Userspace is tricking us, but we've already clobbered
			 * its pages with the prefault and promised to write the
			 * data up to the first fault. Hence ignore any errors
			 * and just continue. */
			(void)ret;
			prefaulted = 1;
		}

		ret = shmem_pread_slow(page, shmem_page_offset, page_length,
				       user_data, page_do_bit17_swizzling,
				       needs_clflush);

		mutex_lock(&dev->struct_mutex);

next_page:
		mark_page_accessed(page);

		if (ret)
			goto out;

		remain -= page_length;
		user_data += page_length;
		offset += page_length;
	}

out:
	i915_gem_object_unpin_pages(obj);

	return ret;
}

/**
 * Reads data from the object referenced by handle.
 *
 * On error, the contents of *data are undefined.
 */
int
i915_gem_pread_ioctl(struct drm_device *dev, void *data,
		     struct drm_file *file)
{
	struct drm_i915_gem_pread *args = data;
	struct drm_i915_gem_object *obj;
	int ret = 0;

	if (args->size == 0)
		return 0;

	if (!access_ok(VERIFY_WRITE,
		       to_user_ptr(args->data_ptr),
		       args->size))
		return -EFAULT;

	ret = i915_mutex_lock_interruptible(dev);
	if (ret)
		return ret;

	obj = to_intel_bo(drm_gem_object_lookup(dev, file, args->handle));
	if (&obj->base == NULL) {
		ret = -ENOENT;
		goto unlock;
	}

	/* Bounds check source.  */
	if (args->offset > obj->base.size ||
	    args->size > obj->base.size - args->offset) {
		ret = -EINVAL;
		goto out;
	}

	/* prime objects have no backing filp to GEM pread/pwrite
	 * pages from.
	 */
	if (!obj->base.filp) {
		ret = -EINVAL;
		goto out;
	}

	trace_i915_gem_object_pread(obj, args->offset, args->size);

	ret = i915_gem_shmem_pread(dev, obj, args, file);

out:
	drm_gem_object_unreference(&obj->base);
unlock:
	mutex_unlock(&dev->struct_mutex);
	return ret;
}

/* This is the fast write path which cannot handle
 * page faults in the source data
 */

static inline int
fast_user_write(struct io_mapping *mapping,
		loff_t page_base, int page_offset,
		char __user *user_data,
		int length)
{
	void __iomem *vaddr_atomic;
	void *vaddr;
	unsigned long unwritten;

	vaddr_atomic = io_mapping_map_atomic_wc(mapping, page_base);
	/* We can use the cpu mem copy function because this is X86. */
	vaddr = (void __force*)vaddr_atomic + page_offset;
	unwritten = __copy_from_user_inatomic_nocache(vaddr,
						      user_data, length);
	io_mapping_unmap_atomic(vaddr_atomic);
	return unwritten;
}

/**
 * This is the fast pwrite path, where we copy the data directly from the
 * user into the GTT, uncached.
 */
static int
i915_gem_gtt_pwrite_fast(struct drm_device *dev,
			 struct drm_i915_gem_object *obj,
			 struct drm_i915_gem_pwrite *args,
			 struct drm_file *file)
{
	drm_i915_private_t *dev_priv = dev->dev_private;
	ssize_t remain;
	loff_t offset, page_base;
	char __user *user_data;
	int page_offset, page_length, ret;

	ret = i915_gem_object_pin(obj, 0, true, true);
	if (ret)
		goto out;

	ret = i915_gem_object_set_to_gtt_domain(obj, true);
	if (ret)
		goto out_unpin;

	ret = i915_gem_object_put_fence(obj);
	if (ret)
		goto out_unpin;

	user_data = to_user_ptr(args->data_ptr);
	remain = args->size;

	offset = obj->gtt_offset + args->offset;

	while (remain > 0) {
		/* Operation in this page
		 *
		 * page_base = page offset within aperture
		 * page_offset = offset within page
		 * page_length = bytes to copy for this page
		 */
		page_base = offset & PAGE_MASK;
		page_offset = offset_in_page(offset);
		page_length = remain;
		if ((page_offset + remain) > PAGE_SIZE)
			page_length = PAGE_SIZE - page_offset;

		/* If we get a fault while copying data, then (presumably) our
		 * source page isn't available.  Return the error and we'll
		 * retry in the slow path.
		 */
		if (fast_user_write(dev_priv->gtt.mappable, page_base,
				    page_offset, user_data, page_length)) {
			ret = -EFAULT;
			goto out_unpin;
		}

		remain -= page_length;
		user_data += page_length;
		offset += page_length;
	}

out_unpin:
	i915_gem_object_unpin(obj);
out:
	return ret;
}

/* Per-page copy function for the shmem pwrite fastpath.
 * Flushes invalid cachelines before writing to the target if
 * needs_clflush_before is set and flushes out any written cachelines after
 * writing if needs_clflush is set. */
static int
shmem_pwrite_fast(struct page *page, int shmem_page_offset, int page_length,
		  char __user *user_data,
		  bool page_do_bit17_swizzling,
		  bool needs_clflush_before,
		  bool needs_clflush_after)
{
	char *vaddr;
	int ret;

	if (unlikely(page_do_bit17_swizzling))
		return -EINVAL;

	vaddr = kmap_atomic(page);
	if (needs_clflush_before)
		drm_clflush_virt_range(vaddr + shmem_page_offset,
				       page_length);
	ret = __copy_from_user_inatomic_nocache(vaddr + shmem_page_offset,
						user_data,
						page_length);
	if (needs_clflush_after)
		drm_clflush_virt_range(vaddr + shmem_page_offset,
				       page_length);
	kunmap_atomic(vaddr);

	return ret ? -EFAULT : 0;
}

/* Only difference to the fast-path function is that this can handle bit17
 * and uses non-atomic copy and kmap functions. */
static int
shmem_pwrite_slow(struct page *page, int shmem_page_offset, int page_length,
		  char __user *user_data,
		  bool page_do_bit17_swizzling,
		  bool needs_clflush_before,
		  bool needs_clflush_after)
{
	char *vaddr;
	int ret;

	vaddr = kmap(page);
	if (unlikely(needs_clflush_before || page_do_bit17_swizzling))
		shmem_clflush_swizzled_range(vaddr + shmem_page_offset,
					     page_length,
					     page_do_bit17_swizzling);
	if (page_do_bit17_swizzling)
		ret = __copy_from_user_swizzled(vaddr, shmem_page_offset,
						user_data,
						page_length);
	else
		ret = __copy_from_user(vaddr + shmem_page_offset,
				       user_data,
				       page_length);
	if (needs_clflush_after)
		shmem_clflush_swizzled_range(vaddr + shmem_page_offset,
					     page_length,
					     page_do_bit17_swizzling);
	kunmap(page);

	return ret ? -EFAULT : 0;
}

static int
i915_gem_shmem_pwrite(struct drm_device *dev,
		      struct drm_i915_gem_object *obj,
		      struct drm_i915_gem_pwrite *args,
		      struct drm_file *file)
{
	ssize_t remain;
	loff_t offset;
	char __user *user_data;
	int shmem_page_offset, page_length, ret = 0;
	int obj_do_bit17_swizzling, page_do_bit17_swizzling;
	int hit_slowpath = 0;
	int needs_clflush_after = 0;
	int needs_clflush_before = 0;
	struct sg_page_iter sg_iter;

	user_data = to_user_ptr(args->data_ptr);
	remain = args->size;

	obj_do_bit17_swizzling = i915_gem_object_needs_bit17_swizzle(obj);

	if (obj->base.write_domain != I915_GEM_DOMAIN_CPU) {
		/* If we're not in the cpu write domain, set ourself into the gtt
		 * write domain and manually flush cachelines (if required). This
		 * optimizes for the case when the gpu will use the data
		 * right away and we therefore have to clflush anyway. */
		if (obj->cache_level == I915_CACHE_NONE)
			needs_clflush_after = 1;
		if (obj->gtt_space) {
			ret = i915_gem_object_set_to_gtt_domain(obj, true);
			if (ret)
				return ret;
		}
	}
	/* Same trick applies for invalidate partially written cachelines before
	 * writing.  */
	if (!(obj->base.read_domains & I915_GEM_DOMAIN_CPU)
	    && obj->cache_level == I915_CACHE_NONE)
		needs_clflush_before = 1;

	ret = i915_gem_object_get_pages(obj);
	if (ret)
		return ret;

	i915_gem_object_pin_pages(obj);

	offset = args->offset;
	obj->dirty = 1;

	for_each_sg_page(obj->pages->sgl, &sg_iter, obj->pages->nents,
			 offset >> PAGE_SHIFT) {
		struct page *page = sg_page_iter_page(&sg_iter);
		int partial_cacheline_write;

		if (remain <= 0)
			break;

		/* Operation in this page
		 *
		 * shmem_page_offset = offset within page in shmem file
		 * page_length = bytes to copy for this page
		 */
		shmem_page_offset = offset_in_page(offset);

		page_length = remain;
		if ((shmem_page_offset + page_length) > PAGE_SIZE)
			page_length = PAGE_SIZE - shmem_page_offset;

		/* If we don't overwrite a cacheline completely we need to be
		 * careful to have up-to-date data by first clflushing. Don't
		 * overcomplicate things and flush the entire patch. */
		partial_cacheline_write = needs_clflush_before &&
			((shmem_page_offset | page_length)
				& (boot_cpu_data.x86_clflush_size - 1));

		page_do_bit17_swizzling = obj_do_bit17_swizzling &&
			(page_to_phys(page) & (1 << 17)) != 0;

		ret = shmem_pwrite_fast(page, shmem_page_offset, page_length,
					user_data, page_do_bit17_swizzling,
					partial_cacheline_write,
					needs_clflush_after);
		if (ret == 0)
			goto next_page;

		hit_slowpath = 1;
		mutex_unlock(&dev->struct_mutex);
		ret = shmem_pwrite_slow(page, shmem_page_offset, page_length,
					user_data, page_do_bit17_swizzling,
					partial_cacheline_write,
					needs_clflush_after);

		mutex_lock(&dev->struct_mutex);

next_page:
		set_page_dirty(page);
		mark_page_accessed(page);

		if (ret)
			goto out;

		remain -= page_length;
		user_data += page_length;
		offset += page_length;
	}

out:
	i915_gem_object_unpin_pages(obj);

	if (hit_slowpath) {
		/*
		 * Fixup: Flush cpu caches in case we didn't flush the dirty
		 * cachelines in-line while writing and the object moved
		 * out of the cpu write domain while we've dropped the lock.
		 */
		if (!needs_clflush_after &&
		    obj->base.write_domain != I915_GEM_DOMAIN_CPU) {
			i915_gem_clflush_object(obj);
			i915_gem_chipset_flush(dev);
		}
	}

	if (needs_clflush_after)
		i915_gem_chipset_flush(dev);

	return ret;
}

/**
 * Writes data to the object referenced by handle.
 *
 * On error, the contents of the buffer that were to be modified are undefined.
 */
int
i915_gem_pwrite_ioctl(struct drm_device *dev, void *data,
		      struct drm_file *file)
{
	struct drm_i915_gem_pwrite *args = data;
	struct drm_i915_gem_object *obj;
	int ret;

	if (args->size == 0)
		return 0;

	if (!access_ok(VERIFY_READ,
		       to_user_ptr(args->data_ptr),
		       args->size))
		return -EFAULT;

	ret = fault_in_multipages_readable(to_user_ptr(args->data_ptr),
					   args->size);
	if (ret)
		return -EFAULT;

	ret = i915_mutex_lock_interruptible(dev);
	if (ret)
		return ret;

	obj = to_intel_bo(drm_gem_object_lookup(dev, file, args->handle));
	if (&obj->base == NULL) {
		ret = -ENOENT;
		goto unlock;
	}

	/* Bounds check destination. */
	if (args->offset > obj->base.size ||
	    args->size > obj->base.size - args->offset) {
		ret = -EINVAL;
		goto out;
	}

	/* prime objects have no backing filp to GEM pread/pwrite
	 * pages from.
	 */
	if (!obj->base.filp) {
		ret = -EINVAL;
		goto out;
	}

	trace_i915_gem_object_pwrite(obj, args->offset, args->size);

	ret = -EFAULT;
	/* We can only do the GTT pwrite on untiled buffers, as otherwise
	 * it would end up going through the fenced access, and we'll get
	 * different detiling behavior between reading and writing.
	 * pread/pwrite currently are reading and writing from the CPU
	 * perspective, requiring manual detiling by the client.
	 */
	if (obj->phys_obj) {
		ret = i915_gem_phys_pwrite(dev, obj, args, file);
		goto out;
	}

	if (obj->cache_level == I915_CACHE_NONE &&
	    obj->tiling_mode == I915_TILING_NONE &&
	    obj->base.write_domain != I915_GEM_DOMAIN_CPU) {
		ret = i915_gem_gtt_pwrite_fast(dev, obj, args, file);
		/* Note that the gtt paths might fail with non-page-backed user
		 * pointers (e.g. gtt mappings when moving data between
		 * textures). Fallback to the shmem path in that case. */
	}

	if (ret == -EFAULT || ret == -ENOSPC)
		ret = i915_gem_shmem_pwrite(dev, obj, args, file);

out:
	drm_gem_object_unreference(&obj->base);
unlock:
	mutex_unlock(&dev->struct_mutex);
	return ret;
}

int
i915_gem_check_wedge(struct i915_gpu_error *error,
		     bool interruptible)
{
	if (i915_reset_in_progress(error)) {
		/* Non-interruptible callers can't handle -EAGAIN, hence return
		 * -EIO unconditionally for these. */
		if (!interruptible)
			return -EIO;

		/* Recovery complete, but the reset failed ... */
		if (i915_terminally_wedged(error))
			return -EIO;

		return -EAGAIN;
	}

	return 0;
}

/*
 * Compare seqno against outstanding lazy request. Emit a request if they are
 * equal.
 */
static int
i915_gem_check_olr(struct intel_ring_buffer *ring, u32 seqno)
{
	int ret;

	BUG_ON(!mutex_is_locked(&ring->dev->struct_mutex));

	ret = 0;
	if (seqno == ring->outstanding_lazy_request)
		ret = i915_add_request(ring, NULL);

	return ret;
}

/**
 * __wait_seqno - wait until execution of seqno has finished
 * @ring: the ring expected to report seqno
 * @seqno: duh!
 * @reset_counter: reset sequence associated with the given seqno
 * @interruptible: do an interruptible wait (normally yes)
 * @timeout: in - how long to wait (NULL forever); out - how much time remaining
 *
 * Note: It is of utmost importance that the passed in seqno and reset_counter
 * values have been read by the caller in an smp safe manner. Where read-side
 * locks are involved, it is sufficient to read the reset_counter before
 * unlocking the lock that protects the seqno. For lockless tricks, the
 * reset_counter _must_ be read before, and an appropriate smp_rmb must be
 * inserted.
 *
 * Returns 0 if the seqno was found within the alloted time. Else returns the
 * errno with remaining time filled in timeout argument.
 */
static int __wait_seqno(struct intel_ring_buffer *ring, u32 seqno,
			unsigned reset_counter,
			bool interruptible, struct timespec *timeout)
{
	drm_i915_private_t *dev_priv = ring->dev->dev_private;
	struct timespec before, now, wait_time={1,0};
	unsigned long timeout_jiffies;
	long end;
	bool wait_forever = true;
	int ret;

	if (i915_seqno_passed(ring->get_seqno(ring, true), seqno))
		return 0;

	trace_i915_gem_request_wait_begin(ring, seqno);

	if (timeout != NULL) {
		wait_time = *timeout;
		wait_forever = false;
	}

	timeout_jiffies = timespec_to_jiffies_timeout(&wait_time);

	if (WARN_ON(!ring->irq_get(ring)))
		return -ENODEV;

	/* Record current time in case interrupted by signal, or wedged * */
	getrawmonotonic(&before);

#define EXIT_COND \
	(i915_seqno_passed(ring->get_seqno(ring, false), seqno) || \
	 i915_reset_in_progress(&dev_priv->gpu_error) || \
	 reset_counter != atomic_read(&dev_priv->gpu_error.reset_counter))
	do {
		if (interruptible)
			end = wait_event_interruptible_timeout(ring->irq_queue,
							       EXIT_COND,
							       timeout_jiffies);
		else
			end = wait_event_timeout(ring->irq_queue, EXIT_COND,
						 timeout_jiffies);

		/* We need to check whether any gpu reset happened in between
		 * the caller grabbing the seqno and now ... */
		if (reset_counter != atomic_read(&dev_priv->gpu_error.reset_counter))
			end = -EAGAIN;

		/* ... but upgrade the -EGAIN to an -EIO if the gpu is truely
		 * gone. */
		ret = i915_gem_check_wedge(&dev_priv->gpu_error, interruptible);
		if (ret)
			end = ret;
	} while (end == 0 && wait_forever);

	getrawmonotonic(&now);

	ring->irq_put(ring);
	trace_i915_gem_request_wait_end(ring, seqno);
#undef EXIT_COND

	if (timeout) {
		struct timespec sleep_time = timespec_sub(now, before);
		*timeout = timespec_sub(*timeout, sleep_time);
		if (!timespec_valid(timeout)) /* i.e. negative time remains */
			set_normalized_timespec(timeout, 0, 0);
	}

	switch (end) {
	case -EIO:
	case -EAGAIN: /* Wedged */
	case -ERESTARTSYS: /* Signal */
		return (int)end;
	case 0: /* Timeout */
		return -ETIME;
	default: /* Completed */
		WARN_ON(end < 0); /* We're not aware of other errors */
		return 0;
	}
}

/**
 * Waits for a sequence number to be signaled, and cleans up the
 * request and object lists appropriately for that event.
 */
int
i915_wait_seqno(struct intel_ring_buffer *ring, uint32_t seqno)
{
	struct drm_device *dev = ring->dev;
	struct drm_i915_private *dev_priv = dev->dev_private;
	bool interruptible = dev_priv->mm.interruptible;
	int ret;

	BUG_ON(!mutex_is_locked(&dev->struct_mutex));
	BUG_ON(seqno == 0);

	ret = i915_gem_check_wedge(&dev_priv->gpu_error, interruptible);
	if (ret)
		return ret;

	ret = i915_gem_check_olr(ring, seqno);
	if (ret)
		return ret;

	return __wait_seqno(ring, seqno,
			    atomic_read(&dev_priv->gpu_error.reset_counter),
			    interruptible, NULL);
}

static int
i915_gem_object_wait_rendering__tail(struct drm_i915_gem_object *obj,
				     struct intel_ring_buffer *ring)
{
	i915_gem_retire_requests_ring(ring);

	/* Manually manage the write flush as we may have not yet
	 * retired the buffer.
	 *
	 * Note that the last_write_seqno is always the earlier of
	 * the two (read/write) seqno, so if we haved successfully waited,
	 * we know we have passed the last write.
	 */
	obj->last_write_seqno = 0;
	obj->base.write_domain &= ~I915_GEM_GPU_DOMAINS;

	return 0;
}

/**
 * Ensures that all rendering to the object has completed and the object is
 * safe to unbind from the GTT or access from the CPU.
 */
static __must_check int
i915_gem_object_wait_rendering(struct drm_i915_gem_object *obj,
			       bool readonly)
{
	struct intel_ring_buffer *ring = obj->ring;
	u32 seqno;
	int ret;

	seqno = readonly ? obj->last_write_seqno : obj->last_read_seqno;
	if (seqno == 0)
		return 0;

	ret = i915_wait_seqno(ring, seqno);
	if (ret)
		return ret;

	return i915_gem_object_wait_rendering__tail(obj, ring);
}

/* A nonblocking variant of the above wait. This is a highly dangerous routine
 * as the object state may change during this call.
 */
static __must_check int
i915_gem_object_wait_rendering__nonblocking(struct drm_i915_gem_object *obj,
					    bool readonly)
{
	struct drm_device *dev = obj->base.dev;
	struct drm_i915_private *dev_priv = dev->dev_private;
	struct intel_ring_buffer *ring = obj->ring;
	unsigned reset_counter;
	u32 seqno;
	int ret;

	BUG_ON(!mutex_is_locked(&dev->struct_mutex));
	BUG_ON(!dev_priv->mm.interruptible);

	seqno = readonly ? obj->last_write_seqno : obj->last_read_seqno;
	if (seqno == 0)
		return 0;

	ret = i915_gem_check_wedge(&dev_priv->gpu_error, true);
	if (ret)
		return ret;

	ret = i915_gem_check_olr(ring, seqno);
	if (ret)
		return ret;

	reset_counter = atomic_read(&dev_priv->gpu_error.reset_counter);
	mutex_unlock(&dev->struct_mutex);
	ret = __wait_seqno(ring, seqno, reset_counter, true, NULL);
	mutex_lock(&dev->struct_mutex);
	if (ret)
		return ret;

	return i915_gem_object_wait_rendering__tail(obj, ring);
}

/**
 * Called when user space prepares to use an object with the CPU, either
 * through the mmap ioctl's mapping or a GTT mapping.
 */
int
i915_gem_set_domain_ioctl(struct drm_device *dev, void *data,
			  struct drm_file *file)
{
	struct drm_i915_gem_set_domain *args = data;
	struct drm_i915_gem_object *obj;
	uint32_t read_domains = args->read_domains;
	uint32_t write_domain = args->write_domain;
	int ret;

	/* Only handle setting domains to types used by the CPU. */
	if (write_domain & I915_GEM_GPU_DOMAINS)
		return -EINVAL;

	if (read_domains & I915_GEM_GPU_DOMAINS)
		return -EINVAL;

	/* Having something in the write domain implies it's in the read
	 * domain, and only that read domain.  Enforce that in the request.
	 */
	if (write_domain != 0 && read_domains != write_domain)
		return -EINVAL;

	ret = i915_mutex_lock_interruptible(dev);
	if (ret)
		return ret;

	obj = to_intel_bo(drm_gem_object_lookup(dev, file, args->handle));
	if (&obj->base == NULL) {
		ret = -ENOENT;
		goto unlock;
	}

	/* Try to flush the object off the GPU without holding the lock.
	 * We will repeat the flush holding the lock in the normal manner
	 * to catch cases where we are gazumped.
	 */
	ret = i915_gem_object_wait_rendering__nonblocking(obj, !write_domain);
	if (ret)
		goto unref;

	if (read_domains & I915_GEM_DOMAIN_GTT) {
		ret = i915_gem_object_set_to_gtt_domain(obj, write_domain != 0);

		/* Silently promote "you're not bound, there was nothing to do"
		 * to success, since the client was just asking us to
		 * make sure everything was done.
		 */
		if (ret == -EINVAL)
			ret = 0;
	} else {
		ret = i915_gem_object_set_to_cpu_domain(obj, write_domain != 0);
	}

unref:
	drm_gem_object_unreference(&obj->base);
unlock:
	mutex_unlock(&dev->struct_mutex);
	return ret;
}

/**
 * Called when user space has done writes to this buffer
 */
int
i915_gem_sw_finish_ioctl(struct drm_device *dev, void *data,
			 struct drm_file *file)
{
	struct drm_i915_gem_sw_finish *args = data;
	struct drm_i915_gem_object *obj;
	int ret = 0;

	ret = i915_mutex_lock_interruptible(dev);
	if (ret)
		return ret;

	obj = to_intel_bo(drm_gem_object_lookup(dev, file, args->handle));
	if (&obj->base == NULL) {
		ret = -ENOENT;
		goto unlock;
	}

	/* Pinned buffers may be scanout, so flush the cache */
	if (obj->pin_count)
		i915_gem_object_flush_cpu_write_domain(obj);

	drm_gem_object_unreference(&obj->base);
unlock:
	mutex_unlock(&dev->struct_mutex);
	return ret;
}

/**
 * Maps the contents of an object, returning the address it is mapped
 * into.
 *
 * While the mapping holds a reference on the contents of the object, it doesn't
 * imply a ref on the object itself.
 */
int
i915_gem_mmap_ioctl(struct drm_device *dev, void *data,
		    struct drm_file *file)
{
	struct drm_i915_gem_mmap *args = data;
	struct drm_gem_object *obj;
	unsigned long addr;

	obj = drm_gem_object_lookup(dev, file, args->handle);
	if (obj == NULL)
		return -ENOENT;

	/* prime objects have no backing filp to GEM mmap
	 * pages from.
	 */
	if (!obj->filp) {
		drm_gem_object_unreference_unlocked(obj);
		return -EINVAL;
	}

	addr = vm_mmap(obj->filp, 0, args->size,
		       PROT_READ | PROT_WRITE, MAP_SHARED,
		       args->offset);
	drm_gem_object_unreference_unlocked(obj);
	if (IS_ERR((void *)addr))
		return addr;

	args->addr_ptr = (uint64_t) addr;

	return 0;
}

/**
 * i915_gem_fault - fault a page into the GTT
 * vma: VMA in question
 * vmf: fault info
 *
 * The fault handler is set up by drm_gem_mmap() when a object is GTT mapped
 * from userspace.  The fault handler takes care of binding the object to
 * the GTT (if needed), allocating and programming a fence register (again,
 * only if needed based on whether the old reg is still valid or the object
 * is tiled) and inserting a new PTE into the faulting process.
 *
 * Note that the faulting process may involve evicting existing objects
 * from the GTT and/or fence registers to make room.  So performance may
 * suffer if the GTT working set is large or there are few fence registers
 * left.
 */
int i915_gem_fault(struct vm_area_struct *vma, struct vm_fault *vmf)
{
	struct drm_i915_gem_object *obj = to_intel_bo(vma->vm_private_data);
	struct drm_device *dev = obj->base.dev;
	drm_i915_private_t *dev_priv = dev->dev_private;
	pgoff_t page_offset;
	unsigned long pfn;
	int ret = 0;
	bool write = !!(vmf->flags & FAULT_FLAG_WRITE);

	/* We don't use vmf->pgoff since that has the fake offset */
	page_offset = ((unsigned long)vmf->virtual_address - vma->vm_start) >>
		PAGE_SHIFT;

	ret = i915_mutex_lock_interruptible(dev);
	if (ret)
		goto out;

	trace_i915_gem_object_fault(obj, page_offset, true, write);

	/* Access to snoopable pages through the GTT is incoherent. */
	if (obj->cache_level != I915_CACHE_NONE && !HAS_LLC(dev)) {
		ret = -EINVAL;
		goto unlock;
	}

	/* Now bind it into the GTT if needed */
	ret = i915_gem_object_pin(obj, 0, true, false);
	if (ret)
		goto unlock;

	ret = i915_gem_object_set_to_gtt_domain(obj, write);
	if (ret)
		goto unpin;

	ret = i915_gem_object_get_fence(obj);
	if (ret)
		goto unpin;

	obj->fault_mappable = true;

	pfn = ((dev_priv->gtt.mappable_base + obj->gtt_offset) >> PAGE_SHIFT) +
		page_offset;

	/* Finally, remap it using the new GTT offset */
	ret = vm_insert_pfn(vma, (unsigned long)vmf->virtual_address, pfn);
unpin:
	i915_gem_object_unpin(obj);
unlock:
	mutex_unlock(&dev->struct_mutex);
out:
	switch (ret) {
	case -EIO:
		/* If this -EIO is due to a gpu hang, give the reset code a
		 * chance to clean up the mess. Otherwise return the proper
		 * SIGBUS. */
		if (i915_terminally_wedged(&dev_priv->gpu_error))
			return VM_FAULT_SIGBUS;
	case -EAGAIN:
		/* Give the error handler a chance to run and move the
		 * objects off the GPU active list. Next time we service the
		 * fault, we should be able to transition the page into the
		 * GTT without touching the GPU (and so avoid further
		 * EIO/EGAIN). If the GPU is wedged, then there is no issue
		 * with coherency, just lost writes.
		 */
		set_need_resched();
	case 0:
	case -ERESTARTSYS:
	case -EINTR:
	case -EBUSY:
		/*
		 * EBUSY is ok: this just means that another thread
		 * already did the job.
		 */
		return VM_FAULT_NOPAGE;
	case -ENOMEM:
		return VM_FAULT_OOM;
	case -ENOSPC:
		return VM_FAULT_SIGBUS;
	default:
		WARN_ONCE(ret, "unhandled error in i915_gem_fault: %i\n", ret);
		return VM_FAULT_SIGBUS;
	}
}

/**
 * i915_gem_release_mmap - remove physical page mappings
 * @obj: obj in question
 *
 * Preserve the reservation of the mmapping with the DRM core code, but
 * relinquish ownership of the pages back to the system.
 *
 * It is vital that we remove the page mapping if we have mapped a tiled
 * object through the GTT and then lose the fence register due to
 * resource pressure. Similarly if the object has been moved out of the
 * aperture, than pages mapped into userspace must be revoked. Removing the
 * mapping will then trigger a page fault on the next user access, allowing
 * fixup by i915_gem_fault().
 */
void
i915_gem_release_mmap(struct drm_i915_gem_object *obj)
{
	if (!obj->fault_mappable)
		return;

	if (obj->base.dev->dev_mapping)
		unmap_mapping_range(obj->base.dev->dev_mapping,
				    (loff_t)obj->base.map_list.hash.key<<PAGE_SHIFT,
				    obj->base.size, 1);

	obj->fault_mappable = false;
}

uint32_t
i915_gem_get_gtt_size(struct drm_device *dev, uint32_t size, int tiling_mode)
{
	uint32_t gtt_size;

	if (INTEL_INFO(dev)->gen >= 4 ||
	    tiling_mode == I915_TILING_NONE)
		return size;

	/* Previous chips need a power-of-two fence region when tiling */
	if (INTEL_INFO(dev)->gen == 3)
		gtt_size = 1024*1024;
	else
		gtt_size = 512*1024;

	while (gtt_size < size)
		gtt_size <<= 1;

	return gtt_size;
}

/**
 * i915_gem_get_gtt_alignment - return required GTT alignment for an object
 * @obj: object to check
 *
 * Return the required GTT alignment for an object, taking into account
 * potential fence register mapping.
 */
uint32_t
i915_gem_get_gtt_alignment(struct drm_device *dev, uint32_t size,
			   int tiling_mode, bool fenced)
{
	/*
	 * Minimum alignment is 4k (GTT page size), but might be greater
	 * if a fence register is needed for the object.
	 */
	if (INTEL_INFO(dev)->gen >= 4 || (!fenced && IS_G33(dev)) ||
	    tiling_mode == I915_TILING_NONE)
		return 4096;

	/*
	 * Previous chips need to be aligned to the size of the smallest
	 * fence register that can contain the object.
	 */
	return i915_gem_get_gtt_size(dev, size, tiling_mode);
}

static int i915_gem_object_create_mmap_offset(struct drm_i915_gem_object *obj)
{
	struct drm_i915_private *dev_priv = obj->base.dev->dev_private;
	int ret;

	if (obj->base.map_list.map)
		return 0;

	dev_priv->mm.shrinker_no_lock_stealing = true;

	ret = drm_gem_create_mmap_offset(&obj->base);
	if (ret != -ENOSPC)
		goto out;

	/* Badly fragmented mmap space? The only way we can recover
	 * space is by destroying unwanted objects. We can't randomly release
	 * mmap_offsets as userspace expects them to be persistent for the
	 * lifetime of the objects. The closest we can is to release the
	 * offsets on purgeable objects by truncating it and marking it purged,
	 * which prevents userspace from ever using that object again.
	 */
	i915_gem_purge(dev_priv, obj->base.size >> PAGE_SHIFT);
	ret = drm_gem_create_mmap_offset(&obj->base);
	if (ret != -ENOSPC)
		goto out;

	i915_gem_shrink_all(dev_priv);
	ret = drm_gem_create_mmap_offset(&obj->base);
out:
	dev_priv->mm.shrinker_no_lock_stealing = false;

	return ret;
}

static void i915_gem_object_free_mmap_offset(struct drm_i915_gem_object *obj)
{
	if (!obj->base.map_list.map)
		return;

	drm_gem_free_mmap_offset(&obj->base);
}

int
i915_gem_mmap_gtt(struct drm_file *file,
		  struct drm_device *dev,
		  uint32_t handle,
		  uint64_t *offset)
{
	struct drm_i915_private *dev_priv = dev->dev_private;
	struct drm_i915_gem_object *obj;
	int ret;

	ret = i915_mutex_lock_interruptible(dev);
	if (ret)
		return ret;

	obj = to_intel_bo(drm_gem_object_lookup(dev, file, handle));
	if (&obj->base == NULL) {
		ret = -ENOENT;
		goto unlock;
	}

	if (obj->base.size > dev_priv->gtt.mappable_end) {
		ret = -E2BIG;
		goto out;
	}

	if (obj->madv != I915_MADV_WILLNEED) {
		DRM_ERROR("Attempting to mmap a purgeable buffer\n");
		ret = -EINVAL;
		goto out;
	}

	ret = i915_gem_object_create_mmap_offset(obj);
	if (ret)
		goto out;

	*offset = (u64)obj->base.map_list.hash.key << PAGE_SHIFT;

out:
	drm_gem_object_unreference(&obj->base);
unlock:
	mutex_unlock(&dev->struct_mutex);
	return ret;
}

/**
 * i915_gem_mmap_gtt_ioctl - prepare an object for GTT mmap'ing
 * @dev: DRM device
 * @data: GTT mapping ioctl data
 * @file: GEM object info
 *
 * Simply returns the fake offset to userspace so it can mmap it.
 * The mmap call will end up in drm_gem_mmap(), which will set things
 * up so we can get faults in the handler above.
 *
 * The fault handler will take care of binding the object into the GTT
 * (since it may have been evicted to make room for something), allocating
 * a fence register, and mapping the appropriate aperture address into
 * userspace.
 */
int
i915_gem_mmap_gtt_ioctl(struct drm_device *dev, void *data,
			struct drm_file *file)
{
	struct drm_i915_gem_mmap_gtt *args = data;

	return i915_gem_mmap_gtt(file, dev, args->handle, &args->offset);
}

/* Immediately discard the backing storage */
static void
i915_gem_object_truncate(struct drm_i915_gem_object *obj)
{
	struct inode *inode;

	i915_gem_object_free_mmap_offset(obj);

	if (obj->base.filp == NULL)
		return;

	/* Our goal here is to return as much of the memory as
	 * is possible back to the system as we are called from OOM.
	 * To do this we must instruct the shmfs to drop all of its
	 * backing pages, *now*.
	 */
	inode = file_inode(obj->base.filp);
	shmem_truncate_range(inode, 0, (loff_t)-1);

	obj->madv = __I915_MADV_PURGED;
}

static inline int
i915_gem_object_is_purgeable(struct drm_i915_gem_object *obj)
{
	return obj->madv == I915_MADV_DONTNEED;
}

static void
i915_gem_object_put_pages_gtt(struct drm_i915_gem_object *obj)
{
	struct sg_page_iter sg_iter;
	int ret;

	BUG_ON(obj->madv == __I915_MADV_PURGED);

	ret = i915_gem_object_set_to_cpu_domain(obj, true);
	if (ret) {
		/* In the event of a disaster, abandon all caches and
		 * hope for the best.
		 */
		WARN_ON(ret != -EIO);
		i915_gem_clflush_object(obj);
		obj->base.read_domains = obj->base.write_domain = I915_GEM_DOMAIN_CPU;
	}

	if (i915_gem_object_needs_bit17_swizzle(obj))
		i915_gem_object_save_bit_17_swizzle(obj);

	if (obj->madv == I915_MADV_DONTNEED)
		obj->dirty = 0;

	for_each_sg_page(obj->pages->sgl, &sg_iter, obj->pages->nents, 0) {
		struct page *page = sg_page_iter_page(&sg_iter);

		if (obj->dirty)
			set_page_dirty(page);

		if (obj->madv == I915_MADV_WILLNEED)
			mark_page_accessed(page);

		page_cache_release(page);
	}
	obj->dirty = 0;

	sg_free_table(obj->pages);
	kfree(obj->pages);
}

int
i915_gem_object_put_pages(struct drm_i915_gem_object *obj)
{
	const struct drm_i915_gem_object_ops *ops = obj->ops;

	if (obj->pages == NULL)
		return 0;

	BUG_ON(obj->gtt_space);

	if (obj->pages_pin_count)
		return -EBUSY;

	/* ->put_pages might need to allocate memory for the bit17 swizzle
	 * array, hence protect them from being reaped by removing them from gtt
	 * lists early. */
	list_del(&obj->global_list);

	ops->put_pages(obj);
	obj->pages = NULL;

	if (i915_gem_object_is_purgeable(obj))
		i915_gem_object_truncate(obj);

	return 0;
}

static long
__i915_gem_shrink(struct drm_i915_private *dev_priv, long target,
		  bool purgeable_only)
{
	struct drm_i915_gem_object *obj, *next;
	long count = 0;

	list_for_each_entry_safe(obj, next,
				 &dev_priv->mm.unbound_list,
				 global_list) {
		if ((i915_gem_object_is_purgeable(obj) || !purgeable_only) &&
		    i915_gem_object_put_pages(obj) == 0) {
			count += obj->base.size >> PAGE_SHIFT;
			if (count >= target)
				return count;
		}
	}

	list_for_each_entry_safe(obj, next,
				 &dev_priv->mm.inactive_list,
				 mm_list) {
		if ((i915_gem_object_is_purgeable(obj) || !purgeable_only) &&
		    i915_gem_object_unbind(obj) == 0 &&
		    i915_gem_object_put_pages(obj) == 0) {
			count += obj->base.size >> PAGE_SHIFT;
			if (count >= target)
				return count;
		}
	}

	return count;
}

static long
i915_gem_purge(struct drm_i915_private *dev_priv, long target)
{
	return __i915_gem_shrink(dev_priv, target, true);
}

static void
i915_gem_shrink_all(struct drm_i915_private *dev_priv)
{
	struct drm_i915_gem_object *obj, *next;

	i915_gem_evict_everything(dev_priv->dev);

	list_for_each_entry_safe(obj, next, &dev_priv->mm.unbound_list,
				 global_list)
		i915_gem_object_put_pages(obj);
}

static int
i915_gem_object_get_pages_gtt(struct drm_i915_gem_object *obj)
{
	struct drm_i915_private *dev_priv = obj->base.dev->dev_private;
	int page_count, i;
	struct address_space *mapping;
	struct sg_table *st;
	struct scatterlist *sg;
	struct sg_page_iter sg_iter;
	struct page *page;
	unsigned long last_pfn = 0;	/* suppress gcc warning */
	gfp_t gfp;

	/* Assert that the object is not currently in any GPU domain. As it
	 * wasn't in the GTT, there shouldn't be any way it could have been in
	 * a GPU cache
	 */
	BUG_ON(obj->base.read_domains & I915_GEM_GPU_DOMAINS);
	BUG_ON(obj->base.write_domain & I915_GEM_GPU_DOMAINS);

	st = kmalloc(sizeof(*st), GFP_KERNEL);
	if (st == NULL)
		return -ENOMEM;

	page_count = obj->base.size / PAGE_SIZE;
	if (sg_alloc_table(st, page_count, GFP_KERNEL)) {
		sg_free_table(st);
		kfree(st);
		return -ENOMEM;
	}

	/* Get the list of pages out of our struct file.  They'll be pinned
	 * at this point until we release them.
	 *
	 * Fail silently without starting the shrinker
	 */
	mapping = file_inode(obj->base.filp)->i_mapping;
	gfp = mapping_gfp_mask(mapping);
	gfp |= __GFP_NORETRY | __GFP_NOWARN | __GFP_NO_KSWAPD;
	gfp &= ~(__GFP_IO | __GFP_WAIT);
	sg = st->sgl;
	st->nents = 0;
	for (i = 0; i < page_count; i++) {
		page = shmem_read_mapping_page_gfp(mapping, i, gfp);
		if (IS_ERR(page)) {
			i915_gem_purge(dev_priv, page_count);
			page = shmem_read_mapping_page_gfp(mapping, i, gfp);
		}
		if (IS_ERR(page)) {
			/* We've tried hard to allocate the memory by reaping
			 * our own buffer, now let the real VM do its job and
			 * go down in flames if truly OOM.
			 */
			gfp &= ~(__GFP_NORETRY | __GFP_NOWARN | __GFP_NO_KSWAPD);
			gfp |= __GFP_IO | __GFP_WAIT;

			i915_gem_shrink_all(dev_priv);
			page = shmem_read_mapping_page_gfp(mapping, i, gfp);
			if (IS_ERR(page))
				goto err_pages;

			gfp |= __GFP_NORETRY | __GFP_NOWARN | __GFP_NO_KSWAPD;
			gfp &= ~(__GFP_IO | __GFP_WAIT);
		}
#ifdef CONFIG_SWIOTLB
		if (swiotlb_nr_tbl()) {
			st->nents++;
			sg_set_page(sg, page, PAGE_SIZE, 0);
			sg = sg_next(sg);
			continue;
		}
#endif
		if (!i || page_to_pfn(page) != last_pfn + 1) {
			if (i)
				sg = sg_next(sg);
			st->nents++;
			sg_set_page(sg, page, PAGE_SIZE, 0);
		} else {
			sg->length += PAGE_SIZE;
		}
		last_pfn = page_to_pfn(page);
	}
#ifdef CONFIG_SWIOTLB
	if (!swiotlb_nr_tbl())
#endif
		sg_mark_end(sg);
	obj->pages = st;

	if (i915_gem_object_needs_bit17_swizzle(obj))
		i915_gem_object_do_bit_17_swizzle(obj);

	return 0;

err_pages:
	sg_mark_end(sg);
	for_each_sg_page(st->sgl, &sg_iter, st->nents, 0)
		page_cache_release(sg_page_iter_page(&sg_iter));
	sg_free_table(st);
	kfree(st);
	return PTR_ERR(page);
}

/* Ensure that the associated pages are gathered from the backing storage
 * and pinned into our object. i915_gem_object_get_pages() may be called
 * multiple times before they are released by a single call to
 * i915_gem_object_put_pages() - once the pages are no longer referenced
 * either as a result of memory pressure (reaping pages under the shrinker)
 * or as the object is itself released.
 */
int
i915_gem_object_get_pages(struct drm_i915_gem_object *obj)
{
	struct drm_i915_private *dev_priv = obj->base.dev->dev_private;
	const struct drm_i915_gem_object_ops *ops = obj->ops;
	int ret;

	if (obj->pages)
		return 0;

	if (obj->madv != I915_MADV_WILLNEED) {
		DRM_ERROR("Attempting to obtain a purgeable object\n");
		return -EINVAL;
	}

	BUG_ON(obj->pages_pin_count);

	ret = ops->get_pages(obj);
	if (ret)
		return ret;

	list_add_tail(&obj->global_list, &dev_priv->mm.unbound_list);
	return 0;
}

void
i915_gem_object_move_to_active(struct drm_i915_gem_object *obj,
			       struct intel_ring_buffer *ring)
{
	struct drm_device *dev = obj->base.dev;
	struct drm_i915_private *dev_priv = dev->dev_private;
	u32 seqno = intel_ring_get_seqno(ring);

	BUG_ON(ring == NULL);
	if (obj->ring != ring && obj->last_write_seqno) {
		/* Keep the seqno relative to the current ring */
		obj->last_write_seqno = seqno;
	}
	obj->ring = ring;

	/* Add a reference if we're newly entering the active list. */
	if (!obj->active) {
		drm_gem_object_reference(&obj->base);
		obj->active = 1;
	}

	/* Move from whatever list we were on to the tail of execution. */
	list_move_tail(&obj->mm_list, &dev_priv->mm.active_list);
	list_move_tail(&obj->ring_list, &ring->active_list);

	obj->last_read_seqno = seqno;

	if (obj->fenced_gpu_access) {
		obj->last_fenced_seqno = seqno;

		/* Bump MRU to take account of the delayed flush */
		if (obj->fence_reg != I915_FENCE_REG_NONE) {
			struct drm_i915_fence_reg *reg;

			reg = &dev_priv->fence_regs[obj->fence_reg];
			list_move_tail(&reg->lru_list,
				       &dev_priv->mm.fence_list);
		}
	}
}

static void
i915_gem_object_move_to_inactive(struct drm_i915_gem_object *obj)
{
	struct drm_device *dev = obj->base.dev;
	struct drm_i915_private *dev_priv = dev->dev_private;

	BUG_ON(obj->base.write_domain & ~I915_GEM_GPU_DOMAINS);
	BUG_ON(!obj->active);

	list_move_tail(&obj->mm_list, &dev_priv->mm.inactive_list);

	list_del_init(&obj->ring_list);
	obj->ring = NULL;

	obj->last_read_seqno = 0;
	obj->last_write_seqno = 0;
	obj->base.write_domain = 0;

	obj->last_fenced_seqno = 0;
	obj->fenced_gpu_access = false;

	obj->active = 0;
	drm_gem_object_unreference(&obj->base);

	WARN_ON(i915_verify_lists(dev));
}

static int
i915_gem_init_seqno(struct drm_device *dev, u32 seqno)
{
	struct drm_i915_private *dev_priv = dev->dev_private;
	struct intel_ring_buffer *ring;
	int ret, i, j;

	/* Carefully retire all requests without writing to the rings */
	for_each_ring(ring, dev_priv, i) {
		ret = intel_ring_idle(ring);
		if (ret)
			return ret;
	}
	i915_gem_retire_requests(dev);

	/* Finally reset hw state */
	for_each_ring(ring, dev_priv, i) {
		intel_ring_init_seqno(ring, seqno);

		for (j = 0; j < ARRAY_SIZE(ring->sync_seqno); j++)
			ring->sync_seqno[j] = 0;
	}

	return 0;
}

int i915_gem_set_seqno(struct drm_device *dev, u32 seqno)
{
	struct drm_i915_private *dev_priv = dev->dev_private;
	int ret;

	if (seqno == 0)
		return -EINVAL;

	/* HWS page needs to be set less than what we
	 * will inject to ring
	 */
	ret = i915_gem_init_seqno(dev, seqno - 1);
	if (ret)
		return ret;

	/* Carefully set the last_seqno value so that wrap
	 * detection still works
	 */
	dev_priv->next_seqno = seqno;
	dev_priv->last_seqno = seqno - 1;
	if (dev_priv->last_seqno == 0)
		dev_priv->last_seqno--;

	return 0;
}

int
i915_gem_get_seqno(struct drm_device *dev, u32 *seqno)
{
	struct drm_i915_private *dev_priv = dev->dev_private;

	/* reserve 0 for non-seqno */
	if (dev_priv->next_seqno == 0) {
		int ret = i915_gem_init_seqno(dev, 0);
		if (ret)
			return ret;

		dev_priv->next_seqno = 1;
	}

	*seqno = dev_priv->last_seqno = dev_priv->next_seqno++;
	return 0;
}

int __i915_add_request(struct intel_ring_buffer *ring,
		       struct drm_file *file,
		       struct drm_i915_gem_object *obj,
		       u32 *out_seqno)
{
	drm_i915_private_t *dev_priv = ring->dev->dev_private;
	struct drm_i915_gem_request *request;
	u32 request_ring_position, request_start;
	int was_empty;
	int ret;

	request_start = intel_ring_get_tail(ring);
	/*
	 * Emit any outstanding flushes - execbuf can fail to emit the flush
	 * after having emitted the batchbuffer command. Hence we need to fix
	 * things up similar to emitting the lazy request. The difference here
	 * is that the flush _must_ happen before the next request, no matter
	 * what.
	 */
	ret = intel_ring_flush_all_caches(ring);
	if (ret)
		return ret;

	request = kmalloc(sizeof(*request), GFP_KERNEL);
	if (request == NULL)
		return -ENOMEM;


	/* Record the position of the start of the request so that
	 * should we detect the updated seqno part-way through the
	 * GPU processing the request, we never over-estimate the
	 * position of the head.
	 */
	request_ring_position = intel_ring_get_tail(ring);

	ret = ring->add_request(ring);
	if (ret) {
		kfree(request);
		return ret;
	}

	request->seqno = intel_ring_get_seqno(ring);
	request->ring = ring;
	request->head = request_start;
	request->tail = request_ring_position;
	request->ctx = ring->last_context;
	request->batch_obj = obj;

	/* Whilst this request exists, batch_obj will be on the
	 * active_list, and so will hold the active reference. Only when this
	 * request is retired will the the batch_obj be moved onto the
	 * inactive_list and lose its active reference. Hence we do not need
	 * to explicitly hold another reference here.
	 */

	if (request->ctx)
		i915_gem_context_reference(request->ctx);

	request->emitted_jiffies = jiffies;
	was_empty = list_empty(&ring->request_list);
	list_add_tail(&request->list, &ring->request_list);
	request->file_priv = NULL;

	if (file) {
		struct drm_i915_file_private *file_priv = file->driver_priv;

		spin_lock(&file_priv->mm.lock);
		request->file_priv = file_priv;
		list_add_tail(&request->client_list,
			      &file_priv->mm.request_list);
		spin_unlock(&file_priv->mm.lock);
	}

	trace_i915_gem_request_add(ring, request->seqno);
	ring->outstanding_lazy_request = 0;

	if (!dev_priv->mm.suspended) {
		if (i915_enable_hangcheck) {
			mod_timer(&dev_priv->gpu_error.hangcheck_timer,
				  round_jiffies_up(jiffies + DRM_I915_HANGCHECK_JIFFIES));
		}
		if (was_empty) {
			queue_delayed_work(dev_priv->wq,
					   &dev_priv->mm.retire_work,
					   round_jiffies_up_relative(HZ));
			intel_mark_busy(dev_priv->dev);
		}
	}

	if (out_seqno)
		*out_seqno = request->seqno;
	return 0;
}

static inline void
i915_gem_request_remove_from_client(struct drm_i915_gem_request *request)
{
	struct drm_i915_file_private *file_priv = request->file_priv;

	if (!file_priv)
		return;

	spin_lock(&file_priv->mm.lock);
	if (request->file_priv) {
		list_del(&request->client_list);
		request->file_priv = NULL;
	}
	spin_unlock(&file_priv->mm.lock);
}

static bool i915_head_inside_object(u32 acthd, struct drm_i915_gem_object *obj)
{
	if (acthd >= obj->gtt_offset &&
	    acthd < obj->gtt_offset + obj->base.size)
		return true;

	return false;
}

static bool i915_head_inside_request(const u32 acthd_unmasked,
				     const u32 request_start,
				     const u32 request_end)
{
	const u32 acthd = acthd_unmasked & HEAD_ADDR;

	if (request_start < request_end) {
		if (acthd >= request_start && acthd < request_end)
			return true;
	} else if (request_start > request_end) {
		if (acthd >= request_start || acthd < request_end)
			return true;
	}

	return false;
}

static bool i915_request_guilty(struct drm_i915_gem_request *request,
				const u32 acthd, bool *inside)
{
	/* There is a possibility that unmasked head address
	 * pointing inside the ring, matches the batch_obj address range.
	 * However this is extremely unlikely.
	 */

	if (request->batch_obj) {
		if (i915_head_inside_object(acthd, request->batch_obj)) {
			*inside = true;
			return true;
		}
	}

	if (i915_head_inside_request(acthd, request->head, request->tail)) {
		*inside = false;
		return true;
	}

	return false;
}

static void i915_set_reset_status(struct intel_ring_buffer *ring,
				  struct drm_i915_gem_request *request,
				  u32 acthd)
{
	struct i915_ctx_hang_stats *hs = NULL;
	bool inside, guilty;

	/* Innocent until proven guilty */
	guilty = false;

	if (ring->hangcheck.action != wait &&
	    i915_request_guilty(request, acthd, &inside)) {
		DRM_ERROR("%s hung %s bo (0x%x ctx %d) at 0x%x\n",
			  ring->name,
			  inside ? "inside" : "flushing",
			  request->batch_obj ?
			  request->batch_obj->gtt_offset : 0,
			  request->ctx ? request->ctx->id : 0,
			  acthd);

		guilty = true;
	}

	/* If contexts are disabled or this is the default context, use
	 * file_priv->reset_state
	 */
	if (request->ctx && request->ctx->id != DEFAULT_CONTEXT_ID)
		hs = &request->ctx->hang_stats;
	else if (request->file_priv)
		hs = &request->file_priv->hang_stats;

	if (hs) {
		if (guilty)
			hs->batch_active++;
		else
			hs->batch_pending++;
	}
}

static void i915_gem_free_request(struct drm_i915_gem_request *request)
{
	list_del(&request->list);
	i915_gem_request_remove_from_client(request);

	if (request->ctx)
		i915_gem_context_unreference(request->ctx);

	kfree(request);
}

static void i915_gem_reset_ring_lists(struct drm_i915_private *dev_priv,
				      struct intel_ring_buffer *ring)
{
	u32 completed_seqno;
	u32 acthd;

	acthd = intel_ring_get_active_head(ring);
	completed_seqno = ring->get_seqno(ring, false);

	while (!list_empty(&ring->request_list)) {
		struct drm_i915_gem_request *request;

		request = list_first_entry(&ring->request_list,
					   struct drm_i915_gem_request,
					   list);

		if (request->seqno > completed_seqno)
			i915_set_reset_status(ring, request, acthd);

		i915_gem_free_request(request);
	}

	while (!list_empty(&ring->active_list)) {
		struct drm_i915_gem_object *obj;

		obj = list_first_entry(&ring->active_list,
				       struct drm_i915_gem_object,
				       ring_list);

		i915_gem_object_move_to_inactive(obj);
	}
}

void i915_gem_restore_fences(struct drm_device *dev)
{
	struct drm_i915_private *dev_priv = dev->dev_private;
	int i;

	for (i = 0; i < dev_priv->num_fence_regs; i++) {
		struct drm_i915_fence_reg *reg = &dev_priv->fence_regs[i];

		/*
		 * Commit delayed tiling changes if we have an object still
		 * attached to the fence, otherwise just clear the fence.
		 */
		if (reg->obj) {
			i915_gem_object_update_fence(reg->obj, reg,
						     reg->obj->tiling_mode);
		} else {
			i915_gem_write_fence(dev, i, NULL);
		}
	}
}

void i915_gem_reset(struct drm_device *dev)
{
	struct drm_i915_private *dev_priv = dev->dev_private;
	struct drm_i915_gem_object *obj;
	struct intel_ring_buffer *ring;
	int i;

	for_each_ring(ring, dev_priv, i)
		i915_gem_reset_ring_lists(dev_priv, ring);

	/* Move everything out of the GPU domains to ensure we do any
	 * necessary invalidation upon reuse.
	 */
	list_for_each_entry(obj,
			    &dev_priv->mm.inactive_list,
			    mm_list)
	{
		obj->base.read_domains &= ~I915_GEM_GPU_DOMAINS;
	}

	i915_gem_restore_fences(dev);
}

/**
 * This function clears the request list as sequence numbers are passed.
 */
void
i915_gem_retire_requests_ring(struct intel_ring_buffer *ring)
{
	uint32_t seqno;

	if (list_empty(&ring->request_list))
		return;

	WARN_ON(i915_verify_lists(ring->dev));

	seqno = ring->get_seqno(ring, true);

	while (!list_empty(&ring->request_list)) {
		struct drm_i915_gem_request *request;

		request = list_first_entry(&ring->request_list,
					   struct drm_i915_gem_request,
					   list);

		if (!i915_seqno_passed(seqno, request->seqno))
			break;

		trace_i915_gem_request_retire(ring, request->seqno);
		/* We know the GPU must have read the request to have
		 * sent us the seqno + interrupt, so use the position
		 * of tail of the request to update the last known position
		 * of the GPU head.
		 */
		ring->last_retired_head = request->tail;

		i915_gem_free_request(request);
	}

	/* Move any buffers on the active list that are no longer referenced
	 * by the ringbuffer to the flushing/inactive lists as appropriate.
	 */
	while (!list_empty(&ring->active_list)) {
		struct drm_i915_gem_object *obj;

		obj = list_first_entry(&ring->active_list,
				      struct drm_i915_gem_object,
				      ring_list);

		if (!i915_seqno_passed(seqno, obj->last_read_seqno))
			break;

		i915_gem_object_move_to_inactive(obj);
	}

	if (unlikely(ring->trace_irq_seqno &&
		     i915_seqno_passed(seqno, ring->trace_irq_seqno))) {
		ring->irq_put(ring);
		ring->trace_irq_seqno = 0;
	}

	WARN_ON(i915_verify_lists(ring->dev));
}

void
i915_gem_retire_requests(struct drm_device *dev)
{
	drm_i915_private_t *dev_priv = dev->dev_private;
	struct intel_ring_buffer *ring;
	int i;

	for_each_ring(ring, dev_priv, i)
		i915_gem_retire_requests_ring(ring);
}

static void
i915_gem_retire_work_handler(struct work_struct *work)
{
	drm_i915_private_t *dev_priv;
	struct drm_device *dev;
	struct intel_ring_buffer *ring;
	bool idle;
	int i;

	dev_priv = container_of(work, drm_i915_private_t,
				mm.retire_work.work);
	dev = dev_priv->dev;

	/* Come back later if the device is busy... */
	if (!mutex_trylock(&dev->struct_mutex)) {
		queue_delayed_work(dev_priv->wq, &dev_priv->mm.retire_work,
				   round_jiffies_up_relative(HZ));
		return;
	}

	i915_gem_retire_requests(dev);

	/* Send a periodic flush down the ring so we don't hold onto GEM
	 * objects indefinitely.
	 */
	idle = true;
	for_each_ring(ring, dev_priv, i) {
		if (ring->gpu_caches_dirty)
			i915_add_request(ring, NULL);

		idle &= list_empty(&ring->request_list);
	}

	if (!dev_priv->mm.suspended && !idle)
		queue_delayed_work(dev_priv->wq, &dev_priv->mm.retire_work,
				   round_jiffies_up_relative(HZ));
	if (idle)
		intel_mark_idle(dev);

	mutex_unlock(&dev->struct_mutex);
}

/**
 * Ensures that an object will eventually get non-busy by flushing any required
 * write domains, emitting any outstanding lazy request and retiring and
 * completed requests.
 */
static int
i915_gem_object_flush_active(struct drm_i915_gem_object *obj)
{
	int ret;

	if (obj->active) {
		ret = i915_gem_check_olr(obj->ring, obj->last_read_seqno);
		if (ret)
			return ret;

		i915_gem_retire_requests_ring(obj->ring);
	}

	return 0;
}

/**
 * i915_gem_wait_ioctl - implements DRM_IOCTL_I915_GEM_WAIT
 * @DRM_IOCTL_ARGS: standard ioctl arguments
 *
 * Returns 0 if successful, else an error is returned with the remaining time in
 * the timeout parameter.
 *  -ETIME: object is still busy after timeout
 *  -ERESTARTSYS: signal interrupted the wait
 *  -ENONENT: object doesn't exist
 * Also possible, but rare:
 *  -EAGAIN: GPU wedged
 *  -ENOMEM: damn
 *  -ENODEV: Internal IRQ fail
 *  -E?: The add request failed
 *
 * The wait ioctl with a timeout of 0 reimplements the busy ioctl. With any
 * non-zero timeout parameter the wait ioctl will wait for the given number of
 * nanoseconds on an object becoming unbusy. Since the wait itself does so
 * without holding struct_mutex the object may become re-busied before this
 * function completes. A similar but shorter * race condition exists in the busy
 * ioctl
 */
int
i915_gem_wait_ioctl(struct drm_device *dev, void *data, struct drm_file *file)
{
	drm_i915_private_t *dev_priv = dev->dev_private;
	struct drm_i915_gem_wait *args = data;
	struct drm_i915_gem_object *obj;
	struct intel_ring_buffer *ring = NULL;
	struct timespec timeout_stack, *timeout = NULL;
	unsigned reset_counter;
	u32 seqno = 0;
	int ret = 0;

	if (args->timeout_ns >= 0) {
		timeout_stack = ns_to_timespec(args->timeout_ns);
		timeout = &timeout_stack;
	}

	ret = i915_mutex_lock_interruptible(dev);
	if (ret)
		return ret;

	obj = to_intel_bo(drm_gem_object_lookup(dev, file, args->bo_handle));
	if (&obj->base == NULL) {
		mutex_unlock(&dev->struct_mutex);
		return -ENOENT;
	}

	/* Need to make sure the object gets inactive eventually. */
	ret = i915_gem_object_flush_active(obj);
	if (ret)
		goto out;

	if (obj->active) {
		seqno = obj->last_read_seqno;
		ring = obj->ring;
	}

	if (seqno == 0)
		 goto out;

	/* Do this after OLR check to make sure we make forward progress polling
	 * on this IOCTL with a 0 timeout (like busy ioctl)
	 */
	if (!args->timeout_ns) {
		ret = -ETIME;
		goto out;
	}

	drm_gem_object_unreference(&obj->base);
	reset_counter = atomic_read(&dev_priv->gpu_error.reset_counter);
	mutex_unlock(&dev->struct_mutex);

	ret = __wait_seqno(ring, seqno, reset_counter, true, timeout);
	if (timeout)
		args->timeout_ns = timespec_to_ns(timeout);
	return ret;

out:
	drm_gem_object_unreference(&obj->base);
	mutex_unlock(&dev->struct_mutex);
	return ret;
}

/**
 * i915_gem_object_sync - sync an object to a ring.
 *
 * @obj: object which may be in use on another ring.
 * @to: ring we wish to use the object on. May be NULL.
 *
 * This code is meant to abstract object synchronization with the GPU.
 * Calling with NULL implies synchronizing the object with the CPU
 * rather than a particular GPU ring.
 *
 * Returns 0 if successful, else propagates up the lower layer error.
 */
int
i915_gem_object_sync(struct drm_i915_gem_object *obj,
		     struct intel_ring_buffer *to)
{
	struct intel_ring_buffer *from = obj->ring;
	u32 seqno;
	int ret, idx;

	if (from == NULL || to == from)
		return 0;

	if (to == NULL || !i915_semaphore_is_enabled(obj->base.dev))
		return i915_gem_object_wait_rendering(obj, false);

	idx = intel_ring_sync_index(from, to);

	seqno = obj->last_read_seqno;
	if (seqno <= from->sync_seqno[idx])
		return 0;

	ret = i915_gem_check_olr(obj->ring, seqno);
	if (ret)
		return ret;

	ret = to->sync_to(to, from, seqno);
	if (!ret)
		/* We use last_read_seqno because sync_to()
		 * might have just caused seqno wrap under
		 * the radar.
		 */
		from->sync_seqno[idx] = obj->last_read_seqno;

	return ret;
}

static void i915_gem_object_finish_gtt(struct drm_i915_gem_object *obj)
{
	u32 old_write_domain, old_read_domains;

	/* Force a pagefault for domain tracking on next user access */
	i915_gem_release_mmap(obj);

	if ((obj->base.read_domains & I915_GEM_DOMAIN_GTT) == 0)
		return;

	/* Wait for any direct GTT access to complete */
	mb();

	old_read_domains = obj->base.read_domains;
	old_write_domain = obj->base.write_domain;

	obj->base.read_domains &= ~I915_GEM_DOMAIN_GTT;
	obj->base.write_domain &= ~I915_GEM_DOMAIN_GTT;

	trace_i915_gem_object_change_domain(obj,
					    old_read_domains,
					    old_write_domain);
}

/**
 * Unbinds an object from the GTT aperture.
 */
int
i915_gem_object_unbind(struct drm_i915_gem_object *obj)
{
	drm_i915_private_t *dev_priv = obj->base.dev->dev_private;
	int ret;

	if (obj->gtt_space == NULL)
		return 0;

	if (obj->pin_count)
		return -EBUSY;

	BUG_ON(obj->pages == NULL);

	ret = i915_gem_object_finish_gpu(obj);
	if (ret)
		return ret;
	/* Continue on if we fail due to EIO, the GPU is hung so we
	 * should be safe and we need to cleanup or else we might
	 * cause memory corruption through use-after-free.
	 */

	i915_gem_object_finish_gtt(obj);

	/* release the fence reg _after_ flushing */
	ret = i915_gem_object_put_fence(obj);
	if (ret)
		return ret;

	trace_i915_gem_object_unbind(obj);

	if (obj->has_global_gtt_mapping)
		i915_gem_gtt_unbind_object(obj);
	if (obj->has_aliasing_ppgtt_mapping) {
		i915_ppgtt_unbind_object(dev_priv->mm.aliasing_ppgtt, obj);
		obj->has_aliasing_ppgtt_mapping = 0;
	}
	i915_gem_gtt_finish_object(obj);
	i915_gem_object_unpin_pages(obj);

	list_del(&obj->mm_list);
	list_move_tail(&obj->global_list, &dev_priv->mm.unbound_list);
	/* Avoid an unnecessary call to unbind on rebind. */
	obj->map_and_fenceable = true;

	drm_mm_put_block(obj->gtt_space);
	obj->gtt_space = NULL;
	obj->gtt_offset = 0;

	return 0;
}

int i915_gpu_idle(struct drm_device *dev)
{
	drm_i915_private_t *dev_priv = dev->dev_private;
	struct intel_ring_buffer *ring;
	int ret, i;

	/* Flush everything onto the inactive list. */
	for_each_ring(ring, dev_priv, i) {
		ret = i915_switch_context(ring, NULL, DEFAULT_CONTEXT_ID);
		if (ret)
			return ret;

		ret = intel_ring_idle(ring);
		if (ret)
			return ret;
	}

	return 0;
}

static void i965_write_fence_reg(struct drm_device *dev, int reg,
				 struct drm_i915_gem_object *obj)
{
	drm_i915_private_t *dev_priv = dev->dev_private;
	int fence_reg;
	int fence_pitch_shift;

	if (INTEL_INFO(dev)->gen >= 6) {
		fence_reg = FENCE_REG_SANDYBRIDGE_0;
		fence_pitch_shift = SANDYBRIDGE_FENCE_PITCH_SHIFT;
	} else {
		fence_reg = FENCE_REG_965_0;
		fence_pitch_shift = I965_FENCE_PITCH_SHIFT;
	}

	fence_reg += reg * 8;

	/* To w/a incoherency with non-atomic 64-bit register updates,
	 * we split the 64-bit update into two 32-bit writes. In order
	 * for a partial fence not to be evaluated between writes, we
	 * precede the update with write to turn off the fence register,
	 * and only enable the fence as the last step.
	 *
	 * For extra levels of paranoia, we make sure each step lands
	 * before applying the next step.
	 */
	I915_WRITE(fence_reg, 0);
	POSTING_READ(fence_reg);

	if (obj) {
		u32 size = obj->gtt_space->size;
		uint64_t val;

		val = (uint64_t)((obj->gtt_offset + size - 4096) &
				 0xfffff000) << 32;
		val |= obj->gtt_offset & 0xfffff000;
		val |= (uint64_t)((obj->stride / 128) - 1) << fence_pitch_shift;
		if (obj->tiling_mode == I915_TILING_Y)
			val |= 1 << I965_FENCE_TILING_Y_SHIFT;
		val |= I965_FENCE_REG_VALID;

		I915_WRITE(fence_reg + 4, val >> 32);
		POSTING_READ(fence_reg + 4);

		I915_WRITE(fence_reg + 0, val);
		POSTING_READ(fence_reg);
	} else {
		I915_WRITE(fence_reg + 4, 0);
		POSTING_READ(fence_reg + 4);
	}
}

static void i915_write_fence_reg(struct drm_device *dev, int reg,
				 struct drm_i915_gem_object *obj)
{
	drm_i915_private_t *dev_priv = dev->dev_private;
	u32 val;

	if (obj) {
		u32 size = obj->gtt_space->size;
		int pitch_val;
		int tile_width;

		WARN((obj->gtt_offset & ~I915_FENCE_START_MASK) ||
		     (size & -size) != size ||
		     (obj->gtt_offset & (size - 1)),
		     "object 0x%08x [fenceable? %d] not 1M or pot-size (0x%08x) aligned\n",
		     obj->gtt_offset, obj->map_and_fenceable, size);

		if (obj->tiling_mode == I915_TILING_Y && HAS_128_BYTE_Y_TILING(dev))
			tile_width = 128;
		else
			tile_width = 512;

		/* Note: pitch better be a power of two tile widths */
		pitch_val = obj->stride / tile_width;
		pitch_val = ffs(pitch_val) - 1;

		val = obj->gtt_offset;
		if (obj->tiling_mode == I915_TILING_Y)
			val |= 1 << I830_FENCE_TILING_Y_SHIFT;
		val |= I915_FENCE_SIZE_BITS(size);
		val |= pitch_val << I830_FENCE_PITCH_SHIFT;
		val |= I830_FENCE_REG_VALID;
	} else
		val = 0;

	if (reg < 8)
		reg = FENCE_REG_830_0 + reg * 4;
	else
		reg = FENCE_REG_945_8 + (reg - 8) * 4;

	I915_WRITE(reg, val);
	POSTING_READ(reg);
}

static void i830_write_fence_reg(struct drm_device *dev, int reg,
				struct drm_i915_gem_object *obj)
{
	drm_i915_private_t *dev_priv = dev->dev_private;
	uint32_t val;

	if (obj) {
		u32 size = obj->gtt_space->size;
		uint32_t pitch_val;

		WARN((obj->gtt_offset & ~I830_FENCE_START_MASK) ||
		     (size & -size) != size ||
		     (obj->gtt_offset & (size - 1)),
		     "object 0x%08x not 512K or pot-size 0x%08x aligned\n",
		     obj->gtt_offset, size);

		pitch_val = obj->stride / 128;
		pitch_val = ffs(pitch_val) - 1;

		val = obj->gtt_offset;
		if (obj->tiling_mode == I915_TILING_Y)
			val |= 1 << I830_FENCE_TILING_Y_SHIFT;
		val |= I830_FENCE_SIZE_BITS(size);
		val |= pitch_val << I830_FENCE_PITCH_SHIFT;
		val |= I830_FENCE_REG_VALID;
	} else
		val = 0;

	I915_WRITE(FENCE_REG_830_0 + reg * 4, val);
	POSTING_READ(FENCE_REG_830_0 + reg * 4);
}

inline static bool i915_gem_object_needs_mb(struct drm_i915_gem_object *obj)
{
	return obj && obj->base.read_domains & I915_GEM_DOMAIN_GTT;
}

static void i915_gem_write_fence(struct drm_device *dev, int reg,
				 struct drm_i915_gem_object *obj)
{
	struct drm_i915_private *dev_priv = dev->dev_private;

	/* Ensure that all CPU reads are completed before installing a fence
	 * and all writes before removing the fence.
	 */
	if (i915_gem_object_needs_mb(dev_priv->fence_regs[reg].obj))
		mb();

	WARN(obj && (!obj->stride || !obj->tiling_mode),
	     "bogus fence setup with stride: 0x%x, tiling mode: %i\n",
	     obj->stride, obj->tiling_mode);

	switch (INTEL_INFO(dev)->gen) {
	case 7:
	case 6:
	case 5:
	case 4: i965_write_fence_reg(dev, reg, obj); break;
	case 3: i915_write_fence_reg(dev, reg, obj); break;
	case 2: i830_write_fence_reg(dev, reg, obj); break;
	default: BUG();
	}

	/* And similarly be paranoid that no direct access to this region
	 * is reordered to before the fence is installed.
	 */
	if (i915_gem_object_needs_mb(obj))
		mb();
}

static inline int fence_number(struct drm_i915_private *dev_priv,
			       struct drm_i915_fence_reg *fence)
{
	return fence - dev_priv->fence_regs;
}

<<<<<<< HEAD
struct write_fence {
	struct drm_device *dev;
	struct drm_i915_gem_object *obj;
	int fence;
};

static void i915_gem_write_fence__ipi(void *data)
{
	struct write_fence *args = data;

	/* Required for SNB+ with LLC */
	wbinvd();

	/* Required for VLV */
	i915_gem_write_fence(args->dev, args->fence, args->obj);
}

=======
>>>>>>> bb78a92f
static void i915_gem_object_update_fence(struct drm_i915_gem_object *obj,
					 struct drm_i915_fence_reg *fence,
					 bool enable)
{
	struct drm_i915_private *dev_priv = obj->base.dev->dev_private;
<<<<<<< HEAD
	struct write_fence args = {
		.dev = obj->base.dev,
		.fence = fence_number(dev_priv, fence),
		.obj = enable ? obj : NULL,
	};

	/* In order to fully serialize access to the fenced region and
	 * the update to the fence register we need to take extreme
	 * measures on SNB+. In theory, the write to the fence register
	 * flushes all memory transactions before, and coupled with the
	 * mb() placed around the register write we serialise all memory
	 * operations with respect to the changes in the tiler. Yet, on
	 * SNB+ we need to take a step further and emit an explicit wbinvd()
	 * on each processor in order to manually flush all memory
	 * transactions before updating the fence register.
	 *
	 * However, Valleyview complicates matter. There the wbinvd is
	 * insufficient and unlike SNB/IVB requires the serialising
	 * register write. (Note that that register write by itself is
	 * conversely not sufficient for SNB+.) To compromise, we do both.
	 */
	if (INTEL_INFO(args.dev)->gen >= 6)
		on_each_cpu(i915_gem_write_fence__ipi, &args, 1);
	else
		i915_gem_write_fence(args.dev, args.fence, args.obj);

	if (enable) {
		obj->fence_reg = args.fence;
=======
	int reg = fence_number(dev_priv, fence);

	i915_gem_write_fence(obj->base.dev, reg, enable ? obj : NULL);

	if (enable) {
		obj->fence_reg = reg;
>>>>>>> bb78a92f
		fence->obj = obj;
		list_move_tail(&fence->lru_list, &dev_priv->mm.fence_list);
	} else {
		obj->fence_reg = I915_FENCE_REG_NONE;
		fence->obj = NULL;
		list_del_init(&fence->lru_list);
	}
	obj->fence_dirty = false;
}

static int
i915_gem_object_wait_fence(struct drm_i915_gem_object *obj)
{
	if (obj->last_fenced_seqno) {
		int ret = i915_wait_seqno(obj->ring, obj->last_fenced_seqno);
		if (ret)
			return ret;

		obj->last_fenced_seqno = 0;
	}

	obj->fenced_gpu_access = false;
	return 0;
}

int
i915_gem_object_put_fence(struct drm_i915_gem_object *obj)
{
	struct drm_i915_private *dev_priv = obj->base.dev->dev_private;
	struct drm_i915_fence_reg *fence;
	int ret;

	ret = i915_gem_object_wait_fence(obj);
	if (ret)
		return ret;

	if (obj->fence_reg == I915_FENCE_REG_NONE)
		return 0;

	fence = &dev_priv->fence_regs[obj->fence_reg];

	i915_gem_object_fence_lost(obj);
	i915_gem_object_update_fence(obj, fence, false);

	return 0;
}

static struct drm_i915_fence_reg *
i915_find_fence_reg(struct drm_device *dev)
{
	struct drm_i915_private *dev_priv = dev->dev_private;
	struct drm_i915_fence_reg *reg, *avail;
	int i;

	/* First try to find a free reg */
	avail = NULL;
	for (i = dev_priv->fence_reg_start; i < dev_priv->num_fence_regs; i++) {
		reg = &dev_priv->fence_regs[i];
		if (!reg->obj)
			return reg;

		if (!reg->pin_count)
			avail = reg;
	}

	if (avail == NULL)
		return NULL;

	/* None available, try to steal one or wait for a user to finish */
	list_for_each_entry(reg, &dev_priv->mm.fence_list, lru_list) {
		if (reg->pin_count)
			continue;

		return reg;
	}

	return NULL;
}

/**
 * i915_gem_object_get_fence - set up fencing for an object
 * @obj: object to map through a fence reg
 *
 * When mapping objects through the GTT, userspace wants to be able to write
 * to them without having to worry about swizzling if the object is tiled.
 * This function walks the fence regs looking for a free one for @obj,
 * stealing one if it can't find any.
 *
 * It then sets up the reg based on the object's properties: address, pitch
 * and tiling format.
 *
 * For an untiled surface, this removes any existing fence.
 */
int
i915_gem_object_get_fence(struct drm_i915_gem_object *obj)
{
	struct drm_device *dev = obj->base.dev;
	struct drm_i915_private *dev_priv = dev->dev_private;
	bool enable = obj->tiling_mode != I915_TILING_NONE;
	struct drm_i915_fence_reg *reg;
	int ret;

	/* Have we updated the tiling parameters upon the object and so
	 * will need to serialise the write to the associated fence register?
	 */
	if (obj->fence_dirty) {
		ret = i915_gem_object_wait_fence(obj);
		if (ret)
			return ret;
	}

	/* Just update our place in the LRU if our fence is getting reused. */
	if (obj->fence_reg != I915_FENCE_REG_NONE) {
		reg = &dev_priv->fence_regs[obj->fence_reg];
		if (!obj->fence_dirty) {
			list_move_tail(&reg->lru_list,
				       &dev_priv->mm.fence_list);
			return 0;
		}
	} else if (enable) {
		reg = i915_find_fence_reg(dev);
		if (reg == NULL)
			return -EDEADLK;

		if (reg->obj) {
			struct drm_i915_gem_object *old = reg->obj;

			ret = i915_gem_object_wait_fence(old);
			if (ret)
				return ret;

			i915_gem_object_fence_lost(old);
		}
	} else
		return 0;

	i915_gem_object_update_fence(obj, reg, enable);

	return 0;
}

static bool i915_gem_valid_gtt_space(struct drm_device *dev,
				     struct drm_mm_node *gtt_space,
				     unsigned long cache_level)
{
	struct drm_mm_node *other;

	/* On non-LLC machines we have to be careful when putting differing
	 * types of snoopable memory together to avoid the prefetcher
	 * crossing memory domains and dying.
	 */
	if (HAS_LLC(dev))
		return true;

	if (gtt_space == NULL)
		return true;

	if (list_empty(&gtt_space->node_list))
		return true;

	other = list_entry(gtt_space->node_list.prev, struct drm_mm_node, node_list);
	if (other->allocated && !other->hole_follows && other->color != cache_level)
		return false;

	other = list_entry(gtt_space->node_list.next, struct drm_mm_node, node_list);
	if (other->allocated && !gtt_space->hole_follows && other->color != cache_level)
		return false;

	return true;
}

static void i915_gem_verify_gtt(struct drm_device *dev)
{
#if WATCH_GTT
	struct drm_i915_private *dev_priv = dev->dev_private;
	struct drm_i915_gem_object *obj;
	int err = 0;

	list_for_each_entry(obj, &dev_priv->mm.gtt_list, global_list) {
		if (obj->gtt_space == NULL) {
			printk(KERN_ERR "object found on GTT list with no space reserved\n");
			err++;
			continue;
		}

		if (obj->cache_level != obj->gtt_space->color) {
			printk(KERN_ERR "object reserved space [%08lx, %08lx] with wrong color, cache_level=%x, color=%lx\n",
			       obj->gtt_space->start,
			       obj->gtt_space->start + obj->gtt_space->size,
			       obj->cache_level,
			       obj->gtt_space->color);
			err++;
			continue;
		}

		if (!i915_gem_valid_gtt_space(dev,
					      obj->gtt_space,
					      obj->cache_level)) {
			printk(KERN_ERR "invalid GTT space found at [%08lx, %08lx] - color=%x\n",
			       obj->gtt_space->start,
			       obj->gtt_space->start + obj->gtt_space->size,
			       obj->cache_level);
			err++;
			continue;
		}
	}

	WARN_ON(err);
#endif
}

/**
 * Finds free space in the GTT aperture and binds the object there.
 */
static int
i915_gem_object_bind_to_gtt(struct drm_i915_gem_object *obj,
			    unsigned alignment,
			    bool map_and_fenceable,
			    bool nonblocking)
{
	struct drm_device *dev = obj->base.dev;
	drm_i915_private_t *dev_priv = dev->dev_private;
	struct drm_mm_node *node;
	u32 size, fence_size, fence_alignment, unfenced_alignment;
	bool mappable, fenceable;
	size_t gtt_max = map_and_fenceable ?
		dev_priv->gtt.mappable_end : dev_priv->gtt.total;
	int ret;

	fence_size = i915_gem_get_gtt_size(dev,
					   obj->base.size,
					   obj->tiling_mode);
	fence_alignment = i915_gem_get_gtt_alignment(dev,
						     obj->base.size,
						     obj->tiling_mode, true);
	unfenced_alignment =
		i915_gem_get_gtt_alignment(dev,
						    obj->base.size,
						    obj->tiling_mode, false);

	if (alignment == 0)
		alignment = map_and_fenceable ? fence_alignment :
						unfenced_alignment;
	if (map_and_fenceable && alignment & (fence_alignment - 1)) {
		DRM_ERROR("Invalid object alignment requested %u\n", alignment);
		return -EINVAL;
	}

	size = map_and_fenceable ? fence_size : obj->base.size;

	/* If the object is bigger than the entire aperture, reject it early
	 * before evicting everything in a vain attempt to find space.
	 */
	if (obj->base.size > gtt_max) {
		DRM_ERROR("Attempting to bind an object larger than the aperture: object=%zd > %s aperture=%zu\n",
			  obj->base.size,
			  map_and_fenceable ? "mappable" : "total",
			  gtt_max);
		return -E2BIG;
	}

	ret = i915_gem_object_get_pages(obj);
	if (ret)
		return ret;

	i915_gem_object_pin_pages(obj);

	node = kzalloc(sizeof(*node), GFP_KERNEL);
	if (node == NULL) {
		i915_gem_object_unpin_pages(obj);
		return -ENOMEM;
	}

search_free:
	ret = drm_mm_insert_node_in_range_generic(&dev_priv->mm.gtt_space, node,
						  size, alignment,
						  obj->cache_level, 0, gtt_max);
	if (ret) {
		ret = i915_gem_evict_something(dev, size, alignment,
					       obj->cache_level,
					       map_and_fenceable,
					       nonblocking);
		if (ret == 0)
			goto search_free;

		i915_gem_object_unpin_pages(obj);
		kfree(node);
		return ret;
	}
	if (WARN_ON(!i915_gem_valid_gtt_space(dev, node, obj->cache_level))) {
		i915_gem_object_unpin_pages(obj);
		drm_mm_put_block(node);
		return -EINVAL;
	}

	ret = i915_gem_gtt_prepare_object(obj);
	if (ret) {
		i915_gem_object_unpin_pages(obj);
		drm_mm_put_block(node);
		return ret;
	}

	list_move_tail(&obj->global_list, &dev_priv->mm.bound_list);
	list_add_tail(&obj->mm_list, &dev_priv->mm.inactive_list);

	obj->gtt_space = node;
	obj->gtt_offset = node->start;

	fenceable =
		node->size == fence_size &&
		(node->start & (fence_alignment - 1)) == 0;

	mappable =
		obj->gtt_offset + obj->base.size <= dev_priv->gtt.mappable_end;

	obj->map_and_fenceable = mappable && fenceable;

	trace_i915_gem_object_bind(obj, map_and_fenceable);
	i915_gem_verify_gtt(dev);
	return 0;
}

void
i915_gem_clflush_object(struct drm_i915_gem_object *obj)
{
	/* If we don't have a page list set up, then we're not pinned
	 * to GPU, and we can ignore the cache flush because it'll happen
	 * again at bind time.
	 */
	if (obj->pages == NULL)
		return;

	/*
	 * Stolen memory is always coherent with the GPU as it is explicitly
	 * marked as wc by the system, or the system is cache-coherent.
	 */
	if (obj->stolen)
		return;

	/* If the GPU is snooping the contents of the CPU cache,
	 * we do not need to manually clear the CPU cache lines.  However,
	 * the caches are only snooped when the render cache is
	 * flushed/invalidated.  As we always have to emit invalidations
	 * and flushes when moving into and out of the RENDER domain, correct
	 * snooping behaviour occurs naturally as the result of our domain
	 * tracking.
	 */
	if (obj->cache_level != I915_CACHE_NONE)
		return;

	trace_i915_gem_object_clflush(obj);

	drm_clflush_sg(obj->pages);
}

/** Flushes the GTT write domain for the object if it's dirty. */
static void
i915_gem_object_flush_gtt_write_domain(struct drm_i915_gem_object *obj)
{
	uint32_t old_write_domain;

	if (obj->base.write_domain != I915_GEM_DOMAIN_GTT)
		return;

	/* No actual flushing is required for the GTT write domain.  Writes
	 * to it immediately go to main memory as far as we know, so there's
	 * no chipset flush.  It also doesn't land in render cache.
	 *
	 * However, we do have to enforce the order so that all writes through
	 * the GTT land before any writes to the device, such as updates to
	 * the GATT itself.
	 */
	wmb();

	old_write_domain = obj->base.write_domain;
	obj->base.write_domain = 0;

	trace_i915_gem_object_change_domain(obj,
					    obj->base.read_domains,
					    old_write_domain);
}

/** Flushes the CPU write domain for the object if it's dirty. */
static void
i915_gem_object_flush_cpu_write_domain(struct drm_i915_gem_object *obj)
{
	uint32_t old_write_domain;

	if (obj->base.write_domain != I915_GEM_DOMAIN_CPU)
		return;

	i915_gem_clflush_object(obj);
	i915_gem_chipset_flush(obj->base.dev);
	old_write_domain = obj->base.write_domain;
	obj->base.write_domain = 0;

	trace_i915_gem_object_change_domain(obj,
					    obj->base.read_domains,
					    old_write_domain);
}

/**
 * Moves a single object to the GTT read, and possibly write domain.
 *
 * This function returns when the move is complete, including waiting on
 * flushes to occur.
 */
int
i915_gem_object_set_to_gtt_domain(struct drm_i915_gem_object *obj, bool write)
{
	drm_i915_private_t *dev_priv = obj->base.dev->dev_private;
	uint32_t old_write_domain, old_read_domains;
	int ret;

	/* Not valid to be called on unbound objects. */
	if (obj->gtt_space == NULL)
		return -EINVAL;

	if (obj->base.write_domain == I915_GEM_DOMAIN_GTT)
		return 0;

	ret = i915_gem_object_wait_rendering(obj, !write);
	if (ret)
		return ret;

	i915_gem_object_flush_cpu_write_domain(obj);

	/* Serialise direct access to this object with the barriers for
	 * coherent writes from the GPU, by effectively invalidating the
	 * GTT domain upon first access.
	 */
	if ((obj->base.read_domains & I915_GEM_DOMAIN_GTT) == 0)
		mb();

	old_write_domain = obj->base.write_domain;
	old_read_domains = obj->base.read_domains;

	/* It should now be out of any other write domains, and we can update
	 * the domain values for our changes.
	 */
	BUG_ON((obj->base.write_domain & ~I915_GEM_DOMAIN_GTT) != 0);
	obj->base.read_domains |= I915_GEM_DOMAIN_GTT;
	if (write) {
		obj->base.read_domains = I915_GEM_DOMAIN_GTT;
		obj->base.write_domain = I915_GEM_DOMAIN_GTT;
		obj->dirty = 1;
	}

	trace_i915_gem_object_change_domain(obj,
					    old_read_domains,
					    old_write_domain);

	/* And bump the LRU for this access */
	if (i915_gem_object_is_inactive(obj))
		list_move_tail(&obj->mm_list, &dev_priv->mm.inactive_list);

	return 0;
}

int i915_gem_object_set_cache_level(struct drm_i915_gem_object *obj,
				    enum i915_cache_level cache_level)
{
	struct drm_device *dev = obj->base.dev;
	drm_i915_private_t *dev_priv = dev->dev_private;
	int ret;

	if (obj->cache_level == cache_level)
		return 0;

	if (obj->pin_count) {
		DRM_DEBUG("can not change the cache level of pinned objects\n");
		return -EBUSY;
	}

	if (!i915_gem_valid_gtt_space(dev, obj->gtt_space, cache_level)) {
		ret = i915_gem_object_unbind(obj);
		if (ret)
			return ret;
	}

	if (obj->gtt_space) {
		ret = i915_gem_object_finish_gpu(obj);
		if (ret)
			return ret;

		i915_gem_object_finish_gtt(obj);

		/* Before SandyBridge, you could not use tiling or fence
		 * registers with snooped memory, so relinquish any fences
		 * currently pointing to our region in the aperture.
		 */
		if (INTEL_INFO(dev)->gen < 6) {
			ret = i915_gem_object_put_fence(obj);
			if (ret)
				return ret;
		}

		if (obj->has_global_gtt_mapping)
			i915_gem_gtt_bind_object(obj, cache_level);
		if (obj->has_aliasing_ppgtt_mapping)
			i915_ppgtt_bind_object(dev_priv->mm.aliasing_ppgtt,
					       obj, cache_level);

		obj->gtt_space->color = cache_level;
	}

	if (cache_level == I915_CACHE_NONE) {
		u32 old_read_domains, old_write_domain;

		/* If we're coming from LLC cached, then we haven't
		 * actually been tracking whether the data is in the
		 * CPU cache or not, since we only allow one bit set
		 * in obj->write_domain and have been skipping the clflushes.
		 * Just set it to the CPU cache for now.
		 */
		WARN_ON(obj->base.write_domain & ~I915_GEM_DOMAIN_CPU);
		WARN_ON(obj->base.read_domains & ~I915_GEM_DOMAIN_CPU);

		old_read_domains = obj->base.read_domains;
		old_write_domain = obj->base.write_domain;

		obj->base.read_domains = I915_GEM_DOMAIN_CPU;
		obj->base.write_domain = I915_GEM_DOMAIN_CPU;

		trace_i915_gem_object_change_domain(obj,
						    old_read_domains,
						    old_write_domain);
	}

	obj->cache_level = cache_level;
	i915_gem_verify_gtt(dev);
	return 0;
}

int i915_gem_get_caching_ioctl(struct drm_device *dev, void *data,
			       struct drm_file *file)
{
	struct drm_i915_gem_caching *args = data;
	struct drm_i915_gem_object *obj;
	int ret;

	ret = i915_mutex_lock_interruptible(dev);
	if (ret)
		return ret;

	obj = to_intel_bo(drm_gem_object_lookup(dev, file, args->handle));
	if (&obj->base == NULL) {
		ret = -ENOENT;
		goto unlock;
	}

	args->caching = obj->cache_level != I915_CACHE_NONE;

	drm_gem_object_unreference(&obj->base);
unlock:
	mutex_unlock(&dev->struct_mutex);
	return ret;
}

int i915_gem_set_caching_ioctl(struct drm_device *dev, void *data,
			       struct drm_file *file)
{
	struct drm_i915_gem_caching *args = data;
	struct drm_i915_gem_object *obj;
	enum i915_cache_level level;
	int ret;

	switch (args->caching) {
	case I915_CACHING_NONE:
		level = I915_CACHE_NONE;
		break;
	case I915_CACHING_CACHED:
		level = I915_CACHE_LLC;
		break;
	default:
		return -EINVAL;
	}

	ret = i915_mutex_lock_interruptible(dev);
	if (ret)
		return ret;

	obj = to_intel_bo(drm_gem_object_lookup(dev, file, args->handle));
	if (&obj->base == NULL) {
		ret = -ENOENT;
		goto unlock;
	}

	ret = i915_gem_object_set_cache_level(obj, level);

	drm_gem_object_unreference(&obj->base);
unlock:
	mutex_unlock(&dev->struct_mutex);
	return ret;
}

/*
 * Prepare buffer for display plane (scanout, cursors, etc).
 * Can be called from an uninterruptible phase (modesetting) and allows
 * any flushes to be pipelined (for pageflips).
 */
int
i915_gem_object_pin_to_display_plane(struct drm_i915_gem_object *obj,
				     u32 alignment,
				     struct intel_ring_buffer *pipelined)
{
	u32 old_read_domains, old_write_domain;
	int ret;

	if (pipelined != obj->ring) {
		ret = i915_gem_object_sync(obj, pipelined);
		if (ret)
			return ret;
	}

	/* The display engine is not coherent with the LLC cache on gen6.  As
	 * a result, we make sure that the pinning that is about to occur is
	 * done with uncached PTEs. This is lowest common denominator for all
	 * chipsets.
	 *
	 * However for gen6+, we could do better by using the GFDT bit instead
	 * of uncaching, which would allow us to flush all the LLC-cached data
	 * with that bit in the PTE to main memory with just one PIPE_CONTROL.
	 */
	ret = i915_gem_object_set_cache_level(obj, I915_CACHE_NONE);
	if (ret)
		return ret;

	/* As the user may map the buffer once pinned in the display plane
	 * (e.g. libkms for the bootup splash), we have to ensure that we
	 * always use map_and_fenceable for all scanout buffers.
	 */
	ret = i915_gem_object_pin(obj, alignment, true, false);
	if (ret)
		return ret;

	i915_gem_object_flush_cpu_write_domain(obj);

	old_write_domain = obj->base.write_domain;
	old_read_domains = obj->base.read_domains;

	/* It should now be out of any other write domains, and we can update
	 * the domain values for our changes.
	 */
	obj->base.write_domain = 0;
	obj->base.read_domains |= I915_GEM_DOMAIN_GTT;

	trace_i915_gem_object_change_domain(obj,
					    old_read_domains,
					    old_write_domain);

	return 0;
}

int
i915_gem_object_finish_gpu(struct drm_i915_gem_object *obj)
{
	int ret;

	if ((obj->base.read_domains & I915_GEM_GPU_DOMAINS) == 0)
		return 0;

	ret = i915_gem_object_wait_rendering(obj, false);
	if (ret)
		return ret;

	/* Ensure that we invalidate the GPU's caches and TLBs. */
	obj->base.read_domains &= ~I915_GEM_GPU_DOMAINS;
	return 0;
}

/**
 * Moves a single object to the CPU read, and possibly write domain.
 *
 * This function returns when the move is complete, including waiting on
 * flushes to occur.
 */
int
i915_gem_object_set_to_cpu_domain(struct drm_i915_gem_object *obj, bool write)
{
	uint32_t old_write_domain, old_read_domains;
	int ret;

	if (obj->base.write_domain == I915_GEM_DOMAIN_CPU)
		return 0;

	ret = i915_gem_object_wait_rendering(obj, !write);
	if (ret)
		return ret;

	i915_gem_object_flush_gtt_write_domain(obj);

	old_write_domain = obj->base.write_domain;
	old_read_domains = obj->base.read_domains;

	/* Flush the CPU cache if it's still invalid. */
	if ((obj->base.read_domains & I915_GEM_DOMAIN_CPU) == 0) {
		i915_gem_clflush_object(obj);

		obj->base.read_domains |= I915_GEM_DOMAIN_CPU;
	}

	/* It should now be out of any other write domains, and we can update
	 * the domain values for our changes.
	 */
	BUG_ON((obj->base.write_domain & ~I915_GEM_DOMAIN_CPU) != 0);

	/* If we're writing through the CPU, then the GPU read domains will
	 * need to be invalidated at next use.
	 */
	if (write) {
		obj->base.read_domains = I915_GEM_DOMAIN_CPU;
		obj->base.write_domain = I915_GEM_DOMAIN_CPU;
	}

	trace_i915_gem_object_change_domain(obj,
					    old_read_domains,
					    old_write_domain);

	return 0;
}

/* Throttle our rendering by waiting until the ring has completed our requests
 * emitted over 20 msec ago.
 *
 * Note that if we were to use the current jiffies each time around the loop,
 * we wouldn't escape the function with any frames outstanding if the time to
 * render a frame was over 20ms.
 *
 * This should get us reasonable parallelism between CPU and GPU but also
 * relatively low latency when blocking on a particular request to finish.
 */
static int
i915_gem_ring_throttle(struct drm_device *dev, struct drm_file *file)
{
	struct drm_i915_private *dev_priv = dev->dev_private;
	struct drm_i915_file_private *file_priv = file->driver_priv;
	unsigned long recent_enough = jiffies - msecs_to_jiffies(20);
	struct drm_i915_gem_request *request;
	struct intel_ring_buffer *ring = NULL;
	unsigned reset_counter;
	u32 seqno = 0;
	int ret;

	ret = i915_gem_wait_for_error(&dev_priv->gpu_error);
	if (ret)
		return ret;

	ret = i915_gem_check_wedge(&dev_priv->gpu_error, false);
	if (ret)
		return ret;

	spin_lock(&file_priv->mm.lock);
	list_for_each_entry(request, &file_priv->mm.request_list, client_list) {
		if (time_after_eq(request->emitted_jiffies, recent_enough))
			break;

		ring = request->ring;
		seqno = request->seqno;
	}
	reset_counter = atomic_read(&dev_priv->gpu_error.reset_counter);
	spin_unlock(&file_priv->mm.lock);

	if (seqno == 0)
		return 0;

	ret = __wait_seqno(ring, seqno, reset_counter, true, NULL);
	if (ret == 0)
		queue_delayed_work(dev_priv->wq, &dev_priv->mm.retire_work, 0);

	return ret;
}

int
i915_gem_object_pin(struct drm_i915_gem_object *obj,
		    uint32_t alignment,
		    bool map_and_fenceable,
		    bool nonblocking)
{
	int ret;

	if (WARN_ON(obj->pin_count == DRM_I915_GEM_OBJECT_MAX_PIN_COUNT))
		return -EBUSY;

	if (obj->gtt_space != NULL) {
		if ((alignment && obj->gtt_offset & (alignment - 1)) ||
		    (map_and_fenceable && !obj->map_and_fenceable)) {
			WARN(obj->pin_count,
			     "bo is already pinned with incorrect alignment:"
			     " offset=%x, req.alignment=%x, req.map_and_fenceable=%d,"
			     " obj->map_and_fenceable=%d\n",
			     obj->gtt_offset, alignment,
			     map_and_fenceable,
			     obj->map_and_fenceable);
			ret = i915_gem_object_unbind(obj);
			if (ret)
				return ret;
		}
	}

	if (obj->gtt_space == NULL) {
		struct drm_i915_private *dev_priv = obj->base.dev->dev_private;

		ret = i915_gem_object_bind_to_gtt(obj, alignment,
						  map_and_fenceable,
						  nonblocking);
		if (ret)
			return ret;

		if (!dev_priv->mm.aliasing_ppgtt)
			i915_gem_gtt_bind_object(obj, obj->cache_level);
	}

	if (!obj->has_global_gtt_mapping && map_and_fenceable)
		i915_gem_gtt_bind_object(obj, obj->cache_level);

	obj->pin_count++;
	obj->pin_mappable |= map_and_fenceable;

	return 0;
}

void
i915_gem_object_unpin(struct drm_i915_gem_object *obj)
{
	BUG_ON(obj->pin_count == 0);
	BUG_ON(obj->gtt_space == NULL);

	if (--obj->pin_count == 0)
		obj->pin_mappable = false;
}

int
i915_gem_pin_ioctl(struct drm_device *dev, void *data,
		   struct drm_file *file)
{
	struct drm_i915_gem_pin *args = data;
	struct drm_i915_gem_object *obj;
	int ret;

	ret = i915_mutex_lock_interruptible(dev);
	if (ret)
		return ret;

	obj = to_intel_bo(drm_gem_object_lookup(dev, file, args->handle));
	if (&obj->base == NULL) {
		ret = -ENOENT;
		goto unlock;
	}

	if (obj->madv != I915_MADV_WILLNEED) {
		DRM_ERROR("Attempting to pin a purgeable buffer\n");
		ret = -EINVAL;
		goto out;
	}

	if (obj->pin_filp != NULL && obj->pin_filp != file) {
		DRM_ERROR("Already pinned in i915_gem_pin_ioctl(): %d\n",
			  args->handle);
		ret = -EINVAL;
		goto out;
	}

	if (obj->user_pin_count == 0) {
		ret = i915_gem_object_pin(obj, args->alignment, true, false);
		if (ret)
			goto out;
	}

	obj->user_pin_count++;
	obj->pin_filp = file;

	/* XXX - flush the CPU caches for pinned objects
	 * as the X server doesn't manage domains yet
	 */
	i915_gem_object_flush_cpu_write_domain(obj);
	args->offset = obj->gtt_offset;
out:
	drm_gem_object_unreference(&obj->base);
unlock:
	mutex_unlock(&dev->struct_mutex);
	return ret;
}

int
i915_gem_unpin_ioctl(struct drm_device *dev, void *data,
		     struct drm_file *file)
{
	struct drm_i915_gem_pin *args = data;
	struct drm_i915_gem_object *obj;
	int ret;

	ret = i915_mutex_lock_interruptible(dev);
	if (ret)
		return ret;

	obj = to_intel_bo(drm_gem_object_lookup(dev, file, args->handle));
	if (&obj->base == NULL) {
		ret = -ENOENT;
		goto unlock;
	}

	if (obj->pin_filp != file) {
		DRM_ERROR("Not pinned by caller in i915_gem_pin_ioctl(): %d\n",
			  args->handle);
		ret = -EINVAL;
		goto out;
	}
	obj->user_pin_count--;
	if (obj->user_pin_count == 0) {
		obj->pin_filp = NULL;
		i915_gem_object_unpin(obj);
	}

out:
	drm_gem_object_unreference(&obj->base);
unlock:
	mutex_unlock(&dev->struct_mutex);
	return ret;
}

int
i915_gem_busy_ioctl(struct drm_device *dev, void *data,
		    struct drm_file *file)
{
	struct drm_i915_gem_busy *args = data;
	struct drm_i915_gem_object *obj;
	int ret;

	ret = i915_mutex_lock_interruptible(dev);
	if (ret)
		return ret;

	obj = to_intel_bo(drm_gem_object_lookup(dev, file, args->handle));
	if (&obj->base == NULL) {
		ret = -ENOENT;
		goto unlock;
	}

	/* Count all active objects as busy, even if they are currently not used
	 * by the gpu. Users of this interface expect objects to eventually
	 * become non-busy without any further actions, therefore emit any
	 * necessary flushes here.
	 */
	ret = i915_gem_object_flush_active(obj);

	args->busy = obj->active;
	if (obj->ring) {
		BUILD_BUG_ON(I915_NUM_RINGS > 16);
		args->busy |= intel_ring_flag(obj->ring) << 16;
	}

	drm_gem_object_unreference(&obj->base);
unlock:
	mutex_unlock(&dev->struct_mutex);
	return ret;
}

int
i915_gem_throttle_ioctl(struct drm_device *dev, void *data,
			struct drm_file *file_priv)
{
	return i915_gem_ring_throttle(dev, file_priv);
}

int
i915_gem_madvise_ioctl(struct drm_device *dev, void *data,
		       struct drm_file *file_priv)
{
	struct drm_i915_gem_madvise *args = data;
	struct drm_i915_gem_object *obj;
	int ret;

	switch (args->madv) {
	case I915_MADV_DONTNEED:
	case I915_MADV_WILLNEED:
	    break;
	default:
	    return -EINVAL;
	}

	ret = i915_mutex_lock_interruptible(dev);
	if (ret)
		return ret;

	obj = to_intel_bo(drm_gem_object_lookup(dev, file_priv, args->handle));
	if (&obj->base == NULL) {
		ret = -ENOENT;
		goto unlock;
	}

	if (obj->pin_count) {
		ret = -EINVAL;
		goto out;
	}

	if (obj->madv != __I915_MADV_PURGED)
		obj->madv = args->madv;

	/* if the object is no longer attached, discard its backing storage */
	if (i915_gem_object_is_purgeable(obj) && obj->pages == NULL)
		i915_gem_object_truncate(obj);

	args->retained = obj->madv != __I915_MADV_PURGED;

out:
	drm_gem_object_unreference(&obj->base);
unlock:
	mutex_unlock(&dev->struct_mutex);
	return ret;
}

void i915_gem_object_init(struct drm_i915_gem_object *obj,
			  const struct drm_i915_gem_object_ops *ops)
{
	INIT_LIST_HEAD(&obj->mm_list);
	INIT_LIST_HEAD(&obj->global_list);
	INIT_LIST_HEAD(&obj->ring_list);
	INIT_LIST_HEAD(&obj->exec_list);

	obj->ops = ops;

	obj->fence_reg = I915_FENCE_REG_NONE;
	obj->madv = I915_MADV_WILLNEED;
	/* Avoid an unnecessary call to unbind on the first bind. */
	obj->map_and_fenceable = true;

	i915_gem_info_add_obj(obj->base.dev->dev_private, obj->base.size);
}

static const struct drm_i915_gem_object_ops i915_gem_object_ops = {
	.get_pages = i915_gem_object_get_pages_gtt,
	.put_pages = i915_gem_object_put_pages_gtt,
};

struct drm_i915_gem_object *i915_gem_alloc_object(struct drm_device *dev,
						  size_t size)
{
	struct drm_i915_gem_object *obj;
	struct address_space *mapping;
	gfp_t mask;

	obj = i915_gem_object_alloc(dev);
	if (obj == NULL)
		return NULL;

	if (drm_gem_object_init(dev, &obj->base, size) != 0) {
		i915_gem_object_free(obj);
		return NULL;
	}

	mask = GFP_HIGHUSER | __GFP_RECLAIMABLE;
	if (IS_CRESTLINE(dev) || IS_BROADWATER(dev)) {
		/* 965gm cannot relocate objects above 4GiB. */
		mask &= ~__GFP_HIGHMEM;
		mask |= __GFP_DMA32;
	}

	mapping = file_inode(obj->base.filp)->i_mapping;
	mapping_set_gfp_mask(mapping, mask);

	i915_gem_object_init(obj, &i915_gem_object_ops);

	obj->base.write_domain = I915_GEM_DOMAIN_CPU;
	obj->base.read_domains = I915_GEM_DOMAIN_CPU;

	if (HAS_LLC(dev)) {
		/* On some devices, we can have the GPU use the LLC (the CPU
		 * cache) for about a 10% performance improvement
		 * compared to uncached.  Graphics requests other than
		 * display scanout are coherent with the CPU in
		 * accessing this cache.  This means in this mode we
		 * don't need to clflush on the CPU side, and on the
		 * GPU side we only need to flush internal caches to
		 * get data visible to the CPU.
		 *
		 * However, we maintain the display planes as UC, and so
		 * need to rebind when first used as such.
		 */
		obj->cache_level = I915_CACHE_LLC;
	} else
		obj->cache_level = I915_CACHE_NONE;

	return obj;
}

int i915_gem_init_object(struct drm_gem_object *obj)
{
	BUG();

	return 0;
}

void i915_gem_free_object(struct drm_gem_object *gem_obj)
{
	struct drm_i915_gem_object *obj = to_intel_bo(gem_obj);
	struct drm_device *dev = obj->base.dev;
	drm_i915_private_t *dev_priv = dev->dev_private;

	trace_i915_gem_object_destroy(obj);

	if (obj->phys_obj)
		i915_gem_detach_phys_object(dev, obj);

	obj->pin_count = 0;
	if (WARN_ON(i915_gem_object_unbind(obj) == -ERESTARTSYS)) {
		bool was_interruptible;

		was_interruptible = dev_priv->mm.interruptible;
		dev_priv->mm.interruptible = false;

		WARN_ON(i915_gem_object_unbind(obj));

		dev_priv->mm.interruptible = was_interruptible;
	}

	/* Stolen objects don't hold a ref, but do hold pin count. Fix that up
	 * before progressing. */
	if (obj->stolen)
		i915_gem_object_unpin_pages(obj);

	if (WARN_ON(obj->pages_pin_count))
		obj->pages_pin_count = 0;
	i915_gem_object_put_pages(obj);
	i915_gem_object_free_mmap_offset(obj);
	i915_gem_object_release_stolen(obj);

	BUG_ON(obj->pages);

	if (obj->base.import_attach)
		drm_prime_gem_destroy(&obj->base, NULL);

	drm_gem_object_release(&obj->base);
	i915_gem_info_remove_obj(dev_priv, obj->base.size);

	kfree(obj->bit_17);
	i915_gem_object_free(obj);
}

int
i915_gem_idle(struct drm_device *dev)
{
	drm_i915_private_t *dev_priv = dev->dev_private;
	int ret;

	mutex_lock(&dev->struct_mutex);

	if (dev_priv->mm.suspended) {
		mutex_unlock(&dev->struct_mutex);
		return 0;
	}

	ret = i915_gpu_idle(dev);
	if (ret) {
		mutex_unlock(&dev->struct_mutex);
		return ret;
	}
	i915_gem_retire_requests(dev);

	/* Under UMS, be paranoid and evict. */
	if (!drm_core_check_feature(dev, DRIVER_MODESET))
		i915_gem_evict_everything(dev);

	/* Hack!  Don't let anybody do execbuf while we don't control the chip.
	 * We need to replace this with a semaphore, or something.
	 * And not confound mm.suspended!
	 */
	dev_priv->mm.suspended = 1;
	del_timer_sync(&dev_priv->gpu_error.hangcheck_timer);

	i915_kernel_lost_context(dev);
	i915_gem_cleanup_ringbuffer(dev);

	mutex_unlock(&dev->struct_mutex);

	/* Cancel the retire work handler, which should be idle now. */
	cancel_delayed_work_sync(&dev_priv->mm.retire_work);

	return 0;
}

void i915_gem_l3_remap(struct drm_device *dev)
{
	drm_i915_private_t *dev_priv = dev->dev_private;
	u32 misccpctl;
	int i;

	if (!HAS_L3_GPU_CACHE(dev))
		return;

	if (!dev_priv->l3_parity.remap_info)
		return;

	misccpctl = I915_READ(GEN7_MISCCPCTL);
	I915_WRITE(GEN7_MISCCPCTL, misccpctl & ~GEN7_DOP_CLOCK_GATE_ENABLE);
	POSTING_READ(GEN7_MISCCPCTL);

	for (i = 0; i < GEN7_L3LOG_SIZE; i += 4) {
		u32 remap = I915_READ(GEN7_L3LOG_BASE + i);
		if (remap && remap != dev_priv->l3_parity.remap_info[i/4])
			DRM_DEBUG("0x%x was already programmed to %x\n",
				  GEN7_L3LOG_BASE + i, remap);
		if (remap && !dev_priv->l3_parity.remap_info[i/4])
			DRM_DEBUG_DRIVER("Clearing remapped register\n");
		I915_WRITE(GEN7_L3LOG_BASE + i, dev_priv->l3_parity.remap_info[i/4]);
	}

	/* Make sure all the writes land before disabling dop clock gating */
	POSTING_READ(GEN7_L3LOG_BASE);

	I915_WRITE(GEN7_MISCCPCTL, misccpctl);
}

void i915_gem_init_swizzling(struct drm_device *dev)
{
	drm_i915_private_t *dev_priv = dev->dev_private;

	if (INTEL_INFO(dev)->gen < 5 ||
	    dev_priv->mm.bit_6_swizzle_x == I915_BIT_6_SWIZZLE_NONE)
		return;

	I915_WRITE(DISP_ARB_CTL, I915_READ(DISP_ARB_CTL) |
				 DISP_TILE_SURFACE_SWIZZLING);

	if (IS_GEN5(dev))
		return;

	I915_WRITE(TILECTL, I915_READ(TILECTL) | TILECTL_SWZCTL);
	if (IS_GEN6(dev))
		I915_WRITE(ARB_MODE, _MASKED_BIT_ENABLE(ARB_MODE_SWIZZLE_SNB));
	else if (IS_GEN7(dev))
		I915_WRITE(ARB_MODE, _MASKED_BIT_ENABLE(ARB_MODE_SWIZZLE_IVB));
	else
		BUG();
}

static bool
intel_enable_blt(struct drm_device *dev)
{
	if (!HAS_BLT(dev))
		return false;

	/* The blitter was dysfunctional on early prototypes */
	if (IS_GEN6(dev) && dev->pdev->revision < 8) {
		DRM_INFO("BLT not supported on this pre-production hardware;"
			 " graphics performance will be degraded.\n");
		return false;
	}

	return true;
}

static int i915_gem_init_rings(struct drm_device *dev)
{
	struct drm_i915_private *dev_priv = dev->dev_private;
	int ret;

	ret = intel_init_render_ring_buffer(dev);
	if (ret)
		return ret;

	if (HAS_BSD(dev)) {
		ret = intel_init_bsd_ring_buffer(dev);
		if (ret)
			goto cleanup_render_ring;
	}

	if (intel_enable_blt(dev)) {
		ret = intel_init_blt_ring_buffer(dev);
		if (ret)
			goto cleanup_bsd_ring;
	}

	if (HAS_VEBOX(dev)) {
		ret = intel_init_vebox_ring_buffer(dev);
		if (ret)
			goto cleanup_blt_ring;
	}


	ret = i915_gem_set_seqno(dev, ((u32)~0 - 0x1000));
	if (ret)
		goto cleanup_vebox_ring;

	return 0;

cleanup_vebox_ring:
	intel_cleanup_ring_buffer(&dev_priv->ring[VECS]);
cleanup_blt_ring:
	intel_cleanup_ring_buffer(&dev_priv->ring[BCS]);
cleanup_bsd_ring:
	intel_cleanup_ring_buffer(&dev_priv->ring[VCS]);
cleanup_render_ring:
	intel_cleanup_ring_buffer(&dev_priv->ring[RCS]);

	return ret;
}

int
i915_gem_init_hw(struct drm_device *dev)
{
	drm_i915_private_t *dev_priv = dev->dev_private;
	int ret;

	if (INTEL_INFO(dev)->gen < 6 && !intel_enable_gtt())
		return -EIO;

	if (IS_HASWELL(dev) && (I915_READ(0x120010) == 1))
		I915_WRITE(0x9008, I915_READ(0x9008) | 0xf0000);

	if (HAS_PCH_NOP(dev)) {
		u32 temp = I915_READ(GEN7_MSG_CTL);
		temp &= ~(WAIT_FOR_PCH_FLR_ACK | WAIT_FOR_PCH_RESET_ACK);
		I915_WRITE(GEN7_MSG_CTL, temp);
	}

	i915_gem_l3_remap(dev);

	i915_gem_init_swizzling(dev);

	ret = i915_gem_init_rings(dev);
	if (ret)
		return ret;

	/*
	 * XXX: There was some w/a described somewhere suggesting loading
	 * contexts before PPGTT.
	 */
	i915_gem_context_init(dev);
	if (dev_priv->mm.aliasing_ppgtt) {
		ret = dev_priv->mm.aliasing_ppgtt->enable(dev);
		if (ret) {
			i915_gem_cleanup_aliasing_ppgtt(dev);
			DRM_INFO("PPGTT enable failed. This is not fatal, but unexpected\n");
		}
	}

	return 0;
}

int i915_gem_init(struct drm_device *dev)
{
	struct drm_i915_private *dev_priv = dev->dev_private;
	int ret;

	mutex_lock(&dev->struct_mutex);

	if (IS_VALLEYVIEW(dev)) {
		/* VLVA0 (potential hack), BIOS isn't actually waking us */
		I915_WRITE(VLV_GTLC_WAKE_CTRL, 1);
		if (wait_for((I915_READ(VLV_GTLC_PW_STATUS) & 1) == 1, 10))
			DRM_DEBUG_DRIVER("allow wake ack timed out\n");
	}

	i915_gem_init_global_gtt(dev);

	ret = i915_gem_init_hw(dev);
	mutex_unlock(&dev->struct_mutex);
	if (ret) {
		i915_gem_cleanup_aliasing_ppgtt(dev);
		return ret;
	}

	/* Allow hardware batchbuffers unless told otherwise, but not for KMS. */
	if (!drm_core_check_feature(dev, DRIVER_MODESET))
		dev_priv->dri1.allow_batchbuffer = 1;
	return 0;
}

void
i915_gem_cleanup_ringbuffer(struct drm_device *dev)
{
	drm_i915_private_t *dev_priv = dev->dev_private;
	struct intel_ring_buffer *ring;
	int i;

	for_each_ring(ring, dev_priv, i)
		intel_cleanup_ring_buffer(ring);
}

int
i915_gem_entervt_ioctl(struct drm_device *dev, void *data,
		       struct drm_file *file_priv)
{
	drm_i915_private_t *dev_priv = dev->dev_private;
	int ret;

	if (drm_core_check_feature(dev, DRIVER_MODESET))
		return 0;

	if (i915_reset_in_progress(&dev_priv->gpu_error)) {
		DRM_ERROR("Reenabling wedged hardware, good luck\n");
		atomic_set(&dev_priv->gpu_error.reset_counter, 0);
	}

	mutex_lock(&dev->struct_mutex);
	dev_priv->mm.suspended = 0;

	ret = i915_gem_init_hw(dev);
	if (ret != 0) {
		mutex_unlock(&dev->struct_mutex);
		return ret;
	}

	BUG_ON(!list_empty(&dev_priv->mm.active_list));
	mutex_unlock(&dev->struct_mutex);

	ret = drm_irq_install(dev);
	if (ret)
		goto cleanup_ringbuffer;

	return 0;

cleanup_ringbuffer:
	mutex_lock(&dev->struct_mutex);
	i915_gem_cleanup_ringbuffer(dev);
	dev_priv->mm.suspended = 1;
	mutex_unlock(&dev->struct_mutex);

	return ret;
}

int
i915_gem_leavevt_ioctl(struct drm_device *dev, void *data,
		       struct drm_file *file_priv)
{
	if (drm_core_check_feature(dev, DRIVER_MODESET))
		return 0;

	drm_irq_uninstall(dev);
	return i915_gem_idle(dev);
}

void
i915_gem_lastclose(struct drm_device *dev)
{
	int ret;

	if (drm_core_check_feature(dev, DRIVER_MODESET))
		return;

	ret = i915_gem_idle(dev);
	if (ret)
		DRM_ERROR("failed to idle hardware: %d\n", ret);
}

static void
init_ring_lists(struct intel_ring_buffer *ring)
{
	INIT_LIST_HEAD(&ring->active_list);
	INIT_LIST_HEAD(&ring->request_list);
}

void
i915_gem_load(struct drm_device *dev)
{
	drm_i915_private_t *dev_priv = dev->dev_private;
	int i;

	dev_priv->slab =
		kmem_cache_create("i915_gem_object",
				  sizeof(struct drm_i915_gem_object), 0,
				  SLAB_HWCACHE_ALIGN,
				  NULL);

	INIT_LIST_HEAD(&dev_priv->mm.active_list);
	INIT_LIST_HEAD(&dev_priv->mm.inactive_list);
	INIT_LIST_HEAD(&dev_priv->mm.unbound_list);
	INIT_LIST_HEAD(&dev_priv->mm.bound_list);
	INIT_LIST_HEAD(&dev_priv->mm.fence_list);
	for (i = 0; i < I915_NUM_RINGS; i++)
		init_ring_lists(&dev_priv->ring[i]);
	for (i = 0; i < I915_MAX_NUM_FENCES; i++)
		INIT_LIST_HEAD(&dev_priv->fence_regs[i].lru_list);
	INIT_DELAYED_WORK(&dev_priv->mm.retire_work,
			  i915_gem_retire_work_handler);
	init_waitqueue_head(&dev_priv->gpu_error.reset_queue);

	/* On GEN3 we really need to make sure the ARB C3 LP bit is set */
	if (IS_GEN3(dev)) {
		I915_WRITE(MI_ARB_STATE,
			   _MASKED_BIT_ENABLE(MI_ARB_C3_LP_WRITE_ENABLE));
	}

	dev_priv->relative_constants_mode = I915_EXEC_CONSTANTS_REL_GENERAL;

	/* Old X drivers will take 0-2 for front, back, depth buffers */
	if (!drm_core_check_feature(dev, DRIVER_MODESET))
		dev_priv->fence_reg_start = 3;

	if (INTEL_INFO(dev)->gen >= 7 && !IS_VALLEYVIEW(dev))
		dev_priv->num_fence_regs = 32;
	else if (INTEL_INFO(dev)->gen >= 4 || IS_I945G(dev) || IS_I945GM(dev) || IS_G33(dev))
		dev_priv->num_fence_regs = 16;
	else
		dev_priv->num_fence_regs = 8;

	/* Initialize fence registers to zero */
	INIT_LIST_HEAD(&dev_priv->mm.fence_list);
	i915_gem_restore_fences(dev);

	i915_gem_detect_bit_6_swizzle(dev);
	init_waitqueue_head(&dev_priv->pending_flip_queue);

	dev_priv->mm.interruptible = true;

	dev_priv->mm.inactive_shrinker.shrink = i915_gem_inactive_shrink;
	dev_priv->mm.inactive_shrinker.seeks = DEFAULT_SEEKS;
	register_shrinker(&dev_priv->mm.inactive_shrinker);
}

/*
 * Create a physically contiguous memory object for this object
 * e.g. for cursor + overlay regs
 */
static int i915_gem_init_phys_object(struct drm_device *dev,
				     int id, int size, int align)
{
	drm_i915_private_t *dev_priv = dev->dev_private;
	struct drm_i915_gem_phys_object *phys_obj;
	int ret;

	if (dev_priv->mm.phys_objs[id - 1] || !size)
		return 0;

	phys_obj = kzalloc(sizeof(struct drm_i915_gem_phys_object), GFP_KERNEL);
	if (!phys_obj)
		return -ENOMEM;

	phys_obj->id = id;

	phys_obj->handle = drm_pci_alloc(dev, size, align);
	if (!phys_obj->handle) {
		ret = -ENOMEM;
		goto kfree_obj;
	}
#ifdef CONFIG_X86
	set_memory_wc((unsigned long)phys_obj->handle->vaddr, phys_obj->handle->size / PAGE_SIZE);
#endif

	dev_priv->mm.phys_objs[id - 1] = phys_obj;

	return 0;
kfree_obj:
	kfree(phys_obj);
	return ret;
}

static void i915_gem_free_phys_object(struct drm_device *dev, int id)
{
	drm_i915_private_t *dev_priv = dev->dev_private;
	struct drm_i915_gem_phys_object *phys_obj;

	if (!dev_priv->mm.phys_objs[id - 1])
		return;

	phys_obj = dev_priv->mm.phys_objs[id - 1];
	if (phys_obj->cur_obj) {
		i915_gem_detach_phys_object(dev, phys_obj->cur_obj);
	}

#ifdef CONFIG_X86
	set_memory_wb((unsigned long)phys_obj->handle->vaddr, phys_obj->handle->size / PAGE_SIZE);
#endif
	drm_pci_free(dev, phys_obj->handle);
	kfree(phys_obj);
	dev_priv->mm.phys_objs[id - 1] = NULL;
}

void i915_gem_free_all_phys_object(struct drm_device *dev)
{
	int i;

	for (i = I915_GEM_PHYS_CURSOR_0; i <= I915_MAX_PHYS_OBJECT; i++)
		i915_gem_free_phys_object(dev, i);
}

void i915_gem_detach_phys_object(struct drm_device *dev,
				 struct drm_i915_gem_object *obj)
{
	struct address_space *mapping = file_inode(obj->base.filp)->i_mapping;
	char *vaddr;
	int i;
	int page_count;

	if (!obj->phys_obj)
		return;
	vaddr = obj->phys_obj->handle->vaddr;

	page_count = obj->base.size / PAGE_SIZE;
	for (i = 0; i < page_count; i++) {
		struct page *page = shmem_read_mapping_page(mapping, i);
		if (!IS_ERR(page)) {
			char *dst = kmap_atomic(page);
			memcpy(dst, vaddr + i*PAGE_SIZE, PAGE_SIZE);
			kunmap_atomic(dst);

			drm_clflush_pages(&page, 1);

			set_page_dirty(page);
			mark_page_accessed(page);
			page_cache_release(page);
		}
	}
	i915_gem_chipset_flush(dev);

	obj->phys_obj->cur_obj = NULL;
	obj->phys_obj = NULL;
}

int
i915_gem_attach_phys_object(struct drm_device *dev,
			    struct drm_i915_gem_object *obj,
			    int id,
			    int align)
{
	struct address_space *mapping = file_inode(obj->base.filp)->i_mapping;
	drm_i915_private_t *dev_priv = dev->dev_private;
	int ret = 0;
	int page_count;
	int i;

	if (id > I915_MAX_PHYS_OBJECT)
		return -EINVAL;

	if (obj->phys_obj) {
		if (obj->phys_obj->id == id)
			return 0;
		i915_gem_detach_phys_object(dev, obj);
	}

	/* create a new object */
	if (!dev_priv->mm.phys_objs[id - 1]) {
		ret = i915_gem_init_phys_object(dev, id,
						obj->base.size, align);
		if (ret) {
			DRM_ERROR("failed to init phys object %d size: %zu\n",
				  id, obj->base.size);
			return ret;
		}
	}

	/* bind to the object */
	obj->phys_obj = dev_priv->mm.phys_objs[id - 1];
	obj->phys_obj->cur_obj = obj;

	page_count = obj->base.size / PAGE_SIZE;

	for (i = 0; i < page_count; i++) {
		struct page *page;
		char *dst, *src;

		page = shmem_read_mapping_page(mapping, i);
		if (IS_ERR(page))
			return PTR_ERR(page);

		src = kmap_atomic(page);
		dst = obj->phys_obj->handle->vaddr + (i * PAGE_SIZE);
		memcpy(dst, src, PAGE_SIZE);
		kunmap_atomic(src);

		mark_page_accessed(page);
		page_cache_release(page);
	}

	return 0;
}

static int
i915_gem_phys_pwrite(struct drm_device *dev,
		     struct drm_i915_gem_object *obj,
		     struct drm_i915_gem_pwrite *args,
		     struct drm_file *file_priv)
{
	void *vaddr = obj->phys_obj->handle->vaddr + args->offset;
	char __user *user_data = to_user_ptr(args->data_ptr);

	if (__copy_from_user_inatomic_nocache(vaddr, user_data, args->size)) {
		unsigned long unwritten;

		/* The physical object once assigned is fixed for the lifetime
		 * of the obj, so we can safely drop the lock and continue
		 * to access vaddr.
		 */
		mutex_unlock(&dev->struct_mutex);
		unwritten = copy_from_user(vaddr, user_data, args->size);
		mutex_lock(&dev->struct_mutex);
		if (unwritten)
			return -EFAULT;
	}

	i915_gem_chipset_flush(dev);
	return 0;
}

void i915_gem_release(struct drm_device *dev, struct drm_file *file)
{
	struct drm_i915_file_private *file_priv = file->driver_priv;

	/* Clean up our request list when the client is going away, so that
	 * later retire_requests won't dereference our soon-to-be-gone
	 * file_priv.
	 */
	spin_lock(&file_priv->mm.lock);
	while (!list_empty(&file_priv->mm.request_list)) {
		struct drm_i915_gem_request *request;

		request = list_first_entry(&file_priv->mm.request_list,
					   struct drm_i915_gem_request,
					   client_list);
		list_del(&request->client_list);
		request->file_priv = NULL;
	}
	spin_unlock(&file_priv->mm.lock);
}

static bool mutex_is_locked_by(struct mutex *mutex, struct task_struct *task)
{
	if (!mutex_is_locked(mutex))
		return false;

#if defined(CONFIG_SMP) || defined(CONFIG_DEBUG_MUTEXES)
	return mutex->owner == task;
#else
	/* Since UP may be pre-empted, we cannot assume that we own the lock */
	return false;
#endif
}

static int
i915_gem_inactive_shrink(struct shrinker *shrinker, struct shrink_control *sc)
{
	struct drm_i915_private *dev_priv =
		container_of(shrinker,
			     struct drm_i915_private,
			     mm.inactive_shrinker);
	struct drm_device *dev = dev_priv->dev;
	struct drm_i915_gem_object *obj;
	int nr_to_scan = sc->nr_to_scan;
	bool unlock = true;
	int cnt;

	if (!mutex_trylock(&dev->struct_mutex)) {
		if (!mutex_is_locked_by(&dev->struct_mutex, current))
			return 0;

		if (dev_priv->mm.shrinker_no_lock_stealing)
			return 0;

		unlock = false;
	}

	if (nr_to_scan) {
		nr_to_scan -= i915_gem_purge(dev_priv, nr_to_scan);
		if (nr_to_scan > 0)
			nr_to_scan -= __i915_gem_shrink(dev_priv, nr_to_scan,
							false);
		if (nr_to_scan > 0)
			i915_gem_shrink_all(dev_priv);
	}

	cnt = 0;
	list_for_each_entry(obj, &dev_priv->mm.unbound_list, global_list)
		if (obj->pages_pin_count == 0)
			cnt += obj->base.size >> PAGE_SHIFT;
<<<<<<< HEAD
	list_for_each_entry(obj, &dev_priv->mm.inactive_list, global_list)
=======
	list_for_each_entry(obj, &dev_priv->mm.inactive_list, mm_list)
>>>>>>> bb78a92f
		if (obj->pin_count == 0 && obj->pages_pin_count == 0)
			cnt += obj->base.size >> PAGE_SHIFT;

	if (unlock)
		mutex_unlock(&dev->struct_mutex);
	return cnt;
}<|MERGE_RESOLUTION|>--- conflicted
+++ resolved
@@ -2832,68 +2832,17 @@
 	return fence - dev_priv->fence_regs;
 }
 
-<<<<<<< HEAD
-struct write_fence {
-	struct drm_device *dev;
-	struct drm_i915_gem_object *obj;
-	int fence;
-};
-
-static void i915_gem_write_fence__ipi(void *data)
-{
-	struct write_fence *args = data;
-
-	/* Required for SNB+ with LLC */
-	wbinvd();
-
-	/* Required for VLV */
-	i915_gem_write_fence(args->dev, args->fence, args->obj);
-}
-
-=======
->>>>>>> bb78a92f
 static void i915_gem_object_update_fence(struct drm_i915_gem_object *obj,
 					 struct drm_i915_fence_reg *fence,
 					 bool enable)
 {
 	struct drm_i915_private *dev_priv = obj->base.dev->dev_private;
-<<<<<<< HEAD
-	struct write_fence args = {
-		.dev = obj->base.dev,
-		.fence = fence_number(dev_priv, fence),
-		.obj = enable ? obj : NULL,
-	};
-
-	/* In order to fully serialize access to the fenced region and
-	 * the update to the fence register we need to take extreme
-	 * measures on SNB+. In theory, the write to the fence register
-	 * flushes all memory transactions before, and coupled with the
-	 * mb() placed around the register write we serialise all memory
-	 * operations with respect to the changes in the tiler. Yet, on
-	 * SNB+ we need to take a step further and emit an explicit wbinvd()
-	 * on each processor in order to manually flush all memory
-	 * transactions before updating the fence register.
-	 *
-	 * However, Valleyview complicates matter. There the wbinvd is
-	 * insufficient and unlike SNB/IVB requires the serialising
-	 * register write. (Note that that register write by itself is
-	 * conversely not sufficient for SNB+.) To compromise, we do both.
-	 */
-	if (INTEL_INFO(args.dev)->gen >= 6)
-		on_each_cpu(i915_gem_write_fence__ipi, &args, 1);
-	else
-		i915_gem_write_fence(args.dev, args.fence, args.obj);
-
-	if (enable) {
-		obj->fence_reg = args.fence;
-=======
 	int reg = fence_number(dev_priv, fence);
 
 	i915_gem_write_fence(obj->base.dev, reg, enable ? obj : NULL);
 
 	if (enable) {
 		obj->fence_reg = reg;
->>>>>>> bb78a92f
 		fence->obj = obj;
 		list_move_tail(&fence->lru_list, &dev_priv->mm.fence_list);
 	} else {
@@ -4659,11 +4608,7 @@
 	list_for_each_entry(obj, &dev_priv->mm.unbound_list, global_list)
 		if (obj->pages_pin_count == 0)
 			cnt += obj->base.size >> PAGE_SHIFT;
-<<<<<<< HEAD
-	list_for_each_entry(obj, &dev_priv->mm.inactive_list, global_list)
-=======
 	list_for_each_entry(obj, &dev_priv->mm.inactive_list, mm_list)
->>>>>>> bb78a92f
 		if (obj->pin_count == 0 && obj->pages_pin_count == 0)
 			cnt += obj->base.size >> PAGE_SHIFT;
 
