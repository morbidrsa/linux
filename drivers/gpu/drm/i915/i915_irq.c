/* i915_irq.c -- IRQ support for the I915 -*- linux-c -*-
 */
/*
 * Copyright 2003 Tungsten Graphics, Inc., Cedar Park, Texas.
 * All Rights Reserved.
 *
 * Permission is hereby granted, free of charge, to any person obtaining a
 * copy of this software and associated documentation files (the
 * "Software"), to deal in the Software without restriction, including
 * without limitation the rights to use, copy, modify, merge, publish,
 * distribute, sub license, and/or sell copies of the Software, and to
 * permit persons to whom the Software is furnished to do so, subject to
 * the following conditions:
 *
 * The above copyright notice and this permission notice (including the
 * next paragraph) shall be included in all copies or substantial portions
 * of the Software.
 *
 * THE SOFTWARE IS PROVIDED "AS IS", WITHOUT WARRANTY OF ANY KIND, EXPRESS
 * OR IMPLIED, INCLUDING BUT NOT LIMITED TO THE WARRANTIES OF
 * MERCHANTABILITY, FITNESS FOR A PARTICULAR PURPOSE AND NON-INFRINGEMENT.
 * IN NO EVENT SHALL TUNGSTEN GRAPHICS AND/OR ITS SUPPLIERS BE LIABLE FOR
 * ANY CLAIM, DAMAGES OR OTHER LIABILITY, WHETHER IN AN ACTION OF CONTRACT,
 * TORT OR OTHERWISE, ARISING FROM, OUT OF OR IN CONNECTION WITH THE
 * SOFTWARE OR THE USE OR OTHER DEALINGS IN THE SOFTWARE.
 *
 */

#define pr_fmt(fmt) KBUILD_MODNAME ": " fmt

#include <linux/sysrq.h>
#include <linux/slab.h>
#include <linux/circ_buf.h>
#include <drm/drmP.h>
#include <drm/i915_drm.h>
#include "i915_drv.h"
#include "i915_trace.h"
#include "intel_drv.h"

static const u32 hpd_ibx[] = {
	[HPD_CRT] = SDE_CRT_HOTPLUG,
	[HPD_SDVO_B] = SDE_SDVOB_HOTPLUG,
	[HPD_PORT_B] = SDE_PORTB_HOTPLUG,
	[HPD_PORT_C] = SDE_PORTC_HOTPLUG,
	[HPD_PORT_D] = SDE_PORTD_HOTPLUG
};

static const u32 hpd_cpt[] = {
	[HPD_CRT] = SDE_CRT_HOTPLUG_CPT,
	[HPD_SDVO_B] = SDE_SDVOB_HOTPLUG_CPT,
	[HPD_PORT_B] = SDE_PORTB_HOTPLUG_CPT,
	[HPD_PORT_C] = SDE_PORTC_HOTPLUG_CPT,
	[HPD_PORT_D] = SDE_PORTD_HOTPLUG_CPT
};

static const u32 hpd_mask_i915[] = {
	[HPD_CRT] = CRT_HOTPLUG_INT_EN,
	[HPD_SDVO_B] = SDVOB_HOTPLUG_INT_EN,
	[HPD_SDVO_C] = SDVOC_HOTPLUG_INT_EN,
	[HPD_PORT_B] = PORTB_HOTPLUG_INT_EN,
	[HPD_PORT_C] = PORTC_HOTPLUG_INT_EN,
	[HPD_PORT_D] = PORTD_HOTPLUG_INT_EN
};

static const u32 hpd_status_gen4[] = {
	[HPD_CRT] = CRT_HOTPLUG_INT_STATUS,
	[HPD_SDVO_B] = SDVOB_HOTPLUG_INT_STATUS_G4X,
	[HPD_SDVO_C] = SDVOC_HOTPLUG_INT_STATUS_G4X,
	[HPD_PORT_B] = PORTB_HOTPLUG_INT_STATUS,
	[HPD_PORT_C] = PORTC_HOTPLUG_INT_STATUS,
	[HPD_PORT_D] = PORTD_HOTPLUG_INT_STATUS
};

static const u32 hpd_status_i915[] = { /* i915 and valleyview are the same */
	[HPD_CRT] = CRT_HOTPLUG_INT_STATUS,
	[HPD_SDVO_B] = SDVOB_HOTPLUG_INT_STATUS_I915,
	[HPD_SDVO_C] = SDVOC_HOTPLUG_INT_STATUS_I915,
	[HPD_PORT_B] = PORTB_HOTPLUG_INT_STATUS,
	[HPD_PORT_C] = PORTC_HOTPLUG_INT_STATUS,
	[HPD_PORT_D] = PORTD_HOTPLUG_INT_STATUS
};

/* For display hotplug interrupt */
static void
ironlake_enable_display_irq(drm_i915_private_t *dev_priv, u32 mask)
{
	assert_spin_locked(&dev_priv->irq_lock);

	if (dev_priv->pc8.irqs_disabled) {
		WARN(1, "IRQs disabled\n");
		dev_priv->pc8.regsave.deimr &= ~mask;
		return;
	}

	if ((dev_priv->irq_mask & mask) != 0) {
		dev_priv->irq_mask &= ~mask;
		I915_WRITE(DEIMR, dev_priv->irq_mask);
		POSTING_READ(DEIMR);
	}
}

static void
ironlake_disable_display_irq(drm_i915_private_t *dev_priv, u32 mask)
{
	assert_spin_locked(&dev_priv->irq_lock);

	if (dev_priv->pc8.irqs_disabled) {
		WARN(1, "IRQs disabled\n");
		dev_priv->pc8.regsave.deimr |= mask;
		return;
	}

	if ((dev_priv->irq_mask & mask) != mask) {
		dev_priv->irq_mask |= mask;
		I915_WRITE(DEIMR, dev_priv->irq_mask);
		POSTING_READ(DEIMR);
	}
}

/**
 * ilk_update_gt_irq - update GTIMR
 * @dev_priv: driver private
 * @interrupt_mask: mask of interrupt bits to update
 * @enabled_irq_mask: mask of interrupt bits to enable
 */
static void ilk_update_gt_irq(struct drm_i915_private *dev_priv,
			      uint32_t interrupt_mask,
			      uint32_t enabled_irq_mask)
{
	assert_spin_locked(&dev_priv->irq_lock);

	if (dev_priv->pc8.irqs_disabled) {
		WARN(1, "IRQs disabled\n");
		dev_priv->pc8.regsave.gtimr &= ~interrupt_mask;
		dev_priv->pc8.regsave.gtimr |= (~enabled_irq_mask &
						interrupt_mask);
		return;
	}

	dev_priv->gt_irq_mask &= ~interrupt_mask;
	dev_priv->gt_irq_mask |= (~enabled_irq_mask & interrupt_mask);
	I915_WRITE(GTIMR, dev_priv->gt_irq_mask);
	POSTING_READ(GTIMR);
}

void ilk_enable_gt_irq(struct drm_i915_private *dev_priv, uint32_t mask)
{
	ilk_update_gt_irq(dev_priv, mask, mask);
}

void ilk_disable_gt_irq(struct drm_i915_private *dev_priv, uint32_t mask)
{
	ilk_update_gt_irq(dev_priv, mask, 0);
}

/**
  * snb_update_pm_irq - update GEN6_PMIMR
  * @dev_priv: driver private
  * @interrupt_mask: mask of interrupt bits to update
  * @enabled_irq_mask: mask of interrupt bits to enable
  */
static void snb_update_pm_irq(struct drm_i915_private *dev_priv,
			      uint32_t interrupt_mask,
			      uint32_t enabled_irq_mask)
{
	uint32_t new_val;

	assert_spin_locked(&dev_priv->irq_lock);

	if (dev_priv->pc8.irqs_disabled) {
		WARN(1, "IRQs disabled\n");
		dev_priv->pc8.regsave.gen6_pmimr &= ~interrupt_mask;
		dev_priv->pc8.regsave.gen6_pmimr |= (~enabled_irq_mask &
						     interrupt_mask);
		return;
	}

	new_val = dev_priv->pm_irq_mask;
	new_val &= ~interrupt_mask;
	new_val |= (~enabled_irq_mask & interrupt_mask);

	if (new_val != dev_priv->pm_irq_mask) {
		dev_priv->pm_irq_mask = new_val;
		I915_WRITE(GEN6_PMIMR, dev_priv->pm_irq_mask);
		POSTING_READ(GEN6_PMIMR);
	}
}

void snb_enable_pm_irq(struct drm_i915_private *dev_priv, uint32_t mask)
{
	snb_update_pm_irq(dev_priv, mask, mask);
}

void snb_disable_pm_irq(struct drm_i915_private *dev_priv, uint32_t mask)
{
	snb_update_pm_irq(dev_priv, mask, 0);
}

static bool ivb_can_enable_err_int(struct drm_device *dev)
{
	struct drm_i915_private *dev_priv = dev->dev_private;
	struct intel_crtc *crtc;
	enum pipe pipe;

	assert_spin_locked(&dev_priv->irq_lock);

	for_each_pipe(pipe) {
		crtc = to_intel_crtc(dev_priv->pipe_to_crtc_mapping[pipe]);

		if (crtc->cpu_fifo_underrun_disabled)
			return false;
	}

	return true;
}

static bool cpt_can_enable_serr_int(struct drm_device *dev)
{
	struct drm_i915_private *dev_priv = dev->dev_private;
	enum pipe pipe;
	struct intel_crtc *crtc;

	assert_spin_locked(&dev_priv->irq_lock);

	for_each_pipe(pipe) {
		crtc = to_intel_crtc(dev_priv->pipe_to_crtc_mapping[pipe]);

		if (crtc->pch_fifo_underrun_disabled)
			return false;
	}

	return true;
}

static void ironlake_set_fifo_underrun_reporting(struct drm_device *dev,
						 enum pipe pipe, bool enable)
{
	struct drm_i915_private *dev_priv = dev->dev_private;
	uint32_t bit = (pipe == PIPE_A) ? DE_PIPEA_FIFO_UNDERRUN :
					  DE_PIPEB_FIFO_UNDERRUN;

	if (enable)
		ironlake_enable_display_irq(dev_priv, bit);
	else
		ironlake_disable_display_irq(dev_priv, bit);
}

static void ivybridge_set_fifo_underrun_reporting(struct drm_device *dev,
						  enum pipe pipe, bool enable)
{
	struct drm_i915_private *dev_priv = dev->dev_private;
	if (enable) {
		I915_WRITE(GEN7_ERR_INT, ERR_INT_FIFO_UNDERRUN(pipe));

		if (!ivb_can_enable_err_int(dev))
			return;

		ironlake_enable_display_irq(dev_priv, DE_ERR_INT_IVB);
	} else {
		bool was_enabled = !(I915_READ(DEIMR) & DE_ERR_INT_IVB);

		/* Change the state _after_ we've read out the current one. */
		ironlake_disable_display_irq(dev_priv, DE_ERR_INT_IVB);

		if (!was_enabled &&
		    (I915_READ(GEN7_ERR_INT) & ERR_INT_FIFO_UNDERRUN(pipe))) {
			DRM_DEBUG_KMS("uncleared fifo underrun on pipe %c\n",
				      pipe_name(pipe));
		}
	}
}

/**
 * ibx_display_interrupt_update - update SDEIMR
 * @dev_priv: driver private
 * @interrupt_mask: mask of interrupt bits to update
 * @enabled_irq_mask: mask of interrupt bits to enable
 */
static void ibx_display_interrupt_update(struct drm_i915_private *dev_priv,
					 uint32_t interrupt_mask,
					 uint32_t enabled_irq_mask)
{
	uint32_t sdeimr = I915_READ(SDEIMR);
	sdeimr &= ~interrupt_mask;
	sdeimr |= (~enabled_irq_mask & interrupt_mask);

	assert_spin_locked(&dev_priv->irq_lock);

	if (dev_priv->pc8.irqs_disabled &&
	    (interrupt_mask & SDE_HOTPLUG_MASK_CPT)) {
		WARN(1, "IRQs disabled\n");
		dev_priv->pc8.regsave.sdeimr &= ~interrupt_mask;
		dev_priv->pc8.regsave.sdeimr |= (~enabled_irq_mask &
						 interrupt_mask);
		return;
	}

	I915_WRITE(SDEIMR, sdeimr);
	POSTING_READ(SDEIMR);
}
#define ibx_enable_display_interrupt(dev_priv, bits) \
	ibx_display_interrupt_update((dev_priv), (bits), (bits))
#define ibx_disable_display_interrupt(dev_priv, bits) \
	ibx_display_interrupt_update((dev_priv), (bits), 0)

static void ibx_set_fifo_underrun_reporting(struct drm_device *dev,
					    enum transcoder pch_transcoder,
					    bool enable)
{
	struct drm_i915_private *dev_priv = dev->dev_private;
	uint32_t bit = (pch_transcoder == TRANSCODER_A) ?
		       SDE_TRANSA_FIFO_UNDER : SDE_TRANSB_FIFO_UNDER;

	if (enable)
		ibx_enable_display_interrupt(dev_priv, bit);
	else
		ibx_disable_display_interrupt(dev_priv, bit);
}

static void cpt_set_fifo_underrun_reporting(struct drm_device *dev,
					    enum transcoder pch_transcoder,
					    bool enable)
{
	struct drm_i915_private *dev_priv = dev->dev_private;

	if (enable) {
		I915_WRITE(SERR_INT,
			   SERR_INT_TRANS_FIFO_UNDERRUN(pch_transcoder));

		if (!cpt_can_enable_serr_int(dev))
			return;

		ibx_enable_display_interrupt(dev_priv, SDE_ERROR_CPT);
	} else {
		uint32_t tmp = I915_READ(SERR_INT);
		bool was_enabled = !(I915_READ(SDEIMR) & SDE_ERROR_CPT);

		/* Change the state _after_ we've read out the current one. */
		ibx_disable_display_interrupt(dev_priv, SDE_ERROR_CPT);

		if (!was_enabled &&
		    (tmp & SERR_INT_TRANS_FIFO_UNDERRUN(pch_transcoder))) {
			DRM_DEBUG_KMS("uncleared pch fifo underrun on pch transcoder %c\n",
				      transcoder_name(pch_transcoder));
		}
	}
}

/**
 * intel_set_cpu_fifo_underrun_reporting - enable/disable FIFO underrun messages
 * @dev: drm device
 * @pipe: pipe
 * @enable: true if we want to report FIFO underrun errors, false otherwise
 *
 * This function makes us disable or enable CPU fifo underruns for a specific
 * pipe. Notice that on some Gens (e.g. IVB, HSW), disabling FIFO underrun
 * reporting for one pipe may also disable all the other CPU error interruts for
 * the other pipes, due to the fact that there's just one interrupt mask/enable
 * bit for all the pipes.
 *
 * Returns the previous state of underrun reporting.
 */
bool intel_set_cpu_fifo_underrun_reporting(struct drm_device *dev,
					   enum pipe pipe, bool enable)
{
	struct drm_i915_private *dev_priv = dev->dev_private;
	struct drm_crtc *crtc = dev_priv->pipe_to_crtc_mapping[pipe];
	struct intel_crtc *intel_crtc = to_intel_crtc(crtc);
	unsigned long flags;
	bool ret;

	spin_lock_irqsave(&dev_priv->irq_lock, flags);

	ret = !intel_crtc->cpu_fifo_underrun_disabled;

	if (enable == ret)
		goto done;

	intel_crtc->cpu_fifo_underrun_disabled = !enable;

	if (IS_GEN5(dev) || IS_GEN6(dev))
		ironlake_set_fifo_underrun_reporting(dev, pipe, enable);
	else if (IS_GEN7(dev))
		ivybridge_set_fifo_underrun_reporting(dev, pipe, enable);

done:
	spin_unlock_irqrestore(&dev_priv->irq_lock, flags);
	return ret;
}

/**
 * intel_set_pch_fifo_underrun_reporting - enable/disable FIFO underrun messages
 * @dev: drm device
 * @pch_transcoder: the PCH transcoder (same as pipe on IVB and older)
 * @enable: true if we want to report FIFO underrun errors, false otherwise
 *
 * This function makes us disable or enable PCH fifo underruns for a specific
 * PCH transcoder. Notice that on some PCHs (e.g. CPT/PPT), disabling FIFO
 * underrun reporting for one transcoder may also disable all the other PCH
 * error interruts for the other transcoders, due to the fact that there's just
 * one interrupt mask/enable bit for all the transcoders.
 *
 * Returns the previous state of underrun reporting.
 */
bool intel_set_pch_fifo_underrun_reporting(struct drm_device *dev,
					   enum transcoder pch_transcoder,
					   bool enable)
{
	struct drm_i915_private *dev_priv = dev->dev_private;
	struct drm_crtc *crtc = dev_priv->pipe_to_crtc_mapping[pch_transcoder];
	struct intel_crtc *intel_crtc = to_intel_crtc(crtc);
	unsigned long flags;
	bool ret;

	/*
	 * NOTE: Pre-LPT has a fixed cpu pipe -> pch transcoder mapping, but LPT
	 * has only one pch transcoder A that all pipes can use. To avoid racy
	 * pch transcoder -> pipe lookups from interrupt code simply store the
	 * underrun statistics in crtc A. Since we never expose this anywhere
	 * nor use it outside of the fifo underrun code here using the "wrong"
	 * crtc on LPT won't cause issues.
	 */

	spin_lock_irqsave(&dev_priv->irq_lock, flags);

	ret = !intel_crtc->pch_fifo_underrun_disabled;

	if (enable == ret)
		goto done;

	intel_crtc->pch_fifo_underrun_disabled = !enable;

	if (HAS_PCH_IBX(dev))
		ibx_set_fifo_underrun_reporting(dev, pch_transcoder, enable);
	else
		cpt_set_fifo_underrun_reporting(dev, pch_transcoder, enable);

done:
	spin_unlock_irqrestore(&dev_priv->irq_lock, flags);
	return ret;
}


void
i915_enable_pipestat(drm_i915_private_t *dev_priv, enum pipe pipe, u32 mask)
{
	u32 reg = PIPESTAT(pipe);
	u32 pipestat = I915_READ(reg) & 0x7fff0000;

	assert_spin_locked(&dev_priv->irq_lock);

	if ((pipestat & mask) == mask)
		return;

	/* Enable the interrupt, clear any pending status */
	pipestat |= mask | (mask >> 16);
	I915_WRITE(reg, pipestat);
	POSTING_READ(reg);
}

void
i915_disable_pipestat(drm_i915_private_t *dev_priv, enum pipe pipe, u32 mask)
{
	u32 reg = PIPESTAT(pipe);
	u32 pipestat = I915_READ(reg) & 0x7fff0000;

	assert_spin_locked(&dev_priv->irq_lock);

	if ((pipestat & mask) == 0)
		return;

	pipestat &= ~mask;
	I915_WRITE(reg, pipestat);
	POSTING_READ(reg);
}

/**
 * i915_enable_asle_pipestat - enable ASLE pipestat for OpRegion
 */
static void i915_enable_asle_pipestat(struct drm_device *dev)
{
	drm_i915_private_t *dev_priv = dev->dev_private;
	unsigned long irqflags;

	if (!dev_priv->opregion.asle || !IS_MOBILE(dev))
		return;

	spin_lock_irqsave(&dev_priv->irq_lock, irqflags);

	i915_enable_pipestat(dev_priv, PIPE_B, PIPE_LEGACY_BLC_EVENT_ENABLE);
	if (INTEL_INFO(dev)->gen >= 4)
		i915_enable_pipestat(dev_priv, PIPE_A,
				     PIPE_LEGACY_BLC_EVENT_ENABLE);

	spin_unlock_irqrestore(&dev_priv->irq_lock, irqflags);
}

/**
 * i915_pipe_enabled - check if a pipe is enabled
 * @dev: DRM device
 * @pipe: pipe to check
 *
 * Reading certain registers when the pipe is disabled can hang the chip.
 * Use this routine to make sure the PLL is running and the pipe is active
 * before reading such registers if unsure.
 */
static int
i915_pipe_enabled(struct drm_device *dev, int pipe)
{
	drm_i915_private_t *dev_priv = (drm_i915_private_t *) dev->dev_private;

	if (drm_core_check_feature(dev, DRIVER_MODESET)) {
		/* Locking is horribly broken here, but whatever. */
		struct drm_crtc *crtc = dev_priv->pipe_to_crtc_mapping[pipe];
		struct intel_crtc *intel_crtc = to_intel_crtc(crtc);

		return intel_crtc->active;
	} else {
		return I915_READ(PIPECONF(pipe)) & PIPECONF_ENABLE;
	}
}

static u32 i8xx_get_vblank_counter(struct drm_device *dev, int pipe)
{
	/* Gen2 doesn't have a hardware frame counter */
	return 0;
}

/* Called from drm generic code, passed a 'crtc', which
 * we use as a pipe index
 */
static u32 i915_get_vblank_counter(struct drm_device *dev, int pipe)
{
	drm_i915_private_t *dev_priv = (drm_i915_private_t *) dev->dev_private;
	unsigned long high_frame;
	unsigned long low_frame;
	u32 high1, high2, low, pixel, vbl_start;

	if (!i915_pipe_enabled(dev, pipe)) {
		DRM_DEBUG_DRIVER("trying to get vblank count for disabled "
				"pipe %c\n", pipe_name(pipe));
		return 0;
	}

	if (drm_core_check_feature(dev, DRIVER_MODESET)) {
		struct intel_crtc *intel_crtc =
			to_intel_crtc(dev_priv->pipe_to_crtc_mapping[pipe]);
		const struct drm_display_mode *mode =
			&intel_crtc->config.adjusted_mode;

		vbl_start = mode->crtc_vblank_start * mode->crtc_htotal;
	} else {
		enum transcoder cpu_transcoder =
			intel_pipe_to_cpu_transcoder(dev_priv, pipe);
		u32 htotal;

		htotal = ((I915_READ(HTOTAL(cpu_transcoder)) >> 16) & 0x1fff) + 1;
		vbl_start = (I915_READ(VBLANK(cpu_transcoder)) & 0x1fff) + 1;

		vbl_start *= htotal;
	}

	high_frame = PIPEFRAME(pipe);
	low_frame = PIPEFRAMEPIXEL(pipe);

	/*
	 * High & low register fields aren't synchronized, so make sure
	 * we get a low value that's stable across two reads of the high
	 * register.
	 */
	do {
		high1 = I915_READ(high_frame) & PIPE_FRAME_HIGH_MASK;
		low   = I915_READ(low_frame);
		high2 = I915_READ(high_frame) & PIPE_FRAME_HIGH_MASK;
	} while (high1 != high2);

	high1 >>= PIPE_FRAME_HIGH_SHIFT;
	pixel = low & PIPE_PIXEL_MASK;
	low >>= PIPE_FRAME_LOW_SHIFT;

	/*
	 * The frame counter increments at beginning of active.
	 * Cook up a vblank counter by also checking the pixel
	 * counter against vblank start.
	 */
	return ((high1 << 8) | low) + (pixel >= vbl_start);
}

static u32 gm45_get_vblank_counter(struct drm_device *dev, int pipe)
{
	drm_i915_private_t *dev_priv = (drm_i915_private_t *) dev->dev_private;
	int reg = PIPE_FRMCOUNT_GM45(pipe);

	if (!i915_pipe_enabled(dev, pipe)) {
		DRM_DEBUG_DRIVER("trying to get vblank count for disabled "
				 "pipe %c\n", pipe_name(pipe));
		return 0;
	}

	return I915_READ(reg);
}

<<<<<<< HEAD
/* raw reads, only for fast reads of display block, no need for forcewake etc. */
#define __raw_i915_read32(dev_priv__, reg__) readl((dev_priv__)->regs + (reg__))
#define __raw_i915_read16(dev_priv__, reg__) readw((dev_priv__)->regs + (reg__))

static bool intel_pipe_in_vblank_locked(struct drm_device *dev, enum pipe pipe)
{
	struct drm_i915_private *dev_priv = dev->dev_private;
	uint32_t status;
	int reg;
=======
static bool intel_pipe_in_vblank(struct drm_device *dev, enum pipe pipe)
{
	struct drm_i915_private *dev_priv = dev->dev_private;
	uint32_t status;
>>>>>>> 07bf139b

	if (IS_VALLEYVIEW(dev)) {
		status = pipe == PIPE_A ?
			I915_DISPLAY_PIPE_A_VBLANK_INTERRUPT :
			I915_DISPLAY_PIPE_B_VBLANK_INTERRUPT;

<<<<<<< HEAD
		reg = VLV_ISR;
=======
		return I915_READ(VLV_ISR) & status;
>>>>>>> 07bf139b
	} else if (IS_GEN2(dev)) {
		status = pipe == PIPE_A ?
			I915_DISPLAY_PIPE_A_VBLANK_INTERRUPT :
			I915_DISPLAY_PIPE_B_VBLANK_INTERRUPT;

<<<<<<< HEAD
		reg = ISR;
=======
		return I915_READ16(ISR) & status;
>>>>>>> 07bf139b
	} else if (INTEL_INFO(dev)->gen < 5) {
		status = pipe == PIPE_A ?
			I915_DISPLAY_PIPE_A_VBLANK_INTERRUPT :
			I915_DISPLAY_PIPE_B_VBLANK_INTERRUPT;

<<<<<<< HEAD
		reg = ISR;
=======
		return I915_READ(ISR) & status;
>>>>>>> 07bf139b
	} else if (INTEL_INFO(dev)->gen < 7) {
		status = pipe == PIPE_A ?
			DE_PIPEA_VBLANK :
			DE_PIPEB_VBLANK;

<<<<<<< HEAD
		reg = DEISR;
=======
		return I915_READ(DEISR) & status;
>>>>>>> 07bf139b
	} else {
		switch (pipe) {
		default:
		case PIPE_A:
			status = DE_PIPEA_VBLANK_IVB;
			break;
		case PIPE_B:
			status = DE_PIPEB_VBLANK_IVB;
			break;
		case PIPE_C:
			status = DE_PIPEC_VBLANK_IVB;
			break;
		}

<<<<<<< HEAD
		reg = DEISR;
	}

	if (IS_GEN2(dev))
		return __raw_i915_read16(dev_priv, reg) & status;
	else
		return __raw_i915_read32(dev_priv, reg) & status;
=======
		return I915_READ(DEISR) & status;
	}
>>>>>>> 07bf139b
}

static int i915_get_crtc_scanoutpos(struct drm_device *dev, int pipe,
			     int *vpos, int *hpos, ktime_t *stime, ktime_t *etime)
{
	struct drm_i915_private *dev_priv = dev->dev_private;
	struct drm_crtc *crtc = dev_priv->pipe_to_crtc_mapping[pipe];
	struct intel_crtc *intel_crtc = to_intel_crtc(crtc);
	const struct drm_display_mode *mode = &intel_crtc->config.adjusted_mode;
	int position;
	int vbl_start, vbl_end, htotal, vtotal;
	bool in_vbl = true;
	int ret = 0;
<<<<<<< HEAD
	unsigned long irqflags;
=======
>>>>>>> 07bf139b

	if (!intel_crtc->active) {
		DRM_DEBUG_DRIVER("trying to get scanoutpos for disabled "
				 "pipe %c\n", pipe_name(pipe));
		return 0;
	}

	htotal = mode->crtc_htotal;
	vtotal = mode->crtc_vtotal;
	vbl_start = mode->crtc_vblank_start;
	vbl_end = mode->crtc_vblank_end;

	ret |= DRM_SCANOUTPOS_VALID | DRM_SCANOUTPOS_ACCURATE;

<<<<<<< HEAD
	/*
	 * Lock uncore.lock, as we will do multiple timing critical raw
	 * register reads, potentially with preemption disabled, so the
	 * following code must not block on uncore.lock.
	 */
	spin_lock_irqsave(&dev_priv->uncore.lock, irqflags);
	
	/* preempt_disable_rt() should go right here in PREEMPT_RT patchset. */

	/* Get optional system timestamp before query. */
	if (stime)
		*stime = ktime_get();

=======
>>>>>>> 07bf139b
	if (IS_GEN2(dev) || IS_G4X(dev) || INTEL_INFO(dev)->gen >= 5) {
		/* No obvious pixelcount register. Only query vertical
		 * scanout position from Display scan line register.
		 */
		if (IS_GEN2(dev))
<<<<<<< HEAD
			position = __raw_i915_read32(dev_priv, PIPEDSL(pipe)) & DSL_LINEMASK_GEN2;
		else
			position = __raw_i915_read32(dev_priv, PIPEDSL(pipe)) & DSL_LINEMASK_GEN3;
=======
			position = I915_READ(PIPEDSL(pipe)) & DSL_LINEMASK_GEN2;
		else
			position = I915_READ(PIPEDSL(pipe)) & DSL_LINEMASK_GEN3;
>>>>>>> 07bf139b

		/*
		 * The scanline counter increments at the leading edge
		 * of hsync, ie. it completely misses the active portion
		 * of the line. Fix up the counter at both edges of vblank
		 * to get a more accurate picture whether we're in vblank
		 * or not.
		 */
<<<<<<< HEAD
		in_vbl = intel_pipe_in_vblank_locked(dev, pipe);
=======
		in_vbl = intel_pipe_in_vblank(dev, pipe);
>>>>>>> 07bf139b
		if ((in_vbl && position == vbl_start - 1) ||
		    (!in_vbl && position == vbl_end - 1))
			position = (position + 1) % vtotal;
	} else {
		/* Have access to pixelcount since start of frame.
		 * We can split this into vertical and horizontal
		 * scanout position.
		 */
		position = (__raw_i915_read32(dev_priv, PIPEFRAMEPIXEL(pipe)) & PIPE_PIXEL_MASK) >> PIPE_PIXEL_SHIFT;

		/* convert to pixel counts */
		vbl_start *= htotal;
		vbl_end *= htotal;
		vtotal *= htotal;
	}

<<<<<<< HEAD
	/* Get optional system timestamp after query. */
	if (etime)
		*etime = ktime_get();

	/* preempt_enable_rt() should go right here in PREEMPT_RT patchset. */

	spin_unlock_irqrestore(&dev_priv->uncore.lock, irqflags);

	in_vbl = position >= vbl_start && position < vbl_end;

	/*
	 * While in vblank, position will be negative
	 * counting up towards 0 at vbl_end. And outside
	 * vblank, position will be positive counting
	 * up since vbl_end.
	 */
	if (position >= vbl_start)
		position -= vbl_end;
	else
		position += vtotal - vbl_end;

=======
	in_vbl = position >= vbl_start && position < vbl_end;

	/*
	 * While in vblank, position will be negative
	 * counting up towards 0 at vbl_end. And outside
	 * vblank, position will be positive counting
	 * up since vbl_end.
	 */
	if (position >= vbl_start)
		position -= vbl_end;
	else
		position += vtotal - vbl_end;

>>>>>>> 07bf139b
	if (IS_GEN2(dev) || IS_G4X(dev) || INTEL_INFO(dev)->gen >= 5) {
		*vpos = position;
		*hpos = 0;
	} else {
		*vpos = position / htotal;
		*hpos = position - (*vpos * htotal);
	}

	/* In vblank? */
	if (in_vbl)
		ret |= DRM_SCANOUTPOS_INVBL;

	return ret;
}

static int i915_get_vblank_timestamp(struct drm_device *dev, int pipe,
			      int *max_error,
			      struct timeval *vblank_time,
			      unsigned flags)
{
	struct drm_crtc *crtc;

	if (pipe < 0 || pipe >= INTEL_INFO(dev)->num_pipes) {
		DRM_ERROR("Invalid crtc %d\n", pipe);
		return -EINVAL;
	}

	/* Get drm_crtc to timestamp: */
	crtc = intel_get_crtc_for_pipe(dev, pipe);
	if (crtc == NULL) {
		DRM_ERROR("Invalid crtc %d\n", pipe);
		return -EINVAL;
	}

	if (!crtc->enabled) {
		DRM_DEBUG_KMS("crtc %d is disabled\n", pipe);
		return -EBUSY;
	}

	/* Helper routine in DRM core does all the work: */
	return drm_calc_vbltimestamp_from_scanoutpos(dev, pipe, max_error,
						     vblank_time, flags,
						     crtc);
}

static bool intel_hpd_irq_event(struct drm_device *dev,
				struct drm_connector *connector)
{
	enum drm_connector_status old_status;

	WARN_ON(!mutex_is_locked(&dev->mode_config.mutex));
	old_status = connector->status;

	connector->status = connector->funcs->detect(connector, false);
	if (old_status == connector->status)
		return false;

	DRM_DEBUG_KMS("[CONNECTOR:%d:%s] status updated from %s to %s\n",
		      connector->base.id,
		      drm_get_connector_name(connector),
		      drm_get_connector_status_name(old_status),
		      drm_get_connector_status_name(connector->status));

	return true;
}

/*
 * Handle hotplug events outside the interrupt handler proper.
 */
#define I915_REENABLE_HOTPLUG_DELAY (2*60*1000)

static void i915_hotplug_work_func(struct work_struct *work)
{
	drm_i915_private_t *dev_priv = container_of(work, drm_i915_private_t,
						    hotplug_work);
	struct drm_device *dev = dev_priv->dev;
	struct drm_mode_config *mode_config = &dev->mode_config;
	struct intel_connector *intel_connector;
	struct intel_encoder *intel_encoder;
	struct drm_connector *connector;
	unsigned long irqflags;
	bool hpd_disabled = false;
	bool changed = false;
	u32 hpd_event_bits;

	/* HPD irq before everything is fully set up. */
	if (!dev_priv->enable_hotplug_processing)
		return;

	mutex_lock(&mode_config->mutex);
	DRM_DEBUG_KMS("running encoder hotplug functions\n");

	spin_lock_irqsave(&dev_priv->irq_lock, irqflags);

	hpd_event_bits = dev_priv->hpd_event_bits;
	dev_priv->hpd_event_bits = 0;
	list_for_each_entry(connector, &mode_config->connector_list, head) {
		intel_connector = to_intel_connector(connector);
		intel_encoder = intel_connector->encoder;
		if (intel_encoder->hpd_pin > HPD_NONE &&
		    dev_priv->hpd_stats[intel_encoder->hpd_pin].hpd_mark == HPD_MARK_DISABLED &&
		    connector->polled == DRM_CONNECTOR_POLL_HPD) {
			DRM_INFO("HPD interrupt storm detected on connector %s: "
				 "switching from hotplug detection to polling\n",
				drm_get_connector_name(connector));
			dev_priv->hpd_stats[intel_encoder->hpd_pin].hpd_mark = HPD_DISABLED;
			connector->polled = DRM_CONNECTOR_POLL_CONNECT
				| DRM_CONNECTOR_POLL_DISCONNECT;
			hpd_disabled = true;
		}
		if (hpd_event_bits & (1 << intel_encoder->hpd_pin)) {
			DRM_DEBUG_KMS("Connector %s (pin %i) received hotplug event.\n",
				      drm_get_connector_name(connector), intel_encoder->hpd_pin);
		}
	}
	 /* if there were no outputs to poll, poll was disabled,
	  * therefore make sure it's enabled when disabling HPD on
	  * some connectors */
	if (hpd_disabled) {
		drm_kms_helper_poll_enable(dev);
		mod_timer(&dev_priv->hotplug_reenable_timer,
			  jiffies + msecs_to_jiffies(I915_REENABLE_HOTPLUG_DELAY));
	}

	spin_unlock_irqrestore(&dev_priv->irq_lock, irqflags);

	list_for_each_entry(connector, &mode_config->connector_list, head) {
		intel_connector = to_intel_connector(connector);
		intel_encoder = intel_connector->encoder;
		if (hpd_event_bits & (1 << intel_encoder->hpd_pin)) {
			if (intel_encoder->hot_plug)
				intel_encoder->hot_plug(intel_encoder);
			if (intel_hpd_irq_event(dev, connector))
				changed = true;
		}
	}
	mutex_unlock(&mode_config->mutex);

	if (changed)
		drm_kms_helper_hotplug_event(dev);
}

static void ironlake_rps_change_irq_handler(struct drm_device *dev)
{
	drm_i915_private_t *dev_priv = dev->dev_private;
	u32 busy_up, busy_down, max_avg, min_avg;
	u8 new_delay;

	spin_lock(&mchdev_lock);

	I915_WRITE16(MEMINTRSTS, I915_READ(MEMINTRSTS));

	new_delay = dev_priv->ips.cur_delay;

	I915_WRITE16(MEMINTRSTS, MEMINT_EVAL_CHG);
	busy_up = I915_READ(RCPREVBSYTUPAVG);
	busy_down = I915_READ(RCPREVBSYTDNAVG);
	max_avg = I915_READ(RCBMAXAVG);
	min_avg = I915_READ(RCBMINAVG);

	/* Handle RCS change request from hw */
	if (busy_up > max_avg) {
		if (dev_priv->ips.cur_delay != dev_priv->ips.max_delay)
			new_delay = dev_priv->ips.cur_delay - 1;
		if (new_delay < dev_priv->ips.max_delay)
			new_delay = dev_priv->ips.max_delay;
	} else if (busy_down < min_avg) {
		if (dev_priv->ips.cur_delay != dev_priv->ips.min_delay)
			new_delay = dev_priv->ips.cur_delay + 1;
		if (new_delay > dev_priv->ips.min_delay)
			new_delay = dev_priv->ips.min_delay;
	}

	if (ironlake_set_drps(dev, new_delay))
		dev_priv->ips.cur_delay = new_delay;

	spin_unlock(&mchdev_lock);

	return;
}

static void notify_ring(struct drm_device *dev,
			struct intel_ring_buffer *ring)
{
	if (ring->obj == NULL)
		return;

	trace_i915_gem_request_complete(ring);

	wake_up_all(&ring->irq_queue);
	i915_queue_hangcheck(dev);
}

static void gen6_pm_rps_work(struct work_struct *work)
{
	drm_i915_private_t *dev_priv = container_of(work, drm_i915_private_t,
						    rps.work);
	u32 pm_iir;
	int new_delay, adj;

	spin_lock_irq(&dev_priv->irq_lock);
	pm_iir = dev_priv->rps.pm_iir;
	dev_priv->rps.pm_iir = 0;
	/* Make sure not to corrupt PMIMR state used by ringbuffer code */
	snb_enable_pm_irq(dev_priv, GEN6_PM_RPS_EVENTS);
	spin_unlock_irq(&dev_priv->irq_lock);

	/* Make sure we didn't queue anything we're not going to process. */
	WARN_ON(pm_iir & ~GEN6_PM_RPS_EVENTS);

	if ((pm_iir & GEN6_PM_RPS_EVENTS) == 0)
		return;

	mutex_lock(&dev_priv->rps.hw_lock);

	adj = dev_priv->rps.last_adj;
	if (pm_iir & GEN6_PM_RP_UP_THRESHOLD) {
		if (adj > 0)
			adj *= 2;
		else
			adj = 1;
		new_delay = dev_priv->rps.cur_delay + adj;

		/*
		 * For better performance, jump directly
		 * to RPe if we're below it.
		 */
		if (new_delay < dev_priv->rps.rpe_delay)
			new_delay = dev_priv->rps.rpe_delay;
	} else if (pm_iir & GEN6_PM_RP_DOWN_TIMEOUT) {
		if (dev_priv->rps.cur_delay > dev_priv->rps.rpe_delay)
			new_delay = dev_priv->rps.rpe_delay;
		else
			new_delay = dev_priv->rps.min_delay;
		adj = 0;
	} else if (pm_iir & GEN6_PM_RP_DOWN_THRESHOLD) {
		if (adj < 0)
			adj *= 2;
		else
			adj = -1;
		new_delay = dev_priv->rps.cur_delay + adj;
	} else { /* unknown event */
		new_delay = dev_priv->rps.cur_delay;
	}

	/* sysfs frequency interfaces may have snuck in while servicing the
	 * interrupt
	 */
	if (new_delay < (int)dev_priv->rps.min_delay)
		new_delay = dev_priv->rps.min_delay;
	if (new_delay > (int)dev_priv->rps.max_delay)
		new_delay = dev_priv->rps.max_delay;
	dev_priv->rps.last_adj = new_delay - dev_priv->rps.cur_delay;

	if (IS_VALLEYVIEW(dev_priv->dev))
		valleyview_set_rps(dev_priv->dev, new_delay);
	else
		gen6_set_rps(dev_priv->dev, new_delay);

	mutex_unlock(&dev_priv->rps.hw_lock);
}


/**
 * ivybridge_parity_work - Workqueue called when a parity error interrupt
 * occurred.
 * @work: workqueue struct
 *
 * Doesn't actually do anything except notify userspace. As a consequence of
 * this event, userspace should try to remap the bad rows since statistically
 * it is likely the same row is more likely to go bad again.
 */
static void ivybridge_parity_work(struct work_struct *work)
{
	drm_i915_private_t *dev_priv = container_of(work, drm_i915_private_t,
						    l3_parity.error_work);
	u32 error_status, row, bank, subbank;
	char *parity_event[6];
	uint32_t misccpctl;
	unsigned long flags;
	uint8_t slice = 0;

	/* We must turn off DOP level clock gating to access the L3 registers.
	 * In order to prevent a get/put style interface, acquire struct mutex
	 * any time we access those registers.
	 */
	mutex_lock(&dev_priv->dev->struct_mutex);

	/* If we've screwed up tracking, just let the interrupt fire again */
	if (WARN_ON(!dev_priv->l3_parity.which_slice))
		goto out;

	misccpctl = I915_READ(GEN7_MISCCPCTL);
	I915_WRITE(GEN7_MISCCPCTL, misccpctl & ~GEN7_DOP_CLOCK_GATE_ENABLE);
	POSTING_READ(GEN7_MISCCPCTL);

	while ((slice = ffs(dev_priv->l3_parity.which_slice)) != 0) {
		u32 reg;

		slice--;
		if (WARN_ON_ONCE(slice >= NUM_L3_SLICES(dev_priv->dev)))
			break;

		dev_priv->l3_parity.which_slice &= ~(1<<slice);

		reg = GEN7_L3CDERRST1 + (slice * 0x200);

		error_status = I915_READ(reg);
		row = GEN7_PARITY_ERROR_ROW(error_status);
		bank = GEN7_PARITY_ERROR_BANK(error_status);
		subbank = GEN7_PARITY_ERROR_SUBBANK(error_status);

		I915_WRITE(reg, GEN7_PARITY_ERROR_VALID | GEN7_L3CDERRST1_ENABLE);
		POSTING_READ(reg);

		parity_event[0] = I915_L3_PARITY_UEVENT "=1";
		parity_event[1] = kasprintf(GFP_KERNEL, "ROW=%d", row);
		parity_event[2] = kasprintf(GFP_KERNEL, "BANK=%d", bank);
		parity_event[3] = kasprintf(GFP_KERNEL, "SUBBANK=%d", subbank);
		parity_event[4] = kasprintf(GFP_KERNEL, "SLICE=%d", slice);
		parity_event[5] = NULL;

<<<<<<< HEAD
		kobject_uevent_env(&dev_priv->dev->primary->kdev->kobj,
=======
		kobject_uevent_env(&dev_priv->dev->primary->kdev.kobj,
>>>>>>> 07bf139b
				   KOBJ_CHANGE, parity_event);

		DRM_DEBUG("Parity error: Slice = %d, Row = %d, Bank = %d, Sub bank = %d.\n",
			  slice, row, bank, subbank);

		kfree(parity_event[4]);
		kfree(parity_event[3]);
		kfree(parity_event[2]);
		kfree(parity_event[1]);
	}

	I915_WRITE(GEN7_MISCCPCTL, misccpctl);

out:
	WARN_ON(dev_priv->l3_parity.which_slice);
	spin_lock_irqsave(&dev_priv->irq_lock, flags);
	ilk_enable_gt_irq(dev_priv, GT_PARITY_ERROR(dev_priv->dev));
	spin_unlock_irqrestore(&dev_priv->irq_lock, flags);

	mutex_unlock(&dev_priv->dev->struct_mutex);
}

static void ivybridge_parity_error_irq_handler(struct drm_device *dev, u32 iir)
{
	drm_i915_private_t *dev_priv = (drm_i915_private_t *) dev->dev_private;

	if (!HAS_L3_DPF(dev))
		return;

	spin_lock(&dev_priv->irq_lock);
	ilk_disable_gt_irq(dev_priv, GT_PARITY_ERROR(dev));
	spin_unlock(&dev_priv->irq_lock);

	iir &= GT_PARITY_ERROR(dev);
	if (iir & GT_RENDER_L3_PARITY_ERROR_INTERRUPT_S1)
		dev_priv->l3_parity.which_slice |= 1 << 1;

	if (iir & GT_RENDER_L3_PARITY_ERROR_INTERRUPT)
		dev_priv->l3_parity.which_slice |= 1 << 0;

	queue_work(dev_priv->wq, &dev_priv->l3_parity.error_work);
}

static void ilk_gt_irq_handler(struct drm_device *dev,
			       struct drm_i915_private *dev_priv,
			       u32 gt_iir)
{
	if (gt_iir &
	    (GT_RENDER_USER_INTERRUPT | GT_RENDER_PIPECTL_NOTIFY_INTERRUPT))
		notify_ring(dev, &dev_priv->ring[RCS]);
	if (gt_iir & ILK_BSD_USER_INTERRUPT)
		notify_ring(dev, &dev_priv->ring[VCS]);
}

static void snb_gt_irq_handler(struct drm_device *dev,
			       struct drm_i915_private *dev_priv,
			       u32 gt_iir)
{

	if (gt_iir &
	    (GT_RENDER_USER_INTERRUPT | GT_RENDER_PIPECTL_NOTIFY_INTERRUPT))
		notify_ring(dev, &dev_priv->ring[RCS]);
	if (gt_iir & GT_BSD_USER_INTERRUPT)
		notify_ring(dev, &dev_priv->ring[VCS]);
	if (gt_iir & GT_BLT_USER_INTERRUPT)
		notify_ring(dev, &dev_priv->ring[BCS]);

	if (gt_iir & (GT_BLT_CS_ERROR_INTERRUPT |
		      GT_BSD_CS_ERROR_INTERRUPT |
		      GT_RENDER_CS_MASTER_ERROR_INTERRUPT)) {
		DRM_ERROR("GT error interrupt 0x%08x\n", gt_iir);
		i915_handle_error(dev, false);
	}

	if (gt_iir & GT_PARITY_ERROR(dev))
		ivybridge_parity_error_irq_handler(dev, gt_iir);
}

#define HPD_STORM_DETECT_PERIOD 1000
#define HPD_STORM_THRESHOLD 5

static inline void intel_hpd_irq_handler(struct drm_device *dev,
					 u32 hotplug_trigger,
					 const u32 *hpd)
{
	drm_i915_private_t *dev_priv = dev->dev_private;
	int i;
	bool storm_detected = false;

	if (!hotplug_trigger)
		return;

	spin_lock(&dev_priv->irq_lock);
	for (i = 1; i < HPD_NUM_PINS; i++) {

		WARN(((hpd[i] & hotplug_trigger) &&
		      dev_priv->hpd_stats[i].hpd_mark != HPD_ENABLED),
		     "Received HPD interrupt although disabled\n");

		if (!(hpd[i] & hotplug_trigger) ||
		    dev_priv->hpd_stats[i].hpd_mark != HPD_ENABLED)
			continue;

		dev_priv->hpd_event_bits |= (1 << i);
		if (!time_in_range(jiffies, dev_priv->hpd_stats[i].hpd_last_jiffies,
				   dev_priv->hpd_stats[i].hpd_last_jiffies
				   + msecs_to_jiffies(HPD_STORM_DETECT_PERIOD))) {
			dev_priv->hpd_stats[i].hpd_last_jiffies = jiffies;
			dev_priv->hpd_stats[i].hpd_cnt = 0;
			DRM_DEBUG_KMS("Received HPD interrupt on PIN %d - cnt: 0\n", i);
		} else if (dev_priv->hpd_stats[i].hpd_cnt > HPD_STORM_THRESHOLD) {
			dev_priv->hpd_stats[i].hpd_mark = HPD_MARK_DISABLED;
			dev_priv->hpd_event_bits &= ~(1 << i);
			DRM_DEBUG_KMS("HPD interrupt storm detected on PIN %d\n", i);
			storm_detected = true;
		} else {
			dev_priv->hpd_stats[i].hpd_cnt++;
			DRM_DEBUG_KMS("Received HPD interrupt on PIN %d - cnt: %d\n", i,
				      dev_priv->hpd_stats[i].hpd_cnt);
		}
	}

	if (storm_detected)
		dev_priv->display.hpd_irq_setup(dev);
	spin_unlock(&dev_priv->irq_lock);

	/*
	 * Our hotplug handler can grab modeset locks (by calling down into the
	 * fb helpers). Hence it must not be run on our own dev-priv->wq work
	 * queue for otherwise the flush_work in the pageflip code will
	 * deadlock.
	 */
	schedule_work(&dev_priv->hotplug_work);
}

static void gmbus_irq_handler(struct drm_device *dev)
{
	struct drm_i915_private *dev_priv = (drm_i915_private_t *) dev->dev_private;

	wake_up_all(&dev_priv->gmbus_wait_queue);
}

static void dp_aux_irq_handler(struct drm_device *dev)
{
	struct drm_i915_private *dev_priv = (drm_i915_private_t *) dev->dev_private;

	wake_up_all(&dev_priv->gmbus_wait_queue);
}

#if defined(CONFIG_DEBUG_FS)
<<<<<<< HEAD
static void display_pipe_crc_update(struct drm_device *dev, enum pipe pipe,
				    uint32_t crc0, uint32_t crc1,
				    uint32_t crc2, uint32_t crc3,
				    uint32_t crc4)
=======
static void display_pipe_crc_irq_handler(struct drm_device *dev, enum pipe pipe,
					 uint32_t crc0, uint32_t crc1,
					 uint32_t crc2, uint32_t crc3,
					 uint32_t crc4)
>>>>>>> 07bf139b
{
	struct drm_i915_private *dev_priv = dev->dev_private;
	struct intel_pipe_crc *pipe_crc = &dev_priv->pipe_crc[pipe];
	struct intel_pipe_crc_entry *entry;
	int head, tail;

<<<<<<< HEAD
	if (!pipe_crc->entries) {
=======
	spin_lock(&pipe_crc->lock);

	if (!pipe_crc->entries) {
		spin_unlock(&pipe_crc->lock);
>>>>>>> 07bf139b
		DRM_ERROR("spurious interrupt\n");
		return;
	}

<<<<<<< HEAD
	head = atomic_read(&pipe_crc->head);
	tail = atomic_read(&pipe_crc->tail);

	if (CIRC_SPACE(head, tail, INTEL_PIPE_CRC_ENTRIES_NR) < 1) {
=======
	head = pipe_crc->head;
	tail = pipe_crc->tail;

	if (CIRC_SPACE(head, tail, INTEL_PIPE_CRC_ENTRIES_NR) < 1) {
		spin_unlock(&pipe_crc->lock);
>>>>>>> 07bf139b
		DRM_ERROR("CRC buffer overflowing\n");
		return;
	}

	entry = &pipe_crc->entries[head];

	entry->frame = dev->driver->get_vblank_counter(dev, pipe);
	entry->crc[0] = crc0;
	entry->crc[1] = crc1;
	entry->crc[2] = crc2;
	entry->crc[3] = crc3;
	entry->crc[4] = crc4;

	head = (head + 1) & (INTEL_PIPE_CRC_ENTRIES_NR - 1);
<<<<<<< HEAD
	atomic_set(&pipe_crc->head, head);

	wake_up_interruptible(&pipe_crc->wq);
}

static void hsw_pipe_crc_update(struct drm_device *dev, enum pipe pipe)
{
	struct drm_i915_private *dev_priv = dev->dev_private;

	display_pipe_crc_update(dev, pipe,
				I915_READ(PIPE_CRC_RES_1_IVB(pipe)),
				0, 0, 0, 0);
}

static void ivb_pipe_crc_update(struct drm_device *dev, enum pipe pipe)
{
	struct drm_i915_private *dev_priv = dev->dev_private;

	display_pipe_crc_update(dev, pipe,
				I915_READ(PIPE_CRC_RES_1_IVB(pipe)),
				I915_READ(PIPE_CRC_RES_2_IVB(pipe)),
				I915_READ(PIPE_CRC_RES_3_IVB(pipe)),
				I915_READ(PIPE_CRC_RES_4_IVB(pipe)),
				I915_READ(PIPE_CRC_RES_5_IVB(pipe)));
}

static void ilk_pipe_crc_update(struct drm_device *dev, enum pipe pipe)
{
	struct drm_i915_private *dev_priv = dev->dev_private;

	display_pipe_crc_update(dev, pipe,
				I915_READ(PIPE_CRC_RES_RED_ILK(pipe)),
				I915_READ(PIPE_CRC_RES_GREEN_ILK(pipe)),
				I915_READ(PIPE_CRC_RES_BLUE_ILK(pipe)),
				I915_READ(PIPE_CRC_RES_RES1_ILK(pipe)),
				I915_READ(PIPE_CRC_RES_RES2_ILK(pipe)));
}
#else
static inline void hsw_pipe_crc_update(struct drm_device *dev, int pipe) {}
static inline void ivb_pipe_crc_update(struct drm_device *dev, int pipe) {}
static inline void ilk_pipe_crc_update(struct drm_device *dev, int pipe) {}
#endif
=======
	pipe_crc->head = head;

	spin_unlock(&pipe_crc->lock);

	wake_up_interruptible(&pipe_crc->wq);
}
#else
static inline void
display_pipe_crc_irq_handler(struct drm_device *dev, enum pipe pipe,
			     uint32_t crc0, uint32_t crc1,
			     uint32_t crc2, uint32_t crc3,
			     uint32_t crc4) {}
#endif


static void hsw_pipe_crc_irq_handler(struct drm_device *dev, enum pipe pipe)
{
	struct drm_i915_private *dev_priv = dev->dev_private;

	display_pipe_crc_irq_handler(dev, pipe,
				     I915_READ(PIPE_CRC_RES_1_IVB(pipe)),
				     0, 0, 0, 0);
}

static void ivb_pipe_crc_irq_handler(struct drm_device *dev, enum pipe pipe)
{
	struct drm_i915_private *dev_priv = dev->dev_private;

	display_pipe_crc_irq_handler(dev, pipe,
				     I915_READ(PIPE_CRC_RES_1_IVB(pipe)),
				     I915_READ(PIPE_CRC_RES_2_IVB(pipe)),
				     I915_READ(PIPE_CRC_RES_3_IVB(pipe)),
				     I915_READ(PIPE_CRC_RES_4_IVB(pipe)),
				     I915_READ(PIPE_CRC_RES_5_IVB(pipe)));
}

static void i9xx_pipe_crc_irq_handler(struct drm_device *dev, enum pipe pipe)
{
	struct drm_i915_private *dev_priv = dev->dev_private;
	uint32_t res1, res2;

	if (INTEL_INFO(dev)->gen >= 3)
		res1 = I915_READ(PIPE_CRC_RES_RES1_I915(pipe));
	else
		res1 = 0;

	if (INTEL_INFO(dev)->gen >= 5 || IS_G4X(dev))
		res2 = I915_READ(PIPE_CRC_RES_RES2_G4X(pipe));
	else
		res2 = 0;

	display_pipe_crc_irq_handler(dev, pipe,
				     I915_READ(PIPE_CRC_RES_RED(pipe)),
				     I915_READ(PIPE_CRC_RES_GREEN(pipe)),
				     I915_READ(PIPE_CRC_RES_BLUE(pipe)),
				     res1, res2);
}
>>>>>>> 07bf139b

/* The RPS events need forcewake, so we add them to a work queue and mask their
 * IMR bits until the work is done. Other interrupts can be processed without
 * the work queue. */
static void gen6_rps_irq_handler(struct drm_i915_private *dev_priv, u32 pm_iir)
{
	if (pm_iir & GEN6_PM_RPS_EVENTS) {
		spin_lock(&dev_priv->irq_lock);
		dev_priv->rps.pm_iir |= pm_iir & GEN6_PM_RPS_EVENTS;
		snb_disable_pm_irq(dev_priv, pm_iir & GEN6_PM_RPS_EVENTS);
		spin_unlock(&dev_priv->irq_lock);

		queue_work(dev_priv->wq, &dev_priv->rps.work);
	}

	if (HAS_VEBOX(dev_priv->dev)) {
		if (pm_iir & PM_VEBOX_USER_INTERRUPT)
			notify_ring(dev_priv->dev, &dev_priv->ring[VECS]);

		if (pm_iir & PM_VEBOX_CS_ERROR_INTERRUPT) {
			DRM_ERROR("VEBOX CS error interrupt 0x%08x\n", pm_iir);
			i915_handle_error(dev_priv->dev, false);
		}
	}
}

static irqreturn_t valleyview_irq_handler(int irq, void *arg)
{
	struct drm_device *dev = (struct drm_device *) arg;
	drm_i915_private_t *dev_priv = (drm_i915_private_t *) dev->dev_private;
	u32 iir, gt_iir, pm_iir;
	irqreturn_t ret = IRQ_NONE;
	unsigned long irqflags;
	int pipe;
	u32 pipe_stats[I915_MAX_PIPES];

	atomic_inc(&dev_priv->irq_received);

	while (true) {
		iir = I915_READ(VLV_IIR);
		gt_iir = I915_READ(GTIIR);
		pm_iir = I915_READ(GEN6_PMIIR);

		if (gt_iir == 0 && pm_iir == 0 && iir == 0)
			goto out;

		ret = IRQ_HANDLED;

		snb_gt_irq_handler(dev, dev_priv, gt_iir);

		spin_lock_irqsave(&dev_priv->irq_lock, irqflags);
		for_each_pipe(pipe) {
			int reg = PIPESTAT(pipe);
			pipe_stats[pipe] = I915_READ(reg);

			/*
			 * Clear the PIPE*STAT regs before the IIR
			 */
			if (pipe_stats[pipe] & 0x8000ffff) {
				if (pipe_stats[pipe] & PIPE_FIFO_UNDERRUN_STATUS)
					DRM_DEBUG_DRIVER("pipe %c underrun\n",
							 pipe_name(pipe));
				I915_WRITE(reg, pipe_stats[pipe]);
			}
		}
		spin_unlock_irqrestore(&dev_priv->irq_lock, irqflags);

		for_each_pipe(pipe) {
			if (pipe_stats[pipe] & PIPE_START_VBLANK_INTERRUPT_STATUS)
				drm_handle_vblank(dev, pipe);

			if (pipe_stats[pipe] & PLANE_FLIPDONE_INT_STATUS_VLV) {
				intel_prepare_page_flip(dev, pipe);
				intel_finish_page_flip(dev, pipe);
			}

			if (pipe_stats[pipe] & PIPE_CRC_DONE_INTERRUPT_STATUS)
				i9xx_pipe_crc_irq_handler(dev, pipe);
		}

		/* Consume port.  Then clear IIR or we'll miss events */
		if (iir & I915_DISPLAY_PORT_INTERRUPT) {
			u32 hotplug_status = I915_READ(PORT_HOTPLUG_STAT);
			u32 hotplug_trigger = hotplug_status & HOTPLUG_INT_STATUS_I915;

			DRM_DEBUG_DRIVER("hotplug event received, stat 0x%08x\n",
					 hotplug_status);

			intel_hpd_irq_handler(dev, hotplug_trigger, hpd_status_i915);

			I915_WRITE(PORT_HOTPLUG_STAT, hotplug_status);
			I915_READ(PORT_HOTPLUG_STAT);
		}

		if (pipe_stats[0] & PIPE_GMBUS_INTERRUPT_STATUS)
			gmbus_irq_handler(dev);

		if (pm_iir)
			gen6_rps_irq_handler(dev_priv, pm_iir);

		I915_WRITE(GTIIR, gt_iir);
		I915_WRITE(GEN6_PMIIR, pm_iir);
		I915_WRITE(VLV_IIR, iir);
	}

out:
	return ret;
}

static void ibx_irq_handler(struct drm_device *dev, u32 pch_iir)
{
	drm_i915_private_t *dev_priv = (drm_i915_private_t *) dev->dev_private;
	int pipe;
	u32 hotplug_trigger = pch_iir & SDE_HOTPLUG_MASK;

	intel_hpd_irq_handler(dev, hotplug_trigger, hpd_ibx);

	if (pch_iir & SDE_AUDIO_POWER_MASK) {
		int port = ffs((pch_iir & SDE_AUDIO_POWER_MASK) >>
			       SDE_AUDIO_POWER_SHIFT);
		DRM_DEBUG_DRIVER("PCH audio power change on port %d\n",
				 port_name(port));
	}

	if (pch_iir & SDE_AUX_MASK)
		dp_aux_irq_handler(dev);

	if (pch_iir & SDE_GMBUS)
		gmbus_irq_handler(dev);

	if (pch_iir & SDE_AUDIO_HDCP_MASK)
		DRM_DEBUG_DRIVER("PCH HDCP audio interrupt\n");

	if (pch_iir & SDE_AUDIO_TRANS_MASK)
		DRM_DEBUG_DRIVER("PCH transcoder audio interrupt\n");

	if (pch_iir & SDE_POISON)
		DRM_ERROR("PCH poison interrupt\n");

	if (pch_iir & SDE_FDI_MASK)
		for_each_pipe(pipe)
			DRM_DEBUG_DRIVER("  pipe %c FDI IIR: 0x%08x\n",
					 pipe_name(pipe),
					 I915_READ(FDI_RX_IIR(pipe)));

	if (pch_iir & (SDE_TRANSB_CRC_DONE | SDE_TRANSA_CRC_DONE))
		DRM_DEBUG_DRIVER("PCH transcoder CRC done interrupt\n");

	if (pch_iir & (SDE_TRANSB_CRC_ERR | SDE_TRANSA_CRC_ERR))
		DRM_DEBUG_DRIVER("PCH transcoder CRC error interrupt\n");

	if (pch_iir & SDE_TRANSA_FIFO_UNDER)
		if (intel_set_pch_fifo_underrun_reporting(dev, TRANSCODER_A,
							  false))
			DRM_DEBUG_DRIVER("PCH transcoder A FIFO underrun\n");

	if (pch_iir & SDE_TRANSB_FIFO_UNDER)
		if (intel_set_pch_fifo_underrun_reporting(dev, TRANSCODER_B,
							  false))
			DRM_DEBUG_DRIVER("PCH transcoder B FIFO underrun\n");
}

static void ivb_err_int_handler(struct drm_device *dev)
{
	struct drm_i915_private *dev_priv = dev->dev_private;
	u32 err_int = I915_READ(GEN7_ERR_INT);
	enum pipe pipe;

	if (err_int & ERR_INT_POISON)
		DRM_ERROR("Poison interrupt\n");

	for_each_pipe(pipe) {
		if (err_int & ERR_INT_FIFO_UNDERRUN(pipe)) {
			if (intel_set_cpu_fifo_underrun_reporting(dev, pipe,
								  false))
				DRM_DEBUG_DRIVER("Pipe %c FIFO underrun\n",
						 pipe_name(pipe));
		}

		if (err_int & ERR_INT_PIPE_CRC_DONE(pipe)) {
			if (IS_IVYBRIDGE(dev))
<<<<<<< HEAD
				ivb_pipe_crc_update(dev, pipe);
			else
				hsw_pipe_crc_update(dev, pipe);
=======
				ivb_pipe_crc_irq_handler(dev, pipe);
			else
				hsw_pipe_crc_irq_handler(dev, pipe);
>>>>>>> 07bf139b
		}
	}

	I915_WRITE(GEN7_ERR_INT, err_int);
}

static void cpt_serr_int_handler(struct drm_device *dev)
{
	struct drm_i915_private *dev_priv = dev->dev_private;
	u32 serr_int = I915_READ(SERR_INT);

	if (serr_int & SERR_INT_POISON)
		DRM_ERROR("PCH poison interrupt\n");

	if (serr_int & SERR_INT_TRANS_A_FIFO_UNDERRUN)
		if (intel_set_pch_fifo_underrun_reporting(dev, TRANSCODER_A,
							  false))
			DRM_DEBUG_DRIVER("PCH transcoder A FIFO underrun\n");

	if (serr_int & SERR_INT_TRANS_B_FIFO_UNDERRUN)
		if (intel_set_pch_fifo_underrun_reporting(dev, TRANSCODER_B,
							  false))
			DRM_DEBUG_DRIVER("PCH transcoder B FIFO underrun\n");

	if (serr_int & SERR_INT_TRANS_C_FIFO_UNDERRUN)
		if (intel_set_pch_fifo_underrun_reporting(dev, TRANSCODER_C,
							  false))
			DRM_DEBUG_DRIVER("PCH transcoder C FIFO underrun\n");

	I915_WRITE(SERR_INT, serr_int);
}

static void cpt_irq_handler(struct drm_device *dev, u32 pch_iir)
{
	drm_i915_private_t *dev_priv = (drm_i915_private_t *) dev->dev_private;
	int pipe;
	u32 hotplug_trigger = pch_iir & SDE_HOTPLUG_MASK_CPT;

	intel_hpd_irq_handler(dev, hotplug_trigger, hpd_cpt);

	if (pch_iir & SDE_AUDIO_POWER_MASK_CPT) {
		int port = ffs((pch_iir & SDE_AUDIO_POWER_MASK_CPT) >>
			       SDE_AUDIO_POWER_SHIFT_CPT);
		DRM_DEBUG_DRIVER("PCH audio power change on port %c\n",
				 port_name(port));
	}

	if (pch_iir & SDE_AUX_MASK_CPT)
		dp_aux_irq_handler(dev);

	if (pch_iir & SDE_GMBUS_CPT)
		gmbus_irq_handler(dev);

	if (pch_iir & SDE_AUDIO_CP_REQ_CPT)
		DRM_DEBUG_DRIVER("Audio CP request interrupt\n");

	if (pch_iir & SDE_AUDIO_CP_CHG_CPT)
		DRM_DEBUG_DRIVER("Audio CP change interrupt\n");

	if (pch_iir & SDE_FDI_MASK_CPT)
		for_each_pipe(pipe)
			DRM_DEBUG_DRIVER("  pipe %c FDI IIR: 0x%08x\n",
					 pipe_name(pipe),
					 I915_READ(FDI_RX_IIR(pipe)));

	if (pch_iir & SDE_ERROR_CPT)
		cpt_serr_int_handler(dev);
}

static void ilk_display_irq_handler(struct drm_device *dev, u32 de_iir)
{
	struct drm_i915_private *dev_priv = dev->dev_private;
	enum pipe pipe;

	if (de_iir & DE_AUX_CHANNEL_A)
		dp_aux_irq_handler(dev);

	if (de_iir & DE_GSE)
		intel_opregion_asle_intr(dev);

	if (de_iir & DE_POISON)
		DRM_ERROR("Poison interrupt\n");

	for_each_pipe(pipe) {
		if (de_iir & DE_PIPE_VBLANK(pipe))
			drm_handle_vblank(dev, pipe);

		if (de_iir & DE_PIPE_FIFO_UNDERRUN(pipe))
			if (intel_set_cpu_fifo_underrun_reporting(dev, pipe, false))
				DRM_DEBUG_DRIVER("Pipe %c FIFO underrun\n",
						 pipe_name(pipe));

<<<<<<< HEAD
	if (de_iir & DE_PIPEA_CRC_DONE)
		ilk_pipe_crc_update(dev, PIPE_A);

	if (de_iir & DE_PIPEB_CRC_DONE)
		ilk_pipe_crc_update(dev, PIPE_B);

	if (de_iir & DE_PLANEA_FLIP_DONE) {
		intel_prepare_page_flip(dev, 0);
		intel_finish_page_flip_plane(dev, 0);
	}
=======
		if (de_iir & DE_PIPE_CRC_DONE(pipe))
			i9xx_pipe_crc_irq_handler(dev, pipe);
>>>>>>> 07bf139b

		/* plane/pipes map 1:1 on ilk+ */
		if (de_iir & DE_PLANE_FLIP_DONE(pipe)) {
			intel_prepare_page_flip(dev, pipe);
			intel_finish_page_flip_plane(dev, pipe);
		}
	}

	/* check event from PCH */
	if (de_iir & DE_PCH_EVENT) {
		u32 pch_iir = I915_READ(SDEIIR);

		if (HAS_PCH_CPT(dev))
			cpt_irq_handler(dev, pch_iir);
		else
			ibx_irq_handler(dev, pch_iir);

		/* should clear PCH hotplug event before clear CPU irq */
		I915_WRITE(SDEIIR, pch_iir);
	}

	if (IS_GEN5(dev) && de_iir & DE_PCU_EVENT)
		ironlake_rps_change_irq_handler(dev);
}

static void ivb_display_irq_handler(struct drm_device *dev, u32 de_iir)
{
	struct drm_i915_private *dev_priv = dev->dev_private;
	enum pipe i;

	if (de_iir & DE_ERR_INT_IVB)
		ivb_err_int_handler(dev);

	if (de_iir & DE_AUX_CHANNEL_A_IVB)
		dp_aux_irq_handler(dev);

	if (de_iir & DE_GSE_IVB)
		intel_opregion_asle_intr(dev);

	for_each_pipe(i) {
		if (de_iir & (DE_PIPE_VBLANK_IVB(i)))
			drm_handle_vblank(dev, i);

		/* plane/pipes map 1:1 on ilk+ */
		if (de_iir & DE_PLANE_FLIP_DONE_IVB(i)) {
			intel_prepare_page_flip(dev, i);
			intel_finish_page_flip_plane(dev, i);
		}
	}

	/* check event from PCH */
	if (!HAS_PCH_NOP(dev) && (de_iir & DE_PCH_EVENT_IVB)) {
		u32 pch_iir = I915_READ(SDEIIR);

		cpt_irq_handler(dev, pch_iir);

		/* clear PCH hotplug event before clear CPU irq */
		I915_WRITE(SDEIIR, pch_iir);
	}
}

static irqreturn_t ironlake_irq_handler(int irq, void *arg)
{
	struct drm_device *dev = (struct drm_device *) arg;
	drm_i915_private_t *dev_priv = (drm_i915_private_t *) dev->dev_private;
	u32 de_iir, gt_iir, de_ier, sde_ier = 0;
	irqreturn_t ret = IRQ_NONE;

	atomic_inc(&dev_priv->irq_received);

	/* We get interrupts on unclaimed registers, so check for this before we
	 * do any I915_{READ,WRITE}. */
	intel_uncore_check_errors(dev);

	/* disable master interrupt before clearing iir  */
	de_ier = I915_READ(DEIER);
	I915_WRITE(DEIER, de_ier & ~DE_MASTER_IRQ_CONTROL);
	POSTING_READ(DEIER);

	/* Disable south interrupts. We'll only write to SDEIIR once, so further
	 * interrupts will will be stored on its back queue, and then we'll be
	 * able to process them after we restore SDEIER (as soon as we restore
	 * it, we'll get an interrupt if SDEIIR still has something to process
	 * due to its back queue). */
	if (!HAS_PCH_NOP(dev)) {
		sde_ier = I915_READ(SDEIER);
		I915_WRITE(SDEIER, 0);
		POSTING_READ(SDEIER);
	}

	gt_iir = I915_READ(GTIIR);
	if (gt_iir) {
		if (INTEL_INFO(dev)->gen >= 6)
			snb_gt_irq_handler(dev, dev_priv, gt_iir);
		else
			ilk_gt_irq_handler(dev, dev_priv, gt_iir);
		I915_WRITE(GTIIR, gt_iir);
		ret = IRQ_HANDLED;
	}

	de_iir = I915_READ(DEIIR);
	if (de_iir) {
		if (INTEL_INFO(dev)->gen >= 7)
			ivb_display_irq_handler(dev, de_iir);
		else
			ilk_display_irq_handler(dev, de_iir);
		I915_WRITE(DEIIR, de_iir);
		ret = IRQ_HANDLED;
	}

	if (INTEL_INFO(dev)->gen >= 6) {
		u32 pm_iir = I915_READ(GEN6_PMIIR);
		if (pm_iir) {
			gen6_rps_irq_handler(dev_priv, pm_iir);
			I915_WRITE(GEN6_PMIIR, pm_iir);
			ret = IRQ_HANDLED;
		}
	}

	I915_WRITE(DEIER, de_ier);
	POSTING_READ(DEIER);
	if (!HAS_PCH_NOP(dev)) {
		I915_WRITE(SDEIER, sde_ier);
		POSTING_READ(SDEIER);
	}

	return ret;
}

static void i915_error_wake_up(struct drm_i915_private *dev_priv,
			       bool reset_completed)
{
	struct intel_ring_buffer *ring;
	int i;

	/*
	 * Notify all waiters for GPU completion events that reset state has
	 * been changed, and that they need to restart their wait after
	 * checking for potential errors (and bail out to drop locks if there is
	 * a gpu reset pending so that i915_error_work_func can acquire them).
	 */

	/* Wake up __wait_seqno, potentially holding dev->struct_mutex. */
	for_each_ring(ring, dev_priv, i)
		wake_up_all(&ring->irq_queue);

	/* Wake up intel_crtc_wait_for_pending_flips, holding crtc->mutex. */
	wake_up_all(&dev_priv->pending_flip_queue);

	/*
	 * Signal tasks blocked in i915_gem_wait_for_error that the pending
	 * reset state is cleared.
	 */
	if (reset_completed)
		wake_up_all(&dev_priv->gpu_error.reset_queue);
}

/**
 * i915_error_work_func - do process context error handling work
 * @work: work struct
 *
 * Fire an error uevent so userspace can see that a hang or error
 * was detected.
 */
static void i915_error_work_func(struct work_struct *work)
{
	struct i915_gpu_error *error = container_of(work, struct i915_gpu_error,
						    work);
	drm_i915_private_t *dev_priv = container_of(error, drm_i915_private_t,
						    gpu_error);
	struct drm_device *dev = dev_priv->dev;
	char *error_event[] = { I915_ERROR_UEVENT "=1", NULL };
	char *reset_event[] = { I915_RESET_UEVENT "=1", NULL };
	char *reset_done_event[] = { I915_ERROR_UEVENT "=0", NULL };
	int ret;

	kobject_uevent_env(&dev->primary->kdev->kobj, KOBJ_CHANGE, error_event);

	/*
	 * Note that there's only one work item which does gpu resets, so we
	 * need not worry about concurrent gpu resets potentially incrementing
	 * error->reset_counter twice. We only need to take care of another
	 * racing irq/hangcheck declaring the gpu dead for a second time. A
	 * quick check for that is good enough: schedule_work ensures the
	 * correct ordering between hang detection and this work item, and since
	 * the reset in-progress bit is only ever set by code outside of this
	 * work we don't need to worry about any other races.
	 */
	if (i915_reset_in_progress(error) && !i915_terminally_wedged(error)) {
		DRM_DEBUG_DRIVER("resetting chip\n");
		kobject_uevent_env(&dev->primary->kdev->kobj, KOBJ_CHANGE,
				   reset_event);

		/*
		 * All state reset _must_ be completed before we update the
		 * reset counter, for otherwise waiters might miss the reset
		 * pending state and not properly drop locks, resulting in
		 * deadlocks with the reset work.
		 */
		ret = i915_reset(dev);

		intel_display_handle_reset(dev);

		if (ret == 0) {
			/*
			 * After all the gem state is reset, increment the reset
			 * counter and wake up everyone waiting for the reset to
			 * complete.
			 *
			 * Since unlock operations are a one-sided barrier only,
			 * we need to insert a barrier here to order any seqno
			 * updates before
			 * the counter increment.
			 */
			smp_mb__before_atomic_inc();
			atomic_inc(&dev_priv->gpu_error.reset_counter);

			kobject_uevent_env(&dev->primary->kdev->kobj,
					   KOBJ_CHANGE, reset_done_event);
		} else {
			atomic_set(&error->reset_counter, I915_WEDGED);
		}

		/*
		 * Note: The wake_up also serves as a memory barrier so that
		 * waiters see the update value of the reset counter atomic_t.
		 */
		i915_error_wake_up(dev_priv, true);
	}
}

static void i915_report_and_clear_eir(struct drm_device *dev)
{
	struct drm_i915_private *dev_priv = dev->dev_private;
	uint32_t instdone[I915_NUM_INSTDONE_REG];
	u32 eir = I915_READ(EIR);
	int pipe, i;

	if (!eir)
		return;

	pr_err("render error detected, EIR: 0x%08x\n", eir);

	i915_get_extra_instdone(dev, instdone);

	if (IS_G4X(dev)) {
		if (eir & (GM45_ERROR_MEM_PRIV | GM45_ERROR_CP_PRIV)) {
			u32 ipeir = I915_READ(IPEIR_I965);

			pr_err("  IPEIR: 0x%08x\n", I915_READ(IPEIR_I965));
			pr_err("  IPEHR: 0x%08x\n", I915_READ(IPEHR_I965));
			for (i = 0; i < ARRAY_SIZE(instdone); i++)
				pr_err("  INSTDONE_%d: 0x%08x\n", i, instdone[i]);
			pr_err("  INSTPS: 0x%08x\n", I915_READ(INSTPS));
			pr_err("  ACTHD: 0x%08x\n", I915_READ(ACTHD_I965));
			I915_WRITE(IPEIR_I965, ipeir);
			POSTING_READ(IPEIR_I965);
		}
		if (eir & GM45_ERROR_PAGE_TABLE) {
			u32 pgtbl_err = I915_READ(PGTBL_ER);
			pr_err("page table error\n");
			pr_err("  PGTBL_ER: 0x%08x\n", pgtbl_err);
			I915_WRITE(PGTBL_ER, pgtbl_err);
			POSTING_READ(PGTBL_ER);
		}
	}

	if (!IS_GEN2(dev)) {
		if (eir & I915_ERROR_PAGE_TABLE) {
			u32 pgtbl_err = I915_READ(PGTBL_ER);
			pr_err("page table error\n");
			pr_err("  PGTBL_ER: 0x%08x\n", pgtbl_err);
			I915_WRITE(PGTBL_ER, pgtbl_err);
			POSTING_READ(PGTBL_ER);
		}
	}

	if (eir & I915_ERROR_MEMORY_REFRESH) {
		pr_err("memory refresh error:\n");
		for_each_pipe(pipe)
			pr_err("pipe %c stat: 0x%08x\n",
			       pipe_name(pipe), I915_READ(PIPESTAT(pipe)));
		/* pipestat has already been acked */
	}
	if (eir & I915_ERROR_INSTRUCTION) {
		pr_err("instruction error\n");
		pr_err("  INSTPM: 0x%08x\n", I915_READ(INSTPM));
		for (i = 0; i < ARRAY_SIZE(instdone); i++)
			pr_err("  INSTDONE_%d: 0x%08x\n", i, instdone[i]);
		if (INTEL_INFO(dev)->gen < 4) {
			u32 ipeir = I915_READ(IPEIR);

			pr_err("  IPEIR: 0x%08x\n", I915_READ(IPEIR));
			pr_err("  IPEHR: 0x%08x\n", I915_READ(IPEHR));
			pr_err("  ACTHD: 0x%08x\n", I915_READ(ACTHD));
			I915_WRITE(IPEIR, ipeir);
			POSTING_READ(IPEIR);
		} else {
			u32 ipeir = I915_READ(IPEIR_I965);

			pr_err("  IPEIR: 0x%08x\n", I915_READ(IPEIR_I965));
			pr_err("  IPEHR: 0x%08x\n", I915_READ(IPEHR_I965));
			pr_err("  INSTPS: 0x%08x\n", I915_READ(INSTPS));
			pr_err("  ACTHD: 0x%08x\n", I915_READ(ACTHD_I965));
			I915_WRITE(IPEIR_I965, ipeir);
			POSTING_READ(IPEIR_I965);
		}
	}

	I915_WRITE(EIR, eir);
	POSTING_READ(EIR);
	eir = I915_READ(EIR);
	if (eir) {
		/*
		 * some errors might have become stuck,
		 * mask them.
		 */
		DRM_ERROR("EIR stuck: 0x%08x, masking\n", eir);
		I915_WRITE(EMR, I915_READ(EMR) | eir);
		I915_WRITE(IIR, I915_RENDER_COMMAND_PARSER_ERROR_INTERRUPT);
	}
}

/**
 * i915_handle_error - handle an error interrupt
 * @dev: drm device
 *
 * Do some basic checking of regsiter state at error interrupt time and
 * dump it to the syslog.  Also call i915_capture_error_state() to make
 * sure we get a record and make it available in debugfs.  Fire a uevent
 * so userspace knows something bad happened (should trigger collection
 * of a ring dump etc.).
 */
void i915_handle_error(struct drm_device *dev, bool wedged)
{
	struct drm_i915_private *dev_priv = dev->dev_private;

	i915_capture_error_state(dev);
	i915_report_and_clear_eir(dev);

	if (wedged) {
		atomic_set_mask(I915_RESET_IN_PROGRESS_FLAG,
				&dev_priv->gpu_error.reset_counter);

		/*
		 * Wakeup waiting processes so that the reset work function
		 * i915_error_work_func doesn't deadlock trying to grab various
		 * locks. By bumping the reset counter first, the woken
		 * processes will see a reset in progress and back off,
		 * releasing their locks and then wait for the reset completion.
		 * We must do this for _all_ gpu waiters that might hold locks
		 * that the reset work needs to acquire.
		 *
		 * Note: The wake_up serves as the required memory barrier to
		 * ensure that the waiters see the updated value of the reset
		 * counter atomic_t.
		 */
		i915_error_wake_up(dev_priv, false);
	}

	/*
	 * Our reset work can grab modeset locks (since it needs to reset the
	 * state of outstanding pagelips). Hence it must not be run on our own
	 * dev-priv->wq work queue for otherwise the flush_work in the pageflip
	 * code will deadlock.
	 */
	schedule_work(&dev_priv->gpu_error.work);
}

static void __always_unused i915_pageflip_stall_check(struct drm_device *dev, int pipe)
{
	drm_i915_private_t *dev_priv = dev->dev_private;
	struct drm_crtc *crtc = dev_priv->pipe_to_crtc_mapping[pipe];
	struct intel_crtc *intel_crtc = to_intel_crtc(crtc);
	struct drm_i915_gem_object *obj;
	struct intel_unpin_work *work;
	unsigned long flags;
	bool stall_detected;

	/* Ignore early vblank irqs */
	if (intel_crtc == NULL)
		return;

	spin_lock_irqsave(&dev->event_lock, flags);
	work = intel_crtc->unpin_work;

	if (work == NULL ||
	    atomic_read(&work->pending) >= INTEL_FLIP_COMPLETE ||
	    !work->enable_stall_check) {
		/* Either the pending flip IRQ arrived, or we're too early. Don't check */
		spin_unlock_irqrestore(&dev->event_lock, flags);
		return;
	}

	/* Potential stall - if we see that the flip has happened, assume a missed interrupt */
	obj = work->pending_flip_obj;
	if (INTEL_INFO(dev)->gen >= 4) {
		int dspsurf = DSPSURF(intel_crtc->plane);
		stall_detected = I915_HI_DISPBASE(I915_READ(dspsurf)) ==
					i915_gem_obj_ggtt_offset(obj);
	} else {
		int dspaddr = DSPADDR(intel_crtc->plane);
		stall_detected = I915_READ(dspaddr) == (i915_gem_obj_ggtt_offset(obj) +
							crtc->y * crtc->fb->pitches[0] +
							crtc->x * crtc->fb->bits_per_pixel/8);
	}

	spin_unlock_irqrestore(&dev->event_lock, flags);

	if (stall_detected) {
		DRM_DEBUG_DRIVER("Pageflip stall detected\n");
		intel_prepare_page_flip(dev, intel_crtc->plane);
	}
}

/* Called from drm generic code, passed 'crtc' which
 * we use as a pipe index
 */
static int i915_enable_vblank(struct drm_device *dev, int pipe)
{
	drm_i915_private_t *dev_priv = (drm_i915_private_t *) dev->dev_private;
	unsigned long irqflags;

	if (!i915_pipe_enabled(dev, pipe))
		return -EINVAL;

	spin_lock_irqsave(&dev_priv->irq_lock, irqflags);
	if (INTEL_INFO(dev)->gen >= 4)
		i915_enable_pipestat(dev_priv, pipe,
				     PIPE_START_VBLANK_INTERRUPT_ENABLE);
	else
		i915_enable_pipestat(dev_priv, pipe,
				     PIPE_VBLANK_INTERRUPT_ENABLE);

	/* maintain vblank delivery even in deep C-states */
	if (dev_priv->info->gen == 3)
		I915_WRITE(INSTPM, _MASKED_BIT_DISABLE(INSTPM_AGPBUSY_DIS));
	spin_unlock_irqrestore(&dev_priv->irq_lock, irqflags);

	return 0;
}

static int ironlake_enable_vblank(struct drm_device *dev, int pipe)
{
	drm_i915_private_t *dev_priv = (drm_i915_private_t *) dev->dev_private;
	unsigned long irqflags;
	uint32_t bit = (INTEL_INFO(dev)->gen >= 7) ? DE_PIPE_VBLANK_IVB(pipe) :
						     DE_PIPE_VBLANK(pipe);

	if (!i915_pipe_enabled(dev, pipe))
		return -EINVAL;

	spin_lock_irqsave(&dev_priv->irq_lock, irqflags);
	ironlake_enable_display_irq(dev_priv, bit);
	spin_unlock_irqrestore(&dev_priv->irq_lock, irqflags);

	return 0;
}

static int valleyview_enable_vblank(struct drm_device *dev, int pipe)
{
	drm_i915_private_t *dev_priv = (drm_i915_private_t *) dev->dev_private;
	unsigned long irqflags;
	u32 imr;

	if (!i915_pipe_enabled(dev, pipe))
		return -EINVAL;

	spin_lock_irqsave(&dev_priv->irq_lock, irqflags);
	imr = I915_READ(VLV_IMR);
	if (pipe == PIPE_A)
		imr &= ~I915_DISPLAY_PIPE_A_VBLANK_INTERRUPT;
	else
		imr &= ~I915_DISPLAY_PIPE_B_VBLANK_INTERRUPT;
	I915_WRITE(VLV_IMR, imr);
	i915_enable_pipestat(dev_priv, pipe,
			     PIPE_START_VBLANK_INTERRUPT_ENABLE);
	spin_unlock_irqrestore(&dev_priv->irq_lock, irqflags);

	return 0;
}

/* Called from drm generic code, passed 'crtc' which
 * we use as a pipe index
 */
static void i915_disable_vblank(struct drm_device *dev, int pipe)
{
	drm_i915_private_t *dev_priv = (drm_i915_private_t *) dev->dev_private;
	unsigned long irqflags;

	spin_lock_irqsave(&dev_priv->irq_lock, irqflags);
	if (dev_priv->info->gen == 3)
		I915_WRITE(INSTPM, _MASKED_BIT_ENABLE(INSTPM_AGPBUSY_DIS));

	i915_disable_pipestat(dev_priv, pipe,
			      PIPE_VBLANK_INTERRUPT_ENABLE |
			      PIPE_START_VBLANK_INTERRUPT_ENABLE);
	spin_unlock_irqrestore(&dev_priv->irq_lock, irqflags);
}

static void ironlake_disable_vblank(struct drm_device *dev, int pipe)
{
	drm_i915_private_t *dev_priv = (drm_i915_private_t *) dev->dev_private;
	unsigned long irqflags;
	uint32_t bit = (INTEL_INFO(dev)->gen >= 7) ? DE_PIPE_VBLANK_IVB(pipe) :
						     DE_PIPE_VBLANK(pipe);

	spin_lock_irqsave(&dev_priv->irq_lock, irqflags);
	ironlake_disable_display_irq(dev_priv, bit);
	spin_unlock_irqrestore(&dev_priv->irq_lock, irqflags);
}

static void valleyview_disable_vblank(struct drm_device *dev, int pipe)
{
	drm_i915_private_t *dev_priv = (drm_i915_private_t *) dev->dev_private;
	unsigned long irqflags;
	u32 imr;

	spin_lock_irqsave(&dev_priv->irq_lock, irqflags);
	i915_disable_pipestat(dev_priv, pipe,
			      PIPE_START_VBLANK_INTERRUPT_ENABLE);
	imr = I915_READ(VLV_IMR);
	if (pipe == PIPE_A)
		imr |= I915_DISPLAY_PIPE_A_VBLANK_INTERRUPT;
	else
		imr |= I915_DISPLAY_PIPE_B_VBLANK_INTERRUPT;
	I915_WRITE(VLV_IMR, imr);
	spin_unlock_irqrestore(&dev_priv->irq_lock, irqflags);
}

static u32
ring_last_seqno(struct intel_ring_buffer *ring)
{
	return list_entry(ring->request_list.prev,
			  struct drm_i915_gem_request, list)->seqno;
}

static bool
ring_idle(struct intel_ring_buffer *ring, u32 seqno)
{
	return (list_empty(&ring->request_list) ||
		i915_seqno_passed(seqno, ring_last_seqno(ring)));
}

static struct intel_ring_buffer *
semaphore_waits_for(struct intel_ring_buffer *ring, u32 *seqno)
{
	struct drm_i915_private *dev_priv = ring->dev->dev_private;
	u32 cmd, ipehr, acthd, acthd_min;

	ipehr = I915_READ(RING_IPEHR(ring->mmio_base));
	if ((ipehr & ~(0x3 << 16)) !=
	    (MI_SEMAPHORE_MBOX | MI_SEMAPHORE_COMPARE | MI_SEMAPHORE_REGISTER))
		return NULL;

	/* ACTHD is likely pointing to the dword after the actual command,
	 * so scan backwards until we find the MBOX.
	 */
	acthd = intel_ring_get_active_head(ring) & HEAD_ADDR;
	acthd_min = max((int)acthd - 3 * 4, 0);
	do {
		cmd = ioread32(ring->virtual_start + acthd);
		if (cmd == ipehr)
			break;

		acthd -= 4;
		if (acthd < acthd_min)
			return NULL;
	} while (1);

	*seqno = ioread32(ring->virtual_start+acthd+4)+1;
	return &dev_priv->ring[(ring->id + (((ipehr >> 17) & 1) + 1)) % 3];
}

static int semaphore_passed(struct intel_ring_buffer *ring)
{
	struct drm_i915_private *dev_priv = ring->dev->dev_private;
	struct intel_ring_buffer *signaller;
	u32 seqno, ctl;

	ring->hangcheck.deadlock = true;

	signaller = semaphore_waits_for(ring, &seqno);
	if (signaller == NULL || signaller->hangcheck.deadlock)
		return -1;

	/* cursory check for an unkickable deadlock */
	ctl = I915_READ_CTL(signaller);
	if (ctl & RING_WAIT_SEMAPHORE && semaphore_passed(signaller) < 0)
		return -1;

	return i915_seqno_passed(signaller->get_seqno(signaller, false), seqno);
}

static void semaphore_clear_deadlocks(struct drm_i915_private *dev_priv)
{
	struct intel_ring_buffer *ring;
	int i;

	for_each_ring(ring, dev_priv, i)
		ring->hangcheck.deadlock = false;
}

static enum intel_ring_hangcheck_action
ring_stuck(struct intel_ring_buffer *ring, u32 acthd)
{
	struct drm_device *dev = ring->dev;
	struct drm_i915_private *dev_priv = dev->dev_private;
	u32 tmp;

	if (ring->hangcheck.acthd != acthd)
		return HANGCHECK_ACTIVE;

	if (IS_GEN2(dev))
		return HANGCHECK_HUNG;

	/* Is the chip hanging on a WAIT_FOR_EVENT?
	 * If so we can simply poke the RB_WAIT bit
	 * and break the hang. This should work on
	 * all but the second generation chipsets.
	 */
	tmp = I915_READ_CTL(ring);
	if (tmp & RING_WAIT) {
		DRM_ERROR("Kicking stuck wait on %s\n",
			  ring->name);
		i915_handle_error(dev, false);
		I915_WRITE_CTL(ring, tmp);
		return HANGCHECK_KICK;
	}

	if (INTEL_INFO(dev)->gen >= 6 && tmp & RING_WAIT_SEMAPHORE) {
		switch (semaphore_passed(ring)) {
		default:
			return HANGCHECK_HUNG;
		case 1:
			DRM_ERROR("Kicking stuck semaphore on %s\n",
				  ring->name);
			i915_handle_error(dev, false);
			I915_WRITE_CTL(ring, tmp);
			return HANGCHECK_KICK;
		case 0:
			return HANGCHECK_WAIT;
		}
	}

	return HANGCHECK_HUNG;
}

/**
 * This is called when the chip hasn't reported back with completed
 * batchbuffers in a long time. We keep track per ring seqno progress and
 * if there are no progress, hangcheck score for that ring is increased.
 * Further, acthd is inspected to see if the ring is stuck. On stuck case
 * we kick the ring. If we see no progress on three subsequent calls
 * we assume chip is wedged and try to fix it by resetting the chip.
 */
static void i915_hangcheck_elapsed(unsigned long data)
{
	struct drm_device *dev = (struct drm_device *)data;
	drm_i915_private_t *dev_priv = dev->dev_private;
	struct intel_ring_buffer *ring;
	int i;
	int busy_count = 0, rings_hung = 0;
	bool stuck[I915_NUM_RINGS] = { 0 };
#define BUSY 1
#define KICK 5
#define HUNG 20
#define FIRE 30

	if (!i915_enable_hangcheck)
		return;

	for_each_ring(ring, dev_priv, i) {
		u32 seqno, acthd;
		bool busy = true;

		semaphore_clear_deadlocks(dev_priv);

		seqno = ring->get_seqno(ring, false);
		acthd = intel_ring_get_active_head(ring);

		if (ring->hangcheck.seqno == seqno) {
			if (ring_idle(ring, seqno)) {
				ring->hangcheck.action = HANGCHECK_IDLE;

				if (waitqueue_active(&ring->irq_queue)) {
					/* Issue a wake-up to catch stuck h/w. */
					if (!test_and_set_bit(ring->id, &dev_priv->gpu_error.missed_irq_rings)) {
<<<<<<< HEAD
						DRM_ERROR("Hangcheck timer elapsed... %s idle\n",
							  ring->name);
=======
						if (!(dev_priv->gpu_error.test_irq_rings & intel_ring_flag(ring)))
							DRM_ERROR("Hangcheck timer elapsed... %s idle\n",
								  ring->name);
						else
							DRM_INFO("Fake missed irq on %s\n",
								 ring->name);
>>>>>>> 07bf139b
						wake_up_all(&ring->irq_queue);
					}
					/* Safeguard against driver failure */
					ring->hangcheck.score += BUSY;
				} else
					busy = false;
			} else {
				/* We always increment the hangcheck score
				 * if the ring is busy and still processing
				 * the same request, so that no single request
				 * can run indefinitely (such as a chain of
				 * batches). The only time we do not increment
				 * the hangcheck score on this ring, if this
				 * ring is in a legitimate wait for another
				 * ring. In that case the waiting ring is a
				 * victim and we want to be sure we catch the
				 * right culprit. Then every time we do kick
				 * the ring, add a small increment to the
				 * score so that we can catch a batch that is
				 * being repeatedly kicked and so responsible
				 * for stalling the machine.
				 */
				ring->hangcheck.action = ring_stuck(ring,
								    acthd);

				switch (ring->hangcheck.action) {
				case HANGCHECK_IDLE:
				case HANGCHECK_WAIT:
					break;
				case HANGCHECK_ACTIVE:
					ring->hangcheck.score += BUSY;
					break;
				case HANGCHECK_KICK:
					ring->hangcheck.score += KICK;
					break;
				case HANGCHECK_HUNG:
					ring->hangcheck.score += HUNG;
					stuck[i] = true;
					break;
				}
			}
		} else {
			ring->hangcheck.action = HANGCHECK_ACTIVE;

			/* Gradually reduce the count so that we catch DoS
			 * attempts across multiple batches.
			 */
			if (ring->hangcheck.score > 0)
				ring->hangcheck.score--;
		}

		ring->hangcheck.seqno = seqno;
		ring->hangcheck.acthd = acthd;
		busy_count += busy;
	}

	for_each_ring(ring, dev_priv, i) {
		if (ring->hangcheck.score > FIRE) {
			DRM_INFO("%s on %s\n",
				 stuck[i] ? "stuck" : "no progress",
				 ring->name);
			rings_hung++;
		}
	}

	if (rings_hung)
		return i915_handle_error(dev, true);

	if (busy_count)
		/* Reset timer case chip hangs without another request
		 * being added */
		i915_queue_hangcheck(dev);
}

void i915_queue_hangcheck(struct drm_device *dev)
{
	struct drm_i915_private *dev_priv = dev->dev_private;
	if (!i915_enable_hangcheck)
		return;

	mod_timer(&dev_priv->gpu_error.hangcheck_timer,
		  round_jiffies_up(jiffies + DRM_I915_HANGCHECK_JIFFIES));
}

static void ibx_irq_preinstall(struct drm_device *dev)
{
	struct drm_i915_private *dev_priv = dev->dev_private;

	if (HAS_PCH_NOP(dev))
		return;

	/* south display irq */
	I915_WRITE(SDEIMR, 0xffffffff);
	/*
	 * SDEIER is also touched by the interrupt handler to work around missed
	 * PCH interrupts. Hence we can't update it after the interrupt handler
	 * is enabled - instead we unconditionally enable all PCH interrupt
	 * sources here, but then only unmask them as needed with SDEIMR.
	 */
	I915_WRITE(SDEIER, 0xffffffff);
	POSTING_READ(SDEIER);
}

static void gen5_gt_irq_preinstall(struct drm_device *dev)
{
	struct drm_i915_private *dev_priv = dev->dev_private;

	/* and GT */
	I915_WRITE(GTIMR, 0xffffffff);
	I915_WRITE(GTIER, 0x0);
	POSTING_READ(GTIER);

	if (INTEL_INFO(dev)->gen >= 6) {
		/* and PM */
		I915_WRITE(GEN6_PMIMR, 0xffffffff);
		I915_WRITE(GEN6_PMIER, 0x0);
		POSTING_READ(GEN6_PMIER);
	}
}

/* drm_dma.h hooks
*/
static void ironlake_irq_preinstall(struct drm_device *dev)
{
	drm_i915_private_t *dev_priv = (drm_i915_private_t *) dev->dev_private;

	atomic_set(&dev_priv->irq_received, 0);

	I915_WRITE(HWSTAM, 0xeffe);

	I915_WRITE(DEIMR, 0xffffffff);
	I915_WRITE(DEIER, 0x0);
	POSTING_READ(DEIER);

	gen5_gt_irq_preinstall(dev);

	ibx_irq_preinstall(dev);
}

static void valleyview_irq_preinstall(struct drm_device *dev)
{
	drm_i915_private_t *dev_priv = (drm_i915_private_t *) dev->dev_private;
	int pipe;

	atomic_set(&dev_priv->irq_received, 0);

	/* VLV magic */
	I915_WRITE(VLV_IMR, 0);
	I915_WRITE(RING_IMR(RENDER_RING_BASE), 0);
	I915_WRITE(RING_IMR(GEN6_BSD_RING_BASE), 0);
	I915_WRITE(RING_IMR(BLT_RING_BASE), 0);

	/* and GT */
	I915_WRITE(GTIIR, I915_READ(GTIIR));
	I915_WRITE(GTIIR, I915_READ(GTIIR));

	gen5_gt_irq_preinstall(dev);

	I915_WRITE(DPINVGTT, 0xff);

	I915_WRITE(PORT_HOTPLUG_EN, 0);
	I915_WRITE(PORT_HOTPLUG_STAT, I915_READ(PORT_HOTPLUG_STAT));
	for_each_pipe(pipe)
		I915_WRITE(PIPESTAT(pipe), 0xffff);
	I915_WRITE(VLV_IIR, 0xffffffff);
	I915_WRITE(VLV_IMR, 0xffffffff);
	I915_WRITE(VLV_IER, 0x0);
	POSTING_READ(VLV_IER);
}

static void ibx_hpd_irq_setup(struct drm_device *dev)
{
	drm_i915_private_t *dev_priv = (drm_i915_private_t *) dev->dev_private;
	struct drm_mode_config *mode_config = &dev->mode_config;
	struct intel_encoder *intel_encoder;
	u32 hotplug_irqs, hotplug, enabled_irqs = 0;

	if (HAS_PCH_IBX(dev)) {
		hotplug_irqs = SDE_HOTPLUG_MASK;
		list_for_each_entry(intel_encoder, &mode_config->encoder_list, base.head)
			if (dev_priv->hpd_stats[intel_encoder->hpd_pin].hpd_mark == HPD_ENABLED)
				enabled_irqs |= hpd_ibx[intel_encoder->hpd_pin];
	} else {
		hotplug_irqs = SDE_HOTPLUG_MASK_CPT;
		list_for_each_entry(intel_encoder, &mode_config->encoder_list, base.head)
			if (dev_priv->hpd_stats[intel_encoder->hpd_pin].hpd_mark == HPD_ENABLED)
				enabled_irqs |= hpd_cpt[intel_encoder->hpd_pin];
	}

	ibx_display_interrupt_update(dev_priv, hotplug_irqs, enabled_irqs);

	/*
	 * Enable digital hotplug on the PCH, and configure the DP short pulse
	 * duration to 2ms (which is the minimum in the Display Port spec)
	 *
	 * This register is the same on all known PCH chips.
	 */
	hotplug = I915_READ(PCH_PORT_HOTPLUG);
	hotplug &= ~(PORTD_PULSE_DURATION_MASK|PORTC_PULSE_DURATION_MASK|PORTB_PULSE_DURATION_MASK);
	hotplug |= PORTD_HOTPLUG_ENABLE | PORTD_PULSE_DURATION_2ms;
	hotplug |= PORTC_HOTPLUG_ENABLE | PORTC_PULSE_DURATION_2ms;
	hotplug |= PORTB_HOTPLUG_ENABLE | PORTB_PULSE_DURATION_2ms;
	I915_WRITE(PCH_PORT_HOTPLUG, hotplug);
}

static void ibx_irq_postinstall(struct drm_device *dev)
{
	drm_i915_private_t *dev_priv = (drm_i915_private_t *) dev->dev_private;
	u32 mask;

	if (HAS_PCH_NOP(dev))
		return;

	if (HAS_PCH_IBX(dev)) {
		mask = SDE_GMBUS | SDE_AUX_MASK | SDE_TRANSB_FIFO_UNDER |
		       SDE_TRANSA_FIFO_UNDER | SDE_POISON;
	} else {
		mask = SDE_GMBUS_CPT | SDE_AUX_MASK_CPT | SDE_ERROR_CPT;

		I915_WRITE(SERR_INT, I915_READ(SERR_INT));
	}

	I915_WRITE(SDEIIR, I915_READ(SDEIIR));
	I915_WRITE(SDEIMR, ~mask);
}

static void gen5_gt_irq_postinstall(struct drm_device *dev)
{
	struct drm_i915_private *dev_priv = dev->dev_private;
	u32 pm_irqs, gt_irqs;

	pm_irqs = gt_irqs = 0;

	dev_priv->gt_irq_mask = ~0;
	if (HAS_L3_DPF(dev)) {
		/* L3 parity interrupt is always unmasked. */
		dev_priv->gt_irq_mask = ~GT_PARITY_ERROR(dev);
		gt_irqs |= GT_PARITY_ERROR(dev);
	}

	gt_irqs |= GT_RENDER_USER_INTERRUPT;
	if (IS_GEN5(dev)) {
		gt_irqs |= GT_RENDER_PIPECTL_NOTIFY_INTERRUPT |
			   ILK_BSD_USER_INTERRUPT;
	} else {
		gt_irqs |= GT_BLT_USER_INTERRUPT | GT_BSD_USER_INTERRUPT;
	}

	I915_WRITE(GTIIR, I915_READ(GTIIR));
	I915_WRITE(GTIMR, dev_priv->gt_irq_mask);
	I915_WRITE(GTIER, gt_irqs);
	POSTING_READ(GTIER);

	if (INTEL_INFO(dev)->gen >= 6) {
		pm_irqs |= GEN6_PM_RPS_EVENTS;

		if (HAS_VEBOX(dev))
			pm_irqs |= PM_VEBOX_USER_INTERRUPT;

		dev_priv->pm_irq_mask = 0xffffffff;
		I915_WRITE(GEN6_PMIIR, I915_READ(GEN6_PMIIR));
		I915_WRITE(GEN6_PMIMR, dev_priv->pm_irq_mask);
		I915_WRITE(GEN6_PMIER, pm_irqs);
		POSTING_READ(GEN6_PMIER);
	}
}

static int ironlake_irq_postinstall(struct drm_device *dev)
{
	unsigned long irqflags;
	drm_i915_private_t *dev_priv = (drm_i915_private_t *) dev->dev_private;
	u32 display_mask, extra_mask;

	if (INTEL_INFO(dev)->gen >= 7) {
		display_mask = (DE_MASTER_IRQ_CONTROL | DE_GSE_IVB |
				DE_PCH_EVENT_IVB | DE_PLANEC_FLIP_DONE_IVB |
				DE_PLANEB_FLIP_DONE_IVB |
				DE_PLANEA_FLIP_DONE_IVB | DE_AUX_CHANNEL_A_IVB |
				DE_ERR_INT_IVB);
		extra_mask = (DE_PIPEC_VBLANK_IVB | DE_PIPEB_VBLANK_IVB |
			      DE_PIPEA_VBLANK_IVB);

		I915_WRITE(GEN7_ERR_INT, I915_READ(GEN7_ERR_INT));
	} else {
		display_mask = (DE_MASTER_IRQ_CONTROL | DE_GSE | DE_PCH_EVENT |
				DE_PLANEA_FLIP_DONE | DE_PLANEB_FLIP_DONE |
				DE_AUX_CHANNEL_A |
				DE_PIPEB_FIFO_UNDERRUN | DE_PIPEA_FIFO_UNDERRUN |
				DE_PIPEB_CRC_DONE | DE_PIPEA_CRC_DONE |
				DE_POISON);
		extra_mask = DE_PIPEA_VBLANK | DE_PIPEB_VBLANK | DE_PCU_EVENT;
	}

	dev_priv->irq_mask = ~display_mask;

	/* should always can generate irq */
	I915_WRITE(DEIIR, I915_READ(DEIIR));
	I915_WRITE(DEIMR, dev_priv->irq_mask);
	I915_WRITE(DEIER, display_mask | extra_mask);
	POSTING_READ(DEIER);

	gen5_gt_irq_postinstall(dev);

	ibx_irq_postinstall(dev);

	if (IS_IRONLAKE_M(dev)) {
		/* Enable PCU event interrupts
		 *
		 * spinlocking not required here for correctness since interrupt
		 * setup is guaranteed to run in single-threaded context. But we
		 * need it to make the assert_spin_locked happy. */
		spin_lock_irqsave(&dev_priv->irq_lock, irqflags);
		ironlake_enable_display_irq(dev_priv, DE_PCU_EVENT);
		spin_unlock_irqrestore(&dev_priv->irq_lock, irqflags);
	}

	return 0;
}

static int valleyview_irq_postinstall(struct drm_device *dev)
{
	drm_i915_private_t *dev_priv = (drm_i915_private_t *) dev->dev_private;
	u32 enable_mask;
	u32 pipestat_enable = PLANE_FLIP_DONE_INT_EN_VLV |
		PIPE_CRC_DONE_ENABLE;
	unsigned long irqflags;

	enable_mask = I915_DISPLAY_PORT_INTERRUPT;
	enable_mask |= I915_DISPLAY_PIPE_A_EVENT_INTERRUPT |
		I915_DISPLAY_PIPE_A_VBLANK_INTERRUPT |
		I915_DISPLAY_PIPE_B_EVENT_INTERRUPT |
		I915_DISPLAY_PIPE_B_VBLANK_INTERRUPT;

	/*
	 *Leave vblank interrupts masked initially.  enable/disable will
	 * toggle them based on usage.
	 */
	dev_priv->irq_mask = (~enable_mask) |
		I915_DISPLAY_PIPE_A_VBLANK_INTERRUPT |
		I915_DISPLAY_PIPE_B_VBLANK_INTERRUPT;

	I915_WRITE(PORT_HOTPLUG_EN, 0);
	POSTING_READ(PORT_HOTPLUG_EN);

	I915_WRITE(VLV_IMR, dev_priv->irq_mask);
	I915_WRITE(VLV_IER, enable_mask);
	I915_WRITE(VLV_IIR, 0xffffffff);
	I915_WRITE(PIPESTAT(0), 0xffff);
	I915_WRITE(PIPESTAT(1), 0xffff);
	POSTING_READ(VLV_IER);

	/* Interrupt setup is already guaranteed to be single-threaded, this is
	 * just to make the assert_spin_locked check happy. */
	spin_lock_irqsave(&dev_priv->irq_lock, irqflags);
	i915_enable_pipestat(dev_priv, PIPE_A, pipestat_enable);
	i915_enable_pipestat(dev_priv, PIPE_A, PIPE_GMBUS_EVENT_ENABLE);
	i915_enable_pipestat(dev_priv, PIPE_B, pipestat_enable);
	spin_unlock_irqrestore(&dev_priv->irq_lock, irqflags);

	I915_WRITE(VLV_IIR, 0xffffffff);
	I915_WRITE(VLV_IIR, 0xffffffff);

	gen5_gt_irq_postinstall(dev);

	/* ack & enable invalid PTE error interrupts */
#if 0 /* FIXME: add support to irq handler for checking these bits */
	I915_WRITE(DPINVGTT, DPINVGTT_STATUS_MASK);
	I915_WRITE(DPINVGTT, DPINVGTT_EN_MASK);
#endif

	I915_WRITE(VLV_MASTER_IER, MASTER_INTERRUPT_ENABLE);

	return 0;
}

static void valleyview_irq_uninstall(struct drm_device *dev)
{
	drm_i915_private_t *dev_priv = (drm_i915_private_t *) dev->dev_private;
	int pipe;

	if (!dev_priv)
		return;

	del_timer_sync(&dev_priv->hotplug_reenable_timer);

	for_each_pipe(pipe)
		I915_WRITE(PIPESTAT(pipe), 0xffff);

	I915_WRITE(HWSTAM, 0xffffffff);
	I915_WRITE(PORT_HOTPLUG_EN, 0);
	I915_WRITE(PORT_HOTPLUG_STAT, I915_READ(PORT_HOTPLUG_STAT));
	for_each_pipe(pipe)
		I915_WRITE(PIPESTAT(pipe), 0xffff);
	I915_WRITE(VLV_IIR, 0xffffffff);
	I915_WRITE(VLV_IMR, 0xffffffff);
	I915_WRITE(VLV_IER, 0x0);
	POSTING_READ(VLV_IER);
}

static void ironlake_irq_uninstall(struct drm_device *dev)
{
	drm_i915_private_t *dev_priv = (drm_i915_private_t *) dev->dev_private;

	if (!dev_priv)
		return;

	del_timer_sync(&dev_priv->hotplug_reenable_timer);

	I915_WRITE(HWSTAM, 0xffffffff);

	I915_WRITE(DEIMR, 0xffffffff);
	I915_WRITE(DEIER, 0x0);
	I915_WRITE(DEIIR, I915_READ(DEIIR));
	if (IS_GEN7(dev))
		I915_WRITE(GEN7_ERR_INT, I915_READ(GEN7_ERR_INT));

	I915_WRITE(GTIMR, 0xffffffff);
	I915_WRITE(GTIER, 0x0);
	I915_WRITE(GTIIR, I915_READ(GTIIR));

	if (HAS_PCH_NOP(dev))
		return;

	I915_WRITE(SDEIMR, 0xffffffff);
	I915_WRITE(SDEIER, 0x0);
	I915_WRITE(SDEIIR, I915_READ(SDEIIR));
	if (HAS_PCH_CPT(dev) || HAS_PCH_LPT(dev))
		I915_WRITE(SERR_INT, I915_READ(SERR_INT));
}

static void i8xx_irq_preinstall(struct drm_device * dev)
{
	drm_i915_private_t *dev_priv = (drm_i915_private_t *) dev->dev_private;
	int pipe;

	atomic_set(&dev_priv->irq_received, 0);

	for_each_pipe(pipe)
		I915_WRITE(PIPESTAT(pipe), 0);
	I915_WRITE16(IMR, 0xffff);
	I915_WRITE16(IER, 0x0);
	POSTING_READ16(IER);
}

static int i8xx_irq_postinstall(struct drm_device *dev)
{
	drm_i915_private_t *dev_priv = (drm_i915_private_t *) dev->dev_private;
	unsigned long irqflags;

	I915_WRITE16(EMR,
		     ~(I915_ERROR_PAGE_TABLE | I915_ERROR_MEMORY_REFRESH));

	/* Unmask the interrupts that we always want on. */
	dev_priv->irq_mask =
		~(I915_DISPLAY_PIPE_A_EVENT_INTERRUPT |
		  I915_DISPLAY_PIPE_B_EVENT_INTERRUPT |
		  I915_DISPLAY_PLANE_A_FLIP_PENDING_INTERRUPT |
		  I915_DISPLAY_PLANE_B_FLIP_PENDING_INTERRUPT |
		  I915_RENDER_COMMAND_PARSER_ERROR_INTERRUPT);
	I915_WRITE16(IMR, dev_priv->irq_mask);

	I915_WRITE16(IER,
		     I915_DISPLAY_PIPE_A_EVENT_INTERRUPT |
		     I915_DISPLAY_PIPE_B_EVENT_INTERRUPT |
		     I915_RENDER_COMMAND_PARSER_ERROR_INTERRUPT |
		     I915_USER_INTERRUPT);
	POSTING_READ16(IER);

	/* Interrupt setup is already guaranteed to be single-threaded, this is
	 * just to make the assert_spin_locked check happy. */
	spin_lock_irqsave(&dev_priv->irq_lock, irqflags);
	i915_enable_pipestat(dev_priv, PIPE_A, PIPE_CRC_DONE_ENABLE);
	i915_enable_pipestat(dev_priv, PIPE_B, PIPE_CRC_DONE_ENABLE);
	spin_unlock_irqrestore(&dev_priv->irq_lock, irqflags);

	return 0;
}

/*
 * Returns true when a page flip has completed.
 */
static bool i8xx_handle_vblank(struct drm_device *dev,
			       int pipe, u16 iir)
{
	drm_i915_private_t *dev_priv = dev->dev_private;
	u16 flip_pending = DISPLAY_PLANE_FLIP_PENDING(pipe);

	if (!drm_handle_vblank(dev, pipe))
		return false;

	if ((iir & flip_pending) == 0)
		return false;

	intel_prepare_page_flip(dev, pipe);

	/* We detect FlipDone by looking for the change in PendingFlip from '1'
	 * to '0' on the following vblank, i.e. IIR has the Pendingflip
	 * asserted following the MI_DISPLAY_FLIP, but ISR is deasserted, hence
	 * the flip is completed (no longer pending). Since this doesn't raise
	 * an interrupt per se, we watch for the change at vblank.
	 */
	if (I915_READ16(ISR) & flip_pending)
		return false;

	intel_finish_page_flip(dev, pipe);

	return true;
}

static irqreturn_t i8xx_irq_handler(int irq, void *arg)
{
	struct drm_device *dev = (struct drm_device *) arg;
	drm_i915_private_t *dev_priv = (drm_i915_private_t *) dev->dev_private;
	u16 iir, new_iir;
	u32 pipe_stats[2];
	unsigned long irqflags;
	int pipe;
	u16 flip_mask =
		I915_DISPLAY_PLANE_A_FLIP_PENDING_INTERRUPT |
		I915_DISPLAY_PLANE_B_FLIP_PENDING_INTERRUPT;

	atomic_inc(&dev_priv->irq_received);

	iir = I915_READ16(IIR);
	if (iir == 0)
		return IRQ_NONE;

	while (iir & ~flip_mask) {
		/* Can't rely on pipestat interrupt bit in iir as it might
		 * have been cleared after the pipestat interrupt was received.
		 * It doesn't set the bit in iir again, but it still produces
		 * interrupts (for non-MSI).
		 */
		spin_lock_irqsave(&dev_priv->irq_lock, irqflags);
		if (iir & I915_RENDER_COMMAND_PARSER_ERROR_INTERRUPT)
			i915_handle_error(dev, false);

		for_each_pipe(pipe) {
			int reg = PIPESTAT(pipe);
			pipe_stats[pipe] = I915_READ(reg);

			/*
			 * Clear the PIPE*STAT regs before the IIR
			 */
			if (pipe_stats[pipe] & 0x8000ffff) {
				if (pipe_stats[pipe] & PIPE_FIFO_UNDERRUN_STATUS)
					DRM_DEBUG_DRIVER("pipe %c underrun\n",
							 pipe_name(pipe));
				I915_WRITE(reg, pipe_stats[pipe]);
			}
		}
		spin_unlock_irqrestore(&dev_priv->irq_lock, irqflags);

		I915_WRITE16(IIR, iir & ~flip_mask);
		new_iir = I915_READ16(IIR); /* Flush posted writes */

		i915_update_dri1_breadcrumb(dev);

		if (iir & I915_USER_INTERRUPT)
			notify_ring(dev, &dev_priv->ring[RCS]);

		for_each_pipe(pipe) {
			if (pipe_stats[pipe] & PIPE_VBLANK_INTERRUPT_STATUS &&
			    i8xx_handle_vblank(dev, pipe, iir))
				flip_mask &= ~DISPLAY_PLANE_FLIP_PENDING(pipe);

			if (pipe_stats[pipe] & PIPE_CRC_DONE_INTERRUPT_STATUS)
				i9xx_pipe_crc_irq_handler(dev, pipe);
		}

		iir = new_iir;
	}

	return IRQ_HANDLED;
}

static void i8xx_irq_uninstall(struct drm_device * dev)
{
	drm_i915_private_t *dev_priv = (drm_i915_private_t *) dev->dev_private;
	int pipe;

	for_each_pipe(pipe) {
		/* Clear enable bits; then clear status bits */
		I915_WRITE(PIPESTAT(pipe), 0);
		I915_WRITE(PIPESTAT(pipe), I915_READ(PIPESTAT(pipe)));
	}
	I915_WRITE16(IMR, 0xffff);
	I915_WRITE16(IER, 0x0);
	I915_WRITE16(IIR, I915_READ16(IIR));
}

static void i915_irq_preinstall(struct drm_device * dev)
{
	drm_i915_private_t *dev_priv = (drm_i915_private_t *) dev->dev_private;
	int pipe;

	atomic_set(&dev_priv->irq_received, 0);

	if (I915_HAS_HOTPLUG(dev)) {
		I915_WRITE(PORT_HOTPLUG_EN, 0);
		I915_WRITE(PORT_HOTPLUG_STAT, I915_READ(PORT_HOTPLUG_STAT));
	}

	I915_WRITE16(HWSTAM, 0xeffe);
	for_each_pipe(pipe)
		I915_WRITE(PIPESTAT(pipe), 0);
	I915_WRITE(IMR, 0xffffffff);
	I915_WRITE(IER, 0x0);
	POSTING_READ(IER);
}

static int i915_irq_postinstall(struct drm_device *dev)
{
	drm_i915_private_t *dev_priv = (drm_i915_private_t *) dev->dev_private;
	u32 enable_mask;
	unsigned long irqflags;

	I915_WRITE(EMR, ~(I915_ERROR_PAGE_TABLE | I915_ERROR_MEMORY_REFRESH));

	/* Unmask the interrupts that we always want on. */
	dev_priv->irq_mask =
		~(I915_ASLE_INTERRUPT |
		  I915_DISPLAY_PIPE_A_EVENT_INTERRUPT |
		  I915_DISPLAY_PIPE_B_EVENT_INTERRUPT |
		  I915_DISPLAY_PLANE_A_FLIP_PENDING_INTERRUPT |
		  I915_DISPLAY_PLANE_B_FLIP_PENDING_INTERRUPT |
		  I915_RENDER_COMMAND_PARSER_ERROR_INTERRUPT);

	enable_mask =
		I915_ASLE_INTERRUPT |
		I915_DISPLAY_PIPE_A_EVENT_INTERRUPT |
		I915_DISPLAY_PIPE_B_EVENT_INTERRUPT |
		I915_RENDER_COMMAND_PARSER_ERROR_INTERRUPT |
		I915_USER_INTERRUPT;

	if (I915_HAS_HOTPLUG(dev)) {
		I915_WRITE(PORT_HOTPLUG_EN, 0);
		POSTING_READ(PORT_HOTPLUG_EN);

		/* Enable in IER... */
		enable_mask |= I915_DISPLAY_PORT_INTERRUPT;
		/* and unmask in IMR */
		dev_priv->irq_mask &= ~I915_DISPLAY_PORT_INTERRUPT;
	}

	I915_WRITE(IMR, dev_priv->irq_mask);
	I915_WRITE(IER, enable_mask);
	POSTING_READ(IER);

	i915_enable_asle_pipestat(dev);

	/* Interrupt setup is already guaranteed to be single-threaded, this is
	 * just to make the assert_spin_locked check happy. */
	spin_lock_irqsave(&dev_priv->irq_lock, irqflags);
	i915_enable_pipestat(dev_priv, PIPE_A, PIPE_CRC_DONE_ENABLE);
	i915_enable_pipestat(dev_priv, PIPE_B, PIPE_CRC_DONE_ENABLE);
	spin_unlock_irqrestore(&dev_priv->irq_lock, irqflags);

	return 0;
}

/*
 * Returns true when a page flip has completed.
 */
static bool i915_handle_vblank(struct drm_device *dev,
			       int plane, int pipe, u32 iir)
{
	drm_i915_private_t *dev_priv = dev->dev_private;
	u32 flip_pending = DISPLAY_PLANE_FLIP_PENDING(plane);

	if (!drm_handle_vblank(dev, pipe))
		return false;

	if ((iir & flip_pending) == 0)
		return false;

	intel_prepare_page_flip(dev, plane);

	/* We detect FlipDone by looking for the change in PendingFlip from '1'
	 * to '0' on the following vblank, i.e. IIR has the Pendingflip
	 * asserted following the MI_DISPLAY_FLIP, but ISR is deasserted, hence
	 * the flip is completed (no longer pending). Since this doesn't raise
	 * an interrupt per se, we watch for the change at vblank.
	 */
	if (I915_READ(ISR) & flip_pending)
		return false;

	intel_finish_page_flip(dev, pipe);

	return true;
}

static irqreturn_t i915_irq_handler(int irq, void *arg)
{
	struct drm_device *dev = (struct drm_device *) arg;
	drm_i915_private_t *dev_priv = (drm_i915_private_t *) dev->dev_private;
	u32 iir, new_iir, pipe_stats[I915_MAX_PIPES];
	unsigned long irqflags;
	u32 flip_mask =
		I915_DISPLAY_PLANE_A_FLIP_PENDING_INTERRUPT |
		I915_DISPLAY_PLANE_B_FLIP_PENDING_INTERRUPT;
	int pipe, ret = IRQ_NONE;

	atomic_inc(&dev_priv->irq_received);

	iir = I915_READ(IIR);
	do {
		bool irq_received = (iir & ~flip_mask) != 0;
		bool blc_event = false;

		/* Can't rely on pipestat interrupt bit in iir as it might
		 * have been cleared after the pipestat interrupt was received.
		 * It doesn't set the bit in iir again, but it still produces
		 * interrupts (for non-MSI).
		 */
		spin_lock_irqsave(&dev_priv->irq_lock, irqflags);
		if (iir & I915_RENDER_COMMAND_PARSER_ERROR_INTERRUPT)
			i915_handle_error(dev, false);

		for_each_pipe(pipe) {
			int reg = PIPESTAT(pipe);
			pipe_stats[pipe] = I915_READ(reg);

			/* Clear the PIPE*STAT regs before the IIR */
			if (pipe_stats[pipe] & 0x8000ffff) {
				if (pipe_stats[pipe] & PIPE_FIFO_UNDERRUN_STATUS)
					DRM_DEBUG_DRIVER("pipe %c underrun\n",
							 pipe_name(pipe));
				I915_WRITE(reg, pipe_stats[pipe]);
				irq_received = true;
			}
		}
		spin_unlock_irqrestore(&dev_priv->irq_lock, irqflags);

		if (!irq_received)
			break;

		/* Consume port.  Then clear IIR or we'll miss events */
		if ((I915_HAS_HOTPLUG(dev)) &&
		    (iir & I915_DISPLAY_PORT_INTERRUPT)) {
			u32 hotplug_status = I915_READ(PORT_HOTPLUG_STAT);
			u32 hotplug_trigger = hotplug_status & HOTPLUG_INT_STATUS_I915;

			DRM_DEBUG_DRIVER("hotplug event received, stat 0x%08x\n",
				  hotplug_status);

			intel_hpd_irq_handler(dev, hotplug_trigger, hpd_status_i915);

			I915_WRITE(PORT_HOTPLUG_STAT, hotplug_status);
			POSTING_READ(PORT_HOTPLUG_STAT);
		}

		I915_WRITE(IIR, iir & ~flip_mask);
		new_iir = I915_READ(IIR); /* Flush posted writes */

		if (iir & I915_USER_INTERRUPT)
			notify_ring(dev, &dev_priv->ring[RCS]);

		for_each_pipe(pipe) {
			int plane = pipe;
			if (IS_MOBILE(dev))
				plane = !plane;

			if (pipe_stats[pipe] & PIPE_VBLANK_INTERRUPT_STATUS &&
			    i915_handle_vblank(dev, plane, pipe, iir))
				flip_mask &= ~DISPLAY_PLANE_FLIP_PENDING(plane);

			if (pipe_stats[pipe] & PIPE_LEGACY_BLC_EVENT_STATUS)
				blc_event = true;

			if (pipe_stats[pipe] & PIPE_CRC_DONE_INTERRUPT_STATUS)
				i9xx_pipe_crc_irq_handler(dev, pipe);
		}

		if (blc_event || (iir & I915_ASLE_INTERRUPT))
			intel_opregion_asle_intr(dev);

		/* With MSI, interrupts are only generated when iir
		 * transitions from zero to nonzero.  If another bit got
		 * set while we were handling the existing iir bits, then
		 * we would never get another interrupt.
		 *
		 * This is fine on non-MSI as well, as if we hit this path
		 * we avoid exiting the interrupt handler only to generate
		 * another one.
		 *
		 * Note that for MSI this could cause a stray interrupt report
		 * if an interrupt landed in the time between writing IIR and
		 * the posting read.  This should be rare enough to never
		 * trigger the 99% of 100,000 interrupts test for disabling
		 * stray interrupts.
		 */
		ret = IRQ_HANDLED;
		iir = new_iir;
	} while (iir & ~flip_mask);

	i915_update_dri1_breadcrumb(dev);

	return ret;
}

static void i915_irq_uninstall(struct drm_device * dev)
{
	drm_i915_private_t *dev_priv = (drm_i915_private_t *) dev->dev_private;
	int pipe;

	del_timer_sync(&dev_priv->hotplug_reenable_timer);

	if (I915_HAS_HOTPLUG(dev)) {
		I915_WRITE(PORT_HOTPLUG_EN, 0);
		I915_WRITE(PORT_HOTPLUG_STAT, I915_READ(PORT_HOTPLUG_STAT));
	}

	I915_WRITE16(HWSTAM, 0xffff);
	for_each_pipe(pipe) {
		/* Clear enable bits; then clear status bits */
		I915_WRITE(PIPESTAT(pipe), 0);
		I915_WRITE(PIPESTAT(pipe), I915_READ(PIPESTAT(pipe)));
	}
	I915_WRITE(IMR, 0xffffffff);
	I915_WRITE(IER, 0x0);

	I915_WRITE(IIR, I915_READ(IIR));
}

static void i965_irq_preinstall(struct drm_device * dev)
{
	drm_i915_private_t *dev_priv = (drm_i915_private_t *) dev->dev_private;
	int pipe;

	atomic_set(&dev_priv->irq_received, 0);

	I915_WRITE(PORT_HOTPLUG_EN, 0);
	I915_WRITE(PORT_HOTPLUG_STAT, I915_READ(PORT_HOTPLUG_STAT));

	I915_WRITE(HWSTAM, 0xeffe);
	for_each_pipe(pipe)
		I915_WRITE(PIPESTAT(pipe), 0);
	I915_WRITE(IMR, 0xffffffff);
	I915_WRITE(IER, 0x0);
	POSTING_READ(IER);
}

static int i965_irq_postinstall(struct drm_device *dev)
{
	drm_i915_private_t *dev_priv = (drm_i915_private_t *) dev->dev_private;
	u32 enable_mask;
	u32 error_mask;
	unsigned long irqflags;

	/* Unmask the interrupts that we always want on. */
	dev_priv->irq_mask = ~(I915_ASLE_INTERRUPT |
			       I915_DISPLAY_PORT_INTERRUPT |
			       I915_DISPLAY_PIPE_A_EVENT_INTERRUPT |
			       I915_DISPLAY_PIPE_B_EVENT_INTERRUPT |
			       I915_DISPLAY_PLANE_A_FLIP_PENDING_INTERRUPT |
			       I915_DISPLAY_PLANE_B_FLIP_PENDING_INTERRUPT |
			       I915_RENDER_COMMAND_PARSER_ERROR_INTERRUPT);

	enable_mask = ~dev_priv->irq_mask;
	enable_mask &= ~(I915_DISPLAY_PLANE_A_FLIP_PENDING_INTERRUPT |
			 I915_DISPLAY_PLANE_B_FLIP_PENDING_INTERRUPT);
	enable_mask |= I915_USER_INTERRUPT;

	if (IS_G4X(dev))
		enable_mask |= I915_BSD_USER_INTERRUPT;

	/* Interrupt setup is already guaranteed to be single-threaded, this is
	 * just to make the assert_spin_locked check happy. */
	spin_lock_irqsave(&dev_priv->irq_lock, irqflags);
	i915_enable_pipestat(dev_priv, PIPE_A, PIPE_GMBUS_EVENT_ENABLE);
	i915_enable_pipestat(dev_priv, PIPE_A, PIPE_CRC_DONE_ENABLE);
	i915_enable_pipestat(dev_priv, PIPE_B, PIPE_CRC_DONE_ENABLE);
	spin_unlock_irqrestore(&dev_priv->irq_lock, irqflags);

	/*
	 * Enable some error detection, note the instruction error mask
	 * bit is reserved, so we leave it masked.
	 */
	if (IS_G4X(dev)) {
		error_mask = ~(GM45_ERROR_PAGE_TABLE |
			       GM45_ERROR_MEM_PRIV |
			       GM45_ERROR_CP_PRIV |
			       I915_ERROR_MEMORY_REFRESH);
	} else {
		error_mask = ~(I915_ERROR_PAGE_TABLE |
			       I915_ERROR_MEMORY_REFRESH);
	}
	I915_WRITE(EMR, error_mask);

	I915_WRITE(IMR, dev_priv->irq_mask);
	I915_WRITE(IER, enable_mask);
	POSTING_READ(IER);

	I915_WRITE(PORT_HOTPLUG_EN, 0);
	POSTING_READ(PORT_HOTPLUG_EN);

	i915_enable_asle_pipestat(dev);

	return 0;
}

static void i915_hpd_irq_setup(struct drm_device *dev)
{
	drm_i915_private_t *dev_priv = (drm_i915_private_t *) dev->dev_private;
	struct drm_mode_config *mode_config = &dev->mode_config;
	struct intel_encoder *intel_encoder;
	u32 hotplug_en;

	assert_spin_locked(&dev_priv->irq_lock);

	if (I915_HAS_HOTPLUG(dev)) {
		hotplug_en = I915_READ(PORT_HOTPLUG_EN);
		hotplug_en &= ~HOTPLUG_INT_EN_MASK;
		/* Note HDMI and DP share hotplug bits */
		/* enable bits are the same for all generations */
		list_for_each_entry(intel_encoder, &mode_config->encoder_list, base.head)
			if (dev_priv->hpd_stats[intel_encoder->hpd_pin].hpd_mark == HPD_ENABLED)
				hotplug_en |= hpd_mask_i915[intel_encoder->hpd_pin];
		/* Programming the CRT detection parameters tends
		   to generate a spurious hotplug event about three
		   seconds later.  So just do it once.
		*/
		if (IS_G4X(dev))
			hotplug_en |= CRT_HOTPLUG_ACTIVATION_PERIOD_64;
		hotplug_en &= ~CRT_HOTPLUG_VOLTAGE_COMPARE_MASK;
		hotplug_en |= CRT_HOTPLUG_VOLTAGE_COMPARE_50;

		/* Ignore TV since it's buggy */
		I915_WRITE(PORT_HOTPLUG_EN, hotplug_en);
	}
}

static irqreturn_t i965_irq_handler(int irq, void *arg)
{
	struct drm_device *dev = (struct drm_device *) arg;
	drm_i915_private_t *dev_priv = (drm_i915_private_t *) dev->dev_private;
	u32 iir, new_iir;
	u32 pipe_stats[I915_MAX_PIPES];
	unsigned long irqflags;
	int irq_received;
	int ret = IRQ_NONE, pipe;
	u32 flip_mask =
		I915_DISPLAY_PLANE_A_FLIP_PENDING_INTERRUPT |
		I915_DISPLAY_PLANE_B_FLIP_PENDING_INTERRUPT;

	atomic_inc(&dev_priv->irq_received);

	iir = I915_READ(IIR);

	for (;;) {
		bool blc_event = false;

		irq_received = (iir & ~flip_mask) != 0;

		/* Can't rely on pipestat interrupt bit in iir as it might
		 * have been cleared after the pipestat interrupt was received.
		 * It doesn't set the bit in iir again, but it still produces
		 * interrupts (for non-MSI).
		 */
		spin_lock_irqsave(&dev_priv->irq_lock, irqflags);
		if (iir & I915_RENDER_COMMAND_PARSER_ERROR_INTERRUPT)
			i915_handle_error(dev, false);

		for_each_pipe(pipe) {
			int reg = PIPESTAT(pipe);
			pipe_stats[pipe] = I915_READ(reg);

			/*
			 * Clear the PIPE*STAT regs before the IIR
			 */
			if (pipe_stats[pipe] & 0x8000ffff) {
				if (pipe_stats[pipe] & PIPE_FIFO_UNDERRUN_STATUS)
					DRM_DEBUG_DRIVER("pipe %c underrun\n",
							 pipe_name(pipe));
				I915_WRITE(reg, pipe_stats[pipe]);
				irq_received = 1;
			}
		}
		spin_unlock_irqrestore(&dev_priv->irq_lock, irqflags);

		if (!irq_received)
			break;

		ret = IRQ_HANDLED;

		/* Consume port.  Then clear IIR or we'll miss events */
		if (iir & I915_DISPLAY_PORT_INTERRUPT) {
			u32 hotplug_status = I915_READ(PORT_HOTPLUG_STAT);
			u32 hotplug_trigger = hotplug_status & (IS_G4X(dev) ?
								  HOTPLUG_INT_STATUS_G4X :
								  HOTPLUG_INT_STATUS_I915);

			DRM_DEBUG_DRIVER("hotplug event received, stat 0x%08x\n",
				  hotplug_status);

			intel_hpd_irq_handler(dev, hotplug_trigger,
					      IS_G4X(dev) ? hpd_status_gen4 : hpd_status_i915);

			I915_WRITE(PORT_HOTPLUG_STAT, hotplug_status);
			I915_READ(PORT_HOTPLUG_STAT);
		}

		I915_WRITE(IIR, iir & ~flip_mask);
		new_iir = I915_READ(IIR); /* Flush posted writes */

		if (iir & I915_USER_INTERRUPT)
			notify_ring(dev, &dev_priv->ring[RCS]);
		if (iir & I915_BSD_USER_INTERRUPT)
			notify_ring(dev, &dev_priv->ring[VCS]);

		for_each_pipe(pipe) {
			if (pipe_stats[pipe] & PIPE_START_VBLANK_INTERRUPT_STATUS &&
			    i915_handle_vblank(dev, pipe, pipe, iir))
				flip_mask &= ~DISPLAY_PLANE_FLIP_PENDING(pipe);

			if (pipe_stats[pipe] & PIPE_LEGACY_BLC_EVENT_STATUS)
				blc_event = true;

			if (pipe_stats[pipe] & PIPE_CRC_DONE_INTERRUPT_STATUS)
				i9xx_pipe_crc_irq_handler(dev, pipe);
		}


		if (blc_event || (iir & I915_ASLE_INTERRUPT))
			intel_opregion_asle_intr(dev);

		if (pipe_stats[0] & PIPE_GMBUS_INTERRUPT_STATUS)
			gmbus_irq_handler(dev);

		/* With MSI, interrupts are only generated when iir
		 * transitions from zero to nonzero.  If another bit got
		 * set while we were handling the existing iir bits, then
		 * we would never get another interrupt.
		 *
		 * This is fine on non-MSI as well, as if we hit this path
		 * we avoid exiting the interrupt handler only to generate
		 * another one.
		 *
		 * Note that for MSI this could cause a stray interrupt report
		 * if an interrupt landed in the time between writing IIR and
		 * the posting read.  This should be rare enough to never
		 * trigger the 99% of 100,000 interrupts test for disabling
		 * stray interrupts.
		 */
		iir = new_iir;
	}

	i915_update_dri1_breadcrumb(dev);

	return ret;
}

static void i965_irq_uninstall(struct drm_device * dev)
{
	drm_i915_private_t *dev_priv = (drm_i915_private_t *) dev->dev_private;
	int pipe;

	if (!dev_priv)
		return;

	del_timer_sync(&dev_priv->hotplug_reenable_timer);

	I915_WRITE(PORT_HOTPLUG_EN, 0);
	I915_WRITE(PORT_HOTPLUG_STAT, I915_READ(PORT_HOTPLUG_STAT));

	I915_WRITE(HWSTAM, 0xffffffff);
	for_each_pipe(pipe)
		I915_WRITE(PIPESTAT(pipe), 0);
	I915_WRITE(IMR, 0xffffffff);
	I915_WRITE(IER, 0x0);

	for_each_pipe(pipe)
		I915_WRITE(PIPESTAT(pipe),
			   I915_READ(PIPESTAT(pipe)) & 0x8000ffff);
	I915_WRITE(IIR, I915_READ(IIR));
}

static void i915_reenable_hotplug_timer_func(unsigned long data)
{
	drm_i915_private_t *dev_priv = (drm_i915_private_t *)data;
	struct drm_device *dev = dev_priv->dev;
	struct drm_mode_config *mode_config = &dev->mode_config;
	unsigned long irqflags;
	int i;

	spin_lock_irqsave(&dev_priv->irq_lock, irqflags);
	for (i = (HPD_NONE + 1); i < HPD_NUM_PINS; i++) {
		struct drm_connector *connector;

		if (dev_priv->hpd_stats[i].hpd_mark != HPD_DISABLED)
			continue;

		dev_priv->hpd_stats[i].hpd_mark = HPD_ENABLED;

		list_for_each_entry(connector, &mode_config->connector_list, head) {
			struct intel_connector *intel_connector = to_intel_connector(connector);

			if (intel_connector->encoder->hpd_pin == i) {
				if (connector->polled != intel_connector->polled)
					DRM_DEBUG_DRIVER("Reenabling HPD on connector %s\n",
							 drm_get_connector_name(connector));
				connector->polled = intel_connector->polled;
				if (!connector->polled)
					connector->polled = DRM_CONNECTOR_POLL_HPD;
			}
		}
	}
	if (dev_priv->display.hpd_irq_setup)
		dev_priv->display.hpd_irq_setup(dev);
	spin_unlock_irqrestore(&dev_priv->irq_lock, irqflags);
}

void intel_irq_init(struct drm_device *dev)
{
	struct drm_i915_private *dev_priv = dev->dev_private;

	INIT_WORK(&dev_priv->hotplug_work, i915_hotplug_work_func);
	INIT_WORK(&dev_priv->gpu_error.work, i915_error_work_func);
	INIT_WORK(&dev_priv->rps.work, gen6_pm_rps_work);
	INIT_WORK(&dev_priv->l3_parity.error_work, ivybridge_parity_work);

	setup_timer(&dev_priv->gpu_error.hangcheck_timer,
		    i915_hangcheck_elapsed,
		    (unsigned long) dev);
	setup_timer(&dev_priv->hotplug_reenable_timer, i915_reenable_hotplug_timer_func,
		    (unsigned long) dev_priv);

	pm_qos_add_request(&dev_priv->pm_qos, PM_QOS_CPU_DMA_LATENCY, PM_QOS_DEFAULT_VALUE);

	if (IS_GEN2(dev)) {
		dev->max_vblank_count = 0;
		dev->driver->get_vblank_counter = i8xx_get_vblank_counter;
	} else if (IS_G4X(dev) || INTEL_INFO(dev)->gen >= 5) {
		dev->max_vblank_count = 0xffffffff; /* full 32 bit counter */
		dev->driver->get_vblank_counter = gm45_get_vblank_counter;
	} else {
		dev->driver->get_vblank_counter = i915_get_vblank_counter;
		dev->max_vblank_count = 0xffffff; /* only 24 bits of frame count */
	}

	if (drm_core_check_feature(dev, DRIVER_MODESET)) {
		dev->driver->get_vblank_timestamp = i915_get_vblank_timestamp;
		dev->driver->get_scanout_position = i915_get_crtc_scanoutpos;
	}

	if (IS_VALLEYVIEW(dev)) {
		dev->driver->irq_handler = valleyview_irq_handler;
		dev->driver->irq_preinstall = valleyview_irq_preinstall;
		dev->driver->irq_postinstall = valleyview_irq_postinstall;
		dev->driver->irq_uninstall = valleyview_irq_uninstall;
		dev->driver->enable_vblank = valleyview_enable_vblank;
		dev->driver->disable_vblank = valleyview_disable_vblank;
		dev_priv->display.hpd_irq_setup = i915_hpd_irq_setup;
	} else if (HAS_PCH_SPLIT(dev)) {
		dev->driver->irq_handler = ironlake_irq_handler;
		dev->driver->irq_preinstall = ironlake_irq_preinstall;
		dev->driver->irq_postinstall = ironlake_irq_postinstall;
		dev->driver->irq_uninstall = ironlake_irq_uninstall;
		dev->driver->enable_vblank = ironlake_enable_vblank;
		dev->driver->disable_vblank = ironlake_disable_vblank;
		dev_priv->display.hpd_irq_setup = ibx_hpd_irq_setup;
	} else {
		if (INTEL_INFO(dev)->gen == 2) {
			dev->driver->irq_preinstall = i8xx_irq_preinstall;
			dev->driver->irq_postinstall = i8xx_irq_postinstall;
			dev->driver->irq_handler = i8xx_irq_handler;
			dev->driver->irq_uninstall = i8xx_irq_uninstall;
		} else if (INTEL_INFO(dev)->gen == 3) {
			dev->driver->irq_preinstall = i915_irq_preinstall;
			dev->driver->irq_postinstall = i915_irq_postinstall;
			dev->driver->irq_uninstall = i915_irq_uninstall;
			dev->driver->irq_handler = i915_irq_handler;
			dev_priv->display.hpd_irq_setup = i915_hpd_irq_setup;
		} else {
			dev->driver->irq_preinstall = i965_irq_preinstall;
			dev->driver->irq_postinstall = i965_irq_postinstall;
			dev->driver->irq_uninstall = i965_irq_uninstall;
			dev->driver->irq_handler = i965_irq_handler;
			dev_priv->display.hpd_irq_setup = i915_hpd_irq_setup;
		}
		dev->driver->enable_vblank = i915_enable_vblank;
		dev->driver->disable_vblank = i915_disable_vblank;
	}
}

void intel_hpd_init(struct drm_device *dev)
{
	struct drm_i915_private *dev_priv = dev->dev_private;
	struct drm_mode_config *mode_config = &dev->mode_config;
	struct drm_connector *connector;
	unsigned long irqflags;
	int i;

	for (i = 1; i < HPD_NUM_PINS; i++) {
		dev_priv->hpd_stats[i].hpd_cnt = 0;
		dev_priv->hpd_stats[i].hpd_mark = HPD_ENABLED;
	}
	list_for_each_entry(connector, &mode_config->connector_list, head) {
		struct intel_connector *intel_connector = to_intel_connector(connector);
		connector->polled = intel_connector->polled;
		if (!connector->polled && I915_HAS_HOTPLUG(dev) && intel_connector->encoder->hpd_pin > HPD_NONE)
			connector->polled = DRM_CONNECTOR_POLL_HPD;
	}

	/* Interrupt setup is already guaranteed to be single-threaded, this is
	 * just to make the assert_spin_locked checks happy. */
	spin_lock_irqsave(&dev_priv->irq_lock, irqflags);
	if (dev_priv->display.hpd_irq_setup)
		dev_priv->display.hpd_irq_setup(dev);
	spin_unlock_irqrestore(&dev_priv->irq_lock, irqflags);
}

/* Disable interrupts so we can allow Package C8+. */
void hsw_pc8_disable_interrupts(struct drm_device *dev)
{
	struct drm_i915_private *dev_priv = dev->dev_private;
	unsigned long irqflags;

	spin_lock_irqsave(&dev_priv->irq_lock, irqflags);

	dev_priv->pc8.regsave.deimr = I915_READ(DEIMR);
	dev_priv->pc8.regsave.sdeimr = I915_READ(SDEIMR);
	dev_priv->pc8.regsave.gtimr = I915_READ(GTIMR);
	dev_priv->pc8.regsave.gtier = I915_READ(GTIER);
	dev_priv->pc8.regsave.gen6_pmimr = I915_READ(GEN6_PMIMR);

	ironlake_disable_display_irq(dev_priv, ~DE_PCH_EVENT_IVB);
	ibx_disable_display_interrupt(dev_priv, ~SDE_HOTPLUG_MASK_CPT);
	ilk_disable_gt_irq(dev_priv, 0xffffffff);
	snb_disable_pm_irq(dev_priv, 0xffffffff);

	dev_priv->pc8.irqs_disabled = true;

	spin_unlock_irqrestore(&dev_priv->irq_lock, irqflags);
}

/* Restore interrupts so we can recover from Package C8+. */
void hsw_pc8_restore_interrupts(struct drm_device *dev)
{
	struct drm_i915_private *dev_priv = dev->dev_private;
	unsigned long irqflags;
	uint32_t val, expected;

	spin_lock_irqsave(&dev_priv->irq_lock, irqflags);

	val = I915_READ(DEIMR);
	expected = ~DE_PCH_EVENT_IVB;
	WARN(val != expected, "DEIMR is 0x%08x, not 0x%08x\n", val, expected);

	val = I915_READ(SDEIMR) & ~SDE_HOTPLUG_MASK_CPT;
	expected = ~SDE_HOTPLUG_MASK_CPT;
	WARN(val != expected, "SDEIMR non-HPD bits are 0x%08x, not 0x%08x\n",
	     val, expected);

	val = I915_READ(GTIMR);
	expected = 0xffffffff;
	WARN(val != expected, "GTIMR is 0x%08x, not 0x%08x\n", val, expected);

	val = I915_READ(GEN6_PMIMR);
	expected = 0xffffffff;
	WARN(val != expected, "GEN6_PMIMR is 0x%08x, not 0x%08x\n", val,
	     expected);

	dev_priv->pc8.irqs_disabled = false;

	ironlake_enable_display_irq(dev_priv, ~dev_priv->pc8.regsave.deimr);
	ibx_enable_display_interrupt(dev_priv,
				     ~dev_priv->pc8.regsave.sdeimr &
				     ~SDE_HOTPLUG_MASK_CPT);
	ilk_enable_gt_irq(dev_priv, ~dev_priv->pc8.regsave.gtimr);
	snb_enable_pm_irq(dev_priv, ~dev_priv->pc8.regsave.gen6_pmimr);
	I915_WRITE(GTIER, dev_priv->pc8.regsave.gtier);

	spin_unlock_irqrestore(&dev_priv->irq_lock, irqflags);
}<|MERGE_RESOLUTION|>--- conflicted
+++ resolved
@@ -600,7 +600,6 @@
 	return I915_READ(reg);
 }
 
-<<<<<<< HEAD
 /* raw reads, only for fast reads of display block, no need for forcewake etc. */
 #define __raw_i915_read32(dev_priv__, reg__) readl((dev_priv__)->regs + (reg__))
 #define __raw_i915_read16(dev_priv__, reg__) readw((dev_priv__)->regs + (reg__))
@@ -610,53 +609,31 @@
 	struct drm_i915_private *dev_priv = dev->dev_private;
 	uint32_t status;
 	int reg;
-=======
-static bool intel_pipe_in_vblank(struct drm_device *dev, enum pipe pipe)
-{
-	struct drm_i915_private *dev_priv = dev->dev_private;
-	uint32_t status;
->>>>>>> 07bf139b
 
 	if (IS_VALLEYVIEW(dev)) {
 		status = pipe == PIPE_A ?
 			I915_DISPLAY_PIPE_A_VBLANK_INTERRUPT :
 			I915_DISPLAY_PIPE_B_VBLANK_INTERRUPT;
 
-<<<<<<< HEAD
 		reg = VLV_ISR;
-=======
-		return I915_READ(VLV_ISR) & status;
->>>>>>> 07bf139b
 	} else if (IS_GEN2(dev)) {
 		status = pipe == PIPE_A ?
 			I915_DISPLAY_PIPE_A_VBLANK_INTERRUPT :
 			I915_DISPLAY_PIPE_B_VBLANK_INTERRUPT;
 
-<<<<<<< HEAD
 		reg = ISR;
-=======
-		return I915_READ16(ISR) & status;
->>>>>>> 07bf139b
 	} else if (INTEL_INFO(dev)->gen < 5) {
 		status = pipe == PIPE_A ?
 			I915_DISPLAY_PIPE_A_VBLANK_INTERRUPT :
 			I915_DISPLAY_PIPE_B_VBLANK_INTERRUPT;
 
-<<<<<<< HEAD
 		reg = ISR;
-=======
-		return I915_READ(ISR) & status;
->>>>>>> 07bf139b
 	} else if (INTEL_INFO(dev)->gen < 7) {
 		status = pipe == PIPE_A ?
 			DE_PIPEA_VBLANK :
 			DE_PIPEB_VBLANK;
 
-<<<<<<< HEAD
 		reg = DEISR;
-=======
-		return I915_READ(DEISR) & status;
->>>>>>> 07bf139b
 	} else {
 		switch (pipe) {
 		default:
@@ -671,7 +648,6 @@
 			break;
 		}
 
-<<<<<<< HEAD
 		reg = DEISR;
 	}
 
@@ -679,10 +655,6 @@
 		return __raw_i915_read16(dev_priv, reg) & status;
 	else
 		return __raw_i915_read32(dev_priv, reg) & status;
-=======
-		return I915_READ(DEISR) & status;
-	}
->>>>>>> 07bf139b
 }
 
 static int i915_get_crtc_scanoutpos(struct drm_device *dev, int pipe,
@@ -696,10 +668,7 @@
 	int vbl_start, vbl_end, htotal, vtotal;
 	bool in_vbl = true;
 	int ret = 0;
-<<<<<<< HEAD
 	unsigned long irqflags;
-=======
->>>>>>> 07bf139b
 
 	if (!intel_crtc->active) {
 		DRM_DEBUG_DRIVER("trying to get scanoutpos for disabled "
@@ -714,7 +683,6 @@
 
 	ret |= DRM_SCANOUTPOS_VALID | DRM_SCANOUTPOS_ACCURATE;
 
-<<<<<<< HEAD
 	/*
 	 * Lock uncore.lock, as we will do multiple timing critical raw
 	 * register reads, potentially with preemption disabled, so the
@@ -728,22 +696,14 @@
 	if (stime)
 		*stime = ktime_get();
 
-=======
->>>>>>> 07bf139b
 	if (IS_GEN2(dev) || IS_G4X(dev) || INTEL_INFO(dev)->gen >= 5) {
 		/* No obvious pixelcount register. Only query vertical
 		 * scanout position from Display scan line register.
 		 */
 		if (IS_GEN2(dev))
-<<<<<<< HEAD
 			position = __raw_i915_read32(dev_priv, PIPEDSL(pipe)) & DSL_LINEMASK_GEN2;
 		else
 			position = __raw_i915_read32(dev_priv, PIPEDSL(pipe)) & DSL_LINEMASK_GEN3;
-=======
-			position = I915_READ(PIPEDSL(pipe)) & DSL_LINEMASK_GEN2;
-		else
-			position = I915_READ(PIPEDSL(pipe)) & DSL_LINEMASK_GEN3;
->>>>>>> 07bf139b
 
 		/*
 		 * The scanline counter increments at the leading edge
@@ -752,11 +712,7 @@
 		 * to get a more accurate picture whether we're in vblank
 		 * or not.
 		 */
-<<<<<<< HEAD
 		in_vbl = intel_pipe_in_vblank_locked(dev, pipe);
-=======
-		in_vbl = intel_pipe_in_vblank(dev, pipe);
->>>>>>> 07bf139b
 		if ((in_vbl && position == vbl_start - 1) ||
 		    (!in_vbl && position == vbl_end - 1))
 			position = (position + 1) % vtotal;
@@ -773,7 +729,6 @@
 		vtotal *= htotal;
 	}
 
-<<<<<<< HEAD
 	/* Get optional system timestamp after query. */
 	if (etime)
 		*etime = ktime_get();
@@ -795,21 +750,6 @@
 	else
 		position += vtotal - vbl_end;
 
-=======
-	in_vbl = position >= vbl_start && position < vbl_end;
-
-	/*
-	 * While in vblank, position will be negative
-	 * counting up towards 0 at vbl_end. And outside
-	 * vblank, position will be positive counting
-	 * up since vbl_end.
-	 */
-	if (position >= vbl_start)
-		position -= vbl_end;
-	else
-		position += vtotal - vbl_end;
-
->>>>>>> 07bf139b
 	if (IS_GEN2(dev) || IS_G4X(dev) || INTEL_INFO(dev)->gen >= 5) {
 		*vpos = position;
 		*hpos = 0;
@@ -1132,11 +1072,7 @@
 		parity_event[4] = kasprintf(GFP_KERNEL, "SLICE=%d", slice);
 		parity_event[5] = NULL;
 
-<<<<<<< HEAD
 		kobject_uevent_env(&dev_priv->dev->primary->kdev->kobj,
-=======
-		kobject_uevent_env(&dev_priv->dev->primary->kdev.kobj,
->>>>>>> 07bf139b
 				   KOBJ_CHANGE, parity_event);
 
 		DRM_DEBUG("Parity error: Slice = %d, Row = %d, Bank = %d, Sub bank = %d.\n",
@@ -1287,47 +1223,29 @@
 }
 
 #if defined(CONFIG_DEBUG_FS)
-<<<<<<< HEAD
-static void display_pipe_crc_update(struct drm_device *dev, enum pipe pipe,
-				    uint32_t crc0, uint32_t crc1,
-				    uint32_t crc2, uint32_t crc3,
-				    uint32_t crc4)
-=======
 static void display_pipe_crc_irq_handler(struct drm_device *dev, enum pipe pipe,
 					 uint32_t crc0, uint32_t crc1,
 					 uint32_t crc2, uint32_t crc3,
 					 uint32_t crc4)
->>>>>>> 07bf139b
 {
 	struct drm_i915_private *dev_priv = dev->dev_private;
 	struct intel_pipe_crc *pipe_crc = &dev_priv->pipe_crc[pipe];
 	struct intel_pipe_crc_entry *entry;
 	int head, tail;
 
-<<<<<<< HEAD
-	if (!pipe_crc->entries) {
-=======
 	spin_lock(&pipe_crc->lock);
 
 	if (!pipe_crc->entries) {
 		spin_unlock(&pipe_crc->lock);
->>>>>>> 07bf139b
 		DRM_ERROR("spurious interrupt\n");
 		return;
 	}
 
-<<<<<<< HEAD
-	head = atomic_read(&pipe_crc->head);
-	tail = atomic_read(&pipe_crc->tail);
-
-	if (CIRC_SPACE(head, tail, INTEL_PIPE_CRC_ENTRIES_NR) < 1) {
-=======
 	head = pipe_crc->head;
 	tail = pipe_crc->tail;
 
 	if (CIRC_SPACE(head, tail, INTEL_PIPE_CRC_ENTRIES_NR) < 1) {
 		spin_unlock(&pipe_crc->lock);
->>>>>>> 07bf139b
 		DRM_ERROR("CRC buffer overflowing\n");
 		return;
 	}
@@ -1342,50 +1260,6 @@
 	entry->crc[4] = crc4;
 
 	head = (head + 1) & (INTEL_PIPE_CRC_ENTRIES_NR - 1);
-<<<<<<< HEAD
-	atomic_set(&pipe_crc->head, head);
-
-	wake_up_interruptible(&pipe_crc->wq);
-}
-
-static void hsw_pipe_crc_update(struct drm_device *dev, enum pipe pipe)
-{
-	struct drm_i915_private *dev_priv = dev->dev_private;
-
-	display_pipe_crc_update(dev, pipe,
-				I915_READ(PIPE_CRC_RES_1_IVB(pipe)),
-				0, 0, 0, 0);
-}
-
-static void ivb_pipe_crc_update(struct drm_device *dev, enum pipe pipe)
-{
-	struct drm_i915_private *dev_priv = dev->dev_private;
-
-	display_pipe_crc_update(dev, pipe,
-				I915_READ(PIPE_CRC_RES_1_IVB(pipe)),
-				I915_READ(PIPE_CRC_RES_2_IVB(pipe)),
-				I915_READ(PIPE_CRC_RES_3_IVB(pipe)),
-				I915_READ(PIPE_CRC_RES_4_IVB(pipe)),
-				I915_READ(PIPE_CRC_RES_5_IVB(pipe)));
-}
-
-static void ilk_pipe_crc_update(struct drm_device *dev, enum pipe pipe)
-{
-	struct drm_i915_private *dev_priv = dev->dev_private;
-
-	display_pipe_crc_update(dev, pipe,
-				I915_READ(PIPE_CRC_RES_RED_ILK(pipe)),
-				I915_READ(PIPE_CRC_RES_GREEN_ILK(pipe)),
-				I915_READ(PIPE_CRC_RES_BLUE_ILK(pipe)),
-				I915_READ(PIPE_CRC_RES_RES1_ILK(pipe)),
-				I915_READ(PIPE_CRC_RES_RES2_ILK(pipe)));
-}
-#else
-static inline void hsw_pipe_crc_update(struct drm_device *dev, int pipe) {}
-static inline void ivb_pipe_crc_update(struct drm_device *dev, int pipe) {}
-static inline void ilk_pipe_crc_update(struct drm_device *dev, int pipe) {}
-#endif
-=======
 	pipe_crc->head = head;
 
 	spin_unlock(&pipe_crc->lock);
@@ -1443,7 +1317,6 @@
 				     I915_READ(PIPE_CRC_RES_BLUE(pipe)),
 				     res1, res2);
 }
->>>>>>> 07bf139b
 
 /* The RPS events need forcewake, so we add them to a work queue and mask their
  * IMR bits until the work is done. Other interrupts can be processed without
@@ -1625,15 +1498,9 @@
 
 		if (err_int & ERR_INT_PIPE_CRC_DONE(pipe)) {
 			if (IS_IVYBRIDGE(dev))
-<<<<<<< HEAD
-				ivb_pipe_crc_update(dev, pipe);
-			else
-				hsw_pipe_crc_update(dev, pipe);
-=======
 				ivb_pipe_crc_irq_handler(dev, pipe);
 			else
 				hsw_pipe_crc_irq_handler(dev, pipe);
->>>>>>> 07bf139b
 		}
 	}
 
@@ -1726,21 +1593,8 @@
 				DRM_DEBUG_DRIVER("Pipe %c FIFO underrun\n",
 						 pipe_name(pipe));
 
-<<<<<<< HEAD
-	if (de_iir & DE_PIPEA_CRC_DONE)
-		ilk_pipe_crc_update(dev, PIPE_A);
-
-	if (de_iir & DE_PIPEB_CRC_DONE)
-		ilk_pipe_crc_update(dev, PIPE_B);
-
-	if (de_iir & DE_PLANEA_FLIP_DONE) {
-		intel_prepare_page_flip(dev, 0);
-		intel_finish_page_flip_plane(dev, 0);
-	}
-=======
 		if (de_iir & DE_PIPE_CRC_DONE(pipe))
 			i9xx_pipe_crc_irq_handler(dev, pipe);
->>>>>>> 07bf139b
 
 		/* plane/pipes map 1:1 on ilk+ */
 		if (de_iir & DE_PLANE_FLIP_DONE(pipe)) {
@@ -2429,17 +2283,12 @@
 				if (waitqueue_active(&ring->irq_queue)) {
 					/* Issue a wake-up to catch stuck h/w. */
 					if (!test_and_set_bit(ring->id, &dev_priv->gpu_error.missed_irq_rings)) {
-<<<<<<< HEAD
-						DRM_ERROR("Hangcheck timer elapsed... %s idle\n",
-							  ring->name);
-=======
 						if (!(dev_priv->gpu_error.test_irq_rings & intel_ring_flag(ring)))
 							DRM_ERROR("Hangcheck timer elapsed... %s idle\n",
 								  ring->name);
 						else
 							DRM_INFO("Fake missed irq on %s\n",
 								 ring->name);
->>>>>>> 07bf139b
 						wake_up_all(&ring->irq_queue);
 					}
 					/* Safeguard against driver failure */
