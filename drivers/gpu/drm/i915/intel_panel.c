/*
 * Copyright © 2006-2010 Intel Corporation
 * Copyright (c) 2006 Dave Airlie <airlied@linux.ie>
 *
 * Permission is hereby granted, free of charge, to any person obtaining a
 * copy of this software and associated documentation files (the "Software"),
 * to deal in the Software without restriction, including without limitation
 * the rights to use, copy, modify, merge, publish, distribute, sublicense,
 * and/or sell copies of the Software, and to permit persons to whom the
 * Software is furnished to do so, subject to the following conditions:
 *
 * The above copyright notice and this permission notice (including the next
 * paragraph) shall be included in all copies or substantial portions of the
 * Software.
 *
 * THE SOFTWARE IS PROVIDED "AS IS", WITHOUT WARRANTY OF ANY KIND, EXPRESS OR
 * IMPLIED, INCLUDING BUT NOT LIMITED TO THE WARRANTIES OF MERCHANTABILITY,
 * FITNESS FOR A PARTICULAR PURPOSE AND NONINFRINGEMENT.  IN NO EVENT SHALL
 * THE AUTHORS OR COPYRIGHT HOLDERS BE LIABLE FOR ANY CLAIM, DAMAGES OR OTHER
 * LIABILITY, WHETHER IN AN ACTION OF CONTRACT, TORT OR OTHERWISE, ARISING
 * FROM, OUT OF OR IN CONNECTION WITH THE SOFTWARE OR THE USE OR OTHER
 * DEALINGS IN THE SOFTWARE.
 *
 * Authors:
 *	Eric Anholt <eric@anholt.net>
 *      Dave Airlie <airlied@linux.ie>
 *      Jesse Barnes <jesse.barnes@intel.com>
 *      Chris Wilson <chris@chris-wilson.co.uk>
 */

#define pr_fmt(fmt) KBUILD_MODNAME ": " fmt

#include <linux/moduleparam.h>
#include "intel_drv.h"

#define PCI_LBPC 0xf4 /* legacy/combination backlight modes */

void
intel_fixed_panel_mode(struct drm_display_mode *fixed_mode,
		       struct drm_display_mode *adjusted_mode)
{
	adjusted_mode->hdisplay = fixed_mode->hdisplay;
	adjusted_mode->hsync_start = fixed_mode->hsync_start;
	adjusted_mode->hsync_end = fixed_mode->hsync_end;
	adjusted_mode->htotal = fixed_mode->htotal;

	adjusted_mode->vdisplay = fixed_mode->vdisplay;
	adjusted_mode->vsync_start = fixed_mode->vsync_start;
	adjusted_mode->vsync_end = fixed_mode->vsync_end;
	adjusted_mode->vtotal = fixed_mode->vtotal;

	adjusted_mode->clock = fixed_mode->clock;
}

/* adjusted_mode has been preset to be the panel's fixed mode */
void
intel_pch_panel_fitting(struct intel_crtc *intel_crtc,
			struct intel_crtc_config *pipe_config,
			int fitting_mode)
{
	struct drm_display_mode *mode, *adjusted_mode;
	int x, y, width, height;

	mode = &pipe_config->requested_mode;
	adjusted_mode = &pipe_config->adjusted_mode;

	x = y = width = height = 0;

	/* Native modes don't need fitting */
	if (adjusted_mode->hdisplay == mode->hdisplay &&
	    adjusted_mode->vdisplay == mode->vdisplay)
		goto done;

	switch (fitting_mode) {
	case DRM_MODE_SCALE_CENTER:
		width = mode->hdisplay;
		height = mode->vdisplay;
		x = (adjusted_mode->hdisplay - width + 1)/2;
		y = (adjusted_mode->vdisplay - height + 1)/2;
		break;

	case DRM_MODE_SCALE_ASPECT:
		/* Scale but preserve the aspect ratio */
		{
			u32 scaled_width = adjusted_mode->hdisplay * mode->vdisplay;
			u32 scaled_height = mode->hdisplay * adjusted_mode->vdisplay;
			if (scaled_width > scaled_height) { /* pillar */
				width = scaled_height / mode->vdisplay;
				if (width & 1)
					width++;
				x = (adjusted_mode->hdisplay - width + 1) / 2;
				y = 0;
				height = adjusted_mode->vdisplay;
			} else if (scaled_width < scaled_height) { /* letter */
				height = scaled_width / mode->hdisplay;
				if (height & 1)
				    height++;
				y = (adjusted_mode->vdisplay - height + 1) / 2;
				x = 0;
				width = adjusted_mode->hdisplay;
			} else {
				x = y = 0;
				width = adjusted_mode->hdisplay;
				height = adjusted_mode->vdisplay;
			}
		}
		break;

	case DRM_MODE_SCALE_FULLSCREEN:
		x = y = 0;
		width = adjusted_mode->hdisplay;
		height = adjusted_mode->vdisplay;
		break;

	default:
		WARN(1, "bad panel fit mode: %d\n", fitting_mode);
		return;
	}

done:
	pipe_config->pch_pfit.pos = (x << 16) | y;
	pipe_config->pch_pfit.size = (width << 16) | height;
}

static void
centre_horizontally(struct drm_display_mode *mode,
		    int width)
{
	u32 border, sync_pos, blank_width, sync_width;

	/* keep the hsync and hblank widths constant */
	sync_width = mode->crtc_hsync_end - mode->crtc_hsync_start;
	blank_width = mode->crtc_hblank_end - mode->crtc_hblank_start;
	sync_pos = (blank_width - sync_width + 1) / 2;

	border = (mode->hdisplay - width + 1) / 2;
	border += border & 1; /* make the border even */

	mode->crtc_hdisplay = width;
	mode->crtc_hblank_start = width + border;
	mode->crtc_hblank_end = mode->crtc_hblank_start + blank_width;

	mode->crtc_hsync_start = mode->crtc_hblank_start + sync_pos;
	mode->crtc_hsync_end = mode->crtc_hsync_start + sync_width;
}

static void
centre_vertically(struct drm_display_mode *mode,
		  int height)
{
	u32 border, sync_pos, blank_width, sync_width;

	/* keep the vsync and vblank widths constant */
	sync_width = mode->crtc_vsync_end - mode->crtc_vsync_start;
	blank_width = mode->crtc_vblank_end - mode->crtc_vblank_start;
	sync_pos = (blank_width - sync_width + 1) / 2;

	border = (mode->vdisplay - height + 1) / 2;

	mode->crtc_vdisplay = height;
	mode->crtc_vblank_start = height + border;
	mode->crtc_vblank_end = mode->crtc_vblank_start + blank_width;

	mode->crtc_vsync_start = mode->crtc_vblank_start + sync_pos;
	mode->crtc_vsync_end = mode->crtc_vsync_start + sync_width;
}

static inline u32 panel_fitter_scaling(u32 source, u32 target)
{
	/*
	 * Floating point operation is not supported. So the FACTOR
	 * is defined, which can avoid the floating point computation
	 * when calculating the panel ratio.
	 */
#define ACCURACY 12
#define FACTOR (1 << ACCURACY)
	u32 ratio = source * FACTOR / target;
	return (FACTOR * ratio + FACTOR/2) / FACTOR;
}

void intel_gmch_panel_fitting(struct intel_crtc *intel_crtc,
			      struct intel_crtc_config *pipe_config,
			      int fitting_mode)
{
	struct drm_device *dev = intel_crtc->base.dev;
	u32 pfit_control = 0, pfit_pgm_ratios = 0, border = 0;
	struct drm_display_mode *mode, *adjusted_mode;

	mode = &pipe_config->requested_mode;
	adjusted_mode = &pipe_config->adjusted_mode;

	/* Native modes don't need fitting */
	if (adjusted_mode->hdisplay == mode->hdisplay &&
	    adjusted_mode->vdisplay == mode->vdisplay)
		goto out;

<<<<<<< HEAD
=======
	drm_mode_set_crtcinfo(adjusted_mode, 0);
	pipe_config->timings_set = true;

>>>>>>> bb78a92f
	switch (fitting_mode) {
	case DRM_MODE_SCALE_CENTER:
		/*
		 * For centered modes, we have to calculate border widths &
		 * heights and modify the values programmed into the CRTC.
		 */
		centre_horizontally(adjusted_mode, mode->hdisplay);
		centre_vertically(adjusted_mode, mode->vdisplay);
		border = LVDS_BORDER_ENABLE;
		break;
	case DRM_MODE_SCALE_ASPECT:
		/* Scale but preserve the aspect ratio */
		if (INTEL_INFO(dev)->gen >= 4) {
			u32 scaled_width = adjusted_mode->hdisplay *
				mode->vdisplay;
			u32 scaled_height = mode->hdisplay *
				adjusted_mode->vdisplay;

			/* 965+ is easy, it does everything in hw */
			if (scaled_width > scaled_height)
				pfit_control |= PFIT_ENABLE |
					PFIT_SCALING_PILLAR;
			else if (scaled_width < scaled_height)
				pfit_control |= PFIT_ENABLE |
					PFIT_SCALING_LETTER;
			else if (adjusted_mode->hdisplay != mode->hdisplay)
				pfit_control |= PFIT_ENABLE | PFIT_SCALING_AUTO;
		} else {
			u32 scaled_width = adjusted_mode->hdisplay *
				mode->vdisplay;
			u32 scaled_height = mode->hdisplay *
				adjusted_mode->vdisplay;
			/*
			 * For earlier chips we have to calculate the scaling
			 * ratio by hand and program it into the
			 * PFIT_PGM_RATIO register
			 */
			if (scaled_width > scaled_height) { /* pillar */
				centre_horizontally(adjusted_mode,
						    scaled_height /
						    mode->vdisplay);

				border = LVDS_BORDER_ENABLE;
				if (mode->vdisplay != adjusted_mode->vdisplay) {
					u32 bits = panel_fitter_scaling(mode->vdisplay, adjusted_mode->vdisplay);
					pfit_pgm_ratios |= (bits << PFIT_HORIZ_SCALE_SHIFT |
							    bits << PFIT_VERT_SCALE_SHIFT);
					pfit_control |= (PFIT_ENABLE |
							 VERT_INTERP_BILINEAR |
							 HORIZ_INTERP_BILINEAR);
				}
			} else if (scaled_width < scaled_height) { /* letter */
				centre_vertically(adjusted_mode,
						  scaled_width /
						  mode->hdisplay);

				border = LVDS_BORDER_ENABLE;
				if (mode->hdisplay != adjusted_mode->hdisplay) {
					u32 bits = panel_fitter_scaling(mode->hdisplay, adjusted_mode->hdisplay);
					pfit_pgm_ratios |= (bits << PFIT_HORIZ_SCALE_SHIFT |
							    bits << PFIT_VERT_SCALE_SHIFT);
					pfit_control |= (PFIT_ENABLE |
							 VERT_INTERP_BILINEAR |
							 HORIZ_INTERP_BILINEAR);
				}
			} else {
				/* Aspects match, Let hw scale both directions */
				pfit_control |= (PFIT_ENABLE |
						 VERT_AUTO_SCALE | HORIZ_AUTO_SCALE |
						 VERT_INTERP_BILINEAR |
						 HORIZ_INTERP_BILINEAR);
			}
		}
		break;
	case DRM_MODE_SCALE_FULLSCREEN:
		/*
		 * Full scaling, even if it changes the aspect ratio.
		 * Fortunately this is all done for us in hw.
		 */
		if (mode->vdisplay != adjusted_mode->vdisplay ||
		    mode->hdisplay != adjusted_mode->hdisplay) {
			pfit_control |= PFIT_ENABLE;
			if (INTEL_INFO(dev)->gen >= 4)
				pfit_control |= PFIT_SCALING_AUTO;
			else
				pfit_control |= (VERT_AUTO_SCALE |
						 VERT_INTERP_BILINEAR |
						 HORIZ_AUTO_SCALE |
						 HORIZ_INTERP_BILINEAR);
		}
		break;
	default:
		WARN(1, "bad panel fit mode: %d\n", fitting_mode);
		return;
	}

	/* 965+ wants fuzzy fitting */
	/* FIXME: handle multiple panels by failing gracefully */
	if (INTEL_INFO(dev)->gen >= 4)
		pfit_control |= ((intel_crtc->pipe << PFIT_PIPE_SHIFT) |
				 PFIT_FILTER_FUZZY);

out:
	if ((pfit_control & PFIT_ENABLE) == 0) {
		pfit_control = 0;
		pfit_pgm_ratios = 0;
	}

	/* Make sure pre-965 set dither correctly for 18bpp panels. */
	if (INTEL_INFO(dev)->gen < 4 && pipe_config->pipe_bpp == 18)
		pfit_control |= PANEL_8TO6_DITHER_ENABLE;

	pipe_config->gmch_pfit.control = pfit_control;
	pipe_config->gmch_pfit.pgm_ratios = pfit_pgm_ratios;
	pipe_config->gmch_pfit.lvds_border_bits = border;
}

static int is_backlight_combination_mode(struct drm_device *dev)
{
	struct drm_i915_private *dev_priv = dev->dev_private;

	if (INTEL_INFO(dev)->gen >= 4)
		return I915_READ(BLC_PWM_CTL2) & BLM_COMBINATION_MODE;

	if (IS_GEN2(dev))
		return I915_READ(BLC_PWM_CTL) & BLM_LEGACY_MODE;

	return 0;
}

/* XXX: query mode clock or hardware clock and program max PWM appropriately
 * when it's 0.
 */
static u32 i915_read_blc_pwm_ctl(struct drm_device *dev)
{
	struct drm_i915_private *dev_priv = dev->dev_private;
	u32 val;

	WARN_ON_SMP(!spin_is_locked(&dev_priv->backlight.lock));

	/* Restore the CTL value if it lost, e.g. GPU reset */

	if (HAS_PCH_SPLIT(dev_priv->dev)) {
		val = I915_READ(BLC_PWM_PCH_CTL2);
		if (dev_priv->regfile.saveBLC_PWM_CTL2 == 0) {
			dev_priv->regfile.saveBLC_PWM_CTL2 = val;
		} else if (val == 0) {
			val = dev_priv->regfile.saveBLC_PWM_CTL2;
			I915_WRITE(BLC_PWM_PCH_CTL2, val);
		}
	} else {
		val = I915_READ(BLC_PWM_CTL);
		if (dev_priv->regfile.saveBLC_PWM_CTL == 0) {
			dev_priv->regfile.saveBLC_PWM_CTL = val;
			if (INTEL_INFO(dev)->gen >= 4)
				dev_priv->regfile.saveBLC_PWM_CTL2 =
					I915_READ(BLC_PWM_CTL2);
		} else if (val == 0) {
			val = dev_priv->regfile.saveBLC_PWM_CTL;
			I915_WRITE(BLC_PWM_CTL, val);
			if (INTEL_INFO(dev)->gen >= 4)
				I915_WRITE(BLC_PWM_CTL2,
					   dev_priv->regfile.saveBLC_PWM_CTL2);
		}
	}

	return val;
}

static u32 intel_panel_get_max_backlight(struct drm_device *dev)
{
	u32 max;

	max = i915_read_blc_pwm_ctl(dev);

	if (HAS_PCH_SPLIT(dev)) {
		max >>= 16;
	} else {
		if (INTEL_INFO(dev)->gen < 4)
			max >>= 17;
		else
			max >>= 16;

		if (is_backlight_combination_mode(dev))
			max *= 0xff;
	}

	DRM_DEBUG_DRIVER("max backlight PWM = %d\n", max);

	return max;
}

static int i915_panel_invert_brightness;
MODULE_PARM_DESC(invert_brightness, "Invert backlight brightness "
	"(-1 force normal, 0 machine defaults, 1 force inversion), please "
	"report PCI device ID, subsystem vendor and subsystem device ID "
	"to dri-devel@lists.freedesktop.org, if your machine needs it. "
	"It will then be included in an upcoming module version.");
module_param_named(invert_brightness, i915_panel_invert_brightness, int, 0600);
static u32 intel_panel_compute_brightness(struct drm_device *dev, u32 val)
{
	struct drm_i915_private *dev_priv = dev->dev_private;

	if (i915_panel_invert_brightness < 0)
		return val;

	if (i915_panel_invert_brightness > 0 ||
	    dev_priv->quirks & QUIRK_INVERT_BRIGHTNESS) {
		u32 max = intel_panel_get_max_backlight(dev);
		if (max)
			return max - val;
	}

	return val;
}

static u32 intel_panel_get_backlight(struct drm_device *dev)
{
	struct drm_i915_private *dev_priv = dev->dev_private;
	u32 val;
	unsigned long flags;

	spin_lock_irqsave(&dev_priv->backlight.lock, flags);

	if (HAS_PCH_SPLIT(dev)) {
		val = I915_READ(BLC_PWM_CPU_CTL) & BACKLIGHT_DUTY_CYCLE_MASK;
	} else {
		val = I915_READ(BLC_PWM_CTL) & BACKLIGHT_DUTY_CYCLE_MASK;
		if (INTEL_INFO(dev)->gen < 4)
			val >>= 1;

		if (is_backlight_combination_mode(dev)) {
			u8 lbpc;

			pci_read_config_byte(dev->pdev, PCI_LBPC, &lbpc);
			val *= lbpc;
		}
	}

	val = intel_panel_compute_brightness(dev, val);

	spin_unlock_irqrestore(&dev_priv->backlight.lock, flags);

	DRM_DEBUG_DRIVER("get backlight PWM = %d\n", val);
	return val;
}

static void intel_pch_panel_set_backlight(struct drm_device *dev, u32 level)
{
	struct drm_i915_private *dev_priv = dev->dev_private;
	u32 val = I915_READ(BLC_PWM_CPU_CTL) & ~BACKLIGHT_DUTY_CYCLE_MASK;
	I915_WRITE(BLC_PWM_CPU_CTL, val | level);
}

static void intel_panel_actually_set_backlight(struct drm_device *dev, u32 level)
{
	struct drm_i915_private *dev_priv = dev->dev_private;
	u32 tmp;

	DRM_DEBUG_DRIVER("set backlight PWM = %d\n", level);
	level = intel_panel_compute_brightness(dev, level);

	if (HAS_PCH_SPLIT(dev))
		return intel_pch_panel_set_backlight(dev, level);

	if (is_backlight_combination_mode(dev)) {
		u32 max = intel_panel_get_max_backlight(dev);
		u8 lbpc;

		/* we're screwed, but keep behaviour backwards compatible */
		if (!max)
			max = 1;

		lbpc = level * 0xfe / max + 1;
		level /= lbpc;
		pci_write_config_byte(dev->pdev, PCI_LBPC, lbpc);
	}

	tmp = I915_READ(BLC_PWM_CTL);
	if (INTEL_INFO(dev)->gen < 4)
		level <<= 1;
	tmp &= ~BACKLIGHT_DUTY_CYCLE_MASK;
	I915_WRITE(BLC_PWM_CTL, tmp | level);
}

/* set backlight brightness to level in range [0..max] */
void intel_panel_set_backlight(struct drm_device *dev, u32 level, u32 max)
{
	struct drm_i915_private *dev_priv = dev->dev_private;
	u32 freq;
	unsigned long flags;

	spin_lock_irqsave(&dev_priv->backlight.lock, flags);

	freq = intel_panel_get_max_backlight(dev);
	if (!freq) {
		/* we are screwed, bail out */
		goto out;
	}

<<<<<<< HEAD
	/* scale to hardware */
	level = level * freq / max;
=======
	/* scale to hardware, but be careful to not overflow */
	if (freq < max)
		level = level * freq / max;
	else
		level = freq / max * level;
>>>>>>> bb78a92f

	dev_priv->backlight.level = level;
	if (dev_priv->backlight.device)
		dev_priv->backlight.device->props.brightness = level;

	if (dev_priv->backlight.enabled)
		intel_panel_actually_set_backlight(dev, level);
out:
	spin_unlock_irqrestore(&dev_priv->backlight.lock, flags);
}

void intel_panel_disable_backlight(struct drm_device *dev)
{
	struct drm_i915_private *dev_priv = dev->dev_private;
	unsigned long flags;

<<<<<<< HEAD
=======
	/*
	 * Do not disable backlight on the vgaswitcheroo path. When switching
	 * away from i915, the other client may depend on i915 to handle the
	 * backlight. This will leave the backlight on unnecessarily when
	 * another client is not activated.
	 */
	if (dev->switch_power_state == DRM_SWITCH_POWER_CHANGING) {
		DRM_DEBUG_DRIVER("Skipping backlight disable on vga switch\n");
		return;
	}

>>>>>>> bb78a92f
	spin_lock_irqsave(&dev_priv->backlight.lock, flags);

	dev_priv->backlight.enabled = false;
	intel_panel_actually_set_backlight(dev, 0);

	if (INTEL_INFO(dev)->gen >= 4) {
		uint32_t reg, tmp;

		reg = HAS_PCH_SPLIT(dev) ? BLC_PWM_CPU_CTL2 : BLC_PWM_CTL2;

		I915_WRITE(reg, I915_READ(reg) & ~BLM_PWM_ENABLE);

		if (HAS_PCH_SPLIT(dev)) {
			tmp = I915_READ(BLC_PWM_PCH_CTL1);
			tmp &= ~BLM_PCH_PWM_ENABLE;
			I915_WRITE(BLC_PWM_PCH_CTL1, tmp);
		}
	}

	spin_unlock_irqrestore(&dev_priv->backlight.lock, flags);
}

void intel_panel_enable_backlight(struct drm_device *dev,
				  enum pipe pipe)
{
	struct drm_i915_private *dev_priv = dev->dev_private;
	enum transcoder cpu_transcoder =
		intel_pipe_to_cpu_transcoder(dev_priv, pipe);
	unsigned long flags;

	spin_lock_irqsave(&dev_priv->backlight.lock, flags);

	if (dev_priv->backlight.level == 0) {
		dev_priv->backlight.level = intel_panel_get_max_backlight(dev);
		if (dev_priv->backlight.device)
			dev_priv->backlight.device->props.brightness =
				dev_priv->backlight.level;
	}

	if (INTEL_INFO(dev)->gen >= 4) {
		uint32_t reg, tmp;

		reg = HAS_PCH_SPLIT(dev) ? BLC_PWM_CPU_CTL2 : BLC_PWM_CTL2;


		tmp = I915_READ(reg);

		/* Note that this can also get called through dpms changes. And
		 * we don't track the backlight dpms state, hence check whether
		 * we have to do anything first. */
		if (tmp & BLM_PWM_ENABLE)
			goto set_level;

		if (INTEL_INFO(dev)->num_pipes == 3)
			tmp &= ~BLM_PIPE_SELECT_IVB;
		else
			tmp &= ~BLM_PIPE_SELECT;

		if (cpu_transcoder == TRANSCODER_EDP)
			tmp |= BLM_TRANSCODER_EDP;
		else
			tmp |= BLM_PIPE(cpu_transcoder);
		tmp &= ~BLM_PWM_ENABLE;

		I915_WRITE(reg, tmp);
		POSTING_READ(reg);
		I915_WRITE(reg, tmp | BLM_PWM_ENABLE);

		if (HAS_PCH_SPLIT(dev) &&
		    !(dev_priv->quirks & QUIRK_NO_PCH_PWM_ENABLE)) {
			tmp = I915_READ(BLC_PWM_PCH_CTL1);
			tmp |= BLM_PCH_PWM_ENABLE;
			tmp &= ~BLM_PCH_OVERRIDE_ENABLE;
			I915_WRITE(BLC_PWM_PCH_CTL1, tmp);
		}
	}

set_level:
	/* Call below after setting BLC_PWM_CPU_CTL2 and BLC_PWM_PCH_CTL1.
	 * BLC_PWM_CPU_CTL may be cleared to zero automatically when these
	 * registers are set.
	 */
	dev_priv->backlight.enabled = true;
	intel_panel_actually_set_backlight(dev, dev_priv->backlight.level);

	spin_unlock_irqrestore(&dev_priv->backlight.lock, flags);
}

static void intel_panel_init_backlight(struct drm_device *dev)
{
	struct drm_i915_private *dev_priv = dev->dev_private;

	dev_priv->backlight.level = intel_panel_get_backlight(dev);
	dev_priv->backlight.enabled = dev_priv->backlight.level != 0;
}

enum drm_connector_status
intel_panel_detect(struct drm_device *dev)
{
	struct drm_i915_private *dev_priv = dev->dev_private;

	/* Assume that the BIOS does not lie through the OpRegion... */
	if (!i915_panel_ignore_lid && dev_priv->opregion.lid_state) {
		return ioread32(dev_priv->opregion.lid_state) & 0x1 ?
			connector_status_connected :
			connector_status_disconnected;
	}

	switch (i915_panel_ignore_lid) {
	case -2:
		return connector_status_connected;
	case -1:
		return connector_status_disconnected;
	default:
		return connector_status_unknown;
	}
}

#ifdef CONFIG_BACKLIGHT_CLASS_DEVICE
static int intel_panel_update_status(struct backlight_device *bd)
{
	struct drm_device *dev = bl_get_data(bd);
	intel_panel_set_backlight(dev, bd->props.brightness,
				  bd->props.max_brightness);
	return 0;
}

static int intel_panel_get_brightness(struct backlight_device *bd)
{
	struct drm_device *dev = bl_get_data(bd);
	return intel_panel_get_backlight(dev);
}

static const struct backlight_ops intel_panel_bl_ops = {
	.update_status = intel_panel_update_status,
	.get_brightness = intel_panel_get_brightness,
};

int intel_panel_setup_backlight(struct drm_connector *connector)
{
	struct drm_device *dev = connector->dev;
	struct drm_i915_private *dev_priv = dev->dev_private;
	struct backlight_properties props;
	unsigned long flags;

	intel_panel_init_backlight(dev);

	if (WARN_ON(dev_priv->backlight.device))
		return -ENODEV;

	memset(&props, 0, sizeof(props));
	props.type = BACKLIGHT_RAW;
	props.brightness = dev_priv->backlight.level;

	spin_lock_irqsave(&dev_priv->backlight.lock, flags);
	props.max_brightness = intel_panel_get_max_backlight(dev);
	spin_unlock_irqrestore(&dev_priv->backlight.lock, flags);

	if (props.max_brightness == 0) {
		DRM_DEBUG_DRIVER("Failed to get maximum backlight value\n");
		return -ENODEV;
	}
	dev_priv->backlight.device =
		backlight_device_register("intel_backlight",
					  &connector->kdev, dev,
					  &intel_panel_bl_ops, &props);

	if (IS_ERR(dev_priv->backlight.device)) {
		DRM_ERROR("Failed to register backlight: %ld\n",
			  PTR_ERR(dev_priv->backlight.device));
		dev_priv->backlight.device = NULL;
		return -ENODEV;
	}
	return 0;
}

void intel_panel_destroy_backlight(struct drm_device *dev)
{
	struct drm_i915_private *dev_priv = dev->dev_private;
	if (dev_priv->backlight.device) {
		backlight_device_unregister(dev_priv->backlight.device);
		dev_priv->backlight.device = NULL;
	}
}
#else
int intel_panel_setup_backlight(struct drm_connector *connector)
{
	intel_panel_init_backlight(connector->dev);
	return 0;
}

void intel_panel_destroy_backlight(struct drm_device *dev)
{
	return;
}
#endif

int intel_panel_init(struct intel_panel *panel,
		     struct drm_display_mode *fixed_mode)
{
	panel->fixed_mode = fixed_mode;

	return 0;
}

void intel_panel_fini(struct intel_panel *panel)
{
	struct intel_connector *intel_connector =
		container_of(panel, struct intel_connector, panel);

	if (panel->fixed_mode)
		drm_mode_destroy(intel_connector->base.dev, panel->fixed_mode);
}<|MERGE_RESOLUTION|>--- conflicted
+++ resolved
@@ -194,12 +194,9 @@
 	    adjusted_mode->vdisplay == mode->vdisplay)
 		goto out;
 
-<<<<<<< HEAD
-=======
 	drm_mode_set_crtcinfo(adjusted_mode, 0);
 	pipe_config->timings_set = true;
 
->>>>>>> bb78a92f
 	switch (fitting_mode) {
 	case DRM_MODE_SCALE_CENTER:
 		/*
@@ -500,16 +497,11 @@
 		goto out;
 	}
 
-<<<<<<< HEAD
-	/* scale to hardware */
-	level = level * freq / max;
-=======
 	/* scale to hardware, but be careful to not overflow */
 	if (freq < max)
 		level = level * freq / max;
 	else
 		level = freq / max * level;
->>>>>>> bb78a92f
 
 	dev_priv->backlight.level = level;
 	if (dev_priv->backlight.device)
@@ -526,8 +518,6 @@
 	struct drm_i915_private *dev_priv = dev->dev_private;
 	unsigned long flags;
 
-<<<<<<< HEAD
-=======
 	/*
 	 * Do not disable backlight on the vgaswitcheroo path. When switching
 	 * away from i915, the other client may depend on i915 to handle the
@@ -539,7 +529,6 @@
 		return;
 	}
 
->>>>>>> bb78a92f
 	spin_lock_irqsave(&dev_priv->backlight.lock, flags);
 
 	dev_priv->backlight.enabled = false;
