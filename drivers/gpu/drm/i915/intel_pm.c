--- conflicted
+++ resolved
@@ -2601,22 +2601,14 @@
 
 	list_for_each_entry(plane, &dev->mode_config.plane_list, head) {
 		struct intel_plane *intel_plane = to_intel_plane(plane);
-<<<<<<< HEAD
 
 		if (intel_plane->pipe == pipe)
 			p->spr = intel_plane->wm;
 
-=======
-
-		if (intel_plane->pipe == pipe)
-			p->spr = intel_plane->wm;
-
->>>>>>> 3608b98d
 		config->sprites_enabled |= intel_plane->wm.enabled;
 		config->sprites_scaled |= intel_plane->wm.scaled;
 	}
 }
-<<<<<<< HEAD
 
 /* Compute new watermarks for the pipe */
 static bool intel_compute_pipe_wm(struct drm_crtc *crtc,
@@ -2637,28 +2629,6 @@
 	/* LP0 watermarks always use 1/2 DDB partitioning */
 	ilk_compute_wm_maximums(dev, 0, &config, INTEL_DDB_PART_1_2, &max);
 
-=======
-
-/* Compute new watermarks for the pipe */
-static bool intel_compute_pipe_wm(struct drm_crtc *crtc,
-				  const struct hsw_pipe_wm_parameters *params,
-				  struct intel_pipe_wm *pipe_wm)
-{
-	struct drm_device *dev = crtc->dev;
-	struct drm_i915_private *dev_priv = dev->dev_private;
-	int level, max_level = ilk_wm_max_level(dev);
-	/* LP0 watermark maximums depend on this pipe alone */
-	struct intel_wm_config config = {
-		.num_pipes_active = 1,
-		.sprites_enabled = params->spr.enabled,
-		.sprites_scaled = params->spr.scaled,
-	};
-	struct hsw_wm_maximums max;
-
-	/* LP0 watermarks always use 1/2 DDB partitioning */
-	ilk_compute_wm_maximums(dev, 0, &config, INTEL_DDB_PART_1_2, &max);
-
->>>>>>> 3608b98d
 	for (level = 0; level <= max_level; level++)
 		ilk_compute_wm_level(dev_priv, level, params,
 				     &pipe_wm->wm[level]);
@@ -2684,7 +2654,6 @@
 
 		if (!wm->enable)
 			return;
-<<<<<<< HEAD
 
 		ret_wm->pri_val = max(ret_wm->pri_val, wm->pri_val);
 		ret_wm->spr_val = max(ret_wm->spr_val, wm->spr_val);
@@ -2706,29 +2675,6 @@
 
 	merged->fbc_wm_enabled = true;
 
-=======
-
-		ret_wm->pri_val = max(ret_wm->pri_val, wm->pri_val);
-		ret_wm->spr_val = max(ret_wm->spr_val, wm->spr_val);
-		ret_wm->cur_val = max(ret_wm->cur_val, wm->cur_val);
-		ret_wm->fbc_val = max(ret_wm->fbc_val, wm->fbc_val);
-	}
-
-	ret_wm->enable = true;
-}
-
-/*
- * Merge all low power watermarks for all active pipes.
- */
-static void ilk_wm_merge(struct drm_device *dev,
-			 const struct hsw_wm_maximums *max,
-			 struct intel_pipe_wm *merged)
-{
-	int level, max_level = ilk_wm_max_level(dev);
-
-	merged->fbc_wm_enabled = true;
-
->>>>>>> 3608b98d
 	/* merge each WM1+ level */
 	for (level = 1; level <= max_level; level++) {
 		struct intel_wm_level *wm = &merged->wm[level];
@@ -2972,7 +2918,6 @@
 	struct intel_pipe_wm pipe_wm = {};
 	struct intel_pipe_wm lp_wm_1_2 = {}, lp_wm_5_6 = {}, *best_lp_wm;
 	struct intel_wm_config config = {};
-<<<<<<< HEAD
 
 	hsw_compute_wm_parameters(crtc, &params, &config);
 
@@ -2981,16 +2926,6 @@
 	if (!memcmp(&intel_crtc->wm.active, &pipe_wm, sizeof(pipe_wm)))
 		return;
 
-=======
-
-	hsw_compute_wm_parameters(crtc, &params, &config);
-
-	intel_compute_pipe_wm(crtc, &params, &pipe_wm);
-
-	if (!memcmp(&intel_crtc->wm.active, &pipe_wm, sizeof(pipe_wm)))
-		return;
-
->>>>>>> 3608b98d
 	intel_crtc->wm.active = pipe_wm;
 
 	ilk_compute_wm_maximums(dev, 1, &config, INTEL_DDB_PART_1_2, &max);
@@ -3960,11 +3895,7 @@
 	/* Convert from kHz to MHz */
 	max_ia_freq /= 1000;
 
-<<<<<<< HEAD
-	min_ring_freq = I915_READ(MCHBAR_MIRROR_BASE_SNB + DCLK) & 0xf;
-=======
 	min_ring_freq = I915_READ(DCLK) & 0xf;
->>>>>>> 3608b98d
 	/* convert DDR frequency from units of 266.6MHz to bandwidth */
 	min_ring_freq = mult_frac(min_ring_freq, 8, 3);
 
@@ -4127,12 +4058,9 @@
 				      VLV_RENDER_RC6_COUNT_EN));
 	if (intel_enable_rc6(dev) & INTEL_RC6_ENABLE)
 		rc6_mode = GEN7_RC_CTL_TO_MODE;
-<<<<<<< HEAD
-=======
 
 	intel_print_rc6_info(dev, rc6_mode);
 
->>>>>>> 3608b98d
 	I915_WRITE(GEN6_RC_CONTROL, rc6_mode);
 
 	val = vlv_punit_read(dev_priv, PUNIT_REG_GPU_FREQ_STS);
@@ -5608,21 +5536,8 @@
 
 	if (is_always_on_power_domain(dev, domain))
 		return true;
-<<<<<<< HEAD
-	case POWER_DOMAIN_VGA:
-	case POWER_DOMAIN_PIPE_B:
-	case POWER_DOMAIN_PIPE_C:
-	case POWER_DOMAIN_PIPE_A_PANEL_FITTER:
-	case POWER_DOMAIN_PIPE_B_PANEL_FITTER:
-	case POWER_DOMAIN_PIPE_C_PANEL_FITTER:
-	case POWER_DOMAIN_TRANSCODER_A:
-	case POWER_DOMAIN_TRANSCODER_B:
-	case POWER_DOMAIN_TRANSCODER_C:
-		return I915_READ(HSW_PWR_WELL_DRIVER) ==
-=======
 
 	return I915_READ(HSW_PWR_WELL_DRIVER) ==
->>>>>>> 3608b98d
 		     (HSW_PWR_WELL_ENABLE_REQUEST | HSW_PWR_WELL_STATE_ENABLED);
 }
 
@@ -5673,19 +5588,6 @@
 	}
 }
 
-<<<<<<< HEAD
-static void __intel_power_well_get(struct i915_power_well *power_well)
-{
-	if (!power_well->count++)
-		__intel_set_power_well(power_well->device, true);
-}
-
-static void __intel_power_well_put(struct i915_power_well *power_well)
-{
-	WARN_ON(!power_well->count);
-	if (!--power_well->count)
-		__intel_set_power_well(power_well->device, false);
-=======
 static void __intel_power_well_get(struct drm_device *dev,
 				   struct i915_power_well *power_well)
 {
@@ -5699,44 +5601,17 @@
 	WARN_ON(!power_well->count);
 	if (!--power_well->count && i915_disable_power_well)
 		__intel_set_power_well(dev, false);
->>>>>>> 3608b98d
 }
 
 void intel_display_power_get(struct drm_device *dev,
 			     enum intel_display_power_domain domain)
 {
 	struct drm_i915_private *dev_priv = dev->dev_private;
-<<<<<<< HEAD
-	struct i915_power_well *power_well = &dev_priv->power_well;
-=======
 	struct i915_power_domains *power_domains;
->>>>>>> 3608b98d
 
 	if (!HAS_POWER_WELL(dev))
 		return;
 
-<<<<<<< HEAD
-	switch (domain) {
-	case POWER_DOMAIN_PIPE_A:
-	case POWER_DOMAIN_TRANSCODER_EDP:
-		return;
-	case POWER_DOMAIN_VGA:
-	case POWER_DOMAIN_PIPE_B:
-	case POWER_DOMAIN_PIPE_C:
-	case POWER_DOMAIN_PIPE_A_PANEL_FITTER:
-	case POWER_DOMAIN_PIPE_B_PANEL_FITTER:
-	case POWER_DOMAIN_PIPE_C_PANEL_FITTER:
-	case POWER_DOMAIN_TRANSCODER_A:
-	case POWER_DOMAIN_TRANSCODER_B:
-	case POWER_DOMAIN_TRANSCODER_C:
-		spin_lock_irq(&power_well->lock);
-		__intel_power_well_get(power_well);
-		spin_unlock_irq(&power_well->lock);
-		return;
-	default:
-		BUG();
-	}
-=======
 	if (is_always_on_power_domain(dev, domain))
 		return;
 
@@ -5745,47 +5620,17 @@
 	mutex_lock(&power_domains->lock);
 	__intel_power_well_get(dev, &power_domains->power_wells[0]);
 	mutex_unlock(&power_domains->lock);
->>>>>>> 3608b98d
 }
 
 void intel_display_power_put(struct drm_device *dev,
 			     enum intel_display_power_domain domain)
 {
 	struct drm_i915_private *dev_priv = dev->dev_private;
-<<<<<<< HEAD
-	struct i915_power_well *power_well = &dev_priv->power_well;
-=======
 	struct i915_power_domains *power_domains;
->>>>>>> 3608b98d
 
 	if (!HAS_POWER_WELL(dev))
 		return;
 
-<<<<<<< HEAD
-	switch (domain) {
-	case POWER_DOMAIN_PIPE_A:
-	case POWER_DOMAIN_TRANSCODER_EDP:
-		return;
-	case POWER_DOMAIN_VGA:
-	case POWER_DOMAIN_PIPE_B:
-	case POWER_DOMAIN_PIPE_C:
-	case POWER_DOMAIN_PIPE_A_PANEL_FITTER:
-	case POWER_DOMAIN_PIPE_B_PANEL_FITTER:
-	case POWER_DOMAIN_PIPE_C_PANEL_FITTER:
-	case POWER_DOMAIN_TRANSCODER_A:
-	case POWER_DOMAIN_TRANSCODER_B:
-	case POWER_DOMAIN_TRANSCODER_C:
-		spin_lock_irq(&power_well->lock);
-		__intel_power_well_put(power_well);
-		spin_unlock_irq(&power_well->lock);
-		return;
-	default:
-		BUG();
-	}
-}
-
-static struct i915_power_well *hsw_pwr;
-=======
 	if (is_always_on_power_domain(dev, domain))
 		return;
 
@@ -5797,7 +5642,6 @@
 }
 
 static struct i915_power_domains *hsw_pwr;
->>>>>>> 3608b98d
 
 /* Display audio driver power well request */
 void i915_request_power_well(void)
@@ -5807,18 +5651,12 @@
 	if (WARN_ON(!hsw_pwr))
 		return;
 
-<<<<<<< HEAD
-	spin_lock_irq(&hsw_pwr->lock);
-	__intel_power_well_get(hsw_pwr);
-	spin_unlock_irq(&hsw_pwr->lock);
-=======
 	dev_priv = container_of(hsw_pwr, struct drm_i915_private,
 				power_domains);
 
 	mutex_lock(&hsw_pwr->lock);
 	__intel_power_well_get(dev_priv->dev, &hsw_pwr->power_wells[0]);
 	mutex_unlock(&hsw_pwr->lock);
->>>>>>> 3608b98d
 }
 EXPORT_SYMBOL_GPL(i915_request_power_well);
 
@@ -5830,18 +5668,12 @@
 	if (WARN_ON(!hsw_pwr))
 		return;
 
-<<<<<<< HEAD
-	spin_lock_irq(&hsw_pwr->lock);
-	__intel_power_well_put(hsw_pwr);
-	spin_unlock_irq(&hsw_pwr->lock);
-=======
 	dev_priv = container_of(hsw_pwr, struct drm_i915_private,
 				power_domains);
 
 	mutex_lock(&hsw_pwr->lock);
 	__intel_power_well_put(dev_priv->dev, &hsw_pwr->power_wells[0]);
 	mutex_unlock(&hsw_pwr->lock);
->>>>>>> 3608b98d
 }
 EXPORT_SYMBOL_GPL(i915_release_power_well);
 
@@ -5874,51 +5706,12 @@
 	if (!HAS_POWER_WELL(dev))
 		return;
 
-<<<<<<< HEAD
-	if (!i915_disable_power_well && !enable)
-		return;
-
-	spin_lock_irq(&power_well->lock);
-
-	/*
-	 * This function will only ever contribute one
-	 * to the power well reference count. i915_request
-	 * is what tracks whether we have or have not
-	 * added the one to the reference count.
-	 */
-	if (power_well->i915_request == enable)
-		goto out;
-
-	power_well->i915_request = enable;
-
-	if (enable)
-		__intel_power_well_get(power_well);
-	else
-		__intel_power_well_put(power_well);
-
- out:
-	spin_unlock_irq(&power_well->lock);
-}
-
-static void intel_resume_power_well(struct drm_device *dev)
-{
-	struct drm_i915_private *dev_priv = dev->dev_private;
-	struct i915_power_well *power_well = &dev_priv->power_well;
-
-	if (!HAS_POWER_WELL(dev))
-		return;
-
-	spin_lock_irq(&power_well->lock);
-	__intel_set_power_well(dev, power_well->count > 0);
-	spin_unlock_irq(&power_well->lock);
-=======
 	mutex_lock(&power_domains->lock);
 
 	power_well = &power_domains->power_wells[0];
 	__intel_set_power_well(dev, power_well->count > 0);
 
 	mutex_unlock(&power_domains->lock);
->>>>>>> 3608b98d
 }
 
 /*
@@ -5935,13 +5728,8 @@
 		return;
 
 	/* For now, we need the power well to be always enabled. */
-<<<<<<< HEAD
-	intel_set_power_well(dev, true);
-	intel_resume_power_well(dev);
-=======
 	intel_display_set_init_power(dev, true);
 	intel_power_domains_resume(dev);
->>>>>>> 3608b98d
 
 	/* We're taking over the BIOS, so clear any requests made by it since
 	 * the driver is in charge now. */
