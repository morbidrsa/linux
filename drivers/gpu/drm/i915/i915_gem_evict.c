/*
 * Copyright © 2008-2010 Intel Corporation
 *
 * Permission is hereby granted, free of charge, to any person obtaining a
 * copy of this software and associated documentation files (the "Software"),
 * to deal in the Software without restriction, including without limitation
 * the rights to use, copy, modify, merge, publish, distribute, sublicense,
 * and/or sell copies of the Software, and to permit persons to whom the
 * Software is furnished to do so, subject to the following conditions:
 *
 * The above copyright notice and this permission notice (including the next
 * paragraph) shall be included in all copies or substantial portions of the
 * Software.
 *
 * THE SOFTWARE IS PROVIDED "AS IS", WITHOUT WARRANTY OF ANY KIND, EXPRESS OR
 * IMPLIED, INCLUDING BUT NOT LIMITED TO THE WARRANTIES OF MERCHANTABILITY,
 * FITNESS FOR A PARTICULAR PURPOSE AND NONINFRINGEMENT.  IN NO EVENT SHALL
 * THE AUTHORS OR COPYRIGHT HOLDERS BE LIABLE FOR ANY CLAIM, DAMAGES OR OTHER
 * LIABILITY, WHETHER IN AN ACTION OF CONTRACT, TORT OR OTHERWISE, ARISING
 * FROM, OUT OF OR IN CONNECTION WITH THE SOFTWARE OR THE USE OR OTHER DEALINGS
 * IN THE SOFTWARE.
 *
 * Authors:
 *    Eric Anholt <eric@anholt.net>
 *    Chris Wilson <chris@chris-wilson.co.uuk>
 *
 */

#include <drm/drmP.h>
#include "i915_drv.h"
#include <drm/i915_drm.h>
#include "i915_trace.h"

static bool
mark_free(struct drm_i915_gem_object *obj, struct list_head *unwind)
{
	struct drm_device *dev = obj->base.dev;
	struct drm_i915_private *dev_priv = dev->dev_private;
	struct i915_vma *vma = i915_gem_obj_to_vma(obj, &dev_priv->gtt.base);

	if (obj->pin_count)
		return false;

	list_add(&obj->exec_list, unwind);
<<<<<<< HEAD
	return drm_mm_scan_add_block(&obj->gtt_space);
=======
	return drm_mm_scan_add_block(&vma->node);
>>>>>>> ddfe1567
}

int
i915_gem_evict_something(struct drm_device *dev, int min_size,
			 unsigned alignment, unsigned cache_level,
			 bool mappable, bool nonblocking)
{
	drm_i915_private_t *dev_priv = dev->dev_private;
	struct i915_address_space *vm = &dev_priv->gtt.base;
	struct list_head eviction_list, unwind_list;
	struct i915_vma *vma;
	struct drm_i915_gem_object *obj;
	int ret = 0;

	trace_i915_gem_evict(dev, min_size, alignment, mappable);

	/*
	 * The goal is to evict objects and amalgamate space in LRU order.
	 * The oldest idle objects reside on the inactive list, which is in
	 * retirement order. The next objects to retire are those on the (per
	 * ring) active list that do not have an outstanding flush. Once the
	 * hardware reports completion (the seqno is updated after the
	 * batchbuffer has been finished) the clean buffer objects would
	 * be retired to the inactive list. Any dirty objects would be added
	 * to the tail of the flushing list. So after processing the clean
	 * active objects we need to emit a MI_FLUSH to retire the flushing
	 * list, hence the retirement order of the flushing list is in
	 * advance of the dirty objects on the active lists.
	 *
	 * The retirement sequence is thus:
	 *   1. Inactive objects (already retired)
	 *   2. Clean active objects
	 *   3. Flushing list
	 *   4. Dirty active objects.
	 *
	 * On each list, the oldest objects lie at the HEAD with the freshest
	 * object on the TAIL.
	 */

	INIT_LIST_HEAD(&unwind_list);
	if (mappable)
		drm_mm_init_scan_with_range(&vm->mm, min_size,
					    alignment, cache_level, 0,
					    dev_priv->gtt.mappable_end);
	else
		drm_mm_init_scan(&vm->mm, min_size, alignment, cache_level);

	/* First see if there is a large enough contiguous idle region... */
	list_for_each_entry(obj, &vm->inactive_list, mm_list) {
		if (mark_free(obj, &unwind_list))
			goto found;
	}

	if (nonblocking)
		goto none;

	/* Now merge in the soon-to-be-expired objects... */
	list_for_each_entry(obj, &vm->active_list, mm_list) {
		if (mark_free(obj, &unwind_list))
			goto found;
	}

none:
	/* Nothing found, clean up and bail out! */
	while (!list_empty(&unwind_list)) {
		obj = list_first_entry(&unwind_list,
				       struct drm_i915_gem_object,
				       exec_list);
<<<<<<< HEAD

		ret = drm_mm_scan_remove_block(&obj->gtt_space);
=======
		vma = i915_gem_obj_to_vma(obj, &dev_priv->gtt.base);
		ret = drm_mm_scan_remove_block(&vma->node);
>>>>>>> ddfe1567
		BUG_ON(ret);

		list_del_init(&obj->exec_list);
	}

	/* We expect the caller to unpin, evict all and try again, or give up.
	 * So calling i915_gem_evict_everything() is unnecessary.
	 */
	return -ENOSPC;

found:
	/* drm_mm doesn't allow any other other operations while
	 * scanning, therefore store to be evicted objects on a
	 * temporary list. */
	INIT_LIST_HEAD(&eviction_list);
	while (!list_empty(&unwind_list)) {
		obj = list_first_entry(&unwind_list,
				       struct drm_i915_gem_object,
				       exec_list);
<<<<<<< HEAD
		if (drm_mm_scan_remove_block(&obj->gtt_space)) {
=======
		vma = i915_gem_obj_to_vma(obj, &dev_priv->gtt.base);
		if (drm_mm_scan_remove_block(&vma->node)) {
>>>>>>> ddfe1567
			list_move(&obj->exec_list, &eviction_list);
			drm_gem_object_reference(&obj->base);
			continue;
		}
		list_del_init(&obj->exec_list);
	}

	/* Unbinding will emit any required flushes */
	while (!list_empty(&eviction_list)) {
		obj = list_first_entry(&eviction_list,
				       struct drm_i915_gem_object,
				       exec_list);
		if (ret == 0)
			ret = i915_gem_object_unbind(obj);

		list_del_init(&obj->exec_list);
		drm_gem_object_unreference(&obj->base);
	}

	return ret;
}

int
i915_gem_evict_everything(struct drm_device *dev)
{
	drm_i915_private_t *dev_priv = dev->dev_private;
	struct i915_address_space *vm = &dev_priv->gtt.base;
	struct drm_i915_gem_object *obj, *next;
	bool lists_empty;
	int ret;

	lists_empty = (list_empty(&vm->inactive_list) &&
		       list_empty(&vm->active_list));
	if (lists_empty)
		return -ENOSPC;

	trace_i915_gem_evict_everything(dev);

	/* The gpu_idle will flush everything in the write domain to the
	 * active list. Then we must move everything off the active list
	 * with retire requests.
	 */
	ret = i915_gpu_idle(dev);
	if (ret)
		return ret;

	i915_gem_retire_requests(dev);

	/* Having flushed everything, unbind() should never raise an error */
	list_for_each_entry_safe(obj, next, &vm->inactive_list, mm_list)
		if (obj->pin_count == 0)
			WARN_ON(i915_gem_object_unbind(obj));

	return 0;
}<|MERGE_RESOLUTION|>--- conflicted
+++ resolved
@@ -42,11 +42,7 @@
 		return false;
 
 	list_add(&obj->exec_list, unwind);
-<<<<<<< HEAD
-	return drm_mm_scan_add_block(&obj->gtt_space);
-=======
 	return drm_mm_scan_add_block(&vma->node);
->>>>>>> ddfe1567
 }
 
 int
@@ -115,13 +111,8 @@
 		obj = list_first_entry(&unwind_list,
 				       struct drm_i915_gem_object,
 				       exec_list);
-<<<<<<< HEAD
-
-		ret = drm_mm_scan_remove_block(&obj->gtt_space);
-=======
 		vma = i915_gem_obj_to_vma(obj, &dev_priv->gtt.base);
 		ret = drm_mm_scan_remove_block(&vma->node);
->>>>>>> ddfe1567
 		BUG_ON(ret);
 
 		list_del_init(&obj->exec_list);
@@ -141,12 +132,8 @@
 		obj = list_first_entry(&unwind_list,
 				       struct drm_i915_gem_object,
 				       exec_list);
-<<<<<<< HEAD
-		if (drm_mm_scan_remove_block(&obj->gtt_space)) {
-=======
 		vma = i915_gem_obj_to_vma(obj, &dev_priv->gtt.base);
 		if (drm_mm_scan_remove_block(&vma->node)) {
->>>>>>> ddfe1567
 			list_move(&obj->exec_list, &eviction_list);
 			drm_gem_object_reference(&obj->base);
 			continue;
