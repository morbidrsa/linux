--- conflicted
+++ resolved
@@ -8245,11 +8245,6 @@
 				 struct amdgpu_crtc *acrtc,
 				 struct dm_crtc_state *acrtc_state)
 {
-<<<<<<< HEAD
-	if (enable)
-		drm_crtc_vblank_on(&acrtc->base);
-	else
-=======
 	/*
 	 * We have no guarantee that the frontend index maps to the same
 	 * backend index - some even map to more than one.
@@ -8306,8 +8301,8 @@
 			adev,
 			&adev->pageflip_irq,
 			irq_type);
->>>>>>> 84addde4
 		drm_crtc_vblank_off(&acrtc->base);
+	}
 }
 
 static void dm_update_pflip_irq_state(struct amdgpu_device *adev,
