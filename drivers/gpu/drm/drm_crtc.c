/*
 * Copyright (c) 2006-2008 Intel Corporation
 * Copyright (c) 2007 Dave Airlie <airlied@linux.ie>
 * Copyright (c) 2008 Red Hat Inc.
 *
 * DRM core CRTC related functions
 *
 * Permission to use, copy, modify, distribute, and sell this software and its
 * documentation for any purpose is hereby granted without fee, provided that
 * the above copyright notice appear in all copies and that both that copyright
 * notice and this permission notice appear in supporting documentation, and
 * that the name of the copyright holders not be used in advertising or
 * publicity pertaining to distribution of the software without specific,
 * written prior permission.  The copyright holders make no representations
 * about the suitability of this software for any purpose.  It is provided "as
 * is" without express or implied warranty.
 *
 * THE COPYRIGHT HOLDERS DISCLAIM ALL WARRANTIES WITH REGARD TO THIS SOFTWARE,
 * INCLUDING ALL IMPLIED WARRANTIES OF MERCHANTABILITY AND FITNESS, IN NO
 * EVENT SHALL THE COPYRIGHT HOLDERS BE LIABLE FOR ANY SPECIAL, INDIRECT OR
 * CONSEQUENTIAL DAMAGES OR ANY DAMAGES WHATSOEVER RESULTING FROM LOSS OF USE,
 * DATA OR PROFITS, WHETHER IN AN ACTION OF CONTRACT, NEGLIGENCE OR OTHER
 * TORTIOUS ACTION, ARISING OUT OF OR IN CONNECTION WITH THE USE OR PERFORMANCE
 * OF THIS SOFTWARE.
 *
 * Authors:
 *      Keith Packard
 *	Eric Anholt <eric@anholt.net>
 *      Dave Airlie <airlied@linux.ie>
 *      Jesse Barnes <jesse.barnes@intel.com>
 */
#include <linux/ctype.h>
#include <linux/list.h>
#include <linux/slab.h>
#include <linux/export.h>
#include <drm/drmP.h>
#include <drm/drm_crtc.h>
#include <drm/drm_edid.h>
#include <drm/drm_fourcc.h>

/**
 * drm_modeset_lock_all - take all modeset locks
 * @dev: drm device
 *
 * This function takes all modeset locks, suitable where a more fine-grained
 * scheme isn't (yet) implemented.
 */
void drm_modeset_lock_all(struct drm_device *dev)
{
	struct drm_crtc *crtc;

	mutex_lock(&dev->mode_config.mutex);

	list_for_each_entry(crtc, &dev->mode_config.crtc_list, head)
		mutex_lock_nest_lock(&crtc->mutex, &dev->mode_config.mutex);
}
EXPORT_SYMBOL(drm_modeset_lock_all);

/**
 * drm_modeset_unlock_all - drop all modeset locks
 * @dev: device
 */
void drm_modeset_unlock_all(struct drm_device *dev)
{
	struct drm_crtc *crtc;

	list_for_each_entry(crtc, &dev->mode_config.crtc_list, head)
		mutex_unlock(&crtc->mutex);

	mutex_unlock(&dev->mode_config.mutex);
}
EXPORT_SYMBOL(drm_modeset_unlock_all);

/**
 * drm_warn_on_modeset_not_all_locked - check that all modeset locks are locked
 * @dev: device
 */
void drm_warn_on_modeset_not_all_locked(struct drm_device *dev)
{
	struct drm_crtc *crtc;

	/* Locking is currently fubar in the panic handler. */
	if (oops_in_progress)
		return;

	list_for_each_entry(crtc, &dev->mode_config.crtc_list, head)
		WARN_ON(!mutex_is_locked(&crtc->mutex));

	WARN_ON(!mutex_is_locked(&dev->mode_config.mutex));
}
EXPORT_SYMBOL(drm_warn_on_modeset_not_all_locked);

/* Avoid boilerplate.  I'm tired of typing. */
#define DRM_ENUM_NAME_FN(fnname, list)				\
	const char *fnname(int val)				\
	{							\
		int i;						\
		for (i = 0; i < ARRAY_SIZE(list); i++) {	\
			if (list[i].type == val)		\
				return list[i].name;		\
		}						\
		return "(unknown)";				\
	}

/*
 * Global properties
 */
static const struct drm_prop_enum_list drm_dpms_enum_list[] =
{	{ DRM_MODE_DPMS_ON, "On" },
	{ DRM_MODE_DPMS_STANDBY, "Standby" },
	{ DRM_MODE_DPMS_SUSPEND, "Suspend" },
	{ DRM_MODE_DPMS_OFF, "Off" }
};

DRM_ENUM_NAME_FN(drm_get_dpms_name, drm_dpms_enum_list)

/*
 * Optional properties
 */
static const struct drm_prop_enum_list drm_scaling_mode_enum_list[] =
{
	{ DRM_MODE_SCALE_NONE, "None" },
	{ DRM_MODE_SCALE_FULLSCREEN, "Full" },
	{ DRM_MODE_SCALE_CENTER, "Center" },
	{ DRM_MODE_SCALE_ASPECT, "Full aspect" },
};

/*
 * Non-global properties, but "required" for certain connectors.
 */
static const struct drm_prop_enum_list drm_dvi_i_select_enum_list[] =
{
	{ DRM_MODE_SUBCONNECTOR_Automatic, "Automatic" }, /* DVI-I and TV-out */
	{ DRM_MODE_SUBCONNECTOR_DVID,      "DVI-D"     }, /* DVI-I  */
	{ DRM_MODE_SUBCONNECTOR_DVIA,      "DVI-A"     }, /* DVI-I  */
};

DRM_ENUM_NAME_FN(drm_get_dvi_i_select_name, drm_dvi_i_select_enum_list)

static const struct drm_prop_enum_list drm_dvi_i_subconnector_enum_list[] =
{
	{ DRM_MODE_SUBCONNECTOR_Unknown,   "Unknown"   }, /* DVI-I and TV-out */
	{ DRM_MODE_SUBCONNECTOR_DVID,      "DVI-D"     }, /* DVI-I  */
	{ DRM_MODE_SUBCONNECTOR_DVIA,      "DVI-A"     }, /* DVI-I  */
};

DRM_ENUM_NAME_FN(drm_get_dvi_i_subconnector_name,
		 drm_dvi_i_subconnector_enum_list)

static const struct drm_prop_enum_list drm_tv_select_enum_list[] =
{
	{ DRM_MODE_SUBCONNECTOR_Automatic, "Automatic" }, /* DVI-I and TV-out */
	{ DRM_MODE_SUBCONNECTOR_Composite, "Composite" }, /* TV-out */
	{ DRM_MODE_SUBCONNECTOR_SVIDEO,    "SVIDEO"    }, /* TV-out */
	{ DRM_MODE_SUBCONNECTOR_Component, "Component" }, /* TV-out */
	{ DRM_MODE_SUBCONNECTOR_SCART,     "SCART"     }, /* TV-out */
};

DRM_ENUM_NAME_FN(drm_get_tv_select_name, drm_tv_select_enum_list)

static const struct drm_prop_enum_list drm_tv_subconnector_enum_list[] =
{
	{ DRM_MODE_SUBCONNECTOR_Unknown,   "Unknown"   }, /* DVI-I and TV-out */
	{ DRM_MODE_SUBCONNECTOR_Composite, "Composite" }, /* TV-out */
	{ DRM_MODE_SUBCONNECTOR_SVIDEO,    "SVIDEO"    }, /* TV-out */
	{ DRM_MODE_SUBCONNECTOR_Component, "Component" }, /* TV-out */
	{ DRM_MODE_SUBCONNECTOR_SCART,     "SCART"     }, /* TV-out */
};

DRM_ENUM_NAME_FN(drm_get_tv_subconnector_name,
		 drm_tv_subconnector_enum_list)

static const struct drm_prop_enum_list drm_dirty_info_enum_list[] = {
	{ DRM_MODE_DIRTY_OFF,      "Off"      },
	{ DRM_MODE_DIRTY_ON,       "On"       },
	{ DRM_MODE_DIRTY_ANNOTATE, "Annotate" },
};

struct drm_conn_prop_enum_list {
	int type;
	const char *name;
	struct ida ida;
};

/*
 * Connector and encoder types.
 */
static struct drm_conn_prop_enum_list drm_connector_enum_list[] =
<<<<<<< HEAD
{	{ DRM_MODE_CONNECTOR_Unknown, "Unknown" },
	{ DRM_MODE_CONNECTOR_VGA, "VGA" },
	{ DRM_MODE_CONNECTOR_DVII, "DVI-I" },
	{ DRM_MODE_CONNECTOR_DVID, "DVI-D" },
	{ DRM_MODE_CONNECTOR_DVIA, "DVI-A" },
	{ DRM_MODE_CONNECTOR_Composite, "Composite" },
	{ DRM_MODE_CONNECTOR_SVIDEO, "SVIDEO" },
	{ DRM_MODE_CONNECTOR_LVDS, "LVDS" },
	{ DRM_MODE_CONNECTOR_Component, "Component" },
	{ DRM_MODE_CONNECTOR_9PinDIN, "DIN" },
	{ DRM_MODE_CONNECTOR_DisplayPort, "DP" },
	{ DRM_MODE_CONNECTOR_HDMIA, "HDMI-A" },
	{ DRM_MODE_CONNECTOR_HDMIB, "HDMI-B" },
	{ DRM_MODE_CONNECTOR_TV, "TV" },
	{ DRM_MODE_CONNECTOR_eDP, "eDP" },
	{ DRM_MODE_CONNECTOR_VIRTUAL, "Virtual" },
=======
{	{ DRM_MODE_CONNECTOR_Unknown, "Unknown", 0 },
	{ DRM_MODE_CONNECTOR_VGA, "VGA", 0 },
	{ DRM_MODE_CONNECTOR_DVII, "DVI-I", 0 },
	{ DRM_MODE_CONNECTOR_DVID, "DVI-D", 0 },
	{ DRM_MODE_CONNECTOR_DVIA, "DVI-A", 0 },
	{ DRM_MODE_CONNECTOR_Composite, "Composite", 0 },
	{ DRM_MODE_CONNECTOR_SVIDEO, "SVIDEO", 0 },
	{ DRM_MODE_CONNECTOR_LVDS, "LVDS", 0 },
	{ DRM_MODE_CONNECTOR_Component, "Component", 0 },
	{ DRM_MODE_CONNECTOR_9PinDIN, "DIN", 0 },
	{ DRM_MODE_CONNECTOR_DisplayPort, "DP", 0 },
	{ DRM_MODE_CONNECTOR_HDMIA, "HDMI-A", 0 },
	{ DRM_MODE_CONNECTOR_HDMIB, "HDMI-B", 0 },
	{ DRM_MODE_CONNECTOR_TV, "TV", 0 },
	{ DRM_MODE_CONNECTOR_eDP, "eDP", 0 },
	{ DRM_MODE_CONNECTOR_VIRTUAL, "Virtual", 0},
	{ DRM_MODE_CONNECTOR_DSI, "DSI" },
>>>>>>> d62efe5f
};

static const struct drm_prop_enum_list drm_encoder_enum_list[] =
{	{ DRM_MODE_ENCODER_NONE, "None" },
	{ DRM_MODE_ENCODER_DAC, "DAC" },
	{ DRM_MODE_ENCODER_TMDS, "TMDS" },
	{ DRM_MODE_ENCODER_LVDS, "LVDS" },
	{ DRM_MODE_ENCODER_TVDAC, "TV" },
	{ DRM_MODE_ENCODER_VIRTUAL, "Virtual" },
	{ DRM_MODE_ENCODER_DSI, "DSI" },
};

void drm_connector_ida_init(void)
{
	int i;

	for (i = 0; i < ARRAY_SIZE(drm_connector_enum_list); i++)
		ida_init(&drm_connector_enum_list[i].ida);
}

void drm_connector_ida_destroy(void)
{
	int i;

	for (i = 0; i < ARRAY_SIZE(drm_connector_enum_list); i++)
		ida_destroy(&drm_connector_enum_list[i].ida);
}

const char *drm_get_encoder_name(const struct drm_encoder *encoder)
{
	static char buf[32];

	snprintf(buf, 32, "%s-%d",
		 drm_encoder_enum_list[encoder->encoder_type].name,
		 encoder->base.id);
	return buf;
}
EXPORT_SYMBOL(drm_get_encoder_name);

const char *drm_get_connector_name(const struct drm_connector *connector)
{
	static char buf[32];

	snprintf(buf, 32, "%s-%d",
		 drm_connector_enum_list[connector->connector_type].name,
		 connector->connector_type_id);
	return buf;
}
EXPORT_SYMBOL(drm_get_connector_name);

const char *drm_get_connector_status_name(enum drm_connector_status status)
{
	if (status == connector_status_connected)
		return "connected";
	else if (status == connector_status_disconnected)
		return "disconnected";
	else
		return "unknown";
}
EXPORT_SYMBOL(drm_get_connector_status_name);

static char printable_char(int c)
{
	return isascii(c) && isprint(c) ? c : '?';
}

const char *drm_get_format_name(uint32_t format)
{
	static char buf[32];

	snprintf(buf, sizeof(buf),
		 "%c%c%c%c %s-endian (0x%08x)",
		 printable_char(format & 0xff),
		 printable_char((format >> 8) & 0xff),
		 printable_char((format >> 16) & 0xff),
		 printable_char((format >> 24) & 0x7f),
		 format & DRM_FORMAT_BIG_ENDIAN ? "big" : "little",
		 format);

	return buf;
}
EXPORT_SYMBOL(drm_get_format_name);

/**
 * drm_mode_object_get - allocate a new modeset identifier
 * @dev: DRM device
 * @obj: object pointer, used to generate unique ID
 * @obj_type: object type
 *
 * Create a unique identifier based on @ptr in @dev's identifier space.  Used
 * for tracking modes, CRTCs and connectors.
 *
 * RETURNS:
 * New unique (relative to other objects in @dev) integer identifier for the
 * object.
 */
static int drm_mode_object_get(struct drm_device *dev,
			       struct drm_mode_object *obj, uint32_t obj_type)
{
	int ret;

	mutex_lock(&dev->mode_config.idr_mutex);
	ret = idr_alloc(&dev->mode_config.crtc_idr, obj, 1, 0, GFP_KERNEL);
	if (ret >= 0) {
		/*
		 * Set up the object linking under the protection of the idr
		 * lock so that other users can't see inconsistent state.
		 */
		obj->id = ret;
		obj->type = obj_type;
	}
	mutex_unlock(&dev->mode_config.idr_mutex);

	return ret < 0 ? ret : 0;
}

/**
 * drm_mode_object_put - free a modeset identifer
 * @dev: DRM device
 * @object: object to free
 *
 * Free @id from @dev's unique identifier pool.
 */
static void drm_mode_object_put(struct drm_device *dev,
				struct drm_mode_object *object)
{
	mutex_lock(&dev->mode_config.idr_mutex);
	idr_remove(&dev->mode_config.crtc_idr, object->id);
	mutex_unlock(&dev->mode_config.idr_mutex);
}

/**
 * drm_mode_object_find - look up a drm object with static lifetime
 * @dev: drm device
 * @id: id of the mode object
 * @type: type of the mode object
 *
 * Note that framebuffers cannot be looked up with this functions - since those
 * are reference counted, they need special treatment.
 */
struct drm_mode_object *drm_mode_object_find(struct drm_device *dev,
		uint32_t id, uint32_t type)
{
	struct drm_mode_object *obj = NULL;

	/* Framebuffers are reference counted and need their own lookup
	 * function.*/
	WARN_ON(type == DRM_MODE_OBJECT_FB);

	mutex_lock(&dev->mode_config.idr_mutex);
	obj = idr_find(&dev->mode_config.crtc_idr, id);
	if (!obj || (obj->type != type) || (obj->id != id))
		obj = NULL;
	mutex_unlock(&dev->mode_config.idr_mutex);

	return obj;
}
EXPORT_SYMBOL(drm_mode_object_find);

/**
 * drm_framebuffer_init - initialize a framebuffer
 * @dev: DRM device
 * @fb: framebuffer to be initialized
 * @funcs: ... with these functions
 *
 * Allocates an ID for the framebuffer's parent mode object, sets its mode
 * functions & device file and adds it to the master fd list.
 *
 * IMPORTANT:
 * This functions publishes the fb and makes it available for concurrent access
 * by other users. Which means by this point the fb _must_ be fully set up -
 * since all the fb attributes are invariant over its lifetime, no further
 * locking but only correct reference counting is required.
 *
 * RETURNS:
 * Zero on success, error code on failure.
 */
int drm_framebuffer_init(struct drm_device *dev, struct drm_framebuffer *fb,
			 const struct drm_framebuffer_funcs *funcs)
{
	int ret;

	mutex_lock(&dev->mode_config.fb_lock);
	kref_init(&fb->refcount);
	INIT_LIST_HEAD(&fb->filp_head);
	fb->dev = dev;
	fb->funcs = funcs;

	ret = drm_mode_object_get(dev, &fb->base, DRM_MODE_OBJECT_FB);
	if (ret)
		goto out;

	/* Grab the idr reference. */
	drm_framebuffer_reference(fb);

	dev->mode_config.num_fb++;
	list_add(&fb->head, &dev->mode_config.fb_list);
out:
	mutex_unlock(&dev->mode_config.fb_lock);

	return 0;
}
EXPORT_SYMBOL(drm_framebuffer_init);

static void drm_framebuffer_free(struct kref *kref)
{
	struct drm_framebuffer *fb =
			container_of(kref, struct drm_framebuffer, refcount);
	fb->funcs->destroy(fb);
}

static struct drm_framebuffer *__drm_framebuffer_lookup(struct drm_device *dev,
							uint32_t id)
{
	struct drm_mode_object *obj = NULL;
	struct drm_framebuffer *fb;

	mutex_lock(&dev->mode_config.idr_mutex);
	obj = idr_find(&dev->mode_config.crtc_idr, id);
	if (!obj || (obj->type != DRM_MODE_OBJECT_FB) || (obj->id != id))
		fb = NULL;
	else
		fb = obj_to_fb(obj);
	mutex_unlock(&dev->mode_config.idr_mutex);

	return fb;
}

/**
 * drm_framebuffer_lookup - look up a drm framebuffer and grab a reference
 * @dev: drm device
 * @id: id of the fb object
 *
 * If successful, this grabs an additional reference to the framebuffer -
 * callers need to make sure to eventually unreference the returned framebuffer
 * again.
 */
struct drm_framebuffer *drm_framebuffer_lookup(struct drm_device *dev,
					       uint32_t id)
{
	struct drm_framebuffer *fb;

	mutex_lock(&dev->mode_config.fb_lock);
	fb = __drm_framebuffer_lookup(dev, id);
	if (fb)
		drm_framebuffer_reference(fb);
	mutex_unlock(&dev->mode_config.fb_lock);

	return fb;
}
EXPORT_SYMBOL(drm_framebuffer_lookup);

/**
 * drm_framebuffer_unreference - unref a framebuffer
 * @fb: framebuffer to unref
 *
 * This functions decrements the fb's refcount and frees it if it drops to zero.
 */
void drm_framebuffer_unreference(struct drm_framebuffer *fb)
{
	DRM_DEBUG("FB ID: %d\n", fb->base.id);
	kref_put(&fb->refcount, drm_framebuffer_free);
}
EXPORT_SYMBOL(drm_framebuffer_unreference);

/**
 * drm_framebuffer_reference - incr the fb refcnt
 * @fb: framebuffer
 */
void drm_framebuffer_reference(struct drm_framebuffer *fb)
{
	DRM_DEBUG("FB ID: %d\n", fb->base.id);
	kref_get(&fb->refcount);
}
EXPORT_SYMBOL(drm_framebuffer_reference);

static void drm_framebuffer_free_bug(struct kref *kref)
{
	BUG();
}

static void __drm_framebuffer_unreference(struct drm_framebuffer *fb)
{
	DRM_DEBUG("FB ID: %d\n", fb->base.id);
	kref_put(&fb->refcount, drm_framebuffer_free_bug);
}

/* dev->mode_config.fb_lock must be held! */
static void __drm_framebuffer_unregister(struct drm_device *dev,
					 struct drm_framebuffer *fb)
{
	mutex_lock(&dev->mode_config.idr_mutex);
	idr_remove(&dev->mode_config.crtc_idr, fb->base.id);
	mutex_unlock(&dev->mode_config.idr_mutex);

	fb->base.id = 0;

	__drm_framebuffer_unreference(fb);
}

/**
 * drm_framebuffer_unregister_private - unregister a private fb from the lookup idr
 * @fb: fb to unregister
 *
 * Drivers need to call this when cleaning up driver-private framebuffers, e.g.
 * those used for fbdev. Note that the caller must hold a reference of it's own,
 * i.e. the object may not be destroyed through this call (since it'll lead to a
 * locking inversion).
 */
void drm_framebuffer_unregister_private(struct drm_framebuffer *fb)
{
	struct drm_device *dev = fb->dev;

	mutex_lock(&dev->mode_config.fb_lock);
	/* Mark fb as reaped and drop idr ref. */
	__drm_framebuffer_unregister(dev, fb);
	mutex_unlock(&dev->mode_config.fb_lock);
}
EXPORT_SYMBOL(drm_framebuffer_unregister_private);

/**
 * drm_framebuffer_cleanup - remove a framebuffer object
 * @fb: framebuffer to remove
 *
 * Cleanup references to a user-created framebuffer. This function is intended
 * to be used from the drivers ->destroy callback.
 *
 * Note that this function does not remove the fb from active usuage - if it is
 * still used anywhere, hilarity can ensue since userspace could call getfb on
 * the id and get back -EINVAL. Obviously no concern at driver unload time.
 *
 * Also, the framebuffer will not be removed from the lookup idr - for
 * user-created framebuffers this will happen in in the rmfb ioctl. For
 * driver-private objects (e.g. for fbdev) drivers need to explicitly call
 * drm_framebuffer_unregister_private.
 */
void drm_framebuffer_cleanup(struct drm_framebuffer *fb)
{
	struct drm_device *dev = fb->dev;

	mutex_lock(&dev->mode_config.fb_lock);
	list_del(&fb->head);
	dev->mode_config.num_fb--;
	mutex_unlock(&dev->mode_config.fb_lock);
}
EXPORT_SYMBOL(drm_framebuffer_cleanup);

/**
 * drm_framebuffer_remove - remove and unreference a framebuffer object
 * @fb: framebuffer to remove
 *
 * Scans all the CRTCs and planes in @dev's mode_config.  If they're
 * using @fb, removes it, setting it to NULL. Then drops the reference to the
 * passed-in framebuffer. Might take the modeset locks.
 *
 * Note that this function optimizes the cleanup away if the caller holds the
 * last reference to the framebuffer. It is also guaranteed to not take the
 * modeset locks in this case.
 */
void drm_framebuffer_remove(struct drm_framebuffer *fb)
{
	struct drm_device *dev = fb->dev;
	struct drm_crtc *crtc;
	struct drm_plane *plane;
	struct drm_mode_set set;
	int ret;

	WARN_ON(!list_empty(&fb->filp_head));

	/*
	 * drm ABI mandates that we remove any deleted framebuffers from active
	 * useage. But since most sane clients only remove framebuffers they no
	 * longer need, try to optimize this away.
	 *
	 * Since we're holding a reference ourselves, observing a refcount of 1
	 * means that we're the last holder and can skip it. Also, the refcount
	 * can never increase from 1 again, so we don't need any barriers or
	 * locks.
	 *
	 * Note that userspace could try to race with use and instate a new
	 * usage _after_ we've cleared all current ones. End result will be an
	 * in-use fb with fb-id == 0. Userspace is allowed to shoot its own foot
	 * in this manner.
	 */
	if (atomic_read(&fb->refcount.refcount) > 1) {
		drm_modeset_lock_all(dev);
		/* remove from any CRTC */
		list_for_each_entry(crtc, &dev->mode_config.crtc_list, head) {
			if (crtc->fb == fb) {
				/* should turn off the crtc */
				memset(&set, 0, sizeof(struct drm_mode_set));
				set.crtc = crtc;
				set.fb = NULL;
				ret = drm_mode_set_config_internal(&set);
				if (ret)
					DRM_ERROR("failed to reset crtc %p when fb was deleted\n", crtc);
			}
		}

		list_for_each_entry(plane, &dev->mode_config.plane_list, head) {
			if (plane->fb == fb)
				drm_plane_force_disable(plane);
		}
		drm_modeset_unlock_all(dev);
	}

	drm_framebuffer_unreference(fb);
}
EXPORT_SYMBOL(drm_framebuffer_remove);

/**
 * drm_crtc_init - Initialise a new CRTC object
 * @dev: DRM device
 * @crtc: CRTC object to init
 * @funcs: callbacks for the new CRTC
 *
 * Inits a new object created as base part of a driver crtc object.
 *
 * RETURNS:
 * Zero on success, error code on failure.
 */
int drm_crtc_init(struct drm_device *dev, struct drm_crtc *crtc,
		   const struct drm_crtc_funcs *funcs)
{
	int ret;

	crtc->dev = dev;
	crtc->funcs = funcs;
	crtc->invert_dimensions = false;

	drm_modeset_lock_all(dev);
	mutex_init(&crtc->mutex);
	mutex_lock_nest_lock(&crtc->mutex, &dev->mode_config.mutex);

	ret = drm_mode_object_get(dev, &crtc->base, DRM_MODE_OBJECT_CRTC);
	if (ret)
		goto out;

	crtc->base.properties = &crtc->properties;

	list_add_tail(&crtc->head, &dev->mode_config.crtc_list);
	dev->mode_config.num_crtc++;

 out:
	drm_modeset_unlock_all(dev);

	return ret;
}
EXPORT_SYMBOL(drm_crtc_init);

/**
 * drm_crtc_cleanup - Clean up the core crtc usage
 * @crtc: CRTC to cleanup
 *
 * This function cleans up @crtc and removes it from the DRM mode setting
 * core. Note that the function does *not* free the crtc structure itself,
 * this is the responsibility of the caller.
 */
void drm_crtc_cleanup(struct drm_crtc *crtc)
{
	struct drm_device *dev = crtc->dev;

	kfree(crtc->gamma_store);
	crtc->gamma_store = NULL;

	drm_mode_object_put(dev, &crtc->base);
	list_del(&crtc->head);
	dev->mode_config.num_crtc--;
}
EXPORT_SYMBOL(drm_crtc_cleanup);

/**
 * drm_mode_probed_add - add a mode to a connector's probed mode list
 * @connector: connector the new mode
 * @mode: mode data
 *
 * Add @mode to @connector's mode list for later use.
 */
void drm_mode_probed_add(struct drm_connector *connector,
			 struct drm_display_mode *mode)
{
	list_add_tail(&mode->head, &connector->probed_modes);
}
EXPORT_SYMBOL(drm_mode_probed_add);

/*
 * drm_mode_remove - remove and free a mode
 * @connector: connector list to modify
 * @mode: mode to remove
 *
 * Remove @mode from @connector's mode list, then free it.
 */
static void drm_mode_remove(struct drm_connector *connector,
			    struct drm_display_mode *mode)
{
	list_del(&mode->head);
	drm_mode_destroy(connector->dev, mode);
}

/**
 * drm_connector_init - Init a preallocated connector
 * @dev: DRM device
 * @connector: the connector to init
 * @funcs: callbacks for this connector
 * @connector_type: user visible type of the connector
 *
 * Initialises a preallocated connector. Connectors should be
 * subclassed as part of driver connector objects.
 *
 * RETURNS:
 * Zero on success, error code on failure.
 */
int drm_connector_init(struct drm_device *dev,
		       struct drm_connector *connector,
		       const struct drm_connector_funcs *funcs,
		       int connector_type)
{
	int ret;
	struct ida *connector_ida =
		&drm_connector_enum_list[connector_type].ida;

	drm_modeset_lock_all(dev);

	ret = drm_mode_object_get(dev, &connector->base, DRM_MODE_OBJECT_CONNECTOR);
	if (ret)
		goto out;

	connector->base.properties = &connector->properties;
	connector->dev = dev;
	connector->funcs = funcs;
	connector->connector_type = connector_type;
	connector->connector_type_id =
		ida_simple_get(connector_ida, 1, 0, GFP_KERNEL);
	if (connector->connector_type_id < 0) {
		ret = connector->connector_type_id;
		drm_mode_object_put(dev, &connector->base);
		goto out;
	}
	INIT_LIST_HEAD(&connector->probed_modes);
	INIT_LIST_HEAD(&connector->modes);
	connector->edid_blob_ptr = NULL;
	connector->status = connector_status_unknown;

	list_add_tail(&connector->head, &dev->mode_config.connector_list);
	dev->mode_config.num_connector++;

	if (connector_type != DRM_MODE_CONNECTOR_VIRTUAL)
		drm_object_attach_property(&connector->base,
					      dev->mode_config.edid_property,
					      0);

	drm_object_attach_property(&connector->base,
				      dev->mode_config.dpms_property, 0);

 out:
	drm_modeset_unlock_all(dev);

	return ret;
}
EXPORT_SYMBOL(drm_connector_init);

/**
 * drm_connector_cleanup - cleans up an initialised connector
 * @connector: connector to cleanup
 *
 * Cleans up the connector but doesn't free the object.
 */
void drm_connector_cleanup(struct drm_connector *connector)
{
	struct drm_device *dev = connector->dev;
	struct drm_display_mode *mode, *t;

	list_for_each_entry_safe(mode, t, &connector->probed_modes, head)
		drm_mode_remove(connector, mode);

	list_for_each_entry_safe(mode, t, &connector->modes, head)
		drm_mode_remove(connector, mode);

	ida_remove(&drm_connector_enum_list[connector->connector_type].ida,
		   connector->connector_type_id);

	drm_mode_object_put(dev, &connector->base);
	list_del(&connector->head);
	dev->mode_config.num_connector--;
}
EXPORT_SYMBOL(drm_connector_cleanup);

void drm_connector_unplug_all(struct drm_device *dev)
{
	struct drm_connector *connector;

	/* taking the mode config mutex ends up in a clash with sysfs */
	list_for_each_entry(connector, &dev->mode_config.connector_list, head)
		drm_sysfs_connector_remove(connector);

}
EXPORT_SYMBOL(drm_connector_unplug_all);

int drm_bridge_init(struct drm_device *dev, struct drm_bridge *bridge,
		const struct drm_bridge_funcs *funcs)
{
	int ret;

	drm_modeset_lock_all(dev);

	ret = drm_mode_object_get(dev, &bridge->base, DRM_MODE_OBJECT_BRIDGE);
	if (ret)
		goto out;

	bridge->dev = dev;
	bridge->funcs = funcs;

	list_add_tail(&bridge->head, &dev->mode_config.bridge_list);
	dev->mode_config.num_bridge++;

 out:
	drm_modeset_unlock_all(dev);
	return ret;
}
EXPORT_SYMBOL(drm_bridge_init);

void drm_bridge_cleanup(struct drm_bridge *bridge)
{
	struct drm_device *dev = bridge->dev;

	drm_modeset_lock_all(dev);
	drm_mode_object_put(dev, &bridge->base);
	list_del(&bridge->head);
	dev->mode_config.num_bridge--;
	drm_modeset_unlock_all(dev);
}
EXPORT_SYMBOL(drm_bridge_cleanup);

int drm_encoder_init(struct drm_device *dev,
		      struct drm_encoder *encoder,
		      const struct drm_encoder_funcs *funcs,
		      int encoder_type)
{
	int ret;

	drm_modeset_lock_all(dev);

	ret = drm_mode_object_get(dev, &encoder->base, DRM_MODE_OBJECT_ENCODER);
	if (ret)
		goto out;

	encoder->dev = dev;
	encoder->encoder_type = encoder_type;
	encoder->funcs = funcs;

	list_add_tail(&encoder->head, &dev->mode_config.encoder_list);
	dev->mode_config.num_encoder++;

 out:
	drm_modeset_unlock_all(dev);

	return ret;
}
EXPORT_SYMBOL(drm_encoder_init);

void drm_encoder_cleanup(struct drm_encoder *encoder)
{
	struct drm_device *dev = encoder->dev;
	drm_modeset_lock_all(dev);
	drm_mode_object_put(dev, &encoder->base);
	list_del(&encoder->head);
	dev->mode_config.num_encoder--;
	drm_modeset_unlock_all(dev);
}
EXPORT_SYMBOL(drm_encoder_cleanup);

/**
 * drm_plane_init - Initialise a new plane object
 * @dev: DRM device
 * @plane: plane object to init
 * @possible_crtcs: bitmask of possible CRTCs
 * @funcs: callbacks for the new plane
 * @formats: array of supported formats (%DRM_FORMAT_*)
 * @format_count: number of elements in @formats
 * @priv: plane is private (hidden from userspace)?
 *
 * Inits a new object created as base part of a driver plane object.
 *
 * RETURNS:
 * Zero on success, error code on failure.
 */
int drm_plane_init(struct drm_device *dev, struct drm_plane *plane,
		   unsigned long possible_crtcs,
		   const struct drm_plane_funcs *funcs,
		   const uint32_t *formats, uint32_t format_count,
		   bool priv)
{
	int ret;

	drm_modeset_lock_all(dev);

	ret = drm_mode_object_get(dev, &plane->base, DRM_MODE_OBJECT_PLANE);
	if (ret)
		goto out;

	plane->base.properties = &plane->properties;
	plane->dev = dev;
	plane->funcs = funcs;
	plane->format_types = kmalloc(sizeof(uint32_t) * format_count,
				      GFP_KERNEL);
	if (!plane->format_types) {
		DRM_DEBUG_KMS("out of memory when allocating plane\n");
		drm_mode_object_put(dev, &plane->base);
		ret = -ENOMEM;
		goto out;
	}

	memcpy(plane->format_types, formats, format_count * sizeof(uint32_t));
	plane->format_count = format_count;
	plane->possible_crtcs = possible_crtcs;

	/* private planes are not exposed to userspace, but depending on
	 * display hardware, might be convenient to allow sharing programming
	 * for the scanout engine with the crtc implementation.
	 */
	if (!priv) {
		list_add_tail(&plane->head, &dev->mode_config.plane_list);
		dev->mode_config.num_plane++;
	} else {
		INIT_LIST_HEAD(&plane->head);
	}

 out:
	drm_modeset_unlock_all(dev);

	return ret;
}
EXPORT_SYMBOL(drm_plane_init);

/**
 * drm_plane_cleanup - Clean up the core plane usage
 * @plane: plane to cleanup
 *
 * This function cleans up @plane and removes it from the DRM mode setting
 * core. Note that the function does *not* free the plane structure itself,
 * this is the responsibility of the caller.
 */
void drm_plane_cleanup(struct drm_plane *plane)
{
	struct drm_device *dev = plane->dev;

	drm_modeset_lock_all(dev);
	kfree(plane->format_types);
	drm_mode_object_put(dev, &plane->base);
	/* if not added to a list, it must be a private plane */
	if (!list_empty(&plane->head)) {
		list_del(&plane->head);
		dev->mode_config.num_plane--;
	}
	drm_modeset_unlock_all(dev);
}
EXPORT_SYMBOL(drm_plane_cleanup);

/**
 * drm_plane_force_disable - Forcibly disable a plane
 * @plane: plane to disable
 *
 * Forces the plane to be disabled.
 *
 * Used when the plane's current framebuffer is destroyed,
 * and when restoring fbdev mode.
 */
void drm_plane_force_disable(struct drm_plane *plane)
{
	int ret;

	if (!plane->fb)
		return;

	ret = plane->funcs->disable_plane(plane);
	if (ret)
		DRM_ERROR("failed to disable plane with busy fb\n");
	/* disconnect the plane from the fb and crtc: */
	__drm_framebuffer_unreference(plane->fb);
	plane->fb = NULL;
	plane->crtc = NULL;
}
EXPORT_SYMBOL(drm_plane_force_disable);

/**
 * drm_mode_create - create a new display mode
 * @dev: DRM device
 *
 * Create a new drm_display_mode, give it an ID, and return it.
 *
 * RETURNS:
 * Pointer to new mode on success, NULL on error.
 */
struct drm_display_mode *drm_mode_create(struct drm_device *dev)
{
	struct drm_display_mode *nmode;

	nmode = kzalloc(sizeof(struct drm_display_mode), GFP_KERNEL);
	if (!nmode)
		return NULL;

	if (drm_mode_object_get(dev, &nmode->base, DRM_MODE_OBJECT_MODE)) {
		kfree(nmode);
		return NULL;
	}

	return nmode;
}
EXPORT_SYMBOL(drm_mode_create);

/**
 * drm_mode_destroy - remove a mode
 * @dev: DRM device
 * @mode: mode to remove
 *
 * Free @mode's unique identifier, then free it.
 */
void drm_mode_destroy(struct drm_device *dev, struct drm_display_mode *mode)
{
	if (!mode)
		return;

	drm_mode_object_put(dev, &mode->base);

	kfree(mode);
}
EXPORT_SYMBOL(drm_mode_destroy);

static int drm_mode_create_standard_connector_properties(struct drm_device *dev)
{
	struct drm_property *edid;
	struct drm_property *dpms;

	/*
	 * Standard properties (apply to all connectors)
	 */
	edid = drm_property_create(dev, DRM_MODE_PROP_BLOB |
				   DRM_MODE_PROP_IMMUTABLE,
				   "EDID", 0);
	dev->mode_config.edid_property = edid;

	dpms = drm_property_create_enum(dev, 0,
				   "DPMS", drm_dpms_enum_list,
				   ARRAY_SIZE(drm_dpms_enum_list));
	dev->mode_config.dpms_property = dpms;

	return 0;
}

/**
 * drm_mode_create_dvi_i_properties - create DVI-I specific connector properties
 * @dev: DRM device
 *
 * Called by a driver the first time a DVI-I connector is made.
 */
int drm_mode_create_dvi_i_properties(struct drm_device *dev)
{
	struct drm_property *dvi_i_selector;
	struct drm_property *dvi_i_subconnector;

	if (dev->mode_config.dvi_i_select_subconnector_property)
		return 0;

	dvi_i_selector =
		drm_property_create_enum(dev, 0,
				    "select subconnector",
				    drm_dvi_i_select_enum_list,
				    ARRAY_SIZE(drm_dvi_i_select_enum_list));
	dev->mode_config.dvi_i_select_subconnector_property = dvi_i_selector;

	dvi_i_subconnector = drm_property_create_enum(dev, DRM_MODE_PROP_IMMUTABLE,
				    "subconnector",
				    drm_dvi_i_subconnector_enum_list,
				    ARRAY_SIZE(drm_dvi_i_subconnector_enum_list));
	dev->mode_config.dvi_i_subconnector_property = dvi_i_subconnector;

	return 0;
}
EXPORT_SYMBOL(drm_mode_create_dvi_i_properties);

/**
 * drm_create_tv_properties - create TV specific connector properties
 * @dev: DRM device
 * @num_modes: number of different TV formats (modes) supported
 * @modes: array of pointers to strings containing name of each format
 *
 * Called by a driver's TV initialization routine, this function creates
 * the TV specific connector properties for a given device.  Caller is
 * responsible for allocating a list of format names and passing them to
 * this routine.
 */
int drm_mode_create_tv_properties(struct drm_device *dev, int num_modes,
				  char *modes[])
{
	struct drm_property *tv_selector;
	struct drm_property *tv_subconnector;
	int i;

	if (dev->mode_config.tv_select_subconnector_property)
		return 0;

	/*
	 * Basic connector properties
	 */
	tv_selector = drm_property_create_enum(dev, 0,
					  "select subconnector",
					  drm_tv_select_enum_list,
					  ARRAY_SIZE(drm_tv_select_enum_list));
	dev->mode_config.tv_select_subconnector_property = tv_selector;

	tv_subconnector =
		drm_property_create_enum(dev, DRM_MODE_PROP_IMMUTABLE,
				    "subconnector",
				    drm_tv_subconnector_enum_list,
				    ARRAY_SIZE(drm_tv_subconnector_enum_list));
	dev->mode_config.tv_subconnector_property = tv_subconnector;

	/*
	 * Other, TV specific properties: margins & TV modes.
	 */
	dev->mode_config.tv_left_margin_property =
		drm_property_create_range(dev, 0, "left margin", 0, 100);

	dev->mode_config.tv_right_margin_property =
		drm_property_create_range(dev, 0, "right margin", 0, 100);

	dev->mode_config.tv_top_margin_property =
		drm_property_create_range(dev, 0, "top margin", 0, 100);

	dev->mode_config.tv_bottom_margin_property =
		drm_property_create_range(dev, 0, "bottom margin", 0, 100);

	dev->mode_config.tv_mode_property =
		drm_property_create(dev, DRM_MODE_PROP_ENUM,
				    "mode", num_modes);
	for (i = 0; i < num_modes; i++)
		drm_property_add_enum(dev->mode_config.tv_mode_property, i,
				      i, modes[i]);

	dev->mode_config.tv_brightness_property =
		drm_property_create_range(dev, 0, "brightness", 0, 100);

	dev->mode_config.tv_contrast_property =
		drm_property_create_range(dev, 0, "contrast", 0, 100);

	dev->mode_config.tv_flicker_reduction_property =
		drm_property_create_range(dev, 0, "flicker reduction", 0, 100);

	dev->mode_config.tv_overscan_property =
		drm_property_create_range(dev, 0, "overscan", 0, 100);

	dev->mode_config.tv_saturation_property =
		drm_property_create_range(dev, 0, "saturation", 0, 100);

	dev->mode_config.tv_hue_property =
		drm_property_create_range(dev, 0, "hue", 0, 100);

	return 0;
}
EXPORT_SYMBOL(drm_mode_create_tv_properties);

/**
 * drm_mode_create_scaling_mode_property - create scaling mode property
 * @dev: DRM device
 *
 * Called by a driver the first time it's needed, must be attached to desired
 * connectors.
 */
int drm_mode_create_scaling_mode_property(struct drm_device *dev)
{
	struct drm_property *scaling_mode;

	if (dev->mode_config.scaling_mode_property)
		return 0;

	scaling_mode =
		drm_property_create_enum(dev, 0, "scaling mode",
				drm_scaling_mode_enum_list,
				    ARRAY_SIZE(drm_scaling_mode_enum_list));

	dev->mode_config.scaling_mode_property = scaling_mode;

	return 0;
}
EXPORT_SYMBOL(drm_mode_create_scaling_mode_property);

/**
 * drm_mode_create_dirty_property - create dirty property
 * @dev: DRM device
 *
 * Called by a driver the first time it's needed, must be attached to desired
 * connectors.
 */
int drm_mode_create_dirty_info_property(struct drm_device *dev)
{
	struct drm_property *dirty_info;

	if (dev->mode_config.dirty_info_property)
		return 0;

	dirty_info =
		drm_property_create_enum(dev, DRM_MODE_PROP_IMMUTABLE,
				    "dirty",
				    drm_dirty_info_enum_list,
				    ARRAY_SIZE(drm_dirty_info_enum_list));
	dev->mode_config.dirty_info_property = dirty_info;

	return 0;
}
EXPORT_SYMBOL(drm_mode_create_dirty_info_property);

static int drm_mode_group_init(struct drm_device *dev, struct drm_mode_group *group)
{
	uint32_t total_objects = 0;

	total_objects += dev->mode_config.num_crtc;
	total_objects += dev->mode_config.num_connector;
	total_objects += dev->mode_config.num_encoder;
	total_objects += dev->mode_config.num_bridge;

	group->id_list = kzalloc(total_objects * sizeof(uint32_t), GFP_KERNEL);
	if (!group->id_list)
		return -ENOMEM;

	group->num_crtcs = 0;
	group->num_connectors = 0;
	group->num_encoders = 0;
	group->num_bridges = 0;
	return 0;
}

int drm_mode_group_init_legacy_group(struct drm_device *dev,
				     struct drm_mode_group *group)
{
	struct drm_crtc *crtc;
	struct drm_encoder *encoder;
	struct drm_connector *connector;
	struct drm_bridge *bridge;
	int ret;

	if ((ret = drm_mode_group_init(dev, group)))
		return ret;

	list_for_each_entry(crtc, &dev->mode_config.crtc_list, head)
		group->id_list[group->num_crtcs++] = crtc->base.id;

	list_for_each_entry(encoder, &dev->mode_config.encoder_list, head)
		group->id_list[group->num_crtcs + group->num_encoders++] =
		encoder->base.id;

	list_for_each_entry(connector, &dev->mode_config.connector_list, head)
		group->id_list[group->num_crtcs + group->num_encoders +
			       group->num_connectors++] = connector->base.id;

	list_for_each_entry(bridge, &dev->mode_config.bridge_list, head)
		group->id_list[group->num_crtcs + group->num_encoders +
			       group->num_connectors + group->num_bridges++] =
					bridge->base.id;

	return 0;
}
EXPORT_SYMBOL(drm_mode_group_init_legacy_group);

/**
 * drm_crtc_convert_to_umode - convert a drm_display_mode into a modeinfo
 * @out: drm_mode_modeinfo struct to return to the user
 * @in: drm_display_mode to use
 *
 * Convert a drm_display_mode into a drm_mode_modeinfo structure to return to
 * the user.
 */
static void drm_crtc_convert_to_umode(struct drm_mode_modeinfo *out,
				      const struct drm_display_mode *in)
{
	WARN(in->hdisplay > USHRT_MAX || in->hsync_start > USHRT_MAX ||
	     in->hsync_end > USHRT_MAX || in->htotal > USHRT_MAX ||
	     in->hskew > USHRT_MAX || in->vdisplay > USHRT_MAX ||
	     in->vsync_start > USHRT_MAX || in->vsync_end > USHRT_MAX ||
	     in->vtotal > USHRT_MAX || in->vscan > USHRT_MAX,
	     "timing values too large for mode info\n");

	out->clock = in->clock;
	out->hdisplay = in->hdisplay;
	out->hsync_start = in->hsync_start;
	out->hsync_end = in->hsync_end;
	out->htotal = in->htotal;
	out->hskew = in->hskew;
	out->vdisplay = in->vdisplay;
	out->vsync_start = in->vsync_start;
	out->vsync_end = in->vsync_end;
	out->vtotal = in->vtotal;
	out->vscan = in->vscan;
	out->vrefresh = in->vrefresh;
	out->flags = in->flags;
	out->type = in->type;
	strncpy(out->name, in->name, DRM_DISPLAY_MODE_LEN);
	out->name[DRM_DISPLAY_MODE_LEN-1] = 0;
}

/**
 * drm_crtc_convert_to_umode - convert a modeinfo into a drm_display_mode
 * @out: drm_display_mode to return to the user
 * @in: drm_mode_modeinfo to use
 *
 * Convert a drm_mode_modeinfo into a drm_display_mode structure to return to
 * the caller.
 *
 * RETURNS:
 * Zero on success, errno on failure.
 */
static int drm_crtc_convert_umode(struct drm_display_mode *out,
				  const struct drm_mode_modeinfo *in)
{
	if (in->clock > INT_MAX || in->vrefresh > INT_MAX)
		return -ERANGE;

	out->clock = in->clock;
	out->hdisplay = in->hdisplay;
	out->hsync_start = in->hsync_start;
	out->hsync_end = in->hsync_end;
	out->htotal = in->htotal;
	out->hskew = in->hskew;
	out->vdisplay = in->vdisplay;
	out->vsync_start = in->vsync_start;
	out->vsync_end = in->vsync_end;
	out->vtotal = in->vtotal;
	out->vscan = in->vscan;
	out->vrefresh = in->vrefresh;
	out->flags = in->flags;
	out->type = in->type;
	strncpy(out->name, in->name, DRM_DISPLAY_MODE_LEN);
	out->name[DRM_DISPLAY_MODE_LEN-1] = 0;

	return 0;
}

/**
 * drm_mode_getresources - get graphics configuration
 * @dev: drm device for the ioctl
 * @data: data pointer for the ioctl
 * @file_priv: drm file for the ioctl call
 *
 * Construct a set of configuration description structures and return
 * them to the user, including CRTC, connector and framebuffer configuration.
 *
 * Called by the user via ioctl.
 *
 * RETURNS:
 * Zero on success, errno on failure.
 */
int drm_mode_getresources(struct drm_device *dev, void *data,
			  struct drm_file *file_priv)
{
	struct drm_mode_card_res *card_res = data;
	struct list_head *lh;
	struct drm_framebuffer *fb;
	struct drm_connector *connector;
	struct drm_crtc *crtc;
	struct drm_encoder *encoder;
	int ret = 0;
	int connector_count = 0;
	int crtc_count = 0;
	int fb_count = 0;
	int encoder_count = 0;
	int copied = 0, i;
	uint32_t __user *fb_id;
	uint32_t __user *crtc_id;
	uint32_t __user *connector_id;
	uint32_t __user *encoder_id;
	struct drm_mode_group *mode_group;

	if (!drm_core_check_feature(dev, DRIVER_MODESET))
		return -EINVAL;


	mutex_lock(&file_priv->fbs_lock);
	/*
	 * For the non-control nodes we need to limit the list of resources
	 * by IDs in the group list for this node
	 */
	list_for_each(lh, &file_priv->fbs)
		fb_count++;

	/* handle this in 4 parts */
	/* FBs */
	if (card_res->count_fbs >= fb_count) {
		copied = 0;
		fb_id = (uint32_t __user *)(unsigned long)card_res->fb_id_ptr;
		list_for_each_entry(fb, &file_priv->fbs, filp_head) {
			if (put_user(fb->base.id, fb_id + copied)) {
				mutex_unlock(&file_priv->fbs_lock);
				return -EFAULT;
			}
			copied++;
		}
	}
	card_res->count_fbs = fb_count;
	mutex_unlock(&file_priv->fbs_lock);

	drm_modeset_lock_all(dev);
	mode_group = &file_priv->master->minor->mode_group;
	if (file_priv->master->minor->type == DRM_MINOR_CONTROL) {

		list_for_each(lh, &dev->mode_config.crtc_list)
			crtc_count++;

		list_for_each(lh, &dev->mode_config.connector_list)
			connector_count++;

		list_for_each(lh, &dev->mode_config.encoder_list)
			encoder_count++;
	} else {

		crtc_count = mode_group->num_crtcs;
		connector_count = mode_group->num_connectors;
		encoder_count = mode_group->num_encoders;
	}

	card_res->max_height = dev->mode_config.max_height;
	card_res->min_height = dev->mode_config.min_height;
	card_res->max_width = dev->mode_config.max_width;
	card_res->min_width = dev->mode_config.min_width;

	/* CRTCs */
	if (card_res->count_crtcs >= crtc_count) {
		copied = 0;
		crtc_id = (uint32_t __user *)(unsigned long)card_res->crtc_id_ptr;
		if (file_priv->master->minor->type == DRM_MINOR_CONTROL) {
			list_for_each_entry(crtc, &dev->mode_config.crtc_list,
					    head) {
				DRM_DEBUG_KMS("[CRTC:%d]\n", crtc->base.id);
				if (put_user(crtc->base.id, crtc_id + copied)) {
					ret = -EFAULT;
					goto out;
				}
				copied++;
			}
		} else {
			for (i = 0; i < mode_group->num_crtcs; i++) {
				if (put_user(mode_group->id_list[i],
					     crtc_id + copied)) {
					ret = -EFAULT;
					goto out;
				}
				copied++;
			}
		}
	}
	card_res->count_crtcs = crtc_count;

	/* Encoders */
	if (card_res->count_encoders >= encoder_count) {
		copied = 0;
		encoder_id = (uint32_t __user *)(unsigned long)card_res->encoder_id_ptr;
		if (file_priv->master->minor->type == DRM_MINOR_CONTROL) {
			list_for_each_entry(encoder,
					    &dev->mode_config.encoder_list,
					    head) {
				DRM_DEBUG_KMS("[ENCODER:%d:%s]\n", encoder->base.id,
						drm_get_encoder_name(encoder));
				if (put_user(encoder->base.id, encoder_id +
					     copied)) {
					ret = -EFAULT;
					goto out;
				}
				copied++;
			}
		} else {
			for (i = mode_group->num_crtcs; i < mode_group->num_crtcs + mode_group->num_encoders; i++) {
				if (put_user(mode_group->id_list[i],
					     encoder_id + copied)) {
					ret = -EFAULT;
					goto out;
				}
				copied++;
			}

		}
	}
	card_res->count_encoders = encoder_count;

	/* Connectors */
	if (card_res->count_connectors >= connector_count) {
		copied = 0;
		connector_id = (uint32_t __user *)(unsigned long)card_res->connector_id_ptr;
		if (file_priv->master->minor->type == DRM_MINOR_CONTROL) {
			list_for_each_entry(connector,
					    &dev->mode_config.connector_list,
					    head) {
				DRM_DEBUG_KMS("[CONNECTOR:%d:%s]\n",
					connector->base.id,
					drm_get_connector_name(connector));
				if (put_user(connector->base.id,
					     connector_id + copied)) {
					ret = -EFAULT;
					goto out;
				}
				copied++;
			}
		} else {
			int start = mode_group->num_crtcs +
				mode_group->num_encoders;
			for (i = start; i < start + mode_group->num_connectors; i++) {
				if (put_user(mode_group->id_list[i],
					     connector_id + copied)) {
					ret = -EFAULT;
					goto out;
				}
				copied++;
			}
		}
	}
	card_res->count_connectors = connector_count;

	DRM_DEBUG_KMS("CRTC[%d] CONNECTORS[%d] ENCODERS[%d]\n", card_res->count_crtcs,
		  card_res->count_connectors, card_res->count_encoders);

out:
	drm_modeset_unlock_all(dev);
	return ret;
}

/**
 * drm_mode_getcrtc - get CRTC configuration
 * @dev: drm device for the ioctl
 * @data: data pointer for the ioctl
 * @file_priv: drm file for the ioctl call
 *
 * Construct a CRTC configuration structure to return to the user.
 *
 * Called by the user via ioctl.
 *
 * RETURNS:
 * Zero on success, errno on failure.
 */
int drm_mode_getcrtc(struct drm_device *dev,
		     void *data, struct drm_file *file_priv)
{
	struct drm_mode_crtc *crtc_resp = data;
	struct drm_crtc *crtc;
	struct drm_mode_object *obj;
	int ret = 0;

	if (!drm_core_check_feature(dev, DRIVER_MODESET))
		return -EINVAL;

	drm_modeset_lock_all(dev);

	obj = drm_mode_object_find(dev, crtc_resp->crtc_id,
				   DRM_MODE_OBJECT_CRTC);
	if (!obj) {
		ret = -EINVAL;
		goto out;
	}
	crtc = obj_to_crtc(obj);

	crtc_resp->x = crtc->x;
	crtc_resp->y = crtc->y;
	crtc_resp->gamma_size = crtc->gamma_size;
	if (crtc->fb)
		crtc_resp->fb_id = crtc->fb->base.id;
	else
		crtc_resp->fb_id = 0;

	if (crtc->enabled) {

		drm_crtc_convert_to_umode(&crtc_resp->mode, &crtc->mode);
		crtc_resp->mode_valid = 1;

	} else {
		crtc_resp->mode_valid = 0;
	}

out:
	drm_modeset_unlock_all(dev);
	return ret;
}

/**
 * drm_mode_getconnector - get connector configuration
 * @dev: drm device for the ioctl
 * @data: data pointer for the ioctl
 * @file_priv: drm file for the ioctl call
 *
 * Construct a connector configuration structure to return to the user.
 *
 * Called by the user via ioctl.
 *
 * RETURNS:
 * Zero on success, errno on failure.
 */
int drm_mode_getconnector(struct drm_device *dev, void *data,
			  struct drm_file *file_priv)
{
	struct drm_mode_get_connector *out_resp = data;
	struct drm_mode_object *obj;
	struct drm_connector *connector;
	struct drm_display_mode *mode;
	int mode_count = 0;
	int props_count = 0;
	int encoders_count = 0;
	int ret = 0;
	int copied = 0;
	int i;
	struct drm_mode_modeinfo u_mode;
	struct drm_mode_modeinfo __user *mode_ptr;
	uint32_t __user *prop_ptr;
	uint64_t __user *prop_values;
	uint32_t __user *encoder_ptr;

	if (!drm_core_check_feature(dev, DRIVER_MODESET))
		return -EINVAL;

	memset(&u_mode, 0, sizeof(struct drm_mode_modeinfo));

	DRM_DEBUG_KMS("[CONNECTOR:%d:?]\n", out_resp->connector_id);

	mutex_lock(&dev->mode_config.mutex);

	obj = drm_mode_object_find(dev, out_resp->connector_id,
				   DRM_MODE_OBJECT_CONNECTOR);
	if (!obj) {
		ret = -EINVAL;
		goto out;
	}
	connector = obj_to_connector(obj);

	props_count = connector->properties.count;

	for (i = 0; i < DRM_CONNECTOR_MAX_ENCODER; i++) {
		if (connector->encoder_ids[i] != 0) {
			encoders_count++;
		}
	}

	if (out_resp->count_modes == 0) {
		connector->funcs->fill_modes(connector,
					     dev->mode_config.max_width,
					     dev->mode_config.max_height);
	}

	/* delayed so we get modes regardless of pre-fill_modes state */
	list_for_each_entry(mode, &connector->modes, head)
		mode_count++;

	out_resp->connector_id = connector->base.id;
	out_resp->connector_type = connector->connector_type;
	out_resp->connector_type_id = connector->connector_type_id;
	out_resp->mm_width = connector->display_info.width_mm;
	out_resp->mm_height = connector->display_info.height_mm;
	out_resp->subpixel = connector->display_info.subpixel_order;
	out_resp->connection = connector->status;
	if (connector->encoder)
		out_resp->encoder_id = connector->encoder->base.id;
	else
		out_resp->encoder_id = 0;

	/*
	 * This ioctl is called twice, once to determine how much space is
	 * needed, and the 2nd time to fill it.
	 */
	if ((out_resp->count_modes >= mode_count) && mode_count) {
		copied = 0;
		mode_ptr = (struct drm_mode_modeinfo __user *)(unsigned long)out_resp->modes_ptr;
		list_for_each_entry(mode, &connector->modes, head) {
			drm_crtc_convert_to_umode(&u_mode, mode);
			if (copy_to_user(mode_ptr + copied,
					 &u_mode, sizeof(u_mode))) {
				ret = -EFAULT;
				goto out;
			}
			copied++;
		}
	}
	out_resp->count_modes = mode_count;

	if ((out_resp->count_props >= props_count) && props_count) {
		copied = 0;
		prop_ptr = (uint32_t __user *)(unsigned long)(out_resp->props_ptr);
		prop_values = (uint64_t __user *)(unsigned long)(out_resp->prop_values_ptr);
		for (i = 0; i < connector->properties.count; i++) {
			if (put_user(connector->properties.ids[i],
				     prop_ptr + copied)) {
				ret = -EFAULT;
				goto out;
			}

			if (put_user(connector->properties.values[i],
				     prop_values + copied)) {
				ret = -EFAULT;
				goto out;
			}
			copied++;
		}
	}
	out_resp->count_props = props_count;

	if ((out_resp->count_encoders >= encoders_count) && encoders_count) {
		copied = 0;
		encoder_ptr = (uint32_t __user *)(unsigned long)(out_resp->encoders_ptr);
		for (i = 0; i < DRM_CONNECTOR_MAX_ENCODER; i++) {
			if (connector->encoder_ids[i] != 0) {
				if (put_user(connector->encoder_ids[i],
					     encoder_ptr + copied)) {
					ret = -EFAULT;
					goto out;
				}
				copied++;
			}
		}
	}
	out_resp->count_encoders = encoders_count;

out:
	mutex_unlock(&dev->mode_config.mutex);

	return ret;
}

int drm_mode_getencoder(struct drm_device *dev, void *data,
			struct drm_file *file_priv)
{
	struct drm_mode_get_encoder *enc_resp = data;
	struct drm_mode_object *obj;
	struct drm_encoder *encoder;
	int ret = 0;

	if (!drm_core_check_feature(dev, DRIVER_MODESET))
		return -EINVAL;

	drm_modeset_lock_all(dev);
	obj = drm_mode_object_find(dev, enc_resp->encoder_id,
				   DRM_MODE_OBJECT_ENCODER);
	if (!obj) {
		ret = -EINVAL;
		goto out;
	}
	encoder = obj_to_encoder(obj);

	if (encoder->crtc)
		enc_resp->crtc_id = encoder->crtc->base.id;
	else
		enc_resp->crtc_id = 0;
	enc_resp->encoder_type = encoder->encoder_type;
	enc_resp->encoder_id = encoder->base.id;
	enc_resp->possible_crtcs = encoder->possible_crtcs;
	enc_resp->possible_clones = encoder->possible_clones;

out:
	drm_modeset_unlock_all(dev);
	return ret;
}

/**
 * drm_mode_getplane_res - get plane info
 * @dev: DRM device
 * @data: ioctl data
 * @file_priv: DRM file info
 *
 * Return an plane count and set of IDs.
 */
int drm_mode_getplane_res(struct drm_device *dev, void *data,
			    struct drm_file *file_priv)
{
	struct drm_mode_get_plane_res *plane_resp = data;
	struct drm_mode_config *config;
	struct drm_plane *plane;
	uint32_t __user *plane_ptr;
	int copied = 0, ret = 0;

	if (!drm_core_check_feature(dev, DRIVER_MODESET))
		return -EINVAL;

	drm_modeset_lock_all(dev);
	config = &dev->mode_config;

	/*
	 * This ioctl is called twice, once to determine how much space is
	 * needed, and the 2nd time to fill it.
	 */
	if (config->num_plane &&
	    (plane_resp->count_planes >= config->num_plane)) {
		plane_ptr = (uint32_t __user *)(unsigned long)plane_resp->plane_id_ptr;

		list_for_each_entry(plane, &config->plane_list, head) {
			if (put_user(plane->base.id, plane_ptr + copied)) {
				ret = -EFAULT;
				goto out;
			}
			copied++;
		}
	}
	plane_resp->count_planes = config->num_plane;

out:
	drm_modeset_unlock_all(dev);
	return ret;
}

/**
 * drm_mode_getplane - get plane info
 * @dev: DRM device
 * @data: ioctl data
 * @file_priv: DRM file info
 *
 * Return plane info, including formats supported, gamma size, any
 * current fb, etc.
 */
int drm_mode_getplane(struct drm_device *dev, void *data,
			struct drm_file *file_priv)
{
	struct drm_mode_get_plane *plane_resp = data;
	struct drm_mode_object *obj;
	struct drm_plane *plane;
	uint32_t __user *format_ptr;
	int ret = 0;

	if (!drm_core_check_feature(dev, DRIVER_MODESET))
		return -EINVAL;

	drm_modeset_lock_all(dev);
	obj = drm_mode_object_find(dev, plane_resp->plane_id,
				   DRM_MODE_OBJECT_PLANE);
	if (!obj) {
		ret = -ENOENT;
		goto out;
	}
	plane = obj_to_plane(obj);

	if (plane->crtc)
		plane_resp->crtc_id = plane->crtc->base.id;
	else
		plane_resp->crtc_id = 0;

	if (plane->fb)
		plane_resp->fb_id = plane->fb->base.id;
	else
		plane_resp->fb_id = 0;

	plane_resp->plane_id = plane->base.id;
	plane_resp->possible_crtcs = plane->possible_crtcs;
	plane_resp->gamma_size = 0;

	/*
	 * This ioctl is called twice, once to determine how much space is
	 * needed, and the 2nd time to fill it.
	 */
	if (plane->format_count &&
	    (plane_resp->count_format_types >= plane->format_count)) {
		format_ptr = (uint32_t __user *)(unsigned long)plane_resp->format_type_ptr;
		if (copy_to_user(format_ptr,
				 plane->format_types,
				 sizeof(uint32_t) * plane->format_count)) {
			ret = -EFAULT;
			goto out;
		}
	}
	plane_resp->count_format_types = plane->format_count;

out:
	drm_modeset_unlock_all(dev);
	return ret;
}

/**
 * drm_mode_setplane - set up or tear down an plane
 * @dev: DRM device
 * @data: ioctl data*
 * @file_priv: DRM file info
 *
 * Set plane info, including placement, fb, scaling, and other factors.
 * Or pass a NULL fb to disable.
 */
int drm_mode_setplane(struct drm_device *dev, void *data,
			struct drm_file *file_priv)
{
	struct drm_mode_set_plane *plane_req = data;
	struct drm_mode_object *obj;
	struct drm_plane *plane;
	struct drm_crtc *crtc;
	struct drm_framebuffer *fb = NULL, *old_fb = NULL;
	int ret = 0;
	unsigned int fb_width, fb_height;
	int i;

	if (!drm_core_check_feature(dev, DRIVER_MODESET))
		return -EINVAL;

	/*
	 * First, find the plane, crtc, and fb objects.  If not available,
	 * we don't bother to call the driver.
	 */
	obj = drm_mode_object_find(dev, plane_req->plane_id,
				   DRM_MODE_OBJECT_PLANE);
	if (!obj) {
		DRM_DEBUG_KMS("Unknown plane ID %d\n",
			      plane_req->plane_id);
		return -ENOENT;
	}
	plane = obj_to_plane(obj);

	/* No fb means shut it down */
	if (!plane_req->fb_id) {
		drm_modeset_lock_all(dev);
		old_fb = plane->fb;
		plane->funcs->disable_plane(plane);
		plane->crtc = NULL;
		plane->fb = NULL;
		drm_modeset_unlock_all(dev);
		goto out;
	}

	obj = drm_mode_object_find(dev, plane_req->crtc_id,
				   DRM_MODE_OBJECT_CRTC);
	if (!obj) {
		DRM_DEBUG_KMS("Unknown crtc ID %d\n",
			      plane_req->crtc_id);
		ret = -ENOENT;
		goto out;
	}
	crtc = obj_to_crtc(obj);

	fb = drm_framebuffer_lookup(dev, plane_req->fb_id);
	if (!fb) {
		DRM_DEBUG_KMS("Unknown framebuffer ID %d\n",
			      plane_req->fb_id);
		ret = -ENOENT;
		goto out;
	}

	/* Check whether this plane supports the fb pixel format. */
	for (i = 0; i < plane->format_count; i++)
		if (fb->pixel_format == plane->format_types[i])
			break;
	if (i == plane->format_count) {
		DRM_DEBUG_KMS("Invalid pixel format %s\n",
			      drm_get_format_name(fb->pixel_format));
		ret = -EINVAL;
		goto out;
	}

	fb_width = fb->width << 16;
	fb_height = fb->height << 16;

	/* Make sure source coordinates are inside the fb. */
	if (plane_req->src_w > fb_width ||
	    plane_req->src_x > fb_width - plane_req->src_w ||
	    plane_req->src_h > fb_height ||
	    plane_req->src_y > fb_height - plane_req->src_h) {
		DRM_DEBUG_KMS("Invalid source coordinates "
			      "%u.%06ux%u.%06u+%u.%06u+%u.%06u\n",
			      plane_req->src_w >> 16,
			      ((plane_req->src_w & 0xffff) * 15625) >> 10,
			      plane_req->src_h >> 16,
			      ((plane_req->src_h & 0xffff) * 15625) >> 10,
			      plane_req->src_x >> 16,
			      ((plane_req->src_x & 0xffff) * 15625) >> 10,
			      plane_req->src_y >> 16,
			      ((plane_req->src_y & 0xffff) * 15625) >> 10);
		ret = -ENOSPC;
		goto out;
	}

	/* Give drivers some help against integer overflows */
	if (plane_req->crtc_w > INT_MAX ||
	    plane_req->crtc_x > INT_MAX - (int32_t) plane_req->crtc_w ||
	    plane_req->crtc_h > INT_MAX ||
	    plane_req->crtc_y > INT_MAX - (int32_t) plane_req->crtc_h) {
		DRM_DEBUG_KMS("Invalid CRTC coordinates %ux%u+%d+%d\n",
			      plane_req->crtc_w, plane_req->crtc_h,
			      plane_req->crtc_x, plane_req->crtc_y);
		ret = -ERANGE;
		goto out;
	}

	drm_modeset_lock_all(dev);
	ret = plane->funcs->update_plane(plane, crtc, fb,
					 plane_req->crtc_x, plane_req->crtc_y,
					 plane_req->crtc_w, plane_req->crtc_h,
					 plane_req->src_x, plane_req->src_y,
					 plane_req->src_w, plane_req->src_h);
	if (!ret) {
		old_fb = plane->fb;
		plane->crtc = crtc;
		plane->fb = fb;
		fb = NULL;
	}
	drm_modeset_unlock_all(dev);

out:
	if (fb)
		drm_framebuffer_unreference(fb);
	if (old_fb)
		drm_framebuffer_unreference(old_fb);

	return ret;
}

/**
 * drm_mode_set_config_internal - helper to call ->set_config
 * @set: modeset config to set
 *
 * This is a little helper to wrap internal calls to the ->set_config driver
 * interface. The only thing it adds is correct refcounting dance.
 */
int drm_mode_set_config_internal(struct drm_mode_set *set)
{
	struct drm_crtc *crtc = set->crtc;
	struct drm_framebuffer *fb;
	struct drm_crtc *tmp;
	int ret;

	/*
	 * NOTE: ->set_config can also disable other crtcs (if we steal all
	 * connectors from it), hence we need to refcount the fbs across all
	 * crtcs. Atomic modeset will have saner semantics ...
	 */
	list_for_each_entry(tmp, &crtc->dev->mode_config.crtc_list, head)
		tmp->old_fb = tmp->fb;

	fb = set->fb;

	ret = crtc->funcs->set_config(set);
	if (ret == 0) {
		/* crtc->fb must be updated by ->set_config, enforces this. */
		WARN_ON(fb != crtc->fb);
	}

	list_for_each_entry(tmp, &crtc->dev->mode_config.crtc_list, head) {
		if (tmp->fb)
			drm_framebuffer_reference(tmp->fb);
		if (tmp->old_fb)
			drm_framebuffer_unreference(tmp->old_fb);
	}

	return ret;
}
EXPORT_SYMBOL(drm_mode_set_config_internal);

/**
 * drm_mode_setcrtc - set CRTC configuration
 * @dev: drm device for the ioctl
 * @data: data pointer for the ioctl
 * @file_priv: drm file for the ioctl call
 *
 * Build a new CRTC configuration based on user request.
 *
 * Called by the user via ioctl.
 *
 * RETURNS:
 * Zero on success, errno on failure.
 */
int drm_mode_setcrtc(struct drm_device *dev, void *data,
		     struct drm_file *file_priv)
{
	struct drm_mode_config *config = &dev->mode_config;
	struct drm_mode_crtc *crtc_req = data;
	struct drm_mode_object *obj;
	struct drm_crtc *crtc;
	struct drm_connector **connector_set = NULL, *connector;
	struct drm_framebuffer *fb = NULL;
	struct drm_display_mode *mode = NULL;
	struct drm_mode_set set;
	uint32_t __user *set_connectors_ptr;
	int ret;
	int i;

	if (!drm_core_check_feature(dev, DRIVER_MODESET))
		return -EINVAL;

	/* For some reason crtc x/y offsets are signed internally. */
	if (crtc_req->x > INT_MAX || crtc_req->y > INT_MAX)
		return -ERANGE;

	drm_modeset_lock_all(dev);
	obj = drm_mode_object_find(dev, crtc_req->crtc_id,
				   DRM_MODE_OBJECT_CRTC);
	if (!obj) {
		DRM_DEBUG_KMS("Unknown CRTC ID %d\n", crtc_req->crtc_id);
		ret = -EINVAL;
		goto out;
	}
	crtc = obj_to_crtc(obj);
	DRM_DEBUG_KMS("[CRTC:%d]\n", crtc->base.id);

	if (crtc_req->mode_valid) {
		int hdisplay, vdisplay;
		/* If we have a mode we need a framebuffer. */
		/* If we pass -1, set the mode with the currently bound fb */
		if (crtc_req->fb_id == -1) {
			if (!crtc->fb) {
				DRM_DEBUG_KMS("CRTC doesn't have current FB\n");
				ret = -EINVAL;
				goto out;
			}
			fb = crtc->fb;
			/* Make refcounting symmetric with the lookup path. */
			drm_framebuffer_reference(fb);
		} else {
			fb = drm_framebuffer_lookup(dev, crtc_req->fb_id);
			if (!fb) {
				DRM_DEBUG_KMS("Unknown FB ID%d\n",
						crtc_req->fb_id);
				ret = -EINVAL;
				goto out;
			}
		}

		mode = drm_mode_create(dev);
		if (!mode) {
			ret = -ENOMEM;
			goto out;
		}

		ret = drm_crtc_convert_umode(mode, &crtc_req->mode);
		if (ret) {
			DRM_DEBUG_KMS("Invalid mode\n");
			goto out;
		}

		drm_mode_set_crtcinfo(mode, CRTC_INTERLACE_HALVE_V);

		hdisplay = mode->hdisplay;
		vdisplay = mode->vdisplay;

		if (crtc->invert_dimensions)
			swap(hdisplay, vdisplay);

		if (hdisplay > fb->width ||
		    vdisplay > fb->height ||
		    crtc_req->x > fb->width - hdisplay ||
		    crtc_req->y > fb->height - vdisplay) {
			DRM_DEBUG_KMS("Invalid fb size %ux%u for CRTC viewport %ux%u+%d+%d%s.\n",
				      fb->width, fb->height,
				      hdisplay, vdisplay, crtc_req->x, crtc_req->y,
				      crtc->invert_dimensions ? " (inverted)" : "");
			ret = -ENOSPC;
			goto out;
		}
	}

	if (crtc_req->count_connectors == 0 && mode) {
		DRM_DEBUG_KMS("Count connectors is 0 but mode set\n");
		ret = -EINVAL;
		goto out;
	}

	if (crtc_req->count_connectors > 0 && (!mode || !fb)) {
		DRM_DEBUG_KMS("Count connectors is %d but no mode or fb set\n",
			  crtc_req->count_connectors);
		ret = -EINVAL;
		goto out;
	}

	if (crtc_req->count_connectors > 0) {
		u32 out_id;

		/* Avoid unbounded kernel memory allocation */
		if (crtc_req->count_connectors > config->num_connector) {
			ret = -EINVAL;
			goto out;
		}

		connector_set = kmalloc(crtc_req->count_connectors *
					sizeof(struct drm_connector *),
					GFP_KERNEL);
		if (!connector_set) {
			ret = -ENOMEM;
			goto out;
		}

		for (i = 0; i < crtc_req->count_connectors; i++) {
			set_connectors_ptr = (uint32_t __user *)(unsigned long)crtc_req->set_connectors_ptr;
			if (get_user(out_id, &set_connectors_ptr[i])) {
				ret = -EFAULT;
				goto out;
			}

			obj = drm_mode_object_find(dev, out_id,
						   DRM_MODE_OBJECT_CONNECTOR);
			if (!obj) {
				DRM_DEBUG_KMS("Connector id %d unknown\n",
						out_id);
				ret = -EINVAL;
				goto out;
			}
			connector = obj_to_connector(obj);
			DRM_DEBUG_KMS("[CONNECTOR:%d:%s]\n",
					connector->base.id,
					drm_get_connector_name(connector));

			connector_set[i] = connector;
		}
	}

	set.crtc = crtc;
	set.x = crtc_req->x;
	set.y = crtc_req->y;
	set.mode = mode;
	set.connectors = connector_set;
	set.num_connectors = crtc_req->count_connectors;
	set.fb = fb;
	ret = drm_mode_set_config_internal(&set);

out:
	if (fb)
		drm_framebuffer_unreference(fb);

	kfree(connector_set);
	drm_mode_destroy(dev, mode);
	drm_modeset_unlock_all(dev);
	return ret;
}

static int drm_mode_cursor_common(struct drm_device *dev,
				  struct drm_mode_cursor2 *req,
				  struct drm_file *file_priv)
{
	struct drm_mode_object *obj;
	struct drm_crtc *crtc;
	int ret = 0;

	if (!drm_core_check_feature(dev, DRIVER_MODESET))
		return -EINVAL;

	if (!req->flags || (~DRM_MODE_CURSOR_FLAGS & req->flags))
		return -EINVAL;

	obj = drm_mode_object_find(dev, req->crtc_id, DRM_MODE_OBJECT_CRTC);
	if (!obj) {
		DRM_DEBUG_KMS("Unknown CRTC ID %d\n", req->crtc_id);
		return -EINVAL;
	}
	crtc = obj_to_crtc(obj);

	mutex_lock(&crtc->mutex);
	if (req->flags & DRM_MODE_CURSOR_BO) {
		if (!crtc->funcs->cursor_set && !crtc->funcs->cursor_set2) {
			ret = -ENXIO;
			goto out;
		}
		/* Turns off the cursor if handle is 0 */
		if (crtc->funcs->cursor_set2)
			ret = crtc->funcs->cursor_set2(crtc, file_priv, req->handle,
						      req->width, req->height, req->hot_x, req->hot_y);
		else
			ret = crtc->funcs->cursor_set(crtc, file_priv, req->handle,
						      req->width, req->height);
	}

	if (req->flags & DRM_MODE_CURSOR_MOVE) {
		if (crtc->funcs->cursor_move) {
			ret = crtc->funcs->cursor_move(crtc, req->x, req->y);
		} else {
			ret = -EFAULT;
			goto out;
		}
	}
out:
	mutex_unlock(&crtc->mutex);

	return ret;

}
int drm_mode_cursor_ioctl(struct drm_device *dev,
			void *data, struct drm_file *file_priv)
{
	struct drm_mode_cursor *req = data;
	struct drm_mode_cursor2 new_req;

	memcpy(&new_req, req, sizeof(struct drm_mode_cursor));
	new_req.hot_x = new_req.hot_y = 0;

	return drm_mode_cursor_common(dev, &new_req, file_priv);
}

int drm_mode_cursor2_ioctl(struct drm_device *dev,
			   void *data, struct drm_file *file_priv)
{
	struct drm_mode_cursor2 *req = data;
	return drm_mode_cursor_common(dev, req, file_priv);
}

/* Original addfb only supported RGB formats, so figure out which one */
uint32_t drm_mode_legacy_fb_format(uint32_t bpp, uint32_t depth)
{
	uint32_t fmt;

	switch (bpp) {
	case 8:
		fmt = DRM_FORMAT_C8;
		break;
	case 16:
		if (depth == 15)
			fmt = DRM_FORMAT_XRGB1555;
		else
			fmt = DRM_FORMAT_RGB565;
		break;
	case 24:
		fmt = DRM_FORMAT_RGB888;
		break;
	case 32:
		if (depth == 24)
			fmt = DRM_FORMAT_XRGB8888;
		else if (depth == 30)
			fmt = DRM_FORMAT_XRGB2101010;
		else
			fmt = DRM_FORMAT_ARGB8888;
		break;
	default:
		DRM_ERROR("bad bpp, assuming x8r8g8b8 pixel format\n");
		fmt = DRM_FORMAT_XRGB8888;
		break;
	}

	return fmt;
}
EXPORT_SYMBOL(drm_mode_legacy_fb_format);

/**
 * drm_mode_addfb - add an FB to the graphics configuration
 * @dev: drm device for the ioctl
 * @data: data pointer for the ioctl
 * @file_priv: drm file for the ioctl call
 *
 * Add a new FB to the specified CRTC, given a user request.
 *
 * Called by the user via ioctl.
 *
 * RETURNS:
 * Zero on success, errno on failure.
 */
int drm_mode_addfb(struct drm_device *dev,
		   void *data, struct drm_file *file_priv)
{
	struct drm_mode_fb_cmd *or = data;
	struct drm_mode_fb_cmd2 r = {};
	struct drm_mode_config *config = &dev->mode_config;
	struct drm_framebuffer *fb;
	int ret = 0;

	/* Use new struct with format internally */
	r.fb_id = or->fb_id;
	r.width = or->width;
	r.height = or->height;
	r.pitches[0] = or->pitch;
	r.pixel_format = drm_mode_legacy_fb_format(or->bpp, or->depth);
	r.handles[0] = or->handle;

	if (!drm_core_check_feature(dev, DRIVER_MODESET))
		return -EINVAL;

	if ((config->min_width > r.width) || (r.width > config->max_width))
		return -EINVAL;

	if ((config->min_height > r.height) || (r.height > config->max_height))
		return -EINVAL;

	fb = dev->mode_config.funcs->fb_create(dev, file_priv, &r);
	if (IS_ERR(fb)) {
		DRM_DEBUG_KMS("could not create framebuffer\n");
		return PTR_ERR(fb);
	}

	mutex_lock(&file_priv->fbs_lock);
	or->fb_id = fb->base.id;
	list_add(&fb->filp_head, &file_priv->fbs);
	DRM_DEBUG_KMS("[FB:%d]\n", fb->base.id);
	mutex_unlock(&file_priv->fbs_lock);

	return ret;
}

static int format_check(const struct drm_mode_fb_cmd2 *r)
{
	uint32_t format = r->pixel_format & ~DRM_FORMAT_BIG_ENDIAN;

	switch (format) {
	case DRM_FORMAT_C8:
	case DRM_FORMAT_RGB332:
	case DRM_FORMAT_BGR233:
	case DRM_FORMAT_XRGB4444:
	case DRM_FORMAT_XBGR4444:
	case DRM_FORMAT_RGBX4444:
	case DRM_FORMAT_BGRX4444:
	case DRM_FORMAT_ARGB4444:
	case DRM_FORMAT_ABGR4444:
	case DRM_FORMAT_RGBA4444:
	case DRM_FORMAT_BGRA4444:
	case DRM_FORMAT_XRGB1555:
	case DRM_FORMAT_XBGR1555:
	case DRM_FORMAT_RGBX5551:
	case DRM_FORMAT_BGRX5551:
	case DRM_FORMAT_ARGB1555:
	case DRM_FORMAT_ABGR1555:
	case DRM_FORMAT_RGBA5551:
	case DRM_FORMAT_BGRA5551:
	case DRM_FORMAT_RGB565:
	case DRM_FORMAT_BGR565:
	case DRM_FORMAT_RGB888:
	case DRM_FORMAT_BGR888:
	case DRM_FORMAT_XRGB8888:
	case DRM_FORMAT_XBGR8888:
	case DRM_FORMAT_RGBX8888:
	case DRM_FORMAT_BGRX8888:
	case DRM_FORMAT_ARGB8888:
	case DRM_FORMAT_ABGR8888:
	case DRM_FORMAT_RGBA8888:
	case DRM_FORMAT_BGRA8888:
	case DRM_FORMAT_XRGB2101010:
	case DRM_FORMAT_XBGR2101010:
	case DRM_FORMAT_RGBX1010102:
	case DRM_FORMAT_BGRX1010102:
	case DRM_FORMAT_ARGB2101010:
	case DRM_FORMAT_ABGR2101010:
	case DRM_FORMAT_RGBA1010102:
	case DRM_FORMAT_BGRA1010102:
	case DRM_FORMAT_YUYV:
	case DRM_FORMAT_YVYU:
	case DRM_FORMAT_UYVY:
	case DRM_FORMAT_VYUY:
	case DRM_FORMAT_AYUV:
	case DRM_FORMAT_NV12:
	case DRM_FORMAT_NV21:
	case DRM_FORMAT_NV16:
	case DRM_FORMAT_NV61:
	case DRM_FORMAT_NV24:
	case DRM_FORMAT_NV42:
	case DRM_FORMAT_YUV410:
	case DRM_FORMAT_YVU410:
	case DRM_FORMAT_YUV411:
	case DRM_FORMAT_YVU411:
	case DRM_FORMAT_YUV420:
	case DRM_FORMAT_YVU420:
	case DRM_FORMAT_YUV422:
	case DRM_FORMAT_YVU422:
	case DRM_FORMAT_YUV444:
	case DRM_FORMAT_YVU444:
		return 0;
	default:
		return -EINVAL;
	}
}

static int framebuffer_check(const struct drm_mode_fb_cmd2 *r)
{
	int ret, hsub, vsub, num_planes, i;

	ret = format_check(r);
	if (ret) {
		DRM_DEBUG_KMS("bad framebuffer format %s\n",
			      drm_get_format_name(r->pixel_format));
		return ret;
	}

	hsub = drm_format_horz_chroma_subsampling(r->pixel_format);
	vsub = drm_format_vert_chroma_subsampling(r->pixel_format);
	num_planes = drm_format_num_planes(r->pixel_format);

	if (r->width == 0 || r->width % hsub) {
		DRM_DEBUG_KMS("bad framebuffer width %u\n", r->height);
		return -EINVAL;
	}

	if (r->height == 0 || r->height % vsub) {
		DRM_DEBUG_KMS("bad framebuffer height %u\n", r->height);
		return -EINVAL;
	}

	for (i = 0; i < num_planes; i++) {
		unsigned int width = r->width / (i != 0 ? hsub : 1);
		unsigned int height = r->height / (i != 0 ? vsub : 1);
		unsigned int cpp = drm_format_plane_cpp(r->pixel_format, i);

		if (!r->handles[i]) {
			DRM_DEBUG_KMS("no buffer object handle for plane %d\n", i);
			return -EINVAL;
		}

		if ((uint64_t) width * cpp > UINT_MAX)
			return -ERANGE;

		if ((uint64_t) height * r->pitches[i] + r->offsets[i] > UINT_MAX)
			return -ERANGE;

		if (r->pitches[i] < width * cpp) {
			DRM_DEBUG_KMS("bad pitch %u for plane %d\n", r->pitches[i], i);
			return -EINVAL;
		}
	}

	return 0;
}

/**
 * drm_mode_addfb2 - add an FB to the graphics configuration
 * @dev: drm device for the ioctl
 * @data: data pointer for the ioctl
 * @file_priv: drm file for the ioctl call
 *
 * Add a new FB to the specified CRTC, given a user request with format.
 *
 * Called by the user via ioctl.
 *
 * RETURNS:
 * Zero on success, errno on failure.
 */
int drm_mode_addfb2(struct drm_device *dev,
		    void *data, struct drm_file *file_priv)
{
	struct drm_mode_fb_cmd2 *r = data;
	struct drm_mode_config *config = &dev->mode_config;
	struct drm_framebuffer *fb;
	int ret;

	if (!drm_core_check_feature(dev, DRIVER_MODESET))
		return -EINVAL;

	if (r->flags & ~DRM_MODE_FB_INTERLACED) {
		DRM_DEBUG_KMS("bad framebuffer flags 0x%08x\n", r->flags);
		return -EINVAL;
	}

	if ((config->min_width > r->width) || (r->width > config->max_width)) {
		DRM_DEBUG_KMS("bad framebuffer width %d, should be >= %d && <= %d\n",
			  r->width, config->min_width, config->max_width);
		return -EINVAL;
	}
	if ((config->min_height > r->height) || (r->height > config->max_height)) {
		DRM_DEBUG_KMS("bad framebuffer height %d, should be >= %d && <= %d\n",
			  r->height, config->min_height, config->max_height);
		return -EINVAL;
	}

	ret = framebuffer_check(r);
	if (ret)
		return ret;

	fb = dev->mode_config.funcs->fb_create(dev, file_priv, r);
	if (IS_ERR(fb)) {
		DRM_DEBUG_KMS("could not create framebuffer\n");
		return PTR_ERR(fb);
	}

	mutex_lock(&file_priv->fbs_lock);
	r->fb_id = fb->base.id;
	list_add(&fb->filp_head, &file_priv->fbs);
	DRM_DEBUG_KMS("[FB:%d]\n", fb->base.id);
	mutex_unlock(&file_priv->fbs_lock);


	return ret;
}

/**
 * drm_mode_rmfb - remove an FB from the configuration
 * @dev: drm device for the ioctl
 * @data: data pointer for the ioctl
 * @file_priv: drm file for the ioctl call
 *
 * Remove the FB specified by the user.
 *
 * Called by the user via ioctl.
 *
 * RETURNS:
 * Zero on success, errno on failure.
 */
int drm_mode_rmfb(struct drm_device *dev,
		   void *data, struct drm_file *file_priv)
{
	struct drm_framebuffer *fb = NULL;
	struct drm_framebuffer *fbl = NULL;
	uint32_t *id = data;
	int found = 0;

	if (!drm_core_check_feature(dev, DRIVER_MODESET))
		return -EINVAL;

	mutex_lock(&file_priv->fbs_lock);
	mutex_lock(&dev->mode_config.fb_lock);
	fb = __drm_framebuffer_lookup(dev, *id);
	if (!fb)
		goto fail_lookup;

	list_for_each_entry(fbl, &file_priv->fbs, filp_head)
		if (fb == fbl)
			found = 1;
	if (!found)
		goto fail_lookup;

	/* Mark fb as reaped, we still have a ref from fpriv->fbs. */
	__drm_framebuffer_unregister(dev, fb);

	list_del_init(&fb->filp_head);
	mutex_unlock(&dev->mode_config.fb_lock);
	mutex_unlock(&file_priv->fbs_lock);

	drm_framebuffer_remove(fb);

	return 0;

fail_lookup:
	mutex_unlock(&dev->mode_config.fb_lock);
	mutex_unlock(&file_priv->fbs_lock);

	return -EINVAL;
}

/**
 * drm_mode_getfb - get FB info
 * @dev: drm device for the ioctl
 * @data: data pointer for the ioctl
 * @file_priv: drm file for the ioctl call
 *
 * Lookup the FB given its ID and return info about it.
 *
 * Called by the user via ioctl.
 *
 * RETURNS:
 * Zero on success, errno on failure.
 */
int drm_mode_getfb(struct drm_device *dev,
		   void *data, struct drm_file *file_priv)
{
	struct drm_mode_fb_cmd *r = data;
	struct drm_framebuffer *fb;
	int ret;

	if (!drm_core_check_feature(dev, DRIVER_MODESET))
		return -EINVAL;

	fb = drm_framebuffer_lookup(dev, r->fb_id);
	if (!fb)
		return -EINVAL;

	r->height = fb->height;
	r->width = fb->width;
	r->depth = fb->depth;
	r->bpp = fb->bits_per_pixel;
	r->pitch = fb->pitches[0];
	if (fb->funcs->create_handle) {
		if (file_priv->is_master || capable(CAP_SYS_ADMIN)) {
			ret = fb->funcs->create_handle(fb, file_priv,
						       &r->handle);
		} else {
			/* GET_FB() is an unprivileged ioctl so we must not
			 * return a buffer-handle to non-master processes! For
			 * backwards-compatibility reasons, we cannot make
			 * GET_FB() privileged, so just return an invalid handle
			 * for non-masters. */
			r->handle = 0;
			ret = 0;
		}
	} else {
		ret = -ENODEV;
	}

	drm_framebuffer_unreference(fb);

	return ret;
}

int drm_mode_dirtyfb_ioctl(struct drm_device *dev,
			   void *data, struct drm_file *file_priv)
{
	struct drm_clip_rect __user *clips_ptr;
	struct drm_clip_rect *clips = NULL;
	struct drm_mode_fb_dirty_cmd *r = data;
	struct drm_framebuffer *fb;
	unsigned flags;
	int num_clips;
	int ret;

	if (!drm_core_check_feature(dev, DRIVER_MODESET))
		return -EINVAL;

	fb = drm_framebuffer_lookup(dev, r->fb_id);
	if (!fb)
		return -EINVAL;

	num_clips = r->num_clips;
	clips_ptr = (struct drm_clip_rect __user *)(unsigned long)r->clips_ptr;

	if (!num_clips != !clips_ptr) {
		ret = -EINVAL;
		goto out_err1;
	}

	flags = DRM_MODE_FB_DIRTY_FLAGS & r->flags;

	/* If userspace annotates copy, clips must come in pairs */
	if (flags & DRM_MODE_FB_DIRTY_ANNOTATE_COPY && (num_clips % 2)) {
		ret = -EINVAL;
		goto out_err1;
	}

	if (num_clips && clips_ptr) {
		if (num_clips < 0 || num_clips > DRM_MODE_FB_DIRTY_MAX_CLIPS) {
			ret = -EINVAL;
			goto out_err1;
		}
		clips = kzalloc(num_clips * sizeof(*clips), GFP_KERNEL);
		if (!clips) {
			ret = -ENOMEM;
			goto out_err1;
		}

		ret = copy_from_user(clips, clips_ptr,
				     num_clips * sizeof(*clips));
		if (ret) {
			ret = -EFAULT;
			goto out_err2;
		}
	}

	if (fb->funcs->dirty) {
		drm_modeset_lock_all(dev);
		ret = fb->funcs->dirty(fb, file_priv, flags, r->color,
				       clips, num_clips);
		drm_modeset_unlock_all(dev);
	} else {
		ret = -ENOSYS;
	}

out_err2:
	kfree(clips);
out_err1:
	drm_framebuffer_unreference(fb);

	return ret;
}


/**
 * drm_fb_release - remove and free the FBs on this file
 * @priv: drm file for the ioctl
 *
 * Destroy all the FBs associated with @filp.
 *
 * Called by the user via ioctl.
 *
 * RETURNS:
 * Zero on success, errno on failure.
 */
void drm_fb_release(struct drm_file *priv)
{
	struct drm_device *dev = priv->minor->dev;
	struct drm_framebuffer *fb, *tfb;

	mutex_lock(&priv->fbs_lock);
	list_for_each_entry_safe(fb, tfb, &priv->fbs, filp_head) {

		mutex_lock(&dev->mode_config.fb_lock);
		/* Mark fb as reaped, we still have a ref from fpriv->fbs. */
		__drm_framebuffer_unregister(dev, fb);
		mutex_unlock(&dev->mode_config.fb_lock);

		list_del_init(&fb->filp_head);

		/* This will also drop the fpriv->fbs reference. */
		drm_framebuffer_remove(fb);
	}
	mutex_unlock(&priv->fbs_lock);
}

struct drm_property *drm_property_create(struct drm_device *dev, int flags,
					 const char *name, int num_values)
{
	struct drm_property *property = NULL;
	int ret;

	property = kzalloc(sizeof(struct drm_property), GFP_KERNEL);
	if (!property)
		return NULL;

	if (num_values) {
		property->values = kzalloc(sizeof(uint64_t)*num_values, GFP_KERNEL);
		if (!property->values)
			goto fail;
	}

	ret = drm_mode_object_get(dev, &property->base, DRM_MODE_OBJECT_PROPERTY);
	if (ret)
		goto fail;

	property->flags = flags;
	property->num_values = num_values;
	INIT_LIST_HEAD(&property->enum_blob_list);

	if (name) {
		strncpy(property->name, name, DRM_PROP_NAME_LEN);
		property->name[DRM_PROP_NAME_LEN-1] = '\0';
	}

	list_add_tail(&property->head, &dev->mode_config.property_list);
	return property;
fail:
	kfree(property->values);
	kfree(property);
	return NULL;
}
EXPORT_SYMBOL(drm_property_create);

struct drm_property *drm_property_create_enum(struct drm_device *dev, int flags,
					 const char *name,
					 const struct drm_prop_enum_list *props,
					 int num_values)
{
	struct drm_property *property;
	int i, ret;

	flags |= DRM_MODE_PROP_ENUM;

	property = drm_property_create(dev, flags, name, num_values);
	if (!property)
		return NULL;

	for (i = 0; i < num_values; i++) {
		ret = drm_property_add_enum(property, i,
				      props[i].type,
				      props[i].name);
		if (ret) {
			drm_property_destroy(dev, property);
			return NULL;
		}
	}

	return property;
}
EXPORT_SYMBOL(drm_property_create_enum);

struct drm_property *drm_property_create_bitmask(struct drm_device *dev,
					 int flags, const char *name,
					 const struct drm_prop_enum_list *props,
					 int num_values)
{
	struct drm_property *property;
	int i, ret;

	flags |= DRM_MODE_PROP_BITMASK;

	property = drm_property_create(dev, flags, name, num_values);
	if (!property)
		return NULL;

	for (i = 0; i < num_values; i++) {
		ret = drm_property_add_enum(property, i,
				      props[i].type,
				      props[i].name);
		if (ret) {
			drm_property_destroy(dev, property);
			return NULL;
		}
	}

	return property;
}
EXPORT_SYMBOL(drm_property_create_bitmask);

struct drm_property *drm_property_create_range(struct drm_device *dev, int flags,
					 const char *name,
					 uint64_t min, uint64_t max)
{
	struct drm_property *property;

	flags |= DRM_MODE_PROP_RANGE;

	property = drm_property_create(dev, flags, name, 2);
	if (!property)
		return NULL;

	property->values[0] = min;
	property->values[1] = max;

	return property;
}
EXPORT_SYMBOL(drm_property_create_range);

int drm_property_add_enum(struct drm_property *property, int index,
			  uint64_t value, const char *name)
{
	struct drm_property_enum *prop_enum;

	if (!(property->flags & (DRM_MODE_PROP_ENUM | DRM_MODE_PROP_BITMASK)))
		return -EINVAL;

	/*
	 * Bitmask enum properties have the additional constraint of values
	 * from 0 to 63
	 */
	if ((property->flags & DRM_MODE_PROP_BITMASK) && (value > 63))
		return -EINVAL;

	if (!list_empty(&property->enum_blob_list)) {
		list_for_each_entry(prop_enum, &property->enum_blob_list, head) {
			if (prop_enum->value == value) {
				strncpy(prop_enum->name, name, DRM_PROP_NAME_LEN);
				prop_enum->name[DRM_PROP_NAME_LEN-1] = '\0';
				return 0;
			}
		}
	}

	prop_enum = kzalloc(sizeof(struct drm_property_enum), GFP_KERNEL);
	if (!prop_enum)
		return -ENOMEM;

	strncpy(prop_enum->name, name, DRM_PROP_NAME_LEN);
	prop_enum->name[DRM_PROP_NAME_LEN-1] = '\0';
	prop_enum->value = value;

	property->values[index] = value;
	list_add_tail(&prop_enum->head, &property->enum_blob_list);
	return 0;
}
EXPORT_SYMBOL(drm_property_add_enum);

void drm_property_destroy(struct drm_device *dev, struct drm_property *property)
{
	struct drm_property_enum *prop_enum, *pt;

	list_for_each_entry_safe(prop_enum, pt, &property->enum_blob_list, head) {
		list_del(&prop_enum->head);
		kfree(prop_enum);
	}

	if (property->num_values)
		kfree(property->values);
	drm_mode_object_put(dev, &property->base);
	list_del(&property->head);
	kfree(property);
}
EXPORT_SYMBOL(drm_property_destroy);

void drm_object_attach_property(struct drm_mode_object *obj,
				struct drm_property *property,
				uint64_t init_val)
{
	int count = obj->properties->count;

	if (count == DRM_OBJECT_MAX_PROPERTY) {
		WARN(1, "Failed to attach object property (type: 0x%x). Please "
			"increase DRM_OBJECT_MAX_PROPERTY by 1 for each time "
			"you see this message on the same object type.\n",
			obj->type);
		return;
	}

	obj->properties->ids[count] = property->base.id;
	obj->properties->values[count] = init_val;
	obj->properties->count++;
}
EXPORT_SYMBOL(drm_object_attach_property);

int drm_object_property_set_value(struct drm_mode_object *obj,
				  struct drm_property *property, uint64_t val)
{
	int i;

	for (i = 0; i < obj->properties->count; i++) {
		if (obj->properties->ids[i] == property->base.id) {
			obj->properties->values[i] = val;
			return 0;
		}
	}

	return -EINVAL;
}
EXPORT_SYMBOL(drm_object_property_set_value);

int drm_object_property_get_value(struct drm_mode_object *obj,
				  struct drm_property *property, uint64_t *val)
{
	int i;

	for (i = 0; i < obj->properties->count; i++) {
		if (obj->properties->ids[i] == property->base.id) {
			*val = obj->properties->values[i];
			return 0;
		}
	}

	return -EINVAL;
}
EXPORT_SYMBOL(drm_object_property_get_value);

int drm_mode_getproperty_ioctl(struct drm_device *dev,
			       void *data, struct drm_file *file_priv)
{
	struct drm_mode_object *obj;
	struct drm_mode_get_property *out_resp = data;
	struct drm_property *property;
	int enum_count = 0;
	int blob_count = 0;
	int value_count = 0;
	int ret = 0, i;
	int copied;
	struct drm_property_enum *prop_enum;
	struct drm_mode_property_enum __user *enum_ptr;
	struct drm_property_blob *prop_blob;
	uint32_t __user *blob_id_ptr;
	uint64_t __user *values_ptr;
	uint32_t __user *blob_length_ptr;

	if (!drm_core_check_feature(dev, DRIVER_MODESET))
		return -EINVAL;

	drm_modeset_lock_all(dev);
	obj = drm_mode_object_find(dev, out_resp->prop_id, DRM_MODE_OBJECT_PROPERTY);
	if (!obj) {
		ret = -EINVAL;
		goto done;
	}
	property = obj_to_property(obj);

	if (property->flags & (DRM_MODE_PROP_ENUM | DRM_MODE_PROP_BITMASK)) {
		list_for_each_entry(prop_enum, &property->enum_blob_list, head)
			enum_count++;
	} else if (property->flags & DRM_MODE_PROP_BLOB) {
		list_for_each_entry(prop_blob, &property->enum_blob_list, head)
			blob_count++;
	}

	value_count = property->num_values;

	strncpy(out_resp->name, property->name, DRM_PROP_NAME_LEN);
	out_resp->name[DRM_PROP_NAME_LEN-1] = 0;
	out_resp->flags = property->flags;

	if ((out_resp->count_values >= value_count) && value_count) {
		values_ptr = (uint64_t __user *)(unsigned long)out_resp->values_ptr;
		for (i = 0; i < value_count; i++) {
			if (copy_to_user(values_ptr + i, &property->values[i], sizeof(uint64_t))) {
				ret = -EFAULT;
				goto done;
			}
		}
	}
	out_resp->count_values = value_count;

	if (property->flags & (DRM_MODE_PROP_ENUM | DRM_MODE_PROP_BITMASK)) {
		if ((out_resp->count_enum_blobs >= enum_count) && enum_count) {
			copied = 0;
			enum_ptr = (struct drm_mode_property_enum __user *)(unsigned long)out_resp->enum_blob_ptr;
			list_for_each_entry(prop_enum, &property->enum_blob_list, head) {

				if (copy_to_user(&enum_ptr[copied].value, &prop_enum->value, sizeof(uint64_t))) {
					ret = -EFAULT;
					goto done;
				}

				if (copy_to_user(&enum_ptr[copied].name,
						 &prop_enum->name, DRM_PROP_NAME_LEN)) {
					ret = -EFAULT;
					goto done;
				}
				copied++;
			}
		}
		out_resp->count_enum_blobs = enum_count;
	}

	if (property->flags & DRM_MODE_PROP_BLOB) {
		if ((out_resp->count_enum_blobs >= blob_count) && blob_count) {
			copied = 0;
			blob_id_ptr = (uint32_t __user *)(unsigned long)out_resp->enum_blob_ptr;
			blob_length_ptr = (uint32_t __user *)(unsigned long)out_resp->values_ptr;

			list_for_each_entry(prop_blob, &property->enum_blob_list, head) {
				if (put_user(prop_blob->base.id, blob_id_ptr + copied)) {
					ret = -EFAULT;
					goto done;
				}

				if (put_user(prop_blob->length, blob_length_ptr + copied)) {
					ret = -EFAULT;
					goto done;
				}

				copied++;
			}
		}
		out_resp->count_enum_blobs = blob_count;
	}
done:
	drm_modeset_unlock_all(dev);
	return ret;
}

static struct drm_property_blob *drm_property_create_blob(struct drm_device *dev, int length,
							  void *data)
{
	struct drm_property_blob *blob;
	int ret;

	if (!length || !data)
		return NULL;

	blob = kzalloc(sizeof(struct drm_property_blob)+length, GFP_KERNEL);
	if (!blob)
		return NULL;

	ret = drm_mode_object_get(dev, &blob->base, DRM_MODE_OBJECT_BLOB);
	if (ret) {
		kfree(blob);
		return NULL;
	}

	blob->length = length;

	memcpy(blob->data, data, length);

	list_add_tail(&blob->head, &dev->mode_config.property_blob_list);
	return blob;
}

static void drm_property_destroy_blob(struct drm_device *dev,
			       struct drm_property_blob *blob)
{
	drm_mode_object_put(dev, &blob->base);
	list_del(&blob->head);
	kfree(blob);
}

int drm_mode_getblob_ioctl(struct drm_device *dev,
			   void *data, struct drm_file *file_priv)
{
	struct drm_mode_object *obj;
	struct drm_mode_get_blob *out_resp = data;
	struct drm_property_blob *blob;
	int ret = 0;
	void __user *blob_ptr;

	if (!drm_core_check_feature(dev, DRIVER_MODESET))
		return -EINVAL;

	drm_modeset_lock_all(dev);
	obj = drm_mode_object_find(dev, out_resp->blob_id, DRM_MODE_OBJECT_BLOB);
	if (!obj) {
		ret = -EINVAL;
		goto done;
	}
	blob = obj_to_blob(obj);

	if (out_resp->length == blob->length) {
		blob_ptr = (void __user *)(unsigned long)out_resp->data;
		if (copy_to_user(blob_ptr, blob->data, blob->length)){
			ret = -EFAULT;
			goto done;
		}
	}
	out_resp->length = blob->length;

done:
	drm_modeset_unlock_all(dev);
	return ret;
}

int drm_mode_connector_update_edid_property(struct drm_connector *connector,
					    struct edid *edid)
{
	struct drm_device *dev = connector->dev;
	int ret, size;

	if (connector->edid_blob_ptr)
		drm_property_destroy_blob(dev, connector->edid_blob_ptr);

	/* Delete edid, when there is none. */
	if (!edid) {
		connector->edid_blob_ptr = NULL;
		ret = drm_object_property_set_value(&connector->base, dev->mode_config.edid_property, 0);
		return ret;
	}

	size = EDID_LENGTH * (1 + edid->extensions);
	connector->edid_blob_ptr = drm_property_create_blob(connector->dev,
							    size, edid);
	if (!connector->edid_blob_ptr)
		return -EINVAL;

	ret = drm_object_property_set_value(&connector->base,
					       dev->mode_config.edid_property,
					       connector->edid_blob_ptr->base.id);

	return ret;
}
EXPORT_SYMBOL(drm_mode_connector_update_edid_property);

static bool drm_property_change_is_valid(struct drm_property *property,
					 uint64_t value)
{
	if (property->flags & DRM_MODE_PROP_IMMUTABLE)
		return false;
	if (property->flags & DRM_MODE_PROP_RANGE) {
		if (value < property->values[0] || value > property->values[1])
			return false;
		return true;
	} else if (property->flags & DRM_MODE_PROP_BITMASK) {
		int i;
		uint64_t valid_mask = 0;
		for (i = 0; i < property->num_values; i++)
			valid_mask |= (1ULL << property->values[i]);
		return !(value & ~valid_mask);
	} else if (property->flags & DRM_MODE_PROP_BLOB) {
		/* Only the driver knows */
		return true;
	} else {
		int i;
		for (i = 0; i < property->num_values; i++)
			if (property->values[i] == value)
				return true;
		return false;
	}
}

int drm_mode_connector_property_set_ioctl(struct drm_device *dev,
				       void *data, struct drm_file *file_priv)
{
	struct drm_mode_connector_set_property *conn_set_prop = data;
	struct drm_mode_obj_set_property obj_set_prop = {
		.value = conn_set_prop->value,
		.prop_id = conn_set_prop->prop_id,
		.obj_id = conn_set_prop->connector_id,
		.obj_type = DRM_MODE_OBJECT_CONNECTOR
	};

	/* It does all the locking and checking we need */
	return drm_mode_obj_set_property_ioctl(dev, &obj_set_prop, file_priv);
}

static int drm_mode_connector_set_obj_prop(struct drm_mode_object *obj,
					   struct drm_property *property,
					   uint64_t value)
{
	int ret = -EINVAL;
	struct drm_connector *connector = obj_to_connector(obj);

	/* Do DPMS ourselves */
	if (property == connector->dev->mode_config.dpms_property) {
		if (connector->funcs->dpms)
			(*connector->funcs->dpms)(connector, (int)value);
		ret = 0;
	} else if (connector->funcs->set_property)
		ret = connector->funcs->set_property(connector, property, value);

	/* store the property value if successful */
	if (!ret)
		drm_object_property_set_value(&connector->base, property, value);
	return ret;
}

static int drm_mode_crtc_set_obj_prop(struct drm_mode_object *obj,
				      struct drm_property *property,
				      uint64_t value)
{
	int ret = -EINVAL;
	struct drm_crtc *crtc = obj_to_crtc(obj);

	if (crtc->funcs->set_property)
		ret = crtc->funcs->set_property(crtc, property, value);
	if (!ret)
		drm_object_property_set_value(obj, property, value);

	return ret;
}

static int drm_mode_plane_set_obj_prop(struct drm_mode_object *obj,
				      struct drm_property *property,
				      uint64_t value)
{
	int ret = -EINVAL;
	struct drm_plane *plane = obj_to_plane(obj);

	if (plane->funcs->set_property)
		ret = plane->funcs->set_property(plane, property, value);
	if (!ret)
		drm_object_property_set_value(obj, property, value);

	return ret;
}

int drm_mode_obj_get_properties_ioctl(struct drm_device *dev, void *data,
				      struct drm_file *file_priv)
{
	struct drm_mode_obj_get_properties *arg = data;
	struct drm_mode_object *obj;
	int ret = 0;
	int i;
	int copied = 0;
	int props_count = 0;
	uint32_t __user *props_ptr;
	uint64_t __user *prop_values_ptr;

	if (!drm_core_check_feature(dev, DRIVER_MODESET))
		return -EINVAL;

	drm_modeset_lock_all(dev);

	obj = drm_mode_object_find(dev, arg->obj_id, arg->obj_type);
	if (!obj) {
		ret = -EINVAL;
		goto out;
	}
	if (!obj->properties) {
		ret = -EINVAL;
		goto out;
	}

	props_count = obj->properties->count;

	/* This ioctl is called twice, once to determine how much space is
	 * needed, and the 2nd time to fill it. */
	if ((arg->count_props >= props_count) && props_count) {
		copied = 0;
		props_ptr = (uint32_t __user *)(unsigned long)(arg->props_ptr);
		prop_values_ptr = (uint64_t __user *)(unsigned long)
				  (arg->prop_values_ptr);
		for (i = 0; i < props_count; i++) {
			if (put_user(obj->properties->ids[i],
				     props_ptr + copied)) {
				ret = -EFAULT;
				goto out;
			}
			if (put_user(obj->properties->values[i],
				     prop_values_ptr + copied)) {
				ret = -EFAULT;
				goto out;
			}
			copied++;
		}
	}
	arg->count_props = props_count;
out:
	drm_modeset_unlock_all(dev);
	return ret;
}

int drm_mode_obj_set_property_ioctl(struct drm_device *dev, void *data,
				    struct drm_file *file_priv)
{
	struct drm_mode_obj_set_property *arg = data;
	struct drm_mode_object *arg_obj;
	struct drm_mode_object *prop_obj;
	struct drm_property *property;
	int ret = -EINVAL;
	int i;

	if (!drm_core_check_feature(dev, DRIVER_MODESET))
		return -EINVAL;

	drm_modeset_lock_all(dev);

	arg_obj = drm_mode_object_find(dev, arg->obj_id, arg->obj_type);
	if (!arg_obj)
		goto out;
	if (!arg_obj->properties)
		goto out;

	for (i = 0; i < arg_obj->properties->count; i++)
		if (arg_obj->properties->ids[i] == arg->prop_id)
			break;

	if (i == arg_obj->properties->count)
		goto out;

	prop_obj = drm_mode_object_find(dev, arg->prop_id,
					DRM_MODE_OBJECT_PROPERTY);
	if (!prop_obj)
		goto out;
	property = obj_to_property(prop_obj);

	if (!drm_property_change_is_valid(property, arg->value))
		goto out;

	switch (arg_obj->type) {
	case DRM_MODE_OBJECT_CONNECTOR:
		ret = drm_mode_connector_set_obj_prop(arg_obj, property,
						      arg->value);
		break;
	case DRM_MODE_OBJECT_CRTC:
		ret = drm_mode_crtc_set_obj_prop(arg_obj, property, arg->value);
		break;
	case DRM_MODE_OBJECT_PLANE:
		ret = drm_mode_plane_set_obj_prop(arg_obj, property, arg->value);
		break;
	}

out:
	drm_modeset_unlock_all(dev);
	return ret;
}

int drm_mode_connector_attach_encoder(struct drm_connector *connector,
				      struct drm_encoder *encoder)
{
	int i;

	for (i = 0; i < DRM_CONNECTOR_MAX_ENCODER; i++) {
		if (connector->encoder_ids[i] == 0) {
			connector->encoder_ids[i] = encoder->base.id;
			return 0;
		}
	}
	return -ENOMEM;
}
EXPORT_SYMBOL(drm_mode_connector_attach_encoder);

void drm_mode_connector_detach_encoder(struct drm_connector *connector,
				    struct drm_encoder *encoder)
{
	int i;
	for (i = 0; i < DRM_CONNECTOR_MAX_ENCODER; i++) {
		if (connector->encoder_ids[i] == encoder->base.id) {
			connector->encoder_ids[i] = 0;
			if (connector->encoder == encoder)
				connector->encoder = NULL;
			break;
		}
	}
}
EXPORT_SYMBOL(drm_mode_connector_detach_encoder);

int drm_mode_crtc_set_gamma_size(struct drm_crtc *crtc,
				  int gamma_size)
{
	crtc->gamma_size = gamma_size;

	crtc->gamma_store = kzalloc(gamma_size * sizeof(uint16_t) * 3, GFP_KERNEL);
	if (!crtc->gamma_store) {
		crtc->gamma_size = 0;
		return -ENOMEM;
	}

	return 0;
}
EXPORT_SYMBOL(drm_mode_crtc_set_gamma_size);

int drm_mode_gamma_set_ioctl(struct drm_device *dev,
			     void *data, struct drm_file *file_priv)
{
	struct drm_mode_crtc_lut *crtc_lut = data;
	struct drm_mode_object *obj;
	struct drm_crtc *crtc;
	void *r_base, *g_base, *b_base;
	int size;
	int ret = 0;

	if (!drm_core_check_feature(dev, DRIVER_MODESET))
		return -EINVAL;

	drm_modeset_lock_all(dev);
	obj = drm_mode_object_find(dev, crtc_lut->crtc_id, DRM_MODE_OBJECT_CRTC);
	if (!obj) {
		ret = -EINVAL;
		goto out;
	}
	crtc = obj_to_crtc(obj);

	if (crtc->funcs->gamma_set == NULL) {
		ret = -ENOSYS;
		goto out;
	}

	/* memcpy into gamma store */
	if (crtc_lut->gamma_size != crtc->gamma_size) {
		ret = -EINVAL;
		goto out;
	}

	size = crtc_lut->gamma_size * (sizeof(uint16_t));
	r_base = crtc->gamma_store;
	if (copy_from_user(r_base, (void __user *)(unsigned long)crtc_lut->red, size)) {
		ret = -EFAULT;
		goto out;
	}

	g_base = r_base + size;
	if (copy_from_user(g_base, (void __user *)(unsigned long)crtc_lut->green, size)) {
		ret = -EFAULT;
		goto out;
	}

	b_base = g_base + size;
	if (copy_from_user(b_base, (void __user *)(unsigned long)crtc_lut->blue, size)) {
		ret = -EFAULT;
		goto out;
	}

	crtc->funcs->gamma_set(crtc, r_base, g_base, b_base, 0, crtc->gamma_size);

out:
	drm_modeset_unlock_all(dev);
	return ret;

}

int drm_mode_gamma_get_ioctl(struct drm_device *dev,
			     void *data, struct drm_file *file_priv)
{
	struct drm_mode_crtc_lut *crtc_lut = data;
	struct drm_mode_object *obj;
	struct drm_crtc *crtc;
	void *r_base, *g_base, *b_base;
	int size;
	int ret = 0;

	if (!drm_core_check_feature(dev, DRIVER_MODESET))
		return -EINVAL;

	drm_modeset_lock_all(dev);
	obj = drm_mode_object_find(dev, crtc_lut->crtc_id, DRM_MODE_OBJECT_CRTC);
	if (!obj) {
		ret = -EINVAL;
		goto out;
	}
	crtc = obj_to_crtc(obj);

	/* memcpy into gamma store */
	if (crtc_lut->gamma_size != crtc->gamma_size) {
		ret = -EINVAL;
		goto out;
	}

	size = crtc_lut->gamma_size * (sizeof(uint16_t));
	r_base = crtc->gamma_store;
	if (copy_to_user((void __user *)(unsigned long)crtc_lut->red, r_base, size)) {
		ret = -EFAULT;
		goto out;
	}

	g_base = r_base + size;
	if (copy_to_user((void __user *)(unsigned long)crtc_lut->green, g_base, size)) {
		ret = -EFAULT;
		goto out;
	}

	b_base = g_base + size;
	if (copy_to_user((void __user *)(unsigned long)crtc_lut->blue, b_base, size)) {
		ret = -EFAULT;
		goto out;
	}
out:
	drm_modeset_unlock_all(dev);
	return ret;
}

int drm_mode_page_flip_ioctl(struct drm_device *dev,
			     void *data, struct drm_file *file_priv)
{
	struct drm_mode_crtc_page_flip *page_flip = data;
	struct drm_mode_object *obj;
	struct drm_crtc *crtc;
	struct drm_framebuffer *fb = NULL, *old_fb = NULL;
	struct drm_pending_vblank_event *e = NULL;
	unsigned long flags;
	int hdisplay, vdisplay;
	int ret = -EINVAL;

	if (page_flip->flags & ~DRM_MODE_PAGE_FLIP_FLAGS ||
	    page_flip->reserved != 0)
		return -EINVAL;

	if ((page_flip->flags & DRM_MODE_PAGE_FLIP_ASYNC) && !dev->mode_config.async_page_flip)
		return -EINVAL;

	obj = drm_mode_object_find(dev, page_flip->crtc_id, DRM_MODE_OBJECT_CRTC);
	if (!obj)
		return -EINVAL;
	crtc = obj_to_crtc(obj);

	mutex_lock(&crtc->mutex);
	if (crtc->fb == NULL) {
		/* The framebuffer is currently unbound, presumably
		 * due to a hotplug event, that userspace has not
		 * yet discovered.
		 */
		ret = -EBUSY;
		goto out;
	}

	if (crtc->funcs->page_flip == NULL)
		goto out;

	fb = drm_framebuffer_lookup(dev, page_flip->fb_id);
	if (!fb)
		goto out;

	hdisplay = crtc->mode.hdisplay;
	vdisplay = crtc->mode.vdisplay;

	if (crtc->invert_dimensions)
		swap(hdisplay, vdisplay);

	if (hdisplay > fb->width ||
	    vdisplay > fb->height ||
	    crtc->x > fb->width - hdisplay ||
	    crtc->y > fb->height - vdisplay) {
		DRM_DEBUG_KMS("Invalid fb size %ux%u for CRTC viewport %ux%u+%d+%d%s.\n",
			      fb->width, fb->height, hdisplay, vdisplay, crtc->x, crtc->y,
			      crtc->invert_dimensions ? " (inverted)" : "");
		ret = -ENOSPC;
		goto out;
	}

	if (crtc->fb->pixel_format != fb->pixel_format) {
		DRM_DEBUG_KMS("Page flip is not allowed to change frame buffer format.\n");
		ret = -EINVAL;
		goto out;
	}

	if (page_flip->flags & DRM_MODE_PAGE_FLIP_EVENT) {
		ret = -ENOMEM;
		spin_lock_irqsave(&dev->event_lock, flags);
		if (file_priv->event_space < sizeof e->event) {
			spin_unlock_irqrestore(&dev->event_lock, flags);
			goto out;
		}
		file_priv->event_space -= sizeof e->event;
		spin_unlock_irqrestore(&dev->event_lock, flags);

		e = kzalloc(sizeof *e, GFP_KERNEL);
		if (e == NULL) {
			spin_lock_irqsave(&dev->event_lock, flags);
			file_priv->event_space += sizeof e->event;
			spin_unlock_irqrestore(&dev->event_lock, flags);
			goto out;
		}

		e->event.base.type = DRM_EVENT_FLIP_COMPLETE;
		e->event.base.length = sizeof e->event;
		e->event.user_data = page_flip->user_data;
		e->base.event = &e->event.base;
		e->base.file_priv = file_priv;
		e->base.destroy =
			(void (*) (struct drm_pending_event *)) kfree;
	}

	old_fb = crtc->fb;
	ret = crtc->funcs->page_flip(crtc, fb, e, page_flip->flags);
	if (ret) {
		if (page_flip->flags & DRM_MODE_PAGE_FLIP_EVENT) {
			spin_lock_irqsave(&dev->event_lock, flags);
			file_priv->event_space += sizeof e->event;
			spin_unlock_irqrestore(&dev->event_lock, flags);
			kfree(e);
		}
		/* Keep the old fb, don't unref it. */
		old_fb = NULL;
	} else {
		/*
		 * Warn if the driver hasn't properly updated the crtc->fb
		 * field to reflect that the new framebuffer is now used.
		 * Failing to do so will screw with the reference counting
		 * on framebuffers.
		 */
		WARN_ON(crtc->fb != fb);
		/* Unref only the old framebuffer. */
		fb = NULL;
	}

out:
	if (fb)
		drm_framebuffer_unreference(fb);
	if (old_fb)
		drm_framebuffer_unreference(old_fb);
	mutex_unlock(&crtc->mutex);

	return ret;
}

void drm_mode_config_reset(struct drm_device *dev)
{
	struct drm_crtc *crtc;
	struct drm_encoder *encoder;
	struct drm_connector *connector;

	list_for_each_entry(crtc, &dev->mode_config.crtc_list, head)
		if (crtc->funcs->reset)
			crtc->funcs->reset(crtc);

	list_for_each_entry(encoder, &dev->mode_config.encoder_list, head)
		if (encoder->funcs->reset)
			encoder->funcs->reset(encoder);

	list_for_each_entry(connector, &dev->mode_config.connector_list, head) {
		connector->status = connector_status_unknown;

		if (connector->funcs->reset)
			connector->funcs->reset(connector);
	}
}
EXPORT_SYMBOL(drm_mode_config_reset);

int drm_mode_create_dumb_ioctl(struct drm_device *dev,
			       void *data, struct drm_file *file_priv)
{
	struct drm_mode_create_dumb *args = data;

	if (!dev->driver->dumb_create)
		return -ENOSYS;
	return dev->driver->dumb_create(file_priv, dev, args);
}

int drm_mode_mmap_dumb_ioctl(struct drm_device *dev,
			     void *data, struct drm_file *file_priv)
{
	struct drm_mode_map_dumb *args = data;

	/* call driver ioctl to get mmap offset */
	if (!dev->driver->dumb_map_offset)
		return -ENOSYS;

	return dev->driver->dumb_map_offset(file_priv, dev, args->handle, &args->offset);
}

int drm_mode_destroy_dumb_ioctl(struct drm_device *dev,
				void *data, struct drm_file *file_priv)
{
	struct drm_mode_destroy_dumb *args = data;

	if (!dev->driver->dumb_destroy)
		return -ENOSYS;

	return dev->driver->dumb_destroy(file_priv, dev, args->handle);
}

/*
 * Just need to support RGB formats here for compat with code that doesn't
 * use pixel formats directly yet.
 */
void drm_fb_get_bpp_depth(uint32_t format, unsigned int *depth,
			  int *bpp)
{
	switch (format) {
	case DRM_FORMAT_C8:
	case DRM_FORMAT_RGB332:
	case DRM_FORMAT_BGR233:
		*depth = 8;
		*bpp = 8;
		break;
	case DRM_FORMAT_XRGB1555:
	case DRM_FORMAT_XBGR1555:
	case DRM_FORMAT_RGBX5551:
	case DRM_FORMAT_BGRX5551:
	case DRM_FORMAT_ARGB1555:
	case DRM_FORMAT_ABGR1555:
	case DRM_FORMAT_RGBA5551:
	case DRM_FORMAT_BGRA5551:
		*depth = 15;
		*bpp = 16;
		break;
	case DRM_FORMAT_RGB565:
	case DRM_FORMAT_BGR565:
		*depth = 16;
		*bpp = 16;
		break;
	case DRM_FORMAT_RGB888:
	case DRM_FORMAT_BGR888:
		*depth = 24;
		*bpp = 24;
		break;
	case DRM_FORMAT_XRGB8888:
	case DRM_FORMAT_XBGR8888:
	case DRM_FORMAT_RGBX8888:
	case DRM_FORMAT_BGRX8888:
		*depth = 24;
		*bpp = 32;
		break;
	case DRM_FORMAT_XRGB2101010:
	case DRM_FORMAT_XBGR2101010:
	case DRM_FORMAT_RGBX1010102:
	case DRM_FORMAT_BGRX1010102:
	case DRM_FORMAT_ARGB2101010:
	case DRM_FORMAT_ABGR2101010:
	case DRM_FORMAT_RGBA1010102:
	case DRM_FORMAT_BGRA1010102:
		*depth = 30;
		*bpp = 32;
		break;
	case DRM_FORMAT_ARGB8888:
	case DRM_FORMAT_ABGR8888:
	case DRM_FORMAT_RGBA8888:
	case DRM_FORMAT_BGRA8888:
		*depth = 32;
		*bpp = 32;
		break;
	default:
		DRM_DEBUG_KMS("unsupported pixel format\n");
		*depth = 0;
		*bpp = 0;
		break;
	}
}
EXPORT_SYMBOL(drm_fb_get_bpp_depth);

/**
 * drm_format_num_planes - get the number of planes for format
 * @format: pixel format (DRM_FORMAT_*)
 *
 * RETURNS:
 * The number of planes used by the specified pixel format.
 */
int drm_format_num_planes(uint32_t format)
{
	switch (format) {
	case DRM_FORMAT_YUV410:
	case DRM_FORMAT_YVU410:
	case DRM_FORMAT_YUV411:
	case DRM_FORMAT_YVU411:
	case DRM_FORMAT_YUV420:
	case DRM_FORMAT_YVU420:
	case DRM_FORMAT_YUV422:
	case DRM_FORMAT_YVU422:
	case DRM_FORMAT_YUV444:
	case DRM_FORMAT_YVU444:
		return 3;
	case DRM_FORMAT_NV12:
	case DRM_FORMAT_NV21:
	case DRM_FORMAT_NV16:
	case DRM_FORMAT_NV61:
	case DRM_FORMAT_NV24:
	case DRM_FORMAT_NV42:
		return 2;
	default:
		return 1;
	}
}
EXPORT_SYMBOL(drm_format_num_planes);

/**
 * drm_format_plane_cpp - determine the bytes per pixel value
 * @format: pixel format (DRM_FORMAT_*)
 * @plane: plane index
 *
 * RETURNS:
 * The bytes per pixel value for the specified plane.
 */
int drm_format_plane_cpp(uint32_t format, int plane)
{
	unsigned int depth;
	int bpp;

	if (plane >= drm_format_num_planes(format))
		return 0;

	switch (format) {
	case DRM_FORMAT_YUYV:
	case DRM_FORMAT_YVYU:
	case DRM_FORMAT_UYVY:
	case DRM_FORMAT_VYUY:
		return 2;
	case DRM_FORMAT_NV12:
	case DRM_FORMAT_NV21:
	case DRM_FORMAT_NV16:
	case DRM_FORMAT_NV61:
	case DRM_FORMAT_NV24:
	case DRM_FORMAT_NV42:
		return plane ? 2 : 1;
	case DRM_FORMAT_YUV410:
	case DRM_FORMAT_YVU410:
	case DRM_FORMAT_YUV411:
	case DRM_FORMAT_YVU411:
	case DRM_FORMAT_YUV420:
	case DRM_FORMAT_YVU420:
	case DRM_FORMAT_YUV422:
	case DRM_FORMAT_YVU422:
	case DRM_FORMAT_YUV444:
	case DRM_FORMAT_YVU444:
		return 1;
	default:
		drm_fb_get_bpp_depth(format, &depth, &bpp);
		return bpp >> 3;
	}
}
EXPORT_SYMBOL(drm_format_plane_cpp);

/**
 * drm_format_horz_chroma_subsampling - get the horizontal chroma subsampling factor
 * @format: pixel format (DRM_FORMAT_*)
 *
 * RETURNS:
 * The horizontal chroma subsampling factor for the
 * specified pixel format.
 */
int drm_format_horz_chroma_subsampling(uint32_t format)
{
	switch (format) {
	case DRM_FORMAT_YUV411:
	case DRM_FORMAT_YVU411:
	case DRM_FORMAT_YUV410:
	case DRM_FORMAT_YVU410:
		return 4;
	case DRM_FORMAT_YUYV:
	case DRM_FORMAT_YVYU:
	case DRM_FORMAT_UYVY:
	case DRM_FORMAT_VYUY:
	case DRM_FORMAT_NV12:
	case DRM_FORMAT_NV21:
	case DRM_FORMAT_NV16:
	case DRM_FORMAT_NV61:
	case DRM_FORMAT_YUV422:
	case DRM_FORMAT_YVU422:
	case DRM_FORMAT_YUV420:
	case DRM_FORMAT_YVU420:
		return 2;
	default:
		return 1;
	}
}
EXPORT_SYMBOL(drm_format_horz_chroma_subsampling);

/**
 * drm_format_vert_chroma_subsampling - get the vertical chroma subsampling factor
 * @format: pixel format (DRM_FORMAT_*)
 *
 * RETURNS:
 * The vertical chroma subsampling factor for the
 * specified pixel format.
 */
int drm_format_vert_chroma_subsampling(uint32_t format)
{
	switch (format) {
	case DRM_FORMAT_YUV410:
	case DRM_FORMAT_YVU410:
		return 4;
	case DRM_FORMAT_YUV420:
	case DRM_FORMAT_YVU420:
	case DRM_FORMAT_NV12:
	case DRM_FORMAT_NV21:
		return 2;
	default:
		return 1;
	}
}
EXPORT_SYMBOL(drm_format_vert_chroma_subsampling);

/**
 * drm_mode_config_init - initialize DRM mode_configuration structure
 * @dev: DRM device
 *
 * Initialize @dev's mode_config structure, used for tracking the graphics
 * configuration of @dev.
 *
 * Since this initializes the modeset locks, no locking is possible. Which is no
 * problem, since this should happen single threaded at init time. It is the
 * driver's problem to ensure this guarantee.
 *
 */
void drm_mode_config_init(struct drm_device *dev)
{
	mutex_init(&dev->mode_config.mutex);
	mutex_init(&dev->mode_config.idr_mutex);
	mutex_init(&dev->mode_config.fb_lock);
	INIT_LIST_HEAD(&dev->mode_config.fb_list);
	INIT_LIST_HEAD(&dev->mode_config.crtc_list);
	INIT_LIST_HEAD(&dev->mode_config.connector_list);
	INIT_LIST_HEAD(&dev->mode_config.bridge_list);
	INIT_LIST_HEAD(&dev->mode_config.encoder_list);
	INIT_LIST_HEAD(&dev->mode_config.property_list);
	INIT_LIST_HEAD(&dev->mode_config.property_blob_list);
	INIT_LIST_HEAD(&dev->mode_config.plane_list);
	idr_init(&dev->mode_config.crtc_idr);

	drm_modeset_lock_all(dev);
	drm_mode_create_standard_connector_properties(dev);
	drm_modeset_unlock_all(dev);

	/* Just to be sure */
	dev->mode_config.num_fb = 0;
	dev->mode_config.num_connector = 0;
	dev->mode_config.num_crtc = 0;
	dev->mode_config.num_encoder = 0;
}
EXPORT_SYMBOL(drm_mode_config_init);

/**
 * drm_mode_config_cleanup - free up DRM mode_config info
 * @dev: DRM device
 *
 * Free up all the connectors and CRTCs associated with this DRM device, then
 * free up the framebuffers and associated buffer objects.
 *
 * Note that since this /should/ happen single-threaded at driver/device
 * teardown time, no locking is required. It's the driver's job to ensure that
 * this guarantee actually holds true.
 *
 * FIXME: cleanup any dangling user buffer objects too
 */
void drm_mode_config_cleanup(struct drm_device *dev)
{
	struct drm_connector *connector, *ot;
	struct drm_crtc *crtc, *ct;
	struct drm_encoder *encoder, *enct;
	struct drm_bridge *bridge, *brt;
	struct drm_framebuffer *fb, *fbt;
	struct drm_property *property, *pt;
	struct drm_property_blob *blob, *bt;
	struct drm_plane *plane, *plt;

	list_for_each_entry_safe(encoder, enct, &dev->mode_config.encoder_list,
				 head) {
		encoder->funcs->destroy(encoder);
	}

	list_for_each_entry_safe(bridge, brt,
				 &dev->mode_config.bridge_list, head) {
		bridge->funcs->destroy(bridge);
	}

	list_for_each_entry_safe(connector, ot,
				 &dev->mode_config.connector_list, head) {
		connector->funcs->destroy(connector);
	}

	list_for_each_entry_safe(property, pt, &dev->mode_config.property_list,
				 head) {
		drm_property_destroy(dev, property);
	}

	list_for_each_entry_safe(blob, bt, &dev->mode_config.property_blob_list,
				 head) {
		drm_property_destroy_blob(dev, blob);
	}

	/*
	 * Single-threaded teardown context, so it's not required to grab the
	 * fb_lock to protect against concurrent fb_list access. Contrary, it
	 * would actually deadlock with the drm_framebuffer_cleanup function.
	 *
	 * Also, if there are any framebuffers left, that's a driver leak now,
	 * so politely WARN about this.
	 */
	WARN_ON(!list_empty(&dev->mode_config.fb_list));
	list_for_each_entry_safe(fb, fbt, &dev->mode_config.fb_list, head) {
		drm_framebuffer_remove(fb);
	}

	list_for_each_entry_safe(plane, plt, &dev->mode_config.plane_list,
				 head) {
		plane->funcs->destroy(plane);
	}

	list_for_each_entry_safe(crtc, ct, &dev->mode_config.crtc_list, head) {
		crtc->funcs->destroy(crtc);
	}

	idr_destroy(&dev->mode_config.crtc_idr);
}
EXPORT_SYMBOL(drm_mode_config_cleanup);<|MERGE_RESOLUTION|>--- conflicted
+++ resolved
@@ -186,7 +186,6 @@
  * Connector and encoder types.
  */
 static struct drm_conn_prop_enum_list drm_connector_enum_list[] =
-<<<<<<< HEAD
 {	{ DRM_MODE_CONNECTOR_Unknown, "Unknown" },
 	{ DRM_MODE_CONNECTOR_VGA, "VGA" },
 	{ DRM_MODE_CONNECTOR_DVII, "DVI-I" },
@@ -203,25 +202,7 @@
 	{ DRM_MODE_CONNECTOR_TV, "TV" },
 	{ DRM_MODE_CONNECTOR_eDP, "eDP" },
 	{ DRM_MODE_CONNECTOR_VIRTUAL, "Virtual" },
-=======
-{	{ DRM_MODE_CONNECTOR_Unknown, "Unknown", 0 },
-	{ DRM_MODE_CONNECTOR_VGA, "VGA", 0 },
-	{ DRM_MODE_CONNECTOR_DVII, "DVI-I", 0 },
-	{ DRM_MODE_CONNECTOR_DVID, "DVI-D", 0 },
-	{ DRM_MODE_CONNECTOR_DVIA, "DVI-A", 0 },
-	{ DRM_MODE_CONNECTOR_Composite, "Composite", 0 },
-	{ DRM_MODE_CONNECTOR_SVIDEO, "SVIDEO", 0 },
-	{ DRM_MODE_CONNECTOR_LVDS, "LVDS", 0 },
-	{ DRM_MODE_CONNECTOR_Component, "Component", 0 },
-	{ DRM_MODE_CONNECTOR_9PinDIN, "DIN", 0 },
-	{ DRM_MODE_CONNECTOR_DisplayPort, "DP", 0 },
-	{ DRM_MODE_CONNECTOR_HDMIA, "HDMI-A", 0 },
-	{ DRM_MODE_CONNECTOR_HDMIB, "HDMI-B", 0 },
-	{ DRM_MODE_CONNECTOR_TV, "TV", 0 },
-	{ DRM_MODE_CONNECTOR_eDP, "eDP", 0 },
-	{ DRM_MODE_CONNECTOR_VIRTUAL, "Virtual", 0},
 	{ DRM_MODE_CONNECTOR_DSI, "DSI" },
->>>>>>> d62efe5f
 };
 
 static const struct drm_prop_enum_list drm_encoder_enum_list[] =
