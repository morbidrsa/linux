--- conflicted
+++ resolved
@@ -1119,13 +1119,8 @@
 		.blit_ring_index = RADEON_RING_TYPE_GFX_INDEX,
 		.dma = &r600_copy_dma,
 		.dma_ring_index = R600_RING_TYPE_DMA_INDEX,
-<<<<<<< HEAD
-		.copy = &r600_copy_dma,
-		.copy_ring_index = R600_RING_TYPE_DMA_INDEX,
-=======
 		.copy = &r600_copy_cpdma,
 		.copy_ring_index = RADEON_RING_TYPE_GFX_INDEX,
->>>>>>> bb78a92f
 	},
 	.surface = {
 		.set_reg = r600_set_surface_reg,
@@ -1166,10 +1161,7 @@
 		.get_mclk = &rv6xx_dpm_get_mclk,
 		.print_power_state = &rv6xx_dpm_print_power_state,
 		.debugfs_print_current_performance_level = &rv6xx_dpm_debugfs_print_current_performance_level,
-<<<<<<< HEAD
-=======
 		.force_performance_level = &rv6xx_dpm_force_performance_level,
->>>>>>> bb78a92f
 	},
 	.pflip = {
 		.pre_page_flip = &rs600_pre_page_flip,
@@ -1279,10 +1271,7 @@
 		.get_sclk = &rs780_dpm_get_sclk,
 		.get_mclk = &rs780_dpm_get_mclk,
 		.print_power_state = &rs780_dpm_print_power_state,
-<<<<<<< HEAD
-=======
 		.debugfs_print_current_performance_level = &rs780_dpm_debugfs_print_current_performance_level,
->>>>>>> bb78a92f
 	},
 	.pflip = {
 		.pre_page_flip = &rs600_pre_page_flip,
