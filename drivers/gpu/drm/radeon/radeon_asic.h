/*
 * Copyright 2008 Advanced Micro Devices, Inc.
 * Copyright 2008 Red Hat Inc.
 * Copyright 2009 Jerome Glisse.
 *
 * Permission is hereby granted, free of charge, to any person obtaining a
 * copy of this software and associated documentation files (the "Software"),
 * to deal in the Software without restriction, including without limitation
 * the rights to use, copy, modify, merge, publish, distribute, sublicense,
 * and/or sell copies of the Software, and to permit persons to whom the
 * Software is furnished to do so, subject to the following conditions:
 *
 * The above copyright notice and this permission notice shall be included in
 * all copies or substantial portions of the Software.
 *
 * THE SOFTWARE IS PROVIDED "AS IS", WITHOUT WARRANTY OF ANY KIND, EXPRESS OR
 * IMPLIED, INCLUDING BUT NOT LIMITED TO THE WARRANTIES OF MERCHANTABILITY,
 * FITNESS FOR A PARTICULAR PURPOSE AND NONINFRINGEMENT.  IN NO EVENT SHALL
 * THE COPYRIGHT HOLDER(S) OR AUTHOR(S) BE LIABLE FOR ANY CLAIM, DAMAGES OR
 * OTHER LIABILITY, WHETHER IN AN ACTION OF CONTRACT, TORT OR OTHERWISE,
 * ARISING FROM, OUT OF OR IN CONNECTION WITH THE SOFTWARE OR THE USE OR
 * OTHER DEALINGS IN THE SOFTWARE.
 *
 * Authors: Dave Airlie
 *          Alex Deucher
 *          Jerome Glisse
 */
#ifndef __RADEON_ASIC_H__
#define __RADEON_ASIC_H__

/*
 * common functions
 */
uint32_t radeon_legacy_get_engine_clock(struct radeon_device *rdev);
void radeon_legacy_set_engine_clock(struct radeon_device *rdev, uint32_t eng_clock);
uint32_t radeon_legacy_get_memory_clock(struct radeon_device *rdev);
void radeon_legacy_set_clock_gating(struct radeon_device *rdev, int enable);

uint32_t radeon_atom_get_engine_clock(struct radeon_device *rdev);
void radeon_atom_set_engine_clock(struct radeon_device *rdev, uint32_t eng_clock);
uint32_t radeon_atom_get_memory_clock(struct radeon_device *rdev);
void radeon_atom_set_memory_clock(struct radeon_device *rdev, uint32_t mem_clock);
void radeon_atom_set_clock_gating(struct radeon_device *rdev, int enable);

void atombios_set_backlight_level(struct radeon_encoder *radeon_encoder, u8 level);
u8 atombios_get_backlight_level(struct radeon_encoder *radeon_encoder);
void radeon_legacy_set_backlight_level(struct radeon_encoder *radeon_encoder, u8 level);
u8 radeon_legacy_get_backlight_level(struct radeon_encoder *radeon_encoder);

u32 radeon_ring_generic_get_rptr(struct radeon_device *rdev,
				 struct radeon_ring *ring);
u32 radeon_ring_generic_get_wptr(struct radeon_device *rdev,
				 struct radeon_ring *ring);
void radeon_ring_generic_set_wptr(struct radeon_device *rdev,
				  struct radeon_ring *ring);

/*
 * r100,rv100,rs100,rv200,rs200
 */
struct r100_mc_save {
	u32	GENMO_WT;
	u32	CRTC_EXT_CNTL;
	u32	CRTC_GEN_CNTL;
	u32	CRTC2_GEN_CNTL;
	u32	CUR_OFFSET;
	u32	CUR2_OFFSET;
};
int r100_init(struct radeon_device *rdev);
void r100_fini(struct radeon_device *rdev);
int r100_suspend(struct radeon_device *rdev);
int r100_resume(struct radeon_device *rdev);
void r100_vga_set_state(struct radeon_device *rdev, bool state);
bool r100_gpu_is_lockup(struct radeon_device *rdev, struct radeon_ring *cp);
int r100_asic_reset(struct radeon_device *rdev);
u32 r100_get_vblank_counter(struct radeon_device *rdev, int crtc);
void r100_pci_gart_tlb_flush(struct radeon_device *rdev);
int r100_pci_gart_set_page(struct radeon_device *rdev, int i, uint64_t addr);
void r100_ring_start(struct radeon_device *rdev, struct radeon_ring *ring);
int r100_irq_set(struct radeon_device *rdev);
int r100_irq_process(struct radeon_device *rdev);
void r100_fence_ring_emit(struct radeon_device *rdev,
			  struct radeon_fence *fence);
void r100_semaphore_ring_emit(struct radeon_device *rdev,
			      struct radeon_ring *cp,
			      struct radeon_semaphore *semaphore,
			      bool emit_wait);
int r100_cs_parse(struct radeon_cs_parser *p);
void r100_pll_wreg(struct radeon_device *rdev, uint32_t reg, uint32_t v);
uint32_t r100_pll_rreg(struct radeon_device *rdev, uint32_t reg);
int r100_copy_blit(struct radeon_device *rdev,
		   uint64_t src_offset,
		   uint64_t dst_offset,
		   unsigned num_gpu_pages,
		   struct radeon_fence **fence);
int r100_set_surface_reg(struct radeon_device *rdev, int reg,
			 uint32_t tiling_flags, uint32_t pitch,
			 uint32_t offset, uint32_t obj_size);
void r100_clear_surface_reg(struct radeon_device *rdev, int reg);
void r100_bandwidth_update(struct radeon_device *rdev);
void r100_ring_ib_execute(struct radeon_device *rdev, struct radeon_ib *ib);
int r100_ring_test(struct radeon_device *rdev, struct radeon_ring *cp);
void r100_hpd_init(struct radeon_device *rdev);
void r100_hpd_fini(struct radeon_device *rdev);
bool r100_hpd_sense(struct radeon_device *rdev, enum radeon_hpd_id hpd);
void r100_hpd_set_polarity(struct radeon_device *rdev,
			   enum radeon_hpd_id hpd);
int r100_debugfs_rbbm_init(struct radeon_device *rdev);
int r100_debugfs_cp_init(struct radeon_device *rdev);
void r100_cp_disable(struct radeon_device *rdev);
int r100_cp_init(struct radeon_device *rdev, unsigned ring_size);
void r100_cp_fini(struct radeon_device *rdev);
int r100_pci_gart_init(struct radeon_device *rdev);
void r100_pci_gart_fini(struct radeon_device *rdev);
int r100_pci_gart_enable(struct radeon_device *rdev);
void r100_pci_gart_disable(struct radeon_device *rdev);
int r100_debugfs_mc_info_init(struct radeon_device *rdev);
int r100_gui_wait_for_idle(struct radeon_device *rdev);
int r100_ib_test(struct radeon_device *rdev, struct radeon_ring *ring);
void r100_irq_disable(struct radeon_device *rdev);
void r100_mc_stop(struct radeon_device *rdev, struct r100_mc_save *save);
void r100_mc_resume(struct radeon_device *rdev, struct r100_mc_save *save);
void r100_vram_init_sizes(struct radeon_device *rdev);
int r100_cp_reset(struct radeon_device *rdev);
void r100_vga_render_disable(struct radeon_device *rdev);
void r100_restore_sanity(struct radeon_device *rdev);
int r100_cs_track_check_pkt3_indx_buffer(struct radeon_cs_parser *p,
					 struct radeon_cs_packet *pkt,
					 struct radeon_bo *robj);
int r100_cs_parse_packet0(struct radeon_cs_parser *p,
			  struct radeon_cs_packet *pkt,
			  const unsigned *auth, unsigned n,
			  radeon_packet0_check_t check);
int r100_cs_packet_parse(struct radeon_cs_parser *p,
			 struct radeon_cs_packet *pkt,
			 unsigned idx);
void r100_enable_bm(struct radeon_device *rdev);
void r100_set_common_regs(struct radeon_device *rdev);
void r100_bm_disable(struct radeon_device *rdev);
extern bool r100_gui_idle(struct radeon_device *rdev);
extern void r100_pm_misc(struct radeon_device *rdev);
extern void r100_pm_prepare(struct radeon_device *rdev);
extern void r100_pm_finish(struct radeon_device *rdev);
extern void r100_pm_init_profile(struct radeon_device *rdev);
extern void r100_pm_get_dynpm_state(struct radeon_device *rdev);
extern void r100_pre_page_flip(struct radeon_device *rdev, int crtc);
extern u32 r100_page_flip(struct radeon_device *rdev, int crtc, u64 crtc_base);
extern void r100_post_page_flip(struct radeon_device *rdev, int crtc);
extern void r100_wait_for_vblank(struct radeon_device *rdev, int crtc);
extern int r100_mc_wait_for_idle(struct radeon_device *rdev);

/*
 * r200,rv250,rs300,rv280
 */
extern int r200_copy_dma(struct radeon_device *rdev,
			 uint64_t src_offset,
			 uint64_t dst_offset,
			 unsigned num_gpu_pages,
			 struct radeon_fence **fence);
void r200_set_safe_registers(struct radeon_device *rdev);

/*
 * r300,r350,rv350,rv380
 */
extern int r300_init(struct radeon_device *rdev);
extern void r300_fini(struct radeon_device *rdev);
extern int r300_suspend(struct radeon_device *rdev);
extern int r300_resume(struct radeon_device *rdev);
extern int r300_asic_reset(struct radeon_device *rdev);
extern void r300_ring_start(struct radeon_device *rdev, struct radeon_ring *ring);
extern void r300_fence_ring_emit(struct radeon_device *rdev,
				struct radeon_fence *fence);
extern int r300_cs_parse(struct radeon_cs_parser *p);
extern void rv370_pcie_gart_tlb_flush(struct radeon_device *rdev);
extern int rv370_pcie_gart_set_page(struct radeon_device *rdev, int i, uint64_t addr);
extern void rv370_set_pcie_lanes(struct radeon_device *rdev, int lanes);
extern int rv370_get_pcie_lanes(struct radeon_device *rdev);
extern void r300_set_reg_safe(struct radeon_device *rdev);
extern void r300_mc_program(struct radeon_device *rdev);
extern void r300_mc_init(struct radeon_device *rdev);
extern void r300_clock_startup(struct radeon_device *rdev);
extern int r300_mc_wait_for_idle(struct radeon_device *rdev);
extern int rv370_pcie_gart_init(struct radeon_device *rdev);
extern void rv370_pcie_gart_fini(struct radeon_device *rdev);
extern int rv370_pcie_gart_enable(struct radeon_device *rdev);
extern void rv370_pcie_gart_disable(struct radeon_device *rdev);
extern int r300_mc_wait_for_idle(struct radeon_device *rdev);

/*
 * r420,r423,rv410
 */
extern int r420_init(struct radeon_device *rdev);
extern void r420_fini(struct radeon_device *rdev);
extern int r420_suspend(struct radeon_device *rdev);
extern int r420_resume(struct radeon_device *rdev);
extern void r420_pm_init_profile(struct radeon_device *rdev);
extern u32 r420_mc_rreg(struct radeon_device *rdev, u32 reg);
extern void r420_mc_wreg(struct radeon_device *rdev, u32 reg, u32 v);
extern int r420_debugfs_pipes_info_init(struct radeon_device *rdev);
extern void r420_pipes_init(struct radeon_device *rdev);

/*
 * rs400,rs480
 */
extern int rs400_init(struct radeon_device *rdev);
extern void rs400_fini(struct radeon_device *rdev);
extern int rs400_suspend(struct radeon_device *rdev);
extern int rs400_resume(struct radeon_device *rdev);
void rs400_gart_tlb_flush(struct radeon_device *rdev);
int rs400_gart_set_page(struct radeon_device *rdev, int i, uint64_t addr);
uint32_t rs400_mc_rreg(struct radeon_device *rdev, uint32_t reg);
void rs400_mc_wreg(struct radeon_device *rdev, uint32_t reg, uint32_t v);
int rs400_gart_init(struct radeon_device *rdev);
int rs400_gart_enable(struct radeon_device *rdev);
void rs400_gart_adjust_size(struct radeon_device *rdev);
void rs400_gart_disable(struct radeon_device *rdev);
void rs400_gart_fini(struct radeon_device *rdev);
extern int rs400_mc_wait_for_idle(struct radeon_device *rdev);

/*
 * rs600.
 */
extern int rs600_asic_reset(struct radeon_device *rdev);
extern int rs600_init(struct radeon_device *rdev);
extern void rs600_fini(struct radeon_device *rdev);
extern int rs600_suspend(struct radeon_device *rdev);
extern int rs600_resume(struct radeon_device *rdev);
int rs600_irq_set(struct radeon_device *rdev);
int rs600_irq_process(struct radeon_device *rdev);
void rs600_irq_disable(struct radeon_device *rdev);
u32 rs600_get_vblank_counter(struct radeon_device *rdev, int crtc);
void rs600_gart_tlb_flush(struct radeon_device *rdev);
int rs600_gart_set_page(struct radeon_device *rdev, int i, uint64_t addr);
uint32_t rs600_mc_rreg(struct radeon_device *rdev, uint32_t reg);
void rs600_mc_wreg(struct radeon_device *rdev, uint32_t reg, uint32_t v);
void rs600_bandwidth_update(struct radeon_device *rdev);
void rs600_hpd_init(struct radeon_device *rdev);
void rs600_hpd_fini(struct radeon_device *rdev);
bool rs600_hpd_sense(struct radeon_device *rdev, enum radeon_hpd_id hpd);
void rs600_hpd_set_polarity(struct radeon_device *rdev,
			    enum radeon_hpd_id hpd);
extern void rs600_pm_misc(struct radeon_device *rdev);
extern void rs600_pm_prepare(struct radeon_device *rdev);
extern void rs600_pm_finish(struct radeon_device *rdev);
extern void rs600_pre_page_flip(struct radeon_device *rdev, int crtc);
extern u32 rs600_page_flip(struct radeon_device *rdev, int crtc, u64 crtc_base);
extern void rs600_post_page_flip(struct radeon_device *rdev, int crtc);
void rs600_set_safe_registers(struct radeon_device *rdev);
extern void avivo_wait_for_vblank(struct radeon_device *rdev, int crtc);
extern int rs600_mc_wait_for_idle(struct radeon_device *rdev);

/*
 * rs690,rs740
 */
int rs690_init(struct radeon_device *rdev);
void rs690_fini(struct radeon_device *rdev);
int rs690_resume(struct radeon_device *rdev);
int rs690_suspend(struct radeon_device *rdev);
uint32_t rs690_mc_rreg(struct radeon_device *rdev, uint32_t reg);
void rs690_mc_wreg(struct radeon_device *rdev, uint32_t reg, uint32_t v);
void rs690_bandwidth_update(struct radeon_device *rdev);
void rs690_line_buffer_adjust(struct radeon_device *rdev,
					struct drm_display_mode *mode1,
					struct drm_display_mode *mode2);
extern int rs690_mc_wait_for_idle(struct radeon_device *rdev);

/*
 * rv515
 */
struct rv515_mc_save {
	u32 vga_render_control;
	u32 vga_hdp_control;
	bool crtc_enabled[2];
};

int rv515_init(struct radeon_device *rdev);
void rv515_fini(struct radeon_device *rdev);
uint32_t rv515_mc_rreg(struct radeon_device *rdev, uint32_t reg);
void rv515_mc_wreg(struct radeon_device *rdev, uint32_t reg, uint32_t v);
void rv515_ring_start(struct radeon_device *rdev, struct radeon_ring *ring);
void rv515_bandwidth_update(struct radeon_device *rdev);
int rv515_resume(struct radeon_device *rdev);
int rv515_suspend(struct radeon_device *rdev);
void rv515_bandwidth_avivo_update(struct radeon_device *rdev);
void rv515_vga_render_disable(struct radeon_device *rdev);
void rv515_set_safe_registers(struct radeon_device *rdev);
void rv515_mc_stop(struct radeon_device *rdev, struct rv515_mc_save *save);
void rv515_mc_resume(struct radeon_device *rdev, struct rv515_mc_save *save);
void rv515_clock_startup(struct radeon_device *rdev);
void rv515_debugfs(struct radeon_device *rdev);
int rv515_mc_wait_for_idle(struct radeon_device *rdev);

/*
 * r520,rv530,rv560,rv570,r580
 */
int r520_init(struct radeon_device *rdev);
int r520_resume(struct radeon_device *rdev);
int r520_mc_wait_for_idle(struct radeon_device *rdev);

/*
 * r600,rv610,rv630,rv620,rv635,rv670,rs780,rs880
 */
int r600_init(struct radeon_device *rdev);
void r600_fini(struct radeon_device *rdev);
int r600_suspend(struct radeon_device *rdev);
int r600_resume(struct radeon_device *rdev);
void r600_vga_set_state(struct radeon_device *rdev, bool state);
int r600_wb_init(struct radeon_device *rdev);
void r600_wb_fini(struct radeon_device *rdev);
void r600_pcie_gart_tlb_flush(struct radeon_device *rdev);
uint32_t r600_pciep_rreg(struct radeon_device *rdev, uint32_t reg);
void r600_pciep_wreg(struct radeon_device *rdev, uint32_t reg, uint32_t v);
int r600_cs_parse(struct radeon_cs_parser *p);
int r600_dma_cs_parse(struct radeon_cs_parser *p);
void r600_fence_ring_emit(struct radeon_device *rdev,
			  struct radeon_fence *fence);
void r600_semaphore_ring_emit(struct radeon_device *rdev,
			      struct radeon_ring *cp,
			      struct radeon_semaphore *semaphore,
			      bool emit_wait);
void r600_dma_fence_ring_emit(struct radeon_device *rdev,
			      struct radeon_fence *fence);
void r600_dma_semaphore_ring_emit(struct radeon_device *rdev,
				  struct radeon_ring *ring,
				  struct radeon_semaphore *semaphore,
				  bool emit_wait);
void r600_dma_ring_ib_execute(struct radeon_device *rdev, struct radeon_ib *ib);
bool r600_dma_is_lockup(struct radeon_device *rdev, struct radeon_ring *ring);
bool r600_gfx_is_lockup(struct radeon_device *rdev, struct radeon_ring *cp);
int r600_asic_reset(struct radeon_device *rdev);
int r600_set_surface_reg(struct radeon_device *rdev, int reg,
			 uint32_t tiling_flags, uint32_t pitch,
			 uint32_t offset, uint32_t obj_size);
void r600_clear_surface_reg(struct radeon_device *rdev, int reg);
int r600_ib_test(struct radeon_device *rdev, struct radeon_ring *ring);
int r600_dma_ib_test(struct radeon_device *rdev, struct radeon_ring *ring);
void r600_ring_ib_execute(struct radeon_device *rdev, struct radeon_ib *ib);
int r600_ring_test(struct radeon_device *rdev, struct radeon_ring *cp);
int r600_dma_ring_test(struct radeon_device *rdev, struct radeon_ring *cp);
int r600_uvd_ring_test(struct radeon_device *rdev, struct radeon_ring *ring);
int r600_copy_blit(struct radeon_device *rdev,
		   uint64_t src_offset, uint64_t dst_offset,
		   unsigned num_gpu_pages, struct radeon_fence **fence);
int r600_copy_cpdma(struct radeon_device *rdev,
		    uint64_t src_offset, uint64_t dst_offset,
		    unsigned num_gpu_pages, struct radeon_fence **fence);
int r600_copy_dma(struct radeon_device *rdev,
		  uint64_t src_offset, uint64_t dst_offset,
		  unsigned num_gpu_pages, struct radeon_fence **fence);
void r600_hpd_init(struct radeon_device *rdev);
void r600_hpd_fini(struct radeon_device *rdev);
bool r600_hpd_sense(struct radeon_device *rdev, enum radeon_hpd_id hpd);
void r600_hpd_set_polarity(struct radeon_device *rdev,
			   enum radeon_hpd_id hpd);
extern void r600_ioctl_wait_idle(struct radeon_device *rdev, struct radeon_bo *bo);
extern bool r600_gui_idle(struct radeon_device *rdev);
extern void r600_pm_misc(struct radeon_device *rdev);
extern void r600_pm_init_profile(struct radeon_device *rdev);
extern void rs780_pm_init_profile(struct radeon_device *rdev);
extern uint32_t rs780_mc_rreg(struct radeon_device *rdev, uint32_t reg);
extern void rs780_mc_wreg(struct radeon_device *rdev, uint32_t reg, uint32_t v);
extern void r600_pm_get_dynpm_state(struct radeon_device *rdev);
extern void r600_set_pcie_lanes(struct radeon_device *rdev, int lanes);
extern int r600_get_pcie_lanes(struct radeon_device *rdev);
bool r600_card_posted(struct radeon_device *rdev);
void r600_cp_stop(struct radeon_device *rdev);
int r600_cp_start(struct radeon_device *rdev);
void r600_ring_init(struct radeon_device *rdev, struct radeon_ring *cp, unsigned ring_size);
int r600_cp_resume(struct radeon_device *rdev);
void r600_cp_fini(struct radeon_device *rdev);
int r600_count_pipe_bits(uint32_t val);
int r600_mc_wait_for_idle(struct radeon_device *rdev);
int r600_pcie_gart_init(struct radeon_device *rdev);
void r600_scratch_init(struct radeon_device *rdev);
int r600_blit_init(struct radeon_device *rdev);
void r600_blit_fini(struct radeon_device *rdev);
int r600_init_microcode(struct radeon_device *rdev);
/* r600 irq */
int r600_irq_process(struct radeon_device *rdev);
int r600_irq_init(struct radeon_device *rdev);
void r600_irq_fini(struct radeon_device *rdev);
void r600_ih_ring_init(struct radeon_device *rdev, unsigned ring_size);
int r600_irq_set(struct radeon_device *rdev);
void r600_irq_suspend(struct radeon_device *rdev);
void r600_disable_interrupts(struct radeon_device *rdev);
void r600_rlc_stop(struct radeon_device *rdev);
/* r600 audio */
int r600_audio_init(struct radeon_device *rdev);
struct r600_audio r600_audio_status(struct radeon_device *rdev);
void r600_audio_fini(struct radeon_device *rdev);
int r600_hdmi_buffer_status_changed(struct drm_encoder *encoder);
void r600_hdmi_update_audio_settings(struct drm_encoder *encoder);
void r600_hdmi_enable(struct drm_encoder *encoder, bool enable);
void r600_hdmi_setmode(struct drm_encoder *encoder, struct drm_display_mode *mode);
/* r600 blit */
int r600_blit_prepare_copy(struct radeon_device *rdev, unsigned num_gpu_pages,
			   struct radeon_fence **fence, struct radeon_sa_bo **vb,
			   struct radeon_semaphore **sem);
void r600_blit_done_copy(struct radeon_device *rdev, struct radeon_fence **fence,
			 struct radeon_sa_bo *vb, struct radeon_semaphore *sem);
void r600_kms_blit_copy(struct radeon_device *rdev,
			u64 src_gpu_addr, u64 dst_gpu_addr,
			unsigned num_gpu_pages,
			struct radeon_sa_bo *vb);
int r600_mc_wait_for_idle(struct radeon_device *rdev);
u32 r600_get_xclk(struct radeon_device *rdev);
uint64_t r600_get_gpu_clock_counter(struct radeon_device *rdev);
int rv6xx_get_temp(struct radeon_device *rdev);
int r600_dpm_pre_set_power_state(struct radeon_device *rdev);
void r600_dpm_post_set_power_state(struct radeon_device *rdev);
/* rv6xx dpm */
int rv6xx_dpm_init(struct radeon_device *rdev);
int rv6xx_dpm_enable(struct radeon_device *rdev);
void rv6xx_dpm_disable(struct radeon_device *rdev);
int rv6xx_dpm_set_power_state(struct radeon_device *rdev);
void rv6xx_setup_asic(struct radeon_device *rdev);
void rv6xx_dpm_display_configuration_changed(struct radeon_device *rdev);
void rv6xx_dpm_fini(struct radeon_device *rdev);
u32 rv6xx_dpm_get_sclk(struct radeon_device *rdev, bool low);
u32 rv6xx_dpm_get_mclk(struct radeon_device *rdev, bool low);
void rv6xx_dpm_print_power_state(struct radeon_device *rdev,
				 struct radeon_ps *ps);
void rv6xx_dpm_debugfs_print_current_performance_level(struct radeon_device *rdev,
						       struct seq_file *m);
<<<<<<< HEAD
=======
int rv6xx_dpm_force_performance_level(struct radeon_device *rdev,
				      enum radeon_dpm_forced_level level);
>>>>>>> bb78a92f
/* rs780 dpm */
int rs780_dpm_init(struct radeon_device *rdev);
int rs780_dpm_enable(struct radeon_device *rdev);
void rs780_dpm_disable(struct radeon_device *rdev);
int rs780_dpm_set_power_state(struct radeon_device *rdev);
void rs780_dpm_setup_asic(struct radeon_device *rdev);
void rs780_dpm_display_configuration_changed(struct radeon_device *rdev);
void rs780_dpm_fini(struct radeon_device *rdev);
u32 rs780_dpm_get_sclk(struct radeon_device *rdev, bool low);
u32 rs780_dpm_get_mclk(struct radeon_device *rdev, bool low);
void rs780_dpm_print_power_state(struct radeon_device *rdev,
				 struct radeon_ps *ps);
<<<<<<< HEAD
=======
void rs780_dpm_debugfs_print_current_performance_level(struct radeon_device *rdev,
						       struct seq_file *m);
>>>>>>> bb78a92f

/* uvd */
int r600_uvd_init(struct radeon_device *rdev);
int r600_uvd_rbc_start(struct radeon_device *rdev);
void r600_uvd_stop(struct radeon_device *rdev);
int r600_uvd_ib_test(struct radeon_device *rdev, struct radeon_ring *ring);
void r600_uvd_fence_emit(struct radeon_device *rdev,
			 struct radeon_fence *fence);
void r600_uvd_semaphore_emit(struct radeon_device *rdev,
			     struct radeon_ring *ring,
			     struct radeon_semaphore *semaphore,
			     bool emit_wait);
void r600_uvd_ib_execute(struct radeon_device *rdev, struct radeon_ib *ib);

/*
 * rv770,rv730,rv710,rv740
 */
int rv770_init(struct radeon_device *rdev);
void rv770_fini(struct radeon_device *rdev);
int rv770_suspend(struct radeon_device *rdev);
int rv770_resume(struct radeon_device *rdev);
void rv770_pm_misc(struct radeon_device *rdev);
u32 rv770_page_flip(struct radeon_device *rdev, int crtc, u64 crtc_base);
void r700_vram_gtt_location(struct radeon_device *rdev, struct radeon_mc *mc);
void r700_cp_stop(struct radeon_device *rdev);
void r700_cp_fini(struct radeon_device *rdev);
int rv770_copy_dma(struct radeon_device *rdev,
		  uint64_t src_offset, uint64_t dst_offset,
		  unsigned num_gpu_pages,
		   struct radeon_fence **fence);
u32 rv770_get_xclk(struct radeon_device *rdev);
int rv770_uvd_resume(struct radeon_device *rdev);
int rv770_set_uvd_clocks(struct radeon_device *rdev, u32 vclk, u32 dclk);
int rv770_get_temp(struct radeon_device *rdev);
/* rv7xx pm */
int rv770_dpm_init(struct radeon_device *rdev);
int rv770_dpm_enable(struct radeon_device *rdev);
void rv770_dpm_disable(struct radeon_device *rdev);
int rv770_dpm_set_power_state(struct radeon_device *rdev);
void rv770_dpm_setup_asic(struct radeon_device *rdev);
void rv770_dpm_display_configuration_changed(struct radeon_device *rdev);
void rv770_dpm_fini(struct radeon_device *rdev);
u32 rv770_dpm_get_sclk(struct radeon_device *rdev, bool low);
u32 rv770_dpm_get_mclk(struct radeon_device *rdev, bool low);
void rv770_dpm_print_power_state(struct radeon_device *rdev,
				 struct radeon_ps *ps);
void rv770_dpm_debugfs_print_current_performance_level(struct radeon_device *rdev,
						       struct seq_file *m);
int rv770_dpm_force_performance_level(struct radeon_device *rdev,
				      enum radeon_dpm_forced_level level);
bool rv770_dpm_vblank_too_short(struct radeon_device *rdev);

/*
 * evergreen
 */
struct evergreen_mc_save {
	u32 vga_render_control;
	u32 vga_hdp_control;
	bool crtc_enabled[RADEON_MAX_CRTCS];
};

void evergreen_pcie_gart_tlb_flush(struct radeon_device *rdev);
int evergreen_init(struct radeon_device *rdev);
void evergreen_fini(struct radeon_device *rdev);
int evergreen_suspend(struct radeon_device *rdev);
int evergreen_resume(struct radeon_device *rdev);
bool evergreen_gfx_is_lockup(struct radeon_device *rdev, struct radeon_ring *cp);
bool evergreen_dma_is_lockup(struct radeon_device *rdev, struct radeon_ring *cp);
int evergreen_asic_reset(struct radeon_device *rdev);
void evergreen_bandwidth_update(struct radeon_device *rdev);
void evergreen_ring_ib_execute(struct radeon_device *rdev, struct radeon_ib *ib);
void evergreen_hpd_init(struct radeon_device *rdev);
void evergreen_hpd_fini(struct radeon_device *rdev);
bool evergreen_hpd_sense(struct radeon_device *rdev, enum radeon_hpd_id hpd);
void evergreen_hpd_set_polarity(struct radeon_device *rdev,
				enum radeon_hpd_id hpd);
u32 evergreen_get_vblank_counter(struct radeon_device *rdev, int crtc);
int evergreen_irq_set(struct radeon_device *rdev);
int evergreen_irq_process(struct radeon_device *rdev);
extern int evergreen_cs_parse(struct radeon_cs_parser *p);
extern int evergreen_dma_cs_parse(struct radeon_cs_parser *p);
extern void evergreen_pm_misc(struct radeon_device *rdev);
extern void evergreen_pm_prepare(struct radeon_device *rdev);
extern void evergreen_pm_finish(struct radeon_device *rdev);
extern void sumo_pm_init_profile(struct radeon_device *rdev);
extern void btc_pm_init_profile(struct radeon_device *rdev);
int sumo_set_uvd_clocks(struct radeon_device *rdev, u32 vclk, u32 dclk);
int evergreen_set_uvd_clocks(struct radeon_device *rdev, u32 vclk, u32 dclk);
extern void evergreen_pre_page_flip(struct radeon_device *rdev, int crtc);
extern u32 evergreen_page_flip(struct radeon_device *rdev, int crtc, u64 crtc_base);
extern void evergreen_post_page_flip(struct radeon_device *rdev, int crtc);
extern void dce4_wait_for_vblank(struct radeon_device *rdev, int crtc);
void evergreen_disable_interrupt_state(struct radeon_device *rdev);
int evergreen_blit_init(struct radeon_device *rdev);
int evergreen_mc_wait_for_idle(struct radeon_device *rdev);
void evergreen_dma_fence_ring_emit(struct radeon_device *rdev,
				   struct radeon_fence *fence);
void evergreen_dma_ring_ib_execute(struct radeon_device *rdev,
				   struct radeon_ib *ib);
int evergreen_copy_dma(struct radeon_device *rdev,
		       uint64_t src_offset, uint64_t dst_offset,
		       unsigned num_gpu_pages,
		       struct radeon_fence **fence);
void evergreen_hdmi_enable(struct drm_encoder *encoder, bool enable);
void evergreen_hdmi_setmode(struct drm_encoder *encoder, struct drm_display_mode *mode);
int evergreen_get_temp(struct radeon_device *rdev);
int sumo_get_temp(struct radeon_device *rdev);
int tn_get_temp(struct radeon_device *rdev);
int cypress_dpm_init(struct radeon_device *rdev);
void cypress_dpm_setup_asic(struct radeon_device *rdev);
int cypress_dpm_enable(struct radeon_device *rdev);
void cypress_dpm_disable(struct radeon_device *rdev);
int cypress_dpm_set_power_state(struct radeon_device *rdev);
void cypress_dpm_display_configuration_changed(struct radeon_device *rdev);
void cypress_dpm_fini(struct radeon_device *rdev);
bool cypress_dpm_vblank_too_short(struct radeon_device *rdev);
int btc_dpm_init(struct radeon_device *rdev);
void btc_dpm_setup_asic(struct radeon_device *rdev);
int btc_dpm_enable(struct radeon_device *rdev);
void btc_dpm_disable(struct radeon_device *rdev);
int btc_dpm_pre_set_power_state(struct radeon_device *rdev);
int btc_dpm_set_power_state(struct radeon_device *rdev);
void btc_dpm_post_set_power_state(struct radeon_device *rdev);
void btc_dpm_fini(struct radeon_device *rdev);
u32 btc_dpm_get_sclk(struct radeon_device *rdev, bool low);
u32 btc_dpm_get_mclk(struct radeon_device *rdev, bool low);
bool btc_dpm_vblank_too_short(struct radeon_device *rdev);
int sumo_dpm_init(struct radeon_device *rdev);
int sumo_dpm_enable(struct radeon_device *rdev);
void sumo_dpm_disable(struct radeon_device *rdev);
int sumo_dpm_pre_set_power_state(struct radeon_device *rdev);
int sumo_dpm_set_power_state(struct radeon_device *rdev);
void sumo_dpm_post_set_power_state(struct radeon_device *rdev);
void sumo_dpm_setup_asic(struct radeon_device *rdev);
void sumo_dpm_display_configuration_changed(struct radeon_device *rdev);
void sumo_dpm_fini(struct radeon_device *rdev);
u32 sumo_dpm_get_sclk(struct radeon_device *rdev, bool low);
u32 sumo_dpm_get_mclk(struct radeon_device *rdev, bool low);
void sumo_dpm_print_power_state(struct radeon_device *rdev,
				struct radeon_ps *ps);
void sumo_dpm_debugfs_print_current_performance_level(struct radeon_device *rdev,
						      struct seq_file *m);
int sumo_dpm_force_performance_level(struct radeon_device *rdev,
				     enum radeon_dpm_forced_level level);

/*
 * cayman
 */
void cayman_fence_ring_emit(struct radeon_device *rdev,
			    struct radeon_fence *fence);
void cayman_uvd_semaphore_emit(struct radeon_device *rdev,
			       struct radeon_ring *ring,
			       struct radeon_semaphore *semaphore,
			       bool emit_wait);
void cayman_pcie_gart_tlb_flush(struct radeon_device *rdev);
int cayman_init(struct radeon_device *rdev);
void cayman_fini(struct radeon_device *rdev);
int cayman_suspend(struct radeon_device *rdev);
int cayman_resume(struct radeon_device *rdev);
int cayman_asic_reset(struct radeon_device *rdev);
void cayman_ring_ib_execute(struct radeon_device *rdev, struct radeon_ib *ib);
int cayman_vm_init(struct radeon_device *rdev);
void cayman_vm_fini(struct radeon_device *rdev);
void cayman_vm_flush(struct radeon_device *rdev, int ridx, struct radeon_vm *vm);
uint32_t cayman_vm_page_flags(struct radeon_device *rdev, uint32_t flags);
void cayman_vm_set_page(struct radeon_device *rdev,
			struct radeon_ib *ib,
			uint64_t pe,
			uint64_t addr, unsigned count,
			uint32_t incr, uint32_t flags);
int evergreen_ib_parse(struct radeon_device *rdev, struct radeon_ib *ib);
int evergreen_dma_ib_parse(struct radeon_device *rdev, struct radeon_ib *ib);
void cayman_dma_ring_ib_execute(struct radeon_device *rdev,
				struct radeon_ib *ib);
bool cayman_gfx_is_lockup(struct radeon_device *rdev, struct radeon_ring *ring);
bool cayman_dma_is_lockup(struct radeon_device *rdev, struct radeon_ring *ring);
void cayman_dma_vm_flush(struct radeon_device *rdev, int ridx, struct radeon_vm *vm);

int ni_dpm_init(struct radeon_device *rdev);
void ni_dpm_setup_asic(struct radeon_device *rdev);
int ni_dpm_enable(struct radeon_device *rdev);
void ni_dpm_disable(struct radeon_device *rdev);
int ni_dpm_pre_set_power_state(struct radeon_device *rdev);
int ni_dpm_set_power_state(struct radeon_device *rdev);
void ni_dpm_post_set_power_state(struct radeon_device *rdev);
void ni_dpm_fini(struct radeon_device *rdev);
u32 ni_dpm_get_sclk(struct radeon_device *rdev, bool low);
u32 ni_dpm_get_mclk(struct radeon_device *rdev, bool low);
void ni_dpm_print_power_state(struct radeon_device *rdev,
			      struct radeon_ps *ps);
void ni_dpm_debugfs_print_current_performance_level(struct radeon_device *rdev,
						    struct seq_file *m);
int ni_dpm_force_performance_level(struct radeon_device *rdev,
				   enum radeon_dpm_forced_level level);
bool ni_dpm_vblank_too_short(struct radeon_device *rdev);
int trinity_dpm_init(struct radeon_device *rdev);
int trinity_dpm_enable(struct radeon_device *rdev);
void trinity_dpm_disable(struct radeon_device *rdev);
int trinity_dpm_pre_set_power_state(struct radeon_device *rdev);
int trinity_dpm_set_power_state(struct radeon_device *rdev);
void trinity_dpm_post_set_power_state(struct radeon_device *rdev);
void trinity_dpm_setup_asic(struct radeon_device *rdev);
void trinity_dpm_display_configuration_changed(struct radeon_device *rdev);
void trinity_dpm_fini(struct radeon_device *rdev);
u32 trinity_dpm_get_sclk(struct radeon_device *rdev, bool low);
u32 trinity_dpm_get_mclk(struct radeon_device *rdev, bool low);
void trinity_dpm_print_power_state(struct radeon_device *rdev,
				   struct radeon_ps *ps);
void trinity_dpm_debugfs_print_current_performance_level(struct radeon_device *rdev,
							 struct seq_file *m);
int trinity_dpm_force_performance_level(struct radeon_device *rdev,
					enum radeon_dpm_forced_level level);

/* DCE6 - SI */
void dce6_bandwidth_update(struct radeon_device *rdev);

/*
 * si
 */
void si_fence_ring_emit(struct radeon_device *rdev,
			struct radeon_fence *fence);
void si_pcie_gart_tlb_flush(struct radeon_device *rdev);
int si_init(struct radeon_device *rdev);
void si_fini(struct radeon_device *rdev);
int si_suspend(struct radeon_device *rdev);
int si_resume(struct radeon_device *rdev);
bool si_gfx_is_lockup(struct radeon_device *rdev, struct radeon_ring *cp);
bool si_dma_is_lockup(struct radeon_device *rdev, struct radeon_ring *cp);
int si_asic_reset(struct radeon_device *rdev);
void si_ring_ib_execute(struct radeon_device *rdev, struct radeon_ib *ib);
int si_irq_set(struct radeon_device *rdev);
int si_irq_process(struct radeon_device *rdev);
int si_vm_init(struct radeon_device *rdev);
void si_vm_fini(struct radeon_device *rdev);
void si_vm_set_page(struct radeon_device *rdev,
		    struct radeon_ib *ib,
		    uint64_t pe,
		    uint64_t addr, unsigned count,
		    uint32_t incr, uint32_t flags);
void si_vm_flush(struct radeon_device *rdev, int ridx, struct radeon_vm *vm);
int si_ib_parse(struct radeon_device *rdev, struct radeon_ib *ib);
int si_copy_dma(struct radeon_device *rdev,
		uint64_t src_offset, uint64_t dst_offset,
		unsigned num_gpu_pages,
		struct radeon_fence **fence);
void si_dma_vm_flush(struct radeon_device *rdev, int ridx, struct radeon_vm *vm);
u32 si_get_xclk(struct radeon_device *rdev);
uint64_t si_get_gpu_clock_counter(struct radeon_device *rdev);
int si_set_uvd_clocks(struct radeon_device *rdev, u32 vclk, u32 dclk);
int si_get_temp(struct radeon_device *rdev);
int si_dpm_init(struct radeon_device *rdev);
void si_dpm_setup_asic(struct radeon_device *rdev);
int si_dpm_enable(struct radeon_device *rdev);
void si_dpm_disable(struct radeon_device *rdev);
int si_dpm_pre_set_power_state(struct radeon_device *rdev);
int si_dpm_set_power_state(struct radeon_device *rdev);
void si_dpm_post_set_power_state(struct radeon_device *rdev);
void si_dpm_fini(struct radeon_device *rdev);
void si_dpm_display_configuration_changed(struct radeon_device *rdev);
void si_dpm_debugfs_print_current_performance_level(struct radeon_device *rdev,
						    struct seq_file *m);
int si_dpm_force_performance_level(struct radeon_device *rdev,
				   enum radeon_dpm_forced_level level);

/* DCE8 - CIK */
void dce8_bandwidth_update(struct radeon_device *rdev);

/*
 * cik
 */
uint64_t cik_get_gpu_clock_counter(struct radeon_device *rdev);
u32 cik_get_xclk(struct radeon_device *rdev);
uint32_t cik_pciep_rreg(struct radeon_device *rdev, uint32_t reg);
void cik_pciep_wreg(struct radeon_device *rdev, uint32_t reg, uint32_t v);
int cik_set_uvd_clocks(struct radeon_device *rdev, u32 vclk, u32 dclk);
int cik_uvd_resume(struct radeon_device *rdev);
void cik_sdma_fence_ring_emit(struct radeon_device *rdev,
			      struct radeon_fence *fence);
void cik_sdma_semaphore_ring_emit(struct radeon_device *rdev,
				  struct radeon_ring *ring,
				  struct radeon_semaphore *semaphore,
				  bool emit_wait);
void cik_sdma_ring_ib_execute(struct radeon_device *rdev, struct radeon_ib *ib);
int cik_copy_dma(struct radeon_device *rdev,
		 uint64_t src_offset, uint64_t dst_offset,
		 unsigned num_gpu_pages,
		 struct radeon_fence **fence);
int cik_sdma_ring_test(struct radeon_device *rdev, struct radeon_ring *ring);
int cik_sdma_ib_test(struct radeon_device *rdev, struct radeon_ring *ring);
bool cik_sdma_is_lockup(struct radeon_device *rdev, struct radeon_ring *ring);
void cik_fence_gfx_ring_emit(struct radeon_device *rdev,
			     struct radeon_fence *fence);
void cik_fence_compute_ring_emit(struct radeon_device *rdev,
				 struct radeon_fence *fence);
void cik_semaphore_ring_emit(struct radeon_device *rdev,
			     struct radeon_ring *cp,
			     struct radeon_semaphore *semaphore,
			     bool emit_wait);
void cik_pcie_gart_tlb_flush(struct radeon_device *rdev);
int cik_init(struct radeon_device *rdev);
void cik_fini(struct radeon_device *rdev);
int cik_suspend(struct radeon_device *rdev);
int cik_resume(struct radeon_device *rdev);
bool cik_gfx_is_lockup(struct radeon_device *rdev, struct radeon_ring *cp);
int cik_asic_reset(struct radeon_device *rdev);
void cik_ring_ib_execute(struct radeon_device *rdev, struct radeon_ib *ib);
int cik_ring_test(struct radeon_device *rdev, struct radeon_ring *ring);
int cik_ib_test(struct radeon_device *rdev, struct radeon_ring *ring);
int cik_irq_set(struct radeon_device *rdev);
int cik_irq_process(struct radeon_device *rdev);
int cik_vm_init(struct radeon_device *rdev);
void cik_vm_fini(struct radeon_device *rdev);
void cik_vm_flush(struct radeon_device *rdev, int ridx, struct radeon_vm *vm);
void cik_vm_set_page(struct radeon_device *rdev,
		     struct radeon_ib *ib,
		     uint64_t pe,
		     uint64_t addr, unsigned count,
		     uint32_t incr, uint32_t flags);
void cik_dma_vm_flush(struct radeon_device *rdev, int ridx, struct radeon_vm *vm);
int cik_ib_parse(struct radeon_device *rdev, struct radeon_ib *ib);
u32 cik_compute_ring_get_rptr(struct radeon_device *rdev,
			      struct radeon_ring *ring);
u32 cik_compute_ring_get_wptr(struct radeon_device *rdev,
			      struct radeon_ring *ring);
void cik_compute_ring_set_wptr(struct radeon_device *rdev,
			       struct radeon_ring *ring);

#endif<|MERGE_RESOLUTION|>--- conflicted
+++ resolved
@@ -421,11 +421,8 @@
 				 struct radeon_ps *ps);
 void rv6xx_dpm_debugfs_print_current_performance_level(struct radeon_device *rdev,
 						       struct seq_file *m);
-<<<<<<< HEAD
-=======
 int rv6xx_dpm_force_performance_level(struct radeon_device *rdev,
 				      enum radeon_dpm_forced_level level);
->>>>>>> bb78a92f
 /* rs780 dpm */
 int rs780_dpm_init(struct radeon_device *rdev);
 int rs780_dpm_enable(struct radeon_device *rdev);
@@ -438,11 +435,8 @@
 u32 rs780_dpm_get_mclk(struct radeon_device *rdev, bool low);
 void rs780_dpm_print_power_state(struct radeon_device *rdev,
 				 struct radeon_ps *ps);
-<<<<<<< HEAD
-=======
 void rs780_dpm_debugfs_print_current_performance_level(struct radeon_device *rdev,
 						       struct seq_file *m);
->>>>>>> bb78a92f
 
 /* uvd */
 int r600_uvd_init(struct radeon_device *rdev);
