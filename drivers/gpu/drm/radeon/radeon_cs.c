--- conflicted
+++ resolved
@@ -106,11 +106,7 @@
 		radeon_bo_list_add_object(&p->relocs[i].lobj,
 					  &p->validated);
 	}
-<<<<<<< HEAD
-	return radeon_bo_list_validate(&p->validated, p->ring);
-=======
 	return radeon_bo_list_validate(&p->ticket, &p->validated, p->ring);
->>>>>>> d0e0ac97
 }
 
 static int radeon_cs_get_ring(struct radeon_cs_parser *p, u32 ring, s32 priority)
@@ -556,10 +552,7 @@
 		return r;
 	}
 
-<<<<<<< HEAD
-=======
 	/* XXX pick SD/HD/MVC */
->>>>>>> d0e0ac97
 	if (parser.ring == R600_RING_TYPE_UVD_INDEX)
 		radeon_uvd_note_usage(rdev);
 
