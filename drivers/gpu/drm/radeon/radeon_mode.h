--- conflicted
+++ resolved
@@ -519,8 +519,6 @@
 	bool enable_dithen;
 	u32 vco_mode;
 	u32 real_clock;
-<<<<<<< HEAD
-=======
 	/* added for CI */
 	u32 post_divider;
 	u32 flags;
@@ -606,7 +604,6 @@
 	u32 mask_low;
 	u32 phase_delay;
 	struct atom_voltage_table_entry entries[MAX_VOLTAGE_ENTRIES];
->>>>>>> d0e0ac97
 };
 
 extern enum radeon_tv_std
