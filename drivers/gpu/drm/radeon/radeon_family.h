/*
 * Copyright 2008 Advanced Micro Devices, Inc.
 * Copyright 2008 Red Hat Inc.
 * Copyright 2009 Jerome Glisse.
 *
 * Permission is hereby granted, free of charge, to any person obtaining a
 * copy of this software and associated documentation files (the "Software"),
 * to deal in the Software without restriction, including without limitation
 * the rights to use, copy, modify, merge, publish, distribute, sublicense,
 * and/or sell copies of the Software, and to permit persons to whom the
 * Software is furnished to do so, subject to the following conditions:
 *
 * The above copyright notice and this permission notice shall be included in
 * all copies or substantial portions of the Software.
 *
 * THE SOFTWARE IS PROVIDED "AS IS", WITHOUT WARRANTY OF ANY KIND, EXPRESS OR
 * IMPLIED, INCLUDING BUT NOT LIMITED TO THE WARRANTIES OF MERCHANTABILITY,
 * FITNESS FOR A PARTICULAR PURPOSE AND NONINFRINGEMENT.  IN NO EVENT SHALL
 * THE COPYRIGHT HOLDER(S) OR AUTHOR(S) BE LIABLE FOR ANY CLAIM, DAMAGES OR
 * OTHER LIABILITY, WHETHER IN AN ACTION OF CONTRACT, TORT OR OTHERWISE,
 * ARISING FROM, OUT OF OR IN CONNECTION WITH THE SOFTWARE OR THE USE OR
 * OTHER DEALINGS IN THE SOFTWARE.
 *
 * Authors: Dave Airlie
 *          Alex Deucher
 *          Jerome Glisse
 */

/* this file defines the CHIP_  and family flags used in the pciids,
 * its is common between kms and non-kms because duplicating it and
 * changing one place is fail.
 */
#ifndef RADEON_FAMILY_H
#define RADEON_FAMILY_H
/*
 * Radeon chip families
 */
enum radeon_family {
	CHIP_R100 = 0,
	CHIP_RV100,
	CHIP_RS100,
	CHIP_RV200,
	CHIP_RS200,
	CHIP_R200,
	CHIP_RV250,
	CHIP_RS300,
	CHIP_RV280,
	CHIP_R300,
	CHIP_R350,
	CHIP_RV350,
	CHIP_RV380,
	CHIP_R420,
	CHIP_R423,
	CHIP_RV410,
	CHIP_RS400,
	CHIP_RS480,
	CHIP_RS600,
	CHIP_RS690,
	CHIP_RS740,
	CHIP_RV515,
	CHIP_R520,
	CHIP_RV530,
	CHIP_RV560,
	CHIP_RV570,
	CHIP_R580,
	CHIP_R600,
	CHIP_RV610,
	CHIP_RV630,
	CHIP_RV670,
	CHIP_RV620,
	CHIP_RV635,
	CHIP_RS780,
	CHIP_RS880,
	CHIP_RV770,
	CHIP_RV730,
	CHIP_RV710,
	CHIP_RV740,
	CHIP_CEDAR,
	CHIP_REDWOOD,
	CHIP_JUNIPER,
	CHIP_CYPRESS,
	CHIP_HEMLOCK,
	CHIP_PALM,
	CHIP_SUMO,
	CHIP_SUMO2,
	CHIP_BARTS,
	CHIP_TURKS,
	CHIP_CAICOS,
	CHIP_CAYMAN,
	CHIP_ARUBA,
	CHIP_TAHITI,
	CHIP_PITCAIRN,
	CHIP_VERDE,
	CHIP_OLAND,
	CHIP_HAINAN,
<<<<<<< HEAD
=======
	CHIP_BONAIRE,
	CHIP_KAVERI,
	CHIP_KABINI,
>>>>>>> d0e0ac97
	CHIP_LAST,
};

/*
 * Chip flags
 */
enum radeon_chip_flags {
	RADEON_FAMILY_MASK = 0x0000ffffUL,
	RADEON_FLAGS_MASK = 0xffff0000UL,
	RADEON_IS_MOBILITY = 0x00010000UL,
	RADEON_IS_IGP = 0x00020000UL,
	RADEON_SINGLE_CRTC = 0x00040000UL,
	RADEON_IS_AGP = 0x00080000UL,
	RADEON_HAS_HIERZ = 0x00100000UL,
	RADEON_IS_PCIE = 0x00200000UL,
	RADEON_NEW_MEMMAP = 0x00400000UL,
	RADEON_IS_PCI = 0x00800000UL,
	RADEON_IS_IGPGART = 0x01000000UL,
};

#endif<|MERGE_RESOLUTION|>--- conflicted
+++ resolved
@@ -93,12 +93,9 @@
 	CHIP_VERDE,
 	CHIP_OLAND,
 	CHIP_HAINAN,
-<<<<<<< HEAD
-=======
 	CHIP_BONAIRE,
 	CHIP_KAVERI,
 	CHIP_KABINI,
->>>>>>> d0e0ac97
 	CHIP_LAST,
 };
 
