/*
 * Copyright 2011 Advanced Micro Devices, Inc.
 *
 * Permission is hereby granted, free of charge, to any person obtaining a
 * copy of this software and associated documentation files (the "Software"),
 * to deal in the Software without restriction, including without limitation
 * the rights to use, copy, modify, merge, publish, distribute, sublicense,
 * and/or sell copies of the Software, and to permit persons to whom the
 * Software is furnished to do so, subject to the following conditions:
 *
 * The above copyright notice and this permission notice shall be included in
 * all copies or substantial portions of the Software.
 *
 * THE SOFTWARE IS PROVIDED "AS IS", WITHOUT WARRANTY OF ANY KIND, EXPRESS OR
 * IMPLIED, INCLUDING BUT NOT LIMITED TO THE WARRANTIES OF MERCHANTABILITY,
 * FITNESS FOR A PARTICULAR PURPOSE AND NONINFRINGEMENT.  IN NO EVENT SHALL
 * THE COPYRIGHT HOLDER(S) OR AUTHOR(S) BE LIABLE FOR ANY CLAIM, DAMAGES OR
 * OTHER LIABILITY, WHETHER IN AN ACTION OF CONTRACT, TORT OR OTHERWISE,
 * ARISING FROM, OUT OF OR IN CONNECTION WITH THE SOFTWARE OR THE USE OR
 * OTHER DEALINGS IN THE SOFTWARE.
 *
 * Authors: Alex Deucher
 */
#include <linux/firmware.h>
#include <linux/platform_device.h>
#include <linux/slab.h>
#include <linux/module.h>
#include <drm/drmP.h>
#include "radeon.h"
#include "radeon_asic.h"
#include <drm/radeon_drm.h>
#include "sid.h"
#include "atom.h"
#include "si_blit_shaders.h"
#include "clearstate_si.h"
#include "radeon_ucode.h"

<<<<<<< HEAD
#define SI_PFP_UCODE_SIZE 2144
#define SI_PM4_UCODE_SIZE 2144
#define SI_CE_UCODE_SIZE 2144
#define SI_RLC_UCODE_SIZE 2048
#define SI_MC_UCODE_SIZE 7769
#define OLAND_MC_UCODE_SIZE 7863
=======
>>>>>>> d0e0ac97

MODULE_FIRMWARE("radeon/TAHITI_pfp.bin");
MODULE_FIRMWARE("radeon/TAHITI_me.bin");
MODULE_FIRMWARE("radeon/TAHITI_ce.bin");
MODULE_FIRMWARE("radeon/TAHITI_mc.bin");
MODULE_FIRMWARE("radeon/TAHITI_rlc.bin");
MODULE_FIRMWARE("radeon/TAHITI_smc.bin");
MODULE_FIRMWARE("radeon/PITCAIRN_pfp.bin");
MODULE_FIRMWARE("radeon/PITCAIRN_me.bin");
MODULE_FIRMWARE("radeon/PITCAIRN_ce.bin");
MODULE_FIRMWARE("radeon/PITCAIRN_mc.bin");
MODULE_FIRMWARE("radeon/PITCAIRN_rlc.bin");
MODULE_FIRMWARE("radeon/PITCAIRN_smc.bin");
MODULE_FIRMWARE("radeon/VERDE_pfp.bin");
MODULE_FIRMWARE("radeon/VERDE_me.bin");
MODULE_FIRMWARE("radeon/VERDE_ce.bin");
MODULE_FIRMWARE("radeon/VERDE_mc.bin");
MODULE_FIRMWARE("radeon/VERDE_rlc.bin");
<<<<<<< HEAD
=======
MODULE_FIRMWARE("radeon/VERDE_smc.bin");
>>>>>>> d0e0ac97
MODULE_FIRMWARE("radeon/OLAND_pfp.bin");
MODULE_FIRMWARE("radeon/OLAND_me.bin");
MODULE_FIRMWARE("radeon/OLAND_ce.bin");
MODULE_FIRMWARE("radeon/OLAND_mc.bin");
MODULE_FIRMWARE("radeon/OLAND_rlc.bin");
<<<<<<< HEAD
=======
MODULE_FIRMWARE("radeon/OLAND_smc.bin");
>>>>>>> d0e0ac97
MODULE_FIRMWARE("radeon/HAINAN_pfp.bin");
MODULE_FIRMWARE("radeon/HAINAN_me.bin");
MODULE_FIRMWARE("radeon/HAINAN_ce.bin");
MODULE_FIRMWARE("radeon/HAINAN_mc.bin");
MODULE_FIRMWARE("radeon/HAINAN_rlc.bin");
<<<<<<< HEAD

=======
MODULE_FIRMWARE("radeon/HAINAN_smc.bin");

static void si_pcie_gen3_enable(struct radeon_device *rdev);
static void si_program_aspm(struct radeon_device *rdev);
>>>>>>> d0e0ac97
extern int r600_ih_ring_alloc(struct radeon_device *rdev);
extern void r600_ih_ring_fini(struct radeon_device *rdev);
extern void evergreen_fix_pci_max_read_req_size(struct radeon_device *rdev);
extern void evergreen_mc_stop(struct radeon_device *rdev, struct evergreen_mc_save *save);
extern void evergreen_mc_resume(struct radeon_device *rdev, struct evergreen_mc_save *save);
extern u32 evergreen_get_number_of_dram_channels(struct radeon_device *rdev);
extern void evergreen_print_gpu_status_regs(struct radeon_device *rdev);
extern bool evergreen_is_display_hung(struct radeon_device *rdev);

<<<<<<< HEAD
=======
static const u32 verde_rlc_save_restore_register_list[] =
{
	(0x8000 << 16) | (0x98f4 >> 2),
	0x00000000,
	(0x8040 << 16) | (0x98f4 >> 2),
	0x00000000,
	(0x8000 << 16) | (0xe80 >> 2),
	0x00000000,
	(0x8040 << 16) | (0xe80 >> 2),
	0x00000000,
	(0x8000 << 16) | (0x89bc >> 2),
	0x00000000,
	(0x8040 << 16) | (0x89bc >> 2),
	0x00000000,
	(0x8000 << 16) | (0x8c1c >> 2),
	0x00000000,
	(0x8040 << 16) | (0x8c1c >> 2),
	0x00000000,
	(0x9c00 << 16) | (0x98f0 >> 2),
	0x00000000,
	(0x9c00 << 16) | (0xe7c >> 2),
	0x00000000,
	(0x8000 << 16) | (0x9148 >> 2),
	0x00000000,
	(0x8040 << 16) | (0x9148 >> 2),
	0x00000000,
	(0x9c00 << 16) | (0x9150 >> 2),
	0x00000000,
	(0x9c00 << 16) | (0x897c >> 2),
	0x00000000,
	(0x9c00 << 16) | (0x8d8c >> 2),
	0x00000000,
	(0x9c00 << 16) | (0xac54 >> 2),
	0X00000000,
	0x3,
	(0x9c00 << 16) | (0x98f8 >> 2),
	0x00000000,
	(0x9c00 << 16) | (0x9910 >> 2),
	0x00000000,
	(0x9c00 << 16) | (0x9914 >> 2),
	0x00000000,
	(0x9c00 << 16) | (0x9918 >> 2),
	0x00000000,
	(0x9c00 << 16) | (0x991c >> 2),
	0x00000000,
	(0x9c00 << 16) | (0x9920 >> 2),
	0x00000000,
	(0x9c00 << 16) | (0x9924 >> 2),
	0x00000000,
	(0x9c00 << 16) | (0x9928 >> 2),
	0x00000000,
	(0x9c00 << 16) | (0x992c >> 2),
	0x00000000,
	(0x9c00 << 16) | (0x9930 >> 2),
	0x00000000,
	(0x9c00 << 16) | (0x9934 >> 2),
	0x00000000,
	(0x9c00 << 16) | (0x9938 >> 2),
	0x00000000,
	(0x9c00 << 16) | (0x993c >> 2),
	0x00000000,
	(0x9c00 << 16) | (0x9940 >> 2),
	0x00000000,
	(0x9c00 << 16) | (0x9944 >> 2),
	0x00000000,
	(0x9c00 << 16) | (0x9948 >> 2),
	0x00000000,
	(0x9c00 << 16) | (0x994c >> 2),
	0x00000000,
	(0x9c00 << 16) | (0x9950 >> 2),
	0x00000000,
	(0x9c00 << 16) | (0x9954 >> 2),
	0x00000000,
	(0x9c00 << 16) | (0x9958 >> 2),
	0x00000000,
	(0x9c00 << 16) | (0x995c >> 2),
	0x00000000,
	(0x9c00 << 16) | (0x9960 >> 2),
	0x00000000,
	(0x9c00 << 16) | (0x9964 >> 2),
	0x00000000,
	(0x9c00 << 16) | (0x9968 >> 2),
	0x00000000,
	(0x9c00 << 16) | (0x996c >> 2),
	0x00000000,
	(0x9c00 << 16) | (0x9970 >> 2),
	0x00000000,
	(0x9c00 << 16) | (0x9974 >> 2),
	0x00000000,
	(0x9c00 << 16) | (0x9978 >> 2),
	0x00000000,
	(0x9c00 << 16) | (0x997c >> 2),
	0x00000000,
	(0x9c00 << 16) | (0x9980 >> 2),
	0x00000000,
	(0x9c00 << 16) | (0x9984 >> 2),
	0x00000000,
	(0x9c00 << 16) | (0x9988 >> 2),
	0x00000000,
	(0x9c00 << 16) | (0x998c >> 2),
	0x00000000,
	(0x9c00 << 16) | (0x8c00 >> 2),
	0x00000000,
	(0x9c00 << 16) | (0x8c14 >> 2),
	0x00000000,
	(0x9c00 << 16) | (0x8c04 >> 2),
	0x00000000,
	(0x9c00 << 16) | (0x8c08 >> 2),
	0x00000000,
	(0x8000 << 16) | (0x9b7c >> 2),
	0x00000000,
	(0x8040 << 16) | (0x9b7c >> 2),
	0x00000000,
	(0x8000 << 16) | (0xe84 >> 2),
	0x00000000,
	(0x8040 << 16) | (0xe84 >> 2),
	0x00000000,
	(0x8000 << 16) | (0x89c0 >> 2),
	0x00000000,
	(0x8040 << 16) | (0x89c0 >> 2),
	0x00000000,
	(0x8000 << 16) | (0x914c >> 2),
	0x00000000,
	(0x8040 << 16) | (0x914c >> 2),
	0x00000000,
	(0x8000 << 16) | (0x8c20 >> 2),
	0x00000000,
	(0x8040 << 16) | (0x8c20 >> 2),
	0x00000000,
	(0x8000 << 16) | (0x9354 >> 2),
	0x00000000,
	(0x8040 << 16) | (0x9354 >> 2),
	0x00000000,
	(0x9c00 << 16) | (0x9060 >> 2),
	0x00000000,
	(0x9c00 << 16) | (0x9364 >> 2),
	0x00000000,
	(0x9c00 << 16) | (0x9100 >> 2),
	0x00000000,
	(0x9c00 << 16) | (0x913c >> 2),
	0x00000000,
	(0x8000 << 16) | (0x90e0 >> 2),
	0x00000000,
	(0x8000 << 16) | (0x90e4 >> 2),
	0x00000000,
	(0x8000 << 16) | (0x90e8 >> 2),
	0x00000000,
	(0x8040 << 16) | (0x90e0 >> 2),
	0x00000000,
	(0x8040 << 16) | (0x90e4 >> 2),
	0x00000000,
	(0x8040 << 16) | (0x90e8 >> 2),
	0x00000000,
	(0x9c00 << 16) | (0x8bcc >> 2),
	0x00000000,
	(0x9c00 << 16) | (0x8b24 >> 2),
	0x00000000,
	(0x9c00 << 16) | (0x88c4 >> 2),
	0x00000000,
	(0x9c00 << 16) | (0x8e50 >> 2),
	0x00000000,
	(0x9c00 << 16) | (0x8c0c >> 2),
	0x00000000,
	(0x9c00 << 16) | (0x8e58 >> 2),
	0x00000000,
	(0x9c00 << 16) | (0x8e5c >> 2),
	0x00000000,
	(0x9c00 << 16) | (0x9508 >> 2),
	0x00000000,
	(0x9c00 << 16) | (0x950c >> 2),
	0x00000000,
	(0x9c00 << 16) | (0x9494 >> 2),
	0x00000000,
	(0x9c00 << 16) | (0xac0c >> 2),
	0x00000000,
	(0x9c00 << 16) | (0xac10 >> 2),
	0x00000000,
	(0x9c00 << 16) | (0xac14 >> 2),
	0x00000000,
	(0x9c00 << 16) | (0xae00 >> 2),
	0x00000000,
	(0x9c00 << 16) | (0xac08 >> 2),
	0x00000000,
	(0x9c00 << 16) | (0x88d4 >> 2),
	0x00000000,
	(0x9c00 << 16) | (0x88c8 >> 2),
	0x00000000,
	(0x9c00 << 16) | (0x88cc >> 2),
	0x00000000,
	(0x9c00 << 16) | (0x89b0 >> 2),
	0x00000000,
	(0x9c00 << 16) | (0x8b10 >> 2),
	0x00000000,
	(0x9c00 << 16) | (0x8a14 >> 2),
	0x00000000,
	(0x9c00 << 16) | (0x9830 >> 2),
	0x00000000,
	(0x9c00 << 16) | (0x9834 >> 2),
	0x00000000,
	(0x9c00 << 16) | (0x9838 >> 2),
	0x00000000,
	(0x9c00 << 16) | (0x9a10 >> 2),
	0x00000000,
	(0x8000 << 16) | (0x9870 >> 2),
	0x00000000,
	(0x8000 << 16) | (0x9874 >> 2),
	0x00000000,
	(0x8001 << 16) | (0x9870 >> 2),
	0x00000000,
	(0x8001 << 16) | (0x9874 >> 2),
	0x00000000,
	(0x8040 << 16) | (0x9870 >> 2),
	0x00000000,
	(0x8040 << 16) | (0x9874 >> 2),
	0x00000000,
	(0x8041 << 16) | (0x9870 >> 2),
	0x00000000,
	(0x8041 << 16) | (0x9874 >> 2),
	0x00000000,
	0x00000000
};

>>>>>>> d0e0ac97
static const u32 tahiti_golden_rlc_registers[] =
{
	0xc424, 0xffffffff, 0x00601005,
	0xc47c, 0xffffffff, 0x10104040,
	0xc488, 0xffffffff, 0x0100000a,
	0xc314, 0xffffffff, 0x00000800,
	0xc30c, 0xffffffff, 0x800000f4,
	0xf4a8, 0xffffffff, 0x00000000
};

static const u32 tahiti_golden_registers[] =
{
	0x9a10, 0x00010000, 0x00018208,
	0x9830, 0xffffffff, 0x00000000,
	0x9834, 0xf00fffff, 0x00000400,
	0x9838, 0x0002021c, 0x00020200,
	0xc78, 0x00000080, 0x00000000,
	0xd030, 0x000300c0, 0x00800040,
	0xd830, 0x000300c0, 0x00800040,
	0x5bb0, 0x000000f0, 0x00000070,
	0x5bc0, 0x00200000, 0x50100000,
	0x7030, 0x31000311, 0x00000011,
	0x277c, 0x00000003, 0x000007ff,
	0x240c, 0x000007ff, 0x00000000,
	0x8a14, 0xf000001f, 0x00000007,
	0x8b24, 0xffffffff, 0x00ffffff,
	0x8b10, 0x0000ff0f, 0x00000000,
	0x28a4c, 0x07ffffff, 0x4e000000,
	0x28350, 0x3f3f3fff, 0x2a00126a,
	0x30, 0x000000ff, 0x0040,
	0x34, 0x00000040, 0x00004040,
	0x9100, 0x07ffffff, 0x03000000,
	0x8e88, 0x01ff1f3f, 0x00000000,
	0x8e84, 0x01ff1f3f, 0x00000000,
	0x9060, 0x0000007f, 0x00000020,
	0x9508, 0x00010000, 0x00010000,
	0xac14, 0x00000200, 0x000002fb,
	0xac10, 0xffffffff, 0x0000543b,
	0xac0c, 0xffffffff, 0xa9210876,
	0x88d0, 0xffffffff, 0x000fff40,
	0x88d4, 0x0000001f, 0x00000010,
	0x1410, 0x20000000, 0x20fffed8,
	0x15c0, 0x000c0fc0, 0x000c0400
};

static const u32 tahiti_golden_registers2[] =
{
	0xc64, 0x00000001, 0x00000001
};

static const u32 pitcairn_golden_rlc_registers[] =
{
	0xc424, 0xffffffff, 0x00601004,
	0xc47c, 0xffffffff, 0x10102020,
	0xc488, 0xffffffff, 0x01000020,
	0xc314, 0xffffffff, 0x00000800,
	0xc30c, 0xffffffff, 0x800000a4
};

static const u32 pitcairn_golden_registers[] =
{
	0x9a10, 0x00010000, 0x00018208,
	0x9830, 0xffffffff, 0x00000000,
	0x9834, 0xf00fffff, 0x00000400,
	0x9838, 0x0002021c, 0x00020200,
	0xc78, 0x00000080, 0x00000000,
	0xd030, 0x000300c0, 0x00800040,
	0xd830, 0x000300c0, 0x00800040,
	0x5bb0, 0x000000f0, 0x00000070,
	0x5bc0, 0x00200000, 0x50100000,
	0x7030, 0x31000311, 0x00000011,
	0x2ae4, 0x00073ffe, 0x000022a2,
	0x240c, 0x000007ff, 0x00000000,
	0x8a14, 0xf000001f, 0x00000007,
	0x8b24, 0xffffffff, 0x00ffffff,
	0x8b10, 0x0000ff0f, 0x00000000,
	0x28a4c, 0x07ffffff, 0x4e000000,
	0x28350, 0x3f3f3fff, 0x2a00126a,
	0x30, 0x000000ff, 0x0040,
	0x34, 0x00000040, 0x00004040,
	0x9100, 0x07ffffff, 0x03000000,
	0x9060, 0x0000007f, 0x00000020,
	0x9508, 0x00010000, 0x00010000,
	0xac14, 0x000003ff, 0x000000f7,
	0xac10, 0xffffffff, 0x00000000,
	0xac0c, 0xffffffff, 0x32761054,
	0x88d4, 0x0000001f, 0x00000010,
	0x15c0, 0x000c0fc0, 0x000c0400
};

static const u32 verde_golden_rlc_registers[] =
{
	0xc424, 0xffffffff, 0x033f1005,
	0xc47c, 0xffffffff, 0x10808020,
	0xc488, 0xffffffff, 0x00800008,
	0xc314, 0xffffffff, 0x00001000,
	0xc30c, 0xffffffff, 0x80010014
};

static const u32 verde_golden_registers[] =
{
	0x9a10, 0x00010000, 0x00018208,
	0x9830, 0xffffffff, 0x00000000,
	0x9834, 0xf00fffff, 0x00000400,
	0x9838, 0x0002021c, 0x00020200,
	0xc78, 0x00000080, 0x00000000,
	0xd030, 0x000300c0, 0x00800040,
	0xd030, 0x000300c0, 0x00800040,
	0xd830, 0x000300c0, 0x00800040,
	0xd830, 0x000300c0, 0x00800040,
	0x5bb0, 0x000000f0, 0x00000070,
	0x5bc0, 0x00200000, 0x50100000,
	0x7030, 0x31000311, 0x00000011,
	0x2ae4, 0x00073ffe, 0x000022a2,
	0x2ae4, 0x00073ffe, 0x000022a2,
	0x2ae4, 0x00073ffe, 0x000022a2,
	0x240c, 0x000007ff, 0x00000000,
	0x240c, 0x000007ff, 0x00000000,
	0x240c, 0x000007ff, 0x00000000,
	0x8a14, 0xf000001f, 0x00000007,
	0x8a14, 0xf000001f, 0x00000007,
	0x8a14, 0xf000001f, 0x00000007,
	0x8b24, 0xffffffff, 0x00ffffff,
	0x8b10, 0x0000ff0f, 0x00000000,
	0x28a4c, 0x07ffffff, 0x4e000000,
	0x28350, 0x3f3f3fff, 0x0000124a,
	0x28350, 0x3f3f3fff, 0x0000124a,
	0x28350, 0x3f3f3fff, 0x0000124a,
	0x30, 0x000000ff, 0x0040,
	0x34, 0x00000040, 0x00004040,
	0x9100, 0x07ffffff, 0x03000000,
	0x9100, 0x07ffffff, 0x03000000,
	0x8e88, 0x01ff1f3f, 0x00000000,
	0x8e88, 0x01ff1f3f, 0x00000000,
	0x8e88, 0x01ff1f3f, 0x00000000,
	0x8e84, 0x01ff1f3f, 0x00000000,
	0x8e84, 0x01ff1f3f, 0x00000000,
	0x8e84, 0x01ff1f3f, 0x00000000,
	0x9060, 0x0000007f, 0x00000020,
	0x9508, 0x00010000, 0x00010000,
	0xac14, 0x000003ff, 0x00000003,
	0xac14, 0x000003ff, 0x00000003,
	0xac14, 0x000003ff, 0x00000003,
	0xac10, 0xffffffff, 0x00000000,
	0xac10, 0xffffffff, 0x00000000,
	0xac10, 0xffffffff, 0x00000000,
	0xac0c, 0xffffffff, 0x00001032,
	0xac0c, 0xffffffff, 0x00001032,
	0xac0c, 0xffffffff, 0x00001032,
	0x88d4, 0x0000001f, 0x00000010,
	0x88d4, 0x0000001f, 0x00000010,
	0x88d4, 0x0000001f, 0x00000010,
	0x15c0, 0x000c0fc0, 0x000c0400
};

static const u32 oland_golden_rlc_registers[] =
{
	0xc424, 0xffffffff, 0x00601005,
	0xc47c, 0xffffffff, 0x10104040,
	0xc488, 0xffffffff, 0x0100000a,
	0xc314, 0xffffffff, 0x00000800,
	0xc30c, 0xffffffff, 0x800000f4
};

static const u32 oland_golden_registers[] =
{
	0x9a10, 0x00010000, 0x00018208,
	0x9830, 0xffffffff, 0x00000000,
	0x9834, 0xf00fffff, 0x00000400,
	0x9838, 0x0002021c, 0x00020200,
	0xc78, 0x00000080, 0x00000000,
	0xd030, 0x000300c0, 0x00800040,
	0xd830, 0x000300c0, 0x00800040,
	0x5bb0, 0x000000f0, 0x00000070,
	0x5bc0, 0x00200000, 0x50100000,
	0x7030, 0x31000311, 0x00000011,
	0x2ae4, 0x00073ffe, 0x000022a2,
	0x240c, 0x000007ff, 0x00000000,
	0x8a14, 0xf000001f, 0x00000007,
	0x8b24, 0xffffffff, 0x00ffffff,
	0x8b10, 0x0000ff0f, 0x00000000,
	0x28a4c, 0x07ffffff, 0x4e000000,
	0x28350, 0x3f3f3fff, 0x00000082,
	0x30, 0x000000ff, 0x0040,
	0x34, 0x00000040, 0x00004040,
	0x9100, 0x07ffffff, 0x03000000,
	0x9060, 0x0000007f, 0x00000020,
	0x9508, 0x00010000, 0x00010000,
	0xac14, 0x000003ff, 0x000000f3,
	0xac10, 0xffffffff, 0x00000000,
	0xac0c, 0xffffffff, 0x00003210,
	0x88d4, 0x0000001f, 0x00000010,
	0x15c0, 0x000c0fc0, 0x000c0400
};

static const u32 hainan_golden_registers[] =
{
	0x9a10, 0x00010000, 0x00018208,
	0x9830, 0xffffffff, 0x00000000,
	0x9834, 0xf00fffff, 0x00000400,
	0x9838, 0x0002021c, 0x00020200,
	0xd0c0, 0xff000fff, 0x00000100,
	0xd030, 0x000300c0, 0x00800040,
	0xd8c0, 0xff000fff, 0x00000100,
	0xd830, 0x000300c0, 0x00800040,
	0x2ae4, 0x00073ffe, 0x000022a2,
	0x240c, 0x000007ff, 0x00000000,
	0x8a14, 0xf000001f, 0x00000007,
	0x8b24, 0xffffffff, 0x00ffffff,
	0x8b10, 0x0000ff0f, 0x00000000,
	0x28a4c, 0x07ffffff, 0x4e000000,
	0x28350, 0x3f3f3fff, 0x00000000,
	0x30, 0x000000ff, 0x0040,
	0x34, 0x00000040, 0x00004040,
	0x9100, 0x03e00000, 0x03600000,
	0x9060, 0x0000007f, 0x00000020,
	0x9508, 0x00010000, 0x00010000,
	0xac14, 0x000003ff, 0x000000f1,
	0xac10, 0xffffffff, 0x00000000,
	0xac0c, 0xffffffff, 0x00003210,
	0x88d4, 0x0000001f, 0x00000010,
	0x15c0, 0x000c0fc0, 0x000c0400
};

static const u32 hainan_golden_registers2[] =
{
	0x98f8, 0xffffffff, 0x02010001
};

static const u32 tahiti_mgcg_cgcg_init[] =
{
	0xc400, 0xffffffff, 0xfffffffc,
	0x802c, 0xffffffff, 0xe0000000,
	0x9a60, 0xffffffff, 0x00000100,
	0x92a4, 0xffffffff, 0x00000100,
	0xc164, 0xffffffff, 0x00000100,
	0x9774, 0xffffffff, 0x00000100,
	0x8984, 0xffffffff, 0x06000100,
	0x8a18, 0xffffffff, 0x00000100,
	0x92a0, 0xffffffff, 0x00000100,
	0xc380, 0xffffffff, 0x00000100,
	0x8b28, 0xffffffff, 0x00000100,
	0x9144, 0xffffffff, 0x00000100,
	0x8d88, 0xffffffff, 0x00000100,
	0x8d8c, 0xffffffff, 0x00000100,
	0x9030, 0xffffffff, 0x00000100,
	0x9034, 0xffffffff, 0x00000100,
	0x9038, 0xffffffff, 0x00000100,
	0x903c, 0xffffffff, 0x00000100,
	0xad80, 0xffffffff, 0x00000100,
	0xac54, 0xffffffff, 0x00000100,
	0x897c, 0xffffffff, 0x06000100,
	0x9868, 0xffffffff, 0x00000100,
	0x9510, 0xffffffff, 0x00000100,
	0xaf04, 0xffffffff, 0x00000100,
	0xae04, 0xffffffff, 0x00000100,
	0x949c, 0xffffffff, 0x00000100,
	0x802c, 0xffffffff, 0xe0000000,
	0x9160, 0xffffffff, 0x00010000,
	0x9164, 0xffffffff, 0x00030002,
	0x9168, 0xffffffff, 0x00040007,
	0x916c, 0xffffffff, 0x00060005,
	0x9170, 0xffffffff, 0x00090008,
	0x9174, 0xffffffff, 0x00020001,
	0x9178, 0xffffffff, 0x00040003,
	0x917c, 0xffffffff, 0x00000007,
	0x9180, 0xffffffff, 0x00060005,
	0x9184, 0xffffffff, 0x00090008,
	0x9188, 0xffffffff, 0x00030002,
	0x918c, 0xffffffff, 0x00050004,
	0x9190, 0xffffffff, 0x00000008,
	0x9194, 0xffffffff, 0x00070006,
	0x9198, 0xffffffff, 0x000a0009,
	0x919c, 0xffffffff, 0x00040003,
	0x91a0, 0xffffffff, 0x00060005,
	0x91a4, 0xffffffff, 0x00000009,
	0x91a8, 0xffffffff, 0x00080007,
	0x91ac, 0xffffffff, 0x000b000a,
	0x91b0, 0xffffffff, 0x00050004,
	0x91b4, 0xffffffff, 0x00070006,
	0x91b8, 0xffffffff, 0x0008000b,
	0x91bc, 0xffffffff, 0x000a0009,
	0x91c0, 0xffffffff, 0x000d000c,
	0x91c4, 0xffffffff, 0x00060005,
	0x91c8, 0xffffffff, 0x00080007,
	0x91cc, 0xffffffff, 0x0000000b,
	0x91d0, 0xffffffff, 0x000a0009,
	0x91d4, 0xffffffff, 0x000d000c,
	0x91d8, 0xffffffff, 0x00070006,
	0x91dc, 0xffffffff, 0x00090008,
	0x91e0, 0xffffffff, 0x0000000c,
	0x91e4, 0xffffffff, 0x000b000a,
	0x91e8, 0xffffffff, 0x000e000d,
	0x91ec, 0xffffffff, 0x00080007,
	0x91f0, 0xffffffff, 0x000a0009,
	0x91f4, 0xffffffff, 0x0000000d,
	0x91f8, 0xffffffff, 0x000c000b,
	0x91fc, 0xffffffff, 0x000f000e,
	0x9200, 0xffffffff, 0x00090008,
	0x9204, 0xffffffff, 0x000b000a,
	0x9208, 0xffffffff, 0x000c000f,
	0x920c, 0xffffffff, 0x000e000d,
	0x9210, 0xffffffff, 0x00110010,
	0x9214, 0xffffffff, 0x000a0009,
	0x9218, 0xffffffff, 0x000c000b,
	0x921c, 0xffffffff, 0x0000000f,
	0x9220, 0xffffffff, 0x000e000d,
	0x9224, 0xffffffff, 0x00110010,
	0x9228, 0xffffffff, 0x000b000a,
	0x922c, 0xffffffff, 0x000d000c,
	0x9230, 0xffffffff, 0x00000010,
	0x9234, 0xffffffff, 0x000f000e,
	0x9238, 0xffffffff, 0x00120011,
	0x923c, 0xffffffff, 0x000c000b,
	0x9240, 0xffffffff, 0x000e000d,
	0x9244, 0xffffffff, 0x00000011,
	0x9248, 0xffffffff, 0x0010000f,
	0x924c, 0xffffffff, 0x00130012,
	0x9250, 0xffffffff, 0x000d000c,
	0x9254, 0xffffffff, 0x000f000e,
	0x9258, 0xffffffff, 0x00100013,
	0x925c, 0xffffffff, 0x00120011,
	0x9260, 0xffffffff, 0x00150014,
	0x9264, 0xffffffff, 0x000e000d,
	0x9268, 0xffffffff, 0x0010000f,
	0x926c, 0xffffffff, 0x00000013,
	0x9270, 0xffffffff, 0x00120011,
	0x9274, 0xffffffff, 0x00150014,
	0x9278, 0xffffffff, 0x000f000e,
	0x927c, 0xffffffff, 0x00110010,
	0x9280, 0xffffffff, 0x00000014,
	0x9284, 0xffffffff, 0x00130012,
	0x9288, 0xffffffff, 0x00160015,
	0x928c, 0xffffffff, 0x0010000f,
	0x9290, 0xffffffff, 0x00120011,
	0x9294, 0xffffffff, 0x00000015,
	0x9298, 0xffffffff, 0x00140013,
	0x929c, 0xffffffff, 0x00170016,
	0x9150, 0xffffffff, 0x96940200,
	0x8708, 0xffffffff, 0x00900100,
	0xc478, 0xffffffff, 0x00000080,
	0xc404, 0xffffffff, 0x0020003f,
	0x30, 0xffffffff, 0x0000001c,
	0x34, 0x000f0000, 0x000f0000,
	0x160c, 0xffffffff, 0x00000100,
	0x1024, 0xffffffff, 0x00000100,
	0x102c, 0x00000101, 0x00000000,
	0x20a8, 0xffffffff, 0x00000104,
	0x264c, 0x000c0000, 0x000c0000,
	0x2648, 0x000c0000, 0x000c0000,
	0x55e4, 0xff000fff, 0x00000100,
	0x55e8, 0x00000001, 0x00000001,
	0x2f50, 0x00000001, 0x00000001,
	0x30cc, 0xc0000fff, 0x00000104,
	0xc1e4, 0x00000001, 0x00000001,
	0xd0c0, 0xfffffff0, 0x00000100,
	0xd8c0, 0xfffffff0, 0x00000100
};

static const u32 pitcairn_mgcg_cgcg_init[] =
{
	0xc400, 0xffffffff, 0xfffffffc,
	0x802c, 0xffffffff, 0xe0000000,
	0x9a60, 0xffffffff, 0x00000100,
	0x92a4, 0xffffffff, 0x00000100,
	0xc164, 0xffffffff, 0x00000100,
	0x9774, 0xffffffff, 0x00000100,
	0x8984, 0xffffffff, 0x06000100,
	0x8a18, 0xffffffff, 0x00000100,
	0x92a0, 0xffffffff, 0x00000100,
	0xc380, 0xffffffff, 0x00000100,
	0x8b28, 0xffffffff, 0x00000100,
	0x9144, 0xffffffff, 0x00000100,
	0x8d88, 0xffffffff, 0x00000100,
	0x8d8c, 0xffffffff, 0x00000100,
	0x9030, 0xffffffff, 0x00000100,
	0x9034, 0xffffffff, 0x00000100,
	0x9038, 0xffffffff, 0x00000100,
	0x903c, 0xffffffff, 0x00000100,
	0xad80, 0xffffffff, 0x00000100,
	0xac54, 0xffffffff, 0x00000100,
	0x897c, 0xffffffff, 0x06000100,
	0x9868, 0xffffffff, 0x00000100,
	0x9510, 0xffffffff, 0x00000100,
	0xaf04, 0xffffffff, 0x00000100,
	0xae04, 0xffffffff, 0x00000100,
	0x949c, 0xffffffff, 0x00000100,
	0x802c, 0xffffffff, 0xe0000000,
	0x9160, 0xffffffff, 0x00010000,
	0x9164, 0xffffffff, 0x00030002,
	0x9168, 0xffffffff, 0x00040007,
	0x916c, 0xffffffff, 0x00060005,
	0x9170, 0xffffffff, 0x00090008,
	0x9174, 0xffffffff, 0x00020001,
	0x9178, 0xffffffff, 0x00040003,
	0x917c, 0xffffffff, 0x00000007,
	0x9180, 0xffffffff, 0x00060005,
	0x9184, 0xffffffff, 0x00090008,
	0x9188, 0xffffffff, 0x00030002,
	0x918c, 0xffffffff, 0x00050004,
	0x9190, 0xffffffff, 0x00000008,
	0x9194, 0xffffffff, 0x00070006,
	0x9198, 0xffffffff, 0x000a0009,
	0x919c, 0xffffffff, 0x00040003,
	0x91a0, 0xffffffff, 0x00060005,
	0x91a4, 0xffffffff, 0x00000009,
	0x91a8, 0xffffffff, 0x00080007,
	0x91ac, 0xffffffff, 0x000b000a,
	0x91b0, 0xffffffff, 0x00050004,
	0x91b4, 0xffffffff, 0x00070006,
	0x91b8, 0xffffffff, 0x0008000b,
	0x91bc, 0xffffffff, 0x000a0009,
	0x91c0, 0xffffffff, 0x000d000c,
	0x9200, 0xffffffff, 0x00090008,
	0x9204, 0xffffffff, 0x000b000a,
	0x9208, 0xffffffff, 0x000c000f,
	0x920c, 0xffffffff, 0x000e000d,
	0x9210, 0xffffffff, 0x00110010,
	0x9214, 0xffffffff, 0x000a0009,
	0x9218, 0xffffffff, 0x000c000b,
	0x921c, 0xffffffff, 0x0000000f,
	0x9220, 0xffffffff, 0x000e000d,
	0x9224, 0xffffffff, 0x00110010,
	0x9228, 0xffffffff, 0x000b000a,
	0x922c, 0xffffffff, 0x000d000c,
	0x9230, 0xffffffff, 0x00000010,
	0x9234, 0xffffffff, 0x000f000e,
	0x9238, 0xffffffff, 0x00120011,
	0x923c, 0xffffffff, 0x000c000b,
	0x9240, 0xffffffff, 0x000e000d,
	0x9244, 0xffffffff, 0x00000011,
	0x9248, 0xffffffff, 0x0010000f,
	0x924c, 0xffffffff, 0x00130012,
	0x9250, 0xffffffff, 0x000d000c,
	0x9254, 0xffffffff, 0x000f000e,
	0x9258, 0xffffffff, 0x00100013,
	0x925c, 0xffffffff, 0x00120011,
	0x9260, 0xffffffff, 0x00150014,
	0x9150, 0xffffffff, 0x96940200,
	0x8708, 0xffffffff, 0x00900100,
	0xc478, 0xffffffff, 0x00000080,
	0xc404, 0xffffffff, 0x0020003f,
	0x30, 0xffffffff, 0x0000001c,
	0x34, 0x000f0000, 0x000f0000,
	0x160c, 0xffffffff, 0x00000100,
	0x1024, 0xffffffff, 0x00000100,
	0x102c, 0x00000101, 0x00000000,
	0x20a8, 0xffffffff, 0x00000104,
	0x55e4, 0xff000fff, 0x00000100,
	0x55e8, 0x00000001, 0x00000001,
	0x2f50, 0x00000001, 0x00000001,
	0x30cc, 0xc0000fff, 0x00000104,
	0xc1e4, 0x00000001, 0x00000001,
	0xd0c0, 0xfffffff0, 0x00000100,
	0xd8c0, 0xfffffff0, 0x00000100
};

static const u32 verde_mgcg_cgcg_init[] =
{
	0xc400, 0xffffffff, 0xfffffffc,
	0x802c, 0xffffffff, 0xe0000000,
	0x9a60, 0xffffffff, 0x00000100,
	0x92a4, 0xffffffff, 0x00000100,
	0xc164, 0xffffffff, 0x00000100,
	0x9774, 0xffffffff, 0x00000100,
	0x8984, 0xffffffff, 0x06000100,
	0x8a18, 0xffffffff, 0x00000100,
	0x92a0, 0xffffffff, 0x00000100,
	0xc380, 0xffffffff, 0x00000100,
	0x8b28, 0xffffffff, 0x00000100,
	0x9144, 0xffffffff, 0x00000100,
	0x8d88, 0xffffffff, 0x00000100,
	0x8d8c, 0xffffffff, 0x00000100,
	0x9030, 0xffffffff, 0x00000100,
	0x9034, 0xffffffff, 0x00000100,
	0x9038, 0xffffffff, 0x00000100,
	0x903c, 0xffffffff, 0x00000100,
	0xad80, 0xffffffff, 0x00000100,
	0xac54, 0xffffffff, 0x00000100,
	0x897c, 0xffffffff, 0x06000100,
	0x9868, 0xffffffff, 0x00000100,
	0x9510, 0xffffffff, 0x00000100,
	0xaf04, 0xffffffff, 0x00000100,
	0xae04, 0xffffffff, 0x00000100,
	0x949c, 0xffffffff, 0x00000100,
	0x802c, 0xffffffff, 0xe0000000,
	0x9160, 0xffffffff, 0x00010000,
	0x9164, 0xffffffff, 0x00030002,
	0x9168, 0xffffffff, 0x00040007,
	0x916c, 0xffffffff, 0x00060005,
	0x9170, 0xffffffff, 0x00090008,
	0x9174, 0xffffffff, 0x00020001,
	0x9178, 0xffffffff, 0x00040003,
	0x917c, 0xffffffff, 0x00000007,
	0x9180, 0xffffffff, 0x00060005,
	0x9184, 0xffffffff, 0x00090008,
	0x9188, 0xffffffff, 0x00030002,
	0x918c, 0xffffffff, 0x00050004,
	0x9190, 0xffffffff, 0x00000008,
	0x9194, 0xffffffff, 0x00070006,
	0x9198, 0xffffffff, 0x000a0009,
	0x919c, 0xffffffff, 0x00040003,
	0x91a0, 0xffffffff, 0x00060005,
	0x91a4, 0xffffffff, 0x00000009,
	0x91a8, 0xffffffff, 0x00080007,
	0x91ac, 0xffffffff, 0x000b000a,
	0x91b0, 0xffffffff, 0x00050004,
	0x91b4, 0xffffffff, 0x00070006,
	0x91b8, 0xffffffff, 0x0008000b,
	0x91bc, 0xffffffff, 0x000a0009,
	0x91c0, 0xffffffff, 0x000d000c,
	0x9200, 0xffffffff, 0x00090008,
	0x9204, 0xffffffff, 0x000b000a,
	0x9208, 0xffffffff, 0x000c000f,
	0x920c, 0xffffffff, 0x000e000d,
	0x9210, 0xffffffff, 0x00110010,
	0x9214, 0xffffffff, 0x000a0009,
	0x9218, 0xffffffff, 0x000c000b,
	0x921c, 0xffffffff, 0x0000000f,
	0x9220, 0xffffffff, 0x000e000d,
	0x9224, 0xffffffff, 0x00110010,
	0x9228, 0xffffffff, 0x000b000a,
	0x922c, 0xffffffff, 0x000d000c,
	0x9230, 0xffffffff, 0x00000010,
	0x9234, 0xffffffff, 0x000f000e,
	0x9238, 0xffffffff, 0x00120011,
	0x923c, 0xffffffff, 0x000c000b,
	0x9240, 0xffffffff, 0x000e000d,
	0x9244, 0xffffffff, 0x00000011,
	0x9248, 0xffffffff, 0x0010000f,
	0x924c, 0xffffffff, 0x00130012,
	0x9250, 0xffffffff, 0x000d000c,
	0x9254, 0xffffffff, 0x000f000e,
	0x9258, 0xffffffff, 0x00100013,
	0x925c, 0xffffffff, 0x00120011,
	0x9260, 0xffffffff, 0x00150014,
	0x9150, 0xffffffff, 0x96940200,
	0x8708, 0xffffffff, 0x00900100,
	0xc478, 0xffffffff, 0x00000080,
	0xc404, 0xffffffff, 0x0020003f,
	0x30, 0xffffffff, 0x0000001c,
	0x34, 0x000f0000, 0x000f0000,
	0x160c, 0xffffffff, 0x00000100,
	0x1024, 0xffffffff, 0x00000100,
	0x102c, 0x00000101, 0x00000000,
	0x20a8, 0xffffffff, 0x00000104,
	0x264c, 0x000c0000, 0x000c0000,
	0x2648, 0x000c0000, 0x000c0000,
	0x55e4, 0xff000fff, 0x00000100,
	0x55e8, 0x00000001, 0x00000001,
	0x2f50, 0x00000001, 0x00000001,
	0x30cc, 0xc0000fff, 0x00000104,
	0xc1e4, 0x00000001, 0x00000001,
	0xd0c0, 0xfffffff0, 0x00000100,
	0xd8c0, 0xfffffff0, 0x00000100
};

static const u32 oland_mgcg_cgcg_init[] =
{
	0xc400, 0xffffffff, 0xfffffffc,
	0x802c, 0xffffffff, 0xe0000000,
	0x9a60, 0xffffffff, 0x00000100,
	0x92a4, 0xffffffff, 0x00000100,
	0xc164, 0xffffffff, 0x00000100,
	0x9774, 0xffffffff, 0x00000100,
	0x8984, 0xffffffff, 0x06000100,
	0x8a18, 0xffffffff, 0x00000100,
	0x92a0, 0xffffffff, 0x00000100,
	0xc380, 0xffffffff, 0x00000100,
	0x8b28, 0xffffffff, 0x00000100,
	0x9144, 0xffffffff, 0x00000100,
	0x8d88, 0xffffffff, 0x00000100,
	0x8d8c, 0xffffffff, 0x00000100,
	0x9030, 0xffffffff, 0x00000100,
	0x9034, 0xffffffff, 0x00000100,
	0x9038, 0xffffffff, 0x00000100,
	0x903c, 0xffffffff, 0x00000100,
	0xad80, 0xffffffff, 0x00000100,
	0xac54, 0xffffffff, 0x00000100,
	0x897c, 0xffffffff, 0x06000100,
	0x9868, 0xffffffff, 0x00000100,
	0x9510, 0xffffffff, 0x00000100,
	0xaf04, 0xffffffff, 0x00000100,
	0xae04, 0xffffffff, 0x00000100,
	0x949c, 0xffffffff, 0x00000100,
	0x802c, 0xffffffff, 0xe0000000,
	0x9160, 0xffffffff, 0x00010000,
	0x9164, 0xffffffff, 0x00030002,
	0x9168, 0xffffffff, 0x00040007,
	0x916c, 0xffffffff, 0x00060005,
	0x9170, 0xffffffff, 0x00090008,
	0x9174, 0xffffffff, 0x00020001,
	0x9178, 0xffffffff, 0x00040003,
	0x917c, 0xffffffff, 0x00000007,
	0x9180, 0xffffffff, 0x00060005,
	0x9184, 0xffffffff, 0x00090008,
	0x9188, 0xffffffff, 0x00030002,
	0x918c, 0xffffffff, 0x00050004,
	0x9190, 0xffffffff, 0x00000008,
	0x9194, 0xffffffff, 0x00070006,
	0x9198, 0xffffffff, 0x000a0009,
	0x919c, 0xffffffff, 0x00040003,
	0x91a0, 0xffffffff, 0x00060005,
	0x91a4, 0xffffffff, 0x00000009,
	0x91a8, 0xffffffff, 0x00080007,
	0x91ac, 0xffffffff, 0x000b000a,
	0x91b0, 0xffffffff, 0x00050004,
	0x91b4, 0xffffffff, 0x00070006,
	0x91b8, 0xffffffff, 0x0008000b,
	0x91bc, 0xffffffff, 0x000a0009,
	0x91c0, 0xffffffff, 0x000d000c,
	0x91c4, 0xffffffff, 0x00060005,
	0x91c8, 0xffffffff, 0x00080007,
	0x91cc, 0xffffffff, 0x0000000b,
	0x91d0, 0xffffffff, 0x000a0009,
	0x91d4, 0xffffffff, 0x000d000c,
	0x9150, 0xffffffff, 0x96940200,
	0x8708, 0xffffffff, 0x00900100,
	0xc478, 0xffffffff, 0x00000080,
	0xc404, 0xffffffff, 0x0020003f,
	0x30, 0xffffffff, 0x0000001c,
	0x34, 0x000f0000, 0x000f0000,
	0x160c, 0xffffffff, 0x00000100,
	0x1024, 0xffffffff, 0x00000100,
	0x102c, 0x00000101, 0x00000000,
	0x20a8, 0xffffffff, 0x00000104,
	0x264c, 0x000c0000, 0x000c0000,
	0x2648, 0x000c0000, 0x000c0000,
	0x55e4, 0xff000fff, 0x00000100,
	0x55e8, 0x00000001, 0x00000001,
	0x2f50, 0x00000001, 0x00000001,
	0x30cc, 0xc0000fff, 0x00000104,
	0xc1e4, 0x00000001, 0x00000001,
	0xd0c0, 0xfffffff0, 0x00000100,
	0xd8c0, 0xfffffff0, 0x00000100
};

static const u32 hainan_mgcg_cgcg_init[] =
{
	0xc400, 0xffffffff, 0xfffffffc,
	0x802c, 0xffffffff, 0xe0000000,
	0x9a60, 0xffffffff, 0x00000100,
	0x92a4, 0xffffffff, 0x00000100,
	0xc164, 0xffffffff, 0x00000100,
	0x9774, 0xffffffff, 0x00000100,
	0x8984, 0xffffffff, 0x06000100,
	0x8a18, 0xffffffff, 0x00000100,
	0x92a0, 0xffffffff, 0x00000100,
	0xc380, 0xffffffff, 0x00000100,
	0x8b28, 0xffffffff, 0x00000100,
	0x9144, 0xffffffff, 0x00000100,
	0x8d88, 0xffffffff, 0x00000100,
	0x8d8c, 0xffffffff, 0x00000100,
	0x9030, 0xffffffff, 0x00000100,
	0x9034, 0xffffffff, 0x00000100,
	0x9038, 0xffffffff, 0x00000100,
	0x903c, 0xffffffff, 0x00000100,
	0xad80, 0xffffffff, 0x00000100,
	0xac54, 0xffffffff, 0x00000100,
	0x897c, 0xffffffff, 0x06000100,
	0x9868, 0xffffffff, 0x00000100,
	0x9510, 0xffffffff, 0x00000100,
	0xaf04, 0xffffffff, 0x00000100,
	0xae04, 0xffffffff, 0x00000100,
	0x949c, 0xffffffff, 0x00000100,
	0x802c, 0xffffffff, 0xe0000000,
	0x9160, 0xffffffff, 0x00010000,
	0x9164, 0xffffffff, 0x00030002,
	0x9168, 0xffffffff, 0x00040007,
	0x916c, 0xffffffff, 0x00060005,
	0x9170, 0xffffffff, 0x00090008,
	0x9174, 0xffffffff, 0x00020001,
	0x9178, 0xffffffff, 0x00040003,
	0x917c, 0xffffffff, 0x00000007,
	0x9180, 0xffffffff, 0x00060005,
	0x9184, 0xffffffff, 0x00090008,
	0x9188, 0xffffffff, 0x00030002,
	0x918c, 0xffffffff, 0x00050004,
	0x9190, 0xffffffff, 0x00000008,
	0x9194, 0xffffffff, 0x00070006,
	0x9198, 0xffffffff, 0x000a0009,
	0x919c, 0xffffffff, 0x00040003,
	0x91a0, 0xffffffff, 0x00060005,
	0x91a4, 0xffffffff, 0x00000009,
	0x91a8, 0xffffffff, 0x00080007,
	0x91ac, 0xffffffff, 0x000b000a,
	0x91b0, 0xffffffff, 0x00050004,
	0x91b4, 0xffffffff, 0x00070006,
	0x91b8, 0xffffffff, 0x0008000b,
	0x91bc, 0xffffffff, 0x000a0009,
	0x91c0, 0xffffffff, 0x000d000c,
	0x91c4, 0xffffffff, 0x00060005,
	0x91c8, 0xffffffff, 0x00080007,
	0x91cc, 0xffffffff, 0x0000000b,
	0x91d0, 0xffffffff, 0x000a0009,
	0x91d4, 0xffffffff, 0x000d000c,
	0x9150, 0xffffffff, 0x96940200,
	0x8708, 0xffffffff, 0x00900100,
	0xc478, 0xffffffff, 0x00000080,
	0xc404, 0xffffffff, 0x0020003f,
	0x30, 0xffffffff, 0x0000001c,
	0x34, 0x000f0000, 0x000f0000,
	0x160c, 0xffffffff, 0x00000100,
	0x1024, 0xffffffff, 0x00000100,
	0x20a8, 0xffffffff, 0x00000104,
	0x264c, 0x000c0000, 0x000c0000,
	0x2648, 0x000c0000, 0x000c0000,
	0x2f50, 0x00000001, 0x00000001,
	0x30cc, 0xc0000fff, 0x00000104,
	0xc1e4, 0x00000001, 0x00000001,
	0xd0c0, 0xfffffff0, 0x00000100,
	0xd8c0, 0xfffffff0, 0x00000100
};

static u32 verde_pg_init[] =
{
	0x353c, 0xffffffff, 0x40000,
	0x3538, 0xffffffff, 0x200010ff,
	0x353c, 0xffffffff, 0x0,
	0x353c, 0xffffffff, 0x0,
	0x353c, 0xffffffff, 0x0,
	0x353c, 0xffffffff, 0x0,
	0x353c, 0xffffffff, 0x0,
	0x353c, 0xffffffff, 0x7007,
	0x3538, 0xffffffff, 0x300010ff,
	0x353c, 0xffffffff, 0x0,
	0x353c, 0xffffffff, 0x0,
	0x353c, 0xffffffff, 0x0,
	0x353c, 0xffffffff, 0x0,
	0x353c, 0xffffffff, 0x0,
	0x353c, 0xffffffff, 0x400000,
	0x3538, 0xffffffff, 0x100010ff,
	0x353c, 0xffffffff, 0x0,
	0x353c, 0xffffffff, 0x0,
	0x353c, 0xffffffff, 0x0,
	0x353c, 0xffffffff, 0x0,
	0x353c, 0xffffffff, 0x0,
	0x353c, 0xffffffff, 0x120200,
	0x3538, 0xffffffff, 0x500010ff,
	0x353c, 0xffffffff, 0x0,
	0x353c, 0xffffffff, 0x0,
	0x353c, 0xffffffff, 0x0,
	0x353c, 0xffffffff, 0x0,
	0x353c, 0xffffffff, 0x0,
	0x353c, 0xffffffff, 0x1e1e16,
	0x3538, 0xffffffff, 0x600010ff,
	0x353c, 0xffffffff, 0x0,
	0x353c, 0xffffffff, 0x0,
	0x353c, 0xffffffff, 0x0,
	0x353c, 0xffffffff, 0x0,
	0x353c, 0xffffffff, 0x0,
	0x353c, 0xffffffff, 0x171f1e,
	0x3538, 0xffffffff, 0x700010ff,
	0x353c, 0xffffffff, 0x0,
	0x353c, 0xffffffff, 0x0,
	0x353c, 0xffffffff, 0x0,
	0x353c, 0xffffffff, 0x0,
	0x353c, 0xffffffff, 0x0,
	0x353c, 0xffffffff, 0x0,
	0x3538, 0xffffffff, 0x9ff,
	0x3500, 0xffffffff, 0x0,
	0x3504, 0xffffffff, 0x10000800,
	0x3504, 0xffffffff, 0xf,
	0x3504, 0xffffffff, 0xf,
	0x3500, 0xffffffff, 0x4,
	0x3504, 0xffffffff, 0x1000051e,
	0x3504, 0xffffffff, 0xffff,
	0x3504, 0xffffffff, 0xffff,
	0x3500, 0xffffffff, 0x8,
	0x3504, 0xffffffff, 0x80500,
	0x3500, 0xffffffff, 0x12,
	0x3504, 0xffffffff, 0x9050c,
	0x3500, 0xffffffff, 0x1d,
	0x3504, 0xffffffff, 0xb052c,
	0x3500, 0xffffffff, 0x2a,
	0x3504, 0xffffffff, 0x1053e,
	0x3500, 0xffffffff, 0x2d,
	0x3504, 0xffffffff, 0x10546,
	0x3500, 0xffffffff, 0x30,
	0x3504, 0xffffffff, 0xa054e,
	0x3500, 0xffffffff, 0x3c,
	0x3504, 0xffffffff, 0x1055f,
	0x3500, 0xffffffff, 0x3f,
	0x3504, 0xffffffff, 0x10567,
	0x3500, 0xffffffff, 0x42,
	0x3504, 0xffffffff, 0x1056f,
	0x3500, 0xffffffff, 0x45,
	0x3504, 0xffffffff, 0x10572,
	0x3500, 0xffffffff, 0x48,
	0x3504, 0xffffffff, 0x20575,
	0x3500, 0xffffffff, 0x4c,
	0x3504, 0xffffffff, 0x190801,
	0x3500, 0xffffffff, 0x67,
	0x3504, 0xffffffff, 0x1082a,
	0x3500, 0xffffffff, 0x6a,
	0x3504, 0xffffffff, 0x1b082d,
	0x3500, 0xffffffff, 0x87,
	0x3504, 0xffffffff, 0x310851,
	0x3500, 0xffffffff, 0xba,
	0x3504, 0xffffffff, 0x891,
	0x3500, 0xffffffff, 0xbc,
	0x3504, 0xffffffff, 0x893,
	0x3500, 0xffffffff, 0xbe,
	0x3504, 0xffffffff, 0x20895,
	0x3500, 0xffffffff, 0xc2,
	0x3504, 0xffffffff, 0x20899,
	0x3500, 0xffffffff, 0xc6,
	0x3504, 0xffffffff, 0x2089d,
	0x3500, 0xffffffff, 0xca,
	0x3504, 0xffffffff, 0x8a1,
	0x3500, 0xffffffff, 0xcc,
	0x3504, 0xffffffff, 0x8a3,
	0x3500, 0xffffffff, 0xce,
	0x3504, 0xffffffff, 0x308a5,
	0x3500, 0xffffffff, 0xd3,
	0x3504, 0xffffffff, 0x6d08cd,
	0x3500, 0xffffffff, 0x142,
	0x3504, 0xffffffff, 0x2000095a,
	0x3504, 0xffffffff, 0x1,
	0x3500, 0xffffffff, 0x144,
	0x3504, 0xffffffff, 0x301f095b,
	0x3500, 0xffffffff, 0x165,
	0x3504, 0xffffffff, 0xc094d,
	0x3500, 0xffffffff, 0x173,
	0x3504, 0xffffffff, 0xf096d,
	0x3500, 0xffffffff, 0x184,
	0x3504, 0xffffffff, 0x15097f,
	0x3500, 0xffffffff, 0x19b,
	0x3504, 0xffffffff, 0xc0998,
	0x3500, 0xffffffff, 0x1a9,
	0x3504, 0xffffffff, 0x409a7,
	0x3500, 0xffffffff, 0x1af,
	0x3504, 0xffffffff, 0xcdc,
	0x3500, 0xffffffff, 0x1b1,
	0x3504, 0xffffffff, 0x800,
	0x3508, 0xffffffff, 0x6c9b2000,
	0x3510, 0xfc00, 0x2000,
	0x3544, 0xffffffff, 0xfc0,
	0x28d4, 0x00000100, 0x100
};

static void si_init_golden_registers(struct radeon_device *rdev)
{
	switch (rdev->family) {
	case CHIP_TAHITI:
		radeon_program_register_sequence(rdev,
						 tahiti_golden_registers,
						 (const u32)ARRAY_SIZE(tahiti_golden_registers));
		radeon_program_register_sequence(rdev,
						 tahiti_golden_rlc_registers,
						 (const u32)ARRAY_SIZE(tahiti_golden_rlc_registers));
		radeon_program_register_sequence(rdev,
						 tahiti_mgcg_cgcg_init,
						 (const u32)ARRAY_SIZE(tahiti_mgcg_cgcg_init));
		radeon_program_register_sequence(rdev,
						 tahiti_golden_registers2,
						 (const u32)ARRAY_SIZE(tahiti_golden_registers2));
		break;
	case CHIP_PITCAIRN:
		radeon_program_register_sequence(rdev,
						 pitcairn_golden_registers,
						 (const u32)ARRAY_SIZE(pitcairn_golden_registers));
		radeon_program_register_sequence(rdev,
						 pitcairn_golden_rlc_registers,
						 (const u32)ARRAY_SIZE(pitcairn_golden_rlc_registers));
		radeon_program_register_sequence(rdev,
						 pitcairn_mgcg_cgcg_init,
						 (const u32)ARRAY_SIZE(pitcairn_mgcg_cgcg_init));
		break;
	case CHIP_VERDE:
		radeon_program_register_sequence(rdev,
						 verde_golden_registers,
						 (const u32)ARRAY_SIZE(verde_golden_registers));
		radeon_program_register_sequence(rdev,
						 verde_golden_rlc_registers,
						 (const u32)ARRAY_SIZE(verde_golden_rlc_registers));
		radeon_program_register_sequence(rdev,
						 verde_mgcg_cgcg_init,
						 (const u32)ARRAY_SIZE(verde_mgcg_cgcg_init));
		radeon_program_register_sequence(rdev,
						 verde_pg_init,
						 (const u32)ARRAY_SIZE(verde_pg_init));
		break;
	case CHIP_OLAND:
		radeon_program_register_sequence(rdev,
						 oland_golden_registers,
						 (const u32)ARRAY_SIZE(oland_golden_registers));
		radeon_program_register_sequence(rdev,
						 oland_golden_rlc_registers,
						 (const u32)ARRAY_SIZE(oland_golden_rlc_registers));
		radeon_program_register_sequence(rdev,
						 oland_mgcg_cgcg_init,
						 (const u32)ARRAY_SIZE(oland_mgcg_cgcg_init));
		break;
	case CHIP_HAINAN:
		radeon_program_register_sequence(rdev,
						 hainan_golden_registers,
						 (const u32)ARRAY_SIZE(hainan_golden_registers));
		radeon_program_register_sequence(rdev,
						 hainan_golden_registers2,
						 (const u32)ARRAY_SIZE(hainan_golden_registers2));
		radeon_program_register_sequence(rdev,
						 hainan_mgcg_cgcg_init,
						 (const u32)ARRAY_SIZE(hainan_mgcg_cgcg_init));
		break;
	default:
		break;
	}
}

#define PCIE_BUS_CLK                10000
#define TCLK                        (PCIE_BUS_CLK / 10)

/**
 * si_get_xclk - get the xclk
 *
 * @rdev: radeon_device pointer
 *
 * Returns the reference clock used by the gfx engine
 * (SI).
 */
u32 si_get_xclk(struct radeon_device *rdev)
{
        u32 reference_clock = rdev->clock.spll.reference_freq;
	u32 tmp;

	tmp = RREG32(CG_CLKPIN_CNTL_2);
	if (tmp & MUX_TCLK_TO_XCLK)
		return TCLK;

	tmp = RREG32(CG_CLKPIN_CNTL);
	if (tmp & XTALIN_DIVIDE)
		return reference_clock / 4;

	return reference_clock;
}

/* get temperature in millidegrees */
int si_get_temp(struct radeon_device *rdev)
{
	u32 temp;
	int actual_temp = 0;

	temp = (RREG32(CG_MULT_THERMAL_STATUS) & CTF_TEMP_MASK) >>
		CTF_TEMP_SHIFT;

	if (temp & 0x200)
		actual_temp = 255;
	else
		actual_temp = temp & 0x1ff;

	actual_temp = (actual_temp * 1000);

	return actual_temp;
}

#define TAHITI_IO_MC_REGS_SIZE 36

static const u32 tahiti_io_mc_regs[TAHITI_IO_MC_REGS_SIZE][2] = {
	{0x0000006f, 0x03044000},
	{0x00000070, 0x0480c018},
	{0x00000071, 0x00000040},
	{0x00000072, 0x01000000},
	{0x00000074, 0x000000ff},
	{0x00000075, 0x00143400},
	{0x00000076, 0x08ec0800},
	{0x00000077, 0x040000cc},
	{0x00000079, 0x00000000},
	{0x0000007a, 0x21000409},
	{0x0000007c, 0x00000000},
	{0x0000007d, 0xe8000000},
	{0x0000007e, 0x044408a8},
	{0x0000007f, 0x00000003},
	{0x00000080, 0x00000000},
	{0x00000081, 0x01000000},
	{0x00000082, 0x02000000},
	{0x00000083, 0x00000000},
	{0x00000084, 0xe3f3e4f4},
	{0x00000085, 0x00052024},
	{0x00000087, 0x00000000},
	{0x00000088, 0x66036603},
	{0x00000089, 0x01000000},
	{0x0000008b, 0x1c0a0000},
	{0x0000008c, 0xff010000},
	{0x0000008e, 0xffffefff},
	{0x0000008f, 0xfff3efff},
	{0x00000090, 0xfff3efbf},
	{0x00000094, 0x00101101},
	{0x00000095, 0x00000fff},
	{0x00000096, 0x00116fff},
	{0x00000097, 0x60010000},
	{0x00000098, 0x10010000},
	{0x00000099, 0x00006000},
	{0x0000009a, 0x00001000},
	{0x0000009f, 0x00a77400}
};

static const u32 pitcairn_io_mc_regs[TAHITI_IO_MC_REGS_SIZE][2] = {
	{0x0000006f, 0x03044000},
	{0x00000070, 0x0480c018},
	{0x00000071, 0x00000040},
	{0x00000072, 0x01000000},
	{0x00000074, 0x000000ff},
	{0x00000075, 0x00143400},
	{0x00000076, 0x08ec0800},
	{0x00000077, 0x040000cc},
	{0x00000079, 0x00000000},
	{0x0000007a, 0x21000409},
	{0x0000007c, 0x00000000},
	{0x0000007d, 0xe8000000},
	{0x0000007e, 0x044408a8},
	{0x0000007f, 0x00000003},
	{0x00000080, 0x00000000},
	{0x00000081, 0x01000000},
	{0x00000082, 0x02000000},
	{0x00000083, 0x00000000},
	{0x00000084, 0xe3f3e4f4},
	{0x00000085, 0x00052024},
	{0x00000087, 0x00000000},
	{0x00000088, 0x66036603},
	{0x00000089, 0x01000000},
	{0x0000008b, 0x1c0a0000},
	{0x0000008c, 0xff010000},
	{0x0000008e, 0xffffefff},
	{0x0000008f, 0xfff3efff},
	{0x00000090, 0xfff3efbf},
	{0x00000094, 0x00101101},
	{0x00000095, 0x00000fff},
	{0x00000096, 0x00116fff},
	{0x00000097, 0x60010000},
	{0x00000098, 0x10010000},
	{0x00000099, 0x00006000},
	{0x0000009a, 0x00001000},
	{0x0000009f, 0x00a47400}
};

static const u32 verde_io_mc_regs[TAHITI_IO_MC_REGS_SIZE][2] = {
	{0x0000006f, 0x03044000},
	{0x00000070, 0x0480c018},
	{0x00000071, 0x00000040},
	{0x00000072, 0x01000000},
	{0x00000074, 0x000000ff},
	{0x00000075, 0x00143400},
	{0x00000076, 0x08ec0800},
	{0x00000077, 0x040000cc},
	{0x00000079, 0x00000000},
	{0x0000007a, 0x21000409},
	{0x0000007c, 0x00000000},
	{0x0000007d, 0xe8000000},
	{0x0000007e, 0x044408a8},
	{0x0000007f, 0x00000003},
	{0x00000080, 0x00000000},
	{0x00000081, 0x01000000},
	{0x00000082, 0x02000000},
	{0x00000083, 0x00000000},
	{0x00000084, 0xe3f3e4f4},
	{0x00000085, 0x00052024},
	{0x00000087, 0x00000000},
	{0x00000088, 0x66036603},
	{0x00000089, 0x01000000},
	{0x0000008b, 0x1c0a0000},
	{0x0000008c, 0xff010000},
	{0x0000008e, 0xffffefff},
	{0x0000008f, 0xfff3efff},
	{0x00000090, 0xfff3efbf},
	{0x00000094, 0x00101101},
	{0x00000095, 0x00000fff},
	{0x00000096, 0x00116fff},
	{0x00000097, 0x60010000},
	{0x00000098, 0x10010000},
	{0x00000099, 0x00006000},
	{0x0000009a, 0x00001000},
	{0x0000009f, 0x00a37400}
};

static const u32 oland_io_mc_regs[TAHITI_IO_MC_REGS_SIZE][2] = {
	{0x0000006f, 0x03044000},
	{0x00000070, 0x0480c018},
	{0x00000071, 0x00000040},
	{0x00000072, 0x01000000},
	{0x00000074, 0x000000ff},
	{0x00000075, 0x00143400},
	{0x00000076, 0x08ec0800},
	{0x00000077, 0x040000cc},
	{0x00000079, 0x00000000},
	{0x0000007a, 0x21000409},
	{0x0000007c, 0x00000000},
	{0x0000007d, 0xe8000000},
	{0x0000007e, 0x044408a8},
	{0x0000007f, 0x00000003},
	{0x00000080, 0x00000000},
	{0x00000081, 0x01000000},
	{0x00000082, 0x02000000},
	{0x00000083, 0x00000000},
	{0x00000084, 0xe3f3e4f4},
	{0x00000085, 0x00052024},
	{0x00000087, 0x00000000},
	{0x00000088, 0x66036603},
	{0x00000089, 0x01000000},
	{0x0000008b, 0x1c0a0000},
	{0x0000008c, 0xff010000},
	{0x0000008e, 0xffffefff},
	{0x0000008f, 0xfff3efff},
	{0x00000090, 0xfff3efbf},
	{0x00000094, 0x00101101},
	{0x00000095, 0x00000fff},
	{0x00000096, 0x00116fff},
	{0x00000097, 0x60010000},
	{0x00000098, 0x10010000},
	{0x00000099, 0x00006000},
	{0x0000009a, 0x00001000},
	{0x0000009f, 0x00a17730}
};

static const u32 hainan_io_mc_regs[TAHITI_IO_MC_REGS_SIZE][2] = {
	{0x0000006f, 0x03044000},
	{0x00000070, 0x0480c018},
	{0x00000071, 0x00000040},
	{0x00000072, 0x01000000},
	{0x00000074, 0x000000ff},
	{0x00000075, 0x00143400},
	{0x00000076, 0x08ec0800},
	{0x00000077, 0x040000cc},
	{0x00000079, 0x00000000},
	{0x0000007a, 0x21000409},
	{0x0000007c, 0x00000000},
	{0x0000007d, 0xe8000000},
	{0x0000007e, 0x044408a8},
	{0x0000007f, 0x00000003},
	{0x00000080, 0x00000000},
	{0x00000081, 0x01000000},
	{0x00000082, 0x02000000},
	{0x00000083, 0x00000000},
	{0x00000084, 0xe3f3e4f4},
	{0x00000085, 0x00052024},
	{0x00000087, 0x00000000},
	{0x00000088, 0x66036603},
	{0x00000089, 0x01000000},
	{0x0000008b, 0x1c0a0000},
	{0x0000008c, 0xff010000},
	{0x0000008e, 0xffffefff},
	{0x0000008f, 0xfff3efff},
	{0x00000090, 0xfff3efbf},
	{0x00000094, 0x00101101},
	{0x00000095, 0x00000fff},
	{0x00000096, 0x00116fff},
	{0x00000097, 0x60010000},
	{0x00000098, 0x10010000},
	{0x00000099, 0x00006000},
	{0x0000009a, 0x00001000},
	{0x0000009f, 0x00a07730}
};

/* ucode loading */
static int si_mc_load_microcode(struct radeon_device *rdev)
{
	const __be32 *fw_data;
	u32 running, blackout = 0;
	u32 *io_mc_regs;
	int i, ucode_size, regs_size;

	if (!rdev->mc_fw)
		return -EINVAL;

	switch (rdev->family) {
	case CHIP_TAHITI:
		io_mc_regs = (u32 *)&tahiti_io_mc_regs;
		ucode_size = SI_MC_UCODE_SIZE;
		regs_size = TAHITI_IO_MC_REGS_SIZE;
		break;
	case CHIP_PITCAIRN:
		io_mc_regs = (u32 *)&pitcairn_io_mc_regs;
		ucode_size = SI_MC_UCODE_SIZE;
		regs_size = TAHITI_IO_MC_REGS_SIZE;
		break;
	case CHIP_VERDE:
	default:
		io_mc_regs = (u32 *)&verde_io_mc_regs;
		ucode_size = SI_MC_UCODE_SIZE;
		regs_size = TAHITI_IO_MC_REGS_SIZE;
		break;
	case CHIP_OLAND:
		io_mc_regs = (u32 *)&oland_io_mc_regs;
		ucode_size = OLAND_MC_UCODE_SIZE;
		regs_size = TAHITI_IO_MC_REGS_SIZE;
		break;
	case CHIP_HAINAN:
		io_mc_regs = (u32 *)&hainan_io_mc_regs;
		ucode_size = OLAND_MC_UCODE_SIZE;
		regs_size = TAHITI_IO_MC_REGS_SIZE;
		break;
	}

	running = RREG32(MC_SEQ_SUP_CNTL) & RUN_MASK;

	if (running == 0) {
		if (running) {
			blackout = RREG32(MC_SHARED_BLACKOUT_CNTL);
			WREG32(MC_SHARED_BLACKOUT_CNTL, blackout | 1);
		}

		/* reset the engine and set to writable */
		WREG32(MC_SEQ_SUP_CNTL, 0x00000008);
		WREG32(MC_SEQ_SUP_CNTL, 0x00000010);

		/* load mc io regs */
		for (i = 0; i < regs_size; i++) {
			WREG32(MC_SEQ_IO_DEBUG_INDEX, io_mc_regs[(i << 1)]);
			WREG32(MC_SEQ_IO_DEBUG_DATA, io_mc_regs[(i << 1) + 1]);
		}
		/* load the MC ucode */
		fw_data = (const __be32 *)rdev->mc_fw->data;
		for (i = 0; i < ucode_size; i++)
			WREG32(MC_SEQ_SUP_PGM, be32_to_cpup(fw_data++));

		/* put the engine back into the active state */
		WREG32(MC_SEQ_SUP_CNTL, 0x00000008);
		WREG32(MC_SEQ_SUP_CNTL, 0x00000004);
		WREG32(MC_SEQ_SUP_CNTL, 0x00000001);

		/* wait for training to complete */
		for (i = 0; i < rdev->usec_timeout; i++) {
			if (RREG32(MC_SEQ_TRAIN_WAKEUP_CNTL) & TRAIN_DONE_D0)
				break;
			udelay(1);
		}
		for (i = 0; i < rdev->usec_timeout; i++) {
			if (RREG32(MC_SEQ_TRAIN_WAKEUP_CNTL) & TRAIN_DONE_D1)
				break;
			udelay(1);
		}

		if (running)
			WREG32(MC_SHARED_BLACKOUT_CNTL, blackout);
	}

	return 0;
}

static int si_init_microcode(struct radeon_device *rdev)
{
	struct platform_device *pdev;
	const char *chip_name;
	const char *rlc_chip_name;
	size_t pfp_req_size, me_req_size, ce_req_size, rlc_req_size, mc_req_size;
	size_t smc_req_size;
	char fw_name[30];
	int err;

	DRM_DEBUG("\n");

	pdev = platform_device_register_simple("radeon_cp", 0, NULL, 0);
	err = IS_ERR(pdev);
	if (err) {
		printk(KERN_ERR "radeon_cp: Failed to register firmware\n");
		return -EINVAL;
	}

	switch (rdev->family) {
	case CHIP_TAHITI:
		chip_name = "TAHITI";
		rlc_chip_name = "TAHITI";
		pfp_req_size = SI_PFP_UCODE_SIZE * 4;
		me_req_size = SI_PM4_UCODE_SIZE * 4;
		ce_req_size = SI_CE_UCODE_SIZE * 4;
		rlc_req_size = SI_RLC_UCODE_SIZE * 4;
		mc_req_size = SI_MC_UCODE_SIZE * 4;
		smc_req_size = ALIGN(TAHITI_SMC_UCODE_SIZE, 4);
		break;
	case CHIP_PITCAIRN:
		chip_name = "PITCAIRN";
		rlc_chip_name = "PITCAIRN";
		pfp_req_size = SI_PFP_UCODE_SIZE * 4;
		me_req_size = SI_PM4_UCODE_SIZE * 4;
		ce_req_size = SI_CE_UCODE_SIZE * 4;
		rlc_req_size = SI_RLC_UCODE_SIZE * 4;
		mc_req_size = SI_MC_UCODE_SIZE * 4;
		smc_req_size = ALIGN(PITCAIRN_SMC_UCODE_SIZE, 4);
		break;
	case CHIP_VERDE:
		chip_name = "VERDE";
		rlc_chip_name = "VERDE";
		pfp_req_size = SI_PFP_UCODE_SIZE * 4;
		me_req_size = SI_PM4_UCODE_SIZE * 4;
		ce_req_size = SI_CE_UCODE_SIZE * 4;
		rlc_req_size = SI_RLC_UCODE_SIZE * 4;
		mc_req_size = SI_MC_UCODE_SIZE * 4;
		smc_req_size = ALIGN(VERDE_SMC_UCODE_SIZE, 4);
		break;
	case CHIP_OLAND:
		chip_name = "OLAND";
		rlc_chip_name = "OLAND";
		pfp_req_size = SI_PFP_UCODE_SIZE * 4;
		me_req_size = SI_PM4_UCODE_SIZE * 4;
		ce_req_size = SI_CE_UCODE_SIZE * 4;
		rlc_req_size = SI_RLC_UCODE_SIZE * 4;
		mc_req_size = OLAND_MC_UCODE_SIZE * 4;
		smc_req_size = ALIGN(OLAND_SMC_UCODE_SIZE, 4);
		break;
	case CHIP_HAINAN:
		chip_name = "HAINAN";
		rlc_chip_name = "HAINAN";
		pfp_req_size = SI_PFP_UCODE_SIZE * 4;
		me_req_size = SI_PM4_UCODE_SIZE * 4;
		ce_req_size = SI_CE_UCODE_SIZE * 4;
		rlc_req_size = SI_RLC_UCODE_SIZE * 4;
		mc_req_size = OLAND_MC_UCODE_SIZE * 4;
		smc_req_size = ALIGN(HAINAN_SMC_UCODE_SIZE, 4);
		break;
	case CHIP_OLAND:
		chip_name = "OLAND";
		rlc_chip_name = "OLAND";
		pfp_req_size = SI_PFP_UCODE_SIZE * 4;
		me_req_size = SI_PM4_UCODE_SIZE * 4;
		ce_req_size = SI_CE_UCODE_SIZE * 4;
		rlc_req_size = SI_RLC_UCODE_SIZE * 4;
		mc_req_size = OLAND_MC_UCODE_SIZE * 4;
		break;
	case CHIP_HAINAN:
		chip_name = "HAINAN";
		rlc_chip_name = "HAINAN";
		pfp_req_size = SI_PFP_UCODE_SIZE * 4;
		me_req_size = SI_PM4_UCODE_SIZE * 4;
		ce_req_size = SI_CE_UCODE_SIZE * 4;
		rlc_req_size = SI_RLC_UCODE_SIZE * 4;
		mc_req_size = OLAND_MC_UCODE_SIZE * 4;
		break;
	default: BUG();
	}

	DRM_INFO("Loading %s Microcode\n", chip_name);

	snprintf(fw_name, sizeof(fw_name), "radeon/%s_pfp.bin", chip_name);
	err = request_firmware(&rdev->pfp_fw, fw_name, &pdev->dev);
	if (err)
		goto out;
	if (rdev->pfp_fw->size != pfp_req_size) {
		printk(KERN_ERR
		       "si_cp: Bogus length %zu in firmware \"%s\"\n",
		       rdev->pfp_fw->size, fw_name);
		err = -EINVAL;
		goto out;
	}

	snprintf(fw_name, sizeof(fw_name), "radeon/%s_me.bin", chip_name);
	err = request_firmware(&rdev->me_fw, fw_name, &pdev->dev);
	if (err)
		goto out;
	if (rdev->me_fw->size != me_req_size) {
		printk(KERN_ERR
		       "si_cp: Bogus length %zu in firmware \"%s\"\n",
		       rdev->me_fw->size, fw_name);
		err = -EINVAL;
	}

	snprintf(fw_name, sizeof(fw_name), "radeon/%s_ce.bin", chip_name);
	err = request_firmware(&rdev->ce_fw, fw_name, &pdev->dev);
	if (err)
		goto out;
	if (rdev->ce_fw->size != ce_req_size) {
		printk(KERN_ERR
		       "si_cp: Bogus length %zu in firmware \"%s\"\n",
		       rdev->ce_fw->size, fw_name);
		err = -EINVAL;
	}

	snprintf(fw_name, sizeof(fw_name), "radeon/%s_rlc.bin", rlc_chip_name);
	err = request_firmware(&rdev->rlc_fw, fw_name, &pdev->dev);
	if (err)
		goto out;
	if (rdev->rlc_fw->size != rlc_req_size) {
		printk(KERN_ERR
		       "si_rlc: Bogus length %zu in firmware \"%s\"\n",
		       rdev->rlc_fw->size, fw_name);
		err = -EINVAL;
	}

	snprintf(fw_name, sizeof(fw_name), "radeon/%s_mc.bin", chip_name);
	err = request_firmware(&rdev->mc_fw, fw_name, &pdev->dev);
	if (err)
		goto out;
	if (rdev->mc_fw->size != mc_req_size) {
		printk(KERN_ERR
		       "si_mc: Bogus length %zu in firmware \"%s\"\n",
		       rdev->mc_fw->size, fw_name);
		err = -EINVAL;
	}

	snprintf(fw_name, sizeof(fw_name), "radeon/%s_smc.bin", chip_name);
	err = request_firmware(&rdev->smc_fw, fw_name, &pdev->dev);
	if (err)
		goto out;
	if (rdev->smc_fw->size != smc_req_size) {
		printk(KERN_ERR
		       "si_smc: Bogus length %zu in firmware \"%s\"\n",
		       rdev->smc_fw->size, fw_name);
		err = -EINVAL;
	}

out:
	platform_device_unregister(pdev);

	if (err) {
		if (err != -EINVAL)
			printk(KERN_ERR
			       "si_cp: Failed to load firmware \"%s\"\n",
			       fw_name);
		release_firmware(rdev->pfp_fw);
		rdev->pfp_fw = NULL;
		release_firmware(rdev->me_fw);
		rdev->me_fw = NULL;
		release_firmware(rdev->ce_fw);
		rdev->ce_fw = NULL;
		release_firmware(rdev->rlc_fw);
		rdev->rlc_fw = NULL;
		release_firmware(rdev->mc_fw);
		rdev->mc_fw = NULL;
		release_firmware(rdev->smc_fw);
		rdev->smc_fw = NULL;
	}
	return err;
}

/* watermark setup */
static u32 dce6_line_buffer_adjust(struct radeon_device *rdev,
				   struct radeon_crtc *radeon_crtc,
				   struct drm_display_mode *mode,
				   struct drm_display_mode *other_mode)
{
	u32 tmp;
	/*
	 * Line Buffer Setup
	 * There are 3 line buffers, each one shared by 2 display controllers.
	 * DC_LB_MEMORY_SPLIT controls how that line buffer is shared between
	 * the display controllers.  The paritioning is done via one of four
	 * preset allocations specified in bits 21:20:
	 *  0 - half lb
	 *  2 - whole lb, other crtc must be disabled
	 */
	/* this can get tricky if we have two large displays on a paired group
	 * of crtcs.  Ideally for multiple large displays we'd assign them to
	 * non-linked crtcs for maximum line buffer allocation.
	 */
	if (radeon_crtc->base.enabled && mode) {
		if (other_mode)
			tmp = 0; /* 1/2 */
		else
			tmp = 2; /* whole */
	} else
		tmp = 0;

	WREG32(DC_LB_MEMORY_SPLIT + radeon_crtc->crtc_offset,
	       DC_LB_MEMORY_CONFIG(tmp));

	if (radeon_crtc->base.enabled && mode) {
		switch (tmp) {
		case 0:
		default:
			return 4096 * 2;
		case 2:
			return 8192 * 2;
		}
	}

	/* controller not enabled, so no lb used */
	return 0;
}

static u32 si_get_number_of_dram_channels(struct radeon_device *rdev)
{
	u32 tmp = RREG32(MC_SHARED_CHMAP);

	switch ((tmp & NOOFCHAN_MASK) >> NOOFCHAN_SHIFT) {
	case 0:
	default:
		return 1;
	case 1:
		return 2;
	case 2:
		return 4;
	case 3:
		return 8;
	case 4:
		return 3;
	case 5:
		return 6;
	case 6:
		return 10;
	case 7:
		return 12;
	case 8:
		return 16;
	}
}

struct dce6_wm_params {
	u32 dram_channels; /* number of dram channels */
	u32 yclk;          /* bandwidth per dram data pin in kHz */
	u32 sclk;          /* engine clock in kHz */
	u32 disp_clk;      /* display clock in kHz */
	u32 src_width;     /* viewport width */
	u32 active_time;   /* active display time in ns */
	u32 blank_time;    /* blank time in ns */
	bool interlaced;    /* mode is interlaced */
	fixed20_12 vsc;    /* vertical scale ratio */
	u32 num_heads;     /* number of active crtcs */
	u32 bytes_per_pixel; /* bytes per pixel display + overlay */
	u32 lb_size;       /* line buffer allocated to pipe */
	u32 vtaps;         /* vertical scaler taps */
};

static u32 dce6_dram_bandwidth(struct dce6_wm_params *wm)
{
	/* Calculate raw DRAM Bandwidth */
	fixed20_12 dram_efficiency; /* 0.7 */
	fixed20_12 yclk, dram_channels, bandwidth;
	fixed20_12 a;

	a.full = dfixed_const(1000);
	yclk.full = dfixed_const(wm->yclk);
	yclk.full = dfixed_div(yclk, a);
	dram_channels.full = dfixed_const(wm->dram_channels * 4);
	a.full = dfixed_const(10);
	dram_efficiency.full = dfixed_const(7);
	dram_efficiency.full = dfixed_div(dram_efficiency, a);
	bandwidth.full = dfixed_mul(dram_channels, yclk);
	bandwidth.full = dfixed_mul(bandwidth, dram_efficiency);

	return dfixed_trunc(bandwidth);
}

static u32 dce6_dram_bandwidth_for_display(struct dce6_wm_params *wm)
{
	/* Calculate DRAM Bandwidth and the part allocated to display. */
	fixed20_12 disp_dram_allocation; /* 0.3 to 0.7 */
	fixed20_12 yclk, dram_channels, bandwidth;
	fixed20_12 a;

	a.full = dfixed_const(1000);
	yclk.full = dfixed_const(wm->yclk);
	yclk.full = dfixed_div(yclk, a);
	dram_channels.full = dfixed_const(wm->dram_channels * 4);
	a.full = dfixed_const(10);
	disp_dram_allocation.full = dfixed_const(3); /* XXX worse case value 0.3 */
	disp_dram_allocation.full = dfixed_div(disp_dram_allocation, a);
	bandwidth.full = dfixed_mul(dram_channels, yclk);
	bandwidth.full = dfixed_mul(bandwidth, disp_dram_allocation);

	return dfixed_trunc(bandwidth);
}

static u32 dce6_data_return_bandwidth(struct dce6_wm_params *wm)
{
	/* Calculate the display Data return Bandwidth */
	fixed20_12 return_efficiency; /* 0.8 */
	fixed20_12 sclk, bandwidth;
	fixed20_12 a;

	a.full = dfixed_const(1000);
	sclk.full = dfixed_const(wm->sclk);
	sclk.full = dfixed_div(sclk, a);
	a.full = dfixed_const(10);
	return_efficiency.full = dfixed_const(8);
	return_efficiency.full = dfixed_div(return_efficiency, a);
	a.full = dfixed_const(32);
	bandwidth.full = dfixed_mul(a, sclk);
	bandwidth.full = dfixed_mul(bandwidth, return_efficiency);

	return dfixed_trunc(bandwidth);
}

static u32 dce6_get_dmif_bytes_per_request(struct dce6_wm_params *wm)
{
	return 32;
}

static u32 dce6_dmif_request_bandwidth(struct dce6_wm_params *wm)
{
	/* Calculate the DMIF Request Bandwidth */
	fixed20_12 disp_clk_request_efficiency; /* 0.8 */
	fixed20_12 disp_clk, sclk, bandwidth;
	fixed20_12 a, b1, b2;
	u32 min_bandwidth;

	a.full = dfixed_const(1000);
	disp_clk.full = dfixed_const(wm->disp_clk);
	disp_clk.full = dfixed_div(disp_clk, a);
	a.full = dfixed_const(dce6_get_dmif_bytes_per_request(wm) / 2);
	b1.full = dfixed_mul(a, disp_clk);

	a.full = dfixed_const(1000);
	sclk.full = dfixed_const(wm->sclk);
	sclk.full = dfixed_div(sclk, a);
	a.full = dfixed_const(dce6_get_dmif_bytes_per_request(wm));
	b2.full = dfixed_mul(a, sclk);

	a.full = dfixed_const(10);
	disp_clk_request_efficiency.full = dfixed_const(8);
	disp_clk_request_efficiency.full = dfixed_div(disp_clk_request_efficiency, a);

	min_bandwidth = min(dfixed_trunc(b1), dfixed_trunc(b2));

	a.full = dfixed_const(min_bandwidth);
	bandwidth.full = dfixed_mul(a, disp_clk_request_efficiency);

	return dfixed_trunc(bandwidth);
}

static u32 dce6_available_bandwidth(struct dce6_wm_params *wm)
{
	/* Calculate the Available bandwidth. Display can use this temporarily but not in average. */
	u32 dram_bandwidth = dce6_dram_bandwidth(wm);
	u32 data_return_bandwidth = dce6_data_return_bandwidth(wm);
	u32 dmif_req_bandwidth = dce6_dmif_request_bandwidth(wm);

	return min(dram_bandwidth, min(data_return_bandwidth, dmif_req_bandwidth));
}

static u32 dce6_average_bandwidth(struct dce6_wm_params *wm)
{
	/* Calculate the display mode Average Bandwidth
	 * DisplayMode should contain the source and destination dimensions,
	 * timing, etc.
	 */
	fixed20_12 bpp;
	fixed20_12 line_time;
	fixed20_12 src_width;
	fixed20_12 bandwidth;
	fixed20_12 a;

	a.full = dfixed_const(1000);
	line_time.full = dfixed_const(wm->active_time + wm->blank_time);
	line_time.full = dfixed_div(line_time, a);
	bpp.full = dfixed_const(wm->bytes_per_pixel);
	src_width.full = dfixed_const(wm->src_width);
	bandwidth.full = dfixed_mul(src_width, bpp);
	bandwidth.full = dfixed_mul(bandwidth, wm->vsc);
	bandwidth.full = dfixed_div(bandwidth, line_time);

	return dfixed_trunc(bandwidth);
}

static u32 dce6_latency_watermark(struct dce6_wm_params *wm)
{
	/* First calcualte the latency in ns */
	u32 mc_latency = 2000; /* 2000 ns. */
	u32 available_bandwidth = dce6_available_bandwidth(wm);
	u32 worst_chunk_return_time = (512 * 8 * 1000) / available_bandwidth;
	u32 cursor_line_pair_return_time = (128 * 4 * 1000) / available_bandwidth;
	u32 dc_latency = 40000000 / wm->disp_clk; /* dc pipe latency */
	u32 other_heads_data_return_time = ((wm->num_heads + 1) * worst_chunk_return_time) +
		(wm->num_heads * cursor_line_pair_return_time);
	u32 latency = mc_latency + other_heads_data_return_time + dc_latency;
	u32 max_src_lines_per_dst_line, lb_fill_bw, line_fill_time;
	u32 tmp, dmif_size = 12288;
	fixed20_12 a, b, c;

	if (wm->num_heads == 0)
		return 0;

	a.full = dfixed_const(2);
	b.full = dfixed_const(1);
	if ((wm->vsc.full > a.full) ||
	    ((wm->vsc.full > b.full) && (wm->vtaps >= 3)) ||
	    (wm->vtaps >= 5) ||
	    ((wm->vsc.full >= a.full) && wm->interlaced))
		max_src_lines_per_dst_line = 4;
	else
		max_src_lines_per_dst_line = 2;

	a.full = dfixed_const(available_bandwidth);
	b.full = dfixed_const(wm->num_heads);
	a.full = dfixed_div(a, b);

	b.full = dfixed_const(mc_latency + 512);
	c.full = dfixed_const(wm->disp_clk);
	b.full = dfixed_div(b, c);

	c.full = dfixed_const(dmif_size);
	b.full = dfixed_div(c, b);

	tmp = min(dfixed_trunc(a), dfixed_trunc(b));

	b.full = dfixed_const(1000);
	c.full = dfixed_const(wm->disp_clk);
	b.full = dfixed_div(c, b);
	c.full = dfixed_const(wm->bytes_per_pixel);
	b.full = dfixed_mul(b, c);

	lb_fill_bw = min(tmp, dfixed_trunc(b));

	a.full = dfixed_const(max_src_lines_per_dst_line * wm->src_width * wm->bytes_per_pixel);
	b.full = dfixed_const(1000);
	c.full = dfixed_const(lb_fill_bw);
	b.full = dfixed_div(c, b);
	a.full = dfixed_div(a, b);
	line_fill_time = dfixed_trunc(a);

	if (line_fill_time < wm->active_time)
		return latency;
	else
		return latency + (line_fill_time - wm->active_time);

}

static bool dce6_average_bandwidth_vs_dram_bandwidth_for_display(struct dce6_wm_params *wm)
{
	if (dce6_average_bandwidth(wm) <=
	    (dce6_dram_bandwidth_for_display(wm) / wm->num_heads))
		return true;
	else
		return false;
};

static bool dce6_average_bandwidth_vs_available_bandwidth(struct dce6_wm_params *wm)
{
	if (dce6_average_bandwidth(wm) <=
	    (dce6_available_bandwidth(wm) / wm->num_heads))
		return true;
	else
		return false;
};

static bool dce6_check_latency_hiding(struct dce6_wm_params *wm)
{
	u32 lb_partitions = wm->lb_size / wm->src_width;
	u32 line_time = wm->active_time + wm->blank_time;
	u32 latency_tolerant_lines;
	u32 latency_hiding;
	fixed20_12 a;

	a.full = dfixed_const(1);
	if (wm->vsc.full > a.full)
		latency_tolerant_lines = 1;
	else {
		if (lb_partitions <= (wm->vtaps + 1))
			latency_tolerant_lines = 1;
		else
			latency_tolerant_lines = 2;
	}

	latency_hiding = (latency_tolerant_lines * line_time + wm->blank_time);

	if (dce6_latency_watermark(wm) <= latency_hiding)
		return true;
	else
		return false;
}

static void dce6_program_watermarks(struct radeon_device *rdev,
					 struct radeon_crtc *radeon_crtc,
					 u32 lb_size, u32 num_heads)
{
	struct drm_display_mode *mode = &radeon_crtc->base.mode;
	struct dce6_wm_params wm_low, wm_high;
	u32 dram_channels;
	u32 pixel_period;
	u32 line_time = 0;
	u32 latency_watermark_a = 0, latency_watermark_b = 0;
	u32 priority_a_mark = 0, priority_b_mark = 0;
	u32 priority_a_cnt = PRIORITY_OFF;
	u32 priority_b_cnt = PRIORITY_OFF;
	u32 tmp, arb_control3;
	fixed20_12 a, b, c;

	if (radeon_crtc->base.enabled && num_heads && mode) {
		pixel_period = 1000000 / (u32)mode->clock;
		line_time = min((u32)mode->crtc_htotal * pixel_period, (u32)65535);
		priority_a_cnt = 0;
		priority_b_cnt = 0;

		if (rdev->family == CHIP_ARUBA)
			dram_channels = evergreen_get_number_of_dram_channels(rdev);
		else
			dram_channels = si_get_number_of_dram_channels(rdev);

		/* watermark for high clocks */
		if ((rdev->pm.pm_method == PM_METHOD_DPM) && rdev->pm.dpm_enabled) {
			wm_high.yclk =
				radeon_dpm_get_mclk(rdev, false) * 10;
			wm_high.sclk =
				radeon_dpm_get_sclk(rdev, false) * 10;
		} else {
			wm_high.yclk = rdev->pm.current_mclk * 10;
			wm_high.sclk = rdev->pm.current_sclk * 10;
		}

		wm_high.disp_clk = mode->clock;
		wm_high.src_width = mode->crtc_hdisplay;
		wm_high.active_time = mode->crtc_hdisplay * pixel_period;
		wm_high.blank_time = line_time - wm_high.active_time;
		wm_high.interlaced = false;
		if (mode->flags & DRM_MODE_FLAG_INTERLACE)
			wm_high.interlaced = true;
		wm_high.vsc = radeon_crtc->vsc;
		wm_high.vtaps = 1;
		if (radeon_crtc->rmx_type != RMX_OFF)
			wm_high.vtaps = 2;
		wm_high.bytes_per_pixel = 4; /* XXX: get this from fb config */
		wm_high.lb_size = lb_size;
		wm_high.dram_channels = dram_channels;
		wm_high.num_heads = num_heads;

		/* watermark for low clocks */
		if ((rdev->pm.pm_method == PM_METHOD_DPM) && rdev->pm.dpm_enabled) {
			wm_low.yclk =
				radeon_dpm_get_mclk(rdev, true) * 10;
			wm_low.sclk =
				radeon_dpm_get_sclk(rdev, true) * 10;
		} else {
			wm_low.yclk = rdev->pm.current_mclk * 10;
			wm_low.sclk = rdev->pm.current_sclk * 10;
		}

		wm_low.disp_clk = mode->clock;
		wm_low.src_width = mode->crtc_hdisplay;
		wm_low.active_time = mode->crtc_hdisplay * pixel_period;
		wm_low.blank_time = line_time - wm_low.active_time;
		wm_low.interlaced = false;
		if (mode->flags & DRM_MODE_FLAG_INTERLACE)
			wm_low.interlaced = true;
		wm_low.vsc = radeon_crtc->vsc;
		wm_low.vtaps = 1;
		if (radeon_crtc->rmx_type != RMX_OFF)
			wm_low.vtaps = 2;
		wm_low.bytes_per_pixel = 4; /* XXX: get this from fb config */
		wm_low.lb_size = lb_size;
		wm_low.dram_channels = dram_channels;
		wm_low.num_heads = num_heads;

		/* set for high clocks */
		latency_watermark_a = min(dce6_latency_watermark(&wm_high), (u32)65535);
		/* set for low clocks */
		latency_watermark_b = min(dce6_latency_watermark(&wm_low), (u32)65535);

		/* possibly force display priority to high */
		/* should really do this at mode validation time... */
		if (!dce6_average_bandwidth_vs_dram_bandwidth_for_display(&wm_high) ||
		    !dce6_average_bandwidth_vs_available_bandwidth(&wm_high) ||
		    !dce6_check_latency_hiding(&wm_high) ||
		    (rdev->disp_priority == 2)) {
			DRM_DEBUG_KMS("force priority to high\n");
			priority_a_cnt |= PRIORITY_ALWAYS_ON;
			priority_b_cnt |= PRIORITY_ALWAYS_ON;
		}
		if (!dce6_average_bandwidth_vs_dram_bandwidth_for_display(&wm_low) ||
		    !dce6_average_bandwidth_vs_available_bandwidth(&wm_low) ||
		    !dce6_check_latency_hiding(&wm_low) ||
		    (rdev->disp_priority == 2)) {
			DRM_DEBUG_KMS("force priority to high\n");
			priority_a_cnt |= PRIORITY_ALWAYS_ON;
			priority_b_cnt |= PRIORITY_ALWAYS_ON;
		}

		a.full = dfixed_const(1000);
		b.full = dfixed_const(mode->clock);
		b.full = dfixed_div(b, a);
		c.full = dfixed_const(latency_watermark_a);
		c.full = dfixed_mul(c, b);
		c.full = dfixed_mul(c, radeon_crtc->hsc);
		c.full = dfixed_div(c, a);
		a.full = dfixed_const(16);
		c.full = dfixed_div(c, a);
		priority_a_mark = dfixed_trunc(c);
		priority_a_cnt |= priority_a_mark & PRIORITY_MARK_MASK;

		a.full = dfixed_const(1000);
		b.full = dfixed_const(mode->clock);
		b.full = dfixed_div(b, a);
		c.full = dfixed_const(latency_watermark_b);
		c.full = dfixed_mul(c, b);
		c.full = dfixed_mul(c, radeon_crtc->hsc);
		c.full = dfixed_div(c, a);
		a.full = dfixed_const(16);
		c.full = dfixed_div(c, a);
		priority_b_mark = dfixed_trunc(c);
		priority_b_cnt |= priority_b_mark & PRIORITY_MARK_MASK;
	}

	/* select wm A */
	arb_control3 = RREG32(DPG_PIPE_ARBITRATION_CONTROL3 + radeon_crtc->crtc_offset);
	tmp = arb_control3;
	tmp &= ~LATENCY_WATERMARK_MASK(3);
	tmp |= LATENCY_WATERMARK_MASK(1);
	WREG32(DPG_PIPE_ARBITRATION_CONTROL3 + radeon_crtc->crtc_offset, tmp);
	WREG32(DPG_PIPE_LATENCY_CONTROL + radeon_crtc->crtc_offset,
	       (LATENCY_LOW_WATERMARK(latency_watermark_a) |
		LATENCY_HIGH_WATERMARK(line_time)));
	/* select wm B */
	tmp = RREG32(DPG_PIPE_ARBITRATION_CONTROL3 + radeon_crtc->crtc_offset);
	tmp &= ~LATENCY_WATERMARK_MASK(3);
	tmp |= LATENCY_WATERMARK_MASK(2);
	WREG32(DPG_PIPE_ARBITRATION_CONTROL3 + radeon_crtc->crtc_offset, tmp);
	WREG32(DPG_PIPE_LATENCY_CONTROL + radeon_crtc->crtc_offset,
	       (LATENCY_LOW_WATERMARK(latency_watermark_b) |
		LATENCY_HIGH_WATERMARK(line_time)));
	/* restore original selection */
	WREG32(DPG_PIPE_ARBITRATION_CONTROL3 + radeon_crtc->crtc_offset, arb_control3);

	/* write the priority marks */
	WREG32(PRIORITY_A_CNT + radeon_crtc->crtc_offset, priority_a_cnt);
	WREG32(PRIORITY_B_CNT + radeon_crtc->crtc_offset, priority_b_cnt);

	/* save values for DPM */
	radeon_crtc->line_time = line_time;
	radeon_crtc->wm_high = latency_watermark_a;
	radeon_crtc->wm_low = latency_watermark_b;
}

void dce6_bandwidth_update(struct radeon_device *rdev)
{
	struct drm_display_mode *mode0 = NULL;
	struct drm_display_mode *mode1 = NULL;
	u32 num_heads = 0, lb_size;
	int i;

	radeon_update_display_priority(rdev);

	for (i = 0; i < rdev->num_crtc; i++) {
		if (rdev->mode_info.crtcs[i]->base.enabled)
			num_heads++;
	}
	for (i = 0; i < rdev->num_crtc; i += 2) {
		mode0 = &rdev->mode_info.crtcs[i]->base.mode;
		mode1 = &rdev->mode_info.crtcs[i+1]->base.mode;
		lb_size = dce6_line_buffer_adjust(rdev, rdev->mode_info.crtcs[i], mode0, mode1);
		dce6_program_watermarks(rdev, rdev->mode_info.crtcs[i], lb_size, num_heads);
		lb_size = dce6_line_buffer_adjust(rdev, rdev->mode_info.crtcs[i+1], mode1, mode0);
		dce6_program_watermarks(rdev, rdev->mode_info.crtcs[i+1], lb_size, num_heads);
	}
}

/*
 * Core functions
 */
static void si_tiling_mode_table_init(struct radeon_device *rdev)
{
	const u32 num_tile_mode_states = 32;
	u32 reg_offset, gb_tile_moden, split_equal_to_row_size;

	switch (rdev->config.si.mem_row_size_in_kb) {
	case 1:
		split_equal_to_row_size = ADDR_SURF_TILE_SPLIT_1KB;
		break;
	case 2:
	default:
		split_equal_to_row_size = ADDR_SURF_TILE_SPLIT_2KB;
		break;
	case 4:
		split_equal_to_row_size = ADDR_SURF_TILE_SPLIT_4KB;
		break;
	}

	if ((rdev->family == CHIP_TAHITI) ||
	    (rdev->family == CHIP_PITCAIRN)) {
		for (reg_offset = 0; reg_offset < num_tile_mode_states; reg_offset++) {
			switch (reg_offset) {
			case 0:  /* non-AA compressed depth or any compressed stencil */
				gb_tile_moden = (ARRAY_MODE(ARRAY_2D_TILED_THIN1) |
						 MICRO_TILE_MODE(ADDR_SURF_DEPTH_MICRO_TILING) |
						 PIPE_CONFIG(ADDR_SURF_P8_32x32_8x16) |
						 TILE_SPLIT(ADDR_SURF_TILE_SPLIT_64B) |
						 NUM_BANKS(ADDR_SURF_16_BANK) |
						 BANK_WIDTH(ADDR_SURF_BANK_WIDTH_1) |
						 BANK_HEIGHT(ADDR_SURF_BANK_HEIGHT_4) |
						 MACRO_TILE_ASPECT(ADDR_SURF_MACRO_ASPECT_2));
				break;
			case 1:  /* 2xAA/4xAA compressed depth only */
				gb_tile_moden = (ARRAY_MODE(ARRAY_2D_TILED_THIN1) |
						 MICRO_TILE_MODE(ADDR_SURF_DEPTH_MICRO_TILING) |
						 PIPE_CONFIG(ADDR_SURF_P8_32x32_8x16) |
						 TILE_SPLIT(ADDR_SURF_TILE_SPLIT_128B) |
						 NUM_BANKS(ADDR_SURF_16_BANK) |
						 BANK_WIDTH(ADDR_SURF_BANK_WIDTH_1) |
						 BANK_HEIGHT(ADDR_SURF_BANK_HEIGHT_4) |
						 MACRO_TILE_ASPECT(ADDR_SURF_MACRO_ASPECT_2));
				break;
			case 2:  /* 8xAA compressed depth only */
				gb_tile_moden = (ARRAY_MODE(ARRAY_2D_TILED_THIN1) |
						 MICRO_TILE_MODE(ADDR_SURF_DEPTH_MICRO_TILING) |
						 PIPE_CONFIG(ADDR_SURF_P8_32x32_8x16) |
						 TILE_SPLIT(ADDR_SURF_TILE_SPLIT_256B) |
						 NUM_BANKS(ADDR_SURF_16_BANK) |
						 BANK_WIDTH(ADDR_SURF_BANK_WIDTH_1) |
						 BANK_HEIGHT(ADDR_SURF_BANK_HEIGHT_4) |
						 MACRO_TILE_ASPECT(ADDR_SURF_MACRO_ASPECT_2));
				break;
			case 3:  /* 2xAA/4xAA compressed depth with stencil (for depth buffer) */
				gb_tile_moden = (ARRAY_MODE(ARRAY_2D_TILED_THIN1) |
						 MICRO_TILE_MODE(ADDR_SURF_DEPTH_MICRO_TILING) |
						 PIPE_CONFIG(ADDR_SURF_P8_32x32_8x16) |
						 TILE_SPLIT(ADDR_SURF_TILE_SPLIT_128B) |
						 NUM_BANKS(ADDR_SURF_16_BANK) |
						 BANK_WIDTH(ADDR_SURF_BANK_WIDTH_1) |
						 BANK_HEIGHT(ADDR_SURF_BANK_HEIGHT_4) |
						 MACRO_TILE_ASPECT(ADDR_SURF_MACRO_ASPECT_2));
				break;
			case 4:  /* Maps w/ a dimension less than the 2D macro-tile dimensions (for mipmapped depth textures) */
				gb_tile_moden = (ARRAY_MODE(ARRAY_1D_TILED_THIN1) |
						 MICRO_TILE_MODE(ADDR_SURF_DEPTH_MICRO_TILING) |
						 PIPE_CONFIG(ADDR_SURF_P8_32x32_8x16) |
						 TILE_SPLIT(ADDR_SURF_TILE_SPLIT_64B) |
						 NUM_BANKS(ADDR_SURF_16_BANK) |
						 BANK_WIDTH(ADDR_SURF_BANK_WIDTH_1) |
						 BANK_HEIGHT(ADDR_SURF_BANK_HEIGHT_2) |
						 MACRO_TILE_ASPECT(ADDR_SURF_MACRO_ASPECT_2));
				break;
			case 5:  /* Uncompressed 16bpp depth - and stencil buffer allocated with it */
				gb_tile_moden = (ARRAY_MODE(ARRAY_2D_TILED_THIN1) |
						 MICRO_TILE_MODE(ADDR_SURF_DEPTH_MICRO_TILING) |
						 PIPE_CONFIG(ADDR_SURF_P8_32x32_8x16) |
						 TILE_SPLIT(split_equal_to_row_size) |
						 NUM_BANKS(ADDR_SURF_16_BANK) |
						 BANK_WIDTH(ADDR_SURF_BANK_WIDTH_1) |
						 BANK_HEIGHT(ADDR_SURF_BANK_HEIGHT_2) |
						 MACRO_TILE_ASPECT(ADDR_SURF_MACRO_ASPECT_2));
				break;
			case 6:  /* Uncompressed 32bpp depth - and stencil buffer allocated with it */
				gb_tile_moden = (ARRAY_MODE(ARRAY_2D_TILED_THIN1) |
						 MICRO_TILE_MODE(ADDR_SURF_DEPTH_MICRO_TILING) |
						 PIPE_CONFIG(ADDR_SURF_P8_32x32_8x16) |
						 TILE_SPLIT(split_equal_to_row_size) |
						 NUM_BANKS(ADDR_SURF_16_BANK) |
						 BANK_WIDTH(ADDR_SURF_BANK_WIDTH_1) |
						 BANK_HEIGHT(ADDR_SURF_BANK_HEIGHT_1) |
						 MACRO_TILE_ASPECT(ADDR_SURF_MACRO_ASPECT_1));
				break;
			case 7:  /* Uncompressed 8bpp stencil without depth (drivers typically do not use) */
				gb_tile_moden = (ARRAY_MODE(ARRAY_2D_TILED_THIN1) |
						 MICRO_TILE_MODE(ADDR_SURF_DEPTH_MICRO_TILING) |
						 PIPE_CONFIG(ADDR_SURF_P8_32x32_8x16) |
						 TILE_SPLIT(split_equal_to_row_size) |
						 NUM_BANKS(ADDR_SURF_16_BANK) |
						 BANK_WIDTH(ADDR_SURF_BANK_WIDTH_1) |
						 BANK_HEIGHT(ADDR_SURF_BANK_HEIGHT_4) |
						 MACRO_TILE_ASPECT(ADDR_SURF_MACRO_ASPECT_2));
				break;
			case 8:  /* 1D and 1D Array Surfaces */
				gb_tile_moden = (ARRAY_MODE(ARRAY_LINEAR_ALIGNED) |
						 MICRO_TILE_MODE(ADDR_SURF_DISPLAY_MICRO_TILING) |
						 PIPE_CONFIG(ADDR_SURF_P8_32x32_8x16) |
						 TILE_SPLIT(ADDR_SURF_TILE_SPLIT_64B) |
						 NUM_BANKS(ADDR_SURF_16_BANK) |
						 BANK_WIDTH(ADDR_SURF_BANK_WIDTH_1) |
						 BANK_HEIGHT(ADDR_SURF_BANK_HEIGHT_2) |
						 MACRO_TILE_ASPECT(ADDR_SURF_MACRO_ASPECT_2));
				break;
			case 9:  /* Displayable maps. */
				gb_tile_moden = (ARRAY_MODE(ARRAY_1D_TILED_THIN1) |
						 MICRO_TILE_MODE(ADDR_SURF_DISPLAY_MICRO_TILING) |
						 PIPE_CONFIG(ADDR_SURF_P8_32x32_8x16) |
						 TILE_SPLIT(ADDR_SURF_TILE_SPLIT_64B) |
						 NUM_BANKS(ADDR_SURF_16_BANK) |
						 BANK_WIDTH(ADDR_SURF_BANK_WIDTH_1) |
						 BANK_HEIGHT(ADDR_SURF_BANK_HEIGHT_2) |
						 MACRO_TILE_ASPECT(ADDR_SURF_MACRO_ASPECT_2));
				break;
			case 10:  /* Display 8bpp. */
				gb_tile_moden = (ARRAY_MODE(ARRAY_2D_TILED_THIN1) |
						 MICRO_TILE_MODE(ADDR_SURF_DISPLAY_MICRO_TILING) |
						 PIPE_CONFIG(ADDR_SURF_P8_32x32_8x16) |
						 TILE_SPLIT(ADDR_SURF_TILE_SPLIT_256B) |
						 NUM_BANKS(ADDR_SURF_16_BANK) |
						 BANK_WIDTH(ADDR_SURF_BANK_WIDTH_1) |
						 BANK_HEIGHT(ADDR_SURF_BANK_HEIGHT_4) |
						 MACRO_TILE_ASPECT(ADDR_SURF_MACRO_ASPECT_2));
				break;
			case 11:  /* Display 16bpp. */
				gb_tile_moden = (ARRAY_MODE(ARRAY_2D_TILED_THIN1) |
						 MICRO_TILE_MODE(ADDR_SURF_DISPLAY_MICRO_TILING) |
						 PIPE_CONFIG(ADDR_SURF_P8_32x32_8x16) |
						 TILE_SPLIT(ADDR_SURF_TILE_SPLIT_256B) |
						 NUM_BANKS(ADDR_SURF_16_BANK) |
						 BANK_WIDTH(ADDR_SURF_BANK_WIDTH_1) |
						 BANK_HEIGHT(ADDR_SURF_BANK_HEIGHT_2) |
						 MACRO_TILE_ASPECT(ADDR_SURF_MACRO_ASPECT_2));
				break;
			case 12:  /* Display 32bpp. */
				gb_tile_moden = (ARRAY_MODE(ARRAY_2D_TILED_THIN1) |
						 MICRO_TILE_MODE(ADDR_SURF_DISPLAY_MICRO_TILING) |
						 PIPE_CONFIG(ADDR_SURF_P8_32x32_8x16) |
						 TILE_SPLIT(ADDR_SURF_TILE_SPLIT_512B) |
						 NUM_BANKS(ADDR_SURF_16_BANK) |
						 BANK_WIDTH(ADDR_SURF_BANK_WIDTH_1) |
						 BANK_HEIGHT(ADDR_SURF_BANK_HEIGHT_1) |
						 MACRO_TILE_ASPECT(ADDR_SURF_MACRO_ASPECT_1));
				break;
			case 13:  /* Thin. */
				gb_tile_moden = (ARRAY_MODE(ARRAY_1D_TILED_THIN1) |
						 MICRO_TILE_MODE(ADDR_SURF_THIN_MICRO_TILING) |
						 PIPE_CONFIG(ADDR_SURF_P8_32x32_8x16) |
						 TILE_SPLIT(ADDR_SURF_TILE_SPLIT_64B) |
						 NUM_BANKS(ADDR_SURF_16_BANK) |
						 BANK_WIDTH(ADDR_SURF_BANK_WIDTH_1) |
						 BANK_HEIGHT(ADDR_SURF_BANK_HEIGHT_2) |
						 MACRO_TILE_ASPECT(ADDR_SURF_MACRO_ASPECT_2));
				break;
			case 14:  /* Thin 8 bpp. */
				gb_tile_moden = (ARRAY_MODE(ARRAY_2D_TILED_THIN1) |
						 MICRO_TILE_MODE(ADDR_SURF_THIN_MICRO_TILING) |
						 PIPE_CONFIG(ADDR_SURF_P8_32x32_8x16) |
						 TILE_SPLIT(ADDR_SURF_TILE_SPLIT_256B) |
						 NUM_BANKS(ADDR_SURF_16_BANK) |
						 BANK_WIDTH(ADDR_SURF_BANK_WIDTH_1) |
						 BANK_HEIGHT(ADDR_SURF_BANK_HEIGHT_4) |
						 MACRO_TILE_ASPECT(ADDR_SURF_MACRO_ASPECT_1));
				break;
			case 15:  /* Thin 16 bpp. */
				gb_tile_moden = (ARRAY_MODE(ARRAY_2D_TILED_THIN1) |
						 MICRO_TILE_MODE(ADDR_SURF_THIN_MICRO_TILING) |
						 PIPE_CONFIG(ADDR_SURF_P8_32x32_8x16) |
						 TILE_SPLIT(ADDR_SURF_TILE_SPLIT_256B) |
						 NUM_BANKS(ADDR_SURF_16_BANK) |
						 BANK_WIDTH(ADDR_SURF_BANK_WIDTH_1) |
						 BANK_HEIGHT(ADDR_SURF_BANK_HEIGHT_2) |
						 MACRO_TILE_ASPECT(ADDR_SURF_MACRO_ASPECT_1));
				break;
			case 16:  /* Thin 32 bpp. */
				gb_tile_moden = (ARRAY_MODE(ARRAY_2D_TILED_THIN1) |
						 MICRO_TILE_MODE(ADDR_SURF_THIN_MICRO_TILING) |
						 PIPE_CONFIG(ADDR_SURF_P8_32x32_8x16) |
						 TILE_SPLIT(ADDR_SURF_TILE_SPLIT_512B) |
						 NUM_BANKS(ADDR_SURF_16_BANK) |
						 BANK_WIDTH(ADDR_SURF_BANK_WIDTH_1) |
						 BANK_HEIGHT(ADDR_SURF_BANK_HEIGHT_1) |
						 MACRO_TILE_ASPECT(ADDR_SURF_MACRO_ASPECT_1));
				break;
			case 17:  /* Thin 64 bpp. */
				gb_tile_moden = (ARRAY_MODE(ARRAY_2D_TILED_THIN1) |
						 MICRO_TILE_MODE(ADDR_SURF_THIN_MICRO_TILING) |
						 PIPE_CONFIG(ADDR_SURF_P8_32x32_8x16) |
						 TILE_SPLIT(split_equal_to_row_size) |
						 NUM_BANKS(ADDR_SURF_16_BANK) |
						 BANK_WIDTH(ADDR_SURF_BANK_WIDTH_1) |
						 BANK_HEIGHT(ADDR_SURF_BANK_HEIGHT_1) |
						 MACRO_TILE_ASPECT(ADDR_SURF_MACRO_ASPECT_1));
				break;
			case 21:  /* 8 bpp PRT. */
				gb_tile_moden = (ARRAY_MODE(ARRAY_2D_TILED_THIN1) |
						 MICRO_TILE_MODE(ADDR_SURF_THIN_MICRO_TILING) |
						 PIPE_CONFIG(ADDR_SURF_P8_32x32_8x16) |
						 TILE_SPLIT(ADDR_SURF_TILE_SPLIT_256B) |
						 NUM_BANKS(ADDR_SURF_16_BANK) |
						 BANK_WIDTH(ADDR_SURF_BANK_WIDTH_2) |
						 BANK_HEIGHT(ADDR_SURF_BANK_HEIGHT_4) |
						 MACRO_TILE_ASPECT(ADDR_SURF_MACRO_ASPECT_2));
				break;
			case 22:  /* 16 bpp PRT */
				gb_tile_moden = (ARRAY_MODE(ARRAY_2D_TILED_THIN1) |
						 MICRO_TILE_MODE(ADDR_SURF_THIN_MICRO_TILING) |
						 PIPE_CONFIG(ADDR_SURF_P8_32x32_8x16) |
						 TILE_SPLIT(ADDR_SURF_TILE_SPLIT_256B) |
						 NUM_BANKS(ADDR_SURF_16_BANK) |
						 BANK_WIDTH(ADDR_SURF_BANK_WIDTH_1) |
						 BANK_HEIGHT(ADDR_SURF_BANK_HEIGHT_4) |
						 MACRO_TILE_ASPECT(ADDR_SURF_MACRO_ASPECT_4));
				break;
			case 23:  /* 32 bpp PRT */
				gb_tile_moden = (ARRAY_MODE(ARRAY_2D_TILED_THIN1) |
						 MICRO_TILE_MODE(ADDR_SURF_THIN_MICRO_TILING) |
						 PIPE_CONFIG(ADDR_SURF_P8_32x32_8x16) |
						 TILE_SPLIT(ADDR_SURF_TILE_SPLIT_256B) |
						 NUM_BANKS(ADDR_SURF_16_BANK) |
						 BANK_WIDTH(ADDR_SURF_BANK_WIDTH_1) |
						 BANK_HEIGHT(ADDR_SURF_BANK_HEIGHT_2) |
						 MACRO_TILE_ASPECT(ADDR_SURF_MACRO_ASPECT_2));
				break;
			case 24:  /* 64 bpp PRT */
				gb_tile_moden = (ARRAY_MODE(ARRAY_2D_TILED_THIN1) |
						 MICRO_TILE_MODE(ADDR_SURF_THIN_MICRO_TILING) |
						 PIPE_CONFIG(ADDR_SURF_P8_32x32_8x16) |
						 TILE_SPLIT(ADDR_SURF_TILE_SPLIT_512B) |
						 NUM_BANKS(ADDR_SURF_16_BANK) |
						 BANK_WIDTH(ADDR_SURF_BANK_WIDTH_1) |
						 BANK_HEIGHT(ADDR_SURF_BANK_HEIGHT_1) |
						 MACRO_TILE_ASPECT(ADDR_SURF_MACRO_ASPECT_2));
				break;
			case 25:  /* 128 bpp PRT */
				gb_tile_moden = (ARRAY_MODE(ARRAY_2D_TILED_THIN1) |
						 MICRO_TILE_MODE(ADDR_SURF_THIN_MICRO_TILING) |
						 PIPE_CONFIG(ADDR_SURF_P8_32x32_8x16) |
						 TILE_SPLIT(ADDR_SURF_TILE_SPLIT_1KB) |
						 NUM_BANKS(ADDR_SURF_8_BANK) |
						 BANK_WIDTH(ADDR_SURF_BANK_WIDTH_1) |
						 BANK_HEIGHT(ADDR_SURF_BANK_HEIGHT_1) |
						 MACRO_TILE_ASPECT(ADDR_SURF_MACRO_ASPECT_1));
				break;
			default:
				gb_tile_moden = 0;
				break;
			}
			rdev->config.si.tile_mode_array[reg_offset] = gb_tile_moden;
			WREG32(GB_TILE_MODE0 + (reg_offset * 4), gb_tile_moden);
		}
	} else if ((rdev->family == CHIP_VERDE) ||
		   (rdev->family == CHIP_OLAND) ||
		   (rdev->family == CHIP_HAINAN)) {
		for (reg_offset = 0; reg_offset < num_tile_mode_states; reg_offset++) {
			switch (reg_offset) {
			case 0:  /* non-AA compressed depth or any compressed stencil */
				gb_tile_moden = (ARRAY_MODE(ARRAY_2D_TILED_THIN1) |
						 MICRO_TILE_MODE(ADDR_SURF_DEPTH_MICRO_TILING) |
						 PIPE_CONFIG(ADDR_SURF_P4_8x16) |
						 TILE_SPLIT(ADDR_SURF_TILE_SPLIT_64B) |
						 NUM_BANKS(ADDR_SURF_16_BANK) |
						 BANK_WIDTH(ADDR_SURF_BANK_WIDTH_1) |
						 BANK_HEIGHT(ADDR_SURF_BANK_HEIGHT_4) |
						 MACRO_TILE_ASPECT(ADDR_SURF_MACRO_ASPECT_4));
				break;
			case 1:  /* 2xAA/4xAA compressed depth only */
				gb_tile_moden = (ARRAY_MODE(ARRAY_2D_TILED_THIN1) |
						 MICRO_TILE_MODE(ADDR_SURF_DEPTH_MICRO_TILING) |
						 PIPE_CONFIG(ADDR_SURF_P4_8x16) |
						 TILE_SPLIT(ADDR_SURF_TILE_SPLIT_128B) |
						 NUM_BANKS(ADDR_SURF_16_BANK) |
						 BANK_WIDTH(ADDR_SURF_BANK_WIDTH_1) |
						 BANK_HEIGHT(ADDR_SURF_BANK_HEIGHT_4) |
						 MACRO_TILE_ASPECT(ADDR_SURF_MACRO_ASPECT_4));
				break;
			case 2:  /* 8xAA compressed depth only */
				gb_tile_moden = (ARRAY_MODE(ARRAY_2D_TILED_THIN1) |
						 MICRO_TILE_MODE(ADDR_SURF_DEPTH_MICRO_TILING) |
						 PIPE_CONFIG(ADDR_SURF_P4_8x16) |
						 TILE_SPLIT(ADDR_SURF_TILE_SPLIT_256B) |
						 NUM_BANKS(ADDR_SURF_16_BANK) |
						 BANK_WIDTH(ADDR_SURF_BANK_WIDTH_1) |
						 BANK_HEIGHT(ADDR_SURF_BANK_HEIGHT_4) |
						 MACRO_TILE_ASPECT(ADDR_SURF_MACRO_ASPECT_4));
				break;
			case 3:  /* 2xAA/4xAA compressed depth with stencil (for depth buffer) */
				gb_tile_moden = (ARRAY_MODE(ARRAY_2D_TILED_THIN1) |
						 MICRO_TILE_MODE(ADDR_SURF_DEPTH_MICRO_TILING) |
						 PIPE_CONFIG(ADDR_SURF_P4_8x16) |
						 TILE_SPLIT(ADDR_SURF_TILE_SPLIT_128B) |
						 NUM_BANKS(ADDR_SURF_16_BANK) |
						 BANK_WIDTH(ADDR_SURF_BANK_WIDTH_1) |
						 BANK_HEIGHT(ADDR_SURF_BANK_HEIGHT_4) |
						 MACRO_TILE_ASPECT(ADDR_SURF_MACRO_ASPECT_4));
				break;
			case 4:  /* Maps w/ a dimension less than the 2D macro-tile dimensions (for mipmapped depth textures) */
				gb_tile_moden = (ARRAY_MODE(ARRAY_1D_TILED_THIN1) |
						 MICRO_TILE_MODE(ADDR_SURF_DEPTH_MICRO_TILING) |
						 PIPE_CONFIG(ADDR_SURF_P4_8x16) |
						 TILE_SPLIT(ADDR_SURF_TILE_SPLIT_64B) |
						 NUM_BANKS(ADDR_SURF_16_BANK) |
						 BANK_WIDTH(ADDR_SURF_BANK_WIDTH_1) |
						 BANK_HEIGHT(ADDR_SURF_BANK_HEIGHT_2) |
						 MACRO_TILE_ASPECT(ADDR_SURF_MACRO_ASPECT_2));
				break;
			case 5:  /* Uncompressed 16bpp depth - and stencil buffer allocated with it */
				gb_tile_moden = (ARRAY_MODE(ARRAY_2D_TILED_THIN1) |
						 MICRO_TILE_MODE(ADDR_SURF_DEPTH_MICRO_TILING) |
						 PIPE_CONFIG(ADDR_SURF_P4_8x16) |
						 TILE_SPLIT(split_equal_to_row_size) |
						 NUM_BANKS(ADDR_SURF_16_BANK) |
						 BANK_WIDTH(ADDR_SURF_BANK_WIDTH_1) |
						 BANK_HEIGHT(ADDR_SURF_BANK_HEIGHT_2) |
						 MACRO_TILE_ASPECT(ADDR_SURF_MACRO_ASPECT_2));
				break;
			case 6:  /* Uncompressed 32bpp depth - and stencil buffer allocated with it */
				gb_tile_moden = (ARRAY_MODE(ARRAY_2D_TILED_THIN1) |
						 MICRO_TILE_MODE(ADDR_SURF_DEPTH_MICRO_TILING) |
						 PIPE_CONFIG(ADDR_SURF_P4_8x16) |
						 TILE_SPLIT(split_equal_to_row_size) |
						 NUM_BANKS(ADDR_SURF_16_BANK) |
						 BANK_WIDTH(ADDR_SURF_BANK_WIDTH_1) |
						 BANK_HEIGHT(ADDR_SURF_BANK_HEIGHT_1) |
						 MACRO_TILE_ASPECT(ADDR_SURF_MACRO_ASPECT_2));
				break;
			case 7:  /* Uncompressed 8bpp stencil without depth (drivers typically do not use) */
				gb_tile_moden = (ARRAY_MODE(ARRAY_2D_TILED_THIN1) |
						 MICRO_TILE_MODE(ADDR_SURF_DEPTH_MICRO_TILING) |
						 PIPE_CONFIG(ADDR_SURF_P4_8x16) |
						 TILE_SPLIT(split_equal_to_row_size) |
						 NUM_BANKS(ADDR_SURF_16_BANK) |
						 BANK_WIDTH(ADDR_SURF_BANK_WIDTH_1) |
						 BANK_HEIGHT(ADDR_SURF_BANK_HEIGHT_4) |
						 MACRO_TILE_ASPECT(ADDR_SURF_MACRO_ASPECT_4));
				break;
			case 8:  /* 1D and 1D Array Surfaces */
				gb_tile_moden = (ARRAY_MODE(ARRAY_LINEAR_ALIGNED) |
						 MICRO_TILE_MODE(ADDR_SURF_DISPLAY_MICRO_TILING) |
						 PIPE_CONFIG(ADDR_SURF_P4_8x16) |
						 TILE_SPLIT(ADDR_SURF_TILE_SPLIT_64B) |
						 NUM_BANKS(ADDR_SURF_16_BANK) |
						 BANK_WIDTH(ADDR_SURF_BANK_WIDTH_1) |
						 BANK_HEIGHT(ADDR_SURF_BANK_HEIGHT_2) |
						 MACRO_TILE_ASPECT(ADDR_SURF_MACRO_ASPECT_2));
				break;
			case 9:  /* Displayable maps. */
				gb_tile_moden = (ARRAY_MODE(ARRAY_1D_TILED_THIN1) |
						 MICRO_TILE_MODE(ADDR_SURF_DISPLAY_MICRO_TILING) |
						 PIPE_CONFIG(ADDR_SURF_P4_8x16) |
						 TILE_SPLIT(ADDR_SURF_TILE_SPLIT_64B) |
						 NUM_BANKS(ADDR_SURF_16_BANK) |
						 BANK_WIDTH(ADDR_SURF_BANK_WIDTH_1) |
						 BANK_HEIGHT(ADDR_SURF_BANK_HEIGHT_2) |
						 MACRO_TILE_ASPECT(ADDR_SURF_MACRO_ASPECT_2));
				break;
			case 10:  /* Display 8bpp. */
				gb_tile_moden = (ARRAY_MODE(ARRAY_2D_TILED_THIN1) |
						 MICRO_TILE_MODE(ADDR_SURF_DISPLAY_MICRO_TILING) |
						 PIPE_CONFIG(ADDR_SURF_P4_8x16) |
						 TILE_SPLIT(ADDR_SURF_TILE_SPLIT_256B) |
						 NUM_BANKS(ADDR_SURF_16_BANK) |
						 BANK_WIDTH(ADDR_SURF_BANK_WIDTH_1) |
						 BANK_HEIGHT(ADDR_SURF_BANK_HEIGHT_4) |
						 MACRO_TILE_ASPECT(ADDR_SURF_MACRO_ASPECT_4));
				break;
			case 11:  /* Display 16bpp. */
				gb_tile_moden = (ARRAY_MODE(ARRAY_2D_TILED_THIN1) |
						 MICRO_TILE_MODE(ADDR_SURF_DISPLAY_MICRO_TILING) |
						 PIPE_CONFIG(ADDR_SURF_P4_8x16) |
						 TILE_SPLIT(ADDR_SURF_TILE_SPLIT_256B) |
						 NUM_BANKS(ADDR_SURF_16_BANK) |
						 BANK_WIDTH(ADDR_SURF_BANK_WIDTH_1) |
						 BANK_HEIGHT(ADDR_SURF_BANK_HEIGHT_2) |
						 MACRO_TILE_ASPECT(ADDR_SURF_MACRO_ASPECT_2));
				break;
			case 12:  /* Display 32bpp. */
				gb_tile_moden = (ARRAY_MODE(ARRAY_2D_TILED_THIN1) |
						 MICRO_TILE_MODE(ADDR_SURF_DISPLAY_MICRO_TILING) |
						 PIPE_CONFIG(ADDR_SURF_P4_8x16) |
						 TILE_SPLIT(ADDR_SURF_TILE_SPLIT_512B) |
						 NUM_BANKS(ADDR_SURF_16_BANK) |
						 BANK_WIDTH(ADDR_SURF_BANK_WIDTH_1) |
						 BANK_HEIGHT(ADDR_SURF_BANK_HEIGHT_1) |
						 MACRO_TILE_ASPECT(ADDR_SURF_MACRO_ASPECT_2));
				break;
			case 13:  /* Thin. */
				gb_tile_moden = (ARRAY_MODE(ARRAY_1D_TILED_THIN1) |
						 MICRO_TILE_MODE(ADDR_SURF_THIN_MICRO_TILING) |
						 PIPE_CONFIG(ADDR_SURF_P4_8x16) |
						 TILE_SPLIT(ADDR_SURF_TILE_SPLIT_64B) |
						 NUM_BANKS(ADDR_SURF_16_BANK) |
						 BANK_WIDTH(ADDR_SURF_BANK_WIDTH_1) |
						 BANK_HEIGHT(ADDR_SURF_BANK_HEIGHT_2) |
						 MACRO_TILE_ASPECT(ADDR_SURF_MACRO_ASPECT_2));
				break;
			case 14:  /* Thin 8 bpp. */
				gb_tile_moden = (ARRAY_MODE(ARRAY_2D_TILED_THIN1) |
						 MICRO_TILE_MODE(ADDR_SURF_THIN_MICRO_TILING) |
						 PIPE_CONFIG(ADDR_SURF_P4_8x16) |
						 TILE_SPLIT(ADDR_SURF_TILE_SPLIT_256B) |
						 NUM_BANKS(ADDR_SURF_16_BANK) |
						 BANK_WIDTH(ADDR_SURF_BANK_WIDTH_1) |
						 BANK_HEIGHT(ADDR_SURF_BANK_HEIGHT_4) |
						 MACRO_TILE_ASPECT(ADDR_SURF_MACRO_ASPECT_2));
				break;
			case 15:  /* Thin 16 bpp. */
				gb_tile_moden = (ARRAY_MODE(ARRAY_2D_TILED_THIN1) |
						 MICRO_TILE_MODE(ADDR_SURF_THIN_MICRO_TILING) |
						 PIPE_CONFIG(ADDR_SURF_P4_8x16) |
						 TILE_SPLIT(ADDR_SURF_TILE_SPLIT_256B) |
						 NUM_BANKS(ADDR_SURF_16_BANK) |
						 BANK_WIDTH(ADDR_SURF_BANK_WIDTH_1) |
						 BANK_HEIGHT(ADDR_SURF_BANK_HEIGHT_2) |
						 MACRO_TILE_ASPECT(ADDR_SURF_MACRO_ASPECT_2));
				break;
			case 16:  /* Thin 32 bpp. */
				gb_tile_moden = (ARRAY_MODE(ARRAY_2D_TILED_THIN1) |
						 MICRO_TILE_MODE(ADDR_SURF_THIN_MICRO_TILING) |
						 PIPE_CONFIG(ADDR_SURF_P4_8x16) |
						 TILE_SPLIT(ADDR_SURF_TILE_SPLIT_512B) |
						 NUM_BANKS(ADDR_SURF_16_BANK) |
						 BANK_WIDTH(ADDR_SURF_BANK_WIDTH_1) |
						 BANK_HEIGHT(ADDR_SURF_BANK_HEIGHT_1) |
						 MACRO_TILE_ASPECT(ADDR_SURF_MACRO_ASPECT_2));
				break;
			case 17:  /* Thin 64 bpp. */
				gb_tile_moden = (ARRAY_MODE(ARRAY_2D_TILED_THIN1) |
						 MICRO_TILE_MODE(ADDR_SURF_THIN_MICRO_TILING) |
						 PIPE_CONFIG(ADDR_SURF_P4_8x16) |
						 TILE_SPLIT(split_equal_to_row_size) |
						 NUM_BANKS(ADDR_SURF_16_BANK) |
						 BANK_WIDTH(ADDR_SURF_BANK_WIDTH_1) |
						 BANK_HEIGHT(ADDR_SURF_BANK_HEIGHT_1) |
						 MACRO_TILE_ASPECT(ADDR_SURF_MACRO_ASPECT_2));
				break;
			case 21:  /* 8 bpp PRT. */
				gb_tile_moden = (ARRAY_MODE(ARRAY_2D_TILED_THIN1) |
						 MICRO_TILE_MODE(ADDR_SURF_THIN_MICRO_TILING) |
						 PIPE_CONFIG(ADDR_SURF_P8_32x32_8x16) |
						 TILE_SPLIT(ADDR_SURF_TILE_SPLIT_256B) |
						 NUM_BANKS(ADDR_SURF_16_BANK) |
						 BANK_WIDTH(ADDR_SURF_BANK_WIDTH_2) |
						 BANK_HEIGHT(ADDR_SURF_BANK_HEIGHT_4) |
						 MACRO_TILE_ASPECT(ADDR_SURF_MACRO_ASPECT_2));
				break;
			case 22:  /* 16 bpp PRT */
				gb_tile_moden = (ARRAY_MODE(ARRAY_2D_TILED_THIN1) |
						 MICRO_TILE_MODE(ADDR_SURF_THIN_MICRO_TILING) |
						 PIPE_CONFIG(ADDR_SURF_P8_32x32_8x16) |
						 TILE_SPLIT(ADDR_SURF_TILE_SPLIT_256B) |
						 NUM_BANKS(ADDR_SURF_16_BANK) |
						 BANK_WIDTH(ADDR_SURF_BANK_WIDTH_1) |
						 BANK_HEIGHT(ADDR_SURF_BANK_HEIGHT_4) |
						 MACRO_TILE_ASPECT(ADDR_SURF_MACRO_ASPECT_4));
				break;
			case 23:  /* 32 bpp PRT */
				gb_tile_moden = (ARRAY_MODE(ARRAY_2D_TILED_THIN1) |
						 MICRO_TILE_MODE(ADDR_SURF_THIN_MICRO_TILING) |
						 PIPE_CONFIG(ADDR_SURF_P8_32x32_8x16) |
						 TILE_SPLIT(ADDR_SURF_TILE_SPLIT_256B) |
						 NUM_BANKS(ADDR_SURF_16_BANK) |
						 BANK_WIDTH(ADDR_SURF_BANK_WIDTH_1) |
						 BANK_HEIGHT(ADDR_SURF_BANK_HEIGHT_2) |
						 MACRO_TILE_ASPECT(ADDR_SURF_MACRO_ASPECT_2));
				break;
			case 24:  /* 64 bpp PRT */
				gb_tile_moden = (ARRAY_MODE(ARRAY_2D_TILED_THIN1) |
						 MICRO_TILE_MODE(ADDR_SURF_THIN_MICRO_TILING) |
						 PIPE_CONFIG(ADDR_SURF_P8_32x32_8x16) |
						 TILE_SPLIT(ADDR_SURF_TILE_SPLIT_512B) |
						 NUM_BANKS(ADDR_SURF_16_BANK) |
						 BANK_WIDTH(ADDR_SURF_BANK_WIDTH_1) |
						 BANK_HEIGHT(ADDR_SURF_BANK_HEIGHT_1) |
						 MACRO_TILE_ASPECT(ADDR_SURF_MACRO_ASPECT_2));
				break;
			case 25:  /* 128 bpp PRT */
				gb_tile_moden = (ARRAY_MODE(ARRAY_2D_TILED_THIN1) |
						 MICRO_TILE_MODE(ADDR_SURF_THIN_MICRO_TILING) |
						 PIPE_CONFIG(ADDR_SURF_P8_32x32_8x16) |
						 TILE_SPLIT(ADDR_SURF_TILE_SPLIT_1KB) |
						 NUM_BANKS(ADDR_SURF_8_BANK) |
						 BANK_WIDTH(ADDR_SURF_BANK_WIDTH_1) |
						 BANK_HEIGHT(ADDR_SURF_BANK_HEIGHT_1) |
						 MACRO_TILE_ASPECT(ADDR_SURF_MACRO_ASPECT_1));
				break;
			default:
				gb_tile_moden = 0;
				break;
			}
			rdev->config.si.tile_mode_array[reg_offset] = gb_tile_moden;
			WREG32(GB_TILE_MODE0 + (reg_offset * 4), gb_tile_moden);
		}
	} else
		DRM_ERROR("unknown asic: 0x%x\n", rdev->family);
}

static void si_select_se_sh(struct radeon_device *rdev,
			    u32 se_num, u32 sh_num)
{
	u32 data = INSTANCE_BROADCAST_WRITES;

	if ((se_num == 0xffffffff) && (sh_num == 0xffffffff))
		data |= SH_BROADCAST_WRITES | SE_BROADCAST_WRITES;
	else if (se_num == 0xffffffff)
		data |= SE_BROADCAST_WRITES | SH_INDEX(sh_num);
	else if (sh_num == 0xffffffff)
		data |= SH_BROADCAST_WRITES | SE_INDEX(se_num);
	else
		data |= SH_INDEX(sh_num) | SE_INDEX(se_num);
	WREG32(GRBM_GFX_INDEX, data);
}

static u32 si_create_bitmask(u32 bit_width)
{
	u32 i, mask = 0;

	for (i = 0; i < bit_width; i++) {
		mask <<= 1;
		mask |= 1;
	}
	return mask;
}

static u32 si_get_cu_enabled(struct radeon_device *rdev, u32 cu_per_sh)
{
	u32 data, mask;

	data = RREG32(CC_GC_SHADER_ARRAY_CONFIG);
	if (data & 1)
		data &= INACTIVE_CUS_MASK;
	else
		data = 0;
	data |= RREG32(GC_USER_SHADER_ARRAY_CONFIG);

	data >>= INACTIVE_CUS_SHIFT;

	mask = si_create_bitmask(cu_per_sh);

	return ~data & mask;
}

static void si_setup_spi(struct radeon_device *rdev,
			 u32 se_num, u32 sh_per_se,
			 u32 cu_per_sh)
{
	int i, j, k;
	u32 data, mask, active_cu;

	for (i = 0; i < se_num; i++) {
		for (j = 0; j < sh_per_se; j++) {
			si_select_se_sh(rdev, i, j);
			data = RREG32(SPI_STATIC_THREAD_MGMT_3);
			active_cu = si_get_cu_enabled(rdev, cu_per_sh);

			mask = 1;
			for (k = 0; k < 16; k++) {
				mask <<= k;
				if (active_cu & mask) {
					data &= ~mask;
					WREG32(SPI_STATIC_THREAD_MGMT_3, data);
					break;
				}
			}
		}
	}
	si_select_se_sh(rdev, 0xffffffff, 0xffffffff);
}

static u32 si_get_rb_disabled(struct radeon_device *rdev,
			      u32 max_rb_num, u32 se_num,
			      u32 sh_per_se)
{
	u32 data, mask;

	data = RREG32(CC_RB_BACKEND_DISABLE);
	if (data & 1)
		data &= BACKEND_DISABLE_MASK;
	else
		data = 0;
	data |= RREG32(GC_USER_RB_BACKEND_DISABLE);

	data >>= BACKEND_DISABLE_SHIFT;

	mask = si_create_bitmask(max_rb_num / se_num / sh_per_se);

	return data & mask;
}

static void si_setup_rb(struct radeon_device *rdev,
			u32 se_num, u32 sh_per_se,
			u32 max_rb_num)
{
	int i, j;
	u32 data, mask;
	u32 disabled_rbs = 0;
	u32 enabled_rbs = 0;

	for (i = 0; i < se_num; i++) {
		for (j = 0; j < sh_per_se; j++) {
			si_select_se_sh(rdev, i, j);
			data = si_get_rb_disabled(rdev, max_rb_num, se_num, sh_per_se);
			disabled_rbs |= data << ((i * sh_per_se + j) * TAHITI_RB_BITMAP_WIDTH_PER_SH);
		}
	}
	si_select_se_sh(rdev, 0xffffffff, 0xffffffff);

	mask = 1;
	for (i = 0; i < max_rb_num; i++) {
		if (!(disabled_rbs & mask))
			enabled_rbs |= mask;
		mask <<= 1;
	}

	for (i = 0; i < se_num; i++) {
		si_select_se_sh(rdev, i, 0xffffffff);
		data = 0;
		for (j = 0; j < sh_per_se; j++) {
			switch (enabled_rbs & 3) {
			case 1:
				data |= (RASTER_CONFIG_RB_MAP_0 << (i * sh_per_se + j) * 2);
				break;
			case 2:
				data |= (RASTER_CONFIG_RB_MAP_3 << (i * sh_per_se + j) * 2);
				break;
			case 3:
			default:
				data |= (RASTER_CONFIG_RB_MAP_2 << (i * sh_per_se + j) * 2);
				break;
			}
			enabled_rbs >>= 2;
		}
		WREG32(PA_SC_RASTER_CONFIG, data);
	}
	si_select_se_sh(rdev, 0xffffffff, 0xffffffff);
}

static void si_gpu_init(struct radeon_device *rdev)
{
	u32 gb_addr_config = 0;
	u32 mc_shared_chmap, mc_arb_ramcfg;
	u32 sx_debug_1;
	u32 hdp_host_path_cntl;
	u32 tmp;
	int i, j;

	switch (rdev->family) {
	case CHIP_TAHITI:
		rdev->config.si.max_shader_engines = 2;
		rdev->config.si.max_tile_pipes = 12;
		rdev->config.si.max_cu_per_sh = 8;
		rdev->config.si.max_sh_per_se = 2;
		rdev->config.si.max_backends_per_se = 4;
		rdev->config.si.max_texture_channel_caches = 12;
		rdev->config.si.max_gprs = 256;
		rdev->config.si.max_gs_threads = 32;
		rdev->config.si.max_hw_contexts = 8;

		rdev->config.si.sc_prim_fifo_size_frontend = 0x20;
		rdev->config.si.sc_prim_fifo_size_backend = 0x100;
		rdev->config.si.sc_hiz_tile_fifo_size = 0x30;
		rdev->config.si.sc_earlyz_tile_fifo_size = 0x130;
		gb_addr_config = TAHITI_GB_ADDR_CONFIG_GOLDEN;
		break;
	case CHIP_PITCAIRN:
		rdev->config.si.max_shader_engines = 2;
		rdev->config.si.max_tile_pipes = 8;
		rdev->config.si.max_cu_per_sh = 5;
		rdev->config.si.max_sh_per_se = 2;
		rdev->config.si.max_backends_per_se = 4;
		rdev->config.si.max_texture_channel_caches = 8;
		rdev->config.si.max_gprs = 256;
		rdev->config.si.max_gs_threads = 32;
		rdev->config.si.max_hw_contexts = 8;

		rdev->config.si.sc_prim_fifo_size_frontend = 0x20;
		rdev->config.si.sc_prim_fifo_size_backend = 0x100;
		rdev->config.si.sc_hiz_tile_fifo_size = 0x30;
		rdev->config.si.sc_earlyz_tile_fifo_size = 0x130;
		gb_addr_config = TAHITI_GB_ADDR_CONFIG_GOLDEN;
		break;
	case CHIP_VERDE:
	default:
		rdev->config.si.max_shader_engines = 1;
		rdev->config.si.max_tile_pipes = 4;
		rdev->config.si.max_cu_per_sh = 5;
		rdev->config.si.max_sh_per_se = 2;
		rdev->config.si.max_backends_per_se = 4;
		rdev->config.si.max_texture_channel_caches = 4;
		rdev->config.si.max_gprs = 256;
		rdev->config.si.max_gs_threads = 32;
		rdev->config.si.max_hw_contexts = 8;

		rdev->config.si.sc_prim_fifo_size_frontend = 0x20;
		rdev->config.si.sc_prim_fifo_size_backend = 0x40;
		rdev->config.si.sc_hiz_tile_fifo_size = 0x30;
		rdev->config.si.sc_earlyz_tile_fifo_size = 0x130;
		gb_addr_config = VERDE_GB_ADDR_CONFIG_GOLDEN;
		break;
	case CHIP_OLAND:
		rdev->config.si.max_shader_engines = 1;
		rdev->config.si.max_tile_pipes = 4;
		rdev->config.si.max_cu_per_sh = 6;
		rdev->config.si.max_sh_per_se = 1;
		rdev->config.si.max_backends_per_se = 2;
		rdev->config.si.max_texture_channel_caches = 4;
		rdev->config.si.max_gprs = 256;
		rdev->config.si.max_gs_threads = 16;
		rdev->config.si.max_hw_contexts = 8;

		rdev->config.si.sc_prim_fifo_size_frontend = 0x20;
		rdev->config.si.sc_prim_fifo_size_backend = 0x40;
		rdev->config.si.sc_hiz_tile_fifo_size = 0x30;
		rdev->config.si.sc_earlyz_tile_fifo_size = 0x130;
		gb_addr_config = VERDE_GB_ADDR_CONFIG_GOLDEN;
		break;
	case CHIP_HAINAN:
		rdev->config.si.max_shader_engines = 1;
		rdev->config.si.max_tile_pipes = 4;
		rdev->config.si.max_cu_per_sh = 5;
		rdev->config.si.max_sh_per_se = 1;
		rdev->config.si.max_backends_per_se = 1;
		rdev->config.si.max_texture_channel_caches = 2;
		rdev->config.si.max_gprs = 256;
		rdev->config.si.max_gs_threads = 16;
		rdev->config.si.max_hw_contexts = 8;

		rdev->config.si.sc_prim_fifo_size_frontend = 0x20;
		rdev->config.si.sc_prim_fifo_size_backend = 0x40;
		rdev->config.si.sc_hiz_tile_fifo_size = 0x30;
		rdev->config.si.sc_earlyz_tile_fifo_size = 0x130;
		gb_addr_config = HAINAN_GB_ADDR_CONFIG_GOLDEN;
		break;
	}

	/* Initialize HDP */
	for (i = 0, j = 0; i < 32; i++, j += 0x18) {
		WREG32((0x2c14 + j), 0x00000000);
		WREG32((0x2c18 + j), 0x00000000);
		WREG32((0x2c1c + j), 0x00000000);
		WREG32((0x2c20 + j), 0x00000000);
		WREG32((0x2c24 + j), 0x00000000);
	}

	WREG32(GRBM_CNTL, GRBM_READ_TIMEOUT(0xff));

	evergreen_fix_pci_max_read_req_size(rdev);

	WREG32(BIF_FB_EN, FB_READ_EN | FB_WRITE_EN);

	mc_shared_chmap = RREG32(MC_SHARED_CHMAP);
	mc_arb_ramcfg = RREG32(MC_ARB_RAMCFG);

	rdev->config.si.num_tile_pipes = rdev->config.si.max_tile_pipes;
	rdev->config.si.mem_max_burst_length_bytes = 256;
	tmp = (mc_arb_ramcfg & NOOFCOLS_MASK) >> NOOFCOLS_SHIFT;
	rdev->config.si.mem_row_size_in_kb = (4 * (1 << (8 + tmp))) / 1024;
	if (rdev->config.si.mem_row_size_in_kb > 4)
		rdev->config.si.mem_row_size_in_kb = 4;
	/* XXX use MC settings? */
	rdev->config.si.shader_engine_tile_size = 32;
	rdev->config.si.num_gpus = 1;
	rdev->config.si.multi_gpu_tile_size = 64;

	/* fix up row size */
	gb_addr_config &= ~ROW_SIZE_MASK;
	switch (rdev->config.si.mem_row_size_in_kb) {
	case 1:
	default:
		gb_addr_config |= ROW_SIZE(0);
		break;
	case 2:
		gb_addr_config |= ROW_SIZE(1);
		break;
	case 4:
		gb_addr_config |= ROW_SIZE(2);
		break;
	}

	/* setup tiling info dword.  gb_addr_config is not adequate since it does
	 * not have bank info, so create a custom tiling dword.
	 * bits 3:0   num_pipes
	 * bits 7:4   num_banks
	 * bits 11:8  group_size
	 * bits 15:12 row_size
	 */
	rdev->config.si.tile_config = 0;
	switch (rdev->config.si.num_tile_pipes) {
	case 1:
		rdev->config.si.tile_config |= (0 << 0);
		break;
	case 2:
		rdev->config.si.tile_config |= (1 << 0);
		break;
	case 4:
		rdev->config.si.tile_config |= (2 << 0);
		break;
	case 8:
	default:
		/* XXX what about 12? */
		rdev->config.si.tile_config |= (3 << 0);
		break;
	}	
	switch ((mc_arb_ramcfg & NOOFBANK_MASK) >> NOOFBANK_SHIFT) {
	case 0: /* four banks */
		rdev->config.si.tile_config |= 0 << 4;
		break;
	case 1: /* eight banks */
		rdev->config.si.tile_config |= 1 << 4;
		break;
	case 2: /* sixteen banks */
	default:
		rdev->config.si.tile_config |= 2 << 4;
		break;
	}
	rdev->config.si.tile_config |=
		((gb_addr_config & PIPE_INTERLEAVE_SIZE_MASK) >> PIPE_INTERLEAVE_SIZE_SHIFT) << 8;
	rdev->config.si.tile_config |=
		((gb_addr_config & ROW_SIZE_MASK) >> ROW_SIZE_SHIFT) << 12;

	WREG32(GB_ADDR_CONFIG, gb_addr_config);
	WREG32(DMIF_ADDR_CONFIG, gb_addr_config);
	WREG32(DMIF_ADDR_CALC, gb_addr_config);
	WREG32(HDP_ADDR_CONFIG, gb_addr_config);
	WREG32(DMA_TILING_CONFIG + DMA0_REGISTER_OFFSET, gb_addr_config);
	WREG32(DMA_TILING_CONFIG + DMA1_REGISTER_OFFSET, gb_addr_config);
	if (rdev->has_uvd) {
		WREG32(UVD_UDEC_ADDR_CONFIG, gb_addr_config);
		WREG32(UVD_UDEC_DB_ADDR_CONFIG, gb_addr_config);
		WREG32(UVD_UDEC_DBW_ADDR_CONFIG, gb_addr_config);
	}

	si_tiling_mode_table_init(rdev);

	si_setup_rb(rdev, rdev->config.si.max_shader_engines,
		    rdev->config.si.max_sh_per_se,
		    rdev->config.si.max_backends_per_se);

	si_setup_spi(rdev, rdev->config.si.max_shader_engines,
		     rdev->config.si.max_sh_per_se,
		     rdev->config.si.max_cu_per_sh);


	/* set HW defaults for 3D engine */
	WREG32(CP_QUEUE_THRESHOLDS, (ROQ_IB1_START(0x16) |
				     ROQ_IB2_START(0x2b)));
	WREG32(CP_MEQ_THRESHOLDS, MEQ1_START(0x30) | MEQ2_START(0x60));

	sx_debug_1 = RREG32(SX_DEBUG_1);
	WREG32(SX_DEBUG_1, sx_debug_1);

	WREG32(SPI_CONFIG_CNTL_1, VTX_DONE_DELAY(4));

	WREG32(PA_SC_FIFO_SIZE, (SC_FRONTEND_PRIM_FIFO_SIZE(rdev->config.si.sc_prim_fifo_size_frontend) |
				 SC_BACKEND_PRIM_FIFO_SIZE(rdev->config.si.sc_prim_fifo_size_backend) |
				 SC_HIZ_TILE_FIFO_SIZE(rdev->config.si.sc_hiz_tile_fifo_size) |
				 SC_EARLYZ_TILE_FIFO_SIZE(rdev->config.si.sc_earlyz_tile_fifo_size)));

	WREG32(VGT_NUM_INSTANCES, 1);

	WREG32(CP_PERFMON_CNTL, 0);

	WREG32(SQ_CONFIG, 0);

	WREG32(PA_SC_FORCE_EOV_MAX_CNTS, (FORCE_EOV_MAX_CLK_CNT(4095) |
					  FORCE_EOV_MAX_REZ_CNT(255)));

	WREG32(VGT_CACHE_INVALIDATION, CACHE_INVALIDATION(VC_AND_TC) |
	       AUTO_INVLD_EN(ES_AND_GS_AUTO));

	WREG32(VGT_GS_VERTEX_REUSE, 16);
	WREG32(PA_SC_LINE_STIPPLE_STATE, 0);

	WREG32(CB_PERFCOUNTER0_SELECT0, 0);
	WREG32(CB_PERFCOUNTER0_SELECT1, 0);
	WREG32(CB_PERFCOUNTER1_SELECT0, 0);
	WREG32(CB_PERFCOUNTER1_SELECT1, 0);
	WREG32(CB_PERFCOUNTER2_SELECT0, 0);
	WREG32(CB_PERFCOUNTER2_SELECT1, 0);
	WREG32(CB_PERFCOUNTER3_SELECT0, 0);
	WREG32(CB_PERFCOUNTER3_SELECT1, 0);

	tmp = RREG32(HDP_MISC_CNTL);
	tmp |= HDP_FLUSH_INVALIDATE_CACHE;
	WREG32(HDP_MISC_CNTL, tmp);

	hdp_host_path_cntl = RREG32(HDP_HOST_PATH_CNTL);
	WREG32(HDP_HOST_PATH_CNTL, hdp_host_path_cntl);

	WREG32(PA_CL_ENHANCE, CLIP_VTX_REORDER_ENA | NUM_CLIP_SEQ(3));

	udelay(50);
}

/*
 * GPU scratch registers helpers function.
 */
static void si_scratch_init(struct radeon_device *rdev)
{
	int i;

	rdev->scratch.num_reg = 7;
	rdev->scratch.reg_base = SCRATCH_REG0;
	for (i = 0; i < rdev->scratch.num_reg; i++) {
		rdev->scratch.free[i] = true;
		rdev->scratch.reg[i] = rdev->scratch.reg_base + (i * 4);
	}
}

void si_fence_ring_emit(struct radeon_device *rdev,
			struct radeon_fence *fence)
{
	struct radeon_ring *ring = &rdev->ring[fence->ring];
	u64 addr = rdev->fence_drv[fence->ring].gpu_addr;

	/* flush read cache over gart */
	radeon_ring_write(ring, PACKET3(PACKET3_SET_CONFIG_REG, 1));
	radeon_ring_write(ring, (CP_COHER_CNTL2 - PACKET3_SET_CONFIG_REG_START) >> 2);
	radeon_ring_write(ring, 0);
	radeon_ring_write(ring, PACKET3(PACKET3_SURFACE_SYNC, 3));
	radeon_ring_write(ring, PACKET3_TCL1_ACTION_ENA |
			  PACKET3_TC_ACTION_ENA |
			  PACKET3_SH_KCACHE_ACTION_ENA |
			  PACKET3_SH_ICACHE_ACTION_ENA);
	radeon_ring_write(ring, 0xFFFFFFFF);
	radeon_ring_write(ring, 0);
	radeon_ring_write(ring, 10); /* poll interval */
	/* EVENT_WRITE_EOP - flush caches, send int */
	radeon_ring_write(ring, PACKET3(PACKET3_EVENT_WRITE_EOP, 4));
	radeon_ring_write(ring, EVENT_TYPE(CACHE_FLUSH_AND_INV_TS_EVENT) | EVENT_INDEX(5));
	radeon_ring_write(ring, addr & 0xffffffff);
	radeon_ring_write(ring, (upper_32_bits(addr) & 0xff) | DATA_SEL(1) | INT_SEL(2));
	radeon_ring_write(ring, fence->seq);
	radeon_ring_write(ring, 0);
}

/*
 * IB stuff
 */
void si_ring_ib_execute(struct radeon_device *rdev, struct radeon_ib *ib)
{
	struct radeon_ring *ring = &rdev->ring[ib->ring];
	u32 header;

	if (ib->is_const_ib) {
		/* set switch buffer packet before const IB */
		radeon_ring_write(ring, PACKET3(PACKET3_SWITCH_BUFFER, 0));
		radeon_ring_write(ring, 0);

		header = PACKET3(PACKET3_INDIRECT_BUFFER_CONST, 2);
	} else {
		u32 next_rptr;
		if (ring->rptr_save_reg) {
			next_rptr = ring->wptr + 3 + 4 + 8;
			radeon_ring_write(ring, PACKET3(PACKET3_SET_CONFIG_REG, 1));
			radeon_ring_write(ring, ((ring->rptr_save_reg -
						  PACKET3_SET_CONFIG_REG_START) >> 2));
			radeon_ring_write(ring, next_rptr);
		} else if (rdev->wb.enabled) {
			next_rptr = ring->wptr + 5 + 4 + 8;
			radeon_ring_write(ring, PACKET3(PACKET3_WRITE_DATA, 3));
			radeon_ring_write(ring, (1 << 8));
			radeon_ring_write(ring, ring->next_rptr_gpu_addr & 0xfffffffc);
			radeon_ring_write(ring, upper_32_bits(ring->next_rptr_gpu_addr) & 0xffffffff);
			radeon_ring_write(ring, next_rptr);
		}

		header = PACKET3(PACKET3_INDIRECT_BUFFER, 2);
	}

	radeon_ring_write(ring, header);
	radeon_ring_write(ring,
#ifdef __BIG_ENDIAN
			  (2 << 0) |
#endif
			  (ib->gpu_addr & 0xFFFFFFFC));
	radeon_ring_write(ring, upper_32_bits(ib->gpu_addr) & 0xFFFF);
	radeon_ring_write(ring, ib->length_dw |
			  (ib->vm ? (ib->vm->id << 24) : 0));

	if (!ib->is_const_ib) {
		/* flush read cache over gart for this vmid */
		radeon_ring_write(ring, PACKET3(PACKET3_SET_CONFIG_REG, 1));
		radeon_ring_write(ring, (CP_COHER_CNTL2 - PACKET3_SET_CONFIG_REG_START) >> 2);
		radeon_ring_write(ring, ib->vm ? ib->vm->id : 0);
		radeon_ring_write(ring, PACKET3(PACKET3_SURFACE_SYNC, 3));
		radeon_ring_write(ring, PACKET3_TCL1_ACTION_ENA |
				  PACKET3_TC_ACTION_ENA |
				  PACKET3_SH_KCACHE_ACTION_ENA |
				  PACKET3_SH_ICACHE_ACTION_ENA);
		radeon_ring_write(ring, 0xFFFFFFFF);
		radeon_ring_write(ring, 0);
		radeon_ring_write(ring, 10); /* poll interval */
	}
}

/*
 * CP.
 */
static void si_cp_enable(struct radeon_device *rdev, bool enable)
{
	if (enable)
		WREG32(CP_ME_CNTL, 0);
	else {
		radeon_ttm_set_active_vram_size(rdev, rdev->mc.visible_vram_size);
		WREG32(CP_ME_CNTL, (CP_ME_HALT | CP_PFP_HALT | CP_CE_HALT));
		WREG32(SCRATCH_UMSK, 0);
		rdev->ring[RADEON_RING_TYPE_GFX_INDEX].ready = false;
		rdev->ring[CAYMAN_RING_TYPE_CP1_INDEX].ready = false;
		rdev->ring[CAYMAN_RING_TYPE_CP2_INDEX].ready = false;
	}
	udelay(50);
}

static int si_cp_load_microcode(struct radeon_device *rdev)
{
	const __be32 *fw_data;
	int i;

	if (!rdev->me_fw || !rdev->pfp_fw)
		return -EINVAL;

	si_cp_enable(rdev, false);

	/* PFP */
	fw_data = (const __be32 *)rdev->pfp_fw->data;
	WREG32(CP_PFP_UCODE_ADDR, 0);
	for (i = 0; i < SI_PFP_UCODE_SIZE; i++)
		WREG32(CP_PFP_UCODE_DATA, be32_to_cpup(fw_data++));
	WREG32(CP_PFP_UCODE_ADDR, 0);

	/* CE */
	fw_data = (const __be32 *)rdev->ce_fw->data;
	WREG32(CP_CE_UCODE_ADDR, 0);
	for (i = 0; i < SI_CE_UCODE_SIZE; i++)
		WREG32(CP_CE_UCODE_DATA, be32_to_cpup(fw_data++));
	WREG32(CP_CE_UCODE_ADDR, 0);

	/* ME */
	fw_data = (const __be32 *)rdev->me_fw->data;
	WREG32(CP_ME_RAM_WADDR, 0);
	for (i = 0; i < SI_PM4_UCODE_SIZE; i++)
		WREG32(CP_ME_RAM_DATA, be32_to_cpup(fw_data++));
	WREG32(CP_ME_RAM_WADDR, 0);

	WREG32(CP_PFP_UCODE_ADDR, 0);
	WREG32(CP_CE_UCODE_ADDR, 0);
	WREG32(CP_ME_RAM_WADDR, 0);
	WREG32(CP_ME_RAM_RADDR, 0);
	return 0;
}

static int si_cp_start(struct radeon_device *rdev)
{
	struct radeon_ring *ring = &rdev->ring[RADEON_RING_TYPE_GFX_INDEX];
	int r, i;

	r = radeon_ring_lock(rdev, ring, 7 + 4);
	if (r) {
		DRM_ERROR("radeon: cp failed to lock ring (%d).\n", r);
		return r;
	}
	/* init the CP */
	radeon_ring_write(ring, PACKET3(PACKET3_ME_INITIALIZE, 5));
	radeon_ring_write(ring, 0x1);
	radeon_ring_write(ring, 0x0);
	radeon_ring_write(ring, rdev->config.si.max_hw_contexts - 1);
	radeon_ring_write(ring, PACKET3_ME_INITIALIZE_DEVICE_ID(1));
	radeon_ring_write(ring, 0);
	radeon_ring_write(ring, 0);

	/* init the CE partitions */
	radeon_ring_write(ring, PACKET3(PACKET3_SET_BASE, 2));
	radeon_ring_write(ring, PACKET3_BASE_INDEX(CE_PARTITION_BASE));
	radeon_ring_write(ring, 0xc000);
	radeon_ring_write(ring, 0xe000);
	radeon_ring_unlock_commit(rdev, ring);

	si_cp_enable(rdev, true);

	r = radeon_ring_lock(rdev, ring, si_default_size + 10);
	if (r) {
		DRM_ERROR("radeon: cp failed to lock ring (%d).\n", r);
		return r;
	}

	/* setup clear context state */
	radeon_ring_write(ring, PACKET3(PACKET3_PREAMBLE_CNTL, 0));
	radeon_ring_write(ring, PACKET3_PREAMBLE_BEGIN_CLEAR_STATE);

	for (i = 0; i < si_default_size; i++)
		radeon_ring_write(ring, si_default_state[i]);

	radeon_ring_write(ring, PACKET3(PACKET3_PREAMBLE_CNTL, 0));
	radeon_ring_write(ring, PACKET3_PREAMBLE_END_CLEAR_STATE);

	/* set clear context state */
	radeon_ring_write(ring, PACKET3(PACKET3_CLEAR_STATE, 0));
	radeon_ring_write(ring, 0);

	radeon_ring_write(ring, PACKET3(PACKET3_SET_CONTEXT_REG, 2));
	radeon_ring_write(ring, 0x00000316);
	radeon_ring_write(ring, 0x0000000e); /* VGT_VERTEX_REUSE_BLOCK_CNTL */
	radeon_ring_write(ring, 0x00000010); /* VGT_OUT_DEALLOC_CNTL */

	radeon_ring_unlock_commit(rdev, ring);

	for (i = RADEON_RING_TYPE_GFX_INDEX; i <= CAYMAN_RING_TYPE_CP2_INDEX; ++i) {
		ring = &rdev->ring[i];
		r = radeon_ring_lock(rdev, ring, 2);

		/* clear the compute context state */
		radeon_ring_write(ring, PACKET3_COMPUTE(PACKET3_CLEAR_STATE, 0));
		radeon_ring_write(ring, 0);

		radeon_ring_unlock_commit(rdev, ring);
	}

	return 0;
}

static void si_cp_fini(struct radeon_device *rdev)
{
	struct radeon_ring *ring;
	si_cp_enable(rdev, false);

	ring = &rdev->ring[RADEON_RING_TYPE_GFX_INDEX];
	radeon_ring_fini(rdev, ring);
	radeon_scratch_free(rdev, ring->rptr_save_reg);

	ring = &rdev->ring[CAYMAN_RING_TYPE_CP1_INDEX];
	radeon_ring_fini(rdev, ring);
	radeon_scratch_free(rdev, ring->rptr_save_reg);

	ring = &rdev->ring[CAYMAN_RING_TYPE_CP2_INDEX];
	radeon_ring_fini(rdev, ring);
	radeon_scratch_free(rdev, ring->rptr_save_reg);
}

static int si_cp_resume(struct radeon_device *rdev)
{
	struct radeon_ring *ring;
	u32 tmp;
	u32 rb_bufsz;
	int r;

	/* Reset cp; if cp is reset, then PA, SH, VGT also need to be reset */
	WREG32(GRBM_SOFT_RESET, (SOFT_RESET_CP |
				 SOFT_RESET_PA |
				 SOFT_RESET_VGT |
				 SOFT_RESET_SPI |
				 SOFT_RESET_SX));
	RREG32(GRBM_SOFT_RESET);
	mdelay(15);
	WREG32(GRBM_SOFT_RESET, 0);
	RREG32(GRBM_SOFT_RESET);

	WREG32(CP_SEM_WAIT_TIMER, 0x0);
	WREG32(CP_SEM_INCOMPLETE_TIMER_CNTL, 0x0);

	/* Set the write pointer delay */
	WREG32(CP_RB_WPTR_DELAY, 0);

	WREG32(CP_DEBUG, 0);
	WREG32(SCRATCH_ADDR, ((rdev->wb.gpu_addr + RADEON_WB_SCRATCH_OFFSET) >> 8) & 0xFFFFFFFF);

	/* ring 0 - compute and gfx */
	/* Set ring buffer size */
	ring = &rdev->ring[RADEON_RING_TYPE_GFX_INDEX];
	rb_bufsz = drm_order(ring->ring_size / 8);
	tmp = (drm_order(RADEON_GPU_PAGE_SIZE/8) << 8) | rb_bufsz;
#ifdef __BIG_ENDIAN
	tmp |= BUF_SWAP_32BIT;
#endif
	WREG32(CP_RB0_CNTL, tmp);

	/* Initialize the ring buffer's read and write pointers */
	WREG32(CP_RB0_CNTL, tmp | RB_RPTR_WR_ENA);
	ring->wptr = 0;
	WREG32(CP_RB0_WPTR, ring->wptr);

	/* set the wb address whether it's enabled or not */
	WREG32(CP_RB0_RPTR_ADDR, (rdev->wb.gpu_addr + RADEON_WB_CP_RPTR_OFFSET) & 0xFFFFFFFC);
	WREG32(CP_RB0_RPTR_ADDR_HI, upper_32_bits(rdev->wb.gpu_addr + RADEON_WB_CP_RPTR_OFFSET) & 0xFF);

	if (rdev->wb.enabled)
		WREG32(SCRATCH_UMSK, 0xff);
	else {
		tmp |= RB_NO_UPDATE;
		WREG32(SCRATCH_UMSK, 0);
	}

	mdelay(1);
	WREG32(CP_RB0_CNTL, tmp);

	WREG32(CP_RB0_BASE, ring->gpu_addr >> 8);

	ring->rptr = RREG32(CP_RB0_RPTR);

	/* ring1  - compute only */
	/* Set ring buffer size */
	ring = &rdev->ring[CAYMAN_RING_TYPE_CP1_INDEX];
	rb_bufsz = drm_order(ring->ring_size / 8);
	tmp = (drm_order(RADEON_GPU_PAGE_SIZE/8) << 8) | rb_bufsz;
#ifdef __BIG_ENDIAN
	tmp |= BUF_SWAP_32BIT;
#endif
	WREG32(CP_RB1_CNTL, tmp);

	/* Initialize the ring buffer's read and write pointers */
	WREG32(CP_RB1_CNTL, tmp | RB_RPTR_WR_ENA);
	ring->wptr = 0;
	WREG32(CP_RB1_WPTR, ring->wptr);

	/* set the wb address whether it's enabled or not */
	WREG32(CP_RB1_RPTR_ADDR, (rdev->wb.gpu_addr + RADEON_WB_CP1_RPTR_OFFSET) & 0xFFFFFFFC);
	WREG32(CP_RB1_RPTR_ADDR_HI, upper_32_bits(rdev->wb.gpu_addr + RADEON_WB_CP1_RPTR_OFFSET) & 0xFF);

	mdelay(1);
	WREG32(CP_RB1_CNTL, tmp);

	WREG32(CP_RB1_BASE, ring->gpu_addr >> 8);

	ring->rptr = RREG32(CP_RB1_RPTR);

	/* ring2 - compute only */
	/* Set ring buffer size */
	ring = &rdev->ring[CAYMAN_RING_TYPE_CP2_INDEX];
	rb_bufsz = drm_order(ring->ring_size / 8);
	tmp = (drm_order(RADEON_GPU_PAGE_SIZE/8) << 8) | rb_bufsz;
#ifdef __BIG_ENDIAN
	tmp |= BUF_SWAP_32BIT;
#endif
	WREG32(CP_RB2_CNTL, tmp);

	/* Initialize the ring buffer's read and write pointers */
	WREG32(CP_RB2_CNTL, tmp | RB_RPTR_WR_ENA);
	ring->wptr = 0;
	WREG32(CP_RB2_WPTR, ring->wptr);

	/* set the wb address whether it's enabled or not */
	WREG32(CP_RB2_RPTR_ADDR, (rdev->wb.gpu_addr + RADEON_WB_CP2_RPTR_OFFSET) & 0xFFFFFFFC);
	WREG32(CP_RB2_RPTR_ADDR_HI, upper_32_bits(rdev->wb.gpu_addr + RADEON_WB_CP2_RPTR_OFFSET) & 0xFF);

	mdelay(1);
	WREG32(CP_RB2_CNTL, tmp);

	WREG32(CP_RB2_BASE, ring->gpu_addr >> 8);

	ring->rptr = RREG32(CP_RB2_RPTR);

	/* start the rings */
	si_cp_start(rdev);
	rdev->ring[RADEON_RING_TYPE_GFX_INDEX].ready = true;
	rdev->ring[CAYMAN_RING_TYPE_CP1_INDEX].ready = true;
	rdev->ring[CAYMAN_RING_TYPE_CP2_INDEX].ready = true;
	r = radeon_ring_test(rdev, RADEON_RING_TYPE_GFX_INDEX, &rdev->ring[RADEON_RING_TYPE_GFX_INDEX]);
	if (r) {
		rdev->ring[RADEON_RING_TYPE_GFX_INDEX].ready = false;
		rdev->ring[CAYMAN_RING_TYPE_CP1_INDEX].ready = false;
		rdev->ring[CAYMAN_RING_TYPE_CP2_INDEX].ready = false;
		return r;
	}
	r = radeon_ring_test(rdev, CAYMAN_RING_TYPE_CP1_INDEX, &rdev->ring[CAYMAN_RING_TYPE_CP1_INDEX]);
	if (r) {
		rdev->ring[CAYMAN_RING_TYPE_CP1_INDEX].ready = false;
	}
	r = radeon_ring_test(rdev, CAYMAN_RING_TYPE_CP2_INDEX, &rdev->ring[CAYMAN_RING_TYPE_CP2_INDEX]);
	if (r) {
		rdev->ring[CAYMAN_RING_TYPE_CP2_INDEX].ready = false;
	}

	return 0;
}

static u32 si_gpu_check_soft_reset(struct radeon_device *rdev)
{
	u32 reset_mask = 0;
	u32 tmp;

	/* GRBM_STATUS */
	tmp = RREG32(GRBM_STATUS);
	if (tmp & (PA_BUSY | SC_BUSY |
		   BCI_BUSY | SX_BUSY |
		   TA_BUSY | VGT_BUSY |
		   DB_BUSY | CB_BUSY |
		   GDS_BUSY | SPI_BUSY |
		   IA_BUSY | IA_BUSY_NO_DMA))
		reset_mask |= RADEON_RESET_GFX;

	if (tmp & (CF_RQ_PENDING | PF_RQ_PENDING |
		   CP_BUSY | CP_COHERENCY_BUSY))
		reset_mask |= RADEON_RESET_CP;

	if (tmp & GRBM_EE_BUSY)
		reset_mask |= RADEON_RESET_GRBM | RADEON_RESET_GFX | RADEON_RESET_CP;

	/* GRBM_STATUS2 */
	tmp = RREG32(GRBM_STATUS2);
	if (tmp & (RLC_RQ_PENDING | RLC_BUSY))
		reset_mask |= RADEON_RESET_RLC;

	/* DMA_STATUS_REG 0 */
	tmp = RREG32(DMA_STATUS_REG + DMA0_REGISTER_OFFSET);
	if (!(tmp & DMA_IDLE))
		reset_mask |= RADEON_RESET_DMA;

	/* DMA_STATUS_REG 1 */
	tmp = RREG32(DMA_STATUS_REG + DMA1_REGISTER_OFFSET);
	if (!(tmp & DMA_IDLE))
		reset_mask |= RADEON_RESET_DMA1;

	/* SRBM_STATUS2 */
	tmp = RREG32(SRBM_STATUS2);
	if (tmp & DMA_BUSY)
		reset_mask |= RADEON_RESET_DMA;

	if (tmp & DMA1_BUSY)
		reset_mask |= RADEON_RESET_DMA1;

	/* SRBM_STATUS */
	tmp = RREG32(SRBM_STATUS);

	if (tmp & IH_BUSY)
		reset_mask |= RADEON_RESET_IH;

	if (tmp & SEM_BUSY)
		reset_mask |= RADEON_RESET_SEM;

	if (tmp & GRBM_RQ_PENDING)
		reset_mask |= RADEON_RESET_GRBM;

	if (tmp & VMC_BUSY)
		reset_mask |= RADEON_RESET_VMC;

	if (tmp & (MCB_BUSY | MCB_NON_DISPLAY_BUSY |
		   MCC_BUSY | MCD_BUSY))
		reset_mask |= RADEON_RESET_MC;

	if (evergreen_is_display_hung(rdev))
		reset_mask |= RADEON_RESET_DISPLAY;

	/* VM_L2_STATUS */
	tmp = RREG32(VM_L2_STATUS);
	if (tmp & L2_BUSY)
		reset_mask |= RADEON_RESET_VMC;

	/* Skip MC reset as it's mostly likely not hung, just busy */
	if (reset_mask & RADEON_RESET_MC) {
		DRM_DEBUG("MC busy: 0x%08X, clearing.\n", reset_mask);
		reset_mask &= ~RADEON_RESET_MC;
	}

	return reset_mask;
}

static void si_gpu_soft_reset(struct radeon_device *rdev, u32 reset_mask)
{
	struct evergreen_mc_save save;
	u32 grbm_soft_reset = 0, srbm_soft_reset = 0;
	u32 tmp;

	if (reset_mask == 0)
		return;

	dev_info(rdev->dev, "GPU softreset: 0x%08X\n", reset_mask);

	evergreen_print_gpu_status_regs(rdev);
	dev_info(rdev->dev, "  VM_CONTEXT1_PROTECTION_FAULT_ADDR   0x%08X\n",
		 RREG32(VM_CONTEXT1_PROTECTION_FAULT_ADDR));
	dev_info(rdev->dev, "  VM_CONTEXT1_PROTECTION_FAULT_STATUS 0x%08X\n",
		 RREG32(VM_CONTEXT1_PROTECTION_FAULT_STATUS));

	/* Disable CP parsing/prefetching */
	WREG32(CP_ME_CNTL, CP_ME_HALT | CP_PFP_HALT | CP_CE_HALT);

	if (reset_mask & RADEON_RESET_DMA) {
		/* dma0 */
		tmp = RREG32(DMA_RB_CNTL + DMA0_REGISTER_OFFSET);
		tmp &= ~DMA_RB_ENABLE;
		WREG32(DMA_RB_CNTL + DMA0_REGISTER_OFFSET, tmp);
	}
	if (reset_mask & RADEON_RESET_DMA1) {
		/* dma1 */
		tmp = RREG32(DMA_RB_CNTL + DMA1_REGISTER_OFFSET);
		tmp &= ~DMA_RB_ENABLE;
		WREG32(DMA_RB_CNTL + DMA1_REGISTER_OFFSET, tmp);
	}

	udelay(50);

	evergreen_mc_stop(rdev, &save);
	if (evergreen_mc_wait_for_idle(rdev)) {
		dev_warn(rdev->dev, "Wait for MC idle timedout !\n");
	}

	if (reset_mask & (RADEON_RESET_GFX | RADEON_RESET_COMPUTE | RADEON_RESET_CP)) {
		grbm_soft_reset = SOFT_RESET_CB |
			SOFT_RESET_DB |
			SOFT_RESET_GDS |
			SOFT_RESET_PA |
			SOFT_RESET_SC |
			SOFT_RESET_BCI |
			SOFT_RESET_SPI |
			SOFT_RESET_SX |
			SOFT_RESET_TC |
			SOFT_RESET_TA |
			SOFT_RESET_VGT |
			SOFT_RESET_IA;
	}

	if (reset_mask & RADEON_RESET_CP) {
		grbm_soft_reset |= SOFT_RESET_CP | SOFT_RESET_VGT;

		srbm_soft_reset |= SOFT_RESET_GRBM;
	}

	if (reset_mask & RADEON_RESET_DMA)
		srbm_soft_reset |= SOFT_RESET_DMA;

	if (reset_mask & RADEON_RESET_DMA1)
		srbm_soft_reset |= SOFT_RESET_DMA1;

	if (reset_mask & RADEON_RESET_DISPLAY)
		srbm_soft_reset |= SOFT_RESET_DC;

	if (reset_mask & RADEON_RESET_RLC)
		grbm_soft_reset |= SOFT_RESET_RLC;

	if (reset_mask & RADEON_RESET_SEM)
		srbm_soft_reset |= SOFT_RESET_SEM;

	if (reset_mask & RADEON_RESET_IH)
		srbm_soft_reset |= SOFT_RESET_IH;

	if (reset_mask & RADEON_RESET_GRBM)
		srbm_soft_reset |= SOFT_RESET_GRBM;

	if (reset_mask & RADEON_RESET_VMC)
		srbm_soft_reset |= SOFT_RESET_VMC;

	if (reset_mask & RADEON_RESET_MC)
		srbm_soft_reset |= SOFT_RESET_MC;

	if (grbm_soft_reset) {
		tmp = RREG32(GRBM_SOFT_RESET);
		tmp |= grbm_soft_reset;
		dev_info(rdev->dev, "GRBM_SOFT_RESET=0x%08X\n", tmp);
		WREG32(GRBM_SOFT_RESET, tmp);
		tmp = RREG32(GRBM_SOFT_RESET);

		udelay(50);

		tmp &= ~grbm_soft_reset;
		WREG32(GRBM_SOFT_RESET, tmp);
		tmp = RREG32(GRBM_SOFT_RESET);
	}

	if (srbm_soft_reset) {
		tmp = RREG32(SRBM_SOFT_RESET);
		tmp |= srbm_soft_reset;
		dev_info(rdev->dev, "SRBM_SOFT_RESET=0x%08X\n", tmp);
		WREG32(SRBM_SOFT_RESET, tmp);
		tmp = RREG32(SRBM_SOFT_RESET);

		udelay(50);

		tmp &= ~srbm_soft_reset;
		WREG32(SRBM_SOFT_RESET, tmp);
		tmp = RREG32(SRBM_SOFT_RESET);
	}

	/* Wait a little for things to settle down */
	udelay(50);

	evergreen_mc_resume(rdev, &save);
	udelay(50);

	evergreen_print_gpu_status_regs(rdev);
}

int si_asic_reset(struct radeon_device *rdev)
{
	u32 reset_mask;

	reset_mask = si_gpu_check_soft_reset(rdev);

	if (reset_mask)
		r600_set_bios_scratch_engine_hung(rdev, true);

	si_gpu_soft_reset(rdev, reset_mask);

	reset_mask = si_gpu_check_soft_reset(rdev);

	if (!reset_mask)
		r600_set_bios_scratch_engine_hung(rdev, false);

	return 0;
}

/**
 * si_gfx_is_lockup - Check if the GFX engine is locked up
 *
 * @rdev: radeon_device pointer
 * @ring: radeon_ring structure holding ring information
 *
 * Check if the GFX engine is locked up.
 * Returns true if the engine appears to be locked up, false if not.
 */
bool si_gfx_is_lockup(struct radeon_device *rdev, struct radeon_ring *ring)
{
	u32 reset_mask = si_gpu_check_soft_reset(rdev);

	if (!(reset_mask & (RADEON_RESET_GFX |
			    RADEON_RESET_COMPUTE |
			    RADEON_RESET_CP))) {
		radeon_ring_lockup_update(ring);
		return false;
	}
	/* force CP activities */
	radeon_ring_force_activity(rdev, ring);
	return radeon_ring_test_lockup(rdev, ring);
}

/**
 * si_dma_is_lockup - Check if the DMA engine is locked up
 *
 * @rdev: radeon_device pointer
 * @ring: radeon_ring structure holding ring information
 *
 * Check if the async DMA engine is locked up.
 * Returns true if the engine appears to be locked up, false if not.
 */
bool si_dma_is_lockup(struct radeon_device *rdev, struct radeon_ring *ring)
{
	u32 reset_mask = si_gpu_check_soft_reset(rdev);
	u32 mask;

	if (ring->idx == R600_RING_TYPE_DMA_INDEX)
		mask = RADEON_RESET_DMA;
	else
		mask = RADEON_RESET_DMA1;

	if (!(reset_mask & mask)) {
		radeon_ring_lockup_update(ring);
		return false;
	}
	/* force ring activities */
	radeon_ring_force_activity(rdev, ring);
	return radeon_ring_test_lockup(rdev, ring);
}

/* MC */
static void si_mc_program(struct radeon_device *rdev)
{
	struct evergreen_mc_save save;
	u32 tmp;
	int i, j;

	/* Initialize HDP */
	for (i = 0, j = 0; i < 32; i++, j += 0x18) {
		WREG32((0x2c14 + j), 0x00000000);
		WREG32((0x2c18 + j), 0x00000000);
		WREG32((0x2c1c + j), 0x00000000);
		WREG32((0x2c20 + j), 0x00000000);
		WREG32((0x2c24 + j), 0x00000000);
	}
	WREG32(HDP_REG_COHERENCY_FLUSH_CNTL, 0);

	evergreen_mc_stop(rdev, &save);
	if (radeon_mc_wait_for_idle(rdev)) {
		dev_warn(rdev->dev, "Wait for MC idle timedout !\n");
	}
	if (!ASIC_IS_NODCE(rdev))
		/* Lockout access through VGA aperture*/
		WREG32(VGA_HDP_CONTROL, VGA_MEMORY_DISABLE);
	/* Update configuration */
	WREG32(MC_VM_SYSTEM_APERTURE_LOW_ADDR,
	       rdev->mc.vram_start >> 12);
	WREG32(MC_VM_SYSTEM_APERTURE_HIGH_ADDR,
	       rdev->mc.vram_end >> 12);
	WREG32(MC_VM_SYSTEM_APERTURE_DEFAULT_ADDR,
	       rdev->vram_scratch.gpu_addr >> 12);
	tmp = ((rdev->mc.vram_end >> 24) & 0xFFFF) << 16;
	tmp |= ((rdev->mc.vram_start >> 24) & 0xFFFF);
	WREG32(MC_VM_FB_LOCATION, tmp);
	/* XXX double check these! */
	WREG32(HDP_NONSURFACE_BASE, (rdev->mc.vram_start >> 8));
	WREG32(HDP_NONSURFACE_INFO, (2 << 7) | (1 << 30));
	WREG32(HDP_NONSURFACE_SIZE, 0x3FFFFFFF);
	WREG32(MC_VM_AGP_BASE, 0);
	WREG32(MC_VM_AGP_TOP, 0x0FFFFFFF);
	WREG32(MC_VM_AGP_BOT, 0x0FFFFFFF);
	if (radeon_mc_wait_for_idle(rdev)) {
		dev_warn(rdev->dev, "Wait for MC idle timedout !\n");
	}
	evergreen_mc_resume(rdev, &save);
	if (!ASIC_IS_NODCE(rdev)) {
		/* we need to own VRAM, so turn off the VGA renderer here
		 * to stop it overwriting our objects */
		rv515_vga_render_disable(rdev);
	}
}

void si_vram_gtt_location(struct radeon_device *rdev,
			  struct radeon_mc *mc)
{
	if (mc->mc_vram_size > 0xFFC0000000ULL) {
		/* leave room for at least 1024M GTT */
		dev_warn(rdev->dev, "limiting VRAM\n");
		mc->real_vram_size = 0xFFC0000000ULL;
		mc->mc_vram_size = 0xFFC0000000ULL;
	}
	radeon_vram_location(rdev, &rdev->mc, 0);
	rdev->mc.gtt_base_align = 0;
	radeon_gtt_location(rdev, mc);
}

static int si_mc_init(struct radeon_device *rdev)
{
	u32 tmp;
	int chansize, numchan;

	/* Get VRAM informations */
	rdev->mc.vram_is_ddr = true;
	tmp = RREG32(MC_ARB_RAMCFG);
	if (tmp & CHANSIZE_OVERRIDE) {
		chansize = 16;
	} else if (tmp & CHANSIZE_MASK) {
		chansize = 64;
	} else {
		chansize = 32;
	}
	tmp = RREG32(MC_SHARED_CHMAP);
	switch ((tmp & NOOFCHAN_MASK) >> NOOFCHAN_SHIFT) {
	case 0:
	default:
		numchan = 1;
		break;
	case 1:
		numchan = 2;
		break;
	case 2:
		numchan = 4;
		break;
	case 3:
		numchan = 8;
		break;
	case 4:
		numchan = 3;
		break;
	case 5:
		numchan = 6;
		break;
	case 6:
		numchan = 10;
		break;
	case 7:
		numchan = 12;
		break;
	case 8:
		numchan = 16;
		break;
	}
	rdev->mc.vram_width = numchan * chansize;
	/* Could aper size report 0 ? */
	rdev->mc.aper_base = pci_resource_start(rdev->pdev, 0);
	rdev->mc.aper_size = pci_resource_len(rdev->pdev, 0);
	/* size in MB on si */
	rdev->mc.mc_vram_size = RREG32(CONFIG_MEMSIZE) * 1024ULL * 1024ULL;
	rdev->mc.real_vram_size = RREG32(CONFIG_MEMSIZE) * 1024ULL * 1024ULL;
	rdev->mc.visible_vram_size = rdev->mc.aper_size;
	si_vram_gtt_location(rdev, &rdev->mc);
	radeon_update_bandwidth_info(rdev);

	return 0;
}

/*
 * GART
 */
void si_pcie_gart_tlb_flush(struct radeon_device *rdev)
{
	/* flush hdp cache */
	WREG32(HDP_MEM_COHERENCY_FLUSH_CNTL, 0x1);

	/* bits 0-15 are the VM contexts0-15 */
	WREG32(VM_INVALIDATE_REQUEST, 1);
}

static int si_pcie_gart_enable(struct radeon_device *rdev)
{
	int r, i;

	if (rdev->gart.robj == NULL) {
		dev_err(rdev->dev, "No VRAM object for PCIE GART.\n");
		return -EINVAL;
	}
	r = radeon_gart_table_vram_pin(rdev);
	if (r)
		return r;
	radeon_gart_restore(rdev);
	/* Setup TLB control */
	WREG32(MC_VM_MX_L1_TLB_CNTL,
	       (0xA << 7) |
	       ENABLE_L1_TLB |
	       SYSTEM_ACCESS_MODE_NOT_IN_SYS |
	       ENABLE_ADVANCED_DRIVER_MODEL |
	       SYSTEM_APERTURE_UNMAPPED_ACCESS_PASS_THRU);
	/* Setup L2 cache */
	WREG32(VM_L2_CNTL, ENABLE_L2_CACHE |
	       ENABLE_L2_PTE_CACHE_LRU_UPDATE_BY_WRITE |
	       ENABLE_L2_PDE0_CACHE_LRU_UPDATE_BY_WRITE |
	       EFFECTIVE_L2_QUEUE_SIZE(7) |
	       CONTEXT1_IDENTITY_ACCESS_MODE(1));
	WREG32(VM_L2_CNTL2, INVALIDATE_ALL_L1_TLBS | INVALIDATE_L2_CACHE);
	WREG32(VM_L2_CNTL3, L2_CACHE_BIGK_ASSOCIATIVITY |
	       L2_CACHE_BIGK_FRAGMENT_SIZE(0));
	/* setup context0 */
	WREG32(VM_CONTEXT0_PAGE_TABLE_START_ADDR, rdev->mc.gtt_start >> 12);
	WREG32(VM_CONTEXT0_PAGE_TABLE_END_ADDR, rdev->mc.gtt_end >> 12);
	WREG32(VM_CONTEXT0_PAGE_TABLE_BASE_ADDR, rdev->gart.table_addr >> 12);
	WREG32(VM_CONTEXT0_PROTECTION_FAULT_DEFAULT_ADDR,
			(u32)(rdev->dummy_page.addr >> 12));
	WREG32(VM_CONTEXT0_CNTL2, 0);
	WREG32(VM_CONTEXT0_CNTL, (ENABLE_CONTEXT | PAGE_TABLE_DEPTH(0) |
				  RANGE_PROTECTION_FAULT_ENABLE_DEFAULT));

	WREG32(0x15D4, 0);
	WREG32(0x15D8, 0);
	WREG32(0x15DC, 0);

	/* empty context1-15 */
	/* set vm size, must be a multiple of 4 */
	WREG32(VM_CONTEXT1_PAGE_TABLE_START_ADDR, 0);
	WREG32(VM_CONTEXT1_PAGE_TABLE_END_ADDR, rdev->vm_manager.max_pfn);
	/* Assign the pt base to something valid for now; the pts used for
	 * the VMs are determined by the application and setup and assigned
	 * on the fly in the vm part of radeon_gart.c
	 */
	for (i = 1; i < 16; i++) {
		if (i < 8)
			WREG32(VM_CONTEXT0_PAGE_TABLE_BASE_ADDR + (i << 2),
			       rdev->gart.table_addr >> 12);
		else
			WREG32(VM_CONTEXT8_PAGE_TABLE_BASE_ADDR + ((i - 8) << 2),
			       rdev->gart.table_addr >> 12);
	}

	/* enable context1-15 */
	WREG32(VM_CONTEXT1_PROTECTION_FAULT_DEFAULT_ADDR,
	       (u32)(rdev->dummy_page.addr >> 12));
	WREG32(VM_CONTEXT1_CNTL2, 4);
	WREG32(VM_CONTEXT1_CNTL, ENABLE_CONTEXT | PAGE_TABLE_DEPTH(1) |
				RANGE_PROTECTION_FAULT_ENABLE_INTERRUPT |
				RANGE_PROTECTION_FAULT_ENABLE_DEFAULT |
				DUMMY_PAGE_PROTECTION_FAULT_ENABLE_INTERRUPT |
				DUMMY_PAGE_PROTECTION_FAULT_ENABLE_DEFAULT |
				PDE0_PROTECTION_FAULT_ENABLE_INTERRUPT |
				PDE0_PROTECTION_FAULT_ENABLE_DEFAULT |
				VALID_PROTECTION_FAULT_ENABLE_INTERRUPT |
				VALID_PROTECTION_FAULT_ENABLE_DEFAULT |
				READ_PROTECTION_FAULT_ENABLE_INTERRUPT |
				READ_PROTECTION_FAULT_ENABLE_DEFAULT |
				WRITE_PROTECTION_FAULT_ENABLE_INTERRUPT |
				WRITE_PROTECTION_FAULT_ENABLE_DEFAULT);

	si_pcie_gart_tlb_flush(rdev);
	DRM_INFO("PCIE GART of %uM enabled (table at 0x%016llX).\n",
		 (unsigned)(rdev->mc.gtt_size >> 20),
		 (unsigned long long)rdev->gart.table_addr);
	rdev->gart.ready = true;
	return 0;
}

static void si_pcie_gart_disable(struct radeon_device *rdev)
{
	/* Disable all tables */
	WREG32(VM_CONTEXT0_CNTL, 0);
	WREG32(VM_CONTEXT1_CNTL, 0);
	/* Setup TLB control */
	WREG32(MC_VM_MX_L1_TLB_CNTL, SYSTEM_ACCESS_MODE_NOT_IN_SYS |
	       SYSTEM_APERTURE_UNMAPPED_ACCESS_PASS_THRU);
	/* Setup L2 cache */
	WREG32(VM_L2_CNTL, ENABLE_L2_PTE_CACHE_LRU_UPDATE_BY_WRITE |
	       ENABLE_L2_PDE0_CACHE_LRU_UPDATE_BY_WRITE |
	       EFFECTIVE_L2_QUEUE_SIZE(7) |
	       CONTEXT1_IDENTITY_ACCESS_MODE(1));
	WREG32(VM_L2_CNTL2, 0);
	WREG32(VM_L2_CNTL3, L2_CACHE_BIGK_ASSOCIATIVITY |
	       L2_CACHE_BIGK_FRAGMENT_SIZE(0));
	radeon_gart_table_vram_unpin(rdev);
}

static void si_pcie_gart_fini(struct radeon_device *rdev)
{
	si_pcie_gart_disable(rdev);
	radeon_gart_table_vram_free(rdev);
	radeon_gart_fini(rdev);
}

/* vm parser */
static bool si_vm_reg_valid(u32 reg)
{
	/* context regs are fine */
	if (reg >= 0x28000)
		return true;

	/* check config regs */
	switch (reg) {
	case GRBM_GFX_INDEX:
	case CP_STRMOUT_CNTL:
	case VGT_VTX_VECT_EJECT_REG:
	case VGT_CACHE_INVALIDATION:
	case VGT_ESGS_RING_SIZE:
	case VGT_GSVS_RING_SIZE:
	case VGT_GS_VERTEX_REUSE:
	case VGT_PRIMITIVE_TYPE:
	case VGT_INDEX_TYPE:
	case VGT_NUM_INDICES:
	case VGT_NUM_INSTANCES:
	case VGT_TF_RING_SIZE:
	case VGT_HS_OFFCHIP_PARAM:
	case VGT_TF_MEMORY_BASE:
	case PA_CL_ENHANCE:
	case PA_SU_LINE_STIPPLE_VALUE:
	case PA_SC_LINE_STIPPLE_STATE:
	case PA_SC_ENHANCE:
	case SQC_CACHES:
	case SPI_STATIC_THREAD_MGMT_1:
	case SPI_STATIC_THREAD_MGMT_2:
	case SPI_STATIC_THREAD_MGMT_3:
	case SPI_PS_MAX_WAVE_ID:
	case SPI_CONFIG_CNTL:
	case SPI_CONFIG_CNTL_1:
	case TA_CNTL_AUX:
		return true;
	default:
		DRM_ERROR("Invalid register 0x%x in CS\n", reg);
		return false;
	}
}

static int si_vm_packet3_ce_check(struct radeon_device *rdev,
				  u32 *ib, struct radeon_cs_packet *pkt)
{
	switch (pkt->opcode) {
	case PACKET3_NOP:
	case PACKET3_SET_BASE:
	case PACKET3_SET_CE_DE_COUNTERS:
	case PACKET3_LOAD_CONST_RAM:
	case PACKET3_WRITE_CONST_RAM:
	case PACKET3_WRITE_CONST_RAM_OFFSET:
	case PACKET3_DUMP_CONST_RAM:
	case PACKET3_INCREMENT_CE_COUNTER:
	case PACKET3_WAIT_ON_DE_COUNTER:
	case PACKET3_CE_WRITE:
		break;
	default:
		DRM_ERROR("Invalid CE packet3: 0x%x\n", pkt->opcode);
		return -EINVAL;
	}
	return 0;
}

static int si_vm_packet3_gfx_check(struct radeon_device *rdev,
				   u32 *ib, struct radeon_cs_packet *pkt)
{
	u32 idx = pkt->idx + 1;
	u32 idx_value = ib[idx];
	u32 start_reg, end_reg, reg, i;
	u32 command, info;

	switch (pkt->opcode) {
	case PACKET3_NOP:
	case PACKET3_SET_BASE:
	case PACKET3_CLEAR_STATE:
	case PACKET3_INDEX_BUFFER_SIZE:
	case PACKET3_DISPATCH_DIRECT:
	case PACKET3_DISPATCH_INDIRECT:
	case PACKET3_ALLOC_GDS:
	case PACKET3_WRITE_GDS_RAM:
	case PACKET3_ATOMIC_GDS:
	case PACKET3_ATOMIC:
	case PACKET3_OCCLUSION_QUERY:
	case PACKET3_SET_PREDICATION:
	case PACKET3_COND_EXEC:
	case PACKET3_PRED_EXEC:
	case PACKET3_DRAW_INDIRECT:
	case PACKET3_DRAW_INDEX_INDIRECT:
	case PACKET3_INDEX_BASE:
	case PACKET3_DRAW_INDEX_2:
	case PACKET3_CONTEXT_CONTROL:
	case PACKET3_INDEX_TYPE:
	case PACKET3_DRAW_INDIRECT_MULTI:
	case PACKET3_DRAW_INDEX_AUTO:
	case PACKET3_DRAW_INDEX_IMMD:
	case PACKET3_NUM_INSTANCES:
	case PACKET3_DRAW_INDEX_MULTI_AUTO:
	case PACKET3_STRMOUT_BUFFER_UPDATE:
	case PACKET3_DRAW_INDEX_OFFSET_2:
	case PACKET3_DRAW_INDEX_MULTI_ELEMENT:
	case PACKET3_DRAW_INDEX_INDIRECT_MULTI:
	case PACKET3_MPEG_INDEX:
	case PACKET3_WAIT_REG_MEM:
	case PACKET3_MEM_WRITE:
	case PACKET3_PFP_SYNC_ME:
	case PACKET3_SURFACE_SYNC:
	case PACKET3_EVENT_WRITE:
	case PACKET3_EVENT_WRITE_EOP:
	case PACKET3_EVENT_WRITE_EOS:
	case PACKET3_SET_CONTEXT_REG:
	case PACKET3_SET_CONTEXT_REG_INDIRECT:
	case PACKET3_SET_SH_REG:
	case PACKET3_SET_SH_REG_OFFSET:
	case PACKET3_INCREMENT_DE_COUNTER:
	case PACKET3_WAIT_ON_CE_COUNTER:
	case PACKET3_WAIT_ON_AVAIL_BUFFER:
	case PACKET3_ME_WRITE:
		break;
	case PACKET3_COPY_DATA:
		if ((idx_value & 0xf00) == 0) {
			reg = ib[idx + 3] * 4;
			if (!si_vm_reg_valid(reg))
				return -EINVAL;
		}
		break;
	case PACKET3_WRITE_DATA:
		if ((idx_value & 0xf00) == 0) {
			start_reg = ib[idx + 1] * 4;
			if (idx_value & 0x10000) {
				if (!si_vm_reg_valid(start_reg))
					return -EINVAL;
			} else {
				for (i = 0; i < (pkt->count - 2); i++) {
					reg = start_reg + (4 * i);
					if (!si_vm_reg_valid(reg))
						return -EINVAL;
				}
			}
		}
		break;
	case PACKET3_COND_WRITE:
		if (idx_value & 0x100) {
			reg = ib[idx + 5] * 4;
			if (!si_vm_reg_valid(reg))
				return -EINVAL;
		}
		break;
	case PACKET3_COPY_DW:
		if (idx_value & 0x2) {
			reg = ib[idx + 3] * 4;
			if (!si_vm_reg_valid(reg))
				return -EINVAL;
		}
		break;
	case PACKET3_SET_CONFIG_REG:
		start_reg = (idx_value << 2) + PACKET3_SET_CONFIG_REG_START;
		end_reg = 4 * pkt->count + start_reg - 4;
		if ((start_reg < PACKET3_SET_CONFIG_REG_START) ||
		    (start_reg >= PACKET3_SET_CONFIG_REG_END) ||
		    (end_reg >= PACKET3_SET_CONFIG_REG_END)) {
			DRM_ERROR("bad PACKET3_SET_CONFIG_REG\n");
			return -EINVAL;
		}
		for (i = 0; i < pkt->count; i++) {
			reg = start_reg + (4 * i);
			if (!si_vm_reg_valid(reg))
				return -EINVAL;
		}
		break;
	case PACKET3_CP_DMA:
		command = ib[idx + 4];
		info = ib[idx + 1];
		if (command & PACKET3_CP_DMA_CMD_SAS) {
			/* src address space is register */
			if (((info & 0x60000000) >> 29) == 0) {
				start_reg = idx_value << 2;
				if (command & PACKET3_CP_DMA_CMD_SAIC) {
					reg = start_reg;
					if (!si_vm_reg_valid(reg)) {
						DRM_ERROR("CP DMA Bad SRC register\n");
						return -EINVAL;
					}
				} else {
					for (i = 0; i < (command & 0x1fffff); i++) {
						reg = start_reg + (4 * i);
						if (!si_vm_reg_valid(reg)) {
							DRM_ERROR("CP DMA Bad SRC register\n");
							return -EINVAL;
						}
					}
				}
			}
		}
		if (command & PACKET3_CP_DMA_CMD_DAS) {
			/* dst address space is register */
			if (((info & 0x00300000) >> 20) == 0) {
				start_reg = ib[idx + 2];
				if (command & PACKET3_CP_DMA_CMD_DAIC) {
					reg = start_reg;
					if (!si_vm_reg_valid(reg)) {
						DRM_ERROR("CP DMA Bad DST register\n");
						return -EINVAL;
					}
				} else {
					for (i = 0; i < (command & 0x1fffff); i++) {
						reg = start_reg + (4 * i);
						if (!si_vm_reg_valid(reg)) {
							DRM_ERROR("CP DMA Bad DST register\n");
							return -EINVAL;
						}
					}
				}
			}
		}
		break;
	default:
		DRM_ERROR("Invalid GFX packet3: 0x%x\n", pkt->opcode);
		return -EINVAL;
	}
	return 0;
}

static int si_vm_packet3_compute_check(struct radeon_device *rdev,
				       u32 *ib, struct radeon_cs_packet *pkt)
{
	u32 idx = pkt->idx + 1;
	u32 idx_value = ib[idx];
	u32 start_reg, reg, i;

	switch (pkt->opcode) {
	case PACKET3_NOP:
	case PACKET3_SET_BASE:
	case PACKET3_CLEAR_STATE:
	case PACKET3_DISPATCH_DIRECT:
	case PACKET3_DISPATCH_INDIRECT:
	case PACKET3_ALLOC_GDS:
	case PACKET3_WRITE_GDS_RAM:
	case PACKET3_ATOMIC_GDS:
	case PACKET3_ATOMIC:
	case PACKET3_OCCLUSION_QUERY:
	case PACKET3_SET_PREDICATION:
	case PACKET3_COND_EXEC:
	case PACKET3_PRED_EXEC:
	case PACKET3_CONTEXT_CONTROL:
	case PACKET3_STRMOUT_BUFFER_UPDATE:
	case PACKET3_WAIT_REG_MEM:
	case PACKET3_MEM_WRITE:
	case PACKET3_PFP_SYNC_ME:
	case PACKET3_SURFACE_SYNC:
	case PACKET3_EVENT_WRITE:
	case PACKET3_EVENT_WRITE_EOP:
	case PACKET3_EVENT_WRITE_EOS:
	case PACKET3_SET_CONTEXT_REG:
	case PACKET3_SET_CONTEXT_REG_INDIRECT:
	case PACKET3_SET_SH_REG:
	case PACKET3_SET_SH_REG_OFFSET:
	case PACKET3_INCREMENT_DE_COUNTER:
	case PACKET3_WAIT_ON_CE_COUNTER:
	case PACKET3_WAIT_ON_AVAIL_BUFFER:
	case PACKET3_ME_WRITE:
		break;
	case PACKET3_COPY_DATA:
		if ((idx_value & 0xf00) == 0) {
			reg = ib[idx + 3] * 4;
			if (!si_vm_reg_valid(reg))
				return -EINVAL;
		}
		break;
	case PACKET3_WRITE_DATA:
		if ((idx_value & 0xf00) == 0) {
			start_reg = ib[idx + 1] * 4;
			if (idx_value & 0x10000) {
				if (!si_vm_reg_valid(start_reg))
					return -EINVAL;
			} else {
				for (i = 0; i < (pkt->count - 2); i++) {
					reg = start_reg + (4 * i);
					if (!si_vm_reg_valid(reg))
						return -EINVAL;
				}
			}
		}
		break;
	case PACKET3_COND_WRITE:
		if (idx_value & 0x100) {
			reg = ib[idx + 5] * 4;
			if (!si_vm_reg_valid(reg))
				return -EINVAL;
		}
		break;
	case PACKET3_COPY_DW:
		if (idx_value & 0x2) {
			reg = ib[idx + 3] * 4;
			if (!si_vm_reg_valid(reg))
				return -EINVAL;
		}
		break;
	default:
		DRM_ERROR("Invalid Compute packet3: 0x%x\n", pkt->opcode);
		return -EINVAL;
	}
	return 0;
}

int si_ib_parse(struct radeon_device *rdev, struct radeon_ib *ib)
{
	int ret = 0;
	u32 idx = 0;
	struct radeon_cs_packet pkt;

	do {
		pkt.idx = idx;
		pkt.type = RADEON_CP_PACKET_GET_TYPE(ib->ptr[idx]);
		pkt.count = RADEON_CP_PACKET_GET_COUNT(ib->ptr[idx]);
		pkt.one_reg_wr = 0;
		switch (pkt.type) {
		case RADEON_PACKET_TYPE0:
			dev_err(rdev->dev, "Packet0 not allowed!\n");
			ret = -EINVAL;
			break;
		case RADEON_PACKET_TYPE2:
			idx += 1;
			break;
		case RADEON_PACKET_TYPE3:
			pkt.opcode = RADEON_CP_PACKET3_GET_OPCODE(ib->ptr[idx]);
			if (ib->is_const_ib)
				ret = si_vm_packet3_ce_check(rdev, ib->ptr, &pkt);
			else {
				switch (ib->ring) {
				case RADEON_RING_TYPE_GFX_INDEX:
					ret = si_vm_packet3_gfx_check(rdev, ib->ptr, &pkt);
					break;
				case CAYMAN_RING_TYPE_CP1_INDEX:
				case CAYMAN_RING_TYPE_CP2_INDEX:
					ret = si_vm_packet3_compute_check(rdev, ib->ptr, &pkt);
					break;
				default:
					dev_err(rdev->dev, "Non-PM4 ring %d !\n", ib->ring);
					ret = -EINVAL;
					break;
				}
			}
			idx += pkt.count + 2;
			break;
		default:
			dev_err(rdev->dev, "Unknown packet type %d !\n", pkt.type);
			ret = -EINVAL;
			break;
		}
		if (ret)
			break;
	} while (idx < ib->length_dw);

	return ret;
}

/*
 * vm
 */
int si_vm_init(struct radeon_device *rdev)
{
	/* number of VMs */
	rdev->vm_manager.nvm = 16;
	/* base offset of vram pages */
	rdev->vm_manager.vram_base_offset = 0;

	return 0;
}

void si_vm_fini(struct radeon_device *rdev)
{
}

/**
 * si_vm_set_page - update the page tables using the CP
 *
 * @rdev: radeon_device pointer
 * @ib: indirect buffer to fill with commands
 * @pe: addr of the page entry
 * @addr: dst addr to write into pe
 * @count: number of page entries to update
 * @incr: increase next addr by incr bytes
 * @flags: access flags
 *
 * Update the page tables using the CP (SI).
 */
void si_vm_set_page(struct radeon_device *rdev,
		    struct radeon_ib *ib,
		    uint64_t pe,
		    uint64_t addr, unsigned count,
		    uint32_t incr, uint32_t flags)
{
	uint32_t r600_flags = cayman_vm_page_flags(rdev, flags);
	uint64_t value;
	unsigned ndw;

	if (rdev->asic->vm.pt_ring_index == RADEON_RING_TYPE_GFX_INDEX) {
		while (count) {
			ndw = 2 + count * 2;
			if (ndw > 0x3FFE)
				ndw = 0x3FFE;

			ib->ptr[ib->length_dw++] = PACKET3(PACKET3_WRITE_DATA, ndw);
			ib->ptr[ib->length_dw++] = (WRITE_DATA_ENGINE_SEL(0) |
					WRITE_DATA_DST_SEL(1));
			ib->ptr[ib->length_dw++] = pe;
			ib->ptr[ib->length_dw++] = upper_32_bits(pe);
			for (; ndw > 2; ndw -= 2, --count, pe += 8) {
				if (flags & RADEON_VM_PAGE_SYSTEM) {
					value = radeon_vm_map_gart(rdev, addr);
					value &= 0xFFFFFFFFFFFFF000ULL;
				} else if (flags & RADEON_VM_PAGE_VALID) {
					value = addr;
				} else {
					value = 0;
				}
				addr += incr;
				value |= r600_flags;
				ib->ptr[ib->length_dw++] = value;
				ib->ptr[ib->length_dw++] = upper_32_bits(value);
			}
		}
	} else {
		/* DMA */
		if (flags & RADEON_VM_PAGE_SYSTEM) {
			while (count) {
				ndw = count * 2;
				if (ndw > 0xFFFFE)
					ndw = 0xFFFFE;

				/* for non-physically contiguous pages (system) */
				ib->ptr[ib->length_dw++] = DMA_PACKET(DMA_PACKET_WRITE, 0, 0, 0, ndw);
				ib->ptr[ib->length_dw++] = pe;
				ib->ptr[ib->length_dw++] = upper_32_bits(pe) & 0xff;
				for (; ndw > 0; ndw -= 2, --count, pe += 8) {
					if (flags & RADEON_VM_PAGE_SYSTEM) {
						value = radeon_vm_map_gart(rdev, addr);
						value &= 0xFFFFFFFFFFFFF000ULL;
					} else if (flags & RADEON_VM_PAGE_VALID) {
						value = addr;
					} else {
						value = 0;
					}
					addr += incr;
					value |= r600_flags;
					ib->ptr[ib->length_dw++] = value;
					ib->ptr[ib->length_dw++] = upper_32_bits(value);
				}
			}
		} else {
			while (count) {
				ndw = count * 2;
				if (ndw > 0xFFFFE)
					ndw = 0xFFFFE;

				if (flags & RADEON_VM_PAGE_VALID)
					value = addr;
				else
					value = 0;
				/* for physically contiguous pages (vram) */
				ib->ptr[ib->length_dw++] = DMA_PTE_PDE_PACKET(ndw);
				ib->ptr[ib->length_dw++] = pe; /* dst addr */
				ib->ptr[ib->length_dw++] = upper_32_bits(pe) & 0xff;
				ib->ptr[ib->length_dw++] = r600_flags; /* mask */
				ib->ptr[ib->length_dw++] = 0;
				ib->ptr[ib->length_dw++] = value; /* value */
				ib->ptr[ib->length_dw++] = upper_32_bits(value);
				ib->ptr[ib->length_dw++] = incr; /* increment size */
				ib->ptr[ib->length_dw++] = 0;
				pe += ndw * 4;
				addr += (ndw / 2) * incr;
				count -= ndw / 2;
			}
		}
		while (ib->length_dw & 0x7)
			ib->ptr[ib->length_dw++] = DMA_PACKET(DMA_PACKET_NOP, 0, 0, 0, 0);
	}
}

void si_vm_flush(struct radeon_device *rdev, int ridx, struct radeon_vm *vm)
{
	struct radeon_ring *ring = &rdev->ring[ridx];

	if (vm == NULL)
		return;

	/* write new base address */
	radeon_ring_write(ring, PACKET3(PACKET3_WRITE_DATA, 3));
	radeon_ring_write(ring, (WRITE_DATA_ENGINE_SEL(0) |
				 WRITE_DATA_DST_SEL(0)));

	if (vm->id < 8) {
		radeon_ring_write(ring,
				  (VM_CONTEXT0_PAGE_TABLE_BASE_ADDR + (vm->id << 2)) >> 2);
	} else {
		radeon_ring_write(ring,
				  (VM_CONTEXT8_PAGE_TABLE_BASE_ADDR + ((vm->id - 8) << 2)) >> 2);
	}
	radeon_ring_write(ring, 0);
	radeon_ring_write(ring, vm->pd_gpu_addr >> 12);

	/* flush hdp cache */
	radeon_ring_write(ring, PACKET3(PACKET3_WRITE_DATA, 3));
	radeon_ring_write(ring, (WRITE_DATA_ENGINE_SEL(0) |
				 WRITE_DATA_DST_SEL(0)));
	radeon_ring_write(ring, HDP_MEM_COHERENCY_FLUSH_CNTL >> 2);
	radeon_ring_write(ring, 0);
	radeon_ring_write(ring, 0x1);

	/* bits 0-15 are the VM contexts0-15 */
	radeon_ring_write(ring, PACKET3(PACKET3_WRITE_DATA, 3));
	radeon_ring_write(ring, (WRITE_DATA_ENGINE_SEL(0) |
				 WRITE_DATA_DST_SEL(0)));
	radeon_ring_write(ring, VM_INVALIDATE_REQUEST >> 2);
	radeon_ring_write(ring, 0);
	radeon_ring_write(ring, 1 << vm->id);

	/* sync PFP to ME, otherwise we might get invalid PFP reads */
	radeon_ring_write(ring, PACKET3(PACKET3_PFP_SYNC_ME, 0));
	radeon_ring_write(ring, 0x0);
}

void si_dma_vm_flush(struct radeon_device *rdev, int ridx, struct radeon_vm *vm)
{
	struct radeon_ring *ring = &rdev->ring[ridx];

	if (vm == NULL)
		return;

	radeon_ring_write(ring, DMA_PACKET(DMA_PACKET_SRBM_WRITE, 0, 0, 0, 0));
	if (vm->id < 8) {
		radeon_ring_write(ring, (0xf << 16) | ((VM_CONTEXT0_PAGE_TABLE_BASE_ADDR + (vm->id << 2)) >> 2));
	} else {
		radeon_ring_write(ring, (0xf << 16) | ((VM_CONTEXT8_PAGE_TABLE_BASE_ADDR + ((vm->id - 8) << 2)) >> 2));
	}
	radeon_ring_write(ring, vm->pd_gpu_addr >> 12);

	/* flush hdp cache */
	radeon_ring_write(ring, DMA_PACKET(DMA_PACKET_SRBM_WRITE, 0, 0, 0, 0));
	radeon_ring_write(ring, (0xf << 16) | (HDP_MEM_COHERENCY_FLUSH_CNTL >> 2));
	radeon_ring_write(ring, 1);

	/* bits 0-7 are the VM contexts0-7 */
	radeon_ring_write(ring, DMA_PACKET(DMA_PACKET_SRBM_WRITE, 0, 0, 0, 0));
	radeon_ring_write(ring, (0xf << 16) | (VM_INVALIDATE_REQUEST >> 2));
	radeon_ring_write(ring, 1 << vm->id);
}

/*
 *  Power and clock gating
 */
static void si_wait_for_rlc_serdes(struct radeon_device *rdev)
{
	int i;

	for (i = 0; i < rdev->usec_timeout; i++) {
		if (RREG32(RLC_SERDES_MASTER_BUSY_0) == 0)
			break;
		udelay(1);
	}

	for (i = 0; i < rdev->usec_timeout; i++) {
		if (RREG32(RLC_SERDES_MASTER_BUSY_1) == 0)
			break;
		udelay(1);
	}
}

static void si_enable_gui_idle_interrupt(struct radeon_device *rdev,
					 bool enable)
{
	u32 tmp = RREG32(CP_INT_CNTL_RING0);
	u32 mask;
	int i;

	if (enable)
		tmp |= (CNTX_BUSY_INT_ENABLE | CNTX_EMPTY_INT_ENABLE);
	else
		tmp &= ~(CNTX_BUSY_INT_ENABLE | CNTX_EMPTY_INT_ENABLE);
	WREG32(CP_INT_CNTL_RING0, tmp);

	if (!enable) {
		/* read a gfx register */
		tmp = RREG32(DB_DEPTH_INFO);

		mask = RLC_BUSY_STATUS | GFX_POWER_STATUS | GFX_CLOCK_STATUS | GFX_LS_STATUS;
		for (i = 0; i < rdev->usec_timeout; i++) {
			if ((RREG32(RLC_STAT) & mask) == (GFX_CLOCK_STATUS | GFX_POWER_STATUS))
				break;
			udelay(1);
		}
	}
}

static void si_set_uvd_dcm(struct radeon_device *rdev,
			   bool sw_mode)
{
	u32 tmp, tmp2;

	tmp = RREG32(UVD_CGC_CTRL);
	tmp &= ~(CLK_OD_MASK | CG_DT_MASK);
	tmp |= DCM | CG_DT(1) | CLK_OD(4);

	if (sw_mode) {
		tmp &= ~0x7ffff800;
		tmp2 = DYN_OR_EN | DYN_RR_EN | G_DIV_ID(7);
	} else {
		tmp |= 0x7ffff800;
		tmp2 = 0;
	}

	WREG32(UVD_CGC_CTRL, tmp);
	WREG32_UVD_CTX(UVD_CGC_CTRL2, tmp2);
}

static void si_init_uvd_internal_cg(struct radeon_device *rdev)
{
	bool hw_mode = true;

	if (hw_mode) {
		si_set_uvd_dcm(rdev, false);
	} else {
		u32 tmp = RREG32(UVD_CGC_CTRL);
		tmp &= ~DCM;
		WREG32(UVD_CGC_CTRL, tmp);
	}
}

static u32 si_halt_rlc(struct radeon_device *rdev)
{
	u32 data, orig;

	orig = data = RREG32(RLC_CNTL);

	if (data & RLC_ENABLE) {
		data &= ~RLC_ENABLE;
		WREG32(RLC_CNTL, data);

		si_wait_for_rlc_serdes(rdev);
	}

	return orig;
}

static void si_update_rlc(struct radeon_device *rdev, u32 rlc)
{
	u32 tmp;

	tmp = RREG32(RLC_CNTL);
	if (tmp != rlc)
		WREG32(RLC_CNTL, rlc);
}

static void si_enable_dma_pg(struct radeon_device *rdev, bool enable)
{
	u32 data, orig;

	orig = data = RREG32(DMA_PG);
	if (enable)
		data |= PG_CNTL_ENABLE;
	else
		data &= ~PG_CNTL_ENABLE;
	if (orig != data)
		WREG32(DMA_PG, data);
}

static void si_init_dma_pg(struct radeon_device *rdev)
{
	u32 tmp;

	WREG32(DMA_PGFSM_WRITE,  0x00002000);
	WREG32(DMA_PGFSM_CONFIG, 0x100010ff);

	for (tmp = 0; tmp < 5; tmp++)
		WREG32(DMA_PGFSM_WRITE, 0);
}

static void si_enable_gfx_cgpg(struct radeon_device *rdev,
			       bool enable)
{
	u32 tmp;

	if (enable) {
		tmp = RLC_PUD(0x10) | RLC_PDD(0x10) | RLC_TTPD(0x10) | RLC_MSD(0x10);
		WREG32(RLC_TTOP_D, tmp);

		tmp = RREG32(RLC_PG_CNTL);
		tmp |= GFX_PG_ENABLE;
		WREG32(RLC_PG_CNTL, tmp);

		tmp = RREG32(RLC_AUTO_PG_CTRL);
		tmp |= AUTO_PG_EN;
		WREG32(RLC_AUTO_PG_CTRL, tmp);
	} else {
		tmp = RREG32(RLC_AUTO_PG_CTRL);
		tmp &= ~AUTO_PG_EN;
		WREG32(RLC_AUTO_PG_CTRL, tmp);

		tmp = RREG32(DB_RENDER_CONTROL);
	}
}

static void si_init_gfx_cgpg(struct radeon_device *rdev)
{
	u32 tmp;

	WREG32(RLC_SAVE_AND_RESTORE_BASE, rdev->rlc.save_restore_gpu_addr >> 8);

	tmp = RREG32(RLC_PG_CNTL);
	tmp |= GFX_PG_SRC;
	WREG32(RLC_PG_CNTL, tmp);

	WREG32(RLC_CLEAR_STATE_RESTORE_BASE, rdev->rlc.clear_state_gpu_addr >> 8);

	tmp = RREG32(RLC_AUTO_PG_CTRL);

	tmp &= ~GRBM_REG_SGIT_MASK;
	tmp |= GRBM_REG_SGIT(0x700);
	tmp &= ~PG_AFTER_GRBM_REG_ST_MASK;
	WREG32(RLC_AUTO_PG_CTRL, tmp);
}

static u32 si_get_cu_active_bitmap(struct radeon_device *rdev, u32 se, u32 sh)
{
	u32 mask = 0, tmp, tmp1;
	int i;

	si_select_se_sh(rdev, se, sh);
	tmp = RREG32(CC_GC_SHADER_ARRAY_CONFIG);
	tmp1 = RREG32(GC_USER_SHADER_ARRAY_CONFIG);
	si_select_se_sh(rdev, 0xffffffff, 0xffffffff);

	tmp &= 0xffff0000;

	tmp |= tmp1;
	tmp >>= 16;

	for (i = 0; i < rdev->config.si.max_cu_per_sh; i ++) {
		mask <<= 1;
		mask |= 1;
	}

	return (~tmp) & mask;
}

static void si_init_ao_cu_mask(struct radeon_device *rdev)
{
	u32 i, j, k, active_cu_number = 0;
	u32 mask, counter, cu_bitmap;
	u32 tmp = 0;

	for (i = 0; i < rdev->config.si.max_shader_engines; i++) {
		for (j = 0; j < rdev->config.si.max_sh_per_se; j++) {
			mask = 1;
			cu_bitmap = 0;
			counter  = 0;
			for (k = 0; k < rdev->config.si.max_cu_per_sh; k++) {
				if (si_get_cu_active_bitmap(rdev, i, j) & mask) {
					if (counter < 2)
						cu_bitmap |= mask;
					counter++;
				}
				mask <<= 1;
			}

			active_cu_number += counter;
			tmp |= (cu_bitmap << (i * 16 + j * 8));
		}
	}

	WREG32(RLC_PG_AO_CU_MASK, tmp);

	tmp = RREG32(RLC_MAX_PG_CU);
	tmp &= ~MAX_PU_CU_MASK;
	tmp |= MAX_PU_CU(active_cu_number);
	WREG32(RLC_MAX_PG_CU, tmp);
}

static void si_enable_cgcg(struct radeon_device *rdev,
			   bool enable)
{
	u32 data, orig, tmp;

	orig = data = RREG32(RLC_CGCG_CGLS_CTRL);

	si_enable_gui_idle_interrupt(rdev, enable);

	if (enable) {
		WREG32(RLC_GCPM_GENERAL_3, 0x00000080);

		tmp = si_halt_rlc(rdev);

		WREG32(RLC_SERDES_WR_MASTER_MASK_0, 0xffffffff);
		WREG32(RLC_SERDES_WR_MASTER_MASK_1, 0xffffffff);
		WREG32(RLC_SERDES_WR_CTRL, 0x00b000ff);

		si_wait_for_rlc_serdes(rdev);

		si_update_rlc(rdev, tmp);

		WREG32(RLC_SERDES_WR_CTRL, 0x007000ff);

		data |= CGCG_EN | CGLS_EN;
	} else {
		RREG32(CB_CGTT_SCLK_CTRL);
		RREG32(CB_CGTT_SCLK_CTRL);
		RREG32(CB_CGTT_SCLK_CTRL);
		RREG32(CB_CGTT_SCLK_CTRL);

		data &= ~(CGCG_EN | CGLS_EN);
	}

	if (orig != data)
		WREG32(RLC_CGCG_CGLS_CTRL, data);
}

static void si_enable_mgcg(struct radeon_device *rdev,
			   bool enable)
{
	u32 data, orig, tmp = 0;

	if (enable) {
		orig = data = RREG32(CGTS_SM_CTRL_REG);
		data = 0x96940200;
		if (orig != data)
			WREG32(CGTS_SM_CTRL_REG, data);

		orig = data = RREG32(CP_MEM_SLP_CNTL);
		data |= CP_MEM_LS_EN;
		if (orig != data)
			WREG32(CP_MEM_SLP_CNTL, data);

		orig = data = RREG32(RLC_CGTT_MGCG_OVERRIDE);
		data &= 0xffffffc0;
		if (orig != data)
			WREG32(RLC_CGTT_MGCG_OVERRIDE, data);

		tmp = si_halt_rlc(rdev);

		WREG32(RLC_SERDES_WR_MASTER_MASK_0, 0xffffffff);
		WREG32(RLC_SERDES_WR_MASTER_MASK_1, 0xffffffff);
		WREG32(RLC_SERDES_WR_CTRL, 0x00d000ff);

		si_update_rlc(rdev, tmp);
	} else {
		orig = data = RREG32(RLC_CGTT_MGCG_OVERRIDE);
		data |= 0x00000003;
		if (orig != data)
			WREG32(RLC_CGTT_MGCG_OVERRIDE, data);

		data = RREG32(CP_MEM_SLP_CNTL);
		if (data & CP_MEM_LS_EN) {
			data &= ~CP_MEM_LS_EN;
			WREG32(CP_MEM_SLP_CNTL, data);
		}
		orig = data = RREG32(CGTS_SM_CTRL_REG);
		data |= LS_OVERRIDE | OVERRIDE;
		if (orig != data)
			WREG32(CGTS_SM_CTRL_REG, data);

		tmp = si_halt_rlc(rdev);

		WREG32(RLC_SERDES_WR_MASTER_MASK_0, 0xffffffff);
		WREG32(RLC_SERDES_WR_MASTER_MASK_1, 0xffffffff);
		WREG32(RLC_SERDES_WR_CTRL, 0x00e000ff);

		si_update_rlc(rdev, tmp);
	}
}

static void si_enable_uvd_mgcg(struct radeon_device *rdev,
			       bool enable)
{
	u32 orig, data, tmp;

	if (enable) {
		tmp = RREG32_UVD_CTX(UVD_CGC_MEM_CTRL);
		tmp |= 0x3fff;
		WREG32_UVD_CTX(UVD_CGC_MEM_CTRL, tmp);

		orig = data = RREG32(UVD_CGC_CTRL);
		data |= DCM;
		if (orig != data)
			WREG32(UVD_CGC_CTRL, data);

		WREG32_SMC(SMC_CG_IND_START + CG_CGTT_LOCAL_0, 0);
		WREG32_SMC(SMC_CG_IND_START + CG_CGTT_LOCAL_1, 0);
	} else {
		tmp = RREG32_UVD_CTX(UVD_CGC_MEM_CTRL);
		tmp &= ~0x3fff;
		WREG32_UVD_CTX(UVD_CGC_MEM_CTRL, tmp);

		orig = data = RREG32(UVD_CGC_CTRL);
		data &= ~DCM;
		if (orig != data)
			WREG32(UVD_CGC_CTRL, data);

		WREG32_SMC(SMC_CG_IND_START + CG_CGTT_LOCAL_0, 0xffffffff);
		WREG32_SMC(SMC_CG_IND_START + CG_CGTT_LOCAL_1, 0xffffffff);
	}
}

static const u32 mc_cg_registers[] =
{
	MC_HUB_MISC_HUB_CG,
	MC_HUB_MISC_SIP_CG,
	MC_HUB_MISC_VM_CG,
	MC_XPB_CLK_GAT,
	ATC_MISC_CG,
	MC_CITF_MISC_WR_CG,
	MC_CITF_MISC_RD_CG,
	MC_CITF_MISC_VM_CG,
	VM_L2_CG,
};

static void si_enable_mc_ls(struct radeon_device *rdev,
			    bool enable)
{
	int i;
	u32 orig, data;

	for (i = 0; i < ARRAY_SIZE(mc_cg_registers); i++) {
		orig = data = RREG32(mc_cg_registers[i]);
		if (enable)
			data |= MC_LS_ENABLE;
		else
			data &= ~MC_LS_ENABLE;
		if (data != orig)
			WREG32(mc_cg_registers[i], data);
	}
}


static void si_init_cg(struct radeon_device *rdev)
{
	bool has_uvd = true;

	si_enable_mgcg(rdev, true);
	si_enable_cgcg(rdev, true);
	/* disable MC LS on Tahiti */
	if (rdev->family == CHIP_TAHITI)
		si_enable_mc_ls(rdev, false);
	if (has_uvd) {
		si_enable_uvd_mgcg(rdev, true);
		si_init_uvd_internal_cg(rdev);
	}
}

static void si_fini_cg(struct radeon_device *rdev)
{
	bool has_uvd = true;

	if (has_uvd)
		si_enable_uvd_mgcg(rdev, false);
	si_enable_cgcg(rdev, false);
	si_enable_mgcg(rdev, false);
}

static void si_init_pg(struct radeon_device *rdev)
{
	bool has_pg = false;

	/* only cape verde supports PG */
	if (rdev->family == CHIP_VERDE)
		has_pg = true;

	if (has_pg) {
		si_init_ao_cu_mask(rdev);
		si_init_dma_pg(rdev);
		si_enable_dma_pg(rdev, true);
		si_init_gfx_cgpg(rdev);
		si_enable_gfx_cgpg(rdev, true);
	} else {
		WREG32(RLC_SAVE_AND_RESTORE_BASE, rdev->rlc.save_restore_gpu_addr >> 8);
		WREG32(RLC_CLEAR_STATE_RESTORE_BASE, rdev->rlc.clear_state_gpu_addr >> 8);
	}
}

static void si_fini_pg(struct radeon_device *rdev)
{
	bool has_pg = false;

	/* only cape verde supports PG */
	if (rdev->family == CHIP_VERDE)
		has_pg = true;

	if (has_pg) {
		si_enable_dma_pg(rdev, false);
		si_enable_gfx_cgpg(rdev, false);
	}
}

/*
 * RLC
 */
void si_rlc_fini(struct radeon_device *rdev)
{
	int r;

	/* save restore block */
	if (rdev->rlc.save_restore_obj) {
		r = radeon_bo_reserve(rdev->rlc.save_restore_obj, false);
		if (unlikely(r != 0))
			dev_warn(rdev->dev, "(%d) reserve RLC sr bo failed\n", r);
		radeon_bo_unpin(rdev->rlc.save_restore_obj);
		radeon_bo_unreserve(rdev->rlc.save_restore_obj);

		radeon_bo_unref(&rdev->rlc.save_restore_obj);
		rdev->rlc.save_restore_obj = NULL;
	}

	/* clear state block */
	if (rdev->rlc.clear_state_obj) {
		r = radeon_bo_reserve(rdev->rlc.clear_state_obj, false);
		if (unlikely(r != 0))
			dev_warn(rdev->dev, "(%d) reserve RLC c bo failed\n", r);
		radeon_bo_unpin(rdev->rlc.clear_state_obj);
		radeon_bo_unreserve(rdev->rlc.clear_state_obj);

		radeon_bo_unref(&rdev->rlc.clear_state_obj);
		rdev->rlc.clear_state_obj = NULL;
	}
}

#define RLC_CLEAR_STATE_END_MARKER          0x00000001

int si_rlc_init(struct radeon_device *rdev)
{
	volatile u32 *dst_ptr;
	u32 dws, data, i, j, k, reg_num;
	u32 reg_list_num, reg_list_hdr_blk_index, reg_list_blk_index;
	u64 reg_list_mc_addr;
	const struct cs_section_def *cs_data = si_cs_data;
	int r;

	/* save restore block */
	if (rdev->rlc.save_restore_obj == NULL) {
		r = radeon_bo_create(rdev, RADEON_GPU_PAGE_SIZE, PAGE_SIZE, true,
				     RADEON_GEM_DOMAIN_VRAM, NULL,
				     &rdev->rlc.save_restore_obj);
		if (r) {
			dev_warn(rdev->dev, "(%d) create RLC sr bo failed\n", r);
			return r;
		}
	}

	r = radeon_bo_reserve(rdev->rlc.save_restore_obj, false);
	if (unlikely(r != 0)) {
		si_rlc_fini(rdev);
		return r;
	}
	r = radeon_bo_pin(rdev->rlc.save_restore_obj, RADEON_GEM_DOMAIN_VRAM,
			  &rdev->rlc.save_restore_gpu_addr);
	if (r) {
		radeon_bo_unreserve(rdev->rlc.save_restore_obj);
		dev_warn(rdev->dev, "(%d) pin RLC sr bo failed\n", r);
		si_rlc_fini(rdev);
		return r;
	}

	if (rdev->family == CHIP_VERDE) {
		r = radeon_bo_kmap(rdev->rlc.save_restore_obj, (void **)&rdev->rlc.sr_ptr);
		if (r) {
			dev_warn(rdev->dev, "(%d) map RLC sr bo failed\n", r);
			si_rlc_fini(rdev);
		return r;
		}
		/* write the sr buffer */
		dst_ptr = rdev->rlc.sr_ptr;
		for (i = 0; i < ARRAY_SIZE(verde_rlc_save_restore_register_list); i++) {
			dst_ptr[i] = verde_rlc_save_restore_register_list[i];
		}
		radeon_bo_kunmap(rdev->rlc.save_restore_obj);
	}
	radeon_bo_unreserve(rdev->rlc.save_restore_obj);

	/* clear state block */
	reg_list_num = 0;
	dws = 0;
	for (i = 0; cs_data[i].section != NULL; i++) {
		for (j = 0; cs_data[i].section[j].extent != NULL; j++) {
			reg_list_num++;
			dws += cs_data[i].section[j].reg_count;
		}
	}
	reg_list_blk_index = (3 * reg_list_num + 2);
	dws += reg_list_blk_index;

	if (rdev->rlc.clear_state_obj == NULL) {
		r = radeon_bo_create(rdev, dws * 4, PAGE_SIZE, true,
				     RADEON_GEM_DOMAIN_VRAM, NULL, &rdev->rlc.clear_state_obj);
		if (r) {
			dev_warn(rdev->dev, "(%d) create RLC c bo failed\n", r);
			si_rlc_fini(rdev);
			return r;
		}
	}
	r = radeon_bo_reserve(rdev->rlc.clear_state_obj, false);
	if (unlikely(r != 0)) {
		si_rlc_fini(rdev);
		return r;
	}
	r = radeon_bo_pin(rdev->rlc.clear_state_obj, RADEON_GEM_DOMAIN_VRAM,
			  &rdev->rlc.clear_state_gpu_addr);
	if (r) {

		radeon_bo_unreserve(rdev->rlc.clear_state_obj);
		dev_warn(rdev->dev, "(%d) pin RLC c bo failed\n", r);
		si_rlc_fini(rdev);
		return r;
	}
	r = radeon_bo_kmap(rdev->rlc.clear_state_obj, (void **)&rdev->rlc.cs_ptr);
	if (r) {
		dev_warn(rdev->dev, "(%d) map RLC c bo failed\n", r);
		si_rlc_fini(rdev);
		return r;
	}
	/* set up the cs buffer */
	dst_ptr = rdev->rlc.cs_ptr;
	reg_list_hdr_blk_index = 0;
	reg_list_mc_addr = rdev->rlc.clear_state_gpu_addr + (reg_list_blk_index * 4);
	data = upper_32_bits(reg_list_mc_addr);
	dst_ptr[reg_list_hdr_blk_index] = data;
	reg_list_hdr_blk_index++;
	for (i = 0; cs_data[i].section != NULL; i++) {
		for (j = 0; cs_data[i].section[j].extent != NULL; j++) {
			reg_num = cs_data[i].section[j].reg_count;
			data = reg_list_mc_addr & 0xffffffff;
			dst_ptr[reg_list_hdr_blk_index] = data;
			reg_list_hdr_blk_index++;

			data = (cs_data[i].section[j].reg_index * 4) & 0xffffffff;
			dst_ptr[reg_list_hdr_blk_index] = data;
			reg_list_hdr_blk_index++;

			data = 0x08000000 | (reg_num * 4);
			dst_ptr[reg_list_hdr_blk_index] = data;
			reg_list_hdr_blk_index++;

			for (k = 0; k < reg_num; k++) {
				data = cs_data[i].section[j].extent[k];
				dst_ptr[reg_list_blk_index + k] = data;
			}
			reg_list_mc_addr += reg_num * 4;
			reg_list_blk_index += reg_num;
		}
	}
	dst_ptr[reg_list_hdr_blk_index] = RLC_CLEAR_STATE_END_MARKER;

	radeon_bo_kunmap(rdev->rlc.clear_state_obj);
	radeon_bo_unreserve(rdev->rlc.clear_state_obj);

	return 0;
}

static void si_rlc_reset(struct radeon_device *rdev)
{
	u32 tmp = RREG32(GRBM_SOFT_RESET);

	tmp |= SOFT_RESET_RLC;
	WREG32(GRBM_SOFT_RESET, tmp);
	udelay(50);
	tmp &= ~SOFT_RESET_RLC;
	WREG32(GRBM_SOFT_RESET, tmp);
	udelay(50);
}

static void si_rlc_stop(struct radeon_device *rdev)
{
	WREG32(RLC_CNTL, 0);

	si_enable_gui_idle_interrupt(rdev, false);

	si_wait_for_rlc_serdes(rdev);
}

static void si_rlc_start(struct radeon_device *rdev)
{
	WREG32(RLC_CNTL, RLC_ENABLE);

	si_enable_gui_idle_interrupt(rdev, true);

	udelay(50);
}

static bool si_lbpw_supported(struct radeon_device *rdev)
{
	u32 tmp;

	/* Enable LBPW only for DDR3 */
	tmp = RREG32(MC_SEQ_MISC0);
	if ((tmp & 0xF0000000) == 0xB0000000)
		return true;
	return false;
}

static void si_enable_lbpw(struct radeon_device *rdev, bool enable)
{
	u32 tmp;

	tmp = RREG32(RLC_LB_CNTL);
	if (enable)
		tmp |= LOAD_BALANCE_ENABLE;
	else
		tmp &= ~LOAD_BALANCE_ENABLE;
	WREG32(RLC_LB_CNTL, tmp);

	if (!enable) {
		si_select_se_sh(rdev, 0xffffffff, 0xffffffff);
		WREG32(SPI_LB_CU_MASK, 0x00ff);
	}
}

static int si_rlc_resume(struct radeon_device *rdev)
{
	u32 i;
	const __be32 *fw_data;

	if (!rdev->rlc_fw)
		return -EINVAL;

	si_rlc_stop(rdev);

	si_rlc_reset(rdev);

	si_init_pg(rdev);

	si_init_cg(rdev);

	WREG32(RLC_RL_BASE, 0);
	WREG32(RLC_RL_SIZE, 0);
	WREG32(RLC_LB_CNTL, 0);
	WREG32(RLC_LB_CNTR_MAX, 0xffffffff);
	WREG32(RLC_LB_CNTR_INIT, 0);
	WREG32(RLC_LB_INIT_CU_MASK, 0xffffffff);

	WREG32(RLC_MC_CNTL, 0);
	WREG32(RLC_UCODE_CNTL, 0);

	fw_data = (const __be32 *)rdev->rlc_fw->data;
	for (i = 0; i < SI_RLC_UCODE_SIZE; i++) {
		WREG32(RLC_UCODE_ADDR, i);
		WREG32(RLC_UCODE_DATA, be32_to_cpup(fw_data++));
	}
	WREG32(RLC_UCODE_ADDR, 0);

	si_enable_lbpw(rdev, si_lbpw_supported(rdev));

	si_rlc_start(rdev);

	return 0;
}

static void si_enable_interrupts(struct radeon_device *rdev)
{
	u32 ih_cntl = RREG32(IH_CNTL);
	u32 ih_rb_cntl = RREG32(IH_RB_CNTL);

	ih_cntl |= ENABLE_INTR;
	ih_rb_cntl |= IH_RB_ENABLE;
	WREG32(IH_CNTL, ih_cntl);
	WREG32(IH_RB_CNTL, ih_rb_cntl);
	rdev->ih.enabled = true;
}

static void si_disable_interrupts(struct radeon_device *rdev)
{
	u32 ih_rb_cntl = RREG32(IH_RB_CNTL);
	u32 ih_cntl = RREG32(IH_CNTL);

	ih_rb_cntl &= ~IH_RB_ENABLE;
	ih_cntl &= ~ENABLE_INTR;
	WREG32(IH_RB_CNTL, ih_rb_cntl);
	WREG32(IH_CNTL, ih_cntl);
	/* set rptr, wptr to 0 */
	WREG32(IH_RB_RPTR, 0);
	WREG32(IH_RB_WPTR, 0);
	rdev->ih.enabled = false;
	rdev->ih.rptr = 0;
}

static void si_disable_interrupt_state(struct radeon_device *rdev)
{
	u32 tmp;

	WREG32(CP_INT_CNTL_RING0, CNTX_BUSY_INT_ENABLE | CNTX_EMPTY_INT_ENABLE);
	WREG32(CP_INT_CNTL_RING1, 0);
	WREG32(CP_INT_CNTL_RING2, 0);
	tmp = RREG32(DMA_CNTL + DMA0_REGISTER_OFFSET) & ~TRAP_ENABLE;
	WREG32(DMA_CNTL + DMA0_REGISTER_OFFSET, tmp);
	tmp = RREG32(DMA_CNTL + DMA1_REGISTER_OFFSET) & ~TRAP_ENABLE;
	WREG32(DMA_CNTL + DMA1_REGISTER_OFFSET, tmp);
	WREG32(GRBM_INT_CNTL, 0);
	if (rdev->num_crtc >= 2) {
		WREG32(INT_MASK + EVERGREEN_CRTC0_REGISTER_OFFSET, 0);
		WREG32(INT_MASK + EVERGREEN_CRTC1_REGISTER_OFFSET, 0);
	}
	if (rdev->num_crtc >= 4) {
		WREG32(INT_MASK + EVERGREEN_CRTC2_REGISTER_OFFSET, 0);
		WREG32(INT_MASK + EVERGREEN_CRTC3_REGISTER_OFFSET, 0);
	}
	if (rdev->num_crtc >= 6) {
		WREG32(INT_MASK + EVERGREEN_CRTC4_REGISTER_OFFSET, 0);
		WREG32(INT_MASK + EVERGREEN_CRTC5_REGISTER_OFFSET, 0);
	}

	if (rdev->num_crtc >= 2) {
		WREG32(GRPH_INT_CONTROL + EVERGREEN_CRTC0_REGISTER_OFFSET, 0);
		WREG32(GRPH_INT_CONTROL + EVERGREEN_CRTC1_REGISTER_OFFSET, 0);
	}
	if (rdev->num_crtc >= 4) {
		WREG32(GRPH_INT_CONTROL + EVERGREEN_CRTC2_REGISTER_OFFSET, 0);
		WREG32(GRPH_INT_CONTROL + EVERGREEN_CRTC3_REGISTER_OFFSET, 0);
	}
	if (rdev->num_crtc >= 6) {
		WREG32(GRPH_INT_CONTROL + EVERGREEN_CRTC4_REGISTER_OFFSET, 0);
		WREG32(GRPH_INT_CONTROL + EVERGREEN_CRTC5_REGISTER_OFFSET, 0);
	}

	if (!ASIC_IS_NODCE(rdev)) {
		WREG32(DACA_AUTODETECT_INT_CONTROL, 0);

		tmp = RREG32(DC_HPD1_INT_CONTROL) & DC_HPDx_INT_POLARITY;
		WREG32(DC_HPD1_INT_CONTROL, tmp);
		tmp = RREG32(DC_HPD2_INT_CONTROL) & DC_HPDx_INT_POLARITY;
		WREG32(DC_HPD2_INT_CONTROL, tmp);
		tmp = RREG32(DC_HPD3_INT_CONTROL) & DC_HPDx_INT_POLARITY;
		WREG32(DC_HPD3_INT_CONTROL, tmp);
		tmp = RREG32(DC_HPD4_INT_CONTROL) & DC_HPDx_INT_POLARITY;
		WREG32(DC_HPD4_INT_CONTROL, tmp);
		tmp = RREG32(DC_HPD5_INT_CONTROL) & DC_HPDx_INT_POLARITY;
		WREG32(DC_HPD5_INT_CONTROL, tmp);
		tmp = RREG32(DC_HPD6_INT_CONTROL) & DC_HPDx_INT_POLARITY;
		WREG32(DC_HPD6_INT_CONTROL, tmp);
	}
}

static int si_irq_init(struct radeon_device *rdev)
{
	int ret = 0;
	int rb_bufsz;
	u32 interrupt_cntl, ih_cntl, ih_rb_cntl;

	/* allocate ring */
	ret = r600_ih_ring_alloc(rdev);
	if (ret)
		return ret;

	/* disable irqs */
	si_disable_interrupts(rdev);

	/* init rlc */
	ret = si_rlc_resume(rdev);
	if (ret) {
		r600_ih_ring_fini(rdev);
		return ret;
	}

	/* setup interrupt control */
	/* set dummy read address to ring address */
	WREG32(INTERRUPT_CNTL2, rdev->ih.gpu_addr >> 8);
	interrupt_cntl = RREG32(INTERRUPT_CNTL);
	/* IH_DUMMY_RD_OVERRIDE=0 - dummy read disabled with msi, enabled without msi
	 * IH_DUMMY_RD_OVERRIDE=1 - dummy read controlled by IH_DUMMY_RD_EN
	 */
	interrupt_cntl &= ~IH_DUMMY_RD_OVERRIDE;
	/* IH_REQ_NONSNOOP_EN=1 if ring is in non-cacheable memory, e.g., vram */
	interrupt_cntl &= ~IH_REQ_NONSNOOP_EN;
	WREG32(INTERRUPT_CNTL, interrupt_cntl);

	WREG32(IH_RB_BASE, rdev->ih.gpu_addr >> 8);
	rb_bufsz = drm_order(rdev->ih.ring_size / 4);

	ih_rb_cntl = (IH_WPTR_OVERFLOW_ENABLE |
		      IH_WPTR_OVERFLOW_CLEAR |
		      (rb_bufsz << 1));

	if (rdev->wb.enabled)
		ih_rb_cntl |= IH_WPTR_WRITEBACK_ENABLE;

	/* set the writeback address whether it's enabled or not */
	WREG32(IH_RB_WPTR_ADDR_LO, (rdev->wb.gpu_addr + R600_WB_IH_WPTR_OFFSET) & 0xFFFFFFFC);
	WREG32(IH_RB_WPTR_ADDR_HI, upper_32_bits(rdev->wb.gpu_addr + R600_WB_IH_WPTR_OFFSET) & 0xFF);

	WREG32(IH_RB_CNTL, ih_rb_cntl);

	/* set rptr, wptr to 0 */
	WREG32(IH_RB_RPTR, 0);
	WREG32(IH_RB_WPTR, 0);

	/* Default settings for IH_CNTL (disabled at first) */
	ih_cntl = MC_WRREQ_CREDIT(0x10) | MC_WR_CLEAN_CNT(0x10) | MC_VMID(0);
	/* RPTR_REARM only works if msi's are enabled */
	if (rdev->msi_enabled)
		ih_cntl |= RPTR_REARM;
	WREG32(IH_CNTL, ih_cntl);

	/* force the active interrupt state to all disabled */
	si_disable_interrupt_state(rdev);

	pci_set_master(rdev->pdev);

	/* enable irqs */
	si_enable_interrupts(rdev);

	return ret;
}

int si_irq_set(struct radeon_device *rdev)
{
	u32 cp_int_cntl = CNTX_BUSY_INT_ENABLE | CNTX_EMPTY_INT_ENABLE;
	u32 cp_int_cntl1 = 0, cp_int_cntl2 = 0;
	u32 crtc1 = 0, crtc2 = 0, crtc3 = 0, crtc4 = 0, crtc5 = 0, crtc6 = 0;
	u32 hpd1 = 0, hpd2 = 0, hpd3 = 0, hpd4 = 0, hpd5 = 0, hpd6 = 0;
	u32 grbm_int_cntl = 0;
	u32 grph1 = 0, grph2 = 0, grph3 = 0, grph4 = 0, grph5 = 0, grph6 = 0;
	u32 dma_cntl, dma_cntl1;
	u32 thermal_int = 0;

	if (!rdev->irq.installed) {
		WARN(1, "Can't enable IRQ/MSI because no handler is installed\n");
		return -EINVAL;
	}
	/* don't enable anything if the ih is disabled */
	if (!rdev->ih.enabled) {
		si_disable_interrupts(rdev);
		/* force the active interrupt state to all disabled */
		si_disable_interrupt_state(rdev);
		return 0;
	}

	if (!ASIC_IS_NODCE(rdev)) {
		hpd1 = RREG32(DC_HPD1_INT_CONTROL) & ~DC_HPDx_INT_EN;
		hpd2 = RREG32(DC_HPD2_INT_CONTROL) & ~DC_HPDx_INT_EN;
		hpd3 = RREG32(DC_HPD3_INT_CONTROL) & ~DC_HPDx_INT_EN;
		hpd4 = RREG32(DC_HPD4_INT_CONTROL) & ~DC_HPDx_INT_EN;
		hpd5 = RREG32(DC_HPD5_INT_CONTROL) & ~DC_HPDx_INT_EN;
		hpd6 = RREG32(DC_HPD6_INT_CONTROL) & ~DC_HPDx_INT_EN;
	}

	dma_cntl = RREG32(DMA_CNTL + DMA0_REGISTER_OFFSET) & ~TRAP_ENABLE;
	dma_cntl1 = RREG32(DMA_CNTL + DMA1_REGISTER_OFFSET) & ~TRAP_ENABLE;

	thermal_int = RREG32(CG_THERMAL_INT) &
		~(THERM_INT_MASK_HIGH | THERM_INT_MASK_LOW);

	/* enable CP interrupts on all rings */
	if (atomic_read(&rdev->irq.ring_int[RADEON_RING_TYPE_GFX_INDEX])) {
		DRM_DEBUG("si_irq_set: sw int gfx\n");
		cp_int_cntl |= TIME_STAMP_INT_ENABLE;
	}
	if (atomic_read(&rdev->irq.ring_int[CAYMAN_RING_TYPE_CP1_INDEX])) {
		DRM_DEBUG("si_irq_set: sw int cp1\n");
		cp_int_cntl1 |= TIME_STAMP_INT_ENABLE;
	}
	if (atomic_read(&rdev->irq.ring_int[CAYMAN_RING_TYPE_CP2_INDEX])) {
		DRM_DEBUG("si_irq_set: sw int cp2\n");
		cp_int_cntl2 |= TIME_STAMP_INT_ENABLE;
	}
	if (atomic_read(&rdev->irq.ring_int[R600_RING_TYPE_DMA_INDEX])) {
		DRM_DEBUG("si_irq_set: sw int dma\n");
		dma_cntl |= TRAP_ENABLE;
	}

	if (atomic_read(&rdev->irq.ring_int[CAYMAN_RING_TYPE_DMA1_INDEX])) {
		DRM_DEBUG("si_irq_set: sw int dma1\n");
		dma_cntl1 |= TRAP_ENABLE;
	}
	if (rdev->irq.crtc_vblank_int[0] ||
	    atomic_read(&rdev->irq.pflip[0])) {
		DRM_DEBUG("si_irq_set: vblank 0\n");
		crtc1 |= VBLANK_INT_MASK;
	}
	if (rdev->irq.crtc_vblank_int[1] ||
	    atomic_read(&rdev->irq.pflip[1])) {
		DRM_DEBUG("si_irq_set: vblank 1\n");
		crtc2 |= VBLANK_INT_MASK;
	}
	if (rdev->irq.crtc_vblank_int[2] ||
	    atomic_read(&rdev->irq.pflip[2])) {
		DRM_DEBUG("si_irq_set: vblank 2\n");
		crtc3 |= VBLANK_INT_MASK;
	}
	if (rdev->irq.crtc_vblank_int[3] ||
	    atomic_read(&rdev->irq.pflip[3])) {
		DRM_DEBUG("si_irq_set: vblank 3\n");
		crtc4 |= VBLANK_INT_MASK;
	}
	if (rdev->irq.crtc_vblank_int[4] ||
	    atomic_read(&rdev->irq.pflip[4])) {
		DRM_DEBUG("si_irq_set: vblank 4\n");
		crtc5 |= VBLANK_INT_MASK;
	}
	if (rdev->irq.crtc_vblank_int[5] ||
	    atomic_read(&rdev->irq.pflip[5])) {
		DRM_DEBUG("si_irq_set: vblank 5\n");
		crtc6 |= VBLANK_INT_MASK;
	}
	if (rdev->irq.hpd[0]) {
		DRM_DEBUG("si_irq_set: hpd 1\n");
		hpd1 |= DC_HPDx_INT_EN;
	}
	if (rdev->irq.hpd[1]) {
		DRM_DEBUG("si_irq_set: hpd 2\n");
		hpd2 |= DC_HPDx_INT_EN;
	}
	if (rdev->irq.hpd[2]) {
		DRM_DEBUG("si_irq_set: hpd 3\n");
		hpd3 |= DC_HPDx_INT_EN;
	}
	if (rdev->irq.hpd[3]) {
		DRM_DEBUG("si_irq_set: hpd 4\n");
		hpd4 |= DC_HPDx_INT_EN;
	}
	if (rdev->irq.hpd[4]) {
		DRM_DEBUG("si_irq_set: hpd 5\n");
		hpd5 |= DC_HPDx_INT_EN;
	}
	if (rdev->irq.hpd[5]) {
		DRM_DEBUG("si_irq_set: hpd 6\n");
		hpd6 |= DC_HPDx_INT_EN;
	}

	WREG32(CP_INT_CNTL_RING0, cp_int_cntl);
	WREG32(CP_INT_CNTL_RING1, cp_int_cntl1);
	WREG32(CP_INT_CNTL_RING2, cp_int_cntl2);

	WREG32(DMA_CNTL + DMA0_REGISTER_OFFSET, dma_cntl);
	WREG32(DMA_CNTL + DMA1_REGISTER_OFFSET, dma_cntl1);

	WREG32(GRBM_INT_CNTL, grbm_int_cntl);

<<<<<<< HEAD
=======
	if (rdev->irq.dpm_thermal) {
		DRM_DEBUG("dpm thermal\n");
		thermal_int |= THERM_INT_MASK_HIGH | THERM_INT_MASK_LOW;
	}

>>>>>>> d0e0ac97
	if (rdev->num_crtc >= 2) {
		WREG32(INT_MASK + EVERGREEN_CRTC0_REGISTER_OFFSET, crtc1);
		WREG32(INT_MASK + EVERGREEN_CRTC1_REGISTER_OFFSET, crtc2);
	}
	if (rdev->num_crtc >= 4) {
		WREG32(INT_MASK + EVERGREEN_CRTC2_REGISTER_OFFSET, crtc3);
		WREG32(INT_MASK + EVERGREEN_CRTC3_REGISTER_OFFSET, crtc4);
	}
	if (rdev->num_crtc >= 6) {
		WREG32(INT_MASK + EVERGREEN_CRTC4_REGISTER_OFFSET, crtc5);
		WREG32(INT_MASK + EVERGREEN_CRTC5_REGISTER_OFFSET, crtc6);
	}

	if (rdev->num_crtc >= 2) {
		WREG32(GRPH_INT_CONTROL + EVERGREEN_CRTC0_REGISTER_OFFSET, grph1);
		WREG32(GRPH_INT_CONTROL + EVERGREEN_CRTC1_REGISTER_OFFSET, grph2);
	}
	if (rdev->num_crtc >= 4) {
		WREG32(GRPH_INT_CONTROL + EVERGREEN_CRTC2_REGISTER_OFFSET, grph3);
		WREG32(GRPH_INT_CONTROL + EVERGREEN_CRTC3_REGISTER_OFFSET, grph4);
	}
	if (rdev->num_crtc >= 6) {
		WREG32(GRPH_INT_CONTROL + EVERGREEN_CRTC4_REGISTER_OFFSET, grph5);
		WREG32(GRPH_INT_CONTROL + EVERGREEN_CRTC5_REGISTER_OFFSET, grph6);
	}

	if (!ASIC_IS_NODCE(rdev)) {
		WREG32(DC_HPD1_INT_CONTROL, hpd1);
		WREG32(DC_HPD2_INT_CONTROL, hpd2);
		WREG32(DC_HPD3_INT_CONTROL, hpd3);
		WREG32(DC_HPD4_INT_CONTROL, hpd4);
		WREG32(DC_HPD5_INT_CONTROL, hpd5);
		WREG32(DC_HPD6_INT_CONTROL, hpd6);
	}
<<<<<<< HEAD
=======

	WREG32(CG_THERMAL_INT, thermal_int);
>>>>>>> d0e0ac97

	return 0;
}

static inline void si_irq_ack(struct radeon_device *rdev)
{
	u32 tmp;

	if (ASIC_IS_NODCE(rdev))
		return;

	rdev->irq.stat_regs.evergreen.disp_int = RREG32(DISP_INTERRUPT_STATUS);
	rdev->irq.stat_regs.evergreen.disp_int_cont = RREG32(DISP_INTERRUPT_STATUS_CONTINUE);
	rdev->irq.stat_regs.evergreen.disp_int_cont2 = RREG32(DISP_INTERRUPT_STATUS_CONTINUE2);
	rdev->irq.stat_regs.evergreen.disp_int_cont3 = RREG32(DISP_INTERRUPT_STATUS_CONTINUE3);
	rdev->irq.stat_regs.evergreen.disp_int_cont4 = RREG32(DISP_INTERRUPT_STATUS_CONTINUE4);
	rdev->irq.stat_regs.evergreen.disp_int_cont5 = RREG32(DISP_INTERRUPT_STATUS_CONTINUE5);
	rdev->irq.stat_regs.evergreen.d1grph_int = RREG32(GRPH_INT_STATUS + EVERGREEN_CRTC0_REGISTER_OFFSET);
	rdev->irq.stat_regs.evergreen.d2grph_int = RREG32(GRPH_INT_STATUS + EVERGREEN_CRTC1_REGISTER_OFFSET);
	if (rdev->num_crtc >= 4) {
		rdev->irq.stat_regs.evergreen.d3grph_int = RREG32(GRPH_INT_STATUS + EVERGREEN_CRTC2_REGISTER_OFFSET);
		rdev->irq.stat_regs.evergreen.d4grph_int = RREG32(GRPH_INT_STATUS + EVERGREEN_CRTC3_REGISTER_OFFSET);
	}
	if (rdev->num_crtc >= 6) {
		rdev->irq.stat_regs.evergreen.d5grph_int = RREG32(GRPH_INT_STATUS + EVERGREEN_CRTC4_REGISTER_OFFSET);
		rdev->irq.stat_regs.evergreen.d6grph_int = RREG32(GRPH_INT_STATUS + EVERGREEN_CRTC5_REGISTER_OFFSET);
	}

	if (rdev->irq.stat_regs.evergreen.d1grph_int & GRPH_PFLIP_INT_OCCURRED)
		WREG32(GRPH_INT_STATUS + EVERGREEN_CRTC0_REGISTER_OFFSET, GRPH_PFLIP_INT_CLEAR);
	if (rdev->irq.stat_regs.evergreen.d2grph_int & GRPH_PFLIP_INT_OCCURRED)
		WREG32(GRPH_INT_STATUS + EVERGREEN_CRTC1_REGISTER_OFFSET, GRPH_PFLIP_INT_CLEAR);
	if (rdev->irq.stat_regs.evergreen.disp_int & LB_D1_VBLANK_INTERRUPT)
		WREG32(VBLANK_STATUS + EVERGREEN_CRTC0_REGISTER_OFFSET, VBLANK_ACK);
	if (rdev->irq.stat_regs.evergreen.disp_int & LB_D1_VLINE_INTERRUPT)
		WREG32(VLINE_STATUS + EVERGREEN_CRTC0_REGISTER_OFFSET, VLINE_ACK);
	if (rdev->irq.stat_regs.evergreen.disp_int_cont & LB_D2_VBLANK_INTERRUPT)
		WREG32(VBLANK_STATUS + EVERGREEN_CRTC1_REGISTER_OFFSET, VBLANK_ACK);
	if (rdev->irq.stat_regs.evergreen.disp_int_cont & LB_D2_VLINE_INTERRUPT)
		WREG32(VLINE_STATUS + EVERGREEN_CRTC1_REGISTER_OFFSET, VLINE_ACK);

	if (rdev->num_crtc >= 4) {
		if (rdev->irq.stat_regs.evergreen.d3grph_int & GRPH_PFLIP_INT_OCCURRED)
			WREG32(GRPH_INT_STATUS + EVERGREEN_CRTC2_REGISTER_OFFSET, GRPH_PFLIP_INT_CLEAR);
		if (rdev->irq.stat_regs.evergreen.d4grph_int & GRPH_PFLIP_INT_OCCURRED)
			WREG32(GRPH_INT_STATUS + EVERGREEN_CRTC3_REGISTER_OFFSET, GRPH_PFLIP_INT_CLEAR);
		if (rdev->irq.stat_regs.evergreen.disp_int_cont2 & LB_D3_VBLANK_INTERRUPT)
			WREG32(VBLANK_STATUS + EVERGREEN_CRTC2_REGISTER_OFFSET, VBLANK_ACK);
		if (rdev->irq.stat_regs.evergreen.disp_int_cont2 & LB_D3_VLINE_INTERRUPT)
			WREG32(VLINE_STATUS + EVERGREEN_CRTC2_REGISTER_OFFSET, VLINE_ACK);
		if (rdev->irq.stat_regs.evergreen.disp_int_cont3 & LB_D4_VBLANK_INTERRUPT)
			WREG32(VBLANK_STATUS + EVERGREEN_CRTC3_REGISTER_OFFSET, VBLANK_ACK);
		if (rdev->irq.stat_regs.evergreen.disp_int_cont3 & LB_D4_VLINE_INTERRUPT)
			WREG32(VLINE_STATUS + EVERGREEN_CRTC3_REGISTER_OFFSET, VLINE_ACK);
	}

	if (rdev->num_crtc >= 6) {
		if (rdev->irq.stat_regs.evergreen.d5grph_int & GRPH_PFLIP_INT_OCCURRED)
			WREG32(GRPH_INT_STATUS + EVERGREEN_CRTC4_REGISTER_OFFSET, GRPH_PFLIP_INT_CLEAR);
		if (rdev->irq.stat_regs.evergreen.d6grph_int & GRPH_PFLIP_INT_OCCURRED)
			WREG32(GRPH_INT_STATUS + EVERGREEN_CRTC5_REGISTER_OFFSET, GRPH_PFLIP_INT_CLEAR);
		if (rdev->irq.stat_regs.evergreen.disp_int_cont4 & LB_D5_VBLANK_INTERRUPT)
			WREG32(VBLANK_STATUS + EVERGREEN_CRTC4_REGISTER_OFFSET, VBLANK_ACK);
		if (rdev->irq.stat_regs.evergreen.disp_int_cont4 & LB_D5_VLINE_INTERRUPT)
			WREG32(VLINE_STATUS + EVERGREEN_CRTC4_REGISTER_OFFSET, VLINE_ACK);
		if (rdev->irq.stat_regs.evergreen.disp_int_cont5 & LB_D6_VBLANK_INTERRUPT)
			WREG32(VBLANK_STATUS + EVERGREEN_CRTC5_REGISTER_OFFSET, VBLANK_ACK);
		if (rdev->irq.stat_regs.evergreen.disp_int_cont5 & LB_D6_VLINE_INTERRUPT)
			WREG32(VLINE_STATUS + EVERGREEN_CRTC5_REGISTER_OFFSET, VLINE_ACK);
	}

	if (rdev->irq.stat_regs.evergreen.disp_int & DC_HPD1_INTERRUPT) {
		tmp = RREG32(DC_HPD1_INT_CONTROL);
		tmp |= DC_HPDx_INT_ACK;
		WREG32(DC_HPD1_INT_CONTROL, tmp);
	}
	if (rdev->irq.stat_regs.evergreen.disp_int_cont & DC_HPD2_INTERRUPT) {
		tmp = RREG32(DC_HPD2_INT_CONTROL);
		tmp |= DC_HPDx_INT_ACK;
		WREG32(DC_HPD2_INT_CONTROL, tmp);
	}
	if (rdev->irq.stat_regs.evergreen.disp_int_cont2 & DC_HPD3_INTERRUPT) {
		tmp = RREG32(DC_HPD3_INT_CONTROL);
		tmp |= DC_HPDx_INT_ACK;
		WREG32(DC_HPD3_INT_CONTROL, tmp);
	}
	if (rdev->irq.stat_regs.evergreen.disp_int_cont3 & DC_HPD4_INTERRUPT) {
		tmp = RREG32(DC_HPD4_INT_CONTROL);
		tmp |= DC_HPDx_INT_ACK;
		WREG32(DC_HPD4_INT_CONTROL, tmp);
	}
	if (rdev->irq.stat_regs.evergreen.disp_int_cont4 & DC_HPD5_INTERRUPT) {
		tmp = RREG32(DC_HPD5_INT_CONTROL);
		tmp |= DC_HPDx_INT_ACK;
		WREG32(DC_HPD5_INT_CONTROL, tmp);
	}
	if (rdev->irq.stat_regs.evergreen.disp_int_cont5 & DC_HPD6_INTERRUPT) {
		tmp = RREG32(DC_HPD5_INT_CONTROL);
		tmp |= DC_HPDx_INT_ACK;
		WREG32(DC_HPD6_INT_CONTROL, tmp);
	}
}

static void si_irq_disable(struct radeon_device *rdev)
{
	si_disable_interrupts(rdev);
	/* Wait and acknowledge irq */
	mdelay(1);
	si_irq_ack(rdev);
	si_disable_interrupt_state(rdev);
}

static void si_irq_suspend(struct radeon_device *rdev)
{
	si_irq_disable(rdev);
	si_rlc_stop(rdev);
}

static void si_irq_fini(struct radeon_device *rdev)
{
	si_irq_suspend(rdev);
	r600_ih_ring_fini(rdev);
}

static inline u32 si_get_ih_wptr(struct radeon_device *rdev)
{
	u32 wptr, tmp;

	if (rdev->wb.enabled)
		wptr = le32_to_cpu(rdev->wb.wb[R600_WB_IH_WPTR_OFFSET/4]);
	else
		wptr = RREG32(IH_RB_WPTR);

	if (wptr & RB_OVERFLOW) {
		/* When a ring buffer overflow happen start parsing interrupt
		 * from the last not overwritten vector (wptr + 16). Hopefully
		 * this should allow us to catchup.
		 */
		dev_warn(rdev->dev, "IH ring buffer overflow (0x%08X, %d, %d)\n",
			wptr, rdev->ih.rptr, (wptr + 16) + rdev->ih.ptr_mask);
		rdev->ih.rptr = (wptr + 16) & rdev->ih.ptr_mask;
		tmp = RREG32(IH_RB_CNTL);
		tmp |= IH_WPTR_OVERFLOW_CLEAR;
		WREG32(IH_RB_CNTL, tmp);
	}
	return (wptr & rdev->ih.ptr_mask);
}

/*        SI IV Ring
 * Each IV ring entry is 128 bits:
 * [7:0]    - interrupt source id
 * [31:8]   - reserved
 * [59:32]  - interrupt source data
 * [63:60]  - reserved
 * [71:64]  - RINGID
 * [79:72]  - VMID
 * [127:80] - reserved
 */
int si_irq_process(struct radeon_device *rdev)
{
	u32 wptr;
	u32 rptr;
	u32 src_id, src_data, ring_id;
	u32 ring_index;
	bool queue_hotplug = false;
	bool queue_thermal = false;

	if (!rdev->ih.enabled || rdev->shutdown)
		return IRQ_NONE;

	wptr = si_get_ih_wptr(rdev);

restart_ih:
	/* is somebody else already processing irqs? */
	if (atomic_xchg(&rdev->ih.lock, 1))
		return IRQ_NONE;

	rptr = rdev->ih.rptr;
	DRM_DEBUG("si_irq_process start: rptr %d, wptr %d\n", rptr, wptr);

	/* Order reading of wptr vs. reading of IH ring data */
	rmb();

	/* display interrupts */
	si_irq_ack(rdev);

	while (rptr != wptr) {
		/* wptr/rptr are in bytes! */
		ring_index = rptr / 4;
		src_id =  le32_to_cpu(rdev->ih.ring[ring_index]) & 0xff;
		src_data = le32_to_cpu(rdev->ih.ring[ring_index + 1]) & 0xfffffff;
		ring_id = le32_to_cpu(rdev->ih.ring[ring_index + 2]) & 0xff;

		switch (src_id) {
		case 1: /* D1 vblank/vline */
			switch (src_data) {
			case 0: /* D1 vblank */
				if (rdev->irq.stat_regs.evergreen.disp_int & LB_D1_VBLANK_INTERRUPT) {
					if (rdev->irq.crtc_vblank_int[0]) {
						drm_handle_vblank(rdev->ddev, 0);
						rdev->pm.vblank_sync = true;
						wake_up(&rdev->irq.vblank_queue);
					}
					if (atomic_read(&rdev->irq.pflip[0]))
						radeon_crtc_handle_flip(rdev, 0);
					rdev->irq.stat_regs.evergreen.disp_int &= ~LB_D1_VBLANK_INTERRUPT;
					DRM_DEBUG("IH: D1 vblank\n");
				}
				break;
			case 1: /* D1 vline */
				if (rdev->irq.stat_regs.evergreen.disp_int & LB_D1_VLINE_INTERRUPT) {
					rdev->irq.stat_regs.evergreen.disp_int &= ~LB_D1_VLINE_INTERRUPT;
					DRM_DEBUG("IH: D1 vline\n");
				}
				break;
			default:
				DRM_DEBUG("Unhandled interrupt: %d %d\n", src_id, src_data);
				break;
			}
			break;
		case 2: /* D2 vblank/vline */
			switch (src_data) {
			case 0: /* D2 vblank */
				if (rdev->irq.stat_regs.evergreen.disp_int_cont & LB_D2_VBLANK_INTERRUPT) {
					if (rdev->irq.crtc_vblank_int[1]) {
						drm_handle_vblank(rdev->ddev, 1);
						rdev->pm.vblank_sync = true;
						wake_up(&rdev->irq.vblank_queue);
					}
					if (atomic_read(&rdev->irq.pflip[1]))
						radeon_crtc_handle_flip(rdev, 1);
					rdev->irq.stat_regs.evergreen.disp_int_cont &= ~LB_D2_VBLANK_INTERRUPT;
					DRM_DEBUG("IH: D2 vblank\n");
				}
				break;
			case 1: /* D2 vline */
				if (rdev->irq.stat_regs.evergreen.disp_int_cont & LB_D2_VLINE_INTERRUPT) {
					rdev->irq.stat_regs.evergreen.disp_int_cont &= ~LB_D2_VLINE_INTERRUPT;
					DRM_DEBUG("IH: D2 vline\n");
				}
				break;
			default:
				DRM_DEBUG("Unhandled interrupt: %d %d\n", src_id, src_data);
				break;
			}
			break;
		case 3: /* D3 vblank/vline */
			switch (src_data) {
			case 0: /* D3 vblank */
				if (rdev->irq.stat_regs.evergreen.disp_int_cont2 & LB_D3_VBLANK_INTERRUPT) {
					if (rdev->irq.crtc_vblank_int[2]) {
						drm_handle_vblank(rdev->ddev, 2);
						rdev->pm.vblank_sync = true;
						wake_up(&rdev->irq.vblank_queue);
					}
					if (atomic_read(&rdev->irq.pflip[2]))
						radeon_crtc_handle_flip(rdev, 2);
					rdev->irq.stat_regs.evergreen.disp_int_cont2 &= ~LB_D3_VBLANK_INTERRUPT;
					DRM_DEBUG("IH: D3 vblank\n");
				}
				break;
			case 1: /* D3 vline */
				if (rdev->irq.stat_regs.evergreen.disp_int_cont2 & LB_D3_VLINE_INTERRUPT) {
					rdev->irq.stat_regs.evergreen.disp_int_cont2 &= ~LB_D3_VLINE_INTERRUPT;
					DRM_DEBUG("IH: D3 vline\n");
				}
				break;
			default:
				DRM_DEBUG("Unhandled interrupt: %d %d\n", src_id, src_data);
				break;
			}
			break;
		case 4: /* D4 vblank/vline */
			switch (src_data) {
			case 0: /* D4 vblank */
				if (rdev->irq.stat_regs.evergreen.disp_int_cont3 & LB_D4_VBLANK_INTERRUPT) {
					if (rdev->irq.crtc_vblank_int[3]) {
						drm_handle_vblank(rdev->ddev, 3);
						rdev->pm.vblank_sync = true;
						wake_up(&rdev->irq.vblank_queue);
					}
					if (atomic_read(&rdev->irq.pflip[3]))
						radeon_crtc_handle_flip(rdev, 3);
					rdev->irq.stat_regs.evergreen.disp_int_cont3 &= ~LB_D4_VBLANK_INTERRUPT;
					DRM_DEBUG("IH: D4 vblank\n");
				}
				break;
			case 1: /* D4 vline */
				if (rdev->irq.stat_regs.evergreen.disp_int_cont3 & LB_D4_VLINE_INTERRUPT) {
					rdev->irq.stat_regs.evergreen.disp_int_cont3 &= ~LB_D4_VLINE_INTERRUPT;
					DRM_DEBUG("IH: D4 vline\n");
				}
				break;
			default:
				DRM_DEBUG("Unhandled interrupt: %d %d\n", src_id, src_data);
				break;
			}
			break;
		case 5: /* D5 vblank/vline */
			switch (src_data) {
			case 0: /* D5 vblank */
				if (rdev->irq.stat_regs.evergreen.disp_int_cont4 & LB_D5_VBLANK_INTERRUPT) {
					if (rdev->irq.crtc_vblank_int[4]) {
						drm_handle_vblank(rdev->ddev, 4);
						rdev->pm.vblank_sync = true;
						wake_up(&rdev->irq.vblank_queue);
					}
					if (atomic_read(&rdev->irq.pflip[4]))
						radeon_crtc_handle_flip(rdev, 4);
					rdev->irq.stat_regs.evergreen.disp_int_cont4 &= ~LB_D5_VBLANK_INTERRUPT;
					DRM_DEBUG("IH: D5 vblank\n");
				}
				break;
			case 1: /* D5 vline */
				if (rdev->irq.stat_regs.evergreen.disp_int_cont4 & LB_D5_VLINE_INTERRUPT) {
					rdev->irq.stat_regs.evergreen.disp_int_cont4 &= ~LB_D5_VLINE_INTERRUPT;
					DRM_DEBUG("IH: D5 vline\n");
				}
				break;
			default:
				DRM_DEBUG("Unhandled interrupt: %d %d\n", src_id, src_data);
				break;
			}
			break;
		case 6: /* D6 vblank/vline */
			switch (src_data) {
			case 0: /* D6 vblank */
				if (rdev->irq.stat_regs.evergreen.disp_int_cont5 & LB_D6_VBLANK_INTERRUPT) {
					if (rdev->irq.crtc_vblank_int[5]) {
						drm_handle_vblank(rdev->ddev, 5);
						rdev->pm.vblank_sync = true;
						wake_up(&rdev->irq.vblank_queue);
					}
					if (atomic_read(&rdev->irq.pflip[5]))
						radeon_crtc_handle_flip(rdev, 5);
					rdev->irq.stat_regs.evergreen.disp_int_cont5 &= ~LB_D6_VBLANK_INTERRUPT;
					DRM_DEBUG("IH: D6 vblank\n");
				}
				break;
			case 1: /* D6 vline */
				if (rdev->irq.stat_regs.evergreen.disp_int_cont5 & LB_D6_VLINE_INTERRUPT) {
					rdev->irq.stat_regs.evergreen.disp_int_cont5 &= ~LB_D6_VLINE_INTERRUPT;
					DRM_DEBUG("IH: D6 vline\n");
				}
				break;
			default:
				DRM_DEBUG("Unhandled interrupt: %d %d\n", src_id, src_data);
				break;
			}
			break;
		case 42: /* HPD hotplug */
			switch (src_data) {
			case 0:
				if (rdev->irq.stat_regs.evergreen.disp_int & DC_HPD1_INTERRUPT) {
					rdev->irq.stat_regs.evergreen.disp_int &= ~DC_HPD1_INTERRUPT;
					queue_hotplug = true;
					DRM_DEBUG("IH: HPD1\n");
				}
				break;
			case 1:
				if (rdev->irq.stat_regs.evergreen.disp_int_cont & DC_HPD2_INTERRUPT) {
					rdev->irq.stat_regs.evergreen.disp_int_cont &= ~DC_HPD2_INTERRUPT;
					queue_hotplug = true;
					DRM_DEBUG("IH: HPD2\n");
				}
				break;
			case 2:
				if (rdev->irq.stat_regs.evergreen.disp_int_cont2 & DC_HPD3_INTERRUPT) {
					rdev->irq.stat_regs.evergreen.disp_int_cont2 &= ~DC_HPD3_INTERRUPT;
					queue_hotplug = true;
					DRM_DEBUG("IH: HPD3\n");
				}
				break;
			case 3:
				if (rdev->irq.stat_regs.evergreen.disp_int_cont3 & DC_HPD4_INTERRUPT) {
					rdev->irq.stat_regs.evergreen.disp_int_cont3 &= ~DC_HPD4_INTERRUPT;
					queue_hotplug = true;
					DRM_DEBUG("IH: HPD4\n");
				}
				break;
			case 4:
				if (rdev->irq.stat_regs.evergreen.disp_int_cont4 & DC_HPD5_INTERRUPT) {
					rdev->irq.stat_regs.evergreen.disp_int_cont4 &= ~DC_HPD5_INTERRUPT;
					queue_hotplug = true;
					DRM_DEBUG("IH: HPD5\n");
				}
				break;
			case 5:
				if (rdev->irq.stat_regs.evergreen.disp_int_cont5 & DC_HPD6_INTERRUPT) {
					rdev->irq.stat_regs.evergreen.disp_int_cont5 &= ~DC_HPD6_INTERRUPT;
					queue_hotplug = true;
					DRM_DEBUG("IH: HPD6\n");
				}
				break;
			default:
				DRM_DEBUG("Unhandled interrupt: %d %d\n", src_id, src_data);
				break;
			}
			break;
		case 146:
		case 147:
			dev_err(rdev->dev, "GPU fault detected: %d 0x%08x\n", src_id, src_data);
			dev_err(rdev->dev, "  VM_CONTEXT1_PROTECTION_FAULT_ADDR   0x%08X\n",
				RREG32(VM_CONTEXT1_PROTECTION_FAULT_ADDR));
			dev_err(rdev->dev, "  VM_CONTEXT1_PROTECTION_FAULT_STATUS 0x%08X\n",
				RREG32(VM_CONTEXT1_PROTECTION_FAULT_STATUS));
			/* reset addr and status */
			WREG32_P(VM_CONTEXT1_CNTL2, 1, ~1);
			break;
		case 176: /* RINGID0 CP_INT */
			radeon_fence_process(rdev, RADEON_RING_TYPE_GFX_INDEX);
			break;
		case 177: /* RINGID1 CP_INT */
			radeon_fence_process(rdev, CAYMAN_RING_TYPE_CP1_INDEX);
			break;
		case 178: /* RINGID2 CP_INT */
			radeon_fence_process(rdev, CAYMAN_RING_TYPE_CP2_INDEX);
			break;
		case 181: /* CP EOP event */
			DRM_DEBUG("IH: CP EOP\n");
			switch (ring_id) {
			case 0:
				radeon_fence_process(rdev, RADEON_RING_TYPE_GFX_INDEX);
				break;
			case 1:
				radeon_fence_process(rdev, CAYMAN_RING_TYPE_CP1_INDEX);
				break;
			case 2:
				radeon_fence_process(rdev, CAYMAN_RING_TYPE_CP2_INDEX);
				break;
			}
			break;
		case 224: /* DMA trap event */
			DRM_DEBUG("IH: DMA trap\n");
			radeon_fence_process(rdev, R600_RING_TYPE_DMA_INDEX);
			break;
		case 230: /* thermal low to high */
			DRM_DEBUG("IH: thermal low to high\n");
			rdev->pm.dpm.thermal.high_to_low = false;
			queue_thermal = true;
			break;
		case 231: /* thermal high to low */
			DRM_DEBUG("IH: thermal high to low\n");
			rdev->pm.dpm.thermal.high_to_low = true;
			queue_thermal = true;
			break;
		case 233: /* GUI IDLE */
			DRM_DEBUG("IH: GUI idle\n");
			break;
		case 244: /* DMA trap event */
			DRM_DEBUG("IH: DMA1 trap\n");
			radeon_fence_process(rdev, CAYMAN_RING_TYPE_DMA1_INDEX);
			break;
		default:
			DRM_DEBUG("Unhandled interrupt: %d %d\n", src_id, src_data);
			break;
		}

		/* wptr/rptr are in bytes! */
		rptr += 16;
		rptr &= rdev->ih.ptr_mask;
	}
	if (queue_hotplug)
		schedule_work(&rdev->hotplug_work);
	if (queue_thermal && rdev->pm.dpm_enabled)
		schedule_work(&rdev->pm.dpm.thermal.work);
	rdev->ih.rptr = rptr;
	WREG32(IH_RB_RPTR, rdev->ih.rptr);
	atomic_set(&rdev->ih.lock, 0);

	/* make sure wptr hasn't changed while processing */
	wptr = si_get_ih_wptr(rdev);
	if (wptr != rptr)
		goto restart_ih;

	return IRQ_HANDLED;
}

/**
 * si_copy_dma - copy pages using the DMA engine
 *
 * @rdev: radeon_device pointer
 * @src_offset: src GPU address
 * @dst_offset: dst GPU address
 * @num_gpu_pages: number of GPU pages to xfer
 * @fence: radeon fence object
 *
 * Copy GPU paging using the DMA engine (SI).
 * Used by the radeon ttm implementation to move pages if
 * registered as the asic copy callback.
 */
int si_copy_dma(struct radeon_device *rdev,
		uint64_t src_offset, uint64_t dst_offset,
		unsigned num_gpu_pages,
		struct radeon_fence **fence)
{
	struct radeon_semaphore *sem = NULL;
	int ring_index = rdev->asic->copy.dma_ring_index;
	struct radeon_ring *ring = &rdev->ring[ring_index];
	u32 size_in_bytes, cur_size_in_bytes;
	int i, num_loops;
	int r = 0;

	r = radeon_semaphore_create(rdev, &sem);
	if (r) {
		DRM_ERROR("radeon: moving bo (%d).\n", r);
		return r;
	}

	size_in_bytes = (num_gpu_pages << RADEON_GPU_PAGE_SHIFT);
	num_loops = DIV_ROUND_UP(size_in_bytes, 0xfffff);
	r = radeon_ring_lock(rdev, ring, num_loops * 5 + 11);
	if (r) {
		DRM_ERROR("radeon: moving bo (%d).\n", r);
		radeon_semaphore_free(rdev, &sem, NULL);
		return r;
	}

	if (radeon_fence_need_sync(*fence, ring->idx)) {
		radeon_semaphore_sync_rings(rdev, sem, (*fence)->ring,
					    ring->idx);
		radeon_fence_note_sync(*fence, ring->idx);
	} else {
		radeon_semaphore_free(rdev, &sem, NULL);
	}

	for (i = 0; i < num_loops; i++) {
		cur_size_in_bytes = size_in_bytes;
		if (cur_size_in_bytes > 0xFFFFF)
			cur_size_in_bytes = 0xFFFFF;
		size_in_bytes -= cur_size_in_bytes;
		radeon_ring_write(ring, DMA_PACKET(DMA_PACKET_COPY, 1, 0, 0, cur_size_in_bytes));
		radeon_ring_write(ring, dst_offset & 0xffffffff);
		radeon_ring_write(ring, src_offset & 0xffffffff);
		radeon_ring_write(ring, upper_32_bits(dst_offset) & 0xff);
		radeon_ring_write(ring, upper_32_bits(src_offset) & 0xff);
		src_offset += cur_size_in_bytes;
		dst_offset += cur_size_in_bytes;
	}

	r = radeon_fence_emit(rdev, fence, ring->idx);
	if (r) {
		radeon_ring_unlock_undo(rdev, ring);
		return r;
	}

	radeon_ring_unlock_commit(rdev, ring);
	radeon_semaphore_free(rdev, &sem, *fence);

	return r;
}

/*
 * startup/shutdown callbacks
 */
static int si_startup(struct radeon_device *rdev)
{
	struct radeon_ring *ring;
	int r;

	/* enable pcie gen2/3 link */
	si_pcie_gen3_enable(rdev);
	/* enable aspm */
	si_program_aspm(rdev);

	if (!rdev->me_fw || !rdev->pfp_fw || !rdev->ce_fw ||
	    !rdev->rlc_fw || !rdev->mc_fw) {
		r = si_init_microcode(rdev);
		if (r) {
			DRM_ERROR("Failed to load firmware!\n");
			return r;
		}
	}

	r = si_mc_load_microcode(rdev);
	if (r) {
		DRM_ERROR("Failed to load MC firmware!\n");
		return r;
	}

	r = r600_vram_scratch_init(rdev);
	if (r)
		return r;

	si_mc_program(rdev);
	r = si_pcie_gart_enable(rdev);
	if (r)
		return r;
	si_gpu_init(rdev);

	/* allocate rlc buffers */
	r = si_rlc_init(rdev);
	if (r) {
		DRM_ERROR("Failed to init rlc BOs!\n");
		return r;
	}

	/* allocate wb buffer */
	r = radeon_wb_init(rdev);
	if (r)
		return r;

	r = radeon_fence_driver_start_ring(rdev, RADEON_RING_TYPE_GFX_INDEX);
	if (r) {
		dev_err(rdev->dev, "failed initializing CP fences (%d).\n", r);
		return r;
	}

	r = radeon_fence_driver_start_ring(rdev, CAYMAN_RING_TYPE_CP1_INDEX);
	if (r) {
		dev_err(rdev->dev, "failed initializing CP fences (%d).\n", r);
		return r;
	}

	r = radeon_fence_driver_start_ring(rdev, CAYMAN_RING_TYPE_CP2_INDEX);
	if (r) {
		dev_err(rdev->dev, "failed initializing CP fences (%d).\n", r);
		return r;
	}

	r = radeon_fence_driver_start_ring(rdev, R600_RING_TYPE_DMA_INDEX);
	if (r) {
		dev_err(rdev->dev, "failed initializing DMA fences (%d).\n", r);
		return r;
	}

	r = radeon_fence_driver_start_ring(rdev, CAYMAN_RING_TYPE_DMA1_INDEX);
	if (r) {
		dev_err(rdev->dev, "failed initializing DMA fences (%d).\n", r);
		return r;
	}

	if (rdev->has_uvd) {
		r = rv770_uvd_resume(rdev);
		if (!r) {
			r = radeon_fence_driver_start_ring(rdev,
							   R600_RING_TYPE_UVD_INDEX);
			if (r)
				dev_err(rdev->dev, "UVD fences init error (%d).\n", r);
		}
		if (r)
			rdev->ring[R600_RING_TYPE_UVD_INDEX].ring_size = 0;
	}

	/* Enable IRQ */
	if (!rdev->irq.installed) {
		r = radeon_irq_kms_init(rdev);
		if (r)
			return r;
	}

	r = si_irq_init(rdev);
	if (r) {
		DRM_ERROR("radeon: IH init failed (%d).\n", r);
		radeon_irq_kms_fini(rdev);
		return r;
	}
	si_irq_set(rdev);

	ring = &rdev->ring[RADEON_RING_TYPE_GFX_INDEX];
	r = radeon_ring_init(rdev, ring, ring->ring_size, RADEON_WB_CP_RPTR_OFFSET,
			     CP_RB0_RPTR, CP_RB0_WPTR,
			     0, 0xfffff, RADEON_CP_PACKET2);
	if (r)
		return r;

	ring = &rdev->ring[CAYMAN_RING_TYPE_CP1_INDEX];
	r = radeon_ring_init(rdev, ring, ring->ring_size, RADEON_WB_CP1_RPTR_OFFSET,
			     CP_RB1_RPTR, CP_RB1_WPTR,
			     0, 0xfffff, RADEON_CP_PACKET2);
	if (r)
		return r;

	ring = &rdev->ring[CAYMAN_RING_TYPE_CP2_INDEX];
	r = radeon_ring_init(rdev, ring, ring->ring_size, RADEON_WB_CP2_RPTR_OFFSET,
			     CP_RB2_RPTR, CP_RB2_WPTR,
			     0, 0xfffff, RADEON_CP_PACKET2);
	if (r)
		return r;

	ring = &rdev->ring[R600_RING_TYPE_DMA_INDEX];
	r = radeon_ring_init(rdev, ring, ring->ring_size, R600_WB_DMA_RPTR_OFFSET,
			     DMA_RB_RPTR + DMA0_REGISTER_OFFSET,
			     DMA_RB_WPTR + DMA0_REGISTER_OFFSET,
			     2, 0x3fffc, DMA_PACKET(DMA_PACKET_NOP, 0, 0, 0, 0));
	if (r)
		return r;

	ring = &rdev->ring[CAYMAN_RING_TYPE_DMA1_INDEX];
	r = radeon_ring_init(rdev, ring, ring->ring_size, CAYMAN_WB_DMA1_RPTR_OFFSET,
			     DMA_RB_RPTR + DMA1_REGISTER_OFFSET,
			     DMA_RB_WPTR + DMA1_REGISTER_OFFSET,
			     2, 0x3fffc, DMA_PACKET(DMA_PACKET_NOP, 0, 0, 0, 0));
	if (r)
		return r;

	r = si_cp_load_microcode(rdev);
	if (r)
		return r;
	r = si_cp_resume(rdev);
	if (r)
		return r;

	r = cayman_dma_resume(rdev);
	if (r)
		return r;

	if (rdev->has_uvd) {
		ring = &rdev->ring[R600_RING_TYPE_UVD_INDEX];
		if (ring->ring_size) {
			r = radeon_ring_init(rdev, ring, ring->ring_size,
					     R600_WB_UVD_RPTR_OFFSET,
					     UVD_RBC_RB_RPTR, UVD_RBC_RB_WPTR,
					     0, 0xfffff, RADEON_CP_PACKET2);
			if (!r)
				r = r600_uvd_init(rdev);
			if (r)
				DRM_ERROR("radeon: failed initializing UVD (%d).\n", r);
		}
	}

	r = radeon_ib_pool_init(rdev);
	if (r) {
		dev_err(rdev->dev, "IB initialization failed (%d).\n", r);
		return r;
	}

	r = radeon_vm_manager_init(rdev);
	if (r) {
		dev_err(rdev->dev, "vm manager initialization failed (%d).\n", r);
		return r;
	}

	return 0;
}

int si_resume(struct radeon_device *rdev)
{
	int r;

	/* Do not reset GPU before posting, on rv770 hw unlike on r500 hw,
	 * posting will perform necessary task to bring back GPU into good
	 * shape.
	 */
	/* post card */
	atom_asic_init(rdev->mode_info.atom_context);

	/* init golden registers */
	si_init_golden_registers(rdev);

	rdev->accel_working = true;
	r = si_startup(rdev);
	if (r) {
		DRM_ERROR("si startup failed on resume\n");
		rdev->accel_working = false;
		return r;
	}

	return r;

}

int si_suspend(struct radeon_device *rdev)
{
	radeon_vm_manager_fini(rdev);
	si_cp_enable(rdev, false);
	cayman_dma_stop(rdev);
	if (rdev->has_uvd) {
		r600_uvd_rbc_stop(rdev);
		radeon_uvd_suspend(rdev);
	}
	si_irq_suspend(rdev);
	radeon_wb_disable(rdev);
	si_pcie_gart_disable(rdev);
	return 0;
}

/* Plan is to move initialization in that function and use
 * helper function so that radeon_device_init pretty much
 * do nothing more than calling asic specific function. This
 * should also allow to remove a bunch of callback function
 * like vram_info.
 */
int si_init(struct radeon_device *rdev)
{
	struct radeon_ring *ring = &rdev->ring[RADEON_RING_TYPE_GFX_INDEX];
	int r;

	/* Read BIOS */
	if (!radeon_get_bios(rdev)) {
		if (ASIC_IS_AVIVO(rdev))
			return -EINVAL;
	}
	/* Must be an ATOMBIOS */
	if (!rdev->is_atom_bios) {
		dev_err(rdev->dev, "Expecting atombios for cayman GPU\n");
		return -EINVAL;
	}
	r = radeon_atombios_init(rdev);
	if (r)
		return r;

	/* Post card if necessary */
	if (!radeon_card_posted(rdev)) {
		if (!rdev->bios) {
			dev_err(rdev->dev, "Card not posted and no BIOS - ignoring\n");
			return -EINVAL;
		}
		DRM_INFO("GPU not posted. posting now...\n");
		atom_asic_init(rdev->mode_info.atom_context);
	}
	/* init golden registers */
	si_init_golden_registers(rdev);
	/* Initialize scratch registers */
	si_scratch_init(rdev);
	/* Initialize surface registers */
	radeon_surface_init(rdev);
	/* Initialize clocks */
	radeon_get_clock_info(rdev->ddev);

	/* Fence driver */
	r = radeon_fence_driver_init(rdev);
	if (r)
		return r;

	/* initialize memory controller */
	r = si_mc_init(rdev);
	if (r)
		return r;
	/* Memory manager */
	r = radeon_bo_init(rdev);
	if (r)
		return r;

	ring = &rdev->ring[RADEON_RING_TYPE_GFX_INDEX];
	ring->ring_obj = NULL;
	r600_ring_init(rdev, ring, 1024 * 1024);

	ring = &rdev->ring[CAYMAN_RING_TYPE_CP1_INDEX];
	ring->ring_obj = NULL;
	r600_ring_init(rdev, ring, 1024 * 1024);

	ring = &rdev->ring[CAYMAN_RING_TYPE_CP2_INDEX];
	ring->ring_obj = NULL;
	r600_ring_init(rdev, ring, 1024 * 1024);

	ring = &rdev->ring[R600_RING_TYPE_DMA_INDEX];
	ring->ring_obj = NULL;
	r600_ring_init(rdev, ring, 64 * 1024);

	ring = &rdev->ring[CAYMAN_RING_TYPE_DMA1_INDEX];
	ring->ring_obj = NULL;
	r600_ring_init(rdev, ring, 64 * 1024);

	if (rdev->has_uvd) {
		r = radeon_uvd_init(rdev);
		if (!r) {
			ring = &rdev->ring[R600_RING_TYPE_UVD_INDEX];
			ring->ring_obj = NULL;
			r600_ring_init(rdev, ring, 4096);
		}
	}

	rdev->ih.ring_obj = NULL;
	r600_ih_ring_init(rdev, 64 * 1024);

	r = r600_pcie_gart_init(rdev);
	if (r)
		return r;

	rdev->accel_working = true;
	r = si_startup(rdev);
	if (r) {
		dev_err(rdev->dev, "disabling GPU acceleration\n");
		si_cp_fini(rdev);
		cayman_dma_fini(rdev);
		si_irq_fini(rdev);
		si_rlc_fini(rdev);
		radeon_wb_fini(rdev);
		radeon_ib_pool_fini(rdev);
		radeon_vm_manager_fini(rdev);
		radeon_irq_kms_fini(rdev);
		si_pcie_gart_fini(rdev);
		rdev->accel_working = false;
	}

	/* Don't start up if the MC ucode is missing.
	 * The default clocks and voltages before the MC ucode
	 * is loaded are not suffient for advanced operations.
	 */
	if (!rdev->mc_fw) {
		DRM_ERROR("radeon: MC ucode required for NI+.\n");
		return -EINVAL;
	}

	return 0;
}

void si_fini(struct radeon_device *rdev)
{
	si_cp_fini(rdev);
	cayman_dma_fini(rdev);
	si_irq_fini(rdev);
	si_rlc_fini(rdev);
	si_fini_cg(rdev);
	si_fini_pg(rdev);
	radeon_wb_fini(rdev);
	radeon_vm_manager_fini(rdev);
	radeon_ib_pool_fini(rdev);
	radeon_irq_kms_fini(rdev);
	if (rdev->has_uvd)
		radeon_uvd_fini(rdev);
	si_pcie_gart_fini(rdev);
	r600_vram_scratch_fini(rdev);
	radeon_gem_fini(rdev);
	radeon_fence_driver_fini(rdev);
	radeon_bo_fini(rdev);
	radeon_atombios_fini(rdev);
	kfree(rdev->bios);
	rdev->bios = NULL;
}

/**
 * si_get_gpu_clock_counter - return GPU clock counter snapshot
 *
 * @rdev: radeon_device pointer
 *
 * Fetches a GPU clock counter snapshot (SI).
 * Returns the 64 bit clock counter snapshot.
 */
uint64_t si_get_gpu_clock_counter(struct radeon_device *rdev)
{
	uint64_t clock;

	mutex_lock(&rdev->gpu_clock_mutex);
	WREG32(RLC_CAPTURE_GPU_CLOCK_COUNT, 1);
	clock = (uint64_t)RREG32(RLC_GPU_CLOCK_COUNT_LSB) |
	        ((uint64_t)RREG32(RLC_GPU_CLOCK_COUNT_MSB) << 32ULL);
	mutex_unlock(&rdev->gpu_clock_mutex);
	return clock;
}

int si_set_uvd_clocks(struct radeon_device *rdev, u32 vclk, u32 dclk)
{
	unsigned fb_div = 0, vclk_div = 0, dclk_div = 0;
	int r;

	/* bypass vclk and dclk with bclk */
	WREG32_P(CG_UPLL_FUNC_CNTL_2,
		VCLK_SRC_SEL(1) | DCLK_SRC_SEL(1),
		~(VCLK_SRC_SEL_MASK | DCLK_SRC_SEL_MASK));

	/* put PLL in bypass mode */
	WREG32_P(CG_UPLL_FUNC_CNTL, UPLL_BYPASS_EN_MASK, ~UPLL_BYPASS_EN_MASK);

	if (!vclk || !dclk) {
		/* keep the Bypass mode, put PLL to sleep */
		WREG32_P(CG_UPLL_FUNC_CNTL, UPLL_SLEEP_MASK, ~UPLL_SLEEP_MASK);
		return 0;
	}

	r = radeon_uvd_calc_upll_dividers(rdev, vclk, dclk, 125000, 250000,
					  16384, 0x03FFFFFF, 0, 128, 5,
					  &fb_div, &vclk_div, &dclk_div);
	if (r)
		return r;

	/* set RESET_ANTI_MUX to 0 */
	WREG32_P(CG_UPLL_FUNC_CNTL_5, 0, ~RESET_ANTI_MUX_MASK);

	/* set VCO_MODE to 1 */
	WREG32_P(CG_UPLL_FUNC_CNTL, UPLL_VCO_MODE_MASK, ~UPLL_VCO_MODE_MASK);

	/* toggle UPLL_SLEEP to 1 then back to 0 */
	WREG32_P(CG_UPLL_FUNC_CNTL, UPLL_SLEEP_MASK, ~UPLL_SLEEP_MASK);
	WREG32_P(CG_UPLL_FUNC_CNTL, 0, ~UPLL_SLEEP_MASK);

	/* deassert UPLL_RESET */
	WREG32_P(CG_UPLL_FUNC_CNTL, 0, ~UPLL_RESET_MASK);

	mdelay(1);

	r = radeon_uvd_send_upll_ctlreq(rdev, CG_UPLL_FUNC_CNTL);
	if (r)
		return r;

	/* assert UPLL_RESET again */
	WREG32_P(CG_UPLL_FUNC_CNTL, UPLL_RESET_MASK, ~UPLL_RESET_MASK);

	/* disable spread spectrum. */
	WREG32_P(CG_UPLL_SPREAD_SPECTRUM, 0, ~SSEN_MASK);

	/* set feedback divider */
	WREG32_P(CG_UPLL_FUNC_CNTL_3, UPLL_FB_DIV(fb_div), ~UPLL_FB_DIV_MASK);

	/* set ref divider to 0 */
	WREG32_P(CG_UPLL_FUNC_CNTL, 0, ~UPLL_REF_DIV_MASK);

	if (fb_div < 307200)
		WREG32_P(CG_UPLL_FUNC_CNTL_4, 0, ~UPLL_SPARE_ISPARE9);
	else
		WREG32_P(CG_UPLL_FUNC_CNTL_4, UPLL_SPARE_ISPARE9, ~UPLL_SPARE_ISPARE9);

	/* set PDIV_A and PDIV_B */
	WREG32_P(CG_UPLL_FUNC_CNTL_2,
		UPLL_PDIV_A(vclk_div) | UPLL_PDIV_B(dclk_div),
		~(UPLL_PDIV_A_MASK | UPLL_PDIV_B_MASK));

	/* give the PLL some time to settle */
	mdelay(15);

	/* deassert PLL_RESET */
	WREG32_P(CG_UPLL_FUNC_CNTL, 0, ~UPLL_RESET_MASK);

	mdelay(15);

	/* switch from bypass mode to normal mode */
	WREG32_P(CG_UPLL_FUNC_CNTL, 0, ~UPLL_BYPASS_EN_MASK);

	r = radeon_uvd_send_upll_ctlreq(rdev, CG_UPLL_FUNC_CNTL);
	if (r)
		return r;

	/* switch VCLK and DCLK selection */
	WREG32_P(CG_UPLL_FUNC_CNTL_2,
		VCLK_SRC_SEL(2) | DCLK_SRC_SEL(2),
		~(VCLK_SRC_SEL_MASK | DCLK_SRC_SEL_MASK));

	mdelay(100);

	return 0;
<<<<<<< HEAD
=======
}

static void si_pcie_gen3_enable(struct radeon_device *rdev)
{
	struct pci_dev *root = rdev->pdev->bus->self;
	int bridge_pos, gpu_pos;
	u32 speed_cntl, mask, current_data_rate;
	int ret, i;
	u16 tmp16;

	if (radeon_pcie_gen2 == 0)
		return;

	if (rdev->flags & RADEON_IS_IGP)
		return;

	if (!(rdev->flags & RADEON_IS_PCIE))
		return;

	ret = drm_pcie_get_speed_cap_mask(rdev->ddev, &mask);
	if (ret != 0)
		return;

	if (!(mask & (DRM_PCIE_SPEED_50 | DRM_PCIE_SPEED_80)))
		return;

	speed_cntl = RREG32_PCIE_PORT(PCIE_LC_SPEED_CNTL);
	current_data_rate = (speed_cntl & LC_CURRENT_DATA_RATE_MASK) >>
		LC_CURRENT_DATA_RATE_SHIFT;
	if (mask & DRM_PCIE_SPEED_80) {
		if (current_data_rate == 2) {
			DRM_INFO("PCIE gen 3 link speeds already enabled\n");
			return;
		}
		DRM_INFO("enabling PCIE gen 3 link speeds, disable with radeon.pcie_gen2=0\n");
	} else if (mask & DRM_PCIE_SPEED_50) {
		if (current_data_rate == 1) {
			DRM_INFO("PCIE gen 2 link speeds already enabled\n");
			return;
		}
		DRM_INFO("enabling PCIE gen 2 link speeds, disable with radeon.pcie_gen2=0\n");
	}

	bridge_pos = pci_pcie_cap(root);
	if (!bridge_pos)
		return;

	gpu_pos = pci_pcie_cap(rdev->pdev);
	if (!gpu_pos)
		return;

	if (mask & DRM_PCIE_SPEED_80) {
		/* re-try equalization if gen3 is not already enabled */
		if (current_data_rate != 2) {
			u16 bridge_cfg, gpu_cfg;
			u16 bridge_cfg2, gpu_cfg2;
			u32 max_lw, current_lw, tmp;

			pci_read_config_word(root, bridge_pos + PCI_EXP_LNKCTL, &bridge_cfg);
			pci_read_config_word(rdev->pdev, gpu_pos + PCI_EXP_LNKCTL, &gpu_cfg);

			tmp16 = bridge_cfg | PCI_EXP_LNKCTL_HAWD;
			pci_write_config_word(root, bridge_pos + PCI_EXP_LNKCTL, tmp16);

			tmp16 = gpu_cfg | PCI_EXP_LNKCTL_HAWD;
			pci_write_config_word(rdev->pdev, gpu_pos + PCI_EXP_LNKCTL, tmp16);

			tmp = RREG32_PCIE(PCIE_LC_STATUS1);
			max_lw = (tmp & LC_DETECTED_LINK_WIDTH_MASK) >> LC_DETECTED_LINK_WIDTH_SHIFT;
			current_lw = (tmp & LC_OPERATING_LINK_WIDTH_MASK) >> LC_OPERATING_LINK_WIDTH_SHIFT;

			if (current_lw < max_lw) {
				tmp = RREG32_PCIE_PORT(PCIE_LC_LINK_WIDTH_CNTL);
				if (tmp & LC_RENEGOTIATION_SUPPORT) {
					tmp &= ~(LC_LINK_WIDTH_MASK | LC_UPCONFIGURE_DIS);
					tmp |= (max_lw << LC_LINK_WIDTH_SHIFT);
					tmp |= LC_UPCONFIGURE_SUPPORT | LC_RENEGOTIATE_EN | LC_RECONFIG_NOW;
					WREG32_PCIE_PORT(PCIE_LC_LINK_WIDTH_CNTL, tmp);
				}
			}

			for (i = 0; i < 10; i++) {
				/* check status */
				pci_read_config_word(rdev->pdev, gpu_pos + PCI_EXP_DEVSTA, &tmp16);
				if (tmp16 & PCI_EXP_DEVSTA_TRPND)
					break;

				pci_read_config_word(root, bridge_pos + PCI_EXP_LNKCTL, &bridge_cfg);
				pci_read_config_word(rdev->pdev, gpu_pos + PCI_EXP_LNKCTL, &gpu_cfg);

				pci_read_config_word(root, bridge_pos + PCI_EXP_LNKCTL2, &bridge_cfg2);
				pci_read_config_word(rdev->pdev, gpu_pos + PCI_EXP_LNKCTL2, &gpu_cfg2);

				tmp = RREG32_PCIE_PORT(PCIE_LC_CNTL4);
				tmp |= LC_SET_QUIESCE;
				WREG32_PCIE_PORT(PCIE_LC_CNTL4, tmp);

				tmp = RREG32_PCIE_PORT(PCIE_LC_CNTL4);
				tmp |= LC_REDO_EQ;
				WREG32_PCIE_PORT(PCIE_LC_CNTL4, tmp);

				mdelay(100);

				/* linkctl */
				pci_read_config_word(root, bridge_pos + PCI_EXP_LNKCTL, &tmp16);
				tmp16 &= ~PCI_EXP_LNKCTL_HAWD;
				tmp16 |= (bridge_cfg & PCI_EXP_LNKCTL_HAWD);
				pci_write_config_word(root, bridge_pos + PCI_EXP_LNKCTL, tmp16);

				pci_read_config_word(rdev->pdev, gpu_pos + PCI_EXP_LNKCTL, &tmp16);
				tmp16 &= ~PCI_EXP_LNKCTL_HAWD;
				tmp16 |= (gpu_cfg & PCI_EXP_LNKCTL_HAWD);
				pci_write_config_word(rdev->pdev, gpu_pos + PCI_EXP_LNKCTL, tmp16);

				/* linkctl2 */
				pci_read_config_word(root, bridge_pos + PCI_EXP_LNKCTL2, &tmp16);
				tmp16 &= ~((1 << 4) | (7 << 9));
				tmp16 |= (bridge_cfg2 & ((1 << 4) | (7 << 9)));
				pci_write_config_word(root, bridge_pos + PCI_EXP_LNKCTL2, tmp16);

				pci_read_config_word(rdev->pdev, gpu_pos + PCI_EXP_LNKCTL2, &tmp16);
				tmp16 &= ~((1 << 4) | (7 << 9));
				tmp16 |= (gpu_cfg2 & ((1 << 4) | (7 << 9)));
				pci_write_config_word(rdev->pdev, gpu_pos + PCI_EXP_LNKCTL2, tmp16);

				tmp = RREG32_PCIE_PORT(PCIE_LC_CNTL4);
				tmp &= ~LC_SET_QUIESCE;
				WREG32_PCIE_PORT(PCIE_LC_CNTL4, tmp);
			}
		}
	}

	/* set the link speed */
	speed_cntl |= LC_FORCE_EN_SW_SPEED_CHANGE | LC_FORCE_DIS_HW_SPEED_CHANGE;
	speed_cntl &= ~LC_FORCE_DIS_SW_SPEED_CHANGE;
	WREG32_PCIE_PORT(PCIE_LC_SPEED_CNTL, speed_cntl);

	pci_read_config_word(rdev->pdev, gpu_pos + PCI_EXP_LNKCTL2, &tmp16);
	tmp16 &= ~0xf;
	if (mask & DRM_PCIE_SPEED_80)
		tmp16 |= 3; /* gen3 */
	else if (mask & DRM_PCIE_SPEED_50)
		tmp16 |= 2; /* gen2 */
	else
		tmp16 |= 1; /* gen1 */
	pci_write_config_word(rdev->pdev, gpu_pos + PCI_EXP_LNKCTL2, tmp16);

	speed_cntl = RREG32_PCIE_PORT(PCIE_LC_SPEED_CNTL);
	speed_cntl |= LC_INITIATE_LINK_SPEED_CHANGE;
	WREG32_PCIE_PORT(PCIE_LC_SPEED_CNTL, speed_cntl);

	for (i = 0; i < rdev->usec_timeout; i++) {
		speed_cntl = RREG32_PCIE_PORT(PCIE_LC_SPEED_CNTL);
		if ((speed_cntl & LC_INITIATE_LINK_SPEED_CHANGE) == 0)
			break;
		udelay(1);
	}
}

static void si_program_aspm(struct radeon_device *rdev)
{
	u32 data, orig;
	bool disable_l0s = false, disable_l1 = false, disable_plloff_in_l1 = false;
	bool disable_clkreq = false;

	if (!(rdev->flags & RADEON_IS_PCIE))
		return;

	orig = data = RREG32_PCIE_PORT(PCIE_LC_N_FTS_CNTL);
	data &= ~LC_XMIT_N_FTS_MASK;
	data |= LC_XMIT_N_FTS(0x24) | LC_XMIT_N_FTS_OVERRIDE_EN;
	if (orig != data)
		WREG32_PCIE_PORT(PCIE_LC_N_FTS_CNTL, data);

	orig = data = RREG32_PCIE_PORT(PCIE_LC_CNTL3);
	data |= LC_GO_TO_RECOVERY;
	if (orig != data)
		WREG32_PCIE_PORT(PCIE_LC_CNTL3, data);

	orig = data = RREG32_PCIE(PCIE_P_CNTL);
	data |= P_IGNORE_EDB_ERR;
	if (orig != data)
		WREG32_PCIE(PCIE_P_CNTL, data);

	orig = data = RREG32_PCIE_PORT(PCIE_LC_CNTL);
	data &= ~(LC_L0S_INACTIVITY_MASK | LC_L1_INACTIVITY_MASK);
	data |= LC_PMI_TO_L1_DIS;
	if (!disable_l0s)
		data |= LC_L0S_INACTIVITY(7);

	if (!disable_l1) {
		data |= LC_L1_INACTIVITY(7);
		data &= ~LC_PMI_TO_L1_DIS;
		if (orig != data)
			WREG32_PCIE_PORT(PCIE_LC_CNTL, data);

		if (!disable_plloff_in_l1) {
			bool clk_req_support;

			orig = data = RREG32_PIF_PHY0(PB0_PIF_PWRDOWN_0);
			data &= ~(PLL_POWER_STATE_IN_OFF_0_MASK | PLL_POWER_STATE_IN_TXS2_0_MASK);
			data |= PLL_POWER_STATE_IN_OFF_0(7) | PLL_POWER_STATE_IN_TXS2_0(7);
			if (orig != data)
				WREG32_PIF_PHY0(PB0_PIF_PWRDOWN_0, data);

			orig = data = RREG32_PIF_PHY0(PB0_PIF_PWRDOWN_1);
			data &= ~(PLL_POWER_STATE_IN_OFF_1_MASK | PLL_POWER_STATE_IN_TXS2_1_MASK);
			data |= PLL_POWER_STATE_IN_OFF_1(7) | PLL_POWER_STATE_IN_TXS2_1(7);
			if (orig != data)
				WREG32_PIF_PHY0(PB0_PIF_PWRDOWN_1, data);

			orig = data = RREG32_PIF_PHY1(PB1_PIF_PWRDOWN_0);
			data &= ~(PLL_POWER_STATE_IN_OFF_0_MASK | PLL_POWER_STATE_IN_TXS2_0_MASK);
			data |= PLL_POWER_STATE_IN_OFF_0(7) | PLL_POWER_STATE_IN_TXS2_0(7);
			if (orig != data)
				WREG32_PIF_PHY1(PB1_PIF_PWRDOWN_0, data);

			orig = data = RREG32_PIF_PHY1(PB1_PIF_PWRDOWN_1);
			data &= ~(PLL_POWER_STATE_IN_OFF_1_MASK | PLL_POWER_STATE_IN_TXS2_1_MASK);
			data |= PLL_POWER_STATE_IN_OFF_1(7) | PLL_POWER_STATE_IN_TXS2_1(7);
			if (orig != data)
				WREG32_PIF_PHY1(PB1_PIF_PWRDOWN_1, data);

			if ((rdev->family != CHIP_OLAND) && (rdev->family != CHIP_HAINAN)) {
				orig = data = RREG32_PIF_PHY0(PB0_PIF_PWRDOWN_0);
				data &= ~PLL_RAMP_UP_TIME_0_MASK;
				if (orig != data)
					WREG32_PIF_PHY0(PB0_PIF_PWRDOWN_0, data);

				orig = data = RREG32_PIF_PHY0(PB0_PIF_PWRDOWN_1);
				data &= ~PLL_RAMP_UP_TIME_1_MASK;
				if (orig != data)
					WREG32_PIF_PHY0(PB0_PIF_PWRDOWN_1, data);

				orig = data = RREG32_PIF_PHY0(PB0_PIF_PWRDOWN_2);
				data &= ~PLL_RAMP_UP_TIME_2_MASK;
				if (orig != data)
					WREG32_PIF_PHY0(PB0_PIF_PWRDOWN_2, data);

				orig = data = RREG32_PIF_PHY0(PB0_PIF_PWRDOWN_3);
				data &= ~PLL_RAMP_UP_TIME_3_MASK;
				if (orig != data)
					WREG32_PIF_PHY0(PB0_PIF_PWRDOWN_3, data);

				orig = data = RREG32_PIF_PHY1(PB1_PIF_PWRDOWN_0);
				data &= ~PLL_RAMP_UP_TIME_0_MASK;
				if (orig != data)
					WREG32_PIF_PHY1(PB1_PIF_PWRDOWN_0, data);

				orig = data = RREG32_PIF_PHY1(PB1_PIF_PWRDOWN_1);
				data &= ~PLL_RAMP_UP_TIME_1_MASK;
				if (orig != data)
					WREG32_PIF_PHY1(PB1_PIF_PWRDOWN_1, data);

				orig = data = RREG32_PIF_PHY1(PB1_PIF_PWRDOWN_2);
				data &= ~PLL_RAMP_UP_TIME_2_MASK;
				if (orig != data)
					WREG32_PIF_PHY1(PB1_PIF_PWRDOWN_2, data);

				orig = data = RREG32_PIF_PHY1(PB1_PIF_PWRDOWN_3);
				data &= ~PLL_RAMP_UP_TIME_3_MASK;
				if (orig != data)
					WREG32_PIF_PHY1(PB1_PIF_PWRDOWN_3, data);
			}
			orig = data = RREG32_PCIE_PORT(PCIE_LC_LINK_WIDTH_CNTL);
			data &= ~LC_DYN_LANES_PWR_STATE_MASK;
			data |= LC_DYN_LANES_PWR_STATE(3);
			if (orig != data)
				WREG32_PCIE_PORT(PCIE_LC_LINK_WIDTH_CNTL, data);

			orig = data = RREG32_PIF_PHY0(PB0_PIF_CNTL);
			data &= ~LS2_EXIT_TIME_MASK;
			if ((rdev->family == CHIP_OLAND) || (rdev->family == CHIP_HAINAN))
				data |= LS2_EXIT_TIME(5);
			if (orig != data)
				WREG32_PIF_PHY0(PB0_PIF_CNTL, data);

			orig = data = RREG32_PIF_PHY1(PB1_PIF_CNTL);
			data &= ~LS2_EXIT_TIME_MASK;
			if ((rdev->family == CHIP_OLAND) || (rdev->family == CHIP_HAINAN))
				data |= LS2_EXIT_TIME(5);
			if (orig != data)
				WREG32_PIF_PHY1(PB1_PIF_CNTL, data);

			if (!disable_clkreq) {
				struct pci_dev *root = rdev->pdev->bus->self;
				u32 lnkcap;

				clk_req_support = false;
				pcie_capability_read_dword(root, PCI_EXP_LNKCAP, &lnkcap);
				if (lnkcap & PCI_EXP_LNKCAP_CLKPM)
					clk_req_support = true;
			} else {
				clk_req_support = false;
			}

			if (clk_req_support) {
				orig = data = RREG32_PCIE_PORT(PCIE_LC_CNTL2);
				data |= LC_ALLOW_PDWN_IN_L1 | LC_ALLOW_PDWN_IN_L23;
				if (orig != data)
					WREG32_PCIE_PORT(PCIE_LC_CNTL2, data);

				orig = data = RREG32(THM_CLK_CNTL);
				data &= ~(CMON_CLK_SEL_MASK | TMON_CLK_SEL_MASK);
				data |= CMON_CLK_SEL(1) | TMON_CLK_SEL(1);
				if (orig != data)
					WREG32(THM_CLK_CNTL, data);

				orig = data = RREG32(MISC_CLK_CNTL);
				data &= ~(DEEP_SLEEP_CLK_SEL_MASK | ZCLK_SEL_MASK);
				data |= DEEP_SLEEP_CLK_SEL(1) | ZCLK_SEL(1);
				if (orig != data)
					WREG32(MISC_CLK_CNTL, data);

				orig = data = RREG32(CG_CLKPIN_CNTL);
				data &= ~BCLK_AS_XCLK;
				if (orig != data)
					WREG32(CG_CLKPIN_CNTL, data);

				orig = data = RREG32(CG_CLKPIN_CNTL_2);
				data &= ~FORCE_BIF_REFCLK_EN;
				if (orig != data)
					WREG32(CG_CLKPIN_CNTL_2, data);

				orig = data = RREG32(MPLL_BYPASSCLK_SEL);
				data &= ~MPLL_CLKOUT_SEL_MASK;
				data |= MPLL_CLKOUT_SEL(4);
				if (orig != data)
					WREG32(MPLL_BYPASSCLK_SEL, data);

				orig = data = RREG32(SPLL_CNTL_MODE);
				data &= ~SPLL_REFCLK_SEL_MASK;
				if (orig != data)
					WREG32(SPLL_CNTL_MODE, data);
			}
		}
	} else {
		if (orig != data)
			WREG32_PCIE_PORT(PCIE_LC_CNTL, data);
	}

	orig = data = RREG32_PCIE(PCIE_CNTL2);
	data |= SLV_MEM_LS_EN | MST_MEM_LS_EN | REPLAY_MEM_LS_EN;
	if (orig != data)
		WREG32_PCIE(PCIE_CNTL2, data);

	if (!disable_l0s) {
		data = RREG32_PCIE_PORT(PCIE_LC_N_FTS_CNTL);
		if((data & LC_N_FTS_MASK) == LC_N_FTS_MASK) {
			data = RREG32_PCIE(PCIE_LC_STATUS1);
			if ((data & LC_REVERSE_XMIT) && (data & LC_REVERSE_RCVR)) {
				orig = data = RREG32_PCIE_PORT(PCIE_LC_CNTL);
				data &= ~LC_L0S_INACTIVITY_MASK;
				if (orig != data)
					WREG32_PCIE_PORT(PCIE_LC_CNTL, data);
			}
		}
	}
>>>>>>> d0e0ac97
}<|MERGE_RESOLUTION|>--- conflicted
+++ resolved
@@ -35,15 +35,6 @@
 #include "clearstate_si.h"
 #include "radeon_ucode.h"
 
-<<<<<<< HEAD
-#define SI_PFP_UCODE_SIZE 2144
-#define SI_PM4_UCODE_SIZE 2144
-#define SI_CE_UCODE_SIZE 2144
-#define SI_RLC_UCODE_SIZE 2048
-#define SI_MC_UCODE_SIZE 7769
-#define OLAND_MC_UCODE_SIZE 7863
-=======
->>>>>>> d0e0ac97
 
 MODULE_FIRMWARE("radeon/TAHITI_pfp.bin");
 MODULE_FIRMWARE("radeon/TAHITI_me.bin");
@@ -62,32 +53,22 @@
 MODULE_FIRMWARE("radeon/VERDE_ce.bin");
 MODULE_FIRMWARE("radeon/VERDE_mc.bin");
 MODULE_FIRMWARE("radeon/VERDE_rlc.bin");
-<<<<<<< HEAD
-=======
 MODULE_FIRMWARE("radeon/VERDE_smc.bin");
->>>>>>> d0e0ac97
 MODULE_FIRMWARE("radeon/OLAND_pfp.bin");
 MODULE_FIRMWARE("radeon/OLAND_me.bin");
 MODULE_FIRMWARE("radeon/OLAND_ce.bin");
 MODULE_FIRMWARE("radeon/OLAND_mc.bin");
 MODULE_FIRMWARE("radeon/OLAND_rlc.bin");
-<<<<<<< HEAD
-=======
 MODULE_FIRMWARE("radeon/OLAND_smc.bin");
->>>>>>> d0e0ac97
 MODULE_FIRMWARE("radeon/HAINAN_pfp.bin");
 MODULE_FIRMWARE("radeon/HAINAN_me.bin");
 MODULE_FIRMWARE("radeon/HAINAN_ce.bin");
 MODULE_FIRMWARE("radeon/HAINAN_mc.bin");
 MODULE_FIRMWARE("radeon/HAINAN_rlc.bin");
-<<<<<<< HEAD
-
-=======
 MODULE_FIRMWARE("radeon/HAINAN_smc.bin");
 
 static void si_pcie_gen3_enable(struct radeon_device *rdev);
 static void si_program_aspm(struct radeon_device *rdev);
->>>>>>> d0e0ac97
 extern int r600_ih_ring_alloc(struct radeon_device *rdev);
 extern void r600_ih_ring_fini(struct radeon_device *rdev);
 extern void evergreen_fix_pci_max_read_req_size(struct radeon_device *rdev);
@@ -97,8 +78,6 @@
 extern void evergreen_print_gpu_status_regs(struct radeon_device *rdev);
 extern bool evergreen_is_display_hung(struct radeon_device *rdev);
 
-<<<<<<< HEAD
-=======
 static const u32 verde_rlc_save_restore_register_list[] =
 {
 	(0x8000 << 16) | (0x98f4 >> 2),
@@ -321,7 +300,6 @@
 	0x00000000
 };
 
->>>>>>> d0e0ac97
 static const u32 tahiti_golden_rlc_registers[] =
 {
 	0xc424, 0xffffffff, 0x00601005,
@@ -1630,24 +1608,6 @@
 		rlc_req_size = SI_RLC_UCODE_SIZE * 4;
 		mc_req_size = OLAND_MC_UCODE_SIZE * 4;
 		smc_req_size = ALIGN(HAINAN_SMC_UCODE_SIZE, 4);
-		break;
-	case CHIP_OLAND:
-		chip_name = "OLAND";
-		rlc_chip_name = "OLAND";
-		pfp_req_size = SI_PFP_UCODE_SIZE * 4;
-		me_req_size = SI_PM4_UCODE_SIZE * 4;
-		ce_req_size = SI_CE_UCODE_SIZE * 4;
-		rlc_req_size = SI_RLC_UCODE_SIZE * 4;
-		mc_req_size = OLAND_MC_UCODE_SIZE * 4;
-		break;
-	case CHIP_HAINAN:
-		chip_name = "HAINAN";
-		rlc_chip_name = "HAINAN";
-		pfp_req_size = SI_PFP_UCODE_SIZE * 4;
-		me_req_size = SI_PM4_UCODE_SIZE * 4;
-		ce_req_size = SI_CE_UCODE_SIZE * 4;
-		rlc_req_size = SI_RLC_UCODE_SIZE * 4;
-		mc_req_size = OLAND_MC_UCODE_SIZE * 4;
 		break;
 	default: BUG();
 	}
@@ -5599,14 +5559,11 @@
 
 	WREG32(GRBM_INT_CNTL, grbm_int_cntl);
 
-<<<<<<< HEAD
-=======
 	if (rdev->irq.dpm_thermal) {
 		DRM_DEBUG("dpm thermal\n");
 		thermal_int |= THERM_INT_MASK_HIGH | THERM_INT_MASK_LOW;
 	}
 
->>>>>>> d0e0ac97
 	if (rdev->num_crtc >= 2) {
 		WREG32(INT_MASK + EVERGREEN_CRTC0_REGISTER_OFFSET, crtc1);
 		WREG32(INT_MASK + EVERGREEN_CRTC1_REGISTER_OFFSET, crtc2);
@@ -5641,11 +5598,8 @@
 		WREG32(DC_HPD5_INT_CONTROL, hpd5);
 		WREG32(DC_HPD6_INT_CONTROL, hpd6);
 	}
-<<<<<<< HEAD
-=======
 
 	WREG32(CG_THERMAL_INT, thermal_int);
->>>>>>> d0e0ac97
 
 	return 0;
 }
@@ -6677,8 +6631,6 @@
 	mdelay(100);
 
 	return 0;
-<<<<<<< HEAD
-=======
 }
 
 static void si_pcie_gen3_enable(struct radeon_device *rdev)
@@ -7037,5 +6989,4 @@
 			}
 		}
 	}
->>>>>>> d0e0ac97
 }