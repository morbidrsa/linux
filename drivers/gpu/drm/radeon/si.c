/*
 * Copyright 2011 Advanced Micro Devices, Inc.
 *
 * Permission is hereby granted, free of charge, to any person obtaining a
 * copy of this software and associated documentation files (the "Software"),
 * to deal in the Software without restriction, including without limitation
 * the rights to use, copy, modify, merge, publish, distribute, sublicense,
 * and/or sell copies of the Software, and to permit persons to whom the
 * Software is furnished to do so, subject to the following conditions:
 *
 * The above copyright notice and this permission notice shall be included in
 * all copies or substantial portions of the Software.
 *
 * THE SOFTWARE IS PROVIDED "AS IS", WITHOUT WARRANTY OF ANY KIND, EXPRESS OR
 * IMPLIED, INCLUDING BUT NOT LIMITED TO THE WARRANTIES OF MERCHANTABILITY,
 * FITNESS FOR A PARTICULAR PURPOSE AND NONINFRINGEMENT.  IN NO EVENT SHALL
 * THE COPYRIGHT HOLDER(S) OR AUTHOR(S) BE LIABLE FOR ANY CLAIM, DAMAGES OR
 * OTHER LIABILITY, WHETHER IN AN ACTION OF CONTRACT, TORT OR OTHERWISE,
 * ARISING FROM, OUT OF OR IN CONNECTION WITH THE SOFTWARE OR THE USE OR
 * OTHER DEALINGS IN THE SOFTWARE.
 *
 * Authors: Alex Deucher
 */
#include <linux/firmware.h>
#include <linux/slab.h>
#include <linux/module.h>
#include <drm/drmP.h>
#include "radeon.h"
#include "radeon_asic.h"
#include <drm/radeon_drm.h>
#include "sid.h"
#include "atom.h"
#include "si_blit_shaders.h"
#include "clearstate_si.h"
#include "radeon_ucode.h"


MODULE_FIRMWARE("radeon/TAHITI_pfp.bin");
MODULE_FIRMWARE("radeon/TAHITI_me.bin");
MODULE_FIRMWARE("radeon/TAHITI_ce.bin");
MODULE_FIRMWARE("radeon/TAHITI_mc.bin");
MODULE_FIRMWARE("radeon/TAHITI_rlc.bin");
MODULE_FIRMWARE("radeon/TAHITI_smc.bin");
MODULE_FIRMWARE("radeon/PITCAIRN_pfp.bin");
MODULE_FIRMWARE("radeon/PITCAIRN_me.bin");
MODULE_FIRMWARE("radeon/PITCAIRN_ce.bin");
MODULE_FIRMWARE("radeon/PITCAIRN_mc.bin");
MODULE_FIRMWARE("radeon/PITCAIRN_rlc.bin");
MODULE_FIRMWARE("radeon/PITCAIRN_smc.bin");
MODULE_FIRMWARE("radeon/VERDE_pfp.bin");
MODULE_FIRMWARE("radeon/VERDE_me.bin");
MODULE_FIRMWARE("radeon/VERDE_ce.bin");
MODULE_FIRMWARE("radeon/VERDE_mc.bin");
MODULE_FIRMWARE("radeon/VERDE_rlc.bin");
MODULE_FIRMWARE("radeon/VERDE_smc.bin");
MODULE_FIRMWARE("radeon/OLAND_pfp.bin");
MODULE_FIRMWARE("radeon/OLAND_me.bin");
MODULE_FIRMWARE("radeon/OLAND_ce.bin");
MODULE_FIRMWARE("radeon/OLAND_mc.bin");
MODULE_FIRMWARE("radeon/OLAND_rlc.bin");
MODULE_FIRMWARE("radeon/OLAND_smc.bin");
MODULE_FIRMWARE("radeon/HAINAN_pfp.bin");
MODULE_FIRMWARE("radeon/HAINAN_me.bin");
MODULE_FIRMWARE("radeon/HAINAN_ce.bin");
MODULE_FIRMWARE("radeon/HAINAN_mc.bin");
MODULE_FIRMWARE("radeon/HAINAN_rlc.bin");
MODULE_FIRMWARE("radeon/HAINAN_smc.bin");

static void si_pcie_gen3_enable(struct radeon_device *rdev);
static void si_program_aspm(struct radeon_device *rdev);
extern int r600_ih_ring_alloc(struct radeon_device *rdev);
extern void r600_ih_ring_fini(struct radeon_device *rdev);
extern void evergreen_fix_pci_max_read_req_size(struct radeon_device *rdev);
extern void evergreen_mc_stop(struct radeon_device *rdev, struct evergreen_mc_save *save);
extern void evergreen_mc_resume(struct radeon_device *rdev, struct evergreen_mc_save *save);
extern u32 evergreen_get_number_of_dram_channels(struct radeon_device *rdev);
extern void evergreen_print_gpu_status_regs(struct radeon_device *rdev);
extern bool evergreen_is_display_hung(struct radeon_device *rdev);

static const u32 verde_rlc_save_restore_register_list[] =
{
	(0x8000 << 16) | (0x98f4 >> 2),
	0x00000000,
	(0x8040 << 16) | (0x98f4 >> 2),
	0x00000000,
	(0x8000 << 16) | (0xe80 >> 2),
	0x00000000,
	(0x8040 << 16) | (0xe80 >> 2),
	0x00000000,
	(0x8000 << 16) | (0x89bc >> 2),
	0x00000000,
	(0x8040 << 16) | (0x89bc >> 2),
	0x00000000,
	(0x8000 << 16) | (0x8c1c >> 2),
	0x00000000,
	(0x8040 << 16) | (0x8c1c >> 2),
	0x00000000,
	(0x9c00 << 16) | (0x98f0 >> 2),
	0x00000000,
	(0x9c00 << 16) | (0xe7c >> 2),
	0x00000000,
	(0x8000 << 16) | (0x9148 >> 2),
	0x00000000,
	(0x8040 << 16) | (0x9148 >> 2),
	0x00000000,
	(0x9c00 << 16) | (0x9150 >> 2),
	0x00000000,
	(0x9c00 << 16) | (0x897c >> 2),
	0x00000000,
	(0x9c00 << 16) | (0x8d8c >> 2),
	0x00000000,
	(0x9c00 << 16) | (0xac54 >> 2),
	0X00000000,
	0x3,
	(0x9c00 << 16) | (0x98f8 >> 2),
	0x00000000,
	(0x9c00 << 16) | (0x9910 >> 2),
	0x00000000,
	(0x9c00 << 16) | (0x9914 >> 2),
	0x00000000,
	(0x9c00 << 16) | (0x9918 >> 2),
	0x00000000,
	(0x9c00 << 16) | (0x991c >> 2),
	0x00000000,
	(0x9c00 << 16) | (0x9920 >> 2),
	0x00000000,
	(0x9c00 << 16) | (0x9924 >> 2),
	0x00000000,
	(0x9c00 << 16) | (0x9928 >> 2),
	0x00000000,
	(0x9c00 << 16) | (0x992c >> 2),
	0x00000000,
	(0x9c00 << 16) | (0x9930 >> 2),
	0x00000000,
	(0x9c00 << 16) | (0x9934 >> 2),
	0x00000000,
	(0x9c00 << 16) | (0x9938 >> 2),
	0x00000000,
	(0x9c00 << 16) | (0x993c >> 2),
	0x00000000,
	(0x9c00 << 16) | (0x9940 >> 2),
	0x00000000,
	(0x9c00 << 16) | (0x9944 >> 2),
	0x00000000,
	(0x9c00 << 16) | (0x9948 >> 2),
	0x00000000,
	(0x9c00 << 16) | (0x994c >> 2),
	0x00000000,
	(0x9c00 << 16) | (0x9950 >> 2),
	0x00000000,
	(0x9c00 << 16) | (0x9954 >> 2),
	0x00000000,
	(0x9c00 << 16) | (0x9958 >> 2),
	0x00000000,
	(0x9c00 << 16) | (0x995c >> 2),
	0x00000000,
	(0x9c00 << 16) | (0x9960 >> 2),
	0x00000000,
	(0x9c00 << 16) | (0x9964 >> 2),
	0x00000000,
	(0x9c00 << 16) | (0x9968 >> 2),
	0x00000000,
	(0x9c00 << 16) | (0x996c >> 2),
	0x00000000,
	(0x9c00 << 16) | (0x9970 >> 2),
	0x00000000,
	(0x9c00 << 16) | (0x9974 >> 2),
	0x00000000,
	(0x9c00 << 16) | (0x9978 >> 2),
	0x00000000,
	(0x9c00 << 16) | (0x997c >> 2),
	0x00000000,
	(0x9c00 << 16) | (0x9980 >> 2),
	0x00000000,
	(0x9c00 << 16) | (0x9984 >> 2),
	0x00000000,
	(0x9c00 << 16) | (0x9988 >> 2),
	0x00000000,
	(0x9c00 << 16) | (0x998c >> 2),
	0x00000000,
	(0x9c00 << 16) | (0x8c00 >> 2),
	0x00000000,
	(0x9c00 << 16) | (0x8c14 >> 2),
	0x00000000,
	(0x9c00 << 16) | (0x8c04 >> 2),
	0x00000000,
	(0x9c00 << 16) | (0x8c08 >> 2),
	0x00000000,
	(0x8000 << 16) | (0x9b7c >> 2),
	0x00000000,
	(0x8040 << 16) | (0x9b7c >> 2),
	0x00000000,
	(0x8000 << 16) | (0xe84 >> 2),
	0x00000000,
	(0x8040 << 16) | (0xe84 >> 2),
	0x00000000,
	(0x8000 << 16) | (0x89c0 >> 2),
	0x00000000,
	(0x8040 << 16) | (0x89c0 >> 2),
	0x00000000,
	(0x8000 << 16) | (0x914c >> 2),
	0x00000000,
	(0x8040 << 16) | (0x914c >> 2),
	0x00000000,
	(0x8000 << 16) | (0x8c20 >> 2),
	0x00000000,
	(0x8040 << 16) | (0x8c20 >> 2),
	0x00000000,
	(0x8000 << 16) | (0x9354 >> 2),
	0x00000000,
	(0x8040 << 16) | (0x9354 >> 2),
	0x00000000,
	(0x9c00 << 16) | (0x9060 >> 2),
	0x00000000,
	(0x9c00 << 16) | (0x9364 >> 2),
	0x00000000,
	(0x9c00 << 16) | (0x9100 >> 2),
	0x00000000,
	(0x9c00 << 16) | (0x913c >> 2),
	0x00000000,
	(0x8000 << 16) | (0x90e0 >> 2),
	0x00000000,
	(0x8000 << 16) | (0x90e4 >> 2),
	0x00000000,
	(0x8000 << 16) | (0x90e8 >> 2),
	0x00000000,
	(0x8040 << 16) | (0x90e0 >> 2),
	0x00000000,
	(0x8040 << 16) | (0x90e4 >> 2),
	0x00000000,
	(0x8040 << 16) | (0x90e8 >> 2),
	0x00000000,
	(0x9c00 << 16) | (0x8bcc >> 2),
	0x00000000,
	(0x9c00 << 16) | (0x8b24 >> 2),
	0x00000000,
	(0x9c00 << 16) | (0x88c4 >> 2),
	0x00000000,
	(0x9c00 << 16) | (0x8e50 >> 2),
	0x00000000,
	(0x9c00 << 16) | (0x8c0c >> 2),
	0x00000000,
	(0x9c00 << 16) | (0x8e58 >> 2),
	0x00000000,
	(0x9c00 << 16) | (0x8e5c >> 2),
	0x00000000,
	(0x9c00 << 16) | (0x9508 >> 2),
	0x00000000,
	(0x9c00 << 16) | (0x950c >> 2),
	0x00000000,
	(0x9c00 << 16) | (0x9494 >> 2),
	0x00000000,
	(0x9c00 << 16) | (0xac0c >> 2),
	0x00000000,
	(0x9c00 << 16) | (0xac10 >> 2),
	0x00000000,
	(0x9c00 << 16) | (0xac14 >> 2),
	0x00000000,
	(0x9c00 << 16) | (0xae00 >> 2),
	0x00000000,
	(0x9c00 << 16) | (0xac08 >> 2),
	0x00000000,
	(0x9c00 << 16) | (0x88d4 >> 2),
	0x00000000,
	(0x9c00 << 16) | (0x88c8 >> 2),
	0x00000000,
	(0x9c00 << 16) | (0x88cc >> 2),
	0x00000000,
	(0x9c00 << 16) | (0x89b0 >> 2),
	0x00000000,
	(0x9c00 << 16) | (0x8b10 >> 2),
	0x00000000,
	(0x9c00 << 16) | (0x8a14 >> 2),
	0x00000000,
	(0x9c00 << 16) | (0x9830 >> 2),
	0x00000000,
	(0x9c00 << 16) | (0x9834 >> 2),
	0x00000000,
	(0x9c00 << 16) | (0x9838 >> 2),
	0x00000000,
	(0x9c00 << 16) | (0x9a10 >> 2),
	0x00000000,
	(0x8000 << 16) | (0x9870 >> 2),
	0x00000000,
	(0x8000 << 16) | (0x9874 >> 2),
	0x00000000,
	(0x8001 << 16) | (0x9870 >> 2),
	0x00000000,
	(0x8001 << 16) | (0x9874 >> 2),
	0x00000000,
	(0x8040 << 16) | (0x9870 >> 2),
	0x00000000,
	(0x8040 << 16) | (0x9874 >> 2),
	0x00000000,
	(0x8041 << 16) | (0x9870 >> 2),
	0x00000000,
	(0x8041 << 16) | (0x9874 >> 2),
	0x00000000,
	0x00000000
};

static const u32 tahiti_golden_rlc_registers[] =
{
	0xc424, 0xffffffff, 0x00601005,
	0xc47c, 0xffffffff, 0x10104040,
	0xc488, 0xffffffff, 0x0100000a,
	0xc314, 0xffffffff, 0x00000800,
	0xc30c, 0xffffffff, 0x800000f4,
	0xf4a8, 0xffffffff, 0x00000000
};

static const u32 tahiti_golden_registers[] =
{
	0x9a10, 0x00010000, 0x00018208,
	0x9830, 0xffffffff, 0x00000000,
	0x9834, 0xf00fffff, 0x00000400,
	0x9838, 0x0002021c, 0x00020200,
	0xc78, 0x00000080, 0x00000000,
	0xd030, 0x000300c0, 0x00800040,
	0xd830, 0x000300c0, 0x00800040,
	0x5bb0, 0x000000f0, 0x00000070,
	0x5bc0, 0x00200000, 0x50100000,
	0x7030, 0x31000311, 0x00000011,
	0x277c, 0x00000003, 0x000007ff,
	0x240c, 0x000007ff, 0x00000000,
	0x8a14, 0xf000001f, 0x00000007,
	0x8b24, 0xffffffff, 0x00ffffff,
	0x8b10, 0x0000ff0f, 0x00000000,
	0x28a4c, 0x07ffffff, 0x4e000000,
	0x28350, 0x3f3f3fff, 0x2a00126a,
	0x30, 0x000000ff, 0x0040,
	0x34, 0x00000040, 0x00004040,
	0x9100, 0x07ffffff, 0x03000000,
	0x8e88, 0x01ff1f3f, 0x00000000,
	0x8e84, 0x01ff1f3f, 0x00000000,
	0x9060, 0x0000007f, 0x00000020,
	0x9508, 0x00010000, 0x00010000,
	0xac14, 0x00000200, 0x000002fb,
	0xac10, 0xffffffff, 0x0000543b,
	0xac0c, 0xffffffff, 0xa9210876,
	0x88d0, 0xffffffff, 0x000fff40,
	0x88d4, 0x0000001f, 0x00000010,
	0x1410, 0x20000000, 0x20fffed8,
	0x15c0, 0x000c0fc0, 0x000c0400
};

static const u32 tahiti_golden_registers2[] =
{
	0xc64, 0x00000001, 0x00000001
};

static const u32 pitcairn_golden_rlc_registers[] =
{
	0xc424, 0xffffffff, 0x00601004,
	0xc47c, 0xffffffff, 0x10102020,
	0xc488, 0xffffffff, 0x01000020,
	0xc314, 0xffffffff, 0x00000800,
	0xc30c, 0xffffffff, 0x800000a4
};

static const u32 pitcairn_golden_registers[] =
{
	0x9a10, 0x00010000, 0x00018208,
	0x9830, 0xffffffff, 0x00000000,
	0x9834, 0xf00fffff, 0x00000400,
	0x9838, 0x0002021c, 0x00020200,
	0xc78, 0x00000080, 0x00000000,
	0xd030, 0x000300c0, 0x00800040,
	0xd830, 0x000300c0, 0x00800040,
	0x5bb0, 0x000000f0, 0x00000070,
	0x5bc0, 0x00200000, 0x50100000,
	0x7030, 0x31000311, 0x00000011,
	0x2ae4, 0x00073ffe, 0x000022a2,
	0x240c, 0x000007ff, 0x00000000,
	0x8a14, 0xf000001f, 0x00000007,
	0x8b24, 0xffffffff, 0x00ffffff,
	0x8b10, 0x0000ff0f, 0x00000000,
	0x28a4c, 0x07ffffff, 0x4e000000,
	0x28350, 0x3f3f3fff, 0x2a00126a,
	0x30, 0x000000ff, 0x0040,
	0x34, 0x00000040, 0x00004040,
	0x9100, 0x07ffffff, 0x03000000,
	0x9060, 0x0000007f, 0x00000020,
	0x9508, 0x00010000, 0x00010000,
	0xac14, 0x000003ff, 0x000000f7,
	0xac10, 0xffffffff, 0x00000000,
	0xac0c, 0xffffffff, 0x32761054,
	0x88d4, 0x0000001f, 0x00000010,
	0x15c0, 0x000c0fc0, 0x000c0400
};

static const u32 verde_golden_rlc_registers[] =
{
	0xc424, 0xffffffff, 0x033f1005,
	0xc47c, 0xffffffff, 0x10808020,
	0xc488, 0xffffffff, 0x00800008,
	0xc314, 0xffffffff, 0x00001000,
	0xc30c, 0xffffffff, 0x80010014
};

static const u32 verde_golden_registers[] =
{
	0x9a10, 0x00010000, 0x00018208,
	0x9830, 0xffffffff, 0x00000000,
	0x9834, 0xf00fffff, 0x00000400,
	0x9838, 0x0002021c, 0x00020200,
	0xc78, 0x00000080, 0x00000000,
	0xd030, 0x000300c0, 0x00800040,
	0xd030, 0x000300c0, 0x00800040,
	0xd830, 0x000300c0, 0x00800040,
	0xd830, 0x000300c0, 0x00800040,
	0x5bb0, 0x000000f0, 0x00000070,
	0x5bc0, 0x00200000, 0x50100000,
	0x7030, 0x31000311, 0x00000011,
	0x2ae4, 0x00073ffe, 0x000022a2,
	0x2ae4, 0x00073ffe, 0x000022a2,
	0x2ae4, 0x00073ffe, 0x000022a2,
	0x240c, 0x000007ff, 0x00000000,
	0x240c, 0x000007ff, 0x00000000,
	0x240c, 0x000007ff, 0x00000000,
	0x8a14, 0xf000001f, 0x00000007,
	0x8a14, 0xf000001f, 0x00000007,
	0x8a14, 0xf000001f, 0x00000007,
	0x8b24, 0xffffffff, 0x00ffffff,
	0x8b10, 0x0000ff0f, 0x00000000,
	0x28a4c, 0x07ffffff, 0x4e000000,
	0x28350, 0x3f3f3fff, 0x0000124a,
	0x28350, 0x3f3f3fff, 0x0000124a,
	0x28350, 0x3f3f3fff, 0x0000124a,
	0x30, 0x000000ff, 0x0040,
	0x34, 0x00000040, 0x00004040,
	0x9100, 0x07ffffff, 0x03000000,
	0x9100, 0x07ffffff, 0x03000000,
	0x8e88, 0x01ff1f3f, 0x00000000,
	0x8e88, 0x01ff1f3f, 0x00000000,
	0x8e88, 0x01ff1f3f, 0x00000000,
	0x8e84, 0x01ff1f3f, 0x00000000,
	0x8e84, 0x01ff1f3f, 0x00000000,
	0x8e84, 0x01ff1f3f, 0x00000000,
	0x9060, 0x0000007f, 0x00000020,
	0x9508, 0x00010000, 0x00010000,
	0xac14, 0x000003ff, 0x00000003,
	0xac14, 0x000003ff, 0x00000003,
	0xac14, 0x000003ff, 0x00000003,
	0xac10, 0xffffffff, 0x00000000,
	0xac10, 0xffffffff, 0x00000000,
	0xac10, 0xffffffff, 0x00000000,
	0xac0c, 0xffffffff, 0x00001032,
	0xac0c, 0xffffffff, 0x00001032,
	0xac0c, 0xffffffff, 0x00001032,
	0x88d4, 0x0000001f, 0x00000010,
	0x88d4, 0x0000001f, 0x00000010,
	0x88d4, 0x0000001f, 0x00000010,
	0x15c0, 0x000c0fc0, 0x000c0400
};

static const u32 oland_golden_rlc_registers[] =
{
	0xc424, 0xffffffff, 0x00601005,
	0xc47c, 0xffffffff, 0x10104040,
	0xc488, 0xffffffff, 0x0100000a,
	0xc314, 0xffffffff, 0x00000800,
	0xc30c, 0xffffffff, 0x800000f4
};

static const u32 oland_golden_registers[] =
{
	0x9a10, 0x00010000, 0x00018208,
	0x9830, 0xffffffff, 0x00000000,
	0x9834, 0xf00fffff, 0x00000400,
	0x9838, 0x0002021c, 0x00020200,
	0xc78, 0x00000080, 0x00000000,
	0xd030, 0x000300c0, 0x00800040,
	0xd830, 0x000300c0, 0x00800040,
	0x5bb0, 0x000000f0, 0x00000070,
	0x5bc0, 0x00200000, 0x50100000,
	0x7030, 0x31000311, 0x00000011,
	0x2ae4, 0x00073ffe, 0x000022a2,
	0x240c, 0x000007ff, 0x00000000,
	0x8a14, 0xf000001f, 0x00000007,
	0x8b24, 0xffffffff, 0x00ffffff,
	0x8b10, 0x0000ff0f, 0x00000000,
	0x28a4c, 0x07ffffff, 0x4e000000,
	0x28350, 0x3f3f3fff, 0x00000082,
	0x30, 0x000000ff, 0x0040,
	0x34, 0x00000040, 0x00004040,
	0x9100, 0x07ffffff, 0x03000000,
	0x9060, 0x0000007f, 0x00000020,
	0x9508, 0x00010000, 0x00010000,
	0xac14, 0x000003ff, 0x000000f3,
	0xac10, 0xffffffff, 0x00000000,
	0xac0c, 0xffffffff, 0x00003210,
	0x88d4, 0x0000001f, 0x00000010,
	0x15c0, 0x000c0fc0, 0x000c0400
};

static const u32 hainan_golden_registers[] =
{
	0x9a10, 0x00010000, 0x00018208,
	0x9830, 0xffffffff, 0x00000000,
	0x9834, 0xf00fffff, 0x00000400,
	0x9838, 0x0002021c, 0x00020200,
	0xd0c0, 0xff000fff, 0x00000100,
	0xd030, 0x000300c0, 0x00800040,
	0xd8c0, 0xff000fff, 0x00000100,
	0xd830, 0x000300c0, 0x00800040,
	0x2ae4, 0x00073ffe, 0x000022a2,
	0x240c, 0x000007ff, 0x00000000,
	0x8a14, 0xf000001f, 0x00000007,
	0x8b24, 0xffffffff, 0x00ffffff,
	0x8b10, 0x0000ff0f, 0x00000000,
	0x28a4c, 0x07ffffff, 0x4e000000,
	0x28350, 0x3f3f3fff, 0x00000000,
	0x30, 0x000000ff, 0x0040,
	0x34, 0x00000040, 0x00004040,
	0x9100, 0x03e00000, 0x03600000,
	0x9060, 0x0000007f, 0x00000020,
	0x9508, 0x00010000, 0x00010000,
	0xac14, 0x000003ff, 0x000000f1,
	0xac10, 0xffffffff, 0x00000000,
	0xac0c, 0xffffffff, 0x00003210,
	0x88d4, 0x0000001f, 0x00000010,
	0x15c0, 0x000c0fc0, 0x000c0400
};

static const u32 hainan_golden_registers2[] =
{
	0x98f8, 0xffffffff, 0x02010001
};

static const u32 tahiti_mgcg_cgcg_init[] =
{
	0xc400, 0xffffffff, 0xfffffffc,
	0x802c, 0xffffffff, 0xe0000000,
	0x9a60, 0xffffffff, 0x00000100,
	0x92a4, 0xffffffff, 0x00000100,
	0xc164, 0xffffffff, 0x00000100,
	0x9774, 0xffffffff, 0x00000100,
	0x8984, 0xffffffff, 0x06000100,
	0x8a18, 0xffffffff, 0x00000100,
	0x92a0, 0xffffffff, 0x00000100,
	0xc380, 0xffffffff, 0x00000100,
	0x8b28, 0xffffffff, 0x00000100,
	0x9144, 0xffffffff, 0x00000100,
	0x8d88, 0xffffffff, 0x00000100,
	0x8d8c, 0xffffffff, 0x00000100,
	0x9030, 0xffffffff, 0x00000100,
	0x9034, 0xffffffff, 0x00000100,
	0x9038, 0xffffffff, 0x00000100,
	0x903c, 0xffffffff, 0x00000100,
	0xad80, 0xffffffff, 0x00000100,
	0xac54, 0xffffffff, 0x00000100,
	0x897c, 0xffffffff, 0x06000100,
	0x9868, 0xffffffff, 0x00000100,
	0x9510, 0xffffffff, 0x00000100,
	0xaf04, 0xffffffff, 0x00000100,
	0xae04, 0xffffffff, 0x00000100,
	0x949c, 0xffffffff, 0x00000100,
	0x802c, 0xffffffff, 0xe0000000,
	0x9160, 0xffffffff, 0x00010000,
	0x9164, 0xffffffff, 0x00030002,
	0x9168, 0xffffffff, 0x00040007,
	0x916c, 0xffffffff, 0x00060005,
	0x9170, 0xffffffff, 0x00090008,
	0x9174, 0xffffffff, 0x00020001,
	0x9178, 0xffffffff, 0x00040003,
	0x917c, 0xffffffff, 0x00000007,
	0x9180, 0xffffffff, 0x00060005,
	0x9184, 0xffffffff, 0x00090008,
	0x9188, 0xffffffff, 0x00030002,
	0x918c, 0xffffffff, 0x00050004,
	0x9190, 0xffffffff, 0x00000008,
	0x9194, 0xffffffff, 0x00070006,
	0x9198, 0xffffffff, 0x000a0009,
	0x919c, 0xffffffff, 0x00040003,
	0x91a0, 0xffffffff, 0x00060005,
	0x91a4, 0xffffffff, 0x00000009,
	0x91a8, 0xffffffff, 0x00080007,
	0x91ac, 0xffffffff, 0x000b000a,
	0x91b0, 0xffffffff, 0x00050004,
	0x91b4, 0xffffffff, 0x00070006,
	0x91b8, 0xffffffff, 0x0008000b,
	0x91bc, 0xffffffff, 0x000a0009,
	0x91c0, 0xffffffff, 0x000d000c,
	0x91c4, 0xffffffff, 0x00060005,
	0x91c8, 0xffffffff, 0x00080007,
	0x91cc, 0xffffffff, 0x0000000b,
	0x91d0, 0xffffffff, 0x000a0009,
	0x91d4, 0xffffffff, 0x000d000c,
	0x91d8, 0xffffffff, 0x00070006,
	0x91dc, 0xffffffff, 0x00090008,
	0x91e0, 0xffffffff, 0x0000000c,
	0x91e4, 0xffffffff, 0x000b000a,
	0x91e8, 0xffffffff, 0x000e000d,
	0x91ec, 0xffffffff, 0x00080007,
	0x91f0, 0xffffffff, 0x000a0009,
	0x91f4, 0xffffffff, 0x0000000d,
	0x91f8, 0xffffffff, 0x000c000b,
	0x91fc, 0xffffffff, 0x000f000e,
	0x9200, 0xffffffff, 0x00090008,
	0x9204, 0xffffffff, 0x000b000a,
	0x9208, 0xffffffff, 0x000c000f,
	0x920c, 0xffffffff, 0x000e000d,
	0x9210, 0xffffffff, 0x00110010,
	0x9214, 0xffffffff, 0x000a0009,
	0x9218, 0xffffffff, 0x000c000b,
	0x921c, 0xffffffff, 0x0000000f,
	0x9220, 0xffffffff, 0x000e000d,
	0x9224, 0xffffffff, 0x00110010,
	0x9228, 0xffffffff, 0x000b000a,
	0x922c, 0xffffffff, 0x000d000c,
	0x9230, 0xffffffff, 0x00000010,
	0x9234, 0xffffffff, 0x000f000e,
	0x9238, 0xffffffff, 0x00120011,
	0x923c, 0xffffffff, 0x000c000b,
	0x9240, 0xffffffff, 0x000e000d,
	0x9244, 0xffffffff, 0x00000011,
	0x9248, 0xffffffff, 0x0010000f,
	0x924c, 0xffffffff, 0x00130012,
	0x9250, 0xffffffff, 0x000d000c,
	0x9254, 0xffffffff, 0x000f000e,
	0x9258, 0xffffffff, 0x00100013,
	0x925c, 0xffffffff, 0x00120011,
	0x9260, 0xffffffff, 0x00150014,
	0x9264, 0xffffffff, 0x000e000d,
	0x9268, 0xffffffff, 0x0010000f,
	0x926c, 0xffffffff, 0x00000013,
	0x9270, 0xffffffff, 0x00120011,
	0x9274, 0xffffffff, 0x00150014,
	0x9278, 0xffffffff, 0x000f000e,
	0x927c, 0xffffffff, 0x00110010,
	0x9280, 0xffffffff, 0x00000014,
	0x9284, 0xffffffff, 0x00130012,
	0x9288, 0xffffffff, 0x00160015,
	0x928c, 0xffffffff, 0x0010000f,
	0x9290, 0xffffffff, 0x00120011,
	0x9294, 0xffffffff, 0x00000015,
	0x9298, 0xffffffff, 0x00140013,
	0x929c, 0xffffffff, 0x00170016,
	0x9150, 0xffffffff, 0x96940200,
	0x8708, 0xffffffff, 0x00900100,
	0xc478, 0xffffffff, 0x00000080,
	0xc404, 0xffffffff, 0x0020003f,
	0x30, 0xffffffff, 0x0000001c,
	0x34, 0x000f0000, 0x000f0000,
	0x160c, 0xffffffff, 0x00000100,
	0x1024, 0xffffffff, 0x00000100,
	0x102c, 0x00000101, 0x00000000,
	0x20a8, 0xffffffff, 0x00000104,
	0x264c, 0x000c0000, 0x000c0000,
	0x2648, 0x000c0000, 0x000c0000,
	0x55e4, 0xff000fff, 0x00000100,
	0x55e8, 0x00000001, 0x00000001,
	0x2f50, 0x00000001, 0x00000001,
	0x30cc, 0xc0000fff, 0x00000104,
	0xc1e4, 0x00000001, 0x00000001,
	0xd0c0, 0xfffffff0, 0x00000100,
	0xd8c0, 0xfffffff0, 0x00000100
};

static const u32 pitcairn_mgcg_cgcg_init[] =
{
	0xc400, 0xffffffff, 0xfffffffc,
	0x802c, 0xffffffff, 0xe0000000,
	0x9a60, 0xffffffff, 0x00000100,
	0x92a4, 0xffffffff, 0x00000100,
	0xc164, 0xffffffff, 0x00000100,
	0x9774, 0xffffffff, 0x00000100,
	0x8984, 0xffffffff, 0x06000100,
	0x8a18, 0xffffffff, 0x00000100,
	0x92a0, 0xffffffff, 0x00000100,
	0xc380, 0xffffffff, 0x00000100,
	0x8b28, 0xffffffff, 0x00000100,
	0x9144, 0xffffffff, 0x00000100,
	0x8d88, 0xffffffff, 0x00000100,
	0x8d8c, 0xffffffff, 0x00000100,
	0x9030, 0xffffffff, 0x00000100,
	0x9034, 0xffffffff, 0x00000100,
	0x9038, 0xffffffff, 0x00000100,
	0x903c, 0xffffffff, 0x00000100,
	0xad80, 0xffffffff, 0x00000100,
	0xac54, 0xffffffff, 0x00000100,
	0x897c, 0xffffffff, 0x06000100,
	0x9868, 0xffffffff, 0x00000100,
	0x9510, 0xffffffff, 0x00000100,
	0xaf04, 0xffffffff, 0x00000100,
	0xae04, 0xffffffff, 0x00000100,
	0x949c, 0xffffffff, 0x00000100,
	0x802c, 0xffffffff, 0xe0000000,
	0x9160, 0xffffffff, 0x00010000,
	0x9164, 0xffffffff, 0x00030002,
	0x9168, 0xffffffff, 0x00040007,
	0x916c, 0xffffffff, 0x00060005,
	0x9170, 0xffffffff, 0x00090008,
	0x9174, 0xffffffff, 0x00020001,
	0x9178, 0xffffffff, 0x00040003,
	0x917c, 0xffffffff, 0x00000007,
	0x9180, 0xffffffff, 0x00060005,
	0x9184, 0xffffffff, 0x00090008,
	0x9188, 0xffffffff, 0x00030002,
	0x918c, 0xffffffff, 0x00050004,
	0x9190, 0xffffffff, 0x00000008,
	0x9194, 0xffffffff, 0x00070006,
	0x9198, 0xffffffff, 0x000a0009,
	0x919c, 0xffffffff, 0x00040003,
	0x91a0, 0xffffffff, 0x00060005,
	0x91a4, 0xffffffff, 0x00000009,
	0x91a8, 0xffffffff, 0x00080007,
	0x91ac, 0xffffffff, 0x000b000a,
	0x91b0, 0xffffffff, 0x00050004,
	0x91b4, 0xffffffff, 0x00070006,
	0x91b8, 0xffffffff, 0x0008000b,
	0x91bc, 0xffffffff, 0x000a0009,
	0x91c0, 0xffffffff, 0x000d000c,
	0x9200, 0xffffffff, 0x00090008,
	0x9204, 0xffffffff, 0x000b000a,
	0x9208, 0xffffffff, 0x000c000f,
	0x920c, 0xffffffff, 0x000e000d,
	0x9210, 0xffffffff, 0x00110010,
	0x9214, 0xffffffff, 0x000a0009,
	0x9218, 0xffffffff, 0x000c000b,
	0x921c, 0xffffffff, 0x0000000f,
	0x9220, 0xffffffff, 0x000e000d,
	0x9224, 0xffffffff, 0x00110010,
	0x9228, 0xffffffff, 0x000b000a,
	0x922c, 0xffffffff, 0x000d000c,
	0x9230, 0xffffffff, 0x00000010,
	0x9234, 0xffffffff, 0x000f000e,
	0x9238, 0xffffffff, 0x00120011,
	0x923c, 0xffffffff, 0x000c000b,
	0x9240, 0xffffffff, 0x000e000d,
	0x9244, 0xffffffff, 0x00000011,
	0x9248, 0xffffffff, 0x0010000f,
	0x924c, 0xffffffff, 0x00130012,
	0x9250, 0xffffffff, 0x000d000c,
	0x9254, 0xffffffff, 0x000f000e,
	0x9258, 0xffffffff, 0x00100013,
	0x925c, 0xffffffff, 0x00120011,
	0x9260, 0xffffffff, 0x00150014,
	0x9150, 0xffffffff, 0x96940200,
	0x8708, 0xffffffff, 0x00900100,
	0xc478, 0xffffffff, 0x00000080,
	0xc404, 0xffffffff, 0x0020003f,
	0x30, 0xffffffff, 0x0000001c,
	0x34, 0x000f0000, 0x000f0000,
	0x160c, 0xffffffff, 0x00000100,
	0x1024, 0xffffffff, 0x00000100,
	0x102c, 0x00000101, 0x00000000,
	0x20a8, 0xffffffff, 0x00000104,
	0x55e4, 0xff000fff, 0x00000100,
	0x55e8, 0x00000001, 0x00000001,
	0x2f50, 0x00000001, 0x00000001,
	0x30cc, 0xc0000fff, 0x00000104,
	0xc1e4, 0x00000001, 0x00000001,
	0xd0c0, 0xfffffff0, 0x00000100,
	0xd8c0, 0xfffffff0, 0x00000100
};

static const u32 verde_mgcg_cgcg_init[] =
{
	0xc400, 0xffffffff, 0xfffffffc,
	0x802c, 0xffffffff, 0xe0000000,
	0x9a60, 0xffffffff, 0x00000100,
	0x92a4, 0xffffffff, 0x00000100,
	0xc164, 0xffffffff, 0x00000100,
	0x9774, 0xffffffff, 0x00000100,
	0x8984, 0xffffffff, 0x06000100,
	0x8a18, 0xffffffff, 0x00000100,
	0x92a0, 0xffffffff, 0x00000100,
	0xc380, 0xffffffff, 0x00000100,
	0x8b28, 0xffffffff, 0x00000100,
	0x9144, 0xffffffff, 0x00000100,
	0x8d88, 0xffffffff, 0x00000100,
	0x8d8c, 0xffffffff, 0x00000100,
	0x9030, 0xffffffff, 0x00000100,
	0x9034, 0xffffffff, 0x00000100,
	0x9038, 0xffffffff, 0x00000100,
	0x903c, 0xffffffff, 0x00000100,
	0xad80, 0xffffffff, 0x00000100,
	0xac54, 0xffffffff, 0x00000100,
	0x897c, 0xffffffff, 0x06000100,
	0x9868, 0xffffffff, 0x00000100,
	0x9510, 0xffffffff, 0x00000100,
	0xaf04, 0xffffffff, 0x00000100,
	0xae04, 0xffffffff, 0x00000100,
	0x949c, 0xffffffff, 0x00000100,
	0x802c, 0xffffffff, 0xe0000000,
	0x9160, 0xffffffff, 0x00010000,
	0x9164, 0xffffffff, 0x00030002,
	0x9168, 0xffffffff, 0x00040007,
	0x916c, 0xffffffff, 0x00060005,
	0x9170, 0xffffffff, 0x00090008,
	0x9174, 0xffffffff, 0x00020001,
	0x9178, 0xffffffff, 0x00040003,
	0x917c, 0xffffffff, 0x00000007,
	0x9180, 0xffffffff, 0x00060005,
	0x9184, 0xffffffff, 0x00090008,
	0x9188, 0xffffffff, 0x00030002,
	0x918c, 0xffffffff, 0x00050004,
	0x9190, 0xffffffff, 0x00000008,
	0x9194, 0xffffffff, 0x00070006,
	0x9198, 0xffffffff, 0x000a0009,
	0x919c, 0xffffffff, 0x00040003,
	0x91a0, 0xffffffff, 0x00060005,
	0x91a4, 0xffffffff, 0x00000009,
	0x91a8, 0xffffffff, 0x00080007,
	0x91ac, 0xffffffff, 0x000b000a,
	0x91b0, 0xffffffff, 0x00050004,
	0x91b4, 0xffffffff, 0x00070006,
	0x91b8, 0xffffffff, 0x0008000b,
	0x91bc, 0xffffffff, 0x000a0009,
	0x91c0, 0xffffffff, 0x000d000c,
	0x9200, 0xffffffff, 0x00090008,
	0x9204, 0xffffffff, 0x000b000a,
	0x9208, 0xffffffff, 0x000c000f,
	0x920c, 0xffffffff, 0x000e000d,
	0x9210, 0xffffffff, 0x00110010,
	0x9214, 0xffffffff, 0x000a0009,
	0x9218, 0xffffffff, 0x000c000b,
	0x921c, 0xffffffff, 0x0000000f,
	0x9220, 0xffffffff, 0x000e000d,
	0x9224, 0xffffffff, 0x00110010,
	0x9228, 0xffffffff, 0x000b000a,
	0x922c, 0xffffffff, 0x000d000c,
	0x9230, 0xffffffff, 0x00000010,
	0x9234, 0xffffffff, 0x000f000e,
	0x9238, 0xffffffff, 0x00120011,
	0x923c, 0xffffffff, 0x000c000b,
	0x9240, 0xffffffff, 0x000e000d,
	0x9244, 0xffffffff, 0x00000011,
	0x9248, 0xffffffff, 0x0010000f,
	0x924c, 0xffffffff, 0x00130012,
	0x9250, 0xffffffff, 0x000d000c,
	0x9254, 0xffffffff, 0x000f000e,
	0x9258, 0xffffffff, 0x00100013,
	0x925c, 0xffffffff, 0x00120011,
	0x9260, 0xffffffff, 0x00150014,
	0x9150, 0xffffffff, 0x96940200,
	0x8708, 0xffffffff, 0x00900100,
	0xc478, 0xffffffff, 0x00000080,
	0xc404, 0xffffffff, 0x0020003f,
	0x30, 0xffffffff, 0x0000001c,
	0x34, 0x000f0000, 0x000f0000,
	0x160c, 0xffffffff, 0x00000100,
	0x1024, 0xffffffff, 0x00000100,
	0x102c, 0x00000101, 0x00000000,
	0x20a8, 0xffffffff, 0x00000104,
	0x264c, 0x000c0000, 0x000c0000,
	0x2648, 0x000c0000, 0x000c0000,
	0x55e4, 0xff000fff, 0x00000100,
	0x55e8, 0x00000001, 0x00000001,
	0x2f50, 0x00000001, 0x00000001,
	0x30cc, 0xc0000fff, 0x00000104,
	0xc1e4, 0x00000001, 0x00000001,
	0xd0c0, 0xfffffff0, 0x00000100,
	0xd8c0, 0xfffffff0, 0x00000100
};

static const u32 oland_mgcg_cgcg_init[] =
{
	0xc400, 0xffffffff, 0xfffffffc,
	0x802c, 0xffffffff, 0xe0000000,
	0x9a60, 0xffffffff, 0x00000100,
	0x92a4, 0xffffffff, 0x00000100,
	0xc164, 0xffffffff, 0x00000100,
	0x9774, 0xffffffff, 0x00000100,
	0x8984, 0xffffffff, 0x06000100,
	0x8a18, 0xffffffff, 0x00000100,
	0x92a0, 0xffffffff, 0x00000100,
	0xc380, 0xffffffff, 0x00000100,
	0x8b28, 0xffffffff, 0x00000100,
	0x9144, 0xffffffff, 0x00000100,
	0x8d88, 0xffffffff, 0x00000100,
	0x8d8c, 0xffffffff, 0x00000100,
	0x9030, 0xffffffff, 0x00000100,
	0x9034, 0xffffffff, 0x00000100,
	0x9038, 0xffffffff, 0x00000100,
	0x903c, 0xffffffff, 0x00000100,
	0xad80, 0xffffffff, 0x00000100,
	0xac54, 0xffffffff, 0x00000100,
	0x897c, 0xffffffff, 0x06000100,
	0x9868, 0xffffffff, 0x00000100,
	0x9510, 0xffffffff, 0x00000100,
	0xaf04, 0xffffffff, 0x00000100,
	0xae04, 0xffffffff, 0x00000100,
	0x949c, 0xffffffff, 0x00000100,
	0x802c, 0xffffffff, 0xe0000000,
	0x9160, 0xffffffff, 0x00010000,
	0x9164, 0xffffffff, 0x00030002,
	0x9168, 0xffffffff, 0x00040007,
	0x916c, 0xffffffff, 0x00060005,
	0x9170, 0xffffffff, 0x00090008,
	0x9174, 0xffffffff, 0x00020001,
	0x9178, 0xffffffff, 0x00040003,
	0x917c, 0xffffffff, 0x00000007,
	0x9180, 0xffffffff, 0x00060005,
	0x9184, 0xffffffff, 0x00090008,
	0x9188, 0xffffffff, 0x00030002,
	0x918c, 0xffffffff, 0x00050004,
	0x9190, 0xffffffff, 0x00000008,
	0x9194, 0xffffffff, 0x00070006,
	0x9198, 0xffffffff, 0x000a0009,
	0x919c, 0xffffffff, 0x00040003,
	0x91a0, 0xffffffff, 0x00060005,
	0x91a4, 0xffffffff, 0x00000009,
	0x91a8, 0xffffffff, 0x00080007,
	0x91ac, 0xffffffff, 0x000b000a,
	0x91b0, 0xffffffff, 0x00050004,
	0x91b4, 0xffffffff, 0x00070006,
	0x91b8, 0xffffffff, 0x0008000b,
	0x91bc, 0xffffffff, 0x000a0009,
	0x91c0, 0xffffffff, 0x000d000c,
	0x91c4, 0xffffffff, 0x00060005,
	0x91c8, 0xffffffff, 0x00080007,
	0x91cc, 0xffffffff, 0x0000000b,
	0x91d0, 0xffffffff, 0x000a0009,
	0x91d4, 0xffffffff, 0x000d000c,
	0x9150, 0xffffffff, 0x96940200,
	0x8708, 0xffffffff, 0x00900100,
	0xc478, 0xffffffff, 0x00000080,
	0xc404, 0xffffffff, 0x0020003f,
	0x30, 0xffffffff, 0x0000001c,
	0x34, 0x000f0000, 0x000f0000,
	0x160c, 0xffffffff, 0x00000100,
	0x1024, 0xffffffff, 0x00000100,
	0x102c, 0x00000101, 0x00000000,
	0x20a8, 0xffffffff, 0x00000104,
	0x264c, 0x000c0000, 0x000c0000,
	0x2648, 0x000c0000, 0x000c0000,
	0x55e4, 0xff000fff, 0x00000100,
	0x55e8, 0x00000001, 0x00000001,
	0x2f50, 0x00000001, 0x00000001,
	0x30cc, 0xc0000fff, 0x00000104,
	0xc1e4, 0x00000001, 0x00000001,
	0xd0c0, 0xfffffff0, 0x00000100,
	0xd8c0, 0xfffffff0, 0x00000100
};

static const u32 hainan_mgcg_cgcg_init[] =
{
	0xc400, 0xffffffff, 0xfffffffc,
	0x802c, 0xffffffff, 0xe0000000,
	0x9a60, 0xffffffff, 0x00000100,
	0x92a4, 0xffffffff, 0x00000100,
	0xc164, 0xffffffff, 0x00000100,
	0x9774, 0xffffffff, 0x00000100,
	0x8984, 0xffffffff, 0x06000100,
	0x8a18, 0xffffffff, 0x00000100,
	0x92a0, 0xffffffff, 0x00000100,
	0xc380, 0xffffffff, 0x00000100,
	0x8b28, 0xffffffff, 0x00000100,
	0x9144, 0xffffffff, 0x00000100,
	0x8d88, 0xffffffff, 0x00000100,
	0x8d8c, 0xffffffff, 0x00000100,
	0x9030, 0xffffffff, 0x00000100,
	0x9034, 0xffffffff, 0x00000100,
	0x9038, 0xffffffff, 0x00000100,
	0x903c, 0xffffffff, 0x00000100,
	0xad80, 0xffffffff, 0x00000100,
	0xac54, 0xffffffff, 0x00000100,
	0x897c, 0xffffffff, 0x06000100,
	0x9868, 0xffffffff, 0x00000100,
	0x9510, 0xffffffff, 0x00000100,
	0xaf04, 0xffffffff, 0x00000100,
	0xae04, 0xffffffff, 0x00000100,
	0x949c, 0xffffffff, 0x00000100,
	0x802c, 0xffffffff, 0xe0000000,
	0x9160, 0xffffffff, 0x00010000,
	0x9164, 0xffffffff, 0x00030002,
	0x9168, 0xffffffff, 0x00040007,
	0x916c, 0xffffffff, 0x00060005,
	0x9170, 0xffffffff, 0x00090008,
	0x9174, 0xffffffff, 0x00020001,
	0x9178, 0xffffffff, 0x00040003,
	0x917c, 0xffffffff, 0x00000007,
	0x9180, 0xffffffff, 0x00060005,
	0x9184, 0xffffffff, 0x00090008,
	0x9188, 0xffffffff, 0x00030002,
	0x918c, 0xffffffff, 0x00050004,
	0x9190, 0xffffffff, 0x00000008,
	0x9194, 0xffffffff, 0x00070006,
	0x9198, 0xffffffff, 0x000a0009,
	0x919c, 0xffffffff, 0x00040003,
	0x91a0, 0xffffffff, 0x00060005,
	0x91a4, 0xffffffff, 0x00000009,
	0x91a8, 0xffffffff, 0x00080007,
	0x91ac, 0xffffffff, 0x000b000a,
	0x91b0, 0xffffffff, 0x00050004,
	0x91b4, 0xffffffff, 0x00070006,
	0x91b8, 0xffffffff, 0x0008000b,
	0x91bc, 0xffffffff, 0x000a0009,
	0x91c0, 0xffffffff, 0x000d000c,
	0x91c4, 0xffffffff, 0x00060005,
	0x91c8, 0xffffffff, 0x00080007,
	0x91cc, 0xffffffff, 0x0000000b,
	0x91d0, 0xffffffff, 0x000a0009,
	0x91d4, 0xffffffff, 0x000d000c,
	0x9150, 0xffffffff, 0x96940200,
	0x8708, 0xffffffff, 0x00900100,
	0xc478, 0xffffffff, 0x00000080,
	0xc404, 0xffffffff, 0x0020003f,
	0x30, 0xffffffff, 0x0000001c,
	0x34, 0x000f0000, 0x000f0000,
	0x160c, 0xffffffff, 0x00000100,
	0x1024, 0xffffffff, 0x00000100,
	0x20a8, 0xffffffff, 0x00000104,
	0x264c, 0x000c0000, 0x000c0000,
	0x2648, 0x000c0000, 0x000c0000,
	0x2f50, 0x00000001, 0x00000001,
	0x30cc, 0xc0000fff, 0x00000104,
	0xc1e4, 0x00000001, 0x00000001,
	0xd0c0, 0xfffffff0, 0x00000100,
	0xd8c0, 0xfffffff0, 0x00000100
};

static u32 verde_pg_init[] =
{
	0x353c, 0xffffffff, 0x40000,
	0x3538, 0xffffffff, 0x200010ff,
	0x353c, 0xffffffff, 0x0,
	0x353c, 0xffffffff, 0x0,
	0x353c, 0xffffffff, 0x0,
	0x353c, 0xffffffff, 0x0,
	0x353c, 0xffffffff, 0x0,
	0x353c, 0xffffffff, 0x7007,
	0x3538, 0xffffffff, 0x300010ff,
	0x353c, 0xffffffff, 0x0,
	0x353c, 0xffffffff, 0x0,
	0x353c, 0xffffffff, 0x0,
	0x353c, 0xffffffff, 0x0,
	0x353c, 0xffffffff, 0x0,
	0x353c, 0xffffffff, 0x400000,
	0x3538, 0xffffffff, 0x100010ff,
	0x353c, 0xffffffff, 0x0,
	0x353c, 0xffffffff, 0x0,
	0x353c, 0xffffffff, 0x0,
	0x353c, 0xffffffff, 0x0,
	0x353c, 0xffffffff, 0x0,
	0x353c, 0xffffffff, 0x120200,
	0x3538, 0xffffffff, 0x500010ff,
	0x353c, 0xffffffff, 0x0,
	0x353c, 0xffffffff, 0x0,
	0x353c, 0xffffffff, 0x0,
	0x353c, 0xffffffff, 0x0,
	0x353c, 0xffffffff, 0x0,
	0x353c, 0xffffffff, 0x1e1e16,
	0x3538, 0xffffffff, 0x600010ff,
	0x353c, 0xffffffff, 0x0,
	0x353c, 0xffffffff, 0x0,
	0x353c, 0xffffffff, 0x0,
	0x353c, 0xffffffff, 0x0,
	0x353c, 0xffffffff, 0x0,
	0x353c, 0xffffffff, 0x171f1e,
	0x3538, 0xffffffff, 0x700010ff,
	0x353c, 0xffffffff, 0x0,
	0x353c, 0xffffffff, 0x0,
	0x353c, 0xffffffff, 0x0,
	0x353c, 0xffffffff, 0x0,
	0x353c, 0xffffffff, 0x0,
	0x353c, 0xffffffff, 0x0,
	0x3538, 0xffffffff, 0x9ff,
	0x3500, 0xffffffff, 0x0,
	0x3504, 0xffffffff, 0x10000800,
	0x3504, 0xffffffff, 0xf,
	0x3504, 0xffffffff, 0xf,
	0x3500, 0xffffffff, 0x4,
	0x3504, 0xffffffff, 0x1000051e,
	0x3504, 0xffffffff, 0xffff,
	0x3504, 0xffffffff, 0xffff,
	0x3500, 0xffffffff, 0x8,
	0x3504, 0xffffffff, 0x80500,
	0x3500, 0xffffffff, 0x12,
	0x3504, 0xffffffff, 0x9050c,
	0x3500, 0xffffffff, 0x1d,
	0x3504, 0xffffffff, 0xb052c,
	0x3500, 0xffffffff, 0x2a,
	0x3504, 0xffffffff, 0x1053e,
	0x3500, 0xffffffff, 0x2d,
	0x3504, 0xffffffff, 0x10546,
	0x3500, 0xffffffff, 0x30,
	0x3504, 0xffffffff, 0xa054e,
	0x3500, 0xffffffff, 0x3c,
	0x3504, 0xffffffff, 0x1055f,
	0x3500, 0xffffffff, 0x3f,
	0x3504, 0xffffffff, 0x10567,
	0x3500, 0xffffffff, 0x42,
	0x3504, 0xffffffff, 0x1056f,
	0x3500, 0xffffffff, 0x45,
	0x3504, 0xffffffff, 0x10572,
	0x3500, 0xffffffff, 0x48,
	0x3504, 0xffffffff, 0x20575,
	0x3500, 0xffffffff, 0x4c,
	0x3504, 0xffffffff, 0x190801,
	0x3500, 0xffffffff, 0x67,
	0x3504, 0xffffffff, 0x1082a,
	0x3500, 0xffffffff, 0x6a,
	0x3504, 0xffffffff, 0x1b082d,
	0x3500, 0xffffffff, 0x87,
	0x3504, 0xffffffff, 0x310851,
	0x3500, 0xffffffff, 0xba,
	0x3504, 0xffffffff, 0x891,
	0x3500, 0xffffffff, 0xbc,
	0x3504, 0xffffffff, 0x893,
	0x3500, 0xffffffff, 0xbe,
	0x3504, 0xffffffff, 0x20895,
	0x3500, 0xffffffff, 0xc2,
	0x3504, 0xffffffff, 0x20899,
	0x3500, 0xffffffff, 0xc6,
	0x3504, 0xffffffff, 0x2089d,
	0x3500, 0xffffffff, 0xca,
	0x3504, 0xffffffff, 0x8a1,
	0x3500, 0xffffffff, 0xcc,
	0x3504, 0xffffffff, 0x8a3,
	0x3500, 0xffffffff, 0xce,
	0x3504, 0xffffffff, 0x308a5,
	0x3500, 0xffffffff, 0xd3,
	0x3504, 0xffffffff, 0x6d08cd,
	0x3500, 0xffffffff, 0x142,
	0x3504, 0xffffffff, 0x2000095a,
	0x3504, 0xffffffff, 0x1,
	0x3500, 0xffffffff, 0x144,
	0x3504, 0xffffffff, 0x301f095b,
	0x3500, 0xffffffff, 0x165,
	0x3504, 0xffffffff, 0xc094d,
	0x3500, 0xffffffff, 0x173,
	0x3504, 0xffffffff, 0xf096d,
	0x3500, 0xffffffff, 0x184,
	0x3504, 0xffffffff, 0x15097f,
	0x3500, 0xffffffff, 0x19b,
	0x3504, 0xffffffff, 0xc0998,
	0x3500, 0xffffffff, 0x1a9,
	0x3504, 0xffffffff, 0x409a7,
	0x3500, 0xffffffff, 0x1af,
	0x3504, 0xffffffff, 0xcdc,
	0x3500, 0xffffffff, 0x1b1,
	0x3504, 0xffffffff, 0x800,
	0x3508, 0xffffffff, 0x6c9b2000,
	0x3510, 0xfc00, 0x2000,
	0x3544, 0xffffffff, 0xfc0,
	0x28d4, 0x00000100, 0x100
};

static void si_init_golden_registers(struct radeon_device *rdev)
{
	switch (rdev->family) {
	case CHIP_TAHITI:
		radeon_program_register_sequence(rdev,
						 tahiti_golden_registers,
						 (const u32)ARRAY_SIZE(tahiti_golden_registers));
		radeon_program_register_sequence(rdev,
						 tahiti_golden_rlc_registers,
						 (const u32)ARRAY_SIZE(tahiti_golden_rlc_registers));
		radeon_program_register_sequence(rdev,
						 tahiti_mgcg_cgcg_init,
						 (const u32)ARRAY_SIZE(tahiti_mgcg_cgcg_init));
		radeon_program_register_sequence(rdev,
						 tahiti_golden_registers2,
						 (const u32)ARRAY_SIZE(tahiti_golden_registers2));
		break;
	case CHIP_PITCAIRN:
		radeon_program_register_sequence(rdev,
						 pitcairn_golden_registers,
						 (const u32)ARRAY_SIZE(pitcairn_golden_registers));
		radeon_program_register_sequence(rdev,
						 pitcairn_golden_rlc_registers,
						 (const u32)ARRAY_SIZE(pitcairn_golden_rlc_registers));
		radeon_program_register_sequence(rdev,
						 pitcairn_mgcg_cgcg_init,
						 (const u32)ARRAY_SIZE(pitcairn_mgcg_cgcg_init));
		break;
	case CHIP_VERDE:
		radeon_program_register_sequence(rdev,
						 verde_golden_registers,
						 (const u32)ARRAY_SIZE(verde_golden_registers));
		radeon_program_register_sequence(rdev,
						 verde_golden_rlc_registers,
						 (const u32)ARRAY_SIZE(verde_golden_rlc_registers));
		radeon_program_register_sequence(rdev,
						 verde_mgcg_cgcg_init,
						 (const u32)ARRAY_SIZE(verde_mgcg_cgcg_init));
		radeon_program_register_sequence(rdev,
						 verde_pg_init,
						 (const u32)ARRAY_SIZE(verde_pg_init));
		break;
	case CHIP_OLAND:
		radeon_program_register_sequence(rdev,
						 oland_golden_registers,
						 (const u32)ARRAY_SIZE(oland_golden_registers));
		radeon_program_register_sequence(rdev,
						 oland_golden_rlc_registers,
						 (const u32)ARRAY_SIZE(oland_golden_rlc_registers));
		radeon_program_register_sequence(rdev,
						 oland_mgcg_cgcg_init,
						 (const u32)ARRAY_SIZE(oland_mgcg_cgcg_init));
		break;
	case CHIP_HAINAN:
		radeon_program_register_sequence(rdev,
						 hainan_golden_registers,
						 (const u32)ARRAY_SIZE(hainan_golden_registers));
		radeon_program_register_sequence(rdev,
						 hainan_golden_registers2,
						 (const u32)ARRAY_SIZE(hainan_golden_registers2));
		radeon_program_register_sequence(rdev,
						 hainan_mgcg_cgcg_init,
						 (const u32)ARRAY_SIZE(hainan_mgcg_cgcg_init));
		break;
	default:
		break;
	}
}

#define PCIE_BUS_CLK                10000
#define TCLK                        (PCIE_BUS_CLK / 10)

/**
 * si_get_xclk - get the xclk
 *
 * @rdev: radeon_device pointer
 *
 * Returns the reference clock used by the gfx engine
 * (SI).
 */
u32 si_get_xclk(struct radeon_device *rdev)
{
        u32 reference_clock = rdev->clock.spll.reference_freq;
	u32 tmp;

	tmp = RREG32(CG_CLKPIN_CNTL_2);
	if (tmp & MUX_TCLK_TO_XCLK)
		return TCLK;

	tmp = RREG32(CG_CLKPIN_CNTL);
	if (tmp & XTALIN_DIVIDE)
		return reference_clock / 4;

	return reference_clock;
}

/* get temperature in millidegrees */
int si_get_temp(struct radeon_device *rdev)
{
	u32 temp;
	int actual_temp = 0;

	temp = (RREG32(CG_MULT_THERMAL_STATUS) & CTF_TEMP_MASK) >>
		CTF_TEMP_SHIFT;

	if (temp & 0x200)
		actual_temp = 255;
	else
		actual_temp = temp & 0x1ff;

	actual_temp = (actual_temp * 1000);

	return actual_temp;
}

#define TAHITI_IO_MC_REGS_SIZE 36

static const u32 tahiti_io_mc_regs[TAHITI_IO_MC_REGS_SIZE][2] = {
	{0x0000006f, 0x03044000},
	{0x00000070, 0x0480c018},
	{0x00000071, 0x00000040},
	{0x00000072, 0x01000000},
	{0x00000074, 0x000000ff},
	{0x00000075, 0x00143400},
	{0x00000076, 0x08ec0800},
	{0x00000077, 0x040000cc},
	{0x00000079, 0x00000000},
	{0x0000007a, 0x21000409},
	{0x0000007c, 0x00000000},
	{0x0000007d, 0xe8000000},
	{0x0000007e, 0x044408a8},
	{0x0000007f, 0x00000003},
	{0x00000080, 0x00000000},
	{0x00000081, 0x01000000},
	{0x00000082, 0x02000000},
	{0x00000083, 0x00000000},
	{0x00000084, 0xe3f3e4f4},
	{0x00000085, 0x00052024},
	{0x00000087, 0x00000000},
	{0x00000088, 0x66036603},
	{0x00000089, 0x01000000},
	{0x0000008b, 0x1c0a0000},
	{0x0000008c, 0xff010000},
	{0x0000008e, 0xffffefff},
	{0x0000008f, 0xfff3efff},
	{0x00000090, 0xfff3efbf},
	{0x00000094, 0x00101101},
	{0x00000095, 0x00000fff},
	{0x00000096, 0x00116fff},
	{0x00000097, 0x60010000},
	{0x00000098, 0x10010000},
	{0x00000099, 0x00006000},
	{0x0000009a, 0x00001000},
	{0x0000009f, 0x00a77400}
};

static const u32 pitcairn_io_mc_regs[TAHITI_IO_MC_REGS_SIZE][2] = {
	{0x0000006f, 0x03044000},
	{0x00000070, 0x0480c018},
	{0x00000071, 0x00000040},
	{0x00000072, 0x01000000},
	{0x00000074, 0x000000ff},
	{0x00000075, 0x00143400},
	{0x00000076, 0x08ec0800},
	{0x00000077, 0x040000cc},
	{0x00000079, 0x00000000},
	{0x0000007a, 0x21000409},
	{0x0000007c, 0x00000000},
	{0x0000007d, 0xe8000000},
	{0x0000007e, 0x044408a8},
	{0x0000007f, 0x00000003},
	{0x00000080, 0x00000000},
	{0x00000081, 0x01000000},
	{0x00000082, 0x02000000},
	{0x00000083, 0x00000000},
	{0x00000084, 0xe3f3e4f4},
	{0x00000085, 0x00052024},
	{0x00000087, 0x00000000},
	{0x00000088, 0x66036603},
	{0x00000089, 0x01000000},
	{0x0000008b, 0x1c0a0000},
	{0x0000008c, 0xff010000},
	{0x0000008e, 0xffffefff},
	{0x0000008f, 0xfff3efff},
	{0x00000090, 0xfff3efbf},
	{0x00000094, 0x00101101},
	{0x00000095, 0x00000fff},
	{0x00000096, 0x00116fff},
	{0x00000097, 0x60010000},
	{0x00000098, 0x10010000},
	{0x00000099, 0x00006000},
	{0x0000009a, 0x00001000},
	{0x0000009f, 0x00a47400}
};

static const u32 verde_io_mc_regs[TAHITI_IO_MC_REGS_SIZE][2] = {
	{0x0000006f, 0x03044000},
	{0x00000070, 0x0480c018},
	{0x00000071, 0x00000040},
	{0x00000072, 0x01000000},
	{0x00000074, 0x000000ff},
	{0x00000075, 0x00143400},
	{0x00000076, 0x08ec0800},
	{0x00000077, 0x040000cc},
	{0x00000079, 0x00000000},
	{0x0000007a, 0x21000409},
	{0x0000007c, 0x00000000},
	{0x0000007d, 0xe8000000},
	{0x0000007e, 0x044408a8},
	{0x0000007f, 0x00000003},
	{0x00000080, 0x00000000},
	{0x00000081, 0x01000000},
	{0x00000082, 0x02000000},
	{0x00000083, 0x00000000},
	{0x00000084, 0xe3f3e4f4},
	{0x00000085, 0x00052024},
	{0x00000087, 0x00000000},
	{0x00000088, 0x66036603},
	{0x00000089, 0x01000000},
	{0x0000008b, 0x1c0a0000},
	{0x0000008c, 0xff010000},
	{0x0000008e, 0xffffefff},
	{0x0000008f, 0xfff3efff},
	{0x00000090, 0xfff3efbf},
	{0x00000094, 0x00101101},
	{0x00000095, 0x00000fff},
	{0x00000096, 0x00116fff},
	{0x00000097, 0x60010000},
	{0x00000098, 0x10010000},
	{0x00000099, 0x00006000},
	{0x0000009a, 0x00001000},
	{0x0000009f, 0x00a37400}
};

static const u32 oland_io_mc_regs[TAHITI_IO_MC_REGS_SIZE][2] = {
	{0x0000006f, 0x03044000},
	{0x00000070, 0x0480c018},
	{0x00000071, 0x00000040},
	{0x00000072, 0x01000000},
	{0x00000074, 0x000000ff},
	{0x00000075, 0x00143400},
	{0x00000076, 0x08ec0800},
	{0x00000077, 0x040000cc},
	{0x00000079, 0x00000000},
	{0x0000007a, 0x21000409},
	{0x0000007c, 0x00000000},
	{0x0000007d, 0xe8000000},
	{0x0000007e, 0x044408a8},
	{0x0000007f, 0x00000003},
	{0x00000080, 0x00000000},
	{0x00000081, 0x01000000},
	{0x00000082, 0x02000000},
	{0x00000083, 0x00000000},
	{0x00000084, 0xe3f3e4f4},
	{0x00000085, 0x00052024},
	{0x00000087, 0x00000000},
	{0x00000088, 0x66036603},
	{0x00000089, 0x01000000},
	{0x0000008b, 0x1c0a0000},
	{0x0000008c, 0xff010000},
	{0x0000008e, 0xffffefff},
	{0x0000008f, 0xfff3efff},
	{0x00000090, 0xfff3efbf},
	{0x00000094, 0x00101101},
	{0x00000095, 0x00000fff},
	{0x00000096, 0x00116fff},
	{0x00000097, 0x60010000},
	{0x00000098, 0x10010000},
	{0x00000099, 0x00006000},
	{0x0000009a, 0x00001000},
	{0x0000009f, 0x00a17730}
};

static const u32 hainan_io_mc_regs[TAHITI_IO_MC_REGS_SIZE][2] = {
	{0x0000006f, 0x03044000},
	{0x00000070, 0x0480c018},
	{0x00000071, 0x00000040},
	{0x00000072, 0x01000000},
	{0x00000074, 0x000000ff},
	{0x00000075, 0x00143400},
	{0x00000076, 0x08ec0800},
	{0x00000077, 0x040000cc},
	{0x00000079, 0x00000000},
	{0x0000007a, 0x21000409},
	{0x0000007c, 0x00000000},
	{0x0000007d, 0xe8000000},
	{0x0000007e, 0x044408a8},
	{0x0000007f, 0x00000003},
	{0x00000080, 0x00000000},
	{0x00000081, 0x01000000},
	{0x00000082, 0x02000000},
	{0x00000083, 0x00000000},
	{0x00000084, 0xe3f3e4f4},
	{0x00000085, 0x00052024},
	{0x00000087, 0x00000000},
	{0x00000088, 0x66036603},
	{0x00000089, 0x01000000},
	{0x0000008b, 0x1c0a0000},
	{0x0000008c, 0xff010000},
	{0x0000008e, 0xffffefff},
	{0x0000008f, 0xfff3efff},
	{0x00000090, 0xfff3efbf},
	{0x00000094, 0x00101101},
	{0x00000095, 0x00000fff},
	{0x00000096, 0x00116fff},
	{0x00000097, 0x60010000},
	{0x00000098, 0x10010000},
	{0x00000099, 0x00006000},
	{0x0000009a, 0x00001000},
	{0x0000009f, 0x00a07730}
};

/* ucode loading */
static int si_mc_load_microcode(struct radeon_device *rdev)
{
	const __be32 *fw_data;
	u32 running, blackout = 0;
	u32 *io_mc_regs;
	int i, ucode_size, regs_size;

	if (!rdev->mc_fw)
		return -EINVAL;

	switch (rdev->family) {
	case CHIP_TAHITI:
		io_mc_regs = (u32 *)&tahiti_io_mc_regs;
		ucode_size = SI_MC_UCODE_SIZE;
		regs_size = TAHITI_IO_MC_REGS_SIZE;
		break;
	case CHIP_PITCAIRN:
		io_mc_regs = (u32 *)&pitcairn_io_mc_regs;
		ucode_size = SI_MC_UCODE_SIZE;
		regs_size = TAHITI_IO_MC_REGS_SIZE;
		break;
	case CHIP_VERDE:
	default:
		io_mc_regs = (u32 *)&verde_io_mc_regs;
		ucode_size = SI_MC_UCODE_SIZE;
		regs_size = TAHITI_IO_MC_REGS_SIZE;
		break;
	case CHIP_OLAND:
		io_mc_regs = (u32 *)&oland_io_mc_regs;
		ucode_size = OLAND_MC_UCODE_SIZE;
		regs_size = TAHITI_IO_MC_REGS_SIZE;
		break;
	case CHIP_HAINAN:
		io_mc_regs = (u32 *)&hainan_io_mc_regs;
		ucode_size = OLAND_MC_UCODE_SIZE;
		regs_size = TAHITI_IO_MC_REGS_SIZE;
		break;
	}

	running = RREG32(MC_SEQ_SUP_CNTL) & RUN_MASK;

	if (running == 0) {
		if (running) {
			blackout = RREG32(MC_SHARED_BLACKOUT_CNTL);
			WREG32(MC_SHARED_BLACKOUT_CNTL, blackout | 1);
		}

		/* reset the engine and set to writable */
		WREG32(MC_SEQ_SUP_CNTL, 0x00000008);
		WREG32(MC_SEQ_SUP_CNTL, 0x00000010);

		/* load mc io regs */
		for (i = 0; i < regs_size; i++) {
			WREG32(MC_SEQ_IO_DEBUG_INDEX, io_mc_regs[(i << 1)]);
			WREG32(MC_SEQ_IO_DEBUG_DATA, io_mc_regs[(i << 1) + 1]);
		}
		/* load the MC ucode */
		fw_data = (const __be32 *)rdev->mc_fw->data;
		for (i = 0; i < ucode_size; i++)
			WREG32(MC_SEQ_SUP_PGM, be32_to_cpup(fw_data++));

		/* put the engine back into the active state */
		WREG32(MC_SEQ_SUP_CNTL, 0x00000008);
		WREG32(MC_SEQ_SUP_CNTL, 0x00000004);
		WREG32(MC_SEQ_SUP_CNTL, 0x00000001);

		/* wait for training to complete */
		for (i = 0; i < rdev->usec_timeout; i++) {
			if (RREG32(MC_SEQ_TRAIN_WAKEUP_CNTL) & TRAIN_DONE_D0)
				break;
			udelay(1);
		}
		for (i = 0; i < rdev->usec_timeout; i++) {
			if (RREG32(MC_SEQ_TRAIN_WAKEUP_CNTL) & TRAIN_DONE_D1)
				break;
			udelay(1);
		}

		if (running)
			WREG32(MC_SHARED_BLACKOUT_CNTL, blackout);
	}

	return 0;
}

static int si_init_microcode(struct radeon_device *rdev)
{
	const char *chip_name;
	const char *rlc_chip_name;
	size_t pfp_req_size, me_req_size, ce_req_size, rlc_req_size, mc_req_size;
	size_t smc_req_size;
	char fw_name[30];
	int err;

	DRM_DEBUG("\n");

	switch (rdev->family) {
	case CHIP_TAHITI:
		chip_name = "TAHITI";
		rlc_chip_name = "TAHITI";
		pfp_req_size = SI_PFP_UCODE_SIZE * 4;
		me_req_size = SI_PM4_UCODE_SIZE * 4;
		ce_req_size = SI_CE_UCODE_SIZE * 4;
		rlc_req_size = SI_RLC_UCODE_SIZE * 4;
		mc_req_size = SI_MC_UCODE_SIZE * 4;
		smc_req_size = ALIGN(TAHITI_SMC_UCODE_SIZE, 4);
		break;
	case CHIP_PITCAIRN:
		chip_name = "PITCAIRN";
		rlc_chip_name = "PITCAIRN";
		pfp_req_size = SI_PFP_UCODE_SIZE * 4;
		me_req_size = SI_PM4_UCODE_SIZE * 4;
		ce_req_size = SI_CE_UCODE_SIZE * 4;
		rlc_req_size = SI_RLC_UCODE_SIZE * 4;
		mc_req_size = SI_MC_UCODE_SIZE * 4;
		smc_req_size = ALIGN(PITCAIRN_SMC_UCODE_SIZE, 4);
		break;
	case CHIP_VERDE:
		chip_name = "VERDE";
		rlc_chip_name = "VERDE";
		pfp_req_size = SI_PFP_UCODE_SIZE * 4;
		me_req_size = SI_PM4_UCODE_SIZE * 4;
		ce_req_size = SI_CE_UCODE_SIZE * 4;
		rlc_req_size = SI_RLC_UCODE_SIZE * 4;
		mc_req_size = SI_MC_UCODE_SIZE * 4;
		smc_req_size = ALIGN(VERDE_SMC_UCODE_SIZE, 4);
		break;
	case CHIP_OLAND:
		chip_name = "OLAND";
		rlc_chip_name = "OLAND";
		pfp_req_size = SI_PFP_UCODE_SIZE * 4;
		me_req_size = SI_PM4_UCODE_SIZE * 4;
		ce_req_size = SI_CE_UCODE_SIZE * 4;
		rlc_req_size = SI_RLC_UCODE_SIZE * 4;
		mc_req_size = OLAND_MC_UCODE_SIZE * 4;
		smc_req_size = ALIGN(OLAND_SMC_UCODE_SIZE, 4);
		break;
	case CHIP_HAINAN:
		chip_name = "HAINAN";
		rlc_chip_name = "HAINAN";
		pfp_req_size = SI_PFP_UCODE_SIZE * 4;
		me_req_size = SI_PM4_UCODE_SIZE * 4;
		ce_req_size = SI_CE_UCODE_SIZE * 4;
		rlc_req_size = SI_RLC_UCODE_SIZE * 4;
		mc_req_size = OLAND_MC_UCODE_SIZE * 4;
		smc_req_size = ALIGN(HAINAN_SMC_UCODE_SIZE, 4);
		break;
	default: BUG();
	}

	DRM_INFO("Loading %s Microcode\n", chip_name);

	snprintf(fw_name, sizeof(fw_name), "radeon/%s_pfp.bin", chip_name);
	err = request_firmware(&rdev->pfp_fw, fw_name, rdev->dev);
	if (err)
		goto out;
	if (rdev->pfp_fw->size != pfp_req_size) {
		printk(KERN_ERR
		       "si_cp: Bogus length %zu in firmware \"%s\"\n",
		       rdev->pfp_fw->size, fw_name);
		err = -EINVAL;
		goto out;
	}

	snprintf(fw_name, sizeof(fw_name), "radeon/%s_me.bin", chip_name);
	err = request_firmware(&rdev->me_fw, fw_name, rdev->dev);
	if (err)
		goto out;
	if (rdev->me_fw->size != me_req_size) {
		printk(KERN_ERR
		       "si_cp: Bogus length %zu in firmware \"%s\"\n",
		       rdev->me_fw->size, fw_name);
		err = -EINVAL;
	}

	snprintf(fw_name, sizeof(fw_name), "radeon/%s_ce.bin", chip_name);
	err = request_firmware(&rdev->ce_fw, fw_name, rdev->dev);
	if (err)
		goto out;
	if (rdev->ce_fw->size != ce_req_size) {
		printk(KERN_ERR
		       "si_cp: Bogus length %zu in firmware \"%s\"\n",
		       rdev->ce_fw->size, fw_name);
		err = -EINVAL;
	}

	snprintf(fw_name, sizeof(fw_name), "radeon/%s_rlc.bin", rlc_chip_name);
	err = request_firmware(&rdev->rlc_fw, fw_name, rdev->dev);
	if (err)
		goto out;
	if (rdev->rlc_fw->size != rlc_req_size) {
		printk(KERN_ERR
		       "si_rlc: Bogus length %zu in firmware \"%s\"\n",
		       rdev->rlc_fw->size, fw_name);
		err = -EINVAL;
	}

	snprintf(fw_name, sizeof(fw_name), "radeon/%s_mc.bin", chip_name);
	err = request_firmware(&rdev->mc_fw, fw_name, rdev->dev);
	if (err)
		goto out;
	if (rdev->mc_fw->size != mc_req_size) {
		printk(KERN_ERR
		       "si_mc: Bogus length %zu in firmware \"%s\"\n",
		       rdev->mc_fw->size, fw_name);
		err = -EINVAL;
	}

	snprintf(fw_name, sizeof(fw_name), "radeon/%s_smc.bin", chip_name);
<<<<<<< HEAD
	err = request_firmware(&rdev->smc_fw, fw_name, &pdev->dev);
	if (err)
		goto out;
	if (rdev->smc_fw->size != smc_req_size) {
=======
	err = request_firmware(&rdev->smc_fw, fw_name, rdev->dev);
	if (err) {
		printk(KERN_ERR
		       "smc: error loading firmware \"%s\"\n",
		       fw_name);
		release_firmware(rdev->smc_fw);
		rdev->smc_fw = NULL;
	} else if (rdev->smc_fw->size != smc_req_size) {
>>>>>>> bb78a92f
		printk(KERN_ERR
		       "si_smc: Bogus length %zu in firmware \"%s\"\n",
		       rdev->smc_fw->size, fw_name);
		err = -EINVAL;
	}
<<<<<<< HEAD

out:
	platform_device_unregister(pdev);
=======
>>>>>>> bb78a92f

out:
	if (err) {
		if (err != -EINVAL)
			printk(KERN_ERR
			       "si_cp: Failed to load firmware \"%s\"\n",
			       fw_name);
		release_firmware(rdev->pfp_fw);
		rdev->pfp_fw = NULL;
		release_firmware(rdev->me_fw);
		rdev->me_fw = NULL;
		release_firmware(rdev->ce_fw);
		rdev->ce_fw = NULL;
		release_firmware(rdev->rlc_fw);
		rdev->rlc_fw = NULL;
		release_firmware(rdev->mc_fw);
		rdev->mc_fw = NULL;
		release_firmware(rdev->smc_fw);
		rdev->smc_fw = NULL;
	}
	return err;
}

/* watermark setup */
static u32 dce6_line_buffer_adjust(struct radeon_device *rdev,
				   struct radeon_crtc *radeon_crtc,
				   struct drm_display_mode *mode,
				   struct drm_display_mode *other_mode)
{
	u32 tmp;
	/*
	 * Line Buffer Setup
	 * There are 3 line buffers, each one shared by 2 display controllers.
	 * DC_LB_MEMORY_SPLIT controls how that line buffer is shared between
	 * the display controllers.  The paritioning is done via one of four
	 * preset allocations specified in bits 21:20:
	 *  0 - half lb
	 *  2 - whole lb, other crtc must be disabled
	 */
	/* this can get tricky if we have two large displays on a paired group
	 * of crtcs.  Ideally for multiple large displays we'd assign them to
	 * non-linked crtcs for maximum line buffer allocation.
	 */
	if (radeon_crtc->base.enabled && mode) {
		if (other_mode)
			tmp = 0; /* 1/2 */
		else
			tmp = 2; /* whole */
	} else
		tmp = 0;

	WREG32(DC_LB_MEMORY_SPLIT + radeon_crtc->crtc_offset,
	       DC_LB_MEMORY_CONFIG(tmp));

	if (radeon_crtc->base.enabled && mode) {
		switch (tmp) {
		case 0:
		default:
			return 4096 * 2;
		case 2:
			return 8192 * 2;
		}
	}

	/* controller not enabled, so no lb used */
	return 0;
}

static u32 si_get_number_of_dram_channels(struct radeon_device *rdev)
{
	u32 tmp = RREG32(MC_SHARED_CHMAP);

	switch ((tmp & NOOFCHAN_MASK) >> NOOFCHAN_SHIFT) {
	case 0:
	default:
		return 1;
	case 1:
		return 2;
	case 2:
		return 4;
	case 3:
		return 8;
	case 4:
		return 3;
	case 5:
		return 6;
	case 6:
		return 10;
	case 7:
		return 12;
	case 8:
		return 16;
	}
}

struct dce6_wm_params {
	u32 dram_channels; /* number of dram channels */
	u32 yclk;          /* bandwidth per dram data pin in kHz */
	u32 sclk;          /* engine clock in kHz */
	u32 disp_clk;      /* display clock in kHz */
	u32 src_width;     /* viewport width */
	u32 active_time;   /* active display time in ns */
	u32 blank_time;    /* blank time in ns */
	bool interlaced;    /* mode is interlaced */
	fixed20_12 vsc;    /* vertical scale ratio */
	u32 num_heads;     /* number of active crtcs */
	u32 bytes_per_pixel; /* bytes per pixel display + overlay */
	u32 lb_size;       /* line buffer allocated to pipe */
	u32 vtaps;         /* vertical scaler taps */
};

static u32 dce6_dram_bandwidth(struct dce6_wm_params *wm)
{
	/* Calculate raw DRAM Bandwidth */
	fixed20_12 dram_efficiency; /* 0.7 */
	fixed20_12 yclk, dram_channels, bandwidth;
	fixed20_12 a;

	a.full = dfixed_const(1000);
	yclk.full = dfixed_const(wm->yclk);
	yclk.full = dfixed_div(yclk, a);
	dram_channels.full = dfixed_const(wm->dram_channels * 4);
	a.full = dfixed_const(10);
	dram_efficiency.full = dfixed_const(7);
	dram_efficiency.full = dfixed_div(dram_efficiency, a);
	bandwidth.full = dfixed_mul(dram_channels, yclk);
	bandwidth.full = dfixed_mul(bandwidth, dram_efficiency);

	return dfixed_trunc(bandwidth);
}

static u32 dce6_dram_bandwidth_for_display(struct dce6_wm_params *wm)
{
	/* Calculate DRAM Bandwidth and the part allocated to display. */
	fixed20_12 disp_dram_allocation; /* 0.3 to 0.7 */
	fixed20_12 yclk, dram_channels, bandwidth;
	fixed20_12 a;

	a.full = dfixed_const(1000);
	yclk.full = dfixed_const(wm->yclk);
	yclk.full = dfixed_div(yclk, a);
	dram_channels.full = dfixed_const(wm->dram_channels * 4);
	a.full = dfixed_const(10);
	disp_dram_allocation.full = dfixed_const(3); /* XXX worse case value 0.3 */
	disp_dram_allocation.full = dfixed_div(disp_dram_allocation, a);
	bandwidth.full = dfixed_mul(dram_channels, yclk);
	bandwidth.full = dfixed_mul(bandwidth, disp_dram_allocation);

	return dfixed_trunc(bandwidth);
}

static u32 dce6_data_return_bandwidth(struct dce6_wm_params *wm)
{
	/* Calculate the display Data return Bandwidth */
	fixed20_12 return_efficiency; /* 0.8 */
	fixed20_12 sclk, bandwidth;
	fixed20_12 a;

	a.full = dfixed_const(1000);
	sclk.full = dfixed_const(wm->sclk);
	sclk.full = dfixed_div(sclk, a);
	a.full = dfixed_const(10);
	return_efficiency.full = dfixed_const(8);
	return_efficiency.full = dfixed_div(return_efficiency, a);
	a.full = dfixed_const(32);
	bandwidth.full = dfixed_mul(a, sclk);
	bandwidth.full = dfixed_mul(bandwidth, return_efficiency);

	return dfixed_trunc(bandwidth);
}

static u32 dce6_get_dmif_bytes_per_request(struct dce6_wm_params *wm)
{
	return 32;
}

static u32 dce6_dmif_request_bandwidth(struct dce6_wm_params *wm)
{
	/* Calculate the DMIF Request Bandwidth */
	fixed20_12 disp_clk_request_efficiency; /* 0.8 */
	fixed20_12 disp_clk, sclk, bandwidth;
	fixed20_12 a, b1, b2;
	u32 min_bandwidth;

	a.full = dfixed_const(1000);
	disp_clk.full = dfixed_const(wm->disp_clk);
	disp_clk.full = dfixed_div(disp_clk, a);
	a.full = dfixed_const(dce6_get_dmif_bytes_per_request(wm) / 2);
	b1.full = dfixed_mul(a, disp_clk);

	a.full = dfixed_const(1000);
	sclk.full = dfixed_const(wm->sclk);
	sclk.full = dfixed_div(sclk, a);
	a.full = dfixed_const(dce6_get_dmif_bytes_per_request(wm));
	b2.full = dfixed_mul(a, sclk);

	a.full = dfixed_const(10);
	disp_clk_request_efficiency.full = dfixed_const(8);
	disp_clk_request_efficiency.full = dfixed_div(disp_clk_request_efficiency, a);

	min_bandwidth = min(dfixed_trunc(b1), dfixed_trunc(b2));

	a.full = dfixed_const(min_bandwidth);
	bandwidth.full = dfixed_mul(a, disp_clk_request_efficiency);

	return dfixed_trunc(bandwidth);
}

static u32 dce6_available_bandwidth(struct dce6_wm_params *wm)
{
	/* Calculate the Available bandwidth. Display can use this temporarily but not in average. */
	u32 dram_bandwidth = dce6_dram_bandwidth(wm);
	u32 data_return_bandwidth = dce6_data_return_bandwidth(wm);
	u32 dmif_req_bandwidth = dce6_dmif_request_bandwidth(wm);

	return min(dram_bandwidth, min(data_return_bandwidth, dmif_req_bandwidth));
}

static u32 dce6_average_bandwidth(struct dce6_wm_params *wm)
{
	/* Calculate the display mode Average Bandwidth
	 * DisplayMode should contain the source and destination dimensions,
	 * timing, etc.
	 */
	fixed20_12 bpp;
	fixed20_12 line_time;
	fixed20_12 src_width;
	fixed20_12 bandwidth;
	fixed20_12 a;

	a.full = dfixed_const(1000);
	line_time.full = dfixed_const(wm->active_time + wm->blank_time);
	line_time.full = dfixed_div(line_time, a);
	bpp.full = dfixed_const(wm->bytes_per_pixel);
	src_width.full = dfixed_const(wm->src_width);
	bandwidth.full = dfixed_mul(src_width, bpp);
	bandwidth.full = dfixed_mul(bandwidth, wm->vsc);
	bandwidth.full = dfixed_div(bandwidth, line_time);

	return dfixed_trunc(bandwidth);
}

static u32 dce6_latency_watermark(struct dce6_wm_params *wm)
{
	/* First calcualte the latency in ns */
	u32 mc_latency = 2000; /* 2000 ns. */
	u32 available_bandwidth = dce6_available_bandwidth(wm);
	u32 worst_chunk_return_time = (512 * 8 * 1000) / available_bandwidth;
	u32 cursor_line_pair_return_time = (128 * 4 * 1000) / available_bandwidth;
	u32 dc_latency = 40000000 / wm->disp_clk; /* dc pipe latency */
	u32 other_heads_data_return_time = ((wm->num_heads + 1) * worst_chunk_return_time) +
		(wm->num_heads * cursor_line_pair_return_time);
	u32 latency = mc_latency + other_heads_data_return_time + dc_latency;
	u32 max_src_lines_per_dst_line, lb_fill_bw, line_fill_time;
	u32 tmp, dmif_size = 12288;
	fixed20_12 a, b, c;

	if (wm->num_heads == 0)
		return 0;

	a.full = dfixed_const(2);
	b.full = dfixed_const(1);
	if ((wm->vsc.full > a.full) ||
	    ((wm->vsc.full > b.full) && (wm->vtaps >= 3)) ||
	    (wm->vtaps >= 5) ||
	    ((wm->vsc.full >= a.full) && wm->interlaced))
		max_src_lines_per_dst_line = 4;
	else
		max_src_lines_per_dst_line = 2;

	a.full = dfixed_const(available_bandwidth);
	b.full = dfixed_const(wm->num_heads);
	a.full = dfixed_div(a, b);

	b.full = dfixed_const(mc_latency + 512);
	c.full = dfixed_const(wm->disp_clk);
	b.full = dfixed_div(b, c);

	c.full = dfixed_const(dmif_size);
	b.full = dfixed_div(c, b);

	tmp = min(dfixed_trunc(a), dfixed_trunc(b));

	b.full = dfixed_const(1000);
	c.full = dfixed_const(wm->disp_clk);
	b.full = dfixed_div(c, b);
	c.full = dfixed_const(wm->bytes_per_pixel);
	b.full = dfixed_mul(b, c);

	lb_fill_bw = min(tmp, dfixed_trunc(b));

	a.full = dfixed_const(max_src_lines_per_dst_line * wm->src_width * wm->bytes_per_pixel);
	b.full = dfixed_const(1000);
	c.full = dfixed_const(lb_fill_bw);
	b.full = dfixed_div(c, b);
	a.full = dfixed_div(a, b);
	line_fill_time = dfixed_trunc(a);

	if (line_fill_time < wm->active_time)
		return latency;
	else
		return latency + (line_fill_time - wm->active_time);

}

static bool dce6_average_bandwidth_vs_dram_bandwidth_for_display(struct dce6_wm_params *wm)
{
	if (dce6_average_bandwidth(wm) <=
	    (dce6_dram_bandwidth_for_display(wm) / wm->num_heads))
		return true;
	else
		return false;
};

static bool dce6_average_bandwidth_vs_available_bandwidth(struct dce6_wm_params *wm)
{
	if (dce6_average_bandwidth(wm) <=
	    (dce6_available_bandwidth(wm) / wm->num_heads))
		return true;
	else
		return false;
};

static bool dce6_check_latency_hiding(struct dce6_wm_params *wm)
{
	u32 lb_partitions = wm->lb_size / wm->src_width;
	u32 line_time = wm->active_time + wm->blank_time;
	u32 latency_tolerant_lines;
	u32 latency_hiding;
	fixed20_12 a;

	a.full = dfixed_const(1);
	if (wm->vsc.full > a.full)
		latency_tolerant_lines = 1;
	else {
		if (lb_partitions <= (wm->vtaps + 1))
			latency_tolerant_lines = 1;
		else
			latency_tolerant_lines = 2;
	}

	latency_hiding = (latency_tolerant_lines * line_time + wm->blank_time);

	if (dce6_latency_watermark(wm) <= latency_hiding)
		return true;
	else
		return false;
}

static void dce6_program_watermarks(struct radeon_device *rdev,
					 struct radeon_crtc *radeon_crtc,
					 u32 lb_size, u32 num_heads)
{
	struct drm_display_mode *mode = &radeon_crtc->base.mode;
	struct dce6_wm_params wm_low, wm_high;
	u32 dram_channels;
	u32 pixel_period;
	u32 line_time = 0;
	u32 latency_watermark_a = 0, latency_watermark_b = 0;
	u32 priority_a_mark = 0, priority_b_mark = 0;
	u32 priority_a_cnt = PRIORITY_OFF;
	u32 priority_b_cnt = PRIORITY_OFF;
	u32 tmp, arb_control3;
	fixed20_12 a, b, c;

	if (radeon_crtc->base.enabled && num_heads && mode) {
		pixel_period = 1000000 / (u32)mode->clock;
		line_time = min((u32)mode->crtc_htotal * pixel_period, (u32)65535);
		priority_a_cnt = 0;
		priority_b_cnt = 0;

		if (rdev->family == CHIP_ARUBA)
			dram_channels = evergreen_get_number_of_dram_channels(rdev);
		else
			dram_channels = si_get_number_of_dram_channels(rdev);

		/* watermark for high clocks */
		if ((rdev->pm.pm_method == PM_METHOD_DPM) && rdev->pm.dpm_enabled) {
			wm_high.yclk =
				radeon_dpm_get_mclk(rdev, false) * 10;
			wm_high.sclk =
				radeon_dpm_get_sclk(rdev, false) * 10;
		} else {
			wm_high.yclk = rdev->pm.current_mclk * 10;
			wm_high.sclk = rdev->pm.current_sclk * 10;
		}

		wm_high.disp_clk = mode->clock;
		wm_high.src_width = mode->crtc_hdisplay;
		wm_high.active_time = mode->crtc_hdisplay * pixel_period;
		wm_high.blank_time = line_time - wm_high.active_time;
		wm_high.interlaced = false;
		if (mode->flags & DRM_MODE_FLAG_INTERLACE)
			wm_high.interlaced = true;
		wm_high.vsc = radeon_crtc->vsc;
		wm_high.vtaps = 1;
		if (radeon_crtc->rmx_type != RMX_OFF)
			wm_high.vtaps = 2;
		wm_high.bytes_per_pixel = 4; /* XXX: get this from fb config */
		wm_high.lb_size = lb_size;
		wm_high.dram_channels = dram_channels;
		wm_high.num_heads = num_heads;

		/* watermark for low clocks */
		if ((rdev->pm.pm_method == PM_METHOD_DPM) && rdev->pm.dpm_enabled) {
			wm_low.yclk =
				radeon_dpm_get_mclk(rdev, true) * 10;
			wm_low.sclk =
				radeon_dpm_get_sclk(rdev, true) * 10;
		} else {
			wm_low.yclk = rdev->pm.current_mclk * 10;
			wm_low.sclk = rdev->pm.current_sclk * 10;
		}

		wm_low.disp_clk = mode->clock;
		wm_low.src_width = mode->crtc_hdisplay;
		wm_low.active_time = mode->crtc_hdisplay * pixel_period;
		wm_low.blank_time = line_time - wm_low.active_time;
		wm_low.interlaced = false;
		if (mode->flags & DRM_MODE_FLAG_INTERLACE)
			wm_low.interlaced = true;
		wm_low.vsc = radeon_crtc->vsc;
		wm_low.vtaps = 1;
		if (radeon_crtc->rmx_type != RMX_OFF)
			wm_low.vtaps = 2;
		wm_low.bytes_per_pixel = 4; /* XXX: get this from fb config */
		wm_low.lb_size = lb_size;
		wm_low.dram_channels = dram_channels;
		wm_low.num_heads = num_heads;

		/* set for high clocks */
		latency_watermark_a = min(dce6_latency_watermark(&wm_high), (u32)65535);
		/* set for low clocks */
		latency_watermark_b = min(dce6_latency_watermark(&wm_low), (u32)65535);

		/* possibly force display priority to high */
		/* should really do this at mode validation time... */
		if (!dce6_average_bandwidth_vs_dram_bandwidth_for_display(&wm_high) ||
		    !dce6_average_bandwidth_vs_available_bandwidth(&wm_high) ||
		    !dce6_check_latency_hiding(&wm_high) ||
		    (rdev->disp_priority == 2)) {
			DRM_DEBUG_KMS("force priority to high\n");
			priority_a_cnt |= PRIORITY_ALWAYS_ON;
			priority_b_cnt |= PRIORITY_ALWAYS_ON;
		}
		if (!dce6_average_bandwidth_vs_dram_bandwidth_for_display(&wm_low) ||
		    !dce6_average_bandwidth_vs_available_bandwidth(&wm_low) ||
		    !dce6_check_latency_hiding(&wm_low) ||
		    (rdev->disp_priority == 2)) {
			DRM_DEBUG_KMS("force priority to high\n");
			priority_a_cnt |= PRIORITY_ALWAYS_ON;
			priority_b_cnt |= PRIORITY_ALWAYS_ON;
		}

		a.full = dfixed_const(1000);
		b.full = dfixed_const(mode->clock);
		b.full = dfixed_div(b, a);
		c.full = dfixed_const(latency_watermark_a);
		c.full = dfixed_mul(c, b);
		c.full = dfixed_mul(c, radeon_crtc->hsc);
		c.full = dfixed_div(c, a);
		a.full = dfixed_const(16);
		c.full = dfixed_div(c, a);
		priority_a_mark = dfixed_trunc(c);
		priority_a_cnt |= priority_a_mark & PRIORITY_MARK_MASK;

		a.full = dfixed_const(1000);
		b.full = dfixed_const(mode->clock);
		b.full = dfixed_div(b, a);
		c.full = dfixed_const(latency_watermark_b);
		c.full = dfixed_mul(c, b);
		c.full = dfixed_mul(c, radeon_crtc->hsc);
		c.full = dfixed_div(c, a);
		a.full = dfixed_const(16);
		c.full = dfixed_div(c, a);
		priority_b_mark = dfixed_trunc(c);
		priority_b_cnt |= priority_b_mark & PRIORITY_MARK_MASK;
	}

	/* select wm A */
	arb_control3 = RREG32(DPG_PIPE_ARBITRATION_CONTROL3 + radeon_crtc->crtc_offset);
	tmp = arb_control3;
	tmp &= ~LATENCY_WATERMARK_MASK(3);
	tmp |= LATENCY_WATERMARK_MASK(1);
	WREG32(DPG_PIPE_ARBITRATION_CONTROL3 + radeon_crtc->crtc_offset, tmp);
	WREG32(DPG_PIPE_LATENCY_CONTROL + radeon_crtc->crtc_offset,
	       (LATENCY_LOW_WATERMARK(latency_watermark_a) |
		LATENCY_HIGH_WATERMARK(line_time)));
	/* select wm B */
	tmp = RREG32(DPG_PIPE_ARBITRATION_CONTROL3 + radeon_crtc->crtc_offset);
	tmp &= ~LATENCY_WATERMARK_MASK(3);
	tmp |= LATENCY_WATERMARK_MASK(2);
	WREG32(DPG_PIPE_ARBITRATION_CONTROL3 + radeon_crtc->crtc_offset, tmp);
	WREG32(DPG_PIPE_LATENCY_CONTROL + radeon_crtc->crtc_offset,
	       (LATENCY_LOW_WATERMARK(latency_watermark_b) |
		LATENCY_HIGH_WATERMARK(line_time)));
	/* restore original selection */
	WREG32(DPG_PIPE_ARBITRATION_CONTROL3 + radeon_crtc->crtc_offset, arb_control3);

	/* write the priority marks */
	WREG32(PRIORITY_A_CNT + radeon_crtc->crtc_offset, priority_a_cnt);
	WREG32(PRIORITY_B_CNT + radeon_crtc->crtc_offset, priority_b_cnt);

	/* save values for DPM */
	radeon_crtc->line_time = line_time;
	radeon_crtc->wm_high = latency_watermark_a;
	radeon_crtc->wm_low = latency_watermark_b;
}

void dce6_bandwidth_update(struct radeon_device *rdev)
{
	struct drm_display_mode *mode0 = NULL;
	struct drm_display_mode *mode1 = NULL;
	u32 num_heads = 0, lb_size;
	int i;

	radeon_update_display_priority(rdev);

	for (i = 0; i < rdev->num_crtc; i++) {
		if (rdev->mode_info.crtcs[i]->base.enabled)
			num_heads++;
	}
	for (i = 0; i < rdev->num_crtc; i += 2) {
		mode0 = &rdev->mode_info.crtcs[i]->base.mode;
		mode1 = &rdev->mode_info.crtcs[i+1]->base.mode;
		lb_size = dce6_line_buffer_adjust(rdev, rdev->mode_info.crtcs[i], mode0, mode1);
		dce6_program_watermarks(rdev, rdev->mode_info.crtcs[i], lb_size, num_heads);
		lb_size = dce6_line_buffer_adjust(rdev, rdev->mode_info.crtcs[i+1], mode1, mode0);
		dce6_program_watermarks(rdev, rdev->mode_info.crtcs[i+1], lb_size, num_heads);
	}
}

/*
 * Core functions
 */
static void si_tiling_mode_table_init(struct radeon_device *rdev)
{
	const u32 num_tile_mode_states = 32;
	u32 reg_offset, gb_tile_moden, split_equal_to_row_size;

	switch (rdev->config.si.mem_row_size_in_kb) {
	case 1:
		split_equal_to_row_size = ADDR_SURF_TILE_SPLIT_1KB;
		break;
	case 2:
	default:
		split_equal_to_row_size = ADDR_SURF_TILE_SPLIT_2KB;
		break;
	case 4:
		split_equal_to_row_size = ADDR_SURF_TILE_SPLIT_4KB;
		break;
	}

	if ((rdev->family == CHIP_TAHITI) ||
	    (rdev->family == CHIP_PITCAIRN)) {
		for (reg_offset = 0; reg_offset < num_tile_mode_states; reg_offset++) {
			switch (reg_offset) {
			case 0:  /* non-AA compressed depth or any compressed stencil */
				gb_tile_moden = (ARRAY_MODE(ARRAY_2D_TILED_THIN1) |
						 MICRO_TILE_MODE(ADDR_SURF_DEPTH_MICRO_TILING) |
						 PIPE_CONFIG(ADDR_SURF_P8_32x32_8x16) |
						 TILE_SPLIT(ADDR_SURF_TILE_SPLIT_64B) |
						 NUM_BANKS(ADDR_SURF_16_BANK) |
						 BANK_WIDTH(ADDR_SURF_BANK_WIDTH_1) |
						 BANK_HEIGHT(ADDR_SURF_BANK_HEIGHT_4) |
						 MACRO_TILE_ASPECT(ADDR_SURF_MACRO_ASPECT_2));
				break;
			case 1:  /* 2xAA/4xAA compressed depth only */
				gb_tile_moden = (ARRAY_MODE(ARRAY_2D_TILED_THIN1) |
						 MICRO_TILE_MODE(ADDR_SURF_DEPTH_MICRO_TILING) |
						 PIPE_CONFIG(ADDR_SURF_P8_32x32_8x16) |
						 TILE_SPLIT(ADDR_SURF_TILE_SPLIT_128B) |
						 NUM_BANKS(ADDR_SURF_16_BANK) |
						 BANK_WIDTH(ADDR_SURF_BANK_WIDTH_1) |
						 BANK_HEIGHT(ADDR_SURF_BANK_HEIGHT_4) |
						 MACRO_TILE_ASPECT(ADDR_SURF_MACRO_ASPECT_2));
				break;
			case 2:  /* 8xAA compressed depth only */
				gb_tile_moden = (ARRAY_MODE(ARRAY_2D_TILED_THIN1) |
						 MICRO_TILE_MODE(ADDR_SURF_DEPTH_MICRO_TILING) |
						 PIPE_CONFIG(ADDR_SURF_P8_32x32_8x16) |
						 TILE_SPLIT(ADDR_SURF_TILE_SPLIT_256B) |
						 NUM_BANKS(ADDR_SURF_16_BANK) |
						 BANK_WIDTH(ADDR_SURF_BANK_WIDTH_1) |
						 BANK_HEIGHT(ADDR_SURF_BANK_HEIGHT_4) |
						 MACRO_TILE_ASPECT(ADDR_SURF_MACRO_ASPECT_2));
				break;
			case 3:  /* 2xAA/4xAA compressed depth with stencil (for depth buffer) */
				gb_tile_moden = (ARRAY_MODE(ARRAY_2D_TILED_THIN1) |
						 MICRO_TILE_MODE(ADDR_SURF_DEPTH_MICRO_TILING) |
						 PIPE_CONFIG(ADDR_SURF_P8_32x32_8x16) |
						 TILE_SPLIT(ADDR_SURF_TILE_SPLIT_128B) |
						 NUM_BANKS(ADDR_SURF_16_BANK) |
						 BANK_WIDTH(ADDR_SURF_BANK_WIDTH_1) |
						 BANK_HEIGHT(ADDR_SURF_BANK_HEIGHT_4) |
						 MACRO_TILE_ASPECT(ADDR_SURF_MACRO_ASPECT_2));
				break;
			case 4:  /* Maps w/ a dimension less than the 2D macro-tile dimensions (for mipmapped depth textures) */
				gb_tile_moden = (ARRAY_MODE(ARRAY_1D_TILED_THIN1) |
						 MICRO_TILE_MODE(ADDR_SURF_DEPTH_MICRO_TILING) |
						 PIPE_CONFIG(ADDR_SURF_P8_32x32_8x16) |
						 TILE_SPLIT(ADDR_SURF_TILE_SPLIT_64B) |
						 NUM_BANKS(ADDR_SURF_16_BANK) |
						 BANK_WIDTH(ADDR_SURF_BANK_WIDTH_1) |
						 BANK_HEIGHT(ADDR_SURF_BANK_HEIGHT_2) |
						 MACRO_TILE_ASPECT(ADDR_SURF_MACRO_ASPECT_2));
				break;
			case 5:  /* Uncompressed 16bpp depth - and stencil buffer allocated with it */
				gb_tile_moden = (ARRAY_MODE(ARRAY_2D_TILED_THIN1) |
						 MICRO_TILE_MODE(ADDR_SURF_DEPTH_MICRO_TILING) |
						 PIPE_CONFIG(ADDR_SURF_P8_32x32_8x16) |
						 TILE_SPLIT(split_equal_to_row_size) |
						 NUM_BANKS(ADDR_SURF_16_BANK) |
						 BANK_WIDTH(ADDR_SURF_BANK_WIDTH_1) |
						 BANK_HEIGHT(ADDR_SURF_BANK_HEIGHT_2) |
						 MACRO_TILE_ASPECT(ADDR_SURF_MACRO_ASPECT_2));
				break;
			case 6:  /* Uncompressed 32bpp depth - and stencil buffer allocated with it */
				gb_tile_moden = (ARRAY_MODE(ARRAY_2D_TILED_THIN1) |
						 MICRO_TILE_MODE(ADDR_SURF_DEPTH_MICRO_TILING) |
						 PIPE_CONFIG(ADDR_SURF_P8_32x32_8x16) |
						 TILE_SPLIT(split_equal_to_row_size) |
						 NUM_BANKS(ADDR_SURF_16_BANK) |
						 BANK_WIDTH(ADDR_SURF_BANK_WIDTH_1) |
						 BANK_HEIGHT(ADDR_SURF_BANK_HEIGHT_1) |
						 MACRO_TILE_ASPECT(ADDR_SURF_MACRO_ASPECT_1));
				break;
			case 7:  /* Uncompressed 8bpp stencil without depth (drivers typically do not use) */
				gb_tile_moden = (ARRAY_MODE(ARRAY_2D_TILED_THIN1) |
						 MICRO_TILE_MODE(ADDR_SURF_DEPTH_MICRO_TILING) |
						 PIPE_CONFIG(ADDR_SURF_P8_32x32_8x16) |
						 TILE_SPLIT(split_equal_to_row_size) |
						 NUM_BANKS(ADDR_SURF_16_BANK) |
						 BANK_WIDTH(ADDR_SURF_BANK_WIDTH_1) |
						 BANK_HEIGHT(ADDR_SURF_BANK_HEIGHT_4) |
						 MACRO_TILE_ASPECT(ADDR_SURF_MACRO_ASPECT_2));
				break;
			case 8:  /* 1D and 1D Array Surfaces */
				gb_tile_moden = (ARRAY_MODE(ARRAY_LINEAR_ALIGNED) |
						 MICRO_TILE_MODE(ADDR_SURF_DISPLAY_MICRO_TILING) |
						 PIPE_CONFIG(ADDR_SURF_P8_32x32_8x16) |
						 TILE_SPLIT(ADDR_SURF_TILE_SPLIT_64B) |
						 NUM_BANKS(ADDR_SURF_16_BANK) |
						 BANK_WIDTH(ADDR_SURF_BANK_WIDTH_1) |
						 BANK_HEIGHT(ADDR_SURF_BANK_HEIGHT_2) |
						 MACRO_TILE_ASPECT(ADDR_SURF_MACRO_ASPECT_2));
				break;
			case 9:  /* Displayable maps. */
				gb_tile_moden = (ARRAY_MODE(ARRAY_1D_TILED_THIN1) |
						 MICRO_TILE_MODE(ADDR_SURF_DISPLAY_MICRO_TILING) |
						 PIPE_CONFIG(ADDR_SURF_P8_32x32_8x16) |
						 TILE_SPLIT(ADDR_SURF_TILE_SPLIT_64B) |
						 NUM_BANKS(ADDR_SURF_16_BANK) |
						 BANK_WIDTH(ADDR_SURF_BANK_WIDTH_1) |
						 BANK_HEIGHT(ADDR_SURF_BANK_HEIGHT_2) |
						 MACRO_TILE_ASPECT(ADDR_SURF_MACRO_ASPECT_2));
				break;
			case 10:  /* Display 8bpp. */
				gb_tile_moden = (ARRAY_MODE(ARRAY_2D_TILED_THIN1) |
						 MICRO_TILE_MODE(ADDR_SURF_DISPLAY_MICRO_TILING) |
						 PIPE_CONFIG(ADDR_SURF_P8_32x32_8x16) |
						 TILE_SPLIT(ADDR_SURF_TILE_SPLIT_256B) |
						 NUM_BANKS(ADDR_SURF_16_BANK) |
						 BANK_WIDTH(ADDR_SURF_BANK_WIDTH_1) |
						 BANK_HEIGHT(ADDR_SURF_BANK_HEIGHT_4) |
						 MACRO_TILE_ASPECT(ADDR_SURF_MACRO_ASPECT_2));
				break;
			case 11:  /* Display 16bpp. */
				gb_tile_moden = (ARRAY_MODE(ARRAY_2D_TILED_THIN1) |
						 MICRO_TILE_MODE(ADDR_SURF_DISPLAY_MICRO_TILING) |
						 PIPE_CONFIG(ADDR_SURF_P8_32x32_8x16) |
						 TILE_SPLIT(ADDR_SURF_TILE_SPLIT_256B) |
						 NUM_BANKS(ADDR_SURF_16_BANK) |
						 BANK_WIDTH(ADDR_SURF_BANK_WIDTH_1) |
						 BANK_HEIGHT(ADDR_SURF_BANK_HEIGHT_2) |
						 MACRO_TILE_ASPECT(ADDR_SURF_MACRO_ASPECT_2));
				break;
			case 12:  /* Display 32bpp. */
				gb_tile_moden = (ARRAY_MODE(ARRAY_2D_TILED_THIN1) |
						 MICRO_TILE_MODE(ADDR_SURF_DISPLAY_MICRO_TILING) |
						 PIPE_CONFIG(ADDR_SURF_P8_32x32_8x16) |
						 TILE_SPLIT(ADDR_SURF_TILE_SPLIT_512B) |
						 NUM_BANKS(ADDR_SURF_16_BANK) |
						 BANK_WIDTH(ADDR_SURF_BANK_WIDTH_1) |
						 BANK_HEIGHT(ADDR_SURF_BANK_HEIGHT_1) |
						 MACRO_TILE_ASPECT(ADDR_SURF_MACRO_ASPECT_1));
				break;
			case 13:  /* Thin. */
				gb_tile_moden = (ARRAY_MODE(ARRAY_1D_TILED_THIN1) |
						 MICRO_TILE_MODE(ADDR_SURF_THIN_MICRO_TILING) |
						 PIPE_CONFIG(ADDR_SURF_P8_32x32_8x16) |
						 TILE_SPLIT(ADDR_SURF_TILE_SPLIT_64B) |
						 NUM_BANKS(ADDR_SURF_16_BANK) |
						 BANK_WIDTH(ADDR_SURF_BANK_WIDTH_1) |
						 BANK_HEIGHT(ADDR_SURF_BANK_HEIGHT_2) |
						 MACRO_TILE_ASPECT(ADDR_SURF_MACRO_ASPECT_2));
				break;
			case 14:  /* Thin 8 bpp. */
				gb_tile_moden = (ARRAY_MODE(ARRAY_2D_TILED_THIN1) |
						 MICRO_TILE_MODE(ADDR_SURF_THIN_MICRO_TILING) |
						 PIPE_CONFIG(ADDR_SURF_P8_32x32_8x16) |
						 TILE_SPLIT(ADDR_SURF_TILE_SPLIT_256B) |
						 NUM_BANKS(ADDR_SURF_16_BANK) |
						 BANK_WIDTH(ADDR_SURF_BANK_WIDTH_1) |
						 BANK_HEIGHT(ADDR_SURF_BANK_HEIGHT_4) |
						 MACRO_TILE_ASPECT(ADDR_SURF_MACRO_ASPECT_1));
				break;
			case 15:  /* Thin 16 bpp. */
				gb_tile_moden = (ARRAY_MODE(ARRAY_2D_TILED_THIN1) |
						 MICRO_TILE_MODE(ADDR_SURF_THIN_MICRO_TILING) |
						 PIPE_CONFIG(ADDR_SURF_P8_32x32_8x16) |
						 TILE_SPLIT(ADDR_SURF_TILE_SPLIT_256B) |
						 NUM_BANKS(ADDR_SURF_16_BANK) |
						 BANK_WIDTH(ADDR_SURF_BANK_WIDTH_1) |
						 BANK_HEIGHT(ADDR_SURF_BANK_HEIGHT_2) |
						 MACRO_TILE_ASPECT(ADDR_SURF_MACRO_ASPECT_1));
				break;
			case 16:  /* Thin 32 bpp. */
				gb_tile_moden = (ARRAY_MODE(ARRAY_2D_TILED_THIN1) |
						 MICRO_TILE_MODE(ADDR_SURF_THIN_MICRO_TILING) |
						 PIPE_CONFIG(ADDR_SURF_P8_32x32_8x16) |
						 TILE_SPLIT(ADDR_SURF_TILE_SPLIT_512B) |
						 NUM_BANKS(ADDR_SURF_16_BANK) |
						 BANK_WIDTH(ADDR_SURF_BANK_WIDTH_1) |
						 BANK_HEIGHT(ADDR_SURF_BANK_HEIGHT_1) |
						 MACRO_TILE_ASPECT(ADDR_SURF_MACRO_ASPECT_1));
				break;
			case 17:  /* Thin 64 bpp. */
				gb_tile_moden = (ARRAY_MODE(ARRAY_2D_TILED_THIN1) |
						 MICRO_TILE_MODE(ADDR_SURF_THIN_MICRO_TILING) |
						 PIPE_CONFIG(ADDR_SURF_P8_32x32_8x16) |
						 TILE_SPLIT(split_equal_to_row_size) |
						 NUM_BANKS(ADDR_SURF_16_BANK) |
						 BANK_WIDTH(ADDR_SURF_BANK_WIDTH_1) |
						 BANK_HEIGHT(ADDR_SURF_BANK_HEIGHT_1) |
						 MACRO_TILE_ASPECT(ADDR_SURF_MACRO_ASPECT_1));
				break;
			case 21:  /* 8 bpp PRT. */
				gb_tile_moden = (ARRAY_MODE(ARRAY_2D_TILED_THIN1) |
						 MICRO_TILE_MODE(ADDR_SURF_THIN_MICRO_TILING) |
						 PIPE_CONFIG(ADDR_SURF_P8_32x32_8x16) |
						 TILE_SPLIT(ADDR_SURF_TILE_SPLIT_256B) |
						 NUM_BANKS(ADDR_SURF_16_BANK) |
						 BANK_WIDTH(ADDR_SURF_BANK_WIDTH_2) |
						 BANK_HEIGHT(ADDR_SURF_BANK_HEIGHT_4) |
						 MACRO_TILE_ASPECT(ADDR_SURF_MACRO_ASPECT_2));
				break;
			case 22:  /* 16 bpp PRT */
				gb_tile_moden = (ARRAY_MODE(ARRAY_2D_TILED_THIN1) |
						 MICRO_TILE_MODE(ADDR_SURF_THIN_MICRO_TILING) |
						 PIPE_CONFIG(ADDR_SURF_P8_32x32_8x16) |
						 TILE_SPLIT(ADDR_SURF_TILE_SPLIT_256B) |
						 NUM_BANKS(ADDR_SURF_16_BANK) |
						 BANK_WIDTH(ADDR_SURF_BANK_WIDTH_1) |
						 BANK_HEIGHT(ADDR_SURF_BANK_HEIGHT_4) |
						 MACRO_TILE_ASPECT(ADDR_SURF_MACRO_ASPECT_4));
				break;
			case 23:  /* 32 bpp PRT */
				gb_tile_moden = (ARRAY_MODE(ARRAY_2D_TILED_THIN1) |
						 MICRO_TILE_MODE(ADDR_SURF_THIN_MICRO_TILING) |
						 PIPE_CONFIG(ADDR_SURF_P8_32x32_8x16) |
						 TILE_SPLIT(ADDR_SURF_TILE_SPLIT_256B) |
						 NUM_BANKS(ADDR_SURF_16_BANK) |
						 BANK_WIDTH(ADDR_SURF_BANK_WIDTH_1) |
						 BANK_HEIGHT(ADDR_SURF_BANK_HEIGHT_2) |
						 MACRO_TILE_ASPECT(ADDR_SURF_MACRO_ASPECT_2));
				break;
			case 24:  /* 64 bpp PRT */
				gb_tile_moden = (ARRAY_MODE(ARRAY_2D_TILED_THIN1) |
						 MICRO_TILE_MODE(ADDR_SURF_THIN_MICRO_TILING) |
						 PIPE_CONFIG(ADDR_SURF_P8_32x32_8x16) |
						 TILE_SPLIT(ADDR_SURF_TILE_SPLIT_512B) |
						 NUM_BANKS(ADDR_SURF_16_BANK) |
						 BANK_WIDTH(ADDR_SURF_BANK_WIDTH_1) |
						 BANK_HEIGHT(ADDR_SURF_BANK_HEIGHT_1) |
						 MACRO_TILE_ASPECT(ADDR_SURF_MACRO_ASPECT_2));
				break;
			case 25:  /* 128 bpp PRT */
				gb_tile_moden = (ARRAY_MODE(ARRAY_2D_TILED_THIN1) |
						 MICRO_TILE_MODE(ADDR_SURF_THIN_MICRO_TILING) |
						 PIPE_CONFIG(ADDR_SURF_P8_32x32_8x16) |
						 TILE_SPLIT(ADDR_SURF_TILE_SPLIT_1KB) |
						 NUM_BANKS(ADDR_SURF_8_BANK) |
						 BANK_WIDTH(ADDR_SURF_BANK_WIDTH_1) |
						 BANK_HEIGHT(ADDR_SURF_BANK_HEIGHT_1) |
						 MACRO_TILE_ASPECT(ADDR_SURF_MACRO_ASPECT_1));
				break;
			default:
				gb_tile_moden = 0;
				break;
			}
			rdev->config.si.tile_mode_array[reg_offset] = gb_tile_moden;
			WREG32(GB_TILE_MODE0 + (reg_offset * 4), gb_tile_moden);
		}
	} else if ((rdev->family == CHIP_VERDE) ||
		   (rdev->family == CHIP_OLAND) ||
		   (rdev->family == CHIP_HAINAN)) {
		for (reg_offset = 0; reg_offset < num_tile_mode_states; reg_offset++) {
			switch (reg_offset) {
			case 0:  /* non-AA compressed depth or any compressed stencil */
				gb_tile_moden = (ARRAY_MODE(ARRAY_2D_TILED_THIN1) |
						 MICRO_TILE_MODE(ADDR_SURF_DEPTH_MICRO_TILING) |
						 PIPE_CONFIG(ADDR_SURF_P4_8x16) |
						 TILE_SPLIT(ADDR_SURF_TILE_SPLIT_64B) |
						 NUM_BANKS(ADDR_SURF_16_BANK) |
						 BANK_WIDTH(ADDR_SURF_BANK_WIDTH_1) |
						 BANK_HEIGHT(ADDR_SURF_BANK_HEIGHT_4) |
						 MACRO_TILE_ASPECT(ADDR_SURF_MACRO_ASPECT_4));
				break;
			case 1:  /* 2xAA/4xAA compressed depth only */
				gb_tile_moden = (ARRAY_MODE(ARRAY_2D_TILED_THIN1) |
						 MICRO_TILE_MODE(ADDR_SURF_DEPTH_MICRO_TILING) |
						 PIPE_CONFIG(ADDR_SURF_P4_8x16) |
						 TILE_SPLIT(ADDR_SURF_TILE_SPLIT_128B) |
						 NUM_BANKS(ADDR_SURF_16_BANK) |
						 BANK_WIDTH(ADDR_SURF_BANK_WIDTH_1) |
						 BANK_HEIGHT(ADDR_SURF_BANK_HEIGHT_4) |
						 MACRO_TILE_ASPECT(ADDR_SURF_MACRO_ASPECT_4));
				break;
			case 2:  /* 8xAA compressed depth only */
				gb_tile_moden = (ARRAY_MODE(ARRAY_2D_TILED_THIN1) |
						 MICRO_TILE_MODE(ADDR_SURF_DEPTH_MICRO_TILING) |
						 PIPE_CONFIG(ADDR_SURF_P4_8x16) |
						 TILE_SPLIT(ADDR_SURF_TILE_SPLIT_256B) |
						 NUM_BANKS(ADDR_SURF_16_BANK) |
						 BANK_WIDTH(ADDR_SURF_BANK_WIDTH_1) |
						 BANK_HEIGHT(ADDR_SURF_BANK_HEIGHT_4) |
						 MACRO_TILE_ASPECT(ADDR_SURF_MACRO_ASPECT_4));
				break;
			case 3:  /* 2xAA/4xAA compressed depth with stencil (for depth buffer) */
				gb_tile_moden = (ARRAY_MODE(ARRAY_2D_TILED_THIN1) |
						 MICRO_TILE_MODE(ADDR_SURF_DEPTH_MICRO_TILING) |
						 PIPE_CONFIG(ADDR_SURF_P4_8x16) |
						 TILE_SPLIT(ADDR_SURF_TILE_SPLIT_128B) |
						 NUM_BANKS(ADDR_SURF_16_BANK) |
						 BANK_WIDTH(ADDR_SURF_BANK_WIDTH_1) |
						 BANK_HEIGHT(ADDR_SURF_BANK_HEIGHT_4) |
						 MACRO_TILE_ASPECT(ADDR_SURF_MACRO_ASPECT_4));
				break;
			case 4:  /* Maps w/ a dimension less than the 2D macro-tile dimensions (for mipmapped depth textures) */
				gb_tile_moden = (ARRAY_MODE(ARRAY_1D_TILED_THIN1) |
						 MICRO_TILE_MODE(ADDR_SURF_DEPTH_MICRO_TILING) |
						 PIPE_CONFIG(ADDR_SURF_P4_8x16) |
						 TILE_SPLIT(ADDR_SURF_TILE_SPLIT_64B) |
						 NUM_BANKS(ADDR_SURF_16_BANK) |
						 BANK_WIDTH(ADDR_SURF_BANK_WIDTH_1) |
						 BANK_HEIGHT(ADDR_SURF_BANK_HEIGHT_2) |
						 MACRO_TILE_ASPECT(ADDR_SURF_MACRO_ASPECT_2));
				break;
			case 5:  /* Uncompressed 16bpp depth - and stencil buffer allocated with it */
				gb_tile_moden = (ARRAY_MODE(ARRAY_2D_TILED_THIN1) |
						 MICRO_TILE_MODE(ADDR_SURF_DEPTH_MICRO_TILING) |
						 PIPE_CONFIG(ADDR_SURF_P4_8x16) |
						 TILE_SPLIT(split_equal_to_row_size) |
						 NUM_BANKS(ADDR_SURF_16_BANK) |
						 BANK_WIDTH(ADDR_SURF_BANK_WIDTH_1) |
						 BANK_HEIGHT(ADDR_SURF_BANK_HEIGHT_2) |
						 MACRO_TILE_ASPECT(ADDR_SURF_MACRO_ASPECT_2));
				break;
			case 6:  /* Uncompressed 32bpp depth - and stencil buffer allocated with it */
				gb_tile_moden = (ARRAY_MODE(ARRAY_2D_TILED_THIN1) |
						 MICRO_TILE_MODE(ADDR_SURF_DEPTH_MICRO_TILING) |
						 PIPE_CONFIG(ADDR_SURF_P4_8x16) |
						 TILE_SPLIT(split_equal_to_row_size) |
						 NUM_BANKS(ADDR_SURF_16_BANK) |
						 BANK_WIDTH(ADDR_SURF_BANK_WIDTH_1) |
						 BANK_HEIGHT(ADDR_SURF_BANK_HEIGHT_1) |
						 MACRO_TILE_ASPECT(ADDR_SURF_MACRO_ASPECT_2));
				break;
			case 7:  /* Uncompressed 8bpp stencil without depth (drivers typically do not use) */
				gb_tile_moden = (ARRAY_MODE(ARRAY_2D_TILED_THIN1) |
						 MICRO_TILE_MODE(ADDR_SURF_DEPTH_MICRO_TILING) |
						 PIPE_CONFIG(ADDR_SURF_P4_8x16) |
						 TILE_SPLIT(split_equal_to_row_size) |
						 NUM_BANKS(ADDR_SURF_16_BANK) |
						 BANK_WIDTH(ADDR_SURF_BANK_WIDTH_1) |
						 BANK_HEIGHT(ADDR_SURF_BANK_HEIGHT_4) |
						 MACRO_TILE_ASPECT(ADDR_SURF_MACRO_ASPECT_4));
				break;
			case 8:  /* 1D and 1D Array Surfaces */
				gb_tile_moden = (ARRAY_MODE(ARRAY_LINEAR_ALIGNED) |
						 MICRO_TILE_MODE(ADDR_SURF_DISPLAY_MICRO_TILING) |
						 PIPE_CONFIG(ADDR_SURF_P4_8x16) |
						 TILE_SPLIT(ADDR_SURF_TILE_SPLIT_64B) |
						 NUM_BANKS(ADDR_SURF_16_BANK) |
						 BANK_WIDTH(ADDR_SURF_BANK_WIDTH_1) |
						 BANK_HEIGHT(ADDR_SURF_BANK_HEIGHT_2) |
						 MACRO_TILE_ASPECT(ADDR_SURF_MACRO_ASPECT_2));
				break;
			case 9:  /* Displayable maps. */
				gb_tile_moden = (ARRAY_MODE(ARRAY_1D_TILED_THIN1) |
						 MICRO_TILE_MODE(ADDR_SURF_DISPLAY_MICRO_TILING) |
						 PIPE_CONFIG(ADDR_SURF_P4_8x16) |
						 TILE_SPLIT(ADDR_SURF_TILE_SPLIT_64B) |
						 NUM_BANKS(ADDR_SURF_16_BANK) |
						 BANK_WIDTH(ADDR_SURF_BANK_WIDTH_1) |
						 BANK_HEIGHT(ADDR_SURF_BANK_HEIGHT_2) |
						 MACRO_TILE_ASPECT(ADDR_SURF_MACRO_ASPECT_2));
				break;
			case 10:  /* Display 8bpp. */
				gb_tile_moden = (ARRAY_MODE(ARRAY_2D_TILED_THIN1) |
						 MICRO_TILE_MODE(ADDR_SURF_DISPLAY_MICRO_TILING) |
						 PIPE_CONFIG(ADDR_SURF_P4_8x16) |
						 TILE_SPLIT(ADDR_SURF_TILE_SPLIT_256B) |
						 NUM_BANKS(ADDR_SURF_16_BANK) |
						 BANK_WIDTH(ADDR_SURF_BANK_WIDTH_1) |
						 BANK_HEIGHT(ADDR_SURF_BANK_HEIGHT_4) |
						 MACRO_TILE_ASPECT(ADDR_SURF_MACRO_ASPECT_4));
				break;
			case 11:  /* Display 16bpp. */
				gb_tile_moden = (ARRAY_MODE(ARRAY_2D_TILED_THIN1) |
						 MICRO_TILE_MODE(ADDR_SURF_DISPLAY_MICRO_TILING) |
						 PIPE_CONFIG(ADDR_SURF_P4_8x16) |
						 TILE_SPLIT(ADDR_SURF_TILE_SPLIT_256B) |
						 NUM_BANKS(ADDR_SURF_16_BANK) |
						 BANK_WIDTH(ADDR_SURF_BANK_WIDTH_1) |
						 BANK_HEIGHT(ADDR_SURF_BANK_HEIGHT_2) |
						 MACRO_TILE_ASPECT(ADDR_SURF_MACRO_ASPECT_2));
				break;
			case 12:  /* Display 32bpp. */
				gb_tile_moden = (ARRAY_MODE(ARRAY_2D_TILED_THIN1) |
						 MICRO_TILE_MODE(ADDR_SURF_DISPLAY_MICRO_TILING) |
						 PIPE_CONFIG(ADDR_SURF_P4_8x16) |
						 TILE_SPLIT(ADDR_SURF_TILE_SPLIT_512B) |
						 NUM_BANKS(ADDR_SURF_16_BANK) |
						 BANK_WIDTH(ADDR_SURF_BANK_WIDTH_1) |
						 BANK_HEIGHT(ADDR_SURF_BANK_HEIGHT_1) |
						 MACRO_TILE_ASPECT(ADDR_SURF_MACRO_ASPECT_2));
				break;
			case 13:  /* Thin. */
				gb_tile_moden = (ARRAY_MODE(ARRAY_1D_TILED_THIN1) |
						 MICRO_TILE_MODE(ADDR_SURF_THIN_MICRO_TILING) |
						 PIPE_CONFIG(ADDR_SURF_P4_8x16) |
						 TILE_SPLIT(ADDR_SURF_TILE_SPLIT_64B) |
						 NUM_BANKS(ADDR_SURF_16_BANK) |
						 BANK_WIDTH(ADDR_SURF_BANK_WIDTH_1) |
						 BANK_HEIGHT(ADDR_SURF_BANK_HEIGHT_2) |
						 MACRO_TILE_ASPECT(ADDR_SURF_MACRO_ASPECT_2));
				break;
			case 14:  /* Thin 8 bpp. */
				gb_tile_moden = (ARRAY_MODE(ARRAY_2D_TILED_THIN1) |
						 MICRO_TILE_MODE(ADDR_SURF_THIN_MICRO_TILING) |
						 PIPE_CONFIG(ADDR_SURF_P4_8x16) |
						 TILE_SPLIT(ADDR_SURF_TILE_SPLIT_256B) |
						 NUM_BANKS(ADDR_SURF_16_BANK) |
						 BANK_WIDTH(ADDR_SURF_BANK_WIDTH_1) |
						 BANK_HEIGHT(ADDR_SURF_BANK_HEIGHT_4) |
						 MACRO_TILE_ASPECT(ADDR_SURF_MACRO_ASPECT_2));
				break;
			case 15:  /* Thin 16 bpp. */
				gb_tile_moden = (ARRAY_MODE(ARRAY_2D_TILED_THIN1) |
						 MICRO_TILE_MODE(ADDR_SURF_THIN_MICRO_TILING) |
						 PIPE_CONFIG(ADDR_SURF_P4_8x16) |
						 TILE_SPLIT(ADDR_SURF_TILE_SPLIT_256B) |
						 NUM_BANKS(ADDR_SURF_16_BANK) |
						 BANK_WIDTH(ADDR_SURF_BANK_WIDTH_1) |
						 BANK_HEIGHT(ADDR_SURF_BANK_HEIGHT_2) |
						 MACRO_TILE_ASPECT(ADDR_SURF_MACRO_ASPECT_2));
				break;
			case 16:  /* Thin 32 bpp. */
				gb_tile_moden = (ARRAY_MODE(ARRAY_2D_TILED_THIN1) |
						 MICRO_TILE_MODE(ADDR_SURF_THIN_MICRO_TILING) |
						 PIPE_CONFIG(ADDR_SURF_P4_8x16) |
						 TILE_SPLIT(ADDR_SURF_TILE_SPLIT_512B) |
						 NUM_BANKS(ADDR_SURF_16_BANK) |
						 BANK_WIDTH(ADDR_SURF_BANK_WIDTH_1) |
						 BANK_HEIGHT(ADDR_SURF_BANK_HEIGHT_1) |
						 MACRO_TILE_ASPECT(ADDR_SURF_MACRO_ASPECT_2));
				break;
			case 17:  /* Thin 64 bpp. */
				gb_tile_moden = (ARRAY_MODE(ARRAY_2D_TILED_THIN1) |
						 MICRO_TILE_MODE(ADDR_SURF_THIN_MICRO_TILING) |
						 PIPE_CONFIG(ADDR_SURF_P4_8x16) |
						 TILE_SPLIT(split_equal_to_row_size) |
						 NUM_BANKS(ADDR_SURF_16_BANK) |
						 BANK_WIDTH(ADDR_SURF_BANK_WIDTH_1) |
						 BANK_HEIGHT(ADDR_SURF_BANK_HEIGHT_1) |
						 MACRO_TILE_ASPECT(ADDR_SURF_MACRO_ASPECT_2));
				break;
			case 21:  /* 8 bpp PRT. */
				gb_tile_moden = (ARRAY_MODE(ARRAY_2D_TILED_THIN1) |
						 MICRO_TILE_MODE(ADDR_SURF_THIN_MICRO_TILING) |
						 PIPE_CONFIG(ADDR_SURF_P8_32x32_8x16) |
						 TILE_SPLIT(ADDR_SURF_TILE_SPLIT_256B) |
						 NUM_BANKS(ADDR_SURF_16_BANK) |
						 BANK_WIDTH(ADDR_SURF_BANK_WIDTH_2) |
						 BANK_HEIGHT(ADDR_SURF_BANK_HEIGHT_4) |
						 MACRO_TILE_ASPECT(ADDR_SURF_MACRO_ASPECT_2));
				break;
			case 22:  /* 16 bpp PRT */
				gb_tile_moden = (ARRAY_MODE(ARRAY_2D_TILED_THIN1) |
						 MICRO_TILE_MODE(ADDR_SURF_THIN_MICRO_TILING) |
						 PIPE_CONFIG(ADDR_SURF_P8_32x32_8x16) |
						 TILE_SPLIT(ADDR_SURF_TILE_SPLIT_256B) |
						 NUM_BANKS(ADDR_SURF_16_BANK) |
						 BANK_WIDTH(ADDR_SURF_BANK_WIDTH_1) |
						 BANK_HEIGHT(ADDR_SURF_BANK_HEIGHT_4) |
						 MACRO_TILE_ASPECT(ADDR_SURF_MACRO_ASPECT_4));
				break;
			case 23:  /* 32 bpp PRT */
				gb_tile_moden = (ARRAY_MODE(ARRAY_2D_TILED_THIN1) |
						 MICRO_TILE_MODE(ADDR_SURF_THIN_MICRO_TILING) |
						 PIPE_CONFIG(ADDR_SURF_P8_32x32_8x16) |
						 TILE_SPLIT(ADDR_SURF_TILE_SPLIT_256B) |
						 NUM_BANKS(ADDR_SURF_16_BANK) |
						 BANK_WIDTH(ADDR_SURF_BANK_WIDTH_1) |
						 BANK_HEIGHT(ADDR_SURF_BANK_HEIGHT_2) |
						 MACRO_TILE_ASPECT(ADDR_SURF_MACRO_ASPECT_2));
				break;
			case 24:  /* 64 bpp PRT */
				gb_tile_moden = (ARRAY_MODE(ARRAY_2D_TILED_THIN1) |
						 MICRO_TILE_MODE(ADDR_SURF_THIN_MICRO_TILING) |
						 PIPE_CONFIG(ADDR_SURF_P8_32x32_8x16) |
						 TILE_SPLIT(ADDR_SURF_TILE_SPLIT_512B) |
						 NUM_BANKS(ADDR_SURF_16_BANK) |
						 BANK_WIDTH(ADDR_SURF_BANK_WIDTH_1) |
						 BANK_HEIGHT(ADDR_SURF_BANK_HEIGHT_1) |
						 MACRO_TILE_ASPECT(ADDR_SURF_MACRO_ASPECT_2));
				break;
			case 25:  /* 128 bpp PRT */
				gb_tile_moden = (ARRAY_MODE(ARRAY_2D_TILED_THIN1) |
						 MICRO_TILE_MODE(ADDR_SURF_THIN_MICRO_TILING) |
						 PIPE_CONFIG(ADDR_SURF_P8_32x32_8x16) |
						 TILE_SPLIT(ADDR_SURF_TILE_SPLIT_1KB) |
						 NUM_BANKS(ADDR_SURF_8_BANK) |
						 BANK_WIDTH(ADDR_SURF_BANK_WIDTH_1) |
						 BANK_HEIGHT(ADDR_SURF_BANK_HEIGHT_1) |
						 MACRO_TILE_ASPECT(ADDR_SURF_MACRO_ASPECT_1));
				break;
			default:
				gb_tile_moden = 0;
				break;
			}
			rdev->config.si.tile_mode_array[reg_offset] = gb_tile_moden;
			WREG32(GB_TILE_MODE0 + (reg_offset * 4), gb_tile_moden);
		}
	} else
		DRM_ERROR("unknown asic: 0x%x\n", rdev->family);
}

static void si_select_se_sh(struct radeon_device *rdev,
			    u32 se_num, u32 sh_num)
{
	u32 data = INSTANCE_BROADCAST_WRITES;

	if ((se_num == 0xffffffff) && (sh_num == 0xffffffff))
		data |= SH_BROADCAST_WRITES | SE_BROADCAST_WRITES;
	else if (se_num == 0xffffffff)
		data |= SE_BROADCAST_WRITES | SH_INDEX(sh_num);
	else if (sh_num == 0xffffffff)
		data |= SH_BROADCAST_WRITES | SE_INDEX(se_num);
	else
		data |= SH_INDEX(sh_num) | SE_INDEX(se_num);
	WREG32(GRBM_GFX_INDEX, data);
}

static u32 si_create_bitmask(u32 bit_width)
{
	u32 i, mask = 0;

	for (i = 0; i < bit_width; i++) {
		mask <<= 1;
		mask |= 1;
	}
	return mask;
}

static u32 si_get_cu_enabled(struct radeon_device *rdev, u32 cu_per_sh)
{
	u32 data, mask;

	data = RREG32(CC_GC_SHADER_ARRAY_CONFIG);
	if (data & 1)
		data &= INACTIVE_CUS_MASK;
	else
		data = 0;
	data |= RREG32(GC_USER_SHADER_ARRAY_CONFIG);

	data >>= INACTIVE_CUS_SHIFT;

	mask = si_create_bitmask(cu_per_sh);

	return ~data & mask;
}

static void si_setup_spi(struct radeon_device *rdev,
			 u32 se_num, u32 sh_per_se,
			 u32 cu_per_sh)
{
	int i, j, k;
	u32 data, mask, active_cu;

	for (i = 0; i < se_num; i++) {
		for (j = 0; j < sh_per_se; j++) {
			si_select_se_sh(rdev, i, j);
			data = RREG32(SPI_STATIC_THREAD_MGMT_3);
			active_cu = si_get_cu_enabled(rdev, cu_per_sh);

			mask = 1;
			for (k = 0; k < 16; k++) {
				mask <<= k;
				if (active_cu & mask) {
					data &= ~mask;
					WREG32(SPI_STATIC_THREAD_MGMT_3, data);
					break;
				}
			}
		}
	}
	si_select_se_sh(rdev, 0xffffffff, 0xffffffff);
}

static u32 si_get_rb_disabled(struct radeon_device *rdev,
			      u32 max_rb_num, u32 se_num,
			      u32 sh_per_se)
{
	u32 data, mask;

	data = RREG32(CC_RB_BACKEND_DISABLE);
	if (data & 1)
		data &= BACKEND_DISABLE_MASK;
	else
		data = 0;
	data |= RREG32(GC_USER_RB_BACKEND_DISABLE);

	data >>= BACKEND_DISABLE_SHIFT;

	mask = si_create_bitmask(max_rb_num / se_num / sh_per_se);

	return data & mask;
}

static void si_setup_rb(struct radeon_device *rdev,
			u32 se_num, u32 sh_per_se,
			u32 max_rb_num)
{
	int i, j;
	u32 data, mask;
	u32 disabled_rbs = 0;
	u32 enabled_rbs = 0;

	for (i = 0; i < se_num; i++) {
		for (j = 0; j < sh_per_se; j++) {
			si_select_se_sh(rdev, i, j);
			data = si_get_rb_disabled(rdev, max_rb_num, se_num, sh_per_se);
			disabled_rbs |= data << ((i * sh_per_se + j) * TAHITI_RB_BITMAP_WIDTH_PER_SH);
		}
	}
	si_select_se_sh(rdev, 0xffffffff, 0xffffffff);

	mask = 1;
	for (i = 0; i < max_rb_num; i++) {
		if (!(disabled_rbs & mask))
			enabled_rbs |= mask;
		mask <<= 1;
	}

	for (i = 0; i < se_num; i++) {
		si_select_se_sh(rdev, i, 0xffffffff);
		data = 0;
		for (j = 0; j < sh_per_se; j++) {
			switch (enabled_rbs & 3) {
			case 1:
				data |= (RASTER_CONFIG_RB_MAP_0 << (i * sh_per_se + j) * 2);
				break;
			case 2:
				data |= (RASTER_CONFIG_RB_MAP_3 << (i * sh_per_se + j) * 2);
				break;
			case 3:
			default:
				data |= (RASTER_CONFIG_RB_MAP_2 << (i * sh_per_se + j) * 2);
				break;
			}
			enabled_rbs >>= 2;
		}
		WREG32(PA_SC_RASTER_CONFIG, data);
	}
	si_select_se_sh(rdev, 0xffffffff, 0xffffffff);
}

static void si_gpu_init(struct radeon_device *rdev)
{
	u32 gb_addr_config = 0;
	u32 mc_shared_chmap, mc_arb_ramcfg;
	u32 sx_debug_1;
	u32 hdp_host_path_cntl;
	u32 tmp;
	int i, j;

	switch (rdev->family) {
	case CHIP_TAHITI:
		rdev->config.si.max_shader_engines = 2;
		rdev->config.si.max_tile_pipes = 12;
		rdev->config.si.max_cu_per_sh = 8;
		rdev->config.si.max_sh_per_se = 2;
		rdev->config.si.max_backends_per_se = 4;
		rdev->config.si.max_texture_channel_caches = 12;
		rdev->config.si.max_gprs = 256;
		rdev->config.si.max_gs_threads = 32;
		rdev->config.si.max_hw_contexts = 8;

		rdev->config.si.sc_prim_fifo_size_frontend = 0x20;
		rdev->config.si.sc_prim_fifo_size_backend = 0x100;
		rdev->config.si.sc_hiz_tile_fifo_size = 0x30;
		rdev->config.si.sc_earlyz_tile_fifo_size = 0x130;
		gb_addr_config = TAHITI_GB_ADDR_CONFIG_GOLDEN;
		break;
	case CHIP_PITCAIRN:
		rdev->config.si.max_shader_engines = 2;
		rdev->config.si.max_tile_pipes = 8;
		rdev->config.si.max_cu_per_sh = 5;
		rdev->config.si.max_sh_per_se = 2;
		rdev->config.si.max_backends_per_se = 4;
		rdev->config.si.max_texture_channel_caches = 8;
		rdev->config.si.max_gprs = 256;
		rdev->config.si.max_gs_threads = 32;
		rdev->config.si.max_hw_contexts = 8;

		rdev->config.si.sc_prim_fifo_size_frontend = 0x20;
		rdev->config.si.sc_prim_fifo_size_backend = 0x100;
		rdev->config.si.sc_hiz_tile_fifo_size = 0x30;
		rdev->config.si.sc_earlyz_tile_fifo_size = 0x130;
		gb_addr_config = TAHITI_GB_ADDR_CONFIG_GOLDEN;
		break;
	case CHIP_VERDE:
	default:
		rdev->config.si.max_shader_engines = 1;
		rdev->config.si.max_tile_pipes = 4;
		rdev->config.si.max_cu_per_sh = 5;
		rdev->config.si.max_sh_per_se = 2;
		rdev->config.si.max_backends_per_se = 4;
		rdev->config.si.max_texture_channel_caches = 4;
		rdev->config.si.max_gprs = 256;
		rdev->config.si.max_gs_threads = 32;
		rdev->config.si.max_hw_contexts = 8;

		rdev->config.si.sc_prim_fifo_size_frontend = 0x20;
		rdev->config.si.sc_prim_fifo_size_backend = 0x40;
		rdev->config.si.sc_hiz_tile_fifo_size = 0x30;
		rdev->config.si.sc_earlyz_tile_fifo_size = 0x130;
		gb_addr_config = VERDE_GB_ADDR_CONFIG_GOLDEN;
		break;
	case CHIP_OLAND:
		rdev->config.si.max_shader_engines = 1;
		rdev->config.si.max_tile_pipes = 4;
		rdev->config.si.max_cu_per_sh = 6;
		rdev->config.si.max_sh_per_se = 1;
		rdev->config.si.max_backends_per_se = 2;
		rdev->config.si.max_texture_channel_caches = 4;
		rdev->config.si.max_gprs = 256;
		rdev->config.si.max_gs_threads = 16;
		rdev->config.si.max_hw_contexts = 8;

		rdev->config.si.sc_prim_fifo_size_frontend = 0x20;
		rdev->config.si.sc_prim_fifo_size_backend = 0x40;
		rdev->config.si.sc_hiz_tile_fifo_size = 0x30;
		rdev->config.si.sc_earlyz_tile_fifo_size = 0x130;
		gb_addr_config = VERDE_GB_ADDR_CONFIG_GOLDEN;
		break;
	case CHIP_HAINAN:
		rdev->config.si.max_shader_engines = 1;
		rdev->config.si.max_tile_pipes = 4;
		rdev->config.si.max_cu_per_sh = 5;
		rdev->config.si.max_sh_per_se = 1;
		rdev->config.si.max_backends_per_se = 1;
		rdev->config.si.max_texture_channel_caches = 2;
		rdev->config.si.max_gprs = 256;
		rdev->config.si.max_gs_threads = 16;
		rdev->config.si.max_hw_contexts = 8;

		rdev->config.si.sc_prim_fifo_size_frontend = 0x20;
		rdev->config.si.sc_prim_fifo_size_backend = 0x40;
		rdev->config.si.sc_hiz_tile_fifo_size = 0x30;
		rdev->config.si.sc_earlyz_tile_fifo_size = 0x130;
		gb_addr_config = HAINAN_GB_ADDR_CONFIG_GOLDEN;
		break;
	}

	/* Initialize HDP */
	for (i = 0, j = 0; i < 32; i++, j += 0x18) {
		WREG32((0x2c14 + j), 0x00000000);
		WREG32((0x2c18 + j), 0x00000000);
		WREG32((0x2c1c + j), 0x00000000);
		WREG32((0x2c20 + j), 0x00000000);
		WREG32((0x2c24 + j), 0x00000000);
	}

	WREG32(GRBM_CNTL, GRBM_READ_TIMEOUT(0xff));

	evergreen_fix_pci_max_read_req_size(rdev);

	WREG32(BIF_FB_EN, FB_READ_EN | FB_WRITE_EN);

	mc_shared_chmap = RREG32(MC_SHARED_CHMAP);
	mc_arb_ramcfg = RREG32(MC_ARB_RAMCFG);

	rdev->config.si.num_tile_pipes = rdev->config.si.max_tile_pipes;
	rdev->config.si.mem_max_burst_length_bytes = 256;
	tmp = (mc_arb_ramcfg & NOOFCOLS_MASK) >> NOOFCOLS_SHIFT;
	rdev->config.si.mem_row_size_in_kb = (4 * (1 << (8 + tmp))) / 1024;
	if (rdev->config.si.mem_row_size_in_kb > 4)
		rdev->config.si.mem_row_size_in_kb = 4;
	/* XXX use MC settings? */
	rdev->config.si.shader_engine_tile_size = 32;
	rdev->config.si.num_gpus = 1;
	rdev->config.si.multi_gpu_tile_size = 64;

	/* fix up row size */
	gb_addr_config &= ~ROW_SIZE_MASK;
	switch (rdev->config.si.mem_row_size_in_kb) {
	case 1:
	default:
		gb_addr_config |= ROW_SIZE(0);
		break;
	case 2:
		gb_addr_config |= ROW_SIZE(1);
		break;
	case 4:
		gb_addr_config |= ROW_SIZE(2);
		break;
	}

	/* setup tiling info dword.  gb_addr_config is not adequate since it does
	 * not have bank info, so create a custom tiling dword.
	 * bits 3:0   num_pipes
	 * bits 7:4   num_banks
	 * bits 11:8  group_size
	 * bits 15:12 row_size
	 */
	rdev->config.si.tile_config = 0;
	switch (rdev->config.si.num_tile_pipes) {
	case 1:
		rdev->config.si.tile_config |= (0 << 0);
		break;
	case 2:
		rdev->config.si.tile_config |= (1 << 0);
		break;
	case 4:
		rdev->config.si.tile_config |= (2 << 0);
		break;
	case 8:
	default:
		/* XXX what about 12? */
		rdev->config.si.tile_config |= (3 << 0);
		break;
	}	
	switch ((mc_arb_ramcfg & NOOFBANK_MASK) >> NOOFBANK_SHIFT) {
	case 0: /* four banks */
		rdev->config.si.tile_config |= 0 << 4;
		break;
	case 1: /* eight banks */
		rdev->config.si.tile_config |= 1 << 4;
		break;
	case 2: /* sixteen banks */
	default:
		rdev->config.si.tile_config |= 2 << 4;
		break;
	}
	rdev->config.si.tile_config |=
		((gb_addr_config & PIPE_INTERLEAVE_SIZE_MASK) >> PIPE_INTERLEAVE_SIZE_SHIFT) << 8;
	rdev->config.si.tile_config |=
		((gb_addr_config & ROW_SIZE_MASK) >> ROW_SIZE_SHIFT) << 12;

	WREG32(GB_ADDR_CONFIG, gb_addr_config);
	WREG32(DMIF_ADDR_CONFIG, gb_addr_config);
	WREG32(DMIF_ADDR_CALC, gb_addr_config);
	WREG32(HDP_ADDR_CONFIG, gb_addr_config);
	WREG32(DMA_TILING_CONFIG + DMA0_REGISTER_OFFSET, gb_addr_config);
	WREG32(DMA_TILING_CONFIG + DMA1_REGISTER_OFFSET, gb_addr_config);
	if (rdev->has_uvd) {
		WREG32(UVD_UDEC_ADDR_CONFIG, gb_addr_config);
		WREG32(UVD_UDEC_DB_ADDR_CONFIG, gb_addr_config);
		WREG32(UVD_UDEC_DBW_ADDR_CONFIG, gb_addr_config);
	}

	si_tiling_mode_table_init(rdev);

	si_setup_rb(rdev, rdev->config.si.max_shader_engines,
		    rdev->config.si.max_sh_per_se,
		    rdev->config.si.max_backends_per_se);

	si_setup_spi(rdev, rdev->config.si.max_shader_engines,
		     rdev->config.si.max_sh_per_se,
		     rdev->config.si.max_cu_per_sh);


	/* set HW defaults for 3D engine */
	WREG32(CP_QUEUE_THRESHOLDS, (ROQ_IB1_START(0x16) |
				     ROQ_IB2_START(0x2b)));
	WREG32(CP_MEQ_THRESHOLDS, MEQ1_START(0x30) | MEQ2_START(0x60));

	sx_debug_1 = RREG32(SX_DEBUG_1);
	WREG32(SX_DEBUG_1, sx_debug_1);

	WREG32(SPI_CONFIG_CNTL_1, VTX_DONE_DELAY(4));

	WREG32(PA_SC_FIFO_SIZE, (SC_FRONTEND_PRIM_FIFO_SIZE(rdev->config.si.sc_prim_fifo_size_frontend) |
				 SC_BACKEND_PRIM_FIFO_SIZE(rdev->config.si.sc_prim_fifo_size_backend) |
				 SC_HIZ_TILE_FIFO_SIZE(rdev->config.si.sc_hiz_tile_fifo_size) |
				 SC_EARLYZ_TILE_FIFO_SIZE(rdev->config.si.sc_earlyz_tile_fifo_size)));

	WREG32(VGT_NUM_INSTANCES, 1);

	WREG32(CP_PERFMON_CNTL, 0);

	WREG32(SQ_CONFIG, 0);

	WREG32(PA_SC_FORCE_EOV_MAX_CNTS, (FORCE_EOV_MAX_CLK_CNT(4095) |
					  FORCE_EOV_MAX_REZ_CNT(255)));

	WREG32(VGT_CACHE_INVALIDATION, CACHE_INVALIDATION(VC_AND_TC) |
	       AUTO_INVLD_EN(ES_AND_GS_AUTO));

	WREG32(VGT_GS_VERTEX_REUSE, 16);
	WREG32(PA_SC_LINE_STIPPLE_STATE, 0);

	WREG32(CB_PERFCOUNTER0_SELECT0, 0);
	WREG32(CB_PERFCOUNTER0_SELECT1, 0);
	WREG32(CB_PERFCOUNTER1_SELECT0, 0);
	WREG32(CB_PERFCOUNTER1_SELECT1, 0);
	WREG32(CB_PERFCOUNTER2_SELECT0, 0);
	WREG32(CB_PERFCOUNTER2_SELECT1, 0);
	WREG32(CB_PERFCOUNTER3_SELECT0, 0);
	WREG32(CB_PERFCOUNTER3_SELECT1, 0);

	tmp = RREG32(HDP_MISC_CNTL);
	tmp |= HDP_FLUSH_INVALIDATE_CACHE;
	WREG32(HDP_MISC_CNTL, tmp);

	hdp_host_path_cntl = RREG32(HDP_HOST_PATH_CNTL);
	WREG32(HDP_HOST_PATH_CNTL, hdp_host_path_cntl);

	WREG32(PA_CL_ENHANCE, CLIP_VTX_REORDER_ENA | NUM_CLIP_SEQ(3));

	udelay(50);
}

/*
 * GPU scratch registers helpers function.
 */
static void si_scratch_init(struct radeon_device *rdev)
{
	int i;

	rdev->scratch.num_reg = 7;
	rdev->scratch.reg_base = SCRATCH_REG0;
	for (i = 0; i < rdev->scratch.num_reg; i++) {
		rdev->scratch.free[i] = true;
		rdev->scratch.reg[i] = rdev->scratch.reg_base + (i * 4);
	}
}

void si_fence_ring_emit(struct radeon_device *rdev,
			struct radeon_fence *fence)
{
	struct radeon_ring *ring = &rdev->ring[fence->ring];
	u64 addr = rdev->fence_drv[fence->ring].gpu_addr;

	/* flush read cache over gart */
	radeon_ring_write(ring, PACKET3(PACKET3_SET_CONFIG_REG, 1));
	radeon_ring_write(ring, (CP_COHER_CNTL2 - PACKET3_SET_CONFIG_REG_START) >> 2);
	radeon_ring_write(ring, 0);
	radeon_ring_write(ring, PACKET3(PACKET3_SURFACE_SYNC, 3));
	radeon_ring_write(ring, PACKET3_TCL1_ACTION_ENA |
			  PACKET3_TC_ACTION_ENA |
			  PACKET3_SH_KCACHE_ACTION_ENA |
			  PACKET3_SH_ICACHE_ACTION_ENA);
	radeon_ring_write(ring, 0xFFFFFFFF);
	radeon_ring_write(ring, 0);
	radeon_ring_write(ring, 10); /* poll interval */
	/* EVENT_WRITE_EOP - flush caches, send int */
	radeon_ring_write(ring, PACKET3(PACKET3_EVENT_WRITE_EOP, 4));
	radeon_ring_write(ring, EVENT_TYPE(CACHE_FLUSH_AND_INV_TS_EVENT) | EVENT_INDEX(5));
	radeon_ring_write(ring, addr & 0xffffffff);
	radeon_ring_write(ring, (upper_32_bits(addr) & 0xff) | DATA_SEL(1) | INT_SEL(2));
	radeon_ring_write(ring, fence->seq);
	radeon_ring_write(ring, 0);
}

/*
 * IB stuff
 */
void si_ring_ib_execute(struct radeon_device *rdev, struct radeon_ib *ib)
{
	struct radeon_ring *ring = &rdev->ring[ib->ring];
	u32 header;

	if (ib->is_const_ib) {
		/* set switch buffer packet before const IB */
		radeon_ring_write(ring, PACKET3(PACKET3_SWITCH_BUFFER, 0));
		radeon_ring_write(ring, 0);

		header = PACKET3(PACKET3_INDIRECT_BUFFER_CONST, 2);
	} else {
		u32 next_rptr;
		if (ring->rptr_save_reg) {
			next_rptr = ring->wptr + 3 + 4 + 8;
			radeon_ring_write(ring, PACKET3(PACKET3_SET_CONFIG_REG, 1));
			radeon_ring_write(ring, ((ring->rptr_save_reg -
						  PACKET3_SET_CONFIG_REG_START) >> 2));
			radeon_ring_write(ring, next_rptr);
		} else if (rdev->wb.enabled) {
			next_rptr = ring->wptr + 5 + 4 + 8;
			radeon_ring_write(ring, PACKET3(PACKET3_WRITE_DATA, 3));
			radeon_ring_write(ring, (1 << 8));
			radeon_ring_write(ring, ring->next_rptr_gpu_addr & 0xfffffffc);
			radeon_ring_write(ring, upper_32_bits(ring->next_rptr_gpu_addr) & 0xffffffff);
			radeon_ring_write(ring, next_rptr);
		}

		header = PACKET3(PACKET3_INDIRECT_BUFFER, 2);
	}

	radeon_ring_write(ring, header);
	radeon_ring_write(ring,
#ifdef __BIG_ENDIAN
			  (2 << 0) |
#endif
			  (ib->gpu_addr & 0xFFFFFFFC));
	radeon_ring_write(ring, upper_32_bits(ib->gpu_addr) & 0xFFFF);
	radeon_ring_write(ring, ib->length_dw |
			  (ib->vm ? (ib->vm->id << 24) : 0));

	if (!ib->is_const_ib) {
		/* flush read cache over gart for this vmid */
		radeon_ring_write(ring, PACKET3(PACKET3_SET_CONFIG_REG, 1));
		radeon_ring_write(ring, (CP_COHER_CNTL2 - PACKET3_SET_CONFIG_REG_START) >> 2);
		radeon_ring_write(ring, ib->vm ? ib->vm->id : 0);
		radeon_ring_write(ring, PACKET3(PACKET3_SURFACE_SYNC, 3));
		radeon_ring_write(ring, PACKET3_TCL1_ACTION_ENA |
				  PACKET3_TC_ACTION_ENA |
				  PACKET3_SH_KCACHE_ACTION_ENA |
				  PACKET3_SH_ICACHE_ACTION_ENA);
		radeon_ring_write(ring, 0xFFFFFFFF);
		radeon_ring_write(ring, 0);
		radeon_ring_write(ring, 10); /* poll interval */
	}
}

/*
 * CP.
 */
static void si_cp_enable(struct radeon_device *rdev, bool enable)
{
	if (enable)
		WREG32(CP_ME_CNTL, 0);
	else {
		radeon_ttm_set_active_vram_size(rdev, rdev->mc.visible_vram_size);
		WREG32(CP_ME_CNTL, (CP_ME_HALT | CP_PFP_HALT | CP_CE_HALT));
		WREG32(SCRATCH_UMSK, 0);
		rdev->ring[RADEON_RING_TYPE_GFX_INDEX].ready = false;
		rdev->ring[CAYMAN_RING_TYPE_CP1_INDEX].ready = false;
		rdev->ring[CAYMAN_RING_TYPE_CP2_INDEX].ready = false;
	}
	udelay(50);
}

static int si_cp_load_microcode(struct radeon_device *rdev)
{
	const __be32 *fw_data;
	int i;

	if (!rdev->me_fw || !rdev->pfp_fw)
		return -EINVAL;

	si_cp_enable(rdev, false);

	/* PFP */
	fw_data = (const __be32 *)rdev->pfp_fw->data;
	WREG32(CP_PFP_UCODE_ADDR, 0);
	for (i = 0; i < SI_PFP_UCODE_SIZE; i++)
		WREG32(CP_PFP_UCODE_DATA, be32_to_cpup(fw_data++));
	WREG32(CP_PFP_UCODE_ADDR, 0);

	/* CE */
	fw_data = (const __be32 *)rdev->ce_fw->data;
	WREG32(CP_CE_UCODE_ADDR, 0);
	for (i = 0; i < SI_CE_UCODE_SIZE; i++)
		WREG32(CP_CE_UCODE_DATA, be32_to_cpup(fw_data++));
	WREG32(CP_CE_UCODE_ADDR, 0);

	/* ME */
	fw_data = (const __be32 *)rdev->me_fw->data;
	WREG32(CP_ME_RAM_WADDR, 0);
	for (i = 0; i < SI_PM4_UCODE_SIZE; i++)
		WREG32(CP_ME_RAM_DATA, be32_to_cpup(fw_data++));
	WREG32(CP_ME_RAM_WADDR, 0);

	WREG32(CP_PFP_UCODE_ADDR, 0);
	WREG32(CP_CE_UCODE_ADDR, 0);
	WREG32(CP_ME_RAM_WADDR, 0);
	WREG32(CP_ME_RAM_RADDR, 0);
	return 0;
}

static int si_cp_start(struct radeon_device *rdev)
{
	struct radeon_ring *ring = &rdev->ring[RADEON_RING_TYPE_GFX_INDEX];
	int r, i;

	r = radeon_ring_lock(rdev, ring, 7 + 4);
	if (r) {
		DRM_ERROR("radeon: cp failed to lock ring (%d).\n", r);
		return r;
	}
	/* init the CP */
	radeon_ring_write(ring, PACKET3(PACKET3_ME_INITIALIZE, 5));
	radeon_ring_write(ring, 0x1);
	radeon_ring_write(ring, 0x0);
	radeon_ring_write(ring, rdev->config.si.max_hw_contexts - 1);
	radeon_ring_write(ring, PACKET3_ME_INITIALIZE_DEVICE_ID(1));
	radeon_ring_write(ring, 0);
	radeon_ring_write(ring, 0);

	/* init the CE partitions */
	radeon_ring_write(ring, PACKET3(PACKET3_SET_BASE, 2));
	radeon_ring_write(ring, PACKET3_BASE_INDEX(CE_PARTITION_BASE));
	radeon_ring_write(ring, 0xc000);
	radeon_ring_write(ring, 0xe000);
	radeon_ring_unlock_commit(rdev, ring);

	si_cp_enable(rdev, true);

	r = radeon_ring_lock(rdev, ring, si_default_size + 10);
	if (r) {
		DRM_ERROR("radeon: cp failed to lock ring (%d).\n", r);
		return r;
	}

	/* setup clear context state */
	radeon_ring_write(ring, PACKET3(PACKET3_PREAMBLE_CNTL, 0));
	radeon_ring_write(ring, PACKET3_PREAMBLE_BEGIN_CLEAR_STATE);

	for (i = 0; i < si_default_size; i++)
		radeon_ring_write(ring, si_default_state[i]);

	radeon_ring_write(ring, PACKET3(PACKET3_PREAMBLE_CNTL, 0));
	radeon_ring_write(ring, PACKET3_PREAMBLE_END_CLEAR_STATE);

	/* set clear context state */
	radeon_ring_write(ring, PACKET3(PACKET3_CLEAR_STATE, 0));
	radeon_ring_write(ring, 0);

	radeon_ring_write(ring, PACKET3(PACKET3_SET_CONTEXT_REG, 2));
	radeon_ring_write(ring, 0x00000316);
	radeon_ring_write(ring, 0x0000000e); /* VGT_VERTEX_REUSE_BLOCK_CNTL */
	radeon_ring_write(ring, 0x00000010); /* VGT_OUT_DEALLOC_CNTL */

	radeon_ring_unlock_commit(rdev, ring);

	for (i = RADEON_RING_TYPE_GFX_INDEX; i <= CAYMAN_RING_TYPE_CP2_INDEX; ++i) {
		ring = &rdev->ring[i];
		r = radeon_ring_lock(rdev, ring, 2);

		/* clear the compute context state */
		radeon_ring_write(ring, PACKET3_COMPUTE(PACKET3_CLEAR_STATE, 0));
		radeon_ring_write(ring, 0);

		radeon_ring_unlock_commit(rdev, ring);
	}

	return 0;
}

static void si_cp_fini(struct radeon_device *rdev)
{
	struct radeon_ring *ring;
	si_cp_enable(rdev, false);

	ring = &rdev->ring[RADEON_RING_TYPE_GFX_INDEX];
	radeon_ring_fini(rdev, ring);
	radeon_scratch_free(rdev, ring->rptr_save_reg);

	ring = &rdev->ring[CAYMAN_RING_TYPE_CP1_INDEX];
	radeon_ring_fini(rdev, ring);
	radeon_scratch_free(rdev, ring->rptr_save_reg);

	ring = &rdev->ring[CAYMAN_RING_TYPE_CP2_INDEX];
	radeon_ring_fini(rdev, ring);
	radeon_scratch_free(rdev, ring->rptr_save_reg);
}

static int si_cp_resume(struct radeon_device *rdev)
{
	struct radeon_ring *ring;
	u32 tmp;
	u32 rb_bufsz;
	int r;

	/* Reset cp; if cp is reset, then PA, SH, VGT also need to be reset */
	WREG32(GRBM_SOFT_RESET, (SOFT_RESET_CP |
				 SOFT_RESET_PA |
				 SOFT_RESET_VGT |
				 SOFT_RESET_SPI |
				 SOFT_RESET_SX));
	RREG32(GRBM_SOFT_RESET);
	mdelay(15);
	WREG32(GRBM_SOFT_RESET, 0);
	RREG32(GRBM_SOFT_RESET);

	WREG32(CP_SEM_WAIT_TIMER, 0x0);
	WREG32(CP_SEM_INCOMPLETE_TIMER_CNTL, 0x0);

	/* Set the write pointer delay */
	WREG32(CP_RB_WPTR_DELAY, 0);

	WREG32(CP_DEBUG, 0);
	WREG32(SCRATCH_ADDR, ((rdev->wb.gpu_addr + RADEON_WB_SCRATCH_OFFSET) >> 8) & 0xFFFFFFFF);

	/* ring 0 - compute and gfx */
	/* Set ring buffer size */
	ring = &rdev->ring[RADEON_RING_TYPE_GFX_INDEX];
	rb_bufsz = drm_order(ring->ring_size / 8);
	tmp = (drm_order(RADEON_GPU_PAGE_SIZE/8) << 8) | rb_bufsz;
#ifdef __BIG_ENDIAN
	tmp |= BUF_SWAP_32BIT;
#endif
	WREG32(CP_RB0_CNTL, tmp);

	/* Initialize the ring buffer's read and write pointers */
	WREG32(CP_RB0_CNTL, tmp | RB_RPTR_WR_ENA);
	ring->wptr = 0;
	WREG32(CP_RB0_WPTR, ring->wptr);

	/* set the wb address whether it's enabled or not */
	WREG32(CP_RB0_RPTR_ADDR, (rdev->wb.gpu_addr + RADEON_WB_CP_RPTR_OFFSET) & 0xFFFFFFFC);
	WREG32(CP_RB0_RPTR_ADDR_HI, upper_32_bits(rdev->wb.gpu_addr + RADEON_WB_CP_RPTR_OFFSET) & 0xFF);

	if (rdev->wb.enabled)
		WREG32(SCRATCH_UMSK, 0xff);
	else {
		tmp |= RB_NO_UPDATE;
		WREG32(SCRATCH_UMSK, 0);
	}

	mdelay(1);
	WREG32(CP_RB0_CNTL, tmp);

	WREG32(CP_RB0_BASE, ring->gpu_addr >> 8);

	ring->rptr = RREG32(CP_RB0_RPTR);

	/* ring1  - compute only */
	/* Set ring buffer size */
	ring = &rdev->ring[CAYMAN_RING_TYPE_CP1_INDEX];
	rb_bufsz = drm_order(ring->ring_size / 8);
	tmp = (drm_order(RADEON_GPU_PAGE_SIZE/8) << 8) | rb_bufsz;
#ifdef __BIG_ENDIAN
	tmp |= BUF_SWAP_32BIT;
#endif
	WREG32(CP_RB1_CNTL, tmp);

	/* Initialize the ring buffer's read and write pointers */
	WREG32(CP_RB1_CNTL, tmp | RB_RPTR_WR_ENA);
	ring->wptr = 0;
	WREG32(CP_RB1_WPTR, ring->wptr);

	/* set the wb address whether it's enabled or not */
	WREG32(CP_RB1_RPTR_ADDR, (rdev->wb.gpu_addr + RADEON_WB_CP1_RPTR_OFFSET) & 0xFFFFFFFC);
	WREG32(CP_RB1_RPTR_ADDR_HI, upper_32_bits(rdev->wb.gpu_addr + RADEON_WB_CP1_RPTR_OFFSET) & 0xFF);

	mdelay(1);
	WREG32(CP_RB1_CNTL, tmp);

	WREG32(CP_RB1_BASE, ring->gpu_addr >> 8);

	ring->rptr = RREG32(CP_RB1_RPTR);

	/* ring2 - compute only */
	/* Set ring buffer size */
	ring = &rdev->ring[CAYMAN_RING_TYPE_CP2_INDEX];
	rb_bufsz = drm_order(ring->ring_size / 8);
	tmp = (drm_order(RADEON_GPU_PAGE_SIZE/8) << 8) | rb_bufsz;
#ifdef __BIG_ENDIAN
	tmp |= BUF_SWAP_32BIT;
#endif
	WREG32(CP_RB2_CNTL, tmp);

	/* Initialize the ring buffer's read and write pointers */
	WREG32(CP_RB2_CNTL, tmp | RB_RPTR_WR_ENA);
	ring->wptr = 0;
	WREG32(CP_RB2_WPTR, ring->wptr);

	/* set the wb address whether it's enabled or not */
	WREG32(CP_RB2_RPTR_ADDR, (rdev->wb.gpu_addr + RADEON_WB_CP2_RPTR_OFFSET) & 0xFFFFFFFC);
	WREG32(CP_RB2_RPTR_ADDR_HI, upper_32_bits(rdev->wb.gpu_addr + RADEON_WB_CP2_RPTR_OFFSET) & 0xFF);

	mdelay(1);
	WREG32(CP_RB2_CNTL, tmp);

	WREG32(CP_RB2_BASE, ring->gpu_addr >> 8);

	ring->rptr = RREG32(CP_RB2_RPTR);

	/* start the rings */
	si_cp_start(rdev);
	rdev->ring[RADEON_RING_TYPE_GFX_INDEX].ready = true;
	rdev->ring[CAYMAN_RING_TYPE_CP1_INDEX].ready = true;
	rdev->ring[CAYMAN_RING_TYPE_CP2_INDEX].ready = true;
	r = radeon_ring_test(rdev, RADEON_RING_TYPE_GFX_INDEX, &rdev->ring[RADEON_RING_TYPE_GFX_INDEX]);
	if (r) {
		rdev->ring[RADEON_RING_TYPE_GFX_INDEX].ready = false;
		rdev->ring[CAYMAN_RING_TYPE_CP1_INDEX].ready = false;
		rdev->ring[CAYMAN_RING_TYPE_CP2_INDEX].ready = false;
		return r;
	}
	r = radeon_ring_test(rdev, CAYMAN_RING_TYPE_CP1_INDEX, &rdev->ring[CAYMAN_RING_TYPE_CP1_INDEX]);
	if (r) {
		rdev->ring[CAYMAN_RING_TYPE_CP1_INDEX].ready = false;
	}
	r = radeon_ring_test(rdev, CAYMAN_RING_TYPE_CP2_INDEX, &rdev->ring[CAYMAN_RING_TYPE_CP2_INDEX]);
	if (r) {
		rdev->ring[CAYMAN_RING_TYPE_CP2_INDEX].ready = false;
	}

	return 0;
}

static u32 si_gpu_check_soft_reset(struct radeon_device *rdev)
{
	u32 reset_mask = 0;
	u32 tmp;

	/* GRBM_STATUS */
	tmp = RREG32(GRBM_STATUS);
	if (tmp & (PA_BUSY | SC_BUSY |
		   BCI_BUSY | SX_BUSY |
		   TA_BUSY | VGT_BUSY |
		   DB_BUSY | CB_BUSY |
		   GDS_BUSY | SPI_BUSY |
		   IA_BUSY | IA_BUSY_NO_DMA))
		reset_mask |= RADEON_RESET_GFX;

	if (tmp & (CF_RQ_PENDING | PF_RQ_PENDING |
		   CP_BUSY | CP_COHERENCY_BUSY))
		reset_mask |= RADEON_RESET_CP;

	if (tmp & GRBM_EE_BUSY)
		reset_mask |= RADEON_RESET_GRBM | RADEON_RESET_GFX | RADEON_RESET_CP;

	/* GRBM_STATUS2 */
	tmp = RREG32(GRBM_STATUS2);
	if (tmp & (RLC_RQ_PENDING | RLC_BUSY))
		reset_mask |= RADEON_RESET_RLC;

	/* DMA_STATUS_REG 0 */
	tmp = RREG32(DMA_STATUS_REG + DMA0_REGISTER_OFFSET);
	if (!(tmp & DMA_IDLE))
		reset_mask |= RADEON_RESET_DMA;

	/* DMA_STATUS_REG 1 */
	tmp = RREG32(DMA_STATUS_REG + DMA1_REGISTER_OFFSET);
	if (!(tmp & DMA_IDLE))
		reset_mask |= RADEON_RESET_DMA1;

	/* SRBM_STATUS2 */
	tmp = RREG32(SRBM_STATUS2);
	if (tmp & DMA_BUSY)
		reset_mask |= RADEON_RESET_DMA;

	if (tmp & DMA1_BUSY)
		reset_mask |= RADEON_RESET_DMA1;

	/* SRBM_STATUS */
	tmp = RREG32(SRBM_STATUS);

	if (tmp & IH_BUSY)
		reset_mask |= RADEON_RESET_IH;

	if (tmp & SEM_BUSY)
		reset_mask |= RADEON_RESET_SEM;

	if (tmp & GRBM_RQ_PENDING)
		reset_mask |= RADEON_RESET_GRBM;

	if (tmp & VMC_BUSY)
		reset_mask |= RADEON_RESET_VMC;

	if (tmp & (MCB_BUSY | MCB_NON_DISPLAY_BUSY |
		   MCC_BUSY | MCD_BUSY))
		reset_mask |= RADEON_RESET_MC;

	if (evergreen_is_display_hung(rdev))
		reset_mask |= RADEON_RESET_DISPLAY;

	/* VM_L2_STATUS */
	tmp = RREG32(VM_L2_STATUS);
	if (tmp & L2_BUSY)
		reset_mask |= RADEON_RESET_VMC;

	/* Skip MC reset as it's mostly likely not hung, just busy */
	if (reset_mask & RADEON_RESET_MC) {
		DRM_DEBUG("MC busy: 0x%08X, clearing.\n", reset_mask);
		reset_mask &= ~RADEON_RESET_MC;
	}

	return reset_mask;
}

static void si_gpu_soft_reset(struct radeon_device *rdev, u32 reset_mask)
{
	struct evergreen_mc_save save;
	u32 grbm_soft_reset = 0, srbm_soft_reset = 0;
	u32 tmp;

	if (reset_mask == 0)
		return;

	dev_info(rdev->dev, "GPU softreset: 0x%08X\n", reset_mask);

	evergreen_print_gpu_status_regs(rdev);
	dev_info(rdev->dev, "  VM_CONTEXT1_PROTECTION_FAULT_ADDR   0x%08X\n",
		 RREG32(VM_CONTEXT1_PROTECTION_FAULT_ADDR));
	dev_info(rdev->dev, "  VM_CONTEXT1_PROTECTION_FAULT_STATUS 0x%08X\n",
		 RREG32(VM_CONTEXT1_PROTECTION_FAULT_STATUS));

	/* Disable CP parsing/prefetching */
	WREG32(CP_ME_CNTL, CP_ME_HALT | CP_PFP_HALT | CP_CE_HALT);

	if (reset_mask & RADEON_RESET_DMA) {
		/* dma0 */
		tmp = RREG32(DMA_RB_CNTL + DMA0_REGISTER_OFFSET);
		tmp &= ~DMA_RB_ENABLE;
		WREG32(DMA_RB_CNTL + DMA0_REGISTER_OFFSET, tmp);
	}
	if (reset_mask & RADEON_RESET_DMA1) {
		/* dma1 */
		tmp = RREG32(DMA_RB_CNTL + DMA1_REGISTER_OFFSET);
		tmp &= ~DMA_RB_ENABLE;
		WREG32(DMA_RB_CNTL + DMA1_REGISTER_OFFSET, tmp);
	}

	udelay(50);

	evergreen_mc_stop(rdev, &save);
	if (evergreen_mc_wait_for_idle(rdev)) {
		dev_warn(rdev->dev, "Wait for MC idle timedout !\n");
	}

	if (reset_mask & (RADEON_RESET_GFX | RADEON_RESET_COMPUTE | RADEON_RESET_CP)) {
		grbm_soft_reset = SOFT_RESET_CB |
			SOFT_RESET_DB |
			SOFT_RESET_GDS |
			SOFT_RESET_PA |
			SOFT_RESET_SC |
			SOFT_RESET_BCI |
			SOFT_RESET_SPI |
			SOFT_RESET_SX |
			SOFT_RESET_TC |
			SOFT_RESET_TA |
			SOFT_RESET_VGT |
			SOFT_RESET_IA;
	}

	if (reset_mask & RADEON_RESET_CP) {
		grbm_soft_reset |= SOFT_RESET_CP | SOFT_RESET_VGT;

		srbm_soft_reset |= SOFT_RESET_GRBM;
	}

	if (reset_mask & RADEON_RESET_DMA)
		srbm_soft_reset |= SOFT_RESET_DMA;

	if (reset_mask & RADEON_RESET_DMA1)
		srbm_soft_reset |= SOFT_RESET_DMA1;

	if (reset_mask & RADEON_RESET_DISPLAY)
		srbm_soft_reset |= SOFT_RESET_DC;

	if (reset_mask & RADEON_RESET_RLC)
		grbm_soft_reset |= SOFT_RESET_RLC;

	if (reset_mask & RADEON_RESET_SEM)
		srbm_soft_reset |= SOFT_RESET_SEM;

	if (reset_mask & RADEON_RESET_IH)
		srbm_soft_reset |= SOFT_RESET_IH;

	if (reset_mask & RADEON_RESET_GRBM)
		srbm_soft_reset |= SOFT_RESET_GRBM;

	if (reset_mask & RADEON_RESET_VMC)
		srbm_soft_reset |= SOFT_RESET_VMC;

	if (reset_mask & RADEON_RESET_MC)
		srbm_soft_reset |= SOFT_RESET_MC;

	if (grbm_soft_reset) {
		tmp = RREG32(GRBM_SOFT_RESET);
		tmp |= grbm_soft_reset;
		dev_info(rdev->dev, "GRBM_SOFT_RESET=0x%08X\n", tmp);
		WREG32(GRBM_SOFT_RESET, tmp);
		tmp = RREG32(GRBM_SOFT_RESET);

		udelay(50);

		tmp &= ~grbm_soft_reset;
		WREG32(GRBM_SOFT_RESET, tmp);
		tmp = RREG32(GRBM_SOFT_RESET);
	}

	if (srbm_soft_reset) {
		tmp = RREG32(SRBM_SOFT_RESET);
		tmp |= srbm_soft_reset;
		dev_info(rdev->dev, "SRBM_SOFT_RESET=0x%08X\n", tmp);
		WREG32(SRBM_SOFT_RESET, tmp);
		tmp = RREG32(SRBM_SOFT_RESET);

		udelay(50);

		tmp &= ~srbm_soft_reset;
		WREG32(SRBM_SOFT_RESET, tmp);
		tmp = RREG32(SRBM_SOFT_RESET);
	}

	/* Wait a little for things to settle down */
	udelay(50);

	evergreen_mc_resume(rdev, &save);
	udelay(50);

	evergreen_print_gpu_status_regs(rdev);
}

int si_asic_reset(struct radeon_device *rdev)
{
	u32 reset_mask;

	reset_mask = si_gpu_check_soft_reset(rdev);

	if (reset_mask)
		r600_set_bios_scratch_engine_hung(rdev, true);

	si_gpu_soft_reset(rdev, reset_mask);

	reset_mask = si_gpu_check_soft_reset(rdev);

	if (!reset_mask)
		r600_set_bios_scratch_engine_hung(rdev, false);

	return 0;
}

/**
 * si_gfx_is_lockup - Check if the GFX engine is locked up
 *
 * @rdev: radeon_device pointer
 * @ring: radeon_ring structure holding ring information
 *
 * Check if the GFX engine is locked up.
 * Returns true if the engine appears to be locked up, false if not.
 */
bool si_gfx_is_lockup(struct radeon_device *rdev, struct radeon_ring *ring)
{
	u32 reset_mask = si_gpu_check_soft_reset(rdev);

	if (!(reset_mask & (RADEON_RESET_GFX |
			    RADEON_RESET_COMPUTE |
			    RADEON_RESET_CP))) {
		radeon_ring_lockup_update(ring);
		return false;
	}
	/* force CP activities */
	radeon_ring_force_activity(rdev, ring);
	return radeon_ring_test_lockup(rdev, ring);
}

/**
 * si_dma_is_lockup - Check if the DMA engine is locked up
 *
 * @rdev: radeon_device pointer
 * @ring: radeon_ring structure holding ring information
 *
 * Check if the async DMA engine is locked up.
 * Returns true if the engine appears to be locked up, false if not.
 */
bool si_dma_is_lockup(struct radeon_device *rdev, struct radeon_ring *ring)
{
	u32 reset_mask = si_gpu_check_soft_reset(rdev);
	u32 mask;

	if (ring->idx == R600_RING_TYPE_DMA_INDEX)
		mask = RADEON_RESET_DMA;
	else
		mask = RADEON_RESET_DMA1;

	if (!(reset_mask & mask)) {
		radeon_ring_lockup_update(ring);
		return false;
	}
	/* force ring activities */
	radeon_ring_force_activity(rdev, ring);
	return radeon_ring_test_lockup(rdev, ring);
}

/* MC */
static void si_mc_program(struct radeon_device *rdev)
{
	struct evergreen_mc_save save;
	u32 tmp;
	int i, j;

	/* Initialize HDP */
	for (i = 0, j = 0; i < 32; i++, j += 0x18) {
		WREG32((0x2c14 + j), 0x00000000);
		WREG32((0x2c18 + j), 0x00000000);
		WREG32((0x2c1c + j), 0x00000000);
		WREG32((0x2c20 + j), 0x00000000);
		WREG32((0x2c24 + j), 0x00000000);
	}
	WREG32(HDP_REG_COHERENCY_FLUSH_CNTL, 0);

	evergreen_mc_stop(rdev, &save);
	if (radeon_mc_wait_for_idle(rdev)) {
		dev_warn(rdev->dev, "Wait for MC idle timedout !\n");
	}
	if (!ASIC_IS_NODCE(rdev))
		/* Lockout access through VGA aperture*/
		WREG32(VGA_HDP_CONTROL, VGA_MEMORY_DISABLE);
	/* Update configuration */
	WREG32(MC_VM_SYSTEM_APERTURE_LOW_ADDR,
	       rdev->mc.vram_start >> 12);
	WREG32(MC_VM_SYSTEM_APERTURE_HIGH_ADDR,
	       rdev->mc.vram_end >> 12);
	WREG32(MC_VM_SYSTEM_APERTURE_DEFAULT_ADDR,
	       rdev->vram_scratch.gpu_addr >> 12);
	tmp = ((rdev->mc.vram_end >> 24) & 0xFFFF) << 16;
	tmp |= ((rdev->mc.vram_start >> 24) & 0xFFFF);
	WREG32(MC_VM_FB_LOCATION, tmp);
	/* XXX double check these! */
	WREG32(HDP_NONSURFACE_BASE, (rdev->mc.vram_start >> 8));
	WREG32(HDP_NONSURFACE_INFO, (2 << 7) | (1 << 30));
	WREG32(HDP_NONSURFACE_SIZE, 0x3FFFFFFF);
	WREG32(MC_VM_AGP_BASE, 0);
	WREG32(MC_VM_AGP_TOP, 0x0FFFFFFF);
	WREG32(MC_VM_AGP_BOT, 0x0FFFFFFF);
	if (radeon_mc_wait_for_idle(rdev)) {
		dev_warn(rdev->dev, "Wait for MC idle timedout !\n");
	}
	evergreen_mc_resume(rdev, &save);
	if (!ASIC_IS_NODCE(rdev)) {
		/* we need to own VRAM, so turn off the VGA renderer here
		 * to stop it overwriting our objects */
		rv515_vga_render_disable(rdev);
	}
}

void si_vram_gtt_location(struct radeon_device *rdev,
			  struct radeon_mc *mc)
{
	if (mc->mc_vram_size > 0xFFC0000000ULL) {
		/* leave room for at least 1024M GTT */
		dev_warn(rdev->dev, "limiting VRAM\n");
		mc->real_vram_size = 0xFFC0000000ULL;
		mc->mc_vram_size = 0xFFC0000000ULL;
	}
	radeon_vram_location(rdev, &rdev->mc, 0);
	rdev->mc.gtt_base_align = 0;
	radeon_gtt_location(rdev, mc);
}

static int si_mc_init(struct radeon_device *rdev)
{
	u32 tmp;
	int chansize, numchan;

	/* Get VRAM informations */
	rdev->mc.vram_is_ddr = true;
	tmp = RREG32(MC_ARB_RAMCFG);
	if (tmp & CHANSIZE_OVERRIDE) {
		chansize = 16;
	} else if (tmp & CHANSIZE_MASK) {
		chansize = 64;
	} else {
		chansize = 32;
	}
	tmp = RREG32(MC_SHARED_CHMAP);
	switch ((tmp & NOOFCHAN_MASK) >> NOOFCHAN_SHIFT) {
	case 0:
	default:
		numchan = 1;
		break;
	case 1:
		numchan = 2;
		break;
	case 2:
		numchan = 4;
		break;
	case 3:
		numchan = 8;
		break;
	case 4:
		numchan = 3;
		break;
	case 5:
		numchan = 6;
		break;
	case 6:
		numchan = 10;
		break;
	case 7:
		numchan = 12;
		break;
	case 8:
		numchan = 16;
		break;
	}
	rdev->mc.vram_width = numchan * chansize;
	/* Could aper size report 0 ? */
	rdev->mc.aper_base = pci_resource_start(rdev->pdev, 0);
	rdev->mc.aper_size = pci_resource_len(rdev->pdev, 0);
	/* size in MB on si */
	rdev->mc.mc_vram_size = RREG32(CONFIG_MEMSIZE) * 1024ULL * 1024ULL;
	rdev->mc.real_vram_size = RREG32(CONFIG_MEMSIZE) * 1024ULL * 1024ULL;
	rdev->mc.visible_vram_size = rdev->mc.aper_size;
	si_vram_gtt_location(rdev, &rdev->mc);
	radeon_update_bandwidth_info(rdev);

	return 0;
}

/*
 * GART
 */
void si_pcie_gart_tlb_flush(struct radeon_device *rdev)
{
	/* flush hdp cache */
	WREG32(HDP_MEM_COHERENCY_FLUSH_CNTL, 0x1);

	/* bits 0-15 are the VM contexts0-15 */
	WREG32(VM_INVALIDATE_REQUEST, 1);
}

static int si_pcie_gart_enable(struct radeon_device *rdev)
{
	int r, i;

	if (rdev->gart.robj == NULL) {
		dev_err(rdev->dev, "No VRAM object for PCIE GART.\n");
		return -EINVAL;
	}
	r = radeon_gart_table_vram_pin(rdev);
	if (r)
		return r;
	radeon_gart_restore(rdev);
	/* Setup TLB control */
	WREG32(MC_VM_MX_L1_TLB_CNTL,
	       (0xA << 7) |
	       ENABLE_L1_TLB |
	       SYSTEM_ACCESS_MODE_NOT_IN_SYS |
	       ENABLE_ADVANCED_DRIVER_MODEL |
	       SYSTEM_APERTURE_UNMAPPED_ACCESS_PASS_THRU);
	/* Setup L2 cache */
	WREG32(VM_L2_CNTL, ENABLE_L2_CACHE |
	       ENABLE_L2_PTE_CACHE_LRU_UPDATE_BY_WRITE |
	       ENABLE_L2_PDE0_CACHE_LRU_UPDATE_BY_WRITE |
	       EFFECTIVE_L2_QUEUE_SIZE(7) |
	       CONTEXT1_IDENTITY_ACCESS_MODE(1));
	WREG32(VM_L2_CNTL2, INVALIDATE_ALL_L1_TLBS | INVALIDATE_L2_CACHE);
	WREG32(VM_L2_CNTL3, L2_CACHE_BIGK_ASSOCIATIVITY |
	       L2_CACHE_BIGK_FRAGMENT_SIZE(0));
	/* setup context0 */
	WREG32(VM_CONTEXT0_PAGE_TABLE_START_ADDR, rdev->mc.gtt_start >> 12);
	WREG32(VM_CONTEXT0_PAGE_TABLE_END_ADDR, rdev->mc.gtt_end >> 12);
	WREG32(VM_CONTEXT0_PAGE_TABLE_BASE_ADDR, rdev->gart.table_addr >> 12);
	WREG32(VM_CONTEXT0_PROTECTION_FAULT_DEFAULT_ADDR,
			(u32)(rdev->dummy_page.addr >> 12));
	WREG32(VM_CONTEXT0_CNTL2, 0);
	WREG32(VM_CONTEXT0_CNTL, (ENABLE_CONTEXT | PAGE_TABLE_DEPTH(0) |
				  RANGE_PROTECTION_FAULT_ENABLE_DEFAULT));

	WREG32(0x15D4, 0);
	WREG32(0x15D8, 0);
	WREG32(0x15DC, 0);

	/* empty context1-15 */
	/* set vm size, must be a multiple of 4 */
	WREG32(VM_CONTEXT1_PAGE_TABLE_START_ADDR, 0);
	WREG32(VM_CONTEXT1_PAGE_TABLE_END_ADDR, rdev->vm_manager.max_pfn);
	/* Assign the pt base to something valid for now; the pts used for
	 * the VMs are determined by the application and setup and assigned
	 * on the fly in the vm part of radeon_gart.c
	 */
	for (i = 1; i < 16; i++) {
		if (i < 8)
			WREG32(VM_CONTEXT0_PAGE_TABLE_BASE_ADDR + (i << 2),
			       rdev->gart.table_addr >> 12);
		else
			WREG32(VM_CONTEXT8_PAGE_TABLE_BASE_ADDR + ((i - 8) << 2),
			       rdev->gart.table_addr >> 12);
	}

	/* enable context1-15 */
	WREG32(VM_CONTEXT1_PROTECTION_FAULT_DEFAULT_ADDR,
	       (u32)(rdev->dummy_page.addr >> 12));
	WREG32(VM_CONTEXT1_CNTL2, 4);
	WREG32(VM_CONTEXT1_CNTL, ENABLE_CONTEXT | PAGE_TABLE_DEPTH(1) |
				RANGE_PROTECTION_FAULT_ENABLE_INTERRUPT |
				RANGE_PROTECTION_FAULT_ENABLE_DEFAULT |
				DUMMY_PAGE_PROTECTION_FAULT_ENABLE_INTERRUPT |
				DUMMY_PAGE_PROTECTION_FAULT_ENABLE_DEFAULT |
				PDE0_PROTECTION_FAULT_ENABLE_INTERRUPT |
				PDE0_PROTECTION_FAULT_ENABLE_DEFAULT |
				VALID_PROTECTION_FAULT_ENABLE_INTERRUPT |
				VALID_PROTECTION_FAULT_ENABLE_DEFAULT |
				READ_PROTECTION_FAULT_ENABLE_INTERRUPT |
				READ_PROTECTION_FAULT_ENABLE_DEFAULT |
				WRITE_PROTECTION_FAULT_ENABLE_INTERRUPT |
				WRITE_PROTECTION_FAULT_ENABLE_DEFAULT);

	si_pcie_gart_tlb_flush(rdev);
	DRM_INFO("PCIE GART of %uM enabled (table at 0x%016llX).\n",
		 (unsigned)(rdev->mc.gtt_size >> 20),
		 (unsigned long long)rdev->gart.table_addr);
	rdev->gart.ready = true;
	return 0;
}

static void si_pcie_gart_disable(struct radeon_device *rdev)
{
	/* Disable all tables */
	WREG32(VM_CONTEXT0_CNTL, 0);
	WREG32(VM_CONTEXT1_CNTL, 0);
	/* Setup TLB control */
	WREG32(MC_VM_MX_L1_TLB_CNTL, SYSTEM_ACCESS_MODE_NOT_IN_SYS |
	       SYSTEM_APERTURE_UNMAPPED_ACCESS_PASS_THRU);
	/* Setup L2 cache */
	WREG32(VM_L2_CNTL, ENABLE_L2_PTE_CACHE_LRU_UPDATE_BY_WRITE |
	       ENABLE_L2_PDE0_CACHE_LRU_UPDATE_BY_WRITE |
	       EFFECTIVE_L2_QUEUE_SIZE(7) |
	       CONTEXT1_IDENTITY_ACCESS_MODE(1));
	WREG32(VM_L2_CNTL2, 0);
	WREG32(VM_L2_CNTL3, L2_CACHE_BIGK_ASSOCIATIVITY |
	       L2_CACHE_BIGK_FRAGMENT_SIZE(0));
	radeon_gart_table_vram_unpin(rdev);
}

static void si_pcie_gart_fini(struct radeon_device *rdev)
{
	si_pcie_gart_disable(rdev);
	radeon_gart_table_vram_free(rdev);
	radeon_gart_fini(rdev);
}

/* vm parser */
static bool si_vm_reg_valid(u32 reg)
{
	/* context regs are fine */
	if (reg >= 0x28000)
		return true;

	/* check config regs */
	switch (reg) {
	case GRBM_GFX_INDEX:
	case CP_STRMOUT_CNTL:
	case VGT_VTX_VECT_EJECT_REG:
	case VGT_CACHE_INVALIDATION:
	case VGT_ESGS_RING_SIZE:
	case VGT_GSVS_RING_SIZE:
	case VGT_GS_VERTEX_REUSE:
	case VGT_PRIMITIVE_TYPE:
	case VGT_INDEX_TYPE:
	case VGT_NUM_INDICES:
	case VGT_NUM_INSTANCES:
	case VGT_TF_RING_SIZE:
	case VGT_HS_OFFCHIP_PARAM:
	case VGT_TF_MEMORY_BASE:
	case PA_CL_ENHANCE:
	case PA_SU_LINE_STIPPLE_VALUE:
	case PA_SC_LINE_STIPPLE_STATE:
	case PA_SC_ENHANCE:
	case SQC_CACHES:
	case SPI_STATIC_THREAD_MGMT_1:
	case SPI_STATIC_THREAD_MGMT_2:
	case SPI_STATIC_THREAD_MGMT_3:
	case SPI_PS_MAX_WAVE_ID:
	case SPI_CONFIG_CNTL:
	case SPI_CONFIG_CNTL_1:
	case TA_CNTL_AUX:
		return true;
	default:
		DRM_ERROR("Invalid register 0x%x in CS\n", reg);
		return false;
	}
}

static int si_vm_packet3_ce_check(struct radeon_device *rdev,
				  u32 *ib, struct radeon_cs_packet *pkt)
{
	switch (pkt->opcode) {
	case PACKET3_NOP:
	case PACKET3_SET_BASE:
	case PACKET3_SET_CE_DE_COUNTERS:
	case PACKET3_LOAD_CONST_RAM:
	case PACKET3_WRITE_CONST_RAM:
	case PACKET3_WRITE_CONST_RAM_OFFSET:
	case PACKET3_DUMP_CONST_RAM:
	case PACKET3_INCREMENT_CE_COUNTER:
	case PACKET3_WAIT_ON_DE_COUNTER:
	case PACKET3_CE_WRITE:
		break;
	default:
		DRM_ERROR("Invalid CE packet3: 0x%x\n", pkt->opcode);
		return -EINVAL;
	}
	return 0;
}

static int si_vm_packet3_gfx_check(struct radeon_device *rdev,
				   u32 *ib, struct radeon_cs_packet *pkt)
{
	u32 idx = pkt->idx + 1;
	u32 idx_value = ib[idx];
	u32 start_reg, end_reg, reg, i;
	u32 command, info;

	switch (pkt->opcode) {
	case PACKET3_NOP:
	case PACKET3_SET_BASE:
	case PACKET3_CLEAR_STATE:
	case PACKET3_INDEX_BUFFER_SIZE:
	case PACKET3_DISPATCH_DIRECT:
	case PACKET3_DISPATCH_INDIRECT:
	case PACKET3_ALLOC_GDS:
	case PACKET3_WRITE_GDS_RAM:
	case PACKET3_ATOMIC_GDS:
	case PACKET3_ATOMIC:
	case PACKET3_OCCLUSION_QUERY:
	case PACKET3_SET_PREDICATION:
	case PACKET3_COND_EXEC:
	case PACKET3_PRED_EXEC:
	case PACKET3_DRAW_INDIRECT:
	case PACKET3_DRAW_INDEX_INDIRECT:
	case PACKET3_INDEX_BASE:
	case PACKET3_DRAW_INDEX_2:
	case PACKET3_CONTEXT_CONTROL:
	case PACKET3_INDEX_TYPE:
	case PACKET3_DRAW_INDIRECT_MULTI:
	case PACKET3_DRAW_INDEX_AUTO:
	case PACKET3_DRAW_INDEX_IMMD:
	case PACKET3_NUM_INSTANCES:
	case PACKET3_DRAW_INDEX_MULTI_AUTO:
	case PACKET3_STRMOUT_BUFFER_UPDATE:
	case PACKET3_DRAW_INDEX_OFFSET_2:
	case PACKET3_DRAW_INDEX_MULTI_ELEMENT:
	case PACKET3_DRAW_INDEX_INDIRECT_MULTI:
	case PACKET3_MPEG_INDEX:
	case PACKET3_WAIT_REG_MEM:
	case PACKET3_MEM_WRITE:
	case PACKET3_PFP_SYNC_ME:
	case PACKET3_SURFACE_SYNC:
	case PACKET3_EVENT_WRITE:
	case PACKET3_EVENT_WRITE_EOP:
	case PACKET3_EVENT_WRITE_EOS:
	case PACKET3_SET_CONTEXT_REG:
	case PACKET3_SET_CONTEXT_REG_INDIRECT:
	case PACKET3_SET_SH_REG:
	case PACKET3_SET_SH_REG_OFFSET:
	case PACKET3_INCREMENT_DE_COUNTER:
	case PACKET3_WAIT_ON_CE_COUNTER:
	case PACKET3_WAIT_ON_AVAIL_BUFFER:
	case PACKET3_ME_WRITE:
		break;
	case PACKET3_COPY_DATA:
		if ((idx_value & 0xf00) == 0) {
			reg = ib[idx + 3] * 4;
			if (!si_vm_reg_valid(reg))
				return -EINVAL;
		}
		break;
	case PACKET3_WRITE_DATA:
		if ((idx_value & 0xf00) == 0) {
			start_reg = ib[idx + 1] * 4;
			if (idx_value & 0x10000) {
				if (!si_vm_reg_valid(start_reg))
					return -EINVAL;
			} else {
				for (i = 0; i < (pkt->count - 2); i++) {
					reg = start_reg + (4 * i);
					if (!si_vm_reg_valid(reg))
						return -EINVAL;
				}
			}
		}
		break;
	case PACKET3_COND_WRITE:
		if (idx_value & 0x100) {
			reg = ib[idx + 5] * 4;
			if (!si_vm_reg_valid(reg))
				return -EINVAL;
		}
		break;
	case PACKET3_COPY_DW:
		if (idx_value & 0x2) {
			reg = ib[idx + 3] * 4;
			if (!si_vm_reg_valid(reg))
				return -EINVAL;
		}
		break;
	case PACKET3_SET_CONFIG_REG:
		start_reg = (idx_value << 2) + PACKET3_SET_CONFIG_REG_START;
		end_reg = 4 * pkt->count + start_reg - 4;
		if ((start_reg < PACKET3_SET_CONFIG_REG_START) ||
		    (start_reg >= PACKET3_SET_CONFIG_REG_END) ||
		    (end_reg >= PACKET3_SET_CONFIG_REG_END)) {
			DRM_ERROR("bad PACKET3_SET_CONFIG_REG\n");
			return -EINVAL;
		}
		for (i = 0; i < pkt->count; i++) {
			reg = start_reg + (4 * i);
			if (!si_vm_reg_valid(reg))
				return -EINVAL;
		}
		break;
	case PACKET3_CP_DMA:
		command = ib[idx + 4];
		info = ib[idx + 1];
		if (command & PACKET3_CP_DMA_CMD_SAS) {
			/* src address space is register */
			if (((info & 0x60000000) >> 29) == 0) {
				start_reg = idx_value << 2;
				if (command & PACKET3_CP_DMA_CMD_SAIC) {
					reg = start_reg;
					if (!si_vm_reg_valid(reg)) {
						DRM_ERROR("CP DMA Bad SRC register\n");
						return -EINVAL;
					}
				} else {
					for (i = 0; i < (command & 0x1fffff); i++) {
						reg = start_reg + (4 * i);
						if (!si_vm_reg_valid(reg)) {
							DRM_ERROR("CP DMA Bad SRC register\n");
							return -EINVAL;
						}
					}
				}
			}
		}
		if (command & PACKET3_CP_DMA_CMD_DAS) {
			/* dst address space is register */
			if (((info & 0x00300000) >> 20) == 0) {
				start_reg = ib[idx + 2];
				if (command & PACKET3_CP_DMA_CMD_DAIC) {
					reg = start_reg;
					if (!si_vm_reg_valid(reg)) {
						DRM_ERROR("CP DMA Bad DST register\n");
						return -EINVAL;
					}
				} else {
					for (i = 0; i < (command & 0x1fffff); i++) {
						reg = start_reg + (4 * i);
						if (!si_vm_reg_valid(reg)) {
							DRM_ERROR("CP DMA Bad DST register\n");
							return -EINVAL;
						}
					}
				}
			}
		}
		break;
	default:
		DRM_ERROR("Invalid GFX packet3: 0x%x\n", pkt->opcode);
		return -EINVAL;
	}
	return 0;
}

static int si_vm_packet3_compute_check(struct radeon_device *rdev,
				       u32 *ib, struct radeon_cs_packet *pkt)
{
	u32 idx = pkt->idx + 1;
	u32 idx_value = ib[idx];
	u32 start_reg, reg, i;

	switch (pkt->opcode) {
	case PACKET3_NOP:
	case PACKET3_SET_BASE:
	case PACKET3_CLEAR_STATE:
	case PACKET3_DISPATCH_DIRECT:
	case PACKET3_DISPATCH_INDIRECT:
	case PACKET3_ALLOC_GDS:
	case PACKET3_WRITE_GDS_RAM:
	case PACKET3_ATOMIC_GDS:
	case PACKET3_ATOMIC:
	case PACKET3_OCCLUSION_QUERY:
	case PACKET3_SET_PREDICATION:
	case PACKET3_COND_EXEC:
	case PACKET3_PRED_EXEC:
	case PACKET3_CONTEXT_CONTROL:
	case PACKET3_STRMOUT_BUFFER_UPDATE:
	case PACKET3_WAIT_REG_MEM:
	case PACKET3_MEM_WRITE:
	case PACKET3_PFP_SYNC_ME:
	case PACKET3_SURFACE_SYNC:
	case PACKET3_EVENT_WRITE:
	case PACKET3_EVENT_WRITE_EOP:
	case PACKET3_EVENT_WRITE_EOS:
	case PACKET3_SET_CONTEXT_REG:
	case PACKET3_SET_CONTEXT_REG_INDIRECT:
	case PACKET3_SET_SH_REG:
	case PACKET3_SET_SH_REG_OFFSET:
	case PACKET3_INCREMENT_DE_COUNTER:
	case PACKET3_WAIT_ON_CE_COUNTER:
	case PACKET3_WAIT_ON_AVAIL_BUFFER:
	case PACKET3_ME_WRITE:
		break;
	case PACKET3_COPY_DATA:
		if ((idx_value & 0xf00) == 0) {
			reg = ib[idx + 3] * 4;
			if (!si_vm_reg_valid(reg))
				return -EINVAL;
		}
		break;
	case PACKET3_WRITE_DATA:
		if ((idx_value & 0xf00) == 0) {
			start_reg = ib[idx + 1] * 4;
			if (idx_value & 0x10000) {
				if (!si_vm_reg_valid(start_reg))
					return -EINVAL;
			} else {
				for (i = 0; i < (pkt->count - 2); i++) {
					reg = start_reg + (4 * i);
					if (!si_vm_reg_valid(reg))
						return -EINVAL;
				}
			}
		}
		break;
	case PACKET3_COND_WRITE:
		if (idx_value & 0x100) {
			reg = ib[idx + 5] * 4;
			if (!si_vm_reg_valid(reg))
				return -EINVAL;
		}
		break;
	case PACKET3_COPY_DW:
		if (idx_value & 0x2) {
			reg = ib[idx + 3] * 4;
			if (!si_vm_reg_valid(reg))
				return -EINVAL;
		}
		break;
	default:
		DRM_ERROR("Invalid Compute packet3: 0x%x\n", pkt->opcode);
		return -EINVAL;
	}
	return 0;
}

int si_ib_parse(struct radeon_device *rdev, struct radeon_ib *ib)
{
	int ret = 0;
	u32 idx = 0;
	struct radeon_cs_packet pkt;

	do {
		pkt.idx = idx;
		pkt.type = RADEON_CP_PACKET_GET_TYPE(ib->ptr[idx]);
		pkt.count = RADEON_CP_PACKET_GET_COUNT(ib->ptr[idx]);
		pkt.one_reg_wr = 0;
		switch (pkt.type) {
		case RADEON_PACKET_TYPE0:
			dev_err(rdev->dev, "Packet0 not allowed!\n");
			ret = -EINVAL;
			break;
		case RADEON_PACKET_TYPE2:
			idx += 1;
			break;
		case RADEON_PACKET_TYPE3:
			pkt.opcode = RADEON_CP_PACKET3_GET_OPCODE(ib->ptr[idx]);
			if (ib->is_const_ib)
				ret = si_vm_packet3_ce_check(rdev, ib->ptr, &pkt);
			else {
				switch (ib->ring) {
				case RADEON_RING_TYPE_GFX_INDEX:
					ret = si_vm_packet3_gfx_check(rdev, ib->ptr, &pkt);
					break;
				case CAYMAN_RING_TYPE_CP1_INDEX:
				case CAYMAN_RING_TYPE_CP2_INDEX:
					ret = si_vm_packet3_compute_check(rdev, ib->ptr, &pkt);
					break;
				default:
					dev_err(rdev->dev, "Non-PM4 ring %d !\n", ib->ring);
					ret = -EINVAL;
					break;
				}
			}
			idx += pkt.count + 2;
			break;
		default:
			dev_err(rdev->dev, "Unknown packet type %d !\n", pkt.type);
			ret = -EINVAL;
			break;
		}
		if (ret)
			break;
	} while (idx < ib->length_dw);

	return ret;
}

/*
 * vm
 */
int si_vm_init(struct radeon_device *rdev)
{
	/* number of VMs */
	rdev->vm_manager.nvm = 16;
	/* base offset of vram pages */
	rdev->vm_manager.vram_base_offset = 0;

	return 0;
}

void si_vm_fini(struct radeon_device *rdev)
{
}

/**
 * si_vm_decode_fault - print human readable fault info
 *
 * @rdev: radeon_device pointer
 * @status: VM_CONTEXT1_PROTECTION_FAULT_STATUS register value
 * @addr: VM_CONTEXT1_PROTECTION_FAULT_ADDR register value
 *
 * Print human readable fault information (SI).
 */
static void si_vm_decode_fault(struct radeon_device *rdev,
			       u32 status, u32 addr)
{
	u32 mc_id = (status & MEMORY_CLIENT_ID_MASK) >> MEMORY_CLIENT_ID_SHIFT;
	u32 vmid = (status & FAULT_VMID_MASK) >> FAULT_VMID_SHIFT;
	u32 protections = (status & PROTECTIONS_MASK) >> PROTECTIONS_SHIFT;
	char *block;

	if (rdev->family == CHIP_TAHITI) {
		switch (mc_id) {
		case 160:
		case 144:
		case 96:
		case 80:
		case 224:
		case 208:
		case 32:
		case 16:
			block = "CB";
			break;
		case 161:
		case 145:
		case 97:
		case 81:
		case 225:
		case 209:
		case 33:
		case 17:
			block = "CB_FMASK";
			break;
		case 162:
		case 146:
		case 98:
		case 82:
		case 226:
		case 210:
		case 34:
		case 18:
			block = "CB_CMASK";
			break;
		case 163:
		case 147:
		case 99:
		case 83:
		case 227:
		case 211:
		case 35:
		case 19:
			block = "CB_IMMED";
			break;
		case 164:
		case 148:
		case 100:
		case 84:
		case 228:
		case 212:
		case 36:
		case 20:
			block = "DB";
			break;
		case 165:
		case 149:
		case 101:
		case 85:
		case 229:
		case 213:
		case 37:
		case 21:
			block = "DB_HTILE";
			break;
		case 167:
		case 151:
		case 103:
		case 87:
		case 231:
		case 215:
		case 39:
		case 23:
			block = "DB_STEN";
			break;
		case 72:
		case 68:
		case 64:
		case 8:
		case 4:
		case 0:
		case 136:
		case 132:
		case 128:
		case 200:
		case 196:
		case 192:
			block = "TC";
			break;
		case 112:
		case 48:
			block = "CP";
			break;
		case 49:
		case 177:
		case 50:
		case 178:
			block = "SH";
			break;
		case 53:
		case 190:
			block = "VGT";
			break;
		case 117:
			block = "IH";
			break;
		case 51:
		case 115:
			block = "RLC";
			break;
		case 119:
		case 183:
			block = "DMA0";
			break;
		case 61:
			block = "DMA1";
			break;
		case 248:
		case 120:
			block = "HDP";
			break;
		default:
			block = "unknown";
			break;
		}
	} else {
		switch (mc_id) {
		case 32:
		case 16:
		case 96:
		case 80:
		case 160:
		case 144:
		case 224:
		case 208:
			block = "CB";
			break;
		case 33:
		case 17:
		case 97:
		case 81:
		case 161:
		case 145:
		case 225:
		case 209:
			block = "CB_FMASK";
			break;
		case 34:
		case 18:
		case 98:
		case 82:
		case 162:
		case 146:
		case 226:
		case 210:
			block = "CB_CMASK";
			break;
		case 35:
		case 19:
		case 99:
		case 83:
		case 163:
		case 147:
		case 227:
		case 211:
			block = "CB_IMMED";
			break;
		case 36:
		case 20:
		case 100:
		case 84:
		case 164:
		case 148:
		case 228:
		case 212:
			block = "DB";
			break;
		case 37:
		case 21:
		case 101:
		case 85:
		case 165:
		case 149:
		case 229:
		case 213:
			block = "DB_HTILE";
			break;
		case 39:
		case 23:
		case 103:
		case 87:
		case 167:
		case 151:
		case 231:
		case 215:
			block = "DB_STEN";
			break;
		case 72:
		case 68:
		case 8:
		case 4:
		case 136:
		case 132:
		case 200:
		case 196:
			block = "TC";
			break;
		case 112:
		case 48:
			block = "CP";
			break;
		case 49:
		case 177:
		case 50:
		case 178:
			block = "SH";
			break;
		case 53:
			block = "VGT";
			break;
		case 117:
			block = "IH";
			break;
		case 51:
		case 115:
			block = "RLC";
			break;
		case 119:
		case 183:
			block = "DMA0";
			break;
		case 61:
			block = "DMA1";
			break;
		case 248:
		case 120:
			block = "HDP";
			break;
		default:
			block = "unknown";
			break;
		}
	}

	printk("VM fault (0x%02x, vmid %d) at page %u, %s from %s (%d)\n",
	       protections, vmid, addr,
	       (status & MEMORY_CLIENT_RW_MASK) ? "write" : "read",
	       block, mc_id);
}

/**
 * si_vm_set_page - update the page tables using the CP
 *
 * @rdev: radeon_device pointer
 * @ib: indirect buffer to fill with commands
 * @pe: addr of the page entry
 * @addr: dst addr to write into pe
 * @count: number of page entries to update
 * @incr: increase next addr by incr bytes
 * @flags: access flags
 *
 * Update the page tables using the CP (SI).
 */
void si_vm_set_page(struct radeon_device *rdev,
		    struct radeon_ib *ib,
		    uint64_t pe,
		    uint64_t addr, unsigned count,
		    uint32_t incr, uint32_t flags)
{
	uint32_t r600_flags = cayman_vm_page_flags(rdev, flags);
	uint64_t value;
	unsigned ndw;

	if (rdev->asic->vm.pt_ring_index == RADEON_RING_TYPE_GFX_INDEX) {
		while (count) {
			ndw = 2 + count * 2;
			if (ndw > 0x3FFE)
				ndw = 0x3FFE;

			ib->ptr[ib->length_dw++] = PACKET3(PACKET3_WRITE_DATA, ndw);
			ib->ptr[ib->length_dw++] = (WRITE_DATA_ENGINE_SEL(0) |
					WRITE_DATA_DST_SEL(1));
			ib->ptr[ib->length_dw++] = pe;
			ib->ptr[ib->length_dw++] = upper_32_bits(pe);
			for (; ndw > 2; ndw -= 2, --count, pe += 8) {
				if (flags & RADEON_VM_PAGE_SYSTEM) {
					value = radeon_vm_map_gart(rdev, addr);
					value &= 0xFFFFFFFFFFFFF000ULL;
				} else if (flags & RADEON_VM_PAGE_VALID) {
					value = addr;
				} else {
					value = 0;
				}
				addr += incr;
				value |= r600_flags;
				ib->ptr[ib->length_dw++] = value;
				ib->ptr[ib->length_dw++] = upper_32_bits(value);
			}
		}
	} else {
		/* DMA */
		if (flags & RADEON_VM_PAGE_SYSTEM) {
			while (count) {
				ndw = count * 2;
				if (ndw > 0xFFFFE)
					ndw = 0xFFFFE;

				/* for non-physically contiguous pages (system) */
				ib->ptr[ib->length_dw++] = DMA_PACKET(DMA_PACKET_WRITE, 0, 0, 0, ndw);
				ib->ptr[ib->length_dw++] = pe;
				ib->ptr[ib->length_dw++] = upper_32_bits(pe) & 0xff;
				for (; ndw > 0; ndw -= 2, --count, pe += 8) {
					if (flags & RADEON_VM_PAGE_SYSTEM) {
						value = radeon_vm_map_gart(rdev, addr);
						value &= 0xFFFFFFFFFFFFF000ULL;
					} else if (flags & RADEON_VM_PAGE_VALID) {
						value = addr;
					} else {
						value = 0;
					}
					addr += incr;
					value |= r600_flags;
					ib->ptr[ib->length_dw++] = value;
					ib->ptr[ib->length_dw++] = upper_32_bits(value);
				}
			}
		} else {
			while (count) {
				ndw = count * 2;
				if (ndw > 0xFFFFE)
					ndw = 0xFFFFE;

				if (flags & RADEON_VM_PAGE_VALID)
					value = addr;
				else
					value = 0;
				/* for physically contiguous pages (vram) */
				ib->ptr[ib->length_dw++] = DMA_PTE_PDE_PACKET(ndw);
				ib->ptr[ib->length_dw++] = pe; /* dst addr */
				ib->ptr[ib->length_dw++] = upper_32_bits(pe) & 0xff;
				ib->ptr[ib->length_dw++] = r600_flags; /* mask */
				ib->ptr[ib->length_dw++] = 0;
				ib->ptr[ib->length_dw++] = value; /* value */
				ib->ptr[ib->length_dw++] = upper_32_bits(value);
				ib->ptr[ib->length_dw++] = incr; /* increment size */
				ib->ptr[ib->length_dw++] = 0;
				pe += ndw * 4;
				addr += (ndw / 2) * incr;
				count -= ndw / 2;
			}
		}
		while (ib->length_dw & 0x7)
			ib->ptr[ib->length_dw++] = DMA_PACKET(DMA_PACKET_NOP, 0, 0, 0, 0);
	}
}

void si_vm_flush(struct radeon_device *rdev, int ridx, struct radeon_vm *vm)
{
	struct radeon_ring *ring = &rdev->ring[ridx];

	if (vm == NULL)
		return;

	/* write new base address */
	radeon_ring_write(ring, PACKET3(PACKET3_WRITE_DATA, 3));
	radeon_ring_write(ring, (WRITE_DATA_ENGINE_SEL(0) |
				 WRITE_DATA_DST_SEL(0)));

	if (vm->id < 8) {
		radeon_ring_write(ring,
				  (VM_CONTEXT0_PAGE_TABLE_BASE_ADDR + (vm->id << 2)) >> 2);
	} else {
		radeon_ring_write(ring,
				  (VM_CONTEXT8_PAGE_TABLE_BASE_ADDR + ((vm->id - 8) << 2)) >> 2);
	}
	radeon_ring_write(ring, 0);
	radeon_ring_write(ring, vm->pd_gpu_addr >> 12);

	/* flush hdp cache */
	radeon_ring_write(ring, PACKET3(PACKET3_WRITE_DATA, 3));
	radeon_ring_write(ring, (WRITE_DATA_ENGINE_SEL(0) |
				 WRITE_DATA_DST_SEL(0)));
	radeon_ring_write(ring, HDP_MEM_COHERENCY_FLUSH_CNTL >> 2);
	radeon_ring_write(ring, 0);
	radeon_ring_write(ring, 0x1);

	/* bits 0-15 are the VM contexts0-15 */
	radeon_ring_write(ring, PACKET3(PACKET3_WRITE_DATA, 3));
	radeon_ring_write(ring, (WRITE_DATA_ENGINE_SEL(0) |
				 WRITE_DATA_DST_SEL(0)));
	radeon_ring_write(ring, VM_INVALIDATE_REQUEST >> 2);
	radeon_ring_write(ring, 0);
	radeon_ring_write(ring, 1 << vm->id);

	/* sync PFP to ME, otherwise we might get invalid PFP reads */
	radeon_ring_write(ring, PACKET3(PACKET3_PFP_SYNC_ME, 0));
	radeon_ring_write(ring, 0x0);
}

void si_dma_vm_flush(struct radeon_device *rdev, int ridx, struct radeon_vm *vm)
{
	struct radeon_ring *ring = &rdev->ring[ridx];

	if (vm == NULL)
		return;

	radeon_ring_write(ring, DMA_PACKET(DMA_PACKET_SRBM_WRITE, 0, 0, 0, 0));
	if (vm->id < 8) {
		radeon_ring_write(ring, (0xf << 16) | ((VM_CONTEXT0_PAGE_TABLE_BASE_ADDR + (vm->id << 2)) >> 2));
	} else {
		radeon_ring_write(ring, (0xf << 16) | ((VM_CONTEXT8_PAGE_TABLE_BASE_ADDR + ((vm->id - 8) << 2)) >> 2));
	}
	radeon_ring_write(ring, vm->pd_gpu_addr >> 12);

	/* flush hdp cache */
	radeon_ring_write(ring, DMA_PACKET(DMA_PACKET_SRBM_WRITE, 0, 0, 0, 0));
	radeon_ring_write(ring, (0xf << 16) | (HDP_MEM_COHERENCY_FLUSH_CNTL >> 2));
	radeon_ring_write(ring, 1);

	/* bits 0-7 are the VM contexts0-7 */
	radeon_ring_write(ring, DMA_PACKET(DMA_PACKET_SRBM_WRITE, 0, 0, 0, 0));
	radeon_ring_write(ring, (0xf << 16) | (VM_INVALIDATE_REQUEST >> 2));
	radeon_ring_write(ring, 1 << vm->id);
}

/*
 *  Power and clock gating
 */
static void si_wait_for_rlc_serdes(struct radeon_device *rdev)
{
	int i;

	for (i = 0; i < rdev->usec_timeout; i++) {
		if (RREG32(RLC_SERDES_MASTER_BUSY_0) == 0)
			break;
		udelay(1);
	}

	for (i = 0; i < rdev->usec_timeout; i++) {
		if (RREG32(RLC_SERDES_MASTER_BUSY_1) == 0)
			break;
		udelay(1);
	}
}

static void si_enable_gui_idle_interrupt(struct radeon_device *rdev,
					 bool enable)
{
	u32 tmp = RREG32(CP_INT_CNTL_RING0);
	u32 mask;
	int i;

	if (enable)
		tmp |= (CNTX_BUSY_INT_ENABLE | CNTX_EMPTY_INT_ENABLE);
	else
		tmp &= ~(CNTX_BUSY_INT_ENABLE | CNTX_EMPTY_INT_ENABLE);
	WREG32(CP_INT_CNTL_RING0, tmp);

	if (!enable) {
		/* read a gfx register */
		tmp = RREG32(DB_DEPTH_INFO);

		mask = RLC_BUSY_STATUS | GFX_POWER_STATUS | GFX_CLOCK_STATUS | GFX_LS_STATUS;
		for (i = 0; i < rdev->usec_timeout; i++) {
			if ((RREG32(RLC_STAT) & mask) == (GFX_CLOCK_STATUS | GFX_POWER_STATUS))
				break;
			udelay(1);
		}
	}
}

static void si_set_uvd_dcm(struct radeon_device *rdev,
			   bool sw_mode)
{
	u32 tmp, tmp2;

	tmp = RREG32(UVD_CGC_CTRL);
	tmp &= ~(CLK_OD_MASK | CG_DT_MASK);
	tmp |= DCM | CG_DT(1) | CLK_OD(4);

	if (sw_mode) {
		tmp &= ~0x7ffff800;
		tmp2 = DYN_OR_EN | DYN_RR_EN | G_DIV_ID(7);
	} else {
		tmp |= 0x7ffff800;
		tmp2 = 0;
	}

	WREG32(UVD_CGC_CTRL, tmp);
	WREG32_UVD_CTX(UVD_CGC_CTRL2, tmp2);
}

static void si_init_uvd_internal_cg(struct radeon_device *rdev)
{
	bool hw_mode = true;

	if (hw_mode) {
		si_set_uvd_dcm(rdev, false);
	} else {
		u32 tmp = RREG32(UVD_CGC_CTRL);
		tmp &= ~DCM;
		WREG32(UVD_CGC_CTRL, tmp);
	}
}

static u32 si_halt_rlc(struct radeon_device *rdev)
{
	u32 data, orig;

	orig = data = RREG32(RLC_CNTL);

	if (data & RLC_ENABLE) {
		data &= ~RLC_ENABLE;
		WREG32(RLC_CNTL, data);

		si_wait_for_rlc_serdes(rdev);
	}

	return orig;
}

static void si_update_rlc(struct radeon_device *rdev, u32 rlc)
{
	u32 tmp;

	tmp = RREG32(RLC_CNTL);
	if (tmp != rlc)
		WREG32(RLC_CNTL, rlc);
}

static void si_enable_dma_pg(struct radeon_device *rdev, bool enable)
{
	u32 data, orig;

	orig = data = RREG32(DMA_PG);
	if (enable)
		data |= PG_CNTL_ENABLE;
	else
		data &= ~PG_CNTL_ENABLE;
	if (orig != data)
		WREG32(DMA_PG, data);
}

static void si_init_dma_pg(struct radeon_device *rdev)
{
	u32 tmp;

	WREG32(DMA_PGFSM_WRITE,  0x00002000);
	WREG32(DMA_PGFSM_CONFIG, 0x100010ff);

	for (tmp = 0; tmp < 5; tmp++)
		WREG32(DMA_PGFSM_WRITE, 0);
}

static void si_enable_gfx_cgpg(struct radeon_device *rdev,
			       bool enable)
{
	u32 tmp;

	if (enable) {
		tmp = RLC_PUD(0x10) | RLC_PDD(0x10) | RLC_TTPD(0x10) | RLC_MSD(0x10);
		WREG32(RLC_TTOP_D, tmp);

		tmp = RREG32(RLC_PG_CNTL);
		tmp |= GFX_PG_ENABLE;
		WREG32(RLC_PG_CNTL, tmp);

		tmp = RREG32(RLC_AUTO_PG_CTRL);
		tmp |= AUTO_PG_EN;
		WREG32(RLC_AUTO_PG_CTRL, tmp);
	} else {
		tmp = RREG32(RLC_AUTO_PG_CTRL);
		tmp &= ~AUTO_PG_EN;
		WREG32(RLC_AUTO_PG_CTRL, tmp);

		tmp = RREG32(DB_RENDER_CONTROL);
	}
}

static void si_init_gfx_cgpg(struct radeon_device *rdev)
{
	u32 tmp;

	WREG32(RLC_SAVE_AND_RESTORE_BASE, rdev->rlc.save_restore_gpu_addr >> 8);

	tmp = RREG32(RLC_PG_CNTL);
	tmp |= GFX_PG_SRC;
	WREG32(RLC_PG_CNTL, tmp);

	WREG32(RLC_CLEAR_STATE_RESTORE_BASE, rdev->rlc.clear_state_gpu_addr >> 8);

	tmp = RREG32(RLC_AUTO_PG_CTRL);

	tmp &= ~GRBM_REG_SGIT_MASK;
	tmp |= GRBM_REG_SGIT(0x700);
	tmp &= ~PG_AFTER_GRBM_REG_ST_MASK;
	WREG32(RLC_AUTO_PG_CTRL, tmp);
}

static u32 si_get_cu_active_bitmap(struct radeon_device *rdev, u32 se, u32 sh)
{
	u32 mask = 0, tmp, tmp1;
	int i;

	si_select_se_sh(rdev, se, sh);
	tmp = RREG32(CC_GC_SHADER_ARRAY_CONFIG);
	tmp1 = RREG32(GC_USER_SHADER_ARRAY_CONFIG);
	si_select_se_sh(rdev, 0xffffffff, 0xffffffff);

	tmp &= 0xffff0000;

	tmp |= tmp1;
	tmp >>= 16;

	for (i = 0; i < rdev->config.si.max_cu_per_sh; i ++) {
		mask <<= 1;
		mask |= 1;
	}

	return (~tmp) & mask;
}

static void si_init_ao_cu_mask(struct radeon_device *rdev)
{
	u32 i, j, k, active_cu_number = 0;
	u32 mask, counter, cu_bitmap;
	u32 tmp = 0;

	for (i = 0; i < rdev->config.si.max_shader_engines; i++) {
		for (j = 0; j < rdev->config.si.max_sh_per_se; j++) {
			mask = 1;
			cu_bitmap = 0;
			counter  = 0;
			for (k = 0; k < rdev->config.si.max_cu_per_sh; k++) {
				if (si_get_cu_active_bitmap(rdev, i, j) & mask) {
					if (counter < 2)
						cu_bitmap |= mask;
					counter++;
				}
				mask <<= 1;
			}

			active_cu_number += counter;
			tmp |= (cu_bitmap << (i * 16 + j * 8));
		}
	}

	WREG32(RLC_PG_AO_CU_MASK, tmp);

	tmp = RREG32(RLC_MAX_PG_CU);
	tmp &= ~MAX_PU_CU_MASK;
	tmp |= MAX_PU_CU(active_cu_number);
	WREG32(RLC_MAX_PG_CU, tmp);
}

static void si_enable_cgcg(struct radeon_device *rdev,
			   bool enable)
{
	u32 data, orig, tmp;

	orig = data = RREG32(RLC_CGCG_CGLS_CTRL);

	si_enable_gui_idle_interrupt(rdev, enable);

	if (enable) {
		WREG32(RLC_GCPM_GENERAL_3, 0x00000080);

		tmp = si_halt_rlc(rdev);

		WREG32(RLC_SERDES_WR_MASTER_MASK_0, 0xffffffff);
		WREG32(RLC_SERDES_WR_MASTER_MASK_1, 0xffffffff);
		WREG32(RLC_SERDES_WR_CTRL, 0x00b000ff);

		si_wait_for_rlc_serdes(rdev);

		si_update_rlc(rdev, tmp);

		WREG32(RLC_SERDES_WR_CTRL, 0x007000ff);

		data |= CGCG_EN | CGLS_EN;
	} else {
		RREG32(CB_CGTT_SCLK_CTRL);
		RREG32(CB_CGTT_SCLK_CTRL);
		RREG32(CB_CGTT_SCLK_CTRL);
		RREG32(CB_CGTT_SCLK_CTRL);

		data &= ~(CGCG_EN | CGLS_EN);
	}

	if (orig != data)
		WREG32(RLC_CGCG_CGLS_CTRL, data);
}

static void si_enable_mgcg(struct radeon_device *rdev,
			   bool enable)
{
	u32 data, orig, tmp = 0;

	if (enable) {
		orig = data = RREG32(CGTS_SM_CTRL_REG);
		data = 0x96940200;
		if (orig != data)
			WREG32(CGTS_SM_CTRL_REG, data);

		orig = data = RREG32(CP_MEM_SLP_CNTL);
		data |= CP_MEM_LS_EN;
		if (orig != data)
			WREG32(CP_MEM_SLP_CNTL, data);

		orig = data = RREG32(RLC_CGTT_MGCG_OVERRIDE);
		data &= 0xffffffc0;
		if (orig != data)
			WREG32(RLC_CGTT_MGCG_OVERRIDE, data);

		tmp = si_halt_rlc(rdev);

		WREG32(RLC_SERDES_WR_MASTER_MASK_0, 0xffffffff);
		WREG32(RLC_SERDES_WR_MASTER_MASK_1, 0xffffffff);
		WREG32(RLC_SERDES_WR_CTRL, 0x00d000ff);

		si_update_rlc(rdev, tmp);
	} else {
		orig = data = RREG32(RLC_CGTT_MGCG_OVERRIDE);
		data |= 0x00000003;
		if (orig != data)
			WREG32(RLC_CGTT_MGCG_OVERRIDE, data);

		data = RREG32(CP_MEM_SLP_CNTL);
		if (data & CP_MEM_LS_EN) {
			data &= ~CP_MEM_LS_EN;
			WREG32(CP_MEM_SLP_CNTL, data);
		}
		orig = data = RREG32(CGTS_SM_CTRL_REG);
		data |= LS_OVERRIDE | OVERRIDE;
		if (orig != data)
			WREG32(CGTS_SM_CTRL_REG, data);

		tmp = si_halt_rlc(rdev);

		WREG32(RLC_SERDES_WR_MASTER_MASK_0, 0xffffffff);
		WREG32(RLC_SERDES_WR_MASTER_MASK_1, 0xffffffff);
		WREG32(RLC_SERDES_WR_CTRL, 0x00e000ff);

		si_update_rlc(rdev, tmp);
	}
}

static void si_enable_uvd_mgcg(struct radeon_device *rdev,
			       bool enable)
{
	u32 orig, data, tmp;

	if (enable) {
		tmp = RREG32_UVD_CTX(UVD_CGC_MEM_CTRL);
		tmp |= 0x3fff;
		WREG32_UVD_CTX(UVD_CGC_MEM_CTRL, tmp);

		orig = data = RREG32(UVD_CGC_CTRL);
		data |= DCM;
		if (orig != data)
			WREG32(UVD_CGC_CTRL, data);

		WREG32_SMC(SMC_CG_IND_START + CG_CGTT_LOCAL_0, 0);
		WREG32_SMC(SMC_CG_IND_START + CG_CGTT_LOCAL_1, 0);
	} else {
		tmp = RREG32_UVD_CTX(UVD_CGC_MEM_CTRL);
		tmp &= ~0x3fff;
		WREG32_UVD_CTX(UVD_CGC_MEM_CTRL, tmp);

		orig = data = RREG32(UVD_CGC_CTRL);
		data &= ~DCM;
		if (orig != data)
			WREG32(UVD_CGC_CTRL, data);

		WREG32_SMC(SMC_CG_IND_START + CG_CGTT_LOCAL_0, 0xffffffff);
		WREG32_SMC(SMC_CG_IND_START + CG_CGTT_LOCAL_1, 0xffffffff);
	}
}

static const u32 mc_cg_registers[] =
{
	MC_HUB_MISC_HUB_CG,
	MC_HUB_MISC_SIP_CG,
	MC_HUB_MISC_VM_CG,
	MC_XPB_CLK_GAT,
	ATC_MISC_CG,
	MC_CITF_MISC_WR_CG,
	MC_CITF_MISC_RD_CG,
	MC_CITF_MISC_VM_CG,
	VM_L2_CG,
};

static void si_enable_mc_ls(struct radeon_device *rdev,
			    bool enable)
{
	int i;
	u32 orig, data;

	for (i = 0; i < ARRAY_SIZE(mc_cg_registers); i++) {
		orig = data = RREG32(mc_cg_registers[i]);
		if (enable)
			data |= MC_LS_ENABLE;
		else
			data &= ~MC_LS_ENABLE;
		if (data != orig)
			WREG32(mc_cg_registers[i], data);
	}
}


static void si_init_cg(struct radeon_device *rdev)
{
<<<<<<< HEAD
	bool has_uvd = true;

	si_enable_mgcg(rdev, true);
	si_enable_cgcg(rdev, true);
	/* disable MC LS on Tahiti */
	if (rdev->family == CHIP_TAHITI)
		si_enable_mc_ls(rdev, false);
	if (has_uvd) {
=======
	si_enable_mgcg(rdev, true);
	si_enable_cgcg(rdev, false);
	/* disable MC LS on Tahiti */
	if (rdev->family == CHIP_TAHITI)
		si_enable_mc_ls(rdev, false);
	if (rdev->has_uvd) {
>>>>>>> bb78a92f
		si_enable_uvd_mgcg(rdev, true);
		si_init_uvd_internal_cg(rdev);
	}
}

static void si_fini_cg(struct radeon_device *rdev)
{
<<<<<<< HEAD
	bool has_uvd = true;

	if (has_uvd)
=======
	if (rdev->has_uvd)
>>>>>>> bb78a92f
		si_enable_uvd_mgcg(rdev, false);
	si_enable_cgcg(rdev, false);
	si_enable_mgcg(rdev, false);
}

static void si_init_pg(struct radeon_device *rdev)
{
	bool has_pg = false;
<<<<<<< HEAD

	/* only cape verde supports PG */
	if (rdev->family == CHIP_VERDE)
		has_pg = true;

=======
#if 0
	/* only cape verde supports PG */
	if (rdev->family == CHIP_VERDE)
		has_pg = true;
#endif
>>>>>>> bb78a92f
	if (has_pg) {
		si_init_ao_cu_mask(rdev);
		si_init_dma_pg(rdev);
		si_enable_dma_pg(rdev, true);
		si_init_gfx_cgpg(rdev);
		si_enable_gfx_cgpg(rdev, true);
	} else {
		WREG32(RLC_SAVE_AND_RESTORE_BASE, rdev->rlc.save_restore_gpu_addr >> 8);
		WREG32(RLC_CLEAR_STATE_RESTORE_BASE, rdev->rlc.clear_state_gpu_addr >> 8);
	}
}

static void si_fini_pg(struct radeon_device *rdev)
{
	bool has_pg = false;

	/* only cape verde supports PG */
	if (rdev->family == CHIP_VERDE)
		has_pg = true;

	if (has_pg) {
		si_enable_dma_pg(rdev, false);
		si_enable_gfx_cgpg(rdev, false);
	}
}

/*
 * RLC
 */
void si_rlc_fini(struct radeon_device *rdev)
{
	int r;

	/* save restore block */
	if (rdev->rlc.save_restore_obj) {
		r = radeon_bo_reserve(rdev->rlc.save_restore_obj, false);
		if (unlikely(r != 0))
			dev_warn(rdev->dev, "(%d) reserve RLC sr bo failed\n", r);
		radeon_bo_unpin(rdev->rlc.save_restore_obj);
		radeon_bo_unreserve(rdev->rlc.save_restore_obj);

		radeon_bo_unref(&rdev->rlc.save_restore_obj);
		rdev->rlc.save_restore_obj = NULL;
	}

	/* clear state block */
	if (rdev->rlc.clear_state_obj) {
		r = radeon_bo_reserve(rdev->rlc.clear_state_obj, false);
		if (unlikely(r != 0))
			dev_warn(rdev->dev, "(%d) reserve RLC c bo failed\n", r);
		radeon_bo_unpin(rdev->rlc.clear_state_obj);
		radeon_bo_unreserve(rdev->rlc.clear_state_obj);

		radeon_bo_unref(&rdev->rlc.clear_state_obj);
		rdev->rlc.clear_state_obj = NULL;
	}
}

#define RLC_CLEAR_STATE_END_MARKER          0x00000001

int si_rlc_init(struct radeon_device *rdev)
{
	volatile u32 *dst_ptr;
	u32 dws, data, i, j, k, reg_num;
	u32 reg_list_num, reg_list_hdr_blk_index, reg_list_blk_index;
	u64 reg_list_mc_addr;
	const struct cs_section_def *cs_data = si_cs_data;
	int r;

	/* save restore block */
	if (rdev->rlc.save_restore_obj == NULL) {
		r = radeon_bo_create(rdev, RADEON_GPU_PAGE_SIZE, PAGE_SIZE, true,
				     RADEON_GEM_DOMAIN_VRAM, NULL,
				     &rdev->rlc.save_restore_obj);
		if (r) {
			dev_warn(rdev->dev, "(%d) create RLC sr bo failed\n", r);
			return r;
		}
	}

	r = radeon_bo_reserve(rdev->rlc.save_restore_obj, false);
	if (unlikely(r != 0)) {
		si_rlc_fini(rdev);
		return r;
	}
	r = radeon_bo_pin(rdev->rlc.save_restore_obj, RADEON_GEM_DOMAIN_VRAM,
			  &rdev->rlc.save_restore_gpu_addr);
	if (r) {
		radeon_bo_unreserve(rdev->rlc.save_restore_obj);
		dev_warn(rdev->dev, "(%d) pin RLC sr bo failed\n", r);
		si_rlc_fini(rdev);
		return r;
	}

	if (rdev->family == CHIP_VERDE) {
		r = radeon_bo_kmap(rdev->rlc.save_restore_obj, (void **)&rdev->rlc.sr_ptr);
		if (r) {
			dev_warn(rdev->dev, "(%d) map RLC sr bo failed\n", r);
			si_rlc_fini(rdev);
		return r;
		}
		/* write the sr buffer */
		dst_ptr = rdev->rlc.sr_ptr;
		for (i = 0; i < ARRAY_SIZE(verde_rlc_save_restore_register_list); i++) {
			dst_ptr[i] = verde_rlc_save_restore_register_list[i];
		}
		radeon_bo_kunmap(rdev->rlc.save_restore_obj);
	}
	radeon_bo_unreserve(rdev->rlc.save_restore_obj);

	/* clear state block */
	reg_list_num = 0;
	dws = 0;
	for (i = 0; cs_data[i].section != NULL; i++) {
		for (j = 0; cs_data[i].section[j].extent != NULL; j++) {
			reg_list_num++;
			dws += cs_data[i].section[j].reg_count;
		}
	}
	reg_list_blk_index = (3 * reg_list_num + 2);
	dws += reg_list_blk_index;

	if (rdev->rlc.clear_state_obj == NULL) {
		r = radeon_bo_create(rdev, dws * 4, PAGE_SIZE, true,
				     RADEON_GEM_DOMAIN_VRAM, NULL, &rdev->rlc.clear_state_obj);
		if (r) {
			dev_warn(rdev->dev, "(%d) create RLC c bo failed\n", r);
			si_rlc_fini(rdev);
			return r;
		}
	}
	r = radeon_bo_reserve(rdev->rlc.clear_state_obj, false);
	if (unlikely(r != 0)) {
		si_rlc_fini(rdev);
		return r;
	}
	r = radeon_bo_pin(rdev->rlc.clear_state_obj, RADEON_GEM_DOMAIN_VRAM,
			  &rdev->rlc.clear_state_gpu_addr);
	if (r) {

		radeon_bo_unreserve(rdev->rlc.clear_state_obj);
		dev_warn(rdev->dev, "(%d) pin RLC c bo failed\n", r);
		si_rlc_fini(rdev);
		return r;
	}
	r = radeon_bo_kmap(rdev->rlc.clear_state_obj, (void **)&rdev->rlc.cs_ptr);
	if (r) {
		dev_warn(rdev->dev, "(%d) map RLC c bo failed\n", r);
		si_rlc_fini(rdev);
		return r;
	}
	/* set up the cs buffer */
	dst_ptr = rdev->rlc.cs_ptr;
	reg_list_hdr_blk_index = 0;
	reg_list_mc_addr = rdev->rlc.clear_state_gpu_addr + (reg_list_blk_index * 4);
	data = upper_32_bits(reg_list_mc_addr);
	dst_ptr[reg_list_hdr_blk_index] = data;
	reg_list_hdr_blk_index++;
	for (i = 0; cs_data[i].section != NULL; i++) {
		for (j = 0; cs_data[i].section[j].extent != NULL; j++) {
			reg_num = cs_data[i].section[j].reg_count;
			data = reg_list_mc_addr & 0xffffffff;
			dst_ptr[reg_list_hdr_blk_index] = data;
			reg_list_hdr_blk_index++;

			data = (cs_data[i].section[j].reg_index * 4) & 0xffffffff;
			dst_ptr[reg_list_hdr_blk_index] = data;
			reg_list_hdr_blk_index++;

			data = 0x08000000 | (reg_num * 4);
			dst_ptr[reg_list_hdr_blk_index] = data;
			reg_list_hdr_blk_index++;

			for (k = 0; k < reg_num; k++) {
				data = cs_data[i].section[j].extent[k];
				dst_ptr[reg_list_blk_index + k] = data;
			}
			reg_list_mc_addr += reg_num * 4;
			reg_list_blk_index += reg_num;
		}
	}
	dst_ptr[reg_list_hdr_blk_index] = RLC_CLEAR_STATE_END_MARKER;

	radeon_bo_kunmap(rdev->rlc.clear_state_obj);
	radeon_bo_unreserve(rdev->rlc.clear_state_obj);

	return 0;
}

static void si_rlc_reset(struct radeon_device *rdev)
{
	u32 tmp = RREG32(GRBM_SOFT_RESET);

	tmp |= SOFT_RESET_RLC;
	WREG32(GRBM_SOFT_RESET, tmp);
	udelay(50);
	tmp &= ~SOFT_RESET_RLC;
	WREG32(GRBM_SOFT_RESET, tmp);
	udelay(50);
}

static void si_rlc_stop(struct radeon_device *rdev)
{
	WREG32(RLC_CNTL, 0);

	si_enable_gui_idle_interrupt(rdev, false);

	si_wait_for_rlc_serdes(rdev);
}

static void si_rlc_start(struct radeon_device *rdev)
{
	WREG32(RLC_CNTL, RLC_ENABLE);

	si_enable_gui_idle_interrupt(rdev, true);

	udelay(50);
}

static bool si_lbpw_supported(struct radeon_device *rdev)
{
	u32 tmp;

	/* Enable LBPW only for DDR3 */
	tmp = RREG32(MC_SEQ_MISC0);
	if ((tmp & 0xF0000000) == 0xB0000000)
		return true;
	return false;
}

static void si_enable_lbpw(struct radeon_device *rdev, bool enable)
{
	u32 tmp;

	tmp = RREG32(RLC_LB_CNTL);
	if (enable)
		tmp |= LOAD_BALANCE_ENABLE;
	else
		tmp &= ~LOAD_BALANCE_ENABLE;
	WREG32(RLC_LB_CNTL, tmp);

	if (!enable) {
		si_select_se_sh(rdev, 0xffffffff, 0xffffffff);
		WREG32(SPI_LB_CU_MASK, 0x00ff);
	}
}

static int si_rlc_resume(struct radeon_device *rdev)
{
	u32 i;
	const __be32 *fw_data;

	if (!rdev->rlc_fw)
		return -EINVAL;

	si_rlc_stop(rdev);

	si_rlc_reset(rdev);

	si_init_pg(rdev);

	si_init_cg(rdev);

	WREG32(RLC_RL_BASE, 0);
	WREG32(RLC_RL_SIZE, 0);
	WREG32(RLC_LB_CNTL, 0);
	WREG32(RLC_LB_CNTR_MAX, 0xffffffff);
	WREG32(RLC_LB_CNTR_INIT, 0);
	WREG32(RLC_LB_INIT_CU_MASK, 0xffffffff);

	WREG32(RLC_MC_CNTL, 0);
	WREG32(RLC_UCODE_CNTL, 0);

	fw_data = (const __be32 *)rdev->rlc_fw->data;
	for (i = 0; i < SI_RLC_UCODE_SIZE; i++) {
		WREG32(RLC_UCODE_ADDR, i);
		WREG32(RLC_UCODE_DATA, be32_to_cpup(fw_data++));
	}
	WREG32(RLC_UCODE_ADDR, 0);

	si_enable_lbpw(rdev, si_lbpw_supported(rdev));

	si_rlc_start(rdev);

	return 0;
}

static void si_enable_interrupts(struct radeon_device *rdev)
{
	u32 ih_cntl = RREG32(IH_CNTL);
	u32 ih_rb_cntl = RREG32(IH_RB_CNTL);

	ih_cntl |= ENABLE_INTR;
	ih_rb_cntl |= IH_RB_ENABLE;
	WREG32(IH_CNTL, ih_cntl);
	WREG32(IH_RB_CNTL, ih_rb_cntl);
	rdev->ih.enabled = true;
}

static void si_disable_interrupts(struct radeon_device *rdev)
{
	u32 ih_rb_cntl = RREG32(IH_RB_CNTL);
	u32 ih_cntl = RREG32(IH_CNTL);

	ih_rb_cntl &= ~IH_RB_ENABLE;
	ih_cntl &= ~ENABLE_INTR;
	WREG32(IH_RB_CNTL, ih_rb_cntl);
	WREG32(IH_CNTL, ih_cntl);
	/* set rptr, wptr to 0 */
	WREG32(IH_RB_RPTR, 0);
	WREG32(IH_RB_WPTR, 0);
	rdev->ih.enabled = false;
	rdev->ih.rptr = 0;
}

static void si_disable_interrupt_state(struct radeon_device *rdev)
{
	u32 tmp;

	WREG32(CP_INT_CNTL_RING0, CNTX_BUSY_INT_ENABLE | CNTX_EMPTY_INT_ENABLE);
	WREG32(CP_INT_CNTL_RING1, 0);
	WREG32(CP_INT_CNTL_RING2, 0);
	tmp = RREG32(DMA_CNTL + DMA0_REGISTER_OFFSET) & ~TRAP_ENABLE;
	WREG32(DMA_CNTL + DMA0_REGISTER_OFFSET, tmp);
	tmp = RREG32(DMA_CNTL + DMA1_REGISTER_OFFSET) & ~TRAP_ENABLE;
	WREG32(DMA_CNTL + DMA1_REGISTER_OFFSET, tmp);
	WREG32(GRBM_INT_CNTL, 0);
	if (rdev->num_crtc >= 2) {
		WREG32(INT_MASK + EVERGREEN_CRTC0_REGISTER_OFFSET, 0);
		WREG32(INT_MASK + EVERGREEN_CRTC1_REGISTER_OFFSET, 0);
	}
	if (rdev->num_crtc >= 4) {
		WREG32(INT_MASK + EVERGREEN_CRTC2_REGISTER_OFFSET, 0);
		WREG32(INT_MASK + EVERGREEN_CRTC3_REGISTER_OFFSET, 0);
	}
	if (rdev->num_crtc >= 6) {
		WREG32(INT_MASK + EVERGREEN_CRTC4_REGISTER_OFFSET, 0);
		WREG32(INT_MASK + EVERGREEN_CRTC5_REGISTER_OFFSET, 0);
	}

	if (rdev->num_crtc >= 2) {
		WREG32(GRPH_INT_CONTROL + EVERGREEN_CRTC0_REGISTER_OFFSET, 0);
		WREG32(GRPH_INT_CONTROL + EVERGREEN_CRTC1_REGISTER_OFFSET, 0);
	}
	if (rdev->num_crtc >= 4) {
		WREG32(GRPH_INT_CONTROL + EVERGREEN_CRTC2_REGISTER_OFFSET, 0);
		WREG32(GRPH_INT_CONTROL + EVERGREEN_CRTC3_REGISTER_OFFSET, 0);
	}
	if (rdev->num_crtc >= 6) {
		WREG32(GRPH_INT_CONTROL + EVERGREEN_CRTC4_REGISTER_OFFSET, 0);
		WREG32(GRPH_INT_CONTROL + EVERGREEN_CRTC5_REGISTER_OFFSET, 0);
	}

	if (!ASIC_IS_NODCE(rdev)) {
		WREG32(DACA_AUTODETECT_INT_CONTROL, 0);

		tmp = RREG32(DC_HPD1_INT_CONTROL) & DC_HPDx_INT_POLARITY;
		WREG32(DC_HPD1_INT_CONTROL, tmp);
		tmp = RREG32(DC_HPD2_INT_CONTROL) & DC_HPDx_INT_POLARITY;
		WREG32(DC_HPD2_INT_CONTROL, tmp);
		tmp = RREG32(DC_HPD3_INT_CONTROL) & DC_HPDx_INT_POLARITY;
		WREG32(DC_HPD3_INT_CONTROL, tmp);
		tmp = RREG32(DC_HPD4_INT_CONTROL) & DC_HPDx_INT_POLARITY;
		WREG32(DC_HPD4_INT_CONTROL, tmp);
		tmp = RREG32(DC_HPD5_INT_CONTROL) & DC_HPDx_INT_POLARITY;
		WREG32(DC_HPD5_INT_CONTROL, tmp);
		tmp = RREG32(DC_HPD6_INT_CONTROL) & DC_HPDx_INT_POLARITY;
		WREG32(DC_HPD6_INT_CONTROL, tmp);
	}
}

static int si_irq_init(struct radeon_device *rdev)
{
	int ret = 0;
	int rb_bufsz;
	u32 interrupt_cntl, ih_cntl, ih_rb_cntl;

	/* allocate ring */
	ret = r600_ih_ring_alloc(rdev);
	if (ret)
		return ret;

	/* disable irqs */
	si_disable_interrupts(rdev);

	/* init rlc */
	ret = si_rlc_resume(rdev);
	if (ret) {
		r600_ih_ring_fini(rdev);
		return ret;
	}

	/* setup interrupt control */
	/* set dummy read address to ring address */
	WREG32(INTERRUPT_CNTL2, rdev->ih.gpu_addr >> 8);
	interrupt_cntl = RREG32(INTERRUPT_CNTL);
	/* IH_DUMMY_RD_OVERRIDE=0 - dummy read disabled with msi, enabled without msi
	 * IH_DUMMY_RD_OVERRIDE=1 - dummy read controlled by IH_DUMMY_RD_EN
	 */
	interrupt_cntl &= ~IH_DUMMY_RD_OVERRIDE;
	/* IH_REQ_NONSNOOP_EN=1 if ring is in non-cacheable memory, e.g., vram */
	interrupt_cntl &= ~IH_REQ_NONSNOOP_EN;
	WREG32(INTERRUPT_CNTL, interrupt_cntl);

	WREG32(IH_RB_BASE, rdev->ih.gpu_addr >> 8);
	rb_bufsz = drm_order(rdev->ih.ring_size / 4);

	ih_rb_cntl = (IH_WPTR_OVERFLOW_ENABLE |
		      IH_WPTR_OVERFLOW_CLEAR |
		      (rb_bufsz << 1));

	if (rdev->wb.enabled)
		ih_rb_cntl |= IH_WPTR_WRITEBACK_ENABLE;

	/* set the writeback address whether it's enabled or not */
	WREG32(IH_RB_WPTR_ADDR_LO, (rdev->wb.gpu_addr + R600_WB_IH_WPTR_OFFSET) & 0xFFFFFFFC);
	WREG32(IH_RB_WPTR_ADDR_HI, upper_32_bits(rdev->wb.gpu_addr + R600_WB_IH_WPTR_OFFSET) & 0xFF);

	WREG32(IH_RB_CNTL, ih_rb_cntl);

	/* set rptr, wptr to 0 */
	WREG32(IH_RB_RPTR, 0);
	WREG32(IH_RB_WPTR, 0);

	/* Default settings for IH_CNTL (disabled at first) */
	ih_cntl = MC_WRREQ_CREDIT(0x10) | MC_WR_CLEAN_CNT(0x10) | MC_VMID(0);
	/* RPTR_REARM only works if msi's are enabled */
	if (rdev->msi_enabled)
		ih_cntl |= RPTR_REARM;
	WREG32(IH_CNTL, ih_cntl);

	/* force the active interrupt state to all disabled */
	si_disable_interrupt_state(rdev);

	pci_set_master(rdev->pdev);

	/* enable irqs */
	si_enable_interrupts(rdev);

	return ret;
}

int si_irq_set(struct radeon_device *rdev)
{
	u32 cp_int_cntl = CNTX_BUSY_INT_ENABLE | CNTX_EMPTY_INT_ENABLE;
	u32 cp_int_cntl1 = 0, cp_int_cntl2 = 0;
	u32 crtc1 = 0, crtc2 = 0, crtc3 = 0, crtc4 = 0, crtc5 = 0, crtc6 = 0;
	u32 hpd1 = 0, hpd2 = 0, hpd3 = 0, hpd4 = 0, hpd5 = 0, hpd6 = 0;
	u32 grbm_int_cntl = 0;
	u32 grph1 = 0, grph2 = 0, grph3 = 0, grph4 = 0, grph5 = 0, grph6 = 0;
	u32 dma_cntl, dma_cntl1;
	u32 thermal_int = 0;

	if (!rdev->irq.installed) {
		WARN(1, "Can't enable IRQ/MSI because no handler is installed\n");
		return -EINVAL;
	}
	/* don't enable anything if the ih is disabled */
	if (!rdev->ih.enabled) {
		si_disable_interrupts(rdev);
		/* force the active interrupt state to all disabled */
		si_disable_interrupt_state(rdev);
		return 0;
	}

	if (!ASIC_IS_NODCE(rdev)) {
		hpd1 = RREG32(DC_HPD1_INT_CONTROL) & ~DC_HPDx_INT_EN;
		hpd2 = RREG32(DC_HPD2_INT_CONTROL) & ~DC_HPDx_INT_EN;
		hpd3 = RREG32(DC_HPD3_INT_CONTROL) & ~DC_HPDx_INT_EN;
		hpd4 = RREG32(DC_HPD4_INT_CONTROL) & ~DC_HPDx_INT_EN;
		hpd5 = RREG32(DC_HPD5_INT_CONTROL) & ~DC_HPDx_INT_EN;
		hpd6 = RREG32(DC_HPD6_INT_CONTROL) & ~DC_HPDx_INT_EN;
	}

	dma_cntl = RREG32(DMA_CNTL + DMA0_REGISTER_OFFSET) & ~TRAP_ENABLE;
	dma_cntl1 = RREG32(DMA_CNTL + DMA1_REGISTER_OFFSET) & ~TRAP_ENABLE;

	thermal_int = RREG32(CG_THERMAL_INT) &
		~(THERM_INT_MASK_HIGH | THERM_INT_MASK_LOW);

	/* enable CP interrupts on all rings */
	if (atomic_read(&rdev->irq.ring_int[RADEON_RING_TYPE_GFX_INDEX])) {
		DRM_DEBUG("si_irq_set: sw int gfx\n");
		cp_int_cntl |= TIME_STAMP_INT_ENABLE;
	}
	if (atomic_read(&rdev->irq.ring_int[CAYMAN_RING_TYPE_CP1_INDEX])) {
		DRM_DEBUG("si_irq_set: sw int cp1\n");
		cp_int_cntl1 |= TIME_STAMP_INT_ENABLE;
	}
	if (atomic_read(&rdev->irq.ring_int[CAYMAN_RING_TYPE_CP2_INDEX])) {
		DRM_DEBUG("si_irq_set: sw int cp2\n");
		cp_int_cntl2 |= TIME_STAMP_INT_ENABLE;
	}
	if (atomic_read(&rdev->irq.ring_int[R600_RING_TYPE_DMA_INDEX])) {
		DRM_DEBUG("si_irq_set: sw int dma\n");
		dma_cntl |= TRAP_ENABLE;
	}

	if (atomic_read(&rdev->irq.ring_int[CAYMAN_RING_TYPE_DMA1_INDEX])) {
		DRM_DEBUG("si_irq_set: sw int dma1\n");
		dma_cntl1 |= TRAP_ENABLE;
	}
	if (rdev->irq.crtc_vblank_int[0] ||
	    atomic_read(&rdev->irq.pflip[0])) {
		DRM_DEBUG("si_irq_set: vblank 0\n");
		crtc1 |= VBLANK_INT_MASK;
	}
	if (rdev->irq.crtc_vblank_int[1] ||
	    atomic_read(&rdev->irq.pflip[1])) {
		DRM_DEBUG("si_irq_set: vblank 1\n");
		crtc2 |= VBLANK_INT_MASK;
	}
	if (rdev->irq.crtc_vblank_int[2] ||
	    atomic_read(&rdev->irq.pflip[2])) {
		DRM_DEBUG("si_irq_set: vblank 2\n");
		crtc3 |= VBLANK_INT_MASK;
	}
	if (rdev->irq.crtc_vblank_int[3] ||
	    atomic_read(&rdev->irq.pflip[3])) {
		DRM_DEBUG("si_irq_set: vblank 3\n");
		crtc4 |= VBLANK_INT_MASK;
	}
	if (rdev->irq.crtc_vblank_int[4] ||
	    atomic_read(&rdev->irq.pflip[4])) {
		DRM_DEBUG("si_irq_set: vblank 4\n");
		crtc5 |= VBLANK_INT_MASK;
	}
	if (rdev->irq.crtc_vblank_int[5] ||
	    atomic_read(&rdev->irq.pflip[5])) {
		DRM_DEBUG("si_irq_set: vblank 5\n");
		crtc6 |= VBLANK_INT_MASK;
	}
	if (rdev->irq.hpd[0]) {
		DRM_DEBUG("si_irq_set: hpd 1\n");
		hpd1 |= DC_HPDx_INT_EN;
	}
	if (rdev->irq.hpd[1]) {
		DRM_DEBUG("si_irq_set: hpd 2\n");
		hpd2 |= DC_HPDx_INT_EN;
	}
	if (rdev->irq.hpd[2]) {
		DRM_DEBUG("si_irq_set: hpd 3\n");
		hpd3 |= DC_HPDx_INT_EN;
	}
	if (rdev->irq.hpd[3]) {
		DRM_DEBUG("si_irq_set: hpd 4\n");
		hpd4 |= DC_HPDx_INT_EN;
	}
	if (rdev->irq.hpd[4]) {
		DRM_DEBUG("si_irq_set: hpd 5\n");
		hpd5 |= DC_HPDx_INT_EN;
	}
	if (rdev->irq.hpd[5]) {
		DRM_DEBUG("si_irq_set: hpd 6\n");
		hpd6 |= DC_HPDx_INT_EN;
	}

	WREG32(CP_INT_CNTL_RING0, cp_int_cntl);
	WREG32(CP_INT_CNTL_RING1, cp_int_cntl1);
	WREG32(CP_INT_CNTL_RING2, cp_int_cntl2);

	WREG32(DMA_CNTL + DMA0_REGISTER_OFFSET, dma_cntl);
	WREG32(DMA_CNTL + DMA1_REGISTER_OFFSET, dma_cntl1);

	WREG32(GRBM_INT_CNTL, grbm_int_cntl);

	if (rdev->irq.dpm_thermal) {
		DRM_DEBUG("dpm thermal\n");
		thermal_int |= THERM_INT_MASK_HIGH | THERM_INT_MASK_LOW;
	}

	if (rdev->num_crtc >= 2) {
		WREG32(INT_MASK + EVERGREEN_CRTC0_REGISTER_OFFSET, crtc1);
		WREG32(INT_MASK + EVERGREEN_CRTC1_REGISTER_OFFSET, crtc2);
	}
	if (rdev->num_crtc >= 4) {
		WREG32(INT_MASK + EVERGREEN_CRTC2_REGISTER_OFFSET, crtc3);
		WREG32(INT_MASK + EVERGREEN_CRTC3_REGISTER_OFFSET, crtc4);
	}
	if (rdev->num_crtc >= 6) {
		WREG32(INT_MASK + EVERGREEN_CRTC4_REGISTER_OFFSET, crtc5);
		WREG32(INT_MASK + EVERGREEN_CRTC5_REGISTER_OFFSET, crtc6);
	}

	if (rdev->num_crtc >= 2) {
		WREG32(GRPH_INT_CONTROL + EVERGREEN_CRTC0_REGISTER_OFFSET, grph1);
		WREG32(GRPH_INT_CONTROL + EVERGREEN_CRTC1_REGISTER_OFFSET, grph2);
	}
	if (rdev->num_crtc >= 4) {
		WREG32(GRPH_INT_CONTROL + EVERGREEN_CRTC2_REGISTER_OFFSET, grph3);
		WREG32(GRPH_INT_CONTROL + EVERGREEN_CRTC3_REGISTER_OFFSET, grph4);
	}
	if (rdev->num_crtc >= 6) {
		WREG32(GRPH_INT_CONTROL + EVERGREEN_CRTC4_REGISTER_OFFSET, grph5);
		WREG32(GRPH_INT_CONTROL + EVERGREEN_CRTC5_REGISTER_OFFSET, grph6);
	}

	if (!ASIC_IS_NODCE(rdev)) {
		WREG32(DC_HPD1_INT_CONTROL, hpd1);
		WREG32(DC_HPD2_INT_CONTROL, hpd2);
		WREG32(DC_HPD3_INT_CONTROL, hpd3);
		WREG32(DC_HPD4_INT_CONTROL, hpd4);
		WREG32(DC_HPD5_INT_CONTROL, hpd5);
		WREG32(DC_HPD6_INT_CONTROL, hpd6);
	}

	WREG32(CG_THERMAL_INT, thermal_int);

	return 0;
}

static inline void si_irq_ack(struct radeon_device *rdev)
{
	u32 tmp;

	if (ASIC_IS_NODCE(rdev))
		return;

	rdev->irq.stat_regs.evergreen.disp_int = RREG32(DISP_INTERRUPT_STATUS);
	rdev->irq.stat_regs.evergreen.disp_int_cont = RREG32(DISP_INTERRUPT_STATUS_CONTINUE);
	rdev->irq.stat_regs.evergreen.disp_int_cont2 = RREG32(DISP_INTERRUPT_STATUS_CONTINUE2);
	rdev->irq.stat_regs.evergreen.disp_int_cont3 = RREG32(DISP_INTERRUPT_STATUS_CONTINUE3);
	rdev->irq.stat_regs.evergreen.disp_int_cont4 = RREG32(DISP_INTERRUPT_STATUS_CONTINUE4);
	rdev->irq.stat_regs.evergreen.disp_int_cont5 = RREG32(DISP_INTERRUPT_STATUS_CONTINUE5);
	rdev->irq.stat_regs.evergreen.d1grph_int = RREG32(GRPH_INT_STATUS + EVERGREEN_CRTC0_REGISTER_OFFSET);
	rdev->irq.stat_regs.evergreen.d2grph_int = RREG32(GRPH_INT_STATUS + EVERGREEN_CRTC1_REGISTER_OFFSET);
	if (rdev->num_crtc >= 4) {
		rdev->irq.stat_regs.evergreen.d3grph_int = RREG32(GRPH_INT_STATUS + EVERGREEN_CRTC2_REGISTER_OFFSET);
		rdev->irq.stat_regs.evergreen.d4grph_int = RREG32(GRPH_INT_STATUS + EVERGREEN_CRTC3_REGISTER_OFFSET);
	}
	if (rdev->num_crtc >= 6) {
		rdev->irq.stat_regs.evergreen.d5grph_int = RREG32(GRPH_INT_STATUS + EVERGREEN_CRTC4_REGISTER_OFFSET);
		rdev->irq.stat_regs.evergreen.d6grph_int = RREG32(GRPH_INT_STATUS + EVERGREEN_CRTC5_REGISTER_OFFSET);
	}

	if (rdev->irq.stat_regs.evergreen.d1grph_int & GRPH_PFLIP_INT_OCCURRED)
		WREG32(GRPH_INT_STATUS + EVERGREEN_CRTC0_REGISTER_OFFSET, GRPH_PFLIP_INT_CLEAR);
	if (rdev->irq.stat_regs.evergreen.d2grph_int & GRPH_PFLIP_INT_OCCURRED)
		WREG32(GRPH_INT_STATUS + EVERGREEN_CRTC1_REGISTER_OFFSET, GRPH_PFLIP_INT_CLEAR);
	if (rdev->irq.stat_regs.evergreen.disp_int & LB_D1_VBLANK_INTERRUPT)
		WREG32(VBLANK_STATUS + EVERGREEN_CRTC0_REGISTER_OFFSET, VBLANK_ACK);
	if (rdev->irq.stat_regs.evergreen.disp_int & LB_D1_VLINE_INTERRUPT)
		WREG32(VLINE_STATUS + EVERGREEN_CRTC0_REGISTER_OFFSET, VLINE_ACK);
	if (rdev->irq.stat_regs.evergreen.disp_int_cont & LB_D2_VBLANK_INTERRUPT)
		WREG32(VBLANK_STATUS + EVERGREEN_CRTC1_REGISTER_OFFSET, VBLANK_ACK);
	if (rdev->irq.stat_regs.evergreen.disp_int_cont & LB_D2_VLINE_INTERRUPT)
		WREG32(VLINE_STATUS + EVERGREEN_CRTC1_REGISTER_OFFSET, VLINE_ACK);

	if (rdev->num_crtc >= 4) {
		if (rdev->irq.stat_regs.evergreen.d3grph_int & GRPH_PFLIP_INT_OCCURRED)
			WREG32(GRPH_INT_STATUS + EVERGREEN_CRTC2_REGISTER_OFFSET, GRPH_PFLIP_INT_CLEAR);
		if (rdev->irq.stat_regs.evergreen.d4grph_int & GRPH_PFLIP_INT_OCCURRED)
			WREG32(GRPH_INT_STATUS + EVERGREEN_CRTC3_REGISTER_OFFSET, GRPH_PFLIP_INT_CLEAR);
		if (rdev->irq.stat_regs.evergreen.disp_int_cont2 & LB_D3_VBLANK_INTERRUPT)
			WREG32(VBLANK_STATUS + EVERGREEN_CRTC2_REGISTER_OFFSET, VBLANK_ACK);
		if (rdev->irq.stat_regs.evergreen.disp_int_cont2 & LB_D3_VLINE_INTERRUPT)
			WREG32(VLINE_STATUS + EVERGREEN_CRTC2_REGISTER_OFFSET, VLINE_ACK);
		if (rdev->irq.stat_regs.evergreen.disp_int_cont3 & LB_D4_VBLANK_INTERRUPT)
			WREG32(VBLANK_STATUS + EVERGREEN_CRTC3_REGISTER_OFFSET, VBLANK_ACK);
		if (rdev->irq.stat_regs.evergreen.disp_int_cont3 & LB_D4_VLINE_INTERRUPT)
			WREG32(VLINE_STATUS + EVERGREEN_CRTC3_REGISTER_OFFSET, VLINE_ACK);
	}

	if (rdev->num_crtc >= 6) {
		if (rdev->irq.stat_regs.evergreen.d5grph_int & GRPH_PFLIP_INT_OCCURRED)
			WREG32(GRPH_INT_STATUS + EVERGREEN_CRTC4_REGISTER_OFFSET, GRPH_PFLIP_INT_CLEAR);
		if (rdev->irq.stat_regs.evergreen.d6grph_int & GRPH_PFLIP_INT_OCCURRED)
			WREG32(GRPH_INT_STATUS + EVERGREEN_CRTC5_REGISTER_OFFSET, GRPH_PFLIP_INT_CLEAR);
		if (rdev->irq.stat_regs.evergreen.disp_int_cont4 & LB_D5_VBLANK_INTERRUPT)
			WREG32(VBLANK_STATUS + EVERGREEN_CRTC4_REGISTER_OFFSET, VBLANK_ACK);
		if (rdev->irq.stat_regs.evergreen.disp_int_cont4 & LB_D5_VLINE_INTERRUPT)
			WREG32(VLINE_STATUS + EVERGREEN_CRTC4_REGISTER_OFFSET, VLINE_ACK);
		if (rdev->irq.stat_regs.evergreen.disp_int_cont5 & LB_D6_VBLANK_INTERRUPT)
			WREG32(VBLANK_STATUS + EVERGREEN_CRTC5_REGISTER_OFFSET, VBLANK_ACK);
		if (rdev->irq.stat_regs.evergreen.disp_int_cont5 & LB_D6_VLINE_INTERRUPT)
			WREG32(VLINE_STATUS + EVERGREEN_CRTC5_REGISTER_OFFSET, VLINE_ACK);
	}

	if (rdev->irq.stat_regs.evergreen.disp_int & DC_HPD1_INTERRUPT) {
		tmp = RREG32(DC_HPD1_INT_CONTROL);
		tmp |= DC_HPDx_INT_ACK;
		WREG32(DC_HPD1_INT_CONTROL, tmp);
	}
	if (rdev->irq.stat_regs.evergreen.disp_int_cont & DC_HPD2_INTERRUPT) {
		tmp = RREG32(DC_HPD2_INT_CONTROL);
		tmp |= DC_HPDx_INT_ACK;
		WREG32(DC_HPD2_INT_CONTROL, tmp);
	}
	if (rdev->irq.stat_regs.evergreen.disp_int_cont2 & DC_HPD3_INTERRUPT) {
		tmp = RREG32(DC_HPD3_INT_CONTROL);
		tmp |= DC_HPDx_INT_ACK;
		WREG32(DC_HPD3_INT_CONTROL, tmp);
	}
	if (rdev->irq.stat_regs.evergreen.disp_int_cont3 & DC_HPD4_INTERRUPT) {
		tmp = RREG32(DC_HPD4_INT_CONTROL);
		tmp |= DC_HPDx_INT_ACK;
		WREG32(DC_HPD4_INT_CONTROL, tmp);
	}
	if (rdev->irq.stat_regs.evergreen.disp_int_cont4 & DC_HPD5_INTERRUPT) {
		tmp = RREG32(DC_HPD5_INT_CONTROL);
		tmp |= DC_HPDx_INT_ACK;
		WREG32(DC_HPD5_INT_CONTROL, tmp);
	}
	if (rdev->irq.stat_regs.evergreen.disp_int_cont5 & DC_HPD6_INTERRUPT) {
		tmp = RREG32(DC_HPD5_INT_CONTROL);
		tmp |= DC_HPDx_INT_ACK;
		WREG32(DC_HPD6_INT_CONTROL, tmp);
	}
}

static void si_irq_disable(struct radeon_device *rdev)
{
	si_disable_interrupts(rdev);
	/* Wait and acknowledge irq */
	mdelay(1);
	si_irq_ack(rdev);
	si_disable_interrupt_state(rdev);
}

static void si_irq_suspend(struct radeon_device *rdev)
{
	si_irq_disable(rdev);
	si_rlc_stop(rdev);
}

static void si_irq_fini(struct radeon_device *rdev)
{
	si_irq_suspend(rdev);
	r600_ih_ring_fini(rdev);
}

static inline u32 si_get_ih_wptr(struct radeon_device *rdev)
{
	u32 wptr, tmp;

	if (rdev->wb.enabled)
		wptr = le32_to_cpu(rdev->wb.wb[R600_WB_IH_WPTR_OFFSET/4]);
	else
		wptr = RREG32(IH_RB_WPTR);

	if (wptr & RB_OVERFLOW) {
		/* When a ring buffer overflow happen start parsing interrupt
		 * from the last not overwritten vector (wptr + 16). Hopefully
		 * this should allow us to catchup.
		 */
		dev_warn(rdev->dev, "IH ring buffer overflow (0x%08X, %d, %d)\n",
			wptr, rdev->ih.rptr, (wptr + 16) + rdev->ih.ptr_mask);
		rdev->ih.rptr = (wptr + 16) & rdev->ih.ptr_mask;
		tmp = RREG32(IH_RB_CNTL);
		tmp |= IH_WPTR_OVERFLOW_CLEAR;
		WREG32(IH_RB_CNTL, tmp);
	}
	return (wptr & rdev->ih.ptr_mask);
}

/*        SI IV Ring
 * Each IV ring entry is 128 bits:
 * [7:0]    - interrupt source id
 * [31:8]   - reserved
 * [59:32]  - interrupt source data
 * [63:60]  - reserved
 * [71:64]  - RINGID
 * [79:72]  - VMID
 * [127:80] - reserved
 */
int si_irq_process(struct radeon_device *rdev)
{
	u32 wptr;
	u32 rptr;
	u32 src_id, src_data, ring_id;
	u32 ring_index;
	bool queue_hotplug = false;
	bool queue_thermal = false;
<<<<<<< HEAD
=======
	u32 status, addr;
>>>>>>> bb78a92f

	if (!rdev->ih.enabled || rdev->shutdown)
		return IRQ_NONE;

	wptr = si_get_ih_wptr(rdev);

restart_ih:
	/* is somebody else already processing irqs? */
	if (atomic_xchg(&rdev->ih.lock, 1))
		return IRQ_NONE;

	rptr = rdev->ih.rptr;
	DRM_DEBUG("si_irq_process start: rptr %d, wptr %d\n", rptr, wptr);

	/* Order reading of wptr vs. reading of IH ring data */
	rmb();

	/* display interrupts */
	si_irq_ack(rdev);

	while (rptr != wptr) {
		/* wptr/rptr are in bytes! */
		ring_index = rptr / 4;
		src_id =  le32_to_cpu(rdev->ih.ring[ring_index]) & 0xff;
		src_data = le32_to_cpu(rdev->ih.ring[ring_index + 1]) & 0xfffffff;
		ring_id = le32_to_cpu(rdev->ih.ring[ring_index + 2]) & 0xff;

		switch (src_id) {
		case 1: /* D1 vblank/vline */
			switch (src_data) {
			case 0: /* D1 vblank */
				if (rdev->irq.stat_regs.evergreen.disp_int & LB_D1_VBLANK_INTERRUPT) {
					if (rdev->irq.crtc_vblank_int[0]) {
						drm_handle_vblank(rdev->ddev, 0);
						rdev->pm.vblank_sync = true;
						wake_up(&rdev->irq.vblank_queue);
					}
					if (atomic_read(&rdev->irq.pflip[0]))
						radeon_crtc_handle_flip(rdev, 0);
					rdev->irq.stat_regs.evergreen.disp_int &= ~LB_D1_VBLANK_INTERRUPT;
					DRM_DEBUG("IH: D1 vblank\n");
				}
				break;
			case 1: /* D1 vline */
				if (rdev->irq.stat_regs.evergreen.disp_int & LB_D1_VLINE_INTERRUPT) {
					rdev->irq.stat_regs.evergreen.disp_int &= ~LB_D1_VLINE_INTERRUPT;
					DRM_DEBUG("IH: D1 vline\n");
				}
				break;
			default:
				DRM_DEBUG("Unhandled interrupt: %d %d\n", src_id, src_data);
				break;
			}
			break;
		case 2: /* D2 vblank/vline */
			switch (src_data) {
			case 0: /* D2 vblank */
				if (rdev->irq.stat_regs.evergreen.disp_int_cont & LB_D2_VBLANK_INTERRUPT) {
					if (rdev->irq.crtc_vblank_int[1]) {
						drm_handle_vblank(rdev->ddev, 1);
						rdev->pm.vblank_sync = true;
						wake_up(&rdev->irq.vblank_queue);
					}
					if (atomic_read(&rdev->irq.pflip[1]))
						radeon_crtc_handle_flip(rdev, 1);
					rdev->irq.stat_regs.evergreen.disp_int_cont &= ~LB_D2_VBLANK_INTERRUPT;
					DRM_DEBUG("IH: D2 vblank\n");
				}
				break;
			case 1: /* D2 vline */
				if (rdev->irq.stat_regs.evergreen.disp_int_cont & LB_D2_VLINE_INTERRUPT) {
					rdev->irq.stat_regs.evergreen.disp_int_cont &= ~LB_D2_VLINE_INTERRUPT;
					DRM_DEBUG("IH: D2 vline\n");
				}
				break;
			default:
				DRM_DEBUG("Unhandled interrupt: %d %d\n", src_id, src_data);
				break;
			}
			break;
		case 3: /* D3 vblank/vline */
			switch (src_data) {
			case 0: /* D3 vblank */
				if (rdev->irq.stat_regs.evergreen.disp_int_cont2 & LB_D3_VBLANK_INTERRUPT) {
					if (rdev->irq.crtc_vblank_int[2]) {
						drm_handle_vblank(rdev->ddev, 2);
						rdev->pm.vblank_sync = true;
						wake_up(&rdev->irq.vblank_queue);
					}
					if (atomic_read(&rdev->irq.pflip[2]))
						radeon_crtc_handle_flip(rdev, 2);
					rdev->irq.stat_regs.evergreen.disp_int_cont2 &= ~LB_D3_VBLANK_INTERRUPT;
					DRM_DEBUG("IH: D3 vblank\n");
				}
				break;
			case 1: /* D3 vline */
				if (rdev->irq.stat_regs.evergreen.disp_int_cont2 & LB_D3_VLINE_INTERRUPT) {
					rdev->irq.stat_regs.evergreen.disp_int_cont2 &= ~LB_D3_VLINE_INTERRUPT;
					DRM_DEBUG("IH: D3 vline\n");
				}
				break;
			default:
				DRM_DEBUG("Unhandled interrupt: %d %d\n", src_id, src_data);
				break;
			}
			break;
		case 4: /* D4 vblank/vline */
			switch (src_data) {
			case 0: /* D4 vblank */
				if (rdev->irq.stat_regs.evergreen.disp_int_cont3 & LB_D4_VBLANK_INTERRUPT) {
					if (rdev->irq.crtc_vblank_int[3]) {
						drm_handle_vblank(rdev->ddev, 3);
						rdev->pm.vblank_sync = true;
						wake_up(&rdev->irq.vblank_queue);
					}
					if (atomic_read(&rdev->irq.pflip[3]))
						radeon_crtc_handle_flip(rdev, 3);
					rdev->irq.stat_regs.evergreen.disp_int_cont3 &= ~LB_D4_VBLANK_INTERRUPT;
					DRM_DEBUG("IH: D4 vblank\n");
				}
				break;
			case 1: /* D4 vline */
				if (rdev->irq.stat_regs.evergreen.disp_int_cont3 & LB_D4_VLINE_INTERRUPT) {
					rdev->irq.stat_regs.evergreen.disp_int_cont3 &= ~LB_D4_VLINE_INTERRUPT;
					DRM_DEBUG("IH: D4 vline\n");
				}
				break;
			default:
				DRM_DEBUG("Unhandled interrupt: %d %d\n", src_id, src_data);
				break;
			}
			break;
		case 5: /* D5 vblank/vline */
			switch (src_data) {
			case 0: /* D5 vblank */
				if (rdev->irq.stat_regs.evergreen.disp_int_cont4 & LB_D5_VBLANK_INTERRUPT) {
					if (rdev->irq.crtc_vblank_int[4]) {
						drm_handle_vblank(rdev->ddev, 4);
						rdev->pm.vblank_sync = true;
						wake_up(&rdev->irq.vblank_queue);
					}
					if (atomic_read(&rdev->irq.pflip[4]))
						radeon_crtc_handle_flip(rdev, 4);
					rdev->irq.stat_regs.evergreen.disp_int_cont4 &= ~LB_D5_VBLANK_INTERRUPT;
					DRM_DEBUG("IH: D5 vblank\n");
				}
				break;
			case 1: /* D5 vline */
				if (rdev->irq.stat_regs.evergreen.disp_int_cont4 & LB_D5_VLINE_INTERRUPT) {
					rdev->irq.stat_regs.evergreen.disp_int_cont4 &= ~LB_D5_VLINE_INTERRUPT;
					DRM_DEBUG("IH: D5 vline\n");
				}
				break;
			default:
				DRM_DEBUG("Unhandled interrupt: %d %d\n", src_id, src_data);
				break;
			}
			break;
		case 6: /* D6 vblank/vline */
			switch (src_data) {
			case 0: /* D6 vblank */
				if (rdev->irq.stat_regs.evergreen.disp_int_cont5 & LB_D6_VBLANK_INTERRUPT) {
					if (rdev->irq.crtc_vblank_int[5]) {
						drm_handle_vblank(rdev->ddev, 5);
						rdev->pm.vblank_sync = true;
						wake_up(&rdev->irq.vblank_queue);
					}
					if (atomic_read(&rdev->irq.pflip[5]))
						radeon_crtc_handle_flip(rdev, 5);
					rdev->irq.stat_regs.evergreen.disp_int_cont5 &= ~LB_D6_VBLANK_INTERRUPT;
					DRM_DEBUG("IH: D6 vblank\n");
				}
				break;
			case 1: /* D6 vline */
				if (rdev->irq.stat_regs.evergreen.disp_int_cont5 & LB_D6_VLINE_INTERRUPT) {
					rdev->irq.stat_regs.evergreen.disp_int_cont5 &= ~LB_D6_VLINE_INTERRUPT;
					DRM_DEBUG("IH: D6 vline\n");
				}
				break;
			default:
				DRM_DEBUG("Unhandled interrupt: %d %d\n", src_id, src_data);
				break;
			}
			break;
		case 42: /* HPD hotplug */
			switch (src_data) {
			case 0:
				if (rdev->irq.stat_regs.evergreen.disp_int & DC_HPD1_INTERRUPT) {
					rdev->irq.stat_regs.evergreen.disp_int &= ~DC_HPD1_INTERRUPT;
					queue_hotplug = true;
					DRM_DEBUG("IH: HPD1\n");
				}
				break;
			case 1:
				if (rdev->irq.stat_regs.evergreen.disp_int_cont & DC_HPD2_INTERRUPT) {
					rdev->irq.stat_regs.evergreen.disp_int_cont &= ~DC_HPD2_INTERRUPT;
					queue_hotplug = true;
					DRM_DEBUG("IH: HPD2\n");
				}
				break;
			case 2:
				if (rdev->irq.stat_regs.evergreen.disp_int_cont2 & DC_HPD3_INTERRUPT) {
					rdev->irq.stat_regs.evergreen.disp_int_cont2 &= ~DC_HPD3_INTERRUPT;
					queue_hotplug = true;
					DRM_DEBUG("IH: HPD3\n");
				}
				break;
			case 3:
				if (rdev->irq.stat_regs.evergreen.disp_int_cont3 & DC_HPD4_INTERRUPT) {
					rdev->irq.stat_regs.evergreen.disp_int_cont3 &= ~DC_HPD4_INTERRUPT;
					queue_hotplug = true;
					DRM_DEBUG("IH: HPD4\n");
				}
				break;
			case 4:
				if (rdev->irq.stat_regs.evergreen.disp_int_cont4 & DC_HPD5_INTERRUPT) {
					rdev->irq.stat_regs.evergreen.disp_int_cont4 &= ~DC_HPD5_INTERRUPT;
					queue_hotplug = true;
					DRM_DEBUG("IH: HPD5\n");
				}
				break;
			case 5:
				if (rdev->irq.stat_regs.evergreen.disp_int_cont5 & DC_HPD6_INTERRUPT) {
					rdev->irq.stat_regs.evergreen.disp_int_cont5 &= ~DC_HPD6_INTERRUPT;
					queue_hotplug = true;
					DRM_DEBUG("IH: HPD6\n");
				}
				break;
			default:
				DRM_DEBUG("Unhandled interrupt: %d %d\n", src_id, src_data);
				break;
			}
			break;
		case 146:
		case 147:
			addr = RREG32(VM_CONTEXT1_PROTECTION_FAULT_ADDR);
			status = RREG32(VM_CONTEXT1_PROTECTION_FAULT_STATUS);
			dev_err(rdev->dev, "GPU fault detected: %d 0x%08x\n", src_id, src_data);
			dev_err(rdev->dev, "  VM_CONTEXT1_PROTECTION_FAULT_ADDR   0x%08X\n",
				addr);
			dev_err(rdev->dev, "  VM_CONTEXT1_PROTECTION_FAULT_STATUS 0x%08X\n",
				status);
			si_vm_decode_fault(rdev, status, addr);
			/* reset addr and status */
			WREG32_P(VM_CONTEXT1_CNTL2, 1, ~1);
			break;
		case 176: /* RINGID0 CP_INT */
			radeon_fence_process(rdev, RADEON_RING_TYPE_GFX_INDEX);
			break;
		case 177: /* RINGID1 CP_INT */
			radeon_fence_process(rdev, CAYMAN_RING_TYPE_CP1_INDEX);
			break;
		case 178: /* RINGID2 CP_INT */
			radeon_fence_process(rdev, CAYMAN_RING_TYPE_CP2_INDEX);
			break;
		case 181: /* CP EOP event */
			DRM_DEBUG("IH: CP EOP\n");
			switch (ring_id) {
			case 0:
				radeon_fence_process(rdev, RADEON_RING_TYPE_GFX_INDEX);
				break;
			case 1:
				radeon_fence_process(rdev, CAYMAN_RING_TYPE_CP1_INDEX);
				break;
			case 2:
				radeon_fence_process(rdev, CAYMAN_RING_TYPE_CP2_INDEX);
				break;
			}
			break;
		case 224: /* DMA trap event */
			DRM_DEBUG("IH: DMA trap\n");
			radeon_fence_process(rdev, R600_RING_TYPE_DMA_INDEX);
			break;
		case 230: /* thermal low to high */
			DRM_DEBUG("IH: thermal low to high\n");
			rdev->pm.dpm.thermal.high_to_low = false;
			queue_thermal = true;
			break;
		case 231: /* thermal high to low */
			DRM_DEBUG("IH: thermal high to low\n");
			rdev->pm.dpm.thermal.high_to_low = true;
			queue_thermal = true;
			break;
		case 233: /* GUI IDLE */
			DRM_DEBUG("IH: GUI idle\n");
			break;
		case 244: /* DMA trap event */
			DRM_DEBUG("IH: DMA1 trap\n");
			radeon_fence_process(rdev, CAYMAN_RING_TYPE_DMA1_INDEX);
			break;
		default:
			DRM_DEBUG("Unhandled interrupt: %d %d\n", src_id, src_data);
			break;
		}

		/* wptr/rptr are in bytes! */
		rptr += 16;
		rptr &= rdev->ih.ptr_mask;
	}
	if (queue_hotplug)
		schedule_work(&rdev->hotplug_work);
	if (queue_thermal && rdev->pm.dpm_enabled)
		schedule_work(&rdev->pm.dpm.thermal.work);
	rdev->ih.rptr = rptr;
	WREG32(IH_RB_RPTR, rdev->ih.rptr);
	atomic_set(&rdev->ih.lock, 0);

	/* make sure wptr hasn't changed while processing */
	wptr = si_get_ih_wptr(rdev);
	if (wptr != rptr)
		goto restart_ih;

	return IRQ_HANDLED;
}

/**
 * si_copy_dma - copy pages using the DMA engine
 *
 * @rdev: radeon_device pointer
 * @src_offset: src GPU address
 * @dst_offset: dst GPU address
 * @num_gpu_pages: number of GPU pages to xfer
 * @fence: radeon fence object
 *
 * Copy GPU paging using the DMA engine (SI).
 * Used by the radeon ttm implementation to move pages if
 * registered as the asic copy callback.
 */
int si_copy_dma(struct radeon_device *rdev,
		uint64_t src_offset, uint64_t dst_offset,
		unsigned num_gpu_pages,
		struct radeon_fence **fence)
{
	struct radeon_semaphore *sem = NULL;
	int ring_index = rdev->asic->copy.dma_ring_index;
	struct radeon_ring *ring = &rdev->ring[ring_index];
	u32 size_in_bytes, cur_size_in_bytes;
	int i, num_loops;
	int r = 0;

	r = radeon_semaphore_create(rdev, &sem);
	if (r) {
		DRM_ERROR("radeon: moving bo (%d).\n", r);
		return r;
	}

	size_in_bytes = (num_gpu_pages << RADEON_GPU_PAGE_SHIFT);
	num_loops = DIV_ROUND_UP(size_in_bytes, 0xfffff);
	r = radeon_ring_lock(rdev, ring, num_loops * 5 + 11);
	if (r) {
		DRM_ERROR("radeon: moving bo (%d).\n", r);
		radeon_semaphore_free(rdev, &sem, NULL);
		return r;
	}

	if (radeon_fence_need_sync(*fence, ring->idx)) {
		radeon_semaphore_sync_rings(rdev, sem, (*fence)->ring,
					    ring->idx);
		radeon_fence_note_sync(*fence, ring->idx);
	} else {
		radeon_semaphore_free(rdev, &sem, NULL);
	}

	for (i = 0; i < num_loops; i++) {
		cur_size_in_bytes = size_in_bytes;
		if (cur_size_in_bytes > 0xFFFFF)
			cur_size_in_bytes = 0xFFFFF;
		size_in_bytes -= cur_size_in_bytes;
		radeon_ring_write(ring, DMA_PACKET(DMA_PACKET_COPY, 1, 0, 0, cur_size_in_bytes));
		radeon_ring_write(ring, dst_offset & 0xffffffff);
		radeon_ring_write(ring, src_offset & 0xffffffff);
		radeon_ring_write(ring, upper_32_bits(dst_offset) & 0xff);
		radeon_ring_write(ring, upper_32_bits(src_offset) & 0xff);
		src_offset += cur_size_in_bytes;
		dst_offset += cur_size_in_bytes;
	}

	r = radeon_fence_emit(rdev, fence, ring->idx);
	if (r) {
		radeon_ring_unlock_undo(rdev, ring);
		return r;
	}

	radeon_ring_unlock_commit(rdev, ring);
	radeon_semaphore_free(rdev, &sem, *fence);

	return r;
}

/*
 * startup/shutdown callbacks
 */
static int si_startup(struct radeon_device *rdev)
{
	struct radeon_ring *ring;
	int r;

	/* enable pcie gen2/3 link */
	si_pcie_gen3_enable(rdev);
	/* enable aspm */
	si_program_aspm(rdev);

<<<<<<< HEAD
=======
	si_mc_program(rdev);

>>>>>>> bb78a92f
	if (!rdev->me_fw || !rdev->pfp_fw || !rdev->ce_fw ||
	    !rdev->rlc_fw || !rdev->mc_fw) {
		r = si_init_microcode(rdev);
		if (r) {
			DRM_ERROR("Failed to load firmware!\n");
			return r;
		}
	}

	r = si_mc_load_microcode(rdev);
	if (r) {
		DRM_ERROR("Failed to load MC firmware!\n");
		return r;
	}

	r = r600_vram_scratch_init(rdev);
	if (r)
		return r;

	r = si_pcie_gart_enable(rdev);
	if (r)
		return r;
	si_gpu_init(rdev);

	/* allocate rlc buffers */
	r = si_rlc_init(rdev);
	if (r) {
		DRM_ERROR("Failed to init rlc BOs!\n");
		return r;
	}

	/* allocate wb buffer */
	r = radeon_wb_init(rdev);
	if (r)
		return r;

	r = radeon_fence_driver_start_ring(rdev, RADEON_RING_TYPE_GFX_INDEX);
	if (r) {
		dev_err(rdev->dev, "failed initializing CP fences (%d).\n", r);
		return r;
	}

	r = radeon_fence_driver_start_ring(rdev, CAYMAN_RING_TYPE_CP1_INDEX);
	if (r) {
		dev_err(rdev->dev, "failed initializing CP fences (%d).\n", r);
		return r;
	}

	r = radeon_fence_driver_start_ring(rdev, CAYMAN_RING_TYPE_CP2_INDEX);
	if (r) {
		dev_err(rdev->dev, "failed initializing CP fences (%d).\n", r);
		return r;
	}

	r = radeon_fence_driver_start_ring(rdev, R600_RING_TYPE_DMA_INDEX);
	if (r) {
		dev_err(rdev->dev, "failed initializing DMA fences (%d).\n", r);
		return r;
	}

	r = radeon_fence_driver_start_ring(rdev, CAYMAN_RING_TYPE_DMA1_INDEX);
	if (r) {
		dev_err(rdev->dev, "failed initializing DMA fences (%d).\n", r);
		return r;
	}

	if (rdev->has_uvd) {
		r = rv770_uvd_resume(rdev);
		if (!r) {
			r = radeon_fence_driver_start_ring(rdev,
							   R600_RING_TYPE_UVD_INDEX);
			if (r)
				dev_err(rdev->dev, "UVD fences init error (%d).\n", r);
		}
		if (r)
			rdev->ring[R600_RING_TYPE_UVD_INDEX].ring_size = 0;
	}

	/* Enable IRQ */
	if (!rdev->irq.installed) {
		r = radeon_irq_kms_init(rdev);
		if (r)
			return r;
	}

	r = si_irq_init(rdev);
	if (r) {
		DRM_ERROR("radeon: IH init failed (%d).\n", r);
		radeon_irq_kms_fini(rdev);
		return r;
	}
	si_irq_set(rdev);

	ring = &rdev->ring[RADEON_RING_TYPE_GFX_INDEX];
	r = radeon_ring_init(rdev, ring, ring->ring_size, RADEON_WB_CP_RPTR_OFFSET,
			     CP_RB0_RPTR, CP_RB0_WPTR,
			     0, 0xfffff, RADEON_CP_PACKET2);
	if (r)
		return r;

	ring = &rdev->ring[CAYMAN_RING_TYPE_CP1_INDEX];
	r = radeon_ring_init(rdev, ring, ring->ring_size, RADEON_WB_CP1_RPTR_OFFSET,
			     CP_RB1_RPTR, CP_RB1_WPTR,
			     0, 0xfffff, RADEON_CP_PACKET2);
	if (r)
		return r;

	ring = &rdev->ring[CAYMAN_RING_TYPE_CP2_INDEX];
	r = radeon_ring_init(rdev, ring, ring->ring_size, RADEON_WB_CP2_RPTR_OFFSET,
			     CP_RB2_RPTR, CP_RB2_WPTR,
			     0, 0xfffff, RADEON_CP_PACKET2);
	if (r)
		return r;

	ring = &rdev->ring[R600_RING_TYPE_DMA_INDEX];
	r = radeon_ring_init(rdev, ring, ring->ring_size, R600_WB_DMA_RPTR_OFFSET,
			     DMA_RB_RPTR + DMA0_REGISTER_OFFSET,
			     DMA_RB_WPTR + DMA0_REGISTER_OFFSET,
			     2, 0x3fffc, DMA_PACKET(DMA_PACKET_NOP, 0, 0, 0, 0));
	if (r)
		return r;

	ring = &rdev->ring[CAYMAN_RING_TYPE_DMA1_INDEX];
	r = radeon_ring_init(rdev, ring, ring->ring_size, CAYMAN_WB_DMA1_RPTR_OFFSET,
			     DMA_RB_RPTR + DMA1_REGISTER_OFFSET,
			     DMA_RB_WPTR + DMA1_REGISTER_OFFSET,
			     2, 0x3fffc, DMA_PACKET(DMA_PACKET_NOP, 0, 0, 0, 0));
	if (r)
		return r;

	r = si_cp_load_microcode(rdev);
	if (r)
		return r;
	r = si_cp_resume(rdev);
	if (r)
		return r;

	r = cayman_dma_resume(rdev);
	if (r)
		return r;

	if (rdev->has_uvd) {
		ring = &rdev->ring[R600_RING_TYPE_UVD_INDEX];
		if (ring->ring_size) {
			r = radeon_ring_init(rdev, ring, ring->ring_size,
					     R600_WB_UVD_RPTR_OFFSET,
					     UVD_RBC_RB_RPTR, UVD_RBC_RB_WPTR,
					     0, 0xfffff, RADEON_CP_PACKET2);
			if (!r)
				r = r600_uvd_init(rdev);
			if (r)
				DRM_ERROR("radeon: failed initializing UVD (%d).\n", r);
		}
	}

	r = radeon_ib_pool_init(rdev);
	if (r) {
		dev_err(rdev->dev, "IB initialization failed (%d).\n", r);
		return r;
	}

	r = radeon_vm_manager_init(rdev);
	if (r) {
		dev_err(rdev->dev, "vm manager initialization failed (%d).\n", r);
		return r;
	}

	return 0;
}

int si_resume(struct radeon_device *rdev)
{
	int r;

	/* Do not reset GPU before posting, on rv770 hw unlike on r500 hw,
	 * posting will perform necessary task to bring back GPU into good
	 * shape.
	 */
	/* post card */
	atom_asic_init(rdev->mode_info.atom_context);

	/* init golden registers */
	si_init_golden_registers(rdev);

	rdev->accel_working = true;
	r = si_startup(rdev);
	if (r) {
		DRM_ERROR("si startup failed on resume\n");
		rdev->accel_working = false;
		return r;
	}

	return r;

}

int si_suspend(struct radeon_device *rdev)
{
	radeon_vm_manager_fini(rdev);
	si_cp_enable(rdev, false);
	cayman_dma_stop(rdev);
	if (rdev->has_uvd) {
		r600_uvd_stop(rdev);
		radeon_uvd_suspend(rdev);
	}
	si_irq_suspend(rdev);
	radeon_wb_disable(rdev);
	si_pcie_gart_disable(rdev);
	return 0;
}

/* Plan is to move initialization in that function and use
 * helper function so that radeon_device_init pretty much
 * do nothing more than calling asic specific function. This
 * should also allow to remove a bunch of callback function
 * like vram_info.
 */
int si_init(struct radeon_device *rdev)
{
	struct radeon_ring *ring = &rdev->ring[RADEON_RING_TYPE_GFX_INDEX];
	int r;

	/* Read BIOS */
	if (!radeon_get_bios(rdev)) {
		if (ASIC_IS_AVIVO(rdev))
			return -EINVAL;
	}
	/* Must be an ATOMBIOS */
	if (!rdev->is_atom_bios) {
		dev_err(rdev->dev, "Expecting atombios for cayman GPU\n");
		return -EINVAL;
	}
	r = radeon_atombios_init(rdev);
	if (r)
		return r;

	/* Post card if necessary */
	if (!radeon_card_posted(rdev)) {
		if (!rdev->bios) {
			dev_err(rdev->dev, "Card not posted and no BIOS - ignoring\n");
			return -EINVAL;
		}
		DRM_INFO("GPU not posted. posting now...\n");
		atom_asic_init(rdev->mode_info.atom_context);
	}
	/* init golden registers */
	si_init_golden_registers(rdev);
	/* Initialize scratch registers */
	si_scratch_init(rdev);
	/* Initialize surface registers */
	radeon_surface_init(rdev);
	/* Initialize clocks */
	radeon_get_clock_info(rdev->ddev);

	/* Fence driver */
	r = radeon_fence_driver_init(rdev);
	if (r)
		return r;

	/* initialize memory controller */
	r = si_mc_init(rdev);
	if (r)
		return r;
	/* Memory manager */
	r = radeon_bo_init(rdev);
	if (r)
		return r;

	ring = &rdev->ring[RADEON_RING_TYPE_GFX_INDEX];
	ring->ring_obj = NULL;
	r600_ring_init(rdev, ring, 1024 * 1024);

	ring = &rdev->ring[CAYMAN_RING_TYPE_CP1_INDEX];
	ring->ring_obj = NULL;
	r600_ring_init(rdev, ring, 1024 * 1024);

	ring = &rdev->ring[CAYMAN_RING_TYPE_CP2_INDEX];
	ring->ring_obj = NULL;
	r600_ring_init(rdev, ring, 1024 * 1024);

	ring = &rdev->ring[R600_RING_TYPE_DMA_INDEX];
	ring->ring_obj = NULL;
	r600_ring_init(rdev, ring, 64 * 1024);

	ring = &rdev->ring[CAYMAN_RING_TYPE_DMA1_INDEX];
	ring->ring_obj = NULL;
	r600_ring_init(rdev, ring, 64 * 1024);

	if (rdev->has_uvd) {
		r = radeon_uvd_init(rdev);
		if (!r) {
			ring = &rdev->ring[R600_RING_TYPE_UVD_INDEX];
			ring->ring_obj = NULL;
			r600_ring_init(rdev, ring, 4096);
		}
	}

	rdev->ih.ring_obj = NULL;
	r600_ih_ring_init(rdev, 64 * 1024);

	r = r600_pcie_gart_init(rdev);
	if (r)
		return r;

	rdev->accel_working = true;
	r = si_startup(rdev);
	if (r) {
		dev_err(rdev->dev, "disabling GPU acceleration\n");
		si_cp_fini(rdev);
		cayman_dma_fini(rdev);
		si_irq_fini(rdev);
		si_rlc_fini(rdev);
		radeon_wb_fini(rdev);
		radeon_ib_pool_fini(rdev);
		radeon_vm_manager_fini(rdev);
		radeon_irq_kms_fini(rdev);
		si_pcie_gart_fini(rdev);
		rdev->accel_working = false;
	}

	/* Don't start up if the MC ucode is missing.
	 * The default clocks and voltages before the MC ucode
	 * is loaded are not suffient for advanced operations.
	 */
	if (!rdev->mc_fw) {
		DRM_ERROR("radeon: MC ucode required for NI+.\n");
		return -EINVAL;
	}

	return 0;
}

void si_fini(struct radeon_device *rdev)
{
	si_cp_fini(rdev);
	cayman_dma_fini(rdev);
	si_irq_fini(rdev);
	si_rlc_fini(rdev);
	si_fini_cg(rdev);
	si_fini_pg(rdev);
	radeon_wb_fini(rdev);
	radeon_vm_manager_fini(rdev);
	radeon_ib_pool_fini(rdev);
	radeon_irq_kms_fini(rdev);
	if (rdev->has_uvd) {
		r600_uvd_stop(rdev);
		radeon_uvd_fini(rdev);
	}
	si_pcie_gart_fini(rdev);
	r600_vram_scratch_fini(rdev);
	radeon_gem_fini(rdev);
	radeon_fence_driver_fini(rdev);
	radeon_bo_fini(rdev);
	radeon_atombios_fini(rdev);
	kfree(rdev->bios);
	rdev->bios = NULL;
}

/**
 * si_get_gpu_clock_counter - return GPU clock counter snapshot
 *
 * @rdev: radeon_device pointer
 *
 * Fetches a GPU clock counter snapshot (SI).
 * Returns the 64 bit clock counter snapshot.
 */
uint64_t si_get_gpu_clock_counter(struct radeon_device *rdev)
{
	uint64_t clock;

	mutex_lock(&rdev->gpu_clock_mutex);
	WREG32(RLC_CAPTURE_GPU_CLOCK_COUNT, 1);
	clock = (uint64_t)RREG32(RLC_GPU_CLOCK_COUNT_LSB) |
	        ((uint64_t)RREG32(RLC_GPU_CLOCK_COUNT_MSB) << 32ULL);
	mutex_unlock(&rdev->gpu_clock_mutex);
	return clock;
}

int si_set_uvd_clocks(struct radeon_device *rdev, u32 vclk, u32 dclk)
{
	unsigned fb_div = 0, vclk_div = 0, dclk_div = 0;
	int r;

	/* bypass vclk and dclk with bclk */
	WREG32_P(CG_UPLL_FUNC_CNTL_2,
		VCLK_SRC_SEL(1) | DCLK_SRC_SEL(1),
		~(VCLK_SRC_SEL_MASK | DCLK_SRC_SEL_MASK));

	/* put PLL in bypass mode */
	WREG32_P(CG_UPLL_FUNC_CNTL, UPLL_BYPASS_EN_MASK, ~UPLL_BYPASS_EN_MASK);

	if (!vclk || !dclk) {
		/* keep the Bypass mode, put PLL to sleep */
		WREG32_P(CG_UPLL_FUNC_CNTL, UPLL_SLEEP_MASK, ~UPLL_SLEEP_MASK);
		return 0;
	}

	r = radeon_uvd_calc_upll_dividers(rdev, vclk, dclk, 125000, 250000,
					  16384, 0x03FFFFFF, 0, 128, 5,
					  &fb_div, &vclk_div, &dclk_div);
	if (r)
		return r;

	/* set RESET_ANTI_MUX to 0 */
	WREG32_P(CG_UPLL_FUNC_CNTL_5, 0, ~RESET_ANTI_MUX_MASK);

	/* set VCO_MODE to 1 */
	WREG32_P(CG_UPLL_FUNC_CNTL, UPLL_VCO_MODE_MASK, ~UPLL_VCO_MODE_MASK);

	/* toggle UPLL_SLEEP to 1 then back to 0 */
	WREG32_P(CG_UPLL_FUNC_CNTL, UPLL_SLEEP_MASK, ~UPLL_SLEEP_MASK);
	WREG32_P(CG_UPLL_FUNC_CNTL, 0, ~UPLL_SLEEP_MASK);

	/* deassert UPLL_RESET */
	WREG32_P(CG_UPLL_FUNC_CNTL, 0, ~UPLL_RESET_MASK);

	mdelay(1);

	r = radeon_uvd_send_upll_ctlreq(rdev, CG_UPLL_FUNC_CNTL);
	if (r)
		return r;

	/* assert UPLL_RESET again */
	WREG32_P(CG_UPLL_FUNC_CNTL, UPLL_RESET_MASK, ~UPLL_RESET_MASK);

	/* disable spread spectrum. */
	WREG32_P(CG_UPLL_SPREAD_SPECTRUM, 0, ~SSEN_MASK);

	/* set feedback divider */
	WREG32_P(CG_UPLL_FUNC_CNTL_3, UPLL_FB_DIV(fb_div), ~UPLL_FB_DIV_MASK);

	/* set ref divider to 0 */
	WREG32_P(CG_UPLL_FUNC_CNTL, 0, ~UPLL_REF_DIV_MASK);

	if (fb_div < 307200)
		WREG32_P(CG_UPLL_FUNC_CNTL_4, 0, ~UPLL_SPARE_ISPARE9);
	else
		WREG32_P(CG_UPLL_FUNC_CNTL_4, UPLL_SPARE_ISPARE9, ~UPLL_SPARE_ISPARE9);

	/* set PDIV_A and PDIV_B */
	WREG32_P(CG_UPLL_FUNC_CNTL_2,
		UPLL_PDIV_A(vclk_div) | UPLL_PDIV_B(dclk_div),
		~(UPLL_PDIV_A_MASK | UPLL_PDIV_B_MASK));

	/* give the PLL some time to settle */
	mdelay(15);

	/* deassert PLL_RESET */
	WREG32_P(CG_UPLL_FUNC_CNTL, 0, ~UPLL_RESET_MASK);

	mdelay(15);

	/* switch from bypass mode to normal mode */
	WREG32_P(CG_UPLL_FUNC_CNTL, 0, ~UPLL_BYPASS_EN_MASK);

	r = radeon_uvd_send_upll_ctlreq(rdev, CG_UPLL_FUNC_CNTL);
	if (r)
		return r;

	/* switch VCLK and DCLK selection */
	WREG32_P(CG_UPLL_FUNC_CNTL_2,
		VCLK_SRC_SEL(2) | DCLK_SRC_SEL(2),
		~(VCLK_SRC_SEL_MASK | DCLK_SRC_SEL_MASK));

	mdelay(100);

	return 0;
}

static void si_pcie_gen3_enable(struct radeon_device *rdev)
{
	struct pci_dev *root = rdev->pdev->bus->self;
	int bridge_pos, gpu_pos;
	u32 speed_cntl, mask, current_data_rate;
	int ret, i;
	u16 tmp16;

	if (radeon_pcie_gen2 == 0)
		return;

	if (rdev->flags & RADEON_IS_IGP)
		return;

	if (!(rdev->flags & RADEON_IS_PCIE))
		return;

	ret = drm_pcie_get_speed_cap_mask(rdev->ddev, &mask);
	if (ret != 0)
		return;

	if (!(mask & (DRM_PCIE_SPEED_50 | DRM_PCIE_SPEED_80)))
		return;

	speed_cntl = RREG32_PCIE_PORT(PCIE_LC_SPEED_CNTL);
	current_data_rate = (speed_cntl & LC_CURRENT_DATA_RATE_MASK) >>
		LC_CURRENT_DATA_RATE_SHIFT;
	if (mask & DRM_PCIE_SPEED_80) {
		if (current_data_rate == 2) {
			DRM_INFO("PCIE gen 3 link speeds already enabled\n");
			return;
		}
		DRM_INFO("enabling PCIE gen 3 link speeds, disable with radeon.pcie_gen2=0\n");
	} else if (mask & DRM_PCIE_SPEED_50) {
		if (current_data_rate == 1) {
			DRM_INFO("PCIE gen 2 link speeds already enabled\n");
			return;
		}
		DRM_INFO("enabling PCIE gen 2 link speeds, disable with radeon.pcie_gen2=0\n");
	}

	bridge_pos = pci_pcie_cap(root);
	if (!bridge_pos)
		return;

	gpu_pos = pci_pcie_cap(rdev->pdev);
	if (!gpu_pos)
		return;

	if (mask & DRM_PCIE_SPEED_80) {
		/* re-try equalization if gen3 is not already enabled */
		if (current_data_rate != 2) {
			u16 bridge_cfg, gpu_cfg;
			u16 bridge_cfg2, gpu_cfg2;
			u32 max_lw, current_lw, tmp;

			pci_read_config_word(root, bridge_pos + PCI_EXP_LNKCTL, &bridge_cfg);
			pci_read_config_word(rdev->pdev, gpu_pos + PCI_EXP_LNKCTL, &gpu_cfg);

			tmp16 = bridge_cfg | PCI_EXP_LNKCTL_HAWD;
			pci_write_config_word(root, bridge_pos + PCI_EXP_LNKCTL, tmp16);

			tmp16 = gpu_cfg | PCI_EXP_LNKCTL_HAWD;
			pci_write_config_word(rdev->pdev, gpu_pos + PCI_EXP_LNKCTL, tmp16);

			tmp = RREG32_PCIE(PCIE_LC_STATUS1);
			max_lw = (tmp & LC_DETECTED_LINK_WIDTH_MASK) >> LC_DETECTED_LINK_WIDTH_SHIFT;
			current_lw = (tmp & LC_OPERATING_LINK_WIDTH_MASK) >> LC_OPERATING_LINK_WIDTH_SHIFT;

			if (current_lw < max_lw) {
				tmp = RREG32_PCIE_PORT(PCIE_LC_LINK_WIDTH_CNTL);
				if (tmp & LC_RENEGOTIATION_SUPPORT) {
					tmp &= ~(LC_LINK_WIDTH_MASK | LC_UPCONFIGURE_DIS);
					tmp |= (max_lw << LC_LINK_WIDTH_SHIFT);
					tmp |= LC_UPCONFIGURE_SUPPORT | LC_RENEGOTIATE_EN | LC_RECONFIG_NOW;
					WREG32_PCIE_PORT(PCIE_LC_LINK_WIDTH_CNTL, tmp);
				}
			}

			for (i = 0; i < 10; i++) {
				/* check status */
				pci_read_config_word(rdev->pdev, gpu_pos + PCI_EXP_DEVSTA, &tmp16);
				if (tmp16 & PCI_EXP_DEVSTA_TRPND)
					break;

				pci_read_config_word(root, bridge_pos + PCI_EXP_LNKCTL, &bridge_cfg);
				pci_read_config_word(rdev->pdev, gpu_pos + PCI_EXP_LNKCTL, &gpu_cfg);

				pci_read_config_word(root, bridge_pos + PCI_EXP_LNKCTL2, &bridge_cfg2);
				pci_read_config_word(rdev->pdev, gpu_pos + PCI_EXP_LNKCTL2, &gpu_cfg2);

				tmp = RREG32_PCIE_PORT(PCIE_LC_CNTL4);
				tmp |= LC_SET_QUIESCE;
				WREG32_PCIE_PORT(PCIE_LC_CNTL4, tmp);

				tmp = RREG32_PCIE_PORT(PCIE_LC_CNTL4);
				tmp |= LC_REDO_EQ;
				WREG32_PCIE_PORT(PCIE_LC_CNTL4, tmp);

				mdelay(100);

				/* linkctl */
				pci_read_config_word(root, bridge_pos + PCI_EXP_LNKCTL, &tmp16);
				tmp16 &= ~PCI_EXP_LNKCTL_HAWD;
				tmp16 |= (bridge_cfg & PCI_EXP_LNKCTL_HAWD);
				pci_write_config_word(root, bridge_pos + PCI_EXP_LNKCTL, tmp16);

				pci_read_config_word(rdev->pdev, gpu_pos + PCI_EXP_LNKCTL, &tmp16);
				tmp16 &= ~PCI_EXP_LNKCTL_HAWD;
				tmp16 |= (gpu_cfg & PCI_EXP_LNKCTL_HAWD);
				pci_write_config_word(rdev->pdev, gpu_pos + PCI_EXP_LNKCTL, tmp16);

				/* linkctl2 */
				pci_read_config_word(root, bridge_pos + PCI_EXP_LNKCTL2, &tmp16);
				tmp16 &= ~((1 << 4) | (7 << 9));
				tmp16 |= (bridge_cfg2 & ((1 << 4) | (7 << 9)));
				pci_write_config_word(root, bridge_pos + PCI_EXP_LNKCTL2, tmp16);

				pci_read_config_word(rdev->pdev, gpu_pos + PCI_EXP_LNKCTL2, &tmp16);
				tmp16 &= ~((1 << 4) | (7 << 9));
				tmp16 |= (gpu_cfg2 & ((1 << 4) | (7 << 9)));
				pci_write_config_word(rdev->pdev, gpu_pos + PCI_EXP_LNKCTL2, tmp16);

				tmp = RREG32_PCIE_PORT(PCIE_LC_CNTL4);
				tmp &= ~LC_SET_QUIESCE;
				WREG32_PCIE_PORT(PCIE_LC_CNTL4, tmp);
			}
		}
	}

	/* set the link speed */
	speed_cntl |= LC_FORCE_EN_SW_SPEED_CHANGE | LC_FORCE_DIS_HW_SPEED_CHANGE;
	speed_cntl &= ~LC_FORCE_DIS_SW_SPEED_CHANGE;
	WREG32_PCIE_PORT(PCIE_LC_SPEED_CNTL, speed_cntl);

	pci_read_config_word(rdev->pdev, gpu_pos + PCI_EXP_LNKCTL2, &tmp16);
	tmp16 &= ~0xf;
	if (mask & DRM_PCIE_SPEED_80)
		tmp16 |= 3; /* gen3 */
	else if (mask & DRM_PCIE_SPEED_50)
		tmp16 |= 2; /* gen2 */
	else
		tmp16 |= 1; /* gen1 */
	pci_write_config_word(rdev->pdev, gpu_pos + PCI_EXP_LNKCTL2, tmp16);

	speed_cntl = RREG32_PCIE_PORT(PCIE_LC_SPEED_CNTL);
	speed_cntl |= LC_INITIATE_LINK_SPEED_CHANGE;
	WREG32_PCIE_PORT(PCIE_LC_SPEED_CNTL, speed_cntl);

	for (i = 0; i < rdev->usec_timeout; i++) {
		speed_cntl = RREG32_PCIE_PORT(PCIE_LC_SPEED_CNTL);
		if ((speed_cntl & LC_INITIATE_LINK_SPEED_CHANGE) == 0)
			break;
		udelay(1);
	}
}

static void si_program_aspm(struct radeon_device *rdev)
{
	u32 data, orig;
	bool disable_l0s = false, disable_l1 = false, disable_plloff_in_l1 = false;
	bool disable_clkreq = false;

<<<<<<< HEAD
=======
	if (radeon_aspm == 0)
		return;

>>>>>>> bb78a92f
	if (!(rdev->flags & RADEON_IS_PCIE))
		return;

	orig = data = RREG32_PCIE_PORT(PCIE_LC_N_FTS_CNTL);
	data &= ~LC_XMIT_N_FTS_MASK;
	data |= LC_XMIT_N_FTS(0x24) | LC_XMIT_N_FTS_OVERRIDE_EN;
	if (orig != data)
		WREG32_PCIE_PORT(PCIE_LC_N_FTS_CNTL, data);

	orig = data = RREG32_PCIE_PORT(PCIE_LC_CNTL3);
	data |= LC_GO_TO_RECOVERY;
	if (orig != data)
		WREG32_PCIE_PORT(PCIE_LC_CNTL3, data);

	orig = data = RREG32_PCIE(PCIE_P_CNTL);
	data |= P_IGNORE_EDB_ERR;
	if (orig != data)
		WREG32_PCIE(PCIE_P_CNTL, data);

	orig = data = RREG32_PCIE_PORT(PCIE_LC_CNTL);
	data &= ~(LC_L0S_INACTIVITY_MASK | LC_L1_INACTIVITY_MASK);
	data |= LC_PMI_TO_L1_DIS;
	if (!disable_l0s)
		data |= LC_L0S_INACTIVITY(7);

	if (!disable_l1) {
		data |= LC_L1_INACTIVITY(7);
		data &= ~LC_PMI_TO_L1_DIS;
		if (orig != data)
			WREG32_PCIE_PORT(PCIE_LC_CNTL, data);

		if (!disable_plloff_in_l1) {
			bool clk_req_support;

			orig = data = RREG32_PIF_PHY0(PB0_PIF_PWRDOWN_0);
			data &= ~(PLL_POWER_STATE_IN_OFF_0_MASK | PLL_POWER_STATE_IN_TXS2_0_MASK);
			data |= PLL_POWER_STATE_IN_OFF_0(7) | PLL_POWER_STATE_IN_TXS2_0(7);
			if (orig != data)
				WREG32_PIF_PHY0(PB0_PIF_PWRDOWN_0, data);

			orig = data = RREG32_PIF_PHY0(PB0_PIF_PWRDOWN_1);
			data &= ~(PLL_POWER_STATE_IN_OFF_1_MASK | PLL_POWER_STATE_IN_TXS2_1_MASK);
			data |= PLL_POWER_STATE_IN_OFF_1(7) | PLL_POWER_STATE_IN_TXS2_1(7);
			if (orig != data)
				WREG32_PIF_PHY0(PB0_PIF_PWRDOWN_1, data);

			orig = data = RREG32_PIF_PHY1(PB1_PIF_PWRDOWN_0);
			data &= ~(PLL_POWER_STATE_IN_OFF_0_MASK | PLL_POWER_STATE_IN_TXS2_0_MASK);
			data |= PLL_POWER_STATE_IN_OFF_0(7) | PLL_POWER_STATE_IN_TXS2_0(7);
			if (orig != data)
				WREG32_PIF_PHY1(PB1_PIF_PWRDOWN_0, data);

			orig = data = RREG32_PIF_PHY1(PB1_PIF_PWRDOWN_1);
			data &= ~(PLL_POWER_STATE_IN_OFF_1_MASK | PLL_POWER_STATE_IN_TXS2_1_MASK);
			data |= PLL_POWER_STATE_IN_OFF_1(7) | PLL_POWER_STATE_IN_TXS2_1(7);
			if (orig != data)
				WREG32_PIF_PHY1(PB1_PIF_PWRDOWN_1, data);

			if ((rdev->family != CHIP_OLAND) && (rdev->family != CHIP_HAINAN)) {
				orig = data = RREG32_PIF_PHY0(PB0_PIF_PWRDOWN_0);
				data &= ~PLL_RAMP_UP_TIME_0_MASK;
				if (orig != data)
					WREG32_PIF_PHY0(PB0_PIF_PWRDOWN_0, data);

				orig = data = RREG32_PIF_PHY0(PB0_PIF_PWRDOWN_1);
				data &= ~PLL_RAMP_UP_TIME_1_MASK;
				if (orig != data)
					WREG32_PIF_PHY0(PB0_PIF_PWRDOWN_1, data);

				orig = data = RREG32_PIF_PHY0(PB0_PIF_PWRDOWN_2);
				data &= ~PLL_RAMP_UP_TIME_2_MASK;
				if (orig != data)
					WREG32_PIF_PHY0(PB0_PIF_PWRDOWN_2, data);

				orig = data = RREG32_PIF_PHY0(PB0_PIF_PWRDOWN_3);
				data &= ~PLL_RAMP_UP_TIME_3_MASK;
				if (orig != data)
					WREG32_PIF_PHY0(PB0_PIF_PWRDOWN_3, data);

				orig = data = RREG32_PIF_PHY1(PB1_PIF_PWRDOWN_0);
				data &= ~PLL_RAMP_UP_TIME_0_MASK;
				if (orig != data)
					WREG32_PIF_PHY1(PB1_PIF_PWRDOWN_0, data);

				orig = data = RREG32_PIF_PHY1(PB1_PIF_PWRDOWN_1);
				data &= ~PLL_RAMP_UP_TIME_1_MASK;
				if (orig != data)
					WREG32_PIF_PHY1(PB1_PIF_PWRDOWN_1, data);

				orig = data = RREG32_PIF_PHY1(PB1_PIF_PWRDOWN_2);
				data &= ~PLL_RAMP_UP_TIME_2_MASK;
				if (orig != data)
					WREG32_PIF_PHY1(PB1_PIF_PWRDOWN_2, data);

				orig = data = RREG32_PIF_PHY1(PB1_PIF_PWRDOWN_3);
				data &= ~PLL_RAMP_UP_TIME_3_MASK;
				if (orig != data)
					WREG32_PIF_PHY1(PB1_PIF_PWRDOWN_3, data);
			}
			orig = data = RREG32_PCIE_PORT(PCIE_LC_LINK_WIDTH_CNTL);
			data &= ~LC_DYN_LANES_PWR_STATE_MASK;
			data |= LC_DYN_LANES_PWR_STATE(3);
			if (orig != data)
				WREG32_PCIE_PORT(PCIE_LC_LINK_WIDTH_CNTL, data);

			orig = data = RREG32_PIF_PHY0(PB0_PIF_CNTL);
			data &= ~LS2_EXIT_TIME_MASK;
			if ((rdev->family == CHIP_OLAND) || (rdev->family == CHIP_HAINAN))
				data |= LS2_EXIT_TIME(5);
			if (orig != data)
				WREG32_PIF_PHY0(PB0_PIF_CNTL, data);

			orig = data = RREG32_PIF_PHY1(PB1_PIF_CNTL);
			data &= ~LS2_EXIT_TIME_MASK;
			if ((rdev->family == CHIP_OLAND) || (rdev->family == CHIP_HAINAN))
				data |= LS2_EXIT_TIME(5);
			if (orig != data)
				WREG32_PIF_PHY1(PB1_PIF_CNTL, data);

			if (!disable_clkreq) {
				struct pci_dev *root = rdev->pdev->bus->self;
				u32 lnkcap;

				clk_req_support = false;
				pcie_capability_read_dword(root, PCI_EXP_LNKCAP, &lnkcap);
				if (lnkcap & PCI_EXP_LNKCAP_CLKPM)
					clk_req_support = true;
			} else {
				clk_req_support = false;
			}

			if (clk_req_support) {
				orig = data = RREG32_PCIE_PORT(PCIE_LC_CNTL2);
				data |= LC_ALLOW_PDWN_IN_L1 | LC_ALLOW_PDWN_IN_L23;
				if (orig != data)
					WREG32_PCIE_PORT(PCIE_LC_CNTL2, data);

				orig = data = RREG32(THM_CLK_CNTL);
				data &= ~(CMON_CLK_SEL_MASK | TMON_CLK_SEL_MASK);
				data |= CMON_CLK_SEL(1) | TMON_CLK_SEL(1);
				if (orig != data)
					WREG32(THM_CLK_CNTL, data);

				orig = data = RREG32(MISC_CLK_CNTL);
				data &= ~(DEEP_SLEEP_CLK_SEL_MASK | ZCLK_SEL_MASK);
				data |= DEEP_SLEEP_CLK_SEL(1) | ZCLK_SEL(1);
				if (orig != data)
					WREG32(MISC_CLK_CNTL, data);

				orig = data = RREG32(CG_CLKPIN_CNTL);
				data &= ~BCLK_AS_XCLK;
				if (orig != data)
					WREG32(CG_CLKPIN_CNTL, data);

				orig = data = RREG32(CG_CLKPIN_CNTL_2);
				data &= ~FORCE_BIF_REFCLK_EN;
				if (orig != data)
					WREG32(CG_CLKPIN_CNTL_2, data);

				orig = data = RREG32(MPLL_BYPASSCLK_SEL);
				data &= ~MPLL_CLKOUT_SEL_MASK;
				data |= MPLL_CLKOUT_SEL(4);
				if (orig != data)
					WREG32(MPLL_BYPASSCLK_SEL, data);

				orig = data = RREG32(SPLL_CNTL_MODE);
				data &= ~SPLL_REFCLK_SEL_MASK;
				if (orig != data)
					WREG32(SPLL_CNTL_MODE, data);
			}
		}
	} else {
		if (orig != data)
			WREG32_PCIE_PORT(PCIE_LC_CNTL, data);
	}

	orig = data = RREG32_PCIE(PCIE_CNTL2);
	data |= SLV_MEM_LS_EN | MST_MEM_LS_EN | REPLAY_MEM_LS_EN;
	if (orig != data)
		WREG32_PCIE(PCIE_CNTL2, data);

	if (!disable_l0s) {
		data = RREG32_PCIE_PORT(PCIE_LC_N_FTS_CNTL);
		if((data & LC_N_FTS_MASK) == LC_N_FTS_MASK) {
			data = RREG32_PCIE(PCIE_LC_STATUS1);
			if ((data & LC_REVERSE_XMIT) && (data & LC_REVERSE_RCVR)) {
				orig = data = RREG32_PCIE_PORT(PCIE_LC_CNTL);
				data &= ~LC_L0S_INACTIVITY_MASK;
				if (orig != data)
					WREG32_PCIE_PORT(PCIE_LC_CNTL, data);
			}
		}
	}
}<|MERGE_RESOLUTION|>--- conflicted
+++ resolved
@@ -1662,12 +1662,6 @@
 	}
 
 	snprintf(fw_name, sizeof(fw_name), "radeon/%s_smc.bin", chip_name);
-<<<<<<< HEAD
-	err = request_firmware(&rdev->smc_fw, fw_name, &pdev->dev);
-	if (err)
-		goto out;
-	if (rdev->smc_fw->size != smc_req_size) {
-=======
 	err = request_firmware(&rdev->smc_fw, fw_name, rdev->dev);
 	if (err) {
 		printk(KERN_ERR
@@ -1676,18 +1670,11 @@
 		release_firmware(rdev->smc_fw);
 		rdev->smc_fw = NULL;
 	} else if (rdev->smc_fw->size != smc_req_size) {
->>>>>>> bb78a92f
 		printk(KERN_ERR
 		       "si_smc: Bogus length %zu in firmware \"%s\"\n",
 		       rdev->smc_fw->size, fw_name);
 		err = -EINVAL;
 	}
-<<<<<<< HEAD
-
-out:
-	platform_device_unregister(pdev);
-=======
->>>>>>> bb78a92f
 
 out:
 	if (err) {
@@ -5232,23 +5219,12 @@
 
 static void si_init_cg(struct radeon_device *rdev)
 {
-<<<<<<< HEAD
-	bool has_uvd = true;
-
-	si_enable_mgcg(rdev, true);
-	si_enable_cgcg(rdev, true);
-	/* disable MC LS on Tahiti */
-	if (rdev->family == CHIP_TAHITI)
-		si_enable_mc_ls(rdev, false);
-	if (has_uvd) {
-=======
 	si_enable_mgcg(rdev, true);
 	si_enable_cgcg(rdev, false);
 	/* disable MC LS on Tahiti */
 	if (rdev->family == CHIP_TAHITI)
 		si_enable_mc_ls(rdev, false);
 	if (rdev->has_uvd) {
->>>>>>> bb78a92f
 		si_enable_uvd_mgcg(rdev, true);
 		si_init_uvd_internal_cg(rdev);
 	}
@@ -5256,13 +5232,7 @@
 
 static void si_fini_cg(struct radeon_device *rdev)
 {
-<<<<<<< HEAD
-	bool has_uvd = true;
-
-	if (has_uvd)
-=======
 	if (rdev->has_uvd)
->>>>>>> bb78a92f
 		si_enable_uvd_mgcg(rdev, false);
 	si_enable_cgcg(rdev, false);
 	si_enable_mgcg(rdev, false);
@@ -5271,19 +5241,11 @@
 static void si_init_pg(struct radeon_device *rdev)
 {
 	bool has_pg = false;
-<<<<<<< HEAD
-
-	/* only cape verde supports PG */
-	if (rdev->family == CHIP_VERDE)
-		has_pg = true;
-
-=======
 #if 0
 	/* only cape verde supports PG */
 	if (rdev->family == CHIP_VERDE)
 		has_pg = true;
 #endif
->>>>>>> bb78a92f
 	if (has_pg) {
 		si_init_ao_cu_mask(rdev);
 		si_init_dma_pg(rdev);
@@ -6057,10 +6019,7 @@
 	u32 ring_index;
 	bool queue_hotplug = false;
 	bool queue_thermal = false;
-<<<<<<< HEAD
-=======
 	u32 status, addr;
->>>>>>> bb78a92f
 
 	if (!rdev->ih.enabled || rdev->shutdown)
 		return IRQ_NONE;
@@ -6463,11 +6422,8 @@
 	/* enable aspm */
 	si_program_aspm(rdev);
 
-<<<<<<< HEAD
-=======
 	si_mc_program(rdev);
 
->>>>>>> bb78a92f
 	if (!rdev->me_fw || !rdev->pfp_fw || !rdev->ce_fw ||
 	    !rdev->rlc_fw || !rdev->mc_fw) {
 		r = si_init_microcode(rdev);
@@ -7100,12 +7056,9 @@
 	bool disable_l0s = false, disable_l1 = false, disable_plloff_in_l1 = false;
 	bool disable_clkreq = false;
 
-<<<<<<< HEAD
-=======
 	if (radeon_aspm == 0)
 		return;
 
->>>>>>> bb78a92f
 	if (!(rdev->flags & RADEON_IS_PCIE))
 		return;
 
