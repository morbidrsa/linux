/*
 * Copyright 2010 Advanced Micro Devices, Inc.
 *
 * Permission is hereby granted, free of charge, to any person obtaining a
 * copy of this software and associated documentation files (the "Software"),
 * to deal in the Software without restriction, including without limitation
 * the rights to use, copy, modify, merge, publish, distribute, sublicense,
 * and/or sell copies of the Software, and to permit persons to whom the
 * Software is furnished to do so, subject to the following conditions:
 *
 * The above copyright notice and this permission notice shall be included in
 * all copies or substantial portions of the Software.
 *
 * THE SOFTWARE IS PROVIDED "AS IS", WITHOUT WARRANTY OF ANY KIND, EXPRESS OR
 * IMPLIED, INCLUDING BUT NOT LIMITED TO THE WARRANTIES OF MERCHANTABILITY,
 * FITNESS FOR A PARTICULAR PURPOSE AND NONINFRINGEMENT.  IN NO EVENT SHALL
 * THE COPYRIGHT HOLDER(S) OR AUTHOR(S) BE LIABLE FOR ANY CLAIM, DAMAGES OR
 * OTHER LIABILITY, WHETHER IN AN ACTION OF CONTRACT, TORT OR OTHERWISE,
 * ARISING FROM, OUT OF OR IN CONNECTION WITH THE SOFTWARE OR THE USE OR
 * OTHER DEALINGS IN THE SOFTWARE.
 *
 * Authors: Alex Deucher
 */
#include <linux/firmware.h>
#include <linux/slab.h>
#include <linux/module.h>
#include <drm/drmP.h>
#include "radeon.h"
#include "radeon_asic.h"
#include <drm/radeon_drm.h>
#include "nid.h"
#include "atom.h"
#include "ni_reg.h"
#include "cayman_blit_shaders.h"
#include "radeon_ucode.h"
#include "clearstate_cayman.h"

static u32 tn_rlc_save_restore_register_list[] =
{
	0x98fc,
	0x98f0,
	0x9834,
	0x9838,
	0x9870,
	0x9874,
	0x8a14,
	0x8b24,
	0x8bcc,
	0x8b10,
	0x8c30,
	0x8d00,
	0x8d04,
	0x8c00,
	0x8c04,
	0x8c10,
	0x8c14,
	0x8d8c,
	0x8cf0,
	0x8e38,
	0x9508,
	0x9688,
	0x9608,
	0x960c,
	0x9610,
	0x9614,
	0x88c4,
	0x8978,
	0x88d4,
	0x900c,
	0x9100,
	0x913c,
	0x90e8,
	0x9354,
	0xa008,
	0x98f8,
	0x9148,
	0x914c,
	0x3f94,
	0x98f4,
	0x9b7c,
	0x3f8c,
	0x8950,
	0x8954,
	0x8a18,
	0x8b28,
	0x9144,
	0x3f90,
	0x915c,
	0x9160,
	0x9178,
	0x917c,
	0x9180,
	0x918c,
	0x9190,
	0x9194,
	0x9198,
	0x919c,
	0x91a8,
	0x91ac,
	0x91b0,
	0x91b4,
	0x91b8,
	0x91c4,
	0x91c8,
	0x91cc,
	0x91d0,
	0x91d4,
	0x91e0,
	0x91e4,
	0x91ec,
	0x91f0,
	0x91f4,
	0x9200,
	0x9204,
	0x929c,
	0x8030,
	0x9150,
	0x9a60,
	0x920c,
	0x9210,
	0x9228,
	0x922c,
	0x9244,
	0x9248,
	0x91e8,
	0x9294,
	0x9208,
	0x9224,
	0x9240,
	0x9220,
	0x923c,
	0x9258,
	0x9744,
	0xa200,
	0xa204,
	0xa208,
	0xa20c,
	0x8d58,
	0x9030,
	0x9034,
	0x9038,
	0x903c,
	0x9040,
	0x9654,
	0x897c,
	0xa210,
	0xa214,
	0x9868,
	0xa02c,
	0x9664,
	0x9698,
	0x949c,
	0x8e10,
	0x8e18,
	0x8c50,
	0x8c58,
	0x8c60,
	0x8c68,
	0x89b4,
	0x9830,
	0x802c,
};
static u32 tn_rlc_save_restore_register_list_size = ARRAY_SIZE(tn_rlc_save_restore_register_list);

extern bool evergreen_is_display_hung(struct radeon_device *rdev);
extern void evergreen_print_gpu_status_regs(struct radeon_device *rdev);
extern void evergreen_mc_stop(struct radeon_device *rdev, struct evergreen_mc_save *save);
extern void evergreen_mc_resume(struct radeon_device *rdev, struct evergreen_mc_save *save);
extern int evergreen_mc_wait_for_idle(struct radeon_device *rdev);
extern void evergreen_mc_program(struct radeon_device *rdev);
extern void evergreen_irq_suspend(struct radeon_device *rdev);
extern int evergreen_mc_init(struct radeon_device *rdev);
extern void evergreen_fix_pci_max_read_req_size(struct radeon_device *rdev);
extern void evergreen_pcie_gen2_enable(struct radeon_device *rdev);
extern void evergreen_program_aspm(struct radeon_device *rdev);
extern void sumo_rlc_fini(struct radeon_device *rdev);
extern int sumo_rlc_init(struct radeon_device *rdev);

/* Firmware Names */
MODULE_FIRMWARE("radeon/BARTS_pfp.bin");
MODULE_FIRMWARE("radeon/BARTS_me.bin");
MODULE_FIRMWARE("radeon/BARTS_mc.bin");
MODULE_FIRMWARE("radeon/BARTS_smc.bin");
MODULE_FIRMWARE("radeon/BTC_rlc.bin");
MODULE_FIRMWARE("radeon/TURKS_pfp.bin");
MODULE_FIRMWARE("radeon/TURKS_me.bin");
MODULE_FIRMWARE("radeon/TURKS_mc.bin");
MODULE_FIRMWARE("radeon/TURKS_smc.bin");
MODULE_FIRMWARE("radeon/CAICOS_pfp.bin");
MODULE_FIRMWARE("radeon/CAICOS_me.bin");
MODULE_FIRMWARE("radeon/CAICOS_mc.bin");
MODULE_FIRMWARE("radeon/CAICOS_smc.bin");
MODULE_FIRMWARE("radeon/CAYMAN_pfp.bin");
MODULE_FIRMWARE("radeon/CAYMAN_me.bin");
MODULE_FIRMWARE("radeon/CAYMAN_mc.bin");
MODULE_FIRMWARE("radeon/CAYMAN_rlc.bin");
MODULE_FIRMWARE("radeon/CAYMAN_smc.bin");
MODULE_FIRMWARE("radeon/ARUBA_pfp.bin");
MODULE_FIRMWARE("radeon/ARUBA_me.bin");
MODULE_FIRMWARE("radeon/ARUBA_rlc.bin");


static const u32 cayman_golden_registers2[] =
{
	0x3e5c, 0xffffffff, 0x00000000,
	0x3e48, 0xffffffff, 0x00000000,
	0x3e4c, 0xffffffff, 0x00000000,
	0x3e64, 0xffffffff, 0x00000000,
	0x3e50, 0xffffffff, 0x00000000,
	0x3e60, 0xffffffff, 0x00000000
};

static const u32 cayman_golden_registers[] =
{
	0x5eb4, 0xffffffff, 0x00000002,
	0x5e78, 0x8f311ff1, 0x001000f0,
	0x3f90, 0xffff0000, 0xff000000,
	0x9148, 0xffff0000, 0xff000000,
	0x3f94, 0xffff0000, 0xff000000,
	0x914c, 0xffff0000, 0xff000000,
	0xc78, 0x00000080, 0x00000080,
	0xbd4, 0x70073777, 0x00011003,
	0xd02c, 0xbfffff1f, 0x08421000,
	0xd0b8, 0x73773777, 0x02011003,
	0x5bc0, 0x00200000, 0x50100000,
	0x98f8, 0x33773777, 0x02011003,
	0x98fc, 0xffffffff, 0x76541032,
	0x7030, 0x31000311, 0x00000011,
	0x2f48, 0x33773777, 0x42010001,
	0x6b28, 0x00000010, 0x00000012,
	0x7728, 0x00000010, 0x00000012,
	0x10328, 0x00000010, 0x00000012,
	0x10f28, 0x00000010, 0x00000012,
	0x11b28, 0x00000010, 0x00000012,
	0x12728, 0x00000010, 0x00000012,
	0x240c, 0x000007ff, 0x00000000,
	0x8a14, 0xf000001f, 0x00000007,
	0x8b24, 0x3fff3fff, 0x00ff0fff,
	0x8b10, 0x0000ff0f, 0x00000000,
	0x28a4c, 0x07ffffff, 0x06000000,
	0x10c, 0x00000001, 0x00010003,
	0xa02c, 0xffffffff, 0x0000009b,
	0x913c, 0x0000010f, 0x01000100,
	0x8c04, 0xf8ff00ff, 0x40600060,
	0x28350, 0x00000f01, 0x00000000,
	0x9508, 0x3700001f, 0x00000002,
	0x960c, 0xffffffff, 0x54763210,
	0x88c4, 0x001f3ae3, 0x00000082,
	0x88d0, 0xffffffff, 0x0f40df40,
	0x88d4, 0x0000001f, 0x00000010,
	0x8974, 0xffffffff, 0x00000000
};

static const u32 dvst_golden_registers2[] =
{
	0x8f8, 0xffffffff, 0,
	0x8fc, 0x00380000, 0,
	0x8f8, 0xffffffff, 1,
	0x8fc, 0x0e000000, 0
};

static const u32 dvst_golden_registers[] =
{
	0x690, 0x3fff3fff, 0x20c00033,
	0x918c, 0x0fff0fff, 0x00010006,
	0x91a8, 0x0fff0fff, 0x00010006,
	0x9150, 0xffffdfff, 0x6e944040,
	0x917c, 0x0fff0fff, 0x00030002,
	0x9198, 0x0fff0fff, 0x00030002,
	0x915c, 0x0fff0fff, 0x00010000,
	0x3f90, 0xffff0001, 0xff000000,
	0x9178, 0x0fff0fff, 0x00070000,
	0x9194, 0x0fff0fff, 0x00070000,
	0x9148, 0xffff0001, 0xff000000,
	0x9190, 0x0fff0fff, 0x00090008,
	0x91ac, 0x0fff0fff, 0x00090008,
	0x3f94, 0xffff0000, 0xff000000,
	0x914c, 0xffff0000, 0xff000000,
	0x929c, 0x00000fff, 0x00000001,
	0x55e4, 0xff607fff, 0xfc000100,
	0x8a18, 0xff000fff, 0x00000100,
	0x8b28, 0xff000fff, 0x00000100,
	0x9144, 0xfffc0fff, 0x00000100,
	0x6ed8, 0x00010101, 0x00010000,
	0x9830, 0xffffffff, 0x00000000,
	0x9834, 0xf00fffff, 0x00000400,
	0x9838, 0xfffffffe, 0x00000000,
	0xd0c0, 0xff000fff, 0x00000100,
	0xd02c, 0xbfffff1f, 0x08421000,
	0xd0b8, 0x73773777, 0x12010001,
	0x5bb0, 0x000000f0, 0x00000070,
	0x98f8, 0x73773777, 0x12010001,
	0x98fc, 0xffffffff, 0x00000010,
	0x9b7c, 0x00ff0000, 0x00fc0000,
	0x8030, 0x00001f0f, 0x0000100a,
	0x2f48, 0x73773777, 0x12010001,
	0x2408, 0x00030000, 0x000c007f,
	0x8a14, 0xf000003f, 0x00000007,
	0x8b24, 0x3fff3fff, 0x00ff0fff,
	0x8b10, 0x0000ff0f, 0x00000000,
	0x28a4c, 0x07ffffff, 0x06000000,
	0x4d8, 0x00000fff, 0x00000100,
	0xa008, 0xffffffff, 0x00010000,
	0x913c, 0xffff03ff, 0x01000100,
	0x8c00, 0x000000ff, 0x00000003,
	0x8c04, 0xf8ff00ff, 0x40600060,
	0x8cf0, 0x1fff1fff, 0x08e00410,
	0x28350, 0x00000f01, 0x00000000,
	0x9508, 0xf700071f, 0x00000002,
	0x960c, 0xffffffff, 0x54763210,
	0x20ef8, 0x01ff01ff, 0x00000002,
	0x20e98, 0xfffffbff, 0x00200000,
	0x2015c, 0xffffffff, 0x00000f40,
	0x88c4, 0x001f3ae3, 0x00000082,
	0x8978, 0x3fffffff, 0x04050140,
	0x88d4, 0x0000001f, 0x00000010,
	0x8974, 0xffffffff, 0x00000000
};

static const u32 scrapper_golden_registers[] =
{
	0x690, 0x3fff3fff, 0x20c00033,
	0x918c, 0x0fff0fff, 0x00010006,
	0x918c, 0x0fff0fff, 0x00010006,
	0x91a8, 0x0fff0fff, 0x00010006,
	0x91a8, 0x0fff0fff, 0x00010006,
	0x9150, 0xffffdfff, 0x6e944040,
	0x9150, 0xffffdfff, 0x6e944040,
	0x917c, 0x0fff0fff, 0x00030002,
	0x917c, 0x0fff0fff, 0x00030002,
	0x9198, 0x0fff0fff, 0x00030002,
	0x9198, 0x0fff0fff, 0x00030002,
	0x915c, 0x0fff0fff, 0x00010000,
	0x915c, 0x0fff0fff, 0x00010000,
	0x3f90, 0xffff0001, 0xff000000,
	0x3f90, 0xffff0001, 0xff000000,
	0x9178, 0x0fff0fff, 0x00070000,
	0x9178, 0x0fff0fff, 0x00070000,
	0x9194, 0x0fff0fff, 0x00070000,
	0x9194, 0x0fff0fff, 0x00070000,
	0x9148, 0xffff0001, 0xff000000,
	0x9148, 0xffff0001, 0xff000000,
	0x9190, 0x0fff0fff, 0x00090008,
	0x9190, 0x0fff0fff, 0x00090008,
	0x91ac, 0x0fff0fff, 0x00090008,
	0x91ac, 0x0fff0fff, 0x00090008,
	0x3f94, 0xffff0000, 0xff000000,
	0x3f94, 0xffff0000, 0xff000000,
	0x914c, 0xffff0000, 0xff000000,
	0x914c, 0xffff0000, 0xff000000,
	0x929c, 0x00000fff, 0x00000001,
	0x929c, 0x00000fff, 0x00000001,
	0x55e4, 0xff607fff, 0xfc000100,
	0x8a18, 0xff000fff, 0x00000100,
	0x8a18, 0xff000fff, 0x00000100,
	0x8b28, 0xff000fff, 0x00000100,
	0x8b28, 0xff000fff, 0x00000100,
	0x9144, 0xfffc0fff, 0x00000100,
	0x9144, 0xfffc0fff, 0x00000100,
	0x6ed8, 0x00010101, 0x00010000,
	0x9830, 0xffffffff, 0x00000000,
	0x9830, 0xffffffff, 0x00000000,
	0x9834, 0xf00fffff, 0x00000400,
	0x9834, 0xf00fffff, 0x00000400,
	0x9838, 0xfffffffe, 0x00000000,
	0x9838, 0xfffffffe, 0x00000000,
	0xd0c0, 0xff000fff, 0x00000100,
	0xd02c, 0xbfffff1f, 0x08421000,
	0xd02c, 0xbfffff1f, 0x08421000,
	0xd0b8, 0x73773777, 0x12010001,
	0xd0b8, 0x73773777, 0x12010001,
	0x5bb0, 0x000000f0, 0x00000070,
	0x98f8, 0x73773777, 0x12010001,
	0x98f8, 0x73773777, 0x12010001,
	0x98fc, 0xffffffff, 0x00000010,
	0x98fc, 0xffffffff, 0x00000010,
	0x9b7c, 0x00ff0000, 0x00fc0000,
	0x9b7c, 0x00ff0000, 0x00fc0000,
	0x8030, 0x00001f0f, 0x0000100a,
	0x8030, 0x00001f0f, 0x0000100a,
	0x2f48, 0x73773777, 0x12010001,
	0x2f48, 0x73773777, 0x12010001,
	0x2408, 0x00030000, 0x000c007f,
	0x8a14, 0xf000003f, 0x00000007,
	0x8a14, 0xf000003f, 0x00000007,
	0x8b24, 0x3fff3fff, 0x00ff0fff,
	0x8b24, 0x3fff3fff, 0x00ff0fff,
	0x8b10, 0x0000ff0f, 0x00000000,
	0x8b10, 0x0000ff0f, 0x00000000,
	0x28a4c, 0x07ffffff, 0x06000000,
	0x28a4c, 0x07ffffff, 0x06000000,
	0x4d8, 0x00000fff, 0x00000100,
	0x4d8, 0x00000fff, 0x00000100,
	0xa008, 0xffffffff, 0x00010000,
	0xa008, 0xffffffff, 0x00010000,
	0x913c, 0xffff03ff, 0x01000100,
	0x913c, 0xffff03ff, 0x01000100,
	0x90e8, 0x001fffff, 0x010400c0,
	0x8c00, 0x000000ff, 0x00000003,
	0x8c00, 0x000000ff, 0x00000003,
	0x8c04, 0xf8ff00ff, 0x40600060,
	0x8c04, 0xf8ff00ff, 0x40600060,
	0x8c30, 0x0000000f, 0x00040005,
	0x8cf0, 0x1fff1fff, 0x08e00410,
	0x8cf0, 0x1fff1fff, 0x08e00410,
	0x900c, 0x00ffffff, 0x0017071f,
	0x28350, 0x00000f01, 0x00000000,
	0x28350, 0x00000f01, 0x00000000,
	0x9508, 0xf700071f, 0x00000002,
	0x9508, 0xf700071f, 0x00000002,
	0x9688, 0x00300000, 0x0017000f,
	0x960c, 0xffffffff, 0x54763210,
	0x960c, 0xffffffff, 0x54763210,
	0x20ef8, 0x01ff01ff, 0x00000002,
	0x20e98, 0xfffffbff, 0x00200000,
	0x2015c, 0xffffffff, 0x00000f40,
	0x88c4, 0x001f3ae3, 0x00000082,
	0x88c4, 0x001f3ae3, 0x00000082,
	0x8978, 0x3fffffff, 0x04050140,
	0x8978, 0x3fffffff, 0x04050140,
	0x88d4, 0x0000001f, 0x00000010,
	0x88d4, 0x0000001f, 0x00000010,
	0x8974, 0xffffffff, 0x00000000,
	0x8974, 0xffffffff, 0x00000000
};

static void ni_init_golden_registers(struct radeon_device *rdev)
{
	switch (rdev->family) {
	case CHIP_CAYMAN:
		radeon_program_register_sequence(rdev,
						 cayman_golden_registers,
						 (const u32)ARRAY_SIZE(cayman_golden_registers));
		radeon_program_register_sequence(rdev,
						 cayman_golden_registers2,
						 (const u32)ARRAY_SIZE(cayman_golden_registers2));
		break;
	case CHIP_ARUBA:
		if ((rdev->pdev->device == 0x9900) ||
		    (rdev->pdev->device == 0x9901) ||
		    (rdev->pdev->device == 0x9903) ||
		    (rdev->pdev->device == 0x9904) ||
		    (rdev->pdev->device == 0x9905) ||
		    (rdev->pdev->device == 0x9906) ||
		    (rdev->pdev->device == 0x9907) ||
		    (rdev->pdev->device == 0x9908) ||
		    (rdev->pdev->device == 0x9909) ||
		    (rdev->pdev->device == 0x990A) ||
		    (rdev->pdev->device == 0x990B) ||
		    (rdev->pdev->device == 0x990C) ||
		    (rdev->pdev->device == 0x990D) ||
		    (rdev->pdev->device == 0x990E) ||
		    (rdev->pdev->device == 0x990F) ||
		    (rdev->pdev->device == 0x9910) ||
		    (rdev->pdev->device == 0x9913) ||
		    (rdev->pdev->device == 0x9917) ||
		    (rdev->pdev->device == 0x9918)) {
			radeon_program_register_sequence(rdev,
							 dvst_golden_registers,
							 (const u32)ARRAY_SIZE(dvst_golden_registers));
			radeon_program_register_sequence(rdev,
							 dvst_golden_registers2,
							 (const u32)ARRAY_SIZE(dvst_golden_registers2));
		} else {
			radeon_program_register_sequence(rdev,
							 scrapper_golden_registers,
							 (const u32)ARRAY_SIZE(scrapper_golden_registers));
			radeon_program_register_sequence(rdev,
							 dvst_golden_registers2,
							 (const u32)ARRAY_SIZE(dvst_golden_registers2));
		}
		break;
	default:
		break;
	}
}

#define BTC_IO_MC_REGS_SIZE 29

static const u32 barts_io_mc_regs[BTC_IO_MC_REGS_SIZE][2] = {
	{0x00000077, 0xff010100},
	{0x00000078, 0x00000000},
	{0x00000079, 0x00001434},
	{0x0000007a, 0xcc08ec08},
	{0x0000007b, 0x00040000},
	{0x0000007c, 0x000080c0},
	{0x0000007d, 0x09000000},
	{0x0000007e, 0x00210404},
	{0x00000081, 0x08a8e800},
	{0x00000082, 0x00030444},
	{0x00000083, 0x00000000},
	{0x00000085, 0x00000001},
	{0x00000086, 0x00000002},
	{0x00000087, 0x48490000},
	{0x00000088, 0x20244647},
	{0x00000089, 0x00000005},
	{0x0000008b, 0x66030000},
	{0x0000008c, 0x00006603},
	{0x0000008d, 0x00000100},
	{0x0000008f, 0x00001c0a},
	{0x00000090, 0xff000001},
	{0x00000094, 0x00101101},
	{0x00000095, 0x00000fff},
	{0x00000096, 0x00116fff},
	{0x00000097, 0x60010000},
	{0x00000098, 0x10010000},
	{0x00000099, 0x00006000},
	{0x0000009a, 0x00001000},
	{0x0000009f, 0x00946a00}
};

static const u32 turks_io_mc_regs[BTC_IO_MC_REGS_SIZE][2] = {
	{0x00000077, 0xff010100},
	{0x00000078, 0x00000000},
	{0x00000079, 0x00001434},
	{0x0000007a, 0xcc08ec08},
	{0x0000007b, 0x00040000},
	{0x0000007c, 0x000080c0},
	{0x0000007d, 0x09000000},
	{0x0000007e, 0x00210404},
	{0x00000081, 0x08a8e800},
	{0x00000082, 0x00030444},
	{0x00000083, 0x00000000},
	{0x00000085, 0x00000001},
	{0x00000086, 0x00000002},
	{0x00000087, 0x48490000},
	{0x00000088, 0x20244647},
	{0x00000089, 0x00000005},
	{0x0000008b, 0x66030000},
	{0x0000008c, 0x00006603},
	{0x0000008d, 0x00000100},
	{0x0000008f, 0x00001c0a},
	{0x00000090, 0xff000001},
	{0x00000094, 0x00101101},
	{0x00000095, 0x00000fff},
	{0x00000096, 0x00116fff},
	{0x00000097, 0x60010000},
	{0x00000098, 0x10010000},
	{0x00000099, 0x00006000},
	{0x0000009a, 0x00001000},
	{0x0000009f, 0x00936a00}
};

static const u32 caicos_io_mc_regs[BTC_IO_MC_REGS_SIZE][2] = {
	{0x00000077, 0xff010100},
	{0x00000078, 0x00000000},
	{0x00000079, 0x00001434},
	{0x0000007a, 0xcc08ec08},
	{0x0000007b, 0x00040000},
	{0x0000007c, 0x000080c0},
	{0x0000007d, 0x09000000},
	{0x0000007e, 0x00210404},
	{0x00000081, 0x08a8e800},
	{0x00000082, 0x00030444},
	{0x00000083, 0x00000000},
	{0x00000085, 0x00000001},
	{0x00000086, 0x00000002},
	{0x00000087, 0x48490000},
	{0x00000088, 0x20244647},
	{0x00000089, 0x00000005},
	{0x0000008b, 0x66030000},
	{0x0000008c, 0x00006603},
	{0x0000008d, 0x00000100},
	{0x0000008f, 0x00001c0a},
	{0x00000090, 0xff000001},
	{0x00000094, 0x00101101},
	{0x00000095, 0x00000fff},
	{0x00000096, 0x00116fff},
	{0x00000097, 0x60010000},
	{0x00000098, 0x10010000},
	{0x00000099, 0x00006000},
	{0x0000009a, 0x00001000},
	{0x0000009f, 0x00916a00}
};

static const u32 cayman_io_mc_regs[BTC_IO_MC_REGS_SIZE][2] = {
	{0x00000077, 0xff010100},
	{0x00000078, 0x00000000},
	{0x00000079, 0x00001434},
	{0x0000007a, 0xcc08ec08},
	{0x0000007b, 0x00040000},
	{0x0000007c, 0x000080c0},
	{0x0000007d, 0x09000000},
	{0x0000007e, 0x00210404},
	{0x00000081, 0x08a8e800},
	{0x00000082, 0x00030444},
	{0x00000083, 0x00000000},
	{0x00000085, 0x00000001},
	{0x00000086, 0x00000002},
	{0x00000087, 0x48490000},
	{0x00000088, 0x20244647},
	{0x00000089, 0x00000005},
	{0x0000008b, 0x66030000},
	{0x0000008c, 0x00006603},
	{0x0000008d, 0x00000100},
	{0x0000008f, 0x00001c0a},
	{0x00000090, 0xff000001},
	{0x00000094, 0x00101101},
	{0x00000095, 0x00000fff},
	{0x00000096, 0x00116fff},
	{0x00000097, 0x60010000},
	{0x00000098, 0x10010000},
	{0x00000099, 0x00006000},
	{0x0000009a, 0x00001000},
	{0x0000009f, 0x00976b00}
};

int ni_mc_load_microcode(struct radeon_device *rdev)
{
	const __be32 *fw_data;
	u32 mem_type, running, blackout = 0;
	u32 *io_mc_regs;
	int i, ucode_size, regs_size;

	if (!rdev->mc_fw)
		return -EINVAL;

	switch (rdev->family) {
	case CHIP_BARTS:
		io_mc_regs = (u32 *)&barts_io_mc_regs;
		ucode_size = BTC_MC_UCODE_SIZE;
		regs_size = BTC_IO_MC_REGS_SIZE;
		break;
	case CHIP_TURKS:
		io_mc_regs = (u32 *)&turks_io_mc_regs;
		ucode_size = BTC_MC_UCODE_SIZE;
		regs_size = BTC_IO_MC_REGS_SIZE;
		break;
	case CHIP_CAICOS:
	default:
		io_mc_regs = (u32 *)&caicos_io_mc_regs;
		ucode_size = BTC_MC_UCODE_SIZE;
		regs_size = BTC_IO_MC_REGS_SIZE;
		break;
	case CHIP_CAYMAN:
		io_mc_regs = (u32 *)&cayman_io_mc_regs;
		ucode_size = CAYMAN_MC_UCODE_SIZE;
		regs_size = BTC_IO_MC_REGS_SIZE;
		break;
	}

	mem_type = (RREG32(MC_SEQ_MISC0) & MC_SEQ_MISC0_GDDR5_MASK) >> MC_SEQ_MISC0_GDDR5_SHIFT;
	running = RREG32(MC_SEQ_SUP_CNTL) & RUN_MASK;

	if ((mem_type == MC_SEQ_MISC0_GDDR5_VALUE) && (running == 0)) {
		if (running) {
			blackout = RREG32(MC_SHARED_BLACKOUT_CNTL);
			WREG32(MC_SHARED_BLACKOUT_CNTL, 1);
		}

		/* reset the engine and set to writable */
		WREG32(MC_SEQ_SUP_CNTL, 0x00000008);
		WREG32(MC_SEQ_SUP_CNTL, 0x00000010);

		/* load mc io regs */
		for (i = 0; i < regs_size; i++) {
			WREG32(MC_SEQ_IO_DEBUG_INDEX, io_mc_regs[(i << 1)]);
			WREG32(MC_SEQ_IO_DEBUG_DATA, io_mc_regs[(i << 1) + 1]);
		}
		/* load the MC ucode */
		fw_data = (const __be32 *)rdev->mc_fw->data;
		for (i = 0; i < ucode_size; i++)
			WREG32(MC_SEQ_SUP_PGM, be32_to_cpup(fw_data++));

		/* put the engine back into the active state */
		WREG32(MC_SEQ_SUP_CNTL, 0x00000008);
		WREG32(MC_SEQ_SUP_CNTL, 0x00000004);
		WREG32(MC_SEQ_SUP_CNTL, 0x00000001);

		/* wait for training to complete */
		for (i = 0; i < rdev->usec_timeout; i++) {
			if (RREG32(MC_IO_PAD_CNTL_D0) & MEM_FALL_OUT_CMD)
				break;
			udelay(1);
		}

		if (running)
			WREG32(MC_SHARED_BLACKOUT_CNTL, blackout);
	}

	return 0;
}

int ni_init_microcode(struct radeon_device *rdev)
{
	const char *chip_name;
	const char *rlc_chip_name;
	size_t pfp_req_size, me_req_size, rlc_req_size, mc_req_size;
	size_t smc_req_size = 0;
	char fw_name[30];
	int err;

	DRM_DEBUG("\n");

	switch (rdev->family) {
	case CHIP_BARTS:
		chip_name = "BARTS";
		rlc_chip_name = "BTC";
		pfp_req_size = EVERGREEN_PFP_UCODE_SIZE * 4;
		me_req_size = EVERGREEN_PM4_UCODE_SIZE * 4;
		rlc_req_size = EVERGREEN_RLC_UCODE_SIZE * 4;
		mc_req_size = BTC_MC_UCODE_SIZE * 4;
		smc_req_size = ALIGN(BARTS_SMC_UCODE_SIZE, 4);
		break;
	case CHIP_TURKS:
		chip_name = "TURKS";
		rlc_chip_name = "BTC";
		pfp_req_size = EVERGREEN_PFP_UCODE_SIZE * 4;
		me_req_size = EVERGREEN_PM4_UCODE_SIZE * 4;
		rlc_req_size = EVERGREEN_RLC_UCODE_SIZE * 4;
		mc_req_size = BTC_MC_UCODE_SIZE * 4;
		smc_req_size = ALIGN(TURKS_SMC_UCODE_SIZE, 4);
		break;
	case CHIP_CAICOS:
		chip_name = "CAICOS";
		rlc_chip_name = "BTC";
		pfp_req_size = EVERGREEN_PFP_UCODE_SIZE * 4;
		me_req_size = EVERGREEN_PM4_UCODE_SIZE * 4;
		rlc_req_size = EVERGREEN_RLC_UCODE_SIZE * 4;
		mc_req_size = BTC_MC_UCODE_SIZE * 4;
		smc_req_size = ALIGN(CAICOS_SMC_UCODE_SIZE, 4);
		break;
	case CHIP_CAYMAN:
		chip_name = "CAYMAN";
		rlc_chip_name = "CAYMAN";
		pfp_req_size = CAYMAN_PFP_UCODE_SIZE * 4;
		me_req_size = CAYMAN_PM4_UCODE_SIZE * 4;
		rlc_req_size = CAYMAN_RLC_UCODE_SIZE * 4;
		mc_req_size = CAYMAN_MC_UCODE_SIZE * 4;
		smc_req_size = ALIGN(CAYMAN_SMC_UCODE_SIZE, 4);
		break;
	case CHIP_ARUBA:
		chip_name = "ARUBA";
		rlc_chip_name = "ARUBA";
		/* pfp/me same size as CAYMAN */
		pfp_req_size = CAYMAN_PFP_UCODE_SIZE * 4;
		me_req_size = CAYMAN_PM4_UCODE_SIZE * 4;
		rlc_req_size = ARUBA_RLC_UCODE_SIZE * 4;
		mc_req_size = 0;
		break;
	default: BUG();
	}

	DRM_INFO("Loading %s Microcode\n", chip_name);

	snprintf(fw_name, sizeof(fw_name), "radeon/%s_pfp.bin", chip_name);
	err = request_firmware(&rdev->pfp_fw, fw_name, rdev->dev);
	if (err)
		goto out;
	if (rdev->pfp_fw->size != pfp_req_size) {
		printk(KERN_ERR
		       "ni_cp: Bogus length %zu in firmware \"%s\"\n",
		       rdev->pfp_fw->size, fw_name);
		err = -EINVAL;
		goto out;
	}

	snprintf(fw_name, sizeof(fw_name), "radeon/%s_me.bin", chip_name);
	err = request_firmware(&rdev->me_fw, fw_name, rdev->dev);
	if (err)
		goto out;
	if (rdev->me_fw->size != me_req_size) {
		printk(KERN_ERR
		       "ni_cp: Bogus length %zu in firmware \"%s\"\n",
		       rdev->me_fw->size, fw_name);
		err = -EINVAL;
	}

	snprintf(fw_name, sizeof(fw_name), "radeon/%s_rlc.bin", rlc_chip_name);
	err = request_firmware(&rdev->rlc_fw, fw_name, rdev->dev);
	if (err)
		goto out;
	if (rdev->rlc_fw->size != rlc_req_size) {
		printk(KERN_ERR
		       "ni_rlc: Bogus length %zu in firmware \"%s\"\n",
		       rdev->rlc_fw->size, fw_name);
		err = -EINVAL;
	}

	/* no MC ucode on TN */
	if (!(rdev->flags & RADEON_IS_IGP)) {
		snprintf(fw_name, sizeof(fw_name), "radeon/%s_mc.bin", chip_name);
		err = request_firmware(&rdev->mc_fw, fw_name, rdev->dev);
		if (err)
			goto out;
		if (rdev->mc_fw->size != mc_req_size) {
			printk(KERN_ERR
			       "ni_mc: Bogus length %zu in firmware \"%s\"\n",
			       rdev->mc_fw->size, fw_name);
			err = -EINVAL;
		}
	}
<<<<<<< HEAD

	if ((rdev->family >= CHIP_BARTS) && (rdev->family <= CHIP_CAYMAN)) {
		snprintf(fw_name, sizeof(fw_name), "radeon/%s_smc.bin", chip_name);
		err = request_firmware(&rdev->smc_fw, fw_name, &pdev->dev);
		if (err)
			goto out;
		if (rdev->smc_fw->size != smc_req_size) {
			printk(KERN_ERR
			       "ni_mc: Bogus length %zu in firmware \"%s\"\n",
			       rdev->mc_fw->size, fw_name);
			err = -EINVAL;
		}
	}

out:
	platform_device_unregister(pdev);
=======
>>>>>>> bb78a92f

	if ((rdev->family >= CHIP_BARTS) && (rdev->family <= CHIP_CAYMAN)) {
		snprintf(fw_name, sizeof(fw_name), "radeon/%s_smc.bin", chip_name);
		err = request_firmware(&rdev->smc_fw, fw_name, rdev->dev);
		if (err) {
			printk(KERN_ERR
			       "smc: error loading firmware \"%s\"\n",
			       fw_name);
			release_firmware(rdev->smc_fw);
			rdev->smc_fw = NULL;
		} else if (rdev->smc_fw->size != smc_req_size) {
			printk(KERN_ERR
			       "ni_mc: Bogus length %zu in firmware \"%s\"\n",
			       rdev->mc_fw->size, fw_name);
			err = -EINVAL;
		}
	}

out:
	if (err) {
		if (err != -EINVAL)
			printk(KERN_ERR
			       "ni_cp: Failed to load firmware \"%s\"\n",
			       fw_name);
		release_firmware(rdev->pfp_fw);
		rdev->pfp_fw = NULL;
		release_firmware(rdev->me_fw);
		rdev->me_fw = NULL;
		release_firmware(rdev->rlc_fw);
		rdev->rlc_fw = NULL;
		release_firmware(rdev->mc_fw);
		rdev->mc_fw = NULL;
	}
	return err;
}

int tn_get_temp(struct radeon_device *rdev)
{
	u32 temp = RREG32_SMC(TN_CURRENT_GNB_TEMP) & 0x7ff;
	int actual_temp = (temp / 8) - 49;

	return actual_temp * 1000;
}

/*
 * Core functions
 */
static void cayman_gpu_init(struct radeon_device *rdev)
{
	u32 gb_addr_config = 0;
	u32 mc_shared_chmap, mc_arb_ramcfg;
	u32 cgts_tcc_disable;
	u32 sx_debug_1;
	u32 smx_dc_ctl0;
	u32 cgts_sm_ctrl_reg;
	u32 hdp_host_path_cntl;
	u32 tmp;
	u32 disabled_rb_mask;
	int i, j;

	switch (rdev->family) {
	case CHIP_CAYMAN:
		rdev->config.cayman.max_shader_engines = 2;
		rdev->config.cayman.max_pipes_per_simd = 4;
		rdev->config.cayman.max_tile_pipes = 8;
		rdev->config.cayman.max_simds_per_se = 12;
		rdev->config.cayman.max_backends_per_se = 4;
		rdev->config.cayman.max_texture_channel_caches = 8;
		rdev->config.cayman.max_gprs = 256;
		rdev->config.cayman.max_threads = 256;
		rdev->config.cayman.max_gs_threads = 32;
		rdev->config.cayman.max_stack_entries = 512;
		rdev->config.cayman.sx_num_of_sets = 8;
		rdev->config.cayman.sx_max_export_size = 256;
		rdev->config.cayman.sx_max_export_pos_size = 64;
		rdev->config.cayman.sx_max_export_smx_size = 192;
		rdev->config.cayman.max_hw_contexts = 8;
		rdev->config.cayman.sq_num_cf_insts = 2;

		rdev->config.cayman.sc_prim_fifo_size = 0x100;
		rdev->config.cayman.sc_hiz_tile_fifo_size = 0x30;
		rdev->config.cayman.sc_earlyz_tile_fifo_size = 0x130;
		gb_addr_config = CAYMAN_GB_ADDR_CONFIG_GOLDEN;
		break;
	case CHIP_ARUBA:
	default:
		rdev->config.cayman.max_shader_engines = 1;
		rdev->config.cayman.max_pipes_per_simd = 4;
		rdev->config.cayman.max_tile_pipes = 2;
		if ((rdev->pdev->device == 0x9900) ||
		    (rdev->pdev->device == 0x9901) ||
		    (rdev->pdev->device == 0x9905) ||
		    (rdev->pdev->device == 0x9906) ||
		    (rdev->pdev->device == 0x9907) ||
		    (rdev->pdev->device == 0x9908) ||
		    (rdev->pdev->device == 0x9909) ||
		    (rdev->pdev->device == 0x990B) ||
		    (rdev->pdev->device == 0x990C) ||
		    (rdev->pdev->device == 0x990F) ||
		    (rdev->pdev->device == 0x9910) ||
		    (rdev->pdev->device == 0x9917) ||
		    (rdev->pdev->device == 0x9999) ||
		    (rdev->pdev->device == 0x999C)) {
			rdev->config.cayman.max_simds_per_se = 6;
			rdev->config.cayman.max_backends_per_se = 2;
		} else if ((rdev->pdev->device == 0x9903) ||
			   (rdev->pdev->device == 0x9904) ||
			   (rdev->pdev->device == 0x990A) ||
			   (rdev->pdev->device == 0x990D) ||
			   (rdev->pdev->device == 0x990E) ||
			   (rdev->pdev->device == 0x9913) ||
			   (rdev->pdev->device == 0x9918) ||
			   (rdev->pdev->device == 0x999D)) {
			rdev->config.cayman.max_simds_per_se = 4;
			rdev->config.cayman.max_backends_per_se = 2;
		} else if ((rdev->pdev->device == 0x9919) ||
			   (rdev->pdev->device == 0x9990) ||
			   (rdev->pdev->device == 0x9991) ||
			   (rdev->pdev->device == 0x9994) ||
			   (rdev->pdev->device == 0x9995) ||
			   (rdev->pdev->device == 0x9996) ||
			   (rdev->pdev->device == 0x999A) ||
			   (rdev->pdev->device == 0x99A0)) {
			rdev->config.cayman.max_simds_per_se = 3;
			rdev->config.cayman.max_backends_per_se = 1;
		} else {
			rdev->config.cayman.max_simds_per_se = 2;
			rdev->config.cayman.max_backends_per_se = 1;
		}
		rdev->config.cayman.max_texture_channel_caches = 2;
		rdev->config.cayman.max_gprs = 256;
		rdev->config.cayman.max_threads = 256;
		rdev->config.cayman.max_gs_threads = 32;
		rdev->config.cayman.max_stack_entries = 512;
		rdev->config.cayman.sx_num_of_sets = 8;
		rdev->config.cayman.sx_max_export_size = 256;
		rdev->config.cayman.sx_max_export_pos_size = 64;
		rdev->config.cayman.sx_max_export_smx_size = 192;
		rdev->config.cayman.max_hw_contexts = 8;
		rdev->config.cayman.sq_num_cf_insts = 2;

		rdev->config.cayman.sc_prim_fifo_size = 0x40;
		rdev->config.cayman.sc_hiz_tile_fifo_size = 0x30;
		rdev->config.cayman.sc_earlyz_tile_fifo_size = 0x130;
		gb_addr_config = ARUBA_GB_ADDR_CONFIG_GOLDEN;
		break;
	}

	/* Initialize HDP */
	for (i = 0, j = 0; i < 32; i++, j += 0x18) {
		WREG32((0x2c14 + j), 0x00000000);
		WREG32((0x2c18 + j), 0x00000000);
		WREG32((0x2c1c + j), 0x00000000);
		WREG32((0x2c20 + j), 0x00000000);
		WREG32((0x2c24 + j), 0x00000000);
	}

	WREG32(GRBM_CNTL, GRBM_READ_TIMEOUT(0xff));

	evergreen_fix_pci_max_read_req_size(rdev);

	mc_shared_chmap = RREG32(MC_SHARED_CHMAP);
	mc_arb_ramcfg = RREG32(MC_ARB_RAMCFG);

	tmp = (mc_arb_ramcfg & NOOFCOLS_MASK) >> NOOFCOLS_SHIFT;
	rdev->config.cayman.mem_row_size_in_kb = (4 * (1 << (8 + tmp))) / 1024;
	if (rdev->config.cayman.mem_row_size_in_kb > 4)
		rdev->config.cayman.mem_row_size_in_kb = 4;
	/* XXX use MC settings? */
	rdev->config.cayman.shader_engine_tile_size = 32;
	rdev->config.cayman.num_gpus = 1;
	rdev->config.cayman.multi_gpu_tile_size = 64;

	tmp = (gb_addr_config & NUM_PIPES_MASK) >> NUM_PIPES_SHIFT;
	rdev->config.cayman.num_tile_pipes = (1 << tmp);
	tmp = (gb_addr_config & PIPE_INTERLEAVE_SIZE_MASK) >> PIPE_INTERLEAVE_SIZE_SHIFT;
	rdev->config.cayman.mem_max_burst_length_bytes = (tmp + 1) * 256;
	tmp = (gb_addr_config & NUM_SHADER_ENGINES_MASK) >> NUM_SHADER_ENGINES_SHIFT;
	rdev->config.cayman.num_shader_engines = tmp + 1;
	tmp = (gb_addr_config & NUM_GPUS_MASK) >> NUM_GPUS_SHIFT;
	rdev->config.cayman.num_gpus = tmp + 1;
	tmp = (gb_addr_config & MULTI_GPU_TILE_SIZE_MASK) >> MULTI_GPU_TILE_SIZE_SHIFT;
	rdev->config.cayman.multi_gpu_tile_size = 1 << tmp;
	tmp = (gb_addr_config & ROW_SIZE_MASK) >> ROW_SIZE_SHIFT;
	rdev->config.cayman.mem_row_size_in_kb = 1 << tmp;


	/* setup tiling info dword.  gb_addr_config is not adequate since it does
	 * not have bank info, so create a custom tiling dword.
	 * bits 3:0   num_pipes
	 * bits 7:4   num_banks
	 * bits 11:8  group_size
	 * bits 15:12 row_size
	 */
	rdev->config.cayman.tile_config = 0;
	switch (rdev->config.cayman.num_tile_pipes) {
	case 1:
	default:
		rdev->config.cayman.tile_config |= (0 << 0);
		break;
	case 2:
		rdev->config.cayman.tile_config |= (1 << 0);
		break;
	case 4:
		rdev->config.cayman.tile_config |= (2 << 0);
		break;
	case 8:
		rdev->config.cayman.tile_config |= (3 << 0);
		break;
	}

	/* num banks is 8 on all fusion asics. 0 = 4, 1 = 8, 2 = 16 */
	if (rdev->flags & RADEON_IS_IGP)
		rdev->config.cayman.tile_config |= 1 << 4;
	else {
		switch ((mc_arb_ramcfg & NOOFBANK_MASK) >> NOOFBANK_SHIFT) {
		case 0: /* four banks */
			rdev->config.cayman.tile_config |= 0 << 4;
			break;
		case 1: /* eight banks */
			rdev->config.cayman.tile_config |= 1 << 4;
			break;
		case 2: /* sixteen banks */
		default:
			rdev->config.cayman.tile_config |= 2 << 4;
			break;
		}
	}
	rdev->config.cayman.tile_config |=
		((gb_addr_config & PIPE_INTERLEAVE_SIZE_MASK) >> PIPE_INTERLEAVE_SIZE_SHIFT) << 8;
	rdev->config.cayman.tile_config |=
		((gb_addr_config & ROW_SIZE_MASK) >> ROW_SIZE_SHIFT) << 12;

	tmp = 0;
	for (i = (rdev->config.cayman.max_shader_engines - 1); i >= 0; i--) {
		u32 rb_disable_bitmap;

		WREG32(GRBM_GFX_INDEX, INSTANCE_BROADCAST_WRITES | SE_INDEX(i));
		WREG32(RLC_GFX_INDEX, INSTANCE_BROADCAST_WRITES | SE_INDEX(i));
		rb_disable_bitmap = (RREG32(CC_RB_BACKEND_DISABLE) & 0x00ff0000) >> 16;
		tmp <<= 4;
		tmp |= rb_disable_bitmap;
	}
	/* enabled rb are just the one not disabled :) */
	disabled_rb_mask = tmp;
	tmp = 0;
	for (i = 0; i < (rdev->config.cayman.max_backends_per_se * rdev->config.cayman.max_shader_engines); i++)
		tmp |= (1 << i);
	/* if all the backends are disabled, fix it up here */
	if ((disabled_rb_mask & tmp) == tmp) {
		for (i = 0; i < (rdev->config.cayman.max_backends_per_se * rdev->config.cayman.max_shader_engines); i++)
			disabled_rb_mask &= ~(1 << i);
	}

	WREG32(GRBM_GFX_INDEX, INSTANCE_BROADCAST_WRITES | SE_BROADCAST_WRITES);
	WREG32(RLC_GFX_INDEX, INSTANCE_BROADCAST_WRITES | SE_BROADCAST_WRITES);

	WREG32(GB_ADDR_CONFIG, gb_addr_config);
	WREG32(DMIF_ADDR_CONFIG, gb_addr_config);
	if (ASIC_IS_DCE6(rdev))
		WREG32(DMIF_ADDR_CALC, gb_addr_config);
	WREG32(HDP_ADDR_CONFIG, gb_addr_config);
	WREG32(DMA_TILING_CONFIG + DMA0_REGISTER_OFFSET, gb_addr_config);
	WREG32(DMA_TILING_CONFIG + DMA1_REGISTER_OFFSET, gb_addr_config);
	WREG32(UVD_UDEC_ADDR_CONFIG, gb_addr_config);
	WREG32(UVD_UDEC_DB_ADDR_CONFIG, gb_addr_config);
	WREG32(UVD_UDEC_DBW_ADDR_CONFIG, gb_addr_config);

	if ((rdev->config.cayman.max_backends_per_se == 1) &&
	    (rdev->flags & RADEON_IS_IGP)) {
		if ((disabled_rb_mask & 3) == 1) {
			/* RB0 disabled, RB1 enabled */
			tmp = 0x11111111;
		} else {
			/* RB1 disabled, RB0 enabled */
			tmp = 0x00000000;
		}
	} else {
		tmp = gb_addr_config & NUM_PIPES_MASK;
		tmp = r6xx_remap_render_backend(rdev, tmp,
						rdev->config.cayman.max_backends_per_se *
						rdev->config.cayman.max_shader_engines,
						CAYMAN_MAX_BACKENDS, disabled_rb_mask);
	}
	WREG32(GB_BACKEND_MAP, tmp);

	cgts_tcc_disable = 0xffff0000;
	for (i = 0; i < rdev->config.cayman.max_texture_channel_caches; i++)
		cgts_tcc_disable &= ~(1 << (16 + i));
	WREG32(CGTS_TCC_DISABLE, cgts_tcc_disable);
	WREG32(CGTS_SYS_TCC_DISABLE, cgts_tcc_disable);
	WREG32(CGTS_USER_SYS_TCC_DISABLE, cgts_tcc_disable);
	WREG32(CGTS_USER_TCC_DISABLE, cgts_tcc_disable);

	/* reprogram the shader complex */
	cgts_sm_ctrl_reg = RREG32(CGTS_SM_CTRL_REG);
	for (i = 0; i < 16; i++)
		WREG32(CGTS_SM_CTRL_REG, OVERRIDE);
	WREG32(CGTS_SM_CTRL_REG, cgts_sm_ctrl_reg);

	/* set HW defaults for 3D engine */
	WREG32(CP_MEQ_THRESHOLDS, MEQ1_START(0x30) | MEQ2_START(0x60));

	sx_debug_1 = RREG32(SX_DEBUG_1);
	sx_debug_1 |= ENABLE_NEW_SMX_ADDRESS;
	WREG32(SX_DEBUG_1, sx_debug_1);

	smx_dc_ctl0 = RREG32(SMX_DC_CTL0);
	smx_dc_ctl0 &= ~NUMBER_OF_SETS(0x1ff);
	smx_dc_ctl0 |= NUMBER_OF_SETS(rdev->config.cayman.sx_num_of_sets);
	WREG32(SMX_DC_CTL0, smx_dc_ctl0);

	WREG32(SPI_CONFIG_CNTL_1, VTX_DONE_DELAY(4) | CRC_SIMD_ID_WADDR_DISABLE);

	/* need to be explicitly zero-ed */
	WREG32(VGT_OFFCHIP_LDS_BASE, 0);
	WREG32(SQ_LSTMP_RING_BASE, 0);
	WREG32(SQ_HSTMP_RING_BASE, 0);
	WREG32(SQ_ESTMP_RING_BASE, 0);
	WREG32(SQ_GSTMP_RING_BASE, 0);
	WREG32(SQ_VSTMP_RING_BASE, 0);
	WREG32(SQ_PSTMP_RING_BASE, 0);

	WREG32(TA_CNTL_AUX, DISABLE_CUBE_ANISO);

	WREG32(SX_EXPORT_BUFFER_SIZES, (COLOR_BUFFER_SIZE((rdev->config.cayman.sx_max_export_size / 4) - 1) |
					POSITION_BUFFER_SIZE((rdev->config.cayman.sx_max_export_pos_size / 4) - 1) |
					SMX_BUFFER_SIZE((rdev->config.cayman.sx_max_export_smx_size / 4) - 1)));

	WREG32(PA_SC_FIFO_SIZE, (SC_PRIM_FIFO_SIZE(rdev->config.cayman.sc_prim_fifo_size) |
				 SC_HIZ_TILE_FIFO_SIZE(rdev->config.cayman.sc_hiz_tile_fifo_size) |
				 SC_EARLYZ_TILE_FIFO_SIZE(rdev->config.cayman.sc_earlyz_tile_fifo_size)));


	WREG32(VGT_NUM_INSTANCES, 1);

	WREG32(CP_PERFMON_CNTL, 0);

	WREG32(SQ_MS_FIFO_SIZES, (CACHE_FIFO_SIZE(16 * rdev->config.cayman.sq_num_cf_insts) |
				  FETCH_FIFO_HIWATER(0x4) |
				  DONE_FIFO_HIWATER(0xe0) |
				  ALU_UPDATE_FIFO_HIWATER(0x8)));

	WREG32(SQ_GPR_RESOURCE_MGMT_1, NUM_CLAUSE_TEMP_GPRS(4));
	WREG32(SQ_CONFIG, (VC_ENABLE |
			   EXPORT_SRC_C |
			   GFX_PRIO(0) |
			   CS1_PRIO(0) |
			   CS2_PRIO(1)));
	WREG32(SQ_DYN_GPR_CNTL_PS_FLUSH_REQ, DYN_GPR_ENABLE);

	WREG32(PA_SC_FORCE_EOV_MAX_CNTS, (FORCE_EOV_MAX_CLK_CNT(4095) |
					  FORCE_EOV_MAX_REZ_CNT(255)));

	WREG32(VGT_CACHE_INVALIDATION, CACHE_INVALIDATION(VC_AND_TC) |
	       AUTO_INVLD_EN(ES_AND_GS_AUTO));

	WREG32(VGT_GS_VERTEX_REUSE, 16);
	WREG32(PA_SC_LINE_STIPPLE_STATE, 0);

	WREG32(CB_PERF_CTR0_SEL_0, 0);
	WREG32(CB_PERF_CTR0_SEL_1, 0);
	WREG32(CB_PERF_CTR1_SEL_0, 0);
	WREG32(CB_PERF_CTR1_SEL_1, 0);
	WREG32(CB_PERF_CTR2_SEL_0, 0);
	WREG32(CB_PERF_CTR2_SEL_1, 0);
	WREG32(CB_PERF_CTR3_SEL_0, 0);
	WREG32(CB_PERF_CTR3_SEL_1, 0);

	tmp = RREG32(HDP_MISC_CNTL);
	tmp |= HDP_FLUSH_INVALIDATE_CACHE;
	WREG32(HDP_MISC_CNTL, tmp);

	hdp_host_path_cntl = RREG32(HDP_HOST_PATH_CNTL);
	WREG32(HDP_HOST_PATH_CNTL, hdp_host_path_cntl);

	WREG32(PA_CL_ENHANCE, CLIP_VTX_REORDER_ENA | NUM_CLIP_SEQ(3));

	udelay(50);

	/* set clockgating golden values on TN */
	if (rdev->family == CHIP_ARUBA) {
		tmp = RREG32_CG(CG_CGTT_LOCAL_0);
		tmp &= ~0x00380000;
		WREG32_CG(CG_CGTT_LOCAL_0, tmp);
                tmp = RREG32_CG(CG_CGTT_LOCAL_1);
		tmp &= ~0x0e000000;
		WREG32_CG(CG_CGTT_LOCAL_1, tmp);
	}
}

/*
 * GART
 */
void cayman_pcie_gart_tlb_flush(struct radeon_device *rdev)
{
	/* flush hdp cache */
	WREG32(HDP_MEM_COHERENCY_FLUSH_CNTL, 0x1);

	/* bits 0-7 are the VM contexts0-7 */
	WREG32(VM_INVALIDATE_REQUEST, 1);
}

static int cayman_pcie_gart_enable(struct radeon_device *rdev)
{
	int i, r;

	if (rdev->gart.robj == NULL) {
		dev_err(rdev->dev, "No VRAM object for PCIE GART.\n");
		return -EINVAL;
	}
	r = radeon_gart_table_vram_pin(rdev);
	if (r)
		return r;
	radeon_gart_restore(rdev);
	/* Setup TLB control */
	WREG32(MC_VM_MX_L1_TLB_CNTL,
	       (0xA << 7) |
	       ENABLE_L1_TLB |
	       ENABLE_L1_FRAGMENT_PROCESSING |
	       SYSTEM_ACCESS_MODE_NOT_IN_SYS |
	       ENABLE_ADVANCED_DRIVER_MODEL |
	       SYSTEM_APERTURE_UNMAPPED_ACCESS_PASS_THRU);
	/* Setup L2 cache */
	WREG32(VM_L2_CNTL, ENABLE_L2_CACHE |
	       ENABLE_L2_PTE_CACHE_LRU_UPDATE_BY_WRITE |
	       ENABLE_L2_PDE0_CACHE_LRU_UPDATE_BY_WRITE |
	       EFFECTIVE_L2_QUEUE_SIZE(7) |
	       CONTEXT1_IDENTITY_ACCESS_MODE(1));
	WREG32(VM_L2_CNTL2, INVALIDATE_ALL_L1_TLBS | INVALIDATE_L2_CACHE);
	WREG32(VM_L2_CNTL3, L2_CACHE_BIGK_ASSOCIATIVITY |
	       L2_CACHE_BIGK_FRAGMENT_SIZE(6));
	/* setup context0 */
	WREG32(VM_CONTEXT0_PAGE_TABLE_START_ADDR, rdev->mc.gtt_start >> 12);
	WREG32(VM_CONTEXT0_PAGE_TABLE_END_ADDR, rdev->mc.gtt_end >> 12);
	WREG32(VM_CONTEXT0_PAGE_TABLE_BASE_ADDR, rdev->gart.table_addr >> 12);
	WREG32(VM_CONTEXT0_PROTECTION_FAULT_DEFAULT_ADDR,
			(u32)(rdev->dummy_page.addr >> 12));
	WREG32(VM_CONTEXT0_CNTL2, 0);
	WREG32(VM_CONTEXT0_CNTL, ENABLE_CONTEXT | PAGE_TABLE_DEPTH(0) |
				RANGE_PROTECTION_FAULT_ENABLE_DEFAULT);

	WREG32(0x15D4, 0);
	WREG32(0x15D8, 0);
	WREG32(0x15DC, 0);

	/* empty context1-7 */
	/* Assign the pt base to something valid for now; the pts used for
	 * the VMs are determined by the application and setup and assigned
	 * on the fly in the vm part of radeon_gart.c
	 */
	for (i = 1; i < 8; i++) {
		WREG32(VM_CONTEXT0_PAGE_TABLE_START_ADDR + (i << 2), 0);
		WREG32(VM_CONTEXT0_PAGE_TABLE_END_ADDR + (i << 2), rdev->vm_manager.max_pfn);
		WREG32(VM_CONTEXT0_PAGE_TABLE_BASE_ADDR + (i << 2),
			rdev->gart.table_addr >> 12);
	}

	/* enable context1-7 */
	WREG32(VM_CONTEXT1_PROTECTION_FAULT_DEFAULT_ADDR,
	       (u32)(rdev->dummy_page.addr >> 12));
	WREG32(VM_CONTEXT1_CNTL2, 4);
	WREG32(VM_CONTEXT1_CNTL, ENABLE_CONTEXT | PAGE_TABLE_DEPTH(1) |
				RANGE_PROTECTION_FAULT_ENABLE_INTERRUPT |
				RANGE_PROTECTION_FAULT_ENABLE_DEFAULT |
				DUMMY_PAGE_PROTECTION_FAULT_ENABLE_INTERRUPT |
				DUMMY_PAGE_PROTECTION_FAULT_ENABLE_DEFAULT |
				PDE0_PROTECTION_FAULT_ENABLE_INTERRUPT |
				PDE0_PROTECTION_FAULT_ENABLE_DEFAULT |
				VALID_PROTECTION_FAULT_ENABLE_INTERRUPT |
				VALID_PROTECTION_FAULT_ENABLE_DEFAULT |
				READ_PROTECTION_FAULT_ENABLE_INTERRUPT |
				READ_PROTECTION_FAULT_ENABLE_DEFAULT |
				WRITE_PROTECTION_FAULT_ENABLE_INTERRUPT |
				WRITE_PROTECTION_FAULT_ENABLE_DEFAULT);

	cayman_pcie_gart_tlb_flush(rdev);
	DRM_INFO("PCIE GART of %uM enabled (table at 0x%016llX).\n",
		 (unsigned)(rdev->mc.gtt_size >> 20),
		 (unsigned long long)rdev->gart.table_addr);
	rdev->gart.ready = true;
	return 0;
}

static void cayman_pcie_gart_disable(struct radeon_device *rdev)
{
	/* Disable all tables */
	WREG32(VM_CONTEXT0_CNTL, 0);
	WREG32(VM_CONTEXT1_CNTL, 0);
	/* Setup TLB control */
	WREG32(MC_VM_MX_L1_TLB_CNTL, ENABLE_L1_FRAGMENT_PROCESSING |
	       SYSTEM_ACCESS_MODE_NOT_IN_SYS |
	       SYSTEM_APERTURE_UNMAPPED_ACCESS_PASS_THRU);
	/* Setup L2 cache */
	WREG32(VM_L2_CNTL, ENABLE_L2_PTE_CACHE_LRU_UPDATE_BY_WRITE |
	       ENABLE_L2_PDE0_CACHE_LRU_UPDATE_BY_WRITE |
	       EFFECTIVE_L2_QUEUE_SIZE(7) |
	       CONTEXT1_IDENTITY_ACCESS_MODE(1));
	WREG32(VM_L2_CNTL2, 0);
	WREG32(VM_L2_CNTL3, L2_CACHE_BIGK_ASSOCIATIVITY |
	       L2_CACHE_BIGK_FRAGMENT_SIZE(6));
	radeon_gart_table_vram_unpin(rdev);
}

static void cayman_pcie_gart_fini(struct radeon_device *rdev)
{
	cayman_pcie_gart_disable(rdev);
	radeon_gart_table_vram_free(rdev);
	radeon_gart_fini(rdev);
}

void cayman_cp_int_cntl_setup(struct radeon_device *rdev,
			      int ring, u32 cp_int_cntl)
{
	u32 srbm_gfx_cntl = RREG32(SRBM_GFX_CNTL) & ~3;

	WREG32(SRBM_GFX_CNTL, srbm_gfx_cntl | (ring & 3));
	WREG32(CP_INT_CNTL, cp_int_cntl);
}

/*
 * CP.
 */
void cayman_fence_ring_emit(struct radeon_device *rdev,
			    struct radeon_fence *fence)
{
	struct radeon_ring *ring = &rdev->ring[fence->ring];
	u64 addr = rdev->fence_drv[fence->ring].gpu_addr;

	/* flush read cache over gart for this vmid */
	radeon_ring_write(ring, PACKET3(PACKET3_SET_CONFIG_REG, 1));
	radeon_ring_write(ring, (CP_COHER_CNTL2 - PACKET3_SET_CONFIG_REG_START) >> 2);
	radeon_ring_write(ring, 0);
	radeon_ring_write(ring, PACKET3(PACKET3_SURFACE_SYNC, 3));
	radeon_ring_write(ring, PACKET3_TC_ACTION_ENA | PACKET3_SH_ACTION_ENA);
	radeon_ring_write(ring, 0xFFFFFFFF);
	radeon_ring_write(ring, 0);
	radeon_ring_write(ring, 10); /* poll interval */
	/* EVENT_WRITE_EOP - flush caches, send int */
	radeon_ring_write(ring, PACKET3(PACKET3_EVENT_WRITE_EOP, 4));
	radeon_ring_write(ring, EVENT_TYPE(CACHE_FLUSH_AND_INV_EVENT_TS) | EVENT_INDEX(5));
	radeon_ring_write(ring, addr & 0xffffffff);
	radeon_ring_write(ring, (upper_32_bits(addr) & 0xff) | DATA_SEL(1) | INT_SEL(2));
	radeon_ring_write(ring, fence->seq);
	radeon_ring_write(ring, 0);
}

void cayman_ring_ib_execute(struct radeon_device *rdev, struct radeon_ib *ib)
{
	struct radeon_ring *ring = &rdev->ring[ib->ring];

	/* set to DX10/11 mode */
	radeon_ring_write(ring, PACKET3(PACKET3_MODE_CONTROL, 0));
	radeon_ring_write(ring, 1);

	if (ring->rptr_save_reg) {
		uint32_t next_rptr = ring->wptr + 3 + 4 + 8;
		radeon_ring_write(ring, PACKET3(PACKET3_SET_CONFIG_REG, 1));
		radeon_ring_write(ring, ((ring->rptr_save_reg - 
					  PACKET3_SET_CONFIG_REG_START) >> 2));
		radeon_ring_write(ring, next_rptr);
	}

	radeon_ring_write(ring, PACKET3(PACKET3_INDIRECT_BUFFER, 2));
	radeon_ring_write(ring,
#ifdef __BIG_ENDIAN
			  (2 << 0) |
#endif
			  (ib->gpu_addr & 0xFFFFFFFC));
	radeon_ring_write(ring, upper_32_bits(ib->gpu_addr) & 0xFF);
	radeon_ring_write(ring, ib->length_dw | 
			  (ib->vm ? (ib->vm->id << 24) : 0));

	/* flush read cache over gart for this vmid */
	radeon_ring_write(ring, PACKET3(PACKET3_SET_CONFIG_REG, 1));
	radeon_ring_write(ring, (CP_COHER_CNTL2 - PACKET3_SET_CONFIG_REG_START) >> 2);
	radeon_ring_write(ring, ib->vm ? ib->vm->id : 0);
	radeon_ring_write(ring, PACKET3(PACKET3_SURFACE_SYNC, 3));
	radeon_ring_write(ring, PACKET3_TC_ACTION_ENA | PACKET3_SH_ACTION_ENA);
	radeon_ring_write(ring, 0xFFFFFFFF);
	radeon_ring_write(ring, 0);
	radeon_ring_write(ring, 10); /* poll interval */
}

void cayman_uvd_semaphore_emit(struct radeon_device *rdev,
			       struct radeon_ring *ring,
			       struct radeon_semaphore *semaphore,
			       bool emit_wait)
{
	uint64_t addr = semaphore->gpu_addr;

	radeon_ring_write(ring, PACKET0(UVD_SEMA_ADDR_LOW, 0));
	radeon_ring_write(ring, (addr >> 3) & 0x000FFFFF);

	radeon_ring_write(ring, PACKET0(UVD_SEMA_ADDR_HIGH, 0));
	radeon_ring_write(ring, (addr >> 23) & 0x000FFFFF);

	radeon_ring_write(ring, PACKET0(UVD_SEMA_CMD, 0));
	radeon_ring_write(ring, 0x80 | (emit_wait ? 1 : 0));
}

static void cayman_cp_enable(struct radeon_device *rdev, bool enable)
{
	if (enable)
		WREG32(CP_ME_CNTL, 0);
	else {
		radeon_ttm_set_active_vram_size(rdev, rdev->mc.visible_vram_size);
		WREG32(CP_ME_CNTL, (CP_ME_HALT | CP_PFP_HALT));
		WREG32(SCRATCH_UMSK, 0);
		rdev->ring[RADEON_RING_TYPE_GFX_INDEX].ready = false;
	}
}

static int cayman_cp_load_microcode(struct radeon_device *rdev)
{
	const __be32 *fw_data;
	int i;

	if (!rdev->me_fw || !rdev->pfp_fw)
		return -EINVAL;

	cayman_cp_enable(rdev, false);

	fw_data = (const __be32 *)rdev->pfp_fw->data;
	WREG32(CP_PFP_UCODE_ADDR, 0);
	for (i = 0; i < CAYMAN_PFP_UCODE_SIZE; i++)
		WREG32(CP_PFP_UCODE_DATA, be32_to_cpup(fw_data++));
	WREG32(CP_PFP_UCODE_ADDR, 0);

	fw_data = (const __be32 *)rdev->me_fw->data;
	WREG32(CP_ME_RAM_WADDR, 0);
	for (i = 0; i < CAYMAN_PM4_UCODE_SIZE; i++)
		WREG32(CP_ME_RAM_DATA, be32_to_cpup(fw_data++));

	WREG32(CP_PFP_UCODE_ADDR, 0);
	WREG32(CP_ME_RAM_WADDR, 0);
	WREG32(CP_ME_RAM_RADDR, 0);
	return 0;
}

static int cayman_cp_start(struct radeon_device *rdev)
{
	struct radeon_ring *ring = &rdev->ring[RADEON_RING_TYPE_GFX_INDEX];
	int r, i;

	r = radeon_ring_lock(rdev, ring, 7);
	if (r) {
		DRM_ERROR("radeon: cp failed to lock ring (%d).\n", r);
		return r;
	}
	radeon_ring_write(ring, PACKET3(PACKET3_ME_INITIALIZE, 5));
	radeon_ring_write(ring, 0x1);
	radeon_ring_write(ring, 0x0);
	radeon_ring_write(ring, rdev->config.cayman.max_hw_contexts - 1);
	radeon_ring_write(ring, PACKET3_ME_INITIALIZE_DEVICE_ID(1));
	radeon_ring_write(ring, 0);
	radeon_ring_write(ring, 0);
	radeon_ring_unlock_commit(rdev, ring);

	cayman_cp_enable(rdev, true);

	r = radeon_ring_lock(rdev, ring, cayman_default_size + 19);
	if (r) {
		DRM_ERROR("radeon: cp failed to lock ring (%d).\n", r);
		return r;
	}

	/* setup clear context state */
	radeon_ring_write(ring, PACKET3(PACKET3_PREAMBLE_CNTL, 0));
	radeon_ring_write(ring, PACKET3_PREAMBLE_BEGIN_CLEAR_STATE);

	for (i = 0; i < cayman_default_size; i++)
		radeon_ring_write(ring, cayman_default_state[i]);

	radeon_ring_write(ring, PACKET3(PACKET3_PREAMBLE_CNTL, 0));
	radeon_ring_write(ring, PACKET3_PREAMBLE_END_CLEAR_STATE);

	/* set clear context state */
	radeon_ring_write(ring, PACKET3(PACKET3_CLEAR_STATE, 0));
	radeon_ring_write(ring, 0);

	/* SQ_VTX_BASE_VTX_LOC */
	radeon_ring_write(ring, 0xc0026f00);
	radeon_ring_write(ring, 0x00000000);
	radeon_ring_write(ring, 0x00000000);
	radeon_ring_write(ring, 0x00000000);

	/* Clear consts */
	radeon_ring_write(ring, 0xc0036f00);
	radeon_ring_write(ring, 0x00000bc4);
	radeon_ring_write(ring, 0xffffffff);
	radeon_ring_write(ring, 0xffffffff);
	radeon_ring_write(ring, 0xffffffff);

	radeon_ring_write(ring, 0xc0026900);
	radeon_ring_write(ring, 0x00000316);
	radeon_ring_write(ring, 0x0000000e); /* VGT_VERTEX_REUSE_BLOCK_CNTL */
	radeon_ring_write(ring, 0x00000010); /*  */

	radeon_ring_unlock_commit(rdev, ring);

	/* XXX init other rings */

	return 0;
}

static void cayman_cp_fini(struct radeon_device *rdev)
{
	struct radeon_ring *ring = &rdev->ring[RADEON_RING_TYPE_GFX_INDEX];
	cayman_cp_enable(rdev, false);
	radeon_ring_fini(rdev, ring);
	radeon_scratch_free(rdev, ring->rptr_save_reg);
}

static int cayman_cp_resume(struct radeon_device *rdev)
{
	static const int ridx[] = {
		RADEON_RING_TYPE_GFX_INDEX,
		CAYMAN_RING_TYPE_CP1_INDEX,
		CAYMAN_RING_TYPE_CP2_INDEX
	};
	static const unsigned cp_rb_cntl[] = {
		CP_RB0_CNTL,
		CP_RB1_CNTL,
		CP_RB2_CNTL,
	};
	static const unsigned cp_rb_rptr_addr[] = {
		CP_RB0_RPTR_ADDR,
		CP_RB1_RPTR_ADDR,
		CP_RB2_RPTR_ADDR
	};
	static const unsigned cp_rb_rptr_addr_hi[] = {
		CP_RB0_RPTR_ADDR_HI,
		CP_RB1_RPTR_ADDR_HI,
		CP_RB2_RPTR_ADDR_HI
	};
	static const unsigned cp_rb_base[] = {
		CP_RB0_BASE,
		CP_RB1_BASE,
		CP_RB2_BASE
	};
	struct radeon_ring *ring;
	int i, r;

	/* Reset cp; if cp is reset, then PA, SH, VGT also need to be reset */
	WREG32(GRBM_SOFT_RESET, (SOFT_RESET_CP |
				 SOFT_RESET_PA |
				 SOFT_RESET_SH |
				 SOFT_RESET_VGT |
				 SOFT_RESET_SPI |
				 SOFT_RESET_SX));
	RREG32(GRBM_SOFT_RESET);
	mdelay(15);
	WREG32(GRBM_SOFT_RESET, 0);
	RREG32(GRBM_SOFT_RESET);

	WREG32(CP_SEM_WAIT_TIMER, 0x0);
	WREG32(CP_SEM_INCOMPLETE_TIMER_CNTL, 0x0);

	/* Set the write pointer delay */
	WREG32(CP_RB_WPTR_DELAY, 0);

	WREG32(CP_DEBUG, (1 << 27));

	/* set the wb address whether it's enabled or not */
	WREG32(SCRATCH_ADDR, ((rdev->wb.gpu_addr + RADEON_WB_SCRATCH_OFFSET) >> 8) & 0xFFFFFFFF);
	WREG32(SCRATCH_UMSK, 0xff);

	for (i = 0; i < 3; ++i) {
		uint32_t rb_cntl;
		uint64_t addr;

		/* Set ring buffer size */
		ring = &rdev->ring[ridx[i]];
		rb_cntl = drm_order(ring->ring_size / 8);
		rb_cntl |= drm_order(RADEON_GPU_PAGE_SIZE/8) << 8;
#ifdef __BIG_ENDIAN
		rb_cntl |= BUF_SWAP_32BIT;
#endif
		WREG32(cp_rb_cntl[i], rb_cntl);

		/* set the wb address whether it's enabled or not */
		addr = rdev->wb.gpu_addr + RADEON_WB_CP_RPTR_OFFSET;
		WREG32(cp_rb_rptr_addr[i], addr & 0xFFFFFFFC);
		WREG32(cp_rb_rptr_addr_hi[i], upper_32_bits(addr) & 0xFF);
	}

	/* set the rb base addr, this causes an internal reset of ALL rings */
	for (i = 0; i < 3; ++i) {
		ring = &rdev->ring[ridx[i]];
		WREG32(cp_rb_base[i], ring->gpu_addr >> 8);
	}

	for (i = 0; i < 3; ++i) {
		/* Initialize the ring buffer's read and write pointers */
		ring = &rdev->ring[ridx[i]];
		WREG32_P(cp_rb_cntl[i], RB_RPTR_WR_ENA, ~RB_RPTR_WR_ENA);

		ring->rptr = ring->wptr = 0;
		WREG32(ring->rptr_reg, ring->rptr);
		WREG32(ring->wptr_reg, ring->wptr);

		mdelay(1);
		WREG32_P(cp_rb_cntl[i], 0, ~RB_RPTR_WR_ENA);
	}

	/* start the rings */
	cayman_cp_start(rdev);
	rdev->ring[RADEON_RING_TYPE_GFX_INDEX].ready = true;
	rdev->ring[CAYMAN_RING_TYPE_CP1_INDEX].ready = false;
	rdev->ring[CAYMAN_RING_TYPE_CP2_INDEX].ready = false;
	/* this only test cp0 */
	r = radeon_ring_test(rdev, RADEON_RING_TYPE_GFX_INDEX, &rdev->ring[RADEON_RING_TYPE_GFX_INDEX]);
	if (r) {
		rdev->ring[RADEON_RING_TYPE_GFX_INDEX].ready = false;
		rdev->ring[CAYMAN_RING_TYPE_CP1_INDEX].ready = false;
		rdev->ring[CAYMAN_RING_TYPE_CP2_INDEX].ready = false;
		return r;
	}

	return 0;
}

/*
 * DMA
 * Starting with R600, the GPU has an asynchronous
 * DMA engine.  The programming model is very similar
 * to the 3D engine (ring buffer, IBs, etc.), but the
 * DMA controller has it's own packet format that is
 * different form the PM4 format used by the 3D engine.
 * It supports copying data, writing embedded data,
 * solid fills, and a number of other things.  It also
 * has support for tiling/detiling of buffers.
 * Cayman and newer support two asynchronous DMA engines.
 */
/**
 * cayman_dma_ring_ib_execute - Schedule an IB on the DMA engine
 *
 * @rdev: radeon_device pointer
 * @ib: IB object to schedule
 *
 * Schedule an IB in the DMA ring (cayman-SI).
 */
void cayman_dma_ring_ib_execute(struct radeon_device *rdev,
				struct radeon_ib *ib)
{
	struct radeon_ring *ring = &rdev->ring[ib->ring];

	if (rdev->wb.enabled) {
		u32 next_rptr = ring->wptr + 4;
		while ((next_rptr & 7) != 5)
			next_rptr++;
		next_rptr += 3;
		radeon_ring_write(ring, DMA_PACKET(DMA_PACKET_WRITE, 0, 0, 1));
		radeon_ring_write(ring, ring->next_rptr_gpu_addr & 0xfffffffc);
		radeon_ring_write(ring, upper_32_bits(ring->next_rptr_gpu_addr) & 0xff);
		radeon_ring_write(ring, next_rptr);
	}

	/* The indirect buffer packet must end on an 8 DW boundary in the DMA ring.
	 * Pad as necessary with NOPs.
	 */
	while ((ring->wptr & 7) != 5)
		radeon_ring_write(ring, DMA_PACKET(DMA_PACKET_NOP, 0, 0, 0));
	radeon_ring_write(ring, DMA_IB_PACKET(DMA_PACKET_INDIRECT_BUFFER, ib->vm ? ib->vm->id : 0, 0));
	radeon_ring_write(ring, (ib->gpu_addr & 0xFFFFFFE0));
	radeon_ring_write(ring, (ib->length_dw << 12) | (upper_32_bits(ib->gpu_addr) & 0xFF));

}

/**
 * cayman_dma_stop - stop the async dma engines
 *
 * @rdev: radeon_device pointer
 *
 * Stop the async dma engines (cayman-SI).
 */
void cayman_dma_stop(struct radeon_device *rdev)
{
	u32 rb_cntl;

	radeon_ttm_set_active_vram_size(rdev, rdev->mc.visible_vram_size);

	/* dma0 */
	rb_cntl = RREG32(DMA_RB_CNTL + DMA0_REGISTER_OFFSET);
	rb_cntl &= ~DMA_RB_ENABLE;
	WREG32(DMA_RB_CNTL + DMA0_REGISTER_OFFSET, rb_cntl);

	/* dma1 */
	rb_cntl = RREG32(DMA_RB_CNTL + DMA1_REGISTER_OFFSET);
	rb_cntl &= ~DMA_RB_ENABLE;
	WREG32(DMA_RB_CNTL + DMA1_REGISTER_OFFSET, rb_cntl);

	rdev->ring[R600_RING_TYPE_DMA_INDEX].ready = false;
	rdev->ring[CAYMAN_RING_TYPE_DMA1_INDEX].ready = false;
}

/**
 * cayman_dma_resume - setup and start the async dma engines
 *
 * @rdev: radeon_device pointer
 *
 * Set up the DMA ring buffers and enable them. (cayman-SI).
 * Returns 0 for success, error for failure.
 */
int cayman_dma_resume(struct radeon_device *rdev)
{
	struct radeon_ring *ring;
	u32 rb_cntl, dma_cntl, ib_cntl;
	u32 rb_bufsz;
	u32 reg_offset, wb_offset;
	int i, r;

	/* Reset dma */
	WREG32(SRBM_SOFT_RESET, SOFT_RESET_DMA | SOFT_RESET_DMA1);
	RREG32(SRBM_SOFT_RESET);
	udelay(50);
	WREG32(SRBM_SOFT_RESET, 0);

	for (i = 0; i < 2; i++) {
		if (i == 0) {
			ring = &rdev->ring[R600_RING_TYPE_DMA_INDEX];
			reg_offset = DMA0_REGISTER_OFFSET;
			wb_offset = R600_WB_DMA_RPTR_OFFSET;
		} else {
			ring = &rdev->ring[CAYMAN_RING_TYPE_DMA1_INDEX];
			reg_offset = DMA1_REGISTER_OFFSET;
			wb_offset = CAYMAN_WB_DMA1_RPTR_OFFSET;
		}

		WREG32(DMA_SEM_INCOMPLETE_TIMER_CNTL + reg_offset, 0);
		WREG32(DMA_SEM_WAIT_FAIL_TIMER_CNTL + reg_offset, 0);

		/* Set ring buffer size in dwords */
		rb_bufsz = drm_order(ring->ring_size / 4);
		rb_cntl = rb_bufsz << 1;
#ifdef __BIG_ENDIAN
		rb_cntl |= DMA_RB_SWAP_ENABLE | DMA_RPTR_WRITEBACK_SWAP_ENABLE;
#endif
		WREG32(DMA_RB_CNTL + reg_offset, rb_cntl);

		/* Initialize the ring buffer's read and write pointers */
		WREG32(DMA_RB_RPTR + reg_offset, 0);
		WREG32(DMA_RB_WPTR + reg_offset, 0);

		/* set the wb address whether it's enabled or not */
		WREG32(DMA_RB_RPTR_ADDR_HI + reg_offset,
		       upper_32_bits(rdev->wb.gpu_addr + wb_offset) & 0xFF);
		WREG32(DMA_RB_RPTR_ADDR_LO + reg_offset,
		       ((rdev->wb.gpu_addr + wb_offset) & 0xFFFFFFFC));

		if (rdev->wb.enabled)
			rb_cntl |= DMA_RPTR_WRITEBACK_ENABLE;

		WREG32(DMA_RB_BASE + reg_offset, ring->gpu_addr >> 8);

		/* enable DMA IBs */
		ib_cntl = DMA_IB_ENABLE | CMD_VMID_FORCE;
#ifdef __BIG_ENDIAN
		ib_cntl |= DMA_IB_SWAP_ENABLE;
#endif
		WREG32(DMA_IB_CNTL + reg_offset, ib_cntl);

		dma_cntl = RREG32(DMA_CNTL + reg_offset);
		dma_cntl &= ~CTXEMPTY_INT_ENABLE;
		WREG32(DMA_CNTL + reg_offset, dma_cntl);

		ring->wptr = 0;
		WREG32(DMA_RB_WPTR + reg_offset, ring->wptr << 2);

		ring->rptr = RREG32(DMA_RB_RPTR + reg_offset) >> 2;

		WREG32(DMA_RB_CNTL + reg_offset, rb_cntl | DMA_RB_ENABLE);

		ring->ready = true;

		r = radeon_ring_test(rdev, ring->idx, ring);
		if (r) {
			ring->ready = false;
			return r;
		}
	}

	radeon_ttm_set_active_vram_size(rdev, rdev->mc.real_vram_size);

	return 0;
}

/**
 * cayman_dma_fini - tear down the async dma engines
 *
 * @rdev: radeon_device pointer
 *
 * Stop the async dma engines and free the rings (cayman-SI).
 */
void cayman_dma_fini(struct radeon_device *rdev)
{
	cayman_dma_stop(rdev);
	radeon_ring_fini(rdev, &rdev->ring[R600_RING_TYPE_DMA_INDEX]);
	radeon_ring_fini(rdev, &rdev->ring[CAYMAN_RING_TYPE_DMA1_INDEX]);
}

static u32 cayman_gpu_check_soft_reset(struct radeon_device *rdev)
{
	u32 reset_mask = 0;
	u32 tmp;

	/* GRBM_STATUS */
	tmp = RREG32(GRBM_STATUS);
	if (tmp & (PA_BUSY | SC_BUSY |
		   SH_BUSY | SX_BUSY |
		   TA_BUSY | VGT_BUSY |
		   DB_BUSY | CB_BUSY |
		   GDS_BUSY | SPI_BUSY |
		   IA_BUSY | IA_BUSY_NO_DMA))
		reset_mask |= RADEON_RESET_GFX;

	if (tmp & (CF_RQ_PENDING | PF_RQ_PENDING |
		   CP_BUSY | CP_COHERENCY_BUSY))
		reset_mask |= RADEON_RESET_CP;

	if (tmp & GRBM_EE_BUSY)
		reset_mask |= RADEON_RESET_GRBM | RADEON_RESET_GFX | RADEON_RESET_CP;

	/* DMA_STATUS_REG 0 */
	tmp = RREG32(DMA_STATUS_REG + DMA0_REGISTER_OFFSET);
	if (!(tmp & DMA_IDLE))
		reset_mask |= RADEON_RESET_DMA;

	/* DMA_STATUS_REG 1 */
	tmp = RREG32(DMA_STATUS_REG + DMA1_REGISTER_OFFSET);
	if (!(tmp & DMA_IDLE))
		reset_mask |= RADEON_RESET_DMA1;

	/* SRBM_STATUS2 */
	tmp = RREG32(SRBM_STATUS2);
	if (tmp & DMA_BUSY)
		reset_mask |= RADEON_RESET_DMA;

	if (tmp & DMA1_BUSY)
		reset_mask |= RADEON_RESET_DMA1;

	/* SRBM_STATUS */
	tmp = RREG32(SRBM_STATUS);
	if (tmp & (RLC_RQ_PENDING | RLC_BUSY))
		reset_mask |= RADEON_RESET_RLC;

	if (tmp & IH_BUSY)
		reset_mask |= RADEON_RESET_IH;

	if (tmp & SEM_BUSY)
		reset_mask |= RADEON_RESET_SEM;

	if (tmp & GRBM_RQ_PENDING)
		reset_mask |= RADEON_RESET_GRBM;

	if (tmp & VMC_BUSY)
		reset_mask |= RADEON_RESET_VMC;

	if (tmp & (MCB_BUSY | MCB_NON_DISPLAY_BUSY |
		   MCC_BUSY | MCD_BUSY))
		reset_mask |= RADEON_RESET_MC;

	if (evergreen_is_display_hung(rdev))
		reset_mask |= RADEON_RESET_DISPLAY;

	/* VM_L2_STATUS */
	tmp = RREG32(VM_L2_STATUS);
	if (tmp & L2_BUSY)
		reset_mask |= RADEON_RESET_VMC;

	/* Skip MC reset as it's mostly likely not hung, just busy */
	if (reset_mask & RADEON_RESET_MC) {
		DRM_DEBUG("MC busy: 0x%08X, clearing.\n", reset_mask);
		reset_mask &= ~RADEON_RESET_MC;
	}

	return reset_mask;
}

static void cayman_gpu_soft_reset(struct radeon_device *rdev, u32 reset_mask)
{
	struct evergreen_mc_save save;
	u32 grbm_soft_reset = 0, srbm_soft_reset = 0;
	u32 tmp;

	if (reset_mask == 0)
		return;

	dev_info(rdev->dev, "GPU softreset: 0x%08X\n", reset_mask);

	evergreen_print_gpu_status_regs(rdev);
	dev_info(rdev->dev, "  VM_CONTEXT0_PROTECTION_FAULT_ADDR   0x%08X\n",
		 RREG32(0x14F8));
	dev_info(rdev->dev, "  VM_CONTEXT0_PROTECTION_FAULT_STATUS 0x%08X\n",
		 RREG32(0x14D8));
	dev_info(rdev->dev, "  VM_CONTEXT1_PROTECTION_FAULT_ADDR   0x%08X\n",
		 RREG32(0x14FC));
	dev_info(rdev->dev, "  VM_CONTEXT1_PROTECTION_FAULT_STATUS 0x%08X\n",
		 RREG32(0x14DC));

	/* Disable CP parsing/prefetching */
	WREG32(CP_ME_CNTL, CP_ME_HALT | CP_PFP_HALT);

	if (reset_mask & RADEON_RESET_DMA) {
		/* dma0 */
		tmp = RREG32(DMA_RB_CNTL + DMA0_REGISTER_OFFSET);
		tmp &= ~DMA_RB_ENABLE;
		WREG32(DMA_RB_CNTL + DMA0_REGISTER_OFFSET, tmp);
	}

	if (reset_mask & RADEON_RESET_DMA1) {
		/* dma1 */
		tmp = RREG32(DMA_RB_CNTL + DMA1_REGISTER_OFFSET);
		tmp &= ~DMA_RB_ENABLE;
		WREG32(DMA_RB_CNTL + DMA1_REGISTER_OFFSET, tmp);
	}

	udelay(50);

	evergreen_mc_stop(rdev, &save);
	if (evergreen_mc_wait_for_idle(rdev)) {
		dev_warn(rdev->dev, "Wait for MC idle timedout !\n");
	}

	if (reset_mask & (RADEON_RESET_GFX | RADEON_RESET_COMPUTE)) {
		grbm_soft_reset = SOFT_RESET_CB |
			SOFT_RESET_DB |
			SOFT_RESET_GDS |
			SOFT_RESET_PA |
			SOFT_RESET_SC |
			SOFT_RESET_SPI |
			SOFT_RESET_SH |
			SOFT_RESET_SX |
			SOFT_RESET_TC |
			SOFT_RESET_TA |
			SOFT_RESET_VGT |
			SOFT_RESET_IA;
	}

	if (reset_mask & RADEON_RESET_CP) {
		grbm_soft_reset |= SOFT_RESET_CP | SOFT_RESET_VGT;

		srbm_soft_reset |= SOFT_RESET_GRBM;
	}

	if (reset_mask & RADEON_RESET_DMA)
		srbm_soft_reset |= SOFT_RESET_DMA;

	if (reset_mask & RADEON_RESET_DMA1)
		srbm_soft_reset |= SOFT_RESET_DMA1;

	if (reset_mask & RADEON_RESET_DISPLAY)
		srbm_soft_reset |= SOFT_RESET_DC;

	if (reset_mask & RADEON_RESET_RLC)
		srbm_soft_reset |= SOFT_RESET_RLC;

	if (reset_mask & RADEON_RESET_SEM)
		srbm_soft_reset |= SOFT_RESET_SEM;

	if (reset_mask & RADEON_RESET_IH)
		srbm_soft_reset |= SOFT_RESET_IH;

	if (reset_mask & RADEON_RESET_GRBM)
		srbm_soft_reset |= SOFT_RESET_GRBM;

	if (reset_mask & RADEON_RESET_VMC)
		srbm_soft_reset |= SOFT_RESET_VMC;

	if (!(rdev->flags & RADEON_IS_IGP)) {
		if (reset_mask & RADEON_RESET_MC)
			srbm_soft_reset |= SOFT_RESET_MC;
	}

	if (grbm_soft_reset) {
		tmp = RREG32(GRBM_SOFT_RESET);
		tmp |= grbm_soft_reset;
		dev_info(rdev->dev, "GRBM_SOFT_RESET=0x%08X\n", tmp);
		WREG32(GRBM_SOFT_RESET, tmp);
		tmp = RREG32(GRBM_SOFT_RESET);

		udelay(50);

		tmp &= ~grbm_soft_reset;
		WREG32(GRBM_SOFT_RESET, tmp);
		tmp = RREG32(GRBM_SOFT_RESET);
	}

	if (srbm_soft_reset) {
		tmp = RREG32(SRBM_SOFT_RESET);
		tmp |= srbm_soft_reset;
		dev_info(rdev->dev, "SRBM_SOFT_RESET=0x%08X\n", tmp);
		WREG32(SRBM_SOFT_RESET, tmp);
		tmp = RREG32(SRBM_SOFT_RESET);

		udelay(50);

		tmp &= ~srbm_soft_reset;
		WREG32(SRBM_SOFT_RESET, tmp);
		tmp = RREG32(SRBM_SOFT_RESET);
	}

	/* Wait a little for things to settle down */
	udelay(50);

	evergreen_mc_resume(rdev, &save);
	udelay(50);

	evergreen_print_gpu_status_regs(rdev);
}

int cayman_asic_reset(struct radeon_device *rdev)
{
	u32 reset_mask;

	reset_mask = cayman_gpu_check_soft_reset(rdev);

	if (reset_mask)
		r600_set_bios_scratch_engine_hung(rdev, true);

	cayman_gpu_soft_reset(rdev, reset_mask);

	reset_mask = cayman_gpu_check_soft_reset(rdev);

	if (!reset_mask)
		r600_set_bios_scratch_engine_hung(rdev, false);

	return 0;
}

/**
 * cayman_gfx_is_lockup - Check if the GFX engine is locked up
 *
 * @rdev: radeon_device pointer
 * @ring: radeon_ring structure holding ring information
 *
 * Check if the GFX engine is locked up.
 * Returns true if the engine appears to be locked up, false if not.
 */
bool cayman_gfx_is_lockup(struct radeon_device *rdev, struct radeon_ring *ring)
{
	u32 reset_mask = cayman_gpu_check_soft_reset(rdev);

	if (!(reset_mask & (RADEON_RESET_GFX |
			    RADEON_RESET_COMPUTE |
			    RADEON_RESET_CP))) {
		radeon_ring_lockup_update(ring);
		return false;
	}
	/* force CP activities */
	radeon_ring_force_activity(rdev, ring);
	return radeon_ring_test_lockup(rdev, ring);
}

/**
 * cayman_dma_is_lockup - Check if the DMA engine is locked up
 *
 * @rdev: radeon_device pointer
 * @ring: radeon_ring structure holding ring information
 *
 * Check if the async DMA engine is locked up.
 * Returns true if the engine appears to be locked up, false if not.
 */
bool cayman_dma_is_lockup(struct radeon_device *rdev, struct radeon_ring *ring)
{
	u32 reset_mask = cayman_gpu_check_soft_reset(rdev);
	u32 mask;

	if (ring->idx == R600_RING_TYPE_DMA_INDEX)
		mask = RADEON_RESET_DMA;
	else
		mask = RADEON_RESET_DMA1;

	if (!(reset_mask & mask)) {
		radeon_ring_lockup_update(ring);
		return false;
	}
	/* force ring activities */
	radeon_ring_force_activity(rdev, ring);
	return radeon_ring_test_lockup(rdev, ring);
}

static int cayman_startup(struct radeon_device *rdev)
{
	struct radeon_ring *ring = &rdev->ring[RADEON_RING_TYPE_GFX_INDEX];
	int r;

	/* enable pcie gen2 link */
	evergreen_pcie_gen2_enable(rdev);
	/* enable aspm */
	evergreen_program_aspm(rdev);
<<<<<<< HEAD
=======

	evergreen_mc_program(rdev);
>>>>>>> bb78a92f

	if (rdev->flags & RADEON_IS_IGP) {
		if (!rdev->me_fw || !rdev->pfp_fw || !rdev->rlc_fw) {
			r = ni_init_microcode(rdev);
			if (r) {
				DRM_ERROR("Failed to load firmware!\n");
				return r;
			}
		}
	} else {
		if (!rdev->me_fw || !rdev->pfp_fw || !rdev->rlc_fw || !rdev->mc_fw) {
			r = ni_init_microcode(rdev);
			if (r) {
				DRM_ERROR("Failed to load firmware!\n");
				return r;
			}
		}

		r = ni_mc_load_microcode(rdev);
		if (r) {
			DRM_ERROR("Failed to load MC firmware!\n");
			return r;
		}
	}

	r = r600_vram_scratch_init(rdev);
	if (r)
		return r;

	r = cayman_pcie_gart_enable(rdev);
	if (r)
		return r;
	cayman_gpu_init(rdev);

	r = evergreen_blit_init(rdev);
	if (r) {
		r600_blit_fini(rdev);
		rdev->asic->copy.copy = NULL;
		dev_warn(rdev->dev, "failed blitter (%d) falling back to memcpy\n", r);
	}

	/* allocate rlc buffers */
	if (rdev->flags & RADEON_IS_IGP) {
		rdev->rlc.reg_list = tn_rlc_save_restore_register_list;
		rdev->rlc.reg_list_size = tn_rlc_save_restore_register_list_size;
		rdev->rlc.cs_data = cayman_cs_data;
		r = sumo_rlc_init(rdev);
		if (r) {
			DRM_ERROR("Failed to init rlc BOs!\n");
			return r;
		}
	}

	/* allocate wb buffer */
	r = radeon_wb_init(rdev);
	if (r)
		return r;

	r = radeon_fence_driver_start_ring(rdev, RADEON_RING_TYPE_GFX_INDEX);
	if (r) {
		dev_err(rdev->dev, "failed initializing CP fences (%d).\n", r);
		return r;
	}

	r = rv770_uvd_resume(rdev);
	if (!r) {
		r = radeon_fence_driver_start_ring(rdev,
						   R600_RING_TYPE_UVD_INDEX);
		if (r)
			dev_err(rdev->dev, "UVD fences init error (%d).\n", r);
	}
	if (r)
		rdev->ring[R600_RING_TYPE_UVD_INDEX].ring_size = 0;

	r = radeon_fence_driver_start_ring(rdev, CAYMAN_RING_TYPE_CP1_INDEX);
	if (r) {
		dev_err(rdev->dev, "failed initializing CP fences (%d).\n", r);
		return r;
	}

	r = radeon_fence_driver_start_ring(rdev, CAYMAN_RING_TYPE_CP2_INDEX);
	if (r) {
		dev_err(rdev->dev, "failed initializing CP fences (%d).\n", r);
		return r;
	}

	r = radeon_fence_driver_start_ring(rdev, R600_RING_TYPE_DMA_INDEX);
	if (r) {
		dev_err(rdev->dev, "failed initializing DMA fences (%d).\n", r);
		return r;
	}

	r = radeon_fence_driver_start_ring(rdev, CAYMAN_RING_TYPE_DMA1_INDEX);
	if (r) {
		dev_err(rdev->dev, "failed initializing DMA fences (%d).\n", r);
		return r;
	}

	/* Enable IRQ */
	if (!rdev->irq.installed) {
		r = radeon_irq_kms_init(rdev);
		if (r)
			return r;
	}

	r = r600_irq_init(rdev);
	if (r) {
		DRM_ERROR("radeon: IH init failed (%d).\n", r);
		radeon_irq_kms_fini(rdev);
		return r;
	}
	evergreen_irq_set(rdev);

	r = radeon_ring_init(rdev, ring, ring->ring_size, RADEON_WB_CP_RPTR_OFFSET,
			     CP_RB0_RPTR, CP_RB0_WPTR,
			     0, 0xfffff, RADEON_CP_PACKET2);
	if (r)
		return r;

	ring = &rdev->ring[R600_RING_TYPE_DMA_INDEX];
	r = radeon_ring_init(rdev, ring, ring->ring_size, R600_WB_DMA_RPTR_OFFSET,
			     DMA_RB_RPTR + DMA0_REGISTER_OFFSET,
			     DMA_RB_WPTR + DMA0_REGISTER_OFFSET,
			     2, 0x3fffc, DMA_PACKET(DMA_PACKET_NOP, 0, 0, 0));
	if (r)
		return r;

	ring = &rdev->ring[CAYMAN_RING_TYPE_DMA1_INDEX];
	r = radeon_ring_init(rdev, ring, ring->ring_size, CAYMAN_WB_DMA1_RPTR_OFFSET,
			     DMA_RB_RPTR + DMA1_REGISTER_OFFSET,
			     DMA_RB_WPTR + DMA1_REGISTER_OFFSET,
			     2, 0x3fffc, DMA_PACKET(DMA_PACKET_NOP, 0, 0, 0));
	if (r)
		return r;

	r = cayman_cp_load_microcode(rdev);
	if (r)
		return r;
	r = cayman_cp_resume(rdev);
	if (r)
		return r;

	r = cayman_dma_resume(rdev);
	if (r)
		return r;

	ring = &rdev->ring[R600_RING_TYPE_UVD_INDEX];
	if (ring->ring_size) {
		r = radeon_ring_init(rdev, ring, ring->ring_size,
				     R600_WB_UVD_RPTR_OFFSET,
				     UVD_RBC_RB_RPTR, UVD_RBC_RB_WPTR,
				     0, 0xfffff, RADEON_CP_PACKET2);
		if (!r)
			r = r600_uvd_init(rdev);
		if (r)
			DRM_ERROR("radeon: failed initializing UVD (%d).\n", r);
	}

	r = radeon_ib_pool_init(rdev);
	if (r) {
		dev_err(rdev->dev, "IB initialization failed (%d).\n", r);
		return r;
	}

	r = radeon_vm_manager_init(rdev);
	if (r) {
		dev_err(rdev->dev, "vm manager initialization failed (%d).\n", r);
		return r;
	}

	r = r600_audio_init(rdev);
	if (r)
		return r;

	return 0;
}

int cayman_resume(struct radeon_device *rdev)
{
	int r;

	/* Do not reset GPU before posting, on rv770 hw unlike on r500 hw,
	 * posting will perform necessary task to bring back GPU into good
	 * shape.
	 */
	/* post card */
	atom_asic_init(rdev->mode_info.atom_context);

	/* init golden registers */
	ni_init_golden_registers(rdev);

	rdev->accel_working = true;
	r = cayman_startup(rdev);
	if (r) {
		DRM_ERROR("cayman startup failed on resume\n");
		rdev->accel_working = false;
		return r;
	}
	return r;
}

int cayman_suspend(struct radeon_device *rdev)
{
	r600_audio_fini(rdev);
	radeon_vm_manager_fini(rdev);
	cayman_cp_enable(rdev, false);
	cayman_dma_stop(rdev);
	r600_uvd_stop(rdev);
	radeon_uvd_suspend(rdev);
	evergreen_irq_suspend(rdev);
	radeon_wb_disable(rdev);
	cayman_pcie_gart_disable(rdev);
	return 0;
}

/* Plan is to move initialization in that function and use
 * helper function so that radeon_device_init pretty much
 * do nothing more than calling asic specific function. This
 * should also allow to remove a bunch of callback function
 * like vram_info.
 */
int cayman_init(struct radeon_device *rdev)
{
	struct radeon_ring *ring = &rdev->ring[RADEON_RING_TYPE_GFX_INDEX];
	int r;

	/* Read BIOS */
	if (!radeon_get_bios(rdev)) {
		if (ASIC_IS_AVIVO(rdev))
			return -EINVAL;
	}
	/* Must be an ATOMBIOS */
	if (!rdev->is_atom_bios) {
		dev_err(rdev->dev, "Expecting atombios for cayman GPU\n");
		return -EINVAL;
	}
	r = radeon_atombios_init(rdev);
	if (r)
		return r;

	/* Post card if necessary */
	if (!radeon_card_posted(rdev)) {
		if (!rdev->bios) {
			dev_err(rdev->dev, "Card not posted and no BIOS - ignoring\n");
			return -EINVAL;
		}
		DRM_INFO("GPU not posted. posting now...\n");
		atom_asic_init(rdev->mode_info.atom_context);
	}
	/* init golden registers */
	ni_init_golden_registers(rdev);
	/* Initialize scratch registers */
	r600_scratch_init(rdev);
	/* Initialize surface registers */
	radeon_surface_init(rdev);
	/* Initialize clocks */
	radeon_get_clock_info(rdev->ddev);
	/* Fence driver */
	r = radeon_fence_driver_init(rdev);
	if (r)
		return r;
	/* initialize memory controller */
	r = evergreen_mc_init(rdev);
	if (r)
		return r;
	/* Memory manager */
	r = radeon_bo_init(rdev);
	if (r)
		return r;

	ring->ring_obj = NULL;
	r600_ring_init(rdev, ring, 1024 * 1024);

	ring = &rdev->ring[R600_RING_TYPE_DMA_INDEX];
	ring->ring_obj = NULL;
	r600_ring_init(rdev, ring, 64 * 1024);

	ring = &rdev->ring[CAYMAN_RING_TYPE_DMA1_INDEX];
	ring->ring_obj = NULL;
	r600_ring_init(rdev, ring, 64 * 1024);

	r = radeon_uvd_init(rdev);
	if (!r) {
		ring = &rdev->ring[R600_RING_TYPE_UVD_INDEX];
		ring->ring_obj = NULL;
		r600_ring_init(rdev, ring, 4096);
	}

	rdev->ih.ring_obj = NULL;
	r600_ih_ring_init(rdev, 64 * 1024);

	r = r600_pcie_gart_init(rdev);
	if (r)
		return r;

	rdev->accel_working = true;
	r = cayman_startup(rdev);
	if (r) {
		dev_err(rdev->dev, "disabling GPU acceleration\n");
		cayman_cp_fini(rdev);
		cayman_dma_fini(rdev);
		r600_irq_fini(rdev);
		if (rdev->flags & RADEON_IS_IGP)
			sumo_rlc_fini(rdev);
		radeon_wb_fini(rdev);
		radeon_ib_pool_fini(rdev);
		radeon_vm_manager_fini(rdev);
		radeon_irq_kms_fini(rdev);
		cayman_pcie_gart_fini(rdev);
		rdev->accel_working = false;
	}

	/* Don't start up if the MC ucode is missing.
	 * The default clocks and voltages before the MC ucode
	 * is loaded are not suffient for advanced operations.
	 *
	 * We can skip this check for TN, because there is no MC
	 * ucode.
	 */
	if (!rdev->mc_fw && !(rdev->flags & RADEON_IS_IGP)) {
		DRM_ERROR("radeon: MC ucode required for NI+.\n");
		return -EINVAL;
	}

	return 0;
}

void cayman_fini(struct radeon_device *rdev)
{
	r600_blit_fini(rdev);
	cayman_cp_fini(rdev);
	cayman_dma_fini(rdev);
	r600_irq_fini(rdev);
	if (rdev->flags & RADEON_IS_IGP)
		sumo_rlc_fini(rdev);
	radeon_wb_fini(rdev);
	radeon_vm_manager_fini(rdev);
	radeon_ib_pool_fini(rdev);
	radeon_irq_kms_fini(rdev);
	r600_uvd_stop(rdev);
	radeon_uvd_fini(rdev);
	cayman_pcie_gart_fini(rdev);
	r600_vram_scratch_fini(rdev);
	radeon_gem_fini(rdev);
	radeon_fence_driver_fini(rdev);
	radeon_bo_fini(rdev);
	radeon_atombios_fini(rdev);
	kfree(rdev->bios);
	rdev->bios = NULL;
}

/*
 * vm
 */
int cayman_vm_init(struct radeon_device *rdev)
{
	/* number of VMs */
	rdev->vm_manager.nvm = 8;
	/* base offset of vram pages */
	if (rdev->flags & RADEON_IS_IGP) {
		u64 tmp = RREG32(FUS_MC_VM_FB_OFFSET);
		tmp <<= 22;
		rdev->vm_manager.vram_base_offset = tmp;
	} else
		rdev->vm_manager.vram_base_offset = 0;
	return 0;
}

void cayman_vm_fini(struct radeon_device *rdev)
{
}

/**
 * cayman_vm_decode_fault - print human readable fault info
 *
 * @rdev: radeon_device pointer
 * @status: VM_CONTEXT1_PROTECTION_FAULT_STATUS register value
 * @addr: VM_CONTEXT1_PROTECTION_FAULT_ADDR register value
 *
 * Print human readable fault information (cayman/TN).
 */
void cayman_vm_decode_fault(struct radeon_device *rdev,
			    u32 status, u32 addr)
{
	u32 mc_id = (status & MEMORY_CLIENT_ID_MASK) >> MEMORY_CLIENT_ID_SHIFT;
	u32 vmid = (status & FAULT_VMID_MASK) >> FAULT_VMID_SHIFT;
	u32 protections = (status & PROTECTIONS_MASK) >> PROTECTIONS_SHIFT;
	char *block;

	switch (mc_id) {
	case 32:
	case 16:
	case 96:
	case 80:
	case 160:
	case 144:
	case 224:
	case 208:
		block = "CB";
		break;
	case 33:
	case 17:
	case 97:
	case 81:
	case 161:
	case 145:
	case 225:
	case 209:
		block = "CB_FMASK";
		break;
	case 34:
	case 18:
	case 98:
	case 82:
	case 162:
	case 146:
	case 226:
	case 210:
		block = "CB_CMASK";
		break;
	case 35:
	case 19:
	case 99:
	case 83:
	case 163:
	case 147:
	case 227:
	case 211:
		block = "CB_IMMED";
		break;
	case 36:
	case 20:
	case 100:
	case 84:
	case 164:
	case 148:
	case 228:
	case 212:
		block = "DB";
		break;
	case 37:
	case 21:
	case 101:
	case 85:
	case 165:
	case 149:
	case 229:
	case 213:
		block = "DB_HTILE";
		break;
	case 38:
	case 22:
	case 102:
	case 86:
	case 166:
	case 150:
	case 230:
	case 214:
		block = "SX";
		break;
	case 39:
	case 23:
	case 103:
	case 87:
	case 167:
	case 151:
	case 231:
	case 215:
		block = "DB_STEN";
		break;
	case 40:
	case 24:
	case 104:
	case 88:
	case 232:
	case 216:
	case 168:
	case 152:
		block = "TC_TFETCH";
		break;
	case 41:
	case 25:
	case 105:
	case 89:
	case 233:
	case 217:
	case 169:
	case 153:
		block = "TC_VFETCH";
		break;
	case 42:
	case 26:
	case 106:
	case 90:
	case 234:
	case 218:
	case 170:
	case 154:
		block = "VC";
		break;
	case 112:
		block = "CP";
		break;
	case 113:
	case 114:
		block = "SH";
		break;
	case 115:
		block = "VGT";
		break;
	case 178:
		block = "IH";
		break;
	case 51:
		block = "RLC";
		break;
	case 55:
		block = "DMA";
		break;
	case 56:
		block = "HDP";
		break;
	default:
		block = "unknown";
		break;
	}

	printk("VM fault (0x%02x, vmid %d) at page %u, %s from %s (%d)\n",
	       protections, vmid, addr,
	       (status & MEMORY_CLIENT_RW_MASK) ? "write" : "read",
	       block, mc_id);
}

#define R600_ENTRY_VALID   (1 << 0)
#define R600_PTE_SYSTEM    (1 << 1)
#define R600_PTE_SNOOPED   (1 << 2)
#define R600_PTE_READABLE  (1 << 5)
#define R600_PTE_WRITEABLE (1 << 6)

uint32_t cayman_vm_page_flags(struct radeon_device *rdev, uint32_t flags)
{
	uint32_t r600_flags = 0;
	r600_flags |= (flags & RADEON_VM_PAGE_VALID) ? R600_ENTRY_VALID : 0;
	r600_flags |= (flags & RADEON_VM_PAGE_READABLE) ? R600_PTE_READABLE : 0;
	r600_flags |= (flags & RADEON_VM_PAGE_WRITEABLE) ? R600_PTE_WRITEABLE : 0;
	if (flags & RADEON_VM_PAGE_SYSTEM) {
		r600_flags |= R600_PTE_SYSTEM;
		r600_flags |= (flags & RADEON_VM_PAGE_SNOOPED) ? R600_PTE_SNOOPED : 0;
	}
	return r600_flags;
}

/**
 * cayman_vm_set_page - update the page tables using the CP
 *
 * @rdev: radeon_device pointer
 * @ib: indirect buffer to fill with commands
 * @pe: addr of the page entry
 * @addr: dst addr to write into pe
 * @count: number of page entries to update
 * @incr: increase next addr by incr bytes
 * @flags: access flags
 *
 * Update the page tables using the CP (cayman/TN).
 */
void cayman_vm_set_page(struct radeon_device *rdev,
			struct radeon_ib *ib,
			uint64_t pe,
			uint64_t addr, unsigned count,
			uint32_t incr, uint32_t flags)
{
	uint32_t r600_flags = cayman_vm_page_flags(rdev, flags);
	uint64_t value;
	unsigned ndw;

	if (rdev->asic->vm.pt_ring_index == RADEON_RING_TYPE_GFX_INDEX) {
		while (count) {
			ndw = 1 + count * 2;
			if (ndw > 0x3FFF)
				ndw = 0x3FFF;

			ib->ptr[ib->length_dw++] = PACKET3(PACKET3_ME_WRITE, ndw);
			ib->ptr[ib->length_dw++] = pe;
			ib->ptr[ib->length_dw++] = upper_32_bits(pe) & 0xff;
			for (; ndw > 1; ndw -= 2, --count, pe += 8) {
				if (flags & RADEON_VM_PAGE_SYSTEM) {
					value = radeon_vm_map_gart(rdev, addr);
					value &= 0xFFFFFFFFFFFFF000ULL;
				} else if (flags & RADEON_VM_PAGE_VALID) {
					value = addr;
				} else {
					value = 0;
				}
				addr += incr;
				value |= r600_flags;
				ib->ptr[ib->length_dw++] = value;
				ib->ptr[ib->length_dw++] = upper_32_bits(value);
			}
		}
	} else {
		if ((flags & RADEON_VM_PAGE_SYSTEM) ||
		    (count == 1)) {
			while (count) {
				ndw = count * 2;
				if (ndw > 0xFFFFE)
					ndw = 0xFFFFE;

				/* for non-physically contiguous pages (system) */
				ib->ptr[ib->length_dw++] = DMA_PACKET(DMA_PACKET_WRITE, 0, 0, ndw);
				ib->ptr[ib->length_dw++] = pe;
				ib->ptr[ib->length_dw++] = upper_32_bits(pe) & 0xff;
				for (; ndw > 0; ndw -= 2, --count, pe += 8) {
					if (flags & RADEON_VM_PAGE_SYSTEM) {
						value = radeon_vm_map_gart(rdev, addr);
						value &= 0xFFFFFFFFFFFFF000ULL;
					} else if (flags & RADEON_VM_PAGE_VALID) {
						value = addr;
					} else {
						value = 0;
					}
					addr += incr;
					value |= r600_flags;
					ib->ptr[ib->length_dw++] = value;
					ib->ptr[ib->length_dw++] = upper_32_bits(value);
				}
			}
			while (ib->length_dw & 0x7)
				ib->ptr[ib->length_dw++] = DMA_PACKET(DMA_PACKET_NOP, 0, 0, 0);
		} else {
			while (count) {
				ndw = count * 2;
				if (ndw > 0xFFFFE)
					ndw = 0xFFFFE;

				if (flags & RADEON_VM_PAGE_VALID)
					value = addr;
				else
					value = 0;
				/* for physically contiguous pages (vram) */
				ib->ptr[ib->length_dw++] = DMA_PTE_PDE_PACKET(ndw);
				ib->ptr[ib->length_dw++] = pe; /* dst addr */
				ib->ptr[ib->length_dw++] = upper_32_bits(pe) & 0xff;
				ib->ptr[ib->length_dw++] = r600_flags; /* mask */
				ib->ptr[ib->length_dw++] = 0;
				ib->ptr[ib->length_dw++] = value; /* value */
				ib->ptr[ib->length_dw++] = upper_32_bits(value);
				ib->ptr[ib->length_dw++] = incr; /* increment size */
				ib->ptr[ib->length_dw++] = 0;
				pe += ndw * 4;
				addr += (ndw / 2) * incr;
				count -= ndw / 2;
			}
		}
		while (ib->length_dw & 0x7)
			ib->ptr[ib->length_dw++] = DMA_PACKET(DMA_PACKET_NOP, 0, 0, 0);
	}
}

/**
 * cayman_vm_flush - vm flush using the CP
 *
 * @rdev: radeon_device pointer
 *
 * Update the page table base and flush the VM TLB
 * using the CP (cayman-si).
 */
void cayman_vm_flush(struct radeon_device *rdev, int ridx, struct radeon_vm *vm)
{
	struct radeon_ring *ring = &rdev->ring[ridx];

	if (vm == NULL)
		return;

	radeon_ring_write(ring, PACKET0(VM_CONTEXT0_PAGE_TABLE_BASE_ADDR + (vm->id << 2), 0));
	radeon_ring_write(ring, vm->pd_gpu_addr >> 12);

	/* flush hdp cache */
	radeon_ring_write(ring, PACKET0(HDP_MEM_COHERENCY_FLUSH_CNTL, 0));
	radeon_ring_write(ring, 0x1);

	/* bits 0-7 are the VM contexts0-7 */
	radeon_ring_write(ring, PACKET0(VM_INVALIDATE_REQUEST, 0));
	radeon_ring_write(ring, 1 << vm->id);

	/* sync PFP to ME, otherwise we might get invalid PFP reads */
	radeon_ring_write(ring, PACKET3(PACKET3_PFP_SYNC_ME, 0));
	radeon_ring_write(ring, 0x0);
}

void cayman_dma_vm_flush(struct radeon_device *rdev, int ridx, struct radeon_vm *vm)
{
	struct radeon_ring *ring = &rdev->ring[ridx];

	if (vm == NULL)
		return;

	radeon_ring_write(ring, DMA_PACKET(DMA_PACKET_SRBM_WRITE, 0, 0, 0));
	radeon_ring_write(ring, (0xf << 16) | ((VM_CONTEXT0_PAGE_TABLE_BASE_ADDR + (vm->id << 2)) >> 2));
	radeon_ring_write(ring, vm->pd_gpu_addr >> 12);

	/* flush hdp cache */
	radeon_ring_write(ring, DMA_PACKET(DMA_PACKET_SRBM_WRITE, 0, 0, 0));
	radeon_ring_write(ring, (0xf << 16) | (HDP_MEM_COHERENCY_FLUSH_CNTL >> 2));
	radeon_ring_write(ring, 1);

	/* bits 0-7 are the VM contexts0-7 */
	radeon_ring_write(ring, DMA_PACKET(DMA_PACKET_SRBM_WRITE, 0, 0, 0));
	radeon_ring_write(ring, (0xf << 16) | (VM_INVALIDATE_REQUEST >> 2));
	radeon_ring_write(ring, 1 << vm->id);
}
<|MERGE_RESOLUTION|>--- conflicted
+++ resolved
@@ -790,25 +790,6 @@
 			err = -EINVAL;
 		}
 	}
-<<<<<<< HEAD
-
-	if ((rdev->family >= CHIP_BARTS) && (rdev->family <= CHIP_CAYMAN)) {
-		snprintf(fw_name, sizeof(fw_name), "radeon/%s_smc.bin", chip_name);
-		err = request_firmware(&rdev->smc_fw, fw_name, &pdev->dev);
-		if (err)
-			goto out;
-		if (rdev->smc_fw->size != smc_req_size) {
-			printk(KERN_ERR
-			       "ni_mc: Bogus length %zu in firmware \"%s\"\n",
-			       rdev->mc_fw->size, fw_name);
-			err = -EINVAL;
-		}
-	}
-
-out:
-	platform_device_unregister(pdev);
-=======
->>>>>>> bb78a92f
 
 	if ((rdev->family >= CHIP_BARTS) && (rdev->family <= CHIP_CAYMAN)) {
 		snprintf(fw_name, sizeof(fw_name), "radeon/%s_smc.bin", chip_name);
@@ -2101,11 +2082,8 @@
 	evergreen_pcie_gen2_enable(rdev);
 	/* enable aspm */
 	evergreen_program_aspm(rdev);
-<<<<<<< HEAD
-=======
 
 	evergreen_mc_program(rdev);
->>>>>>> bb78a92f
 
 	if (rdev->flags & RADEON_IS_IGP) {
 		if (!rdev->me_fw || !rdev->pfp_fw || !rdev->rlc_fw) {
