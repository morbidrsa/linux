/*
 * Copyright 2008 Advanced Micro Devices, Inc.
 * Copyright 2008 Red Hat Inc.
 * Copyright 2009 Jerome Glisse.
 *
 * Permission is hereby granted, free of charge, to any person obtaining a
 * copy of this software and associated documentation files (the "Software"),
 * to deal in the Software without restriction, including without limitation
 * the rights to use, copy, modify, merge, publish, distribute, sublicense,
 * and/or sell copies of the Software, and to permit persons to whom the
 * Software is furnished to do so, subject to the following conditions:
 *
 * The above copyright notice and this permission notice shall be included in
 * all copies or substantial portions of the Software.
 *
 * THE SOFTWARE IS PROVIDED "AS IS", WITHOUT WARRANTY OF ANY KIND, EXPRESS OR
 * IMPLIED, INCLUDING BUT NOT LIMITED TO THE WARRANTIES OF MERCHANTABILITY,
 * FITNESS FOR A PARTICULAR PURPOSE AND NONINFRINGEMENT.  IN NO EVENT SHALL
 * THE COPYRIGHT HOLDER(S) OR AUTHOR(S) BE LIABLE FOR ANY CLAIM, DAMAGES OR
 * OTHER LIABILITY, WHETHER IN AN ACTION OF CONTRACT, TORT OR OTHERWISE,
 * ARISING FROM, OUT OF OR IN CONNECTION WITH THE SOFTWARE OR THE USE OR
 * OTHER DEALINGS IN THE SOFTWARE.
 *
 * Authors: Dave Airlie
 *          Alex Deucher
 *          Jerome Glisse
 */
#include <linux/slab.h>
#include <linux/seq_file.h>
#include <linux/firmware.h>
#include <linux/module.h>
#include <drm/drmP.h>
#include <drm/radeon_drm.h>
#include "radeon.h"
#include "radeon_asic.h"
#include "radeon_mode.h"
#include "r600d.h"
#include "atom.h"
#include "avivod.h"
#include "radeon_ucode.h"

/* Firmware Names */
MODULE_FIRMWARE("radeon/R600_pfp.bin");
MODULE_FIRMWARE("radeon/R600_me.bin");
MODULE_FIRMWARE("radeon/RV610_pfp.bin");
MODULE_FIRMWARE("radeon/RV610_me.bin");
MODULE_FIRMWARE("radeon/RV630_pfp.bin");
MODULE_FIRMWARE("radeon/RV630_me.bin");
MODULE_FIRMWARE("radeon/RV620_pfp.bin");
MODULE_FIRMWARE("radeon/RV620_me.bin");
MODULE_FIRMWARE("radeon/RV635_pfp.bin");
MODULE_FIRMWARE("radeon/RV635_me.bin");
MODULE_FIRMWARE("radeon/RV670_pfp.bin");
MODULE_FIRMWARE("radeon/RV670_me.bin");
MODULE_FIRMWARE("radeon/RS780_pfp.bin");
MODULE_FIRMWARE("radeon/RS780_me.bin");
MODULE_FIRMWARE("radeon/RV770_pfp.bin");
MODULE_FIRMWARE("radeon/RV770_me.bin");
MODULE_FIRMWARE("radeon/RV770_smc.bin");
MODULE_FIRMWARE("radeon/RV730_pfp.bin");
MODULE_FIRMWARE("radeon/RV730_me.bin");
MODULE_FIRMWARE("radeon/RV730_smc.bin");
MODULE_FIRMWARE("radeon/RV740_smc.bin");
MODULE_FIRMWARE("radeon/RV710_pfp.bin");
MODULE_FIRMWARE("radeon/RV710_me.bin");
MODULE_FIRMWARE("radeon/RV710_smc.bin");
MODULE_FIRMWARE("radeon/R600_rlc.bin");
MODULE_FIRMWARE("radeon/R700_rlc.bin");
MODULE_FIRMWARE("radeon/CEDAR_pfp.bin");
MODULE_FIRMWARE("radeon/CEDAR_me.bin");
MODULE_FIRMWARE("radeon/CEDAR_rlc.bin");
MODULE_FIRMWARE("radeon/CEDAR_smc.bin");
MODULE_FIRMWARE("radeon/REDWOOD_pfp.bin");
MODULE_FIRMWARE("radeon/REDWOOD_me.bin");
MODULE_FIRMWARE("radeon/REDWOOD_rlc.bin");
MODULE_FIRMWARE("radeon/REDWOOD_smc.bin");
MODULE_FIRMWARE("radeon/JUNIPER_pfp.bin");
MODULE_FIRMWARE("radeon/JUNIPER_me.bin");
MODULE_FIRMWARE("radeon/JUNIPER_rlc.bin");
MODULE_FIRMWARE("radeon/JUNIPER_smc.bin");
MODULE_FIRMWARE("radeon/CYPRESS_pfp.bin");
MODULE_FIRMWARE("radeon/CYPRESS_me.bin");
MODULE_FIRMWARE("radeon/CYPRESS_rlc.bin");
MODULE_FIRMWARE("radeon/CYPRESS_smc.bin");
MODULE_FIRMWARE("radeon/PALM_pfp.bin");
MODULE_FIRMWARE("radeon/PALM_me.bin");
MODULE_FIRMWARE("radeon/SUMO_rlc.bin");
MODULE_FIRMWARE("radeon/SUMO_pfp.bin");
MODULE_FIRMWARE("radeon/SUMO_me.bin");
MODULE_FIRMWARE("radeon/SUMO2_pfp.bin");
MODULE_FIRMWARE("radeon/SUMO2_me.bin");

static const u32 crtc_offsets[2] =
{
	0,
	AVIVO_D2CRTC_H_TOTAL - AVIVO_D1CRTC_H_TOTAL
};

int r600_debugfs_mc_info_init(struct radeon_device *rdev);

/* r600,rv610,rv630,rv620,rv635,rv670 */
int r600_mc_wait_for_idle(struct radeon_device *rdev);
static void r600_gpu_init(struct radeon_device *rdev);
void r600_fini(struct radeon_device *rdev);
void r600_irq_disable(struct radeon_device *rdev);
static void r600_pcie_gen2_enable(struct radeon_device *rdev);
extern int evergreen_rlc_resume(struct radeon_device *rdev);

/**
 * r600_get_xclk - get the xclk
 *
 * @rdev: radeon_device pointer
 *
 * Returns the reference clock used by the gfx engine
 * (r6xx, IGPs, APUs).
 */
u32 r600_get_xclk(struct radeon_device *rdev)
{
	return rdev->clock.spll.reference_freq;
}

/* get temperature in millidegrees */
int rv6xx_get_temp(struct radeon_device *rdev)
{
	u32 temp = (RREG32(CG_THERMAL_STATUS) & ASIC_T_MASK) >>
		ASIC_T_SHIFT;
	int actual_temp = temp & 0xff;

	if (temp & 0x100)
		actual_temp -= 256;

	return actual_temp * 1000;
}

void r600_pm_get_dynpm_state(struct radeon_device *rdev)
{
	int i;

	rdev->pm.dynpm_can_upclock = true;
	rdev->pm.dynpm_can_downclock = true;

	/* power state array is low to high, default is first */
	if ((rdev->flags & RADEON_IS_IGP) || (rdev->family == CHIP_R600)) {
		int min_power_state_index = 0;

		if (rdev->pm.num_power_states > 2)
			min_power_state_index = 1;

		switch (rdev->pm.dynpm_planned_action) {
		case DYNPM_ACTION_MINIMUM:
			rdev->pm.requested_power_state_index = min_power_state_index;
			rdev->pm.requested_clock_mode_index = 0;
			rdev->pm.dynpm_can_downclock = false;
			break;
		case DYNPM_ACTION_DOWNCLOCK:
			if (rdev->pm.current_power_state_index == min_power_state_index) {
				rdev->pm.requested_power_state_index = rdev->pm.current_power_state_index;
				rdev->pm.dynpm_can_downclock = false;
			} else {
				if (rdev->pm.active_crtc_count > 1) {
					for (i = 0; i < rdev->pm.num_power_states; i++) {
						if (rdev->pm.power_state[i].flags & RADEON_PM_STATE_SINGLE_DISPLAY_ONLY)
							continue;
						else if (i >= rdev->pm.current_power_state_index) {
							rdev->pm.requested_power_state_index =
								rdev->pm.current_power_state_index;
							break;
						} else {
							rdev->pm.requested_power_state_index = i;
							break;
						}
					}
				} else {
					if (rdev->pm.current_power_state_index == 0)
						rdev->pm.requested_power_state_index =
							rdev->pm.num_power_states - 1;
					else
						rdev->pm.requested_power_state_index =
							rdev->pm.current_power_state_index - 1;
				}
			}
			rdev->pm.requested_clock_mode_index = 0;
			/* don't use the power state if crtcs are active and no display flag is set */
			if ((rdev->pm.active_crtc_count > 0) &&
			    (rdev->pm.power_state[rdev->pm.requested_power_state_index].
			     clock_info[rdev->pm.requested_clock_mode_index].flags &
			     RADEON_PM_MODE_NO_DISPLAY)) {
				rdev->pm.requested_power_state_index++;
			}
			break;
		case DYNPM_ACTION_UPCLOCK:
			if (rdev->pm.current_power_state_index == (rdev->pm.num_power_states - 1)) {
				rdev->pm.requested_power_state_index = rdev->pm.current_power_state_index;
				rdev->pm.dynpm_can_upclock = false;
			} else {
				if (rdev->pm.active_crtc_count > 1) {
					for (i = (rdev->pm.num_power_states - 1); i >= 0; i--) {
						if (rdev->pm.power_state[i].flags & RADEON_PM_STATE_SINGLE_DISPLAY_ONLY)
							continue;
						else if (i <= rdev->pm.current_power_state_index) {
							rdev->pm.requested_power_state_index =
								rdev->pm.current_power_state_index;
							break;
						} else {
							rdev->pm.requested_power_state_index = i;
							break;
						}
					}
				} else
					rdev->pm.requested_power_state_index =
						rdev->pm.current_power_state_index + 1;
			}
			rdev->pm.requested_clock_mode_index = 0;
			break;
		case DYNPM_ACTION_DEFAULT:
			rdev->pm.requested_power_state_index = rdev->pm.default_power_state_index;
			rdev->pm.requested_clock_mode_index = 0;
			rdev->pm.dynpm_can_upclock = false;
			break;
		case DYNPM_ACTION_NONE:
		default:
			DRM_ERROR("Requested mode for not defined action\n");
			return;
		}
	} else {
		/* XXX select a power state based on AC/DC, single/dualhead, etc. */
		/* for now just select the first power state and switch between clock modes */
		/* power state array is low to high, default is first (0) */
		if (rdev->pm.active_crtc_count > 1) {
			rdev->pm.requested_power_state_index = -1;
			/* start at 1 as we don't want the default mode */
			for (i = 1; i < rdev->pm.num_power_states; i++) {
				if (rdev->pm.power_state[i].flags & RADEON_PM_STATE_SINGLE_DISPLAY_ONLY)
					continue;
				else if ((rdev->pm.power_state[i].type == POWER_STATE_TYPE_PERFORMANCE) ||
					 (rdev->pm.power_state[i].type == POWER_STATE_TYPE_BATTERY)) {
					rdev->pm.requested_power_state_index = i;
					break;
				}
			}
			/* if nothing selected, grab the default state. */
			if (rdev->pm.requested_power_state_index == -1)
				rdev->pm.requested_power_state_index = 0;
		} else
			rdev->pm.requested_power_state_index = 1;

		switch (rdev->pm.dynpm_planned_action) {
		case DYNPM_ACTION_MINIMUM:
			rdev->pm.requested_clock_mode_index = 0;
			rdev->pm.dynpm_can_downclock = false;
			break;
		case DYNPM_ACTION_DOWNCLOCK:
			if (rdev->pm.requested_power_state_index == rdev->pm.current_power_state_index) {
				if (rdev->pm.current_clock_mode_index == 0) {
					rdev->pm.requested_clock_mode_index = 0;
					rdev->pm.dynpm_can_downclock = false;
				} else
					rdev->pm.requested_clock_mode_index =
						rdev->pm.current_clock_mode_index - 1;
			} else {
				rdev->pm.requested_clock_mode_index = 0;
				rdev->pm.dynpm_can_downclock = false;
			}
			/* don't use the power state if crtcs are active and no display flag is set */
			if ((rdev->pm.active_crtc_count > 0) &&
			    (rdev->pm.power_state[rdev->pm.requested_power_state_index].
			     clock_info[rdev->pm.requested_clock_mode_index].flags &
			     RADEON_PM_MODE_NO_DISPLAY)) {
				rdev->pm.requested_clock_mode_index++;
			}
			break;
		case DYNPM_ACTION_UPCLOCK:
			if (rdev->pm.requested_power_state_index == rdev->pm.current_power_state_index) {
				if (rdev->pm.current_clock_mode_index ==
				    (rdev->pm.power_state[rdev->pm.requested_power_state_index].num_clock_modes - 1)) {
					rdev->pm.requested_clock_mode_index = rdev->pm.current_clock_mode_index;
					rdev->pm.dynpm_can_upclock = false;
				} else
					rdev->pm.requested_clock_mode_index =
						rdev->pm.current_clock_mode_index + 1;
			} else {
				rdev->pm.requested_clock_mode_index =
					rdev->pm.power_state[rdev->pm.requested_power_state_index].num_clock_modes - 1;
				rdev->pm.dynpm_can_upclock = false;
			}
			break;
		case DYNPM_ACTION_DEFAULT:
			rdev->pm.requested_power_state_index = rdev->pm.default_power_state_index;
			rdev->pm.requested_clock_mode_index = 0;
			rdev->pm.dynpm_can_upclock = false;
			break;
		case DYNPM_ACTION_NONE:
		default:
			DRM_ERROR("Requested mode for not defined action\n");
			return;
		}
	}

	DRM_DEBUG_DRIVER("Requested: e: %d m: %d p: %d\n",
		  rdev->pm.power_state[rdev->pm.requested_power_state_index].
		  clock_info[rdev->pm.requested_clock_mode_index].sclk,
		  rdev->pm.power_state[rdev->pm.requested_power_state_index].
		  clock_info[rdev->pm.requested_clock_mode_index].mclk,
		  rdev->pm.power_state[rdev->pm.requested_power_state_index].
		  pcie_lanes);
}

void rs780_pm_init_profile(struct radeon_device *rdev)
{
	if (rdev->pm.num_power_states == 2) {
		/* default */
		rdev->pm.profiles[PM_PROFILE_DEFAULT_IDX].dpms_off_ps_idx = rdev->pm.default_power_state_index;
		rdev->pm.profiles[PM_PROFILE_DEFAULT_IDX].dpms_on_ps_idx = rdev->pm.default_power_state_index;
		rdev->pm.profiles[PM_PROFILE_DEFAULT_IDX].dpms_off_cm_idx = 0;
		rdev->pm.profiles[PM_PROFILE_DEFAULT_IDX].dpms_on_cm_idx = 0;
		/* low sh */
		rdev->pm.profiles[PM_PROFILE_LOW_SH_IDX].dpms_off_ps_idx = 0;
		rdev->pm.profiles[PM_PROFILE_LOW_SH_IDX].dpms_on_ps_idx = 0;
		rdev->pm.profiles[PM_PROFILE_LOW_SH_IDX].dpms_off_cm_idx = 0;
		rdev->pm.profiles[PM_PROFILE_LOW_SH_IDX].dpms_on_cm_idx = 0;
		/* mid sh */
		rdev->pm.profiles[PM_PROFILE_MID_SH_IDX].dpms_off_ps_idx = 0;
		rdev->pm.profiles[PM_PROFILE_MID_SH_IDX].dpms_on_ps_idx = 0;
		rdev->pm.profiles[PM_PROFILE_MID_SH_IDX].dpms_off_cm_idx = 0;
		rdev->pm.profiles[PM_PROFILE_MID_SH_IDX].dpms_on_cm_idx = 0;
		/* high sh */
		rdev->pm.profiles[PM_PROFILE_HIGH_SH_IDX].dpms_off_ps_idx = 0;
		rdev->pm.profiles[PM_PROFILE_HIGH_SH_IDX].dpms_on_ps_idx = 1;
		rdev->pm.profiles[PM_PROFILE_HIGH_SH_IDX].dpms_off_cm_idx = 0;
		rdev->pm.profiles[PM_PROFILE_HIGH_SH_IDX].dpms_on_cm_idx = 0;
		/* low mh */
		rdev->pm.profiles[PM_PROFILE_LOW_MH_IDX].dpms_off_ps_idx = 0;
		rdev->pm.profiles[PM_PROFILE_LOW_MH_IDX].dpms_on_ps_idx = 0;
		rdev->pm.profiles[PM_PROFILE_LOW_MH_IDX].dpms_off_cm_idx = 0;
		rdev->pm.profiles[PM_PROFILE_LOW_MH_IDX].dpms_on_cm_idx = 0;
		/* mid mh */
		rdev->pm.profiles[PM_PROFILE_MID_MH_IDX].dpms_off_ps_idx = 0;
		rdev->pm.profiles[PM_PROFILE_MID_MH_IDX].dpms_on_ps_idx = 0;
		rdev->pm.profiles[PM_PROFILE_MID_MH_IDX].dpms_off_cm_idx = 0;
		rdev->pm.profiles[PM_PROFILE_MID_MH_IDX].dpms_on_cm_idx = 0;
		/* high mh */
		rdev->pm.profiles[PM_PROFILE_HIGH_MH_IDX].dpms_off_ps_idx = 0;
		rdev->pm.profiles[PM_PROFILE_HIGH_MH_IDX].dpms_on_ps_idx = 1;
		rdev->pm.profiles[PM_PROFILE_HIGH_MH_IDX].dpms_off_cm_idx = 0;
		rdev->pm.profiles[PM_PROFILE_HIGH_MH_IDX].dpms_on_cm_idx = 0;
	} else if (rdev->pm.num_power_states == 3) {
		/* default */
		rdev->pm.profiles[PM_PROFILE_DEFAULT_IDX].dpms_off_ps_idx = rdev->pm.default_power_state_index;
		rdev->pm.profiles[PM_PROFILE_DEFAULT_IDX].dpms_on_ps_idx = rdev->pm.default_power_state_index;
		rdev->pm.profiles[PM_PROFILE_DEFAULT_IDX].dpms_off_cm_idx = 0;
		rdev->pm.profiles[PM_PROFILE_DEFAULT_IDX].dpms_on_cm_idx = 0;
		/* low sh */
		rdev->pm.profiles[PM_PROFILE_LOW_SH_IDX].dpms_off_ps_idx = 1;
		rdev->pm.profiles[PM_PROFILE_LOW_SH_IDX].dpms_on_ps_idx = 1;
		rdev->pm.profiles[PM_PROFILE_LOW_SH_IDX].dpms_off_cm_idx = 0;
		rdev->pm.profiles[PM_PROFILE_LOW_SH_IDX].dpms_on_cm_idx = 0;
		/* mid sh */
		rdev->pm.profiles[PM_PROFILE_MID_SH_IDX].dpms_off_ps_idx = 1;
		rdev->pm.profiles[PM_PROFILE_MID_SH_IDX].dpms_on_ps_idx = 1;
		rdev->pm.profiles[PM_PROFILE_MID_SH_IDX].dpms_off_cm_idx = 0;
		rdev->pm.profiles[PM_PROFILE_MID_SH_IDX].dpms_on_cm_idx = 0;
		/* high sh */
		rdev->pm.profiles[PM_PROFILE_HIGH_SH_IDX].dpms_off_ps_idx = 1;
		rdev->pm.profiles[PM_PROFILE_HIGH_SH_IDX].dpms_on_ps_idx = 2;
		rdev->pm.profiles[PM_PROFILE_HIGH_SH_IDX].dpms_off_cm_idx = 0;
		rdev->pm.profiles[PM_PROFILE_HIGH_SH_IDX].dpms_on_cm_idx = 0;
		/* low mh */
		rdev->pm.profiles[PM_PROFILE_LOW_MH_IDX].dpms_off_ps_idx = 1;
		rdev->pm.profiles[PM_PROFILE_LOW_MH_IDX].dpms_on_ps_idx = 1;
		rdev->pm.profiles[PM_PROFILE_LOW_MH_IDX].dpms_off_cm_idx = 0;
		rdev->pm.profiles[PM_PROFILE_LOW_MH_IDX].dpms_on_cm_idx = 0;
		/* mid mh */
		rdev->pm.profiles[PM_PROFILE_MID_MH_IDX].dpms_off_ps_idx = 1;
		rdev->pm.profiles[PM_PROFILE_MID_MH_IDX].dpms_on_ps_idx = 1;
		rdev->pm.profiles[PM_PROFILE_MID_MH_IDX].dpms_off_cm_idx = 0;
		rdev->pm.profiles[PM_PROFILE_MID_MH_IDX].dpms_on_cm_idx = 0;
		/* high mh */
		rdev->pm.profiles[PM_PROFILE_HIGH_MH_IDX].dpms_off_ps_idx = 1;
		rdev->pm.profiles[PM_PROFILE_HIGH_MH_IDX].dpms_on_ps_idx = 2;
		rdev->pm.profiles[PM_PROFILE_HIGH_MH_IDX].dpms_off_cm_idx = 0;
		rdev->pm.profiles[PM_PROFILE_HIGH_MH_IDX].dpms_on_cm_idx = 0;
	} else {
		/* default */
		rdev->pm.profiles[PM_PROFILE_DEFAULT_IDX].dpms_off_ps_idx = rdev->pm.default_power_state_index;
		rdev->pm.profiles[PM_PROFILE_DEFAULT_IDX].dpms_on_ps_idx = rdev->pm.default_power_state_index;
		rdev->pm.profiles[PM_PROFILE_DEFAULT_IDX].dpms_off_cm_idx = 0;
		rdev->pm.profiles[PM_PROFILE_DEFAULT_IDX].dpms_on_cm_idx = 0;
		/* low sh */
		rdev->pm.profiles[PM_PROFILE_LOW_SH_IDX].dpms_off_ps_idx = 2;
		rdev->pm.profiles[PM_PROFILE_LOW_SH_IDX].dpms_on_ps_idx = 2;
		rdev->pm.profiles[PM_PROFILE_LOW_SH_IDX].dpms_off_cm_idx = 0;
		rdev->pm.profiles[PM_PROFILE_LOW_SH_IDX].dpms_on_cm_idx = 0;
		/* mid sh */
		rdev->pm.profiles[PM_PROFILE_MID_SH_IDX].dpms_off_ps_idx = 2;
		rdev->pm.profiles[PM_PROFILE_MID_SH_IDX].dpms_on_ps_idx = 2;
		rdev->pm.profiles[PM_PROFILE_MID_SH_IDX].dpms_off_cm_idx = 0;
		rdev->pm.profiles[PM_PROFILE_MID_SH_IDX].dpms_on_cm_idx = 0;
		/* high sh */
		rdev->pm.profiles[PM_PROFILE_HIGH_SH_IDX].dpms_off_ps_idx = 2;
		rdev->pm.profiles[PM_PROFILE_HIGH_SH_IDX].dpms_on_ps_idx = 3;
		rdev->pm.profiles[PM_PROFILE_HIGH_SH_IDX].dpms_off_cm_idx = 0;
		rdev->pm.profiles[PM_PROFILE_HIGH_SH_IDX].dpms_on_cm_idx = 0;
		/* low mh */
		rdev->pm.profiles[PM_PROFILE_LOW_MH_IDX].dpms_off_ps_idx = 2;
		rdev->pm.profiles[PM_PROFILE_LOW_MH_IDX].dpms_on_ps_idx = 0;
		rdev->pm.profiles[PM_PROFILE_LOW_MH_IDX].dpms_off_cm_idx = 0;
		rdev->pm.profiles[PM_PROFILE_LOW_MH_IDX].dpms_on_cm_idx = 0;
		/* mid mh */
		rdev->pm.profiles[PM_PROFILE_MID_MH_IDX].dpms_off_ps_idx = 2;
		rdev->pm.profiles[PM_PROFILE_MID_MH_IDX].dpms_on_ps_idx = 0;
		rdev->pm.profiles[PM_PROFILE_MID_MH_IDX].dpms_off_cm_idx = 0;
		rdev->pm.profiles[PM_PROFILE_MID_MH_IDX].dpms_on_cm_idx = 0;
		/* high mh */
		rdev->pm.profiles[PM_PROFILE_HIGH_MH_IDX].dpms_off_ps_idx = 2;
		rdev->pm.profiles[PM_PROFILE_HIGH_MH_IDX].dpms_on_ps_idx = 3;
		rdev->pm.profiles[PM_PROFILE_HIGH_MH_IDX].dpms_off_cm_idx = 0;
		rdev->pm.profiles[PM_PROFILE_HIGH_MH_IDX].dpms_on_cm_idx = 0;
	}
}

void r600_pm_init_profile(struct radeon_device *rdev)
{
	int idx;

	if (rdev->family == CHIP_R600) {
		/* XXX */
		/* default */
		rdev->pm.profiles[PM_PROFILE_DEFAULT_IDX].dpms_off_ps_idx = rdev->pm.default_power_state_index;
		rdev->pm.profiles[PM_PROFILE_DEFAULT_IDX].dpms_on_ps_idx = rdev->pm.default_power_state_index;
		rdev->pm.profiles[PM_PROFILE_DEFAULT_IDX].dpms_off_cm_idx = 0;
		rdev->pm.profiles[PM_PROFILE_DEFAULT_IDX].dpms_on_cm_idx = 0;
		/* low sh */
		rdev->pm.profiles[PM_PROFILE_LOW_SH_IDX].dpms_off_ps_idx = rdev->pm.default_power_state_index;
		rdev->pm.profiles[PM_PROFILE_LOW_SH_IDX].dpms_on_ps_idx = rdev->pm.default_power_state_index;
		rdev->pm.profiles[PM_PROFILE_LOW_SH_IDX].dpms_off_cm_idx = 0;
		rdev->pm.profiles[PM_PROFILE_LOW_SH_IDX].dpms_on_cm_idx = 0;
		/* mid sh */
		rdev->pm.profiles[PM_PROFILE_MID_SH_IDX].dpms_off_ps_idx = rdev->pm.default_power_state_index;
		rdev->pm.profiles[PM_PROFILE_MID_SH_IDX].dpms_on_ps_idx = rdev->pm.default_power_state_index;
		rdev->pm.profiles[PM_PROFILE_MID_SH_IDX].dpms_off_cm_idx = 0;
		rdev->pm.profiles[PM_PROFILE_MID_SH_IDX].dpms_on_cm_idx = 0;
		/* high sh */
		rdev->pm.profiles[PM_PROFILE_HIGH_SH_IDX].dpms_off_ps_idx = rdev->pm.default_power_state_index;
		rdev->pm.profiles[PM_PROFILE_HIGH_SH_IDX].dpms_on_ps_idx = rdev->pm.default_power_state_index;
		rdev->pm.profiles[PM_PROFILE_HIGH_SH_IDX].dpms_off_cm_idx = 0;
		rdev->pm.profiles[PM_PROFILE_HIGH_SH_IDX].dpms_on_cm_idx = 0;
		/* low mh */
		rdev->pm.profiles[PM_PROFILE_LOW_MH_IDX].dpms_off_ps_idx = rdev->pm.default_power_state_index;
		rdev->pm.profiles[PM_PROFILE_LOW_MH_IDX].dpms_on_ps_idx = rdev->pm.default_power_state_index;
		rdev->pm.profiles[PM_PROFILE_LOW_MH_IDX].dpms_off_cm_idx = 0;
		rdev->pm.profiles[PM_PROFILE_LOW_MH_IDX].dpms_on_cm_idx = 0;
		/* mid mh */
		rdev->pm.profiles[PM_PROFILE_MID_MH_IDX].dpms_off_ps_idx = rdev->pm.default_power_state_index;
		rdev->pm.profiles[PM_PROFILE_MID_MH_IDX].dpms_on_ps_idx = rdev->pm.default_power_state_index;
		rdev->pm.profiles[PM_PROFILE_MID_MH_IDX].dpms_off_cm_idx = 0;
		rdev->pm.profiles[PM_PROFILE_MID_MH_IDX].dpms_on_cm_idx = 0;
		/* high mh */
		rdev->pm.profiles[PM_PROFILE_HIGH_MH_IDX].dpms_off_ps_idx = rdev->pm.default_power_state_index;
		rdev->pm.profiles[PM_PROFILE_HIGH_MH_IDX].dpms_on_ps_idx = rdev->pm.default_power_state_index;
		rdev->pm.profiles[PM_PROFILE_HIGH_MH_IDX].dpms_off_cm_idx = 0;
		rdev->pm.profiles[PM_PROFILE_HIGH_MH_IDX].dpms_on_cm_idx = 0;
	} else {
		if (rdev->pm.num_power_states < 4) {
			/* default */
			rdev->pm.profiles[PM_PROFILE_DEFAULT_IDX].dpms_off_ps_idx = rdev->pm.default_power_state_index;
			rdev->pm.profiles[PM_PROFILE_DEFAULT_IDX].dpms_on_ps_idx = rdev->pm.default_power_state_index;
			rdev->pm.profiles[PM_PROFILE_DEFAULT_IDX].dpms_off_cm_idx = 0;
			rdev->pm.profiles[PM_PROFILE_DEFAULT_IDX].dpms_on_cm_idx = 2;
			/* low sh */
			rdev->pm.profiles[PM_PROFILE_LOW_SH_IDX].dpms_off_ps_idx = 1;
			rdev->pm.profiles[PM_PROFILE_LOW_SH_IDX].dpms_on_ps_idx = 1;
			rdev->pm.profiles[PM_PROFILE_LOW_SH_IDX].dpms_off_cm_idx = 0;
			rdev->pm.profiles[PM_PROFILE_LOW_SH_IDX].dpms_on_cm_idx = 0;
			/* mid sh */
			rdev->pm.profiles[PM_PROFILE_MID_SH_IDX].dpms_off_ps_idx = 1;
			rdev->pm.profiles[PM_PROFILE_MID_SH_IDX].dpms_on_ps_idx = 1;
			rdev->pm.profiles[PM_PROFILE_MID_SH_IDX].dpms_off_cm_idx = 0;
			rdev->pm.profiles[PM_PROFILE_MID_SH_IDX].dpms_on_cm_idx = 1;
			/* high sh */
			rdev->pm.profiles[PM_PROFILE_HIGH_SH_IDX].dpms_off_ps_idx = 1;
			rdev->pm.profiles[PM_PROFILE_HIGH_SH_IDX].dpms_on_ps_idx = 1;
			rdev->pm.profiles[PM_PROFILE_HIGH_SH_IDX].dpms_off_cm_idx = 0;
			rdev->pm.profiles[PM_PROFILE_HIGH_SH_IDX].dpms_on_cm_idx = 2;
			/* low mh */
			rdev->pm.profiles[PM_PROFILE_LOW_MH_IDX].dpms_off_ps_idx = 2;
			rdev->pm.profiles[PM_PROFILE_LOW_MH_IDX].dpms_on_ps_idx = 2;
			rdev->pm.profiles[PM_PROFILE_LOW_MH_IDX].dpms_off_cm_idx = 0;
			rdev->pm.profiles[PM_PROFILE_LOW_MH_IDX].dpms_on_cm_idx = 0;
			/* low mh */
			rdev->pm.profiles[PM_PROFILE_MID_MH_IDX].dpms_off_ps_idx = 2;
			rdev->pm.profiles[PM_PROFILE_MID_MH_IDX].dpms_on_ps_idx = 2;
			rdev->pm.profiles[PM_PROFILE_MID_MH_IDX].dpms_off_cm_idx = 0;
			rdev->pm.profiles[PM_PROFILE_MID_MH_IDX].dpms_on_cm_idx = 1;
			/* high mh */
			rdev->pm.profiles[PM_PROFILE_HIGH_MH_IDX].dpms_off_ps_idx = 2;
			rdev->pm.profiles[PM_PROFILE_HIGH_MH_IDX].dpms_on_ps_idx = 2;
			rdev->pm.profiles[PM_PROFILE_HIGH_MH_IDX].dpms_off_cm_idx = 0;
			rdev->pm.profiles[PM_PROFILE_HIGH_MH_IDX].dpms_on_cm_idx = 2;
		} else {
			/* default */
			rdev->pm.profiles[PM_PROFILE_DEFAULT_IDX].dpms_off_ps_idx = rdev->pm.default_power_state_index;
			rdev->pm.profiles[PM_PROFILE_DEFAULT_IDX].dpms_on_ps_idx = rdev->pm.default_power_state_index;
			rdev->pm.profiles[PM_PROFILE_DEFAULT_IDX].dpms_off_cm_idx = 0;
			rdev->pm.profiles[PM_PROFILE_DEFAULT_IDX].dpms_on_cm_idx = 2;
			/* low sh */
			if (rdev->flags & RADEON_IS_MOBILITY)
				idx = radeon_pm_get_type_index(rdev, POWER_STATE_TYPE_BATTERY, 0);
			else
				idx = radeon_pm_get_type_index(rdev, POWER_STATE_TYPE_PERFORMANCE, 0);
			rdev->pm.profiles[PM_PROFILE_LOW_SH_IDX].dpms_off_ps_idx = idx;
			rdev->pm.profiles[PM_PROFILE_LOW_SH_IDX].dpms_on_ps_idx = idx;
			rdev->pm.profiles[PM_PROFILE_LOW_SH_IDX].dpms_off_cm_idx = 0;
			rdev->pm.profiles[PM_PROFILE_LOW_SH_IDX].dpms_on_cm_idx = 0;
			/* mid sh */
			rdev->pm.profiles[PM_PROFILE_MID_SH_IDX].dpms_off_ps_idx = idx;
			rdev->pm.profiles[PM_PROFILE_MID_SH_IDX].dpms_on_ps_idx = idx;
			rdev->pm.profiles[PM_PROFILE_MID_SH_IDX].dpms_off_cm_idx = 0;
			rdev->pm.profiles[PM_PROFILE_MID_SH_IDX].dpms_on_cm_idx = 1;
			/* high sh */
			idx = radeon_pm_get_type_index(rdev, POWER_STATE_TYPE_PERFORMANCE, 0);
			rdev->pm.profiles[PM_PROFILE_HIGH_SH_IDX].dpms_off_ps_idx = idx;
			rdev->pm.profiles[PM_PROFILE_HIGH_SH_IDX].dpms_on_ps_idx = idx;
			rdev->pm.profiles[PM_PROFILE_HIGH_SH_IDX].dpms_off_cm_idx = 0;
			rdev->pm.profiles[PM_PROFILE_HIGH_SH_IDX].dpms_on_cm_idx = 2;
			/* low mh */
			if (rdev->flags & RADEON_IS_MOBILITY)
				idx = radeon_pm_get_type_index(rdev, POWER_STATE_TYPE_BATTERY, 1);
			else
				idx = radeon_pm_get_type_index(rdev, POWER_STATE_TYPE_PERFORMANCE, 1);
			rdev->pm.profiles[PM_PROFILE_LOW_MH_IDX].dpms_off_ps_idx = idx;
			rdev->pm.profiles[PM_PROFILE_LOW_MH_IDX].dpms_on_ps_idx = idx;
			rdev->pm.profiles[PM_PROFILE_LOW_MH_IDX].dpms_off_cm_idx = 0;
			rdev->pm.profiles[PM_PROFILE_LOW_MH_IDX].dpms_on_cm_idx = 0;
			/* mid mh */
			rdev->pm.profiles[PM_PROFILE_MID_MH_IDX].dpms_off_ps_idx = idx;
			rdev->pm.profiles[PM_PROFILE_MID_MH_IDX].dpms_on_ps_idx = idx;
			rdev->pm.profiles[PM_PROFILE_MID_MH_IDX].dpms_off_cm_idx = 0;
			rdev->pm.profiles[PM_PROFILE_MID_MH_IDX].dpms_on_cm_idx = 1;
			/* high mh */
			idx = radeon_pm_get_type_index(rdev, POWER_STATE_TYPE_PERFORMANCE, 1);
			rdev->pm.profiles[PM_PROFILE_HIGH_MH_IDX].dpms_off_ps_idx = idx;
			rdev->pm.profiles[PM_PROFILE_HIGH_MH_IDX].dpms_on_ps_idx = idx;
			rdev->pm.profiles[PM_PROFILE_HIGH_MH_IDX].dpms_off_cm_idx = 0;
			rdev->pm.profiles[PM_PROFILE_HIGH_MH_IDX].dpms_on_cm_idx = 2;
		}
	}
}

void r600_pm_misc(struct radeon_device *rdev)
{
	int req_ps_idx = rdev->pm.requested_power_state_index;
	int req_cm_idx = rdev->pm.requested_clock_mode_index;
	struct radeon_power_state *ps = &rdev->pm.power_state[req_ps_idx];
	struct radeon_voltage *voltage = &ps->clock_info[req_cm_idx].voltage;

	if ((voltage->type == VOLTAGE_SW) && voltage->voltage) {
		/* 0xff01 is a flag rather then an actual voltage */
		if (voltage->voltage == 0xff01)
			return;
		if (voltage->voltage != rdev->pm.current_vddc) {
			radeon_atom_set_voltage(rdev, voltage->voltage, SET_VOLTAGE_TYPE_ASIC_VDDC);
			rdev->pm.current_vddc = voltage->voltage;
			DRM_DEBUG_DRIVER("Setting: v: %d\n", voltage->voltage);
		}
	}
}

bool r600_gui_idle(struct radeon_device *rdev)
{
	if (RREG32(GRBM_STATUS) & GUI_ACTIVE)
		return false;
	else
		return true;
}

/* hpd for digital panel detect/disconnect */
bool r600_hpd_sense(struct radeon_device *rdev, enum radeon_hpd_id hpd)
{
	bool connected = false;

	if (ASIC_IS_DCE3(rdev)) {
		switch (hpd) {
		case RADEON_HPD_1:
			if (RREG32(DC_HPD1_INT_STATUS) & DC_HPDx_SENSE)
				connected = true;
			break;
		case RADEON_HPD_2:
			if (RREG32(DC_HPD2_INT_STATUS) & DC_HPDx_SENSE)
				connected = true;
			break;
		case RADEON_HPD_3:
			if (RREG32(DC_HPD3_INT_STATUS) & DC_HPDx_SENSE)
				connected = true;
			break;
		case RADEON_HPD_4:
			if (RREG32(DC_HPD4_INT_STATUS) & DC_HPDx_SENSE)
				connected = true;
			break;
			/* DCE 3.2 */
		case RADEON_HPD_5:
			if (RREG32(DC_HPD5_INT_STATUS) & DC_HPDx_SENSE)
				connected = true;
			break;
		case RADEON_HPD_6:
			if (RREG32(DC_HPD6_INT_STATUS) & DC_HPDx_SENSE)
				connected = true;
			break;
		default:
			break;
		}
	} else {
		switch (hpd) {
		case RADEON_HPD_1:
			if (RREG32(DC_HOT_PLUG_DETECT1_INT_STATUS) & DC_HOT_PLUG_DETECTx_SENSE)
				connected = true;
			break;
		case RADEON_HPD_2:
			if (RREG32(DC_HOT_PLUG_DETECT2_INT_STATUS) & DC_HOT_PLUG_DETECTx_SENSE)
				connected = true;
			break;
		case RADEON_HPD_3:
			if (RREG32(DC_HOT_PLUG_DETECT3_INT_STATUS) & DC_HOT_PLUG_DETECTx_SENSE)
				connected = true;
			break;
		default:
			break;
		}
	}
	return connected;
}

void r600_hpd_set_polarity(struct radeon_device *rdev,
			   enum radeon_hpd_id hpd)
{
	u32 tmp;
	bool connected = r600_hpd_sense(rdev, hpd);

	if (ASIC_IS_DCE3(rdev)) {
		switch (hpd) {
		case RADEON_HPD_1:
			tmp = RREG32(DC_HPD1_INT_CONTROL);
			if (connected)
				tmp &= ~DC_HPDx_INT_POLARITY;
			else
				tmp |= DC_HPDx_INT_POLARITY;
			WREG32(DC_HPD1_INT_CONTROL, tmp);
			break;
		case RADEON_HPD_2:
			tmp = RREG32(DC_HPD2_INT_CONTROL);
			if (connected)
				tmp &= ~DC_HPDx_INT_POLARITY;
			else
				tmp |= DC_HPDx_INT_POLARITY;
			WREG32(DC_HPD2_INT_CONTROL, tmp);
			break;
		case RADEON_HPD_3:
			tmp = RREG32(DC_HPD3_INT_CONTROL);
			if (connected)
				tmp &= ~DC_HPDx_INT_POLARITY;
			else
				tmp |= DC_HPDx_INT_POLARITY;
			WREG32(DC_HPD3_INT_CONTROL, tmp);
			break;
		case RADEON_HPD_4:
			tmp = RREG32(DC_HPD4_INT_CONTROL);
			if (connected)
				tmp &= ~DC_HPDx_INT_POLARITY;
			else
				tmp |= DC_HPDx_INT_POLARITY;
			WREG32(DC_HPD4_INT_CONTROL, tmp);
			break;
		case RADEON_HPD_5:
			tmp = RREG32(DC_HPD5_INT_CONTROL);
			if (connected)
				tmp &= ~DC_HPDx_INT_POLARITY;
			else
				tmp |= DC_HPDx_INT_POLARITY;
			WREG32(DC_HPD5_INT_CONTROL, tmp);
			break;
			/* DCE 3.2 */
		case RADEON_HPD_6:
			tmp = RREG32(DC_HPD6_INT_CONTROL);
			if (connected)
				tmp &= ~DC_HPDx_INT_POLARITY;
			else
				tmp |= DC_HPDx_INT_POLARITY;
			WREG32(DC_HPD6_INT_CONTROL, tmp);
			break;
		default:
			break;
		}
	} else {
		switch (hpd) {
		case RADEON_HPD_1:
			tmp = RREG32(DC_HOT_PLUG_DETECT1_INT_CONTROL);
			if (connected)
				tmp &= ~DC_HOT_PLUG_DETECTx_INT_POLARITY;
			else
				tmp |= DC_HOT_PLUG_DETECTx_INT_POLARITY;
			WREG32(DC_HOT_PLUG_DETECT1_INT_CONTROL, tmp);
			break;
		case RADEON_HPD_2:
			tmp = RREG32(DC_HOT_PLUG_DETECT2_INT_CONTROL);
			if (connected)
				tmp &= ~DC_HOT_PLUG_DETECTx_INT_POLARITY;
			else
				tmp |= DC_HOT_PLUG_DETECTx_INT_POLARITY;
			WREG32(DC_HOT_PLUG_DETECT2_INT_CONTROL, tmp);
			break;
		case RADEON_HPD_3:
			tmp = RREG32(DC_HOT_PLUG_DETECT3_INT_CONTROL);
			if (connected)
				tmp &= ~DC_HOT_PLUG_DETECTx_INT_POLARITY;
			else
				tmp |= DC_HOT_PLUG_DETECTx_INT_POLARITY;
			WREG32(DC_HOT_PLUG_DETECT3_INT_CONTROL, tmp);
			break;
		default:
			break;
		}
	}
}

void r600_hpd_init(struct radeon_device *rdev)
{
	struct drm_device *dev = rdev->ddev;
	struct drm_connector *connector;
	unsigned enable = 0;

	list_for_each_entry(connector, &dev->mode_config.connector_list, head) {
		struct radeon_connector *radeon_connector = to_radeon_connector(connector);

		if (connector->connector_type == DRM_MODE_CONNECTOR_eDP ||
		    connector->connector_type == DRM_MODE_CONNECTOR_LVDS) {
			/* don't try to enable hpd on eDP or LVDS avoid breaking the
			 * aux dp channel on imac and help (but not completely fix)
			 * https://bugzilla.redhat.com/show_bug.cgi?id=726143
			 */
			continue;
		}
		if (ASIC_IS_DCE3(rdev)) {
			u32 tmp = DC_HPDx_CONNECTION_TIMER(0x9c4) | DC_HPDx_RX_INT_TIMER(0xfa);
			if (ASIC_IS_DCE32(rdev))
				tmp |= DC_HPDx_EN;

			switch (radeon_connector->hpd.hpd) {
			case RADEON_HPD_1:
				WREG32(DC_HPD1_CONTROL, tmp);
				break;
			case RADEON_HPD_2:
				WREG32(DC_HPD2_CONTROL, tmp);
				break;
			case RADEON_HPD_3:
				WREG32(DC_HPD3_CONTROL, tmp);
				break;
			case RADEON_HPD_4:
				WREG32(DC_HPD4_CONTROL, tmp);
				break;
				/* DCE 3.2 */
			case RADEON_HPD_5:
				WREG32(DC_HPD5_CONTROL, tmp);
				break;
			case RADEON_HPD_6:
				WREG32(DC_HPD6_CONTROL, tmp);
				break;
			default:
				break;
			}
		} else {
			switch (radeon_connector->hpd.hpd) {
			case RADEON_HPD_1:
				WREG32(DC_HOT_PLUG_DETECT1_CONTROL, DC_HOT_PLUG_DETECTx_EN);
				break;
			case RADEON_HPD_2:
				WREG32(DC_HOT_PLUG_DETECT2_CONTROL, DC_HOT_PLUG_DETECTx_EN);
				break;
			case RADEON_HPD_3:
				WREG32(DC_HOT_PLUG_DETECT3_CONTROL, DC_HOT_PLUG_DETECTx_EN);
				break;
			default:
				break;
			}
		}
		enable |= 1 << radeon_connector->hpd.hpd;
		radeon_hpd_set_polarity(rdev, radeon_connector->hpd.hpd);
	}
	radeon_irq_kms_enable_hpd(rdev, enable);
}

void r600_hpd_fini(struct radeon_device *rdev)
{
	struct drm_device *dev = rdev->ddev;
	struct drm_connector *connector;
	unsigned disable = 0;

	list_for_each_entry(connector, &dev->mode_config.connector_list, head) {
		struct radeon_connector *radeon_connector = to_radeon_connector(connector);
		if (ASIC_IS_DCE3(rdev)) {
			switch (radeon_connector->hpd.hpd) {
			case RADEON_HPD_1:
				WREG32(DC_HPD1_CONTROL, 0);
				break;
			case RADEON_HPD_2:
				WREG32(DC_HPD2_CONTROL, 0);
				break;
			case RADEON_HPD_3:
				WREG32(DC_HPD3_CONTROL, 0);
				break;
			case RADEON_HPD_4:
				WREG32(DC_HPD4_CONTROL, 0);
				break;
				/* DCE 3.2 */
			case RADEON_HPD_5:
				WREG32(DC_HPD5_CONTROL, 0);
				break;
			case RADEON_HPD_6:
				WREG32(DC_HPD6_CONTROL, 0);
				break;
			default:
				break;
			}
		} else {
			switch (radeon_connector->hpd.hpd) {
			case RADEON_HPD_1:
				WREG32(DC_HOT_PLUG_DETECT1_CONTROL, 0);
				break;
			case RADEON_HPD_2:
				WREG32(DC_HOT_PLUG_DETECT2_CONTROL, 0);
				break;
			case RADEON_HPD_3:
				WREG32(DC_HOT_PLUG_DETECT3_CONTROL, 0);
				break;
			default:
				break;
			}
		}
		disable |= 1 << radeon_connector->hpd.hpd;
	}
	radeon_irq_kms_disable_hpd(rdev, disable);
}

/*
 * R600 PCIE GART
 */
void r600_pcie_gart_tlb_flush(struct radeon_device *rdev)
{
	unsigned i;
	u32 tmp;

	/* flush hdp cache so updates hit vram */
	if ((rdev->family >= CHIP_RV770) && (rdev->family <= CHIP_RV740) &&
	    !(rdev->flags & RADEON_IS_AGP)) {
		void __iomem *ptr = (void *)rdev->gart.ptr;
		u32 tmp;

		/* r7xx hw bug.  write to HDP_DEBUG1 followed by fb read
		 * rather than write to HDP_REG_COHERENCY_FLUSH_CNTL
		 * This seems to cause problems on some AGP cards. Just use the old
		 * method for them.
		 */
		WREG32(HDP_DEBUG1, 0);
		tmp = readl((void __iomem *)ptr);
	} else
		WREG32(R_005480_HDP_MEM_COHERENCY_FLUSH_CNTL, 0x1);

	WREG32(VM_CONTEXT0_INVALIDATION_LOW_ADDR, rdev->mc.gtt_start >> 12);
	WREG32(VM_CONTEXT0_INVALIDATION_HIGH_ADDR, (rdev->mc.gtt_end - 1) >> 12);
	WREG32(VM_CONTEXT0_REQUEST_RESPONSE, REQUEST_TYPE(1));
	for (i = 0; i < rdev->usec_timeout; i++) {
		/* read MC_STATUS */
		tmp = RREG32(VM_CONTEXT0_REQUEST_RESPONSE);
		tmp = (tmp & RESPONSE_TYPE_MASK) >> RESPONSE_TYPE_SHIFT;
		if (tmp == 2) {
			printk(KERN_WARNING "[drm] r600 flush TLB failed\n");
			return;
		}
		if (tmp) {
			return;
		}
		udelay(1);
	}
}

int r600_pcie_gart_init(struct radeon_device *rdev)
{
	int r;

	if (rdev->gart.robj) {
		WARN(1, "R600 PCIE GART already initialized\n");
		return 0;
	}
	/* Initialize common gart structure */
	r = radeon_gart_init(rdev);
	if (r)
		return r;
	rdev->gart.table_size = rdev->gart.num_gpu_pages * 8;
	return radeon_gart_table_vram_alloc(rdev);
}

static int r600_pcie_gart_enable(struct radeon_device *rdev)
{
	u32 tmp;
	int r, i;

	if (rdev->gart.robj == NULL) {
		dev_err(rdev->dev, "No VRAM object for PCIE GART.\n");
		return -EINVAL;
	}
	r = radeon_gart_table_vram_pin(rdev);
	if (r)
		return r;
	radeon_gart_restore(rdev);

	/* Setup L2 cache */
	WREG32(VM_L2_CNTL, ENABLE_L2_CACHE | ENABLE_L2_FRAGMENT_PROCESSING |
				ENABLE_L2_PTE_CACHE_LRU_UPDATE_BY_WRITE |
				EFFECTIVE_L2_QUEUE_SIZE(7));
	WREG32(VM_L2_CNTL2, 0);
	WREG32(VM_L2_CNTL3, BANK_SELECT_0(0) | BANK_SELECT_1(1));
	/* Setup TLB control */
	tmp = ENABLE_L1_TLB | ENABLE_L1_FRAGMENT_PROCESSING |
		SYSTEM_ACCESS_MODE_NOT_IN_SYS |
		EFFECTIVE_L1_TLB_SIZE(5) | EFFECTIVE_L1_QUEUE_SIZE(5) |
		ENABLE_WAIT_L2_QUERY;
	WREG32(MC_VM_L1_TLB_MCB_RD_SYS_CNTL, tmp);
	WREG32(MC_VM_L1_TLB_MCB_WR_SYS_CNTL, tmp);
	WREG32(MC_VM_L1_TLB_MCB_RD_HDP_CNTL, tmp | ENABLE_L1_STRICT_ORDERING);
	WREG32(MC_VM_L1_TLB_MCB_WR_HDP_CNTL, tmp);
	WREG32(MC_VM_L1_TLB_MCD_RD_A_CNTL, tmp);
	WREG32(MC_VM_L1_TLB_MCD_WR_A_CNTL, tmp);
	WREG32(MC_VM_L1_TLB_MCD_RD_B_CNTL, tmp);
	WREG32(MC_VM_L1_TLB_MCD_WR_B_CNTL, tmp);
	WREG32(MC_VM_L1_TLB_MCB_RD_GFX_CNTL, tmp);
	WREG32(MC_VM_L1_TLB_MCB_WR_GFX_CNTL, tmp);
	WREG32(MC_VM_L1_TLB_MCB_RD_PDMA_CNTL, tmp);
	WREG32(MC_VM_L1_TLB_MCB_WR_PDMA_CNTL, tmp);
	WREG32(MC_VM_L1_TLB_MCB_RD_SEM_CNTL, tmp | ENABLE_SEMAPHORE_MODE);
	WREG32(MC_VM_L1_TLB_MCB_WR_SEM_CNTL, tmp | ENABLE_SEMAPHORE_MODE);
	WREG32(VM_CONTEXT0_PAGE_TABLE_START_ADDR, rdev->mc.gtt_start >> 12);
	WREG32(VM_CONTEXT0_PAGE_TABLE_END_ADDR, rdev->mc.gtt_end >> 12);
	WREG32(VM_CONTEXT0_PAGE_TABLE_BASE_ADDR, rdev->gart.table_addr >> 12);
	WREG32(VM_CONTEXT0_CNTL, ENABLE_CONTEXT | PAGE_TABLE_DEPTH(0) |
				RANGE_PROTECTION_FAULT_ENABLE_DEFAULT);
	WREG32(VM_CONTEXT0_PROTECTION_FAULT_DEFAULT_ADDR,
			(u32)(rdev->dummy_page.addr >> 12));
	for (i = 1; i < 7; i++)
		WREG32(VM_CONTEXT0_CNTL + (i * 4), 0);

	r600_pcie_gart_tlb_flush(rdev);
	DRM_INFO("PCIE GART of %uM enabled (table at 0x%016llX).\n",
		 (unsigned)(rdev->mc.gtt_size >> 20),
		 (unsigned long long)rdev->gart.table_addr);
	rdev->gart.ready = true;
	return 0;
}

static void r600_pcie_gart_disable(struct radeon_device *rdev)
{
	u32 tmp;
	int i;

	/* Disable all tables */
	for (i = 0; i < 7; i++)
		WREG32(VM_CONTEXT0_CNTL + (i * 4), 0);

	/* Disable L2 cache */
	WREG32(VM_L2_CNTL, ENABLE_L2_FRAGMENT_PROCESSING |
				EFFECTIVE_L2_QUEUE_SIZE(7));
	WREG32(VM_L2_CNTL3, BANK_SELECT_0(0) | BANK_SELECT_1(1));
	/* Setup L1 TLB control */
	tmp = EFFECTIVE_L1_TLB_SIZE(5) | EFFECTIVE_L1_QUEUE_SIZE(5) |
		ENABLE_WAIT_L2_QUERY;
	WREG32(MC_VM_L1_TLB_MCD_RD_A_CNTL, tmp);
	WREG32(MC_VM_L1_TLB_MCD_WR_A_CNTL, tmp);
	WREG32(MC_VM_L1_TLB_MCD_RD_B_CNTL, tmp);
	WREG32(MC_VM_L1_TLB_MCD_WR_B_CNTL, tmp);
	WREG32(MC_VM_L1_TLB_MCB_RD_GFX_CNTL, tmp);
	WREG32(MC_VM_L1_TLB_MCB_WR_GFX_CNTL, tmp);
	WREG32(MC_VM_L1_TLB_MCB_RD_PDMA_CNTL, tmp);
	WREG32(MC_VM_L1_TLB_MCB_WR_PDMA_CNTL, tmp);
	WREG32(MC_VM_L1_TLB_MCB_RD_SEM_CNTL, tmp);
	WREG32(MC_VM_L1_TLB_MCB_WR_SEM_CNTL, tmp);
	WREG32(MC_VM_L1_TLB_MCB_RD_SYS_CNTL, tmp);
	WREG32(MC_VM_L1_TLB_MCB_WR_SYS_CNTL, tmp);
	WREG32(MC_VM_L1_TLB_MCB_RD_HDP_CNTL, tmp);
	WREG32(MC_VM_L1_TLB_MCB_WR_HDP_CNTL, tmp);
	radeon_gart_table_vram_unpin(rdev);
}

static void r600_pcie_gart_fini(struct radeon_device *rdev)
{
	radeon_gart_fini(rdev);
	r600_pcie_gart_disable(rdev);
	radeon_gart_table_vram_free(rdev);
}

static void r600_agp_enable(struct radeon_device *rdev)
{
	u32 tmp;
	int i;

	/* Setup L2 cache */
	WREG32(VM_L2_CNTL, ENABLE_L2_CACHE | ENABLE_L2_FRAGMENT_PROCESSING |
				ENABLE_L2_PTE_CACHE_LRU_UPDATE_BY_WRITE |
				EFFECTIVE_L2_QUEUE_SIZE(7));
	WREG32(VM_L2_CNTL2, 0);
	WREG32(VM_L2_CNTL3, BANK_SELECT_0(0) | BANK_SELECT_1(1));
	/* Setup TLB control */
	tmp = ENABLE_L1_TLB | ENABLE_L1_FRAGMENT_PROCESSING |
		SYSTEM_ACCESS_MODE_NOT_IN_SYS |
		EFFECTIVE_L1_TLB_SIZE(5) | EFFECTIVE_L1_QUEUE_SIZE(5) |
		ENABLE_WAIT_L2_QUERY;
	WREG32(MC_VM_L1_TLB_MCB_RD_SYS_CNTL, tmp);
	WREG32(MC_VM_L1_TLB_MCB_WR_SYS_CNTL, tmp);
	WREG32(MC_VM_L1_TLB_MCB_RD_HDP_CNTL, tmp | ENABLE_L1_STRICT_ORDERING);
	WREG32(MC_VM_L1_TLB_MCB_WR_HDP_CNTL, tmp);
	WREG32(MC_VM_L1_TLB_MCD_RD_A_CNTL, tmp);
	WREG32(MC_VM_L1_TLB_MCD_WR_A_CNTL, tmp);
	WREG32(MC_VM_L1_TLB_MCD_RD_B_CNTL, tmp);
	WREG32(MC_VM_L1_TLB_MCD_WR_B_CNTL, tmp);
	WREG32(MC_VM_L1_TLB_MCB_RD_GFX_CNTL, tmp);
	WREG32(MC_VM_L1_TLB_MCB_WR_GFX_CNTL, tmp);
	WREG32(MC_VM_L1_TLB_MCB_RD_PDMA_CNTL, tmp);
	WREG32(MC_VM_L1_TLB_MCB_WR_PDMA_CNTL, tmp);
	WREG32(MC_VM_L1_TLB_MCB_RD_SEM_CNTL, tmp | ENABLE_SEMAPHORE_MODE);
	WREG32(MC_VM_L1_TLB_MCB_WR_SEM_CNTL, tmp | ENABLE_SEMAPHORE_MODE);
	for (i = 0; i < 7; i++)
		WREG32(VM_CONTEXT0_CNTL + (i * 4), 0);
}

int r600_mc_wait_for_idle(struct radeon_device *rdev)
{
	unsigned i;
	u32 tmp;

	for (i = 0; i < rdev->usec_timeout; i++) {
		/* read MC_STATUS */
		tmp = RREG32(R_000E50_SRBM_STATUS) & 0x3F00;
		if (!tmp)
			return 0;
		udelay(1);
	}
	return -1;
}

uint32_t rs780_mc_rreg(struct radeon_device *rdev, uint32_t reg)
{
	uint32_t r;

	WREG32(R_0028F8_MC_INDEX, S_0028F8_MC_IND_ADDR(reg));
	r = RREG32(R_0028FC_MC_DATA);
	WREG32(R_0028F8_MC_INDEX, ~C_0028F8_MC_IND_ADDR);
	return r;
}

void rs780_mc_wreg(struct radeon_device *rdev, uint32_t reg, uint32_t v)
{
	WREG32(R_0028F8_MC_INDEX, S_0028F8_MC_IND_ADDR(reg) |
		S_0028F8_MC_IND_WR_EN(1));
	WREG32(R_0028FC_MC_DATA, v);
	WREG32(R_0028F8_MC_INDEX, 0x7F);
}

static void r600_mc_program(struct radeon_device *rdev)
{
	struct rv515_mc_save save;
	u32 tmp;
	int i, j;

	/* Initialize HDP */
	for (i = 0, j = 0; i < 32; i++, j += 0x18) {
		WREG32((0x2c14 + j), 0x00000000);
		WREG32((0x2c18 + j), 0x00000000);
		WREG32((0x2c1c + j), 0x00000000);
		WREG32((0x2c20 + j), 0x00000000);
		WREG32((0x2c24 + j), 0x00000000);
	}
	WREG32(HDP_REG_COHERENCY_FLUSH_CNTL, 0);

	rv515_mc_stop(rdev, &save);
	if (r600_mc_wait_for_idle(rdev)) {
		dev_warn(rdev->dev, "Wait for MC idle timedout !\n");
	}
	/* Lockout access through VGA aperture (doesn't exist before R600) */
	WREG32(VGA_HDP_CONTROL, VGA_MEMORY_DISABLE);
	/* Update configuration */
	if (rdev->flags & RADEON_IS_AGP) {
		if (rdev->mc.vram_start < rdev->mc.gtt_start) {
			/* VRAM before AGP */
			WREG32(MC_VM_SYSTEM_APERTURE_LOW_ADDR,
				rdev->mc.vram_start >> 12);
			WREG32(MC_VM_SYSTEM_APERTURE_HIGH_ADDR,
				rdev->mc.gtt_end >> 12);
		} else {
			/* VRAM after AGP */
			WREG32(MC_VM_SYSTEM_APERTURE_LOW_ADDR,
				rdev->mc.gtt_start >> 12);
			WREG32(MC_VM_SYSTEM_APERTURE_HIGH_ADDR,
				rdev->mc.vram_end >> 12);
		}
	} else {
		WREG32(MC_VM_SYSTEM_APERTURE_LOW_ADDR, rdev->mc.vram_start >> 12);
		WREG32(MC_VM_SYSTEM_APERTURE_HIGH_ADDR, rdev->mc.vram_end >> 12);
	}
	WREG32(MC_VM_SYSTEM_APERTURE_DEFAULT_ADDR, rdev->vram_scratch.gpu_addr >> 12);
	tmp = ((rdev->mc.vram_end >> 24) & 0xFFFF) << 16;
	tmp |= ((rdev->mc.vram_start >> 24) & 0xFFFF);
	WREG32(MC_VM_FB_LOCATION, tmp);
	WREG32(HDP_NONSURFACE_BASE, (rdev->mc.vram_start >> 8));
	WREG32(HDP_NONSURFACE_INFO, (2 << 7));
	WREG32(HDP_NONSURFACE_SIZE, 0x3FFFFFFF);
	if (rdev->flags & RADEON_IS_AGP) {
		WREG32(MC_VM_AGP_TOP, rdev->mc.gtt_end >> 22);
		WREG32(MC_VM_AGP_BOT, rdev->mc.gtt_start >> 22);
		WREG32(MC_VM_AGP_BASE, rdev->mc.agp_base >> 22);
	} else {
		WREG32(MC_VM_AGP_BASE, 0);
		WREG32(MC_VM_AGP_TOP, 0x0FFFFFFF);
		WREG32(MC_VM_AGP_BOT, 0x0FFFFFFF);
	}
	if (r600_mc_wait_for_idle(rdev)) {
		dev_warn(rdev->dev, "Wait for MC idle timedout !\n");
	}
	rv515_mc_resume(rdev, &save);
	/* we need to own VRAM, so turn off the VGA renderer here
	 * to stop it overwriting our objects */
	rv515_vga_render_disable(rdev);
}

/**
 * r600_vram_gtt_location - try to find VRAM & GTT location
 * @rdev: radeon device structure holding all necessary informations
 * @mc: memory controller structure holding memory informations
 *
 * Function will place try to place VRAM at same place as in CPU (PCI)
 * address space as some GPU seems to have issue when we reprogram at
 * different address space.
 *
 * If there is not enough space to fit the unvisible VRAM after the
 * aperture then we limit the VRAM size to the aperture.
 *
 * If we are using AGP then place VRAM adjacent to AGP aperture are we need
 * them to be in one from GPU point of view so that we can program GPU to
 * catch access outside them (weird GPU policy see ??).
 *
 * This function will never fails, worst case are limiting VRAM or GTT.
 *
 * Note: GTT start, end, size should be initialized before calling this
 * function on AGP platform.
 */
static void r600_vram_gtt_location(struct radeon_device *rdev, struct radeon_mc *mc)
{
	u64 size_bf, size_af;

	if (mc->mc_vram_size > 0xE0000000) {
		/* leave room for at least 512M GTT */
		dev_warn(rdev->dev, "limiting VRAM\n");
		mc->real_vram_size = 0xE0000000;
		mc->mc_vram_size = 0xE0000000;
	}
	if (rdev->flags & RADEON_IS_AGP) {
		size_bf = mc->gtt_start;
		size_af = mc->mc_mask - mc->gtt_end;
		if (size_bf > size_af) {
			if (mc->mc_vram_size > size_bf) {
				dev_warn(rdev->dev, "limiting VRAM\n");
				mc->real_vram_size = size_bf;
				mc->mc_vram_size = size_bf;
			}
			mc->vram_start = mc->gtt_start - mc->mc_vram_size;
		} else {
			if (mc->mc_vram_size > size_af) {
				dev_warn(rdev->dev, "limiting VRAM\n");
				mc->real_vram_size = size_af;
				mc->mc_vram_size = size_af;
			}
			mc->vram_start = mc->gtt_end + 1;
		}
		mc->vram_end = mc->vram_start + mc->mc_vram_size - 1;
		dev_info(rdev->dev, "VRAM: %lluM 0x%08llX - 0x%08llX (%lluM used)\n",
				mc->mc_vram_size >> 20, mc->vram_start,
				mc->vram_end, mc->real_vram_size >> 20);
	} else {
		u64 base = 0;
		if (rdev->flags & RADEON_IS_IGP) {
			base = RREG32(MC_VM_FB_LOCATION) & 0xFFFF;
			base <<= 24;
		}
		radeon_vram_location(rdev, &rdev->mc, base);
		rdev->mc.gtt_base_align = 0;
		radeon_gtt_location(rdev, mc);
	}
}

static int r600_mc_init(struct radeon_device *rdev)
{
	u32 tmp;
	int chansize, numchan;
	uint32_t h_addr, l_addr;
	unsigned long long k8_addr;

	/* Get VRAM informations */
	rdev->mc.vram_is_ddr = true;
	tmp = RREG32(RAMCFG);
	if (tmp & CHANSIZE_OVERRIDE) {
		chansize = 16;
	} else if (tmp & CHANSIZE_MASK) {
		chansize = 64;
	} else {
		chansize = 32;
	}
	tmp = RREG32(CHMAP);
	switch ((tmp & NOOFCHAN_MASK) >> NOOFCHAN_SHIFT) {
	case 0:
	default:
		numchan = 1;
		break;
	case 1:
		numchan = 2;
		break;
	case 2:
		numchan = 4;
		break;
	case 3:
		numchan = 8;
		break;
	}
	rdev->mc.vram_width = numchan * chansize;
	/* Could aper size report 0 ? */
	rdev->mc.aper_base = pci_resource_start(rdev->pdev, 0);
	rdev->mc.aper_size = pci_resource_len(rdev->pdev, 0);
	/* Setup GPU memory space */
	rdev->mc.mc_vram_size = RREG32(CONFIG_MEMSIZE);
	rdev->mc.real_vram_size = RREG32(CONFIG_MEMSIZE);
	rdev->mc.visible_vram_size = rdev->mc.aper_size;
	r600_vram_gtt_location(rdev, &rdev->mc);

	if (rdev->flags & RADEON_IS_IGP) {
		rs690_pm_info(rdev);
		rdev->mc.igp_sideport_enabled = radeon_atombios_sideport_present(rdev);

		if (rdev->family == CHIP_RS780 || rdev->family == CHIP_RS880) {
			/* Use K8 direct mapping for fast fb access. */
			rdev->fastfb_working = false;
			h_addr = G_000012_K8_ADDR_EXT(RREG32_MC(R_000012_MC_MISC_UMA_CNTL));
			l_addr = RREG32_MC(R_000011_K8_FB_LOCATION);
			k8_addr = ((unsigned long long)h_addr) << 32 | l_addr;
#if defined(CONFIG_X86_32) && !defined(CONFIG_X86_PAE)
			if (k8_addr + rdev->mc.visible_vram_size < 0x100000000ULL)
#endif
			{
				/* FastFB shall be used with UMA memory. Here it is simply disabled when sideport
		 		* memory is present.
		 		*/
				if (rdev->mc.igp_sideport_enabled == false && radeon_fastfb == 1) {
					DRM_INFO("Direct mapping: aper base at 0x%llx, replaced by direct mapping base 0x%llx.\n",
						(unsigned long long)rdev->mc.aper_base, k8_addr);
					rdev->mc.aper_base = (resource_size_t)k8_addr;
					rdev->fastfb_working = true;
				}
			}
  		}
	}

	radeon_update_bandwidth_info(rdev);
	return 0;
}

int r600_vram_scratch_init(struct radeon_device *rdev)
{
	int r;

	if (rdev->vram_scratch.robj == NULL) {
		r = radeon_bo_create(rdev, RADEON_GPU_PAGE_SIZE,
				     PAGE_SIZE, true, RADEON_GEM_DOMAIN_VRAM,
				     NULL, &rdev->vram_scratch.robj);
		if (r) {
			return r;
		}
	}

	r = radeon_bo_reserve(rdev->vram_scratch.robj, false);
	if (unlikely(r != 0))
		return r;
	r = radeon_bo_pin(rdev->vram_scratch.robj,
			  RADEON_GEM_DOMAIN_VRAM, &rdev->vram_scratch.gpu_addr);
	if (r) {
		radeon_bo_unreserve(rdev->vram_scratch.robj);
		return r;
	}
	r = radeon_bo_kmap(rdev->vram_scratch.robj,
				(void **)&rdev->vram_scratch.ptr);
	if (r)
		radeon_bo_unpin(rdev->vram_scratch.robj);
	radeon_bo_unreserve(rdev->vram_scratch.robj);

	return r;
}

void r600_vram_scratch_fini(struct radeon_device *rdev)
{
	int r;

	if (rdev->vram_scratch.robj == NULL) {
		return;
	}
	r = radeon_bo_reserve(rdev->vram_scratch.robj, false);
	if (likely(r == 0)) {
		radeon_bo_kunmap(rdev->vram_scratch.robj);
		radeon_bo_unpin(rdev->vram_scratch.robj);
		radeon_bo_unreserve(rdev->vram_scratch.robj);
	}
	radeon_bo_unref(&rdev->vram_scratch.robj);
}

void r600_set_bios_scratch_engine_hung(struct radeon_device *rdev, bool hung)
{
	u32 tmp = RREG32(R600_BIOS_3_SCRATCH);

	if (hung)
		tmp |= ATOM_S3_ASIC_GUI_ENGINE_HUNG;
	else
		tmp &= ~ATOM_S3_ASIC_GUI_ENGINE_HUNG;

	WREG32(R600_BIOS_3_SCRATCH, tmp);
}

static void r600_print_gpu_status_regs(struct radeon_device *rdev)
{
	dev_info(rdev->dev, "  R_008010_GRBM_STATUS      = 0x%08X\n",
		 RREG32(R_008010_GRBM_STATUS));
	dev_info(rdev->dev, "  R_008014_GRBM_STATUS2     = 0x%08X\n",
		 RREG32(R_008014_GRBM_STATUS2));
	dev_info(rdev->dev, "  R_000E50_SRBM_STATUS      = 0x%08X\n",
		 RREG32(R_000E50_SRBM_STATUS));
	dev_info(rdev->dev, "  R_008674_CP_STALLED_STAT1 = 0x%08X\n",
		 RREG32(CP_STALLED_STAT1));
	dev_info(rdev->dev, "  R_008678_CP_STALLED_STAT2 = 0x%08X\n",
		 RREG32(CP_STALLED_STAT2));
	dev_info(rdev->dev, "  R_00867C_CP_BUSY_STAT     = 0x%08X\n",
		 RREG32(CP_BUSY_STAT));
	dev_info(rdev->dev, "  R_008680_CP_STAT          = 0x%08X\n",
		 RREG32(CP_STAT));
	dev_info(rdev->dev, "  R_00D034_DMA_STATUS_REG   = 0x%08X\n",
		RREG32(DMA_STATUS_REG));
}

static bool r600_is_display_hung(struct radeon_device *rdev)
{
	u32 crtc_hung = 0;
	u32 crtc_status[2];
	u32 i, j, tmp;

	for (i = 0; i < rdev->num_crtc; i++) {
		if (RREG32(AVIVO_D1CRTC_CONTROL + crtc_offsets[i]) & AVIVO_CRTC_EN) {
			crtc_status[i] = RREG32(AVIVO_D1CRTC_STATUS_HV_COUNT + crtc_offsets[i]);
			crtc_hung |= (1 << i);
		}
	}

	for (j = 0; j < 10; j++) {
		for (i = 0; i < rdev->num_crtc; i++) {
			if (crtc_hung & (1 << i)) {
				tmp = RREG32(AVIVO_D1CRTC_STATUS_HV_COUNT + crtc_offsets[i]);
				if (tmp != crtc_status[i])
					crtc_hung &= ~(1 << i);
			}
		}
		if (crtc_hung == 0)
			return false;
		udelay(100);
	}

	return true;
}

static u32 r600_gpu_check_soft_reset(struct radeon_device *rdev)
{
	u32 reset_mask = 0;
	u32 tmp;

	/* GRBM_STATUS */
	tmp = RREG32(R_008010_GRBM_STATUS);
	if (rdev->family >= CHIP_RV770) {
		if (G_008010_PA_BUSY(tmp) | G_008010_SC_BUSY(tmp) |
		    G_008010_SH_BUSY(tmp) | G_008010_SX_BUSY(tmp) |
		    G_008010_TA_BUSY(tmp) | G_008010_VGT_BUSY(tmp) |
		    G_008010_DB03_BUSY(tmp) | G_008010_CB03_BUSY(tmp) |
		    G_008010_SPI03_BUSY(tmp) | G_008010_VGT_BUSY_NO_DMA(tmp))
			reset_mask |= RADEON_RESET_GFX;
	} else {
		if (G_008010_PA_BUSY(tmp) | G_008010_SC_BUSY(tmp) |
		    G_008010_SH_BUSY(tmp) | G_008010_SX_BUSY(tmp) |
		    G_008010_TA03_BUSY(tmp) | G_008010_VGT_BUSY(tmp) |
		    G_008010_DB03_BUSY(tmp) | G_008010_CB03_BUSY(tmp) |
		    G_008010_SPI03_BUSY(tmp) | G_008010_VGT_BUSY_NO_DMA(tmp))
			reset_mask |= RADEON_RESET_GFX;
	}

	if (G_008010_CF_RQ_PENDING(tmp) | G_008010_PF_RQ_PENDING(tmp) |
	    G_008010_CP_BUSY(tmp) | G_008010_CP_COHERENCY_BUSY(tmp))
		reset_mask |= RADEON_RESET_CP;

	if (G_008010_GRBM_EE_BUSY(tmp))
		reset_mask |= RADEON_RESET_GRBM | RADEON_RESET_GFX | RADEON_RESET_CP;

	/* DMA_STATUS_REG */
	tmp = RREG32(DMA_STATUS_REG);
	if (!(tmp & DMA_IDLE))
		reset_mask |= RADEON_RESET_DMA;

	/* SRBM_STATUS */
	tmp = RREG32(R_000E50_SRBM_STATUS);
	if (G_000E50_RLC_RQ_PENDING(tmp) | G_000E50_RLC_BUSY(tmp))
		reset_mask |= RADEON_RESET_RLC;

	if (G_000E50_IH_BUSY(tmp))
		reset_mask |= RADEON_RESET_IH;

	if (G_000E50_SEM_BUSY(tmp))
		reset_mask |= RADEON_RESET_SEM;

	if (G_000E50_GRBM_RQ_PENDING(tmp))
		reset_mask |= RADEON_RESET_GRBM;

	if (G_000E50_VMC_BUSY(tmp))
		reset_mask |= RADEON_RESET_VMC;

	if (G_000E50_MCB_BUSY(tmp) | G_000E50_MCDZ_BUSY(tmp) |
	    G_000E50_MCDY_BUSY(tmp) | G_000E50_MCDX_BUSY(tmp) |
	    G_000E50_MCDW_BUSY(tmp))
		reset_mask |= RADEON_RESET_MC;

	if (r600_is_display_hung(rdev))
		reset_mask |= RADEON_RESET_DISPLAY;

	/* Skip MC reset as it's mostly likely not hung, just busy */
	if (reset_mask & RADEON_RESET_MC) {
		DRM_DEBUG("MC busy: 0x%08X, clearing.\n", reset_mask);
		reset_mask &= ~RADEON_RESET_MC;
	}

	return reset_mask;
}

static void r600_gpu_soft_reset(struct radeon_device *rdev, u32 reset_mask)
{
	struct rv515_mc_save save;
	u32 grbm_soft_reset = 0, srbm_soft_reset = 0;
	u32 tmp;

	if (reset_mask == 0)
		return;

	dev_info(rdev->dev, "GPU softreset: 0x%08X\n", reset_mask);

	r600_print_gpu_status_regs(rdev);

	/* Disable CP parsing/prefetching */
	if (rdev->family >= CHIP_RV770)
		WREG32(R_0086D8_CP_ME_CNTL, S_0086D8_CP_ME_HALT(1) | S_0086D8_CP_PFP_HALT(1));
	else
		WREG32(R_0086D8_CP_ME_CNTL, S_0086D8_CP_ME_HALT(1));

	/* disable the RLC */
	WREG32(RLC_CNTL, 0);

	if (reset_mask & RADEON_RESET_DMA) {
		/* Disable DMA */
		tmp = RREG32(DMA_RB_CNTL);
		tmp &= ~DMA_RB_ENABLE;
		WREG32(DMA_RB_CNTL, tmp);
	}

	mdelay(50);

	rv515_mc_stop(rdev, &save);
	if (r600_mc_wait_for_idle(rdev)) {
		dev_warn(rdev->dev, "Wait for MC idle timedout !\n");
	}

	if (reset_mask & (RADEON_RESET_GFX | RADEON_RESET_COMPUTE)) {
		if (rdev->family >= CHIP_RV770)
			grbm_soft_reset |= S_008020_SOFT_RESET_DB(1) |
				S_008020_SOFT_RESET_CB(1) |
				S_008020_SOFT_RESET_PA(1) |
				S_008020_SOFT_RESET_SC(1) |
				S_008020_SOFT_RESET_SPI(1) |
				S_008020_SOFT_RESET_SX(1) |
				S_008020_SOFT_RESET_SH(1) |
				S_008020_SOFT_RESET_TC(1) |
				S_008020_SOFT_RESET_TA(1) |
				S_008020_SOFT_RESET_VC(1) |
				S_008020_SOFT_RESET_VGT(1);
		else
			grbm_soft_reset |= S_008020_SOFT_RESET_CR(1) |
				S_008020_SOFT_RESET_DB(1) |
				S_008020_SOFT_RESET_CB(1) |
				S_008020_SOFT_RESET_PA(1) |
				S_008020_SOFT_RESET_SC(1) |
				S_008020_SOFT_RESET_SMX(1) |
				S_008020_SOFT_RESET_SPI(1) |
				S_008020_SOFT_RESET_SX(1) |
				S_008020_SOFT_RESET_SH(1) |
				S_008020_SOFT_RESET_TC(1) |
				S_008020_SOFT_RESET_TA(1) |
				S_008020_SOFT_RESET_VC(1) |
				S_008020_SOFT_RESET_VGT(1);
	}

	if (reset_mask & RADEON_RESET_CP) {
		grbm_soft_reset |= S_008020_SOFT_RESET_CP(1) |
			S_008020_SOFT_RESET_VGT(1);

		srbm_soft_reset |= S_000E60_SOFT_RESET_GRBM(1);
	}

	if (reset_mask & RADEON_RESET_DMA) {
		if (rdev->family >= CHIP_RV770)
			srbm_soft_reset |= RV770_SOFT_RESET_DMA;
		else
			srbm_soft_reset |= SOFT_RESET_DMA;
	}

	if (reset_mask & RADEON_RESET_RLC)
		srbm_soft_reset |= S_000E60_SOFT_RESET_RLC(1);

	if (reset_mask & RADEON_RESET_SEM)
		srbm_soft_reset |= S_000E60_SOFT_RESET_SEM(1);

	if (reset_mask & RADEON_RESET_IH)
		srbm_soft_reset |= S_000E60_SOFT_RESET_IH(1);

	if (reset_mask & RADEON_RESET_GRBM)
		srbm_soft_reset |= S_000E60_SOFT_RESET_GRBM(1);

	if (!(rdev->flags & RADEON_IS_IGP)) {
		if (reset_mask & RADEON_RESET_MC)
			srbm_soft_reset |= S_000E60_SOFT_RESET_MC(1);
	}

	if (reset_mask & RADEON_RESET_VMC)
		srbm_soft_reset |= S_000E60_SOFT_RESET_VMC(1);

	if (grbm_soft_reset) {
		tmp = RREG32(R_008020_GRBM_SOFT_RESET);
		tmp |= grbm_soft_reset;
		dev_info(rdev->dev, "R_008020_GRBM_SOFT_RESET=0x%08X\n", tmp);
		WREG32(R_008020_GRBM_SOFT_RESET, tmp);
		tmp = RREG32(R_008020_GRBM_SOFT_RESET);

		udelay(50);

		tmp &= ~grbm_soft_reset;
		WREG32(R_008020_GRBM_SOFT_RESET, tmp);
		tmp = RREG32(R_008020_GRBM_SOFT_RESET);
	}

	if (srbm_soft_reset) {
		tmp = RREG32(SRBM_SOFT_RESET);
		tmp |= srbm_soft_reset;
		dev_info(rdev->dev, "SRBM_SOFT_RESET=0x%08X\n", tmp);
		WREG32(SRBM_SOFT_RESET, tmp);
		tmp = RREG32(SRBM_SOFT_RESET);

		udelay(50);

		tmp &= ~srbm_soft_reset;
		WREG32(SRBM_SOFT_RESET, tmp);
		tmp = RREG32(SRBM_SOFT_RESET);
	}

	/* Wait a little for things to settle down */
	mdelay(1);

	rv515_mc_resume(rdev, &save);
	udelay(50);

	r600_print_gpu_status_regs(rdev);
}

int r600_asic_reset(struct radeon_device *rdev)
{
	u32 reset_mask;

	reset_mask = r600_gpu_check_soft_reset(rdev);

	if (reset_mask)
		r600_set_bios_scratch_engine_hung(rdev, true);

	r600_gpu_soft_reset(rdev, reset_mask);

	reset_mask = r600_gpu_check_soft_reset(rdev);

	if (!reset_mask)
		r600_set_bios_scratch_engine_hung(rdev, false);

	return 0;
}

/**
 * r600_gfx_is_lockup - Check if the GFX engine is locked up
 *
 * @rdev: radeon_device pointer
 * @ring: radeon_ring structure holding ring information
 *
 * Check if the GFX engine is locked up.
 * Returns true if the engine appears to be locked up, false if not.
 */
bool r600_gfx_is_lockup(struct radeon_device *rdev, struct radeon_ring *ring)
{
	u32 reset_mask = r600_gpu_check_soft_reset(rdev);

	if (!(reset_mask & (RADEON_RESET_GFX |
			    RADEON_RESET_COMPUTE |
			    RADEON_RESET_CP))) {
		radeon_ring_lockup_update(ring);
		return false;
	}
	/* force CP activities */
	radeon_ring_force_activity(rdev, ring);
	return radeon_ring_test_lockup(rdev, ring);
}

/**
 * r600_dma_is_lockup - Check if the DMA engine is locked up
 *
 * @rdev: radeon_device pointer
 * @ring: radeon_ring structure holding ring information
 *
 * Check if the async DMA engine is locked up.
 * Returns true if the engine appears to be locked up, false if not.
 */
bool r600_dma_is_lockup(struct radeon_device *rdev, struct radeon_ring *ring)
{
	u32 reset_mask = r600_gpu_check_soft_reset(rdev);

	if (!(reset_mask & RADEON_RESET_DMA)) {
		radeon_ring_lockup_update(ring);
		return false;
	}
	/* force ring activities */
	radeon_ring_force_activity(rdev, ring);
	return radeon_ring_test_lockup(rdev, ring);
}

u32 r6xx_remap_render_backend(struct radeon_device *rdev,
			      u32 tiling_pipe_num,
			      u32 max_rb_num,
			      u32 total_max_rb_num,
			      u32 disabled_rb_mask)
{
	u32 rendering_pipe_num, rb_num_width, req_rb_num;
	u32 pipe_rb_ratio, pipe_rb_remain, tmp;
	u32 data = 0, mask = 1 << (max_rb_num - 1);
	unsigned i, j;

	/* mask out the RBs that don't exist on that asic */
	tmp = disabled_rb_mask | ((0xff << max_rb_num) & 0xff);
	/* make sure at least one RB is available */
	if ((tmp & 0xff) != 0xff)
		disabled_rb_mask = tmp;

	rendering_pipe_num = 1 << tiling_pipe_num;
	req_rb_num = total_max_rb_num - r600_count_pipe_bits(disabled_rb_mask);
	BUG_ON(rendering_pipe_num < req_rb_num);

	pipe_rb_ratio = rendering_pipe_num / req_rb_num;
	pipe_rb_remain = rendering_pipe_num - pipe_rb_ratio * req_rb_num;

	if (rdev->family <= CHIP_RV740) {
		/* r6xx/r7xx */
		rb_num_width = 2;
	} else {
		/* eg+ */
		rb_num_width = 4;
	}

	for (i = 0; i < max_rb_num; i++) {
		if (!(mask & disabled_rb_mask)) {
			for (j = 0; j < pipe_rb_ratio; j++) {
				data <<= rb_num_width;
				data |= max_rb_num - i - 1;
			}
			if (pipe_rb_remain) {
				data <<= rb_num_width;
				data |= max_rb_num - i - 1;
				pipe_rb_remain--;
			}
		}
		mask >>= 1;
	}

	return data;
}

int r600_count_pipe_bits(uint32_t val)
{
	return hweight32(val);
}

static void r600_gpu_init(struct radeon_device *rdev)
{
	u32 tiling_config;
	u32 ramcfg;
	u32 cc_rb_backend_disable;
	u32 cc_gc_shader_pipe_config;
	u32 tmp;
	int i, j;
	u32 sq_config;
	u32 sq_gpr_resource_mgmt_1 = 0;
	u32 sq_gpr_resource_mgmt_2 = 0;
	u32 sq_thread_resource_mgmt = 0;
	u32 sq_stack_resource_mgmt_1 = 0;
	u32 sq_stack_resource_mgmt_2 = 0;
	u32 disabled_rb_mask;

	rdev->config.r600.tiling_group_size = 256;
	switch (rdev->family) {
	case CHIP_R600:
		rdev->config.r600.max_pipes = 4;
		rdev->config.r600.max_tile_pipes = 8;
		rdev->config.r600.max_simds = 4;
		rdev->config.r600.max_backends = 4;
		rdev->config.r600.max_gprs = 256;
		rdev->config.r600.max_threads = 192;
		rdev->config.r600.max_stack_entries = 256;
		rdev->config.r600.max_hw_contexts = 8;
		rdev->config.r600.max_gs_threads = 16;
		rdev->config.r600.sx_max_export_size = 128;
		rdev->config.r600.sx_max_export_pos_size = 16;
		rdev->config.r600.sx_max_export_smx_size = 128;
		rdev->config.r600.sq_num_cf_insts = 2;
		break;
	case CHIP_RV630:
	case CHIP_RV635:
		rdev->config.r600.max_pipes = 2;
		rdev->config.r600.max_tile_pipes = 2;
		rdev->config.r600.max_simds = 3;
		rdev->config.r600.max_backends = 1;
		rdev->config.r600.max_gprs = 128;
		rdev->config.r600.max_threads = 192;
		rdev->config.r600.max_stack_entries = 128;
		rdev->config.r600.max_hw_contexts = 8;
		rdev->config.r600.max_gs_threads = 4;
		rdev->config.r600.sx_max_export_size = 128;
		rdev->config.r600.sx_max_export_pos_size = 16;
		rdev->config.r600.sx_max_export_smx_size = 128;
		rdev->config.r600.sq_num_cf_insts = 2;
		break;
	case CHIP_RV610:
	case CHIP_RV620:
	case CHIP_RS780:
	case CHIP_RS880:
		rdev->config.r600.max_pipes = 1;
		rdev->config.r600.max_tile_pipes = 1;
		rdev->config.r600.max_simds = 2;
		rdev->config.r600.max_backends = 1;
		rdev->config.r600.max_gprs = 128;
		rdev->config.r600.max_threads = 192;
		rdev->config.r600.max_stack_entries = 128;
		rdev->config.r600.max_hw_contexts = 4;
		rdev->config.r600.max_gs_threads = 4;
		rdev->config.r600.sx_max_export_size = 128;
		rdev->config.r600.sx_max_export_pos_size = 16;
		rdev->config.r600.sx_max_export_smx_size = 128;
		rdev->config.r600.sq_num_cf_insts = 1;
		break;
	case CHIP_RV670:
		rdev->config.r600.max_pipes = 4;
		rdev->config.r600.max_tile_pipes = 4;
		rdev->config.r600.max_simds = 4;
		rdev->config.r600.max_backends = 4;
		rdev->config.r600.max_gprs = 192;
		rdev->config.r600.max_threads = 192;
		rdev->config.r600.max_stack_entries = 256;
		rdev->config.r600.max_hw_contexts = 8;
		rdev->config.r600.max_gs_threads = 16;
		rdev->config.r600.sx_max_export_size = 128;
		rdev->config.r600.sx_max_export_pos_size = 16;
		rdev->config.r600.sx_max_export_smx_size = 128;
		rdev->config.r600.sq_num_cf_insts = 2;
		break;
	default:
		break;
	}

	/* Initialize HDP */
	for (i = 0, j = 0; i < 32; i++, j += 0x18) {
		WREG32((0x2c14 + j), 0x00000000);
		WREG32((0x2c18 + j), 0x00000000);
		WREG32((0x2c1c + j), 0x00000000);
		WREG32((0x2c20 + j), 0x00000000);
		WREG32((0x2c24 + j), 0x00000000);
	}

	WREG32(GRBM_CNTL, GRBM_READ_TIMEOUT(0xff));

	/* Setup tiling */
	tiling_config = 0;
	ramcfg = RREG32(RAMCFG);
	switch (rdev->config.r600.max_tile_pipes) {
	case 1:
		tiling_config |= PIPE_TILING(0);
		break;
	case 2:
		tiling_config |= PIPE_TILING(1);
		break;
	case 4:
		tiling_config |= PIPE_TILING(2);
		break;
	case 8:
		tiling_config |= PIPE_TILING(3);
		break;
	default:
		break;
	}
	rdev->config.r600.tiling_npipes = rdev->config.r600.max_tile_pipes;
	rdev->config.r600.tiling_nbanks = 4 << ((ramcfg & NOOFBANK_MASK) >> NOOFBANK_SHIFT);
	tiling_config |= BANK_TILING((ramcfg & NOOFBANK_MASK) >> NOOFBANK_SHIFT);
	tiling_config |= GROUP_SIZE((ramcfg & BURSTLENGTH_MASK) >> BURSTLENGTH_SHIFT);

	tmp = (ramcfg & NOOFROWS_MASK) >> NOOFROWS_SHIFT;
	if (tmp > 3) {
		tiling_config |= ROW_TILING(3);
		tiling_config |= SAMPLE_SPLIT(3);
	} else {
		tiling_config |= ROW_TILING(tmp);
		tiling_config |= SAMPLE_SPLIT(tmp);
	}
	tiling_config |= BANK_SWAPS(1);

	cc_rb_backend_disable = RREG32(CC_RB_BACKEND_DISABLE) & 0x00ff0000;
	tmp = R6XX_MAX_BACKENDS -
		r600_count_pipe_bits((cc_rb_backend_disable >> 16) & R6XX_MAX_BACKENDS_MASK);
	if (tmp < rdev->config.r600.max_backends) {
		rdev->config.r600.max_backends = tmp;
	}

	cc_gc_shader_pipe_config = RREG32(CC_GC_SHADER_PIPE_CONFIG) & 0x00ffff00;
	tmp = R6XX_MAX_PIPES -
		r600_count_pipe_bits((cc_gc_shader_pipe_config >> 8) & R6XX_MAX_PIPES_MASK);
	if (tmp < rdev->config.r600.max_pipes) {
		rdev->config.r600.max_pipes = tmp;
	}
	tmp = R6XX_MAX_SIMDS -
		r600_count_pipe_bits((cc_gc_shader_pipe_config >> 16) & R6XX_MAX_SIMDS_MASK);
	if (tmp < rdev->config.r600.max_simds) {
		rdev->config.r600.max_simds = tmp;
	}

	disabled_rb_mask = (RREG32(CC_RB_BACKEND_DISABLE) >> 16) & R6XX_MAX_BACKENDS_MASK;
	tmp = (tiling_config & PIPE_TILING__MASK) >> PIPE_TILING__SHIFT;
	tmp = r6xx_remap_render_backend(rdev, tmp, rdev->config.r600.max_backends,
					R6XX_MAX_BACKENDS, disabled_rb_mask);
	tiling_config |= tmp << 16;
	rdev->config.r600.backend_map = tmp;

	rdev->config.r600.tile_config = tiling_config;
	WREG32(GB_TILING_CONFIG, tiling_config);
	WREG32(DCP_TILING_CONFIG, tiling_config & 0xffff);
	WREG32(HDP_TILING_CONFIG, tiling_config & 0xffff);
	WREG32(DMA_TILING_CONFIG, tiling_config & 0xffff);

	tmp = R6XX_MAX_PIPES - r600_count_pipe_bits((cc_gc_shader_pipe_config & INACTIVE_QD_PIPES_MASK) >> 8);
	WREG32(VGT_OUT_DEALLOC_CNTL, (tmp * 4) & DEALLOC_DIST_MASK);
	WREG32(VGT_VERTEX_REUSE_BLOCK_CNTL, ((tmp * 4) - 2) & VTX_REUSE_DEPTH_MASK);

	/* Setup some CP states */
	WREG32(CP_QUEUE_THRESHOLDS, (ROQ_IB1_START(0x16) | ROQ_IB2_START(0x2b)));
	WREG32(CP_MEQ_THRESHOLDS, (MEQ_END(0x40) | ROQ_END(0x40)));

	WREG32(TA_CNTL_AUX, (DISABLE_CUBE_ANISO | SYNC_GRADIENT |
			     SYNC_WALKER | SYNC_ALIGNER));
	/* Setup various GPU states */
	if (rdev->family == CHIP_RV670)
		WREG32(ARB_GDEC_RD_CNTL, 0x00000021);

	tmp = RREG32(SX_DEBUG_1);
	tmp |= SMX_EVENT_RELEASE;
	if ((rdev->family > CHIP_R600))
		tmp |= ENABLE_NEW_SMX_ADDRESS;
	WREG32(SX_DEBUG_1, tmp);

	if (((rdev->family) == CHIP_R600) ||
	    ((rdev->family) == CHIP_RV630) ||
	    ((rdev->family) == CHIP_RV610) ||
	    ((rdev->family) == CHIP_RV620) ||
	    ((rdev->family) == CHIP_RS780) ||
	    ((rdev->family) == CHIP_RS880)) {
		WREG32(DB_DEBUG, PREZ_MUST_WAIT_FOR_POSTZ_DONE);
	} else {
		WREG32(DB_DEBUG, 0);
	}
	WREG32(DB_WATERMARKS, (DEPTH_FREE(4) | DEPTH_CACHELINE_FREE(16) |
			       DEPTH_FLUSH(16) | DEPTH_PENDING_FREE(4)));

	WREG32(PA_SC_MULTI_CHIP_CNTL, 0);
	WREG32(VGT_NUM_INSTANCES, 0);

	WREG32(SPI_CONFIG_CNTL, GPR_WRITE_PRIORITY(0));
	WREG32(SPI_CONFIG_CNTL_1, VTX_DONE_DELAY(0));

	tmp = RREG32(SQ_MS_FIFO_SIZES);
	if (((rdev->family) == CHIP_RV610) ||
	    ((rdev->family) == CHIP_RV620) ||
	    ((rdev->family) == CHIP_RS780) ||
	    ((rdev->family) == CHIP_RS880)) {
		tmp = (CACHE_FIFO_SIZE(0xa) |
		       FETCH_FIFO_HIWATER(0xa) |
		       DONE_FIFO_HIWATER(0xe0) |
		       ALU_UPDATE_FIFO_HIWATER(0x8));
	} else if (((rdev->family) == CHIP_R600) ||
		   ((rdev->family) == CHIP_RV630)) {
		tmp &= ~DONE_FIFO_HIWATER(0xff);
		tmp |= DONE_FIFO_HIWATER(0x4);
	}
	WREG32(SQ_MS_FIFO_SIZES, tmp);

	/* SQ_CONFIG, SQ_GPR_RESOURCE_MGMT, SQ_THREAD_RESOURCE_MGMT, SQ_STACK_RESOURCE_MGMT
	 * should be adjusted as needed by the 2D/3D drivers.  This just sets default values
	 */
	sq_config = RREG32(SQ_CONFIG);
	sq_config &= ~(PS_PRIO(3) |
		       VS_PRIO(3) |
		       GS_PRIO(3) |
		       ES_PRIO(3));
	sq_config |= (DX9_CONSTS |
		      VC_ENABLE |
		      PS_PRIO(0) |
		      VS_PRIO(1) |
		      GS_PRIO(2) |
		      ES_PRIO(3));

	if ((rdev->family) == CHIP_R600) {
		sq_gpr_resource_mgmt_1 = (NUM_PS_GPRS(124) |
					  NUM_VS_GPRS(124) |
					  NUM_CLAUSE_TEMP_GPRS(4));
		sq_gpr_resource_mgmt_2 = (NUM_GS_GPRS(0) |
					  NUM_ES_GPRS(0));
		sq_thread_resource_mgmt = (NUM_PS_THREADS(136) |
					   NUM_VS_THREADS(48) |
					   NUM_GS_THREADS(4) |
					   NUM_ES_THREADS(4));
		sq_stack_resource_mgmt_1 = (NUM_PS_STACK_ENTRIES(128) |
					    NUM_VS_STACK_ENTRIES(128));
		sq_stack_resource_mgmt_2 = (NUM_GS_STACK_ENTRIES(0) |
					    NUM_ES_STACK_ENTRIES(0));
	} else if (((rdev->family) == CHIP_RV610) ||
		   ((rdev->family) == CHIP_RV620) ||
		   ((rdev->family) == CHIP_RS780) ||
		   ((rdev->family) == CHIP_RS880)) {
		/* no vertex cache */
		sq_config &= ~VC_ENABLE;

		sq_gpr_resource_mgmt_1 = (NUM_PS_GPRS(44) |
					  NUM_VS_GPRS(44) |
					  NUM_CLAUSE_TEMP_GPRS(2));
		sq_gpr_resource_mgmt_2 = (NUM_GS_GPRS(17) |
					  NUM_ES_GPRS(17));
		sq_thread_resource_mgmt = (NUM_PS_THREADS(79) |
					   NUM_VS_THREADS(78) |
					   NUM_GS_THREADS(4) |
					   NUM_ES_THREADS(31));
		sq_stack_resource_mgmt_1 = (NUM_PS_STACK_ENTRIES(40) |
					    NUM_VS_STACK_ENTRIES(40));
		sq_stack_resource_mgmt_2 = (NUM_GS_STACK_ENTRIES(32) |
					    NUM_ES_STACK_ENTRIES(16));
	} else if (((rdev->family) == CHIP_RV630) ||
		   ((rdev->family) == CHIP_RV635)) {
		sq_gpr_resource_mgmt_1 = (NUM_PS_GPRS(44) |
					  NUM_VS_GPRS(44) |
					  NUM_CLAUSE_TEMP_GPRS(2));
		sq_gpr_resource_mgmt_2 = (NUM_GS_GPRS(18) |
					  NUM_ES_GPRS(18));
		sq_thread_resource_mgmt = (NUM_PS_THREADS(79) |
					   NUM_VS_THREADS(78) |
					   NUM_GS_THREADS(4) |
					   NUM_ES_THREADS(31));
		sq_stack_resource_mgmt_1 = (NUM_PS_STACK_ENTRIES(40) |
					    NUM_VS_STACK_ENTRIES(40));
		sq_stack_resource_mgmt_2 = (NUM_GS_STACK_ENTRIES(32) |
					    NUM_ES_STACK_ENTRIES(16));
	} else if ((rdev->family) == CHIP_RV670) {
		sq_gpr_resource_mgmt_1 = (NUM_PS_GPRS(44) |
					  NUM_VS_GPRS(44) |
					  NUM_CLAUSE_TEMP_GPRS(2));
		sq_gpr_resource_mgmt_2 = (NUM_GS_GPRS(17) |
					  NUM_ES_GPRS(17));
		sq_thread_resource_mgmt = (NUM_PS_THREADS(79) |
					   NUM_VS_THREADS(78) |
					   NUM_GS_THREADS(4) |
					   NUM_ES_THREADS(31));
		sq_stack_resource_mgmt_1 = (NUM_PS_STACK_ENTRIES(64) |
					    NUM_VS_STACK_ENTRIES(64));
		sq_stack_resource_mgmt_2 = (NUM_GS_STACK_ENTRIES(64) |
					    NUM_ES_STACK_ENTRIES(64));
	}

	WREG32(SQ_CONFIG, sq_config);
	WREG32(SQ_GPR_RESOURCE_MGMT_1,  sq_gpr_resource_mgmt_1);
	WREG32(SQ_GPR_RESOURCE_MGMT_2,  sq_gpr_resource_mgmt_2);
	WREG32(SQ_THREAD_RESOURCE_MGMT, sq_thread_resource_mgmt);
	WREG32(SQ_STACK_RESOURCE_MGMT_1, sq_stack_resource_mgmt_1);
	WREG32(SQ_STACK_RESOURCE_MGMT_2, sq_stack_resource_mgmt_2);

	if (((rdev->family) == CHIP_RV610) ||
	    ((rdev->family) == CHIP_RV620) ||
	    ((rdev->family) == CHIP_RS780) ||
	    ((rdev->family) == CHIP_RS880)) {
		WREG32(VGT_CACHE_INVALIDATION, CACHE_INVALIDATION(TC_ONLY));
	} else {
		WREG32(VGT_CACHE_INVALIDATION, CACHE_INVALIDATION(VC_AND_TC));
	}

	/* More default values. 2D/3D driver should adjust as needed */
	WREG32(PA_SC_AA_SAMPLE_LOCS_2S, (S0_X(0xc) | S0_Y(0x4) |
					 S1_X(0x4) | S1_Y(0xc)));
	WREG32(PA_SC_AA_SAMPLE_LOCS_4S, (S0_X(0xe) | S0_Y(0xe) |
					 S1_X(0x2) | S1_Y(0x2) |
					 S2_X(0xa) | S2_Y(0x6) |
					 S3_X(0x6) | S3_Y(0xa)));
	WREG32(PA_SC_AA_SAMPLE_LOCS_8S_WD0, (S0_X(0xe) | S0_Y(0xb) |
					     S1_X(0x4) | S1_Y(0xc) |
					     S2_X(0x1) | S2_Y(0x6) |
					     S3_X(0xa) | S3_Y(0xe)));
	WREG32(PA_SC_AA_SAMPLE_LOCS_8S_WD1, (S4_X(0x6) | S4_Y(0x1) |
					     S5_X(0x0) | S5_Y(0x0) |
					     S6_X(0xb) | S6_Y(0x4) |
					     S7_X(0x7) | S7_Y(0x8)));

	WREG32(VGT_STRMOUT_EN, 0);
	tmp = rdev->config.r600.max_pipes * 16;
	switch (rdev->family) {
	case CHIP_RV610:
	case CHIP_RV620:
	case CHIP_RS780:
	case CHIP_RS880:
		tmp += 32;
		break;
	case CHIP_RV670:
		tmp += 128;
		break;
	default:
		break;
	}
	if (tmp > 256) {
		tmp = 256;
	}
	WREG32(VGT_ES_PER_GS, 128);
	WREG32(VGT_GS_PER_ES, tmp);
	WREG32(VGT_GS_PER_VS, 2);
	WREG32(VGT_GS_VERTEX_REUSE, 16);

	/* more default values. 2D/3D driver should adjust as needed */
	WREG32(PA_SC_LINE_STIPPLE_STATE, 0);
	WREG32(VGT_STRMOUT_EN, 0);
	WREG32(SX_MISC, 0);
	WREG32(PA_SC_MODE_CNTL, 0);
	WREG32(PA_SC_AA_CONFIG, 0);
	WREG32(PA_SC_LINE_STIPPLE, 0);
	WREG32(SPI_INPUT_Z, 0);
	WREG32(SPI_PS_IN_CONTROL_0, NUM_INTERP(2));
	WREG32(CB_COLOR7_FRAG, 0);

	/* Clear render buffer base addresses */
	WREG32(CB_COLOR0_BASE, 0);
	WREG32(CB_COLOR1_BASE, 0);
	WREG32(CB_COLOR2_BASE, 0);
	WREG32(CB_COLOR3_BASE, 0);
	WREG32(CB_COLOR4_BASE, 0);
	WREG32(CB_COLOR5_BASE, 0);
	WREG32(CB_COLOR6_BASE, 0);
	WREG32(CB_COLOR7_BASE, 0);
	WREG32(CB_COLOR7_FRAG, 0);

	switch (rdev->family) {
	case CHIP_RV610:
	case CHIP_RV620:
	case CHIP_RS780:
	case CHIP_RS880:
		tmp = TC_L2_SIZE(8);
		break;
	case CHIP_RV630:
	case CHIP_RV635:
		tmp = TC_L2_SIZE(4);
		break;
	case CHIP_R600:
		tmp = TC_L2_SIZE(0) | L2_DISABLE_LATE_HIT;
		break;
	default:
		tmp = TC_L2_SIZE(0);
		break;
	}
	WREG32(TC_CNTL, tmp);

	tmp = RREG32(HDP_HOST_PATH_CNTL);
	WREG32(HDP_HOST_PATH_CNTL, tmp);

	tmp = RREG32(ARB_POP);
	tmp |= ENABLE_TC128;
	WREG32(ARB_POP, tmp);

	WREG32(PA_SC_MULTI_CHIP_CNTL, 0);
	WREG32(PA_CL_ENHANCE, (CLIP_VTX_REORDER_ENA |
			       NUM_CLIP_SEQ(3)));
	WREG32(PA_SC_ENHANCE, FORCE_EOV_MAX_CLK_CNT(4095));
	WREG32(VC_ENHANCE, 0);
}


/*
 * Indirect registers accessor
 */
u32 r600_pciep_rreg(struct radeon_device *rdev, u32 reg)
{
	u32 r;

	WREG32(PCIE_PORT_INDEX, ((reg) & 0xff));
	(void)RREG32(PCIE_PORT_INDEX);
	r = RREG32(PCIE_PORT_DATA);
	return r;
}

void r600_pciep_wreg(struct radeon_device *rdev, u32 reg, u32 v)
{
	WREG32(PCIE_PORT_INDEX, ((reg) & 0xff));
	(void)RREG32(PCIE_PORT_INDEX);
	WREG32(PCIE_PORT_DATA, (v));
	(void)RREG32(PCIE_PORT_DATA);
}

/*
 * CP & Ring
 */
void r600_cp_stop(struct radeon_device *rdev)
{
	radeon_ttm_set_active_vram_size(rdev, rdev->mc.visible_vram_size);
	WREG32(R_0086D8_CP_ME_CNTL, S_0086D8_CP_ME_HALT(1));
	WREG32(SCRATCH_UMSK, 0);
	rdev->ring[RADEON_RING_TYPE_GFX_INDEX].ready = false;
}

int r600_init_microcode(struct radeon_device *rdev)
{
	const char *chip_name;
	const char *rlc_chip_name;
	const char *smc_chip_name = "RV770";
	size_t pfp_req_size, me_req_size, rlc_req_size, smc_req_size = 0;
	char fw_name[30];
	int err;

	DRM_DEBUG("\n");

	switch (rdev->family) {
	case CHIP_R600:
		chip_name = "R600";
		rlc_chip_name = "R600";
		break;
	case CHIP_RV610:
		chip_name = "RV610";
		rlc_chip_name = "R600";
		break;
	case CHIP_RV630:
		chip_name = "RV630";
		rlc_chip_name = "R600";
		break;
	case CHIP_RV620:
		chip_name = "RV620";
		rlc_chip_name = "R600";
		break;
	case CHIP_RV635:
		chip_name = "RV635";
		rlc_chip_name = "R600";
		break;
	case CHIP_RV670:
		chip_name = "RV670";
		rlc_chip_name = "R600";
		break;
	case CHIP_RS780:
	case CHIP_RS880:
		chip_name = "RS780";
		rlc_chip_name = "R600";
		break;
	case CHIP_RV770:
		chip_name = "RV770";
		rlc_chip_name = "R700";
		smc_chip_name = "RV770";
		smc_req_size = ALIGN(RV770_SMC_UCODE_SIZE, 4);
		break;
	case CHIP_RV730:
		chip_name = "RV730";
		rlc_chip_name = "R700";
		smc_chip_name = "RV730";
		smc_req_size = ALIGN(RV730_SMC_UCODE_SIZE, 4);
		break;
	case CHIP_RV710:
		chip_name = "RV710";
		rlc_chip_name = "R700";
		smc_chip_name = "RV710";
		smc_req_size = ALIGN(RV710_SMC_UCODE_SIZE, 4);
		break;
	case CHIP_RV740:
		chip_name = "RV730";
		rlc_chip_name = "R700";
		smc_chip_name = "RV740";
		smc_req_size = ALIGN(RV740_SMC_UCODE_SIZE, 4);
		break;
	case CHIP_CEDAR:
		chip_name = "CEDAR";
		rlc_chip_name = "CEDAR";
		smc_chip_name = "CEDAR";
		smc_req_size = ALIGN(CEDAR_SMC_UCODE_SIZE, 4);
		break;
	case CHIP_REDWOOD:
		chip_name = "REDWOOD";
		rlc_chip_name = "REDWOOD";
		smc_chip_name = "REDWOOD";
		smc_req_size = ALIGN(REDWOOD_SMC_UCODE_SIZE, 4);
		break;
	case CHIP_JUNIPER:
		chip_name = "JUNIPER";
		rlc_chip_name = "JUNIPER";
		smc_chip_name = "JUNIPER";
		smc_req_size = ALIGN(JUNIPER_SMC_UCODE_SIZE, 4);
		break;
	case CHIP_CYPRESS:
	case CHIP_HEMLOCK:
		chip_name = "CYPRESS";
		rlc_chip_name = "CYPRESS";
		smc_chip_name = "CYPRESS";
		smc_req_size = ALIGN(CYPRESS_SMC_UCODE_SIZE, 4);
		break;
	case CHIP_PALM:
		chip_name = "PALM";
		rlc_chip_name = "SUMO";
		break;
	case CHIP_SUMO:
		chip_name = "SUMO";
		rlc_chip_name = "SUMO";
		break;
	case CHIP_SUMO2:
		chip_name = "SUMO2";
		rlc_chip_name = "SUMO";
		break;
	default: BUG();
	}

	if (rdev->family >= CHIP_CEDAR) {
		pfp_req_size = EVERGREEN_PFP_UCODE_SIZE * 4;
		me_req_size = EVERGREEN_PM4_UCODE_SIZE * 4;
		rlc_req_size = EVERGREEN_RLC_UCODE_SIZE * 4;
	} else if (rdev->family >= CHIP_RV770) {
		pfp_req_size = R700_PFP_UCODE_SIZE * 4;
		me_req_size = R700_PM4_UCODE_SIZE * 4;
		rlc_req_size = R700_RLC_UCODE_SIZE * 4;
	} else {
		pfp_req_size = R600_PFP_UCODE_SIZE * 4;
		me_req_size = R600_PM4_UCODE_SIZE * 12;
		rlc_req_size = R600_RLC_UCODE_SIZE * 4;
	}

	DRM_INFO("Loading %s Microcode\n", chip_name);

	snprintf(fw_name, sizeof(fw_name), "radeon/%s_pfp.bin", chip_name);
	err = request_firmware(&rdev->pfp_fw, fw_name, rdev->dev);
	if (err)
		goto out;
	if (rdev->pfp_fw->size != pfp_req_size) {
		printk(KERN_ERR
		       "r600_cp: Bogus length %zu in firmware \"%s\"\n",
		       rdev->pfp_fw->size, fw_name);
		err = -EINVAL;
		goto out;
	}

	snprintf(fw_name, sizeof(fw_name), "radeon/%s_me.bin", chip_name);
	err = request_firmware(&rdev->me_fw, fw_name, rdev->dev);
	if (err)
		goto out;
	if (rdev->me_fw->size != me_req_size) {
		printk(KERN_ERR
		       "r600_cp: Bogus length %zu in firmware \"%s\"\n",
		       rdev->me_fw->size, fw_name);
		err = -EINVAL;
	}

	snprintf(fw_name, sizeof(fw_name), "radeon/%s_rlc.bin", rlc_chip_name);
	err = request_firmware(&rdev->rlc_fw, fw_name, rdev->dev);
	if (err)
		goto out;
	if (rdev->rlc_fw->size != rlc_req_size) {
		printk(KERN_ERR
		       "r600_rlc: Bogus length %zu in firmware \"%s\"\n",
		       rdev->rlc_fw->size, fw_name);
		err = -EINVAL;
	}

	if ((rdev->family >= CHIP_RV770) && (rdev->family <= CHIP_HEMLOCK)) {
		snprintf(fw_name, sizeof(fw_name), "radeon/%s_smc.bin", smc_chip_name);
<<<<<<< HEAD
		err = request_firmware(&rdev->smc_fw, fw_name, &pdev->dev);
		if (err)
			goto out;
		if (rdev->smc_fw->size != smc_req_size) {
=======
		err = request_firmware(&rdev->smc_fw, fw_name, rdev->dev);
		if (err) {
			printk(KERN_ERR
			       "smc: error loading firmware \"%s\"\n",
			       fw_name);
			release_firmware(rdev->smc_fw);
			rdev->smc_fw = NULL;
		} else if (rdev->smc_fw->size != smc_req_size) {
>>>>>>> bb78a92f
			printk(KERN_ERR
			       "smc: Bogus length %zu in firmware \"%s\"\n",
			       rdev->smc_fw->size, fw_name);
			err = -EINVAL;
		}
	}
<<<<<<< HEAD

out:
	platform_device_unregister(pdev);
=======
>>>>>>> bb78a92f

out:
	if (err) {
		if (err != -EINVAL)
			printk(KERN_ERR
			       "r600_cp: Failed to load firmware \"%s\"\n",
			       fw_name);
		release_firmware(rdev->pfp_fw);
		rdev->pfp_fw = NULL;
		release_firmware(rdev->me_fw);
		rdev->me_fw = NULL;
		release_firmware(rdev->rlc_fw);
		rdev->rlc_fw = NULL;
		release_firmware(rdev->smc_fw);
		rdev->smc_fw = NULL;
	}
	return err;
}

static int r600_cp_load_microcode(struct radeon_device *rdev)
{
	const __be32 *fw_data;
	int i;

	if (!rdev->me_fw || !rdev->pfp_fw)
		return -EINVAL;

	r600_cp_stop(rdev);

	WREG32(CP_RB_CNTL,
#ifdef __BIG_ENDIAN
	       BUF_SWAP_32BIT |
#endif
	       RB_NO_UPDATE | RB_BLKSZ(15) | RB_BUFSZ(3));

	/* Reset cp */
	WREG32(GRBM_SOFT_RESET, SOFT_RESET_CP);
	RREG32(GRBM_SOFT_RESET);
	mdelay(15);
	WREG32(GRBM_SOFT_RESET, 0);

	WREG32(CP_ME_RAM_WADDR, 0);

	fw_data = (const __be32 *)rdev->me_fw->data;
	WREG32(CP_ME_RAM_WADDR, 0);
	for (i = 0; i < R600_PM4_UCODE_SIZE * 3; i++)
		WREG32(CP_ME_RAM_DATA,
		       be32_to_cpup(fw_data++));

	fw_data = (const __be32 *)rdev->pfp_fw->data;
	WREG32(CP_PFP_UCODE_ADDR, 0);
	for (i = 0; i < R600_PFP_UCODE_SIZE; i++)
		WREG32(CP_PFP_UCODE_DATA,
		       be32_to_cpup(fw_data++));

	WREG32(CP_PFP_UCODE_ADDR, 0);
	WREG32(CP_ME_RAM_WADDR, 0);
	WREG32(CP_ME_RAM_RADDR, 0);
	return 0;
}

int r600_cp_start(struct radeon_device *rdev)
{
	struct radeon_ring *ring = &rdev->ring[RADEON_RING_TYPE_GFX_INDEX];
	int r;
	uint32_t cp_me;

	r = radeon_ring_lock(rdev, ring, 7);
	if (r) {
		DRM_ERROR("radeon: cp failed to lock ring (%d).\n", r);
		return r;
	}
	radeon_ring_write(ring, PACKET3(PACKET3_ME_INITIALIZE, 5));
	radeon_ring_write(ring, 0x1);
	if (rdev->family >= CHIP_RV770) {
		radeon_ring_write(ring, 0x0);
		radeon_ring_write(ring, rdev->config.rv770.max_hw_contexts - 1);
	} else {
		radeon_ring_write(ring, 0x3);
		radeon_ring_write(ring, rdev->config.r600.max_hw_contexts - 1);
	}
	radeon_ring_write(ring, PACKET3_ME_INITIALIZE_DEVICE_ID(1));
	radeon_ring_write(ring, 0);
	radeon_ring_write(ring, 0);
	radeon_ring_unlock_commit(rdev, ring);

	cp_me = 0xff;
	WREG32(R_0086D8_CP_ME_CNTL, cp_me);
	return 0;
}

int r600_cp_resume(struct radeon_device *rdev)
{
	struct radeon_ring *ring = &rdev->ring[RADEON_RING_TYPE_GFX_INDEX];
	u32 tmp;
	u32 rb_bufsz;
	int r;

	/* Reset cp */
	WREG32(GRBM_SOFT_RESET, SOFT_RESET_CP);
	RREG32(GRBM_SOFT_RESET);
	mdelay(15);
	WREG32(GRBM_SOFT_RESET, 0);

	/* Set ring buffer size */
	rb_bufsz = drm_order(ring->ring_size / 8);
	tmp = (drm_order(RADEON_GPU_PAGE_SIZE/8) << 8) | rb_bufsz;
#ifdef __BIG_ENDIAN
	tmp |= BUF_SWAP_32BIT;
#endif
	WREG32(CP_RB_CNTL, tmp);
	WREG32(CP_SEM_WAIT_TIMER, 0x0);

	/* Set the write pointer delay */
	WREG32(CP_RB_WPTR_DELAY, 0);

	/* Initialize the ring buffer's read and write pointers */
	WREG32(CP_RB_CNTL, tmp | RB_RPTR_WR_ENA);
	WREG32(CP_RB_RPTR_WR, 0);
	ring->wptr = 0;
	WREG32(CP_RB_WPTR, ring->wptr);

	/* set the wb address whether it's enabled or not */
	WREG32(CP_RB_RPTR_ADDR,
	       ((rdev->wb.gpu_addr + RADEON_WB_CP_RPTR_OFFSET) & 0xFFFFFFFC));
	WREG32(CP_RB_RPTR_ADDR_HI, upper_32_bits(rdev->wb.gpu_addr + RADEON_WB_CP_RPTR_OFFSET) & 0xFF);
	WREG32(SCRATCH_ADDR, ((rdev->wb.gpu_addr + RADEON_WB_SCRATCH_OFFSET) >> 8) & 0xFFFFFFFF);

	if (rdev->wb.enabled)
		WREG32(SCRATCH_UMSK, 0xff);
	else {
		tmp |= RB_NO_UPDATE;
		WREG32(SCRATCH_UMSK, 0);
	}

	mdelay(1);
	WREG32(CP_RB_CNTL, tmp);

	WREG32(CP_RB_BASE, ring->gpu_addr >> 8);
	WREG32(CP_DEBUG, (1 << 27) | (1 << 28));

	ring->rptr = RREG32(CP_RB_RPTR);

	r600_cp_start(rdev);
	ring->ready = true;
	r = radeon_ring_test(rdev, RADEON_RING_TYPE_GFX_INDEX, ring);
	if (r) {
		ring->ready = false;
		return r;
	}
	return 0;
}

void r600_ring_init(struct radeon_device *rdev, struct radeon_ring *ring, unsigned ring_size)
{
	u32 rb_bufsz;
	int r;

	/* Align ring size */
	rb_bufsz = drm_order(ring_size / 8);
	ring_size = (1 << (rb_bufsz + 1)) * 4;
	ring->ring_size = ring_size;
	ring->align_mask = 16 - 1;

	if (radeon_ring_supports_scratch_reg(rdev, ring)) {
		r = radeon_scratch_get(rdev, &ring->rptr_save_reg);
		if (r) {
			DRM_ERROR("failed to get scratch reg for rptr save (%d).\n", r);
			ring->rptr_save_reg = 0;
		}
	}
}

void r600_cp_fini(struct radeon_device *rdev)
{
	struct radeon_ring *ring = &rdev->ring[RADEON_RING_TYPE_GFX_INDEX];
	r600_cp_stop(rdev);
	radeon_ring_fini(rdev, ring);
	radeon_scratch_free(rdev, ring->rptr_save_reg);
}

/*
 * DMA
 * Starting with R600, the GPU has an asynchronous
 * DMA engine.  The programming model is very similar
 * to the 3D engine (ring buffer, IBs, etc.), but the
 * DMA controller has it's own packet format that is
 * different form the PM4 format used by the 3D engine.
 * It supports copying data, writing embedded data,
 * solid fills, and a number of other things.  It also
 * has support for tiling/detiling of buffers.
 */
/**
 * r600_dma_stop - stop the async dma engine
 *
 * @rdev: radeon_device pointer
 *
 * Stop the async dma engine (r6xx-evergreen).
 */
void r600_dma_stop(struct radeon_device *rdev)
{
	u32 rb_cntl = RREG32(DMA_RB_CNTL);

	radeon_ttm_set_active_vram_size(rdev, rdev->mc.visible_vram_size);

	rb_cntl &= ~DMA_RB_ENABLE;
	WREG32(DMA_RB_CNTL, rb_cntl);

	rdev->ring[R600_RING_TYPE_DMA_INDEX].ready = false;
}

/**
 * r600_dma_resume - setup and start the async dma engine
 *
 * @rdev: radeon_device pointer
 *
 * Set up the DMA ring buffer and enable it. (r6xx-evergreen).
 * Returns 0 for success, error for failure.
 */
int r600_dma_resume(struct radeon_device *rdev)
{
	struct radeon_ring *ring = &rdev->ring[R600_RING_TYPE_DMA_INDEX];
	u32 rb_cntl, dma_cntl, ib_cntl;
	u32 rb_bufsz;
	int r;

	/* Reset dma */
	if (rdev->family >= CHIP_RV770)
		WREG32(SRBM_SOFT_RESET, RV770_SOFT_RESET_DMA);
	else
		WREG32(SRBM_SOFT_RESET, SOFT_RESET_DMA);
	RREG32(SRBM_SOFT_RESET);
	udelay(50);
	WREG32(SRBM_SOFT_RESET, 0);

	WREG32(DMA_SEM_INCOMPLETE_TIMER_CNTL, 0);
	WREG32(DMA_SEM_WAIT_FAIL_TIMER_CNTL, 0);

	/* Set ring buffer size in dwords */
	rb_bufsz = drm_order(ring->ring_size / 4);
	rb_cntl = rb_bufsz << 1;
#ifdef __BIG_ENDIAN
	rb_cntl |= DMA_RB_SWAP_ENABLE | DMA_RPTR_WRITEBACK_SWAP_ENABLE;
#endif
	WREG32(DMA_RB_CNTL, rb_cntl);

	/* Initialize the ring buffer's read and write pointers */
	WREG32(DMA_RB_RPTR, 0);
	WREG32(DMA_RB_WPTR, 0);

	/* set the wb address whether it's enabled or not */
	WREG32(DMA_RB_RPTR_ADDR_HI,
	       upper_32_bits(rdev->wb.gpu_addr + R600_WB_DMA_RPTR_OFFSET) & 0xFF);
	WREG32(DMA_RB_RPTR_ADDR_LO,
	       ((rdev->wb.gpu_addr + R600_WB_DMA_RPTR_OFFSET) & 0xFFFFFFFC));

	if (rdev->wb.enabled)
		rb_cntl |= DMA_RPTR_WRITEBACK_ENABLE;

	WREG32(DMA_RB_BASE, ring->gpu_addr >> 8);

	/* enable DMA IBs */
	ib_cntl = DMA_IB_ENABLE;
#ifdef __BIG_ENDIAN
	ib_cntl |= DMA_IB_SWAP_ENABLE;
#endif
	WREG32(DMA_IB_CNTL, ib_cntl);

	dma_cntl = RREG32(DMA_CNTL);
	dma_cntl &= ~CTXEMPTY_INT_ENABLE;
	WREG32(DMA_CNTL, dma_cntl);

	if (rdev->family >= CHIP_RV770)
		WREG32(DMA_MODE, 1);

	ring->wptr = 0;
	WREG32(DMA_RB_WPTR, ring->wptr << 2);

	ring->rptr = RREG32(DMA_RB_RPTR) >> 2;

	WREG32(DMA_RB_CNTL, rb_cntl | DMA_RB_ENABLE);

	ring->ready = true;

	r = radeon_ring_test(rdev, R600_RING_TYPE_DMA_INDEX, ring);
	if (r) {
		ring->ready = false;
		return r;
	}

	radeon_ttm_set_active_vram_size(rdev, rdev->mc.real_vram_size);

	return 0;
}

/**
 * r600_dma_fini - tear down the async dma engine
 *
 * @rdev: radeon_device pointer
 *
 * Stop the async dma engine and free the ring (r6xx-evergreen).
 */
void r600_dma_fini(struct radeon_device *rdev)
{
	r600_dma_stop(rdev);
	radeon_ring_fini(rdev, &rdev->ring[R600_RING_TYPE_DMA_INDEX]);
}

/*
 * UVD
 */
int r600_uvd_rbc_start(struct radeon_device *rdev)
{
	struct radeon_ring *ring = &rdev->ring[R600_RING_TYPE_UVD_INDEX];
	uint64_t rptr_addr;
	uint32_t rb_bufsz, tmp;
	int r;

	rptr_addr = rdev->wb.gpu_addr + R600_WB_UVD_RPTR_OFFSET;

	if (upper_32_bits(rptr_addr) != upper_32_bits(ring->gpu_addr)) {
		DRM_ERROR("UVD ring and rptr not in the same 4GB segment!\n");
		return -EINVAL;
	}

	/* force RBC into idle state */
	WREG32(UVD_RBC_RB_CNTL, 0x11010101);

	/* Set the write pointer delay */
	WREG32(UVD_RBC_RB_WPTR_CNTL, 0);

	/* set the wb address */
	WREG32(UVD_RBC_RB_RPTR_ADDR, rptr_addr >> 2);

	/* programm the 4GB memory segment for rptr and ring buffer */
	WREG32(UVD_LMI_EXT40_ADDR, upper_32_bits(rptr_addr) |
				   (0x7 << 16) | (0x1 << 31));

	/* Initialize the ring buffer's read and write pointers */
	WREG32(UVD_RBC_RB_RPTR, 0x0);

	ring->wptr = ring->rptr = RREG32(UVD_RBC_RB_RPTR);
	WREG32(UVD_RBC_RB_WPTR, ring->wptr);

	/* set the ring address */
	WREG32(UVD_RBC_RB_BASE, ring->gpu_addr);

	/* Set ring buffer size */
	rb_bufsz = drm_order(ring->ring_size);
	rb_bufsz = (0x1 << 8) | rb_bufsz;
	WREG32(UVD_RBC_RB_CNTL, rb_bufsz);

	ring->ready = true;
	r = radeon_ring_test(rdev, R600_RING_TYPE_UVD_INDEX, ring);
	if (r) {
		ring->ready = false;
		return r;
	}

	r = radeon_ring_lock(rdev, ring, 10);
	if (r) {
		DRM_ERROR("radeon: ring failed to lock UVD ring (%d).\n", r);
		return r;
	}

	tmp = PACKET0(UVD_SEMA_WAIT_FAULT_TIMEOUT_CNTL, 0);
	radeon_ring_write(ring, tmp);
	radeon_ring_write(ring, 0xFFFFF);

	tmp = PACKET0(UVD_SEMA_WAIT_INCOMPLETE_TIMEOUT_CNTL, 0);
	radeon_ring_write(ring, tmp);
	radeon_ring_write(ring, 0xFFFFF);

	tmp = PACKET0(UVD_SEMA_SIGNAL_INCOMPLETE_TIMEOUT_CNTL, 0);
	radeon_ring_write(ring, tmp);
	radeon_ring_write(ring, 0xFFFFF);

	/* Clear timeout status bits */
	radeon_ring_write(ring, PACKET0(UVD_SEMA_TIMEOUT_STATUS, 0));
	radeon_ring_write(ring, 0x8);

	radeon_ring_write(ring, PACKET0(UVD_SEMA_CNTL, 0));
	radeon_ring_write(ring, 3);

	radeon_ring_unlock_commit(rdev, ring);

	return 0;
}

void r600_uvd_stop(struct radeon_device *rdev)
{
	struct radeon_ring *ring = &rdev->ring[R600_RING_TYPE_UVD_INDEX];

	/* force RBC into idle state */
	WREG32(UVD_RBC_RB_CNTL, 0x11010101);

	/* Stall UMC and register bus before resetting VCPU */
	WREG32_P(UVD_LMI_CTRL2, 1 << 8, ~(1 << 8));
	WREG32_P(UVD_RB_ARB_CTRL, 1 << 3, ~(1 << 3));
	mdelay(1);

	/* put VCPU into reset */
	WREG32(UVD_SOFT_RESET, VCPU_SOFT_RESET);
	mdelay(5);

	/* disable VCPU clock */
	WREG32(UVD_VCPU_CNTL, 0x0);

	/* Unstall UMC and register bus */
	WREG32_P(UVD_LMI_CTRL2, 0, ~(1 << 8));
	WREG32_P(UVD_RB_ARB_CTRL, 0, ~(1 << 3));

	ring->ready = false;
}

int r600_uvd_init(struct radeon_device *rdev)
{
	int i, j, r;
	/* disable byte swapping */
	u32 lmi_swap_cntl = 0;
	u32 mp_swap_cntl = 0;

	/* raise clocks while booting up the VCPU */
	radeon_set_uvd_clocks(rdev, 53300, 40000);

	/* disable clock gating */
	WREG32(UVD_CGC_GATE, 0);

	/* disable interupt */
	WREG32_P(UVD_MASTINT_EN, 0, ~(1 << 1));

	/* Stall UMC and register bus before resetting VCPU */
	WREG32_P(UVD_LMI_CTRL2, 1 << 8, ~(1 << 8));
	WREG32_P(UVD_RB_ARB_CTRL, 1 << 3, ~(1 << 3));
	mdelay(1);

	/* put LMI, VCPU, RBC etc... into reset */
	WREG32(UVD_SOFT_RESET, LMI_SOFT_RESET | VCPU_SOFT_RESET |
	       LBSI_SOFT_RESET | RBC_SOFT_RESET | CSM_SOFT_RESET |
	       CXW_SOFT_RESET | TAP_SOFT_RESET | LMI_UMC_SOFT_RESET);
	mdelay(5);

	/* take UVD block out of reset */
	WREG32_P(SRBM_SOFT_RESET, 0, ~SOFT_RESET_UVD);
	mdelay(5);

	/* initialize UVD memory controller */
	WREG32(UVD_LMI_CTRL, 0x40 | (1 << 8) | (1 << 13) |
			     (1 << 21) | (1 << 9) | (1 << 20));

#ifdef __BIG_ENDIAN
	/* swap (8 in 32) RB and IB */
	lmi_swap_cntl = 0xa;
	mp_swap_cntl = 0;
#endif
	WREG32(UVD_LMI_SWAP_CNTL, lmi_swap_cntl);
	WREG32(UVD_MP_SWAP_CNTL, mp_swap_cntl);

	WREG32(UVD_MPC_SET_MUXA0, 0x40c2040);
	WREG32(UVD_MPC_SET_MUXA1, 0x0);
	WREG32(UVD_MPC_SET_MUXB0, 0x40c2040);
	WREG32(UVD_MPC_SET_MUXB1, 0x0);
	WREG32(UVD_MPC_SET_ALU, 0);
	WREG32(UVD_MPC_SET_MUX, 0x88);

	/* take all subblocks out of reset, except VCPU */
	WREG32(UVD_SOFT_RESET, VCPU_SOFT_RESET);
	mdelay(5);

	/* enable VCPU clock */
	WREG32(UVD_VCPU_CNTL,  1 << 9);

	/* enable UMC */
	WREG32_P(UVD_LMI_CTRL2, 0, ~(1 << 8));

	/* boot up the VCPU */
	WREG32(UVD_SOFT_RESET, 0);
	mdelay(10);

	WREG32_P(UVD_RB_ARB_CTRL, 0, ~(1 << 3));

	for (i = 0; i < 10; ++i) {
		uint32_t status;
		for (j = 0; j < 100; ++j) {
			status = RREG32(UVD_STATUS);
			if (status & 2)
				break;
			mdelay(10);
		}
		r = 0;
		if (status & 2)
			break;

		DRM_ERROR("UVD not responding, trying to reset the VCPU!!!\n");
		WREG32_P(UVD_SOFT_RESET, VCPU_SOFT_RESET, ~VCPU_SOFT_RESET);
		mdelay(10);
		WREG32_P(UVD_SOFT_RESET, 0, ~VCPU_SOFT_RESET);
		mdelay(10);
		r = -1;
	}

	if (r) {
		DRM_ERROR("UVD not responding, giving up!!!\n");
		radeon_set_uvd_clocks(rdev, 0, 0);
		return r;
	}

	/* enable interupt */
	WREG32_P(UVD_MASTINT_EN, 3<<1, ~(3 << 1));

	r = r600_uvd_rbc_start(rdev);
	if (!r)
		DRM_INFO("UVD initialized successfully.\n");

	/* lower clocks again */
	radeon_set_uvd_clocks(rdev, 0, 0);

	return r;
}

/*
 * GPU scratch registers helpers function.
 */
void r600_scratch_init(struct radeon_device *rdev)
{
	int i;

	rdev->scratch.num_reg = 7;
	rdev->scratch.reg_base = SCRATCH_REG0;
	for (i = 0; i < rdev->scratch.num_reg; i++) {
		rdev->scratch.free[i] = true;
		rdev->scratch.reg[i] = rdev->scratch.reg_base + (i * 4);
	}
}

int r600_ring_test(struct radeon_device *rdev, struct radeon_ring *ring)
{
	uint32_t scratch;
	uint32_t tmp = 0;
	unsigned i;
	int r;

	r = radeon_scratch_get(rdev, &scratch);
	if (r) {
		DRM_ERROR("radeon: cp failed to get scratch reg (%d).\n", r);
		return r;
	}
	WREG32(scratch, 0xCAFEDEAD);
	r = radeon_ring_lock(rdev, ring, 3);
	if (r) {
		DRM_ERROR("radeon: cp failed to lock ring %d (%d).\n", ring->idx, r);
		radeon_scratch_free(rdev, scratch);
		return r;
	}
	radeon_ring_write(ring, PACKET3(PACKET3_SET_CONFIG_REG, 1));
	radeon_ring_write(ring, ((scratch - PACKET3_SET_CONFIG_REG_OFFSET) >> 2));
	radeon_ring_write(ring, 0xDEADBEEF);
	radeon_ring_unlock_commit(rdev, ring);
	for (i = 0; i < rdev->usec_timeout; i++) {
		tmp = RREG32(scratch);
		if (tmp == 0xDEADBEEF)
			break;
		DRM_UDELAY(1);
	}
	if (i < rdev->usec_timeout) {
		DRM_INFO("ring test on %d succeeded in %d usecs\n", ring->idx, i);
	} else {
		DRM_ERROR("radeon: ring %d test failed (scratch(0x%04X)=0x%08X)\n",
			  ring->idx, scratch, tmp);
		r = -EINVAL;
	}
	radeon_scratch_free(rdev, scratch);
	return r;
}

/**
 * r600_dma_ring_test - simple async dma engine test
 *
 * @rdev: radeon_device pointer
 * @ring: radeon_ring structure holding ring information
 *
 * Test the DMA engine by writing using it to write an
 * value to memory. (r6xx-SI).
 * Returns 0 for success, error for failure.
 */
int r600_dma_ring_test(struct radeon_device *rdev,
		       struct radeon_ring *ring)
{
	unsigned i;
	int r;
	void __iomem *ptr = (void *)rdev->vram_scratch.ptr;
	u32 tmp;

	if (!ptr) {
		DRM_ERROR("invalid vram scratch pointer\n");
		return -EINVAL;
	}

	tmp = 0xCAFEDEAD;
	writel(tmp, ptr);

	r = radeon_ring_lock(rdev, ring, 4);
	if (r) {
		DRM_ERROR("radeon: dma failed to lock ring %d (%d).\n", ring->idx, r);
		return r;
	}
	radeon_ring_write(ring, DMA_PACKET(DMA_PACKET_WRITE, 0, 0, 1));
	radeon_ring_write(ring, rdev->vram_scratch.gpu_addr & 0xfffffffc);
	radeon_ring_write(ring, upper_32_bits(rdev->vram_scratch.gpu_addr) & 0xff);
	radeon_ring_write(ring, 0xDEADBEEF);
	radeon_ring_unlock_commit(rdev, ring);

	for (i = 0; i < rdev->usec_timeout; i++) {
		tmp = readl(ptr);
		if (tmp == 0xDEADBEEF)
			break;
		DRM_UDELAY(1);
	}

	if (i < rdev->usec_timeout) {
		DRM_INFO("ring test on %d succeeded in %d usecs\n", ring->idx, i);
	} else {
		DRM_ERROR("radeon: ring %d test failed (0x%08X)\n",
			  ring->idx, tmp);
		r = -EINVAL;
	}
	return r;
}

int r600_uvd_ring_test(struct radeon_device *rdev, struct radeon_ring *ring)
{
	uint32_t tmp = 0;
	unsigned i;
	int r;

	WREG32(UVD_CONTEXT_ID, 0xCAFEDEAD);
	r = radeon_ring_lock(rdev, ring, 3);
	if (r) {
		DRM_ERROR("radeon: cp failed to lock ring %d (%d).\n",
			  ring->idx, r);
		return r;
	}
	radeon_ring_write(ring, PACKET0(UVD_CONTEXT_ID, 0));
	radeon_ring_write(ring, 0xDEADBEEF);
	radeon_ring_unlock_commit(rdev, ring);
	for (i = 0; i < rdev->usec_timeout; i++) {
		tmp = RREG32(UVD_CONTEXT_ID);
		if (tmp == 0xDEADBEEF)
			break;
		DRM_UDELAY(1);
	}

	if (i < rdev->usec_timeout) {
		DRM_INFO("ring test on %d succeeded in %d usecs\n",
			 ring->idx, i);
	} else {
		DRM_ERROR("radeon: ring %d test failed (0x%08X)\n",
			  ring->idx, tmp);
		r = -EINVAL;
	}
	return r;
}

/*
 * CP fences/semaphores
 */

void r600_fence_ring_emit(struct radeon_device *rdev,
			  struct radeon_fence *fence)
{
	struct radeon_ring *ring = &rdev->ring[fence->ring];

	if (rdev->wb.use_event) {
		u64 addr = rdev->fence_drv[fence->ring].gpu_addr;
		/* flush read cache over gart */
		radeon_ring_write(ring, PACKET3(PACKET3_SURFACE_SYNC, 3));
		radeon_ring_write(ring, PACKET3_TC_ACTION_ENA |
					PACKET3_VC_ACTION_ENA |
					PACKET3_SH_ACTION_ENA);
		radeon_ring_write(ring, 0xFFFFFFFF);
		radeon_ring_write(ring, 0);
		radeon_ring_write(ring, 10); /* poll interval */
		/* EVENT_WRITE_EOP - flush caches, send int */
		radeon_ring_write(ring, PACKET3(PACKET3_EVENT_WRITE_EOP, 4));
		radeon_ring_write(ring, EVENT_TYPE(CACHE_FLUSH_AND_INV_EVENT_TS) | EVENT_INDEX(5));
		radeon_ring_write(ring, addr & 0xffffffff);
		radeon_ring_write(ring, (upper_32_bits(addr) & 0xff) | DATA_SEL(1) | INT_SEL(2));
		radeon_ring_write(ring, fence->seq);
		radeon_ring_write(ring, 0);
	} else {
		/* flush read cache over gart */
		radeon_ring_write(ring, PACKET3(PACKET3_SURFACE_SYNC, 3));
		radeon_ring_write(ring, PACKET3_TC_ACTION_ENA |
					PACKET3_VC_ACTION_ENA |
					PACKET3_SH_ACTION_ENA);
		radeon_ring_write(ring, 0xFFFFFFFF);
		radeon_ring_write(ring, 0);
		radeon_ring_write(ring, 10); /* poll interval */
		radeon_ring_write(ring, PACKET3(PACKET3_EVENT_WRITE, 0));
		radeon_ring_write(ring, EVENT_TYPE(CACHE_FLUSH_AND_INV_EVENT) | EVENT_INDEX(0));
		/* wait for 3D idle clean */
		radeon_ring_write(ring, PACKET3(PACKET3_SET_CONFIG_REG, 1));
		radeon_ring_write(ring, (WAIT_UNTIL - PACKET3_SET_CONFIG_REG_OFFSET) >> 2);
		radeon_ring_write(ring, WAIT_3D_IDLE_bit | WAIT_3D_IDLECLEAN_bit);
		/* Emit fence sequence & fire IRQ */
		radeon_ring_write(ring, PACKET3(PACKET3_SET_CONFIG_REG, 1));
		radeon_ring_write(ring, ((rdev->fence_drv[fence->ring].scratch_reg - PACKET3_SET_CONFIG_REG_OFFSET) >> 2));
		radeon_ring_write(ring, fence->seq);
		/* CP_INTERRUPT packet 3 no longer exists, use packet 0 */
		radeon_ring_write(ring, PACKET0(CP_INT_STATUS, 0));
		radeon_ring_write(ring, RB_INT_STAT);
	}
}

void r600_uvd_fence_emit(struct radeon_device *rdev,
			 struct radeon_fence *fence)
{
	struct radeon_ring *ring = &rdev->ring[fence->ring];
	uint64_t addr = rdev->fence_drv[fence->ring].gpu_addr;

	radeon_ring_write(ring, PACKET0(UVD_CONTEXT_ID, 0));
	radeon_ring_write(ring, fence->seq);
	radeon_ring_write(ring, PACKET0(UVD_GPCOM_VCPU_DATA0, 0));
	radeon_ring_write(ring, addr & 0xffffffff);
	radeon_ring_write(ring, PACKET0(UVD_GPCOM_VCPU_DATA1, 0));
	radeon_ring_write(ring, upper_32_bits(addr) & 0xff);
	radeon_ring_write(ring, PACKET0(UVD_GPCOM_VCPU_CMD, 0));
	radeon_ring_write(ring, 0);

	radeon_ring_write(ring, PACKET0(UVD_GPCOM_VCPU_DATA0, 0));
	radeon_ring_write(ring, 0);
	radeon_ring_write(ring, PACKET0(UVD_GPCOM_VCPU_DATA1, 0));
	radeon_ring_write(ring, 0);
	radeon_ring_write(ring, PACKET0(UVD_GPCOM_VCPU_CMD, 0));
	radeon_ring_write(ring, 2);
	return;
}

void r600_semaphore_ring_emit(struct radeon_device *rdev,
			      struct radeon_ring *ring,
			      struct radeon_semaphore *semaphore,
			      bool emit_wait)
{
	uint64_t addr = semaphore->gpu_addr;
	unsigned sel = emit_wait ? PACKET3_SEM_SEL_WAIT : PACKET3_SEM_SEL_SIGNAL;

	if (rdev->family < CHIP_CAYMAN)
		sel |= PACKET3_SEM_WAIT_ON_SIGNAL;

	radeon_ring_write(ring, PACKET3(PACKET3_MEM_SEMAPHORE, 1));
	radeon_ring_write(ring, addr & 0xffffffff);
	radeon_ring_write(ring, (upper_32_bits(addr) & 0xff) | sel);
}

/*
 * DMA fences/semaphores
 */

/**
 * r600_dma_fence_ring_emit - emit a fence on the DMA ring
 *
 * @rdev: radeon_device pointer
 * @fence: radeon fence object
 *
 * Add a DMA fence packet to the ring to write
 * the fence seq number and DMA trap packet to generate
 * an interrupt if needed (r6xx-r7xx).
 */
void r600_dma_fence_ring_emit(struct radeon_device *rdev,
			      struct radeon_fence *fence)
{
	struct radeon_ring *ring = &rdev->ring[fence->ring];
	u64 addr = rdev->fence_drv[fence->ring].gpu_addr;

	/* write the fence */
	radeon_ring_write(ring, DMA_PACKET(DMA_PACKET_FENCE, 0, 0, 0));
	radeon_ring_write(ring, addr & 0xfffffffc);
	radeon_ring_write(ring, (upper_32_bits(addr) & 0xff));
	radeon_ring_write(ring, lower_32_bits(fence->seq));
	/* generate an interrupt */
	radeon_ring_write(ring, DMA_PACKET(DMA_PACKET_TRAP, 0, 0, 0));
}

/**
 * r600_dma_semaphore_ring_emit - emit a semaphore on the dma ring
 *
 * @rdev: radeon_device pointer
 * @ring: radeon_ring structure holding ring information
 * @semaphore: radeon semaphore object
 * @emit_wait: wait or signal semaphore
 *
 * Add a DMA semaphore packet to the ring wait on or signal
 * other rings (r6xx-SI).
 */
void r600_dma_semaphore_ring_emit(struct radeon_device *rdev,
				  struct radeon_ring *ring,
				  struct radeon_semaphore *semaphore,
				  bool emit_wait)
{
	u64 addr = semaphore->gpu_addr;
	u32 s = emit_wait ? 0 : 1;

	radeon_ring_write(ring, DMA_PACKET(DMA_PACKET_SEMAPHORE, 0, s, 0));
	radeon_ring_write(ring, addr & 0xfffffffc);
	radeon_ring_write(ring, upper_32_bits(addr) & 0xff);
}

void r600_uvd_semaphore_emit(struct radeon_device *rdev,
			     struct radeon_ring *ring,
			     struct radeon_semaphore *semaphore,
			     bool emit_wait)
{
	uint64_t addr = semaphore->gpu_addr;

	radeon_ring_write(ring, PACKET0(UVD_SEMA_ADDR_LOW, 0));
	radeon_ring_write(ring, (addr >> 3) & 0x000FFFFF);

	radeon_ring_write(ring, PACKET0(UVD_SEMA_ADDR_HIGH, 0));
	radeon_ring_write(ring, (addr >> 23) & 0x000FFFFF);

	radeon_ring_write(ring, PACKET0(UVD_SEMA_CMD, 0));
	radeon_ring_write(ring, emit_wait ? 1 : 0);
}

int r600_copy_blit(struct radeon_device *rdev,
		   uint64_t src_offset,
		   uint64_t dst_offset,
		   unsigned num_gpu_pages,
		   struct radeon_fence **fence)
{
	struct radeon_semaphore *sem = NULL;
	struct radeon_sa_bo *vb = NULL;
	int r;

	r = r600_blit_prepare_copy(rdev, num_gpu_pages, fence, &vb, &sem);
	if (r) {
		return r;
	}
	r600_kms_blit_copy(rdev, src_offset, dst_offset, num_gpu_pages, vb);
	r600_blit_done_copy(rdev, fence, vb, sem);
	return 0;
}

/**
 * r600_copy_cpdma - copy pages using the CP DMA engine
 *
 * @rdev: radeon_device pointer
 * @src_offset: src GPU address
 * @dst_offset: dst GPU address
 * @num_gpu_pages: number of GPU pages to xfer
 * @fence: radeon fence object
 *
 * Copy GPU paging using the CP DMA engine (r6xx+).
 * Used by the radeon ttm implementation to move pages if
 * registered as the asic copy callback.
 */
int r600_copy_cpdma(struct radeon_device *rdev,
		    uint64_t src_offset, uint64_t dst_offset,
		    unsigned num_gpu_pages,
		    struct radeon_fence **fence)
{
	struct radeon_semaphore *sem = NULL;
	int ring_index = rdev->asic->copy.blit_ring_index;
	struct radeon_ring *ring = &rdev->ring[ring_index];
	u32 size_in_bytes, cur_size_in_bytes, tmp;
	int i, num_loops;
	int r = 0;

	r = radeon_semaphore_create(rdev, &sem);
	if (r) {
		DRM_ERROR("radeon: moving bo (%d).\n", r);
		return r;
	}

	size_in_bytes = (num_gpu_pages << RADEON_GPU_PAGE_SHIFT);
	num_loops = DIV_ROUND_UP(size_in_bytes, 0x1fffff);
	r = radeon_ring_lock(rdev, ring, num_loops * 6 + 24);
	if (r) {
		DRM_ERROR("radeon: moving bo (%d).\n", r);
		radeon_semaphore_free(rdev, &sem, NULL);
		return r;
	}

	if (radeon_fence_need_sync(*fence, ring->idx)) {
		radeon_semaphore_sync_rings(rdev, sem, (*fence)->ring,
					    ring->idx);
		radeon_fence_note_sync(*fence, ring->idx);
	} else {
		radeon_semaphore_free(rdev, &sem, NULL);
	}

	radeon_ring_write(ring, PACKET3(PACKET3_SET_CONFIG_REG, 1));
	radeon_ring_write(ring, (WAIT_UNTIL - PACKET3_SET_CONFIG_REG_OFFSET) >> 2);
	radeon_ring_write(ring, WAIT_3D_IDLE_bit);
	for (i = 0; i < num_loops; i++) {
		cur_size_in_bytes = size_in_bytes;
		if (cur_size_in_bytes > 0x1fffff)
			cur_size_in_bytes = 0x1fffff;
		size_in_bytes -= cur_size_in_bytes;
		tmp = upper_32_bits(src_offset) & 0xff;
		if (size_in_bytes == 0)
			tmp |= PACKET3_CP_DMA_CP_SYNC;
		radeon_ring_write(ring, PACKET3(PACKET3_CP_DMA, 4));
		radeon_ring_write(ring, src_offset & 0xffffffff);
		radeon_ring_write(ring, tmp);
		radeon_ring_write(ring, dst_offset & 0xffffffff);
		radeon_ring_write(ring, upper_32_bits(dst_offset) & 0xff);
		radeon_ring_write(ring, cur_size_in_bytes);
		src_offset += cur_size_in_bytes;
		dst_offset += cur_size_in_bytes;
	}
	radeon_ring_write(ring, PACKET3(PACKET3_SET_CONFIG_REG, 1));
	radeon_ring_write(ring, (WAIT_UNTIL - PACKET3_SET_CONFIG_REG_OFFSET) >> 2);
	radeon_ring_write(ring, WAIT_CP_DMA_IDLE_bit);

	r = radeon_fence_emit(rdev, fence, ring->idx);
	if (r) {
		radeon_ring_unlock_undo(rdev, ring);
		return r;
	}

	radeon_ring_unlock_commit(rdev, ring);
	radeon_semaphore_free(rdev, &sem, *fence);

	return r;
}

/**
 * r600_copy_dma - copy pages using the DMA engine
 *
 * @rdev: radeon_device pointer
 * @src_offset: src GPU address
 * @dst_offset: dst GPU address
 * @num_gpu_pages: number of GPU pages to xfer
 * @fence: radeon fence object
 *
 * Copy GPU paging using the DMA engine (r6xx).
 * Used by the radeon ttm implementation to move pages if
 * registered as the asic copy callback.
 */
int r600_copy_dma(struct radeon_device *rdev,
		  uint64_t src_offset, uint64_t dst_offset,
		  unsigned num_gpu_pages,
		  struct radeon_fence **fence)
{
	struct radeon_semaphore *sem = NULL;
	int ring_index = rdev->asic->copy.dma_ring_index;
	struct radeon_ring *ring = &rdev->ring[ring_index];
	u32 size_in_dw, cur_size_in_dw;
	int i, num_loops;
	int r = 0;

	r = radeon_semaphore_create(rdev, &sem);
	if (r) {
		DRM_ERROR("radeon: moving bo (%d).\n", r);
		return r;
	}

	size_in_dw = (num_gpu_pages << RADEON_GPU_PAGE_SHIFT) / 4;
	num_loops = DIV_ROUND_UP(size_in_dw, 0xFFFE);
	r = radeon_ring_lock(rdev, ring, num_loops * 4 + 8);
	if (r) {
		DRM_ERROR("radeon: moving bo (%d).\n", r);
		radeon_semaphore_free(rdev, &sem, NULL);
		return r;
	}

	if (radeon_fence_need_sync(*fence, ring->idx)) {
		radeon_semaphore_sync_rings(rdev, sem, (*fence)->ring,
					    ring->idx);
		radeon_fence_note_sync(*fence, ring->idx);
	} else {
		radeon_semaphore_free(rdev, &sem, NULL);
	}

	for (i = 0; i < num_loops; i++) {
		cur_size_in_dw = size_in_dw;
		if (cur_size_in_dw > 0xFFFE)
			cur_size_in_dw = 0xFFFE;
		size_in_dw -= cur_size_in_dw;
		radeon_ring_write(ring, DMA_PACKET(DMA_PACKET_COPY, 0, 0, cur_size_in_dw));
		radeon_ring_write(ring, dst_offset & 0xfffffffc);
		radeon_ring_write(ring, src_offset & 0xfffffffc);
		radeon_ring_write(ring, (((upper_32_bits(dst_offset) & 0xff) << 16) |
					 (upper_32_bits(src_offset) & 0xff)));
		src_offset += cur_size_in_dw * 4;
		dst_offset += cur_size_in_dw * 4;
	}

	r = radeon_fence_emit(rdev, fence, ring->idx);
	if (r) {
		radeon_ring_unlock_undo(rdev, ring);
		return r;
	}

	radeon_ring_unlock_commit(rdev, ring);
	radeon_semaphore_free(rdev, &sem, *fence);

	return r;
}

int r600_set_surface_reg(struct radeon_device *rdev, int reg,
			 uint32_t tiling_flags, uint32_t pitch,
			 uint32_t offset, uint32_t obj_size)
{
	/* FIXME: implement */
	return 0;
}

void r600_clear_surface_reg(struct radeon_device *rdev, int reg)
{
	/* FIXME: implement */
}

static int r600_startup(struct radeon_device *rdev)
{
	struct radeon_ring *ring;
	int r;

	/* enable pcie gen2 link */
	r600_pcie_gen2_enable(rdev);

	r600_mc_program(rdev);

	if (!rdev->me_fw || !rdev->pfp_fw || !rdev->rlc_fw) {
		r = r600_init_microcode(rdev);
		if (r) {
			DRM_ERROR("Failed to load firmware!\n");
			return r;
		}
	}

	r = r600_vram_scratch_init(rdev);
	if (r)
		return r;

	if (rdev->flags & RADEON_IS_AGP) {
		r600_agp_enable(rdev);
	} else {
		r = r600_pcie_gart_enable(rdev);
		if (r)
			return r;
	}
	r600_gpu_init(rdev);
	r = r600_blit_init(rdev);
	if (r) {
		r600_blit_fini(rdev);
		rdev->asic->copy.copy = NULL;
		dev_warn(rdev->dev, "failed blitter (%d) falling back to memcpy\n", r);
	}

	/* allocate wb buffer */
	r = radeon_wb_init(rdev);
	if (r)
		return r;

	r = radeon_fence_driver_start_ring(rdev, RADEON_RING_TYPE_GFX_INDEX);
	if (r) {
		dev_err(rdev->dev, "failed initializing CP fences (%d).\n", r);
		return r;
	}

	r = radeon_fence_driver_start_ring(rdev, R600_RING_TYPE_DMA_INDEX);
	if (r) {
		dev_err(rdev->dev, "failed initializing DMA fences (%d).\n", r);
		return r;
	}

	/* Enable IRQ */
	if (!rdev->irq.installed) {
		r = radeon_irq_kms_init(rdev);
		if (r)
			return r;
	}

	r = r600_irq_init(rdev);
	if (r) {
		DRM_ERROR("radeon: IH init failed (%d).\n", r);
		radeon_irq_kms_fini(rdev);
		return r;
	}
	r600_irq_set(rdev);

	ring = &rdev->ring[RADEON_RING_TYPE_GFX_INDEX];
	r = radeon_ring_init(rdev, ring, ring->ring_size, RADEON_WB_CP_RPTR_OFFSET,
			     R600_CP_RB_RPTR, R600_CP_RB_WPTR,
			     0, 0xfffff, RADEON_CP_PACKET2);
	if (r)
		return r;

	ring = &rdev->ring[R600_RING_TYPE_DMA_INDEX];
	r = radeon_ring_init(rdev, ring, ring->ring_size, R600_WB_DMA_RPTR_OFFSET,
			     DMA_RB_RPTR, DMA_RB_WPTR,
			     2, 0x3fffc, DMA_PACKET(DMA_PACKET_NOP, 0, 0, 0));
	if (r)
		return r;

	r = r600_cp_load_microcode(rdev);
	if (r)
		return r;
	r = r600_cp_resume(rdev);
	if (r)
		return r;

	r = r600_dma_resume(rdev);
	if (r)
		return r;

	r = radeon_ib_pool_init(rdev);
	if (r) {
		dev_err(rdev->dev, "IB initialization failed (%d).\n", r);
		return r;
	}

	r = r600_audio_init(rdev);
	if (r) {
		DRM_ERROR("radeon: audio init failed\n");
		return r;
	}

	return 0;
}

void r600_vga_set_state(struct radeon_device *rdev, bool state)
{
	uint32_t temp;

	temp = RREG32(CONFIG_CNTL);
	if (state == false) {
		temp &= ~(1<<0);
		temp |= (1<<1);
	} else {
		temp &= ~(1<<1);
	}
	WREG32(CONFIG_CNTL, temp);
}

int r600_resume(struct radeon_device *rdev)
{
	int r;

	/* Do not reset GPU before posting, on r600 hw unlike on r500 hw,
	 * posting will perform necessary task to bring back GPU into good
	 * shape.
	 */
	/* post card */
	atom_asic_init(rdev->mode_info.atom_context);

	rdev->accel_working = true;
	r = r600_startup(rdev);
	if (r) {
		DRM_ERROR("r600 startup failed on resume\n");
		rdev->accel_working = false;
		return r;
	}

	return r;
}

int r600_suspend(struct radeon_device *rdev)
{
	r600_audio_fini(rdev);
	r600_cp_stop(rdev);
	r600_dma_stop(rdev);
	r600_irq_suspend(rdev);
	radeon_wb_disable(rdev);
	r600_pcie_gart_disable(rdev);

	return 0;
}

/* Plan is to move initialization in that function and use
 * helper function so that radeon_device_init pretty much
 * do nothing more than calling asic specific function. This
 * should also allow to remove a bunch of callback function
 * like vram_info.
 */
int r600_init(struct radeon_device *rdev)
{
	int r;

	if (r600_debugfs_mc_info_init(rdev)) {
		DRM_ERROR("Failed to register debugfs file for mc !\n");
	}
	/* Read BIOS */
	if (!radeon_get_bios(rdev)) {
		if (ASIC_IS_AVIVO(rdev))
			return -EINVAL;
	}
	/* Must be an ATOMBIOS */
	if (!rdev->is_atom_bios) {
		dev_err(rdev->dev, "Expecting atombios for R600 GPU\n");
		return -EINVAL;
	}
	r = radeon_atombios_init(rdev);
	if (r)
		return r;
	/* Post card if necessary */
	if (!radeon_card_posted(rdev)) {
		if (!rdev->bios) {
			dev_err(rdev->dev, "Card not posted and no BIOS - ignoring\n");
			return -EINVAL;
		}
		DRM_INFO("GPU not posted. posting now...\n");
		atom_asic_init(rdev->mode_info.atom_context);
	}
	/* Initialize scratch registers */
	r600_scratch_init(rdev);
	/* Initialize surface registers */
	radeon_surface_init(rdev);
	/* Initialize clocks */
	radeon_get_clock_info(rdev->ddev);
	/* Fence driver */
	r = radeon_fence_driver_init(rdev);
	if (r)
		return r;
	if (rdev->flags & RADEON_IS_AGP) {
		r = radeon_agp_init(rdev);
		if (r)
			radeon_agp_disable(rdev);
	}
	r = r600_mc_init(rdev);
	if (r)
		return r;
	/* Memory manager */
	r = radeon_bo_init(rdev);
	if (r)
		return r;

	rdev->ring[RADEON_RING_TYPE_GFX_INDEX].ring_obj = NULL;
	r600_ring_init(rdev, &rdev->ring[RADEON_RING_TYPE_GFX_INDEX], 1024 * 1024);

	rdev->ring[R600_RING_TYPE_DMA_INDEX].ring_obj = NULL;
	r600_ring_init(rdev, &rdev->ring[R600_RING_TYPE_DMA_INDEX], 64 * 1024);

	rdev->ih.ring_obj = NULL;
	r600_ih_ring_init(rdev, 64 * 1024);

	r = r600_pcie_gart_init(rdev);
	if (r)
		return r;

	rdev->accel_working = true;
	r = r600_startup(rdev);
	if (r) {
		dev_err(rdev->dev, "disabling GPU acceleration\n");
		r600_cp_fini(rdev);
		r600_dma_fini(rdev);
		r600_irq_fini(rdev);
		radeon_wb_fini(rdev);
		radeon_ib_pool_fini(rdev);
		radeon_irq_kms_fini(rdev);
		r600_pcie_gart_fini(rdev);
		rdev->accel_working = false;
	}

	return 0;
}

void r600_fini(struct radeon_device *rdev)
{
	r600_audio_fini(rdev);
	r600_blit_fini(rdev);
	r600_cp_fini(rdev);
	r600_dma_fini(rdev);
	r600_irq_fini(rdev);
	radeon_wb_fini(rdev);
	radeon_ib_pool_fini(rdev);
	radeon_irq_kms_fini(rdev);
	r600_pcie_gart_fini(rdev);
	r600_vram_scratch_fini(rdev);
	radeon_agp_fini(rdev);
	radeon_gem_fini(rdev);
	radeon_fence_driver_fini(rdev);
	radeon_bo_fini(rdev);
	radeon_atombios_fini(rdev);
	kfree(rdev->bios);
	rdev->bios = NULL;
}


/*
 * CS stuff
 */
void r600_ring_ib_execute(struct radeon_device *rdev, struct radeon_ib *ib)
{
	struct radeon_ring *ring = &rdev->ring[ib->ring];
	u32 next_rptr;

	if (ring->rptr_save_reg) {
		next_rptr = ring->wptr + 3 + 4;
		radeon_ring_write(ring, PACKET3(PACKET3_SET_CONFIG_REG, 1));
		radeon_ring_write(ring, ((ring->rptr_save_reg -
					 PACKET3_SET_CONFIG_REG_OFFSET) >> 2));
		radeon_ring_write(ring, next_rptr);
	} else if (rdev->wb.enabled) {
		next_rptr = ring->wptr + 5 + 4;
		radeon_ring_write(ring, PACKET3(PACKET3_MEM_WRITE, 3));
		radeon_ring_write(ring, ring->next_rptr_gpu_addr & 0xfffffffc);
		radeon_ring_write(ring, (upper_32_bits(ring->next_rptr_gpu_addr) & 0xff) | (1 << 18));
		radeon_ring_write(ring, next_rptr);
		radeon_ring_write(ring, 0);
	}

	radeon_ring_write(ring, PACKET3(PACKET3_INDIRECT_BUFFER, 2));
	radeon_ring_write(ring,
#ifdef __BIG_ENDIAN
			  (2 << 0) |
#endif
			  (ib->gpu_addr & 0xFFFFFFFC));
	radeon_ring_write(ring, upper_32_bits(ib->gpu_addr) & 0xFF);
	radeon_ring_write(ring, ib->length_dw);
}

void r600_uvd_ib_execute(struct radeon_device *rdev, struct radeon_ib *ib)
{
	struct radeon_ring *ring = &rdev->ring[ib->ring];

	radeon_ring_write(ring, PACKET0(UVD_RBC_IB_BASE, 0));
	radeon_ring_write(ring, ib->gpu_addr);
	radeon_ring_write(ring, PACKET0(UVD_RBC_IB_SIZE, 0));
	radeon_ring_write(ring, ib->length_dw);
}

int r600_ib_test(struct radeon_device *rdev, struct radeon_ring *ring)
{
	struct radeon_ib ib;
	uint32_t scratch;
	uint32_t tmp = 0;
	unsigned i;
	int r;

	r = radeon_scratch_get(rdev, &scratch);
	if (r) {
		DRM_ERROR("radeon: failed to get scratch reg (%d).\n", r);
		return r;
	}
	WREG32(scratch, 0xCAFEDEAD);
	r = radeon_ib_get(rdev, ring->idx, &ib, NULL, 256);
	if (r) {
		DRM_ERROR("radeon: failed to get ib (%d).\n", r);
		goto free_scratch;
	}
	ib.ptr[0] = PACKET3(PACKET3_SET_CONFIG_REG, 1);
	ib.ptr[1] = ((scratch - PACKET3_SET_CONFIG_REG_OFFSET) >> 2);
	ib.ptr[2] = 0xDEADBEEF;
	ib.length_dw = 3;
	r = radeon_ib_schedule(rdev, &ib, NULL);
	if (r) {
		DRM_ERROR("radeon: failed to schedule ib (%d).\n", r);
		goto free_ib;
	}
	r = radeon_fence_wait(ib.fence, false);
	if (r) {
		DRM_ERROR("radeon: fence wait failed (%d).\n", r);
		goto free_ib;
	}
	for (i = 0; i < rdev->usec_timeout; i++) {
		tmp = RREG32(scratch);
		if (tmp == 0xDEADBEEF)
			break;
		DRM_UDELAY(1);
	}
	if (i < rdev->usec_timeout) {
		DRM_INFO("ib test on ring %d succeeded in %u usecs\n", ib.fence->ring, i);
	} else {
		DRM_ERROR("radeon: ib test failed (scratch(0x%04X)=0x%08X)\n",
			  scratch, tmp);
		r = -EINVAL;
	}
free_ib:
	radeon_ib_free(rdev, &ib);
free_scratch:
	radeon_scratch_free(rdev, scratch);
	return r;
}

/**
 * r600_dma_ib_test - test an IB on the DMA engine
 *
 * @rdev: radeon_device pointer
 * @ring: radeon_ring structure holding ring information
 *
 * Test a simple IB in the DMA ring (r6xx-SI).
 * Returns 0 on success, error on failure.
 */
int r600_dma_ib_test(struct radeon_device *rdev, struct radeon_ring *ring)
{
	struct radeon_ib ib;
	unsigned i;
	int r;
	void __iomem *ptr = (void *)rdev->vram_scratch.ptr;
	u32 tmp = 0;

	if (!ptr) {
		DRM_ERROR("invalid vram scratch pointer\n");
		return -EINVAL;
	}

	tmp = 0xCAFEDEAD;
	writel(tmp, ptr);

	r = radeon_ib_get(rdev, ring->idx, &ib, NULL, 256);
	if (r) {
		DRM_ERROR("radeon: failed to get ib (%d).\n", r);
		return r;
	}

	ib.ptr[0] = DMA_PACKET(DMA_PACKET_WRITE, 0, 0, 1);
	ib.ptr[1] = rdev->vram_scratch.gpu_addr & 0xfffffffc;
	ib.ptr[2] = upper_32_bits(rdev->vram_scratch.gpu_addr) & 0xff;
	ib.ptr[3] = 0xDEADBEEF;
	ib.length_dw = 4;

	r = radeon_ib_schedule(rdev, &ib, NULL);
	if (r) {
		radeon_ib_free(rdev, &ib);
		DRM_ERROR("radeon: failed to schedule ib (%d).\n", r);
		return r;
	}
	r = radeon_fence_wait(ib.fence, false);
	if (r) {
		DRM_ERROR("radeon: fence wait failed (%d).\n", r);
		return r;
	}
	for (i = 0; i < rdev->usec_timeout; i++) {
		tmp = readl(ptr);
		if (tmp == 0xDEADBEEF)
			break;
		DRM_UDELAY(1);
	}
	if (i < rdev->usec_timeout) {
		DRM_INFO("ib test on ring %d succeeded in %u usecs\n", ib.fence->ring, i);
	} else {
		DRM_ERROR("radeon: ib test failed (0x%08X)\n", tmp);
		r = -EINVAL;
	}
	radeon_ib_free(rdev, &ib);
	return r;
}

int r600_uvd_ib_test(struct radeon_device *rdev, struct radeon_ring *ring)
{
	struct radeon_fence *fence = NULL;
	int r;

	r = radeon_set_uvd_clocks(rdev, 53300, 40000);
	if (r) {
		DRM_ERROR("radeon: failed to raise UVD clocks (%d).\n", r);
		return r;
	}

	r = radeon_uvd_get_create_msg(rdev, ring->idx, 1, NULL);
	if (r) {
		DRM_ERROR("radeon: failed to get create msg (%d).\n", r);
		goto error;
	}

	r = radeon_uvd_get_destroy_msg(rdev, ring->idx, 1, &fence);
	if (r) {
		DRM_ERROR("radeon: failed to get destroy ib (%d).\n", r);
		goto error;
	}

	r = radeon_fence_wait(fence, false);
	if (r) {
		DRM_ERROR("radeon: fence wait failed (%d).\n", r);
		goto error;
	}
	DRM_INFO("ib test on ring %d succeeded\n",  ring->idx);
error:
	radeon_fence_unref(&fence);
	radeon_set_uvd_clocks(rdev, 0, 0);
	return r;
}

/**
 * r600_dma_ring_ib_execute - Schedule an IB on the DMA engine
 *
 * @rdev: radeon_device pointer
 * @ib: IB object to schedule
 *
 * Schedule an IB in the DMA ring (r6xx-r7xx).
 */
void r600_dma_ring_ib_execute(struct radeon_device *rdev, struct radeon_ib *ib)
{
	struct radeon_ring *ring = &rdev->ring[ib->ring];

	if (rdev->wb.enabled) {
		u32 next_rptr = ring->wptr + 4;
		while ((next_rptr & 7) != 5)
			next_rptr++;
		next_rptr += 3;
		radeon_ring_write(ring, DMA_PACKET(DMA_PACKET_WRITE, 0, 0, 1));
		radeon_ring_write(ring, ring->next_rptr_gpu_addr & 0xfffffffc);
		radeon_ring_write(ring, upper_32_bits(ring->next_rptr_gpu_addr) & 0xff);
		radeon_ring_write(ring, next_rptr);
	}

	/* The indirect buffer packet must end on an 8 DW boundary in the DMA ring.
	 * Pad as necessary with NOPs.
	 */
	while ((ring->wptr & 7) != 5)
		radeon_ring_write(ring, DMA_PACKET(DMA_PACKET_NOP, 0, 0, 0));
	radeon_ring_write(ring, DMA_PACKET(DMA_PACKET_INDIRECT_BUFFER, 0, 0, 0));
	radeon_ring_write(ring, (ib->gpu_addr & 0xFFFFFFE0));
	radeon_ring_write(ring, (ib->length_dw << 16) | (upper_32_bits(ib->gpu_addr) & 0xFF));

}

/*
 * Interrupts
 *
 * Interrupts use a ring buffer on r6xx/r7xx hardware.  It works pretty
 * the same as the CP ring buffer, but in reverse.  Rather than the CPU
 * writing to the ring and the GPU consuming, the GPU writes to the ring
 * and host consumes.  As the host irq handler processes interrupts, it
 * increments the rptr.  When the rptr catches up with the wptr, all the
 * current interrupts have been processed.
 */

void r600_ih_ring_init(struct radeon_device *rdev, unsigned ring_size)
{
	u32 rb_bufsz;

	/* Align ring size */
	rb_bufsz = drm_order(ring_size / 4);
	ring_size = (1 << rb_bufsz) * 4;
	rdev->ih.ring_size = ring_size;
	rdev->ih.ptr_mask = rdev->ih.ring_size - 1;
	rdev->ih.rptr = 0;
}

int r600_ih_ring_alloc(struct radeon_device *rdev)
{
	int r;

	/* Allocate ring buffer */
	if (rdev->ih.ring_obj == NULL) {
		r = radeon_bo_create(rdev, rdev->ih.ring_size,
				     PAGE_SIZE, true,
				     RADEON_GEM_DOMAIN_GTT,
				     NULL, &rdev->ih.ring_obj);
		if (r) {
			DRM_ERROR("radeon: failed to create ih ring buffer (%d).\n", r);
			return r;
		}
		r = radeon_bo_reserve(rdev->ih.ring_obj, false);
		if (unlikely(r != 0))
			return r;
		r = radeon_bo_pin(rdev->ih.ring_obj,
				  RADEON_GEM_DOMAIN_GTT,
				  &rdev->ih.gpu_addr);
		if (r) {
			radeon_bo_unreserve(rdev->ih.ring_obj);
			DRM_ERROR("radeon: failed to pin ih ring buffer (%d).\n", r);
			return r;
		}
		r = radeon_bo_kmap(rdev->ih.ring_obj,
				   (void **)&rdev->ih.ring);
		radeon_bo_unreserve(rdev->ih.ring_obj);
		if (r) {
			DRM_ERROR("radeon: failed to map ih ring buffer (%d).\n", r);
			return r;
		}
	}
	return 0;
}

void r600_ih_ring_fini(struct radeon_device *rdev)
{
	int r;
	if (rdev->ih.ring_obj) {
		r = radeon_bo_reserve(rdev->ih.ring_obj, false);
		if (likely(r == 0)) {
			radeon_bo_kunmap(rdev->ih.ring_obj);
			radeon_bo_unpin(rdev->ih.ring_obj);
			radeon_bo_unreserve(rdev->ih.ring_obj);
		}
		radeon_bo_unref(&rdev->ih.ring_obj);
		rdev->ih.ring = NULL;
		rdev->ih.ring_obj = NULL;
	}
}

void r600_rlc_stop(struct radeon_device *rdev)
{

	if ((rdev->family >= CHIP_RV770) &&
	    (rdev->family <= CHIP_RV740)) {
		/* r7xx asics need to soft reset RLC before halting */
		WREG32(SRBM_SOFT_RESET, SOFT_RESET_RLC);
		RREG32(SRBM_SOFT_RESET);
		mdelay(15);
		WREG32(SRBM_SOFT_RESET, 0);
		RREG32(SRBM_SOFT_RESET);
	}

	WREG32(RLC_CNTL, 0);
}

static void r600_rlc_start(struct radeon_device *rdev)
{
	WREG32(RLC_CNTL, RLC_ENABLE);
}

static int r600_rlc_resume(struct radeon_device *rdev)
{
	u32 i;
	const __be32 *fw_data;

	if (!rdev->rlc_fw)
		return -EINVAL;

	r600_rlc_stop(rdev);

	WREG32(RLC_HB_CNTL, 0);

	WREG32(RLC_HB_BASE, 0);
	WREG32(RLC_HB_RPTR, 0);
	WREG32(RLC_HB_WPTR, 0);
	WREG32(RLC_HB_WPTR_LSB_ADDR, 0);
	WREG32(RLC_HB_WPTR_MSB_ADDR, 0);
	WREG32(RLC_MC_CNTL, 0);
	WREG32(RLC_UCODE_CNTL, 0);

	fw_data = (const __be32 *)rdev->rlc_fw->data;
	if (rdev->family >= CHIP_RV770) {
		for (i = 0; i < R700_RLC_UCODE_SIZE; i++) {
			WREG32(RLC_UCODE_ADDR, i);
			WREG32(RLC_UCODE_DATA, be32_to_cpup(fw_data++));
		}
	} else {
		for (i = 0; i < R600_RLC_UCODE_SIZE; i++) {
			WREG32(RLC_UCODE_ADDR, i);
			WREG32(RLC_UCODE_DATA, be32_to_cpup(fw_data++));
		}
	}
	WREG32(RLC_UCODE_ADDR, 0);

	r600_rlc_start(rdev);

	return 0;
}

static void r600_enable_interrupts(struct radeon_device *rdev)
{
	u32 ih_cntl = RREG32(IH_CNTL);
	u32 ih_rb_cntl = RREG32(IH_RB_CNTL);

	ih_cntl |= ENABLE_INTR;
	ih_rb_cntl |= IH_RB_ENABLE;
	WREG32(IH_CNTL, ih_cntl);
	WREG32(IH_RB_CNTL, ih_rb_cntl);
	rdev->ih.enabled = true;
}

void r600_disable_interrupts(struct radeon_device *rdev)
{
	u32 ih_rb_cntl = RREG32(IH_RB_CNTL);
	u32 ih_cntl = RREG32(IH_CNTL);

	ih_rb_cntl &= ~IH_RB_ENABLE;
	ih_cntl &= ~ENABLE_INTR;
	WREG32(IH_RB_CNTL, ih_rb_cntl);
	WREG32(IH_CNTL, ih_cntl);
	/* set rptr, wptr to 0 */
	WREG32(IH_RB_RPTR, 0);
	WREG32(IH_RB_WPTR, 0);
	rdev->ih.enabled = false;
	rdev->ih.rptr = 0;
}

static void r600_disable_interrupt_state(struct radeon_device *rdev)
{
	u32 tmp;

	WREG32(CP_INT_CNTL, CNTX_BUSY_INT_ENABLE | CNTX_EMPTY_INT_ENABLE);
	tmp = RREG32(DMA_CNTL) & ~TRAP_ENABLE;
	WREG32(DMA_CNTL, tmp);
	WREG32(GRBM_INT_CNTL, 0);
	WREG32(DxMODE_INT_MASK, 0);
	WREG32(D1GRPH_INTERRUPT_CONTROL, 0);
	WREG32(D2GRPH_INTERRUPT_CONTROL, 0);
	if (ASIC_IS_DCE3(rdev)) {
		WREG32(DCE3_DACA_AUTODETECT_INT_CONTROL, 0);
		WREG32(DCE3_DACB_AUTODETECT_INT_CONTROL, 0);
		tmp = RREG32(DC_HPD1_INT_CONTROL) & DC_HPDx_INT_POLARITY;
		WREG32(DC_HPD1_INT_CONTROL, tmp);
		tmp = RREG32(DC_HPD2_INT_CONTROL) & DC_HPDx_INT_POLARITY;
		WREG32(DC_HPD2_INT_CONTROL, tmp);
		tmp = RREG32(DC_HPD3_INT_CONTROL) & DC_HPDx_INT_POLARITY;
		WREG32(DC_HPD3_INT_CONTROL, tmp);
		tmp = RREG32(DC_HPD4_INT_CONTROL) & DC_HPDx_INT_POLARITY;
		WREG32(DC_HPD4_INT_CONTROL, tmp);
		if (ASIC_IS_DCE32(rdev)) {
			tmp = RREG32(DC_HPD5_INT_CONTROL) & DC_HPDx_INT_POLARITY;
			WREG32(DC_HPD5_INT_CONTROL, tmp);
			tmp = RREG32(DC_HPD6_INT_CONTROL) & DC_HPDx_INT_POLARITY;
			WREG32(DC_HPD6_INT_CONTROL, tmp);
			tmp = RREG32(AFMT_AUDIO_PACKET_CONTROL + DCE3_HDMI_OFFSET0) & ~HDMI0_AZ_FORMAT_WTRIG_MASK;
			WREG32(AFMT_AUDIO_PACKET_CONTROL + DCE3_HDMI_OFFSET0, tmp);
			tmp = RREG32(AFMT_AUDIO_PACKET_CONTROL + DCE3_HDMI_OFFSET1) & ~HDMI0_AZ_FORMAT_WTRIG_MASK;
			WREG32(AFMT_AUDIO_PACKET_CONTROL + DCE3_HDMI_OFFSET1, tmp);
		} else {
			tmp = RREG32(HDMI0_AUDIO_PACKET_CONTROL) & ~HDMI0_AZ_FORMAT_WTRIG_MASK;
			WREG32(HDMI0_AUDIO_PACKET_CONTROL, tmp);
			tmp = RREG32(DCE3_HDMI1_AUDIO_PACKET_CONTROL) & ~HDMI0_AZ_FORMAT_WTRIG_MASK;
			WREG32(DCE3_HDMI1_AUDIO_PACKET_CONTROL, tmp);
		}
	} else {
		WREG32(DACA_AUTODETECT_INT_CONTROL, 0);
		WREG32(DACB_AUTODETECT_INT_CONTROL, 0);
		tmp = RREG32(DC_HOT_PLUG_DETECT1_INT_CONTROL) & DC_HOT_PLUG_DETECTx_INT_POLARITY;
		WREG32(DC_HOT_PLUG_DETECT1_INT_CONTROL, tmp);
		tmp = RREG32(DC_HOT_PLUG_DETECT2_INT_CONTROL) & DC_HOT_PLUG_DETECTx_INT_POLARITY;
		WREG32(DC_HOT_PLUG_DETECT2_INT_CONTROL, tmp);
		tmp = RREG32(DC_HOT_PLUG_DETECT3_INT_CONTROL) & DC_HOT_PLUG_DETECTx_INT_POLARITY;
		WREG32(DC_HOT_PLUG_DETECT3_INT_CONTROL, tmp);
		tmp = RREG32(HDMI0_AUDIO_PACKET_CONTROL) & ~HDMI0_AZ_FORMAT_WTRIG_MASK;
		WREG32(HDMI0_AUDIO_PACKET_CONTROL, tmp);
		tmp = RREG32(HDMI1_AUDIO_PACKET_CONTROL) & ~HDMI0_AZ_FORMAT_WTRIG_MASK;
		WREG32(HDMI1_AUDIO_PACKET_CONTROL, tmp);
	}
}

int r600_irq_init(struct radeon_device *rdev)
{
	int ret = 0;
	int rb_bufsz;
	u32 interrupt_cntl, ih_cntl, ih_rb_cntl;

	/* allocate ring */
	ret = r600_ih_ring_alloc(rdev);
	if (ret)
		return ret;

	/* disable irqs */
	r600_disable_interrupts(rdev);

	/* init rlc */
	if (rdev->family >= CHIP_CEDAR)
		ret = evergreen_rlc_resume(rdev);
	else
		ret = r600_rlc_resume(rdev);
	if (ret) {
		r600_ih_ring_fini(rdev);
		return ret;
	}

	/* setup interrupt control */
	/* set dummy read address to ring address */
	WREG32(INTERRUPT_CNTL2, rdev->ih.gpu_addr >> 8);
	interrupt_cntl = RREG32(INTERRUPT_CNTL);
	/* IH_DUMMY_RD_OVERRIDE=0 - dummy read disabled with msi, enabled without msi
	 * IH_DUMMY_RD_OVERRIDE=1 - dummy read controlled by IH_DUMMY_RD_EN
	 */
	interrupt_cntl &= ~IH_DUMMY_RD_OVERRIDE;
	/* IH_REQ_NONSNOOP_EN=1 if ring is in non-cacheable memory, e.g., vram */
	interrupt_cntl &= ~IH_REQ_NONSNOOP_EN;
	WREG32(INTERRUPT_CNTL, interrupt_cntl);

	WREG32(IH_RB_BASE, rdev->ih.gpu_addr >> 8);
	rb_bufsz = drm_order(rdev->ih.ring_size / 4);

	ih_rb_cntl = (IH_WPTR_OVERFLOW_ENABLE |
		      IH_WPTR_OVERFLOW_CLEAR |
		      (rb_bufsz << 1));

	if (rdev->wb.enabled)
		ih_rb_cntl |= IH_WPTR_WRITEBACK_ENABLE;

	/* set the writeback address whether it's enabled or not */
	WREG32(IH_RB_WPTR_ADDR_LO, (rdev->wb.gpu_addr + R600_WB_IH_WPTR_OFFSET) & 0xFFFFFFFC);
	WREG32(IH_RB_WPTR_ADDR_HI, upper_32_bits(rdev->wb.gpu_addr + R600_WB_IH_WPTR_OFFSET) & 0xFF);

	WREG32(IH_RB_CNTL, ih_rb_cntl);

	/* set rptr, wptr to 0 */
	WREG32(IH_RB_RPTR, 0);
	WREG32(IH_RB_WPTR, 0);

	/* Default settings for IH_CNTL (disabled at first) */
	ih_cntl = MC_WRREQ_CREDIT(0x10) | MC_WR_CLEAN_CNT(0x10);
	/* RPTR_REARM only works if msi's are enabled */
	if (rdev->msi_enabled)
		ih_cntl |= RPTR_REARM;
	WREG32(IH_CNTL, ih_cntl);

	/* force the active interrupt state to all disabled */
	if (rdev->family >= CHIP_CEDAR)
		evergreen_disable_interrupt_state(rdev);
	else
		r600_disable_interrupt_state(rdev);

	/* at this point everything should be setup correctly to enable master */
	pci_set_master(rdev->pdev);

	/* enable irqs */
	r600_enable_interrupts(rdev);

	return ret;
}

void r600_irq_suspend(struct radeon_device *rdev)
{
	r600_irq_disable(rdev);
	r600_rlc_stop(rdev);
}

void r600_irq_fini(struct radeon_device *rdev)
{
	r600_irq_suspend(rdev);
	r600_ih_ring_fini(rdev);
}

int r600_irq_set(struct radeon_device *rdev)
{
	u32 cp_int_cntl = CNTX_BUSY_INT_ENABLE | CNTX_EMPTY_INT_ENABLE;
	u32 mode_int = 0;
	u32 hpd1, hpd2, hpd3, hpd4 = 0, hpd5 = 0, hpd6 = 0;
	u32 grbm_int_cntl = 0;
	u32 hdmi0, hdmi1;
	u32 d1grph = 0, d2grph = 0;
	u32 dma_cntl;
	u32 thermal_int = 0;

	if (!rdev->irq.installed) {
		WARN(1, "Can't enable IRQ/MSI because no handler is installed\n");
		return -EINVAL;
	}
	/* don't enable anything if the ih is disabled */
	if (!rdev->ih.enabled) {
		r600_disable_interrupts(rdev);
		/* force the active interrupt state to all disabled */
		r600_disable_interrupt_state(rdev);
		return 0;
	}

	if (ASIC_IS_DCE3(rdev)) {
		hpd1 = RREG32(DC_HPD1_INT_CONTROL) & ~DC_HPDx_INT_EN;
		hpd2 = RREG32(DC_HPD2_INT_CONTROL) & ~DC_HPDx_INT_EN;
		hpd3 = RREG32(DC_HPD3_INT_CONTROL) & ~DC_HPDx_INT_EN;
		hpd4 = RREG32(DC_HPD4_INT_CONTROL) & ~DC_HPDx_INT_EN;
		if (ASIC_IS_DCE32(rdev)) {
			hpd5 = RREG32(DC_HPD5_INT_CONTROL) & ~DC_HPDx_INT_EN;
			hpd6 = RREG32(DC_HPD6_INT_CONTROL) & ~DC_HPDx_INT_EN;
			hdmi0 = RREG32(AFMT_AUDIO_PACKET_CONTROL + DCE3_HDMI_OFFSET0) & ~AFMT_AZ_FORMAT_WTRIG_MASK;
			hdmi1 = RREG32(AFMT_AUDIO_PACKET_CONTROL + DCE3_HDMI_OFFSET1) & ~AFMT_AZ_FORMAT_WTRIG_MASK;
		} else {
			hdmi0 = RREG32(HDMI0_AUDIO_PACKET_CONTROL) & ~HDMI0_AZ_FORMAT_WTRIG_MASK;
			hdmi1 = RREG32(DCE3_HDMI1_AUDIO_PACKET_CONTROL) & ~HDMI0_AZ_FORMAT_WTRIG_MASK;
		}
	} else {
		hpd1 = RREG32(DC_HOT_PLUG_DETECT1_INT_CONTROL) & ~DC_HPDx_INT_EN;
		hpd2 = RREG32(DC_HOT_PLUG_DETECT2_INT_CONTROL) & ~DC_HPDx_INT_EN;
		hpd3 = RREG32(DC_HOT_PLUG_DETECT3_INT_CONTROL) & ~DC_HPDx_INT_EN;
		hdmi0 = RREG32(HDMI0_AUDIO_PACKET_CONTROL) & ~HDMI0_AZ_FORMAT_WTRIG_MASK;
		hdmi1 = RREG32(HDMI1_AUDIO_PACKET_CONTROL) & ~HDMI0_AZ_FORMAT_WTRIG_MASK;
	}

	dma_cntl = RREG32(DMA_CNTL) & ~TRAP_ENABLE;

	if ((rdev->family > CHIP_R600) && (rdev->family < CHIP_RV770)) {
		thermal_int = RREG32(CG_THERMAL_INT) &
			~(THERM_INT_MASK_HIGH | THERM_INT_MASK_LOW);
	} else if (rdev->family >= CHIP_RV770) {
		thermal_int = RREG32(RV770_CG_THERMAL_INT) &
			~(THERM_INT_MASK_HIGH | THERM_INT_MASK_LOW);
	}
	if (rdev->irq.dpm_thermal) {
		DRM_DEBUG("dpm thermal\n");
		thermal_int |= THERM_INT_MASK_HIGH | THERM_INT_MASK_LOW;
	}

	if (atomic_read(&rdev->irq.ring_int[RADEON_RING_TYPE_GFX_INDEX])) {
		DRM_DEBUG("r600_irq_set: sw int\n");
		cp_int_cntl |= RB_INT_ENABLE;
		cp_int_cntl |= TIME_STAMP_INT_ENABLE;
	}

	if (atomic_read(&rdev->irq.ring_int[R600_RING_TYPE_DMA_INDEX])) {
		DRM_DEBUG("r600_irq_set: sw int dma\n");
		dma_cntl |= TRAP_ENABLE;
	}

	if (rdev->irq.crtc_vblank_int[0] ||
	    atomic_read(&rdev->irq.pflip[0])) {
		DRM_DEBUG("r600_irq_set: vblank 0\n");
		mode_int |= D1MODE_VBLANK_INT_MASK;
	}
	if (rdev->irq.crtc_vblank_int[1] ||
	    atomic_read(&rdev->irq.pflip[1])) {
		DRM_DEBUG("r600_irq_set: vblank 1\n");
		mode_int |= D2MODE_VBLANK_INT_MASK;
	}
	if (rdev->irq.hpd[0]) {
		DRM_DEBUG("r600_irq_set: hpd 1\n");
		hpd1 |= DC_HPDx_INT_EN;
	}
	if (rdev->irq.hpd[1]) {
		DRM_DEBUG("r600_irq_set: hpd 2\n");
		hpd2 |= DC_HPDx_INT_EN;
	}
	if (rdev->irq.hpd[2]) {
		DRM_DEBUG("r600_irq_set: hpd 3\n");
		hpd3 |= DC_HPDx_INT_EN;
	}
	if (rdev->irq.hpd[3]) {
		DRM_DEBUG("r600_irq_set: hpd 4\n");
		hpd4 |= DC_HPDx_INT_EN;
	}
	if (rdev->irq.hpd[4]) {
		DRM_DEBUG("r600_irq_set: hpd 5\n");
		hpd5 |= DC_HPDx_INT_EN;
	}
	if (rdev->irq.hpd[5]) {
		DRM_DEBUG("r600_irq_set: hpd 6\n");
		hpd6 |= DC_HPDx_INT_EN;
	}
	if (rdev->irq.afmt[0]) {
		DRM_DEBUG("r600_irq_set: hdmi 0\n");
		hdmi0 |= HDMI0_AZ_FORMAT_WTRIG_MASK;
	}
	if (rdev->irq.afmt[1]) {
		DRM_DEBUG("r600_irq_set: hdmi 0\n");
		hdmi1 |= HDMI0_AZ_FORMAT_WTRIG_MASK;
	}

	WREG32(CP_INT_CNTL, cp_int_cntl);
	WREG32(DMA_CNTL, dma_cntl);
	WREG32(DxMODE_INT_MASK, mode_int);
	WREG32(D1GRPH_INTERRUPT_CONTROL, d1grph);
	WREG32(D2GRPH_INTERRUPT_CONTROL, d2grph);
	WREG32(GRBM_INT_CNTL, grbm_int_cntl);
	if (ASIC_IS_DCE3(rdev)) {
		WREG32(DC_HPD1_INT_CONTROL, hpd1);
		WREG32(DC_HPD2_INT_CONTROL, hpd2);
		WREG32(DC_HPD3_INT_CONTROL, hpd3);
		WREG32(DC_HPD4_INT_CONTROL, hpd4);
		if (ASIC_IS_DCE32(rdev)) {
			WREG32(DC_HPD5_INT_CONTROL, hpd5);
			WREG32(DC_HPD6_INT_CONTROL, hpd6);
			WREG32(AFMT_AUDIO_PACKET_CONTROL + DCE3_HDMI_OFFSET0, hdmi0);
			WREG32(AFMT_AUDIO_PACKET_CONTROL + DCE3_HDMI_OFFSET1, hdmi1);
		} else {
			WREG32(HDMI0_AUDIO_PACKET_CONTROL, hdmi0);
			WREG32(DCE3_HDMI1_AUDIO_PACKET_CONTROL, hdmi1);
		}
	} else {
		WREG32(DC_HOT_PLUG_DETECT1_INT_CONTROL, hpd1);
		WREG32(DC_HOT_PLUG_DETECT2_INT_CONTROL, hpd2);
		WREG32(DC_HOT_PLUG_DETECT3_INT_CONTROL, hpd3);
		WREG32(HDMI0_AUDIO_PACKET_CONTROL, hdmi0);
		WREG32(HDMI1_AUDIO_PACKET_CONTROL, hdmi1);
	}
	if ((rdev->family > CHIP_R600) && (rdev->family < CHIP_RV770)) {
		WREG32(CG_THERMAL_INT, thermal_int);
	} else if (rdev->family >= CHIP_RV770) {
		WREG32(RV770_CG_THERMAL_INT, thermal_int);
	}

	return 0;
}

static void r600_irq_ack(struct radeon_device *rdev)
{
	u32 tmp;

	if (ASIC_IS_DCE3(rdev)) {
		rdev->irq.stat_regs.r600.disp_int = RREG32(DCE3_DISP_INTERRUPT_STATUS);
		rdev->irq.stat_regs.r600.disp_int_cont = RREG32(DCE3_DISP_INTERRUPT_STATUS_CONTINUE);
		rdev->irq.stat_regs.r600.disp_int_cont2 = RREG32(DCE3_DISP_INTERRUPT_STATUS_CONTINUE2);
		if (ASIC_IS_DCE32(rdev)) {
			rdev->irq.stat_regs.r600.hdmi0_status = RREG32(AFMT_STATUS + DCE3_HDMI_OFFSET0);
			rdev->irq.stat_regs.r600.hdmi1_status = RREG32(AFMT_STATUS + DCE3_HDMI_OFFSET1);
		} else {
			rdev->irq.stat_regs.r600.hdmi0_status = RREG32(HDMI0_STATUS);
			rdev->irq.stat_regs.r600.hdmi1_status = RREG32(DCE3_HDMI1_STATUS);
		}
	} else {
		rdev->irq.stat_regs.r600.disp_int = RREG32(DISP_INTERRUPT_STATUS);
		rdev->irq.stat_regs.r600.disp_int_cont = RREG32(DISP_INTERRUPT_STATUS_CONTINUE);
		rdev->irq.stat_regs.r600.disp_int_cont2 = 0;
		rdev->irq.stat_regs.r600.hdmi0_status = RREG32(HDMI0_STATUS);
		rdev->irq.stat_regs.r600.hdmi1_status = RREG32(HDMI1_STATUS);
	}
	rdev->irq.stat_regs.r600.d1grph_int = RREG32(D1GRPH_INTERRUPT_STATUS);
	rdev->irq.stat_regs.r600.d2grph_int = RREG32(D2GRPH_INTERRUPT_STATUS);

	if (rdev->irq.stat_regs.r600.d1grph_int & DxGRPH_PFLIP_INT_OCCURRED)
		WREG32(D1GRPH_INTERRUPT_STATUS, DxGRPH_PFLIP_INT_CLEAR);
	if (rdev->irq.stat_regs.r600.d2grph_int & DxGRPH_PFLIP_INT_OCCURRED)
		WREG32(D2GRPH_INTERRUPT_STATUS, DxGRPH_PFLIP_INT_CLEAR);
	if (rdev->irq.stat_regs.r600.disp_int & LB_D1_VBLANK_INTERRUPT)
		WREG32(D1MODE_VBLANK_STATUS, DxMODE_VBLANK_ACK);
	if (rdev->irq.stat_regs.r600.disp_int & LB_D1_VLINE_INTERRUPT)
		WREG32(D1MODE_VLINE_STATUS, DxMODE_VLINE_ACK);
	if (rdev->irq.stat_regs.r600.disp_int & LB_D2_VBLANK_INTERRUPT)
		WREG32(D2MODE_VBLANK_STATUS, DxMODE_VBLANK_ACK);
	if (rdev->irq.stat_regs.r600.disp_int & LB_D2_VLINE_INTERRUPT)
		WREG32(D2MODE_VLINE_STATUS, DxMODE_VLINE_ACK);
	if (rdev->irq.stat_regs.r600.disp_int & DC_HPD1_INTERRUPT) {
		if (ASIC_IS_DCE3(rdev)) {
			tmp = RREG32(DC_HPD1_INT_CONTROL);
			tmp |= DC_HPDx_INT_ACK;
			WREG32(DC_HPD1_INT_CONTROL, tmp);
		} else {
			tmp = RREG32(DC_HOT_PLUG_DETECT1_INT_CONTROL);
			tmp |= DC_HPDx_INT_ACK;
			WREG32(DC_HOT_PLUG_DETECT1_INT_CONTROL, tmp);
		}
	}
	if (rdev->irq.stat_regs.r600.disp_int & DC_HPD2_INTERRUPT) {
		if (ASIC_IS_DCE3(rdev)) {
			tmp = RREG32(DC_HPD2_INT_CONTROL);
			tmp |= DC_HPDx_INT_ACK;
			WREG32(DC_HPD2_INT_CONTROL, tmp);
		} else {
			tmp = RREG32(DC_HOT_PLUG_DETECT2_INT_CONTROL);
			tmp |= DC_HPDx_INT_ACK;
			WREG32(DC_HOT_PLUG_DETECT2_INT_CONTROL, tmp);
		}
	}
	if (rdev->irq.stat_regs.r600.disp_int_cont & DC_HPD3_INTERRUPT) {
		if (ASIC_IS_DCE3(rdev)) {
			tmp = RREG32(DC_HPD3_INT_CONTROL);
			tmp |= DC_HPDx_INT_ACK;
			WREG32(DC_HPD3_INT_CONTROL, tmp);
		} else {
			tmp = RREG32(DC_HOT_PLUG_DETECT3_INT_CONTROL);
			tmp |= DC_HPDx_INT_ACK;
			WREG32(DC_HOT_PLUG_DETECT3_INT_CONTROL, tmp);
		}
	}
	if (rdev->irq.stat_regs.r600.disp_int_cont & DC_HPD4_INTERRUPT) {
		tmp = RREG32(DC_HPD4_INT_CONTROL);
		tmp |= DC_HPDx_INT_ACK;
		WREG32(DC_HPD4_INT_CONTROL, tmp);
	}
	if (ASIC_IS_DCE32(rdev)) {
		if (rdev->irq.stat_regs.r600.disp_int_cont2 & DC_HPD5_INTERRUPT) {
			tmp = RREG32(DC_HPD5_INT_CONTROL);
			tmp |= DC_HPDx_INT_ACK;
			WREG32(DC_HPD5_INT_CONTROL, tmp);
		}
		if (rdev->irq.stat_regs.r600.disp_int_cont2 & DC_HPD6_INTERRUPT) {
			tmp = RREG32(DC_HPD5_INT_CONTROL);
			tmp |= DC_HPDx_INT_ACK;
			WREG32(DC_HPD6_INT_CONTROL, tmp);
		}
		if (rdev->irq.stat_regs.r600.hdmi0_status & AFMT_AZ_FORMAT_WTRIG) {
			tmp = RREG32(AFMT_AUDIO_PACKET_CONTROL + DCE3_HDMI_OFFSET0);
			tmp |= AFMT_AZ_FORMAT_WTRIG_ACK;
			WREG32(AFMT_AUDIO_PACKET_CONTROL + DCE3_HDMI_OFFSET0, tmp);
		}
		if (rdev->irq.stat_regs.r600.hdmi1_status & AFMT_AZ_FORMAT_WTRIG) {
			tmp = RREG32(AFMT_AUDIO_PACKET_CONTROL + DCE3_HDMI_OFFSET1);
			tmp |= AFMT_AZ_FORMAT_WTRIG_ACK;
			WREG32(AFMT_AUDIO_PACKET_CONTROL + DCE3_HDMI_OFFSET1, tmp);
		}
	} else {
		if (rdev->irq.stat_regs.r600.hdmi0_status & HDMI0_AZ_FORMAT_WTRIG) {
			tmp = RREG32(HDMI0_AUDIO_PACKET_CONTROL);
			tmp |= HDMI0_AZ_FORMAT_WTRIG_ACK;
			WREG32(HDMI0_AUDIO_PACKET_CONTROL, tmp);
		}
		if (rdev->irq.stat_regs.r600.hdmi1_status & HDMI0_AZ_FORMAT_WTRIG) {
			if (ASIC_IS_DCE3(rdev)) {
				tmp = RREG32(DCE3_HDMI1_AUDIO_PACKET_CONTROL);
				tmp |= HDMI0_AZ_FORMAT_WTRIG_ACK;
				WREG32(DCE3_HDMI1_AUDIO_PACKET_CONTROL, tmp);
			} else {
				tmp = RREG32(HDMI1_AUDIO_PACKET_CONTROL);
				tmp |= HDMI0_AZ_FORMAT_WTRIG_ACK;
				WREG32(HDMI1_AUDIO_PACKET_CONTROL, tmp);
			}
		}
	}
}

void r600_irq_disable(struct radeon_device *rdev)
{
	r600_disable_interrupts(rdev);
	/* Wait and acknowledge irq */
	mdelay(1);
	r600_irq_ack(rdev);
	r600_disable_interrupt_state(rdev);
}

static u32 r600_get_ih_wptr(struct radeon_device *rdev)
{
	u32 wptr, tmp;

	if (rdev->wb.enabled)
		wptr = le32_to_cpu(rdev->wb.wb[R600_WB_IH_WPTR_OFFSET/4]);
	else
		wptr = RREG32(IH_RB_WPTR);

	if (wptr & RB_OVERFLOW) {
		/* When a ring buffer overflow happen start parsing interrupt
		 * from the last not overwritten vector (wptr + 16). Hopefully
		 * this should allow us to catchup.
		 */
		dev_warn(rdev->dev, "IH ring buffer overflow (0x%08X, %d, %d)\n",
			wptr, rdev->ih.rptr, (wptr + 16) + rdev->ih.ptr_mask);
		rdev->ih.rptr = (wptr + 16) & rdev->ih.ptr_mask;
		tmp = RREG32(IH_RB_CNTL);
		tmp |= IH_WPTR_OVERFLOW_CLEAR;
		WREG32(IH_RB_CNTL, tmp);
	}
	return (wptr & rdev->ih.ptr_mask);
}

/*        r600 IV Ring
 * Each IV ring entry is 128 bits:
 * [7:0]    - interrupt source id
 * [31:8]   - reserved
 * [59:32]  - interrupt source data
 * [127:60]  - reserved
 *
 * The basic interrupt vector entries
 * are decoded as follows:
 * src_id  src_data  description
 *      1         0  D1 Vblank
 *      1         1  D1 Vline
 *      5         0  D2 Vblank
 *      5         1  D2 Vline
 *     19         0  FP Hot plug detection A
 *     19         1  FP Hot plug detection B
 *     19         2  DAC A auto-detection
 *     19         3  DAC B auto-detection
 *     21         4  HDMI block A
 *     21         5  HDMI block B
 *    176         -  CP_INT RB
 *    177         -  CP_INT IB1
 *    178         -  CP_INT IB2
 *    181         -  EOP Interrupt
 *    233         -  GUI Idle
 *
 * Note, these are based on r600 and may need to be
 * adjusted or added to on newer asics
 */

int r600_irq_process(struct radeon_device *rdev)
{
	u32 wptr;
	u32 rptr;
	u32 src_id, src_data;
	u32 ring_index;
	bool queue_hotplug = false;
	bool queue_hdmi = false;
	bool queue_thermal = false;

	if (!rdev->ih.enabled || rdev->shutdown)
		return IRQ_NONE;

	/* No MSIs, need a dummy read to flush PCI DMAs */
	if (!rdev->msi_enabled)
		RREG32(IH_RB_WPTR);

	wptr = r600_get_ih_wptr(rdev);

restart_ih:
	/* is somebody else already processing irqs? */
	if (atomic_xchg(&rdev->ih.lock, 1))
		return IRQ_NONE;

	rptr = rdev->ih.rptr;
	DRM_DEBUG("r600_irq_process start: rptr %d, wptr %d\n", rptr, wptr);

	/* Order reading of wptr vs. reading of IH ring data */
	rmb();

	/* display interrupts */
	r600_irq_ack(rdev);

	while (rptr != wptr) {
		/* wptr/rptr are in bytes! */
		ring_index = rptr / 4;
		src_id = le32_to_cpu(rdev->ih.ring[ring_index]) & 0xff;
		src_data = le32_to_cpu(rdev->ih.ring[ring_index + 1]) & 0xfffffff;

		switch (src_id) {
		case 1: /* D1 vblank/vline */
			switch (src_data) {
			case 0: /* D1 vblank */
				if (rdev->irq.stat_regs.r600.disp_int & LB_D1_VBLANK_INTERRUPT) {
					if (rdev->irq.crtc_vblank_int[0]) {
						drm_handle_vblank(rdev->ddev, 0);
						rdev->pm.vblank_sync = true;
						wake_up(&rdev->irq.vblank_queue);
					}
					if (atomic_read(&rdev->irq.pflip[0]))
						radeon_crtc_handle_flip(rdev, 0);
					rdev->irq.stat_regs.r600.disp_int &= ~LB_D1_VBLANK_INTERRUPT;
					DRM_DEBUG("IH: D1 vblank\n");
				}
				break;
			case 1: /* D1 vline */
				if (rdev->irq.stat_regs.r600.disp_int & LB_D1_VLINE_INTERRUPT) {
					rdev->irq.stat_regs.r600.disp_int &= ~LB_D1_VLINE_INTERRUPT;
					DRM_DEBUG("IH: D1 vline\n");
				}
				break;
			default:
				DRM_DEBUG("Unhandled interrupt: %d %d\n", src_id, src_data);
				break;
			}
			break;
		case 5: /* D2 vblank/vline */
			switch (src_data) {
			case 0: /* D2 vblank */
				if (rdev->irq.stat_regs.r600.disp_int & LB_D2_VBLANK_INTERRUPT) {
					if (rdev->irq.crtc_vblank_int[1]) {
						drm_handle_vblank(rdev->ddev, 1);
						rdev->pm.vblank_sync = true;
						wake_up(&rdev->irq.vblank_queue);
					}
					if (atomic_read(&rdev->irq.pflip[1]))
						radeon_crtc_handle_flip(rdev, 1);
					rdev->irq.stat_regs.r600.disp_int &= ~LB_D2_VBLANK_INTERRUPT;
					DRM_DEBUG("IH: D2 vblank\n");
				}
				break;
			case 1: /* D1 vline */
				if (rdev->irq.stat_regs.r600.disp_int & LB_D2_VLINE_INTERRUPT) {
					rdev->irq.stat_regs.r600.disp_int &= ~LB_D2_VLINE_INTERRUPT;
					DRM_DEBUG("IH: D2 vline\n");
				}
				break;
			default:
				DRM_DEBUG("Unhandled interrupt: %d %d\n", src_id, src_data);
				break;
			}
			break;
		case 19: /* HPD/DAC hotplug */
			switch (src_data) {
			case 0:
				if (rdev->irq.stat_regs.r600.disp_int & DC_HPD1_INTERRUPT) {
					rdev->irq.stat_regs.r600.disp_int &= ~DC_HPD1_INTERRUPT;
					queue_hotplug = true;
					DRM_DEBUG("IH: HPD1\n");
				}
				break;
			case 1:
				if (rdev->irq.stat_regs.r600.disp_int & DC_HPD2_INTERRUPT) {
					rdev->irq.stat_regs.r600.disp_int &= ~DC_HPD2_INTERRUPT;
					queue_hotplug = true;
					DRM_DEBUG("IH: HPD2\n");
				}
				break;
			case 4:
				if (rdev->irq.stat_regs.r600.disp_int_cont & DC_HPD3_INTERRUPT) {
					rdev->irq.stat_regs.r600.disp_int_cont &= ~DC_HPD3_INTERRUPT;
					queue_hotplug = true;
					DRM_DEBUG("IH: HPD3\n");
				}
				break;
			case 5:
				if (rdev->irq.stat_regs.r600.disp_int_cont & DC_HPD4_INTERRUPT) {
					rdev->irq.stat_regs.r600.disp_int_cont &= ~DC_HPD4_INTERRUPT;
					queue_hotplug = true;
					DRM_DEBUG("IH: HPD4\n");
				}
				break;
			case 10:
				if (rdev->irq.stat_regs.r600.disp_int_cont2 & DC_HPD5_INTERRUPT) {
					rdev->irq.stat_regs.r600.disp_int_cont2 &= ~DC_HPD5_INTERRUPT;
					queue_hotplug = true;
					DRM_DEBUG("IH: HPD5\n");
				}
				break;
			case 12:
				if (rdev->irq.stat_regs.r600.disp_int_cont2 & DC_HPD6_INTERRUPT) {
					rdev->irq.stat_regs.r600.disp_int_cont2 &= ~DC_HPD6_INTERRUPT;
					queue_hotplug = true;
					DRM_DEBUG("IH: HPD6\n");
				}
				break;
			default:
				DRM_DEBUG("Unhandled interrupt: %d %d\n", src_id, src_data);
				break;
			}
			break;
		case 21: /* hdmi */
			switch (src_data) {
			case 4:
				if (rdev->irq.stat_regs.r600.hdmi0_status & HDMI0_AZ_FORMAT_WTRIG) {
					rdev->irq.stat_regs.r600.hdmi0_status &= ~HDMI0_AZ_FORMAT_WTRIG;
					queue_hdmi = true;
					DRM_DEBUG("IH: HDMI0\n");
				}
				break;
			case 5:
				if (rdev->irq.stat_regs.r600.hdmi1_status & HDMI0_AZ_FORMAT_WTRIG) {
					rdev->irq.stat_regs.r600.hdmi1_status &= ~HDMI0_AZ_FORMAT_WTRIG;
					queue_hdmi = true;
					DRM_DEBUG("IH: HDMI1\n");
				}
				break;
			default:
				DRM_ERROR("Unhandled interrupt: %d %d\n", src_id, src_data);
				break;
			}
			break;
		case 176: /* CP_INT in ring buffer */
		case 177: /* CP_INT in IB1 */
		case 178: /* CP_INT in IB2 */
			DRM_DEBUG("IH: CP int: 0x%08x\n", src_data);
			radeon_fence_process(rdev, RADEON_RING_TYPE_GFX_INDEX);
			break;
		case 181: /* CP EOP event */
			DRM_DEBUG("IH: CP EOP\n");
			radeon_fence_process(rdev, RADEON_RING_TYPE_GFX_INDEX);
			break;
		case 224: /* DMA trap event */
			DRM_DEBUG("IH: DMA trap\n");
			radeon_fence_process(rdev, R600_RING_TYPE_DMA_INDEX);
			break;
		case 230: /* thermal low to high */
			DRM_DEBUG("IH: thermal low to high\n");
			rdev->pm.dpm.thermal.high_to_low = false;
			queue_thermal = true;
			break;
		case 231: /* thermal high to low */
			DRM_DEBUG("IH: thermal high to low\n");
			rdev->pm.dpm.thermal.high_to_low = true;
			queue_thermal = true;
			break;
		case 233: /* GUI IDLE */
			DRM_DEBUG("IH: GUI idle\n");
			break;
		default:
			DRM_DEBUG("Unhandled interrupt: %d %d\n", src_id, src_data);
			break;
		}

		/* wptr/rptr are in bytes! */
		rptr += 16;
		rptr &= rdev->ih.ptr_mask;
	}
	if (queue_hotplug)
		schedule_work(&rdev->hotplug_work);
	if (queue_hdmi)
		schedule_work(&rdev->audio_work);
	if (queue_thermal && rdev->pm.dpm_enabled)
		schedule_work(&rdev->pm.dpm.thermal.work);
	rdev->ih.rptr = rptr;
	WREG32(IH_RB_RPTR, rdev->ih.rptr);
	atomic_set(&rdev->ih.lock, 0);

	/* make sure wptr hasn't changed while processing */
	wptr = r600_get_ih_wptr(rdev);
	if (wptr != rptr)
		goto restart_ih;

	return IRQ_HANDLED;
}

/*
 * Debugfs info
 */
#if defined(CONFIG_DEBUG_FS)

static int r600_debugfs_mc_info(struct seq_file *m, void *data)
{
	struct drm_info_node *node = (struct drm_info_node *) m->private;
	struct drm_device *dev = node->minor->dev;
	struct radeon_device *rdev = dev->dev_private;

	DREG32_SYS(m, rdev, R_000E50_SRBM_STATUS);
	DREG32_SYS(m, rdev, VM_L2_STATUS);
	return 0;
}

static struct drm_info_list r600_mc_info_list[] = {
	{"r600_mc_info", r600_debugfs_mc_info, 0, NULL},
};
#endif

int r600_debugfs_mc_info_init(struct radeon_device *rdev)
{
#if defined(CONFIG_DEBUG_FS)
	return radeon_debugfs_add_files(rdev, r600_mc_info_list, ARRAY_SIZE(r600_mc_info_list));
#else
	return 0;
#endif
}

/**
 * r600_ioctl_wait_idle - flush host path cache on wait idle ioctl
 * rdev: radeon device structure
 * bo: buffer object struct which userspace is waiting for idle
 *
 * Some R6XX/R7XX doesn't seems to take into account HDP flush performed
 * through ring buffer, this leads to corruption in rendering, see
 * http://bugzilla.kernel.org/show_bug.cgi?id=15186 to avoid this we
 * directly perform HDP flush by writing register through MMIO.
 */
void r600_ioctl_wait_idle(struct radeon_device *rdev, struct radeon_bo *bo)
{
	/* r7xx hw bug.  write to HDP_DEBUG1 followed by fb read
	 * rather than write to HDP_REG_COHERENCY_FLUSH_CNTL.
	 * This seems to cause problems on some AGP cards. Just use the old
	 * method for them.
	 */
	if ((rdev->family >= CHIP_RV770) && (rdev->family <= CHIP_RV740) &&
	    rdev->vram_scratch.ptr && !(rdev->flags & RADEON_IS_AGP)) {
		void __iomem *ptr = (void *)rdev->vram_scratch.ptr;
		u32 tmp;

		WREG32(HDP_DEBUG1, 0);
		tmp = readl((void __iomem *)ptr);
	} else
		WREG32(R_005480_HDP_MEM_COHERENCY_FLUSH_CNTL, 0x1);
}

void r600_set_pcie_lanes(struct radeon_device *rdev, int lanes)
{
	u32 link_width_cntl, mask;

	if (rdev->flags & RADEON_IS_IGP)
		return;

	if (!(rdev->flags & RADEON_IS_PCIE))
		return;

	/* x2 cards have a special sequence */
	if (ASIC_IS_X2(rdev))
		return;

	radeon_gui_idle(rdev);

	switch (lanes) {
	case 0:
		mask = RADEON_PCIE_LC_LINK_WIDTH_X0;
		break;
	case 1:
		mask = RADEON_PCIE_LC_LINK_WIDTH_X1;
		break;
	case 2:
		mask = RADEON_PCIE_LC_LINK_WIDTH_X2;
		break;
	case 4:
		mask = RADEON_PCIE_LC_LINK_WIDTH_X4;
		break;
	case 8:
		mask = RADEON_PCIE_LC_LINK_WIDTH_X8;
		break;
	case 12:
		/* not actually supported */
		mask = RADEON_PCIE_LC_LINK_WIDTH_X12;
		break;
	case 16:
		mask = RADEON_PCIE_LC_LINK_WIDTH_X16;
		break;
	default:
		DRM_ERROR("invalid pcie lane request: %d\n", lanes);
		return;
	}

	link_width_cntl = RREG32_PCIE_PORT(RADEON_PCIE_LC_LINK_WIDTH_CNTL);
	link_width_cntl &= ~RADEON_PCIE_LC_LINK_WIDTH_MASK;
	link_width_cntl |= mask << RADEON_PCIE_LC_LINK_WIDTH_SHIFT;
	link_width_cntl |= (RADEON_PCIE_LC_RECONFIG_NOW |
			    R600_PCIE_LC_RECONFIG_ARC_MISSING_ESCAPE);

	WREG32_PCIE_PORT(RADEON_PCIE_LC_LINK_WIDTH_CNTL, link_width_cntl);
}

int r600_get_pcie_lanes(struct radeon_device *rdev)
{
	u32 link_width_cntl;

	if (rdev->flags & RADEON_IS_IGP)
		return 0;

	if (!(rdev->flags & RADEON_IS_PCIE))
		return 0;

	/* x2 cards have a special sequence */
	if (ASIC_IS_X2(rdev))
		return 0;

	radeon_gui_idle(rdev);

	link_width_cntl = RREG32_PCIE_PORT(RADEON_PCIE_LC_LINK_WIDTH_CNTL);

	switch ((link_width_cntl & RADEON_PCIE_LC_LINK_WIDTH_RD_MASK) >> RADEON_PCIE_LC_LINK_WIDTH_RD_SHIFT) {
	case RADEON_PCIE_LC_LINK_WIDTH_X1:
		return 1;
	case RADEON_PCIE_LC_LINK_WIDTH_X2:
		return 2;
	case RADEON_PCIE_LC_LINK_WIDTH_X4:
		return 4;
	case RADEON_PCIE_LC_LINK_WIDTH_X8:
		return 8;
	case RADEON_PCIE_LC_LINK_WIDTH_X12:
		/* not actually supported */
		return 12;
	case RADEON_PCIE_LC_LINK_WIDTH_X0:
	case RADEON_PCIE_LC_LINK_WIDTH_X16:
	default:
		return 16;
	}
}

static void r600_pcie_gen2_enable(struct radeon_device *rdev)
{
	u32 link_width_cntl, lanes, speed_cntl, training_cntl, tmp;
	u16 link_cntl2;

	if (radeon_pcie_gen2 == 0)
		return;

	if (rdev->flags & RADEON_IS_IGP)
		return;

	if (!(rdev->flags & RADEON_IS_PCIE))
		return;

	/* x2 cards have a special sequence */
	if (ASIC_IS_X2(rdev))
		return;

	/* only RV6xx+ chips are supported */
	if (rdev->family <= CHIP_R600)
		return;

	if ((rdev->pdev->bus->max_bus_speed != PCIE_SPEED_5_0GT) &&
		(rdev->pdev->bus->max_bus_speed != PCIE_SPEED_8_0GT))
		return;

	speed_cntl = RREG32_PCIE_PORT(PCIE_LC_SPEED_CNTL);
	if (speed_cntl & LC_CURRENT_DATA_RATE) {
		DRM_INFO("PCIE gen 2 link speeds already enabled\n");
		return;
	}

	DRM_INFO("enabling PCIE gen 2 link speeds, disable with radeon.pcie_gen2=0\n");

	/* 55 nm r6xx asics */
	if ((rdev->family == CHIP_RV670) ||
	    (rdev->family == CHIP_RV620) ||
	    (rdev->family == CHIP_RV635)) {
		/* advertise upconfig capability */
		link_width_cntl = RREG32_PCIE_PORT(PCIE_LC_LINK_WIDTH_CNTL);
		link_width_cntl &= ~LC_UPCONFIGURE_DIS;
		WREG32_PCIE_PORT(PCIE_LC_LINK_WIDTH_CNTL, link_width_cntl);
		link_width_cntl = RREG32_PCIE_PORT(PCIE_LC_LINK_WIDTH_CNTL);
		if (link_width_cntl & LC_RENEGOTIATION_SUPPORT) {
			lanes = (link_width_cntl & LC_LINK_WIDTH_RD_MASK) >> LC_LINK_WIDTH_RD_SHIFT;
			link_width_cntl &= ~(LC_LINK_WIDTH_MASK |
					     LC_RECONFIG_ARC_MISSING_ESCAPE);
			link_width_cntl |= lanes | LC_RECONFIG_NOW | LC_RENEGOTIATE_EN;
			WREG32_PCIE_PORT(PCIE_LC_LINK_WIDTH_CNTL, link_width_cntl);
		} else {
			link_width_cntl |= LC_UPCONFIGURE_DIS;
			WREG32_PCIE_PORT(PCIE_LC_LINK_WIDTH_CNTL, link_width_cntl);
		}
	}

	speed_cntl = RREG32_PCIE_PORT(PCIE_LC_SPEED_CNTL);
	if ((speed_cntl & LC_OTHER_SIDE_EVER_SENT_GEN2) &&
	    (speed_cntl & LC_OTHER_SIDE_SUPPORTS_GEN2)) {

		/* 55 nm r6xx asics */
		if ((rdev->family == CHIP_RV670) ||
		    (rdev->family == CHIP_RV620) ||
		    (rdev->family == CHIP_RV635)) {
			WREG32(MM_CFGREGS_CNTL, 0x8);
			link_cntl2 = RREG32(0x4088);
			WREG32(MM_CFGREGS_CNTL, 0);
			/* not supported yet */
			if (link_cntl2 & SELECTABLE_DEEMPHASIS)
				return;
		}

		speed_cntl &= ~LC_SPEED_CHANGE_ATTEMPTS_ALLOWED_MASK;
		speed_cntl |= (0x3 << LC_SPEED_CHANGE_ATTEMPTS_ALLOWED_SHIFT);
		speed_cntl &= ~LC_VOLTAGE_TIMER_SEL_MASK;
		speed_cntl &= ~LC_FORCE_DIS_HW_SPEED_CHANGE;
		speed_cntl |= LC_FORCE_EN_HW_SPEED_CHANGE;
		WREG32_PCIE_PORT(PCIE_LC_SPEED_CNTL, speed_cntl);

		tmp = RREG32(0x541c);
		WREG32(0x541c, tmp | 0x8);
		WREG32(MM_CFGREGS_CNTL, MM_WR_TO_CFG_EN);
		link_cntl2 = RREG16(0x4088);
		link_cntl2 &= ~TARGET_LINK_SPEED_MASK;
		link_cntl2 |= 0x2;
		WREG16(0x4088, link_cntl2);
		WREG32(MM_CFGREGS_CNTL, 0);

		if ((rdev->family == CHIP_RV670) ||
		    (rdev->family == CHIP_RV620) ||
		    (rdev->family == CHIP_RV635)) {
			training_cntl = RREG32_PCIE_PORT(PCIE_LC_TRAINING_CNTL);
			training_cntl &= ~LC_POINT_7_PLUS_EN;
			WREG32_PCIE_PORT(PCIE_LC_TRAINING_CNTL, training_cntl);
		} else {
			speed_cntl = RREG32_PCIE_PORT(PCIE_LC_SPEED_CNTL);
			speed_cntl &= ~LC_TARGET_LINK_SPEED_OVERRIDE_EN;
			WREG32_PCIE_PORT(PCIE_LC_SPEED_CNTL, speed_cntl);
		}

		speed_cntl = RREG32_PCIE_PORT(PCIE_LC_SPEED_CNTL);
		speed_cntl |= LC_GEN2_EN_STRAP;
		WREG32_PCIE_PORT(PCIE_LC_SPEED_CNTL, speed_cntl);

	} else {
		link_width_cntl = RREG32_PCIE_PORT(PCIE_LC_LINK_WIDTH_CNTL);
		/* XXX: only disable it if gen1 bridge vendor == 0x111d or 0x1106 */
		if (1)
			link_width_cntl |= LC_UPCONFIGURE_DIS;
		else
			link_width_cntl &= ~LC_UPCONFIGURE_DIS;
		WREG32_PCIE_PORT(PCIE_LC_LINK_WIDTH_CNTL, link_width_cntl);
	}
}

/**
 * r600_get_gpu_clock_counter - return GPU clock counter snapshot
 *
 * @rdev: radeon_device pointer
 *
 * Fetches a GPU clock counter snapshot (R6xx-cayman).
 * Returns the 64 bit clock counter snapshot.
 */
uint64_t r600_get_gpu_clock_counter(struct radeon_device *rdev)
{
	uint64_t clock;

	mutex_lock(&rdev->gpu_clock_mutex);
	WREG32(RLC_CAPTURE_GPU_CLOCK_COUNT, 1);
	clock = (uint64_t)RREG32(RLC_GPU_CLOCK_COUNT_LSB) |
	        ((uint64_t)RREG32(RLC_GPU_CLOCK_COUNT_MSB) << 32ULL);
	mutex_unlock(&rdev->gpu_clock_mutex);
	return clock;
}<|MERGE_RESOLUTION|>--- conflicted
+++ resolved
@@ -2298,12 +2298,6 @@
 
 	if ((rdev->family >= CHIP_RV770) && (rdev->family <= CHIP_HEMLOCK)) {
 		snprintf(fw_name, sizeof(fw_name), "radeon/%s_smc.bin", smc_chip_name);
-<<<<<<< HEAD
-		err = request_firmware(&rdev->smc_fw, fw_name, &pdev->dev);
-		if (err)
-			goto out;
-		if (rdev->smc_fw->size != smc_req_size) {
-=======
 		err = request_firmware(&rdev->smc_fw, fw_name, rdev->dev);
 		if (err) {
 			printk(KERN_ERR
@@ -2312,19 +2306,12 @@
 			release_firmware(rdev->smc_fw);
 			rdev->smc_fw = NULL;
 		} else if (rdev->smc_fw->size != smc_req_size) {
->>>>>>> bb78a92f
 			printk(KERN_ERR
 			       "smc: Bogus length %zu in firmware \"%s\"\n",
 			       rdev->smc_fw->size, fw_name);
 			err = -EINVAL;
 		}
 	}
-<<<<<<< HEAD
-
-out:
-	platform_device_unregister(pdev);
-=======
->>>>>>> bb78a92f
 
 out:
 	if (err) {
