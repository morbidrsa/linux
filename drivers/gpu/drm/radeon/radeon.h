--- conflicted
+++ resolved
@@ -97,10 +97,7 @@
 extern int radeon_lockup_timeout;
 extern int radeon_fastfb;
 extern int radeon_dpm;
-<<<<<<< HEAD
-=======
 extern int radeon_aspm;
->>>>>>> bb78a92f
 
 /*
  * Copy from radeon_drv.h so we don't have to include both and have conflicting
@@ -2069,9 +2066,6 @@
 	const struct firmware *sdma_fw;	/* CIK SDMA firmware */
 	const struct firmware *smc_fw;	/* SMC firmware */
 	const struct firmware *uvd_fw;	/* UVD firmware */
-	const struct firmware *mec_fw;	/* CIK MEC firmware */
-	const struct firmware *sdma_fw;	/* CIK SDMA firmware */
-	const struct firmware *smc_fw;	/* SMC firmware */
 	struct r600_blit r600_blit;
 	struct r600_vram_scratch vram_scratch;
 	int msi_enabled; /* msi enabled */
