--- conflicted
+++ resolved
@@ -1525,13 +1525,8 @@
 			voltage = &rdev->pm.power_state[req_ps_idx].
 				clock_info[rdev->pm.profiles[PM_PROFILE_HIGH_MH_IDX].dpms_on_cm_idx].voltage;
 
-<<<<<<< HEAD
-		/* 0xff01 is a flag rather then an actual voltage */
-		if (voltage->vddci == 0xff01)
-=======
 		/* 0xff0x are flags rather then an actual voltage */
 		if ((voltage->vddci & 0xff00) == 0xff00)
->>>>>>> d0e0ac97
 			return;
 		if (voltage->vddci && (voltage->vddci != rdev->pm.current_vddci)) {
 			radeon_atom_set_voltage(rdev, voltage->vddci, SET_VOLTAGE_TYPE_ASIC_VDDCI);
@@ -3598,7 +3593,6 @@
 			crtc_status[i] = RREG32(EVERGREEN_CRTC_STATUS_HV_COUNT + crtc_offsets[i]);
 			crtc_hung |= (1 << i);
 		}
-<<<<<<< HEAD
 	}
 
 	for (j = 0; j < 10; j++) {
@@ -3683,92 +3677,6 @@
 		reset_mask &= ~RADEON_RESET_MC;
 	}
 
-=======
-	}
-
-	for (j = 0; j < 10; j++) {
-		for (i = 0; i < rdev->num_crtc; i++) {
-			if (crtc_hung & (1 << i)) {
-				tmp = RREG32(EVERGREEN_CRTC_STATUS_HV_COUNT + crtc_offsets[i]);
-				if (tmp != crtc_status[i])
-					crtc_hung &= ~(1 << i);
-			}
-		}
-		if (crtc_hung == 0)
-			return false;
-		udelay(100);
-	}
-
-	return true;
-}
-
-static u32 evergreen_gpu_check_soft_reset(struct radeon_device *rdev)
-{
-	u32 reset_mask = 0;
-	u32 tmp;
-
-	/* GRBM_STATUS */
-	tmp = RREG32(GRBM_STATUS);
-	if (tmp & (PA_BUSY | SC_BUSY |
-		   SH_BUSY | SX_BUSY |
-		   TA_BUSY | VGT_BUSY |
-		   DB_BUSY | CB_BUSY |
-		   SPI_BUSY | VGT_BUSY_NO_DMA))
-		reset_mask |= RADEON_RESET_GFX;
-
-	if (tmp & (CF_RQ_PENDING | PF_RQ_PENDING |
-		   CP_BUSY | CP_COHERENCY_BUSY))
-		reset_mask |= RADEON_RESET_CP;
-
-	if (tmp & GRBM_EE_BUSY)
-		reset_mask |= RADEON_RESET_GRBM | RADEON_RESET_GFX | RADEON_RESET_CP;
-
-	/* DMA_STATUS_REG */
-	tmp = RREG32(DMA_STATUS_REG);
-	if (!(tmp & DMA_IDLE))
-		reset_mask |= RADEON_RESET_DMA;
-
-	/* SRBM_STATUS2 */
-	tmp = RREG32(SRBM_STATUS2);
-	if (tmp & DMA_BUSY)
-		reset_mask |= RADEON_RESET_DMA;
-
-	/* SRBM_STATUS */
-	tmp = RREG32(SRBM_STATUS);
-	if (tmp & (RLC_RQ_PENDING | RLC_BUSY))
-		reset_mask |= RADEON_RESET_RLC;
-
-	if (tmp & IH_BUSY)
-		reset_mask |= RADEON_RESET_IH;
-
-	if (tmp & SEM_BUSY)
-		reset_mask |= RADEON_RESET_SEM;
-
-	if (tmp & GRBM_RQ_PENDING)
-		reset_mask |= RADEON_RESET_GRBM;
-
-	if (tmp & VMC_BUSY)
-		reset_mask |= RADEON_RESET_VMC;
-
-	if (tmp & (MCB_BUSY | MCB_NON_DISPLAY_BUSY |
-		   MCC_BUSY | MCD_BUSY))
-		reset_mask |= RADEON_RESET_MC;
-
-	if (evergreen_is_display_hung(rdev))
-		reset_mask |= RADEON_RESET_DISPLAY;
-
-	/* VM_L2_STATUS */
-	tmp = RREG32(VM_L2_STATUS);
-	if (tmp & L2_BUSY)
-		reset_mask |= RADEON_RESET_VMC;
-
-	/* Skip MC reset as it's mostly likely not hung, just busy */
-	if (reset_mask & RADEON_RESET_MC) {
-		DRM_DEBUG("MC busy: 0x%08X, clearing.\n", reset_mask);
-		reset_mask &= ~RADEON_RESET_MC;
-	}
-
->>>>>>> d0e0ac97
 	return reset_mask;
 }
 
@@ -3949,8 +3857,6 @@
 	/* force ring activities */
 	radeon_ring_force_activity(rdev, ring);
 	return radeon_ring_test_lockup(rdev, ring);
-<<<<<<< HEAD
-=======
 }
 
 /*
@@ -4207,7 +4113,6 @@
 	evergreen_rlc_start(rdev);
 
 	return 0;
->>>>>>> d0e0ac97
 }
 
 /* Interrupts */
