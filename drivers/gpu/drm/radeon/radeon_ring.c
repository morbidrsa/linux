--- conflicted
+++ resolved
@@ -399,17 +399,7 @@
  */
 void radeon_ring_free_size(struct radeon_device *rdev, struct radeon_ring *ring)
 {
-<<<<<<< HEAD
-	u32 rptr;
-
-	if (rdev->wb.enabled && ring != &rdev->ring[R600_RING_TYPE_UVD_INDEX])
-		rptr = le32_to_cpu(rdev->wb.wb[ring->rptr_offs/4]);
-	else
-		rptr = RREG32(ring->rptr_reg);
-	ring->rptr = (rptr & ring->ptr_reg_mask) >> ring->ptr_reg_shift;
-=======
 	ring->rptr = radeon_ring_get_rptr(rdev, ring);
->>>>>>> d0e0ac97
 	/* This works because ring_size is a power of 2 */
 	ring->ring_free_dw = (ring->rptr + (ring->ring_size / 4));
 	ring->ring_free_dw -= ring->wptr;
@@ -837,15 +827,9 @@
 
 	radeon_ring_free_size(rdev, ring);
 	count = (ring->ring_size / 4) - ring->ring_free_dw;
-<<<<<<< HEAD
-	tmp = RREG32(ring->wptr_reg) >> ring->ptr_reg_shift;
-	seq_printf(m, "wptr(0x%04x): 0x%08x [%5d]\n", ring->wptr_reg, tmp, tmp);
-	tmp = RREG32(ring->rptr_reg) >> ring->ptr_reg_shift;
-=======
 	tmp = radeon_ring_get_wptr(rdev, ring);
 	seq_printf(m, "wptr(0x%04x): 0x%08x [%5d]\n", ring->wptr_reg, tmp, tmp);
 	tmp = radeon_ring_get_rptr(rdev, ring);
->>>>>>> d0e0ac97
 	seq_printf(m, "rptr(0x%04x): 0x%08x [%5d]\n", ring->rptr_reg, tmp, tmp);
 	if (ring->rptr_save_reg) {
 		seq_printf(m, "rptr next(0x%04x): 0x%08x\n", ring->rptr_save_reg,
