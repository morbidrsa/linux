/*
 * Copyright 2008 Advanced Micro Devices, Inc.
 * Copyright 2008 Red Hat Inc.
 * Copyright 2009 Jerome Glisse.
 *
 * Permission is hereby granted, free of charge, to any person obtaining a
 * copy of this software and associated documentation files (the "Software"),
 * to deal in the Software without restriction, including without limitation
 * the rights to use, copy, modify, merge, publish, distribute, sublicense,
 * and/or sell copies of the Software, and to permit persons to whom the
 * Software is furnished to do so, subject to the following conditions:
 *
 * The above copyright notice and this permission notice shall be included in
 * all copies or substantial portions of the Software.
 *
 * THE SOFTWARE IS PROVIDED "AS IS", WITHOUT WARRANTY OF ANY KIND, EXPRESS OR
 * IMPLIED, INCLUDING BUT NOT LIMITED TO THE WARRANTIES OF MERCHANTABILITY,
 * FITNESS FOR A PARTICULAR PURPOSE AND NONINFRINGEMENT.  IN NO EVENT SHALL
 * THE COPYRIGHT HOLDER(S) OR AUTHOR(S) BE LIABLE FOR ANY CLAIM, DAMAGES OR
 * OTHER LIABILITY, WHETHER IN AN ACTION OF CONTRACT, TORT OR OTHERWISE,
 * ARISING FROM, OUT OF OR IN CONNECTION WITH THE SOFTWARE OR THE USE OR
 * OTHER DEALINGS IN THE SOFTWARE.
 *
 * Authors: Dave Airlie
 *          Alex Deucher
 *          Jerome Glisse
 */
#include <drm/drmP.h>
#include <drm/radeon_drm.h>
#include "radeon.h"
#include "radeon_reg.h"

/*
 * GART
 * The GART (Graphics Aperture Remapping Table) is an aperture
 * in the GPU's address space.  System pages can be mapped into
 * the aperture and look like contiguous pages from the GPU's
 * perspective.  A page table maps the pages in the aperture
 * to the actual backing pages in system memory.
 *
 * Radeon GPUs support both an internal GART, as described above,
 * and AGP.  AGP works similarly, but the GART table is configured
 * and maintained by the northbridge rather than the driver.
 * Radeon hw has a separate AGP aperture that is programmed to
 * point to the AGP aperture provided by the northbridge and the
 * requests are passed through to the northbridge aperture.
 * Both AGP and internal GART can be used at the same time, however
 * that is not currently supported by the driver.
 *
 * This file handles the common internal GART management.
 */

/*
 * Common GART table functions.
 */
/**
 * radeon_gart_table_ram_alloc - allocate system ram for gart page table
 *
 * @rdev: radeon_device pointer
 *
 * Allocate system memory for GART page table
 * (r1xx-r3xx, non-pcie r4xx, rs400).  These asics require the
 * gart table to be in system memory.
 * Returns 0 for success, -ENOMEM for failure.
 */
int radeon_gart_table_ram_alloc(struct radeon_device *rdev)
{
	void *ptr;

	ptr = pci_alloc_consistent(rdev->pdev, rdev->gart.table_size,
				   &rdev->gart.table_addr);
	if (ptr == NULL) {
		return -ENOMEM;
	}
#ifdef CONFIG_X86
	if (rdev->family == CHIP_RS400 || rdev->family == CHIP_RS480 ||
	    rdev->family == CHIP_RS690 || rdev->family == CHIP_RS740) {
		set_memory_uc((unsigned long)ptr,
			      rdev->gart.table_size >> PAGE_SHIFT);
	}
#endif
	rdev->gart.ptr = ptr;
	memset((void *)rdev->gart.ptr, 0, rdev->gart.table_size);
	return 0;
}

/**
 * radeon_gart_table_ram_free - free system ram for gart page table
 *
 * @rdev: radeon_device pointer
 *
 * Free system memory for GART page table
 * (r1xx-r3xx, non-pcie r4xx, rs400).  These asics require the
 * gart table to be in system memory.
 */
void radeon_gart_table_ram_free(struct radeon_device *rdev)
{
	if (rdev->gart.ptr == NULL) {
		return;
	}
#ifdef CONFIG_X86
	if (rdev->family == CHIP_RS400 || rdev->family == CHIP_RS480 ||
	    rdev->family == CHIP_RS690 || rdev->family == CHIP_RS740) {
		set_memory_wb((unsigned long)rdev->gart.ptr,
			      rdev->gart.table_size >> PAGE_SHIFT);
	}
#endif
	pci_free_consistent(rdev->pdev, rdev->gart.table_size,
			    (void *)rdev->gart.ptr,
			    rdev->gart.table_addr);
	rdev->gart.ptr = NULL;
	rdev->gart.table_addr = 0;
}

/**
 * radeon_gart_table_vram_alloc - allocate vram for gart page table
 *
 * @rdev: radeon_device pointer
 *
 * Allocate video memory for GART page table
 * (pcie r4xx, r5xx+).  These asics require the
 * gart table to be in video memory.
 * Returns 0 for success, error for failure.
 */
int radeon_gart_table_vram_alloc(struct radeon_device *rdev)
{
	int r;

	if (rdev->gart.robj == NULL) {
		r = radeon_bo_create(rdev, rdev->gart.table_size,
				     PAGE_SIZE, true, RADEON_GEM_DOMAIN_VRAM,
				     NULL, &rdev->gart.robj);
		if (r) {
			return r;
		}
	}
	return 0;
}

/**
 * radeon_gart_table_vram_pin - pin gart page table in vram
 *
 * @rdev: radeon_device pointer
 *
 * Pin the GART page table in vram so it will not be moved
 * by the memory manager (pcie r4xx, r5xx+).  These asics require the
 * gart table to be in video memory.
 * Returns 0 for success, error for failure.
 */
int radeon_gart_table_vram_pin(struct radeon_device *rdev)
{
	uint64_t gpu_addr;
	int r;

	r = radeon_bo_reserve(rdev->gart.robj, false);
	if (unlikely(r != 0))
		return r;
	r = radeon_bo_pin(rdev->gart.robj,
				RADEON_GEM_DOMAIN_VRAM, &gpu_addr);
	if (r) {
		radeon_bo_unreserve(rdev->gart.robj);
		return r;
	}
	r = radeon_bo_kmap(rdev->gart.robj, &rdev->gart.ptr);
	if (r)
		radeon_bo_unpin(rdev->gart.robj);
	radeon_bo_unreserve(rdev->gart.robj);
	rdev->gart.table_addr = gpu_addr;
	return r;
}

/**
 * radeon_gart_table_vram_unpin - unpin gart page table in vram
 *
 * @rdev: radeon_device pointer
 *
 * Unpin the GART page table in vram (pcie r4xx, r5xx+).
 * These asics require the gart table to be in video memory.
 */
void radeon_gart_table_vram_unpin(struct radeon_device *rdev)
{
	int r;

	if (rdev->gart.robj == NULL) {
		return;
	}
	r = radeon_bo_reserve(rdev->gart.robj, false);
	if (likely(r == 0)) {
		radeon_bo_kunmap(rdev->gart.robj);
		radeon_bo_unpin(rdev->gart.robj);
		radeon_bo_unreserve(rdev->gart.robj);
		rdev->gart.ptr = NULL;
	}
}

/**
 * radeon_gart_table_vram_free - free gart page table vram
 *
 * @rdev: radeon_device pointer
 *
 * Free the video memory used for the GART page table
 * (pcie r4xx, r5xx+).  These asics require the gart table to
 * be in video memory.
 */
void radeon_gart_table_vram_free(struct radeon_device *rdev)
{
	if (rdev->gart.robj == NULL) {
		return;
	}
	radeon_gart_table_vram_unpin(rdev);
	radeon_bo_unref(&rdev->gart.robj);
}

/*
 * Common gart functions.
 */
/**
 * radeon_gart_unbind - unbind pages from the gart page table
 *
 * @rdev: radeon_device pointer
 * @offset: offset into the GPU's gart aperture
 * @pages: number of pages to unbind
 *
 * Unbinds the requested pages from the gart page table and
 * replaces them with the dummy page (all asics).
 */
void radeon_gart_unbind(struct radeon_device *rdev, unsigned offset,
			int pages)
{
	unsigned t;
	unsigned p;
	int i, j;
	u64 page_base;

	if (!rdev->gart.ready) {
		WARN(1, "trying to unbind memory from uninitialized GART !\n");
		return;
	}
	t = offset / RADEON_GPU_PAGE_SIZE;
	p = t / (PAGE_SIZE / RADEON_GPU_PAGE_SIZE);
	for (i = 0; i < pages; i++, p++) {
		if (rdev->gart.pages[p]) {
			rdev->gart.pages[p] = NULL;
			rdev->gart.pages_addr[p] = rdev->dummy_page.addr;
			page_base = rdev->gart.pages_addr[p];
			for (j = 0; j < (PAGE_SIZE / RADEON_GPU_PAGE_SIZE); j++, t++) {
				if (rdev->gart.ptr) {
					radeon_gart_set_page(rdev, t, page_base);
				}
				page_base += RADEON_GPU_PAGE_SIZE;
			}
		}
	}
	mb();
	radeon_gart_tlb_flush(rdev);
}

/**
 * radeon_gart_bind - bind pages into the gart page table
 *
 * @rdev: radeon_device pointer
 * @offset: offset into the GPU's gart aperture
 * @pages: number of pages to bind
 * @pagelist: pages to bind
 * @dma_addr: DMA addresses of pages
 *
 * Binds the requested pages to the gart page table
 * (all asics).
 * Returns 0 for success, -EINVAL for failure.
 */
int radeon_gart_bind(struct radeon_device *rdev, unsigned offset,
		     int pages, struct page **pagelist, dma_addr_t *dma_addr)
{
	unsigned t;
	unsigned p;
	uint64_t page_base;
	int i, j;

	if (!rdev->gart.ready) {
		WARN(1, "trying to bind memory to uninitialized GART !\n");
		return -EINVAL;
	}
	t = offset / RADEON_GPU_PAGE_SIZE;
	p = t / (PAGE_SIZE / RADEON_GPU_PAGE_SIZE);

	for (i = 0; i < pages; i++, p++) {
		rdev->gart.pages_addr[p] = dma_addr[i];
		rdev->gart.pages[p] = pagelist[i];
		if (rdev->gart.ptr) {
			page_base = rdev->gart.pages_addr[p];
			for (j = 0; j < (PAGE_SIZE / RADEON_GPU_PAGE_SIZE); j++, t++) {
				radeon_gart_set_page(rdev, t, page_base);
				page_base += RADEON_GPU_PAGE_SIZE;
			}
		}
	}
	mb();
	radeon_gart_tlb_flush(rdev);
	return 0;
}

/**
 * radeon_gart_restore - bind all pages in the gart page table
 *
 * @rdev: radeon_device pointer
 *
 * Binds all pages in the gart page table (all asics).
 * Used to rebuild the gart table on device startup or resume.
 */
void radeon_gart_restore(struct radeon_device *rdev)
{
	int i, j, t;
	u64 page_base;

	if (!rdev->gart.ptr) {
		return;
	}
	for (i = 0, t = 0; i < rdev->gart.num_cpu_pages; i++) {
		page_base = rdev->gart.pages_addr[i];
		for (j = 0; j < (PAGE_SIZE / RADEON_GPU_PAGE_SIZE); j++, t++) {
			radeon_gart_set_page(rdev, t, page_base);
			page_base += RADEON_GPU_PAGE_SIZE;
		}
	}
	mb();
	radeon_gart_tlb_flush(rdev);
}

/**
 * radeon_gart_init - init the driver info for managing the gart
 *
 * @rdev: radeon_device pointer
 *
 * Allocate the dummy page and init the gart driver info (all asics).
 * Returns 0 for success, error for failure.
 */
int radeon_gart_init(struct radeon_device *rdev)
{
	int r, i;

	if (rdev->gart.pages) {
		return 0;
	}
	/* We need PAGE_SIZE >= RADEON_GPU_PAGE_SIZE */
	if (PAGE_SIZE < RADEON_GPU_PAGE_SIZE) {
		DRM_ERROR("Page size is smaller than GPU page size!\n");
		return -EINVAL;
	}
	r = radeon_dummy_page_init(rdev);
	if (r)
		return r;
	/* Compute table size */
	rdev->gart.num_cpu_pages = rdev->mc.gtt_size / PAGE_SIZE;
	rdev->gart.num_gpu_pages = rdev->mc.gtt_size / RADEON_GPU_PAGE_SIZE;
	DRM_INFO("GART: num cpu pages %u, num gpu pages %u\n",
		 rdev->gart.num_cpu_pages, rdev->gart.num_gpu_pages);
	/* Allocate pages table */
	rdev->gart.pages = vzalloc(sizeof(void *) * rdev->gart.num_cpu_pages);
	if (rdev->gart.pages == NULL) {
		radeon_gart_fini(rdev);
		return -ENOMEM;
	}
	rdev->gart.pages_addr = vzalloc(sizeof(dma_addr_t) *
					rdev->gart.num_cpu_pages);
	if (rdev->gart.pages_addr == NULL) {
		radeon_gart_fini(rdev);
		return -ENOMEM;
	}
	/* set GART entry to point to the dummy page by default */
	for (i = 0; i < rdev->gart.num_cpu_pages; i++) {
		rdev->gart.pages_addr[i] = rdev->dummy_page.addr;
	}
	return 0;
}

/**
 * radeon_gart_fini - tear down the driver info for managing the gart
 *
 * @rdev: radeon_device pointer
 *
 * Tear down the gart driver info and free the dummy page (all asics).
 */
void radeon_gart_fini(struct radeon_device *rdev)
{
	if (rdev->gart.pages && rdev->gart.pages_addr && rdev->gart.ready) {
		/* unbind pages */
		radeon_gart_unbind(rdev, 0, rdev->gart.num_cpu_pages);
	}
	rdev->gart.ready = false;
	vfree(rdev->gart.pages);
	vfree(rdev->gart.pages_addr);
	rdev->gart.pages = NULL;
	rdev->gart.pages_addr = NULL;

	radeon_dummy_page_fini(rdev);
}

/*
 * GPUVM
 * GPUVM is similar to the legacy gart on older asics, however
 * rather than there being a single global gart table
 * for the entire GPU, there are multiple VM page tables active
 * at any given time.  The VM page tables can contain a mix
 * vram pages and system memory pages and system memory pages
 * can be mapped as snooped (cached system pages) or unsnooped
 * (uncached system pages).
 * Each VM has an ID associated with it and there is a page table
 * associated with each VMID.  When execting a command buffer,
 * the kernel tells the the ring what VMID to use for that command
 * buffer.  VMIDs are allocated dynamically as commands are submitted.
 * The userspace drivers maintain their own address space and the kernel
 * sets up their pages tables accordingly when they submit their
 * command buffers and a VMID is assigned.
 * Cayman/Trinity support up to 8 active VMs at any given time;
 * SI supports 16.
 */

/*
 * vm helpers
 *
 * TODO bind a default page at vm initialization for default address
 */

/**
 * radeon_vm_num_pde - return the number of page directory entries
 *
 * @rdev: radeon_device pointer
 *
 * Calculate the number of page directory entries (cayman+).
 */
static unsigned radeon_vm_num_pdes(struct radeon_device *rdev)
{
	return rdev->vm_manager.max_pfn >> RADEON_VM_BLOCK_SIZE;
}

/**
 * radeon_vm_directory_size - returns the size of the page directory in bytes
 *
 * @rdev: radeon_device pointer
 *
 * Calculate the size of the page directory in bytes (cayman+).
 */
static unsigned radeon_vm_directory_size(struct radeon_device *rdev)
{
	return RADEON_GPU_PAGE_ALIGN(radeon_vm_num_pdes(rdev) * 8);
}

/**
 * radeon_vm_manager_init - init the vm manager
 *
 * @rdev: radeon_device pointer
 *
 * Init the vm manager (cayman+).
 * Returns 0 for success, error for failure.
 */
int radeon_vm_manager_init(struct radeon_device *rdev)
{
	struct radeon_vm *vm;
	struct radeon_bo_va *bo_va;
	int r;
	unsigned size;

	if (!rdev->vm_manager.enabled) {
		/* allocate enough for 2 full VM pts */
		size = radeon_vm_directory_size(rdev);
		size += rdev->vm_manager.max_pfn * 8;
		size *= 2;
		r = radeon_sa_bo_manager_init(rdev, &rdev->vm_manager.sa_manager,
<<<<<<< HEAD
					      RADEON_VM_PTB_ALIGN(size),
=======
					      RADEON_GPU_PAGE_ALIGN(size),
>>>>>>> d6f67eb7
					      RADEON_VM_PTB_ALIGN_SIZE,
					      RADEON_GEM_DOMAIN_VRAM);
		if (r) {
			dev_err(rdev->dev, "failed to allocate vm bo (%dKB)\n",
				(rdev->vm_manager.max_pfn * 8) >> 10);
			return r;
		}

		r = radeon_asic_vm_init(rdev);
		if (r)
			return r;

		rdev->vm_manager.enabled = true;

		r = radeon_sa_bo_manager_start(rdev, &rdev->vm_manager.sa_manager);
		if (r)
			return r;
	}

	/* restore page table */
	list_for_each_entry(vm, &rdev->vm_manager.lru_vm, list) {
		if (vm->page_directory == NULL)
			continue;

		list_for_each_entry(bo_va, &vm->va, vm_list) {
			bo_va->valid = false;
		}
	}
	return 0;
}

/**
 * radeon_vm_free_pt - free the page table for a specific vm
 *
 * @rdev: radeon_device pointer
 * @vm: vm to unbind
 *
 * Free the page table of a specific vm (cayman+).
 *
 * Global and local mutex must be lock!
 */
static void radeon_vm_free_pt(struct radeon_device *rdev,
				    struct radeon_vm *vm)
{
	struct radeon_bo_va *bo_va;
	int i;

	if (!vm->page_directory)
		return;

	list_del_init(&vm->list);
	radeon_sa_bo_free(rdev, &vm->page_directory, vm->fence);

	list_for_each_entry(bo_va, &vm->va, vm_list) {
		bo_va->valid = false;
	}

	if (vm->page_tables == NULL)
		return;

	for (i = 0; i < radeon_vm_num_pdes(rdev); i++)
		radeon_sa_bo_free(rdev, &vm->page_tables[i], vm->fence);

	kfree(vm->page_tables);
}

/**
 * radeon_vm_manager_fini - tear down the vm manager
 *
 * @rdev: radeon_device pointer
 *
 * Tear down the VM manager (cayman+).
 */
void radeon_vm_manager_fini(struct radeon_device *rdev)
{
	struct radeon_vm *vm, *tmp;
	int i;

	if (!rdev->vm_manager.enabled)
		return;

	mutex_lock(&rdev->vm_manager.lock);
	/* free all allocated page tables */
	list_for_each_entry_safe(vm, tmp, &rdev->vm_manager.lru_vm, list) {
		mutex_lock(&vm->mutex);
		radeon_vm_free_pt(rdev, vm);
		mutex_unlock(&vm->mutex);
	}
	for (i = 0; i < RADEON_NUM_VM; ++i) {
		radeon_fence_unref(&rdev->vm_manager.active[i]);
	}
	radeon_asic_vm_fini(rdev);
	mutex_unlock(&rdev->vm_manager.lock);

	radeon_sa_bo_manager_suspend(rdev, &rdev->vm_manager.sa_manager);
	radeon_sa_bo_manager_fini(rdev, &rdev->vm_manager.sa_manager);
	rdev->vm_manager.enabled = false;
}

/**
 * radeon_vm_evict - evict page table to make room for new one
 *
 * @rdev: radeon_device pointer
 * @vm: VM we want to allocate something for
 *
 * Evict a VM from the lru, making sure that it isn't @vm. (cayman+).
 * Returns 0 for success, -ENOMEM for failure.
 *
 * Global and local mutex must be locked!
 */
static int radeon_vm_evict(struct radeon_device *rdev, struct radeon_vm *vm)
{
	struct radeon_vm *vm_evict;

	if (list_empty(&rdev->vm_manager.lru_vm))
		return -ENOMEM;

	vm_evict = list_first_entry(&rdev->vm_manager.lru_vm,
				    struct radeon_vm, list);
	if (vm_evict == vm)
		return -ENOMEM;

	mutex_lock(&vm_evict->mutex);
	radeon_vm_free_pt(rdev, vm_evict);
	mutex_unlock(&vm_evict->mutex);
	return 0;
}

/**
 * radeon_vm_alloc_pt - allocates a page table for a VM
 *
 * @rdev: radeon_device pointer
 * @vm: vm to bind
 *
 * Allocate a page table for the requested vm (cayman+).
 * Returns 0 for success, error for failure.
 *
 * Global and local mutex must be locked!
 */
int radeon_vm_alloc_pt(struct radeon_device *rdev, struct radeon_vm *vm)
{
	unsigned pd_size, pts_size;
	u64 *pd_addr;
	int r;

	if (vm == NULL) {
		return -EINVAL;
	}

	if (vm->page_directory != NULL) {
		return 0;
	}

retry:
<<<<<<< HEAD
	pd_size = RADEON_VM_PTB_ALIGN(radeon_vm_directory_size(rdev));
=======
	pd_size = radeon_vm_directory_size(rdev);
>>>>>>> d6f67eb7
	r = radeon_sa_bo_new(rdev, &rdev->vm_manager.sa_manager,
			     &vm->page_directory, pd_size,
			     RADEON_VM_PTB_ALIGN_SIZE, false);
	if (r == -ENOMEM) {
		r = radeon_vm_evict(rdev, vm);
		if (r)
			return r;
		goto retry;

	} else if (r) {
		return r;
	}

	vm->pd_gpu_addr = radeon_sa_bo_gpu_addr(vm->page_directory);

	/* Initially clear the page directory */
	pd_addr = radeon_sa_bo_cpu_addr(vm->page_directory);
	memset(pd_addr, 0, pd_size);

	pts_size = radeon_vm_num_pdes(rdev) * sizeof(struct radeon_sa_bo *);
	vm->page_tables = kzalloc(pts_size, GFP_KERNEL);

	if (vm->page_tables == NULL) {
		DRM_ERROR("Cannot allocate memory for page table array\n");
		radeon_sa_bo_free(rdev, &vm->page_directory, vm->fence);
		return -ENOMEM;
	}

	return 0;
}

/**
 * radeon_vm_add_to_lru - add VMs page table to LRU list
 *
 * @rdev: radeon_device pointer
 * @vm: vm to add to LRU
 *
 * Add the allocated page table to the LRU list (cayman+).
 *
 * Global mutex must be locked!
 */
void radeon_vm_add_to_lru(struct radeon_device *rdev, struct radeon_vm *vm)
{
	list_del_init(&vm->list);
	list_add_tail(&vm->list, &rdev->vm_manager.lru_vm);
}

/**
 * radeon_vm_grab_id - allocate the next free VMID
 *
 * @rdev: radeon_device pointer
 * @vm: vm to allocate id for
 * @ring: ring we want to submit job to
 *
 * Allocate an id for the vm (cayman+).
 * Returns the fence we need to sync to (if any).
 *
 * Global and local mutex must be locked!
 */
struct radeon_fence *radeon_vm_grab_id(struct radeon_device *rdev,
				       struct radeon_vm *vm, int ring)
{
	struct radeon_fence *best[RADEON_NUM_RINGS] = {};
	unsigned choices[2] = {};
	unsigned i;

	/* check if the id is still valid */
	if (vm->fence && vm->fence == rdev->vm_manager.active[vm->id])
		return NULL;

	/* we definately need to flush */
	radeon_fence_unref(&vm->last_flush);

	/* skip over VMID 0, since it is the system VM */
	for (i = 1; i < rdev->vm_manager.nvm; ++i) {
		struct radeon_fence *fence = rdev->vm_manager.active[i];

		if (fence == NULL) {
			/* found a free one */
			vm->id = i;
			return NULL;
		}

		if (radeon_fence_is_earlier(fence, best[fence->ring])) {
			best[fence->ring] = fence;
			choices[fence->ring == ring ? 0 : 1] = i;
		}
	}

	for (i = 0; i < 2; ++i) {
		if (choices[i]) {
			vm->id = choices[i];
			return rdev->vm_manager.active[choices[i]];
		}
	}

	/* should never happen */
	BUG();
	return NULL;
}

/**
 * radeon_vm_fence - remember fence for vm
 *
 * @rdev: radeon_device pointer
 * @vm: vm we want to fence
 * @fence: fence to remember
 *
 * Fence the vm (cayman+).
 * Set the fence used to protect page table and id.
 *
 * Global and local mutex must be locked!
 */
void radeon_vm_fence(struct radeon_device *rdev,
		     struct radeon_vm *vm,
		     struct radeon_fence *fence)
{
	radeon_fence_unref(&rdev->vm_manager.active[vm->id]);
	rdev->vm_manager.active[vm->id] = radeon_fence_ref(fence);

	radeon_fence_unref(&vm->fence);
	vm->fence = radeon_fence_ref(fence);
}

/**
 * radeon_vm_bo_find - find the bo_va for a specific vm & bo
 *
 * @vm: requested vm
 * @bo: requested buffer object
 *
 * Find @bo inside the requested vm (cayman+).
 * Search inside the @bos vm list for the requested vm
 * Returns the found bo_va or NULL if none is found
 *
 * Object has to be reserved!
 */
struct radeon_bo_va *radeon_vm_bo_find(struct radeon_vm *vm,
				       struct radeon_bo *bo)
{
	struct radeon_bo_va *bo_va;

	list_for_each_entry(bo_va, &bo->va, bo_list) {
		if (bo_va->vm == vm) {
			return bo_va;
		}
	}
	return NULL;
}

/**
 * radeon_vm_bo_add - add a bo to a specific vm
 *
 * @rdev: radeon_device pointer
 * @vm: requested vm
 * @bo: radeon buffer object
 *
 * Add @bo into the requested vm (cayman+).
 * Add @bo to the list of bos associated with the vm
 * Returns newly added bo_va or NULL for failure
 *
 * Object has to be reserved!
 */
struct radeon_bo_va *radeon_vm_bo_add(struct radeon_device *rdev,
				      struct radeon_vm *vm,
				      struct radeon_bo *bo)
{
	struct radeon_bo_va *bo_va;

	bo_va = kzalloc(sizeof(struct radeon_bo_va), GFP_KERNEL);
	if (bo_va == NULL) {
		return NULL;
	}
	bo_va->vm = vm;
	bo_va->bo = bo;
	bo_va->soffset = 0;
	bo_va->eoffset = 0;
	bo_va->flags = 0;
	bo_va->valid = false;
	bo_va->ref_count = 1;
	INIT_LIST_HEAD(&bo_va->bo_list);
	INIT_LIST_HEAD(&bo_va->vm_list);

	mutex_lock(&vm->mutex);
	list_add(&bo_va->vm_list, &vm->va);
	list_add_tail(&bo_va->bo_list, &bo->va);
	mutex_unlock(&vm->mutex);

	return bo_va;
}

/**
 * radeon_vm_bo_set_addr - set bos virtual address inside a vm
 *
 * @rdev: radeon_device pointer
 * @bo_va: bo_va to store the address
 * @soffset: requested offset of the buffer in the VM address space
 * @flags: attributes of pages (read/write/valid/etc.)
 *
 * Set offset of @bo_va (cayman+).
 * Validate and set the offset requested within the vm address space.
 * Returns 0 for success, error for failure.
 *
 * Object has to be reserved!
 */
int radeon_vm_bo_set_addr(struct radeon_device *rdev,
			  struct radeon_bo_va *bo_va,
			  uint64_t soffset,
			  uint32_t flags)
{
	uint64_t size = radeon_bo_size(bo_va->bo);
	uint64_t eoffset, last_offset = 0;
	struct radeon_vm *vm = bo_va->vm;
	struct radeon_bo_va *tmp;
	struct list_head *head;
	unsigned last_pfn;

	if (soffset) {
		/* make sure object fit at this offset */
		eoffset = soffset + size;
		if (soffset >= eoffset) {
			return -EINVAL;
		}

		last_pfn = eoffset / RADEON_GPU_PAGE_SIZE;
		if (last_pfn > rdev->vm_manager.max_pfn) {
			dev_err(rdev->dev, "va above limit (0x%08X > 0x%08X)\n",
				last_pfn, rdev->vm_manager.max_pfn);
			return -EINVAL;
		}

	} else {
		eoffset = last_pfn = 0;
	}

	mutex_lock(&vm->mutex);
	head = &vm->va;
	last_offset = 0;
	list_for_each_entry(tmp, &vm->va, vm_list) {
		if (bo_va == tmp) {
			/* skip over currently modified bo */
			continue;
		}

		if (soffset >= last_offset && eoffset <= tmp->soffset) {
			/* bo can be added before this one */
			break;
		}
		if (eoffset > tmp->soffset && soffset < tmp->eoffset) {
			/* bo and tmp overlap, invalid offset */
			dev_err(rdev->dev, "bo %p va 0x%08X conflict with (bo %p 0x%08X 0x%08X)\n",
				bo_va->bo, (unsigned)bo_va->soffset, tmp->bo,
				(unsigned)tmp->soffset, (unsigned)tmp->eoffset);
			mutex_unlock(&vm->mutex);
			return -EINVAL;
		}
		last_offset = tmp->eoffset;
		head = &tmp->vm_list;
	}

	bo_va->soffset = soffset;
	bo_va->eoffset = eoffset;
	bo_va->flags = flags;
	bo_va->valid = false;
	list_move(&bo_va->vm_list, head);

	mutex_unlock(&vm->mutex);
	return 0;
}

/**
 * radeon_vm_map_gart - get the physical address of a gart page
 *
 * @rdev: radeon_device pointer
 * @addr: the unmapped addr
 *
 * Look up the physical address of the page that the pte resolves
 * to (cayman+).
 * Returns the physical address of the page.
 */
uint64_t radeon_vm_map_gart(struct radeon_device *rdev, uint64_t addr)
{
	uint64_t result;

	/* page table offset */
	result = rdev->gart.pages_addr[addr >> PAGE_SHIFT];

	/* in case cpu page size != gpu page size*/
	result |= addr & (~PAGE_MASK);

	return result;
}

/**
 * radeon_vm_update_pdes - make sure that page directory is valid
 *
 * @rdev: radeon_device pointer
 * @vm: requested vm
 * @start: start of GPU address range
 * @end: end of GPU address range
 *
 * Allocates new page tables if necessary
 * and updates the page directory (cayman+).
 * Returns 0 for success, error for failure.
 *
 * Global and local mutex must be locked!
 */
static int radeon_vm_update_pdes(struct radeon_device *rdev,
				 struct radeon_vm *vm,
				 struct radeon_ib *ib,
				 uint64_t start, uint64_t end)
{
	static const uint32_t incr = RADEON_VM_PTE_COUNT * 8;

	uint64_t last_pde = ~0, last_pt = ~0;
	unsigned count = 0;
	uint64_t pt_idx;
	int r;

	start = (start / RADEON_GPU_PAGE_SIZE) >> RADEON_VM_BLOCK_SIZE;
	end = (end / RADEON_GPU_PAGE_SIZE) >> RADEON_VM_BLOCK_SIZE;

	/* walk over the address space and update the page directory */
	for (pt_idx = start; pt_idx <= end; ++pt_idx) {
		uint64_t pde, pt;

		if (vm->page_tables[pt_idx])
			continue;

retry:
		r = radeon_sa_bo_new(rdev, &rdev->vm_manager.sa_manager,
				     &vm->page_tables[pt_idx],
				     RADEON_VM_PTB_ALIGN(RADEON_VM_PTE_COUNT * 8),
				     RADEON_VM_PTB_ALIGN_SIZE, false);

		if (r == -ENOMEM) {
			r = radeon_vm_evict(rdev, vm);
			if (r)
				return r;
			goto retry;
		} else if (r) {
			return r;
		}

		pde = vm->pd_gpu_addr + pt_idx * 8;

		pt = radeon_sa_bo_gpu_addr(vm->page_tables[pt_idx]);

		if (((last_pde + 8 * count) != pde) ||
		    ((last_pt + incr * count) != pt)) {

			if (count) {
				radeon_asic_vm_set_page(rdev, ib, last_pde,
							last_pt, count, incr,
							RADEON_VM_PAGE_VALID);
			}

			count = 1;
			last_pde = pde;
			last_pt = pt;
		} else {
			++count;
		}
	}

	if (count) {
		radeon_asic_vm_set_page(rdev, ib, last_pde, last_pt, count,
					incr, RADEON_VM_PAGE_VALID);

	}

	return 0;
}

/**
 * radeon_vm_update_ptes - make sure that page tables are valid
 *
 * @rdev: radeon_device pointer
 * @vm: requested vm
 * @start: start of GPU address range
 * @end: end of GPU address range
 * @dst: destination address to map to
 * @flags: mapping flags
 *
 * Update the page tables in the range @start - @end (cayman+).
 *
 * Global and local mutex must be locked!
 */
static void radeon_vm_update_ptes(struct radeon_device *rdev,
				  struct radeon_vm *vm,
				  struct radeon_ib *ib,
				  uint64_t start, uint64_t end,
				  uint64_t dst, uint32_t flags)
{
	static const uint64_t mask = RADEON_VM_PTE_COUNT - 1;

	uint64_t last_pte = ~0, last_dst = ~0;
	unsigned count = 0;
	uint64_t addr;

	start = start / RADEON_GPU_PAGE_SIZE;
	end = end / RADEON_GPU_PAGE_SIZE;

	/* walk over the address space and update the page tables */
	for (addr = start; addr < end; ) {
		uint64_t pt_idx = addr >> RADEON_VM_BLOCK_SIZE;
		unsigned nptes;
		uint64_t pte;

		if ((addr & ~mask) == (end & ~mask))
			nptes = end - addr;
		else
			nptes = RADEON_VM_PTE_COUNT - (addr & mask);

		pte = radeon_sa_bo_gpu_addr(vm->page_tables[pt_idx]);
		pte += (addr & mask) * 8;

		if ((last_pte + 8 * count) != pte) {

			if (count) {
				radeon_asic_vm_set_page(rdev, ib, last_pte,
							last_dst, count,
							RADEON_GPU_PAGE_SIZE,
							flags);
			}

			count = nptes;
			last_pte = pte;
			last_dst = dst;
		} else {
			count += nptes;
		}

		addr += nptes;
		dst += nptes * RADEON_GPU_PAGE_SIZE;
	}

	if (count) {
		radeon_asic_vm_set_page(rdev, ib, last_pte,
					last_dst, count,
					RADEON_GPU_PAGE_SIZE, flags);
	}
}

/**
 * radeon_vm_bo_update_pte - map a bo into the vm page table
 *
 * @rdev: radeon_device pointer
 * @vm: requested vm
 * @bo: radeon buffer object
 * @mem: ttm mem
 *
 * Fill in the page table entries for @bo (cayman+).
 * Returns 0 for success, -EINVAL for failure.
 *
 * Object have to be reserved & global and local mutex must be locked!
 */
int radeon_vm_bo_update_pte(struct radeon_device *rdev,
			    struct radeon_vm *vm,
			    struct radeon_bo *bo,
			    struct ttm_mem_reg *mem)
{
	unsigned ridx = rdev->asic->vm.pt_ring_index;
	struct radeon_ib ib;
	struct radeon_bo_va *bo_va;
	unsigned nptes, npdes, ndw;
	uint64_t addr;
	int r;

	/* nothing to do if vm isn't bound */
	if (vm->page_directory == NULL)
		return 0;

	bo_va = radeon_vm_bo_find(vm, bo);
	if (bo_va == NULL) {
		dev_err(rdev->dev, "bo %p not in vm %p\n", bo, vm);
		return -EINVAL;
	}

	if (!bo_va->soffset) {
		dev_err(rdev->dev, "bo %p don't has a mapping in vm %p\n",
			bo, vm);
		return -EINVAL;
	}

	if ((bo_va->valid && mem) || (!bo_va->valid && mem == NULL))
		return 0;

	bo_va->flags &= ~RADEON_VM_PAGE_VALID;
	bo_va->flags &= ~RADEON_VM_PAGE_SYSTEM;
	if (mem) {
		addr = mem->start << PAGE_SHIFT;
		if (mem->mem_type != TTM_PL_SYSTEM) {
			bo_va->flags |= RADEON_VM_PAGE_VALID;
			bo_va->valid = true;
		}
		if (mem->mem_type == TTM_PL_TT) {
			bo_va->flags |= RADEON_VM_PAGE_SYSTEM;
		} else {
			addr += rdev->vm_manager.vram_base_offset;
		}
	} else {
		addr = 0;
		bo_va->valid = false;
	}

	nptes = radeon_bo_ngpu_pages(bo);

	/* assume two extra pdes in case the mapping overlaps the borders */
	npdes = (nptes >> RADEON_VM_BLOCK_SIZE) + 2;

	/* padding, etc. */
	ndw = 64;

	if (RADEON_VM_BLOCK_SIZE > 11)
		/* reserve space for one header for every 2k dwords */
		ndw += (nptes >> 11) * 4;
	else
		/* reserve space for one header for
		    every (1 << BLOCK_SIZE) entries */
		ndw += (nptes >> RADEON_VM_BLOCK_SIZE) * 4;

	/* reserve space for pte addresses */
	ndw += nptes * 2;

	/* reserve space for one header for every 2k dwords */
	ndw += (npdes >> 11) * 4;

	/* reserve space for pde addresses */
	ndw += npdes * 2;

	/* update too big for an IB */
	if (ndw > 0xfffff)
		return -ENOMEM;

	r = radeon_ib_get(rdev, ridx, &ib, NULL, ndw * 4);
	ib.length_dw = 0;

	r = radeon_vm_update_pdes(rdev, vm, &ib, bo_va->soffset, bo_va->eoffset);
	if (r) {
		radeon_ib_free(rdev, &ib);
		return r;
	}

	radeon_vm_update_ptes(rdev, vm, &ib, bo_va->soffset, bo_va->eoffset,
			      addr, bo_va->flags);

	radeon_ib_sync_to(&ib, vm->fence);
	r = radeon_ib_schedule(rdev, &ib, NULL);
	if (r) {
		radeon_ib_free(rdev, &ib);
		return r;
	}
	radeon_fence_unref(&vm->fence);
	vm->fence = radeon_fence_ref(ib.fence);
	radeon_ib_free(rdev, &ib);
	radeon_fence_unref(&vm->last_flush);

	return 0;
}

/**
 * radeon_vm_bo_rmv - remove a bo to a specific vm
 *
 * @rdev: radeon_device pointer
 * @bo_va: requested bo_va
 *
 * Remove @bo_va->bo from the requested vm (cayman+).
 * Remove @bo_va->bo from the list of bos associated with the bo_va->vm and
 * remove the ptes for @bo_va in the page table.
 * Returns 0 for success.
 *
 * Object have to be reserved!
 */
int radeon_vm_bo_rmv(struct radeon_device *rdev,
		     struct radeon_bo_va *bo_va)
{
	int r = 0;

	mutex_lock(&rdev->vm_manager.lock);
	mutex_lock(&bo_va->vm->mutex);
	if (bo_va->soffset) {
		r = radeon_vm_bo_update_pte(rdev, bo_va->vm, bo_va->bo, NULL);
	}
	mutex_unlock(&rdev->vm_manager.lock);
	list_del(&bo_va->vm_list);
	mutex_unlock(&bo_va->vm->mutex);
	list_del(&bo_va->bo_list);

	kfree(bo_va);
	return r;
}

/**
 * radeon_vm_bo_invalidate - mark the bo as invalid
 *
 * @rdev: radeon_device pointer
 * @vm: requested vm
 * @bo: radeon buffer object
 *
 * Mark @bo as invalid (cayman+).
 */
void radeon_vm_bo_invalidate(struct radeon_device *rdev,
			     struct radeon_bo *bo)
{
	struct radeon_bo_va *bo_va;

	list_for_each_entry(bo_va, &bo->va, bo_list) {
		bo_va->valid = false;
	}
}

/**
 * radeon_vm_init - initialize a vm instance
 *
 * @rdev: radeon_device pointer
 * @vm: requested vm
 *
 * Init @vm fields (cayman+).
 */
void radeon_vm_init(struct radeon_device *rdev, struct radeon_vm *vm)
{
	vm->id = 0;
	vm->fence = NULL;
	mutex_init(&vm->mutex);
	INIT_LIST_HEAD(&vm->list);
	INIT_LIST_HEAD(&vm->va);
}

/**
 * radeon_vm_fini - tear down a vm instance
 *
 * @rdev: radeon_device pointer
 * @vm: requested vm
 *
 * Tear down @vm (cayman+).
 * Unbind the VM and remove all bos from the vm bo list
 */
void radeon_vm_fini(struct radeon_device *rdev, struct radeon_vm *vm)
{
	struct radeon_bo_va *bo_va, *tmp;
	int r;

	mutex_lock(&rdev->vm_manager.lock);
	mutex_lock(&vm->mutex);
	radeon_vm_free_pt(rdev, vm);
	mutex_unlock(&rdev->vm_manager.lock);

	if (!list_empty(&vm->va)) {
		dev_err(rdev->dev, "still active bo inside vm\n");
	}
	list_for_each_entry_safe(bo_va, tmp, &vm->va, vm_list) {
		list_del_init(&bo_va->vm_list);
		r = radeon_bo_reserve(bo_va->bo, false);
		if (!r) {
			list_del_init(&bo_va->bo_list);
			radeon_bo_unreserve(bo_va->bo);
			kfree(bo_va);
		}
	}
	radeon_fence_unref(&vm->fence);
	radeon_fence_unref(&vm->last_flush);
	mutex_unlock(&vm->mutex);
}<|MERGE_RESOLUTION|>--- conflicted
+++ resolved
@@ -466,11 +466,7 @@
 		size += rdev->vm_manager.max_pfn * 8;
 		size *= 2;
 		r = radeon_sa_bo_manager_init(rdev, &rdev->vm_manager.sa_manager,
-<<<<<<< HEAD
-					      RADEON_VM_PTB_ALIGN(size),
-=======
 					      RADEON_GPU_PAGE_ALIGN(size),
->>>>>>> d6f67eb7
 					      RADEON_VM_PTB_ALIGN_SIZE,
 					      RADEON_GEM_DOMAIN_VRAM);
 		if (r) {
@@ -625,11 +621,7 @@
 	}
 
 retry:
-<<<<<<< HEAD
-	pd_size = RADEON_VM_PTB_ALIGN(radeon_vm_directory_size(rdev));
-=======
 	pd_size = radeon_vm_directory_size(rdev);
->>>>>>> d6f67eb7
 	r = radeon_sa_bo_new(rdev, &rdev->vm_manager.sa_manager,
 			     &vm->page_directory, pd_size,
 			     RADEON_VM_PTB_ALIGN_SIZE, false);
@@ -961,8 +953,8 @@
 retry:
 		r = radeon_sa_bo_new(rdev, &rdev->vm_manager.sa_manager,
 				     &vm->page_tables[pt_idx],
-				     RADEON_VM_PTB_ALIGN(RADEON_VM_PTE_COUNT * 8),
-				     RADEON_VM_PTB_ALIGN_SIZE, false);
+				     RADEON_VM_PTE_COUNT * 8,
+				     RADEON_GPU_PAGE_SIZE, false);
 
 		if (r == -ENOMEM) {
 			r = radeon_vm_evict(rdev, vm);
