--- conflicted
+++ resolved
@@ -41,12 +41,8 @@
 	 * then the BO is being moved and we should
 	 * store up the damage until later.
 	 */
-<<<<<<< HEAD
-	ret = mgag200_bo_reserve(bo, true);
-=======
 	if (!in_interrupt())
 		ret = mgag200_bo_reserve(bo, true);
->>>>>>> d0e0ac97
 	if (ret) {
 		if (ret != -EBUSY)
 			return;
