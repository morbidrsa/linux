/*
 *  HID driver for multitouch panels
 *
 *  Copyright (c) 2010-2012 Stephane Chatty <chatty@enac.fr>
 *  Copyright (c) 2010-2013 Benjamin Tissoires <benjamin.tissoires@gmail.com>
 *  Copyright (c) 2010-2012 Ecole Nationale de l'Aviation Civile, France
 *  Copyright (c) 2012-2013 Red Hat, Inc
 *
 *  This code is partly based on hid-egalax.c:
 *
 *  Copyright (c) 2010 Stephane Chatty <chatty@enac.fr>
 *  Copyright (c) 2010 Henrik Rydberg <rydberg@euromail.se>
 *  Copyright (c) 2010 Canonical, Ltd.
 *
 *  This code is partly based on hid-3m-pct.c:
 *
 *  Copyright (c) 2009-2010 Stephane Chatty <chatty@enac.fr>
 *  Copyright (c) 2010      Henrik Rydberg <rydberg@euromail.se>
 *  Copyright (c) 2010      Canonical, Ltd.
 *
 */

/*
 * This program is free software; you can redistribute it and/or modify it
 * under the terms of the GNU General Public License as published by the Free
 * Software Foundation; either version 2 of the License, or (at your option)
 * any later version.
 */

/*
 * This driver is regularly tested thanks to the tool hid-test[1].
 * This tool relies on hid-replay[2] and a database of hid devices[3].
 * Please run these regression tests before patching this module so that
 * your patch won't break existing known devices.
 *
 * [1] https://github.com/bentiss/hid-test
 * [2] https://github.com/bentiss/hid-replay
 * [3] https://github.com/bentiss/hid-devices
 */

#include <linux/device.h>
#include <linux/hid.h>
#include <linux/module.h>
#include <linux/slab.h>
#include <linux/usb.h>
#include <linux/input/mt.h>
#include <linux/string.h>


MODULE_AUTHOR("Stephane Chatty <chatty@enac.fr>");
MODULE_AUTHOR("Benjamin Tissoires <benjamin.tissoires@gmail.com>");
MODULE_DESCRIPTION("HID multitouch panels");
MODULE_LICENSE("GPL");

#include "hid-ids.h"

/* quirks to control the device */
#define MT_QUIRK_NOT_SEEN_MEANS_UP	(1 << 0)
#define MT_QUIRK_SLOT_IS_CONTACTID	(1 << 1)
#define MT_QUIRK_CYPRESS		(1 << 2)
#define MT_QUIRK_SLOT_IS_CONTACTNUMBER	(1 << 3)
#define MT_QUIRK_ALWAYS_VALID		(1 << 4)
#define MT_QUIRK_VALID_IS_INRANGE	(1 << 5)
#define MT_QUIRK_VALID_IS_CONFIDENCE	(1 << 6)
#define MT_QUIRK_SLOT_IS_CONTACTID_MINUS_ONE	(1 << 8)
#define MT_QUIRK_NO_AREA		(1 << 9)
#define MT_QUIRK_IGNORE_DUPLICATES	(1 << 10)
#define MT_QUIRK_HOVERING		(1 << 11)
#define MT_QUIRK_CONTACT_CNT_ACCURATE	(1 << 12)

struct mt_slot {
	__s32 x, y, cx, cy, p, w, h;
	__s32 contactid;	/* the device ContactID assigned to this slot */
	bool touch_state;	/* is the touch valid? */
	bool inrange_state;	/* is the finger in proximity of the sensor? */
};

struct mt_class {
	__s32 name;	/* MT_CLS */
	__s32 quirks;
	__s32 sn_move;	/* Signal/noise ratio for move events */
	__s32 sn_width;	/* Signal/noise ratio for width events */
	__s32 sn_height;	/* Signal/noise ratio for height events */
	__s32 sn_pressure;	/* Signal/noise ratio for pressure events */
	__u8 maxcontacts;
	bool is_indirect;	/* true for touchpads */
};

struct mt_fields {
	unsigned usages[HID_MAX_FIELDS];
	unsigned int length;
};

struct mt_device {
	struct mt_slot curdata;	/* placeholder of incoming data */
	struct mt_class mtclass;	/* our mt device class */
	struct mt_fields *fields;	/* temporary placeholder for storing the
					   multitouch fields */
	int cc_index;	/* contact count field index in the report */
	int cc_value_index;	/* contact count value index in the field */
	unsigned last_slot_field;	/* the last field of a slot */
	unsigned mt_report_id;	/* the report ID of the multitouch device */
	unsigned pen_report_id;	/* the report ID of the pen device */
	__s8 inputmode;		/* InputMode HID feature, -1 if non-existent */
	__s8 inputmode_index;	/* InputMode HID feature index in the report */
	__s8 maxcontact_report_id;	/* Maximum Contact Number HID feature,
				   -1 if non-existent */
	__u8 num_received;	/* how many contacts we received */
	__u8 num_expected;	/* expected last contact index */
	__u8 maxcontacts;
	__u8 touches_by_report;	/* how many touches are present in one report:
				* 1 means we should use a serial protocol
				* > 1 means hybrid (multitouch) protocol */
	bool serial_maybe;	/* need to check for serial protocol */
	bool curvalid;		/* is the current contact valid? */
	unsigned mt_flags;	/* flags to pass to input-mt */
};

static void mt_post_parse_default_settings(struct mt_device *td);
static void mt_post_parse(struct mt_device *td);

/* classes of device behavior */
#define MT_CLS_DEFAULT				0x0001

#define MT_CLS_SERIAL				0x0002
#define MT_CLS_CONFIDENCE			0x0003
#define MT_CLS_CONFIDENCE_CONTACT_ID		0x0004
#define MT_CLS_CONFIDENCE_MINUS_ONE		0x0005
#define MT_CLS_DUAL_INRANGE_CONTACTID		0x0006
#define MT_CLS_DUAL_INRANGE_CONTACTNUMBER	0x0007
#define MT_CLS_DUAL_NSMU_CONTACTID		0x0008
#define MT_CLS_INRANGE_CONTACTNUMBER		0x0009
#define MT_CLS_NSMU				0x000a
#define MT_CLS_DUAL_CONTACT_NUMBER		0x0010
#define MT_CLS_DUAL_CONTACT_ID			0x0011

/* vendor specific classes */
#define MT_CLS_3M				0x0101
#define MT_CLS_CYPRESS				0x0102
#define MT_CLS_EGALAX				0x0103
#define MT_CLS_EGALAX_SERIAL			0x0104
#define MT_CLS_TOPSEED				0x0105
#define MT_CLS_PANASONIC			0x0106
#define MT_CLS_FLATFROG				0x0107
#define MT_CLS_GENERALTOUCH_TWOFINGERS		0x0108
#define MT_CLS_GENERALTOUCH_PWT_TENFINGERS	0x0109

#define MT_DEFAULT_MAXCONTACT	10
#define MT_MAX_MAXCONTACT	250

#define MT_USB_DEVICE(v, p)	HID_DEVICE(BUS_USB, HID_GROUP_MULTITOUCH, v, p)
#define MT_BT_DEVICE(v, p)	HID_DEVICE(BUS_BLUETOOTH, HID_GROUP_MULTITOUCH, v, p)

/*
 * these device-dependent functions determine what slot corresponds
 * to a valid contact that was just read.
 */

static int cypress_compute_slot(struct mt_device *td)
{
	if (td->curdata.contactid != 0 || td->num_received == 0)
		return td->curdata.contactid;
	else
		return -1;
}

static struct mt_class mt_classes[] = {
	{ .name = MT_CLS_DEFAULT,
		.quirks = MT_QUIRK_ALWAYS_VALID |
			MT_QUIRK_CONTACT_CNT_ACCURATE },
	{ .name = MT_CLS_NSMU,
		.quirks = MT_QUIRK_NOT_SEEN_MEANS_UP },
	{ .name = MT_CLS_SERIAL,
		.quirks = MT_QUIRK_ALWAYS_VALID},
	{ .name = MT_CLS_CONFIDENCE,
		.quirks = MT_QUIRK_VALID_IS_CONFIDENCE },
	{ .name = MT_CLS_CONFIDENCE_CONTACT_ID,
		.quirks = MT_QUIRK_VALID_IS_CONFIDENCE |
			MT_QUIRK_SLOT_IS_CONTACTID },
	{ .name = MT_CLS_CONFIDENCE_MINUS_ONE,
		.quirks = MT_QUIRK_VALID_IS_CONFIDENCE |
			MT_QUIRK_SLOT_IS_CONTACTID_MINUS_ONE },
	{ .name = MT_CLS_DUAL_INRANGE_CONTACTID,
		.quirks = MT_QUIRK_VALID_IS_INRANGE |
			MT_QUIRK_SLOT_IS_CONTACTID,
		.maxcontacts = 2 },
	{ .name = MT_CLS_DUAL_INRANGE_CONTACTNUMBER,
		.quirks = MT_QUIRK_VALID_IS_INRANGE |
			MT_QUIRK_SLOT_IS_CONTACTNUMBER,
		.maxcontacts = 2 },
	{ .name = MT_CLS_DUAL_NSMU_CONTACTID,
		.quirks = MT_QUIRK_NOT_SEEN_MEANS_UP |
			MT_QUIRK_SLOT_IS_CONTACTID,
		.maxcontacts = 2 },
	{ .name = MT_CLS_INRANGE_CONTACTNUMBER,
		.quirks = MT_QUIRK_VALID_IS_INRANGE |
			MT_QUIRK_SLOT_IS_CONTACTNUMBER },
	{ .name = MT_CLS_DUAL_CONTACT_NUMBER,
		.quirks = MT_QUIRK_ALWAYS_VALID |
			MT_QUIRK_CONTACT_CNT_ACCURATE |
			MT_QUIRK_SLOT_IS_CONTACTNUMBER,
		.maxcontacts = 2 },
	{ .name = MT_CLS_DUAL_CONTACT_ID,
		.quirks = MT_QUIRK_ALWAYS_VALID |
			MT_QUIRK_CONTACT_CNT_ACCURATE |
			MT_QUIRK_SLOT_IS_CONTACTID,
		.maxcontacts = 2 },

	/*
	 * vendor specific classes
	 */
	{ .name = MT_CLS_3M,
		.quirks = MT_QUIRK_VALID_IS_CONFIDENCE |
			MT_QUIRK_SLOT_IS_CONTACTID,
		.sn_move = 2048,
		.sn_width = 128,
		.sn_height = 128,
		.maxcontacts = 60,
	},
	{ .name = MT_CLS_CYPRESS,
		.quirks = MT_QUIRK_NOT_SEEN_MEANS_UP |
			MT_QUIRK_CYPRESS,
		.maxcontacts = 10 },
	{ .name = MT_CLS_EGALAX,
		.quirks =  MT_QUIRK_SLOT_IS_CONTACTID |
			MT_QUIRK_VALID_IS_INRANGE,
		.sn_move = 4096,
		.sn_pressure = 32,
	},
	{ .name = MT_CLS_EGALAX_SERIAL,
		.quirks =  MT_QUIRK_SLOT_IS_CONTACTID |
			MT_QUIRK_ALWAYS_VALID,
		.sn_move = 4096,
		.sn_pressure = 32,
	},
	{ .name = MT_CLS_TOPSEED,
		.quirks = MT_QUIRK_ALWAYS_VALID,
		.is_indirect = true,
		.maxcontacts = 2,
	},
	{ .name = MT_CLS_PANASONIC,
		.quirks = MT_QUIRK_NOT_SEEN_MEANS_UP,
		.maxcontacts = 4 },
	{ .name	= MT_CLS_GENERALTOUCH_TWOFINGERS,
		.quirks	= MT_QUIRK_NOT_SEEN_MEANS_UP |
			MT_QUIRK_VALID_IS_INRANGE |
			MT_QUIRK_SLOT_IS_CONTACTNUMBER,
		.maxcontacts = 2
	},
	{ .name	= MT_CLS_GENERALTOUCH_PWT_TENFINGERS,
		.quirks	= MT_QUIRK_NOT_SEEN_MEANS_UP |
			MT_QUIRK_SLOT_IS_CONTACTNUMBER
	},

	{ .name = MT_CLS_FLATFROG,
		.quirks = MT_QUIRK_NOT_SEEN_MEANS_UP |
			MT_QUIRK_NO_AREA,
		.sn_move = 2048,
		.maxcontacts = 40,
	},
	{ }
};

static void mt_free_input_name(struct hid_input *hi)
{
	struct hid_device *hdev = hi->report->device;
<<<<<<< HEAD

	if (hi->input->name != hdev->name)
		kfree(hi->input->name);
=======
	const char *name = hi->input->name;

	if (name != hdev->name) {
		hi->input->name = hdev->name;
		kfree(name);
	}
>>>>>>> d0e0ac97
}

static ssize_t mt_show_quirks(struct device *dev,
			   struct device_attribute *attr,
			   char *buf)
{
	struct hid_device *hdev = container_of(dev, struct hid_device, dev);
	struct mt_device *td = hid_get_drvdata(hdev);

	return sprintf(buf, "%u\n", td->mtclass.quirks);
}

static ssize_t mt_set_quirks(struct device *dev,
			  struct device_attribute *attr,
			  const char *buf, size_t count)
{
	struct hid_device *hdev = container_of(dev, struct hid_device, dev);
	struct mt_device *td = hid_get_drvdata(hdev);

	unsigned long val;

	if (kstrtoul(buf, 0, &val))
		return -EINVAL;

	td->mtclass.quirks = val;

	if (td->cc_index < 0)
		td->mtclass.quirks &= ~MT_QUIRK_CONTACT_CNT_ACCURATE;

	return count;
}

static DEVICE_ATTR(quirks, S_IWUSR | S_IRUGO, mt_show_quirks, mt_set_quirks);

static struct attribute *sysfs_attrs[] = {
	&dev_attr_quirks.attr,
	NULL
};

static struct attribute_group mt_attribute_group = {
	.attrs = sysfs_attrs
};

static void mt_feature_mapping(struct hid_device *hdev,
		struct hid_field *field, struct hid_usage *usage)
{
	struct mt_device *td = hid_get_drvdata(hdev);
	int i;

	switch (usage->hid) {
	case HID_DG_INPUTMODE:
		td->inputmode = field->report->id;
		td->inputmode_index = 0; /* has to be updated below */

		for (i=0; i < field->maxusage; i++) {
			if (field->usage[i].hid == usage->hid) {
				td->inputmode_index = i;
				break;
			}
		}

		break;
	case HID_DG_CONTACTMAX:
		td->maxcontact_report_id = field->report->id;
		td->maxcontacts = field->value[0];
		if (!td->maxcontacts &&
		    field->logical_maximum <= MT_MAX_MAXCONTACT)
			td->maxcontacts = field->logical_maximum;
		if (td->mtclass.maxcontacts)
			/* check if the maxcontacts is given by the class */
			td->maxcontacts = td->mtclass.maxcontacts;

		break;
	case 0xff0000c5:
		if (field->report_count == 256 && field->report_size == 8) {
			/* Win 8 devices need special quirks */
			__s32 *quirks = &td->mtclass.quirks;
			*quirks |= MT_QUIRK_ALWAYS_VALID;
			*quirks |= MT_QUIRK_IGNORE_DUPLICATES;
			*quirks |= MT_QUIRK_HOVERING;
			*quirks |= MT_QUIRK_CONTACT_CNT_ACCURATE;
			*quirks &= ~MT_QUIRK_NOT_SEEN_MEANS_UP;
			*quirks &= ~MT_QUIRK_VALID_IS_INRANGE;
			*quirks &= ~MT_QUIRK_VALID_IS_CONFIDENCE;
		}
		break;
	}
}

static void set_abs(struct input_dev *input, unsigned int code,
		struct hid_field *field, int snratio)
{
	int fmin = field->logical_minimum;
	int fmax = field->logical_maximum;
	int fuzz = snratio ? (fmax - fmin) / snratio : 0;
	input_set_abs_params(input, code, fmin, fmax, fuzz, 0);
	input_abs_set_res(input, code, hidinput_calc_abs_res(field, code));
}

static void mt_store_field(struct hid_usage *usage, struct mt_device *td,
		struct hid_input *hi)
{
	struct mt_fields *f = td->fields;

	if (f->length >= HID_MAX_FIELDS)
		return;

	f->usages[f->length++] = usage->hid;
}

static int mt_pen_input_mapping(struct hid_device *hdev, struct hid_input *hi,
		struct hid_field *field, struct hid_usage *usage,
		unsigned long **bit, int *max)
{
	struct mt_device *td = hid_get_drvdata(hdev);

	td->pen_report_id = field->report->id;

	return 0;
}

static int mt_pen_input_mapped(struct hid_device *hdev, struct hid_input *hi,
		struct hid_field *field, struct hid_usage *usage,
		unsigned long **bit, int *max)
{
	return 0;
}

static int mt_pen_event(struct hid_device *hid, struct hid_field *field,
				struct hid_usage *usage, __s32 value)
{
	/* let hid-input handle it */
	return 0;
}

static void mt_pen_report(struct hid_device *hid, struct hid_report *report)
{
	struct hid_field *field = report->field[0];

	input_sync(field->hidinput->input);
}

static void mt_pen_input_configured(struct hid_device *hdev,
					struct hid_input *hi)
{
	char *name = kzalloc(strlen(hi->input->name) + 5, GFP_KERNEL);
	if (name) {
		sprintf(name, "%s Pen", hi->input->name);
		mt_free_input_name(hi);
		hi->input->name = name;
	}

	/* force BTN_STYLUS to allow tablet matching in udev */
	__set_bit(BTN_STYLUS, hi->input->keybit);
}

static int mt_touch_input_mapping(struct hid_device *hdev, struct hid_input *hi,
		struct hid_field *field, struct hid_usage *usage,
		unsigned long **bit, int *max)
{
	struct mt_device *td = hid_get_drvdata(hdev);
	struct mt_class *cls = &td->mtclass;
	int code;
	struct hid_usage *prev_usage = NULL;

	if (field->application == HID_DG_TOUCHSCREEN)
		td->mt_flags |= INPUT_MT_DIRECT;

	/*
	 * Model touchscreens providing buttons as touchpads.
	 */
	if (field->application == HID_DG_TOUCHPAD ||
	    (usage->hid & HID_USAGE_PAGE) == HID_UP_BUTTON)
		td->mt_flags |= INPUT_MT_POINTER;

	if (usage->usage_index)
		prev_usage = &field->usage[usage->usage_index - 1];

	switch (usage->hid & HID_USAGE_PAGE) {

	case HID_UP_GENDESK:
		switch (usage->hid) {
		case HID_GD_X:
			if (prev_usage && (prev_usage->hid == usage->hid)) {
				hid_map_usage(hi, usage, bit, max,
					EV_ABS, ABS_MT_TOOL_X);
				set_abs(hi->input, ABS_MT_TOOL_X, field,
					cls->sn_move);
			} else {
				hid_map_usage(hi, usage, bit, max,
					EV_ABS, ABS_MT_POSITION_X);
				set_abs(hi->input, ABS_MT_POSITION_X, field,
					cls->sn_move);
			}

			mt_store_field(usage, td, hi);
			return 1;
		case HID_GD_Y:
			if (prev_usage && (prev_usage->hid == usage->hid)) {
				hid_map_usage(hi, usage, bit, max,
					EV_ABS, ABS_MT_TOOL_Y);
				set_abs(hi->input, ABS_MT_TOOL_Y, field,
					cls->sn_move);
			} else {
				hid_map_usage(hi, usage, bit, max,
					EV_ABS, ABS_MT_POSITION_Y);
				set_abs(hi->input, ABS_MT_POSITION_Y, field,
					cls->sn_move);
			}

			mt_store_field(usage, td, hi);
			return 1;
		}
		return 0;

	case HID_UP_DIGITIZER:
		switch (usage->hid) {
		case HID_DG_INRANGE:
			if (cls->quirks & MT_QUIRK_HOVERING) {
				hid_map_usage(hi, usage, bit, max,
					EV_ABS, ABS_MT_DISTANCE);
				input_set_abs_params(hi->input,
					ABS_MT_DISTANCE, 0, 1, 0, 0);
			}
			mt_store_field(usage, td, hi);
			return 1;
		case HID_DG_CONFIDENCE:
			mt_store_field(usage, td, hi);
			return 1;
		case HID_DG_TIPSWITCH:
			hid_map_usage(hi, usage, bit, max, EV_KEY, BTN_TOUCH);
			input_set_capability(hi->input, EV_KEY, BTN_TOUCH);
			mt_store_field(usage, td, hi);
			return 1;
		case HID_DG_CONTACTID:
			mt_store_field(usage, td, hi);
			td->touches_by_report++;
			td->mt_report_id = field->report->id;
			return 1;
		case HID_DG_WIDTH:
			hid_map_usage(hi, usage, bit, max,
					EV_ABS, ABS_MT_TOUCH_MAJOR);
			if (!(cls->quirks & MT_QUIRK_NO_AREA))
				set_abs(hi->input, ABS_MT_TOUCH_MAJOR, field,
					cls->sn_width);
			mt_store_field(usage, td, hi);
			return 1;
		case HID_DG_HEIGHT:
			hid_map_usage(hi, usage, bit, max,
					EV_ABS, ABS_MT_TOUCH_MINOR);
			if (!(cls->quirks & MT_QUIRK_NO_AREA)) {
				set_abs(hi->input, ABS_MT_TOUCH_MINOR, field,
					cls->sn_height);
				input_set_abs_params(hi->input,
					ABS_MT_ORIENTATION, 0, 1, 0, 0);
			}
			mt_store_field(usage, td, hi);
			return 1;
		case HID_DG_TIPPRESSURE:
			hid_map_usage(hi, usage, bit, max,
					EV_ABS, ABS_MT_PRESSURE);
			set_abs(hi->input, ABS_MT_PRESSURE, field,
				cls->sn_pressure);
			mt_store_field(usage, td, hi);
			return 1;
		case HID_DG_CONTACTCOUNT:
			td->cc_index = field->index;
			td->cc_value_index = usage->usage_index;
			return 1;
		case HID_DG_CONTACTMAX:
			/* we don't set td->last_slot_field as contactcount and
			 * contact max are global to the report */
			return -1;
		case HID_DG_TOUCH:
			/* Legacy devices use TIPSWITCH and not TOUCH.
			 * Let's just ignore this field. */
			return -1;
		}
		/* let hid-input decide for the others */
		return 0;

	case HID_UP_BUTTON:
		code = BTN_MOUSE + ((usage->hid - 1) & HID_USAGE);
		hid_map_usage(hi, usage, bit, max, EV_KEY, code);
		input_set_capability(hi->input, EV_KEY, code);
		return 1;

	case 0xff000000:
		/* we do not want to map these: no input-oriented meaning */
		return -1;
	}

	return 0;
}

static int mt_touch_input_mapped(struct hid_device *hdev, struct hid_input *hi,
		struct hid_field *field, struct hid_usage *usage,
		unsigned long **bit, int *max)
{
	if (usage->type == EV_KEY || usage->type == EV_ABS)
		set_bit(usage->type, hi->input->evbit);

	return -1;
}

static int mt_compute_slot(struct mt_device *td, struct input_dev *input)
{
	__s32 quirks = td->mtclass.quirks;

	if (quirks & MT_QUIRK_SLOT_IS_CONTACTID)
		return td->curdata.contactid;

	if (quirks & MT_QUIRK_CYPRESS)
		return cypress_compute_slot(td);

	if (quirks & MT_QUIRK_SLOT_IS_CONTACTNUMBER)
		return td->num_received;

	if (quirks & MT_QUIRK_SLOT_IS_CONTACTID_MINUS_ONE)
		return td->curdata.contactid - 1;

	return input_mt_get_slot_by_key(input, td->curdata.contactid);
}

/*
 * this function is called when a whole contact has been processed,
 * so that it can assign it to a slot and store the data there
 */
static void mt_complete_slot(struct mt_device *td, struct input_dev *input)
{
	if ((td->mtclass.quirks & MT_QUIRK_CONTACT_CNT_ACCURATE) &&
	    td->num_received >= td->num_expected)
		return;

	if (td->curvalid || (td->mtclass.quirks & MT_QUIRK_ALWAYS_VALID)) {
		int slotnum = mt_compute_slot(td, input);
		struct mt_slot *s = &td->curdata;
		struct input_mt *mt = input->mt;

		if (slotnum < 0 || slotnum >= td->maxcontacts)
			return;

		if ((td->mtclass.quirks & MT_QUIRK_IGNORE_DUPLICATES) && mt) {
			struct input_mt_slot *slot = &mt->slots[slotnum];
			if (input_mt_is_active(slot) &&
			    input_mt_is_used(mt, slot))
				return;
		}

		input_mt_slot(input, slotnum);
		input_mt_report_slot_state(input, MT_TOOL_FINGER,
			s->touch_state || s->inrange_state);
		if (s->touch_state || s->inrange_state) {
			/* this finger is in proximity of the sensor */
			int wide = (s->w > s->h);
			/* divided by two to match visual scale of touch */
			int major = max(s->w, s->h) >> 1;
			int minor = min(s->w, s->h) >> 1;

			input_event(input, EV_ABS, ABS_MT_POSITION_X, s->x);
			input_event(input, EV_ABS, ABS_MT_POSITION_Y, s->y);
			input_event(input, EV_ABS, ABS_MT_TOOL_X, s->cx);
			input_event(input, EV_ABS, ABS_MT_TOOL_Y, s->cy);
			input_event(input, EV_ABS, ABS_MT_DISTANCE,
				!s->touch_state);
			input_event(input, EV_ABS, ABS_MT_ORIENTATION, wide);
			input_event(input, EV_ABS, ABS_MT_PRESSURE, s->p);
			input_event(input, EV_ABS, ABS_MT_TOUCH_MAJOR, major);
			input_event(input, EV_ABS, ABS_MT_TOUCH_MINOR, minor);
		}
	}

	td->num_received++;
}

/*
 * this function is called when a whole packet has been received and processed,
 * so that it can decide what to send to the input layer.
 */
static void mt_sync_frame(struct mt_device *td, struct input_dev *input)
{
	input_mt_sync_frame(input);
	input_sync(input);
	td->num_received = 0;
}

static int mt_touch_event(struct hid_device *hid, struct hid_field *field,
				struct hid_usage *usage, __s32 value)
{
	/* we will handle the hidinput part later, now remains hiddev */
	if (hid->claimed & HID_CLAIMED_HIDDEV && hid->hiddev_hid_event)
		hid->hiddev_hid_event(hid, field, usage, value);

	return 1;
}

static void mt_process_mt_event(struct hid_device *hid, struct hid_field *field,
				struct hid_usage *usage, __s32 value)
{
	struct mt_device *td = hid_get_drvdata(hid);
	__s32 quirks = td->mtclass.quirks;
	struct input_dev *input = field->hidinput->input;

	if (hid->claimed & HID_CLAIMED_INPUT) {
		switch (usage->hid) {
		case HID_DG_INRANGE:
			if (quirks & MT_QUIRK_VALID_IS_INRANGE)
				td->curvalid = value;
			if (quirks & MT_QUIRK_HOVERING)
				td->curdata.inrange_state = value;
			break;
		case HID_DG_TIPSWITCH:
			if (quirks & MT_QUIRK_NOT_SEEN_MEANS_UP)
				td->curvalid = value;
			td->curdata.touch_state = value;
			break;
		case HID_DG_CONFIDENCE:
			if (quirks & MT_QUIRK_VALID_IS_CONFIDENCE)
				td->curvalid = value;
			break;
		case HID_DG_CONTACTID:
			td->curdata.contactid = value;
			break;
		case HID_DG_TIPPRESSURE:
			td->curdata.p = value;
			break;
		case HID_GD_X:
			if (usage->code == ABS_MT_TOOL_X)
				td->curdata.cx = value;
			else
				td->curdata.x = value;
			break;
		case HID_GD_Y:
			if (usage->code == ABS_MT_TOOL_Y)
				td->curdata.cy = value;
			else
				td->curdata.y = value;
			break;
		case HID_DG_WIDTH:
			td->curdata.w = value;
			break;
		case HID_DG_HEIGHT:
			td->curdata.h = value;
			break;
		case HID_DG_CONTACTCOUNT:
			break;
		case HID_DG_TOUCH:
			/* do nothing */
			break;

		default:
			if (usage->type)
				input_event(input, usage->type, usage->code,
						value);
			return;
		}

		if (usage->usage_index + 1 == field->report_count) {
			/* we only take into account the last report. */
			if (usage->hid == td->last_slot_field)
				mt_complete_slot(td, field->hidinput->input);
		}

	}
}

static void mt_touch_report(struct hid_device *hid, struct hid_report *report)
{
	struct mt_device *td = hid_get_drvdata(hid);
	struct hid_field *field;
	unsigned count;
	int r, n;

	/*
	 * Includes multi-packet support where subsequent
	 * packets are sent with zero contactcount.
	 */
	if (td->cc_index >= 0) {
		struct hid_field *field = report->field[td->cc_index];
		int value = field->value[td->cc_value_index];
		if (value)
			td->num_expected = value;
	}

	for (r = 0; r < report->maxfield; r++) {
		field = report->field[r];
		count = field->report_count;

		if (!(HID_MAIN_ITEM_VARIABLE & field->flags))
			continue;

		for (n = 0; n < count; n++)
			mt_process_mt_event(hid, field, &field->usage[n],
					field->value[n]);
	}

	if (td->num_received >= td->num_expected)
		mt_sync_frame(td, report->field[0]->hidinput->input);
}

static void mt_touch_input_configured(struct hid_device *hdev,
					struct hid_input *hi)
{
	struct mt_device *td = hid_get_drvdata(hdev);
	struct mt_class *cls = &td->mtclass;
	struct input_dev *input = hi->input;

	if (!td->maxcontacts)
		td->maxcontacts = MT_DEFAULT_MAXCONTACT;

	mt_post_parse(td);
	if (td->serial_maybe)
		mt_post_parse_default_settings(td);

	if (cls->is_indirect)
		td->mt_flags |= INPUT_MT_POINTER;

	if (cls->quirks & MT_QUIRK_NOT_SEEN_MEANS_UP)
		td->mt_flags |= INPUT_MT_DROP_UNUSED;

	input_mt_init_slots(input, td->maxcontacts, td->mt_flags);

	td->mt_flags = 0;
}

static int mt_input_mapping(struct hid_device *hdev, struct hid_input *hi,
		struct hid_field *field, struct hid_usage *usage,
		unsigned long **bit, int *max)
{
	/* Only map fields from TouchScreen or TouchPad collections.
	* We need to ignore fields that belong to other collections
	* such as Mouse that might have the same GenericDesktop usages. */
	if (field->application != HID_DG_TOUCHSCREEN &&
	    field->application != HID_DG_PEN &&
	    field->application != HID_DG_TOUCHPAD)
		return -1;

	if (field->physical == HID_DG_STYLUS)
		return mt_pen_input_mapping(hdev, hi, field, usage, bit, max);
<<<<<<< HEAD

	return mt_touch_input_mapping(hdev, hi, field, usage, bit, max);
}

=======

	return mt_touch_input_mapping(hdev, hi, field, usage, bit, max);
}

>>>>>>> d0e0ac97
static int mt_input_mapped(struct hid_device *hdev, struct hid_input *hi,
		struct hid_field *field, struct hid_usage *usage,
		unsigned long **bit, int *max)
{
	if (field->physical == HID_DG_STYLUS)
		return mt_pen_input_mapped(hdev, hi, field, usage, bit, max);

	return mt_touch_input_mapped(hdev, hi, field, usage, bit, max);
}

static int mt_event(struct hid_device *hid, struct hid_field *field,
				struct hid_usage *usage, __s32 value)
{
	struct mt_device *td = hid_get_drvdata(hid);

	if (field->report->id == td->mt_report_id)
		return mt_touch_event(hid, field, usage, value);

	if (field->report->id == td->pen_report_id)
		return mt_pen_event(hid, field, usage, value);

	/* ignore other reports */
	return 1;
}

static void mt_report(struct hid_device *hid, struct hid_report *report)
{
	struct mt_device *td = hid_get_drvdata(hid);

	if (!(hid->claimed & HID_CLAIMED_INPUT))
		return;

	if (report->id == td->mt_report_id)
		mt_touch_report(hid, report);

	if (report->id == td->pen_report_id)
		mt_pen_report(hid, report);
}

static void mt_set_input_mode(struct hid_device *hdev)
{
	struct mt_device *td = hid_get_drvdata(hdev);
	struct hid_report *r;
	struct hid_report_enum *re;

	if (td->inputmode < 0)
		return;

	re = &(hdev->report_enum[HID_FEATURE_REPORT]);
	r = re->report_id_hash[td->inputmode];
	if (r) {
		r->field[0]->value[td->inputmode_index] = 0x02;
		hid_hw_request(hdev, r, HID_REQ_SET_REPORT);
	}
}

static void mt_set_maxcontacts(struct hid_device *hdev)
{
	struct mt_device *td = hid_get_drvdata(hdev);
	struct hid_report *r;
	struct hid_report_enum *re;
	int fieldmax, max;

	if (td->maxcontact_report_id < 0)
		return;

	if (!td->mtclass.maxcontacts)
		return;

	re = &hdev->report_enum[HID_FEATURE_REPORT];
	r = re->report_id_hash[td->maxcontact_report_id];
	if (r) {
		max = td->mtclass.maxcontacts;
		fieldmax = r->field[0]->logical_maximum;
		max = min(fieldmax, max);
		if (r->field[0]->value[0] != max) {
			r->field[0]->value[0] = max;
			hid_hw_request(hdev, r, HID_REQ_SET_REPORT);
		}
	}
}

static void mt_post_parse_default_settings(struct mt_device *td)
{
	__s32 quirks = td->mtclass.quirks;

	/* unknown serial device needs special quirks */
	if (td->touches_by_report == 1) {
		quirks |= MT_QUIRK_ALWAYS_VALID;
		quirks &= ~MT_QUIRK_NOT_SEEN_MEANS_UP;
		quirks &= ~MT_QUIRK_VALID_IS_INRANGE;
		quirks &= ~MT_QUIRK_VALID_IS_CONFIDENCE;
		quirks &= ~MT_QUIRK_CONTACT_CNT_ACCURATE;
	}

	td->mtclass.quirks = quirks;
}

static void mt_post_parse(struct mt_device *td)
{
	struct mt_fields *f = td->fields;
	struct mt_class *cls = &td->mtclass;

	if (td->touches_by_report > 0) {
		int field_count_per_touch = f->length / td->touches_by_report;
		td->last_slot_field = f->usages[field_count_per_touch - 1];
	}

	if (td->cc_index < 0)
		cls->quirks &= ~MT_QUIRK_CONTACT_CNT_ACCURATE;
}

static void mt_input_configured(struct hid_device *hdev, struct hid_input *hi)
{
	struct mt_device *td = hid_get_drvdata(hdev);
	char *name = kstrdup(hdev->name, GFP_KERNEL);
<<<<<<< HEAD

	if (name)
		hi->input->name = name;

=======

	if (name)
		hi->input->name = name;

>>>>>>> d0e0ac97
	if (hi->report->id == td->mt_report_id)
		mt_touch_input_configured(hdev, hi);

	if (hi->report->id == td->pen_report_id)
		mt_pen_input_configured(hdev, hi);
}

static int mt_probe(struct hid_device *hdev, const struct hid_device_id *id)
{
	int ret, i;
	struct mt_device *td;
	struct mt_class *mtclass = mt_classes; /* MT_CLS_DEFAULT */
	struct hid_input *hi;

	for (i = 0; mt_classes[i].name ; i++) {
		if (id->driver_data == mt_classes[i].name) {
			mtclass = &(mt_classes[i]);
			break;
		}
	}

	/* This allows the driver to correctly support devices
	 * that emit events over several HID messages.
	 */
	hdev->quirks |= HID_QUIRK_NO_INPUT_SYNC;

	/*
	 * This allows the driver to handle different input sensors
	 * that emits events through different reports on the same HID
	 * device.
	 */
	hdev->quirks |= HID_QUIRK_MULTI_INPUT;
	hdev->quirks |= HID_QUIRK_NO_EMPTY_INPUT;

	td = kzalloc(sizeof(struct mt_device), GFP_KERNEL);
	if (!td) {
		dev_err(&hdev->dev, "cannot allocate multitouch data\n");
		return -ENOMEM;
	}
	td->mtclass = *mtclass;
	td->inputmode = -1;
	td->maxcontact_report_id = -1;
	td->cc_index = -1;
	td->mt_report_id = -1;
	td->pen_report_id = -1;
	hid_set_drvdata(hdev, td);

	td->fields = kzalloc(sizeof(struct mt_fields), GFP_KERNEL);
	if (!td->fields) {
		dev_err(&hdev->dev, "cannot allocate multitouch fields data\n");
		ret = -ENOMEM;
		goto fail;
	}

	if (id->vendor == HID_ANY_ID && id->product == HID_ANY_ID)
		td->serial_maybe = true;

	ret = hid_parse(hdev);
	if (ret != 0)
		goto fail;

	ret = hid_hw_start(hdev, HID_CONNECT_DEFAULT);
	if (ret)
		goto hid_fail;

	ret = sysfs_create_group(&hdev->dev.kobj, &mt_attribute_group);

	mt_set_maxcontacts(hdev);
	mt_set_input_mode(hdev);

	kfree(td->fields);
	td->fields = NULL;

	return 0;

hid_fail:
	list_for_each_entry(hi, &hdev->inputs, list)
		mt_free_input_name(hi);
fail:
	kfree(td->fields);
	kfree(td);
	return ret;
}

#ifdef CONFIG_PM
static int mt_reset_resume(struct hid_device *hdev)
{
	mt_set_maxcontacts(hdev);
	mt_set_input_mode(hdev);
	return 0;
}

static int mt_resume(struct hid_device *hdev)
{
	/* Some Elan legacy devices require SET_IDLE to be set on resume.
	 * It should be safe to send it to other devices too.
	 * Tested on 3M, Stantum, Cypress, Zytronic, eGalax, and Elan panels. */

	hid_hw_idle(hdev, 0, 0, HID_REQ_SET_IDLE);

	return 0;
}
#endif

static void mt_remove(struct hid_device *hdev)
{
	struct mt_device *td = hid_get_drvdata(hdev);
	struct hid_input *hi;

	sysfs_remove_group(&hdev->dev.kobj, &mt_attribute_group);
	list_for_each_entry(hi, &hdev->inputs, list)
		mt_free_input_name(hi);

	hid_hw_stop(hdev);

<<<<<<< HEAD
	list_for_each_entry(hi, &hdev->inputs, list)
		mt_free_input_name(hi);

=======
>>>>>>> d0e0ac97
	kfree(td);
	hid_set_drvdata(hdev, NULL);
}

static const struct hid_device_id mt_devices[] = {

	/* 3M panels */
	{ .driver_data = MT_CLS_3M,
		MT_USB_DEVICE(USB_VENDOR_ID_3M,
			USB_DEVICE_ID_3M1968) },
	{ .driver_data = MT_CLS_3M,
		MT_USB_DEVICE(USB_VENDOR_ID_3M,
			USB_DEVICE_ID_3M2256) },
	{ .driver_data = MT_CLS_3M,
		MT_USB_DEVICE(USB_VENDOR_ID_3M,
			USB_DEVICE_ID_3M3266) },

	/* ActionStar panels */
	{ .driver_data = MT_CLS_NSMU,
		MT_USB_DEVICE(USB_VENDOR_ID_ACTIONSTAR,
			USB_DEVICE_ID_ACTIONSTAR_1011) },

	/* Atmel panels */
	{ .driver_data = MT_CLS_SERIAL,
		MT_USB_DEVICE(USB_VENDOR_ID_ATMEL,
			USB_DEVICE_ID_ATMEL_MULTITOUCH) },
	{ .driver_data = MT_CLS_SERIAL,
		MT_USB_DEVICE(USB_VENDOR_ID_ATMEL,
			USB_DEVICE_ID_ATMEL_MXT_DIGITIZER) },

	/* Baanto multitouch devices */
	{ .driver_data = MT_CLS_NSMU,
		MT_USB_DEVICE(USB_VENDOR_ID_BAANTO,
			USB_DEVICE_ID_BAANTO_MT_190W2) },
	/* Cando panels */
	{ .driver_data = MT_CLS_DUAL_INRANGE_CONTACTNUMBER,
		MT_USB_DEVICE(USB_VENDOR_ID_CANDO,
			USB_DEVICE_ID_CANDO_MULTI_TOUCH) },
	{ .driver_data = MT_CLS_DUAL_CONTACT_NUMBER,
		MT_USB_DEVICE(USB_VENDOR_ID_CANDO,
			USB_DEVICE_ID_CANDO_MULTI_TOUCH_10_1) },
	{ .driver_data = MT_CLS_DUAL_INRANGE_CONTACTNUMBER,
		MT_USB_DEVICE(USB_VENDOR_ID_CANDO,
			USB_DEVICE_ID_CANDO_MULTI_TOUCH_11_6) },
	{ .driver_data = MT_CLS_DUAL_INRANGE_CONTACTNUMBER,
		MT_USB_DEVICE(USB_VENDOR_ID_CANDO,
			USB_DEVICE_ID_CANDO_MULTI_TOUCH_15_6) },

	/* Chunghwa Telecom touch panels */
	{  .driver_data = MT_CLS_NSMU,
		MT_USB_DEVICE(USB_VENDOR_ID_CHUNGHWAT,
			USB_DEVICE_ID_CHUNGHWAT_MULTITOUCH) },

	/* CVTouch panels */
	{ .driver_data = MT_CLS_NSMU,
		MT_USB_DEVICE(USB_VENDOR_ID_CVTOUCH,
			USB_DEVICE_ID_CVTOUCH_SCREEN) },

	/* Cypress panel */
	{ .driver_data = MT_CLS_CYPRESS,
		HID_USB_DEVICE(USB_VENDOR_ID_CYPRESS,
			USB_DEVICE_ID_CYPRESS_TRUETOUCH) },

	/* Data Modul easyMaxTouch */
	{ .driver_data = MT_CLS_DEFAULT,
		MT_USB_DEVICE(USB_VENDOR_ID_DATA_MODUL,
			USB_VENDOR_ID_DATA_MODUL_EASYMAXTOUCH) },

	/* eGalax devices (resistive) */
	{ .driver_data = MT_CLS_EGALAX,
		MT_USB_DEVICE(USB_VENDOR_ID_DWAV,
			USB_DEVICE_ID_DWAV_EGALAX_MULTITOUCH_480D) },
	{ .driver_data = MT_CLS_EGALAX,
		MT_USB_DEVICE(USB_VENDOR_ID_DWAV,
			USB_DEVICE_ID_DWAV_EGALAX_MULTITOUCH_480E) },

	/* eGalax devices (capacitive) */
	{ .driver_data = MT_CLS_EGALAX_SERIAL,
		MT_USB_DEVICE(USB_VENDOR_ID_DWAV,
			USB_DEVICE_ID_DWAV_EGALAX_MULTITOUCH_7207) },
	{ .driver_data = MT_CLS_EGALAX,
		MT_USB_DEVICE(USB_VENDOR_ID_DWAV,
			USB_DEVICE_ID_DWAV_EGALAX_MULTITOUCH_720C) },
	{ .driver_data = MT_CLS_EGALAX_SERIAL,
		MT_USB_DEVICE(USB_VENDOR_ID_DWAV,
			USB_DEVICE_ID_DWAV_EGALAX_MULTITOUCH_7224) },
	{ .driver_data = MT_CLS_EGALAX_SERIAL,
		MT_USB_DEVICE(USB_VENDOR_ID_DWAV,
			USB_DEVICE_ID_DWAV_EGALAX_MULTITOUCH_722A) },
	{ .driver_data = MT_CLS_EGALAX_SERIAL,
		MT_USB_DEVICE(USB_VENDOR_ID_DWAV,
			USB_DEVICE_ID_DWAV_EGALAX_MULTITOUCH_725E) },
	{ .driver_data = MT_CLS_EGALAX_SERIAL,
		MT_USB_DEVICE(USB_VENDOR_ID_DWAV,
			USB_DEVICE_ID_DWAV_EGALAX_MULTITOUCH_7262) },
	{ .driver_data = MT_CLS_EGALAX,
		MT_USB_DEVICE(USB_VENDOR_ID_DWAV,
			USB_DEVICE_ID_DWAV_EGALAX_MULTITOUCH_726B) },
	{ .driver_data = MT_CLS_EGALAX,
		MT_USB_DEVICE(USB_VENDOR_ID_DWAV,
			USB_DEVICE_ID_DWAV_EGALAX_MULTITOUCH_72A1) },
	{ .driver_data = MT_CLS_EGALAX_SERIAL,
		MT_USB_DEVICE(USB_VENDOR_ID_DWAV,
			USB_DEVICE_ID_DWAV_EGALAX_MULTITOUCH_72AA) },
	{ .driver_data = MT_CLS_EGALAX,
		HID_USB_DEVICE(USB_VENDOR_ID_DWAV,
			USB_DEVICE_ID_DWAV_EGALAX_MULTITOUCH_72C4) },
	{ .driver_data = MT_CLS_EGALAX,
		HID_USB_DEVICE(USB_VENDOR_ID_DWAV,
			USB_DEVICE_ID_DWAV_EGALAX_MULTITOUCH_72D0) },
	{ .driver_data = MT_CLS_EGALAX,
		MT_USB_DEVICE(USB_VENDOR_ID_DWAV,
			USB_DEVICE_ID_DWAV_EGALAX_MULTITOUCH_72FA) },
	{ .driver_data = MT_CLS_EGALAX,
		MT_USB_DEVICE(USB_VENDOR_ID_DWAV,
			USB_DEVICE_ID_DWAV_EGALAX_MULTITOUCH_7302) },
	{ .driver_data = MT_CLS_EGALAX_SERIAL,
		MT_USB_DEVICE(USB_VENDOR_ID_DWAV,
			USB_DEVICE_ID_DWAV_EGALAX_MULTITOUCH_7349) },
	{ .driver_data = MT_CLS_EGALAX_SERIAL,
		MT_USB_DEVICE(USB_VENDOR_ID_DWAV,
			USB_DEVICE_ID_DWAV_EGALAX_MULTITOUCH_73F7) },
	{ .driver_data = MT_CLS_EGALAX_SERIAL,
		MT_USB_DEVICE(USB_VENDOR_ID_DWAV,
			USB_DEVICE_ID_DWAV_EGALAX_MULTITOUCH_A001) },

	/* Elo TouchSystems IntelliTouch Plus panel */
	{ .driver_data = MT_CLS_DUAL_CONTACT_ID,
		MT_USB_DEVICE(USB_VENDOR_ID_ELO,
			USB_DEVICE_ID_ELO_TS2515) },

	/* Flatfrog Panels */
	{ .driver_data = MT_CLS_FLATFROG,
		MT_USB_DEVICE(USB_VENDOR_ID_FLATFROG,
			USB_DEVICE_ID_MULTITOUCH_3200) },

	/* GeneralTouch panel */
	{ .driver_data = MT_CLS_GENERALTOUCH_TWOFINGERS,
		MT_USB_DEVICE(USB_VENDOR_ID_GENERAL_TOUCH,
			USB_DEVICE_ID_GENERAL_TOUCH_WIN7_TWOFINGERS) },
	{ .driver_data = MT_CLS_GENERALTOUCH_PWT_TENFINGERS,
		MT_USB_DEVICE(USB_VENDOR_ID_GENERAL_TOUCH,
			USB_DEVICE_ID_GENERAL_TOUCH_WIN8_PWT_TENFINGERS) },

	/* Gametel game controller */
	{ .driver_data = MT_CLS_NSMU,
		MT_BT_DEVICE(USB_VENDOR_ID_FRUCTEL,
			USB_DEVICE_ID_GAMETEL_MT_MODE) },

	/* GoodTouch panels */
	{ .driver_data = MT_CLS_NSMU,
		MT_USB_DEVICE(USB_VENDOR_ID_GOODTOUCH,
			USB_DEVICE_ID_GOODTOUCH_000f) },

	/* Hanvon panels */
	{ .driver_data = MT_CLS_DUAL_INRANGE_CONTACTID,
		MT_USB_DEVICE(USB_VENDOR_ID_HANVON_ALT,
			USB_DEVICE_ID_HANVON_ALT_MULTITOUCH) },

	/* Ideacom panel */
	{ .driver_data = MT_CLS_SERIAL,
		MT_USB_DEVICE(USB_VENDOR_ID_IDEACOM,
			USB_DEVICE_ID_IDEACOM_IDC6650) },
	{ .driver_data = MT_CLS_SERIAL,
		MT_USB_DEVICE(USB_VENDOR_ID_IDEACOM,
			USB_DEVICE_ID_IDEACOM_IDC6651) },

	/* Ilitek dual touch panel */
	{  .driver_data = MT_CLS_NSMU,
		MT_USB_DEVICE(USB_VENDOR_ID_ILITEK,
			USB_DEVICE_ID_ILITEK_MULTITOUCH) },

	/* IRTOUCH panels */
	{ .driver_data = MT_CLS_DUAL_INRANGE_CONTACTID,
		MT_USB_DEVICE(USB_VENDOR_ID_IRTOUCHSYSTEMS,
			USB_DEVICE_ID_IRTOUCH_INFRARED_USB) },

	/* LG Display panels */
	{ .driver_data = MT_CLS_DEFAULT,
		MT_USB_DEVICE(USB_VENDOR_ID_LG,
			USB_DEVICE_ID_LG_MULTITOUCH) },

	/* Lumio panels */
	{ .driver_data = MT_CLS_CONFIDENCE_MINUS_ONE,
		MT_USB_DEVICE(USB_VENDOR_ID_LUMIO,
			USB_DEVICE_ID_CRYSTALTOUCH) },
	{ .driver_data = MT_CLS_CONFIDENCE_MINUS_ONE,
		MT_USB_DEVICE(USB_VENDOR_ID_LUMIO,
			USB_DEVICE_ID_CRYSTALTOUCH_DUAL) },

	/* MosArt panels */
	{ .driver_data = MT_CLS_CONFIDENCE_MINUS_ONE,
		MT_USB_DEVICE(USB_VENDOR_ID_ASUS,
			USB_DEVICE_ID_ASUS_T91MT)},
	{ .driver_data = MT_CLS_CONFIDENCE_MINUS_ONE,
		MT_USB_DEVICE(USB_VENDOR_ID_ASUS,
			USB_DEVICE_ID_ASUSTEK_MULTITOUCH_YFO) },
	{ .driver_data = MT_CLS_CONFIDENCE_MINUS_ONE,
		MT_USB_DEVICE(USB_VENDOR_ID_TURBOX,
			USB_DEVICE_ID_TURBOX_TOUCHSCREEN_MOSART) },

	/* Nexio panels */
	{ .driver_data = MT_CLS_DEFAULT,
		MT_USB_DEVICE(USB_VENDOR_ID_NEXIO,
			USB_DEVICE_ID_NEXIO_MULTITOUCH_420)},

	/* Panasonic panels */
	{ .driver_data = MT_CLS_PANASONIC,
		MT_USB_DEVICE(USB_VENDOR_ID_PANASONIC,
			USB_DEVICE_ID_PANABOARD_UBT780) },
	{ .driver_data = MT_CLS_PANASONIC,
		MT_USB_DEVICE(USB_VENDOR_ID_PANASONIC,
			USB_DEVICE_ID_PANABOARD_UBT880) },

	/* Novatek Panel */
	{ .driver_data = MT_CLS_NSMU,
		MT_USB_DEVICE(USB_VENDOR_ID_NOVATEK,
			USB_DEVICE_ID_NOVATEK_PCT) },

	/* PenMount panels */
	{ .driver_data = MT_CLS_CONFIDENCE,
		MT_USB_DEVICE(USB_VENDOR_ID_PENMOUNT,
			USB_DEVICE_ID_PENMOUNT_PCI) },

	/* PixArt optical touch screen */
	{ .driver_data = MT_CLS_INRANGE_CONTACTNUMBER,
		MT_USB_DEVICE(USB_VENDOR_ID_PIXART,
			USB_DEVICE_ID_PIXART_OPTICAL_TOUCH_SCREEN) },
	{ .driver_data = MT_CLS_INRANGE_CONTACTNUMBER,
		MT_USB_DEVICE(USB_VENDOR_ID_PIXART,
			USB_DEVICE_ID_PIXART_OPTICAL_TOUCH_SCREEN1) },
	{ .driver_data = MT_CLS_INRANGE_CONTACTNUMBER,
		MT_USB_DEVICE(USB_VENDOR_ID_PIXART,
			USB_DEVICE_ID_PIXART_OPTICAL_TOUCH_SCREEN2) },

	/* PixCir-based panels */
	{ .driver_data = MT_CLS_DUAL_INRANGE_CONTACTID,
		MT_USB_DEVICE(USB_VENDOR_ID_HANVON,
			USB_DEVICE_ID_HANVON_MULTITOUCH) },
	{ .driver_data = MT_CLS_DUAL_INRANGE_CONTACTID,
		MT_USB_DEVICE(USB_VENDOR_ID_CANDO,
			USB_DEVICE_ID_CANDO_PIXCIR_MULTI_TOUCH) },

	/* Quanta-based panels */
	{ .driver_data = MT_CLS_CONFIDENCE_CONTACT_ID,
		MT_USB_DEVICE(USB_VENDOR_ID_QUANTA,
			USB_DEVICE_ID_QUANTA_OPTICAL_TOUCH) },
	{ .driver_data = MT_CLS_CONFIDENCE_CONTACT_ID,
		MT_USB_DEVICE(USB_VENDOR_ID_QUANTA,
			USB_DEVICE_ID_QUANTA_OPTICAL_TOUCH_3001) },
	{ .driver_data = MT_CLS_CONFIDENCE_CONTACT_ID,
		MT_USB_DEVICE(USB_VENDOR_ID_QUANTA,
			USB_DEVICE_ID_QUANTA_OPTICAL_TOUCH_3008) },

	/* Stantum panels */
	{ .driver_data = MT_CLS_CONFIDENCE,
		MT_USB_DEVICE(USB_VENDOR_ID_STANTUM,
			USB_DEVICE_ID_MTP)},
	{ .driver_data = MT_CLS_CONFIDENCE,
		MT_USB_DEVICE(USB_VENDOR_ID_STANTUM_STM,
			USB_DEVICE_ID_MTP_STM)},
	{ .driver_data = MT_CLS_DEFAULT,
		MT_USB_DEVICE(USB_VENDOR_ID_STANTUM_SITRONIX,
			USB_DEVICE_ID_MTP_SITRONIX)},

	/* TopSeed panels */
	{ .driver_data = MT_CLS_TOPSEED,
		MT_USB_DEVICE(USB_VENDOR_ID_TOPSEED2,
			USB_DEVICE_ID_TOPSEED2_PERIPAD_701) },

	/* Touch International panels */
	{ .driver_data = MT_CLS_NSMU,
		MT_USB_DEVICE(USB_VENDOR_ID_TOUCH_INTL,
			USB_DEVICE_ID_TOUCH_INTL_MULTI_TOUCH) },

	/* Unitec panels */
	{ .driver_data = MT_CLS_NSMU,
		MT_USB_DEVICE(USB_VENDOR_ID_UNITEC,
			USB_DEVICE_ID_UNITEC_USB_TOUCH_0709) },
	{ .driver_data = MT_CLS_NSMU,
		MT_USB_DEVICE(USB_VENDOR_ID_UNITEC,
			USB_DEVICE_ID_UNITEC_USB_TOUCH_0A19) },
	/* XAT */
	{ .driver_data = MT_CLS_NSMU,
		MT_USB_DEVICE(USB_VENDOR_ID_XAT,
			USB_DEVICE_ID_XAT_CSR) },

	/* Xiroku */
	{ .driver_data = MT_CLS_NSMU,
		MT_USB_DEVICE(USB_VENDOR_ID_XIROKU,
			USB_DEVICE_ID_XIROKU_SPX) },
	{ .driver_data = MT_CLS_NSMU,
		MT_USB_DEVICE(USB_VENDOR_ID_XIROKU,
			USB_DEVICE_ID_XIROKU_MPX) },
	{ .driver_data = MT_CLS_NSMU,
		MT_USB_DEVICE(USB_VENDOR_ID_XIROKU,
			USB_DEVICE_ID_XIROKU_CSR) },
	{ .driver_data = MT_CLS_NSMU,
		MT_USB_DEVICE(USB_VENDOR_ID_XIROKU,
			USB_DEVICE_ID_XIROKU_SPX1) },
	{ .driver_data = MT_CLS_NSMU,
		MT_USB_DEVICE(USB_VENDOR_ID_XIROKU,
			USB_DEVICE_ID_XIROKU_MPX1) },
	{ .driver_data = MT_CLS_NSMU,
		MT_USB_DEVICE(USB_VENDOR_ID_XIROKU,
			USB_DEVICE_ID_XIROKU_CSR1) },
	{ .driver_data = MT_CLS_NSMU,
		MT_USB_DEVICE(USB_VENDOR_ID_XIROKU,
			USB_DEVICE_ID_XIROKU_SPX2) },
	{ .driver_data = MT_CLS_NSMU,
		MT_USB_DEVICE(USB_VENDOR_ID_XIROKU,
			USB_DEVICE_ID_XIROKU_MPX2) },
	{ .driver_data = MT_CLS_NSMU,
		MT_USB_DEVICE(USB_VENDOR_ID_XIROKU,
			USB_DEVICE_ID_XIROKU_CSR2) },

	/* Zytronic panels */
	{ .driver_data = MT_CLS_SERIAL,
		MT_USB_DEVICE(USB_VENDOR_ID_ZYTRONIC,
			USB_DEVICE_ID_ZYTRONIC_ZXY100) },

	/* Generic MT device */
	{ HID_DEVICE(HID_BUS_ANY, HID_GROUP_MULTITOUCH, HID_ANY_ID, HID_ANY_ID) },
	{ }
};
MODULE_DEVICE_TABLE(hid, mt_devices);

static const struct hid_usage_id mt_grabbed_usages[] = {
	{ HID_ANY_ID, HID_ANY_ID, HID_ANY_ID },
	{ HID_ANY_ID - 1, HID_ANY_ID - 1, HID_ANY_ID - 1}
};

static struct hid_driver mt_driver = {
	.name = "hid-multitouch",
	.id_table = mt_devices,
	.probe = mt_probe,
	.remove = mt_remove,
	.input_mapping = mt_input_mapping,
	.input_mapped = mt_input_mapped,
	.input_configured = mt_input_configured,
	.feature_mapping = mt_feature_mapping,
	.usage_table = mt_grabbed_usages,
	.event = mt_event,
	.report = mt_report,
#ifdef CONFIG_PM
	.reset_resume = mt_reset_resume,
	.resume = mt_resume,
#endif
};
module_hid_driver(mt_driver);<|MERGE_RESOLUTION|>--- conflicted
+++ resolved
@@ -264,18 +264,12 @@
 static void mt_free_input_name(struct hid_input *hi)
 {
 	struct hid_device *hdev = hi->report->device;
-<<<<<<< HEAD
-
-	if (hi->input->name != hdev->name)
-		kfree(hi->input->name);
-=======
 	const char *name = hi->input->name;
 
 	if (name != hdev->name) {
 		hi->input->name = hdev->name;
 		kfree(name);
 	}
->>>>>>> d0e0ac97
 }
 
 static ssize_t mt_show_quirks(struct device *dev,
@@ -815,17 +809,10 @@
 
 	if (field->physical == HID_DG_STYLUS)
 		return mt_pen_input_mapping(hdev, hi, field, usage, bit, max);
-<<<<<<< HEAD
 
 	return mt_touch_input_mapping(hdev, hi, field, usage, bit, max);
 }
 
-=======
-
-	return mt_touch_input_mapping(hdev, hi, field, usage, bit, max);
-}
-
->>>>>>> d0e0ac97
 static int mt_input_mapped(struct hid_device *hdev, struct hid_input *hi,
 		struct hid_field *field, struct hid_usage *usage,
 		unsigned long **bit, int *max)
@@ -942,17 +929,10 @@
 {
 	struct mt_device *td = hid_get_drvdata(hdev);
 	char *name = kstrdup(hdev->name, GFP_KERNEL);
-<<<<<<< HEAD
 
 	if (name)
 		hi->input->name = name;
 
-=======
-
-	if (name)
-		hi->input->name = name;
-
->>>>>>> d0e0ac97
 	if (hi->report->id == td->mt_report_id)
 		mt_touch_input_configured(hdev, hi);
 
@@ -1068,12 +1048,6 @@
 
 	hid_hw_stop(hdev);
 
-<<<<<<< HEAD
-	list_for_each_entry(hi, &hdev->inputs, list)
-		mt_free_input_name(hi);
-
-=======
->>>>>>> d0e0ac97
 	kfree(td);
 	hid_set_drvdata(hdev, NULL);
 }
