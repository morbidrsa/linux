/*
 *  Based on documentation provided by Dave Jones. Thanks!
 *
 *  Licensed under the terms of the GNU GPL License version 2.
 *
 *  BIG FAT DISCLAIMER: Work in progress code. Possibly *dangerous*
 */

#include <linux/kernel.h>
#include <linux/module.h>
#include <linux/init.h>
#include <linux/cpufreq.h>
#include <linux/ioport.h>
#include <linux/slab.h>
#include <linux/timex.h>
#include <linux/io.h>
#include <linux/delay.h>

#include <asm/cpu_device_id.h>
#include <asm/msr.h>
#include <asm/tsc.h>

#if defined CONFIG_ACPI_PROCESSOR || defined CONFIG_ACPI_PROCESSOR_MODULE
#include <linux/acpi.h>
#include <acpi/processor.h>
#endif

#define EPS_BRAND_C7M	0
#define EPS_BRAND_C7	1
#define EPS_BRAND_EDEN	2
#define EPS_BRAND_C3	3
#define EPS_BRAND_C7D	4

struct eps_cpu_data {
	u32 fsb;
#if defined CONFIG_ACPI_PROCESSOR || defined CONFIG_ACPI_PROCESSOR_MODULE
	u32 bios_limit;
#endif
	struct cpufreq_frequency_table freq_table[];
};

static struct eps_cpu_data *eps_cpu[NR_CPUS];

/* Module parameters */
static int freq_failsafe_off;
static int voltage_failsafe_off;
static int set_max_voltage;

#if defined CONFIG_ACPI_PROCESSOR || defined CONFIG_ACPI_PROCESSOR_MODULE
static int ignore_acpi_limit;

static struct acpi_processor_performance *eps_acpi_cpu_perf;

/* Minimum necessary to get acpi_processor_get_bios_limit() working */
static int eps_acpi_init(void)
{
	eps_acpi_cpu_perf = kzalloc(sizeof(struct acpi_processor_performance),
				      GFP_KERNEL);
	if (!eps_acpi_cpu_perf)
		return -ENOMEM;

	if (!zalloc_cpumask_var(&eps_acpi_cpu_perf->shared_cpu_map,
								GFP_KERNEL)) {
		kfree(eps_acpi_cpu_perf);
		eps_acpi_cpu_perf = NULL;
		return -ENOMEM;
	}

	if (acpi_processor_register_performance(eps_acpi_cpu_perf, 0)) {
		free_cpumask_var(eps_acpi_cpu_perf->shared_cpu_map);
		kfree(eps_acpi_cpu_perf);
		eps_acpi_cpu_perf = NULL;
		return -EIO;
	}
	return 0;
}

static int eps_acpi_exit(struct cpufreq_policy *policy)
{
	if (eps_acpi_cpu_perf) {
		acpi_processor_unregister_performance(eps_acpi_cpu_perf, 0);
		free_cpumask_var(eps_acpi_cpu_perf->shared_cpu_map);
		kfree(eps_acpi_cpu_perf);
		eps_acpi_cpu_perf = NULL;
	}
	return 0;
}
#endif

static unsigned int eps_get(unsigned int cpu)
{
	struct eps_cpu_data *centaur;
	u32 lo, hi;

	if (cpu)
		return 0;
	centaur = eps_cpu[cpu];
	if (centaur == NULL)
		return 0;

	/* Return current frequency */
	rdmsr(MSR_IA32_PERF_STATUS, lo, hi);
	return centaur->fsb * ((lo >> 8) & 0xff);
}

static int eps_set_state(struct eps_cpu_data *centaur,
			 struct cpufreq_policy *policy,
			 u32 dest_state)
{
	struct cpufreq_freqs freqs;
	u32 lo, hi;
	int err = 0;
	int i;

	freqs.old = eps_get(policy->cpu);
	freqs.new = centaur->fsb * ((dest_state >> 8) & 0xff);
	cpufreq_notify_transition(policy, &freqs, CPUFREQ_PRECHANGE);

	/* Wait while CPU is busy */
	rdmsr(MSR_IA32_PERF_STATUS, lo, hi);
	i = 0;
	while (lo & ((1 << 16) | (1 << 17))) {
		udelay(16);
		rdmsr(MSR_IA32_PERF_STATUS, lo, hi);
		i++;
		if (unlikely(i > 64)) {
			err = -ENODEV;
			goto postchange;
		}
	}
	/* Set new multiplier and voltage */
	wrmsr(MSR_IA32_PERF_CTL, dest_state & 0xffff, 0);
	/* Wait until transition end */
	i = 0;
	do {
		udelay(16);
		rdmsr(MSR_IA32_PERF_STATUS, lo, hi);
		i++;
		if (unlikely(i > 64)) {
			err = -ENODEV;
			goto postchange;
		}
	} while (lo & ((1 << 16) | (1 << 17)));

	/* Return current frequency */
postchange:
	rdmsr(MSR_IA32_PERF_STATUS, lo, hi);
	freqs.new = centaur->fsb * ((lo >> 8) & 0xff);

#ifdef DEBUG
	{
	u8 current_multiplier, current_voltage;

	/* Print voltage and multiplier */
	rdmsr(MSR_IA32_PERF_STATUS, lo, hi);
	current_voltage = lo & 0xff;
	printk(KERN_INFO "eps: Current voltage = %dmV\n",
		current_voltage * 16 + 700);
	current_multiplier = (lo >> 8) & 0xff;
	printk(KERN_INFO "eps: Current multiplier = %d\n",
		current_multiplier);
	}
#endif
<<<<<<< HEAD
=======
	if (err)
		freqs.new = freqs.old;

>>>>>>> d0e0ac97
	cpufreq_notify_transition(policy, &freqs, CPUFREQ_POSTCHANGE);
	return err;
}

static int eps_target(struct cpufreq_policy *policy,
			       unsigned int target_freq,
			       unsigned int relation)
{
	struct eps_cpu_data *centaur;
	unsigned int newstate = 0;
	unsigned int cpu = policy->cpu;
	unsigned int dest_state;
	int ret;

	if (unlikely(eps_cpu[cpu] == NULL))
		return -ENODEV;
	centaur = eps_cpu[cpu];

	if (unlikely(cpufreq_frequency_table_target(policy,
			&eps_cpu[cpu]->freq_table[0],
			target_freq,
			relation,
			&newstate))) {
		return -EINVAL;
	}

	/* Make frequency transition */
<<<<<<< HEAD
	dest_state = centaur->freq_table[newstate].index & 0xffff;
=======
	dest_state = centaur->freq_table[newstate].driver_data & 0xffff;
>>>>>>> d0e0ac97
	ret = eps_set_state(centaur, policy, dest_state);
	if (ret)
		printk(KERN_ERR "eps: Timeout!\n");
	return ret;
}

static int eps_verify(struct cpufreq_policy *policy)
{
	return cpufreq_frequency_table_verify(policy,
			&eps_cpu[policy->cpu]->freq_table[0]);
}

static int eps_cpu_init(struct cpufreq_policy *policy)
{
	unsigned int i;
	u32 lo, hi;
	u64 val;
	u8 current_multiplier, current_voltage;
	u8 max_multiplier, max_voltage;
	u8 min_multiplier, min_voltage;
	u8 brand = 0;
	u32 fsb;
	struct eps_cpu_data *centaur;
	struct cpuinfo_x86 *c = &cpu_data(0);
	struct cpufreq_frequency_table *f_table;
	int k, step, voltage;
	int ret;
	int states;
#if defined CONFIG_ACPI_PROCESSOR || defined CONFIG_ACPI_PROCESSOR_MODULE
	unsigned int limit;
#endif

	if (policy->cpu != 0)
		return -ENODEV;

	/* Check brand */
	printk(KERN_INFO "eps: Detected VIA ");

	switch (c->x86_model) {
	case 10:
		rdmsr(0x1153, lo, hi);
		brand = (((lo >> 2) ^ lo) >> 18) & 3;
		printk(KERN_CONT "Model A ");
		break;
	case 13:
		rdmsr(0x1154, lo, hi);
		brand = (((lo >> 4) ^ (lo >> 2))) & 0x000000ff;
		printk(KERN_CONT "Model D ");
		break;
	}

	switch (brand) {
	case EPS_BRAND_C7M:
		printk(KERN_CONT "C7-M\n");
		break;
	case EPS_BRAND_C7:
		printk(KERN_CONT "C7\n");
		break;
	case EPS_BRAND_EDEN:
		printk(KERN_CONT "Eden\n");
		break;
	case EPS_BRAND_C7D:
		printk(KERN_CONT "C7-D\n");
		break;
	case EPS_BRAND_C3:
		printk(KERN_CONT "C3\n");
		return -ENODEV;
		break;
	}
	/* Enable Enhanced PowerSaver */
	rdmsrl(MSR_IA32_MISC_ENABLE, val);
	if (!(val & MSR_IA32_MISC_ENABLE_ENHANCED_SPEEDSTEP)) {
		val |= MSR_IA32_MISC_ENABLE_ENHANCED_SPEEDSTEP;
		wrmsrl(MSR_IA32_MISC_ENABLE, val);
		/* Can be locked at 0 */
		rdmsrl(MSR_IA32_MISC_ENABLE, val);
		if (!(val & MSR_IA32_MISC_ENABLE_ENHANCED_SPEEDSTEP)) {
			printk(KERN_INFO "eps: Can't enable Enhanced PowerSaver\n");
			return -ENODEV;
		}
	}

	/* Print voltage and multiplier */
	rdmsr(MSR_IA32_PERF_STATUS, lo, hi);
	current_voltage = lo & 0xff;
	printk(KERN_INFO "eps: Current voltage = %dmV\n",
			current_voltage * 16 + 700);
	current_multiplier = (lo >> 8) & 0xff;
	printk(KERN_INFO "eps: Current multiplier = %d\n", current_multiplier);

	/* Print limits */
	max_voltage = hi & 0xff;
	printk(KERN_INFO "eps: Highest voltage = %dmV\n",
			max_voltage * 16 + 700);
	max_multiplier = (hi >> 8) & 0xff;
	printk(KERN_INFO "eps: Highest multiplier = %d\n", max_multiplier);
	min_voltage = (hi >> 16) & 0xff;
	printk(KERN_INFO "eps: Lowest voltage = %dmV\n",
			min_voltage * 16 + 700);
	min_multiplier = (hi >> 24) & 0xff;
	printk(KERN_INFO "eps: Lowest multiplier = %d\n", min_multiplier);

	/* Sanity checks */
	if (current_multiplier == 0 || max_multiplier == 0
	    || min_multiplier == 0)
		return -EINVAL;
	if (current_multiplier > max_multiplier
	    || max_multiplier <= min_multiplier)
		return -EINVAL;
	if (current_voltage > 0x1f || max_voltage > 0x1f)
		return -EINVAL;
	if (max_voltage < min_voltage
	    || current_voltage < min_voltage
	    || current_voltage > max_voltage)
		return -EINVAL;

	/* Check for systems using underclocked CPU */
	if (!freq_failsafe_off && max_multiplier != current_multiplier) {
		printk(KERN_INFO "eps: Your processor is running at different "
			"frequency then its maximum. Aborting.\n");
		printk(KERN_INFO "eps: You can use freq_failsafe_off option "
			"to disable this check.\n");
		return -EINVAL;
	}
	if (!voltage_failsafe_off && max_voltage != current_voltage) {
		printk(KERN_INFO "eps: Your processor is running at different "
			"voltage then its maximum. Aborting.\n");
		printk(KERN_INFO "eps: You can use voltage_failsafe_off "
			"option to disable this check.\n");
		return -EINVAL;
	}

	/* Calc FSB speed */
	fsb = cpu_khz / current_multiplier;

#if defined CONFIG_ACPI_PROCESSOR || defined CONFIG_ACPI_PROCESSOR_MODULE
	/* Check for ACPI processor speed limit */
	if (!ignore_acpi_limit && !eps_acpi_init()) {
		if (!acpi_processor_get_bios_limit(policy->cpu, &limit)) {
			printk(KERN_INFO "eps: ACPI limit %u.%uGHz\n",
				limit/1000000,
				(limit%1000000)/10000);
			eps_acpi_exit(policy);
			/* Check if max_multiplier is in BIOS limits */
			if (limit && max_multiplier * fsb > limit) {
				printk(KERN_INFO "eps: Aborting.\n");
				return -EINVAL;
			}
		}
	}
#endif

	/* Allow user to set lower maximum voltage then that reported
	 * by processor */
	if (brand == EPS_BRAND_C7M && set_max_voltage) {
		u32 v;

		/* Change mV to something hardware can use */
		v = (set_max_voltage - 700) / 16;
		/* Check if voltage is within limits */
		if (v >= min_voltage && v <= max_voltage) {
			printk(KERN_INFO "eps: Setting %dmV as maximum.\n",
				v * 16 + 700);
			max_voltage = v;
		}
	}

	/* Calc number of p-states supported */
	if (brand == EPS_BRAND_C7M)
		states = max_multiplier - min_multiplier + 1;
	else
		states = 2;

	/* Allocate private data and frequency table for current cpu */
	centaur = kzalloc(sizeof(struct eps_cpu_data)
		    + (states + 1) * sizeof(struct cpufreq_frequency_table),
		    GFP_KERNEL);
	if (!centaur)
		return -ENOMEM;
	eps_cpu[0] = centaur;

	/* Copy basic values */
	centaur->fsb = fsb;
#if defined CONFIG_ACPI_PROCESSOR || defined CONFIG_ACPI_PROCESSOR_MODULE
	centaur->bios_limit = limit;
#endif

	/* Fill frequency and MSR value table */
	f_table = &centaur->freq_table[0];
	if (brand != EPS_BRAND_C7M) {
		f_table[0].frequency = fsb * min_multiplier;
		f_table[0].driver_data = (min_multiplier << 8) | min_voltage;
		f_table[1].frequency = fsb * max_multiplier;
		f_table[1].driver_data = (max_multiplier << 8) | max_voltage;
		f_table[2].frequency = CPUFREQ_TABLE_END;
	} else {
		k = 0;
		step = ((max_voltage - min_voltage) * 256)
			/ (max_multiplier - min_multiplier);
		for (i = min_multiplier; i <= max_multiplier; i++) {
			voltage = (k * step) / 256 + min_voltage;
			f_table[k].frequency = fsb * i;
			f_table[k].driver_data = (i << 8) | voltage;
			k++;
		}
		f_table[k].frequency = CPUFREQ_TABLE_END;
	}

	policy->cpuinfo.transition_latency = 140000; /* 844mV -> 700mV in ns */
	policy->cur = fsb * current_multiplier;

	ret = cpufreq_frequency_table_cpuinfo(policy, &centaur->freq_table[0]);
	if (ret) {
		kfree(centaur);
		return ret;
	}

	cpufreq_frequency_table_get_attr(&centaur->freq_table[0], policy->cpu);
	return 0;
}

static int eps_cpu_exit(struct cpufreq_policy *policy)
{
	unsigned int cpu = policy->cpu;

	/* Bye */
	cpufreq_frequency_table_put_attr(policy->cpu);
	kfree(eps_cpu[cpu]);
	eps_cpu[cpu] = NULL;
	return 0;
}

static struct freq_attr *eps_attr[] = {
	&cpufreq_freq_attr_scaling_available_freqs,
	NULL,
};

static struct cpufreq_driver eps_driver = {
	.verify		= eps_verify,
	.target		= eps_target,
	.init		= eps_cpu_init,
	.exit		= eps_cpu_exit,
	.get		= eps_get,
	.name		= "e_powersaver",
	.owner		= THIS_MODULE,
	.attr		= eps_attr,
};


/* This driver will work only on Centaur C7 processors with
 * Enhanced SpeedStep/PowerSaver registers */
static const struct x86_cpu_id eps_cpu_id[] = {
	{ X86_VENDOR_CENTAUR, 6, X86_MODEL_ANY, X86_FEATURE_EST },
	{}
};
MODULE_DEVICE_TABLE(x86cpu, eps_cpu_id);

static int __init eps_init(void)
{
	if (!x86_match_cpu(eps_cpu_id) || boot_cpu_data.x86_model < 10)
		return -ENODEV;
	if (cpufreq_register_driver(&eps_driver))
		return -EINVAL;
	return 0;
}

static void __exit eps_exit(void)
{
	cpufreq_unregister_driver(&eps_driver);
}

/* Allow user to overclock his machine or to change frequency to higher after
 * unloading module */
module_param(freq_failsafe_off, int, 0644);
MODULE_PARM_DESC(freq_failsafe_off, "Disable current vs max frequency check");
module_param(voltage_failsafe_off, int, 0644);
MODULE_PARM_DESC(voltage_failsafe_off, "Disable current vs max voltage check");
#if defined CONFIG_ACPI_PROCESSOR || defined CONFIG_ACPI_PROCESSOR_MODULE
module_param(ignore_acpi_limit, int, 0644);
MODULE_PARM_DESC(ignore_acpi_limit, "Don't check ACPI's processor speed limit");
#endif
module_param(set_max_voltage, int, 0644);
MODULE_PARM_DESC(set_max_voltage, "Set maximum CPU voltage (mV) C7-M only");

MODULE_AUTHOR("Rafal Bilski <rafalbilski@interia.pl>");
MODULE_DESCRIPTION("Enhanced PowerSaver driver for VIA C7 CPU's.");
MODULE_LICENSE("GPL");

module_init(eps_init);
module_exit(eps_exit);<|MERGE_RESOLUTION|>--- conflicted
+++ resolved
@@ -161,12 +161,9 @@
 		current_multiplier);
 	}
 #endif
-<<<<<<< HEAD
-=======
 	if (err)
 		freqs.new = freqs.old;
 
->>>>>>> d0e0ac97
 	cpufreq_notify_transition(policy, &freqs, CPUFREQ_POSTCHANGE);
 	return err;
 }
@@ -194,11 +191,7 @@
 	}
 
 	/* Make frequency transition */
-<<<<<<< HEAD
-	dest_state = centaur->freq_table[newstate].index & 0xffff;
-=======
 	dest_state = centaur->freq_table[newstate].driver_data & 0xffff;
->>>>>>> d0e0ac97
 	ret = eps_set_state(centaur, policy, dest_state);
 	if (ret)
 		printk(KERN_ERR "eps: Timeout!\n");
