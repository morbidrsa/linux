/*
 *  drivers/cpufreq/cpufreq_ondemand.c
 *
 *  Copyright (C)  2001 Russell King
 *            (C)  2003 Venkatesh Pallipadi <venkatesh.pallipadi@intel.com>.
 *                      Jun Nakajima <jun.nakajima@intel.com>
 *
 * This program is free software; you can redistribute it and/or modify
 * it under the terms of the GNU General Public License version 2 as
 * published by the Free Software Foundation.
 */

#define pr_fmt(fmt) KBUILD_MODNAME ": " fmt

#include <linux/cpufreq.h>
#include <linux/init.h>
#include <linux/kernel.h>
#include <linux/kernel_stat.h>
#include <linux/kobject.h>
#include <linux/module.h>
#include <linux/mutex.h>
#include <linux/percpu-defs.h>
#include <linux/slab.h>
#include <linux/sysfs.h>
#include <linux/tick.h>
#include <linux/types.h>
#include <linux/cpu.h>

#include "cpufreq_governor.h"

/* On-demand governor macros */
#define DEF_FREQUENCY_DOWN_DIFFERENTIAL		(10)
#define DEF_FREQUENCY_UP_THRESHOLD		(80)
#define DEF_SAMPLING_DOWN_FACTOR		(1)
#define MAX_SAMPLING_DOWN_FACTOR		(100000)
#define MICRO_FREQUENCY_DOWN_DIFFERENTIAL	(3)
#define MICRO_FREQUENCY_UP_THRESHOLD		(95)
#define MICRO_FREQUENCY_MIN_SAMPLE_RATE		(10000)
#define MIN_FREQUENCY_UP_THRESHOLD		(11)
#define MAX_FREQUENCY_UP_THRESHOLD		(100)

static DEFINE_PER_CPU(struct od_cpu_dbs_info_s, od_cpu_dbs_info);

static struct od_ops od_ops;

#ifndef CONFIG_CPU_FREQ_DEFAULT_GOV_ONDEMAND
static struct cpufreq_governor cpufreq_gov_ondemand;
#endif

<<<<<<< HEAD
=======
static unsigned int default_powersave_bias;

>>>>>>> d0e0ac97
static void ondemand_powersave_bias_init_cpu(int cpu)
{
	struct od_cpu_dbs_info_s *dbs_info = &per_cpu(od_cpu_dbs_info, cpu);

	dbs_info->freq_table = cpufreq_frequency_get_table(cpu);
	dbs_info->freq_lo = 0;
}

/*
 * Not all CPUs want IO time to be accounted as busy; this depends on how
 * efficient idling at a higher frequency/voltage is.
 * Pavel Machek says this is not so for various generations of AMD and old
 * Intel systems.
 * Mike Chan (android.com) claims this is also not true for ARM.
 * Because of this, whitelist specific known (series) of CPUs by default, and
 * leave all others up to the user.
 */
static int should_io_be_busy(void)
{
#if defined(CONFIG_X86)
	/*
	 * For Intel, Core 2 (model 15) and later have an efficient idle.
	 */
	if (boot_cpu_data.x86_vendor == X86_VENDOR_INTEL &&
			boot_cpu_data.x86 == 6 &&
			boot_cpu_data.x86_model >= 15)
		return 1;
#endif
	return 0;
}

/*
 * Find right freq to be set now with powersave_bias on.
 * Returns the freq_hi to be used right now and will set freq_hi_jiffies,
 * freq_lo, and freq_lo_jiffies in percpu area for averaging freqs.
 */
static unsigned int generic_powersave_bias_target(struct cpufreq_policy *policy,
		unsigned int freq_next, unsigned int relation)
{
	unsigned int freq_req, freq_reduc, freq_avg;
	unsigned int freq_hi, freq_lo;
	unsigned int index = 0;
	unsigned int jiffies_total, jiffies_hi, jiffies_lo;
	struct od_cpu_dbs_info_s *dbs_info = &per_cpu(od_cpu_dbs_info,
						   policy->cpu);
	struct dbs_data *dbs_data = policy->governor_data;
	struct od_dbs_tuners *od_tuners = dbs_data->tuners;

	if (!dbs_info->freq_table) {
		dbs_info->freq_lo = 0;
		dbs_info->freq_lo_jiffies = 0;
		return freq_next;
	}

	cpufreq_frequency_table_target(policy, dbs_info->freq_table, freq_next,
			relation, &index);
	freq_req = dbs_info->freq_table[index].frequency;
	freq_reduc = freq_req * od_tuners->powersave_bias / 1000;
	freq_avg = freq_req - freq_reduc;

	/* Find freq bounds for freq_avg in freq_table */
	index = 0;
	cpufreq_frequency_table_target(policy, dbs_info->freq_table, freq_avg,
			CPUFREQ_RELATION_H, &index);
	freq_lo = dbs_info->freq_table[index].frequency;
	index = 0;
	cpufreq_frequency_table_target(policy, dbs_info->freq_table, freq_avg,
			CPUFREQ_RELATION_L, &index);
	freq_hi = dbs_info->freq_table[index].frequency;

	/* Find out how long we have to be in hi and lo freqs */
	if (freq_hi == freq_lo) {
		dbs_info->freq_lo = 0;
		dbs_info->freq_lo_jiffies = 0;
		return freq_lo;
	}
	jiffies_total = usecs_to_jiffies(od_tuners->sampling_rate);
	jiffies_hi = (freq_avg - freq_lo) * jiffies_total;
	jiffies_hi += ((freq_hi - freq_lo) / 2);
	jiffies_hi /= (freq_hi - freq_lo);
	jiffies_lo = jiffies_total - jiffies_hi;
	dbs_info->freq_lo = freq_lo;
	dbs_info->freq_lo_jiffies = jiffies_lo;
	dbs_info->freq_hi_jiffies = jiffies_hi;
	return freq_hi;
}

static void ondemand_powersave_bias_init(void)
{
	int i;
	for_each_online_cpu(i) {
		ondemand_powersave_bias_init_cpu(i);
	}
}

static void dbs_freq_increase(struct cpufreq_policy *p, unsigned int freq)
{
	struct dbs_data *dbs_data = p->governor_data;
	struct od_dbs_tuners *od_tuners = dbs_data->tuners;

	if (od_tuners->powersave_bias)
		freq = od_ops.powersave_bias_target(p, freq,
				CPUFREQ_RELATION_H);
	else if (p->cur == p->max)
		return;

	__cpufreq_driver_target(p, freq, od_tuners->powersave_bias ?
			CPUFREQ_RELATION_L : CPUFREQ_RELATION_H);
}

/*
 * Every sampling_rate, we check, if current idle time is less than 20%
 * (default), then we try to increase frequency. Every sampling_rate, we look
 * for the lowest frequency which can sustain the load while keeping idle time
 * over 30%. If such a frequency exist, we try to decrease to this frequency.
 *
 * Any frequency increase takes it to the maximum frequency. Frequency reduction
 * happens at minimum steps of 5% (default) of current frequency
 */
static void od_check_cpu(int cpu, unsigned int load_freq)
{
	struct od_cpu_dbs_info_s *dbs_info = &per_cpu(od_cpu_dbs_info, cpu);
	struct cpufreq_policy *policy = dbs_info->cdbs.cur_policy;
	struct dbs_data *dbs_data = policy->governor_data;
	struct od_dbs_tuners *od_tuners = dbs_data->tuners;

	dbs_info->freq_lo = 0;

	/* Check for frequency increase */
	if (load_freq > od_tuners->up_threshold * policy->cur) {
		/* If switching to max speed, apply sampling_down_factor */
		if (policy->cur < policy->max)
			dbs_info->rate_mult =
				od_tuners->sampling_down_factor;
		dbs_freq_increase(policy, policy->max);
		return;
	}

	/* Check for frequency decrease */
	/* if we cannot reduce the frequency anymore, break out early */
	if (policy->cur == policy->min)
		return;

	/*
	 * The optimal frequency is the frequency that is the lowest that can
	 * support the current CPU usage without triggering the up policy. To be
	 * safe, we focus 10 points under the threshold.
	 */
	if (load_freq < od_tuners->adj_up_threshold
			* policy->cur) {
		unsigned int freq_next;
		freq_next = load_freq / od_tuners->adj_up_threshold;

		/* No longer fully busy, reset rate_mult */
		dbs_info->rate_mult = 1;

		if (freq_next < policy->min)
			freq_next = policy->min;

		if (!od_tuners->powersave_bias) {
			__cpufreq_driver_target(policy, freq_next,
					CPUFREQ_RELATION_L);
			return;
		}

		freq_next = od_ops.powersave_bias_target(policy, freq_next,
					CPUFREQ_RELATION_L);
		__cpufreq_driver_target(policy, freq_next, CPUFREQ_RELATION_L);
	}
}

static void od_dbs_timer(struct work_struct *work)
{
	struct od_cpu_dbs_info_s *dbs_info =
		container_of(work, struct od_cpu_dbs_info_s, cdbs.work.work);
	unsigned int cpu = dbs_info->cdbs.cur_policy->cpu;
	struct od_cpu_dbs_info_s *core_dbs_info = &per_cpu(od_cpu_dbs_info,
			cpu);
	struct dbs_data *dbs_data = dbs_info->cdbs.cur_policy->governor_data;
	struct od_dbs_tuners *od_tuners = dbs_data->tuners;
	int delay = 0, sample_type = core_dbs_info->sample_type;
	bool modify_all = true;

	mutex_lock(&core_dbs_info->cdbs.timer_mutex);
	if (!need_load_eval(&core_dbs_info->cdbs, od_tuners->sampling_rate)) {
		modify_all = false;
		goto max_delay;
	}

	/* Common NORMAL_SAMPLE setup */
	core_dbs_info->sample_type = OD_NORMAL_SAMPLE;
	if (sample_type == OD_SUB_SAMPLE) {
		delay = core_dbs_info->freq_lo_jiffies;
		__cpufreq_driver_target(core_dbs_info->cdbs.cur_policy,
				core_dbs_info->freq_lo, CPUFREQ_RELATION_H);
	} else {
		dbs_check_cpu(dbs_data, cpu);
		if (core_dbs_info->freq_lo) {
			/* Setup timer for SUB_SAMPLE */
			core_dbs_info->sample_type = OD_SUB_SAMPLE;
			delay = core_dbs_info->freq_hi_jiffies;
		}
	}

max_delay:
	if (!delay)
		delay = delay_for_sampling_rate(od_tuners->sampling_rate
				* core_dbs_info->rate_mult);

	gov_queue_work(dbs_data, dbs_info->cdbs.cur_policy, delay, modify_all);
	mutex_unlock(&core_dbs_info->cdbs.timer_mutex);
}

/************************** sysfs interface ************************/
static struct common_dbs_data od_dbs_cdata;

/**
 * update_sampling_rate - update sampling rate effective immediately if needed.
 * @new_rate: new sampling rate
 *
 * If new rate is smaller than the old, simply updating
 * dbs_tuners_int.sampling_rate might not be appropriate. For example, if the
 * original sampling_rate was 1 second and the requested new sampling rate is 10
 * ms because the user needs immediate reaction from ondemand governor, but not
 * sure if higher frequency will be required or not, then, the governor may
 * change the sampling rate too late; up to 1 second later. Thus, if we are
 * reducing the sampling rate, we need to make the new value effective
 * immediately.
 */
static void update_sampling_rate(struct dbs_data *dbs_data,
		unsigned int new_rate)
{
	struct od_dbs_tuners *od_tuners = dbs_data->tuners;
	int cpu;

	od_tuners->sampling_rate = new_rate = max(new_rate,
			dbs_data->min_sampling_rate);

	for_each_online_cpu(cpu) {
		struct cpufreq_policy *policy;
		struct od_cpu_dbs_info_s *dbs_info;
		unsigned long next_sampling, appointed_at;

		policy = cpufreq_cpu_get(cpu);
		if (!policy)
			continue;
		if (policy->governor != &cpufreq_gov_ondemand) {
			cpufreq_cpu_put(policy);
			continue;
		}
		dbs_info = &per_cpu(od_cpu_dbs_info, cpu);
		cpufreq_cpu_put(policy);

		mutex_lock(&dbs_info->cdbs.timer_mutex);

		if (!delayed_work_pending(&dbs_info->cdbs.work)) {
			mutex_unlock(&dbs_info->cdbs.timer_mutex);
			continue;
		}

		next_sampling = jiffies + usecs_to_jiffies(new_rate);
		appointed_at = dbs_info->cdbs.work.timer.expires;

		if (time_before(next_sampling, appointed_at)) {

			mutex_unlock(&dbs_info->cdbs.timer_mutex);
			cancel_delayed_work_sync(&dbs_info->cdbs.work);
			mutex_lock(&dbs_info->cdbs.timer_mutex);

			gov_queue_work(dbs_data, dbs_info->cdbs.cur_policy,
					usecs_to_jiffies(new_rate), true);

		}
		mutex_unlock(&dbs_info->cdbs.timer_mutex);
	}
}

static ssize_t store_sampling_rate(struct dbs_data *dbs_data, const char *buf,
		size_t count)
{
	unsigned int input;
	int ret;
	ret = sscanf(buf, "%u", &input);
	if (ret != 1)
		return -EINVAL;

	update_sampling_rate(dbs_data, input);
	return count;
}

static ssize_t store_io_is_busy(struct dbs_data *dbs_data, const char *buf,
		size_t count)
{
	struct od_dbs_tuners *od_tuners = dbs_data->tuners;
	unsigned int input;
	int ret;
	unsigned int j;

	ret = sscanf(buf, "%u", &input);
	if (ret != 1)
		return -EINVAL;
	od_tuners->io_is_busy = !!input;

	/* we need to re-evaluate prev_cpu_idle */
	for_each_online_cpu(j) {
		struct od_cpu_dbs_info_s *dbs_info = &per_cpu(od_cpu_dbs_info,
									j);
		dbs_info->cdbs.prev_cpu_idle = get_cpu_idle_time(j,
			&dbs_info->cdbs.prev_cpu_wall, od_tuners->io_is_busy);
	}
	return count;
}

static ssize_t store_up_threshold(struct dbs_data *dbs_data, const char *buf,
		size_t count)
{
	struct od_dbs_tuners *od_tuners = dbs_data->tuners;
	unsigned int input;
	int ret;
	ret = sscanf(buf, "%u", &input);

	if (ret != 1 || input > MAX_FREQUENCY_UP_THRESHOLD ||
			input < MIN_FREQUENCY_UP_THRESHOLD) {
		return -EINVAL;
	}
	/* Calculate the new adj_up_threshold */
	od_tuners->adj_up_threshold += input;
	od_tuners->adj_up_threshold -= od_tuners->up_threshold;

	od_tuners->up_threshold = input;
	return count;
}

static ssize_t store_sampling_down_factor(struct dbs_data *dbs_data,
		const char *buf, size_t count)
{
	struct od_dbs_tuners *od_tuners = dbs_data->tuners;
	unsigned int input, j;
	int ret;
	ret = sscanf(buf, "%u", &input);

	if (ret != 1 || input > MAX_SAMPLING_DOWN_FACTOR || input < 1)
		return -EINVAL;
	od_tuners->sampling_down_factor = input;

	/* Reset down sampling multiplier in case it was active */
	for_each_online_cpu(j) {
		struct od_cpu_dbs_info_s *dbs_info = &per_cpu(od_cpu_dbs_info,
				j);
		dbs_info->rate_mult = 1;
	}
	return count;
}

static ssize_t store_ignore_nice(struct dbs_data *dbs_data, const char *buf,
		size_t count)
{
	struct od_dbs_tuners *od_tuners = dbs_data->tuners;
	unsigned int input;
	int ret;

	unsigned int j;

	ret = sscanf(buf, "%u", &input);
	if (ret != 1)
		return -EINVAL;

	if (input > 1)
		input = 1;

	if (input == od_tuners->ignore_nice) { /* nothing to do */
		return count;
	}
	od_tuners->ignore_nice = input;

	/* we need to re-evaluate prev_cpu_idle */
	for_each_online_cpu(j) {
		struct od_cpu_dbs_info_s *dbs_info;
		dbs_info = &per_cpu(od_cpu_dbs_info, j);
		dbs_info->cdbs.prev_cpu_idle = get_cpu_idle_time(j,
			&dbs_info->cdbs.prev_cpu_wall, od_tuners->io_is_busy);
		if (od_tuners->ignore_nice)
			dbs_info->cdbs.prev_cpu_nice =
				kcpustat_cpu(j).cpustat[CPUTIME_NICE];

	}
	return count;
}

static ssize_t store_powersave_bias(struct dbs_data *dbs_data, const char *buf,
		size_t count)
{
	struct od_dbs_tuners *od_tuners = dbs_data->tuners;
	unsigned int input;
	int ret;
	ret = sscanf(buf, "%u", &input);

	if (ret != 1)
		return -EINVAL;

	if (input > 1000)
		input = 1000;

	od_tuners->powersave_bias = input;
	ondemand_powersave_bias_init();
	return count;
}

show_store_one(od, sampling_rate);
show_store_one(od, io_is_busy);
show_store_one(od, up_threshold);
show_store_one(od, sampling_down_factor);
show_store_one(od, ignore_nice);
show_store_one(od, powersave_bias);
declare_show_sampling_rate_min(od);

gov_sys_pol_attr_rw(sampling_rate);
gov_sys_pol_attr_rw(io_is_busy);
gov_sys_pol_attr_rw(up_threshold);
gov_sys_pol_attr_rw(sampling_down_factor);
gov_sys_pol_attr_rw(ignore_nice);
gov_sys_pol_attr_rw(powersave_bias);
gov_sys_pol_attr_ro(sampling_rate_min);

static struct attribute *dbs_attributes_gov_sys[] = {
	&sampling_rate_min_gov_sys.attr,
	&sampling_rate_gov_sys.attr,
	&up_threshold_gov_sys.attr,
	&sampling_down_factor_gov_sys.attr,
	&ignore_nice_gov_sys.attr,
	&powersave_bias_gov_sys.attr,
	&io_is_busy_gov_sys.attr,
	NULL
};

static struct attribute_group od_attr_group_gov_sys = {
	.attrs = dbs_attributes_gov_sys,
	.name = "ondemand",
};

static struct attribute *dbs_attributes_gov_pol[] = {
	&sampling_rate_min_gov_pol.attr,
	&sampling_rate_gov_pol.attr,
	&up_threshold_gov_pol.attr,
	&sampling_down_factor_gov_pol.attr,
	&ignore_nice_gov_pol.attr,
	&powersave_bias_gov_pol.attr,
	&io_is_busy_gov_pol.attr,
	NULL
};

static struct attribute_group od_attr_group_gov_pol = {
	.attrs = dbs_attributes_gov_pol,
	.name = "ondemand",
};

/************************** sysfs end ************************/

static int od_init(struct dbs_data *dbs_data)
{
	struct od_dbs_tuners *tuners;
	u64 idle_time;
	int cpu;

	tuners = kzalloc(sizeof(struct od_dbs_tuners), GFP_KERNEL);
	if (!tuners) {
		pr_err("%s: kzalloc failed\n", __func__);
		return -ENOMEM;
	}

	cpu = get_cpu();
	idle_time = get_cpu_idle_time_us(cpu, NULL);
	put_cpu();
	if (idle_time != -1ULL) {
		/* Idle micro accounting is supported. Use finer thresholds */
		tuners->up_threshold = MICRO_FREQUENCY_UP_THRESHOLD;
		tuners->adj_up_threshold = MICRO_FREQUENCY_UP_THRESHOLD -
			MICRO_FREQUENCY_DOWN_DIFFERENTIAL;
		/*
		 * In nohz/micro accounting case we set the minimum frequency
		 * not depending on HZ, but fixed (very low). The deferred
		 * timer might skip some samples if idle/sleeping as needed.
		*/
		dbs_data->min_sampling_rate = MICRO_FREQUENCY_MIN_SAMPLE_RATE;
	} else {
		tuners->up_threshold = DEF_FREQUENCY_UP_THRESHOLD;
		tuners->adj_up_threshold = DEF_FREQUENCY_UP_THRESHOLD -
			DEF_FREQUENCY_DOWN_DIFFERENTIAL;

		/* For correct statistics, we need 10 ticks for each measure */
		dbs_data->min_sampling_rate = MIN_SAMPLING_RATE_RATIO *
			jiffies_to_usecs(10);
	}

	tuners->sampling_down_factor = DEF_SAMPLING_DOWN_FACTOR;
	tuners->ignore_nice = 0;
<<<<<<< HEAD
	tuners->powersave_bias = 0;
=======
	tuners->powersave_bias = default_powersave_bias;
>>>>>>> d0e0ac97
	tuners->io_is_busy = should_io_be_busy();

	dbs_data->tuners = tuners;
	mutex_init(&dbs_data->mutex);
	return 0;
}

static void od_exit(struct dbs_data *dbs_data)
{
	kfree(dbs_data->tuners);
}

define_get_cpu_dbs_routines(od_cpu_dbs_info);

static struct od_ops od_ops = {
	.powersave_bias_init_cpu = ondemand_powersave_bias_init_cpu,
	.powersave_bias_target = generic_powersave_bias_target,
	.freq_increase = dbs_freq_increase,
};

static struct common_dbs_data od_dbs_cdata = {
	.governor = GOV_ONDEMAND,
	.attr_group_gov_sys = &od_attr_group_gov_sys,
	.attr_group_gov_pol = &od_attr_group_gov_pol,
	.get_cpu_cdbs = get_cpu_cdbs,
	.get_cpu_dbs_info_s = get_cpu_dbs_info_s,
	.gov_dbs_timer = od_dbs_timer,
	.gov_check_cpu = od_check_cpu,
	.gov_ops = &od_ops,
	.init = od_init,
	.exit = od_exit,
};

static void od_set_powersave_bias(unsigned int powersave_bias)
{
	struct cpufreq_policy *policy;
	struct dbs_data *dbs_data;
	struct od_dbs_tuners *od_tuners;
	unsigned int cpu;
	cpumask_t done;

<<<<<<< HEAD
=======
	default_powersave_bias = powersave_bias;
>>>>>>> d0e0ac97
	cpumask_clear(&done);

	get_online_cpus();
	for_each_online_cpu(cpu) {
		if (cpumask_test_cpu(cpu, &done))
			continue;

		policy = per_cpu(od_cpu_dbs_info, cpu).cdbs.cur_policy;
<<<<<<< HEAD
		dbs_data = policy->governor_data;
		od_tuners = dbs_data->tuners;
		od_tuners->powersave_bias = powersave_bias;

		cpumask_or(&done, &done, policy->cpus);
=======
		if (!policy)
			continue;

		cpumask_or(&done, &done, policy->cpus);

		if (policy->governor != &cpufreq_gov_ondemand)
			continue;

		dbs_data = policy->governor_data;
		od_tuners = dbs_data->tuners;
		od_tuners->powersave_bias = default_powersave_bias;
>>>>>>> d0e0ac97
	}
	put_online_cpus();
}

void od_register_powersave_bias_handler(unsigned int (*f)
		(struct cpufreq_policy *, unsigned int, unsigned int),
		unsigned int powersave_bias)
{
	od_ops.powersave_bias_target = f;
	od_set_powersave_bias(powersave_bias);
}
EXPORT_SYMBOL_GPL(od_register_powersave_bias_handler);

void od_unregister_powersave_bias_handler(void)
{
	od_ops.powersave_bias_target = generic_powersave_bias_target;
	od_set_powersave_bias(0);
}
EXPORT_SYMBOL_GPL(od_unregister_powersave_bias_handler);

static int od_cpufreq_governor_dbs(struct cpufreq_policy *policy,
		unsigned int event)
{
	return cpufreq_governor_dbs(policy, &od_dbs_cdata, event);
}

#ifndef CONFIG_CPU_FREQ_DEFAULT_GOV_ONDEMAND
static
#endif
struct cpufreq_governor cpufreq_gov_ondemand = {
	.name			= "ondemand",
	.governor		= od_cpufreq_governor_dbs,
	.max_transition_latency	= TRANSITION_LATENCY_LIMIT,
	.owner			= THIS_MODULE,
};

static int __init cpufreq_gov_dbs_init(void)
{
	return cpufreq_register_governor(&cpufreq_gov_ondemand);
}

static void __exit cpufreq_gov_dbs_exit(void)
{
	cpufreq_unregister_governor(&cpufreq_gov_ondemand);
}

MODULE_AUTHOR("Venkatesh Pallipadi <venkatesh.pallipadi@intel.com>");
MODULE_AUTHOR("Alexey Starikovskiy <alexey.y.starikovskiy@intel.com>");
MODULE_DESCRIPTION("'cpufreq_ondemand' - A dynamic cpufreq governor for "
	"Low Latency Frequency Transition capable processors");
MODULE_LICENSE("GPL");

#ifdef CONFIG_CPU_FREQ_DEFAULT_GOV_ONDEMAND
fs_initcall(cpufreq_gov_dbs_init);
#else
module_init(cpufreq_gov_dbs_init);
#endif
module_exit(cpufreq_gov_dbs_exit);<|MERGE_RESOLUTION|>--- conflicted
+++ resolved
@@ -47,11 +47,8 @@
 static struct cpufreq_governor cpufreq_gov_ondemand;
 #endif
 
-<<<<<<< HEAD
-=======
 static unsigned int default_powersave_bias;
 
->>>>>>> d0e0ac97
 static void ondemand_powersave_bias_init_cpu(int cpu)
 {
 	struct od_cpu_dbs_info_s *dbs_info = &per_cpu(od_cpu_dbs_info, cpu);
@@ -548,11 +545,7 @@
 
 	tuners->sampling_down_factor = DEF_SAMPLING_DOWN_FACTOR;
 	tuners->ignore_nice = 0;
-<<<<<<< HEAD
-	tuners->powersave_bias = 0;
-=======
 	tuners->powersave_bias = default_powersave_bias;
->>>>>>> d0e0ac97
 	tuners->io_is_busy = should_io_be_busy();
 
 	dbs_data->tuners = tuners;
@@ -594,10 +587,7 @@
 	unsigned int cpu;
 	cpumask_t done;
 
-<<<<<<< HEAD
-=======
 	default_powersave_bias = powersave_bias;
->>>>>>> d0e0ac97
 	cpumask_clear(&done);
 
 	get_online_cpus();
@@ -606,13 +596,6 @@
 			continue;
 
 		policy = per_cpu(od_cpu_dbs_info, cpu).cdbs.cur_policy;
-<<<<<<< HEAD
-		dbs_data = policy->governor_data;
-		od_tuners = dbs_data->tuners;
-		od_tuners->powersave_bias = powersave_bias;
-
-		cpumask_or(&done, &done, policy->cpus);
-=======
 		if (!policy)
 			continue;
 
@@ -624,7 +607,6 @@
 		dbs_data = policy->governor_data;
 		od_tuners = dbs_data->tuners;
 		od_tuners->powersave_bias = default_powersave_bias;
->>>>>>> d0e0ac97
 	}
 	put_online_cpus();
 }
