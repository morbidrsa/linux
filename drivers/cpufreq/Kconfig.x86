#
# x86 CPU Frequency scaling drivers
#

config X86_INTEL_PSTATE
       bool "Intel P state control"
       depends on X86
       help
          This driver provides a P state for Intel core processors.
	  The driver implements an internal governor and will become
          the scaling driver and governor for Sandy bridge processors.

	  When this driver is enabled it will become the perferred
          scaling driver for Sandy bridge processors.

	  If in doubt, say N.

config X86_PCC_CPUFREQ
	tristate "Processor Clocking Control interface driver"
	depends on ACPI && ACPI_PROCESSOR
	help
	  This driver adds support for the PCC interface.

	  For details, take a look at:
	  <file:Documentation/cpu-freq/pcc-cpufreq.txt>.

	  To compile this driver as a module, choose M here: the
	  module will be called pcc-cpufreq.

	  If in doubt, say N.

config X86_ACPI_CPUFREQ
	tristate "ACPI Processor P-States driver"
	select CPU_FREQ_TABLE
	depends on ACPI_PROCESSOR
	help
	  This driver adds a CPUFreq driver which utilizes the ACPI
	  Processor Performance States.
	  This driver also supports Intel Enhanced Speedstep and newer
	  AMD CPUs.

	  To compile this driver as a module, choose M here: the
	  module will be called acpi-cpufreq.

	  For details, take a look at <file:Documentation/cpu-freq/>.

	  If in doubt, say N.

config X86_ACPI_CPUFREQ_CPB
	default y
	bool "Legacy cpb sysfs knob support for AMD CPUs"
	depends on X86_ACPI_CPUFREQ && CPU_SUP_AMD
	help
	  The powernow-k8 driver used to provide a sysfs knob called "cpb"
	  to disable the Core Performance Boosting feature of AMD CPUs. This
	  file has now been superseeded by the more generic "boost" entry.

	  By enabling this option the acpi_cpufreq driver provides the old
	  entry in addition to the new boost ones, for compatibility reasons.

config ELAN_CPUFREQ
	tristate "AMD Elan SC400 and SC410"
	select CPU_FREQ_TABLE
	depends on MELAN
	---help---
	  This adds the CPUFreq driver for AMD Elan SC400 and SC410
	  processors.

	  You need to specify the processor maximum speed as boot
	  parameter: elanfreq=maxspeed (in kHz) or as module
	  parameter "max_freq".

	  For details, take a look at <file:Documentation/cpu-freq/>.

	  If in doubt, say N.

config SC520_CPUFREQ
	tristate "AMD Elan SC520"
	select CPU_FREQ_TABLE
	depends on MELAN
	---help---
	  This adds the CPUFreq driver for AMD Elan SC520 processor.

	  For details, take a look at <file:Documentation/cpu-freq/>.

	  If in doubt, say N.


config X86_POWERNOW_K6
	tristate "AMD Mobile K6-2/K6-3 PowerNow!"
	select CPU_FREQ_TABLE
	depends on X86_32
	help
	  This adds the CPUFreq driver for mobile AMD K6-2+ and mobile
	  AMD K6-3+ processors.

	  For details, take a look at <file:Documentation/cpu-freq/>.

	  If in doubt, say N.

config X86_POWERNOW_K7
	tristate "AMD Mobile Athlon/Duron PowerNow!"
	select CPU_FREQ_TABLE
	depends on X86_32
	help
	  This adds the CPUFreq driver for mobile AMD K7 mobile processors.

	  For details, take a look at <file:Documentation/cpu-freq/>.

	  If in doubt, say N.

config X86_POWERNOW_K7_ACPI
	bool
	depends on X86_POWERNOW_K7 && ACPI_PROCESSOR
	depends on !(X86_POWERNOW_K7 = y && ACPI_PROCESSOR = m)
	depends on X86_32
	default y

config X86_POWERNOW_K8
	tristate "AMD Opteron/Athlon64 PowerNow!"
	select CPU_FREQ_TABLE
	depends on ACPI && ACPI_PROCESSOR && X86_ACPI_CPUFREQ
	help
	  This adds the CPUFreq driver for K8/early Opteron/Athlon64 processors.
	  Support for K10 and newer processors is now in acpi-cpufreq.

	  To compile this driver as a module, choose M here: the
	  module will be called powernow-k8.

	  For details, take a look at <file:Documentation/cpu-freq/>.

config X86_AMD_FREQ_SENSITIVITY
	tristate "AMD frequency sensitivity feedback powersave bias"
	depends on CPU_FREQ_GOV_ONDEMAND && X86_ACPI_CPUFREQ && CPU_SUP_AMD
<<<<<<< HEAD
=======
	select CPU_FREQ_TABLE
>>>>>>> d0e0ac97
	help
	  This adds AMD-specific powersave bias function to the ondemand
	  governor, which allows it to make more power-conscious frequency
	  change decisions based on feedback from hardware (availble on AMD
	  Family 16h and above).

	  Hardware feedback tells software how "sensitive" to frequency changes
	  the CPUs' workloads are. CPU-bound workloads will be more sensitive
	  -- they will perform better as frequency increases. Memory/IO-bound
	  workloads will be less sensitive -- they will not necessarily perform
	  better as frequency increases.

	  If in doubt, say N.

config X86_GX_SUSPMOD
	tristate "Cyrix MediaGX/NatSemi Geode Suspend Modulation"
	depends on X86_32 && PCI
	help
	 This add the CPUFreq driver for NatSemi Geode processors which
	 support suspend modulation.

	 For details, take a look at <file:Documentation/cpu-freq/>.

	 If in doubt, say N.

config X86_SPEEDSTEP_CENTRINO
	tristate "Intel Enhanced SpeedStep (deprecated)"
	select CPU_FREQ_TABLE
	select X86_SPEEDSTEP_CENTRINO_TABLE if X86_32
	depends on X86_32 || (X86_64 && ACPI_PROCESSOR)
	help
	  This is deprecated and this functionality is now merged into
	  acpi_cpufreq (X86_ACPI_CPUFREQ). Use that driver instead of
	  speedstep_centrino.
	  This adds the CPUFreq driver for Enhanced SpeedStep enabled
	  mobile CPUs.  This means Intel Pentium M (Centrino) CPUs
	  or 64bit enabled Intel Xeons.

	  To compile this driver as a module, choose M here: the
	  module will be called speedstep-centrino.

	  For details, take a look at <file:Documentation/cpu-freq/>.

	  If in doubt, say N.

config X86_SPEEDSTEP_CENTRINO_TABLE
	bool "Built-in tables for Banias CPUs"
	depends on X86_32 && X86_SPEEDSTEP_CENTRINO
	default y
	help
	  Use built-in tables for Banias CPUs if ACPI encoding
	  is not available.

	  If in doubt, say N.

config X86_SPEEDSTEP_ICH
	tristate "Intel Speedstep on ICH-M chipsets (ioport interface)"
	select CPU_FREQ_TABLE
	depends on X86_32
	help
	  This adds the CPUFreq driver for certain mobile Intel Pentium III
	  (Coppermine), all mobile Intel Pentium III-M (Tualatin) and all
	  mobile Intel Pentium 4 P4-M on systems which have an Intel ICH2,
	  ICH3 or ICH4 southbridge.

	  For details, take a look at <file:Documentation/cpu-freq/>.

	  If in doubt, say N.

config X86_SPEEDSTEP_SMI
	tristate "Intel SpeedStep on 440BX/ZX/MX chipsets (SMI interface)"
	select CPU_FREQ_TABLE
	depends on X86_32
	help
	  This adds the CPUFreq driver for certain mobile Intel Pentium III
	  (Coppermine), all mobile Intel Pentium III-M (Tualatin)
	  on systems which have an Intel 440BX/ZX/MX southbridge.

	  For details, take a look at <file:Documentation/cpu-freq/>.

	  If in doubt, say N.

config X86_P4_CLOCKMOD
	tristate "Intel Pentium 4 clock modulation"
	select CPU_FREQ_TABLE
	help
	  This adds the CPUFreq driver for Intel Pentium 4 / XEON
	  processors.  When enabled it will lower CPU temperature by skipping
	  clocks.

	  This driver should be only used in exceptional
	  circumstances when very low power is needed because it causes severe
	  slowdowns and noticeable latencies.  Normally Speedstep should be used
	  instead.

	  To compile this driver as a module, choose M here: the
	  module will be called p4-clockmod.

	  For details, take a look at <file:Documentation/cpu-freq/>.

	  Unless you are absolutely sure say N.

config X86_CPUFREQ_NFORCE2
	tristate "nVidia nForce2 FSB changing"
	depends on X86_32
	help
	  This adds the CPUFreq driver for FSB changing on nVidia nForce2
	  platforms.

	  For details, take a look at <file:Documentation/cpu-freq/>.

	  If in doubt, say N.

config X86_LONGRUN
	tristate "Transmeta LongRun"
	depends on X86_32
	help
	  This adds the CPUFreq driver for Transmeta Crusoe and Efficeon processors
	  which support LongRun.

	  For details, take a look at <file:Documentation/cpu-freq/>.

	  If in doubt, say N.

config X86_LONGHAUL
	tristate "VIA Cyrix III Longhaul"
	select CPU_FREQ_TABLE
	depends on X86_32 && ACPI_PROCESSOR
	help
	  This adds the CPUFreq driver for VIA Samuel/CyrixIII,
	  VIA Cyrix Samuel/C3, VIA Cyrix Ezra and VIA Cyrix Ezra-T
	  processors.

	  For details, take a look at <file:Documentation/cpu-freq/>.

	  If in doubt, say N.

config X86_E_POWERSAVER
	tristate "VIA C7 Enhanced PowerSaver (DANGEROUS)"
	select CPU_FREQ_TABLE
	depends on X86_32 && ACPI_PROCESSOR
	help
	  This adds the CPUFreq driver for VIA C7 processors.  However, this driver
	  does not have any safeguards to prevent operating the CPU out of spec
	  and is thus considered dangerous.  Please use the regular ACPI cpufreq
	  driver, enabled by CONFIG_X86_ACPI_CPUFREQ.

	  If in doubt, say N.

comment "shared options"

config X86_SPEEDSTEP_LIB
	tristate
	default (X86_SPEEDSTEP_ICH || X86_SPEEDSTEP_SMI || X86_P4_CLOCKMOD)

config X86_SPEEDSTEP_RELAXED_CAP_CHECK
	bool "Relaxed speedstep capability checks"
	depends on X86_32 && (X86_SPEEDSTEP_SMI || X86_SPEEDSTEP_ICH)
	help
	  Don't perform all checks for a speedstep capable system which would
	  normally be done. Some ancient or strange systems, though speedstep
	  capable, don't always indicate that they are speedstep capable. This
	  option lets the probing code bypass some of those checks if the
	  parameter "relaxed_check=1" is passed to the module.
<|MERGE_RESOLUTION|>--- conflicted
+++ resolved
@@ -132,10 +132,7 @@
 config X86_AMD_FREQ_SENSITIVITY
 	tristate "AMD frequency sensitivity feedback powersave bias"
 	depends on CPU_FREQ_GOV_ONDEMAND && X86_ACPI_CPUFREQ && CPU_SUP_AMD
-<<<<<<< HEAD
-=======
-	select CPU_FREQ_TABLE
->>>>>>> d0e0ac97
+	select CPU_FREQ_TABLE
 	help
 	  This adds AMD-specific powersave bias function to the ondemand
 	  governor, which allows it to make more power-conscious frequency
