// SPDX-License-Identifier: GPL-2.0-only
/*
 * Copyright (C) 2007-2008 Advanced Micro Devices, Inc.
 * Author: Joerg Roedel <jroedel@suse.de>
 */

#define pr_fmt(fmt)    "iommu: " fmt

#include <linux/amba/bus.h>
#include <linux/device.h>
#include <linux/kernel.h>
#include <linux/bits.h>
#include <linux/bug.h>
#include <linux/types.h>
#include <linux/init.h>
#include <linux/export.h>
#include <linux/slab.h>
#include <linux/errno.h>
#include <linux/host1x_context_bus.h>
#include <linux/iommu.h>
#include <linux/idr.h>
#include <linux/err.h>
#include <linux/pci.h>
#include <linux/pci-ats.h>
#include <linux/bitops.h>
#include <linux/platform_device.h>
#include <linux/property.h>
#include <linux/fsl/mc.h>
#include <linux/module.h>
#include <linux/cc_platform.h>
#include <linux/cdx/cdx_bus.h>
#include <trace/events/iommu.h>
#include <linux/sched/mm.h>
#include <linux/msi.h>

#include "dma-iommu.h"
#include "iommu-priv.h"

#include "iommu-sva.h"

static struct kset *iommu_group_kset;
static DEFINE_IDA(iommu_group_ida);
static DEFINE_IDA(iommu_global_pasid_ida);

static unsigned int iommu_def_domain_type __read_mostly;
static bool iommu_dma_strict __read_mostly = IS_ENABLED(CONFIG_IOMMU_DEFAULT_DMA_STRICT);
static u32 iommu_cmd_line __read_mostly;

struct iommu_group {
	struct kobject kobj;
	struct kobject *devices_kobj;
	struct list_head devices;
	struct xarray pasid_array;
	struct mutex mutex;
	void *iommu_data;
	void (*iommu_data_release)(void *iommu_data);
	char *name;
	int id;
	struct iommu_domain *default_domain;
	struct iommu_domain *blocking_domain;
	struct iommu_domain *domain;
	struct list_head entry;
	unsigned int owner_cnt;
	void *owner;
};

struct group_device {
	struct list_head list;
	struct device *dev;
	char *name;
};

/* Iterate over each struct group_device in a struct iommu_group */
#define for_each_group_device(group, pos) \
	list_for_each_entry(pos, &(group)->devices, list)

struct iommu_group_attribute {
	struct attribute attr;
	ssize_t (*show)(struct iommu_group *group, char *buf);
	ssize_t (*store)(struct iommu_group *group,
			 const char *buf, size_t count);
};

static const char * const iommu_group_resv_type_string[] = {
	[IOMMU_RESV_DIRECT]			= "direct",
	[IOMMU_RESV_DIRECT_RELAXABLE]		= "direct-relaxable",
	[IOMMU_RESV_RESERVED]			= "reserved",
	[IOMMU_RESV_MSI]			= "msi",
	[IOMMU_RESV_SW_MSI]			= "msi",
};

#define IOMMU_CMD_LINE_DMA_API		BIT(0)
#define IOMMU_CMD_LINE_STRICT		BIT(1)

static int iommu_bus_notifier(struct notifier_block *nb,
			      unsigned long action, void *data);
static void iommu_release_device(struct device *dev);
static struct iommu_domain *
__iommu_group_domain_alloc(struct iommu_group *group, unsigned int type);
static int __iommu_attach_device(struct iommu_domain *domain,
				 struct device *dev);
static int __iommu_attach_group(struct iommu_domain *domain,
				struct iommu_group *group);

enum {
	IOMMU_SET_DOMAIN_MUST_SUCCEED = 1 << 0,
};

static int __iommu_device_set_domain(struct iommu_group *group,
				     struct device *dev,
				     struct iommu_domain *new_domain,
				     unsigned int flags);
static int __iommu_group_set_domain_internal(struct iommu_group *group,
					     struct iommu_domain *new_domain,
					     unsigned int flags);
static int __iommu_group_set_domain(struct iommu_group *group,
				    struct iommu_domain *new_domain)
{
	return __iommu_group_set_domain_internal(group, new_domain, 0);
}
static void __iommu_group_set_domain_nofail(struct iommu_group *group,
					    struct iommu_domain *new_domain)
{
	WARN_ON(__iommu_group_set_domain_internal(
		group, new_domain, IOMMU_SET_DOMAIN_MUST_SUCCEED));
}

static int iommu_setup_default_domain(struct iommu_group *group,
				      int target_type);
static int iommu_create_device_direct_mappings(struct iommu_domain *domain,
					       struct device *dev);
static ssize_t iommu_group_store_type(struct iommu_group *group,
				      const char *buf, size_t count);
static struct group_device *iommu_group_alloc_device(struct iommu_group *group,
						     struct device *dev);
static void __iommu_group_free_device(struct iommu_group *group,
				      struct group_device *grp_dev);

#define IOMMU_GROUP_ATTR(_name, _mode, _show, _store)		\
struct iommu_group_attribute iommu_group_attr_##_name =		\
	__ATTR(_name, _mode, _show, _store)

#define to_iommu_group_attr(_attr)	\
	container_of(_attr, struct iommu_group_attribute, attr)
#define to_iommu_group(_kobj)		\
	container_of(_kobj, struct iommu_group, kobj)

static LIST_HEAD(iommu_device_list);
static DEFINE_SPINLOCK(iommu_device_lock);

static const struct bus_type * const iommu_buses[] = {
	&platform_bus_type,
#ifdef CONFIG_PCI
	&pci_bus_type,
#endif
#ifdef CONFIG_ARM_AMBA
	&amba_bustype,
#endif
#ifdef CONFIG_FSL_MC_BUS
	&fsl_mc_bus_type,
#endif
#ifdef CONFIG_TEGRA_HOST1X_CONTEXT_BUS
	&host1x_context_device_bus_type,
#endif
#ifdef CONFIG_CDX_BUS
	&cdx_bus_type,
#endif
};

/*
 * Use a function instead of an array here because the domain-type is a
 * bit-field, so an array would waste memory.
 */
static const char *iommu_domain_type_str(unsigned int t)
{
	switch (t) {
	case IOMMU_DOMAIN_BLOCKED:
		return "Blocked";
	case IOMMU_DOMAIN_IDENTITY:
		return "Passthrough";
	case IOMMU_DOMAIN_UNMANAGED:
		return "Unmanaged";
	case IOMMU_DOMAIN_DMA:
	case IOMMU_DOMAIN_DMA_FQ:
		return "Translated";
	case IOMMU_DOMAIN_PLATFORM:
		return "Platform";
	default:
		return "Unknown";
	}
}

static int __init iommu_subsys_init(void)
{
	struct notifier_block *nb;

	if (!(iommu_cmd_line & IOMMU_CMD_LINE_DMA_API)) {
		if (IS_ENABLED(CONFIG_IOMMU_DEFAULT_PASSTHROUGH))
			iommu_set_default_passthrough(false);
		else
			iommu_set_default_translated(false);

		if (iommu_default_passthrough() && cc_platform_has(CC_ATTR_MEM_ENCRYPT)) {
			pr_info("Memory encryption detected - Disabling default IOMMU Passthrough\n");
			iommu_set_default_translated(false);
		}
	}

	if (!iommu_default_passthrough() && !iommu_dma_strict)
		iommu_def_domain_type = IOMMU_DOMAIN_DMA_FQ;

	pr_info("Default domain type: %s%s\n",
		iommu_domain_type_str(iommu_def_domain_type),
		(iommu_cmd_line & IOMMU_CMD_LINE_DMA_API) ?
			" (set via kernel command line)" : "");

	if (!iommu_default_passthrough())
		pr_info("DMA domain TLB invalidation policy: %s mode%s\n",
			iommu_dma_strict ? "strict" : "lazy",
			(iommu_cmd_line & IOMMU_CMD_LINE_STRICT) ?
				" (set via kernel command line)" : "");

	nb = kcalloc(ARRAY_SIZE(iommu_buses), sizeof(*nb), GFP_KERNEL);
	if (!nb)
		return -ENOMEM;

	for (int i = 0; i < ARRAY_SIZE(iommu_buses); i++) {
		nb[i].notifier_call = iommu_bus_notifier;
		bus_register_notifier(iommu_buses[i], &nb[i]);
	}

	return 0;
}
subsys_initcall(iommu_subsys_init);

static int remove_iommu_group(struct device *dev, void *data)
{
	if (dev->iommu && dev->iommu->iommu_dev == data)
		iommu_release_device(dev);

	return 0;
}

/**
 * iommu_device_register() - Register an IOMMU hardware instance
 * @iommu: IOMMU handle for the instance
 * @ops:   IOMMU ops to associate with the instance
 * @hwdev: (optional) actual instance device, used for fwnode lookup
 *
 * Return: 0 on success, or an error.
 */
int iommu_device_register(struct iommu_device *iommu,
			  const struct iommu_ops *ops, struct device *hwdev)
{
	int err = 0;

	/* We need to be able to take module references appropriately */
	if (WARN_ON(is_module_address((unsigned long)ops) && !ops->owner))
		return -EINVAL;

	iommu->ops = ops;
	if (hwdev)
		iommu->fwnode = dev_fwnode(hwdev);

	spin_lock(&iommu_device_lock);
	list_add_tail(&iommu->list, &iommu_device_list);
	spin_unlock(&iommu_device_lock);

	for (int i = 0; i < ARRAY_SIZE(iommu_buses) && !err; i++)
		err = bus_iommu_probe(iommu_buses[i]);
	if (err)
		iommu_device_unregister(iommu);
	return err;
}
EXPORT_SYMBOL_GPL(iommu_device_register);

void iommu_device_unregister(struct iommu_device *iommu)
{
	for (int i = 0; i < ARRAY_SIZE(iommu_buses); i++)
		bus_for_each_dev(iommu_buses[i], NULL, iommu, remove_iommu_group);

	spin_lock(&iommu_device_lock);
	list_del(&iommu->list);
	spin_unlock(&iommu_device_lock);

	/* Pairs with the alloc in generic_single_device_group() */
	iommu_group_put(iommu->singleton_group);
	iommu->singleton_group = NULL;
}
EXPORT_SYMBOL_GPL(iommu_device_unregister);

#if IS_ENABLED(CONFIG_IOMMUFD_TEST)
void iommu_device_unregister_bus(struct iommu_device *iommu,
				 struct bus_type *bus,
				 struct notifier_block *nb)
{
	bus_unregister_notifier(bus, nb);
	iommu_device_unregister(iommu);
}
EXPORT_SYMBOL_GPL(iommu_device_unregister_bus);

/*
 * Register an iommu driver against a single bus. This is only used by iommufd
 * selftest to create a mock iommu driver. The caller must provide
 * some memory to hold a notifier_block.
 */
int iommu_device_register_bus(struct iommu_device *iommu,
			      const struct iommu_ops *ops, struct bus_type *bus,
			      struct notifier_block *nb)
{
	int err;

	iommu->ops = ops;
	nb->notifier_call = iommu_bus_notifier;
	err = bus_register_notifier(bus, nb);
	if (err)
		return err;

	spin_lock(&iommu_device_lock);
	list_add_tail(&iommu->list, &iommu_device_list);
	spin_unlock(&iommu_device_lock);

	err = bus_iommu_probe(bus);
	if (err) {
		iommu_device_unregister_bus(iommu, bus, nb);
		return err;
	}
	return 0;
}
EXPORT_SYMBOL_GPL(iommu_device_register_bus);
#endif

static struct dev_iommu *dev_iommu_get(struct device *dev)
{
	struct dev_iommu *param = dev->iommu;

	if (param)
		return param;

	param = kzalloc(sizeof(*param), GFP_KERNEL);
	if (!param)
		return NULL;

	mutex_init(&param->lock);
	dev->iommu = param;
	return param;
}

static void dev_iommu_free(struct device *dev)
{
	struct dev_iommu *param = dev->iommu;

	dev->iommu = NULL;
	if (param->fwspec) {
		fwnode_handle_put(param->fwspec->iommu_fwnode);
		kfree(param->fwspec);
	}
	kfree(param);
}

/*
 * Internal equivalent of device_iommu_mapped() for when we care that a device
 * actually has API ops, and don't want false positives from VFIO-only groups.
 */
static bool dev_has_iommu(struct device *dev)
{
	return dev->iommu && dev->iommu->iommu_dev;
}

static u32 dev_iommu_get_max_pasids(struct device *dev)
{
	u32 max_pasids = 0, bits = 0;
	int ret;

	if (dev_is_pci(dev)) {
		ret = pci_max_pasids(to_pci_dev(dev));
		if (ret > 0)
			max_pasids = ret;
	} else {
		ret = device_property_read_u32(dev, "pasid-num-bits", &bits);
		if (!ret)
			max_pasids = 1UL << bits;
	}

	return min_t(u32, max_pasids, dev->iommu->iommu_dev->max_pasids);
}

/*
 * Init the dev->iommu and dev->iommu_group in the struct device and get the
 * driver probed
 */
static int iommu_init_device(struct device *dev, const struct iommu_ops *ops)
{
	struct iommu_device *iommu_dev;
	struct iommu_group *group;
	int ret;

	if (!dev_iommu_get(dev))
		return -ENOMEM;

	if (!try_module_get(ops->owner)) {
		ret = -EINVAL;
		goto err_free;
	}

	iommu_dev = ops->probe_device(dev);
	if (IS_ERR(iommu_dev)) {
		ret = PTR_ERR(iommu_dev);
		goto err_module_put;
	}
	dev->iommu->iommu_dev = iommu_dev;

	ret = iommu_device_link(iommu_dev, dev);
	if (ret)
		goto err_release;

	group = ops->device_group(dev);
	if (WARN_ON_ONCE(group == NULL))
		group = ERR_PTR(-EINVAL);
	if (IS_ERR(group)) {
		ret = PTR_ERR(group);
		goto err_unlink;
	}
	dev->iommu_group = group;

	dev->iommu->max_pasids = dev_iommu_get_max_pasids(dev);
	if (ops->is_attach_deferred)
		dev->iommu->attach_deferred = ops->is_attach_deferred(dev);
	return 0;

err_unlink:
	iommu_device_unlink(iommu_dev, dev);
err_release:
	if (ops->release_device)
		ops->release_device(dev);
err_module_put:
	module_put(ops->owner);
err_free:
	dev->iommu->iommu_dev = NULL;
	dev_iommu_free(dev);
	return ret;
}

static void iommu_deinit_device(struct device *dev)
{
	struct iommu_group *group = dev->iommu_group;
	const struct iommu_ops *ops = dev_iommu_ops(dev);

	lockdep_assert_held(&group->mutex);

	iommu_device_unlink(dev->iommu->iommu_dev, dev);

	/*
	 * release_device() must stop using any attached domain on the device.
	 * If there are still other devices in the group they are not effected
	 * by this callback.
	 *
	 * The IOMMU driver must set the device to either an identity or
	 * blocking translation and stop using any domain pointer, as it is
	 * going to be freed.
	 */
	if (ops->release_device)
		ops->release_device(dev);

	/*
	 * If this is the last driver to use the group then we must free the
	 * domains before we do the module_put().
	 */
	if (list_empty(&group->devices)) {
		if (group->default_domain) {
			iommu_domain_free(group->default_domain);
			group->default_domain = NULL;
		}
		if (group->blocking_domain) {
			iommu_domain_free(group->blocking_domain);
			group->blocking_domain = NULL;
		}
		group->domain = NULL;
	}

	/* Caller must put iommu_group */
	dev->iommu_group = NULL;
	module_put(ops->owner);
	dev_iommu_free(dev);
}

DEFINE_MUTEX(iommu_probe_device_lock);

static int __iommu_probe_device(struct device *dev, struct list_head *group_list)
{
	const struct iommu_ops *ops;
	struct iommu_fwspec *fwspec;
	struct iommu_group *group;
	struct group_device *gdev;
	int ret;

	/*
	 * For FDT-based systems and ACPI IORT/VIOT, drivers register IOMMU
	 * instances with non-NULL fwnodes, and client devices should have been
	 * identified with a fwspec by this point. Otherwise, we can currently
	 * assume that only one of Intel, AMD, s390, PAMU or legacy SMMUv2 can
	 * be present, and that any of their registered instances has suitable
	 * ops for probing, and thus cheekily co-opt the same mechanism.
	 */
	fwspec = dev_iommu_fwspec_get(dev);
	if (fwspec && fwspec->ops)
		ops = fwspec->ops;
	else
		ops = iommu_ops_from_fwnode(NULL);

	if (!ops)
		return -ENODEV;
	/*
	 * Serialise to avoid races between IOMMU drivers registering in
	 * parallel and/or the "replay" calls from ACPI/OF code via client
	 * driver probe. Once the latter have been cleaned up we should
	 * probably be able to use device_lock() here to minimise the scope,
	 * but for now enforcing a simple global ordering is fine.
	 */
	lockdep_assert_held(&iommu_probe_device_lock);

	/* Device is probed already if in a group */
	if (dev->iommu_group)
		return 0;

	ret = iommu_init_device(dev, ops);
	if (ret)
		return ret;

	group = dev->iommu_group;
	gdev = iommu_group_alloc_device(group, dev);
	mutex_lock(&group->mutex);
	if (IS_ERR(gdev)) {
		ret = PTR_ERR(gdev);
		goto err_put_group;
	}

	/*
	 * The gdev must be in the list before calling
	 * iommu_setup_default_domain()
	 */
	list_add_tail(&gdev->list, &group->devices);
	WARN_ON(group->default_domain && !group->domain);
	if (group->default_domain)
		iommu_create_device_direct_mappings(group->default_domain, dev);
	if (group->domain) {
		ret = __iommu_device_set_domain(group, dev, group->domain, 0);
		if (ret)
			goto err_remove_gdev;
	} else if (!group->default_domain && !group_list) {
		ret = iommu_setup_default_domain(group, 0);
		if (ret)
			goto err_remove_gdev;
	} else if (!group->default_domain) {
		/*
		 * With a group_list argument we defer the default_domain setup
		 * to the caller by providing a de-duplicated list of groups
		 * that need further setup.
		 */
		if (list_empty(&group->entry))
			list_add_tail(&group->entry, group_list);
	}
	mutex_unlock(&group->mutex);

	if (dev_is_pci(dev))
		iommu_dma_set_pci_32bit_workaround(dev);

	return 0;

err_remove_gdev:
	list_del(&gdev->list);
	__iommu_group_free_device(group, gdev);
err_put_group:
	iommu_deinit_device(dev);
	mutex_unlock(&group->mutex);
	iommu_group_put(group);

	return ret;
}

int iommu_probe_device(struct device *dev)
{
	const struct iommu_ops *ops;
	int ret;

	mutex_lock(&iommu_probe_device_lock);
	ret = __iommu_probe_device(dev, NULL);
	mutex_unlock(&iommu_probe_device_lock);
	if (ret)
		return ret;

	ops = dev_iommu_ops(dev);
	if (ops->probe_finalize)
		ops->probe_finalize(dev);

	return 0;
}

static void __iommu_group_free_device(struct iommu_group *group,
				      struct group_device *grp_dev)
{
	struct device *dev = grp_dev->dev;

	sysfs_remove_link(group->devices_kobj, grp_dev->name);
	sysfs_remove_link(&dev->kobj, "iommu_group");

	trace_remove_device_from_group(group->id, dev);

	/*
	 * If the group has become empty then ownership must have been
	 * released, and the current domain must be set back to NULL or
	 * the default domain.
	 */
	if (list_empty(&group->devices))
		WARN_ON(group->owner_cnt ||
			group->domain != group->default_domain);

	kfree(grp_dev->name);
	kfree(grp_dev);
}

/* Remove the iommu_group from the struct device. */
static void __iommu_group_remove_device(struct device *dev)
{
	struct iommu_group *group = dev->iommu_group;
	struct group_device *device;

	mutex_lock(&group->mutex);
	for_each_group_device(group, device) {
		if (device->dev != dev)
			continue;

		list_del(&device->list);
		__iommu_group_free_device(group, device);
		if (dev_has_iommu(dev))
			iommu_deinit_device(dev);
		else
			dev->iommu_group = NULL;
		break;
	}
	mutex_unlock(&group->mutex);

	/*
	 * Pairs with the get in iommu_init_device() or
	 * iommu_group_add_device()
	 */
	iommu_group_put(group);
}

static void iommu_release_device(struct device *dev)
{
	struct iommu_group *group = dev->iommu_group;

	if (group)
		__iommu_group_remove_device(dev);

	/* Free any fwspec if no iommu_driver was ever attached */
	if (dev->iommu)
		dev_iommu_free(dev);
}

static int __init iommu_set_def_domain_type(char *str)
{
	bool pt;
	int ret;

	ret = kstrtobool(str, &pt);
	if (ret)
		return ret;

	if (pt)
		iommu_set_default_passthrough(true);
	else
		iommu_set_default_translated(true);

	return 0;
}
early_param("iommu.passthrough", iommu_set_def_domain_type);

static int __init iommu_dma_setup(char *str)
{
	int ret = kstrtobool(str, &iommu_dma_strict);

	if (!ret)
		iommu_cmd_line |= IOMMU_CMD_LINE_STRICT;
	return ret;
}
early_param("iommu.strict", iommu_dma_setup);

void iommu_set_dma_strict(void)
{
	iommu_dma_strict = true;
	if (iommu_def_domain_type == IOMMU_DOMAIN_DMA_FQ)
		iommu_def_domain_type = IOMMU_DOMAIN_DMA;
}

static ssize_t iommu_group_attr_show(struct kobject *kobj,
				     struct attribute *__attr, char *buf)
{
	struct iommu_group_attribute *attr = to_iommu_group_attr(__attr);
	struct iommu_group *group = to_iommu_group(kobj);
	ssize_t ret = -EIO;

	if (attr->show)
		ret = attr->show(group, buf);
	return ret;
}

static ssize_t iommu_group_attr_store(struct kobject *kobj,
				      struct attribute *__attr,
				      const char *buf, size_t count)
{
	struct iommu_group_attribute *attr = to_iommu_group_attr(__attr);
	struct iommu_group *group = to_iommu_group(kobj);
	ssize_t ret = -EIO;

	if (attr->store)
		ret = attr->store(group, buf, count);
	return ret;
}

static const struct sysfs_ops iommu_group_sysfs_ops = {
	.show = iommu_group_attr_show,
	.store = iommu_group_attr_store,
};

static int iommu_group_create_file(struct iommu_group *group,
				   struct iommu_group_attribute *attr)
{
	return sysfs_create_file(&group->kobj, &attr->attr);
}

static void iommu_group_remove_file(struct iommu_group *group,
				    struct iommu_group_attribute *attr)
{
	sysfs_remove_file(&group->kobj, &attr->attr);
}

static ssize_t iommu_group_show_name(struct iommu_group *group, char *buf)
{
	return sysfs_emit(buf, "%s\n", group->name);
}

/**
 * iommu_insert_resv_region - Insert a new region in the
 * list of reserved regions.
 * @new: new region to insert
 * @regions: list of regions
 *
 * Elements are sorted by start address and overlapping segments
 * of the same type are merged.
 */
static int iommu_insert_resv_region(struct iommu_resv_region *new,
				    struct list_head *regions)
{
	struct iommu_resv_region *iter, *tmp, *nr, *top;
	LIST_HEAD(stack);

	nr = iommu_alloc_resv_region(new->start, new->length,
				     new->prot, new->type, GFP_KERNEL);
	if (!nr)
		return -ENOMEM;

	/* First add the new element based on start address sorting */
	list_for_each_entry(iter, regions, list) {
		if (nr->start < iter->start ||
		    (nr->start == iter->start && nr->type <= iter->type))
			break;
	}
	list_add_tail(&nr->list, &iter->list);

	/* Merge overlapping segments of type nr->type in @regions, if any */
	list_for_each_entry_safe(iter, tmp, regions, list) {
		phys_addr_t top_end, iter_end = iter->start + iter->length - 1;

		/* no merge needed on elements of different types than @new */
		if (iter->type != new->type) {
			list_move_tail(&iter->list, &stack);
			continue;
		}

		/* look for the last stack element of same type as @iter */
		list_for_each_entry_reverse(top, &stack, list)
			if (top->type == iter->type)
				goto check_overlap;

		list_move_tail(&iter->list, &stack);
		continue;

check_overlap:
		top_end = top->start + top->length - 1;

		if (iter->start > top_end + 1) {
			list_move_tail(&iter->list, &stack);
		} else {
			top->length = max(top_end, iter_end) - top->start + 1;
			list_del(&iter->list);
			kfree(iter);
		}
	}
	list_splice(&stack, regions);
	return 0;
}

static int
iommu_insert_device_resv_regions(struct list_head *dev_resv_regions,
				 struct list_head *group_resv_regions)
{
	struct iommu_resv_region *entry;
	int ret = 0;

	list_for_each_entry(entry, dev_resv_regions, list) {
		ret = iommu_insert_resv_region(entry, group_resv_regions);
		if (ret)
			break;
	}
	return ret;
}

int iommu_get_group_resv_regions(struct iommu_group *group,
				 struct list_head *head)
{
	struct group_device *device;
	int ret = 0;

	mutex_lock(&group->mutex);
	for_each_group_device(group, device) {
		struct list_head dev_resv_regions;

		/*
		 * Non-API groups still expose reserved_regions in sysfs,
		 * so filter out calls that get here that way.
		 */
		if (!dev_has_iommu(device->dev))
			break;

		INIT_LIST_HEAD(&dev_resv_regions);
		iommu_get_resv_regions(device->dev, &dev_resv_regions);
		ret = iommu_insert_device_resv_regions(&dev_resv_regions, head);
		iommu_put_resv_regions(device->dev, &dev_resv_regions);
		if (ret)
			break;
	}
	mutex_unlock(&group->mutex);
	return ret;
}
EXPORT_SYMBOL_GPL(iommu_get_group_resv_regions);

static ssize_t iommu_group_show_resv_regions(struct iommu_group *group,
					     char *buf)
{
	struct iommu_resv_region *region, *next;
	struct list_head group_resv_regions;
	int offset = 0;

	INIT_LIST_HEAD(&group_resv_regions);
	iommu_get_group_resv_regions(group, &group_resv_regions);

	list_for_each_entry_safe(region, next, &group_resv_regions, list) {
		offset += sysfs_emit_at(buf, offset, "0x%016llx 0x%016llx %s\n",
					(long long)region->start,
					(long long)(region->start +
						    region->length - 1),
					iommu_group_resv_type_string[region->type]);
		kfree(region);
	}

	return offset;
}

static ssize_t iommu_group_show_type(struct iommu_group *group,
				     char *buf)
{
	char *type = "unknown";

	mutex_lock(&group->mutex);
	if (group->default_domain) {
		switch (group->default_domain->type) {
		case IOMMU_DOMAIN_BLOCKED:
			type = "blocked";
			break;
		case IOMMU_DOMAIN_IDENTITY:
			type = "identity";
			break;
		case IOMMU_DOMAIN_UNMANAGED:
			type = "unmanaged";
			break;
		case IOMMU_DOMAIN_DMA:
			type = "DMA";
			break;
		case IOMMU_DOMAIN_DMA_FQ:
			type = "DMA-FQ";
			break;
		}
	}
	mutex_unlock(&group->mutex);

	return sysfs_emit(buf, "%s\n", type);
}

static IOMMU_GROUP_ATTR(name, S_IRUGO, iommu_group_show_name, NULL);

static IOMMU_GROUP_ATTR(reserved_regions, 0444,
			iommu_group_show_resv_regions, NULL);

static IOMMU_GROUP_ATTR(type, 0644, iommu_group_show_type,
			iommu_group_store_type);

static void iommu_group_release(struct kobject *kobj)
{
	struct iommu_group *group = to_iommu_group(kobj);

	pr_debug("Releasing group %d\n", group->id);

	if (group->iommu_data_release)
		group->iommu_data_release(group->iommu_data);

	ida_free(&iommu_group_ida, group->id);

	/* Domains are free'd by iommu_deinit_device() */
	WARN_ON(group->default_domain);
	WARN_ON(group->blocking_domain);

	kfree(group->name);
	kfree(group);
}

static const struct kobj_type iommu_group_ktype = {
	.sysfs_ops = &iommu_group_sysfs_ops,
	.release = iommu_group_release,
};

/**
 * iommu_group_alloc - Allocate a new group
 *
 * This function is called by an iommu driver to allocate a new iommu
 * group.  The iommu group represents the minimum granularity of the iommu.
 * Upon successful return, the caller holds a reference to the supplied
 * group in order to hold the group until devices are added.  Use
 * iommu_group_put() to release this extra reference count, allowing the
 * group to be automatically reclaimed once it has no devices or external
 * references.
 */
struct iommu_group *iommu_group_alloc(void)
{
	struct iommu_group *group;
	int ret;

	group = kzalloc(sizeof(*group), GFP_KERNEL);
	if (!group)
		return ERR_PTR(-ENOMEM);

	group->kobj.kset = iommu_group_kset;
	mutex_init(&group->mutex);
	INIT_LIST_HEAD(&group->devices);
	INIT_LIST_HEAD(&group->entry);
	xa_init(&group->pasid_array);

	ret = ida_alloc(&iommu_group_ida, GFP_KERNEL);
	if (ret < 0) {
		kfree(group);
		return ERR_PTR(ret);
	}
	group->id = ret;

	ret = kobject_init_and_add(&group->kobj, &iommu_group_ktype,
				   NULL, "%d", group->id);
	if (ret) {
		kobject_put(&group->kobj);
		return ERR_PTR(ret);
	}

	group->devices_kobj = kobject_create_and_add("devices", &group->kobj);
	if (!group->devices_kobj) {
		kobject_put(&group->kobj); /* triggers .release & free */
		return ERR_PTR(-ENOMEM);
	}

	/*
	 * The devices_kobj holds a reference on the group kobject, so
	 * as long as that exists so will the group.  We can therefore
	 * use the devices_kobj for reference counting.
	 */
	kobject_put(&group->kobj);

	ret = iommu_group_create_file(group,
				      &iommu_group_attr_reserved_regions);
	if (ret) {
		kobject_put(group->devices_kobj);
		return ERR_PTR(ret);
	}

	ret = iommu_group_create_file(group, &iommu_group_attr_type);
	if (ret) {
		kobject_put(group->devices_kobj);
		return ERR_PTR(ret);
	}

	pr_debug("Allocated group %d\n", group->id);

	return group;
}
EXPORT_SYMBOL_GPL(iommu_group_alloc);

/**
 * iommu_group_get_iommudata - retrieve iommu_data registered for a group
 * @group: the group
 *
 * iommu drivers can store data in the group for use when doing iommu
 * operations.  This function provides a way to retrieve it.  Caller
 * should hold a group reference.
 */
void *iommu_group_get_iommudata(struct iommu_group *group)
{
	return group->iommu_data;
}
EXPORT_SYMBOL_GPL(iommu_group_get_iommudata);

/**
 * iommu_group_set_iommudata - set iommu_data for a group
 * @group: the group
 * @iommu_data: new data
 * @release: release function for iommu_data
 *
 * iommu drivers can store data in the group for use when doing iommu
 * operations.  This function provides a way to set the data after
 * the group has been allocated.  Caller should hold a group reference.
 */
void iommu_group_set_iommudata(struct iommu_group *group, void *iommu_data,
			       void (*release)(void *iommu_data))
{
	group->iommu_data = iommu_data;
	group->iommu_data_release = release;
}
EXPORT_SYMBOL_GPL(iommu_group_set_iommudata);

/**
 * iommu_group_set_name - set name for a group
 * @group: the group
 * @name: name
 *
 * Allow iommu driver to set a name for a group.  When set it will
 * appear in a name attribute file under the group in sysfs.
 */
int iommu_group_set_name(struct iommu_group *group, const char *name)
{
	int ret;

	if (group->name) {
		iommu_group_remove_file(group, &iommu_group_attr_name);
		kfree(group->name);
		group->name = NULL;
		if (!name)
			return 0;
	}

	group->name = kstrdup(name, GFP_KERNEL);
	if (!group->name)
		return -ENOMEM;

	ret = iommu_group_create_file(group, &iommu_group_attr_name);
	if (ret) {
		kfree(group->name);
		group->name = NULL;
		return ret;
	}

	return 0;
}
EXPORT_SYMBOL_GPL(iommu_group_set_name);

static int iommu_create_device_direct_mappings(struct iommu_domain *domain,
					       struct device *dev)
{
	struct iommu_resv_region *entry;
	struct list_head mappings;
	unsigned long pg_size;
	int ret = 0;

	pg_size = domain->pgsize_bitmap ? 1UL << __ffs(domain->pgsize_bitmap) : 0;
	INIT_LIST_HEAD(&mappings);

	if (WARN_ON_ONCE(iommu_is_dma_domain(domain) && !pg_size))
		return -EINVAL;

	iommu_get_resv_regions(dev, &mappings);

	/* We need to consider overlapping regions for different devices */
	list_for_each_entry(entry, &mappings, list) {
		dma_addr_t start, end, addr;
		size_t map_size = 0;

		if (entry->type == IOMMU_RESV_DIRECT)
			dev->iommu->require_direct = 1;

		if ((entry->type != IOMMU_RESV_DIRECT &&
		     entry->type != IOMMU_RESV_DIRECT_RELAXABLE) ||
		    !iommu_is_dma_domain(domain))
			continue;

		start = ALIGN(entry->start, pg_size);
		end   = ALIGN(entry->start + entry->length, pg_size);

		for (addr = start; addr <= end; addr += pg_size) {
			phys_addr_t phys_addr;

			if (addr == end)
				goto map_end;

			phys_addr = iommu_iova_to_phys(domain, addr);
			if (!phys_addr) {
				map_size += pg_size;
				continue;
			}

map_end:
			if (map_size) {
				ret = iommu_map(domain, addr - map_size,
						addr - map_size, map_size,
						entry->prot, GFP_KERNEL);
				if (ret)
					goto out;
				map_size = 0;
			}
		}

	}

	if (!list_empty(&mappings) && iommu_is_dma_domain(domain))
		iommu_flush_iotlb_all(domain);

out:
	iommu_put_resv_regions(dev, &mappings);

	return ret;
}

/* This is undone by __iommu_group_free_device() */
static struct group_device *iommu_group_alloc_device(struct iommu_group *group,
						     struct device *dev)
{
	int ret, i = 0;
	struct group_device *device;

	device = kzalloc(sizeof(*device), GFP_KERNEL);
	if (!device)
		return ERR_PTR(-ENOMEM);

	device->dev = dev;

	ret = sysfs_create_link(&dev->kobj, &group->kobj, "iommu_group");
	if (ret)
		goto err_free_device;

	device->name = kasprintf(GFP_KERNEL, "%s", kobject_name(&dev->kobj));
rename:
	if (!device->name) {
		ret = -ENOMEM;
		goto err_remove_link;
	}

	ret = sysfs_create_link_nowarn(group->devices_kobj,
				       &dev->kobj, device->name);
	if (ret) {
		if (ret == -EEXIST && i >= 0) {
			/*
			 * Account for the slim chance of collision
			 * and append an instance to the name.
			 */
			kfree(device->name);
			device->name = kasprintf(GFP_KERNEL, "%s.%d",
						 kobject_name(&dev->kobj), i++);
			goto rename;
		}
		goto err_free_name;
	}

	trace_add_device_to_group(group->id, dev);

	dev_info(dev, "Adding to iommu group %d\n", group->id);

	return device;

err_free_name:
	kfree(device->name);
err_remove_link:
	sysfs_remove_link(&dev->kobj, "iommu_group");
err_free_device:
	kfree(device);
	dev_err(dev, "Failed to add to iommu group %d: %d\n", group->id, ret);
	return ERR_PTR(ret);
}

/**
 * iommu_group_add_device - add a device to an iommu group
 * @group: the group into which to add the device (reference should be held)
 * @dev: the device
 *
 * This function is called by an iommu driver to add a device into a
 * group.  Adding a device increments the group reference count.
 */
int iommu_group_add_device(struct iommu_group *group, struct device *dev)
{
	struct group_device *gdev;

	gdev = iommu_group_alloc_device(group, dev);
	if (IS_ERR(gdev))
		return PTR_ERR(gdev);

	iommu_group_ref_get(group);
	dev->iommu_group = group;

	mutex_lock(&group->mutex);
	list_add_tail(&gdev->list, &group->devices);
	mutex_unlock(&group->mutex);
	return 0;
}
EXPORT_SYMBOL_GPL(iommu_group_add_device);

/**
 * iommu_group_remove_device - remove a device from it's current group
 * @dev: device to be removed
 *
 * This function is called by an iommu driver to remove the device from
 * it's current group.  This decrements the iommu group reference count.
 */
void iommu_group_remove_device(struct device *dev)
{
	struct iommu_group *group = dev->iommu_group;

	if (!group)
		return;

	dev_info(dev, "Removing from iommu group %d\n", group->id);

	__iommu_group_remove_device(dev);
}
EXPORT_SYMBOL_GPL(iommu_group_remove_device);

static struct device *iommu_group_first_dev(struct iommu_group *group)
{
	lockdep_assert_held(&group->mutex);
	return list_first_entry(&group->devices, struct group_device, list)->dev;
}

/**
 * iommu_group_for_each_dev - iterate over each device in the group
 * @group: the group
 * @data: caller opaque data to be passed to callback function
 * @fn: caller supplied callback function
 *
 * This function is called by group users to iterate over group devices.
 * Callers should hold a reference count to the group during callback.
 * The group->mutex is held across callbacks, which will block calls to
 * iommu_group_add/remove_device.
 */
int iommu_group_for_each_dev(struct iommu_group *group, void *data,
			     int (*fn)(struct device *, void *))
{
	struct group_device *device;
	int ret = 0;

	mutex_lock(&group->mutex);
	for_each_group_device(group, device) {
		ret = fn(device->dev, data);
		if (ret)
			break;
	}
	mutex_unlock(&group->mutex);

	return ret;
}
EXPORT_SYMBOL_GPL(iommu_group_for_each_dev);

/**
 * iommu_group_get - Return the group for a device and increment reference
 * @dev: get the group that this device belongs to
 *
 * This function is called by iommu drivers and users to get the group
 * for the specified device.  If found, the group is returned and the group
 * reference in incremented, else NULL.
 */
struct iommu_group *iommu_group_get(struct device *dev)
{
	struct iommu_group *group = dev->iommu_group;

	if (group)
		kobject_get(group->devices_kobj);

	return group;
}
EXPORT_SYMBOL_GPL(iommu_group_get);

/**
 * iommu_group_ref_get - Increment reference on a group
 * @group: the group to use, must not be NULL
 *
 * This function is called by iommu drivers to take additional references on an
 * existing group.  Returns the given group for convenience.
 */
struct iommu_group *iommu_group_ref_get(struct iommu_group *group)
{
	kobject_get(group->devices_kobj);
	return group;
}
EXPORT_SYMBOL_GPL(iommu_group_ref_get);

/**
 * iommu_group_put - Decrement group reference
 * @group: the group to use
 *
 * This function is called by iommu drivers and users to release the
 * iommu group.  Once the reference count is zero, the group is released.
 */
void iommu_group_put(struct iommu_group *group)
{
	if (group)
		kobject_put(group->devices_kobj);
}
EXPORT_SYMBOL_GPL(iommu_group_put);

/**
 * iommu_register_device_fault_handler() - Register a device fault handler
 * @dev: the device
 * @handler: the fault handler
 * @data: private data passed as argument to the handler
 *
 * When an IOMMU fault event is received, this handler gets called with the
 * fault event and data as argument. The handler should return 0 on success. If
 * the fault is recoverable (IOMMU_FAULT_PAGE_REQ), the consumer should also
 * complete the fault by calling iommu_page_response() with one of the following
 * response code:
 * - IOMMU_PAGE_RESP_SUCCESS: retry the translation
 * - IOMMU_PAGE_RESP_INVALID: terminate the fault
 * - IOMMU_PAGE_RESP_FAILURE: terminate the fault and stop reporting
 *   page faults if possible.
 *
 * Return 0 if the fault handler was installed successfully, or an error.
 */
int iommu_register_device_fault_handler(struct device *dev,
					iommu_dev_fault_handler_t handler,
					void *data)
{
	struct dev_iommu *param = dev->iommu;
	int ret = 0;

	if (!param)
		return -EINVAL;

	mutex_lock(&param->lock);
	/* Only allow one fault handler registered for each device */
	if (param->fault_param) {
		ret = -EBUSY;
		goto done_unlock;
	}

	get_device(dev);
	param->fault_param = kzalloc(sizeof(*param->fault_param), GFP_KERNEL);
	if (!param->fault_param) {
		put_device(dev);
		ret = -ENOMEM;
		goto done_unlock;
	}
	param->fault_param->handler = handler;
	param->fault_param->data = data;
	mutex_init(&param->fault_param->lock);
	INIT_LIST_HEAD(&param->fault_param->faults);

done_unlock:
	mutex_unlock(&param->lock);

	return ret;
}
EXPORT_SYMBOL_GPL(iommu_register_device_fault_handler);

/**
 * iommu_unregister_device_fault_handler() - Unregister the device fault handler
 * @dev: the device
 *
 * Remove the device fault handler installed with
 * iommu_register_device_fault_handler().
 *
 * Return 0 on success, or an error.
 */
int iommu_unregister_device_fault_handler(struct device *dev)
{
	struct dev_iommu *param = dev->iommu;
	int ret = 0;

	if (!param)
		return -EINVAL;

	mutex_lock(&param->lock);

	if (!param->fault_param)
		goto unlock;

	/* we cannot unregister handler if there are pending faults */
	if (!list_empty(&param->fault_param->faults)) {
		ret = -EBUSY;
		goto unlock;
	}

	kfree(param->fault_param);
	param->fault_param = NULL;
	put_device(dev);
unlock:
	mutex_unlock(&param->lock);

	return ret;
}
EXPORT_SYMBOL_GPL(iommu_unregister_device_fault_handler);

/**
 * iommu_report_device_fault() - Report fault event to device driver
 * @dev: the device
 * @evt: fault event data
 *
 * Called by IOMMU drivers when a fault is detected, typically in a threaded IRQ
 * handler. When this function fails and the fault is recoverable, it is the
 * caller's responsibility to complete the fault.
 *
 * Return 0 on success, or an error.
 */
int iommu_report_device_fault(struct device *dev, struct iommu_fault_event *evt)
{
	struct dev_iommu *param = dev->iommu;
	struct iommu_fault_event *evt_pending = NULL;
	struct iommu_fault_param *fparam;
	int ret = 0;

	if (!param || !evt)
		return -EINVAL;

	/* we only report device fault if there is a handler registered */
	mutex_lock(&param->lock);
	fparam = param->fault_param;
	if (!fparam || !fparam->handler) {
		ret = -EINVAL;
		goto done_unlock;
	}

	if (evt->fault.type == IOMMU_FAULT_PAGE_REQ &&
	    (evt->fault.prm.flags & IOMMU_FAULT_PAGE_REQUEST_LAST_PAGE)) {
		evt_pending = kmemdup(evt, sizeof(struct iommu_fault_event),
				      GFP_KERNEL);
		if (!evt_pending) {
			ret = -ENOMEM;
			goto done_unlock;
		}
		mutex_lock(&fparam->lock);
		list_add_tail(&evt_pending->list, &fparam->faults);
		mutex_unlock(&fparam->lock);
	}

	ret = fparam->handler(&evt->fault, fparam->data);
	if (ret && evt_pending) {
		mutex_lock(&fparam->lock);
		list_del(&evt_pending->list);
		mutex_unlock(&fparam->lock);
		kfree(evt_pending);
	}
done_unlock:
	mutex_unlock(&param->lock);
	return ret;
}
EXPORT_SYMBOL_GPL(iommu_report_device_fault);

int iommu_page_response(struct device *dev,
			struct iommu_page_response *msg)
{
	bool needs_pasid;
	int ret = -EINVAL;
	struct iommu_fault_event *evt;
	struct iommu_fault_page_request *prm;
	struct dev_iommu *param = dev->iommu;
	const struct iommu_ops *ops = dev_iommu_ops(dev);
	bool has_pasid = msg->flags & IOMMU_PAGE_RESP_PASID_VALID;

	if (!ops->page_response)
		return -ENODEV;

	if (!param || !param->fault_param)
		return -EINVAL;

	if (msg->version != IOMMU_PAGE_RESP_VERSION_1 ||
	    msg->flags & ~IOMMU_PAGE_RESP_PASID_VALID)
		return -EINVAL;

	/* Only send response if there is a fault report pending */
	mutex_lock(&param->fault_param->lock);
	if (list_empty(&param->fault_param->faults)) {
		dev_warn_ratelimited(dev, "no pending PRQ, drop response\n");
		goto done_unlock;
	}
	/*
	 * Check if we have a matching page request pending to respond,
	 * otherwise return -EINVAL
	 */
	list_for_each_entry(evt, &param->fault_param->faults, list) {
		prm = &evt->fault.prm;
		if (prm->grpid != msg->grpid)
			continue;

		/*
		 * If the PASID is required, the corresponding request is
		 * matched using the group ID, the PASID valid bit and the PASID
		 * value. Otherwise only the group ID matches request and
		 * response.
		 */
		needs_pasid = prm->flags & IOMMU_FAULT_PAGE_RESPONSE_NEEDS_PASID;
		if (needs_pasid && (!has_pasid || msg->pasid != prm->pasid))
			continue;

		if (!needs_pasid && has_pasid) {
			/* No big deal, just clear it. */
			msg->flags &= ~IOMMU_PAGE_RESP_PASID_VALID;
			msg->pasid = 0;
		}

		ret = ops->page_response(dev, evt, msg);
		list_del(&evt->list);
		kfree(evt);
		break;
	}

done_unlock:
	mutex_unlock(&param->fault_param->lock);
	return ret;
}
EXPORT_SYMBOL_GPL(iommu_page_response);

/**
 * iommu_group_id - Return ID for a group
 * @group: the group to ID
 *
 * Return the unique ID for the group matching the sysfs group number.
 */
int iommu_group_id(struct iommu_group *group)
{
	return group->id;
}
EXPORT_SYMBOL_GPL(iommu_group_id);

static struct iommu_group *get_pci_alias_group(struct pci_dev *pdev,
					       unsigned long *devfns);

/*
 * To consider a PCI device isolated, we require ACS to support Source
 * Validation, Request Redirection, Completer Redirection, and Upstream
 * Forwarding.  This effectively means that devices cannot spoof their
 * requester ID, requests and completions cannot be redirected, and all
 * transactions are forwarded upstream, even as it passes through a
 * bridge where the target device is downstream.
 */
#define REQ_ACS_FLAGS   (PCI_ACS_SV | PCI_ACS_RR | PCI_ACS_CR | PCI_ACS_UF)

/*
 * For multifunction devices which are not isolated from each other, find
 * all the other non-isolated functions and look for existing groups.  For
 * each function, we also need to look for aliases to or from other devices
 * that may already have a group.
 */
static struct iommu_group *get_pci_function_alias_group(struct pci_dev *pdev,
							unsigned long *devfns)
{
	struct pci_dev *tmp = NULL;
	struct iommu_group *group;

	if (!pdev->multifunction || pci_acs_enabled(pdev, REQ_ACS_FLAGS))
		return NULL;

	for_each_pci_dev(tmp) {
		if (tmp == pdev || tmp->bus != pdev->bus ||
		    PCI_SLOT(tmp->devfn) != PCI_SLOT(pdev->devfn) ||
		    pci_acs_enabled(tmp, REQ_ACS_FLAGS))
			continue;

		group = get_pci_alias_group(tmp, devfns);
		if (group) {
			pci_dev_put(tmp);
			return group;
		}
	}

	return NULL;
}

/*
 * Look for aliases to or from the given device for existing groups. DMA
 * aliases are only supported on the same bus, therefore the search
 * space is quite small (especially since we're really only looking at pcie
 * device, and therefore only expect multiple slots on the root complex or
 * downstream switch ports).  It's conceivable though that a pair of
 * multifunction devices could have aliases between them that would cause a
 * loop.  To prevent this, we use a bitmap to track where we've been.
 */
static struct iommu_group *get_pci_alias_group(struct pci_dev *pdev,
					       unsigned long *devfns)
{
	struct pci_dev *tmp = NULL;
	struct iommu_group *group;

	if (test_and_set_bit(pdev->devfn & 0xff, devfns))
		return NULL;

	group = iommu_group_get(&pdev->dev);
	if (group)
		return group;

	for_each_pci_dev(tmp) {
		if (tmp == pdev || tmp->bus != pdev->bus)
			continue;

		/* We alias them or they alias us */
		if (pci_devs_are_dma_aliases(pdev, tmp)) {
			group = get_pci_alias_group(tmp, devfns);
			if (group) {
				pci_dev_put(tmp);
				return group;
			}

			group = get_pci_function_alias_group(tmp, devfns);
			if (group) {
				pci_dev_put(tmp);
				return group;
			}
		}
	}

	return NULL;
}

struct group_for_pci_data {
	struct pci_dev *pdev;
	struct iommu_group *group;
};

/*
 * DMA alias iterator callback, return the last seen device.  Stop and return
 * the IOMMU group if we find one along the way.
 */
static int get_pci_alias_or_group(struct pci_dev *pdev, u16 alias, void *opaque)
{
	struct group_for_pci_data *data = opaque;

	data->pdev = pdev;
	data->group = iommu_group_get(&pdev->dev);

	return data->group != NULL;
}

/*
 * Generic device_group call-back function. It just allocates one
 * iommu-group per device.
 */
struct iommu_group *generic_device_group(struct device *dev)
{
	return iommu_group_alloc();
}
EXPORT_SYMBOL_GPL(generic_device_group);

/*
 * Generic device_group call-back function. It just allocates one
 * iommu-group per iommu driver instance shared by every device
 * probed by that iommu driver.
 */
struct iommu_group *generic_single_device_group(struct device *dev)
{
	struct iommu_device *iommu = dev->iommu->iommu_dev;

	if (!iommu->singleton_group) {
		struct iommu_group *group;

		group = iommu_group_alloc();
		if (IS_ERR(group))
			return group;
		iommu->singleton_group = group;
	}
	return iommu_group_ref_get(iommu->singleton_group);
}
EXPORT_SYMBOL_GPL(generic_single_device_group);

/*
 * Use standard PCI bus topology, isolation features, and DMA alias quirks
 * to find or create an IOMMU group for a device.
 */
struct iommu_group *pci_device_group(struct device *dev)
{
	struct pci_dev *pdev = to_pci_dev(dev);
	struct group_for_pci_data data;
	struct pci_bus *bus;
	struct iommu_group *group = NULL;
	u64 devfns[4] = { 0 };

	if (WARN_ON(!dev_is_pci(dev)))
		return ERR_PTR(-EINVAL);

	/*
	 * Find the upstream DMA alias for the device.  A device must not
	 * be aliased due to topology in order to have its own IOMMU group.
	 * If we find an alias along the way that already belongs to a
	 * group, use it.
	 */
	if (pci_for_each_dma_alias(pdev, get_pci_alias_or_group, &data))
		return data.group;

	pdev = data.pdev;

	/*
	 * Continue upstream from the point of minimum IOMMU granularity
	 * due to aliases to the point where devices are protected from
	 * peer-to-peer DMA by PCI ACS.  Again, if we find an existing
	 * group, use it.
	 */
	for (bus = pdev->bus; !pci_is_root_bus(bus); bus = bus->parent) {
		if (!bus->self)
			continue;

		if (pci_acs_path_enabled(bus->self, NULL, REQ_ACS_FLAGS))
			break;

		pdev = bus->self;

		group = iommu_group_get(&pdev->dev);
		if (group)
			return group;
	}

	/*
	 * Look for existing groups on device aliases.  If we alias another
	 * device or another device aliases us, use the same group.
	 */
	group = get_pci_alias_group(pdev, (unsigned long *)devfns);
	if (group)
		return group;

	/*
	 * Look for existing groups on non-isolated functions on the same
	 * slot and aliases of those funcions, if any.  No need to clear
	 * the search bitmap, the tested devfns are still valid.
	 */
	group = get_pci_function_alias_group(pdev, (unsigned long *)devfns);
	if (group)
		return group;

	/* No shared group found, allocate new */
	return iommu_group_alloc();
}
EXPORT_SYMBOL_GPL(pci_device_group);

/* Get the IOMMU group for device on fsl-mc bus */
struct iommu_group *fsl_mc_device_group(struct device *dev)
{
	struct device *cont_dev = fsl_mc_cont_dev(dev);
	struct iommu_group *group;

	group = iommu_group_get(cont_dev);
	if (!group)
		group = iommu_group_alloc();
	return group;
}
EXPORT_SYMBOL_GPL(fsl_mc_device_group);

static struct iommu_domain *
__iommu_group_alloc_default_domain(struct iommu_group *group, int req_type)
{
	if (group->default_domain && group->default_domain->type == req_type)
		return group->default_domain;
	return __iommu_group_domain_alloc(group, req_type);
}

/*
 * req_type of 0 means "auto" which means to select a domain based on
 * iommu_def_domain_type or what the driver actually supports.
 */
static struct iommu_domain *
iommu_group_alloc_default_domain(struct iommu_group *group, int req_type)
{
	const struct iommu_ops *ops = dev_iommu_ops(iommu_group_first_dev(group));
	struct iommu_domain *dom;

	lockdep_assert_held(&group->mutex);

	/*
	 * Allow legacy drivers to specify the domain that will be the default
	 * domain. This should always be either an IDENTITY/BLOCKED/PLATFORM
	 * domain. Do not use in new drivers.
	 */
	if (ops->default_domain) {
		if (req_type)
			return ERR_PTR(-EINVAL);
		return ops->default_domain;
	}

	if (req_type)
		return __iommu_group_alloc_default_domain(group, req_type);

	/* The driver gave no guidance on what type to use, try the default */
	dom = __iommu_group_alloc_default_domain(group, iommu_def_domain_type);
	if (!IS_ERR(dom))
		return dom;

	/* Otherwise IDENTITY and DMA_FQ defaults will try DMA */
	if (iommu_def_domain_type == IOMMU_DOMAIN_DMA)
		return ERR_PTR(-EINVAL);
	dom = __iommu_group_alloc_default_domain(group, IOMMU_DOMAIN_DMA);
	if (IS_ERR(dom))
		return dom;

	pr_warn("Failed to allocate default IOMMU domain of type %u for group %s - Falling back to IOMMU_DOMAIN_DMA",
		iommu_def_domain_type, group->name);
	return dom;
}

struct iommu_domain *iommu_group_default_domain(struct iommu_group *group)
{
	return group->default_domain;
}

static int probe_iommu_group(struct device *dev, void *data)
{
	struct list_head *group_list = data;
	int ret;

	mutex_lock(&iommu_probe_device_lock);
	ret = __iommu_probe_device(dev, group_list);
	mutex_unlock(&iommu_probe_device_lock);
	if (ret == -ENODEV)
		ret = 0;

	return ret;
}

static int iommu_bus_notifier(struct notifier_block *nb,
			      unsigned long action, void *data)
{
	struct device *dev = data;

	if (action == BUS_NOTIFY_ADD_DEVICE) {
		int ret;

		ret = iommu_probe_device(dev);
		return (ret) ? NOTIFY_DONE : NOTIFY_OK;
	} else if (action == BUS_NOTIFY_REMOVED_DEVICE) {
		iommu_release_device(dev);
		return NOTIFY_OK;
	}

	return 0;
}

/*
 * Combine the driver's chosen def_domain_type across all the devices in a
 * group. Drivers must give a consistent result.
 */
static int iommu_get_def_domain_type(struct iommu_group *group,
				     struct device *dev, int cur_type)
{
	const struct iommu_ops *ops = dev_iommu_ops(dev);
	int type;

	if (!ops->def_domain_type)
		return cur_type;

	type = ops->def_domain_type(dev);
	if (!type || cur_type == type)
		return cur_type;
	if (!cur_type)
		return type;

	dev_err_ratelimited(
		dev,
		"IOMMU driver error, requesting conflicting def_domain_type, %s and %s, for devices in group %u.\n",
		iommu_domain_type_str(cur_type), iommu_domain_type_str(type),
		group->id);

	/*
	 * Try to recover, drivers are allowed to force IDENITY or DMA, IDENTITY
	 * takes precedence.
	 */
	if (type == IOMMU_DOMAIN_IDENTITY)
		return type;
	return cur_type;
}

/*
 * A target_type of 0 will select the best domain type. 0 can be returned in
 * this case meaning the global default should be used.
 */
static int iommu_get_default_domain_type(struct iommu_group *group,
					 int target_type)
{
	struct device *untrusted = NULL;
	struct group_device *gdev;
	int driver_type = 0;

	lockdep_assert_held(&group->mutex);

	/*
	 * ARM32 drivers supporting CONFIG_ARM_DMA_USE_IOMMU can declare an
	 * identity_domain and it will automatically become their default
	 * domain. Later on ARM_DMA_USE_IOMMU will install its UNMANAGED domain.
	 * Override the selection to IDENTITY.
	 */
	if (IS_ENABLED(CONFIG_ARM_DMA_USE_IOMMU)) {
		static_assert(!(IS_ENABLED(CONFIG_ARM_DMA_USE_IOMMU) &&
				IS_ENABLED(CONFIG_IOMMU_DMA)));
		driver_type = IOMMU_DOMAIN_IDENTITY;
	}

	for_each_group_device(group, gdev) {
		driver_type = iommu_get_def_domain_type(group, gdev->dev,
							driver_type);

		if (dev_is_pci(gdev->dev) && to_pci_dev(gdev->dev)->untrusted) {
			/*
			 * No ARM32 using systems will set untrusted, it cannot
			 * work.
			 */
			if (WARN_ON(IS_ENABLED(CONFIG_ARM_DMA_USE_IOMMU)))
				return -1;
			untrusted = gdev->dev;
		}
	}

	/*
	 * If the common dma ops are not selected in kconfig then we cannot use
	 * IOMMU_DOMAIN_DMA at all. Force IDENTITY if nothing else has been
	 * selected.
	 */
	if (!IS_ENABLED(CONFIG_IOMMU_DMA)) {
		if (WARN_ON(driver_type == IOMMU_DOMAIN_DMA))
			return -1;
		if (!driver_type)
			driver_type = IOMMU_DOMAIN_IDENTITY;
	}

	if (untrusted) {
		if (driver_type && driver_type != IOMMU_DOMAIN_DMA) {
			dev_err_ratelimited(
				untrusted,
				"Device is not trusted, but driver is overriding group %u to %s, refusing to probe.\n",
				group->id, iommu_domain_type_str(driver_type));
			return -1;
		}
		driver_type = IOMMU_DOMAIN_DMA;
	}

	if (target_type) {
		if (driver_type && target_type != driver_type)
			return -1;
		return target_type;
	}
	return driver_type;
}

static void iommu_group_do_probe_finalize(struct device *dev)
{
	const struct iommu_ops *ops = dev_iommu_ops(dev);

	if (ops->probe_finalize)
		ops->probe_finalize(dev);
}

int bus_iommu_probe(const struct bus_type *bus)
{
	struct iommu_group *group, *next;
	LIST_HEAD(group_list);
	int ret;

	ret = bus_for_each_dev(bus, NULL, &group_list, probe_iommu_group);
	if (ret)
		return ret;

	list_for_each_entry_safe(group, next, &group_list, entry) {
		struct group_device *gdev;

		mutex_lock(&group->mutex);

		/* Remove item from the list */
		list_del_init(&group->entry);

		/*
		 * We go to the trouble of deferred default domain creation so
		 * that the cross-group default domain type and the setup of the
		 * IOMMU_RESV_DIRECT will work correctly in non-hotpug scenarios.
		 */
		ret = iommu_setup_default_domain(group, 0);
		if (ret) {
			mutex_unlock(&group->mutex);
			return ret;
		}
		mutex_unlock(&group->mutex);

		/*
		 * FIXME: Mis-locked because the ops->probe_finalize() call-back
		 * of some IOMMU drivers calls arm_iommu_attach_device() which
		 * in-turn might call back into IOMMU core code, where it tries
		 * to take group->mutex, resulting in a deadlock.
		 */
		for_each_group_device(group, gdev)
			iommu_group_do_probe_finalize(gdev->dev);
	}

	return 0;
}

/**
 * iommu_present() - make platform-specific assumptions about an IOMMU
 * @bus: bus to check
 *
 * Do not use this function. You want device_iommu_mapped() instead.
 *
 * Return: true if some IOMMU is present and aware of devices on the given bus;
 * in general it may not be the only IOMMU, and it may not have anything to do
 * with whatever device you are ultimately interested in.
 */
bool iommu_present(const struct bus_type *bus)
{
	bool ret = false;

	for (int i = 0; i < ARRAY_SIZE(iommu_buses); i++) {
		if (iommu_buses[i] == bus) {
			spin_lock(&iommu_device_lock);
			ret = !list_empty(&iommu_device_list);
			spin_unlock(&iommu_device_lock);
		}
	}
	return ret;
}
EXPORT_SYMBOL_GPL(iommu_present);

/**
 * device_iommu_capable() - check for a general IOMMU capability
 * @dev: device to which the capability would be relevant, if available
 * @cap: IOMMU capability
 *
 * Return: true if an IOMMU is present and supports the given capability
 * for the given device, otherwise false.
 */
bool device_iommu_capable(struct device *dev, enum iommu_cap cap)
{
	const struct iommu_ops *ops;

	if (!dev_has_iommu(dev))
		return false;

	ops = dev_iommu_ops(dev);
	if (!ops->capable)
		return false;

	return ops->capable(dev, cap);
}
EXPORT_SYMBOL_GPL(device_iommu_capable);

/**
 * iommu_group_has_isolated_msi() - Compute msi_device_has_isolated_msi()
 *       for a group
 * @group: Group to query
 *
 * IOMMU groups should not have differing values of
 * msi_device_has_isolated_msi() for devices in a group. However nothing
 * directly prevents this, so ensure mistakes don't result in isolation failures
 * by checking that all the devices are the same.
 */
bool iommu_group_has_isolated_msi(struct iommu_group *group)
{
	struct group_device *group_dev;
	bool ret = true;

	mutex_lock(&group->mutex);
	for_each_group_device(group, group_dev)
		ret &= msi_device_has_isolated_msi(group_dev->dev);
	mutex_unlock(&group->mutex);
	return ret;
}
EXPORT_SYMBOL_GPL(iommu_group_has_isolated_msi);

/**
 * iommu_set_fault_handler() - set a fault handler for an iommu domain
 * @domain: iommu domain
 * @handler: fault handler
 * @token: user data, will be passed back to the fault handler
 *
 * This function should be used by IOMMU users which want to be notified
 * whenever an IOMMU fault happens.
 *
 * The fault handler itself should return 0 on success, and an appropriate
 * error code otherwise.
 */
void iommu_set_fault_handler(struct iommu_domain *domain,
					iommu_fault_handler_t handler,
					void *token)
{
	BUG_ON(!domain);

	domain->handler = handler;
	domain->handler_token = token;
}
EXPORT_SYMBOL_GPL(iommu_set_fault_handler);

static struct iommu_domain *__iommu_domain_alloc(const struct iommu_ops *ops,
						 struct device *dev,
						 unsigned int type)
{
	struct iommu_domain *domain;
	unsigned int alloc_type = type & IOMMU_DOMAIN_ALLOC_FLAGS;

	if (alloc_type == IOMMU_DOMAIN_IDENTITY && ops->identity_domain)
		return ops->identity_domain;
	else if (alloc_type == IOMMU_DOMAIN_BLOCKED && ops->blocked_domain)
		return ops->blocked_domain;
	else if (type & __IOMMU_DOMAIN_PAGING && ops->domain_alloc_paging)
		domain = ops->domain_alloc_paging(dev);
	else if (ops->domain_alloc)
		domain = ops->domain_alloc(alloc_type);
	else
		return ERR_PTR(-EOPNOTSUPP);

	/*
	 * Many domain_alloc ops now return ERR_PTR, make things easier for the
	 * driver by accepting ERR_PTR from all domain_alloc ops instead of
	 * having two rules.
	 */
	if (IS_ERR(domain))
		return domain;
	if (!domain)
		return ERR_PTR(-ENOMEM);

	domain->type = type;
	domain->owner = ops;
	/*
	 * If not already set, assume all sizes by default; the driver
	 * may override this later
	 */
	if (!domain->pgsize_bitmap)
		domain->pgsize_bitmap = ops->pgsize_bitmap;

	if (!domain->ops)
		domain->ops = ops->default_domain_ops;

	if (iommu_is_dma_domain(domain)) {
		int rc;

		rc = iommu_get_dma_cookie(domain);
		if (rc) {
			iommu_domain_free(domain);
			return ERR_PTR(rc);
		}
	}
	return domain;
}

static struct iommu_domain *
__iommu_group_domain_alloc(struct iommu_group *group, unsigned int type)
{
	struct device *dev = iommu_group_first_dev(group);

	return __iommu_domain_alloc(dev_iommu_ops(dev), dev, type);
}

static int __iommu_domain_alloc_dev(struct device *dev, void *data)
{
	const struct iommu_ops **ops = data;

	if (!dev_has_iommu(dev))
		return 0;

	if (WARN_ONCE(*ops && *ops != dev_iommu_ops(dev),
		      "Multiple IOMMU drivers present for bus %s, which the public IOMMU API can't fully support yet. You will still need to disable one or more for this to work, sorry!\n",
		      dev_bus_name(dev)))
		return -EBUSY;

	*ops = dev_iommu_ops(dev);
	return 0;
}

struct iommu_domain *iommu_domain_alloc(const struct bus_type *bus)
{
<<<<<<< HEAD
	const struct iommu_ops *ops = NULL;
	int err = bus_for_each_dev(bus, NULL, &ops, __iommu_domain_alloc_dev);

	if (err || !ops)
		return NULL;

	return __iommu_domain_alloc(ops, NULL, IOMMU_DOMAIN_UNMANAGED);
=======
	struct iommu_domain *domain;

	if (bus == NULL || bus->iommu_ops == NULL)
		return NULL;
	domain = __iommu_domain_alloc(bus->iommu_ops, NULL,
				    IOMMU_DOMAIN_UNMANAGED);
	if (IS_ERR(domain))
		return NULL;
	return domain;
>>>>>>> e378c7de
}
EXPORT_SYMBOL_GPL(iommu_domain_alloc);

void iommu_domain_free(struct iommu_domain *domain)
{
	if (domain->type == IOMMU_DOMAIN_SVA)
		mmdrop(domain->mm);
	iommu_put_dma_cookie(domain);
	if (domain->ops->free)
		domain->ops->free(domain);
}
EXPORT_SYMBOL_GPL(iommu_domain_free);

/*
 * Put the group's domain back to the appropriate core-owned domain - either the
 * standard kernel-mode DMA configuration or an all-DMA-blocked domain.
 */
static void __iommu_group_set_core_domain(struct iommu_group *group)
{
	struct iommu_domain *new_domain;

	if (group->owner)
		new_domain = group->blocking_domain;
	else
		new_domain = group->default_domain;

	__iommu_group_set_domain_nofail(group, new_domain);
}

static int __iommu_attach_device(struct iommu_domain *domain,
				 struct device *dev)
{
	int ret;

	if (unlikely(domain->ops->attach_dev == NULL))
		return -ENODEV;

	ret = domain->ops->attach_dev(domain, dev);
	if (ret)
		return ret;
	dev->iommu->attach_deferred = 0;
	trace_attach_device_to_domain(dev);
	return 0;
}

/**
 * iommu_attach_device - Attach an IOMMU domain to a device
 * @domain: IOMMU domain to attach
 * @dev: Device that will be attached
 *
 * Returns 0 on success and error code on failure
 *
 * Note that EINVAL can be treated as a soft failure, indicating
 * that certain configuration of the domain is incompatible with
 * the device. In this case attaching a different domain to the
 * device may succeed.
 */
int iommu_attach_device(struct iommu_domain *domain, struct device *dev)
{
	/* Caller must be a probed driver on dev */
	struct iommu_group *group = dev->iommu_group;
	int ret;

	if (!group)
		return -ENODEV;

	/*
	 * Lock the group to make sure the device-count doesn't
	 * change while we are attaching
	 */
	mutex_lock(&group->mutex);
	ret = -EINVAL;
	if (list_count_nodes(&group->devices) != 1)
		goto out_unlock;

	ret = __iommu_attach_group(domain, group);

out_unlock:
	mutex_unlock(&group->mutex);
	return ret;
}
EXPORT_SYMBOL_GPL(iommu_attach_device);

int iommu_deferred_attach(struct device *dev, struct iommu_domain *domain)
{
	if (dev->iommu && dev->iommu->attach_deferred)
		return __iommu_attach_device(domain, dev);

	return 0;
}

void iommu_detach_device(struct iommu_domain *domain, struct device *dev)
{
	/* Caller must be a probed driver on dev */
	struct iommu_group *group = dev->iommu_group;

	if (!group)
		return;

	mutex_lock(&group->mutex);
	if (WARN_ON(domain != group->domain) ||
	    WARN_ON(list_count_nodes(&group->devices) != 1))
		goto out_unlock;
	__iommu_group_set_core_domain(group);

out_unlock:
	mutex_unlock(&group->mutex);
}
EXPORT_SYMBOL_GPL(iommu_detach_device);

struct iommu_domain *iommu_get_domain_for_dev(struct device *dev)
{
	/* Caller must be a probed driver on dev */
	struct iommu_group *group = dev->iommu_group;

	if (!group)
		return NULL;

	return group->domain;
}
EXPORT_SYMBOL_GPL(iommu_get_domain_for_dev);

/*
 * For IOMMU_DOMAIN_DMA implementations which already provide their own
 * guarantees that the group and its default domain are valid and correct.
 */
struct iommu_domain *iommu_get_dma_domain(struct device *dev)
{
	return dev->iommu_group->default_domain;
}

static int __iommu_attach_group(struct iommu_domain *domain,
				struct iommu_group *group)
{
	struct device *dev;

	if (group->domain && group->domain != group->default_domain &&
	    group->domain != group->blocking_domain)
		return -EBUSY;

	dev = iommu_group_first_dev(group);
	if (!dev_has_iommu(dev) || dev_iommu_ops(dev) != domain->owner)
		return -EINVAL;

	return __iommu_group_set_domain(group, domain);
}

/**
 * iommu_attach_group - Attach an IOMMU domain to an IOMMU group
 * @domain: IOMMU domain to attach
 * @group: IOMMU group that will be attached
 *
 * Returns 0 on success and error code on failure
 *
 * Note that EINVAL can be treated as a soft failure, indicating
 * that certain configuration of the domain is incompatible with
 * the group. In this case attaching a different domain to the
 * group may succeed.
 */
int iommu_attach_group(struct iommu_domain *domain, struct iommu_group *group)
{
	int ret;

	mutex_lock(&group->mutex);
	ret = __iommu_attach_group(domain, group);
	mutex_unlock(&group->mutex);

	return ret;
}
EXPORT_SYMBOL_GPL(iommu_attach_group);

/**
 * iommu_group_replace_domain - replace the domain that a group is attached to
 * @new_domain: new IOMMU domain to replace with
 * @group: IOMMU group that will be attached to the new domain
 *
 * This API allows the group to switch domains without being forced to go to
 * the blocking domain in-between.
 *
 * If the currently attached domain is a core domain (e.g. a default_domain),
 * it will act just like the iommu_attach_group().
 */
int iommu_group_replace_domain(struct iommu_group *group,
			       struct iommu_domain *new_domain)
{
	int ret;

	if (!new_domain)
		return -EINVAL;

	mutex_lock(&group->mutex);
	ret = __iommu_group_set_domain(group, new_domain);
	mutex_unlock(&group->mutex);
	return ret;
}
EXPORT_SYMBOL_NS_GPL(iommu_group_replace_domain, IOMMUFD_INTERNAL);

static int __iommu_device_set_domain(struct iommu_group *group,
				     struct device *dev,
				     struct iommu_domain *new_domain,
				     unsigned int flags)
{
	int ret;

	/*
	 * If the device requires IOMMU_RESV_DIRECT then we cannot allow
	 * the blocking domain to be attached as it does not contain the
	 * required 1:1 mapping. This test effectively excludes the device
	 * being used with iommu_group_claim_dma_owner() which will block
	 * vfio and iommufd as well.
	 */
	if (dev->iommu->require_direct &&
	    (new_domain->type == IOMMU_DOMAIN_BLOCKED ||
	     new_domain == group->blocking_domain)) {
		dev_warn(dev,
			 "Firmware has requested this device have a 1:1 IOMMU mapping, rejecting configuring the device without a 1:1 mapping. Contact your platform vendor.\n");
		return -EINVAL;
	}

	if (dev->iommu->attach_deferred) {
		if (new_domain == group->default_domain)
			return 0;
		dev->iommu->attach_deferred = 0;
	}

	ret = __iommu_attach_device(new_domain, dev);
	if (ret) {
		/*
		 * If we have a blocking domain then try to attach that in hopes
		 * of avoiding a UAF. Modern drivers should implement blocking
		 * domains as global statics that cannot fail.
		 */
		if ((flags & IOMMU_SET_DOMAIN_MUST_SUCCEED) &&
		    group->blocking_domain &&
		    group->blocking_domain != new_domain)
			__iommu_attach_device(group->blocking_domain, dev);
		return ret;
	}
	return 0;
}

/*
 * If 0 is returned the group's domain is new_domain. If an error is returned
 * then the group's domain will be set back to the existing domain unless
 * IOMMU_SET_DOMAIN_MUST_SUCCEED, otherwise an error is returned and the group's
 * domains is left inconsistent. This is a driver bug to fail attach with a
 * previously good domain. We try to avoid a kernel UAF because of this.
 *
 * IOMMU groups are really the natural working unit of the IOMMU, but the IOMMU
 * API works on domains and devices.  Bridge that gap by iterating over the
 * devices in a group.  Ideally we'd have a single device which represents the
 * requestor ID of the group, but we also allow IOMMU drivers to create policy
 * defined minimum sets, where the physical hardware may be able to distiguish
 * members, but we wish to group them at a higher level (ex. untrusted
 * multi-function PCI devices).  Thus we attach each device.
 */
static int __iommu_group_set_domain_internal(struct iommu_group *group,
					     struct iommu_domain *new_domain,
					     unsigned int flags)
{
	struct group_device *last_gdev;
	struct group_device *gdev;
	int result;
	int ret;

	lockdep_assert_held(&group->mutex);

	if (group->domain == new_domain)
		return 0;

	if (WARN_ON(!new_domain))
		return -EINVAL;

	/*
	 * Changing the domain is done by calling attach_dev() on the new
	 * domain. This switch does not have to be atomic and DMA can be
	 * discarded during the transition. DMA must only be able to access
	 * either new_domain or group->domain, never something else.
	 */
	result = 0;
	for_each_group_device(group, gdev) {
		ret = __iommu_device_set_domain(group, gdev->dev, new_domain,
						flags);
		if (ret) {
			result = ret;
			/*
			 * Keep trying the other devices in the group. If a
			 * driver fails attach to an otherwise good domain, and
			 * does not support blocking domains, it should at least
			 * drop its reference on the current domain so we don't
			 * UAF.
			 */
			if (flags & IOMMU_SET_DOMAIN_MUST_SUCCEED)
				continue;
			goto err_revert;
		}
	}
	group->domain = new_domain;
	return result;

err_revert:
	/*
	 * This is called in error unwind paths. A well behaved driver should
	 * always allow us to attach to a domain that was already attached.
	 */
	last_gdev = gdev;
	for_each_group_device(group, gdev) {
		/*
		 * A NULL domain can happen only for first probe, in which case
		 * we leave group->domain as NULL and let release clean
		 * everything up.
		 */
		if (group->domain)
			WARN_ON(__iommu_device_set_domain(
				group, gdev->dev, group->domain,
				IOMMU_SET_DOMAIN_MUST_SUCCEED));
		if (gdev == last_gdev)
			break;
	}
	return ret;
}

void iommu_detach_group(struct iommu_domain *domain, struct iommu_group *group)
{
	mutex_lock(&group->mutex);
	__iommu_group_set_core_domain(group);
	mutex_unlock(&group->mutex);
}
EXPORT_SYMBOL_GPL(iommu_detach_group);

phys_addr_t iommu_iova_to_phys(struct iommu_domain *domain, dma_addr_t iova)
{
	if (domain->type == IOMMU_DOMAIN_IDENTITY)
		return iova;

	if (domain->type == IOMMU_DOMAIN_BLOCKED)
		return 0;

	return domain->ops->iova_to_phys(domain, iova);
}
EXPORT_SYMBOL_GPL(iommu_iova_to_phys);

static size_t iommu_pgsize(struct iommu_domain *domain, unsigned long iova,
			   phys_addr_t paddr, size_t size, size_t *count)
{
	unsigned int pgsize_idx, pgsize_idx_next;
	unsigned long pgsizes;
	size_t offset, pgsize, pgsize_next;
	unsigned long addr_merge = paddr | iova;

	/* Page sizes supported by the hardware and small enough for @size */
	pgsizes = domain->pgsize_bitmap & GENMASK(__fls(size), 0);

	/* Constrain the page sizes further based on the maximum alignment */
	if (likely(addr_merge))
		pgsizes &= GENMASK(__ffs(addr_merge), 0);

	/* Make sure we have at least one suitable page size */
	BUG_ON(!pgsizes);

	/* Pick the biggest page size remaining */
	pgsize_idx = __fls(pgsizes);
	pgsize = BIT(pgsize_idx);
	if (!count)
		return pgsize;

	/* Find the next biggest support page size, if it exists */
	pgsizes = domain->pgsize_bitmap & ~GENMASK(pgsize_idx, 0);
	if (!pgsizes)
		goto out_set_count;

	pgsize_idx_next = __ffs(pgsizes);
	pgsize_next = BIT(pgsize_idx_next);

	/*
	 * There's no point trying a bigger page size unless the virtual
	 * and physical addresses are similarly offset within the larger page.
	 */
	if ((iova ^ paddr) & (pgsize_next - 1))
		goto out_set_count;

	/* Calculate the offset to the next page size alignment boundary */
	offset = pgsize_next - (addr_merge & (pgsize_next - 1));

	/*
	 * If size is big enough to accommodate the larger page, reduce
	 * the number of smaller pages.
	 */
	if (offset + pgsize_next <= size)
		size = offset;

out_set_count:
	*count = size >> pgsize_idx;
	return pgsize;
}

static int __iommu_map(struct iommu_domain *domain, unsigned long iova,
		       phys_addr_t paddr, size_t size, int prot, gfp_t gfp)
{
	const struct iommu_domain_ops *ops = domain->ops;
	unsigned long orig_iova = iova;
	unsigned int min_pagesz;
	size_t orig_size = size;
	phys_addr_t orig_paddr = paddr;
	int ret = 0;

	if (unlikely(!(domain->type & __IOMMU_DOMAIN_PAGING)))
		return -EINVAL;

	if (WARN_ON(!ops->map_pages || domain->pgsize_bitmap == 0UL))
		return -ENODEV;

	/* find out the minimum page size supported */
	min_pagesz = 1 << __ffs(domain->pgsize_bitmap);

	/*
	 * both the virtual address and the physical one, as well as
	 * the size of the mapping, must be aligned (at least) to the
	 * size of the smallest page supported by the hardware
	 */
	if (!IS_ALIGNED(iova | paddr | size, min_pagesz)) {
		pr_err("unaligned: iova 0x%lx pa %pa size 0x%zx min_pagesz 0x%x\n",
		       iova, &paddr, size, min_pagesz);
		return -EINVAL;
	}

	pr_debug("map: iova 0x%lx pa %pa size 0x%zx\n", iova, &paddr, size);

	while (size) {
		size_t pgsize, count, mapped = 0;

		pgsize = iommu_pgsize(domain, iova, paddr, size, &count);

		pr_debug("mapping: iova 0x%lx pa %pa pgsize 0x%zx count %zu\n",
			 iova, &paddr, pgsize, count);
		ret = ops->map_pages(domain, iova, paddr, pgsize, count, prot,
				     gfp, &mapped);
		/*
		 * Some pages may have been mapped, even if an error occurred,
		 * so we should account for those so they can be unmapped.
		 */
		size -= mapped;

		if (ret)
			break;

		iova += mapped;
		paddr += mapped;
	}

	/* unroll mapping in case something went wrong */
	if (ret)
		iommu_unmap(domain, orig_iova, orig_size - size);
	else
		trace_map(orig_iova, orig_paddr, orig_size);

	return ret;
}

int iommu_map(struct iommu_domain *domain, unsigned long iova,
	      phys_addr_t paddr, size_t size, int prot, gfp_t gfp)
{
	const struct iommu_domain_ops *ops = domain->ops;
	int ret;

	might_sleep_if(gfpflags_allow_blocking(gfp));

	/* Discourage passing strange GFP flags */
	if (WARN_ON_ONCE(gfp & (__GFP_COMP | __GFP_DMA | __GFP_DMA32 |
				__GFP_HIGHMEM)))
		return -EINVAL;

	ret = __iommu_map(domain, iova, paddr, size, prot, gfp);
	if (ret == 0 && ops->iotlb_sync_map) {
		ret = ops->iotlb_sync_map(domain, iova, size);
		if (ret)
			goto out_err;
	}

	return ret;

out_err:
	/* undo mappings already done */
	iommu_unmap(domain, iova, size);

	return ret;
}
EXPORT_SYMBOL_GPL(iommu_map);

static size_t __iommu_unmap(struct iommu_domain *domain,
			    unsigned long iova, size_t size,
			    struct iommu_iotlb_gather *iotlb_gather)
{
	const struct iommu_domain_ops *ops = domain->ops;
	size_t unmapped_page, unmapped = 0;
	unsigned long orig_iova = iova;
	unsigned int min_pagesz;

	if (unlikely(!(domain->type & __IOMMU_DOMAIN_PAGING)))
		return 0;

	if (WARN_ON(!ops->unmap_pages || domain->pgsize_bitmap == 0UL))
		return 0;

	/* find out the minimum page size supported */
	min_pagesz = 1 << __ffs(domain->pgsize_bitmap);

	/*
	 * The virtual address, as well as the size of the mapping, must be
	 * aligned (at least) to the size of the smallest page supported
	 * by the hardware
	 */
	if (!IS_ALIGNED(iova | size, min_pagesz)) {
		pr_err("unaligned: iova 0x%lx size 0x%zx min_pagesz 0x%x\n",
		       iova, size, min_pagesz);
		return 0;
	}

	pr_debug("unmap this: iova 0x%lx size 0x%zx\n", iova, size);

	/*
	 * Keep iterating until we either unmap 'size' bytes (or more)
	 * or we hit an area that isn't mapped.
	 */
	while (unmapped < size) {
		size_t pgsize, count;

		pgsize = iommu_pgsize(domain, iova, iova, size - unmapped, &count);
		unmapped_page = ops->unmap_pages(domain, iova, pgsize, count, iotlb_gather);
		if (!unmapped_page)
			break;

		pr_debug("unmapped: iova 0x%lx size 0x%zx\n",
			 iova, unmapped_page);

		iova += unmapped_page;
		unmapped += unmapped_page;
	}

	trace_unmap(orig_iova, size, unmapped);
	return unmapped;
}

size_t iommu_unmap(struct iommu_domain *domain,
		   unsigned long iova, size_t size)
{
	struct iommu_iotlb_gather iotlb_gather;
	size_t ret;

	iommu_iotlb_gather_init(&iotlb_gather);
	ret = __iommu_unmap(domain, iova, size, &iotlb_gather);
	iommu_iotlb_sync(domain, &iotlb_gather);

	return ret;
}
EXPORT_SYMBOL_GPL(iommu_unmap);

size_t iommu_unmap_fast(struct iommu_domain *domain,
			unsigned long iova, size_t size,
			struct iommu_iotlb_gather *iotlb_gather)
{
	return __iommu_unmap(domain, iova, size, iotlb_gather);
}
EXPORT_SYMBOL_GPL(iommu_unmap_fast);

ssize_t iommu_map_sg(struct iommu_domain *domain, unsigned long iova,
		     struct scatterlist *sg, unsigned int nents, int prot,
		     gfp_t gfp)
{
	const struct iommu_domain_ops *ops = domain->ops;
	size_t len = 0, mapped = 0;
	phys_addr_t start;
	unsigned int i = 0;
	int ret;

	might_sleep_if(gfpflags_allow_blocking(gfp));

	/* Discourage passing strange GFP flags */
	if (WARN_ON_ONCE(gfp & (__GFP_COMP | __GFP_DMA | __GFP_DMA32 |
				__GFP_HIGHMEM)))
		return -EINVAL;

	while (i <= nents) {
		phys_addr_t s_phys = sg_phys(sg);

		if (len && s_phys != start + len) {
			ret = __iommu_map(domain, iova + mapped, start,
					len, prot, gfp);

			if (ret)
				goto out_err;

			mapped += len;
			len = 0;
		}

		if (sg_dma_is_bus_address(sg))
			goto next;

		if (len) {
			len += sg->length;
		} else {
			len = sg->length;
			start = s_phys;
		}

next:
		if (++i < nents)
			sg = sg_next(sg);
	}

	if (ops->iotlb_sync_map) {
		ret = ops->iotlb_sync_map(domain, iova, mapped);
		if (ret)
			goto out_err;
	}
	return mapped;

out_err:
	/* undo mappings already done */
	iommu_unmap(domain, iova, mapped);

	return ret;
}
EXPORT_SYMBOL_GPL(iommu_map_sg);

/**
 * report_iommu_fault() - report about an IOMMU fault to the IOMMU framework
 * @domain: the iommu domain where the fault has happened
 * @dev: the device where the fault has happened
 * @iova: the faulting address
 * @flags: mmu fault flags (e.g. IOMMU_FAULT_READ/IOMMU_FAULT_WRITE/...)
 *
 * This function should be called by the low-level IOMMU implementations
 * whenever IOMMU faults happen, to allow high-level users, that are
 * interested in such events, to know about them.
 *
 * This event may be useful for several possible use cases:
 * - mere logging of the event
 * - dynamic TLB/PTE loading
 * - if restarting of the faulting device is required
 *
 * Returns 0 on success and an appropriate error code otherwise (if dynamic
 * PTE/TLB loading will one day be supported, implementations will be able
 * to tell whether it succeeded or not according to this return value).
 *
 * Specifically, -ENOSYS is returned if a fault handler isn't installed
 * (though fault handlers can also return -ENOSYS, in case they want to
 * elicit the default behavior of the IOMMU drivers).
 */
int report_iommu_fault(struct iommu_domain *domain, struct device *dev,
		       unsigned long iova, int flags)
{
	int ret = -ENOSYS;

	/*
	 * if upper layers showed interest and installed a fault handler,
	 * invoke it.
	 */
	if (domain->handler)
		ret = domain->handler(domain, dev, iova, flags,
						domain->handler_token);

	trace_io_page_fault(dev, iova, flags);
	return ret;
}
EXPORT_SYMBOL_GPL(report_iommu_fault);

static int __init iommu_init(void)
{
	iommu_group_kset = kset_create_and_add("iommu_groups",
					       NULL, kernel_kobj);
	BUG_ON(!iommu_group_kset);

	iommu_debugfs_setup();

	return 0;
}
core_initcall(iommu_init);

int iommu_enable_nesting(struct iommu_domain *domain)
{
	if (domain->type != IOMMU_DOMAIN_UNMANAGED)
		return -EINVAL;
	if (!domain->ops->enable_nesting)
		return -EINVAL;
	return domain->ops->enable_nesting(domain);
}
EXPORT_SYMBOL_GPL(iommu_enable_nesting);

int iommu_set_pgtable_quirks(struct iommu_domain *domain,
		unsigned long quirk)
{
	if (domain->type != IOMMU_DOMAIN_UNMANAGED)
		return -EINVAL;
	if (!domain->ops->set_pgtable_quirks)
		return -EINVAL;
	return domain->ops->set_pgtable_quirks(domain, quirk);
}
EXPORT_SYMBOL_GPL(iommu_set_pgtable_quirks);

/**
 * iommu_get_resv_regions - get reserved regions
 * @dev: device for which to get reserved regions
 * @list: reserved region list for device
 *
 * This returns a list of reserved IOVA regions specific to this device.
 * A domain user should not map IOVA in these ranges.
 */
void iommu_get_resv_regions(struct device *dev, struct list_head *list)
{
	const struct iommu_ops *ops = dev_iommu_ops(dev);

	if (ops->get_resv_regions)
		ops->get_resv_regions(dev, list);
}
EXPORT_SYMBOL_GPL(iommu_get_resv_regions);

/**
 * iommu_put_resv_regions - release reserved regions
 * @dev: device for which to free reserved regions
 * @list: reserved region list for device
 *
 * This releases a reserved region list acquired by iommu_get_resv_regions().
 */
void iommu_put_resv_regions(struct device *dev, struct list_head *list)
{
	struct iommu_resv_region *entry, *next;

	list_for_each_entry_safe(entry, next, list, list) {
		if (entry->free)
			entry->free(dev, entry);
		else
			kfree(entry);
	}
}
EXPORT_SYMBOL(iommu_put_resv_regions);

struct iommu_resv_region *iommu_alloc_resv_region(phys_addr_t start,
						  size_t length, int prot,
						  enum iommu_resv_type type,
						  gfp_t gfp)
{
	struct iommu_resv_region *region;

	region = kzalloc(sizeof(*region), gfp);
	if (!region)
		return NULL;

	INIT_LIST_HEAD(&region->list);
	region->start = start;
	region->length = length;
	region->prot = prot;
	region->type = type;
	return region;
}
EXPORT_SYMBOL_GPL(iommu_alloc_resv_region);

void iommu_set_default_passthrough(bool cmd_line)
{
	if (cmd_line)
		iommu_cmd_line |= IOMMU_CMD_LINE_DMA_API;
	iommu_def_domain_type = IOMMU_DOMAIN_IDENTITY;
}

void iommu_set_default_translated(bool cmd_line)
{
	if (cmd_line)
		iommu_cmd_line |= IOMMU_CMD_LINE_DMA_API;
	iommu_def_domain_type = IOMMU_DOMAIN_DMA;
}

bool iommu_default_passthrough(void)
{
	return iommu_def_domain_type == IOMMU_DOMAIN_IDENTITY;
}
EXPORT_SYMBOL_GPL(iommu_default_passthrough);

const struct iommu_ops *iommu_ops_from_fwnode(struct fwnode_handle *fwnode)
{
	const struct iommu_ops *ops = NULL;
	struct iommu_device *iommu;

	spin_lock(&iommu_device_lock);
	list_for_each_entry(iommu, &iommu_device_list, list)
		if (iommu->fwnode == fwnode) {
			ops = iommu->ops;
			break;
		}
	spin_unlock(&iommu_device_lock);
	return ops;
}

int iommu_fwspec_init(struct device *dev, struct fwnode_handle *iommu_fwnode,
		      const struct iommu_ops *ops)
{
	struct iommu_fwspec *fwspec = dev_iommu_fwspec_get(dev);

	if (fwspec)
		return ops == fwspec->ops ? 0 : -EINVAL;

	if (!dev_iommu_get(dev))
		return -ENOMEM;

	/* Preallocate for the overwhelmingly common case of 1 ID */
	fwspec = kzalloc(struct_size(fwspec, ids, 1), GFP_KERNEL);
	if (!fwspec)
		return -ENOMEM;

	of_node_get(to_of_node(iommu_fwnode));
	fwspec->iommu_fwnode = iommu_fwnode;
	fwspec->ops = ops;
	dev_iommu_fwspec_set(dev, fwspec);
	return 0;
}
EXPORT_SYMBOL_GPL(iommu_fwspec_init);

void iommu_fwspec_free(struct device *dev)
{
	struct iommu_fwspec *fwspec = dev_iommu_fwspec_get(dev);

	if (fwspec) {
		fwnode_handle_put(fwspec->iommu_fwnode);
		kfree(fwspec);
		dev_iommu_fwspec_set(dev, NULL);
	}
}
EXPORT_SYMBOL_GPL(iommu_fwspec_free);

int iommu_fwspec_add_ids(struct device *dev, u32 *ids, int num_ids)
{
	struct iommu_fwspec *fwspec = dev_iommu_fwspec_get(dev);
	int i, new_num;

	if (!fwspec)
		return -EINVAL;

	new_num = fwspec->num_ids + num_ids;
	if (new_num > 1) {
		fwspec = krealloc(fwspec, struct_size(fwspec, ids, new_num),
				  GFP_KERNEL);
		if (!fwspec)
			return -ENOMEM;

		dev_iommu_fwspec_set(dev, fwspec);
	}

	for (i = 0; i < num_ids; i++)
		fwspec->ids[fwspec->num_ids + i] = ids[i];

	fwspec->num_ids = new_num;
	return 0;
}
EXPORT_SYMBOL_GPL(iommu_fwspec_add_ids);

/*
 * Per device IOMMU features.
 */
int iommu_dev_enable_feature(struct device *dev, enum iommu_dev_features feat)
{
	if (dev_has_iommu(dev)) {
		const struct iommu_ops *ops = dev_iommu_ops(dev);

		if (ops->dev_enable_feat)
			return ops->dev_enable_feat(dev, feat);
	}

	return -ENODEV;
}
EXPORT_SYMBOL_GPL(iommu_dev_enable_feature);

/*
 * The device drivers should do the necessary cleanups before calling this.
 */
int iommu_dev_disable_feature(struct device *dev, enum iommu_dev_features feat)
{
	if (dev_has_iommu(dev)) {
		const struct iommu_ops *ops = dev_iommu_ops(dev);

		if (ops->dev_disable_feat)
			return ops->dev_disable_feat(dev, feat);
	}

	return -EBUSY;
}
EXPORT_SYMBOL_GPL(iommu_dev_disable_feature);

/**
 * iommu_setup_default_domain - Set the default_domain for the group
 * @group: Group to change
 * @target_type: Domain type to set as the default_domain
 *
 * Allocate a default domain and set it as the current domain on the group. If
 * the group already has a default domain it will be changed to the target_type.
 * When target_type is 0 the default domain is selected based on driver and
 * system preferences.
 */
static int iommu_setup_default_domain(struct iommu_group *group,
				      int target_type)
{
	struct iommu_domain *old_dom = group->default_domain;
	struct group_device *gdev;
	struct iommu_domain *dom;
	bool direct_failed;
	int req_type;
	int ret;

	lockdep_assert_held(&group->mutex);

	req_type = iommu_get_default_domain_type(group, target_type);
	if (req_type < 0)
		return -EINVAL;

	dom = iommu_group_alloc_default_domain(group, req_type);
	if (IS_ERR(dom))
		return PTR_ERR(dom);

	if (group->default_domain == dom)
		return 0;

	/*
	 * IOMMU_RESV_DIRECT and IOMMU_RESV_DIRECT_RELAXABLE regions must be
	 * mapped before their device is attached, in order to guarantee
	 * continuity with any FW activity
	 */
	direct_failed = false;
	for_each_group_device(group, gdev) {
		if (iommu_create_device_direct_mappings(dom, gdev->dev)) {
			direct_failed = true;
			dev_warn_once(
				gdev->dev->iommu->iommu_dev->dev,
				"IOMMU driver was not able to establish FW requested direct mapping.");
		}
	}

	/* We must set default_domain early for __iommu_device_set_domain */
	group->default_domain = dom;
	if (!group->domain) {
		/*
		 * Drivers are not allowed to fail the first domain attach.
		 * The only way to recover from this is to fail attaching the
		 * iommu driver and call ops->release_device. Put the domain
		 * in group->default_domain so it is freed after.
		 */
		ret = __iommu_group_set_domain_internal(
			group, dom, IOMMU_SET_DOMAIN_MUST_SUCCEED);
		if (WARN_ON(ret))
			goto out_free_old;
	} else {
		ret = __iommu_group_set_domain(group, dom);
		if (ret)
			goto err_restore_def_domain;
	}

	/*
	 * Drivers are supposed to allow mappings to be installed in a domain
	 * before device attachment, but some don't. Hack around this defect by
	 * trying again after attaching. If this happens it means the device
	 * will not continuously have the IOMMU_RESV_DIRECT map.
	 */
	if (direct_failed) {
		for_each_group_device(group, gdev) {
			ret = iommu_create_device_direct_mappings(dom, gdev->dev);
			if (ret)
				goto err_restore_domain;
		}
	}

out_free_old:
	if (old_dom)
		iommu_domain_free(old_dom);
	return ret;

err_restore_domain:
	if (old_dom)
		__iommu_group_set_domain_internal(
			group, old_dom, IOMMU_SET_DOMAIN_MUST_SUCCEED);
err_restore_def_domain:
	if (old_dom) {
		iommu_domain_free(dom);
		group->default_domain = old_dom;
	}
	return ret;
}

/*
 * Changing the default domain through sysfs requires the users to unbind the
 * drivers from the devices in the iommu group, except for a DMA -> DMA-FQ
 * transition. Return failure if this isn't met.
 *
 * We need to consider the race between this and the device release path.
 * group->mutex is used here to guarantee that the device release path
 * will not be entered at the same time.
 */
static ssize_t iommu_group_store_type(struct iommu_group *group,
				      const char *buf, size_t count)
{
	struct group_device *gdev;
	int ret, req_type;

	if (!capable(CAP_SYS_ADMIN) || !capable(CAP_SYS_RAWIO))
		return -EACCES;

	if (WARN_ON(!group) || !group->default_domain)
		return -EINVAL;

	if (sysfs_streq(buf, "identity"))
		req_type = IOMMU_DOMAIN_IDENTITY;
	else if (sysfs_streq(buf, "DMA"))
		req_type = IOMMU_DOMAIN_DMA;
	else if (sysfs_streq(buf, "DMA-FQ"))
		req_type = IOMMU_DOMAIN_DMA_FQ;
	else if (sysfs_streq(buf, "auto"))
		req_type = 0;
	else
		return -EINVAL;

	mutex_lock(&group->mutex);
	/* We can bring up a flush queue without tearing down the domain. */
	if (req_type == IOMMU_DOMAIN_DMA_FQ &&
	    group->default_domain->type == IOMMU_DOMAIN_DMA) {
		ret = iommu_dma_init_fq(group->default_domain);
		if (ret)
			goto out_unlock;

		group->default_domain->type = IOMMU_DOMAIN_DMA_FQ;
		ret = count;
		goto out_unlock;
	}

	/* Otherwise, ensure that device exists and no driver is bound. */
	if (list_empty(&group->devices) || group->owner_cnt) {
		ret = -EPERM;
		goto out_unlock;
	}

	ret = iommu_setup_default_domain(group, req_type);
	if (ret)
		goto out_unlock;

	/*
	 * Release the mutex here because ops->probe_finalize() call-back of
	 * some vendor IOMMU drivers calls arm_iommu_attach_device() which
	 * in-turn might call back into IOMMU core code, where it tries to take
	 * group->mutex, resulting in a deadlock.
	 */
	mutex_unlock(&group->mutex);

	/* Make sure dma_ops is appropriatley set */
	for_each_group_device(group, gdev)
		iommu_group_do_probe_finalize(gdev->dev);
	return count;

out_unlock:
	mutex_unlock(&group->mutex);
	return ret ?: count;
}

/**
 * iommu_device_use_default_domain() - Device driver wants to handle device
 *                                     DMA through the kernel DMA API.
 * @dev: The device.
 *
 * The device driver about to bind @dev wants to do DMA through the kernel
 * DMA API. Return 0 if it is allowed, otherwise an error.
 */
int iommu_device_use_default_domain(struct device *dev)
{
	/* Caller is the driver core during the pre-probe path */
	struct iommu_group *group = dev->iommu_group;
	int ret = 0;

	if (!group)
		return 0;

	mutex_lock(&group->mutex);
	if (group->owner_cnt) {
		if (group->domain != group->default_domain || group->owner ||
		    !xa_empty(&group->pasid_array)) {
			ret = -EBUSY;
			goto unlock_out;
		}
	}

	group->owner_cnt++;

unlock_out:
	mutex_unlock(&group->mutex);
	return ret;
}

/**
 * iommu_device_unuse_default_domain() - Device driver stops handling device
 *                                       DMA through the kernel DMA API.
 * @dev: The device.
 *
 * The device driver doesn't want to do DMA through kernel DMA API anymore.
 * It must be called after iommu_device_use_default_domain().
 */
void iommu_device_unuse_default_domain(struct device *dev)
{
	/* Caller is the driver core during the post-probe path */
	struct iommu_group *group = dev->iommu_group;

	if (!group)
		return;

	mutex_lock(&group->mutex);
	if (!WARN_ON(!group->owner_cnt || !xa_empty(&group->pasid_array)))
		group->owner_cnt--;

	mutex_unlock(&group->mutex);
}

static int __iommu_group_alloc_blocking_domain(struct iommu_group *group)
{
	struct iommu_domain *domain;

	if (group->blocking_domain)
		return 0;

	domain = __iommu_group_domain_alloc(group, IOMMU_DOMAIN_BLOCKED);
	if (IS_ERR(domain)) {
		/*
		 * For drivers that do not yet understand IOMMU_DOMAIN_BLOCKED
		 * create an empty domain instead.
		 */
		domain = __iommu_group_domain_alloc(group,
						    IOMMU_DOMAIN_UNMANAGED);
		if (IS_ERR(domain))
			return PTR_ERR(domain);
	}
	group->blocking_domain = domain;
	return 0;
}

static int __iommu_take_dma_ownership(struct iommu_group *group, void *owner)
{
	int ret;

	if ((group->domain && group->domain != group->default_domain) ||
	    !xa_empty(&group->pasid_array))
		return -EBUSY;

	ret = __iommu_group_alloc_blocking_domain(group);
	if (ret)
		return ret;
	ret = __iommu_group_set_domain(group, group->blocking_domain);
	if (ret)
		return ret;

	group->owner = owner;
	group->owner_cnt++;
	return 0;
}

/**
 * iommu_group_claim_dma_owner() - Set DMA ownership of a group
 * @group: The group.
 * @owner: Caller specified pointer. Used for exclusive ownership.
 *
 * This is to support backward compatibility for vfio which manages the dma
 * ownership in iommu_group level. New invocations on this interface should be
 * prohibited. Only a single owner may exist for a group.
 */
int iommu_group_claim_dma_owner(struct iommu_group *group, void *owner)
{
	int ret = 0;

	if (WARN_ON(!owner))
		return -EINVAL;

	mutex_lock(&group->mutex);
	if (group->owner_cnt) {
		ret = -EPERM;
		goto unlock_out;
	}

	ret = __iommu_take_dma_ownership(group, owner);
unlock_out:
	mutex_unlock(&group->mutex);

	return ret;
}
EXPORT_SYMBOL_GPL(iommu_group_claim_dma_owner);

/**
 * iommu_device_claim_dma_owner() - Set DMA ownership of a device
 * @dev: The device.
 * @owner: Caller specified pointer. Used for exclusive ownership.
 *
 * Claim the DMA ownership of a device. Multiple devices in the same group may
 * concurrently claim ownership if they present the same owner value. Returns 0
 * on success and error code on failure
 */
int iommu_device_claim_dma_owner(struct device *dev, void *owner)
{
	/* Caller must be a probed driver on dev */
	struct iommu_group *group = dev->iommu_group;
	int ret = 0;

	if (WARN_ON(!owner))
		return -EINVAL;

	if (!group)
		return -ENODEV;

	mutex_lock(&group->mutex);
	if (group->owner_cnt) {
		if (group->owner != owner) {
			ret = -EPERM;
			goto unlock_out;
		}
		group->owner_cnt++;
		goto unlock_out;
	}

	ret = __iommu_take_dma_ownership(group, owner);
unlock_out:
	mutex_unlock(&group->mutex);
	return ret;
}
EXPORT_SYMBOL_GPL(iommu_device_claim_dma_owner);

static void __iommu_release_dma_ownership(struct iommu_group *group)
{
	if (WARN_ON(!group->owner_cnt || !group->owner ||
		    !xa_empty(&group->pasid_array)))
		return;

	group->owner_cnt = 0;
	group->owner = NULL;
	__iommu_group_set_domain_nofail(group, group->default_domain);
}

/**
 * iommu_group_release_dma_owner() - Release DMA ownership of a group
 * @group: The group
 *
 * Release the DMA ownership claimed by iommu_group_claim_dma_owner().
 */
void iommu_group_release_dma_owner(struct iommu_group *group)
{
	mutex_lock(&group->mutex);
	__iommu_release_dma_ownership(group);
	mutex_unlock(&group->mutex);
}
EXPORT_SYMBOL_GPL(iommu_group_release_dma_owner);

/**
 * iommu_device_release_dma_owner() - Release DMA ownership of a device
 * @dev: The device.
 *
 * Release the DMA ownership claimed by iommu_device_claim_dma_owner().
 */
void iommu_device_release_dma_owner(struct device *dev)
{
	/* Caller must be a probed driver on dev */
	struct iommu_group *group = dev->iommu_group;

	mutex_lock(&group->mutex);
	if (group->owner_cnt > 1)
		group->owner_cnt--;
	else
		__iommu_release_dma_ownership(group);
	mutex_unlock(&group->mutex);
}
EXPORT_SYMBOL_GPL(iommu_device_release_dma_owner);

/**
 * iommu_group_dma_owner_claimed() - Query group dma ownership status
 * @group: The group.
 *
 * This provides status query on a given group. It is racy and only for
 * non-binding status reporting.
 */
bool iommu_group_dma_owner_claimed(struct iommu_group *group)
{
	unsigned int user;

	mutex_lock(&group->mutex);
	user = group->owner_cnt;
	mutex_unlock(&group->mutex);

	return user;
}
EXPORT_SYMBOL_GPL(iommu_group_dma_owner_claimed);

static int __iommu_set_group_pasid(struct iommu_domain *domain,
				   struct iommu_group *group, ioasid_t pasid)
{
	struct group_device *device;
	int ret = 0;

	for_each_group_device(group, device) {
		ret = domain->ops->set_dev_pasid(domain, device->dev, pasid);
		if (ret)
			break;
	}

	return ret;
}

static void __iommu_remove_group_pasid(struct iommu_group *group,
				       ioasid_t pasid)
{
	struct group_device *device;
	const struct iommu_ops *ops;

	for_each_group_device(group, device) {
		ops = dev_iommu_ops(device->dev);
		ops->remove_dev_pasid(device->dev, pasid);
	}
}

/*
 * iommu_attach_device_pasid() - Attach a domain to pasid of device
 * @domain: the iommu domain.
 * @dev: the attached device.
 * @pasid: the pasid of the device.
 *
 * Return: 0 on success, or an error.
 */
int iommu_attach_device_pasid(struct iommu_domain *domain,
			      struct device *dev, ioasid_t pasid)
{
	/* Caller must be a probed driver on dev */
	struct iommu_group *group = dev->iommu_group;
	void *curr;
	int ret;

	if (!domain->ops->set_dev_pasid)
		return -EOPNOTSUPP;

	if (!group)
		return -ENODEV;

	if (!dev_has_iommu(dev) || dev_iommu_ops(dev) != domain->owner)
		return -EINVAL;

	mutex_lock(&group->mutex);
	curr = xa_cmpxchg(&group->pasid_array, pasid, NULL, domain, GFP_KERNEL);
	if (curr) {
		ret = xa_err(curr) ? : -EBUSY;
		goto out_unlock;
	}

	ret = __iommu_set_group_pasid(domain, group, pasid);
	if (ret) {
		__iommu_remove_group_pasid(group, pasid);
		xa_erase(&group->pasid_array, pasid);
	}
out_unlock:
	mutex_unlock(&group->mutex);
	return ret;
}
EXPORT_SYMBOL_GPL(iommu_attach_device_pasid);

/*
 * iommu_detach_device_pasid() - Detach the domain from pasid of device
 * @domain: the iommu domain.
 * @dev: the attached device.
 * @pasid: the pasid of the device.
 *
 * The @domain must have been attached to @pasid of the @dev with
 * iommu_attach_device_pasid().
 */
void iommu_detach_device_pasid(struct iommu_domain *domain, struct device *dev,
			       ioasid_t pasid)
{
	/* Caller must be a probed driver on dev */
	struct iommu_group *group = dev->iommu_group;

	mutex_lock(&group->mutex);
	__iommu_remove_group_pasid(group, pasid);
	WARN_ON(xa_erase(&group->pasid_array, pasid) != domain);
	mutex_unlock(&group->mutex);
}
EXPORT_SYMBOL_GPL(iommu_detach_device_pasid);

/*
 * iommu_get_domain_for_dev_pasid() - Retrieve domain for @pasid of @dev
 * @dev: the queried device
 * @pasid: the pasid of the device
 * @type: matched domain type, 0 for any match
 *
 * This is a variant of iommu_get_domain_for_dev(). It returns the existing
 * domain attached to pasid of a device. Callers must hold a lock around this
 * function, and both iommu_attach/detach_dev_pasid() whenever a domain of
 * type is being manipulated. This API does not internally resolve races with
 * attach/detach.
 *
 * Return: attached domain on success, NULL otherwise.
 */
struct iommu_domain *iommu_get_domain_for_dev_pasid(struct device *dev,
						    ioasid_t pasid,
						    unsigned int type)
{
	/* Caller must be a probed driver on dev */
	struct iommu_group *group = dev->iommu_group;
	struct iommu_domain *domain;

	if (!group)
		return NULL;

	xa_lock(&group->pasid_array);
	domain = xa_load(&group->pasid_array, pasid);
	if (type && domain && domain->type != type)
		domain = ERR_PTR(-EBUSY);
	xa_unlock(&group->pasid_array);

	return domain;
}
EXPORT_SYMBOL_GPL(iommu_get_domain_for_dev_pasid);

struct iommu_domain *iommu_sva_domain_alloc(struct device *dev,
					    struct mm_struct *mm)
{
	const struct iommu_ops *ops = dev_iommu_ops(dev);
	struct iommu_domain *domain;

	domain = ops->domain_alloc(IOMMU_DOMAIN_SVA);
	if (!domain)
		return NULL;

	domain->type = IOMMU_DOMAIN_SVA;
	mmgrab(mm);
	domain->mm = mm;
	domain->iopf_handler = iommu_sva_handle_iopf;
	domain->fault_data = mm;

	return domain;
}

ioasid_t iommu_alloc_global_pasid(struct device *dev)
{
	int ret;

	/* max_pasids == 0 means that the device does not support PASID */
	if (!dev->iommu->max_pasids)
		return IOMMU_PASID_INVALID;

	/*
	 * max_pasids is set up by vendor driver based on number of PASID bits
	 * supported but the IDA allocation is inclusive.
	 */
	ret = ida_alloc_range(&iommu_global_pasid_ida, IOMMU_FIRST_GLOBAL_PASID,
			      dev->iommu->max_pasids - 1, GFP_KERNEL);
	return ret < 0 ? IOMMU_PASID_INVALID : ret;
}
EXPORT_SYMBOL_GPL(iommu_alloc_global_pasid);

void iommu_free_global_pasid(ioasid_t pasid)
{
	if (WARN_ON(pasid == IOMMU_PASID_INVALID))
		return;

	ida_free(&iommu_global_pasid_ida, pasid);
}
EXPORT_SYMBOL_GPL(iommu_free_global_pasid);<|MERGE_RESOLUTION|>--- conflicted
+++ resolved
@@ -2178,25 +2178,17 @@
 
 struct iommu_domain *iommu_domain_alloc(const struct bus_type *bus)
 {
-<<<<<<< HEAD
 	const struct iommu_ops *ops = NULL;
 	int err = bus_for_each_dev(bus, NULL, &ops, __iommu_domain_alloc_dev);
+	struct iommu_domain *domain;
 
 	if (err || !ops)
 		return NULL;
 
-	return __iommu_domain_alloc(ops, NULL, IOMMU_DOMAIN_UNMANAGED);
-=======
-	struct iommu_domain *domain;
-
-	if (bus == NULL || bus->iommu_ops == NULL)
-		return NULL;
-	domain = __iommu_domain_alloc(bus->iommu_ops, NULL,
-				    IOMMU_DOMAIN_UNMANAGED);
+	domain = __iommu_domain_alloc(ops, NULL, IOMMU_DOMAIN_UNMANAGED);
 	if (IS_ERR(domain))
 		return NULL;
 	return domain;
->>>>>>> e378c7de
 }
 EXPORT_SYMBOL_GPL(iommu_domain_alloc);
 
