/*
 * firmware_class.c - Multi purpose firmware loading support
 *
 * Copyright (c) 2003 Manuel Estrada Sainz
 *
 * Please see Documentation/firmware_class/ for more information.
 *
 */

#include <linux/capability.h>
#include <linux/device.h>
#include <linux/module.h>
#include <linux/init.h>
#include <linux/timer.h>
#include <linux/vmalloc.h>
#include <linux/interrupt.h>
#include <linux/bitops.h>
#include <linux/mutex.h>
#include <linux/workqueue.h>
#include <linux/highmem.h>
#include <linux/firmware.h>
#include <linux/slab.h>
#include <linux/sched.h>
#include <linux/file.h>
#include <linux/list.h>
#include <linux/async.h>
#include <linux/pm.h>
#include <linux/suspend.h>
#include <linux/syscore_ops.h>
#include <linux/reboot.h>

#include <generated/utsrelease.h>

#include "base.h"

MODULE_AUTHOR("Manuel Estrada Sainz");
MODULE_DESCRIPTION("Multi purpose firmware loading support");
MODULE_LICENSE("GPL");

/* Builtin firmware support */

#ifdef CONFIG_FW_LOADER

extern struct builtin_fw __start_builtin_fw[];
extern struct builtin_fw __end_builtin_fw[];

static bool fw_get_builtin_firmware(struct firmware *fw, const char *name)
{
	struct builtin_fw *b_fw;

	for (b_fw = __start_builtin_fw; b_fw != __end_builtin_fw; b_fw++) {
		if (strcmp(name, b_fw->name) == 0) {
			fw->size = b_fw->size;
			fw->data = b_fw->data;
			return true;
		}
	}

	return false;
}

static bool fw_is_builtin_firmware(const struct firmware *fw)
{
	struct builtin_fw *b_fw;

	for (b_fw = __start_builtin_fw; b_fw != __end_builtin_fw; b_fw++)
		if (fw->data == b_fw->data)
			return true;

	return false;
}

#else /* Module case - no builtin firmware support */

static inline bool fw_get_builtin_firmware(struct firmware *fw, const char *name)
{
	return false;
}

static inline bool fw_is_builtin_firmware(const struct firmware *fw)
{
	return false;
}
#endif

enum {
	FW_STATUS_LOADING,
	FW_STATUS_DONE,
	FW_STATUS_ABORT,
};

static int loading_timeout = 60;	/* In seconds */

static inline long firmware_loading_timeout(void)
{
	return loading_timeout > 0 ? loading_timeout * HZ : MAX_SCHEDULE_TIMEOUT;
}

struct firmware_cache {
	/* firmware_buf instance will be added into the below list */
	spinlock_t lock;
	struct list_head head;
	int state;

#ifdef CONFIG_PM_SLEEP
	/*
	 * Names of firmware images which have been cached successfully
	 * will be added into the below list so that device uncache
	 * helper can trace which firmware images have been cached
	 * before.
	 */
	spinlock_t name_lock;
	struct list_head fw_names;

	struct delayed_work work;

	struct notifier_block   pm_notify;
#endif
};

struct firmware_buf {
	struct kref ref;
	struct list_head list;
	struct completion completion;
	struct firmware_cache *fwc;
	unsigned long status;
	void *data;
	size_t size;
#ifdef CONFIG_FW_LOADER_USER_HELPER
	bool is_paged_buf;
<<<<<<< HEAD
	struct page **pages;
	int nr_pages;
	int page_array_size;
=======
	bool need_uevent;
	struct page **pages;
	int nr_pages;
	int page_array_size;
	struct list_head pending_list;
>>>>>>> d0e0ac97
#endif
	char fw_id[];
};

struct fw_cache_entry {
	struct list_head list;
	char name[];
};

struct fw_name_devm {
	unsigned long magic;
	char name[];
};

#define to_fwbuf(d) container_of(d, struct firmware_buf, ref)

#define	FW_LOADER_NO_CACHE	0
#define	FW_LOADER_START_CACHE	1

static int fw_cache_piggyback_on_request(const char *name);

/* fw_lock could be moved to 'struct firmware_priv' but since it is just
 * guarding for corner cases a global lock should be OK */
static DEFINE_MUTEX(fw_lock);

static struct firmware_cache fw_cache;

static struct firmware_buf *__allocate_fw_buf(const char *fw_name,
					      struct firmware_cache *fwc)
{
	struct firmware_buf *buf;

	buf = kzalloc(sizeof(*buf) + strlen(fw_name) + 1 , GFP_ATOMIC);

	if (!buf)
		return buf;

	kref_init(&buf->ref);
	strcpy(buf->fw_id, fw_name);
	buf->fwc = fwc;
	init_completion(&buf->completion);
<<<<<<< HEAD
=======
#ifdef CONFIG_FW_LOADER_USER_HELPER
	INIT_LIST_HEAD(&buf->pending_list);
#endif
>>>>>>> d0e0ac97

	pr_debug("%s: fw-%s buf=%p\n", __func__, fw_name, buf);

	return buf;
}

static struct firmware_buf *__fw_lookup_buf(const char *fw_name)
{
	struct firmware_buf *tmp;
	struct firmware_cache *fwc = &fw_cache;

	list_for_each_entry(tmp, &fwc->head, list)
		if (!strcmp(tmp->fw_id, fw_name))
			return tmp;
	return NULL;
}

static int fw_lookup_and_allocate_buf(const char *fw_name,
				      struct firmware_cache *fwc,
				      struct firmware_buf **buf)
{
	struct firmware_buf *tmp;

	spin_lock(&fwc->lock);
	tmp = __fw_lookup_buf(fw_name);
	if (tmp) {
		kref_get(&tmp->ref);
		spin_unlock(&fwc->lock);
		*buf = tmp;
		return 1;
	}
	tmp = __allocate_fw_buf(fw_name, fwc);
	if (tmp)
		list_add(&tmp->list, &fwc->head);
	spin_unlock(&fwc->lock);

	*buf = tmp;

	return tmp ? 0 : -ENOMEM;
}

static void __fw_free_buf(struct kref *ref)
{
	struct firmware_buf *buf = to_fwbuf(ref);
	struct firmware_cache *fwc = buf->fwc;

	pr_debug("%s: fw-%s buf=%p data=%p size=%u\n",
		 __func__, buf->fw_id, buf, buf->data,
		 (unsigned int)buf->size);

	list_del(&buf->list);
	spin_unlock(&fwc->lock);

#ifdef CONFIG_FW_LOADER_USER_HELPER
	if (buf->is_paged_buf) {
		int i;
		vunmap(buf->data);
		for (i = 0; i < buf->nr_pages; i++)
			__free_page(buf->pages[i]);
		kfree(buf->pages);
	} else
#endif
		vfree(buf->data);
	kfree(buf);
}

static void fw_free_buf(struct firmware_buf *buf)
{
	struct firmware_cache *fwc = buf->fwc;
	spin_lock(&fwc->lock);
	if (!kref_put(&buf->ref, __fw_free_buf))
		spin_unlock(&fwc->lock);
}

/* direct firmware loading support */
static char fw_path_para[256];
static const char * const fw_path[] = {
	fw_path_para,
	"/lib/firmware/updates/" UTS_RELEASE,
	"/lib/firmware/updates",
	"/lib/firmware/" UTS_RELEASE,
	"/lib/firmware"
};

/*
 * Typical usage is that passing 'firmware_class.path=$CUSTOMIZED_PATH'
 * from kernel command line because firmware_class is generally built in
 * kernel instead of module.
 */
module_param_string(path, fw_path_para, sizeof(fw_path_para), 0644);
MODULE_PARM_DESC(path, "customized firmware image search path with a higher priority than default path");

/* Don't inline this: 'struct kstat' is biggish */
static noinline_for_stack long fw_file_size(struct file *file)
{
	struct kstat st;
	if (vfs_getattr(&file->f_path, &st))
		return -1;
	if (!S_ISREG(st.mode))
		return -1;
	if (st.size != (long)st.size)
		return -1;
	return st.size;
}

static bool fw_read_file_contents(struct file *file, struct firmware_buf *fw_buf)
{
	long size;
	char *buf;

	size = fw_file_size(file);
	if (size <= 0)
		return false;
	buf = vmalloc(size);
	if (!buf)
		return false;
	if (kernel_read(file, 0, buf, size) != size) {
		vfree(buf);
		return false;
	}
	fw_buf->data = buf;
	fw_buf->size = size;
	return true;
}

static bool fw_get_filesystem_firmware(struct device *device,
				       struct firmware_buf *buf)
{
	int i;
	bool success = false;
	char *path = __getname();

	for (i = 0; i < ARRAY_SIZE(fw_path); i++) {
		struct file *file;

		/* skip the unset customized path */
		if (!fw_path[i][0])
			continue;

		snprintf(path, PATH_MAX, "%s/%s", fw_path[i], buf->fw_id);

		file = filp_open(path, O_RDONLY, 0);
		if (IS_ERR(file))
			continue;
		success = fw_read_file_contents(file, buf);
		fput(file);
		if (success)
			break;
	}
	__putname(path);

	if (success) {
		dev_dbg(device, "firmware: direct-loading firmware %s\n",
			buf->fw_id);
		mutex_lock(&fw_lock);
		set_bit(FW_STATUS_DONE, &buf->status);
		complete_all(&buf->completion);
		mutex_unlock(&fw_lock);
	}

	return success;
}

/* firmware holds the ownership of pages */
static void firmware_free_data(const struct firmware *fw)
{
	/* Loaded directly? */
	if (!fw->priv) {
		vfree(fw->data);
		return;
	}
	fw_free_buf(fw->priv);
}

/* store the pages buffer info firmware from buf */
static void fw_set_page_data(struct firmware_buf *buf, struct firmware *fw)
{
	fw->priv = buf;
#ifdef CONFIG_FW_LOADER_USER_HELPER
	fw->pages = buf->pages;
#endif
	fw->size = buf->size;
	fw->data = buf->data;

	pr_debug("%s: fw-%s buf=%p data=%p size=%u\n",
		 __func__, buf->fw_id, buf, buf->data,
		 (unsigned int)buf->size);
}

#ifdef CONFIG_PM_SLEEP
static void fw_name_devm_release(struct device *dev, void *res)
{
	struct fw_name_devm *fwn = res;

	if (fwn->magic == (unsigned long)&fw_cache)
		pr_debug("%s: fw_name-%s devm-%p released\n",
				__func__, fwn->name, res);
}

static int fw_devm_match(struct device *dev, void *res,
		void *match_data)
{
	struct fw_name_devm *fwn = res;

	return (fwn->magic == (unsigned long)&fw_cache) &&
		!strcmp(fwn->name, match_data);
}

static struct fw_name_devm *fw_find_devm_name(struct device *dev,
		const char *name)
{
	struct fw_name_devm *fwn;

	fwn = devres_find(dev, fw_name_devm_release,
			  fw_devm_match, (void *)name);
	return fwn;
}

/* add firmware name into devres list */
static int fw_add_devm_name(struct device *dev, const char *name)
{
	struct fw_name_devm *fwn;

	fwn = fw_find_devm_name(dev, name);
	if (fwn)
		return 1;

	fwn = devres_alloc(fw_name_devm_release, sizeof(struct fw_name_devm) +
			   strlen(name) + 1, GFP_KERNEL);
	if (!fwn)
		return -ENOMEM;

	fwn->magic = (unsigned long)&fw_cache;
	strcpy(fwn->name, name);
	devres_add(dev, fwn);

	return 0;
}
#else
static int fw_add_devm_name(struct device *dev, const char *name)
{
	return 0;
}
#endif


/*
 * user-mode helper code
 */
#ifdef CONFIG_FW_LOADER_USER_HELPER
struct firmware_priv {
	struct delayed_work timeout_work;
	bool nowait;
	struct device dev;
	struct firmware_buf *buf;
	struct firmware *fw;
};

static struct firmware_priv *to_firmware_priv(struct device *dev)
{
	return container_of(dev, struct firmware_priv, dev);
}

static void __fw_load_abort(struct firmware_buf *buf)
{
	/*
	 * There is a small window in which user can write to 'loading'
	 * between loading done and disappearance of 'loading'
	 */
	if (test_bit(FW_STATUS_DONE, &buf->status))
		return;

	list_del_init(&buf->pending_list);
	set_bit(FW_STATUS_ABORT, &buf->status);
	complete_all(&buf->completion);
}

<<<<<<< HEAD
#define is_fw_load_aborted(buf)	\
	test_bit(FW_STATUS_ABORT, &(buf)->status)

=======
static void fw_load_abort(struct firmware_priv *fw_priv)
{
	struct firmware_buf *buf = fw_priv->buf;

	__fw_load_abort(buf);

	/* avoid user action after loading abort */
	fw_priv->buf = NULL;
}

#define is_fw_load_aborted(buf)	\
	test_bit(FW_STATUS_ABORT, &(buf)->status)

static LIST_HEAD(pending_fw_head);

/* reboot notifier for avoid deadlock with usermode_lock */
static int fw_shutdown_notify(struct notifier_block *unused1,
			      unsigned long unused2, void *unused3)
{
	mutex_lock(&fw_lock);
	while (!list_empty(&pending_fw_head))
		__fw_load_abort(list_first_entry(&pending_fw_head,
					       struct firmware_buf,
					       pending_list));
	mutex_unlock(&fw_lock);
	return NOTIFY_DONE;
}

static struct notifier_block fw_shutdown_nb = {
	.notifier_call = fw_shutdown_notify,
};

>>>>>>> d0e0ac97
static ssize_t firmware_timeout_show(struct class *class,
				     struct class_attribute *attr,
				     char *buf)
{
	return sprintf(buf, "%d\n", loading_timeout);
}

/**
 * firmware_timeout_store - set number of seconds to wait for firmware
 * @class: device class pointer
 * @attr: device attribute pointer
 * @buf: buffer to scan for timeout value
 * @count: number of bytes in @buf
 *
 *	Sets the number of seconds to wait for the firmware.  Once
 *	this expires an error will be returned to the driver and no
 *	firmware will be provided.
 *
 *	Note: zero means 'wait forever'.
 **/
static ssize_t firmware_timeout_store(struct class *class,
				      struct class_attribute *attr,
				      const char *buf, size_t count)
{
	loading_timeout = simple_strtol(buf, NULL, 10);
	if (loading_timeout < 0)
		loading_timeout = 0;

	return count;
}

static struct class_attribute firmware_class_attrs[] = {
	__ATTR(timeout, S_IWUSR | S_IRUGO,
		firmware_timeout_show, firmware_timeout_store),
	__ATTR_NULL
};

static void fw_dev_release(struct device *dev)
{
	struct firmware_priv *fw_priv = to_firmware_priv(dev);

	kfree(fw_priv);
}

static int firmware_uevent(struct device *dev, struct kobj_uevent_env *env)
{
	struct firmware_priv *fw_priv = to_firmware_priv(dev);

	if (add_uevent_var(env, "FIRMWARE=%s", fw_priv->buf->fw_id))
		return -ENOMEM;
	if (add_uevent_var(env, "TIMEOUT=%i", loading_timeout))
		return -ENOMEM;
	if (add_uevent_var(env, "ASYNC=%d", fw_priv->nowait))
		return -ENOMEM;

	return 0;
}

static struct class firmware_class = {
	.name		= "firmware",
	.class_attrs	= firmware_class_attrs,
	.dev_uevent	= firmware_uevent,
	.dev_release	= fw_dev_release,
};

static ssize_t firmware_loading_show(struct device *dev,
				     struct device_attribute *attr, char *buf)
{
	struct firmware_priv *fw_priv = to_firmware_priv(dev);
	int loading = 0;

	mutex_lock(&fw_lock);
	if (fw_priv->buf)
		loading = test_bit(FW_STATUS_LOADING, &fw_priv->buf->status);
	mutex_unlock(&fw_lock);

<<<<<<< HEAD
=======
	return sprintf(buf, "%d\n", loading);
}

>>>>>>> d0e0ac97
/* Some architectures don't have PAGE_KERNEL_RO */
#ifndef PAGE_KERNEL_RO
#define PAGE_KERNEL_RO PAGE_KERNEL
#endif

/* one pages buffer should be mapped/unmapped only once */
static int fw_map_pages_buf(struct firmware_buf *buf)
{
	if (!buf->is_paged_buf)
		return 0;

	if (buf->data)
		vunmap(buf->data);
	buf->data = vmap(buf->pages, buf->nr_pages, 0, PAGE_KERNEL_RO);
	if (!buf->data)
		return -ENOMEM;
	return 0;
}

/**
 * firmware_loading_store - set value in the 'loading' control file
 * @dev: device pointer
 * @attr: device attribute pointer
 * @buf: buffer to scan for loading control value
 * @count: number of bytes in @buf
 *
 *	The relevant values are:
 *
 *	 1: Start a load, discarding any previous partial load.
 *	 0: Conclude the load and hand the data to the driver code.
 *	-1: Conclude the load with an error and discard any written data.
 **/
static ssize_t firmware_loading_store(struct device *dev,
				      struct device_attribute *attr,
				      const char *buf, size_t count)
{
	struct firmware_priv *fw_priv = to_firmware_priv(dev);
	struct firmware_buf *fw_buf;
	int loading = simple_strtol(buf, NULL, 10);
	int i;

	mutex_lock(&fw_lock);
	fw_buf = fw_priv->buf;
	if (!fw_buf)
		goto out;

	switch (loading) {
	case 1:
		/* discarding any previous partial load */
		if (!test_bit(FW_STATUS_DONE, &fw_buf->status)) {
			for (i = 0; i < fw_buf->nr_pages; i++)
				__free_page(fw_buf->pages[i]);
			kfree(fw_buf->pages);
			fw_buf->pages = NULL;
			fw_buf->page_array_size = 0;
			fw_buf->nr_pages = 0;
			set_bit(FW_STATUS_LOADING, &fw_buf->status);
		}
		break;
	case 0:
		if (test_bit(FW_STATUS_LOADING, &fw_buf->status)) {
			set_bit(FW_STATUS_DONE, &fw_buf->status);
			clear_bit(FW_STATUS_LOADING, &fw_buf->status);

			/*
			 * Several loading requests may be pending on
			 * one same firmware buf, so let all requests
			 * see the mapped 'buf->data' once the loading
			 * is completed.
			 * */
			fw_map_pages_buf(fw_buf);
			list_del_init(&fw_buf->pending_list);
			complete_all(&fw_buf->completion);
			break;
		}
		/* fallthrough */
	default:
		dev_err(dev, "%s: unexpected value (%d)\n", __func__, loading);
		/* fallthrough */
	case -1:
		fw_load_abort(fw_priv);
		break;
	}
out:
	mutex_unlock(&fw_lock);
	return count;
}

static DEVICE_ATTR(loading, 0644, firmware_loading_show, firmware_loading_store);

static ssize_t firmware_data_read(struct file *filp, struct kobject *kobj,
				  struct bin_attribute *bin_attr,
				  char *buffer, loff_t offset, size_t count)
{
	struct device *dev = kobj_to_dev(kobj);
	struct firmware_priv *fw_priv = to_firmware_priv(dev);
	struct firmware_buf *buf;
	ssize_t ret_count;

	mutex_lock(&fw_lock);
	buf = fw_priv->buf;
	if (!buf || test_bit(FW_STATUS_DONE, &buf->status)) {
		ret_count = -ENODEV;
		goto out;
	}
	if (offset > buf->size) {
		ret_count = 0;
		goto out;
	}
	if (count > buf->size - offset)
		count = buf->size - offset;

	ret_count = count;

	while (count) {
		void *page_data;
		int page_nr = offset >> PAGE_SHIFT;
		int page_ofs = offset & (PAGE_SIZE-1);
		int page_cnt = min_t(size_t, PAGE_SIZE - page_ofs, count);

		page_data = kmap(buf->pages[page_nr]);

		memcpy(buffer, page_data + page_ofs, page_cnt);

		kunmap(buf->pages[page_nr]);
		buffer += page_cnt;
		offset += page_cnt;
		count -= page_cnt;
	}
out:
	mutex_unlock(&fw_lock);
	return ret_count;
}

static int fw_realloc_buffer(struct firmware_priv *fw_priv, int min_size)
{
	struct firmware_buf *buf = fw_priv->buf;
	int pages_needed = ALIGN(min_size, PAGE_SIZE) >> PAGE_SHIFT;

	/* If the array of pages is too small, grow it... */
	if (buf->page_array_size < pages_needed) {
		int new_array_size = max(pages_needed,
					 buf->page_array_size * 2);
		struct page **new_pages;

		new_pages = kmalloc(new_array_size * sizeof(void *),
				    GFP_KERNEL);
		if (!new_pages) {
			fw_load_abort(fw_priv);
			return -ENOMEM;
		}
		memcpy(new_pages, buf->pages,
		       buf->page_array_size * sizeof(void *));
		memset(&new_pages[buf->page_array_size], 0, sizeof(void *) *
		       (new_array_size - buf->page_array_size));
		kfree(buf->pages);
		buf->pages = new_pages;
		buf->page_array_size = new_array_size;
	}

	while (buf->nr_pages < pages_needed) {
		buf->pages[buf->nr_pages] =
			alloc_page(GFP_KERNEL | __GFP_HIGHMEM);

		if (!buf->pages[buf->nr_pages]) {
			fw_load_abort(fw_priv);
			return -ENOMEM;
		}
		buf->nr_pages++;
	}
	return 0;
}

/**
 * firmware_data_write - write method for firmware
 * @filp: open sysfs file
 * @kobj: kobject for the device
 * @bin_attr: bin_attr structure
 * @buffer: buffer being written
 * @offset: buffer offset for write in total data store area
 * @count: buffer size
 *
 *	Data written to the 'data' attribute will be later handed to
 *	the driver as a firmware image.
 **/
static ssize_t firmware_data_write(struct file *filp, struct kobject *kobj,
				   struct bin_attribute *bin_attr,
				   char *buffer, loff_t offset, size_t count)
{
	struct device *dev = kobj_to_dev(kobj);
	struct firmware_priv *fw_priv = to_firmware_priv(dev);
	struct firmware_buf *buf;
	ssize_t retval;

	if (!capable(CAP_SYS_RAWIO))
		return -EPERM;

	mutex_lock(&fw_lock);
	buf = fw_priv->buf;
	if (!buf || test_bit(FW_STATUS_DONE, &buf->status)) {
		retval = -ENODEV;
		goto out;
	}

	retval = fw_realloc_buffer(fw_priv, offset + count);
	if (retval)
		goto out;

	retval = count;

	while (count) {
		void *page_data;
		int page_nr = offset >> PAGE_SHIFT;
		int page_ofs = offset & (PAGE_SIZE - 1);
		int page_cnt = min_t(size_t, PAGE_SIZE - page_ofs, count);

		page_data = kmap(buf->pages[page_nr]);

		memcpy(page_data + page_ofs, buffer, page_cnt);

		kunmap(buf->pages[page_nr]);
		buffer += page_cnt;
		offset += page_cnt;
		count -= page_cnt;
	}

	buf->size = max_t(size_t, offset, buf->size);
out:
	mutex_unlock(&fw_lock);
	return retval;
}

static struct bin_attribute firmware_attr_data = {
	.attr = { .name = "data", .mode = 0644 },
	.size = 0,
	.read = firmware_data_read,
	.write = firmware_data_write,
};

static void firmware_class_timeout_work(struct work_struct *work)
{
	struct firmware_priv *fw_priv = container_of(work,
			struct firmware_priv, timeout_work.work);

	mutex_lock(&fw_lock);
	fw_load_abort(fw_priv);
	mutex_unlock(&fw_lock);
}

static struct firmware_priv *
fw_create_instance(struct firmware *firmware, const char *fw_name,
		   struct device *device, bool uevent, bool nowait)
{
	struct firmware_priv *fw_priv;
	struct device *f_dev;

	fw_priv = kzalloc(sizeof(*fw_priv), GFP_KERNEL);
	if (!fw_priv) {
		dev_err(device, "%s: kmalloc failed\n", __func__);
		fw_priv = ERR_PTR(-ENOMEM);
		goto exit;
	}

	fw_priv->nowait = nowait;
	fw_priv->fw = firmware;
	INIT_DELAYED_WORK(&fw_priv->timeout_work,
		firmware_class_timeout_work);

	f_dev = &fw_priv->dev;

	device_initialize(f_dev);
	dev_set_name(f_dev, "%s", fw_name);
	f_dev->parent = device;
	f_dev->class = &firmware_class;
exit:
	return fw_priv;
}

/* load a firmware via user helper */
static int _request_firmware_load(struct firmware_priv *fw_priv, bool uevent,
				  long timeout)
<<<<<<< HEAD
{
	int retval = 0;
	struct device *f_dev = &fw_priv->dev;
	struct firmware_buf *buf = fw_priv->buf;

	/* fall back on userspace loading */
	buf->is_paged_buf = true;

	dev_set_uevent_suppress(f_dev, true);

	/* Need to pin this module until class device is destroyed */
	__module_get(THIS_MODULE);

	retval = device_add(f_dev);
	if (retval) {
		dev_err(f_dev, "%s: device_register failed\n", __func__);
		goto err_put_dev;
	}

	retval = device_create_bin_file(f_dev, &firmware_attr_data);
	if (retval) {
		dev_err(f_dev, "%s: sysfs_create_bin_file failed\n", __func__);
		goto err_del_dev;
	}

	retval = device_create_file(f_dev, &dev_attr_loading);
	if (retval) {
		dev_err(f_dev, "%s: device_create_file failed\n", __func__);
		goto err_del_bin_attr;
	}

	if (uevent) {
		dev_set_uevent_suppress(f_dev, false);
		dev_dbg(f_dev, "firmware: requesting %s\n", buf->fw_id);
		if (timeout != MAX_SCHEDULE_TIMEOUT)
			schedule_delayed_work(&fw_priv->timeout_work, timeout);

		kobject_uevent(&fw_priv->dev.kobj, KOBJ_ADD);
	}

	wait_for_completion(&buf->completion);

	cancel_delayed_work_sync(&fw_priv->timeout_work);

	fw_priv->buf = NULL;

	device_remove_file(f_dev, &dev_attr_loading);
err_del_bin_attr:
	device_remove_bin_file(f_dev, &firmware_attr_data);
err_del_dev:
	device_del(f_dev);
err_put_dev:
	put_device(f_dev);
	return retval;
}

static int fw_load_from_user_helper(struct firmware *firmware,
				    const char *name, struct device *device,
				    bool uevent, bool nowait, long timeout)
{
	struct firmware_priv *fw_priv;

	fw_priv = fw_create_instance(firmware, name, device, uevent, nowait);
	if (IS_ERR(fw_priv))
		return PTR_ERR(fw_priv);

	fw_priv->buf = firmware->priv;
	return _request_firmware_load(fw_priv, uevent, timeout);
}
#else /* CONFIG_FW_LOADER_USER_HELPER */
static inline int
fw_load_from_user_helper(struct firmware *firmware, const char *name,
			 struct device *device, bool uevent, bool nowait,
			 long timeout)
{
	return -ENOENT;
}

/* No abort during direct loading */
#define is_fw_load_aborted(buf) false

#endif /* CONFIG_FW_LOADER_USER_HELPER */


/* wait until the shared firmware_buf becomes ready (or error) */
static int sync_cached_firmware_buf(struct firmware_buf *buf)
{
	int ret = 0;

	mutex_lock(&fw_lock);
	while (!test_bit(FW_STATUS_DONE, &buf->status)) {
		if (is_fw_load_aborted(buf)) {
			ret = -ENOENT;
			break;
		}
		mutex_unlock(&fw_lock);
		wait_for_completion(&buf->completion);
		mutex_lock(&fw_lock);
	}
	mutex_unlock(&fw_lock);
	return ret;
}

/* prepare firmware and firmware_buf structs;
 * return 0 if a firmware is already assigned, 1 if need to load one,
 * or a negative error code
 */
static int
_request_firmware_prepare(struct firmware **firmware_p, const char *name,
			  struct device *device)
{
	struct firmware *firmware;
	struct firmware_buf *buf;
	int ret;

	*firmware_p = firmware = kzalloc(sizeof(*firmware), GFP_KERNEL);
	if (!firmware) {
		dev_err(device, "%s: kmalloc(struct firmware) failed\n",
			__func__);
		return -ENOMEM;
	}

	if (fw_get_builtin_firmware(firmware, name)) {
		dev_dbg(device, "firmware: using built-in firmware %s\n", name);
		return 0; /* assigned */
	}

	ret = fw_lookup_and_allocate_buf(name, &fw_cache, &buf);

	/*
	 * bind with 'buf' now to avoid warning in failure path
	 * of requesting firmware.
	 */
	firmware->priv = buf;

	if (ret > 0) {
		ret = sync_cached_firmware_buf(buf);
		if (!ret) {
			fw_set_page_data(buf, firmware);
			return 0; /* assigned */
		}
	}

	if (ret < 0)
		return ret;
	return 1; /* need to load */
}

static int assign_firmware_buf(struct firmware *fw, struct device *device)
{
	struct firmware_buf *buf = fw->priv;

	mutex_lock(&fw_lock);
	if (!buf->size || is_fw_load_aborted(buf)) {
		mutex_unlock(&fw_lock);
		return -ENOENT;
	}

=======
{
	int retval = 0;
	struct device *f_dev = &fw_priv->dev;
	struct firmware_buf *buf = fw_priv->buf;

	/* fall back on userspace loading */
	buf->is_paged_buf = true;

	dev_set_uevent_suppress(f_dev, true);

	retval = device_add(f_dev);
	if (retval) {
		dev_err(f_dev, "%s: device_register failed\n", __func__);
		goto err_put_dev;
	}

	retval = device_create_bin_file(f_dev, &firmware_attr_data);
	if (retval) {
		dev_err(f_dev, "%s: sysfs_create_bin_file failed\n", __func__);
		goto err_del_dev;
	}

	retval = device_create_file(f_dev, &dev_attr_loading);
	if (retval) {
		dev_err(f_dev, "%s: device_create_file failed\n", __func__);
		goto err_del_bin_attr;
	}

	if (uevent) {
		buf->need_uevent = true;
		dev_set_uevent_suppress(f_dev, false);
		dev_dbg(f_dev, "firmware: requesting %s\n", buf->fw_id);
		if (timeout != MAX_SCHEDULE_TIMEOUT)
			schedule_delayed_work(&fw_priv->timeout_work, timeout);

		kobject_uevent(&fw_priv->dev.kobj, KOBJ_ADD);
	}

	mutex_lock(&fw_lock);
	list_add(&buf->pending_list, &pending_fw_head);
	mutex_unlock(&fw_lock);

	wait_for_completion(&buf->completion);

	cancel_delayed_work_sync(&fw_priv->timeout_work);

	device_remove_file(f_dev, &dev_attr_loading);
err_del_bin_attr:
	device_remove_bin_file(f_dev, &firmware_attr_data);
err_del_dev:
	device_del(f_dev);
err_put_dev:
	put_device(f_dev);
	return retval;
}

static int fw_load_from_user_helper(struct firmware *firmware,
				    const char *name, struct device *device,
				    bool uevent, bool nowait, long timeout)
{
	struct firmware_priv *fw_priv;

	fw_priv = fw_create_instance(firmware, name, device, uevent, nowait);
	if (IS_ERR(fw_priv))
		return PTR_ERR(fw_priv);

	fw_priv->buf = firmware->priv;
	return _request_firmware_load(fw_priv, uevent, timeout);
}

#ifdef CONFIG_PM_SLEEP
/* kill pending requests without uevent to avoid blocking suspend */
static void kill_requests_without_uevent(void)
{
	struct firmware_buf *buf;
	struct firmware_buf *next;

	mutex_lock(&fw_lock);
	list_for_each_entry_safe(buf, next, &pending_fw_head, pending_list) {
		if (!buf->need_uevent)
			 __fw_load_abort(buf);
	}
	mutex_unlock(&fw_lock);
}
#endif

#else /* CONFIG_FW_LOADER_USER_HELPER */
static inline int
fw_load_from_user_helper(struct firmware *firmware, const char *name,
			 struct device *device, bool uevent, bool nowait,
			 long timeout)
{
	return -ENOENT;
}

/* No abort during direct loading */
#define is_fw_load_aborted(buf) false

#ifdef CONFIG_PM_SLEEP
static inline void kill_requests_without_uevent(void) { }
#endif

#endif /* CONFIG_FW_LOADER_USER_HELPER */


/* wait until the shared firmware_buf becomes ready (or error) */
static int sync_cached_firmware_buf(struct firmware_buf *buf)
{
	int ret = 0;

	mutex_lock(&fw_lock);
	while (!test_bit(FW_STATUS_DONE, &buf->status)) {
		if (is_fw_load_aborted(buf)) {
			ret = -ENOENT;
			break;
		}
		mutex_unlock(&fw_lock);
		wait_for_completion(&buf->completion);
		mutex_lock(&fw_lock);
	}
	mutex_unlock(&fw_lock);
	return ret;
}

/* prepare firmware and firmware_buf structs;
 * return 0 if a firmware is already assigned, 1 if need to load one,
 * or a negative error code
 */
static int
_request_firmware_prepare(struct firmware **firmware_p, const char *name,
			  struct device *device)
{
	struct firmware *firmware;
	struct firmware_buf *buf;
	int ret;

	*firmware_p = firmware = kzalloc(sizeof(*firmware), GFP_KERNEL);
	if (!firmware) {
		dev_err(device, "%s: kmalloc(struct firmware) failed\n",
			__func__);
		return -ENOMEM;
	}

	if (fw_get_builtin_firmware(firmware, name)) {
		dev_dbg(device, "firmware: using built-in firmware %s\n", name);
		return 0; /* assigned */
	}

	ret = fw_lookup_and_allocate_buf(name, &fw_cache, &buf);

	/*
	 * bind with 'buf' now to avoid warning in failure path
	 * of requesting firmware.
	 */
	firmware->priv = buf;

	if (ret > 0) {
		ret = sync_cached_firmware_buf(buf);
		if (!ret) {
			fw_set_page_data(buf, firmware);
			return 0; /* assigned */
		}
	}

	if (ret < 0)
		return ret;
	return 1; /* need to load */
}

static int assign_firmware_buf(struct firmware *fw, struct device *device,
				bool skip_cache)
{
	struct firmware_buf *buf = fw->priv;

	mutex_lock(&fw_lock);
	if (!buf->size || is_fw_load_aborted(buf)) {
		mutex_unlock(&fw_lock);
		return -ENOENT;
	}

>>>>>>> d0e0ac97
	/*
	 * add firmware name into devres list so that we can auto cache
	 * and uncache firmware for device.
	 *
	 * device may has been deleted already, but the problem
	 * should be fixed in devres or driver core.
	 */
<<<<<<< HEAD
	if (device)
=======
	if (device && !skip_cache)
>>>>>>> d0e0ac97
		fw_add_devm_name(device, buf->fw_id);

	/*
	 * After caching firmware image is started, let it piggyback
	 * on request firmware.
	 */
	if (buf->fwc->state == FW_LOADER_START_CACHE) {
		if (fw_cache_piggyback_on_request(buf->fw_id))
			kref_get(&buf->ref);
	}

	/* pass the pages buffer to driver at the last minute */
	fw_set_page_data(buf, fw);
	mutex_unlock(&fw_lock);
	return 0;
}

/* called from request_firmware() and request_firmware_work_func() */
static int
_request_firmware(const struct firmware **firmware_p, const char *name,
		  struct device *device, bool uevent, bool nowait)
{
	struct firmware *fw;
	long timeout;
	int ret;

	if (!firmware_p)
		return -EINVAL;

	ret = _request_firmware_prepare(&fw, name, device);
	if (ret <= 0) /* error or already assigned */
		goto out;

	ret = 0;
	timeout = firmware_loading_timeout();
	if (nowait) {
		timeout = usermodehelper_read_lock_wait(timeout);
		if (!timeout) {
			dev_dbg(device, "firmware: %s loading timed out\n",
				name);
			ret = -EBUSY;
			goto out;
		}
	} else {
		ret = usermodehelper_read_trylock();
		if (WARN_ON(ret)) {
			dev_err(device, "firmware: %s will not be loaded\n",
				name);
			goto out;
		}
	}

	if (!fw_get_filesystem_firmware(device, fw->priv))
		ret = fw_load_from_user_helper(fw, name, device,
					       uevent, nowait, timeout);
<<<<<<< HEAD
	if (!ret)
		ret = assign_firmware_buf(fw, device);
=======

	/* don't cache firmware handled without uevent */
	if (!ret)
		ret = assign_firmware_buf(fw, device, !uevent);
>>>>>>> d0e0ac97

	usermodehelper_read_unlock();

 out:
	if (ret < 0) {
		release_firmware(fw);
		fw = NULL;
	}

	*firmware_p = fw;
	return ret;
}

/**
 * request_firmware: - send firmware request and wait for it
 * @firmware_p: pointer to firmware image
 * @name: name of firmware file
 * @device: device for which firmware is being loaded
 *
 *      @firmware_p will be used to return a firmware image by the name
 *      of @name for device @device.
 *
 *      Should be called from user context where sleeping is allowed.
 *
 *      @name will be used as $FIRMWARE in the uevent environment and
 *      should be distinctive enough not to be confused with any other
 *      firmware image for this or any other device.
 *
 *	Caller must hold the reference count of @device.
 *
 *	The function can be called safely inside device's suspend and
 *	resume callback.
 **/
int
request_firmware(const struct firmware **firmware_p, const char *name,
                 struct device *device)
{
<<<<<<< HEAD
	return _request_firmware(firmware_p, name, device, true, false);
=======
	int ret;

	/* Need to pin this module until return */
	__module_get(THIS_MODULE);
	ret = _request_firmware(firmware_p, name, device, true, false);
	module_put(THIS_MODULE);
	return ret;
>>>>>>> d0e0ac97
}
EXPORT_SYMBOL(request_firmware);

/**
 * release_firmware: - release the resource associated with a firmware image
 * @fw: firmware resource to release
 **/
void release_firmware(const struct firmware *fw)
{
	if (fw) {
		if (!fw_is_builtin_firmware(fw))
			firmware_free_data(fw);
		kfree(fw);
	}
}
EXPORT_SYMBOL(release_firmware);

/* Async support */
struct firmware_work {
	struct work_struct work;
	struct module *module;
	const char *name;
	struct device *device;
	void *context;
	void (*cont)(const struct firmware *fw, void *context);
	bool uevent;
};

static void request_firmware_work_func(struct work_struct *work)
{
	struct firmware_work *fw_work;
	const struct firmware *fw;

	fw_work = container_of(work, struct firmware_work, work);

	_request_firmware(&fw, fw_work->name, fw_work->device,
			  fw_work->uevent, true);
	fw_work->cont(fw, fw_work->context);
	put_device(fw_work->device); /* taken in request_firmware_nowait() */

	module_put(fw_work->module);
	kfree(fw_work);
}

/**
 * request_firmware_nowait - asynchronous version of request_firmware
 * @module: module requesting the firmware
 * @uevent: sends uevent to copy the firmware image if this flag
 *	is non-zero else the firmware copy must be done manually.
 * @name: name of firmware file
 * @device: device for which firmware is being loaded
 * @gfp: allocation flags
 * @context: will be passed over to @cont, and
 *	@fw may be %NULL if firmware request fails.
 * @cont: function will be called asynchronously when the firmware
 *	request is over.
 *
 *	Caller must hold the reference count of @device.
 *
 *	Asynchronous variant of request_firmware() for user contexts:
 *		- sleep for as small periods as possible since it may
 *		increase kernel boot time of built-in device drivers
 *		requesting firmware in their ->probe() methods, if
 *		@gfp is GFP_KERNEL.
 *
 *		- can't sleep at all if @gfp is GFP_ATOMIC.
 **/
int
request_firmware_nowait(
	struct module *module, bool uevent,
	const char *name, struct device *device, gfp_t gfp, void *context,
	void (*cont)(const struct firmware *fw, void *context))
{
	struct firmware_work *fw_work;

	fw_work = kzalloc(sizeof (struct firmware_work), gfp);
	if (!fw_work)
		return -ENOMEM;

	fw_work->module = module;
	fw_work->name = name;
	fw_work->device = device;
	fw_work->context = context;
	fw_work->cont = cont;
	fw_work->uevent = uevent;

	if (!try_module_get(module)) {
		kfree(fw_work);
		return -EFAULT;
	}

	get_device(fw_work->device);
	INIT_WORK(&fw_work->work, request_firmware_work_func);
	schedule_work(&fw_work->work);
	return 0;
}
EXPORT_SYMBOL(request_firmware_nowait);

#ifdef CONFIG_PM_SLEEP
static ASYNC_DOMAIN_EXCLUSIVE(fw_cache_domain);

/**
 * cache_firmware - cache one firmware image in kernel memory space
 * @fw_name: the firmware image name
 *
 * Cache firmware in kernel memory so that drivers can use it when
 * system isn't ready for them to request firmware image from userspace.
 * Once it returns successfully, driver can use request_firmware or its
 * nowait version to get the cached firmware without any interacting
 * with userspace
 *
 * Return 0 if the firmware image has been cached successfully
 * Return !0 otherwise
 *
 */
static int cache_firmware(const char *fw_name)
{
	int ret;
	const struct firmware *fw;

	pr_debug("%s: %s\n", __func__, fw_name);

	ret = request_firmware(&fw, fw_name, NULL);
	if (!ret)
		kfree(fw);

	pr_debug("%s: %s ret=%d\n", __func__, fw_name, ret);

	return ret;
}

static struct firmware_buf *fw_lookup_buf(const char *fw_name)
{
	struct firmware_buf *tmp;
	struct firmware_cache *fwc = &fw_cache;

	spin_lock(&fwc->lock);
	tmp = __fw_lookup_buf(fw_name);
	spin_unlock(&fwc->lock);

	return tmp;
}

/**
 * uncache_firmware - remove one cached firmware image
 * @fw_name: the firmware image name
 *
 * Uncache one firmware image which has been cached successfully
 * before.
 *
 * Return 0 if the firmware cache has been removed successfully
 * Return !0 otherwise
 *
 */
static int uncache_firmware(const char *fw_name)
{
	struct firmware_buf *buf;
	struct firmware fw;

	pr_debug("%s: %s\n", __func__, fw_name);

	if (fw_get_builtin_firmware(&fw, fw_name))
		return 0;

	buf = fw_lookup_buf(fw_name);
	if (buf) {
		fw_free_buf(buf);
		return 0;
	}

	return -EINVAL;
}

static struct fw_cache_entry *alloc_fw_cache_entry(const char *name)
{
	struct fw_cache_entry *fce;

	fce = kzalloc(sizeof(*fce) + strlen(name) + 1, GFP_ATOMIC);
	if (!fce)
		goto exit;

	strcpy(fce->name, name);
exit:
	return fce;
}

static int __fw_entry_found(const char *name)
{
	struct firmware_cache *fwc = &fw_cache;
	struct fw_cache_entry *fce;

	list_for_each_entry(fce, &fwc->fw_names, list) {
		if (!strcmp(fce->name, name))
			return 1;
	}
	return 0;
}

static int fw_cache_piggyback_on_request(const char *name)
{
	struct firmware_cache *fwc = &fw_cache;
	struct fw_cache_entry *fce;
	int ret = 0;

	spin_lock(&fwc->name_lock);
	if (__fw_entry_found(name))
		goto found;

	fce = alloc_fw_cache_entry(name);
	if (fce) {
		ret = 1;
		list_add(&fce->list, &fwc->fw_names);
		pr_debug("%s: fw: %s\n", __func__, name);
	}
found:
	spin_unlock(&fwc->name_lock);
	return ret;
}

static void free_fw_cache_entry(struct fw_cache_entry *fce)
{
	kfree(fce);
}

static void __async_dev_cache_fw_image(void *fw_entry,
				       async_cookie_t cookie)
{
	struct fw_cache_entry *fce = fw_entry;
	struct firmware_cache *fwc = &fw_cache;
	int ret;

	ret = cache_firmware(fce->name);
	if (ret) {
		spin_lock(&fwc->name_lock);
		list_del(&fce->list);
		spin_unlock(&fwc->name_lock);

		free_fw_cache_entry(fce);
	}
}

/* called with dev->devres_lock held */
static void dev_create_fw_entry(struct device *dev, void *res,
				void *data)
{
	struct fw_name_devm *fwn = res;
	const char *fw_name = fwn->name;
	struct list_head *head = data;
	struct fw_cache_entry *fce;

	fce = alloc_fw_cache_entry(fw_name);
	if (fce)
		list_add(&fce->list, head);
}

static int devm_name_match(struct device *dev, void *res,
			   void *match_data)
{
	struct fw_name_devm *fwn = res;
	return (fwn->magic == (unsigned long)match_data);
}

static void dev_cache_fw_image(struct device *dev, void *data)
{
	LIST_HEAD(todo);
	struct fw_cache_entry *fce;
	struct fw_cache_entry *fce_next;
	struct firmware_cache *fwc = &fw_cache;

	devres_for_each_res(dev, fw_name_devm_release,
			    devm_name_match, &fw_cache,
			    dev_create_fw_entry, &todo);

	list_for_each_entry_safe(fce, fce_next, &todo, list) {
		list_del(&fce->list);

		spin_lock(&fwc->name_lock);
		/* only one cache entry for one firmware */
		if (!__fw_entry_found(fce->name)) {
			list_add(&fce->list, &fwc->fw_names);
		} else {
			free_fw_cache_entry(fce);
			fce = NULL;
		}
		spin_unlock(&fwc->name_lock);

		if (fce)
			async_schedule_domain(__async_dev_cache_fw_image,
					      (void *)fce,
					      &fw_cache_domain);
	}
}

static void __device_uncache_fw_images(void)
{
	struct firmware_cache *fwc = &fw_cache;
	struct fw_cache_entry *fce;

	spin_lock(&fwc->name_lock);
	while (!list_empty(&fwc->fw_names)) {
		fce = list_entry(fwc->fw_names.next,
				struct fw_cache_entry, list);
		list_del(&fce->list);
		spin_unlock(&fwc->name_lock);

		uncache_firmware(fce->name);
		free_fw_cache_entry(fce);

		spin_lock(&fwc->name_lock);
	}
	spin_unlock(&fwc->name_lock);
}

/**
 * device_cache_fw_images - cache devices' firmware
 *
 * If one device called request_firmware or its nowait version
 * successfully before, the firmware names are recored into the
 * device's devres link list, so device_cache_fw_images can call
 * cache_firmware() to cache these firmwares for the device,
 * then the device driver can load its firmwares easily at
 * time when system is not ready to complete loading firmware.
 */
static void device_cache_fw_images(void)
{
	struct firmware_cache *fwc = &fw_cache;
	int old_timeout;
	DEFINE_WAIT(wait);

	pr_debug("%s\n", __func__);

	/* cancel uncache work */
	cancel_delayed_work_sync(&fwc->work);

	/*
	 * use small loading timeout for caching devices' firmware
	 * because all these firmware images have been loaded
	 * successfully at lease once, also system is ready for
	 * completing firmware loading now. The maximum size of
	 * firmware in current distributions is about 2M bytes,
	 * so 10 secs should be enough.
	 */
	old_timeout = loading_timeout;
	loading_timeout = 10;

	mutex_lock(&fw_lock);
	fwc->state = FW_LOADER_START_CACHE;
	dpm_for_each_dev(NULL, dev_cache_fw_image);
	mutex_unlock(&fw_lock);

	/* wait for completion of caching firmware for all devices */
	async_synchronize_full_domain(&fw_cache_domain);

	loading_timeout = old_timeout;
}

/**
 * device_uncache_fw_images - uncache devices' firmware
 *
 * uncache all firmwares which have been cached successfully
 * by device_uncache_fw_images earlier
 */
static void device_uncache_fw_images(void)
{
	pr_debug("%s\n", __func__);
	__device_uncache_fw_images();
}

static void device_uncache_fw_images_work(struct work_struct *work)
{
	device_uncache_fw_images();
}

/**
 * device_uncache_fw_images_delay - uncache devices firmwares
 * @delay: number of milliseconds to delay uncache device firmwares
 *
 * uncache all devices's firmwares which has been cached successfully
 * by device_cache_fw_images after @delay milliseconds.
 */
static void device_uncache_fw_images_delay(unsigned long delay)
{
	schedule_delayed_work(&fw_cache.work,
			msecs_to_jiffies(delay));
}

static int fw_pm_notify(struct notifier_block *notify_block,
			unsigned long mode, void *unused)
{
	switch (mode) {
	case PM_HIBERNATION_PREPARE:
	case PM_SUSPEND_PREPARE:
		kill_requests_without_uevent();
		device_cache_fw_images();
		break;

	case PM_POST_SUSPEND:
	case PM_POST_HIBERNATION:
	case PM_POST_RESTORE:
		/*
		 * In case that system sleep failed and syscore_suspend is
		 * not called.
		 */
		mutex_lock(&fw_lock);
		fw_cache.state = FW_LOADER_NO_CACHE;
		mutex_unlock(&fw_lock);

		device_uncache_fw_images_delay(10 * MSEC_PER_SEC);
		break;
	}

	return 0;
}

/* stop caching firmware once syscore_suspend is reached */
static int fw_suspend(void)
{
	fw_cache.state = FW_LOADER_NO_CACHE;
	return 0;
}

static struct syscore_ops fw_syscore_ops = {
	.suspend = fw_suspend,
};
#else
static int fw_cache_piggyback_on_request(const char *name)
{
	return 0;
}
#endif

static void __init fw_cache_init(void)
{
	spin_lock_init(&fw_cache.lock);
	INIT_LIST_HEAD(&fw_cache.head);
	fw_cache.state = FW_LOADER_NO_CACHE;

#ifdef CONFIG_PM_SLEEP
	spin_lock_init(&fw_cache.name_lock);
	INIT_LIST_HEAD(&fw_cache.fw_names);

	INIT_DELAYED_WORK(&fw_cache.work,
			  device_uncache_fw_images_work);

	fw_cache.pm_notify.notifier_call = fw_pm_notify;
	register_pm_notifier(&fw_cache.pm_notify);

	register_syscore_ops(&fw_syscore_ops);
#endif
}

static int __init firmware_class_init(void)
{
	fw_cache_init();
#ifdef CONFIG_FW_LOADER_USER_HELPER
<<<<<<< HEAD
=======
	register_reboot_notifier(&fw_shutdown_nb);
>>>>>>> d0e0ac97
	return class_register(&firmware_class);
#else
	return 0;
#endif
}

static void __exit firmware_class_exit(void)
{
#ifdef CONFIG_PM_SLEEP
	unregister_syscore_ops(&fw_syscore_ops);
	unregister_pm_notifier(&fw_cache.pm_notify);
#endif
#ifdef CONFIG_FW_LOADER_USER_HELPER
<<<<<<< HEAD
=======
	unregister_reboot_notifier(&fw_shutdown_nb);
>>>>>>> d0e0ac97
	class_unregister(&firmware_class);
#endif
}

fs_initcall(firmware_class_init);
module_exit(firmware_class_exit);<|MERGE_RESOLUTION|>--- conflicted
+++ resolved
@@ -128,17 +128,11 @@
 	size_t size;
 #ifdef CONFIG_FW_LOADER_USER_HELPER
 	bool is_paged_buf;
-<<<<<<< HEAD
-	struct page **pages;
-	int nr_pages;
-	int page_array_size;
-=======
 	bool need_uevent;
 	struct page **pages;
 	int nr_pages;
 	int page_array_size;
 	struct list_head pending_list;
->>>>>>> d0e0ac97
 #endif
 	char fw_id[];
 };
@@ -180,12 +174,9 @@
 	strcpy(buf->fw_id, fw_name);
 	buf->fwc = fwc;
 	init_completion(&buf->completion);
-<<<<<<< HEAD
-=======
 #ifdef CONFIG_FW_LOADER_USER_HELPER
 	INIT_LIST_HEAD(&buf->pending_list);
 #endif
->>>>>>> d0e0ac97
 
 	pr_debug("%s: fw-%s buf=%p\n", __func__, fw_name, buf);
 
@@ -463,11 +454,6 @@
 	complete_all(&buf->completion);
 }
 
-<<<<<<< HEAD
-#define is_fw_load_aborted(buf)	\
-	test_bit(FW_STATUS_ABORT, &(buf)->status)
-
-=======
 static void fw_load_abort(struct firmware_priv *fw_priv)
 {
 	struct firmware_buf *buf = fw_priv->buf;
@@ -500,7 +486,6 @@
 	.notifier_call = fw_shutdown_notify,
 };
 
->>>>>>> d0e0ac97
 static ssize_t firmware_timeout_show(struct class *class,
 				     struct class_attribute *attr,
 				     char *buf)
@@ -577,12 +562,9 @@
 		loading = test_bit(FW_STATUS_LOADING, &fw_priv->buf->status);
 	mutex_unlock(&fw_lock);
 
-<<<<<<< HEAD
-=======
 	return sprintf(buf, "%d\n", loading);
 }
 
->>>>>>> d0e0ac97
 /* Some architectures don't have PAGE_KERNEL_RO */
 #ifndef PAGE_KERNEL_RO
 #define PAGE_KERNEL_RO PAGE_KERNEL
@@ -864,7 +846,6 @@
 /* load a firmware via user helper */
 static int _request_firmware_load(struct firmware_priv *fw_priv, bool uevent,
 				  long timeout)
-<<<<<<< HEAD
 {
 	int retval = 0;
 	struct device *f_dev = &fw_priv->dev;
@@ -874,9 +855,6 @@
 	buf->is_paged_buf = true;
 
 	dev_set_uevent_suppress(f_dev, true);
-
-	/* Need to pin this module until class device is destroyed */
-	__module_get(THIS_MODULE);
 
 	retval = device_add(f_dev);
 	if (retval) {
@@ -897,6 +875,7 @@
 	}
 
 	if (uevent) {
+		buf->need_uevent = true;
 		dev_set_uevent_suppress(f_dev, false);
 		dev_dbg(f_dev, "firmware: requesting %s\n", buf->fw_id);
 		if (timeout != MAX_SCHEDULE_TIMEOUT)
@@ -905,11 +884,13 @@
 		kobject_uevent(&fw_priv->dev.kobj, KOBJ_ADD);
 	}
 
+	mutex_lock(&fw_lock);
+	list_add(&buf->pending_list, &pending_fw_head);
+	mutex_unlock(&fw_lock);
+
 	wait_for_completion(&buf->completion);
 
 	cancel_delayed_work_sync(&fw_priv->timeout_work);
-
-	fw_priv->buf = NULL;
 
 	device_remove_file(f_dev, &dev_attr_loading);
 err_del_bin_attr:
@@ -934,6 +915,23 @@
 	fw_priv->buf = firmware->priv;
 	return _request_firmware_load(fw_priv, uevent, timeout);
 }
+
+#ifdef CONFIG_PM_SLEEP
+/* kill pending requests without uevent to avoid blocking suspend */
+static void kill_requests_without_uevent(void)
+{
+	struct firmware_buf *buf;
+	struct firmware_buf *next;
+
+	mutex_lock(&fw_lock);
+	list_for_each_entry_safe(buf, next, &pending_fw_head, pending_list) {
+		if (!buf->need_uevent)
+			 __fw_load_abort(buf);
+	}
+	mutex_unlock(&fw_lock);
+}
+#endif
+
 #else /* CONFIG_FW_LOADER_USER_HELPER */
 static inline int
 fw_load_from_user_helper(struct firmware *firmware, const char *name,
@@ -945,6 +943,10 @@
 
 /* No abort during direct loading */
 #define is_fw_load_aborted(buf) false
+
+#ifdef CONFIG_PM_SLEEP
+static inline void kill_requests_without_uevent(void) { }
+#endif
 
 #endif /* CONFIG_FW_LOADER_USER_HELPER */
 
@@ -1013,7 +1015,8 @@
 	return 1; /* need to load */
 }
 
-static int assign_firmware_buf(struct firmware *fw, struct device *device)
+static int assign_firmware_buf(struct firmware *fw, struct device *device,
+				bool skip_cache)
 {
 	struct firmware_buf *buf = fw->priv;
 
@@ -1023,188 +1026,6 @@
 		return -ENOENT;
 	}
 
-=======
-{
-	int retval = 0;
-	struct device *f_dev = &fw_priv->dev;
-	struct firmware_buf *buf = fw_priv->buf;
-
-	/* fall back on userspace loading */
-	buf->is_paged_buf = true;
-
-	dev_set_uevent_suppress(f_dev, true);
-
-	retval = device_add(f_dev);
-	if (retval) {
-		dev_err(f_dev, "%s: device_register failed\n", __func__);
-		goto err_put_dev;
-	}
-
-	retval = device_create_bin_file(f_dev, &firmware_attr_data);
-	if (retval) {
-		dev_err(f_dev, "%s: sysfs_create_bin_file failed\n", __func__);
-		goto err_del_dev;
-	}
-
-	retval = device_create_file(f_dev, &dev_attr_loading);
-	if (retval) {
-		dev_err(f_dev, "%s: device_create_file failed\n", __func__);
-		goto err_del_bin_attr;
-	}
-
-	if (uevent) {
-		buf->need_uevent = true;
-		dev_set_uevent_suppress(f_dev, false);
-		dev_dbg(f_dev, "firmware: requesting %s\n", buf->fw_id);
-		if (timeout != MAX_SCHEDULE_TIMEOUT)
-			schedule_delayed_work(&fw_priv->timeout_work, timeout);
-
-		kobject_uevent(&fw_priv->dev.kobj, KOBJ_ADD);
-	}
-
-	mutex_lock(&fw_lock);
-	list_add(&buf->pending_list, &pending_fw_head);
-	mutex_unlock(&fw_lock);
-
-	wait_for_completion(&buf->completion);
-
-	cancel_delayed_work_sync(&fw_priv->timeout_work);
-
-	device_remove_file(f_dev, &dev_attr_loading);
-err_del_bin_attr:
-	device_remove_bin_file(f_dev, &firmware_attr_data);
-err_del_dev:
-	device_del(f_dev);
-err_put_dev:
-	put_device(f_dev);
-	return retval;
-}
-
-static int fw_load_from_user_helper(struct firmware *firmware,
-				    const char *name, struct device *device,
-				    bool uevent, bool nowait, long timeout)
-{
-	struct firmware_priv *fw_priv;
-
-	fw_priv = fw_create_instance(firmware, name, device, uevent, nowait);
-	if (IS_ERR(fw_priv))
-		return PTR_ERR(fw_priv);
-
-	fw_priv->buf = firmware->priv;
-	return _request_firmware_load(fw_priv, uevent, timeout);
-}
-
-#ifdef CONFIG_PM_SLEEP
-/* kill pending requests without uevent to avoid blocking suspend */
-static void kill_requests_without_uevent(void)
-{
-	struct firmware_buf *buf;
-	struct firmware_buf *next;
-
-	mutex_lock(&fw_lock);
-	list_for_each_entry_safe(buf, next, &pending_fw_head, pending_list) {
-		if (!buf->need_uevent)
-			 __fw_load_abort(buf);
-	}
-	mutex_unlock(&fw_lock);
-}
-#endif
-
-#else /* CONFIG_FW_LOADER_USER_HELPER */
-static inline int
-fw_load_from_user_helper(struct firmware *firmware, const char *name,
-			 struct device *device, bool uevent, bool nowait,
-			 long timeout)
-{
-	return -ENOENT;
-}
-
-/* No abort during direct loading */
-#define is_fw_load_aborted(buf) false
-
-#ifdef CONFIG_PM_SLEEP
-static inline void kill_requests_without_uevent(void) { }
-#endif
-
-#endif /* CONFIG_FW_LOADER_USER_HELPER */
-
-
-/* wait until the shared firmware_buf becomes ready (or error) */
-static int sync_cached_firmware_buf(struct firmware_buf *buf)
-{
-	int ret = 0;
-
-	mutex_lock(&fw_lock);
-	while (!test_bit(FW_STATUS_DONE, &buf->status)) {
-		if (is_fw_load_aborted(buf)) {
-			ret = -ENOENT;
-			break;
-		}
-		mutex_unlock(&fw_lock);
-		wait_for_completion(&buf->completion);
-		mutex_lock(&fw_lock);
-	}
-	mutex_unlock(&fw_lock);
-	return ret;
-}
-
-/* prepare firmware and firmware_buf structs;
- * return 0 if a firmware is already assigned, 1 if need to load one,
- * or a negative error code
- */
-static int
-_request_firmware_prepare(struct firmware **firmware_p, const char *name,
-			  struct device *device)
-{
-	struct firmware *firmware;
-	struct firmware_buf *buf;
-	int ret;
-
-	*firmware_p = firmware = kzalloc(sizeof(*firmware), GFP_KERNEL);
-	if (!firmware) {
-		dev_err(device, "%s: kmalloc(struct firmware) failed\n",
-			__func__);
-		return -ENOMEM;
-	}
-
-	if (fw_get_builtin_firmware(firmware, name)) {
-		dev_dbg(device, "firmware: using built-in firmware %s\n", name);
-		return 0; /* assigned */
-	}
-
-	ret = fw_lookup_and_allocate_buf(name, &fw_cache, &buf);
-
-	/*
-	 * bind with 'buf' now to avoid warning in failure path
-	 * of requesting firmware.
-	 */
-	firmware->priv = buf;
-
-	if (ret > 0) {
-		ret = sync_cached_firmware_buf(buf);
-		if (!ret) {
-			fw_set_page_data(buf, firmware);
-			return 0; /* assigned */
-		}
-	}
-
-	if (ret < 0)
-		return ret;
-	return 1; /* need to load */
-}
-
-static int assign_firmware_buf(struct firmware *fw, struct device *device,
-				bool skip_cache)
-{
-	struct firmware_buf *buf = fw->priv;
-
-	mutex_lock(&fw_lock);
-	if (!buf->size || is_fw_load_aborted(buf)) {
-		mutex_unlock(&fw_lock);
-		return -ENOENT;
-	}
-
->>>>>>> d0e0ac97
 	/*
 	 * add firmware name into devres list so that we can auto cache
 	 * and uncache firmware for device.
@@ -1212,11 +1033,7 @@
 	 * device may has been deleted already, but the problem
 	 * should be fixed in devres or driver core.
 	 */
-<<<<<<< HEAD
-	if (device)
-=======
 	if (device && !skip_cache)
->>>>>>> d0e0ac97
 		fw_add_devm_name(device, buf->fw_id);
 
 	/*
@@ -1272,15 +1089,10 @@
 	if (!fw_get_filesystem_firmware(device, fw->priv))
 		ret = fw_load_from_user_helper(fw, name, device,
 					       uevent, nowait, timeout);
-<<<<<<< HEAD
-	if (!ret)
-		ret = assign_firmware_buf(fw, device);
-=======
 
 	/* don't cache firmware handled without uevent */
 	if (!ret)
 		ret = assign_firmware_buf(fw, device, !uevent);
->>>>>>> d0e0ac97
 
 	usermodehelper_read_unlock();
 
@@ -1318,9 +1130,6 @@
 request_firmware(const struct firmware **firmware_p, const char *name,
                  struct device *device)
 {
-<<<<<<< HEAD
-	return _request_firmware(firmware_p, name, device, true, false);
-=======
 	int ret;
 
 	/* Need to pin this module until return */
@@ -1328,7 +1137,6 @@
 	ret = _request_firmware(firmware_p, name, device, true, false);
 	module_put(THIS_MODULE);
 	return ret;
->>>>>>> d0e0ac97
 }
 EXPORT_SYMBOL(request_firmware);
 
@@ -1784,10 +1592,7 @@
 {
 	fw_cache_init();
 #ifdef CONFIG_FW_LOADER_USER_HELPER
-<<<<<<< HEAD
-=======
 	register_reboot_notifier(&fw_shutdown_nb);
->>>>>>> d0e0ac97
 	return class_register(&firmware_class);
 #else
 	return 0;
@@ -1801,10 +1606,7 @@
 	unregister_pm_notifier(&fw_cache.pm_notify);
 #endif
 #ifdef CONFIG_FW_LOADER_USER_HELPER
-<<<<<<< HEAD
-=======
 	unregister_reboot_notifier(&fw_shutdown_nb);
->>>>>>> d0e0ac97
 	class_unregister(&firmware_class);
 #endif
 }
