--- conflicted
+++ resolved
@@ -389,68 +389,6 @@
 	},
 };
 
-<<<<<<< HEAD
-
-static int wp_gpio_probe(struct platform_device *pdev)
-{
-	struct lnw_gpio *lnw;
-	struct gpio_chip *gc;
-	struct resource *rc;
-	int retval;
-
-	lnw = devm_kzalloc(&pdev->dev, sizeof(struct lnw_gpio), GFP_KERNEL);
-	if (!lnw) {
-		dev_err(&pdev->dev, "can't allocate chip data\n");
-		return -ENOMEM;
-	}
-
-	rc = platform_get_resource(pdev, IORESOURCE_MEM, 0);
-	lnw->reg_base = devm_ioremap_resource(&pdev->dev, rc);
-	if (IS_ERR(lnw->reg_base))
-		return PTR_ERR(lnw->reg_base);
-
-	spin_lock_init(&lnw->lock);
-	gc = &lnw->chip;
-	gc->label = dev_name(&pdev->dev);
-	gc->owner = THIS_MODULE;
-	gc->direction_input = lnw_gpio_direction_input;
-	gc->direction_output = lnw_gpio_direction_output;
-	gc->get = lnw_gpio_get;
-	gc->set = lnw_gpio_set;
-	gc->to_irq = NULL;
-	gc->base = 0;
-	gc->ngpio = 64;
-	gc->can_sleep = 0;
-	retval = gpiochip_add(gc);
-	if (retval) {
-		dev_err(&pdev->dev, "gpiochip_add error %d\n", retval);
-		return retval;
-	}
-	platform_set_drvdata(pdev, lnw);
-	return 0;
-}
-
-static int wp_gpio_remove(struct platform_device *pdev)
-{
-	struct lnw_gpio *lnw = platform_get_drvdata(pdev);
-	int err;
-	err = gpiochip_remove(&lnw->chip);
-	if (err)
-		dev_err(&pdev->dev, "failed to remove gpio_chip.\n");
-	return 0;
-}
-
-static struct platform_driver wp_gpio_driver = {
-	.probe		= wp_gpio_probe,
-	.remove		= wp_gpio_remove,
-	.driver		= {
-		.name	= "wp_gpio",
-		.owner	= THIS_MODULE,
-	},
-};
-
-=======
->>>>>>> 69acf2e9
 static int __init lnw_gpio_init(void)
 {
 	return pci_register_driver(&lnw_gpio_driver);
