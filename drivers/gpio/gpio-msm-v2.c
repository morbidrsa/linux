--- conflicted
+++ resolved
@@ -33,12 +33,7 @@
 #include <linux/spinlock.h>
 #include <linux/slab.h>
 
-<<<<<<< HEAD
-#include <mach/msm_gpiomux.h>
-#include <mach/msm_iomap.h>
-=======
 #define MAX_NR_GPIO 300
->>>>>>> d0e0ac97
 
 /* Bits of interest in the GPIO_IN_OUT register.
  */
