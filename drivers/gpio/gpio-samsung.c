--- conflicted
+++ resolved
@@ -2963,13 +2963,10 @@
 	*/
 	struct device_node *pctrl_np;
 	static const struct of_device_id exynos_pinctrl_ids[] = {
-<<<<<<< HEAD
-=======
 		{ .compatible = "samsung,s3c2412-pinctrl", },
 		{ .compatible = "samsung,s3c2416-pinctrl", },
 		{ .compatible = "samsung,s3c2440-pinctrl", },
 		{ .compatible = "samsung,s3c2450-pinctrl", },
->>>>>>> d0e0ac97
 		{ .compatible = "samsung,exynos4210-pinctrl", },
 		{ .compatible = "samsung,exynos4x12-pinctrl", },
 		{ .compatible = "samsung,exynos5250-pinctrl", },
