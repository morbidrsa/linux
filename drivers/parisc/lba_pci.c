/*
**
**  PCI Lower Bus Adapter (LBA) manager
**
**	(c) Copyright 1999,2000 Grant Grundler
**	(c) Copyright 1999,2000 Hewlett-Packard Company
**
**	This program is free software; you can redistribute it and/or modify
**	it under the terms of the GNU General Public License as published by
**      the Free Software Foundation; either version 2 of the License, or
**      (at your option) any later version.
**
**
** This module primarily provides access to PCI bus (config/IOport
** spaces) on platforms with an SBA/LBA chipset. A/B/C/J/L/N-class
** with 4 digit model numbers - eg C3000 (and A400...sigh).
**
** LBA driver isn't as simple as the Dino driver because:
**   (a) this chip has substantial bug fixes between revisions
**       (Only one Dino bug has a software workaround :^(  )
**   (b) has more options which we don't (yet) support (DMA hints, OLARD)
**   (c) IRQ support lives in the I/O SAPIC driver (not with PCI driver)
**   (d) play nicely with both PAT and "Legacy" PA-RISC firmware (PDC).
**       (dino only deals with "Legacy" PDC)
**
** LBA driver passes the I/O SAPIC HPA to the I/O SAPIC driver.
** (I/O SAPIC is integratd in the LBA chip).
**
** FIXME: Add support to SBA and LBA drivers for DMA hint sets
** FIXME: Add support for PCI card hot-plug (OLARD).
*/

#include <linux/delay.h>
#include <linux/types.h>
#include <linux/kernel.h>
#include <linux/spinlock.h>
#include <linux/init.h>		/* for __init */
#include <linux/pci.h>
#include <linux/ioport.h>
#include <linux/slab.h>

#include <asm/byteorder.h>
#include <asm/pdc.h>
#include <asm/pdcpat.h>
#include <asm/page.h>

#include <asm/ropes.h>
#include <asm/hardware.h>	/* for register_parisc_driver() stuff */
#include <asm/parisc-device.h>
#include <asm/io.h>		/* read/write stuff */

#undef DEBUG_LBA	/* general stuff */
#undef DEBUG_LBA_PORT	/* debug I/O Port access */
#undef DEBUG_LBA_CFG	/* debug Config Space Access (ie PCI Bus walk) */
#undef DEBUG_LBA_PAT	/* debug PCI Resource Mgt code - PDC PAT only */

#undef FBB_SUPPORT	/* Fast Back-Back xfers - NOT READY YET */


#ifdef DEBUG_LBA
#define DBG(x...)	printk(x)
#else
#define DBG(x...)
#endif

#ifdef DEBUG_LBA_PORT
#define DBG_PORT(x...)	printk(x)
#else
#define DBG_PORT(x...)
#endif

#ifdef DEBUG_LBA_CFG
#define DBG_CFG(x...)	printk(x)
#else
#define DBG_CFG(x...)
#endif

#ifdef DEBUG_LBA_PAT
#define DBG_PAT(x...)	printk(x)
#else
#define DBG_PAT(x...)
#endif


/*
** Config accessor functions only pass in the 8-bit bus number and not
** the 8-bit "PCI Segment" number. Each LBA will be assigned a PCI bus
** number based on what firmware wrote into the scratch register.
**
** The "secondary" bus number is set to this before calling
** pci_register_ops(). If any PPB's are present, the scan will
** discover them and update the "secondary" and "subordinate"
** fields in the pci_bus structure.
**
** Changes in the configuration *may* result in a different
** bus number for each LBA depending on what firmware does.
*/

#define MODULE_NAME "LBA"

/* non-postable I/O port space, densely packed */
#define LBA_PORT_BASE	(PCI_F_EXTEND | 0xfee00000UL)
static void __iomem *astro_iop_base __read_mostly;

static u32 lba_t32;

/* lba flags */
#define LBA_FLAG_SKIP_PROBE	0x10

#define LBA_SKIP_PROBE(d) ((d)->flags & LBA_FLAG_SKIP_PROBE)


/* Looks nice and keeps the compiler happy */
#define LBA_DEV(d) ((struct lba_device *) (d))


/*
** Only allow 8 subsidiary busses per LBA
** Problem is the PCI bus numbering is globally shared.
*/
#define LBA_MAX_NUM_BUSES 8

/************************************
 * LBA register read and write support
 *
 * BE WARNED: register writes are posted.
 *  (ie follow writes which must reach HW with a read)
 */
#define READ_U8(addr)  __raw_readb(addr)
#define READ_U16(addr) __raw_readw(addr)
#define READ_U32(addr) __raw_readl(addr)
#define WRITE_U8(value, addr)  __raw_writeb(value, addr)
#define WRITE_U16(value, addr) __raw_writew(value, addr)
#define WRITE_U32(value, addr) __raw_writel(value, addr)

#define READ_REG8(addr)  readb(addr)
#define READ_REG16(addr) readw(addr)
#define READ_REG32(addr) readl(addr)
#define READ_REG64(addr) readq(addr)
#define WRITE_REG8(value, addr)  writeb(value, addr)
#define WRITE_REG16(value, addr) writew(value, addr)
#define WRITE_REG32(value, addr) writel(value, addr)


#define LBA_CFG_TOK(bus,dfn) ((u32) ((bus)<<16 | (dfn)<<8))
#define LBA_CFG_BUS(tok)  ((u8) ((tok)>>16))
#define LBA_CFG_DEV(tok)  ((u8) ((tok)>>11) & 0x1f)
#define LBA_CFG_FUNC(tok) ((u8) ((tok)>>8 ) & 0x7)


/*
** Extract LBA (Rope) number from HPA
** REVISIT: 16 ropes for Stretch/Ike?
*/
#define ROPES_PER_IOC	8
#define LBA_NUM(x)    ((((unsigned long) x) >> 13) & (ROPES_PER_IOC-1))


static void
lba_dump_res(struct resource *r, int d)
{
	int i;

	if (NULL == r)
		return;

	printk(KERN_DEBUG "(%p)", r->parent);
	for (i = d; i ; --i) printk(" ");
	printk(KERN_DEBUG "%p [%lx,%lx]/%lx\n", r,
		(long)r->start, (long)r->end, r->flags);
	lba_dump_res(r->child, d+2);
	lba_dump_res(r->sibling, d);
}


/*
** LBA rev 2.0, 2.1, 2.2, and 3.0 bus walks require a complex
** workaround for cfg cycles:
**	-- preserve  LBA state
**	-- prevent any DMA from occurring
**	-- turn on smart mode
**	-- probe with config writes before doing config reads
**	-- check ERROR_STATUS
**	-- clear ERROR_STATUS
**	-- restore LBA state
**
** The workaround is only used for device discovery.
*/

static int lba_device_present(u8 bus, u8 dfn, struct lba_device *d)
{
	u8 first_bus = d->hba.hba_bus->busn_res.start;
	u8 last_sub_bus = d->hba.hba_bus->busn_res.end;

	if ((bus < first_bus) ||
	    (bus > last_sub_bus) ||
	    ((bus - first_bus) >= LBA_MAX_NUM_BUSES)) {
		return 0;
	}

	return 1;
}



#define LBA_CFG_SETUP(d, tok) {				\
    /* Save contents of error config register.  */			\
    error_config = READ_REG32(d->hba.base_addr + LBA_ERROR_CONFIG);		\
\
    /* Save contents of status control register.  */			\
    status_control = READ_REG32(d->hba.base_addr + LBA_STAT_CTL);		\
\
    /* For LBA rev 2.0, 2.1, 2.2, and 3.0, we must disable DMA		\
    ** arbitration for full bus walks.					\
    */									\
	/* Save contents of arb mask register. */			\
	arb_mask = READ_REG32(d->hba.base_addr + LBA_ARB_MASK);		\
\
	/*								\
	 * Turn off all device arbitration bits (i.e. everything	\
	 * except arbitration enable bit).				\
	 */								\
	WRITE_REG32(0x1, d->hba.base_addr + LBA_ARB_MASK);		\
\
    /*									\
     * Set the smart mode bit so that master aborts don't cause		\
     * LBA to go into PCI fatal mode (required).			\
     */									\
    WRITE_REG32(error_config | LBA_SMART_MODE, d->hba.base_addr + LBA_ERROR_CONFIG);	\
}


#define LBA_CFG_PROBE(d, tok) {				\
    /*									\
     * Setup Vendor ID write and read back the address register		\
     * to make sure that LBA is the bus master.				\
     */									\
    WRITE_REG32(tok | PCI_VENDOR_ID, (d)->hba.base_addr + LBA_PCI_CFG_ADDR);\
    /*									\
     * Read address register to ensure that LBA is the bus master,	\
     * which implies that DMA traffic has stopped when DMA arb is off.	\
     */									\
    lba_t32 = READ_REG32((d)->hba.base_addr + LBA_PCI_CFG_ADDR);	\
    /*									\
     * Generate a cfg write cycle (will have no affect on		\
     * Vendor ID register since read-only).				\
     */									\
    WRITE_REG32(~0, (d)->hba.base_addr + LBA_PCI_CFG_DATA);		\
    /*									\
     * Make sure write has completed before proceeding further,		\
     * i.e. before setting clear enable.				\
     */									\
    lba_t32 = READ_REG32((d)->hba.base_addr + LBA_PCI_CFG_ADDR);	\
}


/*
 * HPREVISIT:
 *   -- Can't tell if config cycle got the error.
 *
 *		OV bit is broken until rev 4.0, so can't use OV bit and
 *		LBA_ERROR_LOG_ADDR to tell if error belongs to config cycle.
 *
 *		As of rev 4.0, no longer need the error check.
 *
 *   -- Even if we could tell, we still want to return -1
 *	for **ANY** error (not just master abort).
 *
 *   -- Only clear non-fatal errors (we don't want to bring
 *	LBA out of pci-fatal mode).
 *
 *		Actually, there is still a race in which
 *		we could be clearing a fatal error.  We will
 *		live with this during our initial bus walk
 *		until rev 4.0 (no driver activity during
 *		initial bus walk).  The initial bus walk
 *		has race conditions concerning the use of
 *		smart mode as well.
 */

#define LBA_MASTER_ABORT_ERROR 0xc
#define LBA_FATAL_ERROR 0x10

#define LBA_CFG_MASTER_ABORT_CHECK(d, base, tok, error) {		\
    u32 error_status = 0;						\
    /*									\
     * Set clear enable (CE) bit. Unset by HW when new			\
     * errors are logged -- LBA HW ERS section 14.3.3).		\
     */									\
    WRITE_REG32(status_control | CLEAR_ERRLOG_ENABLE, base + LBA_STAT_CTL); \
    error_status = READ_REG32(base + LBA_ERROR_STATUS);		\
    if ((error_status & 0x1f) != 0) {					\
	/*								\
	 * Fail the config read request.				\
	 */								\
	error = 1;							\
	if ((error_status & LBA_FATAL_ERROR) == 0) {			\
	    /*								\
	     * Clear error status (if fatal bit not set) by setting	\
	     * clear error log bit (CL).				\
	     */								\
	    WRITE_REG32(status_control | CLEAR_ERRLOG, base + LBA_STAT_CTL); \
	}								\
    }									\
}

#define LBA_CFG_TR4_ADDR_SETUP(d, addr)					\
	WRITE_REG32(((addr) & ~3), (d)->hba.base_addr + LBA_PCI_CFG_ADDR);

#define LBA_CFG_ADDR_SETUP(d, addr) {					\
    WRITE_REG32(((addr) & ~3), (d)->hba.base_addr + LBA_PCI_CFG_ADDR);	\
    /*									\
     * Read address register to ensure that LBA is the bus master,	\
     * which implies that DMA traffic has stopped when DMA arb is off.	\
     */									\
    lba_t32 = READ_REG32((d)->hba.base_addr + LBA_PCI_CFG_ADDR);	\
}


#define LBA_CFG_RESTORE(d, base) {					\
    /*									\
     * Restore status control register (turn off clear enable).		\
     */									\
    WRITE_REG32(status_control, base + LBA_STAT_CTL);			\
    /*									\
     * Restore error config register (turn off smart mode).		\
     */									\
    WRITE_REG32(error_config, base + LBA_ERROR_CONFIG);			\
	/*								\
	 * Restore arb mask register (reenables DMA arbitration).	\
	 */								\
	WRITE_REG32(arb_mask, base + LBA_ARB_MASK);			\
}



static unsigned int
lba_rd_cfg(struct lba_device *d, u32 tok, u8 reg, u32 size)
{
	u32 data = ~0U;
	int error = 0;
	u32 arb_mask = 0;	/* used by LBA_CFG_SETUP/RESTORE */
	u32 error_config = 0;	/* used by LBA_CFG_SETUP/RESTORE */
	u32 status_control = 0;	/* used by LBA_CFG_SETUP/RESTORE */

	LBA_CFG_SETUP(d, tok);
	LBA_CFG_PROBE(d, tok);
	LBA_CFG_MASTER_ABORT_CHECK(d, d->hba.base_addr, tok, error);
	if (!error) {
		void __iomem *data_reg = d->hba.base_addr + LBA_PCI_CFG_DATA;

		LBA_CFG_ADDR_SETUP(d, tok | reg);
		switch (size) {
		case 1: data = (u32) READ_REG8(data_reg + (reg & 3)); break;
		case 2: data = (u32) READ_REG16(data_reg+ (reg & 2)); break;
		case 4: data = READ_REG32(data_reg); break;
		}
	}
	LBA_CFG_RESTORE(d, d->hba.base_addr);
	return(data);
}


static int elroy_cfg_read(struct pci_bus *bus, unsigned int devfn, int pos, int size, u32 *data)
{
	struct lba_device *d = LBA_DEV(parisc_walk_tree(bus->bridge));
	u32 local_bus = (bus->parent == NULL) ? 0 : bus->busn_res.start;
	u32 tok = LBA_CFG_TOK(local_bus, devfn);
	void __iomem *data_reg = d->hba.base_addr + LBA_PCI_CFG_DATA;

	if ((pos > 255) || (devfn > 255))
		return -EINVAL;

/* FIXME: B2K/C3600 workaround is always use old method... */
	/* if (!LBA_SKIP_PROBE(d)) */ {
		/* original - Generate config cycle on broken elroy
		  with risk we will miss PCI bus errors. */
		*data = lba_rd_cfg(d, tok, pos, size);
		DBG_CFG("%s(%x+%2x) -> 0x%x (a)\n", __func__, tok, pos, *data);
		return 0;
	}

	if (LBA_SKIP_PROBE(d) && !lba_device_present(bus->busn_res.start, devfn, d)) {
		DBG_CFG("%s(%x+%2x) -> -1 (b)\n", __func__, tok, pos);
		/* either don't want to look or know device isn't present. */
		*data = ~0U;
		return(0);
	}

	/* Basic Algorithm
	** Should only get here on fully working LBA rev.
	** This is how simple the code should have been.
	*/
	LBA_CFG_ADDR_SETUP(d, tok | pos);
	switch(size) {
	case 1: *data = READ_REG8 (data_reg + (pos & 3)); break;
	case 2: *data = READ_REG16(data_reg + (pos & 2)); break;
	case 4: *data = READ_REG32(data_reg); break;
	}
	DBG_CFG("%s(%x+%2x) -> 0x%x (c)\n", __func__, tok, pos, *data);
	return 0;
}


static void
lba_wr_cfg(struct lba_device *d, u32 tok, u8 reg, u32 data, u32 size)
{
	int error = 0;
	u32 arb_mask = 0;
	u32 error_config = 0;
	u32 status_control = 0;
	void __iomem *data_reg = d->hba.base_addr + LBA_PCI_CFG_DATA;

	LBA_CFG_SETUP(d, tok);
	LBA_CFG_ADDR_SETUP(d, tok | reg);
	switch (size) {
	case 1: WRITE_REG8 (data, data_reg + (reg & 3)); break;
	case 2: WRITE_REG16(data, data_reg + (reg & 2)); break;
	case 4: WRITE_REG32(data, data_reg);             break;
	}
	LBA_CFG_MASTER_ABORT_CHECK(d, d->hba.base_addr, tok, error);
	LBA_CFG_RESTORE(d, d->hba.base_addr);
}


/*
 * LBA 4.0 config write code implements non-postable semantics
 * by doing a read of CONFIG ADDR after the write.
 */

static int elroy_cfg_write(struct pci_bus *bus, unsigned int devfn, int pos, int size, u32 data)
{
	struct lba_device *d = LBA_DEV(parisc_walk_tree(bus->bridge));
	u32 local_bus = (bus->parent == NULL) ? 0 : bus->busn_res.start;
	u32 tok = LBA_CFG_TOK(local_bus,devfn);

	if ((pos > 255) || (devfn > 255))
		return -EINVAL;

	if (!LBA_SKIP_PROBE(d)) {
		/* Original Workaround */
		lba_wr_cfg(d, tok, pos, (u32) data, size);
		DBG_CFG("%s(%x+%2x) = 0x%x (a)\n", __func__, tok, pos,data);
		return 0;
	}

	if (LBA_SKIP_PROBE(d) && (!lba_device_present(bus->busn_res.start, devfn, d))) {
		DBG_CFG("%s(%x+%2x) = 0x%x (b)\n", __func__, tok, pos,data);
		return 1; /* New Workaround */
	}

	DBG_CFG("%s(%x+%2x) = 0x%x (c)\n", __func__, tok, pos, data);

	/* Basic Algorithm */
	LBA_CFG_ADDR_SETUP(d, tok | pos);
	switch(size) {
	case 1: WRITE_REG8 (data, d->hba.base_addr + LBA_PCI_CFG_DATA + (pos & 3));
		   break;
	case 2: WRITE_REG16(data, d->hba.base_addr + LBA_PCI_CFG_DATA + (pos & 2));
		   break;
	case 4: WRITE_REG32(data, d->hba.base_addr + LBA_PCI_CFG_DATA);
		   break;
	}
	/* flush posted write */
	lba_t32 = READ_REG32(d->hba.base_addr + LBA_PCI_CFG_ADDR);
	return 0;
}


static struct pci_ops elroy_cfg_ops = {
	.read =		elroy_cfg_read,
	.write =	elroy_cfg_write,
};

/*
 * The mercury_cfg_ops are slightly misnamed; they're also used for Elroy
 * TR4.0 as no additional bugs were found in this areea between Elroy and
 * Mercury
 */

static int mercury_cfg_read(struct pci_bus *bus, unsigned int devfn, int pos, int size, u32 *data)
{
	struct lba_device *d = LBA_DEV(parisc_walk_tree(bus->bridge));
	u32 local_bus = (bus->parent == NULL) ? 0 : bus->busn_res.start;
	u32 tok = LBA_CFG_TOK(local_bus, devfn);
	void __iomem *data_reg = d->hba.base_addr + LBA_PCI_CFG_DATA;

	if ((pos > 255) || (devfn > 255))
		return -EINVAL;

	LBA_CFG_TR4_ADDR_SETUP(d, tok | pos);
	switch(size) {
	case 1:
		*data = READ_REG8(data_reg + (pos & 3));
		break;
	case 2:
		*data = READ_REG16(data_reg + (pos & 2));
		break;
	case 4:
		*data = READ_REG32(data_reg);             break;
		break;
	}

	DBG_CFG("mercury_cfg_read(%x+%2x) -> 0x%x\n", tok, pos, *data);
	return 0;
}

/*
 * LBA 4.0 config write code implements non-postable semantics
 * by doing a read of CONFIG ADDR after the write.
 */

static int mercury_cfg_write(struct pci_bus *bus, unsigned int devfn, int pos, int size, u32 data)
{
	struct lba_device *d = LBA_DEV(parisc_walk_tree(bus->bridge));
	void __iomem *data_reg = d->hba.base_addr + LBA_PCI_CFG_DATA;
	u32 local_bus = (bus->parent == NULL) ? 0 : bus->busn_res.start;
	u32 tok = LBA_CFG_TOK(local_bus,devfn);

	if ((pos > 255) || (devfn > 255))
		return -EINVAL;

	DBG_CFG("%s(%x+%2x) <- 0x%x (c)\n", __func__, tok, pos, data);

	LBA_CFG_TR4_ADDR_SETUP(d, tok | pos);
	switch(size) {
	case 1:
		WRITE_REG8 (data, data_reg + (pos & 3));
		break;
	case 2:
		WRITE_REG16(data, data_reg + (pos & 2));
		break;
	case 4:
		WRITE_REG32(data, data_reg);
		break;
	}

	/* flush posted write */
	lba_t32 = READ_U32(d->hba.base_addr + LBA_PCI_CFG_ADDR);
	return 0;
}

static struct pci_ops mercury_cfg_ops = {
	.read =		mercury_cfg_read,
	.write =	mercury_cfg_write,
};


static void
lba_bios_init(void)
{
	DBG(MODULE_NAME ": lba_bios_init\n");
}


#ifdef CONFIG_64BIT

/*
 * truncate_pat_collision:  Deal with overlaps or outright collisions
 *			between PAT PDC reported ranges.
 *
 *   Broken PA8800 firmware will report lmmio range that
 *   overlaps with CPU HPA. Just truncate the lmmio range.
 *
 *   BEWARE: conflicts with this lmmio range may be an
 *   elmmio range which is pointing down another rope.
 *
 *  FIXME: only deals with one collision per range...theoretically we
 *  could have several. Supporting more than one collision will get messy.
 */
static unsigned long
truncate_pat_collision(struct resource *root, struct resource *new)
{
	unsigned long start = new->start;
	unsigned long end = new->end;
	struct resource *tmp = root->child;

	if (end <= start || start < root->start || !tmp)
		return 0;

	/* find first overlap */
	while (tmp && tmp->end < start)
		tmp = tmp->sibling;

	/* no entries overlap */
	if (!tmp)  return 0;

	/* found one that starts behind the new one
	** Don't need to do anything.
	*/
	if (tmp->start >= end) return 0;

	if (tmp->start <= start) {
		/* "front" of new one overlaps */
		new->start = tmp->end + 1;

		if (tmp->end >= end) {
			/* AACCKK! totally overlaps! drop this range. */
			return 1;
		}
	} 

	if (tmp->end < end ) {
		/* "end" of new one overlaps */
		new->end = tmp->start - 1;
	}

	printk(KERN_WARNING "LBA: Truncating lmmio_space [%lx/%lx] "
					"to [%lx,%lx]\n",
			start, end,
			(long)new->start, (long)new->end );

	return 0;	/* truncation successful */
}

/*
 * extend_lmmio_len: extend lmmio range to maximum length
 *
 * This is needed at least on C8000 systems to get the ATI FireGL card
 * working. On other systems we will currently not extend the lmmio space.
 */
static unsigned long
extend_lmmio_len(unsigned long start, unsigned long end, unsigned long lba_len)
{
	struct resource *tmp;

	pr_debug("LMMIO mismatch: PAT length = 0x%lx, MASK register = 0x%lx\n",
		end - start, lba_len);

	lba_len = min(lba_len+1, 256UL*1024*1024); /* limit to 256 MB */

	pr_debug("LBA: lmmio_space [0x%lx-0x%lx] - original\n", start, end);

	if (boot_cpu_data.cpu_type < mako) {
		pr_info("LBA: Not a C8000 system - not extending LMMIO range.\n");
		return end;
	}

	end += lba_len;
	if (end < start) /* fix overflow */
		end = -1ULL;

	pr_debug("LBA: lmmio_space [0x%lx-0x%lx] - current\n", start, end);

	/* first overlap */
	for (tmp = iomem_resource.child; tmp; tmp = tmp->sibling) {
		pr_debug("LBA: testing %pR\n", tmp);
		if (tmp->start == start)
			continue; /* ignore ourself */
		if (tmp->end < start)
			continue;
		if (tmp->start > end)
			continue;
		if (end >= tmp->start)
			end = tmp->start - 1;
	}

	pr_info("LBA: lmmio_space [0x%lx-0x%lx] - new\n", start, end);

	/* return new end */
	return end;
}

#else
#define truncate_pat_collision(r,n)  (0)
#endif

/*
** The algorithm is generic code.
** But it needs to access local data structures to get the IRQ base.
** Could make this a "pci_fixup_irq(bus, region)" but not sure
** it's worth it.
**
** Called by do_pci_scan_bus() immediately after each PCI bus is walked.
** Resources aren't allocated until recursive buswalk below HBA is completed.
*/
static void
lba_fixup_bus(struct pci_bus *bus)
{
	struct pci_dev *dev;
#ifdef FBB_SUPPORT
	u16 status;
#endif
	struct lba_device *ldev = LBA_DEV(parisc_walk_tree(bus->bridge));

	DBG("lba_fixup_bus(0x%p) bus %d platform_data 0x%p\n",
		bus, (int)bus->busn_res.start, bus->bridge->platform_data);

	/*
	** Properly Setup MMIO resources for this bus.
	** pci_alloc_primary_bus() mangles this.
	*/
	if (bus->parent) {
		int i;
		/* PCI-PCI Bridge */
		pci_read_bridge_bases(bus);
		for (i = PCI_BRIDGE_RESOURCES; i < PCI_NUM_RESOURCES; i++) {
			pci_claim_resource(bus->self, i);
		}
	} else {
		/* Host-PCI Bridge */
		int err;

		DBG("lba_fixup_bus() %s [%lx/%lx]/%lx\n",
			ldev->hba.io_space.name,
			ldev->hba.io_space.start, ldev->hba.io_space.end,
			ldev->hba.io_space.flags);
		DBG("lba_fixup_bus() %s [%lx/%lx]/%lx\n",
			ldev->hba.lmmio_space.name,
			ldev->hba.lmmio_space.start, ldev->hba.lmmio_space.end,
			ldev->hba.lmmio_space.flags);

		err = request_resource(&ioport_resource, &(ldev->hba.io_space));
		if (err < 0) {
			lba_dump_res(&ioport_resource, 2);
			BUG();
		}

		if (ldev->hba.elmmio_space.flags) {
			err = request_resource(&iomem_resource,
					&(ldev->hba.elmmio_space));
			if (err < 0) {

				printk("FAILED: lba_fixup_bus() request for "
						"elmmio_space [%lx/%lx]\n",
						(long)ldev->hba.elmmio_space.start,
						(long)ldev->hba.elmmio_space.end);

				/* lba_dump_res(&iomem_resource, 2); */
				/* BUG(); */
			}
		}

		if (ldev->hba.lmmio_space.flags) {
			err = request_resource(&iomem_resource, &(ldev->hba.lmmio_space));
			if (err < 0) {
				printk(KERN_ERR "FAILED: lba_fixup_bus() request for "
					"lmmio_space [%lx/%lx]\n",
					(long)ldev->hba.lmmio_space.start,
					(long)ldev->hba.lmmio_space.end);
			}
		}

#ifdef CONFIG_64BIT
		/* GMMIO is  distributed range. Every LBA/Rope gets part it. */
		if (ldev->hba.gmmio_space.flags) {
			err = request_resource(&iomem_resource, &(ldev->hba.gmmio_space));
			if (err < 0) {
				printk("FAILED: lba_fixup_bus() request for "
					"gmmio_space [%lx/%lx]\n",
					(long)ldev->hba.gmmio_space.start,
					(long)ldev->hba.gmmio_space.end);
				lba_dump_res(&iomem_resource, 2);
				BUG();
			}
		}
#endif

	}

	list_for_each_entry(dev, &bus->devices, bus_list) {
		int i;

		DBG("lba_fixup_bus() %s\n", pci_name(dev));

		/* Virtualize Device/Bridge Resources. */
		for (i = 0; i < PCI_BRIDGE_RESOURCES; i++) {
			struct resource *res = &dev->resource[i];

			/* If resource not allocated - skip it */
			if (!res->start)
				continue;

			/*
			** FIXME: this will result in whinging for devices
			** that share expansion ROMs (think quad tulip), but
			** isn't harmful.
			*/
			pci_claim_resource(dev, i);
		}

#ifdef FBB_SUPPORT
		/*
		** If one device does not support FBB transfers,
		** No one on the bus can be allowed to use them.
		*/
		(void) pci_read_config_word(dev, PCI_STATUS, &status);
		bus->bridge_ctl &= ~(status & PCI_STATUS_FAST_BACK);
#endif

                /*
		** P2PB's have no IRQs. ignore them.
		*/
		if ((dev->class >> 8) == PCI_CLASS_BRIDGE_PCI)
			continue;

		/* Adjust INTERRUPT_LINE for this dev */
		iosapic_fixup_irq(ldev->iosapic_obj, dev);
	}

#ifdef FBB_SUPPORT
/* FIXME/REVISIT - finish figuring out to set FBB on both
** pci_setup_bridge() clobbers PCI_BRIDGE_CONTROL.
** Can't fixup here anyway....garr...
*/
	if (fbb_enable) {
		if (bus->parent) {
			u8 control;
			/* enable on PPB */
			(void) pci_read_config_byte(bus->self, PCI_BRIDGE_CONTROL, &control);
			(void) pci_write_config_byte(bus->self, PCI_BRIDGE_CONTROL, control | PCI_STATUS_FAST_BACK);

		} else {
			/* enable on LBA */
		}
		fbb_enable = PCI_COMMAND_FAST_BACK;
	}

	/* Lastly enable FBB/PERR/SERR on all devices too */
	list_for_each_entry(dev, &bus->devices, bus_list) {
		(void) pci_read_config_word(dev, PCI_COMMAND, &status);
		status |= PCI_COMMAND_PARITY | PCI_COMMAND_SERR | fbb_enable;
		(void) pci_write_config_word(dev, PCI_COMMAND, status);
	}
#endif
}


static struct pci_bios_ops lba_bios_ops = {
	.init =		lba_bios_init,
	.fixup_bus =	lba_fixup_bus,
};




/*******************************************************
**
** LBA Sprockets "I/O Port" Space Accessor Functions
**
** This set of accessor functions is intended for use with
** "legacy firmware" (ie Sprockets on Allegro/Forte boxes).
**
** Many PCI devices don't require use of I/O port space (eg Tulip,
** NCR720) since they export the same registers to both MMIO and
** I/O port space. In general I/O port space is slower than
** MMIO since drivers are designed so PIO writes can be posted.
**
********************************************************/

#define LBA_PORT_IN(size, mask) \
static u##size lba_astro_in##size (struct pci_hba_data *d, u16 addr) \
{ \
	u##size t; \
	t = READ_REG##size(astro_iop_base + addr); \
	DBG_PORT(" 0x%x\n", t); \
	return (t); \
}

LBA_PORT_IN( 8, 3)
LBA_PORT_IN(16, 2)
LBA_PORT_IN(32, 0)



/*
** BUG X4107:  Ordering broken - DMA RD return can bypass PIO WR
**
** Fixed in Elroy 2.2. The READ_U32(..., LBA_FUNC_ID) below is
** guarantee non-postable completion semantics - not avoid X4107.
** The READ_U32 only guarantees the write data gets to elroy but
** out to the PCI bus. We can't read stuff from I/O port space
** since we don't know what has side-effects. Attempting to read
** from configuration space would be suicidal given the number of
** bugs in that elroy functionality.
**
**      Description:
**          DMA read results can improperly pass PIO writes (X4107).  The
**          result of this bug is that if a processor modifies a location in
**          memory after having issued PIO writes, the PIO writes are not
**          guaranteed to be completed before a PCI device is allowed to see
**          the modified data in a DMA read.
**
**          Note that IKE bug X3719 in TR1 IKEs will result in the same
**          symptom.
**
**      Workaround:
**          The workaround for this bug is to always follow a PIO write with
**          a PIO read to the same bus before starting DMA on that PCI bus.
**
*/
#define LBA_PORT_OUT(size, mask) \
static void lba_astro_out##size (struct pci_hba_data *d, u16 addr, u##size val) \
{ \
	DBG_PORT("%s(0x%p, 0x%x, 0x%x)\n", __func__, d, addr, val); \
	WRITE_REG##size(val, astro_iop_base + addr); \
	if (LBA_DEV(d)->hw_rev < 3) \
		lba_t32 = READ_U32(d->base_addr + LBA_FUNC_ID); \
}

LBA_PORT_OUT( 8, 3)
LBA_PORT_OUT(16, 2)
LBA_PORT_OUT(32, 0)


static struct pci_port_ops lba_astro_port_ops = {
	.inb =	lba_astro_in8,
	.inw =	lba_astro_in16,
	.inl =	lba_astro_in32,
	.outb =	lba_astro_out8,
	.outw =	lba_astro_out16,
	.outl =	lba_astro_out32
};


#ifdef CONFIG_64BIT
#define PIOP_TO_GMMIO(lba, addr) \
	((lba)->iop_base + (((addr)&0xFFFC)<<10) + ((addr)&3))

/*******************************************************
**
** LBA PAT "I/O Port" Space Accessor Functions
**
** This set of accessor functions is intended for use with
** "PAT PDC" firmware (ie Prelude/Rhapsody/Piranha boxes).
**
** This uses the PIOP space located in the first 64MB of GMMIO.
** Each rope gets a full 64*KB* (ie 4 bytes per page) this way.
** bits 1:0 stay the same.  bits 15:2 become 25:12.
** Then add the base and we can generate an I/O Port cycle.
********************************************************/
#undef LBA_PORT_IN
#define LBA_PORT_IN(size, mask) \
static u##size lba_pat_in##size (struct pci_hba_data *l, u16 addr) \
{ \
	u##size t; \
	DBG_PORT("%s(0x%p, 0x%x) ->", __func__, l, addr); \
	t = READ_REG##size(PIOP_TO_GMMIO(LBA_DEV(l), addr)); \
	DBG_PORT(" 0x%x\n", t); \
	return (t); \
}

LBA_PORT_IN( 8, 3)
LBA_PORT_IN(16, 2)
LBA_PORT_IN(32, 0)


#undef LBA_PORT_OUT
#define LBA_PORT_OUT(size, mask) \
static void lba_pat_out##size (struct pci_hba_data *l, u16 addr, u##size val) \
{ \
	void __iomem *where = PIOP_TO_GMMIO(LBA_DEV(l), addr); \
	DBG_PORT("%s(0x%p, 0x%x, 0x%x)\n", __func__, l, addr, val); \
	WRITE_REG##size(val, where); \
	/* flush the I/O down to the elroy at least */ \
	lba_t32 = READ_U32(l->base_addr + LBA_FUNC_ID); \
}

LBA_PORT_OUT( 8, 3)
LBA_PORT_OUT(16, 2)
LBA_PORT_OUT(32, 0)


static struct pci_port_ops lba_pat_port_ops = {
	.inb =	lba_pat_in8,
	.inw =	lba_pat_in16,
	.inl =	lba_pat_in32,
	.outb =	lba_pat_out8,
	.outw =	lba_pat_out16,
	.outl =	lba_pat_out32
};



/*
** make range information from PDC available to PCI subsystem.
** We make the PDC call here in order to get the PCI bus range
** numbers. The rest will get forwarded in pcibios_fixup_bus().
** We don't have a struct pci_bus assigned to us yet.
*/
static void
lba_pat_resources(struct parisc_device *pa_dev, struct lba_device *lba_dev)
{
	unsigned long bytecnt;
	long io_count;
	long status;	/* PDC return status */
	long pa_count;
	pdc_pat_cell_mod_maddr_block_t *pa_pdc_cell;	/* PA_VIEW */
	pdc_pat_cell_mod_maddr_block_t *io_pdc_cell;	/* IO_VIEW */
	int i;

	pa_pdc_cell = kzalloc(sizeof(pdc_pat_cell_mod_maddr_block_t), GFP_KERNEL);
	if (!pa_pdc_cell)
		return;

	io_pdc_cell = kzalloc(sizeof(pdc_pat_cell_mod_maddr_block_t), GFP_KERNEL);
	if (!io_pdc_cell) {
		kfree(pa_pdc_cell);
		return;
	}

	/* return cell module (IO view) */
	status = pdc_pat_cell_module(&bytecnt, pa_dev->pcell_loc, pa_dev->mod_index,
				PA_VIEW, pa_pdc_cell);
	pa_count = pa_pdc_cell->mod[1];

	status |= pdc_pat_cell_module(&bytecnt, pa_dev->pcell_loc, pa_dev->mod_index,
				IO_VIEW, io_pdc_cell);
	io_count = io_pdc_cell->mod[1];

	/* We've already done this once for device discovery...*/
	if (status != PDC_OK) {
		panic("pdc_pat_cell_module() call failed for LBA!\n");
	}

	if (PAT_GET_ENTITY(pa_pdc_cell->mod_info) != PAT_ENTITY_LBA) {
		panic("pdc_pat_cell_module() entity returned != PAT_ENTITY_LBA!\n");
	}

	/*
	** Inspect the resources PAT tells us about
	*/
	for (i = 0; i < pa_count; i++) {
		struct {
			unsigned long type;
			unsigned long start;
			unsigned long end;	/* aka finish */
		} *p, *io;
		struct resource *r;

		p = (void *) &(pa_pdc_cell->mod[2+i*3]);
		io = (void *) &(io_pdc_cell->mod[2+i*3]);

		/* Convert the PAT range data to PCI "struct resource" */
		switch(p->type & 0xff) {
		case PAT_PBNUM:
			lba_dev->hba.bus_num.start = p->start;
			lba_dev->hba.bus_num.end   = p->end;
			lba_dev->hba.bus_num.flags = IORESOURCE_BUS;
			break;

		case PAT_LMMIO:
			/* used to fix up pre-initialized MEM BARs */
			if (!lba_dev->hba.lmmio_space.flags) {
<<<<<<< HEAD
=======
				unsigned long lba_len;

				lba_len = ~READ_REG32(lba_dev->hba.base_addr
						+ LBA_LMMIO_MASK);
				if ((p->end - p->start) != lba_len)
					p->end = extend_lmmio_len(p->start,
						p->end, lba_len);

>>>>>>> d0e0ac97
				sprintf(lba_dev->hba.lmmio_name,
						"PCI%02x LMMIO",
						(int)lba_dev->hba.bus_num.start);
				lba_dev->hba.lmmio_space_offset = p->start -
					io->start;
				r = &lba_dev->hba.lmmio_space;
				r->name = lba_dev->hba.lmmio_name;
			} else if (!lba_dev->hba.elmmio_space.flags) {
				sprintf(lba_dev->hba.elmmio_name,
						"PCI%02x ELMMIO",
						(int)lba_dev->hba.bus_num.start);
				r = &lba_dev->hba.elmmio_space;
				r->name = lba_dev->hba.elmmio_name;
			} else {
				printk(KERN_WARNING MODULE_NAME
					" only supports 2 LMMIO resources!\n");
				break;
			}

			r->start  = p->start;
			r->end    = p->end;
			r->flags  = IORESOURCE_MEM;
			r->parent = r->sibling = r->child = NULL;
			break;

		case PAT_GMMIO:
			/* MMIO space > 4GB phys addr; for 64-bit BAR */
			sprintf(lba_dev->hba.gmmio_name, "PCI%02x GMMIO",
					(int)lba_dev->hba.bus_num.start);
			r = &lba_dev->hba.gmmio_space;
			r->name  = lba_dev->hba.gmmio_name;
			r->start  = p->start;
			r->end    = p->end;
			r->flags  = IORESOURCE_MEM;
			r->parent = r->sibling = r->child = NULL;
			break;

		case PAT_NPIOP:
			printk(KERN_WARNING MODULE_NAME
				" range[%d] : ignoring NPIOP (0x%lx)\n",
				i, p->start);
			break;

		case PAT_PIOP:
			/*
			** Postable I/O port space is per PCI host adapter.
			** base of 64MB PIOP region
			*/
			lba_dev->iop_base = ioremap_nocache(p->start, 64 * 1024 * 1024);

			sprintf(lba_dev->hba.io_name, "PCI%02x Ports",
					(int)lba_dev->hba.bus_num.start);
			r = &lba_dev->hba.io_space;
			r->name  = lba_dev->hba.io_name;
			r->start  = HBA_PORT_BASE(lba_dev->hba.hba_num);
			r->end    = r->start + HBA_PORT_SPACE_SIZE - 1;
			r->flags  = IORESOURCE_IO;
			r->parent = r->sibling = r->child = NULL;
			break;

		default:
			printk(KERN_WARNING MODULE_NAME
				" range[%d] : unknown pat range type (0x%lx)\n",
				i, p->type & 0xff);
			break;
		}
	}

	kfree(pa_pdc_cell);
	kfree(io_pdc_cell);
}
#else
/* keep compiler from complaining about missing declarations */
#define lba_pat_port_ops lba_astro_port_ops
#define lba_pat_resources(pa_dev, lba_dev)
#endif	/* CONFIG_64BIT */


extern void sba_distributed_lmmio(struct parisc_device *, struct resource *);
extern void sba_directed_lmmio(struct parisc_device *, struct resource *);


static void
lba_legacy_resources(struct parisc_device *pa_dev, struct lba_device *lba_dev)
{
	struct resource *r;
	int lba_num;

	lba_dev->hba.lmmio_space_offset = PCI_F_EXTEND;

	/*
	** With "legacy" firmware, the lowest byte of FW_SCRATCH
	** represents bus->secondary and the second byte represents
	** bus->subsidiary (i.e. highest PPB programmed by firmware).
	** PCI bus walk *should* end up with the same result.
	** FIXME: But we don't have sanity checks in PCI or LBA.
	*/
	lba_num = READ_REG32(lba_dev->hba.base_addr + LBA_FW_SCRATCH);
	r = &(lba_dev->hba.bus_num);
	r->name = "LBA PCI Busses";
	r->start = lba_num & 0xff;
	r->end = (lba_num>>8) & 0xff;
	r->flags = IORESOURCE_BUS;

	/* Set up local PCI Bus resources - we don't need them for
	** Legacy boxes but it's nice to see in /proc/iomem.
	*/
	r = &(lba_dev->hba.lmmio_space);
	sprintf(lba_dev->hba.lmmio_name, "PCI%02x LMMIO",
					(int)lba_dev->hba.bus_num.start);
	r->name  = lba_dev->hba.lmmio_name;

#if 1
	/* We want the CPU -> IO routing of addresses.
	 * The SBA BASE/MASK registers control CPU -> IO routing.
	 * Ask SBA what is routed to this rope/LBA.
	 */
	sba_distributed_lmmio(pa_dev, r);
#else
	/*
	 * The LBA BASE/MASK registers control IO -> System routing.
	 *
	 * The following code works but doesn't get us what we want.
	 * Well, only because firmware (v5.0) on C3000 doesn't program
	 * the LBA BASE/MASE registers to be the exact inverse of 
	 * the corresponding SBA registers. Other Astro/Pluto
	 * based platform firmware may do it right.
	 *
	 * Should someone want to mess with MSI, they may need to
	 * reprogram LBA BASE/MASK registers. Thus preserve the code
	 * below until MSI is known to work on C3000/A500/N4000/RP3440.
	 *
	 * Using the code below, /proc/iomem shows:
	 * ...
	 * f0000000-f0ffffff : PCI00 LMMIO
	 *   f05d0000-f05d0000 : lcd_data
	 *   f05d0008-f05d0008 : lcd_cmd
	 * f1000000-f1ffffff : PCI01 LMMIO
	 * f4000000-f4ffffff : PCI02 LMMIO
	 *   f4000000-f4001fff : sym53c8xx
	 *   f4002000-f4003fff : sym53c8xx
	 *   f4004000-f40043ff : sym53c8xx
	 *   f4005000-f40053ff : sym53c8xx
	 *   f4007000-f4007fff : ohci_hcd
	 *   f4008000-f40083ff : tulip
	 * f6000000-f6ffffff : PCI03 LMMIO
	 * f8000000-fbffffff : PCI00 ELMMIO
	 *   fa100000-fa4fffff : stifb mmio
	 *   fb000000-fb1fffff : stifb fb
	 *
	 * But everything listed under PCI02 actually lives under PCI00.
	 * This is clearly wrong.
	 *
	 * Asking SBA how things are routed tells the correct story:
	 * LMMIO_BASE/MASK/ROUTE f4000001 fc000000 00000000
	 * DIR0_BASE/MASK/ROUTE fa000001 fe000000 00000006
	 * DIR1_BASE/MASK/ROUTE f9000001 ff000000 00000004
	 * DIR2_BASE/MASK/ROUTE f0000000 fc000000 00000000
	 * DIR3_BASE/MASK/ROUTE f0000000 fc000000 00000000
	 *
	 * Which looks like this in /proc/iomem:
	 * f4000000-f47fffff : PCI00 LMMIO
	 *   f4000000-f4001fff : sym53c8xx
	 *   ...[deteled core devices - same as above]...
	 *   f4008000-f40083ff : tulip
	 * f4800000-f4ffffff : PCI01 LMMIO
	 * f6000000-f67fffff : PCI02 LMMIO
	 * f7000000-f77fffff : PCI03 LMMIO
	 * f9000000-f9ffffff : PCI02 ELMMIO
	 * fa000000-fbffffff : PCI03 ELMMIO
	 *   fa100000-fa4fffff : stifb mmio
	 *   fb000000-fb1fffff : stifb fb
	 *
	 * ie all Built-in core are under now correctly under PCI00.
	 * The "PCI02 ELMMIO" directed range is for:
	 *  +-[02]---03.0  3Dfx Interactive, Inc. Voodoo 2
	 *
	 * All is well now.
	 */
	r->start = READ_REG32(lba_dev->hba.base_addr + LBA_LMMIO_BASE);
	if (r->start & 1) {
		unsigned long rsize;

		r->flags = IORESOURCE_MEM;
		/* mmio_mask also clears Enable bit */
		r->start &= mmio_mask;
		r->start = PCI_HOST_ADDR(HBA_DATA(lba_dev), r->start);
		rsize = ~ READ_REG32(lba_dev->hba.base_addr + LBA_LMMIO_MASK);

		/*
		** Each rope only gets part of the distributed range.
		** Adjust "window" for this rope.
		*/
		rsize /= ROPES_PER_IOC;
		r->start += (rsize + 1) * LBA_NUM(pa_dev->hpa.start);
		r->end = r->start + rsize;
	} else {
		r->end = r->start = 0;	/* Not enabled. */
	}
#endif

	/*
	** "Directed" ranges are used when the "distributed range" isn't
	** sufficient for all devices below a given LBA.  Typically devices
	** like graphics cards or X25 may need a directed range when the
	** bus has multiple slots (ie multiple devices) or the device
	** needs more than the typical 4 or 8MB a distributed range offers.
	**
	** The main reason for ignoring it now frigging complications.
	** Directed ranges may overlap (and have precedence) over
	** distributed ranges. Or a distributed range assigned to a unused
	** rope may be used by a directed range on a different rope.
	** Support for graphics devices may require fixing this
	** since they may be assigned a directed range which overlaps
	** an existing (but unused portion of) distributed range.
	*/
	r = &(lba_dev->hba.elmmio_space);
	sprintf(lba_dev->hba.elmmio_name, "PCI%02x ELMMIO",
					(int)lba_dev->hba.bus_num.start);
	r->name  = lba_dev->hba.elmmio_name;

#if 1
	/* See comment which precedes call to sba_directed_lmmio() */
	sba_directed_lmmio(pa_dev, r);
#else
	r->start = READ_REG32(lba_dev->hba.base_addr + LBA_ELMMIO_BASE);

	if (r->start & 1) {
		unsigned long rsize;
		r->flags = IORESOURCE_MEM;
		/* mmio_mask also clears Enable bit */
		r->start &= mmio_mask;
		r->start = PCI_HOST_ADDR(HBA_DATA(lba_dev), r->start);
		rsize = READ_REG32(lba_dev->hba.base_addr + LBA_ELMMIO_MASK);
		r->end = r->start + ~rsize;
	}
#endif

	r = &(lba_dev->hba.io_space);
	sprintf(lba_dev->hba.io_name, "PCI%02x Ports",
					(int)lba_dev->hba.bus_num.start);
	r->name  = lba_dev->hba.io_name;
	r->flags = IORESOURCE_IO;
	r->start = READ_REG32(lba_dev->hba.base_addr + LBA_IOS_BASE) & ~1L;
	r->end   = r->start + (READ_REG32(lba_dev->hba.base_addr + LBA_IOS_MASK) ^ (HBA_PORT_SPACE_SIZE - 1));

	/* Virtualize the I/O Port space ranges */
	lba_num = HBA_PORT_BASE(lba_dev->hba.hba_num);
	r->start |= lba_num;
	r->end   |= lba_num;
}


/**************************************************************************
**
**   LBA initialization code (HW and SW)
**
**   o identify LBA chip itself
**   o initialize LBA chip modes (HardFail)
**   o FIXME: initialize DMA hints for reasonable defaults
**   o enable configuration functions
**   o call pci_register_ops() to discover devs (fixup/fixup_bus get invoked)
**
**************************************************************************/

static int __init
lba_hw_init(struct lba_device *d)
{
	u32 stat;
	u32 bus_reset;	/* PDC_PAT_BUG */

#if 0
	printk(KERN_DEBUG "LBA %lx  STAT_CTL %Lx  ERROR_CFG %Lx  STATUS %Lx DMA_CTL %Lx\n",
		d->hba.base_addr,
		READ_REG64(d->hba.base_addr + LBA_STAT_CTL),
		READ_REG64(d->hba.base_addr + LBA_ERROR_CONFIG),
		READ_REG64(d->hba.base_addr + LBA_ERROR_STATUS),
		READ_REG64(d->hba.base_addr + LBA_DMA_CTL) );
	printk(KERN_DEBUG "	ARB mask %Lx  pri %Lx  mode %Lx  mtlt %Lx\n",
		READ_REG64(d->hba.base_addr + LBA_ARB_MASK),
		READ_REG64(d->hba.base_addr + LBA_ARB_PRI),
		READ_REG64(d->hba.base_addr + LBA_ARB_MODE),
		READ_REG64(d->hba.base_addr + LBA_ARB_MTLT) );
	printk(KERN_DEBUG "	HINT cfg 0x%Lx\n",
		READ_REG64(d->hba.base_addr + LBA_HINT_CFG));
	printk(KERN_DEBUG "	HINT reg ");
	{ int i;
	for (i=LBA_HINT_BASE; i< (14*8 + LBA_HINT_BASE); i+=8)
		printk(" %Lx", READ_REG64(d->hba.base_addr + i));
	}
	printk("\n");
#endif	/* DEBUG_LBA_PAT */

#ifdef CONFIG_64BIT
/*
 * FIXME add support for PDC_PAT_IO "Get slot status" - OLAR support
 * Only N-Class and up can really make use of Get slot status.
 * maybe L-class too but I've never played with it there.
 */
#endif

	/* PDC_PAT_BUG: exhibited in rev 40.48  on L2000 */
	bus_reset = READ_REG32(d->hba.base_addr + LBA_STAT_CTL + 4) & 1;
	if (bus_reset) {
		printk(KERN_DEBUG "NOTICE: PCI bus reset still asserted! (clearing)\n");
	}

	stat = READ_REG32(d->hba.base_addr + LBA_ERROR_CONFIG);
	if (stat & LBA_SMART_MODE) {
		printk(KERN_DEBUG "NOTICE: LBA in SMART mode! (cleared)\n");
		stat &= ~LBA_SMART_MODE;
		WRITE_REG32(stat, d->hba.base_addr + LBA_ERROR_CONFIG);
	}

	/* Set HF mode as the default (vs. -1 mode). */
        stat = READ_REG32(d->hba.base_addr + LBA_STAT_CTL);
	WRITE_REG32(stat | HF_ENABLE, d->hba.base_addr + LBA_STAT_CTL);

	/*
	** Writing a zero to STAT_CTL.rf (bit 0) will clear reset signal
	** if it's not already set. If we just cleared the PCI Bus Reset
	** signal, wait a bit for the PCI devices to recover and setup.
	*/
	if (bus_reset)
		mdelay(pci_post_reset_delay);

	if (0 == READ_REG32(d->hba.base_addr + LBA_ARB_MASK)) {
		/*
		** PDC_PAT_BUG: PDC rev 40.48 on L2000.
		** B2000/C3600/J6000 also have this problem?
		** 
		** Elroys with hot pluggable slots don't get configured
		** correctly if the slot is empty.  ARB_MASK is set to 0
		** and we can't master transactions on the bus if it's
		** not at least one. 0x3 enables elroy and first slot.
		*/
		printk(KERN_DEBUG "NOTICE: Enabling PCI Arbitration\n");
		WRITE_REG32(0x3, d->hba.base_addr + LBA_ARB_MASK);
	}

	/*
	** FIXME: Hint registers are programmed with default hint
	** values by firmware. Hints should be sane even if we
	** can't reprogram them the way drivers want.
	*/
	return 0;
}

/*
 * Unfortunately, when firmware numbers busses, it doesn't take into account
 * Cardbus bridges.  So we have to renumber the busses to suit ourselves.
 * Elroy/Mercury don't actually know what bus number they're attached to;
 * we use bus 0 to indicate the directly attached bus and any other bus
 * number will be taken care of by the PCI-PCI bridge.
 */
static unsigned int lba_next_bus = 0;

/*
 * Determine if lba should claim this chip (return 0) or not (return 1).
 * If so, initialize the chip and tell other partners in crime they
 * have work to do.
 */
static int __init
lba_driver_probe(struct parisc_device *dev)
{
	struct lba_device *lba_dev;
	LIST_HEAD(resources);
	struct pci_bus *lba_bus;
	struct pci_ops *cfg_ops;
	u32 func_class;
	void *tmp_obj;
	char *version;
	void __iomem *addr = ioremap_nocache(dev->hpa.start, 4096);
	int max;

	/* Read HW Rev First */
	func_class = READ_REG32(addr + LBA_FCLASS);

	if (IS_ELROY(dev)) {	
		func_class &= 0xf;
		switch (func_class) {
		case 0:	version = "TR1.0"; break;
		case 1:	version = "TR2.0"; break;
		case 2:	version = "TR2.1"; break;
		case 3:	version = "TR2.2"; break;
		case 4:	version = "TR3.0"; break;
		case 5:	version = "TR4.0"; break;
		default: version = "TR4+";
		}

		printk(KERN_INFO "Elroy version %s (0x%x) found at 0x%lx\n",
		       version, func_class & 0xf, (long)dev->hpa.start);

		if (func_class < 2) {
			printk(KERN_WARNING "Can't support LBA older than "
				"TR2.1 - continuing under adversity.\n");
		}

#if 0
/* Elroy TR4.0 should work with simple algorithm.
   But it doesn't.  Still missing something. *sigh*
*/
		if (func_class > 4) {
			cfg_ops = &mercury_cfg_ops;
		} else
#endif
		{
			cfg_ops = &elroy_cfg_ops;
		}

	} else if (IS_MERCURY(dev) || IS_QUICKSILVER(dev)) {
		int major, minor;

		func_class &= 0xff;
		major = func_class >> 4, minor = func_class & 0xf;

		/* We could use one printk for both Elroy and Mercury,
                 * but for the mask for func_class.
                 */ 
		printk(KERN_INFO "%s version TR%d.%d (0x%x) found at 0x%lx\n",
		       IS_MERCURY(dev) ? "Mercury" : "Quicksilver", major,
		       minor, func_class, (long)dev->hpa.start);

		cfg_ops = &mercury_cfg_ops;
	} else {
		printk(KERN_ERR "Unknown LBA found at 0x%lx\n",
			(long)dev->hpa.start);
		return -ENODEV;
	}

	/* Tell I/O SAPIC driver we have a IRQ handler/region. */
	tmp_obj = iosapic_register(dev->hpa.start + LBA_IOSAPIC_BASE);

	/* NOTE: PCI devices (e.g. 103c:1005 graphics card) which don't
	**	have an IRT entry will get NULL back from iosapic code.
	*/
	
	lba_dev = kzalloc(sizeof(struct lba_device), GFP_KERNEL);
	if (!lba_dev) {
		printk(KERN_ERR "lba_init_chip - couldn't alloc lba_device\n");
		return(1);
	}


	/* ---------- First : initialize data we already have --------- */

	lba_dev->hw_rev = func_class;
	lba_dev->hba.base_addr = addr;
	lba_dev->hba.dev = dev;
	lba_dev->iosapic_obj = tmp_obj;  /* save interrupt handle */
	lba_dev->hba.iommu = sba_get_iommu(dev);  /* get iommu data */
	parisc_set_drvdata(dev, lba_dev);

	/* ------------ Second : initialize common stuff ---------- */
	pci_bios = &lba_bios_ops;
	pcibios_register_hba(HBA_DATA(lba_dev));
	spin_lock_init(&lba_dev->lba_lock);

	if (lba_hw_init(lba_dev))
		return(1);

	/* ---------- Third : setup I/O Port and MMIO resources  --------- */

	if (is_pdc_pat()) {
		/* PDC PAT firmware uses PIOP region of GMMIO space. */
		pci_port = &lba_pat_port_ops;
		/* Go ask PDC PAT what resources this LBA has */
		lba_pat_resources(dev, lba_dev);
	} else {
		if (!astro_iop_base) {
			/* Sprockets PDC uses NPIOP region */
			astro_iop_base = ioremap_nocache(LBA_PORT_BASE, 64 * 1024);
			pci_port = &lba_astro_port_ops;
		}

		/* Poke the chip a bit for /proc output */
		lba_legacy_resources(dev, lba_dev);
	}

	if (lba_dev->hba.bus_num.start < lba_next_bus)
		lba_dev->hba.bus_num.start = lba_next_bus;

	/*   Overlaps with elmmio can (and should) fail here.
	 *   We will prune (or ignore) the distributed range.
	 *
	 *   FIXME: SBA code should register all elmmio ranges first.
	 *      that would take care of elmmio ranges routed
	 *	to a different rope (already discovered) from
	 *	getting registered *after* LBA code has already
	 *	registered it's distributed lmmio range.
	 */
	if (truncate_pat_collision(&iomem_resource,
				   &(lba_dev->hba.lmmio_space))) {
		printk(KERN_WARNING "LBA: lmmio_space [%lx/%lx] duplicate!\n",
				(long)lba_dev->hba.lmmio_space.start,
				(long)lba_dev->hba.lmmio_space.end);
		lba_dev->hba.lmmio_space.flags = 0;
	}

	pci_add_resource_offset(&resources, &lba_dev->hba.io_space,
				HBA_PORT_BASE(lba_dev->hba.hba_num));
	if (lba_dev->hba.elmmio_space.flags)
		pci_add_resource_offset(&resources, &lba_dev->hba.elmmio_space,
					lba_dev->hba.lmmio_space_offset);
	if (lba_dev->hba.lmmio_space.flags)
		pci_add_resource_offset(&resources, &lba_dev->hba.lmmio_space,
					lba_dev->hba.lmmio_space_offset);
	if (lba_dev->hba.gmmio_space.flags)
		pci_add_resource(&resources, &lba_dev->hba.gmmio_space);

	pci_add_resource(&resources, &lba_dev->hba.bus_num);

	dev->dev.platform_data = lba_dev;
	lba_bus = lba_dev->hba.hba_bus =
		pci_create_root_bus(&dev->dev, lba_dev->hba.bus_num.start,
				    cfg_ops, NULL, &resources);
	if (!lba_bus) {
		pci_free_resource_list(&resources);
		return 0;
	}

	max = pci_scan_child_bus(lba_bus);

	/* This is in lieu of calling pci_assign_unassigned_resources() */
	if (is_pdc_pat()) {
		/* assign resources to un-initialized devices */

		DBG_PAT("LBA pci_bus_size_bridges()\n");
		pci_bus_size_bridges(lba_bus);

		DBG_PAT("LBA pci_bus_assign_resources()\n");
		pci_bus_assign_resources(lba_bus);

#ifdef DEBUG_LBA_PAT
		DBG_PAT("\nLBA PIOP resource tree\n");
		lba_dump_res(&lba_dev->hba.io_space, 2);
		DBG_PAT("\nLBA LMMIO resource tree\n");
		lba_dump_res(&lba_dev->hba.lmmio_space, 2);
#endif
	}
	pci_enable_bridges(lba_bus);

	/*
	** Once PCI register ops has walked the bus, access to config
	** space is restricted. Avoids master aborts on config cycles.
	** Early LBA revs go fatal on *any* master abort.
	*/
	if (cfg_ops == &elroy_cfg_ops) {
		lba_dev->flags |= LBA_FLAG_SKIP_PROBE;
	}

	lba_next_bus = max + 1;
	pci_bus_add_devices(lba_bus);

	/* Whew! Finally done! Tell services we got this one covered. */
	return 0;
}

static struct parisc_device_id lba_tbl[] = {
	{ HPHW_BRIDGE, HVERSION_REV_ANY_ID, ELROY_HVERS, 0xa },
	{ HPHW_BRIDGE, HVERSION_REV_ANY_ID, MERCURY_HVERS, 0xa },
	{ HPHW_BRIDGE, HVERSION_REV_ANY_ID, QUICKSILVER_HVERS, 0xa },
	{ 0, }
};

static struct parisc_driver lba_driver = {
	.name =		MODULE_NAME,
	.id_table =	lba_tbl,
	.probe =	lba_driver_probe,
};

/*
** One time initialization to let the world know the LBA was found.
** Must be called exactly once before pci_init().
*/
void __init lba_init(void)
{
	register_parisc_driver(&lba_driver);
}

/*
** Initialize the IBASE/IMASK registers for LBA (Elroy).
** Only called from sba_iommu.c in order to route ranges (MMIO vs DMA).
** sba_iommu is responsible for locking (none needed at init time).
*/
void lba_set_iregs(struct parisc_device *lba, u32 ibase, u32 imask)
{
	void __iomem * base_addr = ioremap_nocache(lba->hpa.start, 4096);

	imask <<= 2;	/* adjust for hints - 2 more bits */

	/* Make sure we aren't trying to set bits that aren't writeable. */
	WARN_ON((ibase & 0x001fffff) != 0);
	WARN_ON((imask & 0x001fffff) != 0);
	
	DBG("%s() ibase 0x%x imask 0x%x\n", __func__, ibase, imask);
	WRITE_REG32( imask, base_addr + LBA_IMASK);
	WRITE_REG32( ibase, base_addr + LBA_IBASE);
	iounmap(base_addr);
}
<|MERGE_RESOLUTION|>--- conflicted
+++ resolved
@@ -1042,8 +1042,6 @@
 		case PAT_LMMIO:
 			/* used to fix up pre-initialized MEM BARs */
 			if (!lba_dev->hba.lmmio_space.flags) {
-<<<<<<< HEAD
-=======
 				unsigned long lba_len;
 
 				lba_len = ~READ_REG32(lba_dev->hba.base_addr
@@ -1052,7 +1050,6 @@
 					p->end = extend_lmmio_len(p->start,
 						p->end, lba_len);
 
->>>>>>> d0e0ac97
 				sprintf(lba_dev->hba.lmmio_name,
 						"PCI%02x LMMIO",
 						(int)lba_dev->hba.bus_num.start);
