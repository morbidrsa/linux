--- conflicted
+++ resolved
@@ -147,11 +147,7 @@
 	status = pci_enable_msi(dev);
 
 	if (status) {
-<<<<<<< HEAD
-		pr_warn_ratelimited(DRV_NAME ": %s: error enabling MSI for guest %u: err %d\n",
-=======
 		pr_warn_ratelimited("%s: error enabling MSI for guest %u: err %d\n",
->>>>>>> d0e0ac97
 				    pci_name(dev), pdev->xdev->otherend_id,
 				    status);
 		op->value = 0;
@@ -232,11 +228,7 @@
 						op->msix_entries[i].vector);
 		}
 	} else
-<<<<<<< HEAD
-		pr_warn_ratelimited(DRV_NAME ": %s: error enabling MSI-X for guest %u: err %d!\n",
-=======
 		pr_warn_ratelimited("%s: error enabling MSI-X for guest %u: err %d!\n",
->>>>>>> d0e0ac97
 				    pci_name(dev), pdev->xdev->otherend_id,
 				    result);
 	kfree(entries);
