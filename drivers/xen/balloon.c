/******************************************************************************
 * Xen balloon driver - enables returning/claiming memory to/from Xen.
 *
 * Copyright (c) 2003, B Dragovic
 * Copyright (c) 2003-2004, M Williamson, K Fraser
 * Copyright (c) 2005 Dan M. Smith, IBM Corporation
 * Copyright (c) 2010 Daniel Kiper
 *
 * Memory hotplug support was written by Daniel Kiper. Work on
 * it was sponsored by Google under Google Summer of Code 2010
 * program. Jeremy Fitzhardinge from Citrix was the mentor for
 * this project.
 *
 * This program is free software; you can redistribute it and/or
 * modify it under the terms of the GNU General Public License version 2
 * as published by the Free Software Foundation; or, when distributed
 * separately from the Linux kernel or incorporated into other
 * software packages, subject to the following license:
 *
 * Permission is hereby granted, free of charge, to any person obtaining a copy
 * of this source file (the "Software"), to deal in the Software without
 * restriction, including without limitation the rights to use, copy, modify,
 * merge, publish, distribute, sublicense, and/or sell copies of the Software,
 * and to permit persons to whom the Software is furnished to do so, subject to
 * the following conditions:
 *
 * The above copyright notice and this permission notice shall be included in
 * all copies or substantial portions of the Software.
 *
 * THE SOFTWARE IS PROVIDED "AS IS", WITHOUT WARRANTY OF ANY KIND, EXPRESS OR
 * IMPLIED, INCLUDING BUT NOT LIMITED TO THE WARRANTIES OF MERCHANTABILITY,
 * FITNESS FOR A PARTICULAR PURPOSE AND NONINFRINGEMENT. IN NO EVENT SHALL THE
 * AUTHORS OR COPYRIGHT HOLDERS BE LIABLE FOR ANY CLAIM, DAMAGES OR OTHER
 * LIABILITY, WHETHER IN AN ACTION OF CONTRACT, TORT OR OTHERWISE, ARISING
 * FROM, OUT OF OR IN CONNECTION WITH THE SOFTWARE OR THE USE OR OTHER DEALINGS
 * IN THE SOFTWARE.
 */

#define pr_fmt(fmt) "xen:" KBUILD_MODNAME ": " fmt

#include <linux/cpu.h>
#include <linux/kernel.h>
#include <linux/sched.h>
#include <linux/errno.h>
#include <linux/module.h>
#include <linux/mm.h>
#include <linux/bootmem.h>
#include <linux/pagemap.h>
#include <linux/highmem.h>
#include <linux/mutex.h>
#include <linux/list.h>
#include <linux/gfp.h>
#include <linux/notifier.h>
#include <linux/memory.h>
#include <linux/memory_hotplug.h>
#include <linux/percpu-defs.h>

#include <asm/page.h>
#include <asm/pgalloc.h>
#include <asm/pgtable.h>
#include <asm/tlb.h>

#include <asm/xen/hypervisor.h>
#include <asm/xen/hypercall.h>

#include <xen/xen.h>
#include <xen/interface/xen.h>
#include <xen/interface/memory.h>
#include <xen/balloon.h>
#include <xen/features.h>
#include <xen/page.h>

/*
 * balloon_process() state:
 *
 * BP_DONE: done or nothing to do,
 * BP_EAGAIN: error, go to sleep,
 * BP_ECANCELED: error, balloon operation canceled.
 */

enum bp_state {
	BP_DONE,
	BP_EAGAIN,
	BP_ECANCELED
};


static DEFINE_MUTEX(balloon_mutex);

struct balloon_stats balloon_stats;
EXPORT_SYMBOL_GPL(balloon_stats);

/* We increase/decrease in batches which fit in a page */
static xen_pfn_t frame_list[PAGE_SIZE / sizeof(unsigned long)];
static DEFINE_PER_CPU(struct page *, balloon_scratch_page);

<<<<<<< HEAD
=======

>>>>>>> 32d70ed4
/* List of ballooned pages, threaded through the mem_map array. */
static LIST_HEAD(ballooned_pages);

/* Main work function, always executed in process context. */
static void balloon_process(struct work_struct *work);
static DECLARE_DELAYED_WORK(balloon_worker, balloon_process);

/* When ballooning out (allocating memory to return to Xen) we don't really
   want the kernel to try too hard since that can trigger the oom killer. */
#define GFP_BALLOON \
	(GFP_HIGHUSER | __GFP_NOWARN | __GFP_NORETRY | __GFP_NOMEMALLOC)

static void scrub_page(struct page *page)
{
#ifdef CONFIG_XEN_SCRUB_PAGES
	clear_highpage(page);
#endif
}

/* balloon_append: add the given page to the balloon. */
static void __balloon_append(struct page *page)
{
	/* Lowmem is re-populated first, so highmem pages go at list tail. */
	if (PageHighMem(page)) {
		list_add_tail(&page->lru, &ballooned_pages);
		balloon_stats.balloon_high++;
	} else {
		list_add(&page->lru, &ballooned_pages);
		balloon_stats.balloon_low++;
	}
}

static void balloon_append(struct page *page)
{
	__balloon_append(page);
	adjust_managed_page_count(page, -1);
}

/* balloon_retrieve: rescue a page from the balloon, if it is not empty. */
static struct page *balloon_retrieve(bool prefer_highmem)
{
	struct page *page;

	if (list_empty(&ballooned_pages))
		return NULL;

	if (prefer_highmem)
		page = list_entry(ballooned_pages.prev, struct page, lru);
	else
		page = list_entry(ballooned_pages.next, struct page, lru);
	list_del(&page->lru);

	if (PageHighMem(page))
		balloon_stats.balloon_high--;
	else
		balloon_stats.balloon_low--;

	adjust_managed_page_count(page, 1);

	return page;
}

static struct page *balloon_first_page(void)
{
	if (list_empty(&ballooned_pages))
		return NULL;
	return list_entry(ballooned_pages.next, struct page, lru);
}

static struct page *balloon_next_page(struct page *page)
{
	struct list_head *next = page->lru.next;
	if (next == &ballooned_pages)
		return NULL;
	return list_entry(next, struct page, lru);
}

static enum bp_state update_schedule(enum bp_state state)
{
	if (state == BP_DONE) {
		balloon_stats.schedule_delay = 1;
		balloon_stats.retry_count = 1;
		return BP_DONE;
	}

	++balloon_stats.retry_count;

	if (balloon_stats.max_retry_count != RETRY_UNLIMITED &&
			balloon_stats.retry_count > balloon_stats.max_retry_count) {
		balloon_stats.schedule_delay = 1;
		balloon_stats.retry_count = 1;
		return BP_ECANCELED;
	}

	balloon_stats.schedule_delay <<= 1;

	if (balloon_stats.schedule_delay > balloon_stats.max_schedule_delay)
		balloon_stats.schedule_delay = balloon_stats.max_schedule_delay;

	return BP_EAGAIN;
}

#ifdef CONFIG_XEN_BALLOON_MEMORY_HOTPLUG
static long current_credit(void)
{
	return balloon_stats.target_pages - balloon_stats.current_pages -
		balloon_stats.hotplug_pages;
}

static bool balloon_is_inflated(void)
{
	if (balloon_stats.balloon_low || balloon_stats.balloon_high ||
			balloon_stats.balloon_hotplug)
		return true;
	else
		return false;
}

/*
 * reserve_additional_memory() adds memory region of size >= credit above
 * max_pfn. New region is section aligned and size is modified to be multiple
 * of section size. Those features allow optimal use of address space and
 * establish proper alignment when this function is called first time after
 * boot (last section not fully populated at boot time contains unused memory
 * pages with PG_reserved bit not set; online_pages_range() does not allow page
 * onlining in whole range if first onlined page does not have PG_reserved
 * bit set). Real size of added memory is established at page onlining stage.
 */

static enum bp_state reserve_additional_memory(long credit)
{
	int nid, rc;
	u64 hotplug_start_paddr;
	unsigned long balloon_hotplug = credit;

	hotplug_start_paddr = PFN_PHYS(SECTION_ALIGN_UP(max_pfn));
	balloon_hotplug = round_up(balloon_hotplug, PAGES_PER_SECTION);
	nid = memory_add_physaddr_to_nid(hotplug_start_paddr);

	rc = add_memory(nid, hotplug_start_paddr, balloon_hotplug << PAGE_SHIFT);

	if (rc) {
		pr_info("%s: add_memory() failed: %i\n", __func__, rc);
		return BP_EAGAIN;
	}

	balloon_hotplug -= credit;

	balloon_stats.hotplug_pages += credit;
	balloon_stats.balloon_hotplug = balloon_hotplug;

	return BP_DONE;
}

static void xen_online_page(struct page *page)
{
	__online_page_set_limits(page);

	mutex_lock(&balloon_mutex);

	__balloon_append(page);

	if (balloon_stats.hotplug_pages)
		--balloon_stats.hotplug_pages;
	else
		--balloon_stats.balloon_hotplug;

	mutex_unlock(&balloon_mutex);
}

static int xen_memory_notifier(struct notifier_block *nb, unsigned long val, void *v)
{
	if (val == MEM_ONLINE)
		schedule_delayed_work(&balloon_worker, 0);

	return NOTIFY_OK;
}

static struct notifier_block xen_memory_nb = {
	.notifier_call = xen_memory_notifier,
	.priority = 0
};
#else
static long current_credit(void)
{
	unsigned long target = balloon_stats.target_pages;

	target = min(target,
		     balloon_stats.current_pages +
		     balloon_stats.balloon_low +
		     balloon_stats.balloon_high);

	return target - balloon_stats.current_pages;
}

static bool balloon_is_inflated(void)
{
	if (balloon_stats.balloon_low || balloon_stats.balloon_high)
		return true;
	else
		return false;
}

static enum bp_state reserve_additional_memory(long credit)
{
	balloon_stats.target_pages = balloon_stats.current_pages;
	return BP_DONE;
}
#endif /* CONFIG_XEN_BALLOON_MEMORY_HOTPLUG */

static enum bp_state increase_reservation(unsigned long nr_pages)
{
	int rc;
	unsigned long  pfn, i;
	struct page   *page;
	struct xen_memory_reservation reservation = {
		.address_bits = 0,
		.extent_order = 0,
		.domid        = DOMID_SELF
	};

#ifdef CONFIG_XEN_BALLOON_MEMORY_HOTPLUG
	if (!balloon_stats.balloon_low && !balloon_stats.balloon_high) {
		nr_pages = min(nr_pages, balloon_stats.balloon_hotplug);
		balloon_stats.hotplug_pages += nr_pages;
		balloon_stats.balloon_hotplug -= nr_pages;
		return BP_DONE;
	}
#endif

	if (nr_pages > ARRAY_SIZE(frame_list))
		nr_pages = ARRAY_SIZE(frame_list);

	page = balloon_first_page();
	for (i = 0; i < nr_pages; i++) {
		if (!page) {
			nr_pages = i;
			break;
		}
		frame_list[i] = page_to_pfn(page);
		page = balloon_next_page(page);
	}

	set_xen_guest_handle(reservation.extent_start, frame_list);
	reservation.nr_extents = nr_pages;
	rc = HYPERVISOR_memory_op(XENMEM_populate_physmap, &reservation);
	if (rc <= 0)
		return BP_EAGAIN;

	for (i = 0; i < rc; i++) {
		page = balloon_retrieve(false);
		BUG_ON(page == NULL);

		pfn = page_to_pfn(page);
		BUG_ON(!xen_feature(XENFEAT_auto_translated_physmap) &&
		       phys_to_machine_mapping_valid(pfn));

		set_phys_to_machine(pfn, frame_list[i]);

#ifdef CONFIG_XEN_HAVE_PVMMU
		/* Link back into the page tables if not highmem. */
		if (xen_pv_domain() && !PageHighMem(page)) {
			int ret;
			ret = HYPERVISOR_update_va_mapping(
				(unsigned long)__va(pfn << PAGE_SHIFT),
				mfn_pte(frame_list[i], PAGE_KERNEL),
				0);
			BUG_ON(ret);
		}
#endif

		/* Relinquish the page back to the allocator. */
		__free_reserved_page(page);
	}

	balloon_stats.current_pages += rc;

	return BP_DONE;
}

static enum bp_state decrease_reservation(unsigned long nr_pages, gfp_t gfp)
{
	enum bp_state state = BP_DONE;
	unsigned long  pfn, i;
	struct page   *page;
	int ret;
	struct xen_memory_reservation reservation = {
		.address_bits = 0,
		.extent_order = 0,
		.domid        = DOMID_SELF
	};

#ifdef CONFIG_XEN_BALLOON_MEMORY_HOTPLUG
	if (balloon_stats.hotplug_pages) {
		nr_pages = min(nr_pages, balloon_stats.hotplug_pages);
		balloon_stats.hotplug_pages -= nr_pages;
		balloon_stats.balloon_hotplug += nr_pages;
		return BP_DONE;
	}
#endif

	if (nr_pages > ARRAY_SIZE(frame_list))
		nr_pages = ARRAY_SIZE(frame_list);

	for (i = 0; i < nr_pages; i++) {
		page = alloc_page(gfp);
		if (page == NULL) {
			nr_pages = i;
			state = BP_EAGAIN;
			break;
		}

		pfn = page_to_pfn(page);
		frame_list[i] = pfn_to_mfn(pfn);

		scrub_page(page);

#ifdef CONFIG_XEN_HAVE_PVMMU
		if (xen_pv_domain() && !PageHighMem(page)) {
			ret = HYPERVISOR_update_va_mapping(
				(unsigned long)__va(pfn << PAGE_SHIFT),
				pfn_pte(page_to_pfn(__get_cpu_var(balloon_scratch_page)),
					PAGE_KERNEL_RO), 0);
			BUG_ON(ret);
		}
#endif
	}

	/* Ensure that ballooned highmem pages don't have kmaps. */
	kmap_flush_unused();
	flush_tlb_all();

	/* No more mappings: invalidate P2M and add to balloon. */
	for (i = 0; i < nr_pages; i++) {
		pfn = mfn_to_pfn(frame_list[i]);
		if (!xen_feature(XENFEAT_auto_translated_physmap)) {
			unsigned long p;
			struct page *pg;
			pg = __get_cpu_var(balloon_scratch_page);
			p = page_to_pfn(pg);
			__set_phys_to_machine(pfn, pfn_to_mfn(p));
		}
		balloon_append(pfn_to_page(pfn));
	}

	set_xen_guest_handle(reservation.extent_start, frame_list);
	reservation.nr_extents   = nr_pages;
	ret = HYPERVISOR_memory_op(XENMEM_decrease_reservation, &reservation);
	BUG_ON(ret != nr_pages);

	balloon_stats.current_pages -= nr_pages;

	return state;
}

/*
 * We avoid multiple worker processes conflicting via the balloon mutex.
 * We may of course race updates of the target counts (which are protected
 * by the balloon lock), or with changes to the Xen hard limit, but we will
 * recover from these in time.
 */
static void balloon_process(struct work_struct *work)
{
	enum bp_state state = BP_DONE;
	long credit;

	mutex_lock(&balloon_mutex);

	do {
		credit = current_credit();

		if (credit > 0) {
			if (balloon_is_inflated())
				state = increase_reservation(credit);
			else
				state = reserve_additional_memory(credit);
		}

		if (credit < 0)
			state = decrease_reservation(-credit, GFP_BALLOON);

		state = update_schedule(state);

#ifndef CONFIG_PREEMPT
		if (need_resched())
			schedule();
#endif
	} while (credit && state == BP_DONE);

	/* Schedule more work if there is some still to be done. */
	if (state == BP_EAGAIN)
		schedule_delayed_work(&balloon_worker, balloon_stats.schedule_delay * HZ);

	mutex_unlock(&balloon_mutex);
}

struct page *get_balloon_scratch_page(void)
{
	struct page *ret = get_cpu_var(balloon_scratch_page);
	BUG_ON(ret == NULL);
	return ret;
}

void put_balloon_scratch_page(void)
{
	put_cpu_var(balloon_scratch_page);
}

/* Resets the Xen limit, sets new target, and kicks off processing. */
void balloon_set_new_target(unsigned long target)
{
	/* No need for lock. Not read-modify-write updates. */
	balloon_stats.target_pages = target;
	schedule_delayed_work(&balloon_worker, 0);
}
EXPORT_SYMBOL_GPL(balloon_set_new_target);

/**
 * alloc_xenballooned_pages - get pages that have been ballooned out
 * @nr_pages: Number of pages to get
 * @pages: pages returned
 * @highmem: allow highmem pages
 * @return 0 on success, error otherwise
 */
int alloc_xenballooned_pages(int nr_pages, struct page **pages, bool highmem)
{
	int pgno = 0;
	struct page *page;
	mutex_lock(&balloon_mutex);
	while (pgno < nr_pages) {
		page = balloon_retrieve(highmem);
		if (page && (highmem || !PageHighMem(page))) {
			pages[pgno++] = page;
		} else {
			enum bp_state st;
			if (page)
				balloon_append(page);
			st = decrease_reservation(nr_pages - pgno,
					highmem ? GFP_HIGHUSER : GFP_USER);
			if (st != BP_DONE)
				goto out_undo;
		}
	}
	mutex_unlock(&balloon_mutex);
	return 0;
 out_undo:
	while (pgno)
		balloon_append(pages[--pgno]);
	/* Free the memory back to the kernel soon */
	schedule_delayed_work(&balloon_worker, 0);
	mutex_unlock(&balloon_mutex);
	return -ENOMEM;
}
EXPORT_SYMBOL(alloc_xenballooned_pages);

/**
 * free_xenballooned_pages - return pages retrieved with get_ballooned_pages
 * @nr_pages: Number of pages
 * @pages: pages to return
 */
void free_xenballooned_pages(int nr_pages, struct page **pages)
{
	int i;

	mutex_lock(&balloon_mutex);

	for (i = 0; i < nr_pages; i++) {
		if (pages[i])
			balloon_append(pages[i]);
	}

	/* The balloon may be too large now. Shrink it if needed. */
	if (current_credit())
		schedule_delayed_work(&balloon_worker, 0);

	mutex_unlock(&balloon_mutex);
}
EXPORT_SYMBOL(free_xenballooned_pages);

static void __init balloon_add_region(unsigned long start_pfn,
				      unsigned long pages)
{
	unsigned long pfn, extra_pfn_end;
	struct page *page;

	/*
	 * If the amount of usable memory has been limited (e.g., with
	 * the 'mem' command line parameter), don't add pages beyond
	 * this limit.
	 */
	extra_pfn_end = min(max_pfn, start_pfn + pages);

	for (pfn = start_pfn; pfn < extra_pfn_end; pfn++) {
		page = pfn_to_page(pfn);
		/* totalram_pages and totalhigh_pages do not
		   include the boot-time balloon extension, so
		   don't subtract from it. */
		__balloon_append(page);
	}
}

static int __cpuinit balloon_cpu_notify(struct notifier_block *self,
				    unsigned long action, void *hcpu)
{
	int cpu = (long)hcpu;
	switch (action) {
	case CPU_UP_PREPARE:
		if (per_cpu(balloon_scratch_page, cpu) != NULL)
			break;
		per_cpu(balloon_scratch_page, cpu) = alloc_page(GFP_KERNEL);
		if (per_cpu(balloon_scratch_page, cpu) == NULL) {
			pr_warn("Failed to allocate balloon_scratch_page for cpu %d\n", cpu);
			return NOTIFY_BAD;
		}
		break;
	default:
		break;
	}
	return NOTIFY_OK;
}

static struct notifier_block balloon_cpu_notifier __cpuinitdata = {
	.notifier_call	= balloon_cpu_notify,
};

static int __init balloon_init(void)
{
	int i, cpu;

	if (!xen_domain())
		return -ENODEV;

	for_each_online_cpu(cpu)
	{
		per_cpu(balloon_scratch_page, cpu) = alloc_page(GFP_KERNEL);
		if (per_cpu(balloon_scratch_page, cpu) == NULL) {
			pr_warn("Failed to allocate balloon_scratch_page for cpu %d\n", cpu);
			return -ENOMEM;
		}
	}
	register_cpu_notifier(&balloon_cpu_notifier);

	pr_info("Initialising balloon driver\n");

	balloon_stats.current_pages = xen_pv_domain()
		? min(xen_start_info->nr_pages - xen_released_pages, max_pfn)
		: max_pfn;
	balloon_stats.target_pages  = balloon_stats.current_pages;
	balloon_stats.balloon_low   = 0;
	balloon_stats.balloon_high  = 0;

	balloon_stats.schedule_delay = 1;
	balloon_stats.max_schedule_delay = 32;
	balloon_stats.retry_count = 1;
	balloon_stats.max_retry_count = RETRY_UNLIMITED;

#ifdef CONFIG_XEN_BALLOON_MEMORY_HOTPLUG
	balloon_stats.hotplug_pages = 0;
	balloon_stats.balloon_hotplug = 0;

	set_online_page_callback(&xen_online_page);
	register_memory_notifier(&xen_memory_nb);
#endif

	/*
	 * Initialize the balloon with pages from the extra memory
	 * regions (see arch/x86/xen/setup.c).
	 */
	for (i = 0; i < XEN_EXTRA_MEM_MAX_REGIONS; i++)
		if (xen_extra_mem[i].size)
			balloon_add_region(PFN_UP(xen_extra_mem[i].start),
					   PFN_DOWN(xen_extra_mem[i].size));

	return 0;
}

subsys_initcall(balloon_init);

static int __init balloon_clear(void)
{
	int cpu;

	for_each_possible_cpu(cpu)
		per_cpu(balloon_scratch_page, cpu) = NULL;

	return 0;
}
early_initcall(balloon_clear);

MODULE_LICENSE("GPL");<|MERGE_RESOLUTION|>--- conflicted
+++ resolved
@@ -94,10 +94,7 @@
 static xen_pfn_t frame_list[PAGE_SIZE / sizeof(unsigned long)];
 static DEFINE_PER_CPU(struct page *, balloon_scratch_page);
 
-<<<<<<< HEAD
-=======
-
->>>>>>> 32d70ed4
+
 /* List of ballooned pages, threaded through the mem_map array. */
 static LIST_HEAD(ballooned_pages);
 
