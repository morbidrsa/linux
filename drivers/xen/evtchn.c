--- conflicted
+++ resolved
@@ -549,11 +549,7 @@
 	/* Create '/dev/xen/evtchn'. */
 	err = misc_register(&evtchn_miscdev);
 	if (err != 0) {
-<<<<<<< HEAD
-		printk(KERN_ERR "Could not register /dev/xen/evtchn\n");
-=======
 		pr_err("Could not register /dev/xen/evtchn\n");
->>>>>>> d0e0ac97
 		return err;
 	}
 
