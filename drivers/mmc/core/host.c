--- conflicted
+++ resolved
@@ -306,11 +306,7 @@
  * parse the properties and set respective generic mmc-host flags and
  * parameters.
  */
-<<<<<<< HEAD
-void mmc_of_parse(struct mmc_host *host)
-=======
 int mmc_of_parse(struct mmc_host *host)
->>>>>>> d0e0ac97
 {
 	struct device_node *np;
 	u32 bus_width;
@@ -319,11 +315,7 @@
 	int len, ret, gpio;
 
 	if (!host->parent || !host->parent->of_node)
-<<<<<<< HEAD
-		return;
-=======
 		return 0;
->>>>>>> d0e0ac97
 
 	np = host->parent->of_node;
 
@@ -346,10 +338,7 @@
 	default:
 		dev_err(host->parent,
 			"Invalid \"bus-width\" value %ud!\n", bus_width);
-<<<<<<< HEAD
-=======
 		return -EINVAL;
->>>>>>> d0e0ac97
 	}
 
 	/* f_max is obtained from the optional "max-frequency" property */
@@ -379,25 +368,13 @@
 			host->caps |= MMC_CAP_NEEDS_POLL;
 
 		gpio = of_get_named_gpio_flags(np, "cd-gpios", 0, &flags);
-<<<<<<< HEAD
-=======
 		if (gpio == -EPROBE_DEFER)
 			return gpio;
->>>>>>> d0e0ac97
 		if (gpio_is_valid(gpio)) {
 			if (!(flags & OF_GPIO_ACTIVE_LOW))
 				gpio_inv_cd = true;
 
 			ret = mmc_gpio_request_cd(host, gpio);
-<<<<<<< HEAD
-			if (ret < 0)
-				dev_err(host->parent,
-					"Failed to request CD GPIO #%d: %d!\n",
-					gpio, ret);
-			else
-				dev_info(host->parent, "Got CD GPIO #%d.\n",
-					 gpio);
-=======
 			if (ret < 0) {
 				dev_err(host->parent,
 					"Failed to request CD GPIO #%d: %d!\n",
@@ -407,7 +384,6 @@
 				dev_info(host->parent, "Got CD GPIO #%d.\n",
 					 gpio);
 			}
->>>>>>> d0e0ac97
 		}
 
 		if (explicit_inv_cd ^ gpio_inv_cd)
@@ -418,23 +394,15 @@
 	explicit_inv_wp = of_property_read_bool(np, "wp-inverted");
 
 	gpio = of_get_named_gpio_flags(np, "wp-gpios", 0, &flags);
-<<<<<<< HEAD
-=======
 	if (gpio == -EPROBE_DEFER) {
 		ret = -EPROBE_DEFER;
 		goto out;
 	}
->>>>>>> d0e0ac97
 	if (gpio_is_valid(gpio)) {
 		if (!(flags & OF_GPIO_ACTIVE_LOW))
 			gpio_inv_wp = true;
 
 		ret = mmc_gpio_request_ro(host, gpio);
-<<<<<<< HEAD
-		if (ret < 0)
-			dev_err(host->parent,
-				"Failed to request WP GPIO: %d!\n", ret);
-=======
 		if (ret < 0) {
 			dev_err(host->parent,
 				"Failed to request WP GPIO: %d!\n", ret);
@@ -443,7 +411,6 @@
 				dev_info(host->parent, "Got WP GPIO #%d.\n",
 					 gpio);
 		}
->>>>>>> d0e0ac97
 	}
 	if (explicit_inv_wp ^ gpio_inv_wp)
 		host->caps2 |= MMC_CAP2_RO_ACTIVE_HIGH;
@@ -456,24 +423,18 @@
 		host->caps |= MMC_CAP_POWER_OFF_CARD;
 	if (of_find_property(np, "cap-sdio-irq", &len))
 		host->caps |= MMC_CAP_SDIO_IRQ;
-<<<<<<< HEAD
-=======
 	if (of_find_property(np, "full-pwr-cycle", &len))
 		host->caps2 |= MMC_CAP2_FULL_PWR_CYCLE;
->>>>>>> d0e0ac97
 	if (of_find_property(np, "keep-power-in-suspend", &len))
 		host->pm_caps |= MMC_PM_KEEP_POWER;
 	if (of_find_property(np, "enable-sdio-wakeup", &len))
 		host->pm_caps |= MMC_PM_WAKE_SDIO_IRQ;
-<<<<<<< HEAD
-=======
 
 	return 0;
 
 out:
 	mmc_gpio_free_cd(host);
 	return ret;
->>>>>>> d0e0ac97
 }
 
 EXPORT_SYMBOL(mmc_of_parse);
