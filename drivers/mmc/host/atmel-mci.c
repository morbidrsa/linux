--- conflicted
+++ resolved
@@ -2232,17 +2232,10 @@
 {
 	struct mci_platform_data *sl_pdata = pdata;
 	struct mci_dma_data *sl;
-<<<<<<< HEAD
 
 	if (!sl_pdata)
 		return false;
 
-=======
-
-	if (!sl_pdata)
-		return false;
-
->>>>>>> d0e0ac97
 	sl = sl_pdata->dma_slave;
 	if (sl && find_slave_dev(sl) == chan->device->dev) {
 		chan->private = slave_data_ptr(sl);
