/*
 * linux/drivers/mmc/host/tmio_mmc_pio.c
 *
 * Copyright (C) 2011 Guennadi Liakhovetski
 * Copyright (C) 2007 Ian Molton
 * Copyright (C) 2004 Ian Molton
 *
 * This program is free software; you can redistribute it and/or modify
 * it under the terms of the GNU General Public License version 2 as
 * published by the Free Software Foundation.
 *
 * Driver for the MMC / SD / SDIO IP found in:
 *
 * TC6393XB, TC6391XB, TC6387XB, T7L66XB, ASIC3, SH-Mobile SoCs
 *
 * This driver draws mainly on scattered spec sheets, Reverse engineering
 * of the toshiba e800  SD driver and some parts of the 2.4 ASIC3 driver (4 bit
 * support). (Further 4 bit support from a later datasheet).
 *
 * TODO:
 *   Investigate using a workqueue for PIO transfers
 *   Eliminate FIXMEs
 *   SDIO support
 *   Better Power management
 *   Handle MMC errors better
 *   double buffer support
 *
 */

#include <linux/delay.h>
#include <linux/device.h>
#include <linux/highmem.h>
#include <linux/interrupt.h>
#include <linux/io.h>
#include <linux/irq.h>
#include <linux/mfd/tmio.h>
#include <linux/mmc/host.h>
#include <linux/mmc/mmc.h>
#include <linux/mmc/slot-gpio.h>
#include <linux/mmc/tmio.h>
#include <linux/module.h>
#include <linux/pagemap.h>
#include <linux/platform_device.h>
#include <linux/pm_qos.h>
#include <linux/pm_runtime.h>
#include <linux/regulator/consumer.h>
#include <linux/scatterlist.h>
#include <linux/spinlock.h>
#include <linux/workqueue.h>

#include "tmio_mmc.h"

void tmio_mmc_enable_mmc_irqs(struct tmio_mmc_host *host, u32 i)
{
	host->sdcard_irq_mask &= ~(i & TMIO_MASK_IRQ);
	sd_ctrl_write32(host, CTL_IRQ_MASK, host->sdcard_irq_mask);
}

void tmio_mmc_disable_mmc_irqs(struct tmio_mmc_host *host, u32 i)
{
	host->sdcard_irq_mask |= (i & TMIO_MASK_IRQ);
	sd_ctrl_write32(host, CTL_IRQ_MASK, host->sdcard_irq_mask);
}

static void tmio_mmc_ack_mmc_irqs(struct tmio_mmc_host *host, u32 i)
{
	sd_ctrl_write32(host, CTL_STATUS, ~i);
}

static void tmio_mmc_init_sg(struct tmio_mmc_host *host, struct mmc_data *data)
{
	host->sg_len = data->sg_len;
	host->sg_ptr = data->sg;
	host->sg_orig = data->sg;
	host->sg_off = 0;
}

static int tmio_mmc_next_sg(struct tmio_mmc_host *host)
{
	host->sg_ptr = sg_next(host->sg_ptr);
	host->sg_off = 0;
	return --host->sg_len;
}

#ifdef CONFIG_MMC_DEBUG

#define STATUS_TO_TEXT(a, status, i) \
	do { \
		if (status & TMIO_STAT_##a) { \
			if (i++) \
				printk(" | "); \
			printk(#a); \
		} \
	} while (0)

static void pr_debug_status(u32 status)
{
	int i = 0;
	pr_debug("status: %08x = ", status);
	STATUS_TO_TEXT(CARD_REMOVE, status, i);
	STATUS_TO_TEXT(CARD_INSERT, status, i);
	STATUS_TO_TEXT(SIGSTATE, status, i);
	STATUS_TO_TEXT(WRPROTECT, status, i);
	STATUS_TO_TEXT(CARD_REMOVE_A, status, i);
	STATUS_TO_TEXT(CARD_INSERT_A, status, i);
	STATUS_TO_TEXT(SIGSTATE_A, status, i);
	STATUS_TO_TEXT(CMD_IDX_ERR, status, i);
	STATUS_TO_TEXT(STOPBIT_ERR, status, i);
	STATUS_TO_TEXT(ILL_FUNC, status, i);
	STATUS_TO_TEXT(CMD_BUSY, status, i);
	STATUS_TO_TEXT(CMDRESPEND, status, i);
	STATUS_TO_TEXT(DATAEND, status, i);
	STATUS_TO_TEXT(CRCFAIL, status, i);
	STATUS_TO_TEXT(DATATIMEOUT, status, i);
	STATUS_TO_TEXT(CMDTIMEOUT, status, i);
	STATUS_TO_TEXT(RXOVERFLOW, status, i);
	STATUS_TO_TEXT(TXUNDERRUN, status, i);
	STATUS_TO_TEXT(RXRDY, status, i);
	STATUS_TO_TEXT(TXRQ, status, i);
	STATUS_TO_TEXT(ILL_ACCESS, status, i);
	printk("\n");
}

#else
#define pr_debug_status(s)  do { } while (0)
#endif

static void tmio_mmc_enable_sdio_irq(struct mmc_host *mmc, int enable)
{
	struct tmio_mmc_host *host = mmc_priv(mmc);

	if (enable) {
		host->sdio_irq_mask = TMIO_SDIO_MASK_ALL &
					~TMIO_SDIO_STAT_IOIRQ;
		sd_ctrl_write16(host, CTL_TRANSACTION_CTL, 0x0001);
		sd_ctrl_write16(host, CTL_SDIO_IRQ_MASK, host->sdio_irq_mask);
	} else {
		host->sdio_irq_mask = TMIO_SDIO_MASK_ALL;
		sd_ctrl_write16(host, CTL_SDIO_IRQ_MASK, host->sdio_irq_mask);
		sd_ctrl_write16(host, CTL_TRANSACTION_CTL, 0x0000);
	}
}

static void tmio_mmc_set_clock(struct tmio_mmc_host *host, int new_clock)
{
	u32 clk = 0, clock;

	if (new_clock) {
		for (clock = host->mmc->f_min, clk = 0x80000080;
			new_clock >= (clock<<1); clk >>= 1)
			clock <<= 1;
		clk |= 0x100;
	}

	if (host->set_clk_div)
		host->set_clk_div(host->pdev, (clk>>22) & 1);

	sd_ctrl_write16(host, CTL_SD_CARD_CLK_CTL, clk & 0x1ff);
	msleep(10);
}

static void tmio_mmc_clk_stop(struct tmio_mmc_host *host)
{
	struct resource *res = platform_get_resource(host->pdev, IORESOURCE_MEM, 0);

	/* implicit BUG_ON(!res) */
	if (resource_size(res) > 0x100) {
		sd_ctrl_write16(host, CTL_CLK_AND_WAIT_CTL, 0x0000);
		msleep(10);
	}

	sd_ctrl_write16(host, CTL_SD_CARD_CLK_CTL, ~0x0100 &
		sd_ctrl_read16(host, CTL_SD_CARD_CLK_CTL));
	msleep(10);
}

static void tmio_mmc_clk_start(struct tmio_mmc_host *host)
{
	struct resource *res = platform_get_resource(host->pdev, IORESOURCE_MEM, 0);

	sd_ctrl_write16(host, CTL_SD_CARD_CLK_CTL, 0x0100 |
		sd_ctrl_read16(host, CTL_SD_CARD_CLK_CTL));
	msleep(10);

	/* implicit BUG_ON(!res) */
	if (resource_size(res) > 0x100) {
		sd_ctrl_write16(host, CTL_CLK_AND_WAIT_CTL, 0x0100);
		msleep(10);
	}
}

static void tmio_mmc_reset(struct tmio_mmc_host *host)
{
	struct resource *res = platform_get_resource(host->pdev, IORESOURCE_MEM, 0);

	/* FIXME - should we set stop clock reg here */
	sd_ctrl_write16(host, CTL_RESET_SD, 0x0000);
	/* implicit BUG_ON(!res) */
	if (resource_size(res) > 0x100)
		sd_ctrl_write16(host, CTL_RESET_SDIO, 0x0000);
	msleep(10);
	sd_ctrl_write16(host, CTL_RESET_SD, 0x0001);
	if (resource_size(res) > 0x100)
		sd_ctrl_write16(host, CTL_RESET_SDIO, 0x0001);
	msleep(10);
}

static void tmio_mmc_reset_work(struct work_struct *work)
{
	struct tmio_mmc_host *host = container_of(work, struct tmio_mmc_host,
						  delayed_reset_work.work);
	struct mmc_request *mrq;
	unsigned long flags;

	spin_lock_irqsave(&host->lock, flags);
	mrq = host->mrq;

	/*
	 * is request already finished? Since we use a non-blocking
	 * cancel_delayed_work(), it can happen, that a .set_ios() call preempts
	 * us, so, have to check for IS_ERR(host->mrq)
	 */
	if (IS_ERR_OR_NULL(mrq)
	    || time_is_after_jiffies(host->last_req_ts +
		msecs_to_jiffies(2000))) {
		spin_unlock_irqrestore(&host->lock, flags);
		return;
	}

	dev_warn(&host->pdev->dev,
		"timeout waiting for hardware interrupt (CMD%u)\n",
		mrq->cmd->opcode);

	if (host->data)
		host->data->error = -ETIMEDOUT;
	else if (host->cmd)
		host->cmd->error = -ETIMEDOUT;
	else
		mrq->cmd->error = -ETIMEDOUT;

	host->cmd = NULL;
	host->data = NULL;
	host->force_pio = false;

	spin_unlock_irqrestore(&host->lock, flags);

	tmio_mmc_reset(host);

	/* Ready for new calls */
	host->mrq = NULL;

	tmio_mmc_abort_dma(host);
	mmc_request_done(host->mmc, mrq);
}

/* called with host->lock held, interrupts disabled */
static void tmio_mmc_finish_request(struct tmio_mmc_host *host)
{
	struct mmc_request *mrq;
	unsigned long flags;

	spin_lock_irqsave(&host->lock, flags);

	mrq = host->mrq;
	if (IS_ERR_OR_NULL(mrq)) {
		spin_unlock_irqrestore(&host->lock, flags);
		return;
	}

	host->cmd = NULL;
	host->data = NULL;
	host->force_pio = false;

	cancel_delayed_work(&host->delayed_reset_work);

	host->mrq = NULL;
	spin_unlock_irqrestore(&host->lock, flags);

	if (mrq->cmd->error || (mrq->data && mrq->data->error))
		tmio_mmc_abort_dma(host);

	mmc_request_done(host->mmc, mrq);
}

static void tmio_mmc_done_work(struct work_struct *work)
{
	struct tmio_mmc_host *host = container_of(work, struct tmio_mmc_host,
						  done);
	tmio_mmc_finish_request(host);
}

/* These are the bitmasks the tmio chip requires to implement the MMC response
 * types. Note that R1 and R6 are the same in this scheme. */
#define APP_CMD        0x0040
#define RESP_NONE      0x0300
#define RESP_R1        0x0400
#define RESP_R1B       0x0500
#define RESP_R2        0x0600
#define RESP_R3        0x0700
#define DATA_PRESENT   0x0800
#define TRANSFER_READ  0x1000
#define TRANSFER_MULTI 0x2000
#define SECURITY_CMD   0x4000

static int tmio_mmc_start_command(struct tmio_mmc_host *host, struct mmc_command *cmd)
{
	struct mmc_data *data = host->data;
	int c = cmd->opcode;
	u32 irq_mask = TMIO_MASK_CMD;

	/* CMD12 is handled by hardware */
	if (cmd->opcode == MMC_STOP_TRANSMISSION && !cmd->arg) {
		sd_ctrl_write16(host, CTL_STOP_INTERNAL_ACTION, 0x001);
		return 0;
	}

	switch (mmc_resp_type(cmd)) {
	case MMC_RSP_NONE: c |= RESP_NONE; break;
	case MMC_RSP_R1:   c |= RESP_R1;   break;
	case MMC_RSP_R1B:  c |= RESP_R1B;  break;
	case MMC_RSP_R2:   c |= RESP_R2;   break;
	case MMC_RSP_R3:   c |= RESP_R3;   break;
	default:
		pr_debug("Unknown response type %d\n", mmc_resp_type(cmd));
		return -EINVAL;
	}

	host->cmd = cmd;

/* FIXME - this seems to be ok commented out but the spec suggest this bit
 *         should be set when issuing app commands.
 *	if(cmd->flags & MMC_FLAG_ACMD)
 *		c |= APP_CMD;
 */
	if (data) {
		c |= DATA_PRESENT;
		if (data->blocks > 1) {
			sd_ctrl_write16(host, CTL_STOP_INTERNAL_ACTION, 0x100);
			c |= TRANSFER_MULTI;
		}
		if (data->flags & MMC_DATA_READ)
			c |= TRANSFER_READ;
	}

	if (!host->native_hotplug)
		irq_mask &= ~(TMIO_STAT_CARD_REMOVE | TMIO_STAT_CARD_INSERT);
	tmio_mmc_enable_mmc_irqs(host, irq_mask);

	/* Fire off the command */
	sd_ctrl_write32(host, CTL_ARG_REG, cmd->arg);
	sd_ctrl_write16(host, CTL_SD_CMD, c);

	return 0;
}

/*
 * This chip always returns (at least?) as much data as you ask for.
 * I'm unsure what happens if you ask for less than a block. This should be
 * looked into to ensure that a funny length read doesn't hose the controller.
 */
static void tmio_mmc_pio_irq(struct tmio_mmc_host *host)
{
	struct mmc_data *data = host->data;
	void *sg_virt;
	unsigned short *buf;
	unsigned int count;
	unsigned long flags;

	if ((host->chan_tx || host->chan_rx) && !host->force_pio) {
		pr_err("PIO IRQ in DMA mode!\n");
		return;
	} else if (!data) {
		pr_debug("Spurious PIO IRQ\n");
		return;
	}

	sg_virt = tmio_mmc_kmap_atomic(host->sg_ptr, &flags);
	buf = (unsigned short *)(sg_virt + host->sg_off);

	count = host->sg_ptr->length - host->sg_off;
	if (count > data->blksz)
		count = data->blksz;

	pr_debug("count: %08x offset: %08x flags %08x\n",
		 count, host->sg_off, data->flags);

	/* Transfer the data */
	if (data->flags & MMC_DATA_READ)
		sd_ctrl_read16_rep(host, CTL_SD_DATA_PORT, buf, count >> 1);
	else
		sd_ctrl_write16_rep(host, CTL_SD_DATA_PORT, buf, count >> 1);

	host->sg_off += count;

	tmio_mmc_kunmap_atomic(host->sg_ptr, &flags, sg_virt);

	if (host->sg_off == host->sg_ptr->length)
		tmio_mmc_next_sg(host);

	return;
}

static void tmio_mmc_check_bounce_buffer(struct tmio_mmc_host *host)
{
	if (host->sg_ptr == &host->bounce_sg) {
		unsigned long flags;
		void *sg_vaddr = tmio_mmc_kmap_atomic(host->sg_orig, &flags);
		memcpy(sg_vaddr, host->bounce_buf, host->bounce_sg.length);
		tmio_mmc_kunmap_atomic(host->sg_orig, &flags, sg_vaddr);
	}
}

/* needs to be called with host->lock held */
void tmio_mmc_do_data_irq(struct tmio_mmc_host *host)
{
	struct mmc_data *data = host->data;
	struct mmc_command *stop;

	host->data = NULL;

	if (!data) {
		dev_warn(&host->pdev->dev, "Spurious data end IRQ\n");
		return;
	}
	stop = data->stop;

	/* FIXME - return correct transfer count on errors */
	if (!data->error)
		data->bytes_xfered = data->blocks * data->blksz;
	else
		data->bytes_xfered = 0;

	pr_debug("Completed data request\n");

	/*
	 * FIXME: other drivers allow an optional stop command of any given type
	 *        which we dont do, as the chip can auto generate them.
	 *        Perhaps we can be smarter about when to use auto CMD12 and
	 *        only issue the auto request when we know this is the desired
	 *        stop command, allowing fallback to the stop command the
	 *        upper layers expect. For now, we do what works.
	 */

	if (data->flags & MMC_DATA_READ) {
		if (host->chan_rx && !host->force_pio)
			tmio_mmc_check_bounce_buffer(host);
		dev_dbg(&host->pdev->dev, "Complete Rx request %p\n",
			host->mrq);
	} else {
		dev_dbg(&host->pdev->dev, "Complete Tx request %p\n",
			host->mrq);
	}

	if (stop) {
		if (stop->opcode == MMC_STOP_TRANSMISSION && !stop->arg)
			sd_ctrl_write16(host, CTL_STOP_INTERNAL_ACTION, 0x000);
		else
			BUG();
	}

	schedule_work(&host->done);
}

static void tmio_mmc_data_irq(struct tmio_mmc_host *host)
{
	struct mmc_data *data;
	spin_lock(&host->lock);
	data = host->data;

	if (!data)
		goto out;

	if (host->chan_tx && (data->flags & MMC_DATA_WRITE) && !host->force_pio) {
		/*
		 * Has all data been written out yet? Testing on SuperH showed,
		 * that in most cases the first interrupt comes already with the
		 * BUSY status bit clear, but on some operations, like mount or
		 * in the beginning of a write / sync / umount, there is one
		 * DATAEND interrupt with the BUSY bit set, in this cases
		 * waiting for one more interrupt fixes the problem.
		 */
		if (!(sd_ctrl_read32(host, CTL_STATUS) & TMIO_STAT_CMD_BUSY)) {
			tmio_mmc_disable_mmc_irqs(host, TMIO_STAT_DATAEND);
			tasklet_schedule(&host->dma_complete);
		}
	} else if (host->chan_rx && (data->flags & MMC_DATA_READ) && !host->force_pio) {
		tmio_mmc_disable_mmc_irqs(host, TMIO_STAT_DATAEND);
		tasklet_schedule(&host->dma_complete);
	} else {
		tmio_mmc_do_data_irq(host);
		tmio_mmc_disable_mmc_irqs(host, TMIO_MASK_READOP | TMIO_MASK_WRITEOP);
	}
out:
	spin_unlock(&host->lock);
}

static void tmio_mmc_cmd_irq(struct tmio_mmc_host *host,
	unsigned int stat)
{
	struct mmc_command *cmd = host->cmd;
	int i, addr;

	spin_lock(&host->lock);

	if (!host->cmd) {
		pr_debug("Spurious CMD irq\n");
		goto out;
	}

	host->cmd = NULL;

	/* This controller is sicker than the PXA one. Not only do we need to
	 * drop the top 8 bits of the first response word, we also need to
	 * modify the order of the response for short response command types.
	 */

	for (i = 3, addr = CTL_RESPONSE ; i >= 0 ; i--, addr += 4)
		cmd->resp[i] = sd_ctrl_read32(host, addr);

	if (cmd->flags &  MMC_RSP_136) {
		cmd->resp[0] = (cmd->resp[0] << 8) | (cmd->resp[1] >> 24);
		cmd->resp[1] = (cmd->resp[1] << 8) | (cmd->resp[2] >> 24);
		cmd->resp[2] = (cmd->resp[2] << 8) | (cmd->resp[3] >> 24);
		cmd->resp[3] <<= 8;
	} else if (cmd->flags & MMC_RSP_R3) {
		cmd->resp[0] = cmd->resp[3];
	}

	if (stat & TMIO_STAT_CMDTIMEOUT)
		cmd->error = -ETIMEDOUT;
	else if (stat & TMIO_STAT_CRCFAIL && cmd->flags & MMC_RSP_CRC)
		cmd->error = -EILSEQ;

	/* If there is data to handle we enable data IRQs here, and
	 * we will ultimatley finish the request in the data_end handler.
	 * If theres no data or we encountered an error, finish now.
	 */
	if (host->data && !cmd->error) {
		if (host->data->flags & MMC_DATA_READ) {
			if (host->force_pio || !host->chan_rx)
				tmio_mmc_enable_mmc_irqs(host, TMIO_MASK_READOP);
			else
				tasklet_schedule(&host->dma_issue);
		} else {
			if (host->force_pio || !host->chan_tx)
				tmio_mmc_enable_mmc_irqs(host, TMIO_MASK_WRITEOP);
			else
				tasklet_schedule(&host->dma_issue);
		}
	} else {
		schedule_work(&host->done);
	}

out:
	spin_unlock(&host->lock);
}

static void tmio_mmc_card_irq_status(struct tmio_mmc_host *host,
				       int *ireg, int *status)
{
	*status = sd_ctrl_read32(host, CTL_STATUS);
	*ireg = *status & TMIO_MASK_IRQ & ~host->sdcard_irq_mask;

	pr_debug_status(*status);
	pr_debug_status(*ireg);
}

static bool __tmio_mmc_card_detect_irq(struct tmio_mmc_host *host,
				      int ireg, int status)
{
	struct mmc_host *mmc = host->mmc;

	/* Card insert / remove attempts */
	if (ireg & (TMIO_STAT_CARD_INSERT | TMIO_STAT_CARD_REMOVE)) {
		tmio_mmc_ack_mmc_irqs(host, TMIO_STAT_CARD_INSERT |
			TMIO_STAT_CARD_REMOVE);
		if ((((ireg & TMIO_STAT_CARD_REMOVE) && mmc->card) ||
		     ((ireg & TMIO_STAT_CARD_INSERT) && !mmc->card)) &&
		    !work_pending(&mmc->detect.work))
			mmc_detect_change(host->mmc, msecs_to_jiffies(100));
		return true;
	}

	return false;
}

irqreturn_t tmio_mmc_card_detect_irq(int irq, void *devid)
{
	unsigned int ireg, status;
	struct tmio_mmc_host *host = devid;

	tmio_mmc_card_irq_status(host, &ireg, &status);
	__tmio_mmc_card_detect_irq(host, ireg, status);

	return IRQ_HANDLED;
}
EXPORT_SYMBOL(tmio_mmc_card_detect_irq);

static bool __tmio_mmc_sdcard_irq(struct tmio_mmc_host *host,
				 int ireg, int status)
{
	/* Command completion */
	if (ireg & (TMIO_STAT_CMDRESPEND | TMIO_STAT_CMDTIMEOUT)) {
		tmio_mmc_ack_mmc_irqs(host,
			     TMIO_STAT_CMDRESPEND |
			     TMIO_STAT_CMDTIMEOUT);
		tmio_mmc_cmd_irq(host, status);
		return true;
	}

	/* Data transfer */
	if (ireg & (TMIO_STAT_RXRDY | TMIO_STAT_TXRQ)) {
		tmio_mmc_ack_mmc_irqs(host, TMIO_STAT_RXRDY | TMIO_STAT_TXRQ);
		tmio_mmc_pio_irq(host);
		return true;
	}

	/* Data transfer completion */
	if (ireg & TMIO_STAT_DATAEND) {
		tmio_mmc_ack_mmc_irqs(host, TMIO_STAT_DATAEND);
		tmio_mmc_data_irq(host);
		return true;
	}

	return false;
}

irqreturn_t tmio_mmc_sdcard_irq(int irq, void *devid)
{
	unsigned int ireg, status;
	struct tmio_mmc_host *host = devid;

	tmio_mmc_card_irq_status(host, &ireg, &status);
	__tmio_mmc_sdcard_irq(host, ireg, status);

	return IRQ_HANDLED;
}
EXPORT_SYMBOL(tmio_mmc_sdcard_irq);

irqreturn_t tmio_mmc_sdio_irq(int irq, void *devid)
{
	struct tmio_mmc_host *host = devid;
	struct mmc_host *mmc = host->mmc;
	struct tmio_mmc_data *pdata = host->pdata;
	unsigned int ireg, status;

	if (!(pdata->flags & TMIO_MMC_SDIO_IRQ))
		return IRQ_HANDLED;

	status = sd_ctrl_read16(host, CTL_SDIO_STATUS);
	ireg = status & TMIO_SDIO_MASK_ALL & ~host->sdcard_irq_mask;

	sd_ctrl_write16(host, CTL_SDIO_STATUS, status & ~TMIO_SDIO_MASK_ALL);

	if (mmc->caps & MMC_CAP_SDIO_IRQ && ireg & TMIO_SDIO_STAT_IOIRQ)
		mmc_signal_sdio_irq(mmc);

	return IRQ_HANDLED;
}
EXPORT_SYMBOL(tmio_mmc_sdio_irq);

irqreturn_t tmio_mmc_irq(int irq, void *devid)
{
	struct tmio_mmc_host *host = devid;
	unsigned int ireg, status;

	pr_debug("MMC IRQ begin\n");

	tmio_mmc_card_irq_status(host, &ireg, &status);
	if (__tmio_mmc_card_detect_irq(host, ireg, status))
		return IRQ_HANDLED;
	if (__tmio_mmc_sdcard_irq(host, ireg, status))
		return IRQ_HANDLED;

	tmio_mmc_sdio_irq(irq, devid);

	return IRQ_HANDLED;
}
EXPORT_SYMBOL(tmio_mmc_irq);

static int tmio_mmc_start_data(struct tmio_mmc_host *host,
	struct mmc_data *data)
{
	struct tmio_mmc_data *pdata = host->pdata;

	pr_debug("setup data transfer: blocksize %08x  nr_blocks %d\n",
		 data->blksz, data->blocks);

	/* Some hardware cannot perform 2 byte requests in 4 bit mode */
	if (host->mmc->ios.bus_width == MMC_BUS_WIDTH_4) {
		int blksz_2bytes = pdata->flags & TMIO_MMC_BLKSZ_2BYTES;

		if (data->blksz < 2 || (data->blksz < 4 && !blksz_2bytes)) {
			pr_err("%s: %d byte block unsupported in 4 bit mode\n",
			       mmc_hostname(host->mmc), data->blksz);
			return -EINVAL;
		}
	}

	tmio_mmc_init_sg(host, data);
	host->data = data;

	/* Set transfer length / blocksize */
	sd_ctrl_write16(host, CTL_SD_XFER_LEN, data->blksz);
	sd_ctrl_write16(host, CTL_XFER_BLK_COUNT, data->blocks);

	tmio_mmc_start_dma(host, data);

	return 0;
}

/* Process requests from the MMC layer */
static void tmio_mmc_request(struct mmc_host *mmc, struct mmc_request *mrq)
{
	struct tmio_mmc_host *host = mmc_priv(mmc);
	unsigned long flags;
	int ret;

	spin_lock_irqsave(&host->lock, flags);

	if (host->mrq) {
		pr_debug("request not null\n");
		if (IS_ERR(host->mrq)) {
			spin_unlock_irqrestore(&host->lock, flags);
			mrq->cmd->error = -EAGAIN;
			mmc_request_done(mmc, mrq);
			return;
		}
	}

	host->last_req_ts = jiffies;
	wmb();
	host->mrq = mrq;

	spin_unlock_irqrestore(&host->lock, flags);

	if (mrq->data) {
		ret = tmio_mmc_start_data(host, mrq->data);
		if (ret)
			goto fail;
	}

	ret = tmio_mmc_start_command(host, mrq->cmd);
	if (!ret) {
		schedule_delayed_work(&host->delayed_reset_work,
				      msecs_to_jiffies(2000));
		return;
	}

fail:
	host->force_pio = false;
	host->mrq = NULL;
	mrq->cmd->error = ret;
	mmc_request_done(mmc, mrq);
}

static int tmio_mmc_clk_update(struct mmc_host *mmc)
{
	struct tmio_mmc_host *host = mmc_priv(mmc);
	struct tmio_mmc_data *pdata = host->pdata;
	int ret;

	if (!pdata->clk_enable)
		return -ENOTSUPP;

	ret = pdata->clk_enable(host->pdev, &mmc->f_max);
	if (!ret)
		mmc->f_min = mmc->f_max / 512;

	return ret;
}

static void tmio_mmc_power_on(struct tmio_mmc_host *host, unsigned short vdd)
{
	struct mmc_host *mmc = host->mmc;
	int ret = 0;

	/* .set_ios() is returning void, so, no chance to report an error */

	if (host->set_pwr)
		host->set_pwr(host->pdev, 1);

	if (!IS_ERR(mmc->supply.vmmc)) {
		ret = mmc_regulator_set_ocr(mmc, mmc->supply.vmmc, vdd);
		/*
		 * Attention: empiric value. With a b43 WiFi SDIO card this
		 * delay proved necessary for reliable card-insertion probing.
		 * 100us were not enough. Is this the same 140us delay, as in
		 * tmio_mmc_set_ios()?
		 */
		udelay(200);
	}
	/*
	 * It seems, VccQ should be switched on after Vcc, this is also what the
	 * omap_hsmmc.c driver does.
	 */
	if (!IS_ERR(mmc->supply.vqmmc) && !ret) {
		regulator_enable(mmc->supply.vqmmc);
		udelay(200);
	}
}

static void tmio_mmc_power_off(struct tmio_mmc_host *host)
{
	struct mmc_host *mmc = host->mmc;

	if (!IS_ERR(mmc->supply.vqmmc))
		regulator_disable(mmc->supply.vqmmc);

	if (!IS_ERR(mmc->supply.vmmc))
		mmc_regulator_set_ocr(mmc, mmc->supply.vmmc, 0);

	if (host->set_pwr)
		host->set_pwr(host->pdev, 0);
}

/* Set MMC clock / power.
 * Note: This controller uses a simple divider scheme therefore it cannot
 * run a MMC card at full speed (20MHz). The max clock is 24MHz on SD, but as
 * MMC wont run that fast, it has to be clocked at 12MHz which is the next
 * slowest setting.
 */
static void tmio_mmc_set_ios(struct mmc_host *mmc, struct mmc_ios *ios)
{
	struct tmio_mmc_host *host = mmc_priv(mmc);
	struct device *dev = &host->pdev->dev;
	unsigned long flags;

	mutex_lock(&host->ios_lock);

	spin_lock_irqsave(&host->lock, flags);
	if (host->mrq) {
		if (IS_ERR(host->mrq)) {
			dev_dbg(dev,
				"%s.%d: concurrent .set_ios(), clk %u, mode %u\n",
				current->comm, task_pid_nr(current),
				ios->clock, ios->power_mode);
			host->mrq = ERR_PTR(-EINTR);
		} else {
			dev_dbg(dev,
				"%s.%d: CMD%u active since %lu, now %lu!\n",
				current->comm, task_pid_nr(current),
				host->mrq->cmd->opcode, host->last_req_ts, jiffies);
		}
		spin_unlock_irqrestore(&host->lock, flags);

		mutex_unlock(&host->ios_lock);
		return;
	}

	host->mrq = ERR_PTR(-EBUSY);

	spin_unlock_irqrestore(&host->lock, flags);

	/*
	 * host->power toggles between false and true in both cases - either
	 * or not the controller can be runtime-suspended during inactivity.
	 * But if the controller has to be kept on, the runtime-pm usage_count
	 * is kept positive, so no suspending actually takes place.
	 */
	if (ios->power_mode == MMC_POWER_ON && ios->clock) {
		if (host->power != TMIO_MMC_ON_RUN) {
			tmio_mmc_clk_update(mmc);
			pm_runtime_get_sync(dev);
<<<<<<< HEAD
=======
			if (host->resuming) {
				tmio_mmc_reset(host);
				host->resuming = false;
			}
>>>>>>> d0e0ac97
		}
		if (host->power == TMIO_MMC_OFF_STOP)
			tmio_mmc_reset(host);
		tmio_mmc_set_clock(host, ios->clock);
<<<<<<< HEAD
		if (!host->power) {
			/* power up SD card and the bus */
			tmio_mmc_power_on(host, ios->vdd);
			host->power = true;
		}
		/* start bus clock */
		tmio_mmc_clk_start(host);
	} else if (ios->power_mode != MMC_POWER_UP) {
		if (host->power) {
			struct tmio_mmc_data *pdata = host->pdata;
			if (ios->power_mode == MMC_POWER_OFF)
				tmio_mmc_power_off(host);
=======
		if (host->power == TMIO_MMC_OFF_STOP)
			/* power up SD card and the bus */
			tmio_mmc_power_on(host, ios->vdd);
		host->power = TMIO_MMC_ON_RUN;
		/* start bus clock */
		tmio_mmc_clk_start(host);
	} else if (ios->power_mode != MMC_POWER_UP) {
		struct tmio_mmc_data *pdata = host->pdata;
		unsigned int old_power = host->power;

		if (old_power != TMIO_MMC_OFF_STOP) {
			if (ios->power_mode == MMC_POWER_OFF) {
				tmio_mmc_power_off(host);
				host->power = TMIO_MMC_OFF_STOP;
			} else {
				host->power = TMIO_MMC_ON_STOP;
			}
		}

		if (old_power == TMIO_MMC_ON_RUN) {
>>>>>>> d0e0ac97
			tmio_mmc_clk_stop(host);
			pm_runtime_put(dev);
			if (pdata->clk_disable)
				pdata->clk_disable(host->pdev);
		}
	}

	if (host->power != TMIO_MMC_OFF_STOP) {
		switch (ios->bus_width) {
		case MMC_BUS_WIDTH_1:
			sd_ctrl_write16(host, CTL_SD_MEM_CARD_OPT, 0x80e0);
		break;
		case MMC_BUS_WIDTH_4:
			sd_ctrl_write16(host, CTL_SD_MEM_CARD_OPT, 0x00e0);
		break;
		}
	}

	/* Let things settle. delay taken from winCE driver */
	udelay(140);
	if (PTR_ERR(host->mrq) == -EINTR)
		dev_dbg(&host->pdev->dev,
			"%s.%d: IOS interrupted: clk %u, mode %u",
			current->comm, task_pid_nr(current),
			ios->clock, ios->power_mode);
	host->mrq = NULL;

	mutex_unlock(&host->ios_lock);
}

static int tmio_mmc_get_ro(struct mmc_host *mmc)
{
	struct tmio_mmc_host *host = mmc_priv(mmc);
	struct tmio_mmc_data *pdata = host->pdata;
	int ret = mmc_gpio_get_ro(mmc);
	if (ret >= 0)
		return ret;

	return !((pdata->flags & TMIO_MMC_WRPROTECT_DISABLE) ||
		 (sd_ctrl_read32(host, CTL_STATUS) & TMIO_STAT_WRPROTECT));
}

static int tmio_mmc_get_cd(struct mmc_host *mmc)
{
	struct tmio_mmc_host *host = mmc_priv(mmc);
	struct tmio_mmc_data *pdata = host->pdata;
	int ret = mmc_gpio_get_cd(mmc);
	if (ret >= 0)
		return ret;

	if (!pdata->get_cd)
		return -ENOSYS;
	else
		return pdata->get_cd(host->pdev);
}

static const struct mmc_host_ops tmio_mmc_ops = {
	.request	= tmio_mmc_request,
	.set_ios	= tmio_mmc_set_ios,
	.get_ro         = tmio_mmc_get_ro,
	.get_cd		= tmio_mmc_get_cd,
	.enable_sdio_irq = tmio_mmc_enable_sdio_irq,
};

static void tmio_mmc_init_ocr(struct tmio_mmc_host *host)
{
	struct tmio_mmc_data *pdata = host->pdata;
	struct mmc_host *mmc = host->mmc;

	mmc_regulator_get_supply(mmc);

	if (!mmc->ocr_avail)
		mmc->ocr_avail = pdata->ocr_mask ? : MMC_VDD_32_33 | MMC_VDD_33_34;
	else if (pdata->ocr_mask)
		dev_warn(mmc_dev(mmc), "Platform OCR mask is ignored\n");
}

static void tmio_mmc_of_parse(struct platform_device *pdev,
			      struct tmio_mmc_data *pdata)
{
	const struct device_node *np = pdev->dev.of_node;
	if (!np)
		return;

	if (of_get_property(np, "toshiba,mmc-wrprotect-disable", NULL))
		pdata->flags |= TMIO_MMC_WRPROTECT_DISABLE;
}

int tmio_mmc_host_probe(struct tmio_mmc_host **host,
				  struct platform_device *pdev,
				  struct tmio_mmc_data *pdata)
{
	struct tmio_mmc_host *_host;
	struct mmc_host *mmc;
	struct resource *res_ctl;
	int ret;
	u32 irq_mask = TMIO_MASK_CMD;

	tmio_mmc_of_parse(pdev, pdata);

	if (!(pdata->flags & TMIO_MMC_HAS_IDLE_WAIT))
		pdata->write16_hook = NULL;

	res_ctl = platform_get_resource(pdev, IORESOURCE_MEM, 0);
	if (!res_ctl)
		return -EINVAL;

	mmc = mmc_alloc_host(sizeof(struct tmio_mmc_host), &pdev->dev);
	if (!mmc)
		return -ENOMEM;

<<<<<<< HEAD
	mmc_of_parse(mmc);
=======
	ret = mmc_of_parse(mmc);
	if (ret < 0)
		goto host_free;
>>>>>>> d0e0ac97

	pdata->dev = &pdev->dev;
	_host = mmc_priv(mmc);
	_host->pdata = pdata;
	_host->mmc = mmc;
	_host->pdev = pdev;
	platform_set_drvdata(pdev, mmc);

	_host->set_pwr = pdata->set_pwr;
	_host->set_clk_div = pdata->set_clk_div;

	/* SD control register space size is 0x200, 0x400 for bus_shift=1 */
	_host->bus_shift = resource_size(res_ctl) >> 10;

	_host->ctl = ioremap(res_ctl->start, resource_size(res_ctl));
	if (!_host->ctl) {
		ret = -ENOMEM;
		goto host_free;
	}

	mmc->ops = &tmio_mmc_ops;
	mmc->caps |= MMC_CAP_4_BIT_DATA | pdata->capabilities;
	mmc->caps2 = pdata->capabilities2;
	mmc->max_segs = 32;
	mmc->max_blk_size = 512;
	mmc->max_blk_count = (PAGE_CACHE_SIZE / mmc->max_blk_size) *
		mmc->max_segs;
	mmc->max_req_size = mmc->max_blk_size * mmc->max_blk_count;
	mmc->max_seg_size = mmc->max_req_size;
	tmio_mmc_init_ocr(_host);

	_host->native_hotplug = !(pdata->flags & TMIO_MMC_USE_GPIO_CD ||
				  mmc->caps & MMC_CAP_NEEDS_POLL ||
				  mmc->caps & MMC_CAP_NONREMOVABLE ||
				  mmc->slot.cd_irq >= 0);

	_host->power = TMIO_MMC_OFF_STOP;
	pm_runtime_enable(&pdev->dev);
	ret = pm_runtime_resume(&pdev->dev);
	if (ret < 0)
		goto pm_disable;

	if (tmio_mmc_clk_update(mmc) < 0) {
		mmc->f_max = pdata->hclk;
		mmc->f_min = mmc->f_max / 512;
	}

	/*
	 * There are 4 different scenarios for the card detection:
	 *  1) an external gpio irq handles the cd (best for power savings)
	 *  2) internal sdhi irq handles the cd
	 *  3) a worker thread polls the sdhi - indicated by MMC_CAP_NEEDS_POLL
	 *  4) the medium is non-removable - indicated by MMC_CAP_NONREMOVABLE
	 *
	 *  While we increment the runtime PM counter for all scenarios when
	 *  the mmc core activates us by calling an appropriate set_ios(), we
	 *  must additionally ensure that in case 2) the tmio mmc hardware stays
	 *  powered on during runtime for the card detection to work.
	 */
	if (_host->native_hotplug)
		pm_runtime_get_noresume(&pdev->dev);

	tmio_mmc_clk_stop(_host);
	tmio_mmc_reset(_host);

	_host->sdcard_irq_mask = sd_ctrl_read32(_host, CTL_IRQ_MASK);
	tmio_mmc_disable_mmc_irqs(_host, TMIO_MASK_ALL);

	/* Unmask the IRQs we want to know about */
	if (!_host->chan_rx)
		irq_mask |= TMIO_MASK_READOP;
	if (!_host->chan_tx)
		irq_mask |= TMIO_MASK_WRITEOP;
	if (!_host->native_hotplug)
		irq_mask &= ~(TMIO_STAT_CARD_REMOVE | TMIO_STAT_CARD_INSERT);

	_host->sdcard_irq_mask &= ~irq_mask;

	if (pdata->flags & TMIO_MMC_SDIO_IRQ)
		tmio_mmc_enable_sdio_irq(mmc, 0);

	spin_lock_init(&_host->lock);
	mutex_init(&_host->ios_lock);

	/* Init delayed work for request timeouts */
	INIT_DELAYED_WORK(&_host->delayed_reset_work, tmio_mmc_reset_work);
	INIT_WORK(&_host->done, tmio_mmc_done_work);

	/* See if we also get DMA */
	tmio_mmc_request_dma(_host, pdata);

	ret = mmc_add_host(mmc);
	if (pdata->clk_disable)
		pdata->clk_disable(pdev);
	if (ret < 0) {
		tmio_mmc_host_remove(_host);
		return ret;
	}

	dev_pm_qos_expose_latency_limit(&pdev->dev, 100);

	if (pdata->flags & TMIO_MMC_USE_GPIO_CD) {
		ret = mmc_gpio_request_cd(mmc, pdata->cd_gpio);
		if (ret < 0) {
			tmio_mmc_host_remove(_host);
			return ret;
		}
	}

	*host = _host;

	return 0;

pm_disable:
	pm_runtime_disable(&pdev->dev);
	iounmap(_host->ctl);
host_free:
	mmc_free_host(mmc);

	return ret;
}
EXPORT_SYMBOL(tmio_mmc_host_probe);

void tmio_mmc_host_remove(struct tmio_mmc_host *host)
{
	struct platform_device *pdev = host->pdev;
	struct mmc_host *mmc = host->mmc;

	if (!host->native_hotplug)
		pm_runtime_get_sync(&pdev->dev);

	dev_pm_qos_hide_latency_limit(&pdev->dev);

	mmc_remove_host(mmc);
	cancel_work_sync(&host->done);
	cancel_delayed_work_sync(&host->delayed_reset_work);
	tmio_mmc_release_dma(host);

	pm_runtime_put_sync(&pdev->dev);
	pm_runtime_disable(&pdev->dev);

	iounmap(host->ctl);
	mmc_free_host(mmc);
}
EXPORT_SYMBOL(tmio_mmc_host_remove);

#ifdef CONFIG_PM
int tmio_mmc_host_suspend(struct device *dev)
{
	struct mmc_host *mmc = dev_get_drvdata(dev);
	struct tmio_mmc_host *host = mmc_priv(mmc);
	int ret = mmc_suspend_host(mmc);

	if (!ret)
		tmio_mmc_disable_mmc_irqs(host, TMIO_MASK_ALL);

	return ret;
}
EXPORT_SYMBOL(tmio_mmc_host_suspend);

int tmio_mmc_host_resume(struct device *dev)
{
	struct mmc_host *mmc = dev_get_drvdata(dev);
	struct tmio_mmc_host *host = mmc_priv(mmc);

	tmio_mmc_enable_dma(host, true);

	/* The MMC core will perform the complete set up */
	host->resuming = true;
	return mmc_resume_host(mmc);
}
EXPORT_SYMBOL(tmio_mmc_host_resume);

#endif	/* CONFIG_PM */

int tmio_mmc_host_runtime_suspend(struct device *dev)
{
	return 0;
}
EXPORT_SYMBOL(tmio_mmc_host_runtime_suspend);

int tmio_mmc_host_runtime_resume(struct device *dev)
{
	struct mmc_host *mmc = dev_get_drvdata(dev);
	struct tmio_mmc_host *host = mmc_priv(mmc);

	tmio_mmc_enable_dma(host, true);

	return 0;
}
EXPORT_SYMBOL(tmio_mmc_host_runtime_resume);

MODULE_LICENSE("GPL v2");<|MERGE_RESOLUTION|>--- conflicted
+++ resolved
@@ -862,31 +862,14 @@
 		if (host->power != TMIO_MMC_ON_RUN) {
 			tmio_mmc_clk_update(mmc);
 			pm_runtime_get_sync(dev);
-<<<<<<< HEAD
-=======
 			if (host->resuming) {
 				tmio_mmc_reset(host);
 				host->resuming = false;
 			}
->>>>>>> d0e0ac97
 		}
 		if (host->power == TMIO_MMC_OFF_STOP)
 			tmio_mmc_reset(host);
 		tmio_mmc_set_clock(host, ios->clock);
-<<<<<<< HEAD
-		if (!host->power) {
-			/* power up SD card and the bus */
-			tmio_mmc_power_on(host, ios->vdd);
-			host->power = true;
-		}
-		/* start bus clock */
-		tmio_mmc_clk_start(host);
-	} else if (ios->power_mode != MMC_POWER_UP) {
-		if (host->power) {
-			struct tmio_mmc_data *pdata = host->pdata;
-			if (ios->power_mode == MMC_POWER_OFF)
-				tmio_mmc_power_off(host);
-=======
 		if (host->power == TMIO_MMC_OFF_STOP)
 			/* power up SD card and the bus */
 			tmio_mmc_power_on(host, ios->vdd);
@@ -907,7 +890,6 @@
 		}
 
 		if (old_power == TMIO_MMC_ON_RUN) {
->>>>>>> d0e0ac97
 			tmio_mmc_clk_stop(host);
 			pm_runtime_put(dev);
 			if (pdata->clk_disable)
@@ -1019,13 +1001,9 @@
 	if (!mmc)
 		return -ENOMEM;
 
-<<<<<<< HEAD
-	mmc_of_parse(mmc);
-=======
 	ret = mmc_of_parse(mmc);
 	if (ret < 0)
 		goto host_free;
->>>>>>> d0e0ac97
 
 	pdata->dev = &pdev->dev;
 	_host = mmc_priv(mmc);
