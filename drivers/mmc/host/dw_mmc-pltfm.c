/*
 * Synopsys DesignWare Multimedia Card Interface driver
 *
 * Copyright (C) 2009 NXP Semiconductors
 * Copyright (C) 2009, 2010 Imagination Technologies Ltd.
 *
 * This program is free software; you can redistribute it and/or modify
 * it under the terms of the GNU General Public License as published by
 * the Free Software Foundation; either version 2 of the License, or
 * (at your option) any later version.
 */

#include <linux/err.h>
#include <linux/interrupt.h>
#include <linux/module.h>
#include <linux/io.h>
#include <linux/irq.h>
#include <linux/platform_device.h>
#include <linux/slab.h>
#include <linux/mmc/host.h>
#include <linux/mmc/mmc.h>
#include <linux/mmc/dw_mmc.h>
#include <linux/of.h>

#include "dw_mmc.h"

static void dw_mci_rockchip_prepare_command(struct dw_mci *host, u32 *cmdr)
{
	*cmdr |= SDMMC_CMD_USE_HOLD_REG;
}

static const struct dw_mci_drv_data rockchip_drv_data = {
	.prepare_command	= dw_mci_rockchip_prepare_command,
};

int dw_mci_pltfm_register(struct platform_device *pdev,
			  const struct dw_mci_drv_data *drv_data)
{
	struct dw_mci *host;
	struct resource	*regs;
	int ret;

	host = devm_kzalloc(&pdev->dev, sizeof(struct dw_mci), GFP_KERNEL);
	if (!host)
		return -ENOMEM;

	host->irq = platform_get_irq(pdev, 0);
	if (host->irq < 0)
		return host->irq;

	host->drv_data = drv_data;
	host->dev = &pdev->dev;
	host->irq_flags = 0;
	host->pdata = pdev->dev.platform_data;
<<<<<<< HEAD
=======

	regs = platform_get_resource(pdev, IORESOURCE_MEM, 0);
>>>>>>> d0e0ac97
	host->regs = devm_ioremap_resource(&pdev->dev, regs);
	if (IS_ERR(host->regs))
		return PTR_ERR(host->regs);

	if (drv_data && drv_data->init) {
		ret = drv_data->init(host);
		if (ret)
			return ret;
	}

	platform_set_drvdata(pdev, host);
	return dw_mci_probe(host);
}
EXPORT_SYMBOL_GPL(dw_mci_pltfm_register);

#ifdef CONFIG_PM_SLEEP
/*
 * TODO: we should probably disable the clock to the card in the suspend path.
 */
static int dw_mci_pltfm_suspend(struct device *dev)
{
	struct dw_mci *host = dev_get_drvdata(dev);

	return dw_mci_suspend(host);
}

static int dw_mci_pltfm_resume(struct device *dev)
{
	struct dw_mci *host = dev_get_drvdata(dev);

	return dw_mci_resume(host);
}
#else
#define dw_mci_pltfm_suspend	NULL
#define dw_mci_pltfm_resume	NULL
#endif /* CONFIG_PM_SLEEP */

SIMPLE_DEV_PM_OPS(dw_mci_pltfm_pmops, dw_mci_pltfm_suspend, dw_mci_pltfm_resume);
EXPORT_SYMBOL_GPL(dw_mci_pltfm_pmops);

static const struct of_device_id dw_mci_pltfm_match[] = {
	{ .compatible = "snps,dw-mshc", },
	{ .compatible = "rockchip,rk2928-dw-mshc",
		.data = &rockchip_drv_data },
	{},
};
MODULE_DEVICE_TABLE(of, dw_mci_pltfm_match);

static int dw_mci_pltfm_probe(struct platform_device *pdev)
{
	const struct dw_mci_drv_data *drv_data = NULL;
	const struct of_device_id *match;

	if (pdev->dev.of_node) {
		match = of_match_node(dw_mci_pltfm_match, pdev->dev.of_node);
		drv_data = match->data;
	}

	return dw_mci_pltfm_register(pdev, drv_data);
}

int dw_mci_pltfm_remove(struct platform_device *pdev)
{
	struct dw_mci *host = platform_get_drvdata(pdev);

	dw_mci_remove(host);
	return 0;
}
EXPORT_SYMBOL_GPL(dw_mci_pltfm_remove);

static struct platform_driver dw_mci_pltfm_driver = {
	.probe		= dw_mci_pltfm_probe,
	.remove		= dw_mci_pltfm_remove,
	.driver		= {
		.name		= "dw_mmc",
		.of_match_table	= of_match_ptr(dw_mci_pltfm_match),
		.pm		= &dw_mci_pltfm_pmops,
	},
};

module_platform_driver(dw_mci_pltfm_driver);

MODULE_DESCRIPTION("DW Multimedia Card Interface driver");
MODULE_AUTHOR("NXP Semiconductor VietNam");
MODULE_AUTHOR("Imagination Technologies Ltd");
MODULE_LICENSE("GPL v2");<|MERGE_RESOLUTION|>--- conflicted
+++ resolved
@@ -52,11 +52,8 @@
 	host->dev = &pdev->dev;
 	host->irq_flags = 0;
 	host->pdata = pdev->dev.platform_data;
-<<<<<<< HEAD
-=======
 
 	regs = platform_get_resource(pdev, IORESOURCE_MEM, 0);
->>>>>>> d0e0ac97
 	host->regs = devm_ioremap_resource(&pdev->dev, regs);
 	if (IS_ERR(host->regs))
 		return PTR_ERR(host->regs);
