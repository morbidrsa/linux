/*
 * TI ADC MFD driver
 *
 * Copyright (C) 2012 Texas Instruments Incorporated - http://www.ti.com/
 *
 * This program is free software; you can redistribute it and/or
 * modify it under the terms of the GNU General Public License as
 * published by the Free Software Foundation version 2.
 *
 * This program is distributed "as is" WITHOUT ANY WARRANTY of any
 * kind, whether express or implied; without even the implied warranty
 * of MERCHANTABILITY or FITNESS FOR A PARTICULAR PURPOSE.  See the
 * GNU General Public License for more details.
 */

#include <linux/init.h>
#include <linux/kernel.h>
#include <linux/err.h>
#include <linux/module.h>
#include <linux/slab.h>
#include <linux/interrupt.h>
#include <linux/platform_device.h>
#include <linux/io.h>
#include <linux/iio/iio.h>
#include <linux/of.h>
#include <linux/of_device.h>
#include <linux/iio/machine.h>
#include <linux/iio/driver.h>

#include <linux/mfd/ti_am335x_tscadc.h>

struct tiadc_device {
	struct ti_tscadc_dev *mfd_tscadc;
	int channels;
	u8 channel_line[8];
	u8 channel_step[8];
};

static unsigned int tiadc_readl(struct tiadc_device *adc, unsigned int reg)
{
	return readl(adc->mfd_tscadc->tscadc_base + reg);
}

static void tiadc_writel(struct tiadc_device *adc, unsigned int reg,
					unsigned int val)
{
	writel(val, adc->mfd_tscadc->tscadc_base + reg);
}

static u32 get_adc_step_mask(struct tiadc_device *adc_dev)
{
	u32 step_en;

	step_en = ((1 << adc_dev->channels) - 1);
	step_en <<= TOTAL_STEPS - adc_dev->channels + 1;
	return step_en;
}

static void tiadc_step_config(struct tiadc_device *adc_dev)
{
	unsigned int stepconfig;
	int i, steps;
	u32 step_en;

	/*
	 * There are 16 configurable steps and 8 analog input
	 * lines available which are shared between Touchscreen and ADC.
	 *
	 * Steps backwards i.e. from 16 towards 0 are used by ADC
	 * depending on number of input lines needed.
	 * Channel would represent which analog input
	 * needs to be given to ADC to digitalize data.
	 */

	steps = TOTAL_STEPS - adc_dev->channels;
	stepconfig = STEPCONFIG_AVG_16 | STEPCONFIG_FIFO1;

	for (i = 0; i < adc_dev->channels; i++) {
		int chan;

		chan = adc_dev->channel_line[i];
		tiadc_writel(adc_dev, REG_STEPCONFIG(steps),
				stepconfig | STEPCONFIG_INP(chan));
		tiadc_writel(adc_dev, REG_STEPDELAY(steps),
				STEPCONFIG_OPENDLY);
		adc_dev->channel_step[i] = steps;
		steps++;
	}
	step_en = get_adc_step_mask(adc_dev);
	am335x_tsc_se_set(adc_dev->mfd_tscadc, step_en);
}

static const char * const chan_name_ain[] = {
	"AIN0",
	"AIN1",
	"AIN2",
	"AIN3",
	"AIN4",
	"AIN5",
	"AIN6",
	"AIN7",
};

static int tiadc_channel_init(struct iio_dev *indio_dev, int channels)
{
	struct tiadc_device *adc_dev = iio_priv(indio_dev);
	struct iio_chan_spec *chan_array;
	struct iio_chan_spec *chan;
	int i;

	indio_dev->num_channels = channels;
	chan_array = kcalloc(channels,
			sizeof(struct iio_chan_spec), GFP_KERNEL);
	if (chan_array == NULL)
		return -ENOMEM;

	chan = chan_array;
	for (i = 0; i < channels; i++, chan++) {

		chan->type = IIO_VOLTAGE;
		chan->indexed = 1;
<<<<<<< HEAD
		chan->channel = i;
		chan->info_mask_separate = BIT(IIO_CHAN_INFO_RAW);
=======
		chan->channel = adc_dev->channel_line[i];
		chan->info_mask_separate = BIT(IIO_CHAN_INFO_RAW);
		chan->datasheet_name = chan_name_ain[chan->channel];
		chan->scan_type.sign = 'u';
		chan->scan_type.realbits = 12;
		chan->scan_type.storagebits = 32;
>>>>>>> d0e0ac97
	}

	indio_dev->channels = chan_array;

	return 0;
}

static void tiadc_channels_remove(struct iio_dev *indio_dev)
{
	kfree(indio_dev->channels);
}

static int tiadc_read_raw(struct iio_dev *indio_dev,
		struct iio_chan_spec const *chan,
		int *val, int *val2, long mask)
{
	struct tiadc_device *adc_dev = iio_priv(indio_dev);
	int i;
	unsigned int fifo1count, read;
	u32 step = UINT_MAX;
	bool found = false;

	/*
	 * When the sub-system is first enabled,
	 * the sequencer will always start with the
	 * lowest step (1) and continue until step (16).
	 * For ex: If we have enabled 4 ADC channels and
	 * currently use only 1 out of them, the
	 * sequencer still configures all the 4 steps,
	 * leading to 3 unwanted data.
	 * Hence we need to flush out this data.
	 */

	for (i = 0; i < ARRAY_SIZE(adc_dev->channel_step); i++) {
		if (chan->channel == adc_dev->channel_line[i]) {
			step = adc_dev->channel_step[i];
			break;
		}
	}
	if (WARN_ON_ONCE(step == UINT_MAX))
		return -EINVAL;

	fifo1count = tiadc_readl(adc_dev, REG_FIFO1CNT);
	for (i = 0; i < fifo1count; i++) {
		read = tiadc_readl(adc_dev, REG_FIFO1);
		if (read >> 16 == step) {
			*val = read & 0xfff;
			found = true;
		}
	}
	am335x_tsc_se_update(adc_dev->mfd_tscadc);
	if (found == false)
		return -EBUSY;
	return IIO_VAL_INT;
}

static const struct iio_info tiadc_info = {
	.read_raw = &tiadc_read_raw,
};

static int tiadc_probe(struct platform_device *pdev)
{
	struct iio_dev		*indio_dev;
	struct tiadc_device	*adc_dev;
	struct device_node	*node = pdev->dev.of_node;
	struct property		*prop;
	const __be32		*cur;
	int			err;
	u32			val;
	int			channels = 0;

	if (!node) {
		dev_err(&pdev->dev, "Could not find valid DT data.\n");
		return -EINVAL;
	}

	indio_dev = iio_device_alloc(sizeof(struct tiadc_device));
	if (indio_dev == NULL) {
		dev_err(&pdev->dev, "failed to allocate iio device\n");
		err = -ENOMEM;
		goto err_ret;
	}
	adc_dev = iio_priv(indio_dev);

	adc_dev->mfd_tscadc = ti_tscadc_dev_get(pdev);

	of_property_for_each_u32(node, "ti,adc-channels", prop, cur, val) {
		adc_dev->channel_line[channels] = val;
		channels++;
	}
	adc_dev->channels = channels;

	indio_dev->dev.parent = &pdev->dev;
	indio_dev->name = dev_name(&pdev->dev);
	indio_dev->modes = INDIO_DIRECT_MODE;
	indio_dev->info = &tiadc_info;

	tiadc_step_config(adc_dev);

	err = tiadc_channel_init(indio_dev, adc_dev->channels);
	if (err < 0)
		goto err_free_device;

	err = iio_device_register(indio_dev);
	if (err)
		goto err_free_channels;

	platform_set_drvdata(pdev, indio_dev);

	return 0;

err_free_channels:
	tiadc_channels_remove(indio_dev);
err_free_device:
	iio_device_free(indio_dev);
err_ret:
	return err;
}

static int tiadc_remove(struct platform_device *pdev)
{
	struct iio_dev *indio_dev = platform_get_drvdata(pdev);
	struct tiadc_device *adc_dev = iio_priv(indio_dev);
	u32 step_en;

	iio_device_unregister(indio_dev);
	tiadc_channels_remove(indio_dev);

	step_en = get_adc_step_mask(adc_dev);
	am335x_tsc_se_clr(adc_dev->mfd_tscadc, step_en);

	iio_device_free(indio_dev);

	return 0;
}

#ifdef CONFIG_PM
static int tiadc_suspend(struct device *dev)
{
	struct iio_dev *indio_dev = dev_get_drvdata(dev);
	struct tiadc_device *adc_dev = iio_priv(indio_dev);
	struct ti_tscadc_dev *tscadc_dev;
	unsigned int idle;

	tscadc_dev = ti_tscadc_dev_get(to_platform_device(dev));
	if (!device_may_wakeup(tscadc_dev->dev)) {
		idle = tiadc_readl(adc_dev, REG_CTRL);
		idle &= ~(CNTRLREG_TSCSSENB);
		tiadc_writel(adc_dev, REG_CTRL, (idle |
				CNTRLREG_POWERDOWN));
	}

	return 0;
}

static int tiadc_resume(struct device *dev)
{
	struct iio_dev *indio_dev = dev_get_drvdata(dev);
	struct tiadc_device *adc_dev = iio_priv(indio_dev);
	unsigned int restore;

	/* Make sure ADC is powered up */
	restore = tiadc_readl(adc_dev, REG_CTRL);
	restore &= ~(CNTRLREG_POWERDOWN);
	tiadc_writel(adc_dev, REG_CTRL, restore);

	tiadc_step_config(adc_dev);

	return 0;
}

static const struct dev_pm_ops tiadc_pm_ops = {
	.suspend = tiadc_suspend,
	.resume = tiadc_resume,
};
#define TIADC_PM_OPS (&tiadc_pm_ops)
#else
#define TIADC_PM_OPS NULL
#endif

static const struct of_device_id ti_adc_dt_ids[] = {
	{ .compatible = "ti,am3359-adc", },
	{ }
};
MODULE_DEVICE_TABLE(of, ti_adc_dt_ids);

static struct platform_driver tiadc_driver = {
	.driver = {
		.name   = "TI-am335x-adc",
		.owner	= THIS_MODULE,
		.pm	= TIADC_PM_OPS,
		.of_match_table = of_match_ptr(ti_adc_dt_ids),
	},
	.probe	= tiadc_probe,
	.remove	= tiadc_remove,
};
module_platform_driver(tiadc_driver);

MODULE_DESCRIPTION("TI ADC controller driver");
MODULE_AUTHOR("Rachna Patil <rachna@ti.com>");
MODULE_LICENSE("GPL");<|MERGE_RESOLUTION|>--- conflicted
+++ resolved
@@ -119,17 +119,12 @@
 
 		chan->type = IIO_VOLTAGE;
 		chan->indexed = 1;
-<<<<<<< HEAD
-		chan->channel = i;
-		chan->info_mask_separate = BIT(IIO_CHAN_INFO_RAW);
-=======
 		chan->channel = adc_dev->channel_line[i];
 		chan->info_mask_separate = BIT(IIO_CHAN_INFO_RAW);
 		chan->datasheet_name = chan_name_ain[chan->channel];
 		chan->scan_type.sign = 'u';
 		chan->scan_type.realbits = 12;
 		chan->scan_type.storagebits = 32;
->>>>>>> d0e0ac97
 	}
 
 	indio_dev->channels = chan_array;
