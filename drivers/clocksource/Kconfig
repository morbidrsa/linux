# SPDX-License-Identifier: GPL-2.0-only
menu "Clock Source drivers"
	depends on GENERIC_CLOCKEVENTS

config TIMER_OF
	bool
	select TIMER_PROBE

config TIMER_ACPI
	bool
	select TIMER_PROBE

config TIMER_PROBE
	bool

config CLKSRC_I8253
	bool

config CLKEVT_I8253
	bool

config I8253_LOCK
	bool

config OMAP_DM_TIMER
	bool

config CLKBLD_I8253
	def_bool y if CLKSRC_I8253 || CLKEVT_I8253 || I8253_LOCK

config CLKSRC_MMIO
	bool

config BCM2835_TIMER
	bool "BCM2835 timer driver" if COMPILE_TEST
	select CLKSRC_MMIO
	help
	  Enables the support for the BCM2835 timer driver.

config BCM_KONA_TIMER
	bool "BCM mobile timer driver" if COMPILE_TEST
	select CLKSRC_MMIO
	help
	  Enables the support for the BCM Kona mobile timer driver.

config DAVINCI_TIMER
	bool "Texas Instruments DaVinci timer driver" if COMPILE_TEST
	help
	  Enables the support for the TI DaVinci timer driver.

config DIGICOLOR_TIMER
	bool "Digicolor timer driver" if COMPILE_TEST
	select CLKSRC_MMIO
	depends on HAS_IOMEM
	help
	  Enables the support for the digicolor timer driver.

config DW_APB_TIMER
	bool "DW APB timer driver" if COMPILE_TEST
	help
	  Enables the support for the dw_apb timer.

config DW_APB_TIMER_OF
	bool
	select DW_APB_TIMER
	select TIMER_OF

config FTTMR010_TIMER
	bool "Faraday Technology timer driver" if COMPILE_TEST
	depends on HAS_IOMEM
	select CLKSRC_MMIO
	select TIMER_OF
	select MFD_SYSCON
	help
	  Enables support for the Faraday Technology timer block
	  FTTMR010.

config IXP4XX_TIMER
	bool "Intel XScale IXP4xx timer driver" if COMPILE_TEST
	depends on HAS_IOMEM
	select CLKSRC_MMIO
	help
	  Enables support for the Intel XScale IXP4xx SoC timer.

config ROCKCHIP_TIMER
	bool "Rockchip timer driver" if COMPILE_TEST
	depends on ARM || ARM64
	select TIMER_OF
	select CLKSRC_MMIO
	help
	  Enables the support for the Rockchip timer driver.

config ARMADA_370_XP_TIMER
	bool "Armada 370 and XP timer driver" if COMPILE_TEST
	depends on ARM
	select TIMER_OF
	select CLKSRC_MMIO
	help
	  Enables the support for the Armada 370 and XP timer driver.

config MESON6_TIMER
	bool "Meson6 timer driver" if COMPILE_TEST
	select CLKSRC_MMIO
	help
	  Enables the support for the Meson6 timer driver.

config ORION_TIMER
	bool "Orion timer driver" if COMPILE_TEST
	depends on ARM
	select TIMER_OF
	select CLKSRC_MMIO
	help
	  Enables the support for the Orion timer driver

config OWL_TIMER
	bool "Owl timer driver" if COMPILE_TEST
	select CLKSRC_MMIO
	help
	  Enables the support for the Actions Semi Owl timer driver.

config RDA_TIMER
	bool "RDA timer driver" if COMPILE_TEST
	depends on GENERIC_CLOCKEVENTS
	select CLKSRC_MMIO
	select TIMER_OF
	help
	  Enables the support for the RDA Micro timer driver.

config SUN4I_TIMER
	bool "Sun4i timer driver" if COMPILE_TEST
	depends on HAS_IOMEM
	select CLKSRC_MMIO
	select TIMER_OF
	help
	  Enables support for the Sun4i timer.

config SUN5I_HSTIMER
	bool "Sun5i timer driver" if COMPILE_TEST
	select CLKSRC_MMIO
	depends on COMMON_CLK
	help
	  Enables support the Sun5i timer.

config TEGRA_TIMER
	bool "Tegra timer driver" if COMPILE_TEST
	select CLKSRC_MMIO
	select TIMER_OF
	depends on ARCH_TEGRA || COMPILE_TEST
	help
	  Enables support for the Tegra driver.

config VT8500_TIMER
	bool "VT8500 timer driver" if COMPILE_TEST
	depends on HAS_IOMEM
	help
	  Enables support for the VT8500 driver.

config NPCM7XX_TIMER
	bool "NPCM7xx timer driver" if COMPILE_TEST
	depends on HAS_IOMEM
	select TIMER_OF
	select CLKSRC_MMIO
	help
	  Enable 24-bit TIMER0 and TIMER1 counters in the NPCM7xx architecture,
	  where TIMER0 serves as clockevent and TIMER1 serves as clocksource.

config CADENCE_TTC_TIMER
	bool "Cadence TTC timer driver" if COMPILE_TEST
	depends on COMMON_CLK
	help
	  Enables support for the Cadence TTC driver.

config ASM9260_TIMER
	bool "ASM9260 timer driver" if COMPILE_TEST
	select CLKSRC_MMIO
	select TIMER_OF
	help
	  Enables support for the ASM9260 timer.

config CLKSRC_NOMADIK_MTU
	bool "Nomakdik clocksource driver" if COMPILE_TEST
	depends on ARM
	select CLKSRC_MMIO
	help
	  Support for Multi Timer Unit. MTU provides access
	  to multiple interrupt generating programmable
	  32-bit free running decrementing counters.

config CLKSRC_DBX500_PRCMU
	bool "Clocksource PRCMU Timer" if COMPILE_TEST
	depends on HAS_IOMEM
	help
	  Use the always on PRCMU Timer as clocksource.

config CLPS711X_TIMER
	bool "Cirrus Logic timer driver" if COMPILE_TEST
	select CLKSRC_MMIO
	help
	  Enables support for the Cirrus Logic PS711 timer.

config ATLAS7_TIMER
	bool "Atlas7 timer driver" if COMPILE_TEST
	select CLKSRC_MMIO
	help
	  Enables support for the Atlas7 timer.

config MXS_TIMER
	bool "MXS timer driver" if COMPILE_TEST
	select CLKSRC_MMIO
	select STMP_DEVICE
	help
	  Enables support for the MXS timer.

config PRIMA2_TIMER
	bool "Prima2 timer driver" if COMPILE_TEST
	select CLKSRC_MMIO
	help
	  Enables support for the Prima2 timer.

config U300_TIMER
	bool "U300 timer driver" if COMPILE_TEST
	depends on ARM
	select CLKSRC_MMIO
	help
	  Enables support for the U300 timer.

config NSPIRE_TIMER
	bool "NSpire timer driver" if COMPILE_TEST
	select CLKSRC_MMIO
	help
	  Enables support for the Nspire timer.

config KEYSTONE_TIMER
	bool "Keystone timer driver" if COMPILE_TEST
	depends on ARM || ARM64
	select CLKSRC_MMIO
	help
	  Enables support for the Keystone timer.

config INTEGRATOR_AP_TIMER
	bool "Integrator-AP timer driver" if COMPILE_TEST
	select CLKSRC_MMIO
	help
	  Enables support for the Integrator-AP timer.

config CLKSRC_EFM32
	bool "Clocksource for Energy Micro's EFM32 SoCs" if !ARCH_EFM32
	depends on OF && ARM && (ARCH_EFM32 || COMPILE_TEST)
	select CLKSRC_MMIO
	default ARCH_EFM32
	help
	  Support to use the timers of EFM32 SoCs as clock source and clock
	  event device.

config CLKSRC_LPC32XX
	bool "Clocksource for LPC32XX" if COMPILE_TEST
	depends on HAS_IOMEM
	depends on ARM
	select CLKSRC_MMIO
	select TIMER_OF
	help
	  Support for the LPC32XX clocksource.

config CLKSRC_PISTACHIO
	bool "Clocksource for Pistachio SoC" if COMPILE_TEST
	depends on HAS_IOMEM
	select TIMER_OF
	help
	  Enables the clocksource for the Pistachio SoC.

config CLKSRC_TI_32K
	bool "Texas Instruments 32.768 Hz Clocksource" if COMPILE_TEST
	depends on GENERIC_SCHED_CLOCK
	select TIMER_OF if OF
	help
	  This option enables support for Texas Instruments 32.768 Hz clocksource
	  available on many OMAP-like platforms.

config CLKSRC_NPS
	bool "NPS400 clocksource driver" if COMPILE_TEST
	depends on !PHYS_ADDR_T_64BIT
	select CLKSRC_MMIO
	select TIMER_OF if OF
	help
	  NPS400 clocksource support.
	  It has a 64-bit counter with update rate up to 1000MHz.
	  This counter is accessed via couple of 32-bit memory-mapped registers.

config CLKSRC_STM32
	bool "Clocksource for STM32 SoCs" if !ARCH_STM32
	depends on OF && ARM && (ARCH_STM32 || COMPILE_TEST)
	select CLKSRC_MMIO
	select TIMER_OF

config CLKSRC_MPS2
	bool "Clocksource for MPS2 SoCs" if COMPILE_TEST
	depends on GENERIC_SCHED_CLOCK
	select CLKSRC_MMIO
	select TIMER_OF

config ARC_TIMERS
	bool "Support for 32-bit TIMERn counters in ARC Cores" if COMPILE_TEST
	depends on GENERIC_SCHED_CLOCK
	select TIMER_OF
	help
	  These are legacy 32-bit TIMER0 and TIMER1 counters found on all ARC cores
	  (ARC700 as well as ARC HS38).
	  TIMER0 serves as clockevent while TIMER1 provides clocksource.

config ARC_TIMERS_64BIT
	bool "Support for 64-bit counters in ARC HS38 cores" if COMPILE_TEST
	depends on ARC_TIMERS
	select TIMER_OF
	help
	  This enables 2 different 64-bit timers: RTC (for UP) and GFRC (for SMP).
	  RTC is implemented inside the core, while GFRC sits outside the core in
	  ARConnect IP block. Driver automatically picks one of them for clocksource
	  as appropriate.

config ARM_ARCH_TIMER
	bool
	select TIMER_OF if OF
	select TIMER_ACPI if ACPI

config ARM_ARCH_TIMER_EVTSTREAM
	bool "Enable ARM architected timer event stream generation by default"
	default y if ARM_ARCH_TIMER
	depends on ARM_ARCH_TIMER
	help
	  This option enables support by default for event stream generation
	  based on the ARM architected timer. It is used for waking up CPUs
	  executing the wfe instruction at a frequency represented as a
	  power-of-2 divisor of the clock rate. The behaviour can also be
	  overridden on the command line using the
	  clocksource.arm_arch_timer.evtstream parameter.
	  The main use of the event stream is wfe-based timeouts of userspace
	  locking implementations. It might also be useful for imposing timeout
	  on wfe to safeguard against any programming errors in case an expected
	  event is not generated.
	  This must be disabled for hardware validation purposes to detect any
	  hardware anomalies of missing events.

config ARM_ARCH_TIMER_OOL_WORKAROUND
	bool

config FSL_ERRATUM_A008585
	bool "Workaround for Freescale/NXP Erratum A-008585"
	default y
	depends on ARM_ARCH_TIMER && ARM64
	select ARM_ARCH_TIMER_OOL_WORKAROUND
	help
	  This option enables a workaround for Freescale/NXP Erratum
	  A-008585 ("ARM generic timer may contain an erroneous
	  value").  The workaround will only be active if the
	  fsl,erratum-a008585 property is found in the timer node.

config HISILICON_ERRATUM_161010101
	bool "Workaround for Hisilicon Erratum 161010101"
	default y
	select ARM_ARCH_TIMER_OOL_WORKAROUND
	depends on ARM_ARCH_TIMER && ARM64
	help
	  This option enables a workaround for Hisilicon Erratum
	  161010101. The workaround will be active if the hisilicon,erratum-161010101
	  property is found in the timer node.

config ARM64_ERRATUM_858921
	bool "Workaround for Cortex-A73 erratum 858921"
	default y
	select ARM_ARCH_TIMER_OOL_WORKAROUND
	depends on ARM_ARCH_TIMER && ARM64
	help
	  This option enables a workaround applicable to Cortex-A73
	  (all versions), whose counter may return incorrect values.
	  The workaround will be dynamically enabled when an affected
	  core is detected.

config SUN50I_ERRATUM_UNKNOWN1
	bool "Workaround for Allwinner A64 erratum UNKNOWN1"
	default y
	depends on ARM_ARCH_TIMER && ARM64 && ARCH_SUNXI
	select ARM_ARCH_TIMER_OOL_WORKAROUND
	help
	  This option enables a workaround for instability in the timer on
	  the Allwinner A64 SoC. The workaround will only be active if the
	  allwinner,erratum-unknown1 property is found in the timer node.

config ARM_GLOBAL_TIMER
	bool "Support for the ARM global timer" if COMPILE_TEST
	select TIMER_OF if OF
	depends on ARM
	help
	  This option enables support for the ARM global timer unit.

config ARM_TIMER_SP804
	bool "Support for Dual Timer SP804 module" if COMPILE_TEST
	depends on GENERIC_SCHED_CLOCK && CLKDEV_LOOKUP
	select CLKSRC_MMIO
	select TIMER_OF if OF

config CLKSRC_ARM_GLOBAL_TIMER_SCHED_CLOCK
	bool
	depends on ARM_GLOBAL_TIMER
	default y
	help
	  Use ARM global timer clock source as sched_clock.

config ARMV7M_SYSTICK
	bool "Support for the ARMv7M system time" if COMPILE_TEST
	select TIMER_OF if OF
	select CLKSRC_MMIO
	help
	  This option enables support for the ARMv7M system timer unit.

config ATMEL_PIT
	bool "Atmel PIT support" if COMPILE_TEST
	depends on HAS_IOMEM
	select TIMER_OF if OF
	help
	  Support for the Periodic Interval Timer found on Atmel SoCs.

config ATMEL_ST
	bool "Atmel ST timer support" if COMPILE_TEST
	depends on HAS_IOMEM
	select TIMER_OF
	select MFD_SYSCON
	help
	  Support for the Atmel ST timer.

config ATMEL_TCB_CLKSRC
	bool "Atmel TC Block timer driver" if COMPILE_TEST
	depends on ARM && HAS_IOMEM
	select TIMER_OF if OF
	help
	  Support for Timer Counter Blocks on Atmel SoCs.

config CLKSRC_EXYNOS_MCT
	bool "Exynos multi core timer driver" if COMPILE_TEST
	depends on ARM || ARM64
	help
	  Support for Multi Core Timer controller on Exynos SoCs.

config CLKSRC_SAMSUNG_PWM
	bool "PWM timer driver for Samsung S3C, S5P" if COMPILE_TEST
	depends on HAS_IOMEM
	help
	  This is a new clocksource driver for the PWM timer found in
	  Samsung S3C, S5P and Exynos SoCs, replacing an earlier driver
	  for all devicetree enabled platforms. This driver will be
	  needed only on systems that do not have the Exynos MCT available.

config FSL_FTM_TIMER
	bool "Freescale FlexTimer Module driver" if COMPILE_TEST
	depends on HAS_IOMEM
	select CLKSRC_MMIO
	help
	  Support for Freescale FlexTimer Module (FTM) timer.

config VF_PIT_TIMER
	bool
	select CLKSRC_MMIO
	help
	  Support for Periodic Interrupt Timer on Freescale Vybrid Family SoCs.

config OXNAS_RPS_TIMER
	bool "Oxford Semiconductor OXNAS RPS Timers driver" if COMPILE_TEST
	select TIMER_OF
	select CLKSRC_MMIO
	help
	  This enables support for the Oxford Semiconductor OXNAS RPS timers.

config SYS_SUPPORTS_SH_CMT
	bool

config MTK_TIMER
	bool "Mediatek timer driver" if COMPILE_TEST
	depends on HAS_IOMEM
	select TIMER_OF
	select CLKSRC_MMIO
	help
	  Support for Mediatek timer driver.

config SPRD_TIMER
	bool "Spreadtrum timer driver" if EXPERT
	depends on HAS_IOMEM
	depends on (ARCH_SPRD || COMPILE_TEST)
	default ARCH_SPRD
	select TIMER_OF
	help
	  Enables support for the Spreadtrum timer driver.

config SYS_SUPPORTS_SH_MTU2
	bool

config SYS_SUPPORTS_SH_TMU
	bool

config SYS_SUPPORTS_EM_STI
	bool

config CLKSRC_JCORE_PIT
	bool "J-Core PIT timer driver" if COMPILE_TEST
	depends on OF
	depends on HAS_IOMEM
	select CLKSRC_MMIO
	help
	  This enables build of clocksource and clockevent driver for
	  the integrated PIT in the J-Core synthesizable, open source SoC.

config SH_TIMER_CMT
	bool "Renesas CMT timer driver" if COMPILE_TEST
	depends on HAS_IOMEM
	default SYS_SUPPORTS_SH_CMT
	help
	  This enables build of a clocksource and clockevent driver for
	  the Compare Match Timer (CMT) hardware available in 16/32/48-bit
	  variants on a wide range of Mobile and Automotive SoCs from Renesas.

config SH_TIMER_MTU2
	bool "Renesas MTU2 timer driver" if COMPILE_TEST
	depends on HAS_IOMEM
	default SYS_SUPPORTS_SH_MTU2
	help
	  This enables build of a clockevent driver for the Multi-Function
	  Timer Pulse Unit 2 (MTU2) hardware available on SoCs from Renesas.
	  This hardware comes with 16-bit timer registers.

config RENESAS_OSTM
	bool "Renesas OSTM timer driver" if COMPILE_TEST
	select CLKSRC_MMIO
	select TIMER_OF
	help
	  Enables the support for the Renesas OSTM.

config SH_TIMER_TMU
	bool "Renesas TMU timer driver" if COMPILE_TEST
	depends on HAS_IOMEM
	default SYS_SUPPORTS_SH_TMU
	help
	  This enables build of a clocksource and clockevent driver for
	  the 32-bit Timer Unit (TMU) hardware available on a wide range
	  SoCs from Renesas.

config EM_TIMER_STI
	bool "Renesas STI timer driver" if COMPILE_TEST
	depends on HAS_IOMEM
	default SYS_SUPPORTS_EM_STI
	help
	  This enables build of a clocksource and clockevent driver for
	  the 48-bit System Timer (STI) hardware available on a SoCs
	  such as EMEV2 from former NEC Electronics.

config CLKSRC_QCOM
	bool "Qualcomm MSM timer" if COMPILE_TEST
	depends on ARM
	select TIMER_OF
	help
	  This enables the clocksource and the per CPU clockevent driver for the
	  Qualcomm SoCs.

config CLKSRC_VERSATILE
	bool "ARM Versatile (Express) reference platforms clock source" if COMPILE_TEST
	depends on GENERIC_SCHED_CLOCK && !ARCH_USES_GETTIMEOFFSET
	select TIMER_OF
	default y if MFD_VEXPRESS_SYSREG
	help
	  This option enables clock source based on free running
	  counter available in the "System Registers" block of
	  ARM Versatile, RealView and Versatile Express reference
	  platforms.

config CLKSRC_MIPS_GIC
	bool
	depends on MIPS_GIC
	select TIMER_OF

config CLKSRC_TANGO_XTAL
	bool "Clocksource for Tango SoC" if COMPILE_TEST
	depends on ARM
	select TIMER_OF
	select CLKSRC_MMIO
	help
	  This enables the clocksource for Tango SoC.

config CLKSRC_PXA
	bool "Clocksource for PXA or SA-11x0 platform" if COMPILE_TEST
	depends on HAS_IOMEM
	select CLKSRC_MMIO
	help
	  This enables OST0 support available on PXA and SA-11x0
	  platforms.

config H8300_TMR8
	bool "Clockevent timer for the H8300 platform" if COMPILE_TEST
	depends on HAS_IOMEM
	help
	  This enables the 8 bits timer for the H8300 platform.

config H8300_TMR16
	bool "Clockevent timer for the H83069 platform" if COMPILE_TEST
	depends on HAS_IOMEM
	help
	  This enables the 16 bits timer for the H8300 platform with the
	  H83069 CPU.

config H8300_TPU
	bool "Clocksource for the H8300 platform" if COMPILE_TEST
	depends on HAS_IOMEM
	help
	  This enables the clocksource for the H8300 platform with the
	  H8S2678 CPU.

config CLKSRC_IMX_GPT
	bool "Clocksource using i.MX GPT" if COMPILE_TEST
	depends on (ARM || ARM64) && CLKDEV_LOOKUP
	select CLKSRC_MMIO

config CLKSRC_IMX_TPM
	bool "Clocksource using i.MX TPM" if COMPILE_TEST
	depends on ARM && CLKDEV_LOOKUP
	select CLKSRC_MMIO
	help
	  Enable this option to use IMX Timer/PWM Module (TPM) timer as
	  clocksource.

config TIMER_IMX_SYS_CTR
	bool "i.MX system counter timer" if COMPILE_TEST
	select TIMER_OF
	help
	  Enable this option to use i.MX system counter timer as a
	  clockevent.

config CLKSRC_ST_LPC
	bool "Low power clocksource found in the LPC" if COMPILE_TEST
	select TIMER_OF if OF
	depends on HAS_IOMEM
	select CLKSRC_MMIO
	help
	  Enable this option to use the Low Power controller timer
	  as clocksource.

config ATCPIT100_TIMER
	bool "ATCPIT100 timer driver"
	depends on NDS32 || COMPILE_TEST
	depends on HAS_IOMEM
	select TIMER_OF
	default NDS32
	help
	  This option enables support for the Andestech ATCPIT100 timers.

config RISCV_TIMER
	bool "Timer for the RISC-V platform"
	depends on GENERIC_SCHED_CLOCK && RISCV
	default y
	select TIMER_PROBE
	select TIMER_OF
	help
	  This enables the per-hart timer built into all RISC-V systems, which
	  is accessed via both the SBI and the rdcycle instruction.  This is
	  required for all RISC-V systems.

config CSKY_MP_TIMER
	bool "SMP Timer for the C-SKY platform" if COMPILE_TEST
	depends on CSKY
	select TIMER_OF
	help
	  Say yes here to enable C-SKY SMP timer driver used for C-SKY SMP
	  system.
	  csky,mptimer is not only used in SMP system, it also could be used in
	  single core system. It's not a mmio reg and it uses mtcr/mfcr instruction.

config GX6605S_TIMER
	bool "Gx6605s SOC system timer driver" if COMPILE_TEST
	depends on CSKY
	select CLKSRC_MMIO
	select TIMER_OF
	help
	  This option enables support for gx6605s SOC's timer.

config MILBEAUT_TIMER
	bool "Milbeaut timer driver" if COMPILE_TEST
	depends on OF
	depends on ARM
	select TIMER_OF
	select CLKSRC_MMIO
	help
	  Enables the support for Milbeaut timer driver.

config INGENIC_TIMER
	bool "Clocksource/timer using the TCU in Ingenic JZ SoCs"
	default MACH_INGENIC
	depends on MIPS || COMPILE_TEST
	depends on COMMON_CLK
	select MFD_SYSCON
	select TIMER_OF
	select IRQ_DOMAIN
	help
	  Support for the timer/counter unit of the Ingenic JZ SoCs.

<<<<<<< HEAD
=======
config INGENIC_OST
	bool "Clocksource for Ingenic OS Timer"
	depends on MIPS || COMPILE_TEST
	depends on COMMON_CLK
	select MFD_SYSCON
	help
	  Support for the Operating System Timer of the Ingenic JZ SoCs.

>>>>>>> 04d5ce62
config MICROCHIP_PIT64B
	bool "Microchip PIT64B support"
	depends on OF || COMPILE_TEST
	select CLKSRC_MMIO
	help
	  This option enables Microchip PIT64B timer for Atmel
	  based system. It supports the oneshot, the periodic
	  modes and high resolution. It is used as a clocksource
	  and a clockevent.

endmenu<|MERGE_RESOLUTION|>--- conflicted
+++ resolved
@@ -697,8 +697,6 @@
 	help
 	  Support for the timer/counter unit of the Ingenic JZ SoCs.
 
-<<<<<<< HEAD
-=======
 config INGENIC_OST
 	bool "Clocksource for Ingenic OS Timer"
 	depends on MIPS || COMPILE_TEST
@@ -707,7 +705,6 @@
 	help
 	  Support for the Operating System Timer of the Ingenic JZ SoCs.
 
->>>>>>> 04d5ce62
 config MICROCHIP_PIT64B
 	bool "Microchip PIT64B support"
 	depends on OF || COMPILE_TEST
