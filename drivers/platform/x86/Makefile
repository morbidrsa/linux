--- conflicted
+++ resolved
@@ -51,10 +51,7 @@
 obj-$(CONFIG_SAMSUNG_Q10)	+= samsung-q10.o
 obj-$(CONFIG_APPLE_GMUX)	+= apple-gmux.o
 obj-$(CONFIG_CHROMEOS_LAPTOP)	+= chromeos_laptop.o
-<<<<<<< HEAD
-=======
 obj-$(CONFIG_INTEL_RST)		+= intel-rst.o
 obj-$(CONFIG_INTEL_SMARTCONNECT)	+= intel-smartconnect.o
->>>>>>> d0e0ac97
 
 obj-$(CONFIG_PVPANIC)           += pvpanic.o