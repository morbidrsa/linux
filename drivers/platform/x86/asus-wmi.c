--- conflicted
+++ resolved
@@ -558,11 +558,7 @@
 			goto error;
 	}
 
-<<<<<<< HEAD
-	if (wlan_led_presence(asus)) {
-=======
 	if (wlan_led_presence(asus) && (asus->driver->quirks->wapf == 4)) {
->>>>>>> d0e0ac97
 		INIT_WORK(&asus->wlan_led_work, wlan_led_update);
 
 		asus->wlan_led.name = "asus::wlan";
@@ -890,12 +886,8 @@
 	if (!*rfkill)
 		return -EINVAL;
 
-<<<<<<< HEAD
-	if (dev_id == ASUS_WMI_DEVID_WLAN)
-=======
 	if ((dev_id == ASUS_WMI_DEVID_WLAN) &&
 			(asus->driver->quirks->wapf == 4))
->>>>>>> d0e0ac97
 		rfkill_set_led_trigger_name(*rfkill, "asus-wlan");
 
 	rfkill_init_sw_state(*rfkill, !result);
