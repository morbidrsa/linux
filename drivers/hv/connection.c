--- conflicted
+++ resolved
@@ -197,17 +197,10 @@
 		ret = vmbus_negotiate_version(msginfo, version);
 		if (ret == 0)
 			break;
-<<<<<<< HEAD
 
 		version = vmbus_get_next_version(version);
 	} while (version != VERSION_INVAL);
 
-=======
-
-		version = vmbus_get_next_version(version);
-	} while (version != VERSION_INVAL);
-
->>>>>>> d0e0ac97
 	if (version == VERSION_INVAL)
 		goto cleanup;
 
