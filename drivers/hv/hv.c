/*
 * Copyright (c) 2009, Microsoft Corporation.
 *
 * This program is free software; you can redistribute it and/or modify it
 * under the terms and conditions of the GNU General Public License,
 * version 2, as published by the Free Software Foundation.
 *
 * This program is distributed in the hope it will be useful, but WITHOUT
 * ANY WARRANTY; without even the implied warranty of MERCHANTABILITY or
 * FITNESS FOR A PARTICULAR PURPOSE.  See the GNU General Public License for
 * more details.
 *
 * You should have received a copy of the GNU General Public License along with
 * this program; if not, write to the Free Software Foundation, Inc., 59 Temple
 * Place - Suite 330, Boston, MA 02111-1307 USA.
 *
 * Authors:
 *   Haiyang Zhang <haiyangz@microsoft.com>
 *   Hank Janssen  <hjanssen@microsoft.com>
 *
 */
#define pr_fmt(fmt) KBUILD_MODNAME ": " fmt

#include <linux/kernel.h>
#include <linux/mm.h>
#include <linux/slab.h>
#include <linux/vmalloc.h>
#include <linux/hyperv.h>
#include <linux/version.h>
#include <linux/interrupt.h>
#include <asm/hyperv.h>
#include "hyperv_vmbus.h"

/* The one and only */
struct hv_context hv_context = {
	.synic_initialized	= false,
	.hypercall_page		= NULL,
};

/*
 * query_hypervisor_info - Get version info of the windows hypervisor
 */
unsigned int host_info_eax;
unsigned int host_info_ebx;
unsigned int host_info_ecx;
unsigned int host_info_edx;

static int query_hypervisor_info(void)
{
	unsigned int eax;
	unsigned int ebx;
	unsigned int ecx;
	unsigned int edx;
	unsigned int max_leaf;
	unsigned int op;

	/*
	* Its assumed that this is called after confirming that Viridian
	* is present. Query id and revision.
	*/
	eax = 0;
	ebx = 0;
	ecx = 0;
	edx = 0;
	op = HVCPUID_VENDOR_MAXFUNCTION;
	cpuid(op, &eax, &ebx, &ecx, &edx);

	max_leaf = eax;

	if (max_leaf >= HVCPUID_VERSION) {
		eax = 0;
		ebx = 0;
		ecx = 0;
		edx = 0;
		op = HVCPUID_VERSION;
		cpuid(op, &eax, &ebx, &ecx, &edx);
		host_info_eax = eax;
		host_info_ebx = ebx;
		host_info_ecx = ecx;
		host_info_edx = edx;
	}
	return max_leaf;
}

/*
 * do_hypercall- Invoke the specified hypercall
 */
static u64 do_hypercall(u64 control, void *input, void *output)
{
#ifdef CONFIG_X86_64
	u64 hv_status = 0;
	u64 input_address = (input) ? virt_to_phys(input) : 0;
	u64 output_address = (output) ? virt_to_phys(output) : 0;
	void *hypercall_page = hv_context.hypercall_page;

	__asm__ __volatile__("mov %0, %%r8" : : "r" (output_address) : "r8");
	__asm__ __volatile__("call *%3" : "=a" (hv_status) :
			     "c" (control), "d" (input_address),
			     "m" (hypercall_page));

	return hv_status;

#else

	u32 control_hi = control >> 32;
	u32 control_lo = control & 0xFFFFFFFF;
	u32 hv_status_hi = 1;
	u32 hv_status_lo = 1;
	u64 input_address = (input) ? virt_to_phys(input) : 0;
	u32 input_address_hi = input_address >> 32;
	u32 input_address_lo = input_address & 0xFFFFFFFF;
	u64 output_address = (output) ? virt_to_phys(output) : 0;
	u32 output_address_hi = output_address >> 32;
	u32 output_address_lo = output_address & 0xFFFFFFFF;
	void *hypercall_page = hv_context.hypercall_page;

	__asm__ __volatile__ ("call *%8" : "=d"(hv_status_hi),
			      "=a"(hv_status_lo) : "d" (control_hi),
			      "a" (control_lo), "b" (input_address_hi),
			      "c" (input_address_lo), "D"(output_address_hi),
			      "S"(output_address_lo), "m" (hypercall_page));

	return hv_status_lo | ((u64)hv_status_hi << 32);
#endif /* !x86_64 */
}

/*
 * hv_init - Main initialization routine.
 *
 * This routine must be called before any other routines in here are called
 */
int hv_init(void)
{
	int max_leaf;
	union hv_x64_msr_hypercall_contents hypercall_msr;
	void *virtaddr = NULL;

	memset(hv_context.synic_event_page, 0, sizeof(void *) * NR_CPUS);
	memset(hv_context.synic_message_page, 0,
	       sizeof(void *) * NR_CPUS);
	memset(hv_context.vp_index, 0,
	       sizeof(int) * NR_CPUS);
	memset(hv_context.event_dpc, 0,
	       sizeof(void *) * NR_CPUS);

	max_leaf = query_hypervisor_info();

	/*
	 * Write our OS ID.
	 */
	hv_context.guestid = generate_guest_id(0, LINUX_VERSION_CODE, 0);
	wrmsrl(HV_X64_MSR_GUEST_OS_ID, hv_context.guestid);

	/* See if the hypercall page is already set */
	rdmsrl(HV_X64_MSR_HYPERCALL, hypercall_msr.as_uint64);

	virtaddr = __vmalloc(PAGE_SIZE, GFP_KERNEL, PAGE_KERNEL_EXEC);

	if (!virtaddr)
		goto cleanup;

	hypercall_msr.enable = 1;

	hypercall_msr.guest_physical_address = vmalloc_to_pfn(virtaddr);
	wrmsrl(HV_X64_MSR_HYPERCALL, hypercall_msr.as_uint64);

	/* Confirm that hypercall page did get setup. */
	hypercall_msr.as_uint64 = 0;
	rdmsrl(HV_X64_MSR_HYPERCALL, hypercall_msr.as_uint64);

	if (!hypercall_msr.enable)
		goto cleanup;

	hv_context.hypercall_page = virtaddr;

	return 0;

cleanup:
	if (virtaddr) {
		if (hypercall_msr.enable) {
			hypercall_msr.as_uint64 = 0;
			wrmsrl(HV_X64_MSR_HYPERCALL, hypercall_msr.as_uint64);
		}

		vfree(virtaddr);
	}

	return -ENOTSUPP;
}

/*
 * hv_cleanup - Cleanup routine.
 *
 * This routine is called normally during driver unloading or exiting.
 */
void hv_cleanup(void)
{
	union hv_x64_msr_hypercall_contents hypercall_msr;

	/* Reset our OS id */
	wrmsrl(HV_X64_MSR_GUEST_OS_ID, 0);

	if (hv_context.hypercall_page) {
		hypercall_msr.as_uint64 = 0;
		wrmsrl(HV_X64_MSR_HYPERCALL, hypercall_msr.as_uint64);
		vfree(hv_context.hypercall_page);
		hv_context.hypercall_page = NULL;
	}
}

/*
 * hv_post_message - Post a message using the hypervisor message IPC.
 *
 * This involves a hypercall.
 */
int hv_post_message(union hv_connection_id connection_id,
		  enum hv_message_type message_type,
		  void *payload, size_t payload_size)
{
	struct aligned_input {
		u64 alignment8;
		struct hv_input_post_message msg;
	};

	struct hv_input_post_message *aligned_msg;
	u16 status;
	unsigned long addr;

	if (payload_size > HV_MESSAGE_PAYLOAD_BYTE_COUNT)
		return -EMSGSIZE;

	addr = (unsigned long)kmalloc(sizeof(struct aligned_input), GFP_ATOMIC);
	if (!addr)
		return -ENOMEM;

	aligned_msg = (struct hv_input_post_message *)
			(ALIGN(addr, HV_HYPERCALL_PARAM_ALIGN));

	aligned_msg->connectionid = connection_id;
	aligned_msg->message_type = message_type;
	aligned_msg->payload_size = payload_size;
	memcpy((void *)aligned_msg->payload, payload, payload_size);

	status = do_hypercall(HVCALL_POST_MESSAGE, aligned_msg, NULL)
		& 0xFFFF;

	kfree((void *)addr);

	return status;
}


/*
 * hv_signal_event -
 * Signal an event on the specified connection using the hypervisor event IPC.
 *
 * This involves a hypercall.
 */
u16 hv_signal_event(void *con_id)
{
	u16 status;

	status = (do_hypercall(HVCALL_SIGNAL_EVENT, con_id, NULL) & 0xFFFF);

	return status;
}


int hv_synic_alloc(void)
{
	size_t size = sizeof(struct tasklet_struct);
	int cpu;

	for_each_online_cpu(cpu) {
		hv_context.event_dpc[cpu] = kmalloc(size, GFP_ATOMIC);
		if (hv_context.event_dpc[cpu] == NULL) {
			pr_err("Unable to allocate event dpc\n");
			goto err;
		}
		tasklet_init(hv_context.event_dpc[cpu], vmbus_on_event, cpu);

		hv_context.synic_message_page[cpu] =
			(void *)get_zeroed_page(GFP_ATOMIC);

		if (hv_context.synic_message_page[cpu] == NULL) {
			pr_err("Unable to allocate SYNIC message page\n");
			goto err;
		}

		hv_context.synic_event_page[cpu] =
			(void *)get_zeroed_page(GFP_ATOMIC);

		if (hv_context.synic_event_page[cpu] == NULL) {
			pr_err("Unable to allocate SYNIC event page\n");
			goto err;
		}
	}

	return 0;
err:
	return -ENOMEM;
}

void hv_synic_free_cpu(int cpu)
{
	kfree(hv_context.event_dpc[cpu]);
	if (hv_context.synic_message_page[cpu])
		free_page((unsigned long)hv_context.synic_event_page[cpu]);
	if (hv_context.synic_message_page[cpu])
		free_page((unsigned long)hv_context.synic_message_page[cpu]);
}

void hv_synic_free(void)
{
	int cpu;

	for_each_online_cpu(cpu)
		hv_synic_free_cpu(cpu);
}

/*
 * hv_synic_init - Initialize the Synthethic Interrupt Controller.
 *
 * If it is already initialized by another entity (ie x2v shim), we need to
 * retrieve the initialized message and event pages.  Otherwise, we create and
 * initialize the message and event pages.
 */
void hv_synic_init(void *arg)
{
	u64 version;
	union hv_synic_simp simp;
	union hv_synic_siefp siefp;
	union hv_synic_sint shared_sint;
	union hv_synic_scontrol sctrl;
	u64 vp_index;

	int cpu = smp_processor_id();

	if (!hv_context.hypercall_page)
		return;

	/* Check the version */
	rdmsrl(HV_X64_MSR_SVERSION, version);

<<<<<<< HEAD
	hv_context.event_dpc[cpu] = kmalloc(sizeof(struct tasklet_struct),
					    GFP_ATOMIC);
	if (hv_context.event_dpc[cpu] == NULL) {
		pr_err("Unable to allocate event dpc\n");
		goto cleanup;
	}
	tasklet_init(hv_context.event_dpc[cpu], vmbus_on_event, cpu);

	hv_context.synic_message_page[cpu] =
		(void *)get_zeroed_page(GFP_ATOMIC);

	if (hv_context.synic_message_page[cpu] == NULL) {
		pr_err("Unable to allocate SYNIC message page\n");
		goto cleanup;
	}

	hv_context.synic_event_page[cpu] =
		(void *)get_zeroed_page(GFP_ATOMIC);

	if (hv_context.synic_event_page[cpu] == NULL) {
		pr_err("Unable to allocate SYNIC event page\n");
		goto cleanup;
	}

=======
>>>>>>> d0e0ac97
	/* Setup the Synic's message page */
	rdmsrl(HV_X64_MSR_SIMP, simp.as_uint64);
	simp.simp_enabled = 1;
	simp.base_simp_gpa = virt_to_phys(hv_context.synic_message_page[cpu])
		>> PAGE_SHIFT;

	wrmsrl(HV_X64_MSR_SIMP, simp.as_uint64);

	/* Setup the Synic's event page */
	rdmsrl(HV_X64_MSR_SIEFP, siefp.as_uint64);
	siefp.siefp_enabled = 1;
	siefp.base_siefp_gpa = virt_to_phys(hv_context.synic_event_page[cpu])
		>> PAGE_SHIFT;

	wrmsrl(HV_X64_MSR_SIEFP, siefp.as_uint64);

	/* Setup the shared SINT. */
	rdmsrl(HV_X64_MSR_SINT0 + VMBUS_MESSAGE_SINT, shared_sint.as_uint64);

	shared_sint.as_uint64 = 0;
	shared_sint.vector = HYPERVISOR_CALLBACK_VECTOR;
	shared_sint.masked = false;
	shared_sint.auto_eoi = true;

	wrmsrl(HV_X64_MSR_SINT0 + VMBUS_MESSAGE_SINT, shared_sint.as_uint64);

	/* Enable the global synic bit */
	rdmsrl(HV_X64_MSR_SCONTROL, sctrl.as_uint64);
	sctrl.enable = 1;

	wrmsrl(HV_X64_MSR_SCONTROL, sctrl.as_uint64);

	hv_context.synic_initialized = true;
<<<<<<< HEAD

	/*
	 * Setup the mapping between Hyper-V's notion
	 * of cpuid and Linux' notion of cpuid.
	 * This array will be indexed using Linux cpuid.
	 */
	rdmsrl(HV_X64_MSR_VP_INDEX, vp_index);
	hv_context.vp_index[cpu] = (u32)vp_index;
	return;

cleanup:
	if (hv_context.synic_event_page[cpu])
		free_page((unsigned long)hv_context.synic_event_page[cpu]);
=======
>>>>>>> d0e0ac97

	/*
	 * Setup the mapping between Hyper-V's notion
	 * of cpuid and Linux' notion of cpuid.
	 * This array will be indexed using Linux cpuid.
	 */
	rdmsrl(HV_X64_MSR_VP_INDEX, vp_index);
	hv_context.vp_index[cpu] = (u32)vp_index;
	return;
}

/*
 * hv_synic_cleanup - Cleanup routine for hv_synic_init().
 */
void hv_synic_cleanup(void *arg)
{
	union hv_synic_sint shared_sint;
	union hv_synic_simp simp;
	union hv_synic_siefp siefp;
	int cpu = smp_processor_id();

	if (!hv_context.synic_initialized)
		return;

	rdmsrl(HV_X64_MSR_SINT0 + VMBUS_MESSAGE_SINT, shared_sint.as_uint64);

	shared_sint.masked = 1;

	/* Need to correctly cleanup in the case of SMP!!! */
	/* Disable the interrupt */
	wrmsrl(HV_X64_MSR_SINT0 + VMBUS_MESSAGE_SINT, shared_sint.as_uint64);

	rdmsrl(HV_X64_MSR_SIMP, simp.as_uint64);
	simp.simp_enabled = 0;
	simp.base_simp_gpa = 0;

	wrmsrl(HV_X64_MSR_SIMP, simp.as_uint64);

	rdmsrl(HV_X64_MSR_SIEFP, siefp.as_uint64);
	siefp.siefp_enabled = 0;
	siefp.base_siefp_gpa = 0;

	wrmsrl(HV_X64_MSR_SIEFP, siefp.as_uint64);

	free_page((unsigned long)hv_context.synic_message_page[cpu]);
	free_page((unsigned long)hv_context.synic_event_page[cpu]);
}<|MERGE_RESOLUTION|>--- conflicted
+++ resolved
@@ -342,33 +342,6 @@
 	/* Check the version */
 	rdmsrl(HV_X64_MSR_SVERSION, version);
 
-<<<<<<< HEAD
-	hv_context.event_dpc[cpu] = kmalloc(sizeof(struct tasklet_struct),
-					    GFP_ATOMIC);
-	if (hv_context.event_dpc[cpu] == NULL) {
-		pr_err("Unable to allocate event dpc\n");
-		goto cleanup;
-	}
-	tasklet_init(hv_context.event_dpc[cpu], vmbus_on_event, cpu);
-
-	hv_context.synic_message_page[cpu] =
-		(void *)get_zeroed_page(GFP_ATOMIC);
-
-	if (hv_context.synic_message_page[cpu] == NULL) {
-		pr_err("Unable to allocate SYNIC message page\n");
-		goto cleanup;
-	}
-
-	hv_context.synic_event_page[cpu] =
-		(void *)get_zeroed_page(GFP_ATOMIC);
-
-	if (hv_context.synic_event_page[cpu] == NULL) {
-		pr_err("Unable to allocate SYNIC event page\n");
-		goto cleanup;
-	}
-
-=======
->>>>>>> d0e0ac97
 	/* Setup the Synic's message page */
 	rdmsrl(HV_X64_MSR_SIMP, simp.as_uint64);
 	simp.simp_enabled = 1;
@@ -402,7 +375,6 @@
 	wrmsrl(HV_X64_MSR_SCONTROL, sctrl.as_uint64);
 
 	hv_context.synic_initialized = true;
-<<<<<<< HEAD
 
 	/*
 	 * Setup the mapping between Hyper-V's notion
@@ -412,21 +384,6 @@
 	rdmsrl(HV_X64_MSR_VP_INDEX, vp_index);
 	hv_context.vp_index[cpu] = (u32)vp_index;
 	return;
-
-cleanup:
-	if (hv_context.synic_event_page[cpu])
-		free_page((unsigned long)hv_context.synic_event_page[cpu]);
-=======
->>>>>>> d0e0ac97
-
-	/*
-	 * Setup the mapping between Hyper-V's notion
-	 * of cpuid and Linux' notion of cpuid.
-	 * This array will be indexed using Linux cpuid.
-	 */
-	rdmsrl(HV_X64_MSR_VP_INDEX, vp_index);
-	hv_context.vp_index[cpu] = (u32)vp_index;
-	return;
 }
 
 /*
