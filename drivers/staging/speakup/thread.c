--- conflicted
+++ resolved
@@ -22,11 +22,7 @@
 	while (1) {
 		DEFINE_WAIT(wait);
 		while (1) {
-<<<<<<< HEAD
-			spk_lock(flags);
-=======
 			spin_lock_irqsave(&speakup_info.spinlock, flags);
->>>>>>> d0e0ac97
 			our_sound = spk_unprocessed_sound;
 			spk_unprocessed_sound.active = 0;
 			prepare_to_wait(&speakup_event, &wait,
