#include <linux/ctype.h>
#include "spk_types.h"
#include "spk_priv.h"
#include "speakup.h"

static struct st_var_header var_headers[] = {
	{ "version", VERSION, VAR_PROC, NULL, NULL },
	{ "synth_name", SYNTH, VAR_PROC, NULL, NULL },
	{ "keymap", KEYMAP, VAR_PROC, NULL, NULL },
	{ "silent", SILENT, VAR_PROC, NULL, NULL },
	{ "punc_some", PUNC_SOME, VAR_PROC, NULL, NULL },
	{ "punc_most", PUNC_MOST, VAR_PROC, NULL, NULL },
	{ "punc_all", PUNC_ALL, VAR_PROC, NULL, NULL },
	{ "delimiters", DELIM, VAR_PROC, NULL, NULL },
	{ "repeats", REPEATS, VAR_PROC, NULL, NULL },
	{ "ex_num", EXNUMBER, VAR_PROC, NULL, NULL },
	{ "characters", CHARS, VAR_PROC, NULL, NULL },
	{ "synth_direct", SYNTH_DIRECT, VAR_PROC, NULL, NULL },
	{ "caps_start", CAPS_START, VAR_STRING, spk_str_caps_start, NULL },
	{ "caps_stop", CAPS_STOP, VAR_STRING, spk_str_caps_stop, NULL },
	{ "delay_time", DELAY, VAR_TIME, NULL, NULL },
	{ "trigger_time", TRIGGER, VAR_TIME, NULL, NULL },
	{ "jiffy_delta", JIFFY, VAR_TIME, NULL, NULL },
	{ "full_time", FULL, VAR_TIME, NULL, NULL },
	{ "spell_delay", SPELL_DELAY, VAR_NUM, &spk_spell_delay, NULL },
	{ "bleeps", BLEEPS, VAR_NUM, &spk_bleeps, NULL },
	{ "attrib_bleep", ATTRIB_BLEEP, VAR_NUM, &spk_attrib_bleep, NULL },
	{ "bleep_time", BLEEP_TIME, VAR_TIME, &spk_bleep_time, NULL },
	{ "cursor_time", CURSOR_TIME, VAR_TIME, NULL, NULL },
	{ "punc_level", PUNC_LEVEL, VAR_NUM, &spk_punc_level, NULL },
	{ "reading_punc", READING_PUNC, VAR_NUM, &spk_reading_punc, NULL },
	{ "say_control", SAY_CONTROL, VAR_NUM, &spk_say_ctrl, NULL },
	{ "say_word_ctl", SAY_WORD_CTL, VAR_NUM, &spk_say_word_ctl, NULL },
	{ "no_interrupt", NO_INTERRUPT, VAR_NUM, &spk_no_intr, NULL },
	{ "key_echo", KEY_ECHO, VAR_NUM, &spk_key_echo, NULL },
	{ "bell_pos", BELL_POS, VAR_NUM, &spk_bell_pos, NULL },
	{ "rate", RATE, VAR_NUM, NULL, NULL },
	{ "pitch", PITCH, VAR_NUM, NULL, NULL },
	{ "vol", VOL, VAR_NUM, NULL, NULL },
	{ "tone", TONE, VAR_NUM, NULL, NULL },
	{ "punct", PUNCT, VAR_NUM, NULL, NULL   },
	{ "voice", VOICE, VAR_NUM, NULL, NULL },
	{ "freq", FREQUENCY, VAR_NUM, NULL, NULL },
	{ "lang", LANG, VAR_NUM, NULL, NULL },
	{ "chartab", CHARTAB, VAR_PROC, NULL, NULL },
	{ "direct", DIRECT, VAR_NUM, NULL, NULL },
};

static struct st_var_header *var_ptrs[MAXVARS] = { 0, 0, 0 };

static struct punc_var_t punc_vars[] = {
	{ PUNC_SOME, 1 },
	{ PUNC_MOST, 2 },
	{ PUNC_ALL, 3 },
	{ DELIM, 4 },
	{ REPEATS, 5 },
	{ EXNUMBER, 6 },
	{ -1, -1 },
};

int spk_chartab_get_value(char *keyword)
{
	int value = 0;

	if (!strcmp(keyword, "ALPHA"))
		value = ALPHA;
	else if (!strcmp(keyword, "B_CTL"))
		value = B_CTL;
	else if (!strcmp(keyword, "WDLM"))
		value = WDLM;
	else if (!strcmp(keyword, "A_PUNC"))
		value = A_PUNC;
	else if (!strcmp(keyword, "PUNC"))
		value = PUNC;
	else if (!strcmp(keyword, "NUM"))
		value = NUM;
	else if (!strcmp(keyword, "A_CAP"))
		value = A_CAP;
	else if (!strcmp(keyword, "B_CAPSYM"))
		value = B_CAPSYM;
	else if (!strcmp(keyword, "B_SYM"))
		value = B_SYM;
	return value;
}

void speakup_register_var(struct var_t *var)
{
	static char nothing[2] = "\0";
	int i;
	struct st_var_header *p_header;

	BUG_ON(!var || var->var_id < 0 || var->var_id >= MAXVARS);
	if (var_ptrs[0] == NULL) {
		for (i = 0; i < MAXVARS; i++) {
			p_header = &var_headers[i];
			var_ptrs[p_header->var_id] = p_header;
			p_header->data = NULL;
		}
	}
	p_header = var_ptrs[var->var_id];
	if (p_header->data != NULL)
		return;
	p_header->data = var;
	switch (p_header->var_type) {
	case VAR_STRING:
		spk_set_string_var(nothing, p_header, 0);
		break;
	case VAR_NUM:
	case VAR_TIME:
		spk_set_num_var(0, p_header, E_DEFAULT);
		break;
	default:
		break;
	}
	return;
}

void speakup_unregister_var(enum var_id_t var_id)
{
	struct st_var_header *p_header;
	BUG_ON(var_id < 0 || var_id >= MAXVARS);
	p_header = var_ptrs[var_id];
	p_header->data = NULL;
}

struct st_var_header *spk_get_var_header(enum var_id_t var_id)
{
	struct st_var_header *p_header;
	if (var_id < 0 || var_id >= MAXVARS)
		return NULL;
	p_header = var_ptrs[var_id];
	if (p_header->data == NULL)
		return NULL;
	return p_header;
}

struct st_var_header *spk_var_header_by_name(const char *name)
{
	int i;

	if (!name)
		return NULL;

	for (i = 0; i < MAXVARS; i++) {
		if (strcmp(name, var_ptrs[i]->name) == 0)
			return var_ptrs[i];
	}
	return NULL;
}

struct var_t *spk_get_var(enum var_id_t var_id)
{
	BUG_ON(var_id < 0 || var_id >= MAXVARS);
	BUG_ON(!var_ptrs[var_id]);
	return var_ptrs[var_id]->data;
}
EXPORT_SYMBOL_GPL(spk_get_var);

struct punc_var_t *spk_get_punc_var(enum var_id_t var_id)
{
	struct punc_var_t *rv = NULL;
	struct punc_var_t *where;

	where = punc_vars;
	while ((where->var_id != -1) && (rv == NULL)) {
		if (where->var_id == var_id)
			rv = where;
		else
			where++;
	}
	return rv;
}

/* handlers for setting vars */
int spk_set_num_var(int input, struct st_var_header *var, int how)
{
	int val;
	short ret = 0;
	int *p_val = var->p_val;
	int l;
	char buf[32];
	char *cp;
	struct var_t *var_data = var->data;

	if (var_data == NULL)
		return -ENODATA;

	if (how == E_NEW_DEFAULT) {
		if (input < var_data->u.n.low || input > var_data->u.n.high)
			return -ERANGE;
		var_data->u.n.default_val = input;
		return 0;
	}
	if (how == E_DEFAULT) {
		val = var_data->u.n.default_val;
		ret = -ERESTART;
	} else {
		if (how == E_SET)
			val = input;
		else
			val = var_data->u.n.value;
		if (how == E_INC)
			val += input;
		else if (how == E_DEC)
			val -= input;
		if (val < var_data->u.n.low || val > var_data->u.n.high)
			return -ERANGE;
	}
	var_data->u.n.value = val;
	if (var->var_type == VAR_TIME && p_val != NULL) {
		*p_val = msecs_to_jiffies(val);
		return ret;
	}
	if (p_val != NULL)
		*p_val = val;
	if (var->var_id == PUNC_LEVEL) {
		spk_punc_mask = spk_punc_masks[val];
		return ret;
	}
	if (var_data->u.n.multiplier != 0)
		val *= var_data->u.n.multiplier;
	val += var_data->u.n.offset;
	if (var->var_id < FIRST_SYNTH_VAR || synth == NULL)
		return ret;
	if (synth->synth_adjust != NULL) {
		int status = synth->synth_adjust(var);
		return (status != 0) ? status : ret;
	}
	if (!var_data->u.n.synth_fmt)
		return ret;
	if (var->var_id == PITCH)
		cp = spk_pitch_buff;
	else
		cp = buf;
	if (!var_data->u.n.out_str)
		l = sprintf(cp, var_data->u.n.synth_fmt, (int)val);
	else
		l = sprintf(cp,
			var_data->u.n.synth_fmt, var_data->u.n.out_str[val]);
	synth_printf("%s", cp);
	return ret;
}

int spk_set_string_var(const char *page, struct st_var_header *var, int len)
{
	struct var_t *var_data = var->data;

	if (var_data == NULL)
		return -ENODATA;
	if (len > MAXVARLEN)
		return -E2BIG;
	if (!len) {
		if (!var_data->u.s.default_val)
			return 0;
		if (!var->p_val)
			var->p_val = var_data->u.s.default_val;
		if (var->p_val != var_data->u.s.default_val)
			strcpy((char *)var->p_val, var_data->u.s.default_val);
		return -ERESTART;
	} else if (var->p_val)
		strcpy((char *)var->p_val, page);
	else
		return -E2BIG;
	return 0;
}

/* spk_set_mask_bits sets or clears the punc/delim/repeat bits,
 * if input is null uses the defaults.
 * values for how: 0 clears bits of chars supplied,
 * 1 clears allk, 2 sets bits for chars */
int spk_set_mask_bits(const char *input, const int which, const int how)
{
	u_char *cp;
	short mask = spk_punc_info[which].mask;
	if (how&1) {
		for (cp = (u_char *)spk_punc_info[3].value; *cp; cp++)
			spk_chartab[*cp] &= ~mask;
	}
	cp = (u_char *)input;
<<<<<<< HEAD
	if (cp == 0)
=======
	if (!cp)
>>>>>>> d0e0ac97
		cp = spk_punc_info[which].value;
	else {
		for ( ; *cp; cp++) {
			if (*cp < SPACE)
				break;
			if (mask < PUNC) {
				if (!(spk_chartab[*cp]&PUNC))
					break;
			} else if (spk_chartab[*cp]&B_NUM)
				break;
		}
		if (*cp)
			return -EINVAL;
		cp = (u_char *)input;
	}
	if (how&2) {
		for ( ; *cp; cp++)
			if (*cp > SPACE)
				spk_chartab[*cp] |= mask;
	} else {
		for ( ; *cp; cp++)
			if (*cp > SPACE)
				spk_chartab[*cp] &= ~mask;
	}
	return 0;
}

char *spk_strlwr(char *s)
{
	char *p;
	if (s == NULL)
		return NULL;

	for (p = s; *p; p++)
		*p = tolower(*p);
	return s;
}

char *spk_s2uchar(char *start, char *dest)
{
	int val = 0;
	val = simple_strtoul(skip_spaces(start), &start, 10);
	if (*start == ',')
		start++;
	*dest = (u_char)val;
	return start;
}<|MERGE_RESOLUTION|>--- conflicted
+++ resolved
@@ -277,11 +277,7 @@
 			spk_chartab[*cp] &= ~mask;
 	}
 	cp = (u_char *)input;
-<<<<<<< HEAD
-	if (cp == 0)
-=======
 	if (!cp)
->>>>>>> d0e0ac97
 		cp = spk_punc_info[which].value;
 	else {
 		for ( ; *cp; cp++) {
