--- conflicted
+++ resolved
@@ -232,11 +232,7 @@
 	u_char *cp1;
 	u_char ch;
 	unsigned long flags;
-<<<<<<< HEAD
-	spk_lock(flags);
-=======
 	spin_lock_irqsave(&speakup_info.spinlock, flags);
->>>>>>> d0e0ac97
 	cp1 = spk_key_buf + SHIFT_TBL_SIZE;
 	num_keys = (int)(*cp1);
 	nstates = (int)cp1[1];
@@ -474,11 +470,7 @@
 		return -EINVAL;
 	}
 
-<<<<<<< HEAD
-	spk_lock(flags);
-=======
 	spin_lock_irqsave(&speakup_info.spinlock, flags);
->>>>>>> d0e0ac97
 	pb = (struct st_bits_data *) &spk_punc_info[var->value];
 	mask = pb->mask;
 	for (i = 33; i < 128; i++) {
@@ -529,11 +521,7 @@
 	spin_lock_irqsave(&speakup_info.spinlock, flags);
 
 	if (*punc_buf == 'd' || *punc_buf == 'r')
-<<<<<<< HEAD
-		x = spk_set_mask_bits(0, var->value, 3);
-=======
 		x = spk_set_mask_bits(NULL, var->value, 3);
->>>>>>> d0e0ac97
 	else
 		x = spk_set_mask_bits(punc_buf, var->value, 3);
 
