--- conflicted
+++ resolved
@@ -704,12 +704,8 @@
 
 /* support of 32bit userspace on 64bit platforms */
 #ifdef CONFIG_COMPAT
-<<<<<<< HEAD
-static long compat_ashmem_ioctl(struct file *file, unsigned int cmd, unsigned long arg)
-=======
 static long compat_ashmem_ioctl(struct file *file, unsigned int cmd,
 				unsigned long arg)
->>>>>>> d0e0ac97
 {
 
 	switch (cmd) {
