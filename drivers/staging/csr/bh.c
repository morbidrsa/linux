/*
 * ---------------------------------------------------------------------------
 * FILE:     bh.c
 *
 * PURPOSE:
 *      Provides an implementation for the driver bottom-half.
 *      It is part of the porting exercise in Linux.
 *
 * Copyright (C) 2005-2009 by Cambridge Silicon Radio Ltd.
 *
 * Refer to LICENSE.txt included with this source code for details on
 * the license terms.
 *
 * ---------------------------------------------------------------------------
 */
#include "csr_wifi_hip_unifi.h"
#include "unifi_priv.h"
#include <linux/sched/rt.h>

/*
 * ---------------------------------------------------------------------------
 *  uf_start_thread
 *
 *      Helper function to start a new thread.
 *
 *  Arguments:
 *      priv            Pointer to OS driver structure for the device.
 *      thread          Pointer to the thread object
 *      func            The thread function
 *
 *  Returns:
 *      0 on success or else a Linux error code.
 * ---------------------------------------------------------------------------
 */
int uf_start_thread(unifi_priv_t *priv,
		    struct uf_thread *thread, int (*func)(void *))
{
	if (thread->thread_task != NULL) {
		unifi_error(priv, "%s thread already started\n", thread->name);
		return 0;
	}

	/* Start the kernel thread that handles all h/w accesses. */
	thread->thread_task = kthread_run(func, priv, "%s", thread->name);
	if (IS_ERR(thread->thread_task))
		return PTR_ERR(thread->thread_task);

	/* Module parameter overides the thread priority */
	if (bh_priority != -1) {
		if (bh_priority >= 0 && bh_priority <= MAX_RT_PRIO) {
			struct sched_param param;
			priv->bh_thread.prio = bh_priority;
			unifi_trace(priv, UDBG1,
				"%s thread (RT) priority = %d\n",
				thread->name, bh_priority);
			param.sched_priority = bh_priority;
			sched_setscheduler(thread->thread_task,
					   SCHED_FIFO, &param);
		} else if (bh_priority > MAX_RT_PRIO &&
			   bh_priority <= MAX_PRIO) {
			priv->bh_thread.prio = bh_priority;
			unifi_trace(priv, UDBG1, "%s thread priority = %d\n",
					thread->name,
					PRIO_TO_NICE(bh_priority));
			set_user_nice(thread->thread_task,
				      PRIO_TO_NICE(bh_priority));
		} else {
			priv->bh_thread.prio = DEFAULT_PRIO;
			unifi_warning(priv,
				      "%s thread unsupported (%d) priority\n",
				      thread->name, bh_priority);
		}
	} else
		priv->bh_thread.prio = DEFAULT_PRIO;
	unifi_trace(priv, UDBG2, "Started %s thread\n", thread->name);

	return 0;
} /* uf_start_thread() */


/*
 * ---------------------------------------------------------------------------
 *  uf_stop_thread
 *
 *      Helper function to stop a thread.
 *
 *  Arguments:
 *      priv            Pointer to OS driver structure for the device.
 *      thread          Pointer to the thread object
 *
 *  Returns:
 *
 * ---------------------------------------------------------------------------
 */
void uf_stop_thread(unifi_priv_t *priv, struct uf_thread *thread)
{
	if (!thread->thread_task) {
		unifi_notice(priv, "%s thread is already stopped\n",
							thread->name);
		return;
	}

	unifi_trace(priv, UDBG2, "Stopping %s thread\n", thread->name);

	kthread_stop(thread->thread_task);
	thread->thread_task = NULL;

} /* uf_stop_thread() */



/*
 * ---------------------------------------------------------------------------
 *  uf_wait_for_thread_to_stop
 *
 *      Helper function to wait until a thread is stopped.
 *
 *  Arguments:
 *      priv    Pointer to OS driver structure for the device.
 *
 *  Returns:
 *
 * ---------------------------------------------------------------------------
 */
void
uf_wait_for_thread_to_stop(unifi_priv_t *priv, struct uf_thread *thread)
{
	/*
	 * kthread_stop() cannot handle the thread exiting while
	 * kthread_should_stop() is false, so sleep until kthread_stop()
	 * wakes us up
	 */
	unifi_trace(priv, UDBG2, "%s waiting for the stop signal.\n",
							thread->name);
	set_current_state(TASK_INTERRUPTIBLE);
	if (!kthread_should_stop()) {
		unifi_trace(priv, UDBG2, "%s schedule....\n", thread->name);
		schedule();
	}

	thread->thread_task = NULL;
	unifi_trace(priv, UDBG2, "%s exiting....\n", thread->name);
} /* uf_wait_for_thread_to_stop() */


/*
 * ---------------------------------------------------------------------------
 *  handle_bh_error
 *
 *      This function reports an error returned from the HIP core bottom-half.
 *      Normally, implemented during the porting exercise, passing the error
 *      to the SME using unifi_sys_wifi_off_ind().
 *      The SME will try to reset the device and go through
 *      the initialisation of the UniFi.
 *
 *  Arguments:
 *      priv            Pointer to OS driver structure for the device.
 *
 *  Returns:
 *      None.
 * ---------------------------------------------------------------------------
 */
static void
handle_bh_error(unifi_priv_t *priv)
{
	netInterface_priv_t *interfacePriv;
	u8 conf_param = CONFIG_IND_ERROR;
	u8 interfaceTag;


	/* Block unifi_run_bh() until the error has been handled. */
	priv->bh_thread.block_thread = 1;

	/* Consider UniFi to be uninitialised */
	priv->init_progress = UNIFI_INIT_NONE;

	/* Stop the network traffic */
	for (interfaceTag = 0;
	     interfaceTag < CSR_WIFI_NUM_INTERFACES; interfaceTag++) {
		interfacePriv = priv->interfacePriv[interfaceTag];
		if (interfacePriv->netdev_registered)
			netif_carrier_off(priv->netdev[interfaceTag]);
	}

#ifdef CSR_NATIVE_LINUX
	/* Force any client waiting on an mlme_wait_for_reply() to abort. */
	uf_abort_mlme(priv);

	/* Cancel any pending workqueue tasks */
	flush_workqueue(priv->unifi_workqueue);

#endif /* CSR_NATIVE_LINUX */

	unifi_error(priv,
		"handle_bh_error: fatal error is reported to the SME.\n");
	/* Notify the clients (SME or unifi_manager) for the error. */
	ul_log_config_ind(priv, &conf_param, sizeof(u8));

} /* handle_bh_error() */



/*
 * ---------------------------------------------------------------------------
 *  bh_thread_function
 *
 *      All hardware access happens in this thread.
 *      This means there is no need for locks on the hardware and we don't need
 *      to worry about reentrancy with the SDIO library.
 *      Provides and example implementation on how to call unifi_bh(), which
 *      is part of the HIP core API.
 *
 *      It processes the events generated by unifi_run_bh() to serialise calls
 *      to unifi_bh(). It also demonstrates how the timeout parameter passed in
 *      and returned from unifi_bh() needs to be handled.
 *
 *  Arguments:
 *      arg             Pointer to OS driver structure for the device.
 *
 *  Returns:
 *      None.
 *
 *  Notes:
 *      When the bottom half of the driver needs to process signals, events,
 *      or simply the host status (i.e sleep mode), it invokes unifi_run_bh().
 *      Since we need all SDIO transaction to be in a single thread, the
 *      unifi_run_bh() will wake up this thread to process it.
 *
 * ---------------------------------------------------------------------------
 */
static int bh_thread_function(void *arg)
{
	unifi_priv_t *priv = (unifi_priv_t *)arg;
	CsrResult csrResult;
	long ret;
	u32 timeout, t;
	struct uf_thread *this_thread;

	unifi_trace(priv, UDBG2, "bh_thread_function starting\n");

	this_thread = &priv->bh_thread;

	t = timeout = 0;
	while (!kthread_should_stop()) {
		/*
		* wait until an error occurs,
		* or we need to process something.
		*/
		unifi_trace(priv, UDBG3, "bh_thread goes to sleep.\n");

		if (timeout > 0) {
			/* Convert t in ms to jiffies */
			t = msecs_to_jiffies(timeout);
			ret = wait_event_interruptible_timeout(
				this_thread->wakeup_q,
				(this_thread->wakeup_flag && !this_thread->block_thread) ||
				kthread_should_stop(),
				t);
			timeout = (ret > 0) ? jiffies_to_msecs(ret) : 0;
		} else {
			ret = wait_event_interruptible(this_thread->wakeup_q,
				(this_thread->wakeup_flag && !this_thread->block_thread) ||
				kthread_should_stop());
		}

		if (kthread_should_stop()) {
			unifi_trace(priv, UDBG2,
				"bh_thread: signalled to exit\n");
			break;
		}

		if (ret < 0) {
			unifi_notice(priv,
				"bh_thread: wait_event returned %d, thread will exit\n",
				ret);
			uf_wait_for_thread_to_stop(priv, this_thread);
			break;
		}

		this_thread->wakeup_flag = 0;

		unifi_trace(priv, UDBG3, "bh_thread calls unifi_bh().\n");

		CsrSdioClaim(priv->sdio);
		csrResult = unifi_bh(priv->card, &timeout);
		if (csrResult != CSR_RESULT_SUCCESS) {
			if (csrResult == CSR_WIFI_HIP_RESULT_NO_DEVICE) {
				CsrSdioRelease(priv->sdio);
				uf_wait_for_thread_to_stop(priv, this_thread);
				break;
			}
			/* Errors must be delivered to the error task */
			handle_bh_error(priv);
		}
		CsrSdioRelease(priv->sdio);
	}

	/*
	 * I would normally try to call csr_sdio_remove_irq() here to make sure
	* that we do not get any interrupts while this thread is not running.
	* However, the MMC/SDIO driver tries to kill its' interrupt thread.
	* The kernel threads implementation does not allow to kill threads
	* from a signalled to stop thread.
	* So, instead call csr_sdio_linux_remove_irq() always after calling
	* uf_stop_thread() to kill this thread.
	*/

	unifi_trace(priv, UDBG2, "bh_thread exiting....\n");
	return 0;
} /* bh_thread_function() */


/*
 * ---------------------------------------------------------------------------
 *  uf_init_bh
 *
 *      Helper function to start the bottom half of the driver.
 *      All we need to do here is start the I/O bh thread.
 *
 *  Arguments:
 *      priv            Pointer to OS driver structure for the device.
 *
 *  Returns:
 *      0 on success or else a Linux error code.
 * ---------------------------------------------------------------------------
 */
int
uf_init_bh(unifi_priv_t *priv)
{
	int r;

	/* Enable mlme interface. */
	priv->io_aborted = 0;


	/* Start the BH thread */
	r = uf_start_thread(priv, &priv->bh_thread, bh_thread_function);
	if (r) {
		unifi_error(priv,
			"uf_init_bh: failed to start the BH thread.\n");
		return r;
	}

	/* Allow interrupts */
	r = csr_sdio_linux_install_irq(priv->sdio);
	if (r) {
		unifi_error(priv,
			"uf_init_bh: failed to install the IRQ.\n");

		uf_stop_thread(priv, &priv->bh_thread);
	}

	return r;
} /* uf_init_bh() */


/*
 * ---------------------------------------------------------------------------
 *  unifi_run_bh
 *
 *      Part of the HIP core lib API, implemented in the porting exercise.
 *      The bottom half of the driver calls this function when
 *      it wants to process anything that requires access to unifi.
 *      We need to call unifi_bh() which in this implementation is done
 *      by waking up the I/O thread.
 *
 *  Arguments:
 *      ospriv          Pointer to OS driver structure for the device.
 *
 *  Returns:
 *      0 on success or else a Linux error code.
 *
 *  Notes:
 * ---------------------------------------------------------------------------
 */
CsrResult unifi_run_bh(void *ospriv)
{
<<<<<<< HEAD
    unifi_priv_t *priv = ospriv;

    /*
     * If an error has occurred, we discard silently all messages from the bh
     * until the error has been processed and the unifi has been reinitialised.
     */
    if (priv->bh_thread.block_thread == 1) {
        unifi_trace(priv, UDBG3, "unifi_run_bh: discard message.\n");
        /*
         * Do not try to acknowledge a pending interrupt here.
         * This function is called by unifi_send_signal() which in turn can be
         * running in an atomic or 'disabled irq' level if a signal is sent
         * from a workqueue task (i.e multicass addresses set).
         * We can not hold the SDIO lock because it might sleep.
         */
        return CSR_RESULT_FAILURE;
    }

    priv->bh_thread.wakeup_flag = 1;
    /* wake up I/O thread */
    wake_up_interruptible(&priv->bh_thread.wakeup_q);

    return CSR_RESULT_SUCCESS;
=======
	unifi_priv_t *priv = ospriv;

	/*
	* If an error has occurred, we discard silently all messages from the bh
	* until the error has been processed and the unifi has been
	* reinitialised.
	*/
	if (priv->bh_thread.block_thread == 1) {
		unifi_trace(priv, UDBG3, "unifi_run_bh: discard message.\n");
		/*
		* Do not try to acknowledge a pending interrupt here.
		* This function is called by unifi_send_signal()
		* which in turn can be running in an atomic or 'disabled irq'
		* level if a signal is sent from a workqueue task
		* (i.e multicass addresses set). We can not hold the SDIO lock
		* because it might sleep.
		*/
		return CSR_RESULT_FAILURE;
	}

	priv->bh_thread.wakeup_flag = 1;
	/* wake up I/O thread */
	wake_up_interruptible(&priv->bh_thread.wakeup_q);

	return CSR_RESULT_SUCCESS;
>>>>>>> d0e0ac97
} /* unifi_run_bh() */
<|MERGE_RESOLUTION|>--- conflicted
+++ resolved
@@ -375,31 +375,6 @@
  */
 CsrResult unifi_run_bh(void *ospriv)
 {
-<<<<<<< HEAD
-    unifi_priv_t *priv = ospriv;
-
-    /*
-     * If an error has occurred, we discard silently all messages from the bh
-     * until the error has been processed and the unifi has been reinitialised.
-     */
-    if (priv->bh_thread.block_thread == 1) {
-        unifi_trace(priv, UDBG3, "unifi_run_bh: discard message.\n");
-        /*
-         * Do not try to acknowledge a pending interrupt here.
-         * This function is called by unifi_send_signal() which in turn can be
-         * running in an atomic or 'disabled irq' level if a signal is sent
-         * from a workqueue task (i.e multicass addresses set).
-         * We can not hold the SDIO lock because it might sleep.
-         */
-        return CSR_RESULT_FAILURE;
-    }
-
-    priv->bh_thread.wakeup_flag = 1;
-    /* wake up I/O thread */
-    wake_up_interruptible(&priv->bh_thread.wakeup_q);
-
-    return CSR_RESULT_SUCCESS;
-=======
 	unifi_priv_t *priv = ospriv;
 
 	/*
@@ -425,5 +400,4 @@
 	wake_up_interruptible(&priv->bh_thread.wakeup_q);
 
 	return CSR_RESULT_SUCCESS;
->>>>>>> d0e0ac97
 } /* unifi_run_bh() */
