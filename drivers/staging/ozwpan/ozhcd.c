--- conflicted
+++ resolved
@@ -35,10 +35,6 @@
 #include "ozusbif.h"
 #include "oztrace.h"
 #include "ozurbparanoia.h"
-<<<<<<< HEAD
-#include "ozevent.h"
-=======
->>>>>>> d0e0ac97
 #include "ozhcd.h"
 /*------------------------------------------------------------------------------
  * Number of units of buffering to capture for an isochronous IN endpoint before
@@ -510,11 +506,6 @@
 		if (!in_dir && ep_addr && (ep->credit < 0)) {
 			ep->last_jiffies = jiffies;
 			ep->credit = 0;
-<<<<<<< HEAD
-			oz_event_log(OZ_EVT_EP_CREDIT, ep->ep_num,
-					0, NULL, ep->credit);
-=======
->>>>>>> d0e0ac97
 		}
 	} else {
 		err = -EPIPE;
@@ -771,10 +762,6 @@
 	struct urb *urb;
 	int err = 0;
 
-<<<<<<< HEAD
-	oz_event_log(OZ_EVT_CTRL_CNF, 0, req_id, NULL, status);
-=======
->>>>>>> d0e0ac97
 	oz_trace("oz_hcd_get_desc_cnf length = %d offs = %d tot_size = %d\n",
 			length, offset, total_size);
 	urb = oz_find_urb_by_id(port, 0, req_id);
@@ -913,10 +900,6 @@
 	unsigned windex;
 	unsigned wvalue;
 
-<<<<<<< HEAD
-	oz_event_log(OZ_EVT_CTRL_CNF, 0, req_id, NULL, rcode);
-=======
->>>>>>> d0e0ac97
 	oz_trace("oz_hcd_control_cnf rcode=%u len=%d\n", rcode, data_len);
 	urb = oz_find_urb_by_id(port, 0, req_id);
 	if (!urb) {
@@ -1070,11 +1053,6 @@
 		ep->credit += jiffies_to_msecs(now - ep->last_jiffies);
 		if (ep->credit > ep->credit_ceiling)
 			ep->credit = ep->credit_ceiling;
-<<<<<<< HEAD
-		oz_event_log(OZ_EVT_EP_CREDIT, ep->ep_num, 0, NULL,
-			     ep->credit);
-=======
->>>>>>> d0e0ac97
 		ep->last_jiffies = now;
 		while (ep->credit && !list_empty(&ep->urb_list)) {
 			urbl = list_first_entry(&ep->urb_list,
@@ -1083,11 +1061,6 @@
 			if ((ep->credit + 1) < urb->number_of_packets)
 				break;
 			ep->credit -= urb->number_of_packets;
-<<<<<<< HEAD
-			oz_event_log(OZ_EVT_EP_CREDIT, ep->ep_num, 0, NULL,
-				     ep->credit);
-=======
->>>>>>> d0e0ac97
 			list_move_tail(&urbl->link, &xfr_list);
 		}
 	}
@@ -1115,27 +1088,12 @@
 			if (ep->buffered_units >= OZ_IN_BUFFERING_UNITS) {
 				ep->flags &= ~OZ_F_EP_BUFFERING;
 				ep->credit = 0;
-<<<<<<< HEAD
-				oz_event_log(OZ_EVT_EP_CREDIT,
-					ep->ep_num | USB_DIR_IN,
-					0, NULL, ep->credit);
 				ep->last_jiffies = now;
 				ep->start_frame = 0;
-				oz_event_log(OZ_EVT_EP_BUFFERING,
-					ep->ep_num | USB_DIR_IN, 0, NULL, 0);
-=======
-				ep->last_jiffies = now;
-				ep->start_frame = 0;
->>>>>>> d0e0ac97
 			}
 			continue;
 		}
 		ep->credit += jiffies_to_msecs(now - ep->last_jiffies);
-<<<<<<< HEAD
-		oz_event_log(OZ_EVT_EP_CREDIT, ep->ep_num | USB_DIR_IN,
-			0, NULL, ep->credit);
-=======
->>>>>>> d0e0ac97
 		ep->last_jiffies = now;
 		while (!list_empty(&ep->urb_list)) {
 			struct oz_urb_link *urbl =
@@ -1179,11 +1137,6 @@
 			ep->start_frame += urb->number_of_packets;
 			list_move_tail(&urbl->link, &xfr_list);
 			ep->credit -= urb->number_of_packets;
-<<<<<<< HEAD
-			oz_event_log(OZ_EVT_EP_CREDIT, ep->ep_num | USB_DIR_IN,
-				0, NULL, ep->credit);
-=======
->>>>>>> d0e0ac97
 		}
 	}
 	if (!list_empty(&port->isoc_out_ep) || !list_empty(&port->isoc_in_ep))
@@ -1275,11 +1228,6 @@
 			ep->credit_ceiling = 200;
 			if (ep_addr & USB_ENDPOINT_DIR_MASK) {
 				ep->flags |= OZ_F_EP_BUFFERING;
-<<<<<<< HEAD
-				oz_event_log(OZ_EVT_EP_BUFFERING,
-					ep->ep_num | USB_DIR_IN, 1, NULL, 0);
-=======
->>>>>>> d0e0ac97
 			} else {
 				ep->flags |= OZ_F_EP_HAVE_STREAM;
 				if (oz_usb_stream_create(port->hpd, ep_num))
@@ -1486,11 +1434,6 @@
 			oz_trace("USB_REQ_GET_DESCRIPTOR - req\n");
 			break;
 		case USB_REQ_SET_ADDRESS:
-<<<<<<< HEAD
-			oz_event_log(OZ_EVT_CTRL_LOCAL, setup->bRequest,
-				0, NULL, setup->bRequestType);
-=======
->>>>>>> d0e0ac97
 			oz_trace("USB_REQ_SET_ADDRESS - req\n");
 			oz_trace("Port %d address is 0x%x\n", ozhcd->conn_port,
 				(u8)le16_to_cpu(setup->wValue));
@@ -1511,11 +1454,6 @@
 			/* We short circuit this case and reply directly since
 			 * we have the selected configuration number cached.
 			 */
-<<<<<<< HEAD
-			oz_event_log(OZ_EVT_CTRL_LOCAL, setup->bRequest, 0,
-				     NULL, setup->bRequestType);
-=======
->>>>>>> d0e0ac97
 			oz_trace("USB_REQ_GET_CONFIGURATION - reply now\n");
 			if (urb->transfer_buffer_length >= 1) {
 				urb->actual_length = 1;
@@ -1530,11 +1468,6 @@
 			/* We short circuit this case and reply directly since
 			 * we have the selected interface alternative cached.
 			 */
-<<<<<<< HEAD
-			oz_event_log(OZ_EVT_CTRL_LOCAL, setup->bRequest, 0,
-				     NULL, setup->bRequestType);
-=======
->>>>>>> d0e0ac97
 			oz_trace("USB_REQ_GET_INTERFACE - reply now\n");
 			if (urb->transfer_buffer_length >= 1) {
 				urb->actual_length = 1;
@@ -1800,11 +1733,6 @@
 	struct oz_urb_link *urbl;
 	oz_trace2(OZ_TRACE_URB, "%lu: oz_hcd_urb_enqueue(%p)\n",
 		jiffies, urb);
-<<<<<<< HEAD
-	oz_event_log(OZ_EVT_URB_SUBMIT, oz_get_irq_ctx(),
-		(u16)urb->number_of_packets, urb, urb->pipe);
-=======
->>>>>>> d0e0ac97
 	if (unlikely(ozhcd == NULL)) {
 		oz_trace2(OZ_TRACE_URB, "%lu: Refused urb(%p) not ozhcd.\n",
 			jiffies, urb);
@@ -1864,13 +1792,6 @@
 				ep->credit -= urb->number_of_packets;
 				if (ep->credit < 0)
 					ep->credit = 0;
-<<<<<<< HEAD
-				oz_event_log(OZ_EVT_EP_CREDIT,
-					usb_pipein(urb->pipe) ?
-					(ep->ep_num | USB_DIR_IN) : ep->ep_num,
-					0, NULL, ep->credit);
-=======
->>>>>>> d0e0ac97
 			}
 			return urbl;
 		}
