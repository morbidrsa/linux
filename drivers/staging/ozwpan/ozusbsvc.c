/* -----------------------------------------------------------------------------
 * Copyright (c) 2011 Ozmo Inc
 * Released under the GNU General Public License Version 2 (GPLv2).
 *
 * This file provides protocol independent part of the implementation of the USB
 * service for a PD.
 * The implementation of this service is split into two parts the first of which
 * is protocol independent and the second contains protocol specific details.
 * This split is to allow alternative protocols to be defined.
 * The implementation of this service uses ozhcd.c to implement a USB HCD.
 * -----------------------------------------------------------------------------
 */
#include <linux/init.h>
#include <linux/module.h>
#include <linux/timer.h>
#include <linux/sched.h>
#include <linux/netdevice.h>
#include <linux/errno.h>
#include <linux/input.h>
#include <asm/unaligned.h>
#include "ozconfig.h"
#include "ozprotocol.h"
#include "ozeltbuf.h"
#include "ozpd.h"
#include "ozproto.h"
#include "ozusbif.h"
#include "ozhcd.h"
#include "oztrace.h"
#include "ozusbsvc.h"
/*------------------------------------------------------------------------------
 * This is called once when the driver is loaded to initialise the USB service.
 * Context: process
 */
int oz_usb_init(void)
{
<<<<<<< HEAD
	oz_event_log(OZ_EVT_SERVICE, 1, OZ_APPID_USB, NULL, 0);
=======
>>>>>>> d0e0ac97
	return oz_hcd_init();
}
/*------------------------------------------------------------------------------
 * This is called once when the driver is unloaded to terminate the USB service.
 * Context: process
 */
void oz_usb_term(void)
{
<<<<<<< HEAD
	oz_event_log(OZ_EVT_SERVICE, 2, OZ_APPID_USB, NULL, 0);
=======
>>>>>>> d0e0ac97
	oz_hcd_term();
}
/*------------------------------------------------------------------------------
 * This is called when the USB service is started or resumed for a PD.
 * Context: softirq
 */
int oz_usb_start(struct oz_pd *pd, int resume)
{
	int rc = 0;
	struct oz_usb_ctx *usb_ctx;
	struct oz_usb_ctx *old_ctx;
<<<<<<< HEAD
	oz_event_log(OZ_EVT_SERVICE, 3, OZ_APPID_USB, NULL, resume);
=======
>>>>>>> d0e0ac97
	if (resume) {
		oz_trace("USB service resumed.\n");
		return 0;
	}
	oz_trace("USB service started.\n");
	/* Create a USB context in case we need one. If we find the PD already
	 * has a USB context then we will destroy it.
	 */
	usb_ctx = kzalloc(sizeof(struct oz_usb_ctx), GFP_ATOMIC);
	if (usb_ctx == NULL)
		return -ENOMEM;
	atomic_set(&usb_ctx->ref_count, 1);
	usb_ctx->pd = pd;
	usb_ctx->stopped = 0;
	/* Install the USB context if the PD doesn't already have one.
	 * If it does already have one then destroy the one we have just
	 * created.
	 */
	spin_lock_bh(&pd->app_lock[OZ_APPID_USB-1]);
	old_ctx = pd->app_ctx[OZ_APPID_USB-1];
	if (old_ctx == NULL)
		pd->app_ctx[OZ_APPID_USB-1] = usb_ctx;
	oz_usb_get(pd->app_ctx[OZ_APPID_USB-1]);
	spin_unlock_bh(&pd->app_lock[OZ_APPID_USB-1]);
	if (old_ctx) {
		oz_trace("Already have USB context.\n");
		kfree(usb_ctx);
		usb_ctx = old_ctx;
	} else if (usb_ctx) {
		/* Take a reference to the PD. This will be released when
		 * the USB context is destroyed.
		 */
		oz_pd_get(pd);
	}
	/* If we already had a USB context and had obtained a port from
	 * the USB HCD then just reset the port. If we didn't have a port
	 * then report the arrival to the USB HCD so we get one.
	 */
	if (usb_ctx->hport) {
		oz_hcd_pd_reset(usb_ctx, usb_ctx->hport);
	} else {
		usb_ctx->hport = oz_hcd_pd_arrived(usb_ctx);
		if (usb_ctx->hport == NULL) {
			oz_trace("USB hub returned null port.\n");
			spin_lock_bh(&pd->app_lock[OZ_APPID_USB-1]);
			pd->app_ctx[OZ_APPID_USB-1] = NULL;
			spin_unlock_bh(&pd->app_lock[OZ_APPID_USB-1]);
			oz_usb_put(usb_ctx);
			rc = -1;
		}
	}
	oz_usb_put(usb_ctx);
	return rc;
}
/*------------------------------------------------------------------------------
 * This is called when the USB service is stopped or paused for a PD.
 * Context: softirq or process
 */
void oz_usb_stop(struct oz_pd *pd, int pause)
{
	struct oz_usb_ctx *usb_ctx;
<<<<<<< HEAD
	oz_event_log(OZ_EVT_SERVICE, 4, OZ_APPID_USB, NULL, pause);
=======
>>>>>>> d0e0ac97
	if (pause) {
		oz_trace("USB service paused.\n");
		return;
	}
	spin_lock_bh(&pd->app_lock[OZ_APPID_USB-1]);
	usb_ctx = (struct oz_usb_ctx *)pd->app_ctx[OZ_APPID_USB-1];
	pd->app_ctx[OZ_APPID_USB-1] = NULL;
	spin_unlock_bh(&pd->app_lock[OZ_APPID_USB-1]);
	if (usb_ctx) {
		unsigned long tout = jiffies + HZ;
		oz_trace("USB service stopping...\n");
		usb_ctx->stopped = 1;
		/* At this point the reference count on the usb context should
		 * be 2 - one from when we created it and one from the hcd
		 * which claims a reference. Since stopped = 1 no one else
		 * should get in but someone may already be in. So wait
		 * until they leave but timeout after 1 second.
		 */
		while ((atomic_read(&usb_ctx->ref_count) > 2) &&
			time_before(jiffies, tout))
			;
		oz_trace("USB service stopped.\n");
		oz_hcd_pd_departed(usb_ctx->hport);
		/* Release the reference taken in oz_usb_start.
		 */
		oz_usb_put(usb_ctx);
	}
}
/*------------------------------------------------------------------------------
 * This increments the reference count of the context area for a specific PD.
 * This ensures this context area does not disappear while still in use.
 * Context: softirq
 */
void oz_usb_get(void *hpd)
{
	struct oz_usb_ctx *usb_ctx = (struct oz_usb_ctx *)hpd;
	atomic_inc(&usb_ctx->ref_count);
}
/*------------------------------------------------------------------------------
 * This decrements the reference count of the context area for a specific PD
 * and destroys the context area if the reference count becomes zero.
 * Context: softirq or process
 */
void oz_usb_put(void *hpd)
{
	struct oz_usb_ctx *usb_ctx = (struct oz_usb_ctx *)hpd;
	if (atomic_dec_and_test(&usb_ctx->ref_count)) {
		oz_trace("Dealloc USB context.\n");
		oz_pd_put(usb_ctx->pd);
		kfree(usb_ctx);
	}
}
/*------------------------------------------------------------------------------
 * Context: softirq
 */
int oz_usb_heartbeat(struct oz_pd *pd)
{
	struct oz_usb_ctx *usb_ctx;
	int rc = 0;
	spin_lock_bh(&pd->app_lock[OZ_APPID_USB-1]);
	usb_ctx = (struct oz_usb_ctx *)pd->app_ctx[OZ_APPID_USB-1];
	if (usb_ctx)
		oz_usb_get(usb_ctx);
	spin_unlock_bh(&pd->app_lock[OZ_APPID_USB-1]);
	if (usb_ctx == NULL)
		return rc;
	if (usb_ctx->stopped)
		goto done;
	if (usb_ctx->hport)
		if (oz_hcd_heartbeat(usb_ctx->hport))
			rc = 1;
done:
	oz_usb_put(usb_ctx);
	return rc;
}
/*------------------------------------------------------------------------------
 * Context: softirq
 */
int oz_usb_stream_create(void *hpd, u8 ep_num)
{
	struct oz_usb_ctx *usb_ctx = (struct oz_usb_ctx *)hpd;
	struct oz_pd *pd = usb_ctx->pd;
	oz_trace("oz_usb_stream_create(0x%x)\n", ep_num);
	if (pd->mode & OZ_F_ISOC_NO_ELTS) {
		oz_isoc_stream_create(pd, ep_num);
	} else {
		oz_pd_get(pd);
		if (oz_elt_stream_create(&pd->elt_buff, ep_num,
			4*pd->max_tx_size)) {
			oz_pd_put(pd);
			return -1;
		}
	}
	return 0;
}
/*------------------------------------------------------------------------------
 * Context: softirq
 */
int oz_usb_stream_delete(void *hpd, u8 ep_num)
{
	struct oz_usb_ctx *usb_ctx = (struct oz_usb_ctx *)hpd;
	if (usb_ctx) {
		struct oz_pd *pd = usb_ctx->pd;
		if (pd) {
			oz_trace("oz_usb_stream_delete(0x%x)\n", ep_num);
			if (pd->mode & OZ_F_ISOC_NO_ELTS) {
				oz_isoc_stream_delete(pd, ep_num);
			} else {
				if (oz_elt_stream_delete(&pd->elt_buff, ep_num))
					return -1;
				oz_pd_put(pd);
			}
		}
	}
	return 0;
}
/*------------------------------------------------------------------------------
 * Context: softirq or process
 */
void oz_usb_request_heartbeat(void *hpd)
{
	struct oz_usb_ctx *usb_ctx = (struct oz_usb_ctx *)hpd;
	if (usb_ctx && usb_ctx->pd)
		oz_pd_request_heartbeat(usb_ctx->pd);
}<|MERGE_RESOLUTION|>--- conflicted
+++ resolved
@@ -33,10 +33,6 @@
  */
 int oz_usb_init(void)
 {
-<<<<<<< HEAD
-	oz_event_log(OZ_EVT_SERVICE, 1, OZ_APPID_USB, NULL, 0);
-=======
->>>>>>> d0e0ac97
 	return oz_hcd_init();
 }
 /*------------------------------------------------------------------------------
@@ -45,10 +41,6 @@
  */
 void oz_usb_term(void)
 {
-<<<<<<< HEAD
-	oz_event_log(OZ_EVT_SERVICE, 2, OZ_APPID_USB, NULL, 0);
-=======
->>>>>>> d0e0ac97
 	oz_hcd_term();
 }
 /*------------------------------------------------------------------------------
@@ -60,10 +52,6 @@
 	int rc = 0;
 	struct oz_usb_ctx *usb_ctx;
 	struct oz_usb_ctx *old_ctx;
-<<<<<<< HEAD
-	oz_event_log(OZ_EVT_SERVICE, 3, OZ_APPID_USB, NULL, resume);
-=======
->>>>>>> d0e0ac97
 	if (resume) {
 		oz_trace("USB service resumed.\n");
 		return 0;
@@ -125,10 +113,6 @@
 void oz_usb_stop(struct oz_pd *pd, int pause)
 {
 	struct oz_usb_ctx *usb_ctx;
-<<<<<<< HEAD
-	oz_event_log(OZ_EVT_SERVICE, 4, OZ_APPID_USB, NULL, pause);
-=======
->>>>>>> d0e0ac97
 	if (pause) {
 		oz_trace("USB service paused.\n");
 		return;
