--- conflicted
+++ resolved
@@ -741,10 +741,6 @@
 
 	xgifb_reg_and_or(pVBInfo->P3d4, 0x07, ~0x42, tempax);
 	data = xgifb_reg_get(pVBInfo->P3d4, 0x07);
-<<<<<<< HEAD
-	data &= 0xFF;
-=======
->>>>>>> d0e0ac97
 	tempax = 0;
 
 	if (tempbx & 0x04)
@@ -848,7 +844,6 @@
 
 	/* si+Ext_ResInfo */
 	modeflag = XGI330_EModeIDTable[ModeIdIndex].Ext_ModeFlag;
-<<<<<<< HEAD
 
 	if (pVBInfo->VBInfo & (SetCRT2ToLCD | XGI_SetCRT2ToLCDA)) { /*301b*/
 		if (pVBInfo->LCDResInfo != Panel_1024x768)
@@ -870,29 +865,6 @@
 			}
 		}
 
-=======
-
-	if (pVBInfo->VBInfo & (SetCRT2ToLCD | XGI_SetCRT2ToLCDA)) { /*301b*/
-		if (pVBInfo->LCDResInfo != Panel_1024x768)
-			/* LCDXlat2VCLK */
-			VCLKIndex = VCLK108_2_315 + 5;
-		else
-			VCLKIndex = VCLK65_315 + 2; /* LCDXlat1VCLK */
-	} else if (pVBInfo->VBInfo & SetCRT2ToHiVision) {
-		if (pVBInfo->SetFlag & RPLLDIV2XO)
-			VCLKIndex = TVCLKBASE_315_25 + HiTVVCLKDIV2;
-		else
-			VCLKIndex = TVCLKBASE_315_25 + HiTVVCLK;
-
-		if (pVBInfo->SetFlag & TVSimuMode) {
-			if (modeflag & Charx8Dot) {
-				VCLKIndex = TVCLKBASE_315_25 + HiTVSimuVCLK;
-			} else {
-				VCLKIndex = TVCLKBASE_315_25 + HiTVTextVCLK;
-			}
-		}
-
->>>>>>> d0e0ac97
 		/* 301lv */
 		if (pVBInfo->VBType & VB_SIS301LV) {
 			if (pVBInfo->SetFlag & RPLLDIV2XO)
@@ -1988,23 +1960,6 @@
 		}
 	}
 
-<<<<<<< HEAD
-	if (pVBInfo->IF_DEF_YPbPr == 1) {
-		if (pVBInfo->VBType & (VB_SIS301LV|VB_SIS302LV|VB_XGI301C)) {
-			if (temp & SetYPbPr) {
-				if (pVBInfo->IF_DEF_HiVision == 1) {
-					/* shampoo add for new scratch */
-					temp = xgifb_reg_get(pVBInfo->P3d4,
-							     0x35);
-					temp &= YPbPrMode;
-					tempbx |= SetCRT2ToHiVision;
-
-					if (temp != YPbPrMode1080i) {
-						tempbx &= (~SetCRT2ToHiVision);
-						tempbx |= SetCRT2ToYPbPr525750;
-					}
-				}
-=======
 	if (pVBInfo->VBType & (VB_SIS301LV|VB_SIS302LV|VB_XGI301C)) {
 		if (temp & SetYPbPr) {
 			/* shampoo add for new scratch */
@@ -2015,27 +1970,13 @@
 			if (temp != YPbPrMode1080i) {
 				tempbx &= (~SetCRT2ToHiVision);
 				tempbx |= SetCRT2ToYPbPr525750;
->>>>>>> d0e0ac97
 			}
 		}
 	}
 
 	tempax = push; /* restore CR31 */
 
-<<<<<<< HEAD
-	if (pVBInfo->IF_DEF_YPbPr == 1) {
-		if (pVBInfo->IF_DEF_HiVision == 1)
-			temp = 0x09FC;
-		else
-			temp = 0x097C;
-	} else if (pVBInfo->IF_DEF_HiVision == 1) {
-		temp = 0x01FC;
-	} else {
-		temp = 0x017C;
-	}
-=======
 	temp = 0x09FC;
->>>>>>> d0e0ac97
 
 	if (!(tempbx & temp)) {
 		tempax |= DisableCRT2Display;
@@ -2056,22 +1997,10 @@
 	/* shampoo add */
 	/* for driver abnormal */
 	if (!(tempbx & (SwitchCRT2 | SetSimuScanMode))) {
-<<<<<<< HEAD
-		if (pVBInfo->IF_DEF_CRT2Monitor == 1) {
-			if (tempbx & SetCRT2ToRAMDAC) {
-				tempbx &= (0xFF00 | SetCRT2ToRAMDAC |
-					   SwitchCRT2 | SetSimuScanMode);
-				tempbx &= (0x00FF | (~SetCRT2ToYPbPr525750));
-			}
-		} else {
-			tempbx &= (~(SetCRT2ToRAMDAC | SetCRT2ToLCD |
-				     SetCRT2ToTV));
-=======
 		if (tempbx & SetCRT2ToRAMDAC) {
 			tempbx &= (0xFF00 | SetCRT2ToRAMDAC |
 				   SwitchCRT2 | SetSimuScanMode);
 			tempbx &= (0x00FF | (~SetCRT2ToYPbPr525750));
->>>>>>> d0e0ac97
 		}
 	}
 
@@ -2089,25 +2018,12 @@
 		tempbx &= (0x00FF | (~SetCRT2ToYPbPr525750));
 	}
 
-<<<<<<< HEAD
-	if (pVBInfo->IF_DEF_YPbPr == 1) {
-		if (tempbx & SetCRT2ToYPbPr525750)
-			tempbx &= (0xFF00 | SwitchCRT2 | SetSimuScanMode);
-	}
-
-	if (pVBInfo->IF_DEF_HiVision == 1) {
-		if (tempbx & SetCRT2ToHiVision)
-			tempbx &= (0xFF00 | SetCRT2ToHiVision | SwitchCRT2 |
-				   SetSimuScanMode);
-	}
-=======
 	if (tempbx & SetCRT2ToYPbPr525750)
 		tempbx &= (0xFF00 | SwitchCRT2 | SetSimuScanMode);
 
 	if (tempbx & SetCRT2ToHiVision)
 		tempbx &= (0xFF00 | SetCRT2ToHiVision | SwitchCRT2 |
 			   SetSimuScanMode);
->>>>>>> d0e0ac97
 
 	if (tempax & DisableCRT2Display) { /* Set Display Device Info */
 		if (!(tempbx & (SwitchCRT2 | SetSimuScanMode)))
@@ -4585,41 +4501,6 @@
 	return 0;
 }
 
-<<<<<<< HEAD
-/* --------------------------------------------------------------------- */
-/* Function : XGI_EnableChISLCD */
-/* Input : */
-/* Output : 0 -> Not LCD mode */
-/* Description : if bool enable = true -> enable, else disable  */
-/* --------------------------------------------------------------------- */
-static unsigned char XGI_EnableChISLCD(struct vb_device_info *pVBInfo,
-	bool enable)
-{
-	unsigned short tempbx, tempah;
-
-	if (enable)
-		tempbx = pVBInfo->SetFlag & (EnableChA | EnableChB);
-	else
-		tempbx = pVBInfo->SetFlag & (DisableChA | DisableChB);
-
-	tempah = ~((unsigned short) xgifb_reg_get(pVBInfo->Part1Port, 0x2E));
-
-	if (tempbx & (EnableChA | DisableChA)) {
-		if (!(tempah & 0x08)) /* Chk LCDA Mode */
-			return 0;
-	}
-
-	if (!(tempbx & (EnableChB | DisableChB)))
-		return 0;
-
-	if (tempah & 0x01) /* Chk LCDB Mode */
-		return 1;
-
-	return 0;
-}
-
-=======
->>>>>>> d0e0ac97
 static void XGI_DisableBridge(struct xgifb_video_info *xgifb_info,
 		struct xgi_hw_device_info *HwDeviceExtension,
 		struct vb_device_info *pVBInfo)
@@ -4643,10 +4524,6 @@
 		if (pVBInfo->VBType & (VB_SIS302LV | VB_XGI301C)) {
 			if (((pVBInfo->VBInfo &
 			      (SetCRT2ToLCD | XGI_SetCRT2ToLCDA))) ||
-<<<<<<< HEAD
-				(XGI_EnableChISLCD(pVBInfo, false)) ||
-=======
->>>>>>> d0e0ac97
 				(XGI_IsLCDON(pVBInfo)))
 				/* LVDS Driver power down */
 				xgifb_reg_or(pVBInfo->Part4Port, 0x30, 0x80);
@@ -5306,22 +5183,10 @@
 
 	if (pVBInfo->SetFlag & ProgrammingCRT2) {
 		if (pVBInfo->VBInfo & (SetCRT2ToLCD | XGI_SetCRT2ToLCDA)) {
-<<<<<<< HEAD
-			if (pVBInfo->IF_DEF_LVDS == 0) {
-				temp = LCDARefreshIndex[
-					pVBInfo->LCDResInfo & 0x07];
-
-				if (index > temp)
-					index = temp;
-			} else {
-				index = 0;
-			}
-=======
 			temp = LCDARefreshIndex[pVBInfo->LCDResInfo & 0x07];
 
 			if (index > temp)
 				index = temp;
->>>>>>> d0e0ac97
 		}
 	}
 
@@ -5524,13 +5389,6 @@
 
 	if (pVBInfo->VBType & (VB_SIS301B | VB_SIS302B | VB_SIS301LV
 			| VB_SIS302LV | VB_XGI301C)) {
-<<<<<<< HEAD
-		if (!(pVBInfo->SetFlag & DisableChA)) {
-			if ((pVBInfo->SetFlag & EnableChA) ||
-			    (pVBInfo->VBInfo & SetCRT2ToDualEdge)) {
-				/* Power on */
-				xgifb_reg_set(pVBInfo->Part1Port, 0x1E, 0x20);
-=======
 		if (pVBInfo->VBInfo & SetCRT2ToDualEdge)
 			/* Power on */
 			xgifb_reg_set(pVBInfo->Part1Port, 0x1E, 0x20);
@@ -5542,65 +5400,26 @@
 			if (pVBInfo->VBInfo & SetInSlaveMode) {
 				if (!(pVBInfo->VBInfo & SetCRT2ToRAMDAC))
 					tempah |= 0x20;
->>>>>>> d0e0ac97
 			}
 			xgifb_reg_set(pVBInfo->P3c4, 0x32, tempah);
 			xgifb_reg_or(pVBInfo->P3c4, 0x1E, 0x20);
 
-<<<<<<< HEAD
-		if (!(pVBInfo->SetFlag & DisableChB)) {
-			if ((pVBInfo->SetFlag & EnableChB) || (pVBInfo->VBInfo
-					& (SetCRT2ToLCD | SetCRT2ToTV
-							| SetCRT2ToRAMDAC))) {
-				tempah = xgifb_reg_get(pVBInfo->P3c4, 0x32);
-				tempah &= 0xDF;
-				if (pVBInfo->VBInfo & SetInSlaveMode) {
-					if (!(pVBInfo->VBInfo &
-					      SetCRT2ToRAMDAC))
-						tempah |= 0x20;
-				}
-				xgifb_reg_set(pVBInfo->P3c4, 0x32, tempah);
-				xgifb_reg_or(pVBInfo->P3c4, 0x1E, 0x20);
-
-				tempah = xgifb_reg_get(pVBInfo->Part1Port,
-						       0x2E);
-
-				if (!(tempah & 0x80))
-					xgifb_reg_or(pVBInfo->Part1Port,
-							0x2E, 0x80);
-				xgifb_reg_and(pVBInfo->Part1Port, 0x00, 0x7F);
-			}
-=======
 			tempah = xgifb_reg_get(pVBInfo->Part1Port, 0x2E);
 
 			if (!(tempah & 0x80))
 				xgifb_reg_or(pVBInfo->Part1Port, 0x2E, 0x80);
 			xgifb_reg_and(pVBInfo->Part1Port, 0x00, 0x7F);
->>>>>>> d0e0ac97
 		}
 
 		if (!(pVBInfo->VBInfo & DisableCRT2Display)) {
 			xgifb_reg_and_or(pVBInfo->Part2Port, 0x00, ~0xE0,
 					0x20); /* shampoo 0129 */
 			if (pVBInfo->VBType & (VB_SIS302LV | VB_XGI301C)) {
-<<<<<<< HEAD
-				if (!XGI_EnableChISLCD(pVBInfo, false)) {
-					if (XGI_EnableChISLCD(pVBInfo, true) ||
-					    (pVBInfo->VBInfo &
-					    (SetCRT2ToLCD | XGI_SetCRT2ToLCDA)))
-						/* LVDS PLL power on */
-						xgifb_reg_and(
-							pVBInfo->Part4Port,
-							0x2A,
-							0x7F);
-				}
-=======
 				if (pVBInfo->VBInfo &
 					(SetCRT2ToLCD | XGI_SetCRT2ToLCDA))
 					/* LVDS PLL power on */
 					xgifb_reg_and(pVBInfo->Part4Port, 0x2A,
 						      0x7F);
->>>>>>> d0e0ac97
 				/* LVDS Driver power on */
 				xgifb_reg_and(pVBInfo->Part4Port, 0x30, 0x7F);
 			}
@@ -5728,14 +5547,6 @@
 
 	if (HwDeviceExtension->jChipType >= XG20)
 		pVBInfo->VBType = 0; /*set VBType default 0*/
-<<<<<<< HEAD
-	} else {
-		pVBInfo->IF_DEF_YPbPr = 1;
-		pVBInfo->IF_DEF_HiVision = 1;
-		pVBInfo->IF_DEF_CRT2Monitor = 1;
-	}
-=======
->>>>>>> d0e0ac97
 
 	XGIRegInit(pVBInfo, xgifb_info->vga_base);
 
