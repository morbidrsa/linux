/*
 * Freescale i.MX drm driver
 *
 * Copyright (C) 2011 Sascha Hauer, Pengutronix
 *
 * This program is free software; you can redistribute it and/or
 * modify it under the terms of the GNU General Public License
 * as published by the Free Software Foundation; either version 2
 * of the License, or (at your option) any later version.
 * This program is distributed in the hope that it will be useful,
 * but WITHOUT ANY WARRANTY; without even the implied warranty of
 * MERCHANTABILITY or FITNESS FOR A PARTICULAR PURPOSE.  See the
 * GNU General Public License for more details.
 *
 */

#include <linux/device.h>
#include <linux/platform_device.h>
#include <drm/drmP.h>
#include <drm/drm_fb_helper.h>
#include <drm/drm_crtc_helper.h>
#include <linux/fb.h>
#include <linux/module.h>
#include <drm/drm_gem_cma_helper.h>
#include <drm/drm_fb_cma_helper.h>

#include "imx-drm.h"

#define MAX_CRTC	4

struct crtc_cookie {
	void *cookie;
	int id;
	struct list_head list;
};

struct imx_drm_device {
	struct drm_device			*drm;
	struct device				*dev;
	struct list_head			crtc_list;
	struct list_head			encoder_list;
	struct list_head			connector_list;
	struct mutex				mutex;
	int					references;
	int					pipes;
	struct drm_fbdev_cma			*fbhelper;
};

struct imx_drm_crtc {
	struct drm_crtc				*crtc;
	struct list_head			list;
	struct imx_drm_device			*imxdrm;
	int					pipe;
	struct imx_drm_crtc_helper_funcs	imx_drm_helper_funcs;
	struct module				*owner;
	struct crtc_cookie			cookie;
};

struct imx_drm_encoder {
	struct drm_encoder			*encoder;
	struct list_head			list;
	struct module				*owner;
	struct list_head			possible_crtcs;
};

struct imx_drm_connector {
	struct drm_connector			*connector;
	struct list_head			list;
	struct module				*owner;
};

static int imx_drm_driver_firstopen(struct drm_device *drm)
{
	if (!imx_drm_device_get())
		return -EINVAL;

	return 0;
}

static void imx_drm_driver_lastclose(struct drm_device *drm)
{
	struct imx_drm_device *imxdrm = drm->dev_private;

	if (imxdrm->fbhelper)
		drm_fbdev_cma_restore_mode(imxdrm->fbhelper);

	imx_drm_device_put();
}

static int imx_drm_driver_unload(struct drm_device *drm)
{
	struct imx_drm_device *imxdrm = drm->dev_private;

	drm_mode_config_cleanup(imxdrm->drm);
	drm_kms_helper_poll_fini(imxdrm->drm);

	return 0;
}

/*
 * We don't care at all for crtc numbers, but the core expects the
 * crtcs to be numbered
 */
static struct imx_drm_crtc *imx_drm_crtc_by_num(struct imx_drm_device *imxdrm,
		int num)
{
	struct imx_drm_crtc *imx_drm_crtc;

	list_for_each_entry(imx_drm_crtc, &imxdrm->crtc_list, list)
		if (imx_drm_crtc->pipe == num)
			return imx_drm_crtc;
	return NULL;
}

int imx_drm_crtc_panel_format_pins(struct drm_crtc *crtc, u32 encoder_type,
		u32 interface_pix_fmt, int hsync_pin, int vsync_pin)
{
	struct imx_drm_device *imxdrm = crtc->dev->dev_private;
	struct imx_drm_crtc *imx_crtc;
	struct imx_drm_crtc_helper_funcs *helper;

	mutex_lock(&imxdrm->mutex);

	list_for_each_entry(imx_crtc, &imxdrm->crtc_list, list)
		if (imx_crtc->crtc == crtc)
			goto found;

	mutex_unlock(&imxdrm->mutex);

	return -EINVAL;
found:
	mutex_unlock(&imxdrm->mutex);

	helper = &imx_crtc->imx_drm_helper_funcs;
	if (helper->set_interface_pix_fmt)
		return helper->set_interface_pix_fmt(crtc,
				encoder_type, interface_pix_fmt,
				hsync_pin, vsync_pin);
	return 0;
}
EXPORT_SYMBOL_GPL(imx_drm_crtc_panel_format_pins);

int imx_drm_crtc_panel_format(struct drm_crtc *crtc, u32 encoder_type,
		u32 interface_pix_fmt)
{
	return imx_drm_crtc_panel_format_pins(crtc, encoder_type,
<<<<<<< HEAD
					      interface_pix_fmt, 0, 0);
=======
					      interface_pix_fmt, 2, 3);
>>>>>>> d0e0ac97
}
EXPORT_SYMBOL_GPL(imx_drm_crtc_panel_format);

int imx_drm_crtc_vblank_get(struct imx_drm_crtc *imx_drm_crtc)
{
	return drm_vblank_get(imx_drm_crtc->imxdrm->drm, imx_drm_crtc->pipe);
}
EXPORT_SYMBOL_GPL(imx_drm_crtc_vblank_get);

void imx_drm_crtc_vblank_put(struct imx_drm_crtc *imx_drm_crtc)
{
	drm_vblank_put(imx_drm_crtc->imxdrm->drm, imx_drm_crtc->pipe);
}
EXPORT_SYMBOL_GPL(imx_drm_crtc_vblank_put);

void imx_drm_handle_vblank(struct imx_drm_crtc *imx_drm_crtc)
{
	drm_handle_vblank(imx_drm_crtc->imxdrm->drm, imx_drm_crtc->pipe);
}
EXPORT_SYMBOL_GPL(imx_drm_handle_vblank);

static int imx_drm_enable_vblank(struct drm_device *drm, int crtc)
{
	struct imx_drm_device *imxdrm = drm->dev_private;
	struct imx_drm_crtc *imx_drm_crtc;
	int ret;

	imx_drm_crtc = imx_drm_crtc_by_num(imxdrm, crtc);
	if (!imx_drm_crtc)
		return -EINVAL;

	if (!imx_drm_crtc->imx_drm_helper_funcs.enable_vblank)
		return -ENOSYS;

	ret = imx_drm_crtc->imx_drm_helper_funcs.enable_vblank(
			imx_drm_crtc->crtc);

	return ret;
}

static void imx_drm_disable_vblank(struct drm_device *drm, int crtc)
{
	struct imx_drm_device *imxdrm = drm->dev_private;
	struct imx_drm_crtc *imx_drm_crtc;

	imx_drm_crtc = imx_drm_crtc_by_num(imxdrm, crtc);
	if (!imx_drm_crtc)
		return;

	if (!imx_drm_crtc->imx_drm_helper_funcs.disable_vblank)
		return;

	imx_drm_crtc->imx_drm_helper_funcs.disable_vblank(imx_drm_crtc->crtc);
}

static const struct file_operations imx_drm_driver_fops = {
	.owner = THIS_MODULE,
	.open = drm_open,
	.release = drm_release,
	.unlocked_ioctl = drm_ioctl,
	.mmap = drm_gem_cma_mmap,
	.poll = drm_poll,
	.fasync = drm_fasync,
	.read = drm_read,
	.llseek = noop_llseek,
};

static struct imx_drm_device *imx_drm_device;

static struct imx_drm_device *__imx_drm_device(void)
{
	return imx_drm_device;
}

struct drm_device *imx_drm_device_get(void)
{
	struct imx_drm_device *imxdrm = __imx_drm_device();
	struct imx_drm_encoder *enc;
	struct imx_drm_connector *con;
	struct imx_drm_crtc *crtc;

	mutex_lock(&imxdrm->mutex);

	list_for_each_entry(enc, &imxdrm->encoder_list, list) {
		if (!try_module_get(enc->owner)) {
			dev_err(imxdrm->dev, "could not get module %s\n",
					module_name(enc->owner));
			goto unwind_enc;
		}
	}

	list_for_each_entry(con, &imxdrm->connector_list, list) {
		if (!try_module_get(con->owner)) {
			dev_err(imxdrm->dev, "could not get module %s\n",
					module_name(con->owner));
			goto unwind_con;
		}
	}

	list_for_each_entry(crtc, &imxdrm->crtc_list, list) {
		if (!try_module_get(crtc->owner)) {
			dev_err(imxdrm->dev, "could not get module %s\n",
					module_name(crtc->owner));
			goto unwind_crtc;
		}
	}

	imxdrm->references++;

	mutex_unlock(&imxdrm->mutex);

	return imxdrm->drm;

unwind_crtc:
	list_for_each_entry_continue_reverse(crtc, &imxdrm->crtc_list, list)
		module_put(crtc->owner);
unwind_con:
	list_for_each_entry_continue_reverse(con, &imxdrm->connector_list, list)
		module_put(con->owner);
unwind_enc:
	list_for_each_entry_continue_reverse(enc, &imxdrm->encoder_list, list)
		module_put(enc->owner);

	mutex_unlock(&imxdrm->mutex);

	return NULL;

}
EXPORT_SYMBOL_GPL(imx_drm_device_get);

void imx_drm_device_put(void)
{
	struct imx_drm_device *imxdrm = __imx_drm_device();
	struct imx_drm_encoder *enc;
	struct imx_drm_connector *con;
	struct imx_drm_crtc *crtc;

	mutex_lock(&imxdrm->mutex);

	list_for_each_entry(crtc, &imxdrm->crtc_list, list)
		module_put(crtc->owner);

	list_for_each_entry(con, &imxdrm->connector_list, list)
		module_put(con->owner);

	list_for_each_entry(enc, &imxdrm->encoder_list, list)
		module_put(enc->owner);

	imxdrm->references--;

	mutex_unlock(&imxdrm->mutex);
}
EXPORT_SYMBOL_GPL(imx_drm_device_put);

static int drm_mode_group_reinit(struct drm_device *dev)
{
	struct drm_mode_group *group = &dev->primary->mode_group;
	uint32_t *id_list = group->id_list;
	int ret;

	ret = drm_mode_group_init_legacy_group(dev, group);
	if (ret < 0)
		return ret;

	kfree(id_list);
	return 0;
}

/*
 * register an encoder to the drm core
 */
static int imx_drm_encoder_register(struct imx_drm_encoder *imx_drm_encoder)
{
	struct imx_drm_device *imxdrm = __imx_drm_device();

	INIT_LIST_HEAD(&imx_drm_encoder->possible_crtcs);

	drm_encoder_init(imxdrm->drm, imx_drm_encoder->encoder,
			imx_drm_encoder->encoder->funcs,
			imx_drm_encoder->encoder->encoder_type);

	drm_mode_group_reinit(imxdrm->drm);

	return 0;
}

/*
 * unregister an encoder from the drm core
 */
static void imx_drm_encoder_unregister(struct imx_drm_encoder
		*imx_drm_encoder)
{
	struct imx_drm_device *imxdrm = __imx_drm_device();

	drm_encoder_cleanup(imx_drm_encoder->encoder);

	drm_mode_group_reinit(imxdrm->drm);
}

/*
 * register a connector to the drm core
 */
static int imx_drm_connector_register(
		struct imx_drm_connector *imx_drm_connector)
{
	struct imx_drm_device *imxdrm = __imx_drm_device();

	drm_connector_init(imxdrm->drm, imx_drm_connector->connector,
			imx_drm_connector->connector->funcs,
			imx_drm_connector->connector->connector_type);
	drm_mode_group_reinit(imxdrm->drm);

	return drm_sysfs_connector_add(imx_drm_connector->connector);
}

/*
 * unregister a connector from the drm core
 */
static void imx_drm_connector_unregister(
		struct imx_drm_connector *imx_drm_connector)
{
	struct imx_drm_device *imxdrm = __imx_drm_device();

	drm_sysfs_connector_remove(imx_drm_connector->connector);
	drm_connector_cleanup(imx_drm_connector->connector);

	drm_mode_group_reinit(imxdrm->drm);
}

/*
 * register a crtc to the drm core
 */
static int imx_drm_crtc_register(struct imx_drm_crtc *imx_drm_crtc)
{
	struct imx_drm_device *imxdrm = __imx_drm_device();
	int ret;

	drm_crtc_init(imxdrm->drm, imx_drm_crtc->crtc,
			imx_drm_crtc->imx_drm_helper_funcs.crtc_funcs);
	ret = drm_mode_crtc_set_gamma_size(imx_drm_crtc->crtc, 256);
	if (ret)
		return ret;

	drm_crtc_helper_add(imx_drm_crtc->crtc,
			imx_drm_crtc->imx_drm_helper_funcs.crtc_helper_funcs);

	drm_mode_group_reinit(imxdrm->drm);

	return 0;
}

/*
 * Called by the CRTC driver when all CRTCs are registered. This
 * puts all the pieces together and initializes the driver.
 * Once this is called no more CRTCs can be registered since
 * the drm core has hardcoded the number of crtcs in several
 * places.
 */
static int imx_drm_driver_load(struct drm_device *drm, unsigned long flags)
{
	struct imx_drm_device *imxdrm = __imx_drm_device();
	int ret;

	imxdrm->drm = drm;

	drm->dev_private = imxdrm;

	/*
	 * enable drm irq mode.
	 * - with irq_enabled = 1, we can use the vblank feature.
	 *
	 * P.S. note that we wouldn't use drm irq handler but
	 *      just specific driver own one instead because
	 *      drm framework supports only one irq handler and
	 *      drivers can well take care of their interrupts
	 */
	drm->irq_enabled = 1;

	drm_mode_config_init(drm);
	imx_drm_mode_config_init(drm);

	mutex_lock(&imxdrm->mutex);

	drm_kms_helper_poll_init(imxdrm->drm);

	/* setup the grouping for the legacy output */
	ret = drm_mode_group_init_legacy_group(imxdrm->drm,
			&imxdrm->drm->primary->mode_group);
	if (ret)
		goto err_init;

	ret = drm_vblank_init(imxdrm->drm, MAX_CRTC);
	if (ret)
		goto err_init;

	/*
	 * with vblank_disable_allowed = 1, vblank interrupt will be disabled
	 * by drm timer once a current process gives up ownership of
	 * vblank event.(after drm_vblank_put function is called)
	 */
	imxdrm->drm->vblank_disable_allowed = 1;

	ret = 0;

err_init:
	mutex_unlock(&imxdrm->mutex);

	return ret;
}

static void imx_drm_update_possible_crtcs(void)
{
	struct imx_drm_device *imxdrm = __imx_drm_device();
	struct imx_drm_crtc *imx_drm_crtc;
	struct imx_drm_encoder *enc;
	struct crtc_cookie *cookie;

	list_for_each_entry(enc, &imxdrm->encoder_list, list) {
		u32 possible_crtcs = 0;

		list_for_each_entry(cookie, &enc->possible_crtcs, list) {
			list_for_each_entry(imx_drm_crtc, &imxdrm->crtc_list, list) {
				if (imx_drm_crtc->cookie.cookie == cookie->cookie &&
						imx_drm_crtc->cookie.id == cookie->id) {
					possible_crtcs |= 1 << imx_drm_crtc->pipe;
				}
			}
		}
		enc->encoder->possible_crtcs = possible_crtcs;
		enc->encoder->possible_clones = possible_crtcs;
	}
}

/*
 * imx_drm_add_crtc - add a new crtc
 *
 * The return value if !NULL is a cookie for the caller to pass to
 * imx_drm_remove_crtc later.
 */
int imx_drm_add_crtc(struct drm_crtc *crtc,
		struct imx_drm_crtc **new_crtc,
		const struct imx_drm_crtc_helper_funcs *imx_drm_helper_funcs,
		struct module *owner, void *cookie, int id)
{
	struct imx_drm_device *imxdrm = __imx_drm_device();
	struct imx_drm_crtc *imx_drm_crtc;
	int ret;

	mutex_lock(&imxdrm->mutex);

	if (imxdrm->references) {
		ret = -EBUSY;
		goto err_busy;
	}

	imx_drm_crtc = kzalloc(sizeof(*imx_drm_crtc), GFP_KERNEL);
	if (!imx_drm_crtc) {
		ret = -ENOMEM;
		goto err_alloc;
	}

	imx_drm_crtc->imx_drm_helper_funcs = *imx_drm_helper_funcs;
	imx_drm_crtc->pipe = imxdrm->pipes++;
	imx_drm_crtc->cookie.cookie = cookie;
	imx_drm_crtc->cookie.id = id;

	imx_drm_crtc->crtc = crtc;
	imx_drm_crtc->imxdrm = imxdrm;

	imx_drm_crtc->owner = owner;

	list_add_tail(&imx_drm_crtc->list, &imxdrm->crtc_list);

	*new_crtc = imx_drm_crtc;

	ret = imx_drm_crtc_register(imx_drm_crtc);
	if (ret)
		goto err_register;

	imx_drm_update_possible_crtcs();

	mutex_unlock(&imxdrm->mutex);

	return 0;

err_register:
	kfree(imx_drm_crtc);
err_alloc:
err_busy:
	mutex_unlock(&imxdrm->mutex);
	return ret;
}
EXPORT_SYMBOL_GPL(imx_drm_add_crtc);

/*
 * imx_drm_remove_crtc - remove a crtc
 */
int imx_drm_remove_crtc(struct imx_drm_crtc *imx_drm_crtc)
{
	struct imx_drm_device *imxdrm = imx_drm_crtc->imxdrm;

	mutex_lock(&imxdrm->mutex);

	drm_crtc_cleanup(imx_drm_crtc->crtc);

	list_del(&imx_drm_crtc->list);

	drm_mode_group_reinit(imxdrm->drm);

	mutex_unlock(&imxdrm->mutex);

	kfree(imx_drm_crtc);

	return 0;
}
EXPORT_SYMBOL_GPL(imx_drm_remove_crtc);

/*
 * imx_drm_add_encoder - add a new encoder
 */
int imx_drm_add_encoder(struct drm_encoder *encoder,
		struct imx_drm_encoder **newenc, struct module *owner)
{
	struct imx_drm_device *imxdrm = __imx_drm_device();
	struct imx_drm_encoder *imx_drm_encoder;
	int ret;

	mutex_lock(&imxdrm->mutex);

	if (imxdrm->references) {
		ret = -EBUSY;
		goto err_busy;
	}

	imx_drm_encoder = kzalloc(sizeof(*imx_drm_encoder), GFP_KERNEL);
	if (!imx_drm_encoder) {
		ret = -ENOMEM;
		goto err_alloc;
	}

	imx_drm_encoder->encoder = encoder;
	imx_drm_encoder->owner = owner;

	ret = imx_drm_encoder_register(imx_drm_encoder);
	if (ret) {
		ret = -ENOMEM;
		goto err_register;
	}

	list_add_tail(&imx_drm_encoder->list, &imxdrm->encoder_list);

	*newenc = imx_drm_encoder;

	mutex_unlock(&imxdrm->mutex);

	return 0;

err_register:
	kfree(imx_drm_encoder);
err_alloc:
err_busy:
	mutex_unlock(&imxdrm->mutex);

	return ret;
}
EXPORT_SYMBOL_GPL(imx_drm_add_encoder);

int imx_drm_encoder_add_possible_crtcs(
		struct imx_drm_encoder *imx_drm_encoder,
		struct device_node *np)
{
	struct imx_drm_device *imxdrm = __imx_drm_device();
	struct of_phandle_args args;
	struct crtc_cookie *c;
	int ret = 0;
	int i;

	if (!list_empty(&imx_drm_encoder->possible_crtcs))
		return -EBUSY;

	for (i = 0; !ret; i++) {
		ret = of_parse_phandle_with_args(np, "crtcs",
				"#crtc-cells", i, &args);
		if (ret < 0)
			break;

		c = kzalloc(sizeof(*c), GFP_KERNEL);
		if (!c) {
			of_node_put(args.np);
			return -ENOMEM;
		}

		c->cookie = args.np;
		c->id = args.args_count > 0 ? args.args[0] : 0;

		of_node_put(args.np);

		mutex_lock(&imxdrm->mutex);

		list_add_tail(&c->list, &imx_drm_encoder->possible_crtcs);

		mutex_unlock(&imxdrm->mutex);
	}

	imx_drm_update_possible_crtcs();

	return 0;
}
EXPORT_SYMBOL_GPL(imx_drm_encoder_add_possible_crtcs);

int imx_drm_encoder_get_mux_id(struct imx_drm_encoder *imx_drm_encoder,
		struct drm_crtc *crtc)
{
	struct imx_drm_device *imxdrm = __imx_drm_device();
	struct imx_drm_crtc *imx_crtc;
	int i = 0;

	mutex_lock(&imxdrm->mutex);

	list_for_each_entry(imx_crtc, &imxdrm->crtc_list, list) {
		if (imx_crtc->crtc == crtc)
			goto found;
		i++;
	}

	mutex_unlock(&imxdrm->mutex);

	return -EINVAL;
found:
	mutex_unlock(&imxdrm->mutex);

	return i;
}

/*
 * imx_drm_remove_encoder - remove an encoder
 */
int imx_drm_remove_encoder(struct imx_drm_encoder *imx_drm_encoder)
{
	struct imx_drm_device *imxdrm = __imx_drm_device();
	struct crtc_cookie *c, *tmp;

	mutex_lock(&imxdrm->mutex);

	imx_drm_encoder_unregister(imx_drm_encoder);

	list_del(&imx_drm_encoder->list);

	list_for_each_entry_safe(c, tmp, &imx_drm_encoder->possible_crtcs,
			list)
		kfree(c);

	mutex_unlock(&imxdrm->mutex);

	kfree(imx_drm_encoder);

	return 0;
}
EXPORT_SYMBOL_GPL(imx_drm_remove_encoder);

/*
 * imx_drm_add_connector - add a connector
 */
int imx_drm_add_connector(struct drm_connector *connector,
		struct imx_drm_connector **new_con,
		struct module *owner)
{
	struct imx_drm_device *imxdrm = __imx_drm_device();
	struct imx_drm_connector *imx_drm_connector;
	int ret;

	mutex_lock(&imxdrm->mutex);

	if (imxdrm->references) {
		ret = -EBUSY;
		goto err_busy;
	}

	imx_drm_connector = kzalloc(sizeof(*imx_drm_connector), GFP_KERNEL);
	if (!imx_drm_connector) {
		ret = -ENOMEM;
		goto err_alloc;
	}

	imx_drm_connector->connector = connector;
	imx_drm_connector->owner = owner;

	ret = imx_drm_connector_register(imx_drm_connector);
	if (ret)
		goto err_register;

	list_add_tail(&imx_drm_connector->list, &imxdrm->connector_list);

	*new_con = imx_drm_connector;

	mutex_unlock(&imxdrm->mutex);

	return 0;

err_register:
	kfree(imx_drm_connector);
err_alloc:
err_busy:
	mutex_unlock(&imxdrm->mutex);

	return ret;
}
EXPORT_SYMBOL_GPL(imx_drm_add_connector);

void imx_drm_fb_helper_set(struct drm_fbdev_cma *fbdev_helper)
{
	struct imx_drm_device *imxdrm = __imx_drm_device();

	imxdrm->fbhelper = fbdev_helper;
}
EXPORT_SYMBOL_GPL(imx_drm_fb_helper_set);

/*
 * imx_drm_remove_connector - remove a connector
 */
int imx_drm_remove_connector(struct imx_drm_connector *imx_drm_connector)
{
	struct imx_drm_device *imxdrm = __imx_drm_device();

	mutex_lock(&imxdrm->mutex);

	imx_drm_connector_unregister(imx_drm_connector);

	list_del(&imx_drm_connector->list);

	mutex_unlock(&imxdrm->mutex);

	kfree(imx_drm_connector);

	return 0;
}
EXPORT_SYMBOL_GPL(imx_drm_remove_connector);

static struct drm_ioctl_desc imx_drm_ioctls[] = {
	/* none so far */
};

static struct drm_driver imx_drm_driver = {
	.driver_features	= DRIVER_MODESET | DRIVER_GEM,
	.load			= imx_drm_driver_load,
	.unload			= imx_drm_driver_unload,
	.firstopen		= imx_drm_driver_firstopen,
	.lastclose		= imx_drm_driver_lastclose,
	.gem_free_object	= drm_gem_cma_free_object,
	.gem_vm_ops		= &drm_gem_cma_vm_ops,
	.dumb_create		= drm_gem_cma_dumb_create,
	.dumb_map_offset	= drm_gem_cma_dumb_map_offset,
	.dumb_destroy		= drm_gem_cma_dumb_destroy,

	.get_vblank_counter	= drm_vblank_count,
	.enable_vblank		= imx_drm_enable_vblank,
	.disable_vblank		= imx_drm_disable_vblank,
	.ioctls			= imx_drm_ioctls,
	.num_ioctls		= ARRAY_SIZE(imx_drm_ioctls),
	.fops			= &imx_drm_driver_fops,
	.name			= "imx-drm",
	.desc			= "i.MX DRM graphics",
	.date			= "20120507",
	.major			= 1,
	.minor			= 0,
	.patchlevel		= 0,
};

static int imx_drm_platform_probe(struct platform_device *pdev)
{
	imx_drm_device->dev = &pdev->dev;

	return drm_platform_init(&imx_drm_driver, pdev);
}

static int imx_drm_platform_remove(struct platform_device *pdev)
{
	drm_platform_exit(&imx_drm_driver, pdev);

	return 0;
}

static struct platform_driver imx_drm_pdrv = {
	.probe		= imx_drm_platform_probe,
	.remove		= imx_drm_platform_remove,
	.driver		= {
		.owner	= THIS_MODULE,
		.name	= "imx-drm",
	},
};

static struct platform_device *imx_drm_pdev;

static int __init imx_drm_init(void)
{
	int ret;

	imx_drm_device = kzalloc(sizeof(*imx_drm_device), GFP_KERNEL);
	if (!imx_drm_device)
		return -ENOMEM;

	mutex_init(&imx_drm_device->mutex);
	INIT_LIST_HEAD(&imx_drm_device->crtc_list);
	INIT_LIST_HEAD(&imx_drm_device->connector_list);
	INIT_LIST_HEAD(&imx_drm_device->encoder_list);

	imx_drm_pdev = platform_device_register_simple("imx-drm", -1, NULL, 0);
	if (!imx_drm_pdev) {
		ret = -EINVAL;
		goto err_pdev;
	}

	imx_drm_pdev->dev.coherent_dma_mask = DMA_BIT_MASK(32),

	ret = platform_driver_register(&imx_drm_pdrv);
	if (ret)
		goto err_pdrv;

	return 0;

err_pdrv:
	platform_device_unregister(imx_drm_pdev);
err_pdev:
	kfree(imx_drm_device);

	return ret;
}

static void __exit imx_drm_exit(void)
{
	platform_device_unregister(imx_drm_pdev);
	platform_driver_unregister(&imx_drm_pdrv);

	kfree(imx_drm_device);
}

module_init(imx_drm_init);
module_exit(imx_drm_exit);

MODULE_AUTHOR("Sascha Hauer <s.hauer@pengutronix.de>");
MODULE_DESCRIPTION("i.MX drm driver core");
MODULE_LICENSE("GPL");<|MERGE_RESOLUTION|>--- conflicted
+++ resolved
@@ -144,11 +144,7 @@
 		u32 interface_pix_fmt)
 {
 	return imx_drm_crtc_panel_format_pins(crtc, encoder_type,
-<<<<<<< HEAD
-					      interface_pix_fmt, 0, 0);
-=======
 					      interface_pix_fmt, 2, 3);
->>>>>>> d0e0ac97
 }
 EXPORT_SYMBOL_GPL(imx_drm_crtc_panel_format);
 
