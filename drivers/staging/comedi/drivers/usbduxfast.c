/*
 *  Copyright (C) 2004 Bernd Porr, Bernd.Porr@f2s.com
 *
 * This program is free software; you can redistribute it and/or modify
 * it under the terms of the GNU General Public License as published by
 * the Free Software Foundation; either version 2 of the License, or
 * (at your option) any later version.
 *
 * This program is distributed in the hope that it will be useful,
 * but WITHOUT ANY WARRANTY; without even the implied warranty of
 * MERCHANTABILITY or FITNESS FOR A PARTICULAR PURPOSE.  See the
 * GNU General Public License for more details.
 */

/*
 * I must give credit here to Chris Baugher who
 * wrote the driver for AT-MIO-16d. I used some parts of this
 * driver. I also must give credits to David Brownell
 * who supported me with the USB development.
 *
 * Bernd Porr
 *
 *
 * Revision history:
 * 0.9: Dropping the first data packet which seems to be from the last transfer.
 *      Buffer overflows in the FX2 are handed over to comedi.
 * 0.92: Dropping now 4 packets. The quad buffer has to be emptied.
 *       Added insn command basically for testing. Sample rate is
 *       1MHz/16ch=62.5kHz
 * 0.99: Ian Abbott pointed out a bug which has been corrected. Thanks!
 * 0.99a: added external trigger.
 * 1.00: added firmware kernel request to the driver which fixed
 *       udev coldplug problem
 */

#define pr_fmt(fmt) KBUILD_MODNAME ": " fmt

#include <linux/kernel.h>
#include <linux/module.h>
#include <linux/init.h>
#include <linux/slab.h>
#include <linux/input.h>
#include <linux/usb.h>
#include <linux/fcntl.h>
#include <linux/compiler.h>
#include "comedi_fc.h"
#include "../comedidev.h"

/*
 * timeout for the USB-transfer
 */
#define EZTIMEOUT	30

/*
 * constants for "firmware" upload and download
 */
#define FIRMWARE		"usbduxfast_firmware.bin"
#define FIRMWARE_MAX_LEN	0x2000
#define USBDUXFASTSUB_FIRMWARE	0xA0
#define VENDOR_DIR_IN		0xC0
#define VENDOR_DIR_OUT		0x40

/*
 * internal addresses of the 8051 processor
 */
#define USBDUXFASTSUB_CPUCS	0xE600

/*
 * max lenghth of the transfer-buffer for software upload
 */
#define TB_LEN	0x2000

/*
 * input endpoint number
 */
#define BULKINEP	6

/*
 * endpoint for the A/D channellist: bulk OUT
 */
#define CHANNELLISTEP	4

/*
 * number of channels
 */
#define NUMCHANNELS	32

/*
 * size of the waveform descriptor
 */
#define WAVESIZE	0x20

/*
 * size of one A/D value
 */
#define SIZEADIN	(sizeof(int16_t))

/*
 * size of the input-buffer IN BYTES
 */
#define SIZEINBUF	512

/*
 * 16 bytes
 */
#define SIZEINSNBUF	512

/*
 * size of the buffer for the dux commands in bytes
 */
#define SIZEOFDUXBUF	256

/*
 * number of in-URBs which receive the data: min=5
 */
#define NUMOFINBUFFERSHIGH	10

/*
 * min delay steps for more than one channel
 * basically when the mux gives up ;-)
 *
 * steps at 30MHz in the FX2
 */
#define MIN_SAMPLING_PERIOD	9

/*
 * max number of 1/30MHz delay steps
 */
#define MAX_SAMPLING_PERIOD	500

/*
 * number of received packets to ignore before we start handing data
 * over to comedi, it's quad buffering and we have to ignore 4 packets
 */
#define PACKETS_TO_IGNORE	4

/*
 * comedi constants
 */
static const struct comedi_lrange range_usbduxfast_ai_range = {
	2, {BIP_RANGE(0.75), BIP_RANGE(0.5)}
};

/*
 * private structure of one subdevice
 *
 * this is the structure which holds all the data of this driver
 * one sub device just now: A/D
 */
struct usbduxfast_private {
	struct urb *urb;	/* BULK-transfer handling: urb */
	uint8_t *duxbuf;
	int8_t *inbuf;
	short int ai_cmd_running;	/* asynchronous command is running */
	short int ai_continous;	/* continous acquisition */
	long int ai_sample_count;	/* number of samples to acquire */
	int ignore;		/* counter which ignores the first
				   buffers */
	struct semaphore sem;
};

/*
 * bulk transfers to usbduxfast
 */
#define SENDADCOMMANDS            0
#define SENDINITEP6               1

static int usbduxfast_send_cmd(struct comedi_device *dev, int cmd_type)
{
	struct usb_device *usb = comedi_to_usb_dev(dev);
	struct usbduxfast_private *devpriv = dev->private;
	int nsent;
	int ret;

	devpriv->duxbuf[0] = cmd_type;

	ret = usb_bulk_msg(usb, usb_sndbulkpipe(usb, CHANNELLISTEP),
			   devpriv->duxbuf, SIZEOFDUXBUF,
			   &nsent, 10000);
	if (ret < 0)
		dev_err(dev->class_dev,
			"could not transmit command to the usb-device, err=%d\n",
			ret);
	return ret;
}

static void usbduxfast_cmd_data(struct comedi_device *dev, int index,
				uint8_t len, uint8_t op, uint8_t out,
				uint8_t log)
{
	struct usbduxfast_private *devpriv = dev->private;

	/* Set the GPIF bytes, the first byte is the command byte */
	devpriv->duxbuf[1 + 0x00 + index] = len;
	devpriv->duxbuf[1 + 0x08 + index] = op;
	devpriv->duxbuf[1 + 0x10 + index] = out;
	devpriv->duxbuf[1 + 0x18 + index] = log;
}

static int usbduxfast_ai_stop(struct comedi_device *dev, int do_unlink)
{
	struct usbduxfast_private *devpriv = dev->private;

	/* stop aquistion */
	devpriv->ai_cmd_running = 0;

	if (do_unlink && devpriv->urb) {
		/* kill the running transfer */
		usb_kill_urb(devpriv->urb);
	}

	return 0;
}

static int usbduxfast_ai_cancel(struct comedi_device *dev,
				struct comedi_subdevice *s)
{
	struct usbduxfast_private *devpriv = dev->private;
	int ret;

	if (!devpriv)
		return -EFAULT;

	down(&devpriv->sem);
	ret = usbduxfast_ai_stop(dev, 1);
	up(&devpriv->sem);

	return ret;
}

/*
 * analogue IN
 * interrupt service routine
 */
static void usbduxfast_ai_interrupt(struct urb *urb)
{
	struct comedi_device *dev = urb->context;
	struct comedi_subdevice *s = dev->read_subdev;
	struct comedi_async *async = s->async;
	struct usb_device *usb = comedi_to_usb_dev(dev);
	struct usbduxfast_private *devpriv = dev->private;
	int n, err;

	/* are we running a command? */
	if (unlikely(!devpriv->ai_cmd_running)) {
		/*
		 * not running a command
		 * do not continue execution if no asynchronous command
		 * is running in particular not resubmit
		 */
		return;
	}

	/* first we test if something unusual has just happened */
	switch (urb->status) {
	case 0:
		break;

		/*
		 * happens after an unlink command or when the device
		 * is plugged out
		 */
	case -ECONNRESET:
	case -ENOENT:
	case -ESHUTDOWN:
	case -ECONNABORTED:
		/* tell this comedi */
		async->events |= COMEDI_CB_EOA;
		async->events |= COMEDI_CB_ERROR;
		comedi_event(dev, s);
		/* stop the transfer w/o unlink */
		usbduxfast_ai_stop(dev, 0);
		return;

	default:
		pr_err("non-zero urb status received in ai intr context: %d\n",
		       urb->status);
		async->events |= COMEDI_CB_EOA;
		async->events |= COMEDI_CB_ERROR;
		comedi_event(dev, s);
		usbduxfast_ai_stop(dev, 0);
		return;
	}

	if (!devpriv->ignore) {
		if (!devpriv->ai_continous) {
			/* not continuous, fixed number of samples */
			n = urb->actual_length / sizeof(uint16_t);
			if (unlikely(devpriv->ai_sample_count < n)) {
				unsigned int num_bytes;

				/* partial sample received */
				num_bytes = devpriv->ai_sample_count *
					    sizeof(uint16_t);
				cfc_write_array_to_buffer(s,
							  urb->transfer_buffer,
							  num_bytes);
				usbduxfast_ai_stop(dev, 0);
				/* tell comedi that the acquistion is over */
				async->events |= COMEDI_CB_EOA;
				comedi_event(dev, s);
				return;
			}
			devpriv->ai_sample_count -= n;
		}
		/* write the full buffer to comedi */
		err = cfc_write_array_to_buffer(s, urb->transfer_buffer,
						urb->actual_length);
		if (unlikely(err == 0)) {
			/* buffer overflow */
			usbduxfast_ai_stop(dev, 0);
			return;
		}

		/* tell comedi that data is there */
		comedi_event(dev, s);
	} else {
		/* ignore this packet */
		devpriv->ignore--;
	}

	/*
	 * command is still running
	 * resubmit urb for BULK transfer
	 */
	urb->dev = usb;
	urb->status = 0;
	err = usb_submit_urb(urb, GFP_ATOMIC);
	if (err < 0) {
		dev_err(dev->class_dev,
			"urb resubm failed: %d", err);
		async->events |= COMEDI_CB_EOA;
		async->events |= COMEDI_CB_ERROR;
		comedi_event(dev, s);
		usbduxfast_ai_stop(dev, 0);
	}
}

static int usbduxfast_submit_urb(struct comedi_device *dev)
{
	struct usb_device *usb = comedi_to_usb_dev(dev);
	struct usbduxfast_private *devpriv = dev->private;
	int ret;
<<<<<<< HEAD
	unsigned char *local_transfer_buffer;

	local_transfer_buffer = kmalloc(1, GFP_KERNEL);
	if (!local_transfer_buffer)
		return -ENOMEM;

	/* 7f92 to zero */
	*local_transfer_buffer = 0;
	/* bRequest, "Firmware" */
	ret = usb_control_msg(udfs->usbdev, usb_sndctrlpipe(udfs->usbdev, 0),
			      USBDUXFASTSUB_FIRMWARE,
			      VENDOR_DIR_OUT,	  /* bmRequestType */
			      USBDUXFASTSUB_CPUCS,    /* Value */
			      0x0000,	/* Index */
			      /* address of the transfer buffer */
			      local_transfer_buffer,
			      1,      /* Length */
			      EZTIMEOUT);    /* Timeout */
	if (ret < 0)
		dev_err(&udfs->interface->dev,
			"control msg failed (start)\n");

	kfree(local_transfer_buffer);
	return ret;
}

static int usbduxfastsub_stop(struct usbduxfastsub_s *udfs)
{
	int ret;
	unsigned char *local_transfer_buffer;

	local_transfer_buffer = kmalloc(1, GFP_KERNEL);
	if (!local_transfer_buffer)
		return -ENOMEM;

	/* 7f92 to one */
	*local_transfer_buffer = 1;
	/* bRequest, "Firmware" */
	ret = usb_control_msg(udfs->usbdev, usb_sndctrlpipe(udfs->usbdev, 0),
			      USBDUXFASTSUB_FIRMWARE,
			      VENDOR_DIR_OUT,	/* bmRequestType */
			      USBDUXFASTSUB_CPUCS,	/* Value */
			      0x0000,	/* Index */
			      local_transfer_buffer, 1,	/* Length */
			      EZTIMEOUT);	/* Timeout */
	if (ret < 0)
		dev_err(&udfs->interface->dev,
			"control msg failed (stop)\n");

	kfree(local_transfer_buffer);
	return ret;
}

static int usbduxfastsub_upload(struct usbduxfastsub_s *udfs,
				unsigned char *local_transfer_buffer,
				unsigned int startAddr, unsigned int len)
{
	int ret;

#ifdef CONFIG_COMEDI_DEBUG
	printk(KERN_DEBUG "comedi: usbduxfast: uploading %d bytes", len);
	printk(KERN_DEBUG " to addr %d, first byte=%d.\n",
	       startAddr, local_transfer_buffer[0]);
#endif
	/* brequest, firmware */
	ret = usb_control_msg(udfs->usbdev, usb_sndctrlpipe(udfs->usbdev, 0),
			      USBDUXFASTSUB_FIRMWARE,
			      VENDOR_DIR_OUT,	/* bmRequestType */
			      startAddr,	/* value */
			      0x0000,	 /* index */
			      /* our local safe buffer */
			      local_transfer_buffer,
			      len,	/* length */
			      EZTIMEOUT);      /* timeout */

#ifdef CONFIG_COMEDI_DEBUG
	printk(KERN_DEBUG "comedi_: usbduxfast: result=%d\n", ret);
#endif

	if (ret < 0) {
		dev_err(&udfs->interface->dev, "uppload failed\n");
		return ret;
	}

	return 0;
}

static int usbduxfastsub_submit_InURBs(struct usbduxfastsub_s *udfs)
{
	int ret;

	if (!udfs)
=======

	if (!devpriv)
>>>>>>> d0e0ac97
		return -EFAULT;

	usb_fill_bulk_urb(devpriv->urb, usb, usb_rcvbulkpipe(usb, BULKINEP),
			  devpriv->inbuf, SIZEINBUF,
			  usbduxfast_ai_interrupt, dev);

	ret = usb_submit_urb(devpriv->urb, GFP_ATOMIC);
	if (ret) {
		dev_err(dev->class_dev, "usb_submit_urb error %d\n", ret);
		return ret;
	}
	return 0;
}

static int usbduxfast_ai_cmdtest(struct comedi_device *dev,
				 struct comedi_subdevice *s,
				 struct comedi_cmd *cmd)
{
	int err = 0;
	long int steps, tmp;
	int min_sample_period;

	/* Step 1 : check if triggers are trivially valid */

	err |= cfc_check_trigger_src(&cmd->start_src,
					TRIG_NOW | TRIG_EXT | TRIG_INT);
	err |= cfc_check_trigger_src(&cmd->scan_begin_src,
					TRIG_TIMER | TRIG_FOLLOW | TRIG_EXT);
	err |= cfc_check_trigger_src(&cmd->convert_src, TRIG_TIMER | TRIG_EXT);
	err |= cfc_check_trigger_src(&cmd->scan_end_src, TRIG_COUNT);
	err |= cfc_check_trigger_src(&cmd->stop_src, TRIG_COUNT | TRIG_NONE);

	if (err)
		return 1;

	/* Step 2a : make sure trigger sources are unique */

	err |= cfc_check_trigger_is_unique(cmd->start_src);
	err |= cfc_check_trigger_is_unique(cmd->scan_begin_src);
	err |= cfc_check_trigger_is_unique(cmd->convert_src);
	err |= cfc_check_trigger_is_unique(cmd->stop_src);

	/* Step 2b : and mutually compatible */

	/* can't have external stop and start triggers at once */
	if (cmd->start_src == TRIG_EXT && cmd->stop_src == TRIG_EXT)
		err |= -EINVAL;

	if (err)
		return 2;

	/* Step 3: check if arguments are trivially valid */

	if (cmd->start_src == TRIG_NOW)
		err |= cfc_check_trigger_arg_is(&cmd->start_arg, 0);

	if (!cmd->chanlist_len)
		err |= -EINVAL;

	err |= cfc_check_trigger_arg_is(&cmd->scan_end_arg, cmd->chanlist_len);

	if (cmd->chanlist_len == 1)
		min_sample_period = 1;
	else
		min_sample_period = MIN_SAMPLING_PERIOD;

	if (cmd->convert_src == TRIG_TIMER) {
		steps = cmd->convert_arg * 30;
		if (steps < (min_sample_period * 1000))
			steps = min_sample_period * 1000;

		if (steps > (MAX_SAMPLING_PERIOD * 1000))
			steps = MAX_SAMPLING_PERIOD * 1000;

		/* calc arg again */
		tmp = steps / 30;
		err |= cfc_check_trigger_arg_is(&cmd->convert_arg, tmp);
	}

	if (cmd->scan_begin_src == TRIG_TIMER)
		err |= -EINVAL;

	/* stop source */
	switch (cmd->stop_src) {
	case TRIG_COUNT:
		err |= cfc_check_trigger_arg_min(&cmd->stop_arg, 1);
		break;
	case TRIG_NONE:
		err |= cfc_check_trigger_arg_is(&cmd->stop_arg, 0);
		break;
		/*
		 * TRIG_EXT doesn't care since it doesn't trigger
		 * off a numbered channel
		 */
	default:
		break;
	}

	if (err)
		return 3;

	/* step 4: fix up any arguments */

	return 0;

}

static int usbduxfast_ai_inttrig(struct comedi_device *dev,
				 struct comedi_subdevice *s,
				 unsigned int trignum)
{
	struct usbduxfast_private *devpriv = dev->private;
	int ret;

	if (!devpriv)
		return -EFAULT;

	down(&devpriv->sem);

	if (trignum != 0) {
		dev_err(dev->class_dev, "invalid trignum\n");
		up(&devpriv->sem);
		return -EINVAL;
	}
	if (!devpriv->ai_cmd_running) {
		devpriv->ai_cmd_running = 1;
		ret = usbduxfast_submit_urb(dev);
		if (ret < 0) {
			dev_err(dev->class_dev, "urbSubmit: err=%d\n", ret);
			devpriv->ai_cmd_running = 0;
			up(&devpriv->sem);
			return ret;
		}
		s->async->inttrig = NULL;
	} else {
		dev_err(dev->class_dev, "ai is already running\n");
	}
	up(&devpriv->sem);
	return 1;
}

static int usbduxfast_ai_cmd(struct comedi_device *dev,
			     struct comedi_subdevice *s)
{
	struct usbduxfast_private *devpriv = dev->private;
	struct comedi_cmd *cmd = &s->async->cmd;
	unsigned int chan, gain, rngmask = 0xff;
	int i, j, ret;
	int result;
	long steps, steps_tmp;

	if (!devpriv)
		return -EFAULT;

	down(&devpriv->sem);
	if (devpriv->ai_cmd_running) {
		dev_err(dev->class_dev, "ai_cmd not possible\n");
		up(&devpriv->sem);
		return -EBUSY;
	}
	/* set current channel of the running acquisition to zero */
	s->async->cur_chan = 0;

	/*
	 * ignore the first buffers from the device if there
	 * is an error condition
	 */
	devpriv->ignore = PACKETS_TO_IGNORE;

	if (cmd->chanlist_len > 0) {
		gain = CR_RANGE(cmd->chanlist[0]);
		for (i = 0; i < cmd->chanlist_len; ++i) {
			chan = CR_CHAN(cmd->chanlist[i]);
			if (chan != i) {
				dev_err(dev->class_dev,
					"channels are not consecutive\n");
				up(&devpriv->sem);
				return -EINVAL;
			}
			if ((gain != CR_RANGE(cmd->chanlist[i]))
			    && (cmd->chanlist_len > 3)) {
				dev_err(dev->class_dev,
					"gain must be the same for all channels\n");
				up(&devpriv->sem);
				return -EINVAL;
			}
			if (i >= NUMCHANNELS) {
				dev_err(dev->class_dev, "chanlist too long\n");
				break;
			}
		}
	}
	steps = 0;
	if (cmd->scan_begin_src == TRIG_TIMER) {
		dev_err(dev->class_dev,
			"scan_begin_src==TRIG_TIMER not valid\n");
		up(&devpriv->sem);
		return -EINVAL;
	}
	if (cmd->convert_src == TRIG_TIMER)
		steps = (cmd->convert_arg * 30) / 1000;

	if ((steps < MIN_SAMPLING_PERIOD) && (cmd->chanlist_len != 1)) {
		dev_err(dev->class_dev,
			"steps=%ld, scan_begin_arg=%d. Not properly tested by cmdtest?\n",
			steps, cmd->scan_begin_arg);
		up(&devpriv->sem);
		return -EINVAL;
	}
	if (steps > MAX_SAMPLING_PERIOD) {
		dev_err(dev->class_dev, "sampling rate too low\n");
		up(&devpriv->sem);
		return -EINVAL;
	}
	if ((cmd->start_src == TRIG_EXT) && (cmd->chanlist_len != 1)
	    && (cmd->chanlist_len != 16)) {
		dev_err(dev->class_dev,
			"TRIG_EXT only with 1 or 16 channels possible\n");
		up(&devpriv->sem);
		return -EINVAL;
	}

	switch (cmd->chanlist_len) {
	case 1:
		/*
		 * one channel
		 */

		if (CR_RANGE(cmd->chanlist[0]) > 0)
			rngmask = 0xff - 0x04;
		else
			rngmask = 0xff;

		/*
		 * for external trigger: looping in this state until
		 * the RDY0 pin becomes zero
		 */

		/* we loop here until ready has been set */
		if (cmd->start_src == TRIG_EXT) {
			/* branch back to state 0 */
			/* deceision state w/o data */
			/* RDY0 = 0 */
			usbduxfast_cmd_data(dev, 0, 0x01, 0x01, rngmask, 0x00);
		} else {	/* we just proceed to state 1 */
			usbduxfast_cmd_data(dev, 0, 0x01, 0x00, rngmask, 0x00);
		}

		if (steps < MIN_SAMPLING_PERIOD) {
			/* for fast single channel aqu without mux */
			if (steps <= 1) {
				/*
				 * we just stay here at state 1 and rexecute
				 * the same state this gives us 30MHz sampling
				 * rate
				 */

				/* branch back to state 1 */
				/* deceision state with data */
				/* doesn't matter */
				usbduxfast_cmd_data(dev, 1,
						    0x89, 0x03, rngmask, 0xff);
			} else {
				/*
				 * we loop through two states: data and delay
				 * max rate is 15MHz
				 */
				/* data */
				/* doesn't matter */
				usbduxfast_cmd_data(dev, 1, steps - 1,
						    0x02, rngmask, 0x00);

				/* branch back to state 1 */
				/* deceision state w/o data */
				/* doesn't matter */
				usbduxfast_cmd_data(dev, 2,
						    0x09, 0x01, rngmask, 0xff);
			}
		} else {
			/*
			 * we loop through 3 states: 2x delay and 1x data
			 * this gives a min sampling rate of 60kHz
			 */

			/* we have 1 state with duration 1 */
			steps = steps - 1;

			/* do the first part of the delay */
			usbduxfast_cmd_data(dev, 1,
					    steps / 2, 0x00, rngmask, 0x00);

			/* and the second part */
			usbduxfast_cmd_data(dev, 2, steps - steps / 2,
					    0x00, rngmask, 0x00);

			/* get the data and branch back */

			/* branch back to state 1 */
			/* deceision state w data */
			/* doesn't matter */
			usbduxfast_cmd_data(dev, 3,
					    0x09, 0x03, rngmask, 0xff);
		}
		break;

	case 2:
		/*
		 * two channels
		 * commit data to the FIFO
		 */

		if (CR_RANGE(cmd->chanlist[0]) > 0)
			rngmask = 0xff - 0x04;
		else
			rngmask = 0xff;

		/* data */
		usbduxfast_cmd_data(dev, 0, 0x01, 0x02, rngmask, 0x00);

		/* we have 1 state with duration 1: state 0 */
		steps_tmp = steps - 1;

		if (CR_RANGE(cmd->chanlist[1]) > 0)
			rngmask = 0xff - 0x04;
		else
			rngmask = 0xff;

		/* do the first part of the delay */
		/* count */
		usbduxfast_cmd_data(dev, 1, steps_tmp / 2,
				    0x00, 0xfe & rngmask, 0x00);

		/* and the second part */
		usbduxfast_cmd_data(dev, 2, steps_tmp  - steps_tmp / 2,
				    0x00, rngmask, 0x00);

		/* data */
		usbduxfast_cmd_data(dev, 3, 0x01, 0x02, rngmask, 0x00);

		/*
		 * we have 2 states with duration 1: step 6 and
		 * the IDLE state
		 */
		steps_tmp = steps - 2;

		if (CR_RANGE(cmd->chanlist[0]) > 0)
			rngmask = 0xff - 0x04;
		else
			rngmask = 0xff;

		/* do the first part of the delay */
		/* reset */
		usbduxfast_cmd_data(dev, 4, steps_tmp / 2,
				    0x00, (0xff - 0x02) & rngmask, 0x00);

		/* and the second part */
		usbduxfast_cmd_data(dev, 5, steps_tmp - steps_tmp / 2,
				    0x00, rngmask, 0x00);

		usbduxfast_cmd_data(dev, 6, 0x01, 0x00, rngmask, 0x00);
		break;

	case 3:
		/*
		 * three channels
		 */
		for (j = 0; j < 1; j++) {
			int index = j * 2;

			if (CR_RANGE(cmd->chanlist[j]) > 0)
				rngmask = 0xff - 0x04;
			else
				rngmask = 0xff;
			/*
			 * commit data to the FIFO and do the first part
			 * of the delay
			 */
			/* data */
			/* no change */
			usbduxfast_cmd_data(dev, index, steps / 2,
					    0x02, rngmask, 0x00);

			if (CR_RANGE(cmd->chanlist[j + 1]) > 0)
				rngmask = 0xff - 0x04;
			else
				rngmask = 0xff;

			/* do the second part of the delay */
			/* no data */
			/* count */
			usbduxfast_cmd_data(dev, index + 1, steps - steps / 2,
					    0x00, 0xfe & rngmask, 0x00);
		}

		/* 2 steps with duration 1: the idele step and step 6: */
		steps_tmp = steps - 2;

		/* commit data to the FIFO and do the first part of the delay */
		/* data */
		usbduxfast_cmd_data(dev, 4, steps_tmp / 2,
				    0x02, rngmask, 0x00);

		if (CR_RANGE(cmd->chanlist[0]) > 0)
			rngmask = 0xff - 0x04;
		else
			rngmask = 0xff;

		/* do the second part of the delay */
		/* no data */
		/* reset */
		usbduxfast_cmd_data(dev, 5, steps_tmp - steps_tmp / 2,
				    0x00, (0xff - 0x02) & rngmask, 0x00);

		usbduxfast_cmd_data(dev, 6, 0x01, 0x00, rngmask, 0x00);

	case 16:
		if (CR_RANGE(cmd->chanlist[0]) > 0)
			rngmask = 0xff - 0x04;
		else
			rngmask = 0xff;

		if (cmd->start_src == TRIG_EXT) {
			/*
			 * we loop here until ready has been set
			 */

			/* branch back to state 0 */
			/* deceision state w/o data */
			/* reset */
			/* RDY0 = 0 */
			usbduxfast_cmd_data(dev, 0, 0x01, 0x01,
					    (0xff - 0x02) & rngmask, 0x00);
		} else {
			/*
			 * we just proceed to state 1
			 */

			/* 30us reset pulse */
			/* reset */
			usbduxfast_cmd_data(dev, 0, 0xff, 0x00,
					    (0xff - 0x02) & rngmask, 0x00);
		}

		/* commit data to the FIFO */
		/* data */
		usbduxfast_cmd_data(dev, 1, 0x01, 0x02, rngmask, 0x00);

		/* we have 2 states with duration 1 */
		steps = steps - 2;

		/* do the first part of the delay */
		usbduxfast_cmd_data(dev, 2, steps / 2,
				    0x00, 0xfe & rngmask, 0x00);

		/* and the second part */
		usbduxfast_cmd_data(dev, 3, steps - steps / 2,
				    0x00, rngmask, 0x00);

		/* branch back to state 1 */
		/* deceision state w/o data */
		/* doesn't matter */
		usbduxfast_cmd_data(dev, 4, 0x09, 0x01, rngmask, 0xff);

		break;

	default:
		dev_err(dev->class_dev, "unsupported combination of channels\n");
		up(&devpriv->sem);
		return -EFAULT;
	}

	/* 0 means that the AD commands are sent */
	result = usbduxfast_send_cmd(dev, SENDADCOMMANDS);
	if (result < 0) {
		up(&devpriv->sem);
		return result;
	}
	if (cmd->stop_src == TRIG_COUNT) {
		devpriv->ai_sample_count = cmd->stop_arg * cmd->scan_end_arg;
		if (devpriv->ai_sample_count < 1) {
			dev_err(dev->class_dev,
				"(cmd->stop_arg)*(cmd->scan_end_arg)<1, aborting\n");
			up(&devpriv->sem);
			return -EFAULT;
		}
		devpriv->ai_continous = 0;
	} else {
		/* continous acquisition */
		devpriv->ai_continous = 1;
		devpriv->ai_sample_count = 0;
	}

	if ((cmd->start_src == TRIG_NOW) || (cmd->start_src == TRIG_EXT)) {
		/* enable this acquisition operation */
		devpriv->ai_cmd_running = 1;
		ret = usbduxfast_submit_urb(dev);
		if (ret < 0) {
			devpriv->ai_cmd_running = 0;
			/* fixme: unlink here?? */
			up(&devpriv->sem);
			return ret;
		}
		s->async->inttrig = NULL;
	} else {
		/*
		 * TRIG_INT
		 * don't enable the acquision operation
		 * wait for an internal signal
		 */
		s->async->inttrig = usbduxfast_ai_inttrig;
	}
	up(&devpriv->sem);

	return 0;
}

/*
 * Mode 0 is used to get a single conversion on demand.
 */
static int usbduxfast_ai_insn_read(struct comedi_device *dev,
				   struct comedi_subdevice *s,
				   struct comedi_insn *insn,
				   unsigned int *data)
{
	struct usb_device *usb = comedi_to_usb_dev(dev);
	struct usbduxfast_private *devpriv = dev->private;
	unsigned int chan = CR_CHAN(insn->chanspec);
	unsigned int range = CR_RANGE(insn->chanspec);
	uint8_t rngmask = range ? (0xff - 0x04) : 0xff;
	int i, j, n, actual_length;
	int ret;

	down(&devpriv->sem);

	if (devpriv->ai_cmd_running) {
		dev_err(dev->class_dev,
			"ai_insn_read not possible, async cmd is running\n");
		up(&devpriv->sem);
		return -EBUSY;
	}

	/* set command for the first channel */

	/* commit data to the FIFO */
	/* data */
	usbduxfast_cmd_data(dev, 0, 0x01, 0x02, rngmask, 0x00);

	/* do the first part of the delay */
	usbduxfast_cmd_data(dev, 1, 0x0c, 0x00, 0xfe & rngmask, 0x00);
	usbduxfast_cmd_data(dev, 2, 0x01, 0x00, 0xfe & rngmask, 0x00);
	usbduxfast_cmd_data(dev, 3, 0x01, 0x00, 0xfe & rngmask, 0x00);
	usbduxfast_cmd_data(dev, 4, 0x01, 0x00, 0xfe & rngmask, 0x00);

	/* second part */
	usbduxfast_cmd_data(dev, 5, 0x0c, 0x00, rngmask, 0x00);
	usbduxfast_cmd_data(dev, 6, 0x01, 0x00, rngmask, 0x00);

	ret = usbduxfast_send_cmd(dev, SENDADCOMMANDS);
	if (ret < 0) {
		up(&devpriv->sem);
		return ret;
	}

	for (i = 0; i < PACKETS_TO_IGNORE; i++) {
		ret = usb_bulk_msg(usb, usb_rcvbulkpipe(usb, BULKINEP),
				   devpriv->inbuf, SIZEINBUF,
				   &actual_length, 10000);
		if (ret < 0) {
			dev_err(dev->class_dev, "insn timeout, no data\n");
			up(&devpriv->sem);
			return ret;
		}
	}

	for (i = 0; i < insn->n;) {
		ret = usb_bulk_msg(usb, usb_rcvbulkpipe(usb, BULKINEP),
				   devpriv->inbuf, SIZEINBUF,
				   &actual_length, 10000);
		if (ret < 0) {
			dev_err(dev->class_dev, "insn data error: %d\n", ret);
			up(&devpriv->sem);
			return ret;
		}
		n = actual_length / sizeof(uint16_t);
		if ((n % 16) != 0) {
			dev_err(dev->class_dev, "insn data packet corrupted\n");
			up(&devpriv->sem);
			return -EINVAL;
		}
		for (j = chan; (j < n) && (i < insn->n); j = j + 16) {
			data[i] = ((uint16_t *) (devpriv->inbuf))[j];
			i++;
		}
	}

	up(&devpriv->sem);

	return insn->n;
}

static int usbduxfast_attach_common(struct comedi_device *dev)
{
	struct usbduxfast_private *devpriv = dev->private;
	struct comedi_subdevice *s;
	int ret;

	down(&devpriv->sem);

<<<<<<< HEAD
	down(&udfs->sem);
	/* pointer back to the corresponding comedi device */
	udfs->comedidev = dev;

=======
>>>>>>> d0e0ac97
	ret = comedi_alloc_subdevices(dev, 1);
	if (ret) {
		up(&devpriv->sem);
		return ret;
	}

	/* Analog Input subdevice */
	s = &dev->subdevices[0];
	dev->read_subdev = s;
	s->type		= COMEDI_SUBD_AI;
	s->subdev_flags	= SDF_READABLE | SDF_GROUND | SDF_CMD_READ;
	s->n_chan	= 16;
	s->len_chanlist	= 16;
	s->insn_read	= usbduxfast_ai_insn_read;
	s->do_cmdtest	= usbduxfast_ai_cmdtest;
	s->do_cmd	= usbduxfast_ai_cmd;
	s->cancel	= usbduxfast_ai_cancel;
	s->maxdata	= 0x1000;
	s->range_table	= &range_usbduxfast_ai_range;

	up(&devpriv->sem);

	return 0;
}

static int usbduxfast_upload_firmware(struct comedi_device *dev,
				      const u8 *data, size_t size,
				      unsigned long context)
{
	struct usb_device *usb = comedi_to_usb_dev(dev);
	uint8_t *buf;
	unsigned char *tmp;
	int ret;

	if (!data)
		return 0;

	if (size > FIRMWARE_MAX_LEN) {
		dev_err(dev->class_dev, "firmware binary too large for FX2\n");
		return -ENOMEM;
	}

	/* we generate a local buffer for the firmware */
	buf = kmemdup(data, size, GFP_KERNEL);
	if (!buf)
		return -ENOMEM;

	/* we need a malloc'ed buffer for usb_control_msg() */
	tmp = kmalloc(1, GFP_KERNEL);
	if (!tmp) {
		kfree(buf);
		return -ENOMEM;
	}

	/* stop the current firmware on the device */
	*tmp = 1;	/* 7f92 to one */
	ret = usb_control_msg(usb, usb_sndctrlpipe(usb, 0),
			      USBDUXFASTSUB_FIRMWARE,
			      VENDOR_DIR_OUT,
			      USBDUXFASTSUB_CPUCS, 0x0000,
			      tmp, 1,
			      EZTIMEOUT);
	if (ret < 0) {
		dev_err(dev->class_dev, "can not stop firmware\n");
		goto done;
	}

	/* upload the new firmware to the device */
	ret = usb_control_msg(usb, usb_sndctrlpipe(usb, 0),
			      USBDUXFASTSUB_FIRMWARE,
			      VENDOR_DIR_OUT,
			      0, 0x0000,
			      buf, size,
			      EZTIMEOUT);
	if (ret < 0) {
		dev_err(dev->class_dev, "firmware upload failed\n");
		goto done;
	}

<<<<<<< HEAD
	comedi_usb_auto_config(uinterf, &usbduxfast_driver, 0);
 out:
	release_firmware(fw);
=======
	/* start the new firmware on the device */
	*tmp = 0;	/* 7f92 to zero */
	ret = usb_control_msg(usb, usb_sndctrlpipe(usb, 0),
			      USBDUXFASTSUB_FIRMWARE,
			      VENDOR_DIR_OUT,
			      USBDUXFASTSUB_CPUCS, 0x0000,
			      tmp, 1,
			      EZTIMEOUT);
	if (ret < 0)
		dev_err(dev->class_dev, "can not start firmware\n");

done:
	kfree(tmp);
	kfree(buf);
	return ret;
>>>>>>> d0e0ac97
}

static int usbduxfast_auto_attach(struct comedi_device *dev,
				  unsigned long context_unused)
{
	struct usb_interface *intf = comedi_to_usb_interface(dev);
	struct usb_device *usb = comedi_to_usb_dev(dev);
	struct usbduxfast_private *devpriv;
	int ret;

	if (usb->speed != USB_SPEED_HIGH) {
		dev_err(dev->class_dev,
			"This driver needs USB 2.0 to operate. Aborting...\n");
		return -ENODEV;
	}

<<<<<<< HEAD
	/* no more space */
	if (index == -1) {
		dev_err(&uinterf->dev,
			"Too many usbduxfast-devices connected.\n");
		up(&start_stop_sem);
		return -EMFILE;
	}
#ifdef CONFIG_COMEDI_DEBUG
	printk(KERN_DEBUG "comedi_: usbduxfast: usbduxfastsub[%d] is ready to "
	       "connect to comedi.\n", index);
#endif

	sema_init(&(usbduxfastsub[index].sem), 1);
	/* save a pointer to the usb device */
	usbduxfastsub[index].usbdev = udev;

	/* save the interface itself */
	usbduxfastsub[index].interface = uinterf;
	/* get the interface number from the interface */
	usbduxfastsub[index].ifnum = uinterf->altsetting->desc.bInterfaceNumber;
	/*
	 * hand the private data over to the usb subsystem
	 * will be needed for disconnect
	 */
	usb_set_intfdata(uinterf, &(usbduxfastsub[index]));

#ifdef CONFIG_COMEDI_DEBUG
	printk(KERN_DEBUG "comedi_: usbduxfast: ifnum=%d\n",
	       usbduxfastsub[index].ifnum);
#endif
	/* create space for the commands going to the usb device */
	usbduxfastsub[index].dux_commands = kmalloc(SIZEOFDUXBUFFER,
						    GFP_KERNEL);
	if (!usbduxfastsub[index].dux_commands) {
		tidy_up(&(usbduxfastsub[index]));
		up(&start_stop_sem);
		return -ENOMEM;
	}
	/* create space of the instruction buffer */
	usbduxfastsub[index].insnBuffer = kmalloc(SIZEINSNBUF, GFP_KERNEL);
	if (!usbduxfastsub[index].insnBuffer) {
		tidy_up(&(usbduxfastsub[index]));
		up(&start_stop_sem);
=======
	devpriv = kzalloc(sizeof(*devpriv), GFP_KERNEL);
	if (!devpriv)
		return -ENOMEM;
	dev->private = devpriv;

	sema_init(&devpriv->sem, 1);
	usb_set_intfdata(intf, devpriv);

	devpriv->duxbuf = kmalloc(SIZEOFDUXBUF, GFP_KERNEL);
	if (!devpriv->duxbuf)
>>>>>>> d0e0ac97
		return -ENOMEM;

	ret = usb_set_interface(usb,
				intf->altsetting->desc.bInterfaceNumber, 1);
	if (ret < 0) {
		dev_err(dev->class_dev,
			"could not switch to alternate setting 1\n");
		return -ENODEV;
	}

	devpriv->urb = usb_alloc_urb(0, GFP_KERNEL);
	if (!devpriv->urb) {
		dev_err(dev->class_dev, "Could not alloc. urb\n");
		return -ENOMEM;
	}
<<<<<<< HEAD
	usbduxfastsub[index].transfer_buffer = kmalloc(SIZEINBUF, GFP_KERNEL);
	if (!usbduxfastsub[index].transfer_buffer) {
		tidy_up(&(usbduxfastsub[index]));
		up(&start_stop_sem);
=======

	devpriv->inbuf = kmalloc(SIZEINBUF, GFP_KERNEL);
	if (!devpriv->inbuf)
>>>>>>> d0e0ac97
		return -ENOMEM;

	ret = comedi_load_firmware(dev, &usb->dev, FIRMWARE,
				   usbduxfast_upload_firmware, 0);
	if (ret)
		return ret;

	return usbduxfast_attach_common(dev);
}

static void usbduxfast_detach(struct comedi_device *dev)
{
	struct usb_interface *intf = comedi_to_usb_interface(dev);
	struct usbduxfast_private *devpriv = dev->private;

	if (!devpriv)
		return;

	down(&devpriv->sem);

	usb_set_intfdata(intf, NULL);

	if (devpriv->urb) {
		/* waits until a running transfer is over */
		usb_kill_urb(devpriv->urb);

		kfree(devpriv->inbuf);
		devpriv->inbuf = NULL;

		usb_free_urb(devpriv->urb);
		devpriv->urb = NULL;
	}

	kfree(devpriv->duxbuf);
	devpriv->duxbuf = NULL;

	devpriv->ai_cmd_running = 0;

	up(&devpriv->sem);
}

static struct comedi_driver usbduxfast_driver = {
	.driver_name	= "usbduxfast",
	.module		= THIS_MODULE,
	.auto_attach	= usbduxfast_auto_attach,
	.detach		= usbduxfast_detach,
};

static int usbduxfast_usb_probe(struct usb_interface *intf,
				const struct usb_device_id *id)
{
	return comedi_usb_auto_config(intf, &usbduxfast_driver, 0);
}

static const struct usb_device_id usbduxfast_usb_table[] = {
	/* { USB_DEVICE(0x4b4, 0x8613) }, testing */
	{ USB_DEVICE(0x13d8, 0x0010) },	/* real ID */
	{ USB_DEVICE(0x13d8, 0x0011) },	/* real ID */
	{ }
};
MODULE_DEVICE_TABLE(usb, usbduxfast_usb_table);

static struct usb_driver usbduxfast_usb_driver = {
	.name		= "usbduxfast",
	.probe		= usbduxfast_usb_probe,
	.disconnect	= comedi_usb_auto_unconfig,
	.id_table	= usbduxfast_usb_table,
};
module_comedi_usb_driver(usbduxfast_driver, usbduxfast_usb_driver);

MODULE_AUTHOR("Bernd Porr, BerndPorr@f2s.com");
MODULE_DESCRIPTION("USB-DUXfast, BerndPorr@f2s.com");
MODULE_LICENSE("GPL");
MODULE_FIRMWARE(FIRMWARE);<|MERGE_RESOLUTION|>--- conflicted
+++ resolved
@@ -341,103 +341,8 @@
 	struct usb_device *usb = comedi_to_usb_dev(dev);
 	struct usbduxfast_private *devpriv = dev->private;
 	int ret;
-<<<<<<< HEAD
-	unsigned char *local_transfer_buffer;
-
-	local_transfer_buffer = kmalloc(1, GFP_KERNEL);
-	if (!local_transfer_buffer)
-		return -ENOMEM;
-
-	/* 7f92 to zero */
-	*local_transfer_buffer = 0;
-	/* bRequest, "Firmware" */
-	ret = usb_control_msg(udfs->usbdev, usb_sndctrlpipe(udfs->usbdev, 0),
-			      USBDUXFASTSUB_FIRMWARE,
-			      VENDOR_DIR_OUT,	  /* bmRequestType */
-			      USBDUXFASTSUB_CPUCS,    /* Value */
-			      0x0000,	/* Index */
-			      /* address of the transfer buffer */
-			      local_transfer_buffer,
-			      1,      /* Length */
-			      EZTIMEOUT);    /* Timeout */
-	if (ret < 0)
-		dev_err(&udfs->interface->dev,
-			"control msg failed (start)\n");
-
-	kfree(local_transfer_buffer);
-	return ret;
-}
-
-static int usbduxfastsub_stop(struct usbduxfastsub_s *udfs)
-{
-	int ret;
-	unsigned char *local_transfer_buffer;
-
-	local_transfer_buffer = kmalloc(1, GFP_KERNEL);
-	if (!local_transfer_buffer)
-		return -ENOMEM;
-
-	/* 7f92 to one */
-	*local_transfer_buffer = 1;
-	/* bRequest, "Firmware" */
-	ret = usb_control_msg(udfs->usbdev, usb_sndctrlpipe(udfs->usbdev, 0),
-			      USBDUXFASTSUB_FIRMWARE,
-			      VENDOR_DIR_OUT,	/* bmRequestType */
-			      USBDUXFASTSUB_CPUCS,	/* Value */
-			      0x0000,	/* Index */
-			      local_transfer_buffer, 1,	/* Length */
-			      EZTIMEOUT);	/* Timeout */
-	if (ret < 0)
-		dev_err(&udfs->interface->dev,
-			"control msg failed (stop)\n");
-
-	kfree(local_transfer_buffer);
-	return ret;
-}
-
-static int usbduxfastsub_upload(struct usbduxfastsub_s *udfs,
-				unsigned char *local_transfer_buffer,
-				unsigned int startAddr, unsigned int len)
-{
-	int ret;
-
-#ifdef CONFIG_COMEDI_DEBUG
-	printk(KERN_DEBUG "comedi: usbduxfast: uploading %d bytes", len);
-	printk(KERN_DEBUG " to addr %d, first byte=%d.\n",
-	       startAddr, local_transfer_buffer[0]);
-#endif
-	/* brequest, firmware */
-	ret = usb_control_msg(udfs->usbdev, usb_sndctrlpipe(udfs->usbdev, 0),
-			      USBDUXFASTSUB_FIRMWARE,
-			      VENDOR_DIR_OUT,	/* bmRequestType */
-			      startAddr,	/* value */
-			      0x0000,	 /* index */
-			      /* our local safe buffer */
-			      local_transfer_buffer,
-			      len,	/* length */
-			      EZTIMEOUT);      /* timeout */
-
-#ifdef CONFIG_COMEDI_DEBUG
-	printk(KERN_DEBUG "comedi_: usbduxfast: result=%d\n", ret);
-#endif
-
-	if (ret < 0) {
-		dev_err(&udfs->interface->dev, "uppload failed\n");
-		return ret;
-	}
-
-	return 0;
-}
-
-static int usbduxfastsub_submit_InURBs(struct usbduxfastsub_s *udfs)
-{
-	int ret;
-
-	if (!udfs)
-=======
 
 	if (!devpriv)
->>>>>>> d0e0ac97
 		return -EFAULT;
 
 	usb_fill_bulk_urb(devpriv->urb, usb, usb_rcvbulkpipe(usb, BULKINEP),
@@ -1046,13 +951,6 @@
 
 	down(&devpriv->sem);
 
-<<<<<<< HEAD
-	down(&udfs->sem);
-	/* pointer back to the corresponding comedi device */
-	udfs->comedidev = dev;
-
-=======
->>>>>>> d0e0ac97
 	ret = comedi_alloc_subdevices(dev, 1);
 	if (ret) {
 		up(&devpriv->sem);
@@ -1132,11 +1030,6 @@
 		goto done;
 	}
 
-<<<<<<< HEAD
-	comedi_usb_auto_config(uinterf, &usbduxfast_driver, 0);
- out:
-	release_firmware(fw);
-=======
 	/* start the new firmware on the device */
 	*tmp = 0;	/* 7f92 to zero */
 	ret = usb_control_msg(usb, usb_sndctrlpipe(usb, 0),
@@ -1152,7 +1045,6 @@
 	kfree(tmp);
 	kfree(buf);
 	return ret;
->>>>>>> d0e0ac97
 }
 
 static int usbduxfast_auto_attach(struct comedi_device *dev,
@@ -1169,51 +1061,6 @@
 		return -ENODEV;
 	}
 
-<<<<<<< HEAD
-	/* no more space */
-	if (index == -1) {
-		dev_err(&uinterf->dev,
-			"Too many usbduxfast-devices connected.\n");
-		up(&start_stop_sem);
-		return -EMFILE;
-	}
-#ifdef CONFIG_COMEDI_DEBUG
-	printk(KERN_DEBUG "comedi_: usbduxfast: usbduxfastsub[%d] is ready to "
-	       "connect to comedi.\n", index);
-#endif
-
-	sema_init(&(usbduxfastsub[index].sem), 1);
-	/* save a pointer to the usb device */
-	usbduxfastsub[index].usbdev = udev;
-
-	/* save the interface itself */
-	usbduxfastsub[index].interface = uinterf;
-	/* get the interface number from the interface */
-	usbduxfastsub[index].ifnum = uinterf->altsetting->desc.bInterfaceNumber;
-	/*
-	 * hand the private data over to the usb subsystem
-	 * will be needed for disconnect
-	 */
-	usb_set_intfdata(uinterf, &(usbduxfastsub[index]));
-
-#ifdef CONFIG_COMEDI_DEBUG
-	printk(KERN_DEBUG "comedi_: usbduxfast: ifnum=%d\n",
-	       usbduxfastsub[index].ifnum);
-#endif
-	/* create space for the commands going to the usb device */
-	usbduxfastsub[index].dux_commands = kmalloc(SIZEOFDUXBUFFER,
-						    GFP_KERNEL);
-	if (!usbduxfastsub[index].dux_commands) {
-		tidy_up(&(usbduxfastsub[index]));
-		up(&start_stop_sem);
-		return -ENOMEM;
-	}
-	/* create space of the instruction buffer */
-	usbduxfastsub[index].insnBuffer = kmalloc(SIZEINSNBUF, GFP_KERNEL);
-	if (!usbduxfastsub[index].insnBuffer) {
-		tidy_up(&(usbduxfastsub[index]));
-		up(&start_stop_sem);
-=======
 	devpriv = kzalloc(sizeof(*devpriv), GFP_KERNEL);
 	if (!devpriv)
 		return -ENOMEM;
@@ -1224,7 +1071,6 @@
 
 	devpriv->duxbuf = kmalloc(SIZEOFDUXBUF, GFP_KERNEL);
 	if (!devpriv->duxbuf)
->>>>>>> d0e0ac97
 		return -ENOMEM;
 
 	ret = usb_set_interface(usb,
@@ -1240,16 +1086,9 @@
 		dev_err(dev->class_dev, "Could not alloc. urb\n");
 		return -ENOMEM;
 	}
-<<<<<<< HEAD
-	usbduxfastsub[index].transfer_buffer = kmalloc(SIZEINBUF, GFP_KERNEL);
-	if (!usbduxfastsub[index].transfer_buffer) {
-		tidy_up(&(usbduxfastsub[index]));
-		up(&start_stop_sem);
-=======
 
 	devpriv->inbuf = kmalloc(SIZEINBUF, GFP_KERNEL);
 	if (!devpriv->inbuf)
->>>>>>> d0e0ac97
 		return -ENOMEM;
 
 	ret = comedi_load_firmware(dev, &usb->dev, FIRMWARE,
