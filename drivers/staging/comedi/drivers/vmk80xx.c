--- conflicted
+++ resolved
@@ -154,11 +154,6 @@
 };
 
 struct vmk80xx_private {
-<<<<<<< HEAD
-	struct usb_device *usb;
-	struct usb_interface *intf;
-=======
->>>>>>> d0e0ac97
 	struct usb_endpoint_descriptor *ep_rx;
 	struct usb_endpoint_descriptor *ep_tx;
 	struct firmware_version fw;
@@ -168,16 +163,10 @@
 	enum vmk80xx_model model;
 };
 
-<<<<<<< HEAD
-static int vmk80xx_check_data_link(struct vmk80xx_private *devpriv)
-{
-	struct usb_device *usb = devpriv->usb;
-=======
 static int vmk80xx_check_data_link(struct comedi_device *dev)
 {
 	struct vmk80xx_private *devpriv = dev->private;
 	struct usb_device *usb = comedi_to_usb_dev(dev);
->>>>>>> d0e0ac97
 	unsigned int tx_pipe;
 	unsigned int rx_pipe;
 	unsigned char tx[1];
@@ -199,16 +188,10 @@
 	return (int)rx[1];
 }
 
-<<<<<<< HEAD
-static void vmk80xx_read_eeprom(struct vmk80xx_private *devpriv, int flag)
-{
-	struct usb_device *usb = devpriv->usb;
-=======
 static void vmk80xx_read_eeprom(struct comedi_device *dev, int flag)
 {
 	struct vmk80xx_private *devpriv = dev->private;
 	struct usb_device *usb = comedi_to_usb_dev(dev);
->>>>>>> d0e0ac97
 	unsigned int tx_pipe;
 	unsigned int rx_pipe;
 	unsigned char tx[1];
@@ -235,16 +218,10 @@
 		strncpy(devpriv->fw.ic6_vers, rx + 25, 24);
 }
 
-<<<<<<< HEAD
-static void vmk80xx_do_bulk_msg(struct vmk80xx_private *devpriv)
-{
-	struct usb_device *usb = devpriv->usb;
-=======
 static void vmk80xx_do_bulk_msg(struct comedi_device *dev)
 {
 	struct vmk80xx_private *devpriv = dev->private;
 	struct usb_device *usb = comedi_to_usb_dev(dev);
->>>>>>> d0e0ac97
 	__u8 tx_addr;
 	__u8 rx_addr;
 	unsigned int tx_pipe;
@@ -267,23 +244,6 @@
 	usb_bulk_msg(usb, rx_pipe, devpriv->usb_rx_buf, size, NULL, HZ * 10);
 }
 
-<<<<<<< HEAD
-static int vmk80xx_read_packet(struct vmk80xx_private *devpriv)
-{
-	struct usb_device *usb;
-	struct usb_endpoint_descriptor *ep;
-	unsigned int pipe;
-
-	if (!devpriv->intf)
-		return -ENODEV;
-
-	if (devpriv->model == VMK8061_MODEL) {
-		vmk80xx_do_bulk_msg(devpriv);
-		return 0;
-	}
-
-	usb = devpriv->usb;
-=======
 static int vmk80xx_read_packet(struct comedi_device *dev)
 {
 	struct vmk80xx_private *devpriv = dev->private;
@@ -296,7 +256,6 @@
 		return 0;
 	}
 
->>>>>>> d0e0ac97
 	ep = devpriv->ep_rx;
 	pipe = usb_rcvintpipe(usb, ep->bEndpointAddress);
 	return usb_interrupt_msg(usb, pipe, devpriv->usb_rx_buf,
@@ -304,39 +263,20 @@
 				 HZ * 10);
 }
 
-<<<<<<< HEAD
-static int vmk80xx_write_packet(struct vmk80xx_private *devpriv, int cmd)
-{
-	struct usb_device *usb;
-	struct usb_endpoint_descriptor *ep;
-	unsigned int pipe;
-
-	if (!devpriv->intf)
-		return -ENODEV;
-=======
 static int vmk80xx_write_packet(struct comedi_device *dev, int cmd)
 {
 	struct vmk80xx_private *devpriv = dev->private;
 	struct usb_device *usb = comedi_to_usb_dev(dev);
 	struct usb_endpoint_descriptor *ep;
 	unsigned int pipe;
->>>>>>> d0e0ac97
 
 	devpriv->usb_tx_buf[0] = cmd;
 
 	if (devpriv->model == VMK8061_MODEL) {
-<<<<<<< HEAD
-		vmk80xx_do_bulk_msg(devpriv);
-		return 0;
-	}
-
-	usb = devpriv->usb;
-=======
 		vmk80xx_do_bulk_msg(dev);
 		return 0;
 	}
 
->>>>>>> d0e0ac97
 	ep = devpriv->ep_tx;
 	pipe = usb_sndintpipe(usb, ep->bEndpointAddress);
 	return usb_interrupt_msg(usb, pipe, devpriv->usb_tx_buf,
@@ -344,32 +284,19 @@
 				 HZ * 10);
 }
 
-<<<<<<< HEAD
-static int vmk80xx_reset_device(struct vmk80xx_private *devpriv)
-{
-=======
 static int vmk80xx_reset_device(struct comedi_device *dev)
 {
 	struct vmk80xx_private *devpriv = dev->private;
->>>>>>> d0e0ac97
 	size_t size;
 	int retval;
 
 	size = le16_to_cpu(devpriv->ep_tx->wMaxPacketSize);
 	memset(devpriv->usb_tx_buf, 0, size);
-<<<<<<< HEAD
-	retval = vmk80xx_write_packet(devpriv, VMK8055_CMD_RST);
-	if (retval)
-		return retval;
-	/* set outputs to known state as we cannot read them */
-	return vmk80xx_write_packet(devpriv, VMK8055_CMD_WRT_AD);
-=======
 	retval = vmk80xx_write_packet(dev, VMK8055_CMD_RST);
 	if (retval)
 		return retval;
 	/* set outputs to known state as we cannot read them */
 	return vmk80xx_write_packet(dev, VMK8055_CMD_WRT_AD);
->>>>>>> d0e0ac97
 }
 
 static int vmk80xx_ai_insn_read(struct comedi_device *dev,
@@ -402,7 +329,7 @@
 	}
 
 	for (n = 0; n < insn->n; n++) {
-		if (vmk80xx_read_packet(devpriv))
+		if (vmk80xx_read_packet(dev))
 			break;
 
 		if (devpriv->model == VMK8055_MODEL) {
@@ -452,7 +379,7 @@
 	for (n = 0; n < insn->n; n++) {
 		devpriv->usb_tx_buf[reg] = data[n];
 
-		if (vmk80xx_write_packet(devpriv, cmd))
+		if (vmk80xx_write_packet(dev, cmd))
 			break;
 	}
 
@@ -479,7 +406,7 @@
 	devpriv->usb_tx_buf[0] = VMK8061_CMD_RD_AO;
 
 	for (n = 0; n < insn->n; n++) {
-		if (vmk80xx_read_packet(devpriv))
+		if (vmk80xx_read_packet(dev))
 			break;
 
 		data[n] = devpriv->usb_rx_buf[reg + chan];
@@ -511,7 +438,7 @@
 		reg = VMK8055_DI_REG;
 	}
 
-	retval = vmk80xx_read_packet(devpriv);
+	retval = vmk80xx_read_packet(dev);
 
 	if (!retval) {
 		if (devpriv->model == VMK8055_MODEL)
@@ -556,7 +483,7 @@
 		tx_buf[reg] &= ~data[0];
 		tx_buf[reg] |= (data[0] & data[1]);
 
-		retval = vmk80xx_write_packet(devpriv, cmd);
+		retval = vmk80xx_write_packet(dev, cmd);
 
 		if (retval)
 			goto out;
@@ -565,7 +492,7 @@
 	if (devpriv->model == VMK8061_MODEL) {
 		tx_buf[0] = VMK8061_CMD_RD_DO;
 
-		retval = vmk80xx_read_packet(devpriv);
+		retval = vmk80xx_read_packet(dev);
 
 		if (!retval) {
 			data[1] = rx_buf[reg];
@@ -611,7 +538,7 @@
 	}
 
 	for (n = 0; n < insn->n; n++) {
-		if (vmk80xx_read_packet(devpriv))
+		if (vmk80xx_read_packet(dev))
 			break;
 
 		if (devpriv->model == VMK8055_MODEL)
@@ -661,7 +588,7 @@
 	}
 
 	for (n = 0; n < insn->n; n++)
-		if (vmk80xx_write_packet(devpriv, cmd))
+		if (vmk80xx_write_packet(dev, cmd))
 			break;
 
 	up(&devpriv->limit_sem);
@@ -704,7 +631,7 @@
 
 		devpriv->usb_tx_buf[6 + chan] = val;
 
-		if (vmk80xx_write_packet(devpriv, cmd))
+		if (vmk80xx_write_packet(dev, cmd))
 			break;
 	}
 
@@ -735,7 +662,7 @@
 	tx_buf[0] = VMK8061_CMD_RD_PWM;
 
 	for (n = 0; n < insn->n; n++) {
-		if (vmk80xx_read_packet(devpriv))
+		if (vmk80xx_read_packet(dev))
 			break;
 
 		data[n] = rx_buf[reg[0]] + 4 * rx_buf[reg[1]];
@@ -783,7 +710,7 @@
 		tx_buf[reg[0]] = (unsigned char)(data[n] & 0x03);
 		tx_buf[reg[1]] = (unsigned char)(data[n] >> 2) & 0xff;
 
-		if (vmk80xx_write_packet(devpriv, cmd))
+		if (vmk80xx_write_packet(dev, cmd))
 			break;
 	}
 
@@ -795,18 +722,13 @@
 static int vmk80xx_find_usb_endpoints(struct comedi_device *dev)
 {
 	struct vmk80xx_private *devpriv = dev->private;
-<<<<<<< HEAD
-	struct usb_interface *intf = devpriv->intf;
-=======
 	struct usb_interface *intf = comedi_to_usb_interface(dev);
->>>>>>> d0e0ac97
 	struct usb_host_interface *iface_desc = intf->cur_altsetting;
 	struct usb_endpoint_descriptor *ep_desc;
 	int i;
 
 	if (iface_desc->desc.bNumEndpoints != 2)
 		return -ENODEV;
-<<<<<<< HEAD
 
 	for (i = 0; i < iface_desc->desc.bNumEndpoints; i++) {
 		ep_desc = &iface_desc->endpoint[i].desc;
@@ -958,187 +880,6 @@
 		return -ENOMEM;
 	dev->private = devpriv;
 
-	devpriv->usb = interface_to_usbdev(intf);
-	devpriv->intf = intf;
-	devpriv->model = boardinfo->model;
-
-	ret = vmk80xx_find_usb_endpoints(dev);
-	if (ret)
-		return ret;
-
-	ret = vmk80xx_alloc_usb_buffers(dev);
-	if (ret)
-		return ret;
-
-	sema_init(&devpriv->limit_sem, 8);
-
-	usb_set_intfdata(intf, devpriv);
-
-	if (devpriv->model == VMK8061_MODEL) {
-		vmk80xx_read_eeprom(devpriv, IC3_VERSION);
-		dev_info(&intf->dev, "%s\n", devpriv->fw.ic3_vers);
-
-		if (vmk80xx_check_data_link(devpriv)) {
-			vmk80xx_read_eeprom(devpriv, IC6_VERSION);
-			dev_info(&intf->dev, "%s\n", devpriv->fw.ic6_vers);
-		}
-	}
-
-	if (devpriv->model == VMK8055_MODEL)
-		vmk80xx_reset_device(devpriv);
-
-=======
-
-	for (i = 0; i < iface_desc->desc.bNumEndpoints; i++) {
-		ep_desc = &iface_desc->endpoint[i].desc;
-
-		if (usb_endpoint_is_int_in(ep_desc) ||
-		    usb_endpoint_is_bulk_in(ep_desc)) {
-			if (!devpriv->ep_rx)
-				devpriv->ep_rx = ep_desc;
-			continue;
-		}
-
-		if (usb_endpoint_is_int_out(ep_desc) ||
-		    usb_endpoint_is_bulk_out(ep_desc)) {
-			if (!devpriv->ep_tx)
-				devpriv->ep_tx = ep_desc;
-			continue;
-		}
-	}
-
-	if (!devpriv->ep_rx || !devpriv->ep_tx)
-		return -ENODEV;
-
-	return 0;
-}
-
-static int vmk80xx_alloc_usb_buffers(struct comedi_device *dev)
-{
-	struct vmk80xx_private *devpriv = dev->private;
-	size_t size;
-
-	size = le16_to_cpu(devpriv->ep_rx->wMaxPacketSize);
-	devpriv->usb_rx_buf = kzalloc(size, GFP_KERNEL);
-	if (!devpriv->usb_rx_buf)
-		return -ENOMEM;
-
-	size = le16_to_cpu(devpriv->ep_tx->wMaxPacketSize);
-	devpriv->usb_tx_buf = kzalloc(size, GFP_KERNEL);
-	if (!devpriv->usb_tx_buf) {
-		kfree(devpriv->usb_rx_buf);
-		return -ENOMEM;
-	}
-
-	return 0;
-}
-
-static int vmk80xx_init_subdevices(struct comedi_device *dev)
-{
-	const struct vmk80xx_board *boardinfo = comedi_board(dev);
-	struct vmk80xx_private *devpriv = dev->private;
-	struct comedi_subdevice *s;
-	int n_subd;
-	int ret;
-
-	down(&devpriv->limit_sem);
-
-	if (devpriv->model == VMK8055_MODEL)
-		n_subd = 5;
-	else
-		n_subd = 6;
-	ret = comedi_alloc_subdevices(dev, n_subd);
-	if (ret) {
-		up(&devpriv->limit_sem);
-		return ret;
-	}
-
-	/* Analog input subdevice */
-	s = &dev->subdevices[0];
-	s->type		= COMEDI_SUBD_AI;
-	s->subdev_flags	= SDF_READABLE | SDF_GROUND;
-	s->n_chan	= boardinfo->ai_nchans;
-	s->maxdata	= boardinfo->ai_maxdata;
-	s->range_table	= boardinfo->range;
-	s->insn_read	= vmk80xx_ai_insn_read;
-
-	/* Analog output subdevice */
-	s = &dev->subdevices[1];
-	s->type		= COMEDI_SUBD_AO;
-	s->subdev_flags	= SDF_WRITEABLE | SDF_GROUND;
-	s->n_chan	= boardinfo->ao_nchans;
-	s->maxdata	= 0x00ff;
-	s->range_table	= boardinfo->range;
-	s->insn_write	= vmk80xx_ao_insn_write;
-	if (devpriv->model == VMK8061_MODEL) {
-		s->subdev_flags	|= SDF_READABLE;
-		s->insn_read	= vmk80xx_ao_insn_read;
-	}
-
-	/* Digital input subdevice */
-	s = &dev->subdevices[2];
-	s->type		= COMEDI_SUBD_DI;
-	s->subdev_flags	= SDF_READABLE;
-	s->n_chan	= boardinfo->di_nchans;
-	s->maxdata	= 1;
-	s->range_table	= &range_digital;
-	s->insn_bits	= vmk80xx_di_insn_bits;
-
-	/* Digital output subdevice */
-	s = &dev->subdevices[3];
-	s->type		= COMEDI_SUBD_DO;
-	s->subdev_flags	= SDF_WRITEABLE;
-	s->n_chan	= 8;
-	s->maxdata	= 1;
-	s->range_table	= &range_digital;
-	s->insn_bits	= vmk80xx_do_insn_bits;
-
-	/* Counter subdevice */
-	s = &dev->subdevices[4];
-	s->type		= COMEDI_SUBD_COUNTER;
-	s->subdev_flags	= SDF_READABLE;
-	s->n_chan	= 2;
-	s->maxdata	= boardinfo->cnt_maxdata;
-	s->insn_read	= vmk80xx_cnt_insn_read;
-	s->insn_config	= vmk80xx_cnt_insn_config;
-	if (devpriv->model == VMK8055_MODEL) {
-		s->subdev_flags	|= SDF_WRITEABLE;
-		s->insn_write	= vmk80xx_cnt_insn_write;
-	}
-
-	/* PWM subdevice */
-	if (devpriv->model == VMK8061_MODEL) {
-		s = &dev->subdevices[5];
-		s->type		= COMEDI_SUBD_PWM;
-		s->subdev_flags	= SDF_READABLE | SDF_WRITEABLE;
-		s->n_chan	= boardinfo->pwm_nchans;
-		s->maxdata	= boardinfo->pwm_maxdata;
-		s->insn_read	= vmk80xx_pwm_insn_read;
-		s->insn_write	= vmk80xx_pwm_insn_write;
-	}
-
-	up(&devpriv->limit_sem);
-
-	return 0;
-}
-
-static int vmk80xx_auto_attach(struct comedi_device *dev,
-			       unsigned long context)
-{
-	struct usb_interface *intf = comedi_to_usb_interface(dev);
-	const struct vmk80xx_board *boardinfo;
-	struct vmk80xx_private *devpriv;
-	int ret;
-
-	boardinfo = &vmk80xx_boardinfo[context];
-	dev->board_ptr = boardinfo;
-	dev->board_name = boardinfo->name;
-
-	devpriv = kzalloc(sizeof(*devpriv), GFP_KERNEL);
-	if (!devpriv)
-		return -ENOMEM;
-	dev->private = devpriv;
-
 	devpriv->model = boardinfo->model;
 
 	ret = vmk80xx_find_usb_endpoints(dev);
@@ -1166,16 +907,12 @@
 	if (devpriv->model == VMK8055_MODEL)
 		vmk80xx_reset_device(dev);
 
->>>>>>> d0e0ac97
 	return vmk80xx_init_subdevices(dev);
 }
 
 static void vmk80xx_detach(struct comedi_device *dev)
 {
-<<<<<<< HEAD
-=======
 	struct usb_interface *intf = comedi_to_usb_interface(dev);
->>>>>>> d0e0ac97
 	struct vmk80xx_private *devpriv = dev->private;
 
 	if (!devpriv)
@@ -1183,11 +920,7 @@
 
 	down(&devpriv->limit_sem);
 
-<<<<<<< HEAD
-	usb_set_intfdata(devpriv->intf, NULL);
-=======
 	usb_set_intfdata(intf, NULL);
->>>>>>> d0e0ac97
 
 	kfree(devpriv->usb_rx_buf);
 	kfree(devpriv->usb_tx_buf);
