#
# Makefile for digital gyroscope sensor drivers
#

adis16060-y             := adis16060_core.o
obj-$(CONFIG_ADIS16060) += adis16060.o

<<<<<<< HEAD
adis16130-y             := adis16130_core.o
obj-$(CONFIG_ADIS16130) += adis16130.o

=======
>>>>>>> d0e0ac97
adis16260-y             := adis16260_core.o
obj-$(CONFIG_ADIS16260) += adis16260.o<|MERGE_RESOLUTION|>--- conflicted
+++ resolved
@@ -5,11 +5,5 @@
 adis16060-y             := adis16060_core.o
 obj-$(CONFIG_ADIS16060) += adis16060.o
 
-<<<<<<< HEAD
-adis16130-y             := adis16130_core.o
-obj-$(CONFIG_ADIS16130) += adis16130.o
-
-=======
->>>>>>> d0e0ac97
 adis16260-y             := adis16260_core.o
 obj-$(CONFIG_ADIS16260) += adis16260.o