#
# Industrial I/O standalone triggers
#
comment "Triggers - standalone"

if IIO_TRIGGER

config IIO_PERIODIC_RTC_TRIGGER
	tristate "Periodic RTC triggers"
	depends on RTC_CLASS
	help
	  Provides support for using periodic capable real time
	  clocks as IIO triggers.

<<<<<<< HEAD
config IIO_GPIO_TRIGGER
	tristate "GPIO trigger"
	depends on GPIOLIB
	help
	  Provides support for using GPIO pins as IIO triggers.

config IIO_SYSFS_TRIGGER
	tristate "SYSFS trigger"
	depends on SYSFS
	select IRQ_WORK
	help
	  Provides support for using SYSFS entry as IIO triggers.
	  If unsure, say N (but it's safe to say "Y").

	  To compile this driver as a module, choose M here: the
	  module will be called iio-trig-sysfs.

=======
>>>>>>> d0e0ac97
config IIO_BFIN_TMR_TRIGGER
	tristate "Blackfin TIMER trigger"
	depends on BLACKFIN
	select BFIN_GPTIMERS
	help
	  Provides support for using a Blackfin timer as IIO triggers.
	  If unsure, say N (but it's safe to say "Y").

	  To compile this driver as a module, choose M here: the
	  module will be called iio-trig-bfin-timer.

endif # IIO_TRIGGER<|MERGE_RESOLUTION|>--- conflicted
+++ resolved
@@ -12,26 +12,6 @@
 	  Provides support for using periodic capable real time
 	  clocks as IIO triggers.
 
-<<<<<<< HEAD
-config IIO_GPIO_TRIGGER
-	tristate "GPIO trigger"
-	depends on GPIOLIB
-	help
-	  Provides support for using GPIO pins as IIO triggers.
-
-config IIO_SYSFS_TRIGGER
-	tristate "SYSFS trigger"
-	depends on SYSFS
-	select IRQ_WORK
-	help
-	  Provides support for using SYSFS entry as IIO triggers.
-	  If unsure, say N (but it's safe to say "Y").
-
-	  To compile this driver as a module, choose M here: the
-	  module will be called iio-trig-sysfs.
-
-=======
->>>>>>> d0e0ac97
 config IIO_BFIN_TMR_TRIGGER
 	tristate "Blackfin TIMER trigger"
 	depends on BLACKFIN
