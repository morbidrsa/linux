--- conflicted
+++ resolved
@@ -41,11 +41,7 @@
 rt_status
 SendTxCommandPacket(
 	struct net_device *dev,
-<<<<<<< HEAD
-	void*			pData,
-=======
 	void			*pData,
->>>>>>> d0e0ac97
 	u32				DataLen
 	)
 {
