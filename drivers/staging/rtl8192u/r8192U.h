--- conflicted
+++ resolved
@@ -85,75 +85,6 @@
 #define DMESGE(x, a...)
 extern u32 rt_global_debug_component;
 #define RT_TRACE(component, x, args...) \
-<<<<<<< HEAD
-do { if(rt_global_debug_component & component) \
-	printk(KERN_DEBUG RTL819xU_MODULE_NAME ":" x "\n" , \
-	       ##args);\
-}while(0);
-
-#define COMP_TRACE				BIT0		// For function call tracing.
-#define COMP_DBG				BIT1		// Only for temporary debug message.
-#define COMP_INIT				BIT2		// during driver initialization / halt / reset.
-
-
-#define COMP_RECV				BIT3		// Receive data path.
-#define COMP_SEND				BIT4		// Send part path.
-#define COMP_IO					BIT5		// I/O Related. Added by Annie, 2006-03-02.
-#define COMP_POWER				BIT6		// 802.11 Power Save mode or System/Device Power state related.
-#define COMP_EPROM				BIT7		// 802.11 link related: join/start BSS, leave BSS.
-#define COMP_SWBW				BIT8	// For bandwidth switch.
-#define COMP_POWER_TRACKING			BIT9	//FOR 8190 TX POWER TRACKING
-#define COMP_TURBO				BIT10	// For Turbo Mode related. By Annie, 2005-10-21.
-#define COMP_QOS				BIT11	// For QoS.
-#define COMP_RATE				BIT12	// For Rate Adaptive mechanism, 2006.07.02, by rcnjko.
-#define COMP_RM					BIT13	// For Radio Measurement.
-#define COMP_DIG				BIT14	// For DIG, 2006.09.25, by rcnjko.
-#define COMP_PHY				BIT15
-#define COMP_CH					BIT16	//channel setting debug
-#define COMP_TXAGC				BIT17	// For Tx power, 060928, by rcnjko.
-#define COMP_HIPWR				BIT18	// For High Power Mechanism, 060928, by rcnjko.
-#define COMP_HALDM				BIT19	// For HW Dynamic Mechanism, 061010, by rcnjko.
-#define COMP_SEC			        BIT20	// Event handling
-#define COMP_LED				BIT21	// For LED.
-#define COMP_RF					BIT22	// For RF.
-//1!!!!!!!!!!!!!!!!!!!!!!!!!!!
-#define COMP_RXDESC				BIT23	// Show Rx desc information for SD3 debug. Added by Annie, 2006-07-15.
-//1//1Attention Please!!!<11n or 8190 specific code should be put below this line>
-//1!!!!!!!!!!!!!!!!!!!!!!!!!!!
-
-#define COMP_FIRMWARE				BIT24	//for firmware downloading
-#define COMP_HT					BIT25	// For 802.11n HT related information. by Emily 2006-8-11
-#define COMP_AMSDU				BIT26	// For A-MSDU Debugging
-
-#define COMP_SCAN				BIT27
-//#define COMP_RESET				BIT28
-#define COMP_DOWN				BIT29  //for rm driver module
-#define COMP_RESET				BIT30  //for silent reset
-#define COMP_ERR				BIT31 //for error out, always on
-
-#define RTL819x_DEBUG
-#ifdef RTL819x_DEBUG
-#define assert(expr) \
-	if (!(expr)) {                                  \
-		printk( "Assertion failed! %s,%s,%s,line=%d\n", \
-		#expr,__FILE__,__FUNCTION__,__LINE__);          \
-	}
-//wb added to debug out data buf
-//if you want print DATA buffer related BA, please set ieee80211_debug_level to DATA|BA
-#define RT_DEBUG_DATA(level, data, datalen)      \
-	do{ if ((rt_global_debug_component & (level)) == (level))   \
-		{       \
-			int i;                                  \
-			u8* pdata = (u8*) data;                 \
-			printk(KERN_DEBUG RTL819xU_MODULE_NAME ": %s()\n", __FUNCTION__);   \
-			for(i=0; i<(int)(datalen); i++)                 \
-			{                                               \
-				printk("%2x ", pdata[i]);               \
-				if ((i+1)%16 == 0) printk("\n");        \
-			}                               \
-			printk("\n");                   \
-		}                                       \
-=======
 	do {							\
 		if (rt_global_debug_component & component)	\
 			pr_debug("RTL8192U: " x "\n", ##args);	\
@@ -225,7 +156,6 @@
 			}						\
 			printk("\n");					\
 		}							\
->>>>>>> d0e0ac97
 	} while (0)
 #else
 #define RTL8192U_ASSERT(expr) do {} while (0)
@@ -277,21 +207,13 @@
 
 #define IEEE80211_WATCH_DOG_TIME    2000
 #define		PHY_Beacon_RSSI_SLID_WIN_MAX		10
-<<<<<<< HEAD
-//for txpowertracking by amy
-=======
 /* For Tx Power Tracking */
->>>>>>> d0e0ac97
 #define		OFDM_Table_Length	19
 #define	CCK_Table_length	12
 
 /* For rtl819x */
 typedef struct _tx_desc_819x_usb {
-<<<<<<< HEAD
-	//DWORD 0
-=======
 	/* DWORD 0 */
->>>>>>> d0e0ac97
 	u16	PktSize;
 	u8	Offset;
 	u8	Reserved0:3;
@@ -301,11 +223,7 @@
 	u8	LINIP:1;
 	u8	OWN:1;
 
-<<<<<<< HEAD
-	//DWORD 1
-=======
 	/* DWORD 1 */
->>>>>>> d0e0ac97
 	u8	TxFWInfoSize;
 	u8	RATid:3;
 	u8	DISFB:1;
@@ -320,31 +238,17 @@
 	u8	SecDescAssign:1;
 	u8	SecType:2;
 
-<<<<<<< HEAD
-	//DWORD 2
-	u16	TxBufferSize;
-	//u16 Reserved2;
-=======
 	/* DWORD 2 */
 	u16	TxBufferSize;
->>>>>>> d0e0ac97
 	u8	ResvForPaddingLen:7;
 	u8	Reserved3:1;
 	u8	Reserved4;
 
-<<<<<<< HEAD
-	//DWORD 3, 4, 5
-	u32	Reserved5;
-	u32	Reserved6;
-	u32	Reserved7;
-}tx_desc_819x_usb, *ptx_desc_819x_usb;
-=======
 	/* DWORD 3, 4, 5 */
 	u32	Reserved5;
 	u32	Reserved6;
 	u32	Reserved7;
 } tx_desc_819x_usb, *ptx_desc_819x_usb;
->>>>>>> d0e0ac97
 
 #ifdef USB_TX_DRIVER_AGGREGATION_ENABLE
 typedef struct _tx_desc_819x_usb_aggr_subframe {
@@ -374,11 +278,7 @@
 
 
 typedef struct _tx_desc_cmd_819x_usb {
-<<<<<<< HEAD
-	//DWORD 0
-=======
 	/* DWORD 0 */
->>>>>>> d0e0ac97
 	u16	Reserved0;
 	u8	Reserved1;
 	u8	Reserved2:3;
@@ -388,22 +288,13 @@
 	u8	LINIP:1;
 	u8	OWN:1;
 
-<<<<<<< HEAD
-	//DOWRD 1
-	//u32	Reserved3;
-=======
 	/* DOWRD 1 */
->>>>>>> d0e0ac97
 	u8	TxFWInfoSize;
 	u8	Reserved3;
 	u8	QueueSelect;
 	u8	Reserved4;
 
-<<<<<<< HEAD
-	//DOWRD 2
-=======
 	/* DOWRD 2 */
->>>>>>> d0e0ac97
 	u16	TxBufferSize;
 	u16	Reserved5;
 
@@ -415,37 +306,6 @@
 
 
 typedef struct _tx_fwinfo_819x_usb {
-<<<<<<< HEAD
-	//DOWRD 0
-	u8		TxRate:7;
-	u8		CtsEnable:1;
-	u8		RtsRate:7;
-	u8		RtsEnable:1;
-	u8		TxHT:1;
-	u8		Short:1;                //Short PLCP for CCK, or short GI for 11n MCS
-	u8		TxBandwidth:1;          // This is used for HT MCS rate only.
-	u8		TxSubCarrier:2;         // This is used for legacy OFDM rate only.
-	u8		STBC:2;
-	u8		AllowAggregation:1;
-	u8		RtsHT:1;                //Interpret RtsRate field as high throughput data rate
-	u8		RtsShort:1;             //Short PLCP for CCK, or short GI for 11n MCS
-	u8		RtsBandwidth:1;         // This is used for HT MCS rate only.
-	u8		RtsSubcarrier:2;        // This is used for legacy OFDM rate only.
-	u8		RtsSTBC:2;
-	u8		EnableCPUDur:1;         //Enable firmware to recalculate and assign packet duration
-
-	//DWORD 1
-	u32		RxMF:2;
-	u32		RxAMD:3;
-	u32		TxPerPktInfoFeedback:1;//1 indicate Tx info gathtered by firmware and returned by Rx Cmd
-	u32		Reserved1:2;
-	u32		TxAGCOffSet:4;
-	u32		TxAGCSign:1;
-	u32		Tx_INFO_RSVD:6;
-	u32		PacketID:13;
-	//u32                Reserved;
-}tx_fwinfo_819x_usb, *ptx_fwinfo_819x_usb;
-=======
 	/* DOWRD 0 */
 	u8	TxRate:7;
 	u8	CtsEnable:1;
@@ -477,7 +337,6 @@
 	u32	Tx_INFO_RSVD:6;
 	u32	PacketID:13;
 } tx_fwinfo_819x_usb, *ptx_fwinfo_819x_usb;
->>>>>>> d0e0ac97
 
 typedef struct rtl8192_rx_info {
 	struct urb *urb;
@@ -515,15 +374,7 @@
 	u8			Reserved1:4;
 	u8			Reserved2;
 	u16			Reserved3;
-<<<<<<< HEAD
-	//DWORD 2
-	//u4Byte		Reserved3;
-	//DWORD 3
-	//u4Byte		BufferAddress;
-}rx_desc_819x_usb_aggr_subframe, *prx_desc_819x_usb_aggr_subframe;
-=======
 } rx_desc_819x_usb_aggr_subframe, *prx_desc_819x_usb_aggr_subframe;
->>>>>>> d0e0ac97
 #endif
 
 typedef struct rx_drvinfo_819x_usb {
@@ -700,11 +551,7 @@
 
 } buffer;
 
-<<<<<<< HEAD
-typedef struct rtl_reg_debug{
-=======
 typedef struct rtl_reg_debug {
->>>>>>> d0e0ac97
 	unsigned int  cmd;
 	struct {
 		unsigned char type;
@@ -713,11 +560,7 @@
 		unsigned char length;
 	} head;
 	unsigned char buf[0xff];
-<<<<<<< HEAD
-}rtl_reg_debug;
-=======
 } rtl_reg_debug;
->>>>>>> d0e0ac97
 
 
 
@@ -730,16 +573,6 @@
 	u32             ht_mcs[4][16];
 } rt_tx_rahis_t, *prt_tx_rahis_t;
 typedef struct _RT_SMOOTH_DATA_4RF {
-<<<<<<< HEAD
-	char    elements[4][100];//array to store values
-	u32     index;                  //index to current array to store
-	u32     TotalNum;               //num of valid elements
-	u32     TotalVal[4];            //sum of valid elements
-}RT_SMOOTH_DATA_4RF, *PRT_SMOOTH_DATA_4RF;
-
-#define MAX_8192U_RX_SIZE			8192    // This maybe changed for D-cut larger aggregation size
-//stats seems messed up, clean it ASAP
-=======
 	char    elements[4][100]; /* array to store values */
 	u32     index;            /* index to current array to store */
 	u32     TotalNum;         /* num of valid elements */
@@ -749,7 +582,6 @@
 /* This maybe changed for D-cut larger aggregation size */
 #define MAX_8192U_RX_SIZE			8192
 /* Stats seems messed up, clean it ASAP */
->>>>>>> d0e0ac97
 typedef struct Stats {
 	unsigned long txrdu;
 	unsigned long rxok;
@@ -862,31 +694,6 @@
 	u16 EIFS_Timer;
 	u16 CWminIndex;
 	u16 CWmaxIndex;
-<<<<<<< HEAD
-}*PCHANNEL_ACCESS_SETTING,CHANNEL_ACCESS_SETTING;
-
-typedef struct _BB_REGISTER_DEFINITION{
-	u32 rfintfs;			// set software control: //		0x870~0x877[8 bytes]
-	u32 rfintfi;			// readback data: //		0x8e0~0x8e7[8 bytes]
-	u32 rfintfo;			// output data: //		0x860~0x86f [16 bytes]
-	u32 rfintfe;			// output enable: //		0x860~0x86f [16 bytes]
-	u32 rf3wireOffset;		// LSSI data: //		0x840~0x84f [16 bytes]
-	u32 rfLSSI_Select;		// BB Band Select: //		0x878~0x87f [8 bytes]
-	u32 rfTxGainStage;		// Tx gain stage: //		0x80c~0x80f [4 bytes]
-	u32 rfHSSIPara1;		// wire parameter control1 : //		0x820~0x823,0x828~0x82b, 0x830~0x833, 0x838~0x83b [16 bytes]
-	u32 rfHSSIPara2;		// wire parameter control2 : //		0x824~0x827,0x82c~0x82f, 0x834~0x837, 0x83c~0x83f [16 bytes]
-	u32 rfSwitchControl;	//Tx Rx antenna control : //		0x858~0x85f [16 bytes]
-	u32 rfAGCControl1;	//AGC parameter control1 : //		0xc50~0xc53,0xc58~0xc5b, 0xc60~0xc63, 0xc68~0xc6b [16 bytes]
-	u32 rfAGCControl2;	//AGC parameter control2 : //		0xc54~0xc57,0xc5c~0xc5f, 0xc64~0xc67, 0xc6c~0xc6f [16 bytes]
-	u32 rfRxIQImbalance;	//OFDM Rx IQ imbalance matrix : //		0xc14~0xc17,0xc1c~0xc1f, 0xc24~0xc27, 0xc2c~0xc2f [16 bytes]
-	u32 rfRxAFE;			//Rx IQ DC ofset and Rx digital filter, Rx DC notch filter : //		0xc10~0xc13,0xc18~0xc1b, 0xc20~0xc23, 0xc28~0xc2b [16 bytes]
-	u32 rfTxIQImbalance;	//OFDM Tx IQ imbalance matrix //		0xc80~0xc83,0xc88~0xc8b, 0xc90~0xc93, 0xc98~0xc9b [16 bytes]
-	u32 rfTxAFE;			//Tx IQ DC Offset and Tx DFIR type //		0xc84~0xc87,0xc8c~0xc8f, 0xc94~0xc97, 0xc9c~0xc9f [16 bytes]
-	u32 rfLSSIReadBack;	//LSSI RF readback data //		0x8a0~0x8af [16 bytes]
-}BB_REGISTER_DEFINITION_T, *PBB_REGISTER_DEFINITION_T;
-
-typedef enum _RT_RF_TYPE_819xU{
-=======
 } *PCHANNEL_ACCESS_SETTING, CHANNEL_ACCESS_SETTING;
 
 typedef struct _BB_REGISTER_DEFINITION {
@@ -937,17 +744,12 @@
 } BB_REGISTER_DEFINITION_T, *PBB_REGISTER_DEFINITION_T;
 
 typedef enum _RT_RF_TYPE_819xU {
->>>>>>> d0e0ac97
 	RF_TYPE_MIN = 0,
 	RF_8225,
 	RF_8256,
 	RF_8258,
 	RF_PSEUDO_11N = 4,
-<<<<<<< HEAD
-}RT_RF_TYPE_819xU, *PRT_RF_TYPE_819xU;
-=======
 } RT_RF_TYPE_819xU, *PRT_RF_TYPE_819xU;
->>>>>>> d0e0ac97
 
 typedef struct _rate_adaptive {
 	u8				rate_adaptive_disabled;
@@ -981,11 +783,7 @@
 } txbbgain_struct, *ptxbbgain_struct;
 
 typedef struct _ccktxbbgain_struct {
-<<<<<<< HEAD
-	//The Value is from a22 to a29 one Byte one time is much Safer
-=======
 	/* The value is from a22 to a29, one byte one time is much safer */
->>>>>>> d0e0ac97
 	u8	ccktxbb_valuearray[8];
 } ccktxbbgain_struct, *pccktxbbgain_struct;
 
@@ -1016,14 +814,9 @@
 } phy_sts_ofdm_819xusb_t;
 
 typedef struct _phy_cck_rx_status_report_819xusb {
-<<<<<<< HEAD
-	/* For CCK rate descriptor. This is a unsigned 8:1 variable. LSB bit presend
-	   0.5. And MSB 7 bts presend a signed value. Range from -64~+63.5. */
-=======
 	/* For CCK rate descriptor. This is an unsigned 8:1 variable.
 	 * LSB bit presend 0.5. And MSB 7 bts presend a signed value.
 	 * Range from -64~+63.5. */
->>>>>>> d0e0ac97
 	u8	adc_pwdb_X[4];
 	u8	sq_rpt;
 	u8	cck_agc_rpt;
@@ -1115,10 +908,6 @@
 	spinlock_t irq_lock;
 	spinlock_t tx_lock;
 	struct mutex mutex;
-<<<<<<< HEAD
-	//spinlock_t rf_lock; //used to lock rf write operation added by wb
-=======
->>>>>>> d0e0ac97
 
 	u16 irq_mask;
 	short chan;
@@ -1247,11 +1036,7 @@
 	u32					RfReg0Value[4];
 	u8					NumTotalRFPath;
 	bool				brfpath_rxenable[4];
-<<<<<<< HEAD
-	//RF set related
-=======
 	/* RF set related */
->>>>>>> d0e0ac97
 	bool				SetRFPowerStateInProgress;
 	struct timer_list watch_dog_timer;
 
@@ -1292,10 +1077,6 @@
 	bool bcck_in_ch14;
 	bool btxpowerdata_readfromEEPORM;
 	u16	TSSI_13dBm;
-<<<<<<< HEAD
-	//For Backup Initial Gain
-=======
->>>>>>> d0e0ac97
 	init_gain initgain_backup;
 	u8 DefaultInitialGain[4];
 	/* For EDCA Turbo mode */
@@ -1303,11 +1084,7 @@
 	bool		bcurrent_turbo_EDCA;
 	bool		bis_cur_rdlstate;
 	struct timer_list fsync_timer;
-<<<<<<< HEAD
-	bool bfsync_processing;	// 500ms Fsync timer is active or not
-=======
 	bool bfsync_processing;	/* 500ms Fsync timer is active or not */
->>>>>>> d0e0ac97
 	u32	rate_record;
 	u32	rateCountDiffRecord;
 	u32	ContinueDiffCount;
@@ -1316,10 +1093,6 @@
 	u8	framesync;
 	u32	framesyncC34;
 	u8	framesyncMonitor;
-<<<<<<< HEAD
-		//Added by amy 080516  for RX related
-=======
->>>>>>> d0e0ac97
 	u16	nrxAMPDU_size;
 	u8	nrxAMPDU_aggr_num;
 
