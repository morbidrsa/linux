/*
 * Merged with mainline ieee80211.h in Aug 2004.  Original ieee802_11
 * remains copyright by the original authors
 *
 * Portions of the merged code are based on Host AP (software wireless
 * LAN access point) driver for Intersil Prism2/2.5/3.
 *
 * Copyright (c) 2001-2002, SSH Communications Security Corp and Jouni Malinen
 * <jkmaline@cc.hut.fi>
 * Copyright (c) 2002-2003, Jouni Malinen <jkmaline@cc.hut.fi>
 *
 * Adaption to a generic IEEE 802.11 stack by James Ketrenos
 * <jketreno@linux.intel.com>
 * Copyright (c) 2004, Intel Corporation
 *
 * Modified for Realtek's wi-fi cards by Andrea Merello
 * <andreamrl@tiscali.it>
 *
 * This program is free software; you can redistribute it and/or modify
 * it under the terms of the GNU General Public License version 2 as
 * published by the Free Software Foundation. See README and COPYING for
 * more details.
 */
#ifndef IEEE80211_H
#define IEEE80211_H
#include <linux/if_ether.h> /* ETH_ALEN */
#include <linux/kernel.h>   /* ARRAY_SIZE */
#include <linux/module.h>
#include <linux/jiffies.h>
#include <linux/timer.h>
#include <linux/sched.h>
#include <linux/semaphore.h>
#include <linux/interrupt.h>

#include <linux/delay.h>
#include <linux/wireless.h>

#include "rtl819x_HT.h"
#include "rtl819x_BA.h"
#include "rtl819x_TS.h"


#ifndef IW_MODE_MONITOR
#define IW_MODE_MONITOR 6
#endif

#ifndef IWEVCUSTOM
#define IWEVCUSTOM 0x8c02
#endif


#ifndef container_of
/**
 * container_of - cast a member of a structure out to the containing structure
 *
 * @ptr:        the pointer to the member.
 * @type:       the type of the container struct this is embedded in.
 * @member:     the name of the member within the struct.
 *
 */
#define container_of(ptr, type, member) ({                      \
	const typeof( ((type *)0)->member ) *__mptr = (ptr);    \
	(type *)( (char *)__mptr - offsetof(type,member) );})
#endif

#define KEY_TYPE_NA		0x0
#define KEY_TYPE_WEP40		0x1
#define KEY_TYPE_TKIP		0x2
#define KEY_TYPE_CCMP		0x4
#define KEY_TYPE_WEP104		0x5

/* added for rtl819x tx procedure */
#define MAX_QUEUE_SIZE		0x10

//
// 8190 queue mapping
//
#define BK_QUEUE                               0
#define BE_QUEUE                               1
#define VI_QUEUE                               2
#define VO_QUEUE                               3
#define HCCA_QUEUE                             4
#define TXCMD_QUEUE                            5
#define MGNT_QUEUE                             6
#define HIGH_QUEUE                             7
#define BEACON_QUEUE                           8

#define LOW_QUEUE                              BE_QUEUE
#define NORMAL_QUEUE                           MGNT_QUEUE

//added by amy for ps
#define SWRF_TIMEOUT				50

//added by amy for LEAP related
#define IE_CISCO_FLAG_POSITION		0x08	// Flag byte: byte 8, numbered from 0.
#define SUPPORT_CKIP_MIC			0x08	// bit3
#define SUPPORT_CKIP_PK			0x10	// bit4
/* defined for skb cb field */
/* At most 28 byte */
typedef struct cb_desc {
	/* Tx Desc Related flags (8-9) */
	u8 bLastIniPkt:1;
	u8 bCmdOrInit:1;
	u8 bFirstSeg:1;
	u8 bLastSeg:1;
	u8 bEncrypt:1;
	u8 bTxDisableRateFallBack:1;
	u8 bTxUseDriverAssingedRate:1;
	u8 bHwSec:1; //indicate whether use Hw security. WB

	u8 reserved1;

	/* Tx Firmware Relaged flags (10-11)*/
	u8 bCTSEnable:1;
	u8 bRTSEnable:1;
	u8 bUseShortGI:1;
	u8 bUseShortPreamble:1;
	u8 bTxEnableFwCalcDur:1;
	u8 bAMPDUEnable:1;
	u8 bRTSSTBC:1;
	u8 RTSSC:1;

	u8 bRTSBW:1;
	u8 bPacketBW:1;
	u8 bRTSUseShortPreamble:1;
	u8 bRTSUseShortGI:1;
	u8 bMulticast:1;
	u8 bBroadcast:1;
	//u8 reserved2:2;
	u8 drv_agg_enable:1;
	u8 reserved2:1;

	/* Tx Desc related element(12-19) */
	u8 rata_index;
	u8 queue_index;
	//u8 reserved3;
	//u8 reserved4;
	u16 txbuf_size;
	//u8 reserved5;
	u8 RATRIndex;
	u8 reserved6;
	u8 reserved7;
	u8 reserved8;

	/* Tx firmware related element(20-27) */
	u8 data_rate;
	u8 rts_rate;
	u8 ampdu_factor;
	u8 ampdu_density;
	//u8 reserved9;
	//u8 reserved10;
	//u8 reserved11;
	u8 DrvAggrNum;
	u16 pkt_size;
	u8 reserved12;
}cb_desc, *pcb_desc;

/*--------------------------Define -------------------------------------------*/
#define MGN_1M                  0x02
#define MGN_2M                  0x04
#define MGN_5_5M                0x0b
#define MGN_11M                 0x16

#define MGN_6M                  0x0c
#define MGN_9M                  0x12
#define MGN_12M                 0x18
#define MGN_18M                 0x24
#define MGN_24M                 0x30
#define MGN_36M                 0x48
#define MGN_48M                 0x60
#define MGN_54M                 0x6c

#define MGN_MCS0                0x80
#define MGN_MCS1                0x81
#define MGN_MCS2                0x82
#define MGN_MCS3                0x83
#define MGN_MCS4                0x84
#define MGN_MCS5                0x85
#define MGN_MCS6                0x86
#define MGN_MCS7                0x87
#define MGN_MCS8                0x88
#define MGN_MCS9                0x89
#define MGN_MCS10               0x8a
#define MGN_MCS11               0x8b
#define MGN_MCS12               0x8c
#define MGN_MCS13               0x8d
#define MGN_MCS14               0x8e
#define MGN_MCS15               0x8f

//----------------------------------------------------------------------------
//		802.11 Management frame Reason Code field
//----------------------------------------------------------------------------
enum	_ReasonCode{
	unspec_reason	= 0x1,
	auth_not_valid	= 0x2,
	deauth_lv_ss	= 0x3,
	inactivity		= 0x4,
	ap_overload	= 0x5,
	class2_err		= 0x6,
	class3_err		= 0x7,
	disas_lv_ss	= 0x8,
	asoc_not_auth	= 0x9,

	//----MIC_CHECK
	mic_failure	= 0xe,
	//----END MIC_CHECK

	// Reason code defined in 802.11i D10.0 p.28.
	invalid_IE		= 0x0d,
	four_way_tmout	= 0x0f,
	two_way_tmout	= 0x10,
	IE_dismatch	= 0x11,
	invalid_Gcipher = 0x12,
	invalid_Pcipher = 0x13,
	invalid_AKMP	= 0x14,
	unsup_RSNIEver = 0x15,
	invalid_RSNIE	= 0x16,
	auth_802_1x_fail= 0x17,
	ciper_reject		= 0x18,

	// Reason code defined in 7.3.1.7, 802.1e D13.0, p.42. Added by Annie, 2005-11-15.
	QoS_unspec		= 0x20, // 32
	QAP_bandwidth	= 0x21, // 33
	poor_condition	= 0x22, // 34
	no_facility	= 0x23, // 35
							// Where is 36???
	req_declined	= 0x25, // 37
	invalid_param	= 0x26, // 38
	req_not_honored= 0x27,	// 39
	TS_not_created	= 0x2F, // 47
	DL_not_allowed	= 0x30, // 48
	dest_not_exist	= 0x31, // 49
	dest_not_QSTA	= 0x32, // 50
};



#define aSifsTime ((priv->ieee80211->current_network.mode == IEEE_A || \
		    priv->ieee80211->current_network.mode == IEEE_N_24G || \
		    priv->ieee80211->current_network.mode == IEEE_N_5G) ? \
		   16 : 10)

#define MGMT_QUEUE_NUM 5

#define IEEE_CMD_SET_WPA_PARAM			1
#define	IEEE_CMD_SET_WPA_IE			2
#define IEEE_CMD_SET_ENCRYPTION			3
#define IEEE_CMD_MLME				4

#define IEEE_PARAM_WPA_ENABLED			1
#define IEEE_PARAM_TKIP_COUNTERMEASURES		2
#define IEEE_PARAM_DROP_UNENCRYPTED		3
#define IEEE_PARAM_PRIVACY_INVOKED		4
#define IEEE_PARAM_AUTH_ALGS			5
#define IEEE_PARAM_IEEE_802_1X			6
//It should consistent with the driver_XXX.c
//   David, 2006.9.26
#define IEEE_PARAM_WPAX_SELECT			7
//Added for notify the encryption type selection
//   David, 2006.9.26
#define IEEE_PROTO_WPA				1
#define IEEE_PROTO_RSN				2
//Added for notify the encryption type selection
//   David, 2006.9.26
#define IEEE_WPAX_USEGROUP			0
#define IEEE_WPAX_WEP40				1
#define IEEE_WPAX_TKIP				2
#define IEEE_WPAX_WRAP				3
#define IEEE_WPAX_CCMP				4
#define IEEE_WPAX_WEP104			5

#define IEEE_KEY_MGMT_IEEE8021X			1
#define IEEE_KEY_MGMT_PSK			2

#define IEEE_MLME_STA_DEAUTH			1
#define IEEE_MLME_STA_DISASSOC			2


#define IEEE_CRYPT_ERR_UNKNOWN_ALG		2
#define IEEE_CRYPT_ERR_UNKNOWN_ADDR		3
#define IEEE_CRYPT_ERR_CRYPT_INIT_FAILED	4
#define IEEE_CRYPT_ERR_KEY_SET_FAILED		5
#define IEEE_CRYPT_ERR_TX_KEY_SET_FAILED	6
#define IEEE_CRYPT_ERR_CARD_CONF_FAILED		7


#define	IEEE_CRYPT_ALG_NAME_LEN			16

#define MAX_IE_LEN  0xff

// added for kernel conflict
#define ieee80211_crypt_deinit_entries	ieee80211_crypt_deinit_entries_rsl
#define ieee80211_crypt_deinit_handler	ieee80211_crypt_deinit_handler_rsl
#define ieee80211_crypt_delayed_deinit	ieee80211_crypt_delayed_deinit_rsl
#define ieee80211_register_crypto_ops	ieee80211_register_crypto_ops_rsl
#define ieee80211_unregister_crypto_ops ieee80211_unregister_crypto_ops_rsl
#define ieee80211_get_crypto_ops	ieee80211_get_crypto_ops_rsl

#define ieee80211_ccmp_null		ieee80211_ccmp_null_rsl

#define ieee80211_tkip_null		ieee80211_tkip_null_rsl

#define ieee80211_wep_null		ieee80211_wep_null_rsl

#define free_ieee80211			free_ieee80211_rsl
#define alloc_ieee80211			alloc_ieee80211_rsl

#define ieee80211_rx			ieee80211_rx_rsl
#define ieee80211_rx_mgt		ieee80211_rx_mgt_rsl

#define ieee80211_get_beacon		ieee80211_get_beacon_rsl
#define ieee80211_wake_queue		ieee80211_wake_queue_rsl
#define ieee80211_stop_queue		ieee80211_stop_queue_rsl
#define ieee80211_reset_queue		ieee80211_reset_queue_rsl
#define ieee80211_softmac_stop_protocol	ieee80211_softmac_stop_protocol_rsl
#define ieee80211_softmac_start_protocol ieee80211_softmac_start_protocol_rsl
#define ieee80211_is_shortslot		ieee80211_is_shortslot_rsl
#define ieee80211_is_54g		ieee80211_is_54g_rsl
#define ieee80211_wpa_supplicant_ioctl	ieee80211_wpa_supplicant_ioctl_rsl
#define ieee80211_ps_tx_ack		ieee80211_ps_tx_ack_rsl
#define ieee80211_softmac_xmit		ieee80211_softmac_xmit_rsl
#define ieee80211_stop_send_beacons	ieee80211_stop_send_beacons_rsl
#define notify_wx_assoc_event		notify_wx_assoc_event_rsl
#define SendDisassociation		SendDisassociation_rsl
#define ieee80211_disassociate		ieee80211_disassociate_rsl
#define ieee80211_start_send_beacons	ieee80211_start_send_beacons_rsl
#define ieee80211_stop_scan		ieee80211_stop_scan_rsl
#define ieee80211_send_probe_requests	ieee80211_send_probe_requests_rsl
#define ieee80211_softmac_scan_syncro	ieee80211_softmac_scan_syncro_rsl
#define ieee80211_start_scan_syncro	ieee80211_start_scan_syncro_rsl

#define ieee80211_wx_get_essid		ieee80211_wx_get_essid_rsl
#define ieee80211_wx_set_essid		ieee80211_wx_set_essid_rsl
#define ieee80211_wx_set_rate		ieee80211_wx_set_rate_rsl
#define ieee80211_wx_get_rate		ieee80211_wx_get_rate_rsl
#define ieee80211_wx_set_wap		ieee80211_wx_set_wap_rsl
#define ieee80211_wx_get_wap		ieee80211_wx_get_wap_rsl
#define ieee80211_wx_set_mode		ieee80211_wx_set_mode_rsl
#define ieee80211_wx_get_mode		ieee80211_wx_get_mode_rsl
#define ieee80211_wx_set_scan		ieee80211_wx_set_scan_rsl
#define ieee80211_wx_get_freq		ieee80211_wx_get_freq_rsl
#define ieee80211_wx_set_freq		ieee80211_wx_set_freq_rsl
#define ieee80211_wx_set_rawtx		ieee80211_wx_set_rawtx_rsl
#define ieee80211_wx_get_name		ieee80211_wx_get_name_rsl
#define ieee80211_wx_set_power		ieee80211_wx_set_power_rsl
#define ieee80211_wx_get_power		ieee80211_wx_get_power_rsl
#define ieee80211_wlan_frequencies	ieee80211_wlan_frequencies_rsl
#define ieee80211_wx_set_rts		ieee80211_wx_set_rts_rsl
#define ieee80211_wx_get_rts		ieee80211_wx_get_rts_rsl

#define ieee80211_txb_free		ieee80211_txb_free_rsl

#define ieee80211_wx_set_gen_ie		ieee80211_wx_set_gen_ie_rsl
#define ieee80211_wx_get_scan		ieee80211_wx_get_scan_rsl
#define ieee80211_wx_set_encode		ieee80211_wx_set_encode_rsl
#define ieee80211_wx_get_encode		ieee80211_wx_get_encode_rsl
#if WIRELESS_EXT >= 18
#define ieee80211_wx_set_mlme		ieee80211_wx_set_mlme_rsl
#define ieee80211_wx_set_auth		ieee80211_wx_set_auth_rsl
#define ieee80211_wx_set_encode_ext	ieee80211_wx_set_encode_ext_rsl
#define ieee80211_wx_get_encode_ext	ieee80211_wx_get_encode_ext_rsl
#endif


typedef struct ieee_param {
	u32 cmd;
	u8 sta_addr[ETH_ALEN];
	union {
		struct {
			u8 name;
			u32 value;
		} wpa_param;
		struct {
			u32 len;
			u8 reserved[32];
			u8 data[0];
		} wpa_ie;
		struct{
			int command;
			int reason_code;
		} mlme;
		struct {
			u8 alg[IEEE_CRYPT_ALG_NAME_LEN];
			u8 set_tx;
			u32 err;
			u8 idx;
			u8 seq[8]; /* sequence counter (set: RX, get: TX) */
			u16 key_len;
			u8 key[0];
		} crypt;
	} u;
}ieee_param;


#if WIRELESS_EXT < 17
#define IW_QUAL_QUAL_INVALID   0x10
#define IW_QUAL_LEVEL_INVALID  0x20
#define IW_QUAL_NOISE_INVALID  0x40
#define IW_QUAL_QUAL_UPDATED   0x1
#define IW_QUAL_LEVEL_UPDATED  0x2
#define IW_QUAL_NOISE_UPDATED  0x4
#endif


// linux under 2.6.9 release may not support it, so modify it for common use
#define MSECS(t) msecs_to_jiffies(t)
#define msleep_interruptible_rsl  msleep_interruptible

#define IEEE80211_DATA_LEN		2304
/* Maximum size for the MA-UNITDATA primitive, 802.11 standard section
   6.2.1.1.2.

   The figure in section 7.1.2 suggests a body size of up to 2312
   bytes is allowed, which is a bit confusing, I suspect this
   represents the 2304 bytes of real data, plus a possible 8 bytes of
   WEP IV and ICV. (this interpretation suggested by Ramiro Barreiro) */
#define IEEE80211_1ADDR_LEN 10
#define IEEE80211_2ADDR_LEN 16
#define IEEE80211_3ADDR_LEN 24
#define IEEE80211_4ADDR_LEN 30
#define IEEE80211_FCS_LEN    4
#define IEEE80211_HLEN                  (IEEE80211_4ADDR_LEN)
#define IEEE80211_FRAME_LEN             (IEEE80211_DATA_LEN + IEEE80211_HLEN)
#define IEEE80211_MGMT_HDR_LEN 24
#define IEEE80211_DATA_HDR3_LEN 24
#define IEEE80211_DATA_HDR4_LEN 30

#define MIN_FRAG_THRESHOLD     256U
#define MAX_FRAG_THRESHOLD     2346U


/* Frame control field constants */
#define IEEE80211_FCTL_VERS		0x0003
#define IEEE80211_FCTL_FTYPE		0x000c
#define IEEE80211_FCTL_STYPE		0x00f0
#define IEEE80211_FCTL_FRAMETYPE	0x00fc
#define IEEE80211_FCTL_TODS		0x0100
#define IEEE80211_FCTL_FROMDS		0x0200
#define IEEE80211_FCTL_DSTODS		0x0300 //added by david
#define IEEE80211_FCTL_MOREFRAGS	0x0400
#define IEEE80211_FCTL_RETRY		0x0800
#define IEEE80211_FCTL_PM		0x1000
#define IEEE80211_FCTL_MOREDATA		0x2000
#define IEEE80211_FCTL_WEP		0x4000
#define IEEE80211_FCTL_ORDER		0x8000

#define IEEE80211_FTYPE_MGMT		0x0000
#define IEEE80211_FTYPE_CTL		0x0004
#define IEEE80211_FTYPE_DATA		0x0008

/* management */
#define IEEE80211_STYPE_ASSOC_REQ	0x0000
#define IEEE80211_STYPE_ASSOC_RESP	0x0010
#define IEEE80211_STYPE_REASSOC_REQ	0x0020
#define IEEE80211_STYPE_REASSOC_RESP	0x0030
#define IEEE80211_STYPE_PROBE_REQ	0x0040
#define IEEE80211_STYPE_PROBE_RESP	0x0050
#define IEEE80211_STYPE_BEACON		0x0080
#define IEEE80211_STYPE_ATIM		0x0090
#define IEEE80211_STYPE_DISASSOC	0x00A0
#define IEEE80211_STYPE_AUTH		0x00B0
#define IEEE80211_STYPE_DEAUTH		0x00C0
#define IEEE80211_STYPE_MANAGE_ACT	0x00D0

/* control */
#define IEEE80211_STYPE_PSPOLL		0x00A0
#define IEEE80211_STYPE_RTS		0x00B0
#define IEEE80211_STYPE_CTS		0x00C0
#define IEEE80211_STYPE_ACK		0x00D0
#define IEEE80211_STYPE_CFEND		0x00E0
#define IEEE80211_STYPE_CFENDACK	0x00F0
#define IEEE80211_STYPE_BLOCKACK   0x0094

/* data */
#define IEEE80211_STYPE_DATA		0x0000
#define IEEE80211_STYPE_DATA_CFACK	0x0010
#define IEEE80211_STYPE_DATA_CFPOLL	0x0020
#define IEEE80211_STYPE_DATA_CFACKPOLL	0x0030
#define IEEE80211_STYPE_NULLFUNC	0x0040
#define IEEE80211_STYPE_CFACK		0x0050
#define IEEE80211_STYPE_CFPOLL		0x0060
#define IEEE80211_STYPE_CFACKPOLL	0x0070
#define IEEE80211_STYPE_QOS_DATA	0x0080 //added for WMM 2006/8/2
#define IEEE80211_STYPE_QOS_NULL	0x00C0

#define IEEE80211_SCTL_FRAG		0x000F
#define IEEE80211_SCTL_SEQ		0xFFF0

/* QOS control */
#define IEEE80211_QCTL_TID              0x000F

#define	FC_QOS_BIT					BIT7
#define IsDataFrame(pdu)			( ((pdu[0] & 0x0C)==0x08) ? true : false )
#define	IsLegacyDataFrame(pdu)	(IsDataFrame(pdu) && (!(pdu[0]&FC_QOS_BIT)) )
//added by wb. Is this right?
#define IsQoSDataFrame(pframe)  ((*(u16 *)pframe&(IEEE80211_STYPE_QOS_DATA|IEEE80211_FTYPE_DATA)) == (IEEE80211_STYPE_QOS_DATA|IEEE80211_FTYPE_DATA))
#define Frame_Order(pframe)     (*(u16 *)pframe&IEEE80211_FCTL_ORDER)
#define SN_LESS(a, b)		(((a-b)&0x800)!=0)
#define SN_EQUAL(a, b)	(a == b)
#define MAX_DEV_ADDR_SIZE 8
typedef enum _ACT_CATEGORY{
	ACT_CAT_QOS = 1,
	ACT_CAT_DLS = 2,
	ACT_CAT_BA  = 3,
	ACT_CAT_HT  = 7,
	ACT_CAT_WMM = 17,
} ACT_CATEGORY, *PACT_CATEGORY;

typedef enum _TS_ACTION{
	ACT_ADDTSREQ = 0,
	ACT_ADDTSRSP = 1,
	ACT_DELTS    = 2,
	ACT_SCHEDULE = 3,
} TS_ACTION, *PTS_ACTION;

typedef enum _BA_ACTION{
	ACT_ADDBAREQ = 0,
	ACT_ADDBARSP = 1,
	ACT_DELBA    = 2,
} BA_ACTION, *PBA_ACTION;

typedef enum _InitialGainOpType{
	IG_Backup=0,
	IG_Restore,
	IG_Max
}InitialGainOpType;

/* debug macros */
#define CONFIG_IEEE80211_DEBUG
#ifdef CONFIG_IEEE80211_DEBUG
extern u32 ieee80211_debug_level;
#define IEEE80211_DEBUG(level, fmt, args...) \
do { if (ieee80211_debug_level & (level)) \
  printk(KERN_DEBUG "ieee80211: " fmt, ## args); } while (0)
//wb added to debug out data buf
//if you want print DATA buffer related BA, please set ieee80211_debug_level to DATA|BA
#define IEEE80211_DEBUG_DATA(level, data, datalen)	\
	do{ if ((ieee80211_debug_level & (level)) == (level))	\
		{	\
			int i;					\
			u8 *pdata = (u8 *) data;			\
			printk(KERN_DEBUG "ieee80211: %s()\n", __FUNCTION__);	\
			for(i=0; i<(int)(datalen); i++)			\
			{						\
				printk("%2x ", pdata[i]);		\
				if ((i+1)%16 == 0) printk("\n");	\
			}				\
			printk("\n");			\
		}					\
	} while (0)
#else
#define IEEE80211_DEBUG(level, fmt, args...) do {} while (0)
#define IEEE80211_DEBUG_DATA(level, data, datalen) do {} while(0)
#endif	/* CONFIG_IEEE80211_DEBUG */

/* debug macros not dependent on CONFIG_IEEE80211_DEBUG */

/*
 * To use the debug system;
 *
 * If you are defining a new debug classification, simply add it to the #define
 * list here in the form of:
 *
 * #define IEEE80211_DL_xxxx VALUE
 *
 * shifting value to the left one bit from the previous entry.  xxxx should be
 * the name of the classification (for example, WEP)
 *
 * You then need to either add a IEEE80211_xxxx_DEBUG() macro definition for your
 * classification, or use IEEE80211_DEBUG(IEEE80211_DL_xxxx, ...) whenever you want
 * to send output to that classification.
 *
 * To add your debug level to the list of levels seen when you perform
 *
 * % cat /proc/net/ipw/debug_level
 *
 * you simply need to add your entry to the ipw_debug_levels array.
 *
 * If you do not see debug_level in /proc/net/ipw then you do not have
 * CONFIG_IEEE80211_DEBUG defined in your kernel configuration
 *
 */

#define IEEE80211_DL_INFO          (1<<0)
#define IEEE80211_DL_WX            (1<<1)
#define IEEE80211_DL_SCAN          (1<<2)
#define IEEE80211_DL_STATE         (1<<3)
#define IEEE80211_DL_MGMT          (1<<4)
#define IEEE80211_DL_FRAG          (1<<5)
#define IEEE80211_DL_EAP           (1<<6)
#define IEEE80211_DL_DROP          (1<<7)

#define IEEE80211_DL_TX            (1<<8)
#define IEEE80211_DL_RX            (1<<9)

#define IEEE80211_DL_HT		   (1<<10)  //HT
#define IEEE80211_DL_BA		   (1<<11)  //ba
#define IEEE80211_DL_TS		   (1<<12)  //TS
#define IEEE80211_DL_QOS           (1<<13)
#define IEEE80211_DL_REORDER	   (1<<14)
#define IEEE80211_DL_IOT	   (1<<15)
#define IEEE80211_DL_IPS	   (1<<16)
#define IEEE80211_DL_TRACE	   (1<<29)  //trace function, need to user net_ratelimit() together in order not to print too much to the screen
#define IEEE80211_DL_DATA	   (1<<30)   //use this flag to control whether print data buf out.
#define IEEE80211_DL_ERR	   (1<<31)   //always open
#define IEEE80211_ERROR(f, a...) printk(KERN_ERR "ieee80211: " f, ## a)
#define IEEE80211_WARNING(f, a...) printk(KERN_WARNING "ieee80211: " f, ## a)
#define IEEE80211_DEBUG_INFO(f, a...)   IEEE80211_DEBUG(IEEE80211_DL_INFO, f, ## a)

#define IEEE80211_DEBUG_WX(f, a...)     IEEE80211_DEBUG(IEEE80211_DL_WX, f, ## a)
#define IEEE80211_DEBUG_SCAN(f, a...)   IEEE80211_DEBUG(IEEE80211_DL_SCAN, f, ## a)
#define IEEE80211_DEBUG_STATE(f, a...)  IEEE80211_DEBUG(IEEE80211_DL_STATE, f, ## a)
#define IEEE80211_DEBUG_MGMT(f, a...)  IEEE80211_DEBUG(IEEE80211_DL_MGMT, f, ## a)
#define IEEE80211_DEBUG_FRAG(f, a...)  IEEE80211_DEBUG(IEEE80211_DL_FRAG, f, ## a)
#define IEEE80211_DEBUG_EAP(f, a...)  IEEE80211_DEBUG(IEEE80211_DL_EAP, f, ## a)
#define IEEE80211_DEBUG_DROP(f, a...)  IEEE80211_DEBUG(IEEE80211_DL_DROP, f, ## a)
#define IEEE80211_DEBUG_TX(f, a...)  IEEE80211_DEBUG(IEEE80211_DL_TX, f, ## a)
#define IEEE80211_DEBUG_RX(f, a...)  IEEE80211_DEBUG(IEEE80211_DL_RX, f, ## a)
#define IEEE80211_DEBUG_QOS(f, a...)  IEEE80211_DEBUG(IEEE80211_DL_QOS, f, ## a)

#ifdef CONFIG_IEEE80211_DEBUG
/* Added by Annie, 2005-11-22. */
#define MAX_STR_LEN     64
/* I want to see ASCII 33 to 126 only. Otherwise, I print '?'. Annie, 2005-11-22.*/
#define PRINTABLE(_ch)  (_ch>'!' && _ch<'~')
#define IEEE80211_PRINT_STR(_Comp, _TitleString, _Ptr, _Len)					\
			if((_Comp) & level)							\
			{                                                                       \
				int             __i;                                            \
				u8  buffer[MAX_STR_LEN];					\
				int length = (_Len<MAX_STR_LEN)? _Len : (MAX_STR_LEN-1) ;	\
				memset(buffer, 0, MAX_STR_LEN);					\
				memcpy(buffer, (u8 *)_Ptr, length );				\
				for( __i=0; __i<MAX_STR_LEN; __i++ )                            \
				{                                                               \
				     if( !PRINTABLE(buffer[__i]) )   buffer[__i] = '?';		\
				}                                                               \
				buffer[length] = '\0';                                          \
				printk("Rtl819x: ");						\
				printk(_TitleString);                                         \
				printk(": %d, <%s>\n", _Len, buffer);                         \
			}
#else
#define IEEE80211_PRINT_STR(_Comp, _TitleString, _Ptr, _Len)  do {} while (0)
#endif

#include <linux/netdevice.h>
#include <linux/if_arp.h> /* ARPHRD_ETHER */

#ifndef WIRELESS_SPY
#define WIRELESS_SPY		// enable iwspy support
#endif
#include <net/iw_handler.h>	// new driver API

#ifndef ETH_P_PAE
#define ETH_P_PAE 0x888E /* Port Access Entity (IEEE 802.1X) */
#endif /* ETH_P_PAE */

#define ETH_P_PREAUTH 0x88C7 /* IEEE 802.11i pre-authentication */

#ifndef ETH_P_80211_RAW
#define ETH_P_80211_RAW (ETH_P_ECONET + 1)
#endif

/* IEEE 802.11 defines */

#define P80211_OUI_LEN 3

struct ieee80211_snap_hdr {

	u8    dsap;   /* always 0xAA */
	u8    ssap;   /* always 0xAA */
	u8    ctrl;   /* always 0x03 */
	u8    oui[P80211_OUI_LEN];    /* organizational universal id */

} __attribute__ ((packed));

#define SNAP_SIZE sizeof(struct ieee80211_snap_hdr)

#define WLAN_FC_GET_VERS(fc) ((fc) & IEEE80211_FCTL_VERS)
#define WLAN_FC_GET_TYPE(fc) ((fc) & IEEE80211_FCTL_FTYPE)
#define WLAN_FC_GET_STYPE(fc) ((fc) & IEEE80211_FCTL_STYPE)

#define WLAN_FC_GET_FRAMETYPE(fc) ((fc) & IEEE80211_FCTL_FRAMETYPE)
#define WLAN_GET_SEQ_FRAG(seq) ((seq) & IEEE80211_SCTL_FRAG)
#define WLAN_GET_SEQ_SEQ(seq)  (((seq) & IEEE80211_SCTL_SEQ) >> 4)

/* Authentication algorithms */
#define WLAN_AUTH_OPEN 0
#define WLAN_AUTH_SHARED_KEY 1
#define WLAN_AUTH_LEAP 2

#define WLAN_AUTH_CHALLENGE_LEN 128

#define WLAN_CAPABILITY_BSS (1<<0)
#define WLAN_CAPABILITY_IBSS (1<<1)
#define WLAN_CAPABILITY_CF_POLLABLE (1<<2)
#define WLAN_CAPABILITY_CF_POLL_REQUEST (1<<3)
#define WLAN_CAPABILITY_PRIVACY (1<<4)
#define WLAN_CAPABILITY_SHORT_PREAMBLE (1<<5)
#define WLAN_CAPABILITY_PBCC (1<<6)
#define WLAN_CAPABILITY_CHANNEL_AGILITY (1<<7)
#define WLAN_CAPABILITY_SPECTRUM_MGMT (1<<8)
#define WLAN_CAPABILITY_QOS (1<<9)
#define WLAN_CAPABILITY_SHORT_SLOT (1<<10)
#define WLAN_CAPABILITY_DSSS_OFDM (1<<13)

/* 802.11g ERP information element */
#define WLAN_ERP_NON_ERP_PRESENT (1<<0)
#define WLAN_ERP_USE_PROTECTION (1<<1)
#define WLAN_ERP_BARKER_PREAMBLE (1<<2)

/* Status codes */
enum ieee80211_statuscode {
	WLAN_STATUS_SUCCESS = 0,
	WLAN_STATUS_UNSPECIFIED_FAILURE = 1,
	WLAN_STATUS_CAPS_UNSUPPORTED = 10,
	WLAN_STATUS_REASSOC_NO_ASSOC = 11,
	WLAN_STATUS_ASSOC_DENIED_UNSPEC = 12,
	WLAN_STATUS_NOT_SUPPORTED_AUTH_ALG = 13,
	WLAN_STATUS_UNKNOWN_AUTH_TRANSACTION = 14,
	WLAN_STATUS_CHALLENGE_FAIL = 15,
	WLAN_STATUS_AUTH_TIMEOUT = 16,
	WLAN_STATUS_AP_UNABLE_TO_HANDLE_NEW_STA = 17,
	WLAN_STATUS_ASSOC_DENIED_RATES = 18,
	/* 802.11b */
	WLAN_STATUS_ASSOC_DENIED_NOSHORTPREAMBLE = 19,
	WLAN_STATUS_ASSOC_DENIED_NOPBCC = 20,
	WLAN_STATUS_ASSOC_DENIED_NOAGILITY = 21,
	/* 802.11h */
	WLAN_STATUS_ASSOC_DENIED_NOSPECTRUM = 22,
	WLAN_STATUS_ASSOC_REJECTED_BAD_POWER = 23,
	WLAN_STATUS_ASSOC_REJECTED_BAD_SUPP_CHAN = 24,
	/* 802.11g */
	WLAN_STATUS_ASSOC_DENIED_NOSHORTTIME = 25,
	WLAN_STATUS_ASSOC_DENIED_NODSSSOFDM = 26,
	/* 802.11i */
	WLAN_STATUS_INVALID_IE = 40,
	WLAN_STATUS_INVALID_GROUP_CIPHER = 41,
	WLAN_STATUS_INVALID_PAIRWISE_CIPHER = 42,
	WLAN_STATUS_INVALID_AKMP = 43,
	WLAN_STATUS_UNSUPP_RSN_VERSION = 44,
	WLAN_STATUS_INVALID_RSN_IE_CAP = 45,
	WLAN_STATUS_CIPHER_SUITE_REJECTED = 46,
};

/* Reason codes */
enum ieee80211_reasoncode {
	WLAN_REASON_UNSPECIFIED = 1,
	WLAN_REASON_PREV_AUTH_NOT_VALID = 2,
	WLAN_REASON_DEAUTH_LEAVING = 3,
	WLAN_REASON_DISASSOC_DUE_TO_INACTIVITY = 4,
	WLAN_REASON_DISASSOC_AP_BUSY = 5,
	WLAN_REASON_CLASS2_FRAME_FROM_NONAUTH_STA = 6,
	WLAN_REASON_CLASS3_FRAME_FROM_NONASSOC_STA = 7,
	WLAN_REASON_DISASSOC_STA_HAS_LEFT = 8,
	WLAN_REASON_STA_REQ_ASSOC_WITHOUT_AUTH = 9,
	/* 802.11h */
	WLAN_REASON_DISASSOC_BAD_POWER = 10,
	WLAN_REASON_DISASSOC_BAD_SUPP_CHAN = 11,
	/* 802.11i */
	WLAN_REASON_INVALID_IE = 13,
	WLAN_REASON_MIC_FAILURE = 14,
	WLAN_REASON_4WAY_HANDSHAKE_TIMEOUT = 15,
	WLAN_REASON_GROUP_KEY_HANDSHAKE_TIMEOUT = 16,
	WLAN_REASON_IE_DIFFERENT = 17,
	WLAN_REASON_INVALID_GROUP_CIPHER = 18,
	WLAN_REASON_INVALID_PAIRWISE_CIPHER = 19,
	WLAN_REASON_INVALID_AKMP = 20,
	WLAN_REASON_UNSUPP_RSN_VERSION = 21,
	WLAN_REASON_INVALID_RSN_IE_CAP = 22,
	WLAN_REASON_IEEE8021X_FAILED = 23,
	WLAN_REASON_CIPHER_SUITE_REJECTED = 24,
};

#define IEEE80211_STATMASK_SIGNAL (1<<0)
#define IEEE80211_STATMASK_RSSI (1<<1)
#define IEEE80211_STATMASK_NOISE (1<<2)
#define IEEE80211_STATMASK_RATE (1<<3)
#define IEEE80211_STATMASK_WEMASK 0x7

#define IEEE80211_CCK_MODULATION    (1<<0)
#define IEEE80211_OFDM_MODULATION   (1<<1)

#define IEEE80211_24GHZ_BAND     (1<<0)
#define IEEE80211_52GHZ_BAND     (1<<1)

#define IEEE80211_CCK_RATE_LEN			4
#define IEEE80211_CCK_RATE_1MB			0x02
#define IEEE80211_CCK_RATE_2MB			0x04
#define IEEE80211_CCK_RATE_5MB			0x0B
#define IEEE80211_CCK_RATE_11MB			0x16
#define IEEE80211_OFDM_RATE_LEN			8
#define IEEE80211_OFDM_RATE_6MB			0x0C
#define IEEE80211_OFDM_RATE_9MB			0x12
#define IEEE80211_OFDM_RATE_12MB		0x18
#define IEEE80211_OFDM_RATE_18MB		0x24
#define IEEE80211_OFDM_RATE_24MB		0x30
#define IEEE80211_OFDM_RATE_36MB		0x48
#define IEEE80211_OFDM_RATE_48MB		0x60
#define IEEE80211_OFDM_RATE_54MB		0x6C
#define IEEE80211_BASIC_RATE_MASK		0x80

#define IEEE80211_CCK_RATE_1MB_MASK		(1<<0)
#define IEEE80211_CCK_RATE_2MB_MASK		(1<<1)
#define IEEE80211_CCK_RATE_5MB_MASK		(1<<2)
#define IEEE80211_CCK_RATE_11MB_MASK		(1<<3)
#define IEEE80211_OFDM_RATE_6MB_MASK		(1<<4)
#define IEEE80211_OFDM_RATE_9MB_MASK		(1<<5)
#define IEEE80211_OFDM_RATE_12MB_MASK		(1<<6)
#define IEEE80211_OFDM_RATE_18MB_MASK		(1<<7)
#define IEEE80211_OFDM_RATE_24MB_MASK		(1<<8)
#define IEEE80211_OFDM_RATE_36MB_MASK		(1<<9)
#define IEEE80211_OFDM_RATE_48MB_MASK		(1<<10)
#define IEEE80211_OFDM_RATE_54MB_MASK		(1<<11)

#define IEEE80211_CCK_RATES_MASK		0x0000000F
#define IEEE80211_CCK_BASIC_RATES_MASK	(IEEE80211_CCK_RATE_1MB_MASK | \
	IEEE80211_CCK_RATE_2MB_MASK)
#define IEEE80211_CCK_DEFAULT_RATES_MASK	(IEEE80211_CCK_BASIC_RATES_MASK | \
	IEEE80211_CCK_RATE_5MB_MASK | \
	IEEE80211_CCK_RATE_11MB_MASK)

#define IEEE80211_OFDM_RATES_MASK		0x00000FF0
#define IEEE80211_OFDM_BASIC_RATES_MASK	(IEEE80211_OFDM_RATE_6MB_MASK | \
	IEEE80211_OFDM_RATE_12MB_MASK | \
	IEEE80211_OFDM_RATE_24MB_MASK)
#define IEEE80211_OFDM_DEFAULT_RATES_MASK	(IEEE80211_OFDM_BASIC_RATES_MASK | \
	IEEE80211_OFDM_RATE_9MB_MASK  | \
	IEEE80211_OFDM_RATE_18MB_MASK | \
	IEEE80211_OFDM_RATE_36MB_MASK | \
	IEEE80211_OFDM_RATE_48MB_MASK | \
	IEEE80211_OFDM_RATE_54MB_MASK)
#define IEEE80211_DEFAULT_RATES_MASK (IEEE80211_OFDM_DEFAULT_RATES_MASK | \
				IEEE80211_CCK_DEFAULT_RATES_MASK)

#define IEEE80211_NUM_OFDM_RATES	    8
#define IEEE80211_NUM_CCK_RATES		    4
#define IEEE80211_OFDM_SHIFT_MASK_A         4


/* this is stolen and modified from the madwifi driver*/
#define IEEE80211_FC0_TYPE_MASK		0x0c
#define IEEE80211_FC0_TYPE_DATA		0x08
#define IEEE80211_FC0_SUBTYPE_MASK	0xB0
#define IEEE80211_FC0_SUBTYPE_QOS	0x80

#define IEEE80211_QOS_HAS_SEQ(fc) \
	(((fc) & (IEEE80211_FC0_TYPE_MASK | IEEE80211_FC0_SUBTYPE_MASK)) == \
	 (IEEE80211_FC0_TYPE_DATA | IEEE80211_FC0_SUBTYPE_QOS))

/* this is stolen from ipw2200 driver */
#define IEEE_IBSS_MAC_HASH_SIZE 31
struct ieee_ibss_seq {
	u8 mac[ETH_ALEN];
	u16 seq_num[17];
	u16 frag_num[17];
	unsigned long packet_time[17];
	struct list_head list;
};

/* NOTE: This data is for statistical purposes; not all hardware provides this
 *       information for frames received.  Not setting these will not cause
 *       any adverse affects. */
struct ieee80211_rx_stats {
	u32 mac_time[2];
	s8 rssi;
	u8 signal;
	u8 noise;
	u16 rate; /* in 100 kbps */
	u8 received_channel;
	u8 control;
	u8 mask;
	u8 freq;
	u16 len;
	u64 tsf;
	u32 beacon_time;
	u8 nic_type;
	u16       Length;
	//      u8        DataRate;      // In 0.5 Mbps
	u8        SignalQuality; // in 0-100 index.
	s32       RecvSignalPower; // Real power in dBm for this packet, no beautification and aggregation.
	s8        RxPower; // in dBm Translate from PWdB
	u8        SignalStrength; // in 0-100 index.
	u16       bHwError:1;
	u16       bCRC:1;
	u16       bICV:1;
	u16       bShortPreamble:1;
	u16       Antenna:1;      //for rtl8185
	u16       Decrypted:1;    //for rtl8185, rtl8187
	u16       Wakeup:1;       //for rtl8185
	u16       Reserved0:1;    //for rtl8185
	u8        AGC;
	u32       TimeStampLow;
	u32       TimeStampHigh;
	bool      bShift;
	bool      bIsQosData;             // Added by Annie, 2005-12-22.
	u8        UserPriority;

	//1!!!!!!!!!!!!!!!!!!!!!!!!!!!
	//1Attention Please!!!<11n or 8190 specific code should be put below this line>
	//1!!!!!!!!!!!!!!!!!!!!!!!!!!!

	u8        RxDrvInfoSize;
	u8        RxBufShift;
	bool      bIsAMPDU;
	bool      bFirstMPDU;
	bool      bContainHTC;
	bool      RxIs40MHzPacket;
	u32       RxPWDBAll;
	u8        RxMIMOSignalStrength[4];        // in 0~100 index
	s8        RxMIMOSignalQuality[2];
	bool      bPacketMatchBSSID;
	bool      bIsCCK;
	bool      bPacketToSelf;
	//added by amy
	u8        *virtual_address;
	u16          packetlength;              // Total packet length: Must equal to sum of all FragLength
	u16          fraglength;                        // FragLength should equal to PacketLength in non-fragment case
	u16          fragoffset;                        // Data offset for this fragment
	u16          ntotalfrag;
	bool		  bisrxaggrsubframe;
	bool		  bPacketBeacon;	//cosa add for rssi
	bool		  bToSelfBA;		//cosa add for rssi
	char	  cck_adc_pwdb[4];	//cosa add for rx path selection
	u16		  Seq_Num;

};

/* IEEE 802.11 requires that STA supports concurrent reception of at least
 * three fragmented frames. This define can be increased to support more
 * concurrent frames, but it should be noted that each entry can consume about
 * 2 kB of RAM and increasing cache size will slow down frame reassembly. */
#define IEEE80211_FRAG_CACHE_LEN 4

struct ieee80211_frag_entry {
	unsigned long first_frag_time;
	unsigned int seq;
	unsigned int last_frag;
	struct sk_buff *skb;
	u8 src_addr[ETH_ALEN];
	u8 dst_addr[ETH_ALEN];
};

struct ieee80211_stats {
	unsigned int tx_unicast_frames;
	unsigned int tx_multicast_frames;
	unsigned int tx_fragments;
	unsigned int tx_unicast_octets;
	unsigned int tx_multicast_octets;
	unsigned int tx_deferred_transmissions;
	unsigned int tx_single_retry_frames;
	unsigned int tx_multiple_retry_frames;
	unsigned int tx_retry_limit_exceeded;
	unsigned int tx_discards;
	unsigned int rx_unicast_frames;
	unsigned int rx_multicast_frames;
	unsigned int rx_fragments;
	unsigned int rx_unicast_octets;
	unsigned int rx_multicast_octets;
	unsigned int rx_fcs_errors;
	unsigned int rx_discards_no_buffer;
	unsigned int tx_discards_wrong_sa;
	unsigned int rx_discards_undecryptable;
	unsigned int rx_message_in_msg_fragments;
	unsigned int rx_message_in_bad_msg_fragments;
};

struct ieee80211_device;

#include "ieee80211_crypt.h"

#define SEC_KEY_1         (1<<0)
#define SEC_KEY_2         (1<<1)
#define SEC_KEY_3         (1<<2)
#define SEC_KEY_4         (1<<3)
#define SEC_ACTIVE_KEY    (1<<4)
#define SEC_AUTH_MODE     (1<<5)
#define SEC_UNICAST_GROUP (1<<6)
#define SEC_LEVEL         (1<<7)
#define SEC_ENABLED       (1<<8)
#define SEC_ENCRYPT       (1<<9)

#define SEC_LEVEL_0      0 /* None */
#define SEC_LEVEL_1      1 /* WEP 40 and 104 bit */
#define SEC_LEVEL_2      2 /* Level 1 + TKIP */
#define SEC_LEVEL_2_CKIP 3 /* Level 1 + CKIP */
#define SEC_LEVEL_3      4 /* Level 2 + CCMP */

#define SEC_ALG_NONE            0
#define SEC_ALG_WEP             1
#define SEC_ALG_TKIP            2
#define SEC_ALG_CCMP            3

#define WEP_KEYS		4
#define WEP_KEY_LEN		13
#define SCM_KEY_LEN             32
#define SCM_TEMPORAL_KEY_LENGTH 16

struct ieee80211_security {
	u16 active_key:2,
	    enabled:1,
	    auth_mode:2,
	    auth_algo:4,
	    unicast_uses_group:1,
	    encrypt:1;
	u8 key_sizes[WEP_KEYS];
	u8 keys[WEP_KEYS][SCM_KEY_LEN];
	u8 level;
	u16 flags;
} __attribute__ ((packed));


/*
 802.11 data frame from AP
      ,-------------------------------------------------------------------.
Bytes |  2   |  2   |    6    |    6    |    6    |  2   | 0..2312 |   4  |
      |------|------|---------|---------|---------|------|---------|------|
Desc. | ctrl | dura |  DA/RA  |   TA    |    SA   | Sequ |  frame  |  fcs |
      |      | tion | (BSSID) |         |         | ence |  data   |      |
      `-------------------------------------------------------------------'
Total: 28-2340 bytes
*/

/* Management Frame Information Element Types */
enum ieee80211_mfie {
	MFIE_TYPE_SSID = 0,
	MFIE_TYPE_RATES = 1,
	MFIE_TYPE_FH_SET = 2,
	MFIE_TYPE_DS_SET = 3,
	MFIE_TYPE_CF_SET = 4,
	MFIE_TYPE_TIM = 5,
	MFIE_TYPE_IBSS_SET = 6,
	MFIE_TYPE_COUNTRY = 7,
	MFIE_TYPE_HOP_PARAMS = 8,
	MFIE_TYPE_HOP_TABLE = 9,
	MFIE_TYPE_REQUEST = 10,
	MFIE_TYPE_CHALLENGE = 16,
	MFIE_TYPE_POWER_CONSTRAINT = 32,
	MFIE_TYPE_POWER_CAPABILITY = 33,
	MFIE_TYPE_TPC_REQUEST = 34,
	MFIE_TYPE_TPC_REPORT = 35,
	MFIE_TYPE_SUPP_CHANNELS = 36,
	MFIE_TYPE_CSA = 37,
	MFIE_TYPE_MEASURE_REQUEST = 38,
	MFIE_TYPE_MEASURE_REPORT = 39,
	MFIE_TYPE_QUIET = 40,
	MFIE_TYPE_IBSS_DFS = 41,
	MFIE_TYPE_ERP = 42,
	MFIE_TYPE_RSN = 48,
	MFIE_TYPE_RATES_EX = 50,
	MFIE_TYPE_HT_CAP= 45,
	 MFIE_TYPE_HT_INFO= 61,
	 MFIE_TYPE_AIRONET=133,
	MFIE_TYPE_GENERIC = 221,
	MFIE_TYPE_QOS_PARAMETER = 222,
};

/* Minimal header; can be used for passing 802.11 frames with sufficient
 * information to determine what type of underlying data type is actually
 * stored in the data. */
struct ieee80211_hdr {
	__le16 frame_ctl;
	__le16 duration_id;
	u8 payload[0];
} __attribute__ ((packed));

struct ieee80211_hdr_1addr {
	__le16 frame_ctl;
	__le16 duration_id;
	u8 addr1[ETH_ALEN];
	u8 payload[0];
} __attribute__ ((packed));

struct ieee80211_hdr_2addr {
	__le16 frame_ctl;
	__le16 duration_id;
	u8 addr1[ETH_ALEN];
	u8 addr2[ETH_ALEN];
	u8 payload[0];
} __attribute__ ((packed));

struct ieee80211_hdr_3addr {
	__le16 frame_ctl;
	__le16 duration_id;
	u8 addr1[ETH_ALEN];
	u8 addr2[ETH_ALEN];
	u8 addr3[ETH_ALEN];
	__le16 seq_ctl;
	u8 payload[0];
} __attribute__ ((packed));

struct ieee80211_hdr_4addr {
	__le16 frame_ctl;
	__le16 duration_id;
	u8 addr1[ETH_ALEN];
	u8 addr2[ETH_ALEN];
	u8 addr3[ETH_ALEN];
	__le16 seq_ctl;
	u8 addr4[ETH_ALEN];
	u8 payload[0];
} __attribute__ ((packed));

struct ieee80211_hdr_3addrqos {
	__le16 frame_ctl;
	__le16 duration_id;
	u8 addr1[ETH_ALEN];
	u8 addr2[ETH_ALEN];
	u8 addr3[ETH_ALEN];
	__le16 seq_ctl;
	u8 payload[0];
	__le16 qos_ctl;
} __attribute__ ((packed));

struct ieee80211_hdr_4addrqos {
	__le16 frame_ctl;
	__le16 duration_id;
	u8 addr1[ETH_ALEN];
	u8 addr2[ETH_ALEN];
	u8 addr3[ETH_ALEN];
	__le16 seq_ctl;
	u8 addr4[ETH_ALEN];
	u8 payload[0];
	__le16 qos_ctl;
} __attribute__ ((packed));

struct ieee80211_info_element {
	u8 id;
	u8 len;
	u8 data[0];
} __attribute__ ((packed));

struct ieee80211_authentication {
	struct ieee80211_hdr_3addr header;
	__le16 algorithm;
	__le16 transaction;
	__le16 status;
	/*challenge*/
	struct ieee80211_info_element info_element[0];
} __attribute__ ((packed));

struct ieee80211_disassoc {
	struct ieee80211_hdr_3addr header;
	__le16 reason;
} __attribute__ ((packed));

struct ieee80211_probe_request {
	struct ieee80211_hdr_3addr header;
	/* SSID, supported rates */
	struct ieee80211_info_element info_element[0];
} __attribute__ ((packed));

struct ieee80211_probe_response {
	struct ieee80211_hdr_3addr header;
	u32 time_stamp[2];
	__le16 beacon_interval;
	__le16 capability;
	/* SSID, supported rates, FH params, DS params,
	 * CF params, IBSS params, TIM (if beacon), RSN */
	struct ieee80211_info_element info_element[0];
} __attribute__ ((packed));

/* Alias beacon for probe_response */
#define ieee80211_beacon ieee80211_probe_response

struct ieee80211_assoc_request_frame {
	struct ieee80211_hdr_3addr header;
	__le16 capability;
	__le16 listen_interval;
	/* SSID, supported rates, RSN */
	struct ieee80211_info_element info_element[0];
} __attribute__ ((packed));

struct ieee80211_reassoc_request_frame {
	struct ieee80211_hdr_3addr header;
	__le16 capability;
	__le16 listen_interval;
	u8 current_ap[ETH_ALEN];
	/* SSID, supported rates, RSN */
	struct ieee80211_info_element info_element[0];
} __attribute__ ((packed));

struct ieee80211_assoc_response_frame {
	struct ieee80211_hdr_3addr header;
	__le16 capability;
	__le16 status;
	__le16 aid;
	struct ieee80211_info_element info_element[0]; /* supported rates */
} __attribute__ ((packed));

struct ieee80211_txb {
	u8 nr_frags;
	u8 encrypted;
	u8 queue_index;
	u8 rts_included;
	u16 reserved;
	__le16 frag_size;
	__le16 payload_size;
	struct sk_buff *fragments[0];
};

#define MAX_TX_AGG_COUNT		  16
struct ieee80211_drv_agg_txb {
	u8 nr_drv_agg_frames;
	struct sk_buff *tx_agg_frames[MAX_TX_AGG_COUNT];
}__attribute__((packed));

#define MAX_SUBFRAME_COUNT		  64
struct ieee80211_rxb {
	u8 nr_subframes;
	struct sk_buff *subframes[MAX_SUBFRAME_COUNT];
	u8 dst[ETH_ALEN];
	u8 src[ETH_ALEN];
}__attribute__((packed));

typedef union _frameqos {
	u16 shortdata;
	u8  chardata[2];
	struct {
		u16 tid:4;
		u16 eosp:1;
		u16 ack_policy:2;
		u16 reserved:1;
		u16 txop:8;
	}field;
}frameqos,*pframeqos;

/* SWEEP TABLE ENTRIES NUMBER*/
#define MAX_SWEEP_TAB_ENTRIES		  42
#define MAX_SWEEP_TAB_ENTRIES_PER_PACKET  7
/* MAX_RATES_LENGTH needs to be 12.  The spec says 8, and many APs
 * only use 8, and then use extended rates for the remaining supported
 * rates.  Other APs, however, stick all of their supported rates on the
 * main rates information element... */
#define MAX_RATES_LENGTH                  ((u8)12)
#define MAX_RATES_EX_LENGTH               ((u8)16)
#define MAX_NETWORK_COUNT                  128

#define MAX_CHANNEL_NUMBER                 161
#define IEEE80211_SOFTMAC_SCAN_TIME	   100
//(HZ / 2)
#define IEEE80211_SOFTMAC_ASSOC_RETRY_TIME (HZ * 2)

#define CRC_LENGTH                 4U

#define MAX_WPA_IE_LEN 64

#define NETWORK_EMPTY_ESSID (1<<0)
#define NETWORK_HAS_OFDM    (1<<1)
#define NETWORK_HAS_CCK     (1<<2)

/* QoS structure */
#define NETWORK_HAS_QOS_PARAMETERS      (1<<3)
#define NETWORK_HAS_QOS_INFORMATION     (1<<4)
#define NETWORK_HAS_QOS_MASK            (NETWORK_HAS_QOS_PARAMETERS | \
					 NETWORK_HAS_QOS_INFORMATION)
/* 802.11h */
#define NETWORK_HAS_POWER_CONSTRAINT    (1<<5)
#define NETWORK_HAS_CSA                 (1<<6)
#define NETWORK_HAS_QUIET               (1<<7)
#define NETWORK_HAS_IBSS_DFS            (1<<8)
#define NETWORK_HAS_TPC_REPORT          (1<<9)

#define NETWORK_HAS_ERP_VALUE           (1<<10)

#define QOS_QUEUE_NUM                   4
#define QOS_OUI_LEN                     3
#define QOS_OUI_TYPE                    2
#define QOS_ELEMENT_ID                  221
#define QOS_OUI_INFO_SUB_TYPE           0
#define QOS_OUI_PARAM_SUB_TYPE          1
#define QOS_VERSION_1                   1
#define QOS_AIFSN_MIN_VALUE             2
struct ieee80211_qos_information_element {
	u8 elementID;
	u8 length;
	u8 qui[QOS_OUI_LEN];
	u8 qui_type;
	u8 qui_subtype;
	u8 version;
	u8 ac_info;
} __attribute__ ((packed));

struct ieee80211_qos_ac_parameter {
	u8 aci_aifsn;
	u8 ecw_min_max;
	__le16 tx_op_limit;
} __attribute__ ((packed));

struct ieee80211_qos_parameter_info {
	struct ieee80211_qos_information_element info_element;
	u8 reserved;
	struct ieee80211_qos_ac_parameter ac_params_record[QOS_QUEUE_NUM];
} __attribute__ ((packed));

struct ieee80211_qos_parameters {
	__le16 cw_min[QOS_QUEUE_NUM];
	__le16 cw_max[QOS_QUEUE_NUM];
	u8 aifs[QOS_QUEUE_NUM];
	u8 flag[QOS_QUEUE_NUM];
	__le16 tx_op_limit[QOS_QUEUE_NUM];
} __attribute__ ((packed));

struct ieee80211_qos_data {
	struct ieee80211_qos_parameters parameters;
	int active;
	int supported;
	u8 param_count;
	u8 old_param_count;
};

struct ieee80211_tim_parameters {
	u8 tim_count;
	u8 tim_period;
} __attribute__ ((packed));

//#else
struct ieee80211_wmm_ac_param {
	u8 ac_aci_acm_aifsn;
	u8 ac_ecwmin_ecwmax;
	u16 ac_txop_limit;
};

struct ieee80211_wmm_ts_info {
	u8 ac_dir_tid;
	u8 ac_up_psb;
	u8 reserved;
} __attribute__ ((packed));

struct ieee80211_wmm_tspec_elem {
	struct ieee80211_wmm_ts_info ts_info;
	u16 norm_msdu_size;
	u16 max_msdu_size;
	u32 min_serv_inter;
	u32 max_serv_inter;
	u32 inact_inter;
	u32 suspen_inter;
	u32 serv_start_time;
	u32 min_data_rate;
	u32 mean_data_rate;
	u32 peak_data_rate;
	u32 max_burst_size;
	u32 delay_bound;
	u32 min_phy_rate;
	u16 surp_band_allow;
	u16 medium_time;
}__attribute__((packed));
enum eap_type {
	EAP_PACKET = 0,
	EAPOL_START,
	EAPOL_LOGOFF,
	EAPOL_KEY,
	EAPOL_ENCAP_ASF_ALERT
};

static const char *eap_types[] = {
	[EAP_PACKET]		= "EAP-Packet",
	[EAPOL_START]		= "EAPOL-Start",
	[EAPOL_LOGOFF]		= "EAPOL-Logoff",
	[EAPOL_KEY]		= "EAPOL-Key",
	[EAPOL_ENCAP_ASF_ALERT]	= "EAPOL-Encap-ASF-Alert"
};

static inline const char *eap_get_type(int type)
{
	return ((u32)type >= ARRAY_SIZE(eap_types)) ? "Unknown" : eap_types[type];
}
//added by amy for reorder
static inline u8 Frame_QoSTID(u8 *buf)
{
	struct ieee80211_hdr_3addr *hdr;
	u16 fc;
	hdr = (struct ieee80211_hdr_3addr *)buf;
	fc = le16_to_cpu(hdr->frame_ctl);
	return (u8)((frameqos *)(buf + (((fc & IEEE80211_FCTL_TODS)&&(fc & IEEE80211_FCTL_FROMDS))? 30 : 24)))->field.tid;
}

//added by amy for reorder

struct eapol {
	u8 snap[6];
	u16 ethertype;
	u8 version;
	u8 type;
	u16 length;
} __attribute__ ((packed));

struct ieee80211_softmac_stats{
	unsigned int rx_ass_ok;
	unsigned int rx_ass_err;
	unsigned int rx_probe_rq;
	unsigned int tx_probe_rs;
	unsigned int tx_beacons;
	unsigned int rx_auth_rq;
	unsigned int rx_auth_rs_ok;
	unsigned int rx_auth_rs_err;
	unsigned int tx_auth_rq;
	unsigned int no_auth_rs;
	unsigned int no_ass_rs;
	unsigned int tx_ass_rq;
	unsigned int rx_ass_rq;
	unsigned int tx_probe_rq;
	unsigned int reassoc;
	unsigned int swtxstop;
	unsigned int swtxawake;
	unsigned char CurrentShowTxate;
	unsigned char last_packet_rate;
	unsigned int txretrycount;
};

#define BEACON_PROBE_SSID_ID_POSITION 12

struct ieee80211_info_element_hdr {
	u8 id;
	u8 len;
} __attribute__ ((packed));

/*
 * These are the data types that can make up management packets
 *
	u16 auth_algorithm;
	u16 auth_sequence;
	u16 beacon_interval;
	u16 capability;
	u8 current_ap[ETH_ALEN];
	u16 listen_interval;
	struct {
		u16 association_id:14, reserved:2;
	} __attribute__ ((packed));
	u32 time_stamp[2];
	u16 reason;
	u16 status;
*/

#define IEEE80211_DEFAULT_TX_ESSID "Penguin"
#define IEEE80211_DEFAULT_BASIC_RATE 2 //1Mbps

enum {WMM_all_frame, WMM_two_frame, WMM_four_frame, WMM_six_frame};
#define MAX_SP_Len  (WMM_all_frame << 4)
#define IEEE80211_QOS_TID 0x0f
#define QOS_CTL_NOTCONTAIN_ACK (0x01 << 5)

#define IEEE80211_DTIM_MBCAST 4
#define IEEE80211_DTIM_UCAST 2
#define IEEE80211_DTIM_VALID 1
#define IEEE80211_DTIM_INVALID 0

#define IEEE80211_PS_DISABLED 0
#define IEEE80211_PS_UNICAST IEEE80211_DTIM_UCAST
#define IEEE80211_PS_MBCAST IEEE80211_DTIM_MBCAST

//added by David for QoS 2006/6/30
//#define WMM_Hang_8187
#ifdef WMM_Hang_8187
#undef WMM_Hang_8187
#endif

#define WME_AC_BK   0x00
#define WME_AC_BE   0x01
#define WME_AC_VI   0x02
#define WME_AC_VO   0x03
#define WME_ACI_MASK 0x03
#define WME_AIFSN_MASK 0x03
#define WME_AC_PRAM_LEN 16

#define MAX_RECEIVE_BUFFER_SIZE 9100

//UP Mapping to AC, using in MgntQuery_SequenceNumber() and maybe for DSCP
//#define UP2AC(up)	((up<3) ? ((up==0)?1:0) : (up>>1))
#define UP2AC(up) (		   \
	((up) < 1) ? WME_AC_BE : \
	((up) < 3) ? WME_AC_BK : \
	((up) < 4) ? WME_AC_BE : \
	((up) < 6) ? WME_AC_VI : \
	WME_AC_VO)
//AC Mapping to UP, using in Tx part for selecting the corresponding TX queue
#define AC2UP(_ac)	(       \
	((_ac) == WME_AC_VO) ? 6 : \
	((_ac) == WME_AC_VI) ? 5 : \
	((_ac) == WME_AC_BK) ? 1 : \
	0)

#define	ETHER_ADDR_LEN		6	/* length of an Ethernet address */
#define ETHERNET_HEADER_SIZE    14      /* length of two Ethernet address plus ether type*/

struct	ether_header {
	u8 ether_dhost[ETHER_ADDR_LEN];
	u8 ether_shost[ETHER_ADDR_LEN];
	u16 ether_type;
} __attribute__((packed));

#ifndef ETHERTYPE_PAE
#define	ETHERTYPE_PAE	0x888e		/* EAPOL PAE/802.1x */
#endif
#ifndef ETHERTYPE_IP
#define	ETHERTYPE_IP	0x0800		/* IP protocol */
#endif

typedef struct _bss_ht{

	bool				support_ht;

	// HT related elements
	u8					ht_cap_buf[32];
	u16					ht_cap_len;
	u8					ht_info_buf[32];
	u16					ht_info_len;

	HT_SPEC_VER			ht_spec_ver;
	//HT_CAPABILITY_ELE			bdHTCapEle;
	//HT_INFORMATION_ELE		bdHTInfoEle;

	bool				aggregation;
	bool				long_slot_time;
}bss_ht, *pbss_ht;

typedef enum _erp_t{
	ERP_NonERPpresent	= 0x01,
	ERP_UseProtection	= 0x02,
	ERP_BarkerPreambleMode = 0x04,
} erp_t;


struct ieee80211_network {
	/* These entries are used to identify a unique network */
	u8 bssid[ETH_ALEN];
	u8 channel;
	/* Ensure null-terminated for any debug msgs */
	u8 ssid[IW_ESSID_MAX_SIZE + 1];
	u8 ssid_len;
	struct ieee80211_qos_data qos_data;

	//added by amy for LEAP
	bool	bWithAironetIE;
	bool	bCkipSupported;
	bool	bCcxRmEnable;
	u16	CcxRmState[2];
	// CCXv4 S59, MBSSID.
	bool	bMBssidValid;
	u8	MBssidMask;
	u8	MBssid[6];
	// CCX 2 S38, WLAN Device Version Number element. Annie, 2006-08-20.
	bool	bWithCcxVerNum;
	u8	BssCcxVerNumber;
	/* These are network statistics */
	struct ieee80211_rx_stats stats;
	u16 capability;
	u8  rates[MAX_RATES_LENGTH];
	u8  rates_len;
	u8  rates_ex[MAX_RATES_EX_LENGTH];
	u8  rates_ex_len;
	unsigned long last_scanned;
	u8  mode;
	u32 flags;
	u32 last_associate;
	u32 time_stamp[2];
	u16 beacon_interval;
	u16 listen_interval;
	u16 atim_window;
	u8  erp_value;
	u8  wpa_ie[MAX_WPA_IE_LEN];
	size_t wpa_ie_len;
	u8  rsn_ie[MAX_WPA_IE_LEN];
	size_t rsn_ie_len;

	struct ieee80211_tim_parameters tim;
	u8  dtim_period;
	u8  dtim_data;
	u32 last_dtim_sta_time[2];

	//appeded for QoS
	u8 wmm_info;
	struct ieee80211_wmm_ac_param wmm_param[4];
	u8 QoS_Enable;
#ifdef THOMAS_TURBO
	u8 Turbo_Enable;//enable turbo mode, added by thomas
#endif
	u16 CountryIeLen;
	u8 CountryIeBuf[MAX_IE_LEN];
	// HT Related, by amy, 2008.04.29
	BSS_HT	bssht;
	// Add to handle broadcom AP management frame CCK rate.
	bool broadcom_cap_exist;
	bool ralink_cap_exist;
	bool atheros_cap_exist;
	bool cisco_cap_exist;
	bool unknown_cap_exist;
//	u8	berp_info;
	bool	berp_info_valid;
	bool buseprotection;
	//put at the end of the structure.
	struct list_head list;
};

enum ieee80211_state {

	/* the card is not linked at all */
	IEEE80211_NOLINK = 0,

	/* IEEE80211_ASSOCIATING* are for BSS client mode
	 * the driver shall not perform RX filtering unless
	 * the state is LINKED.
	 * The driver shall just check for the state LINKED and
	 * defaults to NOLINK for ALL the other states (including
	 * LINKED_SCANNING)
	 */

	/* the association procedure will start (wq scheduling)*/
	IEEE80211_ASSOCIATING,
	IEEE80211_ASSOCIATING_RETRY,

	/* the association procedure is sending AUTH request*/
	IEEE80211_ASSOCIATING_AUTHENTICATING,

	/* the association procedure has successfully authentcated
	 * and is sending association request
	 */
	IEEE80211_ASSOCIATING_AUTHENTICATED,

	/* the link is ok. the card associated to a BSS or linked
	 * to a ibss cell or acting as an AP and creating the bss
	 */
	IEEE80211_LINKED,

	/* same as LINKED, but the driver shall apply RX filter
	 * rules as we are in NO_LINK mode. As the card is still
	 * logically linked, but it is doing a syncro site survey
	 * then it will be back to LINKED state.
	 */
	IEEE80211_LINKED_SCANNING,

};

#define DEFAULT_MAX_SCAN_AGE (15 * HZ)
#define DEFAULT_FTS 2346

#define CFG_IEEE80211_RESERVE_FCS (1<<0)
#define CFG_IEEE80211_COMPUTE_FCS (1<<1)
#define CFG_IEEE80211_RTS (1<<2)

#define IEEE80211_24GHZ_MIN_CHANNEL 1
#define IEEE80211_24GHZ_MAX_CHANNEL 14
#define IEEE80211_24GHZ_CHANNELS (IEEE80211_24GHZ_MAX_CHANNEL - \
				  IEEE80211_24GHZ_MIN_CHANNEL + 1)

#define IEEE80211_52GHZ_MIN_CHANNEL 34
#define IEEE80211_52GHZ_MAX_CHANNEL 165
#define IEEE80211_52GHZ_CHANNELS (IEEE80211_52GHZ_MAX_CHANNEL - \
				  IEEE80211_52GHZ_MIN_CHANNEL + 1)



typedef struct tx_pending_t{
	int frag;
	struct ieee80211_txb *txb;
}tx_pending_t;

typedef struct _bandwidth_autoswitch {
	long threshold_20Mhzto40Mhz;
	long	threshold_40Mhzto20Mhz;
	bool bforced_tx20Mhz;
	bool bautoswitch_enable;
}bandwidth_autoswitch,*pbandwidth_autoswitch;


//added by amy for order

#define REORDER_WIN_SIZE	128
#define REORDER_ENTRY_NUM	128
typedef struct _RX_REORDER_ENTRY {
	struct list_head	List;
	u16			SeqNum;
	struct ieee80211_rxb *prxb;
} RX_REORDER_ENTRY, *PRX_REORDER_ENTRY;
//added by amy for order
typedef enum _Fsync_State{
	Default_Fsync,
	HW_Fsync,
	SW_Fsync
}Fsync_State;

// Power save mode configured.
typedef	enum _RT_PS_MODE
{
	eActive,	// Active/Continuous access.
	eMaxPs,		// Max power save mode.
	eFastPs		// Fast power save mode.
}RT_PS_MODE;

typedef enum _IPS_CALLBACK_FUNCION
{
	IPS_CALLBACK_NONE = 0,
	IPS_CALLBACK_MGNT_LINK_REQUEST = 1,
	IPS_CALLBACK_JOIN_REQUEST = 2,
}IPS_CALLBACK_FUNCION;

typedef enum _RT_JOIN_ACTION{
	RT_JOIN_INFRA   = 1,
	RT_JOIN_IBSS  = 2,
	RT_START_IBSS = 3,
	RT_NO_ACTION  = 4,
}RT_JOIN_ACTION;

typedef struct _IbssParms{
	u16   atimWin;
}IbssParms, *PIbssParms;
#define MAX_NUM_RATES	264 // Max num of support rates element: 8,  Max num of ext. support rate: 255. 061122, by rcnjko.

// RF state.
typedef	enum _RT_RF_POWER_STATE {
	eRfOn,
	eRfSleep,
	eRfOff
}RT_RF_POWER_STATE;

typedef struct _RT_POWER_SAVE_CONTROL {

	//
	// Inactive Power Save(IPS) : Disable RF when disconnected
	//
	bool				bInactivePs;
	bool				bIPSModeBackup;
	bool				bSwRfProcessing;
	RT_RF_POWER_STATE	eInactivePowerState;
	struct work_struct	InactivePsWorkItem;
	struct timer_list	InactivePsTimer;

	// Return point for join action
	IPS_CALLBACK_FUNCION	ReturnPoint;

	// Recored Parameters for rescheduled JoinRequest
	bool				bTmpBssDesc;
	RT_JOIN_ACTION		tmpJoinAction;
	struct ieee80211_network tmpBssDesc;

	// Recored Parameters for rescheduled MgntLinkRequest
	bool				bTmpScanOnly;
	bool				bTmpActiveScan;
	bool				bTmpFilterHiddenAP;
	bool				bTmpUpdateParms;
	u8					tmpSsidBuf[33];
	OCTET_STRING			tmpSsid2Scan;
	bool				bTmpSsid2Scan;
	u8					tmpNetworkType;
	u8					tmpChannelNumber;
	u16					tmpBcnPeriod;
	u8					tmpDtimPeriod;
	u16					tmpmCap;
	OCTET_STRING			tmpSuppRateSet;
	u8					tmpSuppRateBuf[MAX_NUM_RATES];
	bool				bTmpSuppRate;
	IbssParms				tmpIbpm;
	bool				bTmpIbpm;

	//
	// Leisre Poswer Save : Disable RF if connected but traffic is not busy
	//
	bool				bLeisurePs;

}RT_POWER_SAVE_CONTROL,*PRT_POWER_SAVE_CONTROL;

typedef u32 RT_RF_CHANGE_SOURCE;
#define RF_CHANGE_BY_SW BIT31
#define RF_CHANGE_BY_HW BIT30
#define RF_CHANGE_BY_PS BIT29
#define RF_CHANGE_BY_IPS BIT28
#define RF_CHANGE_BY_INIT	0	// Do not change the RFOff reason. Defined by Bruce, 2008-01-17.

typedef enum
{
	COUNTRY_CODE_FCC = 0,
	COUNTRY_CODE_IC = 1,
	COUNTRY_CODE_ETSI = 2,
	COUNTRY_CODE_SPAIN = 3,
	COUNTRY_CODE_FRANCE = 4,
	COUNTRY_CODE_MKK = 5,
	COUNTRY_CODE_MKK1 = 6,
	COUNTRY_CODE_ISRAEL = 7,
	COUNTRY_CODE_TELEC,
	COUNTRY_CODE_MIC,
	COUNTRY_CODE_GLOBAL_DOMAIN
}country_code_type_t;

#define RT_MAX_LD_SLOT_NUM	10
typedef struct _RT_LINK_DETECT_T{

	u32				NumRecvBcnInPeriod;
	u32				NumRecvDataInPeriod;

	u32				RxBcnNum[RT_MAX_LD_SLOT_NUM];	// number of Rx beacon / CheckForHang_period  to determine link status
	u32				RxDataNum[RT_MAX_LD_SLOT_NUM];	// number of Rx data / CheckForHang_period  to determine link status
	u16				SlotNum;	// number of CheckForHang period to determine link status
	u16				SlotIndex;

	u32				NumTxOkInPeriod;
	u32				NumRxOkInPeriod;
	bool				bBusyTraffic;
}RT_LINK_DETECT_T, *PRT_LINK_DETECT_T;


struct ieee80211_device {
	struct net_device *dev;
	struct ieee80211_security sec;

	//hw security related
//	u8 hwsec_support; //support?
	u8 hwsec_active;  //hw security active.
	bool is_silent_reset;
	bool ieee_up;
	//added by amy
	bool bSupportRemoteWakeUp;
	RT_PS_MODE	dot11PowerSaveMode; // Power save mode configured.
	bool actscanning;
	bool beinretry;
	RT_RF_POWER_STATE		eRFPowerState;
	RT_RF_CHANGE_SOURCE	RfOffReason;
	bool is_set_key;
	//11n spec related I wonder if These info structure need to be moved out of ieee80211_device

	//11n HT below
	PRT_HIGH_THROUGHPUT	pHTInfo;
	//struct timer_list		SwBwTimer;
//	spinlock_t chnlop_spinlock;
	spinlock_t bw_spinlock;

	spinlock_t reorder_spinlock;
	// for HT operation rate set.  we use this one for HT data rate to separate different descriptors
	//the way fill this is the same as in the IE
	u8	Regdot11HTOperationalRateSet[16];		//use RATR format
	u8	dot11HTOperationalRateSet[16];		//use RATR format
	u8	RegHTSuppRateSet[16];
	u8				HTCurrentOperaRate;
	u8				HTHighestOperaRate;
	//wb added for rate operation mode to firmware
	u8	bTxDisableRateFallBack;
	u8	bTxUseDriverAssingedRate;
	atomic_t	atm_chnlop;
	atomic_t	atm_swbw;
//	u8	HTHighestOperaRate;
//	u8	HTCurrentOperaRate;

	// 802.11e and WMM Traffic Stream Info (TX)
	struct list_head		Tx_TS_Admit_List;
	struct list_head		Tx_TS_Pending_List;
	struct list_head		Tx_TS_Unused_List;
	TX_TS_RECORD		TxTsRecord[TOTAL_TS_NUM];
	// 802.11e and WMM Traffic Stream Info (RX)
	struct list_head		Rx_TS_Admit_List;
	struct list_head		Rx_TS_Pending_List;
	struct list_head		Rx_TS_Unused_List;
	RX_TS_RECORD		RxTsRecord[TOTAL_TS_NUM];
//#ifdef TO_DO_LIST
	RX_REORDER_ENTRY	RxReorderEntry[128];
	struct list_head		RxReorder_Unused_List;
//#endif
	// Qos related. Added by Annie, 2005-11-01.
//	PSTA_QOS			pStaQos;
	u8				ForcedPriority;		// Force per-packet priority 1~7. (default: 0, not to force it.)


	/* Bookkeeping structures */
	struct net_device_stats stats;
	struct ieee80211_stats ieee_stats;
	struct ieee80211_softmac_stats softmac_stats;

	/* Probe / Beacon management */
	struct list_head network_free_list;
	struct list_head network_list;
	struct ieee80211_network *networks;
	int scans;
	int scan_age;

	int iw_mode; /* operating mode (IW_MODE_*) */
	struct iw_spy_data spy_data;

	spinlock_t lock;
	spinlock_t wpax_suitlist_lock;

	int tx_headroom; /* Set to size of any additional room needed at front
			  * of allocated Tx SKBs */
	u32 config;

	/* WEP and other encryption related settings at the device level */
	int open_wep; /* Set to 1 to allow unencrypted frames */
	int auth_mode;
	int reset_on_keychange; /* Set to 1 if the HW needs to be reset on
				 * WEP key changes */

	/* If the host performs {en,de}cryption, then set to 1 */
	int host_encrypt;
	int host_encrypt_msdu;
	int host_decrypt;
	/* host performs multicast decryption */
	int host_mc_decrypt;

	/* host should strip IV and ICV from protected frames */
	/* meaningful only when hardware decryption is being used */
	int host_strip_iv_icv;

	int host_open_frag;
	int host_build_iv;
	int ieee802_1x; /* is IEEE 802.1X used */

	/* WPA data */
	bool bHalfWirelessN24GMode;
	int wpa_enabled;
	int drop_unencrypted;
	int tkip_countermeasures;
	int privacy_invoked;
	size_t wpa_ie_len;
	u8 *wpa_ie;
	u8 ap_mac_addr[6];
	u16 pairwise_key_type;
	u16 group_key_type;
	struct list_head crypt_deinit_list;
	struct ieee80211_crypt_data *crypt[WEP_KEYS];
	int tx_keyidx; /* default TX key index (crypt[tx_keyidx]) */
	struct timer_list crypt_deinit_timer;
	int crypt_quiesced;

	int bcrx_sta_key; /* use individual keys to override default keys even
			   * with RX of broad/multicast frames */

	/* Fragmentation structures */
	// each streaming contain a entry
	struct ieee80211_frag_entry frag_cache[17][IEEE80211_FRAG_CACHE_LEN];
	unsigned int frag_next_idx[17];
	u16 fts; /* Fragmentation Threshold */
#define DEFAULT_RTS_THRESHOLD 2346U
#define MIN_RTS_THRESHOLD 1
#define MAX_RTS_THRESHOLD 2346U
	u16 rts; /* RTS threshold */

	/* Association info */
	u8 bssid[ETH_ALEN];

	/* This stores infos for the current network.
	 * Either the network we are associated in INFRASTRUCTURE
	 * or the network that we are creating in MASTER mode.
	 * ad-hoc is a mixture ;-).
	 * Note that in infrastructure mode, even when not associated,
	 * fields bssid and essid may be valid (if wpa_set and essid_set
	 * are true) as thy carry the value set by the user via iwconfig
	 */
	struct ieee80211_network current_network;

	enum ieee80211_state state;

	int short_slot;
	int reg_mode;
	int mode;       /* A, B, G */
	int modulation; /* CCK, OFDM */
	int freq_band;  /* 2.4Ghz, 5.2Ghz, Mixed */
	int abg_true;   /* ABG flag              */

	/* used for forcing the ibss workqueue to terminate
	 * without wait for the syncro scan to terminate
	 */
	short sync_scan_hurryup;

	int perfect_rssi;
	int worst_rssi;

	u16 prev_seq_ctl;       /* used to drop duplicate frames */

	/* map of allowed channels. 0 is dummy */
	// FIXME: remember to default to a basic channel plan depending of the PHY type
	void *pDot11dInfo;
	bool bGlobalDomain;
	int rate;       /* current rate */
	int basic_rate;
	//FIXME: pleace callback, see if redundant with softmac_features
	short active_scan;

	/* this contains flags for selectively enable softmac support */
	u16 softmac_features;

	/* if the sequence control field is not filled by HW */
	u16 seq_ctrl[5];

	/* association procedure transaction sequence number */
	u16 associate_seq;

	/* AID for RTXed association responses */
	u16 assoc_id;

	/* power save mode related*/
	short ps;
	short sta_sleep;
	int ps_timeout;
	int ps_period;
	struct tasklet_struct ps_task;
	u32 ps_th;
	u32 ps_tl;

	short raw_tx;
	/* used if IEEE_SOFTMAC_TX_QUEUE is set */
	short queue_stop;
	short scanning;
	short proto_started;

	struct semaphore wx_sem;
	struct semaphore scan_sem;

	spinlock_t mgmt_tx_lock;
	spinlock_t beacon_lock;

	short beacon_txing;

	short wap_set;
	short ssid_set;

	u8  wpax_type_set;    //{added by David, 2006.9.28}
	u32 wpax_type_notify; //{added by David, 2006.9.26}

	/* QoS related flag */
	char init_wmmparam_flag;
	/* set on initialization */
	u8  qos_support;

	/* for discarding duplicated packets in IBSS */
	struct list_head ibss_mac_hash[IEEE_IBSS_MAC_HASH_SIZE];

	/* for discarding duplicated packets in BSS */
	u16 last_rxseq_num[17]; /* rx seq previous per-tid */
	u16 last_rxfrag_num[17];/* tx frag previous per-tid */
	unsigned long last_packet_time[17];

	/* for PS mode */
	unsigned long last_rx_ps_time;

	/* used if IEEE_SOFTMAC_SINGLE_QUEUE is set */
	struct sk_buff *mgmt_queue_ring[MGMT_QUEUE_NUM];
	int mgmt_queue_head;
	int mgmt_queue_tail;
//{ added for rtl819x
#define IEEE80211_QUEUE_LIMIT 128
	u8 AsocRetryCount;
	unsigned int hw_header;
	struct sk_buff_head skb_waitQ[MAX_QUEUE_SIZE];
	struct sk_buff_head  skb_aggQ[MAX_QUEUE_SIZE];
	struct sk_buff_head  skb_drv_aggQ[MAX_QUEUE_SIZE];
	u32	sta_edca_param[4];
	bool aggregation;
	// Enable/Disable Rx immediate BA capability.
	bool enable_rx_imm_BA;
	bool bibsscoordinator;

	//+by amy for DM ,080515
	//Dynamic Tx power for near/far range enable/Disable  , by amy , 2008-05-15
	bool	bdynamic_txpower_enable;

	bool bCTSToSelfEnable;
	u8	CTSToSelfTH;

	u32	fsync_time_interval;
	u32	fsync_rate_bitmap;
	u8	fsync_rssi_threshold;
	bool	bfsync_enable;

	u8	fsync_multiple_timeinterval;		// FsyncMultipleTimeInterval * FsyncTimeInterval
	u32	fsync_firstdiff_ratethreshold;		// low threshold
	u32	fsync_seconddiff_ratethreshold;	 // decrease threshold
	Fsync_State			fsync_state;
	bool		bis_any_nonbepkts;
	//20Mhz 40Mhz AutoSwitch Threshold
	bandwidth_autoswitch bandwidth_auto_switch;
	//for txpower tracking
	bool FwRWRF;

	//added by amy for AP roaming
	RT_LINK_DETECT_T	LinkDetectInfo;
	//added by amy for ps
	RT_POWER_SAVE_CONTROL	PowerSaveControl;
//}
	/* used if IEEE_SOFTMAC_TX_QUEUE is set */
	struct  tx_pending_t tx_pending;

	/* used if IEEE_SOFTMAC_ASSOCIATE is set */
	struct timer_list associate_timer;

	/* used if IEEE_SOFTMAC_BEACONS is set */
	struct timer_list beacon_timer;
	struct work_struct associate_complete_wq;
	struct work_struct associate_procedure_wq;
	struct delayed_work softmac_scan_wq;
	struct delayed_work associate_retry_wq;
	 struct delayed_work start_ibss_wq;
	struct work_struct wx_sync_scan_wq;
	struct workqueue_struct *wq;
	// Qos related. Added by Annie, 2005-11-01.
	//STA_QOS  StaQos;

	//u32 STA_EDCA_PARAM[4];
	//CHANNEL_ACCESS_SETTING ChannelAccessSetting;


	/* Callback functions */
	void (*set_security)(struct net_device *dev,
			     struct ieee80211_security *sec);

	/* Used to TX data frame by using txb structs.
	 * this is not used if in the softmac_features
	 * is set the flag IEEE_SOFTMAC_TX_QUEUE
	 */
	int (*hard_start_xmit)(struct ieee80211_txb *txb,
			       struct net_device *dev);

	int (*reset_port)(struct net_device *dev);
<<<<<<< HEAD
	int (*is_queue_full) (struct net_device * dev, int pri);

	int (*handle_management) (struct net_device * dev,
				  struct ieee80211_network * network, u16 type);
=======
	int (*is_queue_full) (struct net_device *dev, int pri);

	int (*handle_management) (struct net_device *dev,
				  struct ieee80211_network *network, u16 type);
>>>>>>> d0e0ac97
	int (*is_qos_active) (struct net_device *dev, struct sk_buff *skb);

	/* Softmac-generated frames (management) are TXed via this
	 * callback if the flag IEEE_SOFTMAC_SINGLE_QUEUE is
	 * not set. As some cards may have different HW queues that
	 * one might want to use for data and management frames
	 * the option to have two callbacks might be useful.
	 * This function can't sleep.
	 */
	int (*softmac_hard_start_xmit)(struct sk_buff *skb,
			       struct net_device *dev);

	/* used instead of hard_start_xmit (not softmac_hard_start_xmit)
	 * if the IEEE_SOFTMAC_TX_QUEUE feature is used to TX data
	 * frames. I the option IEEE_SOFTMAC_SINGLE_QUEUE is also set
	 * then also management frames are sent via this callback.
	 * This function can't sleep.
	 */
	void (*softmac_data_hard_start_xmit)(struct sk_buff *skb,
			       struct net_device *dev,int rate);

	/* stops the HW queue for DATA frames. Useful to avoid
	 * waste time to TX data frame when we are reassociating
	 * This function can sleep.
	 */
	void (*data_hard_stop)(struct net_device *dev);

	/* OK this is complementar to data_poll_hard_stop */
	void (*data_hard_resume)(struct net_device *dev);

	/* ask to the driver to retune the radio .
	 * This function can sleep. the driver should ensure
	 * the radio has been swithced before return.
	 */
	void (*set_chan)(struct net_device *dev,short ch);

	/* These are not used if the ieee stack takes care of
	 * scanning (IEEE_SOFTMAC_SCAN feature set).
	 * In this case only the set_chan is used.
	 *
	 * The syncro version is similar to the start_scan but
	 * does not return until all channels has been scanned.
	 * this is called in user context and should sleep,
	 * it is called in a work_queue when swithcing to ad-hoc mode
	 * or in behalf of iwlist scan when the card is associated
	 * and root user ask for a scan.
	 * the function stop_scan should stop both the syncro and
	 * background scanning and can sleep.
	 * The function start_scan should initiate the background
	 * scanning and can't sleep.
	 */
	void (*scan_syncro)(struct net_device *dev);
	void (*start_scan)(struct net_device *dev);
	void (*stop_scan)(struct net_device *dev);

	/* indicate the driver that the link state is changed
	 * for example it may indicate the card is associated now.
	 * Driver might be interested in this to apply RX filter
	 * rules or simply light the LINK led
	 */
	void (*link_change)(struct net_device *dev);

	/* these two function indicates to the HW when to start
	 * and stop to send beacons. This is used when the
	 * IEEE_SOFTMAC_BEACONS is not set. For now the
	 * stop_send_bacons is NOT guaranteed to be called only
	 * after start_send_beacons.
	 */
	void (*start_send_beacons) (struct net_device *dev,u16 tx_rate);
	void (*stop_send_beacons) (struct net_device *dev);

	/* power save mode related */
	void (*sta_wake_up) (struct net_device *dev);
	void (*ps_request_tx_ack) (struct net_device *dev);
	void (*enter_sleep_state) (struct net_device *dev, u32 th, u32 tl);
	short (*ps_is_queue_empty) (struct net_device *dev);
	int (*handle_beacon) (struct net_device *dev, struct ieee80211_beacon *beacon, struct ieee80211_network *network);
	int (*handle_assoc_response) (struct net_device *dev, struct ieee80211_assoc_response_frame *resp, struct ieee80211_network *network);


	/* check whether Tx hw resource available */
	short (*check_nic_enough_desc)(struct net_device *dev, int queue_index);
	//added by wb for HT related
//	void (*SwChnlByTimerHandler)(struct net_device *dev, int channel);
	void (*SetBWModeHandler)(struct net_device *dev, HT_CHANNEL_WIDTH Bandwidth, HT_EXTCHNL_OFFSET Offset);
//	void (*UpdateHalRATRTableHandler)(struct net_device* dev, u8* pMcsRate);
	bool (*GetNmodeSupportBySecCfg)(struct net_device *dev);
	void (*SetWirelessMode)(struct net_device *dev, u8 wireless_mode);
	bool (*GetHalfNmodeSupportByAPsHandler)(struct net_device *dev);
	void (*InitialGainHandler)(struct net_device *dev, u8 Operation);

	/* This must be the last item so that it points to the data
	 * allocated beyond this structure by alloc_ieee80211 */
	u8 priv[0];
};

#define IEEE_A            (1<<0)
#define IEEE_B            (1<<1)
#define IEEE_G            (1<<2)
#define IEEE_N_24G		  (1<<4)
#define	IEEE_N_5G		  (1<<5)
#define IEEE_MODE_MASK    (IEEE_A|IEEE_B|IEEE_G)

/* Generate a 802.11 header */

/* Uses the channel change callback directly
 * instead of [start/stop] scan callbacks
 */
#define IEEE_SOFTMAC_SCAN (1<<2)

/* Perform authentication and association handshake */
#define IEEE_SOFTMAC_ASSOCIATE (1<<3)

/* Generate probe requests */
#define IEEE_SOFTMAC_PROBERQ (1<<4)

/* Generate respones to probe requests */
#define IEEE_SOFTMAC_PROBERS (1<<5)

/* The ieee802.11 stack will manages the netif queue
 * wake/stop for the driver, taking care of 802.11
 * fragmentation. See softmac.c for details. */
#define IEEE_SOFTMAC_TX_QUEUE (1<<7)

/* Uses only the softmac_data_hard_start_xmit
 * even for TX management frames.
 */
#define IEEE_SOFTMAC_SINGLE_QUEUE (1<<8)

/* Generate beacons.  The stack will enqueue beacons
 * to the card
 */
#define IEEE_SOFTMAC_BEACONS (1<<6)

static inline void *ieee80211_priv(struct net_device *dev)
{
	return ((struct ieee80211_device *)netdev_priv(dev))->priv;
}

extern inline int ieee80211_is_empty_essid(const char *essid, int essid_len)
{
	/* Single white space is for Linksys APs */
	if (essid_len == 1 && essid[0] == ' ')
		return 1;

	/* Otherwise, if the entire essid is 0, we assume it is hidden */
	while (essid_len) {
		essid_len--;
		if (essid[essid_len] != '\0')
			return 0;
	}

	return 1;
}

extern inline int ieee80211_is_valid_mode(struct ieee80211_device *ieee, int mode)
{
	/*
	 * It is possible for both access points and our device to support
	 * combinations of modes, so as long as there is one valid combination
	 * of ap/device supported modes, then return success
	 *
	 */
	if ((mode & IEEE_A) &&
	    (ieee->modulation & IEEE80211_OFDM_MODULATION) &&
	    (ieee->freq_band & IEEE80211_52GHZ_BAND))
		return 1;

	if ((mode & IEEE_G) &&
	    (ieee->modulation & IEEE80211_OFDM_MODULATION) &&
	    (ieee->freq_band & IEEE80211_24GHZ_BAND))
		return 1;

	if ((mode & IEEE_B) &&
	    (ieee->modulation & IEEE80211_CCK_MODULATION) &&
	    (ieee->freq_band & IEEE80211_24GHZ_BAND))
		return 1;

	return 0;
}

extern inline int ieee80211_get_hdrlen(u16 fc)
{
	int hdrlen = IEEE80211_3ADDR_LEN;

	switch (WLAN_FC_GET_TYPE(fc)) {
	case IEEE80211_FTYPE_DATA:
		if ((fc & IEEE80211_FCTL_FROMDS) && (fc & IEEE80211_FCTL_TODS))
			hdrlen = IEEE80211_4ADDR_LEN; /* Addr4 */
		if(IEEE80211_QOS_HAS_SEQ(fc))
			hdrlen += 2; /* QOS ctrl*/
		break;
	case IEEE80211_FTYPE_CTL:
		switch (WLAN_FC_GET_STYPE(fc)) {
		case IEEE80211_STYPE_CTS:
		case IEEE80211_STYPE_ACK:
			hdrlen = IEEE80211_1ADDR_LEN;
			break;
		default:
			hdrlen = IEEE80211_2ADDR_LEN;
			break;
		}
		break;
	}

	return hdrlen;
}

static inline u8 *ieee80211_get_payload(struct ieee80211_hdr *hdr)
{
	switch (ieee80211_get_hdrlen(le16_to_cpu(hdr->frame_ctl))) {
	case IEEE80211_1ADDR_LEN:
		return ((struct ieee80211_hdr_1addr *)hdr)->payload;
	case IEEE80211_2ADDR_LEN:
		return ((struct ieee80211_hdr_2addr *)hdr)->payload;
	case IEEE80211_3ADDR_LEN:
		return ((struct ieee80211_hdr_3addr *)hdr)->payload;
	case IEEE80211_4ADDR_LEN:
		return ((struct ieee80211_hdr_4addr *)hdr)->payload;
	}
	return NULL;
}

static inline int ieee80211_is_ofdm_rate(u8 rate)
{
	switch (rate & ~IEEE80211_BASIC_RATE_MASK) {
	case IEEE80211_OFDM_RATE_6MB:
	case IEEE80211_OFDM_RATE_9MB:
	case IEEE80211_OFDM_RATE_12MB:
	case IEEE80211_OFDM_RATE_18MB:
	case IEEE80211_OFDM_RATE_24MB:
	case IEEE80211_OFDM_RATE_36MB:
	case IEEE80211_OFDM_RATE_48MB:
	case IEEE80211_OFDM_RATE_54MB:
		return 1;
	}
	return 0;
}

static inline int ieee80211_is_cck_rate(u8 rate)
{
	switch (rate & ~IEEE80211_BASIC_RATE_MASK) {
	case IEEE80211_CCK_RATE_1MB:
	case IEEE80211_CCK_RATE_2MB:
	case IEEE80211_CCK_RATE_5MB:
	case IEEE80211_CCK_RATE_11MB:
		return 1;
	}
	return 0;
}


/* ieee80211.c */
extern void free_ieee80211(struct net_device *dev);
extern struct net_device *alloc_ieee80211(int sizeof_priv);

extern int ieee80211_set_encryption(struct ieee80211_device *ieee);

/* ieee80211_tx.c */

extern int ieee80211_encrypt_fragment(
	struct ieee80211_device *ieee,
	struct sk_buff *frag,
	int hdr_len);

extern int ieee80211_xmit(struct sk_buff *skb,
			  struct net_device *dev);
extern void ieee80211_txb_free(struct ieee80211_txb *);


/* ieee80211_rx.c */
extern int ieee80211_rx(struct ieee80211_device *ieee, struct sk_buff *skb,
			struct ieee80211_rx_stats *rx_stats);
extern void ieee80211_rx_mgt(struct ieee80211_device *ieee,
			     struct ieee80211_hdr_4addr *header,
			     struct ieee80211_rx_stats *stats);

/* ieee80211_wx.c */
extern int ieee80211_wx_get_scan(struct ieee80211_device *ieee,
				 struct iw_request_info *info,
				 union iwreq_data *wrqu, char *key);
extern int ieee80211_wx_set_encode(struct ieee80211_device *ieee,
				   struct iw_request_info *info,
				   union iwreq_data *wrqu, char *key);
extern int ieee80211_wx_get_encode(struct ieee80211_device *ieee,
				   struct iw_request_info *info,
				   union iwreq_data *wrqu, char *key);
#if WIRELESS_EXT >= 18
extern int ieee80211_wx_get_encode_ext(struct ieee80211_device *ieee,
			    struct iw_request_info *info,
			    union iwreq_data *wrqu, char *extra);
extern int ieee80211_wx_set_encode_ext(struct ieee80211_device *ieee,
			    struct iw_request_info *info,
			    union iwreq_data *wrqu, char *extra);
extern int ieee80211_wx_set_auth(struct ieee80211_device *ieee,
			       struct iw_request_info *info,
			       struct iw_param *data, char *extra);
extern int ieee80211_wx_set_mlme(struct ieee80211_device *ieee,
			       struct iw_request_info *info,
			       union iwreq_data *wrqu, char *extra);
#endif
extern int ieee80211_wx_set_gen_ie(struct ieee80211_device *ieee, u8 *ie, size_t len);

/* ieee80211_softmac.c */
extern short ieee80211_is_54g(const struct ieee80211_network *net);
extern short ieee80211_is_shortslot(const struct ieee80211_network *net);
extern int ieee80211_rx_frame_softmac(struct ieee80211_device *ieee, struct sk_buff *skb,
			struct ieee80211_rx_stats *rx_stats, u16 type,
			u16 stype);
extern void ieee80211_softmac_new_net(struct ieee80211_device *ieee, struct ieee80211_network *net);

void SendDisassociation(struct ieee80211_device *ieee, u8 *asSta, u8 asRsn);
extern void ieee80211_softmac_xmit(struct ieee80211_txb *txb, struct ieee80211_device *ieee);

extern void ieee80211_stop_send_beacons(struct ieee80211_device *ieee);
extern void notify_wx_assoc_event(struct ieee80211_device *ieee);
extern void ieee80211_softmac_check_all_nets(struct ieee80211_device *ieee);
extern void ieee80211_start_bss(struct ieee80211_device *ieee);
extern void ieee80211_start_master_bss(struct ieee80211_device *ieee);
extern void ieee80211_start_ibss(struct ieee80211_device *ieee);
extern void ieee80211_softmac_init(struct ieee80211_device *ieee);
extern void ieee80211_softmac_free(struct ieee80211_device *ieee);
extern void ieee80211_associate_abort(struct ieee80211_device *ieee);
extern void ieee80211_disassociate(struct ieee80211_device *ieee);
extern void ieee80211_stop_scan(struct ieee80211_device *ieee);
extern void ieee80211_start_scan_syncro(struct ieee80211_device *ieee);
extern void ieee80211_check_all_nets(struct ieee80211_device *ieee);
extern void ieee80211_start_protocol(struct ieee80211_device *ieee);
extern void ieee80211_stop_protocol(struct ieee80211_device *ieee);
extern void ieee80211_softmac_start_protocol(struct ieee80211_device *ieee);
extern void ieee80211_softmac_stop_protocol(struct ieee80211_device *ieee);
extern void ieee80211_reset_queue(struct ieee80211_device *ieee);
extern void ieee80211_wake_queue(struct ieee80211_device *ieee);
extern void ieee80211_stop_queue(struct ieee80211_device *ieee);
extern struct sk_buff *ieee80211_get_beacon(struct ieee80211_device *ieee);
extern void ieee80211_start_send_beacons(struct ieee80211_device *ieee);
extern void ieee80211_stop_send_beacons(struct ieee80211_device *ieee);
extern int ieee80211_wpa_supplicant_ioctl(struct ieee80211_device *ieee, struct iw_point *p);
extern void notify_wx_assoc_event(struct ieee80211_device *ieee);
extern void ieee80211_ps_tx_ack(struct ieee80211_device *ieee, short success);

extern void softmac_mgmt_xmit(struct sk_buff *skb, struct ieee80211_device *ieee);

/* ieee80211_crypt_ccmp&tkip&wep.c */
extern void ieee80211_tkip_null(void);
extern void ieee80211_wep_null(void);
extern void ieee80211_ccmp_null(void);

/* ieee80211_softmac_wx.c */

extern int ieee80211_wx_get_wap(struct ieee80211_device *ieee,
			    struct iw_request_info *info,
			    union iwreq_data *wrqu, char *ext);

extern int ieee80211_wx_set_wap(struct ieee80211_device *ieee,
			 struct iw_request_info *info,
			 union iwreq_data *awrq,
			 char *extra);

extern int ieee80211_wx_get_essid(struct ieee80211_device *ieee, struct iw_request_info *a,union iwreq_data *wrqu,char *b);

extern int ieee80211_wx_set_rate(struct ieee80211_device *ieee,
			     struct iw_request_info *info,
			     union iwreq_data *wrqu, char *extra);

extern int ieee80211_wx_get_rate(struct ieee80211_device *ieee,
			     struct iw_request_info *info,
			     union iwreq_data *wrqu, char *extra);

extern int ieee80211_wx_set_mode(struct ieee80211_device *ieee, struct iw_request_info *a,
			     union iwreq_data *wrqu, char *b);

extern int ieee80211_wx_set_scan(struct ieee80211_device *ieee, struct iw_request_info *a,
			     union iwreq_data *wrqu, char *b);

extern int ieee80211_wx_set_essid(struct ieee80211_device *ieee,
			      struct iw_request_info *a,
			      union iwreq_data *wrqu, char *extra);

extern int ieee80211_wx_get_mode(struct ieee80211_device *ieee, struct iw_request_info *a,
			     union iwreq_data *wrqu, char *b);

extern int ieee80211_wx_set_freq(struct ieee80211_device *ieee, struct iw_request_info *a,
			     union iwreq_data *wrqu, char *b);

extern int ieee80211_wx_get_freq(struct ieee80211_device *ieee, struct iw_request_info *a,
			     union iwreq_data *wrqu, char *b);

//extern void ieee80211_wx_sync_scan_wq(struct ieee80211_device *ieee);
extern void ieee80211_wx_sync_scan_wq(struct work_struct *work);


extern int ieee80211_wx_set_rawtx(struct ieee80211_device *ieee,
			       struct iw_request_info *info,
			       union iwreq_data *wrqu, char *extra);

extern int ieee80211_wx_get_name(struct ieee80211_device *ieee,
			     struct iw_request_info *info,
			     union iwreq_data *wrqu, char *extra);

extern int ieee80211_wx_set_power(struct ieee80211_device *ieee,
				 struct iw_request_info *info,
				 union iwreq_data *wrqu, char *extra);

extern int ieee80211_wx_get_power(struct ieee80211_device *ieee,
				 struct iw_request_info *info,
				 union iwreq_data *wrqu, char *extra);

extern int ieee80211_wx_set_rts(struct ieee80211_device *ieee,
			     struct iw_request_info *info,
			     union iwreq_data *wrqu, char *extra);

extern int ieee80211_wx_get_rts(struct ieee80211_device *ieee,
			     struct iw_request_info *info,
			     union iwreq_data *wrqu, char *extra);
//HT
#define MAX_RECEIVE_BUFFER_SIZE 9100  //
extern void HTDebugHTCapability(u8 *CapIE, u8 *TitleString );
extern void HTDebugHTInfo(u8 *InfoIE, u8 *TitleString);

void HTSetConnectBwMode(struct ieee80211_device *ieee, HT_CHANNEL_WIDTH Bandwidth, HT_EXTCHNL_OFFSET    Offset);
extern void HTUpdateDefaultSetting(struct ieee80211_device *ieee);
extern void HTConstructCapabilityElement(struct ieee80211_device *ieee, u8 *posHTCap, u8 *len, u8 isEncrypt);
extern void HTConstructInfoElement(struct ieee80211_device *ieee, u8 *posHTInfo, u8 *len, u8 isEncrypt);
extern void HTConstructRT2RTAggElement(struct ieee80211_device *ieee, u8 *posRT2RTAgg, u8 *len);
extern void HTOnAssocRsp(struct ieee80211_device *ieee);
extern void HTInitializeHTInfo(struct ieee80211_device *ieee);
extern void HTInitializeBssDesc(PBSS_HT pBssHT);
extern void HTResetSelfAndSavePeerSetting(struct ieee80211_device *ieee, struct ieee80211_network *pNetwork);
extern void HTUpdateSelfAndPeerSetting(struct ieee80211_device *ieee,   struct ieee80211_network *pNetwork);
extern u8 HTGetHighestMCSRate(struct ieee80211_device *ieee, u8 *pMCSRateSet, u8 *pMCSFilter);
extern u8 MCS_FILTER_ALL[];
extern u16 MCS_DATA_RATE[2][2][77] ;
extern u8 HTCCheck(struct ieee80211_device *ieee, u8 *pFrame);
//extern void HTSetConnectBwModeCallback(unsigned long data);
extern void HTResetIOTSetting(PRT_HIGH_THROUGHPUT  pHTInfo);
extern bool IsHTHalfNmodeAPs(struct ieee80211_device *ieee);
extern u16 HTHalfMcsToDataRate(struct ieee80211_device *ieee,  u8      nMcsRate);
extern u16 HTMcsToDataRate( struct ieee80211_device *ieee, u8 nMcsRate);
extern u16  TxCountToDataRate( struct ieee80211_device *ieee, u8 nDataRate);
//function in BAPROC.c
extern int ieee80211_rx_ADDBAReq( struct ieee80211_device *ieee, struct sk_buff *skb);
extern int ieee80211_rx_ADDBARsp( struct ieee80211_device *ieee, struct sk_buff *skb);
extern int ieee80211_rx_DELBA(struct ieee80211_device *ieee,struct sk_buff *skb);
extern void TsInitAddBA( struct ieee80211_device *ieee, PTX_TS_RECORD   pTS, u8 Policy, u8 bOverwritePending);
extern void TsInitDelBA( struct ieee80211_device *ieee, PTS_COMMON_INFO pTsCommonInfo, TR_SELECT TxRxSelect);
extern void BaSetupTimeOut(unsigned long data);
extern void TxBaInactTimeout(unsigned long data);
extern void RxBaInactTimeout(unsigned long data);
extern void ResetBaEntry( PBA_RECORD pBA);
//function in TS.c
extern bool GetTs(
	struct ieee80211_device		*ieee,
	PTS_COMMON_INFO                 *ppTS,
	u8                              *Addr,
	u8                              TID,
	TR_SELECT                       TxRxSelect,  //Rx:1, Tx:0
	bool                            bAddNewTs
	);
extern void TSInitialize(struct ieee80211_device *ieee);
extern  void TsStartAddBaProcess(struct ieee80211_device *ieee, PTX_TS_RECORD   pTxTS);
extern void RemovePeerTS(struct ieee80211_device *ieee, u8 *Addr);
extern void RemoveAllTS(struct ieee80211_device *ieee);
void ieee80211_softmac_scan_syncro(struct ieee80211_device *ieee);

extern const long ieee80211_wlan_frequencies[];

extern inline void ieee80211_increment_scans(struct ieee80211_device *ieee)
{
	ieee->scans++;
}

extern inline int ieee80211_get_scans(struct ieee80211_device *ieee)
{
	return ieee->scans;
}

static inline const char *escape_essid(const char *essid, u8 essid_len) {
	static char escaped[IW_ESSID_MAX_SIZE * 2 + 1];
	const char *s = essid;
	char *d = escaped;

	if (ieee80211_is_empty_essid(essid, essid_len)) {
		memcpy(escaped, "<hidden>", sizeof("<hidden>"));
		return escaped;
	}

	essid_len = min(essid_len, (u8)IW_ESSID_MAX_SIZE);
	while (essid_len--) {
		if (*s == '\0') {
			*d++ = '\\';
			*d++ = '0';
			s++;
		} else {
			*d++ = *s++;
		}
	}
	*d = '\0';
	return escaped;
}

/* For the function is more related to hardware setting, it's better to use the
 * ieee handler to refer to it.
 */
extern short check_nic_enough_desc(struct net_device *dev, int queue_index);
extern int ieee80211_data_xmit(struct sk_buff *skb, struct net_device *dev);
extern int ieee80211_parse_info_param(struct ieee80211_device *ieee,
		struct ieee80211_info_element *info_element,
		u16 length,
		struct ieee80211_network *network,
		struct ieee80211_rx_stats *stats);

void ieee80211_indicate_packets(struct ieee80211_device *ieee, struct ieee80211_rxb **prxbIndicateArray,u8  index);
#define RT_ASOC_RETRY_LIMIT	5
#endif /* IEEE80211_H */<|MERGE_RESOLUTION|>--- conflicted
+++ resolved
@@ -2107,17 +2107,10 @@
 			       struct net_device *dev);
 
 	int (*reset_port)(struct net_device *dev);
-<<<<<<< HEAD
-	int (*is_queue_full) (struct net_device * dev, int pri);
-
-	int (*handle_management) (struct net_device * dev,
-				  struct ieee80211_network * network, u16 type);
-=======
 	int (*is_queue_full) (struct net_device *dev, int pri);
 
 	int (*handle_management) (struct net_device *dev,
 				  struct ieee80211_network *network, u16 type);
->>>>>>> d0e0ac97
 	int (*is_qos_active) (struct net_device *dev, struct sk_buff *skb);
 
 	/* Softmac-generated frames (management) are TXed via this
