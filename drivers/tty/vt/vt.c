/*
 *  Copyright (C) 1991, 1992  Linus Torvalds
 */

/*
 * Hopefully this will be a rather complete VT102 implementation.
 *
 * Beeping thanks to John T Kohl.
 *
 * Virtual Consoles, Screen Blanking, Screen Dumping, Color, Graphics
 *   Chars, and VT100 enhancements by Peter MacDonald.
 *
 * Copy and paste function by Andrew Haylett,
 *   some enhancements by Alessandro Rubini.
 *
 * Code to check for different video-cards mostly by Galen Hunt,
 * <g-hunt@ee.utah.edu>
 *
 * Rudimentary ISO 10646/Unicode/UTF-8 character set support by
 * Markus Kuhn, <mskuhn@immd4.informatik.uni-erlangen.de>.
 *
 * Dynamic allocation of consoles, aeb@cwi.nl, May 1994
 * Resizing of consoles, aeb, 940926
 *
 * Code for xterm like mouse click reporting by Peter Orbaek 20-Jul-94
 * <poe@daimi.aau.dk>
 *
 * User-defined bell sound, new setterm control sequences and printk
 * redirection by Martin Mares <mj@k332.feld.cvut.cz> 19-Nov-95
 *
 * APM screenblank bug fixed Takashi Manabe <manabe@roy.dsl.tutics.tut.jp>
 *
 * Merge with the abstract console driver by Geert Uytterhoeven
 * <geert@linux-m68k.org>, Jan 1997.
 *
 *   Original m68k console driver modifications by
 *
 *     - Arno Griffioen <arno@usn.nl>
 *     - David Carter <carter@cs.bris.ac.uk>
 * 
 *   The abstract console driver provides a generic interface for a text
 *   console. It supports VGA text mode, frame buffer based graphical consoles
 *   and special graphics processors that are only accessible through some
 *   registers (e.g. a TMS340x0 GSP).
 *
 *   The interface to the hardware is specified using a special structure
 *   (struct consw) which contains function pointers to console operations
 *   (see <linux/console.h> for more information).
 *
 * Support for changeable cursor shape
 * by Pavel Machek <pavel@atrey.karlin.mff.cuni.cz>, August 1997
 *
 * Ported to i386 and con_scrolldelta fixed
 * by Emmanuel Marty <core@ggi-project.org>, April 1998
 *
 * Resurrected character buffers in videoram plus lots of other trickery
 * by Martin Mares <mj@atrey.karlin.mff.cuni.cz>, July 1998
 *
 * Removed old-style timers, introduced console_timer, made timer
 * deletion SMP-safe.  17Jun00, Andrew Morton
 *
 * Removed console_lock, enabled interrupts across all console operations
 * 13 March 2001, Andrew Morton
 *
 * Fixed UTF-8 mode so alternate charset modes always work according
 * to control sequences interpreted in do_con_trol function
 * preserving backward VT100 semigraphics compatibility,
 * malformed UTF sequences represented as sequences of replacement glyphs,
 * original codes or '?' as a last resort if replacement glyph is undefined
 * by Adam Tla/lka <atlka@pg.gda.pl>, Aug 2006
 */

#include <linux/module.h>
#include <linux/types.h>
#include <linux/sched.h>
#include <linux/tty.h>
#include <linux/tty_flip.h>
#include <linux/kernel.h>
#include <linux/string.h>
#include <linux/errno.h>
#include <linux/kd.h>
#include <linux/slab.h>
#include <linux/major.h>
#include <linux/mm.h>
#include <linux/console.h>
#include <linux/init.h>
#include <linux/mutex.h>
#include <linux/vt_kern.h>
#include <linux/selection.h>
#include <linux/tiocl.h>
#include <linux/kbd_kern.h>
#include <linux/consolemap.h>
#include <linux/timer.h>
#include <linux/interrupt.h>
#include <linux/workqueue.h>
#include <linux/pm.h>
#include <linux/font.h>
#include <linux/bitops.h>
#include <linux/notifier.h>
#include <linux/device.h>
#include <linux/io.h>
#include <linux/uaccess.h>
#include <linux/kdb.h>
#include <linux/ctype.h>

#define MAX_NR_CON_DRIVER 16

#define CON_DRIVER_FLAG_MODULE 1
#define CON_DRIVER_FLAG_INIT   2
#define CON_DRIVER_FLAG_ATTR   4

struct con_driver {
	const struct consw *con;
	const char *desc;
	struct device *dev;
	int node;
	int first;
	int last;
	int flag;
};

static struct con_driver registered_con_driver[MAX_NR_CON_DRIVER];
const struct consw *conswitchp;

/* A bitmap for codes <32. A bit of 1 indicates that the code
 * corresponding to that bit number invokes some special action
 * (such as cursor movement) and should not be displayed as a
 * glyph unless the disp_ctrl mode is explicitly enabled.
 */
#define CTRL_ACTION 0x0d00ff81
#define CTRL_ALWAYS 0x0800f501	/* Cannot be overridden by disp_ctrl */

/*
 * Here is the default bell parameters: 750HZ, 1/8th of a second
 */
#define DEFAULT_BELL_PITCH	750
#define DEFAULT_BELL_DURATION	(HZ/8)

struct vc vc_cons [MAX_NR_CONSOLES];

#ifndef VT_SINGLE_DRIVER
static const struct consw *con_driver_map[MAX_NR_CONSOLES];
#endif

static int con_open(struct tty_struct *, struct file *);
static void vc_init(struct vc_data *vc, unsigned int rows,
		    unsigned int cols, int do_clear);
static void gotoxy(struct vc_data *vc, int new_x, int new_y);
static void save_cur(struct vc_data *vc);
static void reset_terminal(struct vc_data *vc, int do_clear);
static void con_flush_chars(struct tty_struct *tty);
static int set_vesa_blanking(char __user *p);
static void set_cursor(struct vc_data *vc);
static void hide_cursor(struct vc_data *vc);
static void console_callback(struct work_struct *ignored);
static void blank_screen_t(unsigned long dummy);
static void set_palette(struct vc_data *vc);

static int printable;		/* Is console ready for printing? */
int default_utf8 = true;
module_param(default_utf8, int, S_IRUGO | S_IWUSR);
int global_cursor_default = -1;
module_param(global_cursor_default, int, S_IRUGO | S_IWUSR);

static int cur_default = CUR_DEFAULT;
module_param(cur_default, int, S_IRUGO | S_IWUSR);

/*
 * ignore_poke: don't unblank the screen when things are typed.  This is
 * mainly for the privacy of braille terminal users.
 */
static int ignore_poke;

int do_poke_blanked_console;
int console_blanked;

static int vesa_blank_mode; /* 0:none 1:suspendV 2:suspendH 3:powerdown */
static int vesa_off_interval;
static int blankinterval = 10*60;
core_param(consoleblank, blankinterval, int, 0444);

static DECLARE_WORK(console_work, console_callback);

/*
 * fg_console is the current virtual console,
 * last_console is the last used one,
 * want_console is the console we want to switch to,
 * saved_* variants are for save/restore around kernel debugger enter/leave
 */
int fg_console;
int last_console;
int want_console = -1;
static int saved_fg_console;
static int saved_last_console;
static int saved_want_console;
static int saved_vc_mode;
static int saved_console_blanked;

/*
 * For each existing display, we have a pointer to console currently visible
 * on that display, allowing consoles other than fg_console to be refreshed
 * appropriately. Unless the low-level driver supplies its own display_fg
 * variable, we use this one for the "master display".
 */
static struct vc_data *master_display_fg;

/*
 * Unfortunately, we need to delay tty echo when we're currently writing to the
 * console since the code is (and always was) not re-entrant, so we schedule
 * all flip requests to process context with schedule-task() and run it from
 * console_callback().
 */

/*
 * For the same reason, we defer scrollback to the console callback.
 */
static int scrollback_delta;

/*
 * Hook so that the power management routines can (un)blank
 * the console on our behalf.
 */
int (*console_blank_hook)(int);

static DEFINE_TIMER(console_timer, blank_screen_t, 0, 0);
static int blank_state;
static int blank_timer_expired;
enum {
	blank_off = 0,
	blank_normal_wait,
	blank_vesa_wait,
};

/*
 * /sys/class/tty/tty0/
 *
 * the attribute 'active' contains the name of the current vc
 * console and it supports poll() to detect vc switches
 */
static struct device *tty0dev;

/*
 * Notifier list for console events.
 */
static ATOMIC_NOTIFIER_HEAD(vt_notifier_list);

int register_vt_notifier(struct notifier_block *nb)
{
	return atomic_notifier_chain_register(&vt_notifier_list, nb);
}
EXPORT_SYMBOL_GPL(register_vt_notifier);

int unregister_vt_notifier(struct notifier_block *nb)
{
	return atomic_notifier_chain_unregister(&vt_notifier_list, nb);
}
EXPORT_SYMBOL_GPL(unregister_vt_notifier);

static void notify_write(struct vc_data *vc, unsigned int unicode)
{
	struct vt_notifier_param param = { .vc = vc, .c = unicode };
	atomic_notifier_call_chain(&vt_notifier_list, VT_WRITE, &param);
}

static void notify_update(struct vc_data *vc)
{
	struct vt_notifier_param param = { .vc = vc };
	atomic_notifier_call_chain(&vt_notifier_list, VT_UPDATE, &param);
}
/*
 *	Low-Level Functions
 */

#define IS_FG(vc)	((vc)->vc_num == fg_console)

#ifdef VT_BUF_VRAM_ONLY
#define DO_UPDATE(vc)	0
#else
#define DO_UPDATE(vc)	(CON_IS_VISIBLE(vc) && !console_blanked)
#endif

static inline unsigned short *screenpos(struct vc_data *vc, int offset, int viewed)
{
	unsigned short *p;
	
	if (!viewed)
		p = (unsigned short *)(vc->vc_origin + offset);
	else if (!vc->vc_sw->con_screen_pos)
		p = (unsigned short *)(vc->vc_visible_origin + offset);
	else
		p = vc->vc_sw->con_screen_pos(vc, offset);
	return p;
}

/* Called  from the keyboard irq path.. */
static inline void scrolldelta(int lines)
{
	/* FIXME */
	/* scrolldelta needs some kind of consistency lock, but the BKL was
	   and still is not protecting versus the scheduled back end */
	scrollback_delta += lines;
	schedule_console_callback();
}

void schedule_console_callback(void)
{
	schedule_work(&console_work);
}

static void scrup(struct vc_data *vc, unsigned int t, unsigned int b, int nr)
{
	unsigned short *d, *s;

	if (t+nr >= b)
		nr = b - t - 1;
	if (b > vc->vc_rows || t >= b || nr < 1)
		return;
	if (CON_IS_VISIBLE(vc) && vc->vc_sw->con_scroll(vc, t, b, SM_UP, nr))
		return;
	d = (unsigned short *)(vc->vc_origin + vc->vc_size_row * t);
	s = (unsigned short *)(vc->vc_origin + vc->vc_size_row * (t + nr));
	scr_memmovew(d, s, (b - t - nr) * vc->vc_size_row);
	scr_memsetw(d + (b - t - nr) * vc->vc_cols, vc->vc_video_erase_char,
		    vc->vc_size_row * nr);
}

static void scrdown(struct vc_data *vc, unsigned int t, unsigned int b, int nr)
{
	unsigned short *s;
	unsigned int step;

	if (t+nr >= b)
		nr = b - t - 1;
	if (b > vc->vc_rows || t >= b || nr < 1)
		return;
	if (CON_IS_VISIBLE(vc) && vc->vc_sw->con_scroll(vc, t, b, SM_DOWN, nr))
		return;
	s = (unsigned short *)(vc->vc_origin + vc->vc_size_row * t);
	step = vc->vc_cols * nr;
	scr_memmovew(s + step, s, (b - t - nr) * vc->vc_size_row);
	scr_memsetw(s, vc->vc_video_erase_char, 2 * step);
}

static void do_update_region(struct vc_data *vc, unsigned long start, int count)
{
#ifndef VT_BUF_VRAM_ONLY
	unsigned int xx, yy, offset;
	u16 *p;

	p = (u16 *) start;
	if (!vc->vc_sw->con_getxy) {
		offset = (start - vc->vc_origin) / 2;
		xx = offset % vc->vc_cols;
		yy = offset / vc->vc_cols;
	} else {
		int nxx, nyy;
		start = vc->vc_sw->con_getxy(vc, start, &nxx, &nyy);
		xx = nxx; yy = nyy;
	}
	for(;;) {
		u16 attrib = scr_readw(p) & 0xff00;
		int startx = xx;
		u16 *q = p;
		while (xx < vc->vc_cols && count) {
			if (attrib != (scr_readw(p) & 0xff00)) {
				if (p > q)
					vc->vc_sw->con_putcs(vc, q, p-q, yy, startx);
				startx = xx;
				q = p;
				attrib = scr_readw(p) & 0xff00;
			}
			p++;
			xx++;
			count--;
		}
		if (p > q)
			vc->vc_sw->con_putcs(vc, q, p-q, yy, startx);
		if (!count)
			break;
		xx = 0;
		yy++;
		if (vc->vc_sw->con_getxy) {
			p = (u16 *)start;
			start = vc->vc_sw->con_getxy(vc, start, NULL, NULL);
		}
	}
#endif
}

void update_region(struct vc_data *vc, unsigned long start, int count)
{
	WARN_CONSOLE_UNLOCKED();

	if (DO_UPDATE(vc)) {
		hide_cursor(vc);
		do_update_region(vc, start, count);
		set_cursor(vc);
	}
}

/* Structure of attributes is hardware-dependent */

static u8 build_attr(struct vc_data *vc, u8 _color, u8 _intensity, u8 _blink,
    u8 _underline, u8 _reverse, u8 _italic)
{
	if (vc->vc_sw->con_build_attr)
		return vc->vc_sw->con_build_attr(vc, _color, _intensity,
		       _blink, _underline, _reverse, _italic);

#ifndef VT_BUF_VRAM_ONLY
/*
 * ++roman: I completely changed the attribute format for monochrome
 * mode (!can_do_color). The formerly used MDA (monochrome display
 * adapter) format didn't allow the combination of certain effects.
 * Now the attribute is just a bit vector:
 *  Bit 0..1: intensity (0..2)
 *  Bit 2   : underline
 *  Bit 3   : reverse
 *  Bit 7   : blink
 */
	{
	u8 a = _color;
	if (!vc->vc_can_do_color)
		return _intensity |
		       (_italic ? 2 : 0) |
		       (_underline ? 4 : 0) |
		       (_reverse ? 8 : 0) |
		       (_blink ? 0x80 : 0);
	if (_italic)
		a = (a & 0xF0) | vc->vc_itcolor;
	else if (_underline)
		a = (a & 0xf0) | vc->vc_ulcolor;
	else if (_intensity == 0)
		a = (a & 0xf0) | vc->vc_ulcolor;
	if (_reverse)
		a = ((a) & 0x88) | ((((a) >> 4) | ((a) << 4)) & 0x77);
	if (_blink)
		a ^= 0x80;
	if (_intensity == 2)
		a ^= 0x08;
	if (vc->vc_hi_font_mask == 0x100)
		a <<= 1;
	return a;
	}
#else
	return 0;
#endif
}

static void update_attr(struct vc_data *vc)
{
	vc->vc_attr = build_attr(vc, vc->vc_color, vc->vc_intensity,
	              vc->vc_blink, vc->vc_underline,
	              vc->vc_reverse ^ vc->vc_decscnm, vc->vc_italic);
	vc->vc_video_erase_char = (build_attr(vc, vc->vc_color, 1, vc->vc_blink, 0, vc->vc_decscnm, 0) << 8) | ' ';
}

/* Note: inverting the screen twice should revert to the original state */
void invert_screen(struct vc_data *vc, int offset, int count, int viewed)
{
	unsigned short *p;

	WARN_CONSOLE_UNLOCKED();

	count /= 2;
	p = screenpos(vc, offset, viewed);
	if (vc->vc_sw->con_invert_region)
		vc->vc_sw->con_invert_region(vc, p, count);
#ifndef VT_BUF_VRAM_ONLY
	else {
		u16 *q = p;
		int cnt = count;
		u16 a;

		if (!vc->vc_can_do_color) {
			while (cnt--) {
			    a = scr_readw(q);
			    a ^= 0x0800;
			    scr_writew(a, q);
			    q++;
			}
		} else if (vc->vc_hi_font_mask == 0x100) {
			while (cnt--) {
				a = scr_readw(q);
				a = ((a) & 0x11ff) | (((a) & 0xe000) >> 4) | (((a) & 0x0e00) << 4);
				scr_writew(a, q);
				q++;
			}
		} else {
			while (cnt--) {
				a = scr_readw(q);
				a = ((a) & 0x88ff) | (((a) & 0x7000) >> 4) | (((a) & 0x0700) << 4);
				scr_writew(a, q);
				q++;
			}
		}
	}
#endif
	if (DO_UPDATE(vc))
		do_update_region(vc, (unsigned long) p, count);
}

/* used by selection: complement pointer position */
void complement_pos(struct vc_data *vc, int offset)
{
	static int old_offset = -1;
	static unsigned short old;
	static unsigned short oldx, oldy;

	WARN_CONSOLE_UNLOCKED();

	if (old_offset != -1 && old_offset >= 0 &&
	    old_offset < vc->vc_screenbuf_size) {
		scr_writew(old, screenpos(vc, old_offset, 1));
		if (DO_UPDATE(vc))
			vc->vc_sw->con_putc(vc, old, oldy, oldx);
	}

	old_offset = offset;

	if (offset != -1 && offset >= 0 &&
	    offset < vc->vc_screenbuf_size) {
		unsigned short new;
		unsigned short *p;
		p = screenpos(vc, offset, 1);
		old = scr_readw(p);
		new = old ^ vc->vc_complement_mask;
		scr_writew(new, p);
		if (DO_UPDATE(vc)) {
			oldx = (offset >> 1) % vc->vc_cols;
			oldy = (offset >> 1) / vc->vc_cols;
			vc->vc_sw->con_putc(vc, new, oldy, oldx);
		}
	}

}

static void insert_char(struct vc_data *vc, unsigned int nr)
{
	unsigned short *p = (unsigned short *) vc->vc_pos;

	scr_memmovew(p + nr, p, (vc->vc_cols - vc->vc_x - nr) * 2);
	scr_memsetw(p, vc->vc_video_erase_char, nr * 2);
	vc->vc_need_wrap = 0;
	if (DO_UPDATE(vc))
		do_update_region(vc, (unsigned long) p,
			vc->vc_cols - vc->vc_x);
}

static void delete_char(struct vc_data *vc, unsigned int nr)
{
	unsigned short *p = (unsigned short *) vc->vc_pos;

	scr_memcpyw(p, p + nr, (vc->vc_cols - vc->vc_x - nr) * 2);
	scr_memsetw(p + vc->vc_cols - vc->vc_x - nr, vc->vc_video_erase_char,
			nr * 2);
	vc->vc_need_wrap = 0;
	if (DO_UPDATE(vc))
		do_update_region(vc, (unsigned long) p,
			vc->vc_cols - vc->vc_x);
}

static int softcursor_original;

static void add_softcursor(struct vc_data *vc)
{
	int i = scr_readw((u16 *) vc->vc_pos);
	u32 type = vc->vc_cursor_type;

	if (! (type & 0x10)) return;
	if (softcursor_original != -1) return;
	softcursor_original = i;
	i |= ((type >> 8) & 0xff00 );
	i ^= ((type) & 0xff00 );
	if ((type & 0x20) && ((softcursor_original & 0x7000) == (i & 0x7000))) i ^= 0x7000;
	if ((type & 0x40) && ((i & 0x700) == ((i & 0x7000) >> 4))) i ^= 0x0700;
	scr_writew(i, (u16 *) vc->vc_pos);
	if (DO_UPDATE(vc))
		vc->vc_sw->con_putc(vc, i, vc->vc_y, vc->vc_x);
}

static void hide_softcursor(struct vc_data *vc)
{
	if (softcursor_original != -1) {
		scr_writew(softcursor_original, (u16 *)vc->vc_pos);
		if (DO_UPDATE(vc))
			vc->vc_sw->con_putc(vc, softcursor_original,
					vc->vc_y, vc->vc_x);
		softcursor_original = -1;
	}
}

static void hide_cursor(struct vc_data *vc)
{
	if (vc == sel_cons)
		clear_selection();
	vc->vc_sw->con_cursor(vc, CM_ERASE);
	hide_softcursor(vc);
}

static void set_cursor(struct vc_data *vc)
{
	if (!IS_FG(vc) || console_blanked ||
	    vc->vc_mode == KD_GRAPHICS)
		return;
	if (vc->vc_deccm) {
		if (vc == sel_cons)
			clear_selection();
		add_softcursor(vc);
		if ((vc->vc_cursor_type & 0x0f) != 1)
			vc->vc_sw->con_cursor(vc, CM_DRAW);
	} else
		hide_cursor(vc);
}

static void set_origin(struct vc_data *vc)
{
	WARN_CONSOLE_UNLOCKED();

	if (!CON_IS_VISIBLE(vc) ||
	    !vc->vc_sw->con_set_origin ||
	    !vc->vc_sw->con_set_origin(vc))
		vc->vc_origin = (unsigned long)vc->vc_screenbuf;
	vc->vc_visible_origin = vc->vc_origin;
	vc->vc_scr_end = vc->vc_origin + vc->vc_screenbuf_size;
	vc->vc_pos = vc->vc_origin + vc->vc_size_row * vc->vc_y + 2 * vc->vc_x;
}

static inline void save_screen(struct vc_data *vc)
{
	WARN_CONSOLE_UNLOCKED();

	if (vc->vc_sw->con_save_screen)
		vc->vc_sw->con_save_screen(vc);
}

/*
 *	Redrawing of screen
 */

void clear_buffer_attributes(struct vc_data *vc)
{
	unsigned short *p = (unsigned short *)vc->vc_origin;
	int count = vc->vc_screenbuf_size / 2;
	int mask = vc->vc_hi_font_mask | 0xff;

	for (; count > 0; count--, p++) {
		scr_writew((scr_readw(p)&mask) | (vc->vc_video_erase_char & ~mask), p);
	}
}

void redraw_screen(struct vc_data *vc, int is_switch)
{
	int redraw = 0;

	WARN_CONSOLE_UNLOCKED();

	if (!vc) {
		/* strange ... */
		/* printk("redraw_screen: tty %d not allocated ??\n", new_console+1); */
		return;
	}

	if (is_switch) {
		struct vc_data *old_vc = vc_cons[fg_console].d;
		if (old_vc == vc)
			return;
		if (!CON_IS_VISIBLE(vc))
			redraw = 1;
		*vc->vc_display_fg = vc;
		fg_console = vc->vc_num;
		hide_cursor(old_vc);
		if (!CON_IS_VISIBLE(old_vc)) {
			save_screen(old_vc);
			set_origin(old_vc);
		}
		if (tty0dev)
			sysfs_notify(&tty0dev->kobj, NULL, "active");
	} else {
		hide_cursor(vc);
		redraw = 1;
	}

	if (redraw) {
		int update;
		int old_was_color = vc->vc_can_do_color;

		set_origin(vc);
		update = vc->vc_sw->con_switch(vc);
		set_palette(vc);
		/*
		 * If console changed from mono<->color, the best we can do
		 * is to clear the buffer attributes. As it currently stands,
		 * rebuilding new attributes from the old buffer is not doable
		 * without overly complex code.
		 */
		if (old_was_color != vc->vc_can_do_color) {
			update_attr(vc);
			clear_buffer_attributes(vc);
		}

		/* Forcibly update if we're panicing */
		if ((update && vc->vc_mode != KD_GRAPHICS) ||
		    vt_force_oops_output(vc))
			do_update_region(vc, vc->vc_origin, vc->vc_screenbuf_size / 2);
	}
	set_cursor(vc);
	if (is_switch) {
		set_leds();
		compute_shiftstate();
		notify_update(vc);
	}
}

/*
 *	Allocation, freeing and resizing of VTs.
 */

int vc_cons_allocated(unsigned int i)
{
	return (i < MAX_NR_CONSOLES && vc_cons[i].d);
}

static void visual_init(struct vc_data *vc, int num, int init)
{
	/* ++Geert: vc->vc_sw->con_init determines console size */
	if (vc->vc_sw)
		module_put(vc->vc_sw->owner);
	vc->vc_sw = conswitchp;
#ifndef VT_SINGLE_DRIVER
	if (con_driver_map[num])
		vc->vc_sw = con_driver_map[num];
#endif
	__module_get(vc->vc_sw->owner);
	vc->vc_num = num;
	vc->vc_display_fg = &master_display_fg;
	vc->vc_uni_pagedir_loc = &vc->vc_uni_pagedir;
	vc->vc_uni_pagedir = 0;
	vc->vc_hi_font_mask = 0;
	vc->vc_complement_mask = 0;
	vc->vc_can_do_color = 0;
	vc->vc_panic_force_write = false;
	vc->vc_sw->con_init(vc, init);
	if (!vc->vc_complement_mask)
		vc->vc_complement_mask = vc->vc_can_do_color ? 0x7700 : 0x0800;
	vc->vc_s_complement_mask = vc->vc_complement_mask;
	vc->vc_size_row = vc->vc_cols << 1;
	vc->vc_screenbuf_size = vc->vc_rows * vc->vc_size_row;
}

int vc_allocate(unsigned int currcons)	/* return 0 on success */
{
	WARN_CONSOLE_UNLOCKED();

	if (currcons >= MAX_NR_CONSOLES)
		return -ENXIO;
	if (!vc_cons[currcons].d) {
	    struct vc_data *vc;
	    struct vt_notifier_param param;

	    /* prevent users from taking too much memory */
	    if (currcons >= MAX_NR_USER_CONSOLES && !capable(CAP_SYS_RESOURCE))
	      return -EPERM;

	    /* due to the granularity of kmalloc, we waste some memory here */
	    /* the alloc is done in two steps, to optimize the common situation
	       of a 25x80 console (structsize=216, screenbuf_size=4000) */
	    /* although the numbers above are not valid since long ago, the
	       point is still up-to-date and the comment still has its value
	       even if only as a historical artifact.  --mj, July 1998 */
	    param.vc = vc = kzalloc(sizeof(struct vc_data), GFP_KERNEL);
	    if (!vc)
		return -ENOMEM;
	    vc_cons[currcons].d = vc;
	    tty_port_init(&vc->port);
	    INIT_WORK(&vc_cons[currcons].SAK_work, vc_SAK);
	    visual_init(vc, currcons, 1);
	    if (!*vc->vc_uni_pagedir_loc)
		con_set_default_unimap(vc);
	    vc->vc_screenbuf = kmalloc(vc->vc_screenbuf_size, GFP_KERNEL);
	    if (!vc->vc_screenbuf) {
		kfree(vc);
		vc_cons[currcons].d = NULL;
		return -ENOMEM;
	    }

	    /* If no drivers have overridden us and the user didn't pass a
	       boot option, default to displaying the cursor */
	    if (global_cursor_default == -1)
		    global_cursor_default = 1;

	    vc_init(vc, vc->vc_rows, vc->vc_cols, 1);
	    vcs_make_sysfs(currcons);
	    atomic_notifier_call_chain(&vt_notifier_list, VT_ALLOCATE, &param);
	}
	return 0;
}

static inline int resize_screen(struct vc_data *vc, int width, int height,
				int user)
{
	/* Resizes the resolution of the display adapater */
	int err = 0;

	if (vc->vc_mode != KD_GRAPHICS && vc->vc_sw->con_resize)
		err = vc->vc_sw->con_resize(vc, width, height, user);

	return err;
}

/*
 * Change # of rows and columns (0 means unchanged/the size of fg_console)
 * [this is to be used together with some user program
 * like resize that changes the hardware videomode]
 */
#define VC_RESIZE_MAXCOL (32767)
#define VC_RESIZE_MAXROW (32767)

/**
 *	vc_do_resize	-	resizing method for the tty
 *	@tty: tty being resized
 *	@real_tty: real tty (different to tty if a pty/tty pair)
 *	@vc: virtual console private data
 *	@cols: columns
 *	@lines: lines
 *
 *	Resize a virtual console, clipping according to the actual constraints.
 *	If the caller passes a tty structure then update the termios winsize
 *	information and perform any necessary signal handling.
 *
 *	Caller must hold the console semaphore. Takes the termios mutex and
 *	ctrl_lock of the tty IFF a tty is passed.
 */

static int vc_do_resize(struct tty_struct *tty, struct vc_data *vc,
				unsigned int cols, unsigned int lines)
{
	unsigned long old_origin, new_origin, new_scr_end, rlth, rrem, err = 0;
	unsigned long end;
	unsigned int old_rows, old_row_size;
	unsigned int new_cols, new_rows, new_row_size, new_screen_size;
	unsigned int user;
	unsigned short *newscreen;

	WARN_CONSOLE_UNLOCKED();

	if (!vc)
		return -ENXIO;

	user = vc->vc_resize_user;
	vc->vc_resize_user = 0;

	if (cols > VC_RESIZE_MAXCOL || lines > VC_RESIZE_MAXROW)
		return -EINVAL;

	new_cols = (cols ? cols : vc->vc_cols);
	new_rows = (lines ? lines : vc->vc_rows);
	new_row_size = new_cols << 1;
	new_screen_size = new_row_size * new_rows;

	if (new_cols == vc->vc_cols && new_rows == vc->vc_rows)
		return 0;

	newscreen = kmalloc(new_screen_size, GFP_USER);
	if (!newscreen)
		return -ENOMEM;

	old_rows = vc->vc_rows;
	old_row_size = vc->vc_size_row;

	err = resize_screen(vc, new_cols, new_rows, user);
	if (err) {
		kfree(newscreen);
		return err;
	}

	vc->vc_rows = new_rows;
	vc->vc_cols = new_cols;
	vc->vc_size_row = new_row_size;
	vc->vc_screenbuf_size = new_screen_size;

	rlth = min(old_row_size, new_row_size);
	rrem = new_row_size - rlth;
	old_origin = vc->vc_origin;
	new_origin = (long) newscreen;
	new_scr_end = new_origin + new_screen_size;

	if (vc->vc_y > new_rows) {
		if (old_rows - vc->vc_y < new_rows) {
			/*
			 * Cursor near the bottom, copy contents from the
			 * bottom of buffer
			 */
			old_origin += (old_rows - new_rows) * old_row_size;
		} else {
			/*
			 * Cursor is in no man's land, copy 1/2 screenful
			 * from the top and bottom of cursor position
			 */
			old_origin += (vc->vc_y - new_rows/2) * old_row_size;
		}
	}

	end = old_origin + old_row_size * min(old_rows, new_rows);

	update_attr(vc);

	while (old_origin < end) {
		scr_memcpyw((unsigned short *) new_origin,
			    (unsigned short *) old_origin, rlth);
		if (rrem)
			scr_memsetw((void *)(new_origin + rlth),
				    vc->vc_video_erase_char, rrem);
		old_origin += old_row_size;
		new_origin += new_row_size;
	}
	if (new_scr_end > new_origin)
		scr_memsetw((void *)new_origin, vc->vc_video_erase_char,
			    new_scr_end - new_origin);
	kfree(vc->vc_screenbuf);
	vc->vc_screenbuf = newscreen;
	vc->vc_screenbuf_size = new_screen_size;
	set_origin(vc);

	/* do part of a reset_terminal() */
	vc->vc_top = 0;
	vc->vc_bottom = vc->vc_rows;
	gotoxy(vc, vc->vc_x, vc->vc_y);
	save_cur(vc);

	if (tty) {
		/* Rewrite the requested winsize data with the actual
		   resulting sizes */
		struct winsize ws;
		memset(&ws, 0, sizeof(ws));
		ws.ws_row = vc->vc_rows;
		ws.ws_col = vc->vc_cols;
		ws.ws_ypixel = vc->vc_scan_lines;
		tty_do_resize(tty, &ws);
	}

	if (CON_IS_VISIBLE(vc))
		update_screen(vc);
	vt_event_post(VT_EVENT_RESIZE, vc->vc_num, vc->vc_num);
	return err;
}

/**
 *	vc_resize		-	resize a VT
 *	@vc: virtual console
 *	@cols: columns
 *	@rows: rows
 *
 *	Resize a virtual console as seen from the console end of things. We
 *	use the common vc_do_resize methods to update the structures. The
 *	caller must hold the console sem to protect console internals and
 *	vc->port.tty
 */

int vc_resize(struct vc_data *vc, unsigned int cols, unsigned int rows)
{
	return vc_do_resize(vc->port.tty, vc, cols, rows);
}

/**
 *	vt_resize		-	resize a VT
 *	@tty: tty to resize
 *	@ws: winsize attributes
 *
 *	Resize a virtual terminal. This is called by the tty layer as we
 *	register our own handler for resizing. The mutual helper does all
 *	the actual work.
 *
 *	Takes the console sem and the called methods then take the tty
 *	termios_mutex and the tty ctrl_lock in that order.
 */
static int vt_resize(struct tty_struct *tty, struct winsize *ws)
{
	struct vc_data *vc = tty->driver_data;
	int ret;

	console_lock();
	ret = vc_do_resize(tty, vc, ws->ws_col, ws->ws_row);
	console_unlock();
	return ret;
}

struct vc_data *vc_deallocate(unsigned int currcons)
{
	struct vc_data *vc = NULL;

	WARN_CONSOLE_UNLOCKED();

	if (vc_cons_allocated(currcons)) {
		struct vt_notifier_param param;

		param.vc = vc = vc_cons[currcons].d;
		atomic_notifier_call_chain(&vt_notifier_list, VT_DEALLOCATE, &param);
		vcs_remove_sysfs(currcons);
		vc->vc_sw->con_deinit(vc);
		put_pid(vc->vt_pid);
		module_put(vc->vc_sw->owner);
		kfree(vc->vc_screenbuf);
		vc_cons[currcons].d = NULL;
	}
	return vc;
}

/*
 *	VT102 emulator
 */

#define set_kbd(vc, x)	vt_set_kbd_mode_bit((vc)->vc_num, (x))
#define clr_kbd(vc, x)	vt_clr_kbd_mode_bit((vc)->vc_num, (x))
#define is_kbd(vc, x)	vt_get_kbd_mode_bit((vc)->vc_num, (x))

#define decarm		VC_REPEAT
#define decckm		VC_CKMODE
#define kbdapplic	VC_APPLIC
#define lnm		VC_CRLF

/*
 * this is what the terminal answers to a ESC-Z or csi0c query.
 */
#define VT100ID "\033[?1;2c"
#define VT102ID "\033[?6c"

unsigned char color_table[] = { 0, 4, 2, 6, 1, 5, 3, 7,
				       8,12,10,14, 9,13,11,15 };

/* the default colour table, for VGA+ colour systems */
int default_red[] = {0x00,0xaa,0x00,0xaa,0x00,0xaa,0x00,0xaa,
    0x55,0xff,0x55,0xff,0x55,0xff,0x55,0xff};
int default_grn[] = {0x00,0x00,0xaa,0x55,0x00,0x00,0xaa,0xaa,
    0x55,0x55,0xff,0xff,0x55,0x55,0xff,0xff};
int default_blu[] = {0x00,0x00,0x00,0x00,0xaa,0xaa,0xaa,0xaa,
    0x55,0x55,0x55,0x55,0xff,0xff,0xff,0xff};

module_param_array(default_red, int, NULL, S_IRUGO | S_IWUSR);
module_param_array(default_grn, int, NULL, S_IRUGO | S_IWUSR);
module_param_array(default_blu, int, NULL, S_IRUGO | S_IWUSR);

/*
 * gotoxy() must verify all boundaries, because the arguments
 * might also be negative. If the given position is out of
 * bounds, the cursor is placed at the nearest margin.
 */
static void gotoxy(struct vc_data *vc, int new_x, int new_y)
{
	int min_y, max_y;

	if (new_x < 0)
		vc->vc_x = 0;
	else {
		if (new_x >= vc->vc_cols)
			vc->vc_x = vc->vc_cols - 1;
		else
			vc->vc_x = new_x;
	}

 	if (vc->vc_decom) {
		min_y = vc->vc_top;
		max_y = vc->vc_bottom;
	} else {
		min_y = 0;
		max_y = vc->vc_rows;
	}
	if (new_y < min_y)
		vc->vc_y = min_y;
	else if (new_y >= max_y)
		vc->vc_y = max_y - 1;
	else
		vc->vc_y = new_y;
	vc->vc_pos = vc->vc_origin + vc->vc_y * vc->vc_size_row + (vc->vc_x<<1);
	vc->vc_need_wrap = 0;
}

/* for absolute user moves, when decom is set */
static void gotoxay(struct vc_data *vc, int new_x, int new_y)
{
	gotoxy(vc, new_x, vc->vc_decom ? (vc->vc_top + new_y) : new_y);
}

void scrollback(struct vc_data *vc, int lines)
{
	if (!lines)
		lines = vc->vc_rows / 2;
	scrolldelta(-lines);
}

void scrollfront(struct vc_data *vc, int lines)
{
	if (!lines)
		lines = vc->vc_rows / 2;
	scrolldelta(lines);
}

static void lf(struct vc_data *vc)
{
    	/* don't scroll if above bottom of scrolling region, or
	 * if below scrolling region
	 */
    	if (vc->vc_y + 1 == vc->vc_bottom)
		scrup(vc, vc->vc_top, vc->vc_bottom, 1);
	else if (vc->vc_y < vc->vc_rows - 1) {
	    	vc->vc_y++;
		vc->vc_pos += vc->vc_size_row;
	}
	vc->vc_need_wrap = 0;
	notify_write(vc, '\n');
}

static void ri(struct vc_data *vc)
{
    	/* don't scroll if below top of scrolling region, or
	 * if above scrolling region
	 */
	if (vc->vc_y == vc->vc_top)
		scrdown(vc, vc->vc_top, vc->vc_bottom, 1);
	else if (vc->vc_y > 0) {
		vc->vc_y--;
		vc->vc_pos -= vc->vc_size_row;
	}
	vc->vc_need_wrap = 0;
}

static inline void cr(struct vc_data *vc)
{
	vc->vc_pos -= vc->vc_x << 1;
	vc->vc_need_wrap = vc->vc_x = 0;
	notify_write(vc, '\r');
}

static inline void bs(struct vc_data *vc)
{
	if (vc->vc_x) {
		vc->vc_pos -= 2;
		vc->vc_x--;
		vc->vc_need_wrap = 0;
		notify_write(vc, '\b');
	}
}

static inline void del(struct vc_data *vc)
{
	/* ignored */
}

static void csi_J(struct vc_data *vc, int vpar)
{
	unsigned int count;
	unsigned short * start;

	switch (vpar) {
		case 0:	/* erase from cursor to end of display */
			count = (vc->vc_scr_end - vc->vc_pos) >> 1;
			start = (unsigned short *)vc->vc_pos;
			break;
		case 1:	/* erase from start to cursor */
			count = ((vc->vc_pos - vc->vc_origin) >> 1) + 1;
			start = (unsigned short *)vc->vc_origin;
			break;
		case 3: /* erase scroll-back buffer (and whole display) */
			scr_memsetw(vc->vc_screenbuf, vc->vc_video_erase_char,
				    vc->vc_screenbuf_size >> 1);
			set_origin(vc);
			/* fall through */
		case 2: /* erase whole display */
			count = vc->vc_cols * vc->vc_rows;
			start = (unsigned short *)vc->vc_origin;
			break;
		default:
			return;
	}
	scr_memsetw(start, vc->vc_video_erase_char, 2 * count);
	if (DO_UPDATE(vc))
		do_update_region(vc, (unsigned long) start, count);
	vc->vc_need_wrap = 0;
}

static void csi_K(struct vc_data *vc, int vpar)
{
	unsigned int count;
	unsigned short * start;

	switch (vpar) {
		case 0:	/* erase from cursor to end of line */
			count = vc->vc_cols - vc->vc_x;
			start = (unsigned short *)vc->vc_pos;
			break;
		case 1:	/* erase from start of line to cursor */
			start = (unsigned short *)(vc->vc_pos - (vc->vc_x << 1));
			count = vc->vc_x + 1;
			break;
		case 2: /* erase whole line */
			start = (unsigned short *)(vc->vc_pos - (vc->vc_x << 1));
			count = vc->vc_cols;
			break;
		default:
			return;
	}
	scr_memsetw(start, vc->vc_video_erase_char, 2 * count);
	vc->vc_need_wrap = 0;
	if (DO_UPDATE(vc))
		do_update_region(vc, (unsigned long) start, count);
}

static void csi_X(struct vc_data *vc, int vpar) /* erase the following vpar positions */
{					  /* not vt100? */
	int count;

	if (!vpar)
		vpar++;
	count = (vpar > vc->vc_cols - vc->vc_x) ? (vc->vc_cols - vc->vc_x) : vpar;

	scr_memsetw((unsigned short *)vc->vc_pos, vc->vc_video_erase_char, 2 * count);
	if (DO_UPDATE(vc))
		vc->vc_sw->con_clear(vc, vc->vc_y, vc->vc_x, 1, count);
	vc->vc_need_wrap = 0;
}

static void default_attr(struct vc_data *vc)
{
	vc->vc_intensity = 1;
	vc->vc_italic = 0;
	vc->vc_underline = 0;
	vc->vc_reverse = 0;
	vc->vc_blink = 0;
	vc->vc_color = vc->vc_def_color;
}

/* console_lock is held */
static void csi_m(struct vc_data *vc)
{
	int i;

	for (i = 0; i <= vc->vc_npar; i++)
		switch (vc->vc_par[i]) {
			case 0:	/* all attributes off */
				default_attr(vc);
				break;
			case 1:
				vc->vc_intensity = 2;
				break;
			case 2:
				vc->vc_intensity = 0;
				break;
			case 3:
				vc->vc_italic = 1;
				break;
			case 4:
				vc->vc_underline = 1;
				break;
			case 5:
				vc->vc_blink = 1;
				break;
			case 7:
				vc->vc_reverse = 1;
				break;
			case 10: /* ANSI X3.64-1979 (SCO-ish?)
				  * Select primary font, don't display
				  * control chars if defined, don't set
				  * bit 8 on output.
				  */
				vc->vc_translate = set_translate(vc->vc_charset == 0
						? vc->vc_G0_charset
						: vc->vc_G1_charset, vc);
				vc->vc_disp_ctrl = 0;
				vc->vc_toggle_meta = 0;
				break;
			case 11: /* ANSI X3.64-1979 (SCO-ish?)
				  * Select first alternate font, lets
				  * chars < 32 be displayed as ROM chars.
				  */
				vc->vc_translate = set_translate(IBMPC_MAP, vc);
				vc->vc_disp_ctrl = 1;
				vc->vc_toggle_meta = 0;
				break;
			case 12: /* ANSI X3.64-1979 (SCO-ish?)
				  * Select second alternate font, toggle
				  * high bit before displaying as ROM char.
				  */
				vc->vc_translate = set_translate(IBMPC_MAP, vc);
				vc->vc_disp_ctrl = 1;
				vc->vc_toggle_meta = 1;
				break;
			case 21:
			case 22:
				vc->vc_intensity = 1;
				break;
			case 23:
				vc->vc_italic = 0;
				break;
			case 24:
				vc->vc_underline = 0;
				break;
			case 25:
				vc->vc_blink = 0;
				break;
			case 27:
				vc->vc_reverse = 0;
				break;
			case 38: /* ANSI X3.64-1979 (SCO-ish?)
				  * Enables underscore, white foreground
				  * with white underscore (Linux - use
				  * default foreground).
				  */
				vc->vc_color = (vc->vc_def_color & 0x0f) | (vc->vc_color & 0xf0);
				vc->vc_underline = 1;
				break;
			case 39: /* ANSI X3.64-1979 (SCO-ish?)
				  * Disable underline option.
				  * Reset colour to default? It did this
				  * before...
				  */
				vc->vc_color = (vc->vc_def_color & 0x0f) | (vc->vc_color & 0xf0);
				vc->vc_underline = 0;
				break;
			case 49:
				vc->vc_color = (vc->vc_def_color & 0xf0) | (vc->vc_color & 0x0f);
				break;
			default:
				if (vc->vc_par[i] >= 30 && vc->vc_par[i] <= 37)
					vc->vc_color = color_table[vc->vc_par[i] - 30]
						| (vc->vc_color & 0xf0);
				else if (vc->vc_par[i] >= 40 && vc->vc_par[i] <= 47)
					vc->vc_color = (color_table[vc->vc_par[i] - 40] << 4)
						| (vc->vc_color & 0x0f);
				break;
		}
	update_attr(vc);
}

static void respond_string(const char *p, struct tty_port *port)
{
	while (*p) {
		tty_insert_flip_char(port, *p, 0);
		p++;
	}
	tty_schedule_flip(port);
}

static void cursor_report(struct vc_data *vc, struct tty_struct *tty)
{
	char buf[40];

	sprintf(buf, "\033[%d;%dR", vc->vc_y + (vc->vc_decom ? vc->vc_top + 1 : 1), vc->vc_x + 1);
	respond_string(buf, tty->port);
}

static inline void status_report(struct tty_struct *tty)
{
	respond_string("\033[0n", tty->port);	/* Terminal ok */
}

static inline void respond_ID(struct tty_struct *tty)
{
	respond_string(VT102ID, tty->port);
}

void mouse_report(struct tty_struct *tty, int butt, int mrx, int mry)
{
	char buf[8];

	sprintf(buf, "\033[M%c%c%c", (char)(' ' + butt), (char)('!' + mrx),
		(char)('!' + mry));
	respond_string(buf, tty->port);
}

/* invoked via ioctl(TIOCLINUX) and through set_selection */
int mouse_reporting(void)
{
	return vc_cons[fg_console].d->vc_report_mouse;
}

/* console_lock is held */
static void set_mode(struct vc_data *vc, int on_off)
{
	int i;

	for (i = 0; i <= vc->vc_npar; i++)
		if (vc->vc_ques) {
			switch(vc->vc_par[i]) {	/* DEC private modes set/reset */
			case 1:			/* Cursor keys send ^[Ox/^[[x */
				if (on_off)
					set_kbd(vc, decckm);
				else
					clr_kbd(vc, decckm);
				break;
			case 3:	/* 80/132 mode switch unimplemented */
				vc->vc_deccolm = on_off;
#if 0
				vc_resize(deccolm ? 132 : 80, vc->vc_rows);
				/* this alone does not suffice; some user mode
				   utility has to change the hardware regs */
#endif
				break;
			case 5:			/* Inverted screen on/off */
				if (vc->vc_decscnm != on_off) {
					vc->vc_decscnm = on_off;
					invert_screen(vc, 0, vc->vc_screenbuf_size, 0);
					update_attr(vc);
				}
				break;
			case 6:			/* Origin relative/absolute */
				vc->vc_decom = on_off;
				gotoxay(vc, 0, 0);
				break;
			case 7:			/* Autowrap on/off */
				vc->vc_decawm = on_off;
				break;
			case 8:			/* Autorepeat on/off */
				if (on_off)
					set_kbd(vc, decarm);
				else
					clr_kbd(vc, decarm);
				break;
			case 9:
				vc->vc_report_mouse = on_off ? 1 : 0;
				break;
			case 25:		/* Cursor on/off */
				vc->vc_deccm = on_off;
				break;
			case 1000:
				vc->vc_report_mouse = on_off ? 2 : 0;
				break;
			}
		} else {
			switch(vc->vc_par[i]) {	/* ANSI modes set/reset */
			case 3:			/* Monitor (display ctrls) */
				vc->vc_disp_ctrl = on_off;
				break;
			case 4:			/* Insert Mode on/off */
				vc->vc_decim = on_off;
				break;
			case 20:		/* Lf, Enter == CrLf/Lf */
				if (on_off)
					set_kbd(vc, lnm);
				else
					clr_kbd(vc, lnm);
				break;
			}
		}
}

/* console_lock is held */
static void setterm_command(struct vc_data *vc)
{
	switch(vc->vc_par[0]) {
		case 1:	/* set color for underline mode */
			if (vc->vc_can_do_color &&
					vc->vc_par[1] < 16) {
				vc->vc_ulcolor = color_table[vc->vc_par[1]];
				if (vc->vc_underline)
					update_attr(vc);
			}
			break;
		case 2:	/* set color for half intensity mode */
			if (vc->vc_can_do_color &&
					vc->vc_par[1] < 16) {
				vc->vc_halfcolor = color_table[vc->vc_par[1]];
				if (vc->vc_intensity == 0)
					update_attr(vc);
			}
			break;
		case 8:	/* store colors as defaults */
			vc->vc_def_color = vc->vc_attr;
			if (vc->vc_hi_font_mask == 0x100)
				vc->vc_def_color >>= 1;
			default_attr(vc);
			update_attr(vc);
			break;
		case 9:	/* set blanking interval */
			blankinterval = ((vc->vc_par[1] < 60) ? vc->vc_par[1] : 60) * 60;
			poke_blanked_console();
			break;
		case 10: /* set bell frequency in Hz */
			if (vc->vc_npar >= 1)
				vc->vc_bell_pitch = vc->vc_par[1];
			else
				vc->vc_bell_pitch = DEFAULT_BELL_PITCH;
			break;
		case 11: /* set bell duration in msec */
			if (vc->vc_npar >= 1)
				vc->vc_bell_duration = (vc->vc_par[1] < 2000) ?
					vc->vc_par[1] * HZ / 1000 : 0;
			else
				vc->vc_bell_duration = DEFAULT_BELL_DURATION;
			break;
		case 12: /* bring specified console to the front */
			if (vc->vc_par[1] >= 1 && vc_cons_allocated(vc->vc_par[1] - 1))
				set_console(vc->vc_par[1] - 1);
			break;
		case 13: /* unblank the screen */
			poke_blanked_console();
			break;
		case 14: /* set vesa powerdown interval */
			vesa_off_interval = ((vc->vc_par[1] < 60) ? vc->vc_par[1] : 60) * 60 * HZ;
			break;
		case 15: /* activate the previous console */
			set_console(last_console);
			break;
	}
}

/* console_lock is held */
static void csi_at(struct vc_data *vc, unsigned int nr)
{
	if (nr > vc->vc_cols - vc->vc_x)
		nr = vc->vc_cols - vc->vc_x;
	else if (!nr)
		nr = 1;
	insert_char(vc, nr);
}

/* console_lock is held */
static void csi_L(struct vc_data *vc, unsigned int nr)
{
	if (nr > vc->vc_rows - vc->vc_y)
		nr = vc->vc_rows - vc->vc_y;
	else if (!nr)
		nr = 1;
	scrdown(vc, vc->vc_y, vc->vc_bottom, nr);
	vc->vc_need_wrap = 0;
}

/* console_lock is held */
static void csi_P(struct vc_data *vc, unsigned int nr)
{
	if (nr > vc->vc_cols - vc->vc_x)
		nr = vc->vc_cols - vc->vc_x;
	else if (!nr)
		nr = 1;
	delete_char(vc, nr);
}

/* console_lock is held */
static void csi_M(struct vc_data *vc, unsigned int nr)
{
	if (nr > vc->vc_rows - vc->vc_y)
		nr = vc->vc_rows - vc->vc_y;
	else if (!nr)
		nr=1;
	scrup(vc, vc->vc_y, vc->vc_bottom, nr);
	vc->vc_need_wrap = 0;
}

/* console_lock is held (except via vc_init->reset_terminal */
static void save_cur(struct vc_data *vc)
{
	vc->vc_saved_x		= vc->vc_x;
	vc->vc_saved_y		= vc->vc_y;
	vc->vc_s_intensity	= vc->vc_intensity;
	vc->vc_s_italic         = vc->vc_italic;
	vc->vc_s_underline	= vc->vc_underline;
	vc->vc_s_blink		= vc->vc_blink;
	vc->vc_s_reverse	= vc->vc_reverse;
	vc->vc_s_charset	= vc->vc_charset;
	vc->vc_s_color		= vc->vc_color;
	vc->vc_saved_G0		= vc->vc_G0_charset;
	vc->vc_saved_G1		= vc->vc_G1_charset;
}

/* console_lock is held */
static void restore_cur(struct vc_data *vc)
{
	gotoxy(vc, vc->vc_saved_x, vc->vc_saved_y);
	vc->vc_intensity	= vc->vc_s_intensity;
	vc->vc_italic		= vc->vc_s_italic;
	vc->vc_underline	= vc->vc_s_underline;
	vc->vc_blink		= vc->vc_s_blink;
	vc->vc_reverse		= vc->vc_s_reverse;
	vc->vc_charset		= vc->vc_s_charset;
	vc->vc_color		= vc->vc_s_color;
	vc->vc_G0_charset	= vc->vc_saved_G0;
	vc->vc_G1_charset	= vc->vc_saved_G1;
	vc->vc_translate	= set_translate(vc->vc_charset ? vc->vc_G1_charset : vc->vc_G0_charset, vc);
	update_attr(vc);
	vc->vc_need_wrap = 0;
}

enum { ESnormal, ESesc, ESsquare, ESgetpars, ESgotpars, ESfunckey,
	EShash, ESsetG0, ESsetG1, ESpercent, ESignore, ESnonstd,
	ESpalette };

/* console_lock is held (except via vc_init()) */
static void reset_terminal(struct vc_data *vc, int do_clear)
{
	vc->vc_top		= 0;
	vc->vc_bottom		= vc->vc_rows;
	vc->vc_state		= ESnormal;
	vc->vc_ques		= 0;
	vc->vc_translate	= set_translate(LAT1_MAP, vc);
	vc->vc_G0_charset	= LAT1_MAP;
	vc->vc_G1_charset	= GRAF_MAP;
	vc->vc_charset		= 0;
	vc->vc_need_wrap	= 0;
	vc->vc_report_mouse	= 0;
	vc->vc_utf              = default_utf8;
	vc->vc_utf_count	= 0;

	vc->vc_disp_ctrl	= 0;
	vc->vc_toggle_meta	= 0;

	vc->vc_decscnm		= 0;
	vc->vc_decom		= 0;
	vc->vc_decawm		= 1;
	vc->vc_deccm		= global_cursor_default;
	vc->vc_decim		= 0;

	vt_reset_keyboard(vc->vc_num);

	vc->vc_cursor_type = cur_default;
	vc->vc_complement_mask = vc->vc_s_complement_mask;

	default_attr(vc);
	update_attr(vc);

	vc->vc_tab_stop[0]	= 0x01010100;
	vc->vc_tab_stop[1]	=
	vc->vc_tab_stop[2]	=
	vc->vc_tab_stop[3]	=
	vc->vc_tab_stop[4]	=
	vc->vc_tab_stop[5]	=
	vc->vc_tab_stop[6]	=
	vc->vc_tab_stop[7]	= 0x01010101;

	vc->vc_bell_pitch = DEFAULT_BELL_PITCH;
	vc->vc_bell_duration = DEFAULT_BELL_DURATION;

	gotoxy(vc, 0, 0);
	save_cur(vc);
	if (do_clear)
	    csi_J(vc, 2);
}

/* console_lock is held */
static void do_con_trol(struct tty_struct *tty, struct vc_data *vc, int c)
{
	/*
	 *  Control characters can be used in the _middle_
	 *  of an escape sequence.
	 */
	switch (c) {
	case 0:
		return;
	case 7:
		if (vc->vc_bell_duration)
			kd_mksound(vc->vc_bell_pitch, vc->vc_bell_duration);
		return;
	case 8:
		bs(vc);
		return;
	case 9:
		vc->vc_pos -= (vc->vc_x << 1);
		while (vc->vc_x < vc->vc_cols - 1) {
			vc->vc_x++;
			if (vc->vc_tab_stop[vc->vc_x >> 5] & (1 << (vc->vc_x & 31)))
				break;
		}
		vc->vc_pos += (vc->vc_x << 1);
		notify_write(vc, '\t');
		return;
	case 10: case 11: case 12:
		lf(vc);
		if (!is_kbd(vc, lnm))
			return;
	case 13:
		cr(vc);
		return;
	case 14:
		vc->vc_charset = 1;
		vc->vc_translate = set_translate(vc->vc_G1_charset, vc);
		vc->vc_disp_ctrl = 1;
		return;
	case 15:
		vc->vc_charset = 0;
		vc->vc_translate = set_translate(vc->vc_G0_charset, vc);
		vc->vc_disp_ctrl = 0;
		return;
	case 24: case 26:
		vc->vc_state = ESnormal;
		return;
	case 27:
		vc->vc_state = ESesc;
		return;
	case 127:
		del(vc);
		return;
	case 128+27:
		vc->vc_state = ESsquare;
		return;
	}
	switch(vc->vc_state) {
	case ESesc:
		vc->vc_state = ESnormal;
		switch (c) {
		case '[':
			vc->vc_state = ESsquare;
			return;
		case ']':
			vc->vc_state = ESnonstd;
			return;
		case '%':
			vc->vc_state = ESpercent;
			return;
		case 'E':
			cr(vc);
			lf(vc);
			return;
		case 'M':
			ri(vc);
			return;
		case 'D':
			lf(vc);
			return;
		case 'H':
			vc->vc_tab_stop[vc->vc_x >> 5] |= (1 << (vc->vc_x & 31));
			return;
		case 'Z':
			respond_ID(tty);
			return;
		case '7':
			save_cur(vc);
			return;
		case '8':
			restore_cur(vc);
			return;
		case '(':
			vc->vc_state = ESsetG0;
			return;
		case ')':
			vc->vc_state = ESsetG1;
			return;
		case '#':
			vc->vc_state = EShash;
			return;
		case 'c':
			reset_terminal(vc, 1);
			return;
		case '>':  /* Numeric keypad */
			clr_kbd(vc, kbdapplic);
			return;
		case '=':  /* Appl. keypad */
			set_kbd(vc, kbdapplic);
			return;
		}
		return;
	case ESnonstd:
		if (c=='P') {   /* palette escape sequence */
			for (vc->vc_npar = 0; vc->vc_npar < NPAR; vc->vc_npar++)
				vc->vc_par[vc->vc_npar] = 0;
			vc->vc_npar = 0;
			vc->vc_state = ESpalette;
			return;
		} else if (c=='R') {   /* reset palette */
			reset_palette(vc);
			vc->vc_state = ESnormal;
		} else
			vc->vc_state = ESnormal;
		return;
	case ESpalette:
		if (isxdigit(c)) {
			vc->vc_par[vc->vc_npar++] = hex_to_bin(c);
			if (vc->vc_npar == 7) {
				int i = vc->vc_par[0] * 3, j = 1;
				vc->vc_palette[i] = 16 * vc->vc_par[j++];
				vc->vc_palette[i++] += vc->vc_par[j++];
				vc->vc_palette[i] = 16 * vc->vc_par[j++];
				vc->vc_palette[i++] += vc->vc_par[j++];
				vc->vc_palette[i] = 16 * vc->vc_par[j++];
				vc->vc_palette[i] += vc->vc_par[j];
				set_palette(vc);
				vc->vc_state = ESnormal;
			}
		} else
			vc->vc_state = ESnormal;
		return;
	case ESsquare:
		for (vc->vc_npar = 0; vc->vc_npar < NPAR; vc->vc_npar++)
			vc->vc_par[vc->vc_npar] = 0;
		vc->vc_npar = 0;
		vc->vc_state = ESgetpars;
		if (c == '[') { /* Function key */
			vc->vc_state=ESfunckey;
			return;
		}
		vc->vc_ques = (c == '?');
		if (vc->vc_ques)
			return;
	case ESgetpars:
		if (c == ';' && vc->vc_npar < NPAR - 1) {
			vc->vc_npar++;
			return;
		} else if (c>='0' && c<='9') {
			vc->vc_par[vc->vc_npar] *= 10;
			vc->vc_par[vc->vc_npar] += c - '0';
			return;
		} else
			vc->vc_state = ESgotpars;
	case ESgotpars:
		vc->vc_state = ESnormal;
		switch(c) {
		case 'h':
			set_mode(vc, 1);
			return;
		case 'l':
			set_mode(vc, 0);
			return;
		case 'c':
			if (vc->vc_ques) {
				if (vc->vc_par[0])
					vc->vc_cursor_type = vc->vc_par[0] | (vc->vc_par[1] << 8) | (vc->vc_par[2] << 16);
				else
					vc->vc_cursor_type = cur_default;
				return;
			}
			break;
		case 'm':
			if (vc->vc_ques) {
				clear_selection();
				if (vc->vc_par[0])
					vc->vc_complement_mask = vc->vc_par[0] << 8 | vc->vc_par[1];
				else
					vc->vc_complement_mask = vc->vc_s_complement_mask;
				return;
			}
			break;
		case 'n':
			if (!vc->vc_ques) {
				if (vc->vc_par[0] == 5)
					status_report(tty);
				else if (vc->vc_par[0] == 6)
					cursor_report(vc, tty);
			}
			return;
		}
		if (vc->vc_ques) {
			vc->vc_ques = 0;
			return;
		}
		switch(c) {
		case 'G': case '`':
			if (vc->vc_par[0])
				vc->vc_par[0]--;
			gotoxy(vc, vc->vc_par[0], vc->vc_y);
			return;
		case 'A':
			if (!vc->vc_par[0])
				vc->vc_par[0]++;
			gotoxy(vc, vc->vc_x, vc->vc_y - vc->vc_par[0]);
			return;
		case 'B': case 'e':
			if (!vc->vc_par[0])
				vc->vc_par[0]++;
			gotoxy(vc, vc->vc_x, vc->vc_y + vc->vc_par[0]);
			return;
		case 'C': case 'a':
			if (!vc->vc_par[0])
				vc->vc_par[0]++;
			gotoxy(vc, vc->vc_x + vc->vc_par[0], vc->vc_y);
			return;
		case 'D':
			if (!vc->vc_par[0])
				vc->vc_par[0]++;
			gotoxy(vc, vc->vc_x - vc->vc_par[0], vc->vc_y);
			return;
		case 'E':
			if (!vc->vc_par[0])
				vc->vc_par[0]++;
			gotoxy(vc, 0, vc->vc_y + vc->vc_par[0]);
			return;
		case 'F':
			if (!vc->vc_par[0])
				vc->vc_par[0]++;
			gotoxy(vc, 0, vc->vc_y - vc->vc_par[0]);
			return;
		case 'd':
			if (vc->vc_par[0])
				vc->vc_par[0]--;
			gotoxay(vc, vc->vc_x ,vc->vc_par[0]);
			return;
		case 'H': case 'f':
			if (vc->vc_par[0])
				vc->vc_par[0]--;
			if (vc->vc_par[1])
				vc->vc_par[1]--;
			gotoxay(vc, vc->vc_par[1], vc->vc_par[0]);
			return;
		case 'J':
			csi_J(vc, vc->vc_par[0]);
			return;
		case 'K':
			csi_K(vc, vc->vc_par[0]);
			return;
		case 'L':
			csi_L(vc, vc->vc_par[0]);
			return;
		case 'M':
			csi_M(vc, vc->vc_par[0]);
			return;
		case 'P':
			csi_P(vc, vc->vc_par[0]);
			return;
		case 'c':
			if (!vc->vc_par[0])
				respond_ID(tty);
			return;
		case 'g':
			if (!vc->vc_par[0])
				vc->vc_tab_stop[vc->vc_x >> 5] &= ~(1 << (vc->vc_x & 31));
			else if (vc->vc_par[0] == 3) {
				vc->vc_tab_stop[0] =
					vc->vc_tab_stop[1] =
					vc->vc_tab_stop[2] =
					vc->vc_tab_stop[3] =
					vc->vc_tab_stop[4] =
					vc->vc_tab_stop[5] =
					vc->vc_tab_stop[6] =
					vc->vc_tab_stop[7] = 0;
			}
			return;
		case 'm':
			csi_m(vc);
			return;
		case 'q': /* DECLL - but only 3 leds */
			/* map 0,1,2,3 to 0,1,2,4 */
			if (vc->vc_par[0] < 4)
				vt_set_led_state(vc->vc_num,
					    (vc->vc_par[0] < 3) ? vc->vc_par[0] : 4);
			return;
		case 'r':
			if (!vc->vc_par[0])
				vc->vc_par[0]++;
			if (!vc->vc_par[1])
				vc->vc_par[1] = vc->vc_rows;
			/* Minimum allowed region is 2 lines */
			if (vc->vc_par[0] < vc->vc_par[1] &&
			    vc->vc_par[1] <= vc->vc_rows) {
				vc->vc_top = vc->vc_par[0] - 1;
				vc->vc_bottom = vc->vc_par[1];
				gotoxay(vc, 0, 0);
			}
			return;
		case 's':
			save_cur(vc);
			return;
		case 'u':
			restore_cur(vc);
			return;
		case 'X':
			csi_X(vc, vc->vc_par[0]);
			return;
		case '@':
			csi_at(vc, vc->vc_par[0]);
			return;
		case ']': /* setterm functions */
			setterm_command(vc);
			return;
		}
		return;
	case ESpercent:
		vc->vc_state = ESnormal;
		switch (c) {
		case '@':  /* defined in ISO 2022 */
			vc->vc_utf = 0;
			return;
		case 'G':  /* prelim official escape code */
		case '8':  /* retained for compatibility */
			vc->vc_utf = 1;
			return;
		}
		return;
	case ESfunckey:
		vc->vc_state = ESnormal;
		return;
	case EShash:
		vc->vc_state = ESnormal;
		if (c == '8') {
			/* DEC screen alignment test. kludge :-) */
			vc->vc_video_erase_char =
				(vc->vc_video_erase_char & 0xff00) | 'E';
			csi_J(vc, 2);
			vc->vc_video_erase_char =
				(vc->vc_video_erase_char & 0xff00) | ' ';
			do_update_region(vc, vc->vc_origin, vc->vc_screenbuf_size / 2);
		}
		return;
	case ESsetG0:
		if (c == '0')
			vc->vc_G0_charset = GRAF_MAP;
		else if (c == 'B')
			vc->vc_G0_charset = LAT1_MAP;
		else if (c == 'U')
			vc->vc_G0_charset = IBMPC_MAP;
		else if (c == 'K')
			vc->vc_G0_charset = USER_MAP;
		if (vc->vc_charset == 0)
			vc->vc_translate = set_translate(vc->vc_G0_charset, vc);
		vc->vc_state = ESnormal;
		return;
	case ESsetG1:
		if (c == '0')
			vc->vc_G1_charset = GRAF_MAP;
		else if (c == 'B')
			vc->vc_G1_charset = LAT1_MAP;
		else if (c == 'U')
			vc->vc_G1_charset = IBMPC_MAP;
		else if (c == 'K')
			vc->vc_G1_charset = USER_MAP;
		if (vc->vc_charset == 1)
			vc->vc_translate = set_translate(vc->vc_G1_charset, vc);
		vc->vc_state = ESnormal;
		return;
	default:
		vc->vc_state = ESnormal;
	}
}

/* is_double_width() is based on the wcwidth() implementation by
 * Markus Kuhn -- 2007-05-26 (Unicode 5.0)
 * Latest version: http://www.cl.cam.ac.uk/~mgk25/ucs/wcwidth.c
 */
struct interval {
	uint32_t first;
	uint32_t last;
};

static int bisearch(uint32_t ucs, const struct interval *table, int max)
{
	int min = 0;
	int mid;

	if (ucs < table[0].first || ucs > table[max].last)
		return 0;
	while (max >= min) {
		mid = (min + max) / 2;
		if (ucs > table[mid].last)
			min = mid + 1;
		else if (ucs < table[mid].first)
			max = mid - 1;
		else
			return 1;
	}
	return 0;
}

static int is_double_width(uint32_t ucs)
{
	static const struct interval double_width[] = {
		{ 0x1100, 0x115F }, { 0x2329, 0x232A }, { 0x2E80, 0x303E },
		{ 0x3040, 0xA4CF }, { 0xAC00, 0xD7A3 }, { 0xF900, 0xFAFF },
		{ 0xFE10, 0xFE19 }, { 0xFE30, 0xFE6F }, { 0xFF00, 0xFF60 },
		{ 0xFFE0, 0xFFE6 }, { 0x20000, 0x2FFFD }, { 0x30000, 0x3FFFD }
	};
	return bisearch(ucs, double_width, ARRAY_SIZE(double_width) - 1);
}

/* acquires console_lock */
static int do_con_write(struct tty_struct *tty, const unsigned char *buf, int count)
{
#ifdef VT_BUF_VRAM_ONLY
#define FLUSH do { } while(0);
#else
#define FLUSH if (draw_x >= 0) { \
	vc->vc_sw->con_putcs(vc, (u16 *)draw_from, (u16 *)draw_to - (u16 *)draw_from, vc->vc_y, draw_x); \
	draw_x = -1; \
	}
#endif

	int c, tc, ok, n = 0, draw_x = -1;
	unsigned int currcons;
	unsigned long draw_from = 0, draw_to = 0;
	struct vc_data *vc;
	unsigned char vc_attr;
	struct vt_notifier_param param;
	uint8_t rescan;
	uint8_t inverse;
	uint8_t width;
	u16 himask, charmask;

	if (in_interrupt())
		return count;

	might_sleep();

	console_lock();
	vc = tty->driver_data;
	if (vc == NULL) {
		printk(KERN_ERR "vt: argh, driver_data is NULL !\n");
		console_unlock();
		return 0;
	}

	currcons = vc->vc_num;
	if (!vc_cons_allocated(currcons)) {
		/* could this happen? */
		pr_warn_once("con_write: tty %d not allocated\n", currcons+1);
		console_unlock();
		return 0;
	}

	himask = vc->vc_hi_font_mask;
	charmask = himask ? 0x1ff : 0xff;

	/* undraw cursor first */
	if (IS_FG(vc))
		hide_cursor(vc);

	param.vc = vc;

	while (!tty->stopped && count) {
		int orig = *buf;
		c = orig;
		buf++;
		n++;
		count--;
		rescan = 0;
		inverse = 0;
		width = 1;

		/* Do no translation at all in control states */
		if (vc->vc_state != ESnormal) {
			tc = c;
		} else if (vc->vc_utf && !vc->vc_disp_ctrl) {
		    /* Combine UTF-8 into Unicode in vc_utf_char.
		     * vc_utf_count is the number of continuation bytes still
		     * expected to arrive.
		     * vc_npar is the number of continuation bytes arrived so
		     * far
		     */
rescan_last_byte:
		    if ((c & 0xc0) == 0x80) {
			/* Continuation byte received */
			static const uint32_t utf8_length_changes[] = { 0x0000007f, 0x000007ff, 0x0000ffff, 0x001fffff, 0x03ffffff, 0x7fffffff };
			if (vc->vc_utf_count) {
			    vc->vc_utf_char = (vc->vc_utf_char << 6) | (c & 0x3f);
			    vc->vc_npar++;
			    if (--vc->vc_utf_count) {
				/* Still need some bytes */
				continue;
			    }
			    /* Got a whole character */
			    c = vc->vc_utf_char;
			    /* Reject overlong sequences */
			    if (c <= utf8_length_changes[vc->vc_npar - 1] ||
					c > utf8_length_changes[vc->vc_npar])
				c = 0xfffd;
			} else {
			    /* Unexpected continuation byte */
			    vc->vc_utf_count = 0;
			    c = 0xfffd;
			}
		    } else {
			/* Single ASCII byte or first byte of a sequence received */
			if (vc->vc_utf_count) {
			    /* Continuation byte expected */
			    rescan = 1;
			    vc->vc_utf_count = 0;
			    c = 0xfffd;
			} else if (c > 0x7f) {
			    /* First byte of a multibyte sequence received */
			    vc->vc_npar = 0;
			    if ((c & 0xe0) == 0xc0) {
				vc->vc_utf_count = 1;
				vc->vc_utf_char = (c & 0x1f);
			    } else if ((c & 0xf0) == 0xe0) {
				vc->vc_utf_count = 2;
				vc->vc_utf_char = (c & 0x0f);
			    } else if ((c & 0xf8) == 0xf0) {
				vc->vc_utf_count = 3;
				vc->vc_utf_char = (c & 0x07);
			    } else if ((c & 0xfc) == 0xf8) {
				vc->vc_utf_count = 4;
				vc->vc_utf_char = (c & 0x03);
			    } else if ((c & 0xfe) == 0xfc) {
				vc->vc_utf_count = 5;
				vc->vc_utf_char = (c & 0x01);
			    } else {
				/* 254 and 255 are invalid */
				c = 0xfffd;
			    }
			    if (vc->vc_utf_count) {
				/* Still need some bytes */
				continue;
			    }
			}
			/* Nothing to do if an ASCII byte was received */
		    }
		    /* End of UTF-8 decoding. */
		    /* c is the received character, or U+FFFD for invalid sequences. */
		    /* Replace invalid Unicode code points with U+FFFD too */
		    if ((c >= 0xd800 && c <= 0xdfff) || c == 0xfffe || c == 0xffff)
			c = 0xfffd;
		    tc = c;
		} else {	/* no utf or alternate charset mode */
		    tc = vc_translate(vc, c);
		}

		param.c = tc;
		if (atomic_notifier_call_chain(&vt_notifier_list, VT_PREWRITE,
					&param) == NOTIFY_STOP)
			continue;

                /* If the original code was a control character we
                 * only allow a glyph to be displayed if the code is
                 * not normally used (such as for cursor movement) or
                 * if the disp_ctrl mode has been explicitly enabled.
                 * Certain characters (as given by the CTRL_ALWAYS
                 * bitmap) are always displayed as control characters,
                 * as the console would be pretty useless without
                 * them; to display an arbitrary font position use the
                 * direct-to-font zone in UTF-8 mode.
                 */
                ok = tc && (c >= 32 ||
			    !(vc->vc_disp_ctrl ? (CTRL_ALWAYS >> c) & 1 :
				  vc->vc_utf || ((CTRL_ACTION >> c) & 1)))
			&& (c != 127 || vc->vc_disp_ctrl)
			&& (c != 128+27);

		if (vc->vc_state == ESnormal && ok) {
			if (vc->vc_utf && !vc->vc_disp_ctrl) {
				if (is_double_width(c))
					width = 2;
			}
			/* Now try to find out how to display it */
			tc = conv_uni_to_pc(vc, tc);
			if (tc & ~charmask) {
				if (tc == -1 || tc == -2) {
				    continue; /* nothing to display */
				}
				/* Glyph not found */
				if ((!(vc->vc_utf && !vc->vc_disp_ctrl) || c < 128) && !(c & ~charmask)) {
				    /* In legacy mode use the glyph we get by a 1:1 mapping.
				       This would make absolutely no sense with Unicode in mind,
				       but do this for ASCII characters since a font may lack
				       Unicode mapping info and we don't want to end up with
				       having question marks only. */
				    tc = c;
				} else {
				    /* Display U+FFFD. If it's not found, display an inverse question mark. */
				    tc = conv_uni_to_pc(vc, 0xfffd);
				    if (tc < 0) {
					inverse = 1;
					tc = conv_uni_to_pc(vc, '?');
					if (tc < 0) tc = '?';
				    }
				}
			}

			if (!inverse) {
				vc_attr = vc->vc_attr;
			} else {
				/* invert vc_attr */
				if (!vc->vc_can_do_color) {
					vc_attr = (vc->vc_attr) ^ 0x08;
				} else if (vc->vc_hi_font_mask == 0x100) {
					vc_attr = ((vc->vc_attr) & 0x11) | (((vc->vc_attr) & 0xe0) >> 4) | (((vc->vc_attr) & 0x0e) << 4);
				} else {
					vc_attr = ((vc->vc_attr) & 0x88) | (((vc->vc_attr) & 0x70) >> 4) | (((vc->vc_attr) & 0x07) << 4);
				}
				FLUSH
			}

			while (1) {
				if (vc->vc_need_wrap || vc->vc_decim)
					FLUSH
				if (vc->vc_need_wrap) {
					cr(vc);
					lf(vc);
				}
				if (vc->vc_decim)
					insert_char(vc, 1);
				scr_writew(himask ?
					     ((vc_attr << 8) & ~himask) + ((tc & 0x100) ? himask : 0) + (tc & 0xff) :
					     (vc_attr << 8) + tc,
					   (u16 *) vc->vc_pos);
				if (DO_UPDATE(vc) && draw_x < 0) {
					draw_x = vc->vc_x;
					draw_from = vc->vc_pos;
				}
				if (vc->vc_x == vc->vc_cols - 1) {
					vc->vc_need_wrap = vc->vc_decawm;
					draw_to = vc->vc_pos + 2;
				} else {
					vc->vc_x++;
					draw_to = (vc->vc_pos += 2);
				}

				if (!--width) break;

				tc = conv_uni_to_pc(vc, ' '); /* A space is printed in the second column */
				if (tc < 0) tc = ' ';
			}
			notify_write(vc, c);

			if (inverse) {
				FLUSH
			}

			if (rescan) {
				rescan = 0;
				inverse = 0;
				width = 1;
				c = orig;
				goto rescan_last_byte;
			}
			continue;
		}
		FLUSH
		do_con_trol(tty, vc, orig);
	}
	FLUSH
	console_conditional_schedule();
	console_unlock();
	notify_update(vc);
	return n;
#undef FLUSH
}

/*
 * This is the console switching callback.
 *
 * Doing console switching in a process context allows
 * us to do the switches asynchronously (needed when we want
 * to switch due to a keyboard interrupt).  Synchronization
 * with other console code and prevention of re-entrancy is
 * ensured with console_lock.
 */
static void console_callback(struct work_struct *ignored)
{
	console_lock();

	if (want_console >= 0) {
		if (want_console != fg_console &&
		    vc_cons_allocated(want_console)) {
			hide_cursor(vc_cons[fg_console].d);
			change_console(vc_cons[want_console].d);
			/* we only changed when the console had already
			   been allocated - a new console is not created
			   in an interrupt routine */
		}
		want_console = -1;
	}
	if (do_poke_blanked_console) { /* do not unblank for a LED change */
		do_poke_blanked_console = 0;
		poke_blanked_console();
	}
	if (scrollback_delta) {
		struct vc_data *vc = vc_cons[fg_console].d;
		clear_selection();
		if (vc->vc_mode == KD_TEXT)
			vc->vc_sw->con_scrolldelta(vc, scrollback_delta);
		scrollback_delta = 0;
	}
	if (blank_timer_expired) {
		do_blank_screen(0);
		blank_timer_expired = 0;
	}
	notify_update(vc_cons[fg_console].d);

	console_unlock();
}

int set_console(int nr)
{
	struct vc_data *vc = vc_cons[fg_console].d;

	if (!vc_cons_allocated(nr) || vt_dont_switch ||
		(vc->vt_mode.mode == VT_AUTO && vc->vc_mode == KD_GRAPHICS)) {

		/*
		 * Console switch will fail in console_callback() or
		 * change_console() so there is no point scheduling
		 * the callback
		 *
		 * Existing set_console() users don't check the return
		 * value so this shouldn't break anything
		 */
		return -EINVAL;
	}

	want_console = nr;
	schedule_console_callback();

	return 0;
}

struct tty_driver *console_driver;

#ifdef CONFIG_VT_CONSOLE

/**
 * vt_kmsg_redirect() - Sets/gets the kernel message console
 * @new:	The new virtual terminal number or -1 if the console should stay
 * 		unchanged
 *
 * By default, the kernel messages are always printed on the current virtual
 * console. However, the user may modify that default with the
 * TIOCL_SETKMSGREDIRECT ioctl call.
 *
 * This function sets the kernel message console to be @new. It returns the old
 * virtual console number. The virtual terminal number 0 (both as parameter and
 * return value) means no redirection (i.e. always printed on the currently
 * active console).
 *
 * The parameter -1 means that only the current console is returned, but the
 * value is not modified. You may use the macro vt_get_kmsg_redirect() in that
 * case to make the code more understandable.
 *
 * When the kernel is compiled without CONFIG_VT_CONSOLE, this function ignores
 * the parameter and always returns 0.
 */
int vt_kmsg_redirect(int new)
{
	static int kmsg_con;

	if (new != -1)
		return xchg(&kmsg_con, new);
	else
		return kmsg_con;
}

/*
 *	Console on virtual terminal
 *
 * The console must be locked when we get here.
 */

static void vt_console_print(struct console *co, const char *b, unsigned count)
{
	struct vc_data *vc = vc_cons[fg_console].d;
	unsigned char c;
	static DEFINE_SPINLOCK(printing_lock);
	const ushort *start;
	ushort cnt = 0;
	ushort myx;
	int kmsg_console;

	/* console busy or not yet initialized */
	if (!printable)
		return;
	if (!spin_trylock(&printing_lock))
		return;

	kmsg_console = vt_get_kmsg_redirect();
	if (kmsg_console && vc_cons_allocated(kmsg_console - 1))
		vc = vc_cons[kmsg_console - 1].d;

	/* read `x' only after setting currcons properly (otherwise
	   the `x' macro will read the x of the foreground console). */
	myx = vc->vc_x;

	if (!vc_cons_allocated(fg_console)) {
		/* impossible */
		/* printk("vt_console_print: tty %d not allocated ??\n", currcons+1); */
		goto quit;
	}

	if (vc->vc_mode != KD_TEXT && !vt_force_oops_output(vc))
		goto quit;

	/* undraw cursor first */
	if (IS_FG(vc))
		hide_cursor(vc);

	start = (ushort *)vc->vc_pos;

	/* Contrived structure to try to emulate original need_wrap behaviour
	 * Problems caused when we have need_wrap set on '\n' character */
	while (count--) {
		c = *b++;
		if (c == 10 || c == 13 || c == 8 || vc->vc_need_wrap) {
			if (cnt > 0) {
				if (CON_IS_VISIBLE(vc))
					vc->vc_sw->con_putcs(vc, start, cnt, vc->vc_y, vc->vc_x);
				vc->vc_x += cnt;
				if (vc->vc_need_wrap)
					vc->vc_x--;
				cnt = 0;
			}
			if (c == 8) {		/* backspace */
				bs(vc);
				start = (ushort *)vc->vc_pos;
				myx = vc->vc_x;
				continue;
			}
			if (c != 13)
				lf(vc);
			cr(vc);
			start = (ushort *)vc->vc_pos;
			myx = vc->vc_x;
			if (c == 10 || c == 13)
				continue;
		}
		scr_writew((vc->vc_attr << 8) + c, (unsigned short *)vc->vc_pos);
		notify_write(vc, c);
		cnt++;
		if (myx == vc->vc_cols - 1) {
			vc->vc_need_wrap = 1;
			continue;
		}
		vc->vc_pos += 2;
		myx++;
	}
	if (cnt > 0) {
		if (CON_IS_VISIBLE(vc))
			vc->vc_sw->con_putcs(vc, start, cnt, vc->vc_y, vc->vc_x);
		vc->vc_x += cnt;
		if (vc->vc_x == vc->vc_cols) {
			vc->vc_x--;
			vc->vc_need_wrap = 1;
		}
	}
	set_cursor(vc);
	notify_update(vc);

quit:
	spin_unlock(&printing_lock);
}

static struct tty_driver *vt_console_device(struct console *c, int *index)
{
	*index = c->index ? c->index-1 : fg_console;
	return console_driver;
}

static struct console vt_console_driver = {
	.name		= "tty",
	.write		= vt_console_print,
	.device		= vt_console_device,
	.unblank	= unblank_screen,
	.flags		= CON_PRINTBUFFER,
	.index		= -1,
};
#endif

/*
 *	Handling of Linux-specific VC ioctls
 */

/*
 * Generally a bit racy with respect to console_lock();.
 *
 * There are some functions which don't need it.
 *
 * There are some functions which can sleep for arbitrary periods
 * (paste_selection) but we don't need the lock there anyway.
 *
 * set_selection has locking, and definitely needs it
 */

int tioclinux(struct tty_struct *tty, unsigned long arg)
{
	char type, data;
	char __user *p = (char __user *)arg;
	int lines;
	int ret;

	if (current->signal->tty != tty && !capable(CAP_SYS_ADMIN))
		return -EPERM;
	if (get_user(type, p))
		return -EFAULT;
	ret = 0;

	switch (type)
	{
		case TIOCL_SETSEL:
			console_lock();
			ret = set_selection((struct tiocl_selection __user *)(p+1), tty);
			console_unlock();
			break;
		case TIOCL_PASTESEL:
			ret = paste_selection(tty);
			break;
		case TIOCL_UNBLANKSCREEN:
			console_lock();
			unblank_screen();
			console_unlock();
			break;
		case TIOCL_SELLOADLUT:
			console_lock();
			ret = sel_loadlut(p);
			console_unlock();
			break;
		case TIOCL_GETSHIFTSTATE:

	/*
	 * Make it possible to react to Shift+Mousebutton.
	 * Note that 'shift_state' is an undocumented
	 * kernel-internal variable; programs not closely
	 * related to the kernel should not use this.
	 */
			data = vt_get_shift_state();
			ret = __put_user(data, p);
			break;
		case TIOCL_GETMOUSEREPORTING:
			console_lock();	/* May be overkill */
			data = mouse_reporting();
			console_unlock();
			ret = __put_user(data, p);
			break;
		case TIOCL_SETVESABLANK:
			console_lock();
			ret = set_vesa_blanking(p);
			console_unlock();
			break;
		case TIOCL_GETKMSGREDIRECT:
			data = vt_get_kmsg_redirect();
			ret = __put_user(data, p);
			break;
		case TIOCL_SETKMSGREDIRECT:
			if (!capable(CAP_SYS_ADMIN)) {
				ret = -EPERM;
			} else {
				if (get_user(data, p+1))
					ret = -EFAULT;
				else
					vt_kmsg_redirect(data);
			}
			break;
		case TIOCL_GETFGCONSOLE:
			/* No locking needed as this is a transiently
			   correct return anyway if the caller hasn't
			   disabled switching */
			ret = fg_console;
			break;
		case TIOCL_SCROLLCONSOLE:
			if (get_user(lines, (s32 __user *)(p+4))) {
				ret = -EFAULT;
			} else {
				/* Need the console lock here. Note that lots
				   of other calls need fixing before the lock
				   is actually useful ! */
				console_lock();
				scrollfront(vc_cons[fg_console].d, lines);
				console_unlock();
				ret = 0;
			}
			break;
		case TIOCL_BLANKSCREEN:	/* until explicitly unblanked, not only poked */
			console_lock();
			ignore_poke = 1;
			do_blank_screen(0);
			console_unlock();
			break;
		case TIOCL_BLANKEDSCREEN:
			ret = console_blanked;
			break;
		default:
			ret = -EINVAL;
			break;
	}
	return ret;
}

/*
 * /dev/ttyN handling
 */

static int con_write(struct tty_struct *tty, const unsigned char *buf, int count)
{
	int	retval;

	retval = do_con_write(tty, buf, count);
	con_flush_chars(tty);

	return retval;
}

static int con_put_char(struct tty_struct *tty, unsigned char ch)
{
	if (in_interrupt())
		return 0;	/* n_r3964 calls put_char() from interrupt context */
	return do_con_write(tty, &ch, 1);
}

static int con_write_room(struct tty_struct *tty)
{
	if (tty->stopped)
		return 0;
	return 32768;		/* No limit, really; we're not buffering */
}

static int con_chars_in_buffer(struct tty_struct *tty)
{
	return 0;		/* we're not buffering */
}

/*
 * con_throttle and con_unthrottle are only used for
 * paste_selection(), which has to stuff in a large number of
 * characters...
 */
static void con_throttle(struct tty_struct *tty)
{
}

static void con_unthrottle(struct tty_struct *tty)
{
	struct vc_data *vc = tty->driver_data;

	wake_up_interruptible(&vc->paste_wait);
}

/*
 * Turn the Scroll-Lock LED on when the tty is stopped
 */
static void con_stop(struct tty_struct *tty)
{
	int console_num;
	if (!tty)
		return;
	console_num = tty->index;
	if (!vc_cons_allocated(console_num))
		return;
	vt_kbd_con_stop(console_num);
}

/*
 * Turn the Scroll-Lock LED off when the console is started
 */
static void con_start(struct tty_struct *tty)
{
	int console_num;
	if (!tty)
		return;
	console_num = tty->index;
	if (!vc_cons_allocated(console_num))
		return;
	vt_kbd_con_start(console_num);
}

static void con_flush_chars(struct tty_struct *tty)
{
	struct vc_data *vc;

	if (in_interrupt())	/* from flush_to_ldisc */
		return;

	/* if we race with con_close(), vt may be null */
	console_lock();
	vc = tty->driver_data;
	if (vc)
		set_cursor(vc);
	console_unlock();
}

/*
 * Allocate the console screen memory.
 */
static int con_install(struct tty_driver *driver, struct tty_struct *tty)
{
	unsigned int currcons = tty->index;
	struct vc_data *vc;
	int ret;

	console_lock();
	ret = vc_allocate(currcons);
	if (ret)
		goto unlock;

	vc = vc_cons[currcons].d;

	/* Still being freed */
	if (vc->port.tty) {
		ret = -ERESTARTSYS;
		goto unlock;
	}

	ret = tty_port_install(&vc->port, driver, tty);
	if (ret)
		goto unlock;

	tty->driver_data = vc;
	vc->port.tty = tty;

	if (!tty->winsize.ws_row && !tty->winsize.ws_col) {
		tty->winsize.ws_row = vc_cons[currcons].d->vc_rows;
		tty->winsize.ws_col = vc_cons[currcons].d->vc_cols;
	}
	if (vc->vc_utf)
		tty->termios.c_iflag |= IUTF8;
	else
		tty->termios.c_iflag &= ~IUTF8;
unlock:
	console_unlock();
	return ret;
}

static int con_open(struct tty_struct *tty, struct file *filp)
{
	/* everything done in install */
	return 0;
}


static void con_close(struct tty_struct *tty, struct file *filp)
{
	/* Nothing to do - we defer to shutdown */
}

static void con_shutdown(struct tty_struct *tty)
{
	struct vc_data *vc = tty->driver_data;
	BUG_ON(vc == NULL);
	console_lock();
	vc->port.tty = NULL;
	console_unlock();
}

static int default_italic_color    = 2; // green (ASCII)
static int default_underline_color = 3; // cyan (ASCII)
module_param_named(italic, default_italic_color, int, S_IRUGO | S_IWUSR);
module_param_named(underline, default_underline_color, int, S_IRUGO | S_IWUSR);

static void vc_init(struct vc_data *vc, unsigned int rows,
		    unsigned int cols, int do_clear)
{
	int j, k ;

	vc->vc_cols = cols;
	vc->vc_rows = rows;
	vc->vc_size_row = cols << 1;
	vc->vc_screenbuf_size = vc->vc_rows * vc->vc_size_row;

	set_origin(vc);
	vc->vc_pos = vc->vc_origin;
	reset_vc(vc);
	for (j=k=0; j<16; j++) {
		vc->vc_palette[k++] = default_red[j] ;
		vc->vc_palette[k++] = default_grn[j] ;
		vc->vc_palette[k++] = default_blu[j] ;
	}
	vc->vc_def_color       = 0x07;   /* white */
	vc->vc_ulcolor         = default_underline_color;
	vc->vc_itcolor         = default_italic_color;
	vc->vc_halfcolor       = 0x08;   /* grey */
	init_waitqueue_head(&vc->paste_wait);
	reset_terminal(vc, do_clear);
}

/*
 * This routine initializes console interrupts, and does nothing
 * else. If you want the screen to clear, call tty_write with
 * the appropriate escape-sequence.
 */

static int __init con_init(void)
{
	const char *display_desc = NULL;
	struct vc_data *vc;
	unsigned int currcons = 0, i;

	console_lock();

	if (conswitchp)
		display_desc = conswitchp->con_startup();
	if (!display_desc) {
		fg_console = 0;
		console_unlock();
		return 0;
	}

	for (i = 0; i < MAX_NR_CON_DRIVER; i++) {
		struct con_driver *con_driver = &registered_con_driver[i];

		if (con_driver->con == NULL) {
			con_driver->con = conswitchp;
			con_driver->desc = display_desc;
			con_driver->flag = CON_DRIVER_FLAG_INIT;
			con_driver->first = 0;
			con_driver->last = MAX_NR_CONSOLES - 1;
			break;
		}
	}

	for (i = 0; i < MAX_NR_CONSOLES; i++)
		con_driver_map[i] = conswitchp;

	if (blankinterval) {
		blank_state = blank_normal_wait;
		mod_timer(&console_timer, jiffies + (blankinterval * HZ));
	}

	for (currcons = 0; currcons < MIN_NR_CONSOLES; currcons++) {
		vc_cons[currcons].d = vc = kzalloc(sizeof(struct vc_data), GFP_NOWAIT);
		INIT_WORK(&vc_cons[currcons].SAK_work, vc_SAK);
		tty_port_init(&vc->port);
		visual_init(vc, currcons, 1);
		vc->vc_screenbuf = kzalloc(vc->vc_screenbuf_size, GFP_NOWAIT);
		vc_init(vc, vc->vc_rows, vc->vc_cols,
			currcons || !vc->vc_sw->con_save_screen);
	}
	currcons = fg_console = 0;
	master_display_fg = vc = vc_cons[currcons].d;
	set_origin(vc);
	save_screen(vc);
	gotoxy(vc, vc->vc_x, vc->vc_y);
	csi_J(vc, 0);
	update_screen(vc);
	pr_info("Console: %s %s %dx%d\n",
		vc->vc_can_do_color ? "colour" : "mono",
		display_desc, vc->vc_cols, vc->vc_rows);
	printable = 1;

	console_unlock();

#ifdef CONFIG_VT_CONSOLE
	register_console(&vt_console_driver);
#endif
	return 0;
}
console_initcall(con_init);

static const struct tty_operations con_ops = {
	.install = con_install,
	.open = con_open,
	.close = con_close,
	.write = con_write,
	.write_room = con_write_room,
	.put_char = con_put_char,
	.flush_chars = con_flush_chars,
	.chars_in_buffer = con_chars_in_buffer,
	.ioctl = vt_ioctl,
#ifdef CONFIG_COMPAT
	.compat_ioctl = vt_compat_ioctl,
#endif
	.stop = con_stop,
	.start = con_start,
	.throttle = con_throttle,
	.unthrottle = con_unthrottle,
	.resize = vt_resize,
	.shutdown = con_shutdown
};

static struct cdev vc0_cdev;

static ssize_t show_tty_active(struct device *dev,
				struct device_attribute *attr, char *buf)
{
	return sprintf(buf, "tty%d\n", fg_console + 1);
}
static DEVICE_ATTR(active, S_IRUGO, show_tty_active, NULL);

int __init vty_init(const struct file_operations *console_fops)
{
	cdev_init(&vc0_cdev, console_fops);
	if (cdev_add(&vc0_cdev, MKDEV(TTY_MAJOR, 0), 1) ||
	    register_chrdev_region(MKDEV(TTY_MAJOR, 0), 1, "/dev/vc/0") < 0)
		panic("Couldn't register /dev/tty0 driver\n");
	tty0dev = device_create(tty_class, NULL, MKDEV(TTY_MAJOR, 0), NULL, "tty0");
	if (IS_ERR(tty0dev))
		tty0dev = NULL;
	else
		WARN_ON(device_create_file(tty0dev, &dev_attr_active) < 0);

	vcs_init();

	console_driver = alloc_tty_driver(MAX_NR_CONSOLES);
	if (!console_driver)
		panic("Couldn't allocate console driver\n");

	console_driver->name = "tty";
	console_driver->name_base = 1;
	console_driver->major = TTY_MAJOR;
	console_driver->minor_start = 1;
	console_driver->type = TTY_DRIVER_TYPE_CONSOLE;
	console_driver->init_termios = tty_std_termios;
	if (default_utf8)
		console_driver->init_termios.c_iflag |= IUTF8;
	console_driver->flags = TTY_DRIVER_REAL_RAW | TTY_DRIVER_RESET_TERMIOS;
	tty_set_operations(console_driver, &con_ops);
	if (tty_register_driver(console_driver))
		panic("Couldn't register console driver\n");
	kbd_init();
	console_map_init();
#ifdef CONFIG_MDA_CONSOLE
	mda_console_init();
#endif
	return 0;
}

#ifndef VT_SINGLE_DRIVER

static struct class *vtconsole_class;

static int do_bind_con_driver(const struct consw *csw, int first, int last,
			   int deflt)
{
	struct module *owner = csw->owner;
	const char *desc = NULL;
	struct con_driver *con_driver;
	int i, j = -1, k = -1, retval = -ENODEV;

	if (!try_module_get(owner))
		return -ENODEV;

	WARN_CONSOLE_UNLOCKED();

	/* check if driver is registered */
	for (i = 0; i < MAX_NR_CON_DRIVER; i++) {
		con_driver = &registered_con_driver[i];

		if (con_driver->con == csw) {
			desc = con_driver->desc;
			retval = 0;
			break;
		}
	}

	if (retval)
		goto err;

	if (!(con_driver->flag & CON_DRIVER_FLAG_INIT)) {
		csw->con_startup();
		con_driver->flag |= CON_DRIVER_FLAG_INIT;
	}

	if (deflt) {
		if (conswitchp)
			module_put(conswitchp->owner);

		__module_get(owner);
		conswitchp = csw;
	}

	first = max(first, con_driver->first);
	last = min(last, con_driver->last);

	for (i = first; i <= last; i++) {
		int old_was_color;
		struct vc_data *vc = vc_cons[i].d;

		if (con_driver_map[i])
			module_put(con_driver_map[i]->owner);
		__module_get(owner);
		con_driver_map[i] = csw;

		if (!vc || !vc->vc_sw)
			continue;

		j = i;

		if (CON_IS_VISIBLE(vc)) {
			k = i;
			save_screen(vc);
		}

		old_was_color = vc->vc_can_do_color;
		vc->vc_sw->con_deinit(vc);
		vc->vc_origin = (unsigned long)vc->vc_screenbuf;
		visual_init(vc, i, 0);
		set_origin(vc);
		update_attr(vc);

		/* If the console changed between mono <-> color, then
		 * the attributes in the screenbuf will be wrong.  The
		 * following resets all attributes to something sane.
		 */
		if (old_was_color != vc->vc_can_do_color)
			clear_buffer_attributes(vc);
	}

	pr_info("Console: switching ");
	if (!deflt)
		printk("consoles %d-%d ", first+1, last+1);
	if (j >= 0) {
		struct vc_data *vc = vc_cons[j].d;

		printk("to %s %s %dx%d\n",
		       vc->vc_can_do_color ? "colour" : "mono",
		       desc, vc->vc_cols, vc->vc_rows);

		if (k >= 0) {
			vc = vc_cons[k].d;
			update_screen(vc);
		}
	} else
		printk("to %s\n", desc);

	retval = 0;
err:
	module_put(owner);
	return retval;
};


<<<<<<< HEAD
static int bind_con_driver(const struct consw *csw, int first, int last,
			   int deflt)
{
	int ret;

	console_lock();
	ret = do_bind_con_driver(csw, first, last, deflt);
	console_unlock();
	return ret;
}

=======
>>>>>>> d0e0ac97
#ifdef CONFIG_VT_HW_CONSOLE_BINDING
static int con_is_graphics(const struct consw *csw, int first, int last)
{
	int i, retval = 0;

	for (i = first; i <= last; i++) {
		struct vc_data *vc = vc_cons[i].d;

		if (vc && vc->vc_mode == KD_GRAPHICS) {
			retval = 1;
			break;
		}
	}

	return retval;
}

/* unlocked version of unbind_con_driver() */
int do_unbind_con_driver(const struct consw *csw, int first, int last, int deflt)
{
	int retval;

	console_lock();
	retval = do_unbind_con_driver(csw, first, last, deflt);
	console_unlock();
	return retval;
}
EXPORT_SYMBOL(unbind_con_driver);

/* unlocked version of unbind_con_driver() */
int do_unbind_con_driver(const struct consw *csw, int first, int last, int deflt)
{
	struct module *owner = csw->owner;
	const struct consw *defcsw = NULL;
	struct con_driver *con_driver = NULL, *con_back = NULL;
	int i, retval = -ENODEV;

	if (!try_module_get(owner))
		return -ENODEV;

	WARN_CONSOLE_UNLOCKED();

	/* check if driver is registered and if it is unbindable */
	for (i = 0; i < MAX_NR_CON_DRIVER; i++) {
		con_driver = &registered_con_driver[i];

		if (con_driver->con == csw &&
		    con_driver->flag & CON_DRIVER_FLAG_MODULE) {
			retval = 0;
			break;
		}
	}

	if (retval)
		goto err;

	retval = -ENODEV;

	/* check if backup driver exists */
	for (i = 0; i < MAX_NR_CON_DRIVER; i++) {
		con_back = &registered_con_driver[i];

		if (con_back->con &&
		    !(con_back->flag & CON_DRIVER_FLAG_MODULE)) {
			defcsw = con_back->con;
			retval = 0;
			break;
		}
	}

	if (retval)
		goto err;

	if (!con_is_bound(csw))
		goto err;

	first = max(first, con_driver->first);
	last = min(last, con_driver->last);

	for (i = first; i <= last; i++) {
		if (con_driver_map[i] == csw) {
			module_put(csw->owner);
			con_driver_map[i] = NULL;
		}
	}

	if (!con_is_bound(defcsw)) {
		const struct consw *defconsw = conswitchp;

		defcsw->con_startup();
		con_back->flag |= CON_DRIVER_FLAG_INIT;
		/*
		 * vgacon may change the default driver to point
		 * to dummycon, we restore it here...
		 */
		conswitchp = defconsw;
	}

	if (!con_is_bound(csw))
		con_driver->flag &= ~CON_DRIVER_FLAG_INIT;

	/* ignore return value, binding should not fail */
	do_bind_con_driver(defcsw, first, last, deflt);
err:
	module_put(owner);
	return retval;

}
EXPORT_SYMBOL_GPL(do_unbind_con_driver);

static int vt_bind(struct con_driver *con)
{
	const struct consw *defcsw = NULL, *csw = NULL;
	int i, more = 1, first = -1, last = -1, deflt = 0;

 	if (!con->con || !(con->flag & CON_DRIVER_FLAG_MODULE) ||
	    con_is_graphics(con->con, con->first, con->last))
		goto err;

	csw = con->con;

	for (i = 0; i < MAX_NR_CON_DRIVER; i++) {
		struct con_driver *con = &registered_con_driver[i];

		if (con->con && !(con->flag & CON_DRIVER_FLAG_MODULE)) {
			defcsw = con->con;
			break;
		}
	}

	if (!defcsw)
		goto err;

	while (more) {
		more = 0;

		for (i = con->first; i <= con->last; i++) {
			if (con_driver_map[i] == defcsw) {
				if (first == -1)
					first = i;
				last = i;
				more = 1;
			} else if (first != -1)
				break;
		}

		if (first == 0 && last == MAX_NR_CONSOLES -1)
			deflt = 1;

		if (first != -1) {
			console_lock();
			do_bind_con_driver(csw, first, last, deflt);
			console_unlock();
		}

		first = -1;
		last = -1;
		deflt = 0;
	}

err:
	return 0;
}

static int vt_unbind(struct con_driver *con)
{
	const struct consw *csw = NULL;
	int i, more = 1, first = -1, last = -1, deflt = 0;

 	if (!con->con || !(con->flag & CON_DRIVER_FLAG_MODULE) ||
	    con_is_graphics(con->con, con->first, con->last))
		goto err;

	csw = con->con;

	while (more) {
		more = 0;

		for (i = con->first; i <= con->last; i++) {
			if (con_driver_map[i] == csw) {
				if (first == -1)
					first = i;
				last = i;
				more = 1;
			} else if (first != -1)
				break;
		}

		if (first == 0 && last == MAX_NR_CONSOLES -1)
			deflt = 1;

		if (first != -1) {
			console_lock();
			do_unbind_con_driver(csw, first, last, deflt);
			console_unlock();
		}

		first = -1;
		last = -1;
		deflt = 0;
	}

err:
	return 0;
}
#else
static inline int vt_bind(struct con_driver *con)
{
	return 0;
}
static inline int vt_unbind(struct con_driver *con)
{
	return 0;
}
#endif /* CONFIG_VT_HW_CONSOLE_BINDING */

static ssize_t store_bind(struct device *dev, struct device_attribute *attr,
			  const char *buf, size_t count)
{
	struct con_driver *con = dev_get_drvdata(dev);
	int bind = simple_strtoul(buf, NULL, 0);

	if (bind)
		vt_bind(con);
	else
		vt_unbind(con);

	return count;
}

static ssize_t show_bind(struct device *dev, struct device_attribute *attr,
			 char *buf)
{
	struct con_driver *con = dev_get_drvdata(dev);
	int bind = con_is_bound(con->con);

	return snprintf(buf, PAGE_SIZE, "%i\n", bind);
}

static ssize_t show_name(struct device *dev, struct device_attribute *attr,
			 char *buf)
{
	struct con_driver *con = dev_get_drvdata(dev);

	return snprintf(buf, PAGE_SIZE, "%s %s\n",
			(con->flag & CON_DRIVER_FLAG_MODULE) ? "(M)" : "(S)",
			 con->desc);

}

static struct device_attribute device_attrs[] = {
	__ATTR(bind, S_IRUGO|S_IWUSR, show_bind, store_bind),
	__ATTR(name, S_IRUGO, show_name, NULL),
};

static int vtconsole_init_device(struct con_driver *con)
{
	int i;
	int error = 0;

	con->flag |= CON_DRIVER_FLAG_ATTR;
	dev_set_drvdata(con->dev, con);
	for (i = 0; i < ARRAY_SIZE(device_attrs); i++) {
		error = device_create_file(con->dev, &device_attrs[i]);
		if (error)
			break;
	}

	if (error) {
		while (--i >= 0)
			device_remove_file(con->dev, &device_attrs[i]);
		con->flag &= ~CON_DRIVER_FLAG_ATTR;
	}

	return error;
}

static void vtconsole_deinit_device(struct con_driver *con)
{
	int i;

	if (con->flag & CON_DRIVER_FLAG_ATTR) {
		for (i = 0; i < ARRAY_SIZE(device_attrs); i++)
			device_remove_file(con->dev, &device_attrs[i]);
		con->flag &= ~CON_DRIVER_FLAG_ATTR;
	}
}

/**
 * con_is_bound - checks if driver is bound to the console
 * @csw: console driver
 *
 * RETURNS: zero if unbound, nonzero if bound
 *
 * Drivers can call this and if zero, they should release
 * all resources allocated on con_startup()
 */
int con_is_bound(const struct consw *csw)
{
	int i, bound = 0;

	for (i = 0; i < MAX_NR_CONSOLES; i++) {
		if (con_driver_map[i] == csw) {
			bound = 1;
			break;
		}
	}

	return bound;
}
EXPORT_SYMBOL(con_is_bound);

/**
 * con_debug_enter - prepare the console for the kernel debugger
 * @sw: console driver
 *
 * Called when the console is taken over by the kernel debugger, this
 * function needs to save the current console state, then put the console
 * into a state suitable for the kernel debugger.
 *
 * RETURNS:
 * Zero on success, nonzero if a failure occurred when trying to prepare
 * the console for the debugger.
 */
int con_debug_enter(struct vc_data *vc)
{
	int ret = 0;

	saved_fg_console = fg_console;
	saved_last_console = last_console;
	saved_want_console = want_console;
	saved_vc_mode = vc->vc_mode;
	saved_console_blanked = console_blanked;
	vc->vc_mode = KD_TEXT;
	console_blanked = 0;
	if (vc->vc_sw->con_debug_enter)
		ret = vc->vc_sw->con_debug_enter(vc);
#ifdef CONFIG_KGDB_KDB
	/* Set the initial LINES variable if it is not already set */
	if (vc->vc_rows < 999) {
		int linecount;
		char lns[4];
		const char *setargs[3] = {
			"set",
			"LINES",
			lns,
		};
		if (kdbgetintenv(setargs[0], &linecount)) {
			snprintf(lns, 4, "%i", vc->vc_rows);
			kdb_set(2, setargs);
		}
	}
	if (vc->vc_cols < 999) {
		int colcount;
		char cols[4];
		const char *setargs[3] = {
			"set",
			"COLUMNS",
			cols,
		};
		if (kdbgetintenv(setargs[0], &colcount)) {
			snprintf(cols, 4, "%i", vc->vc_cols);
			kdb_set(2, setargs);
		}
	}
#endif /* CONFIG_KGDB_KDB */
	return ret;
}
EXPORT_SYMBOL_GPL(con_debug_enter);

/**
 * con_debug_leave - restore console state
 * @sw: console driver
 *
 * Restore the console state to what it was before the kernel debugger
 * was invoked.
 *
 * RETURNS:
 * Zero on success, nonzero if a failure occurred when trying to restore
 * the console.
 */
int con_debug_leave(void)
{
	struct vc_data *vc;
	int ret = 0;

	fg_console = saved_fg_console;
	last_console = saved_last_console;
	want_console = saved_want_console;
	console_blanked = saved_console_blanked;
	vc_cons[fg_console].d->vc_mode = saved_vc_mode;

	vc = vc_cons[fg_console].d;
	if (vc->vc_sw->con_debug_leave)
		ret = vc->vc_sw->con_debug_leave(vc);
	return ret;
}
EXPORT_SYMBOL_GPL(con_debug_leave);

static int do_register_con_driver(const struct consw *csw, int first, int last)
{
	struct module *owner = csw->owner;
	struct con_driver *con_driver;
	const char *desc;
	int i, retval = 0;

	WARN_CONSOLE_UNLOCKED();

	if (!try_module_get(owner))
		return -ENODEV;

	for (i = 0; i < MAX_NR_CON_DRIVER; i++) {
		con_driver = &registered_con_driver[i];

		/* already registered */
		if (con_driver->con == csw)
			retval = -EBUSY;
	}

	if (retval)
		goto err;

	desc = csw->con_startup();

	if (!desc)
		goto err;

	retval = -EINVAL;

	for (i = 0; i < MAX_NR_CON_DRIVER; i++) {
		con_driver = &registered_con_driver[i];

		if (con_driver->con == NULL) {
			con_driver->con = csw;
			con_driver->desc = desc;
			con_driver->node = i;
			con_driver->flag = CON_DRIVER_FLAG_MODULE |
			                   CON_DRIVER_FLAG_INIT;
			con_driver->first = first;
			con_driver->last = last;
			retval = 0;
			break;
		}
	}

	if (retval)
		goto err;

	con_driver->dev = device_create(vtconsole_class, NULL,
						MKDEV(0, con_driver->node),
						NULL, "vtcon%i",
						con_driver->node);

	if (IS_ERR(con_driver->dev)) {
		printk(KERN_WARNING "Unable to create device for %s; "
		       "errno = %ld\n", con_driver->desc,
		       PTR_ERR(con_driver->dev));
		con_driver->dev = NULL;
	} else {
		vtconsole_init_device(con_driver);
	}

err:
	module_put(owner);
	return retval;
}

<<<<<<< HEAD
/**
 * register_con_driver - register console driver to console layer
 * @csw: console driver
 * @first: the first console to take over, minimum value is 0
 * @last: the last console to take over, maximum value is MAX_NR_CONSOLES -1
 *
 * DESCRIPTION: This function registers a console driver which can later
 * bind to a range of consoles specified by @first and @last. It will
 * also initialize the console driver by calling con_startup().
 */
int register_con_driver(const struct consw *csw, int first, int last)
{
	int retval;

	console_lock();
	retval = do_register_con_driver(csw, first, last);
	console_unlock();
	return retval;
}
EXPORT_SYMBOL(register_con_driver);
=======
>>>>>>> d0e0ac97

/**
 * do_unregister_con_driver - unregister console driver from console layer
 * @csw: console driver
 *
 * DESCRIPTION: All drivers that registers to the console layer must
 * call this function upon exit, or if the console driver is in a state
 * where it won't be able to handle console services, such as the
 * framebuffer console without loaded framebuffer drivers.
 *
 * The driver must unbind first prior to unregistration.
 */
int do_unregister_con_driver(const struct consw *csw)
{
	int retval;

<<<<<<< HEAD
	console_lock();
	retval = do_unregister_con_driver(csw);
	console_unlock();
	return retval;
}
EXPORT_SYMBOL(unregister_con_driver);

int do_unregister_con_driver(const struct consw *csw)
{
	int i, retval = -ENODEV;

=======
>>>>>>> d0e0ac97
	/* cannot unregister a bound driver */
	if (con_is_bound(csw))
		goto err;

	for (i = 0; i < MAX_NR_CON_DRIVER; i++) {
		struct con_driver *con_driver = &registered_con_driver[i];

		if (con_driver->con == csw &&
		    con_driver->flag & CON_DRIVER_FLAG_MODULE) {
			vtconsole_deinit_device(con_driver);
			device_destroy(vtconsole_class,
				       MKDEV(0, con_driver->node));
			con_driver->con = NULL;
			con_driver->desc = NULL;
			con_driver->dev = NULL;
			con_driver->node = 0;
			con_driver->flag = 0;
			con_driver->first = 0;
			con_driver->last = 0;
			retval = 0;
			break;
		}
	}
err:
	return retval;
}
EXPORT_SYMBOL_GPL(do_unregister_con_driver);

/*
 *	If we support more console drivers, this function is used
 *	when a driver wants to take over some existing consoles
 *	and become default driver for newly opened ones.
 *
<<<<<<< HEAD
 *	take_over_console is basically a register followed by unbind
 */
int do_take_over_console(const struct consw *csw, int first, int last, int deflt)
{
	int err;

	err = do_register_con_driver(csw, first, last);
	/*
	 * If we get an busy error we still want to bind the console driver
	 * and return success, as we may have unbound the console driver
	 * but not unregistered it.
	 */
	if (err == -EBUSY)
		err = 0;
	if (!err)
		do_bind_con_driver(csw, first, last, deflt);

	return err;
}
EXPORT_SYMBOL_GPL(do_take_over_console);

/*
 *	If we support more console drivers, this function is used
 *	when a driver wants to take over some existing consoles
 *	and become default driver for newly opened ones.
 *
 *	take_over_console is basically a register followed by unbind
=======
 *	do_take_over_console is basically a register followed by unbind
>>>>>>> d0e0ac97
 */
int do_take_over_console(const struct consw *csw, int first, int last, int deflt)
{
	int err;

<<<<<<< HEAD
	err = register_con_driver(csw, first, last);
=======
	err = do_register_con_driver(csw, first, last);
>>>>>>> d0e0ac97
	/*
	 * If we get an busy error we still want to bind the console driver
	 * and return success, as we may have unbound the console driver
	 * but not unregistered it.
	 */
	if (err == -EBUSY)
		err = 0;
	if (!err)
		do_bind_con_driver(csw, first, last, deflt);

	return err;
}
EXPORT_SYMBOL_GPL(do_take_over_console);


/*
 * give_up_console is a wrapper to unregister_con_driver. It will only
 * work if driver is fully unbound.
 */
void give_up_console(const struct consw *csw)
{
	console_lock();
	do_unregister_con_driver(csw);
	console_unlock();
}

static int __init vtconsole_class_init(void)
{
	int i;

	vtconsole_class = class_create(THIS_MODULE, "vtconsole");
	if (IS_ERR(vtconsole_class)) {
		printk(KERN_WARNING "Unable to create vt console class; "
		       "errno = %ld\n", PTR_ERR(vtconsole_class));
		vtconsole_class = NULL;
	}

	/* Add system drivers to sysfs */
	for (i = 0; i < MAX_NR_CON_DRIVER; i++) {
		struct con_driver *con = &registered_con_driver[i];

		if (con->con && !con->dev) {
			con->dev = device_create(vtconsole_class, NULL,
							 MKDEV(0, con->node),
							 NULL, "vtcon%i",
							 con->node);

			if (IS_ERR(con->dev)) {
				printk(KERN_WARNING "Unable to create "
				       "device for %s; errno = %ld\n",
				       con->desc, PTR_ERR(con->dev));
				con->dev = NULL;
			} else {
				vtconsole_init_device(con);
			}
		}
	}

	return 0;
}
postcore_initcall(vtconsole_class_init);

#endif

/*
 *	Screen blanking
 */

static int set_vesa_blanking(char __user *p)
{
	unsigned int mode;

	if (get_user(mode, p + 1))
		return -EFAULT;

	vesa_blank_mode = (mode < 4) ? mode : 0;
	return 0;
}

void do_blank_screen(int entering_gfx)
{
	struct vc_data *vc = vc_cons[fg_console].d;
	int i;

	WARN_CONSOLE_UNLOCKED();

	if (console_blanked) {
		if (blank_state == blank_vesa_wait) {
			blank_state = blank_off;
			vc->vc_sw->con_blank(vc, vesa_blank_mode + 1, 0);
		}
		return;
	}

	/* entering graphics mode? */
	if (entering_gfx) {
		hide_cursor(vc);
		save_screen(vc);
		vc->vc_sw->con_blank(vc, -1, 1);
		console_blanked = fg_console + 1;
		blank_state = blank_off;
		set_origin(vc);
		return;
	}

	if (blank_state != blank_normal_wait)
		return;
	blank_state = blank_off;

	/* don't blank graphics */
	if (vc->vc_mode != KD_TEXT) {
		console_blanked = fg_console + 1;
		return;
	}

	hide_cursor(vc);
	del_timer_sync(&console_timer);
	blank_timer_expired = 0;

	save_screen(vc);
	/* In case we need to reset origin, blanking hook returns 1 */
	i = vc->vc_sw->con_blank(vc, vesa_off_interval ? 1 : (vesa_blank_mode + 1), 0);
	console_blanked = fg_console + 1;
	if (i)
		set_origin(vc);

	if (console_blank_hook && console_blank_hook(1))
		return;

	if (vesa_off_interval && vesa_blank_mode) {
		blank_state = blank_vesa_wait;
		mod_timer(&console_timer, jiffies + vesa_off_interval);
	}
	vt_event_post(VT_EVENT_BLANK, vc->vc_num, vc->vc_num);
}
EXPORT_SYMBOL(do_blank_screen);

/*
 * Called by timer as well as from vt_console_driver
 */
void do_unblank_screen(int leaving_gfx)
{
	struct vc_data *vc;

	/* This should now always be called from a "sane" (read: can schedule)
	 * context for the sake of the low level drivers, except in the special
	 * case of oops_in_progress
	 */
	if (!oops_in_progress)
		might_sleep();

	WARN_CONSOLE_UNLOCKED();

	ignore_poke = 0;
	if (!console_blanked)
		return;
	if (!vc_cons_allocated(fg_console)) {
		/* impossible */
		pr_warning("unblank_screen: tty %d not allocated ??\n",
			   fg_console+1);
		return;
	}
	vc = vc_cons[fg_console].d;
	/* Try to unblank in oops case too */
	if (vc->vc_mode != KD_TEXT && !vt_force_oops_output(vc))
		return; /* but leave console_blanked != 0 */

	if (blankinterval) {
		mod_timer(&console_timer, jiffies + (blankinterval * HZ));
		blank_state = blank_normal_wait;
	}

	console_blanked = 0;
	if (vc->vc_sw->con_blank(vc, 0, leaving_gfx) || vt_force_oops_output(vc))
		/* Low-level driver cannot restore -> do it ourselves */
		update_screen(vc);
	if (console_blank_hook)
		console_blank_hook(0);
	set_palette(vc);
	set_cursor(vc);
	vt_event_post(VT_EVENT_UNBLANK, vc->vc_num, vc->vc_num);
}
EXPORT_SYMBOL(do_unblank_screen);

/*
 * This is called by the outside world to cause a forced unblank, mostly for
 * oopses. Currently, I just call do_unblank_screen(0), but we could eventually
 * call it with 1 as an argument and so force a mode restore... that may kill
 * X or at least garbage the screen but would also make the Oops visible...
 */
void unblank_screen(void)
{
	do_unblank_screen(0);
}

/*
 * We defer the timer blanking to work queue so it can take the console mutex
 * (console operations can still happen at irq time, but only from printk which
 * has the console mutex. Not perfect yet, but better than no locking
 */
static void blank_screen_t(unsigned long dummy)
{
	if (unlikely(!keventd_up())) {
		mod_timer(&console_timer, jiffies + (blankinterval * HZ));
		return;
	}
	blank_timer_expired = 1;
	schedule_work(&console_work);
}

void poke_blanked_console(void)
{
	WARN_CONSOLE_UNLOCKED();

	/* Add this so we quickly catch whoever might call us in a non
	 * safe context. Nowadays, unblank_screen() isn't to be called in
	 * atomic contexts and is allowed to schedule (with the special case
	 * of oops_in_progress, but that isn't of any concern for this
	 * function. --BenH.
	 */
	might_sleep();

	/* This isn't perfectly race free, but a race here would be mostly harmless,
	 * at worse, we'll do a spurrious blank and it's unlikely
	 */
	del_timer(&console_timer);
	blank_timer_expired = 0;

	if (ignore_poke || !vc_cons[fg_console].d || vc_cons[fg_console].d->vc_mode == KD_GRAPHICS)
		return;
	if (console_blanked)
		unblank_screen();
	else if (blankinterval) {
		mod_timer(&console_timer, jiffies + (blankinterval * HZ));
		blank_state = blank_normal_wait;
	}
}

/*
 *	Palettes
 */

static void set_palette(struct vc_data *vc)
{
	WARN_CONSOLE_UNLOCKED();

	if (vc->vc_mode != KD_GRAPHICS)
		vc->vc_sw->con_set_palette(vc, color_table);
}

/*
 * Load palette into the DAC registers. arg points to a colour
 * map, 3 bytes per colour, 16 colours, range from 0 to 255.
 */

int con_set_cmap(unsigned char __user *arg)
{
	int i, j, k;
	unsigned char colormap[3*16];

	if (copy_from_user(colormap, arg, sizeof(colormap)))
		return -EFAULT;

	console_lock();
	for (i = k = 0; i < 16; i++) {
		default_red[i] = colormap[k++];
		default_grn[i] = colormap[k++];
		default_blu[i] = colormap[k++];
	}
	for (i = 0; i < MAX_NR_CONSOLES; i++) {
		if (!vc_cons_allocated(i))
			continue;
		for (j = k = 0; j < 16; j++) {
			vc_cons[i].d->vc_palette[k++] = default_red[j];
			vc_cons[i].d->vc_palette[k++] = default_grn[j];
			vc_cons[i].d->vc_palette[k++] = default_blu[j];
		}
		set_palette(vc_cons[i].d);
	}
	console_unlock();

	return 0;
}

int con_get_cmap(unsigned char __user *arg)
{
	int i, k;
	unsigned char colormap[3*16];

	console_lock();
	for (i = k = 0; i < 16; i++) {
		colormap[k++] = default_red[i];
		colormap[k++] = default_grn[i];
		colormap[k++] = default_blu[i];
	}
	console_unlock();

	if (copy_to_user(arg, colormap, sizeof(colormap)))
		return -EFAULT;

	return 0;
}

void reset_palette(struct vc_data *vc)
{
	int j, k;
	for (j=k=0; j<16; j++) {
		vc->vc_palette[k++] = default_red[j];
		vc->vc_palette[k++] = default_grn[j];
		vc->vc_palette[k++] = default_blu[j];
	}
	set_palette(vc);
}

/*
 *  Font switching
 *
 *  Currently we only support fonts up to 32 pixels wide, at a maximum height
 *  of 32 pixels. Userspace fontdata is stored with 32 bytes (shorts/ints, 
 *  depending on width) reserved for each character which is kinda wasty, but 
 *  this is done in order to maintain compatibility with the EGA/VGA fonts. It 
 *  is up to the actual low-level console-driver convert data into its favorite
 *  format (maybe we should add a `fontoffset' field to the `display'
 *  structure so we won't have to convert the fontdata all the time.
 *  /Jes
 */

#define max_font_size 65536

static int con_font_get(struct vc_data *vc, struct console_font_op *op)
{
	struct console_font font;
	int rc = -EINVAL;
	int c;

	if (op->data) {
		font.data = kmalloc(max_font_size, GFP_KERNEL);
		if (!font.data)
			return -ENOMEM;
	} else
		font.data = NULL;

	console_lock();
	if (vc->vc_mode != KD_TEXT)
		rc = -EINVAL;
	else if (vc->vc_sw->con_font_get)
		rc = vc->vc_sw->con_font_get(vc, &font);
	else
		rc = -ENOSYS;
	console_unlock();

	if (rc)
		goto out;

	c = (font.width+7)/8 * 32 * font.charcount;

	if (op->data && font.charcount > op->charcount)
		rc = -ENOSPC;
	if (!(op->flags & KD_FONT_FLAG_OLD)) {
		if (font.width > op->width || font.height > op->height) 
			rc = -ENOSPC;
	} else {
		if (font.width != 8)
			rc = -EIO;
		else if ((op->height && font.height > op->height) ||
			 font.height > 32)
			rc = -ENOSPC;
	}
	if (rc)
		goto out;

	op->height = font.height;
	op->width = font.width;
	op->charcount = font.charcount;

	if (op->data && copy_to_user(op->data, font.data, c))
		rc = -EFAULT;

out:
	kfree(font.data);
	return rc;
}

static int con_font_set(struct vc_data *vc, struct console_font_op *op)
{
	struct console_font font;
	int rc = -EINVAL;
	int size;

	if (vc->vc_mode != KD_TEXT)
		return -EINVAL;
	if (!op->data)
		return -EINVAL;
	if (op->charcount > 512)
		return -EINVAL;
	if (!op->height) {		/* Need to guess font height [compat] */
		int h, i;
		u8 __user *charmap = op->data;
		u8 tmp;
		
		/* If from KDFONTOP ioctl, don't allow things which can be done in userland,
		   so that we can get rid of this soon */
		if (!(op->flags & KD_FONT_FLAG_OLD))
			return -EINVAL;
		for (h = 32; h > 0; h--)
			for (i = 0; i < op->charcount; i++) {
				if (get_user(tmp, &charmap[32*i+h-1]))
					return -EFAULT;
				if (tmp)
					goto nonzero;
			}
		return -EINVAL;
	nonzero:
		op->height = h;
	}
	if (op->width <= 0 || op->width > 32 || op->height > 32)
		return -EINVAL;
	size = (op->width+7)/8 * 32 * op->charcount;
	if (size > max_font_size)
		return -ENOSPC;
	font.charcount = op->charcount;
	font.height = op->height;
	font.width = op->width;
	font.data = memdup_user(op->data, size);
	if (IS_ERR(font.data))
		return PTR_ERR(font.data);
	console_lock();
	if (vc->vc_mode != KD_TEXT)
		rc = -EINVAL;
	else if (vc->vc_sw->con_font_set)
		rc = vc->vc_sw->con_font_set(vc, &font, op->flags);
	else
		rc = -ENOSYS;
	console_unlock();
	kfree(font.data);
	return rc;
}

static int con_font_default(struct vc_data *vc, struct console_font_op *op)
{
	struct console_font font = {.width = op->width, .height = op->height};
	char name[MAX_FONT_NAME];
	char *s = name;
	int rc;


	if (!op->data)
		s = NULL;
	else if (strncpy_from_user(name, op->data, MAX_FONT_NAME - 1) < 0)
		return -EFAULT;
	else
		name[MAX_FONT_NAME - 1] = 0;

	console_lock();
	if (vc->vc_mode != KD_TEXT) {
		console_unlock();
		return -EINVAL;
	}
	if (vc->vc_sw->con_font_default)
		rc = vc->vc_sw->con_font_default(vc, &font, s);
	else
		rc = -ENOSYS;
	console_unlock();
	if (!rc) {
		op->width = font.width;
		op->height = font.height;
	}
	return rc;
}

static int con_font_copy(struct vc_data *vc, struct console_font_op *op)
{
	int con = op->height;
	int rc;


	console_lock();
	if (vc->vc_mode != KD_TEXT)
		rc = -EINVAL;
	else if (!vc->vc_sw->con_font_copy)
		rc = -ENOSYS;
	else if (con < 0 || !vc_cons_allocated(con))
		rc = -ENOTTY;
	else if (con == vc->vc_num)	/* nothing to do */
		rc = 0;
	else
		rc = vc->vc_sw->con_font_copy(vc, con);
	console_unlock();
	return rc;
}

int con_font_op(struct vc_data *vc, struct console_font_op *op)
{
	switch (op->op) {
	case KD_FONT_OP_SET:
		return con_font_set(vc, op);
	case KD_FONT_OP_GET:
		return con_font_get(vc, op);
	case KD_FONT_OP_SET_DEFAULT:
		return con_font_default(vc, op);
	case KD_FONT_OP_COPY:
		return con_font_copy(vc, op);
	}
	return -ENOSYS;
}

/*
 *	Interface exported to selection and vcs.
 */

/* used by selection */
u16 screen_glyph(struct vc_data *vc, int offset)
{
	u16 w = scr_readw(screenpos(vc, offset, 1));
	u16 c = w & 0xff;

	if (w & vc->vc_hi_font_mask)
		c |= 0x100;
	return c;
}
EXPORT_SYMBOL_GPL(screen_glyph);

/* used by vcs - note the word offset */
unsigned short *screen_pos(struct vc_data *vc, int w_offset, int viewed)
{
	return screenpos(vc, 2 * w_offset, viewed);
}

void getconsxy(struct vc_data *vc, unsigned char *p)
{
	p[0] = vc->vc_x;
	p[1] = vc->vc_y;
}

void putconsxy(struct vc_data *vc, unsigned char *p)
{
	hide_cursor(vc);
	gotoxy(vc, p[0], p[1]);
	set_cursor(vc);
}

u16 vcs_scr_readw(struct vc_data *vc, const u16 *org)
{
	if ((unsigned long)org == vc->vc_pos && softcursor_original != -1)
		return softcursor_original;
	return scr_readw(org);
}

void vcs_scr_writew(struct vc_data *vc, u16 val, u16 *org)
{
	scr_writew(val, org);
	if ((unsigned long)org == vc->vc_pos) {
		softcursor_original = -1;
		add_softcursor(vc);
	}
}

void vcs_scr_updated(struct vc_data *vc)
{
	notify_update(vc);
}

/*
 *	Visible symbols for modules
 */

EXPORT_SYMBOL(color_table);
EXPORT_SYMBOL(default_red);
EXPORT_SYMBOL(default_grn);
EXPORT_SYMBOL(default_blu);
EXPORT_SYMBOL(update_region);
EXPORT_SYMBOL(redraw_screen);
EXPORT_SYMBOL(vc_resize);
EXPORT_SYMBOL(fg_console);
EXPORT_SYMBOL(console_blank_hook);
EXPORT_SYMBOL(console_blanked);
EXPORT_SYMBOL(vc_cons);
EXPORT_SYMBOL(global_cursor_default);
#ifndef VT_SINGLE_DRIVER
EXPORT_SYMBOL(give_up_console);
#endif<|MERGE_RESOLUTION|>--- conflicted
+++ resolved
@@ -3086,20 +3086,6 @@
 };
 
 
-<<<<<<< HEAD
-static int bind_con_driver(const struct consw *csw, int first, int last,
-			   int deflt)
-{
-	int ret;
-
-	console_lock();
-	ret = do_bind_con_driver(csw, first, last, deflt);
-	console_unlock();
-	return ret;
-}
-
-=======
->>>>>>> d0e0ac97
 #ifdef CONFIG_VT_HW_CONSOLE_BINDING
 static int con_is_graphics(const struct consw *csw, int first, int last)
 {
@@ -3116,18 +3102,6 @@
 
 	return retval;
 }
-
-/* unlocked version of unbind_con_driver() */
-int do_unbind_con_driver(const struct consw *csw, int first, int last, int deflt)
-{
-	int retval;
-
-	console_lock();
-	retval = do_unbind_con_driver(csw, first, last, deflt);
-	console_unlock();
-	return retval;
-}
-EXPORT_SYMBOL(unbind_con_driver);
 
 /* unlocked version of unbind_con_driver() */
 int do_unbind_con_driver(const struct consw *csw, int first, int last, int deflt)
@@ -3567,29 +3541,6 @@
 	return retval;
 }
 
-<<<<<<< HEAD
-/**
- * register_con_driver - register console driver to console layer
- * @csw: console driver
- * @first: the first console to take over, minimum value is 0
- * @last: the last console to take over, maximum value is MAX_NR_CONSOLES -1
- *
- * DESCRIPTION: This function registers a console driver which can later
- * bind to a range of consoles specified by @first and @last. It will
- * also initialize the console driver by calling con_startup().
- */
-int register_con_driver(const struct consw *csw, int first, int last)
-{
-	int retval;
-
-	console_lock();
-	retval = do_register_con_driver(csw, first, last);
-	console_unlock();
-	return retval;
-}
-EXPORT_SYMBOL(register_con_driver);
-=======
->>>>>>> d0e0ac97
 
 /**
  * do_unregister_con_driver - unregister console driver from console layer
@@ -3604,22 +3555,8 @@
  */
 int do_unregister_con_driver(const struct consw *csw)
 {
-	int retval;
-
-<<<<<<< HEAD
-	console_lock();
-	retval = do_unregister_con_driver(csw);
-	console_unlock();
-	return retval;
-}
-EXPORT_SYMBOL(unregister_con_driver);
-
-int do_unregister_con_driver(const struct consw *csw)
-{
 	int i, retval = -ENODEV;
 
-=======
->>>>>>> d0e0ac97
 	/* cannot unregister a bound driver */
 	if (con_is_bound(csw))
 		goto err;
@@ -3653,47 +3590,13 @@
  *	when a driver wants to take over some existing consoles
  *	and become default driver for newly opened ones.
  *
-<<<<<<< HEAD
- *	take_over_console is basically a register followed by unbind
+ *	do_take_over_console is basically a register followed by unbind
  */
 int do_take_over_console(const struct consw *csw, int first, int last, int deflt)
 {
 	int err;
 
 	err = do_register_con_driver(csw, first, last);
-	/*
-	 * If we get an busy error we still want to bind the console driver
-	 * and return success, as we may have unbound the console driver
-	 * but not unregistered it.
-	 */
-	if (err == -EBUSY)
-		err = 0;
-	if (!err)
-		do_bind_con_driver(csw, first, last, deflt);
-
-	return err;
-}
-EXPORT_SYMBOL_GPL(do_take_over_console);
-
-/*
- *	If we support more console drivers, this function is used
- *	when a driver wants to take over some existing consoles
- *	and become default driver for newly opened ones.
- *
- *	take_over_console is basically a register followed by unbind
-=======
- *	do_take_over_console is basically a register followed by unbind
->>>>>>> d0e0ac97
- */
-int do_take_over_console(const struct consw *csw, int first, int last, int deflt)
-{
-	int err;
-
-<<<<<<< HEAD
-	err = register_con_driver(csw, first, last);
-=======
-	err = do_register_con_driver(csw, first, last);
->>>>>>> d0e0ac97
 	/*
 	 * If we get an busy error we still want to bind the console driver
 	 * and return success, as we may have unbound the console driver
