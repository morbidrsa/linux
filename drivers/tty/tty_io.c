--- conflicted
+++ resolved
@@ -1618,11 +1618,8 @@
 	tty_free_termios(tty);
 	tty_driver_remove_tty(tty->driver, tty);
 	tty->port->itty = NULL;
-<<<<<<< HEAD
-=======
 	if (tty->link)
 		tty->link->port->itty = NULL;
->>>>>>> d0e0ac97
 	cancel_work_sync(&tty->port->buf.work);
 
 	if (tty->link)
