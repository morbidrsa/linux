--- conflicted
+++ resolved
@@ -1647,11 +1647,7 @@
 	tty->disc_data = ldata;
 	reset_buffer_flags(tty->disc_data);
 	ldata->column = 0;
-<<<<<<< HEAD
-	tty->minimum_to_wake = 1;
-=======
 	ldata->minimum_to_wake = 1;
->>>>>>> d0e0ac97
 	tty->closing = 0;
 	/* indicate buffer work may resume */
 	clear_bit(TTY_LDISC_HALTED, &tty->flags);
