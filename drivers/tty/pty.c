--- conflicted
+++ resolved
@@ -247,12 +247,6 @@
 	if (!tty || !tty->link)
 		return -ENODEV;
 
-<<<<<<< HEAD
-	set_bit(TTY_IO_ERROR, &tty->flags);
-
-	retval = -EIO;
-=======
->>>>>>> d0e0ac97
 	if (test_bit(TTY_OTHER_CLOSED, &tty->flags))
 		goto out;
 	if (test_bit(TTY_PTY_LOCK, &tty->link->flags))
