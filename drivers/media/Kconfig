#
# Multimedia device configuration
#

menuconfig MEDIA_SUPPORT
	tristate "Multimedia support"
	depends on HAS_IOMEM
	help
	  If you want to use Webcams, Video grabber devices and/or TV devices
	  enable this option and other options below.
	  Additional info and docs are available on the web at
	  <http://linuxtv.org>

if MEDIA_SUPPORT

comment "Multimedia core support"

#
# Multimedia support - automatically enable V4L2 and DVB core
#
config MEDIA_CAMERA_SUPPORT
	bool "Cameras/video grabbers support"
	---help---
	  Enable support for webcams and video grabbers.

	  Say Y when you have a webcam or a video capture grabber board.

config MEDIA_ANALOG_TV_SUPPORT
	bool "Analog TV support"
	---help---
	  Enable analog TV support.

	  Say Y when you have a TV board with analog support or with a
	  hybrid analog/digital TV chipset.

	  Note: There are several DVB cards that are based on chips that
		support both analog and digital TV. Disabling this option
		will disable support for them.

config MEDIA_DIGITAL_TV_SUPPORT
	bool "Digital TV support"
	---help---
	  Enable digital TV support.

	  Say Y when you have a board with digital support or a board with
	  hybrid digital TV and analog TV.

config MEDIA_RADIO_SUPPORT
	bool "AM/FM radio receivers/transmitters support"
	---help---
	  Enable AM/FM radio support.

	  Additional info and docs are available on the web at
	  <http://linuxtv.org>

	  Say Y when you have a board with radio support.

	  Note: There are several TV cards that are based on chips that
		support radio reception. Disabling this option will
		disable support for them.

config MEDIA_RC_SUPPORT
	bool "Remote Controller support"
	depends on INPUT
	---help---
	  Enable support for Remote Controllers on Linux. This is
	  needed in order to support several video capture adapters,
	  standalone IR receivers/transmitters, and RF receivers.

	  Enable this option if you have a video capture board even
	  if you don't need IR, as otherwise, you may not be able to
	  compile the driver for your adapter.

	  Say Y when you have a TV or an IR device.

#
# Media controller
#	Selectable only for webcam/grabbers, as other drivers don't use it
#

config MEDIA_CONTROLLER
	bool "Media Controller API"
	depends on MEDIA_CAMERA_SUPPORT
	---help---
	  Enable the media controller API used to query media devices internal
	  topology and configure it dynamically.

	  This API is mostly used by camera interfaces in embedded platforms.

#
# Video4Linux support
#	Only enables if one of the V4L2 types (ATV, webcam, radio) is selected
#

config VIDEO_DEV
	tristate
	depends on MEDIA_SUPPORT
	depends on MEDIA_CAMERA_SUPPORT || MEDIA_ANALOG_TV_SUPPORT || MEDIA_RADIO_SUPPORT
	default y

config VIDEO_V4L2_SUBDEV_API
	bool "V4L2 sub-device userspace API"
	depends on VIDEO_DEV && MEDIA_CONTROLLER
	---help---
	  Enables the V4L2 sub-device pad-level userspace API used to configure
	  video format, size and frame rate between hardware blocks.

	  This API is mostly used by camera interfaces in embedded platforms.

source "drivers/media/v4l2-core/Kconfig"

#
# DVB Core
#	Only enables if one of DTV is selected
#

config DVB_CORE
	tristate
	depends on MEDIA_SUPPORT
	depends on MEDIA_DIGITAL_TV_SUPPORT
	default y
	select CRC32

config DVB_NET
	bool "DVB Network Support"
	default (NET && INET)
	depends on NET && INET && DVB_CORE
	help
	  This option enables DVB Network Support which is a part of the DVB
	  standard. It is used, for example, by automatic firmware updates used
	  on Set-Top-Boxes. It can also be used to access the Internet via the
	  DVB card, if the network provider supports it.

	  You may want to disable the network support on embedded devices. If
	  unsure say Y.

# This Kconfig option is used by both PCI and USB drivers
config TTPCI_EEPROM
<<<<<<< HEAD
        tristate
        depends on I2C
        default n
=======
	tristate
	depends on I2C
	default n
>>>>>>> d0e0ac97

source "drivers/media/dvb-core/Kconfig"

comment "Media drivers"
source "drivers/media/rc/Kconfig"

#
# V4L platform/mem2mem drivers
#

source "drivers/media/usb/Kconfig"
source "drivers/media/pci/Kconfig"
source "drivers/media/platform/Kconfig"
source "drivers/media/mmc/Kconfig"
source "drivers/media/parport/Kconfig"
source "drivers/media/radio/Kconfig"

comment "Supported FireWire (IEEE 1394) Adapters"
	depends on DVB_CORE && FIREWIRE
source "drivers/media/firewire/Kconfig"

# Common driver options
source "drivers/media/common/Kconfig"

comment "Media ancillary drivers (tuners, sensors, i2c, frontends)"

#
# Ancillary drivers (tuners, i2c, frontends)
#

config MEDIA_SUBDRV_AUTOSELECT
	bool "Autoselect ancillary drivers (tuners, sensors, i2c, frontends)"
	depends on MEDIA_ANALOG_TV_SUPPORT || MEDIA_DIGITAL_TV_SUPPORT || MEDIA_CAMERA_SUPPORT
	default y
	help
	  By default, a media driver auto-selects all possible ancillary
	  devices such as tuners, sensors, video encoders/decoders and
	  frontends, that are used by any of the supported devices.

	  This is generally the right thing to do, except when there
	  are strict constraints with regards to the kernel size,
	  like on embedded systems.

	  Use this option with care, as deselecting ancillary drivers which
	  are, in fact, necessary will result in the lack of the needed
	  functionality for your device (it may not tune or may not have
	  the needed demodulators).

	  If unsure say Y.

<<<<<<< HEAD
=======
config MEDIA_ATTACH
	bool
	depends on MEDIA_ANALOG_TV_SUPPORT || MEDIA_DIGITAL_TV_SUPPORT || MEDIA_RADIO_SUPPORT
	depends on MODULES
	default MODULES

>>>>>>> d0e0ac97
source "drivers/media/i2c/Kconfig"
source "drivers/media/tuners/Kconfig"
source "drivers/media/dvb-frontends/Kconfig"

endif # MEDIA_SUPPORT<|MERGE_RESOLUTION|>--- conflicted
+++ resolved
@@ -136,15 +136,9 @@
 
 # This Kconfig option is used by both PCI and USB drivers
 config TTPCI_EEPROM
-<<<<<<< HEAD
-        tristate
-        depends on I2C
-        default n
-=======
 	tristate
 	depends on I2C
 	default n
->>>>>>> d0e0ac97
 
 source "drivers/media/dvb-core/Kconfig"
 
@@ -195,15 +189,12 @@
 
 	  If unsure say Y.
 
-<<<<<<< HEAD
-=======
 config MEDIA_ATTACH
 	bool
 	depends on MEDIA_ANALOG_TV_SUPPORT || MEDIA_DIGITAL_TV_SUPPORT || MEDIA_RADIO_SUPPORT
 	depends on MODULES
 	default MODULES
 
->>>>>>> d0e0ac97
 source "drivers/media/i2c/Kconfig"
 source "drivers/media/tuners/Kconfig"
 source "drivers/media/dvb-frontends/Kconfig"
