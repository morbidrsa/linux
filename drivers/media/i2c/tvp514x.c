/*
 * drivers/media/i2c/tvp514x.c
 *
 * TI TVP5146/47 decoder driver
 *
 * Copyright (C) 2008 Texas Instruments Inc
 * Author: Vaibhav Hiremath <hvaibhav@ti.com>
 *
 * Contributors:
 *     Sivaraj R <sivaraj@ti.com>
 *     Brijesh R Jadav <brijesh.j@ti.com>
 *     Hardik Shah <hardik.shah@ti.com>
 *     Manjunath Hadli <mrh@ti.com>
 *     Karicheri Muralidharan <m-karicheri2@ti.com>
 *     Prabhakar Lad <prabhakar.lad@ti.com>
 *
 * This package is free software; you can redistribute it and/or modify
 * it under the terms of the GNU General Public License version 2 as
 * published by the Free Software Foundation.
 *
 * This program is distributed in the hope that it will be useful,
 * but WITHOUT ANY WARRANTY; without even the implied warranty of
 * MERCHANTABILITY or FITNESS FOR A PARTICULAR PURPOSE.  See the
 * GNU General Public License for more details.
 *
 * You should have received a copy of the GNU General Public License
 * along with this program; if not, write to the Free Software
 * Foundation, Inc., 675 Mass Ave, Cambridge, MA 02139, USA.
 *
 */

#include <linux/i2c.h>
#include <linux/slab.h>
#include <linux/delay.h>
#include <linux/videodev2.h>
#include <linux/module.h>
#include <linux/v4l2-mediabus.h>

#include <media/v4l2-device.h>
#include <media/v4l2-common.h>
#include <media/v4l2-mediabus.h>
#include <media/v4l2-of.h>
#include <media/v4l2-ctrls.h>
#include <media/tvp514x.h>
#include <media/media-entity.h>

#include "tvp514x_regs.h"

/* Private macros for TVP */
#define I2C_RETRY_COUNT                 (5)
#define LOCK_RETRY_COUNT                (5)
#define LOCK_RETRY_DELAY                (200)

/* Debug functions */
static bool debug;
module_param(debug, bool, 0644);
MODULE_PARM_DESC(debug, "Debug level (0-1)");

MODULE_AUTHOR("Texas Instruments");
MODULE_DESCRIPTION("TVP514X linux decoder driver");
MODULE_LICENSE("GPL");

/* enum tvp514x_std - enum for supported standards */
enum tvp514x_std {
	STD_NTSC_MJ = 0,
	STD_PAL_BDGHIN,
	STD_INVALID
};

/**
 * struct tvp514x_std_info - Structure to store standard informations
 * @width: Line width in pixels
 * @height:Number of active lines
 * @video_std: Value to write in REG_VIDEO_STD register
 * @standard: v4l2 standard structure information
 */
struct tvp514x_std_info {
	unsigned long width;
	unsigned long height;
	u8 video_std;
	struct v4l2_standard standard;
};

static struct tvp514x_reg tvp514x_reg_list_default[0x40];

static int tvp514x_s_stream(struct v4l2_subdev *sd, int enable);
/**
 * struct tvp514x_decoder - TVP5146/47 decoder object
 * @sd: Subdevice Slave handle
 * @tvp514x_regs: copy of hw's regs with preset values.
 * @pdata: Board specific
 * @ver: Chip version
 * @streaming: TVP5146/47 decoder streaming - enabled or disabled.
 * @pix: Current pixel format
 * @num_fmts: Number of formats
 * @fmt_list: Format list
 * @current_std: Current standard
 * @num_stds: Number of standards
 * @std_list: Standards list
 * @input: Input routing at chip level
 * @output: Output routing at chip level
 */
struct tvp514x_decoder {
	struct v4l2_subdev sd;
	struct v4l2_ctrl_handler hdl;
	struct tvp514x_reg tvp514x_regs[ARRAY_SIZE(tvp514x_reg_list_default)];
	const struct tvp514x_platform_data *pdata;

	int ver;
	int streaming;

	struct v4l2_pix_format pix;
	int num_fmts;
	const struct v4l2_fmtdesc *fmt_list;

	enum tvp514x_std current_std;
	int num_stds;
	const struct tvp514x_std_info *std_list;
	/* Input and Output Routing parameters */
	u32 input;
	u32 output;

	/* mc related members */
	struct media_pad pad;
	struct v4l2_mbus_framefmt format;
<<<<<<< HEAD
=======

	struct tvp514x_reg *int_seq;
>>>>>>> d0e0ac97
};

/* TVP514x default register values */
static struct tvp514x_reg tvp514x_reg_list_default[] = {
	/* Composite selected */
	{TOK_WRITE, REG_INPUT_SEL, 0x05},
	{TOK_WRITE, REG_AFE_GAIN_CTRL, 0x0F},
	/* Auto mode */
	{TOK_WRITE, REG_VIDEO_STD, 0x00},
	{TOK_WRITE, REG_OPERATION_MODE, 0x00},
	{TOK_SKIP, REG_AUTOSWITCH_MASK, 0x3F},
	{TOK_WRITE, REG_COLOR_KILLER, 0x10},
	{TOK_WRITE, REG_LUMA_CONTROL1, 0x00},
	{TOK_WRITE, REG_LUMA_CONTROL2, 0x00},
	{TOK_WRITE, REG_LUMA_CONTROL3, 0x02},
	{TOK_WRITE, REG_BRIGHTNESS, 0x80},
	{TOK_WRITE, REG_CONTRAST, 0x80},
	{TOK_WRITE, REG_SATURATION, 0x80},
	{TOK_WRITE, REG_HUE, 0x00},
	{TOK_WRITE, REG_CHROMA_CONTROL1, 0x00},
	{TOK_WRITE, REG_CHROMA_CONTROL2, 0x0E},
	/* Reserved */
	{TOK_SKIP, 0x0F, 0x00},
	{TOK_WRITE, REG_COMP_PR_SATURATION, 0x80},
	{TOK_WRITE, REG_COMP_Y_CONTRAST, 0x80},
	{TOK_WRITE, REG_COMP_PB_SATURATION, 0x80},
	/* Reserved */
	{TOK_SKIP, 0x13, 0x00},
	{TOK_WRITE, REG_COMP_Y_BRIGHTNESS, 0x80},
	/* Reserved */
	{TOK_SKIP, 0x15, 0x00},
	/* NTSC timing */
	{TOK_SKIP, REG_AVID_START_PIXEL_LSB, 0x55},
	{TOK_SKIP, REG_AVID_START_PIXEL_MSB, 0x00},
	{TOK_SKIP, REG_AVID_STOP_PIXEL_LSB, 0x25},
	{TOK_SKIP, REG_AVID_STOP_PIXEL_MSB, 0x03},
	/* NTSC timing */
	{TOK_SKIP, REG_HSYNC_START_PIXEL_LSB, 0x00},
	{TOK_SKIP, REG_HSYNC_START_PIXEL_MSB, 0x00},
	{TOK_SKIP, REG_HSYNC_STOP_PIXEL_LSB, 0x40},
	{TOK_SKIP, REG_HSYNC_STOP_PIXEL_MSB, 0x00},
	/* NTSC timing */
	{TOK_SKIP, REG_VSYNC_START_LINE_LSB, 0x04},
	{TOK_SKIP, REG_VSYNC_START_LINE_MSB, 0x00},
	{TOK_SKIP, REG_VSYNC_STOP_LINE_LSB, 0x07},
	{TOK_SKIP, REG_VSYNC_STOP_LINE_MSB, 0x00},
	/* NTSC timing */
	{TOK_SKIP, REG_VBLK_START_LINE_LSB, 0x01},
	{TOK_SKIP, REG_VBLK_START_LINE_MSB, 0x00},
	{TOK_SKIP, REG_VBLK_STOP_LINE_LSB, 0x15},
	{TOK_SKIP, REG_VBLK_STOP_LINE_MSB, 0x00},
	/* Reserved */
	{TOK_SKIP, 0x26, 0x00},
	/* Reserved */
	{TOK_SKIP, 0x27, 0x00},
	{TOK_SKIP, REG_FAST_SWTICH_CONTROL, 0xCC},
	/* Reserved */
	{TOK_SKIP, 0x29, 0x00},
	{TOK_SKIP, REG_FAST_SWTICH_SCART_DELAY, 0x00},
	/* Reserved */
	{TOK_SKIP, 0x2B, 0x00},
	{TOK_SKIP, REG_SCART_DELAY, 0x00},
	{TOK_SKIP, REG_CTI_DELAY, 0x00},
	{TOK_SKIP, REG_CTI_CONTROL, 0x00},
	/* Reserved */
	{TOK_SKIP, 0x2F, 0x00},
	/* Reserved */
	{TOK_SKIP, 0x30, 0x00},
	/* Reserved */
	{TOK_SKIP, 0x31, 0x00},
	/* HS, VS active high */
	{TOK_WRITE, REG_SYNC_CONTROL, 0x00},
	/* 10-bit BT.656 */
	{TOK_WRITE, REG_OUTPUT_FORMATTER1, 0x00},
	/* Enable clk & data */
	{TOK_WRITE, REG_OUTPUT_FORMATTER2, 0x11},
	/* Enable AVID & FLD */
	{TOK_WRITE, REG_OUTPUT_FORMATTER3, 0xEE},
	/* Enable VS & HS */
	{TOK_WRITE, REG_OUTPUT_FORMATTER4, 0xAF},
	{TOK_WRITE, REG_OUTPUT_FORMATTER5, 0xFF},
	{TOK_WRITE, REG_OUTPUT_FORMATTER6, 0xFF},
	/* Clear status */
	{TOK_WRITE, REG_CLEAR_LOST_LOCK, 0x01},
	{TOK_TERM, 0, 0},
};

/**
 * List of image formats supported by TVP5146/47 decoder
 * Currently we are using 8 bit mode only, but can be
 * extended to 10/20 bit mode.
 */
static const struct v4l2_fmtdesc tvp514x_fmt_list[] = {
	{
	 .index		= 0,
	 .type		= V4L2_BUF_TYPE_VIDEO_CAPTURE,
	 .flags		= 0,
	 .description	= "8-bit UYVY 4:2:2 Format",
	 .pixelformat	= V4L2_PIX_FMT_UYVY,
	},
};

/**
 * Supported standards -
 *
 * Currently supports two standards only, need to add support for rest of the
 * modes, like SECAM, etc...
 */
static const struct tvp514x_std_info tvp514x_std_list[] = {
	/* Standard: STD_NTSC_MJ */
	[STD_NTSC_MJ] = {
	 .width = NTSC_NUM_ACTIVE_PIXELS,
	 .height = NTSC_NUM_ACTIVE_LINES,
	 .video_std = VIDEO_STD_NTSC_MJ_BIT,
	 .standard = {
		      .index = 0,
		      .id = V4L2_STD_NTSC,
		      .name = "NTSC",
		      .frameperiod = {1001, 30000},
		      .framelines = 525
		     },
	/* Standard: STD_PAL_BDGHIN */
	},
	[STD_PAL_BDGHIN] = {
	 .width = PAL_NUM_ACTIVE_PIXELS,
	 .height = PAL_NUM_ACTIVE_LINES,
	 .video_std = VIDEO_STD_PAL_BDGHIN_BIT,
	 .standard = {
		      .index = 1,
		      .id = V4L2_STD_PAL,
		      .name = "PAL",
		      .frameperiod = {1, 25},
		      .framelines = 625
		     },
	},
	/* Standard: need to add for additional standard */
};


static inline struct tvp514x_decoder *to_decoder(struct v4l2_subdev *sd)
{
	return container_of(sd, struct tvp514x_decoder, sd);
}

static inline struct v4l2_subdev *to_sd(struct v4l2_ctrl *ctrl)
{
	return &container_of(ctrl->handler, struct tvp514x_decoder, hdl)->sd;
}


/**
 * tvp514x_read_reg() - Read a value from a register in an TVP5146/47.
 * @sd: ptr to v4l2_subdev struct
 * @reg: TVP5146/47 register address
 *
 * Returns value read if successful, or non-zero (-1) otherwise.
 */
static int tvp514x_read_reg(struct v4l2_subdev *sd, u8 reg)
{
	int err, retry = 0;
	struct i2c_client *client = v4l2_get_subdevdata(sd);

read_again:

	err = i2c_smbus_read_byte_data(client, reg);
	if (err < 0) {
		if (retry <= I2C_RETRY_COUNT) {
			v4l2_warn(sd, "Read: retry ... %d\n", retry);
			retry++;
			msleep_interruptible(10);
			goto read_again;
		}
	}

	return err;
}

/**
 * dump_reg() - dump the register content of TVP5146/47.
 * @sd: ptr to v4l2_subdev struct
 * @reg: TVP5146/47 register address
 */
static void dump_reg(struct v4l2_subdev *sd, u8 reg)
{
	u32 val;

	val = tvp514x_read_reg(sd, reg);
	v4l2_info(sd, "Reg(0x%.2X): 0x%.2X\n", reg, val);
}

/**
 * tvp514x_write_reg() - Write a value to a register in TVP5146/47
 * @sd: ptr to v4l2_subdev struct
 * @reg: TVP5146/47 register address
 * @val: value to be written to the register
 *
 * Write a value to a register in an TVP5146/47 decoder device.
 * Returns zero if successful, or non-zero otherwise.
 */
static int tvp514x_write_reg(struct v4l2_subdev *sd, u8 reg, u8 val)
{
	int err, retry = 0;
	struct i2c_client *client = v4l2_get_subdevdata(sd);

write_again:

	err = i2c_smbus_write_byte_data(client, reg, val);
	if (err) {
		if (retry <= I2C_RETRY_COUNT) {
			v4l2_warn(sd, "Write: retry ... %d\n", retry);
			retry++;
			msleep_interruptible(10);
			goto write_again;
		}
	}

	return err;
}

/**
 * tvp514x_write_regs() : Initializes a list of TVP5146/47 registers
 * @sd: ptr to v4l2_subdev struct
 * @reglist: list of TVP5146/47 registers and values
 *
 * Initializes a list of TVP5146/47 registers:-
 *		if token is TOK_TERM, then entire write operation terminates
 *		if token is TOK_DELAY, then a delay of 'val' msec is introduced
 *		if token is TOK_SKIP, then the register write is skipped
 *		if token is TOK_WRITE, then the register write is performed
 * Returns zero if successful, or non-zero otherwise.
 */
static int tvp514x_write_regs(struct v4l2_subdev *sd,
			      const struct tvp514x_reg reglist[])
{
	int err;
	const struct tvp514x_reg *next = reglist;

	for (; next->token != TOK_TERM; next++) {
		if (next->token == TOK_DELAY) {
			msleep(next->val);
			continue;
		}

		if (next->token == TOK_SKIP)
			continue;

		err = tvp514x_write_reg(sd, next->reg, (u8) next->val);
		if (err) {
			v4l2_err(sd, "Write failed. Err[%d]\n", err);
			return err;
		}
	}
	return 0;
}

/**
 * tvp514x_query_current_std() : Query the current standard detected by TVP5146/47
 * @sd: ptr to v4l2_subdev struct
 *
 * Returns the current standard detected by TVP5146/47, STD_INVALID if there is no
 * standard detected.
 */
static enum tvp514x_std tvp514x_query_current_std(struct v4l2_subdev *sd)
{
	u8 std, std_status;

	std = tvp514x_read_reg(sd, REG_VIDEO_STD);
	if ((std & VIDEO_STD_MASK) == VIDEO_STD_AUTO_SWITCH_BIT)
		/* use the standard status register */
		std_status = tvp514x_read_reg(sd, REG_VIDEO_STD_STATUS);
	else
		/* use the standard register itself */
		std_status = std;

	switch (std_status & VIDEO_STD_MASK) {
	case VIDEO_STD_NTSC_MJ_BIT:
		return STD_NTSC_MJ;

	case VIDEO_STD_PAL_BDGHIN_BIT:
		return STD_PAL_BDGHIN;

	default:
		return STD_INVALID;
	}

	return STD_INVALID;
}

/* TVP5146/47 register dump function */
static void tvp514x_reg_dump(struct v4l2_subdev *sd)
{
	dump_reg(sd, REG_INPUT_SEL);
	dump_reg(sd, REG_AFE_GAIN_CTRL);
	dump_reg(sd, REG_VIDEO_STD);
	dump_reg(sd, REG_OPERATION_MODE);
	dump_reg(sd, REG_COLOR_KILLER);
	dump_reg(sd, REG_LUMA_CONTROL1);
	dump_reg(sd, REG_LUMA_CONTROL2);
	dump_reg(sd, REG_LUMA_CONTROL3);
	dump_reg(sd, REG_BRIGHTNESS);
	dump_reg(sd, REG_CONTRAST);
	dump_reg(sd, REG_SATURATION);
	dump_reg(sd, REG_HUE);
	dump_reg(sd, REG_CHROMA_CONTROL1);
	dump_reg(sd, REG_CHROMA_CONTROL2);
	dump_reg(sd, REG_COMP_PR_SATURATION);
	dump_reg(sd, REG_COMP_Y_CONTRAST);
	dump_reg(sd, REG_COMP_PB_SATURATION);
	dump_reg(sd, REG_COMP_Y_BRIGHTNESS);
	dump_reg(sd, REG_AVID_START_PIXEL_LSB);
	dump_reg(sd, REG_AVID_START_PIXEL_MSB);
	dump_reg(sd, REG_AVID_STOP_PIXEL_LSB);
	dump_reg(sd, REG_AVID_STOP_PIXEL_MSB);
	dump_reg(sd, REG_HSYNC_START_PIXEL_LSB);
	dump_reg(sd, REG_HSYNC_START_PIXEL_MSB);
	dump_reg(sd, REG_HSYNC_STOP_PIXEL_LSB);
	dump_reg(sd, REG_HSYNC_STOP_PIXEL_MSB);
	dump_reg(sd, REG_VSYNC_START_LINE_LSB);
	dump_reg(sd, REG_VSYNC_START_LINE_MSB);
	dump_reg(sd, REG_VSYNC_STOP_LINE_LSB);
	dump_reg(sd, REG_VSYNC_STOP_LINE_MSB);
	dump_reg(sd, REG_VBLK_START_LINE_LSB);
	dump_reg(sd, REG_VBLK_START_LINE_MSB);
	dump_reg(sd, REG_VBLK_STOP_LINE_LSB);
	dump_reg(sd, REG_VBLK_STOP_LINE_MSB);
	dump_reg(sd, REG_SYNC_CONTROL);
	dump_reg(sd, REG_OUTPUT_FORMATTER1);
	dump_reg(sd, REG_OUTPUT_FORMATTER2);
	dump_reg(sd, REG_OUTPUT_FORMATTER3);
	dump_reg(sd, REG_OUTPUT_FORMATTER4);
	dump_reg(sd, REG_OUTPUT_FORMATTER5);
	dump_reg(sd, REG_OUTPUT_FORMATTER6);
	dump_reg(sd, REG_CLEAR_LOST_LOCK);
}

/**
 * tvp514x_configure() - Configure the TVP5146/47 registers
 * @sd: ptr to v4l2_subdev struct
 * @decoder: ptr to tvp514x_decoder structure
 *
 * Returns zero if successful, or non-zero otherwise.
 */
static int tvp514x_configure(struct v4l2_subdev *sd,
		struct tvp514x_decoder *decoder)
{
	int err;

	/* common register initialization */
	err =
	    tvp514x_write_regs(sd, decoder->tvp514x_regs);
	if (err)
		return err;

	if (debug)
		tvp514x_reg_dump(sd);

	return 0;
}

/**
 * tvp514x_detect() - Detect if an tvp514x is present, and if so which revision.
 * @sd: pointer to standard V4L2 sub-device structure
 * @decoder: pointer to tvp514x_decoder structure
 *
 * A device is considered to be detected if the chip ID (LSB and MSB)
 * registers match the expected values.
 * Any value of the rom version register is accepted.
 * Returns ENODEV error number if no device is detected, or zero
 * if a device is detected.
 */
static int tvp514x_detect(struct v4l2_subdev *sd,
		struct tvp514x_decoder *decoder)
{
	u8 chip_id_msb, chip_id_lsb, rom_ver;
	struct i2c_client *client = v4l2_get_subdevdata(sd);

	chip_id_msb = tvp514x_read_reg(sd, REG_CHIP_ID_MSB);
	chip_id_lsb = tvp514x_read_reg(sd, REG_CHIP_ID_LSB);
	rom_ver = tvp514x_read_reg(sd, REG_ROM_VERSION);

	v4l2_dbg(1, debug, sd,
		 "chip id detected msb:0x%x lsb:0x%x rom version:0x%x\n",
		 chip_id_msb, chip_id_lsb, rom_ver);
	if ((chip_id_msb != TVP514X_CHIP_ID_MSB)
		|| ((chip_id_lsb != TVP5146_CHIP_ID_LSB)
		&& (chip_id_lsb != TVP5147_CHIP_ID_LSB))) {
		/* We didn't read the values we expected, so this must not be
		 * an TVP5146/47.
		 */
		v4l2_err(sd, "chip id mismatch msb:0x%x lsb:0x%x\n",
				chip_id_msb, chip_id_lsb);
		return -ENODEV;
	}

	decoder->ver = rom_ver;

	v4l2_info(sd, "%s (Version - 0x%.2x) found at 0x%x (%s)\n",
			client->name, decoder->ver,
			client->addr << 1, client->adapter->name);
	return 0;
}

/**
 * tvp514x_querystd() - V4L2 decoder interface handler for querystd
 * @sd: pointer to standard V4L2 sub-device structure
 * @std_id: standard V4L2 std_id ioctl enum
 *
 * Returns the current standard detected by TVP5146/47. If no active input is
 * detected then *std_id is set to 0 and the function returns 0.
 */
static int tvp514x_querystd(struct v4l2_subdev *sd, v4l2_std_id *std_id)
{
	struct tvp514x_decoder *decoder = to_decoder(sd);
	enum tvp514x_std current_std;
	enum tvp514x_input input_sel;
	u8 sync_lock_status, lock_mask;

	if (std_id == NULL)
		return -EINVAL;

	/* To query the standard the TVP514x must power on the ADCs. */
	if (!decoder->streaming) {
		tvp514x_s_stream(sd, 1);
		msleep(LOCK_RETRY_DELAY);
	}

	/* query the current standard */
	current_std = tvp514x_query_current_std(sd);
	if (current_std == STD_INVALID) {
		*std_id = V4L2_STD_UNKNOWN;
		return 0;
	}

	input_sel = decoder->input;

	switch (input_sel) {
	case INPUT_CVBS_VI1A:
	case INPUT_CVBS_VI1B:
	case INPUT_CVBS_VI1C:
	case INPUT_CVBS_VI2A:
	case INPUT_CVBS_VI2B:
	case INPUT_CVBS_VI2C:
	case INPUT_CVBS_VI3A:
	case INPUT_CVBS_VI3B:
	case INPUT_CVBS_VI3C:
	case INPUT_CVBS_VI4A:
		lock_mask = STATUS_CLR_SUBCAR_LOCK_BIT |
			STATUS_HORZ_SYNC_LOCK_BIT |
			STATUS_VIRT_SYNC_LOCK_BIT;
		break;

	case INPUT_SVIDEO_VI2A_VI1A:
	case INPUT_SVIDEO_VI2B_VI1B:
	case INPUT_SVIDEO_VI2C_VI1C:
	case INPUT_SVIDEO_VI2A_VI3A:
	case INPUT_SVIDEO_VI2B_VI3B:
	case INPUT_SVIDEO_VI2C_VI3C:
	case INPUT_SVIDEO_VI4A_VI1A:
	case INPUT_SVIDEO_VI4A_VI1B:
	case INPUT_SVIDEO_VI4A_VI1C:
	case INPUT_SVIDEO_VI4A_VI3A:
	case INPUT_SVIDEO_VI4A_VI3B:
	case INPUT_SVIDEO_VI4A_VI3C:
		lock_mask = STATUS_HORZ_SYNC_LOCK_BIT |
			STATUS_VIRT_SYNC_LOCK_BIT;
		break;
		/*Need to add other interfaces*/
	default:
		return -EINVAL;
	}
	/* check whether signal is locked */
	sync_lock_status = tvp514x_read_reg(sd, REG_STATUS1);
	if (lock_mask != (sync_lock_status & lock_mask)) {
		*std_id = V4L2_STD_UNKNOWN;
		return 0;	/* No input detected */
	}

	*std_id &= decoder->std_list[current_std].standard.id;

	v4l2_dbg(1, debug, sd, "Current STD: %s\n",
			decoder->std_list[current_std].standard.name);
	return 0;
}

/**
 * tvp514x_s_std() - V4L2 decoder interface handler for s_std
 * @sd: pointer to standard V4L2 sub-device structure
 * @std_id: standard V4L2 v4l2_std_id ioctl enum
 *
 * If std_id is supported, sets the requested standard. Otherwise, returns
 * -EINVAL
 */
static int tvp514x_s_std(struct v4l2_subdev *sd, v4l2_std_id std_id)
{
	struct tvp514x_decoder *decoder = to_decoder(sd);
	int err, i;

	for (i = 0; i < decoder->num_stds; i++)
		if (std_id & decoder->std_list[i].standard.id)
			break;

	if ((i == decoder->num_stds) || (i == STD_INVALID))
		return -EINVAL;

	err = tvp514x_write_reg(sd, REG_VIDEO_STD,
				decoder->std_list[i].video_std);
	if (err)
		return err;

	decoder->current_std = i;
	decoder->tvp514x_regs[REG_VIDEO_STD].val =
		decoder->std_list[i].video_std;

	v4l2_dbg(1, debug, sd, "Standard set to: %s\n",
			decoder->std_list[i].standard.name);
	return 0;
}

/**
 * tvp514x_s_routing() - V4L2 decoder interface handler for s_routing
 * @sd: pointer to standard V4L2 sub-device structure
 * @input: input selector for routing the signal
 * @output: output selector for routing the signal
 * @config: config value. Not used
 *
 * If index is valid, selects the requested input. Otherwise, returns -EINVAL if
 * the input is not supported or there is no active signal present in the
 * selected input.
 */
static int tvp514x_s_routing(struct v4l2_subdev *sd,
				u32 input, u32 output, u32 config)
{
	struct tvp514x_decoder *decoder = to_decoder(sd);
	int err;
	enum tvp514x_input input_sel;
	enum tvp514x_output output_sel;

	if ((input >= INPUT_INVALID) ||
			(output >= OUTPUT_INVALID))
		/* Index out of bound */
		return -EINVAL;

	input_sel = input;
	output_sel = output;

	err = tvp514x_write_reg(sd, REG_INPUT_SEL, input_sel);
	if (err)
		return err;

	output_sel |= tvp514x_read_reg(sd,
			REG_OUTPUT_FORMATTER1) & 0x7;
	err = tvp514x_write_reg(sd, REG_OUTPUT_FORMATTER1,
			output_sel);
	if (err)
		return err;

	decoder->tvp514x_regs[REG_INPUT_SEL].val = input_sel;
	decoder->tvp514x_regs[REG_OUTPUT_FORMATTER1].val = output_sel;
	decoder->input = input;
	decoder->output = output;

	v4l2_dbg(1, debug, sd, "Input set to: %d\n", input_sel);

	return 0;
}

/**
 * tvp514x_s_ctrl() - V4L2 decoder interface handler for s_ctrl
 * @ctrl: pointer to v4l2_ctrl structure
 *
 * If the requested control is supported, sets the control's current
 * value in HW. Otherwise, returns -EINVAL if the control is not supported.
 */
static int tvp514x_s_ctrl(struct v4l2_ctrl *ctrl)
{
	struct v4l2_subdev *sd = to_sd(ctrl);
	struct tvp514x_decoder *decoder = to_decoder(sd);
	int err = -EINVAL, value;

	value = ctrl->val;

	switch (ctrl->id) {
	case V4L2_CID_BRIGHTNESS:
		err = tvp514x_write_reg(sd, REG_BRIGHTNESS, value);
		if (!err)
			decoder->tvp514x_regs[REG_BRIGHTNESS].val = value;
		break;
	case V4L2_CID_CONTRAST:
		err = tvp514x_write_reg(sd, REG_CONTRAST, value);
		if (!err)
			decoder->tvp514x_regs[REG_CONTRAST].val = value;
		break;
	case V4L2_CID_SATURATION:
		err = tvp514x_write_reg(sd, REG_SATURATION, value);
		if (!err)
			decoder->tvp514x_regs[REG_SATURATION].val = value;
		break;
	case V4L2_CID_HUE:
		if (value == 180)
			value = 0x7F;
		else if (value == -180)
			value = 0x80;
		err = tvp514x_write_reg(sd, REG_HUE, value);
		if (!err)
			decoder->tvp514x_regs[REG_HUE].val = value;
		break;
	case V4L2_CID_AUTOGAIN:
		err = tvp514x_write_reg(sd, REG_AFE_GAIN_CTRL, value ? 0x0f : 0x0c);
		if (!err)
			decoder->tvp514x_regs[REG_AFE_GAIN_CTRL].val = value;
		break;
	}

	v4l2_dbg(1, debug, sd, "Set Control: ID - %d - %d\n",
			ctrl->id, ctrl->val);
	return err;
}

/**
 * tvp514x_enum_mbus_fmt() - V4L2 decoder interface handler for enum_mbus_fmt
 * @sd: pointer to standard V4L2 sub-device structure
 * @index: index of pixelcode to retrieve
 * @code: receives the pixelcode
 *
 * Enumerates supported mediabus formats
 */
static int
tvp514x_enum_mbus_fmt(struct v4l2_subdev *sd, unsigned index,
					enum v4l2_mbus_pixelcode *code)
{
	if (index)
		return -EINVAL;

	*code = V4L2_MBUS_FMT_YUYV10_2X10;
	return 0;
}

/**
 * tvp514x_mbus_fmt() - V4L2 decoder interface handler for try/s/g_mbus_fmt
 * @sd: pointer to standard V4L2 sub-device structure
 * @f: pointer to the mediabus format structure
 *
 * Negotiates the image capture size and mediabus format.
 */
static int
tvp514x_mbus_fmt(struct v4l2_subdev *sd, struct v4l2_mbus_framefmt *f)
{
	struct tvp514x_decoder *decoder = to_decoder(sd);
	enum tvp514x_std current_std;

	if (f == NULL)
		return -EINVAL;

	/* Calculate height and width based on current standard */
	current_std = decoder->current_std;

	f->code = V4L2_MBUS_FMT_YUYV8_2X8;
	f->width = decoder->std_list[current_std].width;
	f->height = decoder->std_list[current_std].height;
	f->field = V4L2_FIELD_INTERLACED;
	f->colorspace = V4L2_COLORSPACE_SMPTE170M;
	v4l2_dbg(1, debug, sd, "MBUS_FMT: Width - %d, Height - %d\n",
			f->width, f->height);
	return 0;
}

/**
 * tvp514x_g_parm() - V4L2 decoder interface handler for g_parm
 * @sd: pointer to standard V4L2 sub-device structure
 * @a: pointer to standard V4L2 VIDIOC_G_PARM ioctl structure
 *
 * Returns the decoder's video CAPTURE parameters.
 */
static int
tvp514x_g_parm(struct v4l2_subdev *sd, struct v4l2_streamparm *a)
{
	struct tvp514x_decoder *decoder = to_decoder(sd);
	struct v4l2_captureparm *cparm;
	enum tvp514x_std current_std;

	if (a == NULL)
		return -EINVAL;

	if (a->type != V4L2_BUF_TYPE_VIDEO_CAPTURE)
		/* only capture is supported */
		return -EINVAL;

	/* get the current standard */
	current_std = decoder->current_std;

	cparm = &a->parm.capture;
	cparm->capability = V4L2_CAP_TIMEPERFRAME;
	cparm->timeperframe =
		decoder->std_list[current_std].standard.frameperiod;

	return 0;
}

/**
 * tvp514x_s_parm() - V4L2 decoder interface handler for s_parm
 * @sd: pointer to standard V4L2 sub-device structure
 * @a: pointer to standard V4L2 VIDIOC_S_PARM ioctl structure
 *
 * Configures the decoder to use the input parameters, if possible. If
 * not possible, returns the appropriate error code.
 */
static int
tvp514x_s_parm(struct v4l2_subdev *sd, struct v4l2_streamparm *a)
{
	struct tvp514x_decoder *decoder = to_decoder(sd);
	struct v4l2_fract *timeperframe;
	enum tvp514x_std current_std;

	if (a == NULL)
		return -EINVAL;

	if (a->type != V4L2_BUF_TYPE_VIDEO_CAPTURE)
		/* only capture is supported */
		return -EINVAL;

	timeperframe = &a->parm.capture.timeperframe;

	/* get the current standard */
	current_std = decoder->current_std;

	*timeperframe =
	    decoder->std_list[current_std].standard.frameperiod;

	return 0;
}

/**
 * tvp514x_s_stream() - V4L2 decoder i/f handler for s_stream
 * @sd: pointer to standard V4L2 sub-device structure
 * @enable: streaming enable or disable
 *
 * Sets streaming to enable or disable, if possible.
 */
static int tvp514x_s_stream(struct v4l2_subdev *sd, int enable)
{
	int err = 0;
	struct tvp514x_decoder *decoder = to_decoder(sd);

	if (decoder->streaming == enable)
		return 0;

	switch (enable) {
	case 0:
	{
		/* Power Down Sequence */
		err = tvp514x_write_reg(sd, REG_OPERATION_MODE, 0x01);
		if (err) {
			v4l2_err(sd, "Unable to turn off decoder\n");
			return err;
		}
		decoder->streaming = enable;
		break;
	}
	case 1:
	{
		/* Power Up Sequence */
		err = tvp514x_write_regs(sd, decoder->int_seq);
		if (err) {
			v4l2_err(sd, "Unable to turn on decoder\n");
			return err;
		}
		/* Detect if not already detected */
		err = tvp514x_detect(sd, decoder);
		if (err) {
			v4l2_err(sd, "Unable to detect decoder\n");
			return err;
		}
		err = tvp514x_configure(sd, decoder);
		if (err) {
			v4l2_err(sd, "Unable to configure decoder\n");
			return err;
		}
		decoder->streaming = enable;
		break;
	}
	default:
		err = -ENODEV;
		break;
	}

	return err;
}

static const struct v4l2_ctrl_ops tvp514x_ctrl_ops = {
	.s_ctrl = tvp514x_s_ctrl,
};

/**
 * tvp514x_enum_mbus_code() - V4L2 decoder interface handler for enum_mbus_code
 * @sd: pointer to standard V4L2 sub-device structure
 * @fh: file handle
 * @code: pointer to v4l2_subdev_mbus_code_enum structure
 *
 * Enumertaes mbus codes supported
 */
static int tvp514x_enum_mbus_code(struct v4l2_subdev *sd,
				  struct v4l2_subdev_fh *fh,
				  struct v4l2_subdev_mbus_code_enum *code)
{
	u32 pad = code->pad;
	u32 index = code->index;

	memset(code, 0, sizeof(*code));
	code->index = index;
	code->pad = pad;

	if (index != 0)
		return -EINVAL;

	code->code = V4L2_MBUS_FMT_YUYV8_2X8;

	return 0;
}

/**
 * tvp514x_get_pad_format() - V4L2 decoder interface handler for get pad format
 * @sd: pointer to standard V4L2 sub-device structure
 * @fh: file handle
 * @format: pointer to v4l2_subdev_format structure
 *
 * Retrieves pad format which is active or tried based on requirement
 */
static int tvp514x_get_pad_format(struct v4l2_subdev *sd,
				  struct v4l2_subdev_fh *fh,
				  struct v4l2_subdev_format *format)
{
	struct tvp514x_decoder *decoder = to_decoder(sd);
	__u32 which = format->which;

	if (which == V4L2_SUBDEV_FORMAT_ACTIVE) {
		format->format = decoder->format;
		return 0;
	}

	format->format.code = V4L2_MBUS_FMT_YUYV8_2X8;
	format->format.width = tvp514x_std_list[decoder->current_std].width;
	format->format.height = tvp514x_std_list[decoder->current_std].height;
	format->format.colorspace = V4L2_COLORSPACE_SMPTE170M;
	format->format.field = V4L2_FIELD_INTERLACED;

	return 0;
}

/**
 * tvp514x_set_pad_format() - V4L2 decoder interface handler for set pad format
 * @sd: pointer to standard V4L2 sub-device structure
 * @fh: file handle
 * @format: pointer to v4l2_subdev_format structure
 *
 * Set pad format for the output pad
 */
static int tvp514x_set_pad_format(struct v4l2_subdev *sd,
				  struct v4l2_subdev_fh *fh,
				  struct v4l2_subdev_format *fmt)
{
	struct tvp514x_decoder *decoder = to_decoder(sd);

	if (fmt->format.field != V4L2_FIELD_INTERLACED ||
	    fmt->format.code != V4L2_MBUS_FMT_YUYV8_2X8 ||
	    fmt->format.colorspace != V4L2_COLORSPACE_SMPTE170M ||
	    fmt->format.width != tvp514x_std_list[decoder->current_std].width ||
	    fmt->format.height != tvp514x_std_list[decoder->current_std].height)
		return -EINVAL;

	decoder->format = fmt->format;

	return 0;
}

static const struct v4l2_subdev_core_ops tvp514x_core_ops = {
	.g_ext_ctrls = v4l2_subdev_g_ext_ctrls,
	.try_ext_ctrls = v4l2_subdev_try_ext_ctrls,
	.s_ext_ctrls = v4l2_subdev_s_ext_ctrls,
	.g_ctrl = v4l2_subdev_g_ctrl,
	.s_ctrl = v4l2_subdev_s_ctrl,
	.queryctrl = v4l2_subdev_queryctrl,
	.querymenu = v4l2_subdev_querymenu,
	.s_std = tvp514x_s_std,
};

static const struct v4l2_subdev_video_ops tvp514x_video_ops = {
	.s_routing = tvp514x_s_routing,
	.querystd = tvp514x_querystd,
	.enum_mbus_fmt = tvp514x_enum_mbus_fmt,
	.g_mbus_fmt = tvp514x_mbus_fmt,
	.try_mbus_fmt = tvp514x_mbus_fmt,
	.s_mbus_fmt = tvp514x_mbus_fmt,
	.g_parm = tvp514x_g_parm,
	.s_parm = tvp514x_s_parm,
	.s_stream = tvp514x_s_stream,
};

static const struct v4l2_subdev_pad_ops tvp514x_pad_ops = {
	.enum_mbus_code = tvp514x_enum_mbus_code,
	.get_fmt = tvp514x_get_pad_format,
	.set_fmt = tvp514x_set_pad_format,
};

static const struct v4l2_subdev_ops tvp514x_ops = {
	.core = &tvp514x_core_ops,
	.video = &tvp514x_video_ops,
	.pad = &tvp514x_pad_ops,
};

static struct tvp514x_decoder tvp514x_dev = {
	.streaming = 0,
	.fmt_list = tvp514x_fmt_list,
	.num_fmts = ARRAY_SIZE(tvp514x_fmt_list),
	.pix = {
		/* Default to NTSC 8-bit YUV 422 */
		.width		= NTSC_NUM_ACTIVE_PIXELS,
		.height		= NTSC_NUM_ACTIVE_LINES,
		.pixelformat	= V4L2_PIX_FMT_UYVY,
		.field		= V4L2_FIELD_INTERLACED,
		.bytesperline	= NTSC_NUM_ACTIVE_PIXELS * 2,
		.sizeimage	= NTSC_NUM_ACTIVE_PIXELS * 2 *
					NTSC_NUM_ACTIVE_LINES,
		.colorspace	= V4L2_COLORSPACE_SMPTE170M,
		},
	.current_std = STD_NTSC_MJ,
	.std_list = tvp514x_std_list,
	.num_stds = ARRAY_SIZE(tvp514x_std_list),

};

static struct tvp514x_platform_data *
tvp514x_get_pdata(struct i2c_client *client)
{
	struct tvp514x_platform_data *pdata;
	struct v4l2_of_endpoint bus_cfg;
	struct device_node *endpoint;
	unsigned int flags;

	if (!IS_ENABLED(CONFIG_OF) || !client->dev.of_node)
		return client->dev.platform_data;

	endpoint = v4l2_of_get_next_endpoint(client->dev.of_node, NULL);
	if (!endpoint)
		return NULL;

	pdata = devm_kzalloc(&client->dev, sizeof(*pdata), GFP_KERNEL);
	if (!pdata)
		goto done;

	v4l2_of_parse_endpoint(endpoint, &bus_cfg);
	flags = bus_cfg.bus.parallel.flags;

	if (flags & V4L2_MBUS_HSYNC_ACTIVE_HIGH)
		pdata->hs_polarity = 1;

	if (flags & V4L2_MBUS_VSYNC_ACTIVE_HIGH)
		pdata->vs_polarity = 1;

	if (flags & V4L2_MBUS_PCLK_SAMPLE_RISING)
		pdata->clk_polarity = 1;

done:
	of_node_put(endpoint);
	return pdata;
}

/**
 * tvp514x_probe() - decoder driver i2c probe handler
 * @client: i2c driver client device structure
 * @id: i2c driver id table
 *
 * Register decoder as an i2c client device and V4L2
 * device.
 */
static int
tvp514x_probe(struct i2c_client *client, const struct i2c_device_id *id)
{
	struct tvp514x_platform_data *pdata = tvp514x_get_pdata(client);
	struct tvp514x_decoder *decoder;
	struct v4l2_subdev *sd;
	int ret;
<<<<<<< HEAD
=======

	if (pdata == NULL) {
		dev_err(&client->dev, "No platform data\n");
		return -EINVAL;
	}
>>>>>>> d0e0ac97

	/* Check if the adapter supports the needed features */
	if (!i2c_check_functionality(client->adapter, I2C_FUNC_SMBUS_BYTE_DATA))
		return -EIO;

<<<<<<< HEAD
	if (!client->dev.platform_data) {
		v4l2_err(client, "No platform data!!\n");
		return -ENODEV;
	}

=======
>>>>>>> d0e0ac97
	decoder = devm_kzalloc(&client->dev, sizeof(*decoder), GFP_KERNEL);
	if (!decoder)
		return -ENOMEM;

	/* Initialize the tvp514x_decoder with default configuration */
	*decoder = tvp514x_dev;
	/* Copy default register configuration */
	memcpy(decoder->tvp514x_regs, tvp514x_reg_list_default,
			sizeof(tvp514x_reg_list_default));

	decoder->int_seq = (struct tvp514x_reg *)id->driver_data;

	/* Copy board specific information here */
	decoder->pdata = pdata;

	/**
	 * Fetch platform specific data, and configure the
	 * tvp514x_reg_list[] accordingly. Since this is one
	 * time configuration, no need to preserve.
	 */
	decoder->tvp514x_regs[REG_OUTPUT_FORMATTER2].val |=
		(decoder->pdata->clk_polarity << 1);
	decoder->tvp514x_regs[REG_SYNC_CONTROL].val |=
		((decoder->pdata->hs_polarity << 2) |
		 (decoder->pdata->vs_polarity << 3));
	/* Set default standard to auto */
	decoder->tvp514x_regs[REG_VIDEO_STD].val =
		VIDEO_STD_AUTO_SWITCH_BIT;

	/* Register with V4L2 layer as slave device */
	sd = &decoder->sd;
	v4l2_i2c_subdev_init(sd, client, &tvp514x_ops);
	strlcpy(sd->name, TVP514X_MODULE_NAME, sizeof(sd->name));

#if defined(CONFIG_MEDIA_CONTROLLER)
	decoder->pad.flags = MEDIA_PAD_FL_SOURCE;
	decoder->sd.flags |= V4L2_SUBDEV_FL_HAS_DEVNODE;
	decoder->sd.entity.flags |= MEDIA_ENT_T_V4L2_SUBDEV_DECODER;

	ret = media_entity_init(&decoder->sd.entity, 1, &decoder->pad, 0);
	if (ret < 0) {
		v4l2_err(sd, "%s decoder driver failed to register !!\n",
			 sd->name);
<<<<<<< HEAD
		kfree(decoder);
=======
>>>>>>> d0e0ac97
		return ret;
	}
#endif
	v4l2_ctrl_handler_init(&decoder->hdl, 5);
	v4l2_ctrl_new_std(&decoder->hdl, &tvp514x_ctrl_ops,
		V4L2_CID_BRIGHTNESS, 0, 255, 1, 128);
	v4l2_ctrl_new_std(&decoder->hdl, &tvp514x_ctrl_ops,
		V4L2_CID_CONTRAST, 0, 255, 1, 128);
	v4l2_ctrl_new_std(&decoder->hdl, &tvp514x_ctrl_ops,
		V4L2_CID_SATURATION, 0, 255, 1, 128);
	v4l2_ctrl_new_std(&decoder->hdl, &tvp514x_ctrl_ops,
		V4L2_CID_HUE, -180, 180, 180, 0);
	v4l2_ctrl_new_std(&decoder->hdl, &tvp514x_ctrl_ops,
		V4L2_CID_AUTOGAIN, 0, 1, 1, 1);
	sd->ctrl_handler = &decoder->hdl;
	if (decoder->hdl.error) {
		ret = decoder->hdl.error;

		v4l2_ctrl_handler_free(&decoder->hdl);
		return ret;
	}
	v4l2_ctrl_handler_setup(&decoder->hdl);

	v4l2_info(sd, "%s decoder driver registered !!\n", sd->name);

	return 0;

}

/**
 * tvp514x_remove() - decoder driver i2c remove handler
 * @client: i2c driver client device structure
 *
 * Unregister decoder as an i2c client device and V4L2
 * device. Complement of tvp514x_probe().
 */
static int tvp514x_remove(struct i2c_client *client)
{
	struct v4l2_subdev *sd = i2c_get_clientdata(client);
	struct tvp514x_decoder *decoder = to_decoder(sd);

	v4l2_device_unregister_subdev(sd);
#if defined(CONFIG_MEDIA_CONTROLLER)
	media_entity_cleanup(&decoder->sd.entity);
#endif
	v4l2_ctrl_handler_free(&decoder->hdl);
	return 0;
}
/* TVP5146 Init/Power on Sequence */
static const struct tvp514x_reg tvp5146_init_reg_seq[] = {
	{TOK_WRITE, REG_VBUS_ADDRESS_ACCESS1, 0x02},
	{TOK_WRITE, REG_VBUS_ADDRESS_ACCESS2, 0x00},
	{TOK_WRITE, REG_VBUS_ADDRESS_ACCESS3, 0x80},
	{TOK_WRITE, REG_VBUS_DATA_ACCESS_NO_VBUS_ADDR_INCR, 0x01},
	{TOK_WRITE, REG_VBUS_ADDRESS_ACCESS1, 0x60},
	{TOK_WRITE, REG_VBUS_ADDRESS_ACCESS2, 0x00},
	{TOK_WRITE, REG_VBUS_ADDRESS_ACCESS3, 0xB0},
	{TOK_WRITE, REG_VBUS_DATA_ACCESS_NO_VBUS_ADDR_INCR, 0x01},
	{TOK_WRITE, REG_VBUS_DATA_ACCESS_NO_VBUS_ADDR_INCR, 0x00},
	{TOK_WRITE, REG_OPERATION_MODE, 0x01},
	{TOK_WRITE, REG_OPERATION_MODE, 0x00},
	{TOK_TERM, 0, 0},
};

/* TVP5147 Init/Power on Sequence */
static const struct tvp514x_reg tvp5147_init_reg_seq[] =	{
	{TOK_WRITE, REG_VBUS_ADDRESS_ACCESS1, 0x02},
	{TOK_WRITE, REG_VBUS_ADDRESS_ACCESS2, 0x00},
	{TOK_WRITE, REG_VBUS_ADDRESS_ACCESS3, 0x80},
	{TOK_WRITE, REG_VBUS_DATA_ACCESS_NO_VBUS_ADDR_INCR, 0x01},
	{TOK_WRITE, REG_VBUS_ADDRESS_ACCESS1, 0x60},
	{TOK_WRITE, REG_VBUS_ADDRESS_ACCESS2, 0x00},
	{TOK_WRITE, REG_VBUS_ADDRESS_ACCESS3, 0xB0},
	{TOK_WRITE, REG_VBUS_DATA_ACCESS_NO_VBUS_ADDR_INCR, 0x01},
	{TOK_WRITE, REG_VBUS_ADDRESS_ACCESS1, 0x16},
	{TOK_WRITE, REG_VBUS_ADDRESS_ACCESS2, 0x00},
	{TOK_WRITE, REG_VBUS_ADDRESS_ACCESS3, 0xA0},
	{TOK_WRITE, REG_VBUS_DATA_ACCESS_NO_VBUS_ADDR_INCR, 0x16},
	{TOK_WRITE, REG_VBUS_ADDRESS_ACCESS1, 0x60},
	{TOK_WRITE, REG_VBUS_ADDRESS_ACCESS2, 0x00},
	{TOK_WRITE, REG_VBUS_ADDRESS_ACCESS3, 0xB0},
	{TOK_WRITE, REG_VBUS_DATA_ACCESS_NO_VBUS_ADDR_INCR, 0x00},
	{TOK_WRITE, REG_OPERATION_MODE, 0x01},
	{TOK_WRITE, REG_OPERATION_MODE, 0x00},
	{TOK_TERM, 0, 0},
};

/* TVP5146M2/TVP5147M1 Init/Power on Sequence */
static const struct tvp514x_reg tvp514xm_init_reg_seq[] = {
	{TOK_WRITE, REG_OPERATION_MODE, 0x01},
	{TOK_WRITE, REG_OPERATION_MODE, 0x00},
	{TOK_TERM, 0, 0},
};

/**
 * I2C Device Table -
 *
 * name - Name of the actual device/chip.
 * driver_data - Driver data
 */
static const struct i2c_device_id tvp514x_id[] = {
	{"tvp5146", (unsigned long)tvp5146_init_reg_seq},
	{"tvp5146m2", (unsigned long)tvp514xm_init_reg_seq},
	{"tvp5147", (unsigned long)tvp5147_init_reg_seq},
	{"tvp5147m1", (unsigned long)tvp514xm_init_reg_seq},
	{},
};

MODULE_DEVICE_TABLE(i2c, tvp514x_id);

#if IS_ENABLED(CONFIG_OF)
static const struct of_device_id tvp514x_of_match[] = {
	{ .compatible = "ti,tvp5146", },
	{ .compatible = "ti,tvp5146m2", },
	{ .compatible = "ti,tvp5147", },
	{ .compatible = "ti,tvp5147m1", },
	{ /* sentinel */ },
};
MODULE_DEVICE_TABLE(of, tvp514x_of_match);
#endif

static struct i2c_driver tvp514x_driver = {
	.driver = {
		.of_match_table = of_match_ptr(tvp514x_of_match),
		.owner = THIS_MODULE,
		.name = TVP514X_MODULE_NAME,
	},
	.probe = tvp514x_probe,
	.remove = tvp514x_remove,
	.id_table = tvp514x_id,
};

module_i2c_driver(tvp514x_driver);<|MERGE_RESOLUTION|>--- conflicted
+++ resolved
@@ -123,11 +123,8 @@
 	/* mc related members */
 	struct media_pad pad;
 	struct v4l2_mbus_framefmt format;
-<<<<<<< HEAD
-=======
 
 	struct tvp514x_reg *int_seq;
->>>>>>> d0e0ac97
 };
 
 /* TVP514x default register values */
@@ -1109,27 +1106,16 @@
 	struct tvp514x_decoder *decoder;
 	struct v4l2_subdev *sd;
 	int ret;
-<<<<<<< HEAD
-=======
 
 	if (pdata == NULL) {
 		dev_err(&client->dev, "No platform data\n");
 		return -EINVAL;
 	}
->>>>>>> d0e0ac97
 
 	/* Check if the adapter supports the needed features */
 	if (!i2c_check_functionality(client->adapter, I2C_FUNC_SMBUS_BYTE_DATA))
 		return -EIO;
 
-<<<<<<< HEAD
-	if (!client->dev.platform_data) {
-		v4l2_err(client, "No platform data!!\n");
-		return -ENODEV;
-	}
-
-=======
->>>>>>> d0e0ac97
 	decoder = devm_kzalloc(&client->dev, sizeof(*decoder), GFP_KERNEL);
 	if (!decoder)
 		return -ENOMEM;
@@ -1162,7 +1148,6 @@
 	/* Register with V4L2 layer as slave device */
 	sd = &decoder->sd;
 	v4l2_i2c_subdev_init(sd, client, &tvp514x_ops);
-	strlcpy(sd->name, TVP514X_MODULE_NAME, sizeof(sd->name));
 
 #if defined(CONFIG_MEDIA_CONTROLLER)
 	decoder->pad.flags = MEDIA_PAD_FL_SOURCE;
@@ -1173,10 +1158,6 @@
 	if (ret < 0) {
 		v4l2_err(sd, "%s decoder driver failed to register !!\n",
 			 sd->name);
-<<<<<<< HEAD
-		kfree(decoder);
-=======
->>>>>>> d0e0ac97
 		return ret;
 	}
 #endif
