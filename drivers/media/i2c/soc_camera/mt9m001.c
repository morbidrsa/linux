--- conflicted
+++ resolved
@@ -357,14 +357,9 @@
 {
 	struct i2c_client *client = v4l2_get_subdevdata(sd);
 	struct soc_camera_subdev_desc *ssdd = soc_camera_i2c_to_desc(client);
-<<<<<<< HEAD
-
-	return soc_camera_set_power(&client->dev, ssdd, on);
-=======
 	struct mt9m001 *mt9m001 = to_mt9m001(client);
 
 	return soc_camera_set_power(&client->dev, ssdd, mt9m001->clk, on);
->>>>>>> d0e0ac97
 }
 
 static int mt9m001_g_volatile_ctrl(struct v4l2_ctrl *ctrl)
@@ -689,11 +684,6 @@
 	mt9m001->rect.width	= MT9M001_MAX_WIDTH;
 	mt9m001->rect.height	= MT9M001_MAX_HEIGHT;
 
-<<<<<<< HEAD
-	ret = mt9m001_video_probe(ssdd, client);
-	if (ret)
-		v4l2_ctrl_handler_free(&mt9m001->hdl);
-=======
 	mt9m001->clk = v4l2_clk_get(&client->dev, "mclk");
 	if (IS_ERR(mt9m001->clk)) {
 		ret = PTR_ERR(mt9m001->clk);
@@ -706,7 +696,6 @@
 eclkget:
 		v4l2_ctrl_handler_free(&mt9m001->hdl);
 	}
->>>>>>> d0e0ac97
 
 	return ret;
 }
