/*
 * V4L2 SoC Camera driver for OmniVision OV6650 Camera Sensor
 *
 * Copyright (C) 2010 Janusz Krzysztofik <jkrzyszt@tis.icnet.pl>
 *
 * Based on OmniVision OV96xx Camera Driver
 * Copyright (C) 2009 Marek Vasut <marek.vasut@gmail.com>
 *
 * Based on ov772x camera driver:
 * Copyright (C) 2008 Renesas Solutions Corp.
 * Kuninori Morimoto <morimoto.kuninori@renesas.com>
 *
 * Based on ov7670 and soc_camera_platform driver,
 * Copyright 2006-7 Jonathan Corbet <corbet@lwn.net>
 * Copyright (C) 2008 Magnus Damm
 * Copyright (C) 2008, Guennadi Liakhovetski <kernel@pengutronix.de>
 *
 * Hardware specific bits initialy based on former work by Matt Callow
 * drivers/media/video/omap/sensor_ov6650.c
 * Copyright (C) 2006 Matt Callow
 *
 * This program is free software; you can redistribute it and/or modify
 * it under the terms of the GNU General Public License version 2 as
 * published by the Free Software Foundation.
 */

#include <linux/bitops.h>
#include <linux/delay.h>
#include <linux/i2c.h>
#include <linux/slab.h>
#include <linux/v4l2-mediabus.h>
#include <linux/module.h>

#include <media/soc_camera.h>
#include <media/v4l2-clk.h>
#include <media/v4l2-ctrls.h>

/* Register definitions */
#define REG_GAIN		0x00	/* range 00 - 3F */
#define REG_BLUE		0x01
#define REG_RED			0x02
#define REG_SAT			0x03	/* [7:4] saturation [0:3] reserved */
#define REG_HUE			0x04	/* [7:6] rsrvd [5] hue en [4:0] hue */

#define REG_BRT			0x06

#define REG_PIDH		0x0a
#define REG_PIDL		0x0b

#define REG_AECH		0x10
#define REG_CLKRC		0x11	/* Data Format and Internal Clock */
					/* [7:6] Input system clock (MHz)*/
					/*   00=8, 01=12, 10=16, 11=24 */
					/* [5:0]: Internal Clock Pre-Scaler */
#define REG_COMA		0x12	/* [7] Reset */
#define REG_COMB		0x13
#define REG_COMC		0x14
#define REG_COMD		0x15
#define REG_COML		0x16
#define REG_HSTRT		0x17
#define REG_HSTOP		0x18
#define REG_VSTRT		0x19
#define REG_VSTOP		0x1a
#define REG_PSHFT		0x1b
#define REG_MIDH		0x1c
#define REG_MIDL		0x1d
#define REG_HSYNS		0x1e
#define REG_HSYNE		0x1f
#define REG_COME		0x20
#define REG_YOFF		0x21
#define REG_UOFF		0x22
#define REG_VOFF		0x23
#define REG_AEW			0x24
#define REG_AEB			0x25
#define REG_COMF		0x26
#define REG_COMG		0x27
#define REG_COMH		0x28
#define REG_COMI		0x29

#define REG_FRARL		0x2b
#define REG_COMJ		0x2c
#define REG_COMK		0x2d
#define REG_AVGY		0x2e
#define REG_REF0		0x2f
#define REG_REF1		0x30
#define REG_REF2		0x31
#define REG_FRAJH		0x32
#define REG_FRAJL		0x33
#define REG_FACT		0x34
#define REG_L1AEC		0x35
#define REG_AVGU		0x36
#define REG_AVGV		0x37

#define REG_SPCB		0x60
#define REG_SPCC		0x61
#define REG_GAM1		0x62
#define REG_GAM2		0x63
#define REG_GAM3		0x64
#define REG_SPCD		0x65

#define REG_SPCE		0x68
#define REG_ADCL		0x69

#define REG_RMCO		0x6c
#define REG_GMCO		0x6d
#define REG_BMCO		0x6e


/* Register bits, values, etc. */
#define OV6650_PIDH		0x66	/* high byte of product ID number */
#define OV6650_PIDL		0x50	/* low byte of product ID number */
#define OV6650_MIDH		0x7F	/* high byte of mfg ID */
#define OV6650_MIDL		0xA2	/* low byte of mfg ID */

#define DEF_GAIN		0x00
#define DEF_BLUE		0x80
#define DEF_RED			0x80

#define SAT_SHIFT		4
#define SAT_MASK		(0xf << SAT_SHIFT)
#define SET_SAT(x)		(((x) << SAT_SHIFT) & SAT_MASK)

#define HUE_EN			BIT(5)
#define HUE_MASK		0x1f
#define DEF_HUE			0x10
#define SET_HUE(x)		(HUE_EN | ((x) & HUE_MASK))

#define DEF_AECH		0x4D

#define CLKRC_6MHz		0x00
#define CLKRC_12MHz		0x40
#define CLKRC_16MHz		0x80
#define CLKRC_24MHz		0xc0
#define CLKRC_DIV_MASK		0x3f
#define GET_CLKRC_DIV(x)	(((x) & CLKRC_DIV_MASK) + 1)

#define COMA_RESET		BIT(7)
#define COMA_QCIF		BIT(5)
#define COMA_RAW_RGB		BIT(4)
#define COMA_RGB		BIT(3)
#define COMA_BW			BIT(2)
#define COMA_WORD_SWAP		BIT(1)
#define COMA_BYTE_SWAP		BIT(0)
#define DEF_COMA		0x00

#define COMB_FLIP_V		BIT(7)
#define COMB_FLIP_H		BIT(5)
#define COMB_BAND_FILTER	BIT(4)
#define COMB_AWB		BIT(2)
#define COMB_AGC		BIT(1)
#define COMB_AEC		BIT(0)
#define DEF_COMB		0x5f

#define COML_ONE_CHANNEL	BIT(7)

#define DEF_HSTRT		0x24
#define DEF_HSTOP		0xd4
#define DEF_VSTRT		0x04
#define DEF_VSTOP		0x94

#define COMF_HREF_LOW		BIT(4)

#define COMJ_PCLK_RISING	BIT(4)
#define COMJ_VSYNC_HIGH		BIT(0)

/* supported resolutions */
#define W_QCIF			(DEF_HSTOP - DEF_HSTRT)
#define W_CIF			(W_QCIF << 1)
#define H_QCIF			(DEF_VSTOP - DEF_VSTRT)
#define H_CIF			(H_QCIF << 1)

#define FRAME_RATE_MAX		30


struct ov6650_reg {
	u8	reg;
	u8	val;
};

struct ov6650 {
	struct v4l2_subdev	subdev;
	struct v4l2_ctrl_handler hdl;
	struct {
		/* exposure/autoexposure cluster */
		struct v4l2_ctrl *autoexposure;
		struct v4l2_ctrl *exposure;
	};
	struct {
		/* gain/autogain cluster */
		struct v4l2_ctrl *autogain;
		struct v4l2_ctrl *gain;
	};
	struct {
		/* blue/red/autowhitebalance cluster */
		struct v4l2_ctrl *autowb;
		struct v4l2_ctrl *blue;
		struct v4l2_ctrl *red;
	};
	struct v4l2_clk		*clk;
	bool			half_scale;	/* scale down output by 2 */
	struct v4l2_rect	rect;		/* sensor cropping window */
	unsigned long		pclk_limit;	/* from host */
	unsigned long		pclk_max;	/* from resolution and format */
	struct v4l2_fract	tpf;		/* as requested with s_parm */
	enum v4l2_mbus_pixelcode code;
	enum v4l2_colorspace	colorspace;
};


static enum v4l2_mbus_pixelcode ov6650_codes[] = {
	V4L2_MBUS_FMT_YUYV8_2X8,
	V4L2_MBUS_FMT_UYVY8_2X8,
	V4L2_MBUS_FMT_YVYU8_2X8,
	V4L2_MBUS_FMT_VYUY8_2X8,
	V4L2_MBUS_FMT_SBGGR8_1X8,
	V4L2_MBUS_FMT_Y8_1X8,
};

/* read a register */
static int ov6650_reg_read(struct i2c_client *client, u8 reg, u8 *val)
{
	int ret;
	u8 data = reg;
	struct i2c_msg msg = {
		.addr	= client->addr,
		.flags	= 0,
		.len	= 1,
		.buf	= &data,
	};

	ret = i2c_transfer(client->adapter, &msg, 1);
	if (ret < 0)
		goto err;

	msg.flags = I2C_M_RD;
	ret = i2c_transfer(client->adapter, &msg, 1);
	if (ret < 0)
		goto err;

	*val = data;
	return 0;

err:
	dev_err(&client->dev, "Failed reading register 0x%02x!\n", reg);
	return ret;
}

/* write a register */
static int ov6650_reg_write(struct i2c_client *client, u8 reg, u8 val)
{
	int ret;
	unsigned char data[2] = { reg, val };
	struct i2c_msg msg = {
		.addr	= client->addr,
		.flags	= 0,
		.len	= 2,
		.buf	= data,
	};

	ret = i2c_transfer(client->adapter, &msg, 1);
	udelay(100);

	if (ret < 0) {
		dev_err(&client->dev, "Failed writing register 0x%02x!\n", reg);
		return ret;
	}
	return 0;
}


/* Read a register, alter its bits, write it back */
static int ov6650_reg_rmw(struct i2c_client *client, u8 reg, u8 set, u8 mask)
{
	u8 val;
	int ret;

	ret = ov6650_reg_read(client, reg, &val);
	if (ret) {
		dev_err(&client->dev,
			"[Read]-Modify-Write of register 0x%02x failed!\n",
			reg);
		return ret;
	}

	val &= ~mask;
	val |= set;

	ret = ov6650_reg_write(client, reg, val);
	if (ret)
		dev_err(&client->dev,
			"Read-Modify-[Write] of register 0x%02x failed!\n",
			reg);

	return ret;
}

static struct ov6650 *to_ov6650(const struct i2c_client *client)
{
	return container_of(i2c_get_clientdata(client), struct ov6650, subdev);
}

/* Start/Stop streaming from the device */
static int ov6650_s_stream(struct v4l2_subdev *sd, int enable)
{
	return 0;
}

/* Get status of additional camera capabilities */
static int ov6550_g_volatile_ctrl(struct v4l2_ctrl *ctrl)
{
	struct ov6650 *priv = container_of(ctrl->handler, struct ov6650, hdl);
	struct v4l2_subdev *sd = &priv->subdev;
	struct i2c_client *client = v4l2_get_subdevdata(sd);
	uint8_t reg, reg2;
	int ret;

	switch (ctrl->id) {
	case V4L2_CID_AUTOGAIN:
		ret = ov6650_reg_read(client, REG_GAIN, &reg);
		if (!ret)
			priv->gain->val = reg;
		return ret;
	case V4L2_CID_AUTO_WHITE_BALANCE:
		ret = ov6650_reg_read(client, REG_BLUE, &reg);
		if (!ret)
			ret = ov6650_reg_read(client, REG_RED, &reg2);
		if (!ret) {
			priv->blue->val = reg;
			priv->red->val = reg2;
		}
		return ret;
	case V4L2_CID_EXPOSURE_AUTO:
		ret = ov6650_reg_read(client, REG_AECH, &reg);
		if (!ret)
			priv->exposure->val = reg;
		return ret;
	}
	return -EINVAL;
}

/* Set status of additional camera capabilities */
static int ov6550_s_ctrl(struct v4l2_ctrl *ctrl)
{
	struct ov6650 *priv = container_of(ctrl->handler, struct ov6650, hdl);
	struct v4l2_subdev *sd = &priv->subdev;
	struct i2c_client *client = v4l2_get_subdevdata(sd);
	int ret;

	switch (ctrl->id) {
	case V4L2_CID_AUTOGAIN:
		ret = ov6650_reg_rmw(client, REG_COMB,
				ctrl->val ? COMB_AGC : 0, COMB_AGC);
		if (!ret && !ctrl->val)
			ret = ov6650_reg_write(client, REG_GAIN, priv->gain->val);
		return ret;
	case V4L2_CID_AUTO_WHITE_BALANCE:
		ret = ov6650_reg_rmw(client, REG_COMB,
				ctrl->val ? COMB_AWB : 0, COMB_AWB);
		if (!ret && !ctrl->val) {
			ret = ov6650_reg_write(client, REG_BLUE, priv->blue->val);
			if (!ret)
				ret = ov6650_reg_write(client, REG_RED,
							priv->red->val);
		}
		return ret;
	case V4L2_CID_SATURATION:
		return ov6650_reg_rmw(client, REG_SAT, SET_SAT(ctrl->val),
				SAT_MASK);
	case V4L2_CID_HUE:
		return ov6650_reg_rmw(client, REG_HUE, SET_HUE(ctrl->val),
				HUE_MASK);
	case V4L2_CID_BRIGHTNESS:
		return ov6650_reg_write(client, REG_BRT, ctrl->val);
	case V4L2_CID_EXPOSURE_AUTO:
		ret = ov6650_reg_rmw(client, REG_COMB, ctrl->val ==
				V4L2_EXPOSURE_AUTO ? COMB_AEC : 0, COMB_AEC);
		if (!ret && ctrl->val == V4L2_EXPOSURE_MANUAL)
			ret = ov6650_reg_write(client, REG_AECH,
						priv->exposure->val);
		return ret;
	case V4L2_CID_GAMMA:
		return ov6650_reg_write(client, REG_GAM1, ctrl->val);
	case V4L2_CID_VFLIP:
		return ov6650_reg_rmw(client, REG_COMB,
				ctrl->val ? COMB_FLIP_V : 0, COMB_FLIP_V);
	case V4L2_CID_HFLIP:
		return ov6650_reg_rmw(client, REG_COMB,
				ctrl->val ? COMB_FLIP_H : 0, COMB_FLIP_H);
	}

	return -EINVAL;
}

#ifdef CONFIG_VIDEO_ADV_DEBUG
static int ov6650_get_register(struct v4l2_subdev *sd,
				struct v4l2_dbg_register *reg)
{
	struct i2c_client *client = v4l2_get_subdevdata(sd);
	int ret;
	u8 val;

	if (reg->reg & ~0xff)
		return -EINVAL;

	reg->size = 1;

	ret = ov6650_reg_read(client, reg->reg, &val);
	if (!ret)
		reg->val = (__u64)val;

	return ret;
}

static int ov6650_set_register(struct v4l2_subdev *sd,
				const struct v4l2_dbg_register *reg)
{
	struct i2c_client *client = v4l2_get_subdevdata(sd);

	if (reg->reg & ~0xff || reg->val & ~0xff)
		return -EINVAL;

	return ov6650_reg_write(client, reg->reg, reg->val);
}
#endif

static int ov6650_s_power(struct v4l2_subdev *sd, int on)
{
	struct i2c_client *client = v4l2_get_subdevdata(sd);
	struct soc_camera_subdev_desc *ssdd = soc_camera_i2c_to_desc(client);
<<<<<<< HEAD

	return soc_camera_set_power(&client->dev, ssdd, on);
=======
	struct ov6650 *priv = to_ov6650(client);

	return soc_camera_set_power(&client->dev, ssdd, priv->clk, on);
>>>>>>> d0e0ac97
}

static int ov6650_g_crop(struct v4l2_subdev *sd, struct v4l2_crop *a)
{
	struct i2c_client *client = v4l2_get_subdevdata(sd);
	struct ov6650 *priv = to_ov6650(client);

	a->type = V4L2_BUF_TYPE_VIDEO_CAPTURE;
	a->c = priv->rect;

	return 0;
}

static int ov6650_s_crop(struct v4l2_subdev *sd, const struct v4l2_crop *a)
{
	struct i2c_client *client = v4l2_get_subdevdata(sd);
	struct ov6650 *priv = to_ov6650(client);
	struct v4l2_rect rect = a->c;
	int ret;

	if (a->type != V4L2_BUF_TYPE_VIDEO_CAPTURE)
		return -EINVAL;

	rect.left   = ALIGN(rect.left,   2);
	rect.width  = ALIGN(rect.width,  2);
	rect.top    = ALIGN(rect.top,    2);
	rect.height = ALIGN(rect.height, 2);
	soc_camera_limit_side(&rect.left, &rect.width,
			DEF_HSTRT << 1, 2, W_CIF);
	soc_camera_limit_side(&rect.top, &rect.height,
			DEF_VSTRT << 1, 2, H_CIF);

	ret = ov6650_reg_write(client, REG_HSTRT, rect.left >> 1);
	if (!ret) {
		priv->rect.left = rect.left;
		ret = ov6650_reg_write(client, REG_HSTOP,
				(rect.left + rect.width) >> 1);
	}
	if (!ret) {
		priv->rect.width = rect.width;
		ret = ov6650_reg_write(client, REG_VSTRT, rect.top >> 1);
	}
	if (!ret) {
		priv->rect.top = rect.top;
		ret = ov6650_reg_write(client, REG_VSTOP,
				(rect.top + rect.height) >> 1);
	}
	if (!ret)
		priv->rect.height = rect.height;

	return ret;
}

static int ov6650_cropcap(struct v4l2_subdev *sd, struct v4l2_cropcap *a)
{
	if (a->type != V4L2_BUF_TYPE_VIDEO_CAPTURE)
		return -EINVAL;

	a->bounds.left			= DEF_HSTRT << 1;
	a->bounds.top			= DEF_VSTRT << 1;
	a->bounds.width			= W_CIF;
	a->bounds.height		= H_CIF;
	a->defrect			= a->bounds;
	a->pixelaspect.numerator	= 1;
	a->pixelaspect.denominator	= 1;

	return 0;
}

static int ov6650_g_fmt(struct v4l2_subdev *sd,
			 struct v4l2_mbus_framefmt *mf)
{
	struct i2c_client *client = v4l2_get_subdevdata(sd);
	struct ov6650 *priv = to_ov6650(client);

	mf->width	= priv->rect.width >> priv->half_scale;
	mf->height	= priv->rect.height >> priv->half_scale;
	mf->code	= priv->code;
	mf->colorspace	= priv->colorspace;
	mf->field	= V4L2_FIELD_NONE;

	return 0;
}

static bool is_unscaled_ok(int width, int height, struct v4l2_rect *rect)
{
	return width > rect->width >> 1 || height > rect->height >> 1;
}

static u8 to_clkrc(struct v4l2_fract *timeperframe,
		unsigned long pclk_limit, unsigned long pclk_max)
{
	unsigned long pclk;

	if (timeperframe->numerator && timeperframe->denominator)
		pclk = pclk_max * timeperframe->denominator /
				(FRAME_RATE_MAX * timeperframe->numerator);
	else
		pclk = pclk_max;

	if (pclk_limit && pclk_limit < pclk)
		pclk = pclk_limit;

	return (pclk_max - 1) / pclk;
}

/* set the format we will capture in */
static int ov6650_s_fmt(struct v4l2_subdev *sd, struct v4l2_mbus_framefmt *mf)
{
	struct i2c_client *client = v4l2_get_subdevdata(sd);
	struct soc_camera_device *icd = v4l2_get_subdev_hostdata(sd);
	struct soc_camera_sense *sense = icd->sense;
	struct ov6650 *priv = to_ov6650(client);
	bool half_scale = !is_unscaled_ok(mf->width, mf->height, &priv->rect);
	struct v4l2_crop a = {
		.type = V4L2_BUF_TYPE_VIDEO_CAPTURE,
		.c = {
			.left	= priv->rect.left + (priv->rect.width >> 1) -
					(mf->width >> (1 - half_scale)),
			.top	= priv->rect.top + (priv->rect.height >> 1) -
					(mf->height >> (1 - half_scale)),
			.width	= mf->width << half_scale,
			.height	= mf->height << half_scale,
		},
	};
	enum v4l2_mbus_pixelcode code = mf->code;
	unsigned long mclk, pclk;
	u8 coma_set = 0, coma_mask = 0, coml_set, coml_mask, clkrc;
	int ret;

	/* select color matrix configuration for given color encoding */
	switch (code) {
	case V4L2_MBUS_FMT_Y8_1X8:
		dev_dbg(&client->dev, "pixel format GREY8_1X8\n");
		coma_mask |= COMA_RGB | COMA_WORD_SWAP | COMA_BYTE_SWAP;
		coma_set |= COMA_BW;
		break;
	case V4L2_MBUS_FMT_YUYV8_2X8:
		dev_dbg(&client->dev, "pixel format YUYV8_2X8_LE\n");
		coma_mask |= COMA_RGB | COMA_BW | COMA_BYTE_SWAP;
		coma_set |= COMA_WORD_SWAP;
		break;
	case V4L2_MBUS_FMT_YVYU8_2X8:
		dev_dbg(&client->dev, "pixel format YVYU8_2X8_LE (untested)\n");
		coma_mask |= COMA_RGB | COMA_BW | COMA_WORD_SWAP |
				COMA_BYTE_SWAP;
		break;
	case V4L2_MBUS_FMT_UYVY8_2X8:
		dev_dbg(&client->dev, "pixel format YUYV8_2X8_BE\n");
		if (half_scale) {
			coma_mask |= COMA_RGB | COMA_BW | COMA_WORD_SWAP;
			coma_set |= COMA_BYTE_SWAP;
		} else {
			coma_mask |= COMA_RGB | COMA_BW;
			coma_set |= COMA_BYTE_SWAP | COMA_WORD_SWAP;
		}
		break;
	case V4L2_MBUS_FMT_VYUY8_2X8:
		dev_dbg(&client->dev, "pixel format YVYU8_2X8_BE (untested)\n");
		if (half_scale) {
			coma_mask |= COMA_RGB | COMA_BW;
			coma_set |= COMA_BYTE_SWAP | COMA_WORD_SWAP;
		} else {
			coma_mask |= COMA_RGB | COMA_BW | COMA_WORD_SWAP;
			coma_set |= COMA_BYTE_SWAP;
		}
		break;
	case V4L2_MBUS_FMT_SBGGR8_1X8:
		dev_dbg(&client->dev, "pixel format SBGGR8_1X8 (untested)\n");
		coma_mask |= COMA_BW | COMA_BYTE_SWAP | COMA_WORD_SWAP;
		coma_set |= COMA_RAW_RGB | COMA_RGB;
		break;
	default:
		dev_err(&client->dev, "Pixel format not handled: 0x%x\n", code);
		return -EINVAL;
	}
	priv->code = code;

	if (code == V4L2_MBUS_FMT_Y8_1X8 ||
			code == V4L2_MBUS_FMT_SBGGR8_1X8) {
		coml_mask = COML_ONE_CHANNEL;
		coml_set = 0;
		priv->pclk_max = 4000000;
	} else {
		coml_mask = 0;
		coml_set = COML_ONE_CHANNEL;
		priv->pclk_max = 8000000;
	}

	if (code == V4L2_MBUS_FMT_SBGGR8_1X8)
		priv->colorspace = V4L2_COLORSPACE_SRGB;
	else if (code != 0)
		priv->colorspace = V4L2_COLORSPACE_JPEG;

	if (half_scale) {
		dev_dbg(&client->dev, "max resolution: QCIF\n");
		coma_set |= COMA_QCIF;
		priv->pclk_max /= 2;
	} else {
		dev_dbg(&client->dev, "max resolution: CIF\n");
		coma_mask |= COMA_QCIF;
	}
	priv->half_scale = half_scale;

	if (sense) {
		if (sense->master_clock == 8000000) {
			dev_dbg(&client->dev, "8MHz input clock\n");
			clkrc = CLKRC_6MHz;
		} else if (sense->master_clock == 12000000) {
			dev_dbg(&client->dev, "12MHz input clock\n");
			clkrc = CLKRC_12MHz;
		} else if (sense->master_clock == 16000000) {
			dev_dbg(&client->dev, "16MHz input clock\n");
			clkrc = CLKRC_16MHz;
		} else if (sense->master_clock == 24000000) {
			dev_dbg(&client->dev, "24MHz input clock\n");
			clkrc = CLKRC_24MHz;
		} else {
			dev_err(&client->dev,
				"unsupported input clock, check platform data\n");
			return -EINVAL;
		}
		mclk = sense->master_clock;
		priv->pclk_limit = sense->pixel_clock_max;
	} else {
		clkrc = CLKRC_24MHz;
		mclk = 24000000;
		priv->pclk_limit = 0;
		dev_dbg(&client->dev, "using default 24MHz input clock\n");
	}

	clkrc |= to_clkrc(&priv->tpf, priv->pclk_limit, priv->pclk_max);

	pclk = priv->pclk_max / GET_CLKRC_DIV(clkrc);
	dev_dbg(&client->dev, "pixel clock divider: %ld.%ld\n",
			mclk / pclk, 10 * mclk % pclk / pclk);

	ret = ov6650_s_crop(sd, &a);
	if (!ret)
		ret = ov6650_reg_rmw(client, REG_COMA, coma_set, coma_mask);
	if (!ret)
		ret = ov6650_reg_write(client, REG_CLKRC, clkrc);
	if (!ret)
		ret = ov6650_reg_rmw(client, REG_COML, coml_set, coml_mask);

	if (!ret) {
		mf->colorspace	= priv->colorspace;
		mf->width = priv->rect.width >> half_scale;
		mf->height = priv->rect.height >> half_scale;
	}

	return ret;
}

static int ov6650_try_fmt(struct v4l2_subdev *sd,
			  struct v4l2_mbus_framefmt *mf)
{
	struct i2c_client *client = v4l2_get_subdevdata(sd);
	struct ov6650 *priv = to_ov6650(client);

	if (is_unscaled_ok(mf->width, mf->height, &priv->rect))
		v4l_bound_align_image(&mf->width, 2, W_CIF, 1,
				&mf->height, 2, H_CIF, 1, 0);

	mf->field = V4L2_FIELD_NONE;

	switch (mf->code) {
	case V4L2_MBUS_FMT_Y10_1X10:
		mf->code = V4L2_MBUS_FMT_Y8_1X8;
	case V4L2_MBUS_FMT_Y8_1X8:
	case V4L2_MBUS_FMT_YVYU8_2X8:
	case V4L2_MBUS_FMT_YUYV8_2X8:
	case V4L2_MBUS_FMT_VYUY8_2X8:
	case V4L2_MBUS_FMT_UYVY8_2X8:
		mf->colorspace = V4L2_COLORSPACE_JPEG;
		break;
	default:
		mf->code = V4L2_MBUS_FMT_SBGGR8_1X8;
	case V4L2_MBUS_FMT_SBGGR8_1X8:
		mf->colorspace = V4L2_COLORSPACE_SRGB;
		break;
	}

	return 0;
}

static int ov6650_enum_fmt(struct v4l2_subdev *sd, unsigned int index,
			   enum v4l2_mbus_pixelcode *code)
{
	if (index >= ARRAY_SIZE(ov6650_codes))
		return -EINVAL;

	*code = ov6650_codes[index];
	return 0;
}

static int ov6650_g_parm(struct v4l2_subdev *sd, struct v4l2_streamparm *parms)
{
	struct i2c_client *client = v4l2_get_subdevdata(sd);
	struct ov6650 *priv = to_ov6650(client);
	struct v4l2_captureparm *cp = &parms->parm.capture;

	if (parms->type != V4L2_BUF_TYPE_VIDEO_CAPTURE)
		return -EINVAL;

	memset(cp, 0, sizeof(*cp));
	cp->capability = V4L2_CAP_TIMEPERFRAME;
	cp->timeperframe.numerator = GET_CLKRC_DIV(to_clkrc(&priv->tpf,
			priv->pclk_limit, priv->pclk_max));
	cp->timeperframe.denominator = FRAME_RATE_MAX;

	dev_dbg(&client->dev, "Frame interval: %u/%u s\n",
		cp->timeperframe.numerator, cp->timeperframe.denominator);

	return 0;
}

static int ov6650_s_parm(struct v4l2_subdev *sd, struct v4l2_streamparm *parms)
{
	struct i2c_client *client = v4l2_get_subdevdata(sd);
	struct ov6650 *priv = to_ov6650(client);
	struct v4l2_captureparm *cp = &parms->parm.capture;
	struct v4l2_fract *tpf = &cp->timeperframe;
	int div, ret;
	u8 clkrc;

	if (parms->type != V4L2_BUF_TYPE_VIDEO_CAPTURE)
		return -EINVAL;

	if (cp->extendedmode != 0)
		return -EINVAL;

	if (tpf->numerator == 0 || tpf->denominator == 0)
		div = 1;  /* Reset to full rate */
	else
		div = (tpf->numerator * FRAME_RATE_MAX) / tpf->denominator;

	if (div == 0)
		div = 1;
	else if (div > GET_CLKRC_DIV(CLKRC_DIV_MASK))
		div = GET_CLKRC_DIV(CLKRC_DIV_MASK);

	/*
	 * Keep result to be used as tpf limit
	 * for subseqent clock divider calculations
	 */
	priv->tpf.numerator = div;
	priv->tpf.denominator = FRAME_RATE_MAX;

	clkrc = to_clkrc(&priv->tpf, priv->pclk_limit, priv->pclk_max);

	ret = ov6650_reg_rmw(client, REG_CLKRC, clkrc, CLKRC_DIV_MASK);
	if (!ret) {
		tpf->numerator = GET_CLKRC_DIV(clkrc);
		tpf->denominator = FRAME_RATE_MAX;
	}

	return ret;
}

/* Soft reset the camera. This has nothing to do with the RESET pin! */
static int ov6650_reset(struct i2c_client *client)
{
	int ret;

	dev_dbg(&client->dev, "reset\n");

	ret = ov6650_reg_rmw(client, REG_COMA, COMA_RESET, 0);
	if (ret)
		dev_err(&client->dev,
			"An error occurred while entering soft reset!\n");

	return ret;
}

/* program default register values */
static int ov6650_prog_dflt(struct i2c_client *client)
{
	int ret;

	dev_dbg(&client->dev, "initializing\n");

	ret = ov6650_reg_write(client, REG_COMA, 0);	/* ~COMA_RESET */
	if (!ret)
		ret = ov6650_reg_rmw(client, REG_COMB, 0, COMB_BAND_FILTER);

	return ret;
}

static int ov6650_video_probe(struct i2c_client *client)
{
	struct ov6650 *priv = to_ov6650(client);
	u8		pidh, pidl, midh, midl;
	int		ret;

	ret = ov6650_s_power(&priv->subdev, 1);
	if (ret < 0)
		return ret;

	/*
	 * check and show product ID and manufacturer ID
	 */
	ret = ov6650_reg_read(client, REG_PIDH, &pidh);
	if (!ret)
		ret = ov6650_reg_read(client, REG_PIDL, &pidl);
	if (!ret)
		ret = ov6650_reg_read(client, REG_MIDH, &midh);
	if (!ret)
		ret = ov6650_reg_read(client, REG_MIDL, &midl);

	if (ret)
		goto done;

	if ((pidh != OV6650_PIDH) || (pidl != OV6650_PIDL)) {
		dev_err(&client->dev, "Product ID error 0x%02x:0x%02x\n",
				pidh, pidl);
		ret = -ENODEV;
		goto done;
	}

	dev_info(&client->dev,
		"ov6650 Product ID 0x%02x:0x%02x Manufacturer ID 0x%02x:0x%02x\n",
		pidh, pidl, midh, midl);

	ret = ov6650_reset(client);
	if (!ret)
		ret = ov6650_prog_dflt(client);
	if (!ret)
		ret = v4l2_ctrl_handler_setup(&priv->hdl);

done:
	ov6650_s_power(&priv->subdev, 0);
	return ret;
}

static const struct v4l2_ctrl_ops ov6550_ctrl_ops = {
	.g_volatile_ctrl = ov6550_g_volatile_ctrl,
	.s_ctrl = ov6550_s_ctrl,
};

static struct v4l2_subdev_core_ops ov6650_core_ops = {
#ifdef CONFIG_VIDEO_ADV_DEBUG
	.g_register		= ov6650_get_register,
	.s_register		= ov6650_set_register,
#endif
	.s_power		= ov6650_s_power,
};

/* Request bus settings on camera side */
static int ov6650_g_mbus_config(struct v4l2_subdev *sd,
				struct v4l2_mbus_config *cfg)
{
	struct i2c_client *client = v4l2_get_subdevdata(sd);
	struct soc_camera_subdev_desc *ssdd = soc_camera_i2c_to_desc(client);

	cfg->flags = V4L2_MBUS_MASTER |
		V4L2_MBUS_PCLK_SAMPLE_RISING | V4L2_MBUS_PCLK_SAMPLE_FALLING |
		V4L2_MBUS_HSYNC_ACTIVE_HIGH | V4L2_MBUS_HSYNC_ACTIVE_LOW |
		V4L2_MBUS_VSYNC_ACTIVE_HIGH | V4L2_MBUS_VSYNC_ACTIVE_LOW |
		V4L2_MBUS_DATA_ACTIVE_HIGH;
	cfg->type = V4L2_MBUS_PARALLEL;
	cfg->flags = soc_camera_apply_board_flags(ssdd, cfg);

	return 0;
}

/* Alter bus settings on camera side */
static int ov6650_s_mbus_config(struct v4l2_subdev *sd,
				const struct v4l2_mbus_config *cfg)
{
	struct i2c_client *client = v4l2_get_subdevdata(sd);
	struct soc_camera_subdev_desc *ssdd = soc_camera_i2c_to_desc(client);
	unsigned long flags = soc_camera_apply_board_flags(ssdd, cfg);
	int ret;

	if (flags & V4L2_MBUS_PCLK_SAMPLE_RISING)
		ret = ov6650_reg_rmw(client, REG_COMJ, COMJ_PCLK_RISING, 0);
	else
		ret = ov6650_reg_rmw(client, REG_COMJ, 0, COMJ_PCLK_RISING);
	if (ret)
		return ret;

	if (flags & V4L2_MBUS_HSYNC_ACTIVE_LOW)
		ret = ov6650_reg_rmw(client, REG_COMF, COMF_HREF_LOW, 0);
	else
		ret = ov6650_reg_rmw(client, REG_COMF, 0, COMF_HREF_LOW);
	if (ret)
		return ret;

	if (flags & V4L2_MBUS_VSYNC_ACTIVE_HIGH)
		ret = ov6650_reg_rmw(client, REG_COMJ, COMJ_VSYNC_HIGH, 0);
	else
		ret = ov6650_reg_rmw(client, REG_COMJ, 0, COMJ_VSYNC_HIGH);

	return ret;
}

static struct v4l2_subdev_video_ops ov6650_video_ops = {
	.s_stream	= ov6650_s_stream,
	.g_mbus_fmt	= ov6650_g_fmt,
	.s_mbus_fmt	= ov6650_s_fmt,
	.try_mbus_fmt	= ov6650_try_fmt,
	.enum_mbus_fmt	= ov6650_enum_fmt,
	.cropcap	= ov6650_cropcap,
	.g_crop		= ov6650_g_crop,
	.s_crop		= ov6650_s_crop,
	.g_parm		= ov6650_g_parm,
	.s_parm		= ov6650_s_parm,
	.g_mbus_config	= ov6650_g_mbus_config,
	.s_mbus_config	= ov6650_s_mbus_config,
};

static struct v4l2_subdev_ops ov6650_subdev_ops = {
	.core	= &ov6650_core_ops,
	.video	= &ov6650_video_ops,
};

/*
 * i2c_driver function
 */
static int ov6650_probe(struct i2c_client *client,
			const struct i2c_device_id *did)
{
	struct ov6650 *priv;
	struct soc_camera_subdev_desc *ssdd = soc_camera_i2c_to_desc(client);
	int ret;

	if (!ssdd) {
		dev_err(&client->dev, "Missing platform_data for driver\n");
		return -EINVAL;
	}

	priv = devm_kzalloc(&client->dev, sizeof(*priv), GFP_KERNEL);
	if (!priv) {
		dev_err(&client->dev,
			"Failed to allocate memory for private data!\n");
		return -ENOMEM;
	}

	v4l2_i2c_subdev_init(&priv->subdev, client, &ov6650_subdev_ops);
	v4l2_ctrl_handler_init(&priv->hdl, 13);
	v4l2_ctrl_new_std(&priv->hdl, &ov6550_ctrl_ops,
			V4L2_CID_VFLIP, 0, 1, 1, 0);
	v4l2_ctrl_new_std(&priv->hdl, &ov6550_ctrl_ops,
			V4L2_CID_HFLIP, 0, 1, 1, 0);
	priv->autogain = v4l2_ctrl_new_std(&priv->hdl, &ov6550_ctrl_ops,
			V4L2_CID_AUTOGAIN, 0, 1, 1, 1);
	priv->gain = v4l2_ctrl_new_std(&priv->hdl, &ov6550_ctrl_ops,
			V4L2_CID_GAIN, 0, 0x3f, 1, DEF_GAIN);
	priv->autowb = v4l2_ctrl_new_std(&priv->hdl, &ov6550_ctrl_ops,
			V4L2_CID_AUTO_WHITE_BALANCE, 0, 1, 1, 1);
	priv->blue = v4l2_ctrl_new_std(&priv->hdl, &ov6550_ctrl_ops,
			V4L2_CID_BLUE_BALANCE, 0, 0xff, 1, DEF_BLUE);
	priv->red = v4l2_ctrl_new_std(&priv->hdl, &ov6550_ctrl_ops,
			V4L2_CID_RED_BALANCE, 0, 0xff, 1, DEF_RED);
	v4l2_ctrl_new_std(&priv->hdl, &ov6550_ctrl_ops,
			V4L2_CID_SATURATION, 0, 0xf, 1, 0x8);
	v4l2_ctrl_new_std(&priv->hdl, &ov6550_ctrl_ops,
			V4L2_CID_HUE, 0, HUE_MASK, 1, DEF_HUE);
	v4l2_ctrl_new_std(&priv->hdl, &ov6550_ctrl_ops,
			V4L2_CID_BRIGHTNESS, 0, 0xff, 1, 0x80);
	priv->autoexposure = v4l2_ctrl_new_std_menu(&priv->hdl,
			&ov6550_ctrl_ops, V4L2_CID_EXPOSURE_AUTO,
			V4L2_EXPOSURE_MANUAL, 0, V4L2_EXPOSURE_AUTO);
	priv->exposure = v4l2_ctrl_new_std(&priv->hdl, &ov6550_ctrl_ops,
			V4L2_CID_EXPOSURE, 0, 0xff, 1, DEF_AECH);
	v4l2_ctrl_new_std(&priv->hdl, &ov6550_ctrl_ops,
			V4L2_CID_GAMMA, 0, 0xff, 1, 0x12);

	priv->subdev.ctrl_handler = &priv->hdl;
	if (priv->hdl.error)
		return priv->hdl.error;

	v4l2_ctrl_auto_cluster(2, &priv->autogain, 0, true);
	v4l2_ctrl_auto_cluster(3, &priv->autowb, 0, true);
	v4l2_ctrl_auto_cluster(2, &priv->autoexposure,
				V4L2_EXPOSURE_MANUAL, true);

	priv->rect.left	  = DEF_HSTRT << 1;
	priv->rect.top	  = DEF_VSTRT << 1;
	priv->rect.width  = W_CIF;
	priv->rect.height = H_CIF;
	priv->half_scale  = false;
	priv->code	  = V4L2_MBUS_FMT_YUYV8_2X8;
	priv->colorspace  = V4L2_COLORSPACE_JPEG;

	priv->clk = v4l2_clk_get(&client->dev, "mclk");
	if (IS_ERR(priv->clk)) {
		ret = PTR_ERR(priv->clk);
		goto eclkget;
	}

	ret = ov6650_video_probe(client);
<<<<<<< HEAD
	if (ret)
		v4l2_ctrl_handler_free(&priv->hdl);
=======
	if (ret) {
		v4l2_clk_put(priv->clk);
eclkget:
		v4l2_ctrl_handler_free(&priv->hdl);
	}
>>>>>>> d0e0ac97

	return ret;
}

static int ov6650_remove(struct i2c_client *client)
{
	struct ov6650 *priv = to_ov6650(client);

	v4l2_clk_put(priv->clk);
	v4l2_device_unregister_subdev(&priv->subdev);
	v4l2_ctrl_handler_free(&priv->hdl);
	return 0;
}

static const struct i2c_device_id ov6650_id[] = {
	{ "ov6650", 0 },
	{ }
};
MODULE_DEVICE_TABLE(i2c, ov6650_id);

static struct i2c_driver ov6650_i2c_driver = {
	.driver = {
		.name = "ov6650",
	},
	.probe    = ov6650_probe,
	.remove   = ov6650_remove,
	.id_table = ov6650_id,
};

module_i2c_driver(ov6650_i2c_driver);

MODULE_DESCRIPTION("SoC Camera driver for OmniVision OV6650");
MODULE_AUTHOR("Janusz Krzysztofik <jkrzyszt@tis.icnet.pl>");
MODULE_LICENSE("GPL v2");<|MERGE_RESOLUTION|>--- conflicted
+++ resolved
@@ -427,14 +427,9 @@
 {
 	struct i2c_client *client = v4l2_get_subdevdata(sd);
 	struct soc_camera_subdev_desc *ssdd = soc_camera_i2c_to_desc(client);
-<<<<<<< HEAD
-
-	return soc_camera_set_power(&client->dev, ssdd, on);
-=======
 	struct ov6650 *priv = to_ov6650(client);
 
 	return soc_camera_set_power(&client->dev, ssdd, priv->clk, on);
->>>>>>> d0e0ac97
 }
 
 static int ov6650_g_crop(struct v4l2_subdev *sd, struct v4l2_crop *a)
@@ -1028,16 +1023,11 @@
 	}
 
 	ret = ov6650_video_probe(client);
-<<<<<<< HEAD
-	if (ret)
-		v4l2_ctrl_handler_free(&priv->hdl);
-=======
 	if (ret) {
 		v4l2_clk_put(priv->clk);
 eclkget:
 		v4l2_ctrl_handler_free(&priv->hdl);
 	}
->>>>>>> d0e0ac97
 
 	return ret;
 }
