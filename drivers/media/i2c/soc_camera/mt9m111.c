--- conflicted
+++ resolved
@@ -777,22 +777,14 @@
 	struct soc_camera_subdev_desc *ssdd = soc_camera_i2c_to_desc(client);
 	int ret;
 
-<<<<<<< HEAD
-	ret = soc_camera_power_on(&client->dev, ssdd);
-=======
 	ret = soc_camera_power_on(&client->dev, ssdd, mt9m111->clk);
->>>>>>> d0e0ac97
 	if (ret < 0)
 		return ret;
 
 	ret = mt9m111_resume(mt9m111);
 	if (ret < 0) {
 		dev_err(&client->dev, "Failed to resume the sensor: %d\n", ret);
-<<<<<<< HEAD
-		soc_camera_power_off(&client->dev, ssdd);
-=======
 		soc_camera_power_off(&client->dev, ssdd, mt9m111->clk);
->>>>>>> d0e0ac97
 	}
 
 	return ret;
@@ -804,11 +796,7 @@
 	struct soc_camera_subdev_desc *ssdd = soc_camera_i2c_to_desc(client);
 
 	mt9m111_suspend(mt9m111);
-<<<<<<< HEAD
-	soc_camera_power_off(&client->dev, ssdd);
-=======
 	soc_camera_power_off(&client->dev, ssdd, mt9m111->clk);
->>>>>>> d0e0ac97
 }
 
 static int mt9m111_s_power(struct v4l2_subdev *sd, int on)
@@ -994,16 +982,11 @@
 	}
 
 	ret = mt9m111_video_probe(client);
-<<<<<<< HEAD
-	if (ret)
-		v4l2_ctrl_handler_free(&mt9m111->hdl);
-=======
 	if (ret) {
 		v4l2_clk_put(mt9m111->clk);
 eclkget:
 		v4l2_ctrl_handler_free(&mt9m111->hdl);
 	}
->>>>>>> d0e0ac97
 
 	return ret;
 }
