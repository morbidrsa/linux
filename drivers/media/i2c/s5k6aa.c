--- conflicted
+++ resolved
@@ -1590,11 +1590,7 @@
 
 	ret = s5k6aa_initialize_ctrls(s5k6aa);
 	if (ret)
-<<<<<<< HEAD
-		goto out_err3;
-=======
 		goto out_err;
->>>>>>> d0e0ac97
 
 	s5k6aa_presets_data_init(s5k6aa);
 
@@ -1605,13 +1601,7 @@
 
 	return 0;
 
-<<<<<<< HEAD
-out_err3:
-	s5k6aa_free_gpios(s5k6aa);
-out_err2:
-=======
 out_err:
->>>>>>> d0e0ac97
 	media_entity_cleanup(&s5k6aa->sd.entity);
 	return ret;
 }
@@ -1623,10 +1613,6 @@
 	v4l2_device_unregister_subdev(sd);
 	v4l2_ctrl_handler_free(sd->ctrl_handler);
 	media_entity_cleanup(&sd->entity);
-<<<<<<< HEAD
-	s5k6aa_free_gpios(s5k6aa);
-=======
->>>>>>> d0e0ac97
 
 	return 0;
 }
