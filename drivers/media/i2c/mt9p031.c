--- conflicted
+++ resolved
@@ -125,13 +125,7 @@
 	int power_count;
 
 	struct clk *clk;
-<<<<<<< HEAD
-	struct regulator *vaa;
-	struct regulator *vdd;
-	struct regulator *vdd_io;
-=======
 	struct regulator_bulk_data regulators[3];
->>>>>>> d0e0ac97
 
 	enum mt9p031_model model;
 	struct aptina_pll pll;
@@ -285,16 +279,10 @@
 	}
 
 	/* Bring up the supplies */
-<<<<<<< HEAD
-	regulator_enable(mt9p031->vdd);
-	regulator_enable(mt9p031->vdd_io);
-	regulator_enable(mt9p031->vaa);
-=======
 	ret = regulator_bulk_enable(ARRAY_SIZE(mt9p031->regulators),
 				   mt9p031->regulators);
 	if (ret < 0)
 		return ret;
->>>>>>> d0e0ac97
 
 	/* Emable clock */
 	if (mt9p031->clk)
@@ -316,14 +304,8 @@
 		usleep_range(1000, 2000);
 	}
 
-<<<<<<< HEAD
-	regulator_disable(mt9p031->vaa);
-	regulator_disable(mt9p031->vdd_io);
-	regulator_disable(mt9p031->vdd);
-=======
 	regulator_bulk_disable(ARRAY_SIZE(mt9p031->regulators),
 			       mt9p031->regulators);
->>>>>>> d0e0ac97
 
 	if (mt9p031->clk)
 		clk_disable_unprepare(mt9p031->clk);
@@ -1003,16 +985,6 @@
 	mt9p031->model = did->driver_data;
 	mt9p031->reset = -1;
 
-<<<<<<< HEAD
-	mt9p031->vaa = devm_regulator_get(&client->dev, "vaa");
-	mt9p031->vdd = devm_regulator_get(&client->dev, "vdd");
-	mt9p031->vdd_io = devm_regulator_get(&client->dev, "vdd_io");
-
-	if (IS_ERR(mt9p031->vaa) || IS_ERR(mt9p031->vdd) ||
-	    IS_ERR(mt9p031->vdd_io)) {
-		dev_err(&client->dev, "Unable to get regulators\n");
-		return -ENODEV;
-=======
 	mt9p031->regulators[0].supply = "vdd";
 	mt9p031->regulators[1].supply = "vdd_io";
 	mt9p031->regulators[2].supply = "vaa";
@@ -1021,7 +993,6 @@
 	if (ret < 0) {
 		dev_err(&client->dev, "Unable to get regulators\n");
 		return ret;
->>>>>>> d0e0ac97
 	}
 
 	v4l2_ctrl_handler_init(&mt9p031->ctrls, ARRAY_SIZE(mt9p031_ctrls) + 6);
@@ -1087,11 +1058,7 @@
 	mt9p031->format.field = V4L2_FIELD_NONE;
 	mt9p031->format.colorspace = V4L2_COLORSPACE_SRGB;
 
-<<<<<<< HEAD
-	if (pdata->reset != -1) {
-=======
 	if (gpio_is_valid(pdata->reset)) {
->>>>>>> d0e0ac97
 		ret = devm_gpio_request_one(&client->dev, pdata->reset,
 					    GPIOF_OUT_INIT_LOW, "mt9p031_rst");
 		if (ret < 0)
