/*
 * Driver for simple i2c audio chips.
 *
 * Copyright (c) 2000 Gerd Knorr
 * based on code by:
 *   Eric Sandeen (eric_sandeen@bigfoot.com)
 *   Steve VanDeBogart (vandebo@uclink.berkeley.edu)
 *   Greg Alexander (galexand@acm.org)
 *
 * For the TDA9875 part:
 * Copyright (c) 2000 Guillaume Delvit based on Gerd Knorr source
 * and Eric Sandeen
 *
 * Copyright(c) 2005-2008 Mauro Carvalho Chehab
 *	- Some cleanups, code fixes, etc
 *	- Convert it to V4L2 API
 *
 * This code is placed under the terms of the GNU General Public License
 *
 * OPTIONS:
 *   debug - set to 1 if you'd like to see debug messages
 *
 */

#include <linux/module.h>
#include <linux/kernel.h>
#include <linux/sched.h>
#include <linux/string.h>
#include <linux/timer.h>
#include <linux/delay.h>
#include <linux/errno.h>
#include <linux/slab.h>
#include <linux/videodev2.h>
#include <linux/i2c.h>
#include <linux/init.h>
#include <linux/kthread.h>
#include <linux/freezer.h>

#include <media/tvaudio.h>
#include <media/v4l2-device.h>
<<<<<<< HEAD
#include <media/v4l2-chip-ident.h>
=======
>>>>>>> d0e0ac97
#include <media/v4l2-ctrls.h>

#include <media/i2c-addr.h>

/* ---------------------------------------------------------------------- */
/* insmod args                                                            */

static int debug;	/* insmod parameter */
module_param(debug, int, 0644);

MODULE_DESCRIPTION("device driver for various i2c TV sound decoder / audiomux chips");
MODULE_AUTHOR("Eric Sandeen, Steve VanDeBogart, Greg Alexander, Gerd Knorr");
MODULE_LICENSE("GPL");

#define UNSET    (-1U)

/* ---------------------------------------------------------------------- */
/* our structs                                                            */

#define MAXREGS 256

struct CHIPSTATE;
typedef int  (*getvalue)(int);
typedef int  (*checkit)(struct CHIPSTATE*);
typedef int  (*initialize)(struct CHIPSTATE*);
typedef int  (*getrxsubchans)(struct CHIPSTATE *);
typedef void (*setaudmode)(struct CHIPSTATE*, int mode);

/* i2c command */
typedef struct AUDIOCMD {
	int             count;             /* # of bytes to send */
	unsigned char   bytes[MAXREGS+1];  /* addr, data, data, ... */
} audiocmd;

/* chip description */
struct CHIPDESC {
	char       *name;             /* chip name         */
	int        addr_lo, addr_hi;  /* i2c address range */
	int        registers;         /* # of registers    */

	int        *insmodopt;
	checkit    checkit;
	initialize initialize;
	int        flags;
#define CHIP_HAS_VOLUME      1
#define CHIP_HAS_BASSTREBLE  2
#define CHIP_HAS_INPUTSEL    4
#define CHIP_NEED_CHECKMODE  8

	/* various i2c command sequences */
	audiocmd   init;

	/* which register has which value */
	int    leftreg, rightreg, treblereg, bassreg;

	/* initialize with (defaults to 65535/32768/32768 */
	int    volinit, trebleinit, bassinit;

	/* functions to convert the values (v4l -> chip) */
	getvalue volfunc, treblefunc, bassfunc;

	/* get/set mode */
	getrxsubchans	getrxsubchans;
	setaudmode	setaudmode;

	/* input switch register + values for v4l inputs */
	int  inputreg;
	int  inputmap[4];
	int  inputmute;
	int  inputmask;
};

/* current state of the chip */
struct CHIPSTATE {
	struct v4l2_subdev sd;
	struct v4l2_ctrl_handler hdl;
	struct {
		/* volume/balance cluster */
		struct v4l2_ctrl *volume;
		struct v4l2_ctrl *balance;
	};

	/* chip-specific description - should point to
	   an entry at CHIPDESC table */
	struct CHIPDESC *desc;

	/* shadow register set */
	audiocmd   shadow;

	/* current settings */
	u16 muted;
	int prevmode;
	int radio;
	int input;

	/* thread */
	struct task_struct   *thread;
	struct timer_list    wt;
	int 		     audmode;
};

static inline struct CHIPSTATE *to_state(struct v4l2_subdev *sd)
{
	return container_of(sd, struct CHIPSTATE, sd);
}

static inline struct v4l2_subdev *to_sd(struct v4l2_ctrl *ctrl)
{
	return &container_of(ctrl->handler, struct CHIPSTATE, hdl)->sd;
}


/* ---------------------------------------------------------------------- */
/* i2c I/O functions                                                      */

static int chip_write(struct CHIPSTATE *chip, int subaddr, int val)
{
	struct v4l2_subdev *sd = &chip->sd;
	struct i2c_client *c = v4l2_get_subdevdata(sd);
	unsigned char buffer[2];

	if (subaddr < 0) {
		v4l2_dbg(1, debug, sd, "chip_write: 0x%x\n", val);
		chip->shadow.bytes[1] = val;
		buffer[0] = val;
		if (1 != i2c_master_send(c, buffer, 1)) {
			v4l2_warn(sd, "I/O error (write 0x%x)\n", val);
			return -1;
		}
	} else {
		if (subaddr + 1 >= ARRAY_SIZE(chip->shadow.bytes)) {
			v4l2_info(sd,
				"Tried to access a non-existent register: %d\n",
				subaddr);
			return -EINVAL;
		}

		v4l2_dbg(1, debug, sd, "chip_write: reg%d=0x%x\n",
			subaddr, val);
		chip->shadow.bytes[subaddr+1] = val;
		buffer[0] = subaddr;
		buffer[1] = val;
		if (2 != i2c_master_send(c, buffer, 2)) {
			v4l2_warn(sd, "I/O error (write reg%d=0x%x)\n",
				subaddr, val);
			return -1;
		}
	}
	return 0;
}

static int chip_write_masked(struct CHIPSTATE *chip,
			     int subaddr, int val, int mask)
{
	struct v4l2_subdev *sd = &chip->sd;

	if (mask != 0) {
		if (subaddr < 0) {
			val = (chip->shadow.bytes[1] & ~mask) | (val & mask);
		} else {
			if (subaddr + 1 >= ARRAY_SIZE(chip->shadow.bytes)) {
				v4l2_info(sd,
					"Tried to access a non-existent register: %d\n",
					subaddr);
				return -EINVAL;
			}

			val = (chip->shadow.bytes[subaddr+1] & ~mask) | (val & mask);
		}
	}
	return chip_write(chip, subaddr, val);
}

static int chip_read(struct CHIPSTATE *chip)
{
	struct v4l2_subdev *sd = &chip->sd;
	struct i2c_client *c = v4l2_get_subdevdata(sd);
	unsigned char buffer;

	if (1 != i2c_master_recv(c, &buffer, 1)) {
		v4l2_warn(sd, "I/O error (read)\n");
		return -1;
	}
	v4l2_dbg(1, debug, sd, "chip_read: 0x%x\n", buffer);
	return buffer;
}

static int chip_read2(struct CHIPSTATE *chip, int subaddr)
{
	struct v4l2_subdev *sd = &chip->sd;
	struct i2c_client *c = v4l2_get_subdevdata(sd);
	unsigned char write[1];
	unsigned char read[1];
	struct i2c_msg msgs[2] = {
		{
			.addr = c->addr,
			.len = 1,
			.buf = write
		},
		{
			.addr = c->addr,
			.flags = I2C_M_RD,
			.len = 1,
			.buf = read
		}
	};

	write[0] = subaddr;

	if (2 != i2c_transfer(c->adapter, msgs, 2)) {
		v4l2_warn(sd, "I/O error (read2)\n");
		return -1;
	}
	v4l2_dbg(1, debug, sd, "chip_read2: reg%d=0x%x\n",
		subaddr, read[0]);
	return read[0];
}

static int chip_cmd(struct CHIPSTATE *chip, char *name, audiocmd *cmd)
{
	struct v4l2_subdev *sd = &chip->sd;
	struct i2c_client *c = v4l2_get_subdevdata(sd);
	int i;

	if (0 == cmd->count)
		return 0;

	if (cmd->count + cmd->bytes[0] - 1 >= ARRAY_SIZE(chip->shadow.bytes)) {
		v4l2_info(sd,
			 "Tried to access a non-existent register range: %d to %d\n",
			 cmd->bytes[0] + 1, cmd->bytes[0] + cmd->count - 1);
		return -EINVAL;
	}

	/* FIXME: it seems that the shadow bytes are wrong bellow !*/

	/* update our shadow register set; print bytes if (debug > 0) */
	v4l2_dbg(1, debug, sd, "chip_cmd(%s): reg=%d, data:",
		name, cmd->bytes[0]);
	for (i = 1; i < cmd->count; i++) {
		if (debug)
			printk(KERN_CONT " 0x%x", cmd->bytes[i]);
		chip->shadow.bytes[i+cmd->bytes[0]] = cmd->bytes[i];
	}
	if (debug)
		printk(KERN_CONT "\n");

	/* send data to the chip */
	if (cmd->count != i2c_master_send(c, cmd->bytes, cmd->count)) {
		v4l2_warn(sd, "I/O error (%s)\n", name);
		return -1;
	}
	return 0;
}

/* ---------------------------------------------------------------------- */
/* kernel thread for doing i2c stuff asyncronly
 *   right now it is used only to check the audio mode (mono/stereo/whatever)
 *   some time after switching to another TV channel, then turn on stereo
 *   if available, ...
 */

static void chip_thread_wake(unsigned long data)
{
	struct CHIPSTATE *chip = (struct CHIPSTATE*)data;
	wake_up_process(chip->thread);
}

static int chip_thread(void *data)
{
	struct CHIPSTATE *chip = data;
	struct CHIPDESC  *desc = chip->desc;
	struct v4l2_subdev *sd = &chip->sd;
	int mode, selected;

	v4l2_dbg(1, debug, sd, "thread started\n");
	set_freezable();
	for (;;) {
		set_current_state(TASK_INTERRUPTIBLE);
		if (!kthread_should_stop())
			schedule();
		set_current_state(TASK_RUNNING);
		try_to_freeze();
		if (kthread_should_stop())
			break;
		v4l2_dbg(1, debug, sd, "thread wakeup\n");

		/* don't do anything for radio */
		if (chip->radio)
			continue;

		/* have a look what's going on */
		mode = desc->getrxsubchans(chip);
		if (mode == chip->prevmode)
			continue;

		/* chip detected a new audio mode - set it */
		v4l2_dbg(1, debug, sd, "thread checkmode\n");

		chip->prevmode = mode;

		selected = V4L2_TUNER_MODE_MONO;
		switch (chip->audmode) {
		case V4L2_TUNER_MODE_MONO:
			if (mode & V4L2_TUNER_SUB_LANG1)
				selected = V4L2_TUNER_MODE_LANG1;
			break;
		case V4L2_TUNER_MODE_STEREO:
		case V4L2_TUNER_MODE_LANG1:
			if (mode & V4L2_TUNER_SUB_LANG1)
				selected = V4L2_TUNER_MODE_LANG1;
			else if (mode & V4L2_TUNER_SUB_STEREO)
				selected = V4L2_TUNER_MODE_STEREO;
			break;
		case V4L2_TUNER_MODE_LANG2:
			if (mode & V4L2_TUNER_SUB_LANG2)
				selected = V4L2_TUNER_MODE_LANG2;
			else if (mode & V4L2_TUNER_SUB_STEREO)
				selected = V4L2_TUNER_MODE_STEREO;
			break;
		case V4L2_TUNER_MODE_LANG1_LANG2:
			if (mode & V4L2_TUNER_SUB_LANG2)
				selected = V4L2_TUNER_MODE_LANG1_LANG2;
			else if (mode & V4L2_TUNER_SUB_STEREO)
				selected = V4L2_TUNER_MODE_STEREO;
		}
		desc->setaudmode(chip, selected);

		/* schedule next check */
		mod_timer(&chip->wt, jiffies+msecs_to_jiffies(2000));
	}

	v4l2_dbg(1, debug, sd, "thread exiting\n");
	return 0;
}

/* ---------------------------------------------------------------------- */
/* audio chip descriptions - defines+functions for tda9840                */

#define TDA9840_SW         0x00
#define TDA9840_LVADJ      0x02
#define TDA9840_STADJ      0x03
#define TDA9840_TEST       0x04

#define TDA9840_MONO       0x10
#define TDA9840_STEREO     0x2a
#define TDA9840_DUALA      0x12
#define TDA9840_DUALB      0x1e
#define TDA9840_DUALAB     0x1a
#define TDA9840_DUALBA     0x16
#define TDA9840_EXTERNAL   0x7a

#define TDA9840_DS_DUAL    0x20 /* Dual sound identified          */
#define TDA9840_ST_STEREO  0x40 /* Stereo sound identified        */
#define TDA9840_PONRES     0x80 /* Power-on reset detected if = 1 */

#define TDA9840_TEST_INT1SN 0x1 /* Integration time 0.5s when set */
#define TDA9840_TEST_INTFU 0x02 /* Disables integrator function */

static int tda9840_getrxsubchans(struct CHIPSTATE *chip)
{
	struct v4l2_subdev *sd = &chip->sd;
	int val, mode;

	val = chip_read(chip);
	mode = V4L2_TUNER_SUB_MONO;
	if (val & TDA9840_DS_DUAL)
		mode |= V4L2_TUNER_SUB_LANG1 | V4L2_TUNER_SUB_LANG2;
	if (val & TDA9840_ST_STEREO)
		mode = V4L2_TUNER_SUB_STEREO;

	v4l2_dbg(1, debug, sd,
		"tda9840_getrxsubchans(): raw chip read: %d, return: %d\n",
		val, mode);
	return mode;
}

static void tda9840_setaudmode(struct CHIPSTATE *chip, int mode)
{
	int update = 1;
	int t = chip->shadow.bytes[TDA9840_SW + 1] & ~0x7e;

	switch (mode) {
	case V4L2_TUNER_MODE_MONO:
		t |= TDA9840_MONO;
		break;
	case V4L2_TUNER_MODE_STEREO:
		t |= TDA9840_STEREO;
		break;
	case V4L2_TUNER_MODE_LANG1:
		t |= TDA9840_DUALA;
		break;
	case V4L2_TUNER_MODE_LANG2:
		t |= TDA9840_DUALB;
		break;
	case V4L2_TUNER_MODE_LANG1_LANG2:
		t |= TDA9840_DUALAB;
		break;
	default:
		update = 0;
	}

	if (update)
		chip_write(chip, TDA9840_SW, t);
}

static int tda9840_checkit(struct CHIPSTATE *chip)
{
	int rc;
	rc = chip_read(chip);
	/* lower 5 bits should be 0 */
	return ((rc & 0x1f) == 0) ? 1 : 0;
}

/* ---------------------------------------------------------------------- */
/* audio chip descriptions - defines+functions for tda985x                */

/* subaddresses for TDA9855 */
#define TDA9855_VR	0x00 /* Volume, right */
#define TDA9855_VL	0x01 /* Volume, left */
#define TDA9855_BA	0x02 /* Bass */
#define TDA9855_TR	0x03 /* Treble */
#define TDA9855_SW	0x04 /* Subwoofer - not connected on DTV2000 */

/* subaddresses for TDA9850 */
#define TDA9850_C4	0x04 /* Control 1 for TDA9850 */

/* subaddesses for both chips */
#define TDA985x_C5	0x05 /* Control 2 for TDA9850, Control 1 for TDA9855 */
#define TDA985x_C6	0x06 /* Control 3 for TDA9850, Control 2 for TDA9855 */
#define TDA985x_C7	0x07 /* Control 4 for TDA9850, Control 3 for TDA9855 */
#define TDA985x_A1	0x08 /* Alignment 1 for both chips */
#define TDA985x_A2	0x09 /* Alignment 2 for both chips */
#define TDA985x_A3	0x0a /* Alignment 3 for both chips */

/* Masks for bits in TDA9855 subaddresses */
/* 0x00 - VR in TDA9855 */
/* 0x01 - VL in TDA9855 */
/* lower 7 bits control gain from -71dB (0x28) to 16dB (0x7f)
 * in 1dB steps - mute is 0x27 */


/* 0x02 - BA in TDA9855 */
/* lower 5 bits control bass gain from -12dB (0x06) to 16.5dB (0x19)
 * in .5dB steps - 0 is 0x0E */


/* 0x03 - TR in TDA9855 */
/* 4 bits << 1 control treble gain from -12dB (0x3) to 12dB (0xb)
 * in 3dB steps - 0 is 0x7 */

/* Masks for bits in both chips' subaddresses */
/* 0x04 - SW in TDA9855, C4/Control 1 in TDA9850 */
/* Unique to TDA9855: */
/* 4 bits << 2 control subwoofer/surround gain from -14db (0x1) to 14db (0xf)
 * in 3dB steps - mute is 0x0 */

/* Unique to TDA9850: */
/* lower 4 bits control stereo noise threshold, over which stereo turns off
 * set to values of 0x00 through 0x0f for Ster1 through Ster16 */


/* 0x05 - C5 - Control 1 in TDA9855 , Control 2 in TDA9850*/
/* Unique to TDA9855: */
#define TDA9855_MUTE	1<<7 /* GMU, Mute at outputs */
#define TDA9855_AVL	1<<6 /* AVL, Automatic Volume Level */
#define TDA9855_LOUD	1<<5 /* Loudness, 1==off */
#define TDA9855_SUR	1<<3 /* Surround / Subwoofer 1==.5(L-R) 0==.5(L+R) */
			     /* Bits 0 to 3 select various combinations
			      * of line in and line out, only the
			      * interesting ones are defined */
#define TDA9855_EXT	1<<2 /* Selects inputs LIR and LIL.  Pins 41 & 12 */
#define TDA9855_INT	0    /* Selects inputs LOR and LOL.  (internal) */

/* Unique to TDA9850:  */
/* lower 4 bits contol SAP noise threshold, over which SAP turns off
 * set to values of 0x00 through 0x0f for SAP1 through SAP16 */


/* 0x06 - C6 - Control 2 in TDA9855, Control 3 in TDA9850 */
/* Common to TDA9855 and TDA9850: */
#define TDA985x_SAP	3<<6 /* Selects SAP output, mute if not received */
#define TDA985x_MONOSAP	2<<6 /* Selects Mono on left, SAP on right */
#define TDA985x_STEREO	1<<6 /* Selects Stereo ouput, mono if not received */
#define TDA985x_MONO	0    /* Forces Mono output */
#define TDA985x_LMU	1<<3 /* Mute (LOR/LOL for 9855, OUTL/OUTR for 9850) */

/* Unique to TDA9855: */
#define TDA9855_TZCM	1<<5 /* If set, don't mute till zero crossing */
#define TDA9855_VZCM	1<<4 /* If set, don't change volume till zero crossing*/
#define TDA9855_LINEAR	0    /* Linear Stereo */
#define TDA9855_PSEUDO	1    /* Pseudo Stereo */
#define TDA9855_SPAT_30	2    /* Spatial Stereo, 30% anti-phase crosstalk */
#define TDA9855_SPAT_50	3    /* Spatial Stereo, 52% anti-phase crosstalk */
#define TDA9855_E_MONO	7    /* Forced mono - mono select elseware, so useless*/

/* 0x07 - C7 - Control 3 in TDA9855, Control 4 in TDA9850 */
/* Common to both TDA9855 and TDA9850: */
/* lower 4 bits control input gain from -3.5dB (0x0) to 4dB (0xF)
 * in .5dB steps -  0dB is 0x7 */

/* 0x08, 0x09 - A1 and A2 (read/write) */
/* Common to both TDA9855 and TDA9850: */
/* lower 5 bites are wideband and spectral expander alignment
 * from 0x00 to 0x1f - nominal at 0x0f and 0x10 (read/write) */
#define TDA985x_STP	1<<5 /* Stereo Pilot/detect (read-only) */
#define TDA985x_SAPP	1<<6 /* SAP Pilot/detect (read-only) */
#define TDA985x_STS	1<<7 /* Stereo trigger 1= <35mV 0= <30mV (write-only)*/

/* 0x0a - A3 */
/* Common to both TDA9855 and TDA9850: */
/* lower 3 bits control timing current for alignment: -30% (0x0), -20% (0x1),
 * -10% (0x2), nominal (0x3), +10% (0x6), +20% (0x5), +30% (0x4) */
#define TDA985x_ADJ	1<<7 /* Stereo adjust on/off (wideband and spectral */

static int tda9855_volume(int val) { return val/0x2e8+0x27; }
static int tda9855_bass(int val)   { return val/0xccc+0x06; }
static int tda9855_treble(int val) { return (val/0x1c71+0x3)<<1; }

static int  tda985x_getrxsubchans(struct CHIPSTATE *chip)
{
	int mode, val;

	/* Add mono mode regardless of SAP and stereo */
	/* Allows forced mono */
	mode = V4L2_TUNER_SUB_MONO;
	val = chip_read(chip);
	if (val & TDA985x_STP)
		mode = V4L2_TUNER_SUB_STEREO;
	if (val & TDA985x_SAPP)
		mode |= V4L2_TUNER_SUB_SAP;
	return mode;
}

static void tda985x_setaudmode(struct CHIPSTATE *chip, int mode)
{
	int update = 1;
	int c6 = chip->shadow.bytes[TDA985x_C6+1] & 0x3f;

	switch (mode) {
	case V4L2_TUNER_MODE_MONO:
		c6 |= TDA985x_MONO;
		break;
	case V4L2_TUNER_MODE_STEREO:
	case V4L2_TUNER_MODE_LANG1:
		c6 |= TDA985x_STEREO;
		break;
	case V4L2_TUNER_MODE_SAP:
		c6 |= TDA985x_SAP;
		break;
	case V4L2_TUNER_MODE_LANG1_LANG2:
		c6 |= TDA985x_MONOSAP;
		break;
	default:
		update = 0;
	}
	if (update)
		chip_write(chip,TDA985x_C6,c6);
}


/* ---------------------------------------------------------------------- */
/* audio chip descriptions - defines+functions for tda9873h               */

/* Subaddresses for TDA9873H */

#define TDA9873_SW	0x00 /* Switching                    */
#define TDA9873_AD	0x01 /* Adjust                       */
#define TDA9873_PT	0x02 /* Port                         */

/* Subaddress 0x00: Switching Data
 * B7..B0:
 *
 * B1, B0: Input source selection
 *  0,  0  internal
 *  1,  0  external stereo
 *  0,  1  external mono
 */
#define TDA9873_INP_MASK    3
#define TDA9873_INTERNAL    0
#define TDA9873_EXT_STEREO  2
#define TDA9873_EXT_MONO    1

/*    B3, B2: output signal select
 * B4    : transmission mode
 *  0, 0, 1   Mono
 *  1, 0, 0   Stereo
 *  1, 1, 1   Stereo (reversed channel)
 *  0, 0, 0   Dual AB
 *  0, 0, 1   Dual AA
 *  0, 1, 0   Dual BB
 *  0, 1, 1   Dual BA
 */

#define TDA9873_TR_MASK     (7 << 2)
#define TDA9873_TR_MONO     4
#define TDA9873_TR_STEREO   1 << 4
#define TDA9873_TR_REVERSE  ((1 << 3) | (1 << 2))
#define TDA9873_TR_DUALA    1 << 2
#define TDA9873_TR_DUALB    1 << 3
#define TDA9873_TR_DUALAB   0

/* output level controls
 * B5:  output level switch (0 = reduced gain, 1 = normal gain)
 * B6:  mute                (1 = muted)
 * B7:  auto-mute           (1 = auto-mute enabled)
 */

#define TDA9873_GAIN_NORMAL 1 << 5
#define TDA9873_MUTE        1 << 6
#define TDA9873_AUTOMUTE    1 << 7

/* Subaddress 0x01:  Adjust/standard */

/* Lower 4 bits (C3..C0) control stereo adjustment on R channel (-0.6 - +0.7 dB)
 * Recommended value is +0 dB
 */

#define	TDA9873_STEREO_ADJ	0x06 /* 0dB gain */

/* Bits C6..C4 control FM stantard
 * C6, C5, C4
 *  0,  0,  0   B/G (PAL FM)
 *  0,  0,  1   M
 *  0,  1,  0   D/K(1)
 *  0,  1,  1   D/K(2)
 *  1,  0,  0   D/K(3)
 *  1,  0,  1   I
 */
#define TDA9873_BG		0
#define TDA9873_M       1
#define TDA9873_DK1     2
#define TDA9873_DK2     3
#define TDA9873_DK3     4
#define TDA9873_I       5

/* C7 controls identification response time (1=fast/0=normal)
 */
#define TDA9873_IDR_NORM 0
#define TDA9873_IDR_FAST 1 << 7


/* Subaddress 0x02: Port data */

/* E1, E0   free programmable ports P1/P2
    0,  0   both ports low
    0,  1   P1 high
    1,  0   P2 high
    1,  1   both ports high
*/

#define TDA9873_PORTS    3

/* E2: test port */
#define TDA9873_TST_PORT 1 << 2

/* E5..E3 control mono output channel (together with transmission mode bit B4)
 *
 * E5 E4 E3 B4     OUTM
 *  0  0  0  0     mono
 *  0  0  1  0     DUAL B
 *  0  1  0  1     mono (from stereo decoder)
 */
#define TDA9873_MOUT_MONO   0
#define TDA9873_MOUT_FMONO  0
#define TDA9873_MOUT_DUALA  0
#define TDA9873_MOUT_DUALB  1 << 3
#define TDA9873_MOUT_ST     1 << 4
#define TDA9873_MOUT_EXTM   ((1 << 4) | (1 << 3))
#define TDA9873_MOUT_EXTL   1 << 5
#define TDA9873_MOUT_EXTR   ((1 << 5) | (1 << 3))
#define TDA9873_MOUT_EXTLR  ((1 << 5) | (1 << 4))
#define TDA9873_MOUT_MUTE   ((1 << 5) | (1 << 4) | (1 << 3))

/* Status bits: (chip read) */
#define TDA9873_PONR        0 /* Power-on reset detected if = 1 */
#define TDA9873_STEREO      2 /* Stereo sound is identified     */
#define TDA9873_DUAL        4 /* Dual sound is identified       */

static int tda9873_getrxsubchans(struct CHIPSTATE *chip)
{
	struct v4l2_subdev *sd = &chip->sd;
	int val,mode;

	val = chip_read(chip);
	mode = V4L2_TUNER_SUB_MONO;
	if (val & TDA9873_STEREO)
		mode = V4L2_TUNER_SUB_STEREO;
	if (val & TDA9873_DUAL)
		mode |= V4L2_TUNER_SUB_LANG1 | V4L2_TUNER_SUB_LANG2;
	v4l2_dbg(1, debug, sd,
		"tda9873_getrxsubchans(): raw chip read: %d, return: %d\n",
		val, mode);
	return mode;
}

static void tda9873_setaudmode(struct CHIPSTATE *chip, int mode)
{
	struct v4l2_subdev *sd = &chip->sd;
	int sw_data  = chip->shadow.bytes[TDA9873_SW+1] & ~ TDA9873_TR_MASK;
	/*	int adj_data = chip->shadow.bytes[TDA9873_AD+1] ; */

	if ((sw_data & TDA9873_INP_MASK) != TDA9873_INTERNAL) {
		v4l2_dbg(1, debug, sd,
			 "tda9873_setaudmode(): external input\n");
		return;
	}

	v4l2_dbg(1, debug, sd,
		 "tda9873_setaudmode(): chip->shadow.bytes[%d] = %d\n",
		 TDA9873_SW+1, chip->shadow.bytes[TDA9873_SW+1]);
	v4l2_dbg(1, debug, sd, "tda9873_setaudmode(): sw_data  = %d\n",
		 sw_data);

	switch (mode) {
	case V4L2_TUNER_MODE_MONO:
		sw_data |= TDA9873_TR_MONO;
		break;
	case V4L2_TUNER_MODE_STEREO:
		sw_data |= TDA9873_TR_STEREO;
		break;
	case V4L2_TUNER_MODE_LANG1:
		sw_data |= TDA9873_TR_DUALA;
		break;
	case V4L2_TUNER_MODE_LANG2:
		sw_data |= TDA9873_TR_DUALB;
		break;
	case V4L2_TUNER_MODE_LANG1_LANG2:
		sw_data |= TDA9873_TR_DUALAB;
		break;
	default:
		return;
	}

	chip_write(chip, TDA9873_SW, sw_data);
	v4l2_dbg(1, debug, sd,
		"tda9873_setaudmode(): req. mode %d; chip_write: %d\n",
		mode, sw_data);
}

static int tda9873_checkit(struct CHIPSTATE *chip)
{
	int rc;

	if (-1 == (rc = chip_read2(chip,254)))
		return 0;
	return (rc & ~0x1f) == 0x80;
}


/* ---------------------------------------------------------------------- */
/* audio chip description - defines+functions for tda9874h and tda9874a   */
/* Dariusz Kowalewski <darekk@automex.pl>                                 */

/* Subaddresses for TDA9874H and TDA9874A (slave rx) */
#define TDA9874A_AGCGR		0x00	/* AGC gain */
#define TDA9874A_GCONR		0x01	/* general config */
#define TDA9874A_MSR		0x02	/* monitor select */
#define TDA9874A_C1FRA		0x03	/* carrier 1 freq. */
#define TDA9874A_C1FRB		0x04	/* carrier 1 freq. */
#define TDA9874A_C1FRC		0x05	/* carrier 1 freq. */
#define TDA9874A_C2FRA		0x06	/* carrier 2 freq. */
#define TDA9874A_C2FRB		0x07	/* carrier 2 freq. */
#define TDA9874A_C2FRC		0x08	/* carrier 2 freq. */
#define TDA9874A_DCR		0x09	/* demodulator config */
#define TDA9874A_FMER		0x0a	/* FM de-emphasis */
#define TDA9874A_FMMR		0x0b	/* FM dematrix */
#define TDA9874A_C1OLAR		0x0c	/* ch.1 output level adj. */
#define TDA9874A_C2OLAR		0x0d	/* ch.2 output level adj. */
#define TDA9874A_NCONR		0x0e	/* NICAM config */
#define TDA9874A_NOLAR		0x0f	/* NICAM output level adj. */
#define TDA9874A_NLELR		0x10	/* NICAM lower error limit */
#define TDA9874A_NUELR		0x11	/* NICAM upper error limit */
#define TDA9874A_AMCONR		0x12	/* audio mute control */
#define TDA9874A_SDACOSR	0x13	/* stereo DAC output select */
#define TDA9874A_AOSR		0x14	/* analog output select */
#define TDA9874A_DAICONR	0x15	/* digital audio interface config */
#define TDA9874A_I2SOSR		0x16	/* I2S-bus output select */
#define TDA9874A_I2SOLAR	0x17	/* I2S-bus output level adj. */
#define TDA9874A_MDACOSR	0x18	/* mono DAC output select (tda9874a) */
#define TDA9874A_ESP		0xFF	/* easy standard progr. (tda9874a) */

/* Subaddresses for TDA9874H and TDA9874A (slave tx) */
#define TDA9874A_DSR		0x00	/* device status */
#define TDA9874A_NSR		0x01	/* NICAM status */
#define TDA9874A_NECR		0x02	/* NICAM error count */
#define TDA9874A_DR1		0x03	/* add. data LSB */
#define TDA9874A_DR2		0x04	/* add. data MSB */
#define TDA9874A_LLRA		0x05	/* monitor level read-out LSB */
#define TDA9874A_LLRB		0x06	/* monitor level read-out MSB */
#define TDA9874A_SIFLR		0x07	/* SIF level */
#define TDA9874A_TR2		252	/* test reg. 2 */
#define TDA9874A_TR1		253	/* test reg. 1 */
#define TDA9874A_DIC		254	/* device id. code */
#define TDA9874A_SIC		255	/* software id. code */


static int tda9874a_mode = 1;		/* 0: A2, 1: NICAM */
static int tda9874a_GCONR = 0xc0;	/* default config. input pin: SIFSEL=0 */
static int tda9874a_NCONR = 0x01;	/* default NICAM config.: AMSEL=0,AMUTE=1 */
static int tda9874a_ESP = 0x07;		/* default standard: NICAM D/K */
static int tda9874a_dic = -1;		/* device id. code */

/* insmod options for tda9874a */
static unsigned int tda9874a_SIF   = UNSET;
static unsigned int tda9874a_AMSEL = UNSET;
static unsigned int tda9874a_STD   = UNSET;
module_param(tda9874a_SIF, int, 0444);
module_param(tda9874a_AMSEL, int, 0444);
module_param(tda9874a_STD, int, 0444);

/*
 * initialization table for tda9874 decoder:
 *  - carrier 1 freq. registers (3 bytes)
 *  - carrier 2 freq. registers (3 bytes)
 *  - demudulator config register
 *  - FM de-emphasis register (slow identification mode)
 * Note: frequency registers must be written in single i2c transfer.
 */
static struct tda9874a_MODES {
	char *name;
	audiocmd cmd;
} tda9874a_modelist[9] = {
  {	"A2, B/G", /* default */
	{ 9, { TDA9874A_C1FRA, 0x72,0x95,0x55, 0x77,0xA0,0x00, 0x00,0x00 }} },
  {	"A2, M (Korea)",
	{ 9, { TDA9874A_C1FRA, 0x5D,0xC0,0x00, 0x62,0x6A,0xAA, 0x20,0x22 }} },
  {	"A2, D/K (1)",
	{ 9, { TDA9874A_C1FRA, 0x87,0x6A,0xAA, 0x82,0x60,0x00, 0x00,0x00 }} },
  {	"A2, D/K (2)",
	{ 9, { TDA9874A_C1FRA, 0x87,0x6A,0xAA, 0x8C,0x75,0x55, 0x00,0x00 }} },
  {	"A2, D/K (3)",
	{ 9, { TDA9874A_C1FRA, 0x87,0x6A,0xAA, 0x77,0xA0,0x00, 0x00,0x00 }} },
  {	"NICAM, I",
	{ 9, { TDA9874A_C1FRA, 0x7D,0x00,0x00, 0x88,0x8A,0xAA, 0x08,0x33 }} },
  {	"NICAM, B/G",
	{ 9, { TDA9874A_C1FRA, 0x72,0x95,0x55, 0x79,0xEA,0xAA, 0x08,0x33 }} },
  {	"NICAM, D/K",
	{ 9, { TDA9874A_C1FRA, 0x87,0x6A,0xAA, 0x79,0xEA,0xAA, 0x08,0x33 }} },
  {	"NICAM, L",
	{ 9, { TDA9874A_C1FRA, 0x87,0x6A,0xAA, 0x79,0xEA,0xAA, 0x09,0x33 }} }
};

static int tda9874a_setup(struct CHIPSTATE *chip)
{
	struct v4l2_subdev *sd = &chip->sd;

	chip_write(chip, TDA9874A_AGCGR, 0x00); /* 0 dB */
	chip_write(chip, TDA9874A_GCONR, tda9874a_GCONR);
	chip_write(chip, TDA9874A_MSR, (tda9874a_mode) ? 0x03:0x02);
	if(tda9874a_dic == 0x11) {
		chip_write(chip, TDA9874A_FMMR, 0x80);
	} else { /* dic == 0x07 */
		chip_cmd(chip,"tda9874_modelist",&tda9874a_modelist[tda9874a_STD].cmd);
		chip_write(chip, TDA9874A_FMMR, 0x00);
	}
	chip_write(chip, TDA9874A_C1OLAR, 0x00); /* 0 dB */
	chip_write(chip, TDA9874A_C2OLAR, 0x00); /* 0 dB */
	chip_write(chip, TDA9874A_NCONR, tda9874a_NCONR);
	chip_write(chip, TDA9874A_NOLAR, 0x00); /* 0 dB */
	/* Note: If signal quality is poor you may want to change NICAM */
	/* error limit registers (NLELR and NUELR) to some greater values. */
	/* Then the sound would remain stereo, but won't be so clear. */
	chip_write(chip, TDA9874A_NLELR, 0x14); /* default */
	chip_write(chip, TDA9874A_NUELR, 0x50); /* default */

	if(tda9874a_dic == 0x11) {
		chip_write(chip, TDA9874A_AMCONR, 0xf9);
		chip_write(chip, TDA9874A_SDACOSR, (tda9874a_mode) ? 0x81:0x80);
		chip_write(chip, TDA9874A_AOSR, 0x80);
		chip_write(chip, TDA9874A_MDACOSR, (tda9874a_mode) ? 0x82:0x80);
		chip_write(chip, TDA9874A_ESP, tda9874a_ESP);
	} else { /* dic == 0x07 */
		chip_write(chip, TDA9874A_AMCONR, 0xfb);
		chip_write(chip, TDA9874A_SDACOSR, (tda9874a_mode) ? 0x81:0x80);
		chip_write(chip, TDA9874A_AOSR, 0x00); /* or 0x10 */
	}
	v4l2_dbg(1, debug, sd, "tda9874a_setup(): %s [0x%02X].\n",
		tda9874a_modelist[tda9874a_STD].name,tda9874a_STD);
	return 1;
}

static int tda9874a_getrxsubchans(struct CHIPSTATE *chip)
{
	struct v4l2_subdev *sd = &chip->sd;
	int dsr,nsr,mode;
	int necr; /* just for debugging */

	mode = V4L2_TUNER_SUB_MONO;

	if(-1 == (dsr = chip_read2(chip,TDA9874A_DSR)))
		return mode;
	if(-1 == (nsr = chip_read2(chip,TDA9874A_NSR)))
		return mode;
	if(-1 == (necr = chip_read2(chip,TDA9874A_NECR)))
		return mode;

	/* need to store dsr/nsr somewhere */
	chip->shadow.bytes[MAXREGS-2] = dsr;
	chip->shadow.bytes[MAXREGS-1] = nsr;

	if(tda9874a_mode) {
		/* Note: DSR.RSSF and DSR.AMSTAT bits are also checked.
		 * If NICAM auto-muting is enabled, DSR.AMSTAT=1 indicates
		 * that sound has (temporarily) switched from NICAM to
		 * mono FM (or AM) on 1st sound carrier due to high NICAM bit
		 * error count. So in fact there is no stereo in this case :-(
		 * But changing the mode to V4L2_TUNER_MODE_MONO would switch
		 * external 4052 multiplexer in audio_hook().
		 */
		if(nsr & 0x02) /* NSR.S/MB=1 */
			mode = V4L2_TUNER_SUB_STEREO;
		if(nsr & 0x01) /* NSR.D/SB=1 */
			mode |= V4L2_TUNER_SUB_LANG1 | V4L2_TUNER_SUB_LANG2;
	} else {
		if(dsr & 0x02) /* DSR.IDSTE=1 */
			mode = V4L2_TUNER_SUB_STEREO;
		if(dsr & 0x04) /* DSR.IDDUA=1 */
			mode |= V4L2_TUNER_SUB_LANG1 | V4L2_TUNER_SUB_LANG2;
	}

	v4l2_dbg(1, debug, sd,
		 "tda9874a_getrxsubchans(): DSR=0x%X, NSR=0x%X, NECR=0x%X, return: %d.\n",
		 dsr, nsr, necr, mode);
	return mode;
}

static void tda9874a_setaudmode(struct CHIPSTATE *chip, int mode)
{
	struct v4l2_subdev *sd = &chip->sd;

	/* Disable/enable NICAM auto-muting (based on DSR.RSSF status bit). */
	/* If auto-muting is disabled, we can hear a signal of degrading quality. */
	if (tda9874a_mode) {
		if(chip->shadow.bytes[MAXREGS-2] & 0x20) /* DSR.RSSF=1 */
			tda9874a_NCONR &= 0xfe; /* enable */
		else
			tda9874a_NCONR |= 0x01; /* disable */
		chip_write(chip, TDA9874A_NCONR, tda9874a_NCONR);
	}

	/* Note: TDA9874A supports automatic FM dematrixing (FMMR register)
	 * and has auto-select function for audio output (AOSR register).
	 * Old TDA9874H doesn't support these features.
	 * TDA9874A also has additional mono output pin (OUTM), which
	 * on same (all?) tv-cards is not used, anyway (as well as MONOIN).
	 */
	if(tda9874a_dic == 0x11) {
		int aosr = 0x80;
		int mdacosr = (tda9874a_mode) ? 0x82:0x80;

		switch(mode) {
		case V4L2_TUNER_MODE_MONO:
		case V4L2_TUNER_MODE_STEREO:
			break;
		case V4L2_TUNER_MODE_LANG1:
			aosr = 0x80; /* auto-select, dual A/A */
			mdacosr = (tda9874a_mode) ? 0x82:0x80;
			break;
		case V4L2_TUNER_MODE_LANG2:
			aosr = 0xa0; /* auto-select, dual B/B */
			mdacosr = (tda9874a_mode) ? 0x83:0x81;
			break;
		case V4L2_TUNER_MODE_LANG1_LANG2:
			aosr = 0x00; /* always route L to L and R to R */
			mdacosr = (tda9874a_mode) ? 0x82:0x80;
			break;
		default:
			return;
		}
		chip_write(chip, TDA9874A_AOSR, aosr);
		chip_write(chip, TDA9874A_MDACOSR, mdacosr);

		v4l2_dbg(1, debug, sd,
			"tda9874a_setaudmode(): req. mode %d; AOSR=0x%X, MDACOSR=0x%X.\n",
			mode, aosr, mdacosr);

	} else { /* dic == 0x07 */
		int fmmr,aosr;

		switch(mode) {
		case V4L2_TUNER_MODE_MONO:
			fmmr = 0x00; /* mono */
			aosr = 0x10; /* A/A */
			break;
		case V4L2_TUNER_MODE_STEREO:
			if(tda9874a_mode) {
				fmmr = 0x00;
				aosr = 0x00; /* handled by NICAM auto-mute */
			} else {
				fmmr = (tda9874a_ESP == 1) ? 0x05 : 0x04; /* stereo */
				aosr = 0x00;
			}
			break;
		case V4L2_TUNER_MODE_LANG1:
			fmmr = 0x02; /* dual */
			aosr = 0x10; /* dual A/A */
			break;
		case V4L2_TUNER_MODE_LANG2:
			fmmr = 0x02; /* dual */
			aosr = 0x20; /* dual B/B */
			break;
		case V4L2_TUNER_MODE_LANG1_LANG2:
			fmmr = 0x02; /* dual */
			aosr = 0x00; /* dual A/B */
			break;
		default:
			return;
		}
		chip_write(chip, TDA9874A_FMMR, fmmr);
		chip_write(chip, TDA9874A_AOSR, aosr);

		v4l2_dbg(1, debug, sd,
			"tda9874a_setaudmode(): req. mode %d; FMMR=0x%X, AOSR=0x%X.\n",
			mode, fmmr, aosr);
	}
}

static int tda9874a_checkit(struct CHIPSTATE *chip)
{
	struct v4l2_subdev *sd = &chip->sd;
	int dic,sic;	/* device id. and software id. codes */

	if(-1 == (dic = chip_read2(chip,TDA9874A_DIC)))
		return 0;
	if(-1 == (sic = chip_read2(chip,TDA9874A_SIC)))
		return 0;

	v4l2_dbg(1, debug, sd, "tda9874a_checkit(): DIC=0x%X, SIC=0x%X.\n", dic, sic);

	if((dic == 0x11)||(dic == 0x07)) {
		v4l2_info(sd, "found tda9874%s.\n", (dic == 0x11) ? "a" : "h");
		tda9874a_dic = dic;	/* remember device id. */
		return 1;
	}
	return 0;	/* not found */
}

static int tda9874a_initialize(struct CHIPSTATE *chip)
{
	if (tda9874a_SIF > 2)
		tda9874a_SIF = 1;
	if (tda9874a_STD >= ARRAY_SIZE(tda9874a_modelist))
		tda9874a_STD = 0;
	if(tda9874a_AMSEL > 1)
		tda9874a_AMSEL = 0;

	if(tda9874a_SIF == 1)
		tda9874a_GCONR = 0xc0;	/* sound IF input 1 */
	else
		tda9874a_GCONR = 0xc1;	/* sound IF input 2 */

	tda9874a_ESP = tda9874a_STD;
	tda9874a_mode = (tda9874a_STD < 5) ? 0 : 1;

	if(tda9874a_AMSEL == 0)
		tda9874a_NCONR = 0x01; /* auto-mute: analog mono input */
	else
		tda9874a_NCONR = 0x05; /* auto-mute: 1st carrier FM or AM */

	tda9874a_setup(chip);
	return 0;
}

/* ---------------------------------------------------------------------- */
/* audio chip description - defines+functions for tda9875                 */
/* The TDA9875 is made by Philips Semiconductor
 * http://www.semiconductors.philips.com
 * TDA9875: I2C-bus controlled DSP audio processor, FM demodulator
 *
 */

/* subaddresses for TDA9875 */
#define TDA9875_MUT         0x12  /*General mute  (value --> 0b11001100*/
#define TDA9875_CFG         0x01  /* Config register (value --> 0b00000000 */
#define TDA9875_DACOS       0x13  /*DAC i/o select (ADC) 0b0000100*/
#define TDA9875_LOSR        0x16  /*Line output select regirter 0b0100 0001*/

#define TDA9875_CH1V        0x0c  /*Channel 1 volume (mute)*/
#define TDA9875_CH2V        0x0d  /*Channel 2 volume (mute)*/
#define TDA9875_SC1         0x14  /*SCART 1 in (mono)*/
#define TDA9875_SC2         0x15  /*SCART 2 in (mono)*/

#define TDA9875_ADCIS       0x17  /*ADC input select (mono) 0b0110 000*/
#define TDA9875_AER         0x19  /*Audio effect (AVL+Pseudo) 0b0000 0110*/
#define TDA9875_MCS         0x18  /*Main channel select (DAC) 0b0000100*/
#define TDA9875_MVL         0x1a  /* Main volume gauche */
#define TDA9875_MVR         0x1b  /* Main volume droite */
#define TDA9875_MBA         0x1d  /* Main Basse */
#define TDA9875_MTR         0x1e  /* Main treble */
#define TDA9875_ACS         0x1f  /* Auxiliary channel select (FM) 0b0000000*/
#define TDA9875_AVL         0x20  /* Auxiliary volume gauche */
#define TDA9875_AVR         0x21  /* Auxiliary volume droite */
#define TDA9875_ABA         0x22  /* Auxiliary Basse */
#define TDA9875_ATR         0x23  /* Auxiliary treble */

#define TDA9875_MSR         0x02  /* Monitor select register */
#define TDA9875_C1MSB       0x03  /* Carrier 1 (FM) frequency register MSB */
#define TDA9875_C1MIB       0x04  /* Carrier 1 (FM) frequency register (16-8]b */
#define TDA9875_C1LSB       0x05  /* Carrier 1 (FM) frequency register LSB */
#define TDA9875_C2MSB       0x06  /* Carrier 2 (nicam) frequency register MSB */
#define TDA9875_C2MIB       0x07  /* Carrier 2 (nicam) frequency register (16-8]b */
#define TDA9875_C2LSB       0x08  /* Carrier 2 (nicam) frequency register LSB */
#define TDA9875_DCR         0x09  /* Demodulateur configuration regirter*/
#define TDA9875_DEEM        0x0a  /* FM de-emphasis regirter*/
#define TDA9875_FMAT        0x0b  /* FM Matrix regirter*/

/* values */
#define TDA9875_MUTE_ON	    0xff /* general mute */
#define TDA9875_MUTE_OFF    0xcc /* general no mute */

static int tda9875_initialize(struct CHIPSTATE *chip)
{
	chip_write(chip, TDA9875_CFG, 0xd0); /*reg de config 0 (reset)*/
	chip_write(chip, TDA9875_MSR, 0x03);    /* Monitor 0b00000XXX*/
	chip_write(chip, TDA9875_C1MSB, 0x00);  /*Car1(FM) MSB XMHz*/
	chip_write(chip, TDA9875_C1MIB, 0x00);  /*Car1(FM) MIB XMHz*/
	chip_write(chip, TDA9875_C1LSB, 0x00);  /*Car1(FM) LSB XMHz*/
	chip_write(chip, TDA9875_C2MSB, 0x00);  /*Car2(NICAM) MSB XMHz*/
	chip_write(chip, TDA9875_C2MIB, 0x00);  /*Car2(NICAM) MIB XMHz*/
	chip_write(chip, TDA9875_C2LSB, 0x00);  /*Car2(NICAM) LSB XMHz*/
	chip_write(chip, TDA9875_DCR, 0x00);    /*Demod config 0x00*/
	chip_write(chip, TDA9875_DEEM, 0x44);   /*DE-Emph 0b0100 0100*/
	chip_write(chip, TDA9875_FMAT, 0x00);   /*FM Matrix reg 0x00*/
	chip_write(chip, TDA9875_SC1, 0x00);    /* SCART 1 (SC1)*/
	chip_write(chip, TDA9875_SC2, 0x01);    /* SCART 2 (sc2)*/

	chip_write(chip, TDA9875_CH1V, 0x10);  /* Channel volume 1 mute*/
	chip_write(chip, TDA9875_CH2V, 0x10);  /* Channel volume 2 mute */
	chip_write(chip, TDA9875_DACOS, 0x02); /* sig DAC i/o(in:nicam)*/
	chip_write(chip, TDA9875_ADCIS, 0x6f); /* sig ADC input(in:mono)*/
	chip_write(chip, TDA9875_LOSR, 0x00);  /* line out (in:mono)*/
	chip_write(chip, TDA9875_AER, 0x00);   /*06 Effect (AVL+PSEUDO) */
	chip_write(chip, TDA9875_MCS, 0x44);   /* Main ch select (DAC) */
	chip_write(chip, TDA9875_MVL, 0x03);   /* Vol Main left 10dB */
	chip_write(chip, TDA9875_MVR, 0x03);   /* Vol Main right 10dB*/
	chip_write(chip, TDA9875_MBA, 0x00);   /* Main Bass Main 0dB*/
	chip_write(chip, TDA9875_MTR, 0x00);   /* Main Treble Main 0dB*/
	chip_write(chip, TDA9875_ACS, 0x44);   /* Aux chan select (dac)*/
	chip_write(chip, TDA9875_AVL, 0x00);   /* Vol Aux left 0dB*/
	chip_write(chip, TDA9875_AVR, 0x00);   /* Vol Aux right 0dB*/
	chip_write(chip, TDA9875_ABA, 0x00);   /* Aux Bass Main 0dB*/
	chip_write(chip, TDA9875_ATR, 0x00);   /* Aux Aigus Main 0dB*/

	chip_write(chip, TDA9875_MUT, 0xcc);   /* General mute  */
	return 0;
}

static int tda9875_volume(int val) { return (unsigned char)(val / 602 - 84); }
static int tda9875_bass(int val) { return (unsigned char)(max(-12, val / 2115 - 15)); }
static int tda9875_treble(int val) { return (unsigned char)(val / 2622 - 12); }

/* ----------------------------------------------------------------------- */


/* *********************** *
 * i2c interface functions *
 * *********************** */

static int tda9875_checkit(struct CHIPSTATE *chip)
{
	struct v4l2_subdev *sd = &chip->sd;
	int dic, rev;

	dic = chip_read2(chip, 254);
	rev = chip_read2(chip, 255);

	if (dic == 0 || dic == 2) { /* tda9875 and tda9875A */
		v4l2_info(sd, "found tda9875%s rev. %d.\n",
			dic == 0 ? "" : "A", rev);
		return 1;
	}
	return 0;
}

/* ---------------------------------------------------------------------- */
/* audio chip descriptions - defines+functions for tea6420                */

#define TEA6300_VL         0x00  /* volume left */
#define TEA6300_VR         0x01  /* volume right */
#define TEA6300_BA         0x02  /* bass */
#define TEA6300_TR         0x03  /* treble */
#define TEA6300_FA         0x04  /* fader control */
#define TEA6300_S          0x05  /* switch register */
				 /* values for those registers: */
#define TEA6300_S_SA       0x01  /* stereo A input */
#define TEA6300_S_SB       0x02  /* stereo B */
#define TEA6300_S_SC       0x04  /* stereo C */
#define TEA6300_S_GMU      0x80  /* general mute */

#define TEA6320_V          0x00  /* volume (0-5)/loudness off (6)/zero crossing mute(7) */
#define TEA6320_FFR        0x01  /* fader front right (0-5) */
#define TEA6320_FFL        0x02  /* fader front left (0-5) */
#define TEA6320_FRR        0x03  /* fader rear right (0-5) */
#define TEA6320_FRL        0x04  /* fader rear left (0-5) */
#define TEA6320_BA         0x05  /* bass (0-4) */
#define TEA6320_TR         0x06  /* treble (0-4) */
#define TEA6320_S          0x07  /* switch register */
				 /* values for those registers: */
#define TEA6320_S_SA       0x07  /* stereo A input */
#define TEA6320_S_SB       0x06  /* stereo B */
#define TEA6320_S_SC       0x05  /* stereo C */
#define TEA6320_S_SD       0x04  /* stereo D */
#define TEA6320_S_GMU      0x80  /* general mute */

#define TEA6420_S_SA       0x00  /* stereo A input */
#define TEA6420_S_SB       0x01  /* stereo B */
#define TEA6420_S_SC       0x02  /* stereo C */
#define TEA6420_S_SD       0x03  /* stereo D */
#define TEA6420_S_SE       0x04  /* stereo E */
#define TEA6420_S_GMU      0x05  /* general mute */

static int tea6300_shift10(int val) { return val >> 10; }
static int tea6300_shift12(int val) { return val >> 12; }

/* Assumes 16bit input (values 0x3f to 0x0c are unique, values less than */
/* 0x0c mirror those immediately higher) */
static int tea6320_volume(int val) { return (val / (65535/(63-12)) + 12) & 0x3f; }
static int tea6320_shift11(int val) { return val >> 11; }
static int tea6320_initialize(struct CHIPSTATE * chip)
{
	chip_write(chip, TEA6320_FFR, 0x3f);
	chip_write(chip, TEA6320_FFL, 0x3f);
	chip_write(chip, TEA6320_FRR, 0x3f);
	chip_write(chip, TEA6320_FRL, 0x3f);

	return 0;
}


/* ---------------------------------------------------------------------- */
/* audio chip descriptions - defines+functions for tda8425                */

#define TDA8425_VL         0x00  /* volume left */
#define TDA8425_VR         0x01  /* volume right */
#define TDA8425_BA         0x02  /* bass */
#define TDA8425_TR         0x03  /* treble */
#define TDA8425_S1         0x08  /* switch functions */
				 /* values for those registers: */
#define TDA8425_S1_OFF     0xEE  /* audio off (mute on) */
#define TDA8425_S1_CH1     0xCE  /* audio channel 1 (mute off) - "linear stereo" mode */
#define TDA8425_S1_CH2     0xCF  /* audio channel 2 (mute off) - "linear stereo" mode */
#define TDA8425_S1_MU      0x20  /* mute bit */
#define TDA8425_S1_STEREO  0x18  /* stereo bits */
#define TDA8425_S1_STEREO_SPATIAL 0x18 /* spatial stereo */
#define TDA8425_S1_STEREO_LINEAR  0x08 /* linear stereo */
#define TDA8425_S1_STEREO_PSEUDO  0x10 /* pseudo stereo */
#define TDA8425_S1_STEREO_MONO    0x00 /* forced mono */
#define TDA8425_S1_ML      0x06        /* language selector */
#define TDA8425_S1_ML_SOUND_A 0x02     /* sound a */
#define TDA8425_S1_ML_SOUND_B 0x04     /* sound b */
#define TDA8425_S1_ML_STEREO  0x06     /* stereo */
#define TDA8425_S1_IS      0x01        /* channel selector */


static int tda8425_shift10(int val) { return (val >> 10) | 0xc0; }
static int tda8425_shift12(int val) { return (val >> 12) | 0xf0; }

static void tda8425_setaudmode(struct CHIPSTATE *chip, int mode)
{
	int s1 = chip->shadow.bytes[TDA8425_S1+1] & 0xe1;

	switch (mode) {
	case V4L2_TUNER_MODE_LANG1:
		s1 |= TDA8425_S1_ML_SOUND_A;
		s1 |= TDA8425_S1_STEREO_PSEUDO;
		break;
	case V4L2_TUNER_MODE_LANG2:
		s1 |= TDA8425_S1_ML_SOUND_B;
		s1 |= TDA8425_S1_STEREO_PSEUDO;
		break;
	case V4L2_TUNER_MODE_LANG1_LANG2:
		s1 |= TDA8425_S1_ML_STEREO;
		s1 |= TDA8425_S1_STEREO_LINEAR;
		break;
	case V4L2_TUNER_MODE_MONO:
		s1 |= TDA8425_S1_ML_STEREO;
		s1 |= TDA8425_S1_STEREO_MONO;
		break;
	case V4L2_TUNER_MODE_STEREO:
		s1 |= TDA8425_S1_ML_STEREO;
		s1 |= TDA8425_S1_STEREO_SPATIAL;
		break;
	default:
		return;
	}
	chip_write(chip,TDA8425_S1,s1);
}


/* ---------------------------------------------------------------------- */
/* audio chip descriptions - defines+functions for pic16c54 (PV951)       */

/* the registers of 16C54, I2C sub address. */
#define PIC16C54_REG_KEY_CODE     0x01	       /* Not use. */
#define PIC16C54_REG_MISC         0x02

/* bit definition of the RESET register, I2C data. */
#define PIC16C54_MISC_RESET_REMOTE_CTL 0x01 /* bit 0, Reset to receive the key */
					    /*        code of remote controller */
#define PIC16C54_MISC_MTS_MAIN         0x02 /* bit 1 */
#define PIC16C54_MISC_MTS_SAP          0x04 /* bit 2 */
#define PIC16C54_MISC_MTS_BOTH         0x08 /* bit 3 */
#define PIC16C54_MISC_SND_MUTE         0x10 /* bit 4, Mute Audio(Line-in and Tuner) */
#define PIC16C54_MISC_SND_NOTMUTE      0x20 /* bit 5 */
#define PIC16C54_MISC_SWITCH_TUNER     0x40 /* bit 6	, Switch to Line-in */
#define PIC16C54_MISC_SWITCH_LINE      0x80 /* bit 7	, Switch to Tuner */

/* ---------------------------------------------------------------------- */
/* audio chip descriptions - defines+functions for TA8874Z                */

/* write 1st byte */
#define TA8874Z_LED_STE	0x80
#define TA8874Z_LED_BIL	0x40
#define TA8874Z_LED_EXT	0x20
#define TA8874Z_MONO_SET	0x10
#define TA8874Z_MUTE	0x08
#define TA8874Z_F_MONO	0x04
#define TA8874Z_MODE_SUB	0x02
#define TA8874Z_MODE_MAIN	0x01

/* write 2nd byte */
/*#define TA8874Z_TI	0x80  */ /* test mode */
#define TA8874Z_SEPARATION	0x3f
#define TA8874Z_SEPARATION_DEFAULT	0x10

/* read */
#define TA8874Z_B1	0x80
#define TA8874Z_B0	0x40
#define TA8874Z_CHAG_FLAG	0x20

/*
 *        B1 B0
 * mono    L  H
 * stereo  L  L
 * BIL     H  L
 */
static int ta8874z_getrxsubchans(struct CHIPSTATE *chip)
{
	int val, mode;

	val = chip_read(chip);
	mode = V4L2_TUNER_SUB_MONO;
	if (val & TA8874Z_B1){
		mode |= V4L2_TUNER_SUB_LANG1 | V4L2_TUNER_SUB_LANG2;
	}else if (!(val & TA8874Z_B0)){
		mode = V4L2_TUNER_SUB_STEREO;
	}
	/* v4l2_dbg(1, debug, &chip->sd,
		 "ta8874z_getrxsubchans(): raw chip read: 0x%02x, return: 0x%02x\n",
		 val, mode); */
	return mode;
}

static audiocmd ta8874z_stereo = { 2, {0, TA8874Z_SEPARATION_DEFAULT}};
static audiocmd ta8874z_mono = {2, { TA8874Z_MONO_SET, TA8874Z_SEPARATION_DEFAULT}};
static audiocmd ta8874z_main = {2, { 0, TA8874Z_SEPARATION_DEFAULT}};
static audiocmd ta8874z_sub = {2, { TA8874Z_MODE_SUB, TA8874Z_SEPARATION_DEFAULT}};
static audiocmd ta8874z_both = {2, { TA8874Z_MODE_MAIN | TA8874Z_MODE_SUB, TA8874Z_SEPARATION_DEFAULT}};

static void ta8874z_setaudmode(struct CHIPSTATE *chip, int mode)
{
	struct v4l2_subdev *sd = &chip->sd;
	int update = 1;
	audiocmd *t = NULL;

	v4l2_dbg(1, debug, sd, "ta8874z_setaudmode(): mode: 0x%02x\n", mode);

	switch(mode){
	case V4L2_TUNER_MODE_MONO:
		t = &ta8874z_mono;
		break;
	case V4L2_TUNER_MODE_STEREO:
		t = &ta8874z_stereo;
		break;
	case V4L2_TUNER_MODE_LANG1:
		t = &ta8874z_main;
		break;
	case V4L2_TUNER_MODE_LANG2:
		t = &ta8874z_sub;
		break;
	case V4L2_TUNER_MODE_LANG1_LANG2:
		t = &ta8874z_both;
		break;
	default:
		update = 0;
	}

	if(update)
		chip_cmd(chip, "TA8874Z", t);
}

static int ta8874z_checkit(struct CHIPSTATE *chip)
{
	int rc;
	rc = chip_read(chip);
	return ((rc & 0x1f) == 0x1f) ? 1 : 0;
}

/* ---------------------------------------------------------------------- */
/* audio chip descriptions - struct CHIPDESC                              */

/* insmod options to enable/disable individual audio chips */
static int tda8425  = 1;
static int tda9840  = 1;
static int tda9850  = 1;
static int tda9855  = 1;
static int tda9873  = 1;
static int tda9874a = 1;
static int tda9875  = 1;
static int tea6300;	/* default 0 - address clash with msp34xx */
static int tea6320;	/* default 0 - address clash with msp34xx */
static int tea6420  = 1;
static int pic16c54 = 1;
static int ta8874z;	/* default 0 - address clash with tda9840 */

module_param(tda8425, int, 0444);
module_param(tda9840, int, 0444);
module_param(tda9850, int, 0444);
module_param(tda9855, int, 0444);
module_param(tda9873, int, 0444);
module_param(tda9874a, int, 0444);
module_param(tda9875, int, 0444);
module_param(tea6300, int, 0444);
module_param(tea6320, int, 0444);
module_param(tea6420, int, 0444);
module_param(pic16c54, int, 0444);
module_param(ta8874z, int, 0444);

static struct CHIPDESC chiplist[] = {
	{
		.name       = "tda9840",
		.insmodopt  = &tda9840,
		.addr_lo    = I2C_ADDR_TDA9840 >> 1,
		.addr_hi    = I2C_ADDR_TDA9840 >> 1,
		.registers  = 5,
		.flags      = CHIP_NEED_CHECKMODE,

		/* callbacks */
		.checkit    = tda9840_checkit,
		.getrxsubchans = tda9840_getrxsubchans,
		.setaudmode = tda9840_setaudmode,

		.init       = { 2, { TDA9840_TEST, TDA9840_TEST_INT1SN
				/* ,TDA9840_SW, TDA9840_MONO */} }
	},
	{
		.name       = "tda9873h",
		.insmodopt  = &tda9873,
		.addr_lo    = I2C_ADDR_TDA985x_L >> 1,
		.addr_hi    = I2C_ADDR_TDA985x_H >> 1,
		.registers  = 3,
		.flags      = CHIP_HAS_INPUTSEL | CHIP_NEED_CHECKMODE,

		/* callbacks */
		.checkit    = tda9873_checkit,
		.getrxsubchans = tda9873_getrxsubchans,
		.setaudmode = tda9873_setaudmode,

		.init       = { 4, { TDA9873_SW, 0xa4, 0x06, 0x03 } },
		.inputreg   = TDA9873_SW,
		.inputmute  = TDA9873_MUTE | TDA9873_AUTOMUTE,
		.inputmap   = {0xa0, 0xa2, 0xa0, 0xa0},
		.inputmask  = TDA9873_INP_MASK|TDA9873_MUTE|TDA9873_AUTOMUTE,

	},
	{
		.name       = "tda9874h/a",
		.insmodopt  = &tda9874a,
		.addr_lo    = I2C_ADDR_TDA9874 >> 1,
		.addr_hi    = I2C_ADDR_TDA9874 >> 1,
		.flags      = CHIP_NEED_CHECKMODE,

		/* callbacks */
		.initialize = tda9874a_initialize,
		.checkit    = tda9874a_checkit,
		.getrxsubchans = tda9874a_getrxsubchans,
		.setaudmode = tda9874a_setaudmode,
	},
	{
		.name       = "tda9875",
		.insmodopt  = &tda9875,
		.addr_lo    = I2C_ADDR_TDA9875 >> 1,
		.addr_hi    = I2C_ADDR_TDA9875 >> 1,
		.flags      = CHIP_HAS_VOLUME | CHIP_HAS_BASSTREBLE,

		/* callbacks */
		.initialize = tda9875_initialize,
		.checkit    = tda9875_checkit,
		.volfunc    = tda9875_volume,
		.bassfunc   = tda9875_bass,
		.treblefunc = tda9875_treble,
		.leftreg    = TDA9875_MVL,
		.rightreg   = TDA9875_MVR,
		.bassreg    = TDA9875_MBA,
		.treblereg  = TDA9875_MTR,
		.volinit    = 58880,
	},
	{
		.name       = "tda9850",
		.insmodopt  = &tda9850,
		.addr_lo    = I2C_ADDR_TDA985x_L >> 1,
		.addr_hi    = I2C_ADDR_TDA985x_H >> 1,
		.registers  = 11,

		.getrxsubchans = tda985x_getrxsubchans,
		.setaudmode = tda985x_setaudmode,

		.init       = { 8, { TDA9850_C4, 0x08, 0x08, TDA985x_STEREO, 0x07, 0x10, 0x10, 0x03 } }
	},
	{
		.name       = "tda9855",
		.insmodopt  = &tda9855,
		.addr_lo    = I2C_ADDR_TDA985x_L >> 1,
		.addr_hi    = I2C_ADDR_TDA985x_H >> 1,
		.registers  = 11,
		.flags      = CHIP_HAS_VOLUME | CHIP_HAS_BASSTREBLE,

		.leftreg    = TDA9855_VL,
		.rightreg   = TDA9855_VR,
		.bassreg    = TDA9855_BA,
		.treblereg  = TDA9855_TR,

		/* callbacks */
		.volfunc    = tda9855_volume,
		.bassfunc   = tda9855_bass,
		.treblefunc = tda9855_treble,
		.getrxsubchans = tda985x_getrxsubchans,
		.setaudmode = tda985x_setaudmode,

		.init       = { 12, { 0, 0x6f, 0x6f, 0x0e, 0x07<<1, 0x8<<2,
				    TDA9855_MUTE | TDA9855_AVL | TDA9855_LOUD | TDA9855_INT,
				    TDA985x_STEREO | TDA9855_LINEAR | TDA9855_TZCM | TDA9855_VZCM,
				    0x07, 0x10, 0x10, 0x03 }}
	},
	{
		.name       = "tea6300",
		.insmodopt  = &tea6300,
		.addr_lo    = I2C_ADDR_TEA6300 >> 1,
		.addr_hi    = I2C_ADDR_TEA6300 >> 1,
		.registers  = 6,
		.flags      = CHIP_HAS_VOLUME | CHIP_HAS_BASSTREBLE | CHIP_HAS_INPUTSEL,

		.leftreg    = TEA6300_VR,
		.rightreg   = TEA6300_VL,
		.bassreg    = TEA6300_BA,
		.treblereg  = TEA6300_TR,

		/* callbacks */
		.volfunc    = tea6300_shift10,
		.bassfunc   = tea6300_shift12,
		.treblefunc = tea6300_shift12,

		.inputreg   = TEA6300_S,
		.inputmap   = { TEA6300_S_SA, TEA6300_S_SB, TEA6300_S_SC },
		.inputmute  = TEA6300_S_GMU,
	},
	{
		.name       = "tea6320",
		.insmodopt  = &tea6320,
		.addr_lo    = I2C_ADDR_TEA6300 >> 1,
		.addr_hi    = I2C_ADDR_TEA6300 >> 1,
		.registers  = 8,
		.flags      = CHIP_HAS_VOLUME | CHIP_HAS_BASSTREBLE | CHIP_HAS_INPUTSEL,

		.leftreg    = TEA6320_V,
		.rightreg   = TEA6320_V,
		.bassreg    = TEA6320_BA,
		.treblereg  = TEA6320_TR,

		/* callbacks */
		.initialize = tea6320_initialize,
		.volfunc    = tea6320_volume,
		.bassfunc   = tea6320_shift11,
		.treblefunc = tea6320_shift11,

		.inputreg   = TEA6320_S,
		.inputmap   = { TEA6320_S_SA, TEA6420_S_SB, TEA6300_S_SC, TEA6320_S_SD },
		.inputmute  = TEA6300_S_GMU,
	},
	{
		.name       = "tea6420",
		.insmodopt  = &tea6420,
		.addr_lo    = I2C_ADDR_TEA6420 >> 1,
		.addr_hi    = I2C_ADDR_TEA6420 >> 1,
		.registers  = 1,
		.flags      = CHIP_HAS_INPUTSEL,

		.inputreg   = -1,
		.inputmap   = { TEA6420_S_SA, TEA6420_S_SB, TEA6420_S_SC },
		.inputmute  = TEA6420_S_GMU,
		.inputmask  = 0x07,
	},
	{
		.name       = "tda8425",
		.insmodopt  = &tda8425,
		.addr_lo    = I2C_ADDR_TDA8425 >> 1,
		.addr_hi    = I2C_ADDR_TDA8425 >> 1,
		.registers  = 9,
		.flags      = CHIP_HAS_VOLUME | CHIP_HAS_BASSTREBLE | CHIP_HAS_INPUTSEL,

		.leftreg    = TDA8425_VL,
		.rightreg   = TDA8425_VR,
		.bassreg    = TDA8425_BA,
		.treblereg  = TDA8425_TR,

		/* callbacks */
		.volfunc    = tda8425_shift10,
		.bassfunc   = tda8425_shift12,
		.treblefunc = tda8425_shift12,
		.setaudmode = tda8425_setaudmode,

		.inputreg   = TDA8425_S1,
		.inputmap   = { TDA8425_S1_CH1, TDA8425_S1_CH1, TDA8425_S1_CH1 },
		.inputmute  = TDA8425_S1_OFF,

	},
	{
		.name       = "pic16c54 (PV951)",
		.insmodopt  = &pic16c54,
		.addr_lo    = I2C_ADDR_PIC16C54 >> 1,
		.addr_hi    = I2C_ADDR_PIC16C54>> 1,
		.registers  = 2,
		.flags      = CHIP_HAS_INPUTSEL,

		.inputreg   = PIC16C54_REG_MISC,
		.inputmap   = {PIC16C54_MISC_SND_NOTMUTE|PIC16C54_MISC_SWITCH_TUNER,
			     PIC16C54_MISC_SND_NOTMUTE|PIC16C54_MISC_SWITCH_LINE,
			     PIC16C54_MISC_SND_NOTMUTE|PIC16C54_MISC_SWITCH_LINE,
			     PIC16C54_MISC_SND_MUTE},
		.inputmute  = PIC16C54_MISC_SND_MUTE,
	},
	{
		.name       = "ta8874z",
		.checkit    = ta8874z_checkit,
		.insmodopt  = &ta8874z,
		.addr_lo    = I2C_ADDR_TDA9840 >> 1,
		.addr_hi    = I2C_ADDR_TDA9840 >> 1,
		.registers  = 2,

		/* callbacks */
		.getrxsubchans = ta8874z_getrxsubchans,
		.setaudmode = ta8874z_setaudmode,

		.init       = {2, { TA8874Z_MONO_SET, TA8874Z_SEPARATION_DEFAULT}},
	},
	{ .name = NULL } /* EOF */
};


/* ---------------------------------------------------------------------- */

static int tvaudio_s_ctrl(struct v4l2_ctrl *ctrl)
{
	struct v4l2_subdev *sd = to_sd(ctrl);
	struct CHIPSTATE *chip = to_state(sd);
	struct CHIPDESC *desc = chip->desc;

	switch (ctrl->id) {
	case V4L2_CID_AUDIO_MUTE:
		chip->muted = ctrl->val;
		if (chip->muted)
			chip_write_masked(chip,desc->inputreg,desc->inputmute,desc->inputmask);
		else
			chip_write_masked(chip,desc->inputreg,
					desc->inputmap[chip->input],desc->inputmask);
		return 0;
	case V4L2_CID_AUDIO_VOLUME: {
		u32 volume, balance;
		u32 left, right;

		volume = chip->volume->val;
		balance = chip->balance->val;
		left = (min(65536U - balance, 32768U) * volume) / 32768U;
		right = (min(balance, 32768U) * volume) / 32768U;

		chip_write(chip, desc->leftreg, desc->volfunc(left));
		chip_write(chip, desc->rightreg, desc->volfunc(right));
		return 0;
	}
	case V4L2_CID_AUDIO_BASS:
		chip_write(chip, desc->bassreg, desc->bassfunc(ctrl->val));
		return 0;
	case V4L2_CID_AUDIO_TREBLE:
		chip_write(chip, desc->treblereg, desc->treblefunc(ctrl->val));
		return 0;
	}
	return -EINVAL;
}


/* ---------------------------------------------------------------------- */
/* video4linux interface                                                  */

static int tvaudio_s_radio(struct v4l2_subdev *sd)
{
	struct CHIPSTATE *chip = to_state(sd);

	chip->radio = 1;
	/* del_timer(&chip->wt); */
	return 0;
}

static int tvaudio_s_routing(struct v4l2_subdev *sd,
			     u32 input, u32 output, u32 config)
{
	struct CHIPSTATE *chip = to_state(sd);
	struct CHIPDESC *desc = chip->desc;

	if (!(desc->flags & CHIP_HAS_INPUTSEL))
		return 0;
	if (input >= 4)
		return -EINVAL;
	/* There are four inputs: tuner, radio, extern and intern. */
	chip->input = input;
	if (chip->muted)
		return 0;
	chip_write_masked(chip, desc->inputreg,
			desc->inputmap[chip->input], desc->inputmask);
	return 0;
}

static int tvaudio_s_tuner(struct v4l2_subdev *sd, const struct v4l2_tuner *vt)
{
	struct CHIPSTATE *chip = to_state(sd);
	struct CHIPDESC *desc = chip->desc;

	if (!desc->setaudmode)
		return 0;
	if (chip->radio)
		return 0;

	switch (vt->audmode) {
	case V4L2_TUNER_MODE_MONO:
	case V4L2_TUNER_MODE_STEREO:
	case V4L2_TUNER_MODE_LANG1:
	case V4L2_TUNER_MODE_LANG2:
	case V4L2_TUNER_MODE_LANG1_LANG2:
		break;
	default:
		return -EINVAL;
	}
	chip->audmode = vt->audmode;

	if (chip->thread)
		wake_up_process(chip->thread);
	else
		desc->setaudmode(chip, vt->audmode);

	return 0;
}

static int tvaudio_g_tuner(struct v4l2_subdev *sd, struct v4l2_tuner *vt)
{
	struct CHIPSTATE *chip = to_state(sd);
	struct CHIPDESC *desc = chip->desc;

	if (!desc->getrxsubchans)
		return 0;
	if (chip->radio)
		return 0;

	vt->audmode = chip->audmode;
	vt->rxsubchans = desc->getrxsubchans(chip);
	vt->capability |= V4L2_TUNER_CAP_STEREO |
		V4L2_TUNER_CAP_LANG1 | V4L2_TUNER_CAP_LANG2;

	return 0;
}

static int tvaudio_s_std(struct v4l2_subdev *sd, v4l2_std_id std)
{
	struct CHIPSTATE *chip = to_state(sd);

	chip->radio = 0;
	return 0;
}

static int tvaudio_s_frequency(struct v4l2_subdev *sd, const struct v4l2_frequency *freq)
{
	struct CHIPSTATE *chip = to_state(sd);
	struct CHIPDESC *desc = chip->desc;

	/* For chips that provide getrxsubchans and setaudmode, and doesn't
	   automatically follows the stereo carrier, a kthread is
	   created to set the audio standard. In this case, when then
	   the video channel is changed, tvaudio starts on MONO mode.
	   After waiting for 2 seconds, the kernel thread is called,
	   to follow whatever audio standard is pointed by the
	   audio carrier.
	 */
	if (chip->thread) {
		desc->setaudmode(chip, V4L2_TUNER_MODE_MONO);
		chip->prevmode = -1; /* reset previous mode */
		mod_timer(&chip->wt, jiffies+msecs_to_jiffies(2000));
	}
	return 0;
}

static int tvaudio_log_status(struct v4l2_subdev *sd)
{
	struct CHIPSTATE *chip = to_state(sd);
	struct CHIPDESC *desc = chip->desc;

	v4l2_info(sd, "Chip: %s\n", desc->name);
	v4l2_ctrl_handler_log_status(&chip->hdl, sd->name);
	return 0;
}

static int tvaudio_log_status(struct v4l2_subdev *sd)
{
	struct CHIPSTATE *chip = to_state(sd);
	struct CHIPDESC *desc = chip->desc;

	v4l2_info(sd, "Chip: %s\n", desc->name);
	v4l2_ctrl_handler_log_status(&chip->hdl, sd->name);
	return 0;
}

/* ----------------------------------------------------------------------- */

static const struct v4l2_ctrl_ops tvaudio_ctrl_ops = {
	.s_ctrl = tvaudio_s_ctrl,
};

static const struct v4l2_subdev_core_ops tvaudio_core_ops = {
	.log_status = tvaudio_log_status,
<<<<<<< HEAD
	.g_chip_ident = tvaudio_g_chip_ident,
=======
>>>>>>> d0e0ac97
	.g_ext_ctrls = v4l2_subdev_g_ext_ctrls,
	.try_ext_ctrls = v4l2_subdev_try_ext_ctrls,
	.s_ext_ctrls = v4l2_subdev_s_ext_ctrls,
	.g_ctrl = v4l2_subdev_g_ctrl,
	.s_ctrl = v4l2_subdev_s_ctrl,
	.queryctrl = v4l2_subdev_queryctrl,
	.querymenu = v4l2_subdev_querymenu,
	.s_std = tvaudio_s_std,
};

static const struct v4l2_subdev_tuner_ops tvaudio_tuner_ops = {
	.s_radio = tvaudio_s_radio,
	.s_frequency = tvaudio_s_frequency,
	.s_tuner = tvaudio_s_tuner,
	.g_tuner = tvaudio_g_tuner,
};

static const struct v4l2_subdev_audio_ops tvaudio_audio_ops = {
	.s_routing = tvaudio_s_routing,
};

static const struct v4l2_subdev_ops tvaudio_ops = {
	.core = &tvaudio_core_ops,
	.tuner = &tvaudio_tuner_ops,
	.audio = &tvaudio_audio_ops,
};

/* ----------------------------------------------------------------------- */


/* i2c registration                                                       */

static int tvaudio_probe(struct i2c_client *client, const struct i2c_device_id *id)
{
	struct CHIPSTATE *chip;
	struct CHIPDESC  *desc;
	struct v4l2_subdev *sd;

	if (debug) {
		printk(KERN_INFO "tvaudio: TV audio decoder + audio/video mux driver\n");
		printk(KERN_INFO "tvaudio: known chips: ");
		for (desc = chiplist; desc->name != NULL; desc++)
			printk("%s%s", (desc == chiplist) ? "" : ", ", desc->name);
		printk("\n");
	}

	chip = devm_kzalloc(&client->dev, sizeof(*chip), GFP_KERNEL);
	if (!chip)
		return -ENOMEM;
	sd = &chip->sd;
	v4l2_i2c_subdev_init(sd, client, &tvaudio_ops);

	/* find description for the chip */
	v4l2_dbg(1, debug, sd, "chip found @ 0x%x\n", client->addr<<1);
	for (desc = chiplist; desc->name != NULL; desc++) {
		if (0 == *(desc->insmodopt))
			continue;
		if (client->addr < desc->addr_lo ||
		    client->addr > desc->addr_hi)
			continue;
		if (desc->checkit && !desc->checkit(chip))
			continue;
		break;
	}
	if (desc->name == NULL) {
		v4l2_dbg(1, debug, sd, "no matching chip description found\n");
		return -EIO;
	}
	v4l2_info(sd, "%s found @ 0x%x (%s)\n", desc->name, client->addr<<1, client->adapter->name);
	if (desc->flags) {
		v4l2_dbg(1, debug, sd, "matches:%s%s%s.\n",
			(desc->flags & CHIP_HAS_VOLUME)     ? " volume"      : "",
			(desc->flags & CHIP_HAS_BASSTREBLE) ? " bass/treble" : "",
			(desc->flags & CHIP_HAS_INPUTSEL)   ? " audiomux"    : "");
	}

	/* fill required data structures */
	if (!id)
		strlcpy(client->name, desc->name, I2C_NAME_SIZE);
	chip->desc = desc;
	chip->shadow.count = desc->registers+1;
	chip->prevmode = -1;
	chip->audmode = V4L2_TUNER_MODE_LANG1;

	/* initialization  */
	if (desc->initialize != NULL)
		desc->initialize(chip);
	else
		chip_cmd(chip, "init", &desc->init);

	v4l2_ctrl_handler_init(&chip->hdl, 5);
	if (desc->flags & CHIP_HAS_INPUTSEL)
		v4l2_ctrl_new_std(&chip->hdl, &tvaudio_ctrl_ops,
			V4L2_CID_AUDIO_MUTE, 0, 1, 1, 0);
	if (desc->flags & CHIP_HAS_VOLUME) {
		if (!desc->volfunc) {
			/* This shouldn't be happen. Warn user, but keep working
			   without volume controls
			 */
			v4l2_info(sd, "volume callback undefined!\n");
			desc->flags &= ~CHIP_HAS_VOLUME;
		} else {
			chip->volume = v4l2_ctrl_new_std(&chip->hdl,
				&tvaudio_ctrl_ops, V4L2_CID_AUDIO_VOLUME,
				0, 65535, 65535 / 100,
				desc->volinit ? desc->volinit : 65535);
			chip->balance = v4l2_ctrl_new_std(&chip->hdl,
				&tvaudio_ctrl_ops, V4L2_CID_AUDIO_BALANCE,
				0, 65535, 65535 / 100, 32768);
			v4l2_ctrl_cluster(2, &chip->volume);
		}
	}
	if (desc->flags & CHIP_HAS_BASSTREBLE) {
		if (!desc->bassfunc || !desc->treblefunc) {
			/* This shouldn't be happen. Warn user, but keep working
			   without bass/treble controls
			 */
			v4l2_info(sd, "bass/treble callbacks undefined!\n");
			desc->flags &= ~CHIP_HAS_BASSTREBLE;
		} else {
			v4l2_ctrl_new_std(&chip->hdl,
				&tvaudio_ctrl_ops, V4L2_CID_AUDIO_BASS,
				0, 65535, 65535 / 100,
				desc->bassinit ? desc->bassinit : 32768);
			v4l2_ctrl_new_std(&chip->hdl,
				&tvaudio_ctrl_ops, V4L2_CID_AUDIO_TREBLE,
				0, 65535, 65535 / 100,
				desc->trebleinit ? desc->trebleinit : 32768);
		}
	}

	sd->ctrl_handler = &chip->hdl;
	if (chip->hdl.error) {
		int err = chip->hdl.error;

		v4l2_ctrl_handler_free(&chip->hdl);
<<<<<<< HEAD
		kfree(chip);
=======
>>>>>>> d0e0ac97
		return err;
	}
	/* set controls to the default values */
	v4l2_ctrl_handler_setup(&chip->hdl);

	chip->thread = NULL;
	init_timer(&chip->wt);
	if (desc->flags & CHIP_NEED_CHECKMODE) {
		if (!desc->getrxsubchans || !desc->setaudmode) {
			/* This shouldn't be happen. Warn user, but keep working
			   without kthread
			 */
			v4l2_info(sd, "set/get mode callbacks undefined!\n");
			return 0;
		}
		/* start async thread */
		chip->wt.function = chip_thread_wake;
		chip->wt.data     = (unsigned long)chip;
		chip->thread = kthread_run(chip_thread, chip, "%s",
					   client->name);
		if (IS_ERR(chip->thread)) {
			v4l2_warn(sd, "failed to create kthread\n");
			chip->thread = NULL;
		}
	}
	return 0;
}

static int tvaudio_remove(struct i2c_client *client)
{
	struct v4l2_subdev *sd = i2c_get_clientdata(client);
	struct CHIPSTATE *chip = to_state(sd);

	del_timer_sync(&chip->wt);
	if (chip->thread) {
		/* shutdown async thread */
		kthread_stop(chip->thread);
		chip->thread = NULL;
	}

	v4l2_device_unregister_subdev(sd);
	v4l2_ctrl_handler_free(&chip->hdl);
<<<<<<< HEAD
	kfree(chip);
=======
>>>>>>> d0e0ac97
	return 0;
}

/* This driver supports many devices and the idea is to let the driver
   detect which device is present. So rather than listing all supported
   devices here, we pretend to support a single, fake device type. */
static const struct i2c_device_id tvaudio_id[] = {
	{ "tvaudio", 0 },
	{ }
};
MODULE_DEVICE_TABLE(i2c, tvaudio_id);

static struct i2c_driver tvaudio_driver = {
	.driver = {
		.owner	= THIS_MODULE,
		.name	= "tvaudio",
	},
	.probe		= tvaudio_probe,
	.remove		= tvaudio_remove,
	.id_table	= tvaudio_id,
};

module_i2c_driver(tvaudio_driver);<|MERGE_RESOLUTION|>--- conflicted
+++ resolved
@@ -38,10 +38,6 @@
 
 #include <media/tvaudio.h>
 #include <media/v4l2-device.h>
-<<<<<<< HEAD
-#include <media/v4l2-chip-ident.h>
-=======
->>>>>>> d0e0ac97
 #include <media/v4l2-ctrls.h>
 
 #include <media/i2c-addr.h>
@@ -1851,16 +1847,6 @@
 	return 0;
 }
 
-static int tvaudio_log_status(struct v4l2_subdev *sd)
-{
-	struct CHIPSTATE *chip = to_state(sd);
-	struct CHIPDESC *desc = chip->desc;
-
-	v4l2_info(sd, "Chip: %s\n", desc->name);
-	v4l2_ctrl_handler_log_status(&chip->hdl, sd->name);
-	return 0;
-}
-
 /* ----------------------------------------------------------------------- */
 
 static const struct v4l2_ctrl_ops tvaudio_ctrl_ops = {
@@ -1869,10 +1855,6 @@
 
 static const struct v4l2_subdev_core_ops tvaudio_core_ops = {
 	.log_status = tvaudio_log_status,
-<<<<<<< HEAD
-	.g_chip_ident = tvaudio_g_chip_ident,
-=======
->>>>>>> d0e0ac97
 	.g_ext_ctrls = v4l2_subdev_g_ext_ctrls,
 	.try_ext_ctrls = v4l2_subdev_try_ext_ctrls,
 	.s_ext_ctrls = v4l2_subdev_s_ext_ctrls,
@@ -2009,10 +1991,6 @@
 		int err = chip->hdl.error;
 
 		v4l2_ctrl_handler_free(&chip->hdl);
-<<<<<<< HEAD
-		kfree(chip);
-=======
->>>>>>> d0e0ac97
 		return err;
 	}
 	/* set controls to the default values */
@@ -2055,10 +2033,6 @@
 
 	v4l2_device_unregister_subdev(sd);
 	v4l2_ctrl_handler_free(&chip->hdl);
-<<<<<<< HEAD
-	kfree(chip);
-=======
->>>>>>> d0e0ac97
 	return 0;
 }
 
