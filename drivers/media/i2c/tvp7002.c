--- conflicted
+++ resolved
@@ -420,10 +420,7 @@
 	int streaming;
 
 	const struct tvp7002_timings_definition *current_timings;
-<<<<<<< HEAD
-=======
 	struct media_pad pad;
->>>>>>> d0e0ac97
 };
 
 /*
@@ -830,14 +827,6 @@
 
 static int tvp7002_enum_dv_timings(struct v4l2_subdev *sd,
 		struct v4l2_enum_dv_timings *timings)
-<<<<<<< HEAD
-{
-	/* Check requested format index is within range */
-	if (timings->index >= NUM_TIMINGS)
-		return -EINVAL;
-
-	timings->timings = tvp7002_timings[timings->index].timings;
-=======
 {
 	/* Check requested format index is within range */
 	if (timings->index >= NUM_TIMINGS)
@@ -892,7 +881,6 @@
 	fmt->format.field = tvp7002->current_timings->scanmode;
 	fmt->format.colorspace = tvp7002->current_timings->color_space;
 
->>>>>>> d0e0ac97
 	return 0;
 }
 
@@ -1030,8 +1018,6 @@
 	/* Set registers according to default video mode */
 	timings = device->current_timings->timings;
 	error = tvp7002_s_dv_timings(sd, &timings);
-<<<<<<< HEAD
-=======
 
 #if defined(CONFIG_MEDIA_CONTROLLER)
 	device->pad.flags = MEDIA_PAD_FL_SOURCE;
@@ -1042,28 +1028,18 @@
 	if (error < 0)
 		return error;
 #endif
->>>>>>> d0e0ac97
 
 	v4l2_ctrl_handler_init(&device->hdl, 1);
 	v4l2_ctrl_new_std(&device->hdl, &tvp7002_ctrl_ops,
 			V4L2_CID_GAIN, 0, 255, 1, 0);
 	sd->ctrl_handler = &device->hdl;
 	if (device->hdl.error) {
-<<<<<<< HEAD
-		int err = device->hdl.error;
-
-		v4l2_ctrl_handler_free(&device->hdl);
-		return err;
-=======
 		error = device->hdl.error;
 		goto error;
->>>>>>> d0e0ac97
 	}
 	v4l2_ctrl_handler_setup(&device->hdl);
 
 	return 0;
-<<<<<<< HEAD
-=======
 
 error:
 	v4l2_ctrl_handler_free(&device->hdl);
@@ -1071,7 +1047,6 @@
 	media_entity_cleanup(&device->sd.entity);
 #endif
 	return error;
->>>>>>> d0e0ac97
 }
 
 /*
