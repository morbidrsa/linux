--- conflicted
+++ resolved
@@ -687,10 +687,7 @@
 
 	parport_release(qcam->pdev);
 	mutex_unlock(&qcam->lock);
-<<<<<<< HEAD
-=======
 	v4l2_get_timestamp(&vb->v4l2_buf.timestamp);
->>>>>>> d0e0ac97
 	if (len != size)
 		vb->state = VB2_BUF_STATE_ERROR;
 	vb2_set_plane_payload(vb, 0, len);
@@ -968,10 +965,7 @@
 	q->drv_priv = qcam;
 	q->ops = &qcam_video_qops;
 	q->mem_ops = &vb2_vmalloc_memops;
-<<<<<<< HEAD
-=======
 	q->timestamp_type = V4L2_BUF_FLAG_TIMESTAMP_MONOTONIC;
->>>>>>> d0e0ac97
 	err = vb2_queue_init(q);
 	if (err < 0) {
 		v4l2_err(v4l2_dev, "couldn't init vb2_queue for %s.\n", port->name);
