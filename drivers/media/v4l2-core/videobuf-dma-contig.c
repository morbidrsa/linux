--- conflicted
+++ resolved
@@ -306,17 +306,8 @@
 
 	/* Try to remap memory */
 	size = vma->vm_end - vma->vm_start;
-<<<<<<< HEAD
-	size = (size < mem->size) ? size : mem->size;
-
-	vma->vm_page_prot = pgprot_noncached(vma->vm_page_prot);
-	retval = remap_pfn_range(vma, vma->vm_start,
-				 mem->dma_handle >> PAGE_SHIFT,
-				 size, vma->vm_page_prot);
-=======
 	vma->vm_page_prot = pgprot_noncached(vma->vm_page_prot);
 	retval = vm_iomap_memory(vma, vma->vm_start, size);
->>>>>>> d0e0ac97
 	if (retval) {
 		dev_err(q->dev, "mmap: remap failed with error %d. ",
 			retval);
