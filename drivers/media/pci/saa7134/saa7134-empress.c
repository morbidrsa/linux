/*
 *
 * (c) 2004 Gerd Knorr <kraxel@bytesex.org> [SuSE Labs]
 *
 *  This program is free software; you can redistribute it and/or modify
 *  it under the terms of the GNU General Public License as published by
 *  the Free Software Foundation; either version 2 of the License, or
 *  (at your option) any later version.
 *
 *  This program is distributed in the hope that it will be useful,
 *  but WITHOUT ANY WARRANTY; without even the implied warranty of
 *  MERCHANTABILITY or FITNESS FOR A PARTICULAR PURPOSE.  See the
 *  GNU General Public License for more details.
 *
 *  You should have received a copy of the GNU General Public License
 *  along with this program; if not, write to the Free Software
 *  Foundation, Inc., 675 Mass Ave, Cambridge, MA 02139, USA.
 */

#include <linux/init.h>
#include <linux/list.h>
#include <linux/module.h>
#include <linux/kernel.h>
#include <linux/delay.h>

#include "saa7134-reg.h"
#include "saa7134.h"

#include <media/saa6752hs.h>
#include <media/v4l2-common.h>

/* ------------------------------------------------------------------ */

MODULE_AUTHOR("Gerd Knorr <kraxel@bytesex.org> [SuSE Labs]");
MODULE_LICENSE("GPL");

static unsigned int empress_nr[] = {[0 ... (SAA7134_MAXBOARDS - 1)] = UNSET };

module_param_array(empress_nr, int, NULL, 0444);
MODULE_PARM_DESC(empress_nr,"ts device number");

static unsigned int debug;
module_param(debug, int, 0644);
MODULE_PARM_DESC(debug,"enable debug messages");

#define dprintk(fmt, arg...)	if (debug)			\
	printk(KERN_DEBUG "%s/empress: " fmt, dev->name , ## arg)

/* ------------------------------------------------------------------ */

static void ts_reset_encoder(struct saa7134_dev* dev)
{
	if (!dev->empress_started)
		return;

	saa_writeb(SAA7134_SPECIAL_MODE, 0x00);
	msleep(10);
	saa_writeb(SAA7134_SPECIAL_MODE, 0x01);
	msleep(100);
	dev->empress_started = 0;
}

static int ts_init_encoder(struct saa7134_dev* dev)
{
	u32 leading_null_bytes = 0;

	/* If more cards start to need this, then this
	   should probably be added to the card definitions. */
	switch (dev->board) {
	case SAA7134_BOARD_BEHOLD_M6:
	case SAA7134_BOARD_BEHOLD_M63:
	case SAA7134_BOARD_BEHOLD_M6_EXTRA:
		leading_null_bytes = 1;
		break;
	}
	ts_reset_encoder(dev);
	saa_call_all(dev, core, init, leading_null_bytes);
	dev->empress_started = 1;
	return 0;
}

/* ------------------------------------------------------------------ */

static int ts_open(struct file *file)
{
	struct video_device *vdev = video_devdata(file);
	struct saa7134_dev *dev = video_drvdata(file);
	int err;

	dprintk("open dev=%s\n", video_device_node_name(vdev));
	err = -EBUSY;
	if (!mutex_trylock(&dev->empress_tsq.vb_lock))
		return err;
	if (atomic_read(&dev->empress_users))
		goto done;

	/* Unmute audio */
	saa_writeb(SAA7134_AUDIO_MUTE_CTRL,
		saa_readb(SAA7134_AUDIO_MUTE_CTRL) & ~(1 << 6));

	atomic_inc(&dev->empress_users);
	file->private_data = dev;
	err = 0;

done:
	mutex_unlock(&dev->empress_tsq.vb_lock);
	return err;
}

static int ts_release(struct file *file)
{
	struct saa7134_dev *dev = file->private_data;

	videobuf_stop(&dev->empress_tsq);
	videobuf_mmap_free(&dev->empress_tsq);

	/* stop the encoder */
	ts_reset_encoder(dev);

	/* Mute audio */
	saa_writeb(SAA7134_AUDIO_MUTE_CTRL,
		saa_readb(SAA7134_AUDIO_MUTE_CTRL) | (1 << 6));

	atomic_dec(&dev->empress_users);

	return 0;
}

static ssize_t
ts_read(struct file *file, char __user *data, size_t count, loff_t *ppos)
{
	struct saa7134_dev *dev = file->private_data;

	if (!dev->empress_started)
		ts_init_encoder(dev);

	return videobuf_read_stream(&dev->empress_tsq,
				    data, count, ppos, 0,
				    file->f_flags & O_NONBLOCK);
}

static unsigned int
ts_poll(struct file *file, struct poll_table_struct *wait)
{
	struct saa7134_dev *dev = file->private_data;

	return videobuf_poll_stream(file, &dev->empress_tsq, wait);
}


static int
ts_mmap(struct file *file, struct vm_area_struct * vma)
{
	struct saa7134_dev *dev = file->private_data;

	return videobuf_mmap_mapper(&dev->empress_tsq, vma);
}

/*
 * This function is _not_ called directly, but from
 * video_generic_ioctl (and maybe others).  userspace
 * copying is done already, arg is a kernel pointer.
 */

static int empress_querycap(struct file *file, void  *priv,
					struct v4l2_capability *cap)
{
	struct saa7134_dev *dev = file->private_data;

	strcpy(cap->driver, "saa7134");
	strlcpy(cap->card, saa7134_boards[dev->board].name,
		sizeof(cap->card));
	sprintf(cap->bus_info, "PCI:%s", pci_name(dev->pci));
	cap->capabilities =
		V4L2_CAP_VIDEO_CAPTURE |
		V4L2_CAP_READWRITE |
		V4L2_CAP_STREAMING;
	return 0;
}

static int empress_enum_input(struct file *file, void *priv,
					struct v4l2_input *i)
{
	if (i->index != 0)
		return -EINVAL;

	i->type = V4L2_INPUT_TYPE_CAMERA;
	strcpy(i->name, "CCIR656");

	return 0;
}

static int empress_g_input(struct file *file, void *priv, unsigned int *i)
{
	*i = 0;
	return 0;
}

static int empress_s_input(struct file *file, void *priv, unsigned int i)
{
	if (i != 0)
		return -EINVAL;

	return 0;
}

static int empress_enum_fmt_vid_cap(struct file *file, void  *priv,
					struct v4l2_fmtdesc *f)
{
	if (f->index != 0)
		return -EINVAL;

	strlcpy(f->description, "MPEG TS", sizeof(f->description));
	f->pixelformat = V4L2_PIX_FMT_MPEG;
	f->flags = V4L2_FMT_FLAG_COMPRESSED;
	return 0;
}

static int empress_g_fmt_vid_cap(struct file *file, void *priv,
				struct v4l2_format *f)
{
	struct saa7134_dev *dev = file->private_data;
	struct v4l2_mbus_framefmt mbus_fmt;

	saa_call_all(dev, video, g_mbus_fmt, &mbus_fmt);

	v4l2_fill_pix_format(&f->fmt.pix, &mbus_fmt);
	f->fmt.pix.pixelformat  = V4L2_PIX_FMT_MPEG;
	f->fmt.pix.sizeimage    = TS_PACKET_SIZE * dev->ts.nr_packets;
	f->fmt.pix.bytesperline = 0;
	f->fmt.pix.priv = 0;

	return 0;
}

static int empress_s_fmt_vid_cap(struct file *file, void *priv,
				struct v4l2_format *f)
{
	struct saa7134_dev *dev = file->private_data;
	struct v4l2_mbus_framefmt mbus_fmt;

	v4l2_fill_mbus_format(&mbus_fmt, &f->fmt.pix, V4L2_MBUS_FMT_FIXED);
	saa_call_all(dev, video, s_mbus_fmt, &mbus_fmt);
	v4l2_fill_pix_format(&f->fmt.pix, &mbus_fmt);

	f->fmt.pix.pixelformat  = V4L2_PIX_FMT_MPEG;
	f->fmt.pix.sizeimage    = TS_PACKET_SIZE * dev->ts.nr_packets;
	f->fmt.pix.bytesperline = 0;
	f->fmt.pix.priv = 0;

	return 0;
}

static int empress_try_fmt_vid_cap(struct file *file, void *priv,
				struct v4l2_format *f)
{
	struct saa7134_dev *dev = file->private_data;
	struct v4l2_mbus_framefmt mbus_fmt;

	v4l2_fill_mbus_format(&mbus_fmt, &f->fmt.pix, V4L2_MBUS_FMT_FIXED);
	saa_call_all(dev, video, try_mbus_fmt, &mbus_fmt);
	v4l2_fill_pix_format(&f->fmt.pix, &mbus_fmt);

	f->fmt.pix.pixelformat  = V4L2_PIX_FMT_MPEG;
	f->fmt.pix.sizeimage    = TS_PACKET_SIZE * dev->ts.nr_packets;
	f->fmt.pix.bytesperline = 0;
	f->fmt.pix.priv = 0;

	return 0;
}

static int empress_reqbufs(struct file *file, void *priv,
					struct v4l2_requestbuffers *p)
{
	struct saa7134_dev *dev = file->private_data;

	return videobuf_reqbufs(&dev->empress_tsq, p);
}

static int empress_querybuf(struct file *file, void *priv,
					struct v4l2_buffer *b)
{
	struct saa7134_dev *dev = file->private_data;

	return videobuf_querybuf(&dev->empress_tsq, b);
}

static int empress_qbuf(struct file *file, void *priv, struct v4l2_buffer *b)
{
	struct saa7134_dev *dev = file->private_data;

	return videobuf_qbuf(&dev->empress_tsq, b);
}

static int empress_dqbuf(struct file *file, void *priv, struct v4l2_buffer *b)
{
	struct saa7134_dev *dev = file->private_data;

	return videobuf_dqbuf(&dev->empress_tsq, b,
				file->f_flags & O_NONBLOCK);
}

static int empress_streamon(struct file *file, void *priv,
					enum v4l2_buf_type type)
{
	struct saa7134_dev *dev = file->private_data;

	return videobuf_streamon(&dev->empress_tsq);
}

static int empress_streamoff(struct file *file, void *priv,
					enum v4l2_buf_type type)
{
	struct saa7134_dev *dev = file->private_data;

	return videobuf_streamoff(&dev->empress_tsq);
}

static int empress_s_ext_ctrls(struct file *file, void *priv,
			       struct v4l2_ext_controls *ctrls)
{
	struct saa7134_dev *dev = file->private_data;
	int err;

	/* count == 0 is abused in saa6752hs.c, so that special
		case is handled here explicitly. */
	if (ctrls->count == 0)
		return 0;

	if (ctrls->ctrl_class != V4L2_CTRL_CLASS_MPEG)
		return -EINVAL;

	err = saa_call_empress(dev, core, s_ext_ctrls, ctrls);
	ts_init_encoder(dev);

	return err;
}

static int empress_g_ext_ctrls(struct file *file, void *priv,
			       struct v4l2_ext_controls *ctrls)
{
	struct saa7134_dev *dev = file->private_data;

	if (ctrls->ctrl_class != V4L2_CTRL_CLASS_MPEG)
		return -EINVAL;
	return saa_call_empress(dev, core, g_ext_ctrls, ctrls);
}

static int empress_g_ctrl(struct file *file, void *priv,
					struct v4l2_control *c)
{
	struct saa7134_dev *dev = file->private_data;

	return saa7134_g_ctrl_internal(dev, NULL, c);
}

static int empress_s_ctrl(struct file *file, void *priv,
					struct v4l2_control *c)
{
	struct saa7134_dev *dev = file->private_data;

	return saa7134_s_ctrl_internal(dev, NULL, c);
}

static int empress_queryctrl(struct file *file, void *priv,
					struct v4l2_queryctrl *c)
{
	/* Must be sorted from low to high control ID! */
	static const u32 user_ctrls[] = {
		V4L2_CID_USER_CLASS,
		V4L2_CID_BRIGHTNESS,
		V4L2_CID_CONTRAST,
		V4L2_CID_SATURATION,
		V4L2_CID_HUE,
		V4L2_CID_AUDIO_VOLUME,
		V4L2_CID_AUDIO_MUTE,
		V4L2_CID_HFLIP,
		0
	};

	/* Must be sorted from low to high control ID! */
	static const u32 mpeg_ctrls[] = {
		V4L2_CID_MPEG_CLASS,
		V4L2_CID_MPEG_STREAM_TYPE,
		V4L2_CID_MPEG_STREAM_PID_PMT,
		V4L2_CID_MPEG_STREAM_PID_AUDIO,
		V4L2_CID_MPEG_STREAM_PID_VIDEO,
		V4L2_CID_MPEG_STREAM_PID_PCR,
		V4L2_CID_MPEG_AUDIO_SAMPLING_FREQ,
		V4L2_CID_MPEG_AUDIO_ENCODING,
		V4L2_CID_MPEG_AUDIO_L2_BITRATE,
		V4L2_CID_MPEG_VIDEO_ENCODING,
		V4L2_CID_MPEG_VIDEO_ASPECT,
		V4L2_CID_MPEG_VIDEO_BITRATE_MODE,
		V4L2_CID_MPEG_VIDEO_BITRATE,
		V4L2_CID_MPEG_VIDEO_BITRATE_PEAK,
		0
	};
	static const u32 *ctrl_classes[] = {
		user_ctrls,
		mpeg_ctrls,
		NULL
	};
	struct saa7134_dev *dev = file->private_data;

	c->id = v4l2_ctrl_next(ctrl_classes, c->id);
	if (c->id == 0)
		return -EINVAL;
	if (c->id == V4L2_CID_USER_CLASS || c->id == V4L2_CID_MPEG_CLASS)
		return v4l2_ctrl_query_fill(c, 0, 0, 0, 0);
	if (V4L2_CTRL_ID2CLASS(c->id) != V4L2_CTRL_CLASS_MPEG)
		return saa7134_queryctrl(file, priv, c);
	return saa_call_empress(dev, core, queryctrl, c);
}

static int empress_querymenu(struct file *file, void *priv,
					struct v4l2_querymenu *c)
{
	struct saa7134_dev *dev = file->private_data;

	if (V4L2_CTRL_ID2CLASS(c->id) != V4L2_CTRL_CLASS_MPEG)
		return -EINVAL;
	return saa_call_empress(dev, core, querymenu, c);
}

<<<<<<< HEAD
static int empress_g_chip_ident(struct file *file, void *fh,
	       struct v4l2_dbg_chip_ident *chip)
{
	struct saa7134_dev *dev = file->private_data;

	chip->ident = V4L2_IDENT_NONE;
	chip->revision = 0;
	if (chip->match.type == V4L2_CHIP_MATCH_I2C_DRIVER &&
	    !strcmp(chip->match.name, "saa6752hs"))
		return saa_call_empress(dev, core, g_chip_ident, chip);
	if (chip->match.type == V4L2_CHIP_MATCH_I2C_ADDR)
		return saa_call_empress(dev, core, g_chip_ident, chip);
	return -EINVAL;
}

=======
>>>>>>> d0e0ac97
static int empress_s_std(struct file *file, void *priv, v4l2_std_id id)
{
	struct saa7134_dev *dev = file->private_data;

	return saa7134_s_std_internal(dev, NULL, id);
}

static int empress_g_std(struct file *file, void *priv, v4l2_std_id *id)
{
	struct saa7134_dev *dev = file->private_data;

	*id = dev->tvnorm->id;
	return 0;
}

static const struct v4l2_file_operations ts_fops =
{
	.owner	  = THIS_MODULE,
	.open	  = ts_open,
	.release  = ts_release,
	.read	  = ts_read,
	.poll	  = ts_poll,
	.mmap	  = ts_mmap,
	.ioctl	  = video_ioctl2,
};

static const struct v4l2_ioctl_ops ts_ioctl_ops = {
	.vidioc_querycap		= empress_querycap,
	.vidioc_enum_fmt_vid_cap	= empress_enum_fmt_vid_cap,
	.vidioc_try_fmt_vid_cap		= empress_try_fmt_vid_cap,
	.vidioc_s_fmt_vid_cap		= empress_s_fmt_vid_cap,
	.vidioc_g_fmt_vid_cap		= empress_g_fmt_vid_cap,
	.vidioc_reqbufs			= empress_reqbufs,
	.vidioc_querybuf		= empress_querybuf,
	.vidioc_qbuf			= empress_qbuf,
	.vidioc_dqbuf			= empress_dqbuf,
	.vidioc_streamon		= empress_streamon,
	.vidioc_streamoff		= empress_streamoff,
	.vidioc_s_ext_ctrls		= empress_s_ext_ctrls,
	.vidioc_g_ext_ctrls		= empress_g_ext_ctrls,
	.vidioc_enum_input		= empress_enum_input,
	.vidioc_g_input			= empress_g_input,
	.vidioc_s_input			= empress_s_input,
	.vidioc_queryctrl		= empress_queryctrl,
	.vidioc_querymenu		= empress_querymenu,
	.vidioc_g_ctrl			= empress_g_ctrl,
	.vidioc_s_ctrl			= empress_s_ctrl,
	.vidioc_s_std			= empress_s_std,
	.vidioc_g_std			= empress_g_std,
};

/* ----------------------------------------------------------- */

static struct video_device saa7134_empress_template = {
	.name          = "saa7134-empress",
	.fops          = &ts_fops,
	.ioctl_ops     = &ts_ioctl_ops,

	.tvnorms			= SAA7134_NORMS,
};

static void empress_signal_update(struct work_struct *work)
{
	struct saa7134_dev* dev =
		container_of(work, struct saa7134_dev, empress_workqueue);

	if (dev->nosignal) {
		dprintk("no video signal\n");
	} else {
		dprintk("video signal acquired\n");
	}
}

static void empress_signal_change(struct saa7134_dev *dev)
{
	schedule_work(&dev->empress_workqueue);
}


static int empress_init(struct saa7134_dev *dev)
{
	int err;

	dprintk("%s: %s\n",dev->name,__func__);
	dev->empress_dev = video_device_alloc();
	if (NULL == dev->empress_dev)
		return -ENOMEM;
	*(dev->empress_dev) = saa7134_empress_template;
	dev->empress_dev->v4l2_dev  = &dev->v4l2_dev;
	dev->empress_dev->release = video_device_release;
	snprintf(dev->empress_dev->name, sizeof(dev->empress_dev->name),
		 "%s empress (%s)", dev->name,
		 saa7134_boards[dev->board].name);

	INIT_WORK(&dev->empress_workqueue, empress_signal_update);

	video_set_drvdata(dev->empress_dev, dev);
	err = video_register_device(dev->empress_dev,VFL_TYPE_GRABBER,
				    empress_nr[dev->nr]);
	if (err < 0) {
		printk(KERN_INFO "%s: can't register video device\n",
		       dev->name);
		video_device_release(dev->empress_dev);
		dev->empress_dev = NULL;
		return err;
	}
	printk(KERN_INFO "%s: registered device %s [mpeg]\n",
	       dev->name, video_device_node_name(dev->empress_dev));

	videobuf_queue_sg_init(&dev->empress_tsq, &saa7134_ts_qops,
			    &dev->pci->dev, &dev->slock,
			    V4L2_BUF_TYPE_VIDEO_CAPTURE,
			    V4L2_FIELD_ALTERNATE,
			    sizeof(struct saa7134_buf),
			    dev, NULL);

	empress_signal_update(&dev->empress_workqueue);
	return 0;
}

static int empress_fini(struct saa7134_dev *dev)
{
	dprintk("%s: %s\n",dev->name,__func__);

	if (NULL == dev->empress_dev)
		return 0;
	flush_work(&dev->empress_workqueue);
	video_unregister_device(dev->empress_dev);
	dev->empress_dev = NULL;
	return 0;
}

static struct saa7134_mpeg_ops empress_ops = {
	.type          = SAA7134_MPEG_EMPRESS,
	.init          = empress_init,
	.fini          = empress_fini,
	.signal_change = empress_signal_change,
};

static int __init empress_register(void)
{
	return saa7134_ts_register(&empress_ops);
}

static void __exit empress_unregister(void)
{
	saa7134_ts_unregister(&empress_ops);
}

module_init(empress_register);
module_exit(empress_unregister);

/* ----------------------------------------------------------- */
/*
 * Local variables:
 * c-basic-offset: 8
 * End:
 */<|MERGE_RESOLUTION|>--- conflicted
+++ resolved
@@ -423,24 +423,6 @@
 	return saa_call_empress(dev, core, querymenu, c);
 }
 
-<<<<<<< HEAD
-static int empress_g_chip_ident(struct file *file, void *fh,
-	       struct v4l2_dbg_chip_ident *chip)
-{
-	struct saa7134_dev *dev = file->private_data;
-
-	chip->ident = V4L2_IDENT_NONE;
-	chip->revision = 0;
-	if (chip->match.type == V4L2_CHIP_MATCH_I2C_DRIVER &&
-	    !strcmp(chip->match.name, "saa6752hs"))
-		return saa_call_empress(dev, core, g_chip_ident, chip);
-	if (chip->match.type == V4L2_CHIP_MATCH_I2C_ADDR)
-		return saa_call_empress(dev, core, g_chip_ident, chip);
-	return -EINVAL;
-}
-
-=======
->>>>>>> d0e0ac97
 static int empress_s_std(struct file *file, void *priv, v4l2_std_id id)
 {
 	struct saa7134_dev *dev = file->private_data;
