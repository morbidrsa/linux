--- conflicted
+++ resolved
@@ -1336,14 +1336,6 @@
 	v4l2_fh_init(&fh->fh, vdev);
 	file->private_data = fh;
 	fh->dev      = dev;
-<<<<<<< HEAD
-	fh->radio    = radio;
-	fh->type     = type;
-	fh->fmt      = format_by_fourcc(V4L2_PIX_FMT_BGR24);
-	fh->width    = 720;
-	fh->height   = 576;
-=======
->>>>>>> d0e0ac97
 
 	videobuf_queue_sg_init(&fh->cap, &video_qops,
 			    &dev->pci->dev, &dev->slock,
@@ -2075,10 +2067,6 @@
 	if (0 != f->tuner)
 		return -EINVAL;
 
-<<<<<<< HEAD
-	f->type = fh->radio ? V4L2_TUNER_RADIO : V4L2_TUNER_ANALOG_TV;
-=======
->>>>>>> d0e0ac97
 	saa_call_all(dev, tuner, g_frequency, f);
 
 	return 0;
@@ -2240,19 +2228,11 @@
 	 * Unfortunately, I lack register-level documentation to check the
 	 * Linux FIFO setup and confirm the perfect value.
 	 */
-<<<<<<< HEAD
-	pm_qos_add_request(&fh->qos_request,
-			   PM_QOS_CPU_DMA_LATENCY,
-			   20);
-
-	return videobuf_streamon(saa7134_queue(fh));
-=======
 	pm_qos_add_request(&dev->qos_request,
 			   PM_QOS_CPU_DMA_LATENCY,
 			   20);
 
 	return videobuf_streamon(saa7134_queue(file));
->>>>>>> d0e0ac97
 }
 
 static int saa7134_streamoff(struct file *file, void *priv,
@@ -2263,15 +2243,9 @@
 	struct saa7134_dev *dev = fh->dev;
 	int res = saa7134_resource(file);
 
-<<<<<<< HEAD
-	pm_qos_remove_request(&fh->qos_request);
-
-	err = videobuf_streamoff(saa7134_queue(fh));
-=======
 	pm_qos_remove_request(&dev->qos_request);
 
 	err = videobuf_streamoff(saa7134_queue(file));
->>>>>>> d0e0ac97
 	if (err < 0)
 		return err;
 	res_free(dev, fh, res);
