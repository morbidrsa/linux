--- conflicted
+++ resolved
@@ -65,12 +65,6 @@
 	struct list_head list;		/* needed for clean up */
 };
 
-<<<<<<< HEAD
-int soc_camera_power_on(struct device *dev, struct soc_camera_subdev_desc *ssdd)
-{
-	int ret = regulator_bulk_enable(ssdd->num_regulators,
-					ssdd->regulators);
-=======
 static int soc_camera_video_start(struct soc_camera_device *icd);
 static int video_dev_create(struct soc_camera_device *icd);
 
@@ -78,7 +72,6 @@
 			struct v4l2_clk *clk)
 {
 	int ret = clk ? v4l2_clk_enable(clk) : 0;
->>>>>>> d0e0ac97
 	if (ret < 0) {
 		dev_err(dev, "Cannot enable clock: %d\n", ret);
 		return ret;
@@ -95,12 +88,7 @@
 		if (ret < 0) {
 			dev_err(dev,
 				"Platform failed to power-on the camera.\n");
-<<<<<<< HEAD
-			regulator_bulk_disable(ssdd->num_regulators,
-					       ssdd->regulators);
-=======
 			goto epwron;
->>>>>>> d0e0ac97
 		}
 	}
 
@@ -117,12 +105,8 @@
 }
 EXPORT_SYMBOL(soc_camera_power_on);
 
-<<<<<<< HEAD
-int soc_camera_power_off(struct device *dev, struct soc_camera_subdev_desc *ssdd)
-=======
 int soc_camera_power_off(struct device *dev, struct soc_camera_subdev_desc *ssdd,
 			 struct v4l2_clk *clk)
->>>>>>> d0e0ac97
 {
 	int ret = 0;
 	int err;
@@ -636,11 +620,7 @@
 		return -ENODEV;
 	}
 
-<<<<<<< HEAD
-	icd = dev_get_drvdata(vdev->parent);
-=======
 	icd = video_get_drvdata(vdev);
->>>>>>> d0e0ac97
 	ici = to_soc_camera_host(icd->parent);
 
 	ret = try_module_get(ici->ops->owner) ? 0 : -ENODEV;
@@ -683,11 +663,7 @@
 		if (sdesc->subdev_desc.reset)
 			sdesc->subdev_desc.reset(icd->pdev);
 
-<<<<<<< HEAD
-		ret = ici->ops->add(icd);
-=======
 		ret = soc_camera_add_device(icd);
->>>>>>> d0e0ac97
 		if (ret < 0) {
 			dev_err(icd->pdev, "Couldn't activate the camera: %d\n", ret);
 			goto eiciadd;
@@ -729,13 +705,8 @@
 	return 0;
 
 	/*
-<<<<<<< HEAD
-	 * First four errors are entered with the .host_lock held
-	 * and use_count == 1
-=======
 	 * All errors are entered with the .host_lock held, first four also
 	 * with use_count == 1
->>>>>>> d0e0ac97
 	 */
 einitvb:
 esfmt:
@@ -1216,12 +1187,7 @@
 	return ret;
 }
 
-<<<<<<< HEAD
-static int soc_camera_s_register(struct file *file, void *fh,
-				 const struct v4l2_dbg_register *reg)
-=======
 static void soc_camera_clk_disable(struct v4l2_clk *clk)
->>>>>>> d0e0ac97
 {
 	struct soc_camera_device *icd = clk->priv;
 	struct soc_camera_host *ici;
@@ -1257,15 +1223,12 @@
 	int ret, i;
 
 	mutex_lock(&list_lock);
-<<<<<<< HEAD
-=======
 	i = find_first_zero_bit(device_map, MAP_MAX_NUM);
 	if (i < MAP_MAX_NUM)
 		set_bit(i, device_map);
 	mutex_unlock(&list_lock);
 	if (i >= MAP_MAX_NUM)
 		return -ENOMEM;
->>>>>>> d0e0ac97
 
 	pdev = platform_device_alloc("soc-camera-pdrv", i);
 	if (!pdev)
@@ -1277,19 +1240,6 @@
 		return ret;
 	}
 
-<<<<<<< HEAD
-	mutex_unlock(&list_lock);
-}
-
-#ifdef CONFIG_I2C_BOARDINFO
-static int soc_camera_init_i2c(struct soc_camera_device *icd,
-			       struct soc_camera_desc *sdesc)
-{
-	struct i2c_client *client;
-	struct soc_camera_host *ici = to_soc_camera_host(icd->parent);
-	struct soc_camera_host_desc *shd = &sdesc->host_desc;
-	struct i2c_adapter *adap = i2c_get_adapter(shd->i2c_adapter_id);
-=======
 	sasc->pdev = pdev;
 
 	return 0;
@@ -1365,7 +1315,6 @@
 	struct soc_camera_host *ici;
 	struct soc_camera_host_desc *shd = &sdesc->host_desc;
 	struct i2c_adapter *adap;
->>>>>>> d0e0ac97
 	struct v4l2_subdev *subdev;
 	char clk_name[V4L2_SUBDEV_NAME_SIZE];
 	int ret;
@@ -1381,16 +1330,6 @@
 	if (!adap) {
 		dev_err(icd->pdev, "Cannot get I2C adapter #%d. No driver?\n",
 			shd->i2c_adapter_id);
-<<<<<<< HEAD
-		goto ei2cga;
-	}
-
-	shd->board_info->platform_data = &sdesc->subdev_desc;
-
-	subdev = v4l2_i2c_new_subdev_board(&ici->v4l2_dev, adap,
-				shd->board_info, NULL);
-	if (!subdev)
-=======
 		return -ENODEV;
 	}
 
@@ -1409,7 +1348,6 @@
 				shd->board_info, NULL);
 	if (!subdev) {
 		ret = -ENODEV;
->>>>>>> d0e0ac97
 		goto ei2cnd;
 	}
 
@@ -1605,29 +1543,17 @@
 	}
 }
 #else
-<<<<<<< HEAD
-#define soc_camera_init_i2c(icd, sdesc)	(-ENODEV)
-#define soc_camera_free_i2c(icd)	do {} while (0)
-=======
 #define soc_camera_i2c_init(icd, sdesc)	(-ENODEV)
 #define soc_camera_i2c_free(icd)	do {} while (0)
 #define scan_async_host(ici)		do {} while (0)
->>>>>>> d0e0ac97
 #endif
 
 /* Called during host-driver probe */
 static int soc_camera_probe(struct soc_camera_host *ici,
 			    struct soc_camera_device *icd)
 {
-<<<<<<< HEAD
-	struct soc_camera_host *ici = to_soc_camera_host(icd->parent);
 	struct soc_camera_desc *sdesc = to_soc_camera_desc(icd);
 	struct soc_camera_host_desc *shd = &sdesc->host_desc;
-	struct soc_camera_subdev_desc *ssdd = &sdesc->subdev_desc;
-=======
-	struct soc_camera_desc *sdesc = to_soc_camera_desc(icd);
-	struct soc_camera_host_desc *shd = &sdesc->host_desc;
->>>>>>> d0e0ac97
 	struct device *control = NULL;
 	int ret;
 
@@ -1644,19 +1570,6 @@
 	if (ret < 0)
 		return ret;
 
-<<<<<<< HEAD
-	/* The camera could have been already on, try to reset */
-	if (ssdd->reset)
-		ssdd->reset(icd->pdev);
-
-	mutex_lock(&ici->host_lock);
-	ret = ici->ops->add(icd);
-	mutex_unlock(&ici->host_lock);
-	if (ret < 0)
-		goto eadd;
-
-=======
->>>>>>> d0e0ac97
 	/* Must have icd->vdev before registering the device */
 	ret = video_dev_create(icd);
 	if (ret < 0)
@@ -1670,28 +1583,19 @@
 
 	/* Non-i2c cameras, e.g., soc_camera_platform, have no board_info */
 	if (shd->board_info) {
-<<<<<<< HEAD
-		ret = soc_camera_init_i2c(icd, sdesc);
-		if (ret < 0)
-			goto eadddev;
-=======
 		ret = soc_camera_i2c_init(icd, sdesc);
 		if (ret < 0 && ret != -EPROBE_DEFER)
 			goto eadd;
->>>>>>> d0e0ac97
 	} else if (!shd->add_device || !shd->del_device) {
 		ret = -EINVAL;
 		goto eadd;
 	} else {
-<<<<<<< HEAD
-=======
 		mutex_lock(&ici->clk_lock);
 		ret = ici->ops->clock_start(ici);
 		mutex_unlock(&ici->clk_lock);
 		if (ret < 0)
 			goto eadd;
 
->>>>>>> d0e0ac97
 		if (shd->module_name)
 			ret = request_module(shd->module_name);
 
@@ -1712,55 +1616,6 @@
 		}
 	}
 
-<<<<<<< HEAD
-	sd = soc_camera_to_subdev(icd);
-	sd->grp_id = soc_camera_grp_id(icd);
-	v4l2_set_subdev_hostdata(sd, icd);
-
-	ret = v4l2_ctrl_add_handler(&icd->ctrl_handler, sd->ctrl_handler, NULL);
-	if (ret < 0)
-		goto ectrl;
-
-	/* At this point client .probe() should have run already */
-	ret = soc_camera_init_user_formats(icd);
-	if (ret < 0)
-		goto eiufmt;
-
-	icd->field = V4L2_FIELD_ANY;
-
-	/*
-	 * ..._video_start() will create a device node, video_register_device()
-	 * itself is protected against concurrent open() calls, but we also have
-	 * to protect our data.
-	 */
-	mutex_lock(&ici->host_lock);
-
-	ret = soc_camera_video_start(icd);
-	if (ret < 0)
-		goto evidstart;
-
-	/* Try to improve our guess of a reasonable window format */
-	if (!v4l2_subdev_call(sd, video, g_mbus_fmt, &mf)) {
-		icd->user_width		= mf.width;
-		icd->user_height	= mf.height;
-		icd->colorspace		= mf.colorspace;
-		icd->field		= mf.field;
-	}
-
-	ici->ops->remove(icd);
-
-	mutex_unlock(&ici->host_lock);
-
-	return 0;
-
-evidstart:
-	mutex_unlock(&ici->host_lock);
-	soc_camera_free_user_formats(icd);
-eiufmt:
-ectrl:
-	if (shd->board_info) {
-		soc_camera_free_i2c(icd);
-=======
 	mutex_lock(&ici->host_lock);
 	ret = soc_camera_probe_finish(icd);
 	mutex_unlock(&ici->host_lock);
@@ -1772,7 +1627,6 @@
 efinish:
 	if (shd->board_info) {
 		soc_camera_i2c_free(icd);
->>>>>>> d0e0ac97
 	} else {
 		shd->del_device(icd);
 		module_put(control->driver->owner);
@@ -1790,13 +1644,6 @@
 		icd->vdev = NULL;
 	}
 evdc:
-<<<<<<< HEAD
-	mutex_lock(&ici->host_lock);
-	ici->ops->remove(icd);
-	mutex_unlock(&ici->host_lock);
-eadd:
-=======
->>>>>>> d0e0ac97
 	v4l2_ctrl_handler_free(&icd->ctrl_handler);
 	return ret;
 }
@@ -1819,11 +1666,7 @@
 	}
 
 	if (sdesc->host_desc.board_info) {
-<<<<<<< HEAD
-		soc_camera_free_i2c(icd);
-=======
 		soc_camera_i2c_free(icd);
->>>>>>> d0e0ac97
 	} else {
 		struct device *dev = to_soc_camera_control(icd);
 		struct device_driver *drv = dev ? dev->driver : NULL;
@@ -1833,8 +1676,6 @@
 		}
 	}
 
-<<<<<<< HEAD
-=======
 	if (icd->num_user_formats)
 		soc_camera_free_user_formats(icd);
 
@@ -1847,7 +1688,6 @@
 	if (icd->sasc)
 		platform_device_unregister(icd->sasc->pdev);
 
->>>>>>> d0e0ac97
 	return 0;
 }
 
@@ -2152,15 +1992,12 @@
 	if (!icd)
 		return -ENOMEM;
 
-<<<<<<< HEAD
-=======
 	/*
 	 * In the asynchronous case ssdd->num_regulators == 0 yet, so, the below
 	 * regulator allocation is a dummy. They will be really requested later
 	 * in soc_camera_async_bind(). Also note, that in that case regulators
 	 * are attached to the I2C device and not to the camera platform device.
 	 */
->>>>>>> d0e0ac97
 	ret = devm_regulator_bulk_get(&pdev->dev, ssdd->num_regulators,
 				      ssdd->regulators);
 	if (ret < 0)
