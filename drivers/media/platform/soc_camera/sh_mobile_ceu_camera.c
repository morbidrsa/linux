/*
 * V4L2 Driver for SuperH Mobile CEU interface
 *
 * Copyright (C) 2008 Magnus Damm
 *
 * Based on V4L2 Driver for PXA camera host - "pxa_camera.c",
 *
 * Copyright (C) 2006, Sascha Hauer, Pengutronix
 * Copyright (C) 2008, Guennadi Liakhovetski <kernel@pengutronix.de>
 *
 * This program is free software; you can redistribute it and/or modify
 * it under the terms of the GNU General Public License as published by
 * the Free Software Foundation; either version 2 of the License, or
 * (at your option) any later version.
 */

#include <linux/init.h>
#include <linux/module.h>
#include <linux/io.h>
#include <linux/completion.h>
#include <linux/delay.h>
#include <linux/dma-mapping.h>
#include <linux/err.h>
#include <linux/errno.h>
#include <linux/fs.h>
#include <linux/interrupt.h>
#include <linux/kernel.h>
#include <linux/mm.h>
#include <linux/moduleparam.h>
#include <linux/of.h>
#include <linux/time.h>
#include <linux/slab.h>
#include <linux/device.h>
#include <linux/platform_device.h>
#include <linux/videodev2.h>
#include <linux/pm_runtime.h>
#include <linux/sched.h>

#include <media/v4l2-async.h>
#include <media/v4l2-common.h>
#include <media/v4l2-dev.h>
#include <media/soc_camera.h>
#include <media/sh_mobile_ceu.h>
#include <media/sh_mobile_csi2.h>
#include <media/videobuf2-dma-contig.h>
#include <media/v4l2-mediabus.h>
#include <media/soc_mediabus.h>

#include "soc_scale_crop.h"

/* register offsets for sh7722 / sh7723 */

#define CAPSR  0x00 /* Capture start register */
#define CAPCR  0x04 /* Capture control register */
#define CAMCR  0x08 /* Capture interface control register */
#define CMCYR  0x0c /* Capture interface cycle  register */
#define CAMOR  0x10 /* Capture interface offset register */
#define CAPWR  0x14 /* Capture interface width register */
#define CAIFR  0x18 /* Capture interface input format register */
#define CSTCR  0x20 /* Camera strobe control register (<= sh7722) */
#define CSECR  0x24 /* Camera strobe emission count register (<= sh7722) */
#define CRCNTR 0x28 /* CEU register control register */
#define CRCMPR 0x2c /* CEU register forcible control register */
#define CFLCR  0x30 /* Capture filter control register */
#define CFSZR  0x34 /* Capture filter size clip register */
#define CDWDR  0x38 /* Capture destination width register */
#define CDAYR  0x3c /* Capture data address Y register */
#define CDACR  0x40 /* Capture data address C register */
#define CDBYR  0x44 /* Capture data bottom-field address Y register */
#define CDBCR  0x48 /* Capture data bottom-field address C register */
#define CBDSR  0x4c /* Capture bundle destination size register */
#define CFWCR  0x5c /* Firewall operation control register */
#define CLFCR  0x60 /* Capture low-pass filter control register */
#define CDOCR  0x64 /* Capture data output control register */
#define CDDCR  0x68 /* Capture data complexity level register */
#define CDDAR  0x6c /* Capture data complexity level address register */
#define CEIER  0x70 /* Capture event interrupt enable register */
#define CETCR  0x74 /* Capture event flag clear register */
#define CSTSR  0x7c /* Capture status register */
#define CSRTR  0x80 /* Capture software reset register */
#define CDSSR  0x84 /* Capture data size register */
#define CDAYR2 0x90 /* Capture data address Y register 2 */
#define CDACR2 0x94 /* Capture data address C register 2 */
#define CDBYR2 0x98 /* Capture data bottom-field address Y register 2 */
#define CDBCR2 0x9c /* Capture data bottom-field address C register 2 */

#undef DEBUG_GEOMETRY
#ifdef DEBUG_GEOMETRY
#define dev_geo	dev_info
#else
#define dev_geo	dev_dbg
#endif

/* per video frame buffer */
struct sh_mobile_ceu_buffer {
	struct vb2_buffer vb; /* v4l buffer must be first */
	struct list_head queue;
};

struct sh_mobile_ceu_dev {
	struct soc_camera_host ici;
	/* Asynchronous CSI2 linking */
	struct v4l2_async_subdev *csi2_asd;
	struct v4l2_subdev *csi2_sd;
	/* Synchronous probing compatibility */
	struct platform_device *csi2_pdev;

	unsigned int irq;
	void __iomem *base;
	size_t video_limit;
	size_t buf_total;

	spinlock_t lock;		/* Protects video buffer lists */
	struct list_head capture;
	struct vb2_buffer *active;
	struct vb2_alloc_ctx *alloc_ctx;

	struct sh_mobile_ceu_info *pdata;
	struct completion complete;

	u32 cflcr;

	/* static max sizes either from platform data or default */
	int max_width;
	int max_height;

	enum v4l2_field field;
	int sequence;
	unsigned long flags;

	unsigned int image_mode:1;
	unsigned int is_16bit:1;
	unsigned int frozen:1;
};

struct sh_mobile_ceu_cam {
	/* CEU offsets within the camera output, before the CEU scaler */
	unsigned int ceu_left;
	unsigned int ceu_top;
	/* Client output, as seen by the CEU */
	unsigned int width;
	unsigned int height;
	/*
	 * User window from S_CROP / G_CROP, produced by client cropping and
	 * scaling, CEU scaling and CEU cropping, mapped back onto the client
	 * input window
	 */
	struct v4l2_rect subrect;
	/* Camera cropping rectangle */
	struct v4l2_rect rect;
	const struct soc_mbus_pixelfmt *extra_fmt;
	enum v4l2_mbus_pixelcode code;
};

static struct sh_mobile_ceu_buffer *to_ceu_vb(struct vb2_buffer *vb)
{
	return container_of(vb, struct sh_mobile_ceu_buffer, vb);
}

static void ceu_write(struct sh_mobile_ceu_dev *priv,
		      unsigned long reg_offs, u32 data)
{
	iowrite32(data, priv->base + reg_offs);
}

static u32 ceu_read(struct sh_mobile_ceu_dev *priv, unsigned long reg_offs)
{
	return ioread32(priv->base + reg_offs);
}

static int sh_mobile_ceu_soft_reset(struct sh_mobile_ceu_dev *pcdev)
{
	int i, success = 0;

	ceu_write(pcdev, CAPSR, 1 << 16); /* reset */

	/* wait CSTSR.CPTON bit */
	for (i = 0; i < 1000; i++) {
		if (!(ceu_read(pcdev, CSTSR) & 1)) {
			success++;
			break;
		}
		udelay(1);
	}

	/* wait CAPSR.CPKIL bit */
	for (i = 0; i < 1000; i++) {
		if (!(ceu_read(pcdev, CAPSR) & (1 << 16))) {
			success++;
			break;
		}
		udelay(1);
	}

	if (2 != success) {
		dev_warn(pcdev->ici.v4l2_dev.dev, "soft reset time out\n");
		return -EIO;
	}

	return 0;
}

/*
 *  Videobuf operations
 */

/*
 * .queue_setup() is called to check, whether the driver can accept the
 *		  requested number of buffers and to fill in plane sizes
 *		  for the current frame format if required
 */
static int sh_mobile_ceu_videobuf_setup(struct vb2_queue *vq,
			const struct v4l2_format *fmt,
			unsigned int *count, unsigned int *num_planes,
			unsigned int sizes[], void *alloc_ctxs[])
{
	struct soc_camera_device *icd = container_of(vq, struct soc_camera_device, vb2_vidq);
	struct soc_camera_host *ici = to_soc_camera_host(icd->parent);
	struct sh_mobile_ceu_dev *pcdev = ici->priv;

	if (fmt) {
		const struct soc_camera_format_xlate *xlate = soc_camera_xlate_by_fourcc(icd,
								fmt->fmt.pix.pixelformat);
		unsigned int bytes_per_line;
		int ret;

		if (!xlate)
			return -EINVAL;

		ret = soc_mbus_bytes_per_line(fmt->fmt.pix.width,
					      xlate->host_fmt);
		if (ret < 0)
			return ret;

		bytes_per_line = max_t(u32, fmt->fmt.pix.bytesperline, ret);

		ret = soc_mbus_image_size(xlate->host_fmt, bytes_per_line,
					  fmt->fmt.pix.height);
		if (ret < 0)
			return ret;

		sizes[0] = max_t(u32, fmt->fmt.pix.sizeimage, ret);
	} else {
		/* Called from VIDIOC_REQBUFS or in compatibility mode */
		sizes[0] = icd->sizeimage;
	}

	alloc_ctxs[0] = pcdev->alloc_ctx;

	if (!vq->num_buffers)
		pcdev->sequence = 0;

	if (!*count)
		*count = 2;

	/* If *num_planes != 0, we have already verified *count. */
	if (pcdev->video_limit && !*num_planes) {
		size_t size = PAGE_ALIGN(sizes[0]) * *count;

		if (size + pcdev->buf_total > pcdev->video_limit)
			*count = (pcdev->video_limit - pcdev->buf_total) /
				PAGE_ALIGN(sizes[0]);
	}

	*num_planes = 1;

	dev_dbg(icd->parent, "count=%d, size=%u\n", *count, sizes[0]);

	return 0;
}

#define CEU_CETCR_MAGIC 0x0317f313 /* acknowledge magical interrupt sources */
#define CEU_CETCR_IGRW (1 << 4) /* prohibited register access interrupt bit */
#define CEU_CEIER_CPEIE (1 << 0) /* one-frame capture end interrupt */
#define CEU_CEIER_VBP   (1 << 20) /* vbp error */
#define CEU_CAPCR_CTNCP (1 << 16) /* continuous capture mode (if set) */
#define CEU_CEIER_MASK (CEU_CEIER_CPEIE | CEU_CEIER_VBP)


/*
 * return value doesn't reflex the success/failure to queue the new buffer,
 * but rather the status of the previous buffer.
 */
static int sh_mobile_ceu_capture(struct sh_mobile_ceu_dev *pcdev)
{
	struct soc_camera_device *icd = pcdev->ici.icd;
	dma_addr_t phys_addr_top, phys_addr_bottom;
	unsigned long top1, top2;
	unsigned long bottom1, bottom2;
	u32 status;
	bool planar;
	int ret = 0;

	/*
	 * The hardware is _very_ picky about this sequence. Especially
	 * the CEU_CETCR_MAGIC value. It seems like we need to acknowledge
	 * several not-so-well documented interrupt sources in CETCR.
	 */
	ceu_write(pcdev, CEIER, ceu_read(pcdev, CEIER) & ~CEU_CEIER_MASK);
	status = ceu_read(pcdev, CETCR);
	ceu_write(pcdev, CETCR, ~status & CEU_CETCR_MAGIC);
	if (!pcdev->frozen)
		ceu_write(pcdev, CEIER, ceu_read(pcdev, CEIER) | CEU_CEIER_MASK);
	ceu_write(pcdev, CAPCR, ceu_read(pcdev, CAPCR) & ~CEU_CAPCR_CTNCP);
	ceu_write(pcdev, CETCR, CEU_CETCR_MAGIC ^ CEU_CETCR_IGRW);

	/*
	 * When a VBP interrupt occurs, a capture end interrupt does not occur
	 * and the image of that frame is not captured correctly. So, soft reset
	 * is needed here.
	 */
	if (status & CEU_CEIER_VBP) {
		sh_mobile_ceu_soft_reset(pcdev);
		ret = -EIO;
	}

	if (pcdev->frozen) {
		complete(&pcdev->complete);
		return ret;
	}

	if (!pcdev->active)
		return ret;

	if (V4L2_FIELD_INTERLACED_BT == pcdev->field) {
		top1	= CDBYR;
		top2	= CDBCR;
		bottom1	= CDAYR;
		bottom2	= CDACR;
	} else {
		top1	= CDAYR;
		top2	= CDACR;
		bottom1	= CDBYR;
		bottom2	= CDBCR;
	}

	phys_addr_top = vb2_dma_contig_plane_dma_addr(pcdev->active, 0);

	switch (icd->current_fmt->host_fmt->fourcc) {
	case V4L2_PIX_FMT_NV12:
	case V4L2_PIX_FMT_NV21:
	case V4L2_PIX_FMT_NV16:
	case V4L2_PIX_FMT_NV61:
		planar = true;
		break;
	default:
		planar = false;
	}

	ceu_write(pcdev, top1, phys_addr_top);
	if (V4L2_FIELD_NONE != pcdev->field) {
		phys_addr_bottom = phys_addr_top + icd->bytesperline;
		ceu_write(pcdev, bottom1, phys_addr_bottom);
	}

	if (planar) {
		phys_addr_top += icd->bytesperline * icd->user_height;
		ceu_write(pcdev, top2, phys_addr_top);
		if (V4L2_FIELD_NONE != pcdev->field) {
			phys_addr_bottom = phys_addr_top + icd->bytesperline;
			ceu_write(pcdev, bottom2, phys_addr_bottom);
		}
	}

	ceu_write(pcdev, CAPSR, 0x1); /* start capture */

	return ret;
}

static int sh_mobile_ceu_videobuf_prepare(struct vb2_buffer *vb)
{
	struct sh_mobile_ceu_buffer *buf = to_ceu_vb(vb);

	/* Added list head initialization on alloc */
	WARN(!list_empty(&buf->queue), "Buffer %p on queue!\n", vb);

	return 0;
}

static void sh_mobile_ceu_videobuf_queue(struct vb2_buffer *vb)
{
	struct soc_camera_device *icd = container_of(vb->vb2_queue, struct soc_camera_device, vb2_vidq);
	struct soc_camera_host *ici = to_soc_camera_host(icd->parent);
	struct sh_mobile_ceu_dev *pcdev = ici->priv;
	struct sh_mobile_ceu_buffer *buf = to_ceu_vb(vb);
	unsigned long size;

	size = icd->sizeimage;

	if (vb2_plane_size(vb, 0) < size) {
		dev_err(icd->parent, "Buffer #%d too small (%lu < %lu)\n",
			vb->v4l2_buf.index, vb2_plane_size(vb, 0), size);
		goto error;
	}

	vb2_set_plane_payload(vb, 0, size);

	dev_dbg(icd->parent, "%s (vb=0x%p) 0x%p %lu\n", __func__,
		vb, vb2_plane_vaddr(vb, 0), vb2_get_plane_payload(vb, 0));

#ifdef DEBUG
	/*
	 * This can be useful if you want to see if we actually fill
	 * the buffer with something
	 */
	if (vb2_plane_vaddr(vb, 0))
		memset(vb2_plane_vaddr(vb, 0), 0xaa, vb2_get_plane_payload(vb, 0));
#endif

	spin_lock_irq(&pcdev->lock);
	list_add_tail(&buf->queue, &pcdev->capture);

	if (!pcdev->active) {
		/*
		 * Because there were no active buffer at this moment,
		 * we are not interested in the return value of
		 * sh_mobile_ceu_capture here.
		 */
		pcdev->active = vb;
		sh_mobile_ceu_capture(pcdev);
	}
	spin_unlock_irq(&pcdev->lock);

	return;

error:
	vb2_buffer_done(vb, VB2_BUF_STATE_ERROR);
}

static void sh_mobile_ceu_videobuf_release(struct vb2_buffer *vb)
{
	struct soc_camera_device *icd = container_of(vb->vb2_queue, struct soc_camera_device, vb2_vidq);
	struct soc_camera_host *ici = to_soc_camera_host(icd->parent);
	struct sh_mobile_ceu_buffer *buf = to_ceu_vb(vb);
	struct sh_mobile_ceu_dev *pcdev = ici->priv;

	spin_lock_irq(&pcdev->lock);

	if (pcdev->active == vb) {
		/* disable capture (release DMA buffer), reset */
		ceu_write(pcdev, CAPSR, 1 << 16);
		pcdev->active = NULL;
	}

	/*
	 * Doesn't hurt also if the list is empty, but it hurts, if queuing the
	 * buffer failed, and .buf_init() hasn't been called
	 */
	if (buf->queue.next)
		list_del_init(&buf->queue);

	pcdev->buf_total -= PAGE_ALIGN(vb2_plane_size(vb, 0));
	dev_dbg(icd->parent, "%s() %zu bytes buffers\n", __func__,
		pcdev->buf_total);

	spin_unlock_irq(&pcdev->lock);
}

static int sh_mobile_ceu_videobuf_init(struct vb2_buffer *vb)
{
	struct soc_camera_device *icd = container_of(vb->vb2_queue, struct soc_camera_device, vb2_vidq);
	struct soc_camera_host *ici = to_soc_camera_host(icd->parent);
	struct sh_mobile_ceu_dev *pcdev = ici->priv;

	pcdev->buf_total += PAGE_ALIGN(vb2_plane_size(vb, 0));
	dev_dbg(icd->parent, "%s() %zu bytes buffers\n", __func__,
		pcdev->buf_total);

	/* This is for locking debugging only */
	INIT_LIST_HEAD(&to_ceu_vb(vb)->queue);
	return 0;
}

static int sh_mobile_ceu_stop_streaming(struct vb2_queue *q)
{
	struct soc_camera_device *icd = container_of(q, struct soc_camera_device, vb2_vidq);
	struct soc_camera_host *ici = to_soc_camera_host(icd->parent);
	struct sh_mobile_ceu_dev *pcdev = ici->priv;
	struct list_head *buf_head, *tmp;

	spin_lock_irq(&pcdev->lock);

	pcdev->active = NULL;

	list_for_each_safe(buf_head, tmp, &pcdev->capture)
		list_del_init(buf_head);

	spin_unlock_irq(&pcdev->lock);

	return sh_mobile_ceu_soft_reset(pcdev);
}

static struct vb2_ops sh_mobile_ceu_videobuf_ops = {
	.queue_setup	= sh_mobile_ceu_videobuf_setup,
	.buf_prepare	= sh_mobile_ceu_videobuf_prepare,
	.buf_queue	= sh_mobile_ceu_videobuf_queue,
	.buf_cleanup	= sh_mobile_ceu_videobuf_release,
	.buf_init	= sh_mobile_ceu_videobuf_init,
	.wait_prepare	= soc_camera_unlock,
	.wait_finish	= soc_camera_lock,
	.stop_streaming	= sh_mobile_ceu_stop_streaming,
};

static irqreturn_t sh_mobile_ceu_irq(int irq, void *data)
{
	struct sh_mobile_ceu_dev *pcdev = data;
	struct vb2_buffer *vb;
	int ret;

	spin_lock(&pcdev->lock);

	vb = pcdev->active;
	if (!vb)
		/* Stale interrupt from a released buffer */
		goto out;

	list_del_init(&to_ceu_vb(vb)->queue);

	if (!list_empty(&pcdev->capture))
		pcdev->active = &list_entry(pcdev->capture.next,
					    struct sh_mobile_ceu_buffer, queue)->vb;
	else
		pcdev->active = NULL;

	ret = sh_mobile_ceu_capture(pcdev);
	v4l2_get_timestamp(&vb->v4l2_buf.timestamp);
	if (!ret) {
		vb->v4l2_buf.field = pcdev->field;
		vb->v4l2_buf.sequence = pcdev->sequence++;
	}
	vb2_buffer_done(vb, ret < 0 ? VB2_BUF_STATE_ERROR : VB2_BUF_STATE_DONE);

out:
	spin_unlock(&pcdev->lock);

	return IRQ_HANDLED;
}

static struct v4l2_subdev *find_csi2(struct sh_mobile_ceu_dev *pcdev)
{
	struct v4l2_subdev *sd;

	if (pcdev->csi2_sd)
		return pcdev->csi2_sd;

	if (pcdev->csi2_asd) {
		char name[] = "sh-mobile-csi2";
		v4l2_device_for_each_subdev(sd, &pcdev->ici.v4l2_dev)
			if (!strncmp(name, sd->name, sizeof(name) - 1)) {
				pcdev->csi2_sd = sd;
				return sd;
			}
	}

	return NULL;
}

<<<<<<< HEAD
/* Called with .host_lock held */
=======
static struct v4l2_subdev *csi2_subdev(struct sh_mobile_ceu_dev *pcdev,
				       struct soc_camera_device *icd)
{
	struct v4l2_subdev *sd = pcdev->csi2_sd;

	return sd && sd->grp_id == soc_camera_grp_id(icd) ? sd : NULL;
}

>>>>>>> d0e0ac97
static int sh_mobile_ceu_add_device(struct soc_camera_device *icd)
{
	struct soc_camera_host *ici = to_soc_camera_host(icd->parent);
	struct sh_mobile_ceu_dev *pcdev = ici->priv;
	struct v4l2_subdev *csi2_sd = find_csi2(pcdev);
	int ret;

	if (csi2_sd) {
		csi2_sd->grp_id = soc_camera_grp_id(icd);
		v4l2_set_subdev_hostdata(csi2_sd, icd);
	}

	ret = v4l2_subdev_call(csi2_sd, core, s_power, 1);
<<<<<<< HEAD
	if (ret < 0 && ret != -ENOIOCTLCMD && ret != -ENODEV) {
		pm_runtime_put(ici->v4l2_dev.dev);
=======
	if (ret < 0 && ret != -ENOIOCTLCMD && ret != -ENODEV)
>>>>>>> d0e0ac97
		return ret;

	/*
	 * -ENODEV is special: either csi2_sd == NULL or the CSI-2 driver
	 * has not found this soc-camera device among its clients
	 */
	if (csi2_sd && ret == -ENODEV)
		csi2_sd->grp_id = 0;

	dev_info(icd->parent,
		 "SuperH Mobile CEU%s driver attached to camera %d\n",
		 csi2_sd && csi2_sd->grp_id ? "/CSI-2" : "", icd->devnum);

	return 0;
}

<<<<<<< HEAD
/* Called with .host_lock held */
=======
>>>>>>> d0e0ac97
static void sh_mobile_ceu_remove_device(struct soc_camera_device *icd)
{
	struct soc_camera_host *ici = to_soc_camera_host(icd->parent);
	struct sh_mobile_ceu_dev *pcdev = ici->priv;
	struct v4l2_subdev *csi2_sd = find_csi2(pcdev);

	dev_info(icd->parent,
		 "SuperH Mobile CEU driver detached from camera %d\n",
		 icd->devnum);

	v4l2_subdev_call(csi2_sd, core, s_power, 0);
}

/* Called with .host_lock held */
static int sh_mobile_ceu_clock_start(struct soc_camera_host *ici)
{
	struct sh_mobile_ceu_dev *pcdev = ici->priv;
	int ret;

	pm_runtime_get_sync(ici->v4l2_dev.dev);

	pcdev->buf_total = 0;

	ret = sh_mobile_ceu_soft_reset(pcdev);

	return 0;
}

/* Called with .host_lock held */
static void sh_mobile_ceu_clock_stop(struct soc_camera_host *ici)
{
	struct sh_mobile_ceu_dev *pcdev = ici->priv;

	/* disable capture, disable interrupts */
	ceu_write(pcdev, CEIER, 0);
	sh_mobile_ceu_soft_reset(pcdev);

	/* make sure active buffer is canceled */
	spin_lock_irq(&pcdev->lock);
	if (pcdev->active) {
		list_del_init(&to_ceu_vb(pcdev->active)->queue);
		vb2_buffer_done(pcdev->active, VB2_BUF_STATE_ERROR);
		pcdev->active = NULL;
	}
	spin_unlock_irq(&pcdev->lock);

	pm_runtime_put(ici->v4l2_dev.dev);
<<<<<<< HEAD

	dev_info(icd->parent,
		 "SuperH Mobile CEU driver detached from camera %d\n",
		 icd->devnum);

	pcdev->icd = NULL;
=======
>>>>>>> d0e0ac97
}

/*
 * See chapter 29.4.12 "Capture Filter Control Register (CFLCR)"
 * in SH7722 Hardware Manual
 */
static unsigned int size_dst(unsigned int src, unsigned int scale)
{
	unsigned int mant_pre = scale >> 12;
	if (!src || !scale)
		return src;
	return ((mant_pre + 2 * (src - 1)) / (2 * mant_pre) - 1) *
		mant_pre * 4096 / scale + 1;
}

static u16 calc_scale(unsigned int src, unsigned int *dst)
{
	u16 scale;

	if (src == *dst)
		return 0;

	scale = (src * 4096 / *dst) & ~7;

	while (scale > 4096 && size_dst(src, scale) < *dst)
		scale -= 8;

	*dst = size_dst(src, scale);

	return scale;
}

/* rect is guaranteed to not exceed the scaled camera rectangle */
static void sh_mobile_ceu_set_rect(struct soc_camera_device *icd)
{
	struct soc_camera_host *ici = to_soc_camera_host(icd->parent);
	struct sh_mobile_ceu_cam *cam = icd->host_priv;
	struct sh_mobile_ceu_dev *pcdev = ici->priv;
	unsigned int height, width, cdwdr_width, in_width, in_height;
	unsigned int left_offset, top_offset;
	u32 camor;

	dev_geo(icd->parent, "Crop %ux%u@%u:%u\n",
		icd->user_width, icd->user_height, cam->ceu_left, cam->ceu_top);

	left_offset	= cam->ceu_left;
	top_offset	= cam->ceu_top;

	WARN_ON(icd->user_width & 3 || icd->user_height & 3);

	width = icd->user_width;

	if (pcdev->image_mode) {
		in_width = cam->width;
		if (!pcdev->is_16bit) {
			in_width *= 2;
			left_offset *= 2;
		}
	} else {
		unsigned int w_factor;

		switch (icd->current_fmt->host_fmt->packing) {
		case SOC_MBUS_PACKING_2X8_PADHI:
			w_factor = 2;
			break;
		default:
			w_factor = 1;
		}

		in_width = cam->width * w_factor;
		left_offset *= w_factor;
	}

	cdwdr_width = icd->bytesperline;

	height = icd->user_height;
	in_height = cam->height;
	if (V4L2_FIELD_NONE != pcdev->field) {
		height = (height / 2) & ~3;
		in_height /= 2;
		top_offset /= 2;
		cdwdr_width *= 2;
	}

	/* CSI2 special configuration */
	if (csi2_subdev(pcdev, icd)) {
		in_width = ((in_width - 2) * 2);
		left_offset *= 2;
	}

	/* Set CAMOR, CAPWR, CFSZR, take care of CDWDR */
	camor = left_offset | (top_offset << 16);

	dev_geo(icd->parent,
		"CAMOR 0x%x, CAPWR 0x%x, CFSZR 0x%x, CDWDR 0x%x\n", camor,
		(in_height << 16) | in_width, (height << 16) | width,
		cdwdr_width);

	ceu_write(pcdev, CAMOR, camor);
	ceu_write(pcdev, CAPWR, (in_height << 16) | in_width);
	/* CFSZR clipping is applied _after_ the scaling filter (CFLCR) */
	ceu_write(pcdev, CFSZR, (height << 16) | width);
	ceu_write(pcdev, CDWDR, cdwdr_width);
}

static u32 capture_save_reset(struct sh_mobile_ceu_dev *pcdev)
{
	u32 capsr = ceu_read(pcdev, CAPSR);
	ceu_write(pcdev, CAPSR, 1 << 16); /* reset, stop capture */
	return capsr;
}

static void capture_restore(struct sh_mobile_ceu_dev *pcdev, u32 capsr)
{
	unsigned long timeout = jiffies + 10 * HZ;

	/*
	 * Wait until the end of the current frame. It can take a long time,
	 * but if it has been aborted by a CAPSR reset, it shoule exit sooner.
	 */
	while ((ceu_read(pcdev, CSTSR) & 1) && time_before(jiffies, timeout))
		msleep(1);

	if (time_after(jiffies, timeout)) {
		dev_err(pcdev->ici.v4l2_dev.dev,
			"Timeout waiting for frame end! Interface problem?\n");
		return;
	}

	/* Wait until reset clears, this shall not hang... */
	while (ceu_read(pcdev, CAPSR) & (1 << 16))
		udelay(10);

	/* Anything to restore? */
	if (capsr & ~(1 << 16))
		ceu_write(pcdev, CAPSR, capsr);
}

/* Find the bus subdevice driver, e.g., CSI2 */
static struct v4l2_subdev *find_bus_subdev(struct sh_mobile_ceu_dev *pcdev,
					   struct soc_camera_device *icd)
{
	return csi2_subdev(pcdev, icd) ? : soc_camera_to_subdev(icd);
}

#define CEU_BUS_FLAGS (V4L2_MBUS_MASTER |	\
		V4L2_MBUS_PCLK_SAMPLE_RISING |	\
		V4L2_MBUS_HSYNC_ACTIVE_HIGH |	\
		V4L2_MBUS_HSYNC_ACTIVE_LOW |	\
		V4L2_MBUS_VSYNC_ACTIVE_HIGH |	\
		V4L2_MBUS_VSYNC_ACTIVE_LOW |	\
		V4L2_MBUS_DATA_ACTIVE_HIGH)

/* Capture is not running, no interrupts, no locking needed */
static int sh_mobile_ceu_set_bus_param(struct soc_camera_device *icd)
{
	struct soc_camera_host *ici = to_soc_camera_host(icd->parent);
	struct sh_mobile_ceu_dev *pcdev = ici->priv;
	struct v4l2_subdev *sd = find_bus_subdev(pcdev, icd);
	struct sh_mobile_ceu_cam *cam = icd->host_priv;
	struct v4l2_mbus_config cfg = {.type = V4L2_MBUS_PARALLEL,};
	unsigned long value, common_flags = CEU_BUS_FLAGS;
	u32 capsr = capture_save_reset(pcdev);
	unsigned int yuv_lineskip;
	int ret;

	/*
	 * If the client doesn't implement g_mbus_config, we just use our
	 * platform data
	 */
	ret = v4l2_subdev_call(sd, video, g_mbus_config, &cfg);
	if (!ret) {
		common_flags = soc_mbus_config_compatible(&cfg,
							  common_flags);
		if (!common_flags)
			return -EINVAL;
	} else if (ret != -ENOIOCTLCMD) {
		return ret;
	}

	/* Make choises, based on platform preferences */
	if ((common_flags & V4L2_MBUS_HSYNC_ACTIVE_HIGH) &&
	    (common_flags & V4L2_MBUS_HSYNC_ACTIVE_LOW)) {
		if (pcdev->flags & SH_CEU_FLAG_HSYNC_LOW)
			common_flags &= ~V4L2_MBUS_HSYNC_ACTIVE_HIGH;
		else
			common_flags &= ~V4L2_MBUS_HSYNC_ACTIVE_LOW;
	}

	if ((common_flags & V4L2_MBUS_VSYNC_ACTIVE_HIGH) &&
	    (common_flags & V4L2_MBUS_VSYNC_ACTIVE_LOW)) {
		if (pcdev->flags & SH_CEU_FLAG_VSYNC_LOW)
			common_flags &= ~V4L2_MBUS_VSYNC_ACTIVE_HIGH;
		else
			common_flags &= ~V4L2_MBUS_VSYNC_ACTIVE_LOW;
	}

	cfg.flags = common_flags;
	ret = v4l2_subdev_call(sd, video, s_mbus_config, &cfg);
	if (ret < 0 && ret != -ENOIOCTLCMD)
		return ret;

	if (icd->current_fmt->host_fmt->bits_per_sample > 8)
		pcdev->is_16bit = 1;
	else
		pcdev->is_16bit = 0;

	ceu_write(pcdev, CRCNTR, 0);
	ceu_write(pcdev, CRCMPR, 0);

	value = 0x00000010; /* data fetch by default */
	yuv_lineskip = 0x10;

	switch (icd->current_fmt->host_fmt->fourcc) {
	case V4L2_PIX_FMT_NV12:
	case V4L2_PIX_FMT_NV21:
		/* convert 4:2:2 -> 4:2:0 */
		yuv_lineskip = 0; /* skip for NV12/21, no skip for NV16/61 */
		/* fall-through */
	case V4L2_PIX_FMT_NV16:
	case V4L2_PIX_FMT_NV61:
		switch (cam->code) {
		case V4L2_MBUS_FMT_UYVY8_2X8:
			value = 0x00000000; /* Cb0, Y0, Cr0, Y1 */
			break;
		case V4L2_MBUS_FMT_VYUY8_2X8:
			value = 0x00000100; /* Cr0, Y0, Cb0, Y1 */
			break;
		case V4L2_MBUS_FMT_YUYV8_2X8:
			value = 0x00000200; /* Y0, Cb0, Y1, Cr0 */
			break;
		case V4L2_MBUS_FMT_YVYU8_2X8:
			value = 0x00000300; /* Y0, Cr0, Y1, Cb0 */
			break;
		default:
			BUG();
		}
	}

	if (icd->current_fmt->host_fmt->fourcc == V4L2_PIX_FMT_NV21 ||
	    icd->current_fmt->host_fmt->fourcc == V4L2_PIX_FMT_NV61)
		value ^= 0x00000100; /* swap U, V to change from NV1x->NVx1 */

	value |= common_flags & V4L2_MBUS_VSYNC_ACTIVE_LOW ? 1 << 1 : 0;
	value |= common_flags & V4L2_MBUS_HSYNC_ACTIVE_LOW ? 1 << 0 : 0;

	if (csi2_subdev(pcdev, icd)) /* CSI2 mode */
		value |= 3 << 12;
	else if (pcdev->is_16bit)
		value |= 1 << 12;
	else if (pcdev->flags & SH_CEU_FLAG_LOWER_8BIT)
		value |= 2 << 12;

	ceu_write(pcdev, CAMCR, value);

	ceu_write(pcdev, CAPCR, 0x00300000);

	switch (pcdev->field) {
	case V4L2_FIELD_INTERLACED_TB:
		value = 0x101;
		break;
	case V4L2_FIELD_INTERLACED_BT:
		value = 0x102;
		break;
	default:
		value = 0;
		break;
	}
	ceu_write(pcdev, CAIFR, value);

	sh_mobile_ceu_set_rect(icd);
	mdelay(1);

	dev_geo(icd->parent, "CFLCR 0x%x\n", pcdev->cflcr);
	ceu_write(pcdev, CFLCR, pcdev->cflcr);

	/*
	 * A few words about byte order (observed in Big Endian mode)
	 *
	 * In data fetch mode bytes are received in chunks of 8 bytes.
	 * D0, D1, D2, D3, D4, D5, D6, D7 (D0 received first)
	 *
	 * The data is however by default written to memory in reverse order:
	 * D7, D6, D5, D4, D3, D2, D1, D0 (D7 written to lowest byte)
	 *
	 * The lowest three bits of CDOCR allows us to do swapping,
	 * using 7 we swap the data bytes to match the incoming order:
	 * D0, D1, D2, D3, D4, D5, D6, D7
	 */
	value = 0x00000007 | yuv_lineskip;

	ceu_write(pcdev, CDOCR, value);
	ceu_write(pcdev, CFWCR, 0); /* keep "datafetch firewall" disabled */

	capture_restore(pcdev, capsr);

	/* not in bundle mode: skip CBDSR, CDAYR2, CDACR2, CDBYR2, CDBCR2 */
	return 0;
}

static int sh_mobile_ceu_try_bus_param(struct soc_camera_device *icd,
				       unsigned char buswidth)
{
	struct soc_camera_host *ici = to_soc_camera_host(icd->parent);
	struct sh_mobile_ceu_dev *pcdev = ici->priv;
	struct v4l2_subdev *sd = find_bus_subdev(pcdev, icd);
	unsigned long common_flags = CEU_BUS_FLAGS;
	struct v4l2_mbus_config cfg = {.type = V4L2_MBUS_PARALLEL,};
	int ret;

	ret = v4l2_subdev_call(sd, video, g_mbus_config, &cfg);
	if (!ret)
		common_flags = soc_mbus_config_compatible(&cfg,
							  common_flags);
	else if (ret != -ENOIOCTLCMD)
		return ret;

	if (!common_flags || buswidth > 16)
		return -EINVAL;

	return 0;
}

static const struct soc_mbus_pixelfmt sh_mobile_ceu_formats[] = {
	{
		.fourcc			= V4L2_PIX_FMT_NV12,
		.name			= "NV12",
		.bits_per_sample	= 8,
		.packing		= SOC_MBUS_PACKING_1_5X8,
		.order			= SOC_MBUS_ORDER_LE,
		.layout			= SOC_MBUS_LAYOUT_PLANAR_2Y_C,
	}, {
		.fourcc			= V4L2_PIX_FMT_NV21,
		.name			= "NV21",
		.bits_per_sample	= 8,
		.packing		= SOC_MBUS_PACKING_1_5X8,
		.order			= SOC_MBUS_ORDER_LE,
		.layout			= SOC_MBUS_LAYOUT_PLANAR_2Y_C,
	}, {
		.fourcc			= V4L2_PIX_FMT_NV16,
		.name			= "NV16",
		.bits_per_sample	= 8,
		.packing		= SOC_MBUS_PACKING_2X8_PADHI,
		.order			= SOC_MBUS_ORDER_LE,
		.layout			= SOC_MBUS_LAYOUT_PLANAR_Y_C,
	}, {
		.fourcc			= V4L2_PIX_FMT_NV61,
		.name			= "NV61",
		.bits_per_sample	= 8,
		.packing		= SOC_MBUS_PACKING_2X8_PADHI,
		.order			= SOC_MBUS_ORDER_LE,
		.layout			= SOC_MBUS_LAYOUT_PLANAR_Y_C,
	},
};

/* This will be corrected as we get more formats */
static bool sh_mobile_ceu_packing_supported(const struct soc_mbus_pixelfmt *fmt)
{
	return	fmt->packing == SOC_MBUS_PACKING_NONE ||
		(fmt->bits_per_sample == 8 &&
		 fmt->packing == SOC_MBUS_PACKING_1_5X8) ||
		(fmt->bits_per_sample == 8 &&
		 fmt->packing == SOC_MBUS_PACKING_2X8_PADHI) ||
		(fmt->bits_per_sample > 8 &&
		 fmt->packing == SOC_MBUS_PACKING_EXTEND16);
}

static struct soc_camera_device *ctrl_to_icd(struct v4l2_ctrl *ctrl)
{
	return container_of(ctrl->handler, struct soc_camera_device,
							ctrl_handler);
}

static int sh_mobile_ceu_s_ctrl(struct v4l2_ctrl *ctrl)
{
	struct soc_camera_device *icd = ctrl_to_icd(ctrl);
	struct soc_camera_host *ici = to_soc_camera_host(icd->parent);
	struct sh_mobile_ceu_dev *pcdev = ici->priv;

	switch (ctrl->id) {
	case V4L2_CID_SHARPNESS:
		switch (icd->current_fmt->host_fmt->fourcc) {
		case V4L2_PIX_FMT_NV12:
		case V4L2_PIX_FMT_NV21:
		case V4L2_PIX_FMT_NV16:
		case V4L2_PIX_FMT_NV61:
			ceu_write(pcdev, CLFCR, !ctrl->val);
			return 0;
		}
		break;
	}

	return -EINVAL;
}

static const struct v4l2_ctrl_ops sh_mobile_ceu_ctrl_ops = {
	.s_ctrl = sh_mobile_ceu_s_ctrl,
};

static int sh_mobile_ceu_get_formats(struct soc_camera_device *icd, unsigned int idx,
				     struct soc_camera_format_xlate *xlate)
{
	struct v4l2_subdev *sd = soc_camera_to_subdev(icd);
	struct device *dev = icd->parent;
	struct soc_camera_host *ici = to_soc_camera_host(dev);
	struct sh_mobile_ceu_dev *pcdev = ici->priv;
	int ret, k, n;
	int formats = 0;
	struct sh_mobile_ceu_cam *cam;
	enum v4l2_mbus_pixelcode code;
	const struct soc_mbus_pixelfmt *fmt;

	ret = v4l2_subdev_call(sd, video, enum_mbus_fmt, idx, &code);
	if (ret < 0)
		/* No more formats */
		return 0;

	fmt = soc_mbus_get_fmtdesc(code);
	if (!fmt) {
		dev_warn(dev, "unsupported format code #%u: %d\n", idx, code);
		return 0;
	}

	if (!csi2_subdev(pcdev, icd)) {
		/* Are there any restrictions in the CSI-2 case? */
		ret = sh_mobile_ceu_try_bus_param(icd, fmt->bits_per_sample);
		if (ret < 0)
			return 0;
	}

	if (!icd->host_priv) {
		struct v4l2_mbus_framefmt mf;
		struct v4l2_rect rect;
		int shift = 0;

		/* Add our control */
		v4l2_ctrl_new_std(&icd->ctrl_handler, &sh_mobile_ceu_ctrl_ops,
				  V4L2_CID_SHARPNESS, 0, 1, 1, 1);
		if (icd->ctrl_handler.error)
			return icd->ctrl_handler.error;

		/* FIXME: subwindow is lost between close / open */

		/* Cache current client geometry */
		ret = soc_camera_client_g_rect(sd, &rect);
		if (ret < 0)
			return ret;

		/* First time */
		ret = v4l2_subdev_call(sd, video, g_mbus_fmt, &mf);
		if (ret < 0)
			return ret;

		/*
		 * All currently existing CEU implementations support 2560x1920
		 * or larger frames. If the sensor is proposing too big a frame,
		 * don't bother with possibly supportred by the CEU larger
		 * sizes, just try VGA multiples. If needed, this can be
		 * adjusted in the future.
		 */
		while ((mf.width > pcdev->max_width ||
			mf.height > pcdev->max_height) && shift < 4) {
			/* Try 2560x1920, 1280x960, 640x480, 320x240 */
			mf.width	= 2560 >> shift;
			mf.height	= 1920 >> shift;
			ret = v4l2_device_call_until_err(sd->v4l2_dev,
					soc_camera_grp_id(icd), video,
					s_mbus_fmt, &mf);
			if (ret < 0)
				return ret;
			shift++;
		}

		if (shift == 4) {
			dev_err(dev, "Failed to configure the client below %ux%x\n",
				mf.width, mf.height);
			return -EIO;
		}

		dev_geo(dev, "camera fmt %ux%u\n", mf.width, mf.height);

		cam = kzalloc(sizeof(*cam), GFP_KERNEL);
		if (!cam)
			return -ENOMEM;

		/* We are called with current camera crop, initialise subrect with it */
		cam->rect	= rect;
		cam->subrect	= rect;

		cam->width	= mf.width;
		cam->height	= mf.height;

		icd->host_priv = cam;
	} else {
		cam = icd->host_priv;
	}

	/* Beginning of a pass */
	if (!idx)
		cam->extra_fmt = NULL;

	switch (code) {
	case V4L2_MBUS_FMT_UYVY8_2X8:
	case V4L2_MBUS_FMT_VYUY8_2X8:
	case V4L2_MBUS_FMT_YUYV8_2X8:
	case V4L2_MBUS_FMT_YVYU8_2X8:
		if (cam->extra_fmt)
			break;

		/*
		 * Our case is simple so far: for any of the above four camera
		 * formats we add all our four synthesized NV* formats, so,
		 * just marking the device with a single flag suffices. If
		 * the format generation rules are more complex, you would have
		 * to actually hang your already added / counted formats onto
		 * the host_priv pointer and check whether the format you're
		 * going to add now is already there.
		 */
		cam->extra_fmt = sh_mobile_ceu_formats;

		n = ARRAY_SIZE(sh_mobile_ceu_formats);
		formats += n;
		for (k = 0; xlate && k < n; k++) {
			xlate->host_fmt	= &sh_mobile_ceu_formats[k];
			xlate->code	= code;
			xlate++;
			dev_dbg(dev, "Providing format %s using code %d\n",
				sh_mobile_ceu_formats[k].name, code);
		}
		break;
	default:
		if (!sh_mobile_ceu_packing_supported(fmt))
			return 0;
	}

	/* Generic pass-through */
	formats++;
	if (xlate) {
		xlate->host_fmt	= fmt;
		xlate->code	= code;
		xlate++;
		dev_dbg(dev, "Providing format %s in pass-through mode\n",
			fmt->name);
	}

	return formats;
}

static void sh_mobile_ceu_put_formats(struct soc_camera_device *icd)
{
	kfree(icd->host_priv);
	icd->host_priv = NULL;
}

#define scale_down(size, scale) soc_camera_shift_scale(size, 12, scale)
#define calc_generic_scale(in, out) soc_camera_calc_scale(in, 12, out)

/*
 * CEU can scale and crop, but we don't want to waste bandwidth and kill the
 * framerate by always requesting the maximum image from the client. See
 * Documentation/video4linux/sh_mobile_ceu_camera.txt for a description of
 * scaling and cropping algorithms and for the meaning of referenced here steps.
 */
static int sh_mobile_ceu_set_crop(struct soc_camera_device *icd,
				  const struct v4l2_crop *a)
{
	struct v4l2_crop a_writable = *a;
	const struct v4l2_rect *rect = &a_writable.c;
	struct device *dev = icd->parent;
	struct soc_camera_host *ici = to_soc_camera_host(dev);
	struct sh_mobile_ceu_dev *pcdev = ici->priv;
	struct v4l2_crop cam_crop;
	struct sh_mobile_ceu_cam *cam = icd->host_priv;
	struct v4l2_rect *cam_rect = &cam_crop.c;
	struct v4l2_subdev *sd = soc_camera_to_subdev(icd);
	struct v4l2_mbus_framefmt mf;
	unsigned int scale_cam_h, scale_cam_v, scale_ceu_h, scale_ceu_v,
		out_width, out_height;
	int interm_width, interm_height;
	u32 capsr, cflcr;
	int ret;

	dev_geo(dev, "S_CROP(%ux%u@%u:%u)\n", rect->width, rect->height,
		rect->left, rect->top);

	/* During camera cropping its output window can change too, stop CEU */
	capsr = capture_save_reset(pcdev);
	dev_dbg(dev, "CAPSR 0x%x, CFLCR 0x%x\n", capsr, pcdev->cflcr);

	/*
	 * 1. - 2. Apply iterative camera S_CROP for new input window, read back
	 * actual camera rectangle.
	 */
	ret = soc_camera_client_s_crop(sd, &a_writable, &cam_crop,
				       &cam->rect, &cam->subrect);
	if (ret < 0)
		return ret;

	dev_geo(dev, "1-2: camera cropped to %ux%u@%u:%u\n",
		cam_rect->width, cam_rect->height,
		cam_rect->left, cam_rect->top);

	/* On success cam_crop contains current camera crop */

	/* 3. Retrieve camera output window */
	ret = v4l2_subdev_call(sd, video, g_mbus_fmt, &mf);
	if (ret < 0)
		return ret;

	if (mf.width > pcdev->max_width || mf.height > pcdev->max_height)
		return -EINVAL;

	/* 4. Calculate camera scales */
	scale_cam_h	= calc_generic_scale(cam_rect->width, mf.width);
	scale_cam_v	= calc_generic_scale(cam_rect->height, mf.height);

	/* Calculate intermediate window */
	interm_width	= scale_down(rect->width, scale_cam_h);
	interm_height	= scale_down(rect->height, scale_cam_v);

	if (interm_width < icd->user_width) {
		u32 new_scale_h;

		new_scale_h = calc_generic_scale(rect->width, icd->user_width);

		mf.width = scale_down(cam_rect->width, new_scale_h);
	}

	if (interm_height < icd->user_height) {
		u32 new_scale_v;

		new_scale_v = calc_generic_scale(rect->height, icd->user_height);

		mf.height = scale_down(cam_rect->height, new_scale_v);
	}

	if (interm_width < icd->user_width || interm_height < icd->user_height) {
		ret = v4l2_device_call_until_err(sd->v4l2_dev,
					soc_camera_grp_id(icd), video,
					s_mbus_fmt, &mf);
		if (ret < 0)
			return ret;

		dev_geo(dev, "New camera output %ux%u\n", mf.width, mf.height);
		scale_cam_h	= calc_generic_scale(cam_rect->width, mf.width);
		scale_cam_v	= calc_generic_scale(cam_rect->height, mf.height);
		interm_width	= scale_down(rect->width, scale_cam_h);
		interm_height	= scale_down(rect->height, scale_cam_v);
	}

	/* Cache camera output window */
	cam->width	= mf.width;
	cam->height	= mf.height;

	if (pcdev->image_mode) {
		out_width	= min(interm_width, icd->user_width);
		out_height	= min(interm_height, icd->user_height);
	} else {
		out_width	= interm_width;
		out_height	= interm_height;
	}

	/*
	 * 5. Calculate CEU scales from camera scales from results of (5) and
	 *    the user window
	 */
	scale_ceu_h	= calc_scale(interm_width, &out_width);
	scale_ceu_v	= calc_scale(interm_height, &out_height);

	dev_geo(dev, "5: CEU scales %u:%u\n", scale_ceu_h, scale_ceu_v);

	/* Apply CEU scales. */
	cflcr = scale_ceu_h | (scale_ceu_v << 16);
	if (cflcr != pcdev->cflcr) {
		pcdev->cflcr = cflcr;
		ceu_write(pcdev, CFLCR, cflcr);
	}

	icd->user_width	 = out_width & ~3;
	icd->user_height = out_height & ~3;
	/* Offsets are applied at the CEU scaling filter input */
	cam->ceu_left	 = scale_down(rect->left - cam_rect->left, scale_cam_h) & ~1;
	cam->ceu_top	 = scale_down(rect->top - cam_rect->top, scale_cam_v) & ~1;

	/* 6. Use CEU cropping to crop to the new window. */
	sh_mobile_ceu_set_rect(icd);

	cam->subrect = *rect;

	dev_geo(dev, "6: CEU cropped to %ux%u@%u:%u\n",
		icd->user_width, icd->user_height,
		cam->ceu_left, cam->ceu_top);

	/* Restore capture. The CE bit can be cleared by the hardware */
	if (pcdev->active)
		capsr |= 1;
	capture_restore(pcdev, capsr);

	/* Even if only camera cropping succeeded */
	return ret;
}

static int sh_mobile_ceu_get_crop(struct soc_camera_device *icd,
				  struct v4l2_crop *a)
{
	struct sh_mobile_ceu_cam *cam = icd->host_priv;

	a->type = V4L2_BUF_TYPE_VIDEO_CAPTURE;
	a->c = cam->subrect;

	return 0;
}

/* Similar to set_crop multistage iterative algorithm */
static int sh_mobile_ceu_set_fmt(struct soc_camera_device *icd,
				 struct v4l2_format *f)
{
	struct device *dev = icd->parent;
	struct soc_camera_host *ici = to_soc_camera_host(dev);
	struct sh_mobile_ceu_dev *pcdev = ici->priv;
	struct sh_mobile_ceu_cam *cam = icd->host_priv;
	struct v4l2_pix_format *pix = &f->fmt.pix;
	struct v4l2_mbus_framefmt mf;
	__u32 pixfmt = pix->pixelformat;
	const struct soc_camera_format_xlate *xlate;
	unsigned int ceu_sub_width = pcdev->max_width,
		ceu_sub_height = pcdev->max_height;
	u16 scale_v, scale_h;
	int ret;
	bool image_mode;
	enum v4l2_field field;

	switch (pix->field) {
	default:
		pix->field = V4L2_FIELD_NONE;
		/* fall-through */
	case V4L2_FIELD_INTERLACED_TB:
	case V4L2_FIELD_INTERLACED_BT:
	case V4L2_FIELD_NONE:
		field = pix->field;
		break;
	case V4L2_FIELD_INTERLACED:
		field = V4L2_FIELD_INTERLACED_TB;
		break;
	}

	xlate = soc_camera_xlate_by_fourcc(icd, pixfmt);
	if (!xlate) {
		dev_warn(dev, "Format %x not found\n", pixfmt);
		return -EINVAL;
	}

	/* 1.-4. Calculate desired client output geometry */
	soc_camera_calc_client_output(icd, &cam->rect, &cam->subrect, pix, &mf, 12);
	mf.field	= pix->field;
	mf.colorspace	= pix->colorspace;
	mf.code		= xlate->code;

	switch (pixfmt) {
	case V4L2_PIX_FMT_NV12:
	case V4L2_PIX_FMT_NV21:
	case V4L2_PIX_FMT_NV16:
	case V4L2_PIX_FMT_NV61:
		image_mode = true;
		break;
	default:
		image_mode = false;
	}

	dev_geo(dev, "S_FMT(pix=0x%x, fld 0x%x, code 0x%x, %ux%u)\n", pixfmt, mf.field, mf.code,
		pix->width, pix->height);

	dev_geo(dev, "4: request camera output %ux%u\n", mf.width, mf.height);

	/* 5. - 9. */
	ret = soc_camera_client_scale(icd, &cam->rect, &cam->subrect,
				&mf, &ceu_sub_width, &ceu_sub_height,
				image_mode && V4L2_FIELD_NONE == field, 12);

	dev_geo(dev, "5-9: client scale return %d\n", ret);

	/* Done with the camera. Now see if we can improve the result */

	dev_geo(dev, "fmt %ux%u, requested %ux%u\n",
		mf.width, mf.height, pix->width, pix->height);
	if (ret < 0)
		return ret;

	if (mf.code != xlate->code)
		return -EINVAL;

	/* 9. Prepare CEU crop */
	cam->width = mf.width;
	cam->height = mf.height;

	/* 10. Use CEU scaling to scale to the requested user window. */

	/* We cannot scale up */
	if (pix->width > ceu_sub_width)
		ceu_sub_width = pix->width;

	if (pix->height > ceu_sub_height)
		ceu_sub_height = pix->height;

	pix->colorspace = mf.colorspace;

	if (image_mode) {
		/* Scale pix->{width x height} down to width x height */
		scale_h		= calc_scale(ceu_sub_width, &pix->width);
		scale_v		= calc_scale(ceu_sub_height, &pix->height);
	} else {
		pix->width	= ceu_sub_width;
		pix->height	= ceu_sub_height;
		scale_h		= 0;
		scale_v		= 0;
	}

	pcdev->cflcr = scale_h | (scale_v << 16);

	/*
	 * We have calculated CFLCR, the actual configuration will be performed
	 * in sh_mobile_ceu_set_bus_param()
	 */

	dev_geo(dev, "10: W: %u : 0x%x = %u, H: %u : 0x%x = %u\n",
		ceu_sub_width, scale_h, pix->width,
		ceu_sub_height, scale_v, pix->height);

	cam->code		= xlate->code;
	icd->current_fmt	= xlate;

	pcdev->field = field;
	pcdev->image_mode = image_mode;

	/* CFSZR requirement */
	pix->width	&= ~3;
	pix->height	&= ~3;

	return 0;
}

#define CEU_CHDW_MAX	8188U	/* Maximum line stride */

static int sh_mobile_ceu_try_fmt(struct soc_camera_device *icd,
				 struct v4l2_format *f)
{
	struct soc_camera_host *ici = to_soc_camera_host(icd->parent);
	struct sh_mobile_ceu_dev *pcdev = ici->priv;
	const struct soc_camera_format_xlate *xlate;
	struct v4l2_pix_format *pix = &f->fmt.pix;
	struct v4l2_subdev *sd = soc_camera_to_subdev(icd);
	struct v4l2_mbus_framefmt mf;
	__u32 pixfmt = pix->pixelformat;
	int width, height;
	int ret;

	dev_geo(icd->parent, "TRY_FMT(pix=0x%x, %ux%u)\n",
		 pixfmt, pix->width, pix->height);

	xlate = soc_camera_xlate_by_fourcc(icd, pixfmt);
	if (!xlate) {
		xlate = icd->current_fmt;
		dev_dbg(icd->parent, "Format %x not found, keeping %x\n",
			pixfmt, xlate->host_fmt->fourcc);
		pixfmt = xlate->host_fmt->fourcc;
		pix->pixelformat = pixfmt;
		pix->colorspace = icd->colorspace;
	}

	/* FIXME: calculate using depth and bus width */

	/* CFSZR requires height and width to be 4-pixel aligned */
	v4l_bound_align_image(&pix->width, 2, pcdev->max_width, 2,
			      &pix->height, 4, pcdev->max_height, 2, 0);

	width = pix->width;
	height = pix->height;

	/* limit to sensor capabilities */
	mf.width	= pix->width;
	mf.height	= pix->height;
	mf.field	= pix->field;
	mf.code		= xlate->code;
	mf.colorspace	= pix->colorspace;

	ret = v4l2_device_call_until_err(sd->v4l2_dev, soc_camera_grp_id(icd),
					 video, try_mbus_fmt, &mf);
	if (ret < 0)
		return ret;

	pix->width	= mf.width;
	pix->height	= mf.height;
	pix->field	= mf.field;
	pix->colorspace	= mf.colorspace;

	switch (pixfmt) {
	case V4L2_PIX_FMT_NV12:
	case V4L2_PIX_FMT_NV21:
	case V4L2_PIX_FMT_NV16:
	case V4L2_PIX_FMT_NV61:
		/* FIXME: check against rect_max after converting soc-camera */
		/* We can scale precisely, need a bigger image from camera */
		if (pix->width < width || pix->height < height) {
			/*
			 * We presume, the sensor behaves sanely, i.e., if
			 * requested a bigger rectangle, it will not return a
			 * smaller one.
			 */
			mf.width = pcdev->max_width;
			mf.height = pcdev->max_height;
			ret = v4l2_device_call_until_err(sd->v4l2_dev,
					soc_camera_grp_id(icd), video,
					try_mbus_fmt, &mf);
			if (ret < 0) {
				/* Shouldn't actually happen... */
				dev_err(icd->parent,
					"FIXME: client try_fmt() = %d\n", ret);
				return ret;
			}
		}
		/* We will scale exactly */
		if (mf.width > width)
			pix->width = width;
		if (mf.height > height)
			pix->height = height;

		pix->bytesperline = max(pix->bytesperline, pix->width);
		pix->bytesperline = min(pix->bytesperline, CEU_CHDW_MAX);
		pix->bytesperline &= ~3;
		break;

	default:
		/* Configurable stride isn't supported in pass-through mode. */
		pix->bytesperline  = 0;
	}

	pix->width	&= ~3;
	pix->height	&= ~3;
	pix->sizeimage	= 0;

	dev_geo(icd->parent, "%s(): return %d, fmt 0x%x, %ux%u\n",
		__func__, ret, pix->pixelformat, pix->width, pix->height);

	return ret;
}

static int sh_mobile_ceu_set_livecrop(struct soc_camera_device *icd,
				      const struct v4l2_crop *a)
{
	struct v4l2_subdev *sd = soc_camera_to_subdev(icd);
	struct soc_camera_host *ici = to_soc_camera_host(icd->parent);
	struct sh_mobile_ceu_dev *pcdev = ici->priv;
	u32 out_width = icd->user_width, out_height = icd->user_height;
	int ret;

	/* Freeze queue */
	pcdev->frozen = 1;
	/* Wait for frame */
	ret = wait_for_completion_interruptible(&pcdev->complete);
	/* Stop the client */
	ret = v4l2_subdev_call(sd, video, s_stream, 0);
	if (ret < 0)
		dev_warn(icd->parent,
			 "Client failed to stop the stream: %d\n", ret);
	else
		/* Do the crop, if it fails, there's nothing more we can do */
		sh_mobile_ceu_set_crop(icd, a);

	dev_geo(icd->parent, "Output after crop: %ux%u\n", icd->user_width, icd->user_height);

	if (icd->user_width != out_width || icd->user_height != out_height) {
		struct v4l2_format f = {
			.type	= V4L2_BUF_TYPE_VIDEO_CAPTURE,
			.fmt.pix	= {
				.width		= out_width,
				.height		= out_height,
				.pixelformat	= icd->current_fmt->host_fmt->fourcc,
				.field		= pcdev->field,
				.colorspace	= icd->colorspace,
			},
		};
		ret = sh_mobile_ceu_set_fmt(icd, &f);
		if (!ret && (out_width != f.fmt.pix.width ||
			     out_height != f.fmt.pix.height))
			ret = -EINVAL;
		if (!ret) {
			icd->user_width		= out_width & ~3;
			icd->user_height	= out_height & ~3;
			ret = sh_mobile_ceu_set_bus_param(icd);
		}
	}

	/* Thaw the queue */
	pcdev->frozen = 0;
	spin_lock_irq(&pcdev->lock);
	sh_mobile_ceu_capture(pcdev);
	spin_unlock_irq(&pcdev->lock);
	/* Start the client */
	ret = v4l2_subdev_call(sd, video, s_stream, 1);
	return ret;
}

static unsigned int sh_mobile_ceu_poll(struct file *file, poll_table *pt)
{
	struct soc_camera_device *icd = file->private_data;

	return vb2_poll(&icd->vb2_vidq, file, pt);
}

static int sh_mobile_ceu_querycap(struct soc_camera_host *ici,
				  struct v4l2_capability *cap)
{
	strlcpy(cap->card, "SuperH_Mobile_CEU", sizeof(cap->card));
	cap->capabilities = V4L2_CAP_VIDEO_CAPTURE | V4L2_CAP_STREAMING;
	return 0;
}

static int sh_mobile_ceu_init_videobuf(struct vb2_queue *q,
				       struct soc_camera_device *icd)
{
	q->type = V4L2_BUF_TYPE_VIDEO_CAPTURE;
	q->io_modes = VB2_MMAP | VB2_USERPTR;
	q->drv_priv = icd;
	q->ops = &sh_mobile_ceu_videobuf_ops;
	q->mem_ops = &vb2_dma_contig_memops;
	q->buf_struct_size = sizeof(struct sh_mobile_ceu_buffer);
	q->timestamp_type = V4L2_BUF_FLAG_TIMESTAMP_MONOTONIC;

	return vb2_queue_init(q);
}

static struct soc_camera_host_ops sh_mobile_ceu_host_ops = {
	.owner		= THIS_MODULE,
	.add		= sh_mobile_ceu_add_device,
	.remove		= sh_mobile_ceu_remove_device,
	.clock_start	= sh_mobile_ceu_clock_start,
	.clock_stop	= sh_mobile_ceu_clock_stop,
	.get_formats	= sh_mobile_ceu_get_formats,
	.put_formats	= sh_mobile_ceu_put_formats,
	.get_crop	= sh_mobile_ceu_get_crop,
	.set_crop	= sh_mobile_ceu_set_crop,
	.set_livecrop	= sh_mobile_ceu_set_livecrop,
	.set_fmt	= sh_mobile_ceu_set_fmt,
	.try_fmt	= sh_mobile_ceu_try_fmt,
	.poll		= sh_mobile_ceu_poll,
	.querycap	= sh_mobile_ceu_querycap,
	.set_bus_param	= sh_mobile_ceu_set_bus_param,
	.init_videobuf2	= sh_mobile_ceu_init_videobuf,
};

struct bus_wait {
	struct notifier_block	notifier;
	struct completion	completion;
	struct device		*dev;
};

static int bus_notify(struct notifier_block *nb,
		      unsigned long action, void *data)
{
	struct device *dev = data;
	struct bus_wait *wait = container_of(nb, struct bus_wait, notifier);

	if (wait->dev != dev)
		return NOTIFY_DONE;

	switch (action) {
	case BUS_NOTIFY_UNBOUND_DRIVER:
		/* Protect from module unloading */
		wait_for_completion(&wait->completion);
		return NOTIFY_OK;
	}
	return NOTIFY_DONE;
}

static int sh_mobile_ceu_probe(struct platform_device *pdev)
{
	struct sh_mobile_ceu_dev *pcdev;
	struct resource *res;
	void __iomem *base;
	unsigned int irq;
	int err, i;
	struct bus_wait wait = {
		.completion = COMPLETION_INITIALIZER_ONSTACK(wait.completion),
		.notifier.notifier_call = bus_notify,
	};
	struct sh_mobile_ceu_companion *csi2;

	res = platform_get_resource(pdev, IORESOURCE_MEM, 0);
	irq = platform_get_irq(pdev, 0);
	if (!res || (int)irq <= 0) {
		dev_err(&pdev->dev, "Not enough CEU platform resources.\n");
		return -ENODEV;
	}

	pcdev = devm_kzalloc(&pdev->dev, sizeof(*pcdev), GFP_KERNEL);
	if (!pcdev) {
		dev_err(&pdev->dev, "Could not allocate pcdev\n");
		return -ENOMEM;
	}

	INIT_LIST_HEAD(&pcdev->capture);
	spin_lock_init(&pcdev->lock);
	init_completion(&pcdev->complete);

	pcdev->pdata = pdev->dev.platform_data;
<<<<<<< HEAD
	if (!pcdev->pdata) {
		dev_err(&pdev->dev, "CEU platform data not set.\n");
		return -EINVAL;
=======
	if (!pcdev->pdata && !pdev->dev.of_node) {
		dev_err(&pdev->dev, "CEU platform data not set.\n");
		return -EINVAL;
	}

	/* TODO: implement per-device bus flags */
	if (pcdev->pdata) {
		pcdev->max_width = pcdev->pdata->max_width;
		pcdev->max_height = pcdev->pdata->max_height;
		pcdev->flags = pcdev->pdata->flags;
>>>>>>> d0e0ac97
	}

	if (!pcdev->max_width) {
		unsigned int v;
		err = of_property_read_u32(pdev->dev.of_node, "renesas,max-width", &v);
		if (!err)
			pcdev->max_width = v;

<<<<<<< HEAD
=======
		if (!pcdev->max_width)
			pcdev->max_width = 2560;
	}
	if (!pcdev->max_height) {
		unsigned int v;
		err = of_property_read_u32(pdev->dev.of_node, "renesas,max-height", &v);
		if (!err)
			pcdev->max_height = v;

		if (!pcdev->max_height)
			pcdev->max_height = 1920;
	}

>>>>>>> d0e0ac97
	base = devm_ioremap_resource(&pdev->dev, res);
	if (IS_ERR(base))
		return PTR_ERR(base);

	pcdev->irq = irq;
	pcdev->base = base;
	pcdev->video_limit = 0; /* only enabled if second resource exists */

	res = platform_get_resource(pdev, IORESOURCE_MEM, 1);
	if (res) {
		err = dma_declare_coherent_memory(&pdev->dev, res->start,
						  res->start,
						  resource_size(res),
						  DMA_MEMORY_MAP |
						  DMA_MEMORY_EXCLUSIVE);
		if (!err) {
			dev_err(&pdev->dev, "Unable to declare CEU memory.\n");
			return -ENXIO;
		}

		pcdev->video_limit = resource_size(res);
	}

	/* request irq */
	err = devm_request_irq(&pdev->dev, pcdev->irq, sh_mobile_ceu_irq,
			       IRQF_DISABLED, dev_name(&pdev->dev), pcdev);
	if (err) {
		dev_err(&pdev->dev, "Unable to register CEU interrupt.\n");
		goto exit_release_mem;
	}

	pm_suspend_ignore_children(&pdev->dev, true);
	pm_runtime_enable(&pdev->dev);
	pm_runtime_resume(&pdev->dev);

	pcdev->ici.priv = pcdev;
	pcdev->ici.v4l2_dev.dev = &pdev->dev;
	pcdev->ici.nr = pdev->id;
	pcdev->ici.drv_name = dev_name(&pdev->dev);
	pcdev->ici.ops = &sh_mobile_ceu_host_ops;
	pcdev->ici.capabilities = SOCAM_HOST_CAP_STRIDE;

	pcdev->alloc_ctx = vb2_dma_contig_init_ctx(&pdev->dev);
	if (IS_ERR(pcdev->alloc_ctx)) {
		err = PTR_ERR(pcdev->alloc_ctx);
		goto exit_free_clk;
	}

	if (pcdev->pdata && pcdev->pdata->asd_sizes) {
		struct v4l2_async_subdev **asd;
		char name[] = "sh-mobile-csi2";
		int j;

		/*
		 * CSI2 interfacing: several groups can use CSI2, pick up the
		 * first one
		 */
		asd = pcdev->pdata->asd;
		for (j = 0; pcdev->pdata->asd_sizes[j]; j++) {
			for (i = 0; i < pcdev->pdata->asd_sizes[j]; i++, asd++) {
				dev_dbg(&pdev->dev, "%s(): subdev #%d, type %u\n",
					__func__, i, (*asd)->bus_type);
				if ((*asd)->bus_type == V4L2_ASYNC_BUS_PLATFORM &&
				    !strncmp(name, (*asd)->match.platform.name,
					     sizeof(name) - 1)) {
					pcdev->csi2_asd = *asd;
					break;
				}
			}
			if (pcdev->csi2_asd)
				break;
		}

		pcdev->ici.asd = pcdev->pdata->asd;
		pcdev->ici.asd_sizes = pcdev->pdata->asd_sizes;
	}

	/* Legacy CSI2 interfacing */
	csi2 = pcdev->pdata ? pcdev->pdata->csi2 : NULL;
	if (csi2) {
		/*
		 * TODO: remove this once all users are converted to
		 * asynchronous CSI2 probing. If it has to be kept, csi2
		 * platform device resources have to be added, using
		 * platform_device_add_resources()
		 */
		struct platform_device *csi2_pdev =
			platform_device_alloc("sh-mobile-csi2", csi2->id);
		struct sh_csi2_pdata *csi2_pdata = csi2->platform_data;

		if (!csi2_pdev) {
			err = -ENOMEM;
			goto exit_free_ctx;
		}

		pcdev->csi2_pdev		= csi2_pdev;

		err = platform_device_add_data(csi2_pdev, csi2_pdata,
					       sizeof(*csi2_pdata));
		if (err < 0)
			goto exit_pdev_put;

		csi2_pdev->resource		= csi2->resource;
		csi2_pdev->num_resources	= csi2->num_resources;

		err = platform_device_add(csi2_pdev);
		if (err < 0)
			goto exit_pdev_put;

		wait.dev = &csi2_pdev->dev;

		err = bus_register_notifier(&platform_bus_type, &wait.notifier);
		if (err < 0)
			goto exit_pdev_unregister;

		/*
		 * From this point the driver module will not unload, until
		 * we complete the completion.
		 */

		if (!csi2_pdev->dev.driver) {
			complete(&wait.completion);
			/* Either too late, or probing failed */
			bus_unregister_notifier(&platform_bus_type, &wait.notifier);
			err = -ENXIO;
			goto exit_pdev_unregister;
		}

		/*
		 * The module is still loaded, in the worst case it is hanging
		 * in device release on our completion. So, _now_ dereferencing
		 * the "owner" is safe!
		 */

		err = try_module_get(csi2_pdev->dev.driver->owner);

		/* Let notifier complete, if it has been locked */
		complete(&wait.completion);
		bus_unregister_notifier(&platform_bus_type, &wait.notifier);
		if (!err) {
			err = -ENODEV;
			goto exit_pdev_unregister;
		}

		pcdev->csi2_sd = platform_get_drvdata(csi2_pdev);
	}

	err = soc_camera_host_register(&pcdev->ici);
	if (err)
		goto exit_csi2_unregister;

	if (csi2) {
		err = v4l2_device_register_subdev(&pcdev->ici.v4l2_dev,
						  pcdev->csi2_sd);
		dev_dbg(&pdev->dev, "%s(): ret(register_subdev) = %d\n",
			__func__, err);
		if (err < 0)
			goto exit_host_unregister;
		/* v4l2_device_register_subdev() took a reference too */
		module_put(pcdev->csi2_sd->owner);
	}

	return 0;

exit_host_unregister:
	soc_camera_host_unregister(&pcdev->ici);
exit_csi2_unregister:
	if (csi2) {
		module_put(pcdev->csi2_pdev->dev.driver->owner);
exit_pdev_unregister:
		platform_device_del(pcdev->csi2_pdev);
exit_pdev_put:
		pcdev->csi2_pdev->resource = NULL;
		platform_device_put(pcdev->csi2_pdev);
	}
exit_free_ctx:
	vb2_dma_contig_cleanup_ctx(pcdev->alloc_ctx);
exit_free_clk:
	pm_runtime_disable(&pdev->dev);
exit_release_mem:
	if (platform_get_resource(pdev, IORESOURCE_MEM, 1))
		dma_release_declared_memory(&pdev->dev);
	return err;
}

static int sh_mobile_ceu_remove(struct platform_device *pdev)
{
	struct soc_camera_host *soc_host = to_soc_camera_host(&pdev->dev);
	struct sh_mobile_ceu_dev *pcdev = container_of(soc_host,
					struct sh_mobile_ceu_dev, ici);
	struct platform_device *csi2_pdev = pcdev->csi2_pdev;

	soc_camera_host_unregister(soc_host);
	pm_runtime_disable(&pdev->dev);
	if (platform_get_resource(pdev, IORESOURCE_MEM, 1))
		dma_release_declared_memory(&pdev->dev);
	vb2_dma_contig_cleanup_ctx(pcdev->alloc_ctx);
	if (csi2_pdev && csi2_pdev->dev.driver) {
		struct module *csi2_drv = csi2_pdev->dev.driver->owner;
		platform_device_del(csi2_pdev);
		csi2_pdev->resource = NULL;
		platform_device_put(csi2_pdev);
		module_put(csi2_drv);
	}

	return 0;
}

static int sh_mobile_ceu_runtime_nop(struct device *dev)
{
	/* Runtime PM callback shared between ->runtime_suspend()
	 * and ->runtime_resume(). Simply returns success.
	 *
	 * This driver re-initializes all registers after
	 * pm_runtime_get_sync() anyway so there is no need
	 * to save and restore registers here.
	 */
	return 0;
}

static const struct dev_pm_ops sh_mobile_ceu_dev_pm_ops = {
	.runtime_suspend = sh_mobile_ceu_runtime_nop,
	.runtime_resume = sh_mobile_ceu_runtime_nop,
};

static const struct of_device_id sh_mobile_ceu_of_match[] = {
	{ .compatible = "renesas,sh-mobile-ceu" },
	{ }
};
MODULE_DEVICE_TABLE(of, sh_mobile_ceu_of_match);

static struct platform_driver sh_mobile_ceu_driver = {
	.driver		= {
		.name	= "sh_mobile_ceu",
		.owner	= THIS_MODULE,
		.pm	= &sh_mobile_ceu_dev_pm_ops,
		.of_match_table = sh_mobile_ceu_of_match,
	},
	.probe		= sh_mobile_ceu_probe,
	.remove		= sh_mobile_ceu_remove,
};

static int __init sh_mobile_ceu_init(void)
{
	/* Whatever return code */
	request_module("sh_mobile_csi2");
	return platform_driver_register(&sh_mobile_ceu_driver);
}

static void __exit sh_mobile_ceu_exit(void)
{
	platform_driver_unregister(&sh_mobile_ceu_driver);
}

module_init(sh_mobile_ceu_init);
module_exit(sh_mobile_ceu_exit);

MODULE_DESCRIPTION("SuperH Mobile CEU driver");
MODULE_AUTHOR("Magnus Damm");
MODULE_LICENSE("GPL");
MODULE_VERSION("0.1.0");
MODULE_ALIAS("platform:sh_mobile_ceu");<|MERGE_RESOLUTION|>--- conflicted
+++ resolved
@@ -555,9 +555,6 @@
 	return NULL;
 }
 
-<<<<<<< HEAD
-/* Called with .host_lock held */
-=======
 static struct v4l2_subdev *csi2_subdev(struct sh_mobile_ceu_dev *pcdev,
 				       struct soc_camera_device *icd)
 {
@@ -566,7 +563,6 @@
 	return sd && sd->grp_id == soc_camera_grp_id(icd) ? sd : NULL;
 }
 
->>>>>>> d0e0ac97
 static int sh_mobile_ceu_add_device(struct soc_camera_device *icd)
 {
 	struct soc_camera_host *ici = to_soc_camera_host(icd->parent);
@@ -580,12 +576,7 @@
 	}
 
 	ret = v4l2_subdev_call(csi2_sd, core, s_power, 1);
-<<<<<<< HEAD
-	if (ret < 0 && ret != -ENOIOCTLCMD && ret != -ENODEV) {
-		pm_runtime_put(ici->v4l2_dev.dev);
-=======
 	if (ret < 0 && ret != -ENOIOCTLCMD && ret != -ENODEV)
->>>>>>> d0e0ac97
 		return ret;
 
 	/*
@@ -602,10 +593,6 @@
 	return 0;
 }
 
-<<<<<<< HEAD
-/* Called with .host_lock held */
-=======
->>>>>>> d0e0ac97
 static void sh_mobile_ceu_remove_device(struct soc_camera_device *icd)
 {
 	struct soc_camera_host *ici = to_soc_camera_host(icd->parent);
@@ -653,15 +640,6 @@
 	spin_unlock_irq(&pcdev->lock);
 
 	pm_runtime_put(ici->v4l2_dev.dev);
-<<<<<<< HEAD
-
-	dev_info(icd->parent,
-		 "SuperH Mobile CEU driver detached from camera %d\n",
-		 icd->devnum);
-
-	pcdev->icd = NULL;
-=======
->>>>>>> d0e0ac97
 }
 
 /*
@@ -1767,11 +1745,6 @@
 	init_completion(&pcdev->complete);
 
 	pcdev->pdata = pdev->dev.platform_data;
-<<<<<<< HEAD
-	if (!pcdev->pdata) {
-		dev_err(&pdev->dev, "CEU platform data not set.\n");
-		return -EINVAL;
-=======
 	if (!pcdev->pdata && !pdev->dev.of_node) {
 		dev_err(&pdev->dev, "CEU platform data not set.\n");
 		return -EINVAL;
@@ -1782,7 +1755,6 @@
 		pcdev->max_width = pcdev->pdata->max_width;
 		pcdev->max_height = pcdev->pdata->max_height;
 		pcdev->flags = pcdev->pdata->flags;
->>>>>>> d0e0ac97
 	}
 
 	if (!pcdev->max_width) {
@@ -1791,8 +1763,6 @@
 		if (!err)
 			pcdev->max_width = v;
 
-<<<<<<< HEAD
-=======
 		if (!pcdev->max_width)
 			pcdev->max_width = 2560;
 	}
@@ -1806,7 +1776,6 @@
 			pcdev->max_height = 1920;
 	}
 
->>>>>>> d0e0ac97
 	base = devm_ioremap_resource(&pdev->dev, res);
 	if (IS_ERR(base))
 		return PTR_ERR(base);
