--- conflicted
+++ resolved
@@ -384,11 +384,6 @@
 		}
 		if (fmt->codec_mode == S5P_FIMV_CODEC_NONE) {
 			mfc_err("Unknown codec\n");
-<<<<<<< HEAD
-			return -EINVAL;
-		}
-		if (!IS_MFCV6(dev)) {
-=======
 			return -EINVAL;
 		}
 		if (!IS_MFCV6_PLUS(dev) && (fmt->fourcc == V4L2_PIX_FMT_VP8)) {
@@ -396,7 +391,6 @@
 			return -EINVAL;
 		}
 		if (!IS_MFCV6_PLUS(dev)) {
->>>>>>> b6683608
 			if (fmt->fourcc == V4L2_PIX_FMT_VP8) {
 				mfc_err("Not supported format.\n");
 				return -EINVAL;
