/*
 * Samsung HDMI interface driver
 *
 * Copyright (c) 2010-2011 Samsung Electronics Co., Ltd.
 *
 * Tomasz Stanislawski, <t.stanislaws@samsung.com>
 *
 * This program is free software; you can redistribute it and/or modify
 * it under the terms of the GNU General Public License as published
 * by the Free Software Foundiation. either version 2 of the License,
 * or (at your option) any later version
 */

#define pr_fmt(fmt) "s5p-tv (hdmi_drv): " fmt

#ifdef CONFIG_VIDEO_SAMSUNG_S5P_HDMI_DEBUG
#define DEBUG
#endif

#include <linux/kernel.h>
#include <linux/slab.h>
#include <linux/io.h>
#include <linux/i2c.h>
#include <linux/platform_device.h>
#include <media/v4l2-subdev.h>
#include <linux/module.h>
#include <linux/interrupt.h>
#include <linux/irq.h>
#include <linux/delay.h>
#include <linux/bug.h>
#include <linux/pm_runtime.h>
#include <linux/clk.h>
#include <linux/regulator/consumer.h>
#include <linux/v4l2-dv-timings.h>

#include <media/s5p_hdmi.h>
#include <media/v4l2-common.h>
#include <media/v4l2-dev.h>
#include <media/v4l2-device.h>

#include "regs-hdmi.h"

MODULE_AUTHOR("Tomasz Stanislawski, <t.stanislaws@samsung.com>");
MODULE_DESCRIPTION("Samsung HDMI");
MODULE_LICENSE("GPL");

struct hdmi_pulse {
	u32 beg;
	u32 end;
};

struct hdmi_timings {
	struct hdmi_pulse hact;
	u32 hsyn_pol; /* 0 - high, 1 - low */
	struct hdmi_pulse hsyn;
	u32 interlaced;
	struct hdmi_pulse vact[2];
	u32 vsyn_pol; /* 0 - high, 1 - low */
	u32 vsyn_off;
	struct hdmi_pulse vsyn[2];
};

struct hdmi_resources {
	struct clk *hdmi;
	struct clk *sclk_hdmi;
	struct clk *sclk_pixel;
	struct clk *sclk_hdmiphy;
	struct clk *hdmiphy;
	struct regulator_bulk_data *regul_bulk;
	int regul_count;
};

struct hdmi_device {
	/** base address of HDMI registers */
	void __iomem *regs;
	/** HDMI interrupt */
	unsigned int irq;
	/** pointer to device parent */
	struct device *dev;
	/** subdev generated by HDMI device */
	struct v4l2_subdev sd;
	/** V4L2 device structure */
	struct v4l2_device v4l2_dev;
	/** subdev of HDMIPHY interface */
	struct v4l2_subdev *phy_sd;
	/** subdev of MHL interface */
	struct v4l2_subdev *mhl_sd;
	/** configuration of current graphic mode */
	const struct hdmi_timings *cur_conf;
	/** flag indicating that timings are dirty */
	int cur_conf_dirty;
	/** current timings */
	struct v4l2_dv_timings cur_timings;
	/** other resources */
	struct hdmi_resources res;
};

static struct platform_device_id hdmi_driver_types[] = {
	{
		.name		= "s5pv210-hdmi",
	}, {
		.name		= "exynos4-hdmi",
	}, {
		/* end node */
	}
};

static const struct v4l2_subdev_ops hdmi_sd_ops;

static struct hdmi_device *sd_to_hdmi_dev(struct v4l2_subdev *sd)
{
	return container_of(sd, struct hdmi_device, sd);
}

static inline
void hdmi_write(struct hdmi_device *hdev, u32 reg_id, u32 value)
{
	writel(value, hdev->regs + reg_id);
}

static inline
void hdmi_write_mask(struct hdmi_device *hdev, u32 reg_id, u32 value, u32 mask)
{
	u32 old = readl(hdev->regs + reg_id);
	value = (value & mask) | (old & ~mask);
	writel(value, hdev->regs + reg_id);
}

static inline
void hdmi_writeb(struct hdmi_device *hdev, u32 reg_id, u8 value)
{
	writeb(value, hdev->regs + reg_id);
}

static inline
void hdmi_writebn(struct hdmi_device *hdev, u32 reg_id, int n, u32 value)
{
	switch (n) {
	default:
		writeb(value >> 24, hdev->regs + reg_id + 12);
	case 3:
		writeb(value >> 16, hdev->regs + reg_id + 8);
	case 2:
		writeb(value >>  8, hdev->regs + reg_id + 4);
	case 1:
		writeb(value >>  0, hdev->regs + reg_id + 0);
	}
}

static inline u32 hdmi_read(struct hdmi_device *hdev, u32 reg_id)
{
	return readl(hdev->regs + reg_id);
}

static irqreturn_t hdmi_irq_handler(int irq, void *dev_data)
{
	struct hdmi_device *hdev = dev_data;
	u32 intc_flag;

	(void)irq;
	intc_flag = hdmi_read(hdev, HDMI_INTC_FLAG);
	/* clearing flags for HPD plug/unplug */
	if (intc_flag & HDMI_INTC_FLAG_HPD_UNPLUG) {
		pr_info("unplugged\n");
		hdmi_write_mask(hdev, HDMI_INTC_FLAG, ~0,
			HDMI_INTC_FLAG_HPD_UNPLUG);
	}
	if (intc_flag & HDMI_INTC_FLAG_HPD_PLUG) {
		pr_info("plugged\n");
		hdmi_write_mask(hdev, HDMI_INTC_FLAG, ~0,
			HDMI_INTC_FLAG_HPD_PLUG);
	}

	return IRQ_HANDLED;
}

static void hdmi_reg_init(struct hdmi_device *hdev)
{
	/* enable HPD interrupts */
	hdmi_write_mask(hdev, HDMI_INTC_CON, ~0, HDMI_INTC_EN_GLOBAL |
		HDMI_INTC_EN_HPD_PLUG | HDMI_INTC_EN_HPD_UNPLUG);
	/* choose DVI mode */
	hdmi_write_mask(hdev, HDMI_MODE_SEL,
		HDMI_MODE_DVI_EN, HDMI_MODE_MASK);
	hdmi_write_mask(hdev, HDMI_CON_2, ~0,
		HDMI_DVI_PERAMBLE_EN | HDMI_DVI_BAND_EN);
	/* disable bluescreen */
	hdmi_write_mask(hdev, HDMI_CON_0, 0, HDMI_BLUE_SCR_EN);
	/* choose bluescreen (fecal) color */
	hdmi_writeb(hdev, HDMI_BLUE_SCREEN_0, 0x12);
	hdmi_writeb(hdev, HDMI_BLUE_SCREEN_1, 0x34);
	hdmi_writeb(hdev, HDMI_BLUE_SCREEN_2, 0x56);
}

static void hdmi_timing_apply(struct hdmi_device *hdev,
	const struct hdmi_timings *t)
{
	/* setting core registers */
	hdmi_writebn(hdev, HDMI_H_BLANK_0, 2, t->hact.beg);
	hdmi_writebn(hdev, HDMI_H_SYNC_GEN_0, 3,
		(t->hsyn_pol << 20) | (t->hsyn.end << 10) | t->hsyn.beg);
	hdmi_writeb(hdev, HDMI_VSYNC_POL, t->vsyn_pol);
	hdmi_writebn(hdev, HDMI_V_BLANK_0, 3,
		(t->vact[0].beg << 11) | t->vact[0].end);
	hdmi_writebn(hdev, HDMI_V_SYNC_GEN_1_0, 3,
		(t->vsyn[0].beg << 12) | t->vsyn[0].end);
	if (t->interlaced) {
		u32 vsyn_trans = t->hsyn.beg + t->vsyn_off;

		hdmi_writeb(hdev, HDMI_INT_PRO_MODE, 1);
		hdmi_writebn(hdev, HDMI_H_V_LINE_0, 3,
			(t->hact.end << 12) | t->vact[1].end);
		hdmi_writebn(hdev, HDMI_V_BLANK_F_0, 3,
			(t->vact[1].end << 11) | t->vact[1].beg);
		hdmi_writebn(hdev, HDMI_V_SYNC_GEN_2_0, 3,
			(t->vsyn[1].beg << 12) | t->vsyn[1].end);
		hdmi_writebn(hdev, HDMI_V_SYNC_GEN_3_0, 3,
			(vsyn_trans << 12) | vsyn_trans);
	} else {
		hdmi_writeb(hdev, HDMI_INT_PRO_MODE, 0);
		hdmi_writebn(hdev, HDMI_H_V_LINE_0, 3,
			(t->hact.end << 12) | t->vact[0].end);
	}

	/* Timing generator registers */
	hdmi_writebn(hdev, HDMI_TG_H_FSZ_L, 2, t->hact.end);
	hdmi_writebn(hdev, HDMI_TG_HACT_ST_L, 2, t->hact.beg);
	hdmi_writebn(hdev, HDMI_TG_HACT_SZ_L, 2, t->hact.end - t->hact.beg);
	hdmi_writebn(hdev, HDMI_TG_VSYNC_L, 2, t->vsyn[0].beg);
	hdmi_writebn(hdev, HDMI_TG_VACT_ST_L, 2, t->vact[0].beg);
	hdmi_writebn(hdev, HDMI_TG_VACT_SZ_L, 2,
		t->vact[0].end - t->vact[0].beg);
	hdmi_writebn(hdev, HDMI_TG_VSYNC_TOP_HDMI_L, 2, t->vsyn[0].beg);
	hdmi_writebn(hdev, HDMI_TG_FIELD_TOP_HDMI_L, 2, t->vsyn[0].beg);
	if (t->interlaced) {
		hdmi_write_mask(hdev, HDMI_TG_CMD, ~0, HDMI_TG_FIELD_EN);
		hdmi_writebn(hdev, HDMI_TG_V_FSZ_L, 2, t->vact[1].end);
		hdmi_writebn(hdev, HDMI_TG_VSYNC2_L, 2, t->vsyn[1].beg);
		hdmi_writebn(hdev, HDMI_TG_FIELD_CHG_L, 2, t->vact[0].end);
		hdmi_writebn(hdev, HDMI_TG_VACT_ST2_L, 2, t->vact[1].beg);
		hdmi_writebn(hdev, HDMI_TG_VSYNC_BOT_HDMI_L, 2, t->vsyn[1].beg);
		hdmi_writebn(hdev, HDMI_TG_FIELD_BOT_HDMI_L, 2, t->vsyn[1].beg);
	} else {
		hdmi_write_mask(hdev, HDMI_TG_CMD, 0, HDMI_TG_FIELD_EN);
		hdmi_writebn(hdev, HDMI_TG_V_FSZ_L, 2, t->vact[0].end);
	}
}

static int hdmi_conf_apply(struct hdmi_device *hdmi_dev)
{
	struct device *dev = hdmi_dev->dev;
	const struct hdmi_timings *conf = hdmi_dev->cur_conf;
	int ret;

	dev_dbg(dev, "%s\n", __func__);

	/* skip if conf is already synchronized with HW */
	if (!hdmi_dev->cur_conf_dirty)
		return 0;

	/* reset hdmiphy */
	hdmi_write_mask(hdmi_dev, HDMI_PHY_RSTOUT, ~0, HDMI_PHY_SW_RSTOUT);
	mdelay(10);
	hdmi_write_mask(hdmi_dev, HDMI_PHY_RSTOUT,  0, HDMI_PHY_SW_RSTOUT);
	mdelay(10);

	/* configure timings */
	ret = v4l2_subdev_call(hdmi_dev->phy_sd, video, s_dv_timings,
				&hdmi_dev->cur_timings);
	if (ret) {
		dev_err(dev, "failed to set timings\n");
		return ret;
	}

	/* resetting HDMI core */
	hdmi_write_mask(hdmi_dev, HDMI_CORE_RSTOUT,  0, HDMI_CORE_SW_RSTOUT);
	mdelay(10);
	hdmi_write_mask(hdmi_dev, HDMI_CORE_RSTOUT, ~0, HDMI_CORE_SW_RSTOUT);
	mdelay(10);

	hdmi_reg_init(hdmi_dev);

	/* setting core registers */
	hdmi_timing_apply(hdmi_dev, conf);

	hdmi_dev->cur_conf_dirty = 0;

	return 0;
}

static void hdmi_dumpregs(struct hdmi_device *hdev, char *prefix)
{
#define DUMPREG(reg_id) \
	dev_dbg(hdev->dev, "%s:" #reg_id " = %08x\n", prefix, \
		readl(hdev->regs + reg_id))

	dev_dbg(hdev->dev, "%s: ---- CONTROL REGISTERS ----\n", prefix);
	DUMPREG(HDMI_INTC_FLAG);
	DUMPREG(HDMI_INTC_CON);
	DUMPREG(HDMI_HPD_STATUS);
	DUMPREG(HDMI_PHY_RSTOUT);
	DUMPREG(HDMI_PHY_VPLL);
	DUMPREG(HDMI_PHY_CMU);
	DUMPREG(HDMI_CORE_RSTOUT);

	dev_dbg(hdev->dev, "%s: ---- CORE REGISTERS ----\n", prefix);
	DUMPREG(HDMI_CON_0);
	DUMPREG(HDMI_CON_1);
	DUMPREG(HDMI_CON_2);
	DUMPREG(HDMI_SYS_STATUS);
	DUMPREG(HDMI_PHY_STATUS);
	DUMPREG(HDMI_STATUS_EN);
	DUMPREG(HDMI_HPD);
	DUMPREG(HDMI_MODE_SEL);
	DUMPREG(HDMI_HPD_GEN);
	DUMPREG(HDMI_DC_CONTROL);
	DUMPREG(HDMI_VIDEO_PATTERN_GEN);

	dev_dbg(hdev->dev, "%s: ---- CORE SYNC REGISTERS ----\n", prefix);
	DUMPREG(HDMI_H_BLANK_0);
	DUMPREG(HDMI_H_BLANK_1);
	DUMPREG(HDMI_V_BLANK_0);
	DUMPREG(HDMI_V_BLANK_1);
	DUMPREG(HDMI_V_BLANK_2);
	DUMPREG(HDMI_H_V_LINE_0);
	DUMPREG(HDMI_H_V_LINE_1);
	DUMPREG(HDMI_H_V_LINE_2);
	DUMPREG(HDMI_VSYNC_POL);
	DUMPREG(HDMI_INT_PRO_MODE);
	DUMPREG(HDMI_V_BLANK_F_0);
	DUMPREG(HDMI_V_BLANK_F_1);
	DUMPREG(HDMI_V_BLANK_F_2);
	DUMPREG(HDMI_H_SYNC_GEN_0);
	DUMPREG(HDMI_H_SYNC_GEN_1);
	DUMPREG(HDMI_H_SYNC_GEN_2);
	DUMPREG(HDMI_V_SYNC_GEN_1_0);
	DUMPREG(HDMI_V_SYNC_GEN_1_1);
	DUMPREG(HDMI_V_SYNC_GEN_1_2);
	DUMPREG(HDMI_V_SYNC_GEN_2_0);
	DUMPREG(HDMI_V_SYNC_GEN_2_1);
	DUMPREG(HDMI_V_SYNC_GEN_2_2);
	DUMPREG(HDMI_V_SYNC_GEN_3_0);
	DUMPREG(HDMI_V_SYNC_GEN_3_1);
	DUMPREG(HDMI_V_SYNC_GEN_3_2);

	dev_dbg(hdev->dev, "%s: ---- TG REGISTERS ----\n", prefix);
	DUMPREG(HDMI_TG_CMD);
	DUMPREG(HDMI_TG_H_FSZ_L);
	DUMPREG(HDMI_TG_H_FSZ_H);
	DUMPREG(HDMI_TG_HACT_ST_L);
	DUMPREG(HDMI_TG_HACT_ST_H);
	DUMPREG(HDMI_TG_HACT_SZ_L);
	DUMPREG(HDMI_TG_HACT_SZ_H);
	DUMPREG(HDMI_TG_V_FSZ_L);
	DUMPREG(HDMI_TG_V_FSZ_H);
	DUMPREG(HDMI_TG_VSYNC_L);
	DUMPREG(HDMI_TG_VSYNC_H);
	DUMPREG(HDMI_TG_VSYNC2_L);
	DUMPREG(HDMI_TG_VSYNC2_H);
	DUMPREG(HDMI_TG_VACT_ST_L);
	DUMPREG(HDMI_TG_VACT_ST_H);
	DUMPREG(HDMI_TG_VACT_SZ_L);
	DUMPREG(HDMI_TG_VACT_SZ_H);
	DUMPREG(HDMI_TG_FIELD_CHG_L);
	DUMPREG(HDMI_TG_FIELD_CHG_H);
	DUMPREG(HDMI_TG_VACT_ST2_L);
	DUMPREG(HDMI_TG_VACT_ST2_H);
	DUMPREG(HDMI_TG_VSYNC_TOP_HDMI_L);
	DUMPREG(HDMI_TG_VSYNC_TOP_HDMI_H);
	DUMPREG(HDMI_TG_VSYNC_BOT_HDMI_L);
	DUMPREG(HDMI_TG_VSYNC_BOT_HDMI_H);
	DUMPREG(HDMI_TG_FIELD_TOP_HDMI_L);
	DUMPREG(HDMI_TG_FIELD_TOP_HDMI_H);
	DUMPREG(HDMI_TG_FIELD_BOT_HDMI_L);
	DUMPREG(HDMI_TG_FIELD_BOT_HDMI_H);
#undef DUMPREG
}

static const struct hdmi_timings hdmi_timings_480p = {
	.hact = { .beg = 138, .end = 858 },
	.hsyn_pol = 1,
	.hsyn = { .beg = 16, .end = 16 + 62 },
	.interlaced = 0,
	.vact[0] = { .beg = 42 + 3, .end = 522 + 3 },
	.vsyn_pol = 1,
	.vsyn[0] = { .beg = 6 + 3, .end = 12 + 3},
};

static const struct hdmi_timings hdmi_timings_576p50 = {
	.hact = { .beg = 144, .end = 864 },
	.hsyn_pol = 1,
	.hsyn = { .beg = 12, .end = 12 + 64 },
	.interlaced = 0,
	.vact[0] = { .beg = 44 + 5, .end = 620 + 5 },
	.vsyn_pol = 1,
	.vsyn[0] = { .beg = 0 + 5, .end = 5 + 5},
};

static const struct hdmi_timings hdmi_timings_720p60 = {
	.hact = { .beg = 370, .end = 1650 },
	.hsyn_pol = 0,
	.hsyn = { .beg = 110, .end = 110 + 40 },
	.interlaced = 0,
	.vact[0] = { .beg = 25 + 5, .end = 745 + 5 },
	.vsyn_pol = 0,
	.vsyn[0] = { .beg = 0 + 5, .end = 5 + 5},
};

static const struct hdmi_timings hdmi_timings_720p50 = {
	.hact = { .beg = 700, .end = 1980 },
	.hsyn_pol = 0,
	.hsyn = { .beg = 440, .end = 440 + 40 },
	.interlaced = 0,
	.vact[0] = { .beg = 25 + 5, .end = 745 + 5 },
	.vsyn_pol = 0,
	.vsyn[0] = { .beg = 0 + 5, .end = 5 + 5},
};

static const struct hdmi_timings hdmi_timings_1080p24 = {
	.hact = { .beg = 830, .end = 2750 },
	.hsyn_pol = 0,
	.hsyn = { .beg = 638, .end = 638 + 44 },
	.interlaced = 0,
	.vact[0] = { .beg = 41 + 4, .end = 1121 + 4 },
	.vsyn_pol = 0,
	.vsyn[0] = { .beg = 0 + 4, .end = 5 + 4},
};

static const struct hdmi_timings hdmi_timings_1080p60 = {
	.hact = { .beg = 280, .end = 2200 },
	.hsyn_pol = 0,
	.hsyn = { .beg = 88, .end = 88 + 44 },
	.interlaced = 0,
	.vact[0] = { .beg = 41 + 4, .end = 1121 + 4 },
	.vsyn_pol = 0,
	.vsyn[0] = { .beg = 0 + 4, .end = 5 + 4},
};

static const struct hdmi_timings hdmi_timings_1080i60 = {
	.hact = { .beg = 280, .end = 2200 },
	.hsyn_pol = 0,
	.hsyn = { .beg = 88, .end = 88 + 44 },
	.interlaced = 1,
	.vact[0] = { .beg = 20 + 2, .end = 560 + 2 },
	.vact[1] = { .beg = 583 + 2, .end = 1123 + 2 },
	.vsyn_pol = 0,
	.vsyn_off = 1100,
	.vsyn[0] = { .beg = 0 + 2, .end = 5 + 2},
	.vsyn[1] = { .beg = 562 + 2, .end = 567 + 2},
};

static const struct hdmi_timings hdmi_timings_1080i50 = {
	.hact = { .beg = 720, .end = 2640 },
	.hsyn_pol = 0,
	.hsyn = { .beg = 528, .end = 528 + 44 },
	.interlaced = 1,
	.vact[0] = { .beg = 20 + 2, .end = 560 + 2 },
	.vact[1] = { .beg = 583 + 2, .end = 1123 + 2 },
	.vsyn_pol = 0,
	.vsyn_off = 1320,
	.vsyn[0] = { .beg = 0 + 2, .end = 5 + 2},
	.vsyn[1] = { .beg = 562 + 2, .end = 567 + 2},
};

static const struct hdmi_timings hdmi_timings_1080p50 = {
	.hact = { .beg = 720, .end = 2640 },
	.hsyn_pol = 0,
	.hsyn = { .beg = 528, .end = 528 + 44 },
	.interlaced = 0,
	.vact[0] = { .beg = 41 + 4, .end = 1121 + 4 },
	.vsyn_pol = 0,
	.vsyn[0] = { .beg = 0 + 4, .end = 5 + 4},
};

/* default hdmi_timings index of the timings configured on probe */
#define HDMI_DEFAULT_TIMINGS_IDX (0)

static const struct {
	bool reduced_fps;
	const struct v4l2_dv_timings dv_timings;
	const struct hdmi_timings *hdmi_timings;
} hdmi_timings[] = {
	{ false, V4L2_DV_BT_CEA_720X480P59_94, &hdmi_timings_480p    },
	{ false, V4L2_DV_BT_CEA_720X576P50,    &hdmi_timings_576p50  },
	{ false, V4L2_DV_BT_CEA_1280X720P50,   &hdmi_timings_720p50  },
	{ true,  V4L2_DV_BT_CEA_1280X720P60,   &hdmi_timings_720p60  },
	{ false, V4L2_DV_BT_CEA_1920X1080P24,  &hdmi_timings_1080p24 },
	{ false, V4L2_DV_BT_CEA_1920X1080P30,  &hdmi_timings_1080p60 },
	{ false, V4L2_DV_BT_CEA_1920X1080P50,  &hdmi_timings_1080p50 },
	{ false, V4L2_DV_BT_CEA_1920X1080I50,  &hdmi_timings_1080i50 },
	{ false, V4L2_DV_BT_CEA_1920X1080I60,  &hdmi_timings_1080i60 },
	{ false, V4L2_DV_BT_CEA_1920X1080P60,  &hdmi_timings_1080p60 },
};

static int hdmi_streamon(struct hdmi_device *hdev)
{
	struct device *dev = hdev->dev;
	struct hdmi_resources *res = &hdev->res;
	int ret, tries;

	dev_dbg(dev, "%s\n", __func__);

	ret = hdmi_conf_apply(hdev);
	if (ret)
		return ret;

	ret = v4l2_subdev_call(hdev->phy_sd, video, s_stream, 1);
	if (ret)
		return ret;

	/* waiting for HDMIPHY's PLL to get to steady state */
	for (tries = 100; tries; --tries) {
		u32 val = hdmi_read(hdev, HDMI_PHY_STATUS);
		if (val & HDMI_PHY_STATUS_READY)
			break;
		mdelay(1);
	}
	/* steady state not achieved */
	if (tries == 0) {
		dev_err(dev, "hdmiphy's pll could not reach steady state.\n");
		v4l2_subdev_call(hdev->phy_sd, video, s_stream, 0);
		hdmi_dumpregs(hdev, "hdmiphy - s_stream");
		return -EIO;
	}

	/* starting MHL */
	ret = v4l2_subdev_call(hdev->mhl_sd, video, s_stream, 1);
	if (hdev->mhl_sd && ret) {
		v4l2_subdev_call(hdev->phy_sd, video, s_stream, 0);
		hdmi_dumpregs(hdev, "mhl - s_stream");
		return -EIO;
	}

	/* hdmiphy clock is used for HDMI in streaming mode */
	clk_disable(res->sclk_hdmi);
	clk_set_parent(res->sclk_hdmi, res->sclk_hdmiphy);
	clk_enable(res->sclk_hdmi);

	/* enable HDMI and timing generator */
	hdmi_write_mask(hdev, HDMI_CON_0, ~0, HDMI_EN);
	hdmi_write_mask(hdev, HDMI_TG_CMD, ~0, HDMI_TG_EN);
	hdmi_dumpregs(hdev, "streamon");
	return 0;
}

static int hdmi_streamoff(struct hdmi_device *hdev)
{
	struct device *dev = hdev->dev;
	struct hdmi_resources *res = &hdev->res;

	dev_dbg(dev, "%s\n", __func__);

	hdmi_write_mask(hdev, HDMI_CON_0, 0, HDMI_EN);
	hdmi_write_mask(hdev, HDMI_TG_CMD, 0, HDMI_TG_EN);

	/* pixel(vpll) clock is used for HDMI in config mode */
	clk_disable(res->sclk_hdmi);
	clk_set_parent(res->sclk_hdmi, res->sclk_pixel);
	clk_enable(res->sclk_hdmi);

	v4l2_subdev_call(hdev->mhl_sd, video, s_stream, 0);
	v4l2_subdev_call(hdev->phy_sd, video, s_stream, 0);

	hdmi_dumpregs(hdev, "streamoff");
	return 0;
}

static int hdmi_s_stream(struct v4l2_subdev *sd, int enable)
{
	struct hdmi_device *hdev = sd_to_hdmi_dev(sd);
	struct device *dev = hdev->dev;

	dev_dbg(dev, "%s(%d)\n", __func__, enable);
	if (enable)
		return hdmi_streamon(hdev);
	return hdmi_streamoff(hdev);
}

static int hdmi_resource_poweron(struct hdmi_resources *res)
{
	int ret;

	/* turn HDMI power on */
	ret = regulator_bulk_enable(res->regul_count, res->regul_bulk);
	if (ret < 0)
		return ret;
	/* power-on hdmi physical interface */
	clk_enable(res->hdmiphy);
	/* use VPP as parent clock; HDMIPHY is not working yet */
	clk_set_parent(res->sclk_hdmi, res->sclk_pixel);
	/* turn clocks on */
	clk_enable(res->sclk_hdmi);

	return 0;
}

static void hdmi_resource_poweroff(struct hdmi_resources *res)
{
	/* turn clocks off */
	clk_disable(res->sclk_hdmi);
	/* power-off hdmiphy */
	clk_disable(res->hdmiphy);
	/* turn HDMI power off */
	regulator_bulk_disable(res->regul_count, res->regul_bulk);
}

static int hdmi_s_power(struct v4l2_subdev *sd, int on)
{
	struct hdmi_device *hdev = sd_to_hdmi_dev(sd);
	int ret;

	if (on)
		ret = pm_runtime_get_sync(hdev->dev);
	else
		ret = pm_runtime_put_sync(hdev->dev);
	/* only values < 0 indicate errors */
	return IS_ERR_VALUE(ret) ? ret : 0;
}

static int hdmi_s_dv_timings(struct v4l2_subdev *sd,
	struct v4l2_dv_timings *timings)
{
	struct hdmi_device *hdev = sd_to_hdmi_dev(sd);
	struct device *dev = hdev->dev;
	int i;

	for (i = 0; i < ARRAY_SIZE(hdmi_timings); i++)
		if (v4l_match_dv_timings(&hdmi_timings[i].dv_timings,
					timings, 0))
			break;
	if (i == ARRAY_SIZE(hdmi_timings)) {
		dev_err(dev, "timings not supported\n");
		return -EINVAL;
	}
	hdev->cur_conf = hdmi_timings[i].hdmi_timings;
	hdev->cur_conf_dirty = 1;
	hdev->cur_timings = *timings;
	if (!hdmi_timings[i].reduced_fps)
		hdev->cur_timings.bt.flags &= ~V4L2_DV_FL_CAN_REDUCE_FPS;
	return 0;
}

static int hdmi_g_dv_timings(struct v4l2_subdev *sd,
	struct v4l2_dv_timings *timings)
{
	*timings = sd_to_hdmi_dev(sd)->cur_timings;
	return 0;
}

static int hdmi_g_mbus_fmt(struct v4l2_subdev *sd,
	  struct v4l2_mbus_framefmt *fmt)
{
	struct hdmi_device *hdev = sd_to_hdmi_dev(sd);
	const struct hdmi_timings *t = hdev->cur_conf;

	dev_dbg(hdev->dev, "%s\n", __func__);
	if (!hdev->cur_conf)
		return -EINVAL;
	memset(fmt, 0, sizeof(*fmt));
	fmt->width = t->hact.end - t->hact.beg;
	fmt->height = t->vact[0].end - t->vact[0].beg;
	fmt->code = V4L2_MBUS_FMT_FIXED; /* means RGB888 */
	fmt->colorspace = V4L2_COLORSPACE_SRGB;
	if (t->interlaced) {
		fmt->field = V4L2_FIELD_INTERLACED;
		fmt->height *= 2;
	} else {
		fmt->field = V4L2_FIELD_NONE;
	}
	return 0;
}

static int hdmi_enum_dv_timings(struct v4l2_subdev *sd,
	struct v4l2_enum_dv_timings *timings)
{
	if (timings->index >= ARRAY_SIZE(hdmi_timings))
		return -EINVAL;
	timings->timings = hdmi_timings[timings->index].dv_timings;
	if (!hdmi_timings[timings->index].reduced_fps)
		timings->timings.bt.flags &= ~V4L2_DV_FL_CAN_REDUCE_FPS;
	return 0;
}

static int hdmi_dv_timings_cap(struct v4l2_subdev *sd,
	struct v4l2_dv_timings_cap *cap)
{
	struct hdmi_device *hdev = sd_to_hdmi_dev(sd);

	/* Let the phy fill in the pixelclock range */
	v4l2_subdev_call(hdev->phy_sd, video, dv_timings_cap, cap);
	cap->type = V4L2_DV_BT_656_1120;
	cap->bt.min_width = 720;
	cap->bt.max_width = 1920;
	cap->bt.min_height = 480;
	cap->bt.max_height = 1080;
	cap->bt.standards = V4L2_DV_BT_STD_CEA861;
	cap->bt.capabilities = V4L2_DV_BT_CAP_INTERLACED |
			       V4L2_DV_BT_CAP_PROGRESSIVE;
	return 0;
}

static const struct v4l2_subdev_core_ops hdmi_sd_core_ops = {
	.s_power = hdmi_s_power,
};

static const struct v4l2_subdev_video_ops hdmi_sd_video_ops = {
	.s_dv_timings = hdmi_s_dv_timings,
	.g_dv_timings = hdmi_g_dv_timings,
	.enum_dv_timings = hdmi_enum_dv_timings,
	.dv_timings_cap = hdmi_dv_timings_cap,
	.g_mbus_fmt = hdmi_g_mbus_fmt,
	.s_stream = hdmi_s_stream,
};

static const struct v4l2_subdev_ops hdmi_sd_ops = {
	.core = &hdmi_sd_core_ops,
	.video = &hdmi_sd_video_ops,
};

static int hdmi_runtime_suspend(struct device *dev)
{
	struct v4l2_subdev *sd = dev_get_drvdata(dev);
	struct hdmi_device *hdev = sd_to_hdmi_dev(sd);

	dev_dbg(dev, "%s\n", __func__);
	v4l2_subdev_call(hdev->mhl_sd, core, s_power, 0);
	hdmi_resource_poweroff(&hdev->res);
	/* flag that device context is lost */
	hdev->cur_conf_dirty = 1;
	return 0;
}

static int hdmi_runtime_resume(struct device *dev)
{
	struct v4l2_subdev *sd = dev_get_drvdata(dev);
	struct hdmi_device *hdev = sd_to_hdmi_dev(sd);
	int ret;

	dev_dbg(dev, "%s\n", __func__);

	ret = hdmi_resource_poweron(&hdev->res);
	if (ret < 0)
		return ret;

	/* starting MHL */
	ret = v4l2_subdev_call(hdev->mhl_sd, core, s_power, 1);
	if (hdev->mhl_sd && ret)
		goto fail;

	dev_dbg(dev, "poweron succeed\n");

	return 0;

fail:
	hdmi_resource_poweroff(&hdev->res);
	dev_err(dev, "poweron failed\n");

	return ret;
}

static const struct dev_pm_ops hdmi_pm_ops = {
	.runtime_suspend = hdmi_runtime_suspend,
	.runtime_resume	 = hdmi_runtime_resume,
};

static void hdmi_resource_clear_clocks(struct hdmi_resources *res)
{
	res->hdmi	 = ERR_PTR(-EINVAL);
	res->sclk_hdmi	 = ERR_PTR(-EINVAL);
	res->sclk_pixel	 = ERR_PTR(-EINVAL);
	res->sclk_hdmiphy = ERR_PTR(-EINVAL);
	res->hdmiphy	 = ERR_PTR(-EINVAL);
}

static void hdmi_resources_cleanup(struct hdmi_device *hdev)
{
	struct hdmi_resources *res = &hdev->res;

	dev_dbg(hdev->dev, "HDMI resource cleanup\n");
	/* put clocks, power */
	if (res->regul_count)
		regulator_bulk_free(res->regul_count, res->regul_bulk);
	/* kfree is NULL-safe */
	kfree(res->regul_bulk);
	if (!IS_ERR(res->hdmiphy))
		clk_put(res->hdmiphy);
	if (!IS_ERR(res->sclk_hdmiphy))
		clk_put(res->sclk_hdmiphy);
	if (!IS_ERR(res->sclk_pixel))
		clk_put(res->sclk_pixel);
	if (!IS_ERR(res->sclk_hdmi))
		clk_put(res->sclk_hdmi);
	if (!IS_ERR(res->hdmi))
		clk_put(res->hdmi);
	memset(res, 0, sizeof(*res));
<<<<<<< HEAD
=======
	hdmi_resource_clear_clocks(res);
>>>>>>> d0e0ac97
}

static int hdmi_resources_init(struct hdmi_device *hdev)
{
	struct device *dev = hdev->dev;
	struct hdmi_resources *res = &hdev->res;
	static char *supply[] = {
		"hdmi-en",
		"vdd",
		"vdd_osc",
		"vdd_pll",
	};
	int i, ret;

	dev_dbg(dev, "HDMI resource init\n");

	memset(res, 0, sizeof(*res));
<<<<<<< HEAD
	/* get clocks, power */
=======
	hdmi_resource_clear_clocks(res);
>>>>>>> d0e0ac97

	/* get clocks, power */
	res->hdmi = clk_get(dev, "hdmi");
	if (IS_ERR(res->hdmi)) {
		dev_err(dev, "failed to get clock 'hdmi'\n");
		goto fail;
	}
	res->sclk_hdmi = clk_get(dev, "sclk_hdmi");
	if (IS_ERR(res->sclk_hdmi)) {
		dev_err(dev, "failed to get clock 'sclk_hdmi'\n");
		goto fail;
	}
	res->sclk_pixel = clk_get(dev, "sclk_pixel");
	if (IS_ERR(res->sclk_pixel)) {
		dev_err(dev, "failed to get clock 'sclk_pixel'\n");
		goto fail;
	}
	res->sclk_hdmiphy = clk_get(dev, "sclk_hdmiphy");
	if (IS_ERR(res->sclk_hdmiphy)) {
		dev_err(dev, "failed to get clock 'sclk_hdmiphy'\n");
		goto fail;
	}
	res->hdmiphy = clk_get(dev, "hdmiphy");
	if (IS_ERR(res->hdmiphy)) {
		dev_err(dev, "failed to get clock 'hdmiphy'\n");
		goto fail;
	}
	res->regul_bulk = kcalloc(ARRAY_SIZE(supply),
				  sizeof(res->regul_bulk[0]), GFP_KERNEL);
	if (!res->regul_bulk) {
		dev_err(dev, "failed to get memory for regulators\n");
		goto fail;
	}
	for (i = 0; i < ARRAY_SIZE(supply); ++i) {
		res->regul_bulk[i].supply = supply[i];
		res->regul_bulk[i].consumer = NULL;
	}

	ret = regulator_bulk_get(dev, ARRAY_SIZE(supply), res->regul_bulk);
	if (ret) {
		dev_err(dev, "failed to get regulators\n");
		goto fail;
	}
	res->regul_count = ARRAY_SIZE(supply);

	return 0;
fail:
	dev_err(dev, "HDMI resource init - failed\n");
	hdmi_resources_cleanup(hdev);
	return -ENODEV;
}

static int hdmi_probe(struct platform_device *pdev)
{
	struct device *dev = &pdev->dev;
	struct resource *res;
	struct i2c_adapter *adapter;
	struct v4l2_subdev *sd;
	struct hdmi_device *hdmi_dev = NULL;
	struct s5p_hdmi_platform_data *pdata = dev->platform_data;
	int ret;

	dev_dbg(dev, "probe start\n");

	if (!pdata) {
		dev_err(dev, "platform data is missing\n");
		ret = -ENODEV;
		goto fail;
	}

	hdmi_dev = devm_kzalloc(&pdev->dev, sizeof(*hdmi_dev), GFP_KERNEL);
	if (!hdmi_dev) {
		dev_err(dev, "out of memory\n");
		ret = -ENOMEM;
		goto fail;
	}

	hdmi_dev->dev = dev;

	ret = hdmi_resources_init(hdmi_dev);
	if (ret)
		goto fail;

	/* mapping HDMI registers */
	res = platform_get_resource(pdev, IORESOURCE_MEM, 0);
	if (res == NULL) {
		dev_err(dev, "get memory resource failed.\n");
		ret = -ENXIO;
		goto fail_init;
	}

	hdmi_dev->regs = devm_ioremap(&pdev->dev, res->start,
				      resource_size(res));
	if (hdmi_dev->regs == NULL) {
		dev_err(dev, "register mapping failed.\n");
		ret = -ENXIO;
		goto fail_init;
	}

	res = platform_get_resource(pdev, IORESOURCE_IRQ, 0);
	if (res == NULL) {
		dev_err(dev, "get interrupt resource failed.\n");
		ret = -ENXIO;
		goto fail_init;
	}

	ret = devm_request_irq(&pdev->dev, res->start, hdmi_irq_handler, 0,
			       "hdmi", hdmi_dev);
	if (ret) {
		dev_err(dev, "request interrupt failed.\n");
		goto fail_init;
	}
	hdmi_dev->irq = res->start;

	/* setting v4l2 name to prevent WARN_ON in v4l2_device_register */
	strlcpy(hdmi_dev->v4l2_dev.name, dev_name(dev),
		sizeof(hdmi_dev->v4l2_dev.name));
	/* passing NULL owner prevents driver from erasing drvdata */
	ret = v4l2_device_register(NULL, &hdmi_dev->v4l2_dev);
	if (ret) {
		dev_err(dev, "could not register v4l2 device.\n");
		goto fail_init;
	}

	/* testing if hdmiphy info is present */
	if (!pdata->hdmiphy_info) {
		dev_err(dev, "hdmiphy info is missing in platform data\n");
		ret = -ENXIO;
		goto fail_vdev;
	}

	adapter = i2c_get_adapter(pdata->hdmiphy_bus);
	if (adapter == NULL) {
		dev_err(dev, "hdmiphy adapter request failed\n");
		ret = -ENXIO;
		goto fail_vdev;
	}

	hdmi_dev->phy_sd = v4l2_i2c_new_subdev_board(&hdmi_dev->v4l2_dev,
		adapter, pdata->hdmiphy_info, NULL);
	/* on failure or not adapter is no longer useful */
	i2c_put_adapter(adapter);
	if (hdmi_dev->phy_sd == NULL) {
		dev_err(dev, "missing subdev for hdmiphy\n");
		ret = -ENODEV;
		goto fail_vdev;
	}

	/* initialization of MHL interface if present */
	if (pdata->mhl_info) {
		adapter = i2c_get_adapter(pdata->mhl_bus);
		if (adapter == NULL) {
			dev_err(dev, "MHL adapter request failed\n");
			ret = -ENXIO;
			goto fail_vdev;
		}

		hdmi_dev->mhl_sd = v4l2_i2c_new_subdev_board(
			&hdmi_dev->v4l2_dev, adapter,
			pdata->mhl_info, NULL);
		/* on failure or not adapter is no longer useful */
		i2c_put_adapter(adapter);
		if (hdmi_dev->mhl_sd == NULL) {
			dev_err(dev, "missing subdev for MHL\n");
			ret = -ENODEV;
			goto fail_vdev;
		}
	}

	clk_enable(hdmi_dev->res.hdmi);

	pm_runtime_enable(dev);

	sd = &hdmi_dev->sd;
	v4l2_subdev_init(sd, &hdmi_sd_ops);
	sd->owner = THIS_MODULE;

	strlcpy(sd->name, "s5p-hdmi", sizeof(sd->name));
	hdmi_dev->cur_timings =
		hdmi_timings[HDMI_DEFAULT_TIMINGS_IDX].dv_timings;
	/* FIXME: missing fail timings is not supported */
	hdmi_dev->cur_conf =
		hdmi_timings[HDMI_DEFAULT_TIMINGS_IDX].hdmi_timings;
	hdmi_dev->cur_conf_dirty = 1;

	/* storing subdev for call that have only access to struct device */
	dev_set_drvdata(dev, sd);

	dev_info(dev, "probe successful\n");

	return 0;

fail_vdev:
	v4l2_device_unregister(&hdmi_dev->v4l2_dev);

fail_init:
	hdmi_resources_cleanup(hdmi_dev);

fail:
	dev_err(dev, "probe failed\n");
	return ret;
}

static int hdmi_remove(struct platform_device *pdev)
{
	struct device *dev = &pdev->dev;
	struct v4l2_subdev *sd = dev_get_drvdata(dev);
	struct hdmi_device *hdmi_dev = sd_to_hdmi_dev(sd);

	pm_runtime_disable(dev);
	clk_disable(hdmi_dev->res.hdmi);
	v4l2_device_unregister(&hdmi_dev->v4l2_dev);
	disable_irq(hdmi_dev->irq);
	hdmi_resources_cleanup(hdmi_dev);
	dev_info(dev, "remove successful\n");

	return 0;
}

static struct platform_driver hdmi_driver __refdata = {
	.probe = hdmi_probe,
	.remove = hdmi_remove,
	.id_table = hdmi_driver_types,
	.driver = {
		.name = "s5p-hdmi",
		.owner = THIS_MODULE,
		.pm = &hdmi_pm_ops,
	}
};

module_platform_driver(hdmi_driver);<|MERGE_RESOLUTION|>--- conflicted
+++ resolved
@@ -793,10 +793,7 @@
 	if (!IS_ERR(res->hdmi))
 		clk_put(res->hdmi);
 	memset(res, 0, sizeof(*res));
-<<<<<<< HEAD
-=======
 	hdmi_resource_clear_clocks(res);
->>>>>>> d0e0ac97
 }
 
 static int hdmi_resources_init(struct hdmi_device *hdev)
@@ -814,11 +811,7 @@
 	dev_dbg(dev, "HDMI resource init\n");
 
 	memset(res, 0, sizeof(*res));
-<<<<<<< HEAD
-	/* get clocks, power */
-=======
 	hdmi_resource_clear_clocks(res);
->>>>>>> d0e0ac97
 
 	/* get clocks, power */
 	res->hdmi = clk_get(dev, "hdmi");
