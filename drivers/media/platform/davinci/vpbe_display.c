--- conflicted
+++ resolved
@@ -1593,34 +1593,6 @@
 	return 0;
 }
 
-<<<<<<< HEAD
-#ifdef CONFIG_VIDEO_ADV_DEBUG
-static int vpbe_display_g_register(struct file *file, void *priv,
-			struct v4l2_dbg_register *reg)
-{
-	struct v4l2_dbg_match *match = &reg->match;
-	struct vpbe_fh *fh = file->private_data;
-	struct vpbe_device *vpbe_dev = fh->disp_dev->vpbe_dev;
-
-	if (match->type >= 2) {
-		v4l2_subdev_call(vpbe_dev->venc,
-				 core,
-				 g_register,
-				 reg);
-	}
-
-	return 0;
-}
-
-static int vpbe_display_s_register(struct file *file, void *priv,
-			const struct v4l2_dbg_register *reg)
-{
-	return 0;
-}
-#endif
-
-=======
->>>>>>> d0e0ac97
 /* vpbe capture ioctl operations */
 static const struct v4l2_ioctl_ops vpbe_ioctl_ops = {
 	.vidioc_querycap	 = vpbe_display_querycap,
