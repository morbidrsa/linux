--- conflicted
+++ resolved
@@ -25,13 +25,6 @@
 #include <linux/platform_device.h>
 #include <linux/pm_runtime.h>
 #include <linux/spinlock.h>
-<<<<<<< HEAD
-#include <linux/kernel.h>
-#include <linux/io.h>
-#include <linux/err.h>
-#include <linux/pm_runtime.h>
-=======
->>>>>>> d0e0ac97
 #include <linux/v4l2-dv-timings.h>
 
 #include "vpif.h"
@@ -433,42 +426,17 @@
 	if (IS_ERR(vpif_base))
 		return PTR_ERR(vpif_base);
 
-<<<<<<< HEAD
-	res = request_mem_region(res->start, res_len, res->name);
-	if (!res)
-		return -EBUSY;
-
-	vpif_base = ioremap(res->start, res_len);
-	if (!vpif_base) {
-		status = -EBUSY;
-		goto fail;
-	}
-
-=======
->>>>>>> d0e0ac97
 	pm_runtime_enable(&pdev->dev);
 	pm_runtime_get(&pdev->dev);
 
 	spin_lock_init(&vpif_lock);
 	dev_info(&pdev->dev, "vpif probe success\n");
 	return 0;
-<<<<<<< HEAD
-
-fail:
-	release_mem_region(res->start, res_len);
-	return status;
-=======
->>>>>>> d0e0ac97
 }
 
 static int vpif_remove(struct platform_device *pdev)
 {
 	pm_runtime_disable(&pdev->dev);
-<<<<<<< HEAD
-	iounmap(vpif_base);
-	release_mem_region(res->start, res_len);
-=======
->>>>>>> d0e0ac97
 	return 0;
 }
 
