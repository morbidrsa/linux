--- conflicted
+++ resolved
@@ -470,13 +470,8 @@
 		goto done;
 
 	if (++fimc->ref_count == 1 && fimc->out_path == FIMC_IO_DMA) {
-<<<<<<< HEAD
-		ret = fimc_pipeline_initialize(&fimc->pipeline,
-					       &fimc->vfd.entity, true);
-=======
 		ret = fimc_pipeline_call(fimc, open, &fimc->pipeline,
 					 &fimc->vfd.entity, true);
->>>>>>> 2425bb3d
 		if (ret < 0) {
 			pm_runtime_put_sync(&fimc->pdev->dev);
 			fimc->ref_count--;
@@ -1517,12 +1512,8 @@
 		return 0;
 
 	INIT_LIST_HEAD(&fimc->active_buf_q);
-<<<<<<< HEAD
-	fimc_pipeline_initialize(&fimc->pipeline, &fimc->vfd.entity, false);
-=======
 	fimc_pipeline_call(fimc, open, &fimc->pipeline,
 			   &fimc->vfd.entity, false);
->>>>>>> 2425bb3d
 	fimc_lite_hw_init(fimc);
 	clear_bit(ST_FLITE_SUSPENDED, &fimc->state);
 
