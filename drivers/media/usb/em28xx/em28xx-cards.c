/*
   em28xx-cards.c - driver for Empia EM2800/EM2820/2840 USB
		    video capture devices

   Copyright (C) 2005 Ludovico Cavedon <cavedon@sssup.it>
		      Markus Rechberger <mrechberger@gmail.com>
		      Mauro Carvalho Chehab <mchehab@infradead.org>
		      Sascha Sommer <saschasommer@freenet.de>
   Copyright (C) 2012 Frank Schäfer <fschaefer.oss@googlemail.com>

   This program is free software; you can redistribute it and/or modify
   it under the terms of the GNU General Public License as published by
   the Free Software Foundation; either version 2 of the License, or
   (at your option) any later version.

   This program is distributed in the hope that it will be useful,
   but WITHOUT ANY WARRANTY; without even the implied warranty of
   MERCHANTABILITY or FITNESS FOR A PARTICULAR PURPOSE.  See the
   GNU General Public License for more details.

   You should have received a copy of the GNU General Public License
   along with this program; if not, write to the Free Software
   Foundation, Inc., 675 Mass Ave, Cambridge, MA 02139, USA.
 */

#include <linux/init.h>
#include <linux/module.h>
#include <linux/slab.h>
#include <linux/delay.h>
#include <linux/i2c.h>
#include <linux/usb.h>
#include <media/tuner.h>
#include <media/msp3400.h>
#include <media/saa7115.h>
#include <media/tvp5150.h>
#include <media/tvaudio.h>
#include <media/i2c-addr.h>
#include <media/tveeprom.h>
#include <media/v4l2-common.h>

#include "em28xx.h"

#define DRIVER_NAME         "em28xx"

static int tuner = -1;
module_param(tuner, int, 0444);
MODULE_PARM_DESC(tuner, "tuner type");

static unsigned int disable_ir;
module_param(disable_ir, int, 0444);
MODULE_PARM_DESC(disable_ir, "disable infrared remote support");

static unsigned int disable_usb_speed_check;
module_param(disable_usb_speed_check, int, 0444);
MODULE_PARM_DESC(disable_usb_speed_check,
		 "override min bandwidth requirement of 480M bps");

static unsigned int card[]     = {[0 ... (EM28XX_MAXBOARDS - 1)] = -1U };
module_param_array(card,  int, NULL, 0444);
MODULE_PARM_DESC(card,     "card type");

static int usb_xfer_mode = -1;
module_param(usb_xfer_mode, int, 0444);
MODULE_PARM_DESC(usb_xfer_mode,
		 "USB transfer mode for frame data (-1 = auto, 0 = prefer isoc, 1 = prefer bulk)");


/* Bitmask marking allocated devices from 0 to EM28XX_MAXBOARDS - 1 */
static unsigned long em28xx_devused;

struct em28xx_hash_table {
	unsigned long hash;
	unsigned int  model;
	unsigned int  tuner;
};

static void em28xx_pre_card_setup(struct em28xx *dev);

/*
 *  Reset sequences for analog/digital modes
 */

/* Reset for the most [analog] boards */
static struct em28xx_reg_seq default_analog[] = {
	{EM2820_R08_GPIO_CTRL,	0x6d,   ~EM_GPIO_4,	10},
	{	-1,		-1,	-1,		-1},
};

/* Reset for the most [digital] boards */
static struct em28xx_reg_seq default_digital[] = {
	{EM2820_R08_GPIO_CTRL,	0x6e,	~EM_GPIO_4,	10},
	{	-1,		-1,	-1,		-1},
};

/* Board Hauppauge WinTV HVR 900 analog */
static struct em28xx_reg_seq hauppauge_wintv_hvr_900_analog[] = {
	{EM2820_R08_GPIO_CTRL,	0x2d,	~EM_GPIO_4,	10},
	{0x05,			0xff,	0x10,		10},
	{  -1,			-1,	-1,		-1},
};

/* Board Hauppauge WinTV HVR 900 digital */
static struct em28xx_reg_seq hauppauge_wintv_hvr_900_digital[] = {
	{EM2820_R08_GPIO_CTRL,	0x2e,	~EM_GPIO_4,	10},
	{EM2880_R04_GPO,	0x04,	0x0f,		10},
	{EM2880_R04_GPO,	0x0c,	0x0f,		10},
	{ -1,			-1,	-1,		-1},
};

/* Board Hauppauge WinTV HVR 900 (R2) digital */
static struct em28xx_reg_seq hauppauge_wintv_hvr_900R2_digital[] = {
	{EM2820_R08_GPIO_CTRL,	0x2e,	~EM_GPIO_4,	10},
	{EM2880_R04_GPO,	0x0c,	0x0f,		10},
	{ -1,			-1,	-1,		-1},
};

/* Boards - EM2880 MSI DIGIVOX AD and EM2880_BOARD_MSI_DIGIVOX_AD_II */
static struct em28xx_reg_seq em2880_msi_digivox_ad_analog[] = {
	{EM2820_R08_GPIO_CTRL,       0x69,   ~EM_GPIO_4,	 10},
	{	-1,		-1,	-1,		 -1},
};

/* Boards - EM2880 MSI DIGIVOX AD and EM2880_BOARD_MSI_DIGIVOX_AD_II */

/* Board  - EM2870 Kworld 355u
   Analog - No input analog */

/* Board - EM2882 Kworld 315U digital */
static struct em28xx_reg_seq em2882_kworld_315u_digital[] = {
	{EM2820_R08_GPIO_CTRL,	0xff,	0xff,		10},
	{EM2820_R08_GPIO_CTRL,	0xfe,	0xff,		10},
	{EM2880_R04_GPO,	0x04,	0xff,		10},
	{EM2880_R04_GPO,	0x0c,	0xff,		10},
	{EM2820_R08_GPIO_CTRL,	0x7e,	0xff,		10},
	{  -1,			-1,	-1,		-1},
};

static struct em28xx_reg_seq em2882_kworld_315u_tuner_gpio[] = {
	{EM2880_R04_GPO,	0x08,	0xff,		10},
	{EM2880_R04_GPO,	0x0c,	0xff,		10},
	{EM2880_R04_GPO,	0x08,	0xff,		10},
	{EM2880_R04_GPO,	0x0c,	0xff,		10},
	{  -1,			-1,	-1,		-1},
};

static struct em28xx_reg_seq kworld_330u_analog[] = {
	{EM2820_R08_GPIO_CTRL,	0x6d,	~EM_GPIO_4,	10},
	{EM2880_R04_GPO,	0x00,	0xff,		10},
	{ -1,			-1,	-1,		-1},
};

static struct em28xx_reg_seq kworld_330u_digital[] = {
	{EM2820_R08_GPIO_CTRL,	0x6e,	~EM_GPIO_4,	10},
	{EM2880_R04_GPO,	0x08,	0xff,		10},
	{ -1,			-1,	-1,		-1},
};

/* Evga inDtube
   GPIO0 - Enable digital power (s5h1409) - low to enable
   GPIO1 - Enable analog power (tvp5150/emp202) - low to enable
   GPIO4 - xc3028 reset
   GOP3  - s5h1409 reset
 */
static struct em28xx_reg_seq evga_indtube_analog[] = {
	{EM2820_R08_GPIO_CTRL,	0x79,   0xff,		60},
	{	-1,		-1,	-1,		-1},
};

static struct em28xx_reg_seq evga_indtube_digital[] = {
	{EM2820_R08_GPIO_CTRL,	0x7a,	0xff,		 1},
	{EM2880_R04_GPO,	0x04,	0xff,		10},
	{EM2880_R04_GPO,	0x0c,	0xff,		 1},
	{ -1,			-1,	-1,		-1},
};

/*
 * KWorld PlusTV 340U and UB435-Q (ATSC) GPIOs map:
 * EM_GPIO_0 - currently unknown
 * EM_GPIO_1 - LED disable/enable (1 = off, 0 = on)
 * EM_GPIO_2 - currently unknown
 * EM_GPIO_3 - currently unknown
 * EM_GPIO_4 - TDA18271HD/C1 tuner (1 = active, 0 = in reset)
 * EM_GPIO_5 - LGDT3304 ATSC/QAM demod (1 = active, 0 = in reset)
 * EM_GPIO_6 - currently unknown
 * EM_GPIO_7 - currently unknown
 */
static struct em28xx_reg_seq kworld_a340_digital[] = {
	{EM2820_R08_GPIO_CTRL,	0x6d,		~EM_GPIO_4,	10},
	{ -1,			-1,		-1,		-1},
};

/* Pinnacle Hybrid Pro eb1a:2881 */
static struct em28xx_reg_seq pinnacle_hybrid_pro_analog[] = {
	{EM2820_R08_GPIO_CTRL,	0xfd,   ~EM_GPIO_4,	10},
	{	-1,		-1,	-1,		-1},
};

static struct em28xx_reg_seq pinnacle_hybrid_pro_digital[] = {
	{EM2820_R08_GPIO_CTRL,	0x6e,	~EM_GPIO_4,	10},
	{EM2880_R04_GPO,	0x04,	0xff,	       100},/* zl10353 reset */
	{EM2880_R04_GPO,	0x0c,	0xff,		 1},
	{	-1,		-1,	-1,		-1},
};

static struct em28xx_reg_seq terratec_cinergy_USB_XS_FR_analog[] = {
	{EM2820_R08_GPIO_CTRL,	0x6d,	~EM_GPIO_4,	10},
	{EM2880_R04_GPO,	0x00,	0xff,		10},
	{ -1,			-1,	-1,		-1},
};

static struct em28xx_reg_seq terratec_cinergy_USB_XS_FR_digital[] = {
	{EM2820_R08_GPIO_CTRL,	0x6e,	~EM_GPIO_4,	10},
	{EM2880_R04_GPO,	0x08,	0xff,		10},
	{ -1,			-1,	-1,		-1},
};

/* eb1a:2868 Reddo DVB-C USB TV Box
   GPIO4 - CU1216L NIM
   Other GPIOs seems to be don't care. */
static struct em28xx_reg_seq reddo_dvb_c_usb_box[] = {
	{EM2820_R08_GPIO_CTRL,	0xfe,	0xff,		10},
	{EM2820_R08_GPIO_CTRL,	0xde,	0xff,		10},
	{EM2820_R08_GPIO_CTRL,	0xfe,	0xff,		10},
	{EM2820_R08_GPIO_CTRL,	0xff,	0xff,		10},
	{EM2820_R08_GPIO_CTRL,	0x7f,	0xff,		10},
	{EM2820_R08_GPIO_CTRL,	0x6f,	0xff,		10},
	{EM2820_R08_GPIO_CTRL,	0xff,	0xff,		10},
	{-1,			-1,	-1,		-1},
};

/* Callback for the most boards */
static struct em28xx_reg_seq default_tuner_gpio[] = {
	{EM2820_R08_GPIO_CTRL,	EM_GPIO_4,	EM_GPIO_4,	10},
	{EM2820_R08_GPIO_CTRL,	0,		EM_GPIO_4,	10},
	{EM2820_R08_GPIO_CTRL,	EM_GPIO_4,	EM_GPIO_4,	10},
	{  -1,			-1,		-1,		-1},
};

/* Mute/unmute */
static struct em28xx_reg_seq compro_unmute_tv_gpio[] = {
	{EM2820_R08_GPIO_CTRL,	5,		7,		10},
	{  -1,			-1,		-1,		-1},
};

static struct em28xx_reg_seq compro_unmute_svid_gpio[] = {
	{EM2820_R08_GPIO_CTRL,	4,		7,		10},
	{  -1,			-1,		-1,		-1},
};

static struct em28xx_reg_seq compro_mute_gpio[] = {
	{EM2820_R08_GPIO_CTRL,	6,		7,		10},
	{  -1,			-1,		-1,		-1},
};

/* Terratec AV350 */
static struct em28xx_reg_seq terratec_av350_mute_gpio[] = {
	{EM2820_R08_GPIO_CTRL,	0xff,	0x7f,		10},
	{	-1,		-1,	-1,		-1},
};

static struct em28xx_reg_seq terratec_av350_unmute_gpio[] = {
	{EM2820_R08_GPIO_CTRL,	0xff,	0xff,		10},
	{	-1,		-1,	-1,		-1},
};

static struct em28xx_reg_seq silvercrest_reg_seq[] = {
	{EM2820_R08_GPIO_CTRL,	0xff,	0xff,		10},
	{EM2820_R08_GPIO_CTRL,	0x01,	0xf7,		10},
	{	-1,		-1,	-1,		-1},
};

static struct em28xx_reg_seq vc211a_enable[] = {
	{EM2820_R08_GPIO_CTRL,	0xff,	0x07,		10},
	{EM2820_R08_GPIO_CTRL,	0xff,	0x0f,		10},
	{EM2820_R08_GPIO_CTRL,	0xff,	0x0b,		10},
	{	-1,		-1,	-1,		-1},
};

static struct em28xx_reg_seq dikom_dk300_digital[] = {
	{EM2820_R08_GPIO_CTRL,	0x6e,	~EM_GPIO_4,	10},
	{EM2880_R04_GPO,	0x08,	0xff,		10},
	{ -1,			-1,	-1,		-1},
};


/* Reset for the most [digital] boards */
static struct em28xx_reg_seq leadership_digital[] = {
	{EM2874_R80_GPIO_P0_CTRL,	0x70,	0xff,	10},
	{	-1,		-1,	-1,	-1},
};

static struct em28xx_reg_seq leadership_reset[] = {
	{EM2874_R80_GPIO_P0_CTRL,	0xf0,	0xff,	10},
	{EM2874_R80_GPIO_P0_CTRL,	0xb0,	0xff,	10},
	{EM2874_R80_GPIO_P0_CTRL,	0xf0,	0xff,	10},
	{	-1,		-1,	-1,	-1},
};

/* 2013:024f PCTV nanoStick T2 290e
 * GPIO_6 - demod reset
 * GPIO_7 - LED
 */
static struct em28xx_reg_seq pctv_290e[] = {
	{EM2874_R80_GPIO_P0_CTRL,	0x00,	0xff,	80},
	{EM2874_R80_GPIO_P0_CTRL,	0x40,	0xff,	80}, /* GPIO_6 = 1 */
	{EM2874_R80_GPIO_P0_CTRL,	0xc0,	0xff,	80}, /* GPIO_7 = 1 */
	{-1,			-1,	-1,		-1},
};

#if 0
static struct em28xx_reg_seq terratec_h5_gpio[] = {
	{EM2820_R08_GPIO_CTRL,		0xff,	0xff,	10},
	{EM2874_R80_GPIO_P0_CTRL,	0xf6,	0xff,	100},
	{EM2874_R80_GPIO_P0_CTRL,	0xf2,	0xff,	50},
	{EM2874_R80_GPIO_P0_CTRL,	0xf6,	0xff,	50},
	{ -1,			-1,	-1,	-1},
};

static struct em28xx_reg_seq terratec_h5_digital[] = {
	{EM2874_R80_GPIO_P0_CTRL,	0xf6,	0xff,	10},
	{EM2874_R80_GPIO_P0_CTRL,	0xe6,	0xff,	100},
	{EM2874_R80_GPIO_P0_CTRL,	0xa6,	0xff,	10},
	{ -1,			-1,	-1,	-1},
};
#endif

/* 2013:024f PCTV DVB-S2 Stick 460e
 * GPIO_0 - POWER_ON
 * GPIO_1 - BOOST
 * GPIO_2 - VUV_LNB (red LED)
 * GPIO_3 - EXT_12V
 * GPIO_4 - INT_DEM (DEMOD GPIO_0)
 * GPIO_5 - INT_LNB
 * GPIO_6 - RESET_DEM
 * GPIO_7 - LED (green LED)
 */
static struct em28xx_reg_seq pctv_460e[] = {
	{EM2874_R80_GPIO_P0_CTRL, 0x01, 0xff,  50},
	{0x0d,            0xff, 0xff,  50},
	{EM2874_R80_GPIO_P0_CTRL, 0x41, 0xff,  50}, /* GPIO_6=1 */
	{0x0d,            0x42, 0xff,  50},
	{EM2874_R80_GPIO_P0_CTRL, 0x61, 0xff,  50}, /* GPIO_5=1 */
	{             -1,   -1,   -1,  -1},
};

static struct em28xx_reg_seq c3tech_digital_duo_digital[] = {
<<<<<<< HEAD
	{EM2874_R80_GPIO,	0xff,	0xff,	10},
	{EM2874_R80_GPIO,	0xfd,	0xff,	10}, /* xc5000 reset */
	{EM2874_R80_GPIO,	0xf9,	0xff,	35},
	{EM2874_R80_GPIO,	0xfd,	0xff,	10},
	{EM2874_R80_GPIO,	0xff,	0xff,	10},
	{EM2874_R80_GPIO,	0xfe,	0xff,	10},
	{EM2874_R80_GPIO,	0xbe,	0xff,	10},
	{EM2874_R80_GPIO,	0xfe,	0xff,	20},
=======
	{EM2874_R80_GPIO_P0_CTRL,	0xff,	0xff,	10},
	{EM2874_R80_GPIO_P0_CTRL,	0xfd,	0xff,	10}, /* xc5000 reset */
	{EM2874_R80_GPIO_P0_CTRL,	0xf9,	0xff,	35},
	{EM2874_R80_GPIO_P0_CTRL,	0xfd,	0xff,	10},
	{EM2874_R80_GPIO_P0_CTRL,	0xff,	0xff,	10},
	{EM2874_R80_GPIO_P0_CTRL,	0xfe,	0xff,	10},
	{EM2874_R80_GPIO_P0_CTRL,	0xbe,	0xff,	10},
	{EM2874_R80_GPIO_P0_CTRL,	0xfe,	0xff,	20},
>>>>>>> d0e0ac97
	{ -1,			-1,	-1,	-1},
};

#if 0
static struct em28xx_reg_seq hauppauge_930c_gpio[] = {
	{EM2874_R80_GPIO_P0_CTRL,	0x6f,	0xff,	10},
	{EM2874_R80_GPIO_P0_CTRL,	0x4f,	0xff,	10}, /* xc5000 reset */
	{EM2874_R80_GPIO_P0_CTRL,	0x6f,	0xff,	10},
	{EM2874_R80_GPIO_P0_CTRL,	0x4f,	0xff,	10},
	{ -1,			-1,	-1,	-1},
};

static struct em28xx_reg_seq hauppauge_930c_digital[] = {
	{EM2874_R80_GPIO_P0_CTRL,	0xf6,	0xff,	10},
	{EM2874_R80_GPIO_P0_CTRL,	0xe6,	0xff,	100},
	{EM2874_R80_GPIO_P0_CTRL,	0xa6,	0xff,	10},
	{ -1,			-1,	-1,	-1},
};
#endif

/* 1b80:e425 MaxMedia UB425-TC
 * 1b80:e1cc Delock 61959
 * GPIO_6 - demod reset, 0=active
 * GPIO_7 - LED, 0=active
 */
static struct em28xx_reg_seq maxmedia_ub425_tc[] = {
	{EM2874_R80_GPIO_P0_CTRL,  0x83,  0xff,  100},
	{EM2874_R80_GPIO_P0_CTRL,  0xc3,  0xff,  100}, /* GPIO_6 = 1 */
	{EM2874_R80_GPIO_P0_CTRL,  0x43,  0xff,  000}, /* GPIO_7 = 0 */
	{-1,                 -1,    -1,   -1},
};

/* 2304:0242 PCTV QuatroStick (510e)
 * GPIO_2: decoder reset, 0=active
 * GPIO_4: decoder suspend, 0=active
 * GPIO_6: demod reset, 0=active
 * GPIO_7: LED, 1=active
 */
static struct em28xx_reg_seq pctv_510e[] = {
	{EM2874_R80_GPIO_P0_CTRL, 0x10, 0xff, 100},
	{EM2874_R80_GPIO_P0_CTRL, 0x14, 0xff, 100}, /* GPIO_2 = 1 */
	{EM2874_R80_GPIO_P0_CTRL, 0x54, 0xff, 050}, /* GPIO_6 = 1 */
	{             -1,   -1,   -1,  -1},
};

/* 2013:0251 PCTV QuatroStick nano (520e)
 * GPIO_2: decoder reset, 0=active
 * GPIO_4: decoder suspend, 0=active
 * GPIO_6: demod reset, 0=active
 * GPIO_7: LED, 1=active
 */
static struct em28xx_reg_seq pctv_520e[] = {
	{EM2874_R80_GPIO_P0_CTRL, 0x10, 0xff, 100},
	{EM2874_R80_GPIO_P0_CTRL, 0x14, 0xff, 100}, /* GPIO_2 = 1 */
	{EM2874_R80_GPIO_P0_CTRL, 0x54, 0xff, 050}, /* GPIO_6 = 1 */
	{EM2874_R80_GPIO_P0_CTRL, 0xd4, 0xff, 000}, /* GPIO_7 = 1 */
	{             -1,   -1,   -1,  -1},
};

/*
 *  Board definitions
 */
struct em28xx_board em28xx_boards[] = {
	[EM2750_BOARD_UNKNOWN] = {
		.name          = "EM2710/EM2750/EM2751 webcam grabber",
		.xclk          = EM28XX_XCLK_FREQUENCY_20MHZ,
		.tuner_type    = TUNER_ABSENT,
		.is_webcam     = 1,
		.input         = { {
			.type     = EM28XX_VMUX_COMPOSITE1,
			.vmux     = 0,
			.amux     = EM28XX_AMUX_VIDEO,
			.gpio     = silvercrest_reg_seq,
		} },
	},
	[EM2800_BOARD_UNKNOWN] = {
		.name         = "Unknown EM2800 video grabber",
		.is_em2800    = 1,
		.tda9887_conf = TDA9887_PRESENT,
		.decoder      = EM28XX_SAA711X,
		.tuner_type   = TUNER_ABSENT,
		.input        = { {
			.type     = EM28XX_VMUX_COMPOSITE1,
			.vmux     = SAA7115_COMPOSITE0,
			.amux     = EM28XX_AMUX_LINE_IN,
		}, {
			.type     = EM28XX_VMUX_SVIDEO,
			.vmux     = SAA7115_SVIDEO3,
			.amux     = EM28XX_AMUX_LINE_IN,
		} },
	},
	[EM2820_BOARD_UNKNOWN] = {
		.name          = "Unknown EM2750/28xx video grabber",
		.tuner_type    = TUNER_ABSENT,
		.is_webcam     = 1,	/* To enable sensor probe */
	},
	[EM2750_BOARD_DLCW_130] = {
		/* Beijing Huaqi Information Digital Technology Co., Ltd */
		.name          = "Huaqi DLCW-130",
		.valid         = EM28XX_BOARD_NOT_VALIDATED,
		.xclk          = EM28XX_XCLK_FREQUENCY_48MHZ,
		.tuner_type    = TUNER_ABSENT,
		.is_webcam     = 1,
		.input         = { {
			.type     = EM28XX_VMUX_COMPOSITE1,
			.vmux     = 0,
			.amux     = EM28XX_AMUX_VIDEO,
		} },
	},
	[EM2820_BOARD_KWORLD_PVRTV2800RF] = {
		.name         = "Kworld PVR TV 2800 RF",
		.tuner_type   = TUNER_TEMIC_PAL,
		.tda9887_conf = TDA9887_PRESENT,
		.decoder      = EM28XX_SAA711X,
		.input        = { {
			.type     = EM28XX_VMUX_COMPOSITE1,
			.vmux     = SAA7115_COMPOSITE0,
			.amux     = EM28XX_AMUX_LINE_IN,
		}, {
			.type     = EM28XX_VMUX_SVIDEO,
			.vmux     = SAA7115_SVIDEO3,
			.amux     = EM28XX_AMUX_LINE_IN,
		} },
	},
	[EM2820_BOARD_GADMEI_TVR200] = {
		.name         = "Gadmei TVR200",
		.tuner_type   = TUNER_LG_PAL_NEW_TAPC,
		.tda9887_conf = TDA9887_PRESENT,
		.decoder      = EM28XX_SAA711X,
		.input        = { {
			.type     = EM28XX_VMUX_TELEVISION,
			.vmux     = SAA7115_COMPOSITE2,
			.amux     = EM28XX_AMUX_LINE_IN,
		}, {
			.type     = EM28XX_VMUX_COMPOSITE1,
			.vmux     = SAA7115_COMPOSITE0,
			.amux     = EM28XX_AMUX_LINE_IN,
		}, {
			.type     = EM28XX_VMUX_SVIDEO,
			.vmux     = SAA7115_SVIDEO3,
			.amux     = EM28XX_AMUX_LINE_IN,
		} },
	},
	[EM2820_BOARD_TERRATEC_CINERGY_250] = {
		.name         = "Terratec Cinergy 250 USB",
		.tuner_type   = TUNER_LG_PAL_NEW_TAPC,
		.has_ir_i2c   = 1,
		.tda9887_conf = TDA9887_PRESENT,
		.decoder      = EM28XX_SAA711X,
		.input        = { {
			.type     = EM28XX_VMUX_TELEVISION,
			.vmux     = SAA7115_COMPOSITE2,
			.amux     = EM28XX_AMUX_VIDEO,
		}, {
			.type     = EM28XX_VMUX_COMPOSITE1,
			.vmux     = SAA7115_COMPOSITE0,
			.amux     = EM28XX_AMUX_LINE_IN,
		}, {
			.type     = EM28XX_VMUX_SVIDEO,
			.vmux     = SAA7115_SVIDEO3,
			.amux     = EM28XX_AMUX_LINE_IN,
		} },
	},
	[EM2820_BOARD_PINNACLE_USB_2] = {
		.name         = "Pinnacle PCTV USB 2",
		.tuner_type   = TUNER_LG_PAL_NEW_TAPC,
		.has_ir_i2c   = 1,
		.tda9887_conf = TDA9887_PRESENT,
		.decoder      = EM28XX_SAA711X,
		.input        = { {
			.type     = EM28XX_VMUX_TELEVISION,
			.vmux     = SAA7115_COMPOSITE2,
			.amux     = EM28XX_AMUX_VIDEO,
		}, {
			.type     = EM28XX_VMUX_COMPOSITE1,
			.vmux     = SAA7115_COMPOSITE0,
			.amux     = EM28XX_AMUX_LINE_IN,
		}, {
			.type     = EM28XX_VMUX_SVIDEO,
			.vmux     = SAA7115_SVIDEO3,
			.amux     = EM28XX_AMUX_LINE_IN,
		} },
	},
	[EM2820_BOARD_HAUPPAUGE_WINTV_USB_2] = {
		.name         = "Hauppauge WinTV USB 2",
		.tuner_type   = TUNER_PHILIPS_FM1236_MK3,
		.tda9887_conf = TDA9887_PRESENT |
				TDA9887_PORT1_ACTIVE |
				TDA9887_PORT2_ACTIVE,
		.decoder      = EM28XX_TVP5150,
		.has_msp34xx  = 1,
		.has_ir_i2c   = 1,
		.input        = { {
			.type     = EM28XX_VMUX_TELEVISION,
			.vmux     = TVP5150_COMPOSITE0,
			.amux     = MSP_INPUT_DEFAULT,
		}, {
			.type     = EM28XX_VMUX_SVIDEO,
			.vmux     = TVP5150_SVIDEO,
			.amux     = MSP_INPUT(MSP_IN_SCART1, MSP_IN_TUNER1,
					MSP_DSP_IN_SCART, MSP_DSP_IN_SCART),
		} },
	},
	[EM2820_BOARD_DLINK_USB_TV] = {
		.name         = "D-Link DUB-T210 TV Tuner",
		.valid        = EM28XX_BOARD_NOT_VALIDATED,
		.tuner_type   = TUNER_LG_PAL_NEW_TAPC,
		.tda9887_conf = TDA9887_PRESENT,
		.decoder      = EM28XX_SAA711X,
		.input        = { {
			.type     = EM28XX_VMUX_TELEVISION,
			.vmux     = SAA7115_COMPOSITE2,
			.amux     = EM28XX_AMUX_LINE_IN,
		}, {
			.type     = EM28XX_VMUX_COMPOSITE1,
			.vmux     = SAA7115_COMPOSITE0,
			.amux     = EM28XX_AMUX_LINE_IN,
		}, {
			.type     = EM28XX_VMUX_SVIDEO,
			.vmux     = SAA7115_SVIDEO3,
			.amux     = EM28XX_AMUX_LINE_IN,
		} },
	},
	[EM2820_BOARD_HERCULES_SMART_TV_USB2] = {
		.name         = "Hercules Smart TV USB 2.0",
		.valid        = EM28XX_BOARD_NOT_VALIDATED,
		.tuner_type   = TUNER_LG_PAL_NEW_TAPC,
		.tda9887_conf = TDA9887_PRESENT,
		.decoder      = EM28XX_SAA711X,
		.input        = { {
			.type     = EM28XX_VMUX_TELEVISION,
			.vmux     = SAA7115_COMPOSITE2,
			.amux     = EM28XX_AMUX_LINE_IN,
		}, {
			.type     = EM28XX_VMUX_COMPOSITE1,
			.vmux     = SAA7115_COMPOSITE0,
			.amux     = EM28XX_AMUX_LINE_IN,
		}, {
			.type     = EM28XX_VMUX_SVIDEO,
			.vmux     = SAA7115_SVIDEO3,
			.amux     = EM28XX_AMUX_LINE_IN,
		} },
	},
	[EM2820_BOARD_PINNACLE_USB_2_FM1216ME] = {
		.name         = "Pinnacle PCTV USB 2 (Philips FM1216ME)",
		.valid        = EM28XX_BOARD_NOT_VALIDATED,
		.tuner_type   = TUNER_PHILIPS_FM1216ME_MK3,
		.tda9887_conf = TDA9887_PRESENT,
		.decoder      = EM28XX_SAA711X,
		.input        = { {
			.type     = EM28XX_VMUX_TELEVISION,
			.vmux     = SAA7115_COMPOSITE2,
			.amux     = EM28XX_AMUX_VIDEO,
		}, {
			.type     = EM28XX_VMUX_COMPOSITE1,
			.vmux     = SAA7115_COMPOSITE0,
			.amux     = EM28XX_AMUX_LINE_IN,
		}, {
			.type     = EM28XX_VMUX_SVIDEO,
			.vmux     = SAA7115_SVIDEO3,
			.amux     = EM28XX_AMUX_LINE_IN,
		} },
	},
	[EM2820_BOARD_GADMEI_UTV310] = {
		.name         = "Gadmei UTV310",
		.valid        = EM28XX_BOARD_NOT_VALIDATED,
		.tuner_type   = TUNER_TNF_5335MF,
		.tda9887_conf = TDA9887_PRESENT,
		.decoder      = EM28XX_SAA711X,
		.input        = { {
			.type     = EM28XX_VMUX_TELEVISION,
			.vmux     = SAA7115_COMPOSITE1,
			.amux     = EM28XX_AMUX_LINE_IN,
		}, {
			.type     = EM28XX_VMUX_COMPOSITE1,
			.vmux     = SAA7115_COMPOSITE0,
			.amux     = EM28XX_AMUX_LINE_IN,
		}, {
			.type     = EM28XX_VMUX_SVIDEO,
			.vmux     = SAA7115_SVIDEO3,
			.amux     = EM28XX_AMUX_LINE_IN,
		} },
	},
	[EM2820_BOARD_LEADTEK_WINFAST_USBII_DELUXE] = {
		.name         = "Leadtek Winfast USB II Deluxe",
		.valid        = EM28XX_BOARD_NOT_VALIDATED,
		.tuner_type   = TUNER_PHILIPS_FM1216ME_MK3,
		.has_ir_i2c   = 1,
		.tvaudio_addr = 0x58,
		.tda9887_conf = TDA9887_PRESENT |
				TDA9887_PORT2_ACTIVE |
				TDA9887_QSS,
		.decoder      = EM28XX_SAA711X,
		.adecoder     = EM28XX_TVAUDIO,
		.input        = { {
			.type     = EM28XX_VMUX_TELEVISION,
			.vmux     = SAA7115_COMPOSITE4,
			.amux     = EM28XX_AMUX_AUX,
		}, {
			.type     = EM28XX_VMUX_COMPOSITE1,
			.vmux     = SAA7115_COMPOSITE5,
			.amux     = EM28XX_AMUX_LINE_IN,
		}, {
			.type     = EM28XX_VMUX_SVIDEO,
			.vmux     = SAA7115_SVIDEO3,
			.amux     = EM28XX_AMUX_LINE_IN,
		} },
			.radio	  = {
			.type     = EM28XX_RADIO,
			.amux     = EM28XX_AMUX_AUX,
			}
	},
	[EM2820_BOARD_VIDEOLOGY_20K14XUSB] = {
		.name         = "Videology 20K14XUSB USB2.0",
		.valid        = EM28XX_BOARD_NOT_VALIDATED,
		.tuner_type   = TUNER_ABSENT,
		.is_webcam    = 1,
		.input        = { {
			.type     = EM28XX_VMUX_COMPOSITE1,
			.vmux     = 0,
			.amux     = EM28XX_AMUX_VIDEO,
		} },
	},
	[EM2820_BOARD_SILVERCREST_WEBCAM] = {
		.name         = "Silvercrest Webcam 1.3mpix",
		.tuner_type   = TUNER_ABSENT,
		.is_webcam    = 1,
		.input        = { {
			.type     = EM28XX_VMUX_COMPOSITE1,
			.vmux     = 0,
			.amux     = EM28XX_AMUX_VIDEO,
			.gpio     = silvercrest_reg_seq,
		} },
	},
	[EM2821_BOARD_SUPERCOMP_USB_2] = {
		.name         = "Supercomp USB 2.0 TV",
		.valid        = EM28XX_BOARD_NOT_VALIDATED,
		.tuner_type   = TUNER_PHILIPS_FM1236_MK3,
		.tda9887_conf = TDA9887_PRESENT |
				TDA9887_PORT1_ACTIVE |
				TDA9887_PORT2_ACTIVE,
		.decoder      = EM28XX_SAA711X,
		.input        = { {
			.type     = EM28XX_VMUX_TELEVISION,
			.vmux     = SAA7115_COMPOSITE2,
			.amux     = EM28XX_AMUX_LINE_IN,
		}, {
			.type     = EM28XX_VMUX_COMPOSITE1,
			.vmux     = SAA7115_COMPOSITE0,
			.amux     = EM28XX_AMUX_VIDEO,
		}, {
			.type     = EM28XX_VMUX_SVIDEO,
			.vmux     = SAA7115_SVIDEO3,
			.amux     = EM28XX_AMUX_LINE_IN,
		} },
	},
	[EM2821_BOARD_USBGEAR_VD204] = {
		.name         = "Usbgear VD204v9",
		.valid        = EM28XX_BOARD_NOT_VALIDATED,
		.tuner_type   = TUNER_ABSENT,	/* Capture only device */
		.decoder      = EM28XX_SAA711X,
		.input        = { {
			.type  = EM28XX_VMUX_COMPOSITE1,
			.vmux  = SAA7115_COMPOSITE0,
			.amux  = EM28XX_AMUX_LINE_IN,
		}, {
			.type  = EM28XX_VMUX_SVIDEO,
			.vmux  = SAA7115_SVIDEO3,
			.amux  = EM28XX_AMUX_LINE_IN,
		} },
	},
	[EM2860_BOARD_NETGMBH_CAM] = {
		/* Beijing Huaqi Information Digital Technology Co., Ltd */
		.name         = "NetGMBH Cam",
		.valid        = EM28XX_BOARD_NOT_VALIDATED,
		.tuner_type   = TUNER_ABSENT,
		.is_webcam    = 1,
		.input        = { {
			.type     = EM28XX_VMUX_COMPOSITE1,
			.vmux     = 0,
			.amux     = EM28XX_AMUX_VIDEO,
		} },
	},
	[EM2860_BOARD_TYPHOON_DVD_MAKER] = {
		.name         = "Typhoon DVD Maker",
		.decoder      = EM28XX_SAA711X,
		.tuner_type   = TUNER_ABSENT,	/* Capture only device */
		.input        = { {
			.type  = EM28XX_VMUX_COMPOSITE1,
			.vmux  = SAA7115_COMPOSITE0,
			.amux  = EM28XX_AMUX_LINE_IN,
		}, {
			.type  = EM28XX_VMUX_SVIDEO,
			.vmux  = SAA7115_SVIDEO3,
			.amux  = EM28XX_AMUX_LINE_IN,
		} },
	},
	[EM2860_BOARD_GADMEI_UTV330] = {
		.name         = "Gadmei UTV330",
		.valid        = EM28XX_BOARD_NOT_VALIDATED,
		.tuner_type   = TUNER_TNF_5335MF,
		.tda9887_conf = TDA9887_PRESENT,
		.decoder      = EM28XX_SAA711X,
		.input        = { {
			.type     = EM28XX_VMUX_TELEVISION,
			.vmux     = SAA7115_COMPOSITE2,
			.amux     = EM28XX_AMUX_VIDEO,
		}, {
			.type     = EM28XX_VMUX_COMPOSITE1,
			.vmux     = SAA7115_COMPOSITE0,
			.amux     = EM28XX_AMUX_LINE_IN,
		}, {
			.type     = EM28XX_VMUX_SVIDEO,
			.vmux     = SAA7115_SVIDEO3,
			.amux     = EM28XX_AMUX_LINE_IN,
		} },
	},
	[EM2861_BOARD_GADMEI_UTV330PLUS] = {
		.name         = "Gadmei UTV330+",
		.tuner_type   = TUNER_TNF_5335MF,
		.tda9887_conf = TDA9887_PRESENT,
		.ir_codes     = RC_MAP_GADMEI_RM008Z,
		.decoder      = EM28XX_SAA711X,
		.xclk         = EM28XX_XCLK_FREQUENCY_12MHZ,
		.input        = { {
			.type     = EM28XX_VMUX_TELEVISION,
			.vmux     = SAA7115_COMPOSITE2,
			.amux     = EM28XX_AMUX_VIDEO,
		}, {
			.type     = EM28XX_VMUX_COMPOSITE1,
			.vmux     = SAA7115_COMPOSITE0,
			.amux     = EM28XX_AMUX_LINE_IN,
		}, {
			.type     = EM28XX_VMUX_SVIDEO,
			.vmux     = SAA7115_SVIDEO3,
			.amux     = EM28XX_AMUX_LINE_IN,
		} },
	},
	[EM2860_BOARD_TERRATEC_HYBRID_XS] = {
		.name         = "Terratec Cinergy A Hybrid XS",
		.valid        = EM28XX_BOARD_NOT_VALIDATED,
		.tuner_type   = TUNER_XC2028,
		.tuner_gpio   = default_tuner_gpio,
		.decoder      = EM28XX_TVP5150,

		.input        = { {
			.type     = EM28XX_VMUX_TELEVISION,
			.vmux     = TVP5150_COMPOSITE0,
			.amux     = EM28XX_AMUX_VIDEO,
			.gpio     = hauppauge_wintv_hvr_900_analog,
		}, {
			.type     = EM28XX_VMUX_COMPOSITE1,
			.vmux     = TVP5150_COMPOSITE1,
			.amux     = EM28XX_AMUX_LINE_IN,
			.gpio     = hauppauge_wintv_hvr_900_analog,
		}, {
			.type     = EM28XX_VMUX_SVIDEO,
			.vmux     = TVP5150_SVIDEO,
			.amux     = EM28XX_AMUX_LINE_IN,
			.gpio     = hauppauge_wintv_hvr_900_analog,
		} },
	},
	[EM2861_BOARD_KWORLD_PVRTV_300U] = {
		.name	      = "KWorld PVRTV 300U",
		.valid        = EM28XX_BOARD_NOT_VALIDATED,
		.tuner_type   = TUNER_XC2028,
		.tuner_gpio   = default_tuner_gpio,
		.decoder      = EM28XX_TVP5150,
		.input        = { {
			.type     = EM28XX_VMUX_TELEVISION,
			.vmux     = TVP5150_COMPOSITE0,
			.amux     = EM28XX_AMUX_VIDEO,
		}, {
			.type     = EM28XX_VMUX_COMPOSITE1,
			.vmux     = TVP5150_COMPOSITE1,
			.amux     = EM28XX_AMUX_LINE_IN,
		}, {
			.type     = EM28XX_VMUX_SVIDEO,
			.vmux     = TVP5150_SVIDEO,
			.amux     = EM28XX_AMUX_LINE_IN,
		} },
	},
	[EM2861_BOARD_YAKUMO_MOVIE_MIXER] = {
		.name          = "Yakumo MovieMixer",
		.tuner_type    = TUNER_ABSENT,	/* Capture only device */
		.decoder       = EM28XX_TVP5150,
		.input         = { {
			.type     = EM28XX_VMUX_TELEVISION,
			.vmux     = TVP5150_COMPOSITE0,
			.amux     = EM28XX_AMUX_VIDEO,
		}, {
			.type     = EM28XX_VMUX_COMPOSITE1,
			.vmux     = TVP5150_COMPOSITE1,
			.amux     = EM28XX_AMUX_LINE_IN,
		}, {
			.type     = EM28XX_VMUX_SVIDEO,
			.vmux     = TVP5150_SVIDEO,
			.amux     = EM28XX_AMUX_LINE_IN,
		} },
	},
	[EM2860_BOARD_TVP5150_REFERENCE_DESIGN] = {
		.name          = "EM2860/TVP5150 Reference Design",
		.tuner_type    = TUNER_ABSENT,	/* Capture only device */
		.decoder       = EM28XX_TVP5150,
		.input         = { {
			.type     = EM28XX_VMUX_COMPOSITE1,
			.vmux     = TVP5150_COMPOSITE1,
			.amux     = EM28XX_AMUX_LINE_IN,
		}, {
			.type     = EM28XX_VMUX_SVIDEO,
			.vmux     = TVP5150_SVIDEO,
			.amux     = EM28XX_AMUX_LINE_IN,
		} },
	},
	[EM2861_BOARD_PLEXTOR_PX_TV100U] = {
		.name         = "Plextor ConvertX PX-TV100U",
		.tuner_type   = TUNER_TNF_5335MF,
		.xclk         = EM28XX_XCLK_I2S_MSB_TIMING |
				EM28XX_XCLK_FREQUENCY_12MHZ,
		.tda9887_conf = TDA9887_PRESENT,
		.decoder      = EM28XX_TVP5150,
		.has_msp34xx  = 1,
		.input        = { {
			.type     = EM28XX_VMUX_TELEVISION,
			.vmux     = TVP5150_COMPOSITE0,
			.amux     = EM28XX_AMUX_LINE_IN,
			.gpio     = pinnacle_hybrid_pro_analog,
		}, {
			.type     = EM28XX_VMUX_COMPOSITE1,
			.vmux     = TVP5150_COMPOSITE1,
			.amux     = EM28XX_AMUX_LINE_IN,
			.gpio     = pinnacle_hybrid_pro_analog,
		}, {
			.type     = EM28XX_VMUX_SVIDEO,
			.vmux     = TVP5150_SVIDEO,
			.amux     = EM28XX_AMUX_LINE_IN,
			.gpio     = pinnacle_hybrid_pro_analog,
		} },
	},

	/* Those boards with em2870 are DVB Only*/

	[EM2870_BOARD_TERRATEC_XS] = {
		.name         = "Terratec Cinergy T XS",
		.valid        = EM28XX_BOARD_NOT_VALIDATED,
		.tuner_type   = TUNER_XC2028,
		.tuner_gpio   = default_tuner_gpio,
	},
	[EM2870_BOARD_TERRATEC_XS_MT2060] = {
		.name         = "Terratec Cinergy T XS (MT2060)",
		.valid        = EM28XX_BOARD_NOT_VALIDATED,
		.tuner_type   = TUNER_ABSENT, /* MT2060 */
	},
	[EM2870_BOARD_KWORLD_350U] = {
		.name         = "Kworld 350 U DVB-T",
		.valid        = EM28XX_BOARD_NOT_VALIDATED,
		.tuner_type   = TUNER_XC2028,
		.tuner_gpio   = default_tuner_gpio,
	},
	[EM2870_BOARD_KWORLD_355U] = {
		.name         = "Kworld 355 U DVB-T",
		.valid        = EM28XX_BOARD_NOT_VALIDATED,
		.tuner_type   = TUNER_ABSENT,
		.tuner_gpio   = default_tuner_gpio,
		.has_dvb      = 1,
		.dvb_gpio     = default_digital,
	},
	[EM2870_BOARD_PINNACLE_PCTV_DVB] = {
		.name         = "Pinnacle PCTV DVB-T",
		.valid        = EM28XX_BOARD_NOT_VALIDATED,
		.tuner_type   = TUNER_ABSENT, /* MT2060 */
		/* djh - I have serious doubts this is right... */
		.xclk         = EM28XX_XCLK_IR_RC5_MODE |
				EM28XX_XCLK_FREQUENCY_10MHZ,
	},
	[EM2870_BOARD_COMPRO_VIDEOMATE] = {
		.name         = "Compro, VideoMate U3",
		.valid        = EM28XX_BOARD_NOT_VALIDATED,
		.tuner_type   = TUNER_ABSENT, /* MT2060 */
	},

	[EM2880_BOARD_TERRATEC_HYBRID_XS_FR] = {
		.name         = "Terratec Hybrid XS Secam",
		.has_msp34xx  = 1,
		.tuner_type   = TUNER_XC2028,
		.tuner_gpio   = default_tuner_gpio,
		.decoder      = EM28XX_TVP5150,
		.has_dvb      = 1,
		.dvb_gpio     = terratec_cinergy_USB_XS_FR_digital,
		.input        = { {
			.type     = EM28XX_VMUX_TELEVISION,
			.vmux     = TVP5150_COMPOSITE0,
			.amux     = EM28XX_AMUX_VIDEO,
			.gpio     = terratec_cinergy_USB_XS_FR_analog,
		}, {
			.type     = EM28XX_VMUX_COMPOSITE1,
			.vmux     = TVP5150_COMPOSITE1,
			.amux     = EM28XX_AMUX_LINE_IN,
			.gpio     = terratec_cinergy_USB_XS_FR_analog,
		}, {
			.type     = EM28XX_VMUX_SVIDEO,
			.vmux     = TVP5150_SVIDEO,
			.amux     = EM28XX_AMUX_LINE_IN,
			.gpio     = terratec_cinergy_USB_XS_FR_analog,
		} },
	},
	[EM2884_BOARD_TERRATEC_H5] = {
		.name         = "Terratec Cinergy H5",
		.has_dvb      = 1,
#if 0
		.tuner_type   = TUNER_PHILIPS_TDA8290,
		.tuner_addr   = 0x41,
		.dvb_gpio     = terratec_h5_digital, /* FIXME: probably wrong */
		.tuner_gpio   = terratec_h5_gpio,
#else
		.tuner_type   = TUNER_ABSENT,
#endif
		.def_i2c_bus  = 1,
		.i2c_speed    = EM28XX_I2C_CLK_WAIT_ENABLE |
				EM28XX_I2C_FREQ_400_KHZ,
	},
	[EM2884_BOARD_HAUPPAUGE_WINTV_HVR_930C] = {
		.name         = "Hauppauge WinTV HVR 930C",
		.has_dvb      = 1,
#if 0 /* FIXME: Add analog support */
		.tuner_type   = TUNER_XC5000,
		.tuner_addr   = 0x41,
		.dvb_gpio     = hauppauge_930c_digital,
		.tuner_gpio   = hauppauge_930c_gpio,
#else
		.tuner_type   = TUNER_ABSENT,
#endif
		.ir_codes     = RC_MAP_HAUPPAUGE,
		.def_i2c_bus  = 1,
		.i2c_speed    = EM28XX_I2C_CLK_WAIT_ENABLE |
				EM28XX_I2C_FREQ_400_KHZ,
	},
	[EM2884_BOARD_C3TECH_DIGITAL_DUO] = {
		.name         = "C3 Tech Digital Duo HDTV/SDTV USB",
		.has_dvb      = 1,
		/* FIXME: Add analog support - need a saa7136 driver */
		.tuner_type = TUNER_ABSENT,	/* Digital-only TDA18271HD */
		.ir_codes     = RC_MAP_EMPTY,
		.def_i2c_bus  = 1,
		.i2c_speed    = EM28XX_I2C_CLK_WAIT_ENABLE,
		.dvb_gpio     = c3tech_digital_duo_digital,
	},
	[EM2884_BOARD_CINERGY_HTC_STICK] = {
		.name         = "Terratec Cinergy HTC Stick",
		.has_dvb      = 1,
		.ir_codes     = RC_MAP_NEC_TERRATEC_CINERGY_XS,
		.tuner_type   = TUNER_ABSENT,
		.def_i2c_bus  = 1,
		.i2c_speed    = EM28XX_I2C_CLK_WAIT_ENABLE |
				EM28XX_I2C_FREQ_400_KHZ,
	},
	[EM2880_BOARD_HAUPPAUGE_WINTV_HVR_900] = {
		.name         = "Hauppauge WinTV HVR 900",
		.tda9887_conf = TDA9887_PRESENT,
		.tuner_type   = TUNER_XC2028,
		.tuner_gpio   = default_tuner_gpio,
		.mts_firmware = 1,
		.has_dvb      = 1,
		.dvb_gpio     = hauppauge_wintv_hvr_900_digital,
		.ir_codes     = RC_MAP_HAUPPAUGE,
		.decoder      = EM28XX_TVP5150,
		.input        = { {
			.type     = EM28XX_VMUX_TELEVISION,
			.vmux     = TVP5150_COMPOSITE0,
			.amux     = EM28XX_AMUX_VIDEO,
			.gpio     = hauppauge_wintv_hvr_900_analog,
		}, {
			.type     = EM28XX_VMUX_COMPOSITE1,
			.vmux     = TVP5150_COMPOSITE1,
			.amux     = EM28XX_AMUX_LINE_IN,
			.gpio     = hauppauge_wintv_hvr_900_analog,
		}, {
			.type     = EM28XX_VMUX_SVIDEO,
			.vmux     = TVP5150_SVIDEO,
			.amux     = EM28XX_AMUX_LINE_IN,
			.gpio     = hauppauge_wintv_hvr_900_analog,
		} },
	},
	[EM2880_BOARD_HAUPPAUGE_WINTV_HVR_900_R2] = {
		.name         = "Hauppauge WinTV HVR 900 (R2)",
		.tda9887_conf = TDA9887_PRESENT,
		.tuner_type   = TUNER_XC2028,
		.tuner_gpio   = default_tuner_gpio,
		.mts_firmware = 1,
		.has_dvb      = 1,
		.dvb_gpio     = hauppauge_wintv_hvr_900R2_digital,
		.ir_codes     = RC_MAP_HAUPPAUGE,
		.decoder      = EM28XX_TVP5150,
		.input        = { {
			.type     = EM28XX_VMUX_TELEVISION,
			.vmux     = TVP5150_COMPOSITE0,
			.amux     = EM28XX_AMUX_VIDEO,
			.gpio     = hauppauge_wintv_hvr_900_analog,
		}, {
			.type     = EM28XX_VMUX_COMPOSITE1,
			.vmux     = TVP5150_COMPOSITE1,
			.amux     = EM28XX_AMUX_LINE_IN,
			.gpio     = hauppauge_wintv_hvr_900_analog,
		}, {
			.type     = EM28XX_VMUX_SVIDEO,
			.vmux     = TVP5150_SVIDEO,
			.amux     = EM28XX_AMUX_LINE_IN,
			.gpio     = hauppauge_wintv_hvr_900_analog,
		} },
	},
	[EM2883_BOARD_HAUPPAUGE_WINTV_HVR_850] = {
		.name           = "Hauppauge WinTV HVR 850",
		.tuner_type     = TUNER_XC2028,
		.tuner_gpio     = default_tuner_gpio,
		.mts_firmware   = 1,
		.has_dvb        = 1,
		.dvb_gpio       = hauppauge_wintv_hvr_900_digital,
		.ir_codes       = RC_MAP_HAUPPAUGE,
		.decoder        = EM28XX_TVP5150,
		.input          = { {
			.type     = EM28XX_VMUX_TELEVISION,
			.vmux     = TVP5150_COMPOSITE0,
			.amux     = EM28XX_AMUX_VIDEO,
			.gpio     = hauppauge_wintv_hvr_900_analog,
		}, {
			.type     = EM28XX_VMUX_COMPOSITE1,
			.vmux     = TVP5150_COMPOSITE1,
			.amux     = EM28XX_AMUX_LINE_IN,
			.gpio     = hauppauge_wintv_hvr_900_analog,
		}, {
			.type     = EM28XX_VMUX_SVIDEO,
			.vmux     = TVP5150_SVIDEO,
			.amux     = EM28XX_AMUX_LINE_IN,
			.gpio     = hauppauge_wintv_hvr_900_analog,
		} },
	},
	[EM2883_BOARD_HAUPPAUGE_WINTV_HVR_950] = {
		.name           = "Hauppauge WinTV HVR 950",
		.tuner_type     = TUNER_XC2028,
		.tuner_gpio     = default_tuner_gpio,
		.mts_firmware   = 1,
		.has_dvb        = 1,
		.dvb_gpio       = hauppauge_wintv_hvr_900_digital,
		.ir_codes       = RC_MAP_HAUPPAUGE,
		.decoder        = EM28XX_TVP5150,
		.input          = { {
			.type     = EM28XX_VMUX_TELEVISION,
			.vmux     = TVP5150_COMPOSITE0,
			.amux     = EM28XX_AMUX_VIDEO,
			.gpio     = hauppauge_wintv_hvr_900_analog,
		}, {
			.type     = EM28XX_VMUX_COMPOSITE1,
			.vmux     = TVP5150_COMPOSITE1,
			.amux     = EM28XX_AMUX_LINE_IN,
			.gpio     = hauppauge_wintv_hvr_900_analog,
		}, {
			.type     = EM28XX_VMUX_SVIDEO,
			.vmux     = TVP5150_SVIDEO,
			.amux     = EM28XX_AMUX_LINE_IN,
			.gpio     = hauppauge_wintv_hvr_900_analog,
		} },
	},
	[EM2880_BOARD_PINNACLE_PCTV_HD_PRO] = {
		.name           = "Pinnacle PCTV HD Pro Stick",
		.tuner_type     = TUNER_XC2028,
		.tuner_gpio   = default_tuner_gpio,
		.mts_firmware   = 1,
		.has_dvb        = 1,
		.dvb_gpio       = hauppauge_wintv_hvr_900_digital,
		.ir_codes       = RC_MAP_PINNACLE_PCTV_HD,
		.decoder        = EM28XX_TVP5150,
		.input          = { {
			.type     = EM28XX_VMUX_TELEVISION,
			.vmux     = TVP5150_COMPOSITE0,
			.amux     = EM28XX_AMUX_VIDEO,
			.gpio     = hauppauge_wintv_hvr_900_analog,
		}, {
			.type     = EM28XX_VMUX_COMPOSITE1,
			.vmux     = TVP5150_COMPOSITE1,
			.amux     = EM28XX_AMUX_LINE_IN,
			.gpio     = hauppauge_wintv_hvr_900_analog,
		}, {
			.type     = EM28XX_VMUX_SVIDEO,
			.vmux     = TVP5150_SVIDEO,
			.amux     = EM28XX_AMUX_LINE_IN,
			.gpio     = hauppauge_wintv_hvr_900_analog,
		} },
	},
	[EM2880_BOARD_AMD_ATI_TV_WONDER_HD_600] = {
		.name           = "AMD ATI TV Wonder HD 600",
		.tuner_type     = TUNER_XC2028,
		.tuner_gpio     = default_tuner_gpio,
		.mts_firmware   = 1,
		.has_dvb        = 1,
		.dvb_gpio       = hauppauge_wintv_hvr_900_digital,
		.ir_codes       = RC_MAP_ATI_TV_WONDER_HD_600,
		.decoder        = EM28XX_TVP5150,
		.input          = { {
			.type     = EM28XX_VMUX_TELEVISION,
			.vmux     = TVP5150_COMPOSITE0,
			.amux     = EM28XX_AMUX_VIDEO,
			.gpio     = hauppauge_wintv_hvr_900_analog,
		}, {
			.type     = EM28XX_VMUX_COMPOSITE1,
			.vmux     = TVP5150_COMPOSITE1,
			.amux     = EM28XX_AMUX_LINE_IN,
			.gpio     = hauppauge_wintv_hvr_900_analog,
		}, {
			.type     = EM28XX_VMUX_SVIDEO,
			.vmux     = TVP5150_SVIDEO,
			.amux     = EM28XX_AMUX_LINE_IN,
			.gpio     = hauppauge_wintv_hvr_900_analog,
		} },
	},
	[EM2880_BOARD_TERRATEC_HYBRID_XS] = {
		.name           = "Terratec Hybrid XS",
		.tuner_type     = TUNER_XC2028,
		.tuner_gpio     = default_tuner_gpio,
		.decoder        = EM28XX_TVP5150,
		.has_dvb        = 1,
		.dvb_gpio       = default_digital,
		.ir_codes       = RC_MAP_TERRATEC_CINERGY_XS,
		.xclk           = EM28XX_XCLK_FREQUENCY_12MHZ, /* NEC IR */
		.input          = { {
			.type     = EM28XX_VMUX_TELEVISION,
			.vmux     = TVP5150_COMPOSITE0,
			.amux     = EM28XX_AMUX_VIDEO,
			.gpio     = default_analog,
		}, {
			.type     = EM28XX_VMUX_COMPOSITE1,
			.vmux     = TVP5150_COMPOSITE1,
			.amux     = EM28XX_AMUX_LINE_IN,
			.gpio     = default_analog,
		}, {
			.type     = EM28XX_VMUX_SVIDEO,
			.vmux     = TVP5150_SVIDEO,
			.amux     = EM28XX_AMUX_LINE_IN,
			.gpio     = default_analog,
		} },
	},
	/* maybe there's a reason behind it why Terratec sells the Hybrid XS
	   as Prodigy XS with a different PID, let's keep it separated for now
	   maybe we'll need it lateron */
	[EM2880_BOARD_TERRATEC_PRODIGY_XS] = {
		.name         = "Terratec Prodigy XS",
		.tuner_type   = TUNER_XC2028,
		.tuner_gpio   = default_tuner_gpio,
		.decoder      = EM28XX_TVP5150,
		.input        = { {
			.type     = EM28XX_VMUX_TELEVISION,
			.vmux     = TVP5150_COMPOSITE0,
			.amux     = EM28XX_AMUX_VIDEO,
			.gpio     = hauppauge_wintv_hvr_900_analog,
		}, {
			.type     = EM28XX_VMUX_COMPOSITE1,
			.vmux     = TVP5150_COMPOSITE1,
			.amux     = EM28XX_AMUX_LINE_IN,
			.gpio     = hauppauge_wintv_hvr_900_analog,
		}, {
			.type     = EM28XX_VMUX_SVIDEO,
			.vmux     = TVP5150_SVIDEO,
			.amux     = EM28XX_AMUX_LINE_IN,
			.gpio     = hauppauge_wintv_hvr_900_analog,
		} },
	},
	[EM2820_BOARD_MSI_VOX_USB_2] = {
		.name		   = "MSI VOX USB 2.0",
		.tuner_type	   = TUNER_LG_PAL_NEW_TAPC,
		.tda9887_conf	   = TDA9887_PRESENT      |
				     TDA9887_PORT1_ACTIVE |
				     TDA9887_PORT2_ACTIVE,
		.max_range_640_480 = 1,
		.decoder           = EM28XX_SAA711X,
		.input             = { {
			.type      = EM28XX_VMUX_TELEVISION,
			.vmux      = SAA7115_COMPOSITE4,
			.amux      = EM28XX_AMUX_VIDEO,
		}, {
			.type      = EM28XX_VMUX_COMPOSITE1,
			.vmux      = SAA7115_COMPOSITE0,
			.amux      = EM28XX_AMUX_LINE_IN,
		}, {
			.type      = EM28XX_VMUX_SVIDEO,
			.vmux      = SAA7115_SVIDEO3,
			.amux      = EM28XX_AMUX_LINE_IN,
		} },
	},
	[EM2800_BOARD_TERRATEC_CINERGY_200] = {
		.name         = "Terratec Cinergy 200 USB",
		.is_em2800    = 1,
		.has_ir_i2c   = 1,
		.tuner_type   = TUNER_LG_TALN,
		.tda9887_conf = TDA9887_PRESENT,
		.decoder      = EM28XX_SAA711X,
		.input        = { {
			.type     = EM28XX_VMUX_TELEVISION,
			.vmux     = SAA7115_COMPOSITE2,
			.amux     = EM28XX_AMUX_VIDEO,
		}, {
			.type     = EM28XX_VMUX_COMPOSITE1,
			.vmux     = SAA7115_COMPOSITE0,
			.amux     = EM28XX_AMUX_LINE_IN,
		}, {
			.type     = EM28XX_VMUX_SVIDEO,
			.vmux     = SAA7115_SVIDEO3,
			.amux     = EM28XX_AMUX_LINE_IN,
		} },
	},
	[EM2800_BOARD_GRABBEEX_USB2800] = {
		.name       = "eMPIA Technology, Inc. GrabBeeX+ Video Encoder",
		.is_em2800  = 1,
		.decoder    = EM28XX_SAA711X,
		.tuner_type = TUNER_ABSENT, /* capture only board */
		.input      = { {
			.type     = EM28XX_VMUX_COMPOSITE1,
			.vmux     = SAA7115_COMPOSITE0,
			.amux     = EM28XX_AMUX_LINE_IN,
		}, {
			.type     = EM28XX_VMUX_SVIDEO,
			.vmux     = SAA7115_SVIDEO3,
			.amux     = EM28XX_AMUX_LINE_IN,
		} },
	},
	[EM2800_BOARD_VC211A] = {
		.name         = "Actionmaster/LinXcel/Digitus VC211A",
		.is_em2800    = 1,
		.tuner_type   = TUNER_ABSENT,	/* Capture-only board */
		.decoder      = EM28XX_SAA711X,
		.input        = { {
			.type     = EM28XX_VMUX_COMPOSITE1,
			.vmux     = SAA7115_COMPOSITE0,
			.amux     = EM28XX_AMUX_LINE_IN,
			.gpio     = vc211a_enable,
		}, {
			.type     = EM28XX_VMUX_SVIDEO,
			.vmux     = SAA7115_SVIDEO3,
			.amux     = EM28XX_AMUX_LINE_IN,
			.gpio     = vc211a_enable,
		} },
	},
	[EM2800_BOARD_LEADTEK_WINFAST_USBII] = {
		.name         = "Leadtek Winfast USB II",
		.is_em2800    = 1,
		.tuner_type   = TUNER_LG_PAL_NEW_TAPC,
		.tda9887_conf = TDA9887_PRESENT,
		.decoder      = EM28XX_SAA711X,
		.input        = { {
			.type     = EM28XX_VMUX_TELEVISION,
			.vmux     = SAA7115_COMPOSITE2,
			.amux     = EM28XX_AMUX_VIDEO,
		}, {
			.type     = EM28XX_VMUX_COMPOSITE1,
			.vmux     = SAA7115_COMPOSITE0,
			.amux     = EM28XX_AMUX_LINE_IN,
		}, {
			.type     = EM28XX_VMUX_SVIDEO,
			.vmux     = SAA7115_SVIDEO3,
			.amux     = EM28XX_AMUX_LINE_IN,
		} },
	},
	[EM2800_BOARD_KWORLD_USB2800] = {
		.name         = "Kworld USB2800",
		.is_em2800    = 1,
		.tuner_type   = TUNER_PHILIPS_FCV1236D,
		.tda9887_conf = TDA9887_PRESENT,
		.decoder      = EM28XX_SAA711X,
		.input        = { {
			.type     = EM28XX_VMUX_TELEVISION,
			.vmux     = SAA7115_COMPOSITE2,
			.amux     = EM28XX_AMUX_VIDEO,
		}, {
			.type     = EM28XX_VMUX_COMPOSITE1,
			.vmux     = SAA7115_COMPOSITE0,
			.amux     = EM28XX_AMUX_LINE_IN,
		}, {
			.type     = EM28XX_VMUX_SVIDEO,
			.vmux     = SAA7115_SVIDEO3,
			.amux     = EM28XX_AMUX_LINE_IN,
		} },
	},
	[EM2820_BOARD_PINNACLE_DVC_90] = {
		.name         = "Pinnacle Dazzle DVC 90/100/101/107 / Kaiser Baas Video to DVD maker "
			       "/ Kworld DVD Maker 2 / Plextor ConvertX PX-AV100U",
		.tuner_type   = TUNER_ABSENT, /* capture only board */
		.decoder      = EM28XX_SAA711X,
		.input        = { {
			.type     = EM28XX_VMUX_COMPOSITE1,
			.vmux     = SAA7115_COMPOSITE0,
			.amux     = EM28XX_AMUX_LINE_IN,
		}, {
			.type     = EM28XX_VMUX_SVIDEO,
			.vmux     = SAA7115_SVIDEO3,
			.amux     = EM28XX_AMUX_LINE_IN,
		} },
	},
	[EM2800_BOARD_VGEAR_POCKETTV] = {
		.name         = "V-Gear PocketTV",
		.is_em2800    = 1,
		.tuner_type   = TUNER_LG_PAL_NEW_TAPC,
		.tda9887_conf = TDA9887_PRESENT,
		.decoder      = EM28XX_SAA711X,
		.input        = { {
			.type     = EM28XX_VMUX_TELEVISION,
			.vmux     = SAA7115_COMPOSITE2,
			.amux     = EM28XX_AMUX_VIDEO,
		}, {
			.type     = EM28XX_VMUX_COMPOSITE1,
			.vmux     = SAA7115_COMPOSITE0,
			.amux     = EM28XX_AMUX_LINE_IN,
		}, {
			.type     = EM28XX_VMUX_SVIDEO,
			.vmux     = SAA7115_SVIDEO3,
			.amux     = EM28XX_AMUX_LINE_IN,
		} },
	},
	[EM2820_BOARD_PROLINK_PLAYTV_BOX4_USB2] = {
		.name         = "Pixelview PlayTV Box 4 USB 2.0",
		.tda9887_conf = TDA9887_PRESENT,
		.tuner_type   = TUNER_YMEC_TVF_5533MF,
		.decoder      = EM28XX_SAA711X,
		.input        = { {
			.type     = EM28XX_VMUX_TELEVISION,
			.vmux     = SAA7115_COMPOSITE2,
			.amux     = EM28XX_AMUX_VIDEO,
			.aout     = EM28XX_AOUT_MONO | 	/* I2S */
				    EM28XX_AOUT_MASTER,	/* Line out pin */
		}, {
			.type     = EM28XX_VMUX_COMPOSITE1,
			.vmux     = SAA7115_COMPOSITE0,
			.amux     = EM28XX_AMUX_LINE_IN,
		}, {
			.type     = EM28XX_VMUX_SVIDEO,
			.vmux     = SAA7115_SVIDEO3,
			.amux     = EM28XX_AMUX_LINE_IN,
		} },
	},
	[EM2820_BOARD_PROLINK_PLAYTV_USB2] = {
		.name         = "SIIG AVTuner-PVR / Pixelview Prolink PlayTV USB 2.0",
		.has_snapshot_button = 1,
		.tda9887_conf = TDA9887_PRESENT,
		.tuner_type   = TUNER_YMEC_TVF_5533MF,
		.decoder      = EM28XX_SAA711X,
		.input        = { {
			.type     = EM28XX_VMUX_TELEVISION,
			.vmux     = SAA7115_COMPOSITE2,
			.amux     = EM28XX_AMUX_VIDEO,
			.aout     = EM28XX_AOUT_MONO | 	/* I2S */
				    EM28XX_AOUT_MASTER,	/* Line out pin */
		}, {
			.type     = EM28XX_VMUX_COMPOSITE1,
			.vmux     = SAA7115_COMPOSITE0,
			.amux     = EM28XX_AMUX_LINE_IN,
		}, {
			.type     = EM28XX_VMUX_SVIDEO,
			.vmux     = SAA7115_SVIDEO3,
			.amux     = EM28XX_AMUX_LINE_IN,
		} },
	},
	[EM2860_BOARD_SAA711X_REFERENCE_DESIGN] = {
		.name                = "EM2860/SAA711X Reference Design",
		.has_snapshot_button = 1,
		.tuner_type          = TUNER_ABSENT,
		.decoder             = EM28XX_SAA711X,
		.input               = { {
			.type     = EM28XX_VMUX_SVIDEO,
			.vmux     = SAA7115_SVIDEO3,
		}, {
			.type     = EM28XX_VMUX_COMPOSITE1,
			.vmux     = SAA7115_COMPOSITE0,
		} },
	},

	[EM2874_BOARD_LEADERSHIP_ISDBT] = {
		.def_i2c_bus	= 1,
		.i2c_speed      = EM28XX_I2C_CLK_WAIT_ENABLE |
				  EM28XX_I2C_FREQ_100_KHZ,
		.xclk		= EM28XX_XCLK_FREQUENCY_10MHZ,
		.name		= "EM2874 Leadership ISDBT",
		.tuner_type	= TUNER_ABSENT,
		.tuner_gpio     = leadership_reset,
		.dvb_gpio       = leadership_digital,
		.has_dvb	= 1,
	},

	[EM2880_BOARD_MSI_DIGIVOX_AD] = {
		.name         = "MSI DigiVox A/D",
		.valid        = EM28XX_BOARD_NOT_VALIDATED,
		.tuner_type   = TUNER_XC2028,
		.tuner_gpio   = default_tuner_gpio,
		.decoder      = EM28XX_TVP5150,
		.input        = { {
			.type     = EM28XX_VMUX_TELEVISION,
			.vmux     = TVP5150_COMPOSITE0,
			.amux     = EM28XX_AMUX_VIDEO,
			.gpio     = em2880_msi_digivox_ad_analog,
		}, {
			.type     = EM28XX_VMUX_COMPOSITE1,
			.vmux     = TVP5150_COMPOSITE1,
			.amux     = EM28XX_AMUX_LINE_IN,
			.gpio     = em2880_msi_digivox_ad_analog,
		}, {
			.type     = EM28XX_VMUX_SVIDEO,
			.vmux     = TVP5150_SVIDEO,
			.amux     = EM28XX_AMUX_LINE_IN,
			.gpio     = em2880_msi_digivox_ad_analog,
		} },
	},
	[EM2880_BOARD_MSI_DIGIVOX_AD_II] = {
		.name         = "MSI DigiVox A/D II",
		.valid        = EM28XX_BOARD_NOT_VALIDATED,
		.tuner_type   = TUNER_XC2028,
		.tuner_gpio   = default_tuner_gpio,
		.decoder      = EM28XX_TVP5150,
		.input        = { {
			.type     = EM28XX_VMUX_TELEVISION,
			.vmux     = TVP5150_COMPOSITE0,
			.amux     = EM28XX_AMUX_VIDEO,
			.gpio     = em2880_msi_digivox_ad_analog,
		}, {
			.type     = EM28XX_VMUX_COMPOSITE1,
			.vmux     = TVP5150_COMPOSITE1,
			.amux     = EM28XX_AMUX_LINE_IN,
			.gpio     = em2880_msi_digivox_ad_analog,
		}, {
			.type     = EM28XX_VMUX_SVIDEO,
			.vmux     = TVP5150_SVIDEO,
			.amux     = EM28XX_AMUX_LINE_IN,
			.gpio     = em2880_msi_digivox_ad_analog,
		} },
	},
	[EM2880_BOARD_KWORLD_DVB_305U] = {
		.name	      = "KWorld DVB-T 305U",
		.tuner_type   = TUNER_XC2028,
		.tuner_gpio   = default_tuner_gpio,
		.decoder      = EM28XX_TVP5150,
		.input        = { {
			.type     = EM28XX_VMUX_TELEVISION,
			.vmux     = TVP5150_COMPOSITE0,
			.amux     = EM28XX_AMUX_VIDEO,
		}, {
			.type     = EM28XX_VMUX_COMPOSITE1,
			.vmux     = TVP5150_COMPOSITE1,
			.amux     = EM28XX_AMUX_LINE_IN,
		}, {
			.type     = EM28XX_VMUX_SVIDEO,
			.vmux     = TVP5150_SVIDEO,
			.amux     = EM28XX_AMUX_LINE_IN,
		} },
	},
	[EM2880_BOARD_KWORLD_DVB_310U] = {
		.name	      = "KWorld DVB-T 310U",
		.tuner_type   = TUNER_XC2028,
		.tuner_gpio   = default_tuner_gpio,
		.has_dvb      = 1,
		.dvb_gpio     = default_digital,
		.mts_firmware = 1,
		.decoder      = EM28XX_TVP5150,
		.input        = { {
			.type     = EM28XX_VMUX_TELEVISION,
			.vmux     = TVP5150_COMPOSITE0,
			.amux     = EM28XX_AMUX_VIDEO,
			.gpio     = default_analog,
		}, {
			.type     = EM28XX_VMUX_COMPOSITE1,
			.vmux     = TVP5150_COMPOSITE1,
			.amux     = EM28XX_AMUX_LINE_IN,
			.gpio     = default_analog,
		}, {	/* S-video has not been tested yet */
			.type     = EM28XX_VMUX_SVIDEO,
			.vmux     = TVP5150_SVIDEO,
			.amux     = EM28XX_AMUX_LINE_IN,
			.gpio     = default_analog,
		} },
	},
	[EM2882_BOARD_KWORLD_ATSC_315U] = {
		.name		= "KWorld ATSC 315U HDTV TV Box",
		.valid		= EM28XX_BOARD_NOT_VALIDATED,
		.tuner_type	= TUNER_THOMSON_DTT761X,
		.tuner_gpio	= em2882_kworld_315u_tuner_gpio,
		.tda9887_conf	= TDA9887_PRESENT,
		.decoder	= EM28XX_SAA711X,
		.has_dvb	= 1,
		.dvb_gpio	= em2882_kworld_315u_digital,
		.ir_codes	= RC_MAP_KWORLD_315U,
		.xclk		= EM28XX_XCLK_FREQUENCY_12MHZ,
		.i2c_speed	= EM28XX_I2C_CLK_WAIT_ENABLE,
		/* Analog mode - still not ready */
		/*.input        = { {
			.type = EM28XX_VMUX_TELEVISION,
			.vmux = SAA7115_COMPOSITE2,
			.amux = EM28XX_AMUX_VIDEO,
			.gpio = em2882_kworld_315u_analog,
			.aout = EM28XX_AOUT_PCM_IN | EM28XX_AOUT_PCM_STEREO,
		}, {
			.type = EM28XX_VMUX_COMPOSITE1,
			.vmux = SAA7115_COMPOSITE0,
			.amux = EM28XX_AMUX_LINE_IN,
			.gpio = em2882_kworld_315u_analog1,
			.aout = EM28XX_AOUT_PCM_IN | EM28XX_AOUT_PCM_STEREO,
		}, {
			.type = EM28XX_VMUX_SVIDEO,
			.vmux = SAA7115_SVIDEO3,
			.amux = EM28XX_AMUX_LINE_IN,
			.gpio = em2882_kworld_315u_analog1,
			.aout = EM28XX_AOUT_PCM_IN | EM28XX_AOUT_PCM_STEREO,
		} }, */
	},
	[EM2880_BOARD_EMPIRE_DUAL_TV] = {
		.name = "Empire dual TV",
		.tuner_type = TUNER_XC2028,
		.tuner_gpio = default_tuner_gpio,
		.has_dvb = 1,
		.dvb_gpio = default_digital,
		.mts_firmware = 1,
		.decoder = EM28XX_TVP5150,
		.input = { {
			.type = EM28XX_VMUX_TELEVISION,
			.vmux = TVP5150_COMPOSITE0,
			.amux = EM28XX_AMUX_VIDEO,
			.gpio = default_analog,
		}, {
			.type = EM28XX_VMUX_COMPOSITE1,
			.vmux = TVP5150_COMPOSITE1,
			.amux = EM28XX_AMUX_LINE_IN,
			.gpio = default_analog,
		}, {
			.type = EM28XX_VMUX_SVIDEO,
			.vmux = TVP5150_SVIDEO,
			.amux = EM28XX_AMUX_LINE_IN,
			.gpio = default_analog,
		} },
	},
	[EM2881_BOARD_DNT_DA2_HYBRID] = {
		.name         = "DNT DA2 Hybrid",
		.valid        = EM28XX_BOARD_NOT_VALIDATED,
		.tuner_type   = TUNER_XC2028,
		.tuner_gpio   = default_tuner_gpio,
		.decoder      = EM28XX_TVP5150,
		.input        = { {
			.type     = EM28XX_VMUX_TELEVISION,
			.vmux     = TVP5150_COMPOSITE0,
			.amux     = EM28XX_AMUX_VIDEO,
			.gpio     = default_analog,
		}, {
			.type     = EM28XX_VMUX_COMPOSITE1,
			.vmux     = TVP5150_COMPOSITE1,
			.amux     = EM28XX_AMUX_LINE_IN,
			.gpio     = default_analog,
		}, {
			.type     = EM28XX_VMUX_SVIDEO,
			.vmux     = TVP5150_SVIDEO,
			.amux     = EM28XX_AMUX_LINE_IN,
			.gpio     = default_analog,
		} },
	},
	[EM2881_BOARD_PINNACLE_HYBRID_PRO] = {
		.name         = "Pinnacle Hybrid Pro",
		.tuner_type   = TUNER_XC2028,
		.tuner_gpio   = default_tuner_gpio,
		.decoder      = EM28XX_TVP5150,
		.has_dvb      = 1,
		.dvb_gpio     = pinnacle_hybrid_pro_digital,
		.input        = { {
			.type     = EM28XX_VMUX_TELEVISION,
			.vmux     = TVP5150_COMPOSITE0,
			.amux     = EM28XX_AMUX_VIDEO,
			.gpio     = pinnacle_hybrid_pro_analog,
		}, {
			.type     = EM28XX_VMUX_COMPOSITE1,
			.vmux     = TVP5150_COMPOSITE1,
			.amux     = EM28XX_AMUX_LINE_IN,
			.gpio     = pinnacle_hybrid_pro_analog,
		}, {
			.type     = EM28XX_VMUX_SVIDEO,
			.vmux     = TVP5150_SVIDEO,
			.amux     = EM28XX_AMUX_LINE_IN,
			.gpio     = pinnacle_hybrid_pro_analog,
		} },
	},
	[EM2882_BOARD_PINNACLE_HYBRID_PRO_330E] = {
		.name         = "Pinnacle Hybrid Pro (330e)",
		.tuner_type   = TUNER_XC2028,
		.tuner_gpio   = default_tuner_gpio,
		.mts_firmware = 1,
		.has_dvb      = 1,
		.dvb_gpio     = hauppauge_wintv_hvr_900R2_digital,
		.ir_codes     = RC_MAP_PINNACLE_PCTV_HD,
		.decoder      = EM28XX_TVP5150,
		.input        = { {
			.type     = EM28XX_VMUX_TELEVISION,
			.vmux     = TVP5150_COMPOSITE0,
			.amux     = EM28XX_AMUX_VIDEO,
			.gpio     = hauppauge_wintv_hvr_900_analog,
		}, {
			.type     = EM28XX_VMUX_COMPOSITE1,
			.vmux     = TVP5150_COMPOSITE1,
			.amux     = EM28XX_AMUX_LINE_IN,
			.gpio     = hauppauge_wintv_hvr_900_analog,
		}, {
			.type     = EM28XX_VMUX_SVIDEO,
			.vmux     = TVP5150_SVIDEO,
			.amux     = EM28XX_AMUX_LINE_IN,
			.gpio     = hauppauge_wintv_hvr_900_analog,
		} },
	},
	[EM2882_BOARD_KWORLD_VS_DVBT] = {
		.name         = "Kworld VS-DVB-T 323UR",
		.tuner_type   = TUNER_XC2028,
		.tuner_gpio   = default_tuner_gpio,
		.decoder      = EM28XX_TVP5150,
		.mts_firmware = 1,
		.has_dvb      = 1,
		.dvb_gpio     = kworld_330u_digital,
		.xclk         = EM28XX_XCLK_FREQUENCY_12MHZ, /* NEC IR */
		.ir_codes     = RC_MAP_KWORLD_315U,
		.input        = { {
			.type     = EM28XX_VMUX_TELEVISION,
			.vmux     = TVP5150_COMPOSITE0,
			.amux     = EM28XX_AMUX_VIDEO,
		}, {
			.type     = EM28XX_VMUX_COMPOSITE1,
			.vmux     = TVP5150_COMPOSITE1,
			.amux     = EM28XX_AMUX_LINE_IN,
		}, {
			.type     = EM28XX_VMUX_SVIDEO,
			.vmux     = TVP5150_SVIDEO,
			.amux     = EM28XX_AMUX_LINE_IN,
		} },
	},
	[EM2882_BOARD_TERRATEC_HYBRID_XS] = {
		.name         = "Terratec Cinnergy Hybrid T USB XS (em2882)",
		.tuner_type   = TUNER_XC2028,
		.tuner_gpio   = default_tuner_gpio,
		.mts_firmware = 1,
		.decoder      = EM28XX_TVP5150,
		.has_dvb      = 1,
		.dvb_gpio     = hauppauge_wintv_hvr_900_digital,
		.ir_codes     = RC_MAP_TERRATEC_CINERGY_XS,
		.xclk         = EM28XX_XCLK_FREQUENCY_12MHZ,
		.input        = { {
			.type     = EM28XX_VMUX_TELEVISION,
			.vmux     = TVP5150_COMPOSITE0,
			.amux     = EM28XX_AMUX_VIDEO,
			.gpio     = hauppauge_wintv_hvr_900_analog,
		}, {
			.type     = EM28XX_VMUX_COMPOSITE1,
			.vmux     = TVP5150_COMPOSITE1,
			.amux     = EM28XX_AMUX_LINE_IN,
			.gpio     = hauppauge_wintv_hvr_900_analog,
		}, {
			.type     = EM28XX_VMUX_SVIDEO,
			.vmux     = TVP5150_SVIDEO,
			.amux     = EM28XX_AMUX_LINE_IN,
			.gpio     = hauppauge_wintv_hvr_900_analog,
		} },
	},
	[EM2882_BOARD_DIKOM_DK300] = {
		.name         = "Dikom DK300",
		.tuner_type   = TUNER_XC2028,
		.tuner_gpio   = default_tuner_gpio,
		.decoder      = EM28XX_TVP5150,
		.mts_firmware = 1,
		.has_dvb      = 1,
		.dvb_gpio     = dikom_dk300_digital,
		.input        = { {
			.type     = EM28XX_VMUX_TELEVISION,
			.vmux     = TVP5150_COMPOSITE0,
			.amux     = EM28XX_AMUX_VIDEO,
			.gpio     = default_analog,
		} },
	},
	[EM2883_BOARD_KWORLD_HYBRID_330U] = {
		.name         = "Kworld PlusTV HD Hybrid 330",
		.tuner_type   = TUNER_XC2028,
		.tuner_gpio   = default_tuner_gpio,
		.decoder      = EM28XX_TVP5150,
		.mts_firmware = 1,
		.has_dvb      = 1,
		.dvb_gpio     = kworld_330u_digital,
		.xclk             = EM28XX_XCLK_FREQUENCY_12MHZ,
		.i2c_speed        = EM28XX_I2C_CLK_WAIT_ENABLE |
				    EM28XX_I2C_EEPROM_ON_BOARD |
				    EM28XX_I2C_EEPROM_KEY_VALID,
		.input        = { {
			.type     = EM28XX_VMUX_TELEVISION,
			.vmux     = TVP5150_COMPOSITE0,
			.amux     = EM28XX_AMUX_VIDEO,
			.gpio     = kworld_330u_analog,
			.aout     = EM28XX_AOUT_PCM_IN | EM28XX_AOUT_PCM_STEREO,
		}, {
			.type     = EM28XX_VMUX_COMPOSITE1,
			.vmux     = TVP5150_COMPOSITE1,
			.amux     = EM28XX_AMUX_LINE_IN,
			.gpio     = kworld_330u_analog,
			.aout     = EM28XX_AOUT_PCM_IN | EM28XX_AOUT_PCM_STEREO,
		}, {
			.type     = EM28XX_VMUX_SVIDEO,
			.vmux     = TVP5150_SVIDEO,
			.amux     = EM28XX_AMUX_LINE_IN,
			.gpio     = kworld_330u_analog,
		} },
	},
	[EM2820_BOARD_COMPRO_VIDEOMATE_FORYOU] = {
		.name         = "Compro VideoMate ForYou/Stereo",
		.tuner_type   = TUNER_LG_PAL_NEW_TAPC,
		.tvaudio_addr = 0xb0,
		.tda9887_conf = TDA9887_PRESENT,
		.decoder      = EM28XX_TVP5150,
		.adecoder     = EM28XX_TVAUDIO,
		.mute_gpio    = compro_mute_gpio,
		.input        = { {
			.type     = EM28XX_VMUX_TELEVISION,
			.vmux     = TVP5150_COMPOSITE0,
			.amux     = EM28XX_AMUX_VIDEO,
			.gpio     = compro_unmute_tv_gpio,
		}, {
			.type     = EM28XX_VMUX_SVIDEO,
			.vmux     = TVP5150_SVIDEO,
			.amux     = EM28XX_AMUX_LINE_IN,
			.gpio     = compro_unmute_svid_gpio,
		} },
	},
	[EM2860_BOARD_KAIOMY_TVNPC_U2] = {
		.name	      = "Kaiomy TVnPC U2",
		.vchannels    = 3,
		.tuner_type   = TUNER_XC2028,
		.tuner_addr   = 0x61,
		.mts_firmware = 1,
		.decoder      = EM28XX_TVP5150,
		.tuner_gpio   = default_tuner_gpio,
		.ir_codes     = RC_MAP_KAIOMY,
		.input          = { {
			.type     = EM28XX_VMUX_TELEVISION,
			.vmux     = TVP5150_COMPOSITE0,
			.amux     = EM28XX_AMUX_VIDEO,

		}, {
			.type     = EM28XX_VMUX_COMPOSITE1,
			.vmux     = TVP5150_COMPOSITE1,
			.amux     = EM28XX_AMUX_LINE_IN,
		}, {
			.type     = EM28XX_VMUX_SVIDEO,
			.vmux     = TVP5150_SVIDEO,
			.amux     = EM28XX_AMUX_LINE_IN,
		} },
		.radio		= {
			.type     = EM28XX_RADIO,
			.amux     = EM28XX_AMUX_LINE_IN,
		}
	},
	[EM2860_BOARD_EASYCAP] = {
		.name         = "Easy Cap Capture DC-60",
		.vchannels    = 2,
		.tuner_type   = TUNER_ABSENT,
		.decoder      = EM28XX_SAA711X,
		.input           = { {
			.type     = EM28XX_VMUX_COMPOSITE1,
			.vmux     = SAA7115_COMPOSITE0,
			.amux     = EM28XX_AMUX_LINE_IN,
		}, {
			.type     = EM28XX_VMUX_SVIDEO,
			.vmux     = SAA7115_SVIDEO3,
			.amux     = EM28XX_AMUX_LINE_IN,
		} },
	},
	[EM2820_BOARD_IODATA_GVMVP_SZ] = {
		.name       = "IO-DATA GV-MVP/SZ",
		.tuner_type   = TUNER_PHILIPS_FM1236_MK3,
		.tuner_gpio   = default_tuner_gpio,
		.tda9887_conf = TDA9887_PRESENT,
		.decoder      = EM28XX_TVP5150,
		.input        = { {
			.type     = EM28XX_VMUX_TELEVISION,
			.vmux     = TVP5150_COMPOSITE0,
			.amux     = EM28XX_AMUX_VIDEO,
		}, { /* Composite has not been tested yet */
			.type     = EM28XX_VMUX_COMPOSITE1,
			.vmux     = TVP5150_COMPOSITE1,
			.amux     = EM28XX_AMUX_VIDEO,
		}, { /* S-video has not been tested yet */
			.type     = EM28XX_VMUX_SVIDEO,
			.vmux     = TVP5150_SVIDEO,
			.amux     = EM28XX_AMUX_VIDEO,
		} },
	},
	[EM2860_BOARD_TERRATEC_GRABBY] = {
		.name            = "Terratec Grabby",
		.vchannels       = 2,
		.tuner_type      = TUNER_ABSENT,
		.decoder         = EM28XX_SAA711X,
		.xclk            = EM28XX_XCLK_FREQUENCY_12MHZ,
		.input           = { {
			.type     = EM28XX_VMUX_COMPOSITE1,
			.vmux     = SAA7115_COMPOSITE0,
			.amux     = EM28XX_AMUX_LINE_IN,
		}, {
			.type     = EM28XX_VMUX_SVIDEO,
			.vmux     = SAA7115_SVIDEO3,
			.amux     = EM28XX_AMUX_LINE_IN,
		} },
	},
	[EM2860_BOARD_TERRATEC_AV350] = {
		.name            = "Terratec AV350",
		.vchannels       = 2,
		.tuner_type      = TUNER_ABSENT,
		.decoder         = EM28XX_TVP5150,
		.xclk            = EM28XX_XCLK_FREQUENCY_12MHZ,
		.mute_gpio       = terratec_av350_mute_gpio,
		.input           = { {
			.type     = EM28XX_VMUX_COMPOSITE1,
			.vmux     = TVP5150_COMPOSITE1,
			.amux     = EM28XX_AUDIO_SRC_LINE,
			.gpio     = terratec_av350_unmute_gpio,

		}, {
			.type     = EM28XX_VMUX_SVIDEO,
			.vmux     = TVP5150_SVIDEO,
			.amux     = EM28XX_AUDIO_SRC_LINE,
			.gpio     = terratec_av350_unmute_gpio,
		} },
	},

	[EM2860_BOARD_ELGATO_VIDEO_CAPTURE] = {
		.name         = "Elgato Video Capture",
		.decoder      = EM28XX_SAA711X,
		.tuner_type   = TUNER_ABSENT,   /* Capture only device */
		.input        = { {
			.type  = EM28XX_VMUX_COMPOSITE1,
			.vmux  = SAA7115_COMPOSITE0,
			.amux  = EM28XX_AMUX_LINE_IN,
		}, {
			.type  = EM28XX_VMUX_SVIDEO,
			.vmux  = SAA7115_SVIDEO3,
			.amux  = EM28XX_AMUX_LINE_IN,
		} },
	},

	[EM2882_BOARD_EVGA_INDTUBE] = {
		.name         = "Evga inDtube",
		.tuner_type   = TUNER_XC2028,
		.tuner_gpio   = default_tuner_gpio,
		.decoder      = EM28XX_TVP5150,
		.xclk         = EM28XX_XCLK_FREQUENCY_12MHZ, /* NEC IR */
		.mts_firmware = 1,
		.has_dvb      = 1,
		.dvb_gpio     = evga_indtube_digital,
		.ir_codes     = RC_MAP_EVGA_INDTUBE,
		.input        = { {
			.type     = EM28XX_VMUX_TELEVISION,
			.vmux     = TVP5150_COMPOSITE0,
			.amux     = EM28XX_AMUX_VIDEO,
			.gpio     = evga_indtube_analog,
		}, {
			.type     = EM28XX_VMUX_COMPOSITE1,
			.vmux     = TVP5150_COMPOSITE1,
			.amux     = EM28XX_AMUX_LINE_IN,
			.gpio     = evga_indtube_analog,
		}, {
			.type     = EM28XX_VMUX_SVIDEO,
			.vmux     = TVP5150_SVIDEO,
			.amux     = EM28XX_AMUX_LINE_IN,
			.gpio     = evga_indtube_analog,
		} },
	},
	/* eb1a:2868 Empia EM2870 + Philips CU1216L NIM (Philips TDA10023 +
	   Infineon TUA6034) */
	[EM2870_BOARD_REDDO_DVB_C_USB_BOX] = {
		.name          = "Reddo DVB-C USB TV Box",
		.tuner_type    = TUNER_ABSENT,
		.tuner_gpio    = reddo_dvb_c_usb_box,
		.has_dvb       = 1,
	},
	/* 1b80:a340 - Empia EM2870, NXP TDA18271HD and LG DT3304, sold
	 * initially as the KWorld PlusTV 340U, then as the UB435-Q.
	 * Early variants have a TDA18271HD/C1, later ones a TDA18271HD/C2 */
	[EM2870_BOARD_KWORLD_A340] = {
		.name       = "KWorld PlusTV 340U or UB435-Q (ATSC)",
		.tuner_type = TUNER_ABSENT,	/* Digital-only TDA18271HD */
		.has_dvb    = 1,
		.dvb_gpio   = kworld_a340_digital,
		.tuner_gpio = default_tuner_gpio,
	},
	/* 2013:024f PCTV nanoStick T2 290e.
	 * Empia EM28174, Sony CXD2820R and NXP TDA18271HD/C2 */
	[EM28174_BOARD_PCTV_290E] = {
		.name          = "PCTV nanoStick T2 290e",
		.def_i2c_bus   = 1,
		.i2c_speed     = EM28XX_I2C_CLK_WAIT_ENABLE | EM28XX_I2C_FREQ_100_KHZ,
		.tuner_type    = TUNER_ABSENT,
		.tuner_gpio    = pctv_290e,
		.has_dvb       = 1,
		.ir_codes      = RC_MAP_PINNACLE_PCTV_HD,
	},
	/* 2013:024f PCTV DVB-S2 Stick 460e
	 * Empia EM28174, NXP TDA10071, Conexant CX24118A and Allegro A8293 */
	[EM28174_BOARD_PCTV_460E] = {
		.def_i2c_bus   = 1,
		.i2c_speed     = EM28XX_I2C_CLK_WAIT_ENABLE | EM28XX_I2C_FREQ_400_KHZ,
		.name          = "PCTV DVB-S2 Stick (460e)",
		.tuner_type    = TUNER_ABSENT,
		.tuner_gpio    = pctv_460e,
		.has_dvb       = 1,
		.ir_codes      = RC_MAP_PINNACLE_PCTV_HD,
	},
	/* eb1a:5006 Honestech VIDBOX NW03
	 * Empia EM2860, Philips SAA7113, Empia EMP202, No Tuner */
	[EM2860_BOARD_HT_VIDBOX_NW03] = {
		.name                = "Honestech Vidbox NW03",
		.tuner_type          = TUNER_ABSENT,
		.decoder             = EM28XX_SAA711X,
		.input               = { {
			.type     = EM28XX_VMUX_COMPOSITE1,
			.vmux     = SAA7115_COMPOSITE0,
			.amux     = EM28XX_AMUX_LINE_IN,
		}, {
			.type     = EM28XX_VMUX_SVIDEO,
			.vmux     = SAA7115_SVIDEO3,  /* S-VIDEO needs confirming */
			.amux     = EM28XX_AMUX_LINE_IN,
		} },
	},
	/* 1b80:e425 MaxMedia UB425-TC
	 * Empia EM2874B + Micronas DRX 3913KA2 + NXP TDA18271HDC2 */
	[EM2874_BOARD_MAXMEDIA_UB425_TC] = {
		.name          = "MaxMedia UB425-TC",
		.tuner_type    = TUNER_ABSENT,
		.tuner_gpio    = maxmedia_ub425_tc,
		.has_dvb       = 1,
		.ir_codes      = RC_MAP_REDDO,
		.def_i2c_bus   = 1,
		.i2c_speed     = EM28XX_I2C_CLK_WAIT_ENABLE |
				EM28XX_I2C_FREQ_400_KHZ,
	},
	/* 2304:0242 PCTV QuatroStick (510e)
	 * Empia EM2884 + Micronas DRX 3926K + NXP TDA18271HDC2 */
	[EM2884_BOARD_PCTV_510E] = {
		.name          = "PCTV QuatroStick (510e)",
		.tuner_type    = TUNER_ABSENT,
		.tuner_gpio    = pctv_510e,
		.has_dvb       = 1,
		.ir_codes      = RC_MAP_PINNACLE_PCTV_HD,
		.def_i2c_bus   = 1,
		.i2c_speed     = EM28XX_I2C_CLK_WAIT_ENABLE |
				EM28XX_I2C_FREQ_400_KHZ,
	},
	/* 2013:0251 PCTV QuatroStick nano (520e)
	 * Empia EM2884 + Micronas DRX 3926K + NXP TDA18271HDC2 */
	[EM2884_BOARD_PCTV_520E] = {
		.name          = "PCTV QuatroStick nano (520e)",
		.tuner_type    = TUNER_ABSENT,
		.tuner_gpio    = pctv_520e,
		.has_dvb       = 1,
		.ir_codes      = RC_MAP_PINNACLE_PCTV_HD,
		.def_i2c_bus   = 1,
		.i2c_speed     = EM28XX_I2C_CLK_WAIT_ENABLE |
				EM28XX_I2C_FREQ_400_KHZ,
	},
	[EM2884_BOARD_TERRATEC_HTC_USB_XS] = {
		.name         = "Terratec Cinergy HTC USB XS",
		.has_dvb      = 1,
		.ir_codes     = RC_MAP_NEC_TERRATEC_CINERGY_XS,
		.tuner_type   = TUNER_ABSENT,
		.def_i2c_bus  = 1,
		.i2c_speed    = EM28XX_I2C_CLK_WAIT_ENABLE |
<<<<<<< HEAD
=======
				EM28XX_I2C_FREQ_400_KHZ,
	},
	/* 1b80:e1cc Delock 61959
	 * Empia EM2874B + Micronas DRX 3913KA2 + NXP TDA18271HDC2
         * mostly the same as MaxMedia UB-425-TC but different remote */
	[EM2874_BOARD_DELOCK_61959] = {
		.name          = "Delock 61959",
		.tuner_type    = TUNER_ABSENT,
		.tuner_gpio    = maxmedia_ub425_tc,
		.has_dvb       = 1,
		.ir_codes      = RC_MAP_DELOCK_61959,
		.def_i2c_bus   = 1,
		.i2c_speed     = EM28XX_I2C_CLK_WAIT_ENABLE |
>>>>>>> d0e0ac97
				EM28XX_I2C_FREQ_400_KHZ,
	},
};
const unsigned int em28xx_bcount = ARRAY_SIZE(em28xx_boards);

/* table of devices that work with this driver */
struct usb_device_id em28xx_id_table[] = {
	{ USB_DEVICE(0xeb1a, 0x2750),
			.driver_info = EM2750_BOARD_UNKNOWN },
	{ USB_DEVICE(0xeb1a, 0x2751),
			.driver_info = EM2750_BOARD_UNKNOWN },
	{ USB_DEVICE(0xeb1a, 0x2800),
			.driver_info = EM2800_BOARD_UNKNOWN },
	{ USB_DEVICE(0xeb1a, 0x2710),
			.driver_info = EM2820_BOARD_UNKNOWN },
	{ USB_DEVICE(0xeb1a, 0x2820),
			.driver_info = EM2820_BOARD_UNKNOWN },
	{ USB_DEVICE(0xeb1a, 0x2821),
			.driver_info = EM2820_BOARD_UNKNOWN },
	{ USB_DEVICE(0xeb1a, 0x2860),
			.driver_info = EM2820_BOARD_UNKNOWN },
	{ USB_DEVICE(0xeb1a, 0x2861),
			.driver_info = EM2820_BOARD_UNKNOWN },
	{ USB_DEVICE(0xeb1a, 0x2862),
			.driver_info = EM2820_BOARD_UNKNOWN },
	{ USB_DEVICE(0xeb1a, 0x2863),
			.driver_info = EM2820_BOARD_UNKNOWN },
	{ USB_DEVICE(0xeb1a, 0x2870),
			.driver_info = EM2820_BOARD_UNKNOWN },
	{ USB_DEVICE(0xeb1a, 0x2881),
			.driver_info = EM2820_BOARD_UNKNOWN },
	{ USB_DEVICE(0xeb1a, 0x2883),
			.driver_info = EM2820_BOARD_UNKNOWN },
	{ USB_DEVICE(0xeb1a, 0x2868),
			.driver_info = EM2820_BOARD_UNKNOWN },
	{ USB_DEVICE(0xeb1a, 0x2875),
			.driver_info = EM2820_BOARD_UNKNOWN },
	{ USB_DEVICE(0xeb1a, 0xe300),
			.driver_info = EM2861_BOARD_KWORLD_PVRTV_300U },
	{ USB_DEVICE(0xeb1a, 0xe303),
			.driver_info = EM2860_BOARD_KAIOMY_TVNPC_U2 },
	{ USB_DEVICE(0xeb1a, 0xe305),
			.driver_info = EM2880_BOARD_KWORLD_DVB_305U },
	{ USB_DEVICE(0xeb1a, 0xe310),
			.driver_info = EM2880_BOARD_MSI_DIGIVOX_AD },
	{ USB_DEVICE(0xeb1a, 0xa313),
		.driver_info = EM2882_BOARD_KWORLD_ATSC_315U },
	{ USB_DEVICE(0xeb1a, 0xa316),
			.driver_info = EM2883_BOARD_KWORLD_HYBRID_330U },
	{ USB_DEVICE(0xeb1a, 0xe320),
			.driver_info = EM2880_BOARD_MSI_DIGIVOX_AD_II },
	{ USB_DEVICE(0xeb1a, 0xe323),
			.driver_info = EM2882_BOARD_KWORLD_VS_DVBT },
	{ USB_DEVICE(0xeb1a, 0xe350),
			.driver_info = EM2870_BOARD_KWORLD_350U },
	{ USB_DEVICE(0xeb1a, 0xe355),
			.driver_info = EM2870_BOARD_KWORLD_355U },
	{ USB_DEVICE(0xeb1a, 0x2801),
			.driver_info = EM2800_BOARD_GRABBEEX_USB2800 },
	{ USB_DEVICE(0xeb1a, 0xe357),
			.driver_info = EM2870_BOARD_KWORLD_355U },
	{ USB_DEVICE(0xeb1a, 0xe359),
			.driver_info = EM2870_BOARD_KWORLD_355U },
	{ USB_DEVICE(0x1b80, 0xe302),
			.driver_info = EM2820_BOARD_PINNACLE_DVC_90 }, /* Kaiser Baas Video to DVD maker */
	{ USB_DEVICE(0x1b80, 0xe304),
			.driver_info = EM2820_BOARD_PINNACLE_DVC_90 }, /* Kworld DVD Maker 2 */
	{ USB_DEVICE(0x0ccd, 0x0036),
			.driver_info = EM2820_BOARD_TERRATEC_CINERGY_250 },
	{ USB_DEVICE(0x0ccd, 0x004c),
			.driver_info = EM2880_BOARD_TERRATEC_HYBRID_XS_FR },
	{ USB_DEVICE(0x0ccd, 0x004f),
			.driver_info = EM2860_BOARD_TERRATEC_HYBRID_XS },
	{ USB_DEVICE(0x0ccd, 0x005e),
			.driver_info = EM2882_BOARD_TERRATEC_HYBRID_XS },
	{ USB_DEVICE(0x0ccd, 0x0042),
			.driver_info = EM2882_BOARD_TERRATEC_HYBRID_XS },
	{ USB_DEVICE(0x0ccd, 0x0043),
			.driver_info = EM2870_BOARD_TERRATEC_XS },
	{ USB_DEVICE(0x0ccd, 0x008e),	/* Cinergy HTC USB XS Rev. 1 */
			.driver_info = EM2884_BOARD_TERRATEC_HTC_USB_XS },
	{ USB_DEVICE(0x0ccd, 0x00ac),	/* Cinergy HTC USB XS Rev. 2 */
			.driver_info = EM2884_BOARD_TERRATEC_HTC_USB_XS },
	{ USB_DEVICE(0x0ccd, 0x10a2),	/* H5 Rev. 1 */
			.driver_info = EM2884_BOARD_TERRATEC_H5 },
	{ USB_DEVICE(0x0ccd, 0x10ad),	/* H5 Rev. 2 */
			.driver_info = EM2884_BOARD_TERRATEC_H5 },
	{ USB_DEVICE(0x0ccd, 0x10b6),	/* H5 Rev. 3 */
			.driver_info = EM2884_BOARD_TERRATEC_H5 },
	{ USB_DEVICE(0x0ccd, 0x0084),
			.driver_info = EM2860_BOARD_TERRATEC_AV350 },
	{ USB_DEVICE(0x0ccd, 0x0096),
			.driver_info = EM2860_BOARD_TERRATEC_GRABBY },
	{ USB_DEVICE(0x0ccd, 0x10AF),
			.driver_info = EM2860_BOARD_TERRATEC_GRABBY },
	{ USB_DEVICE(0x0ccd, 0x00b2),
			.driver_info = EM2884_BOARD_CINERGY_HTC_STICK },
	{ USB_DEVICE(0x0fd9, 0x0033),
			.driver_info = EM2860_BOARD_ELGATO_VIDEO_CAPTURE},
	{ USB_DEVICE(0x185b, 0x2870),
			.driver_info = EM2870_BOARD_COMPRO_VIDEOMATE },
	{ USB_DEVICE(0x185b, 0x2041),
			.driver_info = EM2820_BOARD_COMPRO_VIDEOMATE_FORYOU },
	{ USB_DEVICE(0x2040, 0x4200),
			.driver_info = EM2820_BOARD_HAUPPAUGE_WINTV_USB_2 },
	{ USB_DEVICE(0x2040, 0x4201),
			.driver_info = EM2820_BOARD_HAUPPAUGE_WINTV_USB_2 },
	{ USB_DEVICE(0x2040, 0x6500),
			.driver_info = EM2880_BOARD_HAUPPAUGE_WINTV_HVR_900 },
	{ USB_DEVICE(0x2040, 0x6502),
			.driver_info = EM2880_BOARD_HAUPPAUGE_WINTV_HVR_900_R2 },
	{ USB_DEVICE(0x2040, 0x6513), /* HCW HVR-980 */
			.driver_info = EM2883_BOARD_HAUPPAUGE_WINTV_HVR_950 },
	{ USB_DEVICE(0x2040, 0x6517), /* HP  HVR-950 */
			.driver_info = EM2883_BOARD_HAUPPAUGE_WINTV_HVR_950 },
	{ USB_DEVICE(0x2040, 0x651b), /* RP  HVR-950 */
			.driver_info = EM2883_BOARD_HAUPPAUGE_WINTV_HVR_950 },
	{ USB_DEVICE(0x2040, 0x651f),
			.driver_info = EM2883_BOARD_HAUPPAUGE_WINTV_HVR_850 },
	{ USB_DEVICE(0x0438, 0xb002),
			.driver_info = EM2880_BOARD_AMD_ATI_TV_WONDER_HD_600 },
	{ USB_DEVICE(0x2001, 0xf112),
			.driver_info = EM2820_BOARD_DLINK_USB_TV },
	{ USB_DEVICE(0x2304, 0x0207),
			.driver_info = EM2820_BOARD_PINNACLE_DVC_90 },
	{ USB_DEVICE(0x2304, 0x0208),
			.driver_info = EM2820_BOARD_PINNACLE_USB_2 },
	{ USB_DEVICE(0x2304, 0x021a),
			.driver_info = EM2820_BOARD_PINNACLE_DVC_90 },
	{ USB_DEVICE(0x2304, 0x0226),
			.driver_info = EM2882_BOARD_PINNACLE_HYBRID_PRO_330E },
	{ USB_DEVICE(0x2304, 0x0227),
			.driver_info = EM2880_BOARD_PINNACLE_PCTV_HD_PRO },
	{ USB_DEVICE(0x0413, 0x6023),
			.driver_info = EM2800_BOARD_LEADTEK_WINFAST_USBII },
	{ USB_DEVICE(0x093b, 0xa003),
		       .driver_info = EM2820_BOARD_PINNACLE_DVC_90 },
	{ USB_DEVICE(0x093b, 0xa005),
			.driver_info = EM2861_BOARD_PLEXTOR_PX_TV100U },
	{ USB_DEVICE(0x04bb, 0x0515),
			.driver_info = EM2820_BOARD_IODATA_GVMVP_SZ },
	{ USB_DEVICE(0xeb1a, 0x50a6),
			.driver_info = EM2860_BOARD_GADMEI_UTV330 },
	{ USB_DEVICE(0x1b80, 0xa340),
			.driver_info = EM2870_BOARD_KWORLD_A340 },
	{ USB_DEVICE(0x2013, 0x024f),
			.driver_info = EM28174_BOARD_PCTV_290E },
	{ USB_DEVICE(0x2013, 0x024c),
			.driver_info = EM28174_BOARD_PCTV_460E },
	{ USB_DEVICE(0x2040, 0x1605),
			.driver_info = EM2884_BOARD_HAUPPAUGE_WINTV_HVR_930C },
	{ USB_DEVICE(0x1b80, 0xe755),
			.driver_info = EM2884_BOARD_C3TECH_DIGITAL_DUO },
	{ USB_DEVICE(0xeb1a, 0x5006),
			.driver_info = EM2860_BOARD_HT_VIDBOX_NW03 },
	{ USB_DEVICE(0x1b80, 0xe309), /* Sveon STV40 */
			.driver_info = EM2860_BOARD_EASYCAP },
	{ USB_DEVICE(0x1b80, 0xe425),
			.driver_info = EM2874_BOARD_MAXMEDIA_UB425_TC },
	{ USB_DEVICE(0x2304, 0x0242),
			.driver_info = EM2884_BOARD_PCTV_510E },
	{ USB_DEVICE(0x2013, 0x0251),
			.driver_info = EM2884_BOARD_PCTV_520E },
	{ USB_DEVICE(0x1b80, 0xe1cc),
			.driver_info = EM2874_BOARD_DELOCK_61959 },
	{ },
};
MODULE_DEVICE_TABLE(usb, em28xx_id_table);

/*
 * EEPROM hash table for devices with generic USB IDs
 */
static struct em28xx_hash_table em28xx_eeprom_hash[] = {
	/* P/N: SA 60002070465 Tuner: TVF7533-MF */
	{0x6ce05a8f, EM2820_BOARD_PROLINK_PLAYTV_USB2, TUNER_YMEC_TVF_5533MF},
	{0x72cc5a8b, EM2820_BOARD_PROLINK_PLAYTV_BOX4_USB2, TUNER_YMEC_TVF_5533MF},
	{0x966a0441, EM2880_BOARD_KWORLD_DVB_310U, TUNER_XC2028},
	{0x166a0441, EM2880_BOARD_EMPIRE_DUAL_TV, TUNER_XC2028},
	{0xcee44a99, EM2882_BOARD_EVGA_INDTUBE, TUNER_XC2028},
	{0xb8846b20, EM2881_BOARD_PINNACLE_HYBRID_PRO, TUNER_XC2028},
	{0x63f653bd, EM2870_BOARD_REDDO_DVB_C_USB_BOX, TUNER_ABSENT},
	{0x4e913442, EM2882_BOARD_DIKOM_DK300, TUNER_XC2028},
};

/* I2C devicelist hash table for devices with generic USB IDs */
static struct em28xx_hash_table em28xx_i2c_hash[] = {
	{0xb06a32c3, EM2800_BOARD_TERRATEC_CINERGY_200, TUNER_LG_PAL_NEW_TAPC},
	{0xf51200e3, EM2800_BOARD_VGEAR_POCKETTV, TUNER_LG_PAL_NEW_TAPC},
	{0x1ba50080, EM2860_BOARD_SAA711X_REFERENCE_DESIGN, TUNER_ABSENT},
	{0x77800080, EM2860_BOARD_TVP5150_REFERENCE_DESIGN, TUNER_ABSENT},
	{0xc51200e3, EM2820_BOARD_GADMEI_TVR200, TUNER_LG_PAL_NEW_TAPC},
	{0x4ba50080, EM2861_BOARD_GADMEI_UTV330PLUS, TUNER_TNF_5335MF},
	{0x6b800080, EM2874_BOARD_LEADERSHIP_ISDBT, TUNER_ABSENT},
};
/* NOTE: introduce a separate hash table for devices with 16 bit eeproms */

/* I2C possible address to saa7115, tvp5150, msp3400, tvaudio */
static unsigned short saa711x_addrs[] = {
	0x4a >> 1, 0x48 >> 1,   /* SAA7111, SAA7111A and SAA7113 */
	0x42 >> 1, 0x40 >> 1,   /* SAA7114, SAA7115 and SAA7118 */
	I2C_CLIENT_END };

static unsigned short tvp5150_addrs[] = {
	0xb8 >> 1,
	0xba >> 1,
	I2C_CLIENT_END
};

static unsigned short msp3400_addrs[] = {
	0x80 >> 1,
	0x88 >> 1,
	I2C_CLIENT_END
};

int em28xx_tuner_callback(void *ptr, int component, int command, int arg)
{
	struct em28xx_i2c_bus *i2c_bus = ptr;
	struct em28xx *dev = i2c_bus->dev;
	int rc = 0;

	if (dev->tuner_type != TUNER_XC2028 && dev->tuner_type != TUNER_XC5000)
		return 0;

	if (command != XC2028_TUNER_RESET && command != XC5000_TUNER_RESET)
		return 0;

	rc = em28xx_gpio_set(dev, dev->board.tuner_gpio);

	return rc;
}
EXPORT_SYMBOL_GPL(em28xx_tuner_callback);

static inline void em28xx_set_model(struct em28xx *dev)
{
	dev->board = em28xx_boards[dev->model];

	/* Those are the default values for the majority of boards
	   Use those values if not specified otherwise at boards entry
	 */
	if (!dev->board.xclk)
		dev->board.xclk = EM28XX_XCLK_IR_RC5_MODE |
				  EM28XX_XCLK_FREQUENCY_12MHZ;

	if (!dev->board.i2c_speed)
		dev->board.i2c_speed = EM28XX_I2C_CLK_WAIT_ENABLE |
				       EM28XX_I2C_FREQ_100_KHZ;

	/* Should be initialized early, for I2C to work */
	dev->def_i2c_bus = dev->board.def_i2c_bus;
}

/* Since em28xx_pre_card_setup() requires a proper dev->model,
 * this won't work for boards with generic PCI IDs
 */
static void em28xx_pre_card_setup(struct em28xx *dev)
{
	/* Set the initial XCLK and I2C clock values based on the board
	   definition */
	em28xx_write_reg(dev, EM28XX_R0F_XCLK, dev->board.xclk & 0x7f);
	if (!dev->board.is_em2800)
		em28xx_write_reg(dev, EM28XX_R06_I2C_CLK, dev->board.i2c_speed);
	msleep(50);

	/* request some modules */
	switch (dev->model) {
	case EM2861_BOARD_PLEXTOR_PX_TV100U:
		/* Sets the msp34xx I2S speed */
		dev->i2s_speed = 2048000;
		break;
	case EM2861_BOARD_KWORLD_PVRTV_300U:
	case EM2880_BOARD_KWORLD_DVB_305U:
		em28xx_write_reg(dev, EM2820_R08_GPIO_CTRL, 0x6d);
		msleep(10);
		em28xx_write_reg(dev, EM2820_R08_GPIO_CTRL, 0x7d);
		msleep(10);
		break;
	case EM2870_BOARD_COMPRO_VIDEOMATE:
		/* TODO: someone can do some cleanup here...
			 not everything's needed */
		em28xx_write_reg(dev, EM2880_R04_GPO, 0x00);
		msleep(10);
		em28xx_write_reg(dev, EM2880_R04_GPO, 0x01);
		msleep(10);
		em28xx_write_reg(dev, EM2820_R08_GPIO_CTRL, 0xfd);
		mdelay(70);
		em28xx_write_reg(dev, EM2820_R08_GPIO_CTRL, 0xfc);
		mdelay(70);
		em28xx_write_reg(dev, EM2820_R08_GPIO_CTRL, 0xdc);
		mdelay(70);
		em28xx_write_reg(dev, EM2820_R08_GPIO_CTRL, 0xfc);
		mdelay(70);
		break;
	case EM2870_BOARD_TERRATEC_XS_MT2060:
		/* this device needs some gpio writes to get the DVB-T
		   demod work */
		em28xx_write_reg(dev, EM2820_R08_GPIO_CTRL, 0xfe);
		mdelay(70);
		em28xx_write_reg(dev, EM2820_R08_GPIO_CTRL, 0xde);
		mdelay(70);
		em28xx_write_reg(dev, EM2820_R08_GPIO_CTRL, 0xfe);
		mdelay(70);
		break;
	case EM2870_BOARD_PINNACLE_PCTV_DVB:
		/* this device needs some gpio writes to get the
		   DVB-T demod work */
		em28xx_write_reg(dev, EM2820_R08_GPIO_CTRL, 0xfe);
		mdelay(70);
		em28xx_write_reg(dev, EM2820_R08_GPIO_CTRL, 0xde);
		mdelay(70);
		em28xx_write_reg(dev, EM2820_R08_GPIO_CTRL, 0xfe);
		mdelay(70);
		break;
	case EM2820_BOARD_GADMEI_UTV310:
	case EM2820_BOARD_MSI_VOX_USB_2:
		/* enables audio for that devices */
		em28xx_write_reg(dev, EM2820_R08_GPIO_CTRL, 0xfd);
		break;

	case EM2882_BOARD_KWORLD_ATSC_315U:
		em28xx_write_reg(dev, EM2820_R08_GPIO_CTRL, 0xff);
		msleep(10);
		em28xx_write_reg(dev, EM2820_R08_GPIO_CTRL, 0xfe);
		msleep(10);
		em28xx_write_reg(dev, EM2880_R04_GPO, 0x00);
		msleep(10);
		em28xx_write_reg(dev, EM2880_R04_GPO, 0x08);
		msleep(10);
		break;

	case EM2860_BOARD_KAIOMY_TVNPC_U2:
		em28xx_write_regs(dev, EM28XX_R0F_XCLK, "\x07", 1);
		em28xx_write_regs(dev, EM28XX_R06_I2C_CLK, "\x40", 1);
		em28xx_write_regs(dev, 0x0d, "\x42", 1);
		em28xx_write_regs(dev, 0x08, "\xfd", 1);
		msleep(10);
		em28xx_write_regs(dev, 0x08, "\xff", 1);
		msleep(10);
		em28xx_write_regs(dev, 0x08, "\x7f", 1);
		msleep(10);
		em28xx_write_regs(dev, 0x08, "\x6b", 1);

		break;
	case EM2860_BOARD_EASYCAP:
		em28xx_write_regs(dev, 0x08, "\xf8", 1);
		break;

	case EM2820_BOARD_IODATA_GVMVP_SZ:
		em28xx_write_reg(dev, EM2820_R08_GPIO_CTRL, 0xff);
		msleep(70);
		em28xx_write_reg(dev, EM2820_R08_GPIO_CTRL, 0xf7);
		msleep(10);
		em28xx_write_reg(dev, EM2820_R08_GPIO_CTRL, 0xfe);
		msleep(70);
		em28xx_write_reg(dev, EM2820_R08_GPIO_CTRL, 0xfd);
		msleep(70);
		break;
	}

	em28xx_gpio_set(dev, dev->board.tuner_gpio);
	em28xx_set_mode(dev, EM28XX_ANALOG_MODE);

	/* Unlock device */
	em28xx_set_mode(dev, EM28XX_SUSPEND);
}

static void em28xx_setup_xc3028(struct em28xx *dev, struct xc2028_ctrl *ctl)
{
	memset(ctl, 0, sizeof(*ctl));

	ctl->fname   = XC2028_DEFAULT_FIRMWARE;
	ctl->max_len = 64;
	ctl->mts = em28xx_boards[dev->model].mts_firmware;

	switch (dev->model) {
	case EM2880_BOARD_EMPIRE_DUAL_TV:
	case EM2880_BOARD_HAUPPAUGE_WINTV_HVR_900:
	case EM2882_BOARD_TERRATEC_HYBRID_XS:
		ctl->demod = XC3028_FE_ZARLINK456;
		break;
	case EM2880_BOARD_TERRATEC_HYBRID_XS:
	case EM2880_BOARD_TERRATEC_HYBRID_XS_FR:
	case EM2881_BOARD_PINNACLE_HYBRID_PRO:
		ctl->demod = XC3028_FE_ZARLINK456;
		break;
	case EM2880_BOARD_HAUPPAUGE_WINTV_HVR_900_R2:
	case EM2882_BOARD_PINNACLE_HYBRID_PRO_330E:
		ctl->demod = XC3028_FE_DEFAULT;
		break;
	case EM2880_BOARD_AMD_ATI_TV_WONDER_HD_600:
		ctl->demod = XC3028_FE_DEFAULT;
		ctl->fname = XC3028L_DEFAULT_FIRMWARE;
		break;
	case EM2883_BOARD_HAUPPAUGE_WINTV_HVR_850:
	case EM2883_BOARD_HAUPPAUGE_WINTV_HVR_950:
	case EM2880_BOARD_PINNACLE_PCTV_HD_PRO:
		/* FIXME: Better to specify the needed IF */
		ctl->demod = XC3028_FE_DEFAULT;
		break;
	case EM2883_BOARD_KWORLD_HYBRID_330U:
	case EM2882_BOARD_DIKOM_DK300:
	case EM2882_BOARD_KWORLD_VS_DVBT:
		ctl->demod = XC3028_FE_CHINA;
		ctl->fname = XC2028_DEFAULT_FIRMWARE;
		break;
	case EM2882_BOARD_EVGA_INDTUBE:
		ctl->demod = XC3028_FE_CHINA;
		ctl->fname = XC3028L_DEFAULT_FIRMWARE;
		break;
	default:
		ctl->demod = XC3028_FE_OREN538;
	}
}

static void em28xx_tuner_setup(struct em28xx *dev)
{
	struct tuner_setup           tun_setup;
	struct v4l2_frequency        f;

	if (dev->tuner_type == TUNER_ABSENT)
		return;

	memset(&tun_setup, 0, sizeof(tun_setup));

	tun_setup.mode_mask = T_ANALOG_TV | T_RADIO;
	tun_setup.tuner_callback = em28xx_tuner_callback;

	if (dev->board.radio.type) {
		tun_setup.type = dev->board.radio.type;
		tun_setup.addr = dev->board.radio_addr;

		v4l2_device_call_all(&dev->v4l2_dev, 0, tuner, s_type_addr, &tun_setup);
	}

	if ((dev->tuner_type != TUNER_ABSENT) && (dev->tuner_type)) {
		tun_setup.type   = dev->tuner_type;
		tun_setup.addr   = dev->tuner_addr;

		v4l2_device_call_all(&dev->v4l2_dev, 0, tuner, s_type_addr, &tun_setup);
	}

	if (dev->tda9887_conf) {
		struct v4l2_priv_tun_config tda9887_cfg;

		tda9887_cfg.tuner = TUNER_TDA9887;
		tda9887_cfg.priv = &dev->tda9887_conf;

		v4l2_device_call_all(&dev->v4l2_dev, 0, tuner, s_config, &tda9887_cfg);
	}

	if (dev->tuner_type == TUNER_XC2028) {
		struct v4l2_priv_tun_config  xc2028_cfg;
		struct xc2028_ctrl           ctl;

		memset(&xc2028_cfg, 0, sizeof(xc2028_cfg));
		memset(&ctl, 0, sizeof(ctl));

		em28xx_setup_xc3028(dev, &ctl);

		xc2028_cfg.tuner = TUNER_XC2028;
		xc2028_cfg.priv  = &ctl;

		v4l2_device_call_all(&dev->v4l2_dev, 0, tuner, s_config, &xc2028_cfg);
	}

	/* configure tuner */
	f.tuner = 0;
	f.type = V4L2_TUNER_ANALOG_TV;
	f.frequency = 9076;     /* just a magic number */
	dev->ctl_freq = f.frequency;
	v4l2_device_call_all(&dev->v4l2_dev, 0, tuner, s_frequency, &f);
}

static int em28xx_hint_board(struct em28xx *dev)
{
	int i;

	if (dev->board.is_webcam) {
		if (dev->em28xx_sensor == EM28XX_MT9V011) {
			dev->model = EM2820_BOARD_SILVERCREST_WEBCAM;
		} else if (dev->em28xx_sensor == EM28XX_MT9M001 ||
			   dev->em28xx_sensor == EM28XX_MT9M111) {
			dev->model = EM2750_BOARD_UNKNOWN;
		}
		/* FIXME: IMPROVE ! */

		return 0;
	}

	/* HINT method: EEPROM
	 *
	 * This method works only for boards with eeprom.
	 * Uses a hash of all eeprom bytes. The hash should be
	 * unique for a vendor/tuner pair.
	 * There are a high chance that tuners for different
	 * video standards produce different hashes.
	 */
	for (i = 0; i < ARRAY_SIZE(em28xx_eeprom_hash); i++) {
		if (dev->hash == em28xx_eeprom_hash[i].hash) {
			dev->model = em28xx_eeprom_hash[i].model;
			dev->tuner_type = em28xx_eeprom_hash[i].tuner;

			em28xx_errdev("Your board has no unique USB ID.\n");
			em28xx_errdev("A hint were successfully done, "
				      "based on eeprom hash.\n");
			em28xx_errdev("This method is not 100%% failproof.\n");
			em28xx_errdev("If the board were missdetected, "
				      "please email this log to:\n");
			em28xx_errdev("\tV4L Mailing List "
				      " <linux-media@vger.kernel.org>\n");
			em28xx_errdev("Board detected as %s\n",
				      em28xx_boards[dev->model].name);

			return 0;
		}
	}

	/* HINT method: I2C attached devices
	 *
	 * This method works for all boards.
	 * Uses a hash of i2c scanned devices.
	 * Devices with the same i2c attached chips will
	 * be considered equal.
	 * This method is less precise than the eeprom one.
	 */

	/* user did not request i2c scanning => do it now */
	if (!dev->i2c_hash)
		em28xx_do_i2c_scan(dev, dev->def_i2c_bus);

	for (i = 0; i < ARRAY_SIZE(em28xx_i2c_hash); i++) {
		if (dev->i2c_hash == em28xx_i2c_hash[i].hash) {
			dev->model = em28xx_i2c_hash[i].model;
			dev->tuner_type = em28xx_i2c_hash[i].tuner;
			em28xx_errdev("Your board has no unique USB ID.\n");
			em28xx_errdev("A hint were successfully done, "
				      "based on i2c devicelist hash.\n");
			em28xx_errdev("This method is not 100%% failproof.\n");
			em28xx_errdev("If the board were missdetected, "
				      "please email this log to:\n");
			em28xx_errdev("\tV4L Mailing List "
				      " <linux-media@vger.kernel.org>\n");
			em28xx_errdev("Board detected as %s\n",
				      em28xx_boards[dev->model].name);

			return 0;
		}
	}

	em28xx_errdev("Your board has no unique USB ID and thus need a "
		      "hint to be detected.\n");
	em28xx_errdev("You may try to use card=<n> insmod option to "
		      "workaround that.\n");
	em28xx_errdev("Please send an email with this log to:\n");
	em28xx_errdev("\tV4L Mailing List <linux-media@vger.kernel.org>\n");
	em28xx_errdev("Board eeprom hash is 0x%08lx\n", dev->hash);
	em28xx_errdev("Board i2c devicelist hash is 0x%08lx\n", dev->i2c_hash);

	em28xx_errdev("Here is a list of valid choices for the card=<n>"
		      " insmod option:\n");
	for (i = 0; i < em28xx_bcount; i++) {
		em28xx_errdev("    card=%d -> %s\n",
				i, em28xx_boards[i].name);
	}
	return -1;
}

static void em28xx_card_setup(struct em28xx *dev)
{
	/*
	 * If the device can be a webcam, seek for a sensor.
	 * If sensor is not found, then it isn't a webcam.
	 */
	if (dev->board.is_webcam) {
		if (em28xx_detect_sensor(dev) < 0)
			dev->board.is_webcam = 0;
		else
			dev->progressive = 1;
	}

	switch (dev->model) {
	case EM2750_BOARD_UNKNOWN:
	case EM2820_BOARD_UNKNOWN:
	case EM2800_BOARD_UNKNOWN:
		/*
		 * The K-WORLD DVB-T 310U is detected as an MSI Digivox AD.
		 *
		 * This occurs because they share identical USB vendor and
		 * product IDs.
		 *
		 * What we do here is look up the EEPROM hash of the K-WORLD
		 * and if it is found then we decide that we do not have
		 * a DIGIVOX and reset the device to the K-WORLD instead.
		 *
		 * This solution is only valid if they do not share eeprom
		 * hash identities which has not been determined as yet.
		 */
		if (em28xx_hint_board(dev) < 0)
			em28xx_errdev("Board not discovered\n");
		else {
			em28xx_set_model(dev);
			em28xx_pre_card_setup(dev);
		}
		break;
	default:
		em28xx_set_model(dev);
	}

	em28xx_info("Identified as %s (card=%d)\n",
		    dev->board.name, dev->model);

	dev->tuner_type = em28xx_boards[dev->model].tuner_type;
	if (em28xx_boards[dev->model].tuner_addr)
		dev->tuner_addr = em28xx_boards[dev->model].tuner_addr;

	if (em28xx_boards[dev->model].tda9887_conf)
		dev->tda9887_conf = em28xx_boards[dev->model].tda9887_conf;

	/* request some modules */
	switch (dev->model) {
	case EM2820_BOARD_HAUPPAUGE_WINTV_USB_2:
	case EM2880_BOARD_HAUPPAUGE_WINTV_HVR_900:
	case EM2880_BOARD_HAUPPAUGE_WINTV_HVR_900_R2:
	case EM2883_BOARD_HAUPPAUGE_WINTV_HVR_850:
	case EM2883_BOARD_HAUPPAUGE_WINTV_HVR_950:
	case EM2884_BOARD_HAUPPAUGE_WINTV_HVR_930C:
	{
		struct tveeprom tv;

		if (dev->eedata == NULL)
			break;
#if defined(CONFIG_MODULES) && defined(MODULE)
		request_module("tveeprom");
#endif
		/* Call first TVeeprom */

		dev->i2c_client[dev->def_i2c_bus].addr = 0xa0 >> 1;
		tveeprom_hauppauge_analog(&dev->i2c_client[dev->def_i2c_bus], &tv, dev->eedata);

		dev->tuner_type = tv.tuner_type;

		if (tv.audio_processor == TVEEPROM_AUDPROC_MSP) {
			dev->i2s_speed = 2048000;
			dev->board.has_msp34xx = 1;
		}
		break;
	}
	case EM2882_BOARD_KWORLD_ATSC_315U:
		em28xx_write_reg(dev, 0x0d, 0x42);
		msleep(10);
		em28xx_write_reg(dev, EM2820_R08_GPIO_CTRL, 0xfd);
		msleep(10);
		break;
	case EM2820_BOARD_KWORLD_PVRTV2800RF:
		/* GPIO enables sound on KWORLD PVR TV 2800RF */
		em28xx_write_reg(dev, EM2820_R08_GPIO_CTRL, 0xf9);
		break;
	case EM2820_BOARD_UNKNOWN:
	case EM2800_BOARD_UNKNOWN:
		/*
		 * The K-WORLD DVB-T 310U is detected as an MSI Digivox AD.
		 *
		 * This occurs because they share identical USB vendor and
		 * product IDs.
		 *
		 * What we do here is look up the EEPROM hash of the K-WORLD
		 * and if it is found then we decide that we do not have
		 * a DIGIVOX and reset the device to the K-WORLD instead.
		 *
		 * This solution is only valid if they do not share eeprom
		 * hash identities which has not been determined as yet.
		 */
	case EM2880_BOARD_MSI_DIGIVOX_AD:
		if (!em28xx_hint_board(dev))
			em28xx_set_model(dev);

		/* In cases where we had to use a board hint, the call to
		   em28xx_set_mode() in em28xx_pre_card_setup() was a no-op,
		   so make the call now so the analog GPIOs are set properly
		   before probing the i2c bus. */
		em28xx_gpio_set(dev, dev->board.tuner_gpio);
		em28xx_set_mode(dev, EM28XX_ANALOG_MODE);
		break;

		/*
		 * The Dikom DK300 is detected as an Kworld VS-DVB-T 323UR.
		 *
		 * This occurs because they share identical USB vendor and
		 * product IDs.
		 *
		 * What we do here is look up the EEPROM hash of the Dikom
		 * and if it is found then we decide that we do not have
		 * a Kworld and reset the device to the Dikom instead.
		 *
		 * This solution is only valid if they do not share eeprom
		 * hash identities which has not been determined as yet.
		 */
	case EM2882_BOARD_KWORLD_VS_DVBT:
		if (!em28xx_hint_board(dev))
			em28xx_set_model(dev);

		/* In cases where we had to use a board hint, the call to
		   em28xx_set_mode() in em28xx_pre_card_setup() was a no-op,
		   so make the call now so the analog GPIOs are set properly
		   before probing the i2c bus. */
		em28xx_gpio_set(dev, dev->board.tuner_gpio);
		em28xx_set_mode(dev, EM28XX_ANALOG_MODE);
		break;
	}

	if (dev->board.valid == EM28XX_BOARD_NOT_VALIDATED) {
		em28xx_errdev("\n\n");
		em28xx_errdev("The support for this board weren't "
			      "valid yet.\n");
		em28xx_errdev("Please send a report of having this working\n");
		em28xx_errdev("not to V4L mailing list (and/or to other "
				"addresses)\n\n");
	}

	/* Free eeprom data memory */
	kfree(dev->eedata);
	dev->eedata = NULL;

	/* Allow override tuner type by a module parameter */
	if (tuner >= 0)
		dev->tuner_type = tuner;

	/* request some modules */
	if (dev->board.has_msp34xx)
		v4l2_i2c_new_subdev(&dev->v4l2_dev, &dev->i2c_adap[dev->def_i2c_bus],
			"msp3400", 0, msp3400_addrs);

	if (dev->board.decoder == EM28XX_SAA711X)
		v4l2_i2c_new_subdev(&dev->v4l2_dev, &dev->i2c_adap[dev->def_i2c_bus],
			"saa7115_auto", 0, saa711x_addrs);

	if (dev->board.decoder == EM28XX_TVP5150)
		v4l2_i2c_new_subdev(&dev->v4l2_dev, &dev->i2c_adap[dev->def_i2c_bus],
			"tvp5150", 0, tvp5150_addrs);

	if (dev->board.adecoder == EM28XX_TVAUDIO)
		v4l2_i2c_new_subdev(&dev->v4l2_dev, &dev->i2c_adap[dev->def_i2c_bus],
			"tvaudio", dev->board.tvaudio_addr, NULL);

	if (dev->board.tuner_type != TUNER_ABSENT) {
		int has_demod = (dev->tda9887_conf & TDA9887_PRESENT);

		if (dev->board.radio.type)
			v4l2_i2c_new_subdev(&dev->v4l2_dev, &dev->i2c_adap[dev->def_i2c_bus],
				"tuner", dev->board.radio_addr, NULL);

		if (has_demod)
			v4l2_i2c_new_subdev(&dev->v4l2_dev,
				&dev->i2c_adap[dev->def_i2c_bus], "tuner",
				0, v4l2_i2c_tuner_addrs(ADDRS_DEMOD));
		if (dev->tuner_addr == 0) {
			enum v4l2_i2c_tuner_type type =
				has_demod ? ADDRS_TV_WITH_DEMOD : ADDRS_TV;
			struct v4l2_subdev *sd;

			sd = v4l2_i2c_new_subdev(&dev->v4l2_dev,
				&dev->i2c_adap[dev->def_i2c_bus], "tuner",
				0, v4l2_i2c_tuner_addrs(type));

			if (sd)
				dev->tuner_addr = v4l2_i2c_subdev_addr(sd);
		} else {
			v4l2_i2c_new_subdev(&dev->v4l2_dev, &dev->i2c_adap[dev->def_i2c_bus],
				"tuner", dev->tuner_addr, NULL);
		}
	}

	em28xx_tuner_setup(dev);

	em28xx_init_camera(dev);
}


static void request_module_async(struct work_struct *work)
{
	struct em28xx *dev = container_of(work,
			     struct em28xx, request_module_wk);

	/*
	 * The em28xx extensions can be modules or builtin. If the
	 * modules are already loaded or are built in, those extensions
	 * can be initialised right now. Otherwise, the module init
	 * code will do it.
	 */
	em28xx_init_extension(dev);

#if defined(CONFIG_MODULES) && defined(MODULE)
	if (dev->has_audio_class)
		request_module("snd-usb-audio");
	else if (dev->has_alsa_audio)
		request_module("em28xx-alsa");

	if (dev->board.has_dvb)
		request_module("em28xx-dvb");
	if (dev->board.has_snapshot_button ||
	    ((dev->board.ir_codes || dev->board.has_ir_i2c) && !disable_ir))
		request_module("em28xx-rc");
#endif /* CONFIG_MODULES */
}

static void request_modules(struct em28xx *dev)
{
	INIT_WORK(&dev->request_module_wk, request_module_async);
	schedule_work(&dev->request_module_wk);
}

static void flush_request_modules(struct em28xx *dev)
{
	flush_work(&dev->request_module_wk);
}

/*
 * em28xx_release_resources()
 * unregisters the v4l2,i2c and usb devices
 * called when the device gets disconnected or at module unload
*/
void em28xx_release_resources(struct em28xx *dev)
{
	/*FIXME: I2C IR should be disconnected */

	em28xx_release_analog_resources(dev);

	if (dev->def_i2c_bus)
		em28xx_i2c_unregister(dev, 1);
	em28xx_i2c_unregister(dev, 0);

	v4l2_ctrl_handler_free(&dev->ctrl_handler);

	v4l2_device_unregister(&dev->v4l2_dev);

	usb_put_dev(dev->udev);

	/* Mark device as unused */
	clear_bit(dev->devno, &em28xx_devused);
};

/*
 * em28xx_init_dev()
 * allocates and inits the device structs, registers i2c bus and v4l device
 */
static int em28xx_init_dev(struct em28xx *dev, struct usb_device *udev,
			   struct usb_interface *interface,
			   int minor)
{
	struct v4l2_ctrl_handler *hdl = &dev->ctrl_handler;
	int retval;
	static const char *default_chip_name = "em28xx";
	const char *chip_name = default_chip_name;

	dev->udev = udev;
	mutex_init(&dev->vb_queue_lock);
	mutex_init(&dev->vb_vbi_queue_lock);
	mutex_init(&dev->ctrl_urb_lock);
	spin_lock_init(&dev->slock);

	dev->em28xx_write_regs = em28xx_write_regs;
	dev->em28xx_read_reg = em28xx_read_reg;
	dev->em28xx_read_reg_req_len = em28xx_read_reg_req_len;
	dev->em28xx_write_regs_req = em28xx_write_regs_req;
	dev->em28xx_read_reg_req = em28xx_read_reg_req;
	dev->board.is_em2800 = em28xx_boards[dev->model].is_em2800;

	em28xx_set_model(dev);

	dev->wait_after_write = 5;

	/* Based on the Chip ID, set the device configuration */
	retval = em28xx_read_reg(dev, EM28XX_R0A_CHIPID);
	if (retval > 0) {
		dev->chip_id = retval;

		switch (dev->chip_id) {
		case CHIP_ID_EM2800:
			chip_name = "em2800";
			break;
		case CHIP_ID_EM2710:
			chip_name = "em2710";
			break;
		case CHIP_ID_EM2750:
			chip_name = "em2750";
			break;
		case CHIP_ID_EM2765:
			chip_name = "em2765";
			dev->wait_after_write = 0;
			dev->is_em25xx = 1;
			dev->eeprom_addrwidth_16bit = 1;
			break;
		case CHIP_ID_EM2820:
			chip_name = "em2710/2820";
			if (le16_to_cpu(dev->udev->descriptor.idVendor)
								    == 0xeb1a) {
				__le16 idProd = dev->udev->descriptor.idProduct;
				if (le16_to_cpu(idProd) == 0x2710)
					chip_name = "em2710";
				else if (le16_to_cpu(idProd) == 0x2820)
					chip_name = "em2820";
			}
			/* NOTE: the em2820 is used in webcams, too ! */
			break;
		case CHIP_ID_EM2840:
			chip_name = "em2840";
			break;
		case CHIP_ID_EM2860:
			chip_name = "em2860";
			break;
		case CHIP_ID_EM2870:
			chip_name = "em2870";
			dev->wait_after_write = 0;
			break;
		case CHIP_ID_EM2874:
			chip_name = "em2874";
<<<<<<< HEAD
			dev->reg_gpio_num = EM2874_R80_GPIO;
=======
>>>>>>> d0e0ac97
			dev->wait_after_write = 0;
			dev->eeprom_addrwidth_16bit = 1;
			break;
		case CHIP_ID_EM28174:
			chip_name = "em28174";
<<<<<<< HEAD
			dev->reg_gpio_num = EM2874_R80_GPIO;
=======
>>>>>>> d0e0ac97
			dev->wait_after_write = 0;
			dev->eeprom_addrwidth_16bit = 1;
			break;
		case CHIP_ID_EM2883:
			chip_name = "em2882/3";
			dev->wait_after_write = 0;
			break;
		case CHIP_ID_EM2884:
			chip_name = "em2884";
<<<<<<< HEAD
			dev->reg_gpio_num = EM2874_R80_GPIO;
=======
>>>>>>> d0e0ac97
			dev->wait_after_write = 0;
			dev->eeprom_addrwidth_16bit = 1;
			break;
		default:
			printk(KERN_INFO DRIVER_NAME
			       ": unknown em28xx chip ID (%d)\n", dev->chip_id);
		}
	}

	if (chip_name != default_chip_name)
		printk(KERN_INFO DRIVER_NAME
		       ": chip ID is %s\n", chip_name);

	/*
	 * For em2820/em2710, the name may change latter, after checking
	 * if the device has a sensor (so, it is em2710) or not.
	 */
	snprintf(dev->name, sizeof(dev->name), "%s #%d", chip_name, dev->devno);

	if (dev->is_audio_only) {
		retval = em28xx_audio_setup(dev);
		if (retval)
			return -ENODEV;
		em28xx_init_extension(dev);

		return 0;
	}

	em28xx_pre_card_setup(dev);

	if (!dev->board.is_em2800) {
		/* Resets I2C speed */
		retval = em28xx_write_reg(dev, EM28XX_R06_I2C_CLK, dev->board.i2c_speed);
		if (retval < 0) {
			em28xx_errdev("%s: em28xx_write_reg failed!"
				      " retval [%d]\n",
				      __func__, retval);
			return retval;
		}
	}

	retval = v4l2_device_register(&interface->dev, &dev->v4l2_dev);
	if (retval < 0) {
		em28xx_errdev("Call to v4l2_device_register() failed!\n");
		return retval;
	}

	v4l2_ctrl_handler_init(hdl, 8);
	dev->v4l2_dev.ctrl_handler = hdl;

	rt_mutex_init(&dev->i2c_bus_lock);

	/* register i2c bus 0 */
	if (dev->board.is_em2800)
		retval = em28xx_i2c_register(dev, 0, EM28XX_I2C_ALGO_EM2800);
	else
		retval = em28xx_i2c_register(dev, 0, EM28XX_I2C_ALGO_EM28XX);
	if (retval < 0) {
		em28xx_errdev("%s: em28xx_i2c_register bus 0 - error [%d]!\n",
			__func__, retval);
		goto unregister_dev;
	}

	/* register i2c bus 1 */
	if (dev->def_i2c_bus) {
		if (dev->is_em25xx)
			retval = em28xx_i2c_register(dev, 1,
						  EM28XX_I2C_ALGO_EM25XX_BUS_B);
		else
			retval = em28xx_i2c_register(dev, 1,
							EM28XX_I2C_ALGO_EM28XX);
		if (retval < 0) {
			em28xx_errdev("%s: em28xx_i2c_register bus 1 - error [%d]!\n",
				__func__, retval);
			goto unregister_dev;
		}
	}

	/*
	 * Default format, used for tvp5150 or saa711x output formats
	 */
	dev->vinmode = 0x10;
	dev->vinctl  = EM28XX_VINCTRL_INTERLACED |
		       EM28XX_VINCTRL_CCIR656_ENABLE;

	/* Do board specific init and eeprom reading */
	em28xx_card_setup(dev);

	/* Configure audio */
	retval = em28xx_audio_setup(dev);
	if (retval < 0) {
		em28xx_errdev("%s: Error while setting audio - error [%d]!\n",
			__func__, retval);
		goto fail;
	}
	if (dev->audio_mode.ac97 != EM28XX_NO_AC97) {
		v4l2_ctrl_new_std(hdl, &em28xx_ctrl_ops,
			V4L2_CID_AUDIO_MUTE, 0, 1, 1, 1);
		v4l2_ctrl_new_std(hdl, &em28xx_ctrl_ops,
			V4L2_CID_AUDIO_VOLUME, 0, 0x1f, 1, 0x1f);
	} else {
		/* install the em28xx notify callback */
		v4l2_ctrl_notify(v4l2_ctrl_find(hdl, V4L2_CID_AUDIO_MUTE),
				em28xx_ctrl_notify, dev);
		v4l2_ctrl_notify(v4l2_ctrl_find(hdl, V4L2_CID_AUDIO_VOLUME),
				em28xx_ctrl_notify, dev);
	}

	/* wake i2c devices */
	em28xx_wake_i2c(dev);

	/* init video dma queues */
	INIT_LIST_HEAD(&dev->vidq.active);
	INIT_LIST_HEAD(&dev->vbiq.active);

	if (dev->board.has_msp34xx) {
		/* Send a reset to other chips via gpio */
		retval = em28xx_write_reg(dev, EM2820_R08_GPIO_CTRL, 0xf7);
		if (retval < 0) {
			em28xx_errdev("%s: em28xx_write_reg - "
				      "msp34xx(1) failed! error [%d]\n",
				      __func__, retval);
			goto fail;
		}
		msleep(3);

		retval = em28xx_write_reg(dev, EM2820_R08_GPIO_CTRL, 0xff);
		if (retval < 0) {
			em28xx_errdev("%s: em28xx_write_reg - "
				      "msp34xx(2) failed! error [%d]\n",
				      __func__, retval);
			goto fail;
		}
		msleep(3);
	}

	retval = em28xx_register_analog_devices(dev);
	if (retval < 0) {
		goto fail;
	}

	/* Save some power by putting tuner to sleep */
	v4l2_device_call_all(&dev->v4l2_dev, 0, core, s_power, 0);

	return 0;

fail:
	if (dev->def_i2c_bus)
		em28xx_i2c_unregister(dev, 1);
	em28xx_i2c_unregister(dev, 0);
	v4l2_ctrl_handler_free(&dev->ctrl_handler);

unregister_dev:
	v4l2_device_unregister(&dev->v4l2_dev);

	return retval;
}

/* high bandwidth multiplier, as encoded in highspeed endpoint descriptors */
#define hb_mult(wMaxPacketSize) (1 + (((wMaxPacketSize) >> 11) & 0x03))

/*
 * em28xx_usb_probe()
 * checks for supported devices
 */
static int em28xx_usb_probe(struct usb_interface *interface,
			    const struct usb_device_id *id)
{
	struct usb_device *udev;
	struct em28xx *dev = NULL;
	int retval;
	bool has_audio = false, has_video = false, has_dvb = false;
	int i, nr, try_bulk;
	const int ifnum = interface->altsetting[0].desc.bInterfaceNumber;
	char *speed;

	udev = usb_get_dev(interface_to_usbdev(interface));

	/* Check to see next free device and mark as used */
	do {
		nr = find_first_zero_bit(&em28xx_devused, EM28XX_MAXBOARDS);
		if (nr >= EM28XX_MAXBOARDS) {
			/* No free device slots */
			printk(DRIVER_NAME ": Supports only %i em28xx boards.\n",
					EM28XX_MAXBOARDS);
			retval = -ENOMEM;
			goto err_no_slot;
		}
	} while (test_and_set_bit(nr, &em28xx_devused));

	/* Don't register audio interfaces */
	if (interface->altsetting[0].desc.bInterfaceClass == USB_CLASS_AUDIO) {
		em28xx_err(DRIVER_NAME " audio device (%04x:%04x): "
			"interface %i, class %i\n",
			le16_to_cpu(udev->descriptor.idVendor),
			le16_to_cpu(udev->descriptor.idProduct),
			ifnum,
			interface->altsetting[0].desc.bInterfaceClass);

		retval = -ENODEV;
		goto err;
	}

	/* allocate memory for our device state and initialize it */
	dev = kzalloc(sizeof(*dev), GFP_KERNEL);
	if (dev == NULL) {
		em28xx_err(DRIVER_NAME ": out of memory!\n");
		retval = -ENOMEM;
		goto err;
	}

	/* compute alternate max packet sizes */
	dev->alt_max_pkt_size_isoc =
				kmalloc(sizeof(dev->alt_max_pkt_size_isoc[0]) *
					interface->num_altsetting, GFP_KERNEL);
	if (dev->alt_max_pkt_size_isoc == NULL) {
		em28xx_errdev("out of memory!\n");
		kfree(dev);
		retval = -ENOMEM;
		goto err;
	}

	/* Get endpoints */
	for (i = 0; i < interface->num_altsetting; i++) {
		int ep;

		for (ep = 0; ep < interface->altsetting[i].desc.bNumEndpoints; ep++) {
			const struct usb_endpoint_descriptor *e;
			int sizedescr, size;

			e = &interface->altsetting[i].endpoint[ep].desc;

			sizedescr = le16_to_cpu(e->wMaxPacketSize);
			size = sizedescr & 0x7ff;

			if (udev->speed == USB_SPEED_HIGH)
				size = size * hb_mult(sizedescr);

			if (usb_endpoint_dir_in(e)) {
				switch (e->bEndpointAddress) {
				case 0x82:
					has_video = true;
					if (usb_endpoint_xfer_isoc(e)) {
						dev->analog_ep_isoc =
							    e->bEndpointAddress;
						dev->alt_max_pkt_size_isoc[i] = size;
					} else if (usb_endpoint_xfer_bulk(e)) {
						dev->analog_ep_bulk =
							    e->bEndpointAddress;
					}
<<<<<<< HEAD
					break;
				case 0x83:
					if (usb_endpoint_xfer_isoc(e)) {
						has_audio = true;
					} else {
						printk(KERN_INFO DRIVER_NAME
						": error: skipping audio endpoint 0x83, because it uses bulk transfers !\n");
					}
					break;
=======
					break;
				case 0x83:
					if (usb_endpoint_xfer_isoc(e)) {
						has_audio = true;
					} else {
						printk(KERN_INFO DRIVER_NAME
						": error: skipping audio endpoint 0x83, because it uses bulk transfers !\n");
					}
					break;
>>>>>>> d0e0ac97
				case 0x84:
					if (has_video &&
					    (usb_endpoint_xfer_bulk(e))) {
						dev->analog_ep_bulk =
							    e->bEndpointAddress;
					} else {
						if (usb_endpoint_xfer_isoc(e)) {
							if (size > dev->dvb_max_pkt_size_isoc) {
								has_dvb = true; /* see NOTE (~) */
								dev->dvb_ep_isoc = e->bEndpointAddress;
								dev->dvb_max_pkt_size_isoc = size;
								dev->dvb_alt_isoc = i;
							}
						} else {
							has_dvb = true;
							dev->dvb_ep_bulk = e->bEndpointAddress;
						}
					}
					break;
				}
			}
			/* NOTE:
			 * Old logic with support for isoc transfers only was:
			 *  0x82	isoc		=> analog
			 *  0x83	isoc		=> audio
			 *  0x84	isoc		=> digital
			 *
			 * New logic with support for bulk transfers
			 *  0x82	isoc		=> analog
			 *  0x82	bulk		=> analog
			 *  0x83	isoc*		=> audio
			 *  0x84	isoc		=> digital
			 *  0x84	bulk		=> analog or digital**
			 * (*: audio should always be isoc)
			 * (**: analog, if ep 0x82 is isoc, otherwise digital)
			 *
			 * The new logic preserves backwards compatibility and
			 * reflects the endpoint configurations we have seen
			 * so far. But there might be devices for which this
			 * logic is not sufficient...
			 */
			/*
			 * NOTE (~): some manufacturers (e.g. Terratec) disable
			 * endpoints by setting wMaxPacketSize to 0 bytes for
			 * all alt settings. So far, we've seen this for
			 * DVB isoc endpoints only.
			 */
		}
	}

	if (!(has_audio || has_video || has_dvb)) {
		retval = -ENODEV;
		goto err_free;
	}

	switch (udev->speed) {
	case USB_SPEED_LOW:
		speed = "1.5";
		break;
	case USB_SPEED_UNKNOWN:
	case USB_SPEED_FULL:
		speed = "12";
		break;
	case USB_SPEED_HIGH:
		speed = "480";
		break;
	default:
		speed = "unknown";
	}

	printk(KERN_INFO DRIVER_NAME
		": New device %s %s @ %s Mbps "
		"(%04x:%04x, interface %d, class %d)\n",
		udev->manufacturer ? udev->manufacturer : "",
		udev->product ? udev->product : "",
		speed,
		le16_to_cpu(udev->descriptor.idVendor),
		le16_to_cpu(udev->descriptor.idProduct),
		ifnum,
		interface->altsetting->desc.bInterfaceNumber);

	/*
	 * Make sure we have 480 Mbps of bandwidth, otherwise things like
	 * video stream wouldn't likely work, since 12 Mbps is generally
	 * not enough even for most Digital TV streams.
	 */
	if (udev->speed != USB_SPEED_HIGH && disable_usb_speed_check == 0) {
		printk(DRIVER_NAME ": Device initialization failed.\n");
		printk(DRIVER_NAME ": Device must be connected to a high-speed"
		       " USB 2.0 port.\n");
		retval = -ENODEV;
		goto err_free;
	}

	dev->devno = nr;
	dev->model = id->driver_info;
	dev->alt   = -1;
	dev->is_audio_only = has_audio && !(has_video || has_dvb);
	dev->has_alsa_audio = has_audio;
	dev->audio_ifnum = ifnum;

	/* Checks if audio is provided by some interface */
	for (i = 0; i < udev->config->desc.bNumInterfaces; i++) {
		struct usb_interface *uif = udev->config->interface[i];
		if (uif->altsetting[0].desc.bInterfaceClass == USB_CLASS_AUDIO) {
			dev->has_audio_class = 1;
			break;
		}
	}

	if (has_audio)
		printk(KERN_INFO DRIVER_NAME
		       ": Audio interface %i found %s\n",
		       ifnum,
		       dev->has_audio_class ? "(USB Audio Class)" : "(Vendor Class)");
	if (has_video)
		printk(KERN_INFO DRIVER_NAME
		       ": Video interface %i found:%s%s\n",
		       ifnum,
		       dev->analog_ep_bulk ? " bulk" : "",
		       dev->analog_ep_isoc ? " isoc" : "");
	if (has_dvb)
		printk(KERN_INFO DRIVER_NAME
		       ": DVB interface %i found:%s%s\n",
		       ifnum,
		       dev->dvb_ep_bulk ? " bulk" : "",
		       dev->dvb_ep_isoc ? " isoc" : "");

	dev->num_alt = interface->num_altsetting;

	if ((unsigned)card[nr] < em28xx_bcount)
		dev->model = card[nr];

	/* save our data pointer in this interface device */
	usb_set_intfdata(interface, dev);

	/* initialize videobuf2 stuff */
	em28xx_vb2_setup(dev);

	/* allocate device struct */
	mutex_init(&dev->lock);
	mutex_lock(&dev->lock);
	retval = em28xx_init_dev(dev, udev, interface, nr);
	if (retval) {
		goto unlock_and_free;
	}

	if (usb_xfer_mode < 0) {
		if (dev->board.is_webcam)
			try_bulk = 1;
		else
			try_bulk = 0;
	} else {
		try_bulk = usb_xfer_mode > 0;
	}

	/* Select USB transfer types to use */
	if (has_video) {
	    if (!dev->analog_ep_isoc || (try_bulk && dev->analog_ep_bulk))
		dev->analog_xfer_bulk = 1;
		em28xx_info("analog set to %s mode.\n",
			    dev->analog_xfer_bulk ? "bulk" : "isoc");
	}
	if (has_dvb) {
	    if (!dev->dvb_ep_isoc || (try_bulk && dev->dvb_ep_bulk))
		dev->dvb_xfer_bulk = 1;

		em28xx_info("dvb set to %s mode.\n",
			    dev->dvb_xfer_bulk ? "bulk" : "isoc");

		/* pre-allocate DVB usb transfer buffers */
		if (dev->dvb_xfer_bulk) {
			retval = em28xx_alloc_urbs(dev, EM28XX_DIGITAL_MODE,
					    dev->dvb_xfer_bulk,
					    EM28XX_DVB_NUM_BUFS,
					    512,
					    EM28XX_DVB_BULK_PACKET_MULTIPLIER);
		} else {
			retval = em28xx_alloc_urbs(dev, EM28XX_DIGITAL_MODE,
					    dev->dvb_xfer_bulk,
					    EM28XX_DVB_NUM_BUFS,
					    dev->dvb_max_pkt_size_isoc,
					    EM28XX_DVB_NUM_ISOC_PACKETS);
		}
		if (retval) {
			printk(DRIVER_NAME
			       ": Failed to pre-allocate USB transfer buffers for DVB.\n");
			goto unlock_and_free;
		}
	}

	request_modules(dev);

	/* Should be the last thing to do, to avoid newer udev's to
	   open the device before fully initializing it
	 */
	mutex_unlock(&dev->lock);

	return 0;

unlock_and_free:
	mutex_unlock(&dev->lock);

err_free:
	kfree(dev->alt_max_pkt_size_isoc);
	kfree(dev);

err:
	clear_bit(nr, &em28xx_devused);

err_no_slot:
	usb_put_dev(udev);
	return retval;
}

/*
 * em28xx_usb_disconnect()
 * called when the device gets disconnected
 * video device will be unregistered on v4l2_close in case it is still open
 */
static void em28xx_usb_disconnect(struct usb_interface *interface)
{
	struct em28xx *dev;

	dev = usb_get_intfdata(interface);
	usb_set_intfdata(interface, NULL);

	if (!dev)
		return;

	dev->disconnected = 1;

	if (dev->is_audio_only) {
		mutex_lock(&dev->lock);
		em28xx_close_extension(dev);
		mutex_unlock(&dev->lock);
		return;
	}

	em28xx_info("disconnecting %s\n", dev->vdev->name);

	flush_request_modules(dev);

	mutex_lock(&dev->lock);

	v4l2_device_disconnect(&dev->v4l2_dev);

	if (dev->users) {
		em28xx_warn("device %s is open! Deregistration and memory deallocation are deferred on close.\n",
			    video_device_node_name(dev->vdev));

		em28xx_uninit_usb_xfer(dev, EM28XX_ANALOG_MODE);
		em28xx_uninit_usb_xfer(dev, EM28XX_DIGITAL_MODE);
	}

	em28xx_close_extension(dev);
	/* NOTE: must be called BEFORE the resources are released */

	if (!dev->users)
		em28xx_release_resources(dev);

	mutex_unlock(&dev->lock);

	if (!dev->users) {
		kfree(dev->alt_max_pkt_size_isoc);
		kfree(dev);
	}
}

static struct usb_driver em28xx_usb_driver = {
	.name = "em28xx",
	.probe = em28xx_usb_probe,
	.disconnect = em28xx_usb_disconnect,
	.id_table = em28xx_id_table,
};

module_usb_driver(em28xx_usb_driver);<|MERGE_RESOLUTION|>--- conflicted
+++ resolved
@@ -344,16 +344,6 @@
 };
 
 static struct em28xx_reg_seq c3tech_digital_duo_digital[] = {
-<<<<<<< HEAD
-	{EM2874_R80_GPIO,	0xff,	0xff,	10},
-	{EM2874_R80_GPIO,	0xfd,	0xff,	10}, /* xc5000 reset */
-	{EM2874_R80_GPIO,	0xf9,	0xff,	35},
-	{EM2874_R80_GPIO,	0xfd,	0xff,	10},
-	{EM2874_R80_GPIO,	0xff,	0xff,	10},
-	{EM2874_R80_GPIO,	0xfe,	0xff,	10},
-	{EM2874_R80_GPIO,	0xbe,	0xff,	10},
-	{EM2874_R80_GPIO,	0xfe,	0xff,	20},
-=======
 	{EM2874_R80_GPIO_P0_CTRL,	0xff,	0xff,	10},
 	{EM2874_R80_GPIO_P0_CTRL,	0xfd,	0xff,	10}, /* xc5000 reset */
 	{EM2874_R80_GPIO_P0_CTRL,	0xf9,	0xff,	35},
@@ -362,7 +352,6 @@
 	{EM2874_R80_GPIO_P0_CTRL,	0xfe,	0xff,	10},
 	{EM2874_R80_GPIO_P0_CTRL,	0xbe,	0xff,	10},
 	{EM2874_R80_GPIO_P0_CTRL,	0xfe,	0xff,	20},
->>>>>>> d0e0ac97
 	{ -1,			-1,	-1,	-1},
 };
 
@@ -2026,8 +2015,6 @@
 		.tuner_type   = TUNER_ABSENT,
 		.def_i2c_bus  = 1,
 		.i2c_speed    = EM28XX_I2C_CLK_WAIT_ENABLE |
-<<<<<<< HEAD
-=======
 				EM28XX_I2C_FREQ_400_KHZ,
 	},
 	/* 1b80:e1cc Delock 61959
@@ -2041,7 +2028,6 @@
 		.ir_codes      = RC_MAP_DELOCK_61959,
 		.def_i2c_bus   = 1,
 		.i2c_speed     = EM28XX_I2C_CLK_WAIT_ENABLE |
->>>>>>> d0e0ac97
 				EM28XX_I2C_FREQ_400_KHZ,
 	},
 };
@@ -2957,19 +2943,11 @@
 			break;
 		case CHIP_ID_EM2874:
 			chip_name = "em2874";
-<<<<<<< HEAD
-			dev->reg_gpio_num = EM2874_R80_GPIO;
-=======
->>>>>>> d0e0ac97
 			dev->wait_after_write = 0;
 			dev->eeprom_addrwidth_16bit = 1;
 			break;
 		case CHIP_ID_EM28174:
 			chip_name = "em28174";
-<<<<<<< HEAD
-			dev->reg_gpio_num = EM2874_R80_GPIO;
-=======
->>>>>>> d0e0ac97
 			dev->wait_after_write = 0;
 			dev->eeprom_addrwidth_16bit = 1;
 			break;
@@ -2979,10 +2957,6 @@
 			break;
 		case CHIP_ID_EM2884:
 			chip_name = "em2884";
-<<<<<<< HEAD
-			dev->reg_gpio_num = EM2874_R80_GPIO;
-=======
->>>>>>> d0e0ac97
 			dev->wait_after_write = 0;
 			dev->eeprom_addrwidth_16bit = 1;
 			break;
@@ -3233,7 +3207,6 @@
 						dev->analog_ep_bulk =
 							    e->bEndpointAddress;
 					}
-<<<<<<< HEAD
 					break;
 				case 0x83:
 					if (usb_endpoint_xfer_isoc(e)) {
@@ -3243,17 +3216,6 @@
 						": error: skipping audio endpoint 0x83, because it uses bulk transfers !\n");
 					}
 					break;
-=======
-					break;
-				case 0x83:
-					if (usb_endpoint_xfer_isoc(e)) {
-						has_audio = true;
-					} else {
-						printk(KERN_INFO DRIVER_NAME
-						": error: skipping audio endpoint 0x83, because it uses bulk transfers !\n");
-					}
-					break;
->>>>>>> d0e0ac97
 				case 0x84:
 					if (has_video &&
 					    (usb_endpoint_xfer_bulk(e))) {
