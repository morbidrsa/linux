/*
 *   tm6000-video.c - driver for TM5600/TM6000/TM6010 USB video capture devices
 *
 *  Copyright (C) 2006-2007 Mauro Carvalho Chehab <mchehab@infradead.org>
 *
 *  Copyright (C) 2007 Michel Ludwig <michel.ludwig@gmail.com>
 *	- Fixed module load/unload
 *
 *  This program is free software; you can redistribute it and/or modify
 *  it under the terms of the GNU General Public License as published by
 *  the Free Software Foundation version 2
 *
 *  This program is distributed in the hope that it will be useful,
 *  but WITHOUT ANY WARRANTY; without even the implied warranty of
 *  MERCHANTABILITY or FITNESS FOR A PARTICULAR PURPOSE.  See the
 *  GNU General Public License for more details.
 *
 *  You should have received a copy of the GNU General Public License
 *  along with this program; if not, write to the Free Software
 *  Foundation, Inc., 675 Mass Ave, Cambridge, MA 02139, USA.
 */

#include <linux/module.h>
#include <linux/delay.h>
#include <linux/errno.h>
#include <linux/fs.h>
#include <linux/kernel.h>
#include <linux/slab.h>
#include <linux/mm.h>
#include <linux/ioport.h>
#include <linux/init.h>
#include <linux/sched.h>
#include <linux/random.h>
#include <linux/usb.h>
#include <linux/videodev2.h>
#include <media/v4l2-ioctl.h>
#include <media/v4l2-event.h>
#include <media/tuner.h>
#include <linux/interrupt.h>
#include <linux/kthread.h>
#include <linux/highmem.h>
#include <linux/freezer.h>

#include "tm6000-regs.h"
#include "tm6000.h"

#define BUFFER_TIMEOUT     msecs_to_jiffies(2000)  /* 2 seconds */

/* Limits minimum and default number of buffers */
#define TM6000_MIN_BUF 4
#define TM6000_DEF_BUF 8

#define TM6000_NUM_URB_BUF 8

#define TM6000_MAX_ISO_PACKETS	46	/* Max number of ISO packets */

/* Declare static vars that will be used as parameters */
static unsigned int vid_limit = 16;	/* Video memory limit, in Mb */
static int video_nr = -1;		/* /dev/videoN, -1 for autodetect */
static int radio_nr = -1;		/* /dev/radioN, -1 for autodetect */
static bool keep_urb;			/* keep urb buffers allocated */

/* Debug level */
int tm6000_debug;
EXPORT_SYMBOL_GPL(tm6000_debug);

static struct tm6000_fmt format[] = {
	{
		.name     = "4:2:2, packed, YVY2",
		.fourcc   = V4L2_PIX_FMT_YUYV,
		.depth    = 16,
	}, {
		.name     = "4:2:2, packed, UYVY",
		.fourcc   = V4L2_PIX_FMT_UYVY,
		.depth    = 16,
	}, {
		.name     = "A/V + VBI mux packet",
		.fourcc   = V4L2_PIX_FMT_TM6000,
		.depth    = 16,
	}
};

/* ------------------------------------------------------------------
 *	DMA and thread functions
 * ------------------------------------------------------------------
 */

#define norm_maxw(a) 720
#define norm_maxh(a) 576

#define norm_minw(a) norm_maxw(a)
#define norm_minh(a) norm_maxh(a)

/*
 * video-buf generic routine to get the next available buffer
 */
static inline void get_next_buf(struct tm6000_dmaqueue *dma_q,
			       struct tm6000_buffer   **buf)
{
	struct tm6000_core *dev = container_of(dma_q, struct tm6000_core, vidq);

	if (list_empty(&dma_q->active)) {
		dprintk(dev, V4L2_DEBUG_QUEUE, "No active queue to serve\n");
		*buf = NULL;
		return;
	}

	*buf = list_entry(dma_q->active.next,
			struct tm6000_buffer, vb.queue);
}

/*
 * Announces that a buffer were filled and request the next
 */
static inline void buffer_filled(struct tm6000_core *dev,
				 struct tm6000_dmaqueue *dma_q,
				 struct tm6000_buffer *buf)
{
	/* Advice that buffer was filled */
	dprintk(dev, V4L2_DEBUG_ISOC, "[%p/%d] wakeup\n", buf, buf->vb.i);
	buf->vb.state = VIDEOBUF_DONE;
	buf->vb.field_count++;
	v4l2_get_timestamp(&buf->vb.ts);

	list_del(&buf->vb.queue);
	wake_up(&buf->vb.done);
}

/*
 * Identify the tm5600/6000 buffer header type and properly handles
 */
static int copy_streams(u8 *data, unsigned long len,
			struct urb *urb)
{
	struct tm6000_dmaqueue  *dma_q = urb->context;
	struct tm6000_core *dev = container_of(dma_q, struct tm6000_core, vidq);
	u8 *ptr = data, *endp = data+len;
	unsigned long header = 0;
	int rc = 0;
	unsigned int cmd, cpysize, pktsize, size, field, block, line, pos = 0;
	struct tm6000_buffer *vbuf = NULL;
	char *voutp = NULL;
	unsigned int linewidth;

	if (!dev->radio) {
		/* get video buffer */
		get_next_buf(dma_q, &vbuf);

		if (!vbuf)
			return rc;
		voutp = videobuf_to_vmalloc(&vbuf->vb);

		if (!voutp)
			return 0;
	}

	for (ptr = data; ptr < endp;) {
		if (!dev->isoc_ctl.cmd) {
			/* Header */
			if (dev->isoc_ctl.tmp_buf_len > 0) {
				/* from last urb or packet */
				header = dev->isoc_ctl.tmp_buf;
				if (4 - dev->isoc_ctl.tmp_buf_len > 0) {
					memcpy((u8 *)&header +
						dev->isoc_ctl.tmp_buf_len,
						ptr,
						4 - dev->isoc_ctl.tmp_buf_len);
					ptr += 4 - dev->isoc_ctl.tmp_buf_len;
				}
				dev->isoc_ctl.tmp_buf_len = 0;
			} else {
				if (ptr + 3 >= endp) {
					/* have incomplete header */
					dev->isoc_ctl.tmp_buf_len = endp - ptr;
					memcpy(&dev->isoc_ctl.tmp_buf, ptr,
						dev->isoc_ctl.tmp_buf_len);
					return rc;
				}
				/* Seek for sync */
				for (; ptr < endp - 3; ptr++) {
					if (*(ptr + 3) == 0x47)
						break;
				}
				/* Get message header */
				header = *(unsigned long *)ptr;
				ptr += 4;
			}

			/* split the header fields */
			size = ((header & 0x7e) << 1);
			if (size > 0)
				size -= 4;
			block = (header >> 7) & 0xf;
			field = (header >> 11) & 0x1;
			line  = (header >> 12) & 0x1ff;
			cmd   = (header >> 21) & 0x7;
			/* Validates haeder fields */
			if (size > TM6000_URB_MSG_LEN)
				size = TM6000_URB_MSG_LEN;
			pktsize = TM6000_URB_MSG_LEN;
			/*
			 * calculate position in buffer and change the buffer
			 */
			switch (cmd) {
			case TM6000_URB_MSG_VIDEO:
				if (!dev->radio) {
					if ((dev->isoc_ctl.vfield != field) &&
						(field == 1)) {
						/*
						 * Announces that a new buffer
						 * were filled
						 */
						buffer_filled(dev, dma_q, vbuf);
						dprintk(dev, V4L2_DEBUG_ISOC,
							"new buffer filled\n");
						get_next_buf(dma_q, &vbuf);
						if (!vbuf)
							return rc;
						voutp = videobuf_to_vmalloc(&vbuf->vb);
						if (!voutp)
							return rc;
						memset(voutp, 0, vbuf->vb.size);
					}
					linewidth = vbuf->vb.width << 1;
					pos = ((line << 1) - field - 1) *
					linewidth + block * TM6000_URB_MSG_LEN;
					/* Don't allow to write out of the buffer */
					if (pos + size > vbuf->vb.size)
						cmd = TM6000_URB_MSG_ERR;
					dev->isoc_ctl.vfield = field;
				}
				break;
			case TM6000_URB_MSG_VBI:
				break;
			case TM6000_URB_MSG_AUDIO:
			case TM6000_URB_MSG_PTS:
				size = pktsize; /* Size is always 180 bytes */
				break;
			}
		} else {
			/* Continue the last copy */
			cmd = dev->isoc_ctl.cmd;
			size = dev->isoc_ctl.size;
			pos = dev->isoc_ctl.pos;
			pktsize = dev->isoc_ctl.pktsize;
			field = dev->isoc_ctl.field;
		}
		cpysize = (endp - ptr > size) ? size : endp - ptr;
		if (cpysize) {
			/* copy data in different buffers */
			switch (cmd) {
			case TM6000_URB_MSG_VIDEO:
				/* Fills video buffer */
				if (vbuf)
					memcpy(&voutp[pos], ptr, cpysize);
				break;
			case TM6000_URB_MSG_AUDIO: {
				int i;
				for (i = 0; i < cpysize; i += 2)
					swab16s((u16 *)(ptr + i));

				tm6000_call_fillbuf(dev, TM6000_AUDIO, ptr, cpysize);
				break;
			}
			case TM6000_URB_MSG_VBI:
				/* Need some code to copy vbi buffer */
				break;
			case TM6000_URB_MSG_PTS: {
				/* Need some code to copy pts */
				u32 pts;
				pts = *(u32 *)ptr;
				dprintk(dev, V4L2_DEBUG_ISOC, "field %d, PTS %x",
					field, pts);
				break;
			}
			}
		}
		if (ptr + pktsize > endp) {
			/*
			 * End of URB packet, but cmd processing is not
			 * complete. Preserve the state for a next packet
			 */
			dev->isoc_ctl.pos = pos + cpysize;
			dev->isoc_ctl.size = size - cpysize;
			dev->isoc_ctl.cmd = cmd;
			dev->isoc_ctl.field = field;
			dev->isoc_ctl.pktsize = pktsize - (endp - ptr);
			ptr += endp - ptr;
		} else {
			dev->isoc_ctl.cmd = 0;
			ptr += pktsize;
		}
	}
	return 0;
}

/*
 * Identify the tm5600/6000 buffer header type and properly handles
 */
static int copy_multiplexed(u8 *ptr, unsigned long len,
			struct urb *urb)
{
	struct tm6000_dmaqueue  *dma_q = urb->context;
	struct tm6000_core *dev = container_of(dma_q, struct tm6000_core, vidq);
	unsigned int pos = dev->isoc_ctl.pos, cpysize;
	int rc = 1;
	struct tm6000_buffer *buf;
	char *outp = NULL;

	get_next_buf(dma_q, &buf);
	if (buf)
		outp = videobuf_to_vmalloc(&buf->vb);

	if (!outp)
		return 0;

	while (len > 0) {
		cpysize = min(len, buf->vb.size-pos);
		memcpy(&outp[pos], ptr, cpysize);
		pos += cpysize;
		ptr += cpysize;
		len -= cpysize;
		if (pos >= buf->vb.size) {
			pos = 0;
			/* Announces that a new buffer were filled */
			buffer_filled(dev, dma_q, buf);
			dprintk(dev, V4L2_DEBUG_ISOC, "new buffer filled\n");
			get_next_buf(dma_q, &buf);
			if (!buf)
				break;
			outp = videobuf_to_vmalloc(&(buf->vb));
			if (!outp)
				return rc;
			pos = 0;
		}
	}

	dev->isoc_ctl.pos = pos;
	return rc;
}

static inline void print_err_status(struct tm6000_core *dev,
				     int packet, int status)
{
	char *errmsg = "Unknown";

	switch (status) {
	case -ENOENT:
		errmsg = "unlinked synchronuously";
		break;
	case -ECONNRESET:
		errmsg = "unlinked asynchronuously";
		break;
	case -ENOSR:
		errmsg = "Buffer error (overrun)";
		break;
	case -EPIPE:
		errmsg = "Stalled (device not responding)";
		break;
	case -EOVERFLOW:
		errmsg = "Babble (bad cable?)";
		break;
	case -EPROTO:
		errmsg = "Bit-stuff error (bad cable?)";
		break;
	case -EILSEQ:
		errmsg = "CRC/Timeout (could be anything)";
		break;
	case -ETIME:
		errmsg = "Device does not respond";
		break;
	}
	if (packet < 0) {
		dprintk(dev, V4L2_DEBUG_QUEUE, "URB status %d [%s].\n",
			status, errmsg);
	} else {
		dprintk(dev, V4L2_DEBUG_QUEUE, "URB packet %d, status %d [%s].\n",
			packet, status, errmsg);
	}
}


/*
 * Controls the isoc copy of each urb packet
 */
static inline int tm6000_isoc_copy(struct urb *urb)
{
	struct tm6000_dmaqueue  *dma_q = urb->context;
	struct tm6000_core *dev = container_of(dma_q, struct tm6000_core, vidq);
	int i, len = 0, rc = 1, status;
	char *p;

	if (urb->status < 0) {
		print_err_status(dev, -1, urb->status);
		return 0;
	}

	for (i = 0; i < urb->number_of_packets; i++) {
		status = urb->iso_frame_desc[i].status;

		if (status < 0) {
			print_err_status(dev, i, status);
			continue;
		}

		len = urb->iso_frame_desc[i].actual_length;

		if (len > 0) {
			p = urb->transfer_buffer + urb->iso_frame_desc[i].offset;
			if (!urb->iso_frame_desc[i].status) {
				if ((dev->fourcc) == V4L2_PIX_FMT_TM6000) {
					rc = copy_multiplexed(p, len, urb);
					if (rc <= 0)
						return rc;
				} else {
					copy_streams(p, len, urb);
				}
			}
		}
	}
	return rc;
}

/* ------------------------------------------------------------------
 *	URB control
 * ------------------------------------------------------------------
 */

/*
 * IRQ callback, called by URB callback
 */
static void tm6000_irq_callback(struct urb *urb)
{
	struct tm6000_dmaqueue  *dma_q = urb->context;
	struct tm6000_core *dev = container_of(dma_q, struct tm6000_core, vidq);
	int i;

	switch (urb->status) {
	case 0:
	case -ETIMEDOUT:
		break;

	case -ECONNRESET:
	case -ENOENT:
	case -ESHUTDOWN:
		return;

	default:
		tm6000_err("urb completion error %d.\n", urb->status);
		break;
	}

	spin_lock(&dev->slock);
	tm6000_isoc_copy(urb);
	spin_unlock(&dev->slock);

	/* Reset urb buffers */
	for (i = 0; i < urb->number_of_packets; i++) {
		urb->iso_frame_desc[i].status = 0;
		urb->iso_frame_desc[i].actual_length = 0;
	}

	urb->status = usb_submit_urb(urb, GFP_ATOMIC);
	if (urb->status)
		tm6000_err("urb resubmit failed (error=%i)\n",
			urb->status);
}

/*
 * Allocate URB buffers
 */
static int tm6000_alloc_urb_buffers(struct tm6000_core *dev)
{
	int num_bufs = TM6000_NUM_URB_BUF;
	int i;

	if (dev->urb_buffer != NULL)
		return 0;

	dev->urb_buffer = kmalloc(sizeof(void *)*num_bufs, GFP_KERNEL);
	if (!dev->urb_buffer) {
		tm6000_err("cannot allocate memory for urb buffers\n");
		return -ENOMEM;
	}

	dev->urb_dma = kmalloc(sizeof(dma_addr_t *)*num_bufs, GFP_KERNEL);
	if (!dev->urb_dma) {
		tm6000_err("cannot allocate memory for urb dma pointers\n");
		return -ENOMEM;
	}

	for (i = 0; i < num_bufs; i++) {
		dev->urb_buffer[i] = usb_alloc_coherent(
					dev->udev, dev->urb_size,
					GFP_KERNEL, &dev->urb_dma[i]);
		if (!dev->urb_buffer[i]) {
			tm6000_err("unable to allocate %i bytes for transfer buffer %i\n",
				    dev->urb_size, i);
			return -ENOMEM;
		}
		memset(dev->urb_buffer[i], 0, dev->urb_size);
	}

	return 0;
}

/*
 * Free URB buffers
 */
static int tm6000_free_urb_buffers(struct tm6000_core *dev)
{
	int i;

	if (dev->urb_buffer == NULL)
		return 0;

	for (i = 0; i < TM6000_NUM_URB_BUF; i++) {
		if (dev->urb_buffer[i]) {
			usb_free_coherent(dev->udev,
					dev->urb_size,
					dev->urb_buffer[i],
					dev->urb_dma[i]);
			dev->urb_buffer[i] = NULL;
		}
	}
	kfree(dev->urb_buffer);
	kfree(dev->urb_dma);
	dev->urb_buffer = NULL;
	dev->urb_dma = NULL;

	return 0;
}

/*
 * Stop and Deallocate URBs
 */
static void tm6000_uninit_isoc(struct tm6000_core *dev)
{
	struct urb *urb;
	int i;

	dev->isoc_ctl.buf = NULL;
	for (i = 0; i < dev->isoc_ctl.num_bufs; i++) {
		urb = dev->isoc_ctl.urb[i];
		if (urb) {
			usb_kill_urb(urb);
			usb_unlink_urb(urb);
			usb_free_urb(urb);
			dev->isoc_ctl.urb[i] = NULL;
		}
		dev->isoc_ctl.transfer_buffer[i] = NULL;
	}

	if (!keep_urb)
		tm6000_free_urb_buffers(dev);

	kfree(dev->isoc_ctl.urb);
	kfree(dev->isoc_ctl.transfer_buffer);

	dev->isoc_ctl.urb = NULL;
	dev->isoc_ctl.transfer_buffer = NULL;
	dev->isoc_ctl.num_bufs = 0;
}

/*
 * Assign URBs and start IRQ
 */
static int tm6000_prepare_isoc(struct tm6000_core *dev)
{
	struct tm6000_dmaqueue *dma_q = &dev->vidq;
	int i, j, sb_size, pipe, size, max_packets;
	int num_bufs = TM6000_NUM_URB_BUF;
	struct urb *urb;

	/* De-allocates all pending stuff */
	tm6000_uninit_isoc(dev);
	/* Stop interrupt USB pipe */
	tm6000_ir_int_stop(dev);

	usb_set_interface(dev->udev,
			  dev->isoc_in.bInterfaceNumber,
			  dev->isoc_in.bAlternateSetting);

	/* Start interrupt USB pipe */
	tm6000_ir_int_start(dev);

	pipe = usb_rcvisocpipe(dev->udev,
			       dev->isoc_in.endp->desc.bEndpointAddress &
			       USB_ENDPOINT_NUMBER_MASK);

	size = usb_maxpacket(dev->udev, pipe, usb_pipeout(pipe));

	if (size > dev->isoc_in.maxsize)
		size = dev->isoc_in.maxsize;

	dev->isoc_ctl.max_pkt_size = size;

	max_packets = TM6000_MAX_ISO_PACKETS;
	sb_size = max_packets * size;
	dev->urb_size = sb_size;

	dev->isoc_ctl.num_bufs = num_bufs;

	dev->isoc_ctl.urb = kmalloc(sizeof(void *)*num_bufs, GFP_KERNEL);
	if (!dev->isoc_ctl.urb) {
		tm6000_err("cannot alloc memory for usb buffers\n");
		return -ENOMEM;
	}

	dev->isoc_ctl.transfer_buffer = kmalloc(sizeof(void *)*num_bufs,
				   GFP_KERNEL);
	if (!dev->isoc_ctl.transfer_buffer) {
		tm6000_err("cannot allocate memory for usbtransfer\n");
		kfree(dev->isoc_ctl.urb);
		return -ENOMEM;
	}

	dprintk(dev, V4L2_DEBUG_QUEUE, "Allocating %d x %d packets"
		    " (%d bytes) of %d bytes each to handle %u size\n",
		    max_packets, num_bufs, sb_size,
		    dev->isoc_in.maxsize, size);


	if (!dev->urb_buffer && tm6000_alloc_urb_buffers(dev) < 0) {
		tm6000_err("cannot allocate memory for urb buffers\n");

		/* call free, as some buffers might have been allocated */
		tm6000_free_urb_buffers(dev);
		kfree(dev->isoc_ctl.urb);
		kfree(dev->isoc_ctl.transfer_buffer);
		return -ENOMEM;
	}

	/* allocate urbs and transfer buffers */
	for (i = 0; i < dev->isoc_ctl.num_bufs; i++) {
		urb = usb_alloc_urb(max_packets, GFP_KERNEL);
		if (!urb) {
			tm6000_err("cannot alloc isoc_ctl.urb %i\n", i);
			tm6000_uninit_isoc(dev);
			usb_free_urb(urb);
			return -ENOMEM;
		}
		dev->isoc_ctl.urb[i] = urb;

		urb->transfer_dma = dev->urb_dma[i];
		dev->isoc_ctl.transfer_buffer[i] = dev->urb_buffer[i];

		usb_fill_bulk_urb(urb, dev->udev, pipe,
				  dev->isoc_ctl.transfer_buffer[i], sb_size,
				  tm6000_irq_callback, dma_q);
		urb->interval = dev->isoc_in.endp->desc.bInterval;
		urb->number_of_packets = max_packets;
		urb->transfer_flags = URB_ISO_ASAP | URB_NO_TRANSFER_DMA_MAP;

		for (j = 0; j < max_packets; j++) {
			urb->iso_frame_desc[j].offset = size * j;
			urb->iso_frame_desc[j].length = size;
		}
	}

	return 0;
}

static int tm6000_start_thread(struct tm6000_core *dev)
{
	struct tm6000_dmaqueue *dma_q = &dev->vidq;
	int i;

	dma_q->frame = 0;
	dma_q->ini_jiffies = jiffies;

	init_waitqueue_head(&dma_q->wq);

	/* submit urbs and enables IRQ */
	for (i = 0; i < dev->isoc_ctl.num_bufs; i++) {
		int rc = usb_submit_urb(dev->isoc_ctl.urb[i], GFP_ATOMIC);
		if (rc) {
			tm6000_err("submit of urb %i failed (error=%i)\n", i,
				   rc);
			tm6000_uninit_isoc(dev);
			return rc;
		}
	}

	return 0;
}

/* ------------------------------------------------------------------
 *	Videobuf operations
 * ------------------------------------------------------------------
 */

static int
buffer_setup(struct videobuf_queue *vq, unsigned int *count, unsigned int *size)
{
	struct tm6000_fh *fh = vq->priv_data;

	*size = fh->fmt->depth * fh->width * fh->height >> 3;
	if (0 == *count)
		*count = TM6000_DEF_BUF;

	if (*count < TM6000_MIN_BUF)
		*count = TM6000_MIN_BUF;

	while (*size * *count > vid_limit * 1024 * 1024)
		(*count)--;

	return 0;
}

static void free_buffer(struct videobuf_queue *vq, struct tm6000_buffer *buf)
{
	struct tm6000_fh *fh = vq->priv_data;
	struct tm6000_core   *dev = fh->dev;
	unsigned long flags;

	if (in_interrupt())
		BUG();

	/* We used to wait for the buffer to finish here, but this didn't work
	   because, as we were keeping the state as VIDEOBUF_QUEUED,
	   videobuf_queue_cancel marked it as finished for us.
	   (Also, it could wedge forever if the hardware was misconfigured.)

	   This should be safe; by the time we get here, the buffer isn't
	   queued anymore. If we ever start marking the buffers as
	   VIDEOBUF_ACTIVE, it won't be, though.
	*/
	spin_lock_irqsave(&dev->slock, flags);
	if (dev->isoc_ctl.buf == buf)
		dev->isoc_ctl.buf = NULL;
	spin_unlock_irqrestore(&dev->slock, flags);

	videobuf_vmalloc_free(&buf->vb);
	buf->vb.state = VIDEOBUF_NEEDS_INIT;
}

static int
buffer_prepare(struct videobuf_queue *vq, struct videobuf_buffer *vb,
						enum v4l2_field field)
{
	struct tm6000_fh     *fh  = vq->priv_data;
	struct tm6000_buffer *buf = container_of(vb, struct tm6000_buffer, vb);
	struct tm6000_core   *dev = fh->dev;
	int rc = 0;

	BUG_ON(NULL == fh->fmt);


	/* FIXME: It assumes depth=2 */
	/* The only currently supported format is 16 bits/pixel */
	buf->vb.size = fh->fmt->depth*fh->width*fh->height >> 3;
	if (0 != buf->vb.baddr  &&  buf->vb.bsize < buf->vb.size)
		return -EINVAL;

	if (buf->fmt       != fh->fmt    ||
	    buf->vb.width  != fh->width  ||
	    buf->vb.height != fh->height ||
	    buf->vb.field  != field) {
		buf->fmt       = fh->fmt;
		buf->vb.width  = fh->width;
		buf->vb.height = fh->height;
		buf->vb.field  = field;
		buf->vb.state = VIDEOBUF_NEEDS_INIT;
	}

	if (VIDEOBUF_NEEDS_INIT == buf->vb.state) {
		rc = videobuf_iolock(vq, &buf->vb, NULL);
		if (rc != 0)
			goto fail;
	}

	if (!dev->isoc_ctl.num_bufs) {
		rc = tm6000_prepare_isoc(dev);
		if (rc < 0)
			goto fail;

		rc = tm6000_start_thread(dev);
		if (rc < 0)
			goto fail;

	}

	buf->vb.state = VIDEOBUF_PREPARED;
	return 0;

fail:
	free_buffer(vq, buf);
	return rc;
}

static void
buffer_queue(struct videobuf_queue *vq, struct videobuf_buffer *vb)
{
	struct tm6000_buffer    *buf     = container_of(vb, struct tm6000_buffer, vb);
	struct tm6000_fh        *fh      = vq->priv_data;
	struct tm6000_core      *dev     = fh->dev;
	struct tm6000_dmaqueue  *vidq    = &dev->vidq;

	buf->vb.state = VIDEOBUF_QUEUED;
	list_add_tail(&buf->vb.queue, &vidq->active);
}

static void buffer_release(struct videobuf_queue *vq, struct videobuf_buffer *vb)
{
	struct tm6000_buffer   *buf  = container_of(vb, struct tm6000_buffer, vb);

	free_buffer(vq, buf);
}

static struct videobuf_queue_ops tm6000_video_qops = {
	.buf_setup      = buffer_setup,
	.buf_prepare    = buffer_prepare,
	.buf_queue      = buffer_queue,
	.buf_release    = buffer_release,
};

/* ------------------------------------------------------------------
 *	IOCTL handling
 * ------------------------------------------------------------------
 */

static bool is_res_read(struct tm6000_core *dev, struct tm6000_fh *fh)
{
	/* Is the current fh handling it? if so, that's OK */
	if (dev->resources == fh && dev->is_res_read)
		return true;

	return false;
}

static bool is_res_streaming(struct tm6000_core *dev, struct tm6000_fh *fh)
{
	/* Is the current fh handling it? if so, that's OK */
	if (dev->resources == fh)
		return true;

	return false;
}

static bool res_get(struct tm6000_core *dev, struct tm6000_fh *fh,
		   bool is_res_read)
{
	/* Is the current fh handling it? if so, that's OK */
	if (dev->resources == fh && dev->is_res_read == is_res_read)
		return true;

	/* is it free? */
	if (dev->resources)
		return false;

	/* grab it */
	dev->resources = fh;
	dev->is_res_read = is_res_read;
	dprintk(dev, V4L2_DEBUG_RES_LOCK, "res: get\n");
	return true;
}

static void res_free(struct tm6000_core *dev, struct tm6000_fh *fh)
{
	/* Is the current fh handling it? if so, that's OK */
	if (dev->resources != fh)
		return;

	dev->resources = NULL;
	dprintk(dev, V4L2_DEBUG_RES_LOCK, "res: put\n");
}

/* ------------------------------------------------------------------
 *	IOCTL vidioc handling
 * ------------------------------------------------------------------
 */
static int vidioc_querycap(struct file *file, void  *priv,
					struct v4l2_capability *cap)
{
	struct tm6000_core *dev = ((struct tm6000_fh *)priv)->dev;
	struct video_device *vdev = video_devdata(file);

	strlcpy(cap->driver, "tm6000", sizeof(cap->driver));
	strlcpy(cap->card, "Trident TVMaster TM5600/6000/6010", sizeof(cap->card));
	usb_make_path(dev->udev, cap->bus_info, sizeof(cap->bus_info));
	if (dev->tuner_type != TUNER_ABSENT)
		cap->device_caps |= V4L2_CAP_TUNER;
	if (vdev->vfl_type == VFL_TYPE_GRABBER)
		cap->device_caps |= V4L2_CAP_VIDEO_CAPTURE |
				V4L2_CAP_STREAMING |
				V4L2_CAP_READWRITE;
	else
		cap->device_caps |= V4L2_CAP_RADIO;
	cap->capabilities = cap->device_caps | V4L2_CAP_DEVICE_CAPS |
		V4L2_CAP_RADIO | V4L2_CAP_VIDEO_CAPTURE | V4L2_CAP_READWRITE;

	return 0;
}

static int vidioc_enum_fmt_vid_cap(struct file *file, void  *priv,
					struct v4l2_fmtdesc *f)
{
	if (f->index >= ARRAY_SIZE(format))
		return -EINVAL;

	strlcpy(f->description, format[f->index].name, sizeof(f->description));
	f->pixelformat = format[f->index].fourcc;
	return 0;
}

static int vidioc_g_fmt_vid_cap(struct file *file, void *priv,
					struct v4l2_format *f)
{
	struct tm6000_fh  *fh = priv;

	f->fmt.pix.width        = fh->width;
	f->fmt.pix.height       = fh->height;
	f->fmt.pix.field        = fh->vb_vidq.field;
	f->fmt.pix.pixelformat  = fh->fmt->fourcc;
	f->fmt.pix.colorspace   = V4L2_COLORSPACE_SMPTE170M;
	f->fmt.pix.bytesperline =
		(f->fmt.pix.width * fh->fmt->depth) >> 3;
	f->fmt.pix.sizeimage =
		f->fmt.pix.height * f->fmt.pix.bytesperline;
	f->fmt.pix.priv = 0;

	return 0;
}

static struct tm6000_fmt *format_by_fourcc(unsigned int fourcc)
{
	unsigned int i;

	for (i = 0; i < ARRAY_SIZE(format); i++)
		if (format[i].fourcc == fourcc)
			return format+i;
	return NULL;
}

static int vidioc_try_fmt_vid_cap(struct file *file, void *priv,
			struct v4l2_format *f)
{
	struct tm6000_core *dev = ((struct tm6000_fh *)priv)->dev;
	struct tm6000_fmt *fmt;
	enum v4l2_field field;

	fmt = format_by_fourcc(f->fmt.pix.pixelformat);
	if (NULL == fmt) {
		dprintk(dev, V4L2_DEBUG_IOCTL_ARG, "Fourcc format (0x%08x)"
				" invalid.\n", f->fmt.pix.pixelformat);
		return -EINVAL;
	}

	field = f->fmt.pix.field;

	field = V4L2_FIELD_INTERLACED;

	tm6000_get_std_res(dev);

	f->fmt.pix.width  = dev->width;
	f->fmt.pix.height = dev->height;

	f->fmt.pix.width &= ~0x01;

	f->fmt.pix.field = field;
	f->fmt.pix.priv = 0;

	f->fmt.pix.bytesperline =
		(f->fmt.pix.width * fmt->depth) >> 3;
	f->fmt.pix.sizeimage =
		f->fmt.pix.height * f->fmt.pix.bytesperline;
	f->fmt.pix.colorspace   = V4L2_COLORSPACE_SMPTE170M;

	return 0;
}

/*FIXME: This seems to be generic enough to be at videodev2 */
static int vidioc_s_fmt_vid_cap(struct file *file, void *priv,
					struct v4l2_format *f)
{
	struct tm6000_fh  *fh = priv;
	struct tm6000_core *dev = fh->dev;
	int ret = vidioc_try_fmt_vid_cap(file, fh, f);
	if (ret < 0)
		return ret;

	fh->fmt           = format_by_fourcc(f->fmt.pix.pixelformat);
	fh->width         = f->fmt.pix.width;
	fh->height        = f->fmt.pix.height;
	fh->vb_vidq.field = f->fmt.pix.field;
	fh->type          = f->type;

	dev->fourcc       = f->fmt.pix.pixelformat;

	tm6000_set_fourcc_format(dev);

	return 0;
}

static int vidioc_reqbufs(struct file *file, void *priv,
			   struct v4l2_requestbuffers *p)
{
	struct tm6000_fh  *fh = priv;

	return videobuf_reqbufs(&fh->vb_vidq, p);
}

static int vidioc_querybuf(struct file *file, void *priv,
			    struct v4l2_buffer *p)
{
	struct tm6000_fh  *fh = priv;

	return videobuf_querybuf(&fh->vb_vidq, p);
}

static int vidioc_qbuf(struct file *file, void *priv, struct v4l2_buffer *p)
{
	struct tm6000_fh  *fh = priv;

	return videobuf_qbuf(&fh->vb_vidq, p);
}

static int vidioc_dqbuf(struct file *file, void *priv, struct v4l2_buffer *p)
{
	struct tm6000_fh  *fh = priv;

	return videobuf_dqbuf(&fh->vb_vidq, p,
				file->f_flags & O_NONBLOCK);
}

static int vidioc_streamon(struct file *file, void *priv, enum v4l2_buf_type i)
{
	struct tm6000_fh *fh = priv;
	struct tm6000_core *dev = fh->dev;

	if (fh->type != V4L2_BUF_TYPE_VIDEO_CAPTURE)
		return -EINVAL;
	if (i != fh->type)
		return -EINVAL;

	if (!res_get(dev, fh, false))
		return -EBUSY;
	return videobuf_streamon(&fh->vb_vidq);
}

static int vidioc_streamoff(struct file *file, void *priv, enum v4l2_buf_type i)
{
	struct tm6000_fh *fh = priv;
	struct tm6000_core *dev = fh->dev;

	if (fh->type != V4L2_BUF_TYPE_VIDEO_CAPTURE)
		return -EINVAL;

	if (i != fh->type)
		return -EINVAL;

	videobuf_streamoff(&fh->vb_vidq);
	res_free(dev, fh);

	return 0;
}

static int vidioc_s_std(struct file *file, void *priv, v4l2_std_id norm)
{
	int rc = 0;
	struct tm6000_fh *fh = priv;
	struct tm6000_core *dev = fh->dev;

	dev->norm = norm;
	rc = tm6000_init_analog_mode(dev);

	fh->width  = dev->width;
	fh->height = dev->height;

	if (rc < 0)
		return rc;

	v4l2_device_call_all(&dev->v4l2_dev, 0, core, s_std, dev->norm);

	return 0;
}

static int vidioc_g_std(struct file *file, void *priv, v4l2_std_id *norm)
{
	struct tm6000_fh *fh = priv;
	struct tm6000_core *dev = fh->dev;

	*norm = dev->norm;
	return 0;
}

static const char *iname[] = {
	[TM6000_INPUT_TV] = "Television",
	[TM6000_INPUT_COMPOSITE1] = "Composite 1",
	[TM6000_INPUT_COMPOSITE2] = "Composite 2",
	[TM6000_INPUT_SVIDEO] = "S-Video",
};

static int vidioc_enum_input(struct file *file, void *priv,
				struct v4l2_input *i)
{
	struct tm6000_fh   *fh = priv;
	struct tm6000_core *dev = fh->dev;
	unsigned int n;

	n = i->index;
	if (n >= 3)
		return -EINVAL;

	if (!dev->vinput[n].type)
		return -EINVAL;

	i->index = n;

	if (dev->vinput[n].type == TM6000_INPUT_TV)
		i->type = V4L2_INPUT_TYPE_TUNER;
	else
		i->type = V4L2_INPUT_TYPE_CAMERA;

	strcpy(i->name, iname[dev->vinput[n].type]);

	i->std = TM6000_STD;

	return 0;
}

static int vidioc_g_input(struct file *file, void *priv, unsigned int *i)
{
	struct tm6000_fh   *fh = priv;
	struct tm6000_core *dev = fh->dev;

	*i = dev->input;

	return 0;
}

static int vidioc_s_input(struct file *file, void *priv, unsigned int i)
{
	struct tm6000_fh   *fh = priv;
	struct tm6000_core *dev = fh->dev;
	int rc = 0;

	if (i >= 3)
		return -EINVAL;
	if (!dev->vinput[i].type)
		return -EINVAL;

	dev->input = i;

<<<<<<< HEAD
	rc = vidioc_s_std(file, priv, dev->vfd->current_norm);
=======
	rc = vidioc_s_std(file, priv, dev->norm);
>>>>>>> d0e0ac97

	return rc;
}

/* --- controls ---------------------------------------------- */

static int tm6000_s_ctrl(struct v4l2_ctrl *ctrl)
{
	struct tm6000_core *dev = container_of(ctrl->handler, struct tm6000_core, ctrl_handler);
	u8  val = ctrl->val;

	switch (ctrl->id) {
	case V4L2_CID_CONTRAST:
		tm6000_set_reg(dev, TM6010_REQ07_R08_LUMA_CONTRAST_ADJ, val);
		return 0;
	case V4L2_CID_BRIGHTNESS:
		tm6000_set_reg(dev, TM6010_REQ07_R09_LUMA_BRIGHTNESS_ADJ, val);
		return 0;
	case V4L2_CID_SATURATION:
		tm6000_set_reg(dev, TM6010_REQ07_R0A_CHROMA_SATURATION_ADJ, val);
		return 0;
	case V4L2_CID_HUE:
		tm6000_set_reg(dev, TM6010_REQ07_R0B_CHROMA_HUE_PHASE_ADJ, val);
		return 0;
	}
	return -EINVAL;
}

static const struct v4l2_ctrl_ops tm6000_ctrl_ops = {
	.s_ctrl = tm6000_s_ctrl,
};

static int tm6000_radio_s_ctrl(struct v4l2_ctrl *ctrl)
{
	struct tm6000_core *dev = container_of(ctrl->handler,
			struct tm6000_core, radio_ctrl_handler);
	u8  val = ctrl->val;

	switch (ctrl->id) {
	case V4L2_CID_AUDIO_MUTE:
		dev->ctl_mute = val;
		tm6000_tvaudio_set_mute(dev, val);
		return 0;
	case V4L2_CID_AUDIO_VOLUME:
		dev->ctl_volume = val;
		tm6000_set_volume(dev, val);
		return 0;
	}
	return -EINVAL;
}

static const struct v4l2_ctrl_ops tm6000_radio_ctrl_ops = {
	.s_ctrl = tm6000_radio_s_ctrl,
};

static int vidioc_g_tuner(struct file *file, void *priv,
				struct v4l2_tuner *t)
{
	struct tm6000_fh   *fh  = priv;
	struct tm6000_core *dev = fh->dev;

	if (UNSET == dev->tuner_type)
		return -ENOTTY;
	if (0 != t->index)
		return -EINVAL;

	strcpy(t->name, "Television");
	t->type       = V4L2_TUNER_ANALOG_TV;
	t->capability = V4L2_TUNER_CAP_NORM | V4L2_TUNER_CAP_STEREO;
	t->rangehigh  = 0xffffffffUL;
	t->rxsubchans = V4L2_TUNER_SUB_STEREO;

	v4l2_device_call_all(&dev->v4l2_dev, 0, tuner, g_tuner, t);

	t->audmode = dev->amode;

	return 0;
}

static int vidioc_s_tuner(struct file *file, void *priv,
				const struct v4l2_tuner *t)
{
	struct tm6000_fh   *fh  = priv;
	struct tm6000_core *dev = fh->dev;

	if (UNSET == dev->tuner_type)
		return -ENOTTY;
	if (0 != t->index)
		return -EINVAL;

	if (t->audmode > V4L2_TUNER_MODE_STEREO)
		dev->amode = V4L2_TUNER_MODE_STEREO;
	else
		dev->amode = t->audmode;
	dprintk(dev, 3, "audio mode: %x\n", t->audmode);

	v4l2_device_call_all(&dev->v4l2_dev, 0, tuner, s_tuner, t);

	return 0;
}

static int vidioc_g_frequency(struct file *file, void *priv,
				struct v4l2_frequency *f)
{
	struct tm6000_fh   *fh  = priv;
	struct tm6000_core *dev = fh->dev;

	if (UNSET == dev->tuner_type)
		return -ENOTTY;
	if (f->tuner)
		return -EINVAL;

	f->frequency = dev->freq;

	v4l2_device_call_all(&dev->v4l2_dev, 0, tuner, g_frequency, f);

	return 0;
}

static int vidioc_s_frequency(struct file *file, void *priv,
				const struct v4l2_frequency *f)
{
	struct tm6000_fh   *fh  = priv;
	struct tm6000_core *dev = fh->dev;

	if (UNSET == dev->tuner_type)
		return -ENOTTY;
	if (f->tuner != 0)
		return -EINVAL;

	dev->freq = f->frequency;
	v4l2_device_call_all(&dev->v4l2_dev, 0, tuner, s_frequency, f);

	return 0;
}

static int radio_g_tuner(struct file *file, void *priv,
					struct v4l2_tuner *t)
{
	struct tm6000_fh *fh = file->private_data;
	struct tm6000_core *dev = fh->dev;

	if (0 != t->index)
		return -EINVAL;

	memset(t, 0, sizeof(*t));
	strcpy(t->name, "Radio");
	t->type = V4L2_TUNER_RADIO;
	t->capability = V4L2_TUNER_CAP_LOW | V4L2_TUNER_CAP_STEREO;
	t->rxsubchans = V4L2_TUNER_SUB_STEREO;
	t->audmode = V4L2_TUNER_MODE_STEREO;

	v4l2_device_call_all(&dev->v4l2_dev, 0, tuner, g_tuner, t);

	return 0;
}

static int radio_s_tuner(struct file *file, void *priv,
					const struct v4l2_tuner *t)
{
	struct tm6000_fh *fh = file->private_data;
	struct tm6000_core *dev = fh->dev;

	if (0 != t->index)
		return -EINVAL;
	v4l2_device_call_all(&dev->v4l2_dev, 0, tuner, s_tuner, t);
	return 0;
}

/* ------------------------------------------------------------------
	File operations for the device
   ------------------------------------------------------------------*/

static int __tm6000_open(struct file *file)
{
	struct video_device *vdev = video_devdata(file);
	struct tm6000_core *dev = video_drvdata(file);
	struct tm6000_fh *fh;
	enum v4l2_buf_type type = V4L2_BUF_TYPE_VIDEO_CAPTURE;
	int rc;
	int radio = 0;

	dprintk(dev, V4L2_DEBUG_OPEN, "tm6000: open called (dev=%s)\n",
		video_device_node_name(vdev));

	switch (vdev->vfl_type) {
	case VFL_TYPE_GRABBER:
		type = V4L2_BUF_TYPE_VIDEO_CAPTURE;
		break;
	case VFL_TYPE_VBI:
		type = V4L2_BUF_TYPE_VBI_CAPTURE;
		break;
	case VFL_TYPE_RADIO:
		radio = 1;
		break;
	}

	/* If more than one user, mutex should be added */
	dev->users++;

	dprintk(dev, V4L2_DEBUG_OPEN, "open dev=%s type=%s users=%d\n",
		video_device_node_name(vdev), v4l2_type_names[type],
		dev->users);

	/* allocate + initialize per filehandle data */
	fh = kzalloc(sizeof(*fh), GFP_KERNEL);
	if (NULL == fh) {
		dev->users--;
		return -ENOMEM;
	}

	v4l2_fh_init(&fh->fh, vdev);
	file->private_data = fh;
	fh->dev      = dev;
	fh->radio    = radio;
	dev->radio   = radio;
	fh->type     = type;
	dev->fourcc  = format[0].fourcc;

	fh->fmt      = format_by_fourcc(dev->fourcc);

	tm6000_get_std_res(dev);

	fh->width = dev->width;
	fh->height = dev->height;

	dprintk(dev, V4L2_DEBUG_OPEN, "Open: fh=0x%08lx, dev=0x%08lx, "
						"dev->vidq=0x%08lx\n",
			(unsigned long)fh, (unsigned long)dev,
			(unsigned long)&dev->vidq);
	dprintk(dev, V4L2_DEBUG_OPEN, "Open: list_empty "
				"queued=%d\n", list_empty(&dev->vidq.queued));
	dprintk(dev, V4L2_DEBUG_OPEN, "Open: list_empty "
				"active=%d\n", list_empty(&dev->vidq.active));

	/* initialize hardware on analog mode */
	rc = tm6000_init_analog_mode(dev);
	if (rc < 0)
		return rc;

	dev->mode = TM6000_MODE_ANALOG;

	if (!fh->radio) {
		videobuf_queue_vmalloc_init(&fh->vb_vidq, &tm6000_video_qops,
				NULL, &dev->slock,
				fh->type,
				V4L2_FIELD_INTERLACED,
				sizeof(struct tm6000_buffer), fh, &dev->lock);
	} else {
		dprintk(dev, V4L2_DEBUG_OPEN, "video_open: setting radio device\n");
		tm6000_set_audio_rinput(dev);
		v4l2_device_call_all(&dev->v4l2_dev, 0, tuner, s_radio);
		tm6000_prepare_isoc(dev);
		tm6000_start_thread(dev);
	}
	v4l2_fh_add(&fh->fh);

	return 0;
}

static int tm6000_open(struct file *file)
{
	struct video_device *vdev = video_devdata(file);
	int res;

	mutex_lock(vdev->lock);
	res = __tm6000_open(file);
	mutex_unlock(vdev->lock);
	return res;
}

static ssize_t
tm6000_read(struct file *file, char __user *data, size_t count, loff_t *pos)
{
	struct tm6000_fh *fh = file->private_data;
	struct tm6000_core *dev = fh->dev;

	if (fh->type == V4L2_BUF_TYPE_VIDEO_CAPTURE) {
		int res;

		if (!res_get(fh->dev, fh, true))
			return -EBUSY;

		if (mutex_lock_interruptible(&dev->lock))
			return -ERESTARTSYS;
		res = videobuf_read_stream(&fh->vb_vidq, data, count, pos, 0,
					file->f_flags & O_NONBLOCK);
		mutex_unlock(&dev->lock);
		return res;
	}
	return 0;
}

static unsigned int
__tm6000_poll(struct file *file, struct poll_table_struct *wait)
{
	unsigned long req_events = poll_requested_events(wait);
	struct tm6000_fh        *fh = file->private_data;
	struct tm6000_buffer    *buf;
	int res = 0;

	if (v4l2_event_pending(&fh->fh))
		res = POLLPRI;
	else if (req_events & POLLPRI)
		poll_wait(file, &fh->fh.wait, wait);
	if (V4L2_BUF_TYPE_VIDEO_CAPTURE != fh->type)
		return res | POLLERR;

	if (!!is_res_streaming(fh->dev, fh))
		return res | POLLERR;

	if (!is_res_read(fh->dev, fh)) {
		/* streaming capture */
		if (list_empty(&fh->vb_vidq.stream))
			return res | POLLERR;
		buf = list_entry(fh->vb_vidq.stream.next, struct tm6000_buffer, vb.stream);
		poll_wait(file, &buf->vb.done, wait);
		if (buf->vb.state == VIDEOBUF_DONE ||
		    buf->vb.state == VIDEOBUF_ERROR)
			return res | POLLIN | POLLRDNORM;
	} else if (req_events & (POLLIN | POLLRDNORM)) {
		/* read() capture */
		return res | videobuf_poll_stream(file, &fh->vb_vidq, wait);
	}
	return res;
}

static unsigned int tm6000_poll(struct file *file, struct poll_table_struct *wait)
{
	struct tm6000_fh *fh = file->private_data;
	struct tm6000_core *dev = fh->dev;
	unsigned int res;

	mutex_lock(&dev->lock);
	res = __tm6000_poll(file, wait);
	mutex_unlock(&dev->lock);
	return res;
}

static int tm6000_release(struct file *file)
{
	struct tm6000_fh         *fh = file->private_data;
	struct tm6000_core      *dev = fh->dev;
	struct video_device    *vdev = video_devdata(file);

	dprintk(dev, V4L2_DEBUG_OPEN, "tm6000: close called (dev=%s, users=%d)\n",
		video_device_node_name(vdev), dev->users);

	mutex_lock(&dev->lock);
	dev->users--;

	res_free(dev, fh);

	if (!dev->users) {
		tm6000_uninit_isoc(dev);

		/* Stop interrupt USB pipe */
		tm6000_ir_int_stop(dev);

		usb_reset_configuration(dev->udev);

		if (dev->int_in.endp)
			usb_set_interface(dev->udev,
					dev->isoc_in.bInterfaceNumber, 2);
		else
			usb_set_interface(dev->udev,
					dev->isoc_in.bInterfaceNumber, 0);

		/* Start interrupt USB pipe */
		tm6000_ir_int_start(dev);

		if (!fh->radio)
			videobuf_mmap_free(&fh->vb_vidq);
	}
	v4l2_fh_del(&fh->fh);
	v4l2_fh_exit(&fh->fh);
	kfree(fh);
	mutex_unlock(&dev->lock);

	return 0;
}

static int tm6000_mmap(struct file *file, struct vm_area_struct * vma)
{
	struct tm6000_fh *fh = file->private_data;
	struct tm6000_core *dev = fh->dev;
	int res;

	if (mutex_lock_interruptible(&dev->lock))
		return -ERESTARTSYS;
	res = videobuf_mmap_mapper(&fh->vb_vidq, vma);
	mutex_unlock(&dev->lock);
	return res;
}

static struct v4l2_file_operations tm6000_fops = {
	.owner = THIS_MODULE,
	.open = tm6000_open,
	.release = tm6000_release,
	.unlocked_ioctl = video_ioctl2, /* V4L2 ioctl handler */
	.read = tm6000_read,
	.poll = tm6000_poll,
	.mmap = tm6000_mmap,
};

static const struct v4l2_ioctl_ops video_ioctl_ops = {
	.vidioc_querycap          = vidioc_querycap,
	.vidioc_enum_fmt_vid_cap  = vidioc_enum_fmt_vid_cap,
	.vidioc_g_fmt_vid_cap     = vidioc_g_fmt_vid_cap,
	.vidioc_try_fmt_vid_cap   = vidioc_try_fmt_vid_cap,
	.vidioc_s_fmt_vid_cap     = vidioc_s_fmt_vid_cap,
	.vidioc_s_std             = vidioc_s_std,
	.vidioc_g_std             = vidioc_g_std,
	.vidioc_enum_input        = vidioc_enum_input,
	.vidioc_g_input           = vidioc_g_input,
	.vidioc_s_input           = vidioc_s_input,
	.vidioc_g_tuner           = vidioc_g_tuner,
	.vidioc_s_tuner           = vidioc_s_tuner,
	.vidioc_g_frequency       = vidioc_g_frequency,
	.vidioc_s_frequency       = vidioc_s_frequency,
	.vidioc_streamon          = vidioc_streamon,
	.vidioc_streamoff         = vidioc_streamoff,
	.vidioc_reqbufs           = vidioc_reqbufs,
	.vidioc_querybuf          = vidioc_querybuf,
	.vidioc_qbuf              = vidioc_qbuf,
	.vidioc_dqbuf             = vidioc_dqbuf,
	.vidioc_subscribe_event = v4l2_ctrl_subscribe_event,
	.vidioc_unsubscribe_event = v4l2_event_unsubscribe,
};

static struct video_device tm6000_template = {
	.name		= "tm6000",
	.fops           = &tm6000_fops,
	.ioctl_ops      = &video_ioctl_ops,
	.release	= video_device_release,
	.tvnorms        = TM6000_STD,
};

static const struct v4l2_file_operations radio_fops = {
	.owner		= THIS_MODULE,
	.open		= tm6000_open,
	.poll		= v4l2_ctrl_poll,
	.release	= tm6000_release,
	.unlocked_ioctl	= video_ioctl2,
};

static const struct v4l2_ioctl_ops radio_ioctl_ops = {
	.vidioc_querycap	= vidioc_querycap,
	.vidioc_g_tuner		= radio_g_tuner,
	.vidioc_s_tuner		= radio_s_tuner,
	.vidioc_g_frequency	= vidioc_g_frequency,
	.vidioc_s_frequency	= vidioc_s_frequency,
	.vidioc_subscribe_event = v4l2_ctrl_subscribe_event,
	.vidioc_unsubscribe_event = v4l2_event_unsubscribe,
};

static struct video_device tm6000_radio_template = {
	.name			= "tm6000",
	.fops			= &radio_fops,
	.ioctl_ops		= &radio_ioctl_ops,
};

/* -----------------------------------------------------------------
 *	Initialization and module stuff
 * ------------------------------------------------------------------
 */

static struct video_device *vdev_init(struct tm6000_core *dev,
		const struct video_device
		*template, const char *type_name)
{
	struct video_device *vfd;

	vfd = video_device_alloc();
	if (NULL == vfd)
		return NULL;

	*vfd = *template;
	vfd->v4l2_dev = &dev->v4l2_dev;
	vfd->release = video_device_release;
	vfd->debug = tm6000_debug;
	vfd->lock = &dev->lock;
	set_bit(V4L2_FL_USE_FH_PRIO, &vfd->flags);

	snprintf(vfd->name, sizeof(vfd->name), "%s %s", dev->name, type_name);

	video_set_drvdata(vfd, dev);
	return vfd;
}

int tm6000_v4l2_register(struct tm6000_core *dev)
{
	int ret = 0;

	v4l2_ctrl_handler_init(&dev->ctrl_handler, 6);
	v4l2_ctrl_handler_init(&dev->radio_ctrl_handler, 2);
	v4l2_ctrl_new_std(&dev->radio_ctrl_handler, &tm6000_radio_ctrl_ops,
			V4L2_CID_AUDIO_MUTE, 0, 1, 1, 0);
	v4l2_ctrl_new_std(&dev->radio_ctrl_handler, &tm6000_radio_ctrl_ops,
			V4L2_CID_AUDIO_VOLUME, -15, 15, 1, 0);
	v4l2_ctrl_new_std(&dev->ctrl_handler, &tm6000_ctrl_ops,
			V4L2_CID_BRIGHTNESS, 0, 255, 1, 54);
	v4l2_ctrl_new_std(&dev->ctrl_handler, &tm6000_ctrl_ops,
			V4L2_CID_CONTRAST, 0, 255, 1, 119);
	v4l2_ctrl_new_std(&dev->ctrl_handler, &tm6000_ctrl_ops,
			V4L2_CID_SATURATION, 0, 255, 1, 112);
	v4l2_ctrl_new_std(&dev->ctrl_handler, &tm6000_ctrl_ops,
			V4L2_CID_HUE, -128, 127, 1, 0);
	v4l2_ctrl_add_handler(&dev->ctrl_handler,
			&dev->radio_ctrl_handler, NULL);

	if (dev->radio_ctrl_handler.error)
		ret = dev->radio_ctrl_handler.error;
	if (!ret && dev->ctrl_handler.error)
		ret = dev->ctrl_handler.error;
	if (ret)
		goto free_ctrl;

	dev->vfd = vdev_init(dev, &tm6000_template, "video");

	if (!dev->vfd) {
		printk(KERN_INFO "%s: can't register video device\n",
		       dev->name);
		ret = -ENOMEM;
		goto free_ctrl;
	}
	dev->vfd->ctrl_handler = &dev->ctrl_handler;

	/* init video dma queues */
	INIT_LIST_HEAD(&dev->vidq.active);
	INIT_LIST_HEAD(&dev->vidq.queued);

	ret = video_register_device(dev->vfd, VFL_TYPE_GRABBER, video_nr);

	if (ret < 0) {
		printk(KERN_INFO "%s: can't register video device\n",
		       dev->name);
		video_device_release(dev->vfd);
		dev->vfd = NULL;
		goto free_ctrl;
	}

	printk(KERN_INFO "%s: registered device %s\n",
	       dev->name, video_device_node_name(dev->vfd));

	if (dev->caps.has_radio) {
		dev->radio_dev = vdev_init(dev, &tm6000_radio_template,
							   "radio");
		if (!dev->radio_dev) {
			printk(KERN_INFO "%s: can't register radio device\n",
			       dev->name);
			ret = -ENXIO;
			goto unreg_video;
		}

		dev->radio_dev->ctrl_handler = &dev->radio_ctrl_handler;
		ret = video_register_device(dev->radio_dev, VFL_TYPE_RADIO,
					    radio_nr);
		if (ret < 0) {
			printk(KERN_INFO "%s: can't register radio device\n",
			       dev->name);
			video_device_release(dev->radio_dev);
			goto unreg_video;
		}

		printk(KERN_INFO "%s: registered device %s\n",
		       dev->name, video_device_node_name(dev->radio_dev));
	}

	printk(KERN_INFO "Trident TVMaster TM5600/TM6000/TM6010 USB2 board (Load status: %d)\n", ret);
	return ret;

unreg_video:
	video_unregister_device(dev->vfd);
free_ctrl:
	v4l2_ctrl_handler_free(&dev->ctrl_handler);
	v4l2_ctrl_handler_free(&dev->radio_ctrl_handler);
	return ret;
}

int tm6000_v4l2_unregister(struct tm6000_core *dev)
{
	video_unregister_device(dev->vfd);

	/* if URB buffers are still allocated free them now */
	tm6000_free_urb_buffers(dev);

	if (dev->radio_dev) {
		if (video_is_registered(dev->radio_dev))
			video_unregister_device(dev->radio_dev);
		else
			video_device_release(dev->radio_dev);
		dev->radio_dev = NULL;
	}

	return 0;
}

int tm6000_v4l2_exit(void)
{
	return 0;
}

module_param(video_nr, int, 0);
MODULE_PARM_DESC(video_nr, "Allow changing video device number");

module_param_named(debug, tm6000_debug, int, 0444);
MODULE_PARM_DESC(debug, "activates debug info");

module_param(vid_limit, int, 0644);
MODULE_PARM_DESC(vid_limit, "capture memory limit in megabytes");

module_param(keep_urb, bool, 0);
MODULE_PARM_DESC(keep_urb, "Keep urb buffers allocated even when the device is closed by the user");<|MERGE_RESOLUTION|>--- conflicted
+++ resolved
@@ -1143,11 +1143,7 @@
 
 	dev->input = i;
 
-<<<<<<< HEAD
-	rc = vidioc_s_std(file, priv, dev->vfd->current_norm);
-=======
 	rc = vidioc_s_std(file, priv, dev->norm);
->>>>>>> d0e0ac97
 
 	return rc;
 }
