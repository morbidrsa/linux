--- conflicted
+++ resolved
@@ -435,13 +435,8 @@
 	const char *name;
 	int i;
 
-<<<<<<< HEAD
-	for (i = ARRAY_SIZE(aty_chips); i > 0; i--)
-		if (par->pci_id == aty_chips[i - 1].pci_id)
-=======
 	for (i = (int)ARRAY_SIZE(aty_chips) - 1; i >= 0; i--)
 		if (par->pci_id == aty_chips[i].pci_id)
->>>>>>> bb78a92f
 			break;
 
 	if (i < 0)
