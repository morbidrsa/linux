--- conflicted
+++ resolved
@@ -1891,11 +1891,7 @@
 		}
 	}
 
-<<<<<<< HEAD
-	if (mtrr != 3 && mtrr != 1)
-=======
 	if (mtrr != 3 && mtrr != 0)
->>>>>>> bb78a92f
 		pr_warn("uvesafb: mtrr should be set to 0 or 3; %d is unsupported", mtrr);
 
 	return 0;
