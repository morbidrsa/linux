config INFINIBAND_QIB
	tristate "Intel PCIe HCA support"
	depends on 64BIT
	---help---
	This is a low-level driver for Intel PCIe QLE InfiniBand host
	channel adapters.  This driver does not support the Intel
<<<<<<< HEAD
	HyperTransport card (model QHT7140).
=======
	HyperTransport card (model QHT7140).

config INFINIBAND_QIB_DCA
	bool "QIB DCA support"
	depends on INFINIBAND_QIB && DCA && SMP && GENERIC_HARDIRQS && !(INFINIBAND_QIB=y && DCA=m)
	default y
	---help---
	Setting this enables DCA support on some Intel chip sets
	with the iba7322 HCA.
>>>>>>> d0e0ac97
<|MERGE_RESOLUTION|>--- conflicted
+++ resolved
@@ -4,9 +4,6 @@
 	---help---
 	This is a low-level driver for Intel PCIe QLE InfiniBand host
 	channel adapters.  This driver does not support the Intel
-<<<<<<< HEAD
-	HyperTransport card (model QHT7140).
-=======
 	HyperTransport card (model QHT7140).
 
 config INFINIBAND_QIB_DCA
@@ -15,5 +12,4 @@
 	default y
 	---help---
 	Setting this enables DCA support on some Intel chip sets
-	with the iba7322 HCA.
->>>>>>> d0e0ac97
+	with the iba7322 HCA.