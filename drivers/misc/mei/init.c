/*
 *
 * Intel Management Engine Interface (Intel MEI) Linux driver
 * Copyright (c) 2003-2012, Intel Corporation.
 *
 * This program is free software; you can redistribute it and/or modify it
 * under the terms and conditions of the GNU General Public License,
 * version 2, as published by the Free Software Foundation.
 *
 * This program is distributed in the hope it will be useful, but WITHOUT
 * ANY WARRANTY; without even the implied warranty of MERCHANTABILITY or
 * FITNESS FOR A PARTICULAR PURPOSE.  See the GNU General Public License for
 * more details.
 *
 */

#include <linux/export.h>
#include <linux/pci.h>
#include <linux/sched.h>
#include <linux/wait.h>
#include <linux/delay.h>

#include <linux/mei.h>

#include "mei_dev.h"
#include "hbm.h"
#include "client.h"

const char *mei_dev_state_str(int state)
{
#define MEI_DEV_STATE(state) case MEI_DEV_##state: return #state
	switch (state) {
	MEI_DEV_STATE(INITIALIZING);
	MEI_DEV_STATE(INIT_CLIENTS);
	MEI_DEV_STATE(ENABLED);
	MEI_DEV_STATE(RESETTING);
	MEI_DEV_STATE(DISABLED);
	MEI_DEV_STATE(POWER_DOWN);
	MEI_DEV_STATE(POWER_UP);
	default:
		return "unknown";
	}
#undef MEI_DEV_STATE
}

void mei_device_init(struct mei_device *dev)
{
	/* setup our list array */
	INIT_LIST_HEAD(&dev->file_list);
	INIT_LIST_HEAD(&dev->device_list);
	mutex_init(&dev->device_lock);
	init_waitqueue_head(&dev->wait_hw_ready);
	init_waitqueue_head(&dev->wait_recvd_msg);
	init_waitqueue_head(&dev->wait_stop_wd);
	dev->dev_state = MEI_DEV_INITIALIZING;

	mei_io_list_init(&dev->read_list);
	mei_io_list_init(&dev->write_list);
	mei_io_list_init(&dev->write_waiting_list);
	mei_io_list_init(&dev->ctrl_wr_list);
	mei_io_list_init(&dev->ctrl_rd_list);

	INIT_DELAYED_WORK(&dev->timer_work, mei_timer);
	INIT_WORK(&dev->init_work, mei_host_client_init);

	INIT_LIST_HEAD(&dev->wd_cl.link);
	INIT_LIST_HEAD(&dev->iamthif_cl.link);
	mei_io_list_init(&dev->amthif_cmd_list);
	mei_io_list_init(&dev->amthif_rd_complete_list);

}
EXPORT_SYMBOL_GPL(mei_device_init);

/**
 * mei_start - initializes host and fw to start work.
 *
 * @dev: the device structure
 *
 * returns 0 on success, <0 on failure.
 */
int mei_start(struct mei_device *dev)
{
	mutex_lock(&dev->device_lock);

	/* acknowledge interrupt and stop interupts */
	mei_clear_interrupts(dev);

	mei_hw_config(dev);

	dev_dbg(&dev->pdev->dev, "reset in start the mei device.\n");

	mei_reset(dev, 1);

	if (mei_hbm_start_wait(dev)) {
		dev_err(&dev->pdev->dev, "HBM haven't started");
		goto err;
	}

	if (!mei_host_is_ready(dev)) {
		dev_err(&dev->pdev->dev, "host is not ready.\n");
		goto err;
	}

	if (!mei_hw_is_ready(dev)) {
		dev_err(&dev->pdev->dev, "ME is not ready.\n");
		goto err;
	}

	if (!mei_hbm_version_is_supported(dev)) {
		dev_dbg(&dev->pdev->dev, "MEI start failed.\n");
		goto err;
	}

	dev_dbg(&dev->pdev->dev, "link layer has been established.\n");

	mutex_unlock(&dev->device_lock);
	return 0;
err:
	dev_err(&dev->pdev->dev, "link layer initialization failed.\n");
	dev->dev_state = MEI_DEV_DISABLED;
	mutex_unlock(&dev->device_lock);
	return -ENODEV;
}
EXPORT_SYMBOL_GPL(mei_start);

/**
 * mei_reset - resets host and fw.
 *
 * @dev: the device structure
 * @interrupts_enabled: if interrupt should be enabled after reset.
 */
void mei_reset(struct mei_device *dev, int interrupts_enabled)
{
	bool unexpected;
	int ret;

	unexpected = (dev->dev_state != MEI_DEV_INITIALIZING &&
			dev->dev_state != MEI_DEV_DISABLED &&
			dev->dev_state != MEI_DEV_POWER_DOWN &&
			dev->dev_state != MEI_DEV_POWER_UP);

	ret = mei_hw_reset(dev, interrupts_enabled);
	if (ret) {
		dev_err(&dev->pdev->dev, "hw reset failed disabling the device\n");
		interrupts_enabled = false;
		dev->dev_state = MEI_DEV_DISABLED;
	}

	dev->hbm_state = MEI_HBM_IDLE;

<<<<<<< HEAD
	if (dev->dev_state != MEI_DEV_INITIALIZING &&
	    dev->dev_state != MEI_DEV_POWER_UP) {
=======
	if (dev->dev_state != MEI_DEV_INITIALIZING) {

>>>>>>> ecda040f
		if (dev->dev_state != MEI_DEV_DISABLED &&
		    dev->dev_state != MEI_DEV_POWER_DOWN)
			dev->dev_state = MEI_DEV_RESETTING;


		/* remove all waiting requests */
		mei_cl_all_write_clear(dev);

		mei_cl_all_disconnect(dev);

		/* wake up all readings so they can be interrupted */
		mei_cl_all_wakeup(dev);

		/* remove entry if already in list */
		dev_dbg(&dev->pdev->dev, "remove iamthif and wd from the file list.\n");
		mei_cl_unlink(&dev->wd_cl);
		if (dev->open_handle_count > 0)
			dev->open_handle_count--;
		mei_cl_unlink(&dev->iamthif_cl);
		if (dev->open_handle_count > 0)
			dev->open_handle_count--;

		mei_amthif_reset_params(dev);
		memset(&dev->wr_ext_msg, 0, sizeof(dev->wr_ext_msg));
	}

	dev->me_clients_num = 0;
	dev->rd_msg_hdr = 0;
	dev->wd_pending = false;

	if (unexpected)
		dev_warn(&dev->pdev->dev, "unexpected reset: dev_state = %s\n",
			 mei_dev_state_str(dev->dev_state));

	if (!interrupts_enabled) {
		dev_dbg(&dev->pdev->dev, "intr not enabled end of reset\n");
		return;
	}

	ret = mei_hw_start(dev);
	if (ret) {
		dev_err(&dev->pdev->dev, "hw_start failed disabling the device\n");
		dev->dev_state = MEI_DEV_DISABLED;
		return;
	}

	dev_dbg(&dev->pdev->dev, "link is established start sending messages.\n");
	/* link is established * start sending messages.  */

	dev->dev_state = MEI_DEV_INIT_CLIENTS;

	mei_hbm_start_req(dev);

}
EXPORT_SYMBOL_GPL(mei_reset);

void mei_stop(struct mei_device *dev)
{
	dev_dbg(&dev->pdev->dev, "stopping the device.\n");

	flush_scheduled_work();

	mutex_lock(&dev->device_lock);

	cancel_delayed_work(&dev->timer_work);

	mei_wd_stop(dev);

	mei_nfc_host_exit();

	dev->dev_state = MEI_DEV_POWER_DOWN;
	mei_reset(dev, 0);

	mutex_unlock(&dev->device_lock);

	mei_watchdog_unregister(dev);
}
EXPORT_SYMBOL_GPL(mei_stop);


<|MERGE_RESOLUTION|>--- conflicted
+++ resolved
@@ -148,13 +148,9 @@
 
 	dev->hbm_state = MEI_HBM_IDLE;
 
-<<<<<<< HEAD
 	if (dev->dev_state != MEI_DEV_INITIALIZING &&
 	    dev->dev_state != MEI_DEV_POWER_UP) {
-=======
-	if (dev->dev_state != MEI_DEV_INITIALIZING) {
-
->>>>>>> ecda040f
+
 		if (dev->dev_state != MEI_DEV_DISABLED &&
 		    dev->dev_state != MEI_DEV_POWER_DOWN)
 			dev->dev_state = MEI_DEV_RESETTING;
