--- conflicted
+++ resolved
@@ -185,25 +185,11 @@
 	return ret;
 }
 
-<<<<<<< HEAD
-static int ls1x_rtc_remove(struct platform_device *pdev)
-{
-	platform_set_drvdata(pdev, NULL);
-
-	return 0;
-}
-
-=======
->>>>>>> d0e0ac97
 static struct platform_driver  ls1x_rtc_driver = {
 	.driver		= {
 		.name	= "ls1x-rtc",
 		.owner	= THIS_MODULE,
 	},
-<<<<<<< HEAD
-	.remove		= ls1x_rtc_remove,
-=======
->>>>>>> d0e0ac97
 	.probe		= ls1x_rtc_probe,
 };
 
