/*
 * Copyright (C) ST-Ericsson SA 2010
 *
 * License terms: GNU General Public License (GPL) version 2
 * Author: Virupax Sadashivpetimath <virupax.sadashivpetimath@stericsson.com>
 *
 * RTC clock driver for the RTC part of the AB8500 Power management chip.
 * Based on RTC clock driver for the AB3100 Analog Baseband Chip by
 * Linus Walleij <linus.walleij@stericsson.com>
 */

#include <linux/module.h>
#include <linux/kernel.h>
#include <linux/init.h>
#include <linux/platform_device.h>
#include <linux/rtc.h>
#include <linux/mfd/abx500.h>
#include <linux/mfd/abx500/ab8500.h>
#include <linux/delay.h>
#include <linux/of.h>

#define AB8500_RTC_SOFF_STAT_REG	0x00
#define AB8500_RTC_CC_CONF_REG		0x01
#define AB8500_RTC_READ_REQ_REG		0x02
#define AB8500_RTC_WATCH_TSECMID_REG	0x03
#define AB8500_RTC_WATCH_TSECHI_REG	0x04
#define AB8500_RTC_WATCH_TMIN_LOW_REG	0x05
#define AB8500_RTC_WATCH_TMIN_MID_REG	0x06
#define AB8500_RTC_WATCH_TMIN_HI_REG	0x07
#define AB8500_RTC_ALRM_MIN_LOW_REG	0x08
#define AB8500_RTC_ALRM_MIN_MID_REG	0x09
#define AB8500_RTC_ALRM_MIN_HI_REG	0x0A
#define AB8500_RTC_STAT_REG		0x0B
#define AB8500_RTC_BKUP_CHG_REG		0x0C
#define AB8500_RTC_FORCE_BKUP_REG	0x0D
#define AB8500_RTC_CALIB_REG		0x0E
#define AB8500_RTC_SWITCH_STAT_REG	0x0F
#define AB8540_RTC_ALRM_SEC		0x22
#define AB8540_RTC_ALRM_MIN_LOW_REG	0x23
#define AB8540_RTC_ALRM_MIN_MID_REG	0x24
#define AB8540_RTC_ALRM_MIN_HI_REG	0x25

/* RtcReadRequest bits */
#define RTC_READ_REQUEST		0x01
#define RTC_WRITE_REQUEST		0x02

/* RtcCtrl bits */
#define RTC_ALARM_ENA			0x04
#define RTC_STATUS_DATA			0x01

#define COUNTS_PER_SEC			(0xF000 / 60)
#define AB8500_RTC_EPOCH		2000

static const u8 ab8500_rtc_time_regs[] = {
	AB8500_RTC_WATCH_TMIN_HI_REG, AB8500_RTC_WATCH_TMIN_MID_REG,
	AB8500_RTC_WATCH_TMIN_LOW_REG, AB8500_RTC_WATCH_TSECHI_REG,
	AB8500_RTC_WATCH_TSECMID_REG
};

static const u8 ab8500_rtc_alarm_regs[] = {
	AB8500_RTC_ALRM_MIN_HI_REG, AB8500_RTC_ALRM_MIN_MID_REG,
	AB8500_RTC_ALRM_MIN_LOW_REG
};

static const u8 ab8540_rtc_alarm_regs[] = {
	AB8540_RTC_ALRM_MIN_HI_REG, AB8540_RTC_ALRM_MIN_MID_REG,
	AB8540_RTC_ALRM_MIN_LOW_REG, AB8540_RTC_ALRM_SEC
};

/* Calculate the seconds from 1970 to 01-01-2000 00:00:00 */
static unsigned long get_elapsed_seconds(int year)
{
	unsigned long secs;
	struct rtc_time tm = {
		.tm_year = year - 1900,
		.tm_mday = 1,
	};

	/*
	 * This function calculates secs from 1970 and not from
	 * 1900, even if we supply the offset from year 1900.
	 */
	rtc_tm_to_time(&tm, &secs);
	return secs;
}

static int ab8500_rtc_read_time(struct device *dev, struct rtc_time *tm)
{
	unsigned long timeout = jiffies + HZ;
	int retval, i;
	unsigned long mins, secs;
	unsigned char buf[ARRAY_SIZE(ab8500_rtc_time_regs)];
	u8 value;

	/* Request a data read */
	retval = abx500_set_register_interruptible(dev,
		AB8500_RTC, AB8500_RTC_READ_REQ_REG, RTC_READ_REQUEST);
	if (retval < 0)
		return retval;

	/* Wait for some cycles after enabling the rtc read in ab8500 */
	while (time_before(jiffies, timeout)) {
		retval = abx500_get_register_interruptible(dev,
			AB8500_RTC, AB8500_RTC_READ_REQ_REG, &value);
		if (retval < 0)
			return retval;

		if (!(value & RTC_READ_REQUEST))
			break;

		usleep_range(1000, 5000);
	}

	/* Read the Watchtime registers */
	for (i = 0; i < ARRAY_SIZE(ab8500_rtc_time_regs); i++) {
		retval = abx500_get_register_interruptible(dev,
			AB8500_RTC, ab8500_rtc_time_regs[i], &value);
		if (retval < 0)
			return retval;
		buf[i] = value;
	}

	mins = (buf[0] << 16) | (buf[1] << 8) | buf[2];

	secs =	(buf[3] << 8) | buf[4];
	secs =	secs / COUNTS_PER_SEC;
	secs =	secs + (mins * 60);

	/* Add back the initially subtracted number of seconds */
	secs += get_elapsed_seconds(AB8500_RTC_EPOCH);

	rtc_time_to_tm(secs, tm);
	return rtc_valid_tm(tm);
}

static int ab8500_rtc_set_time(struct device *dev, struct rtc_time *tm)
{
	int retval, i;
	unsigned char buf[ARRAY_SIZE(ab8500_rtc_time_regs)];
	unsigned long no_secs, no_mins, secs = 0;

	if (tm->tm_year < (AB8500_RTC_EPOCH - 1900)) {
		dev_dbg(dev, "year should be equal to or greater than %d\n",
				AB8500_RTC_EPOCH);
		return -EINVAL;
	}

	/* Get the number of seconds since 1970 */
	rtc_tm_to_time(tm, &secs);

	/*
	 * Convert it to the number of seconds since 01-01-2000 00:00:00, since
	 * we only have a small counter in the RTC.
	 */
	secs -= get_elapsed_seconds(AB8500_RTC_EPOCH);

	no_mins = secs / 60;

	no_secs = secs % 60;
	/* Make the seconds count as per the RTC resolution */
	no_secs = no_secs * COUNTS_PER_SEC;

	buf[4] = no_secs & 0xFF;
	buf[3] = (no_secs >> 8) & 0xFF;

	buf[2] = no_mins & 0xFF;
	buf[1] = (no_mins >> 8) & 0xFF;
	buf[0] = (no_mins >> 16) & 0xFF;

	for (i = 0; i < ARRAY_SIZE(ab8500_rtc_time_regs); i++) {
		retval = abx500_set_register_interruptible(dev, AB8500_RTC,
			ab8500_rtc_time_regs[i], buf[i]);
		if (retval < 0)
			return retval;
	}

	/* Request a data write */
	return abx500_set_register_interruptible(dev, AB8500_RTC,
		AB8500_RTC_READ_REQ_REG, RTC_WRITE_REQUEST);
}

static int ab8500_rtc_read_alarm(struct device *dev, struct rtc_wkalrm *alarm)
{
	int retval, i;
	u8 rtc_ctrl, value;
	unsigned char buf[ARRAY_SIZE(ab8500_rtc_alarm_regs)];
	unsigned long secs, mins;

	/* Check if the alarm is enabled or not */
	retval = abx500_get_register_interruptible(dev, AB8500_RTC,
		AB8500_RTC_STAT_REG, &rtc_ctrl);
	if (retval < 0)
		return retval;

	if (rtc_ctrl & RTC_ALARM_ENA)
		alarm->enabled = 1;
	else
		alarm->enabled = 0;

	alarm->pending = 0;

	for (i = 0; i < ARRAY_SIZE(ab8500_rtc_alarm_regs); i++) {
		retval = abx500_get_register_interruptible(dev, AB8500_RTC,
			ab8500_rtc_alarm_regs[i], &value);
		if (retval < 0)
			return retval;
		buf[i] = value;
	}

	mins = (buf[0] << 16) | (buf[1] << 8) | (buf[2]);
	secs = mins * 60;

	/* Add back the initially subtracted number of seconds */
	secs += get_elapsed_seconds(AB8500_RTC_EPOCH);

	rtc_time_to_tm(secs, &alarm->time);

	return rtc_valid_tm(&alarm->time);
}

static int ab8500_rtc_irq_enable(struct device *dev, unsigned int enabled)
{
	return abx500_mask_and_set_register_interruptible(dev, AB8500_RTC,
		AB8500_RTC_STAT_REG, RTC_ALARM_ENA,
		enabled ? RTC_ALARM_ENA : 0);
}

static int ab8500_rtc_set_alarm(struct device *dev, struct rtc_wkalrm *alarm)
{
	int retval, i;
	unsigned char buf[ARRAY_SIZE(ab8500_rtc_alarm_regs)];
	unsigned long mins, secs = 0, cursec = 0;
	struct rtc_time curtm;

	if (alarm->time.tm_year < (AB8500_RTC_EPOCH - 1900)) {
		dev_dbg(dev, "year should be equal to or greater than %d\n",
				AB8500_RTC_EPOCH);
		return -EINVAL;
	}

	/* Get the number of seconds since 1970 */
	rtc_tm_to_time(&alarm->time, &secs);

	/*
	 * Check whether alarm is set less than 1min.
	 * Since our RTC doesn't support alarm resolution less than 1min,
	 * return -EINVAL, so UIE EMUL can take it up, incase of UIE_ON
	 */
	ab8500_rtc_read_time(dev, &curtm); /* Read current time */
	rtc_tm_to_time(&curtm, &cursec);
	if ((secs - cursec) < 59) {
		dev_dbg(dev, "Alarm less than 1 minute not supported\r\n");
		return -EINVAL;
	}

	/*
	 * Convert it to the number of seconds since 01-01-2000 00:00:00, since
	 * we only have a small counter in the RTC.
	 */
	secs -= get_elapsed_seconds(AB8500_RTC_EPOCH);

	mins = secs / 60;

	buf[2] = mins & 0xFF;
	buf[1] = (mins >> 8) & 0xFF;
	buf[0] = (mins >> 16) & 0xFF;

	/* Set the alarm time */
	for (i = 0; i < ARRAY_SIZE(ab8500_rtc_alarm_regs); i++) {
		retval = abx500_set_register_interruptible(dev, AB8500_RTC,
			ab8500_rtc_alarm_regs[i], buf[i]);
		if (retval < 0)
			return retval;
	}

	return ab8500_rtc_irq_enable(dev, alarm->enabled);
}

static int ab8540_rtc_set_alarm(struct device *dev, struct rtc_wkalrm *alarm)
{
	int retval, i;
	unsigned char buf[ARRAY_SIZE(ab8540_rtc_alarm_regs)];
	unsigned long mins, secs = 0;

	if (alarm->time.tm_year < (AB8500_RTC_EPOCH - 1900)) {
		dev_dbg(dev, "year should be equal to or greater than %d\n",
				AB8500_RTC_EPOCH);
		return -EINVAL;
	}

	/* Get the number of seconds since 1970 */
	rtc_tm_to_time(&alarm->time, &secs);

	/*
	 * Convert it to the number of seconds since 01-01-2000 00:00:00
	 */
	secs -= get_elapsed_seconds(AB8500_RTC_EPOCH);
	mins = secs / 60;

	buf[3] = secs % 60;
	buf[2] = mins & 0xFF;
	buf[1] = (mins >> 8) & 0xFF;
	buf[0] = (mins >> 16) & 0xFF;

	/* Set the alarm time */
	for (i = 0; i < ARRAY_SIZE(ab8540_rtc_alarm_regs); i++) {
		retval = abx500_set_register_interruptible(dev, AB8500_RTC,
			ab8540_rtc_alarm_regs[i], buf[i]);
		if (retval < 0)
			return retval;
	}

	return ab8500_rtc_irq_enable(dev, alarm->enabled);
}

static int ab8500_rtc_set_calibration(struct device *dev, int calibration)
{
	int retval;
	u8  rtccal = 0;

	/*
	 * Check that the calibration value (which is in units of 0.5
	 * parts-per-million) is in the AB8500's range for RtcCalibration
	 * register. -128 (0x80) is not permitted because the AB8500 uses
	 * a sign-bit rather than two's complement, so 0x80 is just another
	 * representation of zero.
	 */
	if ((calibration < -127) || (calibration > 127)) {
		dev_err(dev, "RtcCalibration value outside permitted range\n");
		return -EINVAL;
	}

	/*
	 * The AB8500 uses sign (in bit7) and magnitude (in bits0-7)
	 * so need to convert to this sort of representation before writing
	 * into RtcCalibration register...
	 */
	if (calibration >= 0)
		rtccal = 0x7F & calibration;
	else
		rtccal = ~(calibration - 1) | 0x80;

	retval = abx500_set_register_interruptible(dev, AB8500_RTC,
			AB8500_RTC_CALIB_REG, rtccal);

	return retval;
}

static int ab8500_rtc_get_calibration(struct device *dev, int *calibration)
{
	int retval;
	u8  rtccal = 0;

	retval =  abx500_get_register_interruptible(dev, AB8500_RTC,
			AB8500_RTC_CALIB_REG, &rtccal);
	if (retval >= 0) {
		/*
		 * The AB8500 uses sign (in bit7) and magnitude (in bits0-7)
		 * so need to convert value from RtcCalibration register into
		 * a two's complement signed value...
		 */
		if (rtccal & 0x80)
			*calibration = 0 - (rtccal & 0x7F);
		else
			*calibration = 0x7F & rtccal;
	}

	return retval;
}

static ssize_t ab8500_sysfs_store_rtc_calibration(struct device *dev,
				struct device_attribute *attr,
				const char *buf, size_t count)
{
	int retval;
	int calibration = 0;

	if (sscanf(buf, " %i ", &calibration) != 1) {
		dev_err(dev, "Failed to store RTC calibration attribute\n");
		return -EINVAL;
	}

	retval = ab8500_rtc_set_calibration(dev, calibration);

	return retval ? retval : count;
}

static ssize_t ab8500_sysfs_show_rtc_calibration(struct device *dev,
				struct device_attribute *attr, char *buf)
{
	int  retval = 0;
	int  calibration = 0;

	retval = ab8500_rtc_get_calibration(dev, &calibration);
	if (retval < 0) {
		dev_err(dev, "Failed to read RTC calibration attribute\n");
		sprintf(buf, "0\n");
		return retval;
	}

	return sprintf(buf, "%d\n", calibration);
}

static DEVICE_ATTR(rtc_calibration, S_IRUGO | S_IWUSR,
		   ab8500_sysfs_show_rtc_calibration,
		   ab8500_sysfs_store_rtc_calibration);

static int ab8500_sysfs_rtc_register(struct device *dev)
{
	return device_create_file(dev, &dev_attr_rtc_calibration);
}

static void ab8500_sysfs_rtc_unregister(struct device *dev)
{
	device_remove_file(dev, &dev_attr_rtc_calibration);
}

static irqreturn_t rtc_alarm_handler(int irq, void *data)
{
	struct rtc_device *rtc = data;
	unsigned long events = RTC_IRQF | RTC_AF;

	dev_dbg(&rtc->dev, "%s\n", __func__);
	rtc_update_irq(rtc, 1, events);

	return IRQ_HANDLED;
}

static const struct rtc_class_ops ab8500_rtc_ops = {
	.read_time		= ab8500_rtc_read_time,
	.set_time		= ab8500_rtc_set_time,
	.read_alarm		= ab8500_rtc_read_alarm,
	.set_alarm		= ab8500_rtc_set_alarm,
	.alarm_irq_enable	= ab8500_rtc_irq_enable,
};

<<<<<<< HEAD
=======
static const struct rtc_class_ops ab8540_rtc_ops = {
	.read_time		= ab8500_rtc_read_time,
	.set_time		= ab8500_rtc_set_time,
	.read_alarm		= ab8500_rtc_read_alarm,
	.set_alarm		= ab8540_rtc_set_alarm,
	.alarm_irq_enable	= ab8500_rtc_irq_enable,
};

static struct platform_device_id ab85xx_rtc_ids[] = {
	{ "ab8500-rtc", (kernel_ulong_t)&ab8500_rtc_ops, },
	{ "ab8540-rtc", (kernel_ulong_t)&ab8540_rtc_ops, },
};

>>>>>>> d0e0ac97
static int ab8500_rtc_probe(struct platform_device *pdev)
{
	const struct platform_device_id *platid = platform_get_device_id(pdev);
	int err;
	struct rtc_device *rtc;
	u8 rtc_ctrl;
	int irq;

	irq = platform_get_irq_byname(pdev, "ALARM");
	if (irq < 0)
		return irq;

	/* For RTC supply test */
	err = abx500_mask_and_set_register_interruptible(&pdev->dev, AB8500_RTC,
		AB8500_RTC_STAT_REG, RTC_STATUS_DATA, RTC_STATUS_DATA);
	if (err < 0)
		return err;

	/* Wait for reset by the PorRtc */
	usleep_range(1000, 5000);

	err = abx500_get_register_interruptible(&pdev->dev, AB8500_RTC,
		AB8500_RTC_STAT_REG, &rtc_ctrl);
	if (err < 0)
		return err;

	/* Check if the RTC Supply fails */
	if (!(rtc_ctrl & RTC_STATUS_DATA)) {
		dev_err(&pdev->dev, "RTC supply failure\n");
		return -ENODEV;
	}

	device_init_wakeup(&pdev->dev, true);

	rtc = devm_rtc_device_register(&pdev->dev, "ab8500-rtc",
<<<<<<< HEAD
					&ab8500_rtc_ops, THIS_MODULE);
=======
				(struct rtc_class_ops *)platid->driver_data,
				THIS_MODULE);
>>>>>>> d0e0ac97
	if (IS_ERR(rtc)) {
		dev_err(&pdev->dev, "Registration failed\n");
		err = PTR_ERR(rtc);
		return err;
	}

	err = devm_request_threaded_irq(&pdev->dev, irq, NULL,
			rtc_alarm_handler, IRQF_NO_SUSPEND | IRQF_ONESHOT,
			"ab8500-rtc", rtc);
	if (err < 0)
		return err;

	platform_set_drvdata(pdev, rtc);

	err = ab8500_sysfs_rtc_register(&pdev->dev);
	if (err) {
		dev_err(&pdev->dev, "sysfs RTC failed to register\n");
		return err;
	}

	return 0;
}

static int ab8500_rtc_remove(struct platform_device *pdev)
{
	ab8500_sysfs_rtc_unregister(&pdev->dev);

<<<<<<< HEAD
	platform_set_drvdata(pdev, NULL);

=======
>>>>>>> d0e0ac97
	return 0;
}

static struct platform_driver ab8500_rtc_driver = {
	.driver = {
		.name = "ab8500-rtc",
		.owner = THIS_MODULE,
	},
	.probe	= ab8500_rtc_probe,
	.remove = ab8500_rtc_remove,
<<<<<<< HEAD
=======
	.id_table = ab85xx_rtc_ids,
>>>>>>> d0e0ac97
};

module_platform_driver(ab8500_rtc_driver);

MODULE_AUTHOR("Virupax Sadashivpetimath <virupax.sadashivpetimath@stericsson.com>");
MODULE_DESCRIPTION("AB8500 RTC Driver");
MODULE_LICENSE("GPL v2");<|MERGE_RESOLUTION|>--- conflicted
+++ resolved
@@ -434,8 +434,6 @@
 	.alarm_irq_enable	= ab8500_rtc_irq_enable,
 };
 
-<<<<<<< HEAD
-=======
 static const struct rtc_class_ops ab8540_rtc_ops = {
 	.read_time		= ab8500_rtc_read_time,
 	.set_time		= ab8500_rtc_set_time,
@@ -449,7 +447,6 @@
 	{ "ab8540-rtc", (kernel_ulong_t)&ab8540_rtc_ops, },
 };
 
->>>>>>> d0e0ac97
 static int ab8500_rtc_probe(struct platform_device *pdev)
 {
 	const struct platform_device_id *platid = platform_get_device_id(pdev);
@@ -485,12 +482,8 @@
 	device_init_wakeup(&pdev->dev, true);
 
 	rtc = devm_rtc_device_register(&pdev->dev, "ab8500-rtc",
-<<<<<<< HEAD
-					&ab8500_rtc_ops, THIS_MODULE);
-=======
 				(struct rtc_class_ops *)platid->driver_data,
 				THIS_MODULE);
->>>>>>> d0e0ac97
 	if (IS_ERR(rtc)) {
 		dev_err(&pdev->dev, "Registration failed\n");
 		err = PTR_ERR(rtc);
@@ -518,11 +511,6 @@
 {
 	ab8500_sysfs_rtc_unregister(&pdev->dev);
 
-<<<<<<< HEAD
-	platform_set_drvdata(pdev, NULL);
-
-=======
->>>>>>> d0e0ac97
 	return 0;
 }
 
@@ -533,10 +521,7 @@
 	},
 	.probe	= ab8500_rtc_probe,
 	.remove = ab8500_rtc_remove,
-<<<<<<< HEAD
-=======
 	.id_table = ab85xx_rtc_ids,
->>>>>>> d0e0ac97
 };
 
 module_platform_driver(ab8500_rtc_driver);
