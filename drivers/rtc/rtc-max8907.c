/*
 * RTC driver for Maxim MAX8907
 *
 * Copyright (c) 2011-2012, NVIDIA Corporation.
 *
 * Based on drivers/rtc/rtc-max8925.c,
 * Copyright (C) 2009-2010 Marvell International Ltd.
 *
 * This program is free software; you can redistribute it and/or modify
 * it under the terms of the GNU General Public License version 2 as
 * published by the Free Software Foundation.
 */

#include <linux/bcd.h>
#include <linux/i2c.h>
#include <linux/mfd/max8907.h>
#include <linux/module.h>
#include <linux/platform_device.h>
#include <linux/regmap.h>
#include <linux/rtc.h>
#include <linux/slab.h>

enum {
	RTC_SEC = 0,
	RTC_MIN,
	RTC_HOUR,
	RTC_WEEKDAY,
	RTC_DATE,
	RTC_MONTH,
	RTC_YEAR1,
	RTC_YEAR2,
};

#define TIME_NUM			8
#define ALARM_1SEC			(1 << 7)
#define HOUR_12				(1 << 7)
#define HOUR_AM_PM			(1 << 5)
#define ALARM0_IRQ			(1 << 3)
#define ALARM1_IRQ			(1 << 2)
#define ALARM0_STATUS			(1 << 2)
#define ALARM1_STATUS			(1 << 1)

struct max8907_rtc {
	struct max8907		*max8907;
	struct regmap		*regmap;
	struct rtc_device	*rtc_dev;
	int			irq;
};

static irqreturn_t max8907_irq_handler(int irq, void *data)
{
	struct max8907_rtc *rtc = data;

	regmap_update_bits(rtc->regmap, MAX8907_REG_ALARM0_CNTL, 0x7f, 0);

	rtc_update_irq(rtc->rtc_dev, 1, RTC_IRQF | RTC_AF);

	return IRQ_HANDLED;
}

static void regs_to_tm(u8 *regs, struct rtc_time *tm)
{
	tm->tm_year = bcd2bin(regs[RTC_YEAR2]) * 100 +
		bcd2bin(regs[RTC_YEAR1]) - 1900;
	tm->tm_mon = bcd2bin(regs[RTC_MONTH] & 0x1f) - 1;
	tm->tm_mday = bcd2bin(regs[RTC_DATE] & 0x3f);
	tm->tm_wday = (regs[RTC_WEEKDAY] & 0x07) - 1;
	if (regs[RTC_HOUR] & HOUR_12) {
		tm->tm_hour = bcd2bin(regs[RTC_HOUR] & 0x01f);
		if (tm->tm_hour == 12)
			tm->tm_hour = 0;
		if (regs[RTC_HOUR] & HOUR_AM_PM)
			tm->tm_hour += 12;
	} else {
		tm->tm_hour = bcd2bin(regs[RTC_HOUR] & 0x03f);
	}
	tm->tm_min = bcd2bin(regs[RTC_MIN] & 0x7f);
	tm->tm_sec = bcd2bin(regs[RTC_SEC] & 0x7f);
}

static void tm_to_regs(struct rtc_time *tm, u8 *regs)
{
	u8 high, low;

	high = (tm->tm_year + 1900) / 100;
	low = tm->tm_year % 100;
	regs[RTC_YEAR2] = bin2bcd(high);
	regs[RTC_YEAR1] = bin2bcd(low);
	regs[RTC_MONTH] = bin2bcd(tm->tm_mon + 1);
	regs[RTC_DATE] = bin2bcd(tm->tm_mday);
	regs[RTC_WEEKDAY] = tm->tm_wday + 1;
	regs[RTC_HOUR] = bin2bcd(tm->tm_hour);
	regs[RTC_MIN] = bin2bcd(tm->tm_min);
	regs[RTC_SEC] = bin2bcd(tm->tm_sec);
}

static int max8907_rtc_read_time(struct device *dev, struct rtc_time *tm)
{
	struct max8907_rtc *rtc = dev_get_drvdata(dev);
	u8 regs[TIME_NUM];
	int ret;

	ret = regmap_bulk_read(rtc->regmap, MAX8907_REG_RTC_SEC, regs,
			       TIME_NUM);
	if (ret < 0)
		return ret;

	regs_to_tm(regs, tm);

	return 0;
}

static int max8907_rtc_set_time(struct device *dev, struct rtc_time *tm)
{
	struct max8907_rtc *rtc = dev_get_drvdata(dev);
	u8 regs[TIME_NUM];

	tm_to_regs(tm, regs);

	return regmap_bulk_write(rtc->regmap, MAX8907_REG_RTC_SEC, regs,
				 TIME_NUM);
}

static int max8907_rtc_read_alarm(struct device *dev, struct rtc_wkalrm *alrm)
{
	struct max8907_rtc *rtc = dev_get_drvdata(dev);
	u8 regs[TIME_NUM];
	unsigned int val;
	int ret;

	ret = regmap_bulk_read(rtc->regmap, MAX8907_REG_ALARM0_SEC, regs,
			       TIME_NUM);
	if (ret < 0)
		return ret;

	regs_to_tm(regs, &alrm->time);

	ret = regmap_read(rtc->regmap, MAX8907_REG_ALARM0_CNTL, &val);
	if (ret < 0)
		return ret;

	alrm->enabled = !!(val & 0x7f);

	return 0;
}

static int max8907_rtc_set_alarm(struct device *dev, struct rtc_wkalrm *alrm)
{
	struct max8907_rtc *rtc = dev_get_drvdata(dev);
	u8 regs[TIME_NUM];
	int ret;

	tm_to_regs(&alrm->time, regs);

	/* Disable alarm while we update the target time */
	ret = regmap_update_bits(rtc->regmap, MAX8907_REG_ALARM0_CNTL, 0x7f, 0);
	if (ret < 0)
		return ret;

	ret = regmap_bulk_write(rtc->regmap, MAX8907_REG_ALARM0_SEC, regs,
				TIME_NUM);
	if (ret < 0)
		return ret;

	if (alrm->enabled)
		ret = regmap_update_bits(rtc->regmap, MAX8907_REG_ALARM0_CNTL,
					 0x7f, 0x7f);

	return ret;
}

static const struct rtc_class_ops max8907_rtc_ops = {
	.read_time	= max8907_rtc_read_time,
	.set_time	= max8907_rtc_set_time,
	.read_alarm	= max8907_rtc_read_alarm,
	.set_alarm	= max8907_rtc_set_alarm,
};

static int max8907_rtc_probe(struct platform_device *pdev)
{
	struct max8907 *max8907 = dev_get_drvdata(pdev->dev.parent);
	struct max8907_rtc *rtc;
	int ret;

	rtc = devm_kzalloc(&pdev->dev, sizeof(*rtc), GFP_KERNEL);
	if (!rtc)
		return -ENOMEM;
	platform_set_drvdata(pdev, rtc);

	rtc->max8907 = max8907;
	rtc->regmap = max8907->regmap_rtc;

	rtc->rtc_dev = devm_rtc_device_register(&pdev->dev, "max8907-rtc",
					&max8907_rtc_ops, THIS_MODULE);
	if (IS_ERR(rtc->rtc_dev)) {
		ret = PTR_ERR(rtc->rtc_dev);
		dev_err(&pdev->dev, "Failed to register RTC device: %d\n", ret);
		return ret;
	}

	rtc->irq = regmap_irq_get_virq(max8907->irqc_rtc,
				       MAX8907_IRQ_RTC_ALARM0);
	if (rtc->irq < 0)
		return rtc->irq;

	ret = devm_request_threaded_irq(&pdev->dev, rtc->irq, NULL,
				max8907_irq_handler,
				IRQF_ONESHOT, "max8907-alarm0", rtc);
	if (ret < 0)
		dev_err(&pdev->dev, "Failed to request IRQ%d: %d\n",
			rtc->irq, ret);

	return ret;
}

<<<<<<< HEAD
static int max8907_rtc_remove(struct platform_device *pdev)
{
	return 0;
}

=======
>>>>>>> d0e0ac97
static struct platform_driver max8907_rtc_driver = {
	.driver = {
		.name = "max8907-rtc",
		.owner = THIS_MODULE,
	},
	.probe = max8907_rtc_probe,
<<<<<<< HEAD
	.remove = max8907_rtc_remove,
=======
>>>>>>> d0e0ac97
};
module_platform_driver(max8907_rtc_driver);

MODULE_DESCRIPTION("Maxim MAX8907 RTC driver");
MODULE_LICENSE("GPL v2");<|MERGE_RESOLUTION|>--- conflicted
+++ resolved
@@ -213,24 +213,12 @@
 	return ret;
 }
 
-<<<<<<< HEAD
-static int max8907_rtc_remove(struct platform_device *pdev)
-{
-	return 0;
-}
-
-=======
->>>>>>> d0e0ac97
 static struct platform_driver max8907_rtc_driver = {
 	.driver = {
 		.name = "max8907-rtc",
 		.owner = THIS_MODULE,
 	},
 	.probe = max8907_rtc_probe,
-<<<<<<< HEAD
-	.remove = max8907_rtc_remove,
-=======
->>>>>>> d0e0ac97
 };
 module_platform_driver(max8907_rtc_driver);
 
