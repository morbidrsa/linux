--- conflicted
+++ resolved
@@ -348,12 +348,7 @@
 		return -ENXIO;
 	}
 	pxa_rtc_open(dev);
-<<<<<<< HEAD
-	ret = -ENOMEM;
-	pxa_rtc->base = ioremap(pxa_rtc->ress->start,
-=======
 	pxa_rtc->base = devm_ioremap(dev, pxa_rtc->ress->start,
->>>>>>> d0e0ac97
 				resource_size(pxa_rtc->ress));
 	if (!pxa_rtc->base) {
 		dev_err(dev, "Unable to map pxa RTC I/O memory\n");
@@ -388,22 +383,7 @@
 
 static int __exit pxa_rtc_remove(struct platform_device *pdev)
 {
-<<<<<<< HEAD
-	struct pxa_rtc *pxa_rtc = platform_get_drvdata(pdev);
-
 	struct device *dev = &pdev->dev;
-	pxa_rtc_release(dev);
-
-	rtc_device_unregister(pxa_rtc->rtc);
-
-	spin_lock_irq(&pxa_rtc->lock);
-	iounmap(pxa_rtc->base);
-	spin_unlock_irq(&pxa_rtc->lock);
-
-	kfree(pxa_rtc);
-=======
-	struct device *dev = &pdev->dev;
->>>>>>> d0e0ac97
 
 	pxa_rtc_release(dev);
 	return 0;
