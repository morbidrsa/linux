/*
 * An I2C driver for the Intersil ISL 12022
 *
 * Author: Roman Fietze <roman.fietze@telemotive.de>
 *
 * Based on the Philips PCF8563 RTC
 * by Alessandro Zummo <a.zummo@towertech.it>.
 *
 * This program is free software; you can redistribute it and/or
 * modify it under the terms of the GNU General Public License version
 * 2 as published by the Free Software Foundation.
 */

#include <linux/i2c.h>
#include <linux/bcd.h>
#include <linux/rtc.h>
#include <linux/slab.h>
#include <linux/module.h>
#include <linux/err.h>

#define DRV_VERSION "0.1"

/* ISL register offsets */
#define ISL12022_REG_SC		0x00
#define ISL12022_REG_MN		0x01
#define ISL12022_REG_HR		0x02
#define ISL12022_REG_DT		0x03
#define ISL12022_REG_MO		0x04
#define ISL12022_REG_YR		0x05
#define ISL12022_REG_DW		0x06

#define ISL12022_REG_SR		0x07
#define ISL12022_REG_INT	0x08

/* ISL register bits */
#define ISL12022_HR_MIL		(1 << 7)	/* military or 24 hour time */

#define ISL12022_SR_LBAT85	(1 << 2)
#define ISL12022_SR_LBAT75	(1 << 1)

#define ISL12022_INT_WRTC	(1 << 6)


static struct i2c_driver isl12022_driver;

struct isl12022 {
	struct rtc_device *rtc;

	bool write_enabled;	/* true if write enable is set */
};


static int isl12022_read_regs(struct i2c_client *client, uint8_t reg,
			      uint8_t *data, size_t n)
{
	struct i2c_msg msgs[] = {
		{
			.addr	= client->addr,
			.flags	= 0,
			.len	= 1,
			.buf	= data
		},		/* setup read ptr */
		{
			.addr	= client->addr,
			.flags	= I2C_M_RD,
			.len	= n,
			.buf	= data
		}
	};

	int ret;

	data[0] = reg;
	ret = i2c_transfer(client->adapter, msgs, ARRAY_SIZE(msgs));
	if (ret != ARRAY_SIZE(msgs)) {
		dev_err(&client->dev, "%s: read error, ret=%d\n",
			__func__, ret);
		return -EIO;
	}

	return 0;
}


static int isl12022_write_reg(struct i2c_client *client,
			      uint8_t reg, uint8_t val)
{
	uint8_t data[2] = { reg, val };
	int err;

	err = i2c_master_send(client, data, sizeof(data));
	if (err != sizeof(data)) {
		dev_err(&client->dev,
			"%s: err=%d addr=%02x, data=%02x\n",
			__func__, err, data[0], data[1]);
		return -EIO;
	}

	return 0;
}


/*
 * In the routines that deal directly with the isl12022 hardware, we use
 * rtc_time -- month 0-11, hour 0-23, yr = calendar year-epoch.
 */
static int isl12022_get_datetime(struct i2c_client *client, struct rtc_time *tm)
{
	uint8_t buf[ISL12022_REG_INT + 1];
	int ret;

	ret = isl12022_read_regs(client, ISL12022_REG_SC, buf, sizeof(buf));
	if (ret)
		return ret;

	if (buf[ISL12022_REG_SR] & (ISL12022_SR_LBAT85 | ISL12022_SR_LBAT75)) {
		dev_warn(&client->dev,
			 "voltage dropped below %u%%, "
			 "date and time is not reliable.\n",
			 buf[ISL12022_REG_SR] & ISL12022_SR_LBAT85 ? 85 : 75);
	}

	dev_dbg(&client->dev,
		"%s: raw data is sec=%02x, min=%02x, hr=%02x, "
		"mday=%02x, mon=%02x, year=%02x, wday=%02x, "
		"sr=%02x, int=%02x",
		__func__,
		buf[ISL12022_REG_SC],
		buf[ISL12022_REG_MN],
		buf[ISL12022_REG_HR],
		buf[ISL12022_REG_DT],
		buf[ISL12022_REG_MO],
		buf[ISL12022_REG_YR],
		buf[ISL12022_REG_DW],
		buf[ISL12022_REG_SR],
		buf[ISL12022_REG_INT]);

	tm->tm_sec = bcd2bin(buf[ISL12022_REG_SC] & 0x7F);
	tm->tm_min = bcd2bin(buf[ISL12022_REG_MN] & 0x7F);
	tm->tm_hour = bcd2bin(buf[ISL12022_REG_HR] & 0x3F);
	tm->tm_mday = bcd2bin(buf[ISL12022_REG_DT] & 0x3F);
	tm->tm_wday = buf[ISL12022_REG_DW] & 0x07;
	tm->tm_mon = bcd2bin(buf[ISL12022_REG_MO] & 0x1F) - 1;
	tm->tm_year = bcd2bin(buf[ISL12022_REG_YR]) + 100;

	dev_dbg(&client->dev, "%s: secs=%d, mins=%d, hours=%d, "
		"mday=%d, mon=%d, year=%d, wday=%d\n",
		__func__,
		tm->tm_sec, tm->tm_min, tm->tm_hour,
		tm->tm_mday, tm->tm_mon, tm->tm_year, tm->tm_wday);

	/* The clock can give out invalid datetime, but we cannot return
	 * -EINVAL otherwise hwclock will refuse to set the time on bootup. */
	if (rtc_valid_tm(tm) < 0)
		dev_err(&client->dev, "retrieved date and time is invalid.\n");

	return 0;
}

static int isl12022_set_datetime(struct i2c_client *client, struct rtc_time *tm)
{
	struct isl12022 *isl12022 = i2c_get_clientdata(client);
	size_t i;
	int ret;
	uint8_t buf[ISL12022_REG_DW + 1];

	dev_dbg(&client->dev, "%s: secs=%d, mins=%d, hours=%d, "
		"mday=%d, mon=%d, year=%d, wday=%d\n",
		__func__,
		tm->tm_sec, tm->tm_min, tm->tm_hour,
		tm->tm_mday, tm->tm_mon, tm->tm_year, tm->tm_wday);

	if (!isl12022->write_enabled) {

		ret = isl12022_read_regs(client, ISL12022_REG_INT, buf, 1);
		if (ret)
			return ret;

		/* Check if WRTC (write rtc enable) is set factory default is
		 * 0 (not set) */
		if (!(buf[0] & ISL12022_INT_WRTC)) {
			dev_info(&client->dev,
				 "init write enable and 24 hour format\n");

			/* Set the write enable bit. */
			ret = isl12022_write_reg(client,
						 ISL12022_REG_INT,
						 buf[0] | ISL12022_INT_WRTC);
			if (ret)
				return ret;

			/* Write to any RTC register to start RTC, we use the
			 * HR register, setting the MIL bit to use the 24 hour
			 * format. */
			ret = isl12022_read_regs(client, ISL12022_REG_HR,
						 buf, 1);
			if (ret)
				return ret;

			ret = isl12022_write_reg(client,
						 ISL12022_REG_HR,
						 buf[0] | ISL12022_HR_MIL);
			if (ret)
				return ret;
		}

		isl12022->write_enabled = 1;
	}

	/* hours, minutes and seconds */
	buf[ISL12022_REG_SC] = bin2bcd(tm->tm_sec);
	buf[ISL12022_REG_MN] = bin2bcd(tm->tm_min);
	buf[ISL12022_REG_HR] = bin2bcd(tm->tm_hour) | ISL12022_HR_MIL;

	buf[ISL12022_REG_DT] = bin2bcd(tm->tm_mday);

	/* month, 1 - 12 */
	buf[ISL12022_REG_MO] = bin2bcd(tm->tm_mon + 1);

	/* year and century */
	buf[ISL12022_REG_YR] = bin2bcd(tm->tm_year % 100);

	buf[ISL12022_REG_DW] = tm->tm_wday & 0x07;

	/* write register's data */
	for (i = 0; i < ARRAY_SIZE(buf); i++) {
		ret = isl12022_write_reg(client, ISL12022_REG_SC + i,
					 buf[ISL12022_REG_SC + i]);
		if (ret)
			return -EIO;
	}

	return 0;
}

static int isl12022_rtc_read_time(struct device *dev, struct rtc_time *tm)
{
	return isl12022_get_datetime(to_i2c_client(dev), tm);
}

static int isl12022_rtc_set_time(struct device *dev, struct rtc_time *tm)
{
	return isl12022_set_datetime(to_i2c_client(dev), tm);
}

static const struct rtc_class_ops isl12022_rtc_ops = {
	.read_time	= isl12022_rtc_read_time,
	.set_time	= isl12022_rtc_set_time,
};

static int isl12022_probe(struct i2c_client *client,
			  const struct i2c_device_id *id)
{
	struct isl12022 *isl12022;

	if (!i2c_check_functionality(client->adapter, I2C_FUNC_I2C))
		return -ENODEV;

	isl12022 = devm_kzalloc(&client->dev, sizeof(struct isl12022),
				GFP_KERNEL);
	if (!isl12022)
		return -ENOMEM;

	dev_dbg(&client->dev, "chip found, driver version " DRV_VERSION "\n");

	i2c_set_clientdata(client, isl12022);

	isl12022->rtc = devm_rtc_device_register(&client->dev,
					isl12022_driver.driver.name,
					&isl12022_rtc_ops, THIS_MODULE);
<<<<<<< HEAD
	if (IS_ERR(isl12022->rtc))
		return PTR_ERR(isl12022->rtc);

	return 0;
}

static int isl12022_remove(struct i2c_client *client)
{
	return 0;
=======
	return PTR_RET(isl12022->rtc);
>>>>>>> d0e0ac97
}

static const struct i2c_device_id isl12022_id[] = {
	{ "isl12022", 0 },
	{ }
};
MODULE_DEVICE_TABLE(i2c, isl12022_id);

static struct i2c_driver isl12022_driver = {
	.driver		= {
		.name	= "rtc-isl12022",
	},
	.probe		= isl12022_probe,
	.id_table	= isl12022_id,
};

module_i2c_driver(isl12022_driver);

MODULE_AUTHOR("roman.fietze@telemotive.de");
MODULE_DESCRIPTION("ISL 12022 RTC driver");
MODULE_LICENSE("GPL");
MODULE_VERSION(DRV_VERSION);<|MERGE_RESOLUTION|>--- conflicted
+++ resolved
@@ -268,19 +268,7 @@
 	isl12022->rtc = devm_rtc_device_register(&client->dev,
 					isl12022_driver.driver.name,
 					&isl12022_rtc_ops, THIS_MODULE);
-<<<<<<< HEAD
-	if (IS_ERR(isl12022->rtc))
-		return PTR_ERR(isl12022->rtc);
-
-	return 0;
-}
-
-static int isl12022_remove(struct i2c_client *client)
-{
-	return 0;
-=======
 	return PTR_RET(isl12022->rtc);
->>>>>>> d0e0ac97
 }
 
 static const struct i2c_device_id isl12022_id[] = {
