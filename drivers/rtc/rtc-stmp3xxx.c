/*
 * Freescale STMP37XX/STMP378X Real Time Clock driver
 *
 * Copyright (c) 2007 Sigmatel, Inc.
 * Peter Hartley, <peter.hartley@sigmatel.com>
 *
 * Copyright 2008 Freescale Semiconductor, Inc. All Rights Reserved.
 * Copyright 2008 Embedded Alley Solutions, Inc All Rights Reserved.
 * Copyright 2011 Wolfram Sang, Pengutronix e.K.
 */

/*
 * The code contained herein is licensed under the GNU General Public
 * License. You may obtain a copy of the GNU General Public License
 * Version 2 or later at the following locations:
 *
 * http://www.opensource.org/licenses/gpl-license.html
 * http://www.gnu.org/copyleft/gpl.html
 */
#include <linux/kernel.h>
#include <linux/module.h>
#include <linux/io.h>
#include <linux/init.h>
#include <linux/platform_device.h>
#include <linux/interrupt.h>
#include <linux/rtc.h>
#include <linux/slab.h>
#include <linux/of_device.h>
#include <linux/of.h>
#include <linux/stmp_device.h>
#include <linux/stmp3xxx_rtc_wdt.h>

#define STMP3XXX_RTC_CTRL			0x0
#define STMP3XXX_RTC_CTRL_SET			0x4
#define STMP3XXX_RTC_CTRL_CLR			0x8
#define STMP3XXX_RTC_CTRL_ALARM_IRQ_EN		0x00000001
#define STMP3XXX_RTC_CTRL_ONEMSEC_IRQ_EN	0x00000002
#define STMP3XXX_RTC_CTRL_ALARM_IRQ		0x00000004
#define STMP3XXX_RTC_CTRL_WATCHDOGEN		0x00000010

#define STMP3XXX_RTC_STAT			0x10
#define STMP3XXX_RTC_STAT_STALE_SHIFT		16
#define STMP3XXX_RTC_STAT_RTC_PRESENT		0x80000000

#define STMP3XXX_RTC_SECONDS			0x30

#define STMP3XXX_RTC_ALARM			0x40

#define STMP3XXX_RTC_WATCHDOG			0x50

#define STMP3XXX_RTC_PERSISTENT0		0x60
#define STMP3XXX_RTC_PERSISTENT0_SET		0x64
#define STMP3XXX_RTC_PERSISTENT0_CLR		0x68
#define STMP3XXX_RTC_PERSISTENT0_ALARM_WAKE_EN	0x00000002
#define STMP3XXX_RTC_PERSISTENT0_ALARM_EN	0x00000004
#define STMP3XXX_RTC_PERSISTENT0_ALARM_WAKE	0x00000080

#define STMP3XXX_RTC_PERSISTENT1		0x70
/* missing bitmask in headers */
#define STMP3XXX_RTC_PERSISTENT1_FORCE_UPDATER	0x80000000

struct stmp3xxx_rtc_data {
	struct rtc_device *rtc;
	void __iomem *io;
	int irq_alarm;
};

#if IS_ENABLED(CONFIG_STMP3XXX_RTC_WATCHDOG)
/**
 * stmp3xxx_wdt_set_timeout - configure the watchdog inside the STMP3xxx RTC
 * @dev: the parent device of the watchdog (= the RTC)
 * @timeout: the desired value for the timeout register of the watchdog.
 *           0 disables the watchdog
 *
 * The watchdog needs one register and two bits which are in the RTC domain.
 * To handle the resource conflict, the RTC driver will create another
 * platform_device for the watchdog driver as a child of the RTC device.
 * The watchdog driver is passed the below accessor function via platform_data
 * to configure the watchdog. Locking is not needed because accessing SET/CLR
 * registers is atomic.
 */

static void stmp3xxx_wdt_set_timeout(struct device *dev, u32 timeout)
{
	struct stmp3xxx_rtc_data *rtc_data = dev_get_drvdata(dev);

	if (timeout) {
		writel(timeout, rtc_data->io + STMP3XXX_RTC_WATCHDOG);
		writel(STMP3XXX_RTC_CTRL_WATCHDOGEN,
		       rtc_data->io + STMP3XXX_RTC_CTRL + STMP_OFFSET_REG_SET);
		writel(STMP3XXX_RTC_PERSISTENT1_FORCE_UPDATER,
		       rtc_data->io + STMP3XXX_RTC_PERSISTENT1 + STMP_OFFSET_REG_SET);
	} else {
		writel(STMP3XXX_RTC_CTRL_WATCHDOGEN,
		       rtc_data->io + STMP3XXX_RTC_CTRL + STMP_OFFSET_REG_CLR);
		writel(STMP3XXX_RTC_PERSISTENT1_FORCE_UPDATER,
		       rtc_data->io + STMP3XXX_RTC_PERSISTENT1 + STMP_OFFSET_REG_CLR);
	}
}

static struct stmp3xxx_wdt_pdata wdt_pdata = {
	.wdt_set_timeout = stmp3xxx_wdt_set_timeout,
};

static void stmp3xxx_wdt_register(struct platform_device *rtc_pdev)
{
	struct platform_device *wdt_pdev =
		platform_device_alloc("stmp3xxx_rtc_wdt", rtc_pdev->id);

	if (wdt_pdev) {
		wdt_pdev->dev.parent = &rtc_pdev->dev;
		wdt_pdev->dev.platform_data = &wdt_pdata;
		platform_device_add(wdt_pdev);
	}
}
#else
static void stmp3xxx_wdt_register(struct platform_device *rtc_pdev)
{
}
#endif /* CONFIG_STMP3XXX_RTC_WATCHDOG */

static void stmp3xxx_wait_time(struct stmp3xxx_rtc_data *rtc_data)
{
	/*
	 * The datasheet doesn't say which way round the
	 * NEW_REGS/STALE_REGS bitfields go. In fact it's 0x1=P0,
	 * 0x2=P1, .., 0x20=P5, 0x40=ALARM, 0x80=SECONDS
	 */
	while (readl(rtc_data->io + STMP3XXX_RTC_STAT) &
			(0x80 << STMP3XXX_RTC_STAT_STALE_SHIFT))
		cpu_relax();
}

/* Time read/write */
static int stmp3xxx_rtc_gettime(struct device *dev, struct rtc_time *rtc_tm)
{
	struct stmp3xxx_rtc_data *rtc_data = dev_get_drvdata(dev);

	stmp3xxx_wait_time(rtc_data);
	rtc_time_to_tm(readl(rtc_data->io + STMP3XXX_RTC_SECONDS), rtc_tm);
	return 0;
}

static int stmp3xxx_rtc_set_mmss(struct device *dev, unsigned long t)
{
	struct stmp3xxx_rtc_data *rtc_data = dev_get_drvdata(dev);

	writel(t, rtc_data->io + STMP3XXX_RTC_SECONDS);
	stmp3xxx_wait_time(rtc_data);
	return 0;
}

/* interrupt(s) handler */
static irqreturn_t stmp3xxx_rtc_interrupt(int irq, void *dev_id)
{
	struct stmp3xxx_rtc_data *rtc_data = dev_get_drvdata(dev_id);
	u32 status = readl(rtc_data->io + STMP3XXX_RTC_CTRL);

	if (status & STMP3XXX_RTC_CTRL_ALARM_IRQ) {
		writel(STMP3XXX_RTC_CTRL_ALARM_IRQ,
				rtc_data->io + STMP3XXX_RTC_CTRL_CLR);
		rtc_update_irq(rtc_data->rtc, 1, RTC_AF | RTC_IRQF);
		return IRQ_HANDLED;
	}

	return IRQ_NONE;
}

static int stmp3xxx_alarm_irq_enable(struct device *dev, unsigned int enabled)
{
	struct stmp3xxx_rtc_data *rtc_data = dev_get_drvdata(dev);

	if (enabled) {
		writel(STMP3XXX_RTC_PERSISTENT0_ALARM_EN |
				STMP3XXX_RTC_PERSISTENT0_ALARM_WAKE_EN,
				rtc_data->io + STMP3XXX_RTC_PERSISTENT0_SET);
		writel(STMP3XXX_RTC_CTRL_ALARM_IRQ_EN,
				rtc_data->io + STMP3XXX_RTC_CTRL_SET);
	} else {
		writel(STMP3XXX_RTC_PERSISTENT0_ALARM_EN |
				STMP3XXX_RTC_PERSISTENT0_ALARM_WAKE_EN,
				rtc_data->io + STMP3XXX_RTC_PERSISTENT0_CLR);
		writel(STMP3XXX_RTC_CTRL_ALARM_IRQ_EN,
				rtc_data->io + STMP3XXX_RTC_CTRL_CLR);
	}
	return 0;
}

static int stmp3xxx_rtc_read_alarm(struct device *dev, struct rtc_wkalrm *alm)
{
	struct stmp3xxx_rtc_data *rtc_data = dev_get_drvdata(dev);

	rtc_time_to_tm(readl(rtc_data->io + STMP3XXX_RTC_ALARM), &alm->time);
	return 0;
}

static int stmp3xxx_rtc_set_alarm(struct device *dev, struct rtc_wkalrm *alm)
{
	unsigned long t;
	struct stmp3xxx_rtc_data *rtc_data = dev_get_drvdata(dev);

	rtc_tm_to_time(&alm->time, &t);
	writel(t, rtc_data->io + STMP3XXX_RTC_ALARM);

	stmp3xxx_alarm_irq_enable(dev, alm->enabled);

	return 0;
}

static struct rtc_class_ops stmp3xxx_rtc_ops = {
	.alarm_irq_enable =
			  stmp3xxx_alarm_irq_enable,
	.read_time	= stmp3xxx_rtc_gettime,
	.set_mmss	= stmp3xxx_rtc_set_mmss,
	.read_alarm	= stmp3xxx_rtc_read_alarm,
	.set_alarm	= stmp3xxx_rtc_set_alarm,
};

static int stmp3xxx_rtc_remove(struct platform_device *pdev)
{
	struct stmp3xxx_rtc_data *rtc_data = platform_get_drvdata(pdev);

	if (!rtc_data)
		return 0;

	writel(STMP3XXX_RTC_CTRL_ALARM_IRQ_EN,
			rtc_data->io + STMP3XXX_RTC_CTRL_CLR);
<<<<<<< HEAD
	platform_set_drvdata(pdev, NULL);
=======
>>>>>>> d0e0ac97

	return 0;
}

static int stmp3xxx_rtc_probe(struct platform_device *pdev)
{
	struct stmp3xxx_rtc_data *rtc_data;
	struct resource *r;
	int err;

	rtc_data = devm_kzalloc(&pdev->dev, sizeof(*rtc_data), GFP_KERNEL);
	if (!rtc_data)
		return -ENOMEM;

	r = platform_get_resource(pdev, IORESOURCE_MEM, 0);
	if (!r) {
		dev_err(&pdev->dev, "failed to get resource\n");
		return -ENXIO;
	}

	rtc_data->io = devm_ioremap(&pdev->dev, r->start, resource_size(r));
	if (!rtc_data->io) {
		dev_err(&pdev->dev, "ioremap failed\n");
		return -EIO;
	}

	rtc_data->irq_alarm = platform_get_irq(pdev, 0);

	if (!(readl(STMP3XXX_RTC_STAT + rtc_data->io) &
			STMP3XXX_RTC_STAT_RTC_PRESENT)) {
		dev_err(&pdev->dev, "no device onboard\n");
		return -ENODEV;
	}

	platform_set_drvdata(pdev, rtc_data);

<<<<<<< HEAD
	stmp_reset_block(rtc_data->io);
=======
	err = stmp_reset_block(rtc_data->io);
	if (err) {
		dev_err(&pdev->dev, "stmp_reset_block failed: %d\n", err);
		return err;
	}

>>>>>>> d0e0ac97
	writel(STMP3XXX_RTC_PERSISTENT0_ALARM_EN |
			STMP3XXX_RTC_PERSISTENT0_ALARM_WAKE_EN |
			STMP3XXX_RTC_PERSISTENT0_ALARM_WAKE,
			rtc_data->io + STMP3XXX_RTC_PERSISTENT0_CLR);

	writel(STMP3XXX_RTC_CTRL_ONEMSEC_IRQ_EN |
			STMP3XXX_RTC_CTRL_ALARM_IRQ_EN,
			rtc_data->io + STMP3XXX_RTC_CTRL_CLR);

	rtc_data->rtc = devm_rtc_device_register(&pdev->dev, pdev->name,
				&stmp3xxx_rtc_ops, THIS_MODULE);
<<<<<<< HEAD
	if (IS_ERR(rtc_data->rtc)) {
		err = PTR_ERR(rtc_data->rtc);
		goto out;
	}
=======
	if (IS_ERR(rtc_data->rtc))
		return PTR_ERR(rtc_data->rtc);
>>>>>>> d0e0ac97

	err = devm_request_irq(&pdev->dev, rtc_data->irq_alarm,
			stmp3xxx_rtc_interrupt, 0, "RTC alarm", &pdev->dev);
	if (err) {
		dev_err(&pdev->dev, "Cannot claim IRQ%d\n",
			rtc_data->irq_alarm);
<<<<<<< HEAD
		goto out;
=======
		return err;
>>>>>>> d0e0ac97
	}

	stmp3xxx_wdt_register(pdev);
	return 0;
<<<<<<< HEAD

out:
	platform_set_drvdata(pdev, NULL);
	return err;
=======
>>>>>>> d0e0ac97
}

#ifdef CONFIG_PM_SLEEP
static int stmp3xxx_rtc_suspend(struct device *dev)
{
	return 0;
}

static int stmp3xxx_rtc_resume(struct device *dev)
{
	struct stmp3xxx_rtc_data *rtc_data = dev_get_drvdata(dev);

	stmp_reset_block(rtc_data->io);
	writel(STMP3XXX_RTC_PERSISTENT0_ALARM_EN |
			STMP3XXX_RTC_PERSISTENT0_ALARM_WAKE_EN |
			STMP3XXX_RTC_PERSISTENT0_ALARM_WAKE,
			rtc_data->io + STMP3XXX_RTC_PERSISTENT0_CLR);
	return 0;
}
#endif

static SIMPLE_DEV_PM_OPS(stmp3xxx_rtc_pm_ops, stmp3xxx_rtc_suspend,
			stmp3xxx_rtc_resume);

static const struct of_device_id rtc_dt_ids[] = {
	{ .compatible = "fsl,stmp3xxx-rtc", },
	{ /* sentinel */ }
};
MODULE_DEVICE_TABLE(of, rtc_dt_ids);

static struct platform_driver stmp3xxx_rtcdrv = {
	.probe		= stmp3xxx_rtc_probe,
	.remove		= stmp3xxx_rtc_remove,
	.driver		= {
		.name	= "stmp3xxx-rtc",
		.owner	= THIS_MODULE,
		.pm	= &stmp3xxx_rtc_pm_ops,
		.of_match_table = of_match_ptr(rtc_dt_ids),
	},
};

module_platform_driver(stmp3xxx_rtcdrv);

MODULE_DESCRIPTION("STMP3xxx RTC Driver");
MODULE_AUTHOR("dmitry pervushin <dpervushin@embeddedalley.com> and "
		"Wolfram Sang <w.sang@pengutronix.de>");
MODULE_LICENSE("GPL");<|MERGE_RESOLUTION|>--- conflicted
+++ resolved
@@ -225,10 +225,6 @@
 
 	writel(STMP3XXX_RTC_CTRL_ALARM_IRQ_EN,
 			rtc_data->io + STMP3XXX_RTC_CTRL_CLR);
-<<<<<<< HEAD
-	platform_set_drvdata(pdev, NULL);
-=======
->>>>>>> d0e0ac97
 
 	return 0;
 }
@@ -265,16 +261,12 @@
 
 	platform_set_drvdata(pdev, rtc_data);
 
-<<<<<<< HEAD
-	stmp_reset_block(rtc_data->io);
-=======
 	err = stmp_reset_block(rtc_data->io);
 	if (err) {
 		dev_err(&pdev->dev, "stmp_reset_block failed: %d\n", err);
 		return err;
 	}
 
->>>>>>> d0e0ac97
 	writel(STMP3XXX_RTC_PERSISTENT0_ALARM_EN |
 			STMP3XXX_RTC_PERSISTENT0_ALARM_WAKE_EN |
 			STMP3XXX_RTC_PERSISTENT0_ALARM_WAKE,
@@ -286,37 +278,19 @@
 
 	rtc_data->rtc = devm_rtc_device_register(&pdev->dev, pdev->name,
 				&stmp3xxx_rtc_ops, THIS_MODULE);
-<<<<<<< HEAD
-	if (IS_ERR(rtc_data->rtc)) {
-		err = PTR_ERR(rtc_data->rtc);
-		goto out;
-	}
-=======
 	if (IS_ERR(rtc_data->rtc))
 		return PTR_ERR(rtc_data->rtc);
->>>>>>> d0e0ac97
 
 	err = devm_request_irq(&pdev->dev, rtc_data->irq_alarm,
 			stmp3xxx_rtc_interrupt, 0, "RTC alarm", &pdev->dev);
 	if (err) {
 		dev_err(&pdev->dev, "Cannot claim IRQ%d\n",
 			rtc_data->irq_alarm);
-<<<<<<< HEAD
-		goto out;
-=======
 		return err;
->>>>>>> d0e0ac97
 	}
 
 	stmp3xxx_wdt_register(pdev);
 	return 0;
-<<<<<<< HEAD
-
-out:
-	platform_set_drvdata(pdev, NULL);
-	return err;
-=======
->>>>>>> d0e0ac97
 }
 
 #ifdef CONFIG_PM_SLEEP
