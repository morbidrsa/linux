--- conflicted
+++ resolved
@@ -294,14 +294,6 @@
 	return 0;
 }
 
-<<<<<<< HEAD
-static int snvs_rtc_remove(struct platform_device *pdev)
-{
-	return 0;
-}
-
-=======
->>>>>>> d0e0ac97
 #ifdef CONFIG_PM_SLEEP
 static int snvs_rtc_suspend(struct device *dev)
 {
@@ -340,10 +332,6 @@
 		.of_match_table = of_match_ptr(snvs_dt_ids),
 	},
 	.probe		= snvs_rtc_probe,
-<<<<<<< HEAD
-	.remove		= snvs_rtc_remove,
-=======
->>>>>>> d0e0ac97
 };
 module_platform_driver(snvs_rtc_driver);
 
