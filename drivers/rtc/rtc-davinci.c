/*
 * DaVinci Power Management and Real Time Clock Driver for TI platforms
 *
 * Copyright (C) 2009 Texas Instruments, Inc
 *
 * Author: Miguel Aguilar <miguel.aguilar@ridgerun.com>
 *
 * This program is free software; you can redistribute it and/or modify
 * it under the terms of the GNU General Public License as published by
 * the Free Software Foundation; either version 2 of the License, or
 * (at your option) any later version.
 *
 * This program is distributed in the hope that it will be useful,
 * but WITHOUT ANY WARRANTY; without even the implied warranty of
 * MERCHANTABILITY or FITNESS FOR A PARTICULAR PURPOSE. See the
 * GNU General Public License for more details.
 *
 * You should have received a copy of the GNU General Public License
 * along with this program; if not, write to the Free Software
 * Foundation, Inc., 59 Temple Place, Suite 330, Boston, MA 02111-1307 USA
 */
#include <linux/kernel.h>
#include <linux/init.h>
#include <linux/module.h>
#include <linux/ioport.h>
#include <linux/delay.h>
#include <linux/spinlock.h>
#include <linux/rtc.h>
#include <linux/bcd.h>
#include <linux/platform_device.h>
#include <linux/io.h>
#include <linux/slab.h>

/*
 * The DaVinci RTC is a simple RTC with the following
 * Sec: 0 - 59 : BCD count
 * Min: 0 - 59 : BCD count
 * Hour: 0 - 23 : BCD count
 * Day: 0 - 0x7FFF(32767) : Binary count ( Over 89 years )
 */

/* PRTC interface registers */
#define DAVINCI_PRTCIF_PID		0x00
#define PRTCIF_CTLR			0x04
#define PRTCIF_LDATA			0x08
#define PRTCIF_UDATA			0x0C
#define PRTCIF_INTEN			0x10
#define PRTCIF_INTFLG			0x14

/* PRTCIF_CTLR bit fields */
#define PRTCIF_CTLR_BUSY		BIT(31)
#define PRTCIF_CTLR_SIZE		BIT(25)
#define PRTCIF_CTLR_DIR			BIT(24)
#define PRTCIF_CTLR_BENU_MSB		BIT(23)
#define PRTCIF_CTLR_BENU_3RD_BYTE	BIT(22)
#define PRTCIF_CTLR_BENU_2ND_BYTE	BIT(21)
#define PRTCIF_CTLR_BENU_LSB		BIT(20)
#define PRTCIF_CTLR_BENU_MASK		(0x00F00000)
#define PRTCIF_CTLR_BENL_MSB		BIT(19)
#define PRTCIF_CTLR_BENL_3RD_BYTE	BIT(18)
#define PRTCIF_CTLR_BENL_2ND_BYTE	BIT(17)
#define PRTCIF_CTLR_BENL_LSB		BIT(16)
#define PRTCIF_CTLR_BENL_MASK		(0x000F0000)

/* PRTCIF_INTEN bit fields */
#define PRTCIF_INTEN_RTCSS		BIT(1)
#define PRTCIF_INTEN_RTCIF		BIT(0)
#define PRTCIF_INTEN_MASK		(PRTCIF_INTEN_RTCSS \
					| PRTCIF_INTEN_RTCIF)

/* PRTCIF_INTFLG bit fields */
#define PRTCIF_INTFLG_RTCSS		BIT(1)
#define PRTCIF_INTFLG_RTCIF		BIT(0)
#define PRTCIF_INTFLG_MASK		(PRTCIF_INTFLG_RTCSS \
					| PRTCIF_INTFLG_RTCIF)

/* PRTC subsystem registers */
#define PRTCSS_RTC_INTC_EXTENA1		(0x0C)
#define PRTCSS_RTC_CTRL			(0x10)
#define PRTCSS_RTC_WDT			(0x11)
#define PRTCSS_RTC_TMR0			(0x12)
#define PRTCSS_RTC_TMR1			(0x13)
#define PRTCSS_RTC_CCTRL		(0x14)
#define PRTCSS_RTC_SEC			(0x15)
#define PRTCSS_RTC_MIN			(0x16)
#define PRTCSS_RTC_HOUR			(0x17)
#define PRTCSS_RTC_DAY0			(0x18)
#define PRTCSS_RTC_DAY1			(0x19)
#define PRTCSS_RTC_AMIN			(0x1A)
#define PRTCSS_RTC_AHOUR		(0x1B)
#define PRTCSS_RTC_ADAY0		(0x1C)
#define PRTCSS_RTC_ADAY1		(0x1D)
#define PRTCSS_RTC_CLKC_CNT		(0x20)

/* PRTCSS_RTC_INTC_EXTENA1 */
#define PRTCSS_RTC_INTC_EXTENA1_MASK	(0x07)

/* PRTCSS_RTC_CTRL bit fields */
#define PRTCSS_RTC_CTRL_WDTBUS		BIT(7)
#define PRTCSS_RTC_CTRL_WEN		BIT(6)
#define PRTCSS_RTC_CTRL_WDRT		BIT(5)
#define PRTCSS_RTC_CTRL_WDTFLG		BIT(4)
#define PRTCSS_RTC_CTRL_TE		BIT(3)
#define PRTCSS_RTC_CTRL_TIEN		BIT(2)
#define PRTCSS_RTC_CTRL_TMRFLG		BIT(1)
#define PRTCSS_RTC_CTRL_TMMD		BIT(0)

/* PRTCSS_RTC_CCTRL bit fields */
#define PRTCSS_RTC_CCTRL_CALBUSY	BIT(7)
#define PRTCSS_RTC_CCTRL_DAEN		BIT(5)
#define PRTCSS_RTC_CCTRL_HAEN		BIT(4)
#define PRTCSS_RTC_CCTRL_MAEN		BIT(3)
#define PRTCSS_RTC_CCTRL_ALMFLG		BIT(2)
#define PRTCSS_RTC_CCTRL_AIEN		BIT(1)
#define PRTCSS_RTC_CCTRL_CAEN		BIT(0)

static DEFINE_SPINLOCK(davinci_rtc_lock);

struct davinci_rtc {
	struct rtc_device		*rtc;
	void __iomem			*base;
	resource_size_t			pbase;
	size_t				base_size;
	int				irq;
};

static inline void rtcif_write(struct davinci_rtc *davinci_rtc,
			       u32 val, u32 addr)
{
	writel(val, davinci_rtc->base + addr);
}

static inline u32 rtcif_read(struct davinci_rtc *davinci_rtc, u32 addr)
{
	return readl(davinci_rtc->base + addr);
}

static inline void rtcif_wait(struct davinci_rtc *davinci_rtc)
{
	while (rtcif_read(davinci_rtc, PRTCIF_CTLR) & PRTCIF_CTLR_BUSY)
		cpu_relax();
}

static inline void rtcss_write(struct davinci_rtc *davinci_rtc,
			       unsigned long val, u8 addr)
{
	rtcif_wait(davinci_rtc);

	rtcif_write(davinci_rtc, PRTCIF_CTLR_BENL_LSB | addr, PRTCIF_CTLR);
	rtcif_write(davinci_rtc, val, PRTCIF_LDATA);

	rtcif_wait(davinci_rtc);
}

static inline u8 rtcss_read(struct davinci_rtc *davinci_rtc, u8 addr)
{
	rtcif_wait(davinci_rtc);

	rtcif_write(davinci_rtc, PRTCIF_CTLR_DIR | PRTCIF_CTLR_BENL_LSB | addr,
		    PRTCIF_CTLR);

	rtcif_wait(davinci_rtc);

	return rtcif_read(davinci_rtc, PRTCIF_LDATA);
}

static inline void davinci_rtcss_calendar_wait(struct davinci_rtc *davinci_rtc)
{
	while (rtcss_read(davinci_rtc, PRTCSS_RTC_CCTRL) &
	       PRTCSS_RTC_CCTRL_CALBUSY)
		cpu_relax();
}

static irqreturn_t davinci_rtc_interrupt(int irq, void *class_dev)
{
	struct davinci_rtc *davinci_rtc = class_dev;
	unsigned long events = 0;
	u32 irq_flg;
	u8 alm_irq, tmr_irq;
	u8 rtc_ctrl, rtc_cctrl;
	int ret = IRQ_NONE;

	irq_flg = rtcif_read(davinci_rtc, PRTCIF_INTFLG) &
		  PRTCIF_INTFLG_RTCSS;

	alm_irq = rtcss_read(davinci_rtc, PRTCSS_RTC_CCTRL) &
		  PRTCSS_RTC_CCTRL_ALMFLG;

	tmr_irq = rtcss_read(davinci_rtc, PRTCSS_RTC_CTRL) &
		  PRTCSS_RTC_CTRL_TMRFLG;

	if (irq_flg) {
		if (alm_irq) {
			events |= RTC_IRQF | RTC_AF;
			rtc_cctrl = rtcss_read(davinci_rtc, PRTCSS_RTC_CCTRL);
			rtc_cctrl |=  PRTCSS_RTC_CCTRL_ALMFLG;
			rtcss_write(davinci_rtc, rtc_cctrl, PRTCSS_RTC_CCTRL);
		} else if (tmr_irq) {
			events |= RTC_IRQF | RTC_PF;
			rtc_ctrl = rtcss_read(davinci_rtc, PRTCSS_RTC_CTRL);
			rtc_ctrl |=  PRTCSS_RTC_CTRL_TMRFLG;
			rtcss_write(davinci_rtc, rtc_ctrl, PRTCSS_RTC_CTRL);
		}

		rtcif_write(davinci_rtc, PRTCIF_INTFLG_RTCSS,
				    PRTCIF_INTFLG);
		rtc_update_irq(davinci_rtc->rtc, 1, events);

		ret = IRQ_HANDLED;
	}

	return ret;
}

static int
davinci_rtc_ioctl(struct device *dev, unsigned int cmd, unsigned long arg)
{
	struct davinci_rtc *davinci_rtc = dev_get_drvdata(dev);
	u8 rtc_ctrl;
	unsigned long flags;
	int ret = 0;

	spin_lock_irqsave(&davinci_rtc_lock, flags);

	rtc_ctrl = rtcss_read(davinci_rtc, PRTCSS_RTC_CTRL);

	switch (cmd) {
	case RTC_WIE_ON:
		rtc_ctrl |= PRTCSS_RTC_CTRL_WEN | PRTCSS_RTC_CTRL_WDTFLG;
		break;
	case RTC_WIE_OFF:
		rtc_ctrl &= ~PRTCSS_RTC_CTRL_WEN;
		break;
	default:
		ret = -ENOIOCTLCMD;
	}

	rtcss_write(davinci_rtc, rtc_ctrl, PRTCSS_RTC_CTRL);

	spin_unlock_irqrestore(&davinci_rtc_lock, flags);

	return ret;
}

static int convertfromdays(u16 days, struct rtc_time *tm)
{
	int tmp_days, year, mon;

	for (year = 2000;; year++) {
		tmp_days = rtc_year_days(1, 12, year);
		if (days >= tmp_days)
			days -= tmp_days;
		else {
			for (mon = 0;; mon++) {
				tmp_days = rtc_month_days(mon, year);
				if (days >= tmp_days) {
					days -= tmp_days;
				} else {
					tm->tm_year = year - 1900;
					tm->tm_mon = mon;
					tm->tm_mday = days + 1;
					break;
				}
			}
			break;
		}
	}
	return 0;
}

static int convert2days(u16 *days, struct rtc_time *tm)
{
	int i;
	*days = 0;

	/* epoch == 1900 */
	if (tm->tm_year < 100 || tm->tm_year > 199)
		return -EINVAL;

	for (i = 2000; i < 1900 + tm->tm_year; i++)
		*days += rtc_year_days(1, 12, i);

	*days += rtc_year_days(tm->tm_mday, tm->tm_mon, 1900 + tm->tm_year);

	return 0;
}

static int davinci_rtc_read_time(struct device *dev, struct rtc_time *tm)
{
	struct davinci_rtc *davinci_rtc = dev_get_drvdata(dev);
	u16 days = 0;
	u8 day0, day1;
	unsigned long flags;

	spin_lock_irqsave(&davinci_rtc_lock, flags);

	davinci_rtcss_calendar_wait(davinci_rtc);
	tm->tm_sec = bcd2bin(rtcss_read(davinci_rtc, PRTCSS_RTC_SEC));

	davinci_rtcss_calendar_wait(davinci_rtc);
	tm->tm_min = bcd2bin(rtcss_read(davinci_rtc, PRTCSS_RTC_MIN));

	davinci_rtcss_calendar_wait(davinci_rtc);
	tm->tm_hour = bcd2bin(rtcss_read(davinci_rtc, PRTCSS_RTC_HOUR));

	davinci_rtcss_calendar_wait(davinci_rtc);
	day0 = rtcss_read(davinci_rtc, PRTCSS_RTC_DAY0);

	davinci_rtcss_calendar_wait(davinci_rtc);
	day1 = rtcss_read(davinci_rtc, PRTCSS_RTC_DAY1);

	spin_unlock_irqrestore(&davinci_rtc_lock, flags);

	days |= day1;
	days <<= 8;
	days |= day0;

	if (convertfromdays(days, tm) < 0)
		return -EINVAL;

	return 0;
}

static int davinci_rtc_set_time(struct device *dev, struct rtc_time *tm)
{
	struct davinci_rtc *davinci_rtc = dev_get_drvdata(dev);
	u16 days;
	u8 rtc_cctrl;
	unsigned long flags;

	if (convert2days(&days, tm) < 0)
		return -EINVAL;

	spin_lock_irqsave(&davinci_rtc_lock, flags);

	davinci_rtcss_calendar_wait(davinci_rtc);
	rtcss_write(davinci_rtc, bin2bcd(tm->tm_sec), PRTCSS_RTC_SEC);

	davinci_rtcss_calendar_wait(davinci_rtc);
	rtcss_write(davinci_rtc, bin2bcd(tm->tm_min), PRTCSS_RTC_MIN);

	davinci_rtcss_calendar_wait(davinci_rtc);
	rtcss_write(davinci_rtc, bin2bcd(tm->tm_hour), PRTCSS_RTC_HOUR);

	davinci_rtcss_calendar_wait(davinci_rtc);
	rtcss_write(davinci_rtc, days & 0xFF, PRTCSS_RTC_DAY0);

	davinci_rtcss_calendar_wait(davinci_rtc);
	rtcss_write(davinci_rtc, (days & 0xFF00) >> 8, PRTCSS_RTC_DAY1);

	rtc_cctrl = rtcss_read(davinci_rtc, PRTCSS_RTC_CCTRL);
	rtc_cctrl |= PRTCSS_RTC_CCTRL_CAEN;
	rtcss_write(davinci_rtc, rtc_cctrl, PRTCSS_RTC_CCTRL);

	spin_unlock_irqrestore(&davinci_rtc_lock, flags);

	return 0;
}

static int davinci_rtc_alarm_irq_enable(struct device *dev,
					unsigned int enabled)
{
	struct davinci_rtc *davinci_rtc = dev_get_drvdata(dev);
	unsigned long flags;
	u8 rtc_cctrl = rtcss_read(davinci_rtc, PRTCSS_RTC_CCTRL);

	spin_lock_irqsave(&davinci_rtc_lock, flags);

	if (enabled)
		rtc_cctrl |= PRTCSS_RTC_CCTRL_DAEN |
			     PRTCSS_RTC_CCTRL_HAEN |
			     PRTCSS_RTC_CCTRL_MAEN |
			     PRTCSS_RTC_CCTRL_ALMFLG |
			     PRTCSS_RTC_CCTRL_AIEN;
	else
		rtc_cctrl &= ~PRTCSS_RTC_CCTRL_AIEN;

	davinci_rtcss_calendar_wait(davinci_rtc);
	rtcss_write(davinci_rtc, rtc_cctrl, PRTCSS_RTC_CCTRL);

	spin_unlock_irqrestore(&davinci_rtc_lock, flags);

	return 0;
}

static int davinci_rtc_read_alarm(struct device *dev, struct rtc_wkalrm *alm)
{
	struct davinci_rtc *davinci_rtc = dev_get_drvdata(dev);
	u16 days = 0;
	u8 day0, day1;
	unsigned long flags;

	spin_lock_irqsave(&davinci_rtc_lock, flags);

	davinci_rtcss_calendar_wait(davinci_rtc);
	alm->time.tm_min = bcd2bin(rtcss_read(davinci_rtc, PRTCSS_RTC_AMIN));

	davinci_rtcss_calendar_wait(davinci_rtc);
	alm->time.tm_hour = bcd2bin(rtcss_read(davinci_rtc, PRTCSS_RTC_AHOUR));

	davinci_rtcss_calendar_wait(davinci_rtc);
	day0 = rtcss_read(davinci_rtc, PRTCSS_RTC_ADAY0);

	davinci_rtcss_calendar_wait(davinci_rtc);
	day1 = rtcss_read(davinci_rtc, PRTCSS_RTC_ADAY1);

	spin_unlock_irqrestore(&davinci_rtc_lock, flags);
	days |= day1;
	days <<= 8;
	days |= day0;

	if (convertfromdays(days, &alm->time) < 0)
		return -EINVAL;

	alm->pending = !!(rtcss_read(davinci_rtc,
			  PRTCSS_RTC_CCTRL) &
			PRTCSS_RTC_CCTRL_AIEN);
	alm->enabled = alm->pending && device_may_wakeup(dev);

	return 0;
}

static int davinci_rtc_set_alarm(struct device *dev, struct rtc_wkalrm *alm)
{
	struct davinci_rtc *davinci_rtc = dev_get_drvdata(dev);
	unsigned long flags;
	u16 days;

	if (alm->time.tm_mday <= 0 && alm->time.tm_mon < 0
	    && alm->time.tm_year < 0) {
		struct rtc_time tm;
		unsigned long now, then;

		davinci_rtc_read_time(dev, &tm);
		rtc_tm_to_time(&tm, &now);

		alm->time.tm_mday = tm.tm_mday;
		alm->time.tm_mon = tm.tm_mon;
		alm->time.tm_year = tm.tm_year;
		rtc_tm_to_time(&alm->time, &then);

		if (then < now) {
			rtc_time_to_tm(now + 24 * 60 * 60, &tm);
			alm->time.tm_mday = tm.tm_mday;
			alm->time.tm_mon = tm.tm_mon;
			alm->time.tm_year = tm.tm_year;
		}
	}

	if (convert2days(&days, &alm->time) < 0)
		return -EINVAL;

	spin_lock_irqsave(&davinci_rtc_lock, flags);

	davinci_rtcss_calendar_wait(davinci_rtc);
	rtcss_write(davinci_rtc, bin2bcd(alm->time.tm_min), PRTCSS_RTC_AMIN);

	davinci_rtcss_calendar_wait(davinci_rtc);
	rtcss_write(davinci_rtc, bin2bcd(alm->time.tm_hour), PRTCSS_RTC_AHOUR);

	davinci_rtcss_calendar_wait(davinci_rtc);
	rtcss_write(davinci_rtc, days & 0xFF, PRTCSS_RTC_ADAY0);

	davinci_rtcss_calendar_wait(davinci_rtc);
	rtcss_write(davinci_rtc, (days & 0xFF00) >> 8, PRTCSS_RTC_ADAY1);

	spin_unlock_irqrestore(&davinci_rtc_lock, flags);

	return 0;
}

static struct rtc_class_ops davinci_rtc_ops = {
	.ioctl			= davinci_rtc_ioctl,
	.read_time		= davinci_rtc_read_time,
	.set_time		= davinci_rtc_set_time,
	.alarm_irq_enable	= davinci_rtc_alarm_irq_enable,
	.read_alarm		= davinci_rtc_read_alarm,
	.set_alarm		= davinci_rtc_set_alarm,
};

static int __init davinci_rtc_probe(struct platform_device *pdev)
{
	struct device *dev = &pdev->dev;
	struct davinci_rtc *davinci_rtc;
	struct resource *res, *mem;
	int ret = 0;

	davinci_rtc = devm_kzalloc(&pdev->dev, sizeof(struct davinci_rtc), GFP_KERNEL);
	if (!davinci_rtc) {
		dev_dbg(dev, "could not allocate memory for private data\n");
		return -ENOMEM;
	}

	davinci_rtc->irq = platform_get_irq(pdev, 0);
	if (davinci_rtc->irq < 0) {
		dev_err(dev, "no RTC irq\n");
		return davinci_rtc->irq;
	}

	res = platform_get_resource(pdev, IORESOURCE_MEM, 0);
	if (!res) {
		dev_err(dev, "no mem resource\n");
		return -EINVAL;
	}

	davinci_rtc->pbase = res->start;
	davinci_rtc->base_size = resource_size(res);

	mem = devm_request_mem_region(dev, davinci_rtc->pbase,
				davinci_rtc->base_size, pdev->name);
	if (!mem) {
		dev_err(dev, "RTC registers at %08x are not free\n",
			davinci_rtc->pbase);
		return -EBUSY;
	}

	davinci_rtc->base = devm_ioremap(dev, davinci_rtc->pbase,
					davinci_rtc->base_size);
	if (!davinci_rtc->base) {
		dev_err(dev, "unable to ioremap MEM resource\n");
		return -ENOMEM;
	}

	platform_set_drvdata(pdev, davinci_rtc);

	davinci_rtc->rtc = devm_rtc_device_register(&pdev->dev, pdev->name,
				    &davinci_rtc_ops, THIS_MODULE);
	if (IS_ERR(davinci_rtc->rtc)) {
		dev_err(dev, "unable to register RTC device, err %d\n",
				ret);
<<<<<<< HEAD
		goto fail1;
=======
		return PTR_ERR(davinci_rtc->rtc);
>>>>>>> d0e0ac97
	}

	rtcif_write(davinci_rtc, PRTCIF_INTFLG_RTCSS, PRTCIF_INTFLG);
	rtcif_write(davinci_rtc, 0, PRTCIF_INTEN);
	rtcss_write(davinci_rtc, 0, PRTCSS_RTC_INTC_EXTENA1);

	rtcss_write(davinci_rtc, 0, PRTCSS_RTC_CTRL);
	rtcss_write(davinci_rtc, 0, PRTCSS_RTC_CCTRL);

	ret = devm_request_irq(dev, davinci_rtc->irq, davinci_rtc_interrupt,
			  0, "davinci_rtc", davinci_rtc);
	if (ret < 0) {
		dev_err(dev, "unable to register davinci RTC interrupt\n");
<<<<<<< HEAD
		goto fail1;
=======
		return ret;
>>>>>>> d0e0ac97
	}

	/* Enable interrupts */
	rtcif_write(davinci_rtc, PRTCIF_INTEN_RTCSS, PRTCIF_INTEN);
	rtcss_write(davinci_rtc, PRTCSS_RTC_INTC_EXTENA1_MASK,
			    PRTCSS_RTC_INTC_EXTENA1);

	rtcss_write(davinci_rtc, PRTCSS_RTC_CCTRL_CAEN, PRTCSS_RTC_CCTRL);

	device_init_wakeup(&pdev->dev, 0);

	return 0;
<<<<<<< HEAD

fail1:
	platform_set_drvdata(pdev, NULL);
	return ret;
=======
>>>>>>> d0e0ac97
}

static int __exit davinci_rtc_remove(struct platform_device *pdev)
{
	struct davinci_rtc *davinci_rtc = platform_get_drvdata(pdev);

	device_init_wakeup(&pdev->dev, 0);

	rtcif_write(davinci_rtc, 0, PRTCIF_INTEN);

<<<<<<< HEAD
	platform_set_drvdata(pdev, NULL);

=======
>>>>>>> d0e0ac97
	return 0;
}

static struct platform_driver davinci_rtc_driver = {
	.probe		= davinci_rtc_probe,
	.remove		= __exit_p(davinci_rtc_remove),
	.driver		= {
		.name = "rtc_davinci",
		.owner = THIS_MODULE,
	},
};

module_platform_driver_probe(davinci_rtc_driver, davinci_rtc_probe);

MODULE_AUTHOR("Miguel Aguilar <miguel.aguilar@ridgerun.com>");
MODULE_DESCRIPTION("Texas Instruments DaVinci PRTC Driver");
MODULE_LICENSE("GPL");<|MERGE_RESOLUTION|>--- conflicted
+++ resolved
@@ -528,11 +528,7 @@
 	if (IS_ERR(davinci_rtc->rtc)) {
 		dev_err(dev, "unable to register RTC device, err %d\n",
 				ret);
-<<<<<<< HEAD
-		goto fail1;
-=======
 		return PTR_ERR(davinci_rtc->rtc);
->>>>>>> d0e0ac97
 	}
 
 	rtcif_write(davinci_rtc, PRTCIF_INTFLG_RTCSS, PRTCIF_INTFLG);
@@ -546,11 +542,7 @@
 			  0, "davinci_rtc", davinci_rtc);
 	if (ret < 0) {
 		dev_err(dev, "unable to register davinci RTC interrupt\n");
-<<<<<<< HEAD
-		goto fail1;
-=======
 		return ret;
->>>>>>> d0e0ac97
 	}
 
 	/* Enable interrupts */
@@ -563,13 +555,6 @@
 	device_init_wakeup(&pdev->dev, 0);
 
 	return 0;
-<<<<<<< HEAD
-
-fail1:
-	platform_set_drvdata(pdev, NULL);
-	return ret;
-=======
->>>>>>> d0e0ac97
 }
 
 static int __exit davinci_rtc_remove(struct platform_device *pdev)
@@ -580,11 +565,6 @@
 
 	rtcif_write(davinci_rtc, 0, PRTCIF_INTEN);
 
-<<<<<<< HEAD
-	platform_set_drvdata(pdev, NULL);
-
-=======
->>>>>>> d0e0ac97
 	return 0;
 }
 
