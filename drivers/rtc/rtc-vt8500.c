--- conflicted
+++ resolved
@@ -281,11 +281,6 @@
 
 	/* Disable alarm matching */
 	writel(0, vt8500_rtc->regbase + VT8500_RTC_IS);
-<<<<<<< HEAD
-
-	platform_set_drvdata(pdev, NULL);
-=======
->>>>>>> d0e0ac97
 
 	return 0;
 }
