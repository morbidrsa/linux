--- conflicted
+++ resolved
@@ -317,14 +317,6 @@
 	return 0;
 }
 
-<<<<<<< HEAD
-static int pcf8523_remove(struct i2c_client *client)
-{
-	return 0;
-}
-
-=======
->>>>>>> d0e0ac97
 static const struct i2c_device_id pcf8523_id[] = {
 	{ "pcf8523", 0 },
 	{ }
