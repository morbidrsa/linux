/*
 * Author(s)......: Holger Smolinski <Holger.Smolinski@de.ibm.com>
 * Based on.......: linux/drivers/s390/block/mdisk.c
 * ...............: by Hartmunt Penner <hpenner@de.ibm.com>
 * Bugreports.to..: <Linux390@de.ibm.com>
 * Copyright IBM Corp. 1999, 2000
 *
 */

#define KMSG_COMPONENT "dasd"

#include <linux/kernel_stat.h>
#include <linux/stddef.h>
#include <linux/kernel.h>
#include <linux/slab.h>
#include <linux/hdreg.h>
#include <linux/bio.h>
#include <linux/module.h>
#include <linux/init.h>
#include <linux/jiffies.h>

#include <asm/dasd.h>
#include <asm/debug.h>
#include <asm/ebcdic.h>
#include <asm/io.h>
#include <asm/irq.h>
#include <asm/vtoc.h>
#include <asm/diag.h>

#include "dasd_int.h"
#include "dasd_diag.h"

#define PRINTK_HEADER "dasd(diag):"

MODULE_LICENSE("GPL");

/* The maximum number of blocks per request (max_blocks) is dependent on the
 * amount of storage that is available in the static I/O buffer for each
 * device. Currently each device gets 2 pages. We want to fit two requests
 * into the available memory so that we can immediately start the next if one
 * finishes. */
#define DIAG_MAX_BLOCKS	(((2 * PAGE_SIZE - sizeof(struct dasd_ccw_req) - \
			   sizeof(struct dasd_diag_req)) / \
		           sizeof(struct dasd_diag_bio)) / 2)
#define DIAG_MAX_RETRIES	32
#define DIAG_TIMEOUT		50

static struct dasd_discipline dasd_diag_discipline;

struct dasd_diag_private {
	struct dasd_diag_characteristics rdc_data;
	struct dasd_diag_rw_io iob;
	struct dasd_diag_init_io iib;
	blocknum_t pt_block;
	struct ccw_dev_id dev_id;
};

struct dasd_diag_req {
	unsigned int block_count;
	struct dasd_diag_bio bio[0];
};

static const u8 DASD_DIAG_CMS1[] = { 0xc3, 0xd4, 0xe2, 0xf1 };/* EBCDIC CMS1 */

/* Perform DIAG250 call with block I/O parameter list iob (input and output)
 * and function code cmd.
 * In case of an exception return 3. Otherwise return result of bitwise OR of
 * resulting condition code and DIAG return code. */
static inline int dia250(void *iob, int cmd)
{
	register unsigned long reg2 asm ("2") = (unsigned long) iob;
	typedef union {
		struct dasd_diag_init_io init_io;
		struct dasd_diag_rw_io rw_io;
	} addr_type;
	int rc;

	rc = 3;
	asm volatile(
		"	diag	2,%2,0x250\n"
		"0:	ipm	%0\n"
		"	srl	%0,28\n"
		"	or	%0,3\n"
		"1:\n"
		EX_TABLE(0b,1b)
		: "+d" (rc), "=m" (*(addr_type *) iob)
		: "d" (cmd), "d" (reg2), "m" (*(addr_type *) iob)
		: "3", "cc");
	return rc;
}

/* Initialize block I/O to DIAG device using the specified blocksize and
 * block offset. On success, return zero and set end_block to contain the
 * number of blocks on the device minus the specified offset. Return non-zero
 * otherwise. */
static inline int
mdsk_init_io(struct dasd_device *device, unsigned int blocksize,
	     blocknum_t offset, blocknum_t *end_block)
{
	struct dasd_diag_private *private;
	struct dasd_diag_init_io *iib;
	int rc;

	private = (struct dasd_diag_private *) device->private;
	iib = &private->iib;
	memset(iib, 0, sizeof (struct dasd_diag_init_io));

	iib->dev_nr = private->dev_id.devno;
	iib->block_size = blocksize;
	iib->offset = offset;
	iib->flaga = DASD_DIAG_FLAGA_DEFAULT;

	rc = dia250(iib, INIT_BIO);

	if ((rc & 3) == 0 && end_block)
		*end_block = iib->end_block;

	return rc;
}

/* Remove block I/O environment for device. Return zero on success, non-zero
 * otherwise. */
static inline int
mdsk_term_io(struct dasd_device * device)
{
	struct dasd_diag_private *private;
	struct dasd_diag_init_io *iib;
	int rc;

	private = (struct dasd_diag_private *) device->private;
	iib = &private->iib;
	memset(iib, 0, sizeof (struct dasd_diag_init_io));
	iib->dev_nr = private->dev_id.devno;
	rc = dia250(iib, TERM_BIO);
	return rc;
}

/* Error recovery for failed DIAG requests - try to reestablish the DIAG
 * environment. */
static void
dasd_diag_erp(struct dasd_device *device)
{
	int rc;

	mdsk_term_io(device);
	rc = mdsk_init_io(device, device->block->bp_block, 0, NULL);
	if (rc == 4) {
		if (!(test_and_set_bit(DASD_FLAG_DEVICE_RO, &device->flags)))
			pr_warning("%s: The access mode of a DIAG device "
				   "changed to read-only\n",
				   dev_name(&device->cdev->dev));
		rc = 0;
	}
	if (rc)
		pr_warning("%s: DIAG ERP failed with "
			    "rc=%d\n", dev_name(&device->cdev->dev), rc);
}

/* Start a given request at the device. Return zero on success, non-zero
 * otherwise. */
static int
dasd_start_diag(struct dasd_ccw_req * cqr)
{
	struct dasd_device *device;
	struct dasd_diag_private *private;
	struct dasd_diag_req *dreq;
	int rc;

	device = cqr->startdev;
	if (cqr->retries < 0) {
		DBF_DEV_EVENT(DBF_ERR, device, "DIAG start_IO: request %p "
			    "- no retry left)", cqr);
		cqr->status = DASD_CQR_ERROR;
		return -EIO;
	}
	private = (struct dasd_diag_private *) device->private;
	dreq = (struct dasd_diag_req *) cqr->data;

	private->iob.dev_nr = private->dev_id.devno;
	private->iob.key = 0;
	private->iob.flags = DASD_DIAG_RWFLAG_ASYNC;
	private->iob.block_count = dreq->block_count;
	private->iob.interrupt_params = (addr_t) cqr;
	private->iob.bio_list = dreq->bio;
	private->iob.flaga = DASD_DIAG_FLAGA_DEFAULT;

	cqr->startclk = get_tod_clock();
	cqr->starttime = jiffies;
	cqr->retries--;

	rc = dia250(&private->iob, RW_BIO);
	switch (rc) {
	case 0: /* Synchronous I/O finished successfully */
		cqr->stopclk = get_tod_clock();
		cqr->status = DASD_CQR_SUCCESS;
		/* Indicate to calling function that only a dasd_schedule_bh()
		   and no timer is needed */
                rc = -EACCES;
		break;
	case 8: /* Asynchronous I/O was started */
		cqr->status = DASD_CQR_IN_IO;
		rc = 0;
		break;
	default: /* Error condition */
		cqr->status = DASD_CQR_QUEUED;
		DBF_DEV_EVENT(DBF_WARNING, device, "dia250 returned rc=%d", rc);
		dasd_diag_erp(device);
		rc = -EIO;
		break;
	}
	cqr->intrc = rc;
	return rc;
}

/* Terminate given request at the device. */
static int
dasd_diag_term_IO(struct dasd_ccw_req * cqr)
{
	struct dasd_device *device;

	device = cqr->startdev;
	mdsk_term_io(device);
	mdsk_init_io(device, device->block->bp_block, 0, NULL);
	cqr->status = DASD_CQR_CLEAR_PENDING;
	cqr->stopclk = get_tod_clock();
	dasd_schedule_device_bh(device);
	return 0;
}

/* Handle external interruption. */
static void dasd_ext_handler(struct ext_code ext_code,
			     unsigned int param32, unsigned long param64)
{
	struct dasd_ccw_req *cqr, *next;
	struct dasd_device *device;
	unsigned long long expires;
	unsigned long flags;
	addr_t ip;
	int rc;

	switch (ext_code.subcode >> 8) {
	case DASD_DIAG_CODE_31BIT:
		ip = (addr_t) param32;
		break;
	case DASD_DIAG_CODE_64BIT:
		ip = (addr_t) param64;
		break;
	default:
		return;
	}
	inc_irq_stat(IRQEXT_DSD);
	if (!ip) {		/* no intparm: unsolicited interrupt */
		DBF_EVENT(DBF_NOTICE, "%s", "caught unsolicited "
			      "interrupt");
		return;
	}
	cqr = (struct dasd_ccw_req *) ip;
	device = (struct dasd_device *) cqr->startdev;
	if (strncmp(device->discipline->ebcname, (char *) &cqr->magic, 4)) {
		DBF_DEV_EVENT(DBF_WARNING, device,
			    " magic number of dasd_ccw_req 0x%08X doesn't"
			    " match discipline 0x%08X",
			    cqr->magic, *(int *) (&device->discipline->name));
		return;
	}

	/* get irq lock to modify request queue */
	spin_lock_irqsave(get_ccwdev_lock(device->cdev), flags);

	/* Check for a pending clear operation */
	if (cqr->status == DASD_CQR_CLEAR_PENDING) {
		cqr->status = DASD_CQR_CLEARED;
		dasd_device_clear_timer(device);
		dasd_schedule_device_bh(device);
		spin_unlock_irqrestore(get_ccwdev_lock(device->cdev), flags);
		return;
	}

	cqr->stopclk = get_tod_clock();

	expires = 0;
	if ((ext_code.subcode & 0xff) == 0) {
		cqr->status = DASD_CQR_SUCCESS;
		/* Start first request on queue if possible -> fast_io. */
		if (!list_empty(&device->ccw_queue)) {
			next = list_entry(device->ccw_queue.next,
					  struct dasd_ccw_req, devlist);
			if (next->status == DASD_CQR_QUEUED) {
				rc = dasd_start_diag(next);
				if (rc == 0)
					expires = next->expires;
			}
		}
	} else {
		cqr->status = DASD_CQR_QUEUED;
		DBF_DEV_EVENT(DBF_DEBUG, device, "interrupt status for "
			      "request %p was %d (%d retries left)", cqr,
			      ext_code.subcode & 0xff, cqr->retries);
		dasd_diag_erp(device);
	}

	if (expires != 0)
		dasd_device_set_timer(device, expires);
	else
		dasd_device_clear_timer(device);
	dasd_schedule_device_bh(device);

	spin_unlock_irqrestore(get_ccwdev_lock(device->cdev), flags);
}

/* Check whether device can be controlled by DIAG discipline. Return zero on
 * success, non-zero otherwise. */
static int
dasd_diag_check_device(struct dasd_device *device)
{
	struct dasd_block *block;
	struct dasd_diag_private *private;
	struct dasd_diag_characteristics *rdc_data;
	struct dasd_diag_bio bio;
	struct vtoc_cms_label *label;
	blocknum_t end_block;
	unsigned int sb, bsize;
	int rc;

	private = (struct dasd_diag_private *) device->private;
	if (private == NULL) {
		private = kzalloc(sizeof(struct dasd_diag_private),GFP_KERNEL);
		if (private == NULL) {
			DBF_DEV_EVENT(DBF_WARNING, device, "%s",
				"Allocating memory for private DASD data "
				      "failed\n");
			return -ENOMEM;
		}
		ccw_device_get_id(device->cdev, &private->dev_id);
		device->private = (void *) private;
	}
	block = dasd_alloc_block();
	if (IS_ERR(block)) {
		DBF_DEV_EVENT(DBF_WARNING, device, "%s",
			    "could not allocate dasd block structure");
		device->private = NULL;
		kfree(private);
		return PTR_ERR(block);
	}
	device->block = block;
	block->base = device;

	/* Read Device Characteristics */
	rdc_data = (void *) &(private->rdc_data);
	rdc_data->dev_nr = private->dev_id.devno;
	rdc_data->rdc_len = sizeof (struct dasd_diag_characteristics);

	rc = diag210((struct diag210 *) rdc_data);
	if (rc) {
		DBF_DEV_EVENT(DBF_WARNING, device, "failed to retrieve device "
			    "information (rc=%d)", rc);
		rc = -EOPNOTSUPP;
		goto out;
	}

	device->default_expires = DIAG_TIMEOUT;
	device->default_retries = DIAG_MAX_RETRIES;

	/* Figure out position of label block */
	switch (private->rdc_data.vdev_class) {
	case DEV_CLASS_FBA:
		private->pt_block = 1;
		break;
	case DEV_CLASS_ECKD:
		private->pt_block = 2;
		break;
	default:
		pr_warning("%s: Device type %d is not supported "
			   "in DIAG mode\n", dev_name(&device->cdev->dev),
			   private->rdc_data.vdev_class);
		rc = -EOPNOTSUPP;
		goto out;
	}

	DBF_DEV_EVENT(DBF_INFO, device,
		      "%04X: %04X on real %04X/%02X",
		      rdc_data->dev_nr,
		      rdc_data->vdev_type,
		      rdc_data->rdev_type, rdc_data->rdev_model);

	/* terminate all outstanding operations */
	mdsk_term_io(device);

	/* figure out blocksize of device */
	label = (struct vtoc_cms_label *) get_zeroed_page(GFP_KERNEL);
	if (label == NULL)  {
		DBF_DEV_EVENT(DBF_WARNING, device, "%s",
			    "No memory to allocate initialization request");
		rc = -ENOMEM;
		goto out;
	}
	rc = 0;
	end_block = 0;
	/* try all sizes - needed for ECKD devices */
	for (bsize = 512; bsize <= PAGE_SIZE; bsize <<= 1) {
		mdsk_init_io(device, bsize, 0, &end_block);
		memset(&bio, 0, sizeof (struct dasd_diag_bio));
		bio.type = MDSK_READ_REQ;
		bio.block_number = private->pt_block + 1;
		bio.buffer = label;
		memset(&private->iob, 0, sizeof (struct dasd_diag_rw_io));
		private->iob.dev_nr = rdc_data->dev_nr;
		private->iob.key = 0;
		private->iob.flags = 0;	/* do synchronous io */
		private->iob.block_count = 1;
		private->iob.interrupt_params = 0;
		private->iob.bio_list = &bio;
		private->iob.flaga = DASD_DIAG_FLAGA_DEFAULT;
		rc = dia250(&private->iob, RW_BIO);
		if (rc == 3) {
			pr_warning("%s: A 64-bit DIAG call failed\n",
				   dev_name(&device->cdev->dev));
			rc = -EOPNOTSUPP;
			goto out_label;
		}
		mdsk_term_io(device);
		if (rc == 0)
			break;
	}
	if (bsize > PAGE_SIZE) {
		pr_warning("%s: Accessing the DASD failed because of an "
			   "incorrect format (rc=%d)\n",
			   dev_name(&device->cdev->dev), rc);
		rc = -EIO;
		goto out_label;
	}
	/* check for label block */
	if (memcmp(label->label_id, DASD_DIAG_CMS1,
		  sizeof(DASD_DIAG_CMS1)) == 0) {
		/* get formatted blocksize from label block */
		bsize = (unsigned int) label->block_size;
		block->blocks = (unsigned long) label->block_count;
	} else
		block->blocks = end_block;
	block->bp_block = bsize;
	block->s2b_shift = 0;	/* bits to shift 512 to get a block */
	for (sb = 512; sb < bsize; sb = sb << 1)
		block->s2b_shift++;
	rc = mdsk_init_io(device, block->bp_block, 0, NULL);
	if (rc && (rc != 4)) {
		pr_warning("%s: DIAG initialization failed with rc=%d\n",
			   dev_name(&device->cdev->dev), rc);
		rc = -EIO;
	} else {
		if (rc == 4)
			set_bit(DASD_FLAG_DEVICE_RO, &device->flags);
		pr_info("%s: New DASD with %ld byte/block, total size %ld "
			"KB%s\n", dev_name(&device->cdev->dev),
			(unsigned long) block->bp_block,
			(unsigned long) (block->blocks <<
					 block->s2b_shift) >> 1,
			(rc == 4) ? ", read-only device" : "");
		rc = 0;
	}
out_label:
	free_page((long) label);
out:
	if (rc) {
		device->block = NULL;
		dasd_free_block(block);
		device->private = NULL;
		kfree(private);
	}
	return rc;
}

/* Fill in virtual disk geometry for device. Return zero on success, non-zero
 * otherwise. */
static int
dasd_diag_fill_geometry(struct dasd_block *block, struct hd_geometry *geo)
{
	if (dasd_check_blocksize(block->bp_block) != 0)
		return -EINVAL;
	geo->cylinders = (block->blocks << block->s2b_shift) >> 10;
	geo->heads = 16;
	geo->sectors = 128 >> block->s2b_shift;
	return 0;
}

static dasd_erp_fn_t
dasd_diag_erp_action(struct dasd_ccw_req * cqr)
{
	return dasd_default_erp_action;
}

static dasd_erp_fn_t
dasd_diag_erp_postaction(struct dasd_ccw_req * cqr)
{
	return dasd_default_erp_postaction;
}

/* Create DASD request from block device request. Return pointer to new
 * request on success, ERR_PTR otherwise. */
static struct dasd_ccw_req *dasd_diag_build_cp(struct dasd_device *memdev,
					       struct dasd_block *block,
					       struct request *req)
{
	struct dasd_ccw_req *cqr;
	struct dasd_diag_req *dreq;
	struct dasd_diag_bio *dbio;
	struct req_iterator iter;
	struct bio_vec *bv;
	char *dst;
	unsigned int count, datasize;
	sector_t recid, first_rec, last_rec;
	unsigned int blksize, off;
	unsigned char rw_cmd;

	if (rq_data_dir(req) == READ)
		rw_cmd = MDSK_READ_REQ;
	else if (rq_data_dir(req) == WRITE)
		rw_cmd = MDSK_WRITE_REQ;
	else
		return ERR_PTR(-EINVAL);
	blksize = block->bp_block;
	/* Calculate record id of first and last block. */
	first_rec = blk_rq_pos(req) >> block->s2b_shift;
	last_rec =
		(blk_rq_pos(req) + blk_rq_sectors(req) - 1) >> block->s2b_shift;
	/* Check struct bio and count the number of blocks for the request. */
	count = 0;
	rq_for_each_segment(bv, req, iter) {
		if (bv->bv_len & (blksize - 1))
			/* Fba can only do full blocks. */
			return ERR_PTR(-EINVAL);
		count += bv->bv_len >> (block->s2b_shift + 9);
	}
	/* Paranoia. */
	if (count != last_rec - first_rec + 1)
		return ERR_PTR(-EINVAL);
	/* Build the request */
	datasize = sizeof(struct dasd_diag_req) +
		count*sizeof(struct dasd_diag_bio);
	cqr = dasd_smalloc_request(DASD_DIAG_MAGIC, 0, datasize, memdev);
	if (IS_ERR(cqr))
		return cqr;

	dreq = (struct dasd_diag_req *) cqr->data;
	dreq->block_count = count;
	dbio = dreq->bio;
	recid = first_rec;
	rq_for_each_segment(bv, req, iter) {
		dst = page_address(bv->bv_page) + bv->bv_offset;
		for (off = 0; off < bv->bv_len; off += blksize) {
			memset(dbio, 0, sizeof (struct dasd_diag_bio));
			dbio->type = rw_cmd;
			dbio->block_number = recid + 1;
			dbio->buffer = dst;
			dbio++;
			dst += blksize;
			recid++;
		}
	}
<<<<<<< HEAD
	cqr->retries = DIAG_MAX_RETRIES;
=======
	cqr->retries = memdev->default_retries;
>>>>>>> d0e0ac97
	cqr->buildclk = get_tod_clock();
	if (blk_noretry_request(req) ||
	    block->base->features & DASD_FEATURE_FAILFAST)
		set_bit(DASD_CQR_FLAGS_FAILFAST, &cqr->flags);
	cqr->startdev = memdev;
	cqr->memdev = memdev;
	cqr->block = block;
	cqr->expires = memdev->default_expires * HZ;
	cqr->status = DASD_CQR_FILLED;
	return cqr;
}

/* Release DASD request. Return non-zero if request was successful, zero
 * otherwise. */
static int
dasd_diag_free_cp(struct dasd_ccw_req *cqr, struct request *req)
{
	int status;

	status = cqr->status == DASD_CQR_DONE;
	dasd_sfree_request(cqr, cqr->memdev);
	return status;
}

static void dasd_diag_handle_terminated_request(struct dasd_ccw_req *cqr)
{
	if (cqr->retries < 0)
		cqr->status = DASD_CQR_FAILED;
	else
		cqr->status = DASD_CQR_FILLED;
};

/* Fill in IOCTL data for device. */
static int
dasd_diag_fill_info(struct dasd_device * device,
		    struct dasd_information2_t * info)
{
	struct dasd_diag_private *private;

	private = (struct dasd_diag_private *) device->private;
	info->label_block = (unsigned int) private->pt_block;
	info->FBA_layout = 1;
	info->format = DASD_FORMAT_LDL;
	info->characteristics_size = sizeof (struct dasd_diag_characteristics);
	memcpy(info->characteristics,
	       &((struct dasd_diag_private *) device->private)->rdc_data,
	       sizeof (struct dasd_diag_characteristics));
	info->confdata_size = 0;
	return 0;
}

static void
dasd_diag_dump_sense(struct dasd_device *device, struct dasd_ccw_req * req,
		     struct irb *stat)
{
	DBF_DEV_EVENT(DBF_WARNING, device, "%s",
		    "dump sense not available for DIAG data");
}

static struct dasd_discipline dasd_diag_discipline = {
	.owner = THIS_MODULE,
	.name = "DIAG",
	.ebcname = "DIAG",
	.max_blocks = DIAG_MAX_BLOCKS,
	.check_device = dasd_diag_check_device,
	.verify_path = dasd_generic_verify_path,
	.fill_geometry = dasd_diag_fill_geometry,
	.start_IO = dasd_start_diag,
	.term_IO = dasd_diag_term_IO,
	.handle_terminated_request = dasd_diag_handle_terminated_request,
	.erp_action = dasd_diag_erp_action,
	.erp_postaction = dasd_diag_erp_postaction,
	.build_cp = dasd_diag_build_cp,
	.free_cp = dasd_diag_free_cp,
	.dump_sense = dasd_diag_dump_sense,
	.fill_info = dasd_diag_fill_info,
};

static int __init
dasd_diag_init(void)
{
	if (!MACHINE_IS_VM) {
		pr_info("Discipline %s cannot be used without z/VM\n",
			dasd_diag_discipline.name);
		return -ENODEV;
	}
	ASCEBC(dasd_diag_discipline.ebcname, 4);

	service_subclass_irq_register();
	register_external_interrupt(0x2603, dasd_ext_handler);
	dasd_diag_discipline_pointer = &dasd_diag_discipline;
	return 0;
}

static void __exit
dasd_diag_cleanup(void)
{
	unregister_external_interrupt(0x2603, dasd_ext_handler);
	service_subclass_irq_unregister();
	dasd_diag_discipline_pointer = NULL;
}

module_init(dasd_diag_init);
module_exit(dasd_diag_cleanup);<|MERGE_RESOLUTION|>--- conflicted
+++ resolved
@@ -556,11 +556,7 @@
 			recid++;
 		}
 	}
-<<<<<<< HEAD
-	cqr->retries = DIAG_MAX_RETRIES;
-=======
 	cqr->retries = memdev->default_retries;
->>>>>>> d0e0ac97
 	cqr->buildclk = get_tod_clock();
 	if (blk_noretry_request(req) ||
 	    block->base->features & DASD_FEATURE_FAILFAST)
