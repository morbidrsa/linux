--- conflicted
+++ resolved
@@ -355,11 +355,7 @@
 			if (unlikely(res)) {
 				if (res == -EEXIST) {
 					res = irq_domain_associate(d->domain,
-<<<<<<< HEAD
-								   irq, irq);
-=======
 								   irq2, irq2);
->>>>>>> 4a8e43fe
 					if (unlikely(res)) {
 						pr_err("domain association "
 						       "failure\n");
