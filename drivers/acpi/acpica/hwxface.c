--- conflicted
+++ resolved
@@ -454,19 +454,11 @@
  *  package with one encoded DWORD integer. However, existing practice
  *  by many BIOS vendors is to return a package with 2 or more integer
  *  elements, at least one per sleep type (A/B).
-<<<<<<< HEAD
  *
  *  January 2013:
  *  Therefore, we must be prepared to accept a package with either a
  *  single integer or multiple integers.
  *
-=======
- *
- *  January 2013:
- *  Therefore, we must be prepared to accept a package with either a
- *  single integer or multiple integers.
- *
->>>>>>> d0e0ac97
  *  The single integer DWORD format is as follows:
  *      BYTE 0 - Value for the PM1A SLP_TYP register
  *      BYTE 1 - Value for the PM1B SLP_TYP register
@@ -503,11 +495,7 @@
 	 * Evaluate the \_Sx namespace object containing the register values
 	 * for this state
 	 */
-<<<<<<< HEAD
-	info->pathname =
-=======
 	info->relative_pathname =
->>>>>>> d0e0ac97
 	    ACPI_CAST_PTR(char, acpi_gbl_sleep_state_names[sleep_state]);
 	status = acpi_ns_evaluate(info);
 	if (ACPI_FAILURE(status)) {
@@ -518,11 +506,7 @@
 
 	if (!info->return_object) {
 		ACPI_ERROR((AE_INFO, "No Sleep State object returned from [%s]",
-<<<<<<< HEAD
-			    info->pathname));
-=======
 			    info->relative_pathname));
->>>>>>> d0e0ac97
 		status = AE_AML_NO_RETURN_VALUE;
 		goto cleanup;
 	}
@@ -544,41 +528,17 @@
 	elements = info->return_object->package.elements;
 	switch (info->return_object->package.count) {
 	case 0:
-<<<<<<< HEAD
+
 		status = AE_AML_PACKAGE_LIMIT;
 		break;
 
 	case 1:
+
 		if (elements[0]->common.type != ACPI_TYPE_INTEGER) {
 			status = AE_AML_OPERAND_TYPE;
 			break;
 		}
 
-		/* A valid _Sx_ package with one integer */
-
-		*sleep_type_a = (u8)elements[0]->integer.value;
-		*sleep_type_b = (u8)(elements[0]->integer.value >> 8);
-		break;
-
-	case 2:
-	default:
-		if ((elements[0]->common.type != ACPI_TYPE_INTEGER) ||
-		    (elements[1]->common.type != ACPI_TYPE_INTEGER)) {
-=======
-
-		status = AE_AML_PACKAGE_LIMIT;
-		break;
-
-	case 1:
-
-		if (elements[0]->common.type != ACPI_TYPE_INTEGER) {
->>>>>>> d0e0ac97
-			status = AE_AML_OPERAND_TYPE;
-			break;
-		}
-
-<<<<<<< HEAD
-=======
 		/* A valid _Sx_ package with one integer */
 
 		*sleep_type_a = (u8)elements[0]->integer.value;
@@ -594,7 +554,6 @@
 			break;
 		}
 
->>>>>>> d0e0ac97
 		/* A valid _Sx_ package with two integers */
 
 		*sleep_type_a = (u8)elements[0]->integer.value;
@@ -609,11 +568,7 @@
 	if (ACPI_FAILURE(status)) {
 		ACPI_EXCEPTION((AE_INFO, status,
 				"While evaluating Sleep State [%s]",
-<<<<<<< HEAD
-				info->pathname));
-=======
 				info->relative_pathname));
->>>>>>> d0e0ac97
 	}
 
 	ACPI_FREE(info);
