--- conflicted
+++ resolved
@@ -225,19 +225,11 @@
 /*
  * nsarguments - Argument count/type checking for predefined/reserved names
  */
-<<<<<<< HEAD
-acpi_status
-acpi_ns_check_predefined_names(struct acpi_namespace_node *node,
-			       u32 user_param_count,
-			       acpi_status return_status,
-			       union acpi_operand_object **return_object);
-=======
 void
 acpi_ns_check_argument_count(char *pathname,
 			     struct acpi_namespace_node *node,
 			     u32 user_param_count,
 			     const union acpi_predefined_info *info);
->>>>>>> d0e0ac97
 
 void
 acpi_ns_check_acpi_compliance(char *pathname,
@@ -268,18 +260,6 @@
 acpi_ns_check_package(struct acpi_evaluate_info *info,
 		      union acpi_operand_object **return_object_ptr);
 
-acpi_status
-acpi_ns_check_object_type(struct acpi_predefined_data *data,
-			  union acpi_operand_object **return_object_ptr,
-			  u32 expected_btypes, u32 package_index);
-
-/*
- * nsprepkg - Validation of predefined name packages
- */
-acpi_status
-acpi_ns_check_package(struct acpi_predefined_data *data,
-		      union acpi_operand_object **return_object_ptr);
-
 /*
  * nsnames - Name and Scope manipulation
  */
@@ -339,11 +319,7 @@
  * predefined methods/objects
  */
 acpi_status
-<<<<<<< HEAD
-acpi_ns_simple_repair(struct acpi_predefined_data *data,
-=======
 acpi_ns_simple_repair(struct acpi_evaluate_info *info,
->>>>>>> d0e0ac97
 		      u32 expected_btypes,
 		      u32 package_index,
 		      union acpi_operand_object **return_object_ptr);
