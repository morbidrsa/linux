/******************************************************************************
 *
 * Module Name: hwgpe - Low level GPE enable/disable/clear functions
 *
 *****************************************************************************/

/*
 * Copyright (C) 2000 - 2013, Intel Corp.
 * All rights reserved.
 *
 * Redistribution and use in source and binary forms, with or without
 * modification, are permitted provided that the following conditions
 * are met:
 * 1. Redistributions of source code must retain the above copyright
 *    notice, this list of conditions, and the following disclaimer,
 *    without modification.
 * 2. Redistributions in binary form must reproduce at minimum a disclaimer
 *    substantially similar to the "NO WARRANTY" disclaimer below
 *    ("Disclaimer") and any redistribution must be conditioned upon
 *    including a substantially similar Disclaimer requirement for further
 *    binary redistribution.
 * 3. Neither the names of the above-listed copyright holders nor the names
 *    of any contributors may be used to endorse or promote products derived
 *    from this software without specific prior written permission.
 *
 * Alternatively, this software may be distributed under the terms of the
 * GNU General Public License ("GPL") version 2 as published by the Free
 * Software Foundation.
 *
 * NO WARRANTY
 * THIS SOFTWARE IS PROVIDED BY THE COPYRIGHT HOLDERS AND CONTRIBUTORS
 * "AS IS" AND ANY EXPRESS OR IMPLIED WARRANTIES, INCLUDING, BUT NOT
 * LIMITED TO, THE IMPLIED WARRANTIES OF MERCHANTIBILITY AND FITNESS FOR
 * A PARTICULAR PURPOSE ARE DISCLAIMED. IN NO EVENT SHALL THE COPYRIGHT
 * HOLDERS OR CONTRIBUTORS BE LIABLE FOR SPECIAL, EXEMPLARY, OR CONSEQUENTIAL
 * DAMAGES (INCLUDING, BUT NOT LIMITED TO, PROCUREMENT OF SUBSTITUTE GOODS
 * OR SERVICES; LOSS OF USE, DATA, OR PROFITS; OR BUSINESS INTERRUPTION)
 * HOWEVER CAUSED AND ON ANY THEORY OF LIABILITY, WHETHER IN CONTRACT,
 * STRICT LIABILITY, OR TORT (INCLUDING NEGLIGENCE OR OTHERWISE) ARISING
 * IN ANY WAY OUT OF THE USE OF THIS SOFTWARE, EVEN IF ADVISED OF THE
 * POSSIBILITY OF SUCH DAMAGES.
 */

#include <acpi/acpi.h>
#include "accommon.h"
#include "acevents.h"

#define _COMPONENT          ACPI_HARDWARE
ACPI_MODULE_NAME("hwgpe")
#if (!ACPI_REDUCED_HARDWARE)	/* Entire module */
/* Local prototypes */
static acpi_status
acpi_hw_enable_wakeup_gpe_block(struct acpi_gpe_xrupt_info *gpe_xrupt_info,
				struct acpi_gpe_block_info *gpe_block,
				void *context);

/******************************************************************************
 *
 * FUNCTION:	acpi_hw_get_gpe_register_bit
 *
 * PARAMETERS:	gpe_event_info	    - Info block for the GPE
 *
 * RETURN:	Register mask with a one in the GPE bit position
 *
 * DESCRIPTION: Compute the register mask for this GPE. One bit is set in the
 *              correct position for the input GPE.
 *
 ******************************************************************************/

u32 acpi_hw_get_gpe_register_bit(struct acpi_gpe_event_info *gpe_event_info)
{

	return ((u32)1 <<
		(gpe_event_info->gpe_number -
		 gpe_event_info->register_info->base_gpe_number));
}

/******************************************************************************
 *
 * FUNCTION:	acpi_hw_low_set_gpe
 *
 * PARAMETERS:	gpe_event_info	    - Info block for the GPE to be disabled
 *		action		    - Enable or disable
 *
 * RETURN:	Status
 *
 * DESCRIPTION: Enable or disable a single GPE in the parent enable register.
 *
 ******************************************************************************/

acpi_status
acpi_hw_low_set_gpe(struct acpi_gpe_event_info *gpe_event_info, u32 action)
{
	struct acpi_gpe_register_info *gpe_register_info;
	acpi_status status;
	u32 enable_mask;
	u32 register_bit;

	ACPI_FUNCTION_ENTRY();

	/* Get the info block for the entire GPE register */

	gpe_register_info = gpe_event_info->register_info;
	if (!gpe_register_info) {
		return (AE_NOT_EXIST);
	}

	/* Get current value of the enable register that contains this GPE */

	status = acpi_hw_read(&enable_mask, &gpe_register_info->enable_address);
	if (ACPI_FAILURE(status)) {
		return (status);
	}

	/* Set or clear just the bit that corresponds to this GPE */

	register_bit = acpi_hw_get_gpe_register_bit(gpe_event_info);
	switch (action) {
	case ACPI_GPE_CONDITIONAL_ENABLE:

		/* Only enable if the enable_for_run bit is set */

		if (!(register_bit & gpe_register_info->enable_for_run)) {
			return (AE_BAD_PARAMETER);
		}

		/*lint -fallthrough */

	case ACPI_GPE_ENABLE:

		ACPI_SET_BIT(enable_mask, register_bit);
		break;

	case ACPI_GPE_DISABLE:

		ACPI_CLEAR_BIT(enable_mask, register_bit);
		break;

	default:
<<<<<<< HEAD
=======

>>>>>>> d0e0ac97
		ACPI_ERROR((AE_INFO, "Invalid GPE Action, %u", action));
		return (AE_BAD_PARAMETER);
	}

	/* Write the updated enable mask */

	status = acpi_hw_write(enable_mask, &gpe_register_info->enable_address);
	return (status);
}

/******************************************************************************
 *
 * FUNCTION:    acpi_hw_clear_gpe
 *
 * PARAMETERS:  gpe_event_info      - Info block for the GPE to be cleared
 *
 * RETURN:      Status
 *
 * DESCRIPTION: Clear the status bit for a single GPE.
 *
 ******************************************************************************/

acpi_status acpi_hw_clear_gpe(struct acpi_gpe_event_info * gpe_event_info)
{
	struct acpi_gpe_register_info *gpe_register_info;
	acpi_status status;
	u32 register_bit;

	ACPI_FUNCTION_ENTRY();

	/* Get the info block for the entire GPE register */

	gpe_register_info = gpe_event_info->register_info;
	if (!gpe_register_info) {
		return (AE_NOT_EXIST);
	}

	/*
	 * Write a one to the appropriate bit in the status register to
	 * clear this GPE.
	 */
	register_bit = acpi_hw_get_gpe_register_bit(gpe_event_info);

	status = acpi_hw_write(register_bit,
			       &gpe_register_info->status_address);

	return (status);
}

/******************************************************************************
 *
 * FUNCTION:    acpi_hw_get_gpe_status
 *
 * PARAMETERS:  gpe_event_info      - Info block for the GPE to queried
 *              event_status        - Where the GPE status is returned
 *
 * RETURN:      Status
 *
 * DESCRIPTION: Return the status of a single GPE.
 *
 ******************************************************************************/

acpi_status
acpi_hw_get_gpe_status(struct acpi_gpe_event_info * gpe_event_info,
		       acpi_event_status * event_status)
{
	u32 in_byte;
	u32 register_bit;
	struct acpi_gpe_register_info *gpe_register_info;
	acpi_event_status local_event_status = 0;
	acpi_status status;

	ACPI_FUNCTION_ENTRY();

	if (!event_status) {
		return (AE_BAD_PARAMETER);
	}

	/* Get the info block for the entire GPE register */

	gpe_register_info = gpe_event_info->register_info;

	/* Get the register bitmask for this GPE */

	register_bit = acpi_hw_get_gpe_register_bit(gpe_event_info);

	/* GPE currently enabled? (enabled for runtime?) */

	if (register_bit & gpe_register_info->enable_for_run) {
		local_event_status |= ACPI_EVENT_FLAG_ENABLED;
	}

	/* GPE enabled for wake? */

	if (register_bit & gpe_register_info->enable_for_wake) {
		local_event_status |= ACPI_EVENT_FLAG_WAKE_ENABLED;
	}

	/* GPE currently active (status bit == 1)? */

	status = acpi_hw_read(&in_byte, &gpe_register_info->status_address);
	if (ACPI_FAILURE(status)) {
		return (status);
	}

	if (register_bit & in_byte) {
		local_event_status |= ACPI_EVENT_FLAG_SET;
	}

	/* Set return value */

	(*event_status) = local_event_status;
	return (AE_OK);
}

/******************************************************************************
 *
 * FUNCTION:    acpi_hw_disable_gpe_block
 *
 * PARAMETERS:  gpe_xrupt_info      - GPE Interrupt info
 *              gpe_block           - Gpe Block info
 *
 * RETURN:      Status
 *
 * DESCRIPTION: Disable all GPEs within a single GPE block
 *
 ******************************************************************************/

acpi_status
acpi_hw_disable_gpe_block(struct acpi_gpe_xrupt_info *gpe_xrupt_info,
			  struct acpi_gpe_block_info *gpe_block, void *context)
{
	u32 i;
	acpi_status status;

	/* Examine each GPE Register within the block */

	for (i = 0; i < gpe_block->register_count; i++) {

		/* Disable all GPEs in this register */

		status =
		    acpi_hw_write(0x00,
				  &gpe_block->register_info[i].enable_address);
		if (ACPI_FAILURE(status)) {
			return (status);
		}
	}

	return (AE_OK);
}

/******************************************************************************
 *
 * FUNCTION:    acpi_hw_clear_gpe_block
 *
 * PARAMETERS:  gpe_xrupt_info      - GPE Interrupt info
 *              gpe_block           - Gpe Block info
 *
 * RETURN:      Status
 *
 * DESCRIPTION: Clear status bits for all GPEs within a single GPE block
 *
 ******************************************************************************/

acpi_status
acpi_hw_clear_gpe_block(struct acpi_gpe_xrupt_info *gpe_xrupt_info,
			struct acpi_gpe_block_info *gpe_block, void *context)
{
	u32 i;
	acpi_status status;

	/* Examine each GPE Register within the block */

	for (i = 0; i < gpe_block->register_count; i++) {

		/* Clear status on all GPEs in this register */

		status =
		    acpi_hw_write(0xFF,
				  &gpe_block->register_info[i].status_address);
		if (ACPI_FAILURE(status)) {
			return (status);
		}
	}

	return (AE_OK);
}

/******************************************************************************
 *
 * FUNCTION:    acpi_hw_enable_runtime_gpe_block
 *
 * PARAMETERS:  gpe_xrupt_info      - GPE Interrupt info
 *              gpe_block           - Gpe Block info
 *
 * RETURN:      Status
 *
 * DESCRIPTION: Enable all "runtime" GPEs within a single GPE block. Includes
 *              combination wake/run GPEs.
 *
 ******************************************************************************/

acpi_status
acpi_hw_enable_runtime_gpe_block(struct acpi_gpe_xrupt_info *gpe_xrupt_info,
				 struct acpi_gpe_block_info * gpe_block,
				 void *context)
{
	u32 i;
	acpi_status status;

	/* NOTE: assumes that all GPEs are currently disabled */

	/* Examine each GPE Register within the block */

	for (i = 0; i < gpe_block->register_count; i++) {
		if (!gpe_block->register_info[i].enable_for_run) {
			continue;
		}

		/* Enable all "runtime" GPEs in this register */

		status =
		    acpi_hw_write(gpe_block->register_info[i].enable_for_run,
				  &gpe_block->register_info[i].enable_address);
		if (ACPI_FAILURE(status)) {
			return (status);
		}
	}

	return (AE_OK);
}

/******************************************************************************
 *
 * FUNCTION:    acpi_hw_enable_wakeup_gpe_block
 *
 * PARAMETERS:  gpe_xrupt_info      - GPE Interrupt info
 *              gpe_block           - Gpe Block info
 *
 * RETURN:      Status
 *
 * DESCRIPTION: Enable all "wake" GPEs within a single GPE block. Includes
 *              combination wake/run GPEs.
 *
 ******************************************************************************/

static acpi_status
acpi_hw_enable_wakeup_gpe_block(struct acpi_gpe_xrupt_info *gpe_xrupt_info,
				struct acpi_gpe_block_info *gpe_block,
				void *context)
{
	u32 i;
	acpi_status status;

	/* Examine each GPE Register within the block */

	for (i = 0; i < gpe_block->register_count; i++) {
		if (!gpe_block->register_info[i].enable_for_wake) {
			continue;
		}

		/* Enable all "wake" GPEs in this register */

		status =
		    acpi_hw_write(gpe_block->register_info[i].enable_for_wake,
				  &gpe_block->register_info[i].enable_address);
		if (ACPI_FAILURE(status)) {
			return (status);
		}
	}

	return (AE_OK);
}

/******************************************************************************
 *
 * FUNCTION:    acpi_hw_disable_all_gpes
 *
 * PARAMETERS:  None
 *
 * RETURN:      Status
 *
 * DESCRIPTION: Disable and clear all GPEs in all GPE blocks
 *
 ******************************************************************************/

acpi_status acpi_hw_disable_all_gpes(void)
{
	acpi_status status;

	ACPI_FUNCTION_TRACE(hw_disable_all_gpes);

	status = acpi_ev_walk_gpe_list(acpi_hw_disable_gpe_block, NULL);
	status = acpi_ev_walk_gpe_list(acpi_hw_clear_gpe_block, NULL);
	return_ACPI_STATUS(status);
}

/******************************************************************************
 *
 * FUNCTION:    acpi_hw_enable_all_runtime_gpes
 *
 * PARAMETERS:  None
 *
 * RETURN:      Status
 *
 * DESCRIPTION: Enable all "runtime" GPEs, in all GPE blocks
 *
 ******************************************************************************/

acpi_status acpi_hw_enable_all_runtime_gpes(void)
{
	acpi_status status;

	ACPI_FUNCTION_TRACE(hw_enable_all_runtime_gpes);

	status = acpi_ev_walk_gpe_list(acpi_hw_enable_runtime_gpe_block, NULL);
	return_ACPI_STATUS(status);
}

/******************************************************************************
 *
 * FUNCTION:    acpi_hw_enable_all_wakeup_gpes
 *
 * PARAMETERS:  None
 *
 * RETURN:      Status
 *
 * DESCRIPTION: Enable all "wakeup" GPEs, in all GPE blocks
 *
 ******************************************************************************/

acpi_status acpi_hw_enable_all_wakeup_gpes(void)
{
	acpi_status status;

	ACPI_FUNCTION_TRACE(hw_enable_all_wakeup_gpes);

	status = acpi_ev_walk_gpe_list(acpi_hw_enable_wakeup_gpe_block, NULL);
	return_ACPI_STATUS(status);
}

#endif				/* !ACPI_REDUCED_HARDWARE */<|MERGE_RESOLUTION|>--- conflicted
+++ resolved
@@ -137,10 +137,7 @@
 		break;
 
 	default:
-<<<<<<< HEAD
-=======
-
->>>>>>> d0e0ac97
+
 		ACPI_ERROR((AE_INFO, "Invalid GPE Action, %u", action));
 		return (AE_BAD_PARAMETER);
 	}
