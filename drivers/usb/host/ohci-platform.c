--- conflicted
+++ resolved
@@ -13,14 +13,11 @@
  *
  * Licensed under the GNU/GPL. See COPYING for details.
  */
-<<<<<<< HEAD
-=======
 
 #include <linux/hrtimer.h>
 #include <linux/io.h>
 #include <linux/kernel.h>
 #include <linux/module.h>
->>>>>>> d0e0ac97
 #include <linux/err.h>
 #include <linux/platform_device.h>
 #include <linux/usb/ohci_pdriver.h>
