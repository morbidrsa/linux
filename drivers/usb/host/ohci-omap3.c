--- conflicted
+++ resolved
@@ -252,11 +252,7 @@
 	.shutdown	= ohci_hcd_omap3_shutdown,
 	.driver		= {
 		.name	= "ohci-omap3",
-<<<<<<< HEAD
-		.of_match_table = of_match_ptr(omap_ohci_dt_ids),
-=======
 		.of_match_table = omap_ohci_dt_ids,
->>>>>>> d0e0ac97
 	},
 };
 
