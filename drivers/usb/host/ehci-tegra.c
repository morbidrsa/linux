/*
 * EHCI-compliant USB host controller driver for NVIDIA Tegra SoCs
 *
 * Copyright (C) 2010 Google, Inc.
 * Copyright (C) 2009 - 2013 NVIDIA Corporation
 *
 * This program is free software; you can redistribute it and/or modify it
 * under the terms of the GNU General Public License as published by the
 * Free Software Foundation; either version 2 of the License, or (at your
 * option) any later version.
 *
 * This program is distributed in the hope that it will be useful, but WITHOUT
 * ANY WARRANTY; without even the implied warranty of MERCHANTABILITY or
 * FITNESS FOR A PARTICULAR PURPOSE.  See the GNU General Public License for
 * more details.
 *
 */

#include <linux/clk.h>
#include <linux/clk/tegra.h>
#include <linux/dma-mapping.h>
#include <linux/err.h>
#include <linux/gpio.h>
#include <linux/io.h>
#include <linux/irq.h>
#include <linux/module.h>
#include <linux/of.h>
#include <linux/of_gpio.h>
#include <linux/platform_device.h>
#include <linux/pm_runtime.h>
#include <linux/slab.h>
#include <linux/usb/ehci_def.h>
#include <linux/usb/tegra_usb_phy.h>
#include <linux/usb.h>
#include <linux/usb/hcd.h>
#include <linux/usb/otg.h>

#include "ehci.h"

#define TEGRA_USB_BASE			0xC5000000
#define TEGRA_USB2_BASE			0xC5004000
#define TEGRA_USB3_BASE			0xC5008000

#define PORT_WAKE_BITS (PORT_WKOC_E|PORT_WKDISC_E|PORT_WKCONN_E)

#define TEGRA_USB_DMA_ALIGN 32

#define DRIVER_DESC "Tegra EHCI driver"
#define DRV_NAME "tegra-ehci"

static struct hc_driver __read_mostly tegra_ehci_hc_driver;

static int (*orig_hub_control)(struct usb_hcd *hcd,
				u16 typeReq, u16 wValue, u16 wIndex,
				char *buf, u16 wLength);

struct tegra_ehci_hcd {
	struct tegra_usb_phy *phy;
	struct clk *clk;
	int port_resuming;
	bool needs_double_reset;
	enum tegra_usb_phy_port_speed port_speed;
};

static int tegra_ehci_internal_port_reset(
	struct ehci_hcd	*ehci,
	u32 __iomem	*portsc_reg
)
{
	u32		temp;
	unsigned long	flags;
	int		retval = 0;
	int		i, tries;
	u32		saved_usbintr;

	spin_lock_irqsave(&ehci->lock, flags);
	saved_usbintr = ehci_readl(ehci, &ehci->regs->intr_enable);
	/* disable USB interrupt */
	ehci_writel(ehci, 0, &ehci->regs->intr_enable);
	spin_unlock_irqrestore(&ehci->lock, flags);

	/*
	 * Here we have to do Port Reset at most twice for
	 * Port Enable bit to be set.
	 */
	for (i = 0; i < 2; i++) {
		temp = ehci_readl(ehci, portsc_reg);
		temp |= PORT_RESET;
		ehci_writel(ehci, temp, portsc_reg);
		mdelay(10);
		temp &= ~PORT_RESET;
		ehci_writel(ehci, temp, portsc_reg);
		mdelay(1);
		tries = 100;
		do {
			mdelay(1);
			/*
			 * Up to this point, Port Enable bit is
			 * expected to be set after 2 ms waiting.
			 * USB1 usually takes extra 45 ms, for safety,
			 * we take 100 ms as timeout.
			 */
			temp = ehci_readl(ehci, portsc_reg);
		} while (!(temp & PORT_PE) && tries--);
		if (temp & PORT_PE)
			break;
	}
	if (i == 2)
		retval = -ETIMEDOUT;

	/*
	 * Clear Connect Status Change bit if it's set.
	 * We can't clear PORT_PEC. It will also cause PORT_PE to be cleared.
	 */
	if (temp & PORT_CSC)
		ehci_writel(ehci, PORT_CSC, portsc_reg);

	/*
	 * Write to clear any interrupt status bits that might be set
	 * during port reset.
	 */
	temp = ehci_readl(ehci, &ehci->regs->status);
	ehci_writel(ehci, temp, &ehci->regs->status);

	/* restore original interrupt enable bits */
	ehci_writel(ehci, saved_usbintr, &ehci->regs->intr_enable);
	return retval;
}

static int tegra_ehci_hub_control(
	struct usb_hcd	*hcd,
	u16		typeReq,
	u16		wValue,
	u16		wIndex,
	char		*buf,
	u16		wLength
)
{
	struct ehci_hcd *ehci = hcd_to_ehci(hcd);
	struct tegra_ehci_hcd *tegra = (struct tegra_ehci_hcd *)ehci->priv;
	u32 __iomem	*status_reg;
	u32		temp;
	unsigned long	flags;
	int		retval = 0;

	status_reg = &ehci->regs->port_status[(wIndex & 0xff) - 1];

	spin_lock_irqsave(&ehci->lock, flags);

	if (typeReq == GetPortStatus) {
		temp = ehci_readl(ehci, status_reg);
		if (tegra->port_resuming && !(temp & PORT_SUSPEND)) {
			/* Resume completed, re-enable disconnect detection */
			tegra->port_resuming = 0;
			tegra_usb_phy_postresume(hcd->phy);
		}
	}

	else if (typeReq == SetPortFeature && wValue == USB_PORT_FEAT_SUSPEND) {
		temp = ehci_readl(ehci, status_reg);
		if ((temp & PORT_PE) == 0 || (temp & PORT_RESET) != 0) {
			retval = -EPIPE;
			goto done;
		}

		temp &= ~(PORT_RWC_BITS | PORT_WKCONN_E);
		temp |= PORT_WKDISC_E | PORT_WKOC_E;
		ehci_writel(ehci, temp | PORT_SUSPEND, status_reg);

		/*
		 * If a transaction is in progress, there may be a delay in
		 * suspending the port. Poll until the port is suspended.
		 */
		if (ehci_handshake(ehci, status_reg, PORT_SUSPEND,
						PORT_SUSPEND, 5000))
			pr_err("%s: timeout waiting for SUSPEND\n", __func__);

		set_bit((wIndex & 0xff) - 1, &ehci->suspended_ports);
		goto done;
	}

	/* For USB1 port we need to issue Port Reset twice internally */
	if (tegra->needs_double_reset &&
	   (typeReq == SetPortFeature && wValue == USB_PORT_FEAT_RESET)) {
		spin_unlock_irqrestore(&ehci->lock, flags);
		return tegra_ehci_internal_port_reset(ehci, status_reg);
	}

	/*
	 * Tegra host controller will time the resume operation to clear the bit
	 * when the port control state switches to HS or FS Idle. This behavior
	 * is different from EHCI where the host controller driver is required
	 * to set this bit to a zero after the resume duration is timed in the
	 * driver.
	 */
	else if (typeReq == ClearPortFeature &&
					wValue == USB_PORT_FEAT_SUSPEND) {
		temp = ehci_readl(ehci, status_reg);
		if ((temp & PORT_RESET) || !(temp & PORT_PE)) {
			retval = -EPIPE;
			goto done;
		}

		if (!(temp & PORT_SUSPEND))
			goto done;

		/* Disable disconnect detection during port resume */
		tegra_usb_phy_preresume(hcd->phy);

		ehci->reset_done[wIndex-1] = jiffies + msecs_to_jiffies(25);

		temp &= ~(PORT_RWC_BITS | PORT_WAKE_BITS);
		/* start resume signalling */
		ehci_writel(ehci, temp | PORT_RESUME, status_reg);
		set_bit(wIndex-1, &ehci->resuming_ports);

		spin_unlock_irqrestore(&ehci->lock, flags);
		msleep(20);
		spin_lock_irqsave(&ehci->lock, flags);

		/* Poll until the controller clears RESUME and SUSPEND */
		if (ehci_handshake(ehci, status_reg, PORT_RESUME, 0, 2000))
			pr_err("%s: timeout waiting for RESUME\n", __func__);
		if (ehci_handshake(ehci, status_reg, PORT_SUSPEND, 0, 2000))
			pr_err("%s: timeout waiting for SUSPEND\n", __func__);

		ehci->reset_done[wIndex-1] = 0;
		clear_bit(wIndex-1, &ehci->resuming_ports);

		tegra->port_resuming = 1;
		goto done;
	}

	spin_unlock_irqrestore(&ehci->lock, flags);

	/* Handle the hub control events here */
	return orig_hub_control(hcd, typeReq, wValue, wIndex, buf, wLength);

done:
	spin_unlock_irqrestore(&ehci->lock, flags);
	return retval;
}

struct dma_aligned_buffer {
	void *kmalloc_ptr;
	void *old_xfer_buffer;
	u8 data[0];
};

static void free_dma_aligned_buffer(struct urb *urb)
{
	struct dma_aligned_buffer *temp;

	if (!(urb->transfer_flags & URB_ALIGNED_TEMP_BUFFER))
		return;

	temp = container_of(urb->transfer_buffer,
		struct dma_aligned_buffer, data);

	if (usb_urb_dir_in(urb))
		memcpy(temp->old_xfer_buffer, temp->data,
		       urb->transfer_buffer_length);
	urb->transfer_buffer = temp->old_xfer_buffer;
	kfree(temp->kmalloc_ptr);

	urb->transfer_flags &= ~URB_ALIGNED_TEMP_BUFFER;
}

static int alloc_dma_aligned_buffer(struct urb *urb, gfp_t mem_flags)
{
	struct dma_aligned_buffer *temp, *kmalloc_ptr;
	size_t kmalloc_size;

	if (urb->num_sgs || urb->sg ||
	    urb->transfer_buffer_length == 0 ||
	    !((uintptr_t)urb->transfer_buffer & (TEGRA_USB_DMA_ALIGN - 1)))
		return 0;

	/* Allocate a buffer with enough padding for alignment */
	kmalloc_size = urb->transfer_buffer_length +
		sizeof(struct dma_aligned_buffer) + TEGRA_USB_DMA_ALIGN - 1;

	kmalloc_ptr = kmalloc(kmalloc_size, mem_flags);
	if (!kmalloc_ptr)
		return -ENOMEM;

	/* Position our struct dma_aligned_buffer such that data is aligned */
	temp = PTR_ALIGN(kmalloc_ptr + 1, TEGRA_USB_DMA_ALIGN) - 1;
	temp->kmalloc_ptr = kmalloc_ptr;
	temp->old_xfer_buffer = urb->transfer_buffer;
	if (usb_urb_dir_out(urb))
		memcpy(temp->data, urb->transfer_buffer,
		       urb->transfer_buffer_length);
	urb->transfer_buffer = temp->data;

	urb->transfer_flags |= URB_ALIGNED_TEMP_BUFFER;

	return 0;
}

static int tegra_ehci_map_urb_for_dma(struct usb_hcd *hcd, struct urb *urb,
				      gfp_t mem_flags)
{
	int ret;

	ret = alloc_dma_aligned_buffer(urb, mem_flags);
	if (ret)
		return ret;

	ret = usb_hcd_map_urb_for_dma(hcd, urb, mem_flags);
	if (ret)
		free_dma_aligned_buffer(urb);

	return ret;
}

static void tegra_ehci_unmap_urb_for_dma(struct usb_hcd *hcd, struct urb *urb)
{
	usb_hcd_unmap_urb_for_dma(hcd, urb);
	free_dma_aligned_buffer(urb);
}

static int tegra_ehci_probe(struct platform_device *pdev)
{
	struct resource *res;
	struct usb_hcd *hcd;
	struct ehci_hcd *ehci;
	struct tegra_ehci_hcd *tegra;
	int err = 0;
	int irq;
	struct usb_phy *u_phy;

<<<<<<< HEAD
	pdata = dev_get_platdata(&pdev->dev);
	if (!pdata) {
		dev_err(&pdev->dev, "Platform data missing\n");
		return -EINVAL;
	}

=======
>>>>>>> 941ea361
	/* Right now device-tree probed devices don't get dma_mask set.
	 * Since shared usb code relies on it, set it here for now.
	 * Once we have dma capability bindings this can go away.
	 */
	if (!pdev->dev.dma_mask)
		pdev->dev.dma_mask = &pdev->dev.coherent_dma_mask;
	if (!pdev->dev.coherent_dma_mask)
		pdev->dev.coherent_dma_mask = DMA_BIT_MASK(32);

	hcd = usb_create_hcd(&tegra_ehci_hc_driver, &pdev->dev,
					dev_name(&pdev->dev));
	if (!hcd) {
		dev_err(&pdev->dev, "Unable to create HCD\n");
		return -ENOMEM;
	}
	platform_set_drvdata(pdev, hcd);
	ehci = hcd_to_ehci(hcd);
	tegra = (struct tegra_ehci_hcd *)ehci->priv;

	hcd->has_tt = 1;

	tegra->clk = devm_clk_get(&pdev->dev, NULL);
	if (IS_ERR(tegra->clk)) {
		dev_err(&pdev->dev, "Can't get ehci clock\n");
		err = PTR_ERR(tegra->clk);
		goto cleanup_hcd_create;
	}

	err = clk_prepare_enable(tegra->clk);
	if (err)
		goto cleanup_clk_get;

	tegra_periph_reset_assert(tegra->clk);
	udelay(1);
	tegra_periph_reset_deassert(tegra->clk);

	u_phy = devm_usb_get_phy_by_phandle(&pdev->dev, "nvidia,phy", 0);
	if (IS_ERR(u_phy)) {
		err = PTR_ERR(u_phy);
		goto cleanup_clk_en;
	}
	hcd->phy = u_phy;

	tegra->needs_double_reset = of_property_read_bool(pdev->dev.of_node,
		"nvidia,needs-double-reset");

	res = platform_get_resource(pdev, IORESOURCE_MEM, 0);
	if (!res) {
		dev_err(&pdev->dev, "Failed to get I/O memory\n");
		err = -ENXIO;
		goto cleanup_clk_en;
	}
	hcd->rsrc_start = res->start;
	hcd->rsrc_len = resource_size(res);
	hcd->regs = devm_ioremap(&pdev->dev, res->start, resource_size(res));
	if (!hcd->regs) {
		dev_err(&pdev->dev, "Failed to remap I/O memory\n");
		err = -ENOMEM;
		goto cleanup_clk_en;
	}
	ehci->caps = hcd->regs + 0x100;

	err = usb_phy_init(hcd->phy);
	if (err) {
		dev_err(&pdev->dev, "Failed to initialize phy\n");
		goto cleanup_clk_en;
	}

	u_phy->otg = devm_kzalloc(&pdev->dev, sizeof(struct usb_otg),
			     GFP_KERNEL);
	if (!u_phy->otg) {
		dev_err(&pdev->dev, "Failed to alloc memory for otg\n");
		err = -ENOMEM;
		goto cleanup_phy;
	}
	u_phy->otg->host = hcd_to_bus(hcd);

	err = usb_phy_set_suspend(hcd->phy, 0);
	if (err) {
		dev_err(&pdev->dev, "Failed to power on the phy\n");
		goto cleanup_phy;
	}

	irq = platform_get_irq(pdev, 0);
	if (!irq) {
		dev_err(&pdev->dev, "Failed to get IRQ\n");
		err = -ENODEV;
		goto cleanup_phy;
	}

	otg_set_host(u_phy->otg, &hcd->self);

	err = usb_add_hcd(hcd, irq, IRQF_SHARED);
	if (err) {
		dev_err(&pdev->dev, "Failed to add USB HCD\n");
		goto cleanup_otg_set_host;
	}

	return err;

cleanup_otg_set_host:
	otg_set_host(u_phy->otg, NULL);
cleanup_phy:
	usb_phy_shutdown(hcd->phy);
cleanup_clk_en:
	clk_disable_unprepare(tegra->clk);
cleanup_clk_get:
	clk_put(tegra->clk);
cleanup_hcd_create:
	usb_put_hcd(hcd);
	return err;
}

static int tegra_ehci_remove(struct platform_device *pdev)
{
	struct usb_hcd *hcd = platform_get_drvdata(pdev);
	struct tegra_ehci_hcd *tegra =
		(struct tegra_ehci_hcd *)hcd_to_ehci(hcd)->priv;

	otg_set_host(hcd->phy->otg, NULL);

	usb_phy_shutdown(hcd->phy);
	usb_remove_hcd(hcd);
	usb_put_hcd(hcd);

	clk_disable_unprepare(tegra->clk);

	return 0;
}

static void tegra_ehci_hcd_shutdown(struct platform_device *pdev)
{
	struct usb_hcd *hcd = platform_get_drvdata(pdev);

	if (hcd->driver->shutdown)
		hcd->driver->shutdown(hcd);
}

static struct of_device_id tegra_ehci_of_match[] = {
	{ .compatible = "nvidia,tegra20-ehci", },
	{ },
};

static struct platform_driver tegra_ehci_driver = {
	.probe		= tegra_ehci_probe,
	.remove		= tegra_ehci_remove,
	.shutdown	= tegra_ehci_hcd_shutdown,
	.driver		= {
		.name	= DRV_NAME,
		.of_match_table = tegra_ehci_of_match,
	}
};

static const struct ehci_driver_overrides tegra_overrides __initconst = {
	.extra_priv_size	= sizeof(struct tegra_ehci_hcd),
};

static int __init ehci_tegra_init(void)
{
	if (usb_disabled())
		return -ENODEV;

	pr_info(DRV_NAME ": " DRIVER_DESC "\n");

	ehci_init_driver(&tegra_ehci_hc_driver, &tegra_overrides);

	/*
	 * The Tegra HW has some unusual quirks, which require Tegra-specific
	 * workarounds. We override certain hc_driver functions here to
	 * achieve that. We explicitly do not enhance ehci_driver_overrides to
	 * allow this more easily, since this is an unusual case, and we don't
	 * want to encourage others to override these functions by making it
	 * too easy.
	 */

	orig_hub_control = tegra_ehci_hc_driver.hub_control;

	tegra_ehci_hc_driver.map_urb_for_dma = tegra_ehci_map_urb_for_dma;
	tegra_ehci_hc_driver.unmap_urb_for_dma = tegra_ehci_unmap_urb_for_dma;
	tegra_ehci_hc_driver.hub_control = tegra_ehci_hub_control;

	return platform_driver_register(&tegra_ehci_driver);
}
module_init(ehci_tegra_init);

static void __exit ehci_tegra_cleanup(void)
{
	platform_driver_unregister(&tegra_ehci_driver);
}
module_exit(ehci_tegra_cleanup);

MODULE_DESCRIPTION(DRIVER_DESC);
MODULE_LICENSE("GPL");
MODULE_ALIAS("platform:" DRV_NAME);
MODULE_DEVICE_TABLE(of, tegra_ehci_of_match);<|MERGE_RESOLUTION|>--- conflicted
+++ resolved
@@ -330,15 +330,6 @@
 	int irq;
 	struct usb_phy *u_phy;
 
-<<<<<<< HEAD
-	pdata = dev_get_platdata(&pdev->dev);
-	if (!pdata) {
-		dev_err(&pdev->dev, "Platform data missing\n");
-		return -EINVAL;
-	}
-
-=======
->>>>>>> 941ea361
 	/* Right now device-tree probed devices don't get dma_mask set.
 	 * Since shared usb code relies on it, set it here for now.
 	 * Once we have dma capability bindings this can go away.
