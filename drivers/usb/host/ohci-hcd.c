/*
 * Open Host Controller Interface (OHCI) driver for USB.
 *
 * Maintainer: Alan Stern <stern@rowland.harvard.edu>
 *
 * (C) Copyright 1999 Roman Weissgaerber <weissg@vienna.at>
 * (C) Copyright 2000-2004 David Brownell <dbrownell@users.sourceforge.net>
 *
 * [ Initialisation is based on Linus'  ]
 * [ uhci code and gregs ohci fragments ]
 * [ (C) Copyright 1999 Linus Torvalds  ]
 * [ (C) Copyright 1999 Gregory P. Smith]
 *
 *
 * OHCI is the main "non-Intel/VIA" standard for USB 1.1 host controller
 * interfaces (though some non-x86 Intel chips use it).  It supports
 * smarter hardware than UHCI.  A download link for the spec available
 * through the http://www.usb.org website.
 *
 * This file is licenced under the GPL.
 */

#include <linux/module.h>
#include <linux/moduleparam.h>
#include <linux/pci.h>
#include <linux/kernel.h>
#include <linux/delay.h>
#include <linux/ioport.h>
#include <linux/sched.h>
#include <linux/slab.h>
#include <linux/errno.h>
#include <linux/init.h>
#include <linux/timer.h>
#include <linux/list.h>
#include <linux/usb.h>
#include <linux/usb/otg.h>
#include <linux/usb/hcd.h>
#include <linux/dma-mapping.h>
#include <linux/dmapool.h>
#include <linux/workqueue.h>
#include <linux/debugfs.h>

#include <asm/io.h>
#include <asm/irq.h>
#include <asm/unaligned.h>
#include <asm/byteorder.h>


#define DRIVER_AUTHOR "Roman Weissgaerber, David Brownell"
#define DRIVER_DESC "USB 1.1 'Open' Host Controller (OHCI) Driver"

/*-------------------------------------------------------------------------*/

#undef OHCI_VERBOSE_DEBUG	/* not always helpful */

/* For initializing controller (mask in an HCFS mode too) */
#define	OHCI_CONTROL_INIT	OHCI_CTRL_CBSR
#define	OHCI_INTR_INIT \
		(OHCI_INTR_MIE | OHCI_INTR_RHSC | OHCI_INTR_UE \
		| OHCI_INTR_RD | OHCI_INTR_WDH)

#ifdef __hppa__
/* On PA-RISC, PDC can leave IR set incorrectly; ignore it there. */
#define	IR_DISABLE
#endif

#ifdef CONFIG_ARCH_OMAP
/* OMAP doesn't support IR (no SMM; not needed) */
#define	IR_DISABLE
#endif

/*-------------------------------------------------------------------------*/

static const char	hcd_name [] = "ohci_hcd";

#define	STATECHANGE_DELAY	msecs_to_jiffies(300)

#include "ohci.h"
#include "pci-quirks.h"

static void ohci_dump (struct ohci_hcd *ohci, int verbose);
static void ohci_stop (struct usb_hcd *hcd);

#include "ohci-hub.c"
#include "ohci-dbg.c"
#include "ohci-mem.c"
#include "ohci-q.c"


/*
 * On architectures with edge-triggered interrupts we must never return
 * IRQ_NONE.
 */
#if defined(CONFIG_SA1111)  /* ... or other edge-triggered systems */
#define IRQ_NOTMINE	IRQ_HANDLED
#else
#define IRQ_NOTMINE	IRQ_NONE
#endif


/* Some boards misreport power switching/overcurrent */
static bool distrust_firmware = 1;
module_param (distrust_firmware, bool, 0);
MODULE_PARM_DESC (distrust_firmware,
	"true to distrust firmware power/overcurrent setup");

/* Some boards leave IR set wrongly, since they fail BIOS/SMM handshakes */
static bool no_handshake = 0;
module_param (no_handshake, bool, 0);
MODULE_PARM_DESC (no_handshake, "true (not default) disables BIOS handshake");

/*-------------------------------------------------------------------------*/

/*
 * queue up an urb for anything except the root hub
 */
static int ohci_urb_enqueue (
	struct usb_hcd	*hcd,
	struct urb	*urb,
	gfp_t		mem_flags
) {
	struct ohci_hcd	*ohci = hcd_to_ohci (hcd);
	struct ed	*ed;
	urb_priv_t	*urb_priv;
	unsigned int	pipe = urb->pipe;
	int		i, size = 0;
	unsigned long	flags;
	int		retval = 0;

#ifdef OHCI_VERBOSE_DEBUG
	urb_print(urb, "SUB", usb_pipein(pipe), -EINPROGRESS);
#endif

	/* every endpoint has a ed, locate and maybe (re)initialize it */
	if (! (ed = ed_get (ohci, urb->ep, urb->dev, pipe, urb->interval)))
		return -ENOMEM;

	/* for the private part of the URB we need the number of TDs (size) */
	switch (ed->type) {
		case PIPE_CONTROL:
			/* td_submit_urb() doesn't yet handle these */
			if (urb->transfer_buffer_length > 4096)
				return -EMSGSIZE;

			/* 1 TD for setup, 1 for ACK, plus ... */
			size = 2;
			/* FALLTHROUGH */
		// case PIPE_INTERRUPT:
		// case PIPE_BULK:
		default:
			/* one TD for every 4096 Bytes (can be up to 8K) */
			size += urb->transfer_buffer_length / 4096;
			/* ... and for any remaining bytes ... */
			if ((urb->transfer_buffer_length % 4096) != 0)
				size++;
			/* ... and maybe a zero length packet to wrap it up */
			if (size == 0)
				size++;
			else if ((urb->transfer_flags & URB_ZERO_PACKET) != 0
				&& (urb->transfer_buffer_length
					% usb_maxpacket (urb->dev, pipe,
						usb_pipeout (pipe))) == 0)
				size++;
			break;
		case PIPE_ISOCHRONOUS: /* number of packets from URB */
			size = urb->number_of_packets;
			break;
	}

	/* allocate the private part of the URB */
	urb_priv = kzalloc (sizeof (urb_priv_t) + size * sizeof (struct td *),
			mem_flags);
	if (!urb_priv)
		return -ENOMEM;
	INIT_LIST_HEAD (&urb_priv->pending);
	urb_priv->length = size;
	urb_priv->ed = ed;

	/* allocate the TDs (deferring hash chain updates) */
	for (i = 0; i < size; i++) {
		urb_priv->td [i] = td_alloc (ohci, mem_flags);
		if (!urb_priv->td [i]) {
			urb_priv->length = i;
			urb_free_priv (ohci, urb_priv);
			return -ENOMEM;
		}
	}

	spin_lock_irqsave (&ohci->lock, flags);

	/* don't submit to a dead HC */
	if (!HCD_HW_ACCESSIBLE(hcd)) {
		retval = -ENODEV;
		goto fail;
	}
	if (ohci->rh_state != OHCI_RH_RUNNING) {
		retval = -ENODEV;
		goto fail;
	}
	retval = usb_hcd_link_urb_to_ep(hcd, urb);
	if (retval)
		goto fail;

	/* schedule the ed if needed */
	if (ed->state == ED_IDLE) {
		retval = ed_schedule (ohci, ed);
		if (retval < 0) {
			usb_hcd_unlink_urb_from_ep(hcd, urb);
			goto fail;
		}
		if (ed->type == PIPE_ISOCHRONOUS) {
			u16	frame = ohci_frame_no(ohci);

			/* delay a few frames before the first TD */
			frame += max_t (u16, 8, ed->interval);
			frame &= ~(ed->interval - 1);
			frame |= ed->branch;
			urb->start_frame = frame;
		}
	} else if (ed->type == PIPE_ISOCHRONOUS) {
		u16	next = ohci_frame_no(ohci) + 1;
		u16	frame = ed->last_iso + ed->interval;

		/* Behind the scheduling threshold? */
		if (unlikely(tick_before(frame, next))) {

			/* USB_ISO_ASAP: Round up to the first available slot */
			if (urb->transfer_flags & URB_ISO_ASAP) {
				frame += (next - frame + ed->interval - 1) &
						-ed->interval;

			/*
			 * Not ASAP: Use the next slot in the stream.  If
			 * the entire URB falls before the threshold, fail.
			 */
			} else {
				if (tick_before(frame + ed->interval *
					(urb->number_of_packets - 1), next)) {
					retval = -EXDEV;
					usb_hcd_unlink_urb_from_ep(hcd, urb);
					goto fail;
				}

				/*
				 * Some OHCI hardware doesn't handle late TDs
				 * correctly.  After retiring them it proceeds
				 * to the next ED instead of the next TD.
				 * Therefore we have to omit the late TDs
				 * entirely.
				 */
				urb_priv->td_cnt = DIV_ROUND_UP(
						(u16) (next - frame),
						ed->interval);
			}
		}
		urb->start_frame = frame;
	}

	/* fill the TDs and link them to the ed; and
	 * enable that part of the schedule, if needed
	 * and update count of queued periodic urbs
	 */
	urb->hcpriv = urb_priv;
	td_submit_urb (ohci, urb);

fail:
	if (retval)
		urb_free_priv (ohci, urb_priv);
	spin_unlock_irqrestore (&ohci->lock, flags);
	return retval;
}

/*
 * decouple the URB from the HC queues (TDs, urb_priv).
 * reporting is always done
 * asynchronously, and we might be dealing with an urb that's
 * partially transferred, or an ED with other urbs being unlinked.
 */
static int ohci_urb_dequeue(struct usb_hcd *hcd, struct urb *urb, int status)
{
	struct ohci_hcd		*ohci = hcd_to_ohci (hcd);
	unsigned long		flags;
	int			rc;

#ifdef OHCI_VERBOSE_DEBUG
	urb_print(urb, "UNLINK", 1, status);
#endif

	spin_lock_irqsave (&ohci->lock, flags);
	rc = usb_hcd_check_unlink_urb(hcd, urb, status);
	if (rc) {
		;	/* Do nothing */
	} else if (ohci->rh_state == OHCI_RH_RUNNING) {
		urb_priv_t  *urb_priv;

		/* Unless an IRQ completed the unlink while it was being
		 * handed to us, flag it for unlink and giveback, and force
		 * some upcoming INTR_SF to call finish_unlinks()
		 */
		urb_priv = urb->hcpriv;
		if (urb_priv) {
			if (urb_priv->ed->state == ED_OPER)
				start_ed_unlink (ohci, urb_priv->ed);
		}
	} else {
		/*
		 * with HC dead, we won't respect hc queue pointers
		 * any more ... just clean up every urb's memory.
		 */
		if (urb->hcpriv)
			finish_urb(ohci, urb, status);
	}
	spin_unlock_irqrestore (&ohci->lock, flags);
	return rc;
}

/*-------------------------------------------------------------------------*/

/* frees config/altsetting state for endpoints,
 * including ED memory, dummy TD, and bulk/intr data toggle
 */

static void
ohci_endpoint_disable (struct usb_hcd *hcd, struct usb_host_endpoint *ep)
{
	struct ohci_hcd		*ohci = hcd_to_ohci (hcd);
	unsigned long		flags;
	struct ed		*ed = ep->hcpriv;
	unsigned		limit = 1000;

	/* ASSERT:  any requests/urbs are being unlinked */
	/* ASSERT:  nobody can be submitting urbs for this any more */

	if (!ed)
		return;

rescan:
	spin_lock_irqsave (&ohci->lock, flags);

	if (ohci->rh_state != OHCI_RH_RUNNING) {
sanitize:
		ed->state = ED_IDLE;
		if (quirk_zfmicro(ohci) && ed->type == PIPE_INTERRUPT)
			ohci->eds_scheduled--;
		finish_unlinks (ohci, 0);
	}

	switch (ed->state) {
	case ED_UNLINK:		/* wait for hw to finish? */
		/* major IRQ delivery trouble loses INTR_SF too... */
		if (limit-- == 0) {
			ohci_warn(ohci, "ED unlink timeout\n");
			if (quirk_zfmicro(ohci)) {
				ohci_warn(ohci, "Attempting ZF TD recovery\n");
				ohci->ed_to_check = ed;
				ohci->zf_delay = 2;
			}
			goto sanitize;
		}
		spin_unlock_irqrestore (&ohci->lock, flags);
		schedule_timeout_uninterruptible(1);
		goto rescan;
	case ED_IDLE:		/* fully unlinked */
		if (list_empty (&ed->td_list)) {
			td_free (ohci, ed->dummy);
			ed_free (ohci, ed);
			break;
		}
		/* else FALL THROUGH */
	default:
		/* caller was supposed to have unlinked any requests;
		 * that's not our job.  can't recover; must leak ed.
		 */
		ohci_err (ohci, "leak ed %p (#%02x) state %d%s\n",
			ed, ep->desc.bEndpointAddress, ed->state,
			list_empty (&ed->td_list) ? "" : " (has tds)");
		td_free (ohci, ed->dummy);
		break;
	}
	ep->hcpriv = NULL;
	spin_unlock_irqrestore (&ohci->lock, flags);
}

static int ohci_get_frame (struct usb_hcd *hcd)
{
	struct ohci_hcd		*ohci = hcd_to_ohci (hcd);

	return ohci_frame_no(ohci);
}

static void ohci_usb_reset (struct ohci_hcd *ohci)
{
	ohci->hc_control = ohci_readl (ohci, &ohci->regs->control);
	ohci->hc_control &= OHCI_CTRL_RWC;
	ohci_writel (ohci, ohci->hc_control, &ohci->regs->control);
	ohci->rh_state = OHCI_RH_HALTED;
}

/* ohci_shutdown forcibly disables IRQs and DMA, helping kexec and
 * other cases where the next software may expect clean state from the
 * "firmware".  this is bus-neutral, unlike shutdown() methods.
 */
static void
ohci_shutdown (struct usb_hcd *hcd)
{
	struct ohci_hcd *ohci;

	ohci = hcd_to_ohci (hcd);
	ohci_writel(ohci, (u32) ~0, &ohci->regs->intrdisable);

	/* Software reset, after which the controller goes into SUSPEND */
	ohci_writel(ohci, OHCI_HCR, &ohci->regs->cmdstatus);
	ohci_readl(ohci, &ohci->regs->cmdstatus);	/* flush the writes */
	udelay(10);

	ohci_writel(ohci, ohci->fminterval, &ohci->regs->fminterval);
}

static int check_ed(struct ohci_hcd *ohci, struct ed *ed)
{
	return (hc32_to_cpu(ohci, ed->hwINFO) & ED_IN) != 0
		&& (hc32_to_cpu(ohci, ed->hwHeadP) & TD_MASK)
			== (hc32_to_cpu(ohci, ed->hwTailP) & TD_MASK)
		&& !list_empty(&ed->td_list);
}

/* ZF Micro watchdog timer callback. The ZF Micro chipset sometimes completes
 * an interrupt TD but neglects to add it to the donelist.  On systems with
 * this chipset, we need to periodically check the state of the queues to look
 * for such "lost" TDs.
 */
static void unlink_watchdog_func(unsigned long _ohci)
{
	unsigned long	flags;
	unsigned	max;
	unsigned	seen_count = 0;
	unsigned	i;
	struct ed	**seen = NULL;
	struct ohci_hcd	*ohci = (struct ohci_hcd *) _ohci;

	spin_lock_irqsave(&ohci->lock, flags);
	max = ohci->eds_scheduled;
	if (!max)
		goto done;

	if (ohci->ed_to_check)
		goto out;

	seen = kcalloc(max, sizeof *seen, GFP_ATOMIC);
	if (!seen)
		goto out;

	for (i = 0; i < NUM_INTS; i++) {
		struct ed	*ed = ohci->periodic[i];

		while (ed) {
			unsigned	temp;

			/* scan this branch of the periodic schedule tree */
			for (temp = 0; temp < seen_count; temp++) {
				if (seen[temp] == ed) {
					/* we've checked it and what's after */
					ed = NULL;
					break;
				}
			}
			if (!ed)
				break;
			seen[seen_count++] = ed;
			if (!check_ed(ohci, ed)) {
				ed = ed->ed_next;
				continue;
			}

			/* HC's TD list is empty, but HCD sees at least one
			 * TD that's not been sent through the donelist.
			 */
			ohci->ed_to_check = ed;
			ohci->zf_delay = 2;

			/* The HC may wait until the next frame to report the
			 * TD as done through the donelist and INTR_WDH.  (We
			 * just *assume* it's not a multi-TD interrupt URB;
			 * those could defer the IRQ more than one frame, using
			 * DI...)  Check again after the next INTR_SF.
			 */
			ohci_writel(ohci, OHCI_INTR_SF,
					&ohci->regs->intrstatus);
			ohci_writel(ohci, OHCI_INTR_SF,
					&ohci->regs->intrenable);

			/* flush those writes */
			(void) ohci_readl(ohci, &ohci->regs->control);

			goto out;
		}
	}
out:
	kfree(seen);
	if (ohci->eds_scheduled)
		mod_timer(&ohci->unlink_watchdog, round_jiffies(jiffies + HZ));
done:
	spin_unlock_irqrestore(&ohci->lock, flags);
}

/*-------------------------------------------------------------------------*
 * HC functions
 *-------------------------------------------------------------------------*/

/* init memory, and kick BIOS/SMM off */

static int ohci_init (struct ohci_hcd *ohci)
{
	int ret;
	struct usb_hcd *hcd = ohci_to_hcd(ohci);

	if (distrust_firmware)
		ohci->flags |= OHCI_QUIRK_HUB_POWER;

	ohci->rh_state = OHCI_RH_HALTED;
	ohci->regs = hcd->regs;

	/* REVISIT this BIOS handshake is now moved into PCI "quirks", and
	 * was never needed for most non-PCI systems ... remove the code?
	 */

#ifndef IR_DISABLE
	/* SMM owns the HC?  not for long! */
	if (!no_handshake && ohci_readl (ohci,
					&ohci->regs->control) & OHCI_CTRL_IR) {
		u32 temp;

		ohci_dbg (ohci, "USB HC TakeOver from BIOS/SMM\n");

		/* this timeout is arbitrary.  we make it long, so systems
		 * depending on usb keyboards may be usable even if the
		 * BIOS/SMM code seems pretty broken.
		 */
		temp = 500;	/* arbitrary: five seconds */

		ohci_writel (ohci, OHCI_INTR_OC, &ohci->regs->intrenable);
		ohci_writel (ohci, OHCI_OCR, &ohci->regs->cmdstatus);
		while (ohci_readl (ohci, &ohci->regs->control) & OHCI_CTRL_IR) {
			msleep (10);
			if (--temp == 0) {
				ohci_err (ohci, "USB HC takeover failed!"
					"  (BIOS/SMM bug)\n");
				return -EBUSY;
			}
		}
		ohci_usb_reset (ohci);
	}
#endif

	/* Disable HC interrupts */
	ohci_writel (ohci, OHCI_INTR_MIE, &ohci->regs->intrdisable);

	/* flush the writes, and save key bits like RWC */
	if (ohci_readl (ohci, &ohci->regs->control) & OHCI_CTRL_RWC)
		ohci->hc_control |= OHCI_CTRL_RWC;

	/* Read the number of ports unless overridden */
	if (ohci->num_ports == 0)
		ohci->num_ports = roothub_a(ohci) & RH_A_NDP;

	if (ohci->hcca)
		return 0;

	ohci->hcca = dma_alloc_coherent (hcd->self.controller,
			sizeof *ohci->hcca, &ohci->hcca_dma, 0);
	if (!ohci->hcca)
		return -ENOMEM;

	if ((ret = ohci_mem_init (ohci)) < 0)
		ohci_stop (hcd);
	else {
		create_debug_files (ohci);
	}

	return ret;
}

/*-------------------------------------------------------------------------*/

/* Start an OHCI controller, set the BUS operational
 * resets USB and controller
 * enable interrupts
 */
static int ohci_run (struct ohci_hcd *ohci)
{
	u32			mask, val;
	int			first = ohci->fminterval == 0;
	struct usb_hcd		*hcd = ohci_to_hcd(ohci);

	ohci->rh_state = OHCI_RH_HALTED;

	/* boot firmware should have set this up (5.1.1.3.1) */
	if (first) {

		val = ohci_readl (ohci, &ohci->regs->fminterval);
		ohci->fminterval = val & 0x3fff;
		if (ohci->fminterval != FI)
			ohci_dbg (ohci, "fminterval delta %d\n",
				ohci->fminterval - FI);
		ohci->fminterval |= FSMP (ohci->fminterval) << 16;
		/* also: power/overcurrent flags in roothub.a */
	}

	/* Reset USB nearly "by the book".  RemoteWakeupConnected has
	 * to be checked in case boot firmware (BIOS/SMM/...) has set up
	 * wakeup in a way the bus isn't aware of (e.g., legacy PCI PM).
	 * If the bus glue detected wakeup capability then it should
	 * already be enabled; if so we'll just enable it again.
	 */
	if ((ohci->hc_control & OHCI_CTRL_RWC) != 0)
		device_set_wakeup_capable(hcd->self.controller, 1);

	switch (ohci->hc_control & OHCI_CTRL_HCFS) {
	case OHCI_USB_OPER:
		val = 0;
		break;
	case OHCI_USB_SUSPEND:
	case OHCI_USB_RESUME:
		ohci->hc_control &= OHCI_CTRL_RWC;
		ohci->hc_control |= OHCI_USB_RESUME;
		val = 10 /* msec wait */;
		break;
	// case OHCI_USB_RESET:
	default:
		ohci->hc_control &= OHCI_CTRL_RWC;
		ohci->hc_control |= OHCI_USB_RESET;
		val = 50 /* msec wait */;
		break;
	}
	ohci_writel (ohci, ohci->hc_control, &ohci->regs->control);
	// flush the writes
	(void) ohci_readl (ohci, &ohci->regs->control);
	msleep(val);

	memset (ohci->hcca, 0, sizeof (struct ohci_hcca));

	/* 2msec timelimit here means no irqs/preempt */
	spin_lock_irq (&ohci->lock);

retry:
	/* HC Reset requires max 10 us delay */
	ohci_writel (ohci, OHCI_HCR,  &ohci->regs->cmdstatus);
	val = 30;	/* ... allow extra time */
	while ((ohci_readl (ohci, &ohci->regs->cmdstatus) & OHCI_HCR) != 0) {
		if (--val == 0) {
			spin_unlock_irq (&ohci->lock);
			ohci_err (ohci, "USB HC reset timed out!\n");
			return -1;
		}
		udelay (1);
	}

	/* now we're in the SUSPEND state ... must go OPERATIONAL
	 * within 2msec else HC enters RESUME
	 *
	 * ... but some hardware won't init fmInterval "by the book"
	 * (SiS, OPTi ...), so reset again instead.  SiS doesn't need
	 * this if we write fmInterval after we're OPERATIONAL.
	 * Unclear about ALi, ServerWorks, and others ... this could
	 * easily be a longstanding bug in chip init on Linux.
	 */
	if (ohci->flags & OHCI_QUIRK_INITRESET) {
		ohci_writel (ohci, ohci->hc_control, &ohci->regs->control);
		// flush those writes
		(void) ohci_readl (ohci, &ohci->regs->control);
	}

	/* Tell the controller where the control and bulk lists are
	 * The lists are empty now. */
	ohci_writel (ohci, 0, &ohci->regs->ed_controlhead);
	ohci_writel (ohci, 0, &ohci->regs->ed_bulkhead);

	/* a reset clears this */
	ohci_writel (ohci, (u32) ohci->hcca_dma, &ohci->regs->hcca);

	periodic_reinit (ohci);

	/* some OHCI implementations are finicky about how they init.
	 * bogus values here mean not even enumeration could work.
	 */
	if ((ohci_readl (ohci, &ohci->regs->fminterval) & 0x3fff0000) == 0
			|| !ohci_readl (ohci, &ohci->regs->periodicstart)) {
		if (!(ohci->flags & OHCI_QUIRK_INITRESET)) {
			ohci->flags |= OHCI_QUIRK_INITRESET;
			ohci_dbg (ohci, "enabling initreset quirk\n");
			goto retry;
		}
		spin_unlock_irq (&ohci->lock);
		ohci_err (ohci, "init err (%08x %04x)\n",
			ohci_readl (ohci, &ohci->regs->fminterval),
			ohci_readl (ohci, &ohci->regs->periodicstart));
		return -EOVERFLOW;
	}

	/* use rhsc irqs after khubd is fully initialized */
	set_bit(HCD_FLAG_POLL_RH, &hcd->flags);
	hcd->uses_new_polling = 1;

	/* start controller operations */
	ohci->hc_control &= OHCI_CTRL_RWC;
	ohci->hc_control |= OHCI_CONTROL_INIT | OHCI_USB_OPER;
	ohci_writel (ohci, ohci->hc_control, &ohci->regs->control);
	ohci->rh_state = OHCI_RH_RUNNING;

	/* wake on ConnectStatusChange, matching external hubs */
	ohci_writel (ohci, RH_HS_DRWE, &ohci->regs->roothub.status);

	/* Choose the interrupts we care about now, others later on demand */
	mask = OHCI_INTR_INIT;
	ohci_writel (ohci, ~0, &ohci->regs->intrstatus);
	ohci_writel (ohci, mask, &ohci->regs->intrenable);

	/* handle root hub init quirks ... */
	val = roothub_a (ohci);
	val &= ~(RH_A_PSM | RH_A_OCPM);
	if (ohci->flags & OHCI_QUIRK_SUPERIO) {
		/* NSC 87560 and maybe others */
		val |= RH_A_NOCP;
		val &= ~(RH_A_POTPGT | RH_A_NPS);
		ohci_writel (ohci, val, &ohci->regs->roothub.a);
	} else if ((ohci->flags & OHCI_QUIRK_AMD756) ||
			(ohci->flags & OHCI_QUIRK_HUB_POWER)) {
		/* hub power always on; required for AMD-756 and some
		 * Mac platforms.  ganged overcurrent reporting, if any.
		 */
		val |= RH_A_NPS;
		ohci_writel (ohci, val, &ohci->regs->roothub.a);
	}
	ohci_writel (ohci, RH_HS_LPSC, &ohci->regs->roothub.status);
	ohci_writel (ohci, (val & RH_A_NPS) ? 0 : RH_B_PPCM,
						&ohci->regs->roothub.b);
	// flush those writes
	(void) ohci_readl (ohci, &ohci->regs->control);

	ohci->next_statechange = jiffies + STATECHANGE_DELAY;
	spin_unlock_irq (&ohci->lock);

	// POTPGT delay is bits 24-31, in 2 ms units.
	mdelay ((val >> 23) & 0x1fe);

	if (quirk_zfmicro(ohci)) {
		/* Create timer to watch for bad queue state on ZF Micro */
		setup_timer(&ohci->unlink_watchdog, unlink_watchdog_func,
				(unsigned long) ohci);

		ohci->eds_scheduled = 0;
		ohci->ed_to_check = NULL;
	}

	ohci_dump (ohci, 1);

	return 0;
}

/* ohci_setup routine for generic controller initialization */

int ohci_setup(struct usb_hcd *hcd)
{
	struct ohci_hcd		*ohci = hcd_to_ohci(hcd);

	ohci_hcd_init(ohci);
	
	return ohci_init(ohci);
}
EXPORT_SYMBOL_GPL(ohci_setup);

/* ohci_start routine for generic controller start of all OHCI bus glue */
static int ohci_start(struct usb_hcd *hcd)
{
	struct ohci_hcd		*ohci = hcd_to_ohci(hcd);
	int	ret;

	ret = ohci_run(ohci);
	if (ret < 0) {
		ohci_err(ohci, "can't start\n");
		ohci_stop(hcd);
	}
	return ret;
}

/*-------------------------------------------------------------------------*/

/* an interrupt happens */

static irqreturn_t ohci_irq (struct usb_hcd *hcd)
{
	struct ohci_hcd		*ohci = hcd_to_ohci (hcd);
	struct ohci_regs __iomem *regs = ohci->regs;
	int			ints;

	/* Read interrupt status (and flush pending writes).  We ignore the
	 * optimization of checking the LSB of hcca->done_head; it doesn't
	 * work on all systems (edge triggering for OHCI can be a factor).
	 */
	ints = ohci_readl(ohci, &regs->intrstatus);

	/* Check for an all 1's result which is a typical consequence
	 * of dead, unclocked, or unplugged (CardBus...) devices
	 */
	if (ints == ~(u32)0) {
		ohci->rh_state = OHCI_RH_HALTED;
		ohci_dbg (ohci, "device removed!\n");
		usb_hc_died(hcd);
		return IRQ_HANDLED;
	}

	/* We only care about interrupts that are enabled */
	ints &= ohci_readl(ohci, &regs->intrenable);

	/* interrupt for some other device? */
	if (ints == 0 || unlikely(ohci->rh_state == OHCI_RH_HALTED))
		return IRQ_NOTMINE;

	if (ints & OHCI_INTR_UE) {
		// e.g. due to PCI Master/Target Abort
		if (quirk_nec(ohci)) {
			/* Workaround for a silicon bug in some NEC chips used
			 * in Apple's PowerBooks. Adapted from Darwin code.
			 */
			ohci_err (ohci, "OHCI Unrecoverable Error, scheduling NEC chip restart\n");

			ohci_writel (ohci, OHCI_INTR_UE, &regs->intrdisable);

			schedule_work (&ohci->nec_work);
		} else {
			ohci_err (ohci, "OHCI Unrecoverable Error, disabled\n");
			ohci->rh_state = OHCI_RH_HALTED;
			usb_hc_died(hcd);
		}

		ohci_dump (ohci, 1);
		ohci_usb_reset (ohci);
	}

	if (ints & OHCI_INTR_RHSC) {
		ohci_vdbg(ohci, "rhsc\n");
		ohci->next_statechange = jiffies + STATECHANGE_DELAY;
		ohci_writel(ohci, OHCI_INTR_RD | OHCI_INTR_RHSC,
				&regs->intrstatus);

		/* NOTE: Vendors didn't always make the same implementation
		 * choices for RHSC.  Many followed the spec; RHSC triggers
		 * on an edge, like setting and maybe clearing a port status
		 * change bit.  With others it's level-triggered, active
		 * until khubd clears all the port status change bits.  We'll
		 * always disable it here and rely on polling until khubd
		 * re-enables it.
		 */
		ohci_writel(ohci, OHCI_INTR_RHSC, &regs->intrdisable);
		usb_hcd_poll_rh_status(hcd);
	}

	/* For connect and disconnect events, we expect the controller
	 * to turn on RHSC along with RD.  But for remote wakeup events
	 * this might not happen.
	 */
	else if (ints & OHCI_INTR_RD) {
		ohci_vdbg(ohci, "resume detect\n");
		ohci_writel(ohci, OHCI_INTR_RD, &regs->intrstatus);
		set_bit(HCD_FLAG_POLL_RH, &hcd->flags);
		if (ohci->autostop) {
			spin_lock (&ohci->lock);
			ohci_rh_resume (ohci);
			spin_unlock (&ohci->lock);
		} else
			usb_hcd_resume_root_hub(hcd);
	}

	if (ints & OHCI_INTR_WDH) {
		spin_lock (&ohci->lock);
		dl_done_list (ohci);
		spin_unlock (&ohci->lock);
	}

	if (quirk_zfmicro(ohci) && (ints & OHCI_INTR_SF)) {
		spin_lock(&ohci->lock);
		if (ohci->ed_to_check) {
			struct ed *ed = ohci->ed_to_check;

			if (check_ed(ohci, ed)) {
				/* HC thinks the TD list is empty; HCD knows
				 * at least one TD is outstanding
				 */
				if (--ohci->zf_delay == 0) {
					struct td *td = list_entry(
						ed->td_list.next,
						struct td, td_list);
					ohci_warn(ohci,
						  "Reclaiming orphan TD %p\n",
						  td);
					takeback_td(ohci, td);
					ohci->ed_to_check = NULL;
				}
			} else
				ohci->ed_to_check = NULL;
		}
		spin_unlock(&ohci->lock);
	}

	/* could track INTR_SO to reduce available PCI/... bandwidth */

	/* handle any pending URB/ED unlinks, leaving INTR_SF enabled
	 * when there's still unlinking to be done (next frame).
	 */
	spin_lock (&ohci->lock);
	if (ohci->ed_rm_list)
		finish_unlinks (ohci, ohci_frame_no(ohci));
	if ((ints & OHCI_INTR_SF) != 0
			&& !ohci->ed_rm_list
			&& !ohci->ed_to_check
			&& ohci->rh_state == OHCI_RH_RUNNING)
		ohci_writel (ohci, OHCI_INTR_SF, &regs->intrdisable);
	spin_unlock (&ohci->lock);

	if (ohci->rh_state == OHCI_RH_RUNNING) {
		ohci_writel (ohci, ints, &regs->intrstatus);
		ohci_writel (ohci, OHCI_INTR_MIE, &regs->intrenable);
		// flush those writes
		(void) ohci_readl (ohci, &ohci->regs->control);
	}

	return IRQ_HANDLED;
}

/*-------------------------------------------------------------------------*/

static void ohci_stop (struct usb_hcd *hcd)
{
	struct ohci_hcd		*ohci = hcd_to_ohci (hcd);

	ohci_dump (ohci, 1);

	if (quirk_nec(ohci))
		flush_work(&ohci->nec_work);

	ohci_usb_reset (ohci);
	ohci_writel (ohci, OHCI_INTR_MIE, &ohci->regs->intrdisable);
	free_irq(hcd->irq, hcd);
	hcd->irq = 0;

	if (quirk_zfmicro(ohci))
		del_timer(&ohci->unlink_watchdog);
	if (quirk_amdiso(ohci))
		usb_amd_dev_put();

	remove_debug_files (ohci);
	ohci_mem_cleanup (ohci);
	if (ohci->hcca) {
		dma_free_coherent (hcd->self.controller,
				sizeof *ohci->hcca,
				ohci->hcca, ohci->hcca_dma);
		ohci->hcca = NULL;
		ohci->hcca_dma = 0;
	}
}

/*-------------------------------------------------------------------------*/

#if defined(CONFIG_PM) || defined(CONFIG_PCI)

/* must not be called from interrupt context */
int ohci_restart(struct ohci_hcd *ohci)
{
	int temp;
	int i;
	struct urb_priv *priv;

	ohci_init(ohci);
	spin_lock_irq(&ohci->lock);
	ohci->rh_state = OHCI_RH_HALTED;

	/* Recycle any "live" eds/tds (and urbs). */
	if (!list_empty (&ohci->pending))
		ohci_dbg(ohci, "abort schedule...\n");
	list_for_each_entry (priv, &ohci->pending, pending) {
		struct urb	*urb = priv->td[0]->urb;
		struct ed	*ed = priv->ed;

		switch (ed->state) {
		case ED_OPER:
			ed->state = ED_UNLINK;
			ed->hwINFO |= cpu_to_hc32(ohci, ED_DEQUEUE);
			ed_deschedule (ohci, ed);

			ed->ed_next = ohci->ed_rm_list;
			ed->ed_prev = NULL;
			ohci->ed_rm_list = ed;
			/* FALLTHROUGH */
		case ED_UNLINK:
			break;
		default:
			ohci_dbg(ohci, "bogus ed %p state %d\n",
					ed, ed->state);
		}

		if (!urb->unlinked)
			urb->unlinked = -ESHUTDOWN;
	}
	finish_unlinks (ohci, 0);
	spin_unlock_irq(&ohci->lock);

	/* paranoia, in case that didn't work: */

	/* empty the interrupt branches */
	for (i = 0; i < NUM_INTS; i++) ohci->load [i] = 0;
	for (i = 0; i < NUM_INTS; i++) ohci->hcca->int_table [i] = 0;

	/* no EDs to remove */
	ohci->ed_rm_list = NULL;

	/* empty control and bulk lists */
	ohci->ed_controltail = NULL;
	ohci->ed_bulktail    = NULL;

	if ((temp = ohci_run (ohci)) < 0) {
		ohci_err (ohci, "can't restart, %d\n", temp);
		return temp;
	}
	ohci_dbg(ohci, "restart complete\n");
	return 0;
}
EXPORT_SYMBOL_GPL(ohci_restart);

#endif

#ifdef CONFIG_PM

int ohci_suspend(struct usb_hcd *hcd, bool do_wakeup)
{
	struct ohci_hcd	*ohci = hcd_to_ohci (hcd);
	unsigned long	flags;

	/* Disable irq emission and mark HW unaccessible. Use
	 * the spinlock to properly synchronize with possible pending
	 * RH suspend or resume activity.
	 */
	spin_lock_irqsave (&ohci->lock, flags);
	ohci_writel(ohci, OHCI_INTR_MIE, &ohci->regs->intrdisable);
	(void)ohci_readl(ohci, &ohci->regs->intrdisable);

	clear_bit(HCD_FLAG_HW_ACCESSIBLE, &hcd->flags);
	spin_unlock_irqrestore (&ohci->lock, flags);

	return 0;
}
EXPORT_SYMBOL_GPL(ohci_suspend);


int ohci_resume(struct usb_hcd *hcd, bool hibernated)
{
	struct ohci_hcd		*ohci = hcd_to_ohci(hcd);
	int			port;
	bool			need_reinit = false;

	set_bit(HCD_FLAG_HW_ACCESSIBLE, &hcd->flags);

	/* Make sure resume from hibernation re-enumerates everything */
	if (hibernated)
		ohci_usb_reset(ohci);

	/* See if the controller is already running or has been reset */
	ohci->hc_control = ohci_readl(ohci, &ohci->regs->control);
	if (ohci->hc_control & (OHCI_CTRL_IR | OHCI_SCHED_ENABLES)) {
		need_reinit = true;
	} else {
		switch (ohci->hc_control & OHCI_CTRL_HCFS) {
		case OHCI_USB_OPER:
		case OHCI_USB_RESET:
			need_reinit = true;
		}
	}

	/* If needed, reinitialize and suspend the root hub */
	if (need_reinit) {
		spin_lock_irq(&ohci->lock);
		ohci_rh_resume(ohci);
		ohci_rh_suspend(ohci, 0);
		spin_unlock_irq(&ohci->lock);
	}

	/* Normally just turn on port power and enable interrupts */
	else {
		ohci_dbg(ohci, "powerup ports\n");
		for (port = 0; port < ohci->num_ports; port++)
			ohci_writel(ohci, RH_PS_PPS,
					&ohci->regs->roothub.portstatus[port]);

		ohci_writel(ohci, OHCI_INTR_MIE, &ohci->regs->intrenable);
		ohci_readl(ohci, &ohci->regs->intrenable);
		msleep(20);
	}

	usb_hcd_resume_root_hub(hcd);

	return 0;
}
EXPORT_SYMBOL_GPL(ohci_resume);

#endif

/*-------------------------------------------------------------------------*/

/*
 * Generic structure: This gets copied for platform drivers so that
 * individual entries can be overridden as needed.
 */

static const struct hc_driver ohci_hc_driver = {
	.description =          hcd_name,
	.product_desc =         "OHCI Host Controller",
	.hcd_priv_size =        sizeof(struct ohci_hcd),

	/*
	 * generic hardware linkage
	*/
	.irq =                  ohci_irq,
	.flags =                HCD_MEMORY | HCD_USB11,

	/*
	* basic lifecycle operations
	*/
	.reset =                ohci_setup,
	.start =                ohci_start,
	.stop =                 ohci_stop,
	.shutdown =             ohci_shutdown,

	/*
	 * managing i/o requests and associated device resources
	*/
	.urb_enqueue =          ohci_urb_enqueue,
	.urb_dequeue =          ohci_urb_dequeue,
	.endpoint_disable =     ohci_endpoint_disable,

	/*
	* scheduling support
	*/
	.get_frame_number =     ohci_get_frame,

	/*
	* root hub support
	*/
	.hub_status_data =      ohci_hub_status_data,
	.hub_control =          ohci_hub_control,
#ifdef CONFIG_PM
	.bus_suspend =          ohci_bus_suspend,
	.bus_resume =           ohci_bus_resume,
#endif
	.start_port_reset =	ohci_start_port_reset,
};

void ohci_init_driver(struct hc_driver *drv,
		const struct ohci_driver_overrides *over)
{
	/* Copy the generic table to drv and then apply the overrides */
	*drv = ohci_hc_driver;

	drv->product_desc = over->product_desc;
	drv->hcd_priv_size += over->extra_priv_size;
	if (over->reset)
		drv->reset = over->reset;
}
EXPORT_SYMBOL_GPL(ohci_init_driver);

/*-------------------------------------------------------------------------*/

MODULE_AUTHOR (DRIVER_AUTHOR);
MODULE_DESCRIPTION(DRIVER_DESC);
MODULE_LICENSE ("GPL");

#if defined(CONFIG_ARCH_SA1100) && defined(CONFIG_SA1111)
#include "ohci-sa1111.c"
#define SA1111_DRIVER		ohci_hcd_sa1111_driver
#endif

#if defined(CONFIG_ARCH_S3C24XX) || defined(CONFIG_ARCH_S3C64XX)
#include "ohci-s3c2410.c"
#define S3C2410_PLATFORM_DRIVER	ohci_hcd_s3c2410_driver
#endif

#ifdef CONFIG_USB_OHCI_EXYNOS
#include "ohci-exynos.c"
#define EXYNOS_PLATFORM_DRIVER	exynos_ohci_driver
#endif

#ifdef CONFIG_USB_OHCI_HCD_OMAP1
#include "ohci-omap.c"
#define OMAP1_PLATFORM_DRIVER	ohci_hcd_omap_driver
#endif

#ifdef CONFIG_USB_OHCI_HCD_OMAP3
#include "ohci-omap3.c"
#define OMAP3_PLATFORM_DRIVER	ohci_hcd_omap3_driver
#endif

#if defined(CONFIG_PXA27x) || defined(CONFIG_PXA3xx)
#include "ohci-pxa27x.c"
#define PLATFORM_DRIVER		ohci_hcd_pxa27x_driver
#endif

#ifdef CONFIG_ARCH_EP93XX
#include "ohci-ep93xx.c"
#define EP93XX_PLATFORM_DRIVER	ohci_hcd_ep93xx_driver
#endif

#ifdef CONFIG_ARCH_AT91
#include "ohci-at91.c"
#define AT91_PLATFORM_DRIVER	ohci_hcd_at91_driver
#endif

#ifdef CONFIG_ARCH_LPC32XX
#include "ohci-nxp.c"
#define NXP_PLATFORM_DRIVER	usb_hcd_nxp_driver
#endif

#ifdef CONFIG_ARCH_DAVINCI_DA8XX
#include "ohci-da8xx.c"
#define DAVINCI_PLATFORM_DRIVER	ohci_hcd_da8xx_driver
#endif

#ifdef CONFIG_USB_OHCI_HCD_PPC_OF
#include "ohci-ppc-of.c"
#define OF_PLATFORM_DRIVER	ohci_hcd_ppc_of_driver
#endif

#ifdef CONFIG_PLAT_SPEAR
#include "ohci-spear.c"
#define SPEAR_PLATFORM_DRIVER	spear_ohci_hcd_driver
#endif

#ifdef CONFIG_PPC_PS3
#include "ohci-ps3.c"
#define PS3_SYSTEM_BUS_DRIVER	ps3_ohci_driver
#endif

#ifdef CONFIG_MFD_SM501
#include "ohci-sm501.c"
#define SM501_OHCI_DRIVER	ohci_hcd_sm501_driver
#endif

#ifdef CONFIG_MFD_TC6393XB
#include "ohci-tmio.c"
#define TMIO_OHCI_DRIVER	ohci_hcd_tmio_driver
#endif

#ifdef CONFIG_MACH_JZ4740
#include "ohci-jz4740.c"
#define PLATFORM_DRIVER	ohci_hcd_jz4740_driver
#endif

#ifdef CONFIG_USB_OCTEON_OHCI
#include "ohci-octeon.c"
#define PLATFORM_DRIVER		ohci_octeon_driver
#endif

#ifdef CONFIG_TILE_USB
#include "ohci-tilegx.c"
#define PLATFORM_DRIVER		ohci_hcd_tilegx_driver
#endif

<<<<<<< HEAD
#ifdef CONFIG_USB_OHCI_HCD_PLATFORM
#include "ohci-platform.c"
#define PLATFORM_DRIVER		ohci_platform_driver
#endif

#if	!defined(PCI_DRIVER) &&		\
	!defined(PLATFORM_DRIVER) &&	\
	!defined(OMAP1_PLATFORM_DRIVER) &&	\
	!defined(OMAP3_PLATFORM_DRIVER) &&	\
	!defined(OF_PLATFORM_DRIVER) &&	\
	!defined(SA1111_DRIVER) &&	\
	!defined(PS3_SYSTEM_BUS_DRIVER) && \
	!defined(SM501_OHCI_DRIVER) && \
	!defined(TMIO_OHCI_DRIVER) && \
	!defined(S3C2410_PLATFORM_DRIVER) && \
	!defined(EXYNOS_PLATFORM_DRIVER) && \
	!defined(EP93XX_PLATFORM_DRIVER) && \
	!defined(AT91_PLATFORM_DRIVER) && \
	!defined(NXP_PLATFORM_DRIVER) && \
	!defined(DAVINCI_PLATFORM_DRIVER) && \
	!defined(SPEAR_PLATFORM_DRIVER)
#error "missing bus glue for ohci-hcd"
#endif

=======
>>>>>>> d0e0ac97
static int __init ohci_hcd_mod_init(void)
{
	int retval = 0;

	if (usb_disabled())
		return -ENODEV;

	printk(KERN_INFO "%s: " DRIVER_DESC "\n", hcd_name);
	pr_debug ("%s: block sizes: ed %Zd td %Zd\n", hcd_name,
		sizeof (struct ed), sizeof (struct td));
	set_bit(USB_OHCI_LOADED, &usb_hcds_loaded);

#ifdef DEBUG
	ohci_debug_root = debugfs_create_dir("ohci", usb_debug_root);
	if (!ohci_debug_root) {
		retval = -ENOENT;
		goto error_debug;
	}
#endif

#ifdef PS3_SYSTEM_BUS_DRIVER
	retval = ps3_ohci_driver_register(&PS3_SYSTEM_BUS_DRIVER);
	if (retval < 0)
		goto error_ps3;
#endif

#ifdef PLATFORM_DRIVER
	retval = platform_driver_register(&PLATFORM_DRIVER);
	if (retval < 0)
		goto error_platform;
#endif

#ifdef OMAP1_PLATFORM_DRIVER
	retval = platform_driver_register(&OMAP1_PLATFORM_DRIVER);
	if (retval < 0)
		goto error_omap1_platform;
#endif

#ifdef OMAP3_PLATFORM_DRIVER
	retval = platform_driver_register(&OMAP3_PLATFORM_DRIVER);
	if (retval < 0)
		goto error_omap3_platform;
#endif

#ifdef OF_PLATFORM_DRIVER
	retval = platform_driver_register(&OF_PLATFORM_DRIVER);
	if (retval < 0)
		goto error_of_platform;
#endif

#ifdef SA1111_DRIVER
	retval = sa1111_driver_register(&SA1111_DRIVER);
	if (retval < 0)
		goto error_sa1111;
#endif

#ifdef SM501_OHCI_DRIVER
	retval = platform_driver_register(&SM501_OHCI_DRIVER);
	if (retval < 0)
		goto error_sm501;
#endif

#ifdef TMIO_OHCI_DRIVER
	retval = platform_driver_register(&TMIO_OHCI_DRIVER);
	if (retval < 0)
		goto error_tmio;
#endif

#ifdef S3C2410_PLATFORM_DRIVER
	retval = platform_driver_register(&S3C2410_PLATFORM_DRIVER);
	if (retval < 0)
		goto error_s3c2410;
#endif

#ifdef EXYNOS_PLATFORM_DRIVER
	retval = platform_driver_register(&EXYNOS_PLATFORM_DRIVER);
	if (retval < 0)
		goto error_exynos;
#endif

#ifdef EP93XX_PLATFORM_DRIVER
	retval = platform_driver_register(&EP93XX_PLATFORM_DRIVER);
	if (retval < 0)
		goto error_ep93xx;
#endif

#ifdef AT91_PLATFORM_DRIVER
	retval = platform_driver_register(&AT91_PLATFORM_DRIVER);
	if (retval < 0)
		goto error_at91;
#endif

#ifdef NXP_PLATFORM_DRIVER
	retval = platform_driver_register(&NXP_PLATFORM_DRIVER);
	if (retval < 0)
		goto error_nxp;
#endif

#ifdef DAVINCI_PLATFORM_DRIVER
	retval = platform_driver_register(&DAVINCI_PLATFORM_DRIVER);
	if (retval < 0)
		goto error_davinci;
#endif

#ifdef SPEAR_PLATFORM_DRIVER
	retval = platform_driver_register(&SPEAR_PLATFORM_DRIVER);
	if (retval < 0)
		goto error_spear;
#endif

	return retval;

	/* Error path */
#ifdef SPEAR_PLATFORM_DRIVER
	platform_driver_unregister(&SPEAR_PLATFORM_DRIVER);
 error_spear:
#endif
#ifdef DAVINCI_PLATFORM_DRIVER
	platform_driver_unregister(&DAVINCI_PLATFORM_DRIVER);
 error_davinci:
#endif
#ifdef NXP_PLATFORM_DRIVER
	platform_driver_unregister(&NXP_PLATFORM_DRIVER);
 error_nxp:
#endif
#ifdef AT91_PLATFORM_DRIVER
	platform_driver_unregister(&AT91_PLATFORM_DRIVER);
 error_at91:
#endif
#ifdef EP93XX_PLATFORM_DRIVER
	platform_driver_unregister(&EP93XX_PLATFORM_DRIVER);
 error_ep93xx:
#endif
#ifdef EXYNOS_PLATFORM_DRIVER
	platform_driver_unregister(&EXYNOS_PLATFORM_DRIVER);
 error_exynos:
#endif
#ifdef S3C2410_PLATFORM_DRIVER
	platform_driver_unregister(&S3C2410_PLATFORM_DRIVER);
 error_s3c2410:
#endif
#ifdef TMIO_OHCI_DRIVER
	platform_driver_unregister(&TMIO_OHCI_DRIVER);
 error_tmio:
#endif
#ifdef SM501_OHCI_DRIVER
	platform_driver_unregister(&SM501_OHCI_DRIVER);
 error_sm501:
#endif
#ifdef SA1111_DRIVER
	sa1111_driver_unregister(&SA1111_DRIVER);
 error_sa1111:
#endif
#ifdef OF_PLATFORM_DRIVER
	platform_driver_unregister(&OF_PLATFORM_DRIVER);
 error_of_platform:
#endif
#ifdef OMAP3_PLATFORM_DRIVER
	platform_driver_unregister(&OMAP3_PLATFORM_DRIVER);
 error_omap3_platform:
#endif
#ifdef OMAP1_PLATFORM_DRIVER
	platform_driver_unregister(&OMAP1_PLATFORM_DRIVER);
 error_omap1_platform:
#endif
#ifdef PLATFORM_DRIVER
	platform_driver_unregister(&PLATFORM_DRIVER);
 error_platform:
#endif
#ifdef PS3_SYSTEM_BUS_DRIVER
	ps3_ohci_driver_unregister(&PS3_SYSTEM_BUS_DRIVER);
 error_ps3:
#endif
#ifdef DEBUG
	debugfs_remove(ohci_debug_root);
	ohci_debug_root = NULL;
 error_debug:
#endif

	clear_bit(USB_OHCI_LOADED, &usb_hcds_loaded);
	return retval;
}
module_init(ohci_hcd_mod_init);

static void __exit ohci_hcd_mod_exit(void)
{
#ifdef SPEAR_PLATFORM_DRIVER
	platform_driver_unregister(&SPEAR_PLATFORM_DRIVER);
#endif
#ifdef DAVINCI_PLATFORM_DRIVER
	platform_driver_unregister(&DAVINCI_PLATFORM_DRIVER);
#endif
#ifdef NXP_PLATFORM_DRIVER
	platform_driver_unregister(&NXP_PLATFORM_DRIVER);
#endif
#ifdef AT91_PLATFORM_DRIVER
	platform_driver_unregister(&AT91_PLATFORM_DRIVER);
#endif
#ifdef EP93XX_PLATFORM_DRIVER
	platform_driver_unregister(&EP93XX_PLATFORM_DRIVER);
#endif
#ifdef EXYNOS_PLATFORM_DRIVER
	platform_driver_unregister(&EXYNOS_PLATFORM_DRIVER);
#endif
#ifdef S3C2410_PLATFORM_DRIVER
	platform_driver_unregister(&S3C2410_PLATFORM_DRIVER);
#endif
#ifdef TMIO_OHCI_DRIVER
	platform_driver_unregister(&TMIO_OHCI_DRIVER);
#endif
#ifdef SM501_OHCI_DRIVER
	platform_driver_unregister(&SM501_OHCI_DRIVER);
#endif
#ifdef SA1111_DRIVER
	sa1111_driver_unregister(&SA1111_DRIVER);
#endif
#ifdef OF_PLATFORM_DRIVER
	platform_driver_unregister(&OF_PLATFORM_DRIVER);
#endif
#ifdef OMAP3_PLATFORM_DRIVER
	platform_driver_unregister(&OMAP3_PLATFORM_DRIVER);
#endif
#ifdef OMAP1_PLATFORM_DRIVER
	platform_driver_unregister(&OMAP1_PLATFORM_DRIVER);
#endif
#ifdef PLATFORM_DRIVER
	platform_driver_unregister(&PLATFORM_DRIVER);
#endif
#ifdef PS3_SYSTEM_BUS_DRIVER
	ps3_ohci_driver_unregister(&PS3_SYSTEM_BUS_DRIVER);
#endif
#ifdef DEBUG
	debugfs_remove(ohci_debug_root);
#endif
	clear_bit(USB_OHCI_LOADED, &usb_hcds_loaded);
}
module_exit(ohci_hcd_mod_exit);
<|MERGE_RESOLUTION|>--- conflicted
+++ resolved
@@ -1262,33 +1262,6 @@
 #define PLATFORM_DRIVER		ohci_hcd_tilegx_driver
 #endif
 
-<<<<<<< HEAD
-#ifdef CONFIG_USB_OHCI_HCD_PLATFORM
-#include "ohci-platform.c"
-#define PLATFORM_DRIVER		ohci_platform_driver
-#endif
-
-#if	!defined(PCI_DRIVER) &&		\
-	!defined(PLATFORM_DRIVER) &&	\
-	!defined(OMAP1_PLATFORM_DRIVER) &&	\
-	!defined(OMAP3_PLATFORM_DRIVER) &&	\
-	!defined(OF_PLATFORM_DRIVER) &&	\
-	!defined(SA1111_DRIVER) &&	\
-	!defined(PS3_SYSTEM_BUS_DRIVER) && \
-	!defined(SM501_OHCI_DRIVER) && \
-	!defined(TMIO_OHCI_DRIVER) && \
-	!defined(S3C2410_PLATFORM_DRIVER) && \
-	!defined(EXYNOS_PLATFORM_DRIVER) && \
-	!defined(EP93XX_PLATFORM_DRIVER) && \
-	!defined(AT91_PLATFORM_DRIVER) && \
-	!defined(NXP_PLATFORM_DRIVER) && \
-	!defined(DAVINCI_PLATFORM_DRIVER) && \
-	!defined(SPEAR_PLATFORM_DRIVER)
-#error "missing bus glue for ohci-hcd"
-#endif
-
-=======
->>>>>>> d0e0ac97
 static int __init ohci_hcd_mod_init(void)
 {
 	int retval = 0;
