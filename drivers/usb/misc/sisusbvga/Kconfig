
config USB_SISUSBVGA
	tristate "USB 2.0 SVGA dongle support (Net2280/SiS315)"
	depends on (USB_MUSB_HDRC || USB_EHCI_HCD)
<<<<<<< HEAD
=======
	select FONT_SUPPORT if USB_SISUSBVGA_CON
>>>>>>> d0e0ac97
        ---help---
	  Say Y here if you intend to attach a USB2VGA dongle based on a
	  Net2280 and a SiS315 chip.

	  Note that this device requires a USB 2.0 host controller. It will not
	  work with USB 1.x controllers.

	  To compile this driver as a module, choose M here; the module will be
	  called sisusbvga. If unsure, say N.

config USB_SISUSBVGA_CON
	bool "Text console and mode switching support" if USB_SISUSBVGA
	depends on VT
	select FONT_8x16
	---help---
	  Say Y here if you want a VGA text console via the USB dongle or
	  want to support userland applications that utilize the driver's
	  display mode switching capabilities.

	  Note that this console supports VGA/EGA text mode only.

	  By default, the console part of the driver will not kick in when
	  the driver is initialized. If you want the driver to take over
	  one or more of the consoles, you need to specify the number of
	  the first and last consoles (starting at 1) as driver parameters.

	  For example, if the driver is compiled as a module:

	     modprobe sisusbvga first=1 last=5

	  If you use hotplug, add this to your modutils config files with
	  the "options" keyword, such as eg.

	     options sisusbvga first=1 last=5

	  If the driver is compiled into the kernel image, the parameters
	  must be given in the kernel command like, such as

	     sisusbvga.first=1 sisusbvga.last=5


<|MERGE_RESOLUTION|>--- conflicted
+++ resolved
@@ -2,10 +2,7 @@
 config USB_SISUSBVGA
 	tristate "USB 2.0 SVGA dongle support (Net2280/SiS315)"
 	depends on (USB_MUSB_HDRC || USB_EHCI_HCD)
-<<<<<<< HEAD
-=======
 	select FONT_SUPPORT if USB_SISUSBVGA_CON
->>>>>>> d0e0ac97
         ---help---
 	  Say Y here if you intend to attach a USB2VGA dongle based on a
 	  Net2280 and a SiS315 chip.
