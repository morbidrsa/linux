--- conflicted
+++ resolved
@@ -316,19 +316,6 @@
 	if (!can_support_obex(c))
 		return -EINVAL;
 
-<<<<<<< HEAD
-	if (obex_string_defs[OBEX_CTRL_IDX].id == 0) {
-		status = usb_string_ids_tab(c->cdev, obex_string_defs);
-		if (status < 0)
-			return status;
-		obex_control_intf.iInterface =
-			obex_string_defs[OBEX_CTRL_IDX].id;
-
-		status = obex_string_defs[OBEX_DATA_IDX].id;
-		obex_data_nop_intf.iInterface = status;
-		obex_data_intf.iInterface = status;
-	}
-=======
 	us = usb_gstrings_attach(cdev, obex_strings,
 				 ARRAY_SIZE(obex_string_defs));
 	if (IS_ERR(us))
@@ -336,7 +323,6 @@
 	obex_control_intf.iInterface = us[OBEX_CTRL_IDX].id;
 	obex_data_nop_intf.iInterface = us[OBEX_DATA_IDX].id;
 	obex_data_intf.iInterface = us[OBEX_DATA_IDX].id;
->>>>>>> d0e0ac97
 
 	/* allocate instance-specific interface IDs, and patch descriptors */
 
@@ -417,30 +403,12 @@
 	return status;
 }
 
-<<<<<<< HEAD
-#ifdef USBF_OBEX_INCLUDED
-
-static void
-obex_old_unbind(struct usb_configuration *c, struct usb_function *f)
-=======
 static inline struct f_serial_opts *to_f_serial_opts(struct config_item *item)
->>>>>>> d0e0ac97
 {
 	return container_of(to_config_group(item), struct f_serial_opts,
 			    func_inst.group);
 }
 
-<<<<<<< HEAD
-/**
- * obex_bind_config - add a CDC OBEX function to a configuration
- * @c: the configuration to support the CDC OBEX instance
- * @port_num: /dev/ttyGS* port this interface will use
- * Context: single threaded during gadget setup
- *
- * Returns zero on success, else negative errno.
- */
-int __init obex_bind_config(struct usb_configuration *c, u8 port_num)
-=======
 CONFIGFS_ATTR_STRUCT(f_serial_opts);
 static ssize_t f_obex_attr_show(struct config_item *item,
 				struct configfs_attribute *attr,
@@ -458,12 +426,9 @@
 }
 
 static void obex_attr_release(struct config_item *item)
->>>>>>> d0e0ac97
 {
 	struct f_serial_opts *opts = to_f_serial_opts(item);
 
-<<<<<<< HEAD
-=======
 	usb_put_function_instance(&opts->func_inst);
 }
 
@@ -539,7 +504,6 @@
 	struct f_obex	*obex;
 	struct f_serial_opts *opts;
 
->>>>>>> d0e0ac97
 	/* allocate and initialize one new instance */
 	obex = kzalloc(sizeof(*obex), GFP_KERNEL);
 	if (!obex)
@@ -553,136 +517,6 @@
 	obex->port.disconnect = obex_disconnect;
 
 	obex->port.func.name = "obex";
-	/* descriptors are per-instance copies */
-	obex->port.func.bind = obex_bind;
-	obex->port.func.unbind = obex_old_unbind;
-	obex->port.func.set_alt = obex_set_alt;
-	obex->port.func.get_alt = obex_get_alt;
-	obex->port.func.disable = obex_disable;
-	obex->port.func.free_func = obex_free;
-
-	return &obex->port.func;
-}
-
-<<<<<<< HEAD
-#else
-
-static inline struct f_serial_opts *to_f_serial_opts(struct config_item *item)
-{
-	return container_of(to_config_group(item), struct f_serial_opts,
-			    func_inst.group);
-}
-
-CONFIGFS_ATTR_STRUCT(f_serial_opts);
-static ssize_t f_obex_attr_show(struct config_item *item,
-				struct configfs_attribute *attr,
-				char *page)
-{
-	struct f_serial_opts *opts = to_f_serial_opts(item);
-	struct f_serial_opts_attribute *f_serial_opts_attr =
-		container_of(attr, struct f_serial_opts_attribute, attr);
-	ssize_t ret = 0;
-
-	if (f_serial_opts_attr->show)
-		ret = f_serial_opts_attr->show(opts, page);
-
-	return ret;
-}
-
-static void obex_attr_release(struct config_item *item)
-{
-	struct f_serial_opts *opts = to_f_serial_opts(item);
-
-	usb_put_function_instance(&opts->func_inst);
-}
-
-static struct configfs_item_operations obex_item_ops = {
-	.release	= obex_attr_release,
-	.show_attribute = f_obex_attr_show,
-};
-
-static ssize_t f_obex_port_num_show(struct f_serial_opts *opts, char *page)
-{
-	return sprintf(page, "%u\n", opts->port_num);
-}
-
-static struct f_serial_opts_attribute f_obex_port_num =
-	__CONFIGFS_ATTR_RO(port_num, f_obex_port_num_show);
-
-static struct configfs_attribute *acm_attrs[] = {
-	&f_obex_port_num.attr,
-	NULL,
-};
-
-static struct config_item_type obex_func_type = {
-	.ct_item_ops	= &obex_item_ops,
-	.ct_attrs	= acm_attrs,
-	.ct_owner	= THIS_MODULE,
-};
-
-static void obex_free_inst(struct usb_function_instance *f)
-{
-	struct f_serial_opts *opts;
-
-	opts = container_of(f, struct f_serial_opts, func_inst);
-	gserial_free_line(opts->port_num);
-	kfree(opts);
-}
-
-static struct usb_function_instance *obex_alloc_inst(void)
-{
-	struct f_serial_opts *opts;
-	int ret;
-
-	opts = kzalloc(sizeof(*opts), GFP_KERNEL);
-	if (!opts)
-		return ERR_PTR(-ENOMEM);
-
-	opts->func_inst.free_func_inst = obex_free_inst;
-	ret = gserial_alloc_line(&opts->port_num);
-	if (ret) {
-		kfree(opts);
-		return ERR_PTR(ret);
-	}
-	config_group_init_type_name(&opts->func_inst.group, "",
-				    &obex_func_type);
-
-	return &opts->func_inst;
-}
-
-static void obex_free(struct usb_function *f)
-{
-	struct f_obex *obex;
-
-	obex = func_to_obex(f);
-	kfree(obex);
-}
-
-static void obex_unbind(struct usb_configuration *c, struct usb_function *f)
-{
-	obex_string_defs[OBEX_CTRL_IDX].id = 0;
-	usb_free_all_descriptors(f);
-}
-
-struct usb_function *obex_alloc(struct usb_function_instance *fi)
-{
-	struct f_obex	*obex;
-	struct f_serial_opts *opts;
-
-	/* allocate and initialize one new instance */
-	obex = kzalloc(sizeof(*obex), GFP_KERNEL);
-	if (!obex)
-		return ERR_PTR(-ENOMEM);
-
-	opts = container_of(fi, struct f_serial_opts, func_inst);
-
-	obex->port_num = opts->port_num;
-
-	obex->port.connect = obex_connect;
-	obex->port.disconnect = obex_disconnect;
-
-	obex->port.func.name = "obex";
-	obex->port.func.strings = obex_strings;
 	/* descriptors are per-instance copies */
 	obex->port.func.bind = obex_bind;
 	obex->port.func.unbind = obex_unbind;
@@ -695,11 +529,5 @@
 }
 
 DECLARE_USB_FUNCTION_INIT(obex, obex_alloc_inst, obex_alloc);
-
-#endif
-
-=======
-DECLARE_USB_FUNCTION_INIT(obex, obex_alloc_inst, obex_alloc);
->>>>>>> d0e0ac97
 MODULE_AUTHOR("Felipe Balbi");
 MODULE_LICENSE("GPL");