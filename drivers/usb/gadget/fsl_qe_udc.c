/*
 * driver/usb/gadget/fsl_qe_udc.c
 *
 * Copyright (c) 2006-2008 Freescale Semiconductor, Inc. All rights reserved.
 *
 * 	Xie Xiaobo <X.Xie@freescale.com>
 * 	Li Yang <leoli@freescale.com>
 * 	Based on bareboard code from Shlomi Gridish.
 *
 * Description:
 * Freescle QE/CPM USB Pheripheral Controller Driver
 * The controller can be found on MPC8360, MPC8272, and etc.
 * MPC8360 Rev 1.1 may need QE mircocode update
 *
 * This program is free software; you can redistribute it and/or modify it
 * under the terms of the GNU General Public License as published by the
 * Free Software Foundation;  either version 2 of the License, or (at your
 * option) any later version.
 */

#undef USB_TRACE

#include <linux/module.h>
#include <linux/kernel.h>
#include <linux/init.h>
#include <linux/ioport.h>
#include <linux/types.h>
#include <linux/errno.h>
#include <linux/err.h>
#include <linux/slab.h>
#include <linux/list.h>
#include <linux/interrupt.h>
#include <linux/io.h>
#include <linux/moduleparam.h>
#include <linux/of_address.h>
#include <linux/of_platform.h>
#include <linux/dma-mapping.h>
#include <linux/usb/ch9.h>
#include <linux/usb/gadget.h>
#include <linux/usb/otg.h>
#include <asm/qe.h>
#include <asm/cpm.h>
#include <asm/dma.h>
#include <asm/reg.h>
#include "fsl_qe_udc.h"

#define DRIVER_DESC     "Freescale QE/CPM USB Device Controller driver"
#define DRIVER_AUTHOR   "Xie XiaoBo"
#define DRIVER_VERSION  "1.0"

#define DMA_ADDR_INVALID        (~(dma_addr_t)0)

static const char driver_name[] = "fsl_qe_udc";
static const char driver_desc[] = DRIVER_DESC;

/*ep name is important in gadget, it should obey the convention of ep_match()*/
static const char *const ep_name[] = {
	"ep0-control", /* everyone has ep0 */
	/* 3 configurable endpoints */
	"ep1",
	"ep2",
	"ep3",
};

static struct usb_endpoint_descriptor qe_ep0_desc = {
	.bLength =		USB_DT_ENDPOINT_SIZE,
	.bDescriptorType =	USB_DT_ENDPOINT,

	.bEndpointAddress =	0,
	.bmAttributes =		USB_ENDPOINT_XFER_CONTROL,
	.wMaxPacketSize =	USB_MAX_CTRL_PAYLOAD,
};

/********************************************************************
 *      Internal Used Function Start
********************************************************************/
/*-----------------------------------------------------------------
 * done() - retire a request; caller blocked irqs
 *--------------------------------------------------------------*/
static void done(struct qe_ep *ep, struct qe_req *req, int status)
{
	struct qe_udc *udc = ep->udc;
	unsigned char stopped = ep->stopped;

	/* the req->queue pointer is used by ep_queue() func, in which
	 * the request will be added into a udc_ep->queue 'd tail
	 * so here the req will be dropped from the ep->queue
	 */
	list_del_init(&req->queue);

	/* req.status should be set as -EINPROGRESS in ep_queue() */
	if (req->req.status == -EINPROGRESS)
		req->req.status = status;
	else
		status = req->req.status;

	if (req->mapped) {
		dma_unmap_single(udc->gadget.dev.parent,
			req->req.dma, req->req.length,
			ep_is_in(ep)
				? DMA_TO_DEVICE
				: DMA_FROM_DEVICE);
		req->req.dma = DMA_ADDR_INVALID;
		req->mapped = 0;
	} else
		dma_sync_single_for_cpu(udc->gadget.dev.parent,
			req->req.dma, req->req.length,
			ep_is_in(ep)
				? DMA_TO_DEVICE
				: DMA_FROM_DEVICE);

	if (status && (status != -ESHUTDOWN))
		dev_vdbg(udc->dev, "complete %s req %p stat %d len %u/%u\n",
			ep->ep.name, &req->req, status,
			req->req.actual, req->req.length);

	/* don't modify queue heads during completion callback */
	ep->stopped = 1;
	spin_unlock(&udc->lock);

	/* this complete() should a func implemented by gadget layer,
	 * eg fsg->bulk_in_complete() */
	if (req->req.complete)
		req->req.complete(&ep->ep, &req->req);

	spin_lock(&udc->lock);

	ep->stopped = stopped;
}

/*-----------------------------------------------------------------
 * nuke(): delete all requests related to this ep
 *--------------------------------------------------------------*/
static void nuke(struct qe_ep *ep, int status)
{
	/* Whether this eq has request linked */
	while (!list_empty(&ep->queue)) {
		struct qe_req *req = NULL;
		req = list_entry(ep->queue.next, struct qe_req, queue);

		done(ep, req, status);
	}
}

/*---------------------------------------------------------------------------*
 * USB and Endpoint manipulate process, include parameter and register       *
 *---------------------------------------------------------------------------*/
/* @value: 1--set stall 0--clean stall */
static int qe_eprx_stall_change(struct qe_ep *ep, int value)
{
	u16 tem_usep;
	u8 epnum = ep->epnum;
	struct qe_udc *udc = ep->udc;

	tem_usep = in_be16(&udc->usb_regs->usb_usep[epnum]);
	tem_usep = tem_usep & ~USB_RHS_MASK;
	if (value == 1)
		tem_usep |= USB_RHS_STALL;
	else if (ep->dir == USB_DIR_IN)
		tem_usep |= USB_RHS_IGNORE_OUT;

	out_be16(&udc->usb_regs->usb_usep[epnum], tem_usep);
	return 0;
}

static int qe_eptx_stall_change(struct qe_ep *ep, int value)
{
	u16 tem_usep;
	u8 epnum = ep->epnum;
	struct qe_udc *udc = ep->udc;

	tem_usep = in_be16(&udc->usb_regs->usb_usep[epnum]);
	tem_usep = tem_usep & ~USB_THS_MASK;
	if (value == 1)
		tem_usep |= USB_THS_STALL;
	else if (ep->dir == USB_DIR_OUT)
		tem_usep |= USB_THS_IGNORE_IN;

	out_be16(&udc->usb_regs->usb_usep[epnum], tem_usep);

	return 0;
}

static int qe_ep0_stall(struct qe_udc *udc)
{
	qe_eptx_stall_change(&udc->eps[0], 1);
	qe_eprx_stall_change(&udc->eps[0], 1);
	udc->ep0_state = WAIT_FOR_SETUP;
	udc->ep0_dir = 0;
	return 0;
}

static int qe_eprx_nack(struct qe_ep *ep)
{
	u8 epnum = ep->epnum;
	struct qe_udc *udc = ep->udc;

	if (ep->state == EP_STATE_IDLE) {
		/* Set the ep's nack */
		clrsetbits_be16(&udc->usb_regs->usb_usep[epnum],
				USB_RHS_MASK, USB_RHS_NACK);

		/* Mask Rx and Busy interrupts */
		clrbits16(&udc->usb_regs->usb_usbmr,
				(USB_E_RXB_MASK | USB_E_BSY_MASK));

		ep->state = EP_STATE_NACK;
	}
	return 0;
}

static int qe_eprx_normal(struct qe_ep *ep)
{
	struct qe_udc *udc = ep->udc;

	if (ep->state == EP_STATE_NACK) {
		clrsetbits_be16(&udc->usb_regs->usb_usep[ep->epnum],
				USB_RTHS_MASK, USB_THS_IGNORE_IN);

		/* Unmask RX interrupts */
		out_be16(&udc->usb_regs->usb_usber,
				USB_E_BSY_MASK | USB_E_RXB_MASK);
		setbits16(&udc->usb_regs->usb_usbmr,
				(USB_E_RXB_MASK | USB_E_BSY_MASK));

		ep->state = EP_STATE_IDLE;
		ep->has_data = 0;
	}

	return 0;
}

static int qe_ep_cmd_stoptx(struct qe_ep *ep)
{
	if (ep->udc->soc_type == PORT_CPM)
		cpm_command(CPM_USB_STOP_TX | (ep->epnum << CPM_USB_EP_SHIFT),
				CPM_USB_STOP_TX_OPCODE);
	else
		qe_issue_cmd(QE_USB_STOP_TX, QE_CR_SUBBLOCK_USB,
				ep->epnum, 0);

	return 0;
}

static int qe_ep_cmd_restarttx(struct qe_ep *ep)
{
	if (ep->udc->soc_type == PORT_CPM)
		cpm_command(CPM_USB_RESTART_TX | (ep->epnum <<
				CPM_USB_EP_SHIFT), CPM_USB_RESTART_TX_OPCODE);
	else
		qe_issue_cmd(QE_USB_RESTART_TX, QE_CR_SUBBLOCK_USB,
				ep->epnum, 0);

	return 0;
}

static int qe_ep_flushtxfifo(struct qe_ep *ep)
{
	struct qe_udc *udc = ep->udc;
	int i;

	i = (int)ep->epnum;

	qe_ep_cmd_stoptx(ep);
	out_8(&udc->usb_regs->usb_uscom,
		USB_CMD_FLUSH_FIFO | (USB_CMD_EP_MASK & (ep->epnum)));
	out_be16(&udc->ep_param[i]->tbptr, in_be16(&udc->ep_param[i]->tbase));
	out_be32(&udc->ep_param[i]->tstate, 0);
	out_be16(&udc->ep_param[i]->tbcnt, 0);

	ep->c_txbd = ep->txbase;
	ep->n_txbd = ep->txbase;
	qe_ep_cmd_restarttx(ep);
	return 0;
}

static int qe_ep_filltxfifo(struct qe_ep *ep)
{
	struct qe_udc *udc = ep->udc;

	out_8(&udc->usb_regs->usb_uscom,
			USB_CMD_STR_FIFO | (USB_CMD_EP_MASK & (ep->epnum)));
	return 0;
}

static int qe_epbds_reset(struct qe_udc *udc, int pipe_num)
{
	struct qe_ep *ep;
	u32 bdring_len;
	struct qe_bd __iomem *bd;
	int i;

	ep = &udc->eps[pipe_num];

	if (ep->dir == USB_DIR_OUT)
		bdring_len = USB_BDRING_LEN_RX;
	else
		bdring_len = USB_BDRING_LEN;

	bd = ep->rxbase;
	for (i = 0; i < (bdring_len - 1); i++) {
		out_be32((u32 __iomem *)bd, R_E | R_I);
		bd++;
	}
	out_be32((u32 __iomem *)bd, R_E | R_I | R_W);

	bd = ep->txbase;
	for (i = 0; i < USB_BDRING_LEN_TX - 1; i++) {
		out_be32(&bd->buf, 0);
		out_be32((u32 __iomem *)bd, 0);
		bd++;
	}
	out_be32((u32 __iomem *)bd, T_W);

	return 0;
}

static int qe_ep_reset(struct qe_udc *udc, int pipe_num)
{
	struct qe_ep *ep;
	u16 tmpusep;

	ep = &udc->eps[pipe_num];
	tmpusep = in_be16(&udc->usb_regs->usb_usep[pipe_num]);
	tmpusep &= ~USB_RTHS_MASK;

	switch (ep->dir) {
	case USB_DIR_BOTH:
		qe_ep_flushtxfifo(ep);
		break;
	case USB_DIR_OUT:
		tmpusep |= USB_THS_IGNORE_IN;
		break;
	case USB_DIR_IN:
		qe_ep_flushtxfifo(ep);
		tmpusep |= USB_RHS_IGNORE_OUT;
		break;
	default:
		break;
	}
	out_be16(&udc->usb_regs->usb_usep[pipe_num], tmpusep);

	qe_epbds_reset(udc, pipe_num);

	return 0;
}

static int qe_ep_toggledata01(struct qe_ep *ep)
{
	ep->data01 ^= 0x1;
	return 0;
}

static int qe_ep_bd_init(struct qe_udc *udc, unsigned char pipe_num)
{
	struct qe_ep *ep = &udc->eps[pipe_num];
	unsigned long tmp_addr = 0;
	struct usb_ep_para __iomem *epparam;
	int i;
	struct qe_bd __iomem *bd;
	int bdring_len;

	if (ep->dir == USB_DIR_OUT)
		bdring_len = USB_BDRING_LEN_RX;
	else
		bdring_len = USB_BDRING_LEN;

	epparam = udc->ep_param[pipe_num];
	/* alloc multi-ram for BD rings and set the ep parameters */
	tmp_addr = cpm_muram_alloc(sizeof(struct qe_bd) * (bdring_len +
				USB_BDRING_LEN_TX), QE_ALIGNMENT_OF_BD);
	if (IS_ERR_VALUE(tmp_addr))
		return -ENOMEM;

	out_be16(&epparam->rbase, (u16)tmp_addr);
	out_be16(&epparam->tbase, (u16)(tmp_addr +
				(sizeof(struct qe_bd) * bdring_len)));

	out_be16(&epparam->rbptr, in_be16(&epparam->rbase));
	out_be16(&epparam->tbptr, in_be16(&epparam->tbase));

	ep->rxbase = cpm_muram_addr(tmp_addr);
	ep->txbase = cpm_muram_addr(tmp_addr + (sizeof(struct qe_bd)
				* bdring_len));
	ep->n_rxbd = ep->rxbase;
	ep->e_rxbd = ep->rxbase;
	ep->n_txbd = ep->txbase;
	ep->c_txbd = ep->txbase;
	ep->data01 = 0; /* data0 */

	/* Init TX and RX bds */
	bd = ep->rxbase;
	for (i = 0; i < bdring_len - 1; i++) {
		out_be32(&bd->buf, 0);
		out_be32((u32 __iomem *)bd, 0);
		bd++;
	}
	out_be32(&bd->buf, 0);
	out_be32((u32 __iomem *)bd, R_W);

	bd = ep->txbase;
	for (i = 0; i < USB_BDRING_LEN_TX - 1; i++) {
		out_be32(&bd->buf, 0);
		out_be32((u32 __iomem *)bd, 0);
		bd++;
	}
	out_be32(&bd->buf, 0);
	out_be32((u32 __iomem *)bd, T_W);

	return 0;
}

static int qe_ep_rxbd_update(struct qe_ep *ep)
{
	unsigned int size;
	int i;
	unsigned int tmp;
	struct qe_bd __iomem *bd;
	unsigned int bdring_len;

	if (ep->rxbase == NULL)
		return -EINVAL;

	bd = ep->rxbase;

	ep->rxframe = kmalloc(sizeof(*ep->rxframe), GFP_ATOMIC);
	if (ep->rxframe == NULL) {
		dev_err(ep->udc->dev, "malloc rxframe failed\n");
		return -ENOMEM;
	}

	qe_frame_init(ep->rxframe);

	if (ep->dir == USB_DIR_OUT)
		bdring_len = USB_BDRING_LEN_RX;
	else
		bdring_len = USB_BDRING_LEN;

	size = (ep->ep.maxpacket + USB_CRC_SIZE + 2) * (bdring_len + 1);
	ep->rxbuffer = kzalloc(size, GFP_ATOMIC);
	if (ep->rxbuffer == NULL) {
		dev_err(ep->udc->dev, "malloc rxbuffer failed,size=%d\n",
				size);
		kfree(ep->rxframe);
		return -ENOMEM;
	}

	ep->rxbuf_d = virt_to_phys((void *)ep->rxbuffer);
	if (ep->rxbuf_d == DMA_ADDR_INVALID) {
		ep->rxbuf_d = dma_map_single(ep->udc->gadget.dev.parent,
					ep->rxbuffer,
					size,
					DMA_FROM_DEVICE);
		ep->rxbufmap = 1;
	} else {
		dma_sync_single_for_device(ep->udc->gadget.dev.parent,
					ep->rxbuf_d, size,
					DMA_FROM_DEVICE);
		ep->rxbufmap = 0;
	}

	size = ep->ep.maxpacket + USB_CRC_SIZE + 2;
	tmp = ep->rxbuf_d;
	tmp = (u32)(((tmp >> 2) << 2) + 4);

	for (i = 0; i < bdring_len - 1; i++) {
		out_be32(&bd->buf, tmp);
		out_be32((u32 __iomem *)bd, (R_E | R_I));
		tmp = tmp + size;
		bd++;
	}
	out_be32(&bd->buf, tmp);
	out_be32((u32 __iomem *)bd, (R_E | R_I | R_W));

	return 0;
}

static int qe_ep_register_init(struct qe_udc *udc, unsigned char pipe_num)
{
	struct qe_ep *ep = &udc->eps[pipe_num];
	struct usb_ep_para __iomem *epparam;
	u16 usep, logepnum;
	u16 tmp;
	u8 rtfcr = 0;

	epparam = udc->ep_param[pipe_num];

	usep = 0;
	logepnum = (ep->ep.desc->bEndpointAddress & USB_ENDPOINT_NUMBER_MASK);
	usep |= (logepnum << USB_EPNUM_SHIFT);

	switch (ep->ep.desc->bmAttributes & 0x03) {
	case USB_ENDPOINT_XFER_BULK:
		usep |= USB_TRANS_BULK;
		break;
	case USB_ENDPOINT_XFER_ISOC:
		usep |=  USB_TRANS_ISO;
		break;
	case USB_ENDPOINT_XFER_INT:
		usep |= USB_TRANS_INT;
		break;
	default:
		usep |= USB_TRANS_CTR;
		break;
	}

	switch (ep->dir) {
	case USB_DIR_OUT:
		usep |= USB_THS_IGNORE_IN;
		break;
	case USB_DIR_IN:
		usep |= USB_RHS_IGNORE_OUT;
		break;
	default:
		break;
	}
	out_be16(&udc->usb_regs->usb_usep[pipe_num], usep);

	rtfcr = 0x30;
	out_8(&epparam->rbmr, rtfcr);
	out_8(&epparam->tbmr, rtfcr);

	tmp = (u16)(ep->ep.maxpacket + USB_CRC_SIZE);
	/* MRBLR must be divisble by 4 */
	tmp = (u16)(((tmp >> 2) << 2) + 4);
	out_be16(&epparam->mrblr, tmp);

	return 0;
}

static int qe_ep_init(struct qe_udc *udc,
		      unsigned char pipe_num,
		      const struct usb_endpoint_descriptor *desc)
{
	struct qe_ep *ep = &udc->eps[pipe_num];
	unsigned long flags;
	int reval = 0;
	u16 max = 0;

	max = usb_endpoint_maxp(desc);

	/* check the max package size validate for this endpoint */
	/* Refer to USB2.0 spec table 9-13,
	*/
	if (pipe_num != 0) {
		switch (desc->bmAttributes & USB_ENDPOINT_XFERTYPE_MASK) {
		case USB_ENDPOINT_XFER_BULK:
			if (strstr(ep->ep.name, "-iso")
					|| strstr(ep->ep.name, "-int"))
				goto en_done;
			switch (udc->gadget.speed) {
			case USB_SPEED_HIGH:
			if ((max == 128) || (max == 256) || (max == 512))
				break;
			default:
				switch (max) {
				case 4:
				case 8:
				case 16:
				case 32:
				case 64:
					break;
				default:
				case USB_SPEED_LOW:
					goto en_done;
				}
			}
			break;
		case USB_ENDPOINT_XFER_INT:
			if (strstr(ep->ep.name, "-iso"))	/* bulk is ok */
				goto en_done;
			switch (udc->gadget.speed) {
			case USB_SPEED_HIGH:
				if (max <= 1024)
					break;
			case USB_SPEED_FULL:
				if (max <= 64)
					break;
			default:
				if (max <= 8)
					break;
				goto en_done;
			}
			break;
		case USB_ENDPOINT_XFER_ISOC:
			if (strstr(ep->ep.name, "-bulk")
				|| strstr(ep->ep.name, "-int"))
				goto en_done;
			switch (udc->gadget.speed) {
			case USB_SPEED_HIGH:
				if (max <= 1024)
					break;
			case USB_SPEED_FULL:
				if (max <= 1023)
					break;
			default:
				goto en_done;
			}
			break;
		case USB_ENDPOINT_XFER_CONTROL:
			if (strstr(ep->ep.name, "-iso")
				|| strstr(ep->ep.name, "-int"))
				goto en_done;
			switch (udc->gadget.speed) {
			case USB_SPEED_HIGH:
			case USB_SPEED_FULL:
				switch (max) {
				case 1:
				case 2:
				case 4:
				case 8:
				case 16:
				case 32:
				case 64:
					break;
				default:
					goto en_done;
				}
			case USB_SPEED_LOW:
				switch (max) {
				case 1:
				case 2:
				case 4:
				case 8:
					break;
				default:
					goto en_done;
				}
			default:
				goto en_done;
			}
			break;

		default:
			goto en_done;
		}
	} /* if ep0*/

	spin_lock_irqsave(&udc->lock, flags);

	/* initialize ep structure */
	ep->ep.maxpacket = max;
	ep->tm = (u8)(desc->bmAttributes & USB_ENDPOINT_XFERTYPE_MASK);
	ep->ep.desc = desc;
	ep->stopped = 0;
	ep->init = 1;

	if (pipe_num == 0) {
		ep->dir = USB_DIR_BOTH;
		udc->ep0_dir = USB_DIR_OUT;
		udc->ep0_state = WAIT_FOR_SETUP;
	} else	{
		switch (desc->bEndpointAddress & USB_ENDPOINT_DIR_MASK) {
		case USB_DIR_OUT:
			ep->dir = USB_DIR_OUT;
			break;
		case USB_DIR_IN:
			ep->dir = USB_DIR_IN;
		default:
			break;
		}
	}

	/* hardware special operation */
	qe_ep_bd_init(udc, pipe_num);
	if ((ep->tm == USBP_TM_CTL) || (ep->dir == USB_DIR_OUT)) {
		reval = qe_ep_rxbd_update(ep);
		if (reval)
			goto en_done1;
	}

	if ((ep->tm == USBP_TM_CTL) || (ep->dir == USB_DIR_IN)) {
		ep->txframe = kmalloc(sizeof(*ep->txframe), GFP_ATOMIC);
		if (ep->txframe == NULL) {
			dev_err(udc->dev, "malloc txframe failed\n");
			goto en_done2;
		}
		qe_frame_init(ep->txframe);
	}

	qe_ep_register_init(udc, pipe_num);

	/* Now HW will be NAKing transfers to that EP,
	 * until a buffer is queued to it. */
	spin_unlock_irqrestore(&udc->lock, flags);

	return 0;
en_done2:
	kfree(ep->rxbuffer);
	kfree(ep->rxframe);
en_done1:
	spin_unlock_irqrestore(&udc->lock, flags);
en_done:
	dev_err(udc->dev, "failed to initialize %s\n", ep->ep.name);
	return -ENODEV;
}

static inline void qe_usb_enable(struct qe_udc *udc)
{
	setbits8(&udc->usb_regs->usb_usmod, USB_MODE_EN);
}

static inline void qe_usb_disable(struct qe_udc *udc)
{
	clrbits8(&udc->usb_regs->usb_usmod, USB_MODE_EN);
}

/*----------------------------------------------------------------------------*
 *		USB and EP basic manipulate function end		      *
 *----------------------------------------------------------------------------*/


/******************************************************************************
		UDC transmit and receive process
 ******************************************************************************/
static void recycle_one_rxbd(struct qe_ep *ep)
{
	u32 bdstatus;

	bdstatus = in_be32((u32 __iomem *)ep->e_rxbd);
	bdstatus = R_I | R_E | (bdstatus & R_W);
	out_be32((u32 __iomem *)ep->e_rxbd, bdstatus);

	if (bdstatus & R_W)
		ep->e_rxbd = ep->rxbase;
	else
		ep->e_rxbd++;
}

static void recycle_rxbds(struct qe_ep *ep, unsigned char stopatnext)
{
	u32 bdstatus;
	struct qe_bd __iomem *bd, *nextbd;
	unsigned char stop = 0;

	nextbd = ep->n_rxbd;
	bd = ep->e_rxbd;
	bdstatus = in_be32((u32 __iomem *)bd);

	while (!(bdstatus & R_E) && !(bdstatus & BD_LENGTH_MASK) && !stop) {
		bdstatus = R_E | R_I | (bdstatus & R_W);
		out_be32((u32 __iomem *)bd, bdstatus);

		if (bdstatus & R_W)
			bd = ep->rxbase;
		else
			bd++;

		bdstatus = in_be32((u32 __iomem *)bd);
		if (stopatnext && (bd == nextbd))
			stop = 1;
	}

	ep->e_rxbd = bd;
}

static void ep_recycle_rxbds(struct qe_ep *ep)
{
	struct qe_bd __iomem *bd = ep->n_rxbd;
	u32 bdstatus;
	u8 epnum = ep->epnum;
	struct qe_udc *udc = ep->udc;

	bdstatus = in_be32((u32 __iomem *)bd);
	if (!(bdstatus & R_E) && !(bdstatus & BD_LENGTH_MASK)) {
		bd = ep->rxbase +
				((in_be16(&udc->ep_param[epnum]->rbptr) -
				  in_be16(&udc->ep_param[epnum]->rbase))
				 >> 3);
		bdstatus = in_be32((u32 __iomem *)bd);

		if (bdstatus & R_W)
			bd = ep->rxbase;
		else
			bd++;

		ep->e_rxbd = bd;
		recycle_rxbds(ep, 0);
		ep->e_rxbd = ep->n_rxbd;
	} else
		recycle_rxbds(ep, 1);

	if (in_be16(&udc->usb_regs->usb_usber) & USB_E_BSY_MASK)
		out_be16(&udc->usb_regs->usb_usber, USB_E_BSY_MASK);

	if (ep->has_data <= 0 && (!list_empty(&ep->queue)))
		qe_eprx_normal(ep);

	ep->localnack = 0;
}

static void setup_received_handle(struct qe_udc *udc,
					struct usb_ctrlrequest *setup);
static int qe_ep_rxframe_handle(struct qe_ep *ep);
static void ep0_req_complete(struct qe_udc *udc, struct qe_req *req);
/* when BD PID is setup, handle the packet */
static int ep0_setup_handle(struct qe_udc *udc)
{
	struct qe_ep *ep = &udc->eps[0];
	struct qe_frame *pframe;
	unsigned int fsize;
	u8 *cp;

	pframe = ep->rxframe;
	if ((frame_get_info(pframe) & PID_SETUP)
			&& (udc->ep0_state == WAIT_FOR_SETUP)) {
		fsize = frame_get_length(pframe);
		if (unlikely(fsize != 8))
			return -EINVAL;
		cp = (u8 *)&udc->local_setup_buff;
		memcpy(cp, pframe->data, fsize);
		ep->data01 = 1;

		/* handle the usb command base on the usb_ctrlrequest */
		setup_received_handle(udc, &udc->local_setup_buff);
		return 0;
	}
	return -EINVAL;
}

static int qe_ep0_rx(struct qe_udc *udc)
{
	struct qe_ep *ep = &udc->eps[0];
	struct qe_frame *pframe;
	struct qe_bd __iomem *bd;
	u32 bdstatus, length;
	u32 vaddr;

	pframe = ep->rxframe;

	if (ep->dir == USB_DIR_IN) {
		dev_err(udc->dev, "ep0 not a control endpoint\n");
		return -EINVAL;
	}

	bd = ep->n_rxbd;
	bdstatus = in_be32((u32 __iomem *)bd);
	length = bdstatus & BD_LENGTH_MASK;

	while (!(bdstatus & R_E) && length) {
		if ((bdstatus & R_F) && (bdstatus & R_L)
			&& !(bdstatus & R_ERROR)) {
			if (length == USB_CRC_SIZE) {
				udc->ep0_state = WAIT_FOR_SETUP;
				dev_vdbg(udc->dev,
					"receive a ZLP in status phase\n");
			} else {
				qe_frame_clean(pframe);
				vaddr = (u32)phys_to_virt(in_be32(&bd->buf));
				frame_set_data(pframe, (u8 *)vaddr);
				frame_set_length(pframe,
						(length - USB_CRC_SIZE));
				frame_set_status(pframe, FRAME_OK);
				switch (bdstatus & R_PID) {
				case R_PID_SETUP:
					frame_set_info(pframe, PID_SETUP);
					break;
				case R_PID_DATA1:
					frame_set_info(pframe, PID_DATA1);
					break;
				default:
					frame_set_info(pframe, PID_DATA0);
					break;
				}

				if ((bdstatus & R_PID) == R_PID_SETUP)
					ep0_setup_handle(udc);
				else
					qe_ep_rxframe_handle(ep);
			}
		} else {
			dev_err(udc->dev, "The receive frame with error!\n");
		}

		/* note: don't clear the rxbd's buffer address */
		recycle_one_rxbd(ep);

		/* Get next BD */
		if (bdstatus & R_W)
			bd = ep->rxbase;
		else
			bd++;

		bdstatus = in_be32((u32 __iomem *)bd);
		length = bdstatus & BD_LENGTH_MASK;

	}

	ep->n_rxbd = bd;

	return 0;
}

static int qe_ep_rxframe_handle(struct qe_ep *ep)
{
	struct qe_frame *pframe;
	u8 framepid = 0;
	unsigned int fsize;
	u8 *cp;
	struct qe_req *req;

	pframe = ep->rxframe;

	if (frame_get_info(pframe) & PID_DATA1)
		framepid = 0x1;

	if (framepid != ep->data01) {
		dev_err(ep->udc->dev, "the data01 error!\n");
		return -EIO;
	}

	fsize = frame_get_length(pframe);
	if (list_empty(&ep->queue)) {
		dev_err(ep->udc->dev, "the %s have no requeue!\n", ep->name);
	} else {
		req = list_entry(ep->queue.next, struct qe_req, queue);

		cp = (u8 *)(req->req.buf) + req->req.actual;
		if (cp) {
			memcpy(cp, pframe->data, fsize);
			req->req.actual += fsize;
			if ((fsize < ep->ep.maxpacket) ||
					(req->req.actual >= req->req.length)) {
				if (ep->epnum == 0)
					ep0_req_complete(ep->udc, req);
				else
					done(ep, req, 0);
				if (list_empty(&ep->queue) && ep->epnum != 0)
					qe_eprx_nack(ep);
			}
		}
	}

	qe_ep_toggledata01(ep);

	return 0;
}

static void ep_rx_tasklet(unsigned long data)
{
	struct qe_udc *udc = (struct qe_udc *)data;
	struct qe_ep *ep;
	struct qe_frame *pframe;
	struct qe_bd __iomem *bd;
	unsigned long flags;
	u32 bdstatus, length;
	u32 vaddr, i;

	spin_lock_irqsave(&udc->lock, flags);

	for (i = 1; i < USB_MAX_ENDPOINTS; i++) {
		ep = &udc->eps[i];

		if (ep->dir == USB_DIR_IN || ep->enable_tasklet == 0) {
			dev_dbg(udc->dev,
				"This is a transmit ep or disable tasklet!\n");
			continue;
		}

		pframe = ep->rxframe;
		bd = ep->n_rxbd;
		bdstatus = in_be32((u32 __iomem *)bd);
		length = bdstatus & BD_LENGTH_MASK;

		while (!(bdstatus & R_E) && length) {
			if (list_empty(&ep->queue)) {
				qe_eprx_nack(ep);
				dev_dbg(udc->dev,
					"The rxep have noreq %d\n",
					ep->has_data);
				break;
			}

			if ((bdstatus & R_F) && (bdstatus & R_L)
				&& !(bdstatus & R_ERROR)) {
				qe_frame_clean(pframe);
				vaddr = (u32)phys_to_virt(in_be32(&bd->buf));
				frame_set_data(pframe, (u8 *)vaddr);
				frame_set_length(pframe,
						(length - USB_CRC_SIZE));
				frame_set_status(pframe, FRAME_OK);
				switch (bdstatus & R_PID) {
				case R_PID_DATA1:
					frame_set_info(pframe, PID_DATA1);
					break;
				case R_PID_SETUP:
					frame_set_info(pframe, PID_SETUP);
					break;
				default:
					frame_set_info(pframe, PID_DATA0);
					break;
				}
				/* handle the rx frame */
				qe_ep_rxframe_handle(ep);
			} else {
				dev_err(udc->dev,
					"error in received frame\n");
			}
			/* note: don't clear the rxbd's buffer address */
			/*clear the length */
			out_be32((u32 __iomem *)bd, bdstatus & BD_STATUS_MASK);
			ep->has_data--;
			if (!(ep->localnack))
				recycle_one_rxbd(ep);

			/* Get next BD */
			if (bdstatus & R_W)
				bd = ep->rxbase;
			else
				bd++;

			bdstatus = in_be32((u32 __iomem *)bd);
			length = bdstatus & BD_LENGTH_MASK;
		}

		ep->n_rxbd = bd;

		if (ep->localnack)
			ep_recycle_rxbds(ep);

		ep->enable_tasklet = 0;
	} /* for i=1 */

	spin_unlock_irqrestore(&udc->lock, flags);
}

static int qe_ep_rx(struct qe_ep *ep)
{
	struct qe_udc *udc;
	struct qe_frame *pframe;
	struct qe_bd __iomem *bd;
	u16 swoffs, ucoffs, emptybds;

	udc = ep->udc;
	pframe = ep->rxframe;

	if (ep->dir == USB_DIR_IN) {
		dev_err(udc->dev, "transmit ep in rx function\n");
		return -EINVAL;
	}

	bd = ep->n_rxbd;

	swoffs = (u16)(bd - ep->rxbase);
	ucoffs = (u16)((in_be16(&udc->ep_param[ep->epnum]->rbptr) -
			in_be16(&udc->ep_param[ep->epnum]->rbase)) >> 3);
	if (swoffs < ucoffs)
		emptybds = USB_BDRING_LEN_RX - ucoffs + swoffs;
	else
		emptybds = swoffs - ucoffs;

	if (emptybds < MIN_EMPTY_BDS) {
		qe_eprx_nack(ep);
		ep->localnack = 1;
		dev_vdbg(udc->dev, "%d empty bds, send NACK\n", emptybds);
	}
	ep->has_data = USB_BDRING_LEN_RX - emptybds;

	if (list_empty(&ep->queue)) {
		qe_eprx_nack(ep);
		dev_vdbg(udc->dev, "The rxep have no req queued with %d BDs\n",
				ep->has_data);
		return 0;
	}

	tasklet_schedule(&udc->rx_tasklet);
	ep->enable_tasklet = 1;

	return 0;
}

/* send data from a frame, no matter what tx_req */
static int qe_ep_tx(struct qe_ep *ep, struct qe_frame *frame)
{
	struct qe_udc *udc = ep->udc;
	struct qe_bd __iomem *bd;
	u16 saveusbmr;
	u32 bdstatus, pidmask;
	u32 paddr;

	if (ep->dir == USB_DIR_OUT) {
		dev_err(udc->dev, "receive ep passed to tx function\n");
		return -EINVAL;
	}

	/* Disable the Tx interrupt */
	saveusbmr = in_be16(&udc->usb_regs->usb_usbmr);
	out_be16(&udc->usb_regs->usb_usbmr,
			saveusbmr & ~(USB_E_TXB_MASK | USB_E_TXE_MASK));

	bd = ep->n_txbd;
	bdstatus = in_be32((u32 __iomem *)bd);

	if (!(bdstatus & (T_R | BD_LENGTH_MASK))) {
		if (frame_get_length(frame) == 0) {
			frame_set_data(frame, udc->nullbuf);
			frame_set_length(frame, 2);
			frame->info |= (ZLP | NO_CRC);
			dev_vdbg(udc->dev, "the frame size = 0\n");
		}
		paddr = virt_to_phys((void *)frame->data);
		out_be32(&bd->buf, paddr);
		bdstatus = (bdstatus&T_W);
		if (!(frame_get_info(frame) & NO_CRC))
			bdstatus |= T_R | T_I | T_L | T_TC
					| frame_get_length(frame);
		else
			bdstatus |= T_R | T_I | T_L | frame_get_length(frame);

		/* if the packet is a ZLP in status phase */
		if ((ep->epnum == 0) && (udc->ep0_state == DATA_STATE_NEED_ZLP))
			ep->data01 = 0x1;

		if (ep->data01) {
			pidmask = T_PID_DATA1;
			frame->info |= PID_DATA1;
		} else {
			pidmask = T_PID_DATA0;
			frame->info |= PID_DATA0;
		}
		bdstatus |= T_CNF;
		bdstatus |= pidmask;
		out_be32((u32 __iomem *)bd, bdstatus);
		qe_ep_filltxfifo(ep);

		/* enable the TX interrupt */
		out_be16(&udc->usb_regs->usb_usbmr, saveusbmr);

		qe_ep_toggledata01(ep);
		if (bdstatus & T_W)
			ep->n_txbd = ep->txbase;
		else
			ep->n_txbd++;

		return 0;
	} else {
		out_be16(&udc->usb_regs->usb_usbmr, saveusbmr);
		dev_vdbg(udc->dev, "The tx bd is not ready!\n");
		return -EBUSY;
	}
}

/* when a bd was transmitted, the function can
 * handle the tx_req, not include ep0           */
static int txcomplete(struct qe_ep *ep, unsigned char restart)
{
	if (ep->tx_req != NULL) {
		struct qe_req *req = ep->tx_req;
		unsigned zlp = 0, last_len = 0;

		last_len = min_t(unsigned, req->req.length - ep->sent,
				ep->ep.maxpacket);

		if (!restart) {
			int asent = ep->last;
			ep->sent += asent;
			ep->last -= asent;
		} else {
			ep->last = 0;
		}

		/* zlp needed when req->re.zero is set */
		if (req->req.zero) {
			if (last_len == 0 ||
				(req->req.length % ep->ep.maxpacket) != 0)
				zlp = 0;
			else
				zlp = 1;
		} else
			zlp = 0;

		/* a request already were transmitted completely */
		if (((ep->tx_req->req.length - ep->sent) <= 0) && !zlp) {
			done(ep, ep->tx_req, 0);
			ep->tx_req = NULL;
			ep->last = 0;
			ep->sent = 0;
		}
	}

	/* we should gain a new tx_req fot this endpoint */
	if (ep->tx_req == NULL) {
		if (!list_empty(&ep->queue)) {
			ep->tx_req = list_entry(ep->queue.next,	struct qe_req,
							queue);
			ep->last = 0;
			ep->sent = 0;
		}
	}

	return 0;
}

/* give a frame and a tx_req, send some data */
static int qe_usb_senddata(struct qe_ep *ep, struct qe_frame *frame)
{
	unsigned int size;
	u8 *buf;

	qe_frame_clean(frame);
	size = min_t(u32, (ep->tx_req->req.length - ep->sent),
				ep->ep.maxpacket);
	buf = (u8 *)ep->tx_req->req.buf + ep->sent;
	if (buf && size) {
		ep->last = size;
		ep->tx_req->req.actual += size;
		frame_set_data(frame, buf);
		frame_set_length(frame, size);
		frame_set_status(frame, FRAME_OK);
		frame_set_info(frame, 0);
		return qe_ep_tx(ep, frame);
	}
	return -EIO;
}

/* give a frame struct,send a ZLP */
static int sendnulldata(struct qe_ep *ep, struct qe_frame *frame, uint infor)
{
	struct qe_udc *udc = ep->udc;

	if (frame == NULL)
		return -ENODEV;

	qe_frame_clean(frame);
	frame_set_data(frame, (u8 *)udc->nullbuf);
	frame_set_length(frame, 2);
	frame_set_status(frame, FRAME_OK);
	frame_set_info(frame, (ZLP | NO_CRC | infor));

	return qe_ep_tx(ep, frame);
}

static int frame_create_tx(struct qe_ep *ep, struct qe_frame *frame)
{
	struct qe_req *req = ep->tx_req;
	int reval;

	if (req == NULL)
		return -ENODEV;

	if ((req->req.length - ep->sent) > 0)
		reval = qe_usb_senddata(ep, frame);
	else
		reval = sendnulldata(ep, frame, 0);

	return reval;
}

/* if direction is DIR_IN, the status is Device->Host
 * if direction is DIR_OUT, the status transaction is Device<-Host
 * in status phase, udc create a request and gain status */
static int ep0_prime_status(struct qe_udc *udc, int direction)
{

	struct qe_ep *ep = &udc->eps[0];

	if (direction == USB_DIR_IN) {
		udc->ep0_state = DATA_STATE_NEED_ZLP;
		udc->ep0_dir = USB_DIR_IN;
		sendnulldata(ep, ep->txframe, SETUP_STATUS | NO_REQ);
	} else {
		udc->ep0_dir = USB_DIR_OUT;
		udc->ep0_state = WAIT_FOR_OUT_STATUS;
	}

	return 0;
}

/* a request complete in ep0, whether gadget request or udc request */
static void ep0_req_complete(struct qe_udc *udc, struct qe_req *req)
{
	struct qe_ep *ep = &udc->eps[0];
	/* because usb and ep's status already been set in ch9setaddress() */

	switch (udc->ep0_state) {
	case DATA_STATE_XMIT:
		done(ep, req, 0);
		/* receive status phase */
		if (ep0_prime_status(udc, USB_DIR_OUT))
			qe_ep0_stall(udc);
		break;

	case DATA_STATE_NEED_ZLP:
		done(ep, req, 0);
		udc->ep0_state = WAIT_FOR_SETUP;
		break;

	case DATA_STATE_RECV:
		done(ep, req, 0);
		/* send status phase */
		if (ep0_prime_status(udc, USB_DIR_IN))
			qe_ep0_stall(udc);
		break;

	case WAIT_FOR_OUT_STATUS:
		done(ep, req, 0);
		udc->ep0_state = WAIT_FOR_SETUP;
		break;

	case WAIT_FOR_SETUP:
		dev_vdbg(udc->dev, "Unexpected interrupt\n");
		break;

	default:
		qe_ep0_stall(udc);
		break;
	}
}

static int ep0_txcomplete(struct qe_ep *ep, unsigned char restart)
{
	struct qe_req *tx_req = NULL;
	struct qe_frame *frame = ep->txframe;

	if ((frame_get_info(frame) & (ZLP | NO_REQ)) == (ZLP | NO_REQ)) {
		if (!restart)
			ep->udc->ep0_state = WAIT_FOR_SETUP;
		else
			sendnulldata(ep, ep->txframe, SETUP_STATUS | NO_REQ);
		return 0;
	}

	tx_req = ep->tx_req;
	if (tx_req != NULL) {
		if (!restart) {
			int asent = ep->last;
			ep->sent += asent;
			ep->last -= asent;
		} else {
			ep->last = 0;
		}

		/* a request already were transmitted completely */
		if ((ep->tx_req->req.length - ep->sent) <= 0) {
			ep->tx_req->req.actual = (unsigned int)ep->sent;
			ep0_req_complete(ep->udc, ep->tx_req);
			ep->tx_req = NULL;
			ep->last = 0;
			ep->sent = 0;
		}
	} else {
		dev_vdbg(ep->udc->dev, "the ep0_controller have no req\n");
	}

	return 0;
}

static int ep0_txframe_handle(struct qe_ep *ep)
{
	/* if have error, transmit again */
	if (frame_get_status(ep->txframe) & FRAME_ERROR) {
		qe_ep_flushtxfifo(ep);
		dev_vdbg(ep->udc->dev, "The EP0 transmit data have error!\n");
		if (frame_get_info(ep->txframe) & PID_DATA0)
			ep->data01 = 0;
		else
			ep->data01 = 1;

		ep0_txcomplete(ep, 1);
	} else
		ep0_txcomplete(ep, 0);

	frame_create_tx(ep, ep->txframe);
	return 0;
}

static int qe_ep0_txconf(struct qe_ep *ep)
{
	struct qe_bd __iomem *bd;
	struct qe_frame *pframe;
	u32 bdstatus;

	bd = ep->c_txbd;
	bdstatus = in_be32((u32 __iomem *)bd);
	while (!(bdstatus & T_R) && (bdstatus & ~T_W)) {
		pframe = ep->txframe;

		/* clear and recycle the BD */
		out_be32((u32 __iomem *)bd, bdstatus & T_W);
		out_be32(&bd->buf, 0);
		if (bdstatus & T_W)
			ep->c_txbd = ep->txbase;
		else
			ep->c_txbd++;

		if (ep->c_txbd == ep->n_txbd) {
			if (bdstatus & DEVICE_T_ERROR) {
				frame_set_status(pframe, FRAME_ERROR);
				if (bdstatus & T_TO)
					pframe->status |= TX_ER_TIMEOUT;
				if (bdstatus & T_UN)
					pframe->status |= TX_ER_UNDERUN;
			}
			ep0_txframe_handle(ep);
		}

		bd = ep->c_txbd;
		bdstatus = in_be32((u32 __iomem *)bd);
	}

	return 0;
}

static int ep_txframe_handle(struct qe_ep *ep)
{
	if (frame_get_status(ep->txframe) & FRAME_ERROR) {
		qe_ep_flushtxfifo(ep);
		dev_vdbg(ep->udc->dev, "The EP0 transmit data have error!\n");
		if (frame_get_info(ep->txframe) & PID_DATA0)
			ep->data01 = 0;
		else
			ep->data01 = 1;

		txcomplete(ep, 1);
	} else
		txcomplete(ep, 0);

	frame_create_tx(ep, ep->txframe); /* send the data */
	return 0;
}

/* confirm the already trainsmited bd */
static int qe_ep_txconf(struct qe_ep *ep)
{
	struct qe_bd __iomem *bd;
	struct qe_frame *pframe = NULL;
	u32 bdstatus;
	unsigned char breakonrxinterrupt = 0;

	bd = ep->c_txbd;
	bdstatus = in_be32((u32 __iomem *)bd);
	while (!(bdstatus & T_R) && (bdstatus & ~T_W)) {
		pframe = ep->txframe;
		if (bdstatus & DEVICE_T_ERROR) {
			frame_set_status(pframe, FRAME_ERROR);
			if (bdstatus & T_TO)
				pframe->status |= TX_ER_TIMEOUT;
			if (bdstatus & T_UN)
				pframe->status |= TX_ER_UNDERUN;
		}

		/* clear and recycle the BD */
		out_be32((u32 __iomem *)bd, bdstatus & T_W);
		out_be32(&bd->buf, 0);
		if (bdstatus & T_W)
			ep->c_txbd = ep->txbase;
		else
			ep->c_txbd++;

		/* handle the tx frame */
		ep_txframe_handle(ep);
		bd = ep->c_txbd;
		bdstatus = in_be32((u32 __iomem *)bd);
	}
	if (breakonrxinterrupt)
		return -EIO;
	else
		return 0;
}

/* Add a request in queue, and try to transmit a packet */
static int ep_req_send(struct qe_ep *ep, struct qe_req *req)
{
	int reval = 0;

	if (ep->tx_req == NULL) {
		ep->sent = 0;
		ep->last = 0;
		txcomplete(ep, 0); /* can gain a new tx_req */
		reval = frame_create_tx(ep, ep->txframe);
	}
	return reval;
}

/* Maybe this is a good ideal */
static int ep_req_rx(struct qe_ep *ep, struct qe_req *req)
{
	struct qe_udc *udc = ep->udc;
	struct qe_frame *pframe = NULL;
	struct qe_bd __iomem *bd;
	u32 bdstatus, length;
	u32 vaddr, fsize;
	u8 *cp;
	u8 finish_req = 0;
	u8 framepid;

	if (list_empty(&ep->queue)) {
		dev_vdbg(udc->dev, "the req already finish!\n");
		return 0;
	}
	pframe = ep->rxframe;

	bd = ep->n_rxbd;
	bdstatus = in_be32((u32 __iomem *)bd);
	length = bdstatus & BD_LENGTH_MASK;

	while (!(bdstatus & R_E) && length) {
		if (finish_req)
			break;
		if ((bdstatus & R_F) && (bdstatus & R_L)
					&& !(bdstatus & R_ERROR)) {
			qe_frame_clean(pframe);
			vaddr = (u32)phys_to_virt(in_be32(&bd->buf));
			frame_set_data(pframe, (u8 *)vaddr);
			frame_set_length(pframe, (length - USB_CRC_SIZE));
			frame_set_status(pframe, FRAME_OK);
			switch (bdstatus & R_PID) {
			case R_PID_DATA1:
				frame_set_info(pframe, PID_DATA1); break;
			default:
				frame_set_info(pframe, PID_DATA0); break;
			}
			/* handle the rx frame */

			if (frame_get_info(pframe) & PID_DATA1)
				framepid = 0x1;
			else
				framepid = 0;

			if (framepid != ep->data01) {
				dev_vdbg(udc->dev, "the data01 error!\n");
			} else {
				fsize = frame_get_length(pframe);

				cp = (u8 *)(req->req.buf) + req->req.actual;
				if (cp) {
					memcpy(cp, pframe->data, fsize);
					req->req.actual += fsize;
					if ((fsize < ep->ep.maxpacket)
						|| (req->req.actual >=
							req->req.length)) {
						finish_req = 1;
						done(ep, req, 0);
						if (list_empty(&ep->queue))
							qe_eprx_nack(ep);
					}
				}
				qe_ep_toggledata01(ep);
			}
		} else {
			dev_err(udc->dev, "The receive frame with error!\n");
		}

		/* note: don't clear the rxbd's buffer address *
		 * only Clear the length */
		out_be32((u32 __iomem *)bd, (bdstatus & BD_STATUS_MASK));
		ep->has_data--;

		/* Get next BD */
		if (bdstatus & R_W)
			bd = ep->rxbase;
		else
			bd++;

		bdstatus = in_be32((u32 __iomem *)bd);
		length = bdstatus & BD_LENGTH_MASK;
	}

	ep->n_rxbd = bd;
	ep_recycle_rxbds(ep);

	return 0;
}

/* only add the request in queue */
static int ep_req_receive(struct qe_ep *ep, struct qe_req *req)
{
	if (ep->state == EP_STATE_NACK) {
		if (ep->has_data <= 0) {
			/* Enable rx and unmask rx interrupt */
			qe_eprx_normal(ep);
		} else {
			/* Copy the exist BD data */
			ep_req_rx(ep, req);
		}
	}

	return 0;
}

/********************************************************************
	Internal Used Function End
********************************************************************/

/*-----------------------------------------------------------------------
	Endpoint Management Functions For Gadget
 -----------------------------------------------------------------------*/
static int qe_ep_enable(struct usb_ep *_ep,
			 const struct usb_endpoint_descriptor *desc)
{
	struct qe_udc *udc;
	struct qe_ep *ep;
	int retval = 0;
	unsigned char epnum;

	ep = container_of(_ep, struct qe_ep, ep);

	/* catch various bogus parameters */
	if (!_ep || !desc || _ep->name == ep_name[0] ||
			(desc->bDescriptorType != USB_DT_ENDPOINT))
		return -EINVAL;

	udc = ep->udc;
	if (!udc->driver || (udc->gadget.speed == USB_SPEED_UNKNOWN))
		return -ESHUTDOWN;

	epnum = (u8)desc->bEndpointAddress & 0xF;

	retval = qe_ep_init(udc, epnum, desc);
	if (retval != 0) {
		cpm_muram_free(cpm_muram_offset(ep->rxbase));
		dev_dbg(udc->dev, "enable ep%d failed\n", ep->epnum);
		return -EINVAL;
	}
	dev_dbg(udc->dev, "enable ep%d successful\n", ep->epnum);
	return 0;
}

static int qe_ep_disable(struct usb_ep *_ep)
{
	struct qe_udc *udc;
	struct qe_ep *ep;
	unsigned long flags;
	unsigned int size;

	ep = container_of(_ep, struct qe_ep, ep);
	udc = ep->udc;

	if (!_ep || !ep->ep.desc) {
		dev_dbg(udc->dev, "%s not enabled\n", _ep ? ep->ep.name : NULL);
		return -EINVAL;
	}

	spin_lock_irqsave(&udc->lock, flags);
	/* Nuke all pending requests (does flush) */
	nuke(ep, -ESHUTDOWN);
	ep->ep.desc = NULL;
	ep->stopped = 1;
	ep->tx_req = NULL;
	qe_ep_reset(udc, ep->epnum);
	spin_unlock_irqrestore(&udc->lock, flags);

	cpm_muram_free(cpm_muram_offset(ep->rxbase));

	if (ep->dir == USB_DIR_OUT)
		size = (ep->ep.maxpacket + USB_CRC_SIZE + 2) *
				(USB_BDRING_LEN_RX + 1);
	else
		size = (ep->ep.maxpacket + USB_CRC_SIZE + 2) *
				(USB_BDRING_LEN + 1);

	if (ep->dir != USB_DIR_IN) {
		kfree(ep->rxframe);
		if (ep->rxbufmap) {
			dma_unmap_single(udc->gadget.dev.parent,
					ep->rxbuf_d, size,
					DMA_FROM_DEVICE);
			ep->rxbuf_d = DMA_ADDR_INVALID;
		} else {
			dma_sync_single_for_cpu(
					udc->gadget.dev.parent,
					ep->rxbuf_d, size,
					DMA_FROM_DEVICE);
		}
		kfree(ep->rxbuffer);
	}

	if (ep->dir != USB_DIR_OUT)
		kfree(ep->txframe);

	dev_dbg(udc->dev, "disabled %s OK\n", _ep->name);
	return 0;
}

static struct usb_request *qe_alloc_request(struct usb_ep *_ep,	gfp_t gfp_flags)
{
	struct qe_req *req;

	req = kzalloc(sizeof(*req), gfp_flags);
	if (!req)
		return NULL;

	req->req.dma = DMA_ADDR_INVALID;

	INIT_LIST_HEAD(&req->queue);

	return &req->req;
}

static void qe_free_request(struct usb_ep *_ep, struct usb_request *_req)
{
	struct qe_req *req;

	req = container_of(_req, struct qe_req, req);

	if (_req)
		kfree(req);
}

static int __qe_ep_queue(struct usb_ep *_ep, struct usb_request *_req)
{
	struct qe_ep *ep = container_of(_ep, struct qe_ep, ep);
	struct qe_req *req = container_of(_req, struct qe_req, req);
	struct qe_udc *udc;
	int reval;

	udc = ep->udc;
	/* catch various bogus parameters */
	if (!_req || !req->req.complete || !req->req.buf
			|| !list_empty(&req->queue)) {
		dev_dbg(udc->dev, "bad params\n");
		return -EINVAL;
	}
	if (!_ep || (!ep->ep.desc && ep_index(ep))) {
		dev_dbg(udc->dev, "bad ep\n");
		return -EINVAL;
	}

	if (!udc->driver || udc->gadget.speed == USB_SPEED_UNKNOWN)
		return -ESHUTDOWN;

	req->ep = ep;

	/* map virtual address to hardware */
	if (req->req.dma == DMA_ADDR_INVALID) {
		req->req.dma = dma_map_single(ep->udc->gadget.dev.parent,
					req->req.buf,
					req->req.length,
					ep_is_in(ep)
					? DMA_TO_DEVICE :
					DMA_FROM_DEVICE);
		req->mapped = 1;
	} else {
		dma_sync_single_for_device(ep->udc->gadget.dev.parent,
					req->req.dma, req->req.length,
					ep_is_in(ep)
					? DMA_TO_DEVICE :
					DMA_FROM_DEVICE);
		req->mapped = 0;
	}

	req->req.status = -EINPROGRESS;
	req->req.actual = 0;

	list_add_tail(&req->queue, &ep->queue);
	dev_vdbg(udc->dev, "gadget have request in %s! %d\n",
			ep->name, req->req.length);

	/* push the request to device */
	if (ep_is_in(ep))
		reval = ep_req_send(ep, req);

	/* EP0 */
	if (ep_index(ep) == 0 && req->req.length > 0) {
		if (ep_is_in(ep))
			udc->ep0_state = DATA_STATE_XMIT;
		else
			udc->ep0_state = DATA_STATE_RECV;
	}

	if (ep->dir == USB_DIR_OUT)
		reval = ep_req_receive(ep, req);

	return 0;
}

/* queues (submits) an I/O request to an endpoint */
static int qe_ep_queue(struct usb_ep *_ep, struct usb_request *_req,
		       gfp_t gfp_flags)
{
	struct qe_ep *ep = container_of(_ep, struct qe_ep, ep);
	struct qe_udc *udc = ep->udc;
	unsigned long flags;
	int ret;

	spin_lock_irqsave(&udc->lock, flags);
	ret = __qe_ep_queue(_ep, _req);
	spin_unlock_irqrestore(&udc->lock, flags);
	return ret;
}

/* dequeues (cancels, unlinks) an I/O request from an endpoint */
static int qe_ep_dequeue(struct usb_ep *_ep, struct usb_request *_req)
{
	struct qe_ep *ep = container_of(_ep, struct qe_ep, ep);
	struct qe_req *req;
	unsigned long flags;

	if (!_ep || !_req)
		return -EINVAL;

	spin_lock_irqsave(&ep->udc->lock, flags);

	/* make sure it's actually queued on this endpoint */
	list_for_each_entry(req, &ep->queue, queue) {
		if (&req->req == _req)
			break;
	}

	if (&req->req != _req) {
		spin_unlock_irqrestore(&ep->udc->lock, flags);
		return -EINVAL;
	}

	done(ep, req, -ECONNRESET);

	spin_unlock_irqrestore(&ep->udc->lock, flags);
	return 0;
}

/*-----------------------------------------------------------------
 * modify the endpoint halt feature
 * @ep: the non-isochronous endpoint being stalled
 * @value: 1--set halt  0--clear halt
 * Returns zero, or a negative error code.
*----------------------------------------------------------------*/
static int qe_ep_set_halt(struct usb_ep *_ep, int value)
{
	struct qe_ep *ep;
	unsigned long flags;
	int status = -EOPNOTSUPP;
	struct qe_udc *udc;

	ep = container_of(_ep, struct qe_ep, ep);
	if (!_ep || !ep->ep.desc) {
		status = -EINVAL;
		goto out;
	}

	udc = ep->udc;
	/* Attempt to halt IN ep will fail if any transfer requests
	 * are still queue */
	if (value && ep_is_in(ep) && !list_empty(&ep->queue)) {
		status = -EAGAIN;
		goto out;
	}

	status = 0;
	spin_lock_irqsave(&ep->udc->lock, flags);
	qe_eptx_stall_change(ep, value);
	qe_eprx_stall_change(ep, value);
	spin_unlock_irqrestore(&ep->udc->lock, flags);

	if (ep->epnum == 0) {
		udc->ep0_state = WAIT_FOR_SETUP;
		udc->ep0_dir = 0;
	}

	/* set data toggle to DATA0 on clear halt */
	if (value == 0)
		ep->data01 = 0;
out:
	dev_vdbg(udc->dev, "%s %s halt stat %d\n", ep->ep.name,
			value ?  "set" : "clear", status);

	return status;
}

static struct usb_ep_ops qe_ep_ops = {
	.enable = qe_ep_enable,
	.disable = qe_ep_disable,

	.alloc_request = qe_alloc_request,
	.free_request = qe_free_request,

	.queue = qe_ep_queue,
	.dequeue = qe_ep_dequeue,

	.set_halt = qe_ep_set_halt,
};

/*------------------------------------------------------------------------
	Gadget Driver Layer Operations
 ------------------------------------------------------------------------*/

/* Get the current frame number */
static int qe_get_frame(struct usb_gadget *gadget)
{
	struct qe_udc *udc = container_of(gadget, struct qe_udc, gadget);
	u16 tmp;

	tmp = in_be16(&udc->usb_param->frame_n);
	if (tmp & 0x8000)
		tmp = tmp & 0x07ff;
	else
		tmp = -EINVAL;

	return (int)tmp;
}

static int fsl_qe_start(struct usb_gadget *gadget,
		struct usb_gadget_driver *driver);
static int fsl_qe_stop(struct usb_gadget *gadget,
		struct usb_gadget_driver *driver);

/* defined in usb_gadget.h */
static const struct usb_gadget_ops qe_gadget_ops = {
	.get_frame = qe_get_frame,
	.udc_start = fsl_qe_start,
	.udc_stop = fsl_qe_stop,
};

/*-------------------------------------------------------------------------
	USB ep0 Setup process in BUS Enumeration
 -------------------------------------------------------------------------*/
static int udc_reset_ep_queue(struct qe_udc *udc, u8 pipe)
{
	struct qe_ep *ep = &udc->eps[pipe];

	nuke(ep, -ECONNRESET);
	ep->tx_req = NULL;
	return 0;
}

static int reset_queues(struct qe_udc *udc)
{
	u8 pipe;

	for (pipe = 0; pipe < USB_MAX_ENDPOINTS; pipe++)
		udc_reset_ep_queue(udc, pipe);

	/* report disconnect; the driver is already quiesced */
	spin_unlock(&udc->lock);
	udc->driver->disconnect(&udc->gadget);
	spin_lock(&udc->lock);

	return 0;
}

static void ch9setaddress(struct qe_udc *udc, u16 value, u16 index,
			u16 length)
{
	/* Save the new address to device struct */
	udc->device_address = (u8) value;
	/* Update usb state */
	udc->usb_state = USB_STATE_ADDRESS;

	/* Status phase , send a ZLP */
	if (ep0_prime_status(udc, USB_DIR_IN))
		qe_ep0_stall(udc);
}

static void ownercomplete(struct usb_ep *_ep, struct usb_request *_req)
{
	struct qe_req *req = container_of(_req, struct qe_req, req);

	req->req.buf = NULL;
	kfree(req);
}

static void ch9getstatus(struct qe_udc *udc, u8 request_type, u16 value,
			u16 index, u16 length)
{
	u16 usb_status = 0;
	struct qe_req *req;
	struct qe_ep *ep;
	int status = 0;

	ep = &udc->eps[0];
	if ((request_type & USB_RECIP_MASK) == USB_RECIP_DEVICE) {
		/* Get device status */
		usb_status = 1 << USB_DEVICE_SELF_POWERED;
	} else if ((request_type & USB_RECIP_MASK) == USB_RECIP_INTERFACE) {
		/* Get interface status */
		/* We don't have interface information in udc driver */
		usb_status = 0;
	} else if ((request_type & USB_RECIP_MASK) == USB_RECIP_ENDPOINT) {
		/* Get endpoint status */
		int pipe = index & USB_ENDPOINT_NUMBER_MASK;
		struct qe_ep *target_ep = &udc->eps[pipe];
		u16 usep;

		/* stall if endpoint doesn't exist */
		if (!target_ep->ep.desc)
			goto stall;

		usep = in_be16(&udc->usb_regs->usb_usep[pipe]);
		if (index & USB_DIR_IN) {
			if (target_ep->dir != USB_DIR_IN)
				goto stall;
			if ((usep & USB_THS_MASK) == USB_THS_STALL)
				usb_status = 1 << USB_ENDPOINT_HALT;
		} else {
			if (target_ep->dir != USB_DIR_OUT)
				goto stall;
			if ((usep & USB_RHS_MASK) == USB_RHS_STALL)
				usb_status = 1 << USB_ENDPOINT_HALT;
		}
	}

	req = container_of(qe_alloc_request(&ep->ep, GFP_KERNEL),
					struct qe_req, req);
	req->req.length = 2;
	req->req.buf = udc->statusbuf;
	*(u16 *)req->req.buf = cpu_to_le16(usb_status);
	req->req.status = -EINPROGRESS;
	req->req.actual = 0;
	req->req.complete = ownercomplete;

	udc->ep0_dir = USB_DIR_IN;

	/* data phase */
	status = __qe_ep_queue(&ep->ep, &req->req);

	if (status == 0)
		return;
stall:
	dev_err(udc->dev, "Can't respond to getstatus request \n");
	qe_ep0_stall(udc);
}

/* only handle the setup request, suppose the device in normal status */
static void setup_received_handle(struct qe_udc *udc,
				struct usb_ctrlrequest *setup)
{
	/* Fix Endian (udc->local_setup_buff is cpu Endian now)*/
	u16 wValue = le16_to_cpu(setup->wValue);
	u16 wIndex = le16_to_cpu(setup->wIndex);
	u16 wLength = le16_to_cpu(setup->wLength);

	/* clear the previous request in the ep0 */
	udc_reset_ep_queue(udc, 0);

	if (setup->bRequestType & USB_DIR_IN)
		udc->ep0_dir = USB_DIR_IN;
	else
		udc->ep0_dir = USB_DIR_OUT;

	switch (setup->bRequest) {
	case USB_REQ_GET_STATUS:
		/* Data+Status phase form udc */
		if ((setup->bRequestType & (USB_DIR_IN | USB_TYPE_MASK))
					!= (USB_DIR_IN | USB_TYPE_STANDARD))
			break;
		ch9getstatus(udc, setup->bRequestType, wValue, wIndex,
					wLength);
		return;

	case USB_REQ_SET_ADDRESS:
		/* Status phase from udc */
		if (setup->bRequestType != (USB_DIR_OUT | USB_TYPE_STANDARD |
						USB_RECIP_DEVICE))
			break;
		ch9setaddress(udc, wValue, wIndex, wLength);
		return;

	case USB_REQ_CLEAR_FEATURE:
	case USB_REQ_SET_FEATURE:
		/* Requests with no data phase, status phase from udc */
		if ((setup->bRequestType & USB_TYPE_MASK)
					!= USB_TYPE_STANDARD)
			break;

		if ((setup->bRequestType & USB_RECIP_MASK)
				== USB_RECIP_ENDPOINT) {
			int pipe = wIndex & USB_ENDPOINT_NUMBER_MASK;
			struct qe_ep *ep;

			if (wValue != 0 || wLength != 0
				|| pipe > USB_MAX_ENDPOINTS)
				break;
			ep = &udc->eps[pipe];

			spin_unlock(&udc->lock);
			qe_ep_set_halt(&ep->ep,
					(setup->bRequest == USB_REQ_SET_FEATURE)
						? 1 : 0);
			spin_lock(&udc->lock);
		}

		ep0_prime_status(udc, USB_DIR_IN);

		return;

	default:
		break;
	}

	if (wLength) {
		/* Data phase from gadget, status phase from udc */
		if (setup->bRequestType & USB_DIR_IN) {
			udc->ep0_state = DATA_STATE_XMIT;
			udc->ep0_dir = USB_DIR_IN;
		} else {
			udc->ep0_state = DATA_STATE_RECV;
			udc->ep0_dir = USB_DIR_OUT;
		}
		spin_unlock(&udc->lock);
		if (udc->driver->setup(&udc->gadget,
					&udc->local_setup_buff) < 0)
			qe_ep0_stall(udc);
		spin_lock(&udc->lock);
	} else {
		/* No data phase, IN status from gadget */
		udc->ep0_dir = USB_DIR_IN;
		spin_unlock(&udc->lock);
		if (udc->driver->setup(&udc->gadget,
					&udc->local_setup_buff) < 0)
			qe_ep0_stall(udc);
		spin_lock(&udc->lock);
		udc->ep0_state = DATA_STATE_NEED_ZLP;
	}
}

/*-------------------------------------------------------------------------
	USB Interrupt handlers
 -------------------------------------------------------------------------*/
static void suspend_irq(struct qe_udc *udc)
{
	udc->resume_state = udc->usb_state;
	udc->usb_state = USB_STATE_SUSPENDED;

	/* report suspend to the driver ,serial.c not support this*/
	if (udc->driver->suspend)
		udc->driver->suspend(&udc->gadget);
}

static void resume_irq(struct qe_udc *udc)
{
	udc->usb_state = udc->resume_state;
	udc->resume_state = 0;

	/* report resume to the driver , serial.c not support this*/
	if (udc->driver->resume)
		udc->driver->resume(&udc->gadget);
}

static void idle_irq(struct qe_udc *udc)
{
	u8 usbs;

	usbs = in_8(&udc->usb_regs->usb_usbs);
	if (usbs & USB_IDLE_STATUS_MASK) {
		if ((udc->usb_state) != USB_STATE_SUSPENDED)
			suspend_irq(udc);
	} else {
		if (udc->usb_state == USB_STATE_SUSPENDED)
			resume_irq(udc);
	}
}

static int reset_irq(struct qe_udc *udc)
{
	unsigned char i;

	if (udc->usb_state == USB_STATE_DEFAULT)
		return 0;

	qe_usb_disable(udc);
	out_8(&udc->usb_regs->usb_usadr, 0);

	for (i = 0; i < USB_MAX_ENDPOINTS; i++) {
		if (udc->eps[i].init)
			qe_ep_reset(udc, i);
	}

	reset_queues(udc);
	udc->usb_state = USB_STATE_DEFAULT;
	udc->ep0_state = WAIT_FOR_SETUP;
	udc->ep0_dir = USB_DIR_OUT;
	qe_usb_enable(udc);
	return 0;
}

static int bsy_irq(struct qe_udc *udc)
{
	return 0;
}

static int txe_irq(struct qe_udc *udc)
{
	return 0;
}

/* ep0 tx interrupt also in here */
static int tx_irq(struct qe_udc *udc)
{
	struct qe_ep *ep;
	struct qe_bd __iomem *bd;
	int i, res = 0;

	if ((udc->usb_state == USB_STATE_ADDRESS)
		&& (in_8(&udc->usb_regs->usb_usadr) == 0))
		out_8(&udc->usb_regs->usb_usadr, udc->device_address);

	for (i = (USB_MAX_ENDPOINTS-1); ((i >= 0) && (res == 0)); i--) {
		ep = &udc->eps[i];
		if (ep && ep->init && (ep->dir != USB_DIR_OUT)) {
			bd = ep->c_txbd;
			if (!(in_be32((u32 __iomem *)bd) & T_R)
						&& (in_be32(&bd->buf))) {
				/* confirm the transmitted bd */
				if (ep->epnum == 0)
					res = qe_ep0_txconf(ep);
				else
					res = qe_ep_txconf(ep);
			}
		}
	}
	return res;
}


/* setup packect's rx is handle in the function too */
static void rx_irq(struct qe_udc *udc)
{
	struct qe_ep *ep;
	struct qe_bd __iomem *bd;
	int i;

	for (i = 0; i < USB_MAX_ENDPOINTS; i++) {
		ep = &udc->eps[i];
		if (ep && ep->init && (ep->dir != USB_DIR_IN)) {
			bd = ep->n_rxbd;
			if (!(in_be32((u32 __iomem *)bd) & R_E)
						&& (in_be32(&bd->buf))) {
				if (ep->epnum == 0) {
					qe_ep0_rx(udc);
				} else {
					/*non-setup package receive*/
					qe_ep_rx(ep);
				}
			}
		}
	}
}

static irqreturn_t qe_udc_irq(int irq, void *_udc)
{
	struct qe_udc *udc = (struct qe_udc *)_udc;
	u16 irq_src;
	irqreturn_t status = IRQ_NONE;
	unsigned long flags;

	spin_lock_irqsave(&udc->lock, flags);

	irq_src = in_be16(&udc->usb_regs->usb_usber) &
		in_be16(&udc->usb_regs->usb_usbmr);
	/* Clear notification bits */
	out_be16(&udc->usb_regs->usb_usber, irq_src);
	/* USB Interrupt */
	if (irq_src & USB_E_IDLE_MASK) {
		idle_irq(udc);
		irq_src &= ~USB_E_IDLE_MASK;
		status = IRQ_HANDLED;
	}

	if (irq_src & USB_E_TXB_MASK) {
		tx_irq(udc);
		irq_src &= ~USB_E_TXB_MASK;
		status = IRQ_HANDLED;
	}

	if (irq_src & USB_E_RXB_MASK) {
		rx_irq(udc);
		irq_src &= ~USB_E_RXB_MASK;
		status = IRQ_HANDLED;
	}

	if (irq_src & USB_E_RESET_MASK) {
		reset_irq(udc);
		irq_src &= ~USB_E_RESET_MASK;
		status = IRQ_HANDLED;
	}

	if (irq_src & USB_E_BSY_MASK) {
		bsy_irq(udc);
		irq_src &= ~USB_E_BSY_MASK;
		status = IRQ_HANDLED;
	}

	if (irq_src & USB_E_TXE_MASK) {
		txe_irq(udc);
		irq_src &= ~USB_E_TXE_MASK;
		status = IRQ_HANDLED;
	}

	spin_unlock_irqrestore(&udc->lock, flags);

	return status;
}

/*-------------------------------------------------------------------------
	Gadget driver probe and unregister.
 --------------------------------------------------------------------------*/
static int fsl_qe_start(struct usb_gadget *gadget,
		struct usb_gadget_driver *driver)
{
	struct qe_udc *udc;
	unsigned long flags;

	udc = container_of(gadget, struct qe_udc, gadget);
	/* lock is needed but whether should use this lock or another */
	spin_lock_irqsave(&udc->lock, flags);

	driver->driver.bus = NULL;
	/* hook up the driver */
	udc->driver = driver;
	udc->gadget.speed = driver->max_speed;

	/* Enable IRQ reg and Set usbcmd reg EN bit */
	qe_usb_enable(udc);

	out_be16(&udc->usb_regs->usb_usber, 0xffff);
	out_be16(&udc->usb_regs->usb_usbmr, USB_E_DEFAULT_DEVICE);
	udc->usb_state = USB_STATE_ATTACHED;
	udc->ep0_state = WAIT_FOR_SETUP;
	udc->ep0_dir = USB_DIR_OUT;
	spin_unlock_irqrestore(&udc->lock, flags);

	dev_info(udc->dev, "%s bind to driver %s\n", udc->gadget.name,
			driver->driver.name);
	return 0;
}

static int fsl_qe_stop(struct usb_gadget *gadget,
		struct usb_gadget_driver *driver)
{
	struct qe_udc *udc;
	struct qe_ep *loop_ep;
	unsigned long flags;

	udc = container_of(gadget, struct qe_udc, gadget);
	/* stop usb controller, disable intr */
	qe_usb_disable(udc);

	/* in fact, no needed */
	udc->usb_state = USB_STATE_ATTACHED;
	udc->ep0_state = WAIT_FOR_SETUP;
	udc->ep0_dir = 0;

	/* stand operation */
	spin_lock_irqsave(&udc->lock, flags);
	udc->gadget.speed = USB_SPEED_UNKNOWN;
	nuke(&udc->eps[0], -ESHUTDOWN);
	list_for_each_entry(loop_ep, &udc->gadget.ep_list, ep.ep_list)
		nuke(loop_ep, -ESHUTDOWN);
	spin_unlock_irqrestore(&udc->lock, flags);

	udc->driver = NULL;

	dev_info(udc->dev, "unregistered gadget driver '%s'\r\n",
			driver->driver.name);
	return 0;
}

/* udc structure's alloc and setup, include ep-param alloc */
static struct qe_udc *qe_udc_config(struct platform_device *ofdev)
{
	struct qe_udc *udc;
	struct device_node *np = ofdev->dev.of_node;
	unsigned int tmp_addr = 0;
	struct usb_device_para __iomem *usbpram;
	unsigned int i;
	u64 size;
	u32 offset;

	udc = kzalloc(sizeof(*udc), GFP_KERNEL);
	if (udc == NULL) {
		dev_err(&ofdev->dev, "malloc udc failed\n");
		goto cleanup;
	}

	udc->dev = &ofdev->dev;

	/* get default address of usb parameter in MURAM from device tree */
	offset = *of_get_address(np, 1, &size, NULL);
	udc->usb_param = cpm_muram_addr(offset);
	memset_io(udc->usb_param, 0, size);

	usbpram = udc->usb_param;
	out_be16(&usbpram->frame_n, 0);
	out_be32(&usbpram->rstate, 0);

	tmp_addr = cpm_muram_alloc((USB_MAX_ENDPOINTS *
					sizeof(struct usb_ep_para)),
					   USB_EP_PARA_ALIGNMENT);
	if (IS_ERR_VALUE(tmp_addr))
		goto cleanup;

	for (i = 0; i < USB_MAX_ENDPOINTS; i++) {
		out_be16(&usbpram->epptr[i], (u16)tmp_addr);
		udc->ep_param[i] = cpm_muram_addr(tmp_addr);
		tmp_addr += 32;
	}

	memset_io(udc->ep_param[0], 0,
			USB_MAX_ENDPOINTS * sizeof(struct usb_ep_para));

	udc->resume_state = USB_STATE_NOTATTACHED;
	udc->usb_state = USB_STATE_POWERED;
	udc->ep0_dir = 0;

	spin_lock_init(&udc->lock);
	return udc;

cleanup:
	kfree(udc);
	return NULL;
}

/* USB Controller register init */
static int qe_udc_reg_init(struct qe_udc *udc)
{
	struct usb_ctlr __iomem *qe_usbregs;
	qe_usbregs = udc->usb_regs;

	/* Spec says that we must enable the USB controller to change mode. */
	out_8(&qe_usbregs->usb_usmod, 0x01);
	/* Mode changed, now disable it, since muram isn't initialized yet. */
	out_8(&qe_usbregs->usb_usmod, 0x00);

	/* Initialize the rest. */
	out_be16(&qe_usbregs->usb_usbmr, 0);
	out_8(&qe_usbregs->usb_uscom, 0);
	out_be16(&qe_usbregs->usb_usber, USBER_ALL_CLEAR);

	return 0;
}

static int qe_ep_config(struct qe_udc *udc, unsigned char pipe_num)
{
	struct qe_ep *ep = &udc->eps[pipe_num];

	ep->udc = udc;
	strcpy(ep->name, ep_name[pipe_num]);
	ep->ep.name = ep_name[pipe_num];

	ep->ep.ops = &qe_ep_ops;
	ep->stopped = 1;
	ep->ep.maxpacket = (unsigned short) ~0;
	ep->ep.desc = NULL;
	ep->dir = 0xff;
	ep->epnum = (u8)pipe_num;
	ep->sent = 0;
	ep->last = 0;
	ep->init = 0;
	ep->rxframe = NULL;
	ep->txframe = NULL;
	ep->tx_req = NULL;
	ep->state = EP_STATE_IDLE;
	ep->has_data = 0;

	/* the queue lists any req for this ep */
	INIT_LIST_HEAD(&ep->queue);

	/* gagdet.ep_list used for ep_autoconfig so no ep0*/
	if (pipe_num != 0)
		list_add_tail(&ep->ep.ep_list, &udc->gadget.ep_list);

	ep->gadget = &udc->gadget;

	return 0;
}

/*-----------------------------------------------------------------------
 *	UDC device Driver operation functions				*
 *----------------------------------------------------------------------*/
static void qe_udc_release(struct device *dev)
{
	struct qe_udc *udc = container_of(dev, struct qe_udc, gadget.dev);
	int i;

	complete(udc->done);
	cpm_muram_free(cpm_muram_offset(udc->ep_param[0]));
	for (i = 0; i < USB_MAX_ENDPOINTS; i++)
		udc->ep_param[i] = NULL;

	kfree(udc);
}

/* Driver probe functions */
static const struct of_device_id qe_udc_match[];
static int qe_udc_probe(struct platform_device *ofdev)
{
	struct qe_udc *udc;
	const struct of_device_id *match;
	struct device_node *np = ofdev->dev.of_node;
	struct qe_ep *ep;
	unsigned int ret = 0;
	unsigned int i;
	const void *prop;

	match = of_match_device(qe_udc_match, &ofdev->dev);
	if (!match)
		return -EINVAL;

	prop = of_get_property(np, "mode", NULL);
	if (!prop || strcmp(prop, "peripheral"))
		return -ENODEV;

	/* Initialize the udc structure including QH member and other member */
	udc = qe_udc_config(ofdev);
	if (!udc) {
		dev_err(&ofdev->dev, "failed to initialize\n");
		return -ENOMEM;
	}

	udc->soc_type = (unsigned long)match->data;
	udc->usb_regs = of_iomap(np, 0);
	if (!udc->usb_regs) {
		ret = -ENOMEM;
		goto err1;
	}

	/* initialize usb hw reg except for regs for EP,
	 * leave usbintr reg untouched*/
	qe_udc_reg_init(udc);

	/* here comes the stand operations for probe
	 * set the qe_udc->gadget.xxx */
	udc->gadget.ops = &qe_gadget_ops;

	/* gadget.ep0 is a pointer */
	udc->gadget.ep0 = &udc->eps[0].ep;

	INIT_LIST_HEAD(&udc->gadget.ep_list);

	/* modify in register gadget process */
	udc->gadget.speed = USB_SPEED_UNKNOWN;

	/* name: Identifies the controller hardware type. */
	udc->gadget.name = driver_name;
	udc->gadget.dev.parent = &ofdev->dev;

	/* initialize qe_ep struct */
	for (i = 0; i < USB_MAX_ENDPOINTS ; i++) {
		/* because the ep type isn't decide here so
		 * qe_ep_init() should be called in ep_enable() */

		/* setup the qe_ep struct and link ep.ep.list
		 * into gadget.ep_list */
		qe_ep_config(udc, (unsigned char)i);
	}

	/* ep0 initialization in here */
	ret = qe_ep_init(udc, 0, &qe_ep0_desc);
	if (ret)
		goto err2;

	/* create a buf for ZLP send, need to remain zeroed */
	udc->nullbuf = kzalloc(256, GFP_KERNEL);
	if (udc->nullbuf == NULL) {
		dev_err(udc->dev, "cannot alloc nullbuf\n");
		ret = -ENOMEM;
		goto err3;
	}

	/* buffer for data of get_status request */
	udc->statusbuf = kzalloc(2, GFP_KERNEL);
	if (udc->statusbuf == NULL) {
		ret = -ENOMEM;
		goto err4;
	}

	udc->nullp = virt_to_phys((void *)udc->nullbuf);
	if (udc->nullp == DMA_ADDR_INVALID) {
		udc->nullp = dma_map_single(
					udc->gadget.dev.parent,
					udc->nullbuf,
					256,
					DMA_TO_DEVICE);
		udc->nullmap = 1;
	} else {
		dma_sync_single_for_device(udc->gadget.dev.parent,
					udc->nullp, 256,
					DMA_TO_DEVICE);
	}

	tasklet_init(&udc->rx_tasklet, ep_rx_tasklet,
			(unsigned long)udc);
	/* request irq and disable DR  */
	udc->usb_irq = irq_of_parse_and_map(np, 0);
	if (!udc->usb_irq) {
		ret = -EINVAL;
		goto err_noirq;
	}

	ret = request_irq(udc->usb_irq, qe_udc_irq, 0,
				driver_name, udc);
	if (ret) {
		dev_err(udc->dev, "cannot request irq %d err %d\n",
				udc->usb_irq, ret);
		goto err5;
	}

	ret = usb_add_gadget_udc_release(&ofdev->dev, &udc->gadget,
			qe_udc_release);
	if (ret)
		goto err6;

<<<<<<< HEAD
	dev_set_drvdata(&ofdev->dev, udc);
=======
	platform_set_drvdata(ofdev, udc);
>>>>>>> d0e0ac97
	dev_info(udc->dev,
			"%s USB controller initialized as device\n",
			(udc->soc_type == PORT_QE) ? "QE" : "CPM");
	return 0;

err6:
	free_irq(udc->usb_irq, udc);
err5:
	irq_dispose_mapping(udc->usb_irq);
err_noirq:
	if (udc->nullmap) {
		dma_unmap_single(udc->gadget.dev.parent,
			udc->nullp, 256,
				DMA_TO_DEVICE);
			udc->nullp = DMA_ADDR_INVALID;
	} else {
		dma_sync_single_for_cpu(udc->gadget.dev.parent,
			udc->nullp, 256,
				DMA_TO_DEVICE);
	}
	kfree(udc->statusbuf);
err4:
	kfree(udc->nullbuf);
err3:
	ep = &udc->eps[0];
	cpm_muram_free(cpm_muram_offset(ep->rxbase));
	kfree(ep->rxframe);
	kfree(ep->rxbuffer);
	kfree(ep->txframe);
err2:
	iounmap(udc->usb_regs);
err1:
	kfree(udc);
	return ret;
}

#ifdef CONFIG_PM
static int qe_udc_suspend(struct platform_device *dev, pm_message_t state)
{
	return -ENOTSUPP;
}

static int qe_udc_resume(struct platform_device *dev)
{
	return -ENOTSUPP;
}
#endif

static int qe_udc_remove(struct platform_device *ofdev)
{
	struct qe_udc *udc = platform_get_drvdata(ofdev);
	struct qe_ep *ep;
	unsigned int size;
	DECLARE_COMPLETION(done);

	usb_del_gadget_udc(&udc->gadget);

	udc->done = &done;
	tasklet_disable(&udc->rx_tasklet);

	if (udc->nullmap) {
		dma_unmap_single(udc->gadget.dev.parent,
			udc->nullp, 256,
				DMA_TO_DEVICE);
			udc->nullp = DMA_ADDR_INVALID;
	} else {
		dma_sync_single_for_cpu(udc->gadget.dev.parent,
			udc->nullp, 256,
				DMA_TO_DEVICE);
	}
	kfree(udc->statusbuf);
	kfree(udc->nullbuf);

	ep = &udc->eps[0];
	cpm_muram_free(cpm_muram_offset(ep->rxbase));
	size = (ep->ep.maxpacket + USB_CRC_SIZE + 2) * (USB_BDRING_LEN + 1);

	kfree(ep->rxframe);
	if (ep->rxbufmap) {
		dma_unmap_single(udc->gadget.dev.parent,
				ep->rxbuf_d, size,
				DMA_FROM_DEVICE);
		ep->rxbuf_d = DMA_ADDR_INVALID;
	} else {
		dma_sync_single_for_cpu(udc->gadget.dev.parent,
				ep->rxbuf_d, size,
				DMA_FROM_DEVICE);
	}

	kfree(ep->rxbuffer);
	kfree(ep->txframe);

	free_irq(udc->usb_irq, udc);
	irq_dispose_mapping(udc->usb_irq);

	tasklet_kill(&udc->rx_tasklet);

	iounmap(udc->usb_regs);

	/* wait for release() of gadget.dev to free udc */
	wait_for_completion(&done);

	return 0;
}

/*-------------------------------------------------------------------------*/
static const struct of_device_id qe_udc_match[] = {
	{
		.compatible = "fsl,mpc8323-qe-usb",
		.data = (void *)PORT_QE,
	},
	{
		.compatible = "fsl,mpc8360-qe-usb",
		.data = (void *)PORT_QE,
	},
	{
		.compatible = "fsl,mpc8272-cpm-usb",
		.data = (void *)PORT_CPM,
	},
	{},
};

MODULE_DEVICE_TABLE(of, qe_udc_match);

static struct platform_driver udc_driver = {
	.driver = {
		.name = (char *)driver_name,
		.owner = THIS_MODULE,
		.of_match_table = qe_udc_match,
	},
	.probe          = qe_udc_probe,
	.remove         = qe_udc_remove,
#ifdef CONFIG_PM
	.suspend        = qe_udc_suspend,
	.resume         = qe_udc_resume,
#endif
};

module_platform_driver(udc_driver);

MODULE_DESCRIPTION(DRIVER_DESC);
MODULE_AUTHOR(DRIVER_AUTHOR);
MODULE_LICENSE("GPL");
<|MERGE_RESOLUTION|>--- conflicted
+++ resolved
@@ -2589,11 +2589,7 @@
 	if (ret)
 		goto err6;
 
-<<<<<<< HEAD
-	dev_set_drvdata(&ofdev->dev, udc);
-=======
 	platform_set_drvdata(ofdev, udc);
->>>>>>> d0e0ac97
 	dev_info(udc->dev,
 			"%s USB controller initialized as device\n",
 			(udc->soc_type == PORT_QE) ? "QE" : "CPM");
