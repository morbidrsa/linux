/*
 * f_ncm.c -- USB CDC Network (NCM) link function driver
 *
 * Copyright (C) 2010 Nokia Corporation
 * Contact: Yauheni Kaliuta <yauheni.kaliuta@nokia.com>
 *
 * The driver borrows from f_ecm.c which is:
 *
 * Copyright (C) 2003-2005,2008 David Brownell
 * Copyright (C) 2008 Nokia Corporation
 *
 * This program is free software; you can redistribute it and/or modify
 * it under the terms of the GNU General Public License as published by
 * the Free Software Foundation; either version 2 of the License, or
 * (at your option) any later version.
 */

#include <linux/kernel.h>
#include <linux/module.h>
#include <linux/device.h>
#include <linux/etherdevice.h>
#include <linux/crc32.h>

#include <linux/usb/cdc.h>

#include "u_ether.h"
#include "u_ether_configfs.h"
#include "u_ncm.h"

/*
 * This function is a "CDC Network Control Model" (CDC NCM) Ethernet link.
 * NCM is intended to be used with high-speed network attachments.
 *
 * Note that NCM requires the use of "alternate settings" for its data
 * interface.  This means that the set_alt() method has real work to do,
 * and also means that a get_alt() method is required.
 */

/* to trigger crc/non-crc ndp signature */

#define NCM_NDP_HDR_CRC_MASK	0x01000000
#define NCM_NDP_HDR_CRC		0x01000000
#define NCM_NDP_HDR_NOCRC	0x00000000

enum ncm_notify_state {
	NCM_NOTIFY_NONE,		/* don't notify */
	NCM_NOTIFY_CONNECT,		/* issue CONNECT next */
	NCM_NOTIFY_SPEED,		/* issue SPEED_CHANGE next */
};

struct f_ncm {
	struct gether			port;
	u8				ctrl_id, data_id;

	char				ethaddr[14];

	struct usb_ep			*notify;
	struct usb_request		*notify_req;
	u8				notify_state;
	bool				is_open;

	const struct ndp_parser_opts	*parser_opts;
	bool				is_crc;
	u32				ndp_sign;

	/*
	 * for notification, it is accessed from both
	 * callback and ethernet open/close
	 */
	spinlock_t			lock;
};

static inline struct f_ncm *func_to_ncm(struct usb_function *f)
{
	return container_of(f, struct f_ncm, port.func);
}

/* peak (theoretical) bulk transfer rate in bits-per-second */
static inline unsigned ncm_bitrate(struct usb_gadget *g)
{
	if (gadget_is_dualspeed(g) && g->speed == USB_SPEED_HIGH)
		return 13 * 512 * 8 * 1000 * 8;
	else
		return 19 *  64 * 1 * 1000 * 8;
}

/*-------------------------------------------------------------------------*/

/*
 * We cannot group frames so use just the minimal size which ok to put
 * one max-size ethernet frame.
 * If the host can group frames, allow it to do that, 16K is selected,
 * because it's used by default by the current linux host driver
 */
#define NTB_DEFAULT_IN_SIZE	USB_CDC_NCM_NTB_MIN_IN_SIZE
#define NTB_OUT_SIZE		16384

/*
 * skbs of size less than that will not be aligned
 * to NCM's dwNtbInMaxSize to save bus bandwidth
 */

#define	MAX_TX_NONFIXED		(512 * 3)

#define FORMATS_SUPPORTED	(USB_CDC_NCM_NTB16_SUPPORTED |	\
				 USB_CDC_NCM_NTB32_SUPPORTED)

static struct usb_cdc_ncm_ntb_parameters ntb_parameters = {
	.wLength = cpu_to_le16(sizeof(ntb_parameters)),
	.bmNtbFormatsSupported = cpu_to_le16(FORMATS_SUPPORTED),
	.dwNtbInMaxSize = cpu_to_le32(NTB_DEFAULT_IN_SIZE),
	.wNdpInDivisor = cpu_to_le16(4),
	.wNdpInPayloadRemainder = cpu_to_le16(0),
	.wNdpInAlignment = cpu_to_le16(4),

	.dwNtbOutMaxSize = cpu_to_le32(NTB_OUT_SIZE),
	.wNdpOutDivisor = cpu_to_le16(4),
	.wNdpOutPayloadRemainder = cpu_to_le16(0),
	.wNdpOutAlignment = cpu_to_le16(4),
};

/*
 * Use wMaxPacketSize big enough to fit CDC_NOTIFY_SPEED_CHANGE in one
 * packet, to simplify cancellation; and a big transfer interval, to
 * waste less bandwidth.
 */

#define NCM_STATUS_INTERVAL_MS		32
#define NCM_STATUS_BYTECOUNT		16	/* 8 byte header + data */

static struct usb_interface_assoc_descriptor ncm_iad_desc = {
	.bLength =		sizeof ncm_iad_desc,
	.bDescriptorType =	USB_DT_INTERFACE_ASSOCIATION,

	/* .bFirstInterface =	DYNAMIC, */
	.bInterfaceCount =	2,	/* control + data */
	.bFunctionClass =	USB_CLASS_COMM,
	.bFunctionSubClass =	USB_CDC_SUBCLASS_NCM,
	.bFunctionProtocol =	USB_CDC_PROTO_NONE,
	/* .iFunction =		DYNAMIC */
};

/* interface descriptor: */

static struct usb_interface_descriptor ncm_control_intf = {
	.bLength =		sizeof ncm_control_intf,
	.bDescriptorType =	USB_DT_INTERFACE,

	/* .bInterfaceNumber = DYNAMIC */
	.bNumEndpoints =	1,
	.bInterfaceClass =	USB_CLASS_COMM,
	.bInterfaceSubClass =	USB_CDC_SUBCLASS_NCM,
	.bInterfaceProtocol =	USB_CDC_PROTO_NONE,
	/* .iInterface = DYNAMIC */
};

static struct usb_cdc_header_desc ncm_header_desc = {
	.bLength =		sizeof ncm_header_desc,
	.bDescriptorType =	USB_DT_CS_INTERFACE,
	.bDescriptorSubType =	USB_CDC_HEADER_TYPE,

	.bcdCDC =		cpu_to_le16(0x0110),
};

static struct usb_cdc_union_desc ncm_union_desc = {
	.bLength =		sizeof(ncm_union_desc),
	.bDescriptorType =	USB_DT_CS_INTERFACE,
	.bDescriptorSubType =	USB_CDC_UNION_TYPE,
	/* .bMasterInterface0 =	DYNAMIC */
	/* .bSlaveInterface0 =	DYNAMIC */
};

static struct usb_cdc_ether_desc ecm_desc = {
	.bLength =		sizeof ecm_desc,
	.bDescriptorType =	USB_DT_CS_INTERFACE,
	.bDescriptorSubType =	USB_CDC_ETHERNET_TYPE,

	/* this descriptor actually adds value, surprise! */
	/* .iMACAddress = DYNAMIC */
	.bmEthernetStatistics =	cpu_to_le32(0), /* no statistics */
	.wMaxSegmentSize =	cpu_to_le16(ETH_FRAME_LEN),
	.wNumberMCFilters =	cpu_to_le16(0),
	.bNumberPowerFilters =	0,
};

#define NCAPS	(USB_CDC_NCM_NCAP_ETH_FILTER | USB_CDC_NCM_NCAP_CRC_MODE)

static struct usb_cdc_ncm_desc ncm_desc = {
	.bLength =		sizeof ncm_desc,
	.bDescriptorType =	USB_DT_CS_INTERFACE,
	.bDescriptorSubType =	USB_CDC_NCM_TYPE,

	.bcdNcmVersion =	cpu_to_le16(0x0100),
	/* can process SetEthernetPacketFilter */
	.bmNetworkCapabilities = NCAPS,
};

/* the default data interface has no endpoints ... */

static struct usb_interface_descriptor ncm_data_nop_intf = {
	.bLength =		sizeof ncm_data_nop_intf,
	.bDescriptorType =	USB_DT_INTERFACE,

	.bInterfaceNumber =	1,
	.bAlternateSetting =	0,
	.bNumEndpoints =	0,
	.bInterfaceClass =	USB_CLASS_CDC_DATA,
	.bInterfaceSubClass =	0,
	.bInterfaceProtocol =	USB_CDC_NCM_PROTO_NTB,
	/* .iInterface = DYNAMIC */
};

/* ... but the "real" data interface has two bulk endpoints */

static struct usb_interface_descriptor ncm_data_intf = {
	.bLength =		sizeof ncm_data_intf,
	.bDescriptorType =	USB_DT_INTERFACE,

	.bInterfaceNumber =	1,
	.bAlternateSetting =	1,
	.bNumEndpoints =	2,
	.bInterfaceClass =	USB_CLASS_CDC_DATA,
	.bInterfaceSubClass =	0,
	.bInterfaceProtocol =	USB_CDC_NCM_PROTO_NTB,
	/* .iInterface = DYNAMIC */
};

/* full speed support: */

static struct usb_endpoint_descriptor fs_ncm_notify_desc = {
	.bLength =		USB_DT_ENDPOINT_SIZE,
	.bDescriptorType =	USB_DT_ENDPOINT,

	.bEndpointAddress =	USB_DIR_IN,
	.bmAttributes =		USB_ENDPOINT_XFER_INT,
	.wMaxPacketSize =	cpu_to_le16(NCM_STATUS_BYTECOUNT),
	.bInterval =		NCM_STATUS_INTERVAL_MS,
};

static struct usb_endpoint_descriptor fs_ncm_in_desc = {
	.bLength =		USB_DT_ENDPOINT_SIZE,
	.bDescriptorType =	USB_DT_ENDPOINT,

	.bEndpointAddress =	USB_DIR_IN,
	.bmAttributes =		USB_ENDPOINT_XFER_BULK,
};

static struct usb_endpoint_descriptor fs_ncm_out_desc = {
	.bLength =		USB_DT_ENDPOINT_SIZE,
	.bDescriptorType =	USB_DT_ENDPOINT,

	.bEndpointAddress =	USB_DIR_OUT,
	.bmAttributes =		USB_ENDPOINT_XFER_BULK,
};

static struct usb_descriptor_header *ncm_fs_function[] = {
	(struct usb_descriptor_header *) &ncm_iad_desc,
	/* CDC NCM control descriptors */
	(struct usb_descriptor_header *) &ncm_control_intf,
	(struct usb_descriptor_header *) &ncm_header_desc,
	(struct usb_descriptor_header *) &ncm_union_desc,
	(struct usb_descriptor_header *) &ecm_desc,
	(struct usb_descriptor_header *) &ncm_desc,
	(struct usb_descriptor_header *) &fs_ncm_notify_desc,
	/* data interface, altsettings 0 and 1 */
	(struct usb_descriptor_header *) &ncm_data_nop_intf,
	(struct usb_descriptor_header *) &ncm_data_intf,
	(struct usb_descriptor_header *) &fs_ncm_in_desc,
	(struct usb_descriptor_header *) &fs_ncm_out_desc,
	NULL,
};

/* high speed support: */

static struct usb_endpoint_descriptor hs_ncm_notify_desc = {
	.bLength =		USB_DT_ENDPOINT_SIZE,
	.bDescriptorType =	USB_DT_ENDPOINT,

	.bEndpointAddress =	USB_DIR_IN,
	.bmAttributes =		USB_ENDPOINT_XFER_INT,
	.wMaxPacketSize =	cpu_to_le16(NCM_STATUS_BYTECOUNT),
	.bInterval =		USB_MS_TO_HS_INTERVAL(NCM_STATUS_INTERVAL_MS),
};
static struct usb_endpoint_descriptor hs_ncm_in_desc = {
	.bLength =		USB_DT_ENDPOINT_SIZE,
	.bDescriptorType =	USB_DT_ENDPOINT,

	.bEndpointAddress =	USB_DIR_IN,
	.bmAttributes =		USB_ENDPOINT_XFER_BULK,
	.wMaxPacketSize =	cpu_to_le16(512),
};

static struct usb_endpoint_descriptor hs_ncm_out_desc = {
	.bLength =		USB_DT_ENDPOINT_SIZE,
	.bDescriptorType =	USB_DT_ENDPOINT,

	.bEndpointAddress =	USB_DIR_OUT,
	.bmAttributes =		USB_ENDPOINT_XFER_BULK,
	.wMaxPacketSize =	cpu_to_le16(512),
};

static struct usb_descriptor_header *ncm_hs_function[] = {
	(struct usb_descriptor_header *) &ncm_iad_desc,
	/* CDC NCM control descriptors */
	(struct usb_descriptor_header *) &ncm_control_intf,
	(struct usb_descriptor_header *) &ncm_header_desc,
	(struct usb_descriptor_header *) &ncm_union_desc,
	(struct usb_descriptor_header *) &ecm_desc,
	(struct usb_descriptor_header *) &ncm_desc,
	(struct usb_descriptor_header *) &hs_ncm_notify_desc,
	/* data interface, altsettings 0 and 1 */
	(struct usb_descriptor_header *) &ncm_data_nop_intf,
	(struct usb_descriptor_header *) &ncm_data_intf,
	(struct usb_descriptor_header *) &hs_ncm_in_desc,
	(struct usb_descriptor_header *) &hs_ncm_out_desc,
	NULL,
};

/* string descriptors: */

#define STRING_CTRL_IDX	0
#define STRING_MAC_IDX	1
#define STRING_DATA_IDX	2
#define STRING_IAD_IDX	3

static struct usb_string ncm_string_defs[] = {
	[STRING_CTRL_IDX].s = "CDC Network Control Model (NCM)",
	[STRING_MAC_IDX].s = "",
	[STRING_DATA_IDX].s = "CDC Network Data",
	[STRING_IAD_IDX].s = "CDC NCM",
	{  } /* end of list */
};

static struct usb_gadget_strings ncm_string_table = {
	.language =		0x0409,	/* en-us */
	.strings =		ncm_string_defs,
};

static struct usb_gadget_strings *ncm_strings[] = {
	&ncm_string_table,
	NULL,
};

/*
 * Here are options for NCM Datagram Pointer table (NDP) parser.
 * There are 2 different formats: NDP16 and NDP32 in the spec (ch. 3),
 * in NDP16 offsets and sizes fields are 1 16bit word wide,
 * in NDP32 -- 2 16bit words wide. Also signatures are different.
 * To make the parser code the same, put the differences in the structure,
 * and switch pointers to the structures when the format is changed.
 */

struct ndp_parser_opts {
	u32		nth_sign;
	u32		ndp_sign;
	unsigned	nth_size;
	unsigned	ndp_size;
	unsigned	ndplen_align;
	/* sizes in u16 units */
	unsigned	dgram_item_len; /* index or length */
	unsigned	block_length;
	unsigned	fp_index;
	unsigned	reserved1;
	unsigned	reserved2;
	unsigned	next_fp_index;
};

#define INIT_NDP16_OPTS {					\
		.nth_sign = USB_CDC_NCM_NTH16_SIGN,		\
		.ndp_sign = USB_CDC_NCM_NDP16_NOCRC_SIGN,	\
		.nth_size = sizeof(struct usb_cdc_ncm_nth16),	\
		.ndp_size = sizeof(struct usb_cdc_ncm_ndp16),	\
		.ndplen_align = 4,				\
		.dgram_item_len = 1,				\
		.block_length = 1,				\
		.fp_index = 1,					\
		.reserved1 = 0,					\
		.reserved2 = 0,					\
		.next_fp_index = 1,				\
	}


#define INIT_NDP32_OPTS {					\
		.nth_sign = USB_CDC_NCM_NTH32_SIGN,		\
		.ndp_sign = USB_CDC_NCM_NDP32_NOCRC_SIGN,	\
		.nth_size = sizeof(struct usb_cdc_ncm_nth32),	\
		.ndp_size = sizeof(struct usb_cdc_ncm_ndp32),	\
		.ndplen_align = 8,				\
		.dgram_item_len = 2,				\
		.block_length = 2,				\
		.fp_index = 2,					\
		.reserved1 = 1,					\
		.reserved2 = 2,					\
		.next_fp_index = 2,				\
	}

static const struct ndp_parser_opts ndp16_opts = INIT_NDP16_OPTS;
static const struct ndp_parser_opts ndp32_opts = INIT_NDP32_OPTS;

static inline void put_ncm(__le16 **p, unsigned size, unsigned val)
{
	switch (size) {
	case 1:
		put_unaligned_le16((u16)val, *p);
		break;
	case 2:
		put_unaligned_le32((u32)val, *p);

		break;
	default:
		BUG();
	}

	*p += size;
}

static inline unsigned get_ncm(__le16 **p, unsigned size)
{
	unsigned tmp;

	switch (size) {
	case 1:
		tmp = get_unaligned_le16(*p);
		break;
	case 2:
		tmp = get_unaligned_le32(*p);
		break;
	default:
		BUG();
	}

	*p += size;
	return tmp;
}

/*-------------------------------------------------------------------------*/

static inline void ncm_reset_values(struct f_ncm *ncm)
{
	ncm->parser_opts = &ndp16_opts;
	ncm->is_crc = false;
	ncm->port.cdc_filter = DEFAULT_FILTER;

	/* doesn't make sense for ncm, fixed size used */
	ncm->port.header_len = 0;

	ncm->port.fixed_out_len = le32_to_cpu(ntb_parameters.dwNtbOutMaxSize);
	ncm->port.fixed_in_len = NTB_DEFAULT_IN_SIZE;
}

/*
 * Context: ncm->lock held
 */
static void ncm_do_notify(struct f_ncm *ncm)
{
	struct usb_request		*req = ncm->notify_req;
	struct usb_cdc_notification	*event;
	struct usb_composite_dev	*cdev = ncm->port.func.config->cdev;
	__le32				*data;
	int				status;

	/* notification already in flight? */
	if (!req)
		return;

	event = req->buf;
	switch (ncm->notify_state) {
	case NCM_NOTIFY_NONE:
		return;

	case NCM_NOTIFY_CONNECT:
		event->bNotificationType = USB_CDC_NOTIFY_NETWORK_CONNECTION;
		if (ncm->is_open)
			event->wValue = cpu_to_le16(1);
		else
			event->wValue = cpu_to_le16(0);
		event->wLength = 0;
		req->length = sizeof *event;

		DBG(cdev, "notify connect %s\n",
				ncm->is_open ? "true" : "false");
		ncm->notify_state = NCM_NOTIFY_NONE;
		break;

	case NCM_NOTIFY_SPEED:
		event->bNotificationType = USB_CDC_NOTIFY_SPEED_CHANGE;
		event->wValue = cpu_to_le16(0);
		event->wLength = cpu_to_le16(8);
		req->length = NCM_STATUS_BYTECOUNT;

		/* SPEED_CHANGE data is up/down speeds in bits/sec */
		data = req->buf + sizeof *event;
		data[0] = cpu_to_le32(ncm_bitrate(cdev->gadget));
		data[1] = data[0];

		DBG(cdev, "notify speed %d\n", ncm_bitrate(cdev->gadget));
		ncm->notify_state = NCM_NOTIFY_CONNECT;
		break;
	}
	event->bmRequestType = 0xA1;
	event->wIndex = cpu_to_le16(ncm->ctrl_id);

	ncm->notify_req = NULL;
	/*
	 * In double buffering if there is a space in FIFO,
	 * completion callback can be called right after the call,
	 * so unlocking
	 */
	spin_unlock(&ncm->lock);
	status = usb_ep_queue(ncm->notify, req, GFP_ATOMIC);
	spin_lock(&ncm->lock);
	if (status < 0) {
		ncm->notify_req = req;
		DBG(cdev, "notify --> %d\n", status);
	}
}

/*
 * Context: ncm->lock held
 */
static void ncm_notify(struct f_ncm *ncm)
{
	/*
	 * NOTE on most versions of Linux, host side cdc-ethernet
	 * won't listen for notifications until its netdevice opens.
	 * The first notification then sits in the FIFO for a long
	 * time, and the second one is queued.
	 *
	 * If ncm_notify() is called before the second (CONNECT)
	 * notification is sent, then it will reset to send the SPEED
	 * notificaion again (and again, and again), but it's not a problem
	 */
	ncm->notify_state = NCM_NOTIFY_SPEED;
	ncm_do_notify(ncm);
}

static void ncm_notify_complete(struct usb_ep *ep, struct usb_request *req)
{
	struct f_ncm			*ncm = req->context;
	struct usb_composite_dev	*cdev = ncm->port.func.config->cdev;
	struct usb_cdc_notification	*event = req->buf;

	spin_lock(&ncm->lock);
	switch (req->status) {
	case 0:
		VDBG(cdev, "Notification %02x sent\n",
		     event->bNotificationType);
		break;
	case -ECONNRESET:
	case -ESHUTDOWN:
		ncm->notify_state = NCM_NOTIFY_NONE;
		break;
	default:
		DBG(cdev, "event %02x --> %d\n",
			event->bNotificationType, req->status);
		break;
	}
	ncm->notify_req = req;
	ncm_do_notify(ncm);
	spin_unlock(&ncm->lock);
}

static void ncm_ep0out_complete(struct usb_ep *ep, struct usb_request *req)
{
	/* now for SET_NTB_INPUT_SIZE only */
	unsigned		in_size;
	struct usb_function	*f = req->context;
	struct f_ncm		*ncm = func_to_ncm(f);
	struct usb_composite_dev *cdev = ep->driver_data;

	req->context = NULL;
	if (req->status || req->actual != req->length) {
		DBG(cdev, "Bad control-OUT transfer\n");
		goto invalid;
	}

	in_size = get_unaligned_le32(req->buf);
	if (in_size < USB_CDC_NCM_NTB_MIN_IN_SIZE ||
	    in_size > le32_to_cpu(ntb_parameters.dwNtbInMaxSize)) {
		DBG(cdev, "Got wrong INPUT SIZE (%d) from host\n", in_size);
		goto invalid;
	}

	ncm->port.fixed_in_len = in_size;
	VDBG(cdev, "Set NTB INPUT SIZE %d\n", in_size);
	return;

invalid:
	usb_ep_set_halt(ep);
	return;
}

static int ncm_setup(struct usb_function *f, const struct usb_ctrlrequest *ctrl)
{
	struct f_ncm		*ncm = func_to_ncm(f);
	struct usb_composite_dev *cdev = f->config->cdev;
	struct usb_request	*req = cdev->req;
	int			value = -EOPNOTSUPP;
	u16			w_index = le16_to_cpu(ctrl->wIndex);
	u16			w_value = le16_to_cpu(ctrl->wValue);
	u16			w_length = le16_to_cpu(ctrl->wLength);

	/*
	 * composite driver infrastructure handles everything except
	 * CDC class messages; interface activation uses set_alt().
	 */
	switch ((ctrl->bRequestType << 8) | ctrl->bRequest) {
	case ((USB_DIR_OUT | USB_TYPE_CLASS | USB_RECIP_INTERFACE) << 8)
			| USB_CDC_SET_ETHERNET_PACKET_FILTER:
		/*
		 * see 6.2.30: no data, wIndex = interface,
		 * wValue = packet filter bitmap
		 */
		if (w_length != 0 || w_index != ncm->ctrl_id)
			goto invalid;
		DBG(cdev, "packet filter %02x\n", w_value);
		/*
		 * REVISIT locking of cdc_filter.  This assumes the UDC
		 * driver won't have a concurrent packet TX irq running on
		 * another CPU; or that if it does, this write is atomic...
		 */
		ncm->port.cdc_filter = w_value;
		value = 0;
		break;
	/*
	 * and optionally:
	 * case USB_CDC_SEND_ENCAPSULATED_COMMAND:
	 * case USB_CDC_GET_ENCAPSULATED_RESPONSE:
	 * case USB_CDC_SET_ETHERNET_MULTICAST_FILTERS:
	 * case USB_CDC_SET_ETHERNET_PM_PATTERN_FILTER:
	 * case USB_CDC_GET_ETHERNET_PM_PATTERN_FILTER:
	 * case USB_CDC_GET_ETHERNET_STATISTIC:
	 */

	case ((USB_DIR_IN | USB_TYPE_CLASS | USB_RECIP_INTERFACE) << 8)
		| USB_CDC_GET_NTB_PARAMETERS:

		if (w_length == 0 || w_value != 0 || w_index != ncm->ctrl_id)
			goto invalid;
		value = w_length > sizeof ntb_parameters ?
			sizeof ntb_parameters : w_length;
		memcpy(req->buf, &ntb_parameters, value);
		VDBG(cdev, "Host asked NTB parameters\n");
		break;

	case ((USB_DIR_IN | USB_TYPE_CLASS | USB_RECIP_INTERFACE) << 8)
		| USB_CDC_GET_NTB_INPUT_SIZE:

		if (w_length < 4 || w_value != 0 || w_index != ncm->ctrl_id)
			goto invalid;
		put_unaligned_le32(ncm->port.fixed_in_len, req->buf);
		value = 4;
		VDBG(cdev, "Host asked INPUT SIZE, sending %d\n",
		     ncm->port.fixed_in_len);
		break;

	case ((USB_DIR_OUT | USB_TYPE_CLASS | USB_RECIP_INTERFACE) << 8)
		| USB_CDC_SET_NTB_INPUT_SIZE:
	{
		if (w_length != 4 || w_value != 0 || w_index != ncm->ctrl_id)
			goto invalid;
		req->complete = ncm_ep0out_complete;
		req->length = w_length;
		req->context = f;

		value = req->length;
		break;
	}

	case ((USB_DIR_IN | USB_TYPE_CLASS | USB_RECIP_INTERFACE) << 8)
		| USB_CDC_GET_NTB_FORMAT:
	{
		uint16_t format;

		if (w_length < 2 || w_value != 0 || w_index != ncm->ctrl_id)
			goto invalid;
		format = (ncm->parser_opts == &ndp16_opts) ? 0x0000 : 0x0001;
		put_unaligned_le16(format, req->buf);
		value = 2;
		VDBG(cdev, "Host asked NTB FORMAT, sending %d\n", format);
		break;
	}

	case ((USB_DIR_OUT | USB_TYPE_CLASS | USB_RECIP_INTERFACE) << 8)
		| USB_CDC_SET_NTB_FORMAT:
	{
		if (w_length != 0 || w_index != ncm->ctrl_id)
			goto invalid;
		switch (w_value) {
		case 0x0000:
			ncm->parser_opts = &ndp16_opts;
			DBG(cdev, "NCM16 selected\n");
			break;
		case 0x0001:
			ncm->parser_opts = &ndp32_opts;
			DBG(cdev, "NCM32 selected\n");
			break;
		default:
			goto invalid;
		}
		value = 0;
		break;
	}
	case ((USB_DIR_IN | USB_TYPE_CLASS | USB_RECIP_INTERFACE) << 8)
		| USB_CDC_GET_CRC_MODE:
	{
		uint16_t is_crc;

		if (w_length < 2 || w_value != 0 || w_index != ncm->ctrl_id)
			goto invalid;
		is_crc = ncm->is_crc ? 0x0001 : 0x0000;
		put_unaligned_le16(is_crc, req->buf);
		value = 2;
		VDBG(cdev, "Host asked CRC MODE, sending %d\n", is_crc);
		break;
	}

	case ((USB_DIR_OUT | USB_TYPE_CLASS | USB_RECIP_INTERFACE) << 8)
		| USB_CDC_SET_CRC_MODE:
	{
		int ndp_hdr_crc = 0;

		if (w_length != 0 || w_index != ncm->ctrl_id)
			goto invalid;
		switch (w_value) {
		case 0x0000:
			ncm->is_crc = false;
			ndp_hdr_crc = NCM_NDP_HDR_NOCRC;
			DBG(cdev, "non-CRC mode selected\n");
			break;
		case 0x0001:
			ncm->is_crc = true;
			ndp_hdr_crc = NCM_NDP_HDR_CRC;
			DBG(cdev, "CRC mode selected\n");
			break;
		default:
			goto invalid;
		}
		ncm->ndp_sign = ncm->parser_opts->ndp_sign | ndp_hdr_crc;
		value = 0;
		break;
	}

	/* and disabled in ncm descriptor: */
	/* case USB_CDC_GET_NET_ADDRESS: */
	/* case USB_CDC_SET_NET_ADDRESS: */
	/* case USB_CDC_GET_MAX_DATAGRAM_SIZE: */
	/* case USB_CDC_SET_MAX_DATAGRAM_SIZE: */

	default:
invalid:
		DBG(cdev, "invalid control req%02x.%02x v%04x i%04x l%d\n",
			ctrl->bRequestType, ctrl->bRequest,
			w_value, w_index, w_length);
	}

	/* respond with data transfer or status phase? */
	if (value >= 0) {
		DBG(cdev, "ncm req%02x.%02x v%04x i%04x l%d\n",
			ctrl->bRequestType, ctrl->bRequest,
			w_value, w_index, w_length);
		req->zero = 0;
		req->length = value;
		value = usb_ep_queue(cdev->gadget->ep0, req, GFP_ATOMIC);
		if (value < 0)
			ERROR(cdev, "ncm req %02x.%02x response err %d\n",
					ctrl->bRequestType, ctrl->bRequest,
					value);
	}

	/* device either stalls (value < 0) or reports success */
	return value;
}


static int ncm_set_alt(struct usb_function *f, unsigned intf, unsigned alt)
{
	struct f_ncm		*ncm = func_to_ncm(f);
	struct usb_composite_dev *cdev = f->config->cdev;

	/* Control interface has only altsetting 0 */
	if (intf == ncm->ctrl_id) {
		if (alt != 0)
			goto fail;

		if (ncm->notify->driver_data) {
			DBG(cdev, "reset ncm control %d\n", intf);
			usb_ep_disable(ncm->notify);
		}

		if (!(ncm->notify->desc)) {
			DBG(cdev, "init ncm ctrl %d\n", intf);
			if (config_ep_by_speed(cdev->gadget, f, ncm->notify))
				goto fail;
		}
		usb_ep_enable(ncm->notify);
		ncm->notify->driver_data = ncm;

	/* Data interface has two altsettings, 0 and 1 */
	} else if (intf == ncm->data_id) {
		if (alt > 1)
			goto fail;

		if (ncm->port.in_ep->driver_data) {
			DBG(cdev, "reset ncm\n");
			gether_disconnect(&ncm->port);
			ncm_reset_values(ncm);
		}

		/*
		 * CDC Network only sends data in non-default altsettings.
		 * Changing altsettings resets filters, statistics, etc.
		 */
		if (alt == 1) {
			struct net_device	*net;

			if (!ncm->port.in_ep->desc ||
			    !ncm->port.out_ep->desc) {
				DBG(cdev, "init ncm\n");
				if (config_ep_by_speed(cdev->gadget, f,
						       ncm->port.in_ep) ||
				    config_ep_by_speed(cdev->gadget, f,
						       ncm->port.out_ep)) {
					ncm->port.in_ep->desc = NULL;
					ncm->port.out_ep->desc = NULL;
					goto fail;
				}
			}

			/* TODO */
			/* Enable zlps by default for NCM conformance;
			 * override for musb_hdrc (avoids txdma ovhead)
			 */
			ncm->port.is_zlp_ok = !(
				gadget_is_musbhdrc(cdev->gadget)
				);
			ncm->port.cdc_filter = DEFAULT_FILTER;
			DBG(cdev, "activate ncm\n");
			net = gether_connect(&ncm->port);
			if (IS_ERR(net))
				return PTR_ERR(net);
		}

		spin_lock(&ncm->lock);
		ncm_notify(ncm);
		spin_unlock(&ncm->lock);
	} else
		goto fail;

	return 0;
fail:
	return -EINVAL;
}

/*
 * Because the data interface supports multiple altsettings,
 * this NCM function *MUST* implement a get_alt() method.
 */
static int ncm_get_alt(struct usb_function *f, unsigned intf)
{
	struct f_ncm		*ncm = func_to_ncm(f);

	if (intf == ncm->ctrl_id)
		return 0;
	return ncm->port.in_ep->driver_data ? 1 : 0;
}

static struct sk_buff *ncm_wrap_ntb(struct gether *port,
				    struct sk_buff *skb)
{
	struct f_ncm	*ncm = func_to_ncm(&port->func);
	struct sk_buff	*skb2;
	int		ncb_len = 0;
	__le16		*tmp;
	int		div;
	int		rem;
	int		pad;
	int		ndp_align;
	int		ndp_pad;
	unsigned	max_size = ncm->port.fixed_in_len;
	const struct ndp_parser_opts *opts = ncm->parser_opts;
	unsigned	crc_len = ncm->is_crc ? sizeof(uint32_t) : 0;

	div = le16_to_cpu(ntb_parameters.wNdpInDivisor);
	rem = le16_to_cpu(ntb_parameters.wNdpInPayloadRemainder);
	ndp_align = le16_to_cpu(ntb_parameters.wNdpInAlignment);

	ncb_len += opts->nth_size;
	ndp_pad = ALIGN(ncb_len, ndp_align) - ncb_len;
	ncb_len += ndp_pad;
	ncb_len += opts->ndp_size;
	ncb_len += 2 * 2 * opts->dgram_item_len; /* Datagram entry */
	ncb_len += 2 * 2 * opts->dgram_item_len; /* Zero datagram entry */
	pad = ALIGN(ncb_len, div) + rem - ncb_len;
	ncb_len += pad;

	if (ncb_len + skb->len + crc_len > max_size) {
		dev_kfree_skb_any(skb);
		return NULL;
	}

	skb2 = skb_copy_expand(skb, ncb_len,
			       max_size - skb->len - ncb_len - crc_len,
			       GFP_ATOMIC);
	dev_kfree_skb_any(skb);
	if (!skb2)
		return NULL;

	skb = skb2;

	tmp = (void *) skb_push(skb, ncb_len);
	memset(tmp, 0, ncb_len);

	put_unaligned_le32(opts->nth_sign, tmp); /* dwSignature */
	tmp += 2;
	/* wHeaderLength */
	put_unaligned_le16(opts->nth_size, tmp++);
	tmp++; /* skip wSequence */
	put_ncm(&tmp, opts->block_length, skb->len); /* (d)wBlockLength */
	/* (d)wFpIndex */
	/* the first pointer is right after the NTH + align */
	put_ncm(&tmp, opts->fp_index, opts->nth_size + ndp_pad);

	tmp = (void *)tmp + ndp_pad;

	/* NDP */
	put_unaligned_le32(ncm->ndp_sign, tmp); /* dwSignature */
	tmp += 2;
	/* wLength */
	put_unaligned_le16(ncb_len - opts->nth_size - pad, tmp++);

	tmp += opts->reserved1;
	tmp += opts->next_fp_index; /* skip reserved (d)wNextFpIndex */
	tmp += opts->reserved2;

	if (ncm->is_crc) {
		uint32_t crc;

		crc = ~crc32_le(~0,
				skb->data + ncb_len,
				skb->len - ncb_len);
		put_unaligned_le32(crc, skb->data + skb->len);
		skb_put(skb, crc_len);
	}

	/* (d)wDatagramIndex[0] */
	put_ncm(&tmp, opts->dgram_item_len, ncb_len);
	/* (d)wDatagramLength[0] */
	put_ncm(&tmp, opts->dgram_item_len, skb->len - ncb_len);
	/* (d)wDatagramIndex[1] and  (d)wDatagramLength[1] already zeroed */

	if (skb->len > MAX_TX_NONFIXED)
		memset(skb_put(skb, max_size - skb->len),
		       0, max_size - skb->len);

	return skb;
}

static int ncm_unwrap_ntb(struct gether *port,
			  struct sk_buff *skb,
			  struct sk_buff_head *list)
{
	struct f_ncm	*ncm = func_to_ncm(&port->func);
	__le16		*tmp = (void *) skb->data;
	unsigned	index, index2;
	unsigned	dg_len, dg_len2;
	unsigned	ndp_len;
	struct sk_buff	*skb2;
	int		ret = -EINVAL;
	unsigned	max_size = le32_to_cpu(ntb_parameters.dwNtbOutMaxSize);
	const struct ndp_parser_opts *opts = ncm->parser_opts;
	unsigned	crc_len = ncm->is_crc ? sizeof(uint32_t) : 0;
	int		dgram_counter;

	/* dwSignature */
	if (get_unaligned_le32(tmp) != opts->nth_sign) {
		INFO(port->func.config->cdev, "Wrong NTH SIGN, skblen %d\n",
			skb->len);
		print_hex_dump(KERN_INFO, "HEAD:", DUMP_PREFIX_ADDRESS, 32, 1,
			       skb->data, 32, false);

		goto err;
	}
	tmp += 2;
	/* wHeaderLength */
	if (get_unaligned_le16(tmp++) != opts->nth_size) {
		INFO(port->func.config->cdev, "Wrong NTB headersize\n");
		goto err;
	}
	tmp++; /* skip wSequence */

	/* (d)wBlockLength */
	if (get_ncm(&tmp, opts->block_length) > max_size) {
		INFO(port->func.config->cdev, "OUT size exceeded\n");
		goto err;
	}

	index = get_ncm(&tmp, opts->fp_index);
	/* NCM 3.2 */
	if (((index % 4) != 0) && (index < opts->nth_size)) {
		INFO(port->func.config->cdev, "Bad index: %x\n",
			index);
		goto err;
	}

	/* walk through NDP */
	tmp = ((void *)skb->data) + index;
	if (get_unaligned_le32(tmp) != ncm->ndp_sign) {
		INFO(port->func.config->cdev, "Wrong NDP SIGN\n");
		goto err;
	}
	tmp += 2;

	ndp_len = get_unaligned_le16(tmp++);
	/*
	 * NCM 3.3.1
	 * entry is 2 items
	 * item size is 16/32 bits, opts->dgram_item_len * 2 bytes
	 * minimal: struct usb_cdc_ncm_ndpX + normal entry + zero entry
	 */
	if ((ndp_len < opts->ndp_size + 2 * 2 * (opts->dgram_item_len * 2))
	    || (ndp_len % opts->ndplen_align != 0)) {
		INFO(port->func.config->cdev, "Bad NDP length: %x\n", ndp_len);
		goto err;
	}
	tmp += opts->reserved1;
	tmp += opts->next_fp_index; /* skip reserved (d)wNextFpIndex */
	tmp += opts->reserved2;

	ndp_len -= opts->ndp_size;
	index2 = get_ncm(&tmp, opts->dgram_item_len);
	dg_len2 = get_ncm(&tmp, opts->dgram_item_len);
	dgram_counter = 0;

	do {
		index = index2;
		dg_len = dg_len2;
		if (dg_len < 14 + crc_len) { /* ethernet header + crc */
			INFO(port->func.config->cdev, "Bad dgram length: %x\n",
			     dg_len);
			goto err;
		}
		if (ncm->is_crc) {
			uint32_t crc, crc2;

			crc = get_unaligned_le32(skb->data +
						 index + dg_len - crc_len);
			crc2 = ~crc32_le(~0,
					 skb->data + index,
					 dg_len - crc_len);
			if (crc != crc2) {
				INFO(port->func.config->cdev, "Bad CRC\n");
				goto err;
			}
		}

		index2 = get_ncm(&tmp, opts->dgram_item_len);
		dg_len2 = get_ncm(&tmp, opts->dgram_item_len);

		if (index2 == 0 || dg_len2 == 0) {
			skb2 = skb;
		} else {
			skb2 = skb_clone(skb, GFP_ATOMIC);
			if (skb2 == NULL)
				goto err;
		}

		if (!skb_pull(skb2, index)) {
			ret = -EOVERFLOW;
			goto err;
		}

		skb_trim(skb2, dg_len - crc_len);
		skb_queue_tail(list, skb2);

		ndp_len -= 2 * (opts->dgram_item_len * 2);

		dgram_counter++;

		if (index2 == 0 || dg_len2 == 0)
			break;
	} while (ndp_len > 2 * (opts->dgram_item_len * 2)); /* zero entry */

	VDBG(port->func.config->cdev,
	     "Parsed NTB with %d frames\n", dgram_counter);
	return 0;
err:
	skb_queue_purge(list);
	dev_kfree_skb_any(skb);
	return ret;
}

static void ncm_disable(struct usb_function *f)
{
	struct f_ncm		*ncm = func_to_ncm(f);
	struct usb_composite_dev *cdev = f->config->cdev;

	DBG(cdev, "ncm deactivated\n");

	if (ncm->port.in_ep->driver_data)
		gether_disconnect(&ncm->port);

	if (ncm->notify->driver_data) {
		usb_ep_disable(ncm->notify);
		ncm->notify->driver_data = NULL;
		ncm->notify->desc = NULL;
	}
}

/*-------------------------------------------------------------------------*/

/*
 * Callbacks let us notify the host about connect/disconnect when the
 * net device is opened or closed.
 *
 * For testing, note that link states on this side include both opened
 * and closed variants of:
 *
 *   - disconnected/unconfigured
 *   - configured but inactive (data alt 0)
 *   - configured and active (data alt 1)
 *
 * Each needs to be tested with unplug, rmmod, SET_CONFIGURATION, and
 * SET_INTERFACE (altsetting).  Remember also that "configured" doesn't
 * imply the host is actually polling the notification endpoint, and
 * likewise that "active" doesn't imply it's actually using the data
 * endpoints for traffic.
 */

static void ncm_open(struct gether *geth)
{
	struct f_ncm		*ncm = func_to_ncm(&geth->func);

	DBG(ncm->port.func.config->cdev, "%s\n", __func__);

	spin_lock(&ncm->lock);
	ncm->is_open = true;
	ncm_notify(ncm);
	spin_unlock(&ncm->lock);
}

static void ncm_close(struct gether *geth)
{
	struct f_ncm		*ncm = func_to_ncm(&geth->func);

	DBG(ncm->port.func.config->cdev, "%s\n", __func__);

	spin_lock(&ncm->lock);
	ncm->is_open = false;
	ncm_notify(ncm);
	spin_unlock(&ncm->lock);
}

/*-------------------------------------------------------------------------*/

/* ethernet function driver setup/binding */

static int ncm_bind(struct usb_configuration *c, struct usb_function *f)
{
	struct usb_composite_dev *cdev = c->cdev;
	struct f_ncm		*ncm = func_to_ncm(f);
	struct usb_string	*us;
	int			status;
	struct usb_ep		*ep;
	struct f_ncm_opts	*ncm_opts;

	if (!can_support_ecm(cdev->gadget))
		return -EINVAL;

	ncm_opts = container_of(f->fi, struct f_ncm_opts, func_inst);
	/*
	 * in drivers/usb/gadget/configfs.c:configfs_composite_bind()
	 * configurations are bound in sequence with list_for_each_entry,
	 * in each configuration its functions are bound in sequence
	 * with list_for_each_entry, so we assume no race condition
	 * with regard to ncm_opts->bound access
	 */
	if (!ncm_opts->bound) {
		mutex_lock(&ncm_opts->lock);
		gether_set_gadget(ncm_opts->net, cdev->gadget);
		status = gether_register_netdev(ncm_opts->net);
		mutex_unlock(&ncm_opts->lock);
		if (status)
			return status;
		ncm_opts->bound = true;
	}
	us = usb_gstrings_attach(cdev, ncm_strings,
				 ARRAY_SIZE(ncm_string_defs));
	if (IS_ERR(us))
		return PTR_ERR(us);
	ncm_control_intf.iInterface = us[STRING_CTRL_IDX].id;
	ncm_data_nop_intf.iInterface = us[STRING_DATA_IDX].id;
	ncm_data_intf.iInterface = us[STRING_DATA_IDX].id;
	ecm_desc.iMACAddress = us[STRING_MAC_IDX].id;
	ncm_iad_desc.iFunction = us[STRING_IAD_IDX].id;

	/* allocate instance-specific interface IDs */
	status = usb_interface_id(c, f);
	if (status < 0)
		goto fail;
	ncm->ctrl_id = status;
	ncm_iad_desc.bFirstInterface = status;

	ncm_control_intf.bInterfaceNumber = status;
	ncm_union_desc.bMasterInterface0 = status;

	status = usb_interface_id(c, f);
	if (status < 0)
		goto fail;
	ncm->data_id = status;

	ncm_data_nop_intf.bInterfaceNumber = status;
	ncm_data_intf.bInterfaceNumber = status;
	ncm_union_desc.bSlaveInterface0 = status;

	status = -ENODEV;

	/* allocate instance-specific endpoints */
	ep = usb_ep_autoconfig(cdev->gadget, &fs_ncm_in_desc);
	if (!ep)
		goto fail;
	ncm->port.in_ep = ep;
	ep->driver_data = cdev;	/* claim */

	ep = usb_ep_autoconfig(cdev->gadget, &fs_ncm_out_desc);
	if (!ep)
		goto fail;
	ncm->port.out_ep = ep;
	ep->driver_data = cdev;	/* claim */

	ep = usb_ep_autoconfig(cdev->gadget, &fs_ncm_notify_desc);
	if (!ep)
		goto fail;
	ncm->notify = ep;
	ep->driver_data = cdev;	/* claim */

	status = -ENOMEM;

	/* allocate notification request and buffer */
	ncm->notify_req = usb_ep_alloc_request(ep, GFP_KERNEL);
	if (!ncm->notify_req)
		goto fail;
	ncm->notify_req->buf = kmalloc(NCM_STATUS_BYTECOUNT, GFP_KERNEL);
	if (!ncm->notify_req->buf)
		goto fail;
	ncm->notify_req->context = ncm;
	ncm->notify_req->complete = ncm_notify_complete;

	/*
	 * support all relevant hardware speeds... we expect that when
	 * hardware is dual speed, all bulk-capable endpoints work at
	 * both speeds
	 */
	hs_ncm_in_desc.bEndpointAddress = fs_ncm_in_desc.bEndpointAddress;
	hs_ncm_out_desc.bEndpointAddress = fs_ncm_out_desc.bEndpointAddress;
	hs_ncm_notify_desc.bEndpointAddress =
		fs_ncm_notify_desc.bEndpointAddress;

	status = usb_assign_descriptors(f, ncm_fs_function, ncm_hs_function,
			NULL);
	/*
	 * NOTE:  all that is done without knowing or caring about
	 * the network link ... which is unavailable to this code
	 * until we're activated via set_alt().
	 */

	ncm->port.open = ncm_open;
	ncm->port.close = ncm_close;

	DBG(cdev, "CDC Network: %s speed IN/%s OUT/%s NOTIFY/%s\n",
			gadget_is_dualspeed(c->cdev->gadget) ? "dual" : "full",
			ncm->port.in_ep->name, ncm->port.out_ep->name,
			ncm->notify->name);
	return 0;

fail:
	usb_free_all_descriptors(f);
	if (ncm->notify_req) {
		kfree(ncm->notify_req->buf);
		usb_ep_free_request(ncm->notify, ncm->notify_req);
	}

	/* we might as well release our claims on endpoints */
	if (ncm->notify)
		ncm->notify->driver_data = NULL;
	if (ncm->port.out_ep)
		ncm->port.out_ep->driver_data = NULL;
	if (ncm->port.in_ep)
		ncm->port.in_ep->driver_data = NULL;

	ERROR(cdev, "%s: can't bind, err %d\n", f->name, status);

	return status;
}

static inline struct f_ncm_opts *to_f_ncm_opts(struct config_item *item)
{
	return container_of(to_config_group(item), struct f_ncm_opts,
			    func_inst.group);
}

/* f_ncm_item_ops */
USB_ETHERNET_CONFIGFS_ITEM(ncm);

/* f_ncm_opts_dev_addr */
USB_ETHERNET_CONFIGFS_ITEM_ATTR_DEV_ADDR(ncm);

/* f_ncm_opts_host_addr */
USB_ETHERNET_CONFIGFS_ITEM_ATTR_HOST_ADDR(ncm);

/* f_ncm_opts_qmult */
USB_ETHERNET_CONFIGFS_ITEM_ATTR_QMULT(ncm);

/* f_ncm_opts_ifname */
USB_ETHERNET_CONFIGFS_ITEM_ATTR_IFNAME(ncm);

static struct configfs_attribute *ncm_attrs[] = {
	&f_ncm_opts_dev_addr.attr,
	&f_ncm_opts_host_addr.attr,
	&f_ncm_opts_qmult.attr,
	&f_ncm_opts_ifname.attr,
	NULL,
};

static struct config_item_type ncm_func_type = {
	.ct_item_ops	= &ncm_item_ops,
	.ct_attrs	= ncm_attrs,
	.ct_owner	= THIS_MODULE,
};

static void ncm_free_inst(struct usb_function_instance *f)
{
	struct f_ncm_opts *opts;

	opts = container_of(f, struct f_ncm_opts, func_inst);
	if (opts->bound)
		gether_cleanup(netdev_priv(opts->net));
	else
		free_netdev(opts->net);
	kfree(opts);
}

static struct usb_function_instance *ncm_alloc_inst(void)
{
	struct f_ncm_opts *opts;

	opts = kzalloc(sizeof(*opts), GFP_KERNEL);
	if (!opts)
		return ERR_PTR(-ENOMEM);
	mutex_init(&opts->lock);
	opts->func_inst.free_func_inst = ncm_free_inst;
	opts->net = gether_setup_default();
	if (IS_ERR(opts->net))
		return ERR_PTR(PTR_ERR(opts->net));

	config_group_init_type_name(&opts->func_inst.group, "", &ncm_func_type);

	return &opts->func_inst;
}

static void ncm_free(struct usb_function *f)
{
	struct f_ncm *ncm;
	struct f_ncm_opts *opts;

	ncm = func_to_ncm(f);
	opts = container_of(f->fi, struct f_ncm_opts, func_inst);
	kfree(ncm);
	mutex_lock(&opts->lock);
	opts->refcnt--;
	mutex_unlock(&opts->lock);
}

<<<<<<< HEAD
/**
 * ncm_bind_config - add CDC Network link to a configuration
 * @c: the configuration to support the network link
 * @ethaddr: a buffer in which the ethernet address of the host side
 *	side of the link was recorded
 * Context: single threaded during gadget setup
 *
 * Returns zero on success, else negative errno.
 *
 * Caller must have called @gether_setup().  Caller is also responsible
 * for calling @gether_cleanup() before module unload.
 */
int __init ncm_bind_config(struct usb_configuration *c, u8 ethaddr[ETH_ALEN],
		struct eth_dev *dev)
=======
static void ncm_unbind(struct usb_configuration *c, struct usb_function *f)
>>>>>>> d0e0ac97
{
	struct f_ncm *ncm = func_to_ncm(f);

	DBG(c->cdev, "ncm unbind\n");

	usb_free_all_descriptors(f);

	kfree(ncm->notify_req->buf);
	usb_ep_free_request(ncm->notify, ncm->notify_req);
}

struct usb_function *ncm_alloc(struct usb_function_instance *fi)
{
	struct f_ncm		*ncm;
	struct f_ncm_opts	*opts;
	int status;

	/* allocate and initialize one new instance */
	ncm = kzalloc(sizeof(*ncm), GFP_KERNEL);
	if (!ncm)
		return ERR_PTR(-ENOMEM);

	opts = container_of(fi, struct f_ncm_opts, func_inst);
	mutex_lock(&opts->lock);
	opts->refcnt++;

	/* export host's Ethernet address in CDC format */
	status = gether_get_host_addr_cdc(opts->net, ncm->ethaddr,
				      sizeof(ncm->ethaddr));
	if (status < 12) { /* strlen("01234567890a") */
		kfree(ncm);
		mutex_unlock(&opts->lock);
		return ERR_PTR(-EINVAL);
	}
	ncm_string_defs[STRING_MAC_IDX].s = ncm->ethaddr;

	spin_lock_init(&ncm->lock);
	ncm_reset_values(ncm);
<<<<<<< HEAD
	ncm->port.ioport = dev;
=======
	ncm->port.ioport = netdev_priv(opts->net);
	mutex_unlock(&opts->lock);
>>>>>>> d0e0ac97
	ncm->port.is_fixed = true;

	ncm->port.func.name = "cdc_network";
	/* descriptors are per-instance copies */
	ncm->port.func.bind = ncm_bind;
	ncm->port.func.unbind = ncm_unbind;
	ncm->port.func.set_alt = ncm_set_alt;
	ncm->port.func.get_alt = ncm_get_alt;
	ncm->port.func.setup = ncm_setup;
	ncm->port.func.disable = ncm_disable;
	ncm->port.func.free_func = ncm_free;

	ncm->port.wrap = ncm_wrap_ntb;
	ncm->port.unwrap = ncm_unwrap_ntb;

	return &ncm->port.func;
}

DECLARE_USB_FUNCTION_INIT(ncm, ncm_alloc_inst, ncm_alloc);
MODULE_LICENSE("GPL");
MODULE_AUTHOR("Yauheni Kaliuta");<|MERGE_RESOLUTION|>--- conflicted
+++ resolved
@@ -1371,24 +1371,7 @@
 	mutex_unlock(&opts->lock);
 }
 
-<<<<<<< HEAD
-/**
- * ncm_bind_config - add CDC Network link to a configuration
- * @c: the configuration to support the network link
- * @ethaddr: a buffer in which the ethernet address of the host side
- *	side of the link was recorded
- * Context: single threaded during gadget setup
- *
- * Returns zero on success, else negative errno.
- *
- * Caller must have called @gether_setup().  Caller is also responsible
- * for calling @gether_cleanup() before module unload.
- */
-int __init ncm_bind_config(struct usb_configuration *c, u8 ethaddr[ETH_ALEN],
-		struct eth_dev *dev)
-=======
 static void ncm_unbind(struct usb_configuration *c, struct usb_function *f)
->>>>>>> d0e0ac97
 {
 	struct f_ncm *ncm = func_to_ncm(f);
 
@@ -1427,12 +1410,8 @@
 
 	spin_lock_init(&ncm->lock);
 	ncm_reset_values(ncm);
-<<<<<<< HEAD
-	ncm->port.ioport = dev;
-=======
 	ncm->port.ioport = netdev_priv(opts->net);
 	mutex_unlock(&opts->lock);
->>>>>>> d0e0ac97
 	ncm->port.is_fixed = true;
 
 	ncm->port.func.name = "cdc_network";
