/*
 * u_ether.h -- interface to USB gadget "ethernet link" utilities
 *
 * Copyright (C) 2003-2005,2008 David Brownell
 * Copyright (C) 2003-2004 Robert Schwebel, Benedikt Spranger
 * Copyright (C) 2008 Nokia Corporation
 *
 * This program is free software; you can redistribute it and/or modify
 * it under the terms of the GNU General Public License as published by
 * the Free Software Foundation; either version 2 of the License, or
 * (at your option) any later version.
 */

#ifndef __U_ETHER_H
#define __U_ETHER_H

#include <linux/err.h>
#include <linux/if_ether.h>
#include <linux/usb/composite.h>
#include <linux/usb/cdc.h>

#include "gadget_chips.h"

<<<<<<< HEAD
=======
#define QMULT_DEFAULT 5

/*
 * dev_addr: initial value
 * changed by "ifconfig usb0 hw ether xx:xx:xx:xx:xx:xx"
 * host_addr: this address is invisible to ifconfig
 */
#define USB_ETHERNET_MODULE_PARAMETERS() \
	static unsigned qmult = QMULT_DEFAULT;				\
	module_param(qmult, uint, S_IRUGO|S_IWUSR);			\
	MODULE_PARM_DESC(qmult, "queue length multiplier at high/super speed");\
									\
	static char *dev_addr;						\
	module_param(dev_addr, charp, S_IRUGO);				\
	MODULE_PARM_DESC(dev_addr, "Device Ethernet Address");		\
									\
	static char *host_addr;						\
	module_param(host_addr, charp, S_IRUGO);			\
	MODULE_PARM_DESC(host_addr, "Host Ethernet Address")

>>>>>>> d0e0ac97
struct eth_dev;

/*
 * This represents the USB side of an "ethernet" link, managed by a USB
 * function which provides control and (maybe) framing.  Two functions
 * in different configurations could share the same ethernet link/netdev,
 * using different host interaction models.
 *
 * There is a current limitation that only one instance of this link may
 * be present in any given configuration.  When that's a problem, network
 * layer facilities can be used to package multiple logical links on this
 * single "physical" one.
 */
struct gether {
	struct usb_function		func;

	/* updated by gether_{connect,disconnect} */
	struct eth_dev			*ioport;

	/* endpoints handle full and/or high speeds */
	struct usb_ep			*in_ep;
	struct usb_ep			*out_ep;

	bool				is_zlp_ok;

	u16				cdc_filter;

	/* hooks for added framing, as needed for RNDIS and EEM. */
	u32				header_len;
	/* NCM requires fixed size bundles */
	bool				is_fixed;
	u32				fixed_out_len;
	u32				fixed_in_len;
	struct sk_buff			*(*wrap)(struct gether *port,
						struct sk_buff *skb);
	int				(*unwrap)(struct gether *port,
						struct sk_buff *skb,
						struct sk_buff_head *list);

	/* called on network open/close */
	void				(*open)(struct gether *);
	void				(*close)(struct gether *);
};

#define	DEFAULT_FILTER	(USB_CDC_PACKET_TYPE_BROADCAST \
			|USB_CDC_PACKET_TYPE_ALL_MULTICAST \
			|USB_CDC_PACKET_TYPE_PROMISCUOUS \
			|USB_CDC_PACKET_TYPE_DIRECTED)

/* variant of gether_setup that allows customizing network device name */
<<<<<<< HEAD
struct eth_dev *gether_setup_name(struct usb_gadget *g, u8 ethaddr[ETH_ALEN],
		const char *netname);
=======
struct eth_dev *gether_setup_name(struct usb_gadget *g,
		const char *dev_addr, const char *host_addr,
		u8 ethaddr[ETH_ALEN], unsigned qmult, const char *netname);
>>>>>>> d0e0ac97

/* netdev setup/teardown as directed by the gadget driver */
/* gether_setup - initialize one ethernet-over-usb link
 * @g: gadget to associated with these links
 * @ethaddr: NULL, or a buffer in which the ethernet address of the
 *	host side of the link is recorded
 * Context: may sleep
 *
 * This sets up the single network link that may be exported by a
 * gadget driver using this framework.  The link layer addresses are
 * set up using module parameters.
 *
 * Returns negative errno, or zero on success
 */
static inline struct eth_dev *gether_setup(struct usb_gadget *g,
<<<<<<< HEAD
		u8 ethaddr[ETH_ALEN])
=======
		const char *dev_addr, const char *host_addr,
		u8 ethaddr[ETH_ALEN], unsigned qmult)
>>>>>>> d0e0ac97
{
	return gether_setup_name(g, dev_addr, host_addr, ethaddr, qmult, "usb");
}

<<<<<<< HEAD
=======
/*
 * variant of gether_setup_default that allows customizing
 * network device name
 */
struct net_device *gether_setup_name_default(const char *netname);

/*
 * gether_register_netdev - register the net device
 * @net: net device to register
 *
 * Registers the net device associated with this ethernet-over-usb link
 *
 */
int gether_register_netdev(struct net_device *net);

/* gether_setup_default - initialize one ethernet-over-usb link
 * Context: may sleep
 *
 * This sets up the single network link that may be exported by a
 * gadget driver using this framework.  The link layer addresses
 * are set to random values.
 *
 * Returns negative errno, or zero on success
 */
static inline struct net_device *gether_setup_default(void)
{
	return gether_setup_name_default("usb");
}

/**
 * gether_set_gadget - initialize one ethernet-over-usb link with a gadget
 * @net: device representing this link
 * @g: the gadget to initialize with
 *
 * This associates one ethernet-over-usb link with a gadget.
 */
void gether_set_gadget(struct net_device *net, struct usb_gadget *g);

/**
 * gether_set_dev_addr - initialize an ethernet-over-usb link with eth address
 * @net: device representing this link
 * @dev_addr: eth address of this device
 *
 * This sets the device-side Ethernet address of this ethernet-over-usb link
 * if dev_addr is correct.
 * Returns negative errno if the new address is incorrect.
 */
int gether_set_dev_addr(struct net_device *net, const char *dev_addr);

/**
 * gether_get_dev_addr - get an ethernet-over-usb link eth address
 * @net: device representing this link
 * @dev_addr: place to store device's eth address
 * @len: length of the @dev_addr buffer
 *
 * This gets the device-side Ethernet address of this ethernet-over-usb link.
 * Returns zero on success, else negative errno.
 */
int gether_get_dev_addr(struct net_device *net, char *dev_addr, int len);

/**
 * gether_set_host_addr - initialize an ethernet-over-usb link with host address
 * @net: device representing this link
 * @host_addr: eth address of the host
 *
 * This sets the host-side Ethernet address of this ethernet-over-usb link
 * if host_addr is correct.
 * Returns negative errno if the new address is incorrect.
 */
int gether_set_host_addr(struct net_device *net, const char *host_addr);

/**
 * gether_get_host_addr - get an ethernet-over-usb link host address
 * @net: device representing this link
 * @host_addr: place to store eth address of the host
 * @len: length of the @host_addr buffer
 *
 * This gets the host-side Ethernet address of this ethernet-over-usb link.
 * Returns zero on success, else negative errno.
 */
int gether_get_host_addr(struct net_device *net, char *host_addr, int len);

/**
 * gether_get_host_addr_cdc - get an ethernet-over-usb link host address
 * @net: device representing this link
 * @host_addr: place to store eth address of the host
 * @len: length of the @host_addr buffer
 *
 * This gets the CDC formatted host-side Ethernet address of this
 * ethernet-over-usb link.
 * Returns zero on success, else negative errno.
 */
int gether_get_host_addr_cdc(struct net_device *net, char *host_addr, int len);

/**
 * gether_get_host_addr_u8 - get an ethernet-over-usb link host address
 * @net: device representing this link
 * @host_mac: place to store the eth address of the host
 *
 * This gets the binary formatted host-side Ethernet address of this
 * ethernet-over-usb link.
 */
void gether_get_host_addr_u8(struct net_device *net, u8 host_mac[ETH_ALEN]);

/**
 * gether_set_qmult - initialize an ethernet-over-usb link with a multiplier
 * @net: device representing this link
 * @qmult: queue multiplier
 *
 * This sets the queue length multiplier of this ethernet-over-usb link.
 * For higher speeds use longer queues.
 */
void gether_set_qmult(struct net_device *net, unsigned qmult);

/**
 * gether_get_qmult - get an ethernet-over-usb link multiplier
 * @net: device representing this link
 *
 * This gets the queue length multiplier of this ethernet-over-usb link.
 */
unsigned gether_get_qmult(struct net_device *net);

/**
 * gether_get_ifname - get an ethernet-over-usb link interface name
 * @net: device representing this link
 * @name: place to store the interface name
 * @len: length of the @name buffer
 *
 * This gets the interface name of this ethernet-over-usb link.
 * Returns zero on success, else negative errno.
 */
int gether_get_ifname(struct net_device *net, char *name, int len);

>>>>>>> d0e0ac97
void gether_cleanup(struct eth_dev *dev);

/* connect/disconnect is handled by individual functions */
struct net_device *gether_connect(struct gether *);
void gether_disconnect(struct gether *);

/* Some controllers can't support CDC Ethernet (ECM) ... */
static inline bool can_support_ecm(struct usb_gadget *gadget)
{
	if (!gadget_supports_altsettings(gadget))
		return false;

	/* Everything else is *presumably* fine ... but this is a bit
	 * chancy, so be **CERTAIN** there are no hardware issues with
	 * your controller.  Add it above if it can't handle CDC.
	 */
	return true;
}

/* each configuration may bind one instance of an ethernet link */
int geth_bind_config(struct usb_configuration *c, u8 ethaddr[ETH_ALEN],
		struct eth_dev *dev);
int ecm_bind_config(struct usb_configuration *c, u8 ethaddr[ETH_ALEN],
		struct eth_dev *dev);
<<<<<<< HEAD
int ncm_bind_config(struct usb_configuration *c, u8 ethaddr[ETH_ALEN],
		struct eth_dev *dev);
int eem_bind_config(struct usb_configuration *c, struct eth_dev *dev);
=======
>>>>>>> d0e0ac97

#ifdef USB_ETH_RNDIS

int rndis_bind_config_vendor(struct usb_configuration *c, u8 ethaddr[ETH_ALEN],
		u32 vendorID, const char *manufacturer, struct eth_dev *dev);

#else

static inline int
rndis_bind_config_vendor(struct usb_configuration *c, u8 ethaddr[ETH_ALEN],
		u32 vendorID, const char *manufacturer, struct eth_dev *dev)
{
	return 0;
}

#endif

/**
 * rndis_bind_config - add RNDIS network link to a configuration
 * @c: the configuration to support the network link
 * @ethaddr: a buffer in which the ethernet address of the host side
 *	side of the link was recorded
 * Context: single threaded during gadget setup
 *
 * Returns zero on success, else negative errno.
 *
 * Caller must have called @gether_setup().  Caller is also responsible
 * for calling @gether_cleanup() before module unload.
 */
static inline int rndis_bind_config(struct usb_configuration *c,
		u8 ethaddr[ETH_ALEN], struct eth_dev *dev)
{
	return rndis_bind_config_vendor(c, ethaddr, 0, NULL, dev);
}


#endif /* __U_ETHER_H */<|MERGE_RESOLUTION|>--- conflicted
+++ resolved
@@ -21,8 +21,6 @@
 
 #include "gadget_chips.h"
 
-<<<<<<< HEAD
-=======
 #define QMULT_DEFAULT 5
 
 /*
@@ -43,7 +41,6 @@
 	module_param(host_addr, charp, S_IRUGO);			\
 	MODULE_PARM_DESC(host_addr, "Host Ethernet Address")
 
->>>>>>> d0e0ac97
 struct eth_dev;
 
 /*
@@ -94,14 +91,9 @@
 			|USB_CDC_PACKET_TYPE_DIRECTED)
 
 /* variant of gether_setup that allows customizing network device name */
-<<<<<<< HEAD
-struct eth_dev *gether_setup_name(struct usb_gadget *g, u8 ethaddr[ETH_ALEN],
-		const char *netname);
-=======
 struct eth_dev *gether_setup_name(struct usb_gadget *g,
 		const char *dev_addr, const char *host_addr,
 		u8 ethaddr[ETH_ALEN], unsigned qmult, const char *netname);
->>>>>>> d0e0ac97
 
 /* netdev setup/teardown as directed by the gadget driver */
 /* gether_setup - initialize one ethernet-over-usb link
@@ -117,18 +109,12 @@
  * Returns negative errno, or zero on success
  */
 static inline struct eth_dev *gether_setup(struct usb_gadget *g,
-<<<<<<< HEAD
-		u8 ethaddr[ETH_ALEN])
-=======
 		const char *dev_addr, const char *host_addr,
 		u8 ethaddr[ETH_ALEN], unsigned qmult)
->>>>>>> d0e0ac97
 {
 	return gether_setup_name(g, dev_addr, host_addr, ethaddr, qmult, "usb");
 }
 
-<<<<<<< HEAD
-=======
 /*
  * variant of gether_setup_default that allows customizing
  * network device name
@@ -262,7 +248,6 @@
  */
 int gether_get_ifname(struct net_device *net, char *name, int len);
 
->>>>>>> d0e0ac97
 void gether_cleanup(struct eth_dev *dev);
 
 /* connect/disconnect is handled by individual functions */
@@ -287,12 +272,6 @@
 		struct eth_dev *dev);
 int ecm_bind_config(struct usb_configuration *c, u8 ethaddr[ETH_ALEN],
 		struct eth_dev *dev);
-<<<<<<< HEAD
-int ncm_bind_config(struct usb_configuration *c, u8 ethaddr[ETH_ALEN],
-		struct eth_dev *dev);
-int eem_bind_config(struct usb_configuration *c, struct eth_dev *dev);
-=======
->>>>>>> d0e0ac97
 
 #ifdef USB_ETH_RNDIS
 
