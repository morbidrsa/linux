--- conflicted
+++ resolved
@@ -14,26 +14,15 @@
 #define __DRIVERS_USB_CHIPIDEA_DEBUG_H
 
 #ifdef CONFIG_USB_CHIPIDEA_DEBUG
-<<<<<<< HEAD
-int dbg_create_files(struct ci13xxx *ci);
-void dbg_remove_files(struct ci13xxx *ci);
-#else
-static inline int dbg_create_files(struct ci13xxx *ci)
-=======
 int dbg_create_files(struct ci_hdrc *ci);
 void dbg_remove_files(struct ci_hdrc *ci);
 #else
 static inline int dbg_create_files(struct ci_hdrc *ci)
->>>>>>> d0e0ac97
 {
 	return 0;
 }
 
-<<<<<<< HEAD
-static inline void dbg_remove_files(struct ci13xxx *ci)
-=======
 static inline void dbg_remove_files(struct ci_hdrc *ci)
->>>>>>> d0e0ac97
 {
 }
 #endif
