/*
 * udc.h - ChipIdea UDC structures
 *
 * Copyright (C) 2008 Chipidea - MIPS Technologies, Inc. All rights reserved.
 *
 * Author: David Lopo
 *
 * This program is free software; you can redistribute it and/or modify
 * it under the terms of the GNU General Public License version 2 as
 * published by the Free Software Foundation.
 */

#ifndef __DRIVERS_USB_CHIPIDEA_UDC_H
#define __DRIVERS_USB_CHIPIDEA_UDC_H

#include <linux/list.h>

#define CTRL_PAYLOAD_MAX   64
#define RX        0  /* similar to USB_DIR_OUT but can be used as an index */
#define TX        1  /* similar to USB_DIR_IN  but can be used as an index */

/* DMA layout of transfer descriptors */
struct ci_hw_td {
	/* 0 */
	u32 next;
#define TD_TERMINATE          BIT(0)
#define TD_ADDR_MASK          (0xFFFFFFEUL << 5)
	/* 1 */
	u32 token;
#define TD_STATUS             (0x00FFUL <<  0)
#define TD_STATUS_TR_ERR      BIT(3)
#define TD_STATUS_DT_ERR      BIT(5)
#define TD_STATUS_HALTED      BIT(6)
#define TD_STATUS_ACTIVE      BIT(7)
#define TD_MULTO              (0x0003UL << 10)
#define TD_IOC                BIT(15)
#define TD_TOTAL_BYTES        (0x7FFFUL << 16)
	/* 2 */
	u32 page[5];
#define TD_CURR_OFFSET        (0x0FFFUL <<  0)
#define TD_FRAME_NUM          (0x07FFUL <<  0)
#define TD_RESERVED_MASK      (0x0FFFUL <<  0)
} __attribute__ ((packed, aligned(4)));

/* DMA layout of queue heads */
struct ci_hw_qh {
	/* 0 */
	u32 cap;
#define QH_IOS                BIT(15)
#define QH_MAX_PKT            (0x07FFUL << 16)
#define QH_ZLT                BIT(29)
#define QH_MULT               (0x0003UL << 30)
#define QH_ISO_MULT(x)		((x >> 11) & 0x03)
	/* 1 */
	u32 curr;
	/* 2 - 8 */
	struct ci_hw_td		td;
	/* 9 */
	u32 RESERVED;
	struct usb_ctrlrequest   setup;
} __attribute__ ((packed, aligned(4)));
<<<<<<< HEAD
=======

struct td_node {
	struct list_head	td;
	dma_addr_t		dma;
	struct ci_hw_td		*ptr;
};
>>>>>>> d0e0ac97

/**
 * struct ci_hw_req - usb request representation
 * @req: request structure for gadget drivers
 * @queue: link to QH list
 * @ptr: transfer descriptor for this request
 * @dma: dma address for the transfer descriptor
 * @zptr: transfer descriptor for the zero packet
 * @zdma: dma address of the zero packet's transfer descriptor
 */
struct ci_hw_req {
	struct usb_request	req;
	struct list_head	queue;
	struct list_head	tds;
};

#ifdef CONFIG_USB_CHIPIDEA_UDC

int ci_hdrc_gadget_init(struct ci_hdrc *ci);

#else

static inline int ci_hdrc_gadget_init(struct ci_hdrc *ci)
{
	return -ENXIO;
}

#endif

#endif /* __DRIVERS_USB_CHIPIDEA_UDC_H */<|MERGE_RESOLUTION|>--- conflicted
+++ resolved
@@ -59,15 +59,12 @@
 	u32 RESERVED;
 	struct usb_ctrlrequest   setup;
 } __attribute__ ((packed, aligned(4)));
-<<<<<<< HEAD
-=======
 
 struct td_node {
 	struct list_head	td;
 	dma_addr_t		dma;
 	struct ci_hw_td		*ptr;
 };
->>>>>>> d0e0ac97
 
 /**
  * struct ci_hw_req - usb request representation
