/*
 * USB ConnectTech WhiteHEAT driver
 *
 *	Copyright (C) 2002
 *	    Connect Tech Inc.
 *
 *	Copyright (C) 1999 - 2001
 *	    Greg Kroah-Hartman (greg@kroah.com)
 *
 *	This program is free software; you can redistribute it and/or modify
 *	it under the terms of the GNU General Public License as published by
 *	the Free Software Foundation; either version 2 of the License, or
 *	(at your option) any later version.
 *
 * See Documentation/usb/usb-serial.txt for more information on using this
 * driver
 */

#include <linux/kernel.h>
#include <linux/errno.h>
#include <linux/init.h>
#include <linux/slab.h>
#include <linux/tty.h>
#include <linux/tty_driver.h>
#include <linux/tty_flip.h>
#include <linux/module.h>
#include <linux/spinlock.h>
#include <linux/mutex.h>
#include <linux/uaccess.h>
#include <asm/termbits.h>
#include <linux/usb.h>
#include <linux/serial_reg.h>
#include <linux/serial.h>
#include <linux/usb/serial.h>
#include <linux/usb/ezusb.h>
#include "whiteheat.h"			/* WhiteHEAT specific commands */

#ifndef CMSPAR
#define CMSPAR 0
#endif

/*
 * Version Information
 */
#define DRIVER_AUTHOR "Greg Kroah-Hartman <greg@kroah.com>, Stuart MacDonald <stuartm@connecttech.com>"
#define DRIVER_DESC "USB ConnectTech WhiteHEAT driver"

#define CONNECT_TECH_VENDOR_ID		0x0710
#define CONNECT_TECH_FAKE_WHITE_HEAT_ID	0x0001
#define CONNECT_TECH_WHITE_HEAT_ID	0x8001

/*
   ID tables for whiteheat are unusual, because we want to different
   things for different versions of the device.  Eventually, this
   will be doable from a single table.  But, for now, we define two
   separate ID tables, and then a third table that combines them
   just for the purpose of exporting the autoloading information.
*/
static const struct usb_device_id id_table_std[] = {
	{ USB_DEVICE(CONNECT_TECH_VENDOR_ID, CONNECT_TECH_WHITE_HEAT_ID) },
	{ }						/* Terminating entry */
};

static const struct usb_device_id id_table_prerenumeration[] = {
	{ USB_DEVICE(CONNECT_TECH_VENDOR_ID, CONNECT_TECH_FAKE_WHITE_HEAT_ID) },
	{ }						/* Terminating entry */
};

static const struct usb_device_id id_table_combined[] = {
	{ USB_DEVICE(CONNECT_TECH_VENDOR_ID, CONNECT_TECH_WHITE_HEAT_ID) },
	{ USB_DEVICE(CONNECT_TECH_VENDOR_ID, CONNECT_TECH_FAKE_WHITE_HEAT_ID) },
	{ }						/* Terminating entry */
};

MODULE_DEVICE_TABLE(usb, id_table_combined);


/* function prototypes for the Connect Tech WhiteHEAT prerenumeration device */
static int  whiteheat_firmware_download(struct usb_serial *serial,
					const struct usb_device_id *id);
static int  whiteheat_firmware_attach(struct usb_serial *serial);

/* function prototypes for the Connect Tech WhiteHEAT serial converter */
static int  whiteheat_attach(struct usb_serial *serial);
static void whiteheat_release(struct usb_serial *serial);
static int  whiteheat_port_probe(struct usb_serial_port *port);
static int  whiteheat_port_remove(struct usb_serial_port *port);
static int  whiteheat_open(struct tty_struct *tty,
			struct usb_serial_port *port);
static void whiteheat_close(struct usb_serial_port *port);
static int  whiteheat_ioctl(struct tty_struct *tty,
			unsigned int cmd, unsigned long arg);
static void whiteheat_set_termios(struct tty_struct *tty,
			struct usb_serial_port *port, struct ktermios *old);
static int  whiteheat_tiocmget(struct tty_struct *tty);
static int  whiteheat_tiocmset(struct tty_struct *tty,
			unsigned int set, unsigned int clear);
static void whiteheat_break_ctl(struct tty_struct *tty, int break_state);

static struct usb_serial_driver whiteheat_fake_device = {
	.driver = {
		.owner =	THIS_MODULE,
		.name =		"whiteheatnofirm",
	},
	.description =		"Connect Tech - WhiteHEAT - (prerenumeration)",
	.id_table =		id_table_prerenumeration,
	.num_ports =		1,
	.probe =		whiteheat_firmware_download,
	.attach =		whiteheat_firmware_attach,
};

static struct usb_serial_driver whiteheat_device = {
	.driver = {
		.owner =	THIS_MODULE,
		.name =		"whiteheat",
	},
	.description =		"Connect Tech - WhiteHEAT",
	.id_table =		id_table_std,
	.num_ports =		4,
	.attach =		whiteheat_attach,
	.release =		whiteheat_release,
	.port_probe =		whiteheat_port_probe,
	.port_remove =		whiteheat_port_remove,
	.open =			whiteheat_open,
	.close =		whiteheat_close,
	.ioctl =		whiteheat_ioctl,
	.set_termios =		whiteheat_set_termios,
	.break_ctl =		whiteheat_break_ctl,
	.tiocmget =		whiteheat_tiocmget,
	.tiocmset =		whiteheat_tiocmset,
	.throttle =		usb_serial_generic_throttle,
	.unthrottle =		usb_serial_generic_unthrottle,
};

static struct usb_serial_driver * const serial_drivers[] = {
	&whiteheat_fake_device, &whiteheat_device, NULL
};

struct whiteheat_command_private {
	struct mutex		mutex;
	__u8			port_running;
	__u8			command_finished;
	wait_queue_head_t	wait_command; /* for handling sleeping whilst
						 waiting for a command to
						 finish */
	__u8			result_buffer[64];
};

struct whiteheat_private {
	__u8			mcr;		/* FIXME: no locking on mcr */
};


/* local function prototypes */
static int start_command_port(struct usb_serial *serial);
static void stop_command_port(struct usb_serial *serial);
static void command_port_write_callback(struct urb *urb);
static void command_port_read_callback(struct urb *urb);

static int firm_send_command(struct usb_serial_port *port, __u8 command,
						__u8 *data, __u8 datasize);
static int firm_open(struct usb_serial_port *port);
static int firm_close(struct usb_serial_port *port);
static void firm_setup_port(struct tty_struct *tty);
static int firm_set_rts(struct usb_serial_port *port, __u8 onoff);
static int firm_set_dtr(struct usb_serial_port *port, __u8 onoff);
static int firm_set_break(struct usb_serial_port *port, __u8 onoff);
static int firm_purge(struct usb_serial_port *port, __u8 rxtx);
static int firm_get_dtr_rts(struct usb_serial_port *port);
static int firm_report_tx_done(struct usb_serial_port *port);


#define COMMAND_PORT		4
#define COMMAND_TIMEOUT		(2*HZ)	/* 2 second timeout for a command */
#define	COMMAND_TIMEOUT_MS	2000
#define CLOSING_DELAY		(30 * HZ)


/*****************************************************************************
 * Connect Tech's White Heat prerenumeration driver functions
 *****************************************************************************/

/* steps to download the firmware to the WhiteHEAT device:
 - hold the reset (by writing to the reset bit of the CPUCS register)
 - download the VEND_AX.HEX file to the chip using VENDOR_REQUEST-ANCHOR_LOAD
 - release the reset (by writing to the CPUCS register)
 - download the WH.HEX file for all addresses greater than 0x1b3f using
   VENDOR_REQUEST-ANCHOR_EXTERNAL_RAM_LOAD
 - hold the reset
 - download the WH.HEX file for all addresses less than 0x1b40 using
   VENDOR_REQUEST_ANCHOR_LOAD
 - release the reset
 - device renumerated itself and comes up as new device id with all
   firmware download completed.
*/
static int whiteheat_firmware_download(struct usb_serial *serial,
					const struct usb_device_id *id)
{
	int response;

	response = ezusb_fx1_ihex_firmware_download(serial->dev, "whiteheat_loader.fw");
	if (response >= 0) {
		response = ezusb_fx1_ihex_firmware_download(serial->dev, "whiteheat.fw");
		if (response >= 0)
			return 0;
	}
	return -ENOENT;
}


static int whiteheat_firmware_attach(struct usb_serial *serial)
{
	/* We want this device to fail to have a driver assigned to it */
	return 1;
}


/*****************************************************************************
 * Connect Tech's White Heat serial driver functions
 *****************************************************************************/
static int whiteheat_attach(struct usb_serial *serial)
{
	struct usb_serial_port *command_port;
	struct whiteheat_command_private *command_info;
	struct whiteheat_hw_info *hw_info;
	int pipe;
	int ret;
	int alen;
	__u8 *command;
	__u8 *result;

	command_port = serial->port[COMMAND_PORT];

	pipe = usb_sndbulkpipe(serial->dev,
			command_port->bulk_out_endpointAddress);
	command = kmalloc(2, GFP_KERNEL);
	if (!command)
		goto no_command_buffer;
	command[0] = WHITEHEAT_GET_HW_INFO;
	command[1] = 0;

	result = kmalloc(sizeof(*hw_info) + 1, GFP_KERNEL);
	if (!result)
		goto no_result_buffer;
	/*
	 * When the module is reloaded the firmware is still there and
	 * the endpoints are still in the usb core unchanged. This is the
	 * unlinking bug in disguise. Same for the call below.
	 */
	usb_clear_halt(serial->dev, pipe);
	ret = usb_bulk_msg(serial->dev, pipe, command, 2,
						&alen, COMMAND_TIMEOUT_MS);
	if (ret) {
		dev_err(&serial->dev->dev, "%s: Couldn't send command [%d]\n",
			serial->type->description, ret);
		goto no_firmware;
	} else if (alen != 2) {
		dev_err(&serial->dev->dev, "%s: Send command incomplete [%d]\n",
			serial->type->description, alen);
		goto no_firmware;
	}

	pipe = usb_rcvbulkpipe(serial->dev,
				command_port->bulk_in_endpointAddress);
	/* See the comment on the usb_clear_halt() above */
	usb_clear_halt(serial->dev, pipe);
	ret = usb_bulk_msg(serial->dev, pipe, result,
			sizeof(*hw_info) + 1, &alen, COMMAND_TIMEOUT_MS);
	if (ret) {
		dev_err(&serial->dev->dev, "%s: Couldn't get results [%d]\n",
			serial->type->description, ret);
		goto no_firmware;
	} else if (alen != sizeof(*hw_info) + 1) {
		dev_err(&serial->dev->dev, "%s: Get results incomplete [%d]\n",
			serial->type->description, alen);
		goto no_firmware;
	} else if (result[0] != command[0]) {
		dev_err(&serial->dev->dev, "%s: Command failed [%d]\n",
			serial->type->description, result[0]);
		goto no_firmware;
	}

	hw_info = (struct whiteheat_hw_info *)&result[1];

	dev_info(&serial->dev->dev, "%s: Firmware v%d.%02d\n",
		 serial->type->description,
		 hw_info->sw_major_rev, hw_info->sw_minor_rev);

	command_info = kmalloc(sizeof(struct whiteheat_command_private),
								GFP_KERNEL);
	if (command_info == NULL) {
		dev_err(&serial->dev->dev,
			"%s: Out of memory for port structures\n",
			serial->type->description);
		goto no_command_private;
	}

	mutex_init(&command_info->mutex);
	command_info->port_running = 0;
	init_waitqueue_head(&command_info->wait_command);
	usb_set_serial_port_data(command_port, command_info);
	command_port->write_urb->complete = command_port_write_callback;
	command_port->read_urb->complete = command_port_read_callback;
	kfree(result);
	kfree(command);

	return 0;

no_firmware:
	/* Firmware likely not running */
	dev_err(&serial->dev->dev,
		"%s: Unable to retrieve firmware version, try replugging\n",
		serial->type->description);
	dev_err(&serial->dev->dev,
		"%s: If the firmware is not running (status led not blinking)\n",
		serial->type->description);
	dev_err(&serial->dev->dev,
		"%s: please contact support@connecttech.com\n",
		serial->type->description);
	kfree(result);
	kfree(command);
	return -ENODEV;

no_command_private:
	kfree(result);
no_result_buffer:
	kfree(command);
no_command_buffer:
	return -ENOMEM;
}

static void whiteheat_release(struct usb_serial *serial)
{
	struct usb_serial_port *command_port;

	/* free up our private data for our command port */
	command_port = serial->port[COMMAND_PORT];
	kfree(usb_get_serial_port_data(command_port));
}

static int whiteheat_port_probe(struct usb_serial_port *port)
{
	struct whiteheat_private *info;

	info = kzalloc(sizeof(*info), GFP_KERNEL);
	if (!info)
		return -ENOMEM;

	usb_set_serial_port_data(port, info);

	return 0;
}

static int whiteheat_port_remove(struct usb_serial_port *port)
{
	struct whiteheat_private *info;

	info = usb_get_serial_port_data(port);
	kfree(info);

	return 0;
}

static int whiteheat_open(struct tty_struct *tty, struct usb_serial_port *port)
{
	int retval;

	retval = start_command_port(port->serial);
	if (retval)
		goto exit;

	/* send an open port command */
	retval = firm_open(port);
	if (retval) {
		stop_command_port(port->serial);
		goto exit;
	}

	retval = firm_purge(port, WHITEHEAT_PURGE_RX | WHITEHEAT_PURGE_TX);
	if (retval) {
		firm_close(port);
		stop_command_port(port->serial);
		goto exit;
	}

	if (tty)
		firm_setup_port(tty);

	/* Work around HCD bugs */
	usb_clear_halt(port->serial->dev, port->read_urb->pipe);
	usb_clear_halt(port->serial->dev, port->write_urb->pipe);

	retval = usb_serial_generic_open(tty, port);
	if (retval) {
		firm_close(port);
		stop_command_port(port->serial);
		goto exit;
	}
exit:
	return retval;
}


static void whiteheat_close(struct usb_serial_port *port)
{
	firm_report_tx_done(port);
	firm_close(port);

	usb_serial_generic_close(port);

	stop_command_port(port->serial);
}

static int whiteheat_tiocmget(struct tty_struct *tty)
{
	struct usb_serial_port *port = tty->driver_data;
	struct whiteheat_private *info = usb_get_serial_port_data(port);
	unsigned int modem_signals = 0;

	firm_get_dtr_rts(port);
	if (info->mcr & UART_MCR_DTR)
		modem_signals |= TIOCM_DTR;
	if (info->mcr & UART_MCR_RTS)
		modem_signals |= TIOCM_RTS;

	return modem_signals;
}

static int whiteheat_tiocmset(struct tty_struct *tty,
			       unsigned int set, unsigned int clear)
{
	struct usb_serial_port *port = tty->driver_data;
	struct whiteheat_private *info = usb_get_serial_port_data(port);

	if (set & TIOCM_RTS)
		info->mcr |= UART_MCR_RTS;
	if (set & TIOCM_DTR)
		info->mcr |= UART_MCR_DTR;

	if (clear & TIOCM_RTS)
		info->mcr &= ~UART_MCR_RTS;
	if (clear & TIOCM_DTR)
		info->mcr &= ~UART_MCR_DTR;

	firm_set_dtr(port, info->mcr & UART_MCR_DTR);
	firm_set_rts(port, info->mcr & UART_MCR_RTS);
	return 0;
}


static int whiteheat_ioctl(struct tty_struct *tty,
					unsigned int cmd, unsigned long arg)
{
	struct usb_serial_port *port = tty->driver_data;
	struct serial_struct serstruct;
	void __user *user_arg = (void __user *)arg;

	dev_dbg(&port->dev, "%s - cmd 0x%.4x\n", __func__, cmd);

	switch (cmd) {
	case TIOCGSERIAL:
		memset(&serstruct, 0, sizeof(serstruct));
		serstruct.type = PORT_16654;
		serstruct.line = port->minor;
		serstruct.port = port->port_number;
		serstruct.flags = ASYNC_SKIP_TEST | ASYNC_AUTO_IRQ;
		serstruct.xmit_fifo_size = kfifo_size(&port->write_fifo);
		serstruct.custom_divisor = 0;
		serstruct.baud_base = 460800;
		serstruct.close_delay = CLOSING_DELAY;
		serstruct.closing_wait = CLOSING_DELAY;

		if (copy_to_user(user_arg, &serstruct, sizeof(serstruct)))
			return -EFAULT;
		break;
	default:
		break;
	}

	return -ENOIOCTLCMD;
}


static void whiteheat_set_termios(struct tty_struct *tty,
	struct usb_serial_port *port, struct ktermios *old_termios)
{
	firm_setup_port(tty);
}

static void whiteheat_break_ctl(struct tty_struct *tty, int break_state)
{
	struct usb_serial_port *port = tty->driver_data;
	firm_set_break(port, break_state);
}


/*****************************************************************************
 * Connect Tech's White Heat callback routines
 *****************************************************************************/
static void command_port_write_callback(struct urb *urb)
{
	int status = urb->status;

	if (status) {
		dev_dbg(&urb->dev->dev, "nonzero urb status: %d\n", status);
		return;
	}
}


static void command_port_read_callback(struct urb *urb)
{
	struct usb_serial_port *command_port = urb->context;
	struct whiteheat_command_private *command_info;
	int status = urb->status;
	unsigned char *data = urb->transfer_buffer;
	int result;

	command_info = usb_get_serial_port_data(command_port);
	if (!command_info) {
		dev_dbg(&urb->dev->dev, "%s - command_info is NULL, exiting.\n", __func__);
		return;
	}
	if (status) {
		dev_dbg(&urb->dev->dev, "%s - nonzero urb status: %d\n", __func__, status);
		if (status != -ENOENT)
			command_info->command_finished = WHITEHEAT_CMD_FAILURE;
		wake_up(&command_info->wait_command);
		return;
	}

	usb_serial_debug_data(&command_port->dev, __func__, urb->actual_length, data);

	if (data[0] == WHITEHEAT_CMD_COMPLETE) {
		command_info->command_finished = WHITEHEAT_CMD_COMPLETE;
		wake_up(&command_info->wait_command);
	} else if (data[0] == WHITEHEAT_CMD_FAILURE) {
		command_info->command_finished = WHITEHEAT_CMD_FAILURE;
		wake_up(&command_info->wait_command);
	} else if (data[0] == WHITEHEAT_EVENT) {
		/* These are unsolicited reports from the firmware, hence no
		   waiting command to wakeup */
		dev_dbg(&urb->dev->dev, "%s - event received\n", __func__);
	} else if (data[0] == WHITEHEAT_GET_DTR_RTS) {
		memcpy(command_info->result_buffer, &data[1],
						urb->actual_length - 1);
		command_info->command_finished = WHITEHEAT_CMD_COMPLETE;
		wake_up(&command_info->wait_command);
	} else
		dev_dbg(&urb->dev->dev, "%s - bad reply from firmware\n", __func__);

	/* Continue trying to always read */
	result = usb_submit_urb(command_port->read_urb, GFP_ATOMIC);
	if (result)
		dev_dbg(&urb->dev->dev, "%s - failed resubmitting read urb, error %d\n",
			__func__, result);
}


/*****************************************************************************
 * Connect Tech's White Heat firmware interface
 *****************************************************************************/
static int firm_send_command(struct usb_serial_port *port, __u8 command,
						__u8 *data, __u8 datasize)
{
	struct usb_serial_port *command_port;
	struct whiteheat_command_private *command_info;
	struct whiteheat_private *info;
	struct device *dev = &port->dev;
	__u8 *transfer_buffer;
	int retval = 0;
	int t;

	dev_dbg(dev, "%s - command %d\n", __func__, command);

	command_port = port->serial->port[COMMAND_PORT];
	command_info = usb_get_serial_port_data(command_port);
	mutex_lock(&command_info->mutex);
	command_info->command_finished = false;

	transfer_buffer = (__u8 *)command_port->write_urb->transfer_buffer;
	transfer_buffer[0] = command;
	memcpy(&transfer_buffer[1], data, datasize);
	command_port->write_urb->transfer_buffer_length = datasize + 1;
	retval = usb_submit_urb(command_port->write_urb, GFP_NOIO);
	if (retval) {
		dev_dbg(dev, "%s - submit urb failed\n", __func__);
		goto exit;
	}

	/* wait for the command to complete */
	t = wait_event_timeout(command_info->wait_command,
		(bool)command_info->command_finished, COMMAND_TIMEOUT);
	if (!t)
		usb_kill_urb(command_port->write_urb);

	if (command_info->command_finished == false) {
		dev_dbg(dev, "%s - command timed out.\n", __func__);
		retval = -ETIMEDOUT;
		goto exit;
	}

	if (command_info->command_finished == WHITEHEAT_CMD_FAILURE) {
		dev_dbg(dev, "%s - command failed.\n", __func__);
		retval = -EIO;
		goto exit;
	}

	if (command_info->command_finished == WHITEHEAT_CMD_COMPLETE) {
		dev_dbg(dev, "%s - command completed.\n", __func__);
		switch (command) {
		case WHITEHEAT_GET_DTR_RTS:
			info = usb_get_serial_port_data(port);
			memcpy(&info->mcr, command_info->result_buffer,
					sizeof(struct whiteheat_dr_info));
				break;
		}
	}
exit:
	mutex_unlock(&command_info->mutex);
	return retval;
}


static int firm_open(struct usb_serial_port *port)
{
	struct whiteheat_simple open_command;

	open_command.port = port->port_number + 1;
	return firm_send_command(port, WHITEHEAT_OPEN,
		(__u8 *)&open_command, sizeof(open_command));
}


static int firm_close(struct usb_serial_port *port)
{
	struct whiteheat_simple close_command;

	close_command.port = port->port_number + 1;
	return firm_send_command(port, WHITEHEAT_CLOSE,
			(__u8 *)&close_command, sizeof(close_command));
}


static void firm_setup_port(struct tty_struct *tty)
{
	struct usb_serial_port *port = tty->driver_data;
	struct device *dev = &port->dev;
	struct whiteheat_port_settings port_settings;
	unsigned int cflag = tty->termios.c_cflag;

<<<<<<< HEAD
	port_settings.port = port->number - port->serial->minor + 1;
=======
	port_settings.port = port->port_number + 1;
>>>>>>> d0e0ac97

	/* get the byte size */
	switch (cflag & CSIZE) {
	case CS5:	port_settings.bits = 5;   break;
	case CS6:	port_settings.bits = 6;   break;
	case CS7:	port_settings.bits = 7;   break;
	default:
	case CS8:	port_settings.bits = 8;   break;
	}
	dev_dbg(dev, "%s - data bits = %d\n", __func__, port_settings.bits);

	/* determine the parity */
	if (cflag & PARENB)
		if (cflag & CMSPAR)
			if (cflag & PARODD)
				port_settings.parity = WHITEHEAT_PAR_MARK;
			else
				port_settings.parity = WHITEHEAT_PAR_SPACE;
		else
			if (cflag & PARODD)
				port_settings.parity = WHITEHEAT_PAR_ODD;
			else
				port_settings.parity = WHITEHEAT_PAR_EVEN;
	else
		port_settings.parity = WHITEHEAT_PAR_NONE;
	dev_dbg(dev, "%s - parity = %c\n", __func__, port_settings.parity);

	/* figure out the stop bits requested */
	if (cflag & CSTOPB)
		port_settings.stop = 2;
	else
		port_settings.stop = 1;
	dev_dbg(dev, "%s - stop bits = %d\n", __func__, port_settings.stop);

	/* figure out the flow control settings */
	if (cflag & CRTSCTS)
		port_settings.hflow = (WHITEHEAT_HFLOW_CTS |
						WHITEHEAT_HFLOW_RTS);
	else
		port_settings.hflow = WHITEHEAT_HFLOW_NONE;
	dev_dbg(dev, "%s - hardware flow control = %s %s %s %s\n", __func__,
	    (port_settings.hflow & WHITEHEAT_HFLOW_CTS) ? "CTS" : "",
	    (port_settings.hflow & WHITEHEAT_HFLOW_RTS) ? "RTS" : "",
	    (port_settings.hflow & WHITEHEAT_HFLOW_DSR) ? "DSR" : "",
	    (port_settings.hflow & WHITEHEAT_HFLOW_DTR) ? "DTR" : "");

	/* determine software flow control */
	if (I_IXOFF(tty))
		port_settings.sflow = WHITEHEAT_SFLOW_RXTX;
	else
		port_settings.sflow = WHITEHEAT_SFLOW_NONE;
	dev_dbg(dev, "%s - software flow control = %c\n", __func__, port_settings.sflow);

	port_settings.xon = START_CHAR(tty);
	port_settings.xoff = STOP_CHAR(tty);
	dev_dbg(dev, "%s - XON = %2x, XOFF = %2x\n", __func__, port_settings.xon, port_settings.xoff);

	/* get the baud rate wanted */
	port_settings.baud = tty_get_baud_rate(tty);
	dev_dbg(dev, "%s - baud rate = %d\n", __func__, port_settings.baud);

	/* fixme: should set validated settings */
	tty_encode_baud_rate(tty, port_settings.baud, port_settings.baud);
	/* handle any settings that aren't specified in the tty structure */
	port_settings.lloop = 0;

	/* now send the message to the device */
	firm_send_command(port, WHITEHEAT_SETUP_PORT,
			(__u8 *)&port_settings, sizeof(port_settings));
}


static int firm_set_rts(struct usb_serial_port *port, __u8 onoff)
{
	struct whiteheat_set_rdb rts_command;

	rts_command.port = port->port_number + 1;
	rts_command.state = onoff;
	return firm_send_command(port, WHITEHEAT_SET_RTS,
			(__u8 *)&rts_command, sizeof(rts_command));
}


static int firm_set_dtr(struct usb_serial_port *port, __u8 onoff)
{
	struct whiteheat_set_rdb dtr_command;

	dtr_command.port = port->port_number + 1;
	dtr_command.state = onoff;
	return firm_send_command(port, WHITEHEAT_SET_DTR,
			(__u8 *)&dtr_command, sizeof(dtr_command));
}


static int firm_set_break(struct usb_serial_port *port, __u8 onoff)
{
	struct whiteheat_set_rdb break_command;

	break_command.port = port->port_number + 1;
	break_command.state = onoff;
	return firm_send_command(port, WHITEHEAT_SET_BREAK,
			(__u8 *)&break_command, sizeof(break_command));
}


static int firm_purge(struct usb_serial_port *port, __u8 rxtx)
{
	struct whiteheat_purge purge_command;

	purge_command.port = port->port_number + 1;
	purge_command.what = rxtx;
	return firm_send_command(port, WHITEHEAT_PURGE,
			(__u8 *)&purge_command, sizeof(purge_command));
}


static int firm_get_dtr_rts(struct usb_serial_port *port)
{
	struct whiteheat_simple get_dr_command;

	get_dr_command.port = port->port_number + 1;
	return firm_send_command(port, WHITEHEAT_GET_DTR_RTS,
			(__u8 *)&get_dr_command, sizeof(get_dr_command));
}


static int firm_report_tx_done(struct usb_serial_port *port)
{
	struct whiteheat_simple close_command;

	close_command.port = port->port_number + 1;
	return firm_send_command(port, WHITEHEAT_REPORT_TX_DONE,
			(__u8 *)&close_command, sizeof(close_command));
}


/*****************************************************************************
 * Connect Tech's White Heat utility functions
 *****************************************************************************/
static int start_command_port(struct usb_serial *serial)
{
	struct usb_serial_port *command_port;
	struct whiteheat_command_private *command_info;
	int retval = 0;

	command_port = serial->port[COMMAND_PORT];
	command_info = usb_get_serial_port_data(command_port);
	mutex_lock(&command_info->mutex);
	if (!command_info->port_running) {
		/* Work around HCD bugs */
		usb_clear_halt(serial->dev, command_port->read_urb->pipe);

		retval = usb_submit_urb(command_port->read_urb, GFP_KERNEL);
		if (retval) {
			dev_err(&serial->dev->dev,
				"%s - failed submitting read urb, error %d\n",
				__func__, retval);
			goto exit;
		}
	}
	command_info->port_running++;

exit:
	mutex_unlock(&command_info->mutex);
	return retval;
}


static void stop_command_port(struct usb_serial *serial)
{
	struct usb_serial_port *command_port;
	struct whiteheat_command_private *command_info;

	command_port = serial->port[COMMAND_PORT];
	command_info = usb_get_serial_port_data(command_port);
	mutex_lock(&command_info->mutex);
	command_info->port_running--;
	if (!command_info->port_running)
		usb_kill_urb(command_port->read_urb);
	mutex_unlock(&command_info->mutex);
}

module_usb_serial_driver(serial_drivers, id_table_combined);

MODULE_AUTHOR(DRIVER_AUTHOR);
MODULE_DESCRIPTION(DRIVER_DESC);
MODULE_LICENSE("GPL");

MODULE_FIRMWARE("whiteheat.fw");
MODULE_FIRMWARE("whiteheat_loader.fw");<|MERGE_RESOLUTION|>--- conflicted
+++ resolved
@@ -649,11 +649,7 @@
 	struct whiteheat_port_settings port_settings;
 	unsigned int cflag = tty->termios.c_cflag;
 
-<<<<<<< HEAD
-	port_settings.port = port->number - port->serial->minor + 1;
-=======
 	port_settings.port = port->port_number + 1;
->>>>>>> d0e0ac97
 
 	/* get the byte size */
 	switch (cflag & CSIZE) {
