/* vi: ts=8 sw=8
 *
 * TI 3410/5052 USB Serial Driver
 *
 * Copyright (C) 2004 Texas Instruments
 *
 * This driver is based on the Linux io_ti driver, which is
 *   Copyright (C) 2000-2002 Inside Out Networks
 *   Copyright (C) 2001-2002 Greg Kroah-Hartman
 *
 * This program is free software; you can redistribute it and/or modify
 * it under the terms of the GNU General Public License as published by
 * the Free Software Foundation; either version 2 of the License, or
 * (at your option) any later version.
 *
 * For questions or problems with this driver, contact Texas Instruments
 * technical support, or Al Borchers <alborchers@steinerpoint.com>, or
 * Peter Berger <pberger@brimson.com>.
 */

#include <linux/kernel.h>
#include <linux/errno.h>
#include <linux/firmware.h>
#include <linux/init.h>
#include <linux/slab.h>
#include <linux/tty.h>
#include <linux/tty_driver.h>
#include <linux/tty_flip.h>
#include <linux/module.h>
#include <linux/spinlock.h>
#include <linux/ioctl.h>
#include <linux/serial.h>
#include <linux/kfifo.h>
#include <linux/mutex.h>
#include <linux/uaccess.h>
#include <linux/usb.h>
#include <linux/usb/serial.h>

#include "ti_usb_3410_5052.h"

/* Defines */

#define TI_DRIVER_AUTHOR	"Al Borchers <alborchers@steinerpoint.com>"
#define TI_DRIVER_DESC		"TI USB 3410/5052 Serial Driver"

#define TI_FIRMWARE_BUF_SIZE	16284

#define TI_WRITE_BUF_SIZE	1024

#define TI_TRANSFER_TIMEOUT	2

#define TI_DEFAULT_CLOSING_WAIT	4000		/* in .01 secs */

/* supported setserial flags */
#define TI_SET_SERIAL_FLAGS	0

/* read urb states */
#define TI_READ_URB_RUNNING	0
#define TI_READ_URB_STOPPING	1
#define TI_READ_URB_STOPPED	2

#define TI_EXTRA_VID_PID_COUNT	5


/* Structures */

struct ti_port {
	int			tp_is_open;
	__u8			tp_msr;
	__u8			tp_shadow_mcr;
	__u8			tp_uart_mode;	/* 232 or 485 modes */
	unsigned int		tp_uart_base_addr;
	int			tp_flags;
<<<<<<< HEAD
	int			tp_closing_wait;/* in .01 secs */
	struct async_icount	tp_icount;
=======
>>>>>>> f722406f
	wait_queue_head_t	tp_write_wait;
	struct ti_device	*tp_tdev;
	struct usb_serial_port	*tp_port;
	spinlock_t		tp_lock;
	int			tp_read_urb_state;
	int			tp_write_urb_in_use;
	struct kfifo		write_fifo;
};

struct ti_device {
	struct mutex		td_open_close_lock;
	int			td_open_port_count;
	struct usb_serial	*td_serial;
	int			td_is_3410;
	int			td_urb_error;
};


/* Function Declarations */

static int ti_startup(struct usb_serial *serial);
static void ti_release(struct usb_serial *serial);
static int ti_port_probe(struct usb_serial_port *port);
static int ti_port_remove(struct usb_serial_port *port);
static int ti_open(struct tty_struct *tty, struct usb_serial_port *port);
static void ti_close(struct usb_serial_port *port);
static int ti_write(struct tty_struct *tty, struct usb_serial_port *port,
		const unsigned char *data, int count);
static int ti_write_room(struct tty_struct *tty);
static int ti_chars_in_buffer(struct tty_struct *tty);
static void ti_throttle(struct tty_struct *tty);
static void ti_unthrottle(struct tty_struct *tty);
static int ti_ioctl(struct tty_struct *tty,
		unsigned int cmd, unsigned long arg);
static void ti_set_termios(struct tty_struct *tty,
		struct usb_serial_port *port, struct ktermios *old_termios);
static int ti_tiocmget(struct tty_struct *tty);
static int ti_tiocmset(struct tty_struct *tty,
		unsigned int set, unsigned int clear);
static void ti_break(struct tty_struct *tty, int break_state);
static void ti_interrupt_callback(struct urb *urb);
static void ti_bulk_in_callback(struct urb *urb);
static void ti_bulk_out_callback(struct urb *urb);

static void ti_recv(struct usb_serial_port *port, unsigned char *data,
		int length);
static void ti_send(struct ti_port *tport);
static int ti_set_mcr(struct ti_port *tport, unsigned int mcr);
static int ti_get_lsr(struct ti_port *tport, u8 *lsr);
static int ti_get_serial_info(struct ti_port *tport,
	struct serial_struct __user *ret_arg);
static int ti_set_serial_info(struct tty_struct *tty, struct ti_port *tport,
	struct serial_struct __user *new_arg);
static void ti_handle_new_msr(struct ti_port *tport, __u8 msr);

static void ti_stop_read(struct ti_port *tport, struct tty_struct *tty);
static int ti_restart_read(struct ti_port *tport, struct tty_struct *tty);

static int ti_command_out_sync(struct ti_device *tdev, __u8 command,
	__u16 moduleid, __u16 value, __u8 *data, int size);
static int ti_command_in_sync(struct ti_device *tdev, __u8 command,
	__u16 moduleid, __u16 value, __u8 *data, int size);

static int ti_write_byte(struct usb_serial_port *port, struct ti_device *tdev,
			 unsigned long addr, __u8 mask, __u8 byte);

static int ti_download_firmware(struct ti_device *tdev);


/* Data */

/* module parameters */
static int closing_wait = TI_DEFAULT_CLOSING_WAIT;
static ushort vendor_3410[TI_EXTRA_VID_PID_COUNT];
static unsigned int vendor_3410_count;
static ushort product_3410[TI_EXTRA_VID_PID_COUNT];
static unsigned int product_3410_count;
static ushort vendor_5052[TI_EXTRA_VID_PID_COUNT];
static unsigned int vendor_5052_count;
static ushort product_5052[TI_EXTRA_VID_PID_COUNT];
static unsigned int product_5052_count;

/* supported devices */
/* the array dimension is the number of default entries plus */
/* TI_EXTRA_VID_PID_COUNT user defined entries plus 1 terminating */
/* null entry */
static struct usb_device_id ti_id_table_3410[15+TI_EXTRA_VID_PID_COUNT+1] = {
	{ USB_DEVICE(TI_VENDOR_ID, TI_3410_PRODUCT_ID) },
	{ USB_DEVICE(TI_VENDOR_ID, TI_3410_EZ430_ID) },
	{ USB_DEVICE(MTS_VENDOR_ID, MTS_GSM_NO_FW_PRODUCT_ID) },
	{ USB_DEVICE(MTS_VENDOR_ID, MTS_CDMA_NO_FW_PRODUCT_ID) },
	{ USB_DEVICE(MTS_VENDOR_ID, MTS_CDMA_PRODUCT_ID) },
	{ USB_DEVICE(MTS_VENDOR_ID, MTS_GSM_PRODUCT_ID) },
	{ USB_DEVICE(MTS_VENDOR_ID, MTS_EDGE_PRODUCT_ID) },
	{ USB_DEVICE(MTS_VENDOR_ID, MTS_MT9234MU_PRODUCT_ID) },
	{ USB_DEVICE(MTS_VENDOR_ID, MTS_MT9234ZBA_PRODUCT_ID) },
	{ USB_DEVICE(MTS_VENDOR_ID, MTS_MT9234ZBAOLD_PRODUCT_ID) },
	{ USB_DEVICE(IBM_VENDOR_ID, IBM_4543_PRODUCT_ID) },
	{ USB_DEVICE(IBM_VENDOR_ID, IBM_454B_PRODUCT_ID) },
	{ USB_DEVICE(IBM_VENDOR_ID, IBM_454C_PRODUCT_ID) },
	{ USB_DEVICE(ABBOTT_VENDOR_ID, ABBOTT_PRODUCT_ID) },
	{ USB_DEVICE(TI_VENDOR_ID, FRI2_PRODUCT_ID) },
};

static struct usb_device_id ti_id_table_5052[5+TI_EXTRA_VID_PID_COUNT+1] = {
	{ USB_DEVICE(TI_VENDOR_ID, TI_5052_BOOT_PRODUCT_ID) },
	{ USB_DEVICE(TI_VENDOR_ID, TI_5152_BOOT_PRODUCT_ID) },
	{ USB_DEVICE(TI_VENDOR_ID, TI_5052_EEPROM_PRODUCT_ID) },
	{ USB_DEVICE(TI_VENDOR_ID, TI_5052_FIRMWARE_PRODUCT_ID) },
};

static struct usb_device_id ti_id_table_combined[19+2*TI_EXTRA_VID_PID_COUNT+1] = {
	{ USB_DEVICE(TI_VENDOR_ID, TI_3410_PRODUCT_ID) },
	{ USB_DEVICE(TI_VENDOR_ID, TI_3410_EZ430_ID) },
	{ USB_DEVICE(MTS_VENDOR_ID, MTS_GSM_NO_FW_PRODUCT_ID) },
	{ USB_DEVICE(MTS_VENDOR_ID, MTS_CDMA_NO_FW_PRODUCT_ID) },
	{ USB_DEVICE(MTS_VENDOR_ID, MTS_CDMA_PRODUCT_ID) },
	{ USB_DEVICE(MTS_VENDOR_ID, MTS_GSM_PRODUCT_ID) },
	{ USB_DEVICE(MTS_VENDOR_ID, MTS_EDGE_PRODUCT_ID) },
	{ USB_DEVICE(MTS_VENDOR_ID, MTS_MT9234MU_PRODUCT_ID) },
	{ USB_DEVICE(MTS_VENDOR_ID, MTS_MT9234ZBA_PRODUCT_ID) },
	{ USB_DEVICE(MTS_VENDOR_ID, MTS_MT9234ZBAOLD_PRODUCT_ID) },
	{ USB_DEVICE(TI_VENDOR_ID, TI_5052_BOOT_PRODUCT_ID) },
	{ USB_DEVICE(TI_VENDOR_ID, TI_5152_BOOT_PRODUCT_ID) },
	{ USB_DEVICE(TI_VENDOR_ID, TI_5052_EEPROM_PRODUCT_ID) },
	{ USB_DEVICE(TI_VENDOR_ID, TI_5052_FIRMWARE_PRODUCT_ID) },
	{ USB_DEVICE(IBM_VENDOR_ID, IBM_4543_PRODUCT_ID) },
	{ USB_DEVICE(IBM_VENDOR_ID, IBM_454B_PRODUCT_ID) },
	{ USB_DEVICE(IBM_VENDOR_ID, IBM_454C_PRODUCT_ID) },
	{ USB_DEVICE(ABBOTT_VENDOR_ID, ABBOTT_PRODUCT_ID) },
	{ USB_DEVICE(TI_VENDOR_ID, FRI2_PRODUCT_ID) },
	{ }
};

static struct usb_serial_driver ti_1port_device = {
	.driver = {
		.owner		= THIS_MODULE,
		.name		= "ti_usb_3410_5052_1",
	},
	.description		= "TI USB 3410 1 port adapter",
	.id_table		= ti_id_table_3410,
	.num_ports		= 1,
	.attach			= ti_startup,
	.release		= ti_release,
	.port_probe		= ti_port_probe,
	.port_remove		= ti_port_remove,
	.open			= ti_open,
	.close			= ti_close,
	.write			= ti_write,
	.write_room		= ti_write_room,
	.chars_in_buffer	= ti_chars_in_buffer,
	.throttle		= ti_throttle,
	.unthrottle		= ti_unthrottle,
	.ioctl			= ti_ioctl,
	.set_termios		= ti_set_termios,
	.tiocmget		= ti_tiocmget,
	.tiocmset		= ti_tiocmset,
	.tiocmiwait		= usb_serial_generic_tiocmiwait,
	.get_icount		= usb_serial_generic_get_icount,
	.break_ctl		= ti_break,
	.read_int_callback	= ti_interrupt_callback,
	.read_bulk_callback	= ti_bulk_in_callback,
	.write_bulk_callback	= ti_bulk_out_callback,
};

static struct usb_serial_driver ti_2port_device = {
	.driver = {
		.owner		= THIS_MODULE,
		.name		= "ti_usb_3410_5052_2",
	},
	.description		= "TI USB 5052 2 port adapter",
	.id_table		= ti_id_table_5052,
	.num_ports		= 2,
	.attach			= ti_startup,
	.release		= ti_release,
	.port_probe		= ti_port_probe,
	.port_remove		= ti_port_remove,
	.open			= ti_open,
	.close			= ti_close,
	.write			= ti_write,
	.write_room		= ti_write_room,
	.chars_in_buffer	= ti_chars_in_buffer,
	.throttle		= ti_throttle,
	.unthrottle		= ti_unthrottle,
	.ioctl			= ti_ioctl,
	.set_termios		= ti_set_termios,
	.tiocmget		= ti_tiocmget,
	.tiocmset		= ti_tiocmset,
	.tiocmiwait		= usb_serial_generic_tiocmiwait,
	.get_icount		= usb_serial_generic_get_icount,
	.break_ctl		= ti_break,
	.read_int_callback	= ti_interrupt_callback,
	.read_bulk_callback	= ti_bulk_in_callback,
	.write_bulk_callback	= ti_bulk_out_callback,
};

static struct usb_serial_driver * const serial_drivers[] = {
	&ti_1port_device, &ti_2port_device, NULL
};

/* Module */

MODULE_AUTHOR(TI_DRIVER_AUTHOR);
MODULE_DESCRIPTION(TI_DRIVER_DESC);
MODULE_LICENSE("GPL");

MODULE_FIRMWARE("ti_3410.fw");
MODULE_FIRMWARE("ti_5052.fw");
MODULE_FIRMWARE("mts_cdma.fw");
MODULE_FIRMWARE("mts_gsm.fw");
MODULE_FIRMWARE("mts_edge.fw");
MODULE_FIRMWARE("mts_mt9234mu.fw");
MODULE_FIRMWARE("mts_mt9234zba.fw");

module_param(closing_wait, int, S_IRUGO | S_IWUSR);
MODULE_PARM_DESC(closing_wait,
    "Maximum wait for data to drain in close, in .01 secs, default is 4000");

module_param_array(vendor_3410, ushort, &vendor_3410_count, S_IRUGO);
MODULE_PARM_DESC(vendor_3410,
		"Vendor ids for 3410 based devices, 1-5 short integers");
module_param_array(product_3410, ushort, &product_3410_count, S_IRUGO);
MODULE_PARM_DESC(product_3410,
		"Product ids for 3410 based devices, 1-5 short integers");
module_param_array(vendor_5052, ushort, &vendor_5052_count, S_IRUGO);
MODULE_PARM_DESC(vendor_5052,
		"Vendor ids for 5052 based devices, 1-5 short integers");
module_param_array(product_5052, ushort, &product_5052_count, S_IRUGO);
MODULE_PARM_DESC(product_5052,
		"Product ids for 5052 based devices, 1-5 short integers");

MODULE_DEVICE_TABLE(usb, ti_id_table_combined);


/* Functions */

static int __init ti_init(void)
{
	int i, j, c;

	/* insert extra vendor and product ids */
	c = ARRAY_SIZE(ti_id_table_combined) - 2 * TI_EXTRA_VID_PID_COUNT - 1;
	j = ARRAY_SIZE(ti_id_table_3410) - TI_EXTRA_VID_PID_COUNT - 1;
	for (i = 0; i < min(vendor_3410_count, product_3410_count); i++, j++, c++) {
		ti_id_table_3410[j].idVendor = vendor_3410[i];
		ti_id_table_3410[j].idProduct = product_3410[i];
		ti_id_table_3410[j].match_flags = USB_DEVICE_ID_MATCH_DEVICE;
		ti_id_table_combined[c].idVendor = vendor_3410[i];
		ti_id_table_combined[c].idProduct = product_3410[i];
		ti_id_table_combined[c].match_flags = USB_DEVICE_ID_MATCH_DEVICE;
	}
	j = ARRAY_SIZE(ti_id_table_5052) - TI_EXTRA_VID_PID_COUNT - 1;
	for (i = 0; i < min(vendor_5052_count, product_5052_count); i++, j++, c++) {
		ti_id_table_5052[j].idVendor = vendor_5052[i];
		ti_id_table_5052[j].idProduct = product_5052[i];
		ti_id_table_5052[j].match_flags = USB_DEVICE_ID_MATCH_DEVICE;
		ti_id_table_combined[c].idVendor = vendor_5052[i];
		ti_id_table_combined[c].idProduct = product_5052[i];
		ti_id_table_combined[c].match_flags = USB_DEVICE_ID_MATCH_DEVICE;
	}

	return usb_serial_register_drivers(serial_drivers, KBUILD_MODNAME, ti_id_table_combined);
}

static void __exit ti_exit(void)
{
	usb_serial_deregister_drivers(serial_drivers);
}

module_init(ti_init);
module_exit(ti_exit);


static int ti_startup(struct usb_serial *serial)
{
	struct ti_device *tdev;
	struct usb_device *dev = serial->dev;
	int status;

	dev_dbg(&dev->dev,
		"%s - product 0x%4X, num configurations %d, configuration value %d",
		__func__, le16_to_cpu(dev->descriptor.idProduct),
		dev->descriptor.bNumConfigurations,
		dev->actconfig->desc.bConfigurationValue);

	/* create device structure */
	tdev = kzalloc(sizeof(struct ti_device), GFP_KERNEL);
	if (tdev == NULL) {
		dev_err(&dev->dev, "%s - out of memory\n", __func__);
		return -ENOMEM;
	}
	mutex_init(&tdev->td_open_close_lock);
	tdev->td_serial = serial;
	usb_set_serial_data(serial, tdev);

	/* determine device type */
	if (usb_match_id(serial->interface, ti_id_table_3410))
		tdev->td_is_3410 = 1;
	dev_dbg(&dev->dev, "%s - device type is %s\n", __func__,
		tdev->td_is_3410 ? "3410" : "5052");

	/* if we have only 1 configuration, download firmware */
	if (dev->descriptor.bNumConfigurations == 1) {
		status = ti_download_firmware(tdev);

		if (status != 0)
			goto free_tdev;

		/* 3410 must be reset, 5052 resets itself */
		if (tdev->td_is_3410) {
			msleep_interruptible(100);
			usb_reset_device(dev);
		}

		status = -ENODEV;
		goto free_tdev;
	}

	/* the second configuration must be set */
	if (dev->actconfig->desc.bConfigurationValue == TI_BOOT_CONFIG) {
		status = usb_driver_set_configuration(dev, TI_ACTIVE_CONFIG);
		status = status ? status : -ENODEV;
		goto free_tdev;
	}

	return 0;

free_tdev:
	kfree(tdev);
	usb_set_serial_data(serial, NULL);
	return status;
}


static void ti_release(struct usb_serial *serial)
{
	struct ti_device *tdev = usb_get_serial_data(serial);

	kfree(tdev);
}

static int ti_port_probe(struct usb_serial_port *port)
{
	struct ti_port *tport;

	tport = kzalloc(sizeof(*tport), GFP_KERNEL);
	if (!tport)
		return -ENOMEM;

	spin_lock_init(&tport->tp_lock);
	if (port == port->serial->port[0])
		tport->tp_uart_base_addr = TI_UART1_BASE_ADDR;
	else
		tport->tp_uart_base_addr = TI_UART2_BASE_ADDR;
<<<<<<< HEAD
	tport->tp_closing_wait = closing_wait;
=======
	port->port.closing_wait = msecs_to_jiffies(10 * closing_wait);
>>>>>>> f722406f
	init_waitqueue_head(&tport->tp_write_wait);
	if (kfifo_alloc(&tport->write_fifo, TI_WRITE_BUF_SIZE, GFP_KERNEL)) {
		kfree(tport);
		return -ENOMEM;
	}
	tport->tp_port = port;
	tport->tp_tdev = usb_get_serial_data(port->serial);
	tport->tp_uart_mode = 0;	/* default is RS232 */

	usb_set_serial_port_data(port, tport);

	return 0;
}

static int ti_port_remove(struct usb_serial_port *port)
{
	struct ti_port *tport;

	tport = usb_get_serial_port_data(port);
	kfifo_free(&tport->write_fifo);
	kfree(tport);

	return 0;
}

static int ti_open(struct tty_struct *tty, struct usb_serial_port *port)
{
	struct ti_port *tport = usb_get_serial_port_data(port);
	struct ti_device *tdev;
	struct usb_device *dev;
	struct urb *urb;
	int port_number;
	int status;
	__u16 open_settings = (__u8)(TI_PIPE_MODE_CONTINOUS |
			     TI_PIPE_TIMEOUT_ENABLE |
			     (TI_TRANSFER_TIMEOUT << 2));

	if (tport == NULL)
		return -ENODEV;

	dev = port->serial->dev;
	tdev = tport->tp_tdev;

	/* only one open on any port on a device at a time */
	if (mutex_lock_interruptible(&tdev->td_open_close_lock))
		return -ERESTARTSYS;

	port_number = port->number - port->serial->minor;

	tport->tp_msr = 0;
	tport->tp_shadow_mcr |= (TI_MCR_RTS | TI_MCR_DTR);

	/* start interrupt urb the first time a port is opened on this device */
	if (tdev->td_open_port_count == 0) {
		dev_dbg(&port->dev, "%s - start interrupt in urb\n", __func__);
		urb = tdev->td_serial->port[0]->interrupt_in_urb;
		if (!urb) {
			dev_err(&port->dev, "%s - no interrupt urb\n", __func__);
			status = -EINVAL;
			goto release_lock;
		}
		urb->context = tdev;
		status = usb_submit_urb(urb, GFP_KERNEL);
		if (status) {
			dev_err(&port->dev, "%s - submit interrupt urb failed, %d\n", __func__, status);
			goto release_lock;
		}
	}

	if (tty)
		ti_set_termios(tty, port, &tty->termios);

	dev_dbg(&port->dev, "%s - sending TI_OPEN_PORT\n", __func__);
	status = ti_command_out_sync(tdev, TI_OPEN_PORT,
		(__u8)(TI_UART1_PORT + port_number), open_settings, NULL, 0);
	if (status) {
		dev_err(&port->dev, "%s - cannot send open command, %d\n",
			__func__, status);
		goto unlink_int_urb;
	}

	dev_dbg(&port->dev, "%s - sending TI_START_PORT\n", __func__);
	status = ti_command_out_sync(tdev, TI_START_PORT,
		(__u8)(TI_UART1_PORT + port_number), 0, NULL, 0);
	if (status) {
		dev_err(&port->dev, "%s - cannot send start command, %d\n",
							__func__, status);
		goto unlink_int_urb;
	}

	dev_dbg(&port->dev, "%s - sending TI_PURGE_PORT\n", __func__);
	status = ti_command_out_sync(tdev, TI_PURGE_PORT,
		(__u8)(TI_UART1_PORT + port_number), TI_PURGE_INPUT, NULL, 0);
	if (status) {
		dev_err(&port->dev, "%s - cannot clear input buffers, %d\n",
							__func__, status);
		goto unlink_int_urb;
	}
	status = ti_command_out_sync(tdev, TI_PURGE_PORT,
		(__u8)(TI_UART1_PORT + port_number), TI_PURGE_OUTPUT, NULL, 0);
	if (status) {
		dev_err(&port->dev, "%s - cannot clear output buffers, %d\n",
							__func__, status);
		goto unlink_int_urb;
	}

	/* reset the data toggle on the bulk endpoints to work around bug in
	 * host controllers where things get out of sync some times */
	usb_clear_halt(dev, port->write_urb->pipe);
	usb_clear_halt(dev, port->read_urb->pipe);

	if (tty)
		ti_set_termios(tty, port, &tty->termios);

	dev_dbg(&port->dev, "%s - sending TI_OPEN_PORT (2)\n", __func__);
	status = ti_command_out_sync(tdev, TI_OPEN_PORT,
		(__u8)(TI_UART1_PORT + port_number), open_settings, NULL, 0);
	if (status) {
		dev_err(&port->dev, "%s - cannot send open command (2), %d\n",
							__func__, status);
		goto unlink_int_urb;
	}

	dev_dbg(&port->dev, "%s - sending TI_START_PORT (2)\n", __func__);
	status = ti_command_out_sync(tdev, TI_START_PORT,
		(__u8)(TI_UART1_PORT + port_number), 0, NULL, 0);
	if (status) {
		dev_err(&port->dev, "%s - cannot send start command (2), %d\n",
							__func__, status);
		goto unlink_int_urb;
	}

	/* start read urb */
	dev_dbg(&port->dev, "%s - start read urb\n", __func__);
	urb = port->read_urb;
	if (!urb) {
		dev_err(&port->dev, "%s - no read urb\n", __func__);
		status = -EINVAL;
		goto unlink_int_urb;
	}
	tport->tp_read_urb_state = TI_READ_URB_RUNNING;
	urb->context = tport;
	status = usb_submit_urb(urb, GFP_KERNEL);
	if (status) {
		dev_err(&port->dev, "%s - submit read urb failed, %d\n",
							__func__, status);
		goto unlink_int_urb;
	}

	tport->tp_is_open = 1;
	++tdev->td_open_port_count;

	port->port.drain_delay = 3;

	goto release_lock;

unlink_int_urb:
	if (tdev->td_open_port_count == 0)
		usb_kill_urb(port->serial->port[0]->interrupt_in_urb);
release_lock:
	mutex_unlock(&tdev->td_open_close_lock);
	dev_dbg(&port->dev, "%s - exit %d\n", __func__, status);
	return status;
}


static void ti_close(struct usb_serial_port *port)
{
	struct ti_device *tdev;
	struct ti_port *tport;
	int port_number;
	int status;
	int do_unlock;
	unsigned long flags;

	tdev = usb_get_serial_data(port->serial);
	tport = usb_get_serial_port_data(port);
	if (tdev == NULL || tport == NULL)
		return;

	tport->tp_is_open = 0;

	usb_kill_urb(port->read_urb);
	usb_kill_urb(port->write_urb);
	tport->tp_write_urb_in_use = 0;
	spin_lock_irqsave(&tport->tp_lock, flags);
	kfifo_reset_out(&tport->write_fifo);
	spin_unlock_irqrestore(&tport->tp_lock, flags);

	port_number = port->number - port->serial->minor;

	dev_dbg(&port->dev, "%s - sending TI_CLOSE_PORT\n", __func__);
	status = ti_command_out_sync(tdev, TI_CLOSE_PORT,
		     (__u8)(TI_UART1_PORT + port_number), 0, NULL, 0);
	if (status)
		dev_err(&port->dev,
			"%s - cannot send close port command, %d\n"
							, __func__, status);

	/* if mutex_lock is interrupted, continue anyway */
	do_unlock = !mutex_lock_interruptible(&tdev->td_open_close_lock);
	--tport->tp_tdev->td_open_port_count;
	if (tport->tp_tdev->td_open_port_count <= 0) {
		/* last port is closed, shut down interrupt urb */
		usb_kill_urb(port->serial->port[0]->interrupt_in_urb);
		tport->tp_tdev->td_open_port_count = 0;
	}
	if (do_unlock)
		mutex_unlock(&tdev->td_open_close_lock);
}


static int ti_write(struct tty_struct *tty, struct usb_serial_port *port,
			const unsigned char *data, int count)
{
	struct ti_port *tport = usb_get_serial_port_data(port);

	if (count == 0) {
		dev_dbg(&port->dev, "%s - write request of 0 bytes\n", __func__);
		return 0;
	}

	if (tport == NULL || !tport->tp_is_open)
		return -ENODEV;

	count = kfifo_in_locked(&tport->write_fifo, data, count,
							&tport->tp_lock);
	ti_send(tport);

	return count;
}


static int ti_write_room(struct tty_struct *tty)
{
	struct usb_serial_port *port = tty->driver_data;
	struct ti_port *tport = usb_get_serial_port_data(port);
	int room = 0;
	unsigned long flags;

	if (tport == NULL)
		return 0;

	spin_lock_irqsave(&tport->tp_lock, flags);
	room = kfifo_avail(&tport->write_fifo);
	spin_unlock_irqrestore(&tport->tp_lock, flags);

	dev_dbg(&port->dev, "%s - returns %d\n", __func__, room);
	return room;
}


static int ti_chars_in_buffer(struct tty_struct *tty)
{
	struct usb_serial_port *port = tty->driver_data;
	struct ti_port *tport = usb_get_serial_port_data(port);
	int chars = 0;
	unsigned long flags;
	int ret;
	u8 lsr;

	if (tport == NULL)
		return 0;

	spin_lock_irqsave(&tport->tp_lock, flags);
	chars = kfifo_len(&tport->write_fifo);
	spin_unlock_irqrestore(&tport->tp_lock, flags);

	if (!chars) {
		ret = ti_get_lsr(tport, &lsr);
		if (!ret && !(lsr & TI_LSR_TX_EMPTY))
			chars = 1;
	}

	dev_dbg(&port->dev, "%s - returns %d\n", __func__, chars);
	return chars;
}


static void ti_throttle(struct tty_struct *tty)
{
	struct usb_serial_port *port = tty->driver_data;
	struct ti_port *tport = usb_get_serial_port_data(port);

	if (tport == NULL)
		return;

	if (I_IXOFF(tty) || C_CRTSCTS(tty))
		ti_stop_read(tport, tty);

}


static void ti_unthrottle(struct tty_struct *tty)
{
	struct usb_serial_port *port = tty->driver_data;
	struct ti_port *tport = usb_get_serial_port_data(port);
	int status;

	if (tport == NULL)
		return;

	if (I_IXOFF(tty) || C_CRTSCTS(tty)) {
		status = ti_restart_read(tport, tty);
		if (status)
			dev_err(&port->dev, "%s - cannot restart read, %d\n",
							__func__, status);
	}
}

static int ti_ioctl(struct tty_struct *tty,
	unsigned int cmd, unsigned long arg)
{
	struct usb_serial_port *port = tty->driver_data;
	struct ti_port *tport = usb_get_serial_port_data(port);

	dev_dbg(&port->dev, "%s - cmd = 0x%04X\n", __func__, cmd);

	if (tport == NULL)
		return -ENODEV;

	switch (cmd) {
	case TIOCGSERIAL:
		dev_dbg(&port->dev, "%s - TIOCGSERIAL\n", __func__);
		return ti_get_serial_info(tport,
				(struct serial_struct __user *)arg);
	case TIOCSSERIAL:
		dev_dbg(&port->dev, "%s - TIOCSSERIAL\n", __func__);
		return ti_set_serial_info(tty, tport,
				(struct serial_struct __user *)arg);
<<<<<<< HEAD
	case TIOCMIWAIT:
		dev_dbg(&port->dev, "%s - TIOCMIWAIT\n", __func__);
		cprev = tport->tp_icount;
		while (1) {
			interruptible_sleep_on(&port->delta_msr_wait);
			if (signal_pending(current))
				return -ERESTARTSYS;

			if (port->serial->disconnected)
				return -EIO;

			cnow = tport->tp_icount;
			if (cnow.rng == cprev.rng && cnow.dsr == cprev.dsr &&
			    cnow.dcd == cprev.dcd && cnow.cts == cprev.cts)
				return -EIO; /* no change => error */
			if (((arg & TIOCM_RNG) && (cnow.rng != cprev.rng)) ||
			    ((arg & TIOCM_DSR) && (cnow.dsr != cprev.dsr)) ||
			    ((arg & TIOCM_CD)  && (cnow.dcd != cprev.dcd)) ||
			    ((arg & TIOCM_CTS) && (cnow.cts != cprev.cts)))
				return 0;
			cprev = cnow;
		}
		break;
=======
>>>>>>> f722406f
	}
	return -ENOIOCTLCMD;
}


static void ti_set_termios(struct tty_struct *tty,
		struct usb_serial_port *port, struct ktermios *old_termios)
{
	struct ti_port *tport = usb_get_serial_port_data(port);
	struct ti_uart_config *config;
	tcflag_t cflag, iflag;
	int baud;
	int status;
	int port_number = port->number - port->serial->minor;
	unsigned int mcr;

	cflag = tty->termios.c_cflag;
	iflag = tty->termios.c_iflag;

	dev_dbg(&port->dev, "%s - cflag %08x, iflag %08x\n", __func__, cflag, iflag);
	dev_dbg(&port->dev, "%s - old clfag %08x, old iflag %08x\n", __func__,
		old_termios->c_cflag, old_termios->c_iflag);

	if (tport == NULL)
		return;

	config = kmalloc(sizeof(*config), GFP_KERNEL);
	if (!config) {
		dev_err(&port->dev, "%s - out of memory\n", __func__);
		return;
	}

	config->wFlags = 0;

	/* these flags must be set */
	config->wFlags |= TI_UART_ENABLE_MS_INTS;
	config->wFlags |= TI_UART_ENABLE_AUTO_START_DMA;
	config->bUartMode = (__u8)(tport->tp_uart_mode);

	switch (cflag & CSIZE) {
	case CS5:
		    config->bDataBits = TI_UART_5_DATA_BITS;
		    break;
	case CS6:
		    config->bDataBits = TI_UART_6_DATA_BITS;
		    break;
	case CS7:
		    config->bDataBits = TI_UART_7_DATA_BITS;
		    break;
	default:
	case CS8:
		    config->bDataBits = TI_UART_8_DATA_BITS;
		    break;
	}

	/* CMSPAR isn't supported by this driver */
	tty->termios.c_cflag &= ~CMSPAR;

	if (cflag & PARENB) {
		if (cflag & PARODD) {
			config->wFlags |= TI_UART_ENABLE_PARITY_CHECKING;
			config->bParity = TI_UART_ODD_PARITY;
		} else {
			config->wFlags |= TI_UART_ENABLE_PARITY_CHECKING;
			config->bParity = TI_UART_EVEN_PARITY;
		}
	} else {
		config->wFlags &= ~TI_UART_ENABLE_PARITY_CHECKING;
		config->bParity = TI_UART_NO_PARITY;
	}

	if (cflag & CSTOPB)
		config->bStopBits = TI_UART_2_STOP_BITS;
	else
		config->bStopBits = TI_UART_1_STOP_BITS;

	if (cflag & CRTSCTS) {
		/* RTS flow control must be off to drop RTS for baud rate B0 */
		if ((cflag & CBAUD) != B0)
			config->wFlags |= TI_UART_ENABLE_RTS_IN;
		config->wFlags |= TI_UART_ENABLE_CTS_OUT;
	} else {
		tty->hw_stopped = 0;
		ti_restart_read(tport, tty);
	}

	if (I_IXOFF(tty) || I_IXON(tty)) {
		config->cXon  = START_CHAR(tty);
		config->cXoff = STOP_CHAR(tty);

		if (I_IXOFF(tty))
			config->wFlags |= TI_UART_ENABLE_X_IN;
		else
			ti_restart_read(tport, tty);

		if (I_IXON(tty))
			config->wFlags |= TI_UART_ENABLE_X_OUT;
	}

	baud = tty_get_baud_rate(tty);
	if (!baud)
		baud = 9600;
	if (tport->tp_tdev->td_is_3410)
		config->wBaudRate = (__u16)((923077 + baud/2) / baud);
	else
		config->wBaudRate = (__u16)((461538 + baud/2) / baud);

	/* FIXME: Should calculate resulting baud here and report it back */
	if ((cflag & CBAUD) != B0)
		tty_encode_baud_rate(tty, baud, baud);

	dev_dbg(&port->dev,
		"%s - BaudRate=%d, wBaudRate=%d, wFlags=0x%04X, bDataBits=%d, bParity=%d, bStopBits=%d, cXon=%d, cXoff=%d, bUartMode=%d",
		__func__, baud, config->wBaudRate, config->wFlags,
		config->bDataBits, config->bParity, config->bStopBits,
		config->cXon, config->cXoff, config->bUartMode);

	cpu_to_be16s(&config->wBaudRate);
	cpu_to_be16s(&config->wFlags);

	status = ti_command_out_sync(tport->tp_tdev, TI_SET_CONFIG,
		(__u8)(TI_UART1_PORT + port_number), 0, (__u8 *)config,
		sizeof(*config));
	if (status)
		dev_err(&port->dev, "%s - cannot set config on port %d, %d\n",
					__func__, port_number, status);

	/* SET_CONFIG asserts RTS and DTR, reset them correctly */
	mcr = tport->tp_shadow_mcr;
	/* if baud rate is B0, clear RTS and DTR */
	if ((cflag & CBAUD) == B0)
		mcr &= ~(TI_MCR_DTR | TI_MCR_RTS);
	status = ti_set_mcr(tport, mcr);
	if (status)
		dev_err(&port->dev,
			"%s - cannot set modem control on port %d, %d\n",
						__func__, port_number, status);

	kfree(config);
}


static int ti_tiocmget(struct tty_struct *tty)
{
	struct usb_serial_port *port = tty->driver_data;
	struct ti_port *tport = usb_get_serial_port_data(port);
	unsigned int result;
	unsigned int msr;
	unsigned int mcr;
	unsigned long flags;

	if (tport == NULL)
		return -ENODEV;

	spin_lock_irqsave(&tport->tp_lock, flags);
	msr = tport->tp_msr;
	mcr = tport->tp_shadow_mcr;
	spin_unlock_irqrestore(&tport->tp_lock, flags);

	result = ((mcr & TI_MCR_DTR) ? TIOCM_DTR : 0)
		| ((mcr & TI_MCR_RTS) ? TIOCM_RTS : 0)
		| ((mcr & TI_MCR_LOOP) ? TIOCM_LOOP : 0)
		| ((msr & TI_MSR_CTS) ? TIOCM_CTS : 0)
		| ((msr & TI_MSR_CD) ? TIOCM_CAR : 0)
		| ((msr & TI_MSR_RI) ? TIOCM_RI : 0)
		| ((msr & TI_MSR_DSR) ? TIOCM_DSR : 0);

	dev_dbg(&port->dev, "%s - 0x%04X\n", __func__, result);

	return result;
}


static int ti_tiocmset(struct tty_struct *tty,
				unsigned int set, unsigned int clear)
{
	struct usb_serial_port *port = tty->driver_data;
	struct ti_port *tport = usb_get_serial_port_data(port);
	unsigned int mcr;
	unsigned long flags;

	if (tport == NULL)
		return -ENODEV;

	spin_lock_irqsave(&tport->tp_lock, flags);
	mcr = tport->tp_shadow_mcr;

	if (set & TIOCM_RTS)
		mcr |= TI_MCR_RTS;
	if (set & TIOCM_DTR)
		mcr |= TI_MCR_DTR;
	if (set & TIOCM_LOOP)
		mcr |= TI_MCR_LOOP;

	if (clear & TIOCM_RTS)
		mcr &= ~TI_MCR_RTS;
	if (clear & TIOCM_DTR)
		mcr &= ~TI_MCR_DTR;
	if (clear & TIOCM_LOOP)
		mcr &= ~TI_MCR_LOOP;
	spin_unlock_irqrestore(&tport->tp_lock, flags);

	return ti_set_mcr(tport, mcr);
}


static void ti_break(struct tty_struct *tty, int break_state)
{
	struct usb_serial_port *port = tty->driver_data;
	struct ti_port *tport = usb_get_serial_port_data(port);
	int status;

	dev_dbg(&port->dev, "%s - state = %d\n", __func__, break_state);

	if (tport == NULL)
		return;

	status = ti_write_byte(port, tport->tp_tdev,
		tport->tp_uart_base_addr + TI_UART_OFFSET_LCR,
		TI_LCR_BREAK, break_state == -1 ? TI_LCR_BREAK : 0);

	if (status)
		dev_dbg(&port->dev, "%s - error setting break, %d\n", __func__, status);
}


static void ti_interrupt_callback(struct urb *urb)
{
	struct ti_device *tdev = urb->context;
	struct usb_serial_port *port;
	struct usb_serial *serial = tdev->td_serial;
	struct ti_port *tport;
	struct device *dev = &urb->dev->dev;
	unsigned char *data = urb->transfer_buffer;
	int length = urb->actual_length;
	int port_number;
	int function;
	int status = urb->status;
	int retval;
	__u8 msr;

	switch (status) {
	case 0:
		break;
	case -ECONNRESET:
	case -ENOENT:
	case -ESHUTDOWN:
		dev_dbg(dev, "%s - urb shutting down, %d\n", __func__, status);
		tdev->td_urb_error = 1;
		return;
	default:
		dev_err(dev, "%s - nonzero urb status, %d\n", __func__, status);
		tdev->td_urb_error = 1;
		goto exit;
	}

	if (length != 2) {
		dev_dbg(dev, "%s - bad packet size, %d\n", __func__, length);
		goto exit;
	}

	if (data[0] == TI_CODE_HARDWARE_ERROR) {
		dev_err(dev, "%s - hardware error, %d\n", __func__, data[1]);
		goto exit;
	}

	port_number = TI_GET_PORT_FROM_CODE(data[0]);
	function = TI_GET_FUNC_FROM_CODE(data[0]);

	dev_dbg(dev, "%s - port_number %d, function %d, data 0x%02X\n",
		__func__, port_number, function, data[1]);

	if (port_number >= serial->num_ports) {
		dev_err(dev, "%s - bad port number, %d\n",
						__func__, port_number);
		goto exit;
	}

	port = serial->port[port_number];

	tport = usb_get_serial_port_data(port);
	if (!tport)
		goto exit;

	switch (function) {
	case TI_CODE_DATA_ERROR:
		dev_err(dev, "%s - DATA ERROR, port %d, data 0x%02X\n",
			__func__, port_number, data[1]);
		break;

	case TI_CODE_MODEM_STATUS:
		msr = data[1];
		dev_dbg(dev, "%s - port %d, msr 0x%02X\n", __func__, port_number, msr);
		ti_handle_new_msr(tport, msr);
		break;

	default:
		dev_err(dev, "%s - unknown interrupt code, 0x%02X\n",
							__func__, data[1]);
		break;
	}

exit:
	retval = usb_submit_urb(urb, GFP_ATOMIC);
	if (retval)
		dev_err(dev, "%s - resubmit interrupt urb failed, %d\n",
			__func__, retval);
}


static void ti_bulk_in_callback(struct urb *urb)
{
	struct ti_port *tport = urb->context;
	struct usb_serial_port *port = tport->tp_port;
	struct device *dev = &urb->dev->dev;
	int status = urb->status;
	int retval = 0;

	switch (status) {
	case 0:
		break;
	case -ECONNRESET:
	case -ENOENT:
	case -ESHUTDOWN:
		dev_dbg(dev, "%s - urb shutting down, %d\n", __func__, status);
		tport->tp_tdev->td_urb_error = 1;
		wake_up_interruptible(&tport->tp_write_wait);
		return;
	default:
		dev_err(dev, "%s - nonzero urb status, %d\n",
			__func__, status);
		tport->tp_tdev->td_urb_error = 1;
		wake_up_interruptible(&tport->tp_write_wait);
	}

	if (status == -EPIPE)
		goto exit;

	if (status) {
		dev_err(dev, "%s - stopping read!\n", __func__);
		return;
	}

	if (urb->actual_length) {
		usb_serial_debug_data(dev, __func__, urb->actual_length,
				      urb->transfer_buffer);

		if (!tport->tp_is_open)
			dev_dbg(dev, "%s - port closed, dropping data\n",
				__func__);
		else
			ti_recv(port, urb->transfer_buffer, urb->actual_length);
		spin_lock(&tport->tp_lock);
		port->icount.rx += urb->actual_length;
		spin_unlock(&tport->tp_lock);
	}

exit:
	/* continue to read unless stopping */
	spin_lock(&tport->tp_lock);
	if (tport->tp_read_urb_state == TI_READ_URB_RUNNING)
		retval = usb_submit_urb(urb, GFP_ATOMIC);
	else if (tport->tp_read_urb_state == TI_READ_URB_STOPPING)
		tport->tp_read_urb_state = TI_READ_URB_STOPPED;

	spin_unlock(&tport->tp_lock);
	if (retval)
		dev_err(dev, "%s - resubmit read urb failed, %d\n",
			__func__, retval);
}


static void ti_bulk_out_callback(struct urb *urb)
{
	struct ti_port *tport = urb->context;
	struct usb_serial_port *port = tport->tp_port;
	int status = urb->status;

	tport->tp_write_urb_in_use = 0;

	switch (status) {
	case 0:
		break;
	case -ECONNRESET:
	case -ENOENT:
	case -ESHUTDOWN:
		dev_dbg(&port->dev, "%s - urb shutting down, %d\n", __func__, status);
		tport->tp_tdev->td_urb_error = 1;
		wake_up_interruptible(&tport->tp_write_wait);
		return;
	default:
		dev_err_console(port, "%s - nonzero urb status, %d\n",
			__func__, status);
		tport->tp_tdev->td_urb_error = 1;
		wake_up_interruptible(&tport->tp_write_wait);
	}

	/* send any buffered data */
	ti_send(tport);
}


static void ti_recv(struct usb_serial_port *port, unsigned char *data,
		int length)
{
	int cnt;

	do {
		cnt = tty_insert_flip_string(&port->port, data, length);
		if (cnt < length) {
			dev_err(&port->dev, "%s - dropping data, %d bytes lost\n",
						__func__, length - cnt);
			if (cnt == 0)
				break;
		}
		tty_flip_buffer_push(&port->port);
		data += cnt;
		length -= cnt;
	} while (length > 0);
}


static void ti_send(struct ti_port *tport)
{
	int count, result;
	struct usb_serial_port *port = tport->tp_port;
	unsigned long flags;

	spin_lock_irqsave(&tport->tp_lock, flags);

	if (tport->tp_write_urb_in_use)
		goto unlock;

	count = kfifo_out(&tport->write_fifo,
				port->write_urb->transfer_buffer,
				port->bulk_out_size);

	if (count == 0)
		goto unlock;

	tport->tp_write_urb_in_use = 1;

	spin_unlock_irqrestore(&tport->tp_lock, flags);

	usb_serial_debug_data(&port->dev, __func__, count,
			      port->write_urb->transfer_buffer);

	usb_fill_bulk_urb(port->write_urb, port->serial->dev,
			   usb_sndbulkpipe(port->serial->dev,
					    port->bulk_out_endpointAddress),
			   port->write_urb->transfer_buffer, count,
			   ti_bulk_out_callback, tport);

	result = usb_submit_urb(port->write_urb, GFP_ATOMIC);
	if (result) {
		dev_err_console(port, "%s - submit write urb failed, %d\n",
							__func__, result);
		tport->tp_write_urb_in_use = 0;
		/* TODO: reschedule ti_send */
	} else {
		spin_lock_irqsave(&tport->tp_lock, flags);
		port->icount.tx += count;
		spin_unlock_irqrestore(&tport->tp_lock, flags);
	}

	/* more room in the buffer for new writes, wakeup */
	tty_port_tty_wakeup(&port->port);

	wake_up_interruptible(&tport->tp_write_wait);
	return;
unlock:
	spin_unlock_irqrestore(&tport->tp_lock, flags);
	return;
}


static int ti_set_mcr(struct ti_port *tport, unsigned int mcr)
{
	unsigned long flags;
	int status;

	status = ti_write_byte(tport->tp_port, tport->tp_tdev,
		tport->tp_uart_base_addr + TI_UART_OFFSET_MCR,
		TI_MCR_RTS | TI_MCR_DTR | TI_MCR_LOOP, mcr);

	spin_lock_irqsave(&tport->tp_lock, flags);
	if (!status)
		tport->tp_shadow_mcr = mcr;
	spin_unlock_irqrestore(&tport->tp_lock, flags);

	return status;
}


static int ti_get_lsr(struct ti_port *tport, u8 *lsr)
{
	int size, status;
	struct ti_device *tdev = tport->tp_tdev;
	struct usb_serial_port *port = tport->tp_port;
	int port_number = port->number - port->serial->minor;
	struct ti_port_status *data;

	size = sizeof(struct ti_port_status);
	data = kmalloc(size, GFP_KERNEL);
	if (!data) {
		dev_err(&port->dev, "%s - out of memory\n", __func__);
		return -ENOMEM;
	}

	status = ti_command_in_sync(tdev, TI_GET_PORT_STATUS,
		(__u8)(TI_UART1_PORT+port_number), 0, (__u8 *)data, size);
	if (status) {
		dev_err(&port->dev,
			"%s - get port status command failed, %d\n",
							__func__, status);
		goto free_data;
	}

	dev_dbg(&port->dev, "%s - lsr 0x%02X\n", __func__, data->bLSR);

	*lsr = data->bLSR;

free_data:
	kfree(data);
	return status;
}


static int ti_get_serial_info(struct ti_port *tport,
	struct serial_struct __user *ret_arg)
{
	struct usb_serial_port *port = tport->tp_port;
	struct serial_struct ret_serial;
	unsigned cwait;

	if (!ret_arg)
		return -EFAULT;

	cwait = port->port.closing_wait;
	if (cwait != ASYNC_CLOSING_WAIT_NONE)
		cwait = jiffies_to_msecs(cwait) / 10;

	memset(&ret_serial, 0, sizeof(ret_serial));

	ret_serial.type = PORT_16550A;
	ret_serial.line = port->serial->minor;
	ret_serial.port = port->number - port->serial->minor;
	ret_serial.flags = tport->tp_flags;
	ret_serial.xmit_fifo_size = TI_WRITE_BUF_SIZE;
	ret_serial.baud_base = tport->tp_tdev->td_is_3410 ? 921600 : 460800;
	ret_serial.closing_wait = cwait;

	if (copy_to_user(ret_arg, &ret_serial, sizeof(*ret_arg)))
		return -EFAULT;

	return 0;
}


static int ti_set_serial_info(struct tty_struct *tty, struct ti_port *tport,
	struct serial_struct __user *new_arg)
{
	struct serial_struct new_serial;
	unsigned cwait;

	if (copy_from_user(&new_serial, new_arg, sizeof(new_serial)))
		return -EFAULT;

	cwait = new_serial.closing_wait;
	if (cwait != ASYNC_CLOSING_WAIT_NONE)
		cwait = msecs_to_jiffies(10 * new_serial.closing_wait);

	tport->tp_flags = new_serial.flags & TI_SET_SERIAL_FLAGS;
	tport->tp_port->port.closing_wait = cwait;

	return 0;
}


static void ti_handle_new_msr(struct ti_port *tport, __u8 msr)
{
	struct async_icount *icount;
	struct tty_struct *tty;
	unsigned long flags;

	dev_dbg(&tport->tp_port->dev, "%s - msr 0x%02X\n", __func__, msr);

	if (msr & TI_MSR_DELTA_MASK) {
		spin_lock_irqsave(&tport->tp_lock, flags);
		icount = &tport->tp_port->icount;
		if (msr & TI_MSR_DELTA_CTS)
			icount->cts++;
		if (msr & TI_MSR_DELTA_DSR)
			icount->dsr++;
		if (msr & TI_MSR_DELTA_CD)
			icount->dcd++;
		if (msr & TI_MSR_DELTA_RI)
			icount->rng++;
<<<<<<< HEAD
		wake_up_interruptible(&tport->tp_port->delta_msr_wait);
=======
		wake_up_interruptible(&tport->tp_port->port.delta_msr_wait);
>>>>>>> f722406f
		spin_unlock_irqrestore(&tport->tp_lock, flags);
	}

	tport->tp_msr = msr & TI_MSR_MASK;

	/* handle CTS flow control */
	tty = tty_port_tty_get(&tport->tp_port->port);
	if (tty && C_CRTSCTS(tty)) {
		if (msr & TI_MSR_CTS) {
			tty->hw_stopped = 0;
			tty_wakeup(tty);
		} else {
			tty->hw_stopped = 1;
		}
	}
	tty_kref_put(tty);
}


static void ti_stop_read(struct ti_port *tport, struct tty_struct *tty)
{
	unsigned long flags;

	spin_lock_irqsave(&tport->tp_lock, flags);

	if (tport->tp_read_urb_state == TI_READ_URB_RUNNING)
		tport->tp_read_urb_state = TI_READ_URB_STOPPING;

	spin_unlock_irqrestore(&tport->tp_lock, flags);
}


static int ti_restart_read(struct ti_port *tport, struct tty_struct *tty)
{
	struct urb *urb;
	int status = 0;
	unsigned long flags;

	spin_lock_irqsave(&tport->tp_lock, flags);

	if (tport->tp_read_urb_state == TI_READ_URB_STOPPED) {
		tport->tp_read_urb_state = TI_READ_URB_RUNNING;
		urb = tport->tp_port->read_urb;
		spin_unlock_irqrestore(&tport->tp_lock, flags);
		urb->context = tport;
		status = usb_submit_urb(urb, GFP_KERNEL);
	} else  {
		tport->tp_read_urb_state = TI_READ_URB_RUNNING;
		spin_unlock_irqrestore(&tport->tp_lock, flags);
	}

	return status;
}


static int ti_command_out_sync(struct ti_device *tdev, __u8 command,
	__u16 moduleid, __u16 value, __u8 *data, int size)
{
	int status;

	status = usb_control_msg(tdev->td_serial->dev,
		usb_sndctrlpipe(tdev->td_serial->dev, 0), command,
		(USB_TYPE_VENDOR | USB_RECIP_DEVICE | USB_DIR_OUT),
		value, moduleid, data, size, 1000);

	if (status == size)
		status = 0;

	if (status > 0)
		status = -ECOMM;

	return status;
}


static int ti_command_in_sync(struct ti_device *tdev, __u8 command,
	__u16 moduleid, __u16 value, __u8 *data, int size)
{
	int status;

	status = usb_control_msg(tdev->td_serial->dev,
		usb_rcvctrlpipe(tdev->td_serial->dev, 0), command,
		(USB_TYPE_VENDOR | USB_RECIP_DEVICE | USB_DIR_IN),
		value, moduleid, data, size, 1000);

	if (status == size)
		status = 0;

	if (status > 0)
		status = -ECOMM;

	return status;
}


static int ti_write_byte(struct usb_serial_port *port,
			struct ti_device *tdev, unsigned long addr,
			__u8 mask, __u8 byte)
{
	int status;
	unsigned int size;
	struct ti_write_data_bytes *data;

	dev_dbg(&port->dev, "%s - addr 0x%08lX, mask 0x%02X, byte 0x%02X\n", __func__,
		addr, mask, byte);

	size = sizeof(struct ti_write_data_bytes) + 2;
	data = kmalloc(size, GFP_KERNEL);
	if (!data) {
		dev_err(&port->dev, "%s - out of memory\n", __func__);
		return -ENOMEM;
	}

	data->bAddrType = TI_RW_DATA_ADDR_XDATA;
	data->bDataType = TI_RW_DATA_BYTE;
	data->bDataCounter = 1;
	data->wBaseAddrHi = cpu_to_be16(addr>>16);
	data->wBaseAddrLo = cpu_to_be16(addr);
	data->bData[0] = mask;
	data->bData[1] = byte;

	status = ti_command_out_sync(tdev, TI_WRITE_DATA, TI_RAM_PORT, 0,
		(__u8 *)data, size);

	if (status < 0)
		dev_err(&port->dev, "%s - failed, %d\n", __func__, status);

	kfree(data);

	return status;
}

static int ti_do_download(struct usb_device *dev, int pipe,
						u8 *buffer, int size)
{
	int pos;
	u8 cs = 0;
	int done;
	struct ti_firmware_header *header;
	int status = 0;
	int len;

	for (pos = sizeof(struct ti_firmware_header); pos < size; pos++)
		cs = (__u8)(cs + buffer[pos]);

	header = (struct ti_firmware_header *)buffer;
	header->wLength = cpu_to_le16((__u16)(size
					- sizeof(struct ti_firmware_header)));
	header->bCheckSum = cs;

	dev_dbg(&dev->dev, "%s - downloading firmware\n", __func__);
	for (pos = 0; pos < size; pos += done) {
		len = min(size - pos, TI_DOWNLOAD_MAX_PACKET_SIZE);
		status = usb_bulk_msg(dev, pipe, buffer + pos, len,
								&done, 1000);
		if (status)
			break;
	}
	return status;
}

static int ti_download_firmware(struct ti_device *tdev)
{
	int status;
	int buffer_size;
	__u8 *buffer;
	struct usb_device *dev = tdev->td_serial->dev;
	unsigned int pipe = usb_sndbulkpipe(dev,
		tdev->td_serial->port[0]->bulk_out_endpointAddress);
	const struct firmware *fw_p;
	char buf[32];

	/* try ID specific firmware first, then try generic firmware */
	sprintf(buf, "ti_usb-v%04x-p%04x.fw", dev->descriptor.idVendor,
	    dev->descriptor.idProduct);
	status = request_firmware(&fw_p, buf, &dev->dev);

	if (status != 0) {
		buf[0] = '\0';
		if (dev->descriptor.idVendor == MTS_VENDOR_ID) {
			switch (dev->descriptor.idProduct) {
			case MTS_CDMA_PRODUCT_ID:
				strcpy(buf, "mts_cdma.fw");
				break;
			case MTS_GSM_PRODUCT_ID:
				strcpy(buf, "mts_gsm.fw");
				break;
			case MTS_EDGE_PRODUCT_ID:
				strcpy(buf, "mts_edge.fw");
				break;
			case MTS_MT9234MU_PRODUCT_ID:
				strcpy(buf, "mts_mt9234mu.fw");
				break;
			case MTS_MT9234ZBA_PRODUCT_ID:
				strcpy(buf, "mts_mt9234zba.fw");
				break;
			case MTS_MT9234ZBAOLD_PRODUCT_ID:
				strcpy(buf, "mts_mt9234zba.fw");
				break;			}
		}
		if (buf[0] == '\0') {
			if (tdev->td_is_3410)
				strcpy(buf, "ti_3410.fw");
			else
				strcpy(buf, "ti_5052.fw");
		}
		status = request_firmware(&fw_p, buf, &dev->dev);
	}
	if (status) {
		dev_err(&dev->dev, "%s - firmware not found\n", __func__);
		return -ENOENT;
	}
	if (fw_p->size > TI_FIRMWARE_BUF_SIZE) {
		dev_err(&dev->dev, "%s - firmware too large %zu\n", __func__, fw_p->size);
		release_firmware(fw_p);
		return -ENOENT;
	}

	buffer_size = TI_FIRMWARE_BUF_SIZE + sizeof(struct ti_firmware_header);
	buffer = kmalloc(buffer_size, GFP_KERNEL);
	if (buffer) {
		memcpy(buffer, fw_p->data, fw_p->size);
		memset(buffer + fw_p->size, 0xff, buffer_size - fw_p->size);
		status = ti_do_download(dev, pipe, buffer, fw_p->size);
		kfree(buffer);
	} else {
		dev_dbg(&dev->dev, "%s ENOMEM\n", __func__);
		status = -ENOMEM;
	}
	release_firmware(fw_p);
	if (status) {
		dev_err(&dev->dev, "%s - error downloading firmware, %d\n",
							__func__, status);
		return status;
	}

	dev_dbg(&dev->dev, "%s - download successful\n", __func__);

	return 0;
}<|MERGE_RESOLUTION|>--- conflicted
+++ resolved
@@ -71,11 +71,6 @@
 	__u8			tp_uart_mode;	/* 232 or 485 modes */
 	unsigned int		tp_uart_base_addr;
 	int			tp_flags;
-<<<<<<< HEAD
-	int			tp_closing_wait;/* in .01 secs */
-	struct async_icount	tp_icount;
-=======
->>>>>>> f722406f
 	wait_queue_head_t	tp_write_wait;
 	struct ti_device	*tp_tdev;
 	struct usb_serial_port	*tp_port;
@@ -430,11 +425,7 @@
 		tport->tp_uart_base_addr = TI_UART1_BASE_ADDR;
 	else
 		tport->tp_uart_base_addr = TI_UART2_BASE_ADDR;
-<<<<<<< HEAD
-	tport->tp_closing_wait = closing_wait;
-=======
 	port->port.closing_wait = msecs_to_jiffies(10 * closing_wait);
->>>>>>> f722406f
 	init_waitqueue_head(&tport->tp_write_wait);
 	if (kfifo_alloc(&tport->write_fifo, TI_WRITE_BUF_SIZE, GFP_KERNEL)) {
 		kfree(tport);
@@ -765,32 +756,6 @@
 		dev_dbg(&port->dev, "%s - TIOCSSERIAL\n", __func__);
 		return ti_set_serial_info(tty, tport,
 				(struct serial_struct __user *)arg);
-<<<<<<< HEAD
-	case TIOCMIWAIT:
-		dev_dbg(&port->dev, "%s - TIOCMIWAIT\n", __func__);
-		cprev = tport->tp_icount;
-		while (1) {
-			interruptible_sleep_on(&port->delta_msr_wait);
-			if (signal_pending(current))
-				return -ERESTARTSYS;
-
-			if (port->serial->disconnected)
-				return -EIO;
-
-			cnow = tport->tp_icount;
-			if (cnow.rng == cprev.rng && cnow.dsr == cprev.dsr &&
-			    cnow.dcd == cprev.dcd && cnow.cts == cprev.cts)
-				return -EIO; /* no change => error */
-			if (((arg & TIOCM_RNG) && (cnow.rng != cprev.rng)) ||
-			    ((arg & TIOCM_DSR) && (cnow.dsr != cprev.dsr)) ||
-			    ((arg & TIOCM_CD)  && (cnow.dcd != cprev.dcd)) ||
-			    ((arg & TIOCM_CTS) && (cnow.cts != cprev.cts)))
-				return 0;
-			cprev = cnow;
-		}
-		break;
-=======
->>>>>>> f722406f
 	}
 	return -ENOIOCTLCMD;
 }
@@ -1389,11 +1354,7 @@
 			icount->dcd++;
 		if (msr & TI_MSR_DELTA_RI)
 			icount->rng++;
-<<<<<<< HEAD
-		wake_up_interruptible(&tport->tp_port->delta_msr_wait);
-=======
 		wake_up_interruptible(&tport->tp_port->port.delta_msr_wait);
->>>>>>> f722406f
 		spin_unlock_irqrestore(&tport->tp_lock, flags);
 	}
 
