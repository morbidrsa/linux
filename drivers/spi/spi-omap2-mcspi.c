--- conflicted
+++ resolved
@@ -939,15 +939,11 @@
 	dma_cap_zero(mask);
 	dma_cap_set(DMA_SLAVE, mask);
 	sig = mcspi_dma->dma_rx_sync_dev;
-<<<<<<< HEAD
-	mcspi_dma->dma_rx = dma_request_channel(mask, omap_dma_filter_fn, &sig);
-=======
 
 	mcspi_dma->dma_rx =
 		dma_request_slave_channel_compat(mask, omap_dma_filter_fn,
 						 &sig, &master->dev,
 						 mcspi_dma->dma_rx_ch_name);
->>>>>>> d0e0ac97
 	if (!mcspi_dma->dma_rx)
 		goto no_dma;
 
@@ -1200,14 +1196,7 @@
 		unsigned	len = t->len;
 
 		if (t->speed_hz > OMAP2_MCSPI_MAX_FREQ
-<<<<<<< HEAD
-				|| (len && !(rx_buf || tx_buf))
-				|| (t->bits_per_word &&
-					(  t->bits_per_word < 4
-					   || t->bits_per_word > 32))) {
-=======
 				|| (len && !(rx_buf || tx_buf))) {
->>>>>>> d0e0ac97
 			dev_dbg(mcspi->dev, "transfer: %d Hz, %d %s%s, %d bpw\n",
 					t->speed_hz,
 					len,
@@ -1391,25 +1380,6 @@
 		char *dma_tx_ch_name = mcspi->dma_channels[i].dma_tx_ch_name;
 		struct resource *dma_res;
 
-<<<<<<< HEAD
-		sprintf(dma_ch_name, "rx%d", i);
-		dma_res = platform_get_resource_byname(pdev, IORESOURCE_DMA,
-				dma_ch_name);
-		if (!dma_res) {
-			dev_dbg(&pdev->dev, "cannot get DMA RX channel\n");
-			status = -ENODEV;
-			break;
-		}
-
-		mcspi->dma_channels[i].dma_rx_sync_dev = dma_res->start;
-		sprintf(dma_ch_name, "tx%d", i);
-		dma_res = platform_get_resource_byname(pdev, IORESOURCE_DMA,
-				dma_ch_name);
-		if (!dma_res) {
-			dev_dbg(&pdev->dev, "cannot get DMA TX channel\n");
-			status = -ENODEV;
-			break;
-=======
 		sprintf(dma_rx_ch_name, "rx%d", i);
 		if (!pdev->dev.of_node) {
 			dma_res =
@@ -1425,7 +1395,6 @@
 
 			mcspi->dma_channels[i].dma_rx_sync_dev =
 				dma_res->start;
->>>>>>> d0e0ac97
 		}
 		sprintf(dma_tx_ch_name, "tx%d", i);
 		if (!pdev->dev.of_node) {
@@ -1448,14 +1417,6 @@
 	if (status < 0)
 		goto dma_chnl_free;
 
-<<<<<<< HEAD
-	pinctrl = devm_pinctrl_get_select_default(&pdev->dev);
-	if (IS_ERR(pinctrl))
-		dev_warn(&pdev->dev,
-				"pins are not configured from the driver\n");
-
-=======
->>>>>>> d0e0ac97
 	pm_runtime_use_autosuspend(&pdev->dev);
 	pm_runtime_set_autosuspend_delay(&pdev->dev, SPI_AUTOSUSPEND_TIMEOUT);
 	pm_runtime_enable(&pdev->dev);
