/*
 * Freescale MXS SPI master driver
 *
 * Copyright 2012 DENX Software Engineering, GmbH.
 * Copyright 2012 Freescale Semiconductor, Inc.
 * Copyright 2008 Embedded Alley Solutions, Inc All Rights Reserved.
 *
 * Rework and transition to new API by:
 * Marek Vasut <marex@denx.de>
 *
 * Based on previous attempt by:
 * Fabio Estevam <fabio.estevam@freescale.com>
 *
 * Based on code from U-Boot bootloader by:
 * Marek Vasut <marex@denx.de>
 *
 * Based on spi-stmp.c, which is:
 * Author: Dmitry Pervushin <dimka@embeddedalley.com>
 *
 * This program is free software; you can redistribute it and/or modify
 * it under the terms of the GNU General Public License as published by
 * the Free Software Foundation; either version 2 of the License, or
 * (at your option) any later version.
 *
 * This program is distributed in the hope that it will be useful,
 * but WITHOUT ANY WARRANTY; without even the implied warranty of
 * MERCHANTABILITY or FITNESS FOR A PARTICULAR PURPOSE. See the
 * GNU General Public License for more details.
 */

#include <linux/kernel.h>
#include <linux/init.h>
#include <linux/ioport.h>
#include <linux/of.h>
#include <linux/of_device.h>
#include <linux/of_gpio.h>
#include <linux/platform_device.h>
#include <linux/delay.h>
#include <linux/interrupt.h>
#include <linux/dma-mapping.h>
#include <linux/dmaengine.h>
#include <linux/highmem.h>
#include <linux/clk.h>
#include <linux/err.h>
#include <linux/completion.h>
#include <linux/gpio.h>
#include <linux/regulator/consumer.h>
#include <linux/module.h>
#include <linux/stmp_device.h>
#include <linux/spi/spi.h>
#include <linux/spi/mxs-spi.h>

#define DRIVER_NAME		"mxs-spi"

/* Use 10S timeout for very long transfers, it should suffice. */
#define SSP_TIMEOUT		10000

#define SG_MAXLEN		0xff00

struct mxs_spi {
	struct mxs_ssp		ssp;
	struct completion	c;
};

static int mxs_spi_setup_transfer(struct spi_device *dev,
				struct spi_transfer *t)
{
	struct mxs_spi *spi = spi_master_get_devdata(dev->master);
	struct mxs_ssp *ssp = &spi->ssp;
	uint8_t bits_per_word;
	uint32_t hz = 0;

	bits_per_word = dev->bits_per_word;
	if (t && t->bits_per_word)
		bits_per_word = t->bits_per_word;

	hz = dev->max_speed_hz;
	if (t && t->speed_hz)
		hz = min(hz, t->speed_hz);
	if (hz == 0) {
		dev_err(&dev->dev, "Cannot continue with zero clock\n");
		return -EINVAL;
	}

	mxs_ssp_set_clk_rate(ssp, hz);

	writel(BF_SSP_CTRL1_SSP_MODE(BV_SSP_CTRL1_SSP_MODE__SPI) |
		     BF_SSP_CTRL1_WORD_LENGTH
		     (BV_SSP_CTRL1_WORD_LENGTH__EIGHT_BITS) |
		     ((dev->mode & SPI_CPOL) ? BM_SSP_CTRL1_POLARITY : 0) |
		     ((dev->mode & SPI_CPHA) ? BM_SSP_CTRL1_PHASE : 0),
		     ssp->base + HW_SSP_CTRL1(ssp));

	writel(0x0, ssp->base + HW_SSP_CMD0);
	writel(0x0, ssp->base + HW_SSP_CMD1);

	return 0;
}

static int mxs_spi_setup(struct spi_device *dev)
{
	int err = 0;

	if (!dev->bits_per_word)
		dev->bits_per_word = 8;

	if (dev->mode & ~(SPI_CPOL | SPI_CPHA))
		return -EINVAL;

	err = mxs_spi_setup_transfer(dev, NULL);
	if (err) {
		dev_err(&dev->dev,
			"Failed to setup transfer, error = %d\n", err);
	}

	return err;
}

static uint32_t mxs_spi_cs_to_reg(unsigned cs)
{
	uint32_t select = 0;

	/*
	 * i.MX28 Datasheet: 17.10.1: HW_SSP_CTRL0
	 *
	 * The bits BM_SSP_CTRL0_WAIT_FOR_CMD and BM_SSP_CTRL0_WAIT_FOR_IRQ
	 * in HW_SSP_CTRL0 register do have multiple usage, please refer to
	 * the datasheet for further details. In SPI mode, they are used to
	 * toggle the chip-select lines (nCS pins).
	 */
	if (cs & 1)
		select |= BM_SSP_CTRL0_WAIT_FOR_CMD;
	if (cs & 2)
		select |= BM_SSP_CTRL0_WAIT_FOR_IRQ;

	return select;
}

static void mxs_spi_set_cs(struct mxs_spi *spi, unsigned cs)
{
	const uint32_t mask =
		BM_SSP_CTRL0_WAIT_FOR_CMD | BM_SSP_CTRL0_WAIT_FOR_IRQ;
	uint32_t select;
	struct mxs_ssp *ssp = &spi->ssp;

	writel(mask, ssp->base + HW_SSP_CTRL0 + STMP_OFFSET_REG_CLR);
	select = mxs_spi_cs_to_reg(cs);
	writel(select, ssp->base + HW_SSP_CTRL0 + STMP_OFFSET_REG_SET);
}

static inline void mxs_spi_enable(struct mxs_spi *spi)
{
	struct mxs_ssp *ssp = &spi->ssp;

	writel(BM_SSP_CTRL0_LOCK_CS,
		ssp->base + HW_SSP_CTRL0 + STMP_OFFSET_REG_SET);
	writel(BM_SSP_CTRL0_IGNORE_CRC,
		ssp->base + HW_SSP_CTRL0 + STMP_OFFSET_REG_CLR);
}

static inline void mxs_spi_disable(struct mxs_spi *spi)
{
	struct mxs_ssp *ssp = &spi->ssp;

	writel(BM_SSP_CTRL0_LOCK_CS,
		ssp->base + HW_SSP_CTRL0 + STMP_OFFSET_REG_CLR);
	writel(BM_SSP_CTRL0_IGNORE_CRC,
		ssp->base + HW_SSP_CTRL0 + STMP_OFFSET_REG_SET);
}

static int mxs_ssp_wait(struct mxs_spi *spi, int offset, int mask, bool set)
{
	const unsigned long timeout = jiffies + msecs_to_jiffies(SSP_TIMEOUT);
	struct mxs_ssp *ssp = &spi->ssp;
	uint32_t reg;

	do {
		reg = readl_relaxed(ssp->base + offset);

		if (!set)
			reg = ~reg;

		reg &= mask;

		if (reg == mask)
			return 0;
	} while (time_before(jiffies, timeout));

	return -ETIMEDOUT;
}

static void mxs_ssp_dma_irq_callback(void *param)
{
	struct mxs_spi *spi = param;
	complete(&spi->c);
}

static irqreturn_t mxs_ssp_irq_handler(int irq, void *dev_id)
{
	struct mxs_ssp *ssp = dev_id;
	dev_err(ssp->dev, "%s[%i] CTRL1=%08x STATUS=%08x\n",
		__func__, __LINE__,
		readl(ssp->base + HW_SSP_CTRL1(ssp)),
		readl(ssp->base + HW_SSP_STATUS(ssp)));
	return IRQ_HANDLED;
}

static int mxs_spi_txrx_dma(struct mxs_spi *spi, int cs,
			    unsigned char *buf, int len,
			    int *first, int *last, int write)
{
	struct mxs_ssp *ssp = &spi->ssp;
	struct dma_async_tx_descriptor *desc = NULL;
	const bool vmalloced_buf = is_vmalloc_addr(buf);
	const int desc_len = vmalloced_buf ? PAGE_SIZE : SG_MAXLEN;
	const int sgs = DIV_ROUND_UP(len, desc_len);
	int sg_count;
	int min, ret;
	uint32_t ctrl0;
	struct page *vm_page;
	void *sg_buf;
	struct {
		uint32_t		pio[4];
		struct scatterlist	sg;
	} *dma_xfer;

	if (!len)
		return -EINVAL;

	dma_xfer = kzalloc(sizeof(*dma_xfer) * sgs, GFP_KERNEL);
	if (!dma_xfer)
		return -ENOMEM;

	INIT_COMPLETION(spi->c);

	ctrl0 = readl(ssp->base + HW_SSP_CTRL0);
	ctrl0 &= ~BM_SSP_CTRL0_XFER_COUNT;
	ctrl0 |= BM_SSP_CTRL0_DATA_XFER | mxs_spi_cs_to_reg(cs);

	if (*first)
		ctrl0 |= BM_SSP_CTRL0_LOCK_CS;
	if (!write)
		ctrl0 |= BM_SSP_CTRL0_READ;

	/* Queue the DMA data transfer. */
	for (sg_count = 0; sg_count < sgs; sg_count++) {
		min = min(len, desc_len);

		/* Prepare the transfer descriptor. */
		if ((sg_count + 1 == sgs) && *last)
			ctrl0 |= BM_SSP_CTRL0_IGNORE_CRC;

		if (ssp->devid == IMX23_SSP) {
			ctrl0 &= ~BM_SSP_CTRL0_XFER_COUNT;
			ctrl0 |= min;
		}

		dma_xfer[sg_count].pio[0] = ctrl0;
		dma_xfer[sg_count].pio[3] = min;

		if (vmalloced_buf) {
			vm_page = vmalloc_to_page(buf);
			if (!vm_page) {
				ret = -ENOMEM;
				goto err_vmalloc;
			}
			sg_buf = page_address(vm_page) +
				((size_t)buf & ~PAGE_MASK);
		} else {
			sg_buf = buf;
		}

		sg_init_one(&dma_xfer[sg_count].sg, sg_buf, min);
		ret = dma_map_sg(ssp->dev, &dma_xfer[sg_count].sg, 1,
			write ? DMA_TO_DEVICE : DMA_FROM_DEVICE);

		len -= min;
		buf += min;

		/* Queue the PIO register write transfer. */
		desc = dmaengine_prep_slave_sg(ssp->dmach,
				(struct scatterlist *)dma_xfer[sg_count].pio,
				(ssp->devid == IMX23_SSP) ? 1 : 4,
				DMA_TRANS_NONE,
				sg_count ? DMA_PREP_INTERRUPT : 0);
		if (!desc) {
			dev_err(ssp->dev,
				"Failed to get PIO reg. write descriptor.\n");
			ret = -EINVAL;
			goto err_mapped;
		}

		desc = dmaengine_prep_slave_sg(ssp->dmach,
				&dma_xfer[sg_count].sg, 1,
				write ? DMA_MEM_TO_DEV : DMA_DEV_TO_MEM,
				DMA_PREP_INTERRUPT | DMA_CTRL_ACK);

		if (!desc) {
			dev_err(ssp->dev,
				"Failed to get DMA data write descriptor.\n");
			ret = -EINVAL;
			goto err_mapped;
		}
	}

	/*
	 * The last descriptor must have this callback,
	 * to finish the DMA transaction.
	 */
	desc->callback = mxs_ssp_dma_irq_callback;
	desc->callback_param = spi;

	/* Start the transfer. */
	dmaengine_submit(desc);
	dma_async_issue_pending(ssp->dmach);

	ret = wait_for_completion_timeout(&spi->c,
				msecs_to_jiffies(SSP_TIMEOUT));
	if (!ret) {
		dev_err(ssp->dev, "DMA transfer timeout\n");
		ret = -ETIMEDOUT;
		dmaengine_terminate_all(ssp->dmach);
		goto err_vmalloc;
	}

	ret = 0;

err_vmalloc:
	while (--sg_count >= 0) {
err_mapped:
		dma_unmap_sg(ssp->dev, &dma_xfer[sg_count].sg, 1,
			write ? DMA_TO_DEVICE : DMA_FROM_DEVICE);
	}

	kfree(dma_xfer);

	return ret;
}

static int mxs_spi_txrx_pio(struct mxs_spi *spi, int cs,
			    unsigned char *buf, int len,
			    int *first, int *last, int write)
{
	struct mxs_ssp *ssp = &spi->ssp;

	if (*first)
		mxs_spi_enable(spi);

	mxs_spi_set_cs(spi, cs);

	while (len--) {
		if (*last && len == 0)
			mxs_spi_disable(spi);

		if (ssp->devid == IMX23_SSP) {
			writel(BM_SSP_CTRL0_XFER_COUNT,
				ssp->base + HW_SSP_CTRL0 + STMP_OFFSET_REG_CLR);
			writel(1,
				ssp->base + HW_SSP_CTRL0 + STMP_OFFSET_REG_SET);
		} else {
			writel(1, ssp->base + HW_SSP_XFER_SIZE);
		}

		if (write)
			writel(BM_SSP_CTRL0_READ,
				ssp->base + HW_SSP_CTRL0 + STMP_OFFSET_REG_CLR);
		else
			writel(BM_SSP_CTRL0_READ,
				ssp->base + HW_SSP_CTRL0 + STMP_OFFSET_REG_SET);

		writel(BM_SSP_CTRL0_RUN,
				ssp->base + HW_SSP_CTRL0 + STMP_OFFSET_REG_SET);

		if (mxs_ssp_wait(spi, HW_SSP_CTRL0, BM_SSP_CTRL0_RUN, 1))
			return -ETIMEDOUT;

		if (write)
			writel(*buf, ssp->base + HW_SSP_DATA(ssp));

		writel(BM_SSP_CTRL0_DATA_XFER,
			     ssp->base + HW_SSP_CTRL0 + STMP_OFFSET_REG_SET);

		if (!write) {
			if (mxs_ssp_wait(spi, HW_SSP_STATUS(ssp),
						BM_SSP_STATUS_FIFO_EMPTY, 0))
				return -ETIMEDOUT;

			*buf = (readl(ssp->base + HW_SSP_DATA(ssp)) & 0xff);
		}

		if (mxs_ssp_wait(spi, HW_SSP_CTRL0, BM_SSP_CTRL0_RUN, 0))
			return -ETIMEDOUT;

		buf++;
	}

	if (len <= 0)
		return 0;

	return -ETIMEDOUT;
}

static int mxs_spi_transfer_one(struct spi_master *master,
				struct spi_message *m)
{
	struct mxs_spi *spi = spi_master_get_devdata(master);
	struct mxs_ssp *ssp = &spi->ssp;
	int first, last;
	struct spi_transfer *t, *tmp_t;
	int status = 0;
	int cs;

	first = last = 0;

	cs = m->spi->chip_select;

	list_for_each_entry_safe(t, tmp_t, &m->transfers, transfer_list) {

		status = mxs_spi_setup_transfer(m->spi, t);
		if (status)
			break;

		if (&t->transfer_list == m->transfers.next)
			first = 1;
		if (&t->transfer_list == m->transfers.prev)
			last = 1;
		if ((t->rx_buf && t->tx_buf) || (t->rx_dma && t->tx_dma)) {
			dev_err(ssp->dev,
				"Cannot send and receive simultaneously\n");
			status = -EINVAL;
			break;
		}

		/*
		 * Small blocks can be transfered via PIO.
		 * Measured by empiric means:
		 *
		 * dd if=/dev/mtdblock0 of=/dev/null bs=1024k count=1
		 *
		 * DMA only: 2.164808 seconds, 473.0KB/s
		 * Combined: 1.676276 seconds, 610.9KB/s
		 */
		if (t->len < 32) {
			writel(BM_SSP_CTRL1_DMA_ENABLE,
				ssp->base + HW_SSP_CTRL1(ssp) +
				STMP_OFFSET_REG_CLR);

			if (t->tx_buf)
				status = mxs_spi_txrx_pio(spi, cs,
						(void *)t->tx_buf,
						t->len, &first, &last, 1);
			if (t->rx_buf)
				status = mxs_spi_txrx_pio(spi, cs,
						t->rx_buf, t->len,
						&first, &last, 0);
		} else {
			writel(BM_SSP_CTRL1_DMA_ENABLE,
				ssp->base + HW_SSP_CTRL1(ssp) +
				STMP_OFFSET_REG_SET);

			if (t->tx_buf)
				status = mxs_spi_txrx_dma(spi, cs,
						(void *)t->tx_buf, t->len,
						&first, &last, 1);
			if (t->rx_buf)
				status = mxs_spi_txrx_dma(spi, cs,
						t->rx_buf, t->len,
						&first, &last, 0);
		}

		if (status) {
			stmp_reset_block(ssp->base);
			break;
		}

		m->actual_length += t->len;
		first = last = 0;
	}

	m->status = status;
	spi_finalize_current_message(master);

	return status;
}

static const struct of_device_id mxs_spi_dt_ids[] = {
	{ .compatible = "fsl,imx23-spi", .data = (void *) IMX23_SSP, },
	{ .compatible = "fsl,imx28-spi", .data = (void *) IMX28_SSP, },
	{ /* sentinel */ }
};
MODULE_DEVICE_TABLE(of, mxs_spi_dt_ids);

static int mxs_spi_probe(struct platform_device *pdev)
{
	const struct of_device_id *of_id =
			of_match_device(mxs_spi_dt_ids, &pdev->dev);
	struct device_node *np = pdev->dev.of_node;
	struct spi_master *master;
	struct mxs_spi *spi;
	struct mxs_ssp *ssp;
	struct resource *iores;
<<<<<<< HEAD
	struct pinctrl *pinctrl;
=======
>>>>>>> d0e0ac97
	struct clk *clk;
	void __iomem *base;
	int devid, clk_freq;
	int ret = 0, irq_err;

	/*
	 * Default clock speed for the SPI core. 160MHz seems to
	 * work reasonably well with most SPI flashes, so use this
	 * as a default. Override with "clock-frequency" DT prop.
	 */
	const int clk_freq_default = 160000000;

	iores = platform_get_resource(pdev, IORESOURCE_MEM, 0);
	irq_err = platform_get_irq(pdev, 0);
	if (!iores || irq_err < 0)
		return -EINVAL;

	base = devm_ioremap_resource(&pdev->dev, iores);
	if (IS_ERR(base))
		return PTR_ERR(base);
<<<<<<< HEAD

	pinctrl = devm_pinctrl_get_select_default(&pdev->dev);
	if (IS_ERR(pinctrl))
		return PTR_ERR(pinctrl);
=======
>>>>>>> d0e0ac97

	clk = devm_clk_get(&pdev->dev, NULL);
	if (IS_ERR(clk))
		return PTR_ERR(clk);

	devid = (enum mxs_ssp_id) of_id->data;
	ret = of_property_read_u32(np, "clock-frequency",
				   &clk_freq);
	if (ret)
		clk_freq = clk_freq_default;

	master = spi_alloc_master(&pdev->dev, sizeof(*spi));
	if (!master)
		return -ENOMEM;

	master->transfer_one_message = mxs_spi_transfer_one;
	master->setup = mxs_spi_setup;
	master->bits_per_word_mask = SPI_BPW_MASK(8);
	master->mode_bits = SPI_CPOL | SPI_CPHA;
	master->num_chipselect = 3;
	master->dev.of_node = np;
	master->flags = SPI_MASTER_HALF_DUPLEX;

	spi = spi_master_get_devdata(master);
	ssp = &spi->ssp;
	ssp->dev = &pdev->dev;
	ssp->clk = clk;
	ssp->base = base;
	ssp->devid = devid;

	init_completion(&spi->c);

	ret = devm_request_irq(&pdev->dev, irq_err, mxs_ssp_irq_handler, 0,
			       DRIVER_NAME, ssp);
	if (ret)
		goto out_master_free;

	ssp->dmach = dma_request_slave_channel(&pdev->dev, "rx-tx");
	if (!ssp->dmach) {
		dev_err(ssp->dev, "Failed to request DMA\n");
		ret = -ENODEV;
		goto out_master_free;
	}

	clk_prepare_enable(ssp->clk);
	clk_set_rate(ssp->clk, clk_freq);
	ssp->clk_rate = clk_get_rate(ssp->clk) / 1000;

	stmp_reset_block(ssp->base);

	platform_set_drvdata(pdev, master);

	ret = spi_register_master(master);
	if (ret) {
		dev_err(&pdev->dev, "Cannot register SPI master, %d\n", ret);
		goto out_free_dma;
	}

	return 0;

out_free_dma:
	dma_release_channel(ssp->dmach);
	clk_disable_unprepare(ssp->clk);
out_master_free:
	spi_master_put(master);
	return ret;
}

static int mxs_spi_remove(struct platform_device *pdev)
{
	struct spi_master *master;
	struct mxs_spi *spi;
	struct mxs_ssp *ssp;

	master = spi_master_get(platform_get_drvdata(pdev));
	spi = spi_master_get_devdata(master);
	ssp = &spi->ssp;

	spi_unregister_master(master);

	dma_release_channel(ssp->dmach);

	clk_disable_unprepare(ssp->clk);

	spi_master_put(master);

	return 0;
}

static struct platform_driver mxs_spi_driver = {
	.probe	= mxs_spi_probe,
	.remove	= mxs_spi_remove,
	.driver	= {
		.name	= DRIVER_NAME,
		.owner	= THIS_MODULE,
		.of_match_table = mxs_spi_dt_ids,
	},
};

module_platform_driver(mxs_spi_driver);

MODULE_AUTHOR("Marek Vasut <marex@denx.de>");
MODULE_DESCRIPTION("MXS SPI master driver");
MODULE_LICENSE("GPL");
MODULE_ALIAS("platform:mxs-spi");<|MERGE_RESOLUTION|>--- conflicted
+++ resolved
@@ -499,10 +499,6 @@
 	struct mxs_spi *spi;
 	struct mxs_ssp *ssp;
 	struct resource *iores;
-<<<<<<< HEAD
-	struct pinctrl *pinctrl;
-=======
->>>>>>> d0e0ac97
 	struct clk *clk;
 	void __iomem *base;
 	int devid, clk_freq;
@@ -523,13 +519,6 @@
 	base = devm_ioremap_resource(&pdev->dev, iores);
 	if (IS_ERR(base))
 		return PTR_ERR(base);
-<<<<<<< HEAD
-
-	pinctrl = devm_pinctrl_get_select_default(&pdev->dev);
-	if (IS_ERR(pinctrl))
-		return PTR_ERR(pinctrl);
-=======
->>>>>>> d0e0ac97
 
 	clk = devm_clk_get(&pdev->dev, NULL);
 	if (IS_ERR(clk))
