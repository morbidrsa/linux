/*
 * Copyright (C) 2011 Samsung Electronics Co., Ltd.
 * MyungJoo Ham <myungjoo.ham@samsung.com>
 *
 * This driver enables to monitor battery health and control charger
 * during suspend-to-mem.
 * Charger manager depends on other devices. register this later than
 * the depending devices.
 *
 * This program is free software; you can redistribute it and/or modify
 * it under the terms of the GNU General Public License version 2 as
 * published by the Free Software Foundation.
**/

#define pr_fmt(fmt) KBUILD_MODNAME ": " fmt

#include <linux/io.h>
#include <linux/module.h>
#include <linux/irq.h>
#include <linux/interrupt.h>
#include <linux/rtc.h>
#include <linux/slab.h>
#include <linux/workqueue.h>
#include <linux/platform_device.h>
#include <linux/power/charger-manager.h>
#include <linux/regulator/consumer.h>
#include <linux/sysfs.h>

static const char * const default_event_names[] = {
	[CM_EVENT_UNKNOWN] = "Unknown",
	[CM_EVENT_BATT_FULL] = "Battery Full",
	[CM_EVENT_BATT_IN] = "Battery Inserted",
	[CM_EVENT_BATT_OUT] = "Battery Pulled Out",
	[CM_EVENT_EXT_PWR_IN_OUT] = "External Power Attach/Detach",
	[CM_EVENT_CHG_START_STOP] = "Charging Start/Stop",
	[CM_EVENT_OTHERS] = "Other battery events"
};

/*
 * Regard CM_JIFFIES_SMALL jiffies is small enough to ignore for
 * delayed works so that we can run delayed works with CM_JIFFIES_SMALL
 * without any delays.
 */
#define	CM_JIFFIES_SMALL	(2)

/* If y is valid (> 0) and smaller than x, do x = y */
#define CM_MIN_VALID(x, y)	x = (((y > 0) && ((x) > (y))) ? (y) : (x))

/*
 * Regard CM_RTC_SMALL (sec) is small enough to ignore error in invoking
 * rtc alarm. It should be 2 or larger
 */
#define CM_RTC_SMALL		(2)

#define UEVENT_BUF_SIZE		32

static LIST_HEAD(cm_list);
static DEFINE_MUTEX(cm_list_mtx);

/* About in-suspend (suspend-again) monitoring */
static struct rtc_device *rtc_dev;
/*
 * Backup RTC alarm
 * Save the wakeup alarm before entering suspend-to-RAM
 */
static struct rtc_wkalrm rtc_wkalarm_save;
/* Backup RTC alarm time in terms of seconds since 01-01-1970 00:00:00 */
static unsigned long rtc_wkalarm_save_time;
static bool cm_suspended;
static bool cm_rtc_set;
static unsigned long cm_suspend_duration_ms;

/* About normal (not suspended) monitoring */
static unsigned long polling_jiffy = ULONG_MAX; /* ULONG_MAX: no polling */
static unsigned long next_polling; /* Next appointed polling time */
static struct workqueue_struct *cm_wq; /* init at driver add */
static struct delayed_work cm_monitor_work; /* init at driver add */

/* Global charger-manager description */
static struct charger_global_desc *g_desc; /* init with setup_charger_manager */

/**
 * is_batt_present - See if the battery presents in place.
 * @cm: the Charger Manager representing the battery.
 */
static bool is_batt_present(struct charger_manager *cm)
{
	union power_supply_propval val;
	bool present = false;
	int i, ret;

	switch (cm->desc->battery_present) {
	case CM_BATTERY_PRESENT:
		present = true;
		break;
	case CM_NO_BATTERY:
		break;
	case CM_FUEL_GAUGE:
		ret = cm->fuel_gauge->get_property(cm->fuel_gauge,
				POWER_SUPPLY_PROP_PRESENT, &val);
		if (ret == 0 && val.intval)
			present = true;
		break;
	case CM_CHARGER_STAT:
		for (i = 0; cm->charger_stat[i]; i++) {
			ret = cm->charger_stat[i]->get_property(
					cm->charger_stat[i],
					POWER_SUPPLY_PROP_PRESENT, &val);
			if (ret == 0 && val.intval) {
				present = true;
				break;
			}
		}
		break;
	}

	return present;
}

/**
 * is_ext_pwr_online - See if an external power source is attached to charge
 * @cm: the Charger Manager representing the battery.
 *
 * Returns true if at least one of the chargers of the battery has an external
 * power source attached to charge the battery regardless of whether it is
 * actually charging or not.
 */
static bool is_ext_pwr_online(struct charger_manager *cm)
{
	union power_supply_propval val;
	bool online = false;
	int i, ret;

	/* If at least one of them has one, it's yes. */
	for (i = 0; cm->charger_stat[i]; i++) {
		ret = cm->charger_stat[i]->get_property(
				cm->charger_stat[i],
				POWER_SUPPLY_PROP_ONLINE, &val);
		if (ret == 0 && val.intval) {
			online = true;
			break;
		}
	}

	return online;
}

/**
 * get_batt_uV - Get the voltage level of the battery
 * @cm: the Charger Manager representing the battery.
 * @uV: the voltage level returned.
 *
 * Returns 0 if there is no error.
 * Returns a negative value on error.
 */
static int get_batt_uV(struct charger_manager *cm, int *uV)
{
	union power_supply_propval val;
	int ret;

	if (!cm->fuel_gauge)
		return -ENODEV;

	ret = cm->fuel_gauge->get_property(cm->fuel_gauge,
				POWER_SUPPLY_PROP_VOLTAGE_NOW, &val);
	if (ret)
		return ret;

	*uV = val.intval;
	return 0;
}

/**
 * is_charging - Returns true if the battery is being charged.
 * @cm: the Charger Manager representing the battery.
 */
static bool is_charging(struct charger_manager *cm)
{
	int i, ret;
	bool charging = false;
	union power_supply_propval val;

	/* If there is no battery, it cannot be charged */
	if (!is_batt_present(cm))
		return false;

	/* If at least one of the charger is charging, return yes */
	for (i = 0; cm->charger_stat[i]; i++) {
		/* 1. The charger sholuld not be DISABLED */
		if (cm->emergency_stop)
			continue;
		if (!cm->charger_enabled)
			continue;

		/* 2. The charger should be online (ext-power) */
		ret = cm->charger_stat[i]->get_property(
				cm->charger_stat[i],
				POWER_SUPPLY_PROP_ONLINE, &val);
		if (ret) {
			dev_warn(cm->dev, "Cannot read ONLINE value from %s\n",
				 cm->desc->psy_charger_stat[i]);
			continue;
		}
		if (val.intval == 0)
			continue;

		/*
		 * 3. The charger should not be FULL, DISCHARGING,
		 * or NOT_CHARGING.
		 */
		ret = cm->charger_stat[i]->get_property(
				cm->charger_stat[i],
				POWER_SUPPLY_PROP_STATUS, &val);
		if (ret) {
			dev_warn(cm->dev, "Cannot read STATUS value from %s\n",
				 cm->desc->psy_charger_stat[i]);
			continue;
		}
		if (val.intval == POWER_SUPPLY_STATUS_FULL ||
				val.intval == POWER_SUPPLY_STATUS_DISCHARGING ||
				val.intval == POWER_SUPPLY_STATUS_NOT_CHARGING)
			continue;

		/* Then, this is charging. */
		charging = true;
		break;
	}

	return charging;
}

/**
 * is_full_charged - Returns true if the battery is fully charged.
 * @cm: the Charger Manager representing the battery.
 */
static bool is_full_charged(struct charger_manager *cm)
{
	struct charger_desc *desc = cm->desc;
	union power_supply_propval val;
	int ret = 0;
	int uV;

	/* If there is no battery, it cannot be charged */
	if (!is_batt_present(cm))
		return false;

	if (cm->fuel_gauge && desc->fullbatt_full_capacity > 0) {
		val.intval = 0;

		/* Not full if capacity of fuel gauge isn't full */
		ret = cm->fuel_gauge->get_property(cm->fuel_gauge,
				POWER_SUPPLY_PROP_CHARGE_FULL, &val);
		if (!ret && val.intval > desc->fullbatt_full_capacity)
			return true;
	}

	/* Full, if it's over the fullbatt voltage */
	if (desc->fullbatt_uV > 0) {
		ret = get_batt_uV(cm, &uV);
		if (!ret && uV >= desc->fullbatt_uV)
			return true;
	}

	/* Full, if the capacity is more than fullbatt_soc */
	if (cm->fuel_gauge && desc->fullbatt_soc > 0) {
		val.intval = 0;

		ret = cm->fuel_gauge->get_property(cm->fuel_gauge,
				POWER_SUPPLY_PROP_CAPACITY, &val);
		if (!ret && val.intval >= desc->fullbatt_soc)
			return true;
	}

	return false;
}

/**
 * is_polling_required - Return true if need to continue polling for this CM.
 * @cm: the Charger Manager representing the battery.
 */
static bool is_polling_required(struct charger_manager *cm)
{
	switch (cm->desc->polling_mode) {
	case CM_POLL_DISABLE:
		return false;
	case CM_POLL_ALWAYS:
		return true;
	case CM_POLL_EXTERNAL_POWER_ONLY:
		return is_ext_pwr_online(cm);
	case CM_POLL_CHARGING_ONLY:
		return is_charging(cm);
	default:
		dev_warn(cm->dev, "Incorrect polling_mode (%d)\n",
			 cm->desc->polling_mode);
	}

	return false;
}

/**
 * try_charger_enable - Enable/Disable chargers altogether
 * @cm: the Charger Manager representing the battery.
 * @enable: true: enable / false: disable
 *
 * Note that Charger Manager keeps the charger enabled regardless whether
 * the charger is charging or not (because battery is full or no external
 * power source exists) except when CM needs to disable chargers forcibly
 * bacause of emergency causes; when the battery is overheated or too cold.
 */
static int try_charger_enable(struct charger_manager *cm, bool enable)
{
	int err = 0, i;
	struct charger_desc *desc = cm->desc;

	/* Ignore if it's redundent command */
	if (enable == cm->charger_enabled)
		return 0;

	if (enable) {
		if (cm->emergency_stop)
			return -EAGAIN;

		/*
		 * Save start time of charging to limit
		 * maximum possible charging time.
		 */
		cm->charging_start_time = ktime_to_ms(ktime_get());
		cm->charging_end_time = 0;

		for (i = 0 ; i < desc->num_charger_regulators ; i++) {
			if (desc->charger_regulators[i].externally_control)
				continue;

			err = regulator_enable(desc->charger_regulators[i].consumer);
			if (err < 0) {
				dev_warn(cm->dev, "Cannot enable %s regulator\n",
					 desc->charger_regulators[i].regulator_name);
			}
		}
	} else {
		/*
		 * Save end time of charging to maintain fully charged state
		 * of battery after full-batt.
		 */
		cm->charging_start_time = 0;
		cm->charging_end_time = ktime_to_ms(ktime_get());

		for (i = 0 ; i < desc->num_charger_regulators ; i++) {
			if (desc->charger_regulators[i].externally_control)
				continue;

			err = regulator_disable(desc->charger_regulators[i].consumer);
			if (err < 0) {
				dev_warn(cm->dev, "Cannot disable %s regulator\n",
					 desc->charger_regulators[i].regulator_name);
			}
		}

		/*
		 * Abnormal battery state - Stop charging forcibly,
		 * even if charger was enabled at the other places
		 */
		for (i = 0; i < desc->num_charger_regulators; i++) {
			if (regulator_is_enabled(
				    desc->charger_regulators[i].consumer)) {
				regulator_force_disable(
					desc->charger_regulators[i].consumer);
				dev_warn(cm->dev, "Disable regulator(%s) forcibly\n",
					 desc->charger_regulators[i].regulator_name);
			}
		}
	}

	if (!err)
		cm->charger_enabled = enable;

	return err;
}

/**
 * try_charger_restart - Restart charging.
 * @cm: the Charger Manager representing the battery.
 *
 * Restart charging by turning off and on the charger.
 */
static int try_charger_restart(struct charger_manager *cm)
{
	int err;

	if (cm->emergency_stop)
		return -EAGAIN;

	err = try_charger_enable(cm, false);
	if (err)
		return err;

	return try_charger_enable(cm, true);
}

/**
 * uevent_notify - Let users know something has changed.
 * @cm: the Charger Manager representing the battery.
 * @event: the event string.
 *
 * If @event is null, it implies that uevent_notify is called
 * by resume function. When called in the resume function, cm_suspended
 * should be already reset to false in order to let uevent_notify
 * notify the recent event during the suspend to users. While
 * suspended, uevent_notify does not notify users, but tracks
 * events so that uevent_notify can notify users later after resumed.
 */
static void uevent_notify(struct charger_manager *cm, const char *event)
{
	static char env_str[UEVENT_BUF_SIZE + 1] = "";
	static char env_str_save[UEVENT_BUF_SIZE + 1] = "";

	if (cm_suspended) {
		/* Nothing in suspended-event buffer */
		if (env_str_save[0] == 0) {
			if (!strncmp(env_str, event, UEVENT_BUF_SIZE))
				return; /* status not changed */
			strncpy(env_str_save, event, UEVENT_BUF_SIZE);
			return;
		}

		if (!strncmp(env_str_save, event, UEVENT_BUF_SIZE))
			return; /* Duplicated. */
		strncpy(env_str_save, event, UEVENT_BUF_SIZE);
		return;
	}

	if (event == NULL) {
		/* No messages pending */
		if (!env_str_save[0])
			return;

		strncpy(env_str, env_str_save, UEVENT_BUF_SIZE);
		kobject_uevent(&cm->dev->kobj, KOBJ_CHANGE);
		env_str_save[0] = 0;

		return;
	}

	/* status not changed */
	if (!strncmp(env_str, event, UEVENT_BUF_SIZE))
		return;

	/* save the status and notify the update */
	strncpy(env_str, event, UEVENT_BUF_SIZE);
	kobject_uevent(&cm->dev->kobj, KOBJ_CHANGE);

	dev_info(cm->dev, "%s\n", event);
}

/**
 * fullbatt_vchk - Check voltage drop some times after "FULL" event.
 * @work: the work_struct appointing the function
 *
 * If a user has designated "fullbatt_vchkdrop_ms/uV" values with
 * charger_desc, Charger Manager checks voltage drop after the battery
 * "FULL" event. It checks whether the voltage has dropped more than
 * fullbatt_vchkdrop_uV by calling this function after fullbatt_vchkrop_ms.
 */
static void fullbatt_vchk(struct work_struct *work)
{
	struct delayed_work *dwork = to_delayed_work(work);
	struct charger_manager *cm = container_of(dwork,
			struct charger_manager, fullbatt_vchk_work);
	struct charger_desc *desc = cm->desc;
	int batt_uV, err, diff;

	/* remove the appointment for fullbatt_vchk */
	cm->fullbatt_vchk_jiffies_at = 0;

	if (!desc->fullbatt_vchkdrop_uV || !desc->fullbatt_vchkdrop_ms)
		return;

	err = get_batt_uV(cm, &batt_uV);
	if (err) {
		dev_err(cm->dev, "%s: get_batt_uV error(%d)\n", __func__, err);
		return;
	}

	diff = desc->fullbatt_uV - batt_uV;
	if (diff < 0)
		return;

	dev_info(cm->dev, "VBATT dropped %duV after full-batt\n", diff);

	if (diff > desc->fullbatt_vchkdrop_uV) {
		try_charger_restart(cm);
		uevent_notify(cm, "Recharging");
	}
}

/**
 * check_charging_duration - Monitor charging/discharging duration
 * @cm: the Charger Manager representing the battery.
 *
 * If whole charging duration exceed 'charging_max_duration_ms',
 * cm stop charging to prevent overcharge/overheat. If discharging
 * duration exceed 'discharging _max_duration_ms', charger cable is
 * attached, after full-batt, cm start charging to maintain fully
 * charged state for battery.
 */
static int check_charging_duration(struct charger_manager *cm)
{
	struct charger_desc *desc = cm->desc;
	u64 curr = ktime_to_ms(ktime_get());
	u64 duration;
	int ret = false;

	if (!desc->charging_max_duration_ms &&
			!desc->discharging_max_duration_ms)
		return ret;

	if (cm->charger_enabled) {
		duration = curr - cm->charging_start_time;

		if (duration > desc->charging_max_duration_ms) {
			dev_info(cm->dev, "Charging duration exceed %lldms\n",
				 desc->charging_max_duration_ms);
			uevent_notify(cm, "Discharging");
			try_charger_enable(cm, false);
			ret = true;
		}
	} else if (is_ext_pwr_online(cm) && !cm->charger_enabled) {
		duration = curr - cm->charging_end_time;

		if (duration > desc->charging_max_duration_ms &&
				is_ext_pwr_online(cm)) {
			dev_info(cm->dev, "Discharging duration exceed %lldms\n",
				 desc->discharging_max_duration_ms);
			uevent_notify(cm, "Recharging");
			try_charger_enable(cm, true);
			ret = true;
		}
	}

	return ret;
}

/**
 * _cm_monitor - Monitor the temperature and return true for exceptions.
 * @cm: the Charger Manager representing the battery.
 *
 * Returns true if there is an event to notify for the battery.
 * (True if the status of "emergency_stop" changes)
 */
static bool _cm_monitor(struct charger_manager *cm)
{
	struct charger_desc *desc = cm->desc;
	int temp = desc->temperature_out_of_range(&cm->last_temp_mC);

	dev_dbg(cm->dev, "monitoring (%2.2d.%3.3dC)\n",
		cm->last_temp_mC / 1000, cm->last_temp_mC % 1000);

	/* It has been stopped already */
	if (temp && cm->emergency_stop)
		return false;

	/*
	 * Check temperature whether overheat or cold.
	 * If temperature is out of range normal state, stop charging.
	 */
	if (temp) {
		cm->emergency_stop = temp;
		if (!try_charger_enable(cm, false)) {
			if (temp > 0)
				uevent_notify(cm, "OVERHEAT");
			else
				uevent_notify(cm, "COLD");
		}

	/*
	 * Check whole charging duration and discharing duration
	 * after full-batt.
	 */
	} else if (!cm->emergency_stop && check_charging_duration(cm)) {
		dev_dbg(cm->dev,
			"Charging/Discharging duration is out of range\n");
	/*
	 * Check dropped voltage of battery. If battery voltage is more
	 * dropped than fullbatt_vchkdrop_uV after fully charged state,
	 * charger-manager have to recharge battery.
	 */
	} else if (!cm->emergency_stop && is_ext_pwr_online(cm) &&
			!cm->charger_enabled) {
		fullbatt_vchk(&cm->fullbatt_vchk_work.work);

	/*
	 * Check whether fully charged state to protect overcharge
	 * if charger-manager is charging for battery.
	 */
	} else if (!cm->emergency_stop && is_full_charged(cm) &&
			cm->charger_enabled) {
		dev_info(cm->dev, "EVENT_HANDLE: Battery Fully Charged\n");
		uevent_notify(cm, default_event_names[CM_EVENT_BATT_FULL]);

		try_charger_enable(cm, false);

		fullbatt_vchk(&cm->fullbatt_vchk_work.work);
	} else {
		cm->emergency_stop = 0;
		if (is_ext_pwr_online(cm)) {
			if (!try_charger_enable(cm, true))
				uevent_notify(cm, "CHARGING");
		}
	}

	return true;
}

/**
 * cm_monitor - Monitor every battery.
 *
 * Returns true if there is an event to notify from any of the batteries.
 * (True if the status of "emergency_stop" changes)
 */
static bool cm_monitor(void)
{
	bool stop = false;
	struct charger_manager *cm;

	mutex_lock(&cm_list_mtx);

	list_for_each_entry(cm, &cm_list, entry) {
		if (_cm_monitor(cm))
			stop = true;
	}

	mutex_unlock(&cm_list_mtx);

	return stop;
}

/**
 * _setup_polling - Setup the next instance of polling.
 * @work: work_struct of the function _setup_polling.
 */
static void _setup_polling(struct work_struct *work)
{
	unsigned long min = ULONG_MAX;
	struct charger_manager *cm;
	bool keep_polling = false;
	unsigned long _next_polling;

	mutex_lock(&cm_list_mtx);

	list_for_each_entry(cm, &cm_list, entry) {
		if (is_polling_required(cm) && cm->desc->polling_interval_ms) {
			keep_polling = true;

			if (min > cm->desc->polling_interval_ms)
				min = cm->desc->polling_interval_ms;
		}
	}

	polling_jiffy = msecs_to_jiffies(min);
	if (polling_jiffy <= CM_JIFFIES_SMALL)
		polling_jiffy = CM_JIFFIES_SMALL + 1;

	if (!keep_polling)
		polling_jiffy = ULONG_MAX;
	if (polling_jiffy == ULONG_MAX)
		goto out;

	WARN(cm_wq == NULL, "charger-manager: workqueue not initialized"
			    ". try it later. %s\n", __func__);

	/*
	 * Use mod_delayed_work() iff the next polling interval should
	 * occur before the currently scheduled one.  If @cm_monitor_work
	 * isn't active, the end result is the same, so no need to worry
	 * about stale @next_polling.
	 */
	_next_polling = jiffies + polling_jiffy;

	if (time_before(_next_polling, next_polling)) {
		mod_delayed_work(cm_wq, &cm_monitor_work, polling_jiffy);
		next_polling = _next_polling;
	} else {
		if (queue_delayed_work(cm_wq, &cm_monitor_work, polling_jiffy))
			next_polling = _next_polling;
	}
out:
	mutex_unlock(&cm_list_mtx);
}
static DECLARE_WORK(setup_polling, _setup_polling);

/**
 * cm_monitor_poller - The Monitor / Poller.
 * @work: work_struct of the function cm_monitor_poller
 *
 * During non-suspended state, cm_monitor_poller is used to poll and monitor
 * the batteries.
 */
static void cm_monitor_poller(struct work_struct *work)
{
	cm_monitor();
	schedule_work(&setup_polling);
}

/**
 * fullbatt_handler - Event handler for CM_EVENT_BATT_FULL
 * @cm: the Charger Manager representing the battery.
 */
static void fullbatt_handler(struct charger_manager *cm)
{
	struct charger_desc *desc = cm->desc;

	if (!desc->fullbatt_vchkdrop_uV || !desc->fullbatt_vchkdrop_ms)
		goto out;

	if (cm_suspended)
		device_set_wakeup_capable(cm->dev, true);

	mod_delayed_work(cm_wq, &cm->fullbatt_vchk_work,
			 msecs_to_jiffies(desc->fullbatt_vchkdrop_ms));
	cm->fullbatt_vchk_jiffies_at = jiffies + msecs_to_jiffies(
				       desc->fullbatt_vchkdrop_ms);

	if (cm->fullbatt_vchk_jiffies_at == 0)
		cm->fullbatt_vchk_jiffies_at = 1;

out:
	dev_info(cm->dev, "EVENT_HANDLE: Battery Fully Charged\n");
	uevent_notify(cm, default_event_names[CM_EVENT_BATT_FULL]);
}

/**
 * battout_handler - Event handler for CM_EVENT_BATT_OUT
 * @cm: the Charger Manager representing the battery.
 */
static void battout_handler(struct charger_manager *cm)
{
	if (cm_suspended)
		device_set_wakeup_capable(cm->dev, true);

	if (!is_batt_present(cm)) {
		dev_emerg(cm->dev, "Battery Pulled Out!\n");
		uevent_notify(cm, default_event_names[CM_EVENT_BATT_OUT]);
	} else {
		uevent_notify(cm, "Battery Reinserted?");
	}
}

/**
 * misc_event_handler - Handler for other evnets
 * @cm: the Charger Manager representing the battery.
 * @type: the Charger Manager representing the battery.
 */
static void misc_event_handler(struct charger_manager *cm,
			enum cm_event_types type)
{
	if (cm_suspended)
		device_set_wakeup_capable(cm->dev, true);

	if (is_polling_required(cm) && cm->desc->polling_interval_ms)
		schedule_work(&setup_polling);
	uevent_notify(cm, default_event_names[type]);
}

static int charger_get_property(struct power_supply *psy,
		enum power_supply_property psp,
		union power_supply_propval *val)
{
	struct charger_manager *cm = container_of(psy,
			struct charger_manager, charger_psy);
	struct charger_desc *desc = cm->desc;
	int ret = 0;
	int uV;

	switch (psp) {
	case POWER_SUPPLY_PROP_STATUS:
		if (is_charging(cm))
			val->intval = POWER_SUPPLY_STATUS_CHARGING;
		else if (is_ext_pwr_online(cm))
			val->intval = POWER_SUPPLY_STATUS_NOT_CHARGING;
		else
			val->intval = POWER_SUPPLY_STATUS_DISCHARGING;
		break;
	case POWER_SUPPLY_PROP_HEALTH:
		if (cm->emergency_stop > 0)
			val->intval = POWER_SUPPLY_HEALTH_OVERHEAT;
		else if (cm->emergency_stop < 0)
			val->intval = POWER_SUPPLY_HEALTH_COLD;
		else
			val->intval = POWER_SUPPLY_HEALTH_GOOD;
		break;
	case POWER_SUPPLY_PROP_PRESENT:
		if (is_batt_present(cm))
			val->intval = 1;
		else
			val->intval = 0;
		break;
	case POWER_SUPPLY_PROP_VOLTAGE_NOW:
		ret = get_batt_uV(cm, &val->intval);
		break;
	case POWER_SUPPLY_PROP_CURRENT_NOW:
		ret = cm->fuel_gauge->get_property(cm->fuel_gauge,
				POWER_SUPPLY_PROP_CURRENT_NOW, val);
		break;
	case POWER_SUPPLY_PROP_TEMP:
		/* in thenth of centigrade */
		if (cm->last_temp_mC == INT_MIN)
			desc->temperature_out_of_range(&cm->last_temp_mC);
		val->intval = cm->last_temp_mC / 100;
		if (!desc->measure_battery_temp)
			ret = -ENODEV;
		break;
	case POWER_SUPPLY_PROP_TEMP_AMBIENT:
		/* in thenth of centigrade */
		if (cm->last_temp_mC == INT_MIN)
			desc->temperature_out_of_range(&cm->last_temp_mC);
		val->intval = cm->last_temp_mC / 100;
		if (desc->measure_battery_temp)
			ret = -ENODEV;
		break;
	case POWER_SUPPLY_PROP_CAPACITY:
		if (!cm->fuel_gauge) {
			ret = -ENODEV;
			break;
		}

		if (!is_batt_present(cm)) {
			/* There is no battery. Assume 100% */
			val->intval = 100;
			break;
		}

		ret = cm->fuel_gauge->get_property(cm->fuel_gauge,
					POWER_SUPPLY_PROP_CAPACITY, val);
		if (ret)
			break;

		if (val->intval > 100) {
			val->intval = 100;
			break;
		}
		if (val->intval < 0)
			val->intval = 0;

		/* Do not adjust SOC when charging: voltage is overrated */
		if (is_charging(cm))
			break;

		/*
		 * If the capacity value is inconsistent, calibrate it base on
		 * the battery voltage values and the thresholds given as desc
		 */
		ret = get_batt_uV(cm, &uV);
		if (ret) {
			/* Voltage information not available. No calibration */
			ret = 0;
			break;
		}

		if (desc->fullbatt_uV > 0 && uV >= desc->fullbatt_uV &&
		    !is_charging(cm)) {
			val->intval = 100;
			break;
		}

		break;
	case POWER_SUPPLY_PROP_ONLINE:
		if (is_ext_pwr_online(cm))
			val->intval = 1;
		else
			val->intval = 0;
		break;
	case POWER_SUPPLY_PROP_CHARGE_FULL:
		if (is_full_charged(cm))
			val->intval = 1;
		else
			val->intval = 0;
		ret = 0;
		break;
	case POWER_SUPPLY_PROP_CHARGE_NOW:
		if (is_charging(cm)) {
			ret = cm->fuel_gauge->get_property(cm->fuel_gauge,
						POWER_SUPPLY_PROP_CHARGE_NOW,
						val);
			if (ret) {
				val->intval = 1;
				ret = 0;
			} else {
				/* If CHARGE_NOW is supplied, use it */
				val->intval = (val->intval > 0) ?
						val->intval : 1;
			}
		} else {
			val->intval = 0;
		}
		break;
	default:
		return -EINVAL;
	}
	return ret;
}

#define NUM_CHARGER_PSY_OPTIONAL	(4)
static enum power_supply_property default_charger_props[] = {
	/* Guaranteed to provide */
	POWER_SUPPLY_PROP_STATUS,
	POWER_SUPPLY_PROP_HEALTH,
	POWER_SUPPLY_PROP_PRESENT,
	POWER_SUPPLY_PROP_VOLTAGE_NOW,
	POWER_SUPPLY_PROP_CAPACITY,
	POWER_SUPPLY_PROP_ONLINE,
	POWER_SUPPLY_PROP_CHARGE_FULL,
	/*
	 * Optional properties are:
	 * POWER_SUPPLY_PROP_CHARGE_NOW,
	 * POWER_SUPPLY_PROP_CURRENT_NOW,
	 * POWER_SUPPLY_PROP_TEMP, and
	 * POWER_SUPPLY_PROP_TEMP_AMBIENT,
	 */
};

static struct power_supply psy_default = {
	.name = "battery",
	.type = POWER_SUPPLY_TYPE_BATTERY,
	.properties = default_charger_props,
	.num_properties = ARRAY_SIZE(default_charger_props),
	.get_property = charger_get_property,
};

/**
 * cm_setup_timer - For in-suspend monitoring setup wakeup alarm
 *		    for suspend_again.
 *
 * Returns true if the alarm is set for Charger Manager to use.
 * Returns false if
 *	cm_setup_timer fails to set an alarm,
 *	cm_setup_timer does not need to set an alarm for Charger Manager,
 *	or an alarm previously configured is to be used.
 */
static bool cm_setup_timer(void)
{
	struct charger_manager *cm;
	unsigned int wakeup_ms = UINT_MAX;
	bool ret = false;

	mutex_lock(&cm_list_mtx);

	list_for_each_entry(cm, &cm_list, entry) {
		unsigned int fbchk_ms = 0;

		/* fullbatt_vchk is required. setup timer for that */
		if (cm->fullbatt_vchk_jiffies_at) {
			fbchk_ms = jiffies_to_msecs(cm->fullbatt_vchk_jiffies_at
						    - jiffies);
			if (time_is_before_eq_jiffies(
				cm->fullbatt_vchk_jiffies_at) ||
				msecs_to_jiffies(fbchk_ms) < CM_JIFFIES_SMALL) {
				fullbatt_vchk(&cm->fullbatt_vchk_work.work);
				fbchk_ms = 0;
			}
		}
		CM_MIN_VALID(wakeup_ms, fbchk_ms);

		/* Skip if polling is not required for this CM */
		if (!is_polling_required(cm) && !cm->emergency_stop)
			continue;
		if (cm->desc->polling_interval_ms == 0)
			continue;
		CM_MIN_VALID(wakeup_ms, cm->desc->polling_interval_ms);
	}

	mutex_unlock(&cm_list_mtx);

	if (wakeup_ms < UINT_MAX && wakeup_ms > 0) {
		pr_info("Charger Manager wakeup timer: %u ms\n", wakeup_ms);
		if (rtc_dev) {
			struct rtc_wkalrm tmp;
			unsigned long time, now;
			unsigned long add = DIV_ROUND_UP(wakeup_ms, 1000);

			/*
			 * Set alarm with the polling interval (wakeup_ms)
			 * except when rtc_wkalarm_save comes first.
			 * However, the alarm time should be NOW +
			 * CM_RTC_SMALL or later.
			 */
			tmp.enabled = 1;
			rtc_read_time(rtc_dev, &tmp.time);
			rtc_tm_to_time(&tmp.time, &now);
			if (add < CM_RTC_SMALL)
				add = CM_RTC_SMALL;
			time = now + add;

			ret = true;

			if (rtc_wkalarm_save.enabled &&
			    rtc_wkalarm_save_time &&
			    rtc_wkalarm_save_time < time) {
				if (rtc_wkalarm_save_time < now + CM_RTC_SMALL)
					time = now + CM_RTC_SMALL;
				else
					time = rtc_wkalarm_save_time;

				/* The timer is not appointed by CM */
				ret = false;
			}

			pr_info("Waking up after %lu secs\n", time - now);

			rtc_time_to_tm(time, &tmp.time);
			rtc_set_alarm(rtc_dev, &tmp);
			cm_suspend_duration_ms += wakeup_ms;
			return ret;
		}
	}

	if (rtc_dev)
		rtc_set_alarm(rtc_dev, &rtc_wkalarm_save);
	return false;
}

static void _cm_fbchk_in_suspend(struct charger_manager *cm)
{
	unsigned long jiffy_now = jiffies;

	if (!cm->fullbatt_vchk_jiffies_at)
		return;

	if (g_desc && g_desc->assume_timer_stops_in_suspend)
		jiffy_now += msecs_to_jiffies(cm_suspend_duration_ms);

	/* Execute now if it's going to be executed not too long after */
	jiffy_now += CM_JIFFIES_SMALL;

	if (time_after_eq(jiffy_now, cm->fullbatt_vchk_jiffies_at))
		fullbatt_vchk(&cm->fullbatt_vchk_work.work);
}

/**
 * cm_suspend_again - Determine whether suspend again or not
 *
 * Returns true if the system should be suspended again
 * Returns false if the system should be woken up
 */
bool cm_suspend_again(void)
{
	struct charger_manager *cm;
	bool ret = false;

	if (!g_desc || !g_desc->rtc_only_wakeup || !g_desc->rtc_only_wakeup() ||
	    !cm_rtc_set)
		return false;

	if (cm_monitor())
		goto out;

	ret = true;
	mutex_lock(&cm_list_mtx);
	list_for_each_entry(cm, &cm_list, entry) {
		_cm_fbchk_in_suspend(cm);

		if (cm->status_save_ext_pwr_inserted != is_ext_pwr_online(cm) ||
		    cm->status_save_batt != is_batt_present(cm)) {
			ret = false;
			break;
		}
	}
	mutex_unlock(&cm_list_mtx);

	cm_rtc_set = cm_setup_timer();
out:
	/* It's about the time when the non-CM appointed timer goes off */
	if (rtc_wkalarm_save.enabled) {
		unsigned long now;
		struct rtc_time tmp;

		rtc_read_time(rtc_dev, &tmp);
		rtc_tm_to_time(&tmp, &now);

		if (rtc_wkalarm_save_time &&
		    now + CM_RTC_SMALL >= rtc_wkalarm_save_time)
			return false;
	}
	return ret;
}
EXPORT_SYMBOL_GPL(cm_suspend_again);

/**
 * setup_charger_manager - initialize charger_global_desc data
 * @gd: pointer to instance of charger_global_desc
 */
int setup_charger_manager(struct charger_global_desc *gd)
{
	if (!gd)
		return -EINVAL;

	if (rtc_dev)
		rtc_class_close(rtc_dev);
	rtc_dev = NULL;
	g_desc = NULL;

	if (!gd->rtc_only_wakeup) {
		pr_err("The callback rtc_only_wakeup is not given\n");
		return -EINVAL;
	}

	if (gd->rtc_name) {
		rtc_dev = rtc_class_open(gd->rtc_name);
		if (IS_ERR_OR_NULL(rtc_dev)) {
			rtc_dev = NULL;
			/* Retry at probe. RTC may be not registered yet */
		}
	} else {
		pr_warn("No wakeup timer is given for charger manager.  "
			"In-suspend monitoring won't work.\n");
	}

	g_desc = gd;
	return 0;
}
EXPORT_SYMBOL_GPL(setup_charger_manager);

/**
 * charger_extcon_work - enable/diable charger according to the state
 *			of charger cable
 *
 * @work: work_struct of the function charger_extcon_work.
 */
static void charger_extcon_work(struct work_struct *work)
{
	struct charger_cable *cable =
			container_of(work, struct charger_cable, wq);
	int ret;

	if (cable->attached && cable->min_uA != 0 && cable->max_uA != 0) {
		ret = regulator_set_current_limit(cable->charger->consumer,
					cable->min_uA, cable->max_uA);
		if (ret < 0) {
			pr_err("Cannot set current limit of %s (%s)\n",
			       cable->charger->regulator_name, cable->name);
			return;
		}

		pr_info("Set current limit of %s : %duA ~ %duA\n",
			cable->charger->regulator_name,
			cable->min_uA, cable->max_uA);
	}

	try_charger_enable(cable->cm, cable->attached);
}

/**
 * charger_extcon_notifier - receive the state of charger cable
 *			when registered cable is attached or detached.
 *
 * @self: the notifier block of the charger_extcon_notifier.
 * @event: the cable state.
 * @ptr: the data pointer of notifier block.
 */
static int charger_extcon_notifier(struct notifier_block *self,
			unsigned long event, void *ptr)
{
	struct charger_cable *cable =
		container_of(self, struct charger_cable, nb);

	/*
	 * The newly state of charger cable.
	 * If cable is attached, cable->attached is true.
	 */
	cable->attached = event;

	/*
	 * Setup monitoring to check battery state
	 * when charger cable is attached.
	 */
	if (cable->attached && is_polling_required(cable->cm)) {
		cancel_work_sync(&setup_polling);
		schedule_work(&setup_polling);
	}

	/*
	 * Setup work for controlling charger(regulator)
	 * according to charger cable.
	 */
	schedule_work(&cable->wq);

	return NOTIFY_DONE;
}

/**
 * charger_extcon_init - register external connector to use it
 *			as the charger cable
 *
 * @cm: the Charger Manager representing the battery.
 * @cable: the Charger cable representing the external connector.
 */
static int charger_extcon_init(struct charger_manager *cm,
		struct charger_cable *cable)
{
	int ret = 0;

	/*
	 * Charger manager use Extcon framework to identify
	 * the charger cable among various external connector
	 * cable (e.g., TA, USB, MHL, Dock).
	 */
	INIT_WORK(&cable->wq, charger_extcon_work);
	cable->nb.notifier_call = charger_extcon_notifier;
	ret = extcon_register_interest(&cable->extcon_dev,
			cable->extcon_name, cable->name, &cable->nb);
	if (ret < 0) {
		pr_info("Cannot register extcon_dev for %s(cable: %s)\n",
			cable->extcon_name, cable->name);
		ret = -EINVAL;
	}

	return ret;
}

/**
 * charger_manager_register_extcon - Register extcon device to recevie state
 *				     of charger cable.
 * @cm: the Charger Manager representing the battery.
 *
 * This function support EXTCON(External Connector) subsystem to detect the
 * state of charger cables for enabling or disabling charger(regulator) and
 * select the charger cable for charging among a number of external cable
 * according to policy of H/W board.
 */
static int charger_manager_register_extcon(struct charger_manager *cm)
{
	struct charger_desc *desc = cm->desc;
	struct charger_regulator *charger;
	int ret = 0;
	int i;
	int j;

	for (i = 0; i < desc->num_charger_regulators; i++) {
		charger = &desc->charger_regulators[i];

		charger->consumer = regulator_get(cm->dev,
					charger->regulator_name);
<<<<<<< HEAD
		if (charger->consumer == NULL) {
			dev_err(cm->dev, "Cannot find charger(%s)n",
					charger->regulator_name);
			ret = -EINVAL;
			goto err;
=======
		if (IS_ERR(charger->consumer)) {
			dev_err(cm->dev, "Cannot find charger(%s)\n",
				charger->regulator_name);
			return PTR_ERR(charger->consumer);
>>>>>>> d0e0ac97
		}
		charger->cm = cm;

		for (j = 0; j < charger->num_cables; j++) {
			struct charger_cable *cable = &charger->cables[j];

			ret = charger_extcon_init(cm, cable);
			if (ret < 0) {
<<<<<<< HEAD
				dev_err(cm->dev, "Cannot initialize charger(%s)n",
						charger->regulator_name);
=======
				dev_err(cm->dev, "Cannot initialize charger(%s)\n",
					charger->regulator_name);
>>>>>>> d0e0ac97
				goto err;
			}
			cable->charger = charger;
			cable->cm = cm;
		}
	}

err:
	return ret;
}

/* help function of sysfs node to control charger(regulator) */
static ssize_t charger_name_show(struct device *dev,
				struct device_attribute *attr, char *buf)
{
	struct charger_regulator *charger
		= container_of(attr, struct charger_regulator, attr_name);

	return sprintf(buf, "%s\n", charger->regulator_name);
}

static ssize_t charger_state_show(struct device *dev,
				struct device_attribute *attr, char *buf)
{
	struct charger_regulator *charger
		= container_of(attr, struct charger_regulator, attr_state);
	int state = 0;

	if (!charger->externally_control)
		state = regulator_is_enabled(charger->consumer);

	return sprintf(buf, "%s\n", state ? "enabled" : "disabled");
}

static ssize_t charger_externally_control_show(struct device *dev,
				struct device_attribute *attr, char *buf)
{
	struct charger_regulator *charger = container_of(attr,
			struct charger_regulator, attr_externally_control);

	return sprintf(buf, "%d\n", charger->externally_control);
}

static ssize_t charger_externally_control_store(struct device *dev,
				struct device_attribute *attr, const char *buf,
				size_t count)
{
	struct charger_regulator *charger
		= container_of(attr, struct charger_regulator,
					attr_externally_control);
	struct charger_manager *cm = charger->cm;
	struct charger_desc *desc = cm->desc;
	int i;
	int ret;
	int externally_control;
	int chargers_externally_control = 1;

	ret = sscanf(buf, "%d", &externally_control);
	if (ret == 0) {
		ret = -EINVAL;
		return ret;
	}

	if (!externally_control) {
		charger->externally_control = 0;
		return count;
	}

	for (i = 0; i < desc->num_charger_regulators; i++) {
		if (&desc->charger_regulators[i] != charger &&
			!desc->charger_regulators[i].externally_control) {
			/*
			 * At least, one charger is controlled by
			 * charger-manager
			 */
			chargers_externally_control = 0;
			break;
		}
	}

	if (!chargers_externally_control) {
		if (cm->charger_enabled) {
			try_charger_enable(charger->cm, false);
			charger->externally_control = externally_control;
			try_charger_enable(charger->cm, true);
		} else {
			charger->externally_control = externally_control;
		}
	} else {
		dev_warn(cm->dev,
			 "'%s' regulator should be controlled in charger-manager because charger-manager must need at least one charger for charging\n",
			 charger->regulator_name);
	}

	return count;
}

/**
 * charger_manager_register_sysfs - Register sysfs entry for each charger
 * @cm: the Charger Manager representing the battery.
 *
 * This function add sysfs entry for charger(regulator) to control charger from
 * user-space. If some development board use one more chargers for charging
 * but only need one charger on specific case which is dependent on user
 * scenario or hardware restrictions, the user enter 1 or 0(zero) to '/sys/
 * class/power_supply/battery/charger.[index]/externally_control'. For example,
 * if user enter 1 to 'sys/class/power_supply/battery/charger.[index]/
 * externally_control, this charger isn't controlled from charger-manager and
 * always stay off state of regulator.
 */
static int charger_manager_register_sysfs(struct charger_manager *cm)
{
	struct charger_desc *desc = cm->desc;
	struct charger_regulator *charger;
	int chargers_externally_control = 1;
	char buf[11];
	char *str;
	int ret = 0;
	int i;

	/* Create sysfs entry to control charger(regulator) */
	for (i = 0; i < desc->num_charger_regulators; i++) {
		charger = &desc->charger_regulators[i];

		snprintf(buf, 10, "charger.%d", i);
		str = kzalloc(sizeof(char) * (strlen(buf) + 1), GFP_KERNEL);
		if (!str) {
<<<<<<< HEAD
			dev_err(cm->dev, "Cannot allocate memory: %s\n",
					charger->regulator_name);
=======
>>>>>>> d0e0ac97
			ret = -ENOMEM;
			goto err;
		}
		strcpy(str, buf);

		charger->attrs[0] = &charger->attr_name.attr;
		charger->attrs[1] = &charger->attr_state.attr;
		charger->attrs[2] = &charger->attr_externally_control.attr;
		charger->attrs[3] = NULL;
		charger->attr_g.name = str;
		charger->attr_g.attrs = charger->attrs;

		sysfs_attr_init(&charger->attr_name.attr);
		charger->attr_name.attr.name = "name";
		charger->attr_name.attr.mode = 0444;
		charger->attr_name.show = charger_name_show;

		sysfs_attr_init(&charger->attr_state.attr);
		charger->attr_state.attr.name = "state";
		charger->attr_state.attr.mode = 0444;
		charger->attr_state.show = charger_state_show;

		sysfs_attr_init(&charger->attr_externally_control.attr);
		charger->attr_externally_control.attr.name
				= "externally_control";
		charger->attr_externally_control.attr.mode = 0644;
		charger->attr_externally_control.show
				= charger_externally_control_show;
		charger->attr_externally_control.store
				= charger_externally_control_store;

		if (!desc->charger_regulators[i].externally_control ||
				!chargers_externally_control)
			chargers_externally_control = 0;

<<<<<<< HEAD
		dev_info(cm->dev, "'%s' regulator's externally_control"
				"is %d\n", charger->regulator_name,
				charger->externally_control);
=======
		dev_info(cm->dev, "'%s' regulator's externally_control is %d\n",
			 charger->regulator_name, charger->externally_control);
>>>>>>> d0e0ac97

		ret = sysfs_create_group(&cm->charger_psy.dev->kobj,
					&charger->attr_g);
		if (ret < 0) {
<<<<<<< HEAD
			dev_err(cm->dev, "Cannot create sysfs entry"
					"of %s regulator\n",
					charger->regulator_name);
=======
			dev_err(cm->dev, "Cannot create sysfs entry of %s regulator\n",
				charger->regulator_name);
>>>>>>> d0e0ac97
			ret = -EINVAL;
			goto err;
		}
	}

	if (chargers_externally_control) {
<<<<<<< HEAD
		dev_err(cm->dev, "Cannot register regulator because "
				"charger-manager must need at least "
				"one charger for charging battery\n");

=======
		dev_err(cm->dev, "Cannot register regulator because charger-manager must need at least one charger for charging battery\n");
>>>>>>> d0e0ac97
		ret = -EINVAL;
		goto err;
	}

err:
	return ret;
}

static int charger_manager_probe(struct platform_device *pdev)
{
	struct charger_desc *desc = dev_get_platdata(&pdev->dev);
	struct charger_manager *cm;
	int ret = 0, i = 0;
	int j = 0;
	union power_supply_propval val;

	if (g_desc && !rtc_dev && g_desc->rtc_name) {
		rtc_dev = rtc_class_open(g_desc->rtc_name);
		if (IS_ERR_OR_NULL(rtc_dev)) {
			rtc_dev = NULL;
			dev_err(&pdev->dev, "Cannot get RTC %s\n",
				g_desc->rtc_name);
			ret = -ENODEV;
			goto err_alloc;
		}
	}

	if (!desc) {
		dev_err(&pdev->dev, "No platform data (desc) found\n");
		ret = -ENODEV;
		goto err_alloc;
	}

	cm = kzalloc(sizeof(struct charger_manager), GFP_KERNEL);
	if (!cm) {
		ret = -ENOMEM;
		goto err_alloc;
	}

	/* Basic Values. Unspecified are Null or 0 */
	cm->dev = &pdev->dev;
	cm->desc = kmemdup(desc, sizeof(struct charger_desc), GFP_KERNEL);
	if (!cm->desc) {
		ret = -ENOMEM;
		goto err_alloc_desc;
	}
	cm->last_temp_mC = INT_MIN; /* denotes "unmeasured, yet" */

	/*
	 * The following two do not need to be errors.
	 * Users may intentionally ignore those two features.
	 */
	if (desc->fullbatt_uV == 0) {
		dev_info(&pdev->dev, "Ignoring full-battery voltage threshold as it is not supplied\n");
	}
	if (!desc->fullbatt_vchkdrop_ms || !desc->fullbatt_vchkdrop_uV) {
		dev_info(&pdev->dev, "Disabling full-battery voltage drop checking mechanism as it is not supplied\n");
		desc->fullbatt_vchkdrop_ms = 0;
		desc->fullbatt_vchkdrop_uV = 0;
	}
	if (desc->fullbatt_soc == 0) {
		dev_info(&pdev->dev, "Ignoring full-battery soc(state of charge) threshold as it is not supplied\n");
	}
	if (desc->fullbatt_full_capacity == 0) {
		dev_info(&pdev->dev, "Ignoring full-battery full capacity threshold as it is not supplied\n");
	}

	if (!desc->charger_regulators || desc->num_charger_regulators < 1) {
		ret = -EINVAL;
		dev_err(&pdev->dev, "charger_regulators undefined\n");
		goto err_no_charger;
	}

	if (!desc->psy_charger_stat || !desc->psy_charger_stat[0]) {
		dev_err(&pdev->dev, "No power supply defined\n");
		ret = -EINVAL;
		goto err_no_charger_stat;
	}

	/* Counting index only */
	while (desc->psy_charger_stat[i])
		i++;

	cm->charger_stat = kzalloc(sizeof(struct power_supply *) * (i + 1),
				   GFP_KERNEL);
	if (!cm->charger_stat) {
		ret = -ENOMEM;
		goto err_no_charger_stat;
	}

	for (i = 0; desc->psy_charger_stat[i]; i++) {
		cm->charger_stat[i] = power_supply_get_by_name(
					desc->psy_charger_stat[i]);
		if (!cm->charger_stat[i]) {
			dev_err(&pdev->dev, "Cannot find power supply \"%s\"\n",
				desc->psy_charger_stat[i]);
			ret = -ENODEV;
			goto err_chg_stat;
		}
	}

	cm->fuel_gauge = power_supply_get_by_name(desc->psy_fuel_gauge);
	if (!cm->fuel_gauge) {
		dev_err(&pdev->dev, "Cannot find power supply \"%s\"\n",
			desc->psy_fuel_gauge);
		ret = -ENODEV;
		goto err_chg_stat;
	}

	if (desc->polling_interval_ms == 0 ||
	    msecs_to_jiffies(desc->polling_interval_ms) <= CM_JIFFIES_SMALL) {
		dev_err(&pdev->dev, "polling_interval_ms is too small\n");
		ret = -EINVAL;
		goto err_chg_stat;
	}

	if (!desc->temperature_out_of_range) {
		dev_err(&pdev->dev, "there is no temperature_out_of_range\n");
		ret = -EINVAL;
		goto err_chg_stat;
	}

	if (!desc->charging_max_duration_ms ||
			!desc->discharging_max_duration_ms) {
		dev_info(&pdev->dev, "Cannot limit charging duration checking mechanism to prevent overcharge/overheat and control discharging duration\n");
		desc->charging_max_duration_ms = 0;
		desc->discharging_max_duration_ms = 0;
	}

	platform_set_drvdata(pdev, cm);

	memcpy(&cm->charger_psy, &psy_default, sizeof(psy_default));

	if (!desc->psy_name)
		strncpy(cm->psy_name_buf, psy_default.name, PSY_NAME_MAX);
	else
		strncpy(cm->psy_name_buf, desc->psy_name, PSY_NAME_MAX);
	cm->charger_psy.name = cm->psy_name_buf;

	/* Allocate for psy properties because they may vary */
	cm->charger_psy.properties = kzalloc(sizeof(enum power_supply_property)
				* (ARRAY_SIZE(default_charger_props) +
				NUM_CHARGER_PSY_OPTIONAL),
				GFP_KERNEL);
	if (!cm->charger_psy.properties) {
		ret = -ENOMEM;
		goto err_chg_stat;
	}
	memcpy(cm->charger_psy.properties, default_charger_props,
		sizeof(enum power_supply_property) *
		ARRAY_SIZE(default_charger_props));
	cm->charger_psy.num_properties = psy_default.num_properties;

	/* Find which optional psy-properties are available */
	if (!cm->fuel_gauge->get_property(cm->fuel_gauge,
					  POWER_SUPPLY_PROP_CHARGE_NOW, &val)) {
		cm->charger_psy.properties[cm->charger_psy.num_properties] =
				POWER_SUPPLY_PROP_CHARGE_NOW;
		cm->charger_psy.num_properties++;
	}
	if (!cm->fuel_gauge->get_property(cm->fuel_gauge,
					  POWER_SUPPLY_PROP_CURRENT_NOW,
					  &val)) {
		cm->charger_psy.properties[cm->charger_psy.num_properties] =
				POWER_SUPPLY_PROP_CURRENT_NOW;
		cm->charger_psy.num_properties++;
	}

	if (desc->measure_battery_temp) {
		cm->charger_psy.properties[cm->charger_psy.num_properties] =
				POWER_SUPPLY_PROP_TEMP;
		cm->charger_psy.num_properties++;
	} else {
		cm->charger_psy.properties[cm->charger_psy.num_properties] =
				POWER_SUPPLY_PROP_TEMP_AMBIENT;
		cm->charger_psy.num_properties++;
	}

	INIT_DELAYED_WORK(&cm->fullbatt_vchk_work, fullbatt_vchk);

	ret = power_supply_register(NULL, &cm->charger_psy);
	if (ret) {
		dev_err(&pdev->dev, "Cannot register charger-manager with name \"%s\"\n",
			cm->charger_psy.name);
		goto err_register;
	}

	/* Register extcon device for charger cable */
	ret = charger_manager_register_extcon(cm);
	if (ret < 0) {
		dev_err(&pdev->dev, "Cannot initialize extcon device\n");
		goto err_reg_extcon;
	}

	/* Register sysfs entry for charger(regulator) */
	ret = charger_manager_register_sysfs(cm);
	if (ret < 0) {
		dev_err(&pdev->dev,
			"Cannot initialize sysfs entry of regulator\n");
		goto err_reg_sysfs;
	}

	/* Add to the list */
	mutex_lock(&cm_list_mtx);
	list_add(&cm->entry, &cm_list);
	mutex_unlock(&cm_list_mtx);

	/*
	 * Charger-manager is capable of waking up the systme from sleep
	 * when event is happend through cm_notify_event()
	 */
	device_init_wakeup(&pdev->dev, true);
	device_set_wakeup_capable(&pdev->dev, false);

	schedule_work(&setup_polling);

	return 0;

err_reg_sysfs:
	for (i = 0; i < desc->num_charger_regulators; i++) {
		struct charger_regulator *charger;

		charger = &desc->charger_regulators[i];
		sysfs_remove_group(&cm->charger_psy.dev->kobj,
				&charger->attr_g);

		kfree(charger->attr_g.name);
	}
err_reg_extcon:
	for (i = 0; i < desc->num_charger_regulators; i++) {
		struct charger_regulator *charger;

		charger = &desc->charger_regulators[i];
		for (j = 0; j < charger->num_cables; j++) {
			struct charger_cable *cable = &charger->cables[j];
			/* Remove notifier block if only edev exists */
			if (cable->extcon_dev.edev)
				extcon_unregister_interest(&cable->extcon_dev);
		}

		regulator_put(desc->charger_regulators[i].consumer);
	}

	power_supply_unregister(&cm->charger_psy);
err_register:
	kfree(cm->charger_psy.properties);
err_chg_stat:
	kfree(cm->charger_stat);
err_no_charger_stat:
err_no_charger:
	kfree(cm->desc);
err_alloc_desc:
	kfree(cm);
err_alloc:
	return ret;
}

static int charger_manager_remove(struct platform_device *pdev)
{
	struct charger_manager *cm = platform_get_drvdata(pdev);
	struct charger_desc *desc = cm->desc;
	int i = 0;
	int j = 0;

	/* Remove from the list */
	mutex_lock(&cm_list_mtx);
	list_del(&cm->entry);
	mutex_unlock(&cm_list_mtx);

	cancel_work_sync(&setup_polling);
	cancel_delayed_work_sync(&cm_monitor_work);

	for (i = 0 ; i < desc->num_charger_regulators ; i++) {
		struct charger_regulator *charger
				= &desc->charger_regulators[i];
		for (j = 0 ; j < charger->num_cables ; j++) {
			struct charger_cable *cable = &charger->cables[j];
			extcon_unregister_interest(&cable->extcon_dev);
		}
	}

	for (i = 0 ; i < desc->num_charger_regulators ; i++)
		regulator_put(desc->charger_regulators[i].consumer);

	power_supply_unregister(&cm->charger_psy);

	try_charger_enable(cm, false);

	kfree(cm->charger_psy.properties);
	kfree(cm->charger_stat);
	kfree(cm->desc);
	kfree(cm);

	return 0;
}

static const struct platform_device_id charger_manager_id[] = {
	{ "charger-manager", 0 },
	{ },
};
MODULE_DEVICE_TABLE(platform, charger_manager_id);

static int cm_suspend_noirq(struct device *dev)
{
	int ret = 0;

	if (device_may_wakeup(dev)) {
		device_set_wakeup_capable(dev, false);
		ret = -EAGAIN;
	}

	return ret;
}

static int cm_suspend_prepare(struct device *dev)
{
	struct charger_manager *cm = dev_get_drvdata(dev);

	if (!cm_suspended) {
		if (rtc_dev) {
			struct rtc_time tmp;
			unsigned long now;

			rtc_read_alarm(rtc_dev, &rtc_wkalarm_save);
			rtc_read_time(rtc_dev, &tmp);

			if (rtc_wkalarm_save.enabled) {
				rtc_tm_to_time(&rtc_wkalarm_save.time,
					       &rtc_wkalarm_save_time);
				rtc_tm_to_time(&tmp, &now);
				if (now > rtc_wkalarm_save_time)
					rtc_wkalarm_save_time = 0;
			} else {
				rtc_wkalarm_save_time = 0;
			}
		}
		cm_suspended = true;
	}

	cancel_delayed_work(&cm->fullbatt_vchk_work);
	cm->status_save_ext_pwr_inserted = is_ext_pwr_online(cm);
	cm->status_save_batt = is_batt_present(cm);

	if (!cm_rtc_set) {
		cm_suspend_duration_ms = 0;
		cm_rtc_set = cm_setup_timer();
	}

	return 0;
}

static void cm_suspend_complete(struct device *dev)
{
	struct charger_manager *cm = dev_get_drvdata(dev);

	if (cm_suspended) {
		if (rtc_dev) {
			struct rtc_wkalrm tmp;

			rtc_read_alarm(rtc_dev, &tmp);
			rtc_wkalarm_save.pending = tmp.pending;
			rtc_set_alarm(rtc_dev, &rtc_wkalarm_save);
		}
		cm_suspended = false;
		cm_rtc_set = false;
	}

	/* Re-enqueue delayed work (fullbatt_vchk_work) */
	if (cm->fullbatt_vchk_jiffies_at) {
		unsigned long delay = 0;
		unsigned long now = jiffies + CM_JIFFIES_SMALL;

		if (time_after_eq(now, cm->fullbatt_vchk_jiffies_at)) {
			delay = (unsigned long)((long)now
				- (long)(cm->fullbatt_vchk_jiffies_at));
			delay = jiffies_to_msecs(delay);
		} else {
			delay = 0;
		}

		/*
		 * Account for cm_suspend_duration_ms if
		 * assume_timer_stops_in_suspend is active
		 */
		if (g_desc && g_desc->assume_timer_stops_in_suspend) {
			if (delay > cm_suspend_duration_ms)
				delay -= cm_suspend_duration_ms;
			else
				delay = 0;
		}

		queue_delayed_work(cm_wq, &cm->fullbatt_vchk_work,
				   msecs_to_jiffies(delay));
	}
	device_set_wakeup_capable(cm->dev, false);
	uevent_notify(cm, NULL);
}

static const struct dev_pm_ops charger_manager_pm = {
	.prepare	= cm_suspend_prepare,
	.suspend_noirq	= cm_suspend_noirq,
	.complete	= cm_suspend_complete,
};

static struct platform_driver charger_manager_driver = {
	.driver = {
		.name = "charger-manager",
		.owner = THIS_MODULE,
		.pm = &charger_manager_pm,
	},
	.probe = charger_manager_probe,
	.remove = charger_manager_remove,
	.id_table = charger_manager_id,
};

static int __init charger_manager_init(void)
{
	cm_wq = create_freezable_workqueue("charger_manager");
	INIT_DELAYED_WORK(&cm_monitor_work, cm_monitor_poller);

	return platform_driver_register(&charger_manager_driver);
}
late_initcall(charger_manager_init);

static void __exit charger_manager_cleanup(void)
{
	destroy_workqueue(cm_wq);
	cm_wq = NULL;

	platform_driver_unregister(&charger_manager_driver);
}
module_exit(charger_manager_cleanup);

/**
 * find_power_supply - find the associated power_supply of charger
 * @cm: the Charger Manager representing the battery
 * @psy: pointer to instance of charger's power_supply
 */
static bool find_power_supply(struct charger_manager *cm,
			struct power_supply *psy)
{
	int i;
	bool found = false;

	for (i = 0; cm->charger_stat[i]; i++) {
		if (psy == cm->charger_stat[i]) {
			found = true;
			break;
		}
	}

	return found;
}

/**
 * cm_notify_event - charger driver notify Charger Manager of charger event
 * @psy: pointer to instance of charger's power_supply
 * @type: type of charger event
 * @msg: optional message passed to uevent_notify fuction
 */
void cm_notify_event(struct power_supply *psy, enum cm_event_types type,
		     char *msg)
{
	struct charger_manager *cm;
	bool found_power_supply = false;

	if (psy == NULL)
		return;

	mutex_lock(&cm_list_mtx);
	list_for_each_entry(cm, &cm_list, entry) {
		found_power_supply = find_power_supply(cm, psy);
		if (found_power_supply)
			break;
	}
	mutex_unlock(&cm_list_mtx);

	if (!found_power_supply)
		return;

	switch (type) {
	case CM_EVENT_BATT_FULL:
		fullbatt_handler(cm);
		break;
	case CM_EVENT_BATT_OUT:
		battout_handler(cm);
		break;
	case CM_EVENT_BATT_IN:
	case CM_EVENT_EXT_PWR_IN_OUT ... CM_EVENT_CHG_START_STOP:
		misc_event_handler(cm, type);
		break;
	case CM_EVENT_UNKNOWN:
	case CM_EVENT_OTHERS:
		uevent_notify(cm, msg ? msg : default_event_names[type]);
		break;
	default:
		dev_err(cm->dev, "%s: type not specified\n", __func__);
		break;
	}
}
EXPORT_SYMBOL_GPL(cm_notify_event);

MODULE_AUTHOR("MyungJoo Ham <myungjoo.ham@samsung.com>");
MODULE_DESCRIPTION("Charger Manager");
MODULE_LICENSE("GPL");<|MERGE_RESOLUTION|>--- conflicted
+++ resolved
@@ -1239,18 +1239,10 @@
 
 		charger->consumer = regulator_get(cm->dev,
 					charger->regulator_name);
-<<<<<<< HEAD
-		if (charger->consumer == NULL) {
-			dev_err(cm->dev, "Cannot find charger(%s)n",
-					charger->regulator_name);
-			ret = -EINVAL;
-			goto err;
-=======
 		if (IS_ERR(charger->consumer)) {
 			dev_err(cm->dev, "Cannot find charger(%s)\n",
 				charger->regulator_name);
 			return PTR_ERR(charger->consumer);
->>>>>>> d0e0ac97
 		}
 		charger->cm = cm;
 
@@ -1259,13 +1251,8 @@
 
 			ret = charger_extcon_init(cm, cable);
 			if (ret < 0) {
-<<<<<<< HEAD
-				dev_err(cm->dev, "Cannot initialize charger(%s)n",
-						charger->regulator_name);
-=======
 				dev_err(cm->dev, "Cannot initialize charger(%s)\n",
 					charger->regulator_name);
->>>>>>> d0e0ac97
 				goto err;
 			}
 			cable->charger = charger;
@@ -1393,11 +1380,6 @@
 		snprintf(buf, 10, "charger.%d", i);
 		str = kzalloc(sizeof(char) * (strlen(buf) + 1), GFP_KERNEL);
 		if (!str) {
-<<<<<<< HEAD
-			dev_err(cm->dev, "Cannot allocate memory: %s\n",
-					charger->regulator_name);
-=======
->>>>>>> d0e0ac97
 			ret = -ENOMEM;
 			goto err;
 		}
@@ -1433,40 +1415,21 @@
 				!chargers_externally_control)
 			chargers_externally_control = 0;
 
-<<<<<<< HEAD
-		dev_info(cm->dev, "'%s' regulator's externally_control"
-				"is %d\n", charger->regulator_name,
-				charger->externally_control);
-=======
 		dev_info(cm->dev, "'%s' regulator's externally_control is %d\n",
 			 charger->regulator_name, charger->externally_control);
->>>>>>> d0e0ac97
 
 		ret = sysfs_create_group(&cm->charger_psy.dev->kobj,
 					&charger->attr_g);
 		if (ret < 0) {
-<<<<<<< HEAD
-			dev_err(cm->dev, "Cannot create sysfs entry"
-					"of %s regulator\n",
-					charger->regulator_name);
-=======
 			dev_err(cm->dev, "Cannot create sysfs entry of %s regulator\n",
 				charger->regulator_name);
->>>>>>> d0e0ac97
 			ret = -EINVAL;
 			goto err;
 		}
 	}
 
 	if (chargers_externally_control) {
-<<<<<<< HEAD
-		dev_err(cm->dev, "Cannot register regulator because "
-				"charger-manager must need at least "
-				"one charger for charging battery\n");
-
-=======
 		dev_err(cm->dev, "Cannot register regulator because charger-manager must need at least one charger for charging battery\n");
->>>>>>> d0e0ac97
 		ret = -EINVAL;
 		goto err;
 	}
