--- conflicted
+++ resolved
@@ -155,11 +155,6 @@
 
 	gpio_free(gpio_charger->pdata->gpio);
 
-<<<<<<< HEAD
-	platform_set_drvdata(pdev, NULL);
-
-=======
->>>>>>> d0e0ac97
 	return 0;
 }
 
