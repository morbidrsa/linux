--- conflicted
+++ resolved
@@ -216,12 +216,7 @@
 	di->bat.get_property = rx51_battery_get_property;
 
 	ret = power_supply_register(di->dev, &di->bat);
-<<<<<<< HEAD
-	if (ret) {
-		platform_set_drvdata(pdev, NULL);
-=======
 	if (ret)
->>>>>>> d0e0ac97
 		return ret;
 
 	return 0;
@@ -232,10 +227,6 @@
 	struct rx51_device_info *di = platform_get_drvdata(pdev);
 
 	power_supply_unregister(&di->bat);
-<<<<<<< HEAD
-	platform_set_drvdata(pdev, NULL);
-=======
->>>>>>> d0e0ac97
 
 	return 0;
 }
