/*
 * Address map functions for Marvell EBU SoCs (Kirkwood, Armada
 * 370/XP, Dove, Orion5x and MV78xx0)
 *
 * This file is licensed under the terms of the GNU General Public
 * License version 2.  This program is licensed "as is" without any
 * warranty of any kind, whether express or implied.
 *
 * The Marvell EBU SoCs have a configurable physical address space:
 * the physical address at which certain devices (PCIe, NOR, NAND,
 * etc.) sit can be configured. The configuration takes place through
 * two sets of registers:
 *
 * - One to configure the access of the CPU to the devices. Depending
 *   on the families, there are between 8 and 20 configurable windows,
 *   each can be use to create a physical memory window that maps to a
 *   specific device. Devices are identified by a tuple (target,
 *   attribute).
 *
 * - One to configure the access to the CPU to the SDRAM. There are
 *   either 2 (for Dove) or 4 (for other families) windows to map the
 *   SDRAM into the physical address space.
 *
 * This driver:
 *
 * - Reads out the SDRAM address decoding windows at initialization
 *   time, and fills the mvebu_mbus_dram_info structure with these
 *   informations. The exported function mv_mbus_dram_info() allow
 *   device drivers to get those informations related to the SDRAM
 *   address decoding windows. This is because devices also have their
 *   own windows (configured through registers that are part of each
 *   device register space), and therefore the drivers for Marvell
 *   devices have to configure those device -> SDRAM windows to ensure
 *   that DMA works properly.
 *
 * - Provides an API for platform code or device drivers to
 *   dynamically add or remove address decoding windows for the CPU ->
 *   device accesses. This API is mvebu_mbus_add_window_by_id(),
 *   mvebu_mbus_add_window_remap_by_id() and
 *   mvebu_mbus_del_window().
 *
 * - Provides a debugfs interface in /sys/kernel/debug/mvebu-mbus/ to
 *   see the list of CPU -> SDRAM windows and their configuration
 *   (file 'sdram') and the list of CPU -> devices windows and their
 *   configuration (file 'devices').
 */

#define pr_fmt(fmt) KBUILD_MODNAME ": " fmt

#include <linux/kernel.h>
#include <linux/module.h>
#include <linux/init.h>
#include <linux/mbus.h>
#include <linux/io.h>
#include <linux/ioport.h>
#include <linux/of.h>
#include <linux/of_address.h>
#include <linux/debugfs.h>

/*
 * DDR target is the same on all platforms.
 */
#define TARGET_DDR		0

/*
 * CPU Address Decode Windows registers
 */
#define WIN_CTRL_OFF		0x0000
#define   WIN_CTRL_ENABLE       BIT(0)
#define   WIN_CTRL_TGT_MASK     0xf0
#define   WIN_CTRL_TGT_SHIFT    4
#define   WIN_CTRL_ATTR_MASK    0xff00
#define   WIN_CTRL_ATTR_SHIFT   8
#define   WIN_CTRL_SIZE_MASK    0xffff0000
#define   WIN_CTRL_SIZE_SHIFT   16
#define WIN_BASE_OFF		0x0004
#define   WIN_BASE_LOW          0xffff0000
#define   WIN_BASE_HIGH         0xf
#define WIN_REMAP_LO_OFF	0x0008
#define   WIN_REMAP_LOW         0xffff0000
#define WIN_REMAP_HI_OFF	0x000c

#define ATTR_HW_COHERENCY	(0x1 << 4)

#define DDR_BASE_CS_OFF(n)	(0x0000 + ((n) << 3))
#define  DDR_BASE_CS_HIGH_MASK  0xf
#define  DDR_BASE_CS_LOW_MASK   0xff000000
#define DDR_SIZE_CS_OFF(n)	(0x0004 + ((n) << 3))
#define  DDR_SIZE_ENABLED       BIT(0)
#define  DDR_SIZE_CS_MASK       0x1c
#define  DDR_SIZE_CS_SHIFT      2
#define  DDR_SIZE_MASK          0xff000000

#define DOVE_DDR_BASE_CS_OFF(n) ((n) << 4)

struct mvebu_mbus_state;

struct mvebu_mbus_soc_data {
	unsigned int num_wins;
	unsigned int num_remappable_wins;
	unsigned int (*win_cfg_offset)(const int win);
	void (*setup_cpu_target)(struct mvebu_mbus_state *s);
	int (*show_cpu_target)(struct mvebu_mbus_state *s,
			       struct seq_file *seq, void *v);
};

struct mvebu_mbus_state {
	void __iomem *mbuswins_base;
	void __iomem *sdramwins_base;
	struct dentry *debugfs_root;
	struct dentry *debugfs_sdram;
	struct dentry *debugfs_devs;
	struct resource pcie_mem_aperture;
	struct resource pcie_io_aperture;
	const struct mvebu_mbus_soc_data *soc;
	int hw_io_coherency;
};

static struct mvebu_mbus_state mbus_state;

static struct mbus_dram_target_info mvebu_mbus_dram_info;
const struct mbus_dram_target_info *mv_mbus_dram_info(void)
{
	return &mvebu_mbus_dram_info;
}
EXPORT_SYMBOL_GPL(mv_mbus_dram_info);

/*
 * Functions to manipulate the address decoding windows
 */

static void mvebu_mbus_read_window(struct mvebu_mbus_state *mbus,
				   int win, int *enabled, u64 *base,
				   u32 *size, u8 *target, u8 *attr,
				   u64 *remap)
{
	void __iomem *addr = mbus->mbuswins_base +
		mbus->soc->win_cfg_offset(win);
	u32 basereg = readl(addr + WIN_BASE_OFF);
	u32 ctrlreg = readl(addr + WIN_CTRL_OFF);

	if (!(ctrlreg & WIN_CTRL_ENABLE)) {
		*enabled = 0;
		return;
	}

	*enabled = 1;
	*base = ((u64)basereg & WIN_BASE_HIGH) << 32;
	*base |= (basereg & WIN_BASE_LOW);
	*size = (ctrlreg | ~WIN_CTRL_SIZE_MASK) + 1;

	if (target)
		*target = (ctrlreg & WIN_CTRL_TGT_MASK) >> WIN_CTRL_TGT_SHIFT;

	if (attr)
		*attr = (ctrlreg & WIN_CTRL_ATTR_MASK) >> WIN_CTRL_ATTR_SHIFT;

	if (remap) {
		if (win < mbus->soc->num_remappable_wins) {
			u32 remap_low = readl(addr + WIN_REMAP_LO_OFF);
			u32 remap_hi  = readl(addr + WIN_REMAP_HI_OFF);
			*remap = ((u64)remap_hi << 32) | remap_low;
		} else
			*remap = 0;
	}
}

static void mvebu_mbus_disable_window(struct mvebu_mbus_state *mbus,
				      int win)
{
	void __iomem *addr;

	addr = mbus->mbuswins_base + mbus->soc->win_cfg_offset(win);

	writel(0, addr + WIN_BASE_OFF);
	writel(0, addr + WIN_CTRL_OFF);
	if (win < mbus->soc->num_remappable_wins) {
		writel(0, addr + WIN_REMAP_LO_OFF);
		writel(0, addr + WIN_REMAP_HI_OFF);
	}
}

/* Checks whether the given window number is available */
static int mvebu_mbus_window_is_free(struct mvebu_mbus_state *mbus,
				     const int win)
{
	void __iomem *addr = mbus->mbuswins_base +
		mbus->soc->win_cfg_offset(win);
	u32 ctrl = readl(addr + WIN_CTRL_OFF);
	return !(ctrl & WIN_CTRL_ENABLE);
}

/*
 * Checks whether the given (base, base+size) area doesn't overlap an
 * existing region
 */
static int mvebu_mbus_window_conflicts(struct mvebu_mbus_state *mbus,
				       phys_addr_t base, size_t size,
				       u8 target, u8 attr)
{
	u64 end = (u64)base + size;
	int win;

	for (win = 0; win < mbus->soc->num_wins; win++) {
		u64 wbase, wend;
		u32 wsize;
		u8 wtarget, wattr;
		int enabled;

		mvebu_mbus_read_window(mbus, win,
				       &enabled, &wbase, &wsize,
				       &wtarget, &wattr, NULL);

		if (!enabled)
			continue;

		wend = wbase + wsize;

		/*
		 * Check if the current window overlaps with the
		 * proposed physical range
		 */
		if ((u64)base < wend && end > wbase)
			return 0;

		/*
		 * Check if target/attribute conflicts
		 */
		if (target == wtarget && attr == wattr)
			return 0;
	}

	return 1;
}

static int mvebu_mbus_find_window(struct mvebu_mbus_state *mbus,
				  phys_addr_t base, size_t size)
{
	int win;

	for (win = 0; win < mbus->soc->num_wins; win++) {
		u64 wbase;
		u32 wsize;
		int enabled;

		mvebu_mbus_read_window(mbus, win,
				       &enabled, &wbase, &wsize,
				       NULL, NULL, NULL);

		if (!enabled)
			continue;

		if (base == wbase && size == wsize)
			return win;
	}

	return -ENODEV;
}

static int mvebu_mbus_setup_window(struct mvebu_mbus_state *mbus,
				   int win, phys_addr_t base, size_t size,
				   phys_addr_t remap, u8 target,
				   u8 attr)
{
	void __iomem *addr = mbus->mbuswins_base +
		mbus->soc->win_cfg_offset(win);
	u32 ctrl, remap_addr;

	ctrl = ((size - 1) & WIN_CTRL_SIZE_MASK) |
		(attr << WIN_CTRL_ATTR_SHIFT)    |
		(target << WIN_CTRL_TGT_SHIFT)   |
		WIN_CTRL_ENABLE;

	writel(base & WIN_BASE_LOW, addr + WIN_BASE_OFF);
	writel(ctrl, addr + WIN_CTRL_OFF);
	if (win < mbus->soc->num_remappable_wins) {
		if (remap == MVEBU_MBUS_NO_REMAP)
			remap_addr = base;
		else
			remap_addr = remap;
		writel(remap_addr & WIN_REMAP_LOW, addr + WIN_REMAP_LO_OFF);
		writel(0, addr + WIN_REMAP_HI_OFF);
	}

	return 0;
}

static int mvebu_mbus_alloc_window(struct mvebu_mbus_state *mbus,
				   phys_addr_t base, size_t size,
				   phys_addr_t remap, u8 target,
				   u8 attr)
{
	int win;

	if (remap == MVEBU_MBUS_NO_REMAP) {
		for (win = mbus->soc->num_remappable_wins;
		     win < mbus->soc->num_wins; win++)
			if (mvebu_mbus_window_is_free(mbus, win))
				return mvebu_mbus_setup_window(mbus, win, base,
							       size, remap,
							       target, attr);
	}


	for (win = 0; win < mbus->soc->num_wins; win++)
		if (mvebu_mbus_window_is_free(mbus, win))
			return mvebu_mbus_setup_window(mbus, win, base, size,
						       remap, target, attr);

	return -ENOMEM;
}

/*
 * Debugfs debugging
 */

/* Common function used for Dove, Kirkwood, Armada 370/XP and Orion 5x */
static int mvebu_sdram_debug_show_orion(struct mvebu_mbus_state *mbus,
					struct seq_file *seq, void *v)
{
	int i;

	for (i = 0; i < 4; i++) {
		u32 basereg = readl(mbus->sdramwins_base + DDR_BASE_CS_OFF(i));
		u32 sizereg = readl(mbus->sdramwins_base + DDR_SIZE_CS_OFF(i));
		u64 base;
		u32 size;

		if (!(sizereg & DDR_SIZE_ENABLED)) {
			seq_printf(seq, "[%d] disabled\n", i);
			continue;
		}

		base = ((u64)basereg & DDR_BASE_CS_HIGH_MASK) << 32;
		base |= basereg & DDR_BASE_CS_LOW_MASK;
		size = (sizereg | ~DDR_SIZE_MASK);

		seq_printf(seq, "[%d] %016llx - %016llx : cs%d\n",
			   i, (unsigned long long)base,
			   (unsigned long long)base + size + 1,
			   (sizereg & DDR_SIZE_CS_MASK) >> DDR_SIZE_CS_SHIFT);
	}

	return 0;
}

/* Special function for Dove */
static int mvebu_sdram_debug_show_dove(struct mvebu_mbus_state *mbus,
				       struct seq_file *seq, void *v)
{
	int i;

	for (i = 0; i < 2; i++) {
		u32 map = readl(mbus->sdramwins_base + DOVE_DDR_BASE_CS_OFF(i));
		u64 base;
		u32 size;

		if (!(map & 1)) {
			seq_printf(seq, "[%d] disabled\n", i);
			continue;
		}

		base = map & 0xff800000;
		size = 0x100000 << (((map & 0x000f0000) >> 16) - 4);

		seq_printf(seq, "[%d] %016llx - %016llx : cs%d\n",
			   i, (unsigned long long)base,
			   (unsigned long long)base + size, i);
	}

	return 0;
}

static int mvebu_sdram_debug_show(struct seq_file *seq, void *v)
{
	struct mvebu_mbus_state *mbus = &mbus_state;
	return mbus->soc->show_cpu_target(mbus, seq, v);
}

static int mvebu_sdram_debug_open(struct inode *inode, struct file *file)
{
	return single_open(file, mvebu_sdram_debug_show, inode->i_private);
}

static const struct file_operations mvebu_sdram_debug_fops = {
	.open = mvebu_sdram_debug_open,
	.read = seq_read,
	.llseek = seq_lseek,
	.release = single_release,
};

static int mvebu_devs_debug_show(struct seq_file *seq, void *v)
{
	struct mvebu_mbus_state *mbus = &mbus_state;
	int win;

	for (win = 0; win < mbus->soc->num_wins; win++) {
		u64 wbase, wremap;
		u32 wsize;
		u8 wtarget, wattr;
		int enabled;

		mvebu_mbus_read_window(mbus, win,
				       &enabled, &wbase, &wsize,
				       &wtarget, &wattr, &wremap);

		if (!enabled) {
			seq_printf(seq, "[%02d] disabled\n", win);
			continue;
		}

		seq_printf(seq, "[%02d] %016llx - %016llx : %04x:%04x",
			   win, (unsigned long long)wbase,
			   (unsigned long long)(wbase + wsize), wtarget, wattr);

		if (win < mbus->soc->num_remappable_wins) {
			seq_printf(seq, " (remap %016llx)\n",
				   (unsigned long long)wremap);
		} else
			seq_printf(seq, "\n");
	}

	return 0;
}

static int mvebu_devs_debug_open(struct inode *inode, struct file *file)
{
	return single_open(file, mvebu_devs_debug_show, inode->i_private);
}

static const struct file_operations mvebu_devs_debug_fops = {
	.open = mvebu_devs_debug_open,
	.read = seq_read,
	.llseek = seq_lseek,
	.release = single_release,
};

/*
 * SoC-specific functions and definitions
 */

static unsigned int orion_mbus_win_offset(int win)
{
	return win << 4;
}

static unsigned int armada_370_xp_mbus_win_offset(int win)
{
	/* The register layout is a bit annoying and the below code
	 * tries to cope with it.
	 * - At offset 0x0, there are the registers for the first 8
	 *   windows, with 4 registers of 32 bits per window (ctrl,
	 *   base, remap low, remap high)
	 * - Then at offset 0x80, there is a hole of 0x10 bytes for
	 *   the internal registers base address and internal units
	 *   sync barrier register.
	 * - Then at offset 0x90, there the registers for 12
	 *   windows, with only 2 registers of 32 bits per window
	 *   (ctrl, base).
	 */
	if (win < 8)
		return win << 4;
	else
		return 0x90 + ((win - 8) << 3);
}

static unsigned int mv78xx0_mbus_win_offset(int win)
{
	if (win < 8)
		return win << 4;
	else
		return 0x900 + ((win - 8) << 4);
}

static void __init
mvebu_mbus_default_setup_cpu_target(struct mvebu_mbus_state *mbus)
{
	int i;
	int cs;

	mvebu_mbus_dram_info.mbus_dram_target_id = TARGET_DDR;

	for (i = 0, cs = 0; i < 4; i++) {
		u32 base = readl(mbus->sdramwins_base + DDR_BASE_CS_OFF(i));
		u32 size = readl(mbus->sdramwins_base + DDR_SIZE_CS_OFF(i));

		/*
		 * We only take care of entries for which the chip
		 * select is enabled, and that don't have high base
		 * address bits set (devices can only access the first
		 * 32 bits of the memory).
		 */
		if ((size & DDR_SIZE_ENABLED) &&
		    !(base & DDR_BASE_CS_HIGH_MASK)) {
			struct mbus_dram_window *w;

			w = &mvebu_mbus_dram_info.cs[cs++];
			w->cs_index = i;
			w->mbus_attr = 0xf & ~(1 << i);
			if (mbus->hw_io_coherency)
				w->mbus_attr |= ATTR_HW_COHERENCY;
			w->base = base & DDR_BASE_CS_LOW_MASK;
			w->size = (size | ~DDR_SIZE_MASK) + 1;
		}
	}
	mvebu_mbus_dram_info.num_cs = cs;
}

static void __init
mvebu_mbus_dove_setup_cpu_target(struct mvebu_mbus_state *mbus)
{
	int i;
	int cs;

	mvebu_mbus_dram_info.mbus_dram_target_id = TARGET_DDR;

	for (i = 0, cs = 0; i < 2; i++) {
		u32 map = readl(mbus->sdramwins_base + DOVE_DDR_BASE_CS_OFF(i));

		/*
		 * Chip select enabled?
		 */
		if (map & 1) {
			struct mbus_dram_window *w;

			w = &mvebu_mbus_dram_info.cs[cs++];
			w->cs_index = i;
			w->mbus_attr = 0; /* CS address decoding done inside */
					  /* the DDR controller, no need to  */
					  /* provide attributes */
			w->base = map & 0xff800000;
			w->size = 0x100000 << (((map & 0x000f0000) >> 16) - 4);
		}
	}

	mvebu_mbus_dram_info.num_cs = cs;
}

static const struct mvebu_mbus_soc_data armada_370_xp_mbus_data = {
	.num_wins            = 20,
	.num_remappable_wins = 8,
	.win_cfg_offset      = armada_370_xp_mbus_win_offset,
	.setup_cpu_target    = mvebu_mbus_default_setup_cpu_target,
	.show_cpu_target     = mvebu_sdram_debug_show_orion,
};

static const struct mvebu_mbus_soc_data kirkwood_mbus_data = {
	.num_wins            = 8,
	.num_remappable_wins = 4,
	.win_cfg_offset      = orion_mbus_win_offset,
	.setup_cpu_target    = mvebu_mbus_default_setup_cpu_target,
	.show_cpu_target     = mvebu_sdram_debug_show_orion,
};

static const struct mvebu_mbus_soc_data dove_mbus_data = {
	.num_wins            = 8,
	.num_remappable_wins = 4,
	.win_cfg_offset      = orion_mbus_win_offset,
	.setup_cpu_target    = mvebu_mbus_dove_setup_cpu_target,
	.show_cpu_target     = mvebu_sdram_debug_show_dove,
};

/*
 * Some variants of Orion5x have 4 remappable windows, some other have
 * only two of them.
 */
static const struct mvebu_mbus_soc_data orion5x_4win_mbus_data = {
	.num_wins            = 8,
	.num_remappable_wins = 4,
	.win_cfg_offset      = orion_mbus_win_offset,
	.setup_cpu_target    = mvebu_mbus_default_setup_cpu_target,
	.show_cpu_target     = mvebu_sdram_debug_show_orion,
};

static const struct mvebu_mbus_soc_data orion5x_2win_mbus_data = {
	.num_wins            = 8,
	.num_remappable_wins = 2,
	.win_cfg_offset      = orion_mbus_win_offset,
	.setup_cpu_target    = mvebu_mbus_default_setup_cpu_target,
	.show_cpu_target     = mvebu_sdram_debug_show_orion,
};

static const struct mvebu_mbus_soc_data mv78xx0_mbus_data = {
	.num_wins            = 14,
	.num_remappable_wins = 8,
	.win_cfg_offset      = mv78xx0_mbus_win_offset,
	.setup_cpu_target    = mvebu_mbus_default_setup_cpu_target,
	.show_cpu_target     = mvebu_sdram_debug_show_orion,
};

/*
 * The driver doesn't yet have a DT binding because the details of
 * this DT binding still need to be sorted out. However, as a
 * preparation, we already use of_device_id to match a SoC description
 * string against the SoC specific details of this driver.
 */
static const struct of_device_id of_mvebu_mbus_ids[] = {
	{ .compatible = "marvell,armada370-mbus",
	  .data = &armada_370_xp_mbus_data, },
	{ .compatible = "marvell,armadaxp-mbus",
	  .data = &armada_370_xp_mbus_data, },
	{ .compatible = "marvell,kirkwood-mbus",
	  .data = &kirkwood_mbus_data, },
	{ .compatible = "marvell,dove-mbus",
	  .data = &dove_mbus_data, },
	{ .compatible = "marvell,orion5x-88f5281-mbus",
	  .data = &orion5x_4win_mbus_data, },
	{ .compatible = "marvell,orion5x-88f5182-mbus",
	  .data = &orion5x_2win_mbus_data, },
	{ .compatible = "marvell,orion5x-88f5181-mbus",
	  .data = &orion5x_2win_mbus_data, },
	{ .compatible = "marvell,orion5x-88f6183-mbus",
	  .data = &orion5x_4win_mbus_data, },
	{ .compatible = "marvell,mv78xx0-mbus",
	  .data = &mv78xx0_mbus_data, },
	{ },
};

/*
 * Public API of the driver
 */
int mvebu_mbus_add_window_remap_by_id(unsigned int target,
				      unsigned int attribute,
				      phys_addr_t base, size_t size,
				      phys_addr_t remap)
{
	struct mvebu_mbus_state *s = &mbus_state;

	if (!mvebu_mbus_window_conflicts(s, base, size, target, attribute)) {
		pr_err("cannot add window '%x:%x', conflicts with another window\n",
		       target, attribute);
		return -EINVAL;
	}

	return mvebu_mbus_alloc_window(s, base, size, remap, target, attribute);
}

int mvebu_mbus_add_window_by_id(unsigned int target, unsigned int attribute,
				phys_addr_t base, size_t size)
{
	return mvebu_mbus_add_window_remap_by_id(target, attribute, base,
						 size, MVEBU_MBUS_NO_REMAP);
}

int mvebu_mbus_del_window(phys_addr_t base, size_t size)
{
	int win;

	win = mvebu_mbus_find_window(&mbus_state, base, size);
	if (win < 0)
		return win;

	mvebu_mbus_disable_window(&mbus_state, win);
	return 0;
}

void mvebu_mbus_get_pcie_mem_aperture(struct resource *res)
{
	if (!res)
		return;
	*res = mbus_state.pcie_mem_aperture;
}

void mvebu_mbus_get_pcie_io_aperture(struct resource *res)
{
	if (!res)
		return;
	*res = mbus_state.pcie_io_aperture;
}

static __init int mvebu_mbus_debugfs_init(void)
{
	struct mvebu_mbus_state *s = &mbus_state;

	/*
	 * If no base has been initialized, doesn't make sense to
	 * register the debugfs entries. We may be on a multiplatform
	 * kernel that isn't running a Marvell EBU SoC.
	 */
	if (!s->mbuswins_base)
		return 0;

	s->debugfs_root = debugfs_create_dir("mvebu-mbus", NULL);
	if (s->debugfs_root) {
		s->debugfs_sdram = debugfs_create_file("sdram", S_IRUGO,
						       s->debugfs_root, NULL,
						       &mvebu_sdram_debug_fops);
		s->debugfs_devs = debugfs_create_file("devices", S_IRUGO,
						      s->debugfs_root, NULL,
						      &mvebu_devs_debug_fops);
	}

	return 0;
}
fs_initcall(mvebu_mbus_debugfs_init);

static int __init mvebu_mbus_common_init(struct mvebu_mbus_state *mbus,
					 phys_addr_t mbuswins_phys_base,
					 size_t mbuswins_size,
					 phys_addr_t sdramwins_phys_base,
					 size_t sdramwins_size)
{
	int win;

	mbus->mbuswins_base = ioremap(mbuswins_phys_base, mbuswins_size);
	if (!mbus->mbuswins_base)
		return -ENOMEM;

	mbus->sdramwins_base = ioremap(sdramwins_phys_base, sdramwins_size);
	if (!mbus->sdramwins_base) {
		iounmap(mbus_state.mbuswins_base);
		return -ENOMEM;
	}

	if (of_find_compatible_node(NULL, NULL, "marvell,coherency-fabric"))
		mbus->hw_io_coherency = 1;

	for (win = 0; win < mbus->soc->num_wins; win++)
		mvebu_mbus_disable_window(mbus, win);

	mbus->soc->setup_cpu_target(mbus);

	return 0;
}

int __init mvebu_mbus_init(const char *soc, phys_addr_t mbuswins_phys_base,
			   size_t mbuswins_size,
			   phys_addr_t sdramwins_phys_base,
			   size_t sdramwins_size)
{
	const struct of_device_id *of_id;
<<<<<<< HEAD
	struct device_node *np;
	int win;
=======
>>>>>>> a0cec786

	for (of_id = of_mvebu_mbus_ids; of_id->compatible; of_id++)
		if (!strcmp(of_id->compatible, soc))
			break;

	if (!of_id->compatible) {
		pr_err("could not find a matching SoC family\n");
		return -ENODEV;
	}

	mbus_state.soc = of_id->data;

	return mvebu_mbus_common_init(&mbus_state,
			mbuswins_phys_base,
			mbuswins_size,
			sdramwins_phys_base,
			sdramwins_size);
}

#ifdef CONFIG_OF
/*
 * The window IDs in the ranges DT property have the following format:
 *  - bits 28 to 31: MBus custom field
 *  - bits 24 to 27: window target ID
 *  - bits 16 to 23: window attribute ID
 *  - bits  0 to 15: unused
 */
#define CUSTOM(id) (((id) & 0xF0000000) >> 24)
#define TARGET(id) (((id) & 0x0F000000) >> 24)
#define ATTR(id)   (((id) & 0x00FF0000) >> 16)

static int __init mbus_dt_setup_win(struct mvebu_mbus_state *mbus,
				    u32 base, u32 size,
				    u8 target, u8 attr)
{
	if (!mvebu_mbus_window_conflicts(mbus, base, size, target, attr)) {
		pr_err("cannot add window '%04x:%04x', conflicts with another window\n",
		       target, attr);
		return -EBUSY;
	}

	if (mvebu_mbus_alloc_window(mbus, base, size, MVEBU_MBUS_NO_REMAP,
				    target, attr)) {
		pr_err("cannot add window '%04x:%04x', too many windows\n",
		       target, attr);
		return -ENOMEM;
	}
	return 0;
}

<<<<<<< HEAD
	np = of_find_compatible_node(NULL, NULL, "marvell,coherency-fabric");
	if (np) {
		mbus->hw_io_coherency = 1;
		of_node_put(np);
	}
=======
static int __init
mbus_parse_ranges(struct device_node *node,
		  int *addr_cells, int *c_addr_cells, int *c_size_cells,
		  int *cell_count, const __be32 **ranges_start,
		  const __be32 **ranges_end)
{
	const __be32 *prop;
	int ranges_len, tuple_len;

	/* Allow a node with no 'ranges' property */
	*ranges_start = of_get_property(node, "ranges", &ranges_len);
	if (*ranges_start == NULL) {
		*addr_cells = *c_addr_cells = *c_size_cells = *cell_count = 0;
		*ranges_start = *ranges_end = NULL;
		return 0;
	}
	*ranges_end = *ranges_start + ranges_len / sizeof(__be32);
>>>>>>> a0cec786

	*addr_cells = of_n_addr_cells(node);

	prop = of_get_property(node, "#address-cells", NULL);
	*c_addr_cells = be32_to_cpup(prop);

	prop = of_get_property(node, "#size-cells", NULL);
	*c_size_cells = be32_to_cpup(prop);

	*cell_count = *addr_cells + *c_addr_cells + *c_size_cells;
	tuple_len = (*cell_count) * sizeof(__be32);

	if (ranges_len % tuple_len) {
		pr_warn("malformed ranges entry '%s'\n", node->name);
		return -EINVAL;
	}
	return 0;
}

static int __init mbus_dt_setup(struct mvebu_mbus_state *mbus,
				struct device_node *np)
{
	int addr_cells, c_addr_cells, c_size_cells;
	int i, ret, cell_count;
	const __be32 *r, *ranges_start, *ranges_end;

	ret = mbus_parse_ranges(np, &addr_cells, &c_addr_cells,
				&c_size_cells, &cell_count,
				&ranges_start, &ranges_end);
	if (ret < 0)
		return ret;

	for (i = 0, r = ranges_start; r < ranges_end; r += cell_count, i++) {
		u32 windowid, base, size;
		u8 target, attr;

		/*
		 * An entry with a non-zero custom field do not
		 * correspond to a static window, so skip it.
		 */
		windowid = of_read_number(r, 1);
		if (CUSTOM(windowid))
			continue;

		target = TARGET(windowid);
		attr = ATTR(windowid);

		base = of_read_number(r + c_addr_cells, addr_cells);
		size = of_read_number(r + c_addr_cells + addr_cells,
				      c_size_cells);
		ret = mbus_dt_setup_win(mbus, base, size, target, attr);
		if (ret < 0)
			return ret;
	}
	return 0;
}

static void __init mvebu_mbus_get_pcie_resources(struct device_node *np,
						 struct resource *mem,
						 struct resource *io)
{
	u32 reg[2];
	int ret;

	/*
	 * These are optional, so we clear them and they'll
	 * be zero if they are missing from the DT.
	 */
	memset(mem, 0, sizeof(struct resource));
	memset(io, 0, sizeof(struct resource));

	ret = of_property_read_u32_array(np, "pcie-mem-aperture", reg, ARRAY_SIZE(reg));
	if (!ret) {
		mem->start = reg[0];
		mem->end = mem->start + reg[1];
		mem->flags = IORESOURCE_MEM;
	}

	ret = of_property_read_u32_array(np, "pcie-io-aperture", reg, ARRAY_SIZE(reg));
	if (!ret) {
		io->start = reg[0];
		io->end = io->start + reg[1];
		io->flags = IORESOURCE_IO;
	}
}

int __init mvebu_mbus_dt_init(void)
{
	struct resource mbuswins_res, sdramwins_res;
	struct device_node *np, *controller;
	const struct of_device_id *of_id;
	const __be32 *prop;
	int ret;

	np = of_find_matching_node(NULL, of_mvebu_mbus_ids);
	if (!np) {
		pr_err("could not find a matching SoC family\n");
		return -ENODEV;
	}

	of_id = of_match_node(of_mvebu_mbus_ids, np);
	mbus_state.soc = of_id->data;

	prop = of_get_property(np, "controller", NULL);
	if (!prop) {
		pr_err("required 'controller' property missing\n");
		return -EINVAL;
	}

	controller = of_find_node_by_phandle(be32_to_cpup(prop));
	if (!controller) {
		pr_err("could not find an 'mbus-controller' node\n");
		return -ENODEV;
	}

	if (of_address_to_resource(controller, 0, &mbuswins_res)) {
		pr_err("cannot get MBUS register address\n");
		return -EINVAL;
	}

	if (of_address_to_resource(controller, 1, &sdramwins_res)) {
		pr_err("cannot get SDRAM register address\n");
		return -EINVAL;
	}

	/* Get optional pcie-{mem,io}-aperture properties */
	mvebu_mbus_get_pcie_resources(np, &mbus_state.pcie_mem_aperture,
					  &mbus_state.pcie_io_aperture);

	ret = mvebu_mbus_common_init(&mbus_state,
				     mbuswins_res.start,
				     resource_size(&mbuswins_res),
				     sdramwins_res.start,
				     resource_size(&sdramwins_res));
	if (ret)
		return ret;

	/* Setup statically declared windows in the DT */
	return mbus_dt_setup(&mbus_state, np);
}
#endif<|MERGE_RESOLUTION|>--- conflicted
+++ resolved
@@ -700,6 +700,7 @@
 					 phys_addr_t sdramwins_phys_base,
 					 size_t sdramwins_size)
 {
+	struct device_node *np;
 	int win;
 
 	mbus->mbuswins_base = ioremap(mbuswins_phys_base, mbuswins_size);
@@ -712,8 +713,11 @@
 		return -ENOMEM;
 	}
 
-	if (of_find_compatible_node(NULL, NULL, "marvell,coherency-fabric"))
+	np = of_find_compatible_node(NULL, NULL, "marvell,coherency-fabric");
+	if (np) {
 		mbus->hw_io_coherency = 1;
+		of_node_put(np);
+	}
 
 	for (win = 0; win < mbus->soc->num_wins; win++)
 		mvebu_mbus_disable_window(mbus, win);
@@ -729,11 +733,6 @@
 			   size_t sdramwins_size)
 {
 	const struct of_device_id *of_id;
-<<<<<<< HEAD
-	struct device_node *np;
-	int win;
-=======
->>>>>>> a0cec786
 
 	for (of_id = of_mvebu_mbus_ids; of_id->compatible; of_id++)
 		if (!strcmp(of_id->compatible, soc))
@@ -784,13 +783,6 @@
 	return 0;
 }
 
-<<<<<<< HEAD
-	np = of_find_compatible_node(NULL, NULL, "marvell,coherency-fabric");
-	if (np) {
-		mbus->hw_io_coherency = 1;
-		of_node_put(np);
-	}
-=======
 static int __init
 mbus_parse_ranges(struct device_node *node,
 		  int *addr_cells, int *c_addr_cells, int *c_size_cells,
@@ -808,7 +800,6 @@
 		return 0;
 	}
 	*ranges_end = *ranges_start + ranges_len / sizeof(__be32);
->>>>>>> a0cec786
 
 	*addr_cells = of_n_addr_cells(node);
 
