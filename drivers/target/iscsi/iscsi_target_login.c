/*******************************************************************************
 * This file contains the login functions used by the iSCSI Target driver.
 *
 * \u00a9 Copyright 2007-2011 RisingTide Systems LLC.
 *
 * Licensed to the Linux Foundation under the General Public License (GPL) version 2.
 *
 * Author: Nicholas A. Bellinger <nab@linux-iscsi.org>
 *
 * This program is free software; you can redistribute it and/or modify
 * it under the terms of the GNU General Public License as published by
 * the Free Software Foundation; either version 2 of the License, or
 * (at your option) any later version.
 *
 * This program is distributed in the hope that it will be useful,
 * but WITHOUT ANY WARRANTY; without even the implied warranty of
 * MERCHANTABILITY or FITNESS FOR A PARTICULAR PURPOSE.  See the
 * GNU General Public License for more details.
 ******************************************************************************/

#include <linux/string.h>
#include <linux/kthread.h>
#include <linux/crypto.h>
#include <linux/idr.h>
#include <scsi/iscsi_proto.h>
#include <target/target_core_base.h>
#include <target/target_core_fabric.h>

#include "iscsi_target_core.h"
#include "iscsi_target_tq.h"
#include "iscsi_target_device.h"
#include "iscsi_target_nego.h"
#include "iscsi_target_erl0.h"
#include "iscsi_target_erl2.h"
#include "iscsi_target_login.h"
#include "iscsi_target_stat.h"
#include "iscsi_target_tpg.h"
#include "iscsi_target_util.h"
#include "iscsi_target.h"
#include "iscsi_target_parameters.h"

#include <target/iscsi/iscsi_transport.h>

static struct iscsi_login *iscsi_login_init_conn(struct iscsi_conn *conn)
{
	struct iscsi_login *login;

	login = kzalloc(sizeof(struct iscsi_login), GFP_KERNEL);
	if (!login) {
		pr_err("Unable to allocate memory for struct iscsi_login.\n");
		return NULL;
	}
	login->conn = conn;
	login->first_request = 1;

	login->req_buf = kzalloc(MAX_KEY_VALUE_PAIRS, GFP_KERNEL);
	if (!login->req_buf) {
		pr_err("Unable to allocate memory for response buffer.\n");
		goto out_login;
	}

	login->rsp_buf = kzalloc(MAX_KEY_VALUE_PAIRS, GFP_KERNEL);
	if (!login->rsp_buf) {
		pr_err("Unable to allocate memory for request buffer.\n");
		goto out_req_buf;
	}

	conn->conn_ops = kzalloc(sizeof(struct iscsi_conn_ops), GFP_KERNEL);
	if (!conn->conn_ops) {
		pr_err("Unable to allocate memory for"
			" struct iscsi_conn_ops.\n");
		goto out_rsp_buf;
	}

	init_waitqueue_head(&conn->queues_wq);
	INIT_LIST_HEAD(&conn->conn_list);
	INIT_LIST_HEAD(&conn->conn_cmd_list);
	INIT_LIST_HEAD(&conn->immed_queue_list);
	INIT_LIST_HEAD(&conn->response_queue_list);
	init_completion(&conn->conn_post_wait_comp);
	init_completion(&conn->conn_wait_comp);
	init_completion(&conn->conn_wait_rcfr_comp);
	init_completion(&conn->conn_waiting_on_uc_comp);
	init_completion(&conn->conn_logout_comp);
	init_completion(&conn->rx_half_close_comp);
	init_completion(&conn->tx_half_close_comp);
	spin_lock_init(&conn->cmd_lock);
	spin_lock_init(&conn->conn_usage_lock);
	spin_lock_init(&conn->immed_queue_lock);
	spin_lock_init(&conn->nopin_timer_lock);
	spin_lock_init(&conn->response_queue_lock);
	spin_lock_init(&conn->state_lock);

	if (!zalloc_cpumask_var(&conn->conn_cpumask, GFP_KERNEL)) {
		pr_err("Unable to allocate conn->conn_cpumask\n");
		goto out_conn_ops;
	}
	conn->conn_login = login;

	return login;

out_conn_ops:
	kfree(conn->conn_ops);
out_rsp_buf:
	kfree(login->rsp_buf);
out_req_buf:
	kfree(login->req_buf);
out_login:
	kfree(login);
	return NULL;
}

/*
 * Used by iscsi_target_nego.c:iscsi_target_locate_portal() to setup
 * per struct iscsi_conn libcrypto contexts for crc32c and crc32-intel
 */
int iscsi_login_setup_crypto(struct iscsi_conn *conn)
{
	/*
	 * Setup slicing by CRC32C algorithm for RX and TX libcrypto contexts
	 * which will default to crc32c_intel.ko for cpu_has_xmm4_2, or fallback
	 * to software 1x8 byte slicing from crc32c.ko
	 */
	conn->conn_rx_hash.flags = 0;
	conn->conn_rx_hash.tfm = crypto_alloc_hash("crc32c", 0,
						CRYPTO_ALG_ASYNC);
	if (IS_ERR(conn->conn_rx_hash.tfm)) {
		pr_err("crypto_alloc_hash() failed for conn_rx_tfm\n");
		return -ENOMEM;
	}

	conn->conn_tx_hash.flags = 0;
	conn->conn_tx_hash.tfm = crypto_alloc_hash("crc32c", 0,
						CRYPTO_ALG_ASYNC);
	if (IS_ERR(conn->conn_tx_hash.tfm)) {
		pr_err("crypto_alloc_hash() failed for conn_tx_tfm\n");
		crypto_free_hash(conn->conn_rx_hash.tfm);
		return -ENOMEM;
	}

	return 0;
}

static int iscsi_login_check_initiator_version(
	struct iscsi_conn *conn,
	u8 version_max,
	u8 version_min)
{
	if ((version_max != 0x00) || (version_min != 0x00)) {
		pr_err("Unsupported iSCSI IETF Pre-RFC Revision,"
			" version Min/Max 0x%02x/0x%02x, rejecting login.\n",
			version_min, version_max);
		iscsit_tx_login_rsp(conn, ISCSI_STATUS_CLS_INITIATOR_ERR,
				ISCSI_LOGIN_STATUS_NO_VERSION);
		return -1;
	}

	return 0;
}

int iscsi_check_for_session_reinstatement(struct iscsi_conn *conn)
{
	int sessiontype;
	struct iscsi_param *initiatorname_param = NULL, *sessiontype_param = NULL;
	struct iscsi_portal_group *tpg = conn->tpg;
	struct iscsi_session *sess = NULL, *sess_p = NULL;
	struct se_portal_group *se_tpg = &tpg->tpg_se_tpg;
	struct se_session *se_sess, *se_sess_tmp;

	initiatorname_param = iscsi_find_param_from_key(
			INITIATORNAME, conn->param_list);
	sessiontype_param = iscsi_find_param_from_key(
			SESSIONTYPE, conn->param_list);
	if (!initiatorname_param || !sessiontype_param) {
		iscsit_tx_login_rsp(conn, ISCSI_STATUS_CLS_INITIATOR_ERR,
			ISCSI_LOGIN_STATUS_MISSING_FIELDS);
		return -1;
	}

	sessiontype = (strncmp(sessiontype_param->value, NORMAL, 6)) ? 1 : 0;

	spin_lock_bh(&se_tpg->session_lock);
	list_for_each_entry_safe(se_sess, se_sess_tmp, &se_tpg->tpg_sess_list,
			sess_list) {

		sess_p = se_sess->fabric_sess_ptr;
		spin_lock(&sess_p->conn_lock);
		if (atomic_read(&sess_p->session_fall_back_to_erl0) ||
		    atomic_read(&sess_p->session_logout) ||
		    (sess_p->time2retain_timer_flags & ISCSI_TF_EXPIRED)) {
			spin_unlock(&sess_p->conn_lock);
			continue;
		}
		if (!memcmp(sess_p->isid, conn->sess->isid, 6) &&
		   (!strcmp(sess_p->sess_ops->InitiatorName,
			    initiatorname_param->value) &&
		   (sess_p->sess_ops->SessionType == sessiontype))) {
			atomic_set(&sess_p->session_reinstatement, 1);
			spin_unlock(&sess_p->conn_lock);
			iscsit_inc_session_usage_count(sess_p);
			iscsit_stop_time2retain_timer(sess_p);
			sess = sess_p;
			break;
		}
		spin_unlock(&sess_p->conn_lock);
	}
	spin_unlock_bh(&se_tpg->session_lock);
	/*
	 * If the Time2Retain handler has expired, the session is already gone.
	 */
	if (!sess)
		return 0;

	pr_debug("%s iSCSI Session SID %u is still active for %s,"
		" preforming session reinstatement.\n", (sessiontype) ?
		"Discovery" : "Normal", sess->sid,
		sess->sess_ops->InitiatorName);

	spin_lock_bh(&sess->conn_lock);
	if (sess->session_state == TARG_SESS_STATE_FAILED) {
		spin_unlock_bh(&sess->conn_lock);
		iscsit_dec_session_usage_count(sess);
		target_put_session(sess->se_sess);
		return 0;
	}
	spin_unlock_bh(&sess->conn_lock);

	iscsit_stop_session(sess, 1, 1);
	iscsit_dec_session_usage_count(sess);

	target_put_session(sess->se_sess);
	return 0;
}

static void iscsi_login_set_conn_values(
	struct iscsi_session *sess,
	struct iscsi_conn *conn,
	__be16 cid)
{
	conn->sess		= sess;
	conn->cid		= be16_to_cpu(cid);
	/*
	 * Generate a random Status sequence number (statsn) for the new
	 * iSCSI connection.
	 */
	get_random_bytes(&conn->stat_sn, sizeof(u32));

	mutex_lock(&auth_id_lock);
	conn->auth_id		= iscsit_global->auth_id++;
	mutex_unlock(&auth_id_lock);
}

/*
 *	This is the leading connection of a new session,
 *	or session reinstatement.
 */
static int iscsi_login_zero_tsih_s1(
	struct iscsi_conn *conn,
	unsigned char *buf)
{
	struct iscsi_session *sess = NULL;
	struct iscsi_login_req *pdu = (struct iscsi_login_req *)buf;
	int ret;

	sess = kzalloc(sizeof(struct iscsi_session), GFP_KERNEL);
	if (!sess) {
		iscsit_tx_login_rsp(conn, ISCSI_STATUS_CLS_TARGET_ERR,
				ISCSI_LOGIN_STATUS_NO_RESOURCES);
		pr_err("Could not allocate memory for session\n");
		return -ENOMEM;
	}

	iscsi_login_set_conn_values(sess, conn, pdu->cid);
	sess->init_task_tag	= pdu->itt;
	memcpy(&sess->isid, pdu->isid, 6);
	sess->exp_cmd_sn	= be32_to_cpu(pdu->cmdsn);
	INIT_LIST_HEAD(&sess->sess_conn_list);
	INIT_LIST_HEAD(&sess->sess_ooo_cmdsn_list);
	INIT_LIST_HEAD(&sess->cr_active_list);
	INIT_LIST_HEAD(&sess->cr_inactive_list);
	init_completion(&sess->async_msg_comp);
	init_completion(&sess->reinstatement_comp);
	init_completion(&sess->session_wait_comp);
	init_completion(&sess->session_waiting_on_uc_comp);
	mutex_init(&sess->cmdsn_mutex);
	spin_lock_init(&sess->conn_lock);
	spin_lock_init(&sess->cr_a_lock);
	spin_lock_init(&sess->cr_i_lock);
	spin_lock_init(&sess->session_usage_lock);
	spin_lock_init(&sess->ttt_lock);

	idr_preload(GFP_KERNEL);
	spin_lock_bh(&sess_idr_lock);
	ret = idr_alloc(&sess_idr, NULL, 0, 0, GFP_NOWAIT);
	if (ret >= 0)
		sess->session_index = ret;
	spin_unlock_bh(&sess_idr_lock);
	idr_preload_end();

	if (ret < 0) {
		pr_err("idr_alloc() for sess_idr failed\n");
		iscsit_tx_login_rsp(conn, ISCSI_STATUS_CLS_TARGET_ERR,
				ISCSI_LOGIN_STATUS_NO_RESOURCES);
		kfree(sess);
		return -ENOMEM;
	}

	sess->creation_time = get_jiffies_64();
	spin_lock_init(&sess->session_stats_lock);
	/*
	 * The FFP CmdSN window values will be allocated from the TPG's
	 * Initiator Node's ACL once the login has been successfully completed.
	 */
	sess->max_cmd_sn	= be32_to_cpu(pdu->cmdsn);

	sess->sess_ops = kzalloc(sizeof(struct iscsi_sess_ops), GFP_KERNEL);
	if (!sess->sess_ops) {
		iscsit_tx_login_rsp(conn, ISCSI_STATUS_CLS_TARGET_ERR,
				ISCSI_LOGIN_STATUS_NO_RESOURCES);
		pr_err("Unable to allocate memory for"
				" struct iscsi_sess_ops.\n");
		kfree(sess);
		return -ENOMEM;
	}

	sess->se_sess = transport_init_session();
	if (IS_ERR(sess->se_sess)) {
		iscsit_tx_login_rsp(conn, ISCSI_STATUS_CLS_TARGET_ERR,
				ISCSI_LOGIN_STATUS_NO_RESOURCES);
		kfree(sess);
		return -ENOMEM;
	}

	return 0;
}

static int iscsi_login_zero_tsih_s2(
	struct iscsi_conn *conn)
{
	struct iscsi_node_attrib *na;
	struct iscsi_session *sess = conn->sess;
	unsigned char buf[32];
	bool iser = false;

	sess->tpg = conn->tpg;

	/*
	 * Assign a new TPG Session Handle.  Note this is protected with
	 * struct iscsi_portal_group->np_login_sem from iscsit_access_np().
	 */
	sess->tsih = ++ISCSI_TPG_S(sess)->ntsih;
	if (!sess->tsih)
		sess->tsih = ++ISCSI_TPG_S(sess)->ntsih;

	/*
	 * Create the default params from user defined values..
	 */
	if (iscsi_copy_param_list(&conn->param_list,
				ISCSI_TPG_C(conn)->param_list, 1) < 0) {
		iscsit_tx_login_rsp(conn, ISCSI_STATUS_CLS_TARGET_ERR,
				ISCSI_LOGIN_STATUS_NO_RESOURCES);
		return -1;
	}

	if (conn->conn_transport->transport_type == ISCSI_INFINIBAND)
		iser = true;

	iscsi_set_keys_to_negotiate(conn->param_list, iser);

	if (sess->sess_ops->SessionType)
		return iscsi_set_keys_irrelevant_for_discovery(
				conn->param_list);

	na = iscsit_tpg_get_node_attrib(sess);

	/*
	 * Need to send TargetPortalGroupTag back in first login response
	 * on any iSCSI connection where the Initiator provides TargetName.
	 * See 5.3.1.  Login Phase Start
	 *
	 * In our case, we have already located the struct iscsi_tiqn at this point.
	 */
	memset(buf, 0, 32);
	sprintf(buf, "TargetPortalGroupTag=%hu", ISCSI_TPG_S(sess)->tpgt);
	if (iscsi_change_param_value(buf, conn->param_list, 0) < 0) {
		iscsit_tx_login_rsp(conn, ISCSI_STATUS_CLS_TARGET_ERR,
				ISCSI_LOGIN_STATUS_NO_RESOURCES);
		return -1;
	}

	/*
	 * Workaround for Initiators that have broken connection recovery logic.
	 *
	 * "We would really like to get rid of this." Linux-iSCSI.org team
	 */
	memset(buf, 0, 32);
	sprintf(buf, "ErrorRecoveryLevel=%d", na->default_erl);
	if (iscsi_change_param_value(buf, conn->param_list, 0) < 0) {
		iscsit_tx_login_rsp(conn, ISCSI_STATUS_CLS_TARGET_ERR,
				ISCSI_LOGIN_STATUS_NO_RESOURCES);
		return -1;
	}

	if (iscsi_login_disable_FIM_keys(conn->param_list, conn) < 0)
		return -1;
	/*
	 * Set RDMAExtensions=Yes by default for iSER enabled network portals
	 */
	if (iser) {
		struct iscsi_param *param;
		unsigned long mrdsl, off;
		int rc;

		sprintf(buf, "RDMAExtensions=Yes");
		if (iscsi_change_param_value(buf, conn->param_list, 0) < 0) {
			iscsit_tx_login_rsp(conn, ISCSI_STATUS_CLS_TARGET_ERR,
				ISCSI_LOGIN_STATUS_NO_RESOURCES);
			return -1;
		}
		/*
		 * Make MaxRecvDataSegmentLength PAGE_SIZE aligned for
		 * Immediate Data + Unsolicitied Data-OUT if necessary..
		 */
		param = iscsi_find_param_from_key("MaxRecvDataSegmentLength",
						  conn->param_list);
		if (!param) {
			iscsit_tx_login_rsp(conn, ISCSI_STATUS_CLS_TARGET_ERR,
				ISCSI_LOGIN_STATUS_NO_RESOURCES);
			return -1;
		}
		rc = strict_strtoul(param->value, 0, &mrdsl);
		if (rc < 0) {
			iscsit_tx_login_rsp(conn, ISCSI_STATUS_CLS_TARGET_ERR,
				ISCSI_LOGIN_STATUS_NO_RESOURCES);
			return -1;
		}
		off = mrdsl % PAGE_SIZE;
		if (!off)
			return 0;

		if (mrdsl < PAGE_SIZE)
			mrdsl = PAGE_SIZE;
		else
			mrdsl -= off;

		pr_warn("Aligning ISER MaxRecvDataSegmentLength: %lu down"
			" to PAGE_SIZE\n", mrdsl);

		sprintf(buf, "MaxRecvDataSegmentLength=%lu\n", mrdsl);
		if (iscsi_change_param_value(buf, conn->param_list, 0) < 0) {
			iscsit_tx_login_rsp(conn, ISCSI_STATUS_CLS_TARGET_ERR,
				ISCSI_LOGIN_STATUS_NO_RESOURCES);
			return -1;
		}
	}

	return 0;
}

/*
 * Remove PSTATE_NEGOTIATE for the four FIM related keys.
 * The Initiator node will be able to enable FIM by proposing them itself.
 */
int iscsi_login_disable_FIM_keys(
	struct iscsi_param_list *param_list,
	struct iscsi_conn *conn)
{
	struct iscsi_param *param;

	param = iscsi_find_param_from_key("OFMarker", param_list);
	if (!param) {
		pr_err("iscsi_find_param_from_key() for"
				" OFMarker failed\n");
		iscsit_tx_login_rsp(conn, ISCSI_STATUS_CLS_TARGET_ERR,
				ISCSI_LOGIN_STATUS_NO_RESOURCES);
		return -1;
	}
	param->state &= ~PSTATE_NEGOTIATE;

	param = iscsi_find_param_from_key("OFMarkInt", param_list);
	if (!param) {
		pr_err("iscsi_find_param_from_key() for"
				" IFMarker failed\n");
		iscsit_tx_login_rsp(conn, ISCSI_STATUS_CLS_TARGET_ERR,
				ISCSI_LOGIN_STATUS_NO_RESOURCES);
		return -1;
	}
	param->state &= ~PSTATE_NEGOTIATE;

	param = iscsi_find_param_from_key("IFMarker", param_list);
	if (!param) {
		pr_err("iscsi_find_param_from_key() for"
				" IFMarker failed\n");
		iscsit_tx_login_rsp(conn, ISCSI_STATUS_CLS_TARGET_ERR,
				ISCSI_LOGIN_STATUS_NO_RESOURCES);
		return -1;
	}
	param->state &= ~PSTATE_NEGOTIATE;

	param = iscsi_find_param_from_key("IFMarkInt", param_list);
	if (!param) {
		pr_err("iscsi_find_param_from_key() for"
				" IFMarker failed\n");
		iscsit_tx_login_rsp(conn, ISCSI_STATUS_CLS_TARGET_ERR,
				ISCSI_LOGIN_STATUS_NO_RESOURCES);
		return -1;
	}
	param->state &= ~PSTATE_NEGOTIATE;

	return 0;
}

static int iscsi_login_non_zero_tsih_s1(
	struct iscsi_conn *conn,
	unsigned char *buf)
{
	struct iscsi_login_req *pdu = (struct iscsi_login_req *)buf;

	iscsi_login_set_conn_values(NULL, conn, pdu->cid);
	return 0;
}

/*
 *	Add a new connection to an existing session.
 */
static int iscsi_login_non_zero_tsih_s2(
	struct iscsi_conn *conn,
	unsigned char *buf)
{
	struct iscsi_portal_group *tpg = conn->tpg;
	struct iscsi_session *sess = NULL, *sess_p = NULL;
	struct se_portal_group *se_tpg = &tpg->tpg_se_tpg;
	struct se_session *se_sess, *se_sess_tmp;
	struct iscsi_login_req *pdu = (struct iscsi_login_req *)buf;
	bool iser = false;

	spin_lock_bh(&se_tpg->session_lock);
	list_for_each_entry_safe(se_sess, se_sess_tmp, &se_tpg->tpg_sess_list,
			sess_list) {

		sess_p = (struct iscsi_session *)se_sess->fabric_sess_ptr;
		if (atomic_read(&sess_p->session_fall_back_to_erl0) ||
		    atomic_read(&sess_p->session_logout) ||
		   (sess_p->time2retain_timer_flags & ISCSI_TF_EXPIRED))
			continue;
		if (!memcmp(sess_p->isid, pdu->isid, 6) &&
		     (sess_p->tsih == be16_to_cpu(pdu->tsih))) {
			iscsit_inc_session_usage_count(sess_p);
			iscsit_stop_time2retain_timer(sess_p);
			sess = sess_p;
			break;
		}
	}
	spin_unlock_bh(&se_tpg->session_lock);

	/*
	 * If the Time2Retain handler has expired, the session is already gone.
	 */
	if (!sess) {
		pr_err("Initiator attempting to add a connection to"
			" a non-existent session, rejecting iSCSI Login.\n");
		iscsit_tx_login_rsp(conn, ISCSI_STATUS_CLS_INITIATOR_ERR,
				ISCSI_LOGIN_STATUS_NO_SESSION);
		return -1;
	}

	/*
	 * Stop the Time2Retain timer if this is a failed session, we restart
	 * the timer if the login is not successful.
	 */
	spin_lock_bh(&sess->conn_lock);
	if (sess->session_state == TARG_SESS_STATE_FAILED)
		atomic_set(&sess->session_continuation, 1);
	spin_unlock_bh(&sess->conn_lock);

	iscsi_login_set_conn_values(sess, conn, pdu->cid);

	if (iscsi_copy_param_list(&conn->param_list,
			ISCSI_TPG_C(conn)->param_list, 0) < 0) {
		iscsit_tx_login_rsp(conn, ISCSI_STATUS_CLS_TARGET_ERR,
				ISCSI_LOGIN_STATUS_NO_RESOURCES);
		return -1;
	}

	if (conn->conn_transport->transport_type == ISCSI_INFINIBAND)
		iser = true;

	iscsi_set_keys_to_negotiate(conn->param_list, iser);
	/*
	 * Need to send TargetPortalGroupTag back in first login response
	 * on any iSCSI connection where the Initiator provides TargetName.
	 * See 5.3.1.  Login Phase Start
	 *
	 * In our case, we have already located the struct iscsi_tiqn at this point.
	 */
	memset(buf, 0, 32);
	sprintf(buf, "TargetPortalGroupTag=%hu", ISCSI_TPG_S(sess)->tpgt);
	if (iscsi_change_param_value(buf, conn->param_list, 0) < 0) {
		iscsit_tx_login_rsp(conn, ISCSI_STATUS_CLS_TARGET_ERR,
				ISCSI_LOGIN_STATUS_NO_RESOURCES);
		return -1;
	}

	return iscsi_login_disable_FIM_keys(conn->param_list, conn);
}

int iscsi_login_post_auth_non_zero_tsih(
	struct iscsi_conn *conn,
	u16 cid,
	u32 exp_statsn)
{
	struct iscsi_conn *conn_ptr = NULL;
	struct iscsi_conn_recovery *cr = NULL;
	struct iscsi_session *sess = conn->sess;

	/*
	 * By following item 5 in the login table,  if we have found
	 * an existing ISID and a valid/existing TSIH and an existing
	 * CID we do connection reinstatement.  Currently we dont not
	 * support it so we send back an non-zero status class to the
	 * initiator and release the new connection.
	 */
	conn_ptr = iscsit_get_conn_from_cid_rcfr(sess, cid);
	if (conn_ptr) {
		pr_err("Connection exists with CID %hu for %s,"
			" performing connection reinstatement.\n",
			conn_ptr->cid, sess->sess_ops->InitiatorName);

		iscsit_connection_reinstatement_rcfr(conn_ptr);
		iscsit_dec_conn_usage_count(conn_ptr);
	}

	/*
	 * Check for any connection recovery entires containing CID.
	 * We use the original ExpStatSN sent in the first login request
	 * to acknowledge commands for the failed connection.
	 *
	 * Also note that an explict logout may have already been sent,
	 * but the response may not be sent due to additional connection
	 * loss.
	 */
	if (sess->sess_ops->ErrorRecoveryLevel == 2) {
		cr = iscsit_get_inactive_connection_recovery_entry(
				sess, cid);
		if (cr) {
			pr_debug("Performing implicit logout"
				" for connection recovery on CID: %hu\n",
					conn->cid);
			iscsit_discard_cr_cmds_by_expstatsn(cr, exp_statsn);
		}
	}

	/*
	 * Else we follow item 4 from the login table in that we have
	 * found an existing ISID and a valid/existing TSIH and a new
	 * CID we go ahead and continue to add a new connection to the
	 * session.
	 */
	pr_debug("Adding CID %hu to existing session for %s.\n",
			cid, sess->sess_ops->InitiatorName);

	if ((atomic_read(&sess->nconn) + 1) > sess->sess_ops->MaxConnections) {
		pr_err("Adding additional connection to this session"
			" would exceed MaxConnections %d, login failed.\n",
				sess->sess_ops->MaxConnections);
		iscsit_tx_login_rsp(conn, ISCSI_STATUS_CLS_INITIATOR_ERR,
				ISCSI_LOGIN_STATUS_ISID_ERROR);
		return -1;
	}

	return 0;
}

static void iscsi_post_login_start_timers(struct iscsi_conn *conn)
{
	struct iscsi_session *sess = conn->sess;
	/*
	 * FIXME: Unsolicitied NopIN support for ISER
	 */
	if (conn->conn_transport->transport_type == ISCSI_INFINIBAND)
		return;

	if (!sess->sess_ops->SessionType)
		iscsit_start_nopin_timer(conn);
}

static int iscsi_post_login_handler(
	struct iscsi_np *np,
	struct iscsi_conn *conn,
	u8 zero_tsih)
{
	int stop_timer = 0;
	struct iscsi_session *sess = conn->sess;
	struct se_session *se_sess = sess->se_sess;
	struct iscsi_portal_group *tpg = ISCSI_TPG_S(sess);
	struct se_portal_group *se_tpg = &tpg->tpg_se_tpg;
	struct iscsi_thread_set *ts;

	iscsit_inc_conn_usage_count(conn);

	iscsit_collect_login_stats(conn, ISCSI_STATUS_CLS_SUCCESS,
			ISCSI_LOGIN_STATUS_ACCEPT);

	pr_debug("Moving to TARG_CONN_STATE_LOGGED_IN.\n");
	conn->conn_state = TARG_CONN_STATE_LOGGED_IN;

	iscsi_set_connection_parameters(conn->conn_ops, conn->param_list);
	iscsit_set_sync_and_steering_values(conn);
	/*
	 * SCSI Initiator -> SCSI Target Port Mapping
	 */
	ts = iscsi_get_thread_set();
	if (!zero_tsih) {
		iscsi_set_session_parameters(sess->sess_ops,
				conn->param_list, 0);
		iscsi_release_param_list(conn->param_list);
		conn->param_list = NULL;

		spin_lock_bh(&sess->conn_lock);
		atomic_set(&sess->session_continuation, 0);
		if (sess->session_state == TARG_SESS_STATE_FAILED) {
			pr_debug("Moving to"
					" TARG_SESS_STATE_LOGGED_IN.\n");
			sess->session_state = TARG_SESS_STATE_LOGGED_IN;
			stop_timer = 1;
		}

		pr_debug("iSCSI Login successful on CID: %hu from %s to"
			" %s:%hu,%hu\n", conn->cid, conn->login_ip,
			conn->local_ip, conn->local_port, tpg->tpgt);

		list_add_tail(&conn->conn_list, &sess->sess_conn_list);
		atomic_inc(&sess->nconn);
		pr_debug("Incremented iSCSI Connection count to %hu"
			" from node: %s\n", atomic_read(&sess->nconn),
			sess->sess_ops->InitiatorName);
		spin_unlock_bh(&sess->conn_lock);

		iscsi_post_login_start_timers(conn);

		iscsi_activate_thread_set(conn, ts);
		/*
		 * Determine CPU mask to ensure connection's RX and TX kthreads
		 * are scheduled on the same CPU.
		 */
		iscsit_thread_get_cpumask(conn);
		conn->conn_rx_reset_cpumask = 1;
		conn->conn_tx_reset_cpumask = 1;

		iscsit_dec_conn_usage_count(conn);
		if (stop_timer) {
			spin_lock_bh(&se_tpg->session_lock);
			iscsit_stop_time2retain_timer(sess);
			spin_unlock_bh(&se_tpg->session_lock);
		}
		iscsit_dec_session_usage_count(sess);
		return 0;
	}

	iscsi_set_session_parameters(sess->sess_ops, conn->param_list, 1);
	iscsi_release_param_list(conn->param_list);
	conn->param_list = NULL;

	iscsit_determine_maxcmdsn(sess);

	spin_lock_bh(&se_tpg->session_lock);
	__transport_register_session(&sess->tpg->tpg_se_tpg,
			se_sess->se_node_acl, se_sess, sess);
	pr_debug("Moving to TARG_SESS_STATE_LOGGED_IN.\n");
	sess->session_state = TARG_SESS_STATE_LOGGED_IN;

	pr_debug("iSCSI Login successful on CID: %hu from %s to %s:%hu,%hu\n",
		conn->cid, conn->login_ip, conn->local_ip, conn->local_port,
		tpg->tpgt);

	spin_lock_bh(&sess->conn_lock);
	list_add_tail(&conn->conn_list, &sess->sess_conn_list);
	atomic_inc(&sess->nconn);
	pr_debug("Incremented iSCSI Connection count to %hu from node:"
		" %s\n", atomic_read(&sess->nconn),
		sess->sess_ops->InitiatorName);
	spin_unlock_bh(&sess->conn_lock);

	sess->sid = tpg->sid++;
	if (!sess->sid)
		sess->sid = tpg->sid++;
	pr_debug("Established iSCSI session from node: %s\n",
			sess->sess_ops->InitiatorName);

	tpg->nsessions++;
	if (tpg->tpg_tiqn)
		tpg->tpg_tiqn->tiqn_nsessions++;

	pr_debug("Incremented number of active iSCSI sessions to %u on"
		" iSCSI Target Portal Group: %hu\n", tpg->nsessions, tpg->tpgt);
	spin_unlock_bh(&se_tpg->session_lock);

	iscsi_post_login_start_timers(conn);
	iscsi_activate_thread_set(conn, ts);
	/*
	 * Determine CPU mask to ensure connection's RX and TX kthreads
	 * are scheduled on the same CPU.
	 */
	iscsit_thread_get_cpumask(conn);
	conn->conn_rx_reset_cpumask = 1;
	conn->conn_tx_reset_cpumask = 1;

	iscsit_dec_conn_usage_count(conn);

	return 0;
}

static void iscsi_handle_login_thread_timeout(unsigned long data)
{
	struct iscsi_np *np = (struct iscsi_np *) data;

	spin_lock_bh(&np->np_thread_lock);
	pr_err("iSCSI Login timeout on Network Portal %s:%hu\n",
			np->np_ip, np->np_port);

	if (np->np_login_timer_flags & ISCSI_TF_STOP) {
		spin_unlock_bh(&np->np_thread_lock);
		return;
	}

	if (np->np_thread)
		send_sig(SIGINT, np->np_thread, 1);

	np->np_login_timer_flags &= ~ISCSI_TF_RUNNING;
	spin_unlock_bh(&np->np_thread_lock);
}

static void iscsi_start_login_thread_timer(struct iscsi_np *np)
{
	/*
	 * This used the TA_LOGIN_TIMEOUT constant because at this
	 * point we do not have access to ISCSI_TPG_ATTRIB(tpg)->login_timeout
	 */
	spin_lock_bh(&np->np_thread_lock);
	init_timer(&np->np_login_timer);
	np->np_login_timer.expires = (get_jiffies_64() + TA_LOGIN_TIMEOUT * HZ);
	np->np_login_timer.data = (unsigned long)np;
	np->np_login_timer.function = iscsi_handle_login_thread_timeout;
	np->np_login_timer_flags &= ~ISCSI_TF_STOP;
	np->np_login_timer_flags |= ISCSI_TF_RUNNING;
	add_timer(&np->np_login_timer);

	pr_debug("Added timeout timer to iSCSI login request for"
			" %u seconds.\n", TA_LOGIN_TIMEOUT);
	spin_unlock_bh(&np->np_thread_lock);
}

static void iscsi_stop_login_thread_timer(struct iscsi_np *np)
{
	spin_lock_bh(&np->np_thread_lock);
	if (!(np->np_login_timer_flags & ISCSI_TF_RUNNING)) {
		spin_unlock_bh(&np->np_thread_lock);
		return;
	}
	np->np_login_timer_flags |= ISCSI_TF_STOP;
	spin_unlock_bh(&np->np_thread_lock);

	del_timer_sync(&np->np_login_timer);

	spin_lock_bh(&np->np_thread_lock);
	np->np_login_timer_flags &= ~ISCSI_TF_RUNNING;
	spin_unlock_bh(&np->np_thread_lock);
}

int iscsit_setup_np(
	struct iscsi_np *np,
	struct __kernel_sockaddr_storage *sockaddr)
{
	struct socket *sock = NULL;
	int backlog = 5, ret, opt = 0, len;

	switch (np->np_network_transport) {
	case ISCSI_TCP:
		np->np_ip_proto = IPPROTO_TCP;
		np->np_sock_type = SOCK_STREAM;
		break;
	case ISCSI_SCTP_TCP:
		np->np_ip_proto = IPPROTO_SCTP;
		np->np_sock_type = SOCK_STREAM;
		break;
	case ISCSI_SCTP_UDP:
		np->np_ip_proto = IPPROTO_SCTP;
		np->np_sock_type = SOCK_SEQPACKET;
		break;
	default:
		pr_err("Unsupported network_transport: %d\n",
				np->np_network_transport);
		return -EINVAL;
	}

	np->np_ip_proto = IPPROTO_TCP;
	np->np_sock_type = SOCK_STREAM;

	ret = sock_create(sockaddr->ss_family, np->np_sock_type,
			np->np_ip_proto, &sock);
	if (ret < 0) {
		pr_err("sock_create() failed.\n");
		return ret;
	}
	np->np_socket = sock;
	/*
	 * Setup the np->np_sockaddr from the passed sockaddr setup
	 * in iscsi_target_configfs.c code..
	 */
	memcpy(&np->np_sockaddr, sockaddr,
			sizeof(struct __kernel_sockaddr_storage));

	if (sockaddr->ss_family == AF_INET6)
		len = sizeof(struct sockaddr_in6);
	else
		len = sizeof(struct sockaddr_in);
	/*
	 * Set SO_REUSEADDR, and disable Nagel Algorithm with TCP_NODELAY.
	 */
	/* FIXME: Someone please explain why this is endian-safe */
	opt = 1;
	if (np->np_network_transport == ISCSI_TCP) {
		ret = kernel_setsockopt(sock, IPPROTO_TCP, TCP_NODELAY,
				(char *)&opt, sizeof(opt));
		if (ret < 0) {
			pr_err("kernel_setsockopt() for TCP_NODELAY"
				" failed: %d\n", ret);
			goto fail;
		}
	}

	/* FIXME: Someone please explain why this is endian-safe */
	ret = kernel_setsockopt(sock, SOL_SOCKET, SO_REUSEADDR,
			(char *)&opt, sizeof(opt));
	if (ret < 0) {
		pr_err("kernel_setsockopt() for SO_REUSEADDR"
			" failed\n");
		goto fail;
	}

	ret = kernel_setsockopt(sock, IPPROTO_IP, IP_FREEBIND,
			(char *)&opt, sizeof(opt));
	if (ret < 0) {
		pr_err("kernel_setsockopt() for IP_FREEBIND"
			" failed\n");
		goto fail;
	}

	ret = kernel_bind(sock, (struct sockaddr *)&np->np_sockaddr, len);
	if (ret < 0) {
		pr_err("kernel_bind() failed: %d\n", ret);
		goto fail;
	}

	ret = kernel_listen(sock, backlog);
	if (ret != 0) {
		pr_err("kernel_listen() failed: %d\n", ret);
		goto fail;
	}

	return 0;
fail:
	np->np_socket = NULL;
	if (sock)
		sock_release(sock);
	return ret;
}

int iscsi_target_setup_login_socket(
	struct iscsi_np *np,
	struct __kernel_sockaddr_storage *sockaddr)
{
	struct iscsit_transport *t;
	int rc;

	t = iscsit_get_transport(np->np_network_transport);
	if (!t)
		return -EINVAL;

	rc = t->iscsit_setup_np(np, sockaddr);
	if (rc < 0) {
		iscsit_put_transport(t);
		return rc;
	}

	np->np_transport = t;
<<<<<<< HEAD
	printk("Set np->np_transport to %p -> %s\n", np->np_transport,
				np->np_transport->name);
=======
>>>>>>> d0e0ac97
	return 0;
}

int iscsit_accept_np(struct iscsi_np *np, struct iscsi_conn *conn)
{
	struct socket *new_sock, *sock = np->np_socket;
	struct sockaddr_in sock_in;
	struct sockaddr_in6 sock_in6;
	int rc, err;

	rc = kernel_accept(sock, &new_sock, 0);
	if (rc < 0)
		return rc;

	conn->sock = new_sock;
	conn->login_family = np->np_sockaddr.ss_family;
<<<<<<< HEAD
	printk("iSCSI/TCP: Setup conn->sock from new_sock: %p\n", new_sock);
=======
>>>>>>> d0e0ac97

	if (np->np_sockaddr.ss_family == AF_INET6) {
		memset(&sock_in6, 0, sizeof(struct sockaddr_in6));

		rc = conn->sock->ops->getname(conn->sock,
				(struct sockaddr *)&sock_in6, &err, 1);
		if (!rc) {
			snprintf(conn->login_ip, sizeof(conn->login_ip), "%pI6c",
				&sock_in6.sin6_addr.in6_u);
			conn->login_port = ntohs(sock_in6.sin6_port);
		}

		rc = conn->sock->ops->getname(conn->sock,
				(struct sockaddr *)&sock_in6, &err, 0);
		if (!rc) {
			snprintf(conn->local_ip, sizeof(conn->local_ip), "%pI6c",
				&sock_in6.sin6_addr.in6_u);
			conn->local_port = ntohs(sock_in6.sin6_port);
		}
	} else {
		memset(&sock_in, 0, sizeof(struct sockaddr_in));

		rc = conn->sock->ops->getname(conn->sock,
				(struct sockaddr *)&sock_in, &err, 1);
		if (!rc) {
			sprintf(conn->login_ip, "%pI4",
					&sock_in.sin_addr.s_addr);
			conn->login_port = ntohs(sock_in.sin_port);
		}

		rc = conn->sock->ops->getname(conn->sock,
				(struct sockaddr *)&sock_in, &err, 0);
		if (!rc) {
			sprintf(conn->local_ip, "%pI4",
					&sock_in.sin_addr.s_addr);
			conn->local_port = ntohs(sock_in.sin_port);
		}
	}

	return 0;
}

int iscsit_get_login_rx(struct iscsi_conn *conn, struct iscsi_login *login)
{
	struct iscsi_login_req *login_req;
	u32 padding = 0, payload_length;

	if (iscsi_login_rx_data(conn, login->req, ISCSI_HDR_LEN) < 0)
		return -1;

	login_req = (struct iscsi_login_req *)login->req;
	payload_length	= ntoh24(login_req->dlength);
	padding = ((-payload_length) & 3);

	pr_debug("Got Login Command, Flags 0x%02x, ITT: 0x%08x,"
		" CmdSN: 0x%08x, ExpStatSN: 0x%08x, CID: %hu, Length: %u\n",
		login_req->flags, login_req->itt, login_req->cmdsn,
		login_req->exp_statsn, login_req->cid, payload_length);
	/*
	 * Setup the initial iscsi_login values from the leading
	 * login request PDU.
	 */
	if (login->first_request) {
		login_req = (struct iscsi_login_req *)login->req;
		login->leading_connection = (!login_req->tsih) ? 1 : 0;
		login->current_stage	= ISCSI_LOGIN_CURRENT_STAGE(login_req->flags);
		login->version_min	= login_req->min_version;
		login->version_max	= login_req->max_version;
		memcpy(login->isid, login_req->isid, 6);
		login->cmd_sn		= be32_to_cpu(login_req->cmdsn);
		login->init_task_tag	= login_req->itt;
		login->initial_exp_statsn = be32_to_cpu(login_req->exp_statsn);
		login->cid		= be16_to_cpu(login_req->cid);
		login->tsih		= be16_to_cpu(login_req->tsih);
	}

	if (iscsi_target_check_login_request(conn, login) < 0)
		return -1;

	memset(login->req_buf, 0, MAX_KEY_VALUE_PAIRS);
	if (iscsi_login_rx_data(conn, login->req_buf,
				payload_length + padding) < 0)
		return -1;

	return 0;
}

int iscsit_put_login_tx(struct iscsi_conn *conn, struct iscsi_login *login,
			u32 length)
{
	if (iscsi_login_tx_data(conn, login->rsp, login->rsp_buf, length) < 0)
		return -1;

	return 0;
}

static int
iscsit_conn_set_transport(struct iscsi_conn *conn, struct iscsit_transport *t)
{
	int rc;

	if (!t->owner) {
		conn->conn_transport = t;
		return 0;
	}

	rc = try_module_get(t->owner);
	if (!rc) {
		pr_err("try_module_get() failed for %s\n", t->name);
		return -EINVAL;
	}

	conn->conn_transport = t;
	return 0;
}

static int __iscsi_target_login_thread(struct iscsi_np *np)
{
	u8 *buffer, zero_tsih = 0;
	int ret = 0, rc, stop;
	struct iscsi_conn *conn = NULL;
	struct iscsi_login *login;
	struct iscsi_portal_group *tpg = NULL;
	struct iscsi_login_req *pdu;

	flush_signals(current);

	spin_lock_bh(&np->np_thread_lock);
	if (np->np_thread_state == ISCSI_NP_THREAD_RESET) {
		np->np_thread_state = ISCSI_NP_THREAD_ACTIVE;
		complete(&np->np_restart_comp);
	} else {
		np->np_thread_state = ISCSI_NP_THREAD_ACTIVE;
	}
	spin_unlock_bh(&np->np_thread_lock);

	conn = kzalloc(sizeof(struct iscsi_conn), GFP_KERNEL);
	if (!conn) {
		pr_err("Could not allocate memory for"
			" new connection\n");
		/* Get another socket */
		return 1;
	}
	pr_debug("Moving to TARG_CONN_STATE_FREE.\n");
	conn->conn_state = TARG_CONN_STATE_FREE;

	if (iscsit_conn_set_transport(conn, np->np_transport) < 0) {
		kfree(conn);
		return 1;
	}

	rc = np->np_transport->iscsit_accept_np(np, conn);
	if (rc == -ENOSYS) {
		complete(&np->np_restart_comp);
		iscsit_put_transport(conn->conn_transport);
		kfree(conn);
		conn = NULL;
		goto exit;
	} else if (rc < 0) {
		spin_lock_bh(&np->np_thread_lock);
		if (np->np_thread_state == ISCSI_NP_THREAD_RESET) {
			spin_unlock_bh(&np->np_thread_lock);
			complete(&np->np_restart_comp);
			if (ret == -ENODEV) {
				iscsit_put_transport(conn->conn_transport);
				kfree(conn);
				conn = NULL;
				goto out;
			}
			/* Get another socket */
			return 1;
		}
		spin_unlock_bh(&np->np_thread_lock);
		iscsit_put_transport(conn->conn_transport);
		kfree(conn);
		conn = NULL;
		goto out;
	}
	/*
	 * Perform the remaining iSCSI connection initialization items..
	 */
	login = iscsi_login_init_conn(conn);
	if (!login) {
		goto new_sess_out;
	}

	iscsi_start_login_thread_timer(np);

	pr_debug("Moving to TARG_CONN_STATE_XPT_UP.\n");
	conn->conn_state = TARG_CONN_STATE_XPT_UP;
	/*
	 * This will process the first login request + payload..
	 */
	rc = np->np_transport->iscsit_get_login_rx(conn, login);
	if (rc == 1)
		return 1;
	else if (rc < 0)
		goto new_sess_out;

	buffer = &login->req[0];
	pdu = (struct iscsi_login_req *)buffer;
	/*
	 * Used by iscsit_tx_login_rsp() for Login Resonses PDUs
	 * when Status-Class != 0.
	*/
	conn->login_itt	= pdu->itt;

	spin_lock_bh(&np->np_thread_lock);
	if (np->np_thread_state != ISCSI_NP_THREAD_ACTIVE) {
		spin_unlock_bh(&np->np_thread_lock);
		pr_err("iSCSI Network Portal on %s:%hu currently not"
			" active.\n", np->np_ip, np->np_port);
		iscsit_tx_login_rsp(conn, ISCSI_STATUS_CLS_TARGET_ERR,
				ISCSI_LOGIN_STATUS_SVC_UNAVAILABLE);
		goto new_sess_out;
	}
	spin_unlock_bh(&np->np_thread_lock);

	conn->network_transport = np->np_network_transport;

	pr_debug("Received iSCSI login request from %s on %s Network"
		" Portal %s:%hu\n", conn->login_ip, np->np_transport->name,
		conn->local_ip, conn->local_port);

	pr_debug("Moving to TARG_CONN_STATE_IN_LOGIN.\n");
	conn->conn_state	= TARG_CONN_STATE_IN_LOGIN;

	if (iscsi_login_check_initiator_version(conn, pdu->max_version,
			pdu->min_version) < 0)
		goto new_sess_out;

	zero_tsih = (pdu->tsih == 0x0000);
	if (zero_tsih) {
		/*
		 * This is the leading connection of a new session.
		 * We wait until after authentication to check for
		 * session reinstatement.
		 */
		if (iscsi_login_zero_tsih_s1(conn, buffer) < 0)
			goto new_sess_out;
	} else {
		/*
		 * Add a new connection to an existing session.
		 * We check for a non-existant session in
		 * iscsi_login_non_zero_tsih_s2() below based
		 * on ISID/TSIH, but wait until after authentication
		 * to check for connection reinstatement, etc.
		 */
		if (iscsi_login_non_zero_tsih_s1(conn, buffer) < 0)
			goto new_sess_out;
	}
	/*
	 * SessionType: Discovery
	 *
	 * 	Locates Default Portal
	 *
	 * SessionType: Normal
	 *
	 * 	Locates Target Portal from NP -> Target IQN
	 */
	rc = iscsi_target_locate_portal(np, conn, login);
	if (rc < 0) {
		tpg = conn->tpg;
		goto new_sess_out;
	}

	tpg = conn->tpg;
	if (!tpg) {
		pr_err("Unable to locate struct iscsi_conn->tpg\n");
		goto new_sess_out;
	}

	if (zero_tsih) {
		if (iscsi_login_zero_tsih_s2(conn) < 0)
			goto new_sess_out;
	} else {
		if (iscsi_login_non_zero_tsih_s2(conn, buffer) < 0)
			goto old_sess_out;
	}

	if (iscsi_target_start_negotiation(login, conn) < 0)
		goto new_sess_out;

	if (!conn->sess) {
		pr_err("struct iscsi_conn session pointer is NULL!\n");
		goto new_sess_out;
	}

	iscsi_stop_login_thread_timer(np);

	if (signal_pending(current))
		goto new_sess_out;

	ret = iscsi_post_login_handler(np, conn, zero_tsih);

	if (ret < 0)
		goto new_sess_out;

	iscsit_deaccess_np(np, tpg);
	tpg = NULL;
	/* Get another socket */
	return 1;

new_sess_out:
	pr_err("iSCSI Login negotiation failed.\n");
	iscsit_collect_login_stats(conn, ISCSI_STATUS_CLS_INITIATOR_ERR,
				  ISCSI_LOGIN_STATUS_INIT_ERR);
	if (!zero_tsih || !conn->sess)
		goto old_sess_out;
	if (conn->sess->se_sess)
		transport_free_session(conn->sess->se_sess);
	if (conn->sess->session_index != 0) {
		spin_lock_bh(&sess_idr_lock);
		idr_remove(&sess_idr, conn->sess->session_index);
		spin_unlock_bh(&sess_idr_lock);
	}
	kfree(conn->sess->sess_ops);
	kfree(conn->sess);
old_sess_out:
	iscsi_stop_login_thread_timer(np);
	/*
	 * If login negotiation fails check if the Time2Retain timer
	 * needs to be restarted.
	 */
	if (!zero_tsih && conn->sess) {
		spin_lock_bh(&conn->sess->conn_lock);
		if (conn->sess->session_state == TARG_SESS_STATE_FAILED) {
			struct se_portal_group *se_tpg =
					&ISCSI_TPG_C(conn)->tpg_se_tpg;

			atomic_set(&conn->sess->session_continuation, 0);
			spin_unlock_bh(&conn->sess->conn_lock);
			spin_lock_bh(&se_tpg->session_lock);
			iscsit_start_time2retain_handler(conn->sess);
			spin_unlock_bh(&se_tpg->session_lock);
		} else
			spin_unlock_bh(&conn->sess->conn_lock);
		iscsit_dec_session_usage_count(conn->sess);
	}

	if (!IS_ERR(conn->conn_rx_hash.tfm))
		crypto_free_hash(conn->conn_rx_hash.tfm);
	if (!IS_ERR(conn->conn_tx_hash.tfm))
		crypto_free_hash(conn->conn_tx_hash.tfm);

	if (conn->conn_cpumask)
		free_cpumask_var(conn->conn_cpumask);

	kfree(conn->conn_ops);

	if (conn->param_list) {
		iscsi_release_param_list(conn->param_list);
		conn->param_list = NULL;
	}
	iscsi_target_nego_release(conn);

	if (conn->sock) {
		sock_release(conn->sock);
		conn->sock = NULL;
	}

	if (conn->conn_transport->iscsit_free_conn)
		conn->conn_transport->iscsit_free_conn(conn);

	iscsit_put_transport(conn->conn_transport);

	kfree(conn);

	if (tpg) {
		iscsit_deaccess_np(np, tpg);
		tpg = NULL;
	}

out:
	stop = kthread_should_stop();
	if (!stop && signal_pending(current)) {
		spin_lock_bh(&np->np_thread_lock);
		stop = (np->np_thread_state == ISCSI_NP_THREAD_SHUTDOWN);
		spin_unlock_bh(&np->np_thread_lock);
	}
	/* Wait for another socket.. */
	if (!stop)
		return 1;
exit:
	iscsi_stop_login_thread_timer(np);
	spin_lock_bh(&np->np_thread_lock);
	np->np_thread_state = ISCSI_NP_THREAD_EXIT;
	np->np_thread = NULL;
	spin_unlock_bh(&np->np_thread_lock);

	return 0;
}

int iscsi_target_login_thread(void *arg)
{
	struct iscsi_np *np = arg;
	int ret;

	allow_signal(SIGINT);

	while (!kthread_should_stop()) {
		ret = __iscsi_target_login_thread(np);
		/*
		 * We break and exit here unless another sock_accept() call
		 * is expected.
		 */
		if (ret != 1)
			break;
	}

	return 0;
}<|MERGE_RESOLUTION|>--- conflicted
+++ resolved
@@ -984,11 +984,6 @@
 	}
 
 	np->np_transport = t;
-<<<<<<< HEAD
-	printk("Set np->np_transport to %p -> %s\n", np->np_transport,
-				np->np_transport->name);
-=======
->>>>>>> d0e0ac97
 	return 0;
 }
 
@@ -1005,10 +1000,6 @@
 
 	conn->sock = new_sock;
 	conn->login_family = np->np_sockaddr.ss_family;
-<<<<<<< HEAD
-	printk("iSCSI/TCP: Setup conn->sock from new_sock: %p\n", new_sock);
-=======
->>>>>>> d0e0ac97
 
 	if (np->np_sockaddr.ss_family == AF_INET6) {
 		memset(&sock_in6, 0, sizeof(struct sockaddr_in6));
