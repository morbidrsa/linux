/*******************************************************************************
 * This file contains main functions related to iSCSI Parameter negotiation.
 *
 * \u00a9 Copyright 2007-2011 RisingTide Systems LLC.
 *
 * Licensed to the Linux Foundation under the General Public License (GPL) version 2.
 *
 * Author: Nicholas A. Bellinger <nab@linux-iscsi.org>
 *
 * This program is free software; you can redistribute it and/or modify
 * it under the terms of the GNU General Public License as published by
 * the Free Software Foundation; either version 2 of the License, or
 * (at your option) any later version.
 *
 * This program is distributed in the hope that it will be useful,
 * but WITHOUT ANY WARRANTY; without even the implied warranty of
 * MERCHANTABILITY or FITNESS FOR A PARTICULAR PURPOSE.  See the
 * GNU General Public License for more details.
 ******************************************************************************/

#include <linux/ctype.h>
#include <scsi/iscsi_proto.h>
#include <target/target_core_base.h>
#include <target/target_core_fabric.h>
#include <target/iscsi/iscsi_transport.h>

#include "iscsi_target_core.h"
#include "iscsi_target_parameters.h"
#include "iscsi_target_login.h"
#include "iscsi_target_nego.h"
#include "iscsi_target_tpg.h"
#include "iscsi_target_util.h"
#include "iscsi_target.h"
#include "iscsi_target_auth.h"

#define MAX_LOGIN_PDUS  7
#define TEXT_LEN	4096

void convert_null_to_semi(char *buf, int len)
{
	int i;

	for (i = 0; i < len; i++)
		if (buf[i] == '\0')
			buf[i] = ';';
}

static int strlen_semi(char *buf)
{
	int i = 0;

	while (buf[i] != '\0') {
		if (buf[i] == ';')
			return i;
		i++;
	}

	return -1;
}

int extract_param(
	const char *in_buf,
	const char *pattern,
	unsigned int max_length,
	char *out_buf,
	unsigned char *type)
{
	char *ptr;
	int len;

	if (!in_buf || !pattern || !out_buf || !type)
		return -1;

	ptr = strstr(in_buf, pattern);
	if (!ptr)
		return -1;

	ptr = strstr(ptr, "=");
	if (!ptr)
		return -1;

	ptr += 1;
	if (*ptr == '0' && (*(ptr+1) == 'x' || *(ptr+1) == 'X')) {
		ptr += 2; /* skip 0x */
		*type = HEX;
	} else
		*type = DECIMAL;

	len = strlen_semi(ptr);
	if (len < 0)
		return -1;

	if (len > max_length) {
		pr_err("Length of input: %d exceeds max_length:"
			" %d\n", len, max_length);
		return -1;
	}
	memcpy(out_buf, ptr, len);
	out_buf[len] = '\0';

	return 0;
}

static u32 iscsi_handle_authentication(
	struct iscsi_conn *conn,
	char *in_buf,
	char *out_buf,
	int in_length,
	int *out_length,
	unsigned char *authtype)
{
	struct iscsi_session *sess = conn->sess;
	struct iscsi_node_auth *auth;
	struct iscsi_node_acl *iscsi_nacl;
	struct iscsi_portal_group *iscsi_tpg;
	struct se_node_acl *se_nacl;

	if (!sess->sess_ops->SessionType) {
		/*
		 * For SessionType=Normal
		 */
		se_nacl = conn->sess->se_sess->se_node_acl;
		if (!se_nacl) {
			pr_err("Unable to locate struct se_node_acl for"
					" CHAP auth\n");
			return -1;
		}
		iscsi_nacl = container_of(se_nacl, struct iscsi_node_acl,
				se_node_acl);
		if (!iscsi_nacl) {
			pr_err("Unable to locate struct iscsi_node_acl for"
					" CHAP auth\n");
			return -1;
		}

		if (se_nacl->dynamic_node_acl) {
			iscsi_tpg = container_of(se_nacl->se_tpg,
					struct iscsi_portal_group, tpg_se_tpg);

			auth = &iscsi_tpg->tpg_demo_auth;
		} else {
			iscsi_nacl = container_of(se_nacl, struct iscsi_node_acl,
						  se_node_acl);

			auth = ISCSI_NODE_AUTH(iscsi_nacl);
		}
	} else {
		/*
		 * For SessionType=Discovery
		 */
		auth = &iscsit_global->discovery_acl.node_auth;
	}

	if (strstr("CHAP", authtype))
		strcpy(conn->sess->auth_type, "CHAP");
	else
		strcpy(conn->sess->auth_type, NONE);

	if (strstr("None", authtype))
		return 1;
#ifdef CANSRP
	else if (strstr("SRP", authtype))
		return srp_main_loop(conn, auth, in_buf, out_buf,
				&in_length, out_length);
#endif
	else if (strstr("CHAP", authtype))
		return chap_main_loop(conn, auth, in_buf, out_buf,
				&in_length, out_length);
	else if (strstr("SPKM1", authtype))
		return 2;
	else if (strstr("SPKM2", authtype))
		return 2;
	else if (strstr("KRB5", authtype))
		return 2;
	else
		return 2;
}

static void iscsi_remove_failed_auth_entry(struct iscsi_conn *conn)
{
	kfree(conn->auth_protocol);
}

int iscsi_target_check_login_request(
	struct iscsi_conn *conn,
	struct iscsi_login *login)
{
	int req_csg, req_nsg;
	u32 payload_length;
	struct iscsi_login_req *login_req;

	login_req = (struct iscsi_login_req *) login->req;
	payload_length = ntoh24(login_req->dlength);

	switch (login_req->opcode & ISCSI_OPCODE_MASK) {
	case ISCSI_OP_LOGIN:
		break;
	default:
		pr_err("Received unknown opcode 0x%02x.\n",
				login_req->opcode & ISCSI_OPCODE_MASK);
		iscsit_tx_login_rsp(conn, ISCSI_STATUS_CLS_INITIATOR_ERR,
				ISCSI_LOGIN_STATUS_INIT_ERR);
		return -1;
	}

	if ((login_req->flags & ISCSI_FLAG_LOGIN_CONTINUE) &&
	    (login_req->flags & ISCSI_FLAG_LOGIN_TRANSIT)) {
		pr_err("Login request has both ISCSI_FLAG_LOGIN_CONTINUE"
			" and ISCSI_FLAG_LOGIN_TRANSIT set, protocol error.\n");
		iscsit_tx_login_rsp(conn, ISCSI_STATUS_CLS_INITIATOR_ERR,
				ISCSI_LOGIN_STATUS_INIT_ERR);
		return -1;
	}

	req_csg = ISCSI_LOGIN_CURRENT_STAGE(login_req->flags);
	req_nsg = ISCSI_LOGIN_NEXT_STAGE(login_req->flags);

	if (req_csg != login->current_stage) {
		pr_err("Initiator unexpectedly changed login stage"
			" from %d to %d, login failed.\n", login->current_stage,
			req_csg);
		iscsit_tx_login_rsp(conn, ISCSI_STATUS_CLS_INITIATOR_ERR,
				ISCSI_LOGIN_STATUS_INIT_ERR);
		return -1;
	}

	if ((req_nsg == 2) || (req_csg >= 2) ||
	   ((login_req->flags & ISCSI_FLAG_LOGIN_TRANSIT) &&
	    (req_nsg <= req_csg))) {
		pr_err("Illegal login_req->flags Combination, CSG: %d,"
			" NSG: %d, ISCSI_FLAG_LOGIN_TRANSIT: %d.\n", req_csg,
			req_nsg, (login_req->flags & ISCSI_FLAG_LOGIN_TRANSIT));
		iscsit_tx_login_rsp(conn, ISCSI_STATUS_CLS_INITIATOR_ERR,
				ISCSI_LOGIN_STATUS_INIT_ERR);
		return -1;
	}

	if ((login_req->max_version != login->version_max) ||
	    (login_req->min_version != login->version_min)) {
		pr_err("Login request changed Version Max/Nin"
			" unexpectedly to 0x%02x/0x%02x, protocol error\n",
			login_req->max_version, login_req->min_version);
		iscsit_tx_login_rsp(conn, ISCSI_STATUS_CLS_INITIATOR_ERR,
				ISCSI_LOGIN_STATUS_INIT_ERR);
		return -1;
	}

	if (memcmp(login_req->isid, login->isid, 6) != 0) {
		pr_err("Login request changed ISID unexpectedly,"
				" protocol error.\n");
		iscsit_tx_login_rsp(conn, ISCSI_STATUS_CLS_INITIATOR_ERR,
				ISCSI_LOGIN_STATUS_INIT_ERR);
		return -1;
	}

	if (login_req->itt != login->init_task_tag) {
		pr_err("Login request changed ITT unexpectedly to"
			" 0x%08x, protocol error.\n", login_req->itt);
		iscsit_tx_login_rsp(conn, ISCSI_STATUS_CLS_INITIATOR_ERR,
				ISCSI_LOGIN_STATUS_INIT_ERR);
		return -1;
	}

	if (payload_length > MAX_KEY_VALUE_PAIRS) {
		pr_err("Login request payload exceeds default"
			" MaxRecvDataSegmentLength: %u, protocol error.\n",
				MAX_KEY_VALUE_PAIRS);
		return -1;
	}

	return 0;
}

static int iscsi_target_check_first_request(
	struct iscsi_conn *conn,
	struct iscsi_login *login)
{
	struct iscsi_param *param = NULL;
	struct se_node_acl *se_nacl;

	login->first_request = 0;

	list_for_each_entry(param, &conn->param_list->param_list, p_list) {
		if (!strncmp(param->name, SESSIONTYPE, 11)) {
			if (!IS_PSTATE_ACCEPTOR(param)) {
				pr_err("SessionType key not received"
					" in first login request.\n");
				iscsit_tx_login_rsp(conn, ISCSI_STATUS_CLS_INITIATOR_ERR,
					ISCSI_LOGIN_STATUS_MISSING_FIELDS);
				return -1;
			}
			if (!strncmp(param->value, DISCOVERY, 9))
				return 0;
		}

		if (!strncmp(param->name, INITIATORNAME, 13)) {
			if (!IS_PSTATE_ACCEPTOR(param)) {
				if (!login->leading_connection)
					continue;

				pr_err("InitiatorName key not received"
					" in first login request.\n");
				iscsit_tx_login_rsp(conn, ISCSI_STATUS_CLS_INITIATOR_ERR,
					ISCSI_LOGIN_STATUS_MISSING_FIELDS);
				return -1;
			}

			/*
			 * For non-leading connections, double check that the
			 * received InitiatorName matches the existing session's
			 * struct iscsi_node_acl.
			 */
			if (!login->leading_connection) {
				se_nacl = conn->sess->se_sess->se_node_acl;
				if (!se_nacl) {
					pr_err("Unable to locate"
						" struct se_node_acl\n");
					iscsit_tx_login_rsp(conn,
							ISCSI_STATUS_CLS_INITIATOR_ERR,
							ISCSI_LOGIN_STATUS_TGT_NOT_FOUND);
					return -1;
				}

				if (strcmp(param->value,
						se_nacl->initiatorname)) {
					pr_err("Incorrect"
						" InitiatorName: %s for this"
						" iSCSI Initiator Node.\n",
						param->value);
					iscsit_tx_login_rsp(conn,
							ISCSI_STATUS_CLS_INITIATOR_ERR,
							ISCSI_LOGIN_STATUS_TGT_NOT_FOUND);
					return -1;
				}
			}
		}
	}

	return 0;
}

static int iscsi_target_do_tx_login_io(struct iscsi_conn *conn, struct iscsi_login *login)
{
	u32 padding = 0;
	struct iscsi_session *sess = conn->sess;
	struct iscsi_login_rsp *login_rsp;

	login_rsp = (struct iscsi_login_rsp *) login->rsp;

	login_rsp->opcode		= ISCSI_OP_LOGIN_RSP;
	hton24(login_rsp->dlength, login->rsp_length);
	memcpy(login_rsp->isid, login->isid, 6);
	login_rsp->tsih			= cpu_to_be16(login->tsih);
	login_rsp->itt			= login->init_task_tag;
	login_rsp->statsn		= cpu_to_be32(conn->stat_sn++);
	login_rsp->exp_cmdsn		= cpu_to_be32(conn->sess->exp_cmd_sn);
	login_rsp->max_cmdsn		= cpu_to_be32(conn->sess->max_cmd_sn);

	pr_debug("Sending Login Response, Flags: 0x%02x, ITT: 0x%08x,"
		" ExpCmdSN; 0x%08x, MaxCmdSN: 0x%08x, StatSN: 0x%08x, Length:"
		" %u\n", login_rsp->flags, (__force u32)login_rsp->itt,
		ntohl(login_rsp->exp_cmdsn), ntohl(login_rsp->max_cmdsn),
		ntohl(login_rsp->statsn), login->rsp_length);

	padding = ((-login->rsp_length) & 3);

	if (conn->conn_transport->iscsit_put_login_tx(conn, login,
					login->rsp_length + padding) < 0)
		return -1;

	login->rsp_length		= 0;
	mutex_lock(&sess->cmdsn_mutex);
	login_rsp->exp_cmdsn		= cpu_to_be32(sess->exp_cmd_sn);
	login_rsp->max_cmdsn		= cpu_to_be32(sess->max_cmd_sn);
	mutex_unlock(&sess->cmdsn_mutex);

	return 0;
}

static int iscsi_target_do_login_io(struct iscsi_conn *conn, struct iscsi_login *login)
{
	if (iscsi_target_do_tx_login_io(conn, login) < 0)
		return -1;

	if (conn->conn_transport->iscsit_get_login_rx(conn, login) < 0)
		return -1;

	return 0;
}

/*
 *	NOTE: We check for existing sessions or connections AFTER the initiator
 *	has been successfully authenticated in order to protect against faked
 *	ISID/TSIH combinations.
 */
static int iscsi_target_check_for_existing_instances(
	struct iscsi_conn *conn,
	struct iscsi_login *login)
{
	if (login->checked_for_existing)
		return 0;

	login->checked_for_existing = 1;

	if (!login->tsih)
		return iscsi_check_for_session_reinstatement(conn);
	else
		return iscsi_login_post_auth_non_zero_tsih(conn, login->cid,
				login->initial_exp_statsn);
}

static int iscsi_target_do_authentication(
	struct iscsi_conn *conn,
	struct iscsi_login *login)
{
	int authret;
	u32 payload_length;
	struct iscsi_param *param;
	struct iscsi_login_req *login_req;
	struct iscsi_login_rsp *login_rsp;

	login_req = (struct iscsi_login_req *) login->req;
	login_rsp = (struct iscsi_login_rsp *) login->rsp;
	payload_length = ntoh24(login_req->dlength);

	param = iscsi_find_param_from_key(AUTHMETHOD, conn->param_list);
	if (!param)
		return -1;

	authret = iscsi_handle_authentication(
			conn,
			login->req_buf,
			login->rsp_buf,
			payload_length,
			&login->rsp_length,
			param->value);
	switch (authret) {
	case 0:
		pr_debug("Received OK response"
		" from LIO Authentication, continuing.\n");
		break;
	case 1:
		pr_debug("iSCSI security negotiation"
			" completed successfully.\n");
		login->auth_complete = 1;
		if ((login_req->flags & ISCSI_FLAG_LOGIN_NEXT_STAGE1) &&
		    (login_req->flags & ISCSI_FLAG_LOGIN_TRANSIT)) {
			login_rsp->flags |= (ISCSI_FLAG_LOGIN_NEXT_STAGE1 |
					     ISCSI_FLAG_LOGIN_TRANSIT);
			login->current_stage = 1;
		}
		return iscsi_target_check_for_existing_instances(
				conn, login);
	case 2:
		pr_err("Security negotiation"
			" failed.\n");
		iscsit_tx_login_rsp(conn, ISCSI_STATUS_CLS_INITIATOR_ERR,
				ISCSI_LOGIN_STATUS_AUTH_FAILED);
		return -1;
	default:
		pr_err("Received unknown error %d from LIO"
				" Authentication\n", authret);
		iscsit_tx_login_rsp(conn, ISCSI_STATUS_CLS_TARGET_ERR,
				ISCSI_LOGIN_STATUS_TARGET_ERROR);
		return -1;
	}

	return 0;
}

static int iscsi_target_handle_csg_zero(
	struct iscsi_conn *conn,
	struct iscsi_login *login)
{
	int ret;
	u32 payload_length;
	struct iscsi_param *param;
	struct iscsi_login_req *login_req;
	struct iscsi_login_rsp *login_rsp;

	login_req = (struct iscsi_login_req *) login->req;
	login_rsp = (struct iscsi_login_rsp *) login->rsp;
	payload_length = ntoh24(login_req->dlength);

	param = iscsi_find_param_from_key(AUTHMETHOD, conn->param_list);
	if (!param)
		return -1;

	ret = iscsi_decode_text_input(
			PHASE_SECURITY|PHASE_DECLARATIVE,
			SENDER_INITIATOR|SENDER_RECEIVER,
			login->req_buf,
			payload_length,
			conn);
	if (ret < 0)
		return -1;

	if (ret > 0) {
		if (login->auth_complete) {
			pr_err("Initiator has already been"
				" successfully authenticated, but is still"
				" sending %s keys.\n", param->value);
			iscsit_tx_login_rsp(conn, ISCSI_STATUS_CLS_INITIATOR_ERR,
					ISCSI_LOGIN_STATUS_INIT_ERR);
			return -1;
		}

		goto do_auth;
	}

	if (login->first_request)
		if (iscsi_target_check_first_request(conn, login) < 0)
			return -1;

	ret = iscsi_encode_text_output(
			PHASE_SECURITY|PHASE_DECLARATIVE,
			SENDER_TARGET,
			login->rsp_buf,
			&login->rsp_length,
			conn->param_list);
	if (ret < 0)
		return -1;

	if (!iscsi_check_negotiated_keys(conn->param_list)) {
		if (ISCSI_TPG_ATTRIB(ISCSI_TPG_C(conn))->authentication &&
		    !strncmp(param->value, NONE, 4)) {
			pr_err("Initiator sent AuthMethod=None but"
				" Target is enforcing iSCSI Authentication,"
					" login failed.\n");
			iscsit_tx_login_rsp(conn, ISCSI_STATUS_CLS_INITIATOR_ERR,
					ISCSI_LOGIN_STATUS_AUTH_FAILED);
			return -1;
		}

		if (ISCSI_TPG_ATTRIB(ISCSI_TPG_C(conn))->authentication &&
		    !login->auth_complete)
			return 0;

		if (strncmp(param->value, NONE, 4) && !login->auth_complete)
			return 0;

		if ((login_req->flags & ISCSI_FLAG_LOGIN_NEXT_STAGE1) &&
		    (login_req->flags & ISCSI_FLAG_LOGIN_TRANSIT)) {
			login_rsp->flags |= ISCSI_FLAG_LOGIN_NEXT_STAGE1 |
					    ISCSI_FLAG_LOGIN_TRANSIT;
			login->current_stage = 1;
		}
	}

	return 0;
do_auth:
	return iscsi_target_do_authentication(conn, login);
}

static int iscsi_target_handle_csg_one(struct iscsi_conn *conn, struct iscsi_login *login)
{
	int ret;
	u32 payload_length;
	struct iscsi_login_req *login_req;
	struct iscsi_login_rsp *login_rsp;

	login_req = (struct iscsi_login_req *) login->req;
	login_rsp = (struct iscsi_login_rsp *) login->rsp;
	payload_length = ntoh24(login_req->dlength);

	ret = iscsi_decode_text_input(
			PHASE_OPERATIONAL|PHASE_DECLARATIVE,
			SENDER_INITIATOR|SENDER_RECEIVER,
			login->req_buf,
			payload_length,
			conn);
	if (ret < 0) {
		iscsit_tx_login_rsp(conn, ISCSI_STATUS_CLS_INITIATOR_ERR,
				ISCSI_LOGIN_STATUS_INIT_ERR);
		return -1;
	}

	if (login->first_request)
		if (iscsi_target_check_first_request(conn, login) < 0)
			return -1;

	if (iscsi_target_check_for_existing_instances(conn, login) < 0)
		return -1;

	ret = iscsi_encode_text_output(
			PHASE_OPERATIONAL|PHASE_DECLARATIVE,
			SENDER_TARGET,
			login->rsp_buf,
			&login->rsp_length,
			conn->param_list);
	if (ret < 0) {
		iscsit_tx_login_rsp(conn, ISCSI_STATUS_CLS_INITIATOR_ERR,
				ISCSI_LOGIN_STATUS_INIT_ERR);
		return -1;
	}

	if (!login->auth_complete &&
	     ISCSI_TPG_ATTRIB(ISCSI_TPG_C(conn))->authentication) {
		pr_err("Initiator is requesting CSG: 1, has not been"
			 " successfully authenticated, and the Target is"
			" enforcing iSCSI Authentication, login failed.\n");
		iscsit_tx_login_rsp(conn, ISCSI_STATUS_CLS_INITIATOR_ERR,
				ISCSI_LOGIN_STATUS_AUTH_FAILED);
		return -1;
	}

	if (!iscsi_check_negotiated_keys(conn->param_list))
		if ((login_req->flags & ISCSI_FLAG_LOGIN_NEXT_STAGE3) &&
		    (login_req->flags & ISCSI_FLAG_LOGIN_TRANSIT))
			login_rsp->flags |= ISCSI_FLAG_LOGIN_NEXT_STAGE3 |
					    ISCSI_FLAG_LOGIN_TRANSIT;

	return 0;
}

static int iscsi_target_do_login(struct iscsi_conn *conn, struct iscsi_login *login)
{
	int pdu_count = 0;
	struct iscsi_login_req *login_req;
	struct iscsi_login_rsp *login_rsp;

	login_req = (struct iscsi_login_req *) login->req;
	login_rsp = (struct iscsi_login_rsp *) login->rsp;

	while (1) {
		if (++pdu_count > MAX_LOGIN_PDUS) {
			pr_err("MAX_LOGIN_PDUS count reached.\n");
			iscsit_tx_login_rsp(conn, ISCSI_STATUS_CLS_TARGET_ERR,
					ISCSI_LOGIN_STATUS_TARGET_ERROR);
			return -1;
		}

		switch (ISCSI_LOGIN_CURRENT_STAGE(login_req->flags)) {
		case 0:
			login_rsp->flags &= ~ISCSI_FLAG_LOGIN_CURRENT_STAGE_MASK;
			if (iscsi_target_handle_csg_zero(conn, login) < 0)
				return -1;
			break;
		case 1:
			login_rsp->flags |= ISCSI_FLAG_LOGIN_CURRENT_STAGE1;
			if (iscsi_target_handle_csg_one(conn, login) < 0)
				return -1;
			if (login_rsp->flags & ISCSI_FLAG_LOGIN_TRANSIT) {
				login->tsih = conn->sess->tsih;
				login->login_complete = 1;
				if (iscsi_target_do_tx_login_io(conn,
						login) < 0)
					return -1;
				return 0;
			}
			break;
		default:
			pr_err("Illegal CSG: %d received from"
				" Initiator, protocol error.\n",
				ISCSI_LOGIN_CURRENT_STAGE(login_req->flags));
			break;
		}

		if (iscsi_target_do_login_io(conn, login) < 0)
			return -1;

		if (login_rsp->flags & ISCSI_FLAG_LOGIN_TRANSIT) {
			login_rsp->flags &= ~ISCSI_FLAG_LOGIN_TRANSIT;
			login_rsp->flags &= ~ISCSI_FLAG_LOGIN_NEXT_STAGE_MASK;
		}
	}

	return 0;
}

static void iscsi_initiatorname_tolower(
	char *param_buf)
{
	char *c;
	u32 iqn_size = strlen(param_buf), i;

	for (i = 0; i < iqn_size; i++) {
		c = &param_buf[i];
		if (!isupper(*c))
			continue;

		*c = tolower(*c);
	}
}

/*
 * Processes the first Login Request..
 */
int iscsi_target_locate_portal(
	struct iscsi_np *np,
	struct iscsi_conn *conn,
	struct iscsi_login *login)
{
	char *i_buf = NULL, *s_buf = NULL, *t_buf = NULL;
	char *tmpbuf, *start = NULL, *end = NULL, *key, *value;
	struct iscsi_session *sess = conn->sess;
	struct iscsi_tiqn *tiqn;
	struct iscsi_login_req *login_req;
	u32 payload_length;
	int sessiontype = 0, ret = 0;

	login_req = (struct iscsi_login_req *) login->req;
	payload_length = ntoh24(login_req->dlength);

	tmpbuf = kzalloc(payload_length + 1, GFP_KERNEL);
	if (!tmpbuf) {
		pr_err("Unable to allocate memory for tmpbuf.\n");
		return -1;
	}

	memcpy(tmpbuf, login->req_buf, payload_length);
	tmpbuf[payload_length] = '\0';
	start = tmpbuf;
	end = (start + payload_length);

	/*
	 * Locate the initial keys expected from the Initiator node in
	 * the first login request in order to progress with the login phase.
	 */
	while (start < end) {
		if (iscsi_extract_key_value(start, &key, &value) < 0) {
			ret = -1;
			goto out;
		}

		if (!strncmp(key, "InitiatorName", 13))
			i_buf = value;
		else if (!strncmp(key, "SessionType", 11))
			s_buf = value;
		else if (!strncmp(key, "TargetName", 10))
			t_buf = value;

		start += strlen(key) + strlen(value) + 2;
	}
<<<<<<< HEAD

	printk("i_buf: %s, s_buf: %s, t_buf: %s\n", i_buf, s_buf, t_buf);

=======
>>>>>>> d0e0ac97
	/*
	 * See 5.3.  Login Phase.
	 */
	if (!i_buf) {
		pr_err("InitiatorName key not received"
			" in first login request.\n");
		iscsit_tx_login_rsp(conn, ISCSI_STATUS_CLS_INITIATOR_ERR,
			ISCSI_LOGIN_STATUS_MISSING_FIELDS);
		ret = -1;
		goto out;
	}
	/*
	 * Convert the incoming InitiatorName to lowercase following
	 * RFC-3720 3.2.6.1. section c) that says that iSCSI IQNs
	 * are NOT case sensitive.
	 */
	iscsi_initiatorname_tolower(i_buf);

	if (!s_buf) {
		if (!login->leading_connection)
			goto get_target;

		pr_err("SessionType key not received"
			" in first login request.\n");
		iscsit_tx_login_rsp(conn, ISCSI_STATUS_CLS_INITIATOR_ERR,
			ISCSI_LOGIN_STATUS_MISSING_FIELDS);
		ret = -1;
		goto out;
	}

	/*
	 * Use default portal group for discovery sessions.
	 */
	sessiontype = strncmp(s_buf, DISCOVERY, 9);
	if (!sessiontype) {
		conn->tpg = iscsit_global->discovery_tpg;
		if (!login->leading_connection)
			goto get_target;

		sess->sess_ops->SessionType = 1;
		/*
		 * Setup crc32c modules from libcrypto
		 */
		if (iscsi_login_setup_crypto(conn) < 0) {
			pr_err("iscsi_login_setup_crypto() failed\n");
			ret = -1;
			goto out;
		}
		/*
		 * Serialize access across the discovery struct iscsi_portal_group to
		 * process login attempt.
		 */
		if (iscsit_access_np(np, conn->tpg) < 0) {
			iscsit_tx_login_rsp(conn, ISCSI_STATUS_CLS_TARGET_ERR,
				ISCSI_LOGIN_STATUS_SVC_UNAVAILABLE);
			ret = -1;
			goto out;
		}
		ret = 0;
		goto out;
	}

get_target:
	if (!t_buf) {
		pr_err("TargetName key not received"
			" in first login request while"
			" SessionType=Normal.\n");
		iscsit_tx_login_rsp(conn, ISCSI_STATUS_CLS_INITIATOR_ERR,
			ISCSI_LOGIN_STATUS_MISSING_FIELDS);
		ret = -1;
		goto out;
	}

	/*
	 * Locate Target IQN from Storage Node.
	 */
	tiqn = iscsit_get_tiqn_for_login(t_buf);
	if (!tiqn) {
		pr_err("Unable to locate Target IQN: %s in"
			" Storage Node\n", t_buf);
		iscsit_tx_login_rsp(conn, ISCSI_STATUS_CLS_TARGET_ERR,
				ISCSI_LOGIN_STATUS_SVC_UNAVAILABLE);
		ret = -1;
		goto out;
	}
	pr_debug("Located Storage Object: %s\n", tiqn->tiqn);

	/*
	 * Locate Target Portal Group from Storage Node.
	 */
	conn->tpg = iscsit_get_tpg_from_np(tiqn, np);
	if (!conn->tpg) {
		pr_err("Unable to locate Target Portal Group"
				" on %s\n", tiqn->tiqn);
		iscsit_put_tiqn_for_login(tiqn);
		iscsit_tx_login_rsp(conn, ISCSI_STATUS_CLS_TARGET_ERR,
				ISCSI_LOGIN_STATUS_SVC_UNAVAILABLE);
		ret = -1;
		goto out;
	}
	pr_debug("Located Portal Group Object: %hu\n", conn->tpg->tpgt);
	/*
	 * Setup crc32c modules from libcrypto
	 */
	if (iscsi_login_setup_crypto(conn) < 0) {
		pr_err("iscsi_login_setup_crypto() failed\n");
		ret = -1;
		goto out;
	}
	/*
	 * Serialize access across the struct iscsi_portal_group to
	 * process login attempt.
	 */
	if (iscsit_access_np(np, conn->tpg) < 0) {
		iscsit_put_tiqn_for_login(tiqn);
		iscsit_tx_login_rsp(conn, ISCSI_STATUS_CLS_TARGET_ERR,
				ISCSI_LOGIN_STATUS_SVC_UNAVAILABLE);
		ret = -1;
		conn->tpg = NULL;
		goto out;
	}

	/*
	 * conn->sess->node_acl will be set when the referenced
	 * struct iscsi_session is located from received ISID+TSIH in
	 * iscsi_login_non_zero_tsih_s2().
	 */
	if (!login->leading_connection) {
		ret = 0;
		goto out;
	}

	/*
	 * This value is required in iscsi_login_zero_tsih_s2()
	 */
	sess->sess_ops->SessionType = 0;

	/*
	 * Locate incoming Initiator IQN reference from Storage Node.
	 */
	sess->se_sess->se_node_acl = core_tpg_check_initiator_node_acl(
			&conn->tpg->tpg_se_tpg, i_buf);
	if (!sess->se_sess->se_node_acl) {
		pr_err("iSCSI Initiator Node: %s is not authorized to"
			" access iSCSI target portal group: %hu.\n",
				i_buf, conn->tpg->tpgt);
		iscsit_tx_login_rsp(conn, ISCSI_STATUS_CLS_INITIATOR_ERR,
				ISCSI_LOGIN_STATUS_TGT_FORBIDDEN);
		ret = -1;
		goto out;
	}

	ret = 0;
out:
	kfree(tmpbuf);
	return ret;
}

int iscsi_target_start_negotiation(
	struct iscsi_login *login,
	struct iscsi_conn *conn)
{
	int ret;

	ret = iscsi_target_do_login(conn, login);
	if (ret != 0)
		iscsi_remove_failed_auth_entry(conn);

	iscsi_target_nego_release(conn);
	return ret;
}

void iscsi_target_nego_release(struct iscsi_conn *conn)
{
	struct iscsi_login *login = conn->conn_login;

	if (!login)
		return;

	kfree(login->req_buf);
	kfree(login->rsp_buf);
	kfree(login);

	conn->conn_login = NULL;
}<|MERGE_RESOLUTION|>--- conflicted
+++ resolved
@@ -732,12 +732,6 @@
 
 		start += strlen(key) + strlen(value) + 2;
 	}
-<<<<<<< HEAD
-
-	printk("i_buf: %s, s_buf: %s, t_buf: %s\n", i_buf, s_buf, t_buf);
-
-=======
->>>>>>> d0e0ac97
 	/*
 	 * See 5.3.  Login Phase.
 	 */
