/*
 * PCIe driver for Marvell Armada 370 and Armada XP SoCs
 *
 * This file is licensed under the terms of the GNU General Public
 * License version 2.  This program is licensed "as is" without any
 * warranty of any kind, whether express or implied.
 */

#include <linux/kernel.h>
#include <linux/pci.h>
#include <linux/clk.h>
#include <linux/module.h>
#include <linux/mbus.h>
#include <linux/msi.h>
#include <linux/slab.h>
#include <linux/platform_device.h>
#include <linux/of_address.h>
#include <linux/of_pci.h>
#include <linux/of_irq.h>
#include <linux/of_platform.h>

/*
 * PCIe unit register offsets.
 */
#define PCIE_DEV_ID_OFF		0x0000
#define PCIE_CMD_OFF		0x0004
#define PCIE_DEV_REV_OFF	0x0008
#define PCIE_BAR_LO_OFF(n)	(0x0010 + ((n) << 3))
#define PCIE_BAR_HI_OFF(n)	(0x0014 + ((n) << 3))
#define PCIE_HEADER_LOG_4_OFF	0x0128
#define PCIE_BAR_CTRL_OFF(n)	(0x1804 + (((n) - 1) * 4))
#define PCIE_WIN04_CTRL_OFF(n)	(0x1820 + ((n) << 4))
#define PCIE_WIN04_BASE_OFF(n)	(0x1824 + ((n) << 4))
#define PCIE_WIN04_REMAP_OFF(n)	(0x182c + ((n) << 4))
#define PCIE_WIN5_CTRL_OFF	0x1880
#define PCIE_WIN5_BASE_OFF	0x1884
#define PCIE_WIN5_REMAP_OFF	0x188c
#define PCIE_CONF_ADDR_OFF	0x18f8
#define  PCIE_CONF_ADDR_EN		0x80000000
#define  PCIE_CONF_REG(r)		((((r) & 0xf00) << 16) | ((r) & 0xfc))
#define  PCIE_CONF_BUS(b)		(((b) & 0xff) << 16)
#define  PCIE_CONF_DEV(d)		(((d) & 0x1f) << 11)
#define  PCIE_CONF_FUNC(f)		(((f) & 0x7) << 8)
#define  PCIE_CONF_ADDR(bus, devfn, where) \
	(PCIE_CONF_BUS(bus) | PCIE_CONF_DEV(PCI_SLOT(devfn))    | \
	 PCIE_CONF_FUNC(PCI_FUNC(devfn)) | PCIE_CONF_REG(where) | \
	 PCIE_CONF_ADDR_EN)
#define PCIE_CONF_DATA_OFF	0x18fc
#define PCIE_MASK_OFF		0x1910
#define  PCIE_MASK_ENABLE_INTS          0x0f000000
#define PCIE_CTRL_OFF		0x1a00
#define  PCIE_CTRL_X1_MODE		0x0001
#define PCIE_STAT_OFF		0x1a04
#define  PCIE_STAT_BUS                  0xff00
#define  PCIE_STAT_DEV                  0x1f0000
#define  PCIE_STAT_LINK_DOWN		BIT(0)
#define PCIE_DEBUG_CTRL         0x1a60
#define  PCIE_DEBUG_SOFT_RESET		BIT(20)

/*
 * This product ID is registered by Marvell, and used when the Marvell
 * SoC is not the root complex, but an endpoint on the PCIe bus. It is
 * therefore safe to re-use this PCI ID for our emulated PCI-to-PCI
 * bridge.
 */
#define MARVELL_EMULATED_PCI_PCI_BRIDGE_ID 0x7846

/* PCI configuration space of a PCI-to-PCI bridge */
struct mvebu_sw_pci_bridge {
	u16 vendor;
	u16 device;
	u16 command;
	u16 class;
	u8 interface;
	u8 revision;
	u8 bist;
	u8 header_type;
	u8 latency_timer;
	u8 cache_line_size;
	u32 bar[2];
	u8 primary_bus;
	u8 secondary_bus;
	u8 subordinate_bus;
	u8 secondary_latency_timer;
	u8 iobase;
	u8 iolimit;
	u16 secondary_status;
	u16 membase;
	u16 memlimit;
	u16 iobaseupper;
	u16 iolimitupper;
	u8 cappointer;
	u8 reserved1;
	u16 reserved2;
	u32 romaddr;
	u8 intline;
	u8 intpin;
	u16 bridgectrl;
};

struct mvebu_pcie_port;

/* Structure representing all PCIe interfaces */
struct mvebu_pcie {
	struct platform_device *pdev;
	struct mvebu_pcie_port *ports;
	struct msi_chip *msi;
	struct resource io;
	struct resource realio;
	struct resource mem;
	struct resource busn;
	int nports;
};

/* Structure representing one PCIe interface */
struct mvebu_pcie_port {
	char *name;
	void __iomem *base;
	spinlock_t conf_lock;
	int haslink;
	u32 port;
	u32 lane;
	int devfn;
	unsigned int mem_target;
	unsigned int mem_attr;
	unsigned int io_target;
	unsigned int io_attr;
	struct clk *clk;
	struct mvebu_sw_pci_bridge bridge;
	struct device_node *dn;
	struct mvebu_pcie *pcie;
	phys_addr_t memwin_base;
	size_t memwin_size;
	phys_addr_t iowin_base;
	size_t iowin_size;
};

static bool mvebu_pcie_link_up(struct mvebu_pcie_port *port)
{
	return !(readl(port->base + PCIE_STAT_OFF) & PCIE_STAT_LINK_DOWN);
}

static void mvebu_pcie_set_local_bus_nr(struct mvebu_pcie_port *port, int nr)
{
	u32 stat;

	stat = readl(port->base + PCIE_STAT_OFF);
	stat &= ~PCIE_STAT_BUS;
	stat |= nr << 8;
	writel(stat, port->base + PCIE_STAT_OFF);
}

static void mvebu_pcie_set_local_dev_nr(struct mvebu_pcie_port *port, int nr)
{
	u32 stat;

	stat = readl(port->base + PCIE_STAT_OFF);
	stat &= ~PCIE_STAT_DEV;
	stat |= nr << 16;
	writel(stat, port->base + PCIE_STAT_OFF);
}

/*
 * Setup PCIE BARs and Address Decode Wins:
 * BAR[0,2] -> disabled, BAR[1] -> covers all DRAM banks
 * WIN[0-3] -> DRAM bank[0-3]
 */
static void __init mvebu_pcie_setup_wins(struct mvebu_pcie_port *port)
{
	const struct mbus_dram_target_info *dram;
	u32 size;
	int i;

	dram = mv_mbus_dram_info();

	/* First, disable and clear BARs and windows. */
	for (i = 1; i < 3; i++) {
		writel(0, port->base + PCIE_BAR_CTRL_OFF(i));
		writel(0, port->base + PCIE_BAR_LO_OFF(i));
		writel(0, port->base + PCIE_BAR_HI_OFF(i));
	}

	for (i = 0; i < 5; i++) {
		writel(0, port->base + PCIE_WIN04_CTRL_OFF(i));
		writel(0, port->base + PCIE_WIN04_BASE_OFF(i));
		writel(0, port->base + PCIE_WIN04_REMAP_OFF(i));
	}

	writel(0, port->base + PCIE_WIN5_CTRL_OFF);
	writel(0, port->base + PCIE_WIN5_BASE_OFF);
	writel(0, port->base + PCIE_WIN5_REMAP_OFF);

	/* Setup windows for DDR banks.  Count total DDR size on the fly. */
	size = 0;
	for (i = 0; i < dram->num_cs; i++) {
		const struct mbus_dram_window *cs = dram->cs + i;

		writel(cs->base & 0xffff0000,
		       port->base + PCIE_WIN04_BASE_OFF(i));
		writel(0, port->base + PCIE_WIN04_REMAP_OFF(i));
		writel(((cs->size - 1) & 0xffff0000) |
			(cs->mbus_attr << 8) |
			(dram->mbus_dram_target_id << 4) | 1,
		       port->base + PCIE_WIN04_CTRL_OFF(i));

		size += cs->size;
	}

	/* Round up 'size' to the nearest power of two. */
	if ((size & (size - 1)) != 0)
		size = 1 << fls(size);

	/* Setup BAR[1] to all DRAM banks. */
	writel(dram->cs[0].base, port->base + PCIE_BAR_LO_OFF(1));
	writel(0, port->base + PCIE_BAR_HI_OFF(1));
	writel(((size - 1) & 0xffff0000) | 1,
	       port->base + PCIE_BAR_CTRL_OFF(1));
}

static void __init mvebu_pcie_setup_hw(struct mvebu_pcie_port *port)
{
	u16 cmd;
	u32 mask;

	/* Point PCIe unit MBUS decode windows to DRAM space. */
	mvebu_pcie_setup_wins(port);

	/* Master + slave enable. */
	cmd = readw(port->base + PCIE_CMD_OFF);
	cmd |= PCI_COMMAND_IO;
	cmd |= PCI_COMMAND_MEMORY;
	cmd |= PCI_COMMAND_MASTER;
	writew(cmd, port->base + PCIE_CMD_OFF);

	/* Enable interrupt lines A-D. */
	mask = readl(port->base + PCIE_MASK_OFF);
	mask |= PCIE_MASK_ENABLE_INTS;
	writel(mask, port->base + PCIE_MASK_OFF);
}

static int mvebu_pcie_hw_rd_conf(struct mvebu_pcie_port *port,
				 struct pci_bus *bus,
				 u32 devfn, int where, int size, u32 *val)
{
	writel(PCIE_CONF_ADDR(bus->number, devfn, where),
	       port->base + PCIE_CONF_ADDR_OFF);

	*val = readl(port->base + PCIE_CONF_DATA_OFF);

	if (size == 1)
		*val = (*val >> (8 * (where & 3))) & 0xff;
	else if (size == 2)
		*val = (*val >> (8 * (where & 3))) & 0xffff;

	return PCIBIOS_SUCCESSFUL;
}

static int mvebu_pcie_hw_wr_conf(struct mvebu_pcie_port *port,
				 struct pci_bus *bus,
				 u32 devfn, int where, int size, u32 val)
{
	int ret = PCIBIOS_SUCCESSFUL;

	writel(PCIE_CONF_ADDR(bus->number, devfn, where),
	       port->base + PCIE_CONF_ADDR_OFF);

	if (size == 4)
		writel(val, port->base + PCIE_CONF_DATA_OFF);
	else if (size == 2)
		writew(val, port->base + PCIE_CONF_DATA_OFF + (where & 3));
	else if (size == 1)
		writeb(val, port->base + PCIE_CONF_DATA_OFF + (where & 3));
	else
		ret = PCIBIOS_BAD_REGISTER_NUMBER;

	return ret;
}

static void mvebu_pcie_handle_iobase_change(struct mvebu_pcie_port *port)
{
	phys_addr_t iobase;

	/* Are the new iobase/iolimit values invalid? */
	if (port->bridge.iolimit < port->bridge.iobase ||
	    port->bridge.iolimitupper < port->bridge.iobaseupper) {

		/* If a window was configured, remove it */
		if (port->iowin_base) {
			mvebu_mbus_del_window(port->iowin_base,
					      port->iowin_size);
			port->iowin_base = 0;
			port->iowin_size = 0;
		}

		return;
	}

	/*
	 * We read the PCI-to-PCI bridge emulated registers, and
	 * calculate the base address and size of the address decoding
	 * window to setup, according to the PCI-to-PCI bridge
	 * specifications. iobase is the bus address, port->iowin_base
	 * is the CPU address.
	 */
	iobase = ((port->bridge.iobase & 0xF0) << 8) |
		(port->bridge.iobaseupper << 16);
	port->iowin_base = port->pcie->io.start + iobase;
	port->iowin_size = ((0xFFF | ((port->bridge.iolimit & 0xF0) << 8) |
			    (port->bridge.iolimitupper << 16)) -
			    iobase);

	mvebu_mbus_add_window_remap_by_id(port->io_target, port->io_attr,
					  port->iowin_base, port->iowin_size,
					  iobase);

	pci_ioremap_io(iobase, port->iowin_base);
}

static void mvebu_pcie_handle_membase_change(struct mvebu_pcie_port *port)
{
	/* Are the new membase/memlimit values invalid? */
	if (port->bridge.memlimit < port->bridge.membase) {

		/* If a window was configured, remove it */
		if (port->memwin_base) {
			mvebu_mbus_del_window(port->memwin_base,
					      port->memwin_size);
			port->memwin_base = 0;
			port->memwin_size = 0;
		}

		return;
	}

	/*
	 * We read the PCI-to-PCI bridge emulated registers, and
	 * calculate the base address and size of the address decoding
	 * window to setup, according to the PCI-to-PCI bridge
	 * specifications.
	 */
	port->memwin_base  = ((port->bridge.membase & 0xFFF0) << 16);
	port->memwin_size  =
		(((port->bridge.memlimit & 0xFFF0) << 16) | 0xFFFFF) -
		port->memwin_base;

	mvebu_mbus_add_window_by_id(port->mem_target, port->mem_attr,
				    port->memwin_base, port->memwin_size);
}

/*
 * Initialize the configuration space of the PCI-to-PCI bridge
 * associated with the given PCIe interface.
 */
static void mvebu_sw_pci_bridge_init(struct mvebu_pcie_port *port)
{
	struct mvebu_sw_pci_bridge *bridge = &port->bridge;

	memset(bridge, 0, sizeof(struct mvebu_sw_pci_bridge));

	bridge->class = PCI_CLASS_BRIDGE_PCI;
	bridge->vendor = PCI_VENDOR_ID_MARVELL;
	bridge->device = MARVELL_EMULATED_PCI_PCI_BRIDGE_ID;
	bridge->header_type = PCI_HEADER_TYPE_BRIDGE;
	bridge->cache_line_size = 0x10;

	/* We support 32 bits I/O addressing */
	bridge->iobase = PCI_IO_RANGE_TYPE_32;
	bridge->iolimit = PCI_IO_RANGE_TYPE_32;
}

/*
 * Read the configuration space of the PCI-to-PCI bridge associated to
 * the given PCIe interface.
 */
static int mvebu_sw_pci_bridge_read(struct mvebu_pcie_port *port,
				  unsigned int where, int size, u32 *value)
{
	struct mvebu_sw_pci_bridge *bridge = &port->bridge;

	switch (where & ~3) {
	case PCI_VENDOR_ID:
		*value = bridge->device << 16 | bridge->vendor;
		break;

	case PCI_COMMAND:
		*value = bridge->command;
		break;

	case PCI_CLASS_REVISION:
		*value = bridge->class << 16 | bridge->interface << 8 |
			 bridge->revision;
		break;

	case PCI_CACHE_LINE_SIZE:
		*value = bridge->bist << 24 | bridge->header_type << 16 |
			 bridge->latency_timer << 8 | bridge->cache_line_size;
		break;

	case PCI_BASE_ADDRESS_0 ... PCI_BASE_ADDRESS_1:
		*value = bridge->bar[((where & ~3) - PCI_BASE_ADDRESS_0) / 4];
		break;

	case PCI_PRIMARY_BUS:
		*value = (bridge->secondary_latency_timer << 24 |
			  bridge->subordinate_bus         << 16 |
			  bridge->secondary_bus           <<  8 |
			  bridge->primary_bus);
		break;

	case PCI_IO_BASE:
		*value = (bridge->secondary_status << 16 |
			  bridge->iolimit          <<  8 |
			  bridge->iobase);
		break;

	case PCI_MEMORY_BASE:
		*value = (bridge->memlimit << 16 | bridge->membase);
		break;

	case PCI_PREF_MEMORY_BASE:
		*value = 0;
		break;

	case PCI_IO_BASE_UPPER16:
		*value = (bridge->iolimitupper << 16 | bridge->iobaseupper);
		break;

	case PCI_ROM_ADDRESS1:
		*value = 0;
		break;

	default:
		*value = 0xffffffff;
		return PCIBIOS_BAD_REGISTER_NUMBER;
	}

	if (size == 2)
		*value = (*value >> (8 * (where & 3))) & 0xffff;
	else if (size == 1)
		*value = (*value >> (8 * (where & 3))) & 0xff;

	return PCIBIOS_SUCCESSFUL;
}

/* Write to the PCI-to-PCI bridge configuration space */
static int mvebu_sw_pci_bridge_write(struct mvebu_pcie_port *port,
				     unsigned int where, int size, u32 value)
{
	struct mvebu_sw_pci_bridge *bridge = &port->bridge;
	u32 mask, reg;
	int err;

	if (size == 4)
		mask = 0x0;
	else if (size == 2)
		mask = ~(0xffff << ((where & 3) * 8));
	else if (size == 1)
		mask = ~(0xff << ((where & 3) * 8));
	else
		return PCIBIOS_BAD_REGISTER_NUMBER;

	err = mvebu_sw_pci_bridge_read(port, where & ~3, 4, &reg);
	if (err)
		return err;

	value = (reg & mask) | value << ((where & 3) * 8);

	switch (where & ~3) {
	case PCI_COMMAND:
		bridge->command = value & 0xffff;
		break;

	case PCI_BASE_ADDRESS_0 ... PCI_BASE_ADDRESS_1:
		bridge->bar[((where & ~3) - PCI_BASE_ADDRESS_0) / 4] = value;
		break;

	case PCI_IO_BASE:
		/*
		 * We also keep bit 1 set, it is a read-only bit that
		 * indicates we support 32 bits addressing for the
		 * I/O
		 */
		bridge->iobase = (value & 0xff) | PCI_IO_RANGE_TYPE_32;
		bridge->iolimit = ((value >> 8) & 0xff) | PCI_IO_RANGE_TYPE_32;
		bridge->secondary_status = value >> 16;
		mvebu_pcie_handle_iobase_change(port);
		break;

	case PCI_MEMORY_BASE:
		bridge->membase = value & 0xffff;
		bridge->memlimit = value >> 16;
		mvebu_pcie_handle_membase_change(port);
		break;

	case PCI_IO_BASE_UPPER16:
		bridge->iobaseupper = value & 0xffff;
		bridge->iolimitupper = value >> 16;
		mvebu_pcie_handle_iobase_change(port);
		break;

	case PCI_PRIMARY_BUS:
		bridge->primary_bus             = value & 0xff;
		bridge->secondary_bus           = (value >> 8) & 0xff;
		bridge->subordinate_bus         = (value >> 16) & 0xff;
		bridge->secondary_latency_timer = (value >> 24) & 0xff;
		mvebu_pcie_set_local_bus_nr(port, bridge->secondary_bus);
		break;

	default:
		break;
	}

	return PCIBIOS_SUCCESSFUL;
}

static inline struct mvebu_pcie *sys_to_pcie(struct pci_sys_data *sys)
{
	return sys->private_data;
}

static struct mvebu_pcie_port *
mvebu_pcie_find_port(struct mvebu_pcie *pcie, struct pci_bus *bus,
		     int devfn)
{
	int i;

	for (i = 0; i < pcie->nports; i++) {
		struct mvebu_pcie_port *port = &pcie->ports[i];
		if (bus->number == 0 && port->devfn == devfn)
			return port;
		if (bus->number != 0 &&
		    bus->number >= port->bridge.secondary_bus &&
		    bus->number <= port->bridge.subordinate_bus)
			return port;
	}

	return NULL;
}

/* PCI configuration space write function */
static int mvebu_pcie_wr_conf(struct pci_bus *bus, u32 devfn,
			      int where, int size, u32 val)
{
	struct mvebu_pcie *pcie = sys_to_pcie(bus->sysdata);
	struct mvebu_pcie_port *port;
	unsigned long flags;
	int ret;

	port = mvebu_pcie_find_port(pcie, bus, devfn);
	if (!port)
		return PCIBIOS_DEVICE_NOT_FOUND;

	/* Access the emulated PCI-to-PCI bridge */
	if (bus->number == 0)
		return mvebu_sw_pci_bridge_write(port, where, size, val);

	if (!port->haslink)
		return PCIBIOS_DEVICE_NOT_FOUND;

	/*
	 * On the secondary bus, we don't want to expose any other
	 * device than the device physically connected in the PCIe
	 * slot, visible in slot 0. In slot 1, there's a special
	 * Marvell device that only makes sense when the Armada is
	 * used as a PCIe endpoint.
	 */
	if (bus->number == port->bridge.secondary_bus &&
	    PCI_SLOT(devfn) != 0)
		return PCIBIOS_DEVICE_NOT_FOUND;

	/* Access the real PCIe interface */
	spin_lock_irqsave(&port->conf_lock, flags);
	ret = mvebu_pcie_hw_wr_conf(port, bus, devfn,
				    where, size, val);
	spin_unlock_irqrestore(&port->conf_lock, flags);

	return ret;
}

/* PCI configuration space read function */
static int mvebu_pcie_rd_conf(struct pci_bus *bus, u32 devfn, int where,
			      int size, u32 *val)
{
	struct mvebu_pcie *pcie = sys_to_pcie(bus->sysdata);
	struct mvebu_pcie_port *port;
	unsigned long flags;
	int ret;

	port = mvebu_pcie_find_port(pcie, bus, devfn);
	if (!port) {
		*val = 0xffffffff;
		return PCIBIOS_DEVICE_NOT_FOUND;
	}

	/* Access the emulated PCI-to-PCI bridge */
	if (bus->number == 0)
		return mvebu_sw_pci_bridge_read(port, where, size, val);

	if (!port->haslink) {
		*val = 0xffffffff;
		return PCIBIOS_DEVICE_NOT_FOUND;
	}

	/*
	 * On the secondary bus, we don't want to expose any other
	 * device than the device physically connected in the PCIe
	 * slot, visible in slot 0. In slot 1, there's a special
	 * Marvell device that only makes sense when the Armada is
	 * used as a PCIe endpoint.
	 */
	if (bus->number == port->bridge.secondary_bus &&
	    PCI_SLOT(devfn) != 0) {
		*val = 0xffffffff;
		return PCIBIOS_DEVICE_NOT_FOUND;
	}

	/* Access the real PCIe interface */
	spin_lock_irqsave(&port->conf_lock, flags);
	ret = mvebu_pcie_hw_rd_conf(port, bus, devfn,
				    where, size, val);
	spin_unlock_irqrestore(&port->conf_lock, flags);

	return ret;
}

static struct pci_ops mvebu_pcie_ops = {
	.read = mvebu_pcie_rd_conf,
	.write = mvebu_pcie_wr_conf,
};

static int __init mvebu_pcie_setup(int nr, struct pci_sys_data *sys)
{
	struct mvebu_pcie *pcie = sys_to_pcie(sys);
	int i;

	pci_add_resource_offset(&sys->resources, &pcie->realio, sys->io_offset);
	pci_add_resource_offset(&sys->resources, &pcie->mem, sys->mem_offset);
	pci_add_resource(&sys->resources, &pcie->busn);

	for (i = 0; i < pcie->nports; i++) {
		struct mvebu_pcie_port *port = &pcie->ports[i];
		if (!port->base)
			continue;
		mvebu_pcie_setup_hw(port);
	}

	return 1;
}

static int __init mvebu_pcie_map_irq(const struct pci_dev *dev, u8 slot, u8 pin)
{
	struct of_irq oirq;
	int ret;

	ret = of_irq_map_pci(dev, &oirq);
	if (ret)
		return ret;

	return irq_create_of_mapping(oirq.controller, oirq.specifier,
				     oirq.size);
}

static struct pci_bus *mvebu_pcie_scan_bus(int nr, struct pci_sys_data *sys)
{
	struct mvebu_pcie *pcie = sys_to_pcie(sys);
	struct pci_bus *bus;

	bus = pci_create_root_bus(&pcie->pdev->dev, sys->busnr,
				  &mvebu_pcie_ops, sys, &sys->resources);
	if (!bus)
		return NULL;

	pci_scan_child_bus(bus);

	return bus;
}

void mvebu_pcie_add_bus(struct pci_bus *bus)
{
	struct mvebu_pcie *pcie = sys_to_pcie(bus->sysdata);
	bus->msi = pcie->msi;
}

resource_size_t mvebu_pcie_align_resource(struct pci_dev *dev,
					  const struct resource *res,
					  resource_size_t start,
					  resource_size_t size,
					  resource_size_t align)
{
	if (dev->bus->number != 0)
		return start;

	/*
	 * On the PCI-to-PCI bridge side, the I/O windows must have at
	 * least a 64 KB size and be aligned on their size, and the
	 * memory windows must have at least a 1 MB size and be
	 * aligned on their size
	 */
	if (res->flags & IORESOURCE_IO)
		return round_up(start, max((resource_size_t)SZ_64K, size));
	else if (res->flags & IORESOURCE_MEM)
		return round_up(start, max((resource_size_t)SZ_1M, size));
	else
		return start;
}

static void __init mvebu_pcie_enable(struct mvebu_pcie *pcie)
{
	struct hw_pci hw;

	memset(&hw, 0, sizeof(hw));

	hw.nr_controllers = 1;
	hw.private_data   = (void **)&pcie;
	hw.setup          = mvebu_pcie_setup;
	hw.scan           = mvebu_pcie_scan_bus;
	hw.map_irq        = mvebu_pcie_map_irq;
	hw.ops            = &mvebu_pcie_ops;
	hw.align_resource = mvebu_pcie_align_resource;
	hw.add_bus        = mvebu_pcie_add_bus;

	pci_common_init(&hw);
}

/*
 * Looks up the list of register addresses encoded into the reg =
 * <...> property for one that matches the given port/lane. Once
 * found, maps it.
 */
static void __iomem * __init
mvebu_pcie_map_registers(struct platform_device *pdev,
			 struct device_node *np,
			 struct mvebu_pcie_port *port)
{
	struct resource regs;
	int ret = 0;

	ret = of_address_to_resource(np, 0, &regs);
	if (ret)
		return NULL;

	return devm_request_and_ioremap(&pdev->dev, &regs);
}

<<<<<<< HEAD
#define DT_FLAGS_TO_TYPE(flags)       (((flags) >> 24) & 0x03)
#define    DT_TYPE_IO                 0x1
#define    DT_TYPE_MEM32              0x2
#define DT_CPUADDR_TO_TARGET(cpuaddr) (((cpuaddr) >> 56) & 0xFF)
#define DT_CPUADDR_TO_ATTR(cpuaddr)   (((cpuaddr) >> 48) & 0xFF)

static int mvebu_get_tgt_attr(struct device_node *np, int devfn,
			      unsigned long type, int *tgt, int *attr)
{
	const int na = 3, ns = 2;
	const __be32 *range;
	int rlen, nranges, rangesz, pna, i;

	range = of_get_property(np, "ranges", &rlen);
	if (!range)
		return -EINVAL;

	pna = of_n_addr_cells(np);
	rangesz = pna + na + ns;
	nranges = rlen / sizeof(__be32) / rangesz;

	for (i = 0; i < nranges; i++) {
		u32 flags = of_read_number(range, 1);
		u32 slot = of_read_number(range, 2);
		u64 cpuaddr = of_read_number(range + na, pna);
		unsigned long rtype;

		if (DT_FLAGS_TO_TYPE(flags) == DT_TYPE_IO)
			rtype = IORESOURCE_IO;
		else if (DT_FLAGS_TO_TYPE(flags) == DT_TYPE_MEM32)
			rtype = IORESOURCE_MEM;

		if (slot == PCI_SLOT(devfn) && type == rtype) {
			*tgt = DT_CPUADDR_TO_TARGET(cpuaddr);
			*attr = DT_CPUADDR_TO_ATTR(cpuaddr);
			return 0;
		}

		range += rangesz;
	}

	return -ENOENT;
=======
static void __init mvebu_pcie_msi_enable(struct mvebu_pcie *pcie)
{
	struct device_node *msi_node;

	msi_node = of_parse_phandle(pcie->pdev->dev.of_node,
				    "msi-parent", 0);
	if (!msi_node)
		return;

	pcie->msi = of_pci_find_msi_chip_by_node(msi_node);

	if (pcie->msi)
		pcie->msi->dev = &pcie->pdev->dev;
>>>>>>> 57f1eafe
}

static int __init mvebu_pcie_probe(struct platform_device *pdev)
{
	struct mvebu_pcie *pcie;
	struct device_node *np = pdev->dev.of_node;
	struct device_node *child;
	int i, ret;

	pcie = devm_kzalloc(&pdev->dev, sizeof(struct mvebu_pcie),
			    GFP_KERNEL);
	if (!pcie)
		return -ENOMEM;

	pcie->pdev = pdev;

	/* Get the PCIe memory and I/O aperture */
	mvebu_mbus_get_pcie_mem_aperture(&pcie->mem);
	if (resource_size(&pcie->mem) == 0) {
		dev_err(&pdev->dev, "invalid memory aperture size\n");
		return -EINVAL;
	}

	mvebu_mbus_get_pcie_io_aperture(&pcie->io);
	if (resource_size(&pcie->io) == 0) {
		dev_err(&pdev->dev, "invalid I/O aperture size\n");
		return -EINVAL;
	}

	pcie->realio.flags = pcie->io.flags;
	pcie->realio.start = PCIBIOS_MIN_IO;
	pcie->realio.end = min_t(resource_size_t,
				  IO_SPACE_LIMIT,
				  resource_size(&pcie->io));

	/* Get the bus range */
	ret = of_pci_parse_bus_range(np, &pcie->busn);
	if (ret) {
		dev_err(&pdev->dev, "failed to parse bus-range property: %d\n",
			ret);
		return ret;
	}

	for_each_child_of_node(pdev->dev.of_node, child) {
		if (!of_device_is_available(child))
			continue;
		pcie->nports++;
	}

	pcie->ports = devm_kzalloc(&pdev->dev, pcie->nports *
				   sizeof(struct mvebu_pcie_port),
				   GFP_KERNEL);
	if (!pcie->ports)
		return -ENOMEM;

	i = 0;
	for_each_child_of_node(pdev->dev.of_node, child) {
		struct mvebu_pcie_port *port = &pcie->ports[i];

		if (!of_device_is_available(child))
			continue;

		port->pcie = pcie;

		if (of_property_read_u32(child, "marvell,pcie-port",
					 &port->port)) {
			dev_warn(&pdev->dev,
				 "ignoring PCIe DT node, missing pcie-port property\n");
			continue;
		}

		if (of_property_read_u32(child, "marvell,pcie-lane",
					 &port->lane))
			port->lane = 0;

		port->name = kasprintf(GFP_KERNEL, "pcie%d.%d",
				       port->port, port->lane);

		port->devfn = of_pci_get_devfn(child);
		if (port->devfn < 0)
			continue;

		ret = mvebu_get_tgt_attr(np, port->devfn, IORESOURCE_MEM,
					 &port->mem_target, &port->mem_attr);
		if (ret < 0) {
			dev_err(&pdev->dev, "PCIe%d.%d: cannot get tgt/attr for mem window\n",
				port->port, port->lane);
			continue;
		}

		ret = mvebu_get_tgt_attr(np, port->devfn, IORESOURCE_IO,
					 &port->io_target, &port->io_attr);
		if (ret < 0) {
			dev_err(&pdev->dev, "PCIe%d.%d: cannot get tgt/attr for io window\n",
				port->port, port->lane);
			continue;
		}

		port->base = mvebu_pcie_map_registers(pdev, child, port);
		if (!port->base) {
			dev_err(&pdev->dev, "PCIe%d.%d: cannot map registers\n",
				port->port, port->lane);
			continue;
		}

		mvebu_pcie_set_local_dev_nr(port, 1);

		if (mvebu_pcie_link_up(port)) {
			port->haslink = 1;
			dev_info(&pdev->dev, "PCIe%d.%d: link up\n",
				 port->port, port->lane);
		} else {
			port->haslink = 0;
			dev_info(&pdev->dev, "PCIe%d.%d: link down\n",
				 port->port, port->lane);
		}

		port->clk = of_clk_get_by_name(child, NULL);
		if (IS_ERR(port->clk)) {
			dev_err(&pdev->dev, "PCIe%d.%d: cannot get clock\n",
			       port->port, port->lane);
			iounmap(port->base);
			port->haslink = 0;
			continue;
		}

		port->dn = child;

		clk_prepare_enable(port->clk);
		spin_lock_init(&port->conf_lock);

		mvebu_sw_pci_bridge_init(port);

		i++;
	}

	mvebu_pcie_msi_enable(pcie);

	mvebu_pcie_enable(pcie);

	return 0;
}

static const struct of_device_id mvebu_pcie_of_match_table[] = {
	{ .compatible = "marvell,armada-xp-pcie", },
	{ .compatible = "marvell,armada-370-pcie", },
	{ .compatible = "marvell,kirkwood-pcie", },
	{},
};
MODULE_DEVICE_TABLE(of, mvebu_pcie_of_match_table);

static struct platform_driver mvebu_pcie_driver = {
	.driver = {
		.owner = THIS_MODULE,
		.name = "mvebu-pcie",
		.of_match_table =
		   of_match_ptr(mvebu_pcie_of_match_table),
	},
};

static int __init mvebu_pcie_init(void)
{
	return platform_driver_probe(&mvebu_pcie_driver,
				     mvebu_pcie_probe);
}

subsys_initcall(mvebu_pcie_init);

MODULE_AUTHOR("Thomas Petazzoni <thomas.petazzoni@free-electrons.com>");
MODULE_DESCRIPTION("Marvell EBU PCIe driver");
MODULE_LICENSE("GPLv2");<|MERGE_RESOLUTION|>--- conflicted
+++ resolved
@@ -742,7 +742,6 @@
 	return devm_request_and_ioremap(&pdev->dev, &regs);
 }
 
-<<<<<<< HEAD
 #define DT_FLAGS_TO_TYPE(flags)       (((flags) >> 24) & 0x03)
 #define    DT_TYPE_IO                 0x1
 #define    DT_TYPE_MEM32              0x2
@@ -785,7 +784,8 @@
 	}
 
 	return -ENOENT;
-=======
+}
+
 static void __init mvebu_pcie_msi_enable(struct mvebu_pcie *pcie)
 {
 	struct device_node *msi_node;
@@ -799,7 +799,6 @@
 
 	if (pcie->msi)
 		pcie->msi->dev = &pcie->pdev->dev;
->>>>>>> 57f1eafe
 }
 
 static int __init mvebu_pcie_probe(struct platform_device *pdev)
