/*
 * PCIe driver for Marvell Armada 370 and Armada XP SoCs
 *
 * This file is licensed under the terms of the GNU General Public
 * License version 2.  This program is licensed "as is" without any
 * warranty of any kind, whether express or implied.
 */

#include <linux/kernel.h>
#include <linux/pci.h>
#include <linux/clk.h>
#include <linux/delay.h>
#include <linux/gpio.h>
#include <linux/module.h>
#include <linux/mbus.h>
#include <linux/msi.h>
#include <linux/slab.h>
#include <linux/platform_device.h>
#include <linux/of_address.h>
#include <linux/of_irq.h>
#include <linux/of_gpio.h>
#include <linux/of_pci.h>
#include <linux/of_platform.h>

/*
 * PCIe unit register offsets.
 */
#define PCIE_DEV_ID_OFF		0x0000
#define PCIE_CMD_OFF		0x0004
#define PCIE_DEV_REV_OFF	0x0008
#define PCIE_BAR_LO_OFF(n)	(0x0010 + ((n) << 3))
#define PCIE_BAR_HI_OFF(n)	(0x0014 + ((n) << 3))
#define PCIE_HEADER_LOG_4_OFF	0x0128
#define PCIE_BAR_CTRL_OFF(n)	(0x1804 + (((n) - 1) * 4))
#define PCIE_WIN04_CTRL_OFF(n)	(0x1820 + ((n) << 4))
#define PCIE_WIN04_BASE_OFF(n)	(0x1824 + ((n) << 4))
#define PCIE_WIN04_REMAP_OFF(n)	(0x182c + ((n) << 4))
#define PCIE_WIN5_CTRL_OFF	0x1880
#define PCIE_WIN5_BASE_OFF	0x1884
#define PCIE_WIN5_REMAP_OFF	0x188c
#define PCIE_CONF_ADDR_OFF	0x18f8
#define  PCIE_CONF_ADDR_EN		0x80000000
#define  PCIE_CONF_REG(r)		((((r) & 0xf00) << 16) | ((r) & 0xfc))
#define  PCIE_CONF_BUS(b)		(((b) & 0xff) << 16)
#define  PCIE_CONF_DEV(d)		(((d) & 0x1f) << 11)
#define  PCIE_CONF_FUNC(f)		(((f) & 0x7) << 8)
#define  PCIE_CONF_ADDR(bus, devfn, where) \
	(PCIE_CONF_BUS(bus) | PCIE_CONF_DEV(PCI_SLOT(devfn))    | \
	 PCIE_CONF_FUNC(PCI_FUNC(devfn)) | PCIE_CONF_REG(where) | \
	 PCIE_CONF_ADDR_EN)
#define PCIE_CONF_DATA_OFF	0x18fc
#define PCIE_MASK_OFF		0x1910
#define  PCIE_MASK_ENABLE_INTS          0x0f000000
#define PCIE_CTRL_OFF		0x1a00
#define  PCIE_CTRL_X1_MODE		0x0001
#define PCIE_STAT_OFF		0x1a04
#define  PCIE_STAT_BUS                  0xff00
#define  PCIE_STAT_DEV                  0x1f0000
#define  PCIE_STAT_LINK_DOWN		BIT(0)
#define PCIE_DEBUG_CTRL         0x1a60
#define  PCIE_DEBUG_SOFT_RESET		BIT(20)

/*
 * This product ID is registered by Marvell, and used when the Marvell
 * SoC is not the root complex, but an endpoint on the PCIe bus. It is
 * therefore safe to re-use this PCI ID for our emulated PCI-to-PCI
 * bridge.
 */
#define MARVELL_EMULATED_PCI_PCI_BRIDGE_ID 0x7846

/* PCI configuration space of a PCI-to-PCI bridge */
struct mvebu_sw_pci_bridge {
	u16 vendor;
	u16 device;
	u16 command;
	u16 class;
	u8 interface;
	u8 revision;
	u8 bist;
	u8 header_type;
	u8 latency_timer;
	u8 cache_line_size;
	u32 bar[2];
	u8 primary_bus;
	u8 secondary_bus;
	u8 subordinate_bus;
	u8 secondary_latency_timer;
	u8 iobase;
	u8 iolimit;
	u16 secondary_status;
	u16 membase;
	u16 memlimit;
	u16 iobaseupper;
	u16 iolimitupper;
	u8 cappointer;
	u8 reserved1;
	u16 reserved2;
	u32 romaddr;
	u8 intline;
	u8 intpin;
	u16 bridgectrl;
};

struct mvebu_pcie_port;

/* Structure representing all PCIe interfaces */
struct mvebu_pcie {
	struct platform_device *pdev;
	struct mvebu_pcie_port *ports;
	struct msi_chip *msi;
	struct resource io;
	struct resource realio;
	struct resource mem;
	struct resource busn;
	int nports;
};

/* Structure representing one PCIe interface */
struct mvebu_pcie_port {
	char *name;
	void __iomem *base;
	spinlock_t conf_lock;
	int haslink;
	u32 port;
	u32 lane;
	int devfn;
	unsigned int mem_target;
	unsigned int mem_attr;
	unsigned int io_target;
	unsigned int io_attr;
	struct clk *clk;
	int reset_gpio;
	int reset_active_low;
	char *reset_name;
	struct mvebu_sw_pci_bridge bridge;
	struct device_node *dn;
	struct mvebu_pcie *pcie;
	phys_addr_t memwin_base;
	size_t memwin_size;
	phys_addr_t iowin_base;
	size_t iowin_size;
};

static bool mvebu_pcie_link_up(struct mvebu_pcie_port *port)
{
	return !(readl(port->base + PCIE_STAT_OFF) & PCIE_STAT_LINK_DOWN);
}

static void mvebu_pcie_set_local_bus_nr(struct mvebu_pcie_port *port, int nr)
{
	u32 stat;

	stat = readl(port->base + PCIE_STAT_OFF);
	stat &= ~PCIE_STAT_BUS;
	stat |= nr << 8;
	writel(stat, port->base + PCIE_STAT_OFF);
}

static void mvebu_pcie_set_local_dev_nr(struct mvebu_pcie_port *port, int nr)
{
	u32 stat;

	stat = readl(port->base + PCIE_STAT_OFF);
	stat &= ~PCIE_STAT_DEV;
	stat |= nr << 16;
	writel(stat, port->base + PCIE_STAT_OFF);
}

/*
 * Setup PCIE BARs and Address Decode Wins:
 * BAR[0,2] -> disabled, BAR[1] -> covers all DRAM banks
 * WIN[0-3] -> DRAM bank[0-3]
 */
static void mvebu_pcie_setup_wins(struct mvebu_pcie_port *port)
{
	const struct mbus_dram_target_info *dram;
	u32 size;
	int i;

	dram = mv_mbus_dram_info();

	/* First, disable and clear BARs and windows. */
	for (i = 1; i < 3; i++) {
		writel(0, port->base + PCIE_BAR_CTRL_OFF(i));
		writel(0, port->base + PCIE_BAR_LO_OFF(i));
		writel(0, port->base + PCIE_BAR_HI_OFF(i));
	}

	for (i = 0; i < 5; i++) {
		writel(0, port->base + PCIE_WIN04_CTRL_OFF(i));
		writel(0, port->base + PCIE_WIN04_BASE_OFF(i));
		writel(0, port->base + PCIE_WIN04_REMAP_OFF(i));
	}

	writel(0, port->base + PCIE_WIN5_CTRL_OFF);
	writel(0, port->base + PCIE_WIN5_BASE_OFF);
	writel(0, port->base + PCIE_WIN5_REMAP_OFF);

	/* Setup windows for DDR banks.  Count total DDR size on the fly. */
	size = 0;
	for (i = 0; i < dram->num_cs; i++) {
		const struct mbus_dram_window *cs = dram->cs + i;

		writel(cs->base & 0xffff0000,
		       port->base + PCIE_WIN04_BASE_OFF(i));
		writel(0, port->base + PCIE_WIN04_REMAP_OFF(i));
		writel(((cs->size - 1) & 0xffff0000) |
			(cs->mbus_attr << 8) |
			(dram->mbus_dram_target_id << 4) | 1,
		       port->base + PCIE_WIN04_CTRL_OFF(i));

		size += cs->size;
	}

	/* Round up 'size' to the nearest power of two. */
	if ((size & (size - 1)) != 0)
		size = 1 << fls(size);

	/* Setup BAR[1] to all DRAM banks. */
	writel(dram->cs[0].base, port->base + PCIE_BAR_LO_OFF(1));
	writel(0, port->base + PCIE_BAR_HI_OFF(1));
	writel(((size - 1) & 0xffff0000) | 1,
	       port->base + PCIE_BAR_CTRL_OFF(1));
}

static void mvebu_pcie_setup_hw(struct mvebu_pcie_port *port)
{
	u16 cmd;
	u32 mask;

	/* Point PCIe unit MBUS decode windows to DRAM space. */
	mvebu_pcie_setup_wins(port);

	/* Master + slave enable. */
	cmd = readw(port->base + PCIE_CMD_OFF);
	cmd |= PCI_COMMAND_IO;
	cmd |= PCI_COMMAND_MEMORY;
	cmd |= PCI_COMMAND_MASTER;
	writew(cmd, port->base + PCIE_CMD_OFF);

	/* Enable interrupt lines A-D. */
	mask = readl(port->base + PCIE_MASK_OFF);
	mask |= PCIE_MASK_ENABLE_INTS;
	writel(mask, port->base + PCIE_MASK_OFF);
}

static int mvebu_pcie_hw_rd_conf(struct mvebu_pcie_port *port,
				 struct pci_bus *bus,
				 u32 devfn, int where, int size, u32 *val)
{
	writel(PCIE_CONF_ADDR(bus->number, devfn, where),
	       port->base + PCIE_CONF_ADDR_OFF);

	*val = readl(port->base + PCIE_CONF_DATA_OFF);

	if (size == 1)
		*val = (*val >> (8 * (where & 3))) & 0xff;
	else if (size == 2)
		*val = (*val >> (8 * (where & 3))) & 0xffff;

	return PCIBIOS_SUCCESSFUL;
}

static int mvebu_pcie_hw_wr_conf(struct mvebu_pcie_port *port,
				 struct pci_bus *bus,
				 u32 devfn, int where, int size, u32 val)
{
	int ret = PCIBIOS_SUCCESSFUL;

	writel(PCIE_CONF_ADDR(bus->number, devfn, where),
	       port->base + PCIE_CONF_ADDR_OFF);

	if (size == 4)
		writel(val, port->base + PCIE_CONF_DATA_OFF);
	else if (size == 2)
		writew(val, port->base + PCIE_CONF_DATA_OFF + (where & 3));
	else if (size == 1)
		writeb(val, port->base + PCIE_CONF_DATA_OFF + (where & 3));
	else
		ret = PCIBIOS_BAD_REGISTER_NUMBER;

	return ret;
}

static void mvebu_pcie_handle_iobase_change(struct mvebu_pcie_port *port)
{
	phys_addr_t iobase;

	/* Are the new iobase/iolimit values invalid? */
	if (port->bridge.iolimit < port->bridge.iobase ||
	    port->bridge.iolimitupper < port->bridge.iobaseupper) {

		/* If a window was configured, remove it */
		if (port->iowin_base) {
			mvebu_mbus_del_window(port->iowin_base,
					      port->iowin_size);
			port->iowin_base = 0;
			port->iowin_size = 0;
		}

		return;
	}

	/*
	 * We read the PCI-to-PCI bridge emulated registers, and
	 * calculate the base address and size of the address decoding
	 * window to setup, according to the PCI-to-PCI bridge
	 * specifications. iobase is the bus address, port->iowin_base
	 * is the CPU address.
	 */
	iobase = ((port->bridge.iobase & 0xF0) << 8) |
		(port->bridge.iobaseupper << 16);
	port->iowin_base = port->pcie->io.start + iobase;
	port->iowin_size = ((0xFFF | ((port->bridge.iolimit & 0xF0) << 8) |
			    (port->bridge.iolimitupper << 16)) -
			    iobase);

	mvebu_mbus_add_window_remap_by_id(port->io_target, port->io_attr,
					  port->iowin_base, port->iowin_size,
					  iobase);

	pci_ioremap_io(iobase, port->iowin_base);
}

static void mvebu_pcie_handle_membase_change(struct mvebu_pcie_port *port)
{
	/* Are the new membase/memlimit values invalid? */
	if (port->bridge.memlimit < port->bridge.membase) {

		/* If a window was configured, remove it */
		if (port->memwin_base) {
			mvebu_mbus_del_window(port->memwin_base,
					      port->memwin_size);
			port->memwin_base = 0;
			port->memwin_size = 0;
		}

		return;
	}

	/*
	 * We read the PCI-to-PCI bridge emulated registers, and
	 * calculate the base address and size of the address decoding
	 * window to setup, according to the PCI-to-PCI bridge
	 * specifications.
	 */
	port->memwin_base  = ((port->bridge.membase & 0xFFF0) << 16);
	port->memwin_size  =
		(((port->bridge.memlimit & 0xFFF0) << 16) | 0xFFFFF) -
		port->memwin_base;

	mvebu_mbus_add_window_by_id(port->mem_target, port->mem_attr,
				    port->memwin_base, port->memwin_size);
}

/*
 * Initialize the configuration space of the PCI-to-PCI bridge
 * associated with the given PCIe interface.
 */
static void mvebu_sw_pci_bridge_init(struct mvebu_pcie_port *port)
{
	struct mvebu_sw_pci_bridge *bridge = &port->bridge;

	memset(bridge, 0, sizeof(struct mvebu_sw_pci_bridge));

	bridge->class = PCI_CLASS_BRIDGE_PCI;
	bridge->vendor = PCI_VENDOR_ID_MARVELL;
	bridge->device = MARVELL_EMULATED_PCI_PCI_BRIDGE_ID;
	bridge->header_type = PCI_HEADER_TYPE_BRIDGE;
	bridge->cache_line_size = 0x10;

	/* We support 32 bits I/O addressing */
	bridge->iobase = PCI_IO_RANGE_TYPE_32;
	bridge->iolimit = PCI_IO_RANGE_TYPE_32;
}

/*
 * Read the configuration space of the PCI-to-PCI bridge associated to
 * the given PCIe interface.
 */
static int mvebu_sw_pci_bridge_read(struct mvebu_pcie_port *port,
				  unsigned int where, int size, u32 *value)
{
	struct mvebu_sw_pci_bridge *bridge = &port->bridge;

	switch (where & ~3) {
	case PCI_VENDOR_ID:
		*value = bridge->device << 16 | bridge->vendor;
		break;

	case PCI_COMMAND:
		*value = bridge->command;
		break;

	case PCI_CLASS_REVISION:
		*value = bridge->class << 16 | bridge->interface << 8 |
			 bridge->revision;
		break;

	case PCI_CACHE_LINE_SIZE:
		*value = bridge->bist << 24 | bridge->header_type << 16 |
			 bridge->latency_timer << 8 | bridge->cache_line_size;
		break;

	case PCI_BASE_ADDRESS_0 ... PCI_BASE_ADDRESS_1:
		*value = bridge->bar[((where & ~3) - PCI_BASE_ADDRESS_0) / 4];
		break;

	case PCI_PRIMARY_BUS:
		*value = (bridge->secondary_latency_timer << 24 |
			  bridge->subordinate_bus         << 16 |
			  bridge->secondary_bus           <<  8 |
			  bridge->primary_bus);
		break;

	case PCI_IO_BASE:
		*value = (bridge->secondary_status << 16 |
			  bridge->iolimit          <<  8 |
			  bridge->iobase);
		break;

	case PCI_MEMORY_BASE:
		*value = (bridge->memlimit << 16 | bridge->membase);
		break;

	case PCI_PREF_MEMORY_BASE:
		*value = 0;
		break;

	case PCI_IO_BASE_UPPER16:
		*value = (bridge->iolimitupper << 16 | bridge->iobaseupper);
		break;

	case PCI_ROM_ADDRESS1:
		*value = 0;
		break;

	default:
		*value = 0xffffffff;
		return PCIBIOS_BAD_REGISTER_NUMBER;
	}

	if (size == 2)
		*value = (*value >> (8 * (where & 3))) & 0xffff;
	else if (size == 1)
		*value = (*value >> (8 * (where & 3))) & 0xff;

	return PCIBIOS_SUCCESSFUL;
}

/* Write to the PCI-to-PCI bridge configuration space */
static int mvebu_sw_pci_bridge_write(struct mvebu_pcie_port *port,
				     unsigned int where, int size, u32 value)
{
	struct mvebu_sw_pci_bridge *bridge = &port->bridge;
	u32 mask, reg;
	int err;

	if (size == 4)
		mask = 0x0;
	else if (size == 2)
		mask = ~(0xffff << ((where & 3) * 8));
	else if (size == 1)
		mask = ~(0xff << ((where & 3) * 8));
	else
		return PCIBIOS_BAD_REGISTER_NUMBER;

	err = mvebu_sw_pci_bridge_read(port, where & ~3, 4, &reg);
	if (err)
		return err;

	value = (reg & mask) | value << ((where & 3) * 8);

	switch (where & ~3) {
	case PCI_COMMAND:
		bridge->command = value & 0xffff;
		break;

	case PCI_BASE_ADDRESS_0 ... PCI_BASE_ADDRESS_1:
		bridge->bar[((where & ~3) - PCI_BASE_ADDRESS_0) / 4] = value;
		break;

	case PCI_IO_BASE:
		/*
		 * We also keep bit 1 set, it is a read-only bit that
		 * indicates we support 32 bits addressing for the
		 * I/O
		 */
		bridge->iobase = (value & 0xff) | PCI_IO_RANGE_TYPE_32;
		bridge->iolimit = ((value >> 8) & 0xff) | PCI_IO_RANGE_TYPE_32;
		bridge->secondary_status = value >> 16;
		mvebu_pcie_handle_iobase_change(port);
		break;

	case PCI_MEMORY_BASE:
		bridge->membase = value & 0xffff;
		bridge->memlimit = value >> 16;
		mvebu_pcie_handle_membase_change(port);
		break;

	case PCI_IO_BASE_UPPER16:
		bridge->iobaseupper = value & 0xffff;
		bridge->iolimitupper = value >> 16;
		mvebu_pcie_handle_iobase_change(port);
		break;

	case PCI_PRIMARY_BUS:
		bridge->primary_bus             = value & 0xff;
		bridge->secondary_bus           = (value >> 8) & 0xff;
		bridge->subordinate_bus         = (value >> 16) & 0xff;
		bridge->secondary_latency_timer = (value >> 24) & 0xff;
		mvebu_pcie_set_local_bus_nr(port, bridge->secondary_bus);
		break;

	default:
		break;
	}

	return PCIBIOS_SUCCESSFUL;
}

static inline struct mvebu_pcie *sys_to_pcie(struct pci_sys_data *sys)
{
	return sys->private_data;
}

static struct mvebu_pcie_port *
mvebu_pcie_find_port(struct mvebu_pcie *pcie, struct pci_bus *bus,
		     int devfn)
{
	int i;

	for (i = 0; i < pcie->nports; i++) {
		struct mvebu_pcie_port *port = &pcie->ports[i];
		if (bus->number == 0 && port->devfn == devfn)
			return port;
		if (bus->number != 0 &&
		    bus->number >= port->bridge.secondary_bus &&
		    bus->number <= port->bridge.subordinate_bus)
			return port;
	}

	return NULL;
}

/* PCI configuration space write function */
static int mvebu_pcie_wr_conf(struct pci_bus *bus, u32 devfn,
			      int where, int size, u32 val)
{
	struct mvebu_pcie *pcie = sys_to_pcie(bus->sysdata);
	struct mvebu_pcie_port *port;
	unsigned long flags;
	int ret;

	port = mvebu_pcie_find_port(pcie, bus, devfn);
	if (!port)
		return PCIBIOS_DEVICE_NOT_FOUND;

	/* Access the emulated PCI-to-PCI bridge */
	if (bus->number == 0)
		return mvebu_sw_pci_bridge_write(port, where, size, val);

	if (!port->haslink)
		return PCIBIOS_DEVICE_NOT_FOUND;

	/*
	 * On the secondary bus, we don't want to expose any other
	 * device than the device physically connected in the PCIe
	 * slot, visible in slot 0. In slot 1, there's a special
	 * Marvell device that only makes sense when the Armada is
	 * used as a PCIe endpoint.
	 */
	if (bus->number == port->bridge.secondary_bus &&
	    PCI_SLOT(devfn) != 0)
		return PCIBIOS_DEVICE_NOT_FOUND;

	/* Access the real PCIe interface */
	spin_lock_irqsave(&port->conf_lock, flags);
	ret = mvebu_pcie_hw_wr_conf(port, bus, devfn,
				    where, size, val);
	spin_unlock_irqrestore(&port->conf_lock, flags);

	return ret;
}

/* PCI configuration space read function */
static int mvebu_pcie_rd_conf(struct pci_bus *bus, u32 devfn, int where,
			      int size, u32 *val)
{
	struct mvebu_pcie *pcie = sys_to_pcie(bus->sysdata);
	struct mvebu_pcie_port *port;
	unsigned long flags;
	int ret;

	port = mvebu_pcie_find_port(pcie, bus, devfn);
	if (!port) {
		*val = 0xffffffff;
		return PCIBIOS_DEVICE_NOT_FOUND;
	}

	/* Access the emulated PCI-to-PCI bridge */
	if (bus->number == 0)
		return mvebu_sw_pci_bridge_read(port, where, size, val);

	if (!port->haslink) {
		*val = 0xffffffff;
		return PCIBIOS_DEVICE_NOT_FOUND;
	}

	/*
	 * On the secondary bus, we don't want to expose any other
	 * device than the device physically connected in the PCIe
	 * slot, visible in slot 0. In slot 1, there's a special
	 * Marvell device that only makes sense when the Armada is
	 * used as a PCIe endpoint.
	 */
	if (bus->number == port->bridge.secondary_bus &&
	    PCI_SLOT(devfn) != 0) {
		*val = 0xffffffff;
		return PCIBIOS_DEVICE_NOT_FOUND;
	}

	/* Access the real PCIe interface */
	spin_lock_irqsave(&port->conf_lock, flags);
	ret = mvebu_pcie_hw_rd_conf(port, bus, devfn,
				    where, size, val);
	spin_unlock_irqrestore(&port->conf_lock, flags);

	return ret;
}

static struct pci_ops mvebu_pcie_ops = {
	.read = mvebu_pcie_rd_conf,
	.write = mvebu_pcie_wr_conf,
};

static int mvebu_pcie_setup(int nr, struct pci_sys_data *sys)
{
	struct mvebu_pcie *pcie = sys_to_pcie(sys);
	int i;

	pci_add_resource_offset(&sys->resources, &pcie->realio, sys->io_offset);
	pci_add_resource_offset(&sys->resources, &pcie->mem, sys->mem_offset);
	pci_add_resource(&sys->resources, &pcie->busn);

	for (i = 0; i < pcie->nports; i++) {
		struct mvebu_pcie_port *port = &pcie->ports[i];
		if (!port->base)
			continue;
		mvebu_pcie_setup_hw(port);
	}

	return 1;
}

static int mvebu_pcie_map_irq(const struct pci_dev *dev, u8 slot, u8 pin)
{
	struct of_irq oirq;
	int ret;

	ret = of_irq_map_pci(dev, &oirq);
	if (ret)
		return ret;

	return irq_create_of_mapping(oirq.controller, oirq.specifier,
				     oirq.size);
}

static struct pci_bus *mvebu_pcie_scan_bus(int nr, struct pci_sys_data *sys)
{
	struct mvebu_pcie *pcie = sys_to_pcie(sys);
	struct pci_bus *bus;

	bus = pci_create_root_bus(&pcie->pdev->dev, sys->busnr,
				  &mvebu_pcie_ops, sys, &sys->resources);
	if (!bus)
		return NULL;

	pci_scan_child_bus(bus);

	return bus;
}

void mvebu_pcie_add_bus(struct pci_bus *bus)
{
	struct mvebu_pcie *pcie = sys_to_pcie(bus->sysdata);
	bus->msi = pcie->msi;
}

resource_size_t mvebu_pcie_align_resource(struct pci_dev *dev,
					  const struct resource *res,
					  resource_size_t start,
					  resource_size_t size,
					  resource_size_t align)
{
	if (dev->bus->number != 0)
		return start;

	/*
	 * On the PCI-to-PCI bridge side, the I/O windows must have at
	 * least a 64 KB size and be aligned on their size, and the
	 * memory windows must have at least a 1 MB size and be
	 * aligned on their size
	 */
	if (res->flags & IORESOURCE_IO)
		return round_up(start, max((resource_size_t)SZ_64K, size));
	else if (res->flags & IORESOURCE_MEM)
		return round_up(start, max((resource_size_t)SZ_1M, size));
	else
		return start;
}

static void mvebu_pcie_enable(struct mvebu_pcie *pcie)
{
	struct hw_pci hw;

	memset(&hw, 0, sizeof(hw));

	hw.nr_controllers = 1;
	hw.private_data   = (void **)&pcie;
	hw.setup          = mvebu_pcie_setup;
	hw.scan           = mvebu_pcie_scan_bus;
	hw.map_irq        = mvebu_pcie_map_irq;
	hw.ops            = &mvebu_pcie_ops;
	hw.align_resource = mvebu_pcie_align_resource;
	hw.add_bus        = mvebu_pcie_add_bus;

	pci_common_init(&hw);
}

/*
 * Looks up the list of register addresses encoded into the reg =
 * <...> property for one that matches the given port/lane. Once
 * found, maps it.
 */
static void __iomem *mvebu_pcie_map_registers(struct platform_device *pdev,
		      struct device_node *np, struct mvebu_pcie_port *port)
{
	struct resource regs;
	int ret = 0;

	ret = of_address_to_resource(np, 0, &regs);
	if (ret)
		return ERR_PTR(ret);

	return devm_ioremap_resource(&pdev->dev, &regs);
}

#define DT_FLAGS_TO_TYPE(flags)       (((flags) >> 24) & 0x03)
#define    DT_TYPE_IO                 0x1
#define    DT_TYPE_MEM32              0x2
#define DT_CPUADDR_TO_TARGET(cpuaddr) (((cpuaddr) >> 56) & 0xFF)
#define DT_CPUADDR_TO_ATTR(cpuaddr)   (((cpuaddr) >> 48) & 0xFF)

static int mvebu_get_tgt_attr(struct device_node *np, int devfn,
			      unsigned long type, int *tgt, int *attr)
{
	const int na = 3, ns = 2;
	const __be32 *range;
	int rlen, nranges, rangesz, pna, i;

	range = of_get_property(np, "ranges", &rlen);
	if (!range)
		return -EINVAL;

	pna = of_n_addr_cells(np);
	rangesz = pna + na + ns;
	nranges = rlen / sizeof(__be32) / rangesz;

	for (i = 0; i < nranges; i++) {
		u32 flags = of_read_number(range, 1);
		u32 slot = of_read_number(range, 2);
		u64 cpuaddr = of_read_number(range + na, pna);
		unsigned long rtype;

		if (DT_FLAGS_TO_TYPE(flags) == DT_TYPE_IO)
			rtype = IORESOURCE_IO;
		else if (DT_FLAGS_TO_TYPE(flags) == DT_TYPE_MEM32)
			rtype = IORESOURCE_MEM;

		if (slot == PCI_SLOT(devfn) && type == rtype) {
			*tgt = DT_CPUADDR_TO_TARGET(cpuaddr);
			*attr = DT_CPUADDR_TO_ATTR(cpuaddr);
			return 0;
		}

		range += rangesz;
	}

	return -ENOENT;
}

static void mvebu_pcie_msi_enable(struct mvebu_pcie *pcie)
{
	struct device_node *msi_node;

	msi_node = of_parse_phandle(pcie->pdev->dev.of_node,
				    "msi-parent", 0);
	if (!msi_node)
		return;

	pcie->msi = of_pci_find_msi_chip_by_node(msi_node);

	if (pcie->msi)
		pcie->msi->dev = &pcie->pdev->dev;
}

static int mvebu_pcie_probe(struct platform_device *pdev)
{
	struct mvebu_pcie *pcie;
	struct device_node *np = pdev->dev.of_node;
	struct device_node *child;
	int i, ret;

	pcie = devm_kzalloc(&pdev->dev, sizeof(struct mvebu_pcie),
			    GFP_KERNEL);
	if (!pcie)
		return -ENOMEM;

	pcie->pdev = pdev;
	platform_set_drvdata(pdev, pcie);

	/* Get the PCIe memory and I/O aperture */
	mvebu_mbus_get_pcie_mem_aperture(&pcie->mem);
	if (resource_size(&pcie->mem) == 0) {
		dev_err(&pdev->dev, "invalid memory aperture size\n");
		return -EINVAL;
	}

	mvebu_mbus_get_pcie_io_aperture(&pcie->io);
	if (resource_size(&pcie->io) == 0) {
		dev_err(&pdev->dev, "invalid I/O aperture size\n");
		return -EINVAL;
	}

	pcie->realio.flags = pcie->io.flags;
	pcie->realio.start = PCIBIOS_MIN_IO;
	pcie->realio.end = min_t(resource_size_t,
				  IO_SPACE_LIMIT,
				  resource_size(&pcie->io));

	/* Get the bus range */
	ret = of_pci_parse_bus_range(np, &pcie->busn);
	if (ret) {
		dev_err(&pdev->dev, "failed to parse bus-range property: %d\n",
			ret);
		return ret;
	}

	i = 0;
	for_each_child_of_node(pdev->dev.of_node, child) {
		if (!of_device_is_available(child))
			continue;
		i++;
	}

	pcie->ports = devm_kzalloc(&pdev->dev, i *
				   sizeof(struct mvebu_pcie_port),
				   GFP_KERNEL);
	if (!pcie->ports)
		return -ENOMEM;

	i = 0;
	for_each_child_of_node(pdev->dev.of_node, child) {
		struct mvebu_pcie_port *port = &pcie->ports[i];
		enum of_gpio_flags flags;

		if (!of_device_is_available(child))
			continue;

		port->pcie = pcie;

		if (of_property_read_u32(child, "marvell,pcie-port",
					 &port->port)) {
			dev_warn(&pdev->dev,
				 "ignoring PCIe DT node, missing pcie-port property\n");
			continue;
		}

		if (of_property_read_u32(child, "marvell,pcie-lane",
					 &port->lane))
			port->lane = 0;

		port->name = kasprintf(GFP_KERNEL, "pcie%d.%d",
				       port->port, port->lane);

		port->devfn = of_pci_get_devfn(child);
		if (port->devfn < 0)
			continue;

		ret = mvebu_get_tgt_attr(np, port->devfn, IORESOURCE_MEM,
					 &port->mem_target, &port->mem_attr);
		if (ret < 0) {
			dev_err(&pdev->dev, "PCIe%d.%d: cannot get tgt/attr for mem window\n",
				port->port, port->lane);
			continue;
		}

		ret = mvebu_get_tgt_attr(np, port->devfn, IORESOURCE_IO,
					 &port->io_target, &port->io_attr);
		if (ret < 0) {
			dev_err(&pdev->dev, "PCIe%d.%d: cannot get tgt/attr for io window\n",
				port->port, port->lane);
			continue;
		}

		port->reset_gpio = of_get_named_gpio_flags(child,
						   "reset-gpios", 0, &flags);
		if (gpio_is_valid(port->reset_gpio)) {
			u32 reset_udelay = 20000;

			port->reset_active_low = flags & OF_GPIO_ACTIVE_LOW;
			port->reset_name = kasprintf(GFP_KERNEL,
				     "pcie%d.%d-reset", port->port, port->lane);
			of_property_read_u32(child, "reset-delay-us",
					     &reset_udelay);

			ret = devm_gpio_request_one(&pdev->dev,
			    port->reset_gpio, GPIOF_DIR_OUT, port->reset_name);
			if (ret) {
				if (ret == -EPROBE_DEFER)
					return ret;
				continue;
			}

			gpio_set_value(port->reset_gpio,
				       (port->reset_active_low) ? 1 : 0);
			msleep(reset_udelay/1000);
		}

		port->clk = of_clk_get_by_name(child, NULL);
		if (IS_ERR(port->clk)) {
			dev_err(&pdev->dev, "PCIe%d.%d: cannot get clock\n",
			       port->port, port->lane);
			continue;
		}

		ret = clk_prepare_enable(port->clk);
		if (ret)
			continue;

		port->base = mvebu_pcie_map_registers(pdev, child, port);
		if (IS_ERR(port->base)) {
			dev_err(&pdev->dev, "PCIe%d.%d: cannot map registers\n",
				port->port, port->lane);
<<<<<<< HEAD
			port->base = NULL;
=======
			clk_disable_unprepare(port->clk);
>>>>>>> 56df74f0
			continue;
		}

		mvebu_pcie_set_local_dev_nr(port, 1);

		if (mvebu_pcie_link_up(port)) {
			port->haslink = 1;
			dev_info(&pdev->dev, "PCIe%d.%d: link up\n",
				 port->port, port->lane);
		} else {
			port->haslink = 0;
			dev_info(&pdev->dev, "PCIe%d.%d: link down\n",
				 port->port, port->lane);
		}

		port->dn = child;
		spin_lock_init(&port->conf_lock);
		mvebu_sw_pci_bridge_init(port);
		i++;
	}

	pcie->nports = i;
	mvebu_pcie_msi_enable(pcie);
	mvebu_pcie_enable(pcie);

	return 0;
}

static const struct of_device_id mvebu_pcie_of_match_table[] = {
	{ .compatible = "marvell,armada-xp-pcie", },
	{ .compatible = "marvell,armada-370-pcie", },
	{ .compatible = "marvell,dove-pcie", },
	{ .compatible = "marvell,kirkwood-pcie", },
	{},
};
MODULE_DEVICE_TABLE(of, mvebu_pcie_of_match_table);

static struct platform_driver mvebu_pcie_driver = {
	.driver = {
		.owner = THIS_MODULE,
		.name = "mvebu-pcie",
		.of_match_table =
		   of_match_ptr(mvebu_pcie_of_match_table),
		/* driver unloading/unbinding currently not supported */
		.suppress_bind_attrs = true,
	},
	.probe = mvebu_pcie_probe,
};
module_platform_driver(mvebu_pcie_driver);

MODULE_AUTHOR("Thomas Petazzoni <thomas.petazzoni@free-electrons.com>");
MODULE_DESCRIPTION("Marvell EBU PCIe driver");
MODULE_LICENSE("GPLv2");<|MERGE_RESOLUTION|>--- conflicted
+++ resolved
@@ -943,11 +943,8 @@
 		if (IS_ERR(port->base)) {
 			dev_err(&pdev->dev, "PCIe%d.%d: cannot map registers\n",
 				port->port, port->lane);
-<<<<<<< HEAD
+			clk_disable_unprepare(port->clk);
 			port->base = NULL;
-=======
-			clk_disable_unprepare(port->clk);
->>>>>>> 56df74f0
 			continue;
 		}
 
