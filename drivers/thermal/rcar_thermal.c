--- conflicted
+++ resolved
@@ -428,15 +428,10 @@
 		}
 
 		priv->base = devm_ioremap_resource(dev, res);
-<<<<<<< HEAD
-		if (IS_ERR(priv->base))
-			return PTR_ERR(priv->base);
-=======
 		if (IS_ERR(priv->base)) {
 			ret = PTR_ERR(priv->base);
 			goto error_unregister;
 		}
->>>>>>> f722406f
 
 		priv->common = common;
 		priv->id = i;
