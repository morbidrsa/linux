/*
 * drivers/net/phy/marvell.c
 *
 * Driver for Marvell PHYs
 *
 * Author: Andy Fleming
 *
 * Copyright (c) 2004 Freescale Semiconductor, Inc.
 *
 * Copyright (c) 2013 Michael Stapelberg <michael@stapelberg.de>
 *
 * This program is free software; you can redistribute  it and/or modify it
 * under  the terms of  the GNU General  Public License as published by the
 * Free Software Foundation;  either version 2 of the  License, or (at your
 * option) any later version.
 *
 */
#include <linux/kernel.h>
#include <linux/string.h>
#include <linux/errno.h>
#include <linux/unistd.h>
#include <linux/interrupt.h>
#include <linux/init.h>
#include <linux/delay.h>
#include <linux/netdevice.h>
#include <linux/etherdevice.h>
#include <linux/skbuff.h>
#include <linux/spinlock.h>
#include <linux/mm.h>
#include <linux/module.h>
#include <linux/mii.h>
#include <linux/ethtool.h>
#include <linux/phy.h>
#include <linux/marvell_phy.h>
#include <linux/of.h>

#include <asm/io.h>
#include <asm/irq.h>
#include <asm/uaccess.h>

#define MII_MARVELL_PHY_PAGE		22

#define MII_M1011_IEVENT		0x13
#define MII_M1011_IEVENT_CLEAR		0x0000

#define MII_M1011_IMASK			0x12
#define MII_M1011_IMASK_INIT		0x6400
#define MII_M1011_IMASK_CLEAR		0x0000

#define MII_M1011_PHY_SCR		0x10
#define MII_M1011_PHY_SCR_AUTO_CROSS	0x0060

#define MII_M1145_PHY_EXT_CR		0x14
#define MII_M1145_RGMII_RX_DELAY	0x0080
#define MII_M1145_RGMII_TX_DELAY	0x0002

#define MII_M1111_PHY_LED_CONTROL	0x18
#define MII_M1111_PHY_LED_DIRECT	0x4100
#define MII_M1111_PHY_LED_COMBINE	0x411c
#define MII_M1111_PHY_EXT_CR		0x14
#define MII_M1111_RX_DELAY		0x80
#define MII_M1111_TX_DELAY		0x2
#define MII_M1111_PHY_EXT_SR		0x1b

#define MII_M1111_HWCFG_MODE_MASK		0xf
#define MII_M1111_HWCFG_MODE_COPPER_RGMII	0xb
#define MII_M1111_HWCFG_MODE_FIBER_RGMII	0x3
#define MII_M1111_HWCFG_MODE_SGMII_NO_CLK	0x4
#define MII_M1111_HWCFG_MODE_COPPER_RTBI	0x9
#define MII_M1111_HWCFG_FIBER_COPPER_AUTO	0x8000
#define MII_M1111_HWCFG_FIBER_COPPER_RES	0x2000

#define MII_M1111_COPPER		0
#define MII_M1111_FIBER			1

#define MII_88E1121_PHY_MSCR_PAGE	2
#define MII_88E1121_PHY_MSCR_REG	21
#define MII_88E1121_PHY_MSCR_RX_DELAY	BIT(5)
#define MII_88E1121_PHY_MSCR_TX_DELAY	BIT(4)
#define MII_88E1121_PHY_MSCR_DELAY_MASK	(~(0x3 << 4))

#define MII_88E1318S_PHY_MSCR1_REG	16
#define MII_88E1318S_PHY_MSCR1_PAD_ODD	BIT(6)

/* Copper Specific Interrupt Enable Register */
#define MII_88E1318S_PHY_CSIER                              0x12
/* WOL Event Interrupt Enable */
#define MII_88E1318S_PHY_CSIER_WOL_EIE                      BIT(7)

/* LED Timer Control Register */
#define MII_88E1318S_PHY_LED_PAGE                           0x03
#define MII_88E1318S_PHY_LED_TCR                            0x12
#define MII_88E1318S_PHY_LED_TCR_FORCE_INT                  BIT(15)
#define MII_88E1318S_PHY_LED_TCR_INTn_ENABLE                BIT(7)
#define MII_88E1318S_PHY_LED_TCR_INT_ACTIVE_LOW             BIT(11)

/* Magic Packet MAC address registers */
#define MII_88E1318S_PHY_MAGIC_PACKET_WORD2                 0x17
#define MII_88E1318S_PHY_MAGIC_PACKET_WORD1                 0x18
#define MII_88E1318S_PHY_MAGIC_PACKET_WORD0                 0x19

#define MII_88E1318S_PHY_WOL_PAGE                           0x11
#define MII_88E1318S_PHY_WOL_CTRL                           0x10
#define MII_88E1318S_PHY_WOL_CTRL_CLEAR_WOL_STATUS          BIT(12)
#define MII_88E1318S_PHY_WOL_CTRL_MAGIC_PACKET_MATCH_ENABLE BIT(14)

#define MII_88E1121_PHY_LED_CTRL	16
#define MII_88E1121_PHY_LED_PAGE	3
#define MII_88E1121_PHY_LED_DEF		0x0030

#define MII_M1011_PHY_STATUS		0x11
#define MII_M1011_PHY_STATUS_1000	0x8000
#define MII_M1011_PHY_STATUS_100	0x4000
#define MII_M1011_PHY_STATUS_SPD_MASK	0xc000
#define MII_M1011_PHY_STATUS_FULLDUPLEX	0x2000
#define MII_M1011_PHY_STATUS_RESOLVED	0x0800
#define MII_M1011_PHY_STATUS_LINK	0x0400

#define MII_M1116R_CONTROL_REG_MAC	21


MODULE_DESCRIPTION("Marvell PHY driver");
MODULE_AUTHOR("Andy Fleming");
MODULE_LICENSE("GPL");

static int marvell_ack_interrupt(struct phy_device *phydev)
{
	int err;

	/* Clear the interrupts by reading the reg */
	err = phy_read(phydev, MII_M1011_IEVENT);

	if (err < 0)
		return err;

	return 0;
}

static int marvell_config_intr(struct phy_device *phydev)
{
	int err;

	if (phydev->interrupts == PHY_INTERRUPT_ENABLED)
		err = phy_write(phydev, MII_M1011_IMASK, MII_M1011_IMASK_INIT);
	else
		err = phy_write(phydev, MII_M1011_IMASK, MII_M1011_IMASK_CLEAR);

	return err;
}

static int marvell_config_aneg(struct phy_device *phydev)
{
	int err;

	/* The Marvell PHY has an errata which requires
	 * that certain registers get written in order
	 * to restart autonegotiation */
	err = phy_write(phydev, MII_BMCR, BMCR_RESET);

	if (err < 0)
		return err;

	err = phy_write(phydev, 0x1d, 0x1f);
	if (err < 0)
		return err;

	err = phy_write(phydev, 0x1e, 0x200c);
	if (err < 0)
		return err;

	err = phy_write(phydev, 0x1d, 0x5);
	if (err < 0)
		return err;

	err = phy_write(phydev, 0x1e, 0);
	if (err < 0)
		return err;

	err = phy_write(phydev, 0x1e, 0x100);
	if (err < 0)
		return err;

	err = phy_write(phydev, MII_M1011_PHY_SCR,
			MII_M1011_PHY_SCR_AUTO_CROSS);
	if (err < 0)
		return err;

	err = phy_write(phydev, MII_M1111_PHY_LED_CONTROL,
			MII_M1111_PHY_LED_DIRECT);
	if (err < 0)
		return err;

	err = genphy_config_aneg(phydev);
	if (err < 0)
		return err;

	if (phydev->autoneg != AUTONEG_ENABLE) {
		int bmcr;

		/*
		 * A write to speed/duplex bits (that is performed by
		 * genphy_config_aneg() call above) must be followed by
		 * a software reset. Otherwise, the write has no effect.
		 */
		bmcr = phy_read(phydev, MII_BMCR);
		if (bmcr < 0)
			return bmcr;

		err = phy_write(phydev, MII_BMCR, bmcr | BMCR_RESET);
		if (err < 0)
			return err;
	}

	return 0;
}

#ifdef CONFIG_OF_MDIO
/*
 * Set and/or override some configuration registers based on the
 * marvell,reg-init property stored in the of_node for the phydev.
 *
 * marvell,reg-init = <reg-page reg mask value>,...;
 *
 * There may be one or more sets of <reg-page reg mask value>:
 *
 * reg-page: which register bank to use.
 * reg: the register.
 * mask: if non-zero, ANDed with existing register value.
 * value: ORed with the masked value and written to the regiser.
 *
 */
static int marvell_of_reg_init(struct phy_device *phydev)
{
	const __be32 *paddr;
	int len, i, saved_page, current_page, page_changed, ret;

	if (!phydev->dev.of_node)
		return 0;

	paddr = of_get_property(phydev->dev.of_node, "marvell,reg-init", &len);
	if (!paddr || len < (4 * sizeof(*paddr)))
		return 0;

	saved_page = phy_read(phydev, MII_MARVELL_PHY_PAGE);
	if (saved_page < 0)
		return saved_page;
	page_changed = 0;
	current_page = saved_page;

	ret = 0;
	len /= sizeof(*paddr);
	for (i = 0; i < len - 3; i += 4) {
		u16 reg_page = be32_to_cpup(paddr + i);
		u16 reg = be32_to_cpup(paddr + i + 1);
		u16 mask = be32_to_cpup(paddr + i + 2);
		u16 val_bits = be32_to_cpup(paddr + i + 3);
		int val;

		if (reg_page != current_page) {
			current_page = reg_page;
			page_changed = 1;
			ret = phy_write(phydev, MII_MARVELL_PHY_PAGE, reg_page);
			if (ret < 0)
				goto err;
		}

		val = 0;
		if (mask) {
			val = phy_read(phydev, reg);
			if (val < 0) {
				ret = val;
				goto err;
			}
			val &= mask;
		}
		val |= val_bits;

		ret = phy_write(phydev, reg, val);
		if (ret < 0)
			goto err;

	}
err:
	if (page_changed) {
		i = phy_write(phydev, MII_MARVELL_PHY_PAGE, saved_page);
		if (ret == 0)
			ret = i;
	}
	return ret;
}
#else
static int marvell_of_reg_init(struct phy_device *phydev)
{
	return 0;
}
#endif /* CONFIG_OF_MDIO */

static int m88e1121_config_aneg(struct phy_device *phydev)
{
	int err, oldpage, mscr;

	oldpage = phy_read(phydev, MII_MARVELL_PHY_PAGE);

	err = phy_write(phydev, MII_MARVELL_PHY_PAGE,
			MII_88E1121_PHY_MSCR_PAGE);
	if (err < 0)
		return err;

	if ((phydev->interface == PHY_INTERFACE_MODE_RGMII) ||
	    (phydev->interface == PHY_INTERFACE_MODE_RGMII_ID) ||
	    (phydev->interface == PHY_INTERFACE_MODE_RGMII_RXID) ||
	    (phydev->interface == PHY_INTERFACE_MODE_RGMII_TXID)) {

		mscr = phy_read(phydev, MII_88E1121_PHY_MSCR_REG) &
			MII_88E1121_PHY_MSCR_DELAY_MASK;

		if (phydev->interface == PHY_INTERFACE_MODE_RGMII_ID)
			mscr |= (MII_88E1121_PHY_MSCR_RX_DELAY |
				 MII_88E1121_PHY_MSCR_TX_DELAY);
		else if (phydev->interface == PHY_INTERFACE_MODE_RGMII_RXID)
			mscr |= MII_88E1121_PHY_MSCR_RX_DELAY;
		else if (phydev->interface == PHY_INTERFACE_MODE_RGMII_TXID)
			mscr |= MII_88E1121_PHY_MSCR_TX_DELAY;

		err = phy_write(phydev, MII_88E1121_PHY_MSCR_REG, mscr);
		if (err < 0)
			return err;
	}

	phy_write(phydev, MII_MARVELL_PHY_PAGE, oldpage);

	err = phy_write(phydev, MII_BMCR, BMCR_RESET);
	if (err < 0)
		return err;

	err = phy_write(phydev, MII_M1011_PHY_SCR,
			MII_M1011_PHY_SCR_AUTO_CROSS);
	if (err < 0)
		return err;

	oldpage = phy_read(phydev, MII_MARVELL_PHY_PAGE);

	phy_write(phydev, MII_MARVELL_PHY_PAGE, MII_88E1121_PHY_LED_PAGE);
	phy_write(phydev, MII_88E1121_PHY_LED_CTRL, MII_88E1121_PHY_LED_DEF);
	phy_write(phydev, MII_MARVELL_PHY_PAGE, oldpage);

	err = genphy_config_aneg(phydev);

	return err;
}

static int m88e1318_config_aneg(struct phy_device *phydev)
{
	int err, oldpage, mscr;

	oldpage = phy_read(phydev, MII_MARVELL_PHY_PAGE);

	err = phy_write(phydev, MII_MARVELL_PHY_PAGE,
			MII_88E1121_PHY_MSCR_PAGE);
	if (err < 0)
		return err;

	mscr = phy_read(phydev, MII_88E1318S_PHY_MSCR1_REG);
	mscr |= MII_88E1318S_PHY_MSCR1_PAD_ODD;

	err = phy_write(phydev, MII_88E1318S_PHY_MSCR1_REG, mscr);
	if (err < 0)
		return err;

	err = phy_write(phydev, MII_MARVELL_PHY_PAGE, oldpage);
	if (err < 0)
		return err;

	return m88e1121_config_aneg(phydev);
}

static int m88e1510_config_aneg(struct phy_device *phydev)
{
	int err;

	err = m88e1318_config_aneg(phydev);
	if (err < 0)
		return err;

	return marvell_of_reg_init(phydev);
}

static int m88e1116r_config_init(struct phy_device *phydev)
{
	int temp;
	int err;

	temp = phy_read(phydev, MII_BMCR);
	temp |= BMCR_RESET;
	err = phy_write(phydev, MII_BMCR, temp);
	if (err < 0)
		return err;

	mdelay(500);

<<<<<<< HEAD
=======
	err = phy_write(phydev, MII_MARVELL_PHY_PAGE, 0);
	if (err < 0)
		return err;

	temp = phy_read(phydev, MII_M1011_PHY_SCR);
	temp |= (7 << 12);	/* max number of gigabit attempts */
	temp |= (1 << 11);	/* enable downshift */
	temp |= MII_M1011_PHY_SCR_AUTO_CROSS;
	err = phy_write(phydev, MII_M1011_PHY_SCR, temp);
	if (err < 0)
		return err;

	err = phy_write(phydev, MII_MARVELL_PHY_PAGE, 2);
	if (err < 0)
		return err;
	temp = phy_read(phydev, MII_M1116R_CONTROL_REG_MAC);
	temp |= (1 << 5);
	temp |= (1 << 4);
	err = phy_write(phydev, MII_M1116R_CONTROL_REG_MAC, temp);
	if (err < 0)
		return err;
	err = phy_write(phydev, MII_MARVELL_PHY_PAGE, 0);
	if (err < 0)
		return err;

	temp = phy_read(phydev, MII_BMCR);
	temp |= BMCR_RESET;
	err = phy_write(phydev, MII_BMCR, temp);
	if (err < 0)
		return err;

	mdelay(500);

	return 0;
}

static int m88e1111_config_init(struct phy_device *phydev)
{
	int err;
	int temp;

>>>>>>> d0e0ac97
	if ((phydev->interface == PHY_INTERFACE_MODE_RGMII) ||
	    (phydev->interface == PHY_INTERFACE_MODE_RGMII_ID) ||
	    (phydev->interface == PHY_INTERFACE_MODE_RGMII_RXID) ||
	    (phydev->interface == PHY_INTERFACE_MODE_RGMII_TXID)) {

		temp = phy_read(phydev, MII_M1111_PHY_EXT_CR);
		if (temp < 0)
			return temp;

		if (phydev->interface == PHY_INTERFACE_MODE_RGMII_ID) {
			temp |= (MII_M1111_RX_DELAY | MII_M1111_TX_DELAY);
		} else if (phydev->interface == PHY_INTERFACE_MODE_RGMII_RXID) {
			temp &= ~MII_M1111_TX_DELAY;
			temp |= MII_M1111_RX_DELAY;
		} else if (phydev->interface == PHY_INTERFACE_MODE_RGMII_TXID) {
			temp &= ~MII_M1111_RX_DELAY;
			temp |= MII_M1111_TX_DELAY;
		}

		err = phy_write(phydev, MII_M1111_PHY_EXT_CR, temp);
		if (err < 0)
			return err;

		temp = phy_read(phydev, MII_M1111_PHY_EXT_SR);
		if (temp < 0)
			return temp;

		temp &= ~(MII_M1111_HWCFG_MODE_MASK);

		if (temp & MII_M1111_HWCFG_FIBER_COPPER_RES)
			temp |= MII_M1111_HWCFG_MODE_FIBER_RGMII;
		else
			temp |= MII_M1111_HWCFG_MODE_COPPER_RGMII;

		err = phy_write(phydev, MII_M1111_PHY_EXT_SR, temp);
		if (err < 0)
			return err;
	}

	if (phydev->interface == PHY_INTERFACE_MODE_SGMII) {
		temp = phy_read(phydev, MII_M1111_PHY_EXT_SR);
		if (temp < 0)
			return temp;

		temp &= ~(MII_M1111_HWCFG_MODE_MASK);
		temp |= MII_M1111_HWCFG_MODE_SGMII_NO_CLK;
		temp |= MII_M1111_HWCFG_FIBER_COPPER_AUTO;

		err = phy_write(phydev, MII_M1111_PHY_EXT_SR, temp);
		if (err < 0)
			return err;
	}

	if (phydev->interface == PHY_INTERFACE_MODE_RTBI) {
		temp = phy_read(phydev, MII_M1111_PHY_EXT_CR);
		if (temp < 0)
			return temp;
		temp |= (MII_M1111_RX_DELAY | MII_M1111_TX_DELAY);
		err = phy_write(phydev, MII_M1111_PHY_EXT_CR, temp);
		if (err < 0)
			return err;

		temp = phy_read(phydev, MII_M1111_PHY_EXT_SR);
		if (temp < 0)
			return temp;
		temp &= ~(MII_M1111_HWCFG_MODE_MASK | MII_M1111_HWCFG_FIBER_COPPER_RES);
		temp |= 0x7 | MII_M1111_HWCFG_FIBER_COPPER_AUTO;
		err = phy_write(phydev, MII_M1111_PHY_EXT_SR, temp);
		if (err < 0)
			return err;

		/* soft reset */
		err = phy_write(phydev, MII_BMCR, BMCR_RESET);
		if (err < 0)
			return err;
		do
			temp = phy_read(phydev, MII_BMCR);
		while (temp & BMCR_RESET);

		temp = phy_read(phydev, MII_M1111_PHY_EXT_SR);
		if (temp < 0)
			return temp;
		temp &= ~(MII_M1111_HWCFG_MODE_MASK | MII_M1111_HWCFG_FIBER_COPPER_RES);
		temp |= MII_M1111_HWCFG_MODE_COPPER_RTBI | MII_M1111_HWCFG_FIBER_COPPER_AUTO;
		err = phy_write(phydev, MII_M1111_PHY_EXT_SR, temp);
		if (err < 0)
			return err;
	}

	err = marvell_of_reg_init(phydev);
	if (err < 0)
		return err;

	return phy_write(phydev, MII_BMCR, BMCR_RESET);
}

static int m88e1118_config_aneg(struct phy_device *phydev)
{
	int err;

	err = phy_write(phydev, MII_BMCR, BMCR_RESET);
	if (err < 0)
		return err;

	err = phy_write(phydev, MII_M1011_PHY_SCR,
			MII_M1011_PHY_SCR_AUTO_CROSS);
	if (err < 0)
		return err;

	err = genphy_config_aneg(phydev);
	return 0;
}

static int m88e1118_config_init(struct phy_device *phydev)
{
	int err;

	/* Change address */
	err = phy_write(phydev, MII_MARVELL_PHY_PAGE, 0x0002);
	if (err < 0)
		return err;

	/* Enable 1000 Mbit */
	err = phy_write(phydev, 0x15, 0x1070);
	if (err < 0)
		return err;

	/* Change address */
	err = phy_write(phydev, MII_MARVELL_PHY_PAGE, 0x0003);
	if (err < 0)
		return err;

	/* Adjust LED Control */
	if (phydev->dev_flags & MARVELL_PHY_M1118_DNS323_LEDS)
		err = phy_write(phydev, 0x10, 0x1100);
	else
		err = phy_write(phydev, 0x10, 0x021e);
	if (err < 0)
		return err;

	err = marvell_of_reg_init(phydev);
	if (err < 0)
		return err;

	/* Reset address */
	err = phy_write(phydev, MII_MARVELL_PHY_PAGE, 0x0);
	if (err < 0)
		return err;

	return phy_write(phydev, MII_BMCR, BMCR_RESET);
}

static int m88e1149_config_init(struct phy_device *phydev)
{
	int err;

	/* Change address */
	err = phy_write(phydev, MII_MARVELL_PHY_PAGE, 0x0002);
	if (err < 0)
		return err;

	/* Enable 1000 Mbit */
	err = phy_write(phydev, 0x15, 0x1048);
	if (err < 0)
		return err;

	err = marvell_of_reg_init(phydev);
	if (err < 0)
		return err;

	/* Reset address */
	err = phy_write(phydev, MII_MARVELL_PHY_PAGE, 0x0);
	if (err < 0)
		return err;

	return phy_write(phydev, MII_BMCR, BMCR_RESET);
}

static int m88e1145_config_init(struct phy_device *phydev)
{
	int err;

	/* Take care of errata E0 & E1 */
	err = phy_write(phydev, 0x1d, 0x001b);
	if (err < 0)
		return err;

	err = phy_write(phydev, 0x1e, 0x418f);
	if (err < 0)
		return err;

	err = phy_write(phydev, 0x1d, 0x0016);
	if (err < 0)
		return err;

	err = phy_write(phydev, 0x1e, 0xa2da);
	if (err < 0)
		return err;

	if (phydev->interface == PHY_INTERFACE_MODE_RGMII_ID) {
		int temp = phy_read(phydev, MII_M1145_PHY_EXT_CR);
		if (temp < 0)
			return temp;

		temp |= (MII_M1145_RGMII_RX_DELAY | MII_M1145_RGMII_TX_DELAY);

		err = phy_write(phydev, MII_M1145_PHY_EXT_CR, temp);
		if (err < 0)
			return err;

		if (phydev->dev_flags & MARVELL_PHY_M1145_FLAGS_RESISTANCE) {
			err = phy_write(phydev, 0x1d, 0x0012);
			if (err < 0)
				return err;

			temp = phy_read(phydev, 0x1e);
			if (temp < 0)
				return temp;

			temp &= 0xf03f;
			temp |= 2 << 9;	/* 36 ohm */
			temp |= 2 << 6;	/* 39 ohm */

			err = phy_write(phydev, 0x1e, temp);
			if (err < 0)
				return err;

			err = phy_write(phydev, 0x1d, 0x3);
			if (err < 0)
				return err;

			err = phy_write(phydev, 0x1e, 0x8000);
			if (err < 0)
				return err;
		}
	}

	err = marvell_of_reg_init(phydev);
	if (err < 0)
		return err;

	return 0;
}

/* marvell_read_status
 *
 * Generic status code does not detect Fiber correctly!
 * Description:
 *   Check the link, then figure out the current state
 *   by comparing what we advertise with what the link partner
 *   advertises.  Start by checking the gigabit possibilities,
 *   then move on to 10/100.
 */
static int marvell_read_status(struct phy_device *phydev)
{
	int adv;
	int err;
	int lpa;
	int status = 0;

	/* Update the link, but return if there
	 * was an error */
	err = genphy_update_link(phydev);
	if (err)
		return err;

	if (AUTONEG_ENABLE == phydev->autoneg) {
		status = phy_read(phydev, MII_M1011_PHY_STATUS);
		if (status < 0)
			return status;

		lpa = phy_read(phydev, MII_LPA);
		if (lpa < 0)
			return lpa;

		adv = phy_read(phydev, MII_ADVERTISE);
		if (adv < 0)
			return adv;

		lpa &= adv;

		if (status & MII_M1011_PHY_STATUS_FULLDUPLEX)
			phydev->duplex = DUPLEX_FULL;
		else
			phydev->duplex = DUPLEX_HALF;

		status = status & MII_M1011_PHY_STATUS_SPD_MASK;
		phydev->pause = phydev->asym_pause = 0;

		switch (status) {
		case MII_M1011_PHY_STATUS_1000:
			phydev->speed = SPEED_1000;
			break;

		case MII_M1011_PHY_STATUS_100:
			phydev->speed = SPEED_100;
			break;

		default:
			phydev->speed = SPEED_10;
			break;
		}

		if (phydev->duplex == DUPLEX_FULL) {
			phydev->pause = lpa & LPA_PAUSE_CAP ? 1 : 0;
			phydev->asym_pause = lpa & LPA_PAUSE_ASYM ? 1 : 0;
		}
	} else {
		int bmcr = phy_read(phydev, MII_BMCR);

		if (bmcr < 0)
			return bmcr;

		if (bmcr & BMCR_FULLDPLX)
			phydev->duplex = DUPLEX_FULL;
		else
			phydev->duplex = DUPLEX_HALF;

		if (bmcr & BMCR_SPEED1000)
			phydev->speed = SPEED_1000;
		else if (bmcr & BMCR_SPEED100)
			phydev->speed = SPEED_100;
		else
			phydev->speed = SPEED_10;

		phydev->pause = phydev->asym_pause = 0;
	}

	return 0;
}

static int m88e1121_did_interrupt(struct phy_device *phydev)
{
	int imask;

	imask = phy_read(phydev, MII_M1011_IEVENT);

	if (imask & MII_M1011_IMASK_INIT)
		return 1;

	return 0;
}

static void m88e1318_get_wol(struct phy_device *phydev, struct ethtool_wolinfo *wol)
{
	wol->supported = WAKE_MAGIC;
	wol->wolopts = 0;

	if (phy_write(phydev, MII_MARVELL_PHY_PAGE,
		      MII_88E1318S_PHY_WOL_PAGE) < 0)
		return;

	if (phy_read(phydev, MII_88E1318S_PHY_WOL_CTRL) &
	    MII_88E1318S_PHY_WOL_CTRL_MAGIC_PACKET_MATCH_ENABLE)
		wol->wolopts |= WAKE_MAGIC;

	if (phy_write(phydev, MII_MARVELL_PHY_PAGE, 0x00) < 0)
		return;
}

static int m88e1318_set_wol(struct phy_device *phydev, struct ethtool_wolinfo *wol)
{
	int err, oldpage, temp;

	oldpage = phy_read(phydev, MII_MARVELL_PHY_PAGE);

	if (wol->wolopts & WAKE_MAGIC) {
		/* Explicitly switch to page 0x00, just to be sure */
		err = phy_write(phydev, MII_MARVELL_PHY_PAGE, 0x00);
		if (err < 0)
			return err;

		/* Enable the WOL interrupt */
		temp = phy_read(phydev, MII_88E1318S_PHY_CSIER);
		temp |= MII_88E1318S_PHY_CSIER_WOL_EIE;
		err = phy_write(phydev, MII_88E1318S_PHY_CSIER, temp);
		if (err < 0)
			return err;

		err = phy_write(phydev, MII_MARVELL_PHY_PAGE,
				MII_88E1318S_PHY_LED_PAGE);
		if (err < 0)
			return err;

		/* Setup LED[2] as interrupt pin (active low) */
		temp = phy_read(phydev, MII_88E1318S_PHY_LED_TCR);
		temp &= ~MII_88E1318S_PHY_LED_TCR_FORCE_INT;
		temp |= MII_88E1318S_PHY_LED_TCR_INTn_ENABLE;
		temp |= MII_88E1318S_PHY_LED_TCR_INT_ACTIVE_LOW;
		err = phy_write(phydev, MII_88E1318S_PHY_LED_TCR, temp);
		if (err < 0)
			return err;

		err = phy_write(phydev, MII_MARVELL_PHY_PAGE,
				MII_88E1318S_PHY_WOL_PAGE);
		if (err < 0)
			return err;

		/* Store the device address for the magic packet */
		err = phy_write(phydev, MII_88E1318S_PHY_MAGIC_PACKET_WORD2,
				((phydev->attached_dev->dev_addr[5] << 8) |
				 phydev->attached_dev->dev_addr[4]));
		if (err < 0)
			return err;
		err = phy_write(phydev, MII_88E1318S_PHY_MAGIC_PACKET_WORD1,
				((phydev->attached_dev->dev_addr[3] << 8) |
				 phydev->attached_dev->dev_addr[2]));
		if (err < 0)
			return err;
		err = phy_write(phydev, MII_88E1318S_PHY_MAGIC_PACKET_WORD0,
				((phydev->attached_dev->dev_addr[1] << 8) |
				 phydev->attached_dev->dev_addr[0]));
		if (err < 0)
			return err;

		/* Clear WOL status and enable magic packet matching */
		temp = phy_read(phydev, MII_88E1318S_PHY_WOL_CTRL);
		temp |= MII_88E1318S_PHY_WOL_CTRL_CLEAR_WOL_STATUS;
		temp |= MII_88E1318S_PHY_WOL_CTRL_MAGIC_PACKET_MATCH_ENABLE;
		err = phy_write(phydev, MII_88E1318S_PHY_WOL_CTRL, temp);
		if (err < 0)
			return err;
	} else {
		err = phy_write(phydev, MII_MARVELL_PHY_PAGE,
				MII_88E1318S_PHY_WOL_PAGE);
		if (err < 0)
			return err;

		/* Clear WOL status and disable magic packet matching */
		temp = phy_read(phydev, MII_88E1318S_PHY_WOL_CTRL);
		temp |= MII_88E1318S_PHY_WOL_CTRL_CLEAR_WOL_STATUS;
		temp &= ~MII_88E1318S_PHY_WOL_CTRL_MAGIC_PACKET_MATCH_ENABLE;
		err = phy_write(phydev, MII_88E1318S_PHY_WOL_CTRL, temp);
		if (err < 0)
			return err;
	}

	err = phy_write(phydev, MII_MARVELL_PHY_PAGE, oldpage);
	if (err < 0)
		return err;

	return 0;
}

static struct phy_driver marvell_drivers[] = {
	{
		.phy_id = MARVELL_PHY_ID_88E1101,
		.phy_id_mask = MARVELL_PHY_ID_MASK,
		.name = "Marvell 88E1101",
		.features = PHY_GBIT_FEATURES,
		.flags = PHY_HAS_INTERRUPT,
		.config_aneg = &marvell_config_aneg,
		.read_status = &genphy_read_status,
		.ack_interrupt = &marvell_ack_interrupt,
		.config_intr = &marvell_config_intr,
		.driver = { .owner = THIS_MODULE },
	},
	{
		.phy_id = MARVELL_PHY_ID_88E1112,
		.phy_id_mask = MARVELL_PHY_ID_MASK,
		.name = "Marvell 88E1112",
		.features = PHY_GBIT_FEATURES,
		.flags = PHY_HAS_INTERRUPT,
		.config_init = &m88e1111_config_init,
		.config_aneg = &marvell_config_aneg,
		.read_status = &genphy_read_status,
		.ack_interrupt = &marvell_ack_interrupt,
		.config_intr = &marvell_config_intr,
		.driver = { .owner = THIS_MODULE },
	},
	{
		.phy_id = MARVELL_PHY_ID_88E1111,
		.phy_id_mask = MARVELL_PHY_ID_MASK,
		.name = "Marvell 88E1111",
		.features = PHY_GBIT_FEATURES,
		.flags = PHY_HAS_INTERRUPT,
		.config_init = &m88e1111_config_init,
		.config_aneg = &marvell_config_aneg,
		.read_status = &marvell_read_status,
		.ack_interrupt = &marvell_ack_interrupt,
		.config_intr = &marvell_config_intr,
		.driver = { .owner = THIS_MODULE },
	},
	{
		.phy_id = MARVELL_PHY_ID_88E1118,
		.phy_id_mask = MARVELL_PHY_ID_MASK,
		.name = "Marvell 88E1118",
		.features = PHY_GBIT_FEATURES,
		.flags = PHY_HAS_INTERRUPT,
		.config_init = &m88e1118_config_init,
		.config_aneg = &m88e1118_config_aneg,
		.read_status = &genphy_read_status,
		.ack_interrupt = &marvell_ack_interrupt,
		.config_intr = &marvell_config_intr,
		.driver = {.owner = THIS_MODULE,},
	},
	{
		.phy_id = MARVELL_PHY_ID_88E1121R,
		.phy_id_mask = MARVELL_PHY_ID_MASK,
		.name = "Marvell 88E1121R",
		.features = PHY_GBIT_FEATURES,
		.flags = PHY_HAS_INTERRUPT,
		.config_aneg = &m88e1121_config_aneg,
		.read_status = &marvell_read_status,
		.ack_interrupt = &marvell_ack_interrupt,
		.config_intr = &marvell_config_intr,
		.did_interrupt = &m88e1121_did_interrupt,
		.driver = { .owner = THIS_MODULE },
	},
	{
		.phy_id = MARVELL_PHY_ID_88E1318S,
		.phy_id_mask = MARVELL_PHY_ID_MASK,
		.name = "Marvell 88E1318S",
		.features = PHY_GBIT_FEATURES,
		.flags = PHY_HAS_INTERRUPT,
		.config_aneg = &m88e1318_config_aneg,
		.read_status = &marvell_read_status,
		.ack_interrupt = &marvell_ack_interrupt,
		.config_intr = &marvell_config_intr,
		.did_interrupt = &m88e1121_did_interrupt,
		.get_wol = &m88e1318_get_wol,
		.set_wol = &m88e1318_set_wol,
		.driver = { .owner = THIS_MODULE },
	},
	{
		.phy_id = MARVELL_PHY_ID_88E1145,
		.phy_id_mask = MARVELL_PHY_ID_MASK,
		.name = "Marvell 88E1145",
		.features = PHY_GBIT_FEATURES,
		.flags = PHY_HAS_INTERRUPT,
		.config_init = &m88e1145_config_init,
		.config_aneg = &marvell_config_aneg,
		.read_status = &genphy_read_status,
		.ack_interrupt = &marvell_ack_interrupt,
		.config_intr = &marvell_config_intr,
		.driver = { .owner = THIS_MODULE },
	},
	{
		.phy_id = MARVELL_PHY_ID_88E1149R,
		.phy_id_mask = MARVELL_PHY_ID_MASK,
		.name = "Marvell 88E1149R",
		.features = PHY_GBIT_FEATURES,
		.flags = PHY_HAS_INTERRUPT,
		.config_init = &m88e1149_config_init,
		.config_aneg = &m88e1118_config_aneg,
		.read_status = &genphy_read_status,
		.ack_interrupt = &marvell_ack_interrupt,
		.config_intr = &marvell_config_intr,
		.driver = { .owner = THIS_MODULE },
	},
	{
		.phy_id = MARVELL_PHY_ID_88E1240,
		.phy_id_mask = MARVELL_PHY_ID_MASK,
		.name = "Marvell 88E1240",
		.features = PHY_GBIT_FEATURES,
		.flags = PHY_HAS_INTERRUPT,
		.config_init = &m88e1111_config_init,
		.config_aneg = &marvell_config_aneg,
		.read_status = &genphy_read_status,
		.ack_interrupt = &marvell_ack_interrupt,
		.config_intr = &marvell_config_intr,
		.driver = { .owner = THIS_MODULE },
	},
	{
		.phy_id = MARVELL_PHY_ID_88E1116R,
		.phy_id_mask = MARVELL_PHY_ID_MASK,
		.name = "Marvell 88E1116R",
		.features = PHY_GBIT_FEATURES,
		.flags = PHY_HAS_INTERRUPT,
		.config_init = &m88e1116r_config_init,
		.config_aneg = &genphy_config_aneg,
		.read_status = &genphy_read_status,
		.ack_interrupt = &marvell_ack_interrupt,
		.config_intr = &marvell_config_intr,
		.driver = { .owner = THIS_MODULE },
	},
	{
		.phy_id = MARVELL_PHY_ID_88E1510,
		.phy_id_mask = MARVELL_PHY_ID_MASK,
		.name = "Marvell 88E1510",
		.features = PHY_GBIT_FEATURES,
		.flags = PHY_HAS_INTERRUPT,
		.config_aneg = &m88e1510_config_aneg,
		.read_status = &marvell_read_status,
		.ack_interrupt = &marvell_ack_interrupt,
		.config_intr = &marvell_config_intr,
		.did_interrupt = &m88e1121_did_interrupt,
		.driver = { .owner = THIS_MODULE },
	},
};

static int __init marvell_init(void)
{
	return phy_drivers_register(marvell_drivers,
		 ARRAY_SIZE(marvell_drivers));
}

static void __exit marvell_exit(void)
{
	phy_drivers_unregister(marvell_drivers,
		 ARRAY_SIZE(marvell_drivers));
}

module_init(marvell_init);
module_exit(marvell_exit);

static struct mdio_device_id __maybe_unused marvell_tbl[] = {
	{ MARVELL_PHY_ID_88E1101, MARVELL_PHY_ID_MASK },
	{ MARVELL_PHY_ID_88E1112, MARVELL_PHY_ID_MASK },
	{ MARVELL_PHY_ID_88E1111, MARVELL_PHY_ID_MASK },
	{ MARVELL_PHY_ID_88E1118, MARVELL_PHY_ID_MASK },
	{ MARVELL_PHY_ID_88E1121R, MARVELL_PHY_ID_MASK },
	{ MARVELL_PHY_ID_88E1145, MARVELL_PHY_ID_MASK },
	{ MARVELL_PHY_ID_88E1149R, MARVELL_PHY_ID_MASK },
	{ MARVELL_PHY_ID_88E1240, MARVELL_PHY_ID_MASK },
	{ MARVELL_PHY_ID_88E1318S, MARVELL_PHY_ID_MASK },
	{ MARVELL_PHY_ID_88E1116R, MARVELL_PHY_ID_MASK },
	{ MARVELL_PHY_ID_88E1510, MARVELL_PHY_ID_MASK },
	{ }
};

MODULE_DEVICE_TABLE(mdio, marvell_tbl);<|MERGE_RESOLUTION|>--- conflicted
+++ resolved
@@ -398,8 +398,6 @@
 
 	mdelay(500);
 
-<<<<<<< HEAD
-=======
 	err = phy_write(phydev, MII_MARVELL_PHY_PAGE, 0);
 	if (err < 0)
 		return err;
@@ -441,7 +439,6 @@
 	int err;
 	int temp;
 
->>>>>>> d0e0ac97
 	if ((phydev->interface == PHY_INTERFACE_MODE_RGMII) ||
 	    (phydev->interface == PHY_INTERFACE_MODE_RGMII_ID) ||
 	    (phydev->interface == PHY_INTERFACE_MODE_RGMII_RXID) ||
