--- conflicted
+++ resolved
@@ -82,10 +82,6 @@
 
 config USB_RTL8150
 	tristate "USB RTL8150 based ethernet device support"
-<<<<<<< HEAD
-	select NET_CORE
-=======
->>>>>>> d0e0ac97
 	select MII
 	help
 	  Say Y here if you have RTL8150 based usb-ethernet adapter.
@@ -97,10 +93,6 @@
 
 config USB_RTL8152
 	tristate "Realtek RTL8152 Based USB 2.0 Ethernet Adapters"
-<<<<<<< HEAD
-	select NET_CORE
-=======
->>>>>>> d0e0ac97
 	select MII
 	help
 	  This option adds support for Realtek RTL8152 based USB 2.0
