#include <linux/etherdevice.h>
#include <linux/if_macvlan.h>
#include <linux/if_vlan.h>
#include <linux/interrupt.h>
#include <linux/nsproxy.h>
#include <linux/compat.h>
#include <linux/if_tun.h>
#include <linux/module.h>
#include <linux/skbuff.h>
#include <linux/cache.h>
#include <linux/sched.h>
#include <linux/types.h>
#include <linux/slab.h>
#include <linux/init.h>
#include <linux/wait.h>
#include <linux/cdev.h>
#include <linux/idr.h>
#include <linux/fs.h>

#include <net/net_namespace.h>
#include <net/rtnetlink.h>
#include <net/sock.h>
#include <linux/virtio_net.h>

/*
 * A macvtap queue is the central object of this driver, it connects
 * an open character device to a macvlan interface. There can be
 * multiple queues on one interface, which map back to queues
 * implemented in hardware on the underlying device.
 *
 * macvtap_proto is used to allocate queues through the sock allocation
 * mechanism.
 *
 */
struct macvtap_queue {
	struct sock sk;
	struct socket sock;
	struct socket_wq wq;
	int vnet_hdr_sz;
	struct macvlan_dev __rcu *vlan;
	struct file *file;
	unsigned int flags;
	u16 queue_index;
	bool enabled;
	struct list_head next;
};

static struct proto macvtap_proto = {
	.name = "macvtap",
	.owner = THIS_MODULE,
	.obj_size = sizeof (struct macvtap_queue),
};

/*
 * Variables for dealing with macvtaps device numbers.
 */
static dev_t macvtap_major;
#define MACVTAP_NUM_DEVS (1U << MINORBITS)
static DEFINE_MUTEX(minor_lock);
static DEFINE_IDR(minor_idr);

#define GOODCOPY_LEN 128
static struct class *macvtap_class;
static struct cdev macvtap_cdev;

static const struct proto_ops macvtap_socket_ops;

#define TUN_OFFLOADS (NETIF_F_HW_CSUM | NETIF_F_TSO_ECN | NETIF_F_TSO | \
		      NETIF_F_TSO6 | NETIF_F_UFO)
#define RX_OFFLOADS (NETIF_F_GRO | NETIF_F_LRO)
<<<<<<< HEAD
=======
#define TAP_FEATURES (NETIF_F_GSO | NETIF_F_SG)

>>>>>>> bb78a92f
/*
 * RCU usage:
 * The macvtap_queue and the macvlan_dev are loosely coupled, the
 * pointers from one to the other can only be read while rcu_read_lock
 * or rtnl is held.
 *
 * Both the file and the macvlan_dev hold a reference on the macvtap_queue
 * through sock_hold(&q->sk). When the macvlan_dev goes away first,
 * q->vlan becomes inaccessible. When the files gets closed,
 * macvtap_get_queue() fails.
 *
 * There may still be references to the struct sock inside of the
 * queue from outbound SKBs, but these never reference back to the
 * file or the dev. The data structure is freed through __sk_free
 * when both our references and any pending SKBs are gone.
 */

static int macvtap_enable_queue(struct net_device *dev, struct file *file,
				struct macvtap_queue *q)
{
	struct macvlan_dev *vlan = netdev_priv(dev);
	int err = -EINVAL;

	ASSERT_RTNL();

	if (q->enabled)
		goto out;

	err = 0;
	rcu_assign_pointer(vlan->taps[vlan->numvtaps], q);
	q->queue_index = vlan->numvtaps;
	q->enabled = true;

	vlan->numvtaps++;
out:
	return err;
}

static int macvtap_set_queue(struct net_device *dev, struct file *file,
			     struct macvtap_queue *q)
{
	struct macvlan_dev *vlan = netdev_priv(dev);
	int err = -EBUSY;

	rtnl_lock();
	if (vlan->numqueues == MAX_MACVTAP_QUEUES)
		goto out;

	err = 0;
	rcu_assign_pointer(q->vlan, vlan);
	rcu_assign_pointer(vlan->taps[vlan->numvtaps], q);
	sock_hold(&q->sk);

	q->file = file;
	q->queue_index = vlan->numvtaps;
	q->enabled = true;
	file->private_data = q;
	list_add_tail(&q->next, &vlan->queue_list);

	vlan->numvtaps++;
	vlan->numqueues++;

out:
	rtnl_unlock();
	return err;
}

static int macvtap_disable_queue(struct macvtap_queue *q)
{
	struct macvlan_dev *vlan;
	struct macvtap_queue *nq;

	ASSERT_RTNL();
	if (!q->enabled)
		return -EINVAL;

	vlan = rtnl_dereference(q->vlan);

	if (vlan) {
		int index = q->queue_index;
		BUG_ON(index >= vlan->numvtaps);
		nq = rtnl_dereference(vlan->taps[vlan->numvtaps - 1]);
		nq->queue_index = index;

		rcu_assign_pointer(vlan->taps[index], nq);
		RCU_INIT_POINTER(vlan->taps[vlan->numvtaps - 1], NULL);
		q->enabled = false;

		vlan->numvtaps--;
	}

	return 0;
}

/*
 * The file owning the queue got closed, give up both
 * the reference that the files holds as well as the
 * one from the macvlan_dev if that still exists.
 *
 * Using the spinlock makes sure that we don't get
 * to the queue again after destroying it.
 */
static void macvtap_put_queue(struct macvtap_queue *q)
{
	struct macvlan_dev *vlan;

	rtnl_lock();
	vlan = rtnl_dereference(q->vlan);

	if (vlan) {
		if (q->enabled)
			BUG_ON(macvtap_disable_queue(q));

		vlan->numqueues--;
		RCU_INIT_POINTER(q->vlan, NULL);
		sock_put(&q->sk);
		list_del_init(&q->next);
	}

	rtnl_unlock();

	synchronize_rcu();
	sock_put(&q->sk);
}

/*
 * Select a queue based on the rxq of the device on which this packet
 * arrived. If the incoming device is not mq, calculate a flow hash
 * to select a queue. If all fails, find the first available queue.
 * Cache vlan->numvtaps since it can become zero during the execution
 * of this function.
 */
static struct macvtap_queue *macvtap_get_queue(struct net_device *dev,
					       struct sk_buff *skb)
{
	struct macvlan_dev *vlan = netdev_priv(dev);
	struct macvtap_queue *tap = NULL;
	/* Access to taps array is protected by rcu, but access to numvtaps
	 * isn't. Below we use it to lookup a queue, but treat it as a hint
	 * and validate that the result isn't NULL - in case we are
	 * racing against queue removal.
	 */
	int numvtaps = ACCESS_ONCE(vlan->numvtaps);
	__u32 rxq;

	if (!numvtaps)
		goto out;

	/* Check if we can use flow to select a queue */
	rxq = skb_get_rxhash(skb);
	if (rxq) {
		tap = rcu_dereference(vlan->taps[rxq % numvtaps]);
		goto out;
	}

	if (likely(skb_rx_queue_recorded(skb))) {
		rxq = skb_get_rx_queue(skb);

		while (unlikely(rxq >= numvtaps))
			rxq -= numvtaps;

		tap = rcu_dereference(vlan->taps[rxq]);
		goto out;
	}

	tap = rcu_dereference(vlan->taps[0]);
out:
	return tap;
}

/*
 * The net_device is going away, give up the reference
 * that it holds on all queues and safely set the pointer
 * from the queues to NULL.
 */
static void macvtap_del_queues(struct net_device *dev)
{
	struct macvlan_dev *vlan = netdev_priv(dev);
	struct macvtap_queue *q, *tmp, *qlist[MAX_MACVTAP_QUEUES];
	int i, j = 0;

	ASSERT_RTNL();
	list_for_each_entry_safe(q, tmp, &vlan->queue_list, next) {
		list_del_init(&q->next);
		qlist[j++] = q;
		RCU_INIT_POINTER(q->vlan, NULL);
		if (q->enabled)
			vlan->numvtaps--;
		vlan->numqueues--;
	}
	for (i = 0; i < vlan->numvtaps; i++)
		RCU_INIT_POINTER(vlan->taps[i], NULL);
	BUG_ON(vlan->numvtaps);
	BUG_ON(vlan->numqueues);
	/* guarantee that any future macvtap_set_queue will fail */
	vlan->numvtaps = MAX_MACVTAP_QUEUES;

	for (--j; j >= 0; j--)
		sock_put(&qlist[j]->sk);
}

/*
 * Forward happens for data that gets sent from one macvlan
 * endpoint to another one in bridge mode. We just take
 * the skb and put it into the receive queue.
 */
static int macvtap_forward(struct net_device *dev, struct sk_buff *skb)
{
	struct macvlan_dev *vlan = netdev_priv(dev);
	struct macvtap_queue *q = macvtap_get_queue(dev, skb);
<<<<<<< HEAD
	netdev_features_t features;
=======
	netdev_features_t features = TAP_FEATURES;

>>>>>>> bb78a92f
	if (!q)
		goto drop;

	if (skb_queue_len(&q->sk.sk_receive_queue) >= dev->tx_queue_len)
		goto drop;

	skb->dev = dev;
	/* Apply the forward feature mask so that we perform segmentation
<<<<<<< HEAD
	 * according to users wishes.
	 */
	features = netif_skb_features(skb) & vlan->tap_features;
=======
	 * according to users wishes.  This only works if VNET_HDR is
	 * enabled.
	 */
	if (q->flags & IFF_VNET_HDR)
		features |= vlan->tap_features;
>>>>>>> bb78a92f
	if (netif_needs_gso(skb, features)) {
		struct sk_buff *segs = __skb_gso_segment(skb, features, false);

		if (IS_ERR(segs))
			goto drop;

		if (!segs) {
			skb_queue_tail(&q->sk.sk_receive_queue, skb);
			goto wake_up;
		}

		kfree_skb(skb);
		while (segs) {
			struct sk_buff *nskb = segs->next;

			segs->next = NULL;
			skb_queue_tail(&q->sk.sk_receive_queue, segs);
			segs = nskb;
		}
	} else {
		skb_queue_tail(&q->sk.sk_receive_queue, skb);
	}

wake_up:
	wake_up_interruptible_poll(sk_sleep(&q->sk), POLLIN | POLLRDNORM | POLLRDBAND);
	return NET_RX_SUCCESS;

drop:
	kfree_skb(skb);
	return NET_RX_DROP;
}

/*
 * Receive is for data from the external interface (lowerdev),
 * in case of macvtap, we can treat that the same way as
 * forward, which macvlan cannot.
 */
static int macvtap_receive(struct sk_buff *skb)
{
	skb_push(skb, ETH_HLEN);
	return macvtap_forward(skb->dev, skb);
}

static int macvtap_get_minor(struct macvlan_dev *vlan)
{
	int retval = -ENOMEM;

	mutex_lock(&minor_lock);
	retval = idr_alloc(&minor_idr, vlan, 1, MACVTAP_NUM_DEVS, GFP_KERNEL);
	if (retval >= 0) {
		vlan->minor = retval;
	} else if (retval == -ENOSPC) {
		printk(KERN_ERR "too many macvtap devices\n");
		retval = -EINVAL;
	}
	mutex_unlock(&minor_lock);
	return retval < 0 ? retval : 0;
}

static void macvtap_free_minor(struct macvlan_dev *vlan)
{
	mutex_lock(&minor_lock);
	if (vlan->minor) {
		idr_remove(&minor_idr, vlan->minor);
		vlan->minor = 0;
	}
	mutex_unlock(&minor_lock);
}

static struct net_device *dev_get_by_macvtap_minor(int minor)
{
	struct net_device *dev = NULL;
	struct macvlan_dev *vlan;

	mutex_lock(&minor_lock);
	vlan = idr_find(&minor_idr, minor);
	if (vlan) {
		dev = vlan->dev;
		dev_hold(dev);
	}
	mutex_unlock(&minor_lock);
	return dev;
}

static int macvtap_newlink(struct net *src_net,
			   struct net_device *dev,
			   struct nlattr *tb[],
			   struct nlattr *data[])
{
	struct macvlan_dev *vlan = netdev_priv(dev);
	INIT_LIST_HEAD(&vlan->queue_list);

	/* Since macvlan supports all offloads by default, make
	 * tap support all offloads also.
	 */
	vlan->tap_features = TUN_OFFLOADS;

	/* Don't put anything that may fail after macvlan_common_newlink
	 * because we can't undo what it does.
	 */
	return macvlan_common_newlink(src_net, dev, tb, data,
				      macvtap_receive, macvtap_forward);
}

static void macvtap_dellink(struct net_device *dev,
			    struct list_head *head)
{
	macvtap_del_queues(dev);
	macvlan_dellink(dev, head);
}

static void macvtap_setup(struct net_device *dev)
{
	macvlan_common_setup(dev);
	dev->tx_queue_len = TUN_READQ_SIZE;
}

static struct rtnl_link_ops macvtap_link_ops __read_mostly = {
	.kind		= "macvtap",
	.setup		= macvtap_setup,
	.newlink	= macvtap_newlink,
	.dellink	= macvtap_dellink,
};


static void macvtap_sock_write_space(struct sock *sk)
{
	wait_queue_head_t *wqueue;

	if (!sock_writeable(sk) ||
	    !test_and_clear_bit(SOCK_ASYNC_NOSPACE, &sk->sk_socket->flags))
		return;

	wqueue = sk_sleep(sk);
	if (wqueue && waitqueue_active(wqueue))
		wake_up_interruptible_poll(wqueue, POLLOUT | POLLWRNORM | POLLWRBAND);
}

static void macvtap_sock_destruct(struct sock *sk)
{
	skb_queue_purge(&sk->sk_receive_queue);
}

static int macvtap_open(struct inode *inode, struct file *file)
{
	struct net *net = current->nsproxy->net_ns;
	struct net_device *dev = dev_get_by_macvtap_minor(iminor(inode));
	struct macvtap_queue *q;
	int err;

	err = -ENODEV;
	if (!dev)
		goto out;

	err = -ENOMEM;
	q = (struct macvtap_queue *)sk_alloc(net, AF_UNSPEC, GFP_KERNEL,
					     &macvtap_proto);
	if (!q)
		goto out;

	RCU_INIT_POINTER(q->sock.wq, &q->wq);
	init_waitqueue_head(&q->wq.wait);
	q->sock.type = SOCK_RAW;
	q->sock.state = SS_CONNECTED;
	q->sock.file = file;
	q->sock.ops = &macvtap_socket_ops;
	sock_init_data(&q->sock, &q->sk);
	q->sk.sk_write_space = macvtap_sock_write_space;
	q->sk.sk_destruct = macvtap_sock_destruct;
	q->flags = IFF_VNET_HDR | IFF_NO_PI | IFF_TAP;
	q->vnet_hdr_sz = sizeof(struct virtio_net_hdr);

	/*
	 * so far only KVM virtio_net uses macvtap, enable zero copy between
	 * guest kernel and host kernel when lower device supports zerocopy
	 *
	 * The macvlan supports zerocopy iff the lower device supports zero
	 * copy so we don't have to look at the lower device directly.
	 */
	if ((dev->features & NETIF_F_HIGHDMA) && (dev->features & NETIF_F_SG))
		sock_set_flag(&q->sk, SOCK_ZEROCOPY);

	err = macvtap_set_queue(dev, file, q);
	if (err)
		sock_put(&q->sk);

out:
	if (dev)
		dev_put(dev);

	return err;
}

static int macvtap_release(struct inode *inode, struct file *file)
{
	struct macvtap_queue *q = file->private_data;
	macvtap_put_queue(q);
	return 0;
}

static unsigned int macvtap_poll(struct file *file, poll_table * wait)
{
	struct macvtap_queue *q = file->private_data;
	unsigned int mask = POLLERR;

	if (!q)
		goto out;

	mask = 0;
	poll_wait(file, &q->wq.wait, wait);

	if (!skb_queue_empty(&q->sk.sk_receive_queue))
		mask |= POLLIN | POLLRDNORM;

	if (sock_writeable(&q->sk) ||
	    (!test_and_set_bit(SOCK_ASYNC_NOSPACE, &q->sock.flags) &&
	     sock_writeable(&q->sk)))
		mask |= POLLOUT | POLLWRNORM;

out:
	return mask;
}

static inline struct sk_buff *macvtap_alloc_skb(struct sock *sk, size_t prepad,
						size_t len, size_t linear,
						int noblock, int *err)
{
	struct sk_buff *skb;

	/* Under a page?  Don't bother with paged skb. */
	if (prepad + len < PAGE_SIZE || !linear)
		linear = len;

	skb = sock_alloc_send_pskb(sk, prepad + linear, len - linear, noblock,
				   err);
	if (!skb)
		return NULL;

	skb_reserve(skb, prepad);
	skb_put(skb, linear);
	skb->data_len = len - linear;
	skb->len += len - linear;

	return skb;
}

/* set skb frags from iovec, this can move to core network code for reuse */
static int zerocopy_sg_from_iovec(struct sk_buff *skb, const struct iovec *from,
				  int offset, size_t count)
{
	int len = iov_length(from, count) - offset;
	int copy = skb_headlen(skb);
	int size, offset1 = 0;
	int i = 0;

	/* Skip over from offset */
	while (count && (offset >= from->iov_len)) {
		offset -= from->iov_len;
		++from;
		--count;
	}

	/* copy up to skb headlen */
	while (count && (copy > 0)) {
		size = min_t(unsigned int, copy, from->iov_len - offset);
		if (copy_from_user(skb->data + offset1, from->iov_base + offset,
				   size))
			return -EFAULT;
		if (copy > size) {
			++from;
			--count;
			offset = 0;
		} else
			offset += size;
		copy -= size;
		offset1 += size;
	}

	if (len == offset1)
		return 0;

	while (count--) {
		struct page *page[MAX_SKB_FRAGS];
		int num_pages;
		unsigned long base;
		unsigned long truesize;

		len = from->iov_len - offset;
		if (!len) {
			offset = 0;
			++from;
			continue;
		}
		base = (unsigned long)from->iov_base + offset;
		size = ((base & ~PAGE_MASK) + len + ~PAGE_MASK) >> PAGE_SHIFT;
		if (i + size > MAX_SKB_FRAGS)
			return -EMSGSIZE;
		num_pages = get_user_pages_fast(base, size, 0, &page[i]);
		if (num_pages != size) {
			int j;

			for (j = 0; j < num_pages; j++)
				put_page(page[i + j]);
			return -EFAULT;
		}
		truesize = size * PAGE_SIZE;
		skb->data_len += len;
		skb->len += len;
		skb->truesize += truesize;
		atomic_add(truesize, &skb->sk->sk_wmem_alloc);
		while (len) {
			int off = base & ~PAGE_MASK;
			int size = min_t(int, len, PAGE_SIZE - off);
			__skb_fill_page_desc(skb, i, page[i], off, size);
			skb_shinfo(skb)->nr_frags++;
			/* increase sk_wmem_alloc */
			base += size;
			len -= size;
			i++;
		}
		offset = 0;
		++from;
	}
	return 0;
}

/*
 * macvtap_skb_from_vnet_hdr and macvtap_skb_to_vnet_hdr should
 * be shared with the tun/tap driver.
 */
static int macvtap_skb_from_vnet_hdr(struct sk_buff *skb,
				     struct virtio_net_hdr *vnet_hdr)
{
	unsigned short gso_type = 0;
	if (vnet_hdr->gso_type != VIRTIO_NET_HDR_GSO_NONE) {
		switch (vnet_hdr->gso_type & ~VIRTIO_NET_HDR_GSO_ECN) {
		case VIRTIO_NET_HDR_GSO_TCPV4:
			gso_type = SKB_GSO_TCPV4;
			break;
		case VIRTIO_NET_HDR_GSO_TCPV6:
			gso_type = SKB_GSO_TCPV6;
			break;
		case VIRTIO_NET_HDR_GSO_UDP:
			gso_type = SKB_GSO_UDP;
			break;
		default:
			return -EINVAL;
		}

		if (vnet_hdr->gso_type & VIRTIO_NET_HDR_GSO_ECN)
			gso_type |= SKB_GSO_TCP_ECN;

		if (vnet_hdr->gso_size == 0)
			return -EINVAL;
	}

	if (vnet_hdr->flags & VIRTIO_NET_HDR_F_NEEDS_CSUM) {
		if (!skb_partial_csum_set(skb, vnet_hdr->csum_start,
					  vnet_hdr->csum_offset))
			return -EINVAL;
	}

	if (vnet_hdr->gso_type != VIRTIO_NET_HDR_GSO_NONE) {
		skb_shinfo(skb)->gso_size = vnet_hdr->gso_size;
		skb_shinfo(skb)->gso_type = gso_type;

		/* Header must be checked, and gso_segs computed. */
		skb_shinfo(skb)->gso_type |= SKB_GSO_DODGY;
		skb_shinfo(skb)->gso_segs = 0;
	}
	return 0;
}

static int macvtap_skb_to_vnet_hdr(const struct sk_buff *skb,
				   struct virtio_net_hdr *vnet_hdr)
{
	memset(vnet_hdr, 0, sizeof(*vnet_hdr));

	if (skb_is_gso(skb)) {
		struct skb_shared_info *sinfo = skb_shinfo(skb);

		/* This is a hint as to how much should be linear. */
		vnet_hdr->hdr_len = skb_headlen(skb);
		vnet_hdr->gso_size = sinfo->gso_size;
		if (sinfo->gso_type & SKB_GSO_TCPV4)
			vnet_hdr->gso_type = VIRTIO_NET_HDR_GSO_TCPV4;
		else if (sinfo->gso_type & SKB_GSO_TCPV6)
			vnet_hdr->gso_type = VIRTIO_NET_HDR_GSO_TCPV6;
		else if (sinfo->gso_type & SKB_GSO_UDP)
			vnet_hdr->gso_type = VIRTIO_NET_HDR_GSO_UDP;
		else
			BUG();
		if (sinfo->gso_type & SKB_GSO_TCP_ECN)
			vnet_hdr->gso_type |= VIRTIO_NET_HDR_GSO_ECN;
	} else
		vnet_hdr->gso_type = VIRTIO_NET_HDR_GSO_NONE;

	if (skb->ip_summed == CHECKSUM_PARTIAL) {
		vnet_hdr->flags = VIRTIO_NET_HDR_F_NEEDS_CSUM;
		vnet_hdr->csum_start = skb_checksum_start_offset(skb);
		vnet_hdr->csum_offset = skb->csum_offset;
	} else if (skb->ip_summed == CHECKSUM_UNNECESSARY) {
		vnet_hdr->flags = VIRTIO_NET_HDR_F_DATA_VALID;
	} /* else everything is zero */

	return 0;
}

static unsigned long iov_pages(const struct iovec *iv, int offset,
			       unsigned long nr_segs)
{
	unsigned long seg, base;
	int pages = 0, len, size;

	while (nr_segs && (offset >= iv->iov_len)) {
		offset -= iv->iov_len;
		++iv;
		--nr_segs;
	}

	for (seg = 0; seg < nr_segs; seg++) {
		base = (unsigned long)iv[seg].iov_base + offset;
		len = iv[seg].iov_len - offset;
		size = ((base & ~PAGE_MASK) + len + ~PAGE_MASK) >> PAGE_SHIFT;
		pages += size;
		offset = 0;
	}

	return pages;
}

/* Get packet from user space buffer */
static ssize_t macvtap_get_user(struct macvtap_queue *q, struct msghdr *m,
				const struct iovec *iv, unsigned long total_len,
				size_t count, int noblock)
{
	struct sk_buff *skb;
	struct macvlan_dev *vlan;
	unsigned long len = total_len;
	int err;
	struct virtio_net_hdr vnet_hdr = { 0 };
	int vnet_hdr_len = 0;
	int copylen = 0;
	bool zerocopy = false;
	size_t linear;

	if (q->flags & IFF_VNET_HDR) {
		vnet_hdr_len = q->vnet_hdr_sz;

		err = -EINVAL;
		if (len < vnet_hdr_len)
			goto err;
		len -= vnet_hdr_len;

		err = memcpy_fromiovecend((void *)&vnet_hdr, iv, 0,
					   sizeof(vnet_hdr));
		if (err < 0)
			goto err;
		if ((vnet_hdr.flags & VIRTIO_NET_HDR_F_NEEDS_CSUM) &&
		     vnet_hdr.csum_start + vnet_hdr.csum_offset + 2 >
							vnet_hdr.hdr_len)
			vnet_hdr.hdr_len = vnet_hdr.csum_start +
						vnet_hdr.csum_offset + 2;
		err = -EINVAL;
		if (vnet_hdr.hdr_len > len)
			goto err;
	}

	err = -EINVAL;
	if (unlikely(len < ETH_HLEN))
		goto err;

	err = -EMSGSIZE;
	if (unlikely(count > UIO_MAXIOV))
		goto err;

	if (m && m->msg_control && sock_flag(&q->sk, SOCK_ZEROCOPY)) {
		copylen = vnet_hdr.hdr_len ? vnet_hdr.hdr_len : GOODCOPY_LEN;
		linear = copylen;
		if (iov_pages(iv, vnet_hdr_len + copylen, count)
		    <= MAX_SKB_FRAGS)
			zerocopy = true;
	}

	if (!zerocopy) {
		copylen = len;
		linear = vnet_hdr.hdr_len;
	}

	skb = macvtap_alloc_skb(&q->sk, NET_IP_ALIGN, copylen,
				linear, noblock, &err);
	if (!skb)
		goto err;

	if (zerocopy)
		err = zerocopy_sg_from_iovec(skb, iv, vnet_hdr_len, count);
	else {
		err = skb_copy_datagram_from_iovec(skb, 0, iv, vnet_hdr_len,
						   len);
		if (!err && m && m->msg_control) {
			struct ubuf_info *uarg = m->msg_control;
			uarg->callback(uarg, false);
		}
	}

	if (err)
		goto err_kfree;

	skb_set_network_header(skb, ETH_HLEN);
	skb_reset_mac_header(skb);
	skb->protocol = eth_hdr(skb)->h_proto;

	if (vnet_hdr_len) {
		err = macvtap_skb_from_vnet_hdr(skb, &vnet_hdr);
		if (err)
			goto err_kfree;
	}

	skb_probe_transport_header(skb, ETH_HLEN);

	rcu_read_lock();
	vlan = rcu_dereference(q->vlan);
	/* copy skb_ubuf_info for callback when skb has no error */
	if (zerocopy) {
		skb_shinfo(skb)->destructor_arg = m->msg_control;
		skb_shinfo(skb)->tx_flags |= SKBTX_DEV_ZEROCOPY;
		skb_shinfo(skb)->tx_flags |= SKBTX_SHARED_FRAG;
	}
	if (vlan) {
		local_bh_disable();
		macvlan_start_xmit(skb, vlan->dev);
		local_bh_enable();
	} else {
		kfree_skb(skb);
<<<<<<< HEAD
=======
	}
>>>>>>> bb78a92f
	rcu_read_unlock();

	return total_len;

err_kfree:
	kfree_skb(skb);

err:
	rcu_read_lock();
	vlan = rcu_dereference(q->vlan);
	if (vlan)
		vlan->dev->stats.tx_dropped++;
	rcu_read_unlock();

	return err;
}

static ssize_t macvtap_aio_write(struct kiocb *iocb, const struct iovec *iv,
				 unsigned long count, loff_t pos)
{
	struct file *file = iocb->ki_filp;
	ssize_t result = -ENOLINK;
	struct macvtap_queue *q = file->private_data;

	result = macvtap_get_user(q, NULL, iv, iov_length(iv, count), count,
				  file->f_flags & O_NONBLOCK);
	return result;
}

/* Put packet to the user space buffer */
static ssize_t macvtap_put_user(struct macvtap_queue *q,
				const struct sk_buff *skb,
				const struct iovec *iv, int len)
{
	struct macvlan_dev *vlan;
	int ret;
	int vnet_hdr_len = 0;
	int vlan_offset = 0;
	int copied;

	if (q->flags & IFF_VNET_HDR) {
		struct virtio_net_hdr vnet_hdr;
		vnet_hdr_len = q->vnet_hdr_sz;
		if ((len -= vnet_hdr_len) < 0)
			return -EINVAL;

		ret = macvtap_skb_to_vnet_hdr(skb, &vnet_hdr);
		if (ret)
			return ret;

		if (memcpy_toiovecend(iv, (void *)&vnet_hdr, 0, sizeof(vnet_hdr)))
			return -EFAULT;
	}
	copied = vnet_hdr_len;

	if (!vlan_tx_tag_present(skb))
		len = min_t(int, skb->len, len);
	else {
		int copy;
		struct {
			__be16 h_vlan_proto;
			__be16 h_vlan_TCI;
		} veth;
		veth.h_vlan_proto = skb->vlan_proto;
		veth.h_vlan_TCI = htons(vlan_tx_tag_get(skb));

		vlan_offset = offsetof(struct vlan_ethhdr, h_vlan_proto);
		len = min_t(int, skb->len + VLAN_HLEN, len);

		copy = min_t(int, vlan_offset, len);
		ret = skb_copy_datagram_const_iovec(skb, 0, iv, copied, copy);
		len -= copy;
		copied += copy;
		if (ret || !len)
			goto done;

		copy = min_t(int, sizeof(veth), len);
		ret = memcpy_toiovecend(iv, (void *)&veth, copied, copy);
		len -= copy;
		copied += copy;
		if (ret || !len)
			goto done;
	}

	ret = skb_copy_datagram_const_iovec(skb, vlan_offset, iv, copied, len);
	copied += len;

done:
	rcu_read_lock();
	vlan = rcu_dereference(q->vlan);
<<<<<<< HEAD
	if (vlan)
		macvlan_count_rx(vlan, copied - vnet_hdr_len, ret == 0, 0);
=======
	if (vlan) {
		preempt_disable();
		macvlan_count_rx(vlan, copied - vnet_hdr_len, ret == 0, 0);
		preempt_enable();
	}
>>>>>>> bb78a92f
	rcu_read_unlock();

	return ret ? ret : copied;
}

static ssize_t macvtap_do_read(struct macvtap_queue *q, struct kiocb *iocb,
			       const struct iovec *iv, unsigned long len,
			       int noblock)
{
	DEFINE_WAIT(wait);
	struct sk_buff *skb;
	ssize_t ret = 0;

	while (len) {
		if (!noblock)
			prepare_to_wait(sk_sleep(&q->sk), &wait,
					TASK_INTERRUPTIBLE);

		/* Read frames from the queue */
		skb = skb_dequeue(&q->sk.sk_receive_queue);
		if (!skb) {
			if (noblock) {
				ret = -EAGAIN;
				break;
			}
			if (signal_pending(current)) {
				ret = -ERESTARTSYS;
				break;
			}
			/* Nothing to read, let's sleep */
			schedule();
			continue;
		}
		ret = macvtap_put_user(q, skb, iv, len);
		kfree_skb(skb);
		break;
	}

	if (!noblock)
		finish_wait(sk_sleep(&q->sk), &wait);
	return ret;
}

static ssize_t macvtap_aio_read(struct kiocb *iocb, const struct iovec *iv,
				unsigned long count, loff_t pos)
{
	struct file *file = iocb->ki_filp;
	struct macvtap_queue *q = file->private_data;
	ssize_t len, ret = 0;

	len = iov_length(iv, count);
	if (len < 0) {
		ret = -EINVAL;
		goto out;
	}

	ret = macvtap_do_read(q, iocb, iv, len, file->f_flags & O_NONBLOCK);
	ret = min_t(ssize_t, ret, len); /* XXX copied from tun.c. Why? */
out:
	return ret;
}

static struct macvlan_dev *macvtap_get_vlan(struct macvtap_queue *q)
{
	struct macvlan_dev *vlan;

	ASSERT_RTNL();
	vlan = rtnl_dereference(q->vlan);
	if (vlan)
		dev_hold(vlan->dev);

	return vlan;
}

static void macvtap_put_vlan(struct macvlan_dev *vlan)
{
	dev_put(vlan->dev);
}

static int macvtap_ioctl_set_queue(struct file *file, unsigned int flags)
{
	struct macvtap_queue *q = file->private_data;
	struct macvlan_dev *vlan;
	int ret;

	vlan = macvtap_get_vlan(q);
	if (!vlan)
		return -EINVAL;

	if (flags & IFF_ATTACH_QUEUE)
		ret = macvtap_enable_queue(vlan->dev, file, q);
	else if (flags & IFF_DETACH_QUEUE)
		ret = macvtap_disable_queue(q);
	else
		ret = -EINVAL;

	macvtap_put_vlan(vlan);
	return ret;
}

static int set_offload(struct macvtap_queue *q, unsigned long arg)
{
	struct macvlan_dev *vlan;
	netdev_features_t features;
	netdev_features_t feature_mask = 0;

	vlan = rtnl_dereference(q->vlan);
	if (!vlan)
		return -ENOLINK;

	features = vlan->dev->features;

	if (arg & TUN_F_CSUM) {
		feature_mask = NETIF_F_HW_CSUM;

		if (arg & (TUN_F_TSO4 | TUN_F_TSO6)) {
			if (arg & TUN_F_TSO_ECN)
				feature_mask |= NETIF_F_TSO_ECN;
			if (arg & TUN_F_TSO4)
				feature_mask |= NETIF_F_TSO;
			if (arg & TUN_F_TSO6)
				feature_mask |= NETIF_F_TSO6;
		}

		if (arg & TUN_F_UFO)
			feature_mask |= NETIF_F_UFO;
	}

	/* tun/tap driver inverts the usage for TSO offloads, where
	 * setting the TSO bit means that the userspace wants to
	 * accept TSO frames and turning it off means that user space
	 * does not support TSO.
	 * For macvtap, we have to invert it to mean the same thing.
	 * When user space turns off TSO, we turn off GSO/LRO so that
	 * user-space will not receive TSO frames.
	 */
	if (feature_mask & (NETIF_F_TSO | NETIF_F_TSO6 | NETIF_F_UFO))
		features |= RX_OFFLOADS;
	else
		features &= ~RX_OFFLOADS;

	/* tap_features are the same as features on tun/tap and
	 * reflect user expectations.
	 */
<<<<<<< HEAD
	vlan->tap_features = vlan->dev->features &
			    (feature_mask | ~TUN_OFFLOADS);
=======
	vlan->tap_features = feature_mask;
>>>>>>> bb78a92f
	vlan->set_features = features;
	netdev_update_features(vlan->dev);

	return 0;
}

/*
 * provide compatibility with generic tun/tap interface
 */
static long macvtap_ioctl(struct file *file, unsigned int cmd,
			  unsigned long arg)
{
	struct macvtap_queue *q = file->private_data;
	struct macvlan_dev *vlan;
	void __user *argp = (void __user *)arg;
	struct ifreq __user *ifr = argp;
	unsigned int __user *up = argp;
	unsigned int u;
	int __user *sp = argp;
	int s;
	int ret;

	switch (cmd) {
	case TUNSETIFF:
		/* ignore the name, just look at flags */
		if (get_user(u, &ifr->ifr_flags))
			return -EFAULT;

		ret = 0;
		if ((u & ~(IFF_VNET_HDR | IFF_MULTI_QUEUE)) !=
		    (IFF_NO_PI | IFF_TAP))
			ret = -EINVAL;
		else
			q->flags = u;

		return ret;

	case TUNGETIFF:
		rtnl_lock();
		vlan = macvtap_get_vlan(q);
		if (!vlan) {
			rtnl_unlock();
			return -ENOLINK;
		}

		ret = 0;
		if (copy_to_user(&ifr->ifr_name, vlan->dev->name, IFNAMSIZ) ||
		    put_user(q->flags, &ifr->ifr_flags))
			ret = -EFAULT;
		macvtap_put_vlan(vlan);
		rtnl_unlock();
<<<<<<< HEAD
=======
		return ret;

	case TUNSETQUEUE:
		if (get_user(u, &ifr->ifr_flags))
			return -EFAULT;
		rtnl_lock();
		ret = macvtap_ioctl_set_queue(file, u);
		rtnl_unlock();
>>>>>>> bb78a92f
		return ret;

	case TUNSETQUEUE:
		if (get_user(u, &ifr->ifr_flags))
			return -EFAULT;
		rtnl_lock();
		ret = macvtap_ioctl_set_queue(file, u);
		rtnl_unlock();

	case TUNGETFEATURES:
		if (put_user(IFF_TAP | IFF_NO_PI | IFF_VNET_HDR |
			     IFF_MULTI_QUEUE, up))
			return -EFAULT;
		return 0;

	case TUNSETSNDBUF:
		if (get_user(u, up))
			return -EFAULT;

		q->sk.sk_sndbuf = u;
		return 0;

	case TUNGETVNETHDRSZ:
		s = q->vnet_hdr_sz;
		if (put_user(s, sp))
			return -EFAULT;
		return 0;

	case TUNSETVNETHDRSZ:
		if (get_user(s, sp))
			return -EFAULT;
		if (s < (int)sizeof(struct virtio_net_hdr))
			return -EINVAL;

		q->vnet_hdr_sz = s;
		return 0;

	case TUNSETOFFLOAD:
		/* let the user check for future flags */
		if (arg & ~(TUN_F_CSUM | TUN_F_TSO4 | TUN_F_TSO6 |
			    TUN_F_TSO_ECN | TUN_F_UFO))
			return -EINVAL;

<<<<<<< HEAD
		/* TODO: only accept frames with the features that
			 got enabled for forwarded frames */
		if (!(q->flags & IFF_VNET_HDR))
			return  -EINVAL;
=======
>>>>>>> bb78a92f
		rtnl_lock();
		ret = set_offload(q, arg);
		rtnl_unlock();
		return ret;

	default:
		return -EINVAL;
	}
}

#ifdef CONFIG_COMPAT
static long macvtap_compat_ioctl(struct file *file, unsigned int cmd,
				 unsigned long arg)
{
	return macvtap_ioctl(file, cmd, (unsigned long)compat_ptr(arg));
}
#endif

static const struct file_operations macvtap_fops = {
	.owner		= THIS_MODULE,
	.open		= macvtap_open,
	.release	= macvtap_release,
	.aio_read	= macvtap_aio_read,
	.aio_write	= macvtap_aio_write,
	.poll		= macvtap_poll,
	.llseek		= no_llseek,
	.unlocked_ioctl	= macvtap_ioctl,
#ifdef CONFIG_COMPAT
	.compat_ioctl	= macvtap_compat_ioctl,
#endif
};

static int macvtap_sendmsg(struct kiocb *iocb, struct socket *sock,
			   struct msghdr *m, size_t total_len)
{
	struct macvtap_queue *q = container_of(sock, struct macvtap_queue, sock);
	return macvtap_get_user(q, m, m->msg_iov, total_len, m->msg_iovlen,
			    m->msg_flags & MSG_DONTWAIT);
}

static int macvtap_recvmsg(struct kiocb *iocb, struct socket *sock,
			   struct msghdr *m, size_t total_len,
			   int flags)
{
	struct macvtap_queue *q = container_of(sock, struct macvtap_queue, sock);
	int ret;
	if (flags & ~(MSG_DONTWAIT|MSG_TRUNC))
		return -EINVAL;
	ret = macvtap_do_read(q, iocb, m->msg_iov, total_len,
			  flags & MSG_DONTWAIT);
	if (ret > total_len) {
		m->msg_flags |= MSG_TRUNC;
		ret = flags & MSG_TRUNC ? ret : total_len;
	}
	return ret;
}

/* Ops structure to mimic raw sockets with tun */
static const struct proto_ops macvtap_socket_ops = {
	.sendmsg = macvtap_sendmsg,
	.recvmsg = macvtap_recvmsg,
};

/* Get an underlying socket object from tun file.  Returns error unless file is
 * attached to a device.  The returned object works like a packet socket, it
 * can be used for sock_sendmsg/sock_recvmsg.  The caller is responsible for
 * holding a reference to the file for as long as the socket is in use. */
struct socket *macvtap_get_socket(struct file *file)
{
	struct macvtap_queue *q;
	if (file->f_op != &macvtap_fops)
		return ERR_PTR(-EINVAL);
	q = file->private_data;
	if (!q)
		return ERR_PTR(-EBADFD);
	return &q->sock;
}
EXPORT_SYMBOL_GPL(macvtap_get_socket);

static int macvtap_device_event(struct notifier_block *unused,
				unsigned long event, void *ptr)
{
	struct net_device *dev = netdev_notifier_info_to_dev(ptr);
	struct macvlan_dev *vlan;
	struct device *classdev;
	dev_t devt;
	int err;

	if (dev->rtnl_link_ops != &macvtap_link_ops)
		return NOTIFY_DONE;

	vlan = netdev_priv(dev);

	switch (event) {
	case NETDEV_REGISTER:
		/* Create the device node here after the network device has
		 * been registered but before register_netdevice has
		 * finished running.
		 */
		err = macvtap_get_minor(vlan);
		if (err)
			return notifier_from_errno(err);

		devt = MKDEV(MAJOR(macvtap_major), vlan->minor);
		classdev = device_create(macvtap_class, &dev->dev, devt,
					 dev, "tap%d", dev->ifindex);
		if (IS_ERR(classdev)) {
			macvtap_free_minor(vlan);
			return notifier_from_errno(PTR_ERR(classdev));
		}
		break;
	case NETDEV_UNREGISTER:
		devt = MKDEV(MAJOR(macvtap_major), vlan->minor);
		device_destroy(macvtap_class, devt);
		macvtap_free_minor(vlan);
		break;
	}

	return NOTIFY_DONE;
}

static struct notifier_block macvtap_notifier_block __read_mostly = {
	.notifier_call	= macvtap_device_event,
};

static int macvtap_init(void)
{
	int err;

	err = alloc_chrdev_region(&macvtap_major, 0,
				MACVTAP_NUM_DEVS, "macvtap");
	if (err)
		goto out1;

	cdev_init(&macvtap_cdev, &macvtap_fops);
	err = cdev_add(&macvtap_cdev, macvtap_major, MACVTAP_NUM_DEVS);
	if (err)
		goto out2;

	macvtap_class = class_create(THIS_MODULE, "macvtap");
	if (IS_ERR(macvtap_class)) {
		err = PTR_ERR(macvtap_class);
		goto out3;
	}

	err = register_netdevice_notifier(&macvtap_notifier_block);
	if (err)
		goto out4;

	err = macvlan_link_register(&macvtap_link_ops);
	if (err)
		goto out5;

	return 0;

out5:
	unregister_netdevice_notifier(&macvtap_notifier_block);
out4:
	class_unregister(macvtap_class);
out3:
	cdev_del(&macvtap_cdev);
out2:
	unregister_chrdev_region(macvtap_major, MACVTAP_NUM_DEVS);
out1:
	return err;
}
module_init(macvtap_init);

static void macvtap_exit(void)
{
	rtnl_link_unregister(&macvtap_link_ops);
	unregister_netdevice_notifier(&macvtap_notifier_block);
	class_unregister(macvtap_class);
	cdev_del(&macvtap_cdev);
	unregister_chrdev_region(macvtap_major, MACVTAP_NUM_DEVS);
}
module_exit(macvtap_exit);

MODULE_ALIAS_RTNL_LINK("macvtap");
MODULE_AUTHOR("Arnd Bergmann <arnd@arndb.de>");
MODULE_LICENSE("GPL");<|MERGE_RESOLUTION|>--- conflicted
+++ resolved
@@ -68,11 +68,8 @@
 #define TUN_OFFLOADS (NETIF_F_HW_CSUM | NETIF_F_TSO_ECN | NETIF_F_TSO | \
 		      NETIF_F_TSO6 | NETIF_F_UFO)
 #define RX_OFFLOADS (NETIF_F_GRO | NETIF_F_LRO)
-<<<<<<< HEAD
-=======
 #define TAP_FEATURES (NETIF_F_GSO | NETIF_F_SG)
 
->>>>>>> bb78a92f
 /*
  * RCU usage:
  * The macvtap_queue and the macvlan_dev are loosely coupled, the
@@ -283,12 +280,8 @@
 {
 	struct macvlan_dev *vlan = netdev_priv(dev);
 	struct macvtap_queue *q = macvtap_get_queue(dev, skb);
-<<<<<<< HEAD
-	netdev_features_t features;
-=======
 	netdev_features_t features = TAP_FEATURES;
 
->>>>>>> bb78a92f
 	if (!q)
 		goto drop;
 
@@ -297,17 +290,11 @@
 
 	skb->dev = dev;
 	/* Apply the forward feature mask so that we perform segmentation
-<<<<<<< HEAD
-	 * according to users wishes.
-	 */
-	features = netif_skb_features(skb) & vlan->tap_features;
-=======
 	 * according to users wishes.  This only works if VNET_HDR is
 	 * enabled.
 	 */
 	if (q->flags & IFF_VNET_HDR)
 		features |= vlan->tap_features;
->>>>>>> bb78a92f
 	if (netif_needs_gso(skb, features)) {
 		struct sk_buff *segs = __skb_gso_segment(skb, features, false);
 
@@ -842,10 +829,7 @@
 		local_bh_enable();
 	} else {
 		kfree_skb(skb);
-<<<<<<< HEAD
-=======
-	}
->>>>>>> bb78a92f
+	}
 	rcu_read_unlock();
 
 	return total_len;
@@ -936,16 +920,11 @@
 done:
 	rcu_read_lock();
 	vlan = rcu_dereference(q->vlan);
-<<<<<<< HEAD
-	if (vlan)
-		macvlan_count_rx(vlan, copied - vnet_hdr_len, ret == 0, 0);
-=======
 	if (vlan) {
 		preempt_disable();
 		macvlan_count_rx(vlan, copied - vnet_hdr_len, ret == 0, 0);
 		preempt_enable();
 	}
->>>>>>> bb78a92f
 	rcu_read_unlock();
 
 	return ret ? ret : copied;
@@ -1090,12 +1069,7 @@
 	/* tap_features are the same as features on tun/tap and
 	 * reflect user expectations.
 	 */
-<<<<<<< HEAD
-	vlan->tap_features = vlan->dev->features &
-			    (feature_mask | ~TUN_OFFLOADS);
-=======
 	vlan->tap_features = feature_mask;
->>>>>>> bb78a92f
 	vlan->set_features = features;
 	netdev_update_features(vlan->dev);
 
@@ -1147,8 +1121,6 @@
 			ret = -EFAULT;
 		macvtap_put_vlan(vlan);
 		rtnl_unlock();
-<<<<<<< HEAD
-=======
 		return ret;
 
 	case TUNSETQUEUE:
@@ -1157,15 +1129,7 @@
 		rtnl_lock();
 		ret = macvtap_ioctl_set_queue(file, u);
 		rtnl_unlock();
->>>>>>> bb78a92f
 		return ret;
-
-	case TUNSETQUEUE:
-		if (get_user(u, &ifr->ifr_flags))
-			return -EFAULT;
-		rtnl_lock();
-		ret = macvtap_ioctl_set_queue(file, u);
-		rtnl_unlock();
 
 	case TUNGETFEATURES:
 		if (put_user(IFF_TAP | IFF_NO_PI | IFF_VNET_HDR |
@@ -1201,13 +1165,6 @@
 			    TUN_F_TSO_ECN | TUN_F_UFO))
 			return -EINVAL;
 
-<<<<<<< HEAD
-		/* TODO: only accept frames with the features that
-			 got enabled for forwarded frames */
-		if (!(q->flags & IFF_VNET_HDR))
-			return  -EINVAL;
-=======
->>>>>>> bb78a92f
 		rtnl_lock();
 		ret = set_offload(q, arg);
 		rtnl_unlock();
