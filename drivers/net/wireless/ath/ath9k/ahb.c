--- conflicted
+++ resolved
@@ -150,10 +150,6 @@
 	free_irq(irq, sc);
  err_free_hw:
 	ieee80211_free_hw(hw);
-<<<<<<< HEAD
-	platform_set_drvdata(pdev, NULL);
-=======
->>>>>>> d0e0ac97
 	return ret;
 }
 
@@ -167,10 +163,6 @@
 		ath9k_deinit_device(sc);
 		free_irq(sc->irq, sc);
 		ieee80211_free_hw(sc->hw);
-<<<<<<< HEAD
-		platform_set_drvdata(pdev, NULL);
-=======
->>>>>>> d0e0ac97
 	}
 
 	return 0;
