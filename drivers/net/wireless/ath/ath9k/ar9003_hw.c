/*
 * Copyright (c) 2008-2011 Atheros Communications Inc.
 *
 * Permission to use, copy, modify, and/or distribute this software for any
 * purpose with or without fee is hereby granted, provided that the above
 * copyright notice and this permission notice appear in all copies.
 *
 * THE SOFTWARE IS PROVIDED "AS IS" AND THE AUTHOR DISCLAIMS ALL WARRANTIES
 * WITH REGARD TO THIS SOFTWARE INCLUDING ALL IMPLIED WARRANTIES OF
 * MERCHANTABILITY AND FITNESS. IN NO EVENT SHALL THE AUTHOR BE LIABLE FOR
 * ANY SPECIAL, DIRECT, INDIRECT, OR CONSEQUENTIAL DAMAGES OR ANY DAMAGES
 * WHATSOEVER RESULTING FROM LOSS OF USE, DATA OR PROFITS, WHETHER IN AN
 * ACTION OF CONTRACT, NEGLIGENCE OR OTHER TORTIOUS ACTION, ARISING OUT OF
 * OR IN CONNECTION WITH THE USE OR PERFORMANCE OF THIS SOFTWARE.
 */

#include "hw.h"
#include "ar9003_mac.h"
#include "ar9003_2p2_initvals.h"
#include "ar9485_initvals.h"
#include "ar9340_initvals.h"
#include "ar9330_1p1_initvals.h"
#include "ar9330_1p2_initvals.h"
#include "ar955x_1p0_initvals.h"
#include "ar9580_1p0_initvals.h"
#include "ar9462_2p0_initvals.h"
#include "ar9462_2p1_initvals.h"
#include "ar9565_1p0_initvals.h"

/* General hardware code for the AR9003 hadware family */

/*
 * The AR9003 family uses a new INI format (pre, core, post
 * arrays per subsystem). This provides support for the
 * AR9003 2.2 chipsets.
 */
static void ar9003_hw_init_mode_regs(struct ath_hw *ah)
{
	if (AR_SREV_9330_11(ah)) {
		/* mac */
		INIT_INI_ARRAY(&ah->iniMac[ATH_INI_CORE],
				ar9331_1p1_mac_core);
		INIT_INI_ARRAY(&ah->iniMac[ATH_INI_POST],
				ar9331_1p1_mac_postamble);

		/* bb */
		INIT_INI_ARRAY(&ah->iniBB[ATH_INI_CORE],
				ar9331_1p1_baseband_core);
		INIT_INI_ARRAY(&ah->iniBB[ATH_INI_POST],
				ar9331_1p1_baseband_postamble);

		/* radio */
		INIT_INI_ARRAY(&ah->iniRadio[ATH_INI_CORE],
				ar9331_1p1_radio_core);

		/* soc */
		INIT_INI_ARRAY(&ah->iniSOC[ATH_INI_PRE],
				ar9331_1p1_soc_preamble);
		INIT_INI_ARRAY(&ah->iniSOC[ATH_INI_POST],
				ar9331_1p1_soc_postamble);

		/* rx/tx gain */
		INIT_INI_ARRAY(&ah->iniModesRxGain,
				ar9331_common_rx_gain_1p1);
		INIT_INI_ARRAY(&ah->iniModesTxGain,
				ar9331_modes_lowest_ob_db_tx_gain_1p1);

		/* Japan 2484 Mhz CCK */
		INIT_INI_ARRAY(&ah->iniCckfirJapan2484,
			       ar9331_1p1_baseband_core_txfir_coeff_japan_2484);

		/* additional clock settings */
		if (ah->is_clk_25mhz)
			INIT_INI_ARRAY(&ah->iniAdditional,
					ar9331_1p1_xtal_25M);
		else
			INIT_INI_ARRAY(&ah->iniAdditional,
					ar9331_1p1_xtal_40M);
	} else if (AR_SREV_9330_12(ah)) {
		/* mac */
		INIT_INI_ARRAY(&ah->iniMac[ATH_INI_CORE],
				ar9331_1p2_mac_core);
		INIT_INI_ARRAY(&ah->iniMac[ATH_INI_POST],
				ar9331_1p2_mac_postamble);

		/* bb */
		INIT_INI_ARRAY(&ah->iniBB[ATH_INI_CORE],
				ar9331_1p2_baseband_core);
		INIT_INI_ARRAY(&ah->iniBB[ATH_INI_POST],
				ar9331_1p2_baseband_postamble);

		/* radio */
		INIT_INI_ARRAY(&ah->iniRadio[ATH_INI_CORE],
				ar9331_1p2_radio_core);

		/* soc */
		INIT_INI_ARRAY(&ah->iniSOC[ATH_INI_PRE],
				ar9331_1p2_soc_preamble);
		INIT_INI_ARRAY(&ah->iniSOC[ATH_INI_POST],
				ar9331_1p2_soc_postamble);

		/* rx/tx gain */
		INIT_INI_ARRAY(&ah->iniModesRxGain,
				ar9331_common_rx_gain_1p2);
		INIT_INI_ARRAY(&ah->iniModesTxGain,
				ar9331_modes_lowest_ob_db_tx_gain_1p2);

		/* Japan 2484 Mhz CCK */
		INIT_INI_ARRAY(&ah->iniCckfirJapan2484,
			       ar9331_1p2_baseband_core_txfir_coeff_japan_2484);

		/* additional clock settings */
		if (ah->is_clk_25mhz)
			INIT_INI_ARRAY(&ah->iniAdditional,
					ar9331_1p2_xtal_25M);
		else
			INIT_INI_ARRAY(&ah->iniAdditional,
					ar9331_1p2_xtal_40M);
	} else if (AR_SREV_9340(ah)) {
		/* mac */
		INIT_INI_ARRAY(&ah->iniMac[ATH_INI_CORE],
				ar9340_1p0_mac_core);
		INIT_INI_ARRAY(&ah->iniMac[ATH_INI_POST],
				ar9340_1p0_mac_postamble);

		/* bb */
		INIT_INI_ARRAY(&ah->iniBB[ATH_INI_CORE],
				ar9340_1p0_baseband_core);
		INIT_INI_ARRAY(&ah->iniBB[ATH_INI_POST],
				ar9340_1p0_baseband_postamble);

		/* radio */
		INIT_INI_ARRAY(&ah->iniRadio[ATH_INI_CORE],
				ar9340_1p0_radio_core);
		INIT_INI_ARRAY(&ah->iniRadio[ATH_INI_POST],
				ar9340_1p0_radio_postamble);

		/* soc */
		INIT_INI_ARRAY(&ah->iniSOC[ATH_INI_PRE],
				ar9340_1p0_soc_preamble);
		INIT_INI_ARRAY(&ah->iniSOC[ATH_INI_POST],
				ar9340_1p0_soc_postamble);

		/* rx/tx gain */
		INIT_INI_ARRAY(&ah->iniModesRxGain,
				ar9340Common_wo_xlna_rx_gain_table_1p0);
		INIT_INI_ARRAY(&ah->iniModesTxGain,
				ar9340Modes_high_ob_db_tx_gain_table_1p0);

		INIT_INI_ARRAY(&ah->iniModesFastClock,
				ar9340Modes_fast_clock_1p0);

		if (!ah->is_clk_25mhz)
			INIT_INI_ARRAY(&ah->iniAdditional,
				       ar9340_1p0_radio_core_40M);
	} else if (AR_SREV_9485_11(ah)) {
		/* mac */
		INIT_INI_ARRAY(&ah->iniMac[ATH_INI_CORE],
				ar9485_1_1_mac_core);
		INIT_INI_ARRAY(&ah->iniMac[ATH_INI_POST],
				ar9485_1_1_mac_postamble);

		/* bb */
		INIT_INI_ARRAY(&ah->iniBB[ATH_INI_PRE], ar9485_1_1);
		INIT_INI_ARRAY(&ah->iniBB[ATH_INI_CORE],
				ar9485_1_1_baseband_core);
		INIT_INI_ARRAY(&ah->iniBB[ATH_INI_POST],
				ar9485_1_1_baseband_postamble);

		/* radio */
		INIT_INI_ARRAY(&ah->iniRadio[ATH_INI_CORE],
				ar9485_1_1_radio_core);
		INIT_INI_ARRAY(&ah->iniRadio[ATH_INI_POST],
				ar9485_1_1_radio_postamble);

		/* soc */
		INIT_INI_ARRAY(&ah->iniSOC[ATH_INI_PRE],
				ar9485_1_1_soc_preamble);

		/* rx/tx gain */
		INIT_INI_ARRAY(&ah->iniModesRxGain,
				ar9485Common_wo_xlna_rx_gain_1_1);
		INIT_INI_ARRAY(&ah->iniModesTxGain,
				ar9485_modes_lowest_ob_db_tx_gain_1_1);

		/* Japan 2484 Mhz CCK */
		INIT_INI_ARRAY(&ah->iniCckfirJapan2484,
			       ar9485_1_1_baseband_core_txfir_coeff_japan_2484);

		/* Load PCIE SERDES settings from INI */

		/* Awake Setting */

		INIT_INI_ARRAY(&ah->iniPcieSerdes,
				ar9485_1_1_pcie_phy_clkreq_disable_L1);

		/* Sleep Setting */

		INIT_INI_ARRAY(&ah->iniPcieSerdesLowPower,
				ar9485_1_1_pcie_phy_clkreq_disable_L1);
	} else if (AR_SREV_9462_21(ah)) {
		INIT_INI_ARRAY(&ah->iniMac[ATH_INI_CORE],
			       ar9462_2p1_mac_core);
		INIT_INI_ARRAY(&ah->iniMac[ATH_INI_POST],
			       ar9462_2p1_mac_postamble);
		INIT_INI_ARRAY(&ah->iniBB[ATH_INI_CORE],
			       ar9462_2p1_baseband_core);
		INIT_INI_ARRAY(&ah->iniBB[ATH_INI_POST],
			       ar9462_2p1_baseband_postamble);
		INIT_INI_ARRAY(&ah->iniRadio[ATH_INI_CORE],
			       ar9462_2p1_radio_core);
		INIT_INI_ARRAY(&ah->iniRadio[ATH_INI_POST],
			       ar9462_2p1_radio_postamble);
		INIT_INI_ARRAY(&ah->ini_radio_post_sys2ant,
			       ar9462_2p1_radio_postamble_sys2ant);
		INIT_INI_ARRAY(&ah->iniSOC[ATH_INI_PRE],
			       ar9462_2p1_soc_preamble);
		INIT_INI_ARRAY(&ah->iniSOC[ATH_INI_POST],
			       ar9462_2p1_soc_postamble);
		INIT_INI_ARRAY(&ah->iniModesRxGain,
			       ar9462_2p1_common_rx_gain);
		INIT_INI_ARRAY(&ah->iniModesFastClock,
			       ar9462_2p1_modes_fast_clock);
		INIT_INI_ARRAY(&ah->iniCckfirJapan2484,
			       ar9462_2p1_baseband_core_txfir_coeff_japan_2484);
	} else if (AR_SREV_9462_20(ah)) {

		INIT_INI_ARRAY(&ah->iniMac[ATH_INI_CORE], ar9462_2p0_mac_core);
		INIT_INI_ARRAY(&ah->iniMac[ATH_INI_POST],
				ar9462_2p0_mac_postamble);

		INIT_INI_ARRAY(&ah->iniBB[ATH_INI_CORE],
				ar9462_2p0_baseband_core);
		INIT_INI_ARRAY(&ah->iniBB[ATH_INI_POST],
				ar9462_2p0_baseband_postamble);

		INIT_INI_ARRAY(&ah->iniRadio[ATH_INI_CORE],
				ar9462_2p0_radio_core);
		INIT_INI_ARRAY(&ah->iniRadio[ATH_INI_POST],
				ar9462_2p0_radio_postamble);
		INIT_INI_ARRAY(&ah->ini_radio_post_sys2ant,
				ar9462_2p0_radio_postamble_sys2ant);

		INIT_INI_ARRAY(&ah->iniSOC[ATH_INI_PRE],
				ar9462_2p0_soc_preamble);
		INIT_INI_ARRAY(&ah->iniSOC[ATH_INI_POST],
				ar9462_2p0_soc_postamble);

		INIT_INI_ARRAY(&ah->iniModesRxGain,
				ar9462_common_rx_gain_table_2p0);

		/* Awake -> Sleep Setting */
		INIT_INI_ARRAY(&ah->iniPcieSerdes,
			       ar9462_pciephy_clkreq_disable_L1_2p0);
		/* Sleep -> Awake Setting */
		INIT_INI_ARRAY(&ah->iniPcieSerdesLowPower,
			       ar9462_pciephy_clkreq_disable_L1_2p0);

		/* Fast clock modal settings */
		INIT_INI_ARRAY(&ah->iniModesFastClock,
				ar9462_modes_fast_clock_2p0);

		INIT_INI_ARRAY(&ah->iniCckfirJapan2484,
			       ar9462_2p0_baseband_core_txfir_coeff_japan_2484);
	} else if (AR_SREV_9550(ah)) {
		/* mac */
		INIT_INI_ARRAY(&ah->iniMac[ATH_INI_CORE],
				ar955x_1p0_mac_core);
		INIT_INI_ARRAY(&ah->iniMac[ATH_INI_POST],
				ar955x_1p0_mac_postamble);

		/* bb */
		INIT_INI_ARRAY(&ah->iniBB[ATH_INI_CORE],
				ar955x_1p0_baseband_core);
		INIT_INI_ARRAY(&ah->iniBB[ATH_INI_POST],
				ar955x_1p0_baseband_postamble);

		/* radio */
		INIT_INI_ARRAY(&ah->iniRadio[ATH_INI_CORE],
				ar955x_1p0_radio_core);
		INIT_INI_ARRAY(&ah->iniRadio[ATH_INI_POST],
				ar955x_1p0_radio_postamble);

		/* soc */
		INIT_INI_ARRAY(&ah->iniSOC[ATH_INI_PRE],
				ar955x_1p0_soc_preamble);
		INIT_INI_ARRAY(&ah->iniSOC[ATH_INI_POST],
				ar955x_1p0_soc_postamble);

		/* rx/tx gain */
		INIT_INI_ARRAY(&ah->iniModesRxGain,
			ar955x_1p0_common_wo_xlna_rx_gain_table);
		INIT_INI_ARRAY(&ah->ini_modes_rx_gain_bounds,
			ar955x_1p0_common_wo_xlna_rx_gain_bounds);
		INIT_INI_ARRAY(&ah->iniModesTxGain,
				ar955x_1p0_modes_xpa_tx_gain_table);

		/* Fast clock modal settings */
		INIT_INI_ARRAY(&ah->iniModesFastClock,
				ar955x_1p0_modes_fast_clock);
	} else if (AR_SREV_9580(ah)) {
		/* mac */
		INIT_INI_ARRAY(&ah->iniMac[ATH_INI_CORE],
				ar9580_1p0_mac_core);
		INIT_INI_ARRAY(&ah->iniMac[ATH_INI_POST],
				ar9580_1p0_mac_postamble);

		/* bb */
		INIT_INI_ARRAY(&ah->iniBB[ATH_INI_CORE],
				ar9580_1p0_baseband_core);
		INIT_INI_ARRAY(&ah->iniBB[ATH_INI_POST],
				ar9580_1p0_baseband_postamble);

		/* radio */
		INIT_INI_ARRAY(&ah->iniRadio[ATH_INI_CORE],
				ar9580_1p0_radio_core);
		INIT_INI_ARRAY(&ah->iniRadio[ATH_INI_POST],
				ar9580_1p0_radio_postamble);

		/* soc */
		INIT_INI_ARRAY(&ah->iniSOC[ATH_INI_PRE],
				ar9580_1p0_soc_preamble);
		INIT_INI_ARRAY(&ah->iniSOC[ATH_INI_POST],
				ar9580_1p0_soc_postamble);

		/* rx/tx gain */
		INIT_INI_ARRAY(&ah->iniModesRxGain,
				ar9580_1p0_rx_gain_table);
		INIT_INI_ARRAY(&ah->iniModesTxGain,
				ar9580_1p0_low_ob_db_tx_gain_table);

		INIT_INI_ARRAY(&ah->iniModesFastClock,
				ar9580_1p0_modes_fast_clock);
	} else if (AR_SREV_9565(ah)) {
		INIT_INI_ARRAY(&ah->iniMac[ATH_INI_CORE],
			       ar9565_1p0_mac_core);
		INIT_INI_ARRAY(&ah->iniMac[ATH_INI_POST],
			       ar9565_1p0_mac_postamble);

		INIT_INI_ARRAY(&ah->iniBB[ATH_INI_CORE],
			       ar9565_1p0_baseband_core);
		INIT_INI_ARRAY(&ah->iniBB[ATH_INI_POST],
			       ar9565_1p0_baseband_postamble);

		INIT_INI_ARRAY(&ah->iniRadio[ATH_INI_CORE],
			       ar9565_1p0_radio_core);
		INIT_INI_ARRAY(&ah->iniRadio[ATH_INI_POST],
			       ar9565_1p0_radio_postamble);

		INIT_INI_ARRAY(&ah->iniSOC[ATH_INI_PRE],
			       ar9565_1p0_soc_preamble);
		INIT_INI_ARRAY(&ah->iniSOC[ATH_INI_POST],
			       ar9565_1p0_soc_postamble);

		INIT_INI_ARRAY(&ah->iniModesRxGain,
			       ar9565_1p0_Common_rx_gain_table);
		INIT_INI_ARRAY(&ah->iniModesTxGain,
			       ar9565_1p0_Modes_lowest_ob_db_tx_gain_table);

		INIT_INI_ARRAY(&ah->iniPcieSerdes,
			       ar9565_1p0_pciephy_clkreq_disable_L1);
		INIT_INI_ARRAY(&ah->iniPcieSerdesLowPower,
			       ar9565_1p0_pciephy_clkreq_disable_L1);

		INIT_INI_ARRAY(&ah->iniModesFastClock,
				ar9565_1p0_modes_fast_clock);
	} else {
		/* mac */
		INIT_INI_ARRAY(&ah->iniMac[ATH_INI_CORE],
				ar9300_2p2_mac_core);
		INIT_INI_ARRAY(&ah->iniMac[ATH_INI_POST],
				ar9300_2p2_mac_postamble);

		/* bb */
		INIT_INI_ARRAY(&ah->iniBB[ATH_INI_CORE],
				ar9300_2p2_baseband_core);
		INIT_INI_ARRAY(&ah->iniBB[ATH_INI_POST],
				ar9300_2p2_baseband_postamble);

		/* radio */
		INIT_INI_ARRAY(&ah->iniRadio[ATH_INI_CORE],
				ar9300_2p2_radio_core);
		INIT_INI_ARRAY(&ah->iniRadio[ATH_INI_POST],
				ar9300_2p2_radio_postamble);

		/* soc */
		INIT_INI_ARRAY(&ah->iniSOC[ATH_INI_PRE],
				ar9300_2p2_soc_preamble);
		INIT_INI_ARRAY(&ah->iniSOC[ATH_INI_POST],
				ar9300_2p2_soc_postamble);

		/* rx/tx gain */
		INIT_INI_ARRAY(&ah->iniModesRxGain,
				ar9300Common_rx_gain_table_2p2);
		INIT_INI_ARRAY(&ah->iniModesTxGain,
				ar9300Modes_lowest_ob_db_tx_gain_table_2p2);

		/* Load PCIE SERDES settings from INI */

		/* Awake Setting */

		INIT_INI_ARRAY(&ah->iniPcieSerdes,
				ar9300PciePhy_pll_on_clkreq_disable_L1_2p2);

		/* Sleep Setting */

		INIT_INI_ARRAY(&ah->iniPcieSerdesLowPower,
				ar9300PciePhy_pll_on_clkreq_disable_L1_2p2);

		/* Fast clock modal settings */
		INIT_INI_ARRAY(&ah->iniModesFastClock,
				ar9300Modes_fast_clock_2p2);
	}
}

static void ar9003_tx_gain_table_mode0(struct ath_hw *ah)
{
	if (AR_SREV_9330_12(ah))
		INIT_INI_ARRAY(&ah->iniModesTxGain,
			ar9331_modes_lowest_ob_db_tx_gain_1p2);
	else if (AR_SREV_9330_11(ah))
		INIT_INI_ARRAY(&ah->iniModesTxGain,
			ar9331_modes_lowest_ob_db_tx_gain_1p1);
	else if (AR_SREV_9340(ah))
		INIT_INI_ARRAY(&ah->iniModesTxGain,
			ar9340Modes_lowest_ob_db_tx_gain_table_1p0);
	else if (AR_SREV_9485_11(ah))
		INIT_INI_ARRAY(&ah->iniModesTxGain,
			ar9485_modes_lowest_ob_db_tx_gain_1_1);
	else if (AR_SREV_9550(ah))
		INIT_INI_ARRAY(&ah->iniModesTxGain,
			ar955x_1p0_modes_xpa_tx_gain_table);
	else if (AR_SREV_9580(ah))
		INIT_INI_ARRAY(&ah->iniModesTxGain,
			ar9580_1p0_lowest_ob_db_tx_gain_table);
	else if (AR_SREV_9462_21(ah))
		INIT_INI_ARRAY(&ah->iniModesTxGain,
			ar9462_2p1_modes_low_ob_db_tx_gain);
	else if (AR_SREV_9462_20(ah))
		INIT_INI_ARRAY(&ah->iniModesTxGain,
			ar9462_modes_low_ob_db_tx_gain_table_2p0);
	else if (AR_SREV_9565(ah))
		INIT_INI_ARRAY(&ah->iniModesTxGain,
			       ar9565_1p0_modes_low_ob_db_tx_gain_table);
	else
		INIT_INI_ARRAY(&ah->iniModesTxGain,
			ar9300Modes_lowest_ob_db_tx_gain_table_2p2);
}

static void ar9003_tx_gain_table_mode1(struct ath_hw *ah)
{
	if (AR_SREV_9330_12(ah))
		INIT_INI_ARRAY(&ah->iniModesTxGain,
			ar9331_modes_high_ob_db_tx_gain_1p2);
	else if (AR_SREV_9330_11(ah))
		INIT_INI_ARRAY(&ah->iniModesTxGain,
			ar9331_modes_high_ob_db_tx_gain_1p1);
	else if (AR_SREV_9340(ah))
		INIT_INI_ARRAY(&ah->iniModesTxGain,
			ar9340Modes_high_ob_db_tx_gain_table_1p0);
	else if (AR_SREV_9485_11(ah))
		INIT_INI_ARRAY(&ah->iniModesTxGain,
			ar9485Modes_high_ob_db_tx_gain_1_1);
	else if (AR_SREV_9580(ah))
		INIT_INI_ARRAY(&ah->iniModesTxGain,
			ar9580_1p0_high_ob_db_tx_gain_table);
	else if (AR_SREV_9550(ah))
		INIT_INI_ARRAY(&ah->iniModesTxGain,
			ar955x_1p0_modes_no_xpa_tx_gain_table);
	else if (AR_SREV_9462_21(ah))
		INIT_INI_ARRAY(&ah->iniModesTxGain,
			ar9462_2p1_modes_high_ob_db_tx_gain);
	else if (AR_SREV_9462_20(ah))
		INIT_INI_ARRAY(&ah->iniModesTxGain,
			ar9462_modes_high_ob_db_tx_gain_table_2p0);
	else if (AR_SREV_9565(ah))
		INIT_INI_ARRAY(&ah->iniModesTxGain,
			       ar9565_1p0_modes_high_ob_db_tx_gain_table);
	else
		INIT_INI_ARRAY(&ah->iniModesTxGain,
			ar9300Modes_high_ob_db_tx_gain_table_2p2);
}

static void ar9003_tx_gain_table_mode2(struct ath_hw *ah)
{
	if (AR_SREV_9330_12(ah))
		INIT_INI_ARRAY(&ah->iniModesTxGain,
			ar9331_modes_low_ob_db_tx_gain_1p2);
	else if (AR_SREV_9330_11(ah))
		INIT_INI_ARRAY(&ah->iniModesTxGain,
			ar9331_modes_low_ob_db_tx_gain_1p1);
	else if (AR_SREV_9340(ah))
		INIT_INI_ARRAY(&ah->iniModesTxGain,
			ar9340Modes_low_ob_db_tx_gain_table_1p0);
	else if (AR_SREV_9485_11(ah))
		INIT_INI_ARRAY(&ah->iniModesTxGain,
			ar9485Modes_low_ob_db_tx_gain_1_1);
	else if (AR_SREV_9580(ah))
		INIT_INI_ARRAY(&ah->iniModesTxGain,
			ar9580_1p0_low_ob_db_tx_gain_table);
	else if (AR_SREV_9565(ah))
		INIT_INI_ARRAY(&ah->iniModesTxGain,
			       ar9565_1p0_modes_low_ob_db_tx_gain_table);
	else
		INIT_INI_ARRAY(&ah->iniModesTxGain,
			ar9300Modes_low_ob_db_tx_gain_table_2p2);
}

static void ar9003_tx_gain_table_mode3(struct ath_hw *ah)
{
	if (AR_SREV_9330_12(ah))
		INIT_INI_ARRAY(&ah->iniModesTxGain,
			ar9331_modes_high_power_tx_gain_1p2);
	else if (AR_SREV_9330_11(ah))
		INIT_INI_ARRAY(&ah->iniModesTxGain,
			ar9331_modes_high_power_tx_gain_1p1);
	else if (AR_SREV_9340(ah))
		INIT_INI_ARRAY(&ah->iniModesTxGain,
			ar9340Modes_high_power_tx_gain_table_1p0);
	else if (AR_SREV_9485_11(ah))
		INIT_INI_ARRAY(&ah->iniModesTxGain,
			ar9485Modes_high_power_tx_gain_1_1);
	else if (AR_SREV_9580(ah))
		INIT_INI_ARRAY(&ah->iniModesTxGain,
			ar9580_1p0_high_power_tx_gain_table);
	else if (AR_SREV_9565(ah))
		INIT_INI_ARRAY(&ah->iniModesTxGain,
			       ar9565_1p0_modes_high_power_tx_gain_table);
	else
		INIT_INI_ARRAY(&ah->iniModesTxGain,
			ar9300Modes_high_power_tx_gain_table_2p2);
}

static void ar9003_tx_gain_table_mode4(struct ath_hw *ah)
{
	if (AR_SREV_9340(ah))
		INIT_INI_ARRAY(&ah->iniModesTxGain,
			ar9340Modes_mixed_ob_db_tx_gain_table_1p0);
	else if (AR_SREV_9580(ah))
		INIT_INI_ARRAY(&ah->iniModesTxGain,
			ar9580_1p0_mixed_ob_db_tx_gain_table);
<<<<<<< HEAD
=======
	else if (AR_SREV_9462_21(ah))
		INIT_INI_ARRAY(&ah->iniModesTxGain,
		       ar9462_2p1_modes_mix_ob_db_tx_gain);
	else if (AR_SREV_9462_20(ah))
		INIT_INI_ARRAY(&ah->iniModesTxGain,
		       ar9462_modes_mix_ob_db_tx_gain_table_2p0);
>>>>>>> d0e0ac97
	else
		INIT_INI_ARRAY(&ah->iniModesTxGain,
			ar9300Modes_mixed_ob_db_tx_gain_table_2p2);
}

static void ar9003_tx_gain_table_mode5(struct ath_hw *ah)
{
	if (AR_SREV_9485_11(ah))
		INIT_INI_ARRAY(&ah->iniModesTxGain,
			ar9485Modes_green_ob_db_tx_gain_1_1);
	else if (AR_SREV_9340(ah))
		INIT_INI_ARRAY(&ah->iniModesTxGain,
			ar9340Modes_ub124_tx_gain_table_1p0);
	else if (AR_SREV_9580(ah))
		INIT_INI_ARRAY(&ah->iniModesTxGain,
			ar9580_1p0_type5_tx_gain_table);
	else if (AR_SREV_9300_22(ah))
		INIT_INI_ARRAY(&ah->iniModesTxGain,
			ar9300Modes_type5_tx_gain_table_2p2);
}

static void ar9003_tx_gain_table_mode6(struct ath_hw *ah)
{
	if (AR_SREV_9340(ah))
		INIT_INI_ARRAY(&ah->iniModesTxGain,
			ar9340Modes_low_ob_db_and_spur_tx_gain_table_1p0);
	else if (AR_SREV_9485_11(ah))
		INIT_INI_ARRAY(&ah->iniModesTxGain,
			ar9485Modes_green_spur_ob_db_tx_gain_1_1);
	else if (AR_SREV_9580(ah))
		INIT_INI_ARRAY(&ah->iniModesTxGain,
			ar9580_1p0_type6_tx_gain_table);
}

typedef void (*ath_txgain_tab)(struct ath_hw *ah);

static void ar9003_tx_gain_table_apply(struct ath_hw *ah)
{
	static const ath_txgain_tab modes[] = {
		ar9003_tx_gain_table_mode0,
		ar9003_tx_gain_table_mode1,
		ar9003_tx_gain_table_mode2,
		ar9003_tx_gain_table_mode3,
		ar9003_tx_gain_table_mode4,
		ar9003_tx_gain_table_mode5,
		ar9003_tx_gain_table_mode6,
	};
	int idx = ar9003_hw_get_tx_gain_idx(ah);

	if (idx >= ARRAY_SIZE(modes))
		idx = 0;

	modes[idx](ah);
}

static void ar9003_rx_gain_table_mode0(struct ath_hw *ah)
{
	if (AR_SREV_9330_12(ah))
		INIT_INI_ARRAY(&ah->iniModesRxGain,
				ar9331_common_rx_gain_1p2);
	else if (AR_SREV_9330_11(ah))
		INIT_INI_ARRAY(&ah->iniModesRxGain,
				ar9331_common_rx_gain_1p1);
	else if (AR_SREV_9340(ah))
		INIT_INI_ARRAY(&ah->iniModesRxGain,
				ar9340Common_rx_gain_table_1p0);
	else if (AR_SREV_9485_11(ah))
		INIT_INI_ARRAY(&ah->iniModesRxGain,
			       ar9485_common_rx_gain_1_1);
	else if (AR_SREV_9550(ah)) {
		INIT_INI_ARRAY(&ah->iniModesRxGain,
				ar955x_1p0_common_rx_gain_table);
		INIT_INI_ARRAY(&ah->ini_modes_rx_gain_bounds,
				ar955x_1p0_common_rx_gain_bounds);
	} else if (AR_SREV_9580(ah))
		INIT_INI_ARRAY(&ah->iniModesRxGain,
				ar9580_1p0_rx_gain_table);
	else if (AR_SREV_9462_21(ah))
		INIT_INI_ARRAY(&ah->iniModesRxGain,
				ar9462_2p1_common_rx_gain);
	else if (AR_SREV_9462_20(ah))
		INIT_INI_ARRAY(&ah->iniModesRxGain,
				ar9462_common_rx_gain_table_2p0);
	else
		INIT_INI_ARRAY(&ah->iniModesRxGain,
				ar9300Common_rx_gain_table_2p2);
}

static void ar9003_rx_gain_table_mode1(struct ath_hw *ah)
{
	if (AR_SREV_9330_12(ah))
		INIT_INI_ARRAY(&ah->iniModesRxGain,
			ar9331_common_wo_xlna_rx_gain_1p2);
	else if (AR_SREV_9330_11(ah))
		INIT_INI_ARRAY(&ah->iniModesRxGain,
			ar9331_common_wo_xlna_rx_gain_1p1);
	else if (AR_SREV_9340(ah))
		INIT_INI_ARRAY(&ah->iniModesRxGain,
			ar9340Common_wo_xlna_rx_gain_table_1p0);
	else if (AR_SREV_9485_11(ah))
		INIT_INI_ARRAY(&ah->iniModesRxGain,
			ar9485Common_wo_xlna_rx_gain_1_1);
	else if (AR_SREV_9462_21(ah))
		INIT_INI_ARRAY(&ah->iniModesRxGain,
			ar9462_2p1_common_wo_xlna_rx_gain);
	else if (AR_SREV_9462_20(ah))
		INIT_INI_ARRAY(&ah->iniModesRxGain,
			ar9462_common_wo_xlna_rx_gain_table_2p0);
	else if (AR_SREV_9550(ah)) {
		INIT_INI_ARRAY(&ah->iniModesRxGain,
			ar955x_1p0_common_wo_xlna_rx_gain_table);
		INIT_INI_ARRAY(&ah->ini_modes_rx_gain_bounds,
			ar955x_1p0_common_wo_xlna_rx_gain_bounds);
	} else if (AR_SREV_9580(ah))
		INIT_INI_ARRAY(&ah->iniModesRxGain,
			ar9580_1p0_wo_xlna_rx_gain_table);
	else if (AR_SREV_9565(ah))
		INIT_INI_ARRAY(&ah->iniModesRxGain,
			       ar9565_1p0_common_wo_xlna_rx_gain_table);
	else
		INIT_INI_ARRAY(&ah->iniModesRxGain,
			ar9300Common_wo_xlna_rx_gain_table_2p2);
}

static void ar9003_rx_gain_table_mode2(struct ath_hw *ah)
{
	if (AR_SREV_9462_21(ah)) {
		INIT_INI_ARRAY(&ah->iniModesRxGain,
			       ar9462_2p1_common_mixed_rx_gain);
		INIT_INI_ARRAY(&ah->ini_modes_rxgain_bb_core,
			       ar9462_2p1_baseband_core_mix_rxgain);
		INIT_INI_ARRAY(&ah->ini_modes_rxgain_bb_postamble,
			       ar9462_2p1_baseband_postamble_mix_rxgain);
		INIT_INI_ARRAY(&ah->ini_modes_rxgain_5g_xlna,
			       ar9462_2p1_baseband_postamble_5g_xlna);
	} else if (AR_SREV_9462_20(ah)) {
		INIT_INI_ARRAY(&ah->iniModesRxGain,
			       ar9462_common_mixed_rx_gain_table_2p0);
		INIT_INI_ARRAY(&ah->ini_modes_rxgain_bb_core,
			       ar9462_2p0_baseband_core_mix_rxgain);
		INIT_INI_ARRAY(&ah->ini_modes_rxgain_bb_postamble,
			       ar9462_2p0_baseband_postamble_mix_rxgain);
		INIT_INI_ARRAY(&ah->ini_modes_rxgain_5g_xlna,
			       ar9462_2p0_baseband_postamble_5g_xlna);
	}
}

static void ar9003_rx_gain_table_mode3(struct ath_hw *ah)
{
	if (AR_SREV_9462_21(ah)) {
		INIT_INI_ARRAY(&ah->iniModesRxGain,
			       ar9462_2p1_common_5g_xlna_only_rx_gain);
		INIT_INI_ARRAY(&ah->ini_modes_rxgain_5g_xlna,
			       ar9462_2p1_baseband_postamble_5g_xlna);
	} else if (AR_SREV_9462_20(ah)) {
		INIT_INI_ARRAY(&ah->iniModesRxGain,
			       ar9462_2p0_5g_xlna_only_rxgain);
		INIT_INI_ARRAY(&ah->ini_modes_rxgain_5g_xlna,
			       ar9462_2p0_baseband_postamble_5g_xlna);
	}
}

static void ar9003_rx_gain_table_apply(struct ath_hw *ah)
{
	switch (ar9003_hw_get_rx_gain_idx(ah)) {
	case 0:
	default:
		ar9003_rx_gain_table_mode0(ah);
		break;
	case 1:
		ar9003_rx_gain_table_mode1(ah);
		break;
	case 2:
		ar9003_rx_gain_table_mode2(ah);
		break;
	case 3:
		ar9003_rx_gain_table_mode3(ah);
		break;
	}
}

/* set gain table pointers according to values read from the eeprom */
static void ar9003_hw_init_mode_gain_regs(struct ath_hw *ah)
{
	ar9003_tx_gain_table_apply(ah);
	ar9003_rx_gain_table_apply(ah);
}

/*
 * Helper for ASPM support.
 *
 * Disable PLL when in L0s as well as receiver clock when in L1.
 * This power saving option must be enabled through the SerDes.
 *
 * Programming the SerDes must go through the same 288 bit serial shift
 * register as the other analog registers.  Hence the 9 writes.
 */
static void ar9003_hw_configpcipowersave(struct ath_hw *ah,
					 bool power_off)
{
	/* Nothing to do on restore for 11N */
	if (!power_off /* !restore */) {
		/* set bit 19 to allow forcing of pcie core into L1 state */
		REG_SET_BIT(ah, AR_PCIE_PM_CTRL, AR_PCIE_PM_CTRL_ENA);

		/* Several PCIe massages to ensure proper behaviour */
		if (ah->config.pcie_waen)
			REG_WRITE(ah, AR_WA, ah->config.pcie_waen);
		else
			REG_WRITE(ah, AR_WA, ah->WARegVal);
	}

	/*
	 * Configire PCIE after Ini init. SERDES values now come from ini file
	 * This enables PCIe low power mode.
	 */
	if (ah->config.pcieSerDesWrite) {
		unsigned int i;
		struct ar5416IniArray *array;

		array = power_off ? &ah->iniPcieSerdes :
				    &ah->iniPcieSerdesLowPower;

		for (i = 0; i < array->ia_rows; i++) {
			REG_WRITE(ah,
				  INI_RA(array, i, 0),
				  INI_RA(array, i, 1));
		}
	}
}

/* Sets up the AR9003 hardware familiy callbacks */
void ar9003_hw_attach_ops(struct ath_hw *ah)
{
	struct ath_hw_private_ops *priv_ops = ath9k_hw_private_ops(ah);
	struct ath_hw_ops *ops = ath9k_hw_ops(ah);

	ar9003_hw_init_mode_regs(ah);
	priv_ops->init_mode_gain_regs = ar9003_hw_init_mode_gain_regs;

	ops->config_pci_powersave = ar9003_hw_configpcipowersave;

	ar9003_hw_attach_phy_ops(ah);
	ar9003_hw_attach_calib_ops(ah);
	ar9003_hw_attach_mac_ops(ah);
}<|MERGE_RESOLUTION|>--- conflicted
+++ resolved
@@ -539,15 +539,12 @@
 	else if (AR_SREV_9580(ah))
 		INIT_INI_ARRAY(&ah->iniModesTxGain,
 			ar9580_1p0_mixed_ob_db_tx_gain_table);
-<<<<<<< HEAD
-=======
 	else if (AR_SREV_9462_21(ah))
 		INIT_INI_ARRAY(&ah->iniModesTxGain,
 		       ar9462_2p1_modes_mix_ob_db_tx_gain);
 	else if (AR_SREV_9462_20(ah))
 		INIT_INI_ARRAY(&ah->iniModesTxGain,
 		       ar9462_modes_mix_ob_db_tx_gain_table_2p0);
->>>>>>> d0e0ac97
 	else
 		INIT_INI_ARRAY(&ah->iniModesTxGain,
 			ar9300Modes_mixed_ob_db_tx_gain_table_2p2);
