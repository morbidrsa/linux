--- conflicted
+++ resolved
@@ -1859,10 +1859,7 @@
 		     IEEE80211_HW_SUPPORTS_PS |
 		     IEEE80211_HW_PS_NULLFUNC_STACK |
 		     IEEE80211_HW_NEED_DTIM_BEFORE_ASSOC |
-<<<<<<< HEAD
-=======
 		     IEEE80211_HW_SUPPORTS_RC_TABLE |
->>>>>>> d0e0ac97
 		     IEEE80211_HW_SIGNAL_DBM;
 
 	if (!modparam_noht) {
