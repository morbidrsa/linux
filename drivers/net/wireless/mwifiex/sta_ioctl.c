/*
 * Marvell Wireless LAN device driver: functions for station ioctl
 *
 * Copyright (C) 2011, Marvell International Ltd.
 *
 * This software file (the "File") is distributed by Marvell International
 * Ltd. under the terms of the GNU General Public License Version 2, June 1991
 * (the "License").  You may use, redistribute and/or modify this File in
 * accordance with the terms and conditions of the License, a copy of which
 * is available by writing to the Free Software Foundation, Inc.,
 * 51 Franklin Street, Fifth Floor, Boston, MA 02110-1301 USA or on the
 * worldwide web at http://www.gnu.org/licenses/old-licenses/gpl-2.0.txt.
 *
 * THE FILE IS DISTRIBUTED AS-IS, WITHOUT WARRANTY OF ANY KIND, AND THE
 * IMPLIED WARRANTIES OF MERCHANTABILITY OR FITNESS FOR A PARTICULAR PURPOSE
 * ARE EXPRESSLY DISCLAIMED.  The License provides additional details about
 * this warranty disclaimer.
 */

#include "decl.h"
#include "ioctl.h"
#include "util.h"
#include "fw.h"
#include "main.h"
#include "wmm.h"
#include "11n.h"
#include "cfg80211.h"

static int disconnect_on_suspend = 1;
module_param(disconnect_on_suspend, int, 0644);

/*
 * Copies the multicast address list from device to driver.
 *
 * This function does not validate the destination memory for
 * size, and the calling function must ensure enough memory is
 * available.
 */
int mwifiex_copy_mcast_addr(struct mwifiex_multicast_list *mlist,
			    struct net_device *dev)
{
	int i = 0;
	struct netdev_hw_addr *ha;

	netdev_for_each_mc_addr(ha, dev)
		memcpy(&mlist->mac_list[i++], ha->addr, ETH_ALEN);

	return i;
}

/*
 * Wait queue completion handler.
 *
 * This function waits on a cmd wait queue. It also cancels the pending
 * request after waking up, in case of errors.
 */
int mwifiex_wait_queue_complete(struct mwifiex_adapter *adapter,
				struct cmd_ctrl_node *cmd_queued)
{
	int status;

	/* Wait for completion */
	status = wait_event_interruptible(adapter->cmd_wait_q.wait,
					  *(cmd_queued->condition));
	if (status) {
		dev_err(adapter->dev, "cmd_wait_q terminated: %d\n", status);
		return status;
	}

	status = adapter->cmd_wait_q.status;
	adapter->cmd_wait_q.status = 0;

	return status;
}

/*
 * This function prepares the correct firmware command and
 * issues it to set the multicast list.
 *
 * This function can be used to enable promiscuous mode, or enable all
 * multicast packets, or to enable selective multicast.
 */
int mwifiex_request_set_multicast_list(struct mwifiex_private *priv,
				struct mwifiex_multicast_list *mcast_list)
{
	int ret = 0;
	u16 old_pkt_filter;

	old_pkt_filter = priv->curr_pkt_filter;

	if (mcast_list->mode == MWIFIEX_PROMISC_MODE) {
		dev_dbg(priv->adapter->dev, "info: Enable Promiscuous mode\n");
		priv->curr_pkt_filter |= HostCmd_ACT_MAC_PROMISCUOUS_ENABLE;
		priv->curr_pkt_filter &=
			~HostCmd_ACT_MAC_ALL_MULTICAST_ENABLE;
	} else {
		/* Multicast */
		priv->curr_pkt_filter &= ~HostCmd_ACT_MAC_PROMISCUOUS_ENABLE;
		if (mcast_list->mode == MWIFIEX_ALL_MULTI_MODE) {
			dev_dbg(priv->adapter->dev,
				"info: Enabling All Multicast!\n");
			priv->curr_pkt_filter |=
				HostCmd_ACT_MAC_ALL_MULTICAST_ENABLE;
		} else {
			priv->curr_pkt_filter &=
				~HostCmd_ACT_MAC_ALL_MULTICAST_ENABLE;
<<<<<<< HEAD
			if (mcast_list->num_multicast_addr) {
				dev_dbg(priv->adapter->dev,
					"info: Set multicast list=%d\n",
				       mcast_list->num_multicast_addr);
				/* Send multicast addresses to firmware */
				ret = mwifiex_send_cmd_async(priv,
					HostCmd_CMD_MAC_MULTICAST_ADR,
					HostCmd_ACT_GEN_SET, 0,
					mcast_list);
			}
=======
			dev_dbg(priv->adapter->dev,
				"info: Set multicast list=%d\n",
				mcast_list->num_multicast_addr);
			/* Send multicast addresses to firmware */
			ret = mwifiex_send_cmd_async(priv,
				HostCmd_CMD_MAC_MULTICAST_ADR,
				HostCmd_ACT_GEN_SET, 0,
				mcast_list);
>>>>>>> d0e0ac97
		}
	}
	dev_dbg(priv->adapter->dev,
		"info: old_pkt_filter=%#x, curr_pkt_filter=%#x\n",
	       old_pkt_filter, priv->curr_pkt_filter);
	if (old_pkt_filter != priv->curr_pkt_filter) {
		ret = mwifiex_send_cmd_async(priv, HostCmd_CMD_MAC_CONTROL,
					     HostCmd_ACT_GEN_SET,
					     0, &priv->curr_pkt_filter);
	}

	return ret;
}

/*
 * This function fills bss descriptor structure using provided
 * information.
 * beacon_ie buffer is allocated in this function. It is caller's
 * responsibility to free the memory.
 */
int mwifiex_fill_new_bss_desc(struct mwifiex_private *priv,
			      struct cfg80211_bss *bss,
			      struct mwifiex_bssdescriptor *bss_desc)
{
	u8 *beacon_ie;
	size_t beacon_ie_len;
	struct mwifiex_bss_priv *bss_priv = (void *)bss->priv;
	const struct cfg80211_bss_ies *ies;

	rcu_read_lock();
	ies = rcu_dereference(bss->ies);
	beacon_ie = kmemdup(ies->data, ies->len, GFP_ATOMIC);
	beacon_ie_len = ies->len;
	bss_desc->timestamp = ies->tsf;
	rcu_read_unlock();

	if (!beacon_ie) {
		dev_err(priv->adapter->dev, " failed to alloc beacon_ie\n");
		return -ENOMEM;
	}

	memcpy(bss_desc->mac_address, bss->bssid, ETH_ALEN);
	bss_desc->rssi = bss->signal;
	/* The caller of this function will free beacon_ie */
	bss_desc->beacon_buf = beacon_ie;
	bss_desc->beacon_buf_size = beacon_ie_len;
	bss_desc->beacon_period = bss->beacon_interval;
	bss_desc->cap_info_bitmap = bss->capability;
	bss_desc->bss_band = bss_priv->band;
	bss_desc->fw_tsf = bss_priv->fw_tsf;
	if (bss_desc->cap_info_bitmap & WLAN_CAPABILITY_PRIVACY) {
		dev_dbg(priv->adapter->dev, "info: InterpretIE: AP WEP enabled\n");
		bss_desc->privacy = MWIFIEX_802_11_PRIV_FILTER_8021X_WEP;
	} else {
		bss_desc->privacy = MWIFIEX_802_11_PRIV_FILTER_ACCEPT_ALL;
	}
	if (bss_desc->cap_info_bitmap & WLAN_CAPABILITY_IBSS)
		bss_desc->bss_mode = NL80211_IFTYPE_ADHOC;
	else
		bss_desc->bss_mode = NL80211_IFTYPE_STATION;

	/* Disable 11ac by default. Enable it only where there
	 * exist VHT_CAP IE in AP beacon
	 */
	bss_desc->disable_11ac = true;

<<<<<<< HEAD
=======
	if (bss_desc->cap_info_bitmap & WLAN_CAPABILITY_SPECTRUM_MGMT)
		bss_desc->sensed_11h = true;

>>>>>>> d0e0ac97
	return mwifiex_update_bss_desc_with_ie(priv->adapter, bss_desc);
}

static int mwifiex_process_country_ie(struct mwifiex_private *priv,
				      struct cfg80211_bss *bss)
{
	const u8 *country_ie;
	u8 country_ie_len;
	struct mwifiex_802_11d_domain_reg *domain_info =
					&priv->adapter->domain_reg;

	rcu_read_lock();
	country_ie = ieee80211_bss_get_ie(bss, WLAN_EID_COUNTRY);
	if (!country_ie) {
		rcu_read_unlock();
		return 0;
	}

	country_ie_len = country_ie[1];
	if (country_ie_len < IEEE80211_COUNTRY_IE_MIN_LEN) {
		rcu_read_unlock();
		return 0;
	}

	domain_info->country_code[0] = country_ie[2];
	domain_info->country_code[1] = country_ie[3];
	domain_info->country_code[2] = ' ';

	country_ie_len -= IEEE80211_COUNTRY_STRING_LEN;

	domain_info->no_of_triplet =
		country_ie_len / sizeof(struct ieee80211_country_ie_triplet);

	memcpy((u8 *)domain_info->triplet,
	       &country_ie[2] + IEEE80211_COUNTRY_STRING_LEN, country_ie_len);

	rcu_read_unlock();

	if (mwifiex_send_cmd_async(priv, HostCmd_CMD_802_11D_DOMAIN_INFO,
				   HostCmd_ACT_GEN_SET, 0, NULL)) {
		wiphy_err(priv->adapter->wiphy,
			  "11D: setting domain info in FW\n");
		return -1;
	}

	return 0;
}

/*
 * In Ad-Hoc mode, the IBSS is created if not found in scan list.
 * In both Ad-Hoc and infra mode, an deauthentication is performed
 * first.
 */
int mwifiex_bss_start(struct mwifiex_private *priv, struct cfg80211_bss *bss,
		      struct cfg80211_ssid *req_ssid)
{
	int ret;
	struct mwifiex_adapter *adapter = priv->adapter;
	struct mwifiex_bssdescriptor *bss_desc = NULL;

	priv->scan_block = false;

	if (bss) {
		mwifiex_process_country_ie(priv, bss);

		/* Allocate and fill new bss descriptor */
		bss_desc = kzalloc(sizeof(struct mwifiex_bssdescriptor),
				   GFP_KERNEL);
		if (!bss_desc)
			return -ENOMEM;

		ret = mwifiex_fill_new_bss_desc(priv, bss, bss_desc);
		if (ret)
			goto done;
	}

	if (priv->bss_mode == NL80211_IFTYPE_STATION) {
		u8 config_bands;

		/* Infra mode */
		ret = mwifiex_deauthenticate(priv, NULL);
		if (ret)
			goto done;

<<<<<<< HEAD
		if (bss_desc) {
			u8 config_bands = 0;

			if (mwifiex_band_to_radio_type((u8) bss_desc->bss_band)
			    == HostCmd_SCAN_RADIO_TYPE_BG)
				config_bands = BAND_B | BAND_G | BAND_GN |
					       BAND_GAC;
			else
				config_bands = BAND_A | BAND_AN | BAND_AAC;

			if (!((config_bands | adapter->fw_bands) &
			      ~adapter->fw_bands))
				adapter->config_bands = config_bands;
		}
=======
		if (!bss_desc)
			return -1;

		if (mwifiex_band_to_radio_type(bss_desc->bss_band) ==
						HostCmd_SCAN_RADIO_TYPE_BG)
			config_bands = BAND_B | BAND_G | BAND_GN | BAND_GAC;
		else
			config_bands = BAND_A | BAND_AN | BAND_AAC;

		if (!((config_bands | adapter->fw_bands) & ~adapter->fw_bands))
			adapter->config_bands = config_bands;
>>>>>>> d0e0ac97

		ret = mwifiex_check_network_compatibility(priv, bss_desc);
		if (ret)
			goto done;

		if (mwifiex_11h_get_csa_closed_channel(priv) ==
							(u8)bss_desc->channel) {
			dev_err(adapter->dev,
				"Attempt to reconnect on csa closed chan(%d)\n",
				bss_desc->channel);
			goto done;
		}

		dev_dbg(adapter->dev, "info: SSID found in scan list ... "
				      "associating...\n");

		mwifiex_stop_net_dev_queue(priv->netdev, adapter);
		if (netif_carrier_ok(priv->netdev))
			netif_carrier_off(priv->netdev);

		/* Clear any past association response stored for
		 * application retrieval */
		priv->assoc_rsp_size = 0;
		ret = mwifiex_associate(priv, bss_desc);

		/* If auth type is auto and association fails using open mode,
		 * try to connect using shared mode */
		if (ret == WLAN_STATUS_NOT_SUPPORTED_AUTH_ALG &&
		    priv->sec_info.is_authtype_auto &&
		    priv->sec_info.wep_enabled) {
			priv->sec_info.authentication_mode =
						NL80211_AUTHTYPE_SHARED_KEY;
			ret = mwifiex_associate(priv, bss_desc);
		}

		if (bss)
			cfg80211_put_bss(priv->adapter->wiphy, bss);
	} else {
		/* Adhoc mode */
		/* If the requested SSID matches current SSID, return */
		if (bss_desc && bss_desc->ssid.ssid_len &&
		    (!mwifiex_ssid_cmp(&priv->curr_bss_params.bss_descriptor.
				       ssid, &bss_desc->ssid))) {
			kfree(bss_desc);
			return 0;
		}

		/* Exit Adhoc mode first */
		dev_dbg(adapter->dev, "info: Sending Adhoc Stop\n");
		ret = mwifiex_deauthenticate(priv, NULL);
		if (ret)
			goto done;

		priv->adhoc_is_link_sensed = false;

		ret = mwifiex_check_network_compatibility(priv, bss_desc);

		mwifiex_stop_net_dev_queue(priv->netdev, adapter);
		if (netif_carrier_ok(priv->netdev))
			netif_carrier_off(priv->netdev);

		if (!ret) {
			dev_dbg(adapter->dev, "info: network found in scan"
							" list. Joining...\n");
			ret = mwifiex_adhoc_join(priv, bss_desc);
			if (bss)
				cfg80211_put_bss(priv->adapter->wiphy, bss);
		} else {
			dev_dbg(adapter->dev, "info: Network not found in "
				"the list, creating adhoc with ssid = %s\n",
				req_ssid->ssid);
			ret = mwifiex_adhoc_start(priv, req_ssid);
		}
	}

done:
	/* beacon_ie buffer was allocated in function
	 * mwifiex_fill_new_bss_desc(). Free it now.
	 */
	if (bss_desc)
		kfree(bss_desc->beacon_buf);
	kfree(bss_desc);
	return ret;
}

/*
 * IOCTL request handler to set host sleep configuration.
 *
 * This function prepares the correct firmware command and
 * issues it.
 */
static int mwifiex_set_hs_params(struct mwifiex_private *priv, u16 action,
				 int cmd_type, struct mwifiex_ds_hs_cfg *hs_cfg)

{
	struct mwifiex_adapter *adapter = priv->adapter;
	int status = 0;
	u32 prev_cond = 0;

	if (!hs_cfg)
		return -ENOMEM;

	switch (action) {
	case HostCmd_ACT_GEN_SET:
		if (adapter->pps_uapsd_mode) {
			dev_dbg(adapter->dev, "info: Host Sleep IOCTL"
				" is blocked in UAPSD/PPS mode\n");
			status = -1;
			break;
		}
		if (hs_cfg->is_invoke_hostcmd) {
			if (hs_cfg->conditions == HS_CFG_CANCEL) {
				if (!adapter->is_hs_configured)
					/* Already cancelled */
					break;
				/* Save previous condition */
				prev_cond = le32_to_cpu(adapter->hs_cfg
							.conditions);
				adapter->hs_cfg.conditions =
						cpu_to_le32(hs_cfg->conditions);
			} else if (hs_cfg->conditions) {
				adapter->hs_cfg.conditions =
						cpu_to_le32(hs_cfg->conditions);
				adapter->hs_cfg.gpio = (u8)hs_cfg->gpio;
				if (hs_cfg->gap)
					adapter->hs_cfg.gap = (u8)hs_cfg->gap;
			} else if (adapter->hs_cfg.conditions ==
				   cpu_to_le32(HS_CFG_CANCEL)) {
				/* Return failure if no parameters for HS
				   enable */
				status = -1;
				break;
			}
			if (cmd_type == MWIFIEX_SYNC_CMD)
				status = mwifiex_send_cmd_sync(priv,
						HostCmd_CMD_802_11_HS_CFG_ENH,
						HostCmd_ACT_GEN_SET, 0,
						&adapter->hs_cfg);
			else
				status = mwifiex_send_cmd_async(priv,
						HostCmd_CMD_802_11_HS_CFG_ENH,
						HostCmd_ACT_GEN_SET, 0,
						&adapter->hs_cfg);
			if (hs_cfg->conditions == HS_CFG_CANCEL)
				/* Restore previous condition */
				adapter->hs_cfg.conditions =
						cpu_to_le32(prev_cond);
		} else {
			adapter->hs_cfg.conditions =
						cpu_to_le32(hs_cfg->conditions);
			adapter->hs_cfg.gpio = (u8)hs_cfg->gpio;
			adapter->hs_cfg.gap = (u8)hs_cfg->gap;
		}
		break;
	case HostCmd_ACT_GEN_GET:
		hs_cfg->conditions = le32_to_cpu(adapter->hs_cfg.conditions);
		hs_cfg->gpio = adapter->hs_cfg.gpio;
		hs_cfg->gap = adapter->hs_cfg.gap;
		break;
	default:
		status = -1;
		break;
	}

	return status;
}

/*
 * Sends IOCTL request to cancel the existing Host Sleep configuration.
 *
 * This function allocates the IOCTL request buffer, fills it
 * with requisite parameters and calls the IOCTL handler.
 */
int mwifiex_cancel_hs(struct mwifiex_private *priv, int cmd_type)
{
	struct mwifiex_ds_hs_cfg hscfg;

	hscfg.conditions = HS_CFG_CANCEL;
	hscfg.is_invoke_hostcmd = true;

	return mwifiex_set_hs_params(priv, HostCmd_ACT_GEN_SET,
				    cmd_type, &hscfg);
}
EXPORT_SYMBOL_GPL(mwifiex_cancel_hs);

/*
 * Sends IOCTL request to cancel the existing Host Sleep configuration.
 *
 * This function allocates the IOCTL request buffer, fills it
 * with requisite parameters and calls the IOCTL handler.
 */
int mwifiex_enable_hs(struct mwifiex_adapter *adapter)
{
	struct mwifiex_ds_hs_cfg hscfg;
	struct mwifiex_private *priv;
	int i;

	if (disconnect_on_suspend) {
		for (i = 0; i < adapter->priv_num; i++) {
			priv = adapter->priv[i];
			if (priv)
				mwifiex_deauthenticate(priv, NULL);
		}
	}

	if (adapter->hs_activated) {
		dev_dbg(adapter->dev, "cmd: HS Already activated\n");
		return true;
	}

	adapter->hs_activate_wait_q_woken = false;

	memset(&hscfg, 0, sizeof(struct mwifiex_ds_hs_cfg));
	hscfg.is_invoke_hostcmd = true;

	if (mwifiex_set_hs_params(mwifiex_get_priv(adapter,
						   MWIFIEX_BSS_ROLE_STA),
				  HostCmd_ACT_GEN_SET, MWIFIEX_SYNC_CMD,
				  &hscfg)) {
		dev_err(adapter->dev, "IOCTL request HS enable failed\n");
		return false;
	}

	if (wait_event_interruptible(adapter->hs_activate_wait_q,
				     adapter->hs_activate_wait_q_woken)) {
		dev_err(adapter->dev, "hs_activate_wait_q terminated\n");
		return false;
	}

	return true;
}
EXPORT_SYMBOL_GPL(mwifiex_enable_hs);

/*
 * IOCTL request handler to get BSS information.
 *
 * This function collates the information from different driver structures
 * to send to the user.
 */
int mwifiex_get_bss_info(struct mwifiex_private *priv,
			 struct mwifiex_bss_info *info)
{
	struct mwifiex_adapter *adapter = priv->adapter;
	struct mwifiex_bssdescriptor *bss_desc;

	if (!info)
		return -1;

	bss_desc = &priv->curr_bss_params.bss_descriptor;

	info->bss_mode = priv->bss_mode;

	memcpy(&info->ssid, &bss_desc->ssid, sizeof(struct cfg80211_ssid));

	memcpy(&info->bssid, &bss_desc->mac_address, ETH_ALEN);

	info->bss_chan = bss_desc->channel;

	memcpy(info->country_code, adapter->country_code,
	       IEEE80211_COUNTRY_STRING_LEN);

	info->media_connected = priv->media_connected;

	info->max_power_level = priv->max_tx_power_level;
	info->min_power_level = priv->min_tx_power_level;

	info->adhoc_state = priv->adhoc_state;

	info->bcn_nf_last = priv->bcn_nf_last;

	if (priv->sec_info.wep_enabled)
		info->wep_status = true;
	else
		info->wep_status = false;

	info->is_hs_configured = adapter->is_hs_configured;
	info->is_deep_sleep = adapter->is_deep_sleep;

	return 0;
}

/*
 * The function disables auto deep sleep mode.
 */
int mwifiex_disable_auto_ds(struct mwifiex_private *priv)
{
	struct mwifiex_ds_auto_ds auto_ds;

	auto_ds.auto_ds = DEEP_SLEEP_OFF;

	return mwifiex_send_cmd_sync(priv, HostCmd_CMD_802_11_PS_MODE_ENH,
				     DIS_AUTO_PS, BITMAP_AUTO_DS, &auto_ds);
}
EXPORT_SYMBOL_GPL(mwifiex_disable_auto_ds);

/*
 * Sends IOCTL request to get the data rate.
 *
 * This function allocates the IOCTL request buffer, fills it
 * with requisite parameters and calls the IOCTL handler.
 */
int mwifiex_drv_get_data_rate(struct mwifiex_private *priv, u32 *rate)
{
	int ret;

	ret = mwifiex_send_cmd_sync(priv, HostCmd_CMD_802_11_TX_RATE_QUERY,
				    HostCmd_ACT_GEN_GET, 0, NULL);

	if (!ret) {
		if (priv->is_data_rate_auto)
			*rate = mwifiex_index_to_data_rate(priv, priv->tx_rate,
							   priv->tx_htinfo);
		else
			*rate = priv->data_rate;
	}

	return ret;
}

/*
 * IOCTL request handler to set tx power configuration.
 *
 * This function prepares the correct firmware command and
 * issues it.
 *
 * For non-auto power mode, all the following power groups are set -
 *      - Modulation class HR/DSSS
 *      - Modulation class OFDM
 *      - Modulation class HTBW20
 *      - Modulation class HTBW40
 */
int mwifiex_set_tx_power(struct mwifiex_private *priv,
			 struct mwifiex_power_cfg *power_cfg)
{
	int ret;
	struct host_cmd_ds_txpwr_cfg *txp_cfg;
	struct mwifiex_types_power_group *pg_tlv;
	struct mwifiex_power_group *pg;
	u8 *buf;
	u16 dbm = 0;

	if (!power_cfg->is_power_auto) {
		dbm = (u16) power_cfg->power_level;
		if ((dbm < priv->min_tx_power_level) ||
		    (dbm > priv->max_tx_power_level)) {
			dev_err(priv->adapter->dev, "txpower value %d dBm"
				" is out of range (%d dBm-%d dBm)\n",
				dbm, priv->min_tx_power_level,
				priv->max_tx_power_level);
			return -1;
		}
	}
	buf = kzalloc(MWIFIEX_SIZE_OF_CMD_BUFFER, GFP_KERNEL);
	if (!buf)
		return -ENOMEM;

	txp_cfg = (struct host_cmd_ds_txpwr_cfg *) buf;
	txp_cfg->action = cpu_to_le16(HostCmd_ACT_GEN_SET);
	if (!power_cfg->is_power_auto) {
		txp_cfg->mode = cpu_to_le32(1);
		pg_tlv = (struct mwifiex_types_power_group *)
			 (buf + sizeof(struct host_cmd_ds_txpwr_cfg));
		pg_tlv->type = TLV_TYPE_POWER_GROUP;
		pg_tlv->length = 4 * sizeof(struct mwifiex_power_group);
		pg = (struct mwifiex_power_group *)
		     (buf + sizeof(struct host_cmd_ds_txpwr_cfg)
		      + sizeof(struct mwifiex_types_power_group));
		/* Power group for modulation class HR/DSSS */
		pg->first_rate_code = 0x00;
		pg->last_rate_code = 0x03;
		pg->modulation_class = MOD_CLASS_HR_DSSS;
		pg->power_step = 0;
		pg->power_min = (s8) dbm;
		pg->power_max = (s8) dbm;
		pg++;
		/* Power group for modulation class OFDM */
		pg->first_rate_code = 0x00;
		pg->last_rate_code = 0x07;
		pg->modulation_class = MOD_CLASS_OFDM;
		pg->power_step = 0;
		pg->power_min = (s8) dbm;
		pg->power_max = (s8) dbm;
		pg++;
		/* Power group for modulation class HTBW20 */
		pg->first_rate_code = 0x00;
		pg->last_rate_code = 0x20;
		pg->modulation_class = MOD_CLASS_HT;
		pg->power_step = 0;
		pg->power_min = (s8) dbm;
		pg->power_max = (s8) dbm;
		pg->ht_bandwidth = HT_BW_20;
		pg++;
		/* Power group for modulation class HTBW40 */
		pg->first_rate_code = 0x00;
		pg->last_rate_code = 0x20;
		pg->modulation_class = MOD_CLASS_HT;
		pg->power_step = 0;
		pg->power_min = (s8) dbm;
		pg->power_max = (s8) dbm;
		pg->ht_bandwidth = HT_BW_40;
	}
	ret = mwifiex_send_cmd_sync(priv, HostCmd_CMD_TXPWR_CFG,
				    HostCmd_ACT_GEN_SET, 0, buf);

	kfree(buf);
	return ret;
}

/*
 * IOCTL request handler to get power save mode.
 *
 * This function prepares the correct firmware command and
 * issues it.
 */
int mwifiex_drv_set_power(struct mwifiex_private *priv, u32 *ps_mode)
{
	int ret;
	struct mwifiex_adapter *adapter = priv->adapter;
	u16 sub_cmd;

	if (*ps_mode)
		adapter->ps_mode = MWIFIEX_802_11_POWER_MODE_PSP;
	else
		adapter->ps_mode = MWIFIEX_802_11_POWER_MODE_CAM;
	sub_cmd = (*ps_mode) ? EN_AUTO_PS : DIS_AUTO_PS;
	ret = mwifiex_send_cmd_sync(priv, HostCmd_CMD_802_11_PS_MODE_ENH,
				    sub_cmd, BITMAP_STA_PS, NULL);
	if ((!ret) && (sub_cmd == DIS_AUTO_PS))
		ret = mwifiex_send_cmd_async(priv,
					     HostCmd_CMD_802_11_PS_MODE_ENH,
					     GET_PS, 0, NULL);

	return ret;
}

/*
 * IOCTL request handler to set/reset WPA IE.
 *
 * The supplied WPA IE is treated as a opaque buffer. Only the first field
 * is checked to determine WPA version. If buffer length is zero, the existing
 * WPA IE is reset.
 */
static int mwifiex_set_wpa_ie_helper(struct mwifiex_private *priv,
				     u8 *ie_data_ptr, u16 ie_len)
{
	if (ie_len) {
		if (ie_len > sizeof(priv->wpa_ie)) {
			dev_err(priv->adapter->dev,
				"failed to copy WPA IE, too big\n");
			return -1;
		}
		memcpy(priv->wpa_ie, ie_data_ptr, ie_len);
		priv->wpa_ie_len = (u8) ie_len;
		dev_dbg(priv->adapter->dev, "cmd: Set Wpa_ie_len=%d IE=%#x\n",
			priv->wpa_ie_len, priv->wpa_ie[0]);

		if (priv->wpa_ie[0] == WLAN_EID_VENDOR_SPECIFIC) {
			priv->sec_info.wpa_enabled = true;
		} else if (priv->wpa_ie[0] == WLAN_EID_RSN) {
			priv->sec_info.wpa2_enabled = true;
		} else {
			priv->sec_info.wpa_enabled = false;
			priv->sec_info.wpa2_enabled = false;
		}
	} else {
		memset(priv->wpa_ie, 0, sizeof(priv->wpa_ie));
		priv->wpa_ie_len = 0;
		dev_dbg(priv->adapter->dev, "info: reset wpa_ie_len=%d IE=%#x\n",
			priv->wpa_ie_len, priv->wpa_ie[0]);
		priv->sec_info.wpa_enabled = false;
		priv->sec_info.wpa2_enabled = false;
	}

	return 0;
}

/*
 * IOCTL request handler to set/reset WAPI IE.
 *
 * The supplied WAPI IE is treated as a opaque buffer. Only the first field
 * is checked to internally enable WAPI. If buffer length is zero, the existing
 * WAPI IE is reset.
 */
static int mwifiex_set_wapi_ie(struct mwifiex_private *priv,
			       u8 *ie_data_ptr, u16 ie_len)
{
	if (ie_len) {
		if (ie_len > sizeof(priv->wapi_ie)) {
			dev_dbg(priv->adapter->dev,
				"info: failed to copy WAPI IE, too big\n");
			return -1;
		}
		memcpy(priv->wapi_ie, ie_data_ptr, ie_len);
		priv->wapi_ie_len = ie_len;
		dev_dbg(priv->adapter->dev, "cmd: Set wapi_ie_len=%d IE=%#x\n",
			priv->wapi_ie_len, priv->wapi_ie[0]);

		if (priv->wapi_ie[0] == WLAN_EID_BSS_AC_ACCESS_DELAY)
			priv->sec_info.wapi_enabled = true;
	} else {
		memset(priv->wapi_ie, 0, sizeof(priv->wapi_ie));
		priv->wapi_ie_len = ie_len;
		dev_dbg(priv->adapter->dev,
			"info: Reset wapi_ie_len=%d IE=%#x\n",
		       priv->wapi_ie_len, priv->wapi_ie[0]);
		priv->sec_info.wapi_enabled = false;
	}
	return 0;
}

/*
 * IOCTL request handler to set/reset WPS IE.
 *
 * The supplied WPS IE is treated as a opaque buffer. Only the first field
 * is checked to internally enable WPS. If buffer length is zero, the existing
 * WPS IE is reset.
 */
static int mwifiex_set_wps_ie(struct mwifiex_private *priv,
			       u8 *ie_data_ptr, u16 ie_len)
{
	if (ie_len) {
		priv->wps_ie = kzalloc(MWIFIEX_MAX_VSIE_LEN, GFP_KERNEL);
		if (!priv->wps_ie)
			return -ENOMEM;
		if (ie_len > sizeof(priv->wps_ie)) {
			dev_dbg(priv->adapter->dev,
				"info: failed to copy WPS IE, too big\n");
			kfree(priv->wps_ie);
			return -1;
		}
		memcpy(priv->wps_ie, ie_data_ptr, ie_len);
		priv->wps_ie_len = ie_len;
		dev_dbg(priv->adapter->dev, "cmd: Set wps_ie_len=%d IE=%#x\n",
			priv->wps_ie_len, priv->wps_ie[0]);
	} else {
		kfree(priv->wps_ie);
		priv->wps_ie_len = ie_len;
		dev_dbg(priv->adapter->dev,
			"info: Reset wps_ie_len=%d\n", priv->wps_ie_len);
	}
	return 0;
}

/*
 * IOCTL request handler to set WAPI key.
 *
 * This function prepares the correct firmware command and
 * issues it.
 */
static int mwifiex_sec_ioctl_set_wapi_key(struct mwifiex_private *priv,
			       struct mwifiex_ds_encrypt_key *encrypt_key)
{

	return mwifiex_send_cmd_sync(priv, HostCmd_CMD_802_11_KEY_MATERIAL,
				     HostCmd_ACT_GEN_SET, KEY_INFO_ENABLED,
				     encrypt_key);
}

/*
 * IOCTL request handler to set WEP network key.
 *
 * This function prepares the correct firmware command and
 * issues it, after validation checks.
 */
static int mwifiex_sec_ioctl_set_wep_key(struct mwifiex_private *priv,
			      struct mwifiex_ds_encrypt_key *encrypt_key)
{
	int ret;
	struct mwifiex_wep_key *wep_key;
	int index;

	if (priv->wep_key_curr_index >= NUM_WEP_KEYS)
		priv->wep_key_curr_index = 0;
	wep_key = &priv->wep_key[priv->wep_key_curr_index];
	index = encrypt_key->key_index;
	if (encrypt_key->key_disable) {
		priv->sec_info.wep_enabled = 0;
	} else if (!encrypt_key->key_len) {
		/* Copy the required key as the current key */
		wep_key = &priv->wep_key[index];
		if (!wep_key->key_length) {
			dev_err(priv->adapter->dev,
				"key not set, so cannot enable it\n");
			return -1;
		}
		priv->wep_key_curr_index = (u16) index;
		priv->sec_info.wep_enabled = 1;
	} else {
		wep_key = &priv->wep_key[index];
		memset(wep_key, 0, sizeof(struct mwifiex_wep_key));
		/* Copy the key in the driver */
		memcpy(wep_key->key_material,
		       encrypt_key->key_material,
		       encrypt_key->key_len);
		wep_key->key_index = index;
		wep_key->key_length = encrypt_key->key_len;
		priv->sec_info.wep_enabled = 1;
	}
	if (wep_key->key_length) {
		/* Send request to firmware */
		ret = mwifiex_send_cmd_async(priv,
					     HostCmd_CMD_802_11_KEY_MATERIAL,
					     HostCmd_ACT_GEN_SET, 0, NULL);
		if (ret)
			return ret;
	}
	if (priv->sec_info.wep_enabled)
		priv->curr_pkt_filter |= HostCmd_ACT_MAC_WEP_ENABLE;
	else
		priv->curr_pkt_filter &= ~HostCmd_ACT_MAC_WEP_ENABLE;

	ret = mwifiex_send_cmd_sync(priv, HostCmd_CMD_MAC_CONTROL,
				    HostCmd_ACT_GEN_SET, 0,
				    &priv->curr_pkt_filter);

	return ret;
}

/*
 * IOCTL request handler to set WPA key.
 *
 * This function prepares the correct firmware command and
 * issues it, after validation checks.
 *
 * Current driver only supports key length of up to 32 bytes.
 *
 * This function can also be used to disable a currently set key.
 */
static int mwifiex_sec_ioctl_set_wpa_key(struct mwifiex_private *priv,
			      struct mwifiex_ds_encrypt_key *encrypt_key)
{
	int ret;
	u8 remove_key = false;
	struct host_cmd_ds_802_11_key_material *ibss_key;

	/* Current driver only supports key length of up to 32 bytes */
	if (encrypt_key->key_len > WLAN_MAX_KEY_LEN) {
		dev_err(priv->adapter->dev, "key length too long\n");
		return -1;
	}

	if (priv->bss_mode == NL80211_IFTYPE_ADHOC) {
		/*
		 * IBSS/WPA-None uses only one key (Group) for both receiving
		 * and sending unicast and multicast packets.
		 */
		/* Send the key as PTK to firmware */
		encrypt_key->key_index = MWIFIEX_KEY_INDEX_UNICAST;
		ret = mwifiex_send_cmd_async(priv,
					     HostCmd_CMD_802_11_KEY_MATERIAL,
					     HostCmd_ACT_GEN_SET,
					     KEY_INFO_ENABLED, encrypt_key);
		if (ret)
			return ret;

		ibss_key = &priv->aes_key;
		memset(ibss_key, 0,
		       sizeof(struct host_cmd_ds_802_11_key_material));
		/* Copy the key in the driver */
		memcpy(ibss_key->key_param_set.key, encrypt_key->key_material,
		       encrypt_key->key_len);
		memcpy(&ibss_key->key_param_set.key_len, &encrypt_key->key_len,
		       sizeof(ibss_key->key_param_set.key_len));
		ibss_key->key_param_set.key_type_id
			= cpu_to_le16(KEY_TYPE_ID_TKIP);
		ibss_key->key_param_set.key_info = cpu_to_le16(KEY_ENABLED);

		/* Send the key as GTK to firmware */
		encrypt_key->key_index = ~MWIFIEX_KEY_INDEX_UNICAST;
	}

	if (!encrypt_key->key_index)
		encrypt_key->key_index = MWIFIEX_KEY_INDEX_UNICAST;

	if (remove_key)
		ret = mwifiex_send_cmd_sync(priv,
					    HostCmd_CMD_802_11_KEY_MATERIAL,
					    HostCmd_ACT_GEN_SET,
					    !KEY_INFO_ENABLED, encrypt_key);
	else
		ret = mwifiex_send_cmd_sync(priv,
					    HostCmd_CMD_802_11_KEY_MATERIAL,
					    HostCmd_ACT_GEN_SET,
					    KEY_INFO_ENABLED, encrypt_key);

	return ret;
}

/*
 * IOCTL request handler to set/get network keys.
 *
 * This is a generic key handling function which supports WEP, WPA
 * and WAPI.
 */
static int
mwifiex_sec_ioctl_encrypt_key(struct mwifiex_private *priv,
			      struct mwifiex_ds_encrypt_key *encrypt_key)
{
	int status;

	if (encrypt_key->is_wapi_key)
		status = mwifiex_sec_ioctl_set_wapi_key(priv, encrypt_key);
	else if (encrypt_key->key_len > WLAN_KEY_LEN_WEP104)
		status = mwifiex_sec_ioctl_set_wpa_key(priv, encrypt_key);
	else
		status = mwifiex_sec_ioctl_set_wep_key(priv, encrypt_key);
	return status;
}

/*
 * This function returns the driver version.
 */
int
mwifiex_drv_get_driver_version(struct mwifiex_adapter *adapter, char *version,
			       int max_len)
{
	union {
		u32 l;
		u8 c[4];
	} ver;
	char fw_ver[32];

	ver.l = adapter->fw_release_number;
	sprintf(fw_ver, "%u.%u.%u.p%u", ver.c[2], ver.c[1], ver.c[0], ver.c[3]);

	snprintf(version, max_len, driver_version, fw_ver);

	dev_dbg(adapter->dev, "info: MWIFIEX VERSION: %s\n", version);

	return 0;
}

/*
 * Sends IOCTL request to set encoding parameters.
 *
 * This function allocates the IOCTL request buffer, fills it
 * with requisite parameters and calls the IOCTL handler.
 */
int mwifiex_set_encode(struct mwifiex_private *priv, struct key_params *kp,
		       const u8 *key, int key_len, u8 key_index,
		       const u8 *mac_addr, int disable)
{
	struct mwifiex_ds_encrypt_key encrypt_key;

	memset(&encrypt_key, 0, sizeof(struct mwifiex_ds_encrypt_key));
	encrypt_key.key_len = key_len;

	if (kp && kp->cipher == WLAN_CIPHER_SUITE_AES_CMAC)
		encrypt_key.is_igtk_key = true;

	if (!disable) {
		encrypt_key.key_index = key_index;
		if (key_len)
			memcpy(encrypt_key.key_material, key, key_len);
		if (mac_addr)
			memcpy(encrypt_key.mac_addr, mac_addr, ETH_ALEN);
		if (kp && kp->seq && kp->seq_len)
			memcpy(encrypt_key.pn, kp->seq, kp->seq_len);
	} else {
		encrypt_key.key_disable = true;
		if (mac_addr)
			memcpy(encrypt_key.mac_addr, mac_addr, ETH_ALEN);
	}

	return mwifiex_sec_ioctl_encrypt_key(priv, &encrypt_key);
}

/*
 * Sends IOCTL request to get extended version.
 *
 * This function allocates the IOCTL request buffer, fills it
 * with requisite parameters and calls the IOCTL handler.
 */
int
mwifiex_get_ver_ext(struct mwifiex_private *priv)
{
	struct mwifiex_ver_ext ver_ext;

	memset(&ver_ext, 0, sizeof(struct host_cmd_ds_version_ext));
	if (mwifiex_send_cmd_sync(priv, HostCmd_CMD_VERSION_EXT,
				  HostCmd_ACT_GEN_GET, 0, &ver_ext))
		return -1;

	return 0;
}

int
mwifiex_remain_on_chan_cfg(struct mwifiex_private *priv, u16 action,
			   struct ieee80211_channel *chan,
			   unsigned int duration)
{
	struct host_cmd_ds_remain_on_chan roc_cfg;
	u8 sc;

	memset(&roc_cfg, 0, sizeof(roc_cfg));
	roc_cfg.action = cpu_to_le16(action);
	if (action == HostCmd_ACT_GEN_SET) {
		roc_cfg.band_cfg = chan->band;
		sc = mwifiex_chan_type_to_sec_chan_offset(NL80211_CHAN_NO_HT);
		roc_cfg.band_cfg |= (sc << 2);

		roc_cfg.channel =
			ieee80211_frequency_to_channel(chan->center_freq);
		roc_cfg.duration = cpu_to_le32(duration);
	}
	if (mwifiex_send_cmd_sync(priv, HostCmd_CMD_REMAIN_ON_CHAN,
				  action, 0, &roc_cfg)) {
		dev_err(priv->adapter->dev, "failed to remain on channel\n");
		return -1;
	}

	return roc_cfg.status;
}

int
mwifiex_set_bss_role(struct mwifiex_private *priv, u8 bss_role)
{
	if (GET_BSS_ROLE(priv) == bss_role) {
		dev_dbg(priv->adapter->dev,
			"info: already in the desired role.\n");
		return 0;
	}

	mwifiex_free_priv(priv);
	mwifiex_init_priv(priv);

	priv->bss_role = bss_role;
	switch (bss_role) {
	case MWIFIEX_BSS_ROLE_UAP:
		priv->bss_mode = NL80211_IFTYPE_AP;
		break;
	case MWIFIEX_BSS_ROLE_STA:
	case MWIFIEX_BSS_ROLE_ANY:
	default:
		priv->bss_mode = NL80211_IFTYPE_STATION;
		break;
	}

	mwifiex_send_cmd_sync(priv, HostCmd_CMD_SET_BSS_MODE,
			      HostCmd_ACT_GEN_SET, 0, NULL);

	return mwifiex_sta_init_cmd(priv, false);
}

/*
 * Sends IOCTL request to get statistics information.
 *
 * This function allocates the IOCTL request buffer, fills it
 * with requisite parameters and calls the IOCTL handler.
 */
int
mwifiex_get_stats_info(struct mwifiex_private *priv,
		       struct mwifiex_ds_get_stats *log)
{
	return mwifiex_send_cmd_sync(priv, HostCmd_CMD_802_11_GET_LOG,
				     HostCmd_ACT_GEN_GET, 0, log);
}

/*
 * IOCTL request handler to read/write register.
 *
 * This function prepares the correct firmware command and
 * issues it.
 *
 * Access to the following registers are supported -
 *      - MAC
 *      - BBP
 *      - RF
 *      - PMIC
 *      - CAU
 */
static int mwifiex_reg_mem_ioctl_reg_rw(struct mwifiex_private *priv,
					struct mwifiex_ds_reg_rw *reg_rw,
					u16 action)
{
	u16 cmd_no;

	switch (le32_to_cpu(reg_rw->type)) {
	case MWIFIEX_REG_MAC:
		cmd_no = HostCmd_CMD_MAC_REG_ACCESS;
		break;
	case MWIFIEX_REG_BBP:
		cmd_no = HostCmd_CMD_BBP_REG_ACCESS;
		break;
	case MWIFIEX_REG_RF:
		cmd_no = HostCmd_CMD_RF_REG_ACCESS;
		break;
	case MWIFIEX_REG_PMIC:
		cmd_no = HostCmd_CMD_PMIC_REG_ACCESS;
		break;
	case MWIFIEX_REG_CAU:
		cmd_no = HostCmd_CMD_CAU_REG_ACCESS;
		break;
	default:
		return -1;
	}

	return mwifiex_send_cmd_sync(priv, cmd_no, action, 0, reg_rw);

}

/*
 * Sends IOCTL request to write to a register.
 *
 * This function allocates the IOCTL request buffer, fills it
 * with requisite parameters and calls the IOCTL handler.
 */
int
mwifiex_reg_write(struct mwifiex_private *priv, u32 reg_type,
		  u32 reg_offset, u32 reg_value)
{
	struct mwifiex_ds_reg_rw reg_rw;

	reg_rw.type = cpu_to_le32(reg_type);
	reg_rw.offset = cpu_to_le32(reg_offset);
	reg_rw.value = cpu_to_le32(reg_value);

	return mwifiex_reg_mem_ioctl_reg_rw(priv, &reg_rw, HostCmd_ACT_GEN_SET);
}

/*
 * Sends IOCTL request to read from a register.
 *
 * This function allocates the IOCTL request buffer, fills it
 * with requisite parameters and calls the IOCTL handler.
 */
int
mwifiex_reg_read(struct mwifiex_private *priv, u32 reg_type,
		 u32 reg_offset, u32 *value)
{
	int ret;
	struct mwifiex_ds_reg_rw reg_rw;

	reg_rw.type = cpu_to_le32(reg_type);
	reg_rw.offset = cpu_to_le32(reg_offset);
	ret = mwifiex_reg_mem_ioctl_reg_rw(priv, &reg_rw, HostCmd_ACT_GEN_GET);

	if (ret)
		goto done;

	*value = le32_to_cpu(reg_rw.value);

done:
	return ret;
}

/*
 * Sends IOCTL request to read from EEPROM.
 *
 * This function allocates the IOCTL request buffer, fills it
 * with requisite parameters and calls the IOCTL handler.
 */
int
mwifiex_eeprom_read(struct mwifiex_private *priv, u16 offset, u16 bytes,
		    u8 *value)
{
	int ret;
	struct mwifiex_ds_read_eeprom rd_eeprom;

	rd_eeprom.offset = cpu_to_le16((u16) offset);
	rd_eeprom.byte_count = cpu_to_le16((u16) bytes);

	/* Send request to firmware */
	ret = mwifiex_send_cmd_sync(priv, HostCmd_CMD_802_11_EEPROM_ACCESS,
				    HostCmd_ACT_GEN_GET, 0, &rd_eeprom);

	if (!ret)
		memcpy(value, rd_eeprom.value, MAX_EEPROM_DATA);
	return ret;
}

/*
 * This function sets a generic IE. In addition to generic IE, it can
 * also handle WPA, WPA2 and WAPI IEs.
 */
static int
mwifiex_set_gen_ie_helper(struct mwifiex_private *priv, u8 *ie_data_ptr,
			  u16 ie_len)
{
	int ret = 0;
	struct ieee_types_vendor_header *pvendor_ie;
	const u8 wpa_oui[] = { 0x00, 0x50, 0xf2, 0x01 };
	const u8 wps_oui[] = { 0x00, 0x50, 0xf2, 0x04 };

	/* If the passed length is zero, reset the buffer */
	if (!ie_len) {
		priv->gen_ie_buf_len = 0;
		priv->wps.session_enable = false;

		return 0;
	} else if (!ie_data_ptr) {
		return -1;
	}
	pvendor_ie = (struct ieee_types_vendor_header *) ie_data_ptr;
	/* Test to see if it is a WPA IE, if not, then it is a gen IE */
	if (((pvendor_ie->element_id == WLAN_EID_VENDOR_SPECIFIC) &&
	     (!memcmp(pvendor_ie->oui, wpa_oui, sizeof(wpa_oui)))) ||
	    (pvendor_ie->element_id == WLAN_EID_RSN)) {

		/* IE is a WPA/WPA2 IE so call set_wpa function */
		ret = mwifiex_set_wpa_ie_helper(priv, ie_data_ptr, ie_len);
		priv->wps.session_enable = false;

		return ret;
	} else if (pvendor_ie->element_id == WLAN_EID_BSS_AC_ACCESS_DELAY) {
		/* IE is a WAPI IE so call set_wapi function */
		ret = mwifiex_set_wapi_ie(priv, ie_data_ptr, ie_len);

		return ret;
	}
	/*
	 * Verify that the passed length is not larger than the
	 * available space remaining in the buffer
	 */
	if (ie_len < (sizeof(priv->gen_ie_buf) - priv->gen_ie_buf_len)) {

		/* Test to see if it is a WPS IE, if so, enable
		 * wps session flag
		 */
		pvendor_ie = (struct ieee_types_vendor_header *) ie_data_ptr;
		if ((pvendor_ie->element_id == WLAN_EID_VENDOR_SPECIFIC) &&
		    (!memcmp(pvendor_ie->oui, wps_oui, sizeof(wps_oui)))) {
			priv->wps.session_enable = true;
			dev_dbg(priv->adapter->dev,
				"info: WPS Session Enabled.\n");
			ret = mwifiex_set_wps_ie(priv, ie_data_ptr, ie_len);
		}

		/* Append the passed data to the end of the
		   genIeBuffer */
		memcpy(priv->gen_ie_buf + priv->gen_ie_buf_len, ie_data_ptr,
		       ie_len);
		/* Increment the stored buffer length by the
		   size passed */
		priv->gen_ie_buf_len += ie_len;
	} else {
		/* Passed data does not fit in the remaining
		   buffer space */
		ret = -1;
	}

	/* Return 0, or -1 for error case */
	return ret;
}

/*
 * IOCTL request handler to set/get generic IE.
 *
 * In addition to various generic IEs, this function can also be
 * used to set the ARP filter.
 */
static int mwifiex_misc_ioctl_gen_ie(struct mwifiex_private *priv,
				     struct mwifiex_ds_misc_gen_ie *gen_ie,
				     u16 action)
{
	struct mwifiex_adapter *adapter = priv->adapter;

	switch (gen_ie->type) {
	case MWIFIEX_IE_TYPE_GEN_IE:
		if (action == HostCmd_ACT_GEN_GET) {
			gen_ie->len = priv->wpa_ie_len;
			memcpy(gen_ie->ie_data, priv->wpa_ie, gen_ie->len);
		} else {
			mwifiex_set_gen_ie_helper(priv, gen_ie->ie_data,
						  (u16) gen_ie->len);
		}
		break;
	case MWIFIEX_IE_TYPE_ARP_FILTER:
		memset(adapter->arp_filter, 0, sizeof(adapter->arp_filter));
		if (gen_ie->len > ARP_FILTER_MAX_BUF_SIZE) {
			adapter->arp_filter_size = 0;
			dev_err(adapter->dev, "invalid ARP filter size\n");
			return -1;
		} else {
			memcpy(adapter->arp_filter, gen_ie->ie_data,
			       gen_ie->len);
			adapter->arp_filter_size = gen_ie->len;
		}
		break;
	default:
		dev_err(adapter->dev, "invalid IE type\n");
		return -1;
	}
	return 0;
}

/*
 * Sends IOCTL request to set a generic IE.
 *
 * This function allocates the IOCTL request buffer, fills it
 * with requisite parameters and calls the IOCTL handler.
 */
int
mwifiex_set_gen_ie(struct mwifiex_private *priv, u8 *ie, int ie_len)
{
	struct mwifiex_ds_misc_gen_ie gen_ie;

	if (ie_len > IEEE_MAX_IE_SIZE)
		return -EFAULT;

	gen_ie.type = MWIFIEX_IE_TYPE_GEN_IE;
	gen_ie.len = ie_len;
	memcpy(gen_ie.ie_data, ie, ie_len);
	if (mwifiex_misc_ioctl_gen_ie(priv, &gen_ie, HostCmd_ACT_GEN_SET))
		return -EFAULT;

	return 0;
}<|MERGE_RESOLUTION|>--- conflicted
+++ resolved
@@ -104,18 +104,6 @@
 		} else {
 			priv->curr_pkt_filter &=
 				~HostCmd_ACT_MAC_ALL_MULTICAST_ENABLE;
-<<<<<<< HEAD
-			if (mcast_list->num_multicast_addr) {
-				dev_dbg(priv->adapter->dev,
-					"info: Set multicast list=%d\n",
-				       mcast_list->num_multicast_addr);
-				/* Send multicast addresses to firmware */
-				ret = mwifiex_send_cmd_async(priv,
-					HostCmd_CMD_MAC_MULTICAST_ADR,
-					HostCmd_ACT_GEN_SET, 0,
-					mcast_list);
-			}
-=======
 			dev_dbg(priv->adapter->dev,
 				"info: Set multicast list=%d\n",
 				mcast_list->num_multicast_addr);
@@ -124,7 +112,6 @@
 				HostCmd_CMD_MAC_MULTICAST_ADR,
 				HostCmd_ACT_GEN_SET, 0,
 				mcast_list);
->>>>>>> d0e0ac97
 		}
 	}
 	dev_dbg(priv->adapter->dev,
@@ -191,12 +178,9 @@
 	 */
 	bss_desc->disable_11ac = true;
 
-<<<<<<< HEAD
-=======
 	if (bss_desc->cap_info_bitmap & WLAN_CAPABILITY_SPECTRUM_MGMT)
 		bss_desc->sensed_11h = true;
 
->>>>>>> d0e0ac97
 	return mwifiex_update_bss_desc_with_ie(priv->adapter, bss_desc);
 }
 
@@ -281,22 +265,6 @@
 		if (ret)
 			goto done;
 
-<<<<<<< HEAD
-		if (bss_desc) {
-			u8 config_bands = 0;
-
-			if (mwifiex_band_to_radio_type((u8) bss_desc->bss_band)
-			    == HostCmd_SCAN_RADIO_TYPE_BG)
-				config_bands = BAND_B | BAND_G | BAND_GN |
-					       BAND_GAC;
-			else
-				config_bands = BAND_A | BAND_AN | BAND_AAC;
-
-			if (!((config_bands | adapter->fw_bands) &
-			      ~adapter->fw_bands))
-				adapter->config_bands = config_bands;
-		}
-=======
 		if (!bss_desc)
 			return -1;
 
@@ -308,7 +276,6 @@
 
 		if (!((config_bands | adapter->fw_bands) & ~adapter->fw_bands))
 			adapter->config_bands = config_bands;
->>>>>>> d0e0ac97
 
 		ret = mwifiex_check_network_compatibility(priv, bss_desc);
 		if (ret)
