--- conflicted
+++ resolved
@@ -257,17 +257,10 @@
 			goto done;
 	}
 
-<<<<<<< HEAD
-	if (priv->bss_mode == NL80211_IFTYPE_STATION) {
-		u8 config_bands;
-
-		/* Infra mode */
-=======
 	if (priv->bss_mode == NL80211_IFTYPE_STATION ||
 	    priv->bss_mode == NL80211_IFTYPE_P2P_CLIENT) {
 		u8 config_bands;
 
->>>>>>> bb78a92f
 		ret = mwifiex_deauthenticate(priv, NULL);
 		if (ret)
 			goto done;
