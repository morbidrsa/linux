--- conflicted
+++ resolved
@@ -58,12 +58,6 @@
 				struct cmd_ctrl_node *cmd_queued)
 {
 	int status;
-<<<<<<< HEAD
-
-	dev_dbg(adapter->dev, "cmd pending\n");
-	atomic_inc(&adapter->cmd_pending);
-=======
->>>>>>> f722406f
 
 	/* Wait for completion */
 	status = wait_event_interruptible(adapter->cmd_wait_q.wait,
