--- conflicted
+++ resolved
@@ -1006,12 +1006,9 @@
 	 */
 	struct list_head bar_list;
 	spinlock_t bar_list_lock;
-<<<<<<< HEAD
-=======
 
 	/* Extra TX headroom required for alignment purposes. */
 	unsigned int extra_tx_headroom;
->>>>>>> d0e0ac97
 };
 
 struct rt2x00_bar_list_entry {
