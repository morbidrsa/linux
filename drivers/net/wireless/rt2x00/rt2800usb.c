--- conflicted
+++ resolved
@@ -849,31 +849,6 @@
 	.sta_remove		= rt2800_sta_remove,
 };
 
-<<<<<<< HEAD
-static const struct data_queue_desc rt2800usb_queue_rx = {
-	.entry_num		= 128,
-	.data_size		= AGGREGATION_SIZE,
-	.desc_size		= RXINFO_DESC_SIZE,
-	.winfo_size		= RXWI_DESC_SIZE,
-	.priv_size		= sizeof(struct queue_entry_priv_usb),
-};
-
-static const struct data_queue_desc rt2800usb_queue_tx = {
-	.entry_num		= 16,
-	.data_size		= AGGREGATION_SIZE,
-	.desc_size		= TXINFO_DESC_SIZE,
-	.winfo_size		= TXWI_DESC_SIZE,
-	.priv_size		= sizeof(struct queue_entry_priv_usb),
-};
-
-static const struct data_queue_desc rt2800usb_queue_bcn = {
-	.entry_num		= 8,
-	.data_size		= MGMT_FRAME_SIZE,
-	.desc_size		= TXINFO_DESC_SIZE,
-	.winfo_size		= TXWI_DESC_SIZE,
-	.priv_size		= sizeof(struct queue_entry_priv_usb),
-};
-=======
 static void rt2800usb_queue_init(struct data_queue *queue)
 {
 	struct rt2x00_dev *rt2x00dev = queue->rt2x00dev;
@@ -922,7 +897,6 @@
 		break;
 	}
 }
->>>>>>> d0e0ac97
 
 static const struct rt2x00_ops rt2800usb_ops = {
 	.name			= KBUILD_MODNAME,
@@ -932,50 +906,6 @@
 	.rf_size		= RF_SIZE,
 	.tx_queues		= NUM_TX_QUEUES,
 	.queue_init		= rt2800usb_queue_init,
-	.lib			= &rt2800usb_rt2x00_ops,
-	.drv			= &rt2800usb_rt2800_ops,
-	.hw			= &rt2800usb_mac80211_ops,
-#ifdef CONFIG_RT2X00_LIB_DEBUGFS
-	.debugfs		= &rt2800_rt2x00debug,
-#endif /* CONFIG_RT2X00_LIB_DEBUGFS */
-};
-
-static const struct data_queue_desc rt2800usb_queue_rx_5592 = {
-	.entry_num		= 128,
-	.data_size		= AGGREGATION_SIZE,
-	.desc_size		= RXINFO_DESC_SIZE,
-	.winfo_size		= RXWI_DESC_SIZE_5592,
-	.priv_size		= sizeof(struct queue_entry_priv_usb),
-};
-
-static const struct data_queue_desc rt2800usb_queue_tx_5592 = {
-	.entry_num		= 16,
-	.data_size		= AGGREGATION_SIZE,
-	.desc_size		= TXINFO_DESC_SIZE,
-	.winfo_size		= TXWI_DESC_SIZE_5592,
-	.priv_size		= sizeof(struct queue_entry_priv_usb),
-};
-
-static const struct data_queue_desc rt2800usb_queue_bcn_5592 = {
-	.entry_num		= 8,
-	.data_size		= MGMT_FRAME_SIZE,
-	.desc_size		= TXINFO_DESC_SIZE,
-	.winfo_size		= TXWI_DESC_SIZE_5592,
-	.priv_size		= sizeof(struct queue_entry_priv_usb),
-};
-
-
-static const struct rt2x00_ops rt2800usb_ops_5592 = {
-	.name			= KBUILD_MODNAME,
-	.drv_data_size		= sizeof(struct rt2800_drv_data),
-	.max_ap_intf		= 8,
-	.eeprom_size		= EEPROM_SIZE,
-	.rf_size		= RF_SIZE,
-	.tx_queues		= NUM_TX_QUEUES,
-	.extra_tx_headroom	= TXINFO_DESC_SIZE + TXWI_DESC_SIZE_5592,
-	.rx			= &rt2800usb_queue_rx_5592,
-	.tx			= &rt2800usb_queue_tx_5592,
-	.bcn			= &rt2800usb_queue_bcn_5592,
 	.lib			= &rt2800usb_rt2x00_ops,
 	.drv			= &rt2800usb_rt2800_ops,
 	.hw			= &rt2800usb_mac80211_ops,
@@ -1296,17 +1226,6 @@
 #endif
 #ifdef CONFIG_RT2800USB_RT55XX
 	/* Arcadyan */
-<<<<<<< HEAD
-	{ USB_DEVICE(0x043e, 0x7a32), .driver_info = 5592 },
-	/* AVM GmbH */
-	{ USB_DEVICE(0x057c, 0x8501), .driver_info = 5592 },
-	/* D-Link DWA-160-B2 */
-	{ USB_DEVICE(0x2001, 0x3c1a), .driver_info = 5592 },
-	/* Proware */
-	{ USB_DEVICE(0x043e, 0x7a13), .driver_info = 5592 },
-	/* Ralink */
-	{ USB_DEVICE(0x148f, 0x5572), .driver_info = 5592 },
-=======
 	{ USB_DEVICE(0x043e, 0x7a32) },
 	/* AVM GmbH */
 	{ USB_DEVICE(0x057c, 0x8501) },
@@ -1316,7 +1235,6 @@
 	{ USB_DEVICE(0x043e, 0x7a13) },
 	/* Ralink */
 	{ USB_DEVICE(0x148f, 0x5572) },
->>>>>>> d0e0ac97
 #endif
 #ifdef CONFIG_RT2800USB_UNKNOWN
 	/*
@@ -1421,9 +1339,6 @@
 static int rt2800usb_probe(struct usb_interface *usb_intf,
 			   const struct usb_device_id *id)
 {
-	if (id->driver_info == 5592)
-		return rt2x00usb_probe(usb_intf, &rt2800usb_ops_5592);
-
 	return rt2x00usb_probe(usb_intf, &rt2800usb_ops);
 }
 
