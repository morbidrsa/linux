/*
	Copyright (C) 2004 - 2009 Ivo van Doorn <IvDoorn@gmail.com>
	<http://rt2x00.serialmonkey.com>

	This program is free software; you can redistribute it and/or modify
	it under the terms of the GNU General Public License as published by
	the Free Software Foundation; either version 2 of the License, or
	(at your option) any later version.

	This program is distributed in the hope that it will be useful,
	but WITHOUT ANY WARRANTY; without even the implied warranty of
	MERCHANTABILITY or FITNESS FOR A PARTICULAR PURPOSE. See the
	GNU General Public License for more details.

	You should have received a copy of the GNU General Public License
	along with this program; if not, write to the
	Free Software Foundation, Inc.,
	59 Temple Place - Suite 330, Boston, MA 02111-1307, USA.
 */

/*
	Module: rt2500pci
	Abstract: rt2500pci device specific routines.
	Supported chipsets: RT2560.
 */

#include <linux/delay.h>
#include <linux/etherdevice.h>
#include <linux/init.h>
#include <linux/kernel.h>
#include <linux/module.h>
#include <linux/pci.h>
#include <linux/eeprom_93cx6.h>
#include <linux/slab.h>

#include "rt2x00.h"
#include "rt2x00mmio.h"
#include "rt2x00pci.h"
#include "rt2500pci.h"

/*
 * Register access.
 * All access to the CSR registers will go through the methods
 * rt2x00mmio_register_read and rt2x00mmio_register_write.
 * BBP and RF register require indirect register access,
 * and use the CSR registers BBPCSR and RFCSR to achieve this.
 * These indirect registers work with busy bits,
 * and we will try maximal REGISTER_BUSY_COUNT times to access
 * the register while taking a REGISTER_BUSY_DELAY us delay
 * between each attampt. When the busy bit is still set at that time,
 * the access attempt is considered to have failed,
 * and we will print an error.
 */
#define WAIT_FOR_BBP(__dev, __reg) \
	rt2x00mmio_regbusy_read((__dev), BBPCSR, BBPCSR_BUSY, (__reg))
#define WAIT_FOR_RF(__dev, __reg) \
	rt2x00mmio_regbusy_read((__dev), RFCSR, RFCSR_BUSY, (__reg))

static void rt2500pci_bbp_write(struct rt2x00_dev *rt2x00dev,
				const unsigned int word, const u8 value)
{
	u32 reg;

	mutex_lock(&rt2x00dev->csr_mutex);

	/*
	 * Wait until the BBP becomes available, afterwards we
	 * can safely write the new data into the register.
	 */
	if (WAIT_FOR_BBP(rt2x00dev, &reg)) {
		reg = 0;
		rt2x00_set_field32(&reg, BBPCSR_VALUE, value);
		rt2x00_set_field32(&reg, BBPCSR_REGNUM, word);
		rt2x00_set_field32(&reg, BBPCSR_BUSY, 1);
		rt2x00_set_field32(&reg, BBPCSR_WRITE_CONTROL, 1);

		rt2x00mmio_register_write(rt2x00dev, BBPCSR, reg);
	}

	mutex_unlock(&rt2x00dev->csr_mutex);
}

static void rt2500pci_bbp_read(struct rt2x00_dev *rt2x00dev,
			       const unsigned int word, u8 *value)
{
	u32 reg;

	mutex_lock(&rt2x00dev->csr_mutex);

	/*
	 * Wait until the BBP becomes available, afterwards we
	 * can safely write the read request into the register.
	 * After the data has been written, we wait until hardware
	 * returns the correct value, if at any time the register
	 * doesn't become available in time, reg will be 0xffffffff
	 * which means we return 0xff to the caller.
	 */
	if (WAIT_FOR_BBP(rt2x00dev, &reg)) {
		reg = 0;
		rt2x00_set_field32(&reg, BBPCSR_REGNUM, word);
		rt2x00_set_field32(&reg, BBPCSR_BUSY, 1);
		rt2x00_set_field32(&reg, BBPCSR_WRITE_CONTROL, 0);

		rt2x00mmio_register_write(rt2x00dev, BBPCSR, reg);

		WAIT_FOR_BBP(rt2x00dev, &reg);
	}

	*value = rt2x00_get_field32(reg, BBPCSR_VALUE);

	mutex_unlock(&rt2x00dev->csr_mutex);
}

static void rt2500pci_rf_write(struct rt2x00_dev *rt2x00dev,
			       const unsigned int word, const u32 value)
{
	u32 reg;

	mutex_lock(&rt2x00dev->csr_mutex);

	/*
	 * Wait until the RF becomes available, afterwards we
	 * can safely write the new data into the register.
	 */
	if (WAIT_FOR_RF(rt2x00dev, &reg)) {
		reg = 0;
		rt2x00_set_field32(&reg, RFCSR_VALUE, value);
		rt2x00_set_field32(&reg, RFCSR_NUMBER_OF_BITS, 20);
		rt2x00_set_field32(&reg, RFCSR_IF_SELECT, 0);
		rt2x00_set_field32(&reg, RFCSR_BUSY, 1);

		rt2x00mmio_register_write(rt2x00dev, RFCSR, reg);
		rt2x00_rf_write(rt2x00dev, word, value);
	}

	mutex_unlock(&rt2x00dev->csr_mutex);
}

static void rt2500pci_eepromregister_read(struct eeprom_93cx6 *eeprom)
{
	struct rt2x00_dev *rt2x00dev = eeprom->data;
	u32 reg;

	rt2x00mmio_register_read(rt2x00dev, CSR21, &reg);

	eeprom->reg_data_in = !!rt2x00_get_field32(reg, CSR21_EEPROM_DATA_IN);
	eeprom->reg_data_out = !!rt2x00_get_field32(reg, CSR21_EEPROM_DATA_OUT);
	eeprom->reg_data_clock =
	    !!rt2x00_get_field32(reg, CSR21_EEPROM_DATA_CLOCK);
	eeprom->reg_chip_select =
	    !!rt2x00_get_field32(reg, CSR21_EEPROM_CHIP_SELECT);
}

static void rt2500pci_eepromregister_write(struct eeprom_93cx6 *eeprom)
{
	struct rt2x00_dev *rt2x00dev = eeprom->data;
	u32 reg = 0;

	rt2x00_set_field32(&reg, CSR21_EEPROM_DATA_IN, !!eeprom->reg_data_in);
	rt2x00_set_field32(&reg, CSR21_EEPROM_DATA_OUT, !!eeprom->reg_data_out);
	rt2x00_set_field32(&reg, CSR21_EEPROM_DATA_CLOCK,
			   !!eeprom->reg_data_clock);
	rt2x00_set_field32(&reg, CSR21_EEPROM_CHIP_SELECT,
			   !!eeprom->reg_chip_select);

	rt2x00mmio_register_write(rt2x00dev, CSR21, reg);
}

#ifdef CONFIG_RT2X00_LIB_DEBUGFS
static const struct rt2x00debug rt2500pci_rt2x00debug = {
	.owner	= THIS_MODULE,
	.csr	= {
		.read		= rt2x00mmio_register_read,
		.write		= rt2x00mmio_register_write,
		.flags		= RT2X00DEBUGFS_OFFSET,
		.word_base	= CSR_REG_BASE,
		.word_size	= sizeof(u32),
		.word_count	= CSR_REG_SIZE / sizeof(u32),
	},
	.eeprom	= {
		.read		= rt2x00_eeprom_read,
		.write		= rt2x00_eeprom_write,
		.word_base	= EEPROM_BASE,
		.word_size	= sizeof(u16),
		.word_count	= EEPROM_SIZE / sizeof(u16),
	},
	.bbp	= {
		.read		= rt2500pci_bbp_read,
		.write		= rt2500pci_bbp_write,
		.word_base	= BBP_BASE,
		.word_size	= sizeof(u8),
		.word_count	= BBP_SIZE / sizeof(u8),
	},
	.rf	= {
		.read		= rt2x00_rf_read,
		.write		= rt2500pci_rf_write,
		.word_base	= RF_BASE,
		.word_size	= sizeof(u32),
		.word_count	= RF_SIZE / sizeof(u32),
	},
};
#endif /* CONFIG_RT2X00_LIB_DEBUGFS */

static int rt2500pci_rfkill_poll(struct rt2x00_dev *rt2x00dev)
{
	u32 reg;

	rt2x00mmio_register_read(rt2x00dev, GPIOCSR, &reg);
	return rt2x00_get_field32(reg, GPIOCSR_VAL0);
}

#ifdef CONFIG_RT2X00_LIB_LEDS
static void rt2500pci_brightness_set(struct led_classdev *led_cdev,
				     enum led_brightness brightness)
{
	struct rt2x00_led *led =
	    container_of(led_cdev, struct rt2x00_led, led_dev);
	unsigned int enabled = brightness != LED_OFF;
	u32 reg;

	rt2x00mmio_register_read(led->rt2x00dev, LEDCSR, &reg);

	if (led->type == LED_TYPE_RADIO || led->type == LED_TYPE_ASSOC)
		rt2x00_set_field32(&reg, LEDCSR_LINK, enabled);
	else if (led->type == LED_TYPE_ACTIVITY)
		rt2x00_set_field32(&reg, LEDCSR_ACTIVITY, enabled);

	rt2x00mmio_register_write(led->rt2x00dev, LEDCSR, reg);
}

static int rt2500pci_blink_set(struct led_classdev *led_cdev,
			       unsigned long *delay_on,
			       unsigned long *delay_off)
{
	struct rt2x00_led *led =
	    container_of(led_cdev, struct rt2x00_led, led_dev);
	u32 reg;

	rt2x00mmio_register_read(led->rt2x00dev, LEDCSR, &reg);
	rt2x00_set_field32(&reg, LEDCSR_ON_PERIOD, *delay_on);
	rt2x00_set_field32(&reg, LEDCSR_OFF_PERIOD, *delay_off);
	rt2x00mmio_register_write(led->rt2x00dev, LEDCSR, reg);

	return 0;
}

static void rt2500pci_init_led(struct rt2x00_dev *rt2x00dev,
			       struct rt2x00_led *led,
			       enum led_type type)
{
	led->rt2x00dev = rt2x00dev;
	led->type = type;
	led->led_dev.brightness_set = rt2500pci_brightness_set;
	led->led_dev.blink_set = rt2500pci_blink_set;
	led->flags = LED_INITIALIZED;
}
#endif /* CONFIG_RT2X00_LIB_LEDS */

/*
 * Configuration handlers.
 */
static void rt2500pci_config_filter(struct rt2x00_dev *rt2x00dev,
				    const unsigned int filter_flags)
{
	u32 reg;

	/*
	 * Start configuration steps.
	 * Note that the version error will always be dropped
	 * and broadcast frames will always be accepted since
	 * there is no filter for it at this time.
	 */
	rt2x00mmio_register_read(rt2x00dev, RXCSR0, &reg);
	rt2x00_set_field32(&reg, RXCSR0_DROP_CRC,
			   !(filter_flags & FIF_FCSFAIL));
	rt2x00_set_field32(&reg, RXCSR0_DROP_PHYSICAL,
			   !(filter_flags & FIF_PLCPFAIL));
	rt2x00_set_field32(&reg, RXCSR0_DROP_CONTROL,
			   !(filter_flags & FIF_CONTROL));
	rt2x00_set_field32(&reg, RXCSR0_DROP_NOT_TO_ME,
			   !(filter_flags & FIF_PROMISC_IN_BSS));
	rt2x00_set_field32(&reg, RXCSR0_DROP_TODS,
			   !(filter_flags & FIF_PROMISC_IN_BSS) &&
			   !rt2x00dev->intf_ap_count);
	rt2x00_set_field32(&reg, RXCSR0_DROP_VERSION_ERROR, 1);
	rt2x00_set_field32(&reg, RXCSR0_DROP_MCAST,
			   !(filter_flags & FIF_ALLMULTI));
	rt2x00_set_field32(&reg, RXCSR0_DROP_BCAST, 0);
	rt2x00mmio_register_write(rt2x00dev, RXCSR0, reg);
}

static void rt2500pci_config_intf(struct rt2x00_dev *rt2x00dev,
				  struct rt2x00_intf *intf,
				  struct rt2x00intf_conf *conf,
				  const unsigned int flags)
{
	struct data_queue *queue = rt2x00dev->bcn;
	unsigned int bcn_preload;
	u32 reg;

	if (flags & CONFIG_UPDATE_TYPE) {
		/*
		 * Enable beacon config
		 */
		bcn_preload = PREAMBLE + GET_DURATION(IEEE80211_HEADER, 20);
		rt2x00mmio_register_read(rt2x00dev, BCNCSR1, &reg);
		rt2x00_set_field32(&reg, BCNCSR1_PRELOAD, bcn_preload);
		rt2x00_set_field32(&reg, BCNCSR1_BEACON_CWMIN, queue->cw_min);
		rt2x00mmio_register_write(rt2x00dev, BCNCSR1, reg);

		/*
		 * Enable synchronisation.
		 */
		rt2x00mmio_register_read(rt2x00dev, CSR14, &reg);
		rt2x00_set_field32(&reg, CSR14_TSF_SYNC, conf->sync);
		rt2x00mmio_register_write(rt2x00dev, CSR14, reg);
	}

	if (flags & CONFIG_UPDATE_MAC)
		rt2x00mmio_register_multiwrite(rt2x00dev, CSR3,
					      conf->mac, sizeof(conf->mac));

	if (flags & CONFIG_UPDATE_BSSID)
		rt2x00mmio_register_multiwrite(rt2x00dev, CSR5,
					      conf->bssid, sizeof(conf->bssid));
}

static void rt2500pci_config_erp(struct rt2x00_dev *rt2x00dev,
				 struct rt2x00lib_erp *erp,
				 u32 changed)
{
	int preamble_mask;
	u32 reg;

	/*
	 * When short preamble is enabled, we should set bit 0x08
	 */
	if (changed & BSS_CHANGED_ERP_PREAMBLE) {
		preamble_mask = erp->short_preamble << 3;

		rt2x00mmio_register_read(rt2x00dev, TXCSR1, &reg);
		rt2x00_set_field32(&reg, TXCSR1_ACK_TIMEOUT, 0x162);
		rt2x00_set_field32(&reg, TXCSR1_ACK_CONSUME_TIME, 0xa2);
		rt2x00_set_field32(&reg, TXCSR1_TSF_OFFSET, IEEE80211_HEADER);
		rt2x00_set_field32(&reg, TXCSR1_AUTORESPONDER, 1);
		rt2x00mmio_register_write(rt2x00dev, TXCSR1, reg);

		rt2x00mmio_register_read(rt2x00dev, ARCSR2, &reg);
		rt2x00_set_field32(&reg, ARCSR2_SIGNAL, 0x00);
		rt2x00_set_field32(&reg, ARCSR2_SERVICE, 0x04);
		rt2x00_set_field32(&reg, ARCSR2_LENGTH,
				   GET_DURATION(ACK_SIZE, 10));
		rt2x00mmio_register_write(rt2x00dev, ARCSR2, reg);

		rt2x00mmio_register_read(rt2x00dev, ARCSR3, &reg);
		rt2x00_set_field32(&reg, ARCSR3_SIGNAL, 0x01 | preamble_mask);
		rt2x00_set_field32(&reg, ARCSR3_SERVICE, 0x04);
		rt2x00_set_field32(&reg, ARCSR2_LENGTH,
				   GET_DURATION(ACK_SIZE, 20));
		rt2x00mmio_register_write(rt2x00dev, ARCSR3, reg);

		rt2x00mmio_register_read(rt2x00dev, ARCSR4, &reg);
		rt2x00_set_field32(&reg, ARCSR4_SIGNAL, 0x02 | preamble_mask);
		rt2x00_set_field32(&reg, ARCSR4_SERVICE, 0x04);
		rt2x00_set_field32(&reg, ARCSR2_LENGTH,
				   GET_DURATION(ACK_SIZE, 55));
		rt2x00mmio_register_write(rt2x00dev, ARCSR4, reg);

		rt2x00mmio_register_read(rt2x00dev, ARCSR5, &reg);
		rt2x00_set_field32(&reg, ARCSR5_SIGNAL, 0x03 | preamble_mask);
		rt2x00_set_field32(&reg, ARCSR5_SERVICE, 0x84);
		rt2x00_set_field32(&reg, ARCSR2_LENGTH,
				   GET_DURATION(ACK_SIZE, 110));
		rt2x00mmio_register_write(rt2x00dev, ARCSR5, reg);
	}

	if (changed & BSS_CHANGED_BASIC_RATES)
		rt2x00mmio_register_write(rt2x00dev, ARCSR1, erp->basic_rates);

	if (changed & BSS_CHANGED_ERP_SLOT) {
		rt2x00mmio_register_read(rt2x00dev, CSR11, &reg);
		rt2x00_set_field32(&reg, CSR11_SLOT_TIME, erp->slot_time);
		rt2x00mmio_register_write(rt2x00dev, CSR11, reg);

		rt2x00mmio_register_read(rt2x00dev, CSR18, &reg);
		rt2x00_set_field32(&reg, CSR18_SIFS, erp->sifs);
		rt2x00_set_field32(&reg, CSR18_PIFS, erp->pifs);
		rt2x00mmio_register_write(rt2x00dev, CSR18, reg);

		rt2x00mmio_register_read(rt2x00dev, CSR19, &reg);
		rt2x00_set_field32(&reg, CSR19_DIFS, erp->difs);
		rt2x00_set_field32(&reg, CSR19_EIFS, erp->eifs);
		rt2x00mmio_register_write(rt2x00dev, CSR19, reg);
	}

	if (changed & BSS_CHANGED_BEACON_INT) {
		rt2x00mmio_register_read(rt2x00dev, CSR12, &reg);
		rt2x00_set_field32(&reg, CSR12_BEACON_INTERVAL,
				   erp->beacon_int * 16);
		rt2x00_set_field32(&reg, CSR12_CFP_MAX_DURATION,
				   erp->beacon_int * 16);
		rt2x00mmio_register_write(rt2x00dev, CSR12, reg);
	}

}

static void rt2500pci_config_ant(struct rt2x00_dev *rt2x00dev,
				 struct antenna_setup *ant)
{
	u32 reg;
	u8 r14;
	u8 r2;

	/*
	 * We should never come here because rt2x00lib is supposed
	 * to catch this and send us the correct antenna explicitely.
	 */
	BUG_ON(ant->rx == ANTENNA_SW_DIVERSITY ||
	       ant->tx == ANTENNA_SW_DIVERSITY);

	rt2x00mmio_register_read(rt2x00dev, BBPCSR1, &reg);
	rt2500pci_bbp_read(rt2x00dev, 14, &r14);
	rt2500pci_bbp_read(rt2x00dev, 2, &r2);

	/*
	 * Configure the TX antenna.
	 */
	switch (ant->tx) {
	case ANTENNA_A:
		rt2x00_set_field8(&r2, BBP_R2_TX_ANTENNA, 0);
		rt2x00_set_field32(&reg, BBPCSR1_CCK, 0);
		rt2x00_set_field32(&reg, BBPCSR1_OFDM, 0);
		break;
	case ANTENNA_B:
	default:
		rt2x00_set_field8(&r2, BBP_R2_TX_ANTENNA, 2);
		rt2x00_set_field32(&reg, BBPCSR1_CCK, 2);
		rt2x00_set_field32(&reg, BBPCSR1_OFDM, 2);
		break;
	}

	/*
	 * Configure the RX antenna.
	 */
	switch (ant->rx) {
	case ANTENNA_A:
		rt2x00_set_field8(&r14, BBP_R14_RX_ANTENNA, 0);
		break;
	case ANTENNA_B:
	default:
		rt2x00_set_field8(&r14, BBP_R14_RX_ANTENNA, 2);
		break;
	}

	/*
	 * RT2525E and RT5222 need to flip TX I/Q
	 */
	if (rt2x00_rf(rt2x00dev, RF2525E) || rt2x00_rf(rt2x00dev, RF5222)) {
		rt2x00_set_field8(&r2, BBP_R2_TX_IQ_FLIP, 1);
		rt2x00_set_field32(&reg, BBPCSR1_CCK_FLIP, 1);
		rt2x00_set_field32(&reg, BBPCSR1_OFDM_FLIP, 1);

		/*
		 * RT2525E does not need RX I/Q Flip.
		 */
		if (rt2x00_rf(rt2x00dev, RF2525E))
			rt2x00_set_field8(&r14, BBP_R14_RX_IQ_FLIP, 0);
	} else {
		rt2x00_set_field32(&reg, BBPCSR1_CCK_FLIP, 0);
		rt2x00_set_field32(&reg, BBPCSR1_OFDM_FLIP, 0);
	}

	rt2x00mmio_register_write(rt2x00dev, BBPCSR1, reg);
	rt2500pci_bbp_write(rt2x00dev, 14, r14);
	rt2500pci_bbp_write(rt2x00dev, 2, r2);
}

static void rt2500pci_config_channel(struct rt2x00_dev *rt2x00dev,
				     struct rf_channel *rf, const int txpower)
{
	u8 r70;

	/*
	 * Set TXpower.
	 */
	rt2x00_set_field32(&rf->rf3, RF3_TXPOWER, TXPOWER_TO_DEV(txpower));

	/*
	 * Switch on tuning bits.
	 * For RT2523 devices we do not need to update the R1 register.
	 */
	if (!rt2x00_rf(rt2x00dev, RF2523))
		rt2x00_set_field32(&rf->rf1, RF1_TUNER, 1);
	rt2x00_set_field32(&rf->rf3, RF3_TUNER, 1);

	/*
	 * For RT2525 we should first set the channel to half band higher.
	 */
	if (rt2x00_rf(rt2x00dev, RF2525)) {
		static const u32 vals[] = {
			0x00080cbe, 0x00080d02, 0x00080d06, 0x00080d0a,
			0x00080d0e, 0x00080d12, 0x00080d16, 0x00080d1a,
			0x00080d1e, 0x00080d22, 0x00080d26, 0x00080d2a,
			0x00080d2e, 0x00080d3a
		};

		rt2500pci_rf_write(rt2x00dev, 1, rf->rf1);
		rt2500pci_rf_write(rt2x00dev, 2, vals[rf->channel - 1]);
		rt2500pci_rf_write(rt2x00dev, 3, rf->rf3);
		if (rf->rf4)
			rt2500pci_rf_write(rt2x00dev, 4, rf->rf4);
	}

	rt2500pci_rf_write(rt2x00dev, 1, rf->rf1);
	rt2500pci_rf_write(rt2x00dev, 2, rf->rf2);
	rt2500pci_rf_write(rt2x00dev, 3, rf->rf3);
	if (rf->rf4)
		rt2500pci_rf_write(rt2x00dev, 4, rf->rf4);

	/*
	 * Channel 14 requires the Japan filter bit to be set.
	 */
	r70 = 0x46;
	rt2x00_set_field8(&r70, BBP_R70_JAPAN_FILTER, rf->channel == 14);
	rt2500pci_bbp_write(rt2x00dev, 70, r70);

	msleep(1);

	/*
	 * Switch off tuning bits.
	 * For RT2523 devices we do not need to update the R1 register.
	 */
	if (!rt2x00_rf(rt2x00dev, RF2523)) {
		rt2x00_set_field32(&rf->rf1, RF1_TUNER, 0);
		rt2500pci_rf_write(rt2x00dev, 1, rf->rf1);
	}

	rt2x00_set_field32(&rf->rf3, RF3_TUNER, 0);
	rt2500pci_rf_write(rt2x00dev, 3, rf->rf3);

	/*
	 * Clear false CRC during channel switch.
	 */
	rt2x00mmio_register_read(rt2x00dev, CNT0, &rf->rf1);
}

static void rt2500pci_config_txpower(struct rt2x00_dev *rt2x00dev,
				     const int txpower)
{
	u32 rf3;

	rt2x00_rf_read(rt2x00dev, 3, &rf3);
	rt2x00_set_field32(&rf3, RF3_TXPOWER, TXPOWER_TO_DEV(txpower));
	rt2500pci_rf_write(rt2x00dev, 3, rf3);
}

static void rt2500pci_config_retry_limit(struct rt2x00_dev *rt2x00dev,
					 struct rt2x00lib_conf *libconf)
{
	u32 reg;

	rt2x00mmio_register_read(rt2x00dev, CSR11, &reg);
	rt2x00_set_field32(&reg, CSR11_LONG_RETRY,
			   libconf->conf->long_frame_max_tx_count);
	rt2x00_set_field32(&reg, CSR11_SHORT_RETRY,
			   libconf->conf->short_frame_max_tx_count);
	rt2x00mmio_register_write(rt2x00dev, CSR11, reg);
}

static void rt2500pci_config_ps(struct rt2x00_dev *rt2x00dev,
				struct rt2x00lib_conf *libconf)
{
	enum dev_state state =
	    (libconf->conf->flags & IEEE80211_CONF_PS) ?
		STATE_SLEEP : STATE_AWAKE;
	u32 reg;

	if (state == STATE_SLEEP) {
		rt2x00mmio_register_read(rt2x00dev, CSR20, &reg);
		rt2x00_set_field32(&reg, CSR20_DELAY_AFTER_TBCN,
				   (rt2x00dev->beacon_int - 20) * 16);
		rt2x00_set_field32(&reg, CSR20_TBCN_BEFORE_WAKEUP,
				   libconf->conf->listen_interval - 1);

		/* We must first disable autowake before it can be enabled */
		rt2x00_set_field32(&reg, CSR20_AUTOWAKE, 0);
		rt2x00mmio_register_write(rt2x00dev, CSR20, reg);

		rt2x00_set_field32(&reg, CSR20_AUTOWAKE, 1);
		rt2x00mmio_register_write(rt2x00dev, CSR20, reg);
	} else {
		rt2x00mmio_register_read(rt2x00dev, CSR20, &reg);
		rt2x00_set_field32(&reg, CSR20_AUTOWAKE, 0);
		rt2x00mmio_register_write(rt2x00dev, CSR20, reg);
	}

	rt2x00dev->ops->lib->set_device_state(rt2x00dev, state);
}

static void rt2500pci_config(struct rt2x00_dev *rt2x00dev,
			     struct rt2x00lib_conf *libconf,
			     const unsigned int flags)
{
	if (flags & IEEE80211_CONF_CHANGE_CHANNEL)
		rt2500pci_config_channel(rt2x00dev, &libconf->rf,
					 libconf->conf->power_level);
	if ((flags & IEEE80211_CONF_CHANGE_POWER) &&
	    !(flags & IEEE80211_CONF_CHANGE_CHANNEL))
		rt2500pci_config_txpower(rt2x00dev,
					 libconf->conf->power_level);
	if (flags & IEEE80211_CONF_CHANGE_RETRY_LIMITS)
		rt2500pci_config_retry_limit(rt2x00dev, libconf);
	if (flags & IEEE80211_CONF_CHANGE_PS)
		rt2500pci_config_ps(rt2x00dev, libconf);
}

/*
 * Link tuning
 */
static void rt2500pci_link_stats(struct rt2x00_dev *rt2x00dev,
				 struct link_qual *qual)
{
	u32 reg;

	/*
	 * Update FCS error count from register.
	 */
	rt2x00mmio_register_read(rt2x00dev, CNT0, &reg);
	qual->rx_failed = rt2x00_get_field32(reg, CNT0_FCS_ERROR);

	/*
	 * Update False CCA count from register.
	 */
	rt2x00mmio_register_read(rt2x00dev, CNT3, &reg);
	qual->false_cca = rt2x00_get_field32(reg, CNT3_FALSE_CCA);
}

static inline void rt2500pci_set_vgc(struct rt2x00_dev *rt2x00dev,
				     struct link_qual *qual, u8 vgc_level)
{
	if (qual->vgc_level_reg != vgc_level) {
		rt2500pci_bbp_write(rt2x00dev, 17, vgc_level);
		qual->vgc_level = vgc_level;
		qual->vgc_level_reg = vgc_level;
	}
}

static void rt2500pci_reset_tuner(struct rt2x00_dev *rt2x00dev,
				  struct link_qual *qual)
{
	rt2500pci_set_vgc(rt2x00dev, qual, 0x48);
}

static void rt2500pci_link_tuner(struct rt2x00_dev *rt2x00dev,
				 struct link_qual *qual, const u32 count)
{
	/*
	 * To prevent collisions with MAC ASIC on chipsets
	 * up to version C the link tuning should halt after 20
	 * seconds while being associated.
	 */
	if (rt2x00_rev(rt2x00dev) < RT2560_VERSION_D &&
	    rt2x00dev->intf_associated && count > 20)
		return;

	/*
	 * Chipset versions C and lower should directly continue
	 * to the dynamic CCA tuning. Chipset version D and higher
	 * should go straight to dynamic CCA tuning when they
	 * are not associated.
	 */
	if (rt2x00_rev(rt2x00dev) < RT2560_VERSION_D ||
	    !rt2x00dev->intf_associated)
		goto dynamic_cca_tune;

	/*
	 * A too low RSSI will cause too much false CCA which will
	 * then corrupt the R17 tuning. To remidy this the tuning should
	 * be stopped (While making sure the R17 value will not exceed limits)
	 */
	if (qual->rssi < -80 && count > 20) {
		if (qual->vgc_level_reg >= 0x41)
			rt2500pci_set_vgc(rt2x00dev, qual, qual->vgc_level);
		return;
	}

	/*
	 * Special big-R17 for short distance
	 */
	if (qual->rssi >= -58) {
		rt2500pci_set_vgc(rt2x00dev, qual, 0x50);
		return;
	}

	/*
	 * Special mid-R17 for middle distance
	 */
	if (qual->rssi >= -74) {
		rt2500pci_set_vgc(rt2x00dev, qual, 0x41);
		return;
	}

	/*
	 * Leave short or middle distance condition, restore r17
	 * to the dynamic tuning range.
	 */
	if (qual->vgc_level_reg >= 0x41) {
		rt2500pci_set_vgc(rt2x00dev, qual, qual->vgc_level);
		return;
	}

dynamic_cca_tune:

	/*
	 * R17 is inside the dynamic tuning range,
	 * start tuning the link based on the false cca counter.
	 */
	if (qual->false_cca > 512 && qual->vgc_level_reg < 0x40)
		rt2500pci_set_vgc(rt2x00dev, qual, ++qual->vgc_level_reg);
	else if (qual->false_cca < 100 && qual->vgc_level_reg > 0x32)
		rt2500pci_set_vgc(rt2x00dev, qual, --qual->vgc_level_reg);
}

/*
 * Queue handlers.
 */
static void rt2500pci_start_queue(struct data_queue *queue)
{
	struct rt2x00_dev *rt2x00dev = queue->rt2x00dev;
	u32 reg;

	switch (queue->qid) {
	case QID_RX:
		rt2x00mmio_register_read(rt2x00dev, RXCSR0, &reg);
		rt2x00_set_field32(&reg, RXCSR0_DISABLE_RX, 0);
		rt2x00mmio_register_write(rt2x00dev, RXCSR0, reg);
		break;
	case QID_BEACON:
		rt2x00mmio_register_read(rt2x00dev, CSR14, &reg);
		rt2x00_set_field32(&reg, CSR14_TSF_COUNT, 1);
		rt2x00_set_field32(&reg, CSR14_TBCN, 1);
		rt2x00_set_field32(&reg, CSR14_BEACON_GEN, 1);
		rt2x00mmio_register_write(rt2x00dev, CSR14, reg);
		break;
	default:
		break;
	}
}

static void rt2500pci_kick_queue(struct data_queue *queue)
{
	struct rt2x00_dev *rt2x00dev = queue->rt2x00dev;
	u32 reg;

	switch (queue->qid) {
	case QID_AC_VO:
		rt2x00mmio_register_read(rt2x00dev, TXCSR0, &reg);
		rt2x00_set_field32(&reg, TXCSR0_KICK_PRIO, 1);
		rt2x00mmio_register_write(rt2x00dev, TXCSR0, reg);
		break;
	case QID_AC_VI:
		rt2x00mmio_register_read(rt2x00dev, TXCSR0, &reg);
		rt2x00_set_field32(&reg, TXCSR0_KICK_TX, 1);
		rt2x00mmio_register_write(rt2x00dev, TXCSR0, reg);
		break;
	case QID_ATIM:
		rt2x00mmio_register_read(rt2x00dev, TXCSR0, &reg);
		rt2x00_set_field32(&reg, TXCSR0_KICK_ATIM, 1);
		rt2x00mmio_register_write(rt2x00dev, TXCSR0, reg);
		break;
	default:
		break;
	}
}

static void rt2500pci_stop_queue(struct data_queue *queue)
{
	struct rt2x00_dev *rt2x00dev = queue->rt2x00dev;
	u32 reg;

	switch (queue->qid) {
	case QID_AC_VO:
	case QID_AC_VI:
	case QID_ATIM:
		rt2x00mmio_register_read(rt2x00dev, TXCSR0, &reg);
		rt2x00_set_field32(&reg, TXCSR0_ABORT, 1);
		rt2x00mmio_register_write(rt2x00dev, TXCSR0, reg);
		break;
	case QID_RX:
		rt2x00mmio_register_read(rt2x00dev, RXCSR0, &reg);
		rt2x00_set_field32(&reg, RXCSR0_DISABLE_RX, 1);
		rt2x00mmio_register_write(rt2x00dev, RXCSR0, reg);
		break;
	case QID_BEACON:
		rt2x00mmio_register_read(rt2x00dev, CSR14, &reg);
		rt2x00_set_field32(&reg, CSR14_TSF_COUNT, 0);
		rt2x00_set_field32(&reg, CSR14_TBCN, 0);
		rt2x00_set_field32(&reg, CSR14_BEACON_GEN, 0);
		rt2x00mmio_register_write(rt2x00dev, CSR14, reg);

		/*
		 * Wait for possibly running tbtt tasklets.
		 */
		tasklet_kill(&rt2x00dev->tbtt_tasklet);
		break;
	default:
		break;
	}
}

/*
 * Initialization functions.
 */
static bool rt2500pci_get_entry_state(struct queue_entry *entry)
{
	struct queue_entry_priv_mmio *entry_priv = entry->priv_data;
	u32 word;

	if (entry->queue->qid == QID_RX) {
		rt2x00_desc_read(entry_priv->desc, 0, &word);

		return rt2x00_get_field32(word, RXD_W0_OWNER_NIC);
	} else {
		rt2x00_desc_read(entry_priv->desc, 0, &word);

		return (rt2x00_get_field32(word, TXD_W0_OWNER_NIC) ||
		        rt2x00_get_field32(word, TXD_W0_VALID));
	}
}

static void rt2500pci_clear_entry(struct queue_entry *entry)
{
	struct queue_entry_priv_mmio *entry_priv = entry->priv_data;
	struct skb_frame_desc *skbdesc = get_skb_frame_desc(entry->skb);
	u32 word;

	if (entry->queue->qid == QID_RX) {
		rt2x00_desc_read(entry_priv->desc, 1, &word);
		rt2x00_set_field32(&word, RXD_W1_BUFFER_ADDRESS, skbdesc->skb_dma);
		rt2x00_desc_write(entry_priv->desc, 1, word);

		rt2x00_desc_read(entry_priv->desc, 0, &word);
		rt2x00_set_field32(&word, RXD_W0_OWNER_NIC, 1);
		rt2x00_desc_write(entry_priv->desc, 0, word);
	} else {
		rt2x00_desc_read(entry_priv->desc, 0, &word);
		rt2x00_set_field32(&word, TXD_W0_VALID, 0);
		rt2x00_set_field32(&word, TXD_W0_OWNER_NIC, 0);
		rt2x00_desc_write(entry_priv->desc, 0, word);
	}
}

static int rt2500pci_init_queues(struct rt2x00_dev *rt2x00dev)
{
	struct queue_entry_priv_mmio *entry_priv;
	u32 reg;

	/*
	 * Initialize registers.
	 */
	rt2x00mmio_register_read(rt2x00dev, TXCSR2, &reg);
	rt2x00_set_field32(&reg, TXCSR2_TXD_SIZE, rt2x00dev->tx[0].desc_size);
	rt2x00_set_field32(&reg, TXCSR2_NUM_TXD, rt2x00dev->tx[1].limit);
	rt2x00_set_field32(&reg, TXCSR2_NUM_ATIM, rt2x00dev->atim->limit);
	rt2x00_set_field32(&reg, TXCSR2_NUM_PRIO, rt2x00dev->tx[0].limit);
	rt2x00mmio_register_write(rt2x00dev, TXCSR2, reg);

	entry_priv = rt2x00dev->tx[1].entries[0].priv_data;
	rt2x00mmio_register_read(rt2x00dev, TXCSR3, &reg);
	rt2x00_set_field32(&reg, TXCSR3_TX_RING_REGISTER,
			   entry_priv->desc_dma);
	rt2x00mmio_register_write(rt2x00dev, TXCSR3, reg);

	entry_priv = rt2x00dev->tx[0].entries[0].priv_data;
	rt2x00mmio_register_read(rt2x00dev, TXCSR5, &reg);
	rt2x00_set_field32(&reg, TXCSR5_PRIO_RING_REGISTER,
			   entry_priv->desc_dma);
	rt2x00mmio_register_write(rt2x00dev, TXCSR5, reg);

	entry_priv = rt2x00dev->atim->entries[0].priv_data;
	rt2x00mmio_register_read(rt2x00dev, TXCSR4, &reg);
	rt2x00_set_field32(&reg, TXCSR4_ATIM_RING_REGISTER,
			   entry_priv->desc_dma);
	rt2x00mmio_register_write(rt2x00dev, TXCSR4, reg);

	entry_priv = rt2x00dev->bcn->entries[0].priv_data;
	rt2x00mmio_register_read(rt2x00dev, TXCSR6, &reg);
	rt2x00_set_field32(&reg, TXCSR6_BEACON_RING_REGISTER,
			   entry_priv->desc_dma);
	rt2x00mmio_register_write(rt2x00dev, TXCSR6, reg);

	rt2x00mmio_register_read(rt2x00dev, RXCSR1, &reg);
	rt2x00_set_field32(&reg, RXCSR1_RXD_SIZE, rt2x00dev->rx->desc_size);
	rt2x00_set_field32(&reg, RXCSR1_NUM_RXD, rt2x00dev->rx->limit);
	rt2x00mmio_register_write(rt2x00dev, RXCSR1, reg);

	entry_priv = rt2x00dev->rx->entries[0].priv_data;
	rt2x00mmio_register_read(rt2x00dev, RXCSR2, &reg);
	rt2x00_set_field32(&reg, RXCSR2_RX_RING_REGISTER,
			   entry_priv->desc_dma);
	rt2x00mmio_register_write(rt2x00dev, RXCSR2, reg);

	return 0;
}

static int rt2500pci_init_registers(struct rt2x00_dev *rt2x00dev)
{
	u32 reg;

	rt2x00mmio_register_write(rt2x00dev, PSCSR0, 0x00020002);
	rt2x00mmio_register_write(rt2x00dev, PSCSR1, 0x00000002);
	rt2x00mmio_register_write(rt2x00dev, PSCSR2, 0x00020002);
	rt2x00mmio_register_write(rt2x00dev, PSCSR3, 0x00000002);

	rt2x00mmio_register_read(rt2x00dev, TIMECSR, &reg);
	rt2x00_set_field32(&reg, TIMECSR_US_COUNT, 33);
	rt2x00_set_field32(&reg, TIMECSR_US_64_COUNT, 63);
	rt2x00_set_field32(&reg, TIMECSR_BEACON_EXPECT, 0);
	rt2x00mmio_register_write(rt2x00dev, TIMECSR, reg);

	rt2x00mmio_register_read(rt2x00dev, CSR9, &reg);
	rt2x00_set_field32(&reg, CSR9_MAX_FRAME_UNIT,
			   rt2x00dev->rx->data_size / 128);
	rt2x00mmio_register_write(rt2x00dev, CSR9, reg);

	/*
	 * Always use CWmin and CWmax set in descriptor.
	 */
	rt2x00mmio_register_read(rt2x00dev, CSR11, &reg);
	rt2x00_set_field32(&reg, CSR11_CW_SELECT, 0);
	rt2x00mmio_register_write(rt2x00dev, CSR11, reg);

	rt2x00mmio_register_read(rt2x00dev, CSR14, &reg);
	rt2x00_set_field32(&reg, CSR14_TSF_COUNT, 0);
	rt2x00_set_field32(&reg, CSR14_TSF_SYNC, 0);
	rt2x00_set_field32(&reg, CSR14_TBCN, 0);
	rt2x00_set_field32(&reg, CSR14_TCFP, 0);
	rt2x00_set_field32(&reg, CSR14_TATIMW, 0);
	rt2x00_set_field32(&reg, CSR14_BEACON_GEN, 0);
	rt2x00_set_field32(&reg, CSR14_CFP_COUNT_PRELOAD, 0);
	rt2x00_set_field32(&reg, CSR14_TBCM_PRELOAD, 0);
	rt2x00mmio_register_write(rt2x00dev, CSR14, reg);

	rt2x00mmio_register_write(rt2x00dev, CNT3, 0);

	rt2x00mmio_register_read(rt2x00dev, TXCSR8, &reg);
	rt2x00_set_field32(&reg, TXCSR8_BBP_ID0, 10);
	rt2x00_set_field32(&reg, TXCSR8_BBP_ID0_VALID, 1);
	rt2x00_set_field32(&reg, TXCSR8_BBP_ID1, 11);
	rt2x00_set_field32(&reg, TXCSR8_BBP_ID1_VALID, 1);
	rt2x00_set_field32(&reg, TXCSR8_BBP_ID2, 13);
	rt2x00_set_field32(&reg, TXCSR8_BBP_ID2_VALID, 1);
	rt2x00_set_field32(&reg, TXCSR8_BBP_ID3, 12);
	rt2x00_set_field32(&reg, TXCSR8_BBP_ID3_VALID, 1);
	rt2x00mmio_register_write(rt2x00dev, TXCSR8, reg);

	rt2x00mmio_register_read(rt2x00dev, ARTCSR0, &reg);
	rt2x00_set_field32(&reg, ARTCSR0_ACK_CTS_1MBS, 112);
	rt2x00_set_field32(&reg, ARTCSR0_ACK_CTS_2MBS, 56);
	rt2x00_set_field32(&reg, ARTCSR0_ACK_CTS_5_5MBS, 20);
	rt2x00_set_field32(&reg, ARTCSR0_ACK_CTS_11MBS, 10);
	rt2x00mmio_register_write(rt2x00dev, ARTCSR0, reg);

	rt2x00mmio_register_read(rt2x00dev, ARTCSR1, &reg);
	rt2x00_set_field32(&reg, ARTCSR1_ACK_CTS_6MBS, 45);
	rt2x00_set_field32(&reg, ARTCSR1_ACK_CTS_9MBS, 37);
	rt2x00_set_field32(&reg, ARTCSR1_ACK_CTS_12MBS, 33);
	rt2x00_set_field32(&reg, ARTCSR1_ACK_CTS_18MBS, 29);
	rt2x00mmio_register_write(rt2x00dev, ARTCSR1, reg);

	rt2x00mmio_register_read(rt2x00dev, ARTCSR2, &reg);
	rt2x00_set_field32(&reg, ARTCSR2_ACK_CTS_24MBS, 29);
	rt2x00_set_field32(&reg, ARTCSR2_ACK_CTS_36MBS, 25);
	rt2x00_set_field32(&reg, ARTCSR2_ACK_CTS_48MBS, 25);
	rt2x00_set_field32(&reg, ARTCSR2_ACK_CTS_54MBS, 25);
	rt2x00mmio_register_write(rt2x00dev, ARTCSR2, reg);

	rt2x00mmio_register_read(rt2x00dev, RXCSR3, &reg);
	rt2x00_set_field32(&reg, RXCSR3_BBP_ID0, 47); /* CCK Signal */
	rt2x00_set_field32(&reg, RXCSR3_BBP_ID0_VALID, 1);
	rt2x00_set_field32(&reg, RXCSR3_BBP_ID1, 51); /* Rssi */
	rt2x00_set_field32(&reg, RXCSR3_BBP_ID1_VALID, 1);
	rt2x00_set_field32(&reg, RXCSR3_BBP_ID2, 42); /* OFDM Rate */
	rt2x00_set_field32(&reg, RXCSR3_BBP_ID2_VALID, 1);
	rt2x00_set_field32(&reg, RXCSR3_BBP_ID3, 51); /* RSSI */
	rt2x00_set_field32(&reg, RXCSR3_BBP_ID3_VALID, 1);
	rt2x00mmio_register_write(rt2x00dev, RXCSR3, reg);

	rt2x00mmio_register_read(rt2x00dev, PCICSR, &reg);
	rt2x00_set_field32(&reg, PCICSR_BIG_ENDIAN, 0);
	rt2x00_set_field32(&reg, PCICSR_RX_TRESHOLD, 0);
	rt2x00_set_field32(&reg, PCICSR_TX_TRESHOLD, 3);
	rt2x00_set_field32(&reg, PCICSR_BURST_LENTH, 1);
	rt2x00_set_field32(&reg, PCICSR_ENABLE_CLK, 1);
	rt2x00_set_field32(&reg, PCICSR_READ_MULTIPLE, 1);
	rt2x00_set_field32(&reg, PCICSR_WRITE_INVALID, 1);
	rt2x00mmio_register_write(rt2x00dev, PCICSR, reg);

	rt2x00mmio_register_write(rt2x00dev, PWRCSR0, 0x3f3b3100);

	rt2x00mmio_register_write(rt2x00dev, GPIOCSR, 0x0000ff00);
	rt2x00mmio_register_write(rt2x00dev, TESTCSR, 0x000000f0);

	if (rt2x00dev->ops->lib->set_device_state(rt2x00dev, STATE_AWAKE))
		return -EBUSY;

	rt2x00mmio_register_write(rt2x00dev, MACCSR0, 0x00213223);
	rt2x00mmio_register_write(rt2x00dev, MACCSR1, 0x00235518);

	rt2x00mmio_register_read(rt2x00dev, MACCSR2, &reg);
	rt2x00_set_field32(&reg, MACCSR2_DELAY, 64);
	rt2x00mmio_register_write(rt2x00dev, MACCSR2, reg);

	rt2x00mmio_register_read(rt2x00dev, RALINKCSR, &reg);
	rt2x00_set_field32(&reg, RALINKCSR_AR_BBP_DATA0, 17);
	rt2x00_set_field32(&reg, RALINKCSR_AR_BBP_ID0, 26);
	rt2x00_set_field32(&reg, RALINKCSR_AR_BBP_VALID0, 1);
	rt2x00_set_field32(&reg, RALINKCSR_AR_BBP_DATA1, 0);
	rt2x00_set_field32(&reg, RALINKCSR_AR_BBP_ID1, 26);
	rt2x00_set_field32(&reg, RALINKCSR_AR_BBP_VALID1, 1);
	rt2x00mmio_register_write(rt2x00dev, RALINKCSR, reg);

	rt2x00mmio_register_write(rt2x00dev, BBPCSR1, 0x82188200);

	rt2x00mmio_register_write(rt2x00dev, TXACKCSR0, 0x00000020);

	rt2x00mmio_register_read(rt2x00dev, CSR1, &reg);
	rt2x00_set_field32(&reg, CSR1_SOFT_RESET, 1);
	rt2x00_set_field32(&reg, CSR1_BBP_RESET, 0);
	rt2x00_set_field32(&reg, CSR1_HOST_READY, 0);
	rt2x00mmio_register_write(rt2x00dev, CSR1, reg);

	rt2x00mmio_register_read(rt2x00dev, CSR1, &reg);
	rt2x00_set_field32(&reg, CSR1_SOFT_RESET, 0);
	rt2x00_set_field32(&reg, CSR1_HOST_READY, 1);
	rt2x00mmio_register_write(rt2x00dev, CSR1, reg);

	/*
	 * We must clear the FCS and FIFO error count.
	 * These registers are cleared on read,
	 * so we may pass a useless variable to store the value.
	 */
	rt2x00mmio_register_read(rt2x00dev, CNT0, &reg);
	rt2x00mmio_register_read(rt2x00dev, CNT4, &reg);

	return 0;
}

static int rt2500pci_wait_bbp_ready(struct rt2x00_dev *rt2x00dev)
{
	unsigned int i;
	u8 value;

	for (i = 0; i < REGISTER_BUSY_COUNT; i++) {
		rt2500pci_bbp_read(rt2x00dev, 0, &value);
		if ((value != 0xff) && (value != 0x00))
			return 0;
		udelay(REGISTER_BUSY_DELAY);
	}

	rt2x00_err(rt2x00dev, "BBP register access failed, aborting\n");
	return -EACCES;
}

static int rt2500pci_init_bbp(struct rt2x00_dev *rt2x00dev)
{
	unsigned int i;
	u16 eeprom;
	u8 reg_id;
	u8 value;

	if (unlikely(rt2500pci_wait_bbp_ready(rt2x00dev)))
		return -EACCES;

	rt2500pci_bbp_write(rt2x00dev, 3, 0x02);
	rt2500pci_bbp_write(rt2x00dev, 4, 0x19);
	rt2500pci_bbp_write(rt2x00dev, 14, 0x1c);
	rt2500pci_bbp_write(rt2x00dev, 15, 0x30);
	rt2500pci_bbp_write(rt2x00dev, 16, 0xac);
	rt2500pci_bbp_write(rt2x00dev, 18, 0x18);
	rt2500pci_bbp_write(rt2x00dev, 19, 0xff);
	rt2500pci_bbp_write(rt2x00dev, 20, 0x1e);
	rt2500pci_bbp_write(rt2x00dev, 21, 0x08);
	rt2500pci_bbp_write(rt2x00dev, 22, 0x08);
	rt2500pci_bbp_write(rt2x00dev, 23, 0x08);
	rt2500pci_bbp_write(rt2x00dev, 24, 0x70);
	rt2500pci_bbp_write(rt2x00dev, 25, 0x40);
	rt2500pci_bbp_write(rt2x00dev, 26, 0x08);
	rt2500pci_bbp_write(rt2x00dev, 27, 0x23);
	rt2500pci_bbp_write(rt2x00dev, 30, 0x10);
	rt2500pci_bbp_write(rt2x00dev, 31, 0x2b);
	rt2500pci_bbp_write(rt2x00dev, 32, 0xb9);
	rt2500pci_bbp_write(rt2x00dev, 34, 0x12);
	rt2500pci_bbp_write(rt2x00dev, 35, 0x50);
	rt2500pci_bbp_write(rt2x00dev, 39, 0xc4);
	rt2500pci_bbp_write(rt2x00dev, 40, 0x02);
	rt2500pci_bbp_write(rt2x00dev, 41, 0x60);
	rt2500pci_bbp_write(rt2x00dev, 53, 0x10);
	rt2500pci_bbp_write(rt2x00dev, 54, 0x18);
	rt2500pci_bbp_write(rt2x00dev, 56, 0x08);
	rt2500pci_bbp_write(rt2x00dev, 57, 0x10);
	rt2500pci_bbp_write(rt2x00dev, 58, 0x08);
	rt2500pci_bbp_write(rt2x00dev, 61, 0x6d);
	rt2500pci_bbp_write(rt2x00dev, 62, 0x10);

	for (i = 0; i < EEPROM_BBP_SIZE; i++) {
		rt2x00_eeprom_read(rt2x00dev, EEPROM_BBP_START + i, &eeprom);

		if (eeprom != 0xffff && eeprom != 0x0000) {
			reg_id = rt2x00_get_field16(eeprom, EEPROM_BBP_REG_ID);
			value = rt2x00_get_field16(eeprom, EEPROM_BBP_VALUE);
			rt2500pci_bbp_write(rt2x00dev, reg_id, value);
		}
	}

	return 0;
}

/*
 * Device state switch handlers.
 */
static void rt2500pci_toggle_irq(struct rt2x00_dev *rt2x00dev,
				 enum dev_state state)
{
	int mask = (state == STATE_RADIO_IRQ_OFF);
	u32 reg;
	unsigned long flags;

	/*
	 * When interrupts are being enabled, the interrupt registers
	 * should clear the register to assure a clean state.
	 */
	if (state == STATE_RADIO_IRQ_ON) {
		rt2x00mmio_register_read(rt2x00dev, CSR7, &reg);
		rt2x00mmio_register_write(rt2x00dev, CSR7, reg);
	}

	/*
	 * Only toggle the interrupts bits we are going to use.
	 * Non-checked interrupt bits are disabled by default.
	 */
	spin_lock_irqsave(&rt2x00dev->irqmask_lock, flags);

	rt2x00mmio_register_read(rt2x00dev, CSR8, &reg);
	rt2x00_set_field32(&reg, CSR8_TBCN_EXPIRE, mask);
	rt2x00_set_field32(&reg, CSR8_TXDONE_TXRING, mask);
	rt2x00_set_field32(&reg, CSR8_TXDONE_ATIMRING, mask);
	rt2x00_set_field32(&reg, CSR8_TXDONE_PRIORING, mask);
	rt2x00_set_field32(&reg, CSR8_RXDONE, mask);
	rt2x00mmio_register_write(rt2x00dev, CSR8, reg);

	spin_unlock_irqrestore(&rt2x00dev->irqmask_lock, flags);

	if (state == STATE_RADIO_IRQ_OFF) {
		/*
		 * Ensure that all tasklets are finished.
		 */
		tasklet_kill(&rt2x00dev->txstatus_tasklet);
		tasklet_kill(&rt2x00dev->rxdone_tasklet);
		tasklet_kill(&rt2x00dev->tbtt_tasklet);
	}
}

static int rt2500pci_enable_radio(struct rt2x00_dev *rt2x00dev)
{
	/*
	 * Initialize all registers.
	 */
	if (unlikely(rt2500pci_init_queues(rt2x00dev) ||
		     rt2500pci_init_registers(rt2x00dev) ||
		     rt2500pci_init_bbp(rt2x00dev)))
		return -EIO;

	return 0;
}

static void rt2500pci_disable_radio(struct rt2x00_dev *rt2x00dev)
{
	/*
	 * Disable power
	 */
	rt2x00mmio_register_write(rt2x00dev, PWRCSR0, 0);
}

static int rt2500pci_set_state(struct rt2x00_dev *rt2x00dev,
			       enum dev_state state)
{
	u32 reg, reg2;
	unsigned int i;
	char put_to_sleep;
	char bbp_state;
	char rf_state;

	put_to_sleep = (state != STATE_AWAKE);

	rt2x00mmio_register_read(rt2x00dev, PWRCSR1, &reg);
	rt2x00_set_field32(&reg, PWRCSR1_SET_STATE, 1);
	rt2x00_set_field32(&reg, PWRCSR1_BBP_DESIRE_STATE, state);
	rt2x00_set_field32(&reg, PWRCSR1_RF_DESIRE_STATE, state);
	rt2x00_set_field32(&reg, PWRCSR1_PUT_TO_SLEEP, put_to_sleep);
	rt2x00mmio_register_write(rt2x00dev, PWRCSR1, reg);

	/*
	 * Device is not guaranteed to be in the requested state yet.
	 * We must wait until the register indicates that the
	 * device has entered the correct state.
	 */
	for (i = 0; i < REGISTER_BUSY_COUNT; i++) {
		rt2x00mmio_register_read(rt2x00dev, PWRCSR1, &reg2);
		bbp_state = rt2x00_get_field32(reg2, PWRCSR1_BBP_CURR_STATE);
		rf_state = rt2x00_get_field32(reg2, PWRCSR1_RF_CURR_STATE);
		if (bbp_state == state && rf_state == state)
			return 0;
		rt2x00mmio_register_write(rt2x00dev, PWRCSR1, reg);
		msleep(10);
	}

	return -EBUSY;
}

static int rt2500pci_set_device_state(struct rt2x00_dev *rt2x00dev,
				      enum dev_state state)
{
	int retval = 0;

	switch (state) {
	case STATE_RADIO_ON:
		retval = rt2500pci_enable_radio(rt2x00dev);
		break;
	case STATE_RADIO_OFF:
		rt2500pci_disable_radio(rt2x00dev);
		break;
	case STATE_RADIO_IRQ_ON:
	case STATE_RADIO_IRQ_OFF:
		rt2500pci_toggle_irq(rt2x00dev, state);
		break;
	case STATE_DEEP_SLEEP:
	case STATE_SLEEP:
	case STATE_STANDBY:
	case STATE_AWAKE:
		retval = rt2500pci_set_state(rt2x00dev, state);
		break;
	default:
		retval = -ENOTSUPP;
		break;
	}

	if (unlikely(retval))
		rt2x00_err(rt2x00dev, "Device failed to enter state %d (%d)\n",
			   state, retval);

	return retval;
}

/*
 * TX descriptor initialization
 */
static void rt2500pci_write_tx_desc(struct queue_entry *entry,
				    struct txentry_desc *txdesc)
{
	struct skb_frame_desc *skbdesc = get_skb_frame_desc(entry->skb);
	struct queue_entry_priv_mmio *entry_priv = entry->priv_data;
	__le32 *txd = entry_priv->desc;
	u32 word;

	/*
	 * Start writing the descriptor words.
	 */
	rt2x00_desc_read(txd, 1, &word);
	rt2x00_set_field32(&word, TXD_W1_BUFFER_ADDRESS, skbdesc->skb_dma);
	rt2x00_desc_write(txd, 1, word);

	rt2x00_desc_read(txd, 2, &word);
	rt2x00_set_field32(&word, TXD_W2_IV_OFFSET, IEEE80211_HEADER);
	rt2x00_set_field32(&word, TXD_W2_AIFS, entry->queue->aifs);
	rt2x00_set_field32(&word, TXD_W2_CWMIN, entry->queue->cw_min);
	rt2x00_set_field32(&word, TXD_W2_CWMAX, entry->queue->cw_max);
	rt2x00_desc_write(txd, 2, word);

	rt2x00_desc_read(txd, 3, &word);
	rt2x00_set_field32(&word, TXD_W3_PLCP_SIGNAL, txdesc->u.plcp.signal);
	rt2x00_set_field32(&word, TXD_W3_PLCP_SERVICE, txdesc->u.plcp.service);
	rt2x00_set_field32(&word, TXD_W3_PLCP_LENGTH_LOW,
			   txdesc->u.plcp.length_low);
	rt2x00_set_field32(&word, TXD_W3_PLCP_LENGTH_HIGH,
			   txdesc->u.plcp.length_high);
	rt2x00_desc_write(txd, 3, word);

	rt2x00_desc_read(txd, 10, &word);
	rt2x00_set_field32(&word, TXD_W10_RTS,
			   test_bit(ENTRY_TXD_RTS_FRAME, &txdesc->flags));
	rt2x00_desc_write(txd, 10, word);

	/*
	 * Writing TXD word 0 must the last to prevent a race condition with
	 * the device, whereby the device may take hold of the TXD before we
	 * finished updating it.
	 */
	rt2x00_desc_read(txd, 0, &word);
	rt2x00_set_field32(&word, TXD_W0_OWNER_NIC, 1);
	rt2x00_set_field32(&word, TXD_W0_VALID, 1);
	rt2x00_set_field32(&word, TXD_W0_MORE_FRAG,
			   test_bit(ENTRY_TXD_MORE_FRAG, &txdesc->flags));
	rt2x00_set_field32(&word, TXD_W0_ACK,
			   test_bit(ENTRY_TXD_ACK, &txdesc->flags));
	rt2x00_set_field32(&word, TXD_W0_TIMESTAMP,
			   test_bit(ENTRY_TXD_REQ_TIMESTAMP, &txdesc->flags));
	rt2x00_set_field32(&word, TXD_W0_OFDM,
			   (txdesc->rate_mode == RATE_MODE_OFDM));
	rt2x00_set_field32(&word, TXD_W0_CIPHER_OWNER, 1);
	rt2x00_set_field32(&word, TXD_W0_IFS, txdesc->u.plcp.ifs);
	rt2x00_set_field32(&word, TXD_W0_RETRY_MODE,
			   test_bit(ENTRY_TXD_RETRY_MODE, &txdesc->flags));
	rt2x00_set_field32(&word, TXD_W0_DATABYTE_COUNT, txdesc->length);
	rt2x00_set_field32(&word, TXD_W0_CIPHER_ALG, CIPHER_NONE);
	rt2x00_desc_write(txd, 0, word);

	/*
	 * Register descriptor details in skb frame descriptor.
	 */
	skbdesc->desc = txd;
	skbdesc->desc_len = TXD_DESC_SIZE;
}

/*
 * TX data initialization
 */
static void rt2500pci_write_beacon(struct queue_entry *entry,
				   struct txentry_desc *txdesc)
{
	struct rt2x00_dev *rt2x00dev = entry->queue->rt2x00dev;
	u32 reg;

	/*
	 * Disable beaconing while we are reloading the beacon data,
	 * otherwise we might be sending out invalid data.
	 */
	rt2x00mmio_register_read(rt2x00dev, CSR14, &reg);
	rt2x00_set_field32(&reg, CSR14_BEACON_GEN, 0);
	rt2x00mmio_register_write(rt2x00dev, CSR14, reg);

	if (rt2x00queue_map_txskb(entry)) {
		rt2x00_err(rt2x00dev, "Fail to map beacon, aborting\n");
		goto out;
	}

	/*
	 * Write the TX descriptor for the beacon.
	 */
	rt2500pci_write_tx_desc(entry, txdesc);

	/*
	 * Dump beacon to userspace through debugfs.
	 */
	rt2x00debug_dump_frame(rt2x00dev, DUMP_FRAME_BEACON, entry->skb);
out:
	/*
	 * Enable beaconing again.
	 */
	rt2x00_set_field32(&reg, CSR14_BEACON_GEN, 1);
	rt2x00mmio_register_write(rt2x00dev, CSR14, reg);
}

/*
 * RX control handlers
 */
static void rt2500pci_fill_rxdone(struct queue_entry *entry,
				  struct rxdone_entry_desc *rxdesc)
{
	struct queue_entry_priv_mmio *entry_priv = entry->priv_data;
	u32 word0;
	u32 word2;

	rt2x00_desc_read(entry_priv->desc, 0, &word0);
	rt2x00_desc_read(entry_priv->desc, 2, &word2);

	if (rt2x00_get_field32(word0, RXD_W0_CRC_ERROR))
		rxdesc->flags |= RX_FLAG_FAILED_FCS_CRC;
	if (rt2x00_get_field32(word0, RXD_W0_PHYSICAL_ERROR))
		rxdesc->flags |= RX_FLAG_FAILED_PLCP_CRC;

	/*
	 * Obtain the status about this packet.
	 * When frame was received with an OFDM bitrate,
	 * the signal is the PLCP value. If it was received with
	 * a CCK bitrate the signal is the rate in 100kbit/s.
	 */
	rxdesc->signal = rt2x00_get_field32(word2, RXD_W2_SIGNAL);
	rxdesc->rssi = rt2x00_get_field32(word2, RXD_W2_RSSI) -
	    entry->queue->rt2x00dev->rssi_offset;
	rxdesc->size = rt2x00_get_field32(word0, RXD_W0_DATABYTE_COUNT);

	if (rt2x00_get_field32(word0, RXD_W0_OFDM))
		rxdesc->dev_flags |= RXDONE_SIGNAL_PLCP;
	else
		rxdesc->dev_flags |= RXDONE_SIGNAL_BITRATE;
	if (rt2x00_get_field32(word0, RXD_W0_MY_BSS))
		rxdesc->dev_flags |= RXDONE_MY_BSS;
}

/*
 * Interrupt functions.
 */
static void rt2500pci_txdone(struct rt2x00_dev *rt2x00dev,
			     const enum data_queue_qid queue_idx)
{
	struct data_queue *queue = rt2x00queue_get_tx_queue(rt2x00dev, queue_idx);
	struct queue_entry_priv_mmio *entry_priv;
	struct queue_entry *entry;
	struct txdone_entry_desc txdesc;
	u32 word;

	while (!rt2x00queue_empty(queue)) {
		entry = rt2x00queue_get_entry(queue, Q_INDEX_DONE);
		entry_priv = entry->priv_data;
		rt2x00_desc_read(entry_priv->desc, 0, &word);

		if (rt2x00_get_field32(word, TXD_W0_OWNER_NIC) ||
		    !rt2x00_get_field32(word, TXD_W0_VALID))
			break;

		/*
		 * Obtain the status about this packet.
		 */
		txdesc.flags = 0;
		switch (rt2x00_get_field32(word, TXD_W0_RESULT)) {
		case 0: /* Success */
		case 1: /* Success with retry */
			__set_bit(TXDONE_SUCCESS, &txdesc.flags);
			break;
		case 2: /* Failure, excessive retries */
			__set_bit(TXDONE_EXCESSIVE_RETRY, &txdesc.flags);
			/* Don't break, this is a failed frame! */
		default: /* Failure */
			__set_bit(TXDONE_FAILURE, &txdesc.flags);
		}
		txdesc.retry = rt2x00_get_field32(word, TXD_W0_RETRY_COUNT);

		rt2x00lib_txdone(entry, &txdesc);
	}
}

static inline void rt2500pci_enable_interrupt(struct rt2x00_dev *rt2x00dev,
					      struct rt2x00_field32 irq_field)
{
	u32 reg;

	/*
	 * Enable a single interrupt. The interrupt mask register
	 * access needs locking.
	 */
	spin_lock_irq(&rt2x00dev->irqmask_lock);

	rt2x00mmio_register_read(rt2x00dev, CSR8, &reg);
	rt2x00_set_field32(&reg, irq_field, 0);
	rt2x00mmio_register_write(rt2x00dev, CSR8, reg);

	spin_unlock_irq(&rt2x00dev->irqmask_lock);
}

static void rt2500pci_txstatus_tasklet(unsigned long data)
{
	struct rt2x00_dev *rt2x00dev = (struct rt2x00_dev *)data;
	u32 reg;

	/*
	 * Handle all tx queues.
	 */
	rt2500pci_txdone(rt2x00dev, QID_ATIM);
	rt2500pci_txdone(rt2x00dev, QID_AC_VO);
	rt2500pci_txdone(rt2x00dev, QID_AC_VI);

	/*
	 * Enable all TXDONE interrupts again.
	 */
	if (test_bit(DEVICE_STATE_ENABLED_RADIO, &rt2x00dev->flags)) {
		spin_lock_irq(&rt2x00dev->irqmask_lock);

		rt2x00mmio_register_read(rt2x00dev, CSR8, &reg);
		rt2x00_set_field32(&reg, CSR8_TXDONE_TXRING, 0);
		rt2x00_set_field32(&reg, CSR8_TXDONE_ATIMRING, 0);
		rt2x00_set_field32(&reg, CSR8_TXDONE_PRIORING, 0);
		rt2x00mmio_register_write(rt2x00dev, CSR8, reg);

		spin_unlock_irq(&rt2x00dev->irqmask_lock);
	}
}

static void rt2500pci_tbtt_tasklet(unsigned long data)
{
	struct rt2x00_dev *rt2x00dev = (struct rt2x00_dev *)data;
	rt2x00lib_beacondone(rt2x00dev);
	if (test_bit(DEVICE_STATE_ENABLED_RADIO, &rt2x00dev->flags))
		rt2500pci_enable_interrupt(rt2x00dev, CSR8_TBCN_EXPIRE);
}

static void rt2500pci_rxdone_tasklet(unsigned long data)
{
	struct rt2x00_dev *rt2x00dev = (struct rt2x00_dev *)data;
	if (rt2x00mmio_rxdone(rt2x00dev))
		tasklet_schedule(&rt2x00dev->rxdone_tasklet);
	else if (test_bit(DEVICE_STATE_ENABLED_RADIO, &rt2x00dev->flags))
		rt2500pci_enable_interrupt(rt2x00dev, CSR8_RXDONE);
}

static irqreturn_t rt2500pci_interrupt(int irq, void *dev_instance)
{
	struct rt2x00_dev *rt2x00dev = dev_instance;
	u32 reg, mask;

	/*
	 * Get the interrupt sources & saved to local variable.
	 * Write register value back to clear pending interrupts.
	 */
	rt2x00mmio_register_read(rt2x00dev, CSR7, &reg);
	rt2x00mmio_register_write(rt2x00dev, CSR7, reg);

	if (!reg)
		return IRQ_NONE;

	if (!test_bit(DEVICE_STATE_ENABLED_RADIO, &rt2x00dev->flags))
		return IRQ_HANDLED;

	mask = reg;

	/*
	 * Schedule tasklets for interrupt handling.
	 */
	if (rt2x00_get_field32(reg, CSR7_TBCN_EXPIRE))
		tasklet_hi_schedule(&rt2x00dev->tbtt_tasklet);

	if (rt2x00_get_field32(reg, CSR7_RXDONE))
		tasklet_schedule(&rt2x00dev->rxdone_tasklet);

	if (rt2x00_get_field32(reg, CSR7_TXDONE_ATIMRING) ||
	    rt2x00_get_field32(reg, CSR7_TXDONE_PRIORING) ||
	    rt2x00_get_field32(reg, CSR7_TXDONE_TXRING)) {
		tasklet_schedule(&rt2x00dev->txstatus_tasklet);
		/*
		 * Mask out all txdone interrupts.
		 */
		rt2x00_set_field32(&mask, CSR8_TXDONE_TXRING, 1);
		rt2x00_set_field32(&mask, CSR8_TXDONE_ATIMRING, 1);
		rt2x00_set_field32(&mask, CSR8_TXDONE_PRIORING, 1);
	}

	/*
	 * Disable all interrupts for which a tasklet was scheduled right now,
	 * the tasklet will reenable the appropriate interrupts.
	 */
	spin_lock(&rt2x00dev->irqmask_lock);

	rt2x00mmio_register_read(rt2x00dev, CSR8, &reg);
	reg |= mask;
	rt2x00mmio_register_write(rt2x00dev, CSR8, reg);

	spin_unlock(&rt2x00dev->irqmask_lock);

	return IRQ_HANDLED;
}

/*
 * Device probe functions.
 */
static int rt2500pci_validate_eeprom(struct rt2x00_dev *rt2x00dev)
{
	struct eeprom_93cx6 eeprom;
	u32 reg;
	u16 word;
	u8 *mac;

	rt2x00mmio_register_read(rt2x00dev, CSR21, &reg);

	eeprom.data = rt2x00dev;
	eeprom.register_read = rt2500pci_eepromregister_read;
	eeprom.register_write = rt2500pci_eepromregister_write;
	eeprom.width = rt2x00_get_field32(reg, CSR21_TYPE_93C46) ?
	    PCI_EEPROM_WIDTH_93C46 : PCI_EEPROM_WIDTH_93C66;
	eeprom.reg_data_in = 0;
	eeprom.reg_data_out = 0;
	eeprom.reg_data_clock = 0;
	eeprom.reg_chip_select = 0;

	eeprom_93cx6_multiread(&eeprom, EEPROM_BASE, rt2x00dev->eeprom,
			       EEPROM_SIZE / sizeof(u16));

	/*
	 * Start validation of the data that has been read.
	 */
	mac = rt2x00_eeprom_addr(rt2x00dev, EEPROM_MAC_ADDR_0);
	if (!is_valid_ether_addr(mac)) {
		eth_random_addr(mac);
		rt2x00_eeprom_dbg(rt2x00dev, "MAC: %pM\n", mac);
	}

	rt2x00_eeprom_read(rt2x00dev, EEPROM_ANTENNA, &word);
	if (word == 0xffff) {
		rt2x00_set_field16(&word, EEPROM_ANTENNA_NUM, 2);
		rt2x00_set_field16(&word, EEPROM_ANTENNA_TX_DEFAULT,
				   ANTENNA_SW_DIVERSITY);
		rt2x00_set_field16(&word, EEPROM_ANTENNA_RX_DEFAULT,
				   ANTENNA_SW_DIVERSITY);
		rt2x00_set_field16(&word, EEPROM_ANTENNA_LED_MODE,
				   LED_MODE_DEFAULT);
		rt2x00_set_field16(&word, EEPROM_ANTENNA_DYN_TXAGC, 0);
		rt2x00_set_field16(&word, EEPROM_ANTENNA_HARDWARE_RADIO, 0);
		rt2x00_set_field16(&word, EEPROM_ANTENNA_RF_TYPE, RF2522);
		rt2x00_eeprom_write(rt2x00dev, EEPROM_ANTENNA, word);
		rt2x00_eeprom_dbg(rt2x00dev, "Antenna: 0x%04x\n", word);
	}

	rt2x00_eeprom_read(rt2x00dev, EEPROM_NIC, &word);
	if (word == 0xffff) {
		rt2x00_set_field16(&word, EEPROM_NIC_CARDBUS_ACCEL, 0);
		rt2x00_set_field16(&word, EEPROM_NIC_DYN_BBP_TUNE, 0);
		rt2x00_set_field16(&word, EEPROM_NIC_CCK_TX_POWER, 0);
		rt2x00_eeprom_write(rt2x00dev, EEPROM_NIC, word);
		rt2x00_eeprom_dbg(rt2x00dev, "NIC: 0x%04x\n", word);
	}

	rt2x00_eeprom_read(rt2x00dev, EEPROM_CALIBRATE_OFFSET, &word);
	if (word == 0xffff) {
		rt2x00_set_field16(&word, EEPROM_CALIBRATE_OFFSET_RSSI,
				   DEFAULT_RSSI_OFFSET);
		rt2x00_eeprom_write(rt2x00dev, EEPROM_CALIBRATE_OFFSET, word);
		rt2x00_eeprom_dbg(rt2x00dev, "Calibrate offset: 0x%04x\n",
				  word);
	}

	return 0;
}

static int rt2500pci_init_eeprom(struct rt2x00_dev *rt2x00dev)
{
	u32 reg;
	u16 value;
	u16 eeprom;

	/*
	 * Read EEPROM word for configuration.
	 */
	rt2x00_eeprom_read(rt2x00dev, EEPROM_ANTENNA, &eeprom);

	/*
	 * Identify RF chipset.
	 */
	value = rt2x00_get_field16(eeprom, EEPROM_ANTENNA_RF_TYPE);
	rt2x00mmio_register_read(rt2x00dev, CSR0, &reg);
	rt2x00_set_chip(rt2x00dev, RT2560, value,
			rt2x00_get_field32(reg, CSR0_REVISION));

	if (!rt2x00_rf(rt2x00dev, RF2522) &&
	    !rt2x00_rf(rt2x00dev, RF2523) &&
	    !rt2x00_rf(rt2x00dev, RF2524) &&
	    !rt2x00_rf(rt2x00dev, RF2525) &&
	    !rt2x00_rf(rt2x00dev, RF2525E) &&
	    !rt2x00_rf(rt2x00dev, RF5222)) {
		rt2x00_err(rt2x00dev, "Invalid RF chipset detected\n");
		return -ENODEV;
	}

	/*
	 * Identify default antenna configuration.
	 */
	rt2x00dev->default_ant.tx =
	    rt2x00_get_field16(eeprom, EEPROM_ANTENNA_TX_DEFAULT);
	rt2x00dev->default_ant.rx =
	    rt2x00_get_field16(eeprom, EEPROM_ANTENNA_RX_DEFAULT);

	/*
	 * Store led mode, for correct led behaviour.
	 */
#ifdef CONFIG_RT2X00_LIB_LEDS
	value = rt2x00_get_field16(eeprom, EEPROM_ANTENNA_LED_MODE);

	rt2500pci_init_led(rt2x00dev, &rt2x00dev->led_radio, LED_TYPE_RADIO);
	if (value == LED_MODE_TXRX_ACTIVITY ||
	    value == LED_MODE_DEFAULT ||
	    value == LED_MODE_ASUS)
		rt2500pci_init_led(rt2x00dev, &rt2x00dev->led_qual,
				   LED_TYPE_ACTIVITY);
#endif /* CONFIG_RT2X00_LIB_LEDS */

	/*
	 * Detect if this device has an hardware controlled radio.
	 */
	if (rt2x00_get_field16(eeprom, EEPROM_ANTENNA_HARDWARE_RADIO))
		__set_bit(CAPABILITY_HW_BUTTON, &rt2x00dev->cap_flags);

	/*
	 * Check if the BBP tuning should be enabled.
	 */
	rt2x00_eeprom_read(rt2x00dev, EEPROM_NIC, &eeprom);
	if (!rt2x00_get_field16(eeprom, EEPROM_NIC_DYN_BBP_TUNE))
		__set_bit(CAPABILITY_LINK_TUNING, &rt2x00dev->cap_flags);

	/*
	 * Read the RSSI <-> dBm offset information.
	 */
	rt2x00_eeprom_read(rt2x00dev, EEPROM_CALIBRATE_OFFSET, &eeprom);
	rt2x00dev->rssi_offset =
	    rt2x00_get_field16(eeprom, EEPROM_CALIBRATE_OFFSET_RSSI);

	return 0;
}

/*
 * RF value list for RF2522
 * Supports: 2.4 GHz
 */
static const struct rf_channel rf_vals_bg_2522[] = {
	{ 1,  0x00002050, 0x000c1fda, 0x00000101, 0 },
	{ 2,  0x00002050, 0x000c1fee, 0x00000101, 0 },
	{ 3,  0x00002050, 0x000c2002, 0x00000101, 0 },
	{ 4,  0x00002050, 0x000c2016, 0x00000101, 0 },
	{ 5,  0x00002050, 0x000c202a, 0x00000101, 0 },
	{ 6,  0x00002050, 0x000c203e, 0x00000101, 0 },
	{ 7,  0x00002050, 0x000c2052, 0x00000101, 0 },
	{ 8,  0x00002050, 0x000c2066, 0x00000101, 0 },
	{ 9,  0x00002050, 0x000c207a, 0x00000101, 0 },
	{ 10, 0x00002050, 0x000c208e, 0x00000101, 0 },
	{ 11, 0x00002050, 0x000c20a2, 0x00000101, 0 },
	{ 12, 0x00002050, 0x000c20b6, 0x00000101, 0 },
	{ 13, 0x00002050, 0x000c20ca, 0x00000101, 0 },
	{ 14, 0x00002050, 0x000c20fa, 0x00000101, 0 },
};

/*
 * RF value list for RF2523
 * Supports: 2.4 GHz
 */
static const struct rf_channel rf_vals_bg_2523[] = {
	{ 1,  0x00022010, 0x00000c9e, 0x000e0111, 0x00000a1b },
	{ 2,  0x00022010, 0x00000ca2, 0x000e0111, 0x00000a1b },
	{ 3,  0x00022010, 0x00000ca6, 0x000e0111, 0x00000a1b },
	{ 4,  0x00022010, 0x00000caa, 0x000e0111, 0x00000a1b },
	{ 5,  0x00022010, 0x00000cae, 0x000e0111, 0x00000a1b },
	{ 6,  0x00022010, 0x00000cb2, 0x000e0111, 0x00000a1b },
	{ 7,  0x00022010, 0x00000cb6, 0x000e0111, 0x00000a1b },
	{ 8,  0x00022010, 0x00000cba, 0x000e0111, 0x00000a1b },
	{ 9,  0x00022010, 0x00000cbe, 0x000e0111, 0x00000a1b },
	{ 10, 0x00022010, 0x00000d02, 0x000e0111, 0x00000a1b },
	{ 11, 0x00022010, 0x00000d06, 0x000e0111, 0x00000a1b },
	{ 12, 0x00022010, 0x00000d0a, 0x000e0111, 0x00000a1b },
	{ 13, 0x00022010, 0x00000d0e, 0x000e0111, 0x00000a1b },
	{ 14, 0x00022010, 0x00000d1a, 0x000e0111, 0x00000a03 },
};

/*
 * RF value list for RF2524
 * Supports: 2.4 GHz
 */
static const struct rf_channel rf_vals_bg_2524[] = {
	{ 1,  0x00032020, 0x00000c9e, 0x00000101, 0x00000a1b },
	{ 2,  0x00032020, 0x00000ca2, 0x00000101, 0x00000a1b },
	{ 3,  0x00032020, 0x00000ca6, 0x00000101, 0x00000a1b },
	{ 4,  0x00032020, 0x00000caa, 0x00000101, 0x00000a1b },
	{ 5,  0x00032020, 0x00000cae, 0x00000101, 0x00000a1b },
	{ 6,  0x00032020, 0x00000cb2, 0x00000101, 0x00000a1b },
	{ 7,  0x00032020, 0x00000cb6, 0x00000101, 0x00000a1b },
	{ 8,  0x00032020, 0x00000cba, 0x00000101, 0x00000a1b },
	{ 9,  0x00032020, 0x00000cbe, 0x00000101, 0x00000a1b },
	{ 10, 0x00032020, 0x00000d02, 0x00000101, 0x00000a1b },
	{ 11, 0x00032020, 0x00000d06, 0x00000101, 0x00000a1b },
	{ 12, 0x00032020, 0x00000d0a, 0x00000101, 0x00000a1b },
	{ 13, 0x00032020, 0x00000d0e, 0x00000101, 0x00000a1b },
	{ 14, 0x00032020, 0x00000d1a, 0x00000101, 0x00000a03 },
};

/*
 * RF value list for RF2525
 * Supports: 2.4 GHz
 */
static const struct rf_channel rf_vals_bg_2525[] = {
	{ 1,  0x00022020, 0x00080c9e, 0x00060111, 0x00000a1b },
	{ 2,  0x00022020, 0x00080ca2, 0x00060111, 0x00000a1b },
	{ 3,  0x00022020, 0x00080ca6, 0x00060111, 0x00000a1b },
	{ 4,  0x00022020, 0x00080caa, 0x00060111, 0x00000a1b },
	{ 5,  0x00022020, 0x00080cae, 0x00060111, 0x00000a1b },
	{ 6,  0x00022020, 0x00080cb2, 0x00060111, 0x00000a1b },
	{ 7,  0x00022020, 0x00080cb6, 0x00060111, 0x00000a1b },
	{ 8,  0x00022020, 0x00080cba, 0x00060111, 0x00000a1b },
	{ 9,  0x00022020, 0x00080cbe, 0x00060111, 0x00000a1b },
	{ 10, 0x00022020, 0x00080d02, 0x00060111, 0x00000a1b },
	{ 11, 0x00022020, 0x00080d06, 0x00060111, 0x00000a1b },
	{ 12, 0x00022020, 0x00080d0a, 0x00060111, 0x00000a1b },
	{ 13, 0x00022020, 0x00080d0e, 0x00060111, 0x00000a1b },
	{ 14, 0x00022020, 0x00080d1a, 0x00060111, 0x00000a03 },
};

/*
 * RF value list for RF2525e
 * Supports: 2.4 GHz
 */
static const struct rf_channel rf_vals_bg_2525e[] = {
	{ 1,  0x00022020, 0x00081136, 0x00060111, 0x00000a0b },
	{ 2,  0x00022020, 0x0008113a, 0x00060111, 0x00000a0b },
	{ 3,  0x00022020, 0x0008113e, 0x00060111, 0x00000a0b },
	{ 4,  0x00022020, 0x00081182, 0x00060111, 0x00000a0b },
	{ 5,  0x00022020, 0x00081186, 0x00060111, 0x00000a0b },
	{ 6,  0x00022020, 0x0008118a, 0x00060111, 0x00000a0b },
	{ 7,  0x00022020, 0x0008118e, 0x00060111, 0x00000a0b },
	{ 8,  0x00022020, 0x00081192, 0x00060111, 0x00000a0b },
	{ 9,  0x00022020, 0x00081196, 0x00060111, 0x00000a0b },
	{ 10, 0x00022020, 0x0008119a, 0x00060111, 0x00000a0b },
	{ 11, 0x00022020, 0x0008119e, 0x00060111, 0x00000a0b },
	{ 12, 0x00022020, 0x000811a2, 0x00060111, 0x00000a0b },
	{ 13, 0x00022020, 0x000811a6, 0x00060111, 0x00000a0b },
	{ 14, 0x00022020, 0x000811ae, 0x00060111, 0x00000a1b },
};

/*
 * RF value list for RF5222
 * Supports: 2.4 GHz & 5.2 GHz
 */
static const struct rf_channel rf_vals_5222[] = {
	{ 1,  0x00022020, 0x00001136, 0x00000101, 0x00000a0b },
	{ 2,  0x00022020, 0x0000113a, 0x00000101, 0x00000a0b },
	{ 3,  0x00022020, 0x0000113e, 0x00000101, 0x00000a0b },
	{ 4,  0x00022020, 0x00001182, 0x00000101, 0x00000a0b },
	{ 5,  0x00022020, 0x00001186, 0x00000101, 0x00000a0b },
	{ 6,  0x00022020, 0x0000118a, 0x00000101, 0x00000a0b },
	{ 7,  0x00022020, 0x0000118e, 0x00000101, 0x00000a0b },
	{ 8,  0x00022020, 0x00001192, 0x00000101, 0x00000a0b },
	{ 9,  0x00022020, 0x00001196, 0x00000101, 0x00000a0b },
	{ 10, 0x00022020, 0x0000119a, 0x00000101, 0x00000a0b },
	{ 11, 0x00022020, 0x0000119e, 0x00000101, 0x00000a0b },
	{ 12, 0x00022020, 0x000011a2, 0x00000101, 0x00000a0b },
	{ 13, 0x00022020, 0x000011a6, 0x00000101, 0x00000a0b },
	{ 14, 0x00022020, 0x000011ae, 0x00000101, 0x00000a1b },

	/* 802.11 UNI / HyperLan 2 */
	{ 36, 0x00022010, 0x00018896, 0x00000101, 0x00000a1f },
	{ 40, 0x00022010, 0x0001889a, 0x00000101, 0x00000a1f },
	{ 44, 0x00022010, 0x0001889e, 0x00000101, 0x00000a1f },
	{ 48, 0x00022010, 0x000188a2, 0x00000101, 0x00000a1f },
	{ 52, 0x00022010, 0x000188a6, 0x00000101, 0x00000a1f },
	{ 66, 0x00022010, 0x000188aa, 0x00000101, 0x00000a1f },
	{ 60, 0x00022010, 0x000188ae, 0x00000101, 0x00000a1f },
	{ 64, 0x00022010, 0x000188b2, 0x00000101, 0x00000a1f },

	/* 802.11 HyperLan 2 */
	{ 100, 0x00022010, 0x00008802, 0x00000101, 0x00000a0f },
	{ 104, 0x00022010, 0x00008806, 0x00000101, 0x00000a0f },
	{ 108, 0x00022010, 0x0000880a, 0x00000101, 0x00000a0f },
	{ 112, 0x00022010, 0x0000880e, 0x00000101, 0x00000a0f },
	{ 116, 0x00022010, 0x00008812, 0x00000101, 0x00000a0f },
	{ 120, 0x00022010, 0x00008816, 0x00000101, 0x00000a0f },
	{ 124, 0x00022010, 0x0000881a, 0x00000101, 0x00000a0f },
	{ 128, 0x00022010, 0x0000881e, 0x00000101, 0x00000a0f },
	{ 132, 0x00022010, 0x00008822, 0x00000101, 0x00000a0f },
	{ 136, 0x00022010, 0x00008826, 0x00000101, 0x00000a0f },

	/* 802.11 UNII */
	{ 140, 0x00022010, 0x0000882a, 0x00000101, 0x00000a0f },
	{ 149, 0x00022020, 0x000090a6, 0x00000101, 0x00000a07 },
	{ 153, 0x00022020, 0x000090ae, 0x00000101, 0x00000a07 },
	{ 157, 0x00022020, 0x000090b6, 0x00000101, 0x00000a07 },
	{ 161, 0x00022020, 0x000090be, 0x00000101, 0x00000a07 },
};

static int rt2500pci_probe_hw_mode(struct rt2x00_dev *rt2x00dev)
{
	struct hw_mode_spec *spec = &rt2x00dev->spec;
	struct channel_info *info;
	char *tx_power;
	unsigned int i;

	/*
	 * Initialize all hw fields.
	 */
	rt2x00dev->hw->flags = IEEE80211_HW_HOST_BROADCAST_PS_BUFFERING |
			       IEEE80211_HW_SIGNAL_DBM |
			       IEEE80211_HW_SUPPORTS_PS |
			       IEEE80211_HW_PS_NULLFUNC_STACK;

	SET_IEEE80211_DEV(rt2x00dev->hw, rt2x00dev->dev);
	SET_IEEE80211_PERM_ADDR(rt2x00dev->hw,
				rt2x00_eeprom_addr(rt2x00dev,
						   EEPROM_MAC_ADDR_0));

	/*
	 * Initialize hw_mode information.
	 */
	spec->supported_bands = SUPPORT_BAND_2GHZ;
	spec->supported_rates = SUPPORT_RATE_CCK | SUPPORT_RATE_OFDM;

	if (rt2x00_rf(rt2x00dev, RF2522)) {
		spec->num_channels = ARRAY_SIZE(rf_vals_bg_2522);
		spec->channels = rf_vals_bg_2522;
	} else if (rt2x00_rf(rt2x00dev, RF2523)) {
		spec->num_channels = ARRAY_SIZE(rf_vals_bg_2523);
		spec->channels = rf_vals_bg_2523;
	} else if (rt2x00_rf(rt2x00dev, RF2524)) {
		spec->num_channels = ARRAY_SIZE(rf_vals_bg_2524);
		spec->channels = rf_vals_bg_2524;
	} else if (rt2x00_rf(rt2x00dev, RF2525)) {
		spec->num_channels = ARRAY_SIZE(rf_vals_bg_2525);
		spec->channels = rf_vals_bg_2525;
	} else if (rt2x00_rf(rt2x00dev, RF2525E)) {
		spec->num_channels = ARRAY_SIZE(rf_vals_bg_2525e);
		spec->channels = rf_vals_bg_2525e;
	} else if (rt2x00_rf(rt2x00dev, RF5222)) {
		spec->supported_bands |= SUPPORT_BAND_5GHZ;
		spec->num_channels = ARRAY_SIZE(rf_vals_5222);
		spec->channels = rf_vals_5222;
	}

	/*
	 * Create channel information array
	 */
	info = kcalloc(spec->num_channels, sizeof(*info), GFP_KERNEL);
	if (!info)
		return -ENOMEM;

	spec->channels_info = info;

	tx_power = rt2x00_eeprom_addr(rt2x00dev, EEPROM_TXPOWER_START);
	for (i = 0; i < 14; i++) {
		info[i].max_power = MAX_TXPOWER;
		info[i].default_power1 = TXPOWER_FROM_DEV(tx_power[i]);
	}

	if (spec->num_channels > 14) {
		for (i = 14; i < spec->num_channels; i++) {
			info[i].max_power = MAX_TXPOWER;
			info[i].default_power1 = DEFAULT_TXPOWER;
		}
	}

	return 0;
}

static int rt2500pci_probe_hw(struct rt2x00_dev *rt2x00dev)
{
	int retval;
	u32 reg;

	/*
	 * Allocate eeprom data.
	 */
	retval = rt2500pci_validate_eeprom(rt2x00dev);
	if (retval)
		return retval;

	retval = rt2500pci_init_eeprom(rt2x00dev);
	if (retval)
		return retval;

	/*
	 * Enable rfkill polling by setting GPIO direction of the
	 * rfkill switch GPIO pin correctly.
	 */
	rt2x00mmio_register_read(rt2x00dev, GPIOCSR, &reg);
	rt2x00_set_field32(&reg, GPIOCSR_DIR0, 1);
	rt2x00mmio_register_write(rt2x00dev, GPIOCSR, reg);

	/*
	 * Initialize hw specifications.
	 */
	retval = rt2500pci_probe_hw_mode(rt2x00dev);
	if (retval)
		return retval;

	/*
	 * This device requires the atim queue and DMA-mapped skbs.
	 */
	__set_bit(REQUIRE_ATIM_QUEUE, &rt2x00dev->cap_flags);
	__set_bit(REQUIRE_DMA, &rt2x00dev->cap_flags);
	__set_bit(REQUIRE_SW_SEQNO, &rt2x00dev->cap_flags);

	/*
	 * Set the rssi offset.
	 */
	rt2x00dev->rssi_offset = DEFAULT_RSSI_OFFSET;

	return 0;
}

/*
 * IEEE80211 stack callback functions.
 */
static u64 rt2500pci_get_tsf(struct ieee80211_hw *hw,
			     struct ieee80211_vif *vif)
{
	struct rt2x00_dev *rt2x00dev = hw->priv;
	u64 tsf;
	u32 reg;

	rt2x00mmio_register_read(rt2x00dev, CSR17, &reg);
	tsf = (u64) rt2x00_get_field32(reg, CSR17_HIGH_TSFTIMER) << 32;
	rt2x00mmio_register_read(rt2x00dev, CSR16, &reg);
	tsf |= rt2x00_get_field32(reg, CSR16_LOW_TSFTIMER);

	return tsf;
}

static int rt2500pci_tx_last_beacon(struct ieee80211_hw *hw)
{
	struct rt2x00_dev *rt2x00dev = hw->priv;
	u32 reg;

	rt2x00mmio_register_read(rt2x00dev, CSR15, &reg);
	return rt2x00_get_field32(reg, CSR15_BEACON_SENT);
}

static const struct ieee80211_ops rt2500pci_mac80211_ops = {
	.tx			= rt2x00mac_tx,
	.start			= rt2x00mac_start,
	.stop			= rt2x00mac_stop,
	.add_interface		= rt2x00mac_add_interface,
	.remove_interface	= rt2x00mac_remove_interface,
	.config			= rt2x00mac_config,
	.configure_filter	= rt2x00mac_configure_filter,
	.sw_scan_start		= rt2x00mac_sw_scan_start,
	.sw_scan_complete	= rt2x00mac_sw_scan_complete,
	.get_stats		= rt2x00mac_get_stats,
	.bss_info_changed	= rt2x00mac_bss_info_changed,
	.conf_tx		= rt2x00mac_conf_tx,
	.get_tsf		= rt2500pci_get_tsf,
	.tx_last_beacon		= rt2500pci_tx_last_beacon,
	.rfkill_poll		= rt2x00mac_rfkill_poll,
	.flush			= rt2x00mac_flush,
	.set_antenna		= rt2x00mac_set_antenna,
	.get_antenna		= rt2x00mac_get_antenna,
	.get_ringparam		= rt2x00mac_get_ringparam,
	.tx_frames_pending	= rt2x00mac_tx_frames_pending,
};

static const struct rt2x00lib_ops rt2500pci_rt2x00_ops = {
	.irq_handler		= rt2500pci_interrupt,
	.txstatus_tasklet	= rt2500pci_txstatus_tasklet,
	.tbtt_tasklet		= rt2500pci_tbtt_tasklet,
	.rxdone_tasklet		= rt2500pci_rxdone_tasklet,
	.probe_hw		= rt2500pci_probe_hw,
	.initialize		= rt2x00mmio_initialize,
	.uninitialize		= rt2x00mmio_uninitialize,
	.get_entry_state	= rt2500pci_get_entry_state,
	.clear_entry		= rt2500pci_clear_entry,
	.set_device_state	= rt2500pci_set_device_state,
	.rfkill_poll		= rt2500pci_rfkill_poll,
	.link_stats		= rt2500pci_link_stats,
	.reset_tuner		= rt2500pci_reset_tuner,
	.link_tuner		= rt2500pci_link_tuner,
	.start_queue		= rt2500pci_start_queue,
	.kick_queue		= rt2500pci_kick_queue,
	.stop_queue		= rt2500pci_stop_queue,
	.flush_queue		= rt2x00mmio_flush_queue,
	.write_tx_desc		= rt2500pci_write_tx_desc,
	.write_beacon		= rt2500pci_write_beacon,
	.fill_rxdone		= rt2500pci_fill_rxdone,
	.config_filter		= rt2500pci_config_filter,
	.config_intf		= rt2500pci_config_intf,
	.config_erp		= rt2500pci_config_erp,
	.config_ant		= rt2500pci_config_ant,
	.config			= rt2500pci_config,
};

<<<<<<< HEAD
static const struct data_queue_desc rt2500pci_queue_rx = {
	.entry_num		= 32,
	.data_size		= DATA_FRAME_SIZE,
	.desc_size		= RXD_DESC_SIZE,
	.priv_size		= sizeof(struct queue_entry_priv_mmio),
};

static const struct data_queue_desc rt2500pci_queue_tx = {
	.entry_num		= 32,
	.data_size		= DATA_FRAME_SIZE,
	.desc_size		= TXD_DESC_SIZE,
	.priv_size		= sizeof(struct queue_entry_priv_mmio),
};

static const struct data_queue_desc rt2500pci_queue_bcn = {
	.entry_num		= 1,
	.data_size		= MGMT_FRAME_SIZE,
	.desc_size		= TXD_DESC_SIZE,
	.priv_size		= sizeof(struct queue_entry_priv_mmio),
};

static const struct data_queue_desc rt2500pci_queue_atim = {
	.entry_num		= 8,
	.data_size		= DATA_FRAME_SIZE,
	.desc_size		= TXD_DESC_SIZE,
	.priv_size		= sizeof(struct queue_entry_priv_mmio),
};
=======
static void rt2500pci_queue_init(struct data_queue *queue)
{
	switch (queue->qid) {
	case QID_RX:
		queue->limit = 32;
		queue->data_size = DATA_FRAME_SIZE;
		queue->desc_size = RXD_DESC_SIZE;
		queue->priv_size = sizeof(struct queue_entry_priv_mmio);
		break;

	case QID_AC_VO:
	case QID_AC_VI:
	case QID_AC_BE:
	case QID_AC_BK:
		queue->limit = 32;
		queue->data_size = DATA_FRAME_SIZE;
		queue->desc_size = TXD_DESC_SIZE;
		queue->priv_size = sizeof(struct queue_entry_priv_mmio);
		break;

	case QID_BEACON:
		queue->limit = 1;
		queue->data_size = MGMT_FRAME_SIZE;
		queue->desc_size = TXD_DESC_SIZE;
		queue->priv_size = sizeof(struct queue_entry_priv_mmio);
		break;

	case QID_ATIM:
		queue->limit = 8;
		queue->data_size = DATA_FRAME_SIZE;
		queue->desc_size = TXD_DESC_SIZE;
		queue->priv_size = sizeof(struct queue_entry_priv_mmio);
		break;

	default:
		BUG();
		break;
	}
}
>>>>>>> d0e0ac97

static const struct rt2x00_ops rt2500pci_ops = {
	.name			= KBUILD_MODNAME,
	.max_ap_intf		= 1,
	.eeprom_size		= EEPROM_SIZE,
	.rf_size		= RF_SIZE,
	.tx_queues		= NUM_TX_QUEUES,
	.queue_init		= rt2500pci_queue_init,
	.lib			= &rt2500pci_rt2x00_ops,
	.hw			= &rt2500pci_mac80211_ops,
#ifdef CONFIG_RT2X00_LIB_DEBUGFS
	.debugfs		= &rt2500pci_rt2x00debug,
#endif /* CONFIG_RT2X00_LIB_DEBUGFS */
};

/*
 * RT2500pci module information.
 */
static DEFINE_PCI_DEVICE_TABLE(rt2500pci_device_table) = {
	{ PCI_DEVICE(0x1814, 0x0201) },
	{ 0, }
};

MODULE_AUTHOR(DRV_PROJECT);
MODULE_VERSION(DRV_VERSION);
MODULE_DESCRIPTION("Ralink RT2500 PCI & PCMCIA Wireless LAN driver.");
MODULE_SUPPORTED_DEVICE("Ralink RT2560 PCI & PCMCIA chipset based cards");
MODULE_DEVICE_TABLE(pci, rt2500pci_device_table);
MODULE_LICENSE("GPL");

static int rt2500pci_probe(struct pci_dev *pci_dev,
			   const struct pci_device_id *id)
{
	return rt2x00pci_probe(pci_dev, &rt2500pci_ops);
}

static struct pci_driver rt2500pci_driver = {
	.name		= KBUILD_MODNAME,
	.id_table	= rt2500pci_device_table,
	.probe		= rt2500pci_probe,
	.remove		= rt2x00pci_remove,
	.suspend	= rt2x00pci_suspend,
	.resume		= rt2x00pci_resume,
};

module_pci_driver(rt2500pci_driver);<|MERGE_RESOLUTION|>--- conflicted
+++ resolved
@@ -2056,35 +2056,6 @@
 	.config			= rt2500pci_config,
 };
 
-<<<<<<< HEAD
-static const struct data_queue_desc rt2500pci_queue_rx = {
-	.entry_num		= 32,
-	.data_size		= DATA_FRAME_SIZE,
-	.desc_size		= RXD_DESC_SIZE,
-	.priv_size		= sizeof(struct queue_entry_priv_mmio),
-};
-
-static const struct data_queue_desc rt2500pci_queue_tx = {
-	.entry_num		= 32,
-	.data_size		= DATA_FRAME_SIZE,
-	.desc_size		= TXD_DESC_SIZE,
-	.priv_size		= sizeof(struct queue_entry_priv_mmio),
-};
-
-static const struct data_queue_desc rt2500pci_queue_bcn = {
-	.entry_num		= 1,
-	.data_size		= MGMT_FRAME_SIZE,
-	.desc_size		= TXD_DESC_SIZE,
-	.priv_size		= sizeof(struct queue_entry_priv_mmio),
-};
-
-static const struct data_queue_desc rt2500pci_queue_atim = {
-	.entry_num		= 8,
-	.data_size		= DATA_FRAME_SIZE,
-	.desc_size		= TXD_DESC_SIZE,
-	.priv_size		= sizeof(struct queue_entry_priv_mmio),
-};
-=======
 static void rt2500pci_queue_init(struct data_queue *queue)
 {
 	switch (queue->qid) {
@@ -2124,7 +2095,6 @@
 		break;
 	}
 }
->>>>>>> d0e0ac97
 
 static const struct rt2x00_ops rt2500pci_ops = {
 	.name			= KBUILD_MODNAME,
