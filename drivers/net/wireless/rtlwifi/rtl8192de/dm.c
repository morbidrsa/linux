/******************************************************************************
 *
 * Copyright(c) 2009-2012  Realtek Corporation.
 *
 * This program is free software; you can redistribute it and/or modify it
 * under the terms of version 2 of the GNU General Public License as
 * published by the Free Software Foundation.
 *
 * This program is distributed in the hope that it will be useful, but WITHOUT
 * ANY WARRANTY; without even the implied warranty of MERCHANTABILITY or
 * FITNESS FOR A PARTICULAR PURPOSE.  See the GNU General Public License for
 * more details.
 *
 * You should have received a copy of the GNU General Public License along with
 * this program; if not, write to the Free Software Foundation, Inc.,
 * 51 Franklin Street, Fifth Floor, Boston, MA 02110, USA
 *
 * The full GNU General Public License is included in this distribution in the
 * file called LICENSE.
 *
 * Contact Information:
 * wlanfae <wlanfae@realtek.com>
 * Realtek Corporation, No. 2, Innovation Road II, Hsinchu Science Park,
 * Hsinchu 300, Taiwan.
 *
 * Larry Finger <Larry.Finger@lwfinger.net>
 *
 *****************************************************************************/

#include "../wifi.h"
#include "../base.h"
#include "reg.h"
#include "def.h"
#include "phy.h"
#include "dm.h"
#include "fw.h"

#define UNDEC_SM_PWDB	entry_min_undec_sm_pwdb

static const u32 ofdmswing_table[OFDM_TABLE_SIZE_92D] = {
	0x7f8001fe,		/* 0, +6.0dB */
	0x788001e2,		/* 1, +5.5dB */
	0x71c001c7,		/* 2, +5.0dB */
	0x6b8001ae,		/* 3, +4.5dB */
	0x65400195,		/* 4, +4.0dB */
	0x5fc0017f,		/* 5, +3.5dB */
	0x5a400169,		/* 6, +3.0dB */
	0x55400155,		/* 7, +2.5dB */
	0x50800142,		/* 8, +2.0dB */
	0x4c000130,		/* 9, +1.5dB */
	0x47c0011f,		/* 10, +1.0dB */
	0x43c0010f,		/* 11, +0.5dB */
	0x40000100,		/* 12, +0dB */
	0x3c8000f2,		/* 13, -0.5dB */
	0x390000e4,		/* 14, -1.0dB */
	0x35c000d7,		/* 15, -1.5dB */
	0x32c000cb,		/* 16, -2.0dB */
	0x300000c0,		/* 17, -2.5dB */
	0x2d4000b5,		/* 18, -3.0dB */
	0x2ac000ab,		/* 19, -3.5dB */
	0x288000a2,		/* 20, -4.0dB */
	0x26000098,		/* 21, -4.5dB */
	0x24000090,		/* 22, -5.0dB */
	0x22000088,		/* 23, -5.5dB */
	0x20000080,		/* 24, -6.0dB */
	0x1e400079,		/* 25, -6.5dB */
	0x1c800072,		/* 26, -7.0dB */
	0x1b00006c,		/* 27. -7.5dB */
	0x19800066,		/* 28, -8.0dB */
	0x18000060,		/* 29, -8.5dB */
	0x16c0005b,		/* 30, -9.0dB */
	0x15800056,		/* 31, -9.5dB */
	0x14400051,		/* 32, -10.0dB */
	0x1300004c,		/* 33, -10.5dB */
	0x12000048,		/* 34, -11.0dB */
	0x11000044,		/* 35, -11.5dB */
	0x10000040,		/* 36, -12.0dB */
	0x0f00003c,		/* 37, -12.5dB */
	0x0e400039,		/* 38, -13.0dB */
	0x0d800036,		/* 39, -13.5dB */
	0x0cc00033,		/* 40, -14.0dB */
	0x0c000030,		/* 41, -14.5dB */
	0x0b40002d,		/* 42, -15.0dB */
};

static const u8 cckswing_table_ch1ch13[CCK_TABLE_SIZE][8] = {
	{0x36, 0x35, 0x2e, 0x25, 0x1c, 0x12, 0x09, 0x04},    /* 0, +0dB */
	{0x33, 0x32, 0x2b, 0x23, 0x1a, 0x11, 0x08, 0x04},    /* 1, -0.5dB */
	{0x30, 0x2f, 0x29, 0x21, 0x19, 0x10, 0x08, 0x03},    /* 2, -1.0dB */
	{0x2d, 0x2d, 0x27, 0x1f, 0x18, 0x0f, 0x08, 0x03},    /* 3, -1.5dB */
	{0x2b, 0x2a, 0x25, 0x1e, 0x16, 0x0e, 0x07, 0x03},    /* 4, -2.0dB */
	{0x28, 0x28, 0x22, 0x1c, 0x15, 0x0d, 0x07, 0x03},    /* 5, -2.5dB */
	{0x26, 0x25, 0x21, 0x1b, 0x14, 0x0d, 0x06, 0x03},    /* 6, -3.0dB */
	{0x24, 0x23, 0x1f, 0x19, 0x13, 0x0c, 0x06, 0x03},    /* 7, -3.5dB */
	{0x22, 0x21, 0x1d, 0x18, 0x11, 0x0b, 0x06, 0x02},    /* 8, -4.0dB */
	{0x20, 0x20, 0x1b, 0x16, 0x11, 0x08, 0x05, 0x02},    /* 9, -4.5dB */
	{0x1f, 0x1e, 0x1a, 0x15, 0x10, 0x0a, 0x05, 0x02},    /* 10, -5.0dB */
	{0x1d, 0x1c, 0x18, 0x14, 0x0f, 0x0a, 0x05, 0x02},    /* 11, -5.5dB */
	{0x1b, 0x1a, 0x17, 0x13, 0x0e, 0x09, 0x04, 0x02},    /* 12, -6.0dB */
	{0x1a, 0x19, 0x16, 0x12, 0x0d, 0x09, 0x04, 0x02},    /* 13, -6.5dB */
	{0x18, 0x17, 0x15, 0x11, 0x0c, 0x08, 0x04, 0x02},    /* 14, -7.0dB */
	{0x17, 0x16, 0x13, 0x10, 0x0c, 0x08, 0x04, 0x02},    /* 15, -7.5dB */
	{0x16, 0x15, 0x12, 0x0f, 0x0b, 0x07, 0x04, 0x01},    /* 16, -8.0dB */
	{0x14, 0x14, 0x11, 0x0e, 0x0b, 0x07, 0x03, 0x02},    /* 17, -8.5dB */
	{0x13, 0x13, 0x10, 0x0d, 0x0a, 0x06, 0x03, 0x01},    /* 18, -9.0dB */
	{0x12, 0x12, 0x0f, 0x0c, 0x09, 0x06, 0x03, 0x01},    /* 19, -9.5dB */
	{0x11, 0x11, 0x0f, 0x0c, 0x09, 0x06, 0x03, 0x01},    /* 20, -10.0dB */
	{0x10, 0x10, 0x0e, 0x0b, 0x08, 0x05, 0x03, 0x01},    /* 21, -10.5dB */
	{0x0f, 0x0f, 0x0d, 0x0b, 0x08, 0x05, 0x03, 0x01},    /* 22, -11.0dB */
	{0x0e, 0x0e, 0x0c, 0x0a, 0x08, 0x05, 0x02, 0x01},    /* 23, -11.5dB */
	{0x0d, 0x0d, 0x0c, 0x0a, 0x07, 0x05, 0x02, 0x01},    /* 24, -12.0dB */
	{0x0d, 0x0c, 0x0b, 0x09, 0x07, 0x04, 0x02, 0x01},    /* 25, -12.5dB */
	{0x0c, 0x0c, 0x0a, 0x09, 0x06, 0x04, 0x02, 0x01},    /* 26, -13.0dB */
	{0x0b, 0x0b, 0x0a, 0x08, 0x06, 0x04, 0x02, 0x01},    /* 27, -13.5dB */
	{0x0b, 0x0a, 0x09, 0x08, 0x06, 0x04, 0x02, 0x01},    /* 28, -14.0dB */
	{0x0a, 0x0a, 0x09, 0x07, 0x05, 0x03, 0x02, 0x01},    /* 29, -14.5dB */
	{0x0a, 0x09, 0x08, 0x07, 0x05, 0x03, 0x02, 0x01},    /* 30, -15.0dB */
	{0x09, 0x09, 0x08, 0x06, 0x05, 0x03, 0x01, 0x01},    /* 31, -15.5dB */
	{0x09, 0x08, 0x07, 0x06, 0x04, 0x03, 0x01, 0x01}     /* 32, -16.0dB */
};

static const u8 cckswing_table_ch14[CCK_TABLE_SIZE][8] = {
	{0x36, 0x35, 0x2e, 0x1b, 0x00, 0x00, 0x00, 0x00},    /* 0, +0dB */
	{0x33, 0x32, 0x2b, 0x19, 0x00, 0x00, 0x00, 0x00},    /* 1, -0.5dB */
	{0x30, 0x2f, 0x29, 0x18, 0x00, 0x00, 0x00, 0x00},    /* 2, -1.0dB */
	{0x2d, 0x2d, 0x17, 0x17, 0x00, 0x00, 0x00, 0x00},    /* 3, -1.5dB */
	{0x2b, 0x2a, 0x25, 0x15, 0x00, 0x00, 0x00, 0x00},    /* 4, -2.0dB */
	{0x28, 0x28, 0x24, 0x14, 0x00, 0x00, 0x00, 0x00},    /* 5, -2.5dB */
	{0x26, 0x25, 0x21, 0x13, 0x00, 0x00, 0x00, 0x00},    /* 6, -3.0dB */
	{0x24, 0x23, 0x1f, 0x12, 0x00, 0x00, 0x00, 0x00},    /* 7, -3.5dB */
	{0x22, 0x21, 0x1d, 0x11, 0x00, 0x00, 0x00, 0x00},    /* 8, -4.0dB */
	{0x20, 0x20, 0x1b, 0x10, 0x00, 0x00, 0x00, 0x00},    /* 9, -4.5dB */
	{0x1f, 0x1e, 0x1a, 0x0f, 0x00, 0x00, 0x00, 0x00},    /* 10, -5.0dB */
	{0x1d, 0x1c, 0x18, 0x0e, 0x00, 0x00, 0x00, 0x00},    /* 11, -5.5dB */
	{0x1b, 0x1a, 0x17, 0x0e, 0x00, 0x00, 0x00, 0x00},    /* 12, -6.0dB */
	{0x1a, 0x19, 0x16, 0x0d, 0x00, 0x00, 0x00, 0x00},    /* 13, -6.5dB */
	{0x18, 0x17, 0x15, 0x0c, 0x00, 0x00, 0x00, 0x00},    /* 14, -7.0dB */
	{0x17, 0x16, 0x13, 0x0b, 0x00, 0x00, 0x00, 0x00},    /* 15, -7.5dB */
	{0x16, 0x15, 0x12, 0x0b, 0x00, 0x00, 0x00, 0x00},    /* 16, -8.0dB */
	{0x14, 0x14, 0x11, 0x0a, 0x00, 0x00, 0x00, 0x00},    /* 17, -8.5dB */
	{0x13, 0x13, 0x10, 0x0a, 0x00, 0x00, 0x00, 0x00},    /* 18, -9.0dB */
	{0x12, 0x12, 0x0f, 0x09, 0x00, 0x00, 0x00, 0x00},    /* 19, -9.5dB */
	{0x11, 0x11, 0x0f, 0x09, 0x00, 0x00, 0x00, 0x00},    /* 20, -10.0dB */
	{0x10, 0x10, 0x0e, 0x08, 0x00, 0x00, 0x00, 0x00},    /* 21, -10.5dB */
	{0x0f, 0x0f, 0x0d, 0x08, 0x00, 0x00, 0x00, 0x00},    /* 22, -11.0dB */
	{0x0e, 0x0e, 0x0c, 0x07, 0x00, 0x00, 0x00, 0x00},    /* 23, -11.5dB */
	{0x0d, 0x0d, 0x0c, 0x07, 0x00, 0x00, 0x00, 0x00},    /* 24, -12.0dB */
	{0x0d, 0x0c, 0x0b, 0x06, 0x00, 0x00, 0x00, 0x00},    /* 25, -12.5dB */
	{0x0c, 0x0c, 0x0a, 0x06, 0x00, 0x00, 0x00, 0x00},    /* 26, -13.0dB */
	{0x0b, 0x0b, 0x0a, 0x06, 0x00, 0x00, 0x00, 0x00},    /* 27, -13.5dB */
	{0x0b, 0x0a, 0x09, 0x05, 0x00, 0x00, 0x00, 0x00},    /* 28, -14.0dB */
	{0x0a, 0x0a, 0x09, 0x05, 0x00, 0x00, 0x00, 0x00},    /* 29, -14.5dB */
	{0x0a, 0x09, 0x08, 0x05, 0x00, 0x00, 0x00, 0x00},    /* 30, -15.0dB */
	{0x09, 0x09, 0x08, 0x05, 0x00, 0x00, 0x00, 0x00},    /* 31, -15.5dB */
	{0x09, 0x08, 0x07, 0x04, 0x00, 0x00, 0x00, 0x00}     /* 32, -16.0dB */
};

static void rtl92d_dm_diginit(struct ieee80211_hw *hw)
{
	struct rtl_priv *rtlpriv = rtl_priv(hw);
	struct dig_t *de_digtable = &rtlpriv->dm_digtable;

	de_digtable->dig_enable_flag = true;
	de_digtable->dig_ext_port_stage = DIG_EXT_PORT_STAGE_MAX;
	de_digtable->cur_igvalue = 0x20;
	de_digtable->pre_igvalue = 0x0;
	de_digtable->cursta_cstate = DIG_STA_DISCONNECT;
	de_digtable->presta_cstate = DIG_STA_DISCONNECT;
	de_digtable->curmultista_cstate = DIG_MULTISTA_DISCONNECT;
	de_digtable->rssi_lowthresh = DM_DIG_THRESH_LOW;
	de_digtable->rssi_highthresh = DM_DIG_THRESH_HIGH;
	de_digtable->fa_lowthresh = DM_FALSEALARM_THRESH_LOW;
	de_digtable->fa_highthresh = DM_FALSEALARM_THRESH_HIGH;
	de_digtable->rx_gain_max = DM_DIG_FA_UPPER;
	de_digtable->rx_gain_min = DM_DIG_FA_LOWER;
	de_digtable->back_val = DM_DIG_BACKOFF_DEFAULT;
	de_digtable->back_range_max = DM_DIG_BACKOFF_MAX;
	de_digtable->back_range_min = DM_DIG_BACKOFF_MIN;
	de_digtable->pre_cck_pd_state = CCK_PD_STAGE_LOWRSSI;
	de_digtable->cur_cck_pd_state = CCK_PD_STAGE_MAX;
	de_digtable->large_fa_hit = 0;
	de_digtable->recover_cnt = 0;
	de_digtable->forbidden_igi = DM_DIG_FA_LOWER;
}

static void rtl92d_dm_false_alarm_counter_statistics(struct ieee80211_hw *hw)
{
	u32 ret_value;
	struct rtl_priv *rtlpriv = rtl_priv(hw);
	struct false_alarm_statistics *falsealm_cnt = &(rtlpriv->falsealm_cnt);
	unsigned long flag = 0;

	/* hold ofdm counter */
	rtl_set_bbreg(hw, ROFDM0_LSTF, BIT(31), 1); /* hold page C counter */
	rtl_set_bbreg(hw, ROFDM1_LSTF, BIT(31), 1); /*hold page D counter */

	ret_value = rtl_get_bbreg(hw, ROFDM0_FRAMESYNC, BMASKDWORD);
	falsealm_cnt->cnt_fast_fsync_fail = (ret_value & 0xffff);
	falsealm_cnt->cnt_sb_search_fail = ((ret_value & 0xffff0000) >> 16);
	ret_value = rtl_get_bbreg(hw, ROFDM_PHYCOUNTER1, BMASKDWORD);
	falsealm_cnt->cnt_parity_fail = ((ret_value & 0xffff0000) >> 16);
	ret_value = rtl_get_bbreg(hw, ROFDM_PHYCOUNTER2, BMASKDWORD);
	falsealm_cnt->cnt_rate_illegal = (ret_value & 0xffff);
	falsealm_cnt->cnt_crc8_fail = ((ret_value & 0xffff0000) >> 16);
	ret_value = rtl_get_bbreg(hw, ROFDM_PHYCOUNTER3, BMASKDWORD);
	falsealm_cnt->cnt_mcs_fail = (ret_value & 0xffff);
	falsealm_cnt->cnt_ofdm_fail = falsealm_cnt->cnt_parity_fail +
				      falsealm_cnt->cnt_rate_illegal +
				      falsealm_cnt->cnt_crc8_fail +
				      falsealm_cnt->cnt_mcs_fail +
				      falsealm_cnt->cnt_fast_fsync_fail +
				      falsealm_cnt->cnt_sb_search_fail;

	if (rtlpriv->rtlhal.current_bandtype != BAND_ON_5G) {
		/* hold cck counter */
		rtl92d_acquire_cckandrw_pagea_ctl(hw, &flag);
		ret_value = rtl_get_bbreg(hw, RCCK0_FACOUNTERLOWER, BMASKBYTE0);
		falsealm_cnt->cnt_cck_fail = ret_value;
		ret_value = rtl_get_bbreg(hw, RCCK0_FACOUNTERUPPER, BMASKBYTE3);
		falsealm_cnt->cnt_cck_fail += (ret_value & 0xff) << 8;
		rtl92d_release_cckandrw_pagea_ctl(hw, &flag);
	} else {
		falsealm_cnt->cnt_cck_fail = 0;
	}

	/* reset false alarm counter registers */
	falsealm_cnt->cnt_all = falsealm_cnt->cnt_fast_fsync_fail +
				falsealm_cnt->cnt_sb_search_fail +
				falsealm_cnt->cnt_parity_fail +
				falsealm_cnt->cnt_rate_illegal +
				falsealm_cnt->cnt_crc8_fail +
				falsealm_cnt->cnt_mcs_fail +
				falsealm_cnt->cnt_cck_fail;

	rtl_set_bbreg(hw, ROFDM1_LSTF, 0x08000000, 1);
	/* update ofdm counter */
	rtl_set_bbreg(hw, ROFDM1_LSTF, 0x08000000, 0);
	/* update page C counter */
	rtl_set_bbreg(hw, ROFDM0_LSTF, BIT(31), 0);
	/* update page D counter */
	rtl_set_bbreg(hw, ROFDM1_LSTF, BIT(31), 0);
	if (rtlpriv->rtlhal.current_bandtype != BAND_ON_5G) {
		/* reset cck counter */
		rtl92d_acquire_cckandrw_pagea_ctl(hw, &flag);
		rtl_set_bbreg(hw, RCCK0_FALSEALARMREPORT, 0x0000c000, 0);
		/* enable cck counter */
		rtl_set_bbreg(hw, RCCK0_FALSEALARMREPORT, 0x0000c000, 2);
		rtl92d_release_cckandrw_pagea_ctl(hw, &flag);
	}
	RT_TRACE(rtlpriv, COMP_DIG, DBG_LOUD,
		 "Cnt_Fast_Fsync_fail = %x, Cnt_SB_Search_fail = %x\n",
		 falsealm_cnt->cnt_fast_fsync_fail,
		 falsealm_cnt->cnt_sb_search_fail);
	RT_TRACE(rtlpriv, COMP_DIG, DBG_LOUD,
		 "Cnt_Parity_Fail = %x, Cnt_Rate_Illegal = %x, Cnt_Crc8_fail = %x, Cnt_Mcs_fail = %x\n",
		 falsealm_cnt->cnt_parity_fail,
		 falsealm_cnt->cnt_rate_illegal,
		 falsealm_cnt->cnt_crc8_fail,
		 falsealm_cnt->cnt_mcs_fail);
	RT_TRACE(rtlpriv, COMP_DIG, DBG_LOUD,
		 "Cnt_Ofdm_fail = %x, Cnt_Cck_fail = %x, Cnt_all = %x\n",
		 falsealm_cnt->cnt_ofdm_fail,
		 falsealm_cnt->cnt_cck_fail,
		 falsealm_cnt->cnt_all);
}

static void rtl92d_dm_find_minimum_rssi(struct ieee80211_hw *hw)
{
	struct rtl_priv *rtlpriv = rtl_priv(hw);
	struct dig_t *de_digtable = &rtlpriv->dm_digtable;
	struct rtl_mac *mac = rtl_mac(rtlpriv);

	/* Determine the minimum RSSI  */
	if ((mac->link_state < MAC80211_LINKED) &&
	    (rtlpriv->dm.UNDEC_SM_PWDB == 0)) {
		de_digtable->min_undec_pwdb_for_dm = 0;
		RT_TRACE(rtlpriv, COMP_BB_POWERSAVING, DBG_LOUD,
			 "Not connected to any\n");
	}
	if (mac->link_state >= MAC80211_LINKED) {
		if (mac->opmode == NL80211_IFTYPE_AP ||
		    mac->opmode == NL80211_IFTYPE_ADHOC) {
			de_digtable->min_undec_pwdb_for_dm =
			    rtlpriv->dm.UNDEC_SM_PWDB;
			RT_TRACE(rtlpriv, COMP_BB_POWERSAVING, DBG_LOUD,
				 "AP Client PWDB = 0x%lx\n",
				 rtlpriv->dm.UNDEC_SM_PWDB);
		} else {
			de_digtable->min_undec_pwdb_for_dm =
			    rtlpriv->dm.undec_sm_pwdb;
			RT_TRACE(rtlpriv, COMP_BB_POWERSAVING, DBG_LOUD,
				 "STA Default Port PWDB = 0x%x\n",
				 de_digtable->min_undec_pwdb_for_dm);
		}
	} else {
		de_digtable->min_undec_pwdb_for_dm = rtlpriv->dm.UNDEC_SM_PWDB;
		RT_TRACE(rtlpriv, COMP_BB_POWERSAVING, DBG_LOUD,
			 "AP Ext Port or disconnect PWDB = 0x%x\n",
			 de_digtable->min_undec_pwdb_for_dm);
	}

	RT_TRACE(rtlpriv, COMP_DIG, DBG_LOUD, "MinUndecoratedPWDBForDM =%d\n",
		 de_digtable->min_undec_pwdb_for_dm);
}

static void rtl92d_dm_cck_packet_detection_thresh(struct ieee80211_hw *hw)
{
	struct rtl_priv *rtlpriv = rtl_priv(hw);
	struct dig_t *de_digtable = &rtlpriv->dm_digtable;
	unsigned long flag = 0;

	if (de_digtable->cursta_cstate == DIG_STA_CONNECT) {
		if (de_digtable->pre_cck_pd_state == CCK_PD_STAGE_LOWRSSI) {
			if (de_digtable->min_undec_pwdb_for_dm <= 25)
				de_digtable->cur_cck_pd_state =
							 CCK_PD_STAGE_LOWRSSI;
			else
				de_digtable->cur_cck_pd_state =
							 CCK_PD_STAGE_HIGHRSSI;
		} else {
			if (de_digtable->min_undec_pwdb_for_dm <= 20)
				de_digtable->cur_cck_pd_state =
							 CCK_PD_STAGE_LOWRSSI;
			else
				de_digtable->cur_cck_pd_state =
							 CCK_PD_STAGE_HIGHRSSI;
		}
	} else {
		de_digtable->cur_cck_pd_state = CCK_PD_STAGE_LOWRSSI;
	}
	if (de_digtable->pre_cck_pd_state != de_digtable->cur_cck_pd_state) {
		if (de_digtable->cur_cck_pd_state == CCK_PD_STAGE_LOWRSSI) {
			rtl92d_acquire_cckandrw_pagea_ctl(hw, &flag);
			rtl_set_bbreg(hw, RCCK0_CCA, BMASKBYTE2, 0x83);
			rtl92d_release_cckandrw_pagea_ctl(hw, &flag);
		} else {
			rtl92d_acquire_cckandrw_pagea_ctl(hw, &flag);
			rtl_set_bbreg(hw, RCCK0_CCA, BMASKBYTE2, 0xcd);
			rtl92d_release_cckandrw_pagea_ctl(hw, &flag);
		}
		de_digtable->pre_cck_pd_state = de_digtable->cur_cck_pd_state;
	}
	RT_TRACE(rtlpriv, COMP_DIG, DBG_LOUD, "CurSTAConnectState=%s\n",
		 de_digtable->cursta_cstate == DIG_STA_CONNECT ?
		 "DIG_STA_CONNECT " : "DIG_STA_DISCONNECT");
	RT_TRACE(rtlpriv, COMP_DIG, DBG_LOUD, "CCKPDStage=%s\n",
		 de_digtable->cur_cck_pd_state == CCK_PD_STAGE_LOWRSSI ?
		 "Low RSSI " : "High RSSI ");
	RT_TRACE(rtlpriv, COMP_DIG, DBG_LOUD, "is92d single phy =%x\n",
		 IS_92D_SINGLEPHY(rtlpriv->rtlhal.version));

}

void rtl92d_dm_write_dig(struct ieee80211_hw *hw)
{
	struct rtl_priv *rtlpriv = rtl_priv(hw);
	struct dig_t *de_digtable = &rtlpriv->dm_digtable;

	RT_TRACE(rtlpriv, COMP_DIG, DBG_LOUD,
		 "cur_igvalue = 0x%x, pre_igvalue = 0x%x, back_val = %d\n",
		 de_digtable->cur_igvalue, de_digtable->pre_igvalue,
		 de_digtable->back_val);
	if (de_digtable->dig_enable_flag == false) {
		RT_TRACE(rtlpriv, COMP_DIG, DBG_LOUD, "DIG is disabled\n");
		de_digtable->pre_igvalue = 0x17;
		return;
	}
	if (de_digtable->pre_igvalue != de_digtable->cur_igvalue) {
		rtl_set_bbreg(hw, ROFDM0_XAAGCCORE1, 0x7f,
			      de_digtable->cur_igvalue);
		rtl_set_bbreg(hw, ROFDM0_XBAGCCORE1, 0x7f,
			      de_digtable->cur_igvalue);
		de_digtable->pre_igvalue = de_digtable->cur_igvalue;
	}
}

static void rtl92d_early_mode_enabled(struct rtl_priv *rtlpriv)
{
	struct dig_t *de_digtable = &rtlpriv->dm_digtable;

	if ((rtlpriv->mac80211.link_state >= MAC80211_LINKED) &&
	    (rtlpriv->mac80211.vendor == PEER_CISCO)) {
		RT_TRACE(rtlpriv, COMP_DIG, DBG_LOUD, "IOT_PEER = CISCO\n");
		if (de_digtable->last_min_undec_pwdb_for_dm >= 50
		    && de_digtable->min_undec_pwdb_for_dm < 50) {
			rtl_write_byte(rtlpriv, REG_EARLY_MODE_CONTROL, 0x00);
			RT_TRACE(rtlpriv, COMP_DIG, DBG_LOUD,
				 "Early Mode Off\n");
		} else if (de_digtable->last_min_undec_pwdb_for_dm <= 55 &&
			   de_digtable->min_undec_pwdb_for_dm > 55) {
			rtl_write_byte(rtlpriv, REG_EARLY_MODE_CONTROL, 0x0f);
			RT_TRACE(rtlpriv, COMP_DIG, DBG_LOUD,
				 "Early Mode On\n");
		}
	} else if (!(rtl_read_byte(rtlpriv, REG_EARLY_MODE_CONTROL) & 0xf)) {
		rtl_write_byte(rtlpriv, REG_EARLY_MODE_CONTROL, 0x0f);
		RT_TRACE(rtlpriv, COMP_DIG, DBG_LOUD, "Early Mode On\n");
	}
}

static void rtl92d_dm_dig(struct ieee80211_hw *hw)
{
	struct rtl_priv *rtlpriv = rtl_priv(hw);
	struct dig_t *de_digtable = &rtlpriv->dm_digtable;
	u8 value_igi = de_digtable->cur_igvalue;
	struct false_alarm_statistics *falsealm_cnt = &(rtlpriv->falsealm_cnt);

	RT_TRACE(rtlpriv, COMP_DIG, DBG_LOUD, "==>\n");
	if (rtlpriv->rtlhal.earlymode_enable) {
		rtl92d_early_mode_enabled(rtlpriv);
		de_digtable->last_min_undec_pwdb_for_dm =
				 de_digtable->min_undec_pwdb_for_dm;
	}
	if (!rtlpriv->dm.dm_initialgain_enable)
		return;

	/* because we will send data pkt when scanning
	 * this will cause some ap like gear-3700 wep TP
	 * lower if we retrun here, this is the diff of
	 * mac80211 driver vs ieee80211 driver */
	/* if (rtlpriv->mac80211.act_scanning)
	 *      return; */

	/* Not STA mode return tmp */
	if (rtlpriv->mac80211.opmode != NL80211_IFTYPE_STATION)
		return;
	RT_TRACE(rtlpriv, COMP_DIG, DBG_LOUD, "progress\n");
	/* Decide the current status and if modify initial gain or not */
	if (rtlpriv->mac80211.link_state >= MAC80211_LINKED)
		de_digtable->cursta_cstate = DIG_STA_CONNECT;
	else
		de_digtable->cursta_cstate = DIG_STA_DISCONNECT;

	/* adjust initial gain according to false alarm counter */
	if (falsealm_cnt->cnt_all < DM_DIG_FA_TH0)
		value_igi--;
	else if (falsealm_cnt->cnt_all < DM_DIG_FA_TH1)
		value_igi += 0;
	else if (falsealm_cnt->cnt_all < DM_DIG_FA_TH2)
		value_igi++;
	else if (falsealm_cnt->cnt_all >= DM_DIG_FA_TH2)
		value_igi += 2;
	RT_TRACE(rtlpriv, COMP_DIG, DBG_LOUD,
		 "dm_DIG() Before: large_fa_hit=%d, forbidden_igi=%x\n",
		 de_digtable->large_fa_hit, de_digtable->forbidden_igi);
	RT_TRACE(rtlpriv, COMP_DIG, DBG_LOUD,
		 "dm_DIG() Before: Recover_cnt=%d, rx_gain_min=%x\n",
		 de_digtable->recover_cnt, de_digtable->rx_gain_min);

	/* deal with abnorally large false alarm */
	if (falsealm_cnt->cnt_all > 10000) {
		RT_TRACE(rtlpriv, COMP_DIG, DBG_LOUD,
			 "dm_DIG(): Abnormally false alarm case\n");

		de_digtable->large_fa_hit++;
		if (de_digtable->forbidden_igi < de_digtable->cur_igvalue) {
			de_digtable->forbidden_igi = de_digtable->cur_igvalue;
			de_digtable->large_fa_hit = 1;
		}
		if (de_digtable->large_fa_hit >= 3) {
			if ((de_digtable->forbidden_igi + 1) > DM_DIG_MAX)
				de_digtable->rx_gain_min = DM_DIG_MAX;
			else
				de_digtable->rx_gain_min =
				    (de_digtable->forbidden_igi + 1);
			de_digtable->recover_cnt = 3600;	/* 3600=2hr */
		}
	} else {
		/* Recovery mechanism for IGI lower bound */
		if (de_digtable->recover_cnt != 0) {
			de_digtable->recover_cnt--;
		} else {
			if (de_digtable->large_fa_hit == 0) {
				if ((de_digtable->forbidden_igi - 1) <
				    DM_DIG_FA_LOWER) {
					de_digtable->forbidden_igi =
							 DM_DIG_FA_LOWER;
					de_digtable->rx_gain_min =
							 DM_DIG_FA_LOWER;

				} else {
					de_digtable->forbidden_igi--;
					de_digtable->rx_gain_min =
					    (de_digtable->forbidden_igi + 1);
				}
			} else if (de_digtable->large_fa_hit == 3) {
				de_digtable->large_fa_hit = 0;
			}
		}
	}
	RT_TRACE(rtlpriv, COMP_DIG, DBG_LOUD,
		 "dm_DIG() After: large_fa_hit=%d, forbidden_igi=%x\n",
		 de_digtable->large_fa_hit, de_digtable->forbidden_igi);
	RT_TRACE(rtlpriv, COMP_DIG, DBG_LOUD,
		 "dm_DIG() After: recover_cnt=%d, rx_gain_min=%x\n",
		 de_digtable->recover_cnt, de_digtable->rx_gain_min);

	if (value_igi > DM_DIG_MAX)
		value_igi = DM_DIG_MAX;
	else if (value_igi < de_digtable->rx_gain_min)
		value_igi = de_digtable->rx_gain_min;
	de_digtable->cur_igvalue = value_igi;
	rtl92d_dm_write_dig(hw);
	if (rtlpriv->rtlhal.current_bandtype != BAND_ON_5G)
		rtl92d_dm_cck_packet_detection_thresh(hw);
	RT_TRACE(rtlpriv, COMP_DIG, DBG_LOUD, "<<==\n");
}

static void rtl92d_dm_init_dynamic_txpower(struct ieee80211_hw *hw)
{
	struct rtl_priv *rtlpriv = rtl_priv(hw);

	rtlpriv->dm.dynamic_txpower_enable = true;
	rtlpriv->dm.last_dtp_lvl = TXHIGHPWRLEVEL_NORMAL;
	rtlpriv->dm.dynamic_txhighpower_lvl = TXHIGHPWRLEVEL_NORMAL;
}

static void rtl92d_dm_dynamic_txpower(struct ieee80211_hw *hw)
{
	struct rtl_priv *rtlpriv = rtl_priv(hw);
	struct rtl_phy *rtlphy = &(rtlpriv->phy);
	struct rtl_hal *rtlhal = rtl_hal(rtlpriv);
	struct rtl_mac *mac = rtl_mac(rtl_priv(hw));
	long undec_sm_pwdb;

	if ((!rtlpriv->dm.dynamic_txpower_enable)
	    || rtlpriv->dm.dm_flag & HAL_DM_HIPWR_DISABLE) {
		rtlpriv->dm.dynamic_txhighpower_lvl = TXHIGHPWRLEVEL_NORMAL;
		return;
	}
	if ((mac->link_state < MAC80211_LINKED) &&
	    (rtlpriv->dm.UNDEC_SM_PWDB == 0)) {
		RT_TRACE(rtlpriv, COMP_POWER, DBG_TRACE,
			 "Not connected to any\n");
		rtlpriv->dm.dynamic_txhighpower_lvl = TXHIGHPWRLEVEL_NORMAL;
		rtlpriv->dm.last_dtp_lvl = TXHIGHPWRLEVEL_NORMAL;
		return;
	}
	if (mac->link_state >= MAC80211_LINKED) {
		if (mac->opmode == NL80211_IFTYPE_ADHOC) {
			undec_sm_pwdb =
			    rtlpriv->dm.UNDEC_SM_PWDB;
			RT_TRACE(rtlpriv, COMP_POWER, DBG_LOUD,
				 "IBSS Client PWDB = 0x%lx\n",
				 undec_sm_pwdb);
		} else {
			undec_sm_pwdb =
			    rtlpriv->dm.undec_sm_pwdb;
			RT_TRACE(rtlpriv, COMP_POWER, DBG_LOUD,
				 "STA Default Port PWDB = 0x%lx\n",
				 undec_sm_pwdb);
		}
	} else {
		undec_sm_pwdb =
		    rtlpriv->dm.UNDEC_SM_PWDB;

		RT_TRACE(rtlpriv, COMP_POWER, DBG_LOUD,
			 "AP Ext Port PWDB = 0x%lx\n",
			 undec_sm_pwdb);
	}
	if (rtlhal->current_bandtype == BAND_ON_5G) {
		if (undec_sm_pwdb >= 0x33) {
			rtlpriv->dm.dynamic_txhighpower_lvl =
						 TXHIGHPWRLEVEL_LEVEL2;
			RT_TRACE(rtlpriv, COMP_HIPWR, DBG_LOUD,
				 "5G:TxHighPwrLevel_Level2 (TxPwr=0x0)\n");
		} else if ((undec_sm_pwdb < 0x33)
			   && (undec_sm_pwdb >= 0x2b)) {
			rtlpriv->dm.dynamic_txhighpower_lvl =
						 TXHIGHPWRLEVEL_LEVEL1;
			RT_TRACE(rtlpriv, COMP_HIPWR, DBG_LOUD,
				 "5G:TxHighPwrLevel_Level1 (TxPwr=0x10)\n");
		} else if (undec_sm_pwdb < 0x2b) {
			rtlpriv->dm.dynamic_txhighpower_lvl =
						 TXHIGHPWRLEVEL_NORMAL;
			RT_TRACE(rtlpriv, COMP_HIPWR, DBG_LOUD,
				 "5G:TxHighPwrLevel_Normal\n");
		}
	} else {
		if (undec_sm_pwdb >=
		    TX_POWER_NEAR_FIELD_THRESH_LVL2) {
			rtlpriv->dm.dynamic_txhighpower_lvl =
						 TXHIGHPWRLEVEL_LEVEL2;
			RT_TRACE(rtlpriv, COMP_POWER, DBG_LOUD,
				 "TXHIGHPWRLEVEL_LEVEL1 (TxPwr=0x0)\n");
		} else
		    if ((undec_sm_pwdb <
			 (TX_POWER_NEAR_FIELD_THRESH_LVL2 - 3))
			&& (undec_sm_pwdb >=
			    TX_POWER_NEAR_FIELD_THRESH_LVL1)) {

			rtlpriv->dm.dynamic_txhighpower_lvl =
						 TXHIGHPWRLEVEL_LEVEL1;
			RT_TRACE(rtlpriv, COMP_POWER, DBG_LOUD,
				 "TXHIGHPWRLEVEL_LEVEL1 (TxPwr=0x10)\n");
		} else if (undec_sm_pwdb <
			   (TX_POWER_NEAR_FIELD_THRESH_LVL1 - 5)) {
			rtlpriv->dm.dynamic_txhighpower_lvl =
						 TXHIGHPWRLEVEL_NORMAL;
			RT_TRACE(rtlpriv, COMP_POWER, DBG_LOUD,
				 "TXHIGHPWRLEVEL_NORMAL\n");
		}
	}
	if ((rtlpriv->dm.dynamic_txhighpower_lvl != rtlpriv->dm.last_dtp_lvl)) {
		RT_TRACE(rtlpriv, COMP_POWER, DBG_LOUD,
			 "PHY_SetTxPowerLevel8192S() Channel = %d\n",
			 rtlphy->current_channel);
		rtl92d_phy_set_txpower_level(hw, rtlphy->current_channel);
	}
	rtlpriv->dm.last_dtp_lvl = rtlpriv->dm.dynamic_txhighpower_lvl;
}

static void rtl92d_dm_pwdb_monitor(struct ieee80211_hw *hw)
{
	struct rtl_priv *rtlpriv = rtl_priv(hw);

	/* AP & ADHOC & MESH will return tmp */
	if (rtlpriv->mac80211.opmode != NL80211_IFTYPE_STATION)
		return;
	/* Indicate Rx signal strength to FW. */
	if (rtlpriv->dm.useramask) {
		u32 temp = rtlpriv->dm.undec_sm_pwdb;

		temp <<= 16;
		temp |= 0x100;
		/* fw v12 cmdid 5:use max macid ,for nic ,
		 * default macid is 0 ,max macid is 1 */
		rtl92d_fill_h2c_cmd(hw, H2C_RSSI_REPORT, 3, (u8 *) (&temp));
	} else {
		rtl_write_byte(rtlpriv, 0x4fe,
			       (u8) rtlpriv->dm.undec_sm_pwdb);
	}
}

void rtl92d_dm_init_edca_turbo(struct ieee80211_hw *hw)
{
	struct rtl_priv *rtlpriv = rtl_priv(hw);

	rtlpriv->dm.current_turbo_edca = false;
	rtlpriv->dm.is_any_nonbepkts = false;
	rtlpriv->dm.is_cur_rdlstate = false;
}

static void rtl92d_dm_check_edca_turbo(struct ieee80211_hw *hw)
{
	struct rtl_priv *rtlpriv = rtl_priv(hw);
	struct rtl_mac *mac = rtl_mac(rtl_priv(hw));
	static u64 last_txok_cnt;
	static u64 last_rxok_cnt;
	u64 cur_txok_cnt;
	u64 cur_rxok_cnt;
	u32 edca_be_ul = 0x5ea42b;
	u32 edca_be_dl = 0x5ea42b;

	if (mac->link_state != MAC80211_LINKED) {
		rtlpriv->dm.current_turbo_edca = false;
		goto exit;
	}

	/* Enable BEQ TxOP limit configuration in wireless G-mode. */
	/* To check whether we shall force turn on TXOP configuration. */
	if ((!rtlpriv->dm.disable_framebursting) &&
	    (rtlpriv->sec.pairwise_enc_algorithm == WEP40_ENCRYPTION ||
	    rtlpriv->sec.pairwise_enc_algorithm == WEP104_ENCRYPTION ||
	    rtlpriv->sec.pairwise_enc_algorithm == TKIP_ENCRYPTION)) {
		/* Force TxOP limit to 0x005e for UL. */
		if (!(edca_be_ul & 0xffff0000))
			edca_be_ul |= 0x005e0000;
		/* Force TxOP limit to 0x005e for DL. */
		if (!(edca_be_dl & 0xffff0000))
			edca_be_dl |= 0x005e0000;
	}

	if ((!rtlpriv->dm.is_any_nonbepkts) &&
	    (!rtlpriv->dm.disable_framebursting)) {
		cur_txok_cnt = rtlpriv->stats.txbytesunicast - last_txok_cnt;
		cur_rxok_cnt = rtlpriv->stats.rxbytesunicast - last_rxok_cnt;
		if (cur_rxok_cnt > 4 * cur_txok_cnt) {
			if (!rtlpriv->dm.is_cur_rdlstate ||
			    !rtlpriv->dm.current_turbo_edca) {
				rtl_write_dword(rtlpriv, REG_EDCA_BE_PARAM,
						edca_be_dl);
				rtlpriv->dm.is_cur_rdlstate = true;
			}
		} else {
			if (rtlpriv->dm.is_cur_rdlstate ||
			    !rtlpriv->dm.current_turbo_edca) {
				rtl_write_dword(rtlpriv, REG_EDCA_BE_PARAM,
						edca_be_ul);
				rtlpriv->dm.is_cur_rdlstate = false;
			}
		}
		rtlpriv->dm.current_turbo_edca = true;
	} else {
		if (rtlpriv->dm.current_turbo_edca) {
			u8 tmp = AC0_BE;
			rtlpriv->cfg->ops->set_hw_reg(hw, HW_VAR_AC_PARAM,
						      &tmp);
			rtlpriv->dm.current_turbo_edca = false;
		}
	}

exit:
	rtlpriv->dm.is_any_nonbepkts = false;
	last_txok_cnt = rtlpriv->stats.txbytesunicast;
	last_rxok_cnt = rtlpriv->stats.rxbytesunicast;
}

static void rtl92d_dm_rxgain_tracking_thermalmeter(struct ieee80211_hw *hw)
{
	struct rtl_priv *rtlpriv = rtl_priv(hw);
	u8 index_mapping[RX_INDEX_MAPPING_NUM] = {
		0x0f, 0x0f, 0x0d, 0x0c, 0x0b,
		0x0a, 0x09, 0x08, 0x07, 0x06,
		0x05, 0x04, 0x04, 0x03, 0x02
	};
	int i;
	u32 u4tmp;

	u4tmp = (index_mapping[(rtlpriv->efuse.eeprom_thermalmeter -
				rtlpriv->dm.thermalvalue_rxgain)]) << 12;
	RT_TRACE(rtlpriv, COMP_POWER_TRACKING, DBG_LOUD,
		 "===> Rx Gain %x\n", u4tmp);
	for (i = RF90_PATH_A; i < rtlpriv->phy.num_total_rfpath; i++)
		rtl_set_rfreg(hw, i, 0x3C, BRFREGOFFSETMASK,
			      (rtlpriv->phy.reg_rf3c[i] & (~(0xF000))) | u4tmp);
}

static void rtl92d_bandtype_2_4G(struct ieee80211_hw *hw, long *temp_cckg,
				 u8 *cck_index_old)
{
	struct rtl_priv *rtlpriv = rtl_priv(hw);
	int i;
	unsigned long flag = 0;
	long temp_cck;

	/* Query CCK default setting From 0xa24 */
	rtl92d_acquire_cckandrw_pagea_ctl(hw, &flag);
	temp_cck = rtl_get_bbreg(hw, RCCK0_TXFILTER2,
				 BMASKDWORD) & BMASKCCK;
	rtl92d_release_cckandrw_pagea_ctl(hw, &flag);
	for (i = 0; i < CCK_TABLE_LENGTH; i++) {
		if (rtlpriv->dm.cck_inch14) {
			if (!memcmp((void *)&temp_cck,
			    (void *)&cckswing_table_ch14[i][2], 4)) {
				*cck_index_old = (u8) i;
				RT_TRACE(rtlpriv, COMP_POWER_TRACKING, DBG_LOUD,
					 "Initial reg0x%x = 0x%lx, cck_index=0x%x, ch 14 %d\n",
					 RCCK0_TXFILTER2, temp_cck,
					 *cck_index_old,
					 rtlpriv->dm.cck_inch14);
				break;
			}
		} else {
			if (!memcmp((void *) &temp_cck,
			    &cckswing_table_ch1ch13[i][2], 4)) {
				*cck_index_old = (u8) i;
				RT_TRACE(rtlpriv, COMP_POWER_TRACKING, DBG_LOUD,
					 "Initial reg0x%x = 0x%lx, cck_index = 0x%x, ch14 %d\n",
					 RCCK0_TXFILTER2, temp_cck,
					 *cck_index_old,
					 rtlpriv->dm.cck_inch14);
				break;
			}
		}
	}
	*temp_cckg = temp_cck;
}

static void rtl92d_bandtype_5G(struct rtl_hal *rtlhal, u8 *ofdm_index,
			       bool *internal_pa, u8 thermalvalue, u8 delta,
			       u8 rf, struct rtl_efuse *rtlefuse,
			       struct rtl_priv *rtlpriv, struct rtl_phy *rtlphy,
			       u8 index_mapping[5][INDEX_MAPPING_NUM],
			       u8 index_mapping_pa[8][INDEX_MAPPING_NUM])
{
	int i;
	u8 index;
	u8 offset = 0;

	for (i = 0; i < rf; i++) {
		if (rtlhal->macphymode == DUALMAC_DUALPHY &&
		    rtlhal->interfaceindex == 1)	/* MAC 1 5G */
			*internal_pa = rtlefuse->internal_pa_5g[1];
		else
			*internal_pa = rtlefuse->internal_pa_5g[i];
		if (*internal_pa) {
			if (rtlhal->interfaceindex == 1 || i == rf)
				offset = 4;
			else
				offset = 0;
			if (rtlphy->current_channel >= 100 &&
				rtlphy->current_channel <= 165)
				offset += 2;
		} else {
			if (rtlhal->interfaceindex == 1 || i == rf)
				offset = 2;
			else
				offset = 0;
		}
		if (thermalvalue > rtlefuse->eeprom_thermalmeter)
			offset++;
		if (*internal_pa) {
			if (delta > INDEX_MAPPING_NUM - 1)
				index = index_mapping_pa[offset]
						    [INDEX_MAPPING_NUM - 1];
			else
				index =
				     index_mapping_pa[offset][delta];
		} else {
			if (delta > INDEX_MAPPING_NUM - 1)
				index =
				   index_mapping[offset][INDEX_MAPPING_NUM - 1];
			else
				index = index_mapping[offset][delta];
		}
		if (thermalvalue > rtlefuse->eeprom_thermalmeter) {
			if (*internal_pa && thermalvalue > 0x12) {
				ofdm_index[i] = rtlpriv->dm.ofdm_index[i] -
						((delta / 2) * 3 + (delta % 2));
			} else {
				ofdm_index[i] -= index;
			}
		} else {
			ofdm_index[i] += index;
		}
	}
}

static void rtl92d_dm_txpower_tracking_callback_thermalmeter(
			struct ieee80211_hw *hw)
{
	struct rtl_priv *rtlpriv = rtl_priv(hw);
	struct rtl_hal *rtlhal = rtl_hal(rtl_priv(hw));
	struct rtl_phy *rtlphy = &(rtlpriv->phy);
	struct rtl_efuse *rtlefuse = rtl_efuse(rtl_priv(hw));
	u8 thermalvalue, delta, delta_lck, delta_iqk, delta_rxgain;
	u8 offset, thermalvalue_avg_count = 0;
	u32 thermalvalue_avg = 0;
	bool internal_pa = false;
	long ele_a = 0, ele_d, temp_cck, val_x, value32;
	long val_y, ele_c = 0;
	u8 ofdm_index[2];
	s8 cck_index = 0;
<<<<<<< HEAD
	u8 ofdm_index_old[2];
=======
	u8 ofdm_index_old[2] = {0, 0};
>>>>>>> d0e0ac97
	s8 cck_index_old = 0;
	u8 index;
	int i;
	bool is2t = IS_92D_SINGLEPHY(rtlhal->version);
	u8 ofdm_min_index = 6, ofdm_min_index_internal_pa = 3, rf;
	u8 indexforchannel =
	    rtl92d_get_rightchnlplace_for_iqk(rtlphy->current_channel);
	u8 index_mapping[5][INDEX_MAPPING_NUM] = {
		/* 5G, path A/MAC 0, decrease power  */
		{0, 1, 3, 6, 8, 9,	11, 13, 14, 16, 17, 18, 18},
		/* 5G, path A/MAC 0, increase power  */
		{0, 2, 4, 5, 7, 10,	12, 14, 16, 18, 18, 18, 18},
		/* 5G, path B/MAC 1, decrease power */
		{0, 2, 3, 6, 8, 9,	11, 13, 14, 16, 17, 18, 18},
		/* 5G, path B/MAC 1, increase power */
		{0, 2, 4, 5, 7, 10,	13, 16, 16, 18, 18, 18, 18},
		/* 2.4G, for decreas power */
		{0, 1, 2, 3, 4, 5,	6, 7, 7, 8, 9, 10, 10},
	};
	u8 index_mapping_internal_pa[8][INDEX_MAPPING_NUM] = {
		/* 5G, path A/MAC 0, ch36-64, decrease power  */
		{0, 1, 2, 4, 6, 7,	9, 11, 12, 14, 15, 16, 16},
		/* 5G, path A/MAC 0, ch36-64, increase power  */
		{0, 2, 4, 5, 7, 10,	12, 14, 16, 18, 18, 18, 18},
		/* 5G, path A/MAC 0, ch100-165, decrease power  */
		{0, 1, 2, 3, 5, 6,	8, 10, 11, 13, 14, 15, 15},
		/* 5G, path A/MAC 0, ch100-165, increase power  */
		{0, 2, 4, 5, 7, 10,	12, 14, 16, 18, 18, 18, 18},
		/* 5G, path B/MAC 1, ch36-64, decrease power */
		{0, 1, 2, 4, 6, 7,	9, 11, 12, 14, 15, 16, 16},
		/* 5G, path B/MAC 1, ch36-64, increase power */
		{0, 2, 4, 5, 7, 10,	13, 16, 16, 18, 18, 18, 18},
		/* 5G, path B/MAC 1, ch100-165, decrease power */
		{0, 1, 2, 3, 5, 6,	8, 9, 10, 12, 13, 14, 14},
		/* 5G, path B/MAC 1, ch100-165, increase power */
		{0, 2, 4, 5, 7, 10,	13, 16, 16, 18, 18, 18, 18},
	};

	rtlpriv->dm.txpower_trackinginit = true;
	RT_TRACE(rtlpriv, COMP_POWER_TRACKING, DBG_LOUD, "\n");
	thermalvalue = (u8) rtl_get_rfreg(hw, RF90_PATH_A, RF_T_METER, 0xf800);
	RT_TRACE(rtlpriv, COMP_POWER_TRACKING, DBG_LOUD,
		 "Readback Thermal Meter = 0x%x pre thermal meter 0x%x eeprom_thermalmeter 0x%x\n",
		 thermalvalue,
		 rtlpriv->dm.thermalvalue, rtlefuse->eeprom_thermalmeter);
	rtl92d_phy_ap_calibrate(hw, (thermalvalue -
				     rtlefuse->eeprom_thermalmeter));
	if (is2t)
		rf = 2;
	else
		rf = 1;
	if (thermalvalue) {
		ele_d = rtl_get_bbreg(hw, ROFDM0_XATxIQIMBALANCE,
				      BMASKDWORD) & BMASKOFDM_D;
		for (i = 0; i < OFDM_TABLE_SIZE_92D; i++) {
			if (ele_d == (ofdmswing_table[i] & BMASKOFDM_D)) {
				ofdm_index_old[0] = (u8) i;

				RT_TRACE(rtlpriv, COMP_POWER_TRACKING, DBG_LOUD,
					 "Initial pathA ele_d reg0x%x = 0x%lx, ofdm_index=0x%x\n",
					 ROFDM0_XATxIQIMBALANCE,
					 ele_d, ofdm_index_old[0]);
				break;
			}
		}
		if (is2t) {
			ele_d = rtl_get_bbreg(hw, ROFDM0_XBTxIQIMBALANCE,
					      BMASKDWORD) & BMASKOFDM_D;
			for (i = 0; i < OFDM_TABLE_SIZE_92D; i++) {
				if (ele_d ==
				    (ofdmswing_table[i] & BMASKOFDM_D)) {
					ofdm_index_old[1] = (u8) i;
					RT_TRACE(rtlpriv, COMP_POWER_TRACKING,
						 DBG_LOUD,
						 "Initial pathB ele_d reg 0x%x = 0x%lx, ofdm_index = 0x%x\n",
						 ROFDM0_XBTxIQIMBALANCE, ele_d,
						 ofdm_index_old[1]);
					break;
				}
			}
		}
		if (rtlhal->current_bandtype == BAND_ON_2_4G) {
			rtl92d_bandtype_2_4G(hw, &temp_cck, &cck_index_old);
		} else {
			temp_cck = 0x090e1317;
			cck_index_old = 12;
		}

		if (!rtlpriv->dm.thermalvalue) {
			rtlpriv->dm.thermalvalue =
				 rtlefuse->eeprom_thermalmeter;
			rtlpriv->dm.thermalvalue_lck = thermalvalue;
			rtlpriv->dm.thermalvalue_iqk = thermalvalue;
			rtlpriv->dm.thermalvalue_rxgain =
					 rtlefuse->eeprom_thermalmeter;
			for (i = 0; i < rf; i++)
				rtlpriv->dm.ofdm_index[i] = ofdm_index_old[i];
			rtlpriv->dm.cck_index = cck_index_old;
		}
		if (rtlhal->reloadtxpowerindex) {
			for (i = 0; i < rf; i++)
				rtlpriv->dm.ofdm_index[i] = ofdm_index_old[i];
			rtlpriv->dm.cck_index = cck_index_old;
			RT_TRACE(rtlpriv, COMP_POWER_TRACKING, DBG_LOUD,
				 "reload ofdm index for band switch\n");
		}
		rtlpriv->dm.thermalvalue_avg
			    [rtlpriv->dm.thermalvalue_avg_index] = thermalvalue;
		rtlpriv->dm.thermalvalue_avg_index++;
		if (rtlpriv->dm.thermalvalue_avg_index == AVG_THERMAL_NUM)
			rtlpriv->dm.thermalvalue_avg_index = 0;
		for (i = 0; i < AVG_THERMAL_NUM; i++) {
			if (rtlpriv->dm.thermalvalue_avg[i]) {
				thermalvalue_avg +=
					 rtlpriv->dm.thermalvalue_avg[i];
				thermalvalue_avg_count++;
			}
		}
		if (thermalvalue_avg_count)
			thermalvalue = (u8) (thermalvalue_avg /
					thermalvalue_avg_count);
		if (rtlhal->reloadtxpowerindex) {
			delta = (thermalvalue > rtlefuse->eeprom_thermalmeter) ?
			    (thermalvalue - rtlefuse->eeprom_thermalmeter) :
			    (rtlefuse->eeprom_thermalmeter - thermalvalue);
			rtlhal->reloadtxpowerindex = false;
			rtlpriv->dm.done_txpower = false;
		} else if (rtlpriv->dm.done_txpower) {
			delta = (thermalvalue > rtlpriv->dm.thermalvalue) ?
			    (thermalvalue - rtlpriv->dm.thermalvalue) :
			    (rtlpriv->dm.thermalvalue - thermalvalue);
		} else {
			delta = (thermalvalue > rtlefuse->eeprom_thermalmeter) ?
			    (thermalvalue - rtlefuse->eeprom_thermalmeter) :
			    (rtlefuse->eeprom_thermalmeter - thermalvalue);
		}
		delta_lck = (thermalvalue > rtlpriv->dm.thermalvalue_lck) ?
		    (thermalvalue - rtlpriv->dm.thermalvalue_lck) :
		    (rtlpriv->dm.thermalvalue_lck - thermalvalue);
		delta_iqk = (thermalvalue > rtlpriv->dm.thermalvalue_iqk) ?
		    (thermalvalue - rtlpriv->dm.thermalvalue_iqk) :
		    (rtlpriv->dm.thermalvalue_iqk - thermalvalue);
		delta_rxgain =
			(thermalvalue > rtlpriv->dm.thermalvalue_rxgain) ?
			(thermalvalue - rtlpriv->dm.thermalvalue_rxgain) :
			(rtlpriv->dm.thermalvalue_rxgain - thermalvalue);
		RT_TRACE(rtlpriv, COMP_POWER_TRACKING, DBG_LOUD,
			 "Readback Thermal Meter = 0x%x pre thermal meter 0x%x eeprom_thermalmeter 0x%x delta 0x%x delta_lck 0x%x delta_iqk 0x%x\n",
			 thermalvalue, rtlpriv->dm.thermalvalue,
			 rtlefuse->eeprom_thermalmeter, delta, delta_lck,
			 delta_iqk);
		if ((delta_lck > rtlefuse->delta_lck) &&
		    (rtlefuse->delta_lck != 0)) {
			rtlpriv->dm.thermalvalue_lck = thermalvalue;
			rtl92d_phy_lc_calibrate(hw);
		}
		if (delta > 0 && rtlpriv->dm.txpower_track_control) {
			rtlpriv->dm.done_txpower = true;
			delta = (thermalvalue > rtlefuse->eeprom_thermalmeter) ?
			    (thermalvalue - rtlefuse->eeprom_thermalmeter) :
			    (rtlefuse->eeprom_thermalmeter - thermalvalue);
			if (rtlhal->current_bandtype == BAND_ON_2_4G) {
				offset = 4;
				if (delta > INDEX_MAPPING_NUM - 1)
					index = index_mapping[offset]
						[INDEX_MAPPING_NUM - 1];
				else
					index = index_mapping[offset][delta];
				if (thermalvalue > rtlpriv->dm.thermalvalue) {
					for (i = 0; i < rf; i++)
						ofdm_index[i] -= delta;
					cck_index -= delta;
				} else {
					for (i = 0; i < rf; i++)
						ofdm_index[i] += index;
					cck_index += index;
				}
			} else if (rtlhal->current_bandtype == BAND_ON_5G) {
				rtl92d_bandtype_5G(rtlhal, ofdm_index,
						   &internal_pa, thermalvalue,
						   delta, rf, rtlefuse, rtlpriv,
						   rtlphy, index_mapping,
						   index_mapping_internal_pa);
			}
			if (is2t) {
				RT_TRACE(rtlpriv, COMP_POWER_TRACKING, DBG_LOUD,
					 "temp OFDM_A_index=0x%x, OFDM_B_index = 0x%x,cck_index=0x%x\n",
					 rtlpriv->dm.ofdm_index[0],
					 rtlpriv->dm.ofdm_index[1],
					 rtlpriv->dm.cck_index);
			} else {
				RT_TRACE(rtlpriv, COMP_POWER_TRACKING, DBG_LOUD,
					 "temp OFDM_A_index=0x%x,cck_index = 0x%x\n",
					 rtlpriv->dm.ofdm_index[0],
					 rtlpriv->dm.cck_index);
			}
			for (i = 0; i < rf; i++) {
				if (ofdm_index[i] > OFDM_TABLE_SIZE_92D - 1)
					ofdm_index[i] = OFDM_TABLE_SIZE_92D - 1;
				else if (ofdm_index[i] < ofdm_min_index)
					ofdm_index[i] = ofdm_min_index;
			}
			if (rtlhal->current_bandtype == BAND_ON_2_4G) {
				if (cck_index > CCK_TABLE_SIZE - 1) {
					cck_index = CCK_TABLE_SIZE - 1;
				} else if (internal_pa ||
					   rtlhal->current_bandtype ==
					   BAND_ON_2_4G) {
					if (ofdm_index[i] <
					    ofdm_min_index_internal_pa)
						ofdm_index[i] =
						     ofdm_min_index_internal_pa;
				} else if (cck_index < 0) {
					cck_index = 0;
				}
			}
			if (is2t) {
				RT_TRACE(rtlpriv, COMP_POWER_TRACKING, DBG_LOUD,
					 "new OFDM_A_index=0x%x, OFDM_B_index = 0x%x, cck_index=0x%x\n",
					 ofdm_index[0], ofdm_index[1],
					 cck_index);
			} else {
				RT_TRACE(rtlpriv, COMP_POWER_TRACKING, DBG_LOUD,
					 "new OFDM_A_index=0x%x,cck_index = 0x%x\n",
					 ofdm_index[0], cck_index);
			}
			ele_d = (ofdmswing_table[(u8) ofdm_index[0]] &
						 0xFFC00000) >> 22;
			val_x = rtlphy->iqk_matrix
						[indexforchannel].value[0][0];
			val_y = rtlphy->iqk_matrix
						[indexforchannel].value[0][1];
			if (val_x != 0) {
				if ((val_x & 0x00000200) != 0)
					val_x = val_x | 0xFFFFFC00;
				ele_a =
				    ((val_x * ele_d) >> 8) & 0x000003FF;

				/* new element C = element D x Y */
				if ((val_y & 0x00000200) != 0)
					val_y = val_y | 0xFFFFFC00;
				ele_c = ((val_y * ele_d) >> 8) & 0x000003FF;

				/* wirte new elements A, C, D to regC80 and
				 * regC94, element B is always 0 */
				value32 = (ele_d << 22) | ((ele_c & 0x3F) <<
					  16) | ele_a;
				rtl_set_bbreg(hw, ROFDM0_XATxIQIMBALANCE,
					      BMASKDWORD, value32);

				value32 = (ele_c & 0x000003C0) >> 6;
				rtl_set_bbreg(hw, ROFDM0_XCTxAFE, BMASKH4BITS,
					      value32);

				value32 = ((val_x * ele_d) >> 7) & 0x01;
				rtl_set_bbreg(hw, ROFDM0_ECCATHRESHOLD, BIT(24),
					      value32);

			} else {
				rtl_set_bbreg(hw, ROFDM0_XATxIQIMBALANCE,
					      BMASKDWORD,
					      ofdmswing_table
					      [(u8)ofdm_index[0]]);
				rtl_set_bbreg(hw, ROFDM0_XCTxAFE, BMASKH4BITS,
					      0x00);
				rtl_set_bbreg(hw, ROFDM0_ECCATHRESHOLD,
					      BIT(24), 0x00);
			}

			RT_TRACE(rtlpriv, COMP_POWER_TRACKING, DBG_LOUD,
				 "TxPwrTracking for interface %d path A: X = 0x%lx, Y = 0x%lx ele_A = 0x%lx ele_C = 0x%lx ele_D = 0x%lx 0xe94 = 0x%lx 0xe9c = 0x%lx\n",
				 rtlhal->interfaceindex,
				 val_x, val_y, ele_a, ele_c, ele_d,
				 val_x, val_y);

			if (rtlhal->current_bandtype == BAND_ON_2_4G) {
				/* Adjust CCK according to IQK result */
				if (!rtlpriv->dm.cck_inch14) {
					rtl_write_byte(rtlpriv, 0xa22,
						       cckswing_table_ch1ch13
						       [(u8)cck_index][0]);
					rtl_write_byte(rtlpriv, 0xa23,
						       cckswing_table_ch1ch13
						       [(u8)cck_index][1]);
					rtl_write_byte(rtlpriv, 0xa24,
						       cckswing_table_ch1ch13
						       [(u8)cck_index][2]);
					rtl_write_byte(rtlpriv, 0xa25,
						       cckswing_table_ch1ch13
						       [(u8)cck_index][3]);
					rtl_write_byte(rtlpriv, 0xa26,
						       cckswing_table_ch1ch13
						       [(u8)cck_index][4]);
					rtl_write_byte(rtlpriv, 0xa27,
						       cckswing_table_ch1ch13
						       [(u8)cck_index][5]);
					rtl_write_byte(rtlpriv, 0xa28,
						       cckswing_table_ch1ch13
						       [(u8)cck_index][6]);
					rtl_write_byte(rtlpriv, 0xa29,
						       cckswing_table_ch1ch13
						       [(u8)cck_index][7]);
				} else {
					rtl_write_byte(rtlpriv, 0xa22,
						       cckswing_table_ch14
						       [(u8)cck_index][0]);
					rtl_write_byte(rtlpriv, 0xa23,
						       cckswing_table_ch14
						       [(u8)cck_index][1]);
					rtl_write_byte(rtlpriv, 0xa24,
						       cckswing_table_ch14
						       [(u8)cck_index][2]);
					rtl_write_byte(rtlpriv, 0xa25,
						       cckswing_table_ch14
						       [(u8)cck_index][3]);
					rtl_write_byte(rtlpriv, 0xa26,
						       cckswing_table_ch14
						       [(u8)cck_index][4]);
					rtl_write_byte(rtlpriv, 0xa27,
						       cckswing_table_ch14
						       [(u8)cck_index][5]);
					rtl_write_byte(rtlpriv, 0xa28,
						       cckswing_table_ch14
						       [(u8)cck_index][6]);
					rtl_write_byte(rtlpriv, 0xa29,
						       cckswing_table_ch14
						       [(u8)cck_index][7]);
				}
			}
			if (is2t) {
				ele_d = (ofdmswing_table[(u8) ofdm_index[1]] &
						0xFFC00000) >> 22;
				val_x = rtlphy->iqk_matrix
						[indexforchannel].value[0][4];
				val_y = rtlphy->iqk_matrix
						[indexforchannel].value[0][5];
				if (val_x != 0) {
					if ((val_x & 0x00000200) != 0)
						/* consider minus */
						val_x = val_x | 0xFFFFFC00;
					ele_a = ((val_x * ele_d) >> 8) &
						0x000003FF;
					/* new element C = element D x Y */
					if ((val_y & 0x00000200) != 0)
						val_y =
						    val_y | 0xFFFFFC00;
					ele_c =
					    ((val_y *
					      ele_d) >> 8) & 0x00003FF;
					/* write new elements A, C, D to regC88
					 * and regC9C, element B is always 0
					 */
					value32 = (ele_d << 22) |
						  ((ele_c & 0x3F) << 16) |
						  ele_a;
					rtl_set_bbreg(hw,
						      ROFDM0_XBTxIQIMBALANCE,
						      BMASKDWORD, value32);
					value32 = (ele_c & 0x000003C0) >> 6;
					rtl_set_bbreg(hw, ROFDM0_XDTxAFE,
						      BMASKH4BITS, value32);
					value32 = ((val_x * ele_d) >> 7) & 0x01;
					rtl_set_bbreg(hw, ROFDM0_ECCATHRESHOLD,
						      BIT(28), value32);
				} else {
					rtl_set_bbreg(hw,
						      ROFDM0_XBTxIQIMBALANCE,
						      BMASKDWORD,
						      ofdmswing_table
						      [(u8) ofdm_index[1]]);
					rtl_set_bbreg(hw, ROFDM0_XDTxAFE,
						      BMASKH4BITS, 0x00);
					rtl_set_bbreg(hw, ROFDM0_ECCATHRESHOLD,
						      BIT(28), 0x00);
				}
				RT_TRACE(rtlpriv, COMP_POWER_TRACKING, DBG_LOUD,
					 "TxPwrTracking path B: X = 0x%lx, Y = 0x%lx ele_A = 0x%lx ele_C = 0x%lx ele_D = 0x%lx 0xeb4 = 0x%lx 0xebc = 0x%lx\n",
					 val_x, val_y, ele_a, ele_c,
					 ele_d, val_x, val_y);
			}
			RT_TRACE(rtlpriv, COMP_POWER_TRACKING, DBG_LOUD,
				 "TxPwrTracking 0xc80 = 0x%x, 0xc94 = 0x%x RF 0x24 = 0x%x\n",
				 rtl_get_bbreg(hw, 0xc80, BMASKDWORD),
				 rtl_get_bbreg(hw, 0xc94, BMASKDWORD),
				 rtl_get_rfreg(hw, RF90_PATH_A, 0x24,
					       BRFREGOFFSETMASK));
		}
		if ((delta_iqk > rtlefuse->delta_iqk) &&
		    (rtlefuse->delta_iqk != 0)) {
			rtl92d_phy_reset_iqk_result(hw);
			rtlpriv->dm.thermalvalue_iqk = thermalvalue;
			rtl92d_phy_iq_calibrate(hw);
		}
		if (delta_rxgain > 0 && rtlhal->current_bandtype == BAND_ON_5G
		    && thermalvalue <= rtlefuse->eeprom_thermalmeter) {
			rtlpriv->dm.thermalvalue_rxgain = thermalvalue;
			rtl92d_dm_rxgain_tracking_thermalmeter(hw);
		}
		if (rtlpriv->dm.txpower_track_control)
			rtlpriv->dm.thermalvalue = thermalvalue;
	}

	RT_TRACE(rtlpriv, COMP_POWER_TRACKING, DBG_LOUD, "<===\n");
}

static void rtl92d_dm_initialize_txpower_tracking(struct ieee80211_hw *hw)
{
	struct rtl_priv *rtlpriv = rtl_priv(hw);

	rtlpriv->dm.txpower_tracking = true;
	rtlpriv->dm.txpower_trackinginit = false;
	rtlpriv->dm.txpower_track_control = true;
	RT_TRACE(rtlpriv, COMP_POWER_TRACKING, DBG_LOUD,
		 "pMgntInfo->txpower_tracking = %d\n",
		 rtlpriv->dm.txpower_tracking);
}

void rtl92d_dm_check_txpower_tracking_thermal_meter(struct ieee80211_hw *hw)
{
	struct rtl_priv *rtlpriv = rtl_priv(hw);
	static u8 tm_trigger;

	if (!rtlpriv->dm.txpower_tracking)
		return;

	if (!tm_trigger) {
		rtl_set_rfreg(hw, RF90_PATH_A, RF_T_METER, BIT(17) |
			      BIT(16), 0x03);
		RT_TRACE(rtlpriv, COMP_POWER_TRACKING, DBG_LOUD,
			 "Trigger 92S Thermal Meter!!\n");
		tm_trigger = 1;
		return;
	} else {
		RT_TRACE(rtlpriv, COMP_POWER_TRACKING, DBG_LOUD,
			 "Schedule TxPowerTracking direct call!!\n");
		rtl92d_dm_txpower_tracking_callback_thermalmeter(hw);
		tm_trigger = 0;
	}
}

void rtl92d_dm_init_rate_adaptive_mask(struct ieee80211_hw *hw)
{
	struct rtl_priv *rtlpriv = rtl_priv(hw);
	struct rate_adaptive *ra = &(rtlpriv->ra);

	ra->ratr_state = DM_RATR_STA_INIT;
	ra->pre_ratr_state = DM_RATR_STA_INIT;
	if (rtlpriv->dm.dm_type == DM_TYPE_BYDRIVER)
		rtlpriv->dm.useramask = true;
	else
		rtlpriv->dm.useramask = false;
}

void rtl92d_dm_init(struct ieee80211_hw *hw)
{
	struct rtl_priv *rtlpriv = rtl_priv(hw);

	rtlpriv->dm.dm_type = DM_TYPE_BYDRIVER;
	rtl92d_dm_diginit(hw);
	rtl92d_dm_init_dynamic_txpower(hw);
	rtl92d_dm_init_edca_turbo(hw);
	rtl92d_dm_init_rate_adaptive_mask(hw);
	rtl92d_dm_initialize_txpower_tracking(hw);
}

void rtl92d_dm_watchdog(struct ieee80211_hw *hw)
{
	struct rtl_ps_ctl *ppsc = rtl_psc(rtl_priv(hw));
	bool fw_current_inpsmode = false;
	bool fwps_awake = true;

	/* 1. RF is OFF. (No need to do DM.)
	 * 2. Fw is under power saving mode for FwLPS.
	 *    (Prevent from SW/FW I/O racing.)
	 * 3. IPS workitem is scheduled. (Prevent from IPS sequence
	 *    to be swapped with DM.
	 * 4. RFChangeInProgress is TRUE.
	 *    (Prevent from broken by IPS/HW/SW Rf off.) */

	if ((ppsc->rfpwr_state == ERFON) && ((!fw_current_inpsmode) &&
	    fwps_awake) && (!ppsc->rfchange_inprogress)) {
		rtl92d_dm_pwdb_monitor(hw);
		rtl92d_dm_false_alarm_counter_statistics(hw);
		rtl92d_dm_find_minimum_rssi(hw);
		rtl92d_dm_dig(hw);
		/* rtl92d_dm_dynamic_bb_powersaving(hw); */
		rtl92d_dm_dynamic_txpower(hw);
		/* rtl92d_dm_check_txpower_tracking_thermal_meter(hw); */
		/* rtl92d_dm_refresh_rate_adaptive_mask(hw); */
		/* rtl92d_dm_interrupt_migration(hw); */
		rtl92d_dm_check_edca_turbo(hw);
	}
}<|MERGE_RESOLUTION|>--- conflicted
+++ resolved
@@ -842,11 +842,7 @@
 	long val_y, ele_c = 0;
 	u8 ofdm_index[2];
 	s8 cck_index = 0;
-<<<<<<< HEAD
-	u8 ofdm_index_old[2];
-=======
 	u8 ofdm_index_old[2] = {0, 0};
->>>>>>> d0e0ac97
 	s8 cck_index_old = 0;
 	u8 index;
 	int i;
