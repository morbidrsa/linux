/******************************************************************************
 *
 * Copyright(c) 2009-2012  Realtek Corporation.
 *
 * This program is free software; you can redistribute it and/or modify it
 * under the terms of version 2 of the GNU General Public License as
 * published by the Free Software Foundation.
 *
 * This program is distributed in the hope that it will be useful, but WITHOUT
 * ANY WARRANTY; without even the implied warranty of MERCHANTABILITY or
 * FITNESS FOR A PARTICULAR PURPOSE.  See the GNU General Public License for
 * more details.
 *
 * You should have received a copy of the GNU General Public License along with
 * this program; if not, write to the Free Software Foundation, Inc.,
 * 51 Franklin Street, Fifth Floor, Boston, MA 02110, USA
 *
 * The full GNU General Public License is included in this distribution in the
 * file called LICENSE.
 *
 * Contact Information:
 * wlanfae <wlanfae@realtek.com>
 * Realtek Corporation, No. 2, Innovation Road II, Hsinchu Science Park,
 * Hsinchu 300, Taiwan.
 *
 * Larry Finger <Larry.Finger@lwfinger.net>
 *
 *****************************************************************************/

#ifndef __RTL_WIFI_H__
#define __RTL_WIFI_H__

#define pr_fmt(fmt) KBUILD_MODNAME ": " fmt

#include <linux/sched.h>
#include <linux/firmware.h>
#include <linux/etherdevice.h>
#include <linux/vmalloc.h>
#include <linux/usb.h>
#include <net/mac80211.h>
#include <linux/completion.h>
#include "debug.h"

#define RF_CHANGE_BY_INIT			0
#define RF_CHANGE_BY_IPS			BIT(28)
#define RF_CHANGE_BY_PS				BIT(29)
#define RF_CHANGE_BY_HW				BIT(30)
#define RF_CHANGE_BY_SW				BIT(31)

#define IQK_ADDA_REG_NUM			16
#define IQK_MAC_REG_NUM				4

#define MAX_KEY_LEN				61
#define KEY_BUF_SIZE				5

/* QoS related. */
/*aci: 0x00	Best Effort*/
/*aci: 0x01	Background*/
/*aci: 0x10	Video*/
/*aci: 0x11	Voice*/
/*Max: define total number.*/
#define AC0_BE					0
#define AC1_BK					1
#define AC2_VI					2
#define AC3_VO					3
#define AC_MAX					4
#define QOS_QUEUE_NUM				4
#define RTL_MAC80211_NUM_QUEUE			5
#define REALTEK_USB_VENQT_MAX_BUF_SIZE		254
#define RTL_USB_MAX_RX_COUNT			100
#define QBSS_LOAD_SIZE				5
#define MAX_WMMELE_LENGTH			64

#define TOTAL_CAM_ENTRY				32

/*slot time for 11g. */
#define RTL_SLOT_TIME_9				9
#define RTL_SLOT_TIME_20			20

/*related with tcp/ip. */
/*if_ehther.h*/
#define ETH_P_PAE		0x888E	/*Port Access Entity (IEEE 802.1X) */
#define ETH_P_IP		0x0800	/*Internet Protocol packet */
#define ETH_P_ARP		0x0806	/*Address Resolution packet */
#define SNAP_SIZE		6
#define PROTOC_TYPE_SIZE	2

/*related with 802.11 frame*/
#define MAC80211_3ADDR_LEN			24
#define MAC80211_4ADDR_LEN			30

#define CHANNEL_MAX_NUMBER	(14 + 24 + 21)	/* 14 is the max channel no */
#define CHANNEL_GROUP_MAX	(3 + 9)	/*  ch1~3, 4~9, 10~14 = three groups */
#define MAX_PG_GROUP			13
#define	CHANNEL_GROUP_MAX_2G		3
#define	CHANNEL_GROUP_IDX_5GL		3
#define	CHANNEL_GROUP_IDX_5GM		6
#define	CHANNEL_GROUP_IDX_5GH		9
#define	CHANNEL_GROUP_MAX_5G		9
#define CHANNEL_MAX_NUMBER_2G		14
#define AVG_THERMAL_NUM			8
#define AVG_THERMAL_NUM_88E		4
#define MAX_TID_COUNT			9

/* for early mode */
#define FCS_LEN				4
#define EM_HDR_LEN			8

#define MAX_TX_COUNT			4
#define	MAX_RF_PATH			4
#define	MAX_CHNL_GROUP_24G		6
#define	MAX_CHNL_GROUP_5G		14

struct txpower_info_2g {
	u8 index_cck_base[MAX_RF_PATH][MAX_CHNL_GROUP_24G];
	u8 index_bw40_base[MAX_RF_PATH][MAX_CHNL_GROUP_24G];
	/*If only one tx, only BW20 and OFDM are used.*/
	u8 cck_diff[MAX_RF_PATH][MAX_TX_COUNT];
	u8 ofdm_diff[MAX_RF_PATH][MAX_TX_COUNT];
	u8 bw20_diff[MAX_RF_PATH][MAX_TX_COUNT];
	u8 bw40_diff[MAX_RF_PATH][MAX_TX_COUNT];
};

struct txpower_info_5g {
	u8 index_bw40_base[MAX_RF_PATH][MAX_CHNL_GROUP_5G];
	/*If only one tx, only BW20, OFDM, BW80 and BW160 are used.*/
	u8 ofdm_diff[MAX_RF_PATH][MAX_TX_COUNT];
	u8 bw20_diff[MAX_RF_PATH][MAX_TX_COUNT];
	u8 bw40_diff[MAX_RF_PATH][MAX_TX_COUNT];
};

enum intf_type {
	INTF_PCI = 0,
	INTF_USB = 1,
};

enum radio_path {
	RF90_PATH_A = 0,
	RF90_PATH_B = 1,
	RF90_PATH_C = 2,
	RF90_PATH_D = 3,
};

enum rt_eeprom_type {
	EEPROM_93C46,
	EEPROM_93C56,
	EEPROM_BOOT_EFUSE,
};

enum ttl_status {
	RTL_STATUS_INTERFACE_START = 0,
};

enum hardware_type {
	HARDWARE_TYPE_RTL8192E,
	HARDWARE_TYPE_RTL8192U,
	HARDWARE_TYPE_RTL8192SE,
	HARDWARE_TYPE_RTL8192SU,
	HARDWARE_TYPE_RTL8192CE,
	HARDWARE_TYPE_RTL8192CU,
	HARDWARE_TYPE_RTL8192DE,
	HARDWARE_TYPE_RTL8192DU,
	HARDWARE_TYPE_RTL8723AE,
	HARDWARE_TYPE_RTL8723U,
	HARDWARE_TYPE_RTL8188EE,

	/* keep it last */
	HARDWARE_TYPE_NUM
};

#define IS_HARDWARE_TYPE_8192SU(rtlhal)			\
	(rtlhal->hw_type == HARDWARE_TYPE_RTL8192SU)
#define IS_HARDWARE_TYPE_8192SE(rtlhal)			\
	(rtlhal->hw_type == HARDWARE_TYPE_RTL8192SE)
#define IS_HARDWARE_TYPE_8192CE(rtlhal)			\
	(rtlhal->hw_type == HARDWARE_TYPE_RTL8192CE)
#define IS_HARDWARE_TYPE_8192CU(rtlhal)			\
	(rtlhal->hw_type == HARDWARE_TYPE_RTL8192CU)
#define IS_HARDWARE_TYPE_8192DE(rtlhal)			\
	(rtlhal->hw_type == HARDWARE_TYPE_RTL8192DE)
#define IS_HARDWARE_TYPE_8192DU(rtlhal)			\
	(rtlhal->hw_type == HARDWARE_TYPE_RTL8192DU)
#define IS_HARDWARE_TYPE_8723E(rtlhal)			\
	(rtlhal->hw_type == HARDWARE_TYPE_RTL8723E)
#define IS_HARDWARE_TYPE_8723U(rtlhal)			\
	(rtlhal->hw_type == HARDWARE_TYPE_RTL8723U)
#define	IS_HARDWARE_TYPE_8192S(rtlhal)			\
(IS_HARDWARE_TYPE_8192SE(rtlhal) || IS_HARDWARE_TYPE_8192SU(rtlhal))
#define	IS_HARDWARE_TYPE_8192C(rtlhal)			\
(IS_HARDWARE_TYPE_8192CE(rtlhal) || IS_HARDWARE_TYPE_8192CU(rtlhal))
#define	IS_HARDWARE_TYPE_8192D(rtlhal)			\
(IS_HARDWARE_TYPE_8192DE(rtlhal) || IS_HARDWARE_TYPE_8192DU(rtlhal))
#define	IS_HARDWARE_TYPE_8723(rtlhal)			\
(IS_HARDWARE_TYPE_8723E(rtlhal) || IS_HARDWARE_TYPE_8723U(rtlhal))
#define IS_HARDWARE_TYPE_8723U(rtlhal)			\
	(rtlhal->hw_type == HARDWARE_TYPE_RTL8723U)

#define RX_HAL_IS_CCK_RATE(_pdesc)\
	(_pdesc->rxmcs == DESC92_RATE1M ||		\
	 _pdesc->rxmcs == DESC92_RATE2M ||		\
	 _pdesc->rxmcs == DESC92_RATE5_5M ||		\
	 _pdesc->rxmcs == DESC92_RATE11M)

enum scan_operation_backup_opt {
	SCAN_OPT_BACKUP = 0,
	SCAN_OPT_RESTORE,
	SCAN_OPT_MAX
};

/*RF state.*/
enum rf_pwrstate {
	ERFON,
	ERFSLEEP,
	ERFOFF
};

struct bb_reg_def {
	u32 rfintfs;
	u32 rfintfi;
	u32 rfintfo;
	u32 rfintfe;
	u32 rf3wire_offset;
	u32 rflssi_select;
	u32 rftxgain_stage;
	u32 rfhssi_para1;
	u32 rfhssi_para2;
	u32 rfsw_ctrl;
	u32 rfagc_control1;
	u32 rfagc_control2;
	u32 rfrxiq_imbal;
	u32 rfrx_afe;
	u32 rftxiq_imbal;
	u32 rftx_afe;
	u32 rf_rb;		/* rflssi_readback */
	u32 rf_rbpi;		/* rflssi_readbackpi */
};

enum io_type {
	IO_CMD_PAUSE_DM_BY_SCAN = 0,
	IO_CMD_RESUME_DM_BY_SCAN = 1,
};

enum hw_variables {
	HW_VAR_ETHER_ADDR,
	HW_VAR_MULTICAST_REG,
	HW_VAR_BASIC_RATE,
	HW_VAR_BSSID,
	HW_VAR_MEDIA_STATUS,
	HW_VAR_SECURITY_CONF,
	HW_VAR_BEACON_INTERVAL,
	HW_VAR_ATIM_WINDOW,
	HW_VAR_LISTEN_INTERVAL,
	HW_VAR_CS_COUNTER,
	HW_VAR_DEFAULTKEY0,
	HW_VAR_DEFAULTKEY1,
	HW_VAR_DEFAULTKEY2,
	HW_VAR_DEFAULTKEY3,
	HW_VAR_SIFS,
	HW_VAR_DIFS,
	HW_VAR_EIFS,
	HW_VAR_SLOT_TIME,
	HW_VAR_ACK_PREAMBLE,
	HW_VAR_CW_CONFIG,
	HW_VAR_CW_VALUES,
	HW_VAR_RATE_FALLBACK_CONTROL,
	HW_VAR_CONTENTION_WINDOW,
	HW_VAR_RETRY_COUNT,
	HW_VAR_TR_SWITCH,
	HW_VAR_COMMAND,
	HW_VAR_WPA_CONFIG,
	HW_VAR_AMPDU_MIN_SPACE,
	HW_VAR_SHORTGI_DENSITY,
	HW_VAR_AMPDU_FACTOR,
	HW_VAR_MCS_RATE_AVAILABLE,
	HW_VAR_AC_PARAM,
	HW_VAR_ACM_CTRL,
	HW_VAR_DIS_Req_Qsize,
	HW_VAR_CCX_CHNL_LOAD,
	HW_VAR_CCX_NOISE_HISTOGRAM,
	HW_VAR_CCX_CLM_NHM,
	HW_VAR_TxOPLimit,
	HW_VAR_TURBO_MODE,
	HW_VAR_RF_STATE,
	HW_VAR_RF_OFF_BY_HW,
	HW_VAR_BUS_SPEED,
	HW_VAR_SET_DEV_POWER,

	HW_VAR_RCR,
	HW_VAR_RATR_0,
	HW_VAR_RRSR,
	HW_VAR_CPU_RST,
	HW_VAR_CHECK_BSSID,
	HW_VAR_LBK_MODE,
	HW_VAR_AES_11N_FIX,
	HW_VAR_USB_RX_AGGR,
	HW_VAR_USER_CONTROL_TURBO_MODE,
	HW_VAR_RETRY_LIMIT,
	HW_VAR_INIT_TX_RATE,
	HW_VAR_TX_RATE_REG,
	HW_VAR_EFUSE_USAGE,
	HW_VAR_EFUSE_BYTES,
	HW_VAR_AUTOLOAD_STATUS,
	HW_VAR_RF_2R_DISABLE,
	HW_VAR_SET_RPWM,
	HW_VAR_H2C_FW_PWRMODE,
	HW_VAR_H2C_FW_JOINBSSRPT,
	HW_VAR_H2C_FW_P2P_PS_OFFLOAD,
	HW_VAR_FW_PSMODE_STATUS,
	HW_VAR_RESUME_CLK_ON,
	HW_VAR_FW_LPS_ACTION,
	HW_VAR_1X1_RECV_COMBINE,
	HW_VAR_STOP_SEND_BEACON,
	HW_VAR_TSF_TIMER,
	HW_VAR_IO_CMD,

	HW_VAR_RF_RECOVERY,
	HW_VAR_H2C_FW_UPDATE_GTK,
	HW_VAR_WF_MASK,
	HW_VAR_WF_CRC,
	HW_VAR_WF_IS_MAC_ADDR,
	HW_VAR_H2C_FW_OFFLOAD,
	HW_VAR_RESET_WFCRC,

	HW_VAR_HANDLE_FW_C2H,
	HW_VAR_DL_FW_RSVD_PAGE,
	HW_VAR_AID,
	HW_VAR_HW_SEQ_ENABLE,
	HW_VAR_CORRECT_TSF,
	HW_VAR_BCN_VALID,
	HW_VAR_FWLPS_RF_ON,
	HW_VAR_DUAL_TSF_RST,
	HW_VAR_SWITCH_EPHY_WoWLAN,
	HW_VAR_INT_MIGRATION,
	HW_VAR_INT_AC,
	HW_VAR_RF_TIMING,

	HAL_DEF_WOWLAN,
	HW_VAR_MRC,

	HW_VAR_MGT_FILTER,
	HW_VAR_CTRL_FILTER,
	HW_VAR_DATA_FILTER,
};

enum _RT_MEDIA_STATUS {
	RT_MEDIA_DISCONNECT = 0,
	RT_MEDIA_CONNECT = 1
};

enum rt_oem_id {
	RT_CID_DEFAULT = 0,
	RT_CID_8187_ALPHA0 = 1,
	RT_CID_8187_SERCOMM_PS = 2,
	RT_CID_8187_HW_LED = 3,
	RT_CID_8187_NETGEAR = 4,
	RT_CID_WHQL = 5,
	RT_CID_819x_CAMEO = 6,
	RT_CID_819x_RUNTOP = 7,
	RT_CID_819x_Senao = 8,
	RT_CID_TOSHIBA = 9,
	RT_CID_819x_Netcore = 10,
	RT_CID_Nettronix = 11,
	RT_CID_DLINK = 12,
	RT_CID_PRONET = 13,
	RT_CID_COREGA = 14,
	RT_CID_819x_ALPHA = 15,
	RT_CID_819x_Sitecom = 16,
	RT_CID_CCX = 17,
	RT_CID_819x_Lenovo = 18,
	RT_CID_819x_QMI = 19,
	RT_CID_819x_Edimax_Belkin = 20,
	RT_CID_819x_Sercomm_Belkin = 21,
	RT_CID_819x_CAMEO1 = 22,
	RT_CID_819x_MSI = 23,
	RT_CID_819x_Acer = 24,
	RT_CID_819x_HP = 27,
	RT_CID_819x_CLEVO = 28,
	RT_CID_819x_Arcadyan_Belkin = 29,
	RT_CID_819x_SAMSUNG = 30,
	RT_CID_819x_WNC_COREGA = 31,
	RT_CID_819x_Foxcoon = 32,
	RT_CID_819x_DELL = 33,
	RT_CID_819x_PRONETS = 34,
	RT_CID_819x_Edimax_ASUS = 35,
	RT_CID_NETGEAR = 36,
	RT_CID_PLANEX = 37,
	RT_CID_CC_C = 38,
};

enum hw_descs {
	HW_DESC_OWN,
	HW_DESC_RXOWN,
	HW_DESC_TX_NEXTDESC_ADDR,
	HW_DESC_TXBUFF_ADDR,
	HW_DESC_RXBUFF_ADDR,
	HW_DESC_RXPKT_LEN,
	HW_DESC_RXERO,
};

enum prime_sc {
	PRIME_CHNL_OFFSET_DONT_CARE = 0,
	PRIME_CHNL_OFFSET_LOWER = 1,
	PRIME_CHNL_OFFSET_UPPER = 2,
};

enum rf_type {
	RF_1T1R = 0,
	RF_1T2R = 1,
	RF_2T2R = 2,
	RF_2T2R_GREEN = 3,
};

enum ht_channel_width {
	HT_CHANNEL_WIDTH_20 = 0,
	HT_CHANNEL_WIDTH_20_40 = 1,
};

/* Ref: 802.11i sepc D10.0 7.3.2.25.1
Cipher Suites Encryption Algorithms */
enum rt_enc_alg {
	NO_ENCRYPTION = 0,
	WEP40_ENCRYPTION = 1,
	TKIP_ENCRYPTION = 2,
	RSERVED_ENCRYPTION = 3,
	AESCCMP_ENCRYPTION = 4,
	WEP104_ENCRYPTION = 5,
	AESCMAC_ENCRYPTION = 6,	/*IEEE802.11w */
};

enum rtl_hal_state {
	_HAL_STATE_STOP = 0,
	_HAL_STATE_START = 1,
};

enum rtl_desc92_rate {
	DESC92_RATE1M = 0x00,
	DESC92_RATE2M = 0x01,
	DESC92_RATE5_5M = 0x02,
	DESC92_RATE11M = 0x03,

	DESC92_RATE6M = 0x04,
	DESC92_RATE9M = 0x05,
	DESC92_RATE12M = 0x06,
	DESC92_RATE18M = 0x07,
	DESC92_RATE24M = 0x08,
	DESC92_RATE36M = 0x09,
	DESC92_RATE48M = 0x0a,
	DESC92_RATE54M = 0x0b,

	DESC92_RATEMCS0 = 0x0c,
	DESC92_RATEMCS1 = 0x0d,
	DESC92_RATEMCS2 = 0x0e,
	DESC92_RATEMCS3 = 0x0f,
	DESC92_RATEMCS4 = 0x10,
	DESC92_RATEMCS5 = 0x11,
	DESC92_RATEMCS6 = 0x12,
	DESC92_RATEMCS7 = 0x13,
	DESC92_RATEMCS8 = 0x14,
	DESC92_RATEMCS9 = 0x15,
	DESC92_RATEMCS10 = 0x16,
	DESC92_RATEMCS11 = 0x17,
	DESC92_RATEMCS12 = 0x18,
	DESC92_RATEMCS13 = 0x19,
	DESC92_RATEMCS14 = 0x1a,
	DESC92_RATEMCS15 = 0x1b,
	DESC92_RATEMCS15_SG = 0x1c,
	DESC92_RATEMCS32 = 0x20,
};

enum rtl_var_map {
	/*reg map */
	SYS_ISO_CTRL = 0,
	SYS_FUNC_EN,
	SYS_CLK,
	MAC_RCR_AM,
	MAC_RCR_AB,
	MAC_RCR_ACRC32,
	MAC_RCR_ACF,
	MAC_RCR_AAP,

	/*efuse map */
	EFUSE_TEST,
	EFUSE_CTRL,
	EFUSE_CLK,
	EFUSE_CLK_CTRL,
	EFUSE_PWC_EV12V,
	EFUSE_FEN_ELDR,
	EFUSE_LOADER_CLK_EN,
	EFUSE_ANA8M,
	EFUSE_HWSET_MAX_SIZE,
	EFUSE_MAX_SECTION_MAP,
	EFUSE_REAL_CONTENT_SIZE,
	EFUSE_OOB_PROTECT_BYTES_LEN,
	EFUSE_ACCESS,

	/*CAM map */
	RWCAM,
	WCAMI,
	RCAMO,
	CAMDBG,
	SECR,
	SEC_CAM_NONE,
	SEC_CAM_WEP40,
	SEC_CAM_TKIP,
	SEC_CAM_AES,
	SEC_CAM_WEP104,

	/*IMR map */
	RTL_IMR_BCNDMAINT6,	/*Beacon DMA Interrupt 6 */
	RTL_IMR_BCNDMAINT5,	/*Beacon DMA Interrupt 5 */
	RTL_IMR_BCNDMAINT4,	/*Beacon DMA Interrupt 4 */
	RTL_IMR_BCNDMAINT3,	/*Beacon DMA Interrupt 3 */
	RTL_IMR_BCNDMAINT2,	/*Beacon DMA Interrupt 2 */
	RTL_IMR_BCNDMAINT1,	/*Beacon DMA Interrupt 1 */
	RTL_IMR_BCNDOK8,	/*Beacon Queue DMA OK Interrup 8 */
	RTL_IMR_BCNDOK7,	/*Beacon Queue DMA OK Interrup 7 */
	RTL_IMR_BCNDOK6,	/*Beacon Queue DMA OK Interrup 6 */
	RTL_IMR_BCNDOK5,	/*Beacon Queue DMA OK Interrup 5 */
	RTL_IMR_BCNDOK4,	/*Beacon Queue DMA OK Interrup 4 */
	RTL_IMR_BCNDOK3,	/*Beacon Queue DMA OK Interrup 3 */
	RTL_IMR_BCNDOK2,	/*Beacon Queue DMA OK Interrup 2 */
	RTL_IMR_BCNDOK1,	/*Beacon Queue DMA OK Interrup 1 */
	RTL_IMR_TIMEOUT2,	/*Timeout interrupt 2 */
	RTL_IMR_TIMEOUT1,	/*Timeout interrupt 1 */
	RTL_IMR_TXFOVW,		/*Transmit FIFO Overflow */
	RTL_IMR_PSTIMEOUT,	/*Power save time out interrupt */
	RTL_IMR_BCNINT,		/*Beacon DMA Interrupt 0 */
	RTL_IMR_RXFOVW,		/*Receive FIFO Overflow */
	RTL_IMR_RDU,		/*Receive Descriptor Unavailable */
	RTL_IMR_ATIMEND,	/*For 92C,ATIM Window End Interrupt */
	RTL_IMR_BDOK,		/*Beacon Queue DMA OK Interrup */
	RTL_IMR_HIGHDOK,	/*High Queue DMA OK Interrupt */
	RTL_IMR_COMDOK,		/*Command Queue DMA OK Interrupt*/
	RTL_IMR_TBDOK,		/*Transmit Beacon OK interrup */
	RTL_IMR_MGNTDOK,	/*Management Queue DMA OK Interrupt */
	RTL_IMR_TBDER,		/*For 92C,Transmit Beacon Error Interrupt */
	RTL_IMR_BKDOK,		/*AC_BK DMA OK Interrupt */
	RTL_IMR_BEDOK,		/*AC_BE DMA OK Interrupt */
	RTL_IMR_VIDOK,		/*AC_VI DMA OK Interrupt */
	RTL_IMR_VODOK,		/*AC_VO DMA Interrupt */
	RTL_IMR_ROK,		/*Receive DMA OK Interrupt */
	RTL_IBSS_INT_MASKS,	/*(RTL_IMR_BCNINT | RTL_IMR_TBDOK |
				 * RTL_IMR_TBDER) */
	RTL_IMR_C2HCMD,		/*fw interrupt*/

	/*CCK Rates, TxHT = 0 */
	RTL_RC_CCK_RATE1M,
	RTL_RC_CCK_RATE2M,
	RTL_RC_CCK_RATE5_5M,
	RTL_RC_CCK_RATE11M,

	/*OFDM Rates, TxHT = 0 */
	RTL_RC_OFDM_RATE6M,
	RTL_RC_OFDM_RATE9M,
	RTL_RC_OFDM_RATE12M,
	RTL_RC_OFDM_RATE18M,
	RTL_RC_OFDM_RATE24M,
	RTL_RC_OFDM_RATE36M,
	RTL_RC_OFDM_RATE48M,
	RTL_RC_OFDM_RATE54M,

	RTL_RC_HT_RATEMCS7,
	RTL_RC_HT_RATEMCS15,

	/*keep it last */
	RTL_VAR_MAP_MAX,
};

/*Firmware PS mode for control LPS.*/
enum _fw_ps_mode {
	FW_PS_ACTIVE_MODE = 0,
	FW_PS_MIN_MODE = 1,
	FW_PS_MAX_MODE = 2,
	FW_PS_DTIM_MODE = 3,
	FW_PS_VOIP_MODE = 4,
	FW_PS_UAPSD_WMM_MODE = 5,
	FW_PS_UAPSD_MODE = 6,
	FW_PS_IBSS_MODE = 7,
	FW_PS_WWLAN_MODE = 8,
	FW_PS_PM_Radio_Off = 9,
	FW_PS_PM_Card_Disable = 10,
};

enum rt_psmode {
	EACTIVE,		/*Active/Continuous access. */
	EMAXPS,			/*Max power save mode. */
	EFASTPS,		/*Fast power save mode. */
	EAUTOPS,		/*Auto power save mode. */
};

/*LED related.*/
enum led_ctl_mode {
	LED_CTL_POWER_ON = 1,
	LED_CTL_LINK = 2,
	LED_CTL_NO_LINK = 3,
	LED_CTL_TX = 4,
	LED_CTL_RX = 5,
	LED_CTL_SITE_SURVEY = 6,
	LED_CTL_POWER_OFF = 7,
	LED_CTL_START_TO_LINK = 8,
	LED_CTL_START_WPS = 9,
	LED_CTL_STOP_WPS = 10,
};

enum rtl_led_pin {
	LED_PIN_GPIO0,
	LED_PIN_LED0,
	LED_PIN_LED1,
	LED_PIN_LED2
};

/*QoS related.*/
/*acm implementation method.*/
enum acm_method {
	eAcmWay0_SwAndHw = 0,
	eAcmWay1_HW = 1,
	eAcmWay2_SW = 2,
};

enum macphy_mode {
	SINGLEMAC_SINGLEPHY = 0,
	DUALMAC_DUALPHY,
	DUALMAC_SINGLEPHY,
};

enum band_type {
	BAND_ON_2_4G = 0,
	BAND_ON_5G,
	BAND_ON_BOTH,
	BANDMAX
};

/*aci/aifsn Field.
Ref: WMM spec 2.2.2: WME Parameter Element, p.12.*/
union aci_aifsn {
	u8 char_data;

	struct {
		u8 aifsn:4;
		u8 acm:1;
		u8 aci:2;
		u8 reserved:1;
	} f;			/* Field */
};

/*mlme related.*/
enum wireless_mode {
	WIRELESS_MODE_UNKNOWN = 0x00,
	WIRELESS_MODE_A = 0x01,
	WIRELESS_MODE_B = 0x02,
	WIRELESS_MODE_G = 0x04,
	WIRELESS_MODE_AUTO = 0x08,
	WIRELESS_MODE_N_24G = 0x10,
	WIRELESS_MODE_N_5G = 0x20
};

#define IS_WIRELESS_MODE_A(wirelessmode)	\
	(wirelessmode == WIRELESS_MODE_A)
#define IS_WIRELESS_MODE_B(wirelessmode)	\
	(wirelessmode == WIRELESS_MODE_B)
#define IS_WIRELESS_MODE_G(wirelessmode)	\
	(wirelessmode == WIRELESS_MODE_G)
#define IS_WIRELESS_MODE_N_24G(wirelessmode)	\
	(wirelessmode == WIRELESS_MODE_N_24G)
#define IS_WIRELESS_MODE_N_5G(wirelessmode)	\
	(wirelessmode == WIRELESS_MODE_N_5G)

enum ratr_table_mode {
	RATR_INX_WIRELESS_NGB = 0,
	RATR_INX_WIRELESS_NG = 1,
	RATR_INX_WIRELESS_NB = 2,
	RATR_INX_WIRELESS_N = 3,
	RATR_INX_WIRELESS_GB = 4,
	RATR_INX_WIRELESS_G = 5,
	RATR_INX_WIRELESS_B = 6,
	RATR_INX_WIRELESS_MC = 7,
	RATR_INX_WIRELESS_A = 8,
};

enum rtl_link_state {
	MAC80211_NOLINK = 0,
	MAC80211_LINKING = 1,
	MAC80211_LINKED = 2,
	MAC80211_LINKED_SCANNING = 3,
};

enum act_category {
	ACT_CAT_QOS = 1,
	ACT_CAT_DLS = 2,
	ACT_CAT_BA = 3,
	ACT_CAT_HT = 7,
	ACT_CAT_WMM = 17,
};

enum ba_action {
	ACT_ADDBAREQ = 0,
	ACT_ADDBARSP = 1,
	ACT_DELBA = 2,
};

enum rt_polarity_ctl {
	RT_POLARITY_LOW_ACT = 0,
	RT_POLARITY_HIGH_ACT = 1,
};

struct octet_string {
	u8 *octet;
	u16 length;
};

struct rtl_hdr_3addr {
	__le16 frame_ctl;
	__le16 duration_id;
	u8 addr1[ETH_ALEN];
	u8 addr2[ETH_ALEN];
	u8 addr3[ETH_ALEN];
	__le16 seq_ctl;
	u8 payload[0];
} __packed;

struct rtl_info_element {
	u8 id;
	u8 len;
	u8 data[0];
} __packed;

struct rtl_probe_rsp {
	struct rtl_hdr_3addr header;
	u32 time_stamp[2];
	__le16 beacon_interval;
	__le16 capability;
	/*SSID, supported rates, FH params, DS params,
	   CF params, IBSS params, TIM (if beacon), RSN */
	struct rtl_info_element info_element[0];
} __packed;

/*LED related.*/
/*ledpin Identify how to implement this SW led.*/
struct rtl_led {
	void *hw;
	enum rtl_led_pin ledpin;
	bool ledon;
};

struct rtl_led_ctl {
	bool led_opendrain;
	struct rtl_led sw_led0;
	struct rtl_led sw_led1;
};

struct rtl_qos_parameters {
	__le16 cw_min;
	__le16 cw_max;
	u8 aifs;
	u8 flag;
	__le16 tx_op;
} __packed;

struct rt_smooth_data {
	u32 elements[100];	/*array to store values */
	u32 index;		/*index to current array to store */
	u32 total_num;		/*num of valid elements */
	u32 total_val;		/*sum of valid elements */
};

struct false_alarm_statistics {
	u32 cnt_parity_fail;
	u32 cnt_rate_illegal;
	u32 cnt_crc8_fail;
	u32 cnt_mcs_fail;
	u32 cnt_fast_fsync_fail;
	u32 cnt_sb_search_fail;
	u32 cnt_ofdm_fail;
	u32 cnt_cck_fail;
	u32 cnt_all;
	u32 cnt_ofdm_cca;
	u32 cnt_cck_cca;
	u32 cnt_cca_all;
	u32 cnt_bw_usc;
	u32 cnt_bw_lsc;
};

struct init_gain {
	u8 xaagccore1;
	u8 xbagccore1;
	u8 xcagccore1;
	u8 xdagccore1;
	u8 cca;

};

struct wireless_stats {
	unsigned long txbytesunicast;
	unsigned long txbytesmulticast;
	unsigned long txbytesbroadcast;
	unsigned long rxbytesunicast;

	long rx_snr_db[4];
	/*Correct smoothed ss in Dbm, only used
	   in driver to report real power now. */
	long recv_signal_power;
	long signal_quality;
	long last_sigstrength_inpercent;

	u32 rssi_calculate_cnt;

	/*Transformed, in dbm. Beautified signal
	   strength for UI, not correct. */
	long signal_strength;

	u8 rx_rssi_percentage[4];
	u8 rx_evm_percentage[2];

	struct rt_smooth_data ui_rssi;
	struct rt_smooth_data ui_link_quality;
};

struct rate_adaptive {
	u8 rate_adaptive_disabled;
	u8 ratr_state;
	u16 reserve;

	u32 high_rssi_thresh_for_ra;
	u32 high2low_rssi_thresh_for_ra;
	u8 low2high_rssi_thresh_for_ra40m;
	u32 low_rssi_thresh_for_ra40M;
	u8 low2high_rssi_thresh_for_ra20m;
	u32 low_rssi_thresh_for_ra20M;
	u32 upper_rssi_threshold_ratr;
	u32 middleupper_rssi_threshold_ratr;
	u32 middle_rssi_threshold_ratr;
	u32 middlelow_rssi_threshold_ratr;
	u32 low_rssi_threshold_ratr;
	u32 ultralow_rssi_threshold_ratr;
	u32 low_rssi_threshold_ratr_40m;
	u32 low_rssi_threshold_ratr_20m;
	u8 ping_rssi_enable;
	u32 ping_rssi_ratr;
	u32 ping_rssi_thresh_for_ra;
	u32 last_ratr;
	u8 pre_ratr_state;
};

struct regd_pair_mapping {
	u16 reg_dmnenum;
	u16 reg_5ghz_ctl;
	u16 reg_2ghz_ctl;
};

struct rtl_regulatory {
	char alpha2[2];
	u16 country_code;
	u16 max_power_level;
	u32 tp_scale;
	u16 current_rd;
	u16 current_rd_ext;
	int16_t power_limit;
	struct regd_pair_mapping *regpair;
};

struct rtl_rfkill {
	bool rfkill_state;	/*0 is off, 1 is on */
};

/*for P2P PS**/
#define	P2P_MAX_NOA_NUM		2

enum p2p_role {
	P2P_ROLE_DISABLE = 0,
	P2P_ROLE_DEVICE = 1,
	P2P_ROLE_CLIENT = 2,
	P2P_ROLE_GO = 3
};

enum p2p_ps_state {
	P2P_PS_DISABLE = 0,
	P2P_PS_ENABLE = 1,
	P2P_PS_SCAN = 2,
	P2P_PS_SCAN_DONE = 3,
	P2P_PS_ALLSTASLEEP = 4, /* for P2P GO */
};

enum p2p_ps_mode {
	P2P_PS_NONE = 0,
	P2P_PS_CTWINDOW = 1,
	P2P_PS_NOA	 = 2,
	P2P_PS_MIX = 3, /* CTWindow and NoA */
};

struct rtl_p2p_ps_info {
	enum p2p_ps_mode p2p_ps_mode; /* indicate p2p ps mode */
	enum p2p_ps_state p2p_ps_state; /*  indicate p2p ps state */
	u8 noa_index; /*  Identifies instance of Notice of Absence timing. */
	/*  Client traffic window. A period of time in TU after TBTT. */
	u8 ctwindow;
	u8 opp_ps; /*  opportunistic power save. */
	u8 noa_num; /*  number of NoA descriptor in P2P IE. */
	/*  Count for owner, Type of client. */
	u8 noa_count_type[P2P_MAX_NOA_NUM];
	/*  Max duration for owner, preferred or min acceptable duration
	 * for client.
	 */
	u32 noa_duration[P2P_MAX_NOA_NUM];
	/*  Length of interval for owner, preferred or max acceptable intervali
	 * of client.
	 */
	u32 noa_interval[P2P_MAX_NOA_NUM];
	/*  schedule in terms of the lower 4 bytes of the TSF timer. */
	u32 noa_start_time[P2P_MAX_NOA_NUM];
};

struct p2p_ps_offload_t {
	u8 offload_en:1;
	u8 role:1; /* 1: Owner, 0: Client */
	u8 ctwindow_en:1;
	u8 noa0_en:1;
	u8 noa1_en:1;
	u8 allstasleep:1;
	u8 discovery:1;
	u8 reserved:1;
};

#define IQK_MATRIX_REG_NUM	8
#define IQK_MATRIX_SETTINGS_NUM	(1 + 24 + 21)

struct iqk_matrix_regs {
	bool iqk_done;
	long value[1][IQK_MATRIX_REG_NUM];
};

struct phy_parameters {
	u16 length;
	u32 *pdata;
};

enum hw_param_tab_index {
	PHY_REG_2T,
	PHY_REG_1T,
	PHY_REG_PG,
	RADIOA_2T,
	RADIOB_2T,
	RADIOA_1T,
	RADIOB_1T,
	MAC_REG,
	AGCTAB_2T,
	AGCTAB_1T,
	MAX_TAB
};

struct rtl_phy {
	struct bb_reg_def phyreg_def[4];	/*Radio A/B/C/D */
	struct init_gain initgain_backup;
	enum io_type current_io_type;

	u8 rf_mode;
	u8 rf_type;
	u8 current_chan_bw;
	u8 set_bwmode_inprogress;
	u8 sw_chnl_inprogress;
	u8 sw_chnl_stage;
	u8 sw_chnl_step;
	u8 current_channel;
	u8 h2c_box_num;
	u8 set_io_inprogress;
	u8 lck_inprogress;

	/* record for power tracking */
	s32 reg_e94;
	s32 reg_e9c;
	s32 reg_ea4;
	s32 reg_eac;
	s32 reg_eb4;
	s32 reg_ebc;
	s32 reg_ec4;
	s32 reg_ecc;
	u8 rfpienable;
	u8 reserve_0;
	u16 reserve_1;
	u32 reg_c04, reg_c08, reg_874;
	u32 adda_backup[16];
	u32 iqk_mac_backup[IQK_MAC_REG_NUM];
	u32 iqk_bb_backup[10];
	bool iqk_initialized;

	/* Dual mac */
	bool need_iqk;
	struct iqk_matrix_regs iqk_matrix[IQK_MATRIX_SETTINGS_NUM];

	bool rfpi_enable;

	u8 pwrgroup_cnt;
	u8 cck_high_power;
	/* MAX_PG_GROUP groups of pwr diff by rates */
	u32 mcs_offset[MAX_PG_GROUP][16];
	u8 default_initialgain[4];

	/* the current Tx power level */
	u8 cur_cck_txpwridx;
	u8 cur_ofdm24g_txpwridx;
	u8 cur_bw20_txpwridx;
	u8 cur_bw40_txpwridx;

	u32 rfreg_chnlval[2];
	bool apk_done;
	u32 reg_rf3c[2];	/* pathA / pathB  */

	/* bfsync */
	u8 framesync;
	u32 framesync_c34;

	u8 num_total_rfpath;
	struct phy_parameters hwparam_tables[MAX_TAB];
	u16 rf_pathmap;

	enum rt_polarity_ctl polarity_ctl;
};

#define MAX_TID_COUNT				9
#define RTL_AGG_STOP				0
#define RTL_AGG_PROGRESS			1
#define RTL_AGG_START				2
#define RTL_AGG_OPERATIONAL			3
#define RTL_AGG_OFF				0
#define RTL_AGG_ON				1
#define RTL_RX_AGG_START			1
#define RTL_RX_AGG_STOP				0
#define RTL_AGG_EMPTYING_HW_QUEUE_ADDBA		2
#define RTL_AGG_EMPTYING_HW_QUEUE_DELBA		3

struct rtl_ht_agg {
	u16 txq_id;
	u16 wait_for_ba;
	u16 start_idx;
	u64 bitmap;
	u32 rate_n_flags;
	u8 agg_state;
	u8 rx_agg_state;
};

struct rssi_sta {
	long undec_sm_pwdb;
};

struct rtl_tid_data {
	u16 seq_number;
	struct rtl_ht_agg agg;
};

struct rtl_sta_info {
	struct list_head list;
	u8 ratr_index;
	u8 wireless_mode;
	u8 mimo_ps;
	u8 mac_addr[ETH_ALEN];
	struct rtl_tid_data tids[MAX_TID_COUNT];

	/* just used for ap adhoc or mesh*/
	struct rssi_sta rssi_stat;
} __packed;

struct rtl_priv;
struct rtl_io {
	struct device *dev;
	struct mutex bb_mutex;

	/*PCI MEM map */
	unsigned long pci_mem_end;	/*shared mem end        */
	unsigned long pci_mem_start;	/*shared mem start */

	/*PCI IO map */
	unsigned long pci_base_addr;	/*device I/O address */

	void (*write8_async) (struct rtl_priv *rtlpriv, u32 addr, u8 val);
	void (*write16_async) (struct rtl_priv *rtlpriv, u32 addr, u16 val);
	void (*write32_async) (struct rtl_priv *rtlpriv, u32 addr, u32 val);
	void (*writeN_sync) (struct rtl_priv *rtlpriv, u32 addr, void *buf,
			     u16 len);

	u8(*read8_sync) (struct rtl_priv *rtlpriv, u32 addr);
	u16(*read16_sync) (struct rtl_priv *rtlpriv, u32 addr);
	u32(*read32_sync) (struct rtl_priv *rtlpriv, u32 addr);

};

struct rtl_mac {
	u8 mac_addr[ETH_ALEN];
	u8 mac80211_registered;
	u8 beacon_enabled;

	u32 tx_ss_num;
	u32 rx_ss_num;

	struct ieee80211_supported_band bands[IEEE80211_NUM_BANDS];
	struct ieee80211_hw *hw;
	struct ieee80211_vif *vif;
	enum nl80211_iftype opmode;

	/*Probe Beacon management */
	struct rtl_tid_data tids[MAX_TID_COUNT];
	enum rtl_link_state link_state;

	int n_channels;
	int n_bitrates;

	bool offchan_delay;
	u8 p2p;	/*using p2p role*/
	bool p2p_in_use;

	/*filters */
	u32 rx_conf;
	u16 rx_mgt_filter;
	u16 rx_ctrl_filter;
	u16 rx_data_filter;

	bool act_scanning;
	u8 cnt_after_linked;
	bool skip_scan;

	/* early mode */
	/* skb wait queue */
	struct sk_buff_head skb_waitq[MAX_TID_COUNT];

	/*RDG*/
	bool rdg_en;

	/*AP*/
	u8 bssid[6];
	u32 vendor;
	u8 mcs[16];	/* 16 bytes mcs for HT rates. */
	u32 basic_rates; /* b/g rates */
	u8 ht_enable;
	u8 sgi_40;
	u8 sgi_20;
	u8 bw_40;
	u8 mode;		/* wireless mode */
	u8 slot_time;
	u8 short_preamble;
	u8 use_cts_protect;
	u8 cur_40_prime_sc;
	u8 cur_40_prime_sc_bk;
	u64 tsf;
	u8 retry_short;
	u8 retry_long;
	u16 assoc_id;
	bool hiddenssid;

	/*IBSS*/
	int beacon_interval;

	/*AMPDU*/
	u8 min_space_cfg;	/*For Min spacing configurations */
	u8 max_mss_density;
	u8 current_ampdu_factor;
	u8 current_ampdu_density;

	/*QOS & EDCA */
	struct ieee80211_tx_queue_params edca_param[RTL_MAC80211_NUM_QUEUE];
	struct rtl_qos_parameters ac[AC_MAX];

	/* counters */
	u64 last_txok_cnt;
	u64 last_rxok_cnt;
	u32 last_bt_edca_ul;
	u32 last_bt_edca_dl;
};

struct btdm_8723 {
	bool all_off;
	bool agc_table_en;
	bool adc_back_off_on;
	bool b2_ant_hid_en;
	bool low_penalty_rate_adaptive;
	bool rf_rx_lpf_shrink;
	bool reject_aggre_pkt;
	bool tra_tdma_on;
	u8 tra_tdma_nav;
	u8 tra_tdma_ant;
	bool tdma_on;
	u8 tdma_ant;
	u8 tdma_nav;
	u8 tdma_dac_swing;
	u8 fw_dac_swing_lvl;
	bool ps_tdma_on;
	u8 ps_tdma_byte[5];
	bool pta_on;
	u32 val_0x6c0;
	u32 val_0x6c8;
	u32 val_0x6cc;
	bool sw_dac_swing_on;
	u32 sw_dac_swing_lvl;
	u32 wlan_act_hi;
	u32 wlan_act_lo;
	u32 bt_retry_index;
	bool dec_bt_pwr;
	bool ignore_wlan_act;
};

struct bt_coexist_8723 {
	u32 high_priority_tx;
	u32 high_priority_rx;
	u32 low_priority_tx;
	u32 low_priority_rx;
	u8 c2h_bt_info;
	bool c2h_bt_info_req_sent;
	bool c2h_bt_inquiry_page;
	u32 bt_inq_page_start_time;
	u8 bt_retry_cnt;
	u8 c2h_bt_info_original;
	u8 bt_inquiry_page_cnt;
	struct btdm_8723 btdm;
};

struct rtl_hal {
	struct ieee80211_hw *hw;
	bool driver_is_goingto_unload;
	bool up_first_time;
	bool first_init;
	bool being_init_adapter;
	bool bbrf_ready;
	bool mac_func_enable;
	struct bt_coexist_8723 hal_coex_8723;

	enum intf_type interface;
	u16 hw_type;		/*92c or 92d or 92s and so on */
	u8 ic_class;
	u8 oem_id;
	u32 version;		/*version of chip */
	u8 state;		/*stop 0, start 1 */
	u8 board_type;

	/*firmware */
	u32 fwsize;
	u8 *pfirmware;
	u16 fw_version;
	u16 fw_subversion;
	bool h2c_setinprogress;
	u8 last_hmeboxnum;
	bool fw_ready;
	/*Reserve page start offset except beacon in TxQ. */
	u8 fw_rsvdpage_startoffset;
	u8 h2c_txcmd_seq;

	/* FW Cmd IO related */
	u16 fwcmd_iomap;
	u32 fwcmd_ioparam;
	bool set_fwcmd_inprogress;
	u8 current_fwcmd_io;

	struct p2p_ps_offload_t p2p_ps_offload;
	bool fw_clk_change_in_progress;
	bool allow_sw_to_change_hwclc;
	u8 fw_ps_state;
	/**/
	bool driver_going2unload;

	/*AMPDU init min space*/
	u8 minspace_cfg;	/*For Min spacing configurations */

	/* Dual mac */
	enum macphy_mode macphymode;
	enum band_type current_bandtype;	/* 0:2.4G, 1:5G */
	enum band_type current_bandtypebackup;
	enum band_type bandset;
	/* dual MAC 0--Mac0 1--Mac1 */
	u32 interfaceindex;
	/* just for DualMac S3S4 */
	u8 macphyctl_reg;
	bool earlymode_enable;
	u8 max_earlymode_num;
	/* Dual mac*/
	bool during_mac0init_radiob;
	bool during_mac1init_radioa;
	bool reloadtxpowerindex;
	/* True if IMR or IQK  have done
	for 2.4G in scan progress */
	bool load_imrandiqk_setting_for2g;

	bool disable_amsdu_8k;
	bool master_of_dmsp;
	bool slave_of_dmsp;
};

struct rtl_security {
	/*default 0 */
	bool use_sw_sec;

	bool being_setkey;
	bool use_defaultkey;
	/*Encryption Algorithm for Unicast Packet */
	enum rt_enc_alg pairwise_enc_algorithm;
	/*Encryption Algorithm for Brocast/Multicast */
	enum rt_enc_alg group_enc_algorithm;
	/*Cam Entry Bitmap */
	u32 hwsec_cam_bitmap;
	u8 hwsec_cam_sta_addr[TOTAL_CAM_ENTRY][ETH_ALEN];
	/*local Key buffer, indx 0 is for
	   pairwise key 1-4 is for agoup key. */
	u8 key_buf[KEY_BUF_SIZE][MAX_KEY_LEN];
	u8 key_len[KEY_BUF_SIZE];

	/*The pointer of Pairwise Key,
	   it always points to KeyBuf[4] */
	u8 *pairwise_key;
};

#define ASSOCIATE_ENTRY_NUM	33

struct fast_ant_training {
	u8	bssid[6];
	u8	antsel_rx_keep_0;
	u8	antsel_rx_keep_1;
	u8	antsel_rx_keep_2;
	u32	ant_sum[7];
	u32	ant_cnt[7];
	u32	ant_ave[7];
	u8	fat_state;
	u32	train_idx;
	u8	antsel_a[ASSOCIATE_ENTRY_NUM];
	u8	antsel_b[ASSOCIATE_ENTRY_NUM];
	u8	antsel_c[ASSOCIATE_ENTRY_NUM];
	u32	main_ant_sum[ASSOCIATE_ENTRY_NUM];
	u32	aux_ant_sum[ASSOCIATE_ENTRY_NUM];
	u32	main_ant_cnt[ASSOCIATE_ENTRY_NUM];
	u32	aux_ant_cnt[ASSOCIATE_ENTRY_NUM];
	u8	rx_idle_ant;
	bool	becomelinked;
};

struct rtl_dm {
	/*PHY status for Dynamic Management */
	long entry_min_undec_sm_pwdb;
	long undec_sm_pwdb;	/*out dm */
	long entry_max_undec_sm_pwdb;
	bool dm_initialgain_enable;
	bool dynamic_txpower_enable;
	bool current_turbo_edca;
	bool is_any_nonbepkts;	/*out dm */
	bool is_cur_rdlstate;
	bool txpower_trackinginit;
	bool disable_framebursting;
	bool cck_inch14;
	bool txpower_tracking;
	bool useramask;
	bool rfpath_rxenable[4];
	bool inform_fw_driverctrldm;
	bool current_mrc_switch;
	u8 txpowercount;

	u8 thermalvalue_rxgain;
	u8 thermalvalue_iqk;
	u8 thermalvalue_lck;
	u8 thermalvalue;
	u8 last_dtp_lvl;
	u8 thermalvalue_avg[AVG_THERMAL_NUM];
	u8 thermalvalue_avg_index;
	bool done_txpower;
	u8 dynamic_txhighpower_lvl;	/*Tx high power level */
	u8 dm_flag;		/*Indicate each dynamic mechanism's status. */
	u8 dm_type;
	u8 txpower_track_control;
	bool interrupt_migration;
	bool disable_tx_int;
	char ofdm_index[2];
	char cck_index;
	char delta_power_index;
	char delta_power_index_last;
	char power_index_offset;

	/*88e tx power tracking*/
	u8	swing_idx_ofdm[2];
	u8	swing_idx_ofdm_cur;
	u8	swing_idx_ofdm_base;
	bool	swing_flag_ofdm;
	u8	swing_idx_cck;
	u8	swing_idx_cck_cur;
	u8	swing_idx_cck_base;
	bool	swing_flag_cck;

	/* DMSP */
	bool supp_phymode_switch;

	struct fast_ant_training fat_table;
};

#define	EFUSE_MAX_LOGICAL_SIZE			256

struct rtl_efuse {
	bool autoLoad_ok;
	bool bootfromefuse;
	u16 max_physical_size;

	u8 efuse_map[2][EFUSE_MAX_LOGICAL_SIZE];
	u16 efuse_usedbytes;
	u8 efuse_usedpercentage;
#ifdef EFUSE_REPG_WORKAROUND
	bool efuse_re_pg_sec1flag;
	u8 efuse_re_pg_data[8];
#endif

	u8 autoload_failflag;
	u8 autoload_status;

	short epromtype;
	u16 eeprom_vid;
	u16 eeprom_did;
	u16 eeprom_svid;
	u16 eeprom_smid;
	u8 eeprom_oemid;
	u16 eeprom_channelplan;
	u8 eeprom_version;
	u8 board_type;
	u8 external_pa;

	u8 dev_addr[6];
	u8 wowlan_enable;
	u8 antenna_div_cfg;
	u8 antenna_div_type;

	bool txpwr_fromeprom;
	u8 eeprom_crystalcap;
	u8 eeprom_tssi[2];
	u8 eeprom_tssi_5g[3][2]; /* for 5GL/5GM/5GH band. */
	u8 eeprom_pwrlimit_ht20[CHANNEL_GROUP_MAX];
	u8 eeprom_pwrlimit_ht40[CHANNEL_GROUP_MAX];
	u8 eeprom_chnlarea_txpwr_cck[2][CHANNEL_GROUP_MAX_2G];
	u8 eeprom_chnlarea_txpwr_ht40_1s[2][CHANNEL_GROUP_MAX];
	u8 eprom_chnl_txpwr_ht40_2sdf[2][CHANNEL_GROUP_MAX];
	u8 txpwrlevel_cck[2][CHANNEL_MAX_NUMBER_2G];
	u8 txpwrlevel_ht40_1s[2][CHANNEL_MAX_NUMBER];	/*For HT 40MHZ pwr */
	u8 txpwrlevel_ht40_2s[2][CHANNEL_MAX_NUMBER];	/*For HT 40MHZ pwr */

	u8 internal_pa_5g[2];	/* pathA / pathB */
	u8 eeprom_c9;
	u8 eeprom_cc;

	/*For power group */
	u8 eeprom_pwrgroup[2][3];
	u8 pwrgroup_ht20[2][CHANNEL_MAX_NUMBER];
	u8 pwrgroup_ht40[2][CHANNEL_MAX_NUMBER];

	char txpwr_ht20diff[2][CHANNEL_MAX_NUMBER]; /*HT 20<->40 Pwr diff */
	/*For HT<->legacy pwr diff*/
	u8 txpwr_legacyhtdiff[2][CHANNEL_MAX_NUMBER];
	u8 txpwr_safetyflag;			/* Band edge enable flag */
	u16 eeprom_txpowerdiff;
	u8 legacy_httxpowerdiff;	/* Legacy to HT rate power diff */
	u8 antenna_txpwdiff[3];

	u8 eeprom_regulatory;
	u8 eeprom_thermalmeter;
	u8 thermalmeter[2]; /*ThermalMeter, index 0 for RFIC0, 1 for RFIC1 */
	u16 tssi_13dbm;
	u8 crystalcap;		/* CrystalCap. */
	u8 delta_iqk;
	u8 delta_lck;

	u8 legacy_ht_txpowerdiff;	/*Legacy to HT rate power diff */
	bool apk_thermalmeterignore;

	bool b1x1_recvcombine;
	bool b1ss_support;

	/*channel plan */
	u8 channel_plan;
};

struct rtl_ps_ctl {
	bool pwrdomain_protect;
	bool in_powersavemode;
	bool rfchange_inprogress;
	bool swrf_processing;
	bool hwradiooff;
	/*
	 * just for PCIE ASPM
	 * If it supports ASPM, Offset[560h] = 0x40,
	 * otherwise Offset[560h] = 0x00.
	 * */
	bool support_aspm;
	bool support_backdoor;

	/*for LPS */
	enum rt_psmode dot11_psmode;	/*Power save mode configured. */
	bool swctrl_lps;
	bool leisure_ps;
	bool fwctrl_lps;
	u8 fwctrl_psmode;
	/*For Fw control LPS mode */
	u8 reg_fwctrl_lps;
	/*Record Fw PS mode status. */
	bool fw_current_inpsmode;
	u8 reg_max_lps_awakeintvl;
	bool report_linked;
	bool low_power_enable;/*for 32k*/

	/*for IPS */
	bool inactiveps;

	u32 rfoff_reason;

	/*RF OFF Level */
	u32 cur_ps_level;
	u32 reg_rfps_level;

	/*just for PCIE ASPM */
	u8 const_amdpci_aspm;
	bool pwrdown_mode;

	enum rf_pwrstate inactive_pwrstate;
	enum rf_pwrstate rfpwr_state;	/*cur power state */

	/* for SW LPS*/
	bool sw_ps_enabled;
	bool state;
	bool state_inap;
	bool multi_buffered;
	u16 nullfunc_seq;
	unsigned int dtim_counter;
	unsigned int sleep_ms;
	unsigned long last_sleep_jiffies;
	unsigned long last_awake_jiffies;
	unsigned long last_delaylps_stamp_jiffies;
	unsigned long last_dtim;
	unsigned long last_beacon;
	unsigned long last_action;
	unsigned long last_slept;

	/*For P2P PS */
	struct rtl_p2p_ps_info p2p_ps_info;
	u8 pwr_mode;
	u8 smart_ps;
};

struct rtl_stats {
	u8 psaddr[ETH_ALEN];
	u32 mac_time[2];
	s8 rssi;
	u8 signal;
	u8 noise;
	u8 rate;		/* hw desc rate */
	u8 received_channel;
	u8 control;
	u8 mask;
	u8 freq;
	u16 len;
	u64 tsf;
	u32 beacon_time;
	u8 nic_type;
	u16 length;
	u8 signalquality;	/*in 0-100 index. */
	/*
	 * Real power in dBm for this packet,
	 * no beautification and aggregation.
	 * */
	s32 recvsignalpower;
	s8 rxpower;		/*in dBm Translate from PWdB */
	u8 signalstrength;	/*in 0-100 index. */
	u16 hwerror:1;
	u16 crc:1;
	u16 icv:1;
	u16 shortpreamble:1;
	u16 antenna:1;
	u16 decrypted:1;
	u16 wakeup:1;
	u32 timestamp_low;
	u32 timestamp_high;

	u8 rx_drvinfo_size;
	u8 rx_bufshift;
	bool isampdu;
	bool isfirst_ampdu;
	bool rx_is40Mhzpacket;
	u32 rx_pwdb_all;
	u8 rx_mimo_signalstrength[4];	/*in 0~100 index */
	s8 rx_mimo_sig_qual[2];
	bool packet_matchbssid;
	bool is_cck;
	bool is_ht;
	bool packet_toself;
	bool packet_beacon;	/*for rssi */
	char cck_adc_pwdb[4];	/*for rx path selection */

	u8 packet_report_type;

	u32 macid;
	u8 wake_match;
	u32 bt_rx_rssi_percentage;
	u32 macid_valid_entry[2];
};


struct rt_link_detect {
	/* count for roaming */
	u32 bcn_rx_inperiod;
	u32 roam_times;

	u32 num_tx_in4period[4];
	u32 num_rx_in4period[4];

	u32 num_tx_inperiod;
	u32 num_rx_inperiod;

	bool busytraffic;
	bool tx_busy_traffic;
	bool rx_busy_traffic;
	bool higher_busytraffic;
	bool higher_busyrxtraffic;

	u32 tidtx_in4period[MAX_TID_COUNT][4];
	u32 tidtx_inperiod[MAX_TID_COUNT];
	bool higher_busytxtraffic[MAX_TID_COUNT];
};

struct rtl_tcb_desc {
	u8 packet_bw:1;
	u8 multicast:1;
	u8 broadcast:1;

	u8 rts_stbc:1;
	u8 rts_enable:1;
	u8 cts_enable:1;
	u8 rts_use_shortpreamble:1;
	u8 rts_use_shortgi:1;
	u8 rts_sc:1;
	u8 rts_bw:1;
	u8 rts_rate;

	u8 use_shortgi:1;
	u8 use_shortpreamble:1;
	u8 use_driver_rate:1;
	u8 disable_ratefallback:1;

	u8 ratr_index;
	u8 mac_id;
	u8 hw_rate;

	u8 last_inipkt:1;
	u8 cmd_or_init:1;
	u8 queue_index;

	/* early mode */
	u8 empkt_num;
	/* The max value by HW */
	u32 empkt_len[10];
	bool btx_enable_sw_calc_duration;
};

struct rtl_hal_ops {
	int (*init_sw_vars) (struct ieee80211_hw *hw);
	void (*deinit_sw_vars) (struct ieee80211_hw *hw);
	void (*read_chip_version)(struct ieee80211_hw *hw);
	void (*read_eeprom_info) (struct ieee80211_hw *hw);
	void (*interrupt_recognized) (struct ieee80211_hw *hw,
				      u32 *p_inta, u32 *p_intb);
	int (*hw_init) (struct ieee80211_hw *hw);
	void (*hw_disable) (struct ieee80211_hw *hw);
	void (*hw_suspend) (struct ieee80211_hw *hw);
	void (*hw_resume) (struct ieee80211_hw *hw);
	void (*enable_interrupt) (struct ieee80211_hw *hw);
	void (*disable_interrupt) (struct ieee80211_hw *hw);
	int (*set_network_type) (struct ieee80211_hw *hw,
				 enum nl80211_iftype type);
	void (*set_chk_bssid)(struct ieee80211_hw *hw,
				bool check_bssid);
	void (*set_bw_mode) (struct ieee80211_hw *hw,
			     enum nl80211_channel_type ch_type);
	 u8(*switch_channel) (struct ieee80211_hw *hw);
	void (*set_qos) (struct ieee80211_hw *hw, int aci);
	void (*set_bcn_reg) (struct ieee80211_hw *hw);
	void (*set_bcn_intv) (struct ieee80211_hw *hw);
	void (*update_interrupt_mask) (struct ieee80211_hw *hw,
				       u32 add_msr, u32 rm_msr);
	void (*get_hw_reg) (struct ieee80211_hw *hw, u8 variable, u8 *val);
	void (*set_hw_reg) (struct ieee80211_hw *hw, u8 variable, u8 *val);
	void (*update_rate_tbl) (struct ieee80211_hw *hw,
			      struct ieee80211_sta *sta, u8 rssi_level);
	void (*update_rate_mask) (struct ieee80211_hw *hw, u8 rssi_level);
	void (*fill_tx_desc) (struct ieee80211_hw *hw,
			      struct ieee80211_hdr *hdr, u8 *pdesc_tx,
			      struct ieee80211_tx_info *info,
			      struct ieee80211_sta *sta,
			      struct sk_buff *skb, u8 hw_queue,
			      struct rtl_tcb_desc *ptcb_desc);
	void (*fill_fake_txdesc) (struct ieee80211_hw *hw, u8 *pDesc,
				  u32 buffer_len, bool bIsPsPoll);
	void (*fill_tx_cmddesc) (struct ieee80211_hw *hw, u8 *pdesc,
				 bool firstseg, bool lastseg,
				 struct sk_buff *skb);
	bool (*cmd_send_packet)(struct ieee80211_hw *hw, struct sk_buff *skb);
	bool (*query_rx_desc) (struct ieee80211_hw *hw,
			       struct rtl_stats *stats,
			       struct ieee80211_rx_status *rx_status,
			       u8 *pdesc, struct sk_buff *skb);
	void (*set_channel_access) (struct ieee80211_hw *hw);
	bool (*radio_onoff_checking) (struct ieee80211_hw *hw, u8 *valid);
	void (*dm_watchdog) (struct ieee80211_hw *hw);
	void (*scan_operation_backup) (struct ieee80211_hw *hw, u8 operation);
	bool (*set_rf_power_state) (struct ieee80211_hw *hw,
				    enum rf_pwrstate rfpwr_state);
	void (*led_control) (struct ieee80211_hw *hw,
			     enum led_ctl_mode ledaction);
	void (*set_desc) (u8 *pdesc, bool istx, u8 desc_name, u8 *val);
	u32 (*get_desc) (u8 *pdesc, bool istx, u8 desc_name);
	void (*tx_polling) (struct ieee80211_hw *hw, u8 hw_queue);
	void (*enable_hw_sec) (struct ieee80211_hw *hw);
	void (*set_key) (struct ieee80211_hw *hw, u32 key_index,
			 u8 *macaddr, bool is_group, u8 enc_algo,
			 bool is_wepkey, bool clear_all);
	void (*init_sw_leds) (struct ieee80211_hw *hw);
	void (*deinit_sw_leds) (struct ieee80211_hw *hw);
	u32 (*get_bbreg) (struct ieee80211_hw *hw, u32 regaddr, u32 bitmask);
	void (*set_bbreg) (struct ieee80211_hw *hw, u32 regaddr, u32 bitmask,
			   u32 data);
	u32 (*get_rfreg) (struct ieee80211_hw *hw, enum radio_path rfpath,
			  u32 regaddr, u32 bitmask);
	void (*set_rfreg) (struct ieee80211_hw *hw, enum radio_path rfpath,
			   u32 regaddr, u32 bitmask, u32 data);
	void (*allow_all_destaddr)(struct ieee80211_hw *hw,
		bool allow_all_da, bool write_into_reg);
	void (*linked_set_reg) (struct ieee80211_hw *hw);
	void (*chk_switch_dmdp) (struct ieee80211_hw *hw);
	void (*dualmac_easy_concurrent) (struct ieee80211_hw *hw);
	void (*dualmac_switch_to_dmdp) (struct ieee80211_hw *hw);
	bool (*phy_rf6052_config) (struct ieee80211_hw *hw);
	void (*phy_rf6052_set_cck_txpower) (struct ieee80211_hw *hw,
					    u8 *powerlevel);
	void (*phy_rf6052_set_ofdm_txpower) (struct ieee80211_hw *hw,
					     u8 *ppowerlevel, u8 channel);
	bool (*config_bb_with_headerfile) (struct ieee80211_hw *hw,
					   u8 configtype);
	bool (*config_bb_with_pgheaderfile) (struct ieee80211_hw *hw,
					     u8 configtype);
	void (*phy_lc_calibrate) (struct ieee80211_hw *hw, bool is2t);
	void (*phy_set_bw_mode_callback) (struct ieee80211_hw *hw);
	void (*dm_dynamic_txpower) (struct ieee80211_hw *hw);
	void (*c2h_command_handle) (struct ieee80211_hw *hw);
	void (*bt_wifi_media_status_notify) (struct ieee80211_hw *hw,
					     bool mstate);
	void (*bt_coex_off_before_lps) (struct ieee80211_hw *hw);
	void (*fill_h2c_cmd) (struct ieee80211_hw *hw, u8 element_id,
			      u32 cmd_len, u8 *p_cmdbuffer);
};

struct rtl_intf_ops {
	/*com */
	void (*read_efuse_byte)(struct ieee80211_hw *hw, u16 _offset, u8 *pbuf);
	int (*adapter_start) (struct ieee80211_hw *hw);
	void (*adapter_stop) (struct ieee80211_hw *hw);
	bool (*check_buddy_priv)(struct ieee80211_hw *hw,
				 struct rtl_priv **buddy_priv);

	int (*adapter_tx) (struct ieee80211_hw *hw,
			   struct ieee80211_sta *sta,
			   struct sk_buff *skb,
			   struct rtl_tcb_desc *ptcb_desc);
	void (*flush)(struct ieee80211_hw *hw, bool drop);
	int (*reset_trx_ring) (struct ieee80211_hw *hw);
	bool (*waitq_insert) (struct ieee80211_hw *hw,
			      struct ieee80211_sta *sta,
			      struct sk_buff *skb);

	/*pci */
	void (*disable_aspm) (struct ieee80211_hw *hw);
	void (*enable_aspm) (struct ieee80211_hw *hw);

	/*usb */
};

struct rtl_mod_params {
	/* default: 0 = using hardware encryption */
	bool sw_crypto;

	/* default: 0 = DBG_EMERG (0)*/
	int debug;

	/* default: 1 = using no linked power save */
	bool inactiveps;

	/* default: 1 = using linked sw power save */
	bool swctrl_lps;

	/* default: 1 = using linked fw power save */
	bool fwctrl_lps;
};

struct rtl_hal_usbint_cfg {
	/* data - rx */
	u32 in_ep_num;
	u32 rx_urb_num;
	u32 rx_max_size;

	/* op - rx */
	void (*usb_rx_hdl)(struct ieee80211_hw *, struct sk_buff *);
	void (*usb_rx_segregate_hdl)(struct ieee80211_hw *, struct sk_buff *,
				     struct sk_buff_head *);

	/* tx */
	void (*usb_tx_cleanup)(struct ieee80211_hw *, struct sk_buff *);
	int (*usb_tx_post_hdl)(struct ieee80211_hw *, struct urb *,
			       struct sk_buff *);
	struct sk_buff *(*usb_tx_aggregate_hdl)(struct ieee80211_hw *,
						struct sk_buff_head *);

	/* endpoint mapping */
	int (*usb_endpoint_mapping)(struct ieee80211_hw *hw);
	u16 (*usb_mq_to_hwq)(__le16 fc, u16 mac80211_queue_index);
};

struct rtl_hal_cfg {
	u8 bar_id;
	bool write_readback;
	char *name;
	char *fw_name;
	struct rtl_hal_ops *ops;
	struct rtl_mod_params *mod_params;
	struct rtl_hal_usbint_cfg *usb_interface_cfg;

	/*this map used for some registers or vars
	   defined int HAL but used in MAIN */
	u32 maps[RTL_VAR_MAP_MAX];

};

struct rtl_locks {
	/* mutex */
	struct mutex conf_mutex;
	struct mutex ps_mutex;

	/*spin lock */
	spinlock_t ips_lock;
	spinlock_t irq_th_lock;
	spinlock_t irq_pci_lock;
	spinlock_t tx_lock;
	spinlock_t h2c_lock;
	spinlock_t rf_ps_lock;
	spinlock_t rf_lock;
	spinlock_t lps_lock;
	spinlock_t waitq_lock;
	spinlock_t entry_list_lock;
	spinlock_t usb_lock;

	/*FW clock change */
	spinlock_t fw_ps_lock;

	/*Dual mac*/
	spinlock_t cck_and_rw_pagea_lock;

	/*Easy concurrent*/
	spinlock_t check_sendpkt_lock;
};

struct rtl_works {
	struct ieee80211_hw *hw;

	/*timer */
	struct timer_list watchdog_timer;
	struct timer_list dualmac_easyconcurrent_retrytimer;
	struct timer_list fw_clockoff_timer;
	struct timer_list fast_antenna_training_timer;
	/*task */
	struct tasklet_struct irq_tasklet;
	struct tasklet_struct irq_prepare_bcn_tasklet;

	/*work queue */
	struct workqueue_struct *rtl_wq;
	struct delayed_work watchdog_wq;
	struct delayed_work ips_nic_off_wq;

	/* For SW LPS */
	struct delayed_work ps_work;
	struct delayed_work ps_rfon_wq;
	struct delayed_work fwevt_wq;

	struct work_struct lps_change_work;
<<<<<<< HEAD
=======
	struct work_struct fill_h2c_cmd;
>>>>>>> d0e0ac97
};

struct rtl_debug {
	u32 dbgp_type[DBGP_TYPE_MAX];
	int global_debuglevel;
	u64 global_debugcomponents;

	/* add for proc debug */
	struct proc_dir_entry *proc_dir;
	char proc_name[20];
};

#define MIMO_PS_STATIC			0
#define MIMO_PS_DYNAMIC			1
#define MIMO_PS_NOLIMIT			3

struct rtl_dualmac_easy_concurrent_ctl {
	enum band_type currentbandtype_backfordmdp;
	bool close_bbandrf_for_dmsp;
	bool change_to_dmdp;
	bool change_to_dmsp;
	bool switch_in_process;
};

struct rtl_dmsp_ctl {
	bool activescan_for_slaveofdmsp;
	bool scan_for_anothermac_fordmsp;
	bool scan_for_itself_fordmsp;
	bool writedig_for_anothermacofdmsp;
	u32 curdigvalue_for_anothermacofdmsp;
	bool changecckpdstate_for_anothermacofdmsp;
	u8 curcckpdstate_for_anothermacofdmsp;
	bool changetxhighpowerlvl_for_anothermacofdmsp;
	u8 curtxhighlvl_for_anothermacofdmsp;
	long rssivalmin_for_anothermacofdmsp;
};

struct ps_t {
	u8 pre_ccastate;
	u8 cur_ccasate;
	u8 pre_rfstate;
	u8 cur_rfstate;
	long rssi_val_min;
};

struct dig_t {
	u32 rssi_lowthresh;
	u32 rssi_highthresh;
	u32 fa_lowthresh;
	u32 fa_highthresh;
	long last_min_undec_pwdb_for_dm;
	long rssi_highpower_lowthresh;
	long rssi_highpower_highthresh;
	u32 recover_cnt;
	u32 pre_igvalue;
	u32 cur_igvalue;
	long rssi_val;
	u8 dig_enable_flag;
	u8 dig_ext_port_stage;
	u8 dig_algorithm;
	u8 dig_twoport_algorithm;
	u8 dig_dbgmode;
	u8 dig_slgorithm_switch;
	u8 cursta_cstate;
	u8 presta_cstate;
	u8 curmultista_cstate;
	char back_val;
	char back_range_max;
	char back_range_min;
	u8 rx_gain_max;
	u8 rx_gain_min;
	u8 min_undec_pwdb_for_dm;
	u8 rssi_val_min;
	u8 pre_cck_cca_thres;
	u8 cur_cck_cca_thres;
	u8 pre_cck_pd_state;
	u8 cur_cck_pd_state;
	u8 pre_cck_fa_state;
	u8 cur_cck_fa_state;
	u8 pre_ccastate;
	u8 cur_ccasate;
	u8 large_fa_hit;
	u8 forbidden_igi;
	u8 dig_state;
	u8 dig_highpwrstate;
	u8 cur_sta_cstate;
	u8 pre_sta_cstate;
	u8 cur_ap_cstate;
	u8 pre_ap_cstate;
	u8 cur_pd_thstate;
	u8 pre_pd_thstate;
	u8 cur_cs_ratiostate;
	u8 pre_cs_ratiostate;
	u8 backoff_enable_flag;
	char backoffval_range_max;
	char backoffval_range_min;
	u8 dig_min_0;
	u8 dig_min_1;
	bool media_connect_0;
	bool media_connect_1;

	u32 antdiv_rssi_max;
	u32 rssi_max;
};

struct rtl_global_var {
	/* from this list we can get
	 * other adapter's rtl_priv */
	struct list_head glb_priv_list;
	spinlock_t glb_list_lock;
};

struct rtl_priv {
	struct ieee80211_hw *hw;
	struct completion firmware_loading_complete;
	struct list_head list;
	struct rtl_priv *buddy_priv;
	struct rtl_global_var *glb_var;
	struct rtl_dualmac_easy_concurrent_ctl easy_concurrent_ctl;
	struct rtl_dmsp_ctl dmsp_ctl;
	struct rtl_locks locks;
	struct rtl_works works;
	struct rtl_mac mac80211;
	struct rtl_hal rtlhal;
	struct rtl_regulatory regd;
	struct rtl_rfkill rfkill;
	struct rtl_io io;
	struct rtl_phy phy;
	struct rtl_dm dm;
	struct rtl_security sec;
	struct rtl_efuse efuse;

	struct rtl_ps_ctl psc;
	struct rate_adaptive ra;
	struct wireless_stats stats;
	struct rt_link_detect link_info;
	struct false_alarm_statistics falsealm_cnt;

	struct rtl_rate_priv *rate_priv;

	/* sta entry list for ap adhoc or mesh */
	struct list_head entry_list;

	struct rtl_debug dbg;
	int max_fw_size;

	/*
	 *hal_cfg : for diff cards
	 *intf_ops : for diff interrface usb/pcie
	 */
	struct rtl_hal_cfg *cfg;
	struct rtl_intf_ops *intf_ops;

	/*this var will be set by set_bit,
	   and was used to indicate status of
	   interface or hardware */
	unsigned long status;

	/* tables for dm */
	struct dig_t dm_digtable;
	struct ps_t dm_pstable;

	/* section shared by individual drivers */
	union {
		struct {	/* data buffer pointer for USB reads */
			__le32 *usb_data;
			int usb_data_index;
			bool initialized;
		};
		struct {	/* section for 8723ae */
			bool reg_init;	/* true if regs saved */
			u32 reg_874;
			u32 reg_c70;
			u32 reg_85c;
			u32 reg_a74;
			bool bt_operation_on;
		};
	};
	bool enter_ps;	/* true when entering PS */
<<<<<<< HEAD
=======
	u8 rate_mask[5];
>>>>>>> d0e0ac97

	/*This must be the last item so
	   that it points to the data allocated
	   beyond  this structure like:
	   rtl_pci_priv or rtl_usb_priv */
	u8 priv[0];
};

#define rtl_priv(hw)		(((struct rtl_priv *)(hw)->priv))
#define rtl_mac(rtlpriv)	(&((rtlpriv)->mac80211))
#define rtl_hal(rtlpriv)	(&((rtlpriv)->rtlhal))
#define rtl_efuse(rtlpriv)	(&((rtlpriv)->efuse))
#define rtl_psc(rtlpriv)	(&((rtlpriv)->psc))


/***************************************
    Bluetooth Co-existence Related
****************************************/

enum bt_ant_num {
	ANT_X2 = 0,
	ANT_X1 = 1,
};

enum bt_co_type {
	BT_2WIRE = 0,
	BT_ISSC_3WIRE = 1,
	BT_ACCEL = 2,
	BT_CSR_BC4 = 3,
	BT_CSR_BC8 = 4,
	BT_RTL8756 = 5,
	BT_RTL8723A = 6,
};

enum bt_cur_state {
	BT_OFF = 0,
	BT_ON = 1,
};

enum bt_service_type {
	BT_SCO = 0,
	BT_A2DP = 1,
	BT_HID = 2,
	BT_HID_IDLE = 3,
	BT_SCAN = 4,
	BT_IDLE = 5,
	BT_OTHER_ACTION = 6,
	BT_BUSY = 7,
	BT_OTHERBUSY = 8,
	BT_PAN = 9,
};

enum bt_radio_shared {
	BT_RADIO_SHARED = 0,
	BT_RADIO_INDIVIDUAL = 1,
};

struct bt_coexist_info {

	/* EEPROM BT info. */
	u8 eeprom_bt_coexist;
	u8 eeprom_bt_type;
	u8 eeprom_bt_ant_num;
	u8 eeprom_bt_ant_isol;
	u8 eeprom_bt_radio_shared;

	u8 bt_coexistence;
	u8 bt_ant_num;
	u8 bt_coexist_type;
	u8 bt_state;
	u8 bt_cur_state;	/* 0:on, 1:off */
	u8 bt_ant_isolation;	/* 0:good, 1:bad */
	u8 bt_pape_ctrl;	/* 0:SW, 1:SW/HW dynamic */
	u8 bt_service;
	u8 bt_radio_shared_type;
	u8 bt_rfreg_origin_1e;
	u8 bt_rfreg_origin_1f;
	u8 bt_rssi_state;
	u32 ratio_tx;
	u32 ratio_pri;
	u32 bt_edca_ul;
	u32 bt_edca_dl;

	bool init_set;
	bool bt_busy_traffic;
	bool bt_traffic_mode_set;
	bool bt_non_traffic_mode_set;

	bool fw_coexist_all_off;
	bool sw_coexist_all_off;
	bool hw_coexist_all_off;
	u32 cstate;
	u32 previous_state;
	u32 cstate_h;
	u32 previous_state_h;

	u8 bt_pre_rssi_state;
	u8 bt_pre_rssi_state1;

	u8 reg_bt_iso;
	u8 reg_bt_sco;
	bool balance_on;
	u8 bt_active_zero_cnt;
	bool cur_bt_disabled;
	bool pre_bt_disabled;

	u8 bt_profile_case;
	u8 bt_profile_action;
	bool bt_busy;
	bool hold_for_bt_operation;
	u8 lps_counter;
};


/****************************************
	mem access macro define start
	Call endian free function when
	1. Read/write packet content.
	2. Before write integer to IO.
	3. After read integer from IO.
****************************************/
/* Convert little data endian to host ordering */
#define EF1BYTE(_val)		\
	((u8)(_val))
#define EF2BYTE(_val)		\
	(le16_to_cpu(_val))
#define EF4BYTE(_val)		\
	(le32_to_cpu(_val))

/* Read data from memory */
#define READEF1BYTE(_ptr)	\
	EF1BYTE(*((u8 *)(_ptr)))
/* Read le16 data from memory and convert to host ordering */
#define READEF2BYTE(_ptr)	\
	EF2BYTE(*(_ptr))
#define READEF4BYTE(_ptr)	\
	EF4BYTE(*(_ptr))

/* Write data to memory */
#define WRITEEF1BYTE(_ptr, _val)	\
	(*((u8 *)(_ptr))) = EF1BYTE(_val)
/* Write le16 data to memory in host ordering */
#define WRITEEF2BYTE(_ptr, _val)	\
	(*((u16 *)(_ptr))) = EF2BYTE(_val)
#define WRITEEF4BYTE(_ptr, _val)	\
	(*((u32 *)(_ptr))) = EF2BYTE(_val)

/* Create a bit mask
 * Examples:
 * BIT_LEN_MASK_32(0) => 0x00000000
 * BIT_LEN_MASK_32(1) => 0x00000001
 * BIT_LEN_MASK_32(2) => 0x00000003
 * BIT_LEN_MASK_32(32) => 0xFFFFFFFF
 */
#define BIT_LEN_MASK_32(__bitlen)	 \
	(0xFFFFFFFF >> (32 - (__bitlen)))
#define BIT_LEN_MASK_16(__bitlen)	 \
	(0xFFFF >> (16 - (__bitlen)))
#define BIT_LEN_MASK_8(__bitlen) \
	(0xFF >> (8 - (__bitlen)))

/* Create an offset bit mask
 * Examples:
 * BIT_OFFSET_LEN_MASK_32(0, 2) => 0x00000003
 * BIT_OFFSET_LEN_MASK_32(16, 2) => 0x00030000
 */
#define BIT_OFFSET_LEN_MASK_32(__bitoffset, __bitlen) \
	(BIT_LEN_MASK_32(__bitlen) << (__bitoffset))
#define BIT_OFFSET_LEN_MASK_16(__bitoffset, __bitlen) \
	(BIT_LEN_MASK_16(__bitlen) << (__bitoffset))
#define BIT_OFFSET_LEN_MASK_8(__bitoffset, __bitlen) \
	(BIT_LEN_MASK_8(__bitlen) << (__bitoffset))

/*Description:
 * Return 4-byte value in host byte ordering from
 * 4-byte pointer in little-endian system.
 */
#define LE_P4BYTE_TO_HOST_4BYTE(__pstart) \
	(EF4BYTE(*((__le32 *)(__pstart))))
#define LE_P2BYTE_TO_HOST_2BYTE(__pstart) \
	(EF2BYTE(*((__le16 *)(__pstart))))
#define LE_P1BYTE_TO_HOST_1BYTE(__pstart) \
	(EF1BYTE(*((u8 *)(__pstart))))

/*Description:
Translate subfield (continuous bits in little-endian) of 4-byte
value to host byte ordering.*/
#define LE_BITS_TO_4BYTE(__pstart, __bitoffset, __bitlen) \
	( \
		(LE_P4BYTE_TO_HOST_4BYTE(__pstart) >> (__bitoffset))  & \
		BIT_LEN_MASK_32(__bitlen) \
	)
#define LE_BITS_TO_2BYTE(__pstart, __bitoffset, __bitlen) \
	( \
		(LE_P2BYTE_TO_HOST_2BYTE(__pstart) >> (__bitoffset)) & \
		BIT_LEN_MASK_16(__bitlen) \
	)
#define LE_BITS_TO_1BYTE(__pstart, __bitoffset, __bitlen) \
	( \
		(LE_P1BYTE_TO_HOST_1BYTE(__pstart) >> (__bitoffset)) & \
		BIT_LEN_MASK_8(__bitlen) \
	)

/* Description:
 * Mask subfield (continuous bits in little-endian) of 4-byte value
 * and return the result in 4-byte value in host byte ordering.
 */
#define LE_BITS_CLEARED_TO_4BYTE(__pstart, __bitoffset, __bitlen) \
	( \
		LE_P4BYTE_TO_HOST_4BYTE(__pstart)  & \
		(~BIT_OFFSET_LEN_MASK_32(__bitoffset, __bitlen)) \
	)
#define LE_BITS_CLEARED_TO_2BYTE(__pstart, __bitoffset, __bitlen) \
	( \
		LE_P2BYTE_TO_HOST_2BYTE(__pstart) & \
		(~BIT_OFFSET_LEN_MASK_16(__bitoffset, __bitlen)) \
	)
#define LE_BITS_CLEARED_TO_1BYTE(__pstart, __bitoffset, __bitlen) \
	( \
		LE_P1BYTE_TO_HOST_1BYTE(__pstart) & \
		(~BIT_OFFSET_LEN_MASK_8(__bitoffset, __bitlen)) \
	)

/* Description:
 * Set subfield of little-endian 4-byte value to specified value.
 */
#define SET_BITS_TO_LE_4BYTE(__pstart, __bitoffset, __bitlen, __val) \
	*((u32 *)(__pstart)) = \
	( \
		LE_BITS_CLEARED_TO_4BYTE(__pstart, __bitoffset, __bitlen) | \
		((((u32)__val) & BIT_LEN_MASK_32(__bitlen)) << (__bitoffset)) \
	);
#define SET_BITS_TO_LE_2BYTE(__pstart, __bitoffset, __bitlen, __val) \
	*((u16 *)(__pstart)) = \
	( \
		LE_BITS_CLEARED_TO_2BYTE(__pstart, __bitoffset, __bitlen) | \
		((((u16)__val) & BIT_LEN_MASK_16(__bitlen)) << (__bitoffset)) \
	);
#define SET_BITS_TO_LE_1BYTE(__pstart, __bitoffset, __bitlen, __val) \
	*((u8 *)(__pstart)) = EF1BYTE \
	( \
		LE_BITS_CLEARED_TO_1BYTE(__pstart, __bitoffset, __bitlen) | \
		((((u8)__val) & BIT_LEN_MASK_8(__bitlen)) << (__bitoffset)) \
	);

#define	N_BYTE_ALIGMENT(__value, __aligment) ((__aligment == 1) ? \
	(__value) : (((__value + __aligment - 1) / __aligment) * __aligment))

/****************************************
	mem access macro define end
****************************************/

#define byte(x, n) ((x >> (8 * n)) & 0xff)

#define packet_get_type(_packet) (EF1BYTE((_packet).octet[0]) & 0xFC)
#define RTL_WATCH_DOG_TIME	2000
#define MSECS(t)		msecs_to_jiffies(t)
#define WLAN_FC_GET_VERS(fc)	(le16_to_cpu(fc) & IEEE80211_FCTL_VERS)
#define WLAN_FC_GET_TYPE(fc)	(le16_to_cpu(fc) & IEEE80211_FCTL_FTYPE)
#define WLAN_FC_GET_STYPE(fc)	(le16_to_cpu(fc) & IEEE80211_FCTL_STYPE)
#define WLAN_FC_MORE_DATA(fc)	(le16_to_cpu(fc) & IEEE80211_FCTL_MOREDATA)
#define rtl_dm(rtlpriv)		(&((rtlpriv)->dm))

#define	RT_RF_OFF_LEVL_ASPM		BIT(0)	/*PCI ASPM */
#define	RT_RF_OFF_LEVL_CLK_REQ		BIT(1)	/*PCI clock request */
#define	RT_RF_OFF_LEVL_PCI_D3		BIT(2)	/*PCI D3 mode */
/*NIC halt, re-initialize hw parameters*/
#define	RT_RF_OFF_LEVL_HALT_NIC		BIT(3)
#define	RT_RF_OFF_LEVL_FREE_FW		BIT(4)	/*FW free, re-download the FW */
#define	RT_RF_OFF_LEVL_FW_32K		BIT(5)	/*FW in 32k */
/*Always enable ASPM and Clock Req in initialization.*/
#define	RT_RF_PS_LEVEL_ALWAYS_ASPM	BIT(6)
/* no matter RFOFF or SLEEP we set PS_ASPM_LEVL*/
#define	RT_PS_LEVEL_ASPM		BIT(7)
/*When LPS is on, disable 2R if no packet is received or transmittd.*/
#define	RT_RF_LPS_DISALBE_2R		BIT(30)
#define	RT_RF_LPS_LEVEL_ASPM		BIT(31)	/*LPS with ASPM */
#define	RT_IN_PS_LEVEL(ppsc, _ps_flg)		\
	((ppsc->cur_ps_level & _ps_flg) ? true : false)
#define	RT_CLEAR_PS_LEVEL(ppsc, _ps_flg)	\
	(ppsc->cur_ps_level &= (~(_ps_flg)))
#define	RT_SET_PS_LEVEL(ppsc, _ps_flg)		\
	(ppsc->cur_ps_level |= _ps_flg)

#define container_of_dwork_rtl(x, y, z) \
	container_of(container_of(x, struct delayed_work, work), y, z)

#define FILL_OCTET_STRING(_os, _octet, _len)	\
		(_os).octet = (u8 *)(_octet);		\
		(_os).length = (_len);

#define CP_MACADDR(des, src)	\
	((des)[0] = (src)[0], (des)[1] = (src)[1],\
	(des)[2] = (src)[2], (des)[3] = (src)[3],\
	(des)[4] = (src)[4], (des)[5] = (src)[5])

static inline u8 rtl_read_byte(struct rtl_priv *rtlpriv, u32 addr)
{
	return rtlpriv->io.read8_sync(rtlpriv, addr);
}

static inline u16 rtl_read_word(struct rtl_priv *rtlpriv, u32 addr)
{
	return rtlpriv->io.read16_sync(rtlpriv, addr);
}

static inline u32 rtl_read_dword(struct rtl_priv *rtlpriv, u32 addr)
{
	return rtlpriv->io.read32_sync(rtlpriv, addr);
}

static inline void rtl_write_byte(struct rtl_priv *rtlpriv, u32 addr, u8 val8)
{
	rtlpriv->io.write8_async(rtlpriv, addr, val8);

	if (rtlpriv->cfg->write_readback)
		rtlpriv->io.read8_sync(rtlpriv, addr);
}

static inline void rtl_write_word(struct rtl_priv *rtlpriv, u32 addr, u16 val16)
{
	rtlpriv->io.write16_async(rtlpriv, addr, val16);

	if (rtlpriv->cfg->write_readback)
		rtlpriv->io.read16_sync(rtlpriv, addr);
}

static inline void rtl_write_dword(struct rtl_priv *rtlpriv,
				   u32 addr, u32 val32)
{
	rtlpriv->io.write32_async(rtlpriv, addr, val32);

	if (rtlpriv->cfg->write_readback)
		rtlpriv->io.read32_sync(rtlpriv, addr);
}

static inline u32 rtl_get_bbreg(struct ieee80211_hw *hw,
				u32 regaddr, u32 bitmask)
{
	struct rtl_priv *rtlpriv = hw->priv;

	return rtlpriv->cfg->ops->get_bbreg(hw, regaddr, bitmask);
}

static inline void rtl_set_bbreg(struct ieee80211_hw *hw, u32 regaddr,
				 u32 bitmask, u32 data)
{
	struct rtl_priv *rtlpriv = hw->priv;

	rtlpriv->cfg->ops->set_bbreg(hw, regaddr, bitmask, data);
}

static inline u32 rtl_get_rfreg(struct ieee80211_hw *hw,
				enum radio_path rfpath, u32 regaddr,
				u32 bitmask)
{
	struct rtl_priv *rtlpriv = hw->priv;

	return rtlpriv->cfg->ops->get_rfreg(hw, rfpath, regaddr, bitmask);
}

static inline void rtl_set_rfreg(struct ieee80211_hw *hw,
				 enum radio_path rfpath, u32 regaddr,
				 u32 bitmask, u32 data)
{
	struct rtl_priv *rtlpriv = hw->priv;

	rtlpriv->cfg->ops->set_rfreg(hw, rfpath, regaddr, bitmask, data);
}

static inline bool is_hal_stop(struct rtl_hal *rtlhal)
{
	return (_HAL_STATE_STOP == rtlhal->state);
}

static inline void set_hal_start(struct rtl_hal *rtlhal)
{
	rtlhal->state = _HAL_STATE_START;
}

static inline void set_hal_stop(struct rtl_hal *rtlhal)
{
	rtlhal->state = _HAL_STATE_STOP;
}

static inline u8 get_rf_type(struct rtl_phy *rtlphy)
{
	return rtlphy->rf_type;
}

static inline struct ieee80211_hdr *rtl_get_hdr(struct sk_buff *skb)
{
	return (struct ieee80211_hdr *)(skb->data);
}

static inline __le16 rtl_get_fc(struct sk_buff *skb)
{
	return rtl_get_hdr(skb)->frame_control;
}

static inline u16 rtl_get_tid_h(struct ieee80211_hdr *hdr)
{
	return (ieee80211_get_qos_ctl(hdr))[0] & IEEE80211_QOS_CTL_TID_MASK;
}

static inline u16 rtl_get_tid(struct sk_buff *skb)
{
	return rtl_get_tid_h(rtl_get_hdr(skb));
}

static inline struct ieee80211_sta *get_sta(struct ieee80211_hw *hw,
					    struct ieee80211_vif *vif,
					    const u8 *bssid)
{
	return ieee80211_find_sta(vif, bssid);
}

static inline struct ieee80211_sta *rtl_find_sta(struct ieee80211_hw *hw,
		u8 *mac_addr)
{
	struct rtl_mac *mac = rtl_mac(rtl_priv(hw));
	return ieee80211_find_sta(mac->vif, mac_addr);
}

#endif<|MERGE_RESOLUTION|>--- conflicted
+++ resolved
@@ -1871,10 +1871,7 @@
 	struct delayed_work fwevt_wq;
 
 	struct work_struct lps_change_work;
-<<<<<<< HEAD
-=======
 	struct work_struct fill_h2c_cmd;
->>>>>>> d0e0ac97
 };
 
 struct rtl_debug {
@@ -2054,10 +2051,7 @@
 		};
 	};
 	bool enter_ps;	/* true when entering PS */
-<<<<<<< HEAD
-=======
 	u8 rate_mask[5];
->>>>>>> d0e0ac97
 
 	/*This must be the last item so
 	   that it points to the data allocated
