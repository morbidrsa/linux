/******************************************************************************
 *
 * This file is provided under a dual BSD/GPLv2 license.  When using or
 * redistributing this file, you may do so under either license.
 *
 * GPL LICENSE SUMMARY
 *
 * Copyright(c) 2012 - 2013 Intel Corporation. All rights reserved.
 *
 * This program is free software; you can redistribute it and/or modify
 * it under the terms of version 2 of the GNU General Public License as
 * published by the Free Software Foundation.
 *
 * This program is distributed in the hope that it will be useful, but
 * WITHOUT ANY WARRANTY; without even the implied warranty of
 * MERCHANTABILITY or FITNESS FOR A PARTICULAR PURPOSE.  See the GNU
 * General Public License for more details.
 *
 * You should have received a copy of the GNU General Public License
 * along with this program; if not, write to the Free Software
 * Foundation, Inc., 51 Franklin Street, Fifth Floor, Boston, MA 02110,
 * USA
 *
 * The full GNU General Public License is included in this distribution
 * in the file called COPYING.
 *
 * Contact Information:
 *  Intel Linux Wireless <ilw@linux.intel.com>
 * Intel Corporation, 5200 N.E. Elam Young Parkway, Hillsboro, OR 97124-6497
 *
 * BSD LICENSE
 *
 * Copyright(c) 2012 - 2013 Intel Corporation. All rights reserved.
 * All rights reserved.
 *
 * Redistribution and use in source and binary forms, with or without
 * modification, are permitted provided that the following conditions
 * are met:
 *
 *  * Redistributions of source code must retain the above copyright
 *    notice, this list of conditions and the following disclaimer.
 *  * Redistributions in binary form must reproduce the above copyright
 *    notice, this list of conditions and the following disclaimer in
 *    the documentation and/or other materials provided with the
 *    distribution.
 *  * Neither the name Intel Corporation nor the names of its
 *    contributors may be used to endorse or promote products derived
 *    from this software without specific prior written permission.
 *
 * THIS SOFTWARE IS PROVIDED BY THE COPYRIGHT HOLDERS AND CONTRIBUTORS
 * "AS IS" AND ANY EXPRESS OR IMPLIED WARRANTIES, INCLUDING, BUT NOT
 * LIMITED TO, THE IMPLIED WARRANTIES OF MERCHANTABILITY AND FITNESS FOR
 * A PARTICULAR PURPOSE ARE DISCLAIMED. IN NO EVENT SHALL THE COPYRIGHT
 * OWNER OR CONTRIBUTORS BE LIABLE FOR ANY DIRECT, INDIRECT, INCIDENTAL,
 * SPECIAL, EXEMPLARY, OR CONSEQUENTIAL DAMAGES (INCLUDING, BUT NOT
 * LIMITED TO, PROCUREMENT OF SUBSTITUTE GOODS OR SERVICES; LOSS OF USE,
 * DATA, OR PROFITS; OR BUSINESS INTERRUPTION) HOWEVER CAUSED AND ON ANY
 * THEORY OF LIABILITY, WHETHER IN CONTRACT, STRICT LIABILITY, OR TORT
 * (INCLUDING NEGLIGENCE OR OTHERWISE) ARISING IN ANY WAY OUT OF THE USE
 * OF THIS SOFTWARE, EVEN IF ADVISED OF THE POSSIBILITY OF SUCH DAMAGE.
 *
 *****************************************************************************/
#include <linux/kernel.h>
#include <linux/slab.h>
#include <linux/skbuff.h>
#include <linux/netdevice.h>
#include <linux/etherdevice.h>
#include <linux/ip.h>
#include <net/mac80211.h>
#include <net/tcp.h>

#include "iwl-op-mode.h"
#include "iwl-io.h"
#include "mvm.h"
#include "sta.h"
#include "time-event.h"
#include "iwl-eeprom-parse.h"
#include "fw-api-scan.h"
#include "iwl-phy-db.h"

static const struct ieee80211_iface_limit iwl_mvm_limits[] = {
	{
		.max = 1,
		.types = BIT(NL80211_IFTYPE_STATION),
	},
	{
		.max = 1,
		.types = BIT(NL80211_IFTYPE_AP) |
			BIT(NL80211_IFTYPE_P2P_CLIENT) |
			BIT(NL80211_IFTYPE_P2P_GO),
	},
	{
		.max = 1,
		.types = BIT(NL80211_IFTYPE_P2P_DEVICE),
	},
};

static const struct ieee80211_iface_combination iwl_mvm_iface_combinations[] = {
	{
		.num_different_channels = 1,
		.max_interfaces = 3,
		.limits = iwl_mvm_limits,
		.n_limits = ARRAY_SIZE(iwl_mvm_limits),
	},
};

#ifdef CONFIG_PM_SLEEP
static const struct nl80211_wowlan_tcp_data_token_feature
iwl_mvm_wowlan_tcp_token_feature = {
	.min_len = 0,
	.max_len = 255,
	.bufsize = IWL_WOWLAN_REMOTE_WAKE_MAX_TOKENS,
};

static const struct wiphy_wowlan_tcp_support iwl_mvm_wowlan_tcp_support = {
	.tok = &iwl_mvm_wowlan_tcp_token_feature,
	.data_payload_max = IWL_WOWLAN_TCP_MAX_PACKET_LEN -
			    sizeof(struct ethhdr) -
			    sizeof(struct iphdr) -
			    sizeof(struct tcphdr),
	.data_interval_max = 65535, /* __le16 in API */
	.wake_payload_max = IWL_WOWLAN_REMOTE_WAKE_MAX_PACKET_LEN -
			    sizeof(struct ethhdr) -
			    sizeof(struct iphdr) -
			    sizeof(struct tcphdr),
	.seq = true,
};
#endif

static void iwl_mvm_reset_phy_ctxts(struct iwl_mvm *mvm)
{
	int i;

	memset(mvm->phy_ctxts, 0, sizeof(mvm->phy_ctxts));
	for (i = 0; i < NUM_PHY_CTX; i++) {
		mvm->phy_ctxts[i].id = i;
		mvm->phy_ctxts[i].ref = 0;
	}
}

int iwl_mvm_mac_setup_register(struct iwl_mvm *mvm)
{
	struct ieee80211_hw *hw = mvm->hw;
	int num_mac, ret, i;

	/* Tell mac80211 our characteristics */
	hw->flags = IEEE80211_HW_SIGNAL_DBM |
		    IEEE80211_HW_SPECTRUM_MGMT |
		    IEEE80211_HW_REPORTS_TX_ACK_STATUS |
		    IEEE80211_HW_QUEUE_CONTROL |
		    IEEE80211_HW_WANT_MONITOR_VIF |
		    IEEE80211_HW_SUPPORTS_PS |
		    IEEE80211_HW_SUPPORTS_DYNAMIC_PS |
		    IEEE80211_HW_AMPDU_AGGREGATION |
		    IEEE80211_HW_TIMING_BEACON_ONLY |
		    IEEE80211_HW_CONNECTION_MONITOR;

	hw->queues = IWL_MVM_FIRST_AGG_QUEUE;
	hw->offchannel_tx_hw_queue = IWL_MVM_OFFCHANNEL_QUEUE;
	hw->rate_control_algorithm = "iwl-mvm-rs";

	/*
	 * Enable 11w if advertised by firmware and software crypto
	 * is not enabled (as the firmware will interpret some mgmt
	 * packets, so enabling it with software crypto isn't safe)
	 */
	if (mvm->fw->ucode_capa.flags & IWL_UCODE_TLV_FLAGS_MFP &&
	    !iwlwifi_mod_params.sw_crypto)
		hw->flags |= IEEE80211_HW_MFP_CAPABLE;

	hw->sta_data_size = sizeof(struct iwl_mvm_sta);
	hw->vif_data_size = sizeof(struct iwl_mvm_vif);
	hw->chanctx_data_size = sizeof(u16);

	hw->wiphy->interface_modes = BIT(NL80211_IFTYPE_STATION) |
		BIT(NL80211_IFTYPE_P2P_CLIENT) |
		BIT(NL80211_IFTYPE_AP) |
		BIT(NL80211_IFTYPE_P2P_GO) |
		BIT(NL80211_IFTYPE_P2P_DEVICE);

	hw->wiphy->flags |= WIPHY_FLAG_CUSTOM_REGULATORY |
			    WIPHY_FLAG_DISABLE_BEACON_HINTS |
			    WIPHY_FLAG_IBSS_RSN;

	hw->wiphy->iface_combinations = iwl_mvm_iface_combinations;
	hw->wiphy->n_iface_combinations =
		ARRAY_SIZE(iwl_mvm_iface_combinations);

	hw->wiphy->max_remain_on_channel_duration = 10000;
	hw->max_listen_interval = IWL_CONN_MAX_LISTEN_INTERVAL;

	/* Extract MAC address */
	memcpy(mvm->addresses[0].addr, mvm->nvm_data->hw_addr, ETH_ALEN);
	hw->wiphy->addresses = mvm->addresses;
	hw->wiphy->n_addresses = 1;

	/* Extract additional MAC addresses if available */
	num_mac = (mvm->nvm_data->n_hw_addrs > 1) ?
		min(IWL_MVM_MAX_ADDRESSES, mvm->nvm_data->n_hw_addrs) : 1;

	for (i = 1; i < num_mac; i++) {
		memcpy(mvm->addresses[i].addr, mvm->addresses[i-1].addr,
		       ETH_ALEN);
		mvm->addresses[i].addr[5]++;
		hw->wiphy->n_addresses++;
	}

	iwl_mvm_reset_phy_ctxts(mvm);

	/* we create the 802.11 header and a max-length SSID element */
	hw->wiphy->max_scan_ie_len =
		mvm->fw->ucode_capa.max_probe_length - 24 - 34;
	hw->wiphy->max_scan_ssids = PROBE_OPTION_MAX;

	if (mvm->nvm_data->bands[IEEE80211_BAND_2GHZ].n_channels)
		hw->wiphy->bands[IEEE80211_BAND_2GHZ] =
			&mvm->nvm_data->bands[IEEE80211_BAND_2GHZ];
	if (mvm->nvm_data->bands[IEEE80211_BAND_5GHZ].n_channels)
		hw->wiphy->bands[IEEE80211_BAND_5GHZ] =
			&mvm->nvm_data->bands[IEEE80211_BAND_5GHZ];

	hw->wiphy->hw_version = mvm->trans->hw_id;

	if (iwlmvm_mod_params.power_scheme != IWL_POWER_SCHEME_CAM)
		hw->wiphy->flags |= WIPHY_FLAG_PS_ON_BY_DEFAULT;
	else
		hw->wiphy->flags &= ~WIPHY_FLAG_PS_ON_BY_DEFAULT;

	hw->wiphy->features |= NL80211_FEATURE_P2P_GO_CTWIN |
			       NL80211_FEATURE_P2P_GO_OPPPS;

	mvm->rts_threshold = IEEE80211_MAX_RTS_THRESHOLD;

#ifdef CONFIG_PM_SLEEP
	if (mvm->fw->img[IWL_UCODE_WOWLAN].sec[0].len &&
	    mvm->trans->ops->d3_suspend &&
	    mvm->trans->ops->d3_resume &&
	    device_can_wakeup(mvm->trans->dev)) {
		mvm->wowlan.flags = WIPHY_WOWLAN_MAGIC_PKT |
				    WIPHY_WOWLAN_DISCONNECT |
				    WIPHY_WOWLAN_EAP_IDENTITY_REQ |
				    WIPHY_WOWLAN_RFKILL_RELEASE;
		if (!iwlwifi_mod_params.sw_crypto)
			mvm->wowlan.flags |= WIPHY_WOWLAN_SUPPORTS_GTK_REKEY |
					     WIPHY_WOWLAN_GTK_REKEY_FAILURE |
					     WIPHY_WOWLAN_4WAY_HANDSHAKE;

		mvm->wowlan.n_patterns = IWL_WOWLAN_MAX_PATTERNS;
		mvm->wowlan.pattern_min_len = IWL_WOWLAN_MIN_PATTERN_LEN;
		mvm->wowlan.pattern_max_len = IWL_WOWLAN_MAX_PATTERN_LEN;
		mvm->wowlan.tcp = &iwl_mvm_wowlan_tcp_support;
		hw->wiphy->wowlan = &mvm->wowlan;
	}
#endif

	ret = iwl_mvm_leds_init(mvm);
	if (ret)
		return ret;

	ret = ieee80211_register_hw(mvm->hw);
	if (ret)
		iwl_mvm_leds_exit(mvm);

	return ret;
}

static void iwl_mvm_mac_tx(struct ieee80211_hw *hw,
			   struct ieee80211_tx_control *control,
			   struct sk_buff *skb)
{
	struct iwl_mvm *mvm = IWL_MAC80211_GET_MVM(hw);

	if (iwl_mvm_is_radio_killed(mvm)) {
		IWL_DEBUG_DROP(mvm, "Dropping - RF/CT KILL\n");
		goto drop;
	}

	if (IEEE80211_SKB_CB(skb)->hw_queue == IWL_MVM_OFFCHANNEL_QUEUE &&
	    !test_bit(IWL_MVM_STATUS_ROC_RUNNING, &mvm->status))
		goto drop;

	if (control->sta) {
		if (iwl_mvm_tx_skb(mvm, skb, control->sta))
			goto drop;
		return;
	}

	if (iwl_mvm_tx_skb_non_sta(mvm, skb))
		goto drop;
	return;
 drop:
	ieee80211_free_txskb(hw, skb);
}

static int iwl_mvm_mac_ampdu_action(struct ieee80211_hw *hw,
				    struct ieee80211_vif *vif,
				    enum ieee80211_ampdu_mlme_action action,
				    struct ieee80211_sta *sta, u16 tid,
				    u16 *ssn, u8 buf_size)
{
	struct iwl_mvm *mvm = IWL_MAC80211_GET_MVM(hw);
	int ret;

	IWL_DEBUG_HT(mvm, "A-MPDU action on addr %pM tid %d: action %d\n",
		     sta->addr, tid, action);

	if (!(mvm->nvm_data->sku_cap_11n_enable))
		return -EACCES;

	mutex_lock(&mvm->mutex);

	switch (action) {
	case IEEE80211_AMPDU_RX_START:
		if (iwlwifi_mod_params.disable_11n & IWL_DISABLE_HT_RXAGG) {
			ret = -EINVAL;
			break;
		}
		ret = iwl_mvm_sta_rx_agg(mvm, sta, tid, *ssn, true);
		break;
	case IEEE80211_AMPDU_RX_STOP:
		ret = iwl_mvm_sta_rx_agg(mvm, sta, tid, 0, false);
		break;
	case IEEE80211_AMPDU_TX_START:
		if (iwlwifi_mod_params.disable_11n & IWL_DISABLE_HT_TXAGG) {
			ret = -EINVAL;
			break;
		}
		ret = iwl_mvm_sta_tx_agg_start(mvm, vif, sta, tid, ssn);
		break;
	case IEEE80211_AMPDU_TX_STOP_CONT:
		ret = iwl_mvm_sta_tx_agg_stop(mvm, vif, sta, tid);
		break;
	case IEEE80211_AMPDU_TX_STOP_FLUSH:
	case IEEE80211_AMPDU_TX_STOP_FLUSH_CONT:
		ret = iwl_mvm_sta_tx_agg_flush(mvm, vif, sta, tid);
		break;
	case IEEE80211_AMPDU_TX_OPERATIONAL:
		ret = iwl_mvm_sta_tx_agg_oper(mvm, vif, sta, tid, buf_size);
		break;
	default:
		WARN_ON_ONCE(1);
		ret = -EINVAL;
		break;
	}
	mutex_unlock(&mvm->mutex);

	return ret;
}

static void iwl_mvm_cleanup_iterator(void *data, u8 *mac,
				     struct ieee80211_vif *vif)
{
	struct iwl_mvm *mvm = data;
	struct iwl_mvm_vif *mvmvif = iwl_mvm_vif_from_mac80211(vif);

	mvmvif->uploaded = false;
	mvmvif->ap_sta_id = IWL_MVM_STATION_COUNT;

	/* does this make sense at all? */
	mvmvif->color++;

	spin_lock_bh(&mvm->time_event_lock);
	iwl_mvm_te_clear_data(mvm, &mvmvif->time_event_data);
	spin_unlock_bh(&mvm->time_event_lock);

	mvmvif->phy_ctxt = NULL;
}

static void iwl_mvm_restart_cleanup(struct iwl_mvm *mvm)
{
	iwl_trans_stop_device(mvm->trans);
	iwl_trans_stop_hw(mvm->trans, false);

	mvm->scan_status = IWL_MVM_SCAN_NONE;

	/* just in case one was running */
	ieee80211_remain_on_channel_expired(mvm->hw);

	ieee80211_iterate_active_interfaces_atomic(
		mvm->hw, IEEE80211_IFACE_ITER_RESUME_ALL,
		iwl_mvm_cleanup_iterator, mvm);

	mvm->p2p_device_vif = NULL;

	iwl_mvm_reset_phy_ctxts(mvm);
	memset(mvm->fw_key_table, 0, sizeof(mvm->fw_key_table));
	memset(mvm->sta_drained, 0, sizeof(mvm->sta_drained));

	ieee80211_wake_queues(mvm->hw);

	mvm->vif_count = 0;
	mvm->rx_ba_sessions = 0;
}

static int iwl_mvm_mac_start(struct ieee80211_hw *hw)
{
	struct iwl_mvm *mvm = IWL_MAC80211_GET_MVM(hw);
	int ret;

	mutex_lock(&mvm->mutex);

	/* Clean up some internal and mac80211 state on restart */
	if (test_bit(IWL_MVM_STATUS_IN_HW_RESTART, &mvm->status))
		iwl_mvm_restart_cleanup(mvm);

	ret = iwl_mvm_up(mvm);
	mutex_unlock(&mvm->mutex);

	return ret;
}

static void iwl_mvm_mac_restart_complete(struct ieee80211_hw *hw)
{
	struct iwl_mvm *mvm = IWL_MAC80211_GET_MVM(hw);
	int ret;

	mutex_lock(&mvm->mutex);

	clear_bit(IWL_MVM_STATUS_IN_HW_RESTART, &mvm->status);
	ret = iwl_mvm_update_quotas(mvm, NULL);
	if (ret)
		IWL_ERR(mvm, "Failed to update quotas after restart (%d)\n",
			ret);

	mutex_unlock(&mvm->mutex);
}

static void iwl_mvm_mac_stop(struct ieee80211_hw *hw)
{
	struct iwl_mvm *mvm = IWL_MAC80211_GET_MVM(hw);

	flush_work(&mvm->async_handlers_wk);

	mutex_lock(&mvm->mutex);
	/* async_handlers_wk is now blocked */

	/*
	 * The work item could be running or queued if the
	 * ROC time event stops just as we get here.
	 */
	cancel_work_sync(&mvm->roc_done_wk);

	iwl_trans_stop_device(mvm->trans);
	iwl_trans_stop_hw(mvm->trans, false);

	iwl_mvm_async_handlers_purge(mvm);
	/* async_handlers_list is empty and will stay empty: HW is stopped */

	/* the fw is stopped, the aux sta is dead: clean up driver state */
	iwl_mvm_dealloc_int_sta(mvm, &mvm->aux_sta);

	mutex_unlock(&mvm->mutex);

	/*
	 * The worker might have been waiting for the mutex, let it run and
	 * discover that its list is now empty.
	 */
	cancel_work_sync(&mvm->async_handlers_wk);
}

static void iwl_mvm_pm_disable_iterator(void *data, u8 *mac,
					struct ieee80211_vif *vif)
{
	struct iwl_mvm *mvm = data;
	int ret;

	ret = iwl_mvm_power_disable(mvm, vif);
	if (ret)
		IWL_ERR(mvm, "failed to disable power management\n");
}

static void iwl_mvm_power_update_iterator(void *data, u8 *mac,
					  struct ieee80211_vif *vif)
{
	struct iwl_mvm *mvm = data;

	iwl_mvm_power_update_mode(mvm, vif);
}

static struct iwl_mvm_phy_ctxt *iwl_mvm_get_free_phy_ctxt(struct iwl_mvm *mvm)
{
	u16 i;

	lockdep_assert_held(&mvm->mutex);

	for (i = 0; i < NUM_PHY_CTX; i++)
		if (!mvm->phy_ctxts[i].ref)
			return &mvm->phy_ctxts[i];

	IWL_ERR(mvm, "No available PHY context\n");
	return NULL;
}

static int iwl_mvm_mac_add_interface(struct ieee80211_hw *hw,
				     struct ieee80211_vif *vif)
{
	struct iwl_mvm *mvm = IWL_MAC80211_GET_MVM(hw);
	struct iwl_mvm_vif *mvmvif = iwl_mvm_vif_from_mac80211(vif);
	int ret;

	/*
	 * Not much to do here. The stack will not allow interface
	 * types or combinations that we didn't advertise, so we
	 * don't really have to check the types.
	 */

	mutex_lock(&mvm->mutex);

	/* Allocate resources for the MAC context, and add it the the fw  */
	ret = iwl_mvm_mac_ctxt_init(mvm, vif);
	if (ret)
		goto out_unlock;

	/*
	 * TODO: remove this temporary code.
	 * Currently MVM FW supports power management only on single MAC.
	 * If new interface added, disable PM on existing interface.
	 * P2P device is a special case, since it is handled by FW similary to
	 * scan. If P2P deviced is added, PM remains enabled on existing
	 * interface.
	 * Note: the method below does not count the new interface being added
	 * at this moment.
	 */
	if (vif->type != NL80211_IFTYPE_P2P_DEVICE)
		mvm->vif_count++;
	if (mvm->vif_count > 1) {
		IWL_DEBUG_MAC80211(mvm,
				   "Disable power on existing interfaces\n");
		ieee80211_iterate_active_interfaces_atomic(
					    mvm->hw,
					    IEEE80211_IFACE_ITER_NORMAL,
					    iwl_mvm_pm_disable_iterator, mvm);
	}

	/*
	 * The AP binding flow can be done only after the beacon
	 * template is configured (which happens only in the mac80211
	 * start_ap() flow), and adding the broadcast station can happen
	 * only after the binding.
	 * In addition, since modifying the MAC before adding a bcast
	 * station is not allowed by the FW, delay the adding of MAC context to
	 * the point where we can also add the bcast station.
	 * In short: there's not much we can do at this point, other than
	 * allocating resources :)
	 */
	if (vif->type == NL80211_IFTYPE_AP) {
		u32 qmask = iwl_mvm_mac_get_queues_mask(mvm, vif);
		ret = iwl_mvm_allocate_int_sta(mvm, &mvmvif->bcast_sta,
					       qmask);
		if (ret) {
			IWL_ERR(mvm, "Failed to allocate bcast sta\n");
			goto out_release;
		}

		goto out_unlock;
	}

	ret = iwl_mvm_mac_ctxt_add(mvm, vif);
	if (ret)
		goto out_release;

	/*
	 * Update power state on the new interface. Admittedly, based on
	 * mac80211 logics this power update will disable power management
	 */
	iwl_mvm_power_update_mode(mvm, vif);

	/* beacon filtering */
	if (!mvm->bf_allowed_vif &&
	    vif->type == NL80211_IFTYPE_STATION && !vif->p2p){
		mvm->bf_allowed_vif = mvmvif;
		vif->driver_flags |= IEEE80211_VIF_BEACON_FILTER;
	}

	ret = iwl_mvm_disable_beacon_filter(mvm, vif);
	if (ret)
		goto out_release;

	/*
	 * P2P_DEVICE interface does not have a channel context assigned to it,
	 * so a dedicated PHY context is allocated to it and the corresponding
	 * MAC context is bound to it at this stage.
	 */
	if (vif->type == NL80211_IFTYPE_P2P_DEVICE) {

		mvmvif->phy_ctxt = iwl_mvm_get_free_phy_ctxt(mvm);
		if (!mvmvif->phy_ctxt) {
			ret = -ENOSPC;
			goto out_remove_mac;
		}

		iwl_mvm_phy_ctxt_ref(mvm, mvmvif->phy_ctxt);
		ret = iwl_mvm_binding_add_vif(mvm, vif);
		if (ret)
			goto out_unref_phy;

		ret = iwl_mvm_add_bcast_sta(mvm, vif, &mvmvif->bcast_sta);
		if (ret)
			goto out_unbind;

		/* Save a pointer to p2p device vif, so it can later be used to
		 * update the p2p device MAC when a GO is started/stopped */
		mvm->p2p_device_vif = vif;
	}

	iwl_mvm_vif_dbgfs_register(mvm, vif);
	goto out_unlock;

 out_unbind:
	iwl_mvm_binding_remove_vif(mvm, vif);
 out_unref_phy:
	iwl_mvm_phy_ctxt_unref(mvm, mvmvif->phy_ctxt);
 out_remove_mac:
	mvmvif->phy_ctxt = NULL;
	iwl_mvm_mac_ctxt_remove(mvm, vif);
 out_release:
	if (vif->type != NL80211_IFTYPE_P2P_DEVICE)
		mvm->vif_count--;
	ieee80211_iterate_active_interfaces(
		mvm->hw, IEEE80211_IFACE_ITER_NORMAL,
		iwl_mvm_power_update_iterator, mvm);
	iwl_mvm_mac_ctxt_release(mvm, vif);
 out_unlock:
	mutex_unlock(&mvm->mutex);

	return ret;
}

static void iwl_mvm_prepare_mac_removal(struct iwl_mvm *mvm,
					struct ieee80211_vif *vif)
{
	u32 tfd_msk = 0, ac;

	for (ac = 0; ac < IEEE80211_NUM_ACS; ac++)
		if (vif->hw_queue[ac] != IEEE80211_INVAL_HW_QUEUE)
			tfd_msk |= BIT(vif->hw_queue[ac]);

	if (vif->cab_queue != IEEE80211_INVAL_HW_QUEUE)
		tfd_msk |= BIT(vif->cab_queue);

	if (tfd_msk) {
		mutex_lock(&mvm->mutex);
		iwl_mvm_flush_tx_path(mvm, tfd_msk, true);
		mutex_unlock(&mvm->mutex);
	}

	if (vif->type == NL80211_IFTYPE_P2P_DEVICE) {
		/*
		 * Flush the ROC worker which will flush the OFFCHANNEL queue.
		 * We assume here that all the packets sent to the OFFCHANNEL
		 * queue are sent in ROC session.
		 */
		flush_work(&mvm->roc_done_wk);
	} else {
		/*
		 * By now, all the AC queues are empty. The AGG queues are
		 * empty too. We already got all the Tx responses for all the
		 * packets in the queues. The drain work can have been
		 * triggered. Flush it.
		 */
		flush_work(&mvm->sta_drained_wk);
	}
}

static void iwl_mvm_mac_remove_interface(struct ieee80211_hw *hw,
					 struct ieee80211_vif *vif)
{
	struct iwl_mvm *mvm = IWL_MAC80211_GET_MVM(hw);
	struct iwl_mvm_vif *mvmvif = iwl_mvm_vif_from_mac80211(vif);

	iwl_mvm_prepare_mac_removal(mvm, vif);

	mutex_lock(&mvm->mutex);

	if (mvm->bf_allowed_vif == mvmvif) {
		mvm->bf_allowed_vif = NULL;
		vif->driver_flags &= ~IEEE80211_VIF_BEACON_FILTER;
	}

	iwl_mvm_vif_dbgfs_clean(mvm, vif);

	/*
	 * For AP/GO interface, the tear down of the resources allocated to the
	 * interface is be handled as part of the stop_ap flow.
	 */
	if (vif->type == NL80211_IFTYPE_AP) {
		iwl_mvm_dealloc_int_sta(mvm, &mvmvif->bcast_sta);
		goto out_release;
	}

	if (vif->type == NL80211_IFTYPE_P2P_DEVICE) {
		mvm->p2p_device_vif = NULL;
		iwl_mvm_rm_bcast_sta(mvm, &mvmvif->bcast_sta);
		iwl_mvm_binding_remove_vif(mvm, vif);
		iwl_mvm_phy_ctxt_unref(mvm, mvmvif->phy_ctxt);
		mvmvif->phy_ctxt = NULL;
	}

	/*
	 * TODO: remove this temporary code.
	 * Currently MVM FW supports power management only on single MAC.
	 * Check if only one additional interface remains after removing
	 * current one. Update power mode on the remaining interface.
	 */
	if (mvm->vif_count && vif->type != NL80211_IFTYPE_P2P_DEVICE)
		mvm->vif_count--;
	IWL_DEBUG_MAC80211(mvm, "Currently %d interfaces active\n",
			   mvm->vif_count);
	if (mvm->vif_count == 1) {
		ieee80211_iterate_active_interfaces(
					mvm->hw, IEEE80211_IFACE_ITER_NORMAL,
					iwl_mvm_power_update_iterator, mvm);
	}

	iwl_mvm_mac_ctxt_remove(mvm, vif);

out_release:
	iwl_mvm_mac_ctxt_release(mvm, vif);
	mutex_unlock(&mvm->mutex);
}

static int iwl_mvm_mac_config(struct ieee80211_hw *hw, u32 changed)
{
	return 0;
}

static void iwl_mvm_configure_filter(struct ieee80211_hw *hw,
				     unsigned int changed_flags,
				     unsigned int *total_flags,
				     u64 multicast)
{
	*total_flags = 0;
}

static int iwl_mvm_configure_mcast_filter(struct iwl_mvm *mvm,
					  struct ieee80211_vif *vif)
{
	struct iwl_mcast_filter_cmd mcast_filter_cmd = {
		.pass_all = 1,
	};

	memcpy(mcast_filter_cmd.bssid, vif->bss_conf.bssid, ETH_ALEN);

	return iwl_mvm_send_cmd_pdu(mvm, MCAST_FILTER_CMD, CMD_SYNC,
				    sizeof(mcast_filter_cmd),
				    &mcast_filter_cmd);
}

static void iwl_mvm_bss_info_changed_station(struct iwl_mvm *mvm,
					     struct ieee80211_vif *vif,
					     struct ieee80211_bss_conf *bss_conf,
					     u32 changes)
{
	struct iwl_mvm_vif *mvmvif = iwl_mvm_vif_from_mac80211(vif);
	int ret;

	ret = iwl_mvm_mac_ctxt_changed(mvm, vif);
	if (ret)
		IWL_ERR(mvm, "failed to update MAC %pM\n", vif->addr);

	if (changes & BSS_CHANGED_ASSOC) {
		if (bss_conf->assoc) {
			/* add quota for this interface */
			ret = iwl_mvm_update_quotas(mvm, vif);
			if (ret) {
				IWL_ERR(mvm, "failed to update quotas\n");
				return;
			}
			iwl_mvm_bt_coex_vif_assoc(mvm, vif);
			iwl_mvm_configure_mcast_filter(mvm, vif);
		} else if (mvmvif->ap_sta_id != IWL_MVM_STATION_COUNT) {
			/* remove AP station now that the MAC is unassoc */
			ret = iwl_mvm_rm_sta_id(mvm, vif, mvmvif->ap_sta_id);
			if (ret)
				IWL_ERR(mvm, "failed to remove AP station\n");
			mvmvif->ap_sta_id = IWL_MVM_STATION_COUNT;
			/* remove quota for this interface */
			ret = iwl_mvm_update_quotas(mvm, NULL);
			if (ret)
				IWL_ERR(mvm, "failed to update quotas\n");
		}
		ret = iwl_mvm_power_update_mode(mvm, vif);
		if (ret)
			IWL_ERR(mvm, "failed to update power mode\n");
	} else if (changes & BSS_CHANGED_BEACON_INFO) {
		/*
		 * We received a beacon _after_ association so
		 * remove the session protection.
		 */
		iwl_mvm_remove_time_event(mvm, mvmvif,
					  &mvmvif->time_event_data);
	} else if (changes & BSS_CHANGED_PS) {
		ret = iwl_mvm_power_update_mode(mvm, vif);
		if (ret)
			IWL_ERR(mvm, "failed to update power mode\n");
	}
}

static int iwl_mvm_start_ap(struct ieee80211_hw *hw, struct ieee80211_vif *vif)
{
	struct iwl_mvm *mvm = IWL_MAC80211_GET_MVM(hw);
	struct iwl_mvm_vif *mvmvif = iwl_mvm_vif_from_mac80211(vif);
	int ret;

	mutex_lock(&mvm->mutex);

	/* Send the beacon template */
	ret = iwl_mvm_mac_ctxt_beacon_changed(mvm, vif);
	if (ret)
		goto out_unlock;

	/* Add the mac context */
	ret = iwl_mvm_mac_ctxt_add(mvm, vif);
	if (ret)
		goto out_unlock;

	/* Perform the binding */
	ret = iwl_mvm_binding_add_vif(mvm, vif);
	if (ret)
		goto out_remove;

	mvmvif->ap_active = true;

	/* Send the bcast station. At this stage the TBTT and DTIM time events
	 * are added and applied to the scheduler */
	ret = iwl_mvm_send_bcast_sta(mvm, vif, &mvmvif->bcast_sta);
	if (ret)
		goto out_unbind;

	ret = iwl_mvm_update_quotas(mvm, vif);
	if (ret)
		goto out_rm_bcast;

	/* Need to update the P2P Device MAC */
	if (vif->p2p && mvm->p2p_device_vif)
		iwl_mvm_mac_ctxt_changed(mvm, mvm->p2p_device_vif);

	mutex_unlock(&mvm->mutex);
	return 0;

out_rm_bcast:
	iwl_mvm_send_rm_bcast_sta(mvm, &mvmvif->bcast_sta);
out_unbind:
	iwl_mvm_binding_remove_vif(mvm, vif);
out_remove:
	iwl_mvm_mac_ctxt_remove(mvm, vif);
out_unlock:
	mutex_unlock(&mvm->mutex);
	return ret;
}

static void iwl_mvm_stop_ap(struct ieee80211_hw *hw, struct ieee80211_vif *vif)
{
	struct iwl_mvm *mvm = IWL_MAC80211_GET_MVM(hw);
	struct iwl_mvm_vif *mvmvif = iwl_mvm_vif_from_mac80211(vif);

	iwl_mvm_prepare_mac_removal(mvm, vif);

	mutex_lock(&mvm->mutex);

	mvmvif->ap_active = false;

	/* Need to update the P2P Device MAC */
	if (vif->p2p && mvm->p2p_device_vif)
		iwl_mvm_mac_ctxt_changed(mvm, mvm->p2p_device_vif);

	iwl_mvm_update_quotas(mvm, NULL);
	iwl_mvm_send_rm_bcast_sta(mvm, &mvmvif->bcast_sta);
	iwl_mvm_binding_remove_vif(mvm, vif);
	iwl_mvm_mac_ctxt_remove(mvm, vif);

	mutex_unlock(&mvm->mutex);
}

static void iwl_mvm_bss_info_changed_ap(struct iwl_mvm *mvm,
					struct ieee80211_vif *vif,
					struct ieee80211_bss_conf *bss_conf,
					u32 changes)
{
	/* Need to send a new beacon template to the FW */
	if (changes & BSS_CHANGED_BEACON) {
		if (iwl_mvm_mac_ctxt_beacon_changed(mvm, vif))
			IWL_WARN(mvm, "Failed updating beacon data\n");
	}
}

static void iwl_mvm_bss_info_changed(struct ieee80211_hw *hw,
				     struct ieee80211_vif *vif,
				     struct ieee80211_bss_conf *bss_conf,
				     u32 changes)
{
	struct iwl_mvm *mvm = IWL_MAC80211_GET_MVM(hw);

	mutex_lock(&mvm->mutex);

	switch (vif->type) {
	case NL80211_IFTYPE_STATION:
		iwl_mvm_bss_info_changed_station(mvm, vif, bss_conf, changes);
		break;
	case NL80211_IFTYPE_AP:
		iwl_mvm_bss_info_changed_ap(mvm, vif, bss_conf, changes);
		break;
	default:
		/* shouldn't happen */
		WARN_ON_ONCE(1);
	}

	mutex_unlock(&mvm->mutex);
}

static int iwl_mvm_mac_hw_scan(struct ieee80211_hw *hw,
			       struct ieee80211_vif *vif,
			       struct cfg80211_scan_request *req)
{
	struct iwl_mvm *mvm = IWL_MAC80211_GET_MVM(hw);
	int ret;

	if (req->n_channels == 0 || req->n_channels > MAX_NUM_SCAN_CHANNELS)
		return -EINVAL;

	mutex_lock(&mvm->mutex);

	if (mvm->scan_status == IWL_MVM_SCAN_NONE)
		ret = iwl_mvm_scan_request(mvm, vif, req);
	else
		ret = -EBUSY;

	mutex_unlock(&mvm->mutex);

	return ret;
}

static void iwl_mvm_mac_cancel_hw_scan(struct ieee80211_hw *hw,
				       struct ieee80211_vif *vif)
{
	struct iwl_mvm *mvm = IWL_MAC80211_GET_MVM(hw);

	mutex_lock(&mvm->mutex);

	iwl_mvm_cancel_scan(mvm);

	mutex_unlock(&mvm->mutex);
}

static void
iwl_mvm_mac_allow_buffered_frames(struct ieee80211_hw *hw,
				  struct ieee80211_sta *sta, u16 tid,
				  int num_frames,
				  enum ieee80211_frame_release_type reason,
				  bool more_data)
{
	struct iwl_mvm *mvm = IWL_MAC80211_GET_MVM(hw);

	/* TODO: how do we tell the fw to send frames for a specific TID */

	/*
	 * The fw will send EOSP notification when the last frame will be
	 * transmitted.
	 */
	iwl_mvm_sta_modify_sleep_tx_count(mvm, sta, reason, num_frames);
}

static void iwl_mvm_mac_sta_notify(struct ieee80211_hw *hw,
				   struct ieee80211_vif *vif,
				   enum sta_notify_cmd cmd,
				   struct ieee80211_sta *sta)
{
	struct iwl_mvm *mvm = IWL_MAC80211_GET_MVM(hw);
	struct iwl_mvm_sta *mvmsta = (void *)sta->drv_priv;

	switch (cmd) {
	case STA_NOTIFY_SLEEP:
		if (atomic_read(&mvm->pending_frames[mvmsta->sta_id]) > 0)
			ieee80211_sta_block_awake(hw, sta, true);
		/*
		 * The fw updates the STA to be asleep. Tx packets on the Tx
		 * queues to this station will not be transmitted. The fw will
		 * send a Tx response with TX_STATUS_FAIL_DEST_PS.
		 */
		break;
	case STA_NOTIFY_AWAKE:
		if (WARN_ON(mvmsta->sta_id == IWL_MVM_STATION_COUNT))
			break;
		iwl_mvm_sta_modify_ps_wake(mvm, sta);
		break;
	default:
		break;
	}
}

static int iwl_mvm_mac_sta_state(struct ieee80211_hw *hw,
				 struct ieee80211_vif *vif,
				 struct ieee80211_sta *sta,
				 enum ieee80211_sta_state old_state,
				 enum ieee80211_sta_state new_state)
{
	struct iwl_mvm *mvm = IWL_MAC80211_GET_MVM(hw);
	struct iwl_mvm_vif *mvmvif = iwl_mvm_vif_from_mac80211(vif);
	int ret;

	IWL_DEBUG_MAC80211(mvm, "station %pM state change %d->%d\n",
			   sta->addr, old_state, new_state);

	/* this would be a mac80211 bug ... but don't crash */
	if (WARN_ON_ONCE(!mvmvif->phy_ctxt))
		return -EINVAL;

	/* if a STA is being removed, reuse its ID */
	flush_work(&mvm->sta_drained_wk);

	mutex_lock(&mvm->mutex);
	if (old_state == IEEE80211_STA_NOTEXIST &&
	    new_state == IEEE80211_STA_NONE) {
		/*
		 * Firmware bug - it'll crash if the beacon interval is less
		 * than 16. We can't avoid connecting at all, so refuse the
		 * station state change, this will cause mac80211 to abandon
		 * attempts to connect to this AP, and eventually wpa_s will
		 * blacklist the AP...
		 */
		if (vif->type == NL80211_IFTYPE_STATION &&
		    vif->bss_conf.beacon_int < 16) {
			IWL_ERR(mvm,
				"AP %pM beacon interval is %d, refusing due to firmware bug!\n",
				sta->addr, vif->bss_conf.beacon_int);
			ret = -EINVAL;
			goto out_unlock;
		}
		ret = iwl_mvm_add_sta(mvm, vif, sta);
	} else if (old_state == IEEE80211_STA_NONE &&
		   new_state == IEEE80211_STA_AUTH) {
		ret = 0;
	} else if (old_state == IEEE80211_STA_AUTH &&
		   new_state == IEEE80211_STA_ASSOC) {
		ret = iwl_mvm_update_sta(mvm, vif, sta);
		if (ret == 0)
			iwl_mvm_rs_rate_init(mvm, sta,
					     mvmvif->phy_ctxt->channel->band);
	} else if (old_state == IEEE80211_STA_ASSOC &&
		   new_state == IEEE80211_STA_AUTHORIZED) {
		/* enable beacon filtering */
		WARN_ON(iwl_mvm_enable_beacon_filter(mvm, vif));
		ret = 0;
	} else if (old_state == IEEE80211_STA_AUTHORIZED &&
		   new_state == IEEE80211_STA_ASSOC) {
		/* disable beacon filtering */
		WARN_ON(iwl_mvm_disable_beacon_filter(mvm, vif));
		ret = 0;
	} else if (old_state == IEEE80211_STA_ASSOC &&
		   new_state == IEEE80211_STA_AUTH) {
		ret = 0;
	} else if (old_state == IEEE80211_STA_AUTH &&
		   new_state == IEEE80211_STA_NONE) {
		ret = 0;
	} else if (old_state == IEEE80211_STA_NONE &&
		   new_state == IEEE80211_STA_NOTEXIST) {
		ret = iwl_mvm_rm_sta(mvm, vif, sta);
	} else {
		ret = -EIO;
	}
 out_unlock:
	mutex_unlock(&mvm->mutex);

	return ret;
}

static int iwl_mvm_mac_set_rts_threshold(struct ieee80211_hw *hw, u32 value)
{
	struct iwl_mvm *mvm = IWL_MAC80211_GET_MVM(hw);

	mvm->rts_threshold = value;

	return 0;
}

static int iwl_mvm_mac_conf_tx(struct ieee80211_hw *hw,
			       struct ieee80211_vif *vif, u16 ac,
			       const struct ieee80211_tx_queue_params *params)
{
	struct iwl_mvm *mvm = IWL_MAC80211_GET_MVM(hw);
	struct iwl_mvm_vif *mvmvif = iwl_mvm_vif_from_mac80211(vif);

	mvmvif->queue_params[ac] = *params;

	/*
	 * No need to update right away, we'll get BSS_CHANGED_QOS
	 * The exception is P2P_DEVICE interface which needs immediate update.
	 */
	if (vif->type == NL80211_IFTYPE_P2P_DEVICE) {
		int ret;

		mutex_lock(&mvm->mutex);
		ret = iwl_mvm_mac_ctxt_changed(mvm, vif);
		mutex_unlock(&mvm->mutex);
		return ret;
	}
	return 0;
}

static void iwl_mvm_mac_mgd_prepare_tx(struct ieee80211_hw *hw,
				      struct ieee80211_vif *vif)
{
	struct iwl_mvm *mvm = IWL_MAC80211_GET_MVM(hw);
	u32 duration = min(IWL_MVM_TE_SESSION_PROTECTION_MAX_TIME_MS,
			   200 + vif->bss_conf.beacon_int);
	u32 min_duration = min(IWL_MVM_TE_SESSION_PROTECTION_MIN_TIME_MS,
			       100 + vif->bss_conf.beacon_int);

	if (WARN_ON_ONCE(vif->bss_conf.assoc))
		return;

	mutex_lock(&mvm->mutex);
	/* Try really hard to protect the session and hear a beacon */
	iwl_mvm_protect_session(mvm, vif, duration, min_duration);
	mutex_unlock(&mvm->mutex);
}

static int iwl_mvm_mac_set_key(struct ieee80211_hw *hw,
			       enum set_key_cmd cmd,
			       struct ieee80211_vif *vif,
			       struct ieee80211_sta *sta,
			       struct ieee80211_key_conf *key)
{
	struct iwl_mvm *mvm = IWL_MAC80211_GET_MVM(hw);
	int ret;

	if (iwlwifi_mod_params.sw_crypto) {
		IWL_DEBUG_MAC80211(mvm, "leave - hwcrypto disabled\n");
		return -EOPNOTSUPP;
	}

	switch (key->cipher) {
	case WLAN_CIPHER_SUITE_TKIP:
		key->flags |= IEEE80211_KEY_FLAG_GENERATE_MMIC;
		/* fall-through */
	case WLAN_CIPHER_SUITE_CCMP:
		key->flags |= IEEE80211_KEY_FLAG_GENERATE_IV;
		break;
	case WLAN_CIPHER_SUITE_AES_CMAC:
		WARN_ON_ONCE(!(hw->flags & IEEE80211_HW_MFP_CAPABLE));
		break;
	case WLAN_CIPHER_SUITE_WEP40:
	case WLAN_CIPHER_SUITE_WEP104:
		/*
		 * Support for TX only, at least for now, so accept
		 * the key and do nothing else. Then mac80211 will
		 * pass it for TX but we don't have to use it for RX.
		 */
		return 0;
	default:
		return -EOPNOTSUPP;
	}

	mutex_lock(&mvm->mutex);

	switch (cmd) {
	case SET_KEY:
		if (vif->type == NL80211_IFTYPE_AP && !sta) {
			/* GTK on AP interface is a TX-only key, return 0 */
			ret = 0;
			key->hw_key_idx = STA_KEY_IDX_INVALID;
			break;
		}

		IWL_DEBUG_MAC80211(mvm, "set hwcrypto key\n");
		ret = iwl_mvm_set_sta_key(mvm, vif, sta, key, false);
		if (ret) {
			IWL_WARN(mvm, "set key failed\n");
			/*
			 * can't add key for RX, but we don't need it
			 * in the device for TX so still return 0
			 */
			key->hw_key_idx = STA_KEY_IDX_INVALID;
			ret = 0;
		}

		break;
	case DISABLE_KEY:
		if (key->hw_key_idx == STA_KEY_IDX_INVALID) {
			ret = 0;
			break;
		}

		IWL_DEBUG_MAC80211(mvm, "disable hwcrypto key\n");
		ret = iwl_mvm_remove_sta_key(mvm, vif, sta, key);
		break;
	default:
		ret = -EINVAL;
	}

	mutex_unlock(&mvm->mutex);
	return ret;
}

static void iwl_mvm_mac_update_tkip_key(struct ieee80211_hw *hw,
					struct ieee80211_vif *vif,
					struct ieee80211_key_conf *keyconf,
					struct ieee80211_sta *sta,
					u32 iv32, u16 *phase1key)
{
	struct iwl_mvm *mvm = IWL_MAC80211_GET_MVM(hw);

	iwl_mvm_update_tkip_key(mvm, vif, keyconf, sta, iv32, phase1key);
}


static int iwl_mvm_roc(struct ieee80211_hw *hw,
		       struct ieee80211_vif *vif,
		       struct ieee80211_channel *channel,
		       int duration,
		       enum ieee80211_roc_type type)
{
	struct iwl_mvm *mvm = IWL_MAC80211_GET_MVM(hw);
	struct iwl_mvm_vif *mvmvif = iwl_mvm_vif_from_mac80211(vif);
	struct cfg80211_chan_def chandef;
	struct iwl_mvm_phy_ctxt *phy_ctxt;
	int ret, i;

	IWL_DEBUG_MAC80211(mvm, "enter (%d, %d, %d)\n", channel->hw_value,
			   duration, type);

	if (vif->type != NL80211_IFTYPE_P2P_DEVICE) {
		IWL_ERR(mvm, "vif isn't a P2P_DEVICE: %d\n", vif->type);
		return -EINVAL;
	}

	mutex_lock(&mvm->mutex);

	for (i = 0; i < NUM_PHY_CTX; i++) {
		phy_ctxt = &mvm->phy_ctxts[i];
		if (phy_ctxt->ref == 0 || mvmvif->phy_ctxt == phy_ctxt)
			continue;

		if (phy_ctxt->ref && channel == phy_ctxt->channel) {
			/*
			 * Unbind the P2P_DEVICE from the current PHY context,
			 * and if the PHY context is not used remove it.
			 */
			ret = iwl_mvm_binding_remove_vif(mvm, vif);
			if (WARN(ret, "Failed unbinding P2P_DEVICE\n"))
				goto out_unlock;

			iwl_mvm_phy_ctxt_unref(mvm, mvmvif->phy_ctxt);

			/* Bind the P2P_DEVICE to the current PHY Context */
			mvmvif->phy_ctxt = phy_ctxt;

			ret = iwl_mvm_binding_add_vif(mvm, vif);
			if (WARN(ret, "Failed binding P2P_DEVICE\n"))
				goto out_unlock;

			iwl_mvm_phy_ctxt_ref(mvm, mvmvif->phy_ctxt);
			goto schedule_time_event;
		}
	}

	/* Need to update the PHY context only if the ROC channel changed */
	if (channel == mvmvif->phy_ctxt->channel)
		goto schedule_time_event;

	cfg80211_chandef_create(&chandef, channel, NL80211_CHAN_NO_HT);

	/*
	 * Change the PHY context configuration as it is currently referenced
	 * only by the P2P Device MAC
	 */
	if (mvmvif->phy_ctxt->ref == 1) {
		ret = iwl_mvm_phy_ctxt_changed(mvm, mvmvif->phy_ctxt,
					       &chandef, 1, 1);
		if (ret)
			goto out_unlock;
	} else {
		/*
		 * The PHY context is shared with other MACs. Need to remove the
		 * P2P Device from the binding, allocate an new PHY context and
		 * create a new binding
		 */
		phy_ctxt = iwl_mvm_get_free_phy_ctxt(mvm);
		if (!phy_ctxt) {
			ret = -ENOSPC;
			goto out_unlock;
		}

		ret = iwl_mvm_phy_ctxt_changed(mvm, phy_ctxt, &chandef,
					       1, 1);
		if (ret) {
			IWL_ERR(mvm, "Failed to change PHY context\n");
			goto out_unlock;
		}

		/* Unbind the P2P_DEVICE from the current PHY context */
		ret = iwl_mvm_binding_remove_vif(mvm, vif);
		if (WARN(ret, "Failed unbinding P2P_DEVICE\n"))
			goto out_unlock;

		iwl_mvm_phy_ctxt_unref(mvm, mvmvif->phy_ctxt);

		/* Bind the P2P_DEVICE to the new allocated PHY context */
		mvmvif->phy_ctxt = phy_ctxt;

		ret = iwl_mvm_binding_add_vif(mvm, vif);
		if (WARN(ret, "Failed binding P2P_DEVICE\n"))
			goto out_unlock;

		iwl_mvm_phy_ctxt_ref(mvm, mvmvif->phy_ctxt);
	}

schedule_time_event:
	/* Schedule the time events */
	ret = iwl_mvm_start_p2p_roc(mvm, vif, duration, type);

out_unlock:
	mutex_unlock(&mvm->mutex);
	IWL_DEBUG_MAC80211(mvm, "leave\n");
	return ret;
}

static int iwl_mvm_cancel_roc(struct ieee80211_hw *hw)
{
	struct iwl_mvm *mvm = IWL_MAC80211_GET_MVM(hw);

	IWL_DEBUG_MAC80211(mvm, "enter\n");

	mutex_lock(&mvm->mutex);
	iwl_mvm_stop_p2p_roc(mvm);
	mutex_unlock(&mvm->mutex);

	IWL_DEBUG_MAC80211(mvm, "leave\n");
	return 0;
}

static int iwl_mvm_add_chanctx(struct ieee80211_hw *hw,
			       struct ieee80211_chanctx_conf *ctx)
{
	struct iwl_mvm *mvm = IWL_MAC80211_GET_MVM(hw);
	u16 *phy_ctxt_id = (u16 *)ctx->drv_priv;
	struct iwl_mvm_phy_ctxt *phy_ctxt;
	int ret;

	IWL_DEBUG_MAC80211(mvm, "Add channel context\n");

	mutex_lock(&mvm->mutex);
	phy_ctxt = iwl_mvm_get_free_phy_ctxt(mvm);
	if (!phy_ctxt) {
		ret = -ENOSPC;
		goto out;
	}
<<<<<<< HEAD

	ret = iwl_mvm_phy_ctxt_changed(mvm, phy_ctxt, &ctx->def,
				       ctx->rx_chains_static,
				       ctx->rx_chains_dynamic);
	if (ret) {
		IWL_ERR(mvm, "Failed to add PHY context\n");
		goto out;
	}

=======

	ret = iwl_mvm_phy_ctxt_changed(mvm, phy_ctxt, &ctx->def,
				       ctx->rx_chains_static,
				       ctx->rx_chains_dynamic);
	if (ret) {
		IWL_ERR(mvm, "Failed to add PHY context\n");
		goto out;
	}

>>>>>>> bb78a92f
	iwl_mvm_phy_ctxt_ref(mvm, phy_ctxt);
	*phy_ctxt_id = phy_ctxt->id;
out:
	mutex_unlock(&mvm->mutex);
	return ret;
}

static void iwl_mvm_remove_chanctx(struct ieee80211_hw *hw,
				   struct ieee80211_chanctx_conf *ctx)
{
	struct iwl_mvm *mvm = IWL_MAC80211_GET_MVM(hw);
	u16 *phy_ctxt_id = (u16 *)ctx->drv_priv;
	struct iwl_mvm_phy_ctxt *phy_ctxt = &mvm->phy_ctxts[*phy_ctxt_id];

	mutex_lock(&mvm->mutex);
	iwl_mvm_phy_ctxt_unref(mvm, phy_ctxt);
	mutex_unlock(&mvm->mutex);
}

static void iwl_mvm_change_chanctx(struct ieee80211_hw *hw,
				   struct ieee80211_chanctx_conf *ctx,
				   u32 changed)
{
	struct iwl_mvm *mvm = IWL_MAC80211_GET_MVM(hw);
	u16 *phy_ctxt_id = (u16 *)ctx->drv_priv;
	struct iwl_mvm_phy_ctxt *phy_ctxt = &mvm->phy_ctxts[*phy_ctxt_id];

	if (WARN_ONCE((phy_ctxt->ref > 1) &&
		      (changed & ~(IEEE80211_CHANCTX_CHANGE_WIDTH |
				   IEEE80211_CHANCTX_CHANGE_RX_CHAINS |
				   IEEE80211_CHANCTX_CHANGE_RADAR)),
		      "Cannot change PHY. Ref=%d, changed=0x%X\n",
		      phy_ctxt->ref, changed))
		return;

	mutex_lock(&mvm->mutex);
	iwl_mvm_phy_ctxt_changed(mvm, phy_ctxt, &ctx->def,
				 ctx->rx_chains_static,
				 ctx->rx_chains_dynamic);
	mutex_unlock(&mvm->mutex);
}

static int iwl_mvm_assign_vif_chanctx(struct ieee80211_hw *hw,
				      struct ieee80211_vif *vif,
				      struct ieee80211_chanctx_conf *ctx)
{
	struct iwl_mvm *mvm = IWL_MAC80211_GET_MVM(hw);
	u16 *phy_ctxt_id = (u16 *)ctx->drv_priv;
	struct iwl_mvm_phy_ctxt *phy_ctxt = &mvm->phy_ctxts[*phy_ctxt_id];
	struct iwl_mvm_vif *mvmvif = iwl_mvm_vif_from_mac80211(vif);
	int ret;

	mutex_lock(&mvm->mutex);

	mvmvif->phy_ctxt = phy_ctxt;

	switch (vif->type) {
	case NL80211_IFTYPE_AP:
		/*
		 * The AP binding flow is handled as part of the start_ap flow
		 * (in bss_info_changed).
		 */
		ret = 0;
		goto out_unlock;
	case NL80211_IFTYPE_STATION:
	case NL80211_IFTYPE_ADHOC:
	case NL80211_IFTYPE_MONITOR:
		break;
	default:
		ret = -EINVAL;
		goto out_unlock;
	}

	ret = iwl_mvm_binding_add_vif(mvm, vif);
	if (ret)
		goto out_unlock;

	/*
	 * Setting the quota at this stage is only required for monitor
	 * interfaces. For the other types, the bss_info changed flow
	 * will handle quota settings.
	 */
	if (vif->type == NL80211_IFTYPE_MONITOR) {
		mvmvif->monitor_active = true;
		ret = iwl_mvm_update_quotas(mvm, vif);
		if (ret)
			goto out_remove_binding;
	}

	goto out_unlock;

 out_remove_binding:
	iwl_mvm_binding_remove_vif(mvm, vif);
 out_unlock:
	mutex_unlock(&mvm->mutex);
	if (ret)
		mvmvif->phy_ctxt = NULL;
	return ret;
}

static void iwl_mvm_unassign_vif_chanctx(struct ieee80211_hw *hw,
					 struct ieee80211_vif *vif,
					 struct ieee80211_chanctx_conf *ctx)
{
	struct iwl_mvm *mvm = IWL_MAC80211_GET_MVM(hw);
	struct iwl_mvm_vif *mvmvif = iwl_mvm_vif_from_mac80211(vif);

	mutex_lock(&mvm->mutex);

	iwl_mvm_remove_time_event(mvm, mvmvif, &mvmvif->time_event_data);

	if (vif->type == NL80211_IFTYPE_AP)
		goto out_unlock;

	switch (vif->type) {
	case NL80211_IFTYPE_MONITOR:
		mvmvif->monitor_active = false;
		iwl_mvm_update_quotas(mvm, NULL);
		break;
	default:
		break;
	}

	iwl_mvm_binding_remove_vif(mvm, vif);
out_unlock:
	mvmvif->phy_ctxt = NULL;
	mutex_unlock(&mvm->mutex);
}

static int iwl_mvm_set_tim(struct ieee80211_hw *hw,
			   struct ieee80211_sta *sta,
			   bool set)
{
	struct iwl_mvm *mvm = IWL_MAC80211_GET_MVM(hw);
	struct iwl_mvm_sta *mvm_sta = (void *)sta->drv_priv;

	if (!mvm_sta || !mvm_sta->vif) {
		IWL_ERR(mvm, "Station is not associated to a vif\n");
		return -EINVAL;
	}

	return iwl_mvm_mac_ctxt_beacon_changed(mvm, mvm_sta->vif);
}

static void iwl_mvm_mac_rssi_callback(struct ieee80211_hw *hw,
				      struct ieee80211_vif *vif,
				      enum ieee80211_rssi_event rssi_event)
{
	struct iwl_mvm *mvm = IWL_MAC80211_GET_MVM(hw);

	iwl_mvm_bt_rssi_event(mvm, vif, rssi_event);
}

struct ieee80211_ops iwl_mvm_hw_ops = {
	.tx = iwl_mvm_mac_tx,
	.ampdu_action = iwl_mvm_mac_ampdu_action,
	.start = iwl_mvm_mac_start,
	.restart_complete = iwl_mvm_mac_restart_complete,
	.stop = iwl_mvm_mac_stop,
	.add_interface = iwl_mvm_mac_add_interface,
	.remove_interface = iwl_mvm_mac_remove_interface,
	.config = iwl_mvm_mac_config,
	.configure_filter = iwl_mvm_configure_filter,
	.bss_info_changed = iwl_mvm_bss_info_changed,
	.hw_scan = iwl_mvm_mac_hw_scan,
	.cancel_hw_scan = iwl_mvm_mac_cancel_hw_scan,
	.sta_state = iwl_mvm_mac_sta_state,
	.sta_notify = iwl_mvm_mac_sta_notify,
	.allow_buffered_frames = iwl_mvm_mac_allow_buffered_frames,
	.set_rts_threshold = iwl_mvm_mac_set_rts_threshold,
	.conf_tx = iwl_mvm_mac_conf_tx,
	.mgd_prepare_tx = iwl_mvm_mac_mgd_prepare_tx,
	.set_key = iwl_mvm_mac_set_key,
	.update_tkip_key = iwl_mvm_mac_update_tkip_key,
	.remain_on_channel = iwl_mvm_roc,
	.cancel_remain_on_channel = iwl_mvm_cancel_roc,
	.rssi_callback = iwl_mvm_mac_rssi_callback,

	.add_chanctx = iwl_mvm_add_chanctx,
	.remove_chanctx = iwl_mvm_remove_chanctx,
	.change_chanctx = iwl_mvm_change_chanctx,
	.assign_vif_chanctx = iwl_mvm_assign_vif_chanctx,
	.unassign_vif_chanctx = iwl_mvm_unassign_vif_chanctx,

	.start_ap = iwl_mvm_start_ap,
	.stop_ap = iwl_mvm_stop_ap,

	.set_tim = iwl_mvm_set_tim,

#ifdef CONFIG_PM_SLEEP
	/* look at d3.c */
	.suspend = iwl_mvm_suspend,
	.resume = iwl_mvm_resume,
	.set_wakeup = iwl_mvm_set_wakeup,
	.set_rekey_data = iwl_mvm_set_rekey_data,
#if IS_ENABLED(CONFIG_IPV6)
	.ipv6_addr_change = iwl_mvm_ipv6_addr_change,
#endif
	.set_default_unicast_key = iwl_mvm_set_default_unicast_key,
#endif
};<|MERGE_RESOLUTION|>--- conflicted
+++ resolved
@@ -1345,7 +1345,6 @@
 		ret = -ENOSPC;
 		goto out;
 	}
-<<<<<<< HEAD
 
 	ret = iwl_mvm_phy_ctxt_changed(mvm, phy_ctxt, &ctx->def,
 				       ctx->rx_chains_static,
@@ -1355,17 +1354,6 @@
 		goto out;
 	}
 
-=======
-
-	ret = iwl_mvm_phy_ctxt_changed(mvm, phy_ctxt, &ctx->def,
-				       ctx->rx_chains_static,
-				       ctx->rx_chains_dynamic);
-	if (ret) {
-		IWL_ERR(mvm, "Failed to add PHY context\n");
-		goto out;
-	}
-
->>>>>>> bb78a92f
 	iwl_mvm_phy_ctxt_ref(mvm, phy_ctxt);
 	*phy_ctxt_id = phy_ctxt->id;
 out:
