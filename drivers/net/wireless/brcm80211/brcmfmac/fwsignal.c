--- conflicted
+++ resolved
@@ -796,14 +796,8 @@
 	u8 fillers;
 	__le32 pkttag = cpu_to_le32(brcmf_skbcb(skb)->htod);
 
-<<<<<<< HEAD
-	brcmf_dbg(TRACE, "enter: ea=%pM, ifidx=%u (%u), pkttag=0x%08X, hslot=%d\n",
-		  entry->ea, entry->interface_id,
-		  brcmf_skb_if_flags_get_field(skb, INDEX),
-=======
 	brcmf_dbg(TRACE, "enter: %s, idx=%d pkttag=0x%08X, hslot=%d\n",
 		  entry->name, brcmf_skb_if_flags_get_field(skb, INDEX),
->>>>>>> 0f817ed5
 		  le32_to_cpu(pkttag), (le32_to_cpu(pkttag) >> 8) & 0xffff);
 	if (entry->send_tim_signal)
 		data_offset += 2 + BRCMF_FWS_TYPE_PENDING_TRAFFIC_BMP_LEN;
@@ -827,13 +821,8 @@
 		wlh[1] = BRCMF_FWS_TYPE_PENDING_TRAFFIC_BMP_LEN;
 		wlh[2] = entry->mac_handle;
 		wlh[3] = entry->traffic_pending_bmp;
-<<<<<<< HEAD
-		brcmf_dbg(TRACE, "adding TIM info: %02X:%02X:%02X:%02X\n",
-			  wlh[0], wlh[1], wlh[2], wlh[3]);
-=======
 		brcmf_dbg(TRACE, "adding TIM info: handle %d bmp 0x%X\n",
 			  entry->mac_handle, entry->traffic_pending_bmp);
->>>>>>> 0f817ed5
 		wlh += BRCMF_FWS_TYPE_PENDING_TRAFFIC_BMP_LEN + 2;
 		entry->traffic_lastreported_bmp = entry->traffic_pending_bmp;
 	}
@@ -949,15 +938,10 @@
 		if (entry->occupied) {
 			brcmf_dbg(TRACE, "deleting %s mac %pM\n",
 				  entry->name, addr);
-<<<<<<< HEAD
-			brcmf_fws_macdesc_cleanup(fws, entry, -1);
-			brcmf_fws_macdesc_deinit(entry);
-=======
 			brcmf_fws_lock(fws->drvr, flags);
 			brcmf_fws_macdesc_cleanup(fws, entry, -1);
 			brcmf_fws_macdesc_deinit(entry);
 			brcmf_fws_unlock(fws->drvr, flags);
->>>>>>> 0f817ed5
 		} else
 			fws->stats.mac_update_failed++;
 		return 0;
@@ -972,10 +956,7 @@
 			brcmf_fws_macdesc_set_name(fws, entry);
 			brcmu_pktq_init(&entry->psq, BRCMF_FWS_PSQ_PREC_COUNT,
 					BRCMF_FWS_PSQ_LEN);
-<<<<<<< HEAD
-=======
 			brcmf_fws_unlock(fws->drvr, flags);
->>>>>>> 0f817ed5
 			brcmf_dbg(TRACE, "add %s mac %pM\n", entry->name, addr);
 		} else {
 			fws->stats.mac_update_failed++;
@@ -983,19 +964,13 @@
 	} else {
 		if (entry != existing) {
 			brcmf_dbg(TRACE, "copy mac %s\n", existing->name);
-<<<<<<< HEAD
-=======
 			brcmf_fws_lock(fws->drvr, flags);
->>>>>>> 0f817ed5
 			memcpy(entry, existing,
 			       offsetof(struct brcmf_fws_mac_descriptor, psq));
 			entry->mac_handle = mac_handle;
 			brcmf_fws_macdesc_deinit(existing);
 			brcmf_fws_macdesc_set_name(fws, entry);
-<<<<<<< HEAD
-=======
 			brcmf_fws_unlock(fws->drvr, flags);
->>>>>>> 0f817ed5
 			brcmf_dbg(TRACE, "relocate %s mac %pM\n", entry->name,
 				  addr);
 		} else {
@@ -1013,10 +988,7 @@
 	struct brcmf_fws_mac_descriptor *entry;
 	ulong flags;
 	u8 mac_handle;
-<<<<<<< HEAD
-=======
 	int ret;
->>>>>>> 0f817ed5
 
 	mac_handle = data[0];
 	entry = &fws->desc.nodes[mac_handle & 0x1F];
@@ -1024,10 +996,7 @@
 		fws->stats.mac_ps_update_failed++;
 		return -ESRCH;
 	}
-<<<<<<< HEAD
-=======
 	brcmf_fws_lock(fws->drvr, flags);
->>>>>>> 0f817ed5
 	/* a state update should wipe old credits */
 	entry->requested_credit = 0;
 	entry->requested_packet = 0;
@@ -1040,10 +1009,7 @@
 		brcmf_fws_tim_update(fws, entry, BRCMF_FWS_FIFO_AC_BE, false);
 		brcmf_fws_tim_update(fws, entry, BRCMF_FWS_FIFO_AC_VI, false);
 		brcmf_fws_tim_update(fws, entry, BRCMF_FWS_FIFO_AC_VO, true);
-<<<<<<< HEAD
-=======
 		ret = BRCMF_FWS_RET_OK_NOSCHEDULE;
->>>>>>> 0f817ed5
 	}
 	brcmf_fws_unlock(fws->drvr, flags);
 	return ret;
@@ -1072,10 +1038,7 @@
 
 	brcmf_dbg(TRACE, "%s (%d): %s\n", brcmf_fws_get_tlv_name(type), type,
 		  entry->name);
-<<<<<<< HEAD
-=======
 	brcmf_fws_lock(fws->drvr, flags);
->>>>>>> 0f817ed5
 	switch (type) {
 	case BRCMF_FWS_TYPE_INTERFACE_OPEN:
 		entry->state = BRCMF_FWS_STATE_OPEN;
@@ -1116,10 +1079,7 @@
 	brcmf_dbg(TRACE, "%s (%d): %s cnt %d bmp %d\n",
 		  brcmf_fws_get_tlv_name(type), type, entry->name,
 		  data[0], data[2]);
-<<<<<<< HEAD
-=======
 	brcmf_fws_lock(fws->drvr, flags);
->>>>>>> 0f817ed5
 	if (type == BRCMF_FWS_TYPE_MAC_REQUEST_CREDIT)
 		entry->requested_credit = data[0];
 	else
@@ -1432,10 +1392,7 @@
 	}
 
 	brcmf_dbg(DATA, "enter: data %pM\n", data);
-<<<<<<< HEAD
-=======
 	brcmf_fws_lock(fws->drvr, flags);
->>>>>>> 0f817ed5
 	for (i = 0; i < BRCMF_FWS_FIFO_COUNT; i++)
 		brcmf_fws_return_credits(fws, i, data[i]);
 
@@ -1461,14 +1418,10 @@
 	hslot = brcmf_txstatus_get_field(status, HSLOT);
 	genbit = brcmf_txstatus_get_field(status, GENERATION);
 
-<<<<<<< HEAD
-	return brcmf_fws_txs_process(fws, flags, hslot, genbit);
-=======
 	brcmf_fws_lock(fws->drvr, lflags);
 	brcmf_fws_txs_process(fws, flags, hslot, genbit);
 	brcmf_fws_unlock(fws->drvr, lflags);
 	return BRCMF_FWS_RET_OK_NOSCHEDULE;
->>>>>>> 0f817ed5
 }
 
 static int brcmf_fws_dbg_seqnum_check(struct brcmf_fws_info *fws, u8 *data)
@@ -1643,38 +1596,17 @@
 	if (skb->len == 0)
 		fws->stats.header_only_pkt++;
 
-<<<<<<< HEAD
-	brcmf_fws_unlock(drvr, flags);
 	return 0;
 }
 
-static int brcmf_fws_precommit_skb(struct brcmf_fws_info *fws, int fifo,
-=======
-	return 0;
-}
-
 static void brcmf_fws_precommit_skb(struct brcmf_fws_info *fws, int fifo,
->>>>>>> 0f817ed5
 				   struct sk_buff *p)
 {
 	struct brcmf_skbuff_cb *skcb = brcmf_skbcb(p);
 	struct brcmf_fws_mac_descriptor *entry = skcb->mac;
-<<<<<<< HEAD
-	int rc = 0;
-	bool first_time;
-	int hslot = BRCMF_FWS_HANGER_MAXITEMS;
-	u8 free_ctr;
 	u8 flags;
 
-	first_time = skcb->state != BRCMF_FWS_SKBSTATE_SUPPRESSED;
-
 	brcmf_skb_if_flags_set_field(p, TRANSMIT, 1);
-	brcmf_skb_htod_tag_set_field(p, FIFO, fifo);
-=======
-	u8 flags;
-
-	brcmf_skb_if_flags_set_field(p, TRANSMIT, 1);
->>>>>>> 0f817ed5
 	brcmf_skb_htod_tag_set_field(p, GENERATION, entry->generation);
 	flags = BRCMF_FWS_HTOD_FLAG_PKTFROMHOST;
 	if (brcmf_skb_if_flags_get_field(p, REQUESTED)) {
@@ -1685,74 +1617,16 @@
 		flags |= BRCMF_FWS_HTOD_FLAG_PKT_REQUESTED;
 	}
 	brcmf_skb_htod_tag_set_field(p, FLAGS, flags);
-<<<<<<< HEAD
-	if (first_time) {
-		/* obtaining free slot may fail, but that will be caught
-		 * by the hanger push. This assures the packet has a BDC
-		 * header upon return.
-		 */
-		hslot = brcmf_fws_hanger_get_free_slot(&fws->hanger);
-		free_ctr = entry->seq[fifo];
-		brcmf_skb_htod_tag_set_field(p, HSLOT, hslot);
-		brcmf_skb_htod_tag_set_field(p, FREERUN, free_ctr);
-		rc = brcmf_fws_hanger_pushpkt(&fws->hanger, p, hslot);
-		if (rc)
-			brcmf_err("hanger push failed: rc=%d\n", rc);
-	}
-
-	if (rc == 0)
-		brcmf_fws_hdrpush(fws, p);
-
-	return rc;
-}
-
-static void
-brcmf_fws_rollback_toq(struct brcmf_fws_info *fws,
-		       struct sk_buff *skb, int fifo)
-=======
 	brcmf_fws_hdrpush(fws, p);
 }
 
 static void brcmf_fws_rollback_toq(struct brcmf_fws_info *fws,
 				   struct sk_buff *skb, int fifo)
->>>>>>> 0f817ed5
 {
 	struct brcmf_fws_mac_descriptor *entry;
 	struct sk_buff *pktout;
 	int qidx, hslot;
 	int rc = 0;
-<<<<<<< HEAD
-	int hslot;
-
-	state = brcmf_skbcb(skb)->state;
-	entry = brcmf_skbcb(skb)->mac;
-	hslot = brcmf_skb_htod_tag_get_field(skb, HSLOT);
-
-	if (entry != NULL) {
-		if (state == BRCMF_FWS_SKBSTATE_SUPPRESSED) {
-			/* wl-header is saved for suppressed packets */
-			pktout = brcmu_pktq_penq_head(&entry->psq, 2 * fifo + 1,
-						      skb);
-			if (pktout == NULL) {
-				brcmf_err("suppress queue full\n");
-				rc = -ENOSPC;
-			}
-		} else {
-			/* delay-q packets are going to delay-q */
-			pktout = brcmu_pktq_penq_head(&entry->psq,
-						      2 * fifo, skb);
-			if (pktout == NULL) {
-				brcmf_err("delay queue full\n");
-				rc = -ENOSPC;
-			}
-
-			/* free the hanger slot */
-			brcmf_fws_hanger_poppkt(&fws->hanger, hslot, &pktout,
-						true);
-
-			/* decrement sequence count */
-			entry->seq[fifo]--;
-=======
 
 	entry = brcmf_skbcb(skb)->mac;
 	if (entry->occupied) {
@@ -1764,7 +1638,6 @@
 		if (pktout == NULL) {
 			brcmf_err("%s queue %d full\n", entry->name, qidx);
 			rc = -ENOSPC;
->>>>>>> 0f817ed5
 		}
 	} else {
 		brcmf_err("%s entry removed\n", entry->name);
@@ -1773,10 +1646,7 @@
 
 	if (rc) {
 		fws->stats.rollback_failed++;
-<<<<<<< HEAD
-=======
 		hslot = brcmf_skb_htod_tag_get_field(skb, HSLOT);
->>>>>>> 0f817ed5
 		brcmf_fws_txs_process(fws, BRCMF_FWS_TXSTATUS_HOST_TOSSED,
 				      hslot, 0);
 	} else {
@@ -1810,40 +1680,6 @@
 	return -ENAVAIL;
 }
 
-<<<<<<< HEAD
-static int brcmf_fws_consume_credit(struct brcmf_fws_info *fws, int fifo,
-				    struct sk_buff *skb)
-{
-	struct brcmf_fws_mac_descriptor *entry = brcmf_skbcb(skb)->mac;
-	int *credit = &fws->fifo_credit[fifo];
-
-	if (fifo != BRCMF_FWS_FIFO_AC_BE)
-		fws->borrow_defer_timestamp = jiffies +
-					      BRCMF_FWS_BORROW_DEFER_PERIOD;
-
-	if (!(*credit)) {
-		/* Try to borrow a credit from other queue */
-		if (fifo != BRCMF_FWS_FIFO_AC_BE ||
-		    (brcmf_fws_borrow_credit(fws) != 0)) {
-			brcmf_dbg(DATA, "ac=%d, credits depleted\n", fifo);
-			return -ENAVAIL;
-		}
-	} else {
-		(*credit)--;
-		if (!(*credit))
-			fws->fifo_credit_map &= ~(1 << fifo);
-	}
-
-	brcmf_fws_macdesc_use_req_credit(entry, skb);
-
-	brcmf_dbg(DATA, "ac=%d, credits=%02d:%02d:%02d:%02d\n", fifo,
-		  fws->fifo_credit[0], fws->fifo_credit[1],
-		  fws->fifo_credit[2], fws->fifo_credit[3]);
-	return 0;
-}
-
-=======
->>>>>>> 0f817ed5
 static int brcmf_fws_commit_skb(struct brcmf_fws_info *fws, int fifo,
 				struct sk_buff *skb)
 {
@@ -1866,24 +1702,9 @@
 		goto rollback;
 	}
 
-<<<<<<< HEAD
-	brcmf_dbg(DATA, "%s flags %X htod %X\n", entry->name, skcb->if_flags,
-		  skcb->htod);
-	rc = brcmf_bus_txdata(bus, skb);
-	if (rc < 0) {
-		brcmf_proto_hdrpull(fws->drvr, false, &ifidx, skb);
-		goto rollback;
-	}
-
 	entry->transit_count++;
 	if (entry->suppressed)
 		entry->suppr_transit_count++;
-	entry->seq[fifo]++;
-=======
-	entry->transit_count++;
-	if (entry->suppressed)
-		entry->suppr_transit_count++;
->>>>>>> 0f817ed5
 	fws->stats.pkt2bus++;
 	fws->stats.send_pkts[fifo]++;
 	if (brcmf_skb_if_flags_get_field(skb, REQUESTED))
@@ -1893,8 +1714,6 @@
 
 rollback:
 	brcmf_fws_rollback_toq(fws, skb, fifo);
-<<<<<<< HEAD
-=======
 	return rc;
 }
 
@@ -1913,7 +1732,6 @@
 		skcb->mac->seq[fifo]++;
 	else
 		fws->stats.generic_error++;
->>>>>>> 0f817ed5
 	return rc;
 }
 
@@ -1945,35 +1763,10 @@
 
 	/* set control buffer information */
 	skcb->if_flags = 0;
-<<<<<<< HEAD
-	skcb->mac = brcmf_fws_macdesc_find(fws, ifp, eh->h_dest);
-=======
->>>>>>> 0f817ed5
 	skcb->state = BRCMF_FWS_SKBSTATE_NEW;
 	brcmf_skb_if_flags_set_field(skb, INDEX, ifp->ifidx);
 	if (!multicast)
 		fifo = brcmf_fws_prio2fifo[skb->priority];
-<<<<<<< HEAD
-
-	brcmf_dbg(DATA, "%s mac %pM multi %d fifo %d\n", skcb->mac->name,
-		  eh->h_dest, multicast, fifo);
-
-	brcmf_fws_lock(drvr, flags);
-	/* multicast credit support is conditional, setting
-	 * flag to false to assure credit is consumed below.
-	 */
-	if (fws->bcmc_credit_check)
-		multicast = false;
-
-	if (skcb->mac->suppressed ||
-	    fws->bus_flow_blocked ||
-	    brcmf_fws_macdesc_closed(fws, skcb->mac, fifo) ||
-	    brcmu_pktq_mlen(&skcb->mac->psq, 3 << (fifo * 2)) ||
-	    (!multicast &&
-	     brcmf_fws_consume_credit(fws, fifo, skb) < 0)) {
-		/* enqueue the packet in delayQ */
-		drvr->fws->fifo_delay_map |= 1 << fifo;
-=======
 
 	brcmf_fws_lock(drvr, flags);
 	if (fifo != BRCMF_FWS_FIFO_AC_BE && fifo < BRCMF_FWS_FIFO_BCMC)
@@ -1984,16 +1777,11 @@
 	brcmf_dbg(DATA, "%s mac %pM multi %d fifo %d\n", skcb->mac->name,
 		  eh->h_dest, multicast, fifo);
 	if (!brcmf_fws_assign_htod(fws, skb, fifo)) {
->>>>>>> 0f817ed5
 		brcmf_fws_enq(fws, BRCMF_FWS_SKBSTATE_DELAYED, fifo, skb);
 		brcmf_fws_schedule_deq(fws);
 	} else {
-<<<<<<< HEAD
-		brcmf_fws_commit_skb(fws, fifo, skb);
-=======
 		brcmf_err("drop skb: no hanger slot\n");
 		brcmu_pkt_buf_free_skb(skb);
->>>>>>> 0f817ed5
 	}
 	brcmf_fws_unlock(drvr, flags);
 	return 0;
@@ -2053,11 +1841,7 @@
 	fws = container_of(worker, struct brcmf_fws_info, fws_dequeue_work);
 
 	brcmf_fws_lock(fws->drvr, flags);
-<<<<<<< HEAD
-	for (fifo = NL80211_NUM_ACS; fifo >= 0 && !fws->bus_flow_blocked;
-=======
 	for (fifo = BRCMF_FWS_FIFO_BCMC; fifo >= 0 && !fws->bus_flow_blocked;
->>>>>>> 0f817ed5
 	     fifo--) {
 		while ((fws->fifo_credit[fifo]) || ((!fws->bcmc_credit_check) &&
 		       (fifo == BRCMF_FWS_FIFO_BCMC))) {
