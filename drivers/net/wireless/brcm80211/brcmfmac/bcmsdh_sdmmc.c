--- conflicted
+++ resolved
@@ -211,118 +211,6 @@
 	return err_ret;
 }
 
-<<<<<<< HEAD
-/* precondition: host controller is claimed */
-static int
-brcmf_sdioh_request_data(struct brcmf_sdio_dev *sdiodev, uint write, bool fifo,
-			 uint func, uint addr, struct sk_buff *pkt, uint pktlen)
-{
-	int err_ret = 0;
-
-	if ((write) && (!fifo)) {
-		err_ret = sdio_memcpy_toio(sdiodev->func[func], addr,
-					   ((u8 *) (pkt->data)), pktlen);
-	} else if (write) {
-		err_ret = sdio_memcpy_toio(sdiodev->func[func], addr,
-					   ((u8 *) (pkt->data)), pktlen);
-	} else if (fifo) {
-		err_ret = sdio_readsb(sdiodev->func[func],
-				      ((u8 *) (pkt->data)), addr, pktlen);
-	} else {
-		err_ret = sdio_memcpy_fromio(sdiodev->func[func],
-					     ((u8 *) (pkt->data)),
-					     addr, pktlen);
-	}
-
-	return err_ret;
-}
-
-/*
- * This function takes a queue of packets. The packets on the queue
- * are assumed to be properly aligned by the caller.
- */
-int
-brcmf_sdioh_request_chain(struct brcmf_sdio_dev *sdiodev, uint fix_inc,
-			  uint write, uint func, uint addr,
-			  struct sk_buff_head *pktq)
-{
-	bool fifo = (fix_inc == SDIOH_DATA_FIX);
-	u32 SGCount = 0;
-	int err_ret = 0;
-
-	struct sk_buff *pkt;
-
-	brcmf_dbg(SDIO, "Enter\n");
-
-	brcmf_pm_resume_wait(sdiodev, &sdiodev->request_chain_wait);
-	if (brcmf_pm_resume_error(sdiodev))
-		return -EIO;
-
-	skb_queue_walk(pktq, pkt) {
-		uint pkt_len = pkt->len;
-		pkt_len += 3;
-		pkt_len &= 0xFFFFFFFC;
-
-		err_ret = brcmf_sdioh_request_data(sdiodev, write, fifo, func,
-						   addr, pkt, pkt_len);
-		if (err_ret) {
-			brcmf_err("%s FAILED %p[%d], addr=0x%05x, pkt_len=%d, ERR=0x%08x\n",
-				  write ? "TX" : "RX", pkt, SGCount, addr,
-				  pkt_len, err_ret);
-		} else {
-			brcmf_dbg(SDIO, "%s xfr'd %p[%d], addr=0x%05x, len=%d\n",
-				  write ? "TX" : "RX", pkt, SGCount, addr,
-				  pkt_len);
-		}
-		if (!fifo)
-			addr += pkt_len;
-
-		SGCount++;
-	}
-
-	brcmf_dbg(SDIO, "Exit\n");
-	return err_ret;
-}
-
-/*
- * This function takes a single DMA-able packet.
- */
-int brcmf_sdioh_request_buffer(struct brcmf_sdio_dev *sdiodev,
-			       uint fix_inc, uint write, uint func, uint addr,
-			       struct sk_buff *pkt)
-{
-	int status;
-	uint pkt_len;
-	bool fifo = (fix_inc == SDIOH_DATA_FIX);
-
-	brcmf_dbg(SDIO, "Enter\n");
-
-	if (pkt == NULL)
-		return -EINVAL;
-	pkt_len = pkt->len;
-
-	brcmf_pm_resume_wait(sdiodev, &sdiodev->request_buffer_wait);
-	if (brcmf_pm_resume_error(sdiodev))
-		return -EIO;
-
-	pkt_len += 3;
-	pkt_len &= (uint)~3;
-
-	status = brcmf_sdioh_request_data(sdiodev, write, fifo, func,
-					   addr, pkt, pkt_len);
-	if (status) {
-		brcmf_err("%s FAILED %p, addr=0x%05x, pkt_len=%d, ERR=0x%08x\n",
-			  write ? "TX" : "RX", pkt, addr, pkt_len, status);
-	} else {
-		brcmf_dbg(SDIO, "%s xfr'd %p, addr=0x%05x, len=%d\n",
-			  write ? "TX" : "RX", pkt, addr, pkt_len);
-	}
-
-	return status;
-}
-
-=======
->>>>>>> d0e0ac97
 static int brcmf_sdioh_get_cisaddr(struct brcmf_sdio_dev *sdiodev, u32 regaddr)
 {
 	/* read 24 bits and return valid 17 bit addr */
@@ -608,12 +496,8 @@
 static struct platform_driver brcmf_sdio_pd = {
 	.remove		= brcmf_sdio_pd_remove,
 	.driver		= {
-<<<<<<< HEAD
-		.name	= BRCMFMAC_SDIO_PDATA_NAME
-=======
 		.name	= BRCMFMAC_SDIO_PDATA_NAME,
 		.owner	= THIS_MODULE,
->>>>>>> d0e0ac97
 	}
 };
 
