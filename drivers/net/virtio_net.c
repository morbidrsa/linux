--- conflicted
+++ resolved
@@ -1584,8 +1584,6 @@
 	if (vi->stats == NULL)
 		goto free;
 
-<<<<<<< HEAD
-=======
 	for_each_possible_cpu(i) {
 		struct virtnet_stats *virtnet_stats;
 		virtnet_stats = per_cpu_ptr(vi->stats, i);
@@ -1594,11 +1592,6 @@
 	}
 
 
-	vi->vq_index = alloc_percpu(int);
-	if (vi->vq_index == NULL)
-		goto free_stats;
-
->>>>>>> 04e38721
 	mutex_init(&vi->config_lock);
 	vi->config_enable = true;
 	INIT_WORK(&vi->config_work, virtnet_config_changed_work);
