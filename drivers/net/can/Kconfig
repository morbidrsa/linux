--- conflicted
+++ resolved
@@ -104,11 +104,7 @@
 
 config CAN_FLEXCAN
 	tristate "Support for Freescale FLEXCAN based chips"
-<<<<<<< HEAD
-	depends on HAVE_CAN_FLEXCAN
-=======
 	depends on ARM || PPC
->>>>>>> d0e0ac97
 	---help---
 	  Say Y here if you want to support for Freescale FlexCAN.
 
