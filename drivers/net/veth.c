--- conflicted
+++ resolved
@@ -161,7 +161,6 @@
 		} while (u64_stats_fetch_retry_bh(&stats->syncp, start));
 		result->packets += packets;
 		result->bytes += bytes;
-<<<<<<< HEAD
 	}
 	return atomic64_read(&priv->dropped);
 }
@@ -184,30 +183,6 @@
 		tot->rx_bytes = one.bytes;
 		tot->rx_packets = one.packets;
 	}
-=======
-	}
-	return atomic64_read(&priv->dropped);
-}
-
-static struct rtnl_link_stats64 *veth_get_stats64(struct net_device *dev,
-						  struct rtnl_link_stats64 *tot)
-{
-	struct veth_priv *priv = netdev_priv(dev);
-	struct net_device *peer;
-	struct pcpu_vstats one;
-
-	tot->tx_dropped = veth_stats_one(&one, dev);
-	tot->tx_bytes = one.bytes;
-	tot->tx_packets = one.packets;
-
-	rcu_read_lock();
-	peer = rcu_dereference(priv->peer);
-	if (peer) {
-		tot->rx_dropped = veth_stats_one(&one, peer);
-		tot->rx_bytes = one.bytes;
-		tot->rx_packets = one.packets;
-	}
->>>>>>> d0e0ac97
 	rcu_read_unlock();
 
 	return tot;
