/*
 *  drivers/net/veth.c
 *
 *  Copyright (C) 2007 OpenVZ http://openvz.org, SWsoft Inc
 *
 * Author: Pavel Emelianov <xemul@openvz.org>
 * Ethtool interface from: Eric W. Biederman <ebiederm@xmission.com>
 *
 */

#include <linux/netdevice.h>
#include <linux/slab.h>
#include <linux/ethtool.h>
#include <linux/etherdevice.h>
#include <linux/u64_stats_sync.h>

#include <net/rtnetlink.h>
#include <net/dst.h>
#include <net/xfrm.h>
#include <net/xdp.h>
#include <linux/veth.h>
#include <linux/module.h>
#include <linux/bpf.h>
#include <linux/filter.h>
#include <linux/ptr_ring.h>
#include <linux/bpf_trace.h>

#define DRV_NAME	"veth"
#define DRV_VERSION	"1.0"

#define VETH_XDP_FLAG		BIT(0)
#define VETH_RING_SIZE		256
#define VETH_XDP_HEADROOM	(XDP_PACKET_HEADROOM + NET_IP_ALIGN)

/* Separating two types of XDP xmit */
#define VETH_XDP_TX		BIT(0)
#define VETH_XDP_REDIR		BIT(1)

struct pcpu_vstats {
	u64			packets;
	u64			bytes;
	struct u64_stats_sync	syncp;
};

struct veth_rq {
	struct napi_struct	xdp_napi;
	struct net_device	*dev;
	struct bpf_prog __rcu	*xdp_prog;
	struct xdp_mem_info	xdp_mem;
	bool			rx_notify_masked;
	struct ptr_ring		xdp_ring;
	struct xdp_rxq_info	xdp_rxq;
};

struct veth_priv {
	struct net_device __rcu	*peer;
	atomic64_t		dropped;
	struct bpf_prog		*_xdp_prog;
	struct veth_rq		*rq;
	unsigned int		requested_headroom;
};

/*
 * ethtool interface
 */

static struct {
	const char string[ETH_GSTRING_LEN];
} ethtool_stats_keys[] = {
	{ "peer_ifindex" },
};

static int veth_get_link_ksettings(struct net_device *dev,
				   struct ethtool_link_ksettings *cmd)
{
	cmd->base.speed		= SPEED_10000;
	cmd->base.duplex	= DUPLEX_FULL;
	cmd->base.port		= PORT_TP;
	cmd->base.autoneg	= AUTONEG_DISABLE;
	return 0;
}

static void veth_get_drvinfo(struct net_device *dev, struct ethtool_drvinfo *info)
{
	strlcpy(info->driver, DRV_NAME, sizeof(info->driver));
	strlcpy(info->version, DRV_VERSION, sizeof(info->version));
}

static void veth_get_strings(struct net_device *dev, u32 stringset, u8 *buf)
{
	switch(stringset) {
	case ETH_SS_STATS:
		memcpy(buf, &ethtool_stats_keys, sizeof(ethtool_stats_keys));
		break;
	}
}

static int veth_get_sset_count(struct net_device *dev, int sset)
{
	switch (sset) {
	case ETH_SS_STATS:
		return ARRAY_SIZE(ethtool_stats_keys);
	default:
		return -EOPNOTSUPP;
	}
}

static void veth_get_ethtool_stats(struct net_device *dev,
		struct ethtool_stats *stats, u64 *data)
{
	struct veth_priv *priv = netdev_priv(dev);
	struct net_device *peer = rtnl_dereference(priv->peer);

	data[0] = peer ? peer->ifindex : 0;
}

static const struct ethtool_ops veth_ethtool_ops = {
	.get_drvinfo		= veth_get_drvinfo,
	.get_link		= ethtool_op_get_link,
	.get_strings		= veth_get_strings,
	.get_sset_count		= veth_get_sset_count,
	.get_ethtool_stats	= veth_get_ethtool_stats,
	.get_link_ksettings	= veth_get_link_ksettings,
};

/* general routines */

static bool veth_is_xdp_frame(void *ptr)
{
	return (unsigned long)ptr & VETH_XDP_FLAG;
}

static void *veth_ptr_to_xdp(void *ptr)
{
	return (void *)((unsigned long)ptr & ~VETH_XDP_FLAG);
}

static void *veth_xdp_to_ptr(void *ptr)
{
	return (void *)((unsigned long)ptr | VETH_XDP_FLAG);
}

static void veth_ptr_free(void *ptr)
{
	if (veth_is_xdp_frame(ptr))
		xdp_return_frame(veth_ptr_to_xdp(ptr));
	else
		kfree_skb(ptr);
}

static void __veth_xdp_flush(struct veth_rq *rq)
{
	/* Write ptr_ring before reading rx_notify_masked */
	smp_mb();
	if (!rq->rx_notify_masked) {
		rq->rx_notify_masked = true;
		napi_schedule(&rq->xdp_napi);
	}
}

static int veth_xdp_rx(struct veth_rq *rq, struct sk_buff *skb)
{
	if (unlikely(ptr_ring_produce(&rq->xdp_ring, skb))) {
		dev_kfree_skb_any(skb);
		return NET_RX_DROP;
	}

	return NET_RX_SUCCESS;
}

static int veth_forward_skb(struct net_device *dev, struct sk_buff *skb,
			    struct veth_rq *rq, bool xdp)
{
	return __dev_forward_skb(dev, skb) ?: xdp ?
		veth_xdp_rx(rq, skb) :
		netif_rx(skb);
}

static netdev_tx_t veth_xmit(struct sk_buff *skb, struct net_device *dev)
{
	struct veth_priv *rcv_priv, *priv = netdev_priv(dev);
	struct veth_rq *rq = NULL;
	struct net_device *rcv;
	int length = skb->len;
	bool rcv_xdp = false;
	int rxq;

	rcu_read_lock();
	rcv = rcu_dereference(priv->peer);
	if (unlikely(!rcv)) {
		kfree_skb(skb);
		goto drop;
	}

	rcv_priv = netdev_priv(rcv);
	rxq = skb_get_queue_mapping(skb);
	if (rxq < rcv->real_num_rx_queues) {
		rq = &rcv_priv->rq[rxq];
		rcv_xdp = rcu_access_pointer(rq->xdp_prog);
		if (rcv_xdp)
			skb_record_rx_queue(skb, rxq);
	}

	if (likely(veth_forward_skb(rcv, skb, rq, rcv_xdp) == NET_RX_SUCCESS)) {
		struct pcpu_vstats *stats = this_cpu_ptr(dev->vstats);

		u64_stats_update_begin(&stats->syncp);
		stats->bytes += length;
		stats->packets++;
		u64_stats_update_end(&stats->syncp);
	} else {
drop:
		atomic64_inc(&priv->dropped);
	}

	if (rcv_xdp)
		__veth_xdp_flush(rq);

	rcu_read_unlock();

	return NETDEV_TX_OK;
}

static u64 veth_stats_one(struct pcpu_vstats *result, struct net_device *dev)
{
	struct veth_priv *priv = netdev_priv(dev);
	int cpu;

	result->packets = 0;
	result->bytes = 0;
	for_each_possible_cpu(cpu) {
		struct pcpu_vstats *stats = per_cpu_ptr(dev->vstats, cpu);
		u64 packets, bytes;
		unsigned int start;

		do {
			start = u64_stats_fetch_begin_irq(&stats->syncp);
			packets = stats->packets;
			bytes = stats->bytes;
		} while (u64_stats_fetch_retry_irq(&stats->syncp, start));
		result->packets += packets;
		result->bytes += bytes;
	}
	return atomic64_read(&priv->dropped);
}

static void veth_get_stats64(struct net_device *dev,
			     struct rtnl_link_stats64 *tot)
{
	struct veth_priv *priv = netdev_priv(dev);
	struct net_device *peer;
	struct pcpu_vstats one;

	tot->tx_dropped = veth_stats_one(&one, dev);
	tot->tx_bytes = one.bytes;
	tot->tx_packets = one.packets;

	rcu_read_lock();
	peer = rcu_dereference(priv->peer);
	if (peer) {
		tot->rx_dropped = veth_stats_one(&one, peer);
		tot->rx_bytes = one.bytes;
		tot->rx_packets = one.packets;
	}
	rcu_read_unlock();
}

/* fake multicast ability */
static void veth_set_multicast_list(struct net_device *dev)
{
}

static struct sk_buff *veth_build_skb(void *head, int headroom, int len,
				      int buflen)
{
	struct sk_buff *skb;

	if (!buflen) {
		buflen = SKB_DATA_ALIGN(headroom + len) +
			 SKB_DATA_ALIGN(sizeof(struct skb_shared_info));
	}
	skb = build_skb(head, buflen);
	if (!skb)
		return NULL;

	skb_reserve(skb, headroom);
	skb_put(skb, len);

	return skb;
}

static int veth_select_rxq(struct net_device *dev)
{
	return smp_processor_id() % dev->real_num_rx_queues;
}

static int veth_xdp_xmit(struct net_device *dev, int n,
			 struct xdp_frame **frames, u32 flags)
{
	struct veth_priv *rcv_priv, *priv = netdev_priv(dev);
	struct net_device *rcv;
	unsigned int max_len;
	struct veth_rq *rq;
	int i, drops = 0;

	if (unlikely(flags & ~XDP_XMIT_FLAGS_MASK))
		return -EINVAL;

	rcv = rcu_dereference(priv->peer);
	if (unlikely(!rcv))
		return -ENXIO;

	rcv_priv = netdev_priv(rcv);
	rq = &rcv_priv->rq[veth_select_rxq(rcv)];
	/* Non-NULL xdp_prog ensures that xdp_ring is initialized on receive
	 * side. This means an XDP program is loaded on the peer and the peer
	 * device is up.
	 */
	if (!rcu_access_pointer(rq->xdp_prog))
		return -ENXIO;

	max_len = rcv->mtu + rcv->hard_header_len + VLAN_HLEN;

	spin_lock(&rq->xdp_ring.producer_lock);
	for (i = 0; i < n; i++) {
		struct xdp_frame *frame = frames[i];
		void *ptr = veth_xdp_to_ptr(frame);

		if (unlikely(frame->len > max_len ||
			     __ptr_ring_produce(&rq->xdp_ring, ptr))) {
			xdp_return_frame_rx_napi(frame);
			drops++;
		}
	}
	spin_unlock(&rq->xdp_ring.producer_lock);

	if (flags & XDP_XMIT_FLUSH)
		__veth_xdp_flush(rq);

	return n - drops;
}

static void veth_xdp_flush(struct net_device *dev)
{
	struct veth_priv *rcv_priv, *priv = netdev_priv(dev);
	struct net_device *rcv;
	struct veth_rq *rq;

	rcu_read_lock();
	rcv = rcu_dereference(priv->peer);
	if (unlikely(!rcv))
		goto out;

	rcv_priv = netdev_priv(rcv);
	rq = &rcv_priv->rq[veth_select_rxq(rcv)];
	/* xdp_ring is initialized on receive side? */
	if (unlikely(!rcu_access_pointer(rq->xdp_prog)))
		goto out;

	__veth_xdp_flush(rq);
out:
	rcu_read_unlock();
}

static int veth_xdp_tx(struct net_device *dev, struct xdp_buff *xdp)
{
	struct xdp_frame *frame = convert_to_xdp_frame(xdp);

	if (unlikely(!frame))
		return -EOVERFLOW;

	return veth_xdp_xmit(dev, 1, &frame, 0);
}

static struct sk_buff *veth_xdp_rcv_one(struct veth_rq *rq,
					struct xdp_frame *frame,
					unsigned int *xdp_xmit)
{
	void *hard_start = frame->data - frame->headroom;
	void *head = hard_start - sizeof(struct xdp_frame);
	int len = frame->len, delta = 0;
	struct xdp_frame orig_frame;
	struct bpf_prog *xdp_prog;
	unsigned int headroom;
	struct sk_buff *skb;

	rcu_read_lock();
	xdp_prog = rcu_dereference(rq->xdp_prog);
	if (likely(xdp_prog)) {
		struct xdp_buff xdp;
		u32 act;

		xdp.data_hard_start = hard_start;
		xdp.data = frame->data;
		xdp.data_end = frame->data + frame->len;
		xdp.data_meta = frame->data - frame->metasize;
		xdp.rxq = &rq->xdp_rxq;

		act = bpf_prog_run_xdp(xdp_prog, &xdp);

		switch (act) {
		case XDP_PASS:
			delta = frame->data - xdp.data;
			len = xdp.data_end - xdp.data;
			break;
		case XDP_TX:
			orig_frame = *frame;
			xdp.data_hard_start = head;
			xdp.rxq->mem = frame->mem;
			if (unlikely(veth_xdp_tx(rq->dev, &xdp) < 0)) {
				trace_xdp_exception(rq->dev, xdp_prog, act);
				frame = &orig_frame;
				goto err_xdp;
			}
			*xdp_xmit |= VETH_XDP_TX;
			rcu_read_unlock();
			goto xdp_xmit;
		case XDP_REDIRECT:
			orig_frame = *frame;
			xdp.data_hard_start = head;
			xdp.rxq->mem = frame->mem;
			if (xdp_do_redirect(rq->dev, &xdp, xdp_prog)) {
				frame = &orig_frame;
				goto err_xdp;
			}
			*xdp_xmit |= VETH_XDP_REDIR;
			rcu_read_unlock();
			goto xdp_xmit;
		default:
			bpf_warn_invalid_xdp_action(act);
		case XDP_ABORTED:
			trace_xdp_exception(rq->dev, xdp_prog, act);
		case XDP_DROP:
			goto err_xdp;
		}
	}
	rcu_read_unlock();

	headroom = sizeof(struct xdp_frame) + frame->headroom - delta;
	skb = veth_build_skb(head, headroom, len, 0);
	if (!skb) {
		xdp_return_frame(frame);
		goto err;
	}

	xdp_scrub_frame(frame);
	skb->protocol = eth_type_trans(skb, rq->dev);
err:
	return skb;
err_xdp:
	rcu_read_unlock();
	xdp_return_frame(frame);
xdp_xmit:
	return NULL;
}

static struct sk_buff *veth_xdp_rcv_skb(struct veth_rq *rq, struct sk_buff *skb,
					unsigned int *xdp_xmit)
{
	u32 pktlen, headroom, act, metalen;
	void *orig_data, *orig_data_end;
	struct bpf_prog *xdp_prog;
	int mac_len, delta, off;
	struct xdp_buff xdp;

<<<<<<< HEAD
=======
	skb_orphan(skb);

>>>>>>> f9885ef8
	rcu_read_lock();
	xdp_prog = rcu_dereference(rq->xdp_prog);
	if (unlikely(!xdp_prog)) {
		rcu_read_unlock();
		goto out;
	}

	mac_len = skb->data - skb_mac_header(skb);
	pktlen = skb->len + mac_len;
	headroom = skb_headroom(skb) - mac_len;

	if (skb_shared(skb) || skb_head_is_locked(skb) ||
	    skb_is_nonlinear(skb) || headroom < XDP_PACKET_HEADROOM) {
		struct sk_buff *nskb;
		int size, head_off;
		void *head, *start;
		struct page *page;

		size = SKB_DATA_ALIGN(VETH_XDP_HEADROOM + pktlen) +
		       SKB_DATA_ALIGN(sizeof(struct skb_shared_info));
		if (size > PAGE_SIZE)
			goto drop;

		page = alloc_page(GFP_ATOMIC | __GFP_NOWARN);
		if (!page)
			goto drop;

		head = page_address(page);
		start = head + VETH_XDP_HEADROOM;
		if (skb_copy_bits(skb, -mac_len, start, pktlen)) {
			page_frag_free(head);
			goto drop;
		}

		nskb = veth_build_skb(head,
				      VETH_XDP_HEADROOM + mac_len, skb->len,
				      PAGE_SIZE);
		if (!nskb) {
			page_frag_free(head);
			goto drop;
		}

		skb_copy_header(nskb, skb);
		head_off = skb_headroom(nskb) - skb_headroom(skb);
		skb_headers_offset_update(nskb, head_off);
<<<<<<< HEAD
		if (skb->sk)
			skb_set_owner_w(nskb, skb->sk);
=======
>>>>>>> f9885ef8
		consume_skb(skb);
		skb = nskb;
	}

	xdp.data_hard_start = skb->head;
	xdp.data = skb_mac_header(skb);
	xdp.data_end = xdp.data + pktlen;
	xdp.data_meta = xdp.data;
	xdp.rxq = &rq->xdp_rxq;
	orig_data = xdp.data;
	orig_data_end = xdp.data_end;

	act = bpf_prog_run_xdp(xdp_prog, &xdp);

	switch (act) {
	case XDP_PASS:
		break;
	case XDP_TX:
		get_page(virt_to_page(xdp.data));
		consume_skb(skb);
		xdp.rxq->mem = rq->xdp_mem;
		if (unlikely(veth_xdp_tx(rq->dev, &xdp) < 0)) {
			trace_xdp_exception(rq->dev, xdp_prog, act);
			goto err_xdp;
		}
		*xdp_xmit |= VETH_XDP_TX;
		rcu_read_unlock();
		goto xdp_xmit;
	case XDP_REDIRECT:
		get_page(virt_to_page(xdp.data));
		consume_skb(skb);
		xdp.rxq->mem = rq->xdp_mem;
		if (xdp_do_redirect(rq->dev, &xdp, xdp_prog))
			goto err_xdp;
		*xdp_xmit |= VETH_XDP_REDIR;
		rcu_read_unlock();
		goto xdp_xmit;
	default:
		bpf_warn_invalid_xdp_action(act);
	case XDP_ABORTED:
		trace_xdp_exception(rq->dev, xdp_prog, act);
	case XDP_DROP:
		goto drop;
	}
	rcu_read_unlock();

	delta = orig_data - xdp.data;
	off = mac_len + delta;
	if (off > 0)
		__skb_push(skb, off);
	else if (off < 0)
		__skb_pull(skb, -off);
	skb->mac_header -= delta;
	off = xdp.data_end - orig_data_end;
	if (off != 0)
		__skb_put(skb, off);
	skb->protocol = eth_type_trans(skb, rq->dev);

	metalen = xdp.data - xdp.data_meta;
	if (metalen)
		skb_metadata_set(skb, metalen);
out:
	return skb;
drop:
	rcu_read_unlock();
	kfree_skb(skb);
	return NULL;
err_xdp:
	rcu_read_unlock();
	page_frag_free(xdp.data);
xdp_xmit:
	return NULL;
}

static int veth_xdp_rcv(struct veth_rq *rq, int budget, unsigned int *xdp_xmit)
{
	int i, done = 0;

	for (i = 0; i < budget; i++) {
		void *ptr = __ptr_ring_consume(&rq->xdp_ring);
		struct sk_buff *skb;

		if (!ptr)
			break;

		if (veth_is_xdp_frame(ptr)) {
			skb = veth_xdp_rcv_one(rq, veth_ptr_to_xdp(ptr),
					       xdp_xmit);
		} else {
			skb = veth_xdp_rcv_skb(rq, ptr, xdp_xmit);
		}

		if (skb)
			napi_gro_receive(&rq->xdp_napi, skb);

		done++;
	}

	return done;
}

static int veth_poll(struct napi_struct *napi, int budget)
{
	struct veth_rq *rq =
		container_of(napi, struct veth_rq, xdp_napi);
	unsigned int xdp_xmit = 0;
	int done;

	xdp_set_return_frame_no_direct();
	done = veth_xdp_rcv(rq, budget, &xdp_xmit);

	if (done < budget && napi_complete_done(napi, done)) {
		/* Write rx_notify_masked before reading ptr_ring */
		smp_store_mb(rq->rx_notify_masked, false);
		if (unlikely(!__ptr_ring_empty(&rq->xdp_ring))) {
			rq->rx_notify_masked = true;
			napi_schedule(&rq->xdp_napi);
		}
	}

	if (xdp_xmit & VETH_XDP_TX)
		veth_xdp_flush(rq->dev);
	if (xdp_xmit & VETH_XDP_REDIR)
		xdp_do_flush_map();
	xdp_clear_return_frame_no_direct();

	return done;
}

static int veth_napi_add(struct net_device *dev)
{
	struct veth_priv *priv = netdev_priv(dev);
	int err, i;

	for (i = 0; i < dev->real_num_rx_queues; i++) {
		struct veth_rq *rq = &priv->rq[i];

		err = ptr_ring_init(&rq->xdp_ring, VETH_RING_SIZE, GFP_KERNEL);
		if (err)
			goto err_xdp_ring;
	}

	for (i = 0; i < dev->real_num_rx_queues; i++) {
		struct veth_rq *rq = &priv->rq[i];

		netif_napi_add(dev, &rq->xdp_napi, veth_poll, NAPI_POLL_WEIGHT);
		napi_enable(&rq->xdp_napi);
	}

	return 0;
err_xdp_ring:
	for (i--; i >= 0; i--)
		ptr_ring_cleanup(&priv->rq[i].xdp_ring, veth_ptr_free);

	return err;
}

static void veth_napi_del(struct net_device *dev)
{
	struct veth_priv *priv = netdev_priv(dev);
	int i;

	for (i = 0; i < dev->real_num_rx_queues; i++) {
		struct veth_rq *rq = &priv->rq[i];

		napi_disable(&rq->xdp_napi);
		napi_hash_del(&rq->xdp_napi);
	}
	synchronize_net();

	for (i = 0; i < dev->real_num_rx_queues; i++) {
		struct veth_rq *rq = &priv->rq[i];

		netif_napi_del(&rq->xdp_napi);
		rq->rx_notify_masked = false;
		ptr_ring_cleanup(&rq->xdp_ring, veth_ptr_free);
	}
}

static int veth_enable_xdp(struct net_device *dev)
{
	struct veth_priv *priv = netdev_priv(dev);
	int err, i;

	if (!xdp_rxq_info_is_reg(&priv->rq[0].xdp_rxq)) {
		for (i = 0; i < dev->real_num_rx_queues; i++) {
			struct veth_rq *rq = &priv->rq[i];

			err = xdp_rxq_info_reg(&rq->xdp_rxq, dev, i);
			if (err < 0)
				goto err_rxq_reg;

			err = xdp_rxq_info_reg_mem_model(&rq->xdp_rxq,
							 MEM_TYPE_PAGE_SHARED,
							 NULL);
			if (err < 0)
				goto err_reg_mem;

			/* Save original mem info as it can be overwritten */
			rq->xdp_mem = rq->xdp_rxq.mem;
		}

		err = veth_napi_add(dev);
		if (err)
			goto err_rxq_reg;
	}

	for (i = 0; i < dev->real_num_rx_queues; i++)
		rcu_assign_pointer(priv->rq[i].xdp_prog, priv->_xdp_prog);

	return 0;
err_reg_mem:
	xdp_rxq_info_unreg(&priv->rq[i].xdp_rxq);
err_rxq_reg:
	for (i--; i >= 0; i--)
		xdp_rxq_info_unreg(&priv->rq[i].xdp_rxq);

	return err;
}

static void veth_disable_xdp(struct net_device *dev)
{
	struct veth_priv *priv = netdev_priv(dev);
	int i;

	for (i = 0; i < dev->real_num_rx_queues; i++)
		rcu_assign_pointer(priv->rq[i].xdp_prog, NULL);
	veth_napi_del(dev);
	for (i = 0; i < dev->real_num_rx_queues; i++) {
		struct veth_rq *rq = &priv->rq[i];

		rq->xdp_rxq.mem = rq->xdp_mem;
		xdp_rxq_info_unreg(&rq->xdp_rxq);
	}
}

static int veth_open(struct net_device *dev)
{
	struct veth_priv *priv = netdev_priv(dev);
	struct net_device *peer = rtnl_dereference(priv->peer);
	int err;

	if (!peer)
		return -ENOTCONN;

	if (priv->_xdp_prog) {
		err = veth_enable_xdp(dev);
		if (err)
			return err;
	}

	if (peer->flags & IFF_UP) {
		netif_carrier_on(dev);
		netif_carrier_on(peer);
	}

	return 0;
}

static int veth_close(struct net_device *dev)
{
	struct veth_priv *priv = netdev_priv(dev);
	struct net_device *peer = rtnl_dereference(priv->peer);

	netif_carrier_off(dev);
	if (peer)
		netif_carrier_off(peer);

	if (priv->_xdp_prog)
		veth_disable_xdp(dev);

	return 0;
}

static int is_valid_veth_mtu(int mtu)
{
	return mtu >= ETH_MIN_MTU && mtu <= ETH_MAX_MTU;
}

static int veth_alloc_queues(struct net_device *dev)
{
	struct veth_priv *priv = netdev_priv(dev);
	int i;

	priv->rq = kcalloc(dev->num_rx_queues, sizeof(*priv->rq), GFP_KERNEL);
	if (!priv->rq)
		return -ENOMEM;

	for (i = 0; i < dev->num_rx_queues; i++)
		priv->rq[i].dev = dev;

	return 0;
}

static void veth_free_queues(struct net_device *dev)
{
	struct veth_priv *priv = netdev_priv(dev);

	kfree(priv->rq);
}

static int veth_dev_init(struct net_device *dev)
{
	int err;

	dev->vstats = netdev_alloc_pcpu_stats(struct pcpu_vstats);
	if (!dev->vstats)
		return -ENOMEM;

	err = veth_alloc_queues(dev);
	if (err) {
		free_percpu(dev->vstats);
		return err;
	}

	return 0;
}

static void veth_dev_free(struct net_device *dev)
{
	veth_free_queues(dev);
	free_percpu(dev->vstats);
}

#ifdef CONFIG_NET_POLL_CONTROLLER
static void veth_poll_controller(struct net_device *dev)
{
	/* veth only receives frames when its peer sends one
	 * Since it has nothing to do with disabling irqs, we are guaranteed
	 * never to have pending data when we poll for it so
	 * there is nothing to do here.
	 *
	 * We need this though so netpoll recognizes us as an interface that
	 * supports polling, which enables bridge devices in virt setups to
	 * still use netconsole
	 */
}
#endif	/* CONFIG_NET_POLL_CONTROLLER */

static int veth_get_iflink(const struct net_device *dev)
{
	struct veth_priv *priv = netdev_priv(dev);
	struct net_device *peer;
	int iflink;

	rcu_read_lock();
	peer = rcu_dereference(priv->peer);
	iflink = peer ? peer->ifindex : 0;
	rcu_read_unlock();

	return iflink;
}

static netdev_features_t veth_fix_features(struct net_device *dev,
					   netdev_features_t features)
{
	struct veth_priv *priv = netdev_priv(dev);
	struct net_device *peer;

	peer = rtnl_dereference(priv->peer);
	if (peer) {
		struct veth_priv *peer_priv = netdev_priv(peer);

		if (peer_priv->_xdp_prog)
			features &= ~NETIF_F_GSO_SOFTWARE;
	}

	return features;
}

static void veth_set_rx_headroom(struct net_device *dev, int new_hr)
{
	struct veth_priv *peer_priv, *priv = netdev_priv(dev);
	struct net_device *peer;

	if (new_hr < 0)
		new_hr = 0;

	rcu_read_lock();
	peer = rcu_dereference(priv->peer);
	if (unlikely(!peer))
		goto out;

	peer_priv = netdev_priv(peer);
	priv->requested_headroom = new_hr;
	new_hr = max(priv->requested_headroom, peer_priv->requested_headroom);
	dev->needed_headroom = new_hr;
	peer->needed_headroom = new_hr;

out:
	rcu_read_unlock();
}

static int veth_xdp_set(struct net_device *dev, struct bpf_prog *prog,
			struct netlink_ext_ack *extack)
{
	struct veth_priv *priv = netdev_priv(dev);
	struct bpf_prog *old_prog;
	struct net_device *peer;
	unsigned int max_mtu;
	int err;

	old_prog = priv->_xdp_prog;
	priv->_xdp_prog = prog;
	peer = rtnl_dereference(priv->peer);

	if (prog) {
		if (!peer) {
			NL_SET_ERR_MSG_MOD(extack, "Cannot set XDP when peer is detached");
			err = -ENOTCONN;
			goto err;
		}

		max_mtu = PAGE_SIZE - VETH_XDP_HEADROOM -
			  peer->hard_header_len -
			  SKB_DATA_ALIGN(sizeof(struct skb_shared_info));
		if (peer->mtu > max_mtu) {
			NL_SET_ERR_MSG_MOD(extack, "Peer MTU is too large to set XDP");
			err = -ERANGE;
			goto err;
		}

		if (dev->real_num_rx_queues < peer->real_num_tx_queues) {
			NL_SET_ERR_MSG_MOD(extack, "XDP expects number of rx queues not less than peer tx queues");
			err = -ENOSPC;
			goto err;
		}

		if (dev->flags & IFF_UP) {
			err = veth_enable_xdp(dev);
			if (err) {
				NL_SET_ERR_MSG_MOD(extack, "Setup for XDP failed");
				goto err;
			}
		}

		if (!old_prog) {
			peer->hw_features &= ~NETIF_F_GSO_SOFTWARE;
			peer->max_mtu = max_mtu;
		}
	}

	if (old_prog) {
		if (!prog) {
			if (dev->flags & IFF_UP)
				veth_disable_xdp(dev);

			if (peer) {
				peer->hw_features |= NETIF_F_GSO_SOFTWARE;
				peer->max_mtu = ETH_MAX_MTU;
			}
		}
		bpf_prog_put(old_prog);
	}

	if ((!!old_prog ^ !!prog) && peer)
		netdev_update_features(peer);

	return 0;
err:
	priv->_xdp_prog = old_prog;

	return err;
}

static u32 veth_xdp_query(struct net_device *dev)
{
	struct veth_priv *priv = netdev_priv(dev);
	const struct bpf_prog *xdp_prog;

	xdp_prog = priv->_xdp_prog;
	if (xdp_prog)
		return xdp_prog->aux->id;

	return 0;
}

static int veth_xdp(struct net_device *dev, struct netdev_bpf *xdp)
{
	switch (xdp->command) {
	case XDP_SETUP_PROG:
		return veth_xdp_set(dev, xdp->prog, xdp->extack);
	case XDP_QUERY_PROG:
		xdp->prog_id = veth_xdp_query(dev);
		return 0;
	default:
		return -EINVAL;
	}
}

static const struct net_device_ops veth_netdev_ops = {
	.ndo_init            = veth_dev_init,
	.ndo_open            = veth_open,
	.ndo_stop            = veth_close,
	.ndo_start_xmit      = veth_xmit,
	.ndo_get_stats64     = veth_get_stats64,
	.ndo_set_rx_mode     = veth_set_multicast_list,
	.ndo_set_mac_address = eth_mac_addr,
#ifdef CONFIG_NET_POLL_CONTROLLER
	.ndo_poll_controller	= veth_poll_controller,
#endif
	.ndo_get_iflink		= veth_get_iflink,
	.ndo_fix_features	= veth_fix_features,
	.ndo_features_check	= passthru_features_check,
	.ndo_set_rx_headroom	= veth_set_rx_headroom,
	.ndo_bpf		= veth_xdp,
	.ndo_xdp_xmit		= veth_xdp_xmit,
};

#define VETH_FEATURES (NETIF_F_SG | NETIF_F_FRAGLIST | NETIF_F_HW_CSUM | \
		       NETIF_F_RXCSUM | NETIF_F_SCTP_CRC | NETIF_F_HIGHDMA | \
		       NETIF_F_GSO_SOFTWARE | NETIF_F_GSO_ENCAP_ALL | \
		       NETIF_F_HW_VLAN_CTAG_TX | NETIF_F_HW_VLAN_CTAG_RX | \
		       NETIF_F_HW_VLAN_STAG_TX | NETIF_F_HW_VLAN_STAG_RX )

static void veth_setup(struct net_device *dev)
{
	ether_setup(dev);

	dev->priv_flags &= ~IFF_TX_SKB_SHARING;
	dev->priv_flags |= IFF_LIVE_ADDR_CHANGE;
	dev->priv_flags |= IFF_NO_QUEUE;
	dev->priv_flags |= IFF_PHONY_HEADROOM;

	dev->netdev_ops = &veth_netdev_ops;
	dev->ethtool_ops = &veth_ethtool_ops;
	dev->features |= NETIF_F_LLTX;
	dev->features |= VETH_FEATURES;
	dev->vlan_features = dev->features &
			     ~(NETIF_F_HW_VLAN_CTAG_TX |
			       NETIF_F_HW_VLAN_STAG_TX |
			       NETIF_F_HW_VLAN_CTAG_RX |
			       NETIF_F_HW_VLAN_STAG_RX);
	dev->needs_free_netdev = true;
	dev->priv_destructor = veth_dev_free;
	dev->max_mtu = ETH_MAX_MTU;

	dev->hw_features = VETH_FEATURES;
	dev->hw_enc_features = VETH_FEATURES;
	dev->mpls_features = NETIF_F_HW_CSUM | NETIF_F_GSO_SOFTWARE;
}

/*
 * netlink interface
 */

static int veth_validate(struct nlattr *tb[], struct nlattr *data[],
			 struct netlink_ext_ack *extack)
{
	if (tb[IFLA_ADDRESS]) {
		if (nla_len(tb[IFLA_ADDRESS]) != ETH_ALEN)
			return -EINVAL;
		if (!is_valid_ether_addr(nla_data(tb[IFLA_ADDRESS])))
			return -EADDRNOTAVAIL;
	}
	if (tb[IFLA_MTU]) {
		if (!is_valid_veth_mtu(nla_get_u32(tb[IFLA_MTU])))
			return -EINVAL;
	}
	return 0;
}

static struct rtnl_link_ops veth_link_ops;

static int veth_newlink(struct net *src_net, struct net_device *dev,
			struct nlattr *tb[], struct nlattr *data[],
			struct netlink_ext_ack *extack)
{
	int err;
	struct net_device *peer;
	struct veth_priv *priv;
	char ifname[IFNAMSIZ];
	struct nlattr *peer_tb[IFLA_MAX + 1], **tbp;
	unsigned char name_assign_type;
	struct ifinfomsg *ifmp;
	struct net *net;

	/*
	 * create and register peer first
	 */
	if (data != NULL && data[VETH_INFO_PEER] != NULL) {
		struct nlattr *nla_peer;

		nla_peer = data[VETH_INFO_PEER];
		ifmp = nla_data(nla_peer);
		err = rtnl_nla_parse_ifla(peer_tb,
					  nla_data(nla_peer) + sizeof(struct ifinfomsg),
					  nla_len(nla_peer) - sizeof(struct ifinfomsg),
					  NULL);
		if (err < 0)
			return err;

		err = veth_validate(peer_tb, NULL, extack);
		if (err < 0)
			return err;

		tbp = peer_tb;
	} else {
		ifmp = NULL;
		tbp = tb;
	}

	if (ifmp && tbp[IFLA_IFNAME]) {
		nla_strlcpy(ifname, tbp[IFLA_IFNAME], IFNAMSIZ);
		name_assign_type = NET_NAME_USER;
	} else {
		snprintf(ifname, IFNAMSIZ, DRV_NAME "%%d");
		name_assign_type = NET_NAME_ENUM;
	}

	net = rtnl_link_get_net(src_net, tbp);
	if (IS_ERR(net))
		return PTR_ERR(net);

	peer = rtnl_create_link(net, ifname, name_assign_type,
				&veth_link_ops, tbp);
	if (IS_ERR(peer)) {
		put_net(net);
		return PTR_ERR(peer);
	}

	if (!ifmp || !tbp[IFLA_ADDRESS])
		eth_hw_addr_random(peer);

	if (ifmp && (dev->ifindex != 0))
		peer->ifindex = ifmp->ifi_index;

	peer->gso_max_size = dev->gso_max_size;
	peer->gso_max_segs = dev->gso_max_segs;

	err = register_netdevice(peer);
	put_net(net);
	net = NULL;
	if (err < 0)
		goto err_register_peer;

	netif_carrier_off(peer);

	err = rtnl_configure_link(peer, ifmp);
	if (err < 0)
		goto err_configure_peer;

	/*
	 * register dev last
	 *
	 * note, that since we've registered new device the dev's name
	 * should be re-allocated
	 */

	if (tb[IFLA_ADDRESS] == NULL)
		eth_hw_addr_random(dev);

	if (tb[IFLA_IFNAME])
		nla_strlcpy(dev->name, tb[IFLA_IFNAME], IFNAMSIZ);
	else
		snprintf(dev->name, IFNAMSIZ, DRV_NAME "%%d");

	err = register_netdevice(dev);
	if (err < 0)
		goto err_register_dev;

	netif_carrier_off(dev);

	/*
	 * tie the deviced together
	 */

	priv = netdev_priv(dev);
	rcu_assign_pointer(priv->peer, peer);

	priv = netdev_priv(peer);
	rcu_assign_pointer(priv->peer, dev);

	return 0;

err_register_dev:
	/* nothing to do */
err_configure_peer:
	unregister_netdevice(peer);
	return err;

err_register_peer:
	free_netdev(peer);
	return err;
}

static void veth_dellink(struct net_device *dev, struct list_head *head)
{
	struct veth_priv *priv;
	struct net_device *peer;

	priv = netdev_priv(dev);
	peer = rtnl_dereference(priv->peer);

	/* Note : dellink() is called from default_device_exit_batch(),
	 * before a rcu_synchronize() point. The devices are guaranteed
	 * not being freed before one RCU grace period.
	 */
	RCU_INIT_POINTER(priv->peer, NULL);
	unregister_netdevice_queue(dev, head);

	if (peer) {
		priv = netdev_priv(peer);
		RCU_INIT_POINTER(priv->peer, NULL);
		unregister_netdevice_queue(peer, head);
	}
}

static const struct nla_policy veth_policy[VETH_INFO_MAX + 1] = {
	[VETH_INFO_PEER]	= { .len = sizeof(struct ifinfomsg) },
};

static struct net *veth_get_link_net(const struct net_device *dev)
{
	struct veth_priv *priv = netdev_priv(dev);
	struct net_device *peer = rtnl_dereference(priv->peer);

	return peer ? dev_net(peer) : dev_net(dev);
}

static struct rtnl_link_ops veth_link_ops = {
	.kind		= DRV_NAME,
	.priv_size	= sizeof(struct veth_priv),
	.setup		= veth_setup,
	.validate	= veth_validate,
	.newlink	= veth_newlink,
	.dellink	= veth_dellink,
	.policy		= veth_policy,
	.maxtype	= VETH_INFO_MAX,
	.get_link_net	= veth_get_link_net,
};

/*
 * init/fini
 */

static __init int veth_init(void)
{
	return rtnl_link_register(&veth_link_ops);
}

static __exit void veth_exit(void)
{
	rtnl_link_unregister(&veth_link_ops);
}

module_init(veth_init);
module_exit(veth_exit);

MODULE_DESCRIPTION("Virtual Ethernet Tunnel");
MODULE_LICENSE("GPL v2");
MODULE_ALIAS_RTNL_LINK(DRV_NAME);<|MERGE_RESOLUTION|>--- conflicted
+++ resolved
@@ -463,11 +463,8 @@
 	int mac_len, delta, off;
 	struct xdp_buff xdp;
 
-<<<<<<< HEAD
-=======
 	skb_orphan(skb);
 
->>>>>>> f9885ef8
 	rcu_read_lock();
 	xdp_prog = rcu_dereference(rq->xdp_prog);
 	if (unlikely(!xdp_prog)) {
@@ -513,11 +510,6 @@
 		skb_copy_header(nskb, skb);
 		head_off = skb_headroom(nskb) - skb_headroom(skb);
 		skb_headers_offset_update(nskb, head_off);
-<<<<<<< HEAD
-		if (skb->sk)
-			skb_set_owner_w(nskb, skb->sk);
-=======
->>>>>>> f9885ef8
 		consume_skb(skb);
 		skb = nskb;
 	}
