--- conflicted
+++ resolved
@@ -136,12 +136,8 @@
 	u32		  flags;	/* VXLAN_F_* below */
 
 	struct work_struct sock_work;
-<<<<<<< HEAD
-	struct work_struct igmp_work;
-=======
 	struct work_struct igmp_join;
 	struct work_struct igmp_leave;
->>>>>>> bb78a92f
 
 	unsigned long	  age_interval;
 	struct timer_list age_timer;
@@ -766,22 +762,6 @@
 {
 	if (!atomic_dec_and_test(&vs->refcnt))
 		return;
-<<<<<<< HEAD
-
-	spin_lock(&vn->sock_lock);
-	hlist_del_rcu(&vs->hlist);
-	spin_unlock(&vn->sock_lock);
-
-	queue_work(vxlan_wq, &vs->del_work);
-}
-
-/* Callback to update multicast group membership.
- * Scheduled when vxlan goes up/down.
- */
-static void vxlan_igmp_work(struct work_struct *work)
-{
-	struct vxlan_dev *vxlan = container_of(work, struct vxlan_dev, igmp_work);
-=======
 
 	spin_lock(&vn->sock_lock);
 	hlist_del_rcu(&vs->hlist);
@@ -817,7 +797,6 @@
 static void vxlan_igmp_leave(struct work_struct *work)
 {
 	struct vxlan_dev *vxlan = container_of(work, struct vxlan_dev, igmp_leave);
->>>>>>> bb78a92f
 	struct vxlan_net *vn = net_generic(dev_net(vxlan->dev), vxlan_net_id);
 	struct vxlan_sock *vs = vxlan->vn_sock;
 	struct sock *sk = vs->sock->sk;
@@ -827,14 +806,7 @@
 	};
 
 	lock_sock(sk);
-<<<<<<< HEAD
-	if (vxlan_group_used(vn, vxlan->default_dst.remote_ip))
-		ip_mc_join_group(sk, &mreq);
-	else
-		ip_mc_leave_group(sk, &mreq);
-=======
 	ip_mc_leave_group(sk, &mreq);
->>>>>>> bb78a92f
 	release_sock(sk);
 
 	vxlan_sock_release(vn, vs);
@@ -1408,17 +1380,6 @@
 	struct vxlan_net *vn = net_generic(dev_net(dev), vxlan_net_id);
 	struct vxlan_dev *vxlan = netdev_priv(dev);
 	struct vxlan_sock *vs = vxlan->vn_sock;
-<<<<<<< HEAD
-
-	/* socket hasn't been created */
-	if (!vs)
-		return -ENOTCONN;
-
-	if (IN_MULTICAST(ntohl(vxlan->default_dst.remote_ip))) {
-		vxlan_sock_hold(vs);
-		dev_hold(dev);
-		queue_work(vxlan_wq, &vxlan->igmp_work);
-=======
 
 	/* socket hasn't been created */
 	if (!vs)
@@ -1429,7 +1390,6 @@
 		vxlan_sock_hold(vs);
 		dev_hold(dev);
 		queue_work(vxlan_wq, &vxlan->igmp_join);
->>>>>>> bb78a92f
 	}
 
 	if (vxlan->age_interval)
@@ -1464,18 +1424,11 @@
 	struct vxlan_dev *vxlan = netdev_priv(dev);
 	struct vxlan_sock *vs = vxlan->vn_sock;
 
-<<<<<<< HEAD
-	if (vs && IN_MULTICAST(ntohl(vxlan->default_dst.remote_ip))) {
-		vxlan_sock_hold(vs);
-		dev_hold(dev);
-		queue_work(vxlan_wq, &vxlan->igmp_work);
-=======
 	if (vs && IN_MULTICAST(ntohl(vxlan->default_dst.remote_ip)) &&
 	    ! vxlan_group_used(vn, vxlan->default_dst.remote_ip)) {
 		vxlan_sock_hold(vs);
 		dev_hold(dev);
 		queue_work(vxlan_wq, &vxlan->igmp_leave);
->>>>>>> bb78a92f
 	}
 
 	del_timer_sync(&vxlan->age_timer);
@@ -1540,12 +1493,8 @@
 
 	INIT_LIST_HEAD(&vxlan->next);
 	spin_lock_init(&vxlan->hash_lock);
-<<<<<<< HEAD
-	INIT_WORK(&vxlan->igmp_work, vxlan_igmp_work);
-=======
 	INIT_WORK(&vxlan->igmp_join, vxlan_igmp_join);
 	INIT_WORK(&vxlan->igmp_leave, vxlan_igmp_leave);
->>>>>>> bb78a92f
 	INIT_WORK(&vxlan->sock_work, vxlan_sock_work);
 
 	init_timer_deferrable(&vxlan->age_timer);
@@ -1846,11 +1795,8 @@
 
 	spin_lock(&vn->sock_lock);
 	hlist_del_rcu(&vxlan->hlist);
-<<<<<<< HEAD
-=======
 	spin_unlock(&vn->sock_lock);
 
->>>>>>> bb78a92f
 	list_del(&vxlan->next);
 	unregister_netdevice_queue(dev, head);
 }
@@ -1953,19 +1899,12 @@
 {
 	struct vxlan_net *vn = net_generic(net, vxlan_net_id);
 	struct vxlan_dev *vxlan;
-<<<<<<< HEAD
-
-	rtnl_lock();
-	list_for_each_entry(vxlan, &vn->vxlan_list, next)
-		dev_close(vxlan->dev);
-=======
 	LIST_HEAD(list);
 
 	rtnl_lock();
 	list_for_each_entry(vxlan, &vn->vxlan_list, next)
 		unregister_netdevice_queue(vxlan->dev, &list);
 	unregister_netdevice_many(&list);
->>>>>>> bb78a92f
 	rtnl_unlock();
 }
 
@@ -2006,14 +1945,9 @@
 
 static void __exit vxlan_cleanup_module(void)
 {
-<<<<<<< HEAD
-=======
 	rtnl_link_unregister(&vxlan_link_ops);
 	destroy_workqueue(vxlan_wq);
->>>>>>> bb78a92f
 	unregister_pernet_device(&vxlan_net_ops);
-	rtnl_link_unregister(&vxlan_link_ops);
-	destroy_workqueue(vxlan_wq);
 	rcu_barrier();
 }
 module_exit(vxlan_cleanup_module);
