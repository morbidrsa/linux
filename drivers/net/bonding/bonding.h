/*
 * Bond several ethernet interfaces into a Cisco, running 'Etherchannel'.
 *
 * Portions are (c) Copyright 1995 Simon "Guru Aleph-Null" Janes
 * NCM: Network and Communications Management, Inc.
 *
 * BUT, I'm the one who modified it for ethernet, so:
 * (c) Copyright 1999, Thomas Davis, tadavis@lbl.gov
 *
 *	This software may be used and distributed according to the terms
 *	of the GNU Public License, incorporated herein by reference.
 *
 */

#ifndef _LINUX_BONDING_H
#define _LINUX_BONDING_H

#include <linux/timer.h>
#include <linux/proc_fs.h>
#include <linux/if_bonding.h>
#include <linux/cpumask.h>
#include <linux/in6.h>
#include <linux/netpoll.h>
#include <linux/inetdevice.h>
#include <linux/etherdevice.h>
#include "bond_3ad.h"
#include "bond_alb.h"

#define DRV_VERSION	"3.7.1"
#define DRV_RELDATE	"April 27, 2011"
#define DRV_NAME	"bonding"
#define DRV_DESCRIPTION	"Ethernet Channel Bonding Driver"

#define bond_version DRV_DESCRIPTION ": v" DRV_VERSION " (" DRV_RELDATE ")\n"

#define BOND_MAX_ARP_TARGETS	16

#define IS_UP(dev)					   \
	      ((((dev)->flags & IFF_UP) == IFF_UP)	&& \
	       netif_running(dev)			&& \
	       netif_carrier_ok(dev))

/*
 * Checks whether slave is ready for transmit.
 */
#define SLAVE_IS_OK(slave)			        \
		    (((slave)->dev->flags & IFF_UP)  && \
		     netif_running((slave)->dev)     && \
		     ((slave)->link == BOND_LINK_UP) && \
		     bond_is_active_slave(slave))


#define USES_PRIMARY(mode)				\
		(((mode) == BOND_MODE_ACTIVEBACKUP) ||	\
		 ((mode) == BOND_MODE_TLB)          ||	\
		 ((mode) == BOND_MODE_ALB))

#define TX_QUEUE_OVERRIDE(mode)				\
			(((mode) == BOND_MODE_ACTIVEBACKUP) ||	\
			 ((mode) == BOND_MODE_ROUNDROBIN))
/*
 * Less bad way to call ioctl from within the kernel; this needs to be
 * done some other way to get the call out of interrupt context.
 * Needs "ioctl" variable to be supplied by calling context.
 */
#define IOCTL(dev, arg, cmd) ({		\
	int res = 0;			\
	mm_segment_t fs = get_fs();	\
	set_fs(get_ds());		\
	res = ioctl(dev, arg, cmd);	\
	set_fs(fs);			\
	res; })

/**
 * bond_for_each_slave_from - iterate the slaves list from a starting point
 * @bond:	the bond holding this list.
 * @pos:	current slave.
 * @cnt:	counter for max number of moves
 * @start:	starting point.
 *
 * Caller must hold bond->lock
 */
#define bond_for_each_slave_from(bond, pos, cnt, start)	\
	for (cnt = 0, pos = start;				\
	     cnt < (bond)->slave_cnt;				\
             cnt++, pos = (pos)->next)

/**
 * bond_for_each_slave_from_to - iterate the slaves list from start point to stop point
 * @bond:	the bond holding this list.
 * @pos:	current slave.
 * @cnt:	counter for number max of moves
 * @start:	start point.
 * @stop:	stop point.
 *
 * Caller must hold bond->lock
 */
#define bond_for_each_slave_from_to(bond, pos, cnt, start, stop)	\
	for (cnt = 0, pos = start;					\
	     ((cnt < (bond)->slave_cnt) && (pos != (stop)->next));	\
             cnt++, pos = (pos)->next)

/**
 * bond_for_each_slave - iterate the slaves list from head
 * @bond:	the bond holding this list.
 * @pos:	current slave.
 * @cnt:	counter for max number of moves
 *
 * Caller must hold bond->lock
 */
#define bond_for_each_slave(bond, pos, cnt)	\
		bond_for_each_slave_from(bond, pos, cnt, (bond)->first_slave)


#ifdef CONFIG_NET_POLL_CONTROLLER
extern atomic_t netpoll_block_tx;

static inline void block_netpoll_tx(void)
{
	atomic_inc(&netpoll_block_tx);
}

static inline void unblock_netpoll_tx(void)
{
	atomic_dec(&netpoll_block_tx);
}

static inline int is_netpoll_tx_blocked(struct net_device *dev)
{
	if (unlikely(netpoll_tx_running(dev)))
		return atomic_read(&netpoll_block_tx);
	return 0;
}
#else
#define block_netpoll_tx()
#define unblock_netpoll_tx()
#define is_netpoll_tx_blocked(dev) (0)
#endif

struct bond_params {
	int mode;
	int xmit_policy;
	int miimon;
	u8 num_peer_notif;
	int arp_interval;
	int arp_validate;
	int arp_all_targets;
	int use_carrier;
	int fail_over_mac;
	int updelay;
	int downdelay;
	int lacp_fast;
	unsigned int min_links;
	int ad_select;
	char primary[IFNAMSIZ];
	int primary_reselect;
	__be32 arp_targets[BOND_MAX_ARP_TARGETS];
	int tx_queues;
	int all_slaves_active;
	int resend_igmp;
};

struct bond_parm_tbl {
	char *modename;
	int mode;
};

#define BOND_MAX_MODENAME_LEN 20

struct vlan_entry {
	struct list_head vlan_list;
	unsigned short vlan_id;
};

struct slave {
	struct net_device *dev; /* first - useful for panic debug */
	struct slave *next;
	struct slave *prev;
	struct bonding *bond; /* our master */
	int    delay;
	unsigned long jiffies;
	unsigned long last_arp_rx;
	unsigned long target_last_arp_rx[BOND_MAX_ARP_TARGETS];
	s8     link;    /* one of BOND_LINK_XXXX */
	s8     new_link;
	u8     backup:1,   /* indicates backup slave. Value corresponds with
			      BOND_STATE_ACTIVE and BOND_STATE_BACKUP */
	       inactive:1; /* indicates inactive slave */
	u8     duplex;
	u32    original_mtu;
	u32    link_failure_count;
	u32    speed;
	u16    queue_id;
	u8     perm_hwaddr[ETH_ALEN];
	struct ad_slave_info ad_info; /* HUGE - better to dynamically alloc */
	struct tlb_slave_info tlb_info;
#ifdef CONFIG_NET_POLL_CONTROLLER
	struct netpoll *np;
#endif
};

/*
 * Link pseudo-state only used internally by monitors
 */
#define BOND_LINK_NOCHANGE -1

/*
 * Here are the locking policies for the two bonding locks:
 *
 * 1) Get bond->lock when reading/writing slave list.
 * 2) Get bond->curr_slave_lock when reading/writing bond->curr_active_slave.
 *    (It is unnecessary when the write-lock is put with bond->lock.)
 * 3) When we lock with bond->curr_slave_lock, we must lock with bond->lock
 *    beforehand.
 */
struct bonding {
	struct   net_device *dev; /* first - useful for panic debug */
	struct   slave *first_slave;
	struct   slave *curr_active_slave;
	struct   slave *current_arp_slave;
	struct   slave *primary_slave;
	bool     force_primary;
	s32      slave_cnt; /* never change this value outside the attach/detach wrappers */
	int     (*recv_probe)(const struct sk_buff *, struct bonding *,
			      struct slave *);
	rwlock_t lock;
	rwlock_t curr_slave_lock;
	u8	 send_peer_notif;
<<<<<<< HEAD
	s8	 setup_by_slave;
=======
>>>>>>> 23a3647b
	u8       igmp_retrans;
#ifdef CONFIG_PROC_FS
	struct   proc_dir_entry *proc_entry;
	char     proc_file_name[IFNAMSIZ];
#endif /* CONFIG_PROC_FS */
	struct   list_head bond_list;
	int      (*xmit_hash_policy)(struct sk_buff *, int);
	u16      rr_tx_counter;
	struct   ad_bond_info ad_info;
	struct   alb_bond_info alb_info;
	struct   bond_params params;
	struct   list_head vlan_list;
	struct   workqueue_struct *wq;
	struct   delayed_work mii_work;
	struct   delayed_work arp_work;
	struct   delayed_work alb_work;
	struct   delayed_work ad_work;
	struct   delayed_work mcast_work;
#ifdef CONFIG_DEBUG_FS
	/* debugging support via debugfs */
	struct	 dentry *debug_dir;
#endif /* CONFIG_DEBUG_FS */
};

static inline bool bond_vlan_used(struct bonding *bond)
{
	return !list_empty(&bond->vlan_list);
}

#define bond_slave_get_rcu(dev) \
	((struct slave *) rcu_dereference(dev->rx_handler_data))

#define bond_slave_get_rtnl(dev) \
	((struct slave *) rtnl_dereference(dev->rx_handler_data))

/**
 * Returns NULL if the net_device does not belong to any of the bond's slaves
 *
 * Caller must hold bond lock for read
 */
static inline struct slave *bond_get_slave_by_dev(struct bonding *bond,
						  struct net_device *slave_dev)
{
	struct slave *slave = NULL;
	int i;

	bond_for_each_slave(bond, slave, i) {
		if (slave->dev == slave_dev) {
			return slave;
		}
	}

	return NULL;
}

static inline struct bonding *bond_get_bond_by_slave(struct slave *slave)
{
	if (!slave || !slave->bond)
		return NULL;
	return slave->bond;
}

static inline bool bond_is_lb(const struct bonding *bond)
{
	return (bond->params.mode == BOND_MODE_TLB ||
		bond->params.mode == BOND_MODE_ALB);
}

static inline void bond_set_active_slave(struct slave *slave)
{
	slave->backup = 0;
}

static inline void bond_set_backup_slave(struct slave *slave)
{
	slave->backup = 1;
}

static inline int bond_slave_state(struct slave *slave)
{
	return slave->backup;
}

static inline bool bond_is_active_slave(struct slave *slave)
{
	return !bond_slave_state(slave);
}

#define BOND_PRI_RESELECT_ALWAYS	0
#define BOND_PRI_RESELECT_BETTER	1
#define BOND_PRI_RESELECT_FAILURE	2

#define BOND_FOM_NONE			0
#define BOND_FOM_ACTIVE			1
#define BOND_FOM_FOLLOW			2

#define BOND_ARP_TARGETS_ANY		0
#define BOND_ARP_TARGETS_ALL		1

#define BOND_ARP_VALIDATE_NONE		0
#define BOND_ARP_VALIDATE_ACTIVE	(1 << BOND_STATE_ACTIVE)
#define BOND_ARP_VALIDATE_BACKUP	(1 << BOND_STATE_BACKUP)
#define BOND_ARP_VALIDATE_ALL		(BOND_ARP_VALIDATE_ACTIVE | \
					 BOND_ARP_VALIDATE_BACKUP)

static inline int slave_do_arp_validate(struct bonding *bond,
					struct slave *slave)
{
	return bond->params.arp_validate & (1 << bond_slave_state(slave));
}

/* Get the oldest arp which we've received on this slave for bond's
 * arp_targets.
 */
static inline unsigned long slave_oldest_target_arp_rx(struct bonding *bond,
						       struct slave *slave)
{
	int i = 1;
	unsigned long ret = slave->target_last_arp_rx[0];

	for (; (i < BOND_MAX_ARP_TARGETS) && bond->params.arp_targets[i]; i++)
		if (time_before(slave->target_last_arp_rx[i], ret))
			ret = slave->target_last_arp_rx[i];

	return ret;
}

static inline unsigned long slave_last_rx(struct bonding *bond,
					struct slave *slave)
{
	if (slave_do_arp_validate(bond, slave)) {
		if (bond->params.arp_all_targets == BOND_ARP_TARGETS_ALL)
			return slave_oldest_target_arp_rx(bond, slave);
		else
			return slave->last_arp_rx;
	}

	return slave->dev->last_rx;
}

#ifdef CONFIG_NET_POLL_CONTROLLER
static inline void bond_netpoll_send_skb(const struct slave *slave,
					 struct sk_buff *skb)
{
	struct netpoll *np = slave->np;

	if (np)
		netpoll_send_skb(np, skb);
}
#else
static inline void bond_netpoll_send_skb(const struct slave *slave,
					 struct sk_buff *skb)
{
}
#endif

static inline void bond_set_slave_inactive_flags(struct slave *slave)
{
	if (!bond_is_lb(slave->bond))
		bond_set_backup_slave(slave);
	if (!slave->bond->params.all_slaves_active)
		slave->inactive = 1;
}

static inline void bond_set_slave_active_flags(struct slave *slave)
{
	bond_set_active_slave(slave);
	slave->inactive = 0;
}

static inline bool bond_is_slave_inactive(struct slave *slave)
{
	return slave->inactive;
}

static inline __be32 bond_confirm_addr(struct net_device *dev, __be32 dst, __be32 local)
{
	struct in_device *in_dev;
	__be32 addr = 0;

	rcu_read_lock();
	in_dev = __in_dev_get_rcu(dev);

	if (in_dev)
		addr = inet_confirm_addr(in_dev, dst, local, RT_SCOPE_HOST);

	rcu_read_unlock();
	return addr;
}

struct bond_net;

struct vlan_entry *bond_next_vlan(struct bonding *bond, struct vlan_entry *curr);
int bond_dev_queue_xmit(struct bonding *bond, struct sk_buff *skb, struct net_device *slave_dev);
int bond_create(struct net *net, const char *name);
int bond_create_sysfs(struct bond_net *net);
void bond_destroy_sysfs(struct bond_net *net);
void bond_prepare_sysfs_group(struct bonding *bond);
int bond_create_slave_symlinks(struct net_device *master, struct net_device *slave);
void bond_destroy_slave_symlinks(struct net_device *master, struct net_device *slave);
int bond_enslave(struct net_device *bond_dev, struct net_device *slave_dev);
int bond_release(struct net_device *bond_dev, struct net_device *slave_dev);
void bond_mii_monitor(struct work_struct *);
void bond_loadbalance_arp_mon(struct work_struct *);
void bond_activebackup_arp_mon(struct work_struct *);
void bond_set_mode_ops(struct bonding *bond, int mode);
int bond_parse_parm(const char *mode_arg, const struct bond_parm_tbl *tbl);
void bond_select_active_slave(struct bonding *bond);
void bond_change_active_slave(struct bonding *bond, struct slave *new_active);
void bond_create_debugfs(void);
void bond_destroy_debugfs(void);
void bond_debug_register(struct bonding *bond);
void bond_debug_unregister(struct bonding *bond);
void bond_debug_reregister(struct bonding *bond);
const char *bond_mode_name(int mode);

struct bond_net {
	struct net *		net;	/* Associated network namespace */
	struct list_head	dev_list;
#ifdef CONFIG_PROC_FS
	struct proc_dir_entry *	proc_dir;
#endif
	struct class_attribute	class_attr_bonding_masters;
};

#ifdef CONFIG_PROC_FS
void bond_create_proc_entry(struct bonding *bond);
void bond_remove_proc_entry(struct bonding *bond);
void bond_create_proc_dir(struct bond_net *bn);
void bond_destroy_proc_dir(struct bond_net *bn);
#else
static inline void bond_create_proc_entry(struct bonding *bond)
{
}

static inline void bond_remove_proc_entry(struct bonding *bond)
{
}

static inline void bond_create_proc_dir(struct bond_net *bn)
{
}

static inline void bond_destroy_proc_dir(struct bond_net *bn)
{
}
#endif

static inline struct slave *bond_slave_has_mac(struct bonding *bond,
					       const u8 *mac)
{
	int i = 0;
	struct slave *tmp;

	bond_for_each_slave(bond, tmp, i)
		if (ether_addr_equal_64bits(mac, tmp->dev->dev_addr))
			return tmp;

	return NULL;
}

/* Check if the ip is present in arp ip list, or first free slot if ip == 0
 * Returns -1 if not found, index if found
 */
static inline int bond_get_targets_ip(__be32 *targets, __be32 ip)
{
	int i;

	for (i = 0; i < BOND_MAX_ARP_TARGETS; i++)
		if (targets[i] == ip)
			return i;
		else if (targets[i] == 0)
			break;

	return -1;
}

/* exported from bond_main.c */
extern int bond_net_id;
extern const struct bond_parm_tbl bond_lacp_tbl[];
extern const struct bond_parm_tbl bond_mode_tbl[];
extern const struct bond_parm_tbl xmit_hashtype_tbl[];
extern const struct bond_parm_tbl arp_validate_tbl[];
extern const struct bond_parm_tbl arp_all_targets_tbl[];
extern const struct bond_parm_tbl fail_over_mac_tbl[];
extern const struct bond_parm_tbl pri_reselect_tbl[];
extern struct bond_parm_tbl ad_select_tbl[];

#endif /* _LINUX_BONDING_H */<|MERGE_RESOLUTION|>--- conflicted
+++ resolved
@@ -226,10 +226,6 @@
 	rwlock_t lock;
 	rwlock_t curr_slave_lock;
 	u8	 send_peer_notif;
-<<<<<<< HEAD
-	s8	 setup_by_slave;
-=======
->>>>>>> 23a3647b
 	u8       igmp_retrans;
 #ifdef CONFIG_PROC_FS
 	struct   proc_dir_entry *proc_entry;
