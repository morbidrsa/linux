--- conflicted
+++ resolved
@@ -1656,7 +1656,6 @@
 
 	if (test_bit(__QLCNIC_RESETTING, &adapter->state)) {
 		netdev_info(netdev, "Device is resetting\n");
-<<<<<<< HEAD
 		return -EBUSY;
 	}
 
@@ -1665,16 +1664,6 @@
 		return -EBUSY;
 	}
 
-=======
-		return -EBUSY;
-	}
-
-	if (qlcnic_get_diag_lock(adapter)) {
-		netdev_info(netdev, "Device is in diagnostics mode\n");
-		return -EBUSY;
-	}
-
->>>>>>> bb78a92f
 	netdev_info(netdev, "%s loopback test in progress\n",
 		    mode == QLCNIC_ILB_MODE ? "internal" : "external");
 
@@ -2207,19 +2196,11 @@
 	u8 op = 0;
 	struct qlcnic_cmd_args cmd;
 	struct qlcnic_hardware_context *ahw = adapter->ahw;
-<<<<<<< HEAD
 
 	err = qlcnic_alloc_mbx_args(&cmd, adapter, QLCNIC_CMD_GET_NIC_INFO);
 	if (err)
 		return err;
 
-=======
-
-	err = qlcnic_alloc_mbx_args(&cmd, adapter, QLCNIC_CMD_GET_NIC_INFO);
-	if (err)
-		return err;
-
->>>>>>> bb78a92f
 	if (func_id != ahw->pci_func) {
 		temp = func_id << 16;
 		cmd.req.arg[1] = op | BIT_31 | temp;
@@ -3285,14 +3266,11 @@
 	u8 val;
 	int ret, max_sds_rings = adapter->max_sds_rings;
 
-<<<<<<< HEAD
-=======
 	if (test_bit(__QLCNIC_RESETTING, &adapter->state)) {
 		netdev_info(netdev, "Device is resetting\n");
 		return -EBUSY;
 	}
 
->>>>>>> bb78a92f
 	if (qlcnic_get_diag_lock(adapter)) {
 		netdev_info(netdev, "Device in diagnostics mode\n");
 		return -EBUSY;
