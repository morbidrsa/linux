/*
 * QLogic qlcnic NIC Driver
 * Copyright (c) 2009-2013 QLogic Corporation
 *
 * See LICENSE.qlcnic for copyright and licensing details.
 */

#include "qlcnic.h"
#include "qlcnic_sriov.h"
#include <linux/if_vlan.h>
#include <linux/ipv6.h>
#include <linux/ethtool.h>
#include <linux/interrupt.h>

#define QLCNIC_MAX_TX_QUEUES		1
#define RSS_HASHTYPE_IP_TCP		0x3
#define QLC_83XX_FW_MBX_CMD		0

static const struct qlcnic_mailbox_metadata qlcnic_83xx_mbx_tbl[] = {
	{QLCNIC_CMD_CONFIGURE_IP_ADDR, 6, 1},
	{QLCNIC_CMD_CONFIG_INTRPT, 18, 34},
	{QLCNIC_CMD_CREATE_RX_CTX, 136, 27},
	{QLCNIC_CMD_DESTROY_RX_CTX, 2, 1},
	{QLCNIC_CMD_CREATE_TX_CTX, 54, 18},
	{QLCNIC_CMD_DESTROY_TX_CTX, 2, 1},
	{QLCNIC_CMD_CONFIGURE_MAC_LEARNING, 2, 1},
	{QLCNIC_CMD_INTRPT_TEST, 22, 12},
	{QLCNIC_CMD_SET_MTU, 3, 1},
	{QLCNIC_CMD_READ_PHY, 4, 2},
	{QLCNIC_CMD_WRITE_PHY, 5, 1},
	{QLCNIC_CMD_READ_HW_REG, 4, 1},
	{QLCNIC_CMD_GET_FLOW_CTL, 4, 2},
	{QLCNIC_CMD_SET_FLOW_CTL, 4, 1},
	{QLCNIC_CMD_READ_MAX_MTU, 4, 2},
	{QLCNIC_CMD_READ_MAX_LRO, 4, 2},
	{QLCNIC_CMD_MAC_ADDRESS, 4, 3},
	{QLCNIC_CMD_GET_PCI_INFO, 1, 66},
	{QLCNIC_CMD_GET_NIC_INFO, 2, 19},
	{QLCNIC_CMD_SET_NIC_INFO, 32, 1},
	{QLCNIC_CMD_GET_ESWITCH_CAPABILITY, 4, 3},
	{QLCNIC_CMD_TOGGLE_ESWITCH, 4, 1},
	{QLCNIC_CMD_GET_ESWITCH_STATUS, 4, 3},
	{QLCNIC_CMD_SET_PORTMIRRORING, 4, 1},
	{QLCNIC_CMD_CONFIGURE_ESWITCH, 4, 1},
	{QLCNIC_CMD_GET_ESWITCH_PORT_CONFIG, 4, 3},
	{QLCNIC_CMD_GET_ESWITCH_STATS, 5, 1},
	{QLCNIC_CMD_CONFIG_PORT, 4, 1},
	{QLCNIC_CMD_TEMP_SIZE, 1, 4},
	{QLCNIC_CMD_GET_TEMP_HDR, 5, 5},
	{QLCNIC_CMD_GET_LINK_EVENT, 2, 1},
	{QLCNIC_CMD_CONFIG_MAC_VLAN, 4, 3},
	{QLCNIC_CMD_CONFIG_INTR_COAL, 6, 1},
	{QLCNIC_CMD_CONFIGURE_RSS, 14, 1},
	{QLCNIC_CMD_CONFIGURE_LED, 2, 1},
	{QLCNIC_CMD_CONFIGURE_MAC_RX_MODE, 2, 1},
	{QLCNIC_CMD_CONFIGURE_HW_LRO, 2, 1},
	{QLCNIC_CMD_GET_STATISTICS, 2, 80},
	{QLCNIC_CMD_SET_PORT_CONFIG, 2, 1},
	{QLCNIC_CMD_GET_PORT_CONFIG, 2, 2},
	{QLCNIC_CMD_GET_LINK_STATUS, 2, 4},
	{QLCNIC_CMD_IDC_ACK, 5, 1},
	{QLCNIC_CMD_INIT_NIC_FUNC, 2, 1},
	{QLCNIC_CMD_STOP_NIC_FUNC, 2, 1},
	{QLCNIC_CMD_SET_LED_CONFIG, 5, 1},
	{QLCNIC_CMD_GET_LED_CONFIG, 1, 5},
	{QLCNIC_CMD_83XX_SET_DRV_VER, 4, 1},
	{QLCNIC_CMD_ADD_RCV_RINGS, 130, 26},
	{QLCNIC_CMD_CONFIG_VPORT, 4, 4},
	{QLCNIC_CMD_BC_EVENT_SETUP, 2, 1},
};

const u32 qlcnic_83xx_ext_reg_tbl[] = {
	0x38CC,		/* Global Reset */
	0x38F0,		/* Wildcard */
	0x38FC,		/* Informant */
	0x3038,		/* Host MBX ctrl */
	0x303C,		/* FW MBX ctrl */
	0x355C,		/* BOOT LOADER ADDRESS REG */
	0x3560,		/* BOOT LOADER SIZE REG */
	0x3564,		/* FW IMAGE ADDR REG */
	0x1000,		/* MBX intr enable */
	0x1200,		/* Default Intr mask */
	0x1204,		/* Default Interrupt ID */
	0x3780,		/* QLC_83XX_IDC_MAJ_VERSION */
	0x3784,		/* QLC_83XX_IDC_DEV_STATE */
	0x3788,		/* QLC_83XX_IDC_DRV_PRESENCE */
	0x378C,		/* QLC_83XX_IDC_DRV_ACK */
	0x3790,		/* QLC_83XX_IDC_CTRL */
	0x3794,		/* QLC_83XX_IDC_DRV_AUDIT */
	0x3798,		/* QLC_83XX_IDC_MIN_VERSION */
	0x379C,		/* QLC_83XX_RECOVER_DRV_LOCK */
	0x37A0,		/* QLC_83XX_IDC_PF_0 */
	0x37A4,		/* QLC_83XX_IDC_PF_1 */
	0x37A8,		/* QLC_83XX_IDC_PF_2 */
	0x37AC,		/* QLC_83XX_IDC_PF_3 */
	0x37B0,		/* QLC_83XX_IDC_PF_4 */
	0x37B4,		/* QLC_83XX_IDC_PF_5 */
	0x37B8,		/* QLC_83XX_IDC_PF_6 */
	0x37BC,		/* QLC_83XX_IDC_PF_7 */
	0x37C0,		/* QLC_83XX_IDC_PF_8 */
	0x37C4,		/* QLC_83XX_IDC_PF_9 */
	0x37C8,		/* QLC_83XX_IDC_PF_10 */
	0x37CC,		/* QLC_83XX_IDC_PF_11 */
	0x37D0,		/* QLC_83XX_IDC_PF_12 */
	0x37D4,		/* QLC_83XX_IDC_PF_13 */
	0x37D8,		/* QLC_83XX_IDC_PF_14 */
	0x37DC,		/* QLC_83XX_IDC_PF_15 */
	0x37E0,		/* QLC_83XX_IDC_DEV_PARTITION_INFO_1 */
	0x37E4,		/* QLC_83XX_IDC_DEV_PARTITION_INFO_2 */
	0x37F0,		/* QLC_83XX_DRV_OP_MODE */
	0x37F4,		/* QLC_83XX_VNIC_STATE */
	0x3868,		/* QLC_83XX_DRV_LOCK */
	0x386C,		/* QLC_83XX_DRV_UNLOCK */
	0x3504,		/* QLC_83XX_DRV_LOCK_ID */
	0x34A4,		/* QLC_83XX_ASIC_TEMP */
};

const u32 qlcnic_83xx_reg_tbl[] = {
	0x34A8,		/* PEG_HALT_STAT1 */
	0x34AC,		/* PEG_HALT_STAT2 */
	0x34B0,		/* FW_HEARTBEAT */
	0x3500,		/* FLASH LOCK_ID */
	0x3528,		/* FW_CAPABILITIES */
	0x3538,		/* Driver active, DRV_REG0 */
	0x3540,		/* Device state, DRV_REG1 */
	0x3544,		/* Driver state, DRV_REG2 */
	0x3548,		/* Driver scratch, DRV_REG3 */
	0x354C,		/* Device partiton info, DRV_REG4 */
	0x3524,		/* Driver IDC ver, DRV_REG5 */
	0x3550,		/* FW_VER_MAJOR */
	0x3554,		/* FW_VER_MINOR */
	0x3558,		/* FW_VER_SUB */
	0x359C,		/* NPAR STATE */
	0x35FC,		/* FW_IMG_VALID */
	0x3650,		/* CMD_PEG_STATE */
	0x373C,		/* RCV_PEG_STATE */
	0x37B4,		/* ASIC TEMP */
	0x356C,		/* FW API */
	0x3570,		/* DRV OP MODE */
	0x3850,		/* FLASH LOCK */
	0x3854,		/* FLASH UNLOCK */
};

static struct qlcnic_hardware_ops qlcnic_83xx_hw_ops = {
	.read_crb			= qlcnic_83xx_read_crb,
	.write_crb			= qlcnic_83xx_write_crb,
	.read_reg			= qlcnic_83xx_rd_reg_indirect,
	.write_reg			= qlcnic_83xx_wrt_reg_indirect,
	.get_mac_address		= qlcnic_83xx_get_mac_address,
	.setup_intr			= qlcnic_83xx_setup_intr,
	.alloc_mbx_args			= qlcnic_83xx_alloc_mbx_args,
	.mbx_cmd			= qlcnic_83xx_mbx_op,
	.get_func_no			= qlcnic_83xx_get_func_no,
	.api_lock			= qlcnic_83xx_cam_lock,
	.api_unlock			= qlcnic_83xx_cam_unlock,
	.add_sysfs			= qlcnic_83xx_add_sysfs,
	.remove_sysfs			= qlcnic_83xx_remove_sysfs,
	.process_lb_rcv_ring_diag	= qlcnic_83xx_process_rcv_ring_diag,
	.create_rx_ctx			= qlcnic_83xx_create_rx_ctx,
	.create_tx_ctx			= qlcnic_83xx_create_tx_ctx,
	.del_rx_ctx			= qlcnic_83xx_del_rx_ctx,
	.del_tx_ctx			= qlcnic_83xx_del_tx_ctx,
	.setup_link_event		= qlcnic_83xx_setup_link_event,
	.get_nic_info			= qlcnic_83xx_get_nic_info,
	.get_pci_info			= qlcnic_83xx_get_pci_info,
	.set_nic_info			= qlcnic_83xx_set_nic_info,
	.change_macvlan			= qlcnic_83xx_sre_macaddr_change,
	.napi_enable			= qlcnic_83xx_napi_enable,
	.napi_disable			= qlcnic_83xx_napi_disable,
	.config_intr_coal		= qlcnic_83xx_config_intr_coal,
	.config_rss			= qlcnic_83xx_config_rss,
	.config_hw_lro			= qlcnic_83xx_config_hw_lro,
	.config_promisc_mode		= qlcnic_83xx_nic_set_promisc,
	.change_l2_filter		= qlcnic_83xx_change_l2_filter,
	.get_board_info			= qlcnic_83xx_get_port_info,
	.set_mac_filter_count		= qlcnic_83xx_set_mac_filter_count,
	.free_mac_list			= qlcnic_82xx_free_mac_list,
};

static struct qlcnic_nic_template qlcnic_83xx_ops = {
	.config_bridged_mode	= qlcnic_config_bridged_mode,
	.config_led		= qlcnic_config_led,
	.request_reset          = qlcnic_83xx_idc_request_reset,
	.cancel_idc_work        = qlcnic_83xx_idc_exit,
	.napi_add		= qlcnic_83xx_napi_add,
	.napi_del		= qlcnic_83xx_napi_del,
	.config_ipaddr		= qlcnic_83xx_config_ipaddr,
	.clear_legacy_intr	= qlcnic_83xx_clear_legacy_intr,
	.shutdown		= qlcnic_83xx_shutdown,
	.resume			= qlcnic_83xx_resume,
};

void qlcnic_83xx_register_map(struct qlcnic_hardware_context *ahw)
{
	ahw->hw_ops		= &qlcnic_83xx_hw_ops;
	ahw->reg_tbl		= (u32 *)qlcnic_83xx_reg_tbl;
	ahw->ext_reg_tbl	= (u32 *)qlcnic_83xx_ext_reg_tbl;
}

int qlcnic_83xx_get_fw_version(struct qlcnic_adapter *adapter)
{
	u32 fw_major, fw_minor, fw_build;
	struct pci_dev *pdev = adapter->pdev;

	fw_major = QLC_SHARED_REG_RD32(adapter, QLCNIC_FW_VERSION_MAJOR);
	fw_minor = QLC_SHARED_REG_RD32(adapter, QLCNIC_FW_VERSION_MINOR);
	fw_build = QLC_SHARED_REG_RD32(adapter, QLCNIC_FW_VERSION_SUB);
	adapter->fw_version = QLCNIC_VERSION_CODE(fw_major, fw_minor, fw_build);

	dev_info(&pdev->dev, "Driver v%s, firmware version %d.%d.%d\n",
		 QLCNIC_LINUX_VERSIONID, fw_major, fw_minor, fw_build);

	return adapter->fw_version;
}

static int __qlcnic_set_win_base(struct qlcnic_adapter *adapter, u32 addr)
{
	void __iomem *base;
	u32 val;

	base = adapter->ahw->pci_base0 +
	       QLC_83XX_CRB_WIN_FUNC(adapter->ahw->pci_func);
	writel(addr, base);
	val = readl(base);
	if (val != addr)
		return -EIO;

	return 0;
}

int qlcnic_83xx_rd_reg_indirect(struct qlcnic_adapter *adapter, ulong addr)
{
	int ret;
	struct qlcnic_hardware_context *ahw = adapter->ahw;

	ret = __qlcnic_set_win_base(adapter, (u32) addr);
	if (!ret) {
		return QLCRDX(ahw, QLCNIC_WILDCARD);
	} else {
		dev_err(&adapter->pdev->dev,
			"%s failed, addr = 0x%x\n", __func__, (int)addr);
		return -EIO;
	}
}

int qlcnic_83xx_wrt_reg_indirect(struct qlcnic_adapter *adapter, ulong addr,
				 u32 data)
{
	int err;
	struct qlcnic_hardware_context *ahw = adapter->ahw;

	err = __qlcnic_set_win_base(adapter, (u32) addr);
	if (!err) {
		QLCWRX(ahw, QLCNIC_WILDCARD, data);
		return 0;
	} else {
		dev_err(&adapter->pdev->dev,
			"%s failed, addr = 0x%x data = 0x%x\n",
			__func__, (int)addr, data);
		return err;
	}
}

int qlcnic_83xx_setup_intr(struct qlcnic_adapter *adapter, u8 num_intr)
{
	int err, i, num_msix;
	struct qlcnic_hardware_context *ahw = adapter->ahw;

	if (!num_intr)
		num_intr = QLCNIC_DEF_NUM_STS_DESC_RINGS;
	num_msix = rounddown_pow_of_two(min_t(int, num_online_cpus(),
					      num_intr));
	/* account for AEN interrupt MSI-X based interrupts */
	num_msix += 1;

	if (!(adapter->flags & QLCNIC_TX_INTR_SHARED))
		num_msix += adapter->max_drv_tx_rings;

	err = qlcnic_enable_msix(adapter, num_msix);
	if (err == -ENOMEM)
		return err;
	if (adapter->flags & QLCNIC_MSIX_ENABLED)
		num_msix = adapter->ahw->num_msix;
	else {
		if (qlcnic_sriov_vf_check(adapter))
			return -EINVAL;
		num_msix = 1;
	}
	/* setup interrupt mapping table for fw */
	ahw->intr_tbl = vzalloc(num_msix *
				sizeof(struct qlcnic_intrpt_config));
	if (!ahw->intr_tbl)
		return -ENOMEM;
	if (!(adapter->flags & QLCNIC_MSIX_ENABLED)) {
		/* MSI-X enablement failed, use legacy interrupt */
		adapter->tgt_status_reg = ahw->pci_base0 + QLC_83XX_INTX_PTR;
		adapter->tgt_mask_reg = ahw->pci_base0 + QLC_83XX_INTX_MASK;
		adapter->isr_int_vec = ahw->pci_base0 + QLC_83XX_INTX_TRGR;
		adapter->msix_entries[0].vector = adapter->pdev->irq;
		dev_info(&adapter->pdev->dev, "using legacy interrupt\n");
	}

	for (i = 0; i < num_msix; i++) {
		if (adapter->flags & QLCNIC_MSIX_ENABLED)
			ahw->intr_tbl[i].type = QLCNIC_INTRPT_MSIX;
		else
			ahw->intr_tbl[i].type = QLCNIC_INTRPT_INTX;
		ahw->intr_tbl[i].id = i;
		ahw->intr_tbl[i].src = 0;
	}
	return 0;
}

inline void qlcnic_83xx_clear_legacy_intr_mask(struct qlcnic_adapter *adapter)
{
	writel(0, adapter->tgt_mask_reg);
}

inline void qlcnic_83xx_set_legacy_intr_mask(struct qlcnic_adapter *adapter)
{
	writel(1, adapter->tgt_mask_reg);
}

/* Enable MSI-x and INT-x interrupts */
void qlcnic_83xx_enable_intr(struct qlcnic_adapter *adapter,
			     struct qlcnic_host_sds_ring *sds_ring)
{
	writel(0, sds_ring->crb_intr_mask);
}

/* Disable MSI-x and INT-x interrupts */
void qlcnic_83xx_disable_intr(struct qlcnic_adapter *adapter,
			      struct qlcnic_host_sds_ring *sds_ring)
{
	writel(1, sds_ring->crb_intr_mask);
}

inline void qlcnic_83xx_enable_legacy_msix_mbx_intr(struct qlcnic_adapter
						    *adapter)
{
	u32 mask;

	/* Mailbox in MSI-x mode and Legacy Interrupt share the same
	 * source register. We could be here before contexts are created
	 * and sds_ring->crb_intr_mask has not been initialized, calculate
	 * BAR offset for Interrupt Source Register
	 */
	mask = QLCRDX(adapter->ahw, QLCNIC_DEF_INT_MASK);
	writel(0, adapter->ahw->pci_base0 + mask);
}

void qlcnic_83xx_disable_mbx_intr(struct qlcnic_adapter *adapter)
{
	u32 mask;

	mask = QLCRDX(adapter->ahw, QLCNIC_DEF_INT_MASK);
	writel(1, adapter->ahw->pci_base0 + mask);
	QLCWRX(adapter->ahw, QLCNIC_MBX_INTR_ENBL, 0);
}

static inline void qlcnic_83xx_get_mbx_data(struct qlcnic_adapter *adapter,
				     struct qlcnic_cmd_args *cmd)
{
	int i;
	for (i = 0; i < cmd->rsp.num; i++)
		cmd->rsp.arg[i] = readl(QLCNIC_MBX_FW(adapter->ahw, i));
}

irqreturn_t qlcnic_83xx_clear_legacy_intr(struct qlcnic_adapter *adapter)
{
	u32 intr_val;
	struct qlcnic_hardware_context *ahw = adapter->ahw;
	int retries = 0;

	intr_val = readl(adapter->tgt_status_reg);

	if (!QLC_83XX_VALID_INTX_BIT31(intr_val))
		return IRQ_NONE;

	if (QLC_83XX_INTX_FUNC(intr_val) != adapter->ahw->pci_func) {
		adapter->stats.spurious_intr++;
		return IRQ_NONE;
	}
	/* The barrier is required to ensure writes to the registers */
	wmb();

	/* clear the interrupt trigger control register */
	writel(0, adapter->isr_int_vec);
	intr_val = readl(adapter->isr_int_vec);
	do {
		intr_val = readl(adapter->tgt_status_reg);
		if (QLC_83XX_INTX_FUNC(intr_val) != ahw->pci_func)
			break;
		retries++;
	} while (QLC_83XX_VALID_INTX_BIT30(intr_val) &&
		 (retries < QLC_83XX_LEGACY_INTX_MAX_RETRY));

	return IRQ_HANDLED;
}

static void qlcnic_83xx_poll_process_aen(struct qlcnic_adapter *adapter)
{
	u32 resp, event;
	unsigned long flags;

	spin_lock_irqsave(&adapter->ahw->mbx_lock, flags);

	resp = QLCRDX(adapter->ahw, QLCNIC_FW_MBX_CTRL);
	if (!(resp & QLCNIC_SET_OWNER))
		goto out;

	event = readl(QLCNIC_MBX_FW(adapter->ahw, 0));
	if (event &  QLCNIC_MBX_ASYNC_EVENT)
		__qlcnic_83xx_process_aen(adapter);

out:
	qlcnic_83xx_enable_legacy_msix_mbx_intr(adapter);
	spin_unlock_irqrestore(&adapter->ahw->mbx_lock, flags);
}

irqreturn_t qlcnic_83xx_intr(int irq, void *data)
{
	struct qlcnic_adapter *adapter = data;
	struct qlcnic_host_sds_ring *sds_ring;
	struct qlcnic_hardware_context *ahw = adapter->ahw;

	if (qlcnic_83xx_clear_legacy_intr(adapter) == IRQ_NONE)
		return IRQ_NONE;

	qlcnic_83xx_poll_process_aen(adapter);

	if (ahw->diag_test == QLCNIC_INTERRUPT_TEST) {
		ahw->diag_cnt++;
		qlcnic_83xx_enable_legacy_msix_mbx_intr(adapter);
		return IRQ_HANDLED;
	}

	if (!test_bit(__QLCNIC_DEV_UP, &adapter->state)) {
		qlcnic_83xx_enable_legacy_msix_mbx_intr(adapter);
	} else {
		sds_ring = &adapter->recv_ctx->sds_rings[0];
		napi_schedule(&sds_ring->napi);
	}

	return IRQ_HANDLED;
}

irqreturn_t qlcnic_83xx_tmp_intr(int irq, void *data)
{
	struct qlcnic_host_sds_ring *sds_ring = data;
	struct qlcnic_adapter *adapter = sds_ring->adapter;

	if (adapter->flags & QLCNIC_MSIX_ENABLED)
		goto done;

	if (adapter->nic_ops->clear_legacy_intr(adapter) == IRQ_NONE)
		return IRQ_NONE;

done:
	adapter->ahw->diag_cnt++;
	qlcnic_83xx_enable_intr(adapter, sds_ring);

	return IRQ_HANDLED;
}

void qlcnic_83xx_free_mbx_intr(struct qlcnic_adapter *adapter)
{
	u32 num_msix;

	if (!(adapter->flags & QLCNIC_MSIX_ENABLED))
		qlcnic_83xx_set_legacy_intr_mask(adapter);

	qlcnic_83xx_disable_mbx_intr(adapter);

	if (adapter->flags & QLCNIC_MSIX_ENABLED)
		num_msix = adapter->ahw->num_msix - 1;
	else
		num_msix = 0;

	msleep(20);
	synchronize_irq(adapter->msix_entries[num_msix].vector);
	free_irq(adapter->msix_entries[num_msix].vector, adapter);
}

int qlcnic_83xx_setup_mbx_intr(struct qlcnic_adapter *adapter)
{
	irq_handler_t handler;
	u32 val;
	int err = 0;
	unsigned long flags = 0;

	if (!(adapter->flags & QLCNIC_MSI_ENABLED) &&
	    !(adapter->flags & QLCNIC_MSIX_ENABLED))
		flags |= IRQF_SHARED;

	if (adapter->flags & QLCNIC_MSIX_ENABLED) {
		handler = qlcnic_83xx_handle_aen;
		val = adapter->msix_entries[adapter->ahw->num_msix - 1].vector;
		err = request_irq(val, handler, flags, "qlcnic-MB", adapter);
		if (err) {
			dev_err(&adapter->pdev->dev,
				"failed to register MBX interrupt\n");
			return err;
		}
	} else {
		handler = qlcnic_83xx_intr;
		val = adapter->msix_entries[0].vector;
		err = request_irq(val, handler, flags, "qlcnic", adapter);
		if (err) {
			dev_err(&adapter->pdev->dev,
				"failed to register INTx interrupt\n");
			return err;
		}
		qlcnic_83xx_clear_legacy_intr_mask(adapter);
	}

	/* Enable mailbox interrupt */
	qlcnic_83xx_enable_mbx_intrpt(adapter);

	return err;
}

void qlcnic_83xx_get_func_no(struct qlcnic_adapter *adapter)
{
	u32 val = QLCRDX(adapter->ahw, QLCNIC_INFORMANT);
	adapter->ahw->pci_func = (val >> 24) & 0xff;
}

int qlcnic_83xx_cam_lock(struct qlcnic_adapter *adapter)
{
	void __iomem *addr;
	u32 val, limit = 0;

	struct qlcnic_hardware_context *ahw = adapter->ahw;

	addr = ahw->pci_base0 + QLC_83XX_SEM_LOCK_FUNC(ahw->pci_func);
	do {
		val = readl(addr);
		if (val) {
			/* write the function number to register */
			QLC_SHARED_REG_WR32(adapter, QLCNIC_FLASH_LOCK_OWNER,
					    ahw->pci_func);
			return 0;
		}
		usleep_range(1000, 2000);
	} while (++limit <= QLCNIC_PCIE_SEM_TIMEOUT);

	return -EIO;
}

void qlcnic_83xx_cam_unlock(struct qlcnic_adapter *adapter)
{
	void __iomem *addr;
	u32 val;
	struct qlcnic_hardware_context *ahw = adapter->ahw;

	addr = ahw->pci_base0 + QLC_83XX_SEM_UNLOCK_FUNC(ahw->pci_func);
	val = readl(addr);
}

void qlcnic_83xx_read_crb(struct qlcnic_adapter *adapter, char *buf,
			  loff_t offset, size_t size)
{
	int ret;
	u32 data;

	if (qlcnic_api_lock(adapter)) {
		dev_err(&adapter->pdev->dev,
			"%s: failed to acquire lock. addr offset 0x%x\n",
			__func__, (u32)offset);
		return;
	}

	ret = qlcnic_83xx_rd_reg_indirect(adapter, (u32) offset);
	qlcnic_api_unlock(adapter);

	if (ret == -EIO) {
		dev_err(&adapter->pdev->dev,
			"%s: failed. addr offset 0x%x\n",
			__func__, (u32)offset);
		return;
	}
	data = ret;
	memcpy(buf, &data, size);
}

void qlcnic_83xx_write_crb(struct qlcnic_adapter *adapter, char *buf,
			   loff_t offset, size_t size)
{
	u32 data;

	memcpy(&data, buf, size);
	qlcnic_83xx_wrt_reg_indirect(adapter, (u32) offset, data);
}

int qlcnic_83xx_get_port_info(struct qlcnic_adapter *adapter)
{
	int status;

	status = qlcnic_83xx_get_port_config(adapter);
	if (status) {
		dev_err(&adapter->pdev->dev,
			"Get Port Info failed\n");
	} else {
		if (QLC_83XX_SFP_10G_CAPABLE(adapter->ahw->port_config))
			adapter->ahw->port_type = QLCNIC_XGBE;
		else
			adapter->ahw->port_type = QLCNIC_GBE;

		if (QLC_83XX_AUTONEG(adapter->ahw->port_config))
			adapter->ahw->link_autoneg = AUTONEG_ENABLE;
	}
	return status;
}

void qlcnic_83xx_set_mac_filter_count(struct qlcnic_adapter *adapter)
{
	struct qlcnic_hardware_context *ahw = adapter->ahw;
	u16 act_pci_fn = ahw->act_pci_func;
	u16 count;

	ahw->max_mc_count = QLC_83XX_MAX_MC_COUNT;
	if (act_pci_fn <= 2)
		count = (QLC_83XX_MAX_UC_COUNT - QLC_83XX_MAX_MC_COUNT) /
			 act_pci_fn;
	else
		count = (QLC_83XX_LB_MAX_FILTERS - QLC_83XX_MAX_MC_COUNT) /
			 act_pci_fn;
	ahw->max_uc_count = count;
}

void qlcnic_83xx_enable_mbx_intrpt(struct qlcnic_adapter *adapter)
{
	u32 val;

	if (adapter->flags & QLCNIC_MSIX_ENABLED)
		val = BIT_2 | ((adapter->ahw->num_msix - 1) << 8);
	else
		val = BIT_2;

	QLCWRX(adapter->ahw, QLCNIC_MBX_INTR_ENBL, val);
	qlcnic_83xx_enable_legacy_msix_mbx_intr(adapter);
}

void qlcnic_83xx_check_vf(struct qlcnic_adapter *adapter,
			  const struct pci_device_id *ent)
{
	u32 op_mode, priv_level;
	struct qlcnic_hardware_context *ahw = adapter->ahw;

	ahw->fw_hal_version = 2;
	qlcnic_get_func_no(adapter);

	if (qlcnic_sriov_vf_check(adapter)) {
		qlcnic_sriov_vf_set_ops(adapter);
		return;
	}

	/* Determine function privilege level */
	op_mode = QLCRDX(adapter->ahw, QLC_83XX_DRV_OP_MODE);
	if (op_mode == QLC_83XX_DEFAULT_OPMODE)
		priv_level = QLCNIC_MGMT_FUNC;
	else
		priv_level = QLC_83XX_GET_FUNC_PRIVILEGE(op_mode,
							 ahw->pci_func);

	if (priv_level == QLCNIC_NON_PRIV_FUNC) {
		ahw->op_mode = QLCNIC_NON_PRIV_FUNC;
		dev_info(&adapter->pdev->dev,
			 "HAL Version: %d Non Privileged function\n",
			 ahw->fw_hal_version);
		adapter->nic_ops = &qlcnic_vf_ops;
	} else {
		if (pci_find_ext_capability(adapter->pdev,
					    PCI_EXT_CAP_ID_SRIOV))
			set_bit(__QLCNIC_SRIOV_CAPABLE, &adapter->state);
		adapter->nic_ops = &qlcnic_83xx_ops;
	}
}

static void qlcnic_83xx_handle_link_aen(struct qlcnic_adapter *adapter,
					u32 data[]);
static void qlcnic_83xx_handle_idc_comp_aen(struct qlcnic_adapter *adapter,
					    u32 data[]);

static void qlcnic_dump_mbx(struct qlcnic_adapter *adapter,
			    struct qlcnic_cmd_args *cmd)
{
	int i;

	dev_info(&adapter->pdev->dev,
		 "Host MBX regs(%d)\n", cmd->req.num);
	for (i = 0; i < cmd->req.num; i++) {
		if (i && !(i % 8))
			pr_info("\n");
		pr_info("%08x ", cmd->req.arg[i]);
	}
	pr_info("\n");
	dev_info(&adapter->pdev->dev,
		 "FW MBX regs(%d)\n", cmd->rsp.num);
	for (i = 0; i < cmd->rsp.num; i++) {
		if (i && !(i % 8))
			pr_info("\n");
		pr_info("%08x ", cmd->rsp.arg[i]);
	}
	pr_info("\n");
}

/* Mailbox response for mac rcode */
u32 qlcnic_83xx_mac_rcode(struct qlcnic_adapter *adapter)
{
	u32 fw_data;
	u8 mac_cmd_rcode;

	fw_data = readl(QLCNIC_MBX_FW(adapter->ahw, 2));
	mac_cmd_rcode = (u8)fw_data;
	if (mac_cmd_rcode == QLC_83XX_NO_NIC_RESOURCE ||
	    mac_cmd_rcode == QLC_83XX_MAC_PRESENT ||
	    mac_cmd_rcode == QLC_83XX_MAC_ABSENT)
		return QLCNIC_RCODE_SUCCESS;
	return 1;
}

u32 qlcnic_83xx_mbx_poll(struct qlcnic_adapter *adapter, u32 *wait_time)
{
	u32 data;
	struct qlcnic_hardware_context *ahw = adapter->ahw;
	/* wait for mailbox completion */
	do {
		data = QLCRDX(ahw, QLCNIC_FW_MBX_CTRL);
		if (++(*wait_time) > QLCNIC_MBX_TIMEOUT) {
			data = QLCNIC_RCODE_TIMEOUT;
			break;
		}
		mdelay(1);
	} while (!data);
	return data;
}

int qlcnic_83xx_mbx_op(struct qlcnic_adapter *adapter,
		       struct qlcnic_cmd_args *cmd)
{
	int i;
	u16 opcode;
	u8 mbx_err_code;
	unsigned long flags;
	struct qlcnic_hardware_context *ahw = adapter->ahw;
	u32 rsp, mbx_val, fw_data, rsp_num, mbx_cmd, wait_time = 0;

	opcode = LSW(cmd->req.arg[0]);
	if (!test_bit(QLC_83XX_MBX_READY, &adapter->ahw->idc.status)) {
		dev_info(&adapter->pdev->dev,
			 "Mailbox cmd attempted, 0x%x\n", opcode);
		dev_info(&adapter->pdev->dev, "Mailbox detached\n");
		return 0;
	}

	spin_lock_irqsave(&adapter->ahw->mbx_lock, flags);
	mbx_val = QLCRDX(ahw, QLCNIC_HOST_MBX_CTRL);

	if (mbx_val) {
		QLCDB(adapter, DRV,
		      "Mailbox cmd attempted, 0x%x\n", opcode);
		QLCDB(adapter, DRV,
		      "Mailbox not available, 0x%x, collect FW dump\n",
		      mbx_val);
		cmd->rsp.arg[0] = QLCNIC_RCODE_TIMEOUT;
		spin_unlock_irqrestore(&adapter->ahw->mbx_lock, flags);
		return cmd->rsp.arg[0];
	}

	/* Fill in mailbox registers */
	mbx_cmd = cmd->req.arg[0];
	writel(mbx_cmd, QLCNIC_MBX_HOST(ahw, 0));
	for (i = 1; i < cmd->req.num; i++)
		writel(cmd->req.arg[i], QLCNIC_MBX_HOST(ahw, i));

	/* Signal FW about the impending command */
	QLCWRX(ahw, QLCNIC_HOST_MBX_CTRL, QLCNIC_SET_OWNER);
poll:
	rsp = qlcnic_83xx_mbx_poll(adapter, &wait_time);
	if (rsp != QLCNIC_RCODE_TIMEOUT) {
		/* Get the FW response data */
		fw_data = readl(QLCNIC_MBX_FW(ahw, 0));
		if (fw_data &  QLCNIC_MBX_ASYNC_EVENT) {
			__qlcnic_83xx_process_aen(adapter);
			goto poll;
		}
		mbx_err_code = QLCNIC_MBX_STATUS(fw_data);
		rsp_num = QLCNIC_MBX_NUM_REGS(fw_data);
		opcode = QLCNIC_MBX_RSP(fw_data);
		qlcnic_83xx_get_mbx_data(adapter, cmd);

		switch (mbx_err_code) {
		case QLCNIC_MBX_RSP_OK:
		case QLCNIC_MBX_PORT_RSP_OK:
			rsp = QLCNIC_RCODE_SUCCESS;
			break;
		default:
			if (opcode == QLCNIC_CMD_CONFIG_MAC_VLAN) {
				rsp = qlcnic_83xx_mac_rcode(adapter);
				if (!rsp)
					goto out;
			}
			dev_err(&adapter->pdev->dev,
				"MBX command 0x%x failed with err:0x%x\n",
				opcode, mbx_err_code);
			rsp = mbx_err_code;
			qlcnic_dump_mbx(adapter, cmd);
			break;
		}
		goto out;
	}

	dev_err(&adapter->pdev->dev, "MBX command 0x%x timed out\n",
		QLCNIC_MBX_RSP(mbx_cmd));
	rsp = QLCNIC_RCODE_TIMEOUT;
out:
	/* clear fw mbx control register */
	QLCWRX(ahw, QLCNIC_FW_MBX_CTRL, QLCNIC_CLR_OWNER);
	spin_unlock_irqrestore(&adapter->ahw->mbx_lock, flags);
	return rsp;
}

int qlcnic_83xx_alloc_mbx_args(struct qlcnic_cmd_args *mbx,
			       struct qlcnic_adapter *adapter, u32 type)
{
	int i, size;
	u32 temp;
	const struct qlcnic_mailbox_metadata *mbx_tbl;

	mbx_tbl = qlcnic_83xx_mbx_tbl;
	size = ARRAY_SIZE(qlcnic_83xx_mbx_tbl);
	for (i = 0; i < size; i++) {
		if (type == mbx_tbl[i].cmd) {
			mbx->op_type = QLC_83XX_FW_MBX_CMD;
			mbx->req.num = mbx_tbl[i].in_args;
			mbx->rsp.num = mbx_tbl[i].out_args;
			mbx->req.arg = kcalloc(mbx->req.num, sizeof(u32),
					       GFP_ATOMIC);
			if (!mbx->req.arg)
				return -ENOMEM;
			mbx->rsp.arg = kcalloc(mbx->rsp.num, sizeof(u32),
					       GFP_ATOMIC);
			if (!mbx->rsp.arg) {
				kfree(mbx->req.arg);
				mbx->req.arg = NULL;
				return -ENOMEM;
			}
			memset(mbx->req.arg, 0, sizeof(u32) * mbx->req.num);
			memset(mbx->rsp.arg, 0, sizeof(u32) * mbx->rsp.num);
			temp = adapter->ahw->fw_hal_version << 29;
			mbx->req.arg[0] = (type | (mbx->req.num << 16) | temp);
			return 0;
		}
	}
	return -EINVAL;
}

void qlcnic_83xx_idc_aen_work(struct work_struct *work)
{
	struct qlcnic_adapter *adapter;
	struct qlcnic_cmd_args cmd;
	int i, err = 0;

	adapter = container_of(work, struct qlcnic_adapter, idc_aen_work.work);
	err = qlcnic_alloc_mbx_args(&cmd, adapter, QLCNIC_CMD_IDC_ACK);
	if (err)
		return;

	for (i = 1; i < QLC_83XX_MBX_AEN_CNT; i++)
		cmd.req.arg[i] = adapter->ahw->mbox_aen[i];

	err = qlcnic_issue_cmd(adapter, &cmd);
	if (err)
		dev_info(&adapter->pdev->dev,
			 "%s: Mailbox IDC ACK failed.\n", __func__);
	qlcnic_free_mbx_args(&cmd);
}

static void qlcnic_83xx_handle_idc_comp_aen(struct qlcnic_adapter *adapter,
					    u32 data[])
{
	dev_dbg(&adapter->pdev->dev, "Completion AEN:0x%x.\n",
		QLCNIC_MBX_RSP(data[0]));
	clear_bit(QLC_83XX_IDC_COMP_AEN, &adapter->ahw->idc.status);
	return;
}

void __qlcnic_83xx_process_aen(struct qlcnic_adapter *adapter)
{
	u32 event[QLC_83XX_MBX_AEN_CNT];
	int i;
	struct qlcnic_hardware_context *ahw = adapter->ahw;

	for (i = 0; i < QLC_83XX_MBX_AEN_CNT; i++)
		event[i] = readl(QLCNIC_MBX_FW(ahw, i));

	switch (QLCNIC_MBX_RSP(event[0])) {

	case QLCNIC_MBX_LINK_EVENT:
		qlcnic_83xx_handle_link_aen(adapter, event);
		break;
	case QLCNIC_MBX_COMP_EVENT:
		qlcnic_83xx_handle_idc_comp_aen(adapter, event);
		break;
	case QLCNIC_MBX_REQUEST_EVENT:
		for (i = 0; i < QLC_83XX_MBX_AEN_CNT; i++)
			adapter->ahw->mbox_aen[i] = QLCNIC_MBX_RSP(event[i]);
		queue_delayed_work(adapter->qlcnic_wq,
				   &adapter->idc_aen_work, 0);
		break;
	case QLCNIC_MBX_TIME_EXTEND_EVENT:
		break;
	case QLCNIC_MBX_BC_EVENT:
		qlcnic_sriov_handle_bc_event(adapter, event[1]);
		break;
	case QLCNIC_MBX_SFP_INSERT_EVENT:
		dev_info(&adapter->pdev->dev, "SFP+ Insert AEN:0x%x.\n",
			 QLCNIC_MBX_RSP(event[0]));
		break;
	case QLCNIC_MBX_SFP_REMOVE_EVENT:
		dev_info(&adapter->pdev->dev, "SFP Removed AEN:0x%x.\n",
			 QLCNIC_MBX_RSP(event[0]));
		break;
	default:
		dev_dbg(&adapter->pdev->dev, "Unsupported AEN:0x%x.\n",
			QLCNIC_MBX_RSP(event[0]));
		break;
	}

	QLCWRX(ahw, QLCNIC_FW_MBX_CTRL, QLCNIC_CLR_OWNER);
}

static void qlcnic_83xx_process_aen(struct qlcnic_adapter *adapter)
{
	struct qlcnic_hardware_context *ahw = adapter->ahw;
	u32 resp, event;
	unsigned long flags;

	spin_lock_irqsave(&ahw->mbx_lock, flags);

	resp = QLCRDX(ahw, QLCNIC_FW_MBX_CTRL);
	if (resp & QLCNIC_SET_OWNER) {
		event = readl(QLCNIC_MBX_FW(ahw, 0));
		if (event &  QLCNIC_MBX_ASYNC_EVENT)
			__qlcnic_83xx_process_aen(adapter);
	}

	spin_unlock_irqrestore(&ahw->mbx_lock, flags);
}

static void qlcnic_83xx_mbx_poll_work(struct work_struct *work)
{
	struct qlcnic_adapter *adapter;

	adapter = container_of(work, struct qlcnic_adapter, mbx_poll_work.work);

	if (!test_bit(__QLCNIC_MBX_POLL_ENABLE, &adapter->state))
		return;

	qlcnic_83xx_process_aen(adapter);
	queue_delayed_work(adapter->qlcnic_wq, &adapter->mbx_poll_work,
			   (HZ / 10));
}

void qlcnic_83xx_enable_mbx_poll(struct qlcnic_adapter *adapter)
{
	if (test_and_set_bit(__QLCNIC_MBX_POLL_ENABLE, &adapter->state))
		return;

	INIT_DELAYED_WORK(&adapter->mbx_poll_work, qlcnic_83xx_mbx_poll_work);
}

void qlcnic_83xx_disable_mbx_poll(struct qlcnic_adapter *adapter)
{
	if (!test_and_clear_bit(__QLCNIC_MBX_POLL_ENABLE, &adapter->state))
		return;
	cancel_delayed_work_sync(&adapter->mbx_poll_work);
}

static int qlcnic_83xx_add_rings(struct qlcnic_adapter *adapter)
{
	int index, i, err, sds_mbx_size;
	u32 *buf, intrpt_id, intr_mask;
	u16 context_id;
	u8 num_sds;
	struct qlcnic_cmd_args cmd;
	struct qlcnic_host_sds_ring *sds;
	struct qlcnic_sds_mbx sds_mbx;
	struct qlcnic_add_rings_mbx_out *mbx_out;
	struct qlcnic_recv_context *recv_ctx = adapter->recv_ctx;
	struct qlcnic_hardware_context *ahw = adapter->ahw;

	sds_mbx_size = sizeof(struct qlcnic_sds_mbx);
	context_id = recv_ctx->context_id;
	num_sds = (adapter->max_sds_rings - QLCNIC_MAX_RING_SETS);
	ahw->hw_ops->alloc_mbx_args(&cmd, adapter,
				    QLCNIC_CMD_ADD_RCV_RINGS);
	cmd.req.arg[1] = 0 | (num_sds << 8) | (context_id << 16);

	/* set up status rings, mbx 2-81 */
	index = 2;
	for (i = 8; i < adapter->max_sds_rings; i++) {
		memset(&sds_mbx, 0, sds_mbx_size);
		sds = &recv_ctx->sds_rings[i];
		sds->consumer = 0;
		memset(sds->desc_head, 0, STATUS_DESC_RINGSIZE(sds));
		sds_mbx.phy_addr_low = LSD(sds->phys_addr);
		sds_mbx.phy_addr_high = MSD(sds->phys_addr);
		sds_mbx.sds_ring_size = sds->num_desc;

		if (adapter->flags & QLCNIC_MSIX_ENABLED)
			intrpt_id = ahw->intr_tbl[i].id;
		else
			intrpt_id = QLCRDX(ahw, QLCNIC_DEF_INT_ID);

		if (adapter->ahw->diag_test != QLCNIC_LOOPBACK_TEST)
			sds_mbx.intrpt_id = intrpt_id;
		else
			sds_mbx.intrpt_id = 0xffff;
		sds_mbx.intrpt_val = 0;
		buf = &cmd.req.arg[index];
		memcpy(buf, &sds_mbx, sds_mbx_size);
		index += sds_mbx_size / sizeof(u32);
	}

	/* send the mailbox command */
	err = ahw->hw_ops->mbx_cmd(adapter, &cmd);
	if (err) {
		dev_err(&adapter->pdev->dev,
			"Failed to add rings %d\n", err);
		goto out;
	}

	mbx_out = (struct qlcnic_add_rings_mbx_out *)&cmd.rsp.arg[1];
	index = 0;
	/* status descriptor ring */
	for (i = 8; i < adapter->max_sds_rings; i++) {
		sds = &recv_ctx->sds_rings[i];
		sds->crb_sts_consumer = ahw->pci_base0 +
					mbx_out->host_csmr[index];
		if (adapter->flags & QLCNIC_MSIX_ENABLED)
			intr_mask = ahw->intr_tbl[i].src;
		else
			intr_mask = QLCRDX(ahw, QLCNIC_DEF_INT_MASK);

		sds->crb_intr_mask = ahw->pci_base0 + intr_mask;
		index++;
	}
out:
	qlcnic_free_mbx_args(&cmd);
	return err;
}

void qlcnic_83xx_del_rx_ctx(struct qlcnic_adapter *adapter)
{
	int err;
	u32 temp = 0;
	struct qlcnic_cmd_args cmd;
	struct qlcnic_recv_context *recv_ctx = adapter->recv_ctx;

	if (qlcnic_alloc_mbx_args(&cmd, adapter, QLCNIC_CMD_DESTROY_RX_CTX))
		return;

	if (qlcnic_sriov_pf_check(adapter) || qlcnic_sriov_vf_check(adapter))
		cmd.req.arg[0] |= (0x3 << 29);

	if (qlcnic_sriov_pf_check(adapter))
		qlcnic_pf_set_interface_id_del_rx_ctx(adapter, &temp);

	cmd.req.arg[1] = recv_ctx->context_id | temp;
	err = qlcnic_issue_cmd(adapter, &cmd);
	if (err)
		dev_err(&adapter->pdev->dev,
			"Failed to destroy rx ctx in firmware\n");

	recv_ctx->state = QLCNIC_HOST_CTX_STATE_FREED;
	qlcnic_free_mbx_args(&cmd);
}

int qlcnic_83xx_create_rx_ctx(struct qlcnic_adapter *adapter)
{
	int i, err, index, sds_mbx_size, rds_mbx_size;
	u8 num_sds, num_rds;
	u32 *buf, intrpt_id, intr_mask, cap = 0;
	struct qlcnic_host_sds_ring *sds;
	struct qlcnic_host_rds_ring *rds;
	struct qlcnic_sds_mbx sds_mbx;
	struct qlcnic_rds_mbx rds_mbx;
	struct qlcnic_cmd_args cmd;
	struct qlcnic_rcv_mbx_out *mbx_out;
	struct qlcnic_recv_context *recv_ctx = adapter->recv_ctx;
	struct qlcnic_hardware_context *ahw = adapter->ahw;
	num_rds = adapter->max_rds_rings;

	if (adapter->max_sds_rings <= QLCNIC_MAX_RING_SETS)
		num_sds = adapter->max_sds_rings;
	else
		num_sds = QLCNIC_MAX_RING_SETS;

	sds_mbx_size = sizeof(struct qlcnic_sds_mbx);
	rds_mbx_size = sizeof(struct qlcnic_rds_mbx);
	cap = QLCNIC_CAP0_LEGACY_CONTEXT;

	if (adapter->flags & QLCNIC_FW_LRO_MSS_CAP)
		cap |= QLC_83XX_FW_CAP_LRO_MSS;

	/* set mailbox hdr and capabilities */
	err = qlcnic_alloc_mbx_args(&cmd, adapter,
				    QLCNIC_CMD_CREATE_RX_CTX);
	if (err)
		return err;

	if (qlcnic_sriov_pf_check(adapter) || qlcnic_sriov_vf_check(adapter))
		cmd.req.arg[0] |= (0x3 << 29);

	cmd.req.arg[1] = cap;
	cmd.req.arg[5] = 1 | (num_rds << 5) | (num_sds << 8) |
			 (QLC_83XX_HOST_RDS_MODE_UNIQUE << 16);

	if (qlcnic_sriov_pf_check(adapter))
		qlcnic_pf_set_interface_id_create_rx_ctx(adapter,
							 &cmd.req.arg[6]);
	/* set up status rings, mbx 8-57/87 */
	index = QLC_83XX_HOST_SDS_MBX_IDX;
	for (i = 0; i < num_sds; i++) {
		memset(&sds_mbx, 0, sds_mbx_size);
		sds = &recv_ctx->sds_rings[i];
		sds->consumer = 0;
		memset(sds->desc_head, 0, STATUS_DESC_RINGSIZE(sds));
		sds_mbx.phy_addr_low = LSD(sds->phys_addr);
		sds_mbx.phy_addr_high = MSD(sds->phys_addr);
		sds_mbx.sds_ring_size = sds->num_desc;
		if (adapter->flags & QLCNIC_MSIX_ENABLED)
			intrpt_id = ahw->intr_tbl[i].id;
		else
			intrpt_id = QLCRDX(ahw, QLCNIC_DEF_INT_ID);
		if (adapter->ahw->diag_test != QLCNIC_LOOPBACK_TEST)
			sds_mbx.intrpt_id = intrpt_id;
		else
			sds_mbx.intrpt_id = 0xffff;
		sds_mbx.intrpt_val = 0;
		buf = &cmd.req.arg[index];
		memcpy(buf, &sds_mbx, sds_mbx_size);
		index += sds_mbx_size / sizeof(u32);
	}
	/* set up receive rings, mbx 88-111/135 */
	index = QLCNIC_HOST_RDS_MBX_IDX;
	rds = &recv_ctx->rds_rings[0];
	rds->producer = 0;
	memset(&rds_mbx, 0, rds_mbx_size);
	rds_mbx.phy_addr_reg_low = LSD(rds->phys_addr);
	rds_mbx.phy_addr_reg_high = MSD(rds->phys_addr);
	rds_mbx.reg_ring_sz = rds->dma_size;
	rds_mbx.reg_ring_len = rds->num_desc;
	/* Jumbo ring */
	rds = &recv_ctx->rds_rings[1];
	rds->producer = 0;
	rds_mbx.phy_addr_jmb_low = LSD(rds->phys_addr);
	rds_mbx.phy_addr_jmb_high = MSD(rds->phys_addr);
	rds_mbx.jmb_ring_sz = rds->dma_size;
	rds_mbx.jmb_ring_len = rds->num_desc;
	buf = &cmd.req.arg[index];
	memcpy(buf, &rds_mbx, rds_mbx_size);

	/* send the mailbox command */
	err = ahw->hw_ops->mbx_cmd(adapter, &cmd);
	if (err) {
		dev_err(&adapter->pdev->dev,
			"Failed to create Rx ctx in firmware%d\n", err);
		goto out;
	}
	mbx_out = (struct qlcnic_rcv_mbx_out *)&cmd.rsp.arg[1];
	recv_ctx->context_id = mbx_out->ctx_id;
	recv_ctx->state = mbx_out->state;
	recv_ctx->virt_port = mbx_out->vport_id;
	dev_info(&adapter->pdev->dev, "Rx Context[%d] Created, state:0x%x\n",
		 recv_ctx->context_id, recv_ctx->state);
	/* Receive descriptor ring */
	/* Standard ring */
	rds = &recv_ctx->rds_rings[0];
	rds->crb_rcv_producer = ahw->pci_base0 +
				mbx_out->host_prod[0].reg_buf;
	/* Jumbo ring */
	rds = &recv_ctx->rds_rings[1];
	rds->crb_rcv_producer = ahw->pci_base0 +
				mbx_out->host_prod[0].jmb_buf;
	/* status descriptor ring */
	for (i = 0; i < num_sds; i++) {
		sds = &recv_ctx->sds_rings[i];
		sds->crb_sts_consumer = ahw->pci_base0 +
					mbx_out->host_csmr[i];
		if (adapter->flags & QLCNIC_MSIX_ENABLED)
			intr_mask = ahw->intr_tbl[i].src;
		else
			intr_mask = QLCRDX(ahw, QLCNIC_DEF_INT_MASK);
		sds->crb_intr_mask = ahw->pci_base0 + intr_mask;
	}

	if (adapter->max_sds_rings > QLCNIC_MAX_RING_SETS)
		err = qlcnic_83xx_add_rings(adapter);
out:
	qlcnic_free_mbx_args(&cmd);
	return err;
}

void qlcnic_83xx_del_tx_ctx(struct qlcnic_adapter *adapter,
			    struct qlcnic_host_tx_ring *tx_ring)
{
	struct qlcnic_cmd_args cmd;
	u32 temp = 0;

	if (qlcnic_alloc_mbx_args(&cmd, adapter, QLCNIC_CMD_DESTROY_TX_CTX))
		return;

	if (qlcnic_sriov_pf_check(adapter) || qlcnic_sriov_vf_check(adapter))
		cmd.req.arg[0] |= (0x3 << 29);

	if (qlcnic_sriov_pf_check(adapter))
		qlcnic_pf_set_interface_id_del_tx_ctx(adapter, &temp);

	cmd.req.arg[1] = tx_ring->ctx_id | temp;
	if (qlcnic_issue_cmd(adapter, &cmd))
		dev_err(&adapter->pdev->dev,
			"Failed to destroy tx ctx in firmware\n");
	qlcnic_free_mbx_args(&cmd);
}

int qlcnic_83xx_create_tx_ctx(struct qlcnic_adapter *adapter,
			      struct qlcnic_host_tx_ring *tx, int ring)
{
	int err;
	u16 msix_id;
	u32 *buf, intr_mask, temp = 0;
	struct qlcnic_cmd_args cmd;
	struct qlcnic_tx_mbx mbx;
	struct qlcnic_tx_mbx_out *mbx_out;
	struct qlcnic_hardware_context *ahw = adapter->ahw;
	u32 msix_vector;

	/* Reset host resources */
	tx->producer = 0;
	tx->sw_consumer = 0;
	*(tx->hw_consumer) = 0;

	memset(&mbx, 0, sizeof(struct qlcnic_tx_mbx));

	/* setup mailbox inbox registerss */
	mbx.phys_addr_low = LSD(tx->phys_addr);
	mbx.phys_addr_high = MSD(tx->phys_addr);
	mbx.cnsmr_index_low = LSD(tx->hw_cons_phys_addr);
	mbx.cnsmr_index_high = MSD(tx->hw_cons_phys_addr);
	mbx.size = tx->num_desc;
	if (adapter->flags & QLCNIC_MSIX_ENABLED) {
		if (!(adapter->flags & QLCNIC_TX_INTR_SHARED))
			msix_vector = adapter->max_sds_rings + ring;
		else
			msix_vector = adapter->max_sds_rings - 1;
		msix_id = ahw->intr_tbl[msix_vector].id;
	} else {
		msix_id = QLCRDX(ahw, QLCNIC_DEF_INT_ID);
	}

	if (adapter->ahw->diag_test != QLCNIC_LOOPBACK_TEST)
		mbx.intr_id = msix_id;
	else
		mbx.intr_id = 0xffff;
	mbx.src = 0;

	err = qlcnic_alloc_mbx_args(&cmd, adapter, QLCNIC_CMD_CREATE_TX_CTX);
	if (err)
		return err;

	if (qlcnic_sriov_pf_check(adapter) || qlcnic_sriov_vf_check(adapter))
		cmd.req.arg[0] |= (0x3 << 29);

	if (qlcnic_sriov_pf_check(adapter))
		qlcnic_pf_set_interface_id_create_tx_ctx(adapter, &temp);

	cmd.req.arg[1] = QLCNIC_CAP0_LEGACY_CONTEXT;
	cmd.req.arg[5] = QLCNIC_MAX_TX_QUEUES | temp;
	buf = &cmd.req.arg[6];
	memcpy(buf, &mbx, sizeof(struct qlcnic_tx_mbx));
	/* send the mailbox command*/
	err = qlcnic_issue_cmd(adapter, &cmd);
	if (err) {
		dev_err(&adapter->pdev->dev,
			"Failed to create Tx ctx in firmware 0x%x\n", err);
		goto out;
	}
	mbx_out = (struct qlcnic_tx_mbx_out *)&cmd.rsp.arg[2];
	tx->crb_cmd_producer = ahw->pci_base0 + mbx_out->host_prod;
	tx->ctx_id = mbx_out->ctx_id;
	if ((adapter->flags & QLCNIC_MSIX_ENABLED) &&
	    !(adapter->flags & QLCNIC_TX_INTR_SHARED)) {
		intr_mask = ahw->intr_tbl[adapter->max_sds_rings + ring].src;
		tx->crb_intr_mask = ahw->pci_base0 + intr_mask;
	}
	dev_info(&adapter->pdev->dev, "Tx Context[0x%x] Created, state:0x%x\n",
		 tx->ctx_id, mbx_out->state);
out:
	qlcnic_free_mbx_args(&cmd);
	return err;
}

static int qlcnic_83xx_diag_alloc_res(struct net_device *netdev, int test,
				      int num_sds_ring)
{
	struct qlcnic_adapter *adapter = netdev_priv(netdev);
	struct qlcnic_host_sds_ring *sds_ring;
	struct qlcnic_host_rds_ring *rds_ring;
	u16 adapter_state = adapter->is_up;
	u8 ring;
	int ret;

	netif_device_detach(netdev);

	if (netif_running(netdev))
		__qlcnic_down(adapter, netdev);

	qlcnic_detach(adapter);

	adapter->max_sds_rings = 1;
	adapter->ahw->diag_test = test;
	adapter->ahw->linkup = 0;

	ret = qlcnic_attach(adapter);
	if (ret) {
		netif_device_attach(netdev);
		return ret;
	}

	ret = qlcnic_fw_create_ctx(adapter);
	if (ret) {
		qlcnic_detach(adapter);
		if (adapter_state == QLCNIC_ADAPTER_UP_MAGIC) {
			adapter->max_sds_rings = num_sds_ring;
			qlcnic_attach(adapter);
		}
		netif_device_attach(netdev);
		return ret;
	}

	for (ring = 0; ring < adapter->max_rds_rings; ring++) {
		rds_ring = &adapter->recv_ctx->rds_rings[ring];
		qlcnic_post_rx_buffers(adapter, rds_ring, ring);
	}

	if (adapter->ahw->diag_test == QLCNIC_INTERRUPT_TEST) {
		for (ring = 0; ring < adapter->max_sds_rings; ring++) {
			sds_ring = &adapter->recv_ctx->sds_rings[ring];
			qlcnic_83xx_enable_intr(adapter, sds_ring);
		}
	}

	if (adapter->ahw->diag_test == QLCNIC_LOOPBACK_TEST) {
		/* disable and free mailbox interrupt */
		if (!(adapter->flags & QLCNIC_MSIX_ENABLED))
			qlcnic_83xx_free_mbx_intr(adapter);
		adapter->ahw->loopback_state = 0;
		adapter->ahw->hw_ops->setup_link_event(adapter, 1);
	}

	set_bit(__QLCNIC_DEV_UP, &adapter->state);
	return 0;
}

static void qlcnic_83xx_diag_free_res(struct net_device *netdev,
					int max_sds_rings)
{
	struct qlcnic_adapter *adapter = netdev_priv(netdev);
	struct qlcnic_host_sds_ring *sds_ring;
	int ring, err;

	clear_bit(__QLCNIC_DEV_UP, &adapter->state);
	if (adapter->ahw->diag_test == QLCNIC_INTERRUPT_TEST) {
		for (ring = 0; ring < adapter->max_sds_rings; ring++) {
			sds_ring = &adapter->recv_ctx->sds_rings[ring];
			qlcnic_83xx_disable_intr(adapter, sds_ring);
		}
	}

	qlcnic_fw_destroy_ctx(adapter);
	qlcnic_detach(adapter);

	if (adapter->ahw->diag_test == QLCNIC_LOOPBACK_TEST) {
		if (!(adapter->flags & QLCNIC_MSIX_ENABLED)) {
			err = qlcnic_83xx_setup_mbx_intr(adapter);
			if (err) {
				dev_err(&adapter->pdev->dev,
					"%s: failed to setup mbx interrupt\n",
					__func__);
				goto out;
			}
		}
	}
	adapter->ahw->diag_test = 0;
	adapter->max_sds_rings = max_sds_rings;

	if (qlcnic_attach(adapter))
		goto out;

	if (netif_running(netdev))
		__qlcnic_up(adapter, netdev);
out:
	netif_device_attach(netdev);
}

int qlcnic_83xx_config_led(struct qlcnic_adapter *adapter, u32 state,
			   u32 beacon)
{
	struct qlcnic_cmd_args cmd;
	u32 mbx_in;
	int i, status = 0;

	if (state) {
		/* Get LED configuration */
		status = qlcnic_alloc_mbx_args(&cmd, adapter,
					       QLCNIC_CMD_GET_LED_CONFIG);
		if (status)
			return status;

		status = qlcnic_issue_cmd(adapter, &cmd);
		if (status) {
			dev_err(&adapter->pdev->dev,
				"Get led config failed.\n");
			goto mbx_err;
		} else {
			for (i = 0; i < 4; i++)
				adapter->ahw->mbox_reg[i] = cmd.rsp.arg[i+1];
		}
		qlcnic_free_mbx_args(&cmd);
		/* Set LED Configuration */
		mbx_in = (LSW(QLC_83XX_LED_CONFIG) << 16) |
			  LSW(QLC_83XX_LED_CONFIG);
		status = qlcnic_alloc_mbx_args(&cmd, adapter,
					       QLCNIC_CMD_SET_LED_CONFIG);
		if (status)
			return status;

		cmd.req.arg[1] = mbx_in;
		cmd.req.arg[2] = mbx_in;
		cmd.req.arg[3] = mbx_in;
		if (beacon)
			cmd.req.arg[4] = QLC_83XX_ENABLE_BEACON;
		status = qlcnic_issue_cmd(adapter, &cmd);
		if (status) {
			dev_err(&adapter->pdev->dev,
				"Set led config failed.\n");
		}
mbx_err:
		qlcnic_free_mbx_args(&cmd);
		return status;

	} else {
		/* Restoring default LED configuration */
		status = qlcnic_alloc_mbx_args(&cmd, adapter,
					       QLCNIC_CMD_SET_LED_CONFIG);
		if (status)
			return status;

		cmd.req.arg[1] = adapter->ahw->mbox_reg[0];
		cmd.req.arg[2] = adapter->ahw->mbox_reg[1];
		cmd.req.arg[3] = adapter->ahw->mbox_reg[2];
		if (beacon)
			cmd.req.arg[4] = adapter->ahw->mbox_reg[3];
		status = qlcnic_issue_cmd(adapter, &cmd);
		if (status)
			dev_err(&adapter->pdev->dev,
				"Restoring led config failed.\n");
		qlcnic_free_mbx_args(&cmd);
		return status;
	}
}

int  qlcnic_83xx_set_led(struct net_device *netdev,
			 enum ethtool_phys_id_state state)
{
	struct qlcnic_adapter *adapter = netdev_priv(netdev);
	int err = -EIO, active = 1;

	if (adapter->ahw->op_mode == QLCNIC_NON_PRIV_FUNC) {
		netdev_warn(netdev,
			    "LED test is not supported in non-privileged mode\n");
		return -EOPNOTSUPP;
	}

	switch (state) {
	case ETHTOOL_ID_ACTIVE:
		if (test_and_set_bit(__QLCNIC_LED_ENABLE, &adapter->state))
			return -EBUSY;

		if (test_bit(__QLCNIC_RESETTING, &adapter->state))
			break;

		err = qlcnic_83xx_config_led(adapter, active, 0);
		if (err)
			netdev_err(netdev, "Failed to set LED blink state\n");
		break;
	case ETHTOOL_ID_INACTIVE:
		active = 0;

		if (test_bit(__QLCNIC_RESETTING, &adapter->state))
			break;

		err = qlcnic_83xx_config_led(adapter, active, 0);
		if (err)
			netdev_err(netdev, "Failed to reset LED blink state\n");
		break;

	default:
		return -EINVAL;
	}

	if (!active || err)
		clear_bit(__QLCNIC_LED_ENABLE, &adapter->state);

	return err;
}

void qlcnic_83xx_register_nic_idc_func(struct qlcnic_adapter *adapter,
				       int enable)
{
	struct qlcnic_cmd_args cmd;
	int status;

	if (qlcnic_sriov_vf_check(adapter))
		return;

	if (enable) {
		status = qlcnic_alloc_mbx_args(&cmd, adapter,
					       QLCNIC_CMD_INIT_NIC_FUNC);
		if (status)
			return;

		cmd.req.arg[1] = BIT_0 | BIT_31;
	} else {
		status = qlcnic_alloc_mbx_args(&cmd, adapter,
					       QLCNIC_CMD_STOP_NIC_FUNC);
		if (status)
			return;

		cmd.req.arg[1] = BIT_0 | BIT_31;
	}
	status = qlcnic_issue_cmd(adapter, &cmd);
	if (status)
		dev_err(&adapter->pdev->dev,
			"Failed to %s in NIC IDC function event.\n",
			(enable ? "register" : "unregister"));

	qlcnic_free_mbx_args(&cmd);
}

int qlcnic_83xx_set_port_config(struct qlcnic_adapter *adapter)
{
	struct qlcnic_cmd_args cmd;
	int err;

	err = qlcnic_alloc_mbx_args(&cmd, adapter, QLCNIC_CMD_SET_PORT_CONFIG);
	if (err)
		return err;

	cmd.req.arg[1] = adapter->ahw->port_config;
	err = qlcnic_issue_cmd(adapter, &cmd);
	if (err)
		dev_info(&adapter->pdev->dev, "Set Port Config failed.\n");
	qlcnic_free_mbx_args(&cmd);
	return err;
}

int qlcnic_83xx_get_port_config(struct qlcnic_adapter *adapter)
{
	struct qlcnic_cmd_args cmd;
	int err;

	err = qlcnic_alloc_mbx_args(&cmd, adapter, QLCNIC_CMD_GET_PORT_CONFIG);
	if (err)
		return err;

	err = qlcnic_issue_cmd(adapter, &cmd);
	if (err)
		dev_info(&adapter->pdev->dev, "Get Port config failed\n");
	else
		adapter->ahw->port_config = cmd.rsp.arg[1];
	qlcnic_free_mbx_args(&cmd);
	return err;
}

int qlcnic_83xx_setup_link_event(struct qlcnic_adapter *adapter, int enable)
{
	int err;
	u32 temp;
	struct qlcnic_cmd_args cmd;

	err = qlcnic_alloc_mbx_args(&cmd, adapter, QLCNIC_CMD_GET_LINK_EVENT);
	if (err)
		return err;

	temp = adapter->recv_ctx->context_id << 16;
	cmd.req.arg[1] = (enable ? 1 : 0) | BIT_8 | temp;
	err = qlcnic_issue_cmd(adapter, &cmd);
	if (err)
		dev_info(&adapter->pdev->dev,
			 "Setup linkevent mailbox failed\n");
	qlcnic_free_mbx_args(&cmd);
	return err;
}

static void qlcnic_83xx_set_interface_id_promisc(struct qlcnic_adapter *adapter,
						 u32 *interface_id)
{
	if (qlcnic_sriov_pf_check(adapter)) {
		qlcnic_pf_set_interface_id_promisc(adapter, interface_id);
	} else {
		if (!qlcnic_sriov_vf_check(adapter))
			*interface_id = adapter->recv_ctx->context_id << 16;
	}
}

int qlcnic_83xx_nic_set_promisc(struct qlcnic_adapter *adapter, u32 mode)
{
	int err;
	u32 temp = 0;
	struct qlcnic_cmd_args cmd;

	if (adapter->recv_ctx->state == QLCNIC_HOST_CTX_STATE_FREED)
		return -EIO;

	err = qlcnic_alloc_mbx_args(&cmd, adapter,
				    QLCNIC_CMD_CONFIGURE_MAC_RX_MODE);
	if (err)
		return err;

	qlcnic_83xx_set_interface_id_promisc(adapter, &temp);
	cmd.req.arg[1] = (mode ? 1 : 0) | temp;
	err = qlcnic_issue_cmd(adapter, &cmd);
	if (err)
		dev_info(&adapter->pdev->dev,
			 "Promiscous mode config failed\n");

	qlcnic_free_mbx_args(&cmd);
	return err;
}

int qlcnic_83xx_loopback_test(struct net_device *netdev, u8 mode)
{
	struct qlcnic_adapter *adapter = netdev_priv(netdev);
	struct qlcnic_hardware_context *ahw = adapter->ahw;
	int ret = 0, loop = 0, max_sds_rings = adapter->max_sds_rings;

	if (ahw->op_mode == QLCNIC_NON_PRIV_FUNC) {
		netdev_warn(netdev,
			    "Loopback test not supported in non privileged mode\n");
		return ret;
	}

	if (test_bit(__QLCNIC_RESETTING, &adapter->state)) {
		netdev_info(netdev, "Device is resetting\n");
		return -EBUSY;
	}

	if (qlcnic_get_diag_lock(adapter)) {
		netdev_info(netdev, "Device is in diagnostics mode\n");
		return -EBUSY;
	}

<<<<<<< HEAD
=======
	netdev_info(netdev, "%s loopback test in progress\n",
		    mode == QLCNIC_ILB_MODE ? "internal" : "external");

>>>>>>> 23a3647b
	ret = qlcnic_83xx_diag_alloc_res(netdev, QLCNIC_LOOPBACK_TEST,
					 max_sds_rings);
	if (ret)
		goto fail_diag_alloc;

	ret = qlcnic_83xx_set_lb_mode(adapter, mode);
	if (ret)
		goto free_diag_res;

	/* Poll for link up event before running traffic */
	do {
		msleep(QLC_83XX_LB_MSLEEP_COUNT);
		if (!(adapter->flags & QLCNIC_MSIX_ENABLED))
			qlcnic_83xx_process_aen(adapter);

		if (test_bit(__QLCNIC_RESETTING, &adapter->state)) {
			netdev_info(netdev,
				    "Device is resetting, free LB test resources\n");
			ret = -EIO;
			goto free_diag_res;
		}
		if (loop++ > QLC_83XX_LB_WAIT_COUNT) {
			netdev_info(netdev,
				    "Firmware didn't sent link up event to loopback request\n");
			ret = -QLCNIC_FW_NOT_RESPOND;
			qlcnic_83xx_clear_lb_mode(adapter, mode);
			goto free_diag_res;
		}
	} while ((adapter->ahw->linkup && ahw->has_link_events) != 1);

	/* Make sure carrier is off and queue is stopped during loopback */
	if (netif_running(netdev)) {
		netif_carrier_off(netdev);
		netif_stop_queue(netdev);
	}

	ret = qlcnic_do_lb_test(adapter, mode);

	qlcnic_83xx_clear_lb_mode(adapter, mode);

free_diag_res:
	qlcnic_83xx_diag_free_res(netdev, max_sds_rings);

fail_diag_alloc:
	adapter->max_sds_rings = max_sds_rings;
	qlcnic_release_diag_lock(adapter);
	return ret;
}

int qlcnic_83xx_set_lb_mode(struct qlcnic_adapter *adapter, u8 mode)
{
	struct qlcnic_hardware_context *ahw = adapter->ahw;
	struct net_device *netdev = adapter->netdev;
	int status = 0, loop = 0;
	u32 config;

	status = qlcnic_83xx_get_port_config(adapter);
	if (status)
		return status;

	config = ahw->port_config;
	set_bit(QLC_83XX_IDC_COMP_AEN, &ahw->idc.status);

	if (mode == QLCNIC_ILB_MODE)
		ahw->port_config |= QLC_83XX_CFG_LOOPBACK_HSS;
	if (mode == QLCNIC_ELB_MODE)
		ahw->port_config |= QLC_83XX_CFG_LOOPBACK_EXT;

	status = qlcnic_83xx_set_port_config(adapter);
	if (status) {
		netdev_err(netdev,
			   "Failed to Set Loopback Mode = 0x%x.\n",
			   ahw->port_config);
		ahw->port_config = config;
		clear_bit(QLC_83XX_IDC_COMP_AEN, &ahw->idc.status);
		return status;
	}

	/* Wait for Link and IDC Completion AEN */
	do {
		msleep(QLC_83XX_LB_MSLEEP_COUNT);
		if (!(adapter->flags & QLCNIC_MSIX_ENABLED))
			qlcnic_83xx_process_aen(adapter);

		if (test_bit(__QLCNIC_RESETTING, &adapter->state)) {
			netdev_info(netdev,
				    "Device is resetting, free LB test resources\n");
			clear_bit(QLC_83XX_IDC_COMP_AEN, &ahw->idc.status);
			return -EIO;
		}
		if (loop++ > QLC_83XX_LB_WAIT_COUNT) {
			netdev_err(netdev,
				   "Did not receive IDC completion AEN\n");
			clear_bit(QLC_83XX_IDC_COMP_AEN, &ahw->idc.status);
			qlcnic_83xx_clear_lb_mode(adapter, mode);
			return -EIO;
		}
	} while (test_bit(QLC_83XX_IDC_COMP_AEN, &ahw->idc.status));

	qlcnic_sre_macaddr_change(adapter, adapter->mac_addr, 0,
				  QLCNIC_MAC_ADD);
	return status;
}

int qlcnic_83xx_clear_lb_mode(struct qlcnic_adapter *adapter, u8 mode)
{
	struct qlcnic_hardware_context *ahw = adapter->ahw;
	struct net_device *netdev = adapter->netdev;
	int status = 0, loop = 0;
	u32 config = ahw->port_config;

	set_bit(QLC_83XX_IDC_COMP_AEN, &ahw->idc.status);
	if (mode == QLCNIC_ILB_MODE)
		ahw->port_config &= ~QLC_83XX_CFG_LOOPBACK_HSS;
	if (mode == QLCNIC_ELB_MODE)
		ahw->port_config &= ~QLC_83XX_CFG_LOOPBACK_EXT;

	status = qlcnic_83xx_set_port_config(adapter);
	if (status) {
		netdev_err(netdev,
			   "Failed to Clear Loopback Mode = 0x%x.\n",
			   ahw->port_config);
		ahw->port_config = config;
		clear_bit(QLC_83XX_IDC_COMP_AEN, &ahw->idc.status);
		return status;
	}

	/* Wait for Link and IDC Completion AEN */
	do {
		msleep(QLC_83XX_LB_MSLEEP_COUNT);
		if (!(adapter->flags & QLCNIC_MSIX_ENABLED))
			qlcnic_83xx_process_aen(adapter);

		if (test_bit(__QLCNIC_RESETTING, &adapter->state)) {
			netdev_info(netdev,
				    "Device is resetting, free LB test resources\n");
			clear_bit(QLC_83XX_IDC_COMP_AEN, &ahw->idc.status);
			return -EIO;
		}

		if (loop++ > QLC_83XX_LB_WAIT_COUNT) {
			netdev_err(netdev,
				   "Did not receive IDC completion AEN\n");
			clear_bit(QLC_83XX_IDC_COMP_AEN, &ahw->idc.status);
			return -EIO;
		}
	} while (test_bit(QLC_83XX_IDC_COMP_AEN, &ahw->idc.status));

	qlcnic_sre_macaddr_change(adapter, adapter->mac_addr, 0,
				  QLCNIC_MAC_DEL);
	return status;
}

static void qlcnic_83xx_set_interface_id_ipaddr(struct qlcnic_adapter *adapter,
						u32 *interface_id)
{
	if (qlcnic_sriov_pf_check(adapter)) {
		qlcnic_pf_set_interface_id_ipaddr(adapter, interface_id);
	} else {
		if (!qlcnic_sriov_vf_check(adapter))
			*interface_id = adapter->recv_ctx->context_id << 16;
	}
}

void qlcnic_83xx_config_ipaddr(struct qlcnic_adapter *adapter, __be32 ip,
			       int mode)
{
	int err;
	u32 temp = 0, temp_ip;
	struct qlcnic_cmd_args cmd;

	err = qlcnic_alloc_mbx_args(&cmd, adapter,
				    QLCNIC_CMD_CONFIGURE_IP_ADDR);
	if (err)
		return;

	qlcnic_83xx_set_interface_id_ipaddr(adapter, &temp);

	if (mode == QLCNIC_IP_UP)
		cmd.req.arg[1] = 1 | temp;
	else
		cmd.req.arg[1] = 2 | temp;

	/*
	 * Adapter needs IP address in network byte order.
	 * But hardware mailbox registers go through writel(), hence IP address
	 * gets swapped on big endian architecture.
	 * To negate swapping of writel() on big endian architecture
	 * use swab32(value).
	 */

	temp_ip = swab32(ntohl(ip));
	memcpy(&cmd.req.arg[2], &temp_ip, sizeof(u32));
	err = qlcnic_issue_cmd(adapter, &cmd);
	if (err != QLCNIC_RCODE_SUCCESS)
		dev_err(&adapter->netdev->dev,
			"could not notify %s IP 0x%x request\n",
			(mode == QLCNIC_IP_UP) ? "Add" : "Remove", ip);

	qlcnic_free_mbx_args(&cmd);
}

int qlcnic_83xx_config_hw_lro(struct qlcnic_adapter *adapter, int mode)
{
	int err;
	u32 temp, arg1;
	struct qlcnic_cmd_args cmd;
	int lro_bit_mask;

	lro_bit_mask = (mode ? (BIT_0 | BIT_1 | BIT_2 | BIT_3) : 0);

	if (adapter->recv_ctx->state == QLCNIC_HOST_CTX_STATE_FREED)
		return 0;

	err = qlcnic_alloc_mbx_args(&cmd, adapter, QLCNIC_CMD_CONFIGURE_HW_LRO);
	if (err)
		return err;

	temp = adapter->recv_ctx->context_id << 16;
	arg1 = lro_bit_mask | temp;
	cmd.req.arg[1] = arg1;

	err = qlcnic_issue_cmd(adapter, &cmd);
	if (err)
		dev_info(&adapter->pdev->dev, "LRO config failed\n");
	qlcnic_free_mbx_args(&cmd);

	return err;
}

int qlcnic_83xx_config_rss(struct qlcnic_adapter *adapter, int enable)
{
	int err;
	u32 word;
	struct qlcnic_cmd_args cmd;
	const u64 key[] = { 0xbeac01fa6a42b73bULL, 0x8030f20c77cb2da3ULL,
			    0xae7b30b4d0ca2bcbULL, 0x43a38fb04167253dULL,
			    0x255b0ec26d5a56daULL };

	err = qlcnic_alloc_mbx_args(&cmd, adapter, QLCNIC_CMD_CONFIGURE_RSS);
	if (err)
		return err;
	/*
	 * RSS request:
	 * bits 3-0: Rsvd
	 *      5-4: hash_type_ipv4
	 *	7-6: hash_type_ipv6
	 *	  8: enable
	 *        9: use indirection table
	 *    16-31: indirection table mask
	 */
	word =  ((u32)(RSS_HASHTYPE_IP_TCP & 0x3) << 4) |
		((u32)(RSS_HASHTYPE_IP_TCP & 0x3) << 6) |
		((u32)(enable & 0x1) << 8) |
		((0x7ULL) << 16);
	cmd.req.arg[1] = (adapter->recv_ctx->context_id);
	cmd.req.arg[2] = word;
	memcpy(&cmd.req.arg[4], key, sizeof(key));

	err = qlcnic_issue_cmd(adapter, &cmd);

	if (err)
		dev_info(&adapter->pdev->dev, "RSS config failed\n");
	qlcnic_free_mbx_args(&cmd);

	return err;

}

static void qlcnic_83xx_set_interface_id_macaddr(struct qlcnic_adapter *adapter,
						 u32 *interface_id)
{
	if (qlcnic_sriov_pf_check(adapter)) {
		qlcnic_pf_set_interface_id_macaddr(adapter, interface_id);
	} else {
		if (!qlcnic_sriov_vf_check(adapter))
			*interface_id = adapter->recv_ctx->context_id << 16;
	}
}

int qlcnic_83xx_sre_macaddr_change(struct qlcnic_adapter *adapter, u8 *addr,
				   u16 vlan_id, u8 op)
{
	int err;
	u32 *buf, temp = 0;
	struct qlcnic_cmd_args cmd;
	struct qlcnic_macvlan_mbx mv;

	if (adapter->recv_ctx->state == QLCNIC_HOST_CTX_STATE_FREED)
		return -EIO;

	err = qlcnic_alloc_mbx_args(&cmd, adapter, QLCNIC_CMD_CONFIG_MAC_VLAN);
	if (err)
		return err;

	if (vlan_id)
		op = (op == QLCNIC_MAC_ADD || op == QLCNIC_MAC_VLAN_ADD) ?
		     QLCNIC_MAC_VLAN_ADD : QLCNIC_MAC_VLAN_DEL;

	cmd.req.arg[1] = op | (1 << 8);
	qlcnic_83xx_set_interface_id_macaddr(adapter, &temp);
	cmd.req.arg[1] |= temp;
	mv.vlan = vlan_id;
	mv.mac_addr0 = addr[0];
	mv.mac_addr1 = addr[1];
	mv.mac_addr2 = addr[2];
	mv.mac_addr3 = addr[3];
	mv.mac_addr4 = addr[4];
	mv.mac_addr5 = addr[5];
	buf = &cmd.req.arg[2];
	memcpy(buf, &mv, sizeof(struct qlcnic_macvlan_mbx));
	err = qlcnic_issue_cmd(adapter, &cmd);
	if (err)
		dev_err(&adapter->pdev->dev,
			"MAC-VLAN %s to CAM failed, err=%d.\n",
			((op == 1) ? "add " : "delete "), err);
	qlcnic_free_mbx_args(&cmd);
	return err;
}

void qlcnic_83xx_change_l2_filter(struct qlcnic_adapter *adapter, u64 *addr,
				  u16 vlan_id)
{
	u8 mac[ETH_ALEN];
	memcpy(&mac, addr, ETH_ALEN);
	qlcnic_83xx_sre_macaddr_change(adapter, mac, vlan_id, QLCNIC_MAC_ADD);
}

void qlcnic_83xx_configure_mac(struct qlcnic_adapter *adapter, u8 *mac,
			       u8 type, struct qlcnic_cmd_args *cmd)
{
	switch (type) {
	case QLCNIC_SET_STATION_MAC:
	case QLCNIC_SET_FAC_DEF_MAC:
		memcpy(&cmd->req.arg[2], mac, sizeof(u32));
		memcpy(&cmd->req.arg[3], &mac[4], sizeof(u16));
		break;
	}
	cmd->req.arg[1] = type;
}

int qlcnic_83xx_get_mac_address(struct qlcnic_adapter *adapter, u8 *mac)
{
	int err, i;
	struct qlcnic_cmd_args cmd;
	u32 mac_low, mac_high;

	err = qlcnic_alloc_mbx_args(&cmd, adapter, QLCNIC_CMD_MAC_ADDRESS);
	if (err)
		return err;

	qlcnic_83xx_configure_mac(adapter, mac, QLCNIC_GET_CURRENT_MAC, &cmd);
	err = qlcnic_issue_cmd(adapter, &cmd);

	if (err == QLCNIC_RCODE_SUCCESS) {
		mac_low = cmd.rsp.arg[1];
		mac_high = cmd.rsp.arg[2];

		for (i = 0; i < 2; i++)
			mac[i] = (u8) (mac_high >> ((1 - i) * 8));
		for (i = 2; i < 6; i++)
			mac[i] = (u8) (mac_low >> ((5 - i) * 8));
	} else {
		dev_err(&adapter->pdev->dev, "Failed to get mac address%d\n",
			err);
		err = -EIO;
	}
	qlcnic_free_mbx_args(&cmd);
	return err;
}

void qlcnic_83xx_config_intr_coal(struct qlcnic_adapter *adapter)
{
	int err;
	u16 temp;
	struct qlcnic_cmd_args cmd;
	struct qlcnic_nic_intr_coalesce *coal = &adapter->ahw->coal;

	if (adapter->recv_ctx->state == QLCNIC_HOST_CTX_STATE_FREED)
		return;

	err = qlcnic_alloc_mbx_args(&cmd, adapter, QLCNIC_CMD_CONFIG_INTR_COAL);
	if (err)
		return;

	if (coal->type == QLCNIC_INTR_COAL_TYPE_RX) {
		temp = adapter->recv_ctx->context_id;
		cmd.req.arg[1] = QLCNIC_INTR_COAL_TYPE_RX | temp << 16;
		temp = coal->rx_time_us;
		cmd.req.arg[2] = coal->rx_packets | temp << 16;
	} else if (coal->type == QLCNIC_INTR_COAL_TYPE_TX) {
		temp = adapter->tx_ring->ctx_id;
		cmd.req.arg[1] = QLCNIC_INTR_COAL_TYPE_TX | temp << 16;
		temp = coal->tx_time_us;
		cmd.req.arg[2] = coal->tx_packets | temp << 16;
	}
	cmd.req.arg[3] = coal->flag;
	err = qlcnic_issue_cmd(adapter, &cmd);
	if (err != QLCNIC_RCODE_SUCCESS)
		dev_info(&adapter->pdev->dev,
			 "Failed to send interrupt coalescence parameters\n");
	qlcnic_free_mbx_args(&cmd);
}

static void qlcnic_83xx_handle_link_aen(struct qlcnic_adapter *adapter,
					u32 data[])
{
	u8 link_status, duplex;
	/* link speed */
	link_status = LSB(data[3]) & 1;
	adapter->ahw->link_speed = MSW(data[2]);
	adapter->ahw->link_autoneg = MSB(MSW(data[3]));
	adapter->ahw->module_type = MSB(LSW(data[3]));
	duplex = LSB(MSW(data[3]));
	if (duplex)
		adapter->ahw->link_duplex = DUPLEX_FULL;
	else
		adapter->ahw->link_duplex = DUPLEX_HALF;
	adapter->ahw->has_link_events = 1;
	qlcnic_advert_link_change(adapter, link_status);
}

irqreturn_t qlcnic_83xx_handle_aen(int irq, void *data)
{
	struct qlcnic_adapter *adapter = data;
	unsigned long flags;
	u32 mask, resp, event;

	spin_lock_irqsave(&adapter->ahw->mbx_lock, flags);
	resp = QLCRDX(adapter->ahw, QLCNIC_FW_MBX_CTRL);
	if (!(resp & QLCNIC_SET_OWNER))
		goto out;

	event = readl(QLCNIC_MBX_FW(adapter->ahw, 0));
	if (event &  QLCNIC_MBX_ASYNC_EVENT)
		__qlcnic_83xx_process_aen(adapter);
out:
	mask = QLCRDX(adapter->ahw, QLCNIC_DEF_INT_MASK);
	writel(0, adapter->ahw->pci_base0 + mask);
	spin_unlock_irqrestore(&adapter->ahw->mbx_lock, flags);

	return IRQ_HANDLED;
}

int qlcnic_enable_eswitch(struct qlcnic_adapter *adapter, u8 port, u8 enable)
{
	int err = -EIO;
	struct qlcnic_cmd_args cmd;

	if (adapter->ahw->op_mode != QLCNIC_MGMT_FUNC) {
		dev_err(&adapter->pdev->dev,
			"%s: Error, invoked by non management func\n",
			__func__);
		return err;
	}

	err = qlcnic_alloc_mbx_args(&cmd, adapter, QLCNIC_CMD_TOGGLE_ESWITCH);
	if (err)
		return err;

	cmd.req.arg[1] = (port & 0xf) | BIT_4;
	err = qlcnic_issue_cmd(adapter, &cmd);

	if (err != QLCNIC_RCODE_SUCCESS) {
		dev_err(&adapter->pdev->dev, "Failed to enable eswitch%d\n",
			err);
		err = -EIO;
	}
	qlcnic_free_mbx_args(&cmd);

	return err;

}

int qlcnic_83xx_set_nic_info(struct qlcnic_adapter *adapter,
			     struct qlcnic_info *nic)
{
	int i, err = -EIO;
	struct qlcnic_cmd_args cmd;

	if (adapter->ahw->op_mode != QLCNIC_MGMT_FUNC) {
		dev_err(&adapter->pdev->dev,
			"%s: Error, invoked by non management func\n",
			__func__);
		return err;
	}

	err = qlcnic_alloc_mbx_args(&cmd, adapter, QLCNIC_CMD_SET_NIC_INFO);
	if (err)
		return err;

	cmd.req.arg[1] = (nic->pci_func << 16);
	cmd.req.arg[2] = 0x1 << 16;
	cmd.req.arg[3] = nic->phys_port | (nic->switch_mode << 16);
	cmd.req.arg[4] = nic->capabilities;
	cmd.req.arg[5] = (nic->max_mac_filters & 0xFF) | ((nic->max_mtu) << 16);
	cmd.req.arg[6] = (nic->max_tx_ques) | ((nic->max_rx_ques) << 16);
	cmd.req.arg[7] = (nic->min_tx_bw) | ((nic->max_tx_bw) << 16);
	for (i = 8; i < 32; i++)
		cmd.req.arg[i] = 0;

	err = qlcnic_issue_cmd(adapter, &cmd);

	if (err != QLCNIC_RCODE_SUCCESS) {
		dev_err(&adapter->pdev->dev, "Failed to set nic info%d\n",
			err);
		err = -EIO;
	}

	qlcnic_free_mbx_args(&cmd);

	return err;
}

int qlcnic_83xx_get_nic_info(struct qlcnic_adapter *adapter,
			     struct qlcnic_info *npar_info, u8 func_id)
{
	int err;
	u32 temp;
	u8 op = 0;
	struct qlcnic_cmd_args cmd;
	struct qlcnic_hardware_context *ahw = adapter->ahw;

	err = qlcnic_alloc_mbx_args(&cmd, adapter, QLCNIC_CMD_GET_NIC_INFO);
	if (err)
		return err;

	if (func_id != ahw->pci_func) {
		temp = func_id << 16;
		cmd.req.arg[1] = op | BIT_31 | temp;
	} else {
		cmd.req.arg[1] = ahw->pci_func << 16;
	}
	err = qlcnic_issue_cmd(adapter, &cmd);
	if (err) {
		dev_info(&adapter->pdev->dev,
			 "Failed to get nic info %d\n", err);
		goto out;
	}

	npar_info->op_type = cmd.rsp.arg[1];
	npar_info->pci_func = cmd.rsp.arg[2] & 0xFFFF;
	npar_info->op_mode = (cmd.rsp.arg[2] & 0xFFFF0000) >> 16;
	npar_info->phys_port = cmd.rsp.arg[3] & 0xFFFF;
	npar_info->switch_mode = (cmd.rsp.arg[3] & 0xFFFF0000) >> 16;
	npar_info->capabilities = cmd.rsp.arg[4];
	npar_info->max_mac_filters = cmd.rsp.arg[5] & 0xFF;
	npar_info->max_mtu = (cmd.rsp.arg[5] & 0xFFFF0000) >> 16;
	npar_info->max_tx_ques = cmd.rsp.arg[6] & 0xFFFF;
	npar_info->max_rx_ques = (cmd.rsp.arg[6] & 0xFFFF0000) >> 16;
	npar_info->min_tx_bw = cmd.rsp.arg[7] & 0xFFFF;
	npar_info->max_tx_bw = (cmd.rsp.arg[7] & 0xFFFF0000) >> 16;
	if (cmd.rsp.arg[8] & 0x1)
		npar_info->max_bw_reg_offset = (cmd.rsp.arg[8] & 0x7FFE) >> 1;
	if (cmd.rsp.arg[8] & 0x10000) {
		temp = (cmd.rsp.arg[8] & 0x7FFE0000) >> 17;
		npar_info->max_linkspeed_reg_offset = temp;
	}
	if (npar_info->capabilities & QLCNIC_FW_CAPABILITY_MORE_CAPS)
		memcpy(ahw->extra_capability, &cmd.rsp.arg[16],
		       sizeof(ahw->extra_capability));

out:
	qlcnic_free_mbx_args(&cmd);
	return err;
}

int qlcnic_83xx_get_pci_info(struct qlcnic_adapter *adapter,
			     struct qlcnic_pci_info *pci_info)
{
	struct qlcnic_hardware_context *ahw = adapter->ahw;
	struct device *dev = &adapter->pdev->dev;
	struct qlcnic_cmd_args cmd;
	int i, err = 0, j = 0;
	u32 temp;

	err = qlcnic_alloc_mbx_args(&cmd, adapter, QLCNIC_CMD_GET_PCI_INFO);
	if (err)
		return err;

	err = qlcnic_issue_cmd(adapter, &cmd);

	ahw->act_pci_func = 0;
	if (err == QLCNIC_RCODE_SUCCESS) {
		ahw->max_pci_func = cmd.rsp.arg[1] & 0xFF;
		for (i = 2, j = 0; j < QLCNIC_MAX_PCI_FUNC; j++, pci_info++) {
			pci_info->id = cmd.rsp.arg[i] & 0xFFFF;
			pci_info->active = (cmd.rsp.arg[i] & 0xFFFF0000) >> 16;
			i++;
			pci_info->type = cmd.rsp.arg[i] & 0xFFFF;
			if (pci_info->type == QLCNIC_TYPE_NIC)
				ahw->act_pci_func++;
			temp = (cmd.rsp.arg[i] & 0xFFFF0000) >> 16;
			pci_info->default_port = temp;
			i++;
			pci_info->tx_min_bw = cmd.rsp.arg[i] & 0xFFFF;
			temp = (cmd.rsp.arg[i] & 0xFFFF0000) >> 16;
			pci_info->tx_max_bw = temp;
			i = i + 2;
			memcpy(pci_info->mac, &cmd.rsp.arg[i], ETH_ALEN - 2);
			i++;
			memcpy(pci_info->mac + sizeof(u32), &cmd.rsp.arg[i], 2);
			i = i + 3;
			if (ahw->op_mode == QLCNIC_MGMT_FUNC)
				dev_info(dev, "id = %d active = %d type = %d\n"
					 "\tport = %d min bw = %d max bw = %d\n"
					 "\tmac_addr =  %pM\n", pci_info->id,
					 pci_info->active, pci_info->type,
					 pci_info->default_port,
					 pci_info->tx_min_bw,
					 pci_info->tx_max_bw, pci_info->mac);
		}
		if (ahw->op_mode == QLCNIC_MGMT_FUNC)
			dev_info(dev, "Max vNIC functions = %d, active vNIC functions = %d\n",
				 ahw->max_pci_func, ahw->act_pci_func);

	} else {
		dev_err(dev, "Failed to get PCI Info, error = %d\n", err);
		err = -EIO;
	}

	qlcnic_free_mbx_args(&cmd);

	return err;
}

int qlcnic_83xx_config_intrpt(struct qlcnic_adapter *adapter, bool op_type)
{
	int i, index, err;
	u8 max_ints;
	u32 val, temp, type;
	struct qlcnic_cmd_args cmd;

	max_ints = adapter->ahw->num_msix - 1;
	err = qlcnic_alloc_mbx_args(&cmd, adapter, QLCNIC_CMD_CONFIG_INTRPT);
	if (err)
		return err;

	cmd.req.arg[1] = max_ints;

	if (qlcnic_sriov_vf_check(adapter))
		cmd.req.arg[1] |= (adapter->ahw->pci_func << 8) | BIT_16;

	for (i = 0, index = 2; i < max_ints; i++) {
		type = op_type ? QLCNIC_INTRPT_ADD : QLCNIC_INTRPT_DEL;
		val = type | (adapter->ahw->intr_tbl[i].type << 4);
		if (adapter->ahw->intr_tbl[i].type == QLCNIC_INTRPT_MSIX)
			val |= (adapter->ahw->intr_tbl[i].id << 16);
		cmd.req.arg[index++] = val;
	}
	err = qlcnic_issue_cmd(adapter, &cmd);
	if (err) {
		dev_err(&adapter->pdev->dev,
			"Failed to configure interrupts 0x%x\n", err);
		goto out;
	}

	max_ints = cmd.rsp.arg[1];
	for (i = 0, index = 2; i < max_ints; i++, index += 2) {
		val = cmd.rsp.arg[index];
		if (LSB(val)) {
			dev_info(&adapter->pdev->dev,
				 "Can't configure interrupt %d\n",
				 adapter->ahw->intr_tbl[i].id);
			continue;
		}
		if (op_type) {
			adapter->ahw->intr_tbl[i].id = MSW(val);
			adapter->ahw->intr_tbl[i].enabled = 1;
			temp = cmd.rsp.arg[index + 1];
			adapter->ahw->intr_tbl[i].src = temp;
		} else {
			adapter->ahw->intr_tbl[i].id = i;
			adapter->ahw->intr_tbl[i].enabled = 0;
			adapter->ahw->intr_tbl[i].src = 0;
		}
	}
out:
	qlcnic_free_mbx_args(&cmd);
	return err;
}

int qlcnic_83xx_lock_flash(struct qlcnic_adapter *adapter)
{
	int id, timeout = 0;
	u32 status = 0;

	while (status == 0) {
		status = QLC_SHARED_REG_RD32(adapter, QLCNIC_FLASH_LOCK);
		if (status)
			break;

		if (++timeout >= QLC_83XX_FLASH_LOCK_TIMEOUT) {
			id = QLC_SHARED_REG_RD32(adapter,
						 QLCNIC_FLASH_LOCK_OWNER);
			dev_err(&adapter->pdev->dev,
				"%s: failed, lock held by %d\n", __func__, id);
			return -EIO;
		}
		usleep_range(1000, 2000);
	}

	QLC_SHARED_REG_WR32(adapter, QLCNIC_FLASH_LOCK_OWNER, adapter->portnum);
	return 0;
}

void qlcnic_83xx_unlock_flash(struct qlcnic_adapter *adapter)
{
	QLC_SHARED_REG_RD32(adapter, QLCNIC_FLASH_UNLOCK);
	QLC_SHARED_REG_WR32(adapter, QLCNIC_FLASH_LOCK_OWNER, 0xFF);
}

int qlcnic_83xx_lockless_flash_read32(struct qlcnic_adapter *adapter,
				      u32 flash_addr, u8 *p_data,
				      int count)
{
	int i, ret;
	u32 word, range, flash_offset, addr = flash_addr;
	ulong indirect_add, direct_window;

	flash_offset = addr & (QLCNIC_FLASH_SECTOR_SIZE - 1);
	if (addr & 0x3) {
		dev_err(&adapter->pdev->dev, "Illegal addr = 0x%x\n", addr);
		return -EIO;
	}

	qlcnic_83xx_wrt_reg_indirect(adapter, QLC_83XX_FLASH_DIRECT_WINDOW,
				     (addr));

	range = flash_offset + (count * sizeof(u32));
	/* Check if data is spread across multiple sectors */
	if (range > (QLCNIC_FLASH_SECTOR_SIZE - 1)) {

		/* Multi sector read */
		for (i = 0; i < count; i++) {
			indirect_add = QLC_83XX_FLASH_DIRECT_DATA(addr);
			ret = qlcnic_83xx_rd_reg_indirect(adapter,
							  indirect_add);
			if (ret == -EIO)
				return -EIO;

			word = ret;
			*(u32 *)p_data  = word;
			p_data = p_data + 4;
			addr = addr + 4;
			flash_offset = flash_offset + 4;

			if (flash_offset > (QLCNIC_FLASH_SECTOR_SIZE - 1)) {
				direct_window = QLC_83XX_FLASH_DIRECT_WINDOW;
				/* This write is needed once for each sector */
				qlcnic_83xx_wrt_reg_indirect(adapter,
							     direct_window,
							     (addr));
				flash_offset = 0;
			}
		}
	} else {
		/* Single sector read */
		for (i = 0; i < count; i++) {
			indirect_add = QLC_83XX_FLASH_DIRECT_DATA(addr);
			ret = qlcnic_83xx_rd_reg_indirect(adapter,
							  indirect_add);
			if (ret == -EIO)
				return -EIO;

			word = ret;
			*(u32 *)p_data  = word;
			p_data = p_data + 4;
			addr = addr + 4;
		}
	}

	return 0;
}

static int qlcnic_83xx_poll_flash_status_reg(struct qlcnic_adapter *adapter)
{
	u32 status;
	int retries = QLC_83XX_FLASH_READ_RETRY_COUNT;

	do {
		status = qlcnic_83xx_rd_reg_indirect(adapter,
						     QLC_83XX_FLASH_STATUS);
		if ((status & QLC_83XX_FLASH_STATUS_READY) ==
		    QLC_83XX_FLASH_STATUS_READY)
			break;

		msleep(QLC_83XX_FLASH_STATUS_REG_POLL_DELAY);
	} while (--retries);

	if (!retries)
		return -EIO;

	return 0;
}

int qlcnic_83xx_enable_flash_write(struct qlcnic_adapter *adapter)
{
	int ret;
	u32 cmd;
	cmd = adapter->ahw->fdt.write_statusreg_cmd;
	qlcnic_83xx_wrt_reg_indirect(adapter, QLC_83XX_FLASH_ADDR,
				     (QLC_83XX_FLASH_FDT_WRITE_DEF_SIG | cmd));
	qlcnic_83xx_wrt_reg_indirect(adapter, QLC_83XX_FLASH_WRDATA,
				     adapter->ahw->fdt.write_enable_bits);
	qlcnic_83xx_wrt_reg_indirect(adapter, QLC_83XX_FLASH_CONTROL,
				     QLC_83XX_FLASH_SECOND_ERASE_MS_VAL);
	ret = qlcnic_83xx_poll_flash_status_reg(adapter);
	if (ret)
		return -EIO;

	return 0;
}

int qlcnic_83xx_disable_flash_write(struct qlcnic_adapter *adapter)
{
	int ret;

	qlcnic_83xx_wrt_reg_indirect(adapter, QLC_83XX_FLASH_ADDR,
				     (QLC_83XX_FLASH_FDT_WRITE_DEF_SIG |
				     adapter->ahw->fdt.write_statusreg_cmd));
	qlcnic_83xx_wrt_reg_indirect(adapter, QLC_83XX_FLASH_WRDATA,
				     adapter->ahw->fdt.write_disable_bits);
	qlcnic_83xx_wrt_reg_indirect(adapter, QLC_83XX_FLASH_CONTROL,
				     QLC_83XX_FLASH_SECOND_ERASE_MS_VAL);
	ret = qlcnic_83xx_poll_flash_status_reg(adapter);
	if (ret)
		return -EIO;

	return 0;
}

int qlcnic_83xx_read_flash_mfg_id(struct qlcnic_adapter *adapter)
{
	int ret, mfg_id;

	if (qlcnic_83xx_lock_flash(adapter))
		return -EIO;

	qlcnic_83xx_wrt_reg_indirect(adapter, QLC_83XX_FLASH_ADDR,
				     QLC_83XX_FLASH_FDT_READ_MFG_ID_VAL);
	qlcnic_83xx_wrt_reg_indirect(adapter, QLC_83XX_FLASH_CONTROL,
				     QLC_83XX_FLASH_READ_CTRL);
	ret = qlcnic_83xx_poll_flash_status_reg(adapter);
	if (ret) {
		qlcnic_83xx_unlock_flash(adapter);
		return -EIO;
	}

	mfg_id = qlcnic_83xx_rd_reg_indirect(adapter, QLC_83XX_FLASH_RDDATA);
	if (mfg_id == -EIO)
		return -EIO;

	adapter->flash_mfg_id = (mfg_id & 0xFF);
	qlcnic_83xx_unlock_flash(adapter);

	return 0;
}

int qlcnic_83xx_read_flash_descriptor_table(struct qlcnic_adapter *adapter)
{
	int count, fdt_size, ret = 0;

	fdt_size = sizeof(struct qlcnic_fdt);
	count = fdt_size / sizeof(u32);

	if (qlcnic_83xx_lock_flash(adapter))
		return -EIO;

	memset(&adapter->ahw->fdt, 0, fdt_size);
	ret = qlcnic_83xx_lockless_flash_read32(adapter, QLCNIC_FDT_LOCATION,
						(u8 *)&adapter->ahw->fdt,
						count);

	qlcnic_83xx_unlock_flash(adapter);
	return ret;
}

int qlcnic_83xx_erase_flash_sector(struct qlcnic_adapter *adapter,
				   u32 sector_start_addr)
{
	u32 reversed_addr, addr1, addr2, cmd;
	int ret = -EIO;

	if (qlcnic_83xx_lock_flash(adapter) != 0)
		return -EIO;

	if (adapter->ahw->fdt.mfg_id == adapter->flash_mfg_id) {
		ret = qlcnic_83xx_enable_flash_write(adapter);
		if (ret) {
			qlcnic_83xx_unlock_flash(adapter);
			dev_err(&adapter->pdev->dev,
				"%s failed at %d\n",
				__func__, __LINE__);
			return ret;
		}
	}

	ret = qlcnic_83xx_poll_flash_status_reg(adapter);
	if (ret) {
		qlcnic_83xx_unlock_flash(adapter);
		dev_err(&adapter->pdev->dev,
			"%s: failed at %d\n", __func__, __LINE__);
		return -EIO;
	}

	addr1 = (sector_start_addr & 0xFF) << 16;
	addr2 = (sector_start_addr & 0xFF0000) >> 16;
	reversed_addr = addr1 | addr2;

	qlcnic_83xx_wrt_reg_indirect(adapter, QLC_83XX_FLASH_WRDATA,
				     reversed_addr);
	cmd = QLC_83XX_FLASH_FDT_ERASE_DEF_SIG | adapter->ahw->fdt.erase_cmd;
	if (adapter->ahw->fdt.mfg_id == adapter->flash_mfg_id)
		qlcnic_83xx_wrt_reg_indirect(adapter, QLC_83XX_FLASH_ADDR, cmd);
	else
		qlcnic_83xx_wrt_reg_indirect(adapter, QLC_83XX_FLASH_ADDR,
					     QLC_83XX_FLASH_OEM_ERASE_SIG);
	qlcnic_83xx_wrt_reg_indirect(adapter, QLC_83XX_FLASH_CONTROL,
				     QLC_83XX_FLASH_LAST_ERASE_MS_VAL);

	ret = qlcnic_83xx_poll_flash_status_reg(adapter);
	if (ret) {
		qlcnic_83xx_unlock_flash(adapter);
		dev_err(&adapter->pdev->dev,
			"%s: failed at %d\n", __func__, __LINE__);
		return -EIO;
	}

	if (adapter->ahw->fdt.mfg_id == adapter->flash_mfg_id) {
		ret = qlcnic_83xx_disable_flash_write(adapter);
		if (ret) {
			qlcnic_83xx_unlock_flash(adapter);
			dev_err(&adapter->pdev->dev,
				"%s: failed at %d\n", __func__, __LINE__);
			return ret;
		}
	}

	qlcnic_83xx_unlock_flash(adapter);

	return 0;
}

int qlcnic_83xx_flash_write32(struct qlcnic_adapter *adapter, u32 addr,
			      u32 *p_data)
{
	int ret = -EIO;
	u32 addr1 = 0x00800000 | (addr >> 2);

	qlcnic_83xx_wrt_reg_indirect(adapter, QLC_83XX_FLASH_ADDR, addr1);
	qlcnic_83xx_wrt_reg_indirect(adapter, QLC_83XX_FLASH_WRDATA, *p_data);
	qlcnic_83xx_wrt_reg_indirect(adapter, QLC_83XX_FLASH_CONTROL,
				     QLC_83XX_FLASH_LAST_ERASE_MS_VAL);
	ret = qlcnic_83xx_poll_flash_status_reg(adapter);
	if (ret) {
		dev_err(&adapter->pdev->dev,
			"%s: failed at %d\n", __func__, __LINE__);
		return -EIO;
	}

	return 0;
}

int qlcnic_83xx_flash_bulk_write(struct qlcnic_adapter *adapter, u32 addr,
				 u32 *p_data, int count)
{
	u32 temp;
	int ret = -EIO;

	if ((count < QLC_83XX_FLASH_WRITE_MIN) ||
	    (count > QLC_83XX_FLASH_WRITE_MAX)) {
		dev_err(&adapter->pdev->dev,
			"%s: Invalid word count\n", __func__);
		return -EIO;
	}

	temp = qlcnic_83xx_rd_reg_indirect(adapter,
					   QLC_83XX_FLASH_SPI_CONTROL);
	qlcnic_83xx_wrt_reg_indirect(adapter, QLC_83XX_FLASH_SPI_CONTROL,
				     (temp | QLC_83XX_FLASH_SPI_CTRL));
	qlcnic_83xx_wrt_reg_indirect(adapter, QLC_83XX_FLASH_ADDR,
				     QLC_83XX_FLASH_ADDR_TEMP_VAL);

	/* First DWORD write */
	qlcnic_83xx_wrt_reg_indirect(adapter, QLC_83XX_FLASH_WRDATA, *p_data++);
	qlcnic_83xx_wrt_reg_indirect(adapter, QLC_83XX_FLASH_CONTROL,
				     QLC_83XX_FLASH_FIRST_MS_PATTERN);
	ret = qlcnic_83xx_poll_flash_status_reg(adapter);
	if (ret) {
		dev_err(&adapter->pdev->dev,
			"%s: failed at %d\n", __func__, __LINE__);
		return -EIO;
	}

	count--;
	qlcnic_83xx_wrt_reg_indirect(adapter, QLC_83XX_FLASH_ADDR,
				     QLC_83XX_FLASH_ADDR_SECOND_TEMP_VAL);
	/* Second to N-1 DWORD writes */
	while (count != 1) {
		qlcnic_83xx_wrt_reg_indirect(adapter, QLC_83XX_FLASH_WRDATA,
					     *p_data++);
		qlcnic_83xx_wrt_reg_indirect(adapter, QLC_83XX_FLASH_CONTROL,
					     QLC_83XX_FLASH_SECOND_MS_PATTERN);
		ret = qlcnic_83xx_poll_flash_status_reg(adapter);
		if (ret) {
			dev_err(&adapter->pdev->dev,
				"%s: failed at %d\n", __func__, __LINE__);
			return -EIO;
		}
		count--;
	}

	qlcnic_83xx_wrt_reg_indirect(adapter, QLC_83XX_FLASH_ADDR,
				     QLC_83XX_FLASH_ADDR_TEMP_VAL |
				     (addr >> 2));
	/* Last DWORD write */
	qlcnic_83xx_wrt_reg_indirect(adapter, QLC_83XX_FLASH_WRDATA, *p_data++);
	qlcnic_83xx_wrt_reg_indirect(adapter, QLC_83XX_FLASH_CONTROL,
				     QLC_83XX_FLASH_LAST_MS_PATTERN);
	ret = qlcnic_83xx_poll_flash_status_reg(adapter);
	if (ret) {
		dev_err(&adapter->pdev->dev,
			"%s: failed at %d\n", __func__, __LINE__);
		return -EIO;
	}

	ret = qlcnic_83xx_rd_reg_indirect(adapter, QLC_83XX_FLASH_SPI_STATUS);
	if ((ret & QLC_83XX_FLASH_SPI_CTRL) == QLC_83XX_FLASH_SPI_CTRL) {
		dev_err(&adapter->pdev->dev, "%s: failed at %d\n",
			__func__, __LINE__);
		/* Operation failed, clear error bit */
		temp = qlcnic_83xx_rd_reg_indirect(adapter,
						   QLC_83XX_FLASH_SPI_CONTROL);
		qlcnic_83xx_wrt_reg_indirect(adapter,
					     QLC_83XX_FLASH_SPI_CONTROL,
					     (temp | QLC_83XX_FLASH_SPI_CTRL));
	}

	return 0;
}

static void qlcnic_83xx_recover_driver_lock(struct qlcnic_adapter *adapter)
{
	u32 val, id;

	val = QLCRDX(adapter->ahw, QLC_83XX_RECOVER_DRV_LOCK);

	/* Check if recovery need to be performed by the calling function */
	if ((val & QLC_83XX_DRV_LOCK_RECOVERY_STATUS_MASK) == 0) {
		val = val & ~0x3F;
		val = val | ((adapter->portnum << 2) |
			     QLC_83XX_NEED_DRV_LOCK_RECOVERY);
		QLCWRX(adapter->ahw, QLC_83XX_RECOVER_DRV_LOCK, val);
		dev_info(&adapter->pdev->dev,
			 "%s: lock recovery initiated\n", __func__);
		msleep(QLC_83XX_DRV_LOCK_RECOVERY_DELAY);
		val = QLCRDX(adapter->ahw, QLC_83XX_RECOVER_DRV_LOCK);
		id = ((val >> 2) & 0xF);
		if (id == adapter->portnum) {
			val = val & ~QLC_83XX_DRV_LOCK_RECOVERY_STATUS_MASK;
			val = val | QLC_83XX_DRV_LOCK_RECOVERY_IN_PROGRESS;
			QLCWRX(adapter->ahw, QLC_83XX_RECOVER_DRV_LOCK, val);
			/* Force release the lock */
			QLCRDX(adapter->ahw, QLC_83XX_DRV_UNLOCK);
			/* Clear recovery bits */
			val = val & ~0x3F;
			QLCWRX(adapter->ahw, QLC_83XX_RECOVER_DRV_LOCK, val);
			dev_info(&adapter->pdev->dev,
				 "%s: lock recovery completed\n", __func__);
		} else {
			dev_info(&adapter->pdev->dev,
				 "%s: func %d to resume lock recovery process\n",
				 __func__, id);
		}
	} else {
		dev_info(&adapter->pdev->dev,
			 "%s: lock recovery initiated by other functions\n",
			 __func__);
	}
}

int qlcnic_83xx_lock_driver(struct qlcnic_adapter *adapter)
{
	u32 lock_alive_counter, val, id, i = 0, status = 0, temp = 0;
	int max_attempt = 0;

	while (status == 0) {
		status = QLCRDX(adapter->ahw, QLC_83XX_DRV_LOCK);
		if (status)
			break;

		msleep(QLC_83XX_DRV_LOCK_WAIT_DELAY);
		i++;

		if (i == 1)
			temp = QLCRDX(adapter->ahw, QLC_83XX_DRV_LOCK_ID);

		if (i == QLC_83XX_DRV_LOCK_WAIT_COUNTER) {
			val = QLCRDX(adapter->ahw, QLC_83XX_DRV_LOCK_ID);
			if (val == temp) {
				id = val & 0xFF;
				dev_info(&adapter->pdev->dev,
					 "%s: lock to be recovered from %d\n",
					 __func__, id);
				qlcnic_83xx_recover_driver_lock(adapter);
				i = 0;
				max_attempt++;
			} else {
				dev_err(&adapter->pdev->dev,
					"%s: failed to get lock\n", __func__);
				return -EIO;
			}
		}

		/* Force exit from while loop after few attempts */
		if (max_attempt == QLC_83XX_MAX_DRV_LOCK_RECOVERY_ATTEMPT) {
			dev_err(&adapter->pdev->dev,
				"%s: failed to get lock\n", __func__);
			return -EIO;
		}
	}

	val = QLCRDX(adapter->ahw, QLC_83XX_DRV_LOCK_ID);
	lock_alive_counter = val >> 8;
	lock_alive_counter++;
	val = lock_alive_counter << 8 | adapter->portnum;
	QLCWRX(adapter->ahw, QLC_83XX_DRV_LOCK_ID, val);

	return 0;
}

void qlcnic_83xx_unlock_driver(struct qlcnic_adapter *adapter)
{
	u32 val, lock_alive_counter, id;

	val = QLCRDX(adapter->ahw, QLC_83XX_DRV_LOCK_ID);
	id = val & 0xFF;
	lock_alive_counter = val >> 8;

	if (id != adapter->portnum)
		dev_err(&adapter->pdev->dev,
			"%s:Warning func %d is unlocking lock owned by %d\n",
			__func__, adapter->portnum, id);

	val = (lock_alive_counter << 8) | 0xFF;
	QLCWRX(adapter->ahw, QLC_83XX_DRV_LOCK_ID, val);
	QLCRDX(adapter->ahw, QLC_83XX_DRV_UNLOCK);
}

int qlcnic_83xx_ms_mem_write128(struct qlcnic_adapter *adapter, u64 addr,
				u32 *data, u32 count)
{
	int i, j, ret = 0;
	u32 temp;

	/* Check alignment */
	if (addr & 0xF)
		return -EIO;

	mutex_lock(&adapter->ahw->mem_lock);
	qlcnic_83xx_wrt_reg_indirect(adapter, QLCNIC_MS_ADDR_HI, 0);

	for (i = 0; i < count; i++, addr += 16) {
		if (!((ADDR_IN_RANGE(addr, QLCNIC_ADDR_QDR_NET,
				     QLCNIC_ADDR_QDR_NET_MAX)) ||
		      (ADDR_IN_RANGE(addr, QLCNIC_ADDR_DDR_NET,
				     QLCNIC_ADDR_DDR_NET_MAX)))) {
			mutex_unlock(&adapter->ahw->mem_lock);
			return -EIO;
		}

		qlcnic_83xx_wrt_reg_indirect(adapter, QLCNIC_MS_ADDR_LO, addr);
		qlcnic_83xx_wrt_reg_indirect(adapter, QLCNIC_MS_WRTDATA_LO,
					     *data++);
		qlcnic_83xx_wrt_reg_indirect(adapter, QLCNIC_MS_WRTDATA_HI,
					     *data++);
		qlcnic_83xx_wrt_reg_indirect(adapter, QLCNIC_MS_WRTDATA_ULO,
					     *data++);
		qlcnic_83xx_wrt_reg_indirect(adapter, QLCNIC_MS_WRTDATA_UHI,
					     *data++);
		qlcnic_83xx_wrt_reg_indirect(adapter, QLCNIC_MS_CTRL,
					     QLCNIC_TA_WRITE_ENABLE);
		qlcnic_83xx_wrt_reg_indirect(adapter, QLCNIC_MS_CTRL,
					     QLCNIC_TA_WRITE_START);

		for (j = 0; j < MAX_CTL_CHECK; j++) {
			temp = qlcnic_83xx_rd_reg_indirect(adapter,
							   QLCNIC_MS_CTRL);
			if ((temp & TA_CTL_BUSY) == 0)
				break;
		}

		/* Status check failure */
		if (j >= MAX_CTL_CHECK) {
			printk_ratelimited(KERN_WARNING
					   "MS memory write failed\n");
			mutex_unlock(&adapter->ahw->mem_lock);
			return -EIO;
		}
	}

	mutex_unlock(&adapter->ahw->mem_lock);

	return ret;
}

int qlcnic_83xx_flash_read32(struct qlcnic_adapter *adapter, u32 flash_addr,
			     u8 *p_data, int count)
{
	int i, ret;
	u32 word, addr = flash_addr;
	ulong  indirect_addr;

	if (qlcnic_83xx_lock_flash(adapter) != 0)
		return -EIO;

	if (addr & 0x3) {
		dev_err(&adapter->pdev->dev, "Illegal addr = 0x%x\n", addr);
		qlcnic_83xx_unlock_flash(adapter);
		return -EIO;
	}

	for (i = 0; i < count; i++) {
		if (qlcnic_83xx_wrt_reg_indirect(adapter,
						 QLC_83XX_FLASH_DIRECT_WINDOW,
						 (addr))) {
			qlcnic_83xx_unlock_flash(adapter);
			return -EIO;
		}

		indirect_addr = QLC_83XX_FLASH_DIRECT_DATA(addr);
		ret = qlcnic_83xx_rd_reg_indirect(adapter,
						  indirect_addr);
		if (ret == -EIO)
			return -EIO;
		word = ret;
		*(u32 *)p_data  = word;
		p_data = p_data + 4;
		addr = addr + 4;
	}

	qlcnic_83xx_unlock_flash(adapter);

	return 0;
}

int qlcnic_83xx_test_link(struct qlcnic_adapter *adapter)
{
	u8 pci_func;
	int err;
	u32 config = 0, state;
	struct qlcnic_cmd_args cmd;
	struct qlcnic_hardware_context *ahw = adapter->ahw;

	if (qlcnic_sriov_vf_check(adapter))
		pci_func = adapter->portnum;
	else
		pci_func = ahw->pci_func;

	state = readl(ahw->pci_base0 + QLC_83XX_LINK_STATE(pci_func));
	if (!QLC_83xx_FUNC_VAL(state, pci_func)) {
		dev_info(&adapter->pdev->dev, "link state down\n");
		return config;
	}

	err = qlcnic_alloc_mbx_args(&cmd, adapter, QLCNIC_CMD_GET_LINK_STATUS);
	if (err)
		return err;

	err = qlcnic_issue_cmd(adapter, &cmd);
	if (err) {
		dev_info(&adapter->pdev->dev,
			 "Get Link Status Command failed: 0x%x\n", err);
		goto out;
	} else {
		config = cmd.rsp.arg[1];
		switch (QLC_83XX_CURRENT_LINK_SPEED(config)) {
		case QLC_83XX_10M_LINK:
			ahw->link_speed = SPEED_10;
			break;
		case QLC_83XX_100M_LINK:
			ahw->link_speed = SPEED_100;
			break;
		case QLC_83XX_1G_LINK:
			ahw->link_speed = SPEED_1000;
			break;
		case QLC_83XX_10G_LINK:
			ahw->link_speed = SPEED_10000;
			break;
		default:
			ahw->link_speed = 0;
			break;
		}
		config = cmd.rsp.arg[3];
		if (QLC_83XX_SFP_PRESENT(config)) {
			switch (ahw->module_type) {
			case LINKEVENT_MODULE_OPTICAL_UNKNOWN:
			case LINKEVENT_MODULE_OPTICAL_SRLR:
			case LINKEVENT_MODULE_OPTICAL_LRM:
			case LINKEVENT_MODULE_OPTICAL_SFP_1G:
				ahw->supported_type = PORT_FIBRE;
				break;
			case LINKEVENT_MODULE_TWINAX_UNSUPPORTED_CABLE:
			case LINKEVENT_MODULE_TWINAX_UNSUPPORTED_CABLELEN:
			case LINKEVENT_MODULE_TWINAX:
				ahw->supported_type = PORT_TP;
				break;
			default:
				ahw->supported_type = PORT_OTHER;
			}
		}
		if (config & 1)
			err = 1;
	}
out:
	qlcnic_free_mbx_args(&cmd);
	return config;
}

int qlcnic_83xx_get_settings(struct qlcnic_adapter *adapter,
			     struct ethtool_cmd *ecmd)
{
	u32 config = 0;
	int status = 0;
	struct qlcnic_hardware_context *ahw = adapter->ahw;

	/* Get port configuration info */
	status = qlcnic_83xx_get_port_info(adapter);
	/* Get Link Status related info */
	config = qlcnic_83xx_test_link(adapter);
	ahw->module_type = QLC_83XX_SFP_MODULE_TYPE(config);
	/* hard code until there is a way to get it from flash */
	ahw->board_type = QLCNIC_BRDTYPE_83XX_10G;

	if (netif_running(adapter->netdev) && ahw->has_link_events) {
		ethtool_cmd_speed_set(ecmd, ahw->link_speed);
		ecmd->duplex = ahw->link_duplex;
		ecmd->autoneg = ahw->link_autoneg;
	} else {
		ethtool_cmd_speed_set(ecmd, SPEED_UNKNOWN);
		ecmd->duplex = DUPLEX_UNKNOWN;
		ecmd->autoneg = AUTONEG_DISABLE;
	}

	if (ahw->port_type == QLCNIC_XGBE) {
		ecmd->supported = SUPPORTED_1000baseT_Full;
		ecmd->advertising = ADVERTISED_1000baseT_Full;
	} else {
		ecmd->supported = (SUPPORTED_10baseT_Half |
				   SUPPORTED_10baseT_Full |
				   SUPPORTED_100baseT_Half |
				   SUPPORTED_100baseT_Full |
				   SUPPORTED_1000baseT_Half |
				   SUPPORTED_1000baseT_Full);
		ecmd->advertising = (ADVERTISED_100baseT_Half |
				     ADVERTISED_100baseT_Full |
				     ADVERTISED_1000baseT_Half |
				     ADVERTISED_1000baseT_Full);
	}

	switch (ahw->supported_type) {
	case PORT_FIBRE:
		ecmd->supported |= SUPPORTED_FIBRE;
		ecmd->advertising |= ADVERTISED_FIBRE;
		ecmd->port = PORT_FIBRE;
		ecmd->transceiver = XCVR_EXTERNAL;
		break;
	case PORT_TP:
		ecmd->supported |= SUPPORTED_TP;
		ecmd->advertising |= ADVERTISED_TP;
		ecmd->port = PORT_TP;
		ecmd->transceiver = XCVR_INTERNAL;
		break;
	default:
		ecmd->supported |= SUPPORTED_FIBRE;
		ecmd->advertising |= ADVERTISED_FIBRE;
		ecmd->port = PORT_OTHER;
		ecmd->transceiver = XCVR_EXTERNAL;
		break;
	}
	ecmd->phy_address = ahw->physical_port;
	return status;
}

int qlcnic_83xx_set_settings(struct qlcnic_adapter *adapter,
			     struct ethtool_cmd *ecmd)
{
	int status = 0;
	u32 config = adapter->ahw->port_config;

	if (ecmd->autoneg)
		adapter->ahw->port_config |= BIT_15;

	switch (ethtool_cmd_speed(ecmd)) {
	case SPEED_10:
		adapter->ahw->port_config |= BIT_8;
		break;
	case SPEED_100:
		adapter->ahw->port_config |= BIT_9;
		break;
	case SPEED_1000:
		adapter->ahw->port_config |= BIT_10;
		break;
	case SPEED_10000:
		adapter->ahw->port_config |= BIT_11;
		break;
	default:
		return -EINVAL;
	}

	status = qlcnic_83xx_set_port_config(adapter);
	if (status) {
		dev_info(&adapter->pdev->dev,
			 "Faild to Set Link Speed and autoneg.\n");
		adapter->ahw->port_config = config;
	}
	return status;
}

static inline u64 *qlcnic_83xx_copy_stats(struct qlcnic_cmd_args *cmd,
					  u64 *data, int index)
{
	u32 low, hi;
	u64 val;

	low = cmd->rsp.arg[index];
	hi = cmd->rsp.arg[index + 1];
	val = (((u64) low) | (((u64) hi) << 32));
	*data++ = val;
	return data;
}

static u64 *qlcnic_83xx_fill_stats(struct qlcnic_adapter *adapter,
				   struct qlcnic_cmd_args *cmd, u64 *data,
				   int type, int *ret)
{
	int err, k, total_regs;

	*ret = 0;
	err = qlcnic_issue_cmd(adapter, cmd);
	if (err != QLCNIC_RCODE_SUCCESS) {
		dev_info(&adapter->pdev->dev,
			 "Error in get statistics mailbox command\n");
		*ret = -EIO;
		return data;
	}
	total_regs = cmd->rsp.num;
	switch (type) {
	case QLC_83XX_STAT_MAC:
		/* fill in MAC tx counters */
		for (k = 2; k < 28; k += 2)
			data = qlcnic_83xx_copy_stats(cmd, data, k);
		/* skip 24 bytes of reserved area */
		/* fill in MAC rx counters */
		for (k += 6; k < 60; k += 2)
			data = qlcnic_83xx_copy_stats(cmd, data, k);
		/* skip 24 bytes of reserved area */
		/* fill in MAC rx frame stats */
		for (k += 6; k < 80; k += 2)
			data = qlcnic_83xx_copy_stats(cmd, data, k);
		/* fill in eSwitch stats */
		for (; k < total_regs; k += 2)
			data = qlcnic_83xx_copy_stats(cmd, data, k);
		break;
	case QLC_83XX_STAT_RX:
		for (k = 2; k < 8; k += 2)
			data = qlcnic_83xx_copy_stats(cmd, data, k);
		/* skip 8 bytes of reserved data */
		for (k += 2; k < 24; k += 2)
			data = qlcnic_83xx_copy_stats(cmd, data, k);
		/* skip 8 bytes containing RE1FBQ error data */
		for (k += 2; k < total_regs; k += 2)
			data = qlcnic_83xx_copy_stats(cmd, data, k);
		break;
	case QLC_83XX_STAT_TX:
		for (k = 2; k < 10; k += 2)
			data = qlcnic_83xx_copy_stats(cmd, data, k);
		/* skip 8 bytes of reserved data */
		for (k += 2; k < total_regs; k += 2)
			data = qlcnic_83xx_copy_stats(cmd, data, k);
		break;
	default:
		dev_warn(&adapter->pdev->dev, "Unknown get statistics mode\n");
		*ret = -EIO;
	}
	return data;
}

void qlcnic_83xx_get_stats(struct qlcnic_adapter *adapter, u64 *data)
{
	struct qlcnic_cmd_args cmd;
	struct net_device *netdev = adapter->netdev;
	int ret = 0;

	ret = qlcnic_alloc_mbx_args(&cmd, adapter, QLCNIC_CMD_GET_STATISTICS);
	if (ret)
		return;
	/* Get Tx stats */
	cmd.req.arg[1] = BIT_1 | (adapter->tx_ring->ctx_id << 16);
	cmd.rsp.num = QLC_83XX_TX_STAT_REGS;
	data = qlcnic_83xx_fill_stats(adapter, &cmd, data,
				      QLC_83XX_STAT_TX, &ret);
	if (ret) {
		netdev_err(netdev, "Error getting Tx stats\n");
		goto out;
	}
	/* Get MAC stats */
	cmd.req.arg[1] = BIT_2 | (adapter->portnum << 16);
	cmd.rsp.num = QLC_83XX_MAC_STAT_REGS;
	memset(cmd.rsp.arg, 0, sizeof(u32) * cmd.rsp.num);
	data = qlcnic_83xx_fill_stats(adapter, &cmd, data,
				      QLC_83XX_STAT_MAC, &ret);
	if (ret) {
		netdev_err(netdev, "Error getting MAC stats\n");
		goto out;
	}
	/* Get Rx stats */
	cmd.req.arg[1] = adapter->recv_ctx->context_id << 16;
	cmd.rsp.num = QLC_83XX_RX_STAT_REGS;
	memset(cmd.rsp.arg, 0, sizeof(u32) * cmd.rsp.num);
	data = qlcnic_83xx_fill_stats(adapter, &cmd, data,
				      QLC_83XX_STAT_RX, &ret);
	if (ret)
		netdev_err(netdev, "Error getting Rx stats\n");
out:
	qlcnic_free_mbx_args(&cmd);
}

int qlcnic_83xx_reg_test(struct qlcnic_adapter *adapter)
{
	u32 major, minor, sub;

	major = QLC_SHARED_REG_RD32(adapter, QLCNIC_FW_VERSION_MAJOR);
	minor = QLC_SHARED_REG_RD32(adapter, QLCNIC_FW_VERSION_MINOR);
	sub = QLC_SHARED_REG_RD32(adapter, QLCNIC_FW_VERSION_SUB);

	if (adapter->fw_version != QLCNIC_VERSION_CODE(major, minor, sub)) {
		dev_info(&adapter->pdev->dev, "%s: Reg test failed\n",
			 __func__);
		return 1;
	}
	return 0;
}

int qlcnic_83xx_get_regs_len(struct qlcnic_adapter *adapter)
{
	return (ARRAY_SIZE(qlcnic_83xx_ext_reg_tbl) *
		sizeof(adapter->ahw->ext_reg_tbl)) +
		(ARRAY_SIZE(qlcnic_83xx_reg_tbl) +
		sizeof(adapter->ahw->reg_tbl));
}

int qlcnic_83xx_get_registers(struct qlcnic_adapter *adapter, u32 *regs_buff)
{
	int i, j = 0;

	for (i = QLCNIC_DEV_INFO_SIZE + 1;
	     j < ARRAY_SIZE(qlcnic_83xx_reg_tbl); i++, j++)
		regs_buff[i] = QLC_SHARED_REG_RD32(adapter, j);

	for (j = 0; j < ARRAY_SIZE(qlcnic_83xx_ext_reg_tbl); j++)
		regs_buff[i++] = QLCRDX(adapter->ahw, j);
	return i;
}

int qlcnic_83xx_interrupt_test(struct net_device *netdev)
{
	struct qlcnic_adapter *adapter = netdev_priv(netdev);
	struct qlcnic_hardware_context *ahw = adapter->ahw;
	struct qlcnic_cmd_args cmd;
	u32 data;
	u16 intrpt_id, id;
	u8 val;
	int ret, max_sds_rings = adapter->max_sds_rings;

	if (qlcnic_get_diag_lock(adapter)) {
		netdev_info(netdev, "Device in diagnostics mode\n");
		return -EBUSY;
	}

	ret = qlcnic_83xx_diag_alloc_res(netdev, QLCNIC_INTERRUPT_TEST,
					 max_sds_rings);
	if (ret)
		goto fail_diag_irq;

	ahw->diag_cnt = 0;
	ret = qlcnic_alloc_mbx_args(&cmd, adapter, QLCNIC_CMD_INTRPT_TEST);
	if (ret)
		goto fail_diag_irq;

	if (adapter->flags & QLCNIC_MSIX_ENABLED)
		intrpt_id = ahw->intr_tbl[0].id;
	else
		intrpt_id = QLCRDX(ahw, QLCNIC_DEF_INT_ID);

	cmd.req.arg[1] = 1;
	cmd.req.arg[2] = intrpt_id;
	cmd.req.arg[3] = BIT_0;

	ret = qlcnic_issue_cmd(adapter, &cmd);
	data = cmd.rsp.arg[2];
	id = LSW(data);
	val = LSB(MSW(data));
	if (id != intrpt_id)
		dev_info(&adapter->pdev->dev,
			 "Interrupt generated: 0x%x, requested:0x%x\n",
			 id, intrpt_id);
	if (val)
		dev_err(&adapter->pdev->dev,
			 "Interrupt test error: 0x%x\n", val);
	if (ret)
		goto done;

	msleep(20);
	ret = !ahw->diag_cnt;

done:
	qlcnic_free_mbx_args(&cmd);
	qlcnic_83xx_diag_free_res(netdev, max_sds_rings);

fail_diag_irq:
	adapter->max_sds_rings = max_sds_rings;
	qlcnic_release_diag_lock(adapter);
	return ret;
}

void qlcnic_83xx_get_pauseparam(struct qlcnic_adapter *adapter,
				struct ethtool_pauseparam *pause)
{
	struct qlcnic_hardware_context *ahw = adapter->ahw;
	int status = 0;
	u32 config;

	status = qlcnic_83xx_get_port_config(adapter);
	if (status) {
		dev_err(&adapter->pdev->dev,
			"%s: Get Pause Config failed\n", __func__);
		return;
	}
	config = ahw->port_config;
	if (config & QLC_83XX_CFG_STD_PAUSE) {
		if (config & QLC_83XX_CFG_STD_TX_PAUSE)
			pause->tx_pause = 1;
		if (config & QLC_83XX_CFG_STD_RX_PAUSE)
			pause->rx_pause = 1;
	}

	if (QLC_83XX_AUTONEG(config))
		pause->autoneg = 1;
}

int qlcnic_83xx_set_pauseparam(struct qlcnic_adapter *adapter,
			       struct ethtool_pauseparam *pause)
{
	struct qlcnic_hardware_context *ahw = adapter->ahw;
	int status = 0;
	u32 config;

	status = qlcnic_83xx_get_port_config(adapter);
	if (status) {
		dev_err(&adapter->pdev->dev,
			"%s: Get Pause Config failed.\n", __func__);
		return status;
	}
	config = ahw->port_config;

	if (ahw->port_type == QLCNIC_GBE) {
		if (pause->autoneg)
			ahw->port_config |= QLC_83XX_ENABLE_AUTONEG;
		if (!pause->autoneg)
			ahw->port_config &= ~QLC_83XX_ENABLE_AUTONEG;
	} else if ((ahw->port_type == QLCNIC_XGBE) && (pause->autoneg)) {
		return -EOPNOTSUPP;
	}

	if (!(config & QLC_83XX_CFG_STD_PAUSE))
		ahw->port_config |= QLC_83XX_CFG_STD_PAUSE;

	if (pause->rx_pause && pause->tx_pause) {
		ahw->port_config |= QLC_83XX_CFG_STD_TX_RX_PAUSE;
	} else if (pause->rx_pause && !pause->tx_pause) {
		ahw->port_config &= ~QLC_83XX_CFG_STD_TX_PAUSE;
		ahw->port_config |= QLC_83XX_CFG_STD_RX_PAUSE;
	} else if (pause->tx_pause && !pause->rx_pause) {
		ahw->port_config &= ~QLC_83XX_CFG_STD_RX_PAUSE;
		ahw->port_config |= QLC_83XX_CFG_STD_TX_PAUSE;
	} else if (!pause->rx_pause && !pause->tx_pause) {
		ahw->port_config &= ~QLC_83XX_CFG_STD_TX_RX_PAUSE;
	}
	status = qlcnic_83xx_set_port_config(adapter);
	if (status) {
		dev_err(&adapter->pdev->dev,
			"%s: Set Pause Config failed.\n", __func__);
		ahw->port_config = config;
	}
	return status;
}

static int qlcnic_83xx_read_flash_status_reg(struct qlcnic_adapter *adapter)
{
	int ret;

	qlcnic_83xx_wrt_reg_indirect(adapter, QLC_83XX_FLASH_ADDR,
				     QLC_83XX_FLASH_OEM_READ_SIG);
	qlcnic_83xx_wrt_reg_indirect(adapter, QLC_83XX_FLASH_CONTROL,
				     QLC_83XX_FLASH_READ_CTRL);
	ret = qlcnic_83xx_poll_flash_status_reg(adapter);
	if (ret)
		return -EIO;

	ret = qlcnic_83xx_rd_reg_indirect(adapter, QLC_83XX_FLASH_RDDATA);
	return ret & 0xFF;
}

int qlcnic_83xx_flash_test(struct qlcnic_adapter *adapter)
{
	int status;

	status = qlcnic_83xx_read_flash_status_reg(adapter);
	if (status == -EIO) {
		dev_info(&adapter->pdev->dev, "%s: EEPROM test failed.\n",
			 __func__);
		return 1;
	}
	return 0;
}

int qlcnic_83xx_shutdown(struct pci_dev *pdev)
{
	struct qlcnic_adapter *adapter = pci_get_drvdata(pdev);
	struct net_device *netdev = adapter->netdev;
	int retval;

	netif_device_detach(netdev);
	qlcnic_cancel_idc_work(adapter);

	if (netif_running(netdev))
		qlcnic_down(adapter, netdev);

	qlcnic_83xx_disable_mbx_intr(adapter);
	cancel_delayed_work_sync(&adapter->idc_aen_work);

	retval = pci_save_state(pdev);
	if (retval)
		return retval;

	return 0;
}

int qlcnic_83xx_resume(struct qlcnic_adapter *adapter)
{
	struct qlcnic_hardware_context *ahw = adapter->ahw;
	struct qlc_83xx_idc *idc = &ahw->idc;
	int err = 0;

	err = qlcnic_83xx_idc_init(adapter);
	if (err)
		return err;

	if (ahw->nic_mode == QLC_83XX_VIRTUAL_NIC_MODE) {
		if (ahw->op_mode == QLCNIC_MGMT_FUNC) {
			qlcnic_83xx_set_vnic_opmode(adapter);
		} else {
			err = qlcnic_83xx_check_vnic_state(adapter);
			if (err)
				return err;
		}
	}

	err = qlcnic_83xx_idc_reattach_driver(adapter);
	if (err)
		return err;

	qlcnic_schedule_work(adapter, qlcnic_83xx_idc_poll_dev_state,
			     idc->delay);
	return err;
}<|MERGE_RESOLUTION|>--- conflicted
+++ resolved
@@ -1665,12 +1665,9 @@
 		return -EBUSY;
 	}
 
-<<<<<<< HEAD
-=======
 	netdev_info(netdev, "%s loopback test in progress\n",
 		    mode == QLCNIC_ILB_MODE ? "internal" : "external");
 
->>>>>>> 23a3647b
 	ret = qlcnic_83xx_diag_alloc_res(netdev, QLCNIC_LOOPBACK_TEST,
 					 max_sds_rings);
 	if (ret)
