/*
 * QLogic qlcnic NIC Driver
 * Copyright (c) 2009-2013 QLogic Corporation
 *
 * See LICENSE.qlcnic for copyright and licensing details.
 */

#include "qlcnic.h"
#include "qlcnic_sriov.h"
#include <linux/if_vlan.h>
#include <linux/ipv6.h>
#include <linux/ethtool.h>
#include <linux/interrupt.h>

#define QLCNIC_MAX_TX_QUEUES		1
#define RSS_HASHTYPE_IP_TCP		0x3
#define QLC_83XX_FW_MBX_CMD		0

static const struct qlcnic_mailbox_metadata qlcnic_83xx_mbx_tbl[] = {
	{QLCNIC_CMD_CONFIGURE_IP_ADDR, 6, 1},
	{QLCNIC_CMD_CONFIG_INTRPT, 18, 34},
	{QLCNIC_CMD_CREATE_RX_CTX, 136, 27},
	{QLCNIC_CMD_DESTROY_RX_CTX, 2, 1},
	{QLCNIC_CMD_CREATE_TX_CTX, 54, 18},
	{QLCNIC_CMD_DESTROY_TX_CTX, 2, 1},
	{QLCNIC_CMD_CONFIGURE_MAC_LEARNING, 2, 1},
	{QLCNIC_CMD_INTRPT_TEST, 22, 12},
	{QLCNIC_CMD_SET_MTU, 3, 1},
	{QLCNIC_CMD_READ_PHY, 4, 2},
	{QLCNIC_CMD_WRITE_PHY, 5, 1},
	{QLCNIC_CMD_READ_HW_REG, 4, 1},
	{QLCNIC_CMD_GET_FLOW_CTL, 4, 2},
	{QLCNIC_CMD_SET_FLOW_CTL, 4, 1},
	{QLCNIC_CMD_READ_MAX_MTU, 4, 2},
	{QLCNIC_CMD_READ_MAX_LRO, 4, 2},
	{QLCNIC_CMD_MAC_ADDRESS, 4, 3},
	{QLCNIC_CMD_GET_PCI_INFO, 1, 66},
	{QLCNIC_CMD_GET_NIC_INFO, 2, 19},
	{QLCNIC_CMD_SET_NIC_INFO, 32, 1},
	{QLCNIC_CMD_GET_ESWITCH_CAPABILITY, 4, 3},
	{QLCNIC_CMD_TOGGLE_ESWITCH, 4, 1},
	{QLCNIC_CMD_GET_ESWITCH_STATUS, 4, 3},
	{QLCNIC_CMD_SET_PORTMIRRORING, 4, 1},
	{QLCNIC_CMD_CONFIGURE_ESWITCH, 4, 1},
	{QLCNIC_CMD_GET_ESWITCH_PORT_CONFIG, 4, 3},
	{QLCNIC_CMD_GET_ESWITCH_STATS, 5, 1},
	{QLCNIC_CMD_CONFIG_PORT, 4, 1},
	{QLCNIC_CMD_TEMP_SIZE, 1, 4},
	{QLCNIC_CMD_GET_TEMP_HDR, 5, 5},
	{QLCNIC_CMD_GET_LINK_EVENT, 2, 1},
	{QLCNIC_CMD_CONFIG_MAC_VLAN, 4, 3},
	{QLCNIC_CMD_CONFIG_INTR_COAL, 6, 1},
	{QLCNIC_CMD_CONFIGURE_RSS, 14, 1},
	{QLCNIC_CMD_CONFIGURE_LED, 2, 1},
	{QLCNIC_CMD_CONFIGURE_MAC_RX_MODE, 2, 1},
	{QLCNIC_CMD_CONFIGURE_HW_LRO, 2, 1},
	{QLCNIC_CMD_GET_STATISTICS, 2, 80},
	{QLCNIC_CMD_SET_PORT_CONFIG, 2, 1},
	{QLCNIC_CMD_GET_PORT_CONFIG, 2, 2},
	{QLCNIC_CMD_GET_LINK_STATUS, 2, 4},
	{QLCNIC_CMD_IDC_ACK, 5, 1},
	{QLCNIC_CMD_INIT_NIC_FUNC, 2, 1},
	{QLCNIC_CMD_STOP_NIC_FUNC, 2, 1},
	{QLCNIC_CMD_SET_LED_CONFIG, 5, 1},
	{QLCNIC_CMD_GET_LED_CONFIG, 1, 5},
	{QLCNIC_CMD_83XX_SET_DRV_VER, 4, 1},
	{QLCNIC_CMD_ADD_RCV_RINGS, 130, 26},
	{QLCNIC_CMD_CONFIG_VPORT, 4, 4},
	{QLCNIC_CMD_BC_EVENT_SETUP, 2, 1},
};

const u32 qlcnic_83xx_ext_reg_tbl[] = {
	0x38CC,		/* Global Reset */
	0x38F0,		/* Wildcard */
	0x38FC,		/* Informant */
	0x3038,		/* Host MBX ctrl */
	0x303C,		/* FW MBX ctrl */
	0x355C,		/* BOOT LOADER ADDRESS REG */
	0x3560,		/* BOOT LOADER SIZE REG */
	0x3564,		/* FW IMAGE ADDR REG */
	0x1000,		/* MBX intr enable */
	0x1200,		/* Default Intr mask */
	0x1204,		/* Default Interrupt ID */
	0x3780,		/* QLC_83XX_IDC_MAJ_VERSION */
	0x3784,		/* QLC_83XX_IDC_DEV_STATE */
	0x3788,		/* QLC_83XX_IDC_DRV_PRESENCE */
	0x378C,		/* QLC_83XX_IDC_DRV_ACK */
	0x3790,		/* QLC_83XX_IDC_CTRL */
	0x3794,		/* QLC_83XX_IDC_DRV_AUDIT */
	0x3798,		/* QLC_83XX_IDC_MIN_VERSION */
	0x379C,		/* QLC_83XX_RECOVER_DRV_LOCK */
	0x37A0,		/* QLC_83XX_IDC_PF_0 */
	0x37A4,		/* QLC_83XX_IDC_PF_1 */
	0x37A8,		/* QLC_83XX_IDC_PF_2 */
	0x37AC,		/* QLC_83XX_IDC_PF_3 */
	0x37B0,		/* QLC_83XX_IDC_PF_4 */
	0x37B4,		/* QLC_83XX_IDC_PF_5 */
	0x37B8,		/* QLC_83XX_IDC_PF_6 */
	0x37BC,		/* QLC_83XX_IDC_PF_7 */
	0x37C0,		/* QLC_83XX_IDC_PF_8 */
	0x37C4,		/* QLC_83XX_IDC_PF_9 */
	0x37C8,		/* QLC_83XX_IDC_PF_10 */
	0x37CC,		/* QLC_83XX_IDC_PF_11 */
	0x37D0,		/* QLC_83XX_IDC_PF_12 */
	0x37D4,		/* QLC_83XX_IDC_PF_13 */
	0x37D8,		/* QLC_83XX_IDC_PF_14 */
	0x37DC,		/* QLC_83XX_IDC_PF_15 */
	0x37E0,		/* QLC_83XX_IDC_DEV_PARTITION_INFO_1 */
	0x37E4,		/* QLC_83XX_IDC_DEV_PARTITION_INFO_2 */
	0x37F0,		/* QLC_83XX_DRV_OP_MODE */
	0x37F4,		/* QLC_83XX_VNIC_STATE */
	0x3868,		/* QLC_83XX_DRV_LOCK */
	0x386C,		/* QLC_83XX_DRV_UNLOCK */
	0x3504,		/* QLC_83XX_DRV_LOCK_ID */
	0x34A4,		/* QLC_83XX_ASIC_TEMP */
};

const u32 qlcnic_83xx_reg_tbl[] = {
	0x34A8,		/* PEG_HALT_STAT1 */
	0x34AC,		/* PEG_HALT_STAT2 */
	0x34B0,		/* FW_HEARTBEAT */
	0x3500,		/* FLASH LOCK_ID */
	0x3528,		/* FW_CAPABILITIES */
	0x3538,		/* Driver active, DRV_REG0 */
	0x3540,		/* Device state, DRV_REG1 */
	0x3544,		/* Driver state, DRV_REG2 */
	0x3548,		/* Driver scratch, DRV_REG3 */
	0x354C,		/* Device partiton info, DRV_REG4 */
	0x3524,		/* Driver IDC ver, DRV_REG5 */
	0x3550,		/* FW_VER_MAJOR */
	0x3554,		/* FW_VER_MINOR */
	0x3558,		/* FW_VER_SUB */
	0x359C,		/* NPAR STATE */
	0x35FC,		/* FW_IMG_VALID */
	0x3650,		/* CMD_PEG_STATE */
	0x373C,		/* RCV_PEG_STATE */
	0x37B4,		/* ASIC TEMP */
	0x356C,		/* FW API */
	0x3570,		/* DRV OP MODE */
	0x3850,		/* FLASH LOCK */
	0x3854,		/* FLASH UNLOCK */
};

static struct qlcnic_hardware_ops qlcnic_83xx_hw_ops = {
	.read_crb			= qlcnic_83xx_read_crb,
	.write_crb			= qlcnic_83xx_write_crb,
	.read_reg			= qlcnic_83xx_rd_reg_indirect,
	.write_reg			= qlcnic_83xx_wrt_reg_indirect,
	.get_mac_address		= qlcnic_83xx_get_mac_address,
	.setup_intr			= qlcnic_83xx_setup_intr,
	.alloc_mbx_args			= qlcnic_83xx_alloc_mbx_args,
	.mbx_cmd			= qlcnic_83xx_issue_cmd,
	.get_func_no			= qlcnic_83xx_get_func_no,
	.api_lock			= qlcnic_83xx_cam_lock,
	.api_unlock			= qlcnic_83xx_cam_unlock,
	.add_sysfs			= qlcnic_83xx_add_sysfs,
	.remove_sysfs			= qlcnic_83xx_remove_sysfs,
	.process_lb_rcv_ring_diag	= qlcnic_83xx_process_rcv_ring_diag,
	.create_rx_ctx			= qlcnic_83xx_create_rx_ctx,
	.create_tx_ctx			= qlcnic_83xx_create_tx_ctx,
	.del_rx_ctx			= qlcnic_83xx_del_rx_ctx,
	.del_tx_ctx			= qlcnic_83xx_del_tx_ctx,
	.setup_link_event		= qlcnic_83xx_setup_link_event,
	.get_nic_info			= qlcnic_83xx_get_nic_info,
	.get_pci_info			= qlcnic_83xx_get_pci_info,
	.set_nic_info			= qlcnic_83xx_set_nic_info,
	.change_macvlan			= qlcnic_83xx_sre_macaddr_change,
	.napi_enable			= qlcnic_83xx_napi_enable,
	.napi_disable			= qlcnic_83xx_napi_disable,
	.config_intr_coal		= qlcnic_83xx_config_intr_coal,
	.config_rss			= qlcnic_83xx_config_rss,
	.config_hw_lro			= qlcnic_83xx_config_hw_lro,
	.config_promisc_mode		= qlcnic_83xx_nic_set_promisc,
	.change_l2_filter		= qlcnic_83xx_change_l2_filter,
	.get_board_info			= qlcnic_83xx_get_port_info,
	.set_mac_filter_count		= qlcnic_83xx_set_mac_filter_count,
	.free_mac_list			= qlcnic_82xx_free_mac_list,
};

static struct qlcnic_nic_template qlcnic_83xx_ops = {
	.config_bridged_mode	= qlcnic_config_bridged_mode,
	.config_led		= qlcnic_config_led,
	.request_reset          = qlcnic_83xx_idc_request_reset,
	.cancel_idc_work        = qlcnic_83xx_idc_exit,
	.napi_add		= qlcnic_83xx_napi_add,
	.napi_del		= qlcnic_83xx_napi_del,
	.config_ipaddr		= qlcnic_83xx_config_ipaddr,
	.clear_legacy_intr	= qlcnic_83xx_clear_legacy_intr,
	.shutdown		= qlcnic_83xx_shutdown,
	.resume			= qlcnic_83xx_resume,
};

void qlcnic_83xx_register_map(struct qlcnic_hardware_context *ahw)
{
	ahw->hw_ops		= &qlcnic_83xx_hw_ops;
	ahw->reg_tbl		= (u32 *)qlcnic_83xx_reg_tbl;
	ahw->ext_reg_tbl	= (u32 *)qlcnic_83xx_ext_reg_tbl;
}

int qlcnic_83xx_get_fw_version(struct qlcnic_adapter *adapter)
{
	u32 fw_major, fw_minor, fw_build;
	struct pci_dev *pdev = adapter->pdev;

	fw_major = QLC_SHARED_REG_RD32(adapter, QLCNIC_FW_VERSION_MAJOR);
	fw_minor = QLC_SHARED_REG_RD32(adapter, QLCNIC_FW_VERSION_MINOR);
	fw_build = QLC_SHARED_REG_RD32(adapter, QLCNIC_FW_VERSION_SUB);
	adapter->fw_version = QLCNIC_VERSION_CODE(fw_major, fw_minor, fw_build);

	dev_info(&pdev->dev, "Driver v%s, firmware version %d.%d.%d\n",
		 QLCNIC_LINUX_VERSIONID, fw_major, fw_minor, fw_build);

	return adapter->fw_version;
}

static int __qlcnic_set_win_base(struct qlcnic_adapter *adapter, u32 addr)
{
	void __iomem *base;
	u32 val;

	base = adapter->ahw->pci_base0 +
	       QLC_83XX_CRB_WIN_FUNC(adapter->ahw->pci_func);
	writel(addr, base);
	val = readl(base);
	if (val != addr)
		return -EIO;

	return 0;
}

int qlcnic_83xx_rd_reg_indirect(struct qlcnic_adapter *adapter, ulong addr,
				int *err)
{
	struct qlcnic_hardware_context *ahw = adapter->ahw;

	*err = __qlcnic_set_win_base(adapter, (u32) addr);
	if (!*err) {
		return QLCRDX(ahw, QLCNIC_WILDCARD);
	} else {
		dev_err(&adapter->pdev->dev,
			"%s failed, addr = 0x%lx\n", __func__, addr);
		return -EIO;
	}
}

int qlcnic_83xx_wrt_reg_indirect(struct qlcnic_adapter *adapter, ulong addr,
				 u32 data)
{
	int err;
	struct qlcnic_hardware_context *ahw = adapter->ahw;

	err = __qlcnic_set_win_base(adapter, (u32) addr);
	if (!err) {
		QLCWRX(ahw, QLCNIC_WILDCARD, data);
		return 0;
	} else {
		dev_err(&adapter->pdev->dev,
			"%s failed, addr = 0x%x data = 0x%x\n",
			__func__, (int)addr, data);
		return err;
	}
}

int qlcnic_83xx_setup_intr(struct qlcnic_adapter *adapter, u8 num_intr, int txq)
{
	int err, i, num_msix;
	struct qlcnic_hardware_context *ahw = adapter->ahw;

	if (!num_intr)
		num_intr = QLCNIC_DEF_NUM_STS_DESC_RINGS;
	num_msix = rounddown_pow_of_two(min_t(int, num_online_cpus(),
					      num_intr));
	/* account for AEN interrupt MSI-X based interrupts */
	num_msix += 1;

	if (!(adapter->flags & QLCNIC_TX_INTR_SHARED))
		num_msix += adapter->max_drv_tx_rings;

	err = qlcnic_enable_msix(adapter, num_msix);
	if (err == -ENOMEM)
		return err;
	if (adapter->flags & QLCNIC_MSIX_ENABLED)
		num_msix = adapter->ahw->num_msix;
	else {
		if (qlcnic_sriov_vf_check(adapter))
			return -EINVAL;
		num_msix = 1;
	}
	/* setup interrupt mapping table for fw */
	ahw->intr_tbl = vzalloc(num_msix *
				sizeof(struct qlcnic_intrpt_config));
	if (!ahw->intr_tbl)
		return -ENOMEM;
	if (!(adapter->flags & QLCNIC_MSIX_ENABLED)) {
		/* MSI-X enablement failed, use legacy interrupt */
		adapter->tgt_status_reg = ahw->pci_base0 + QLC_83XX_INTX_PTR;
		adapter->tgt_mask_reg = ahw->pci_base0 + QLC_83XX_INTX_MASK;
		adapter->isr_int_vec = ahw->pci_base0 + QLC_83XX_INTX_TRGR;
		adapter->msix_entries[0].vector = adapter->pdev->irq;
		dev_info(&adapter->pdev->dev, "using legacy interrupt\n");
	}

	for (i = 0; i < num_msix; i++) {
		if (adapter->flags & QLCNIC_MSIX_ENABLED)
			ahw->intr_tbl[i].type = QLCNIC_INTRPT_MSIX;
		else
			ahw->intr_tbl[i].type = QLCNIC_INTRPT_INTX;
		ahw->intr_tbl[i].id = i;
		ahw->intr_tbl[i].src = 0;
	}
	return 0;
}

inline void qlcnic_83xx_clear_legacy_intr_mask(struct qlcnic_adapter *adapter)
{
	writel(0, adapter->tgt_mask_reg);
}

inline void qlcnic_83xx_set_legacy_intr_mask(struct qlcnic_adapter *adapter)
{
	writel(1, adapter->tgt_mask_reg);
}

/* Enable MSI-x and INT-x interrupts */
void qlcnic_83xx_enable_intr(struct qlcnic_adapter *adapter,
			     struct qlcnic_host_sds_ring *sds_ring)
{
	writel(0, sds_ring->crb_intr_mask);
}

/* Disable MSI-x and INT-x interrupts */
void qlcnic_83xx_disable_intr(struct qlcnic_adapter *adapter,
			      struct qlcnic_host_sds_ring *sds_ring)
{
	writel(1, sds_ring->crb_intr_mask);
}

inline void qlcnic_83xx_enable_legacy_msix_mbx_intr(struct qlcnic_adapter
						    *adapter)
{
	u32 mask;

	/* Mailbox in MSI-x mode and Legacy Interrupt share the same
	 * source register. We could be here before contexts are created
	 * and sds_ring->crb_intr_mask has not been initialized, calculate
	 * BAR offset for Interrupt Source Register
	 */
	mask = QLCRDX(adapter->ahw, QLCNIC_DEF_INT_MASK);
	writel(0, adapter->ahw->pci_base0 + mask);
}

void qlcnic_83xx_disable_mbx_intr(struct qlcnic_adapter *adapter)
{
	u32 mask;

	mask = QLCRDX(adapter->ahw, QLCNIC_DEF_INT_MASK);
	writel(1, adapter->ahw->pci_base0 + mask);
	QLCWRX(adapter->ahw, QLCNIC_MBX_INTR_ENBL, 0);
}

static inline void qlcnic_83xx_get_mbx_data(struct qlcnic_adapter *adapter,
				     struct qlcnic_cmd_args *cmd)
{
	int i;

	if (cmd->op_type == QLC_83XX_MBX_POST_BC_OP)
		return;

	for (i = 0; i < cmd->rsp.num; i++)
		cmd->rsp.arg[i] = readl(QLCNIC_MBX_FW(adapter->ahw, i));
}

irqreturn_t qlcnic_83xx_clear_legacy_intr(struct qlcnic_adapter *adapter)
{
	u32 intr_val;
	struct qlcnic_hardware_context *ahw = adapter->ahw;
	int retries = 0;

	intr_val = readl(adapter->tgt_status_reg);

	if (!QLC_83XX_VALID_INTX_BIT31(intr_val))
		return IRQ_NONE;

	if (QLC_83XX_INTX_FUNC(intr_val) != adapter->ahw->pci_func) {
		adapter->stats.spurious_intr++;
		return IRQ_NONE;
	}
	/* The barrier is required to ensure writes to the registers */
	wmb();

	/* clear the interrupt trigger control register */
	writel(0, adapter->isr_int_vec);
	intr_val = readl(adapter->isr_int_vec);
	do {
		intr_val = readl(adapter->tgt_status_reg);
		if (QLC_83XX_INTX_FUNC(intr_val) != ahw->pci_func)
			break;
		retries++;
	} while (QLC_83XX_VALID_INTX_BIT30(intr_val) &&
		 (retries < QLC_83XX_LEGACY_INTX_MAX_RETRY));

	return IRQ_HANDLED;
}

static inline void qlcnic_83xx_notify_mbx_response(struct qlcnic_mailbox *mbx)
{
	atomic_set(&mbx->rsp_status, QLC_83XX_MBX_RESPONSE_ARRIVED);
	complete(&mbx->completion);
}

static void qlcnic_83xx_poll_process_aen(struct qlcnic_adapter *adapter)
{
	u32 resp, event, rsp_status = QLC_83XX_MBX_RESPONSE_ARRIVED;
	struct qlcnic_mailbox *mbx = adapter->ahw->mailbox;
	unsigned long flags;

	spin_lock_irqsave(&mbx->aen_lock, flags);
	resp = QLCRDX(adapter->ahw, QLCNIC_FW_MBX_CTRL);
	if (!(resp & QLCNIC_SET_OWNER))
		goto out;

	event = readl(QLCNIC_MBX_FW(adapter->ahw, 0));
	if (event &  QLCNIC_MBX_ASYNC_EVENT) {
		__qlcnic_83xx_process_aen(adapter);
	} else {
		if (atomic_read(&mbx->rsp_status) != rsp_status)
			qlcnic_83xx_notify_mbx_response(mbx);
	}
out:
	qlcnic_83xx_enable_legacy_msix_mbx_intr(adapter);
	spin_unlock_irqrestore(&mbx->aen_lock, flags);
}

irqreturn_t qlcnic_83xx_intr(int irq, void *data)
{
	struct qlcnic_adapter *adapter = data;
	struct qlcnic_host_sds_ring *sds_ring;
	struct qlcnic_hardware_context *ahw = adapter->ahw;

	if (qlcnic_83xx_clear_legacy_intr(adapter) == IRQ_NONE)
		return IRQ_NONE;

	qlcnic_83xx_poll_process_aen(adapter);

	if (ahw->diag_test == QLCNIC_INTERRUPT_TEST) {
		ahw->diag_cnt++;
		qlcnic_83xx_enable_legacy_msix_mbx_intr(adapter);
		return IRQ_HANDLED;
	}

	if (!test_bit(__QLCNIC_DEV_UP, &adapter->state)) {
		qlcnic_83xx_enable_legacy_msix_mbx_intr(adapter);
	} else {
		sds_ring = &adapter->recv_ctx->sds_rings[0];
		napi_schedule(&sds_ring->napi);
	}

	return IRQ_HANDLED;
}

irqreturn_t qlcnic_83xx_tmp_intr(int irq, void *data)
{
	struct qlcnic_host_sds_ring *sds_ring = data;
	struct qlcnic_adapter *adapter = sds_ring->adapter;

	if (adapter->flags & QLCNIC_MSIX_ENABLED)
		goto done;

	if (adapter->nic_ops->clear_legacy_intr(adapter) == IRQ_NONE)
		return IRQ_NONE;

done:
	adapter->ahw->diag_cnt++;
	qlcnic_83xx_enable_intr(adapter, sds_ring);

	return IRQ_HANDLED;
}

void qlcnic_83xx_free_mbx_intr(struct qlcnic_adapter *adapter)
{
	u32 num_msix;

	if (!(adapter->flags & QLCNIC_MSIX_ENABLED))
		qlcnic_83xx_set_legacy_intr_mask(adapter);

	qlcnic_83xx_disable_mbx_intr(adapter);

	if (adapter->flags & QLCNIC_MSIX_ENABLED)
		num_msix = adapter->ahw->num_msix - 1;
	else
		num_msix = 0;

	msleep(20);
	synchronize_irq(adapter->msix_entries[num_msix].vector);
	free_irq(adapter->msix_entries[num_msix].vector, adapter);
}

int qlcnic_83xx_setup_mbx_intr(struct qlcnic_adapter *adapter)
{
	irq_handler_t handler;
	u32 val;
	int err = 0;
	unsigned long flags = 0;

	if (!(adapter->flags & QLCNIC_MSI_ENABLED) &&
	    !(adapter->flags & QLCNIC_MSIX_ENABLED))
		flags |= IRQF_SHARED;

	if (adapter->flags & QLCNIC_MSIX_ENABLED) {
		handler = qlcnic_83xx_handle_aen;
		val = adapter->msix_entries[adapter->ahw->num_msix - 1].vector;
		err = request_irq(val, handler, flags, "qlcnic-MB", adapter);
		if (err) {
			dev_err(&adapter->pdev->dev,
				"failed to register MBX interrupt\n");
			return err;
		}
	} else {
		handler = qlcnic_83xx_intr;
		val = adapter->msix_entries[0].vector;
		err = request_irq(val, handler, flags, "qlcnic", adapter);
		if (err) {
			dev_err(&adapter->pdev->dev,
				"failed to register INTx interrupt\n");
			return err;
		}
		qlcnic_83xx_clear_legacy_intr_mask(adapter);
	}

	/* Enable mailbox interrupt */
	qlcnic_83xx_enable_mbx_interrupt(adapter);

	return err;
}

void qlcnic_83xx_get_func_no(struct qlcnic_adapter *adapter)
{
	u32 val = QLCRDX(adapter->ahw, QLCNIC_INFORMANT);
	adapter->ahw->pci_func = (val >> 24) & 0xff;
}

int qlcnic_83xx_cam_lock(struct qlcnic_adapter *adapter)
{
	void __iomem *addr;
	u32 val, limit = 0;

	struct qlcnic_hardware_context *ahw = adapter->ahw;

	addr = ahw->pci_base0 + QLC_83XX_SEM_LOCK_FUNC(ahw->pci_func);
	do {
		val = readl(addr);
		if (val) {
			/* write the function number to register */
			QLC_SHARED_REG_WR32(adapter, QLCNIC_FLASH_LOCK_OWNER,
					    ahw->pci_func);
			return 0;
		}
		usleep_range(1000, 2000);
	} while (++limit <= QLCNIC_PCIE_SEM_TIMEOUT);

	return -EIO;
}

void qlcnic_83xx_cam_unlock(struct qlcnic_adapter *adapter)
{
	void __iomem *addr;
	u32 val;
	struct qlcnic_hardware_context *ahw = adapter->ahw;

	addr = ahw->pci_base0 + QLC_83XX_SEM_UNLOCK_FUNC(ahw->pci_func);
	val = readl(addr);
}

void qlcnic_83xx_read_crb(struct qlcnic_adapter *adapter, char *buf,
			  loff_t offset, size_t size)
{
	int ret = 0;
	u32 data;

	if (qlcnic_api_lock(adapter)) {
		dev_err(&adapter->pdev->dev,
			"%s: failed to acquire lock. addr offset 0x%x\n",
			__func__, (u32)offset);
		return;
	}

	data = QLCRD32(adapter, (u32) offset, &ret);
	qlcnic_api_unlock(adapter);

	if (ret == -EIO) {
		dev_err(&adapter->pdev->dev,
			"%s: failed. addr offset 0x%x\n",
			__func__, (u32)offset);
		return;
	}
	memcpy(buf, &data, size);
}

void qlcnic_83xx_write_crb(struct qlcnic_adapter *adapter, char *buf,
			   loff_t offset, size_t size)
{
	u32 data;

	memcpy(&data, buf, size);
	qlcnic_83xx_wrt_reg_indirect(adapter, (u32) offset, data);
}

int qlcnic_83xx_get_port_info(struct qlcnic_adapter *adapter)
{
	int status;

	status = qlcnic_83xx_get_port_config(adapter);
	if (status) {
		dev_err(&adapter->pdev->dev,
			"Get Port Info failed\n");
	} else {
		if (QLC_83XX_SFP_10G_CAPABLE(adapter->ahw->port_config))
			adapter->ahw->port_type = QLCNIC_XGBE;
		else
			adapter->ahw->port_type = QLCNIC_GBE;

		if (QLC_83XX_AUTONEG(adapter->ahw->port_config))
			adapter->ahw->link_autoneg = AUTONEG_ENABLE;
	}
	return status;
}

void qlcnic_83xx_set_mac_filter_count(struct qlcnic_adapter *adapter)
{
	struct qlcnic_hardware_context *ahw = adapter->ahw;
	u16 act_pci_fn = ahw->act_pci_func;
	u16 count;

	ahw->max_mc_count = QLC_83XX_MAX_MC_COUNT;
	if (act_pci_fn <= 2)
		count = (QLC_83XX_MAX_UC_COUNT - QLC_83XX_MAX_MC_COUNT) /
			 act_pci_fn;
	else
		count = (QLC_83XX_LB_MAX_FILTERS - QLC_83XX_MAX_MC_COUNT) /
			 act_pci_fn;
	ahw->max_uc_count = count;
}

void qlcnic_83xx_enable_mbx_interrupt(struct qlcnic_adapter *adapter)
{
	u32 val;

	if (adapter->flags & QLCNIC_MSIX_ENABLED)
		val = BIT_2 | ((adapter->ahw->num_msix - 1) << 8);
	else
		val = BIT_2;

	QLCWRX(adapter->ahw, QLCNIC_MBX_INTR_ENBL, val);
	qlcnic_83xx_enable_legacy_msix_mbx_intr(adapter);
}

void qlcnic_83xx_check_vf(struct qlcnic_adapter *adapter,
			  const struct pci_device_id *ent)
{
	u32 op_mode, priv_level;
	struct qlcnic_hardware_context *ahw = adapter->ahw;

	ahw->fw_hal_version = 2;
	qlcnic_get_func_no(adapter);

	if (qlcnic_sriov_vf_check(adapter)) {
		qlcnic_sriov_vf_set_ops(adapter);
		return;
	}

	/* Determine function privilege level */
	op_mode = QLCRDX(adapter->ahw, QLC_83XX_DRV_OP_MODE);
	if (op_mode == QLC_83XX_DEFAULT_OPMODE)
		priv_level = QLCNIC_MGMT_FUNC;
	else
		priv_level = QLC_83XX_GET_FUNC_PRIVILEGE(op_mode,
							 ahw->pci_func);

	if (priv_level == QLCNIC_NON_PRIV_FUNC) {
		ahw->op_mode = QLCNIC_NON_PRIV_FUNC;
		dev_info(&adapter->pdev->dev,
			 "HAL Version: %d Non Privileged function\n",
			 ahw->fw_hal_version);
		adapter->nic_ops = &qlcnic_vf_ops;
	} else {
		if (pci_find_ext_capability(adapter->pdev,
					    PCI_EXT_CAP_ID_SRIOV))
			set_bit(__QLCNIC_SRIOV_CAPABLE, &adapter->state);
		adapter->nic_ops = &qlcnic_83xx_ops;
	}
}

static void qlcnic_83xx_handle_link_aen(struct qlcnic_adapter *adapter,
					u32 data[]);
static void qlcnic_83xx_handle_idc_comp_aen(struct qlcnic_adapter *adapter,
					    u32 data[]);

void qlcnic_dump_mbx(struct qlcnic_adapter *adapter,
		     struct qlcnic_cmd_args *cmd)
{
	int i;

	if (cmd->op_type == QLC_83XX_MBX_POST_BC_OP)
		return;

	dev_info(&adapter->pdev->dev,
		 "Host MBX regs(%d)\n", cmd->req.num);
	for (i = 0; i < cmd->req.num; i++) {
		if (i && !(i % 8))
			pr_info("\n");
		pr_info("%08x ", cmd->req.arg[i]);
	}
	pr_info("\n");
	dev_info(&adapter->pdev->dev,
		 "FW MBX regs(%d)\n", cmd->rsp.num);
	for (i = 0; i < cmd->rsp.num; i++) {
		if (i && !(i % 8))
			pr_info("\n");
		pr_info("%08x ", cmd->rsp.arg[i]);
	}
	pr_info("\n");
}

static inline void
qlcnic_83xx_poll_for_mbx_completion(struct qlcnic_adapter *adapter,
				    struct qlcnic_cmd_args *cmd)
{
	struct qlcnic_hardware_context *ahw = adapter->ahw;
	int opcode = LSW(cmd->req.arg[0]);
	unsigned long max_loops;

	max_loops = cmd->total_cmds * QLC_83XX_MBX_CMD_LOOP;

	for (; max_loops; max_loops--) {
		if (atomic_read(&cmd->rsp_status) ==
		    QLC_83XX_MBX_RESPONSE_ARRIVED)
			return;

		udelay(1);
	}

	dev_err(&adapter->pdev->dev,
		"%s: Mailbox command timed out, cmd_op=0x%x, cmd_type=0x%x, pci_func=0x%x, op_mode=0x%x\n",
		__func__, opcode, cmd->type, ahw->pci_func, ahw->op_mode);
	flush_workqueue(ahw->mailbox->work_q);
	return;
}

int qlcnic_83xx_issue_cmd(struct qlcnic_adapter *adapter,
			  struct qlcnic_cmd_args *cmd)
{
	struct qlcnic_mailbox *mbx = adapter->ahw->mailbox;
	struct qlcnic_hardware_context *ahw = adapter->ahw;
	int cmd_type, err, opcode;
	unsigned long timeout;

	opcode = LSW(cmd->req.arg[0]);
	cmd_type = cmd->type;
	err = mbx->ops->enqueue_cmd(adapter, cmd, &timeout);
	if (err) {
		dev_err(&adapter->pdev->dev,
			"%s: Mailbox not available, cmd_op=0x%x, cmd_context=0x%x, pci_func=0x%x, op_mode=0x%x\n",
			__func__, opcode, cmd->type, ahw->pci_func,
			ahw->op_mode);
		return err;
	}

	switch (cmd_type) {
	case QLC_83XX_MBX_CMD_WAIT:
		if (!wait_for_completion_timeout(&cmd->completion, timeout)) {
			dev_err(&adapter->pdev->dev,
				"%s: Mailbox command timed out, cmd_op=0x%x, cmd_type=0x%x, pci_func=0x%x, op_mode=0x%x\n",
				__func__, opcode, cmd_type, ahw->pci_func,
				ahw->op_mode);
			flush_workqueue(mbx->work_q);
		}
		break;
	case QLC_83XX_MBX_CMD_NO_WAIT:
		return 0;
	case QLC_83XX_MBX_CMD_BUSY_WAIT:
		qlcnic_83xx_poll_for_mbx_completion(adapter, cmd);
		break;
	default:
		dev_err(&adapter->pdev->dev,
			"%s: Invalid mailbox command, cmd_op=0x%x, cmd_type=0x%x, pci_func=0x%x, op_mode=0x%x\n",
			__func__, opcode, cmd_type, ahw->pci_func,
			ahw->op_mode);
		qlcnic_83xx_detach_mailbox_work(adapter);
	}

	return cmd->rsp_opcode;
}

int qlcnic_83xx_alloc_mbx_args(struct qlcnic_cmd_args *mbx,
			       struct qlcnic_adapter *adapter, u32 type)
{
	int i, size;
	u32 temp;
	const struct qlcnic_mailbox_metadata *mbx_tbl;

	memset(mbx, 0, sizeof(struct qlcnic_cmd_args));
	mbx_tbl = qlcnic_83xx_mbx_tbl;
	size = ARRAY_SIZE(qlcnic_83xx_mbx_tbl);
	for (i = 0; i < size; i++) {
		if (type == mbx_tbl[i].cmd) {
			mbx->op_type = QLC_83XX_FW_MBX_CMD;
			mbx->req.num = mbx_tbl[i].in_args;
			mbx->rsp.num = mbx_tbl[i].out_args;
			mbx->req.arg = kcalloc(mbx->req.num, sizeof(u32),
					       GFP_ATOMIC);
			if (!mbx->req.arg)
				return -ENOMEM;
			mbx->rsp.arg = kcalloc(mbx->rsp.num, sizeof(u32),
					       GFP_ATOMIC);
			if (!mbx->rsp.arg) {
				kfree(mbx->req.arg);
				mbx->req.arg = NULL;
				return -ENOMEM;
			}
			memset(mbx->req.arg, 0, sizeof(u32) * mbx->req.num);
			memset(mbx->rsp.arg, 0, sizeof(u32) * mbx->rsp.num);
			temp = adapter->ahw->fw_hal_version << 29;
			mbx->req.arg[0] = (type | (mbx->req.num << 16) | temp);
			mbx->cmd_op = type;
			return 0;
		}
	}
	return -EINVAL;
}

void qlcnic_83xx_idc_aen_work(struct work_struct *work)
{
	struct qlcnic_adapter *adapter;
	struct qlcnic_cmd_args cmd;
	int i, err = 0;

	adapter = container_of(work, struct qlcnic_adapter, idc_aen_work.work);
	err = qlcnic_alloc_mbx_args(&cmd, adapter, QLCNIC_CMD_IDC_ACK);
	if (err)
		return;

	for (i = 1; i < QLC_83XX_MBX_AEN_CNT; i++)
		cmd.req.arg[i] = adapter->ahw->mbox_aen[i];

	err = qlcnic_issue_cmd(adapter, &cmd);
	if (err)
		dev_info(&adapter->pdev->dev,
			 "%s: Mailbox IDC ACK failed.\n", __func__);
	qlcnic_free_mbx_args(&cmd);
}

static void qlcnic_83xx_handle_idc_comp_aen(struct qlcnic_adapter *adapter,
					    u32 data[])
{
	dev_dbg(&adapter->pdev->dev, "Completion AEN:0x%x.\n",
		QLCNIC_MBX_RSP(data[0]));
	clear_bit(QLC_83XX_IDC_COMP_AEN, &adapter->ahw->idc.status);
	return;
}

void __qlcnic_83xx_process_aen(struct qlcnic_adapter *adapter)
{
	struct qlcnic_hardware_context *ahw = adapter->ahw;
	u32 event[QLC_83XX_MBX_AEN_CNT];
	int i;

	for (i = 0; i < QLC_83XX_MBX_AEN_CNT; i++)
		event[i] = readl(QLCNIC_MBX_FW(ahw, i));

	switch (QLCNIC_MBX_RSP(event[0])) {

	case QLCNIC_MBX_LINK_EVENT:
		qlcnic_83xx_handle_link_aen(adapter, event);
		break;
	case QLCNIC_MBX_COMP_EVENT:
		qlcnic_83xx_handle_idc_comp_aen(adapter, event);
		break;
	case QLCNIC_MBX_REQUEST_EVENT:
		for (i = 0; i < QLC_83XX_MBX_AEN_CNT; i++)
			adapter->ahw->mbox_aen[i] = QLCNIC_MBX_RSP(event[i]);
		queue_delayed_work(adapter->qlcnic_wq,
				   &adapter->idc_aen_work, 0);
		break;
	case QLCNIC_MBX_TIME_EXTEND_EVENT:
		ahw->extend_lb_time = event[1] >> 8 & 0xf;
		break;
	case QLCNIC_MBX_BC_EVENT:
		qlcnic_sriov_handle_bc_event(adapter, event[1]);
		break;
	case QLCNIC_MBX_SFP_INSERT_EVENT:
		dev_info(&adapter->pdev->dev, "SFP+ Insert AEN:0x%x.\n",
			 QLCNIC_MBX_RSP(event[0]));
		break;
	case QLCNIC_MBX_SFP_REMOVE_EVENT:
		dev_info(&adapter->pdev->dev, "SFP Removed AEN:0x%x.\n",
			 QLCNIC_MBX_RSP(event[0]));
		break;
	default:
		dev_dbg(&adapter->pdev->dev, "Unsupported AEN:0x%x.\n",
			QLCNIC_MBX_RSP(event[0]));
		break;
	}

	QLCWRX(ahw, QLCNIC_FW_MBX_CTRL, QLCNIC_CLR_OWNER);
}

static void qlcnic_83xx_process_aen(struct qlcnic_adapter *adapter)
{
	u32 resp, event, rsp_status = QLC_83XX_MBX_RESPONSE_ARRIVED;
	struct qlcnic_hardware_context *ahw = adapter->ahw;
	struct qlcnic_mailbox *mbx = ahw->mailbox;
	unsigned long flags;

	spin_lock_irqsave(&mbx->aen_lock, flags);
	resp = QLCRDX(ahw, QLCNIC_FW_MBX_CTRL);
	if (resp & QLCNIC_SET_OWNER) {
		event = readl(QLCNIC_MBX_FW(ahw, 0));
		if (event &  QLCNIC_MBX_ASYNC_EVENT) {
			__qlcnic_83xx_process_aen(adapter);
		} else {
			if (atomic_read(&mbx->rsp_status) != rsp_status)
				qlcnic_83xx_notify_mbx_response(mbx);
		}
	}
	spin_unlock_irqrestore(&mbx->aen_lock, flags);
}

static void qlcnic_83xx_mbx_poll_work(struct work_struct *work)
{
	struct qlcnic_adapter *adapter;

	adapter = container_of(work, struct qlcnic_adapter, mbx_poll_work.work);

	if (!test_bit(__QLCNIC_MBX_POLL_ENABLE, &adapter->state))
		return;

	qlcnic_83xx_process_aen(adapter);
	queue_delayed_work(adapter->qlcnic_wq, &adapter->mbx_poll_work,
			   (HZ / 10));
}

void qlcnic_83xx_enable_mbx_poll(struct qlcnic_adapter *adapter)
{
	if (test_and_set_bit(__QLCNIC_MBX_POLL_ENABLE, &adapter->state))
		return;

	INIT_DELAYED_WORK(&adapter->mbx_poll_work, qlcnic_83xx_mbx_poll_work);
	queue_delayed_work(adapter->qlcnic_wq, &adapter->mbx_poll_work, 0);
}

void qlcnic_83xx_disable_mbx_poll(struct qlcnic_adapter *adapter)
{
	if (!test_and_clear_bit(__QLCNIC_MBX_POLL_ENABLE, &adapter->state))
		return;
	cancel_delayed_work_sync(&adapter->mbx_poll_work);
}

static int qlcnic_83xx_add_rings(struct qlcnic_adapter *adapter)
{
	int index, i, err, sds_mbx_size;
	u32 *buf, intrpt_id, intr_mask;
	u16 context_id;
	u8 num_sds;
	struct qlcnic_cmd_args cmd;
	struct qlcnic_host_sds_ring *sds;
	struct qlcnic_sds_mbx sds_mbx;
	struct qlcnic_add_rings_mbx_out *mbx_out;
	struct qlcnic_recv_context *recv_ctx = adapter->recv_ctx;
	struct qlcnic_hardware_context *ahw = adapter->ahw;

	sds_mbx_size = sizeof(struct qlcnic_sds_mbx);
	context_id = recv_ctx->context_id;
	num_sds = (adapter->max_sds_rings - QLCNIC_MAX_RING_SETS);
	ahw->hw_ops->alloc_mbx_args(&cmd, adapter,
				    QLCNIC_CMD_ADD_RCV_RINGS);
	cmd.req.arg[1] = 0 | (num_sds << 8) | (context_id << 16);

	/* set up status rings, mbx 2-81 */
	index = 2;
	for (i = 8; i < adapter->max_sds_rings; i++) {
		memset(&sds_mbx, 0, sds_mbx_size);
		sds = &recv_ctx->sds_rings[i];
		sds->consumer = 0;
		memset(sds->desc_head, 0, STATUS_DESC_RINGSIZE(sds));
		sds_mbx.phy_addr_low = LSD(sds->phys_addr);
		sds_mbx.phy_addr_high = MSD(sds->phys_addr);
		sds_mbx.sds_ring_size = sds->num_desc;

		if (adapter->flags & QLCNIC_MSIX_ENABLED)
			intrpt_id = ahw->intr_tbl[i].id;
		else
			intrpt_id = QLCRDX(ahw, QLCNIC_DEF_INT_ID);

		if (adapter->ahw->diag_test != QLCNIC_LOOPBACK_TEST)
			sds_mbx.intrpt_id = intrpt_id;
		else
			sds_mbx.intrpt_id = 0xffff;
		sds_mbx.intrpt_val = 0;
		buf = &cmd.req.arg[index];
		memcpy(buf, &sds_mbx, sds_mbx_size);
		index += sds_mbx_size / sizeof(u32);
	}

	/* send the mailbox command */
	err = ahw->hw_ops->mbx_cmd(adapter, &cmd);
	if (err) {
		dev_err(&adapter->pdev->dev,
			"Failed to add rings %d\n", err);
		goto out;
	}

	mbx_out = (struct qlcnic_add_rings_mbx_out *)&cmd.rsp.arg[1];
	index = 0;
	/* status descriptor ring */
	for (i = 8; i < adapter->max_sds_rings; i++) {
		sds = &recv_ctx->sds_rings[i];
		sds->crb_sts_consumer = ahw->pci_base0 +
					mbx_out->host_csmr[index];
		if (adapter->flags & QLCNIC_MSIX_ENABLED)
			intr_mask = ahw->intr_tbl[i].src;
		else
			intr_mask = QLCRDX(ahw, QLCNIC_DEF_INT_MASK);

		sds->crb_intr_mask = ahw->pci_base0 + intr_mask;
		index++;
	}
out:
	qlcnic_free_mbx_args(&cmd);
	return err;
}

void qlcnic_83xx_del_rx_ctx(struct qlcnic_adapter *adapter)
{
	int err;
	u32 temp = 0;
	struct qlcnic_cmd_args cmd;
	struct qlcnic_recv_context *recv_ctx = adapter->recv_ctx;

	if (qlcnic_alloc_mbx_args(&cmd, adapter, QLCNIC_CMD_DESTROY_RX_CTX))
		return;

	if (qlcnic_sriov_pf_check(adapter) || qlcnic_sriov_vf_check(adapter))
		cmd.req.arg[0] |= (0x3 << 29);

	if (qlcnic_sriov_pf_check(adapter))
		qlcnic_pf_set_interface_id_del_rx_ctx(adapter, &temp);

	cmd.req.arg[1] = recv_ctx->context_id | temp;
	err = qlcnic_issue_cmd(adapter, &cmd);
	if (err)
		dev_err(&adapter->pdev->dev,
			"Failed to destroy rx ctx in firmware\n");

	recv_ctx->state = QLCNIC_HOST_CTX_STATE_FREED;
	qlcnic_free_mbx_args(&cmd);
}

int qlcnic_83xx_create_rx_ctx(struct qlcnic_adapter *adapter)
{
	int i, err, index, sds_mbx_size, rds_mbx_size;
	u8 num_sds, num_rds;
	u32 *buf, intrpt_id, intr_mask, cap = 0;
	struct qlcnic_host_sds_ring *sds;
	struct qlcnic_host_rds_ring *rds;
	struct qlcnic_sds_mbx sds_mbx;
	struct qlcnic_rds_mbx rds_mbx;
	struct qlcnic_cmd_args cmd;
	struct qlcnic_rcv_mbx_out *mbx_out;
	struct qlcnic_recv_context *recv_ctx = adapter->recv_ctx;
	struct qlcnic_hardware_context *ahw = adapter->ahw;
	num_rds = adapter->max_rds_rings;

	if (adapter->max_sds_rings <= QLCNIC_MAX_RING_SETS)
		num_sds = adapter->max_sds_rings;
	else
		num_sds = QLCNIC_MAX_RING_SETS;

	sds_mbx_size = sizeof(struct qlcnic_sds_mbx);
	rds_mbx_size = sizeof(struct qlcnic_rds_mbx);
	cap = QLCNIC_CAP0_LEGACY_CONTEXT;

	if (adapter->flags & QLCNIC_FW_LRO_MSS_CAP)
		cap |= QLC_83XX_FW_CAP_LRO_MSS;

	/* set mailbox hdr and capabilities */
	err = qlcnic_alloc_mbx_args(&cmd, adapter,
				    QLCNIC_CMD_CREATE_RX_CTX);
	if (err)
		return err;

	if (qlcnic_sriov_pf_check(adapter) || qlcnic_sriov_vf_check(adapter))
		cmd.req.arg[0] |= (0x3 << 29);

	cmd.req.arg[1] = cap;
	cmd.req.arg[5] = 1 | (num_rds << 5) | (num_sds << 8) |
			 (QLC_83XX_HOST_RDS_MODE_UNIQUE << 16);

	if (qlcnic_sriov_pf_check(adapter))
		qlcnic_pf_set_interface_id_create_rx_ctx(adapter,
							 &cmd.req.arg[6]);
	/* set up status rings, mbx 8-57/87 */
	index = QLC_83XX_HOST_SDS_MBX_IDX;
	for (i = 0; i < num_sds; i++) {
		memset(&sds_mbx, 0, sds_mbx_size);
		sds = &recv_ctx->sds_rings[i];
		sds->consumer = 0;
		memset(sds->desc_head, 0, STATUS_DESC_RINGSIZE(sds));
		sds_mbx.phy_addr_low = LSD(sds->phys_addr);
		sds_mbx.phy_addr_high = MSD(sds->phys_addr);
		sds_mbx.sds_ring_size = sds->num_desc;
		if (adapter->flags & QLCNIC_MSIX_ENABLED)
			intrpt_id = ahw->intr_tbl[i].id;
		else
			intrpt_id = QLCRDX(ahw, QLCNIC_DEF_INT_ID);
		if (adapter->ahw->diag_test != QLCNIC_LOOPBACK_TEST)
			sds_mbx.intrpt_id = intrpt_id;
		else
			sds_mbx.intrpt_id = 0xffff;
		sds_mbx.intrpt_val = 0;
		buf = &cmd.req.arg[index];
		memcpy(buf, &sds_mbx, sds_mbx_size);
		index += sds_mbx_size / sizeof(u32);
	}
	/* set up receive rings, mbx 88-111/135 */
	index = QLCNIC_HOST_RDS_MBX_IDX;
	rds = &recv_ctx->rds_rings[0];
	rds->producer = 0;
	memset(&rds_mbx, 0, rds_mbx_size);
	rds_mbx.phy_addr_reg_low = LSD(rds->phys_addr);
	rds_mbx.phy_addr_reg_high = MSD(rds->phys_addr);
	rds_mbx.reg_ring_sz = rds->dma_size;
	rds_mbx.reg_ring_len = rds->num_desc;
	/* Jumbo ring */
	rds = &recv_ctx->rds_rings[1];
	rds->producer = 0;
	rds_mbx.phy_addr_jmb_low = LSD(rds->phys_addr);
	rds_mbx.phy_addr_jmb_high = MSD(rds->phys_addr);
	rds_mbx.jmb_ring_sz = rds->dma_size;
	rds_mbx.jmb_ring_len = rds->num_desc;
	buf = &cmd.req.arg[index];
	memcpy(buf, &rds_mbx, rds_mbx_size);

	/* send the mailbox command */
	err = ahw->hw_ops->mbx_cmd(adapter, &cmd);
	if (err) {
		dev_err(&adapter->pdev->dev,
			"Failed to create Rx ctx in firmware%d\n", err);
		goto out;
	}
	mbx_out = (struct qlcnic_rcv_mbx_out *)&cmd.rsp.arg[1];
	recv_ctx->context_id = mbx_out->ctx_id;
	recv_ctx->state = mbx_out->state;
	recv_ctx->virt_port = mbx_out->vport_id;
	dev_info(&adapter->pdev->dev, "Rx Context[%d] Created, state:0x%x\n",
		 recv_ctx->context_id, recv_ctx->state);
	/* Receive descriptor ring */
	/* Standard ring */
	rds = &recv_ctx->rds_rings[0];
	rds->crb_rcv_producer = ahw->pci_base0 +
				mbx_out->host_prod[0].reg_buf;
	/* Jumbo ring */
	rds = &recv_ctx->rds_rings[1];
	rds->crb_rcv_producer = ahw->pci_base0 +
				mbx_out->host_prod[0].jmb_buf;
	/* status descriptor ring */
	for (i = 0; i < num_sds; i++) {
		sds = &recv_ctx->sds_rings[i];
		sds->crb_sts_consumer = ahw->pci_base0 +
					mbx_out->host_csmr[i];
		if (adapter->flags & QLCNIC_MSIX_ENABLED)
			intr_mask = ahw->intr_tbl[i].src;
		else
			intr_mask = QLCRDX(ahw, QLCNIC_DEF_INT_MASK);
		sds->crb_intr_mask = ahw->pci_base0 + intr_mask;
	}

	if (adapter->max_sds_rings > QLCNIC_MAX_RING_SETS)
		err = qlcnic_83xx_add_rings(adapter);
out:
	qlcnic_free_mbx_args(&cmd);
	return err;
}

void qlcnic_83xx_del_tx_ctx(struct qlcnic_adapter *adapter,
			    struct qlcnic_host_tx_ring *tx_ring)
{
	struct qlcnic_cmd_args cmd;
	u32 temp = 0;

	if (qlcnic_alloc_mbx_args(&cmd, adapter, QLCNIC_CMD_DESTROY_TX_CTX))
		return;

	if (qlcnic_sriov_pf_check(adapter) || qlcnic_sriov_vf_check(adapter))
		cmd.req.arg[0] |= (0x3 << 29);

	if (qlcnic_sriov_pf_check(adapter))
		qlcnic_pf_set_interface_id_del_tx_ctx(adapter, &temp);

	cmd.req.arg[1] = tx_ring->ctx_id | temp;
	if (qlcnic_issue_cmd(adapter, &cmd))
		dev_err(&adapter->pdev->dev,
			"Failed to destroy tx ctx in firmware\n");
	qlcnic_free_mbx_args(&cmd);
}

int qlcnic_83xx_create_tx_ctx(struct qlcnic_adapter *adapter,
			      struct qlcnic_host_tx_ring *tx, int ring)
{
	int err;
	u16 msix_id;
	u32 *buf, intr_mask, temp = 0;
	struct qlcnic_cmd_args cmd;
	struct qlcnic_tx_mbx mbx;
	struct qlcnic_tx_mbx_out *mbx_out;
	struct qlcnic_hardware_context *ahw = adapter->ahw;
	u32 msix_vector;

	/* Reset host resources */
	tx->producer = 0;
	tx->sw_consumer = 0;
	*(tx->hw_consumer) = 0;

	memset(&mbx, 0, sizeof(struct qlcnic_tx_mbx));

	/* setup mailbox inbox registerss */
	mbx.phys_addr_low = LSD(tx->phys_addr);
	mbx.phys_addr_high = MSD(tx->phys_addr);
	mbx.cnsmr_index_low = LSD(tx->hw_cons_phys_addr);
	mbx.cnsmr_index_high = MSD(tx->hw_cons_phys_addr);
	mbx.size = tx->num_desc;
	if (adapter->flags & QLCNIC_MSIX_ENABLED) {
		if (!(adapter->flags & QLCNIC_TX_INTR_SHARED))
			msix_vector = adapter->max_sds_rings + ring;
		else
			msix_vector = adapter->max_sds_rings - 1;
		msix_id = ahw->intr_tbl[msix_vector].id;
	} else {
		msix_id = QLCRDX(ahw, QLCNIC_DEF_INT_ID);
	}

	if (adapter->ahw->diag_test != QLCNIC_LOOPBACK_TEST)
		mbx.intr_id = msix_id;
	else
		mbx.intr_id = 0xffff;
	mbx.src = 0;

	err = qlcnic_alloc_mbx_args(&cmd, adapter, QLCNIC_CMD_CREATE_TX_CTX);
	if (err)
		return err;

	if (qlcnic_sriov_pf_check(adapter) || qlcnic_sriov_vf_check(adapter))
		cmd.req.arg[0] |= (0x3 << 29);

	if (qlcnic_sriov_pf_check(adapter))
		qlcnic_pf_set_interface_id_create_tx_ctx(adapter, &temp);

	cmd.req.arg[1] = QLCNIC_CAP0_LEGACY_CONTEXT;
	cmd.req.arg[5] = QLCNIC_MAX_TX_QUEUES | temp;
	buf = &cmd.req.arg[6];
	memcpy(buf, &mbx, sizeof(struct qlcnic_tx_mbx));
	/* send the mailbox command*/
	err = qlcnic_issue_cmd(adapter, &cmd);
	if (err) {
		dev_err(&adapter->pdev->dev,
			"Failed to create Tx ctx in firmware 0x%x\n", err);
		goto out;
	}
	mbx_out = (struct qlcnic_tx_mbx_out *)&cmd.rsp.arg[2];
	tx->crb_cmd_producer = ahw->pci_base0 + mbx_out->host_prod;
	tx->ctx_id = mbx_out->ctx_id;
	if ((adapter->flags & QLCNIC_MSIX_ENABLED) &&
	    !(adapter->flags & QLCNIC_TX_INTR_SHARED)) {
		intr_mask = ahw->intr_tbl[adapter->max_sds_rings + ring].src;
		tx->crb_intr_mask = ahw->pci_base0 + intr_mask;
	}
	dev_info(&adapter->pdev->dev, "Tx Context[0x%x] Created, state:0x%x\n",
		 tx->ctx_id, mbx_out->state);
out:
	qlcnic_free_mbx_args(&cmd);
	return err;
}

static int qlcnic_83xx_diag_alloc_res(struct net_device *netdev, int test,
				      int num_sds_ring)
{
	struct qlcnic_adapter *adapter = netdev_priv(netdev);
	struct qlcnic_host_sds_ring *sds_ring;
	struct qlcnic_host_rds_ring *rds_ring;
	u16 adapter_state = adapter->is_up;
	u8 ring;
	int ret;

	netif_device_detach(netdev);

	if (netif_running(netdev))
		__qlcnic_down(adapter, netdev);

	qlcnic_detach(adapter);

	adapter->max_sds_rings = 1;
	adapter->ahw->diag_test = test;
	adapter->ahw->linkup = 0;

	ret = qlcnic_attach(adapter);
	if (ret) {
		netif_device_attach(netdev);
		return ret;
	}

	ret = qlcnic_fw_create_ctx(adapter);
	if (ret) {
		qlcnic_detach(adapter);
		if (adapter_state == QLCNIC_ADAPTER_UP_MAGIC) {
			adapter->max_sds_rings = num_sds_ring;
			qlcnic_attach(adapter);
		}
		netif_device_attach(netdev);
		return ret;
	}

	for (ring = 0; ring < adapter->max_rds_rings; ring++) {
		rds_ring = &adapter->recv_ctx->rds_rings[ring];
		qlcnic_post_rx_buffers(adapter, rds_ring, ring);
	}

	if (adapter->ahw->diag_test == QLCNIC_INTERRUPT_TEST) {
		for (ring = 0; ring < adapter->max_sds_rings; ring++) {
			sds_ring = &adapter->recv_ctx->sds_rings[ring];
			qlcnic_83xx_enable_intr(adapter, sds_ring);
		}
	}

	if (adapter->ahw->diag_test == QLCNIC_LOOPBACK_TEST) {
		/* disable and free mailbox interrupt */
		if (!(adapter->flags & QLCNIC_MSIX_ENABLED)) {
			qlcnic_83xx_enable_mbx_poll(adapter);
			qlcnic_83xx_free_mbx_intr(adapter);
		}
		adapter->ahw->loopback_state = 0;
		adapter->ahw->hw_ops->setup_link_event(adapter, 1);
	}

	set_bit(__QLCNIC_DEV_UP, &adapter->state);
	return 0;
}

static void qlcnic_83xx_diag_free_res(struct net_device *netdev,
					int max_sds_rings)
{
	struct qlcnic_adapter *adapter = netdev_priv(netdev);
	struct qlcnic_host_sds_ring *sds_ring;
	int ring, err;

	clear_bit(__QLCNIC_DEV_UP, &adapter->state);
	if (adapter->ahw->diag_test == QLCNIC_INTERRUPT_TEST) {
		for (ring = 0; ring < adapter->max_sds_rings; ring++) {
			sds_ring = &adapter->recv_ctx->sds_rings[ring];
			qlcnic_83xx_disable_intr(adapter, sds_ring);
			if (!(adapter->flags & QLCNIC_MSIX_ENABLED))
				qlcnic_83xx_enable_mbx_poll(adapter);
		}
	}

	qlcnic_fw_destroy_ctx(adapter);
	qlcnic_detach(adapter);

	if (adapter->ahw->diag_test == QLCNIC_LOOPBACK_TEST) {
		if (!(adapter->flags & QLCNIC_MSIX_ENABLED)) {
			err = qlcnic_83xx_setup_mbx_intr(adapter);
			qlcnic_83xx_disable_mbx_poll(adapter);
			if (err) {
				dev_err(&adapter->pdev->dev,
					"%s: failed to setup mbx interrupt\n",
					__func__);
				goto out;
			}
		}
	}
	adapter->ahw->diag_test = 0;
	adapter->max_sds_rings = max_sds_rings;

	if (qlcnic_attach(adapter))
		goto out;

	if (netif_running(netdev))
		__qlcnic_up(adapter, netdev);

	if (adapter->ahw->diag_test == QLCNIC_INTERRUPT_TEST &&
	    !(adapter->flags & QLCNIC_MSIX_ENABLED))
		qlcnic_83xx_disable_mbx_poll(adapter);
out:
	netif_device_attach(netdev);
}

int qlcnic_83xx_config_led(struct qlcnic_adapter *adapter, u32 state,
			   u32 beacon)
{
	struct qlcnic_cmd_args cmd;
	u32 mbx_in;
	int i, status = 0;

	if (state) {
		/* Get LED configuration */
		status = qlcnic_alloc_mbx_args(&cmd, adapter,
					       QLCNIC_CMD_GET_LED_CONFIG);
		if (status)
			return status;

		status = qlcnic_issue_cmd(adapter, &cmd);
		if (status) {
			dev_err(&adapter->pdev->dev,
				"Get led config failed.\n");
			goto mbx_err;
		} else {
			for (i = 0; i < 4; i++)
				adapter->ahw->mbox_reg[i] = cmd.rsp.arg[i+1];
		}
		qlcnic_free_mbx_args(&cmd);
		/* Set LED Configuration */
		mbx_in = (LSW(QLC_83XX_LED_CONFIG) << 16) |
			  LSW(QLC_83XX_LED_CONFIG);
		status = qlcnic_alloc_mbx_args(&cmd, adapter,
					       QLCNIC_CMD_SET_LED_CONFIG);
		if (status)
			return status;

		cmd.req.arg[1] = mbx_in;
		cmd.req.arg[2] = mbx_in;
		cmd.req.arg[3] = mbx_in;
		if (beacon)
			cmd.req.arg[4] = QLC_83XX_ENABLE_BEACON;
		status = qlcnic_issue_cmd(adapter, &cmd);
		if (status) {
			dev_err(&adapter->pdev->dev,
				"Set led config failed.\n");
		}
mbx_err:
		qlcnic_free_mbx_args(&cmd);
		return status;

	} else {
		/* Restoring default LED configuration */
		status = qlcnic_alloc_mbx_args(&cmd, adapter,
					       QLCNIC_CMD_SET_LED_CONFIG);
		if (status)
			return status;

		cmd.req.arg[1] = adapter->ahw->mbox_reg[0];
		cmd.req.arg[2] = adapter->ahw->mbox_reg[1];
		cmd.req.arg[3] = adapter->ahw->mbox_reg[2];
		if (beacon)
			cmd.req.arg[4] = adapter->ahw->mbox_reg[3];
		status = qlcnic_issue_cmd(adapter, &cmd);
		if (status)
			dev_err(&adapter->pdev->dev,
				"Restoring led config failed.\n");
		qlcnic_free_mbx_args(&cmd);
		return status;
	}
}

int  qlcnic_83xx_set_led(struct net_device *netdev,
			 enum ethtool_phys_id_state state)
{
	struct qlcnic_adapter *adapter = netdev_priv(netdev);
	int err = -EIO, active = 1;

	if (adapter->ahw->op_mode == QLCNIC_NON_PRIV_FUNC) {
		netdev_warn(netdev,
			    "LED test is not supported in non-privileged mode\n");
		return -EOPNOTSUPP;
	}

	switch (state) {
	case ETHTOOL_ID_ACTIVE:
		if (test_and_set_bit(__QLCNIC_LED_ENABLE, &adapter->state))
			return -EBUSY;

		if (test_bit(__QLCNIC_RESETTING, &adapter->state))
			break;

		err = qlcnic_83xx_config_led(adapter, active, 0);
		if (err)
			netdev_err(netdev, "Failed to set LED blink state\n");
		break;
	case ETHTOOL_ID_INACTIVE:
		active = 0;

		if (test_bit(__QLCNIC_RESETTING, &adapter->state))
			break;

		err = qlcnic_83xx_config_led(adapter, active, 0);
		if (err)
			netdev_err(netdev, "Failed to reset LED blink state\n");
		break;

	default:
		return -EINVAL;
	}

	if (!active || err)
		clear_bit(__QLCNIC_LED_ENABLE, &adapter->state);

	return err;
}

void qlcnic_83xx_register_nic_idc_func(struct qlcnic_adapter *adapter,
				       int enable)
{
	struct qlcnic_cmd_args cmd;
	int status;

	if (qlcnic_sriov_vf_check(adapter))
		return;

	if (enable) {
		status = qlcnic_alloc_mbx_args(&cmd, adapter,
					       QLCNIC_CMD_INIT_NIC_FUNC);
		if (status)
			return;

		cmd.req.arg[1] = BIT_0 | BIT_31;
	} else {
		status = qlcnic_alloc_mbx_args(&cmd, adapter,
					       QLCNIC_CMD_STOP_NIC_FUNC);
		if (status)
			return;

		cmd.req.arg[1] = BIT_0 | BIT_31;
	}
	status = qlcnic_issue_cmd(adapter, &cmd);
	if (status)
		dev_err(&adapter->pdev->dev,
			"Failed to %s in NIC IDC function event.\n",
			(enable ? "register" : "unregister"));

	qlcnic_free_mbx_args(&cmd);
}

int qlcnic_83xx_set_port_config(struct qlcnic_adapter *adapter)
{
	struct qlcnic_cmd_args cmd;
	int err;

	err = qlcnic_alloc_mbx_args(&cmd, adapter, QLCNIC_CMD_SET_PORT_CONFIG);
	if (err)
		return err;

	cmd.req.arg[1] = adapter->ahw->port_config;
	err = qlcnic_issue_cmd(adapter, &cmd);
	if (err)
		dev_info(&adapter->pdev->dev, "Set Port Config failed.\n");
	qlcnic_free_mbx_args(&cmd);
	return err;
}

int qlcnic_83xx_get_port_config(struct qlcnic_adapter *adapter)
{
	struct qlcnic_cmd_args cmd;
	int err;

	err = qlcnic_alloc_mbx_args(&cmd, adapter, QLCNIC_CMD_GET_PORT_CONFIG);
	if (err)
		return err;

	err = qlcnic_issue_cmd(adapter, &cmd);
	if (err)
		dev_info(&adapter->pdev->dev, "Get Port config failed\n");
	else
		adapter->ahw->port_config = cmd.rsp.arg[1];
	qlcnic_free_mbx_args(&cmd);
	return err;
}

int qlcnic_83xx_setup_link_event(struct qlcnic_adapter *adapter, int enable)
{
	int err;
	u32 temp;
	struct qlcnic_cmd_args cmd;

	err = qlcnic_alloc_mbx_args(&cmd, adapter, QLCNIC_CMD_GET_LINK_EVENT);
	if (err)
		return err;

	temp = adapter->recv_ctx->context_id << 16;
	cmd.req.arg[1] = (enable ? 1 : 0) | BIT_8 | temp;
	err = qlcnic_issue_cmd(adapter, &cmd);
	if (err)
		dev_info(&adapter->pdev->dev,
			 "Setup linkevent mailbox failed\n");
	qlcnic_free_mbx_args(&cmd);
	return err;
}

static void qlcnic_83xx_set_interface_id_promisc(struct qlcnic_adapter *adapter,
						 u32 *interface_id)
{
	if (qlcnic_sriov_pf_check(adapter)) {
		qlcnic_pf_set_interface_id_promisc(adapter, interface_id);
	} else {
		if (!qlcnic_sriov_vf_check(adapter))
			*interface_id = adapter->recv_ctx->context_id << 16;
	}
}

int qlcnic_83xx_nic_set_promisc(struct qlcnic_adapter *adapter, u32 mode)
{
	struct qlcnic_cmd_args *cmd = NULL;
	u32 temp = 0;
	int err;

	if (adapter->recv_ctx->state == QLCNIC_HOST_CTX_STATE_FREED)
		return -EIO;

	cmd = kzalloc(sizeof(*cmd), GFP_ATOMIC);
	if (!cmd)
		return -ENOMEM;

	err = qlcnic_alloc_mbx_args(cmd, adapter,
				    QLCNIC_CMD_CONFIGURE_MAC_RX_MODE);
	if (err)
		goto out;

	cmd->type = QLC_83XX_MBX_CMD_NO_WAIT;
	qlcnic_83xx_set_interface_id_promisc(adapter, &temp);
<<<<<<< HEAD
	cmd->req.arg[1] = (mode ? 1 : 0) | temp;
	err = qlcnic_issue_cmd(adapter, cmd);
	if (!err)
		return err;
=======
	cmd.req.arg[1] = (mode ? 1 : 0) | temp;
	err = qlcnic_issue_cmd(adapter, &cmd);
	if (err)
		dev_info(&adapter->pdev->dev,
			 "Promiscuous mode config failed\n");
>>>>>>> 9ed354b7

	qlcnic_free_mbx_args(cmd);

out:
	kfree(cmd);
	return err;
}

int qlcnic_83xx_loopback_test(struct net_device *netdev, u8 mode)
{
	struct qlcnic_adapter *adapter = netdev_priv(netdev);
	struct qlcnic_hardware_context *ahw = adapter->ahw;
	int ret = 0, loop = 0, max_sds_rings = adapter->max_sds_rings;

	if (ahw->op_mode == QLCNIC_NON_PRIV_FUNC) {
		netdev_warn(netdev,
			    "Loopback test not supported in non privileged mode\n");
		return -ENOTSUPP;
	}

	if (test_bit(__QLCNIC_RESETTING, &adapter->state)) {
		netdev_info(netdev, "Device is resetting\n");
		return -EBUSY;
	}

	if (qlcnic_get_diag_lock(adapter)) {
		netdev_info(netdev, "Device is in diagnostics mode\n");
		return -EBUSY;
	}

	netdev_info(netdev, "%s loopback test in progress\n",
		    mode == QLCNIC_ILB_MODE ? "internal" : "external");

	ret = qlcnic_83xx_diag_alloc_res(netdev, QLCNIC_LOOPBACK_TEST,
					 max_sds_rings);
	if (ret)
		goto fail_diag_alloc;

	ret = qlcnic_83xx_set_lb_mode(adapter, mode);
	if (ret)
		goto free_diag_res;

	/* Poll for link up event before running traffic */
	do {
		msleep(QLC_83XX_LB_MSLEEP_COUNT);

		if (test_bit(__QLCNIC_RESETTING, &adapter->state)) {
			netdev_info(netdev,
				    "Device is resetting, free LB test resources\n");
			ret = -EBUSY;
			goto free_diag_res;
		}
		if (loop++ > QLC_83XX_LB_WAIT_COUNT) {
			netdev_info(netdev,
				    "Firmware didn't sent link up event to loopback request\n");
			ret = -ETIMEDOUT;
			qlcnic_83xx_clear_lb_mode(adapter, mode);
			goto free_diag_res;
		}
	} while ((adapter->ahw->linkup && ahw->has_link_events) != 1);

	/* Make sure carrier is off and queue is stopped during loopback */
	if (netif_running(netdev)) {
		netif_carrier_off(netdev);
		netif_tx_stop_all_queues(netdev);
	}

	ret = qlcnic_do_lb_test(adapter, mode);

	qlcnic_83xx_clear_lb_mode(adapter, mode);

free_diag_res:
	qlcnic_83xx_diag_free_res(netdev, max_sds_rings);

fail_diag_alloc:
	adapter->max_sds_rings = max_sds_rings;
	qlcnic_release_diag_lock(adapter);
	return ret;
}

static void qlcnic_extend_lb_idc_cmpltn_wait(struct qlcnic_adapter *adapter,
					     u32 *max_wait_count)
{
	struct qlcnic_hardware_context *ahw = adapter->ahw;
	int temp;

	netdev_info(adapter->netdev, "Recieved loopback IDC time extend event for 0x%x seconds\n",
		    ahw->extend_lb_time);
	temp = ahw->extend_lb_time * 1000;
	*max_wait_count += temp / QLC_83XX_LB_MSLEEP_COUNT;
	ahw->extend_lb_time = 0;
}

int qlcnic_83xx_set_lb_mode(struct qlcnic_adapter *adapter, u8 mode)
{
	struct qlcnic_hardware_context *ahw = adapter->ahw;
	struct net_device *netdev = adapter->netdev;
	u32 config, max_wait_count;
	int status = 0, loop = 0;

	ahw->extend_lb_time = 0;
	max_wait_count = QLC_83XX_LB_WAIT_COUNT;
	status = qlcnic_83xx_get_port_config(adapter);
	if (status)
		return status;

	config = ahw->port_config;

	/* Check if port is already in loopback mode */
	if ((config & QLC_83XX_CFG_LOOPBACK_HSS) ||
	    (config & QLC_83XX_CFG_LOOPBACK_EXT)) {
		netdev_err(netdev,
			   "Port already in Loopback mode.\n");
		return -EINPROGRESS;
	}

	set_bit(QLC_83XX_IDC_COMP_AEN, &ahw->idc.status);

	if (mode == QLCNIC_ILB_MODE)
		ahw->port_config |= QLC_83XX_CFG_LOOPBACK_HSS;
	if (mode == QLCNIC_ELB_MODE)
		ahw->port_config |= QLC_83XX_CFG_LOOPBACK_EXT;

	status = qlcnic_83xx_set_port_config(adapter);
	if (status) {
		netdev_err(netdev,
			   "Failed to Set Loopback Mode = 0x%x.\n",
			   ahw->port_config);
		ahw->port_config = config;
		clear_bit(QLC_83XX_IDC_COMP_AEN, &ahw->idc.status);
		return status;
	}

	/* Wait for Link and IDC Completion AEN */
	do {
		msleep(QLC_83XX_LB_MSLEEP_COUNT);

		if (test_bit(__QLCNIC_RESETTING, &adapter->state)) {
			netdev_info(netdev,
				    "Device is resetting, free LB test resources\n");
			clear_bit(QLC_83XX_IDC_COMP_AEN, &ahw->idc.status);
			return -EBUSY;
		}

		if (ahw->extend_lb_time)
			qlcnic_extend_lb_idc_cmpltn_wait(adapter,
							 &max_wait_count);

		if (loop++ > max_wait_count) {
			netdev_err(netdev, "%s: Did not receive loopback IDC completion AEN\n",
				   __func__);
			clear_bit(QLC_83XX_IDC_COMP_AEN, &ahw->idc.status);
			qlcnic_83xx_clear_lb_mode(adapter, mode);
			return -ETIMEDOUT;
		}
	} while (test_bit(QLC_83XX_IDC_COMP_AEN, &ahw->idc.status));

	qlcnic_sre_macaddr_change(adapter, adapter->mac_addr, 0,
				  QLCNIC_MAC_ADD);
	return status;
}

int qlcnic_83xx_clear_lb_mode(struct qlcnic_adapter *adapter, u8 mode)
{
	struct qlcnic_hardware_context *ahw = adapter->ahw;
	u32 config = ahw->port_config, max_wait_count;
	struct net_device *netdev = adapter->netdev;
	int status = 0, loop = 0;

	ahw->extend_lb_time = 0;
	max_wait_count = QLC_83XX_LB_WAIT_COUNT;
	set_bit(QLC_83XX_IDC_COMP_AEN, &ahw->idc.status);
	if (mode == QLCNIC_ILB_MODE)
		ahw->port_config &= ~QLC_83XX_CFG_LOOPBACK_HSS;
	if (mode == QLCNIC_ELB_MODE)
		ahw->port_config &= ~QLC_83XX_CFG_LOOPBACK_EXT;

	status = qlcnic_83xx_set_port_config(adapter);
	if (status) {
		netdev_err(netdev,
			   "Failed to Clear Loopback Mode = 0x%x.\n",
			   ahw->port_config);
		ahw->port_config = config;
		clear_bit(QLC_83XX_IDC_COMP_AEN, &ahw->idc.status);
		return status;
	}

	/* Wait for Link and IDC Completion AEN */
	do {
		msleep(QLC_83XX_LB_MSLEEP_COUNT);

		if (test_bit(__QLCNIC_RESETTING, &adapter->state)) {
			netdev_info(netdev,
				    "Device is resetting, free LB test resources\n");
			clear_bit(QLC_83XX_IDC_COMP_AEN, &ahw->idc.status);
			return -EBUSY;
		}

		if (ahw->extend_lb_time)
			qlcnic_extend_lb_idc_cmpltn_wait(adapter,
							 &max_wait_count);

		if (loop++ > max_wait_count) {
			netdev_err(netdev, "%s: Did not receive loopback IDC completion AEN\n",
				   __func__);
			clear_bit(QLC_83XX_IDC_COMP_AEN, &ahw->idc.status);
			return -ETIMEDOUT;
		}
	} while (test_bit(QLC_83XX_IDC_COMP_AEN, &ahw->idc.status));

	qlcnic_sre_macaddr_change(adapter, adapter->mac_addr, 0,
				  QLCNIC_MAC_DEL);
	return status;
}

static void qlcnic_83xx_set_interface_id_ipaddr(struct qlcnic_adapter *adapter,
						u32 *interface_id)
{
	if (qlcnic_sriov_pf_check(adapter)) {
		qlcnic_pf_set_interface_id_ipaddr(adapter, interface_id);
	} else {
		if (!qlcnic_sriov_vf_check(adapter))
			*interface_id = adapter->recv_ctx->context_id << 16;
	}
}

void qlcnic_83xx_config_ipaddr(struct qlcnic_adapter *adapter, __be32 ip,
			       int mode)
{
	int err;
	u32 temp = 0, temp_ip;
	struct qlcnic_cmd_args cmd;

	err = qlcnic_alloc_mbx_args(&cmd, adapter,
				    QLCNIC_CMD_CONFIGURE_IP_ADDR);
	if (err)
		return;

	qlcnic_83xx_set_interface_id_ipaddr(adapter, &temp);

	if (mode == QLCNIC_IP_UP)
		cmd.req.arg[1] = 1 | temp;
	else
		cmd.req.arg[1] = 2 | temp;

	/*
	 * Adapter needs IP address in network byte order.
	 * But hardware mailbox registers go through writel(), hence IP address
	 * gets swapped on big endian architecture.
	 * To negate swapping of writel() on big endian architecture
	 * use swab32(value).
	 */

	temp_ip = swab32(ntohl(ip));
	memcpy(&cmd.req.arg[2], &temp_ip, sizeof(u32));
	err = qlcnic_issue_cmd(adapter, &cmd);
	if (err != QLCNIC_RCODE_SUCCESS)
		dev_err(&adapter->netdev->dev,
			"could not notify %s IP 0x%x request\n",
			(mode == QLCNIC_IP_UP) ? "Add" : "Remove", ip);

	qlcnic_free_mbx_args(&cmd);
}

int qlcnic_83xx_config_hw_lro(struct qlcnic_adapter *adapter, int mode)
{
	int err;
	u32 temp, arg1;
	struct qlcnic_cmd_args cmd;
	int lro_bit_mask;

	lro_bit_mask = (mode ? (BIT_0 | BIT_1 | BIT_2 | BIT_3) : 0);

	if (adapter->recv_ctx->state == QLCNIC_HOST_CTX_STATE_FREED)
		return 0;

	err = qlcnic_alloc_mbx_args(&cmd, adapter, QLCNIC_CMD_CONFIGURE_HW_LRO);
	if (err)
		return err;

	temp = adapter->recv_ctx->context_id << 16;
	arg1 = lro_bit_mask | temp;
	cmd.req.arg[1] = arg1;

	err = qlcnic_issue_cmd(adapter, &cmd);
	if (err)
		dev_info(&adapter->pdev->dev, "LRO config failed\n");
	qlcnic_free_mbx_args(&cmd);

	return err;
}

int qlcnic_83xx_config_rss(struct qlcnic_adapter *adapter, int enable)
{
	int err;
	u32 word;
	struct qlcnic_cmd_args cmd;
	const u64 key[] = { 0xbeac01fa6a42b73bULL, 0x8030f20c77cb2da3ULL,
			    0xae7b30b4d0ca2bcbULL, 0x43a38fb04167253dULL,
			    0x255b0ec26d5a56daULL };

	err = qlcnic_alloc_mbx_args(&cmd, adapter, QLCNIC_CMD_CONFIGURE_RSS);
	if (err)
		return err;
	/*
	 * RSS request:
	 * bits 3-0: Rsvd
	 *      5-4: hash_type_ipv4
	 *	7-6: hash_type_ipv6
	 *	  8: enable
	 *        9: use indirection table
	 *    16-31: indirection table mask
	 */
	word =  ((u32)(RSS_HASHTYPE_IP_TCP & 0x3) << 4) |
		((u32)(RSS_HASHTYPE_IP_TCP & 0x3) << 6) |
		((u32)(enable & 0x1) << 8) |
		((0x7ULL) << 16);
	cmd.req.arg[1] = (adapter->recv_ctx->context_id);
	cmd.req.arg[2] = word;
	memcpy(&cmd.req.arg[4], key, sizeof(key));

	err = qlcnic_issue_cmd(adapter, &cmd);

	if (err)
		dev_info(&adapter->pdev->dev, "RSS config failed\n");
	qlcnic_free_mbx_args(&cmd);

	return err;

}

static void qlcnic_83xx_set_interface_id_macaddr(struct qlcnic_adapter *adapter,
						 u32 *interface_id)
{
	if (qlcnic_sriov_pf_check(adapter)) {
		qlcnic_pf_set_interface_id_macaddr(adapter, interface_id);
	} else {
		if (!qlcnic_sriov_vf_check(adapter))
			*interface_id = adapter->recv_ctx->context_id << 16;
	}
}

int qlcnic_83xx_sre_macaddr_change(struct qlcnic_adapter *adapter, u8 *addr,
				   u16 vlan_id, u8 op)
{
	struct qlcnic_cmd_args *cmd = NULL;
	struct qlcnic_macvlan_mbx mv;
	u32 *buf, temp = 0;
	int err;

	if (adapter->recv_ctx->state == QLCNIC_HOST_CTX_STATE_FREED)
		return -EIO;

	cmd = kzalloc(sizeof(*cmd), GFP_ATOMIC);
	if (!cmd)
		return -ENOMEM;

	err = qlcnic_alloc_mbx_args(cmd, adapter, QLCNIC_CMD_CONFIG_MAC_VLAN);
	if (err)
		goto out;

	cmd->type = QLC_83XX_MBX_CMD_NO_WAIT;

	if (vlan_id)
		op = (op == QLCNIC_MAC_ADD || op == QLCNIC_MAC_VLAN_ADD) ?
		     QLCNIC_MAC_VLAN_ADD : QLCNIC_MAC_VLAN_DEL;

	cmd->req.arg[1] = op | (1 << 8);
	qlcnic_83xx_set_interface_id_macaddr(adapter, &temp);
	cmd->req.arg[1] |= temp;
	mv.vlan = vlan_id;
	mv.mac_addr0 = addr[0];
	mv.mac_addr1 = addr[1];
	mv.mac_addr2 = addr[2];
	mv.mac_addr3 = addr[3];
	mv.mac_addr4 = addr[4];
	mv.mac_addr5 = addr[5];
	buf = &cmd->req.arg[2];
	memcpy(buf, &mv, sizeof(struct qlcnic_macvlan_mbx));
	err = qlcnic_issue_cmd(adapter, cmd);
	if (!err)
		return err;

	qlcnic_free_mbx_args(cmd);
out:
	kfree(cmd);
	return err;
}

void qlcnic_83xx_change_l2_filter(struct qlcnic_adapter *adapter, u64 *addr,
				  u16 vlan_id)
{
	u8 mac[ETH_ALEN];
	memcpy(&mac, addr, ETH_ALEN);
	qlcnic_83xx_sre_macaddr_change(adapter, mac, vlan_id, QLCNIC_MAC_ADD);
}

void qlcnic_83xx_configure_mac(struct qlcnic_adapter *adapter, u8 *mac,
			       u8 type, struct qlcnic_cmd_args *cmd)
{
	switch (type) {
	case QLCNIC_SET_STATION_MAC:
	case QLCNIC_SET_FAC_DEF_MAC:
		memcpy(&cmd->req.arg[2], mac, sizeof(u32));
		memcpy(&cmd->req.arg[3], &mac[4], sizeof(u16));
		break;
	}
	cmd->req.arg[1] = type;
}

int qlcnic_83xx_get_mac_address(struct qlcnic_adapter *adapter, u8 *mac,
				u8 function)
{
	int err, i;
	struct qlcnic_cmd_args cmd;
	u32 mac_low, mac_high;

	function = 0;
	err = qlcnic_alloc_mbx_args(&cmd, adapter, QLCNIC_CMD_MAC_ADDRESS);
	if (err)
		return err;

	qlcnic_83xx_configure_mac(adapter, mac, QLCNIC_GET_CURRENT_MAC, &cmd);
	err = qlcnic_issue_cmd(adapter, &cmd);

	if (err == QLCNIC_RCODE_SUCCESS) {
		mac_low = cmd.rsp.arg[1];
		mac_high = cmd.rsp.arg[2];

		for (i = 0; i < 2; i++)
			mac[i] = (u8) (mac_high >> ((1 - i) * 8));
		for (i = 2; i < 6; i++)
			mac[i] = (u8) (mac_low >> ((5 - i) * 8));
	} else {
		dev_err(&adapter->pdev->dev, "Failed to get mac address%d\n",
			err);
		err = -EIO;
	}
	qlcnic_free_mbx_args(&cmd);
	return err;
}

void qlcnic_83xx_config_intr_coal(struct qlcnic_adapter *adapter)
{
	int err;
	u16 temp;
	struct qlcnic_cmd_args cmd;
	struct qlcnic_nic_intr_coalesce *coal = &adapter->ahw->coal;

	if (adapter->recv_ctx->state == QLCNIC_HOST_CTX_STATE_FREED)
		return;

	err = qlcnic_alloc_mbx_args(&cmd, adapter, QLCNIC_CMD_CONFIG_INTR_COAL);
	if (err)
		return;

	if (coal->type == QLCNIC_INTR_COAL_TYPE_RX) {
		temp = adapter->recv_ctx->context_id;
		cmd.req.arg[1] = QLCNIC_INTR_COAL_TYPE_RX | temp << 16;
		temp = coal->rx_time_us;
		cmd.req.arg[2] = coal->rx_packets | temp << 16;
	} else if (coal->type == QLCNIC_INTR_COAL_TYPE_TX) {
		temp = adapter->tx_ring->ctx_id;
		cmd.req.arg[1] = QLCNIC_INTR_COAL_TYPE_TX | temp << 16;
		temp = coal->tx_time_us;
		cmd.req.arg[2] = coal->tx_packets | temp << 16;
	}
	cmd.req.arg[3] = coal->flag;
	err = qlcnic_issue_cmd(adapter, &cmd);
	if (err != QLCNIC_RCODE_SUCCESS)
		dev_info(&adapter->pdev->dev,
			 "Failed to send interrupt coalescence parameters\n");
	qlcnic_free_mbx_args(&cmd);
}

static void qlcnic_83xx_handle_link_aen(struct qlcnic_adapter *adapter,
					u32 data[])
{
	struct qlcnic_hardware_context *ahw = adapter->ahw;
	u8 link_status, duplex;
	/* link speed */
	link_status = LSB(data[3]) & 1;
	if (link_status) {
		ahw->link_speed = MSW(data[2]);
		duplex = LSB(MSW(data[3]));
		if (duplex)
			ahw->link_duplex = DUPLEX_FULL;
		else
			ahw->link_duplex = DUPLEX_HALF;
	} else {
		ahw->link_speed = SPEED_UNKNOWN;
		ahw->link_duplex = DUPLEX_UNKNOWN;
	}

	ahw->link_autoneg = MSB(MSW(data[3]));
	ahw->module_type = MSB(LSW(data[3]));
	ahw->has_link_events = 1;
	qlcnic_advert_link_change(adapter, link_status);
}

irqreturn_t qlcnic_83xx_handle_aen(int irq, void *data)
{
	struct qlcnic_adapter *adapter = data;
	struct qlcnic_mailbox *mbx;
	u32 mask, resp, event;
	unsigned long flags;

	mbx = adapter->ahw->mailbox;
	spin_lock_irqsave(&mbx->aen_lock, flags);
	resp = QLCRDX(adapter->ahw, QLCNIC_FW_MBX_CTRL);
	if (!(resp & QLCNIC_SET_OWNER))
		goto out;

	event = readl(QLCNIC_MBX_FW(adapter->ahw, 0));
	if (event &  QLCNIC_MBX_ASYNC_EVENT)
		__qlcnic_83xx_process_aen(adapter);
	else
		qlcnic_83xx_notify_mbx_response(mbx);

out:
	mask = QLCRDX(adapter->ahw, QLCNIC_DEF_INT_MASK);
	writel(0, adapter->ahw->pci_base0 + mask);
	spin_unlock_irqrestore(&mbx->aen_lock, flags);
	return IRQ_HANDLED;
}

int qlcnic_enable_eswitch(struct qlcnic_adapter *adapter, u8 port, u8 enable)
{
	int err = -EIO;
	struct qlcnic_cmd_args cmd;

	if (adapter->ahw->op_mode != QLCNIC_MGMT_FUNC) {
		dev_err(&adapter->pdev->dev,
			"%s: Error, invoked by non management func\n",
			__func__);
		return err;
	}

	err = qlcnic_alloc_mbx_args(&cmd, adapter, QLCNIC_CMD_TOGGLE_ESWITCH);
	if (err)
		return err;

	cmd.req.arg[1] = (port & 0xf) | BIT_4;
	err = qlcnic_issue_cmd(adapter, &cmd);

	if (err != QLCNIC_RCODE_SUCCESS) {
		dev_err(&adapter->pdev->dev, "Failed to enable eswitch%d\n",
			err);
		err = -EIO;
	}
	qlcnic_free_mbx_args(&cmd);

	return err;

}

int qlcnic_83xx_set_nic_info(struct qlcnic_adapter *adapter,
			     struct qlcnic_info *nic)
{
	int i, err = -EIO;
	struct qlcnic_cmd_args cmd;

	if (adapter->ahw->op_mode != QLCNIC_MGMT_FUNC) {
		dev_err(&adapter->pdev->dev,
			"%s: Error, invoked by non management func\n",
			__func__);
		return err;
	}

	err = qlcnic_alloc_mbx_args(&cmd, adapter, QLCNIC_CMD_SET_NIC_INFO);
	if (err)
		return err;

	cmd.req.arg[1] = (nic->pci_func << 16);
	cmd.req.arg[2] = 0x1 << 16;
	cmd.req.arg[3] = nic->phys_port | (nic->switch_mode << 16);
	cmd.req.arg[4] = nic->capabilities;
	cmd.req.arg[5] = (nic->max_mac_filters & 0xFF) | ((nic->max_mtu) << 16);
	cmd.req.arg[6] = (nic->max_tx_ques) | ((nic->max_rx_ques) << 16);
	cmd.req.arg[7] = (nic->min_tx_bw) | ((nic->max_tx_bw) << 16);
	for (i = 8; i < 32; i++)
		cmd.req.arg[i] = 0;

	err = qlcnic_issue_cmd(adapter, &cmd);

	if (err != QLCNIC_RCODE_SUCCESS) {
		dev_err(&adapter->pdev->dev, "Failed to set nic info%d\n",
			err);
		err = -EIO;
	}

	qlcnic_free_mbx_args(&cmd);

	return err;
}

int qlcnic_83xx_get_nic_info(struct qlcnic_adapter *adapter,
			     struct qlcnic_info *npar_info, u8 func_id)
{
	int err;
	u32 temp;
	u8 op = 0;
	struct qlcnic_cmd_args cmd;
	struct qlcnic_hardware_context *ahw = adapter->ahw;

	err = qlcnic_alloc_mbx_args(&cmd, adapter, QLCNIC_CMD_GET_NIC_INFO);
	if (err)
		return err;

	if (func_id != ahw->pci_func) {
		temp = func_id << 16;
		cmd.req.arg[1] = op | BIT_31 | temp;
	} else {
		cmd.req.arg[1] = ahw->pci_func << 16;
	}
	err = qlcnic_issue_cmd(adapter, &cmd);
	if (err) {
		dev_info(&adapter->pdev->dev,
			 "Failed to get nic info %d\n", err);
		goto out;
	}

	npar_info->op_type = cmd.rsp.arg[1];
	npar_info->pci_func = cmd.rsp.arg[2] & 0xFFFF;
	npar_info->op_mode = (cmd.rsp.arg[2] & 0xFFFF0000) >> 16;
	npar_info->phys_port = cmd.rsp.arg[3] & 0xFFFF;
	npar_info->switch_mode = (cmd.rsp.arg[3] & 0xFFFF0000) >> 16;
	npar_info->capabilities = cmd.rsp.arg[4];
	npar_info->max_mac_filters = cmd.rsp.arg[5] & 0xFF;
	npar_info->max_mtu = (cmd.rsp.arg[5] & 0xFFFF0000) >> 16;
	npar_info->max_tx_ques = cmd.rsp.arg[6] & 0xFFFF;
	npar_info->max_rx_ques = (cmd.rsp.arg[6] & 0xFFFF0000) >> 16;
	npar_info->min_tx_bw = cmd.rsp.arg[7] & 0xFFFF;
	npar_info->max_tx_bw = (cmd.rsp.arg[7] & 0xFFFF0000) >> 16;
	if (cmd.rsp.arg[8] & 0x1)
		npar_info->max_bw_reg_offset = (cmd.rsp.arg[8] & 0x7FFE) >> 1;
	if (cmd.rsp.arg[8] & 0x10000) {
		temp = (cmd.rsp.arg[8] & 0x7FFE0000) >> 17;
		npar_info->max_linkspeed_reg_offset = temp;
	}
	if (npar_info->capabilities & QLCNIC_FW_CAPABILITY_MORE_CAPS)
		memcpy(ahw->extra_capability, &cmd.rsp.arg[16],
		       sizeof(ahw->extra_capability));

out:
	qlcnic_free_mbx_args(&cmd);
	return err;
}

int qlcnic_83xx_get_pci_info(struct qlcnic_adapter *adapter,
			     struct qlcnic_pci_info *pci_info)
{
	struct qlcnic_hardware_context *ahw = adapter->ahw;
	struct device *dev = &adapter->pdev->dev;
	struct qlcnic_cmd_args cmd;
	int i, err = 0, j = 0;
	u32 temp;

	err = qlcnic_alloc_mbx_args(&cmd, adapter, QLCNIC_CMD_GET_PCI_INFO);
	if (err)
		return err;

	err = qlcnic_issue_cmd(adapter, &cmd);

	ahw->act_pci_func = 0;
	if (err == QLCNIC_RCODE_SUCCESS) {
		ahw->max_pci_func = cmd.rsp.arg[1] & 0xFF;
		for (i = 2, j = 0; j < QLCNIC_MAX_PCI_FUNC; j++, pci_info++) {
			pci_info->id = cmd.rsp.arg[i] & 0xFFFF;
			pci_info->active = (cmd.rsp.arg[i] & 0xFFFF0000) >> 16;
			i++;
			pci_info->type = cmd.rsp.arg[i] & 0xFFFF;
			if (pci_info->type == QLCNIC_TYPE_NIC)
				ahw->act_pci_func++;
			temp = (cmd.rsp.arg[i] & 0xFFFF0000) >> 16;
			pci_info->default_port = temp;
			i++;
			pci_info->tx_min_bw = cmd.rsp.arg[i] & 0xFFFF;
			temp = (cmd.rsp.arg[i] & 0xFFFF0000) >> 16;
			pci_info->tx_max_bw = temp;
			i = i + 2;
			memcpy(pci_info->mac, &cmd.rsp.arg[i], ETH_ALEN - 2);
			i++;
			memcpy(pci_info->mac + sizeof(u32), &cmd.rsp.arg[i], 2);
			i = i + 3;
			if (ahw->op_mode == QLCNIC_MGMT_FUNC)
				dev_info(dev, "id = %d active = %d type = %d\n"
					 "\tport = %d min bw = %d max bw = %d\n"
					 "\tmac_addr =  %pM\n", pci_info->id,
					 pci_info->active, pci_info->type,
					 pci_info->default_port,
					 pci_info->tx_min_bw,
					 pci_info->tx_max_bw, pci_info->mac);
		}
		if (ahw->op_mode == QLCNIC_MGMT_FUNC)
			dev_info(dev, "Max vNIC functions = %d, active vNIC functions = %d\n",
				 ahw->max_pci_func, ahw->act_pci_func);

	} else {
		dev_err(dev, "Failed to get PCI Info, error = %d\n", err);
		err = -EIO;
	}

	qlcnic_free_mbx_args(&cmd);

	return err;
}

int qlcnic_83xx_config_intrpt(struct qlcnic_adapter *adapter, bool op_type)
{
	int i, index, err;
	u8 max_ints;
	u32 val, temp, type;
	struct qlcnic_cmd_args cmd;

	max_ints = adapter->ahw->num_msix - 1;
	err = qlcnic_alloc_mbx_args(&cmd, adapter, QLCNIC_CMD_CONFIG_INTRPT);
	if (err)
		return err;

	cmd.req.arg[1] = max_ints;

	if (qlcnic_sriov_vf_check(adapter))
		cmd.req.arg[1] |= (adapter->ahw->pci_func << 8) | BIT_16;

	for (i = 0, index = 2; i < max_ints; i++) {
		type = op_type ? QLCNIC_INTRPT_ADD : QLCNIC_INTRPT_DEL;
		val = type | (adapter->ahw->intr_tbl[i].type << 4);
		if (adapter->ahw->intr_tbl[i].type == QLCNIC_INTRPT_MSIX)
			val |= (adapter->ahw->intr_tbl[i].id << 16);
		cmd.req.arg[index++] = val;
	}
	err = qlcnic_issue_cmd(adapter, &cmd);
	if (err) {
		dev_err(&adapter->pdev->dev,
			"Failed to configure interrupts 0x%x\n", err);
		goto out;
	}

	max_ints = cmd.rsp.arg[1];
	for (i = 0, index = 2; i < max_ints; i++, index += 2) {
		val = cmd.rsp.arg[index];
		if (LSB(val)) {
			dev_info(&adapter->pdev->dev,
				 "Can't configure interrupt %d\n",
				 adapter->ahw->intr_tbl[i].id);
			continue;
		}
		if (op_type) {
			adapter->ahw->intr_tbl[i].id = MSW(val);
			adapter->ahw->intr_tbl[i].enabled = 1;
			temp = cmd.rsp.arg[index + 1];
			adapter->ahw->intr_tbl[i].src = temp;
		} else {
			adapter->ahw->intr_tbl[i].id = i;
			adapter->ahw->intr_tbl[i].enabled = 0;
			adapter->ahw->intr_tbl[i].src = 0;
		}
	}
out:
	qlcnic_free_mbx_args(&cmd);
	return err;
}

int qlcnic_83xx_lock_flash(struct qlcnic_adapter *adapter)
{
	int id, timeout = 0;
	u32 status = 0;

	while (status == 0) {
		status = QLC_SHARED_REG_RD32(adapter, QLCNIC_FLASH_LOCK);
		if (status)
			break;

		if (++timeout >= QLC_83XX_FLASH_LOCK_TIMEOUT) {
			id = QLC_SHARED_REG_RD32(adapter,
						 QLCNIC_FLASH_LOCK_OWNER);
			dev_err(&adapter->pdev->dev,
				"%s: failed, lock held by %d\n", __func__, id);
			return -EIO;
		}
		usleep_range(1000, 2000);
	}

	QLC_SHARED_REG_WR32(adapter, QLCNIC_FLASH_LOCK_OWNER, adapter->portnum);
	return 0;
}

void qlcnic_83xx_unlock_flash(struct qlcnic_adapter *adapter)
{
	QLC_SHARED_REG_RD32(adapter, QLCNIC_FLASH_UNLOCK);
	QLC_SHARED_REG_WR32(adapter, QLCNIC_FLASH_LOCK_OWNER, 0xFF);
}

int qlcnic_83xx_lockless_flash_read32(struct qlcnic_adapter *adapter,
				      u32 flash_addr, u8 *p_data,
				      int count)
{
	u32 word, range, flash_offset, addr = flash_addr, ret;
	ulong indirect_add, direct_window;
	int i, err = 0;

	flash_offset = addr & (QLCNIC_FLASH_SECTOR_SIZE - 1);
	if (addr & 0x3) {
		dev_err(&adapter->pdev->dev, "Illegal addr = 0x%x\n", addr);
		return -EIO;
	}

	qlcnic_83xx_wrt_reg_indirect(adapter, QLC_83XX_FLASH_DIRECT_WINDOW,
				     (addr));

	range = flash_offset + (count * sizeof(u32));
	/* Check if data is spread across multiple sectors */
	if (range > (QLCNIC_FLASH_SECTOR_SIZE - 1)) {

		/* Multi sector read */
		for (i = 0; i < count; i++) {
			indirect_add = QLC_83XX_FLASH_DIRECT_DATA(addr);
			ret = QLCRD32(adapter, indirect_add, &err);
			if (err == -EIO)
				return err;

			word = ret;
			*(u32 *)p_data  = word;
			p_data = p_data + 4;
			addr = addr + 4;
			flash_offset = flash_offset + 4;

			if (flash_offset > (QLCNIC_FLASH_SECTOR_SIZE - 1)) {
				direct_window = QLC_83XX_FLASH_DIRECT_WINDOW;
				/* This write is needed once for each sector */
				qlcnic_83xx_wrt_reg_indirect(adapter,
							     direct_window,
							     (addr));
				flash_offset = 0;
			}
		}
	} else {
		/* Single sector read */
		for (i = 0; i < count; i++) {
			indirect_add = QLC_83XX_FLASH_DIRECT_DATA(addr);
			ret = QLCRD32(adapter, indirect_add, &err);
			if (err == -EIO)
				return err;

			word = ret;
			*(u32 *)p_data  = word;
			p_data = p_data + 4;
			addr = addr + 4;
		}
	}

	return 0;
}

static int qlcnic_83xx_poll_flash_status_reg(struct qlcnic_adapter *adapter)
{
	u32 status;
	int retries = QLC_83XX_FLASH_READ_RETRY_COUNT;
	int err = 0;

	do {
		status = QLCRD32(adapter, QLC_83XX_FLASH_STATUS, &err);
		if (err == -EIO)
			return err;

		if ((status & QLC_83XX_FLASH_STATUS_READY) ==
		    QLC_83XX_FLASH_STATUS_READY)
			break;

		msleep(QLC_83XX_FLASH_STATUS_REG_POLL_DELAY);
	} while (--retries);

	if (!retries)
		return -EIO;

	return 0;
}

int qlcnic_83xx_enable_flash_write(struct qlcnic_adapter *adapter)
{
	int ret;
	u32 cmd;
	cmd = adapter->ahw->fdt.write_statusreg_cmd;
	qlcnic_83xx_wrt_reg_indirect(adapter, QLC_83XX_FLASH_ADDR,
				     (QLC_83XX_FLASH_FDT_WRITE_DEF_SIG | cmd));
	qlcnic_83xx_wrt_reg_indirect(adapter, QLC_83XX_FLASH_WRDATA,
				     adapter->ahw->fdt.write_enable_bits);
	qlcnic_83xx_wrt_reg_indirect(adapter, QLC_83XX_FLASH_CONTROL,
				     QLC_83XX_FLASH_SECOND_ERASE_MS_VAL);
	ret = qlcnic_83xx_poll_flash_status_reg(adapter);
	if (ret)
		return -EIO;

	return 0;
}

int qlcnic_83xx_disable_flash_write(struct qlcnic_adapter *adapter)
{
	int ret;

	qlcnic_83xx_wrt_reg_indirect(adapter, QLC_83XX_FLASH_ADDR,
				     (QLC_83XX_FLASH_FDT_WRITE_DEF_SIG |
				     adapter->ahw->fdt.write_statusreg_cmd));
	qlcnic_83xx_wrt_reg_indirect(adapter, QLC_83XX_FLASH_WRDATA,
				     adapter->ahw->fdt.write_disable_bits);
	qlcnic_83xx_wrt_reg_indirect(adapter, QLC_83XX_FLASH_CONTROL,
				     QLC_83XX_FLASH_SECOND_ERASE_MS_VAL);
	ret = qlcnic_83xx_poll_flash_status_reg(adapter);
	if (ret)
		return -EIO;

	return 0;
}

int qlcnic_83xx_read_flash_mfg_id(struct qlcnic_adapter *adapter)
{
	int ret, err = 0;
	u32 mfg_id;

	if (qlcnic_83xx_lock_flash(adapter))
		return -EIO;

	qlcnic_83xx_wrt_reg_indirect(adapter, QLC_83XX_FLASH_ADDR,
				     QLC_83XX_FLASH_FDT_READ_MFG_ID_VAL);
	qlcnic_83xx_wrt_reg_indirect(adapter, QLC_83XX_FLASH_CONTROL,
				     QLC_83XX_FLASH_READ_CTRL);
	ret = qlcnic_83xx_poll_flash_status_reg(adapter);
	if (ret) {
		qlcnic_83xx_unlock_flash(adapter);
		return -EIO;
	}

	mfg_id = QLCRD32(adapter, QLC_83XX_FLASH_RDDATA, &err);
	if (err == -EIO) {
		qlcnic_83xx_unlock_flash(adapter);
		return err;
	}

	adapter->flash_mfg_id = (mfg_id & 0xFF);
	qlcnic_83xx_unlock_flash(adapter);

	return 0;
}

int qlcnic_83xx_read_flash_descriptor_table(struct qlcnic_adapter *adapter)
{
	int count, fdt_size, ret = 0;

	fdt_size = sizeof(struct qlcnic_fdt);
	count = fdt_size / sizeof(u32);

	if (qlcnic_83xx_lock_flash(adapter))
		return -EIO;

	memset(&adapter->ahw->fdt, 0, fdt_size);
	ret = qlcnic_83xx_lockless_flash_read32(adapter, QLCNIC_FDT_LOCATION,
						(u8 *)&adapter->ahw->fdt,
						count);

	qlcnic_83xx_unlock_flash(adapter);
	return ret;
}

int qlcnic_83xx_erase_flash_sector(struct qlcnic_adapter *adapter,
				   u32 sector_start_addr)
{
	u32 reversed_addr, addr1, addr2, cmd;
	int ret = -EIO;

	if (qlcnic_83xx_lock_flash(adapter) != 0)
		return -EIO;

	if (adapter->ahw->fdt.mfg_id == adapter->flash_mfg_id) {
		ret = qlcnic_83xx_enable_flash_write(adapter);
		if (ret) {
			qlcnic_83xx_unlock_flash(adapter);
			dev_err(&adapter->pdev->dev,
				"%s failed at %d\n",
				__func__, __LINE__);
			return ret;
		}
	}

	ret = qlcnic_83xx_poll_flash_status_reg(adapter);
	if (ret) {
		qlcnic_83xx_unlock_flash(adapter);
		dev_err(&adapter->pdev->dev,
			"%s: failed at %d\n", __func__, __LINE__);
		return -EIO;
	}

	addr1 = (sector_start_addr & 0xFF) << 16;
	addr2 = (sector_start_addr & 0xFF0000) >> 16;
	reversed_addr = addr1 | addr2;

	qlcnic_83xx_wrt_reg_indirect(adapter, QLC_83XX_FLASH_WRDATA,
				     reversed_addr);
	cmd = QLC_83XX_FLASH_FDT_ERASE_DEF_SIG | adapter->ahw->fdt.erase_cmd;
	if (adapter->ahw->fdt.mfg_id == adapter->flash_mfg_id)
		qlcnic_83xx_wrt_reg_indirect(adapter, QLC_83XX_FLASH_ADDR, cmd);
	else
		qlcnic_83xx_wrt_reg_indirect(adapter, QLC_83XX_FLASH_ADDR,
					     QLC_83XX_FLASH_OEM_ERASE_SIG);
	qlcnic_83xx_wrt_reg_indirect(adapter, QLC_83XX_FLASH_CONTROL,
				     QLC_83XX_FLASH_LAST_ERASE_MS_VAL);

	ret = qlcnic_83xx_poll_flash_status_reg(adapter);
	if (ret) {
		qlcnic_83xx_unlock_flash(adapter);
		dev_err(&adapter->pdev->dev,
			"%s: failed at %d\n", __func__, __LINE__);
		return -EIO;
	}

	if (adapter->ahw->fdt.mfg_id == adapter->flash_mfg_id) {
		ret = qlcnic_83xx_disable_flash_write(adapter);
		if (ret) {
			qlcnic_83xx_unlock_flash(adapter);
			dev_err(&adapter->pdev->dev,
				"%s: failed at %d\n", __func__, __LINE__);
			return ret;
		}
	}

	qlcnic_83xx_unlock_flash(adapter);

	return 0;
}

int qlcnic_83xx_flash_write32(struct qlcnic_adapter *adapter, u32 addr,
			      u32 *p_data)
{
	int ret = -EIO;
	u32 addr1 = 0x00800000 | (addr >> 2);

	qlcnic_83xx_wrt_reg_indirect(adapter, QLC_83XX_FLASH_ADDR, addr1);
	qlcnic_83xx_wrt_reg_indirect(adapter, QLC_83XX_FLASH_WRDATA, *p_data);
	qlcnic_83xx_wrt_reg_indirect(adapter, QLC_83XX_FLASH_CONTROL,
				     QLC_83XX_FLASH_LAST_ERASE_MS_VAL);
	ret = qlcnic_83xx_poll_flash_status_reg(adapter);
	if (ret) {
		dev_err(&adapter->pdev->dev,
			"%s: failed at %d\n", __func__, __LINE__);
		return -EIO;
	}

	return 0;
}

int qlcnic_83xx_flash_bulk_write(struct qlcnic_adapter *adapter, u32 addr,
				 u32 *p_data, int count)
{
	u32 temp;
	int ret = -EIO, err = 0;

	if ((count < QLC_83XX_FLASH_WRITE_MIN) ||
	    (count > QLC_83XX_FLASH_WRITE_MAX)) {
		dev_err(&adapter->pdev->dev,
			"%s: Invalid word count\n", __func__);
		return -EIO;
	}

	temp = QLCRD32(adapter, QLC_83XX_FLASH_SPI_CONTROL, &err);
	if (err == -EIO)
		return err;

	qlcnic_83xx_wrt_reg_indirect(adapter, QLC_83XX_FLASH_SPI_CONTROL,
				     (temp | QLC_83XX_FLASH_SPI_CTRL));
	qlcnic_83xx_wrt_reg_indirect(adapter, QLC_83XX_FLASH_ADDR,
				     QLC_83XX_FLASH_ADDR_TEMP_VAL);

	/* First DWORD write */
	qlcnic_83xx_wrt_reg_indirect(adapter, QLC_83XX_FLASH_WRDATA, *p_data++);
	qlcnic_83xx_wrt_reg_indirect(adapter, QLC_83XX_FLASH_CONTROL,
				     QLC_83XX_FLASH_FIRST_MS_PATTERN);
	ret = qlcnic_83xx_poll_flash_status_reg(adapter);
	if (ret) {
		dev_err(&adapter->pdev->dev,
			"%s: failed at %d\n", __func__, __LINE__);
		return -EIO;
	}

	count--;
	qlcnic_83xx_wrt_reg_indirect(adapter, QLC_83XX_FLASH_ADDR,
				     QLC_83XX_FLASH_ADDR_SECOND_TEMP_VAL);
	/* Second to N-1 DWORD writes */
	while (count != 1) {
		qlcnic_83xx_wrt_reg_indirect(adapter, QLC_83XX_FLASH_WRDATA,
					     *p_data++);
		qlcnic_83xx_wrt_reg_indirect(adapter, QLC_83XX_FLASH_CONTROL,
					     QLC_83XX_FLASH_SECOND_MS_PATTERN);
		ret = qlcnic_83xx_poll_flash_status_reg(adapter);
		if (ret) {
			dev_err(&adapter->pdev->dev,
				"%s: failed at %d\n", __func__, __LINE__);
			return -EIO;
		}
		count--;
	}

	qlcnic_83xx_wrt_reg_indirect(adapter, QLC_83XX_FLASH_ADDR,
				     QLC_83XX_FLASH_ADDR_TEMP_VAL |
				     (addr >> 2));
	/* Last DWORD write */
	qlcnic_83xx_wrt_reg_indirect(adapter, QLC_83XX_FLASH_WRDATA, *p_data++);
	qlcnic_83xx_wrt_reg_indirect(adapter, QLC_83XX_FLASH_CONTROL,
				     QLC_83XX_FLASH_LAST_MS_PATTERN);
	ret = qlcnic_83xx_poll_flash_status_reg(adapter);
	if (ret) {
		dev_err(&adapter->pdev->dev,
			"%s: failed at %d\n", __func__, __LINE__);
		return -EIO;
	}

	ret = QLCRD32(adapter, QLC_83XX_FLASH_SPI_STATUS, &err);
	if (err == -EIO)
		return err;

	if ((ret & QLC_83XX_FLASH_SPI_CTRL) == QLC_83XX_FLASH_SPI_CTRL) {
		dev_err(&adapter->pdev->dev, "%s: failed at %d\n",
			__func__, __LINE__);
		/* Operation failed, clear error bit */
		temp = QLCRD32(adapter, QLC_83XX_FLASH_SPI_CONTROL, &err);
		if (err == -EIO)
			return err;

		qlcnic_83xx_wrt_reg_indirect(adapter,
					     QLC_83XX_FLASH_SPI_CONTROL,
					     (temp | QLC_83XX_FLASH_SPI_CTRL));
	}

	return 0;
}

static void qlcnic_83xx_recover_driver_lock(struct qlcnic_adapter *adapter)
{
	u32 val, id;

	val = QLCRDX(adapter->ahw, QLC_83XX_RECOVER_DRV_LOCK);

	/* Check if recovery need to be performed by the calling function */
	if ((val & QLC_83XX_DRV_LOCK_RECOVERY_STATUS_MASK) == 0) {
		val = val & ~0x3F;
		val = val | ((adapter->portnum << 2) |
			     QLC_83XX_NEED_DRV_LOCK_RECOVERY);
		QLCWRX(adapter->ahw, QLC_83XX_RECOVER_DRV_LOCK, val);
		dev_info(&adapter->pdev->dev,
			 "%s: lock recovery initiated\n", __func__);
		msleep(QLC_83XX_DRV_LOCK_RECOVERY_DELAY);
		val = QLCRDX(adapter->ahw, QLC_83XX_RECOVER_DRV_LOCK);
		id = ((val >> 2) & 0xF);
		if (id == adapter->portnum) {
			val = val & ~QLC_83XX_DRV_LOCK_RECOVERY_STATUS_MASK;
			val = val | QLC_83XX_DRV_LOCK_RECOVERY_IN_PROGRESS;
			QLCWRX(adapter->ahw, QLC_83XX_RECOVER_DRV_LOCK, val);
			/* Force release the lock */
			QLCRDX(adapter->ahw, QLC_83XX_DRV_UNLOCK);
			/* Clear recovery bits */
			val = val & ~0x3F;
			QLCWRX(adapter->ahw, QLC_83XX_RECOVER_DRV_LOCK, val);
			dev_info(&adapter->pdev->dev,
				 "%s: lock recovery completed\n", __func__);
		} else {
			dev_info(&adapter->pdev->dev,
				 "%s: func %d to resume lock recovery process\n",
				 __func__, id);
		}
	} else {
		dev_info(&adapter->pdev->dev,
			 "%s: lock recovery initiated by other functions\n",
			 __func__);
	}
}

int qlcnic_83xx_lock_driver(struct qlcnic_adapter *adapter)
{
	u32 lock_alive_counter, val, id, i = 0, status = 0, temp = 0;
	int max_attempt = 0;

	while (status == 0) {
		status = QLCRDX(adapter->ahw, QLC_83XX_DRV_LOCK);
		if (status)
			break;

		msleep(QLC_83XX_DRV_LOCK_WAIT_DELAY);
		i++;

		if (i == 1)
			temp = QLCRDX(adapter->ahw, QLC_83XX_DRV_LOCK_ID);

		if (i == QLC_83XX_DRV_LOCK_WAIT_COUNTER) {
			val = QLCRDX(adapter->ahw, QLC_83XX_DRV_LOCK_ID);
			if (val == temp) {
				id = val & 0xFF;
				dev_info(&adapter->pdev->dev,
					 "%s: lock to be recovered from %d\n",
					 __func__, id);
				qlcnic_83xx_recover_driver_lock(adapter);
				i = 0;
				max_attempt++;
			} else {
				dev_err(&adapter->pdev->dev,
					"%s: failed to get lock\n", __func__);
				return -EIO;
			}
		}

		/* Force exit from while loop after few attempts */
		if (max_attempt == QLC_83XX_MAX_DRV_LOCK_RECOVERY_ATTEMPT) {
			dev_err(&adapter->pdev->dev,
				"%s: failed to get lock\n", __func__);
			return -EIO;
		}
	}

	val = QLCRDX(adapter->ahw, QLC_83XX_DRV_LOCK_ID);
	lock_alive_counter = val >> 8;
	lock_alive_counter++;
	val = lock_alive_counter << 8 | adapter->portnum;
	QLCWRX(adapter->ahw, QLC_83XX_DRV_LOCK_ID, val);

	return 0;
}

void qlcnic_83xx_unlock_driver(struct qlcnic_adapter *adapter)
{
	u32 val, lock_alive_counter, id;

	val = QLCRDX(adapter->ahw, QLC_83XX_DRV_LOCK_ID);
	id = val & 0xFF;
	lock_alive_counter = val >> 8;

	if (id != adapter->portnum)
		dev_err(&adapter->pdev->dev,
			"%s:Warning func %d is unlocking lock owned by %d\n",
			__func__, adapter->portnum, id);

	val = (lock_alive_counter << 8) | 0xFF;
	QLCWRX(adapter->ahw, QLC_83XX_DRV_LOCK_ID, val);
	QLCRDX(adapter->ahw, QLC_83XX_DRV_UNLOCK);
}

int qlcnic_83xx_ms_mem_write128(struct qlcnic_adapter *adapter, u64 addr,
				u32 *data, u32 count)
{
	int i, j, ret = 0;
	u32 temp;
	int err = 0;

	/* Check alignment */
	if (addr & 0xF)
		return -EIO;

	mutex_lock(&adapter->ahw->mem_lock);
	qlcnic_83xx_wrt_reg_indirect(adapter, QLCNIC_MS_ADDR_HI, 0);

	for (i = 0; i < count; i++, addr += 16) {
		if (!((ADDR_IN_RANGE(addr, QLCNIC_ADDR_QDR_NET,
				     QLCNIC_ADDR_QDR_NET_MAX)) ||
		      (ADDR_IN_RANGE(addr, QLCNIC_ADDR_DDR_NET,
				     QLCNIC_ADDR_DDR_NET_MAX)))) {
			mutex_unlock(&adapter->ahw->mem_lock);
			return -EIO;
		}

		qlcnic_83xx_wrt_reg_indirect(adapter, QLCNIC_MS_ADDR_LO, addr);
		qlcnic_83xx_wrt_reg_indirect(adapter, QLCNIC_MS_WRTDATA_LO,
					     *data++);
		qlcnic_83xx_wrt_reg_indirect(adapter, QLCNIC_MS_WRTDATA_HI,
					     *data++);
		qlcnic_83xx_wrt_reg_indirect(adapter, QLCNIC_MS_WRTDATA_ULO,
					     *data++);
		qlcnic_83xx_wrt_reg_indirect(adapter, QLCNIC_MS_WRTDATA_UHI,
					     *data++);
		qlcnic_83xx_wrt_reg_indirect(adapter, QLCNIC_MS_CTRL,
					     QLCNIC_TA_WRITE_ENABLE);
		qlcnic_83xx_wrt_reg_indirect(adapter, QLCNIC_MS_CTRL,
					     QLCNIC_TA_WRITE_START);

		for (j = 0; j < MAX_CTL_CHECK; j++) {
			temp = QLCRD32(adapter, QLCNIC_MS_CTRL, &err);
			if (err == -EIO) {
				mutex_unlock(&adapter->ahw->mem_lock);
				return err;
			}

			if ((temp & TA_CTL_BUSY) == 0)
				break;
		}

		/* Status check failure */
		if (j >= MAX_CTL_CHECK) {
			printk_ratelimited(KERN_WARNING
					   "MS memory write failed\n");
			mutex_unlock(&adapter->ahw->mem_lock);
			return -EIO;
		}
	}

	mutex_unlock(&adapter->ahw->mem_lock);

	return ret;
}

int qlcnic_83xx_flash_read32(struct qlcnic_adapter *adapter, u32 flash_addr,
			     u8 *p_data, int count)
{
	u32 word, addr = flash_addr, ret;
	ulong  indirect_addr;
	int i, err = 0;

	if (qlcnic_83xx_lock_flash(adapter) != 0)
		return -EIO;

	if (addr & 0x3) {
		dev_err(&adapter->pdev->dev, "Illegal addr = 0x%x\n", addr);
		qlcnic_83xx_unlock_flash(adapter);
		return -EIO;
	}

	for (i = 0; i < count; i++) {
		if (qlcnic_83xx_wrt_reg_indirect(adapter,
						 QLC_83XX_FLASH_DIRECT_WINDOW,
						 (addr))) {
			qlcnic_83xx_unlock_flash(adapter);
			return -EIO;
		}

		indirect_addr = QLC_83XX_FLASH_DIRECT_DATA(addr);
		ret = QLCRD32(adapter, indirect_addr, &err);
		if (err == -EIO)
			return err;

		word = ret;
		*(u32 *)p_data  = word;
		p_data = p_data + 4;
		addr = addr + 4;
	}

	qlcnic_83xx_unlock_flash(adapter);

	return 0;
}

int qlcnic_83xx_test_link(struct qlcnic_adapter *adapter)
{
	u8 pci_func;
	int err;
	u32 config = 0, state;
	struct qlcnic_cmd_args cmd;
	struct qlcnic_hardware_context *ahw = adapter->ahw;

	if (qlcnic_sriov_vf_check(adapter))
		pci_func = adapter->portnum;
	else
		pci_func = ahw->pci_func;

	state = readl(ahw->pci_base0 + QLC_83XX_LINK_STATE(pci_func));
	if (!QLC_83xx_FUNC_VAL(state, pci_func)) {
		dev_info(&adapter->pdev->dev, "link state down\n");
		return config;
	}

	err = qlcnic_alloc_mbx_args(&cmd, adapter, QLCNIC_CMD_GET_LINK_STATUS);
	if (err)
		return err;

	err = qlcnic_issue_cmd(adapter, &cmd);
	if (err) {
		dev_info(&adapter->pdev->dev,
			 "Get Link Status Command failed: 0x%x\n", err);
		goto out;
	} else {
		config = cmd.rsp.arg[1];
		switch (QLC_83XX_CURRENT_LINK_SPEED(config)) {
		case QLC_83XX_10M_LINK:
			ahw->link_speed = SPEED_10;
			break;
		case QLC_83XX_100M_LINK:
			ahw->link_speed = SPEED_100;
			break;
		case QLC_83XX_1G_LINK:
			ahw->link_speed = SPEED_1000;
			break;
		case QLC_83XX_10G_LINK:
			ahw->link_speed = SPEED_10000;
			break;
		default:
			ahw->link_speed = 0;
			break;
		}
		config = cmd.rsp.arg[3];
		if (QLC_83XX_SFP_PRESENT(config)) {
			switch (ahw->module_type) {
			case LINKEVENT_MODULE_OPTICAL_UNKNOWN:
			case LINKEVENT_MODULE_OPTICAL_SRLR:
			case LINKEVENT_MODULE_OPTICAL_LRM:
			case LINKEVENT_MODULE_OPTICAL_SFP_1G:
				ahw->supported_type = PORT_FIBRE;
				break;
			case LINKEVENT_MODULE_TWINAX_UNSUPPORTED_CABLE:
			case LINKEVENT_MODULE_TWINAX_UNSUPPORTED_CABLELEN:
			case LINKEVENT_MODULE_TWINAX:
				ahw->supported_type = PORT_TP;
				break;
			default:
				ahw->supported_type = PORT_OTHER;
			}
		}
		if (config & 1)
			err = 1;
	}
out:
	qlcnic_free_mbx_args(&cmd);
	return config;
}

int qlcnic_83xx_get_settings(struct qlcnic_adapter *adapter,
			     struct ethtool_cmd *ecmd)
{
	u32 config = 0;
	int status = 0;
	struct qlcnic_hardware_context *ahw = adapter->ahw;

	/* Get port configuration info */
	status = qlcnic_83xx_get_port_info(adapter);
	/* Get Link Status related info */
	config = qlcnic_83xx_test_link(adapter);
	ahw->module_type = QLC_83XX_SFP_MODULE_TYPE(config);
	/* hard code until there is a way to get it from flash */
	ahw->board_type = QLCNIC_BRDTYPE_83XX_10G;

	if (netif_running(adapter->netdev) && ahw->has_link_events) {
		ethtool_cmd_speed_set(ecmd, ahw->link_speed);
		ecmd->duplex = ahw->link_duplex;
		ecmd->autoneg = ahw->link_autoneg;
	} else {
		ethtool_cmd_speed_set(ecmd, SPEED_UNKNOWN);
		ecmd->duplex = DUPLEX_UNKNOWN;
		ecmd->autoneg = AUTONEG_DISABLE;
	}

	if (ahw->port_type == QLCNIC_XGBE) {
		ecmd->supported = SUPPORTED_10000baseT_Full;
		ecmd->advertising = ADVERTISED_10000baseT_Full;
	} else {
		ecmd->supported = (SUPPORTED_10baseT_Half |
				   SUPPORTED_10baseT_Full |
				   SUPPORTED_100baseT_Half |
				   SUPPORTED_100baseT_Full |
				   SUPPORTED_1000baseT_Half |
				   SUPPORTED_1000baseT_Full);
		ecmd->advertising = (ADVERTISED_100baseT_Half |
				     ADVERTISED_100baseT_Full |
				     ADVERTISED_1000baseT_Half |
				     ADVERTISED_1000baseT_Full);
	}

	switch (ahw->supported_type) {
	case PORT_FIBRE:
		ecmd->supported |= SUPPORTED_FIBRE;
		ecmd->advertising |= ADVERTISED_FIBRE;
		ecmd->port = PORT_FIBRE;
		ecmd->transceiver = XCVR_EXTERNAL;
		break;
	case PORT_TP:
		ecmd->supported |= SUPPORTED_TP;
		ecmd->advertising |= ADVERTISED_TP;
		ecmd->port = PORT_TP;
		ecmd->transceiver = XCVR_INTERNAL;
		break;
	default:
		ecmd->supported |= SUPPORTED_FIBRE;
		ecmd->advertising |= ADVERTISED_FIBRE;
		ecmd->port = PORT_OTHER;
		ecmd->transceiver = XCVR_EXTERNAL;
		break;
	}
	ecmd->phy_address = ahw->physical_port;
	return status;
}

int qlcnic_83xx_set_settings(struct qlcnic_adapter *adapter,
			     struct ethtool_cmd *ecmd)
{
	int status = 0;
	u32 config = adapter->ahw->port_config;

	if (ecmd->autoneg)
		adapter->ahw->port_config |= BIT_15;

	switch (ethtool_cmd_speed(ecmd)) {
	case SPEED_10:
		adapter->ahw->port_config |= BIT_8;
		break;
	case SPEED_100:
		adapter->ahw->port_config |= BIT_9;
		break;
	case SPEED_1000:
		adapter->ahw->port_config |= BIT_10;
		break;
	case SPEED_10000:
		adapter->ahw->port_config |= BIT_11;
		break;
	default:
		return -EINVAL;
	}

	status = qlcnic_83xx_set_port_config(adapter);
	if (status) {
		dev_info(&adapter->pdev->dev,
			 "Failed to Set Link Speed and autoneg.\n");
		adapter->ahw->port_config = config;
	}
	return status;
}

static inline u64 *qlcnic_83xx_copy_stats(struct qlcnic_cmd_args *cmd,
					  u64 *data, int index)
{
	u32 low, hi;
	u64 val;

	low = cmd->rsp.arg[index];
	hi = cmd->rsp.arg[index + 1];
	val = (((u64) low) | (((u64) hi) << 32));
	*data++ = val;
	return data;
}

static u64 *qlcnic_83xx_fill_stats(struct qlcnic_adapter *adapter,
				   struct qlcnic_cmd_args *cmd, u64 *data,
				   int type, int *ret)
{
	int err, k, total_regs;

	*ret = 0;
	err = qlcnic_issue_cmd(adapter, cmd);
	if (err != QLCNIC_RCODE_SUCCESS) {
		dev_info(&adapter->pdev->dev,
			 "Error in get statistics mailbox command\n");
		*ret = -EIO;
		return data;
	}
	total_regs = cmd->rsp.num;
	switch (type) {
	case QLC_83XX_STAT_MAC:
		/* fill in MAC tx counters */
		for (k = 2; k < 28; k += 2)
			data = qlcnic_83xx_copy_stats(cmd, data, k);
		/* skip 24 bytes of reserved area */
		/* fill in MAC rx counters */
		for (k += 6; k < 60; k += 2)
			data = qlcnic_83xx_copy_stats(cmd, data, k);
		/* skip 24 bytes of reserved area */
		/* fill in MAC rx frame stats */
		for (k += 6; k < 80; k += 2)
			data = qlcnic_83xx_copy_stats(cmd, data, k);
		/* fill in eSwitch stats */
		for (; k < total_regs; k += 2)
			data = qlcnic_83xx_copy_stats(cmd, data, k);
		break;
	case QLC_83XX_STAT_RX:
		for (k = 2; k < 8; k += 2)
			data = qlcnic_83xx_copy_stats(cmd, data, k);
		/* skip 8 bytes of reserved data */
		for (k += 2; k < 24; k += 2)
			data = qlcnic_83xx_copy_stats(cmd, data, k);
		/* skip 8 bytes containing RE1FBQ error data */
		for (k += 2; k < total_regs; k += 2)
			data = qlcnic_83xx_copy_stats(cmd, data, k);
		break;
	case QLC_83XX_STAT_TX:
		for (k = 2; k < 10; k += 2)
			data = qlcnic_83xx_copy_stats(cmd, data, k);
		/* skip 8 bytes of reserved data */
		for (k += 2; k < total_regs; k += 2)
			data = qlcnic_83xx_copy_stats(cmd, data, k);
		break;
	default:
		dev_warn(&adapter->pdev->dev, "Unknown get statistics mode\n");
		*ret = -EIO;
	}
	return data;
}

void qlcnic_83xx_get_stats(struct qlcnic_adapter *adapter, u64 *data)
{
	struct qlcnic_cmd_args cmd;
	struct net_device *netdev = adapter->netdev;
	int ret = 0;

	ret = qlcnic_alloc_mbx_args(&cmd, adapter, QLCNIC_CMD_GET_STATISTICS);
	if (ret)
		return;
	/* Get Tx stats */
	cmd.req.arg[1] = BIT_1 | (adapter->tx_ring->ctx_id << 16);
	cmd.rsp.num = QLC_83XX_TX_STAT_REGS;
	data = qlcnic_83xx_fill_stats(adapter, &cmd, data,
				      QLC_83XX_STAT_TX, &ret);
	if (ret) {
		netdev_err(netdev, "Error getting Tx stats\n");
		goto out;
	}
	/* Get MAC stats */
	cmd.req.arg[1] = BIT_2 | (adapter->portnum << 16);
	cmd.rsp.num = QLC_83XX_MAC_STAT_REGS;
	memset(cmd.rsp.arg, 0, sizeof(u32) * cmd.rsp.num);
	data = qlcnic_83xx_fill_stats(adapter, &cmd, data,
				      QLC_83XX_STAT_MAC, &ret);
	if (ret) {
		netdev_err(netdev, "Error getting MAC stats\n");
		goto out;
	}
	/* Get Rx stats */
	cmd.req.arg[1] = adapter->recv_ctx->context_id << 16;
	cmd.rsp.num = QLC_83XX_RX_STAT_REGS;
	memset(cmd.rsp.arg, 0, sizeof(u32) * cmd.rsp.num);
	data = qlcnic_83xx_fill_stats(adapter, &cmd, data,
				      QLC_83XX_STAT_RX, &ret);
	if (ret)
		netdev_err(netdev, "Error getting Rx stats\n");
out:
	qlcnic_free_mbx_args(&cmd);
}

int qlcnic_83xx_reg_test(struct qlcnic_adapter *adapter)
{
	u32 major, minor, sub;

	major = QLC_SHARED_REG_RD32(adapter, QLCNIC_FW_VERSION_MAJOR);
	minor = QLC_SHARED_REG_RD32(adapter, QLCNIC_FW_VERSION_MINOR);
	sub = QLC_SHARED_REG_RD32(adapter, QLCNIC_FW_VERSION_SUB);

	if (adapter->fw_version != QLCNIC_VERSION_CODE(major, minor, sub)) {
		dev_info(&adapter->pdev->dev, "%s: Reg test failed\n",
			 __func__);
		return 1;
	}
	return 0;
}

int qlcnic_83xx_get_regs_len(struct qlcnic_adapter *adapter)
{
	return (ARRAY_SIZE(qlcnic_83xx_ext_reg_tbl) *
		sizeof(adapter->ahw->ext_reg_tbl)) +
		(ARRAY_SIZE(qlcnic_83xx_reg_tbl) +
		sizeof(adapter->ahw->reg_tbl));
}

int qlcnic_83xx_get_registers(struct qlcnic_adapter *adapter, u32 *regs_buff)
{
	int i, j = 0;

	for (i = QLCNIC_DEV_INFO_SIZE + 1;
	     j < ARRAY_SIZE(qlcnic_83xx_reg_tbl); i++, j++)
		regs_buff[i] = QLC_SHARED_REG_RD32(adapter, j);

	for (j = 0; j < ARRAY_SIZE(qlcnic_83xx_ext_reg_tbl); j++)
		regs_buff[i++] = QLCRDX(adapter->ahw, j);
	return i;
}

int qlcnic_83xx_interrupt_test(struct net_device *netdev)
{
	struct qlcnic_adapter *adapter = netdev_priv(netdev);
	struct qlcnic_hardware_context *ahw = adapter->ahw;
	struct qlcnic_cmd_args cmd;
	u32 data;
	u16 intrpt_id, id;
	u8 val;
	int ret, max_sds_rings = adapter->max_sds_rings;

	if (test_bit(__QLCNIC_RESETTING, &adapter->state)) {
		netdev_info(netdev, "Device is resetting\n");
		return -EBUSY;
	}

	if (qlcnic_get_diag_lock(adapter)) {
		netdev_info(netdev, "Device in diagnostics mode\n");
		return -EBUSY;
	}

	ret = qlcnic_83xx_diag_alloc_res(netdev, QLCNIC_INTERRUPT_TEST,
					 max_sds_rings);
	if (ret)
		goto fail_diag_irq;

	ahw->diag_cnt = 0;
	ret = qlcnic_alloc_mbx_args(&cmd, adapter, QLCNIC_CMD_INTRPT_TEST);
	if (ret)
		goto fail_diag_irq;

	if (adapter->flags & QLCNIC_MSIX_ENABLED)
		intrpt_id = ahw->intr_tbl[0].id;
	else
		intrpt_id = QLCRDX(ahw, QLCNIC_DEF_INT_ID);

	cmd.req.arg[1] = 1;
	cmd.req.arg[2] = intrpt_id;
	cmd.req.arg[3] = BIT_0;

	ret = qlcnic_issue_cmd(adapter, &cmd);
	data = cmd.rsp.arg[2];
	id = LSW(data);
	val = LSB(MSW(data));
	if (id != intrpt_id)
		dev_info(&adapter->pdev->dev,
			 "Interrupt generated: 0x%x, requested:0x%x\n",
			 id, intrpt_id);
	if (val)
		dev_err(&adapter->pdev->dev,
			 "Interrupt test error: 0x%x\n", val);
	if (ret)
		goto done;

	msleep(20);
	ret = !ahw->diag_cnt;

done:
	qlcnic_free_mbx_args(&cmd);
	qlcnic_83xx_diag_free_res(netdev, max_sds_rings);

fail_diag_irq:
	adapter->max_sds_rings = max_sds_rings;
	qlcnic_release_diag_lock(adapter);
	return ret;
}

void qlcnic_83xx_get_pauseparam(struct qlcnic_adapter *adapter,
				struct ethtool_pauseparam *pause)
{
	struct qlcnic_hardware_context *ahw = adapter->ahw;
	int status = 0;
	u32 config;

	status = qlcnic_83xx_get_port_config(adapter);
	if (status) {
		dev_err(&adapter->pdev->dev,
			"%s: Get Pause Config failed\n", __func__);
		return;
	}
	config = ahw->port_config;
	if (config & QLC_83XX_CFG_STD_PAUSE) {
		if (config & QLC_83XX_CFG_STD_TX_PAUSE)
			pause->tx_pause = 1;
		if (config & QLC_83XX_CFG_STD_RX_PAUSE)
			pause->rx_pause = 1;
	}

	if (QLC_83XX_AUTONEG(config))
		pause->autoneg = 1;
}

int qlcnic_83xx_set_pauseparam(struct qlcnic_adapter *adapter,
			       struct ethtool_pauseparam *pause)
{
	struct qlcnic_hardware_context *ahw = adapter->ahw;
	int status = 0;
	u32 config;

	status = qlcnic_83xx_get_port_config(adapter);
	if (status) {
		dev_err(&adapter->pdev->dev,
			"%s: Get Pause Config failed.\n", __func__);
		return status;
	}
	config = ahw->port_config;

	if (ahw->port_type == QLCNIC_GBE) {
		if (pause->autoneg)
			ahw->port_config |= QLC_83XX_ENABLE_AUTONEG;
		if (!pause->autoneg)
			ahw->port_config &= ~QLC_83XX_ENABLE_AUTONEG;
	} else if ((ahw->port_type == QLCNIC_XGBE) && (pause->autoneg)) {
		return -EOPNOTSUPP;
	}

	if (!(config & QLC_83XX_CFG_STD_PAUSE))
		ahw->port_config |= QLC_83XX_CFG_STD_PAUSE;

	if (pause->rx_pause && pause->tx_pause) {
		ahw->port_config |= QLC_83XX_CFG_STD_TX_RX_PAUSE;
	} else if (pause->rx_pause && !pause->tx_pause) {
		ahw->port_config &= ~QLC_83XX_CFG_STD_TX_PAUSE;
		ahw->port_config |= QLC_83XX_CFG_STD_RX_PAUSE;
	} else if (pause->tx_pause && !pause->rx_pause) {
		ahw->port_config &= ~QLC_83XX_CFG_STD_RX_PAUSE;
		ahw->port_config |= QLC_83XX_CFG_STD_TX_PAUSE;
	} else if (!pause->rx_pause && !pause->tx_pause) {
		ahw->port_config &= ~QLC_83XX_CFG_STD_TX_RX_PAUSE;
	}
	status = qlcnic_83xx_set_port_config(adapter);
	if (status) {
		dev_err(&adapter->pdev->dev,
			"%s: Set Pause Config failed.\n", __func__);
		ahw->port_config = config;
	}
	return status;
}

static int qlcnic_83xx_read_flash_status_reg(struct qlcnic_adapter *adapter)
{
	int ret, err = 0;
	u32 temp;

	qlcnic_83xx_wrt_reg_indirect(adapter, QLC_83XX_FLASH_ADDR,
				     QLC_83XX_FLASH_OEM_READ_SIG);
	qlcnic_83xx_wrt_reg_indirect(adapter, QLC_83XX_FLASH_CONTROL,
				     QLC_83XX_FLASH_READ_CTRL);
	ret = qlcnic_83xx_poll_flash_status_reg(adapter);
	if (ret)
		return -EIO;

	temp = QLCRD32(adapter, QLC_83XX_FLASH_RDDATA, &err);
	if (err == -EIO)
		return err;

	return temp & 0xFF;
}

int qlcnic_83xx_flash_test(struct qlcnic_adapter *adapter)
{
	int status;

	status = qlcnic_83xx_read_flash_status_reg(adapter);
	if (status == -EIO) {
		dev_info(&adapter->pdev->dev, "%s: EEPROM test failed.\n",
			 __func__);
		return 1;
	}
	return 0;
}

int qlcnic_83xx_shutdown(struct pci_dev *pdev)
{
	struct qlcnic_adapter *adapter = pci_get_drvdata(pdev);
	struct net_device *netdev = adapter->netdev;
	int retval;

	netif_device_detach(netdev);
	qlcnic_cancel_idc_work(adapter);

	if (netif_running(netdev))
		qlcnic_down(adapter, netdev);

	qlcnic_83xx_disable_mbx_intr(adapter);
	cancel_delayed_work_sync(&adapter->idc_aen_work);

	retval = pci_save_state(pdev);
	if (retval)
		return retval;

	return 0;
}

int qlcnic_83xx_resume(struct qlcnic_adapter *adapter)
{
	struct qlcnic_hardware_context *ahw = adapter->ahw;
	struct qlc_83xx_idc *idc = &ahw->idc;
	int err = 0;

	err = qlcnic_83xx_idc_init(adapter);
	if (err)
		return err;

	if (ahw->nic_mode == QLC_83XX_VIRTUAL_NIC_MODE) {
		if (ahw->op_mode == QLCNIC_MGMT_FUNC) {
			qlcnic_83xx_set_vnic_opmode(adapter);
		} else {
			err = qlcnic_83xx_check_vnic_state(adapter);
			if (err)
				return err;
		}
	}

	err = qlcnic_83xx_idc_reattach_driver(adapter);
	if (err)
		return err;

	qlcnic_schedule_work(adapter, qlcnic_83xx_idc_poll_dev_state,
			     idc->delay);
	return err;
}

void qlcnic_83xx_reinit_mbx_work(struct qlcnic_mailbox *mbx)
{
	INIT_COMPLETION(mbx->completion);
	set_bit(QLC_83XX_MBX_READY, &mbx->status);
}

void qlcnic_83xx_free_mailbox(struct qlcnic_mailbox *mbx)
{
	destroy_workqueue(mbx->work_q);
	kfree(mbx);
}

static inline void
qlcnic_83xx_notify_cmd_completion(struct qlcnic_adapter *adapter,
				  struct qlcnic_cmd_args *cmd)
{
	atomic_set(&cmd->rsp_status, QLC_83XX_MBX_RESPONSE_ARRIVED);

	if (cmd->type == QLC_83XX_MBX_CMD_NO_WAIT) {
		qlcnic_free_mbx_args(cmd);
		kfree(cmd);
		return;
	}
	complete(&cmd->completion);
}

static inline void qlcnic_83xx_flush_mbx_queue(struct qlcnic_adapter *adapter)
{
	struct qlcnic_mailbox *mbx = adapter->ahw->mailbox;
	struct list_head *head = &mbx->cmd_q;
	struct qlcnic_cmd_args *cmd = NULL;

	spin_lock(&mbx->queue_lock);

	while (!list_empty(head)) {
		cmd = list_entry(head->next, struct qlcnic_cmd_args, list);
		dev_info(&adapter->pdev->dev, "%s: Mailbox command 0x%x\n",
			 __func__, cmd->cmd_op);
		list_del(&cmd->list);
		mbx->num_cmds--;
		qlcnic_83xx_notify_cmd_completion(adapter, cmd);
	}

	spin_unlock(&mbx->queue_lock);
}

static inline int qlcnic_83xx_check_mbx_status(struct qlcnic_adapter *adapter)
{
	struct qlcnic_hardware_context *ahw = adapter->ahw;
	struct qlcnic_mailbox *mbx = ahw->mailbox;
	u32 host_mbx_ctrl;

	if (!test_bit(QLC_83XX_MBX_READY, &mbx->status))
		return -EBUSY;

	host_mbx_ctrl = QLCRDX(ahw, QLCNIC_HOST_MBX_CTRL);
	if (host_mbx_ctrl) {
		clear_bit(QLC_83XX_MBX_READY, &mbx->status);
		ahw->idc.collect_dump = 1;
		return -EIO;
	}

	return 0;
}

static inline void qlcnic_83xx_signal_mbx_cmd(struct qlcnic_adapter *adapter,
					      u8 issue_cmd)
{
	if (issue_cmd)
		QLCWRX(adapter->ahw, QLCNIC_HOST_MBX_CTRL, QLCNIC_SET_OWNER);
	else
		QLCWRX(adapter->ahw, QLCNIC_FW_MBX_CTRL, QLCNIC_CLR_OWNER);
}

static inline void qlcnic_83xx_dequeue_mbx_cmd(struct qlcnic_adapter *adapter,
					       struct qlcnic_cmd_args *cmd)
{
	struct qlcnic_mailbox *mbx = adapter->ahw->mailbox;

	spin_lock(&mbx->queue_lock);

	list_del(&cmd->list);
	mbx->num_cmds--;

	spin_unlock(&mbx->queue_lock);

	qlcnic_83xx_notify_cmd_completion(adapter, cmd);
}

static void qlcnic_83xx_encode_mbx_cmd(struct qlcnic_adapter *adapter,
				       struct qlcnic_cmd_args *cmd)
{
	u32 mbx_cmd, fw_hal_version, hdr_size, total_size, tmp;
	struct qlcnic_hardware_context *ahw = adapter->ahw;
	int i, j;

	if (cmd->op_type != QLC_83XX_MBX_POST_BC_OP) {
		mbx_cmd = cmd->req.arg[0];
		writel(mbx_cmd, QLCNIC_MBX_HOST(ahw, 0));
		for (i = 1; i < cmd->req.num; i++)
			writel(cmd->req.arg[i], QLCNIC_MBX_HOST(ahw, i));
	} else {
		fw_hal_version = ahw->fw_hal_version;
		hdr_size = sizeof(struct qlcnic_bc_hdr) / sizeof(u32);
		total_size = cmd->pay_size + hdr_size;
		tmp = QLCNIC_CMD_BC_EVENT_SETUP | total_size << 16;
		mbx_cmd = tmp | fw_hal_version << 29;
		writel(mbx_cmd, QLCNIC_MBX_HOST(ahw, 0));

		/* Back channel specific operations bits */
		mbx_cmd = 0x1 | 1 << 4;

		if (qlcnic_sriov_pf_check(adapter))
			mbx_cmd |= cmd->func_num << 5;

		writel(mbx_cmd, QLCNIC_MBX_HOST(ahw, 1));

		for (i = 2, j = 0; j < hdr_size; i++, j++)
			writel(*(cmd->hdr++), QLCNIC_MBX_HOST(ahw, i));
		for (j = 0; j < cmd->pay_size; j++, i++)
			writel(*(cmd->pay++), QLCNIC_MBX_HOST(ahw, i));
	}
}

void qlcnic_83xx_detach_mailbox_work(struct qlcnic_adapter *adapter)
{
	struct qlcnic_mailbox *mbx = adapter->ahw->mailbox;

	clear_bit(QLC_83XX_MBX_READY, &mbx->status);
	complete(&mbx->completion);
	cancel_work_sync(&mbx->work);
	flush_workqueue(mbx->work_q);
	qlcnic_83xx_flush_mbx_queue(adapter);
}

static inline int qlcnic_83xx_enqueue_mbx_cmd(struct qlcnic_adapter *adapter,
					      struct qlcnic_cmd_args *cmd,
					      unsigned long *timeout)
{
	struct qlcnic_mailbox *mbx = adapter->ahw->mailbox;

	if (test_bit(QLC_83XX_MBX_READY, &mbx->status)) {
		atomic_set(&cmd->rsp_status, QLC_83XX_MBX_RESPONSE_WAIT);
		init_completion(&cmd->completion);
		cmd->rsp_opcode = QLC_83XX_MBX_RESPONSE_UNKNOWN;

		spin_lock(&mbx->queue_lock);

		list_add_tail(&cmd->list, &mbx->cmd_q);
		mbx->num_cmds++;
		cmd->total_cmds = mbx->num_cmds;
		*timeout = cmd->total_cmds * QLC_83XX_MBX_TIMEOUT;
		queue_work(mbx->work_q, &mbx->work);

		spin_unlock(&mbx->queue_lock);

		return 0;
	}

	return -EBUSY;
}

static inline int qlcnic_83xx_check_mac_rcode(struct qlcnic_adapter *adapter,
					      struct qlcnic_cmd_args *cmd)
{
	u8 mac_cmd_rcode;
	u32 fw_data;

	if (cmd->cmd_op == QLCNIC_CMD_CONFIG_MAC_VLAN) {
		fw_data = readl(QLCNIC_MBX_FW(adapter->ahw, 2));
		mac_cmd_rcode = (u8)fw_data;
		if (mac_cmd_rcode == QLC_83XX_NO_NIC_RESOURCE ||
		    mac_cmd_rcode == QLC_83XX_MAC_PRESENT ||
		    mac_cmd_rcode == QLC_83XX_MAC_ABSENT) {
			cmd->rsp_opcode = QLCNIC_RCODE_SUCCESS;
			return QLCNIC_RCODE_SUCCESS;
		}
	}

	return -EINVAL;
}

static void qlcnic_83xx_decode_mbx_rsp(struct qlcnic_adapter *adapter,
				       struct qlcnic_cmd_args *cmd)
{
	struct qlcnic_hardware_context *ahw = adapter->ahw;
	struct device *dev = &adapter->pdev->dev;
	u8 mbx_err_code;
	u32 fw_data;

	fw_data = readl(QLCNIC_MBX_FW(ahw, 0));
	mbx_err_code = QLCNIC_MBX_STATUS(fw_data);
	qlcnic_83xx_get_mbx_data(adapter, cmd);

	switch (mbx_err_code) {
	case QLCNIC_MBX_RSP_OK:
	case QLCNIC_MBX_PORT_RSP_OK:
		cmd->rsp_opcode = QLCNIC_RCODE_SUCCESS;
		break;
	default:
		if (!qlcnic_83xx_check_mac_rcode(adapter, cmd))
			break;

		dev_err(dev, "%s: Mailbox command failed, opcode=0x%x, cmd_type=0x%x, func=0x%x, op_mode=0x%x, error=0x%x\n",
			__func__, cmd->cmd_op, cmd->type, ahw->pci_func,
			ahw->op_mode, mbx_err_code);
		cmd->rsp_opcode = QLC_83XX_MBX_RESPONSE_FAILED;
		qlcnic_dump_mbx(adapter, cmd);
	}

	return;
}

static void qlcnic_83xx_mailbox_worker(struct work_struct *work)
{
	struct qlcnic_mailbox *mbx = container_of(work, struct qlcnic_mailbox,
						  work);
	struct qlcnic_adapter *adapter = mbx->adapter;
	struct qlcnic_mbx_ops *mbx_ops = mbx->ops;
	struct device *dev = &adapter->pdev->dev;
	atomic_t *rsp_status = &mbx->rsp_status;
	struct list_head *head = &mbx->cmd_q;
	struct qlcnic_hardware_context *ahw;
	struct qlcnic_cmd_args *cmd = NULL;

	ahw = adapter->ahw;

	while (true) {
		if (qlcnic_83xx_check_mbx_status(adapter)) {
			qlcnic_83xx_flush_mbx_queue(adapter);
			return;
		}

		atomic_set(rsp_status, QLC_83XX_MBX_RESPONSE_WAIT);

		spin_lock(&mbx->queue_lock);

		if (list_empty(head)) {
			spin_unlock(&mbx->queue_lock);
			return;
		}
		cmd = list_entry(head->next, struct qlcnic_cmd_args, list);

		spin_unlock(&mbx->queue_lock);

		mbx_ops->encode_cmd(adapter, cmd);
		mbx_ops->nofity_fw(adapter, QLC_83XX_MBX_REQUEST);

		if (wait_for_completion_timeout(&mbx->completion,
						QLC_83XX_MBX_TIMEOUT)) {
			mbx_ops->decode_resp(adapter, cmd);
			mbx_ops->nofity_fw(adapter, QLC_83XX_MBX_COMPLETION);
		} else {
			dev_err(dev, "%s: Mailbox command timeout, opcode=0x%x, cmd_type=0x%x, func=0x%x, op_mode=0x%x\n",
				__func__, cmd->cmd_op, cmd->type, ahw->pci_func,
				ahw->op_mode);
			clear_bit(QLC_83XX_MBX_READY, &mbx->status);
			qlcnic_dump_mbx(adapter, cmd);
			qlcnic_83xx_idc_request_reset(adapter,
						      QLCNIC_FORCE_FW_DUMP_KEY);
			cmd->rsp_opcode = QLCNIC_RCODE_TIMEOUT;
		}
		mbx_ops->dequeue_cmd(adapter, cmd);
	}
}

static struct qlcnic_mbx_ops qlcnic_83xx_mbx_ops = {
	.enqueue_cmd    = qlcnic_83xx_enqueue_mbx_cmd,
	.dequeue_cmd    = qlcnic_83xx_dequeue_mbx_cmd,
	.decode_resp    = qlcnic_83xx_decode_mbx_rsp,
	.encode_cmd     = qlcnic_83xx_encode_mbx_cmd,
	.nofity_fw      = qlcnic_83xx_signal_mbx_cmd,
};

int qlcnic_83xx_init_mailbox_work(struct qlcnic_adapter *adapter)
{
	struct qlcnic_hardware_context *ahw = adapter->ahw;
	struct qlcnic_mailbox *mbx;

	ahw->mailbox = kzalloc(sizeof(*mbx), GFP_KERNEL);
	if (!ahw->mailbox)
		return -ENOMEM;

	mbx = ahw->mailbox;
	mbx->ops = &qlcnic_83xx_mbx_ops;
	mbx->adapter = adapter;

	spin_lock_init(&mbx->queue_lock);
	spin_lock_init(&mbx->aen_lock);
	INIT_LIST_HEAD(&mbx->cmd_q);
	init_completion(&mbx->completion);

	mbx->work_q = create_singlethread_workqueue("qlcnic_mailbox");
	if (mbx->work_q == NULL) {
		kfree(mbx);
		return -ENOMEM;
	}

	INIT_WORK(&mbx->work, qlcnic_83xx_mailbox_worker);
	set_bit(QLC_83XX_MBX_READY, &mbx->status);
	return 0;
}<|MERGE_RESOLUTION|>--- conflicted
+++ resolved
@@ -1623,18 +1623,10 @@
 
 	cmd->type = QLC_83XX_MBX_CMD_NO_WAIT;
 	qlcnic_83xx_set_interface_id_promisc(adapter, &temp);
-<<<<<<< HEAD
 	cmd->req.arg[1] = (mode ? 1 : 0) | temp;
 	err = qlcnic_issue_cmd(adapter, cmd);
 	if (!err)
 		return err;
-=======
-	cmd.req.arg[1] = (mode ? 1 : 0) | temp;
-	err = qlcnic_issue_cmd(adapter, &cmd);
-	if (err)
-		dev_info(&adapter->pdev->dev,
-			 "Promiscuous mode config failed\n");
->>>>>>> 9ed354b7
 
 	qlcnic_free_mbx_args(cmd);
 
