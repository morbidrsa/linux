--- conflicted
+++ resolved
@@ -117,18 +117,9 @@
 static int qlcnic_83xx_store_beacon(struct qlcnic_adapter *adapter,
 				    const char *buf, size_t len)
 {
-<<<<<<< HEAD
-	struct qlcnic_adapter *adapter = dev_get_drvdata(dev);
-	struct qlcnic_hardware_context *ahw = adapter->ahw;
-	int err, max_sds_rings = adapter->max_sds_rings;
-	u16 beacon;
-	u8 b_state, b_rate;
-	unsigned long h_beacon;
-=======
 	struct qlcnic_hardware_context *ahw = adapter->ahw;
 	unsigned long h_beacon;
 	int err;
->>>>>>> d0e0ac97
 
 	if (test_bit(__QLCNIC_RESETTING, &adapter->state))
 		return -EIO;
@@ -147,42 +138,6 @@
 		}
 	}
 
-<<<<<<< HEAD
-	if (qlcnic_83xx_check(adapter) &&
-	    !test_bit(__QLCNIC_RESETTING, &adapter->state)) {
-		if (kstrtoul(buf, 2, &h_beacon))
-			return -EINVAL;
-
-		if (ahw->beacon_state == h_beacon)
-			return len;
-
-		rtnl_lock();
-		if (!ahw->beacon_state) {
-			if (test_and_set_bit(__QLCNIC_LED_ENABLE,
-					     &adapter->state)) {
-				rtnl_unlock();
-				return -EBUSY;
-			}
-		}
-		if (h_beacon) {
-			err = qlcnic_83xx_config_led(adapter, 1, h_beacon);
-			if (err)
-				goto beacon_err;
-		} else {
-			err = qlcnic_83xx_config_led(adapter, 0, !h_beacon);
-			if (err)
-				goto beacon_err;
-		}
-		/* set the current beacon state */
-		ahw->beacon_state = h_beacon;
-beacon_err:
-		if (!ahw->beacon_state)
-			clear_bit(__QLCNIC_LED_ENABLE, &adapter->state);
-
-		rtnl_unlock();
-		return len;
-	}
-=======
 	if (h_beacon)
 		err = qlcnic_83xx_config_led(adapter, 1, h_beacon);
 	else
@@ -204,7 +159,6 @@
 	int err, max_sds_rings = adapter->max_sds_rings;
 	u16 beacon;
 	u8 h_beacon_state, b_state, b_rate;
->>>>>>> d0e0ac97
 
 	if (len != sizeof(u16))
 		return QL_STATUS_INVALID_PARAM;
