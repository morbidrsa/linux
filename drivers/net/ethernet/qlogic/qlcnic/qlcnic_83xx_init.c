--- conflicted
+++ resolved
@@ -650,10 +650,7 @@
 	ahw->idc.collect_dump = 0;
 	ahw->reset_context = 0;
 	adapter->tx_timeo_cnt = 0;
-<<<<<<< HEAD
-=======
 	ahw->idc.delay_reset = 0;
->>>>>>> d0b5e516
 
 	clear_bit(__QLCNIC_RESETTING, &adapter->state);
 }
