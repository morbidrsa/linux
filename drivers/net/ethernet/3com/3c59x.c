/* EtherLinkXL.c: A 3Com EtherLink PCI III/XL ethernet driver for linux. */
/*
	Written 1996-1999 by Donald Becker.

	This software may be used and distributed according to the terms
	of the GNU General Public License, incorporated herein by reference.

	This driver is for the 3Com "Vortex" and "Boomerang" series ethercards.
	Members of the series include Fast EtherLink 3c590/3c592/3c595/3c597
	and the EtherLink XL 3c900 and 3c905 cards.

	Problem reports and questions should be directed to
	vortex@scyld.com

	The author may be reached as becker@scyld.com, or C/O
	Scyld Computing Corporation
	410 Severn Ave., Suite 210
	Annapolis MD 21403

*/

/*
 * FIXME: This driver _could_ support MTU changing, but doesn't.  See Don's hamachi.c implementation
 * as well as other drivers
 *
 * NOTE: If you make 'vortex_debug' a constant (#define vortex_debug 0) the driver shrinks by 2k
 * due to dead code elimination.  There will be some performance benefits from this due to
 * elimination of all the tests and reduced cache footprint.
 */


#define DRV_NAME	"3c59x"



/* A few values that may be tweaked. */
/* Keep the ring sizes a power of two for efficiency. */
#define TX_RING_SIZE	16
#define RX_RING_SIZE	32
#define PKT_BUF_SZ		1536			/* Size of each temporary Rx buffer.*/

/* "Knobs" that adjust features and parameters. */
/* Set the copy breakpoint for the copy-only-tiny-frames scheme.
   Setting to > 1512 effectively disables this feature. */
#ifndef __arm__
static int rx_copybreak = 200;
#else
/* ARM systems perform better by disregarding the bus-master
   transfer capability of these cards. -- rmk */
static int rx_copybreak = 1513;
#endif
/* Allow setting MTU to a larger size, bypassing the normal ethernet setup. */
static const int mtu = 1500;
/* Maximum events (Rx packets, etc.) to handle at each interrupt. */
static int max_interrupt_work = 32;
/* Tx timeout interval (millisecs) */
static int watchdog = 5000;

/* Allow aggregation of Tx interrupts.  Saves CPU load at the cost
 * of possible Tx stalls if the system is blocking interrupts
 * somewhere else.  Undefine this to disable.
 */
#define tx_interrupt_mitigation 1

/* Put out somewhat more debugging messages. (0: no msg, 1 minimal .. 6). */
#define vortex_debug debug
#ifdef VORTEX_DEBUG
static int vortex_debug = VORTEX_DEBUG;
#else
static int vortex_debug = 1;
#endif

#include <linux/module.h>
#include <linux/kernel.h>
#include <linux/string.h>
#include <linux/timer.h>
#include <linux/errno.h>
#include <linux/in.h>
#include <linux/ioport.h>
#include <linux/interrupt.h>
#include <linux/pci.h>
#include <linux/mii.h>
#include <linux/init.h>
#include <linux/netdevice.h>
#include <linux/etherdevice.h>
#include <linux/skbuff.h>
#include <linux/ethtool.h>
#include <linux/highmem.h>
#include <linux/eisa.h>
#include <linux/bitops.h>
#include <linux/jiffies.h>
#include <linux/gfp.h>
#include <asm/irq.h>			/* For nr_irqs only. */
#include <asm/io.h>
#include <asm/uaccess.h>

/* Kernel compatibility defines, some common to David Hinds' PCMCIA package.
   This is only in the support-all-kernels source code. */

#define RUN_AT(x) (jiffies + (x))

#include <linux/delay.h>


static const char version[] =
	DRV_NAME ": Donald Becker and others.\n";

MODULE_AUTHOR("Donald Becker <becker@scyld.com>");
MODULE_DESCRIPTION("3Com 3c59x/3c9xx ethernet driver ");
MODULE_LICENSE("GPL");


/* Operational parameter that usually are not changed. */

/* The Vortex size is twice that of the original EtherLinkIII series: the
   runtime register window, window 1, is now always mapped in.
   The Boomerang size is twice as large as the Vortex -- it has additional
   bus master control registers. */
#define VORTEX_TOTAL_SIZE 0x20
#define BOOMERANG_TOTAL_SIZE 0x40

/* Set iff a MII transceiver on any interface requires mdio preamble.
   This only set with the original DP83840 on older 3c905 boards, so the extra
   code size of a per-interface flag is not worthwhile. */
static char mii_preamble_required;

#define PFX DRV_NAME ": "



/*
				Theory of Operation

I. Board Compatibility

This device driver is designed for the 3Com FastEtherLink and FastEtherLink
XL, 3Com's PCI to 10/100baseT adapters.  It also works with the 10Mbs
versions of the FastEtherLink cards.  The supported product IDs are
  3c590, 3c592, 3c595, 3c597, 3c900, 3c905

The related ISA 3c515 is supported with a separate driver, 3c515.c, included
with the kernel source or available from
    cesdis.gsfc.nasa.gov:/pub/linux/drivers/3c515.html

II. Board-specific settings

PCI bus devices are configured by the system at boot time, so no jumpers
need to be set on the board.  The system BIOS should be set to assign the
PCI INTA signal to an otherwise unused system IRQ line.

The EEPROM settings for media type and forced-full-duplex are observed.
The EEPROM media type should be left at the default "autoselect" unless using
10base2 or AUI connections which cannot be reliably detected.

III. Driver operation

The 3c59x series use an interface that's very similar to the previous 3c5x9
series.  The primary interface is two programmed-I/O FIFOs, with an
alternate single-contiguous-region bus-master transfer (see next).

The 3c900 "Boomerang" series uses a full-bus-master interface with separate
lists of transmit and receive descriptors, similar to the AMD LANCE/PCnet,
DEC Tulip and Intel Speedo3.  The first chip version retains a compatible
programmed-I/O interface that has been removed in 'B' and subsequent board
revisions.

One extension that is advertised in a very large font is that the adapters
are capable of being bus masters.  On the Vortex chip this capability was
only for a single contiguous region making it far less useful than the full
bus master capability.  There is a significant performance impact of taking
an extra interrupt or polling for the completion of each transfer, as well
as difficulty sharing the single transfer engine between the transmit and
receive threads.  Using DMA transfers is a win only with large blocks or
with the flawed versions of the Intel Orion motherboard PCI controller.

The Boomerang chip's full-bus-master interface is useful, and has the
currently-unused advantages over other similar chips that queued transmit
packets may be reordered and receive buffer groups are associated with a
single frame.

With full-bus-master support, this driver uses a "RX_COPYBREAK" scheme.
Rather than a fixed intermediate receive buffer, this scheme allocates
full-sized skbuffs as receive buffers.  The value RX_COPYBREAK is used as
the copying breakpoint: it is chosen to trade-off the memory wasted by
passing the full-sized skbuff to the queue layer for all frames vs. the
copying cost of copying a frame to a correctly-sized skbuff.

IIIC. Synchronization
The driver runs as two independent, single-threaded flows of control.  One
is the send-packet routine, which enforces single-threaded use by the
dev->tbusy flag.  The other thread is the interrupt handler, which is single
threaded by the hardware and other software.

IV. Notes

Thanks to Cameron Spitzer and Terry Murphy of 3Com for providing development
3c590, 3c595, and 3c900 boards.
The name "Vortex" is the internal 3Com project name for the PCI ASIC, and
the EISA version is called "Demon".  According to Terry these names come
from rides at the local amusement park.

The new chips support both ethernet (1.5K) and FDDI (4.5K) packet sizes!
This driver only supports ethernet packets because of the skbuff allocation
limit of 4K.
*/

/* This table drives the PCI probe routines.  It's mostly boilerplate in all
   of the drivers, and will likely be provided by some future kernel.
*/
enum pci_flags_bit {
	PCI_USES_MASTER=4,
};

enum {	IS_VORTEX=1, IS_BOOMERANG=2, IS_CYCLONE=4, IS_TORNADO=8,
	EEPROM_8BIT=0x10,	/* AKPM: Uses 0x230 as the base bitmaps for EEPROM reads */
	HAS_PWR_CTRL=0x20, HAS_MII=0x40, HAS_NWAY=0x80, HAS_CB_FNS=0x100,
	INVERT_MII_PWR=0x200, INVERT_LED_PWR=0x400, MAX_COLLISION_RESET=0x800,
	EEPROM_OFFSET=0x1000, HAS_HWCKSM=0x2000, WNO_XCVR_PWR=0x4000,
	EXTRA_PREAMBLE=0x8000, EEPROM_RESET=0x10000, };

enum vortex_chips {
	CH_3C590 = 0,
	CH_3C592,
	CH_3C597,
	CH_3C595_1,
	CH_3C595_2,

	CH_3C595_3,
	CH_3C900_1,
	CH_3C900_2,
	CH_3C900_3,
	CH_3C900_4,

	CH_3C900_5,
	CH_3C900B_FL,
	CH_3C905_1,
	CH_3C905_2,
	CH_3C905B_TX,
	CH_3C905B_1,

	CH_3C905B_2,
	CH_3C905B_FX,
	CH_3C905C,
	CH_3C9202,
	CH_3C980,
	CH_3C9805,

	CH_3CSOHO100_TX,
	CH_3C555,
	CH_3C556,
	CH_3C556B,
	CH_3C575,

	CH_3C575_1,
	CH_3CCFE575,
	CH_3CCFE575CT,
	CH_3CCFE656,
	CH_3CCFEM656,

	CH_3CCFEM656_1,
	CH_3C450,
	CH_3C920,
	CH_3C982A,
	CH_3C982B,

	CH_905BT4,
	CH_920B_EMB_WNM,
};


/* note: this array directly indexed by above enums, and MUST
 * be kept in sync with both the enums above, and the PCI device
 * table below
 */
static struct vortex_chip_info {
	const char *name;
	int flags;
	int drv_flags;
	int io_size;
} vortex_info_tbl[] = {
	{"3c590 Vortex 10Mbps",
	 PCI_USES_MASTER, IS_VORTEX, 32, },
	{"3c592 EISA 10Mbps Demon/Vortex",					/* AKPM: from Don's 3c59x_cb.c 0.49H */
	 PCI_USES_MASTER, IS_VORTEX, 32, },
	{"3c597 EISA Fast Demon/Vortex",					/* AKPM: from Don's 3c59x_cb.c 0.49H */
	 PCI_USES_MASTER, IS_VORTEX, 32, },
	{"3c595 Vortex 100baseTx",
	 PCI_USES_MASTER, IS_VORTEX, 32, },
	{"3c595 Vortex 100baseT4",
	 PCI_USES_MASTER, IS_VORTEX, 32, },

	{"3c595 Vortex 100base-MII",
	 PCI_USES_MASTER, IS_VORTEX, 32, },
	{"3c900 Boomerang 10baseT",
	 PCI_USES_MASTER, IS_BOOMERANG|EEPROM_RESET, 64, },
	{"3c900 Boomerang 10Mbps Combo",
	 PCI_USES_MASTER, IS_BOOMERANG|EEPROM_RESET, 64, },
	{"3c900 Cyclone 10Mbps TPO",						/* AKPM: from Don's 0.99M */
	 PCI_USES_MASTER, IS_CYCLONE|HAS_HWCKSM, 128, },
	{"3c900 Cyclone 10Mbps Combo",
	 PCI_USES_MASTER, IS_CYCLONE|HAS_HWCKSM, 128, },

	{"3c900 Cyclone 10Mbps TPC",						/* AKPM: from Don's 0.99M */
	 PCI_USES_MASTER, IS_CYCLONE|HAS_HWCKSM, 128, },
	{"3c900B-FL Cyclone 10base-FL",
	 PCI_USES_MASTER, IS_CYCLONE|HAS_HWCKSM, 128, },
	{"3c905 Boomerang 100baseTx",
	 PCI_USES_MASTER, IS_BOOMERANG|HAS_MII|EEPROM_RESET, 64, },
	{"3c905 Boomerang 100baseT4",
	 PCI_USES_MASTER, IS_BOOMERANG|HAS_MII|EEPROM_RESET, 64, },
	{"3C905B-TX Fast Etherlink XL PCI",
	 PCI_USES_MASTER, IS_CYCLONE|HAS_NWAY|HAS_HWCKSM|EXTRA_PREAMBLE, 128, },
	{"3c905B Cyclone 100baseTx",
	 PCI_USES_MASTER, IS_CYCLONE|HAS_NWAY|HAS_HWCKSM|EXTRA_PREAMBLE, 128, },

	{"3c905B Cyclone 10/100/BNC",
	 PCI_USES_MASTER, IS_CYCLONE|HAS_NWAY|HAS_HWCKSM, 128, },
	{"3c905B-FX Cyclone 100baseFx",
	 PCI_USES_MASTER, IS_CYCLONE|HAS_HWCKSM, 128, },
	{"3c905C Tornado",
	PCI_USES_MASTER, IS_TORNADO|HAS_NWAY|HAS_HWCKSM|EXTRA_PREAMBLE, 128, },
	{"3c920B-EMB-WNM (ATI Radeon 9100 IGP)",
	 PCI_USES_MASTER, IS_TORNADO|HAS_MII|HAS_HWCKSM, 128, },
	{"3c980 Cyclone",
	 PCI_USES_MASTER, IS_CYCLONE|HAS_HWCKSM|EXTRA_PREAMBLE, 128, },

	{"3c980C Python-T",
	 PCI_USES_MASTER, IS_CYCLONE|HAS_NWAY|HAS_HWCKSM, 128, },
	{"3cSOHO100-TX Hurricane",
	 PCI_USES_MASTER, IS_CYCLONE|HAS_NWAY|HAS_HWCKSM|EXTRA_PREAMBLE, 128, },
	{"3c555 Laptop Hurricane",
	 PCI_USES_MASTER, IS_CYCLONE|EEPROM_8BIT|HAS_HWCKSM, 128, },
	{"3c556 Laptop Tornado",
	 PCI_USES_MASTER, IS_TORNADO|HAS_NWAY|EEPROM_8BIT|HAS_CB_FNS|INVERT_MII_PWR|
									HAS_HWCKSM, 128, },
	{"3c556B Laptop Hurricane",
	 PCI_USES_MASTER, IS_TORNADO|HAS_NWAY|EEPROM_OFFSET|HAS_CB_FNS|INVERT_MII_PWR|
	                                WNO_XCVR_PWR|HAS_HWCKSM, 128, },

	{"3c575 [Megahertz] 10/100 LAN 	CardBus",
	PCI_USES_MASTER, IS_BOOMERANG|HAS_MII|EEPROM_8BIT, 128, },
	{"3c575 Boomerang CardBus",
	 PCI_USES_MASTER, IS_BOOMERANG|HAS_MII|EEPROM_8BIT, 128, },
	{"3CCFE575BT Cyclone CardBus",
	 PCI_USES_MASTER, IS_CYCLONE|HAS_NWAY|HAS_CB_FNS|EEPROM_8BIT|
									INVERT_LED_PWR|HAS_HWCKSM, 128, },
	{"3CCFE575CT Tornado CardBus",
	 PCI_USES_MASTER, IS_TORNADO|HAS_NWAY|HAS_CB_FNS|EEPROM_8BIT|INVERT_MII_PWR|
									MAX_COLLISION_RESET|HAS_HWCKSM, 128, },
	{"3CCFE656 Cyclone CardBus",
	 PCI_USES_MASTER, IS_CYCLONE|HAS_NWAY|HAS_CB_FNS|EEPROM_8BIT|INVERT_MII_PWR|
									INVERT_LED_PWR|HAS_HWCKSM, 128, },

	{"3CCFEM656B Cyclone+Winmodem CardBus",
	 PCI_USES_MASTER, IS_CYCLONE|HAS_NWAY|HAS_CB_FNS|EEPROM_8BIT|INVERT_MII_PWR|
									INVERT_LED_PWR|HAS_HWCKSM, 128, },
	{"3CXFEM656C Tornado+Winmodem CardBus",			/* From pcmcia-cs-3.1.5 */
	 PCI_USES_MASTER, IS_TORNADO|HAS_NWAY|HAS_CB_FNS|EEPROM_8BIT|INVERT_MII_PWR|
									MAX_COLLISION_RESET|HAS_HWCKSM, 128, },
	{"3c450 HomePNA Tornado",						/* AKPM: from Don's 0.99Q */
	 PCI_USES_MASTER, IS_TORNADO|HAS_NWAY|HAS_HWCKSM, 128, },
	{"3c920 Tornado",
	 PCI_USES_MASTER, IS_TORNADO|HAS_NWAY|HAS_HWCKSM, 128, },
	{"3c982 Hydra Dual Port A",
	 PCI_USES_MASTER, IS_TORNADO|HAS_HWCKSM|HAS_NWAY, 128, },

	{"3c982 Hydra Dual Port B",
	 PCI_USES_MASTER, IS_TORNADO|HAS_HWCKSM|HAS_NWAY, 128, },
	{"3c905B-T4",
	 PCI_USES_MASTER, IS_CYCLONE|HAS_NWAY|HAS_HWCKSM|EXTRA_PREAMBLE, 128, },
	{"3c920B-EMB-WNM Tornado",
	 PCI_USES_MASTER, IS_TORNADO|HAS_NWAY|HAS_HWCKSM, 128, },

	{NULL,}, /* NULL terminated list. */
};


static DEFINE_PCI_DEVICE_TABLE(vortex_pci_tbl) = {
	{ 0x10B7, 0x5900, PCI_ANY_ID, PCI_ANY_ID, 0, 0, CH_3C590 },
	{ 0x10B7, 0x5920, PCI_ANY_ID, PCI_ANY_ID, 0, 0, CH_3C592 },
	{ 0x10B7, 0x5970, PCI_ANY_ID, PCI_ANY_ID, 0, 0, CH_3C597 },
	{ 0x10B7, 0x5950, PCI_ANY_ID, PCI_ANY_ID, 0, 0, CH_3C595_1 },
	{ 0x10B7, 0x5951, PCI_ANY_ID, PCI_ANY_ID, 0, 0, CH_3C595_2 },

	{ 0x10B7, 0x5952, PCI_ANY_ID, PCI_ANY_ID, 0, 0, CH_3C595_3 },
	{ 0x10B7, 0x9000, PCI_ANY_ID, PCI_ANY_ID, 0, 0, CH_3C900_1 },
	{ 0x10B7, 0x9001, PCI_ANY_ID, PCI_ANY_ID, 0, 0, CH_3C900_2 },
	{ 0x10B7, 0x9004, PCI_ANY_ID, PCI_ANY_ID, 0, 0, CH_3C900_3 },
	{ 0x10B7, 0x9005, PCI_ANY_ID, PCI_ANY_ID, 0, 0, CH_3C900_4 },

	{ 0x10B7, 0x9006, PCI_ANY_ID, PCI_ANY_ID, 0, 0, CH_3C900_5 },
	{ 0x10B7, 0x900A, PCI_ANY_ID, PCI_ANY_ID, 0, 0, CH_3C900B_FL },
	{ 0x10B7, 0x9050, PCI_ANY_ID, PCI_ANY_ID, 0, 0, CH_3C905_1 },
	{ 0x10B7, 0x9051, PCI_ANY_ID, PCI_ANY_ID, 0, 0, CH_3C905_2 },
	{ 0x10B7, 0x9054, PCI_ANY_ID, PCI_ANY_ID, 0, 0, CH_3C905B_TX },
	{ 0x10B7, 0x9055, PCI_ANY_ID, PCI_ANY_ID, 0, 0, CH_3C905B_1 },

	{ 0x10B7, 0x9058, PCI_ANY_ID, PCI_ANY_ID, 0, 0, CH_3C905B_2 },
	{ 0x10B7, 0x905A, PCI_ANY_ID, PCI_ANY_ID, 0, 0, CH_3C905B_FX },
	{ 0x10B7, 0x9200, PCI_ANY_ID, PCI_ANY_ID, 0, 0, CH_3C905C },
	{ 0x10B7, 0x9202, PCI_ANY_ID, PCI_ANY_ID, 0, 0, CH_3C9202 },
	{ 0x10B7, 0x9800, PCI_ANY_ID, PCI_ANY_ID, 0, 0, CH_3C980 },
	{ 0x10B7, 0x9805, PCI_ANY_ID, PCI_ANY_ID, 0, 0, CH_3C9805 },

	{ 0x10B7, 0x7646, PCI_ANY_ID, PCI_ANY_ID, 0, 0, CH_3CSOHO100_TX },
	{ 0x10B7, 0x5055, PCI_ANY_ID, PCI_ANY_ID, 0, 0, CH_3C555 },
	{ 0x10B7, 0x6055, PCI_ANY_ID, PCI_ANY_ID, 0, 0, CH_3C556 },
	{ 0x10B7, 0x6056, PCI_ANY_ID, PCI_ANY_ID, 0, 0, CH_3C556B },
	{ 0x10B7, 0x5b57, PCI_ANY_ID, PCI_ANY_ID, 0, 0, CH_3C575 },

	{ 0x10B7, 0x5057, PCI_ANY_ID, PCI_ANY_ID, 0, 0, CH_3C575_1 },
	{ 0x10B7, 0x5157, PCI_ANY_ID, PCI_ANY_ID, 0, 0, CH_3CCFE575 },
	{ 0x10B7, 0x5257, PCI_ANY_ID, PCI_ANY_ID, 0, 0, CH_3CCFE575CT },
	{ 0x10B7, 0x6560, PCI_ANY_ID, PCI_ANY_ID, 0, 0, CH_3CCFE656 },
	{ 0x10B7, 0x6562, PCI_ANY_ID, PCI_ANY_ID, 0, 0, CH_3CCFEM656 },

	{ 0x10B7, 0x6564, PCI_ANY_ID, PCI_ANY_ID, 0, 0, CH_3CCFEM656_1 },
	{ 0x10B7, 0x4500, PCI_ANY_ID, PCI_ANY_ID, 0, 0, CH_3C450 },
	{ 0x10B7, 0x9201, PCI_ANY_ID, PCI_ANY_ID, 0, 0, CH_3C920 },
	{ 0x10B7, 0x1201, PCI_ANY_ID, PCI_ANY_ID, 0, 0, CH_3C982A },
	{ 0x10B7, 0x1202, PCI_ANY_ID, PCI_ANY_ID, 0, 0, CH_3C982B },

	{ 0x10B7, 0x9056, PCI_ANY_ID, PCI_ANY_ID, 0, 0, CH_905BT4 },
	{ 0x10B7, 0x9210, PCI_ANY_ID, PCI_ANY_ID, 0, 0, CH_920B_EMB_WNM },

	{0,}						/* 0 terminated list. */
};
MODULE_DEVICE_TABLE(pci, vortex_pci_tbl);


/* Operational definitions.
   These are not used by other compilation units and thus are not
   exported in a ".h" file.

   First the windows.  There are eight register windows, with the command
   and status registers available in each.
   */
#define EL3_CMD 0x0e
#define EL3_STATUS 0x0e

/* The top five bits written to EL3_CMD are a command, the lower
   11 bits are the parameter, if applicable.
   Note that 11 parameters bits was fine for ethernet, but the new chip
   can handle FDDI length frames (~4500 octets) and now parameters count
   32-bit 'Dwords' rather than octets. */

enum vortex_cmd {
	TotalReset = 0<<11, SelectWindow = 1<<11, StartCoax = 2<<11,
	RxDisable = 3<<11, RxEnable = 4<<11, RxReset = 5<<11,
	UpStall = 6<<11, UpUnstall = (6<<11)+1,
	DownStall = (6<<11)+2, DownUnstall = (6<<11)+3,
	RxDiscard = 8<<11, TxEnable = 9<<11, TxDisable = 10<<11, TxReset = 11<<11,
	FakeIntr = 12<<11, AckIntr = 13<<11, SetIntrEnb = 14<<11,
	SetStatusEnb = 15<<11, SetRxFilter = 16<<11, SetRxThreshold = 17<<11,
	SetTxThreshold = 18<<11, SetTxStart = 19<<11,
	StartDMAUp = 20<<11, StartDMADown = (20<<11)+1, StatsEnable = 21<<11,
	StatsDisable = 22<<11, StopCoax = 23<<11, SetFilterBit = 25<<11,};

/* The SetRxFilter command accepts the following classes: */
enum RxFilter {
	RxStation = 1, RxMulticast = 2, RxBroadcast = 4, RxProm = 8 };

/* Bits in the general status register. */
enum vortex_status {
	IntLatch = 0x0001, HostError = 0x0002, TxComplete = 0x0004,
	TxAvailable = 0x0008, RxComplete = 0x0010, RxEarly = 0x0020,
	IntReq = 0x0040, StatsFull = 0x0080,
	DMADone = 1<<8, DownComplete = 1<<9, UpComplete = 1<<10,
	DMAInProgress = 1<<11,			/* DMA controller is still busy.*/
	CmdInProgress = 1<<12,			/* EL3_CMD is still busy.*/
};

/* Register window 1 offsets, the window used in normal operation.
   On the Vortex this window is always mapped at offsets 0x10-0x1f. */
enum Window1 {
	TX_FIFO = 0x10,  RX_FIFO = 0x10,  RxErrors = 0x14,
	RxStatus = 0x18,  Timer=0x1A, TxStatus = 0x1B,
	TxFree = 0x1C, /* Remaining free bytes in Tx buffer. */
};
enum Window0 {
	Wn0EepromCmd = 10,		/* Window 0: EEPROM command register. */
	Wn0EepromData = 12,		/* Window 0: EEPROM results register. */
	IntrStatus=0x0E,		/* Valid in all windows. */
};
enum Win0_EEPROM_bits {
	EEPROM_Read = 0x80, EEPROM_WRITE = 0x40, EEPROM_ERASE = 0xC0,
	EEPROM_EWENB = 0x30,		/* Enable erasing/writing for 10 msec. */
	EEPROM_EWDIS = 0x00,		/* Disable EWENB before 10 msec timeout. */
};
/* EEPROM locations. */
enum eeprom_offset {
	PhysAddr01=0, PhysAddr23=1, PhysAddr45=2, ModelID=3,
	EtherLink3ID=7, IFXcvrIO=8, IRQLine=9,
	NodeAddr01=10, NodeAddr23=11, NodeAddr45=12,
	DriverTune=13, Checksum=15};

enum Window2 {			/* Window 2. */
	Wn2_ResetOptions=12,
};
enum Window3 {			/* Window 3: MAC/config bits. */
	Wn3_Config=0, Wn3_MaxPktSize=4, Wn3_MAC_Ctrl=6, Wn3_Options=8,
};

#define BFEXT(value, offset, bitcount)  \
    ((((unsigned long)(value)) >> (offset)) & ((1 << (bitcount)) - 1))

#define BFINS(lhs, rhs, offset, bitcount)					\
	(((lhs) & ~((((1 << (bitcount)) - 1)) << (offset))) |	\
	(((rhs) & ((1 << (bitcount)) - 1)) << (offset)))

#define RAM_SIZE(v)		BFEXT(v, 0, 3)
#define RAM_WIDTH(v)	BFEXT(v, 3, 1)
#define RAM_SPEED(v)	BFEXT(v, 4, 2)
#define ROM_SIZE(v)		BFEXT(v, 6, 2)
#define RAM_SPLIT(v)	BFEXT(v, 16, 2)
#define XCVR(v)			BFEXT(v, 20, 4)
#define AUTOSELECT(v)	BFEXT(v, 24, 1)

enum Window4 {		/* Window 4: Xcvr/media bits. */
	Wn4_FIFODiag = 4, Wn4_NetDiag = 6, Wn4_PhysicalMgmt=8, Wn4_Media = 10,
};
enum Win4_Media_bits {
	Media_SQE = 0x0008,		/* Enable SQE error counting for AUI. */
	Media_10TP = 0x00C0,	/* Enable link beat and jabber for 10baseT. */
	Media_Lnk = 0x0080,		/* Enable just link beat for 100TX/100FX. */
	Media_LnkBeat = 0x0800,
};
enum Window7 {					/* Window 7: Bus Master control. */
	Wn7_MasterAddr = 0, Wn7_VlanEtherType=4, Wn7_MasterLen = 6,
	Wn7_MasterStatus = 12,
};
/* Boomerang bus master control registers. */
enum MasterCtrl {
	PktStatus = 0x20, DownListPtr = 0x24, FragAddr = 0x28, FragLen = 0x2c,
	TxFreeThreshold = 0x2f, UpPktStatus = 0x30, UpListPtr = 0x38,
};

/* The Rx and Tx descriptor lists.
   Caution Alpha hackers: these types are 32 bits!  Note also the 8 byte
   alignment contraint on tx_ring[] and rx_ring[]. */
#define LAST_FRAG 	0x80000000			/* Last Addr/Len pair in descriptor. */
#define DN_COMPLETE	0x00010000			/* This packet has been downloaded */
struct boom_rx_desc {
	__le32 next;					/* Last entry points to 0.   */
	__le32 status;
	__le32 addr;					/* Up to 63 addr/len pairs possible. */
	__le32 length;					/* Set LAST_FRAG to indicate last pair. */
};
/* Values for the Rx status entry. */
enum rx_desc_status {
	RxDComplete=0x00008000, RxDError=0x4000,
	/* See boomerang_rx() for actual error bits */
	IPChksumErr=1<<25, TCPChksumErr=1<<26, UDPChksumErr=1<<27,
	IPChksumValid=1<<29, TCPChksumValid=1<<30, UDPChksumValid=1<<31,
};

#ifdef MAX_SKB_FRAGS
#define DO_ZEROCOPY 1
#else
#define DO_ZEROCOPY 0
#endif

struct boom_tx_desc {
	__le32 next;					/* Last entry points to 0.   */
	__le32 status;					/* bits 0:12 length, others see below.  */
#if DO_ZEROCOPY
	struct {
		__le32 addr;
		__le32 length;
	} frag[1+MAX_SKB_FRAGS];
#else
		__le32 addr;
		__le32 length;
#endif
};

/* Values for the Tx status entry. */
enum tx_desc_status {
	CRCDisable=0x2000, TxDComplete=0x8000,
	AddIPChksum=0x02000000, AddTCPChksum=0x04000000, AddUDPChksum=0x08000000,
	TxIntrUploaded=0x80000000,		/* IRQ when in FIFO, but maybe not sent. */
};

/* Chip features we care about in vp->capabilities, read from the EEPROM. */
enum ChipCaps { CapBusMaster=0x20, CapPwrMgmt=0x2000 };

struct vortex_extra_stats {
	unsigned long tx_deferred;
	unsigned long tx_max_collisions;
	unsigned long tx_multiple_collisions;
	unsigned long tx_single_collisions;
	unsigned long rx_bad_ssd;
};

struct vortex_private {
	/* The Rx and Tx rings should be quad-word-aligned. */
	struct boom_rx_desc* rx_ring;
	struct boom_tx_desc* tx_ring;
	dma_addr_t rx_ring_dma;
	dma_addr_t tx_ring_dma;
	/* The addresses of transmit- and receive-in-place skbuffs. */
	struct sk_buff* rx_skbuff[RX_RING_SIZE];
	struct sk_buff* tx_skbuff[TX_RING_SIZE];
	unsigned int cur_rx, cur_tx;		/* The next free ring entry */
	unsigned int dirty_rx, dirty_tx;	/* The ring entries to be free()ed. */
	struct vortex_extra_stats xstats;	/* NIC-specific extra stats */
	struct sk_buff *tx_skb;				/* Packet being eaten by bus master ctrl.  */
	dma_addr_t tx_skb_dma;				/* Allocated DMA address for bus master ctrl DMA.   */

	/* PCI configuration space information. */
	struct device *gendev;
	void __iomem *ioaddr;			/* IO address space */
	void __iomem *cb_fn_base;		/* CardBus function status addr space. */

	/* Some values here only for performance evaluation and path-coverage */
	int rx_nocopy, rx_copy, queued_packet, rx_csumhits;
	int card_idx;

	/* The remainder are related to chip state, mostly media selection. */
	struct timer_list timer;			/* Media selection timer. */
	struct timer_list rx_oom_timer;		/* Rx skb allocation retry timer */
	int options;						/* User-settable misc. driver options. */
	unsigned int media_override:4, 		/* Passed-in media type. */
		default_media:4,				/* Read from the EEPROM/Wn3_Config. */
		full_duplex:1, autoselect:1,
		bus_master:1,					/* Vortex can only do a fragment bus-m. */
		full_bus_master_tx:1, full_bus_master_rx:2, /* Boomerang  */
		flow_ctrl:1,					/* Use 802.3x flow control (PAUSE only) */
		partner_flow_ctrl:1,			/* Partner supports flow control */
		has_nway:1,
		enable_wol:1,					/* Wake-on-LAN is enabled */
		pm_state_valid:1,				/* pci_dev->saved_config_space has sane contents */
		open:1,
		medialock:1,
		large_frames:1,			/* accept large frames */
		handling_irq:1;			/* private in_irq indicator */
	/* {get|set}_wol operations are already serialized by rtnl.
	 * no additional locking is required for the enable_wol and acpi_set_WOL()
	 */
	int drv_flags;
	u16 status_enable;
	u16 intr_enable;
	u16 available_media;				/* From Wn3_Options. */
	u16 capabilities, info1, info2;		/* Various, from EEPROM. */
	u16 advertising;					/* NWay media advertisement */
	unsigned char phys[2];				/* MII device addresses. */
	u16 deferred;						/* Resend these interrupts when we
										 * bale from the ISR */
	u16 io_size;						/* Size of PCI region (for release_region) */

	/* Serialises access to hardware other than MII and variables below.
	 * The lock hierarchy is rtnl_lock > {lock, mii_lock} > window_lock. */
	spinlock_t lock;

	spinlock_t mii_lock;		/* Serialises access to MII */
	struct mii_if_info mii;		/* MII lib hooks/info */
	spinlock_t window_lock;		/* Serialises access to windowed regs */
	int window;			/* Register window */
};

static void window_set(struct vortex_private *vp, int window)
{
	if (window != vp->window) {
		iowrite16(SelectWindow + window, vp->ioaddr + EL3_CMD);
		vp->window = window;
	}
}

#define DEFINE_WINDOW_IO(size)						\
static u ## size							\
window_read ## size(struct vortex_private *vp, int window, int addr)	\
{									\
	unsigned long flags;						\
	u ## size ret;							\
	spin_lock_irqsave(&vp->window_lock, flags);			\
	window_set(vp, window);						\
	ret = ioread ## size(vp->ioaddr + addr);			\
	spin_unlock_irqrestore(&vp->window_lock, flags);		\
	return ret;							\
}									\
static void								\
window_write ## size(struct vortex_private *vp, u ## size value,	\
		     int window, int addr)				\
{									\
	unsigned long flags;						\
	spin_lock_irqsave(&vp->window_lock, flags);			\
	window_set(vp, window);						\
	iowrite ## size(value, vp->ioaddr + addr);			\
	spin_unlock_irqrestore(&vp->window_lock, flags);		\
}
DEFINE_WINDOW_IO(8)
DEFINE_WINDOW_IO(16)
DEFINE_WINDOW_IO(32)

#ifdef CONFIG_PCI
#define DEVICE_PCI(dev) (((dev)->bus == &pci_bus_type) ? to_pci_dev((dev)) : NULL)
#else
#define DEVICE_PCI(dev) NULL
#endif

#define VORTEX_PCI(vp)							\
	((struct pci_dev *) (((vp)->gendev) ? DEVICE_PCI((vp)->gendev) : NULL))

#ifdef CONFIG_EISA
#define DEVICE_EISA(dev) (((dev)->bus == &eisa_bus_type) ? to_eisa_device((dev)) : NULL)
#else
#define DEVICE_EISA(dev) NULL
#endif

#define VORTEX_EISA(vp)							\
	((struct eisa_device *) (((vp)->gendev) ? DEVICE_EISA((vp)->gendev) : NULL))

/* The action to take with a media selection timer tick.
   Note that we deviate from the 3Com order by checking 10base2 before AUI.
 */
enum xcvr_types {
	XCVR_10baseT=0, XCVR_AUI, XCVR_10baseTOnly, XCVR_10base2, XCVR_100baseTx,
	XCVR_100baseFx, XCVR_MII=6, XCVR_NWAY=8, XCVR_ExtMII=9, XCVR_Default=10,
};

static const struct media_table {
	char *name;
	unsigned int media_bits:16,		/* Bits to set in Wn4_Media register. */
		mask:8,						/* The transceiver-present bit in Wn3_Config.*/
		next:8;						/* The media type to try next. */
	int wait;						/* Time before we check media status. */
} media_tbl[] = {
  {	"10baseT",   Media_10TP,0x08, XCVR_10base2, (14*HZ)/10},
  { "10Mbs AUI", Media_SQE, 0x20, XCVR_Default, (1*HZ)/10},
  { "undefined", 0,			0x80, XCVR_10baseT, 10000},
  { "10base2",   0,			0x10, XCVR_AUI,		(1*HZ)/10},
  { "100baseTX", Media_Lnk, 0x02, XCVR_100baseFx, (14*HZ)/10},
  { "100baseFX", Media_Lnk, 0x04, XCVR_MII,		(14*HZ)/10},
  { "MII",		 0,			0x41, XCVR_10baseT, 3*HZ },
  { "undefined", 0,			0x01, XCVR_10baseT, 10000},
  { "Autonegotiate", 0,		0x41, XCVR_10baseT, 3*HZ},
  { "MII-External",	 0,		0x41, XCVR_10baseT, 3*HZ },
  { "Default",	 0,			0xFF, XCVR_10baseT, 10000},
};

static struct {
	const char str[ETH_GSTRING_LEN];
} ethtool_stats_keys[] = {
	{ "tx_deferred" },
	{ "tx_max_collisions" },
	{ "tx_multiple_collisions" },
	{ "tx_single_collisions" },
	{ "rx_bad_ssd" },
};

/* number of ETHTOOL_GSTATS u64's */
#define VORTEX_NUM_STATS    5

static int vortex_probe1(struct device *gendev, void __iomem *ioaddr, int irq,
				   int chip_idx, int card_idx);
static int vortex_up(struct net_device *dev);
static void vortex_down(struct net_device *dev, int final);
static int vortex_open(struct net_device *dev);
static void mdio_sync(struct vortex_private *vp, int bits);
static int mdio_read(struct net_device *dev, int phy_id, int location);
static void mdio_write(struct net_device *vp, int phy_id, int location, int value);
static void vortex_timer(unsigned long arg);
static void rx_oom_timer(unsigned long arg);
static netdev_tx_t vortex_start_xmit(struct sk_buff *skb,
				     struct net_device *dev);
static netdev_tx_t boomerang_start_xmit(struct sk_buff *skb,
					struct net_device *dev);
static int vortex_rx(struct net_device *dev);
static int boomerang_rx(struct net_device *dev);
static irqreturn_t vortex_interrupt(int irq, void *dev_id);
static irqreturn_t boomerang_interrupt(int irq, void *dev_id);
static int vortex_close(struct net_device *dev);
static void dump_tx_ring(struct net_device *dev);
static void update_stats(void __iomem *ioaddr, struct net_device *dev);
static struct net_device_stats *vortex_get_stats(struct net_device *dev);
static void set_rx_mode(struct net_device *dev);
#ifdef CONFIG_PCI
static int vortex_ioctl(struct net_device *dev, struct ifreq *rq, int cmd);
#endif
static void vortex_tx_timeout(struct net_device *dev);
static void acpi_set_WOL(struct net_device *dev);
static const struct ethtool_ops vortex_ethtool_ops;
static void set_8021q_mode(struct net_device *dev, int enable);

/* This driver uses 'options' to pass the media type, full-duplex flag, etc. */
/* Option count limit only -- unlimited interfaces are supported. */
#define MAX_UNITS 8
static int options[MAX_UNITS] = { [0 ... MAX_UNITS-1] = -1 };
static int full_duplex[MAX_UNITS] = {[0 ... MAX_UNITS-1] = -1 };
static int hw_checksums[MAX_UNITS] = {[0 ... MAX_UNITS-1] = -1 };
static int flow_ctrl[MAX_UNITS] = {[0 ... MAX_UNITS-1] = -1 };
static int enable_wol[MAX_UNITS] = {[0 ... MAX_UNITS-1] = -1 };
static int use_mmio[MAX_UNITS] = {[0 ... MAX_UNITS-1] = -1 };
static int global_options = -1;
static int global_full_duplex = -1;
static int global_enable_wol = -1;
static int global_use_mmio = -1;

/* Variables to work-around the Compaq PCI BIOS32 problem. */
static int compaq_ioaddr, compaq_irq, compaq_device_id = 0x5900;
static struct net_device *compaq_net_device;

static int vortex_cards_found;

module_param(debug, int, 0);
module_param(global_options, int, 0);
module_param_array(options, int, NULL, 0);
module_param(global_full_duplex, int, 0);
module_param_array(full_duplex, int, NULL, 0);
module_param_array(hw_checksums, int, NULL, 0);
module_param_array(flow_ctrl, int, NULL, 0);
module_param(global_enable_wol, int, 0);
module_param_array(enable_wol, int, NULL, 0);
module_param(rx_copybreak, int, 0);
module_param(max_interrupt_work, int, 0);
module_param(compaq_ioaddr, int, 0);
module_param(compaq_irq, int, 0);
module_param(compaq_device_id, int, 0);
module_param(watchdog, int, 0);
module_param(global_use_mmio, int, 0);
module_param_array(use_mmio, int, NULL, 0);
MODULE_PARM_DESC(debug, "3c59x debug level (0-6)");
MODULE_PARM_DESC(options, "3c59x: Bits 0-3: media type, bit 4: bus mastering, bit 9: full duplex");
MODULE_PARM_DESC(global_options, "3c59x: same as options, but applies to all NICs if options is unset");
MODULE_PARM_DESC(full_duplex, "3c59x full duplex setting(s) (1)");
MODULE_PARM_DESC(global_full_duplex, "3c59x: same as full_duplex, but applies to all NICs if full_duplex is unset");
MODULE_PARM_DESC(hw_checksums, "3c59x Hardware checksum checking by adapter(s) (0-1)");
MODULE_PARM_DESC(flow_ctrl, "3c59x 802.3x flow control usage (PAUSE only) (0-1)");
MODULE_PARM_DESC(enable_wol, "3c59x: Turn on Wake-on-LAN for adapter(s) (0-1)");
MODULE_PARM_DESC(global_enable_wol, "3c59x: same as enable_wol, but applies to all NICs if enable_wol is unset");
MODULE_PARM_DESC(rx_copybreak, "3c59x copy breakpoint for copy-only-tiny-frames");
MODULE_PARM_DESC(max_interrupt_work, "3c59x maximum events handled per interrupt");
MODULE_PARM_DESC(compaq_ioaddr, "3c59x PCI I/O base address (Compaq BIOS problem workaround)");
MODULE_PARM_DESC(compaq_irq, "3c59x PCI IRQ number (Compaq BIOS problem workaround)");
MODULE_PARM_DESC(compaq_device_id, "3c59x PCI device ID (Compaq BIOS problem workaround)");
MODULE_PARM_DESC(watchdog, "3c59x transmit timeout in milliseconds");
MODULE_PARM_DESC(global_use_mmio, "3c59x: same as use_mmio, but applies to all NICs if options is unset");
MODULE_PARM_DESC(use_mmio, "3c59x: use memory-mapped PCI I/O resource (0-1)");

#ifdef CONFIG_NET_POLL_CONTROLLER
static void poll_vortex(struct net_device *dev)
{
	struct vortex_private *vp = netdev_priv(dev);
	unsigned long flags;
	local_irq_save(flags);
	(vp->full_bus_master_rx ? boomerang_interrupt:vortex_interrupt)(dev->irq,dev);
	local_irq_restore(flags);
}
#endif

#ifdef CONFIG_PM

static int vortex_suspend(struct device *dev)
{
	struct pci_dev *pdev = to_pci_dev(dev);
	struct net_device *ndev = pci_get_drvdata(pdev);

	if (!ndev || !netif_running(ndev))
		return 0;

	netif_device_detach(ndev);
	vortex_down(ndev, 1);

	return 0;
}

static int vortex_resume(struct device *dev)
{
	struct pci_dev *pdev = to_pci_dev(dev);
	struct net_device *ndev = pci_get_drvdata(pdev);
	int err;

	if (!ndev || !netif_running(ndev))
		return 0;

	err = vortex_up(ndev);
	if (err)
		return err;

	netif_device_attach(ndev);

	return 0;
}

static const struct dev_pm_ops vortex_pm_ops = {
	.suspend = vortex_suspend,
	.resume = vortex_resume,
	.freeze = vortex_suspend,
	.thaw = vortex_resume,
	.poweroff = vortex_suspend,
	.restore = vortex_resume,
};

#define VORTEX_PM_OPS (&vortex_pm_ops)

#else /* !CONFIG_PM */

#define VORTEX_PM_OPS NULL

#endif /* !CONFIG_PM */

#ifdef CONFIG_EISA
static struct eisa_device_id vortex_eisa_ids[] = {
	{ "TCM5920", CH_3C592 },
	{ "TCM5970", CH_3C597 },
	{ "" }
};
MODULE_DEVICE_TABLE(eisa, vortex_eisa_ids);

static int __init vortex_eisa_probe(struct device *device)
{
	void __iomem *ioaddr;
	struct eisa_device *edev;

	edev = to_eisa_device(device);

	if (!request_region(edev->base_addr, VORTEX_TOTAL_SIZE, DRV_NAME))
		return -EBUSY;

	ioaddr = ioport_map(edev->base_addr, VORTEX_TOTAL_SIZE);

	if (vortex_probe1(device, ioaddr, ioread16(ioaddr + 0xC88) >> 12,
					  edev->id.driver_data, vortex_cards_found)) {
		release_region(edev->base_addr, VORTEX_TOTAL_SIZE);
		return -ENODEV;
	}

	vortex_cards_found++;

	return 0;
}

static int vortex_eisa_remove(struct device *device)
{
	struct eisa_device *edev;
	struct net_device *dev;
	struct vortex_private *vp;
	void __iomem *ioaddr;

	edev = to_eisa_device(device);
	dev = eisa_get_drvdata(edev);

	if (!dev) {
		pr_err("vortex_eisa_remove called for Compaq device!\n");
		BUG();
	}

	vp = netdev_priv(dev);
	ioaddr = vp->ioaddr;

	unregister_netdev(dev);
	iowrite16(TotalReset|0x14, ioaddr + EL3_CMD);
	release_region(edev->base_addr, VORTEX_TOTAL_SIZE);

	free_netdev(dev);
	return 0;
}

static struct eisa_driver vortex_eisa_driver = {
	.id_table = vortex_eisa_ids,
	.driver   = {
		.name    = "3c59x",
		.probe   = vortex_eisa_probe,
		.remove  = vortex_eisa_remove
	}
};

#endif /* CONFIG_EISA */

/* returns count found (>= 0), or negative on error */
static int __init vortex_eisa_init(void)
{
	int eisa_found = 0;
	int orig_cards_found = vortex_cards_found;

#ifdef CONFIG_EISA
	int err;

	err = eisa_driver_register (&vortex_eisa_driver);
	if (!err) {
		/*
		 * Because of the way EISA bus is probed, we cannot assume
		 * any device have been found when we exit from
		 * eisa_driver_register (the bus root driver may not be
		 * initialized yet). So we blindly assume something was
		 * found, and let the sysfs magic happened...
		 */
		eisa_found = 1;
	}
#endif

	/* Special code to work-around the Compaq PCI BIOS32 problem. */
	if (compaq_ioaddr) {
		vortex_probe1(NULL, ioport_map(compaq_ioaddr, VORTEX_TOTAL_SIZE),
			      compaq_irq, compaq_device_id, vortex_cards_found++);
	}

	return vortex_cards_found - orig_cards_found + eisa_found;
}

/* returns count (>= 0), or negative on error */
static int vortex_init_one(struct pci_dev *pdev,
			   const struct pci_device_id *ent)
{
	int rc, unit, pci_bar;
	struct vortex_chip_info *vci;
	void __iomem *ioaddr;

	/* wake up and enable device */
	rc = pci_enable_device(pdev);
	if (rc < 0)
		goto out;

	rc = pci_request_regions(pdev, DRV_NAME);
<<<<<<< HEAD
	if (rc < 0) {
		pci_disable_device(pdev);
		goto out;
	}
=======
	if (rc < 0)
		goto out_disable;
>>>>>>> d0b5e516

	unit = vortex_cards_found;

	if (global_use_mmio < 0 && (unit >= MAX_UNITS || use_mmio[unit] < 0)) {
		/* Determine the default if the user didn't override us */
		vci = &vortex_info_tbl[ent->driver_data];
		pci_bar = vci->drv_flags & (IS_CYCLONE | IS_TORNADO) ? 1 : 0;
	} else if (unit < MAX_UNITS && use_mmio[unit] >= 0)
		pci_bar = use_mmio[unit] ? 1 : 0;
	else
		pci_bar = global_use_mmio ? 1 : 0;

	ioaddr = pci_iomap(pdev, pci_bar, 0);
	if (!ioaddr) /* If mapping fails, fall-back to BAR 0... */
		ioaddr = pci_iomap(pdev, 0, 0);
	if (!ioaddr) {
<<<<<<< HEAD
		pci_release_regions(pdev);
		pci_disable_device(pdev);
=======
>>>>>>> d0b5e516
		rc = -ENOMEM;
		goto out_release;
	}

	rc = vortex_probe1(&pdev->dev, ioaddr, pdev->irq,
			   ent->driver_data, unit);
<<<<<<< HEAD
	if (rc < 0) {
		pci_iounmap(pdev, ioaddr);
		pci_release_regions(pdev);
		pci_disable_device(pdev);
		goto out;
	}
=======
	if (rc < 0)
		goto out_iounmap;
>>>>>>> d0b5e516

	vortex_cards_found++;
	goto out;

out_iounmap:
	pci_iounmap(pdev, ioaddr);
out_release:
	pci_release_regions(pdev);
out_disable:
	pci_disable_device(pdev);
out:
	return rc;
}

static const struct net_device_ops boomrang_netdev_ops = {
	.ndo_open		= vortex_open,
	.ndo_stop		= vortex_close,
	.ndo_start_xmit		= boomerang_start_xmit,
	.ndo_tx_timeout		= vortex_tx_timeout,
	.ndo_get_stats		= vortex_get_stats,
#ifdef CONFIG_PCI
	.ndo_do_ioctl 		= vortex_ioctl,
#endif
	.ndo_set_rx_mode	= set_rx_mode,
	.ndo_change_mtu		= eth_change_mtu,
	.ndo_set_mac_address 	= eth_mac_addr,
	.ndo_validate_addr	= eth_validate_addr,
#ifdef CONFIG_NET_POLL_CONTROLLER
	.ndo_poll_controller	= poll_vortex,
#endif
};

static const struct net_device_ops vortex_netdev_ops = {
	.ndo_open		= vortex_open,
	.ndo_stop		= vortex_close,
	.ndo_start_xmit		= vortex_start_xmit,
	.ndo_tx_timeout		= vortex_tx_timeout,
	.ndo_get_stats		= vortex_get_stats,
#ifdef CONFIG_PCI
	.ndo_do_ioctl 		= vortex_ioctl,
#endif
	.ndo_set_rx_mode	= set_rx_mode,
	.ndo_change_mtu		= eth_change_mtu,
	.ndo_set_mac_address 	= eth_mac_addr,
	.ndo_validate_addr	= eth_validate_addr,
#ifdef CONFIG_NET_POLL_CONTROLLER
	.ndo_poll_controller	= poll_vortex,
#endif
};

/*
 * Start up the PCI/EISA device which is described by *gendev.
 * Return 0 on success.
 *
 * NOTE: pdev can be NULL, for the case of a Compaq device
 */
static int vortex_probe1(struct device *gendev, void __iomem *ioaddr, int irq,
			 int chip_idx, int card_idx)
{
	struct vortex_private *vp;
	int option;
	unsigned int eeprom[0x40], checksum = 0;		/* EEPROM contents */
	int i, step;
	struct net_device *dev;
	static int printed_version;
	int retval, print_info;
	struct vortex_chip_info * const vci = &vortex_info_tbl[chip_idx];
	const char *print_name = "3c59x";
	struct pci_dev *pdev = NULL;
	struct eisa_device *edev = NULL;

	if (!printed_version) {
		pr_info("%s", version);
		printed_version = 1;
	}

	if (gendev) {
		if ((pdev = DEVICE_PCI(gendev))) {
			print_name = pci_name(pdev);
		}

		if ((edev = DEVICE_EISA(gendev))) {
			print_name = dev_name(&edev->dev);
		}
	}

	dev = alloc_etherdev(sizeof(*vp));
	retval = -ENOMEM;
	if (!dev)
		goto out;

	SET_NETDEV_DEV(dev, gendev);
	vp = netdev_priv(dev);

	option = global_options;

	/* The lower four bits are the media type. */
	if (dev->mem_start) {
		/*
		 * The 'options' param is passed in as the third arg to the
		 * LILO 'ether=' argument for non-modular use
		 */
		option = dev->mem_start;
	}
	else if (card_idx < MAX_UNITS) {
		if (options[card_idx] >= 0)
			option = options[card_idx];
	}

	if (option > 0) {
		if (option & 0x8000)
			vortex_debug = 7;
		if (option & 0x4000)
			vortex_debug = 2;
		if (option & 0x0400)
			vp->enable_wol = 1;
	}

	print_info = (vortex_debug > 1);
	if (print_info)
		pr_info("See Documentation/networking/vortex.txt\n");

	pr_info("%s: 3Com %s %s at %p.\n",
	       print_name,
	       pdev ? "PCI" : "EISA",
	       vci->name,
	       ioaddr);

	dev->base_addr = (unsigned long)ioaddr;
	dev->irq = irq;
	dev->mtu = mtu;
	vp->ioaddr = ioaddr;
	vp->large_frames = mtu > 1500;
	vp->drv_flags = vci->drv_flags;
	vp->has_nway = (vci->drv_flags & HAS_NWAY) ? 1 : 0;
	vp->io_size = vci->io_size;
	vp->card_idx = card_idx;
	vp->window = -1;

	/* module list only for Compaq device */
	if (gendev == NULL) {
		compaq_net_device = dev;
	}

	/* PCI-only startup logic */
	if (pdev) {
		/* enable bus-mastering if necessary */
		if (vci->flags & PCI_USES_MASTER)
			pci_set_master(pdev);

		if (vci->drv_flags & IS_VORTEX) {
			u8 pci_latency;
			u8 new_latency = 248;

			/* Check the PCI latency value.  On the 3c590 series the latency timer
			   must be set to the maximum value to avoid data corruption that occurs
			   when the timer expires during a transfer.  This bug exists the Vortex
			   chip only. */
			pci_read_config_byte(pdev, PCI_LATENCY_TIMER, &pci_latency);
			if (pci_latency < new_latency) {
				pr_info("%s: Overriding PCI latency timer (CFLT) setting of %d, new value is %d.\n",
					print_name, pci_latency, new_latency);
				pci_write_config_byte(pdev, PCI_LATENCY_TIMER, new_latency);
			}
		}
	}

	spin_lock_init(&vp->lock);
	spin_lock_init(&vp->mii_lock);
	spin_lock_init(&vp->window_lock);
	vp->gendev = gendev;
	vp->mii.dev = dev;
	vp->mii.mdio_read = mdio_read;
	vp->mii.mdio_write = mdio_write;
	vp->mii.phy_id_mask = 0x1f;
	vp->mii.reg_num_mask = 0x1f;

	/* Makes sure rings are at least 16 byte aligned. */
	vp->rx_ring = pci_alloc_consistent(pdev, sizeof(struct boom_rx_desc) * RX_RING_SIZE
					   + sizeof(struct boom_tx_desc) * TX_RING_SIZE,
					   &vp->rx_ring_dma);
	retval = -ENOMEM;
	if (!vp->rx_ring)
		goto free_device;

	vp->tx_ring = (struct boom_tx_desc *)(vp->rx_ring + RX_RING_SIZE);
	vp->tx_ring_dma = vp->rx_ring_dma + sizeof(struct boom_rx_desc) * RX_RING_SIZE;

	/* if we are a PCI driver, we store info in pdev->driver_data
	 * instead of a module list */
	if (pdev)
		pci_set_drvdata(pdev, dev);
	if (edev)
		eisa_set_drvdata(edev, dev);

	vp->media_override = 7;
	if (option >= 0) {
		vp->media_override = ((option & 7) == 2)  ?  0  :  option & 15;
		if (vp->media_override != 7)
			vp->medialock = 1;
		vp->full_duplex = (option & 0x200) ? 1 : 0;
		vp->bus_master = (option & 16) ? 1 : 0;
	}

	if (global_full_duplex > 0)
		vp->full_duplex = 1;
	if (global_enable_wol > 0)
		vp->enable_wol = 1;

	if (card_idx < MAX_UNITS) {
		if (full_duplex[card_idx] > 0)
			vp->full_duplex = 1;
		if (flow_ctrl[card_idx] > 0)
			vp->flow_ctrl = 1;
		if (enable_wol[card_idx] > 0)
			vp->enable_wol = 1;
	}

	vp->mii.force_media = vp->full_duplex;
	vp->options = option;
	/* Read the station address from the EEPROM. */
	{
		int base;

		if (vci->drv_flags & EEPROM_8BIT)
			base = 0x230;
		else if (vci->drv_flags & EEPROM_OFFSET)
			base = EEPROM_Read + 0x30;
		else
			base = EEPROM_Read;

		for (i = 0; i < 0x40; i++) {
			int timer;
			window_write16(vp, base + i, 0, Wn0EepromCmd);
			/* Pause for at least 162 us. for the read to take place. */
			for (timer = 10; timer >= 0; timer--) {
				udelay(162);
				if ((window_read16(vp, 0, Wn0EepromCmd) &
				     0x8000) == 0)
					break;
			}
			eeprom[i] = window_read16(vp, 0, Wn0EepromData);
		}
	}
	for (i = 0; i < 0x18; i++)
		checksum ^= eeprom[i];
	checksum = (checksum ^ (checksum >> 8)) & 0xff;
	if (checksum != 0x00) {		/* Grrr, needless incompatible change 3Com. */
		while (i < 0x21)
			checksum ^= eeprom[i++];
		checksum = (checksum ^ (checksum >> 8)) & 0xff;
	}
	if ((checksum != 0x00) && !(vci->drv_flags & IS_TORNADO))
		pr_cont(" ***INVALID CHECKSUM %4.4x*** ", checksum);
	for (i = 0; i < 3; i++)
		((__be16 *)dev->dev_addr)[i] = htons(eeprom[i + 10]);
	if (print_info)
		pr_cont(" %pM", dev->dev_addr);
	/* Unfortunately an all zero eeprom passes the checksum and this
	   gets found in the wild in failure cases. Crypto is hard 8) */
	if (!is_valid_ether_addr(dev->dev_addr)) {
		retval = -EINVAL;
		pr_err("*** EEPROM MAC address is invalid.\n");
		goto free_ring;	/* With every pack */
	}
	for (i = 0; i < 6; i++)
		window_write8(vp, dev->dev_addr[i], 2, i);

	if (print_info)
		pr_cont(", IRQ %d\n", dev->irq);
	/* Tell them about an invalid IRQ. */
	if (dev->irq <= 0 || dev->irq >= nr_irqs)
		pr_warning(" *** Warning: IRQ %d is unlikely to work! ***\n",
			   dev->irq);

	step = (window_read8(vp, 4, Wn4_NetDiag) & 0x1e) >> 1;
	if (print_info) {
		pr_info("  product code %02x%02x rev %02x.%d date %02d-%02d-%02d\n",
			eeprom[6]&0xff, eeprom[6]>>8, eeprom[0x14],
			step, (eeprom[4]>>5) & 15, eeprom[4] & 31, eeprom[4]>>9);
	}


	if (pdev && vci->drv_flags & HAS_CB_FNS) {
		unsigned short n;

		vp->cb_fn_base = pci_iomap(pdev, 2, 0);
		if (!vp->cb_fn_base) {
			retval = -ENOMEM;
			goto free_ring;
		}

		if (print_info) {
			pr_info("%s: CardBus functions mapped %16.16llx->%p\n",
				print_name,
				(unsigned long long)pci_resource_start(pdev, 2),
				vp->cb_fn_base);
		}

		n = window_read16(vp, 2, Wn2_ResetOptions) & ~0x4010;
		if (vp->drv_flags & INVERT_LED_PWR)
			n |= 0x10;
		if (vp->drv_flags & INVERT_MII_PWR)
			n |= 0x4000;
		window_write16(vp, n, 2, Wn2_ResetOptions);
		if (vp->drv_flags & WNO_XCVR_PWR) {
			window_write16(vp, 0x0800, 0, 0);
		}
	}

	/* Extract our information from the EEPROM data. */
	vp->info1 = eeprom[13];
	vp->info2 = eeprom[15];
	vp->capabilities = eeprom[16];

	if (vp->info1 & 0x8000) {
		vp->full_duplex = 1;
		if (print_info)
			pr_info("Full duplex capable\n");
	}

	{
		static const char * const ram_split[] = {"5:3", "3:1", "1:1", "3:5"};
		unsigned int config;
		vp->available_media = window_read16(vp, 3, Wn3_Options);
		if ((vp->available_media & 0xff) == 0)		/* Broken 3c916 */
			vp->available_media = 0x40;
		config = window_read32(vp, 3, Wn3_Config);
		if (print_info) {
			pr_debug("  Internal config register is %4.4x, transceivers %#x.\n",
				config, window_read16(vp, 3, Wn3_Options));
			pr_info("  %dK %s-wide RAM %s Rx:Tx split, %s%s interface.\n",
				   8 << RAM_SIZE(config),
				   RAM_WIDTH(config) ? "word" : "byte",
				   ram_split[RAM_SPLIT(config)],
				   AUTOSELECT(config) ? "autoselect/" : "",
				   XCVR(config) > XCVR_ExtMII ? "<invalid transceiver>" :
				   media_tbl[XCVR(config)].name);
		}
		vp->default_media = XCVR(config);
		if (vp->default_media == XCVR_NWAY)
			vp->has_nway = 1;
		vp->autoselect = AUTOSELECT(config);
	}

	if (vp->media_override != 7) {
		pr_info("%s:  Media override to transceiver type %d (%s).\n",
				print_name, vp->media_override,
				media_tbl[vp->media_override].name);
		dev->if_port = vp->media_override;
	} else
		dev->if_port = vp->default_media;

	if ((vp->available_media & 0x40) || (vci->drv_flags & HAS_NWAY) ||
		dev->if_port == XCVR_MII || dev->if_port == XCVR_NWAY) {
		int phy, phy_idx = 0;
		mii_preamble_required++;
		if (vp->drv_flags & EXTRA_PREAMBLE)
			mii_preamble_required++;
		mdio_sync(vp, 32);
		mdio_read(dev, 24, MII_BMSR);
		for (phy = 0; phy < 32 && phy_idx < 1; phy++) {
			int mii_status, phyx;

			/*
			 * For the 3c905CX we look at index 24 first, because it bogusly
			 * reports an external PHY at all indices
			 */
			if (phy == 0)
				phyx = 24;
			else if (phy <= 24)
				phyx = phy - 1;
			else
				phyx = phy;
			mii_status = mdio_read(dev, phyx, MII_BMSR);
			if (mii_status  &&  mii_status != 0xffff) {
				vp->phys[phy_idx++] = phyx;
				if (print_info) {
					pr_info("  MII transceiver found at address %d, status %4x.\n",
						phyx, mii_status);
				}
				if ((mii_status & 0x0040) == 0)
					mii_preamble_required++;
			}
		}
		mii_preamble_required--;
		if (phy_idx == 0) {
			pr_warning("  ***WARNING*** No MII transceivers found!\n");
			vp->phys[0] = 24;
		} else {
			vp->advertising = mdio_read(dev, vp->phys[0], MII_ADVERTISE);
			if (vp->full_duplex) {
				/* Only advertise the FD media types. */
				vp->advertising &= ~0x02A0;
				mdio_write(dev, vp->phys[0], 4, vp->advertising);
			}
		}
		vp->mii.phy_id = vp->phys[0];
	}

	if (vp->capabilities & CapBusMaster) {
		vp->full_bus_master_tx = 1;
		if (print_info) {
			pr_info("  Enabling bus-master transmits and %s receives.\n",
			(vp->info2 & 1) ? "early" : "whole-frame" );
		}
		vp->full_bus_master_rx = (vp->info2 & 1) ? 1 : 2;
		vp->bus_master = 0;		/* AKPM: vortex only */
	}

	/* The 3c59x-specific entries in the device structure. */
	if (vp->full_bus_master_tx) {
		dev->netdev_ops = &boomrang_netdev_ops;
		/* Actually, it still should work with iommu. */
		if (card_idx < MAX_UNITS &&
		    ((hw_checksums[card_idx] == -1 && (vp->drv_flags & HAS_HWCKSM)) ||
				hw_checksums[card_idx] == 1)) {
			dev->features |= NETIF_F_IP_CSUM | NETIF_F_SG;
		}
	} else
		dev->netdev_ops =  &vortex_netdev_ops;

	if (print_info) {
		pr_info("%s: scatter/gather %sabled. h/w checksums %sabled\n",
				print_name,
				(dev->features & NETIF_F_SG) ? "en":"dis",
				(dev->features & NETIF_F_IP_CSUM) ? "en":"dis");
	}

	dev->ethtool_ops = &vortex_ethtool_ops;
	dev->watchdog_timeo = (watchdog * HZ) / 1000;

	if (pdev) {
		vp->pm_state_valid = 1;
		pci_save_state(pdev);
 		acpi_set_WOL(dev);
	}
	retval = register_netdev(dev);
	if (retval == 0)
		return 0;

free_ring:
	pci_free_consistent(pdev,
						sizeof(struct boom_rx_desc) * RX_RING_SIZE
							+ sizeof(struct boom_tx_desc) * TX_RING_SIZE,
						vp->rx_ring,
						vp->rx_ring_dma);
free_device:
	free_netdev(dev);
	pr_err(PFX "vortex_probe1 fails.  Returns %d\n", retval);
out:
	return retval;
}

static void
issue_and_wait(struct net_device *dev, int cmd)
{
	struct vortex_private *vp = netdev_priv(dev);
	void __iomem *ioaddr = vp->ioaddr;
	int i;

	iowrite16(cmd, ioaddr + EL3_CMD);
	for (i = 0; i < 2000; i++) {
		if (!(ioread16(ioaddr + EL3_STATUS) & CmdInProgress))
			return;
	}

	/* OK, that didn't work.  Do it the slow way.  One second */
	for (i = 0; i < 100000; i++) {
		if (!(ioread16(ioaddr + EL3_STATUS) & CmdInProgress)) {
			if (vortex_debug > 1)
				pr_info("%s: command 0x%04x took %d usecs\n",
					   dev->name, cmd, i * 10);
			return;
		}
		udelay(10);
	}
	pr_err("%s: command 0x%04x did not complete! Status=0x%x\n",
			   dev->name, cmd, ioread16(ioaddr + EL3_STATUS));
}

static void
vortex_set_duplex(struct net_device *dev)
{
	struct vortex_private *vp = netdev_priv(dev);

	pr_info("%s:  setting %s-duplex.\n",
		dev->name, (vp->full_duplex) ? "full" : "half");

	/* Set the full-duplex bit. */
	window_write16(vp,
		       ((vp->info1 & 0x8000) || vp->full_duplex ? 0x20 : 0) |
		       (vp->large_frames ? 0x40 : 0) |
		       ((vp->full_duplex && vp->flow_ctrl && vp->partner_flow_ctrl) ?
			0x100 : 0),
		       3, Wn3_MAC_Ctrl);
}

static void vortex_check_media(struct net_device *dev, unsigned int init)
{
	struct vortex_private *vp = netdev_priv(dev);
	unsigned int ok_to_print = 0;

	if (vortex_debug > 3)
		ok_to_print = 1;

	if (mii_check_media(&vp->mii, ok_to_print, init)) {
		vp->full_duplex = vp->mii.full_duplex;
		vortex_set_duplex(dev);
	} else if (init) {
		vortex_set_duplex(dev);
	}
}

static int
vortex_up(struct net_device *dev)
{
	struct vortex_private *vp = netdev_priv(dev);
	void __iomem *ioaddr = vp->ioaddr;
	unsigned int config;
	int i, mii_reg1, mii_reg5, err = 0;

	if (VORTEX_PCI(vp)) {
		pci_set_power_state(VORTEX_PCI(vp), PCI_D0);	/* Go active */
		if (vp->pm_state_valid)
			pci_restore_state(VORTEX_PCI(vp));
		err = pci_enable_device(VORTEX_PCI(vp));
		if (err) {
			pr_warning("%s: Could not enable device\n",
				dev->name);
			goto err_out;
		}
	}

	/* Before initializing select the active media port. */
	config = window_read32(vp, 3, Wn3_Config);

	if (vp->media_override != 7) {
		pr_info("%s: Media override to transceiver %d (%s).\n",
			   dev->name, vp->media_override,
			   media_tbl[vp->media_override].name);
		dev->if_port = vp->media_override;
	} else if (vp->autoselect) {
		if (vp->has_nway) {
			if (vortex_debug > 1)
				pr_info("%s: using NWAY device table, not %d\n",
								dev->name, dev->if_port);
			dev->if_port = XCVR_NWAY;
		} else {
			/* Find first available media type, starting with 100baseTx. */
			dev->if_port = XCVR_100baseTx;
			while (! (vp->available_media & media_tbl[dev->if_port].mask))
				dev->if_port = media_tbl[dev->if_port].next;
			if (vortex_debug > 1)
				pr_info("%s: first available media type: %s\n",
					dev->name, media_tbl[dev->if_port].name);
		}
	} else {
		dev->if_port = vp->default_media;
		if (vortex_debug > 1)
			pr_info("%s: using default media %s\n",
				dev->name, media_tbl[dev->if_port].name);
	}

	init_timer(&vp->timer);
	vp->timer.expires = RUN_AT(media_tbl[dev->if_port].wait);
	vp->timer.data = (unsigned long)dev;
	vp->timer.function = vortex_timer;		/* timer handler */
	add_timer(&vp->timer);

	init_timer(&vp->rx_oom_timer);
	vp->rx_oom_timer.data = (unsigned long)dev;
	vp->rx_oom_timer.function = rx_oom_timer;

	if (vortex_debug > 1)
		pr_debug("%s: Initial media type %s.\n",
			   dev->name, media_tbl[dev->if_port].name);

	vp->full_duplex = vp->mii.force_media;
	config = BFINS(config, dev->if_port, 20, 4);
	if (vortex_debug > 6)
		pr_debug("vortex_up(): writing 0x%x to InternalConfig\n", config);
	window_write32(vp, config, 3, Wn3_Config);

	if (dev->if_port == XCVR_MII || dev->if_port == XCVR_NWAY) {
		mii_reg1 = mdio_read(dev, vp->phys[0], MII_BMSR);
		mii_reg5 = mdio_read(dev, vp->phys[0], MII_LPA);
		vp->partner_flow_ctrl = ((mii_reg5 & 0x0400) != 0);
		vp->mii.full_duplex = vp->full_duplex;

		vortex_check_media(dev, 1);
	}
	else
		vortex_set_duplex(dev);

	issue_and_wait(dev, TxReset);
	/*
	 * Don't reset the PHY - that upsets autonegotiation during DHCP operations.
	 */
	issue_and_wait(dev, RxReset|0x04);


	iowrite16(SetStatusEnb | 0x00, ioaddr + EL3_CMD);

	if (vortex_debug > 1) {
		pr_debug("%s: vortex_up() irq %d media status %4.4x.\n",
			   dev->name, dev->irq, window_read16(vp, 4, Wn4_Media));
	}

	/* Set the station address and mask in window 2 each time opened. */
	for (i = 0; i < 6; i++)
		window_write8(vp, dev->dev_addr[i], 2, i);
	for (; i < 12; i+=2)
		window_write16(vp, 0, 2, i);

	if (vp->cb_fn_base) {
		unsigned short n = window_read16(vp, 2, Wn2_ResetOptions) & ~0x4010;
		if (vp->drv_flags & INVERT_LED_PWR)
			n |= 0x10;
		if (vp->drv_flags & INVERT_MII_PWR)
			n |= 0x4000;
		window_write16(vp, n, 2, Wn2_ResetOptions);
	}

	if (dev->if_port == XCVR_10base2)
		/* Start the thinnet transceiver. We should really wait 50ms...*/
		iowrite16(StartCoax, ioaddr + EL3_CMD);
	if (dev->if_port != XCVR_NWAY) {
		window_write16(vp,
			       (window_read16(vp, 4, Wn4_Media) &
				~(Media_10TP|Media_SQE)) |
			       media_tbl[dev->if_port].media_bits,
			       4, Wn4_Media);
	}

	/* Switch to the stats window, and clear all stats by reading. */
	iowrite16(StatsDisable, ioaddr + EL3_CMD);
	for (i = 0; i < 10; i++)
		window_read8(vp, 6, i);
	window_read16(vp, 6, 10);
	window_read16(vp, 6, 12);
	/* New: On the Vortex we must also clear the BadSSD counter. */
	window_read8(vp, 4, 12);
	/* ..and on the Boomerang we enable the extra statistics bits. */
	window_write16(vp, 0x0040, 4, Wn4_NetDiag);

	if (vp->full_bus_master_rx) { /* Boomerang bus master. */
		vp->cur_rx = vp->dirty_rx = 0;
		/* Initialize the RxEarly register as recommended. */
		iowrite16(SetRxThreshold + (1536>>2), ioaddr + EL3_CMD);
		iowrite32(0x0020, ioaddr + PktStatus);
		iowrite32(vp->rx_ring_dma, ioaddr + UpListPtr);
	}
	if (vp->full_bus_master_tx) { 		/* Boomerang bus master Tx. */
		vp->cur_tx = vp->dirty_tx = 0;
		if (vp->drv_flags & IS_BOOMERANG)
			iowrite8(PKT_BUF_SZ>>8, ioaddr + TxFreeThreshold); /* Room for a packet. */
		/* Clear the Rx, Tx rings. */
		for (i = 0; i < RX_RING_SIZE; i++)	/* AKPM: this is done in vortex_open, too */
			vp->rx_ring[i].status = 0;
		for (i = 0; i < TX_RING_SIZE; i++)
			vp->tx_skbuff[i] = NULL;
		iowrite32(0, ioaddr + DownListPtr);
	}
	/* Set receiver mode: presumably accept b-case and phys addr only. */
	set_rx_mode(dev);
	/* enable 802.1q tagged frames */
	set_8021q_mode(dev, 1);
	iowrite16(StatsEnable, ioaddr + EL3_CMD); /* Turn on statistics. */

	iowrite16(RxEnable, ioaddr + EL3_CMD); /* Enable the receiver. */
	iowrite16(TxEnable, ioaddr + EL3_CMD); /* Enable transmitter. */
	/* Allow status bits to be seen. */
	vp->status_enable = SetStatusEnb | HostError|IntReq|StatsFull|TxComplete|
		(vp->full_bus_master_tx ? DownComplete : TxAvailable) |
		(vp->full_bus_master_rx ? UpComplete : RxComplete) |
		(vp->bus_master ? DMADone : 0);
	vp->intr_enable = SetIntrEnb | IntLatch | TxAvailable |
		(vp->full_bus_master_rx ? 0 : RxComplete) |
		StatsFull | HostError | TxComplete | IntReq
		| (vp->bus_master ? DMADone : 0) | UpComplete | DownComplete;
	iowrite16(vp->status_enable, ioaddr + EL3_CMD);
	/* Ack all pending events, and set active indicator mask. */
	iowrite16(AckIntr | IntLatch | TxAvailable | RxEarly | IntReq,
		 ioaddr + EL3_CMD);
	iowrite16(vp->intr_enable, ioaddr + EL3_CMD);
	if (vp->cb_fn_base)			/* The PCMCIA people are idiots.  */
		iowrite32(0x8000, vp->cb_fn_base + 4);
	netif_start_queue (dev);
err_out:
	return err;
}

static int
vortex_open(struct net_device *dev)
{
	struct vortex_private *vp = netdev_priv(dev);
	int i;
	int retval;

	/* Use the now-standard shared IRQ implementation. */
	if ((retval = request_irq(dev->irq, vp->full_bus_master_rx ?
				boomerang_interrupt : vortex_interrupt, IRQF_SHARED, dev->name, dev))) {
		pr_err("%s: Could not reserve IRQ %d\n", dev->name, dev->irq);
		goto err;
	}

	if (vp->full_bus_master_rx) { /* Boomerang bus master. */
		if (vortex_debug > 2)
			pr_debug("%s:  Filling in the Rx ring.\n", dev->name);
		for (i = 0; i < RX_RING_SIZE; i++) {
			struct sk_buff *skb;
			vp->rx_ring[i].next = cpu_to_le32(vp->rx_ring_dma + sizeof(struct boom_rx_desc) * (i+1));
			vp->rx_ring[i].status = 0;	/* Clear complete bit. */
			vp->rx_ring[i].length = cpu_to_le32(PKT_BUF_SZ | LAST_FRAG);

			skb = __netdev_alloc_skb(dev, PKT_BUF_SZ + NET_IP_ALIGN,
						 GFP_KERNEL);
			vp->rx_skbuff[i] = skb;
			if (skb == NULL)
				break;			/* Bad news!  */

			skb_reserve(skb, NET_IP_ALIGN);	/* Align IP on 16 byte boundaries */
			vp->rx_ring[i].addr = cpu_to_le32(pci_map_single(VORTEX_PCI(vp), skb->data, PKT_BUF_SZ, PCI_DMA_FROMDEVICE));
		}
		if (i != RX_RING_SIZE) {
			int j;
			pr_emerg("%s: no memory for rx ring\n", dev->name);
			for (j = 0; j < i; j++) {
				if (vp->rx_skbuff[j]) {
					dev_kfree_skb(vp->rx_skbuff[j]);
					vp->rx_skbuff[j] = NULL;
				}
			}
			retval = -ENOMEM;
			goto err_free_irq;
		}
		/* Wrap the ring. */
		vp->rx_ring[i-1].next = cpu_to_le32(vp->rx_ring_dma);
	}

	retval = vortex_up(dev);
	if (!retval)
		goto out;

err_free_irq:
	free_irq(dev->irq, dev);
err:
	if (vortex_debug > 1)
		pr_err("%s: vortex_open() fails: returning %d\n", dev->name, retval);
out:
	return retval;
}

static void
vortex_timer(unsigned long data)
{
	struct net_device *dev = (struct net_device *)data;
	struct vortex_private *vp = netdev_priv(dev);
	void __iomem *ioaddr = vp->ioaddr;
	int next_tick = 60*HZ;
	int ok = 0;
	int media_status;

	if (vortex_debug > 2) {
		pr_debug("%s: Media selection timer tick happened, %s.\n",
			   dev->name, media_tbl[dev->if_port].name);
		pr_debug("dev->watchdog_timeo=%d\n", dev->watchdog_timeo);
	}

	media_status = window_read16(vp, 4, Wn4_Media);
	switch (dev->if_port) {
	case XCVR_10baseT:  case XCVR_100baseTx:  case XCVR_100baseFx:
		if (media_status & Media_LnkBeat) {
			netif_carrier_on(dev);
			ok = 1;
			if (vortex_debug > 1)
				pr_debug("%s: Media %s has link beat, %x.\n",
					   dev->name, media_tbl[dev->if_port].name, media_status);
		} else {
			netif_carrier_off(dev);
			if (vortex_debug > 1) {
				pr_debug("%s: Media %s has no link beat, %x.\n",
					   dev->name, media_tbl[dev->if_port].name, media_status);
			}
		}
		break;
	case XCVR_MII: case XCVR_NWAY:
		{
			ok = 1;
			vortex_check_media(dev, 0);
		}
		break;
	  default:					/* Other media types handled by Tx timeouts. */
		if (vortex_debug > 1)
		  pr_debug("%s: Media %s has no indication, %x.\n",
				 dev->name, media_tbl[dev->if_port].name, media_status);
		ok = 1;
	}

	if (dev->flags & IFF_SLAVE || !netif_carrier_ok(dev))
		next_tick = 5*HZ;

	if (vp->medialock)
		goto leave_media_alone;

	if (!ok) {
		unsigned int config;

		spin_lock_irq(&vp->lock);

		do {
			dev->if_port = media_tbl[dev->if_port].next;
		} while ( ! (vp->available_media & media_tbl[dev->if_port].mask));
		if (dev->if_port == XCVR_Default) { /* Go back to default. */
		  dev->if_port = vp->default_media;
		  if (vortex_debug > 1)
			pr_debug("%s: Media selection failing, using default %s port.\n",
				   dev->name, media_tbl[dev->if_port].name);
		} else {
			if (vortex_debug > 1)
				pr_debug("%s: Media selection failed, now trying %s port.\n",
					   dev->name, media_tbl[dev->if_port].name);
			next_tick = media_tbl[dev->if_port].wait;
		}
		window_write16(vp,
			       (media_status & ~(Media_10TP|Media_SQE)) |
			       media_tbl[dev->if_port].media_bits,
			       4, Wn4_Media);

		config = window_read32(vp, 3, Wn3_Config);
		config = BFINS(config, dev->if_port, 20, 4);
		window_write32(vp, config, 3, Wn3_Config);

		iowrite16(dev->if_port == XCVR_10base2 ? StartCoax : StopCoax,
			 ioaddr + EL3_CMD);
		if (vortex_debug > 1)
			pr_debug("wrote 0x%08x to Wn3_Config\n", config);
		/* AKPM: FIXME: Should reset Rx & Tx here.  P60 of 3c90xc.pdf */

		spin_unlock_irq(&vp->lock);
	}

leave_media_alone:
	if (vortex_debug > 2)
	  pr_debug("%s: Media selection timer finished, %s.\n",
			 dev->name, media_tbl[dev->if_port].name);

	mod_timer(&vp->timer, RUN_AT(next_tick));
	if (vp->deferred)
		iowrite16(FakeIntr, ioaddr + EL3_CMD);
}

static void vortex_tx_timeout(struct net_device *dev)
{
	struct vortex_private *vp = netdev_priv(dev);
	void __iomem *ioaddr = vp->ioaddr;

	pr_err("%s: transmit timed out, tx_status %2.2x status %4.4x.\n",
		   dev->name, ioread8(ioaddr + TxStatus),
		   ioread16(ioaddr + EL3_STATUS));
	pr_err("  diagnostics: net %04x media %04x dma %08x fifo %04x\n",
			window_read16(vp, 4, Wn4_NetDiag),
			window_read16(vp, 4, Wn4_Media),
			ioread32(ioaddr + PktStatus),
			window_read16(vp, 4, Wn4_FIFODiag));
	/* Slight code bloat to be user friendly. */
	if ((ioread8(ioaddr + TxStatus) & 0x88) == 0x88)
		pr_err("%s: Transmitter encountered 16 collisions --"
			   " network cable problem?\n", dev->name);
	if (ioread16(ioaddr + EL3_STATUS) & IntLatch) {
		pr_err("%s: Interrupt posted but not delivered --"
			   " IRQ blocked by another device?\n", dev->name);
		/* Bad idea here.. but we might as well handle a few events. */
		{
			/*
			 * Block interrupts because vortex_interrupt does a bare spin_lock()
			 */
			unsigned long flags;
			local_irq_save(flags);
			if (vp->full_bus_master_tx)
				boomerang_interrupt(dev->irq, dev);
			else
				vortex_interrupt(dev->irq, dev);
			local_irq_restore(flags);
		}
	}

	if (vortex_debug > 0)
		dump_tx_ring(dev);

	issue_and_wait(dev, TxReset);

	dev->stats.tx_errors++;
	if (vp->full_bus_master_tx) {
		pr_debug("%s: Resetting the Tx ring pointer.\n", dev->name);
		if (vp->cur_tx - vp->dirty_tx > 0  &&  ioread32(ioaddr + DownListPtr) == 0)
			iowrite32(vp->tx_ring_dma + (vp->dirty_tx % TX_RING_SIZE) * sizeof(struct boom_tx_desc),
				 ioaddr + DownListPtr);
		if (vp->cur_tx - vp->dirty_tx < TX_RING_SIZE)
			netif_wake_queue (dev);
		if (vp->drv_flags & IS_BOOMERANG)
			iowrite8(PKT_BUF_SZ>>8, ioaddr + TxFreeThreshold);
		iowrite16(DownUnstall, ioaddr + EL3_CMD);
	} else {
		dev->stats.tx_dropped++;
		netif_wake_queue(dev);
	}

	/* Issue Tx Enable */
	iowrite16(TxEnable, ioaddr + EL3_CMD);
	dev->trans_start = jiffies; /* prevent tx timeout */
}

/*
 * Handle uncommon interrupt sources.  This is a separate routine to minimize
 * the cache impact.
 */
static void
vortex_error(struct net_device *dev, int status)
{
	struct vortex_private *vp = netdev_priv(dev);
	void __iomem *ioaddr = vp->ioaddr;
	int do_tx_reset = 0, reset_mask = 0;
	unsigned char tx_status = 0;

	if (vortex_debug > 2) {
		pr_err("%s: vortex_error(), status=0x%x\n", dev->name, status);
	}

	if (status & TxComplete) {			/* Really "TxError" for us. */
		tx_status = ioread8(ioaddr + TxStatus);
		/* Presumably a tx-timeout. We must merely re-enable. */
		if (vortex_debug > 2 ||
		    (tx_status != 0x88 && vortex_debug > 0)) {
			pr_err("%s: Transmit error, Tx status register %2.2x.\n",
				   dev->name, tx_status);
			if (tx_status == 0x82) {
				pr_err("Probably a duplex mismatch.  See "
						"Documentation/networking/vortex.txt\n");
			}
			dump_tx_ring(dev);
		}
		if (tx_status & 0x14)  dev->stats.tx_fifo_errors++;
		if (tx_status & 0x38)  dev->stats.tx_aborted_errors++;
		if (tx_status & 0x08)  vp->xstats.tx_max_collisions++;
		iowrite8(0, ioaddr + TxStatus);
		if (tx_status & 0x30) {			/* txJabber or txUnderrun */
			do_tx_reset = 1;
		} else if ((tx_status & 0x08) && (vp->drv_flags & MAX_COLLISION_RESET))  {	/* maxCollisions */
			do_tx_reset = 1;
			reset_mask = 0x0108;		/* Reset interface logic, but not download logic */
		} else {				/* Merely re-enable the transmitter. */
			iowrite16(TxEnable, ioaddr + EL3_CMD);
		}
	}

	if (status & RxEarly)				/* Rx early is unused. */
		iowrite16(AckIntr | RxEarly, ioaddr + EL3_CMD);

	if (status & StatsFull) {			/* Empty statistics. */
		static int DoneDidThat;
		if (vortex_debug > 4)
			pr_debug("%s: Updating stats.\n", dev->name);
		update_stats(ioaddr, dev);
		/* HACK: Disable statistics as an interrupt source. */
		/* This occurs when we have the wrong media type! */
		if (DoneDidThat == 0  &&
			ioread16(ioaddr + EL3_STATUS) & StatsFull) {
			pr_warning("%s: Updating statistics failed, disabling "
				   "stats as an interrupt source.\n", dev->name);
			iowrite16(SetIntrEnb |
				  (window_read16(vp, 5, 10) & ~StatsFull),
				  ioaddr + EL3_CMD);
			vp->intr_enable &= ~StatsFull;
			DoneDidThat++;
		}
	}
	if (status & IntReq) {		/* Restore all interrupt sources.  */
		iowrite16(vp->status_enable, ioaddr + EL3_CMD);
		iowrite16(vp->intr_enable, ioaddr + EL3_CMD);
	}
	if (status & HostError) {
		u16 fifo_diag;
		fifo_diag = window_read16(vp, 4, Wn4_FIFODiag);
		pr_err("%s: Host error, FIFO diagnostic register %4.4x.\n",
			   dev->name, fifo_diag);
		/* Adapter failure requires Tx/Rx reset and reinit. */
		if (vp->full_bus_master_tx) {
			int bus_status = ioread32(ioaddr + PktStatus);
			/* 0x80000000 PCI master abort. */
			/* 0x40000000 PCI target abort. */
			if (vortex_debug)
				pr_err("%s: PCI bus error, bus status %8.8x\n", dev->name, bus_status);

			/* In this case, blow the card away */
			/* Must not enter D3 or we can't legally issue the reset! */
			vortex_down(dev, 0);
			issue_and_wait(dev, TotalReset | 0xff);
			vortex_up(dev);		/* AKPM: bug.  vortex_up() assumes that the rx ring is full. It may not be. */
		} else if (fifo_diag & 0x0400)
			do_tx_reset = 1;
		if (fifo_diag & 0x3000) {
			/* Reset Rx fifo and upload logic */
			issue_and_wait(dev, RxReset|0x07);
			/* Set the Rx filter to the current state. */
			set_rx_mode(dev);
			/* enable 802.1q VLAN tagged frames */
			set_8021q_mode(dev, 1);
			iowrite16(RxEnable, ioaddr + EL3_CMD); /* Re-enable the receiver. */
			iowrite16(AckIntr | HostError, ioaddr + EL3_CMD);
		}
	}

	if (do_tx_reset) {
		issue_and_wait(dev, TxReset|reset_mask);
		iowrite16(TxEnable, ioaddr + EL3_CMD);
		if (!vp->full_bus_master_tx)
			netif_wake_queue(dev);
	}
}

static netdev_tx_t
vortex_start_xmit(struct sk_buff *skb, struct net_device *dev)
{
	struct vortex_private *vp = netdev_priv(dev);
	void __iomem *ioaddr = vp->ioaddr;

	/* Put out the doubleword header... */
	iowrite32(skb->len, ioaddr + TX_FIFO);
	if (vp->bus_master) {
		/* Set the bus-master controller to transfer the packet. */
		int len = (skb->len + 3) & ~3;
		vp->tx_skb_dma = pci_map_single(VORTEX_PCI(vp), skb->data, len,
						PCI_DMA_TODEVICE);
		spin_lock_irq(&vp->window_lock);
		window_set(vp, 7);
		iowrite32(vp->tx_skb_dma, ioaddr + Wn7_MasterAddr);
		iowrite16(len, ioaddr + Wn7_MasterLen);
		spin_unlock_irq(&vp->window_lock);
		vp->tx_skb = skb;
		iowrite16(StartDMADown, ioaddr + EL3_CMD);
		/* netif_wake_queue() will be called at the DMADone interrupt. */
	} else {
		/* ... and the packet rounded to a doubleword. */
		iowrite32_rep(ioaddr + TX_FIFO, skb->data, (skb->len + 3) >> 2);
		dev_kfree_skb (skb);
		if (ioread16(ioaddr + TxFree) > 1536) {
			netif_start_queue (dev);	/* AKPM: redundant? */
		} else {
			/* Interrupt us when the FIFO has room for max-sized packet. */
			netif_stop_queue(dev);
			iowrite16(SetTxThreshold + (1536>>2), ioaddr + EL3_CMD);
		}
	}


	/* Clear the Tx status stack. */
	{
		int tx_status;
		int i = 32;

		while (--i > 0	&&	(tx_status = ioread8(ioaddr + TxStatus)) > 0) {
			if (tx_status & 0x3C) {		/* A Tx-disabling error occurred.  */
				if (vortex_debug > 2)
				  pr_debug("%s: Tx error, status %2.2x.\n",
						 dev->name, tx_status);
				if (tx_status & 0x04) dev->stats.tx_fifo_errors++;
				if (tx_status & 0x38) dev->stats.tx_aborted_errors++;
				if (tx_status & 0x30) {
					issue_and_wait(dev, TxReset);
				}
				iowrite16(TxEnable, ioaddr + EL3_CMD);
			}
			iowrite8(0x00, ioaddr + TxStatus); /* Pop the status stack. */
		}
	}
	return NETDEV_TX_OK;
}

static netdev_tx_t
boomerang_start_xmit(struct sk_buff *skb, struct net_device *dev)
{
	struct vortex_private *vp = netdev_priv(dev);
	void __iomem *ioaddr = vp->ioaddr;
	/* Calculate the next Tx descriptor entry. */
	int entry = vp->cur_tx % TX_RING_SIZE;
	struct boom_tx_desc *prev_entry = &vp->tx_ring[(vp->cur_tx-1) % TX_RING_SIZE];
	unsigned long flags;

	if (vortex_debug > 6) {
		pr_debug("boomerang_start_xmit()\n");
		pr_debug("%s: Trying to send a packet, Tx index %d.\n",
			   dev->name, vp->cur_tx);
	}

	/*
	 * We can't allow a recursion from our interrupt handler back into the
	 * tx routine, as they take the same spin lock, and that causes
	 * deadlock.  Just return NETDEV_TX_BUSY and let the stack try again in
	 * a bit
	 */
	if (vp->handling_irq)
		return NETDEV_TX_BUSY;

	if (vp->cur_tx - vp->dirty_tx >= TX_RING_SIZE) {
		if (vortex_debug > 0)
			pr_warning("%s: BUG! Tx Ring full, refusing to send buffer.\n",
				   dev->name);
		netif_stop_queue(dev);
		return NETDEV_TX_BUSY;
	}

	vp->tx_skbuff[entry] = skb;

	vp->tx_ring[entry].next = 0;
#if DO_ZEROCOPY
	if (skb->ip_summed != CHECKSUM_PARTIAL)
			vp->tx_ring[entry].status = cpu_to_le32(skb->len | TxIntrUploaded);
	else
			vp->tx_ring[entry].status = cpu_to_le32(skb->len | TxIntrUploaded | AddTCPChksum | AddUDPChksum);

	if (!skb_shinfo(skb)->nr_frags) {
		vp->tx_ring[entry].frag[0].addr = cpu_to_le32(pci_map_single(VORTEX_PCI(vp), skb->data,
										skb->len, PCI_DMA_TODEVICE));
		vp->tx_ring[entry].frag[0].length = cpu_to_le32(skb->len | LAST_FRAG);
	} else {
		int i;

		vp->tx_ring[entry].frag[0].addr = cpu_to_le32(pci_map_single(VORTEX_PCI(vp), skb->data,
										skb_headlen(skb), PCI_DMA_TODEVICE));
		vp->tx_ring[entry].frag[0].length = cpu_to_le32(skb_headlen(skb));

		for (i = 0; i < skb_shinfo(skb)->nr_frags; i++) {
			skb_frag_t *frag = &skb_shinfo(skb)->frags[i];

			vp->tx_ring[entry].frag[i+1].addr =
					cpu_to_le32(pci_map_single(
						VORTEX_PCI(vp),
						(void *)skb_frag_address(frag),
						skb_frag_size(frag), PCI_DMA_TODEVICE));

			if (i == skb_shinfo(skb)->nr_frags-1)
					vp->tx_ring[entry].frag[i+1].length = cpu_to_le32(skb_frag_size(frag)|LAST_FRAG);
			else
					vp->tx_ring[entry].frag[i+1].length = cpu_to_le32(skb_frag_size(frag));
		}
	}
#else
	vp->tx_ring[entry].addr = cpu_to_le32(pci_map_single(VORTEX_PCI(vp), skb->data, skb->len, PCI_DMA_TODEVICE));
	vp->tx_ring[entry].length = cpu_to_le32(skb->len | LAST_FRAG);
	vp->tx_ring[entry].status = cpu_to_le32(skb->len | TxIntrUploaded);
#endif

	spin_lock_irqsave(&vp->lock, flags);
	/* Wait for the stall to complete. */
	issue_and_wait(dev, DownStall);
	prev_entry->next = cpu_to_le32(vp->tx_ring_dma + entry * sizeof(struct boom_tx_desc));
	if (ioread32(ioaddr + DownListPtr) == 0) {
		iowrite32(vp->tx_ring_dma + entry * sizeof(struct boom_tx_desc), ioaddr + DownListPtr);
		vp->queued_packet++;
	}

	vp->cur_tx++;
	if (vp->cur_tx - vp->dirty_tx > TX_RING_SIZE - 1) {
		netif_stop_queue (dev);
	} else {					/* Clear previous interrupt enable. */
#if defined(tx_interrupt_mitigation)
		/* Dubious. If in boomeang_interrupt "faster" cyclone ifdef
		 * were selected, this would corrupt DN_COMPLETE. No?
		 */
		prev_entry->status &= cpu_to_le32(~TxIntrUploaded);
#endif
	}
	iowrite16(DownUnstall, ioaddr + EL3_CMD);
	spin_unlock_irqrestore(&vp->lock, flags);
	return NETDEV_TX_OK;
}

/* The interrupt handler does all of the Rx thread work and cleans up
   after the Tx thread. */

/*
 * This is the ISR for the vortex series chips.
 * full_bus_master_tx == 0 && full_bus_master_rx == 0
 */

static irqreturn_t
vortex_interrupt(int irq, void *dev_id)
{
	struct net_device *dev = dev_id;
	struct vortex_private *vp = netdev_priv(dev);
	void __iomem *ioaddr;
	int status;
	int work_done = max_interrupt_work;
	int handled = 0;

	ioaddr = vp->ioaddr;
	spin_lock(&vp->lock);

	status = ioread16(ioaddr + EL3_STATUS);

	if (vortex_debug > 6)
		pr_debug("vortex_interrupt(). status=0x%4x\n", status);

	if ((status & IntLatch) == 0)
		goto handler_exit;		/* No interrupt: shared IRQs cause this */
	handled = 1;

	if (status & IntReq) {
		status |= vp->deferred;
		vp->deferred = 0;
	}

	if (status == 0xffff)		/* h/w no longer present (hotplug)? */
		goto handler_exit;

	if (vortex_debug > 4)
		pr_debug("%s: interrupt, status %4.4x, latency %d ticks.\n",
			   dev->name, status, ioread8(ioaddr + Timer));

	spin_lock(&vp->window_lock);
	window_set(vp, 7);

	do {
		if (vortex_debug > 5)
				pr_debug("%s: In interrupt loop, status %4.4x.\n",
					   dev->name, status);
		if (status & RxComplete)
			vortex_rx(dev);

		if (status & TxAvailable) {
			if (vortex_debug > 5)
				pr_debug("	TX room bit was handled.\n");
			/* There's room in the FIFO for a full-sized packet. */
			iowrite16(AckIntr | TxAvailable, ioaddr + EL3_CMD);
			netif_wake_queue (dev);
		}

		if (status & DMADone) {
			if (ioread16(ioaddr + Wn7_MasterStatus) & 0x1000) {
				iowrite16(0x1000, ioaddr + Wn7_MasterStatus); /* Ack the event. */
				pci_unmap_single(VORTEX_PCI(vp), vp->tx_skb_dma, (vp->tx_skb->len + 3) & ~3, PCI_DMA_TODEVICE);
				dev_kfree_skb_irq(vp->tx_skb); /* Release the transferred buffer */
				if (ioread16(ioaddr + TxFree) > 1536) {
					/*
					 * AKPM: FIXME: I don't think we need this.  If the queue was stopped due to
					 * insufficient FIFO room, the TxAvailable test will succeed and call
					 * netif_wake_queue()
					 */
					netif_wake_queue(dev);
				} else { /* Interrupt when FIFO has room for max-sized packet. */
					iowrite16(SetTxThreshold + (1536>>2), ioaddr + EL3_CMD);
					netif_stop_queue(dev);
				}
			}
		}
		/* Check for all uncommon interrupts at once. */
		if (status & (HostError | RxEarly | StatsFull | TxComplete | IntReq)) {
			if (status == 0xffff)
				break;
			if (status & RxEarly)
				vortex_rx(dev);
			spin_unlock(&vp->window_lock);
			vortex_error(dev, status);
			spin_lock(&vp->window_lock);
			window_set(vp, 7);
		}

		if (--work_done < 0) {
			pr_warning("%s: Too much work in interrupt, status %4.4x.\n",
				dev->name, status);
			/* Disable all pending interrupts. */
			do {
				vp->deferred |= status;
				iowrite16(SetStatusEnb | (~vp->deferred & vp->status_enable),
					 ioaddr + EL3_CMD);
				iowrite16(AckIntr | (vp->deferred & 0x7ff), ioaddr + EL3_CMD);
			} while ((status = ioread16(ioaddr + EL3_CMD)) & IntLatch);
			/* The timer will reenable interrupts. */
			mod_timer(&vp->timer, jiffies + 1*HZ);
			break;
		}
		/* Acknowledge the IRQ. */
		iowrite16(AckIntr | IntReq | IntLatch, ioaddr + EL3_CMD);
	} while ((status = ioread16(ioaddr + EL3_STATUS)) & (IntLatch | RxComplete));

	spin_unlock(&vp->window_lock);

	if (vortex_debug > 4)
		pr_debug("%s: exiting interrupt, status %4.4x.\n",
			   dev->name, status);
handler_exit:
	spin_unlock(&vp->lock);
	return IRQ_RETVAL(handled);
}

/*
 * This is the ISR for the boomerang series chips.
 * full_bus_master_tx == 1 && full_bus_master_rx == 1
 */

static irqreturn_t
boomerang_interrupt(int irq, void *dev_id)
{
	struct net_device *dev = dev_id;
	struct vortex_private *vp = netdev_priv(dev);
	void __iomem *ioaddr;
	int status;
	int work_done = max_interrupt_work;

	ioaddr = vp->ioaddr;


	/*
	 * It seems dopey to put the spinlock this early, but we could race against vortex_tx_timeout
	 * and boomerang_start_xmit
	 */
	spin_lock(&vp->lock);
	vp->handling_irq = 1;

	status = ioread16(ioaddr + EL3_STATUS);

	if (vortex_debug > 6)
		pr_debug("boomerang_interrupt. status=0x%4x\n", status);

	if ((status & IntLatch) == 0)
		goto handler_exit;		/* No interrupt: shared IRQs can cause this */

	if (status == 0xffff) {		/* h/w no longer present (hotplug)? */
		if (vortex_debug > 1)
			pr_debug("boomerang_interrupt(1): status = 0xffff\n");
		goto handler_exit;
	}

	if (status & IntReq) {
		status |= vp->deferred;
		vp->deferred = 0;
	}

	if (vortex_debug > 4)
		pr_debug("%s: interrupt, status %4.4x, latency %d ticks.\n",
			   dev->name, status, ioread8(ioaddr + Timer));
	do {
		if (vortex_debug > 5)
				pr_debug("%s: In interrupt loop, status %4.4x.\n",
					   dev->name, status);
		if (status & UpComplete) {
			iowrite16(AckIntr | UpComplete, ioaddr + EL3_CMD);
			if (vortex_debug > 5)
				pr_debug("boomerang_interrupt->boomerang_rx\n");
			boomerang_rx(dev);
		}

		if (status & DownComplete) {
			unsigned int dirty_tx = vp->dirty_tx;

			iowrite16(AckIntr | DownComplete, ioaddr + EL3_CMD);
			while (vp->cur_tx - dirty_tx > 0) {
				int entry = dirty_tx % TX_RING_SIZE;
#if 1	/* AKPM: the latter is faster, but cyclone-only */
				if (ioread32(ioaddr + DownListPtr) ==
					vp->tx_ring_dma + entry * sizeof(struct boom_tx_desc))
					break;			/* It still hasn't been processed. */
#else
				if ((vp->tx_ring[entry].status & DN_COMPLETE) == 0)
					break;			/* It still hasn't been processed. */
#endif

				if (vp->tx_skbuff[entry]) {
					struct sk_buff *skb = vp->tx_skbuff[entry];
#if DO_ZEROCOPY
					int i;
					for (i=0; i<=skb_shinfo(skb)->nr_frags; i++)
							pci_unmap_single(VORTEX_PCI(vp),
											 le32_to_cpu(vp->tx_ring[entry].frag[i].addr),
											 le32_to_cpu(vp->tx_ring[entry].frag[i].length)&0xFFF,
											 PCI_DMA_TODEVICE);
#else
					pci_unmap_single(VORTEX_PCI(vp),
						le32_to_cpu(vp->tx_ring[entry].addr), skb->len, PCI_DMA_TODEVICE);
#endif
					dev_kfree_skb_irq(skb);
					vp->tx_skbuff[entry] = NULL;
				} else {
					pr_debug("boomerang_interrupt: no skb!\n");
				}
				/* dev->stats.tx_packets++;  Counted below. */
				dirty_tx++;
			}
			vp->dirty_tx = dirty_tx;
			if (vp->cur_tx - dirty_tx <= TX_RING_SIZE - 1) {
				if (vortex_debug > 6)
					pr_debug("boomerang_interrupt: wake queue\n");
				netif_wake_queue (dev);
			}
		}

		/* Check for all uncommon interrupts at once. */
		if (status & (HostError | RxEarly | StatsFull | TxComplete | IntReq))
			vortex_error(dev, status);

		if (--work_done < 0) {
			pr_warning("%s: Too much work in interrupt, status %4.4x.\n",
				dev->name, status);
			/* Disable all pending interrupts. */
			do {
				vp->deferred |= status;
				iowrite16(SetStatusEnb | (~vp->deferred & vp->status_enable),
					 ioaddr + EL3_CMD);
				iowrite16(AckIntr | (vp->deferred & 0x7ff), ioaddr + EL3_CMD);
			} while ((status = ioread16(ioaddr + EL3_CMD)) & IntLatch);
			/* The timer will reenable interrupts. */
			mod_timer(&vp->timer, jiffies + 1*HZ);
			break;
		}
		/* Acknowledge the IRQ. */
		iowrite16(AckIntr | IntReq | IntLatch, ioaddr + EL3_CMD);
		if (vp->cb_fn_base)			/* The PCMCIA people are idiots.  */
			iowrite32(0x8000, vp->cb_fn_base + 4);

	} while ((status = ioread16(ioaddr + EL3_STATUS)) & IntLatch);

	if (vortex_debug > 4)
		pr_debug("%s: exiting interrupt, status %4.4x.\n",
			   dev->name, status);
handler_exit:
	vp->handling_irq = 0;
	spin_unlock(&vp->lock);
	return IRQ_HANDLED;
}

static int vortex_rx(struct net_device *dev)
{
	struct vortex_private *vp = netdev_priv(dev);
	void __iomem *ioaddr = vp->ioaddr;
	int i;
	short rx_status;

	if (vortex_debug > 5)
		pr_debug("vortex_rx(): status %4.4x, rx_status %4.4x.\n",
			   ioread16(ioaddr+EL3_STATUS), ioread16(ioaddr+RxStatus));
	while ((rx_status = ioread16(ioaddr + RxStatus)) > 0) {
		if (rx_status & 0x4000) { /* Error, update stats. */
			unsigned char rx_error = ioread8(ioaddr + RxErrors);
			if (vortex_debug > 2)
				pr_debug(" Rx error: status %2.2x.\n", rx_error);
			dev->stats.rx_errors++;
			if (rx_error & 0x01)  dev->stats.rx_over_errors++;
			if (rx_error & 0x02)  dev->stats.rx_length_errors++;
			if (rx_error & 0x04)  dev->stats.rx_frame_errors++;
			if (rx_error & 0x08)  dev->stats.rx_crc_errors++;
			if (rx_error & 0x10)  dev->stats.rx_length_errors++;
		} else {
			/* The packet length: up to 4.5K!. */
			int pkt_len = rx_status & 0x1fff;
			struct sk_buff *skb;

			skb = netdev_alloc_skb(dev, pkt_len + 5);
			if (vortex_debug > 4)
				pr_debug("Receiving packet size %d status %4.4x.\n",
					   pkt_len, rx_status);
			if (skb != NULL) {
				skb_reserve(skb, 2);	/* Align IP on 16 byte boundaries */
				/* 'skb_put()' points to the start of sk_buff data area. */
				if (vp->bus_master &&
					! (ioread16(ioaddr + Wn7_MasterStatus) & 0x8000)) {
					dma_addr_t dma = pci_map_single(VORTEX_PCI(vp), skb_put(skb, pkt_len),
									   pkt_len, PCI_DMA_FROMDEVICE);
					iowrite32(dma, ioaddr + Wn7_MasterAddr);
					iowrite16((skb->len + 3) & ~3, ioaddr + Wn7_MasterLen);
					iowrite16(StartDMAUp, ioaddr + EL3_CMD);
					while (ioread16(ioaddr + Wn7_MasterStatus) & 0x8000)
						;
					pci_unmap_single(VORTEX_PCI(vp), dma, pkt_len, PCI_DMA_FROMDEVICE);
				} else {
					ioread32_rep(ioaddr + RX_FIFO,
					             skb_put(skb, pkt_len),
						     (pkt_len + 3) >> 2);
				}
				iowrite16(RxDiscard, ioaddr + EL3_CMD); /* Pop top Rx packet. */
				skb->protocol = eth_type_trans(skb, dev);
				netif_rx(skb);
				dev->stats.rx_packets++;
				/* Wait a limited time to go to next packet. */
				for (i = 200; i >= 0; i--)
					if ( ! (ioread16(ioaddr + EL3_STATUS) & CmdInProgress))
						break;
				continue;
			} else if (vortex_debug > 0)
				pr_notice("%s: No memory to allocate a sk_buff of size %d.\n",
					dev->name, pkt_len);
			dev->stats.rx_dropped++;
		}
		issue_and_wait(dev, RxDiscard);
	}

	return 0;
}

static int
boomerang_rx(struct net_device *dev)
{
	struct vortex_private *vp = netdev_priv(dev);
	int entry = vp->cur_rx % RX_RING_SIZE;
	void __iomem *ioaddr = vp->ioaddr;
	int rx_status;
	int rx_work_limit = vp->dirty_rx + RX_RING_SIZE - vp->cur_rx;

	if (vortex_debug > 5)
		pr_debug("boomerang_rx(): status %4.4x\n", ioread16(ioaddr+EL3_STATUS));

	while ((rx_status = le32_to_cpu(vp->rx_ring[entry].status)) & RxDComplete){
		if (--rx_work_limit < 0)
			break;
		if (rx_status & RxDError) { /* Error, update stats. */
			unsigned char rx_error = rx_status >> 16;
			if (vortex_debug > 2)
				pr_debug(" Rx error: status %2.2x.\n", rx_error);
			dev->stats.rx_errors++;
			if (rx_error & 0x01)  dev->stats.rx_over_errors++;
			if (rx_error & 0x02)  dev->stats.rx_length_errors++;
			if (rx_error & 0x04)  dev->stats.rx_frame_errors++;
			if (rx_error & 0x08)  dev->stats.rx_crc_errors++;
			if (rx_error & 0x10)  dev->stats.rx_length_errors++;
		} else {
			/* The packet length: up to 4.5K!. */
			int pkt_len = rx_status & 0x1fff;
			struct sk_buff *skb;
			dma_addr_t dma = le32_to_cpu(vp->rx_ring[entry].addr);

			if (vortex_debug > 4)
				pr_debug("Receiving packet size %d status %4.4x.\n",
					   pkt_len, rx_status);

			/* Check if the packet is long enough to just accept without
			   copying to a properly sized skbuff. */
			if (pkt_len < rx_copybreak &&
			    (skb = netdev_alloc_skb(dev, pkt_len + 2)) != NULL) {
				skb_reserve(skb, 2);	/* Align IP on 16 byte boundaries */
				pci_dma_sync_single_for_cpu(VORTEX_PCI(vp), dma, PKT_BUF_SZ, PCI_DMA_FROMDEVICE);
				/* 'skb_put()' points to the start of sk_buff data area. */
				memcpy(skb_put(skb, pkt_len),
					   vp->rx_skbuff[entry]->data,
					   pkt_len);
				pci_dma_sync_single_for_device(VORTEX_PCI(vp), dma, PKT_BUF_SZ, PCI_DMA_FROMDEVICE);
				vp->rx_copy++;
			} else {
				/* Pass up the skbuff already on the Rx ring. */
				skb = vp->rx_skbuff[entry];
				vp->rx_skbuff[entry] = NULL;
				skb_put(skb, pkt_len);
				pci_unmap_single(VORTEX_PCI(vp), dma, PKT_BUF_SZ, PCI_DMA_FROMDEVICE);
				vp->rx_nocopy++;
			}
			skb->protocol = eth_type_trans(skb, dev);
			{					/* Use hardware checksum info. */
				int csum_bits = rx_status & 0xee000000;
				if (csum_bits &&
					(csum_bits == (IPChksumValid | TCPChksumValid) ||
					 csum_bits == (IPChksumValid | UDPChksumValid))) {
					skb->ip_summed = CHECKSUM_UNNECESSARY;
					vp->rx_csumhits++;
				}
			}
			netif_rx(skb);
			dev->stats.rx_packets++;
		}
		entry = (++vp->cur_rx) % RX_RING_SIZE;
	}
	/* Refill the Rx ring buffers. */
	for (; vp->cur_rx - vp->dirty_rx > 0; vp->dirty_rx++) {
		struct sk_buff *skb;
		entry = vp->dirty_rx % RX_RING_SIZE;
		if (vp->rx_skbuff[entry] == NULL) {
			skb = netdev_alloc_skb_ip_align(dev, PKT_BUF_SZ);
			if (skb == NULL) {
				static unsigned long last_jif;
				if (time_after(jiffies, last_jif + 10 * HZ)) {
					pr_warning("%s: memory shortage\n", dev->name);
					last_jif = jiffies;
				}
				if ((vp->cur_rx - vp->dirty_rx) == RX_RING_SIZE)
					mod_timer(&vp->rx_oom_timer, RUN_AT(HZ * 1));
				break;			/* Bad news!  */
			}

			vp->rx_ring[entry].addr = cpu_to_le32(pci_map_single(VORTEX_PCI(vp), skb->data, PKT_BUF_SZ, PCI_DMA_FROMDEVICE));
			vp->rx_skbuff[entry] = skb;
		}
		vp->rx_ring[entry].status = 0;	/* Clear complete bit. */
		iowrite16(UpUnstall, ioaddr + EL3_CMD);
	}
	return 0;
}

/*
 * If we've hit a total OOM refilling the Rx ring we poll once a second
 * for some memory.  Otherwise there is no way to restart the rx process.
 */
static void
rx_oom_timer(unsigned long arg)
{
	struct net_device *dev = (struct net_device *)arg;
	struct vortex_private *vp = netdev_priv(dev);

	spin_lock_irq(&vp->lock);
	if ((vp->cur_rx - vp->dirty_rx) == RX_RING_SIZE)	/* This test is redundant, but makes me feel good */
		boomerang_rx(dev);
	if (vortex_debug > 1) {
		pr_debug("%s: rx_oom_timer %s\n", dev->name,
			((vp->cur_rx - vp->dirty_rx) != RX_RING_SIZE) ? "succeeded" : "retrying");
	}
	spin_unlock_irq(&vp->lock);
}

static void
vortex_down(struct net_device *dev, int final_down)
{
	struct vortex_private *vp = netdev_priv(dev);
	void __iomem *ioaddr = vp->ioaddr;

	netif_stop_queue (dev);

	del_timer_sync(&vp->rx_oom_timer);
	del_timer_sync(&vp->timer);

	/* Turn off statistics ASAP.  We update dev->stats below. */
	iowrite16(StatsDisable, ioaddr + EL3_CMD);

	/* Disable the receiver and transmitter. */
	iowrite16(RxDisable, ioaddr + EL3_CMD);
	iowrite16(TxDisable, ioaddr + EL3_CMD);

	/* Disable receiving 802.1q tagged frames */
	set_8021q_mode(dev, 0);

	if (dev->if_port == XCVR_10base2)
		/* Turn off thinnet power.  Green! */
		iowrite16(StopCoax, ioaddr + EL3_CMD);

	iowrite16(SetIntrEnb | 0x0000, ioaddr + EL3_CMD);

	update_stats(ioaddr, dev);
	if (vp->full_bus_master_rx)
		iowrite32(0, ioaddr + UpListPtr);
	if (vp->full_bus_master_tx)
		iowrite32(0, ioaddr + DownListPtr);

	if (final_down && VORTEX_PCI(vp)) {
		vp->pm_state_valid = 1;
		pci_save_state(VORTEX_PCI(vp));
		acpi_set_WOL(dev);
	}
}

static int
vortex_close(struct net_device *dev)
{
	struct vortex_private *vp = netdev_priv(dev);
	void __iomem *ioaddr = vp->ioaddr;
	int i;

	if (netif_device_present(dev))
		vortex_down(dev, 1);

	if (vortex_debug > 1) {
		pr_debug("%s: vortex_close() status %4.4x, Tx status %2.2x.\n",
			   dev->name, ioread16(ioaddr + EL3_STATUS), ioread8(ioaddr + TxStatus));
		pr_debug("%s: vortex close stats: rx_nocopy %d rx_copy %d"
			   " tx_queued %d Rx pre-checksummed %d.\n",
			   dev->name, vp->rx_nocopy, vp->rx_copy, vp->queued_packet, vp->rx_csumhits);
	}

#if DO_ZEROCOPY
	if (vp->rx_csumhits &&
	    (vp->drv_flags & HAS_HWCKSM) == 0 &&
	    (vp->card_idx >= MAX_UNITS || hw_checksums[vp->card_idx] == -1)) {
		pr_warning("%s supports hardware checksums, and we're not using them!\n", dev->name);
	}
#endif

	free_irq(dev->irq, dev);

	if (vp->full_bus_master_rx) { /* Free Boomerang bus master Rx buffers. */
		for (i = 0; i < RX_RING_SIZE; i++)
			if (vp->rx_skbuff[i]) {
				pci_unmap_single(	VORTEX_PCI(vp), le32_to_cpu(vp->rx_ring[i].addr),
									PKT_BUF_SZ, PCI_DMA_FROMDEVICE);
				dev_kfree_skb(vp->rx_skbuff[i]);
				vp->rx_skbuff[i] = NULL;
			}
	}
	if (vp->full_bus_master_tx) { /* Free Boomerang bus master Tx buffers. */
		for (i = 0; i < TX_RING_SIZE; i++) {
			if (vp->tx_skbuff[i]) {
				struct sk_buff *skb = vp->tx_skbuff[i];
#if DO_ZEROCOPY
				int k;

				for (k=0; k<=skb_shinfo(skb)->nr_frags; k++)
						pci_unmap_single(VORTEX_PCI(vp),
										 le32_to_cpu(vp->tx_ring[i].frag[k].addr),
										 le32_to_cpu(vp->tx_ring[i].frag[k].length)&0xFFF,
										 PCI_DMA_TODEVICE);
#else
				pci_unmap_single(VORTEX_PCI(vp), le32_to_cpu(vp->tx_ring[i].addr), skb->len, PCI_DMA_TODEVICE);
#endif
				dev_kfree_skb(skb);
				vp->tx_skbuff[i] = NULL;
			}
		}
	}

	return 0;
}

static void
dump_tx_ring(struct net_device *dev)
{
	if (vortex_debug > 0) {
	struct vortex_private *vp = netdev_priv(dev);
		void __iomem *ioaddr = vp->ioaddr;

		if (vp->full_bus_master_tx) {
			int i;
			int stalled = ioread32(ioaddr + PktStatus) & 0x04;	/* Possible racy. But it's only debug stuff */

			pr_err("  Flags; bus-master %d, dirty %d(%d) current %d(%d)\n",
					vp->full_bus_master_tx,
					vp->dirty_tx, vp->dirty_tx % TX_RING_SIZE,
					vp->cur_tx, vp->cur_tx % TX_RING_SIZE);
			pr_err("  Transmit list %8.8x vs. %p.\n",
				   ioread32(ioaddr + DownListPtr),
				   &vp->tx_ring[vp->dirty_tx % TX_RING_SIZE]);
			issue_and_wait(dev, DownStall);
			for (i = 0; i < TX_RING_SIZE; i++) {
				unsigned int length;

#if DO_ZEROCOPY
				length = le32_to_cpu(vp->tx_ring[i].frag[0].length);
#else
				length = le32_to_cpu(vp->tx_ring[i].length);
#endif
				pr_err("  %d: @%p  length %8.8x status %8.8x\n",
					   i, &vp->tx_ring[i], length,
					   le32_to_cpu(vp->tx_ring[i].status));
			}
			if (!stalled)
				iowrite16(DownUnstall, ioaddr + EL3_CMD);
		}
	}
}

static struct net_device_stats *vortex_get_stats(struct net_device *dev)
{
	struct vortex_private *vp = netdev_priv(dev);
	void __iomem *ioaddr = vp->ioaddr;
	unsigned long flags;

	if (netif_device_present(dev)) {	/* AKPM: Used to be netif_running */
		spin_lock_irqsave (&vp->lock, flags);
		update_stats(ioaddr, dev);
		spin_unlock_irqrestore (&vp->lock, flags);
	}
	return &dev->stats;
}

/*  Update statistics.
	Unlike with the EL3 we need not worry about interrupts changing
	the window setting from underneath us, but we must still guard
	against a race condition with a StatsUpdate interrupt updating the
	table.  This is done by checking that the ASM (!) code generated uses
	atomic updates with '+='.
	*/
static void update_stats(void __iomem *ioaddr, struct net_device *dev)
{
	struct vortex_private *vp = netdev_priv(dev);

	/* Unlike the 3c5x9 we need not turn off stats updates while reading. */
	/* Switch to the stats window, and read everything. */
	dev->stats.tx_carrier_errors		+= window_read8(vp, 6, 0);
	dev->stats.tx_heartbeat_errors		+= window_read8(vp, 6, 1);
	dev->stats.tx_window_errors		+= window_read8(vp, 6, 4);
	dev->stats.rx_fifo_errors		+= window_read8(vp, 6, 5);
	dev->stats.tx_packets			+= window_read8(vp, 6, 6);
	dev->stats.tx_packets			+= (window_read8(vp, 6, 9) &
						    0x30) << 4;
	/* Rx packets	*/			window_read8(vp, 6, 7);   /* Must read to clear */
	/* Don't bother with register 9, an extension of registers 6&7.
	   If we do use the 6&7 values the atomic update assumption above
	   is invalid. */
	dev->stats.rx_bytes 			+= window_read16(vp, 6, 10);
	dev->stats.tx_bytes 			+= window_read16(vp, 6, 12);
	/* Extra stats for get_ethtool_stats() */
	vp->xstats.tx_multiple_collisions	+= window_read8(vp, 6, 2);
	vp->xstats.tx_single_collisions         += window_read8(vp, 6, 3);
	vp->xstats.tx_deferred			+= window_read8(vp, 6, 8);
	vp->xstats.rx_bad_ssd			+= window_read8(vp, 4, 12);

	dev->stats.collisions = vp->xstats.tx_multiple_collisions
		+ vp->xstats.tx_single_collisions
		+ vp->xstats.tx_max_collisions;

	{
		u8 up = window_read8(vp, 4, 13);
		dev->stats.rx_bytes += (up & 0x0f) << 16;
		dev->stats.tx_bytes += (up & 0xf0) << 12;
	}
}

static int vortex_nway_reset(struct net_device *dev)
{
	struct vortex_private *vp = netdev_priv(dev);

	return mii_nway_restart(&vp->mii);
}

static int vortex_get_settings(struct net_device *dev, struct ethtool_cmd *cmd)
{
	struct vortex_private *vp = netdev_priv(dev);

	return mii_ethtool_gset(&vp->mii, cmd);
}

static int vortex_set_settings(struct net_device *dev, struct ethtool_cmd *cmd)
{
	struct vortex_private *vp = netdev_priv(dev);

	return mii_ethtool_sset(&vp->mii, cmd);
}

static u32 vortex_get_msglevel(struct net_device *dev)
{
	return vortex_debug;
}

static void vortex_set_msglevel(struct net_device *dev, u32 dbg)
{
	vortex_debug = dbg;
}

static int vortex_get_sset_count(struct net_device *dev, int sset)
{
	switch (sset) {
	case ETH_SS_STATS:
		return VORTEX_NUM_STATS;
	default:
		return -EOPNOTSUPP;
	}
}

static void vortex_get_ethtool_stats(struct net_device *dev,
	struct ethtool_stats *stats, u64 *data)
{
	struct vortex_private *vp = netdev_priv(dev);
	void __iomem *ioaddr = vp->ioaddr;
	unsigned long flags;

	spin_lock_irqsave(&vp->lock, flags);
	update_stats(ioaddr, dev);
	spin_unlock_irqrestore(&vp->lock, flags);

	data[0] = vp->xstats.tx_deferred;
	data[1] = vp->xstats.tx_max_collisions;
	data[2] = vp->xstats.tx_multiple_collisions;
	data[3] = vp->xstats.tx_single_collisions;
	data[4] = vp->xstats.rx_bad_ssd;
}


static void vortex_get_strings(struct net_device *dev, u32 stringset, u8 *data)
{
	switch (stringset) {
	case ETH_SS_STATS:
		memcpy(data, &ethtool_stats_keys, sizeof(ethtool_stats_keys));
		break;
	default:
		WARN_ON(1);
		break;
	}
}

static void vortex_get_drvinfo(struct net_device *dev,
					struct ethtool_drvinfo *info)
{
	struct vortex_private *vp = netdev_priv(dev);

	strlcpy(info->driver, DRV_NAME, sizeof(info->driver));
	if (VORTEX_PCI(vp)) {
		strlcpy(info->bus_info, pci_name(VORTEX_PCI(vp)),
			sizeof(info->bus_info));
	} else {
		if (VORTEX_EISA(vp))
			strlcpy(info->bus_info, dev_name(vp->gendev),
				sizeof(info->bus_info));
		else
			snprintf(info->bus_info, sizeof(info->bus_info),
				"EISA 0x%lx %d", dev->base_addr, dev->irq);
	}
}

static void vortex_get_wol(struct net_device *dev, struct ethtool_wolinfo *wol)
{
	struct vortex_private *vp = netdev_priv(dev);

	if (!VORTEX_PCI(vp))
		return;

	wol->supported = WAKE_MAGIC;

	wol->wolopts = 0;
	if (vp->enable_wol)
		wol->wolopts |= WAKE_MAGIC;
}

static int vortex_set_wol(struct net_device *dev, struct ethtool_wolinfo *wol)
{
	struct vortex_private *vp = netdev_priv(dev);

	if (!VORTEX_PCI(vp))
		return -EOPNOTSUPP;

	if (wol->wolopts & ~WAKE_MAGIC)
		return -EINVAL;

	if (wol->wolopts & WAKE_MAGIC)
		vp->enable_wol = 1;
	else
		vp->enable_wol = 0;
	acpi_set_WOL(dev);

	return 0;
}

static const struct ethtool_ops vortex_ethtool_ops = {
	.get_drvinfo		= vortex_get_drvinfo,
	.get_strings            = vortex_get_strings,
	.get_msglevel           = vortex_get_msglevel,
	.set_msglevel           = vortex_set_msglevel,
	.get_ethtool_stats      = vortex_get_ethtool_stats,
	.get_sset_count		= vortex_get_sset_count,
	.get_settings           = vortex_get_settings,
	.set_settings           = vortex_set_settings,
	.get_link               = ethtool_op_get_link,
	.nway_reset             = vortex_nway_reset,
	.get_wol                = vortex_get_wol,
	.set_wol                = vortex_set_wol,
};

#ifdef CONFIG_PCI
/*
 *	Must power the device up to do MDIO operations
 */
static int vortex_ioctl(struct net_device *dev, struct ifreq *rq, int cmd)
{
	int err;
	struct vortex_private *vp = netdev_priv(dev);
	pci_power_t state = 0;

	if(VORTEX_PCI(vp))
		state = VORTEX_PCI(vp)->current_state;

	/* The kernel core really should have pci_get_power_state() */

	if(state != 0)
		pci_set_power_state(VORTEX_PCI(vp), PCI_D0);
	err = generic_mii_ioctl(&vp->mii, if_mii(rq), cmd, NULL);
	if(state != 0)
		pci_set_power_state(VORTEX_PCI(vp), state);

	return err;
}
#endif


/* Pre-Cyclone chips have no documented multicast filter, so the only
   multicast setting is to receive all multicast frames.  At least
   the chip has a very clean way to set the mode, unlike many others. */
static void set_rx_mode(struct net_device *dev)
{
	struct vortex_private *vp = netdev_priv(dev);
	void __iomem *ioaddr = vp->ioaddr;
	int new_mode;

	if (dev->flags & IFF_PROMISC) {
		if (vortex_debug > 3)
			pr_notice("%s: Setting promiscuous mode.\n", dev->name);
		new_mode = SetRxFilter|RxStation|RxMulticast|RxBroadcast|RxProm;
	} else	if (!netdev_mc_empty(dev) || dev->flags & IFF_ALLMULTI) {
		new_mode = SetRxFilter|RxStation|RxMulticast|RxBroadcast;
	} else
		new_mode = SetRxFilter | RxStation | RxBroadcast;

	iowrite16(new_mode, ioaddr + EL3_CMD);
}

#if defined(CONFIG_VLAN_8021Q) || defined(CONFIG_VLAN_8021Q_MODULE)
/* Setup the card so that it can receive frames with an 802.1q VLAN tag.
   Note that this must be done after each RxReset due to some backwards
   compatibility logic in the Cyclone and Tornado ASICs */

/* The Ethernet Type used for 802.1q tagged frames */
#define VLAN_ETHER_TYPE 0x8100

static void set_8021q_mode(struct net_device *dev, int enable)
{
	struct vortex_private *vp = netdev_priv(dev);
	int mac_ctrl;

	if ((vp->drv_flags&IS_CYCLONE) || (vp->drv_flags&IS_TORNADO)) {
		/* cyclone and tornado chipsets can recognize 802.1q
		 * tagged frames and treat them correctly */

		int max_pkt_size = dev->mtu+14;	/* MTU+Ethernet header */
		if (enable)
			max_pkt_size += 4;	/* 802.1Q VLAN tag */

		window_write16(vp, max_pkt_size, 3, Wn3_MaxPktSize);

		/* set VlanEtherType to let the hardware checksumming
		   treat tagged frames correctly */
		window_write16(vp, VLAN_ETHER_TYPE, 7, Wn7_VlanEtherType);
	} else {
		/* on older cards we have to enable large frames */

		vp->large_frames = dev->mtu > 1500 || enable;

		mac_ctrl = window_read16(vp, 3, Wn3_MAC_Ctrl);
		if (vp->large_frames)
			mac_ctrl |= 0x40;
		else
			mac_ctrl &= ~0x40;
		window_write16(vp, mac_ctrl, 3, Wn3_MAC_Ctrl);
	}
}
#else

static void set_8021q_mode(struct net_device *dev, int enable)
{
}


#endif

/* MII transceiver control section.
   Read and write the MII registers using software-generated serial
   MDIO protocol.  See the MII specifications or DP83840A data sheet
   for details. */

/* The maximum data clock rate is 2.5 Mhz.  The minimum timing is usually
   met by back-to-back PCI I/O cycles, but we insert a delay to avoid
   "overclocking" issues. */
static void mdio_delay(struct vortex_private *vp)
{
	window_read32(vp, 4, Wn4_PhysicalMgmt);
}

#define MDIO_SHIFT_CLK	0x01
#define MDIO_DIR_WRITE	0x04
#define MDIO_DATA_WRITE0 (0x00 | MDIO_DIR_WRITE)
#define MDIO_DATA_WRITE1 (0x02 | MDIO_DIR_WRITE)
#define MDIO_DATA_READ	0x02
#define MDIO_ENB_IN		0x00

/* Generate the preamble required for initial synchronization and
   a few older transceivers. */
static void mdio_sync(struct vortex_private *vp, int bits)
{
	/* Establish sync by sending at least 32 logic ones. */
	while (-- bits >= 0) {
		window_write16(vp, MDIO_DATA_WRITE1, 4, Wn4_PhysicalMgmt);
		mdio_delay(vp);
		window_write16(vp, MDIO_DATA_WRITE1 | MDIO_SHIFT_CLK,
			       4, Wn4_PhysicalMgmt);
		mdio_delay(vp);
	}
}

static int mdio_read(struct net_device *dev, int phy_id, int location)
{
	int i;
	struct vortex_private *vp = netdev_priv(dev);
	int read_cmd = (0xf6 << 10) | (phy_id << 5) | location;
	unsigned int retval = 0;

	spin_lock_bh(&vp->mii_lock);

	if (mii_preamble_required)
		mdio_sync(vp, 32);

	/* Shift the read command bits out. */
	for (i = 14; i >= 0; i--) {
		int dataval = (read_cmd&(1<<i)) ? MDIO_DATA_WRITE1 : MDIO_DATA_WRITE0;
		window_write16(vp, dataval, 4, Wn4_PhysicalMgmt);
		mdio_delay(vp);
		window_write16(vp, dataval | MDIO_SHIFT_CLK,
			       4, Wn4_PhysicalMgmt);
		mdio_delay(vp);
	}
	/* Read the two transition, 16 data, and wire-idle bits. */
	for (i = 19; i > 0; i--) {
		window_write16(vp, MDIO_ENB_IN, 4, Wn4_PhysicalMgmt);
		mdio_delay(vp);
		retval = (retval << 1) |
			((window_read16(vp, 4, Wn4_PhysicalMgmt) &
			  MDIO_DATA_READ) ? 1 : 0);
		window_write16(vp, MDIO_ENB_IN | MDIO_SHIFT_CLK,
			       4, Wn4_PhysicalMgmt);
		mdio_delay(vp);
	}

	spin_unlock_bh(&vp->mii_lock);

	return retval & 0x20000 ? 0xffff : retval>>1 & 0xffff;
}

static void mdio_write(struct net_device *dev, int phy_id, int location, int value)
{
	struct vortex_private *vp = netdev_priv(dev);
	int write_cmd = 0x50020000 | (phy_id << 23) | (location << 18) | value;
	int i;

	spin_lock_bh(&vp->mii_lock);

	if (mii_preamble_required)
		mdio_sync(vp, 32);

	/* Shift the command bits out. */
	for (i = 31; i >= 0; i--) {
		int dataval = (write_cmd&(1<<i)) ? MDIO_DATA_WRITE1 : MDIO_DATA_WRITE0;
		window_write16(vp, dataval, 4, Wn4_PhysicalMgmt);
		mdio_delay(vp);
		window_write16(vp, dataval | MDIO_SHIFT_CLK,
			       4, Wn4_PhysicalMgmt);
		mdio_delay(vp);
	}
	/* Leave the interface idle. */
	for (i = 1; i >= 0; i--) {
		window_write16(vp, MDIO_ENB_IN, 4, Wn4_PhysicalMgmt);
		mdio_delay(vp);
		window_write16(vp, MDIO_ENB_IN | MDIO_SHIFT_CLK,
			       4, Wn4_PhysicalMgmt);
		mdio_delay(vp);
	}

	spin_unlock_bh(&vp->mii_lock);
}

/* ACPI: Advanced Configuration and Power Interface. */
/* Set Wake-On-LAN mode and put the board into D3 (power-down) state. */
static void acpi_set_WOL(struct net_device *dev)
{
	struct vortex_private *vp = netdev_priv(dev);
	void __iomem *ioaddr = vp->ioaddr;

	device_set_wakeup_enable(vp->gendev, vp->enable_wol);

	if (vp->enable_wol) {
		/* Power up on: 1==Downloaded Filter, 2==Magic Packets, 4==Link Status. */
		window_write16(vp, 2, 7, 0x0c);
		/* The RxFilter must accept the WOL frames. */
		iowrite16(SetRxFilter|RxStation|RxMulticast|RxBroadcast, ioaddr + EL3_CMD);
		iowrite16(RxEnable, ioaddr + EL3_CMD);

		if (pci_enable_wake(VORTEX_PCI(vp), PCI_D3hot, 1)) {
			pr_info("%s: WOL not supported.\n", pci_name(VORTEX_PCI(vp)));

			vp->enable_wol = 0;
			return;
		}

		if (VORTEX_PCI(vp)->current_state < PCI_D3hot)
			return;

		/* Change the power state to D3; RxEnable doesn't take effect. */
		pci_set_power_state(VORTEX_PCI(vp), PCI_D3hot);
	}
}


static void vortex_remove_one(struct pci_dev *pdev)
{
	struct net_device *dev = pci_get_drvdata(pdev);
	struct vortex_private *vp;

	if (!dev) {
		pr_err("vortex_remove_one called for Compaq device!\n");
		BUG();
	}

	vp = netdev_priv(dev);

	if (vp->cb_fn_base)
		pci_iounmap(pdev, vp->cb_fn_base);

	unregister_netdev(dev);

	pci_set_power_state(pdev, PCI_D0);	/* Go active */
	if (vp->pm_state_valid)
		pci_restore_state(pdev);
	pci_disable_device(pdev);

	/* Should really use issue_and_wait() here */
	iowrite16(TotalReset | ((vp->drv_flags & EEPROM_RESET) ? 0x04 : 0x14),
	     vp->ioaddr + EL3_CMD);

	pci_iounmap(pdev, vp->ioaddr);

	pci_free_consistent(pdev,
						sizeof(struct boom_rx_desc) * RX_RING_SIZE
							+ sizeof(struct boom_tx_desc) * TX_RING_SIZE,
						vp->rx_ring,
						vp->rx_ring_dma);

	pci_release_regions(pdev);

	free_netdev(dev);
}


static struct pci_driver vortex_driver = {
	.name		= "3c59x",
	.probe		= vortex_init_one,
	.remove		= vortex_remove_one,
	.id_table	= vortex_pci_tbl,
	.driver.pm	= VORTEX_PM_OPS,
};


static int vortex_have_pci;
static int vortex_have_eisa;


static int __init vortex_init(void)
{
	int pci_rc, eisa_rc;

	pci_rc = pci_register_driver(&vortex_driver);
	eisa_rc = vortex_eisa_init();

	if (pci_rc == 0)
		vortex_have_pci = 1;
	if (eisa_rc > 0)
		vortex_have_eisa = 1;

	return (vortex_have_pci + vortex_have_eisa) ? 0 : -ENODEV;
}


static void __exit vortex_eisa_cleanup(void)
{
	struct vortex_private *vp;
	void __iomem *ioaddr;

#ifdef CONFIG_EISA
	/* Take care of the EISA devices */
	eisa_driver_unregister(&vortex_eisa_driver);
#endif

	if (compaq_net_device) {
		vp = netdev_priv(compaq_net_device);
		ioaddr = ioport_map(compaq_net_device->base_addr,
		                    VORTEX_TOTAL_SIZE);

		unregister_netdev(compaq_net_device);
		iowrite16(TotalReset, ioaddr + EL3_CMD);
		release_region(compaq_net_device->base_addr,
		               VORTEX_TOTAL_SIZE);

		free_netdev(compaq_net_device);
	}
}


static void __exit vortex_cleanup(void)
{
	if (vortex_have_pci)
		pci_unregister_driver(&vortex_driver);
	if (vortex_have_eisa)
		vortex_eisa_cleanup();
}


module_init(vortex_init);
module_exit(vortex_cleanup);<|MERGE_RESOLUTION|>--- conflicted
+++ resolved
@@ -1012,15 +1012,8 @@
 		goto out;
 
 	rc = pci_request_regions(pdev, DRV_NAME);
-<<<<<<< HEAD
-	if (rc < 0) {
-		pci_disable_device(pdev);
-		goto out;
-	}
-=======
 	if (rc < 0)
 		goto out_disable;
->>>>>>> d0b5e516
 
 	unit = vortex_cards_found;
 
@@ -1037,28 +1030,14 @@
 	if (!ioaddr) /* If mapping fails, fall-back to BAR 0... */
 		ioaddr = pci_iomap(pdev, 0, 0);
 	if (!ioaddr) {
-<<<<<<< HEAD
-		pci_release_regions(pdev);
-		pci_disable_device(pdev);
-=======
->>>>>>> d0b5e516
 		rc = -ENOMEM;
 		goto out_release;
 	}
 
 	rc = vortex_probe1(&pdev->dev, ioaddr, pdev->irq,
 			   ent->driver_data, unit);
-<<<<<<< HEAD
-	if (rc < 0) {
-		pci_iounmap(pdev, ioaddr);
-		pci_release_regions(pdev);
-		pci_disable_device(pdev);
-		goto out;
-	}
-=======
 	if (rc < 0)
 		goto out_iounmap;
->>>>>>> d0b5e516
 
 	vortex_cards_found++;
 	goto out;
