/* SPDX-License-Identifier: BSD-3-Clause OR GPL-2.0 */
/* Copyright (c) 2019-2020 Marvell International Ltd. All rights reserved. */

#ifndef _PRESTERA_H_
#define _PRESTERA_H_

#include <linux/notifier.h>
#include <linux/skbuff.h>
#include <linux/workqueue.h>
#include <net/devlink.h>
#include <uapi/linux/if_ether.h>

#define PRESTERA_DRV_NAME	"prestera"

#define PRESTERA_DEFAULT_VID    1

struct prestera_fw_rev {
	u16 maj;
	u16 min;
	u16 sub;
};

struct prestera_port_stats {
	u64 good_octets_received;
	u64 bad_octets_received;
	u64 mac_trans_error;
	u64 broadcast_frames_received;
	u64 multicast_frames_received;
	u64 frames_64_octets;
	u64 frames_65_to_127_octets;
	u64 frames_128_to_255_octets;
	u64 frames_256_to_511_octets;
	u64 frames_512_to_1023_octets;
	u64 frames_1024_to_max_octets;
	u64 excessive_collision;
	u64 multicast_frames_sent;
	u64 broadcast_frames_sent;
	u64 fc_sent;
	u64 fc_received;
	u64 buffer_overrun;
	u64 undersize;
	u64 fragments;
	u64 oversize;
	u64 jabber;
	u64 rx_error_frame_received;
	u64 bad_crc;
	u64 collisions;
	u64 late_collision;
	u64 unicast_frames_received;
	u64 unicast_frames_sent;
	u64 sent_multiple;
	u64 sent_deferred;
	u64 good_octets_sent;
};

#define PRESTERA_AP_PORT_MAX   (10)

struct prestera_port_caps {
	u64 supp_link_modes;
	u8 supp_fec;
	u8 type;
	u8 transceiver;
};

struct prestera_lag {
	struct net_device *dev;
	struct list_head members;
	u16 member_count;
	u16 lag_id;
};

struct prestera_flow_block;

struct prestera_port_mac_state {
	u32 mode;
	u32 speed;
	bool oper;
	u8 duplex;
	u8 fc;
	u8 fec;
};

struct prestera_port_phy_state {
	u64 lmode_bmap;
	struct {
		bool pause;
		bool asym_pause;
	} remote_fc;
	u8 mdix;
};

struct prestera_port_mac_config {
	u32 mode;
	u32 speed;
	bool admin;
	u8 inband;
	u8 duplex;
	u8 fec;
};

struct prestera_port_phy_config {
	u32 mode;
	bool admin;
	u8 mdix;
};

struct prestera_port {
	struct net_device *dev;
	struct prestera_switch *sw;
	struct prestera_flow_block *flow_block;
	struct devlink_port dl_port;
	struct list_head lag_member;
	struct prestera_lag *lag;
	u32 id;
	u32 hw_id;
	u32 dev_id;
	u16 fp_id;
	u16 pvid;
	bool autoneg;
	u64 adver_link_modes;
	u8 adver_fec;
	struct prestera_port_caps caps;
	struct list_head list;
	struct list_head vlans_list;
	struct {
		struct prestera_port_stats stats;
		struct delayed_work caching_dw;
	} cached_hw_stats;
	struct prestera_port_mac_config cfg_mac;
	struct prestera_port_phy_config cfg_phy;
	struct prestera_port_mac_state state_mac;
	struct prestera_port_phy_state state_phy;
};

struct prestera_device {
	struct device *dev;
	u8 __iomem *ctl_regs;
	u8 __iomem *pp_regs;
	struct prestera_fw_rev fw_rev;
	void *priv;

	/* called by device driver to handle received packets */
	void (*recv_pkt)(struct prestera_device *dev);

	/* called by device driver to pass event up to the higher layer */
	int (*recv_msg)(struct prestera_device *dev, void *msg, size_t size);

	/* called by higher layer to send request to the firmware */
	int (*send_req)(struct prestera_device *dev, int qid, void *in_msg,
			size_t in_size, void *out_msg, size_t out_size,
			unsigned int wait);
};

enum prestera_event_type {
	PRESTERA_EVENT_TYPE_UNSPEC,

	PRESTERA_EVENT_TYPE_PORT,
	PRESTERA_EVENT_TYPE_FDB,
	PRESTERA_EVENT_TYPE_RXTX,

	PRESTERA_EVENT_TYPE_MAX
};

enum prestera_rxtx_event_id {
	PRESTERA_RXTX_EVENT_UNSPEC,
	PRESTERA_RXTX_EVENT_RCV_PKT,
};

enum prestera_port_event_id {
	PRESTERA_PORT_EVENT_UNSPEC,
	PRESTERA_PORT_EVENT_MAC_STATE_CHANGED,
};

struct prestera_port_event {
	u32 port_id;
	union {
		struct {
			u32 mode;
			u32 speed;
			u8 oper;
			u8 duplex;
			u8 fc;
			u8 fec;
		} mac;
		struct {
			u64 lmode_bmap;
			struct {
				bool pause;
				bool asym_pause;
			} remote_fc;
			u8 mdix;
		} phy;
	} data;
};

enum prestera_fdb_entry_type {
	PRESTERA_FDB_ENTRY_TYPE_REG_PORT,
	PRESTERA_FDB_ENTRY_TYPE_LAG,
	PRESTERA_FDB_ENTRY_TYPE_MAX
};

enum prestera_fdb_event_id {
	PRESTERA_FDB_EVENT_UNSPEC,
	PRESTERA_FDB_EVENT_LEARNED,
	PRESTERA_FDB_EVENT_AGED,
};

struct prestera_fdb_event {
	enum prestera_fdb_entry_type type;
	union {
		u32 port_id;
		u16 lag_id;
	} dest;
	u32 vid;
	union {
		u8 mac[ETH_ALEN];
	} data;
};

struct prestera_event {
	u16 id;
	union {
		struct prestera_port_event port_evt;
		struct prestera_fdb_event fdb_evt;
	};
};

enum prestera_if_type {
	/* the interface is of port type (dev,port) */
	PRESTERA_IF_PORT_E = 0,

	/* the interface is of lag type (lag-id) */
	PRESTERA_IF_LAG_E = 1,

	/* the interface is of Vid type (vlan-id) */
	PRESTERA_IF_VID_E = 3,
};

struct prestera_iface {
	enum prestera_if_type type;
	struct {
		u32 hw_dev_num;
		u32 port_num;
	} dev_port;
	u32 hw_dev_num;
	u16 vr_id;
	u16 lag_id;
	u16 vlan_id;
};

struct prestera_switchdev;
struct prestera_span;
struct prestera_rxtx;
struct prestera_trap_data;
struct prestera_acl;

struct prestera_switch {
	struct prestera_device *dev;
	struct prestera_switchdev *swdev;
	struct prestera_rxtx *rxtx;
	struct prestera_acl *acl;
	struct prestera_span *span;
	struct list_head event_handlers;
	struct notifier_block netdev_nb;
	struct prestera_trap_data *trap_data;
	char base_mac[ETH_ALEN];
	struct list_head port_list;
	rwlock_t port_list_lock;
	u32 port_count;
	u32 mtu_min;
	u32 mtu_max;
	u8 id;
	struct prestera_router *router;
	struct prestera_lag *lags;
	struct prestera_counter *counter;
	u8 lag_member_max;
	u8 lag_max;
};

struct prestera_router {
	struct prestera_switch *sw;
	struct list_head vr_list;
	struct list_head rif_entry_list;
	struct notifier_block inetaddr_nb;
	struct notifier_block inetaddr_valid_nb;
};

struct prestera_rxtx_params {
	bool use_sdma;
	u32 map_addr;
};

#define prestera_dev(sw)		((sw)->dev->dev)

static inline void prestera_write(const struct prestera_switch *sw,
				  unsigned int reg, u32 val)
{
	writel(val, sw->dev->pp_regs + reg);
}

static inline u32 prestera_read(const struct prestera_switch *sw,
				unsigned int reg)
{
	return readl(sw->dev->pp_regs + reg);
}

int prestera_device_register(struct prestera_device *dev);
void prestera_device_unregister(struct prestera_device *dev);

struct prestera_port *prestera_port_find_by_hwid(struct prestera_switch *sw,
						 u32 dev_id, u32 hw_id);

int prestera_port_autoneg_set(struct prestera_port *port, u64 link_modes);
<<<<<<< HEAD
=======

int prestera_router_init(struct prestera_switch *sw);
void prestera_router_fini(struct prestera_switch *sw);
>>>>>>> 754e0b0e

struct prestera_port *prestera_find_port(struct prestera_switch *sw, u32 id);

int prestera_port_cfg_mac_read(struct prestera_port *port,
			       struct prestera_port_mac_config *cfg);

int prestera_port_cfg_mac_write(struct prestera_port *port,
				struct prestera_port_mac_config *cfg);

struct prestera_port *prestera_port_dev_lower_find(struct net_device *dev);

int prestera_port_pvid_set(struct prestera_port *port, u16 vid);

bool prestera_netdev_check(const struct net_device *dev);

int prestera_is_valid_mac_addr(struct prestera_port *port, const u8 *addr);

bool prestera_port_is_lag_member(const struct prestera_port *port);

struct prestera_lag *prestera_lag_by_id(struct prestera_switch *sw, u16 id);

u16 prestera_port_lag_id(const struct prestera_port *port);

#endif /* _PRESTERA_H_ */<|MERGE_RESOLUTION|>--- conflicted
+++ resolved
@@ -311,12 +311,9 @@
 						 u32 dev_id, u32 hw_id);
 
 int prestera_port_autoneg_set(struct prestera_port *port, u64 link_modes);
-<<<<<<< HEAD
-=======
 
 int prestera_router_init(struct prestera_switch *sw);
 void prestera_router_fini(struct prestera_switch *sw);
->>>>>>> 754e0b0e
 
 struct prestera_port *prestera_find_port(struct prestera_switch *sw, u32 id);
 
