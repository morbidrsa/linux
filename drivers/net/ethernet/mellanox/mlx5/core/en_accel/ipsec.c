--- conflicted
+++ resolved
@@ -989,13 +989,10 @@
 	struct mlx5e_ipsec_sa_entry *sa_entry = to_ipsec_sa_entry(x);
 	struct mlx5e_ipsec_rule *ipsec_rule = &sa_entry->ipsec_rule;
 	struct net *net = dev_net(x->xso.dev);
-<<<<<<< HEAD
-=======
 	u64 trailer_packets = 0, trailer_bytes = 0;
 	u64 replay_packets = 0, replay_bytes = 0;
 	u64 auth_packets = 0, auth_bytes = 0;
 	u64 success_packets, success_bytes;
->>>>>>> 0c383648
 	u64 packets, bytes, lastuse;
 	size_t headers;
 
@@ -1007,14 +1004,6 @@
 		return;
 
 	if (sa_entry->attrs.dir == XFRM_DEV_OFFLOAD_IN) {
-<<<<<<< HEAD
-		mlx5_fc_query_cached(ipsec_rule->auth.fc, &bytes, &packets, &lastuse);
-		x->stats.integrity_failed += packets;
-		XFRM_ADD_STATS(net, LINUX_MIB_XFRMINSTATEPROTOERROR, packets);
-
-		mlx5_fc_query_cached(ipsec_rule->trailer.fc, &bytes, &packets, &lastuse);
-		XFRM_ADD_STATS(net, LINUX_MIB_XFRMINHDRERROR, packets);
-=======
 		mlx5_fc_query_cached(ipsec_rule->auth.fc, &auth_bytes,
 				     &auth_packets, &lastuse);
 		x->stats.integrity_failed += auth_packets;
@@ -1023,23 +1012,11 @@
 		mlx5_fc_query_cached(ipsec_rule->trailer.fc, &trailer_bytes,
 				     &trailer_packets, &lastuse);
 		XFRM_ADD_STATS(net, LINUX_MIB_XFRMINHDRERROR, trailer_packets);
->>>>>>> 0c383648
 	}
 
 	if (x->xso.type != XFRM_DEV_OFFLOAD_PACKET)
 		return;
 
-<<<<<<< HEAD
-	mlx5_fc_query_cached(ipsec_rule->fc, &bytes, &packets, &lastuse);
-	x->curlft.packets += packets;
-	x->curlft.bytes += bytes;
-
-	if (sa_entry->attrs.dir == XFRM_DEV_OFFLOAD_IN) {
-		mlx5_fc_query_cached(ipsec_rule->replay.fc, &bytes, &packets, &lastuse);
-		x->stats.replay += packets;
-		XFRM_ADD_STATS(net, LINUX_MIB_XFRMINSTATESEQERROR, packets);
-	}
-=======
 	if (sa_entry->attrs.dir == XFRM_DEV_OFFLOAD_IN) {
 		mlx5_fc_query_cached(ipsec_rule->replay.fc, &replay_bytes,
 				     &replay_packets, &lastuse);
@@ -1064,7 +1041,6 @@
 
 	success_bytes = bytes - auth_bytes - trailer_bytes - replay_bytes;
 	x->curlft.bytes += success_bytes - headers * success_packets;
->>>>>>> 0c383648
 }
 
 static int mlx5e_xfrm_validate_policy(struct mlx5_core_dev *mdev,
