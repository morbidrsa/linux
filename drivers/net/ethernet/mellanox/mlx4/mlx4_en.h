--- conflicted
+++ resolved
@@ -292,11 +292,7 @@
 	void *rx_info;
 	unsigned long bytes;
 	unsigned long packets;
-<<<<<<< HEAD
-#ifdef CONFIG_NET_LL_RX_POLL
-=======
 #ifdef CONFIG_NET_RX_BUSY_POLL
->>>>>>> bb78a92f
 	unsigned long yields;
 	unsigned long misses;
 	unsigned long cleaned;
@@ -322,11 +318,7 @@
 	struct mlx4_cqe *buf;
 #define MLX4_EN_OPCODE_ERROR	0x1e
 
-<<<<<<< HEAD
-#ifdef CONFIG_NET_LL_RX_POLL
-=======
 #ifdef CONFIG_NET_RX_BUSY_POLL
->>>>>>> bb78a92f
 	unsigned int state;
 #define MLX4_EN_CQ_STATE_IDLE        0
 #define MLX4_EN_CQ_STATE_NAPI     1    /* NAPI owns this CQ */
@@ -337,11 +329,7 @@
 #define CQ_YIELD (MLX4_EN_CQ_STATE_NAPI_YIELD | MLX4_EN_CQ_STATE_POLL_YIELD)
 #define CQ_USER_PEND (MLX4_EN_CQ_STATE_POLL | MLX4_EN_CQ_STATE_POLL_YIELD)
 	spinlock_t poll_lock; /* protects from LLS/napi conflicts */
-<<<<<<< HEAD
-#endif  /* CONFIG_NET_LL_RX_POLL */
-=======
 #endif  /* CONFIG_NET_RX_BUSY_POLL */
->>>>>>> bb78a92f
 };
 
 struct mlx4_en_port_profile {
@@ -592,11 +580,7 @@
 	struct rcu_head rcu;
 };
 
-<<<<<<< HEAD
-#ifdef CONFIG_NET_LL_RX_POLL
-=======
 #ifdef CONFIG_NET_RX_BUSY_POLL
->>>>>>> bb78a92f
 static inline void mlx4_en_cq_init_lock(struct mlx4_en_cq *cq)
 {
 	spin_lock_init(&cq->poll_lock);
@@ -703,11 +687,7 @@
 {
 	return false;
 }
-<<<<<<< HEAD
-#endif /* CONFIG_NET_LL_RX_POLL */
-=======
 #endif /* CONFIG_NET_RX_BUSY_POLL */
->>>>>>> bb78a92f
 
 #define MLX4_EN_WOL_DO_MODIFY (1ULL << 63)
 
