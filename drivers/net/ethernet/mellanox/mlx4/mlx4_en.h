/*
 * Copyright (c) 2007 Mellanox Technologies. All rights reserved.
 *
 * This software is available to you under a choice of one of two
 * licenses.  You may choose to be licensed under the terms of the GNU
 * General Public License (GPL) Version 2, available from the file
 * COPYING in the main directory of this source tree, or the
 * OpenIB.org BSD license below:
 *
 *     Redistribution and use in source and binary forms, with or
 *     without modification, are permitted provided that the following
 *     conditions are met:
 *
 *      - Redistributions of source code must retain the above
 *        copyright notice, this list of conditions and the following
 *        disclaimer.
 *
 *      - Redistributions in binary form must reproduce the above
 *        copyright notice, this list of conditions and the following
 *        disclaimer in the documentation and/or other materials
 *        provided with the distribution.
 *
 * THE SOFTWARE IS PROVIDED "AS IS", WITHOUT WARRANTY OF ANY KIND,
 * EXPRESS OR IMPLIED, INCLUDING BUT NOT LIMITED TO THE WARRANTIES OF
 * MERCHANTABILITY, FITNESS FOR A PARTICULAR PURPOSE AND
 * NONINFRINGEMENT. IN NO EVENT SHALL THE AUTHORS OR COPYRIGHT HOLDERS
 * BE LIABLE FOR ANY CLAIM, DAMAGES OR OTHER LIABILITY, WHETHER IN AN
 * ACTION OF CONTRACT, TORT OR OTHERWISE, ARISING FROM, OUT OF OR IN
 * CONNECTION WITH THE SOFTWARE OR THE USE OR OTHER DEALINGS IN THE
 * SOFTWARE.
 *
 */

#ifndef _MLX4_EN_H_
#define _MLX4_EN_H_

#include <linux/bitops.h>
#include <linux/compiler.h>
#include <linux/list.h>
#include <linux/mutex.h>
#include <linux/netdevice.h>
#include <linux/if_vlan.h>
#include <linux/net_tstamp.h>
#ifdef CONFIG_MLX4_EN_DCB
#include <linux/dcbnl.h>
#endif
#include <linux/cpu_rmap.h>

#include <linux/mlx4/device.h>
#include <linux/mlx4/qp.h>
#include <linux/mlx4/cq.h>
#include <linux/mlx4/srq.h>
#include <linux/mlx4/doorbell.h>
#include <linux/mlx4/cmd.h>

#include "en_port.h"

#define DRV_NAME	"mlx4_en"
#define DRV_VERSION	"2.0"
#define DRV_RELDATE	"Dec 2011"

#define MLX4_EN_MSG_LEVEL	(NETIF_MSG_LINK | NETIF_MSG_IFDOWN)

/*
 * Device constants
 */


#define MLX4_EN_PAGE_SHIFT	12
#define MLX4_EN_PAGE_SIZE	(1 << MLX4_EN_PAGE_SHIFT)
#define DEF_RX_RINGS		16
#define MAX_RX_RINGS		128
#define MIN_RX_RINGS		4
#define TXBB_SIZE		64
#define HEADROOM		(2048 / TXBB_SIZE + 1)
#define STAMP_STRIDE		64
#define STAMP_DWORDS		(STAMP_STRIDE / 4)
#define STAMP_SHIFT		31
#define STAMP_VAL		0x7fffffff
#define STATS_DELAY		(HZ / 4)
#define SERVICE_TASK_DELAY	(HZ / 4)
#define MAX_NUM_OF_FS_RULES	256

#define MLX4_EN_FILTER_HASH_SHIFT 4
#define MLX4_EN_FILTER_EXPIRY_QUOTA 60

/* Typical TSO descriptor with 16 gather entries is 352 bytes... */
#define MAX_DESC_SIZE		512
#define MAX_DESC_TXBBS		(MAX_DESC_SIZE / TXBB_SIZE)

/*
 * OS related constants and tunables
 */

#define MLX4_EN_WATCHDOG_TIMEOUT	(15 * HZ)

/* Use the maximum between 16384 and a single page */
#define MLX4_EN_ALLOC_SIZE	PAGE_ALIGN(16384)

#define MLX4_EN_ALLOC_PREFER_ORDER	PAGE_ALLOC_COSTLY_ORDER

/* Receive fragment sizes; we use at most 3 fragments (for 9600 byte MTU
 * and 4K allocations) */
enum {
	FRAG_SZ0 = 1536 - NET_IP_ALIGN,
	FRAG_SZ1 = 4096,
	FRAG_SZ2 = 4096,
	FRAG_SZ3 = MLX4_EN_ALLOC_SIZE
};
#define MLX4_EN_MAX_RX_FRAGS	4

/* Maximum ring sizes */
#define MLX4_EN_MAX_TX_SIZE	8192
#define MLX4_EN_MAX_RX_SIZE	8192

/* Minimum ring size for our page-allocation scheme to work */
#define MLX4_EN_MIN_RX_SIZE	(MLX4_EN_ALLOC_SIZE / SMP_CACHE_BYTES)
#define MLX4_EN_MIN_TX_SIZE	(4096 / TXBB_SIZE)

#define MLX4_EN_SMALL_PKT_SIZE		64
#define MLX4_EN_MAX_TX_RING_P_UP	32
#define MLX4_EN_NUM_UP			8
#define MLX4_EN_DEF_TX_RING_SIZE	512
#define MLX4_EN_DEF_RX_RING_SIZE  	1024
#define MAX_TX_RINGS			(MLX4_EN_MAX_TX_RING_P_UP * \
					 MLX4_EN_NUM_UP)

/* Target number of packets to coalesce with interrupt moderation */
#define MLX4_EN_RX_COAL_TARGET	44
#define MLX4_EN_RX_COAL_TIME	0x10

#define MLX4_EN_TX_COAL_PKTS	16
#define MLX4_EN_TX_COAL_TIME	0x10

#define MLX4_EN_RX_RATE_LOW		400000
#define MLX4_EN_RX_COAL_TIME_LOW	0
#define MLX4_EN_RX_RATE_HIGH		450000
#define MLX4_EN_RX_COAL_TIME_HIGH	128
#define MLX4_EN_RX_SIZE_THRESH		1024
#define MLX4_EN_RX_RATE_THRESH		(1000000 / MLX4_EN_RX_COAL_TIME_HIGH)
#define MLX4_EN_SAMPLE_INTERVAL		0
#define MLX4_EN_AVG_PKT_SMALL		256

#define MLX4_EN_AUTO_CONF	0xffff

#define MLX4_EN_DEF_RX_PAUSE	1
#define MLX4_EN_DEF_TX_PAUSE	1

/* Interval between successive polls in the Tx routine when polling is used
   instead of interrupts (in per-core Tx rings) - should be power of 2 */
#define MLX4_EN_TX_POLL_MODER	16
#define MLX4_EN_TX_POLL_TIMEOUT	(HZ / 4)

#define ETH_LLC_SNAP_SIZE	8

#define SMALL_PACKET_SIZE      (256 - NET_IP_ALIGN)
#define HEADER_COPY_SIZE       (128 - NET_IP_ALIGN)
#define MLX4_LOOPBACK_TEST_PAYLOAD (HEADER_COPY_SIZE - ETH_HLEN)

#define MLX4_EN_MIN_MTU		46
#define ETH_BCAST		0xffffffffffffULL

#define MLX4_EN_LOOPBACK_RETRIES	5
#define MLX4_EN_LOOPBACK_TIMEOUT	100

#ifdef MLX4_EN_PERF_STAT
/* Number of samples to 'average' */
#define AVG_SIZE			128
#define AVG_FACTOR			1024
#define NUM_PERF_STATS			NUM_PERF_COUNTERS

#define INC_PERF_COUNTER(cnt)		(++(cnt))
#define ADD_PERF_COUNTER(cnt, add)	((cnt) += (add))
#define AVG_PERF_COUNTER(cnt, sample) \
	((cnt) = ((cnt) * (AVG_SIZE - 1) + (sample) * AVG_FACTOR) / AVG_SIZE)
#define GET_PERF_COUNTER(cnt)		(cnt)
#define GET_AVG_PERF_COUNTER(cnt)	((cnt) / AVG_FACTOR)

#else

#define NUM_PERF_STATS			0
#define INC_PERF_COUNTER(cnt)		do {} while (0)
#define ADD_PERF_COUNTER(cnt, add)	do {} while (0)
#define AVG_PERF_COUNTER(cnt, sample)	do {} while (0)
#define GET_PERF_COUNTER(cnt)		(0)
#define GET_AVG_PERF_COUNTER(cnt)	(0)
#endif /* MLX4_EN_PERF_STAT */

/*
 * Configurables
 */

enum cq_type {
	RX = 0,
	TX = 1,
};


/*
 * Useful macros
 */
#define ROUNDUP_LOG2(x)		ilog2(roundup_pow_of_two(x))
#define XNOR(x, y)		(!(x) == !(y))


struct mlx4_en_tx_info {
	struct sk_buff *skb;
	u32 nr_txbb;
	u32 nr_bytes;
	u8 linear;
	u8 data_offset;
	u8 inl;
	u8 ts_requested;
};


#define MLX4_EN_BIT_DESC_OWN	0x80000000
#define CTRL_SIZE	sizeof(struct mlx4_wqe_ctrl_seg)
#define MLX4_EN_MEMTYPE_PAD	0x100
#define DS_SIZE		sizeof(struct mlx4_wqe_data_seg)


struct mlx4_en_tx_desc {
	struct mlx4_wqe_ctrl_seg ctrl;
	union {
		struct mlx4_wqe_data_seg data; /* at least one data segment */
		struct mlx4_wqe_lso_seg lso;
		struct mlx4_wqe_inline_seg inl;
	};
};

#define MLX4_EN_USE_SRQ		0x01000000

#define MLX4_EN_CX3_LOW_ID	0x1000
#define MLX4_EN_CX3_HIGH_ID	0x1005

struct mlx4_en_rx_alloc {
	struct page	*page;
	dma_addr_t	dma;
	u32		offset;
	u32		size;
};

struct mlx4_en_tx_ring {
	struct mlx4_hwq_resources wqres;
	u32 size ; /* number of TXBBs */
	u32 size_mask;
	u16 stride;
	u16 cqn;	/* index of port CQ associated with this ring */
	u32 prod;
	u32 cons;
	u32 buf_size;
	u32 doorbell_qpn;
	void *buf;
	u16 poll_cnt;
	struct mlx4_en_tx_info *tx_info;
	u8 *bounce_buf;
	u32 last_nr_txbb;
	struct mlx4_qp qp;
	struct mlx4_qp_context context;
	int qpn;
	enum mlx4_qp_state qp_state;
	struct mlx4_srq dummy;
	unsigned long bytes;
	unsigned long packets;
	unsigned long tx_csum;
	struct mlx4_bf bf;
	bool bf_enabled;
	struct netdev_queue *tx_queue;
	int hwtstamp_tx_type;
};

struct mlx4_en_rx_desc {
	/* actual number of entries depends on rx ring stride */
	struct mlx4_wqe_data_seg data[0];
};

struct mlx4_en_rx_ring {
	struct mlx4_hwq_resources wqres;
	struct mlx4_en_rx_alloc page_alloc[MLX4_EN_MAX_RX_FRAGS];
	u32 size ;	/* number of Rx descs*/
	u32 actual_size;
	u32 size_mask;
	u16 stride;
	u16 log_stride;
	u16 cqn;	/* index of port CQ associated with this ring */
	u32 prod;
	u32 cons;
	u32 buf_size;
	u8  fcs_del;
	void *buf;
	void *rx_info;
	unsigned long bytes;
	unsigned long packets;
#ifdef CONFIG_NET_LL_RX_POLL
	unsigned long yields;
	unsigned long misses;
	unsigned long cleaned;
#endif
	unsigned long csum_ok;
	unsigned long csum_none;
	int hwtstamp_rx_filter;
};

struct mlx4_en_cq {
	struct mlx4_cq          mcq;
	struct mlx4_hwq_resources wqres;
	int                     ring;
	spinlock_t              lock;
	struct net_device      *dev;
	struct napi_struct	napi;
	int size;
	int buf_size;
	unsigned vector;
	enum cq_type is_tx;
	u16 moder_time;
	u16 moder_cnt;
	struct mlx4_cqe *buf;
#define MLX4_EN_OPCODE_ERROR	0x1e

#ifdef CONFIG_NET_LL_RX_POLL
	unsigned int state;
#define MLX4_EN_CQ_STATE_IDLE        0
#define MLX4_EN_CQ_STATE_NAPI     1    /* NAPI owns this CQ */
#define MLX4_EN_CQ_STATE_POLL     2    /* poll owns this CQ */
#define MLX4_CQ_LOCKED (MLX4_EN_CQ_STATE_NAPI | MLX4_EN_CQ_STATE_POLL)
#define MLX4_EN_CQ_STATE_NAPI_YIELD  4    /* NAPI yielded this CQ */
#define MLX4_EN_CQ_STATE_POLL_YIELD  8    /* poll yielded this CQ */
#define CQ_YIELD (MLX4_EN_CQ_STATE_NAPI_YIELD | MLX4_EN_CQ_STATE_POLL_YIELD)
#define CQ_USER_PEND (MLX4_EN_CQ_STATE_POLL | MLX4_EN_CQ_STATE_POLL_YIELD)
	spinlock_t poll_lock; /* protects from LLS/napi conflicts */
#endif  /* CONFIG_NET_LL_RX_POLL */
};

struct mlx4_en_port_profile {
	u32 flags;
	u32 tx_ring_num;
	u32 rx_ring_num;
	u32 tx_ring_size;
	u32 rx_ring_size;
	u8 rx_pause;
	u8 rx_ppp;
	u8 tx_pause;
	u8 tx_ppp;
	int rss_rings;
};

struct mlx4_en_profile {
	int rss_xor;
	int udp_rss;
	u8 rss_mask;
	u32 active_ports;
	u32 small_pkt_int;
	u8 no_reset;
	u8 num_tx_rings_p_up;
	struct mlx4_en_port_profile prof[MLX4_MAX_PORTS + 1];
};

struct mlx4_en_dev {
	struct mlx4_dev         *dev;
	struct pci_dev		*pdev;
	struct mutex		state_lock;
	struct net_device       *pndev[MLX4_MAX_PORTS + 1];
	u32                     port_cnt;
	bool			device_up;
	struct mlx4_en_profile  profile;
	u32			LSO_support;
	struct workqueue_struct *workqueue;
	struct device           *dma_device;
	void __iomem            *uar_map;
	struct mlx4_uar         priv_uar;
	struct mlx4_mr		mr;
	u32                     priv_pdn;
	spinlock_t              uar_lock;
	u8			mac_removed[MLX4_MAX_PORTS + 1];
	struct cyclecounter	cycles;
	struct timecounter	clock;
	unsigned long		last_overflow_check;
	unsigned long		overflow_period;
};


struct mlx4_en_rss_map {
	int base_qpn;
	struct mlx4_qp qps[MAX_RX_RINGS];
	enum mlx4_qp_state state[MAX_RX_RINGS];
	struct mlx4_qp indir_qp;
	enum mlx4_qp_state indir_state;
};

struct mlx4_en_port_state {
	int link_state;
	int link_speed;
	int transciver;
};

struct mlx4_en_pkt_stats {
	unsigned long broadcast;
	unsigned long rx_prio[8];
	unsigned long tx_prio[8];
#define NUM_PKT_STATS		17
};

struct mlx4_en_port_stats {
	unsigned long tso_packets;
	unsigned long queue_stopped;
	unsigned long wake_queue;
	unsigned long tx_timeout;
	unsigned long rx_alloc_failed;
	unsigned long rx_chksum_good;
	unsigned long rx_chksum_none;
	unsigned long tx_chksum_offload;
#define NUM_PORT_STATS		8
};

struct mlx4_en_perf_stats {
	u32 tx_poll;
	u64 tx_pktsz_avg;
	u32 inflight_avg;
	u16 tx_coal_avg;
	u16 rx_coal_avg;
	u32 napi_quota;
#define NUM_PERF_COUNTERS		6
};

enum mlx4_en_mclist_act {
	MCLIST_NONE,
	MCLIST_REM,
	MCLIST_ADD,
};

struct mlx4_en_mc_list {
	struct list_head	list;
	enum mlx4_en_mclist_act	action;
	u8			addr[ETH_ALEN];
	u64			reg_id;
};

struct mlx4_en_frag_info {
	u16 frag_size;
	u16 frag_prefix_size;
	u16 frag_stride;
	u16 frag_align;
};

#ifdef CONFIG_MLX4_EN_DCB
/* Minimal TC BW - setting to 0 will block traffic */
#define MLX4_EN_BW_MIN 1
#define MLX4_EN_BW_MAX 100 /* Utilize 100% of the line */

#define MLX4_EN_TC_ETS 7

#endif

struct ethtool_flow_id {
	struct list_head list;
	struct ethtool_rx_flow_spec flow_spec;
	u64 id;
};

enum {
	MLX4_EN_FLAG_PROMISC		= (1 << 0),
	MLX4_EN_FLAG_MC_PROMISC		= (1 << 1),
	/* whether we need to enable hardware loopback by putting dmac
	 * in Tx WQE
	 */
	MLX4_EN_FLAG_ENABLE_HW_LOOPBACK	= (1 << 2),
	/* whether we need to drop packets that hardware loopback-ed */
	MLX4_EN_FLAG_RX_FILTER_NEEDED	= (1 << 3),
	MLX4_EN_FLAG_FORCE_PROMISC	= (1 << 4)
};

#define MLX4_EN_MAC_HASH_SIZE (1 << BITS_PER_BYTE)
#define MLX4_EN_MAC_HASH_IDX 5

struct mlx4_en_priv {
	struct mlx4_en_dev *mdev;
	struct mlx4_en_port_profile *prof;
	struct net_device *dev;
	unsigned long active_vlans[BITS_TO_LONGS(VLAN_N_VID)];
	struct net_device_stats stats;
	struct net_device_stats ret_stats;
	struct mlx4_en_port_state port_state;
	spinlock_t stats_lock;
	struct ethtool_flow_id ethtool_rules[MAX_NUM_OF_FS_RULES];
	/* To allow rules removal while port is going down */
	struct list_head ethtool_list;

	unsigned long last_moder_packets[MAX_RX_RINGS];
	unsigned long last_moder_tx_packets;
	unsigned long last_moder_bytes[MAX_RX_RINGS];
	unsigned long last_moder_jiffies;
	int last_moder_time[MAX_RX_RINGS];
	u16 rx_usecs;
	u16 rx_frames;
	u16 tx_usecs;
	u16 tx_frames;
	u32 pkt_rate_low;
	u16 rx_usecs_low;
	u32 pkt_rate_high;
	u16 rx_usecs_high;
	u16 sample_interval;
	u16 adaptive_rx_coal;
	u32 msg_enable;
	u32 loopback_ok;
	u32 validate_loopback;

	struct mlx4_hwq_resources res;
	int link_state;
	int last_link_state;
	bool port_up;
	int port;
	int registered;
	int allocated;
	int stride;
	unsigned char prev_mac[ETH_ALEN + 2];
	int mac_index;
	unsigned max_mtu;
	int base_qpn;
	int cqe_factor;

	struct mlx4_en_rss_map rss_map;
	__be32 ctrl_flags;
	u32 flags;
	u8 num_tx_rings_p_up;
	u32 tx_ring_num;
	u32 rx_ring_num;
	u32 rx_skb_size;
	struct mlx4_en_frag_info frag_info[MLX4_EN_MAX_RX_FRAGS];
	u16 num_frags;
	u16 log_rx_info;

	struct mlx4_en_tx_ring *tx_ring;
	struct mlx4_en_rx_ring rx_ring[MAX_RX_RINGS];
	struct mlx4_en_cq *tx_cq;
	struct mlx4_en_cq rx_cq[MAX_RX_RINGS];
	struct mlx4_qp drop_qp;
	struct work_struct rx_mode_task;
	struct work_struct watchdog_task;
	struct work_struct linkstate_task;
	struct delayed_work stats_task;
	struct delayed_work service_task;
	struct mlx4_en_perf_stats pstats;
	struct mlx4_en_pkt_stats pkstats;
	struct mlx4_en_port_stats port_stats;
	u64 stats_bitmap;
	struct list_head mc_list;
	struct list_head curr_list;
	u64 broadcast_id;
	struct mlx4_en_stat_out_mbox hw_stats;
	int vids[128];
	bool wol;
	struct device *ddev;
	int base_tx_qpn;
	struct hlist_head mac_hash[MLX4_EN_MAC_HASH_SIZE];
	struct hwtstamp_config hwtstamp_config;

#ifdef CONFIG_MLX4_EN_DCB
	struct ieee_ets ets;
	u16 maxrate[IEEE_8021QAZ_MAX_TCS];
#endif
#ifdef CONFIG_RFS_ACCEL
	spinlock_t filters_lock;
	int last_filter_id;
	struct list_head filters;
	struct hlist_head filter_hash[1 << MLX4_EN_FILTER_HASH_SHIFT];
#endif

};

enum mlx4_en_wol {
	MLX4_EN_WOL_MAGIC = (1ULL << 61),
	MLX4_EN_WOL_ENABLED = (1ULL << 62),
};

struct mlx4_mac_entry {
	struct hlist_node hlist;
	unsigned char mac[ETH_ALEN + 2];
	u64 reg_id;
	struct rcu_head rcu;
};

<<<<<<< HEAD
=======
#ifdef CONFIG_NET_LL_RX_POLL
static inline void mlx4_en_cq_init_lock(struct mlx4_en_cq *cq)
{
	spin_lock_init(&cq->poll_lock);
	cq->state = MLX4_EN_CQ_STATE_IDLE;
}

/* called from the device poll rutine to get ownership of a cq */
static inline bool mlx4_en_cq_lock_napi(struct mlx4_en_cq *cq)
{
	int rc = true;
	spin_lock(&cq->poll_lock);
	if (cq->state & MLX4_CQ_LOCKED) {
		WARN_ON(cq->state & MLX4_EN_CQ_STATE_NAPI);
		cq->state |= MLX4_EN_CQ_STATE_NAPI_YIELD;
		rc = false;
	} else
		/* we don't care if someone yielded */
		cq->state = MLX4_EN_CQ_STATE_NAPI;
	spin_unlock(&cq->poll_lock);
	return rc;
}

/* returns true is someone tried to get the cq while napi had it */
static inline bool mlx4_en_cq_unlock_napi(struct mlx4_en_cq *cq)
{
	int rc = false;
	spin_lock(&cq->poll_lock);
	WARN_ON(cq->state & (MLX4_EN_CQ_STATE_POLL |
			       MLX4_EN_CQ_STATE_NAPI_YIELD));

	if (cq->state & MLX4_EN_CQ_STATE_POLL_YIELD)
		rc = true;
	cq->state = MLX4_EN_CQ_STATE_IDLE;
	spin_unlock(&cq->poll_lock);
	return rc;
}

/* called from mlx4_en_low_latency_poll() */
static inline bool mlx4_en_cq_lock_poll(struct mlx4_en_cq *cq)
{
	int rc = true;
	spin_lock_bh(&cq->poll_lock);
	if ((cq->state & MLX4_CQ_LOCKED)) {
		struct net_device *dev = cq->dev;
		struct mlx4_en_priv *priv = netdev_priv(dev);
		struct mlx4_en_rx_ring *rx_ring = &priv->rx_ring[cq->ring];

		cq->state |= MLX4_EN_CQ_STATE_POLL_YIELD;
		rc = false;
		rx_ring->yields++;
	} else
		/* preserve yield marks */
		cq->state |= MLX4_EN_CQ_STATE_POLL;
	spin_unlock_bh(&cq->poll_lock);
	return rc;
}

/* returns true if someone tried to get the cq while it was locked */
static inline bool mlx4_en_cq_unlock_poll(struct mlx4_en_cq *cq)
{
	int rc = false;
	spin_lock_bh(&cq->poll_lock);
	WARN_ON(cq->state & (MLX4_EN_CQ_STATE_NAPI));

	if (cq->state & MLX4_EN_CQ_STATE_POLL_YIELD)
		rc = true;
	cq->state = MLX4_EN_CQ_STATE_IDLE;
	spin_unlock_bh(&cq->poll_lock);
	return rc;
}

/* true if a socket is polling, even if it did not get the lock */
static inline bool mlx4_en_cq_ll_polling(struct mlx4_en_cq *cq)
{
	WARN_ON(!(cq->state & MLX4_CQ_LOCKED));
	return cq->state & CQ_USER_PEND;
}
#else
static inline void mlx4_en_cq_init_lock(struct mlx4_en_cq *cq)
{
}

static inline bool mlx4_en_cq_lock_napi(struct mlx4_en_cq *cq)
{
	return true;
}

static inline bool mlx4_en_cq_unlock_napi(struct mlx4_en_cq *cq)
{
	return false;
}

static inline bool mlx4_en_cq_lock_poll(struct mlx4_en_cq *cq)
{
	return false;
}

static inline bool mlx4_en_cq_unlock_poll(struct mlx4_en_cq *cq)
{
	return false;
}

static inline bool mlx4_en_cq_ll_polling(struct mlx4_en_cq *cq)
{
	return false;
}
#endif /* CONFIG_NET_LL_RX_POLL */

>>>>>>> d0e0ac97
#define MLX4_EN_WOL_DO_MODIFY (1ULL << 63)

void mlx4_en_update_loopback_state(struct net_device *dev,
				   netdev_features_t features);

void mlx4_en_destroy_netdev(struct net_device *dev);
int mlx4_en_init_netdev(struct mlx4_en_dev *mdev, int port,
			struct mlx4_en_port_profile *prof);

int mlx4_en_start_port(struct net_device *dev);
void mlx4_en_stop_port(struct net_device *dev, int detach);

void mlx4_en_free_resources(struct mlx4_en_priv *priv);
int mlx4_en_alloc_resources(struct mlx4_en_priv *priv);

int mlx4_en_create_cq(struct mlx4_en_priv *priv, struct mlx4_en_cq *cq,
		      int entries, int ring, enum cq_type mode);
void mlx4_en_destroy_cq(struct mlx4_en_priv *priv, struct mlx4_en_cq *cq);
int mlx4_en_activate_cq(struct mlx4_en_priv *priv, struct mlx4_en_cq *cq,
			int cq_idx);
void mlx4_en_deactivate_cq(struct mlx4_en_priv *priv, struct mlx4_en_cq *cq);
int mlx4_en_set_cq_moder(struct mlx4_en_priv *priv, struct mlx4_en_cq *cq);
int mlx4_en_arm_cq(struct mlx4_en_priv *priv, struct mlx4_en_cq *cq);

void mlx4_en_tx_irq(struct mlx4_cq *mcq);
u16 mlx4_en_select_queue(struct net_device *dev, struct sk_buff *skb);
netdev_tx_t mlx4_en_xmit(struct sk_buff *skb, struct net_device *dev);

int mlx4_en_create_tx_ring(struct mlx4_en_priv *priv, struct mlx4_en_tx_ring *ring,
			   int qpn, u32 size, u16 stride);
void mlx4_en_destroy_tx_ring(struct mlx4_en_priv *priv, struct mlx4_en_tx_ring *ring);
int mlx4_en_activate_tx_ring(struct mlx4_en_priv *priv,
			     struct mlx4_en_tx_ring *ring,
			     int cq, int user_prio);
void mlx4_en_deactivate_tx_ring(struct mlx4_en_priv *priv,
				struct mlx4_en_tx_ring *ring);

int mlx4_en_create_rx_ring(struct mlx4_en_priv *priv,
			   struct mlx4_en_rx_ring *ring,
			   u32 size, u16 stride);
void mlx4_en_destroy_rx_ring(struct mlx4_en_priv *priv,
			     struct mlx4_en_rx_ring *ring,
			     u32 size, u16 stride);
int mlx4_en_activate_rx_rings(struct mlx4_en_priv *priv);
void mlx4_en_deactivate_rx_ring(struct mlx4_en_priv *priv,
				struct mlx4_en_rx_ring *ring);
int mlx4_en_process_rx_cq(struct net_device *dev,
			  struct mlx4_en_cq *cq,
			  int budget);
int mlx4_en_poll_rx_cq(struct napi_struct *napi, int budget);
void mlx4_en_fill_qp_context(struct mlx4_en_priv *priv, int size, int stride,
		int is_tx, int rss, int qpn, int cqn, int user_prio,
		struct mlx4_qp_context *context);
void mlx4_en_sqp_event(struct mlx4_qp *qp, enum mlx4_event event);
int mlx4_en_map_buffer(struct mlx4_buf *buf);
void mlx4_en_unmap_buffer(struct mlx4_buf *buf);

void mlx4_en_calc_rx_buf(struct net_device *dev);
int mlx4_en_config_rss_steer(struct mlx4_en_priv *priv);
void mlx4_en_release_rss_steer(struct mlx4_en_priv *priv);
int mlx4_en_create_drop_qp(struct mlx4_en_priv *priv);
void mlx4_en_destroy_drop_qp(struct mlx4_en_priv *priv);
int mlx4_en_free_tx_buf(struct net_device *dev, struct mlx4_en_tx_ring *ring);
void mlx4_en_rx_irq(struct mlx4_cq *mcq);

int mlx4_SET_MCAST_FLTR(struct mlx4_dev *dev, u8 port, u64 mac, u64 clear, u8 mode);
int mlx4_SET_VLAN_FLTR(struct mlx4_dev *dev, struct mlx4_en_priv *priv);

int mlx4_en_DUMP_ETH_STATS(struct mlx4_en_dev *mdev, u8 port, u8 reset);
int mlx4_en_QUERY_PORT(struct mlx4_en_dev *mdev, u8 port);

#ifdef CONFIG_MLX4_EN_DCB
extern const struct dcbnl_rtnl_ops mlx4_en_dcbnl_ops;
extern const struct dcbnl_rtnl_ops mlx4_en_dcbnl_pfc_ops;
#endif

int mlx4_en_setup_tc(struct net_device *dev, u8 up);

#ifdef CONFIG_RFS_ACCEL
void mlx4_en_cleanup_filters(struct mlx4_en_priv *priv,
			     struct mlx4_en_rx_ring *rx_ring);
#endif

#define MLX4_EN_NUM_SELF_TEST	5
void mlx4_en_ex_selftest(struct net_device *dev, u32 *flags, u64 *buf);
u64 mlx4_en_mac_to_u64(u8 *addr);
void mlx4_en_ptp_overflow_check(struct mlx4_en_dev *mdev);

/*
 * Functions for time stamping
 */
u64 mlx4_en_get_cqe_ts(struct mlx4_cqe *cqe);
void mlx4_en_fill_hwtstamps(struct mlx4_en_dev *mdev,
			    struct skb_shared_hwtstamps *hwts,
			    u64 timestamp);
void mlx4_en_init_timestamp(struct mlx4_en_dev *mdev);
int mlx4_en_timestamp_config(struct net_device *dev,
			     int tx_type,
			     int rx_filter);

/* Globals
 */
extern const struct ethtool_ops mlx4_en_ethtool_ops;



/*
 * printk / logging functions
 */

__printf(3, 4)
int en_print(const char *level, const struct mlx4_en_priv *priv,
	     const char *format, ...);

#define en_dbg(mlevel, priv, format, arg...)			\
do {								\
	if (NETIF_MSG_##mlevel & priv->msg_enable)		\
		en_print(KERN_DEBUG, priv, format, ##arg);	\
} while (0)
#define en_warn(priv, format, arg...)			\
	en_print(KERN_WARNING, priv, format, ##arg)
#define en_err(priv, format, arg...)			\
	en_print(KERN_ERR, priv, format, ##arg)
#define en_info(priv, format, arg...)			\
	en_print(KERN_INFO, priv, format, ## arg)

#define mlx4_err(mdev, format, arg...)			\
	pr_err("%s %s: " format, DRV_NAME,		\
	       dev_name(&mdev->pdev->dev), ##arg)
#define mlx4_info(mdev, format, arg...)			\
	pr_info("%s %s: " format, DRV_NAME,		\
		dev_name(&mdev->pdev->dev), ##arg)
#define mlx4_warn(mdev, format, arg...)			\
	pr_warning("%s %s: " format, DRV_NAME,		\
		   dev_name(&mdev->pdev->dev), ##arg)

#endif<|MERGE_RESOLUTION|>--- conflicted
+++ resolved
@@ -580,8 +580,6 @@
 	struct rcu_head rcu;
 };
 
-<<<<<<< HEAD
-=======
 #ifdef CONFIG_NET_LL_RX_POLL
 static inline void mlx4_en_cq_init_lock(struct mlx4_en_cq *cq)
 {
@@ -691,7 +689,6 @@
 }
 #endif /* CONFIG_NET_LL_RX_POLL */
 
->>>>>>> d0e0ac97
 #define MLX4_EN_WOL_DO_MODIFY (1ULL << 63)
 
 void mlx4_en_update_loopback_state(struct net_device *dev,
