/*
 * Copyright (c) 2007 Mellanox Technologies. All rights reserved.
 *
 * This software is available to you under a choice of one of two
 * licenses.  You may choose to be licensed under the terms of the GNU
 * General Public License (GPL) Version 2, available from the file
 * COPYING in the main directory of this source tree, or the
 * OpenIB.org BSD license below:
 *
 *     Redistribution and use in source and binary forms, with or
 *     without modification, are permitted provided that the following
 *     conditions are met:
 *
 *      - Redistributions of source code must retain the above
 *        copyright notice, this list of conditions and the following
 *        disclaimer.
 *
 *      - Redistributions in binary form must reproduce the above
 *        copyright notice, this list of conditions and the following
 *        disclaimer in the documentation and/or other materials
 *        provided with the distribution.
 *
 * THE SOFTWARE IS PROVIDED "AS IS", WITHOUT WARRANTY OF ANY KIND,
 * EXPRESS OR IMPLIED, INCLUDING BUT NOT LIMITED TO THE WARRANTIES OF
 * MERCHANTABILITY, FITNESS FOR A PARTICULAR PURPOSE AND
 * NONINFRINGEMENT. IN NO EVENT SHALL THE AUTHORS OR COPYRIGHT HOLDERS
 * BE LIABLE FOR ANY CLAIM, DAMAGES OR OTHER LIABILITY, WHETHER IN AN
 * ACTION OF CONTRACT, TORT OR OTHERWISE, ARISING FROM, OUT OF OR IN
 * CONNECTION WITH THE SOFTWARE OR THE USE OR OTHER DEALINGS IN THE
 * SOFTWARE.
 *
 */

#include <linux/etherdevice.h>
#include <linux/tcp.h>
#include <linux/if_vlan.h>
#include <linux/delay.h>
#include <linux/slab.h>
#include <linux/hash.h>
#include <net/ip.h>
#include <net/busy_poll.h>

#include <linux/mlx4/driver.h>
#include <linux/mlx4/device.h>
#include <linux/mlx4/cmd.h>
#include <linux/mlx4/cq.h>

#include "mlx4_en.h"
#include "en_port.h"

int mlx4_en_setup_tc(struct net_device *dev, u8 up)
{
	struct mlx4_en_priv *priv = netdev_priv(dev);
	int i;
	unsigned int offset = 0;

	if (up && up != MLX4_EN_NUM_UP)
		return -EINVAL;

	netdev_set_num_tc(dev, up);

	/* Partition Tx queues evenly amongst UP's */
	for (i = 0; i < up; i++) {
		netdev_set_tc_queue(dev, i, priv->num_tx_rings_p_up, offset);
		offset += priv->num_tx_rings_p_up;
	}

	return 0;
}

#ifdef CONFIG_NET_LL_RX_POLL
/* must be called with local_bh_disable()d */
static int mlx4_en_low_latency_recv(struct napi_struct *napi)
{
	struct mlx4_en_cq *cq = container_of(napi, struct mlx4_en_cq, napi);
	struct net_device *dev = cq->dev;
	struct mlx4_en_priv *priv = netdev_priv(dev);
	struct mlx4_en_rx_ring *rx_ring = &priv->rx_ring[cq->ring];
	int done;

	if (!priv->port_up)
		return LL_FLUSH_FAILED;

	if (!mlx4_en_cq_lock_poll(cq))
		return LL_FLUSH_BUSY;

	done = mlx4_en_process_rx_cq(dev, cq, 4);
	if (likely(done))
		rx_ring->cleaned += done;
	else
		rx_ring->misses++;

	mlx4_en_cq_unlock_poll(cq);

	return done;
}
#endif	/* CONFIG_NET_LL_RX_POLL */

#ifdef CONFIG_RFS_ACCEL

struct mlx4_en_filter {
	struct list_head next;
	struct work_struct work;

	__be32 src_ip;
	__be32 dst_ip;
	__be16 src_port;
	__be16 dst_port;

	int rxq_index;
	struct mlx4_en_priv *priv;
	u32 flow_id;			/* RFS infrastructure id */
	int id;				/* mlx4_en driver id */
	u64 reg_id;			/* Flow steering API id */
	u8 activated;			/* Used to prevent expiry before filter
					 * is attached
					 */
	struct hlist_node filter_chain;
};

static void mlx4_en_filter_rfs_expire(struct mlx4_en_priv *priv);

static void mlx4_en_filter_work(struct work_struct *work)
{
	struct mlx4_en_filter *filter = container_of(work,
						     struct mlx4_en_filter,
						     work);
	struct mlx4_en_priv *priv = filter->priv;
	struct mlx4_spec_list spec_tcp = {
		.id = MLX4_NET_TRANS_RULE_ID_TCP,
		{
			.tcp_udp = {
				.dst_port = filter->dst_port,
				.dst_port_msk = (__force __be16)-1,
				.src_port = filter->src_port,
				.src_port_msk = (__force __be16)-1,
			},
		},
	};
	struct mlx4_spec_list spec_ip = {
		.id = MLX4_NET_TRANS_RULE_ID_IPV4,
		{
			.ipv4 = {
				.dst_ip = filter->dst_ip,
				.dst_ip_msk = (__force __be32)-1,
				.src_ip = filter->src_ip,
				.src_ip_msk = (__force __be32)-1,
			},
		},
	};
	struct mlx4_spec_list spec_eth = {
		.id = MLX4_NET_TRANS_RULE_ID_ETH,
	};
	struct mlx4_net_trans_rule rule = {
		.list = LIST_HEAD_INIT(rule.list),
		.queue_mode = MLX4_NET_TRANS_Q_LIFO,
		.exclusive = 1,
		.allow_loopback = 1,
		.promisc_mode = MLX4_FS_REGULAR,
		.port = priv->port,
		.priority = MLX4_DOMAIN_RFS,
	};
	int rc;
	__be64 mac_mask = cpu_to_be64(MLX4_MAC_MASK << 16);

	list_add_tail(&spec_eth.list, &rule.list);
	list_add_tail(&spec_ip.list, &rule.list);
	list_add_tail(&spec_tcp.list, &rule.list);

	rule.qpn = priv->rss_map.qps[filter->rxq_index].qpn;
	memcpy(spec_eth.eth.dst_mac, priv->dev->dev_addr, ETH_ALEN);
	memcpy(spec_eth.eth.dst_mac_msk, &mac_mask, ETH_ALEN);

	filter->activated = 0;

	if (filter->reg_id) {
		rc = mlx4_flow_detach(priv->mdev->dev, filter->reg_id);
		if (rc && rc != -ENOENT)
			en_err(priv, "Error detaching flow. rc = %d\n", rc);
	}

	rc = mlx4_flow_attach(priv->mdev->dev, &rule, &filter->reg_id);
	if (rc)
		en_err(priv, "Error attaching flow. err = %d\n", rc);

	mlx4_en_filter_rfs_expire(priv);

	filter->activated = 1;
}

static inline struct hlist_head *
filter_hash_bucket(struct mlx4_en_priv *priv, __be32 src_ip, __be32 dst_ip,
		   __be16 src_port, __be16 dst_port)
{
	unsigned long l;
	int bucket_idx;

	l = (__force unsigned long)src_port |
	    ((__force unsigned long)dst_port << 2);
	l ^= (__force unsigned long)(src_ip ^ dst_ip);

	bucket_idx = hash_long(l, MLX4_EN_FILTER_HASH_SHIFT);

	return &priv->filter_hash[bucket_idx];
}

static struct mlx4_en_filter *
mlx4_en_filter_alloc(struct mlx4_en_priv *priv, int rxq_index, __be32 src_ip,
		     __be32 dst_ip, __be16 src_port, __be16 dst_port,
		     u32 flow_id)
{
	struct mlx4_en_filter *filter = NULL;

	filter = kzalloc(sizeof(struct mlx4_en_filter), GFP_ATOMIC);
	if (!filter)
		return NULL;

	filter->priv = priv;
	filter->rxq_index = rxq_index;
	INIT_WORK(&filter->work, mlx4_en_filter_work);

	filter->src_ip = src_ip;
	filter->dst_ip = dst_ip;
	filter->src_port = src_port;
	filter->dst_port = dst_port;

	filter->flow_id = flow_id;

	filter->id = priv->last_filter_id++ % RPS_NO_FILTER;

	list_add_tail(&filter->next, &priv->filters);
	hlist_add_head(&filter->filter_chain,
		       filter_hash_bucket(priv, src_ip, dst_ip, src_port,
					  dst_port));

	return filter;
}

static void mlx4_en_filter_free(struct mlx4_en_filter *filter)
{
	struct mlx4_en_priv *priv = filter->priv;
	int rc;

	list_del(&filter->next);

	rc = mlx4_flow_detach(priv->mdev->dev, filter->reg_id);
	if (rc && rc != -ENOENT)
		en_err(priv, "Error detaching flow. rc = %d\n", rc);

	kfree(filter);
}

static inline struct mlx4_en_filter *
mlx4_en_filter_find(struct mlx4_en_priv *priv, __be32 src_ip, __be32 dst_ip,
		    __be16 src_port, __be16 dst_port)
{
	struct mlx4_en_filter *filter;
	struct mlx4_en_filter *ret = NULL;

	hlist_for_each_entry(filter,
			     filter_hash_bucket(priv, src_ip, dst_ip,
						src_port, dst_port),
			     filter_chain) {
		if (filter->src_ip == src_ip &&
		    filter->dst_ip == dst_ip &&
		    filter->src_port == src_port &&
		    filter->dst_port == dst_port) {
			ret = filter;
			break;
		}
	}

	return ret;
}

static int
mlx4_en_filter_rfs(struct net_device *net_dev, const struct sk_buff *skb,
		   u16 rxq_index, u32 flow_id)
{
	struct mlx4_en_priv *priv = netdev_priv(net_dev);
	struct mlx4_en_filter *filter;
	const struct iphdr *ip;
	const __be16 *ports;
	__be32 src_ip;
	__be32 dst_ip;
	__be16 src_port;
	__be16 dst_port;
	int nhoff = skb_network_offset(skb);
	int ret = 0;

	if (skb->protocol != htons(ETH_P_IP))
		return -EPROTONOSUPPORT;

	ip = (const struct iphdr *)(skb->data + nhoff);
	if (ip_is_fragment(ip))
		return -EPROTONOSUPPORT;

	ports = (const __be16 *)(skb->data + nhoff + 4 * ip->ihl);

	src_ip = ip->saddr;
	dst_ip = ip->daddr;
	src_port = ports[0];
	dst_port = ports[1];

	if (ip->protocol != IPPROTO_TCP)
		return -EPROTONOSUPPORT;

	spin_lock_bh(&priv->filters_lock);
	filter = mlx4_en_filter_find(priv, src_ip, dst_ip, src_port, dst_port);
	if (filter) {
		if (filter->rxq_index == rxq_index)
			goto out;

		filter->rxq_index = rxq_index;
	} else {
		filter = mlx4_en_filter_alloc(priv, rxq_index,
					      src_ip, dst_ip,
					      src_port, dst_port, flow_id);
		if (!filter) {
			ret = -ENOMEM;
			goto err;
		}
	}

	queue_work(priv->mdev->workqueue, &filter->work);

out:
	ret = filter->id;
err:
	spin_unlock_bh(&priv->filters_lock);

	return ret;
}

void mlx4_en_cleanup_filters(struct mlx4_en_priv *priv,
			     struct mlx4_en_rx_ring *rx_ring)
{
	struct mlx4_en_filter *filter, *tmp;
	LIST_HEAD(del_list);

	spin_lock_bh(&priv->filters_lock);
	list_for_each_entry_safe(filter, tmp, &priv->filters, next) {
		list_move(&filter->next, &del_list);
		hlist_del(&filter->filter_chain);
	}
	spin_unlock_bh(&priv->filters_lock);

	list_for_each_entry_safe(filter, tmp, &del_list, next) {
		cancel_work_sync(&filter->work);
		mlx4_en_filter_free(filter);
	}
}

static void mlx4_en_filter_rfs_expire(struct mlx4_en_priv *priv)
{
	struct mlx4_en_filter *filter = NULL, *tmp, *last_filter = NULL;
	LIST_HEAD(del_list);
	int i = 0;

	spin_lock_bh(&priv->filters_lock);
	list_for_each_entry_safe(filter, tmp, &priv->filters, next) {
		if (i > MLX4_EN_FILTER_EXPIRY_QUOTA)
			break;

		if (filter->activated &&
		    !work_pending(&filter->work) &&
		    rps_may_expire_flow(priv->dev,
					filter->rxq_index, filter->flow_id,
					filter->id)) {
			list_move(&filter->next, &del_list);
			hlist_del(&filter->filter_chain);
		} else
			last_filter = filter;

		i++;
	}

	if (last_filter && (&last_filter->next != priv->filters.next))
		list_move(&priv->filters, &last_filter->next);

	spin_unlock_bh(&priv->filters_lock);

	list_for_each_entry_safe(filter, tmp, &del_list, next)
		mlx4_en_filter_free(filter);
}
#endif

static int mlx4_en_vlan_rx_add_vid(struct net_device *dev,
				   __be16 proto, u16 vid)
{
	struct mlx4_en_priv *priv = netdev_priv(dev);
	struct mlx4_en_dev *mdev = priv->mdev;
	int err;
	int idx;

	en_dbg(HW, priv, "adding VLAN:%d\n", vid);

	set_bit(vid, priv->active_vlans);

	/* Add VID to port VLAN filter */
	mutex_lock(&mdev->state_lock);
	if (mdev->device_up && priv->port_up) {
		err = mlx4_SET_VLAN_FLTR(mdev->dev, priv);
		if (err)
			en_err(priv, "Failed configuring VLAN filter\n");
	}
	if (mlx4_register_vlan(mdev->dev, priv->port, vid, &idx))
		en_dbg(HW, priv, "failed adding vlan %d\n", vid);
	mutex_unlock(&mdev->state_lock);

	return 0;
}

static int mlx4_en_vlan_rx_kill_vid(struct net_device *dev,
				    __be16 proto, u16 vid)
{
	struct mlx4_en_priv *priv = netdev_priv(dev);
	struct mlx4_en_dev *mdev = priv->mdev;
	int err;
	int idx;

	en_dbg(HW, priv, "Killing VID:%d\n", vid);

	clear_bit(vid, priv->active_vlans);

	/* Remove VID from port VLAN filter */
	mutex_lock(&mdev->state_lock);
	if (!mlx4_find_cached_vlan(mdev->dev, priv->port, vid, &idx))
		mlx4_unregister_vlan(mdev->dev, priv->port, idx);
	else
		en_dbg(HW, priv, "could not find vid %d in cache\n", vid);

	if (mdev->device_up && priv->port_up) {
		err = mlx4_SET_VLAN_FLTR(mdev->dev, priv);
		if (err)
			en_err(priv, "Failed configuring VLAN filter\n");
	}
	mutex_unlock(&mdev->state_lock);

	return 0;
}

static void mlx4_en_u64_to_mac(unsigned char dst_mac[ETH_ALEN + 2], u64 src_mac)
{
	int i;
	for (i = ETH_ALEN - 1; i >= 0; --i) {
		dst_mac[i] = src_mac & 0xff;
		src_mac >>= 8;
	}
	memset(&dst_mac[ETH_ALEN], 0, 2);
}

static int mlx4_en_uc_steer_add(struct mlx4_en_priv *priv,
				unsigned char *mac, int *qpn, u64 *reg_id)
{
	struct mlx4_en_dev *mdev = priv->mdev;
	struct mlx4_dev *dev = mdev->dev;
	int err;

	switch (dev->caps.steering_mode) {
	case MLX4_STEERING_MODE_B0: {
		struct mlx4_qp qp;
		u8 gid[16] = {0};

		qp.qpn = *qpn;
		memcpy(&gid[10], mac, ETH_ALEN);
		gid[5] = priv->port;

		err = mlx4_unicast_attach(dev, &qp, gid, 0, MLX4_PROT_ETH);
		break;
	}
	case MLX4_STEERING_MODE_DEVICE_MANAGED: {
		struct mlx4_spec_list spec_eth = { {NULL} };
		__be64 mac_mask = cpu_to_be64(MLX4_MAC_MASK << 16);

		struct mlx4_net_trans_rule rule = {
			.queue_mode = MLX4_NET_TRANS_Q_FIFO,
			.exclusive = 0,
			.allow_loopback = 1,
			.promisc_mode = MLX4_FS_REGULAR,
			.priority = MLX4_DOMAIN_NIC,
		};

		rule.port = priv->port;
		rule.qpn = *qpn;
		INIT_LIST_HEAD(&rule.list);

		spec_eth.id = MLX4_NET_TRANS_RULE_ID_ETH;
		memcpy(spec_eth.eth.dst_mac, mac, ETH_ALEN);
		memcpy(spec_eth.eth.dst_mac_msk, &mac_mask, ETH_ALEN);
		list_add_tail(&spec_eth.list, &rule.list);

		err = mlx4_flow_attach(dev, &rule, reg_id);
		break;
	}
	default:
		return -EINVAL;
	}
	if (err)
		en_warn(priv, "Failed Attaching Unicast\n");

	return err;
}

static void mlx4_en_uc_steer_release(struct mlx4_en_priv *priv,
				     unsigned char *mac, int qpn, u64 reg_id)
{
	struct mlx4_en_dev *mdev = priv->mdev;
	struct mlx4_dev *dev = mdev->dev;

	switch (dev->caps.steering_mode) {
	case MLX4_STEERING_MODE_B0: {
		struct mlx4_qp qp;
		u8 gid[16] = {0};

		qp.qpn = qpn;
		memcpy(&gid[10], mac, ETH_ALEN);
		gid[5] = priv->port;

		mlx4_unicast_detach(dev, &qp, gid, MLX4_PROT_ETH);
		break;
	}
	case MLX4_STEERING_MODE_DEVICE_MANAGED: {
		mlx4_flow_detach(dev, reg_id);
		break;
	}
	default:
		en_err(priv, "Invalid steering mode.\n");
	}
}

static int mlx4_en_get_qp(struct mlx4_en_priv *priv)
{
	struct mlx4_en_dev *mdev = priv->mdev;
	struct mlx4_dev *dev = mdev->dev;
	struct mlx4_mac_entry *entry;
	int index = 0;
	int err = 0;
	u64 reg_id;
	int *qpn = &priv->base_qpn;
	u64 mac = mlx4_en_mac_to_u64(priv->dev->dev_addr);

	en_dbg(DRV, priv, "Registering MAC: %pM for adding\n",
	       priv->dev->dev_addr);
	index = mlx4_register_mac(dev, priv->port, mac);
	if (index < 0) {
		err = index;
		en_err(priv, "Failed adding MAC: %pM\n",
		       priv->dev->dev_addr);
		return err;
	}

	if (dev->caps.steering_mode == MLX4_STEERING_MODE_A0) {
		int base_qpn = mlx4_get_base_qpn(dev, priv->port);
		*qpn = base_qpn + index;
		return 0;
	}

	err = mlx4_qp_reserve_range(dev, 1, 1, qpn);
	en_dbg(DRV, priv, "Reserved qp %d\n", *qpn);
	if (err) {
		en_err(priv, "Failed to reserve qp for mac registration\n");
		goto qp_err;
	}

	err = mlx4_en_uc_steer_add(priv, priv->dev->dev_addr, qpn, &reg_id);
	if (err)
		goto steer_err;

	entry = kmalloc(sizeof(*entry), GFP_KERNEL);
	if (!entry) {
		err = -ENOMEM;
		goto alloc_err;
	}
	memcpy(entry->mac, priv->dev->dev_addr, sizeof(entry->mac));
	entry->reg_id = reg_id;

	hlist_add_head_rcu(&entry->hlist,
			   &priv->mac_hash[entry->mac[MLX4_EN_MAC_HASH_IDX]]);

	return 0;

alloc_err:
	mlx4_en_uc_steer_release(priv, priv->dev->dev_addr, *qpn, reg_id);

steer_err:
	mlx4_qp_release_range(dev, *qpn, 1);

qp_err:
	mlx4_unregister_mac(dev, priv->port, mac);
	return err;
}

static void mlx4_en_put_qp(struct mlx4_en_priv *priv)
{
	struct mlx4_en_dev *mdev = priv->mdev;
	struct mlx4_dev *dev = mdev->dev;
	int qpn = priv->base_qpn;
	u64 mac;

	if (dev->caps.steering_mode == MLX4_STEERING_MODE_A0) {
		mac = mlx4_en_mac_to_u64(priv->dev->dev_addr);
		en_dbg(DRV, priv, "Registering MAC: %pM for deleting\n",
		       priv->dev->dev_addr);
		mlx4_unregister_mac(dev, priv->port, mac);
	} else {
		struct mlx4_mac_entry *entry;
		struct hlist_node *tmp;
		struct hlist_head *bucket;
		unsigned int i;

		for (i = 0; i < MLX4_EN_MAC_HASH_SIZE; ++i) {
			bucket = &priv->mac_hash[i];
			hlist_for_each_entry_safe(entry, tmp, bucket, hlist) {
				mac = mlx4_en_mac_to_u64(entry->mac);
				en_dbg(DRV, priv, "Registering MAC: %pM for deleting\n",
				       entry->mac);
				mlx4_en_uc_steer_release(priv, entry->mac,
							 qpn, entry->reg_id);

				mlx4_unregister_mac(dev, priv->port, mac);
				hlist_del_rcu(&entry->hlist);
				kfree_rcu(entry, rcu);
			}
		}

		en_dbg(DRV, priv, "Releasing qp: port %d, qpn %d\n",
		       priv->port, qpn);
		mlx4_qp_release_range(dev, qpn, 1);
		priv->flags &= ~MLX4_EN_FLAG_FORCE_PROMISC;
	}
}

static int mlx4_en_replace_mac(struct mlx4_en_priv *priv, int qpn,
			       unsigned char *new_mac, unsigned char *prev_mac)
{
	struct mlx4_en_dev *mdev = priv->mdev;
	struct mlx4_dev *dev = mdev->dev;
	int err = 0;
	u64 new_mac_u64 = mlx4_en_mac_to_u64(new_mac);

	if (dev->caps.steering_mode != MLX4_STEERING_MODE_A0) {
		struct hlist_head *bucket;
		unsigned int mac_hash;
		struct mlx4_mac_entry *entry;
		struct hlist_node *tmp;
		u64 prev_mac_u64 = mlx4_en_mac_to_u64(prev_mac);

		bucket = &priv->mac_hash[prev_mac[MLX4_EN_MAC_HASH_IDX]];
		hlist_for_each_entry_safe(entry, tmp, bucket, hlist) {
			if (ether_addr_equal_64bits(entry->mac, prev_mac)) {
				mlx4_en_uc_steer_release(priv, entry->mac,
							 qpn, entry->reg_id);
				mlx4_unregister_mac(dev, priv->port,
						    prev_mac_u64);
				hlist_del_rcu(&entry->hlist);
				synchronize_rcu();
				memcpy(entry->mac, new_mac, ETH_ALEN);
				entry->reg_id = 0;
				mac_hash = new_mac[MLX4_EN_MAC_HASH_IDX];
				hlist_add_head_rcu(&entry->hlist,
						   &priv->mac_hash[mac_hash]);
				mlx4_register_mac(dev, priv->port, new_mac_u64);
				err = mlx4_en_uc_steer_add(priv, new_mac,
							   &qpn,
							   &entry->reg_id);
				return err;
			}
		}
		return -EINVAL;
	}

	return __mlx4_replace_mac(dev, priv->port, qpn, new_mac_u64);
}

u64 mlx4_en_mac_to_u64(u8 *addr)
{
	u64 mac = 0;
	int i;

	for (i = 0; i < ETH_ALEN; i++) {
		mac <<= 8;
		mac |= addr[i];
	}
	return mac;
}

static int mlx4_en_do_set_mac(struct mlx4_en_priv *priv)
{
	int err = 0;

	if (priv->port_up) {
		/* Remove old MAC and insert the new one */
		err = mlx4_en_replace_mac(priv, priv->base_qpn,
					  priv->dev->dev_addr, priv->prev_mac);
		if (err)
			en_err(priv, "Failed changing HW MAC address\n");
		memcpy(priv->prev_mac, priv->dev->dev_addr,
		       sizeof(priv->prev_mac));
	} else
		en_dbg(HW, priv, "Port is down while registering mac, exiting...\n");

	return err;
}

static int mlx4_en_set_mac(struct net_device *dev, void *addr)
{
	struct mlx4_en_priv *priv = netdev_priv(dev);
	struct mlx4_en_dev *mdev = priv->mdev;
	struct sockaddr *saddr = addr;
	int err;

	if (!is_valid_ether_addr(saddr->sa_data))
		return -EADDRNOTAVAIL;

	memcpy(dev->dev_addr, saddr->sa_data, ETH_ALEN);

	mutex_lock(&mdev->state_lock);
	err = mlx4_en_do_set_mac(priv);
	mutex_unlock(&mdev->state_lock);

	return err;
}

static void mlx4_en_clear_list(struct net_device *dev)
{
	struct mlx4_en_priv *priv = netdev_priv(dev);
	struct mlx4_en_mc_list *tmp, *mc_to_del;

	list_for_each_entry_safe(mc_to_del, tmp, &priv->mc_list, list) {
		list_del(&mc_to_del->list);
		kfree(mc_to_del);
	}
}

static void mlx4_en_cache_mclist(struct net_device *dev)
{
	struct mlx4_en_priv *priv = netdev_priv(dev);
	struct netdev_hw_addr *ha;
	struct mlx4_en_mc_list *tmp;

	mlx4_en_clear_list(dev);
	netdev_for_each_mc_addr(ha, dev) {
		tmp = kzalloc(sizeof(struct mlx4_en_mc_list), GFP_ATOMIC);
		if (!tmp) {
			mlx4_en_clear_list(dev);
			return;
		}
		memcpy(tmp->addr, ha->addr, ETH_ALEN);
		list_add_tail(&tmp->list, &priv->mc_list);
	}
}

static void update_mclist_flags(struct mlx4_en_priv *priv,
				struct list_head *dst,
				struct list_head *src)
{
	struct mlx4_en_mc_list *dst_tmp, *src_tmp, *new_mc;
	bool found;

	/* Find all the entries that should be removed from dst,
	 * These are the entries that are not found in src
	 */
	list_for_each_entry(dst_tmp, dst, list) {
		found = false;
		list_for_each_entry(src_tmp, src, list) {
			if (!memcmp(dst_tmp->addr, src_tmp->addr, ETH_ALEN)) {
				found = true;
				break;
			}
		}
		if (!found)
			dst_tmp->action = MCLIST_REM;
	}

	/* Add entries that exist in src but not in dst
	 * mark them as need to add
	 */
	list_for_each_entry(src_tmp, src, list) {
		found = false;
		list_for_each_entry(dst_tmp, dst, list) {
			if (!memcmp(dst_tmp->addr, src_tmp->addr, ETH_ALEN)) {
				dst_tmp->action = MCLIST_NONE;
				found = true;
				break;
			}
		}
		if (!found) {
			new_mc = kmemdup(src_tmp,
					 sizeof(struct mlx4_en_mc_list),
					 GFP_KERNEL);
			if (!new_mc)
				return;

			new_mc->action = MCLIST_ADD;
			list_add_tail(&new_mc->list, dst);
		}
	}
}

static void mlx4_en_set_rx_mode(struct net_device *dev)
{
	struct mlx4_en_priv *priv = netdev_priv(dev);

	if (!priv->port_up)
		return;

	queue_work(priv->mdev->workqueue, &priv->rx_mode_task);
}

static void mlx4_en_set_promisc_mode(struct mlx4_en_priv *priv,
				     struct mlx4_en_dev *mdev)
{
	int err = 0;

	if (!(priv->flags & MLX4_EN_FLAG_PROMISC)) {
		if (netif_msg_rx_status(priv))
			en_warn(priv, "Entering promiscuous mode\n");
		priv->flags |= MLX4_EN_FLAG_PROMISC;

		/* Enable promiscouos mode */
		switch (mdev->dev->caps.steering_mode) {
		case MLX4_STEERING_MODE_DEVICE_MANAGED:
			err = mlx4_flow_steer_promisc_add(mdev->dev,
							  priv->port,
							  priv->base_qpn,
							  MLX4_FS_ALL_DEFAULT);
			if (err)
				en_err(priv, "Failed enabling promiscuous mode\n");
			priv->flags |= MLX4_EN_FLAG_MC_PROMISC;
			break;

		case MLX4_STEERING_MODE_B0:
			err = mlx4_unicast_promisc_add(mdev->dev,
						       priv->base_qpn,
						       priv->port);
			if (err)
				en_err(priv, "Failed enabling unicast promiscuous mode\n");

			/* Add the default qp number as multicast
			 * promisc
			 */
			if (!(priv->flags & MLX4_EN_FLAG_MC_PROMISC)) {
				err = mlx4_multicast_promisc_add(mdev->dev,
								 priv->base_qpn,
								 priv->port);
				if (err)
					en_err(priv, "Failed enabling multicast promiscuous mode\n");
				priv->flags |= MLX4_EN_FLAG_MC_PROMISC;
			}
			break;

		case MLX4_STEERING_MODE_A0:
			err = mlx4_SET_PORT_qpn_calc(mdev->dev,
						     priv->port,
						     priv->base_qpn,
						     1);
			if (err)
				en_err(priv, "Failed enabling promiscuous mode\n");
			break;
		}

		/* Disable port multicast filter (unconditionally) */
		err = mlx4_SET_MCAST_FLTR(mdev->dev, priv->port, 0,
					  0, MLX4_MCAST_DISABLE);
		if (err)
			en_err(priv, "Failed disabling multicast filter\n");

		/* Disable port VLAN filter */
		err = mlx4_SET_VLAN_FLTR(mdev->dev, priv);
		if (err)
			en_err(priv, "Failed disabling VLAN filter\n");
	}
}

static void mlx4_en_clear_promisc_mode(struct mlx4_en_priv *priv,
				       struct mlx4_en_dev *mdev)
{
	int err = 0;

	if (netif_msg_rx_status(priv))
		en_warn(priv, "Leaving promiscuous mode\n");
	priv->flags &= ~MLX4_EN_FLAG_PROMISC;

	/* Disable promiscouos mode */
	switch (mdev->dev->caps.steering_mode) {
	case MLX4_STEERING_MODE_DEVICE_MANAGED:
		err = mlx4_flow_steer_promisc_remove(mdev->dev,
						     priv->port,
						     MLX4_FS_ALL_DEFAULT);
		if (err)
			en_err(priv, "Failed disabling promiscuous mode\n");
		priv->flags &= ~MLX4_EN_FLAG_MC_PROMISC;
		break;

	case MLX4_STEERING_MODE_B0:
		err = mlx4_unicast_promisc_remove(mdev->dev,
						  priv->base_qpn,
						  priv->port);
		if (err)
			en_err(priv, "Failed disabling unicast promiscuous mode\n");
		/* Disable Multicast promisc */
		if (priv->flags & MLX4_EN_FLAG_MC_PROMISC) {
			err = mlx4_multicast_promisc_remove(mdev->dev,
							    priv->base_qpn,
							    priv->port);
			if (err)
				en_err(priv, "Failed disabling multicast promiscuous mode\n");
			priv->flags &= ~MLX4_EN_FLAG_MC_PROMISC;
		}
		break;

	case MLX4_STEERING_MODE_A0:
		err = mlx4_SET_PORT_qpn_calc(mdev->dev,
					     priv->port,
					     priv->base_qpn, 0);
		if (err)
			en_err(priv, "Failed disabling promiscuous mode\n");
		break;
	}

	/* Enable port VLAN filter */
	err = mlx4_SET_VLAN_FLTR(mdev->dev, priv);
	if (err)
		en_err(priv, "Failed enabling VLAN filter\n");
}

static void mlx4_en_do_multicast(struct mlx4_en_priv *priv,
				 struct net_device *dev,
				 struct mlx4_en_dev *mdev)
{
	struct mlx4_en_mc_list *mclist, *tmp;
	u64 mcast_addr = 0;
	u8 mc_list[16] = {0};
	int err = 0;

	/* Enable/disable the multicast filter according to IFF_ALLMULTI */
	if (dev->flags & IFF_ALLMULTI) {
		err = mlx4_SET_MCAST_FLTR(mdev->dev, priv->port, 0,
					  0, MLX4_MCAST_DISABLE);
		if (err)
			en_err(priv, "Failed disabling multicast filter\n");

		/* Add the default qp number as multicast promisc */
		if (!(priv->flags & MLX4_EN_FLAG_MC_PROMISC)) {
			switch (mdev->dev->caps.steering_mode) {
			case MLX4_STEERING_MODE_DEVICE_MANAGED:
				err = mlx4_flow_steer_promisc_add(mdev->dev,
								  priv->port,
								  priv->base_qpn,
								  MLX4_FS_MC_DEFAULT);
				break;

			case MLX4_STEERING_MODE_B0:
				err = mlx4_multicast_promisc_add(mdev->dev,
								 priv->base_qpn,
								 priv->port);
				break;

			case MLX4_STEERING_MODE_A0:
				break;
			}
			if (err)
				en_err(priv, "Failed entering multicast promisc mode\n");
			priv->flags |= MLX4_EN_FLAG_MC_PROMISC;
		}
	} else {
		/* Disable Multicast promisc */
		if (priv->flags & MLX4_EN_FLAG_MC_PROMISC) {
			switch (mdev->dev->caps.steering_mode) {
			case MLX4_STEERING_MODE_DEVICE_MANAGED:
				err = mlx4_flow_steer_promisc_remove(mdev->dev,
								     priv->port,
								     MLX4_FS_MC_DEFAULT);
				break;

			case MLX4_STEERING_MODE_B0:
				err = mlx4_multicast_promisc_remove(mdev->dev,
								    priv->base_qpn,
								    priv->port);
				break;

			case MLX4_STEERING_MODE_A0:
				break;
			}
			if (err)
				en_err(priv, "Failed disabling multicast promiscuous mode\n");
			priv->flags &= ~MLX4_EN_FLAG_MC_PROMISC;
		}

		err = mlx4_SET_MCAST_FLTR(mdev->dev, priv->port, 0,
					  0, MLX4_MCAST_DISABLE);
		if (err)
			en_err(priv, "Failed disabling multicast filter\n");

		/* Flush mcast filter and init it with broadcast address */
		mlx4_SET_MCAST_FLTR(mdev->dev, priv->port, ETH_BCAST,
				    1, MLX4_MCAST_CONFIG);

		/* Update multicast list - we cache all addresses so they won't
		 * change while HW is updated holding the command semaphor */
		netif_addr_lock_bh(dev);
		mlx4_en_cache_mclist(dev);
		netif_addr_unlock_bh(dev);
		list_for_each_entry(mclist, &priv->mc_list, list) {
			mcast_addr = mlx4_en_mac_to_u64(mclist->addr);
			mlx4_SET_MCAST_FLTR(mdev->dev, priv->port,
					    mcast_addr, 0, MLX4_MCAST_CONFIG);
		}
		err = mlx4_SET_MCAST_FLTR(mdev->dev, priv->port, 0,
					  0, MLX4_MCAST_ENABLE);
		if (err)
			en_err(priv, "Failed enabling multicast filter\n");

		update_mclist_flags(priv, &priv->curr_list, &priv->mc_list);
		list_for_each_entry_safe(mclist, tmp, &priv->curr_list, list) {
			if (mclist->action == MCLIST_REM) {
				/* detach this address and delete from list */
				memcpy(&mc_list[10], mclist->addr, ETH_ALEN);
				mc_list[5] = priv->port;
				err = mlx4_multicast_detach(mdev->dev,
							    &priv->rss_map.indir_qp,
							    mc_list,
							    MLX4_PROT_ETH,
							    mclist->reg_id);
				if (err)
					en_err(priv, "Fail to detach multicast address\n");

				/* remove from list */
				list_del(&mclist->list);
				kfree(mclist);
			} else if (mclist->action == MCLIST_ADD) {
				/* attach the address */
				memcpy(&mc_list[10], mclist->addr, ETH_ALEN);
				/* needed for B0 steering support */
				mc_list[5] = priv->port;
				err = mlx4_multicast_attach(mdev->dev,
							    &priv->rss_map.indir_qp,
							    mc_list,
							    priv->port, 0,
							    MLX4_PROT_ETH,
							    &mclist->reg_id);
				if (err)
					en_err(priv, "Fail to attach multicast address\n");

			}
		}
	}
}

static void mlx4_en_do_uc_filter(struct mlx4_en_priv *priv,
				 struct net_device *dev,
				 struct mlx4_en_dev *mdev)
{
	struct netdev_hw_addr *ha;
	struct mlx4_mac_entry *entry;
	struct hlist_node *tmp;
	bool found;
	u64 mac;
	int err = 0;
	struct hlist_head *bucket;
	unsigned int i;
	int removed = 0;
	u32 prev_flags;

	/* Note that we do not need to protect our mac_hash traversal with rcu,
	 * since all modification code is protected by mdev->state_lock
	 */

	/* find what to remove */
	for (i = 0; i < MLX4_EN_MAC_HASH_SIZE; ++i) {
		bucket = &priv->mac_hash[i];
		hlist_for_each_entry_safe(entry, tmp, bucket, hlist) {
			found = false;
			netdev_for_each_uc_addr(ha, dev) {
				if (ether_addr_equal_64bits(entry->mac,
							    ha->addr)) {
					found = true;
					break;
				}
			}

			/* MAC address of the port is not in uc list */
			if (ether_addr_equal_64bits(entry->mac, dev->dev_addr))
				found = true;

			if (!found) {
				mac = mlx4_en_mac_to_u64(entry->mac);
				mlx4_en_uc_steer_release(priv, entry->mac,
							 priv->base_qpn,
							 entry->reg_id);
				mlx4_unregister_mac(mdev->dev, priv->port, mac);

				hlist_del_rcu(&entry->hlist);
				kfree_rcu(entry, rcu);
				en_dbg(DRV, priv, "Removed MAC %pM on port:%d\n",
				       entry->mac, priv->port);
				++removed;
			}
		}
	}

	/* if we didn't remove anything, there is no use in trying to add
	 * again once we are in a forced promisc mode state
	 */
	if ((priv->flags & MLX4_EN_FLAG_FORCE_PROMISC) && 0 == removed)
		return;

	prev_flags = priv->flags;
	priv->flags &= ~MLX4_EN_FLAG_FORCE_PROMISC;

	/* find what to add */
	netdev_for_each_uc_addr(ha, dev) {
		found = false;
		bucket = &priv->mac_hash[ha->addr[MLX4_EN_MAC_HASH_IDX]];
		hlist_for_each_entry(entry, bucket, hlist) {
			if (ether_addr_equal_64bits(entry->mac, ha->addr)) {
				found = true;
				break;
			}
		}

		if (!found) {
			entry = kmalloc(sizeof(*entry), GFP_KERNEL);
			if (!entry) {
				en_err(priv, "Failed adding MAC %pM on port:%d (out of memory)\n",
				       ha->addr, priv->port);
				priv->flags |= MLX4_EN_FLAG_FORCE_PROMISC;
				break;
			}
			mac = mlx4_en_mac_to_u64(ha->addr);
			memcpy(entry->mac, ha->addr, ETH_ALEN);
			err = mlx4_register_mac(mdev->dev, priv->port, mac);
			if (err < 0) {
				en_err(priv, "Failed registering MAC %pM on port %d: %d\n",
				       ha->addr, priv->port, err);
				kfree(entry);
				priv->flags |= MLX4_EN_FLAG_FORCE_PROMISC;
				break;
			}
			err = mlx4_en_uc_steer_add(priv, ha->addr,
						   &priv->base_qpn,
						   &entry->reg_id);
			if (err) {
				en_err(priv, "Failed adding MAC %pM on port %d: %d\n",
				       ha->addr, priv->port, err);
				mlx4_unregister_mac(mdev->dev, priv->port, mac);
				kfree(entry);
				priv->flags |= MLX4_EN_FLAG_FORCE_PROMISC;
				break;
			} else {
				unsigned int mac_hash;
				en_dbg(DRV, priv, "Added MAC %pM on port:%d\n",
				       ha->addr, priv->port);
				mac_hash = ha->addr[MLX4_EN_MAC_HASH_IDX];
				bucket = &priv->mac_hash[mac_hash];
				hlist_add_head_rcu(&entry->hlist, bucket);
			}
		}
	}

	if (priv->flags & MLX4_EN_FLAG_FORCE_PROMISC) {
		en_warn(priv, "Forcing promiscuous mode on port:%d\n",
			priv->port);
	} else if (prev_flags & MLX4_EN_FLAG_FORCE_PROMISC) {
		en_warn(priv, "Stop forcing promiscuous mode on port:%d\n",
			priv->port);
	}
}

static void mlx4_en_do_set_rx_mode(struct work_struct *work)
{
	struct mlx4_en_priv *priv = container_of(work, struct mlx4_en_priv,
						 rx_mode_task);
	struct mlx4_en_dev *mdev = priv->mdev;
	struct net_device *dev = priv->dev;

	mutex_lock(&mdev->state_lock);
	if (!mdev->device_up) {
		en_dbg(HW, priv, "Card is not up, ignoring rx mode change.\n");
		goto out;
	}
	if (!priv->port_up) {
		en_dbg(HW, priv, "Port is down, ignoring rx mode change.\n");
		goto out;
	}

	if (!netif_carrier_ok(dev)) {
		if (!mlx4_en_QUERY_PORT(mdev, priv->port)) {
			if (priv->port_state.link_state) {
				priv->last_link_state = MLX4_DEV_EVENT_PORT_UP;
				netif_carrier_on(dev);
				en_dbg(LINK, priv, "Link Up\n");
			}
		}
	}

	if (dev->priv_flags & IFF_UNICAST_FLT)
		mlx4_en_do_uc_filter(priv, dev, mdev);

	/* Promsicuous mode: disable all filters */
	if ((dev->flags & IFF_PROMISC) ||
	    (priv->flags & MLX4_EN_FLAG_FORCE_PROMISC)) {
		mlx4_en_set_promisc_mode(priv, mdev);
		goto out;
	}

	/* Not in promiscuous mode */
	if (priv->flags & MLX4_EN_FLAG_PROMISC)
		mlx4_en_clear_promisc_mode(priv, mdev);

	mlx4_en_do_multicast(priv, dev, mdev);
out:
	mutex_unlock(&mdev->state_lock);
}

#ifdef CONFIG_NET_POLL_CONTROLLER
static void mlx4_en_netpoll(struct net_device *dev)
{
	struct mlx4_en_priv *priv = netdev_priv(dev);
	struct mlx4_en_cq *cq;
	unsigned long flags;
	int i;

	for (i = 0; i < priv->rx_ring_num; i++) {
		cq = &priv->rx_cq[i];
		spin_lock_irqsave(&cq->lock, flags);
		napi_synchronize(&cq->napi);
		mlx4_en_process_rx_cq(dev, cq, 0);
		spin_unlock_irqrestore(&cq->lock, flags);
	}
}
#endif

static void mlx4_en_tx_timeout(struct net_device *dev)
{
	struct mlx4_en_priv *priv = netdev_priv(dev);
	struct mlx4_en_dev *mdev = priv->mdev;
	int i;

	if (netif_msg_timer(priv))
		en_warn(priv, "Tx timeout called on port:%d\n", priv->port);

	for (i = 0; i < priv->tx_ring_num; i++) {
		if (!netif_tx_queue_stopped(netdev_get_tx_queue(dev, i)))
			continue;
		en_warn(priv, "TX timeout on queue: %d, QP: 0x%x, CQ: 0x%x, Cons: 0x%x, Prod: 0x%x\n",
			i, priv->tx_ring[i].qpn, priv->tx_ring[i].cqn,
			priv->tx_ring[i].cons, priv->tx_ring[i].prod);
	}

	priv->port_stats.tx_timeout++;
	en_dbg(DRV, priv, "Scheduling watchdog\n");
	queue_work(mdev->workqueue, &priv->watchdog_task);
}


static struct net_device_stats *mlx4_en_get_stats(struct net_device *dev)
{
	struct mlx4_en_priv *priv = netdev_priv(dev);

	spin_lock_bh(&priv->stats_lock);
	memcpy(&priv->ret_stats, &priv->stats, sizeof(priv->stats));
	spin_unlock_bh(&priv->stats_lock);

	return &priv->ret_stats;
}

static void mlx4_en_set_default_moderation(struct mlx4_en_priv *priv)
{
	struct mlx4_en_cq *cq;
	int i;

	/* If we haven't received a specific coalescing setting
	 * (module param), we set the moderation parameters as follows:
	 * - moder_cnt is set to the number of mtu sized packets to
	 *   satisfy our coalescing target.
	 * - moder_time is set to a fixed value.
	 */
	priv->rx_frames = MLX4_EN_RX_COAL_TARGET;
	priv->rx_usecs = MLX4_EN_RX_COAL_TIME;
	priv->tx_frames = MLX4_EN_TX_COAL_PKTS;
	priv->tx_usecs = MLX4_EN_TX_COAL_TIME;
	en_dbg(INTR, priv, "Default coalesing params for mtu:%d - rx_frames:%d rx_usecs:%d\n",
	       priv->dev->mtu, priv->rx_frames, priv->rx_usecs);

	/* Setup cq moderation params */
	for (i = 0; i < priv->rx_ring_num; i++) {
		cq = &priv->rx_cq[i];
		cq->moder_cnt = priv->rx_frames;
		cq->moder_time = priv->rx_usecs;
		priv->last_moder_time[i] = MLX4_EN_AUTO_CONF;
		priv->last_moder_packets[i] = 0;
		priv->last_moder_bytes[i] = 0;
	}

	for (i = 0; i < priv->tx_ring_num; i++) {
		cq = &priv->tx_cq[i];
		cq->moder_cnt = priv->tx_frames;
		cq->moder_time = priv->tx_usecs;
	}

	/* Reset auto-moderation params */
	priv->pkt_rate_low = MLX4_EN_RX_RATE_LOW;
	priv->rx_usecs_low = MLX4_EN_RX_COAL_TIME_LOW;
	priv->pkt_rate_high = MLX4_EN_RX_RATE_HIGH;
	priv->rx_usecs_high = MLX4_EN_RX_COAL_TIME_HIGH;
	priv->sample_interval = MLX4_EN_SAMPLE_INTERVAL;
	priv->adaptive_rx_coal = 1;
	priv->last_moder_jiffies = 0;
	priv->last_moder_tx_packets = 0;
}

static void mlx4_en_auto_moderation(struct mlx4_en_priv *priv)
{
	unsigned long period = (unsigned long) (jiffies - priv->last_moder_jiffies);
	struct mlx4_en_cq *cq;
	unsigned long packets;
	unsigned long rate;
	unsigned long avg_pkt_size;
	unsigned long rx_packets;
	unsigned long rx_bytes;
	unsigned long rx_pkt_diff;
	int moder_time;
	int ring, err;

	if (!priv->adaptive_rx_coal || period < priv->sample_interval * HZ)
		return;

	for (ring = 0; ring < priv->rx_ring_num; ring++) {
		spin_lock_bh(&priv->stats_lock);
		rx_packets = priv->rx_ring[ring].packets;
		rx_bytes = priv->rx_ring[ring].bytes;
		spin_unlock_bh(&priv->stats_lock);

		rx_pkt_diff = ((unsigned long) (rx_packets -
				priv->last_moder_packets[ring]));
		packets = rx_pkt_diff;
		rate = packets * HZ / period;
		avg_pkt_size = packets ? ((unsigned long) (rx_bytes -
				priv->last_moder_bytes[ring])) / packets : 0;

		/* Apply auto-moderation only when packet rate
		 * exceeds a rate that it matters */
		if (rate > (MLX4_EN_RX_RATE_THRESH / priv->rx_ring_num) &&
		    avg_pkt_size > MLX4_EN_AVG_PKT_SMALL) {
			if (rate < priv->pkt_rate_low)
				moder_time = priv->rx_usecs_low;
			else if (rate > priv->pkt_rate_high)
				moder_time = priv->rx_usecs_high;
			else
				moder_time = (rate - priv->pkt_rate_low) *
					(priv->rx_usecs_high - priv->rx_usecs_low) /
					(priv->pkt_rate_high - priv->pkt_rate_low) +
					priv->rx_usecs_low;
		} else {
			moder_time = priv->rx_usecs_low;
		}

		if (moder_time != priv->last_moder_time[ring]) {
			priv->last_moder_time[ring] = moder_time;
			cq = &priv->rx_cq[ring];
			cq->moder_time = moder_time;
			cq->moder_cnt = priv->rx_frames;
			err = mlx4_en_set_cq_moder(priv, cq);
			if (err)
				en_err(priv, "Failed modifying moderation for cq:%d\n",
				       ring);
		}
		priv->last_moder_packets[ring] = rx_packets;
		priv->last_moder_bytes[ring] = rx_bytes;
	}

	priv->last_moder_jiffies = jiffies;
}

static void mlx4_en_do_get_stats(struct work_struct *work)
{
	struct delayed_work *delay = to_delayed_work(work);
	struct mlx4_en_priv *priv = container_of(delay, struct mlx4_en_priv,
						 stats_task);
	struct mlx4_en_dev *mdev = priv->mdev;
	int err;

	mutex_lock(&mdev->state_lock);
	if (mdev->device_up) {
<<<<<<< HEAD
		err = mlx4_en_DUMP_ETH_STATS(mdev, priv->port, 0);
		if (err)
			en_dbg(HW, priv, "Could not update stats\n");

		if (priv->port_up)
=======
		if (priv->port_up) {
			err = mlx4_en_DUMP_ETH_STATS(mdev, priv->port, 0);
			if (err)
				en_dbg(HW, priv, "Could not update stats\n");

>>>>>>> d0e0ac97
			mlx4_en_auto_moderation(priv);
		}

		queue_delayed_work(mdev->workqueue, &priv->stats_task, STATS_DELAY);
	}
	if (mdev->mac_removed[MLX4_MAX_PORTS + 1 - priv->port]) {
		mlx4_en_do_set_mac(priv);
		mdev->mac_removed[MLX4_MAX_PORTS + 1 - priv->port] = 0;
	}
	mutex_unlock(&mdev->state_lock);
}

/* mlx4_en_service_task - Run service task for tasks that needed to be done
 * periodically
 */
static void mlx4_en_service_task(struct work_struct *work)
{
	struct delayed_work *delay = to_delayed_work(work);
	struct mlx4_en_priv *priv = container_of(delay, struct mlx4_en_priv,
						 service_task);
	struct mlx4_en_dev *mdev = priv->mdev;

	mutex_lock(&mdev->state_lock);
	if (mdev->device_up) {
		if (mdev->dev->caps.flags2 & MLX4_DEV_CAP_FLAG2_TS)
			mlx4_en_ptp_overflow_check(mdev);

		queue_delayed_work(mdev->workqueue, &priv->service_task,
				   SERVICE_TASK_DELAY);
	}
	mutex_unlock(&mdev->state_lock);
}

static void mlx4_en_linkstate(struct work_struct *work)
{
	struct mlx4_en_priv *priv = container_of(work, struct mlx4_en_priv,
						 linkstate_task);
	struct mlx4_en_dev *mdev = priv->mdev;
	int linkstate = priv->link_state;

	mutex_lock(&mdev->state_lock);
	/* If observable port state changed set carrier state and
	 * report to system log */
	if (priv->last_link_state != linkstate) {
		if (linkstate == MLX4_DEV_EVENT_PORT_DOWN) {
			en_info(priv, "Link Down\n");
			netif_carrier_off(priv->dev);
		} else {
			en_info(priv, "Link Up\n");
			netif_carrier_on(priv->dev);
		}
	}
	priv->last_link_state = linkstate;
	mutex_unlock(&mdev->state_lock);
}


int mlx4_en_start_port(struct net_device *dev)
{
	struct mlx4_en_priv *priv = netdev_priv(dev);
	struct mlx4_en_dev *mdev = priv->mdev;
	struct mlx4_en_cq *cq;
	struct mlx4_en_tx_ring *tx_ring;
	int rx_index = 0;
	int tx_index = 0;
	int err = 0;
	int i;
	int j;
	u8 mc_list[16] = {0};

	if (priv->port_up) {
		en_dbg(DRV, priv, "start port called while port already up\n");
		return 0;
	}

	INIT_LIST_HEAD(&priv->mc_list);
	INIT_LIST_HEAD(&priv->curr_list);
	INIT_LIST_HEAD(&priv->ethtool_list);
	memset(&priv->ethtool_rules[0], 0,
	       sizeof(struct ethtool_flow_id) * MAX_NUM_OF_FS_RULES);

	/* Calculate Rx buf size */
	dev->mtu = min(dev->mtu, priv->max_mtu);
	mlx4_en_calc_rx_buf(dev);
	en_dbg(DRV, priv, "Rx buf size:%d\n", priv->rx_skb_size);

	/* Configure rx cq's and rings */
	err = mlx4_en_activate_rx_rings(priv);
	if (err) {
		en_err(priv, "Failed to activate RX rings\n");
		return err;
	}
	for (i = 0; i < priv->rx_ring_num; i++) {
		cq = &priv->rx_cq[i];

		mlx4_en_cq_init_lock(cq);

		err = mlx4_en_activate_cq(priv, cq, i);
		if (err) {
			en_err(priv, "Failed activating Rx CQ\n");
			goto cq_err;
		}
		for (j = 0; j < cq->size; j++)
			cq->buf[j].owner_sr_opcode = MLX4_CQE_OWNER_MASK;
		err = mlx4_en_set_cq_moder(priv, cq);
		if (err) {
			en_err(priv, "Failed setting cq moderation parameters");
			mlx4_en_deactivate_cq(priv, cq);
			goto cq_err;
		}
		mlx4_en_arm_cq(priv, cq);
		priv->rx_ring[i].cqn = cq->mcq.cqn;
		++rx_index;
	}

	/* Set qp number */
	en_dbg(DRV, priv, "Getting qp number for port %d\n", priv->port);
	err = mlx4_en_get_qp(priv);
	if (err) {
		en_err(priv, "Failed getting eth qp\n");
		goto cq_err;
	}
	mdev->mac_removed[priv->port] = 0;

	err = mlx4_en_config_rss_steer(priv);
	if (err) {
		en_err(priv, "Failed configuring rss steering\n");
		goto mac_err;
	}

	err = mlx4_en_create_drop_qp(priv);
	if (err)
		goto rss_err;

	/* Configure tx cq's and rings */
	for (i = 0; i < priv->tx_ring_num; i++) {
		/* Configure cq */
		cq = &priv->tx_cq[i];
		err = mlx4_en_activate_cq(priv, cq, i);
		if (err) {
			en_err(priv, "Failed allocating Tx CQ\n");
			goto tx_err;
		}
		err = mlx4_en_set_cq_moder(priv, cq);
		if (err) {
			en_err(priv, "Failed setting cq moderation parameters");
			mlx4_en_deactivate_cq(priv, cq);
			goto tx_err;
		}
		en_dbg(DRV, priv, "Resetting index of collapsed CQ:%d to -1\n", i);
		cq->buf->wqe_index = cpu_to_be16(0xffff);

		/* Configure ring */
		tx_ring = &priv->tx_ring[i];
		err = mlx4_en_activate_tx_ring(priv, tx_ring, cq->mcq.cqn,
			i / priv->num_tx_rings_p_up);
		if (err) {
			en_err(priv, "Failed allocating Tx ring\n");
			mlx4_en_deactivate_cq(priv, cq);
			goto tx_err;
		}
		tx_ring->tx_queue = netdev_get_tx_queue(dev, i);

		/* Arm CQ for TX completions */
		mlx4_en_arm_cq(priv, cq);

		/* Set initial ownership of all Tx TXBBs to SW (1) */
		for (j = 0; j < tx_ring->buf_size; j += STAMP_STRIDE)
			*((u32 *) (tx_ring->buf + j)) = 0xffffffff;
		++tx_index;
	}

	/* Configure port */
	err = mlx4_SET_PORT_general(mdev->dev, priv->port,
				    priv->rx_skb_size + ETH_FCS_LEN,
				    priv->prof->tx_pause,
				    priv->prof->tx_ppp,
				    priv->prof->rx_pause,
				    priv->prof->rx_ppp);
	if (err) {
		en_err(priv, "Failed setting port general configurations for port %d, with error %d\n",
		       priv->port, err);
		goto tx_err;
	}
	/* Set default qp number */
	err = mlx4_SET_PORT_qpn_calc(mdev->dev, priv->port, priv->base_qpn, 0);
	if (err) {
		en_err(priv, "Failed setting default qp numbers\n");
		goto tx_err;
	}

	/* Init port */
	en_dbg(HW, priv, "Initializing port\n");
	err = mlx4_INIT_PORT(mdev->dev, priv->port);
	if (err) {
		en_err(priv, "Failed Initializing port\n");
		goto tx_err;
	}

	/* Attach rx QP to bradcast address */
	memset(&mc_list[10], 0xff, ETH_ALEN);
	mc_list[5] = priv->port; /* needed for B0 steering support */
	if (mlx4_multicast_attach(mdev->dev, &priv->rss_map.indir_qp, mc_list,
				  priv->port, 0, MLX4_PROT_ETH,
				  &priv->broadcast_id))
		mlx4_warn(mdev, "Failed Attaching Broadcast\n");

	/* Must redo promiscuous mode setup. */
	priv->flags &= ~(MLX4_EN_FLAG_PROMISC | MLX4_EN_FLAG_MC_PROMISC);

	/* Schedule multicast task to populate multicast list */
	queue_work(mdev->workqueue, &priv->rx_mode_task);

	mlx4_set_stats_bitmap(mdev->dev, &priv->stats_bitmap);

	priv->port_up = true;
	netif_tx_start_all_queues(dev);
	netif_device_attach(dev);

	return 0;

tx_err:
	while (tx_index--) {
		mlx4_en_deactivate_tx_ring(priv, &priv->tx_ring[tx_index]);
		mlx4_en_deactivate_cq(priv, &priv->tx_cq[tx_index]);
	}
	mlx4_en_destroy_drop_qp(priv);
rss_err:
	mlx4_en_release_rss_steer(priv);
mac_err:
	mlx4_en_put_qp(priv);
cq_err:
	while (rx_index--)
		mlx4_en_deactivate_cq(priv, &priv->rx_cq[rx_index]);
	for (i = 0; i < priv->rx_ring_num; i++)
		mlx4_en_deactivate_rx_ring(priv, &priv->rx_ring[i]);

	return err; /* need to close devices */
}


void mlx4_en_stop_port(struct net_device *dev, int detach)
{
	struct mlx4_en_priv *priv = netdev_priv(dev);
	struct mlx4_en_dev *mdev = priv->mdev;
	struct mlx4_en_mc_list *mclist, *tmp;
	struct ethtool_flow_id *flow, *tmp_flow;
	int i;
	u8 mc_list[16] = {0};

	if (!priv->port_up) {
		en_dbg(DRV, priv, "stop port called while port already down\n");
		return;
	}

	/* close port*/
	mlx4_CLOSE_PORT(mdev->dev, priv->port);

	/* Synchronize with tx routine */
	netif_tx_lock_bh(dev);
	if (detach)
		netif_device_detach(dev);
	netif_tx_stop_all_queues(dev);
	netif_tx_unlock_bh(dev);

	netif_tx_disable(dev);

	/* Set port as not active */
	priv->port_up = false;

	/* Promsicuous mode */
	if (mdev->dev->caps.steering_mode ==
	    MLX4_STEERING_MODE_DEVICE_MANAGED) {
		priv->flags &= ~(MLX4_EN_FLAG_PROMISC |
				 MLX4_EN_FLAG_MC_PROMISC);
		mlx4_flow_steer_promisc_remove(mdev->dev,
					       priv->port,
					       MLX4_FS_ALL_DEFAULT);
		mlx4_flow_steer_promisc_remove(mdev->dev,
					       priv->port,
					       MLX4_FS_MC_DEFAULT);
	} else if (priv->flags & MLX4_EN_FLAG_PROMISC) {
		priv->flags &= ~MLX4_EN_FLAG_PROMISC;

		/* Disable promiscouos mode */
		mlx4_unicast_promisc_remove(mdev->dev, priv->base_qpn,
					    priv->port);

		/* Disable Multicast promisc */
		if (priv->flags & MLX4_EN_FLAG_MC_PROMISC) {
			mlx4_multicast_promisc_remove(mdev->dev, priv->base_qpn,
						      priv->port);
			priv->flags &= ~MLX4_EN_FLAG_MC_PROMISC;
		}
	}

	/* Detach All multicasts */
	memset(&mc_list[10], 0xff, ETH_ALEN);
	mc_list[5] = priv->port; /* needed for B0 steering support */
	mlx4_multicast_detach(mdev->dev, &priv->rss_map.indir_qp, mc_list,
			      MLX4_PROT_ETH, priv->broadcast_id);
	list_for_each_entry(mclist, &priv->curr_list, list) {
		memcpy(&mc_list[10], mclist->addr, ETH_ALEN);
		mc_list[5] = priv->port;
		mlx4_multicast_detach(mdev->dev, &priv->rss_map.indir_qp,
				      mc_list, MLX4_PROT_ETH, mclist->reg_id);
	}
	mlx4_en_clear_list(dev);
	list_for_each_entry_safe(mclist, tmp, &priv->curr_list, list) {
		list_del(&mclist->list);
		kfree(mclist);
	}

	/* Flush multicast filter */
	mlx4_SET_MCAST_FLTR(mdev->dev, priv->port, 0, 1, MLX4_MCAST_CONFIG);

	/* Remove flow steering rules for the port*/
	if (mdev->dev->caps.steering_mode ==
	    MLX4_STEERING_MODE_DEVICE_MANAGED) {
		ASSERT_RTNL();
		list_for_each_entry_safe(flow, tmp_flow,
					 &priv->ethtool_list, list) {
			mlx4_flow_detach(mdev->dev, flow->id);
			list_del(&flow->list);
		}
	}

	mlx4_en_destroy_drop_qp(priv);

	/* Free TX Rings */
	for (i = 0; i < priv->tx_ring_num; i++) {
		mlx4_en_deactivate_tx_ring(priv, &priv->tx_ring[i]);
		mlx4_en_deactivate_cq(priv, &priv->tx_cq[i]);
	}
	msleep(10);

	for (i = 0; i < priv->tx_ring_num; i++)
		mlx4_en_free_tx_buf(dev, &priv->tx_ring[i]);

	/* Free RSS qps */
	mlx4_en_release_rss_steer(priv);

	/* Unregister Mac address for the port */
	mlx4_en_put_qp(priv);
	if (!(mdev->dev->caps.flags2 & MLX4_DEV_CAP_FLAGS2_REASSIGN_MAC_EN))
		mdev->mac_removed[priv->port] = 1;

	/* Free RX Rings */
	for (i = 0; i < priv->rx_ring_num; i++) {
		struct mlx4_en_cq *cq = &priv->rx_cq[i];

		local_bh_disable();
		while (!mlx4_en_cq_lock_napi(cq)) {
			pr_info("CQ %d locked\n", i);
			mdelay(1);
		}
		local_bh_enable();

		while (test_bit(NAPI_STATE_SCHED, &cq->napi.state))
			msleep(1);
		mlx4_en_deactivate_rx_ring(priv, &priv->rx_ring[i]);
		mlx4_en_deactivate_cq(priv, cq);
	}
}

static void mlx4_en_restart(struct work_struct *work)
{
	struct mlx4_en_priv *priv = container_of(work, struct mlx4_en_priv,
						 watchdog_task);
	struct mlx4_en_dev *mdev = priv->mdev;
	struct net_device *dev = priv->dev;

	en_dbg(DRV, priv, "Watchdog task called for port %d\n", priv->port);

	mutex_lock(&mdev->state_lock);
	if (priv->port_up) {
		mlx4_en_stop_port(dev, 1);
		if (mlx4_en_start_port(dev))
			en_err(priv, "Failed restarting port %d\n", priv->port);
	}
	mutex_unlock(&mdev->state_lock);
}

static void mlx4_en_clear_stats(struct net_device *dev)
{
	struct mlx4_en_priv *priv = netdev_priv(dev);
	struct mlx4_en_dev *mdev = priv->mdev;
	int i;

	if (mlx4_en_DUMP_ETH_STATS(mdev, priv->port, 1))
		en_dbg(HW, priv, "Failed dumping statistics\n");

	memset(&priv->stats, 0, sizeof(priv->stats));
	memset(&priv->pstats, 0, sizeof(priv->pstats));
	memset(&priv->pkstats, 0, sizeof(priv->pkstats));
	memset(&priv->port_stats, 0, sizeof(priv->port_stats));

	for (i = 0; i < priv->tx_ring_num; i++) {
		priv->tx_ring[i].bytes = 0;
		priv->tx_ring[i].packets = 0;
		priv->tx_ring[i].tx_csum = 0;
	}
	for (i = 0; i < priv->rx_ring_num; i++) {
		priv->rx_ring[i].bytes = 0;
		priv->rx_ring[i].packets = 0;
		priv->rx_ring[i].csum_ok = 0;
		priv->rx_ring[i].csum_none = 0;
	}
}

static int mlx4_en_open(struct net_device *dev)
{
	struct mlx4_en_priv *priv = netdev_priv(dev);
	struct mlx4_en_dev *mdev = priv->mdev;
	int err = 0;

	mutex_lock(&mdev->state_lock);

	if (!mdev->device_up) {
		en_err(priv, "Cannot open - device down/disabled\n");
		err = -EBUSY;
		goto out;
	}

	/* Reset HW statistics and SW counters */
	mlx4_en_clear_stats(dev);

	err = mlx4_en_start_port(dev);
	if (err)
		en_err(priv, "Failed starting port:%d\n", priv->port);

out:
	mutex_unlock(&mdev->state_lock);
	return err;
}


static int mlx4_en_close(struct net_device *dev)
{
	struct mlx4_en_priv *priv = netdev_priv(dev);
	struct mlx4_en_dev *mdev = priv->mdev;

	en_dbg(IFDOWN, priv, "Close port called\n");

	mutex_lock(&mdev->state_lock);

	mlx4_en_stop_port(dev, 0);
	netif_carrier_off(dev);

	mutex_unlock(&mdev->state_lock);
	return 0;
}

void mlx4_en_free_resources(struct mlx4_en_priv *priv)
{
	int i;

#ifdef CONFIG_RFS_ACCEL
	free_irq_cpu_rmap(priv->dev->rx_cpu_rmap);
	priv->dev->rx_cpu_rmap = NULL;
#endif

	for (i = 0; i < priv->tx_ring_num; i++) {
		if (priv->tx_ring[i].tx_info)
			mlx4_en_destroy_tx_ring(priv, &priv->tx_ring[i]);
		if (priv->tx_cq[i].buf)
			mlx4_en_destroy_cq(priv, &priv->tx_cq[i]);
	}

	for (i = 0; i < priv->rx_ring_num; i++) {
		if (priv->rx_ring[i].rx_info)
			mlx4_en_destroy_rx_ring(priv, &priv->rx_ring[i],
				priv->prof->rx_ring_size, priv->stride);
		if (priv->rx_cq[i].buf)
			mlx4_en_destroy_cq(priv, &priv->rx_cq[i]);
	}

	if (priv->base_tx_qpn) {
		mlx4_qp_release_range(priv->mdev->dev, priv->base_tx_qpn, priv->tx_ring_num);
		priv->base_tx_qpn = 0;
	}
}

int mlx4_en_alloc_resources(struct mlx4_en_priv *priv)
{
	struct mlx4_en_port_profile *prof = priv->prof;
	int i;
	int err;

	err = mlx4_qp_reserve_range(priv->mdev->dev, priv->tx_ring_num, 256, &priv->base_tx_qpn);
	if (err) {
		en_err(priv, "failed reserving range for TX rings\n");
		return err;
	}

	/* Create tx Rings */
	for (i = 0; i < priv->tx_ring_num; i++) {
		if (mlx4_en_create_cq(priv, &priv->tx_cq[i],
				      prof->tx_ring_size, i, TX))
			goto err;

		if (mlx4_en_create_tx_ring(priv, &priv->tx_ring[i], priv->base_tx_qpn + i,
					   prof->tx_ring_size, TXBB_SIZE))
			goto err;
	}

	/* Create rx Rings */
	for (i = 0; i < priv->rx_ring_num; i++) {
		if (mlx4_en_create_cq(priv, &priv->rx_cq[i],
				      prof->rx_ring_size, i, RX))
			goto err;

		if (mlx4_en_create_rx_ring(priv, &priv->rx_ring[i],
					   prof->rx_ring_size, priv->stride))
			goto err;
	}

#ifdef CONFIG_RFS_ACCEL
	if (priv->mdev->dev->caps.comp_pool) {
		priv->dev->rx_cpu_rmap = alloc_irq_cpu_rmap(priv->mdev->dev->caps.comp_pool);
		if (!priv->dev->rx_cpu_rmap)
			goto err;
	}
#endif

	return 0;

err:
	en_err(priv, "Failed to allocate NIC resources\n");
	return -ENOMEM;
}


void mlx4_en_destroy_netdev(struct net_device *dev)
{
	struct mlx4_en_priv *priv = netdev_priv(dev);
	struct mlx4_en_dev *mdev = priv->mdev;

	en_dbg(DRV, priv, "Destroying netdev on port:%d\n", priv->port);

	/* Unregister device - this will close the port if it was up */
	if (priv->registered)
		unregister_netdev(dev);

	if (priv->allocated)
		mlx4_free_hwq_res(mdev->dev, &priv->res, MLX4_EN_PAGE_SIZE);

	cancel_delayed_work(&priv->stats_task);
	cancel_delayed_work(&priv->service_task);
	/* flush any pending task for this netdev */
	flush_workqueue(mdev->workqueue);

	/* Detach the netdev so tasks would not attempt to access it */
	mutex_lock(&mdev->state_lock);
	mdev->pndev[priv->port] = NULL;
	mutex_unlock(&mdev->state_lock);

	mlx4_en_free_resources(priv);

	kfree(priv->tx_ring);
	kfree(priv->tx_cq);

	free_netdev(dev);
}

static int mlx4_en_change_mtu(struct net_device *dev, int new_mtu)
{
	struct mlx4_en_priv *priv = netdev_priv(dev);
	struct mlx4_en_dev *mdev = priv->mdev;
	int err = 0;

	en_dbg(DRV, priv, "Change MTU called - current:%d new:%d\n",
		 dev->mtu, new_mtu);

	if ((new_mtu < MLX4_EN_MIN_MTU) || (new_mtu > priv->max_mtu)) {
		en_err(priv, "Bad MTU size:%d.\n", new_mtu);
		return -EPERM;
	}
	dev->mtu = new_mtu;

	if (netif_running(dev)) {
		mutex_lock(&mdev->state_lock);
		if (!mdev->device_up) {
			/* NIC is probably restarting - let watchdog task reset
			 * the port */
			en_dbg(DRV, priv, "Change MTU called with card down!?\n");
		} else {
			mlx4_en_stop_port(dev, 1);
			err = mlx4_en_start_port(dev);
			if (err) {
				en_err(priv, "Failed restarting port:%d\n",
					 priv->port);
				queue_work(mdev->workqueue, &priv->watchdog_task);
			}
		}
		mutex_unlock(&mdev->state_lock);
	}
	return 0;
}

static int mlx4_en_hwtstamp_ioctl(struct net_device *dev, struct ifreq *ifr)
{
	struct mlx4_en_priv *priv = netdev_priv(dev);
	struct mlx4_en_dev *mdev = priv->mdev;
	struct hwtstamp_config config;

	if (copy_from_user(&config, ifr->ifr_data, sizeof(config)))
		return -EFAULT;

	/* reserved for future extensions */
	if (config.flags)
		return -EINVAL;

	/* device doesn't support time stamping */
	if (!(mdev->dev->caps.flags2 & MLX4_DEV_CAP_FLAG2_TS))
		return -EINVAL;

	/* TX HW timestamp */
	switch (config.tx_type) {
	case HWTSTAMP_TX_OFF:
	case HWTSTAMP_TX_ON:
		break;
	default:
		return -ERANGE;
	}

	/* RX HW timestamp */
	switch (config.rx_filter) {
	case HWTSTAMP_FILTER_NONE:
		break;
	case HWTSTAMP_FILTER_ALL:
	case HWTSTAMP_FILTER_SOME:
	case HWTSTAMP_FILTER_PTP_V1_L4_EVENT:
	case HWTSTAMP_FILTER_PTP_V1_L4_SYNC:
	case HWTSTAMP_FILTER_PTP_V1_L4_DELAY_REQ:
	case HWTSTAMP_FILTER_PTP_V2_L4_EVENT:
	case HWTSTAMP_FILTER_PTP_V2_L4_SYNC:
	case HWTSTAMP_FILTER_PTP_V2_L4_DELAY_REQ:
	case HWTSTAMP_FILTER_PTP_V2_L2_EVENT:
	case HWTSTAMP_FILTER_PTP_V2_L2_SYNC:
	case HWTSTAMP_FILTER_PTP_V2_L2_DELAY_REQ:
	case HWTSTAMP_FILTER_PTP_V2_EVENT:
	case HWTSTAMP_FILTER_PTP_V2_SYNC:
	case HWTSTAMP_FILTER_PTP_V2_DELAY_REQ:
		config.rx_filter = HWTSTAMP_FILTER_ALL;
		break;
	default:
		return -ERANGE;
	}

	if (mlx4_en_timestamp_config(dev, config.tx_type, config.rx_filter)) {
		config.tx_type = HWTSTAMP_TX_OFF;
		config.rx_filter = HWTSTAMP_FILTER_NONE;
	}

	return copy_to_user(ifr->ifr_data, &config,
			    sizeof(config)) ? -EFAULT : 0;
}

static int mlx4_en_ioctl(struct net_device *dev, struct ifreq *ifr, int cmd)
{
	switch (cmd) {
	case SIOCSHWTSTAMP:
		return mlx4_en_hwtstamp_ioctl(dev, ifr);
	default:
		return -EOPNOTSUPP;
	}
}

static int mlx4_en_set_features(struct net_device *netdev,
		netdev_features_t features)
{
	struct mlx4_en_priv *priv = netdev_priv(netdev);

	if (features & NETIF_F_LOOPBACK)
		priv->ctrl_flags |= cpu_to_be32(MLX4_WQE_CTRL_FORCE_LOOPBACK);
	else
		priv->ctrl_flags &=
			cpu_to_be32(~MLX4_WQE_CTRL_FORCE_LOOPBACK);

	mlx4_en_update_loopback_state(netdev, features);

	return 0;

}

static int mlx4_en_set_vf_mac(struct net_device *dev, int queue, u8 *mac)
{
	struct mlx4_en_priv *en_priv = netdev_priv(dev);
	struct mlx4_en_dev *mdev = en_priv->mdev;
	u64 mac_u64 = mlx4_en_mac_to_u64(mac);

	if (!is_valid_ether_addr(mac))
		return -EINVAL;

	return mlx4_set_vf_mac(mdev->dev, en_priv->port, queue, mac_u64);
}

static int mlx4_en_set_vf_vlan(struct net_device *dev, int vf, u16 vlan, u8 qos)
{
	struct mlx4_en_priv *en_priv = netdev_priv(dev);
	struct mlx4_en_dev *mdev = en_priv->mdev;

	return mlx4_set_vf_vlan(mdev->dev, en_priv->port, vf, vlan, qos);
}

static int mlx4_en_set_vf_spoofchk(struct net_device *dev, int vf, bool setting)
{
	struct mlx4_en_priv *en_priv = netdev_priv(dev);
	struct mlx4_en_dev *mdev = en_priv->mdev;

	return mlx4_set_vf_spoofchk(mdev->dev, en_priv->port, vf, setting);
}

static int mlx4_en_get_vf_config(struct net_device *dev, int vf, struct ifla_vf_info *ivf)
{
	struct mlx4_en_priv *en_priv = netdev_priv(dev);
	struct mlx4_en_dev *mdev = en_priv->mdev;

	return mlx4_get_vf_config(mdev->dev, en_priv->port, vf, ivf);
}

<<<<<<< HEAD
=======
static int mlx4_en_set_vf_link_state(struct net_device *dev, int vf, int link_state)
{
	struct mlx4_en_priv *en_priv = netdev_priv(dev);
	struct mlx4_en_dev *mdev = en_priv->mdev;

	return mlx4_set_vf_link_state(mdev->dev, en_priv->port, vf, link_state);
}
>>>>>>> d0e0ac97
static const struct net_device_ops mlx4_netdev_ops = {
	.ndo_open		= mlx4_en_open,
	.ndo_stop		= mlx4_en_close,
	.ndo_start_xmit		= mlx4_en_xmit,
	.ndo_select_queue	= mlx4_en_select_queue,
	.ndo_get_stats		= mlx4_en_get_stats,
	.ndo_set_rx_mode	= mlx4_en_set_rx_mode,
	.ndo_set_mac_address	= mlx4_en_set_mac,
	.ndo_validate_addr	= eth_validate_addr,
	.ndo_change_mtu		= mlx4_en_change_mtu,
	.ndo_do_ioctl		= mlx4_en_ioctl,
	.ndo_tx_timeout		= mlx4_en_tx_timeout,
	.ndo_vlan_rx_add_vid	= mlx4_en_vlan_rx_add_vid,
	.ndo_vlan_rx_kill_vid	= mlx4_en_vlan_rx_kill_vid,
#ifdef CONFIG_NET_POLL_CONTROLLER
	.ndo_poll_controller	= mlx4_en_netpoll,
#endif
	.ndo_set_features	= mlx4_en_set_features,
	.ndo_setup_tc		= mlx4_en_setup_tc,
#ifdef CONFIG_RFS_ACCEL
	.ndo_rx_flow_steer	= mlx4_en_filter_rfs,
#endif
<<<<<<< HEAD
=======
#ifdef CONFIG_NET_LL_RX_POLL
	.ndo_busy_poll		= mlx4_en_low_latency_recv,
#endif
>>>>>>> d0e0ac97
};

static const struct net_device_ops mlx4_netdev_ops_master = {
	.ndo_open		= mlx4_en_open,
	.ndo_stop		= mlx4_en_close,
	.ndo_start_xmit		= mlx4_en_xmit,
	.ndo_select_queue	= mlx4_en_select_queue,
	.ndo_get_stats		= mlx4_en_get_stats,
	.ndo_set_rx_mode	= mlx4_en_set_rx_mode,
	.ndo_set_mac_address	= mlx4_en_set_mac,
	.ndo_validate_addr	= eth_validate_addr,
	.ndo_change_mtu		= mlx4_en_change_mtu,
	.ndo_tx_timeout		= mlx4_en_tx_timeout,
	.ndo_vlan_rx_add_vid	= mlx4_en_vlan_rx_add_vid,
	.ndo_vlan_rx_kill_vid	= mlx4_en_vlan_rx_kill_vid,
	.ndo_set_vf_mac		= mlx4_en_set_vf_mac,
	.ndo_set_vf_vlan	= mlx4_en_set_vf_vlan,
	.ndo_set_vf_spoofchk	= mlx4_en_set_vf_spoofchk,
<<<<<<< HEAD
=======
	.ndo_set_vf_link_state	= mlx4_en_set_vf_link_state,
>>>>>>> d0e0ac97
	.ndo_get_vf_config	= mlx4_en_get_vf_config,
#ifdef CONFIG_NET_POLL_CONTROLLER
	.ndo_poll_controller	= mlx4_en_netpoll,
#endif
	.ndo_set_features	= mlx4_en_set_features,
	.ndo_setup_tc		= mlx4_en_setup_tc,
#ifdef CONFIG_RFS_ACCEL
	.ndo_rx_flow_steer	= mlx4_en_filter_rfs,
#endif
};

int mlx4_en_init_netdev(struct mlx4_en_dev *mdev, int port,
			struct mlx4_en_port_profile *prof)
{
	struct net_device *dev;
	struct mlx4_en_priv *priv;
	int i;
	int err;
	u64 mac_u64;

	dev = alloc_etherdev_mqs(sizeof(struct mlx4_en_priv),
				 MAX_TX_RINGS, MAX_RX_RINGS);
	if (dev == NULL)
		return -ENOMEM;

	netif_set_real_num_tx_queues(dev, prof->tx_ring_num);
	netif_set_real_num_rx_queues(dev, prof->rx_ring_num);

	SET_NETDEV_DEV(dev, &mdev->dev->pdev->dev);
	dev->dev_id =  port - 1;

	/*
	 * Initialize driver private data
	 */

	priv = netdev_priv(dev);
	memset(priv, 0, sizeof(struct mlx4_en_priv));
	priv->dev = dev;
	priv->mdev = mdev;
	priv->ddev = &mdev->pdev->dev;
	priv->prof = prof;
	priv->port = port;
	priv->port_up = false;
	priv->flags = prof->flags;
	priv->ctrl_flags = cpu_to_be32(MLX4_WQE_CTRL_CQ_UPDATE |
			MLX4_WQE_CTRL_SOLICITED);
	priv->num_tx_rings_p_up = mdev->profile.num_tx_rings_p_up;
	priv->tx_ring_num = prof->tx_ring_num;

	priv->tx_ring = kzalloc(sizeof(struct mlx4_en_tx_ring) * MAX_TX_RINGS,
				GFP_KERNEL);
	if (!priv->tx_ring) {
		err = -ENOMEM;
		goto out;
	}
	priv->tx_cq = kzalloc(sizeof(struct mlx4_en_cq) * MAX_TX_RINGS,
			      GFP_KERNEL);
	if (!priv->tx_cq) {
		err = -ENOMEM;
		goto out;
	}
	priv->rx_ring_num = prof->rx_ring_num;
	priv->cqe_factor = (mdev->dev->caps.cqe_size == 64) ? 1 : 0;
	priv->mac_index = -1;
	priv->msg_enable = MLX4_EN_MSG_LEVEL;
	spin_lock_init(&priv->stats_lock);
	INIT_WORK(&priv->rx_mode_task, mlx4_en_do_set_rx_mode);
	INIT_WORK(&priv->watchdog_task, mlx4_en_restart);
	INIT_WORK(&priv->linkstate_task, mlx4_en_linkstate);
	INIT_DELAYED_WORK(&priv->stats_task, mlx4_en_do_get_stats);
	INIT_DELAYED_WORK(&priv->service_task, mlx4_en_service_task);
#ifdef CONFIG_MLX4_EN_DCB
	if (!mlx4_is_slave(priv->mdev->dev)) {
		if (mdev->dev->caps.flags & MLX4_DEV_CAP_FLAG_SET_ETH_SCHED) {
			dev->dcbnl_ops = &mlx4_en_dcbnl_ops;
		} else {
			en_info(priv, "enabling only PFC DCB ops\n");
			dev->dcbnl_ops = &mlx4_en_dcbnl_pfc_ops;
		}
	}
#endif

	for (i = 0; i < MLX4_EN_MAC_HASH_SIZE; ++i)
		INIT_HLIST_HEAD(&priv->mac_hash[i]);

	/* Query for default mac and max mtu */
	priv->max_mtu = mdev->dev->caps.eth_mtu_cap[priv->port];

	/* Set default MAC */
	dev->addr_len = ETH_ALEN;
	mlx4_en_u64_to_mac(dev->dev_addr, mdev->dev->caps.def_mac[priv->port]);
	if (!is_valid_ether_addr(dev->dev_addr)) {
		if (mlx4_is_slave(priv->mdev->dev)) {
			eth_hw_addr_random(dev);
			en_warn(priv, "Assigned random MAC address %pM\n", dev->dev_addr);
			mac_u64 = mlx4_en_mac_to_u64(dev->dev_addr);
			mdev->dev->caps.def_mac[priv->port] = mac_u64;
		} else {
			en_err(priv, "Port: %d, invalid mac burned: %pM, quiting\n",
			       priv->port, dev->dev_addr);
			err = -EINVAL;
			goto out;
		}
	}

	memcpy(priv->prev_mac, dev->dev_addr, sizeof(priv->prev_mac));

	priv->stride = roundup_pow_of_two(sizeof(struct mlx4_en_rx_desc) +
					  DS_SIZE * MLX4_EN_MAX_RX_FRAGS);
	err = mlx4_en_alloc_resources(priv);
	if (err)
		goto out;

#ifdef CONFIG_RFS_ACCEL
	INIT_LIST_HEAD(&priv->filters);
	spin_lock_init(&priv->filters_lock);
#endif

	/* Initialize time stamping config */
	priv->hwtstamp_config.flags = 0;
	priv->hwtstamp_config.tx_type = HWTSTAMP_TX_OFF;
	priv->hwtstamp_config.rx_filter = HWTSTAMP_FILTER_NONE;

	/* Allocate page for receive rings */
	err = mlx4_alloc_hwq_res(mdev->dev, &priv->res,
				MLX4_EN_PAGE_SIZE, MLX4_EN_PAGE_SIZE);
	if (err) {
		en_err(priv, "Failed to allocate page for rx qps\n");
		goto out;
	}
	priv->allocated = 1;

	/*
	 * Initialize netdev entry points
	 */
	if (mlx4_is_master(priv->mdev->dev))
		dev->netdev_ops = &mlx4_netdev_ops_master;
	else
		dev->netdev_ops = &mlx4_netdev_ops;
	dev->watchdog_timeo = MLX4_EN_WATCHDOG_TIMEOUT;
	netif_set_real_num_tx_queues(dev, priv->tx_ring_num);
	netif_set_real_num_rx_queues(dev, priv->rx_ring_num);

	SET_ETHTOOL_OPS(dev, &mlx4_en_ethtool_ops);

	/*
	 * Set driver features
	 */
	dev->hw_features = NETIF_F_SG | NETIF_F_IP_CSUM | NETIF_F_IPV6_CSUM;
	if (mdev->LSO_support)
		dev->hw_features |= NETIF_F_TSO | NETIF_F_TSO6;

	dev->vlan_features = dev->hw_features;

	dev->hw_features |= NETIF_F_RXCSUM | NETIF_F_RXHASH;
	dev->features = dev->hw_features | NETIF_F_HIGHDMA |
			NETIF_F_HW_VLAN_CTAG_TX | NETIF_F_HW_VLAN_CTAG_RX |
			NETIF_F_HW_VLAN_CTAG_FILTER;
	dev->hw_features |= NETIF_F_LOOPBACK;

	if (mdev->dev->caps.steering_mode ==
	    MLX4_STEERING_MODE_DEVICE_MANAGED)
		dev->hw_features |= NETIF_F_NTUPLE;

	if (mdev->dev->caps.steering_mode != MLX4_STEERING_MODE_A0)
		dev->priv_flags |= IFF_UNICAST_FLT;

	mdev->pndev[port] = dev;

	netif_carrier_off(dev);
	mlx4_en_set_default_moderation(priv);

	err = register_netdev(dev);
	if (err) {
		en_err(priv, "Netdev registration failed for port %d\n", port);
		goto out;
	}
	priv->registered = 1;

	en_warn(priv, "Using %d TX rings\n", prof->tx_ring_num);
	en_warn(priv, "Using %d RX rings\n", prof->rx_ring_num);

	mlx4_en_update_loopback_state(priv->dev, priv->dev->features);

	/* Configure port */
	mlx4_en_calc_rx_buf(dev);
	err = mlx4_SET_PORT_general(mdev->dev, priv->port,
				    priv->rx_skb_size + ETH_FCS_LEN,
				    prof->tx_pause, prof->tx_ppp,
				    prof->rx_pause, prof->rx_ppp);
	if (err) {
		en_err(priv, "Failed setting port general configurations "
		       "for port %d, with error %d\n", priv->port, err);
		goto out;
	}

	/* Init port */
	en_warn(priv, "Initializing port\n");
	err = mlx4_INIT_PORT(mdev->dev, priv->port);
	if (err) {
		en_err(priv, "Failed Initializing port\n");
		goto out;
	}
	queue_delayed_work(mdev->workqueue, &priv->stats_task, STATS_DELAY);

	if (mdev->dev->caps.flags2 & MLX4_DEV_CAP_FLAG2_TS)
		queue_delayed_work(mdev->workqueue, &priv->service_task,
				   SERVICE_TASK_DELAY);

	return 0;

out:
	mlx4_en_destroy_netdev(dev);
	return err;
}
<|MERGE_RESOLUTION|>--- conflicted
+++ resolved
@@ -1384,19 +1384,11 @@
 
 	mutex_lock(&mdev->state_lock);
 	if (mdev->device_up) {
-<<<<<<< HEAD
-		err = mlx4_en_DUMP_ETH_STATS(mdev, priv->port, 0);
-		if (err)
-			en_dbg(HW, priv, "Could not update stats\n");
-
-		if (priv->port_up)
-=======
 		if (priv->port_up) {
 			err = mlx4_en_DUMP_ETH_STATS(mdev, priv->port, 0);
 			if (err)
 				en_dbg(HW, priv, "Could not update stats\n");
 
->>>>>>> d0e0ac97
 			mlx4_en_auto_moderation(priv);
 		}
 
@@ -2119,8 +2111,6 @@
 	return mlx4_get_vf_config(mdev->dev, en_priv->port, vf, ivf);
 }
 
-<<<<<<< HEAD
-=======
 static int mlx4_en_set_vf_link_state(struct net_device *dev, int vf, int link_state)
 {
 	struct mlx4_en_priv *en_priv = netdev_priv(dev);
@@ -2128,7 +2118,6 @@
 
 	return mlx4_set_vf_link_state(mdev->dev, en_priv->port, vf, link_state);
 }
->>>>>>> d0e0ac97
 static const struct net_device_ops mlx4_netdev_ops = {
 	.ndo_open		= mlx4_en_open,
 	.ndo_stop		= mlx4_en_close,
@@ -2151,12 +2140,9 @@
 #ifdef CONFIG_RFS_ACCEL
 	.ndo_rx_flow_steer	= mlx4_en_filter_rfs,
 #endif
-<<<<<<< HEAD
-=======
 #ifdef CONFIG_NET_LL_RX_POLL
 	.ndo_busy_poll		= mlx4_en_low_latency_recv,
 #endif
->>>>>>> d0e0ac97
 };
 
 static const struct net_device_ops mlx4_netdev_ops_master = {
@@ -2175,10 +2161,7 @@
 	.ndo_set_vf_mac		= mlx4_en_set_vf_mac,
 	.ndo_set_vf_vlan	= mlx4_en_set_vf_vlan,
 	.ndo_set_vf_spoofchk	= mlx4_en_set_vf_spoofchk,
-<<<<<<< HEAD
-=======
 	.ndo_set_vf_link_state	= mlx4_en_set_vf_link_state,
->>>>>>> d0e0ac97
 	.ndo_get_vf_config	= mlx4_en_get_vf_config,
 #ifdef CONFIG_NET_POLL_CONTROLLER
 	.ndo_poll_controller	= mlx4_en_netpoll,
