--- conflicted
+++ resolved
@@ -133,12 +133,8 @@
 		[4] = "Automatic MAC reassignment support",
 		[5] = "Time stamping support",
 		[6] = "VST (control vlan insertion/stripping) support",
-<<<<<<< HEAD
-		[7] = "FSM (MAC anti-spoofing) support"
-=======
 		[7] = "FSM (MAC anti-spoofing) support",
 		[8] = "Dynamic QP updates support"
->>>>>>> d0e0ac97
 	};
 	int i;
 
@@ -664,11 +660,8 @@
 			 QUERY_DEV_CAP_MAX_COUNTERS_OFFSET);
 
 	MLX4_GET(field32, outbox, QUERY_DEV_CAP_EXT_2_FLAGS_OFFSET);
-<<<<<<< HEAD
-=======
 	if (field32 & (1 << 16))
 		dev_cap->flags2 |= MLX4_DEV_CAP_FLAG2_UPDATE_QP;
->>>>>>> d0e0ac97
 	if (field32 & (1 << 26))
 		dev_cap->flags2 |= MLX4_DEV_CAP_FLAG2_VLAN_CONTROL;
 	if (field32 & (1 << 20))
