/*******************************************************************************
  This contains the functions to handle the platform driver.

  Copyright (C) 2007-2011  STMicroelectronics Ltd

  This program is free software; you can redistribute it and/or modify it
  under the terms and conditions of the GNU General Public License,
  version 2, as published by the Free Software Foundation.

  This program is distributed in the hope it will be useful, but WITHOUT
  ANY WARRANTY; without even the implied warranty of MERCHANTABILITY or
  FITNESS FOR A PARTICULAR PURPOSE.  See the GNU General Public License for
  more details.

  You should have received a copy of the GNU General Public License along with
  this program; if not, write to the Free Software Foundation, Inc.,
  51 Franklin St - Fifth Floor, Boston, MA 02110-1301 USA.

  The full GNU General Public License is included in this distribution in
  the file called "COPYING".

  Author: Giuseppe Cavallaro <peppe.cavallaro@st.com>
*******************************************************************************/

#include <linux/platform_device.h>
#include <linux/io.h>
#include <linux/of.h>
#include <linux/of_net.h>
#include "stmmac.h"

#ifdef CONFIG_OF
static int stmmac_probe_config_dt(struct platform_device *pdev,
				  struct plat_stmmacenet_data *plat,
				  const char **mac)
{
	struct device_node *np = pdev->dev.of_node;
	struct stmmac_dma_cfg *dma_cfg;

	if (!np)
		return -ENODEV;

	*mac = of_get_mac_address(np);
	plat->interface = of_get_phy_mode(np);

	plat->bus_id = of_alias_get_id(np, "ethernet");
	if (plat->bus_id < 0)
		plat->bus_id = 0;

	of_property_read_u32(np, "snps,phy-addr", &plat->phy_addr);

	plat->mdio_bus_data = devm_kzalloc(&pdev->dev,
					   sizeof(struct stmmac_mdio_bus_data),
					   GFP_KERNEL);

	/*
	 * Currently only the properties needed on SPEAr600
	 * are provided. All other properties should be added
	 * once needed on other platforms.
	 */
	if (of_device_is_compatible(np, "st,spear600-gmac") ||
		of_device_is_compatible(np, "snps,dwmac-3.70a") ||
		of_device_is_compatible(np, "snps,dwmac")) {
		plat->has_gmac = 1;
		plat->pmt = 1;
	}

	if (of_device_is_compatible(np, "snps,dwmac-3.610") ||
		of_device_is_compatible(np, "snps,dwmac-3.710")) {
		plat->enh_desc = 1;
		plat->bugged_jumbo = 1;
		plat->force_sf_dma_mode = 1;
	}

<<<<<<< HEAD
	if (of_find_property(np, "snps,pbl", NULL)) {
		dma_cfg = devm_kzalloc(&pdev->dev, sizeof(*dma_cfg),
				       GFP_KERNEL);
		if (!dma_cfg)
			return -ENOMEM;
		plat->dma_cfg = dma_cfg;
		of_property_read_u32(np, "snps,pbl", &dma_cfg->pbl);
		dma_cfg->fixed_burst =
			of_property_read_bool(np, "snps,fixed-burst");
		dma_cfg->mixed_burst =
			of_property_read_bool(np, "snps,mixed-burst");
=======
	dma_cfg = devm_kzalloc(&pdev->dev, sizeof(*dma_cfg), GFP_KERNEL);
	if (!dma_cfg)
		return -ENOMEM;

	plat->dma_cfg = dma_cfg;
	of_property_read_u32(np, "snps,pbl", &dma_cfg->pbl);
	dma_cfg->fixed_burst = of_property_read_bool(np, "snps,fixed-burst");
	dma_cfg->mixed_burst = of_property_read_bool(np, "snps,mixed-burst");
	plat->force_thresh_dma_mode = of_property_read_bool(np, "snps,force_thresh_dma_mode");
	if (plat->force_thresh_dma_mode) {
		plat->force_sf_dma_mode = 0;
		pr_warn("force_sf_dma_mode is ignored if force_thresh_dma_mode is set.");
>>>>>>> ba397672
	}

	return 0;
}
#else
static int stmmac_probe_config_dt(struct platform_device *pdev,
				  struct plat_stmmacenet_data *plat,
				  const char **mac)
{
	return -ENOSYS;
}
#endif /* CONFIG_OF */

/**
 * stmmac_pltfr_probe
 * @pdev: platform device pointer
 * Description: platform_device probe function. It allocates
 * the necessary resources and invokes the main to init
 * the net device, register the mdio bus etc.
 */
static int stmmac_pltfr_probe(struct platform_device *pdev)
{
	int ret = 0;
	struct resource *res;
	struct device *dev = &pdev->dev;
	void __iomem *addr = NULL;
	struct stmmac_priv *priv = NULL;
	struct plat_stmmacenet_data *plat_dat = NULL;
	const char *mac = NULL;

	res = platform_get_resource(pdev, IORESOURCE_MEM, 0);
	addr = devm_ioremap_resource(dev, res);
	if (IS_ERR(addr))
		return PTR_ERR(addr);

	plat_dat = dev_get_platdata(&pdev->dev);
	if (pdev->dev.of_node) {
		if (!plat_dat)
			plat_dat = devm_kzalloc(&pdev->dev,
					sizeof(struct plat_stmmacenet_data),
					GFP_KERNEL);
		if (!plat_dat) {
			pr_err("%s: ERROR: no memory", __func__);
			return  -ENOMEM;
		}

		ret = stmmac_probe_config_dt(pdev, plat_dat, &mac);
		if (ret) {
			pr_err("%s: main dt probe failed", __func__);
			return ret;
		}
	}

	/* Custom initialisation (if needed)*/
	if (plat_dat->init) {
		ret = plat_dat->init(pdev);
		if (unlikely(ret))
			return ret;
	}

	priv = stmmac_dvr_probe(&(pdev->dev), plat_dat, addr);
	if (!priv) {
		pr_err("%s: main driver probe failed", __func__);
		return -ENODEV;
	}

	/* Get MAC address if available (DT) */
	if (mac)
		memcpy(priv->dev->dev_addr, mac, ETH_ALEN);

	/* Get the MAC information */
	priv->dev->irq = platform_get_irq_byname(pdev, "macirq");
	if (priv->dev->irq == -ENXIO) {
		pr_err("%s: ERROR: MAC IRQ configuration "
		       "information not found\n", __func__);
		return -ENXIO;
	}

	/*
	 * On some platforms e.g. SPEAr the wake up irq differs from the mac irq
	 * The external wake up irq can be passed through the platform code
	 * named as "eth_wake_irq"
	 *
	 * In case the wake up interrupt is not passed from the platform
	 * so the driver will continue to use the mac irq (ndev->irq)
	 */
	priv->wol_irq = platform_get_irq_byname(pdev, "eth_wake_irq");
	if (priv->wol_irq == -ENXIO)
		priv->wol_irq = priv->dev->irq;

	priv->lpi_irq = platform_get_irq_byname(pdev, "eth_lpi");

	platform_set_drvdata(pdev, priv->dev);

	pr_debug("STMMAC platform driver registration completed");

	return 0;
}

/**
 * stmmac_pltfr_remove
 * @pdev: platform device pointer
 * Description: this function calls the main to free the net resources
 * and calls the platforms hook and release the resources (e.g. mem).
 */
static int stmmac_pltfr_remove(struct platform_device *pdev)
{
	struct net_device *ndev = platform_get_drvdata(pdev);
	struct stmmac_priv *priv = netdev_priv(ndev);
	int ret = stmmac_dvr_remove(ndev);

	if (priv->plat->exit)
		priv->plat->exit(pdev);

	return ret;
}

#ifdef CONFIG_PM
static int stmmac_pltfr_suspend(struct device *dev)
{
	struct net_device *ndev = dev_get_drvdata(dev);

	return stmmac_suspend(ndev);
}

static int stmmac_pltfr_resume(struct device *dev)
{
	struct net_device *ndev = dev_get_drvdata(dev);

	return stmmac_resume(ndev);
}

int stmmac_pltfr_freeze(struct device *dev)
{
	int ret;
	struct plat_stmmacenet_data *plat_dat = dev_get_platdata(dev);
	struct net_device *ndev = dev_get_drvdata(dev);
	struct platform_device *pdev = to_platform_device(dev);

	ret = stmmac_freeze(ndev);
	if (plat_dat->exit)
		plat_dat->exit(pdev);

	return ret;
}

int stmmac_pltfr_restore(struct device *dev)
{
	struct plat_stmmacenet_data *plat_dat = dev_get_platdata(dev);
	struct net_device *ndev = dev_get_drvdata(dev);
	struct platform_device *pdev = to_platform_device(dev);

	if (plat_dat->init)
		plat_dat->init(pdev);

	return stmmac_restore(ndev);
}

static const struct dev_pm_ops stmmac_pltfr_pm_ops = {
	.suspend = stmmac_pltfr_suspend,
	.resume = stmmac_pltfr_resume,
	.freeze = stmmac_pltfr_freeze,
	.thaw = stmmac_pltfr_restore,
	.restore = stmmac_pltfr_restore,
};
#else
static const struct dev_pm_ops stmmac_pltfr_pm_ops;
#endif /* CONFIG_PM */

static const struct of_device_id stmmac_dt_ids[] = {
	{ .compatible = "st,spear600-gmac"},
	{ .compatible = "snps,dwmac-3.610"},
	{ .compatible = "snps,dwmac-3.70a"},
	{ .compatible = "snps,dwmac-3.710"},
	{ .compatible = "snps,dwmac"},
	{ /* sentinel */ }
};
MODULE_DEVICE_TABLE(of, stmmac_dt_ids);

struct platform_driver stmmac_pltfr_driver = {
	.probe = stmmac_pltfr_probe,
	.remove = stmmac_pltfr_remove,
	.driver = {
		   .name = STMMAC_RESOURCE_NAME,
		   .owner = THIS_MODULE,
		   .pm = &stmmac_pltfr_pm_ops,
		   .of_match_table = of_match_ptr(stmmac_dt_ids),
		   },
};

MODULE_DESCRIPTION("STMMAC 10/100/1000 Ethernet PLATFORM driver");
MODULE_AUTHOR("Giuseppe Cavallaro <peppe.cavallaro@st.com>");
MODULE_LICENSE("GPL");<|MERGE_RESOLUTION|>--- conflicted
+++ resolved
@@ -71,7 +71,6 @@
 		plat->force_sf_dma_mode = 1;
 	}
 
-<<<<<<< HEAD
 	if (of_find_property(np, "snps,pbl", NULL)) {
 		dma_cfg = devm_kzalloc(&pdev->dev, sizeof(*dma_cfg),
 				       GFP_KERNEL);
@@ -83,20 +82,11 @@
 			of_property_read_bool(np, "snps,fixed-burst");
 		dma_cfg->mixed_burst =
 			of_property_read_bool(np, "snps,mixed-burst");
-=======
-	dma_cfg = devm_kzalloc(&pdev->dev, sizeof(*dma_cfg), GFP_KERNEL);
-	if (!dma_cfg)
-		return -ENOMEM;
-
-	plat->dma_cfg = dma_cfg;
-	of_property_read_u32(np, "snps,pbl", &dma_cfg->pbl);
-	dma_cfg->fixed_burst = of_property_read_bool(np, "snps,fixed-burst");
-	dma_cfg->mixed_burst = of_property_read_bool(np, "snps,mixed-burst");
+	}
 	plat->force_thresh_dma_mode = of_property_read_bool(np, "snps,force_thresh_dma_mode");
 	if (plat->force_thresh_dma_mode) {
 		plat->force_sf_dma_mode = 0;
 		pr_warn("force_sf_dma_mode is ignored if force_thresh_dma_mode is set.");
->>>>>>> ba397672
 	}
 
 	return 0;
