--- conflicted
+++ resolved
@@ -95,15 +95,9 @@
 		pr_debug("\t CSR%d (offset 0x%x): 0x%08x\n", i,
 			 (DMA_BUS_MODE + i * 4),
 			 readl(ioaddr + DMA_BUS_MODE + i * 4));
-<<<<<<< HEAD
-	CHIP_DBG(KERN_DEBUG "\t CSR20 (offset 0x%x): 0x%08x\n",
-		 DMA_CUR_TX_BUF_ADDR, readl(ioaddr + DMA_CUR_TX_BUF_ADDR));
-	CHIP_DBG(KERN_DEBUG "\t CSR21 (offset 0x%x): 0x%08x\n",
-=======
 
 	pr_debug("\tCSR20 (0x%x): 0x%08x, CSR21 (0x%x): 0x%08x\n",
 		 DMA_CUR_TX_BUF_ADDR, readl(ioaddr + DMA_CUR_TX_BUF_ADDR),
->>>>>>> d0e0ac97
 		 DMA_CUR_RX_BUF_ADDR, readl(ioaddr + DMA_CUR_RX_BUF_ADDR));
 }
 
