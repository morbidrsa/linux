--- conflicted
+++ resolved
@@ -51,35 +51,6 @@
 #include "stmmac_ptp.h"
 #include "stmmac.h"
 
-<<<<<<< HEAD
-#undef STMMAC_DEBUG
-/*#define STMMAC_DEBUG*/
-#ifdef STMMAC_DEBUG
-#define DBG(nlevel, klevel, fmt, args...) \
-		((void)(netif_msg_##nlevel(priv) && \
-		printk(KERN_##klevel fmt, ## args)))
-#else
-#define DBG(nlevel, klevel, fmt, args...) do { } while (0)
-#endif
-
-#undef STMMAC_RX_DEBUG
-/*#define STMMAC_RX_DEBUG*/
-#ifdef STMMAC_RX_DEBUG
-#define RX_DBG(fmt, args...)  printk(fmt, ## args)
-#else
-#define RX_DBG(fmt, args...)  do { } while (0)
-#endif
-
-#undef STMMAC_XMIT_DEBUG
-/*#define STMMAC_XMIT_DEBUG*/
-#ifdef STMMAC_XMIT_DEBUG
-#define TX_DBG(fmt, args...)  printk(fmt, ## args)
-#else
-#define TX_DBG(fmt, args...)  do { } while (0)
-#endif
-
-=======
->>>>>>> d0e0ac97
 #define STMMAC_ALIGN(x)	L1_CACHE_ALIGN(x)
 #define JUMBO_LEN	9000
 
@@ -134,13 +105,6 @@
 module_param(eee_timer, int, S_IRUGO | S_IWUSR);
 MODULE_PARM_DESC(eee_timer, "LPI tx expiration time in msec");
 #define STMMAC_LPI_T(x) (jiffies + msecs_to_jiffies(x))
-
-/* By default the driver will use the ring mode to manage tx and rx descriptors
- * but passing this value so user can force to use the chain instead of the ring
- */
-static unsigned int chain_mode;
-module_param(chain_mode, int, S_IRUGO);
-MODULE_PARM_DESC(chain_mode, "To use chain instead of ring mode");
 
 /* By default the driver will use the ring mode to manage tx and rx descriptors
  * but passing this value so user can force to use the chain instead of the ring
@@ -347,360 +311,6 @@
 	}
 out:
 	return ret;
-}
-
-<<<<<<< HEAD
-/**
- * stmmac_eee_adjust: adjust HW EEE according to the speed
- * @priv: driver private structure
- * Description:
- *	When the EEE has been already initialised we have to
- *	modify the PLS bit in the LPI ctrl & status reg according
- *	to the PHY link status. For this reason.
- */
-static void stmmac_eee_adjust(struct stmmac_priv *priv)
-{
-	if (priv->eee_enabled)
-		priv->hw->mac->set_eee_pls(priv->ioaddr, priv->phydev->link);
-=======
-/* stmmac_get_tx_hwtstamp: get HW TX timestamps
- * @priv: driver private structure
- * @entry : descriptor index to be used.
- * @skb : the socket buffer
- * Description :
- * This function will read timestamp from the descriptor & pass it to stack.
- * and also perform some sanity checks.
- */
-static void stmmac_get_tx_hwtstamp(struct stmmac_priv *priv,
-				   unsigned int entry, struct sk_buff *skb)
-{
-	struct skb_shared_hwtstamps shhwtstamp;
-	u64 ns;
-	void *desc = NULL;
-
-	if (!priv->hwts_tx_en)
-		return;
-
-	/* exit if skb doesn't support hw tstamp */
-	if (likely(!(skb_shinfo(skb)->tx_flags & SKBTX_IN_PROGRESS)))
-		return;
-
-	if (priv->adv_ts)
-		desc = (priv->dma_etx + entry);
-	else
-		desc = (priv->dma_tx + entry);
-
-	/* check tx tstamp status */
-	if (!priv->hw->desc->get_tx_timestamp_status((struct dma_desc *)desc))
-		return;
-
-	/* get the valid tstamp */
-	ns = priv->hw->desc->get_timestamp(desc, priv->adv_ts);
-
-	memset(&shhwtstamp, 0, sizeof(struct skb_shared_hwtstamps));
-	shhwtstamp.hwtstamp = ns_to_ktime(ns);
-	/* pass tstamp to stack */
-	skb_tstamp_tx(skb, &shhwtstamp);
-
-	return;
-}
-
-/* stmmac_get_rx_hwtstamp: get HW RX timestamps
- * @priv: driver private structure
- * @entry : descriptor index to be used.
- * @skb : the socket buffer
- * Description :
- * This function will read received packet's timestamp from the descriptor
- * and pass it to stack. It also perform some sanity checks.
- */
-static void stmmac_get_rx_hwtstamp(struct stmmac_priv *priv,
-				   unsigned int entry, struct sk_buff *skb)
-{
-	struct skb_shared_hwtstamps *shhwtstamp = NULL;
-	u64 ns;
-	void *desc = NULL;
-
-	if (!priv->hwts_rx_en)
-		return;
-
-	if (priv->adv_ts)
-		desc = (priv->dma_erx + entry);
-	else
-		desc = (priv->dma_rx + entry);
-
-	/* exit if rx tstamp is not valid */
-	if (!priv->hw->desc->get_rx_timestamp_status(desc, priv->adv_ts))
-		return;
-
-	/* get valid tstamp */
-	ns = priv->hw->desc->get_timestamp(desc, priv->adv_ts);
-	shhwtstamp = skb_hwtstamps(skb);
-	memset(shhwtstamp, 0, sizeof(struct skb_shared_hwtstamps));
-	shhwtstamp->hwtstamp = ns_to_ktime(ns);
-}
-
-/**
- *  stmmac_hwtstamp_ioctl - control hardware timestamping.
- *  @dev: device pointer.
- *  @ifr: An IOCTL specefic structure, that can contain a pointer to
- *  a proprietary structure used to pass information to the driver.
- *  Description:
- *  This function configures the MAC to enable/disable both outgoing(TX)
- *  and incoming(RX) packets time stamping based on user input.
- *  Return Value:
- *  0 on success and an appropriate -ve integer on failure.
- */
-static int stmmac_hwtstamp_ioctl(struct net_device *dev, struct ifreq *ifr)
-{
-	struct stmmac_priv *priv = netdev_priv(dev);
-	struct hwtstamp_config config;
-	struct timespec now;
-	u64 temp = 0;
-	u32 ptp_v2 = 0;
-	u32 tstamp_all = 0;
-	u32 ptp_over_ipv4_udp = 0;
-	u32 ptp_over_ipv6_udp = 0;
-	u32 ptp_over_ethernet = 0;
-	u32 snap_type_sel = 0;
-	u32 ts_master_en = 0;
-	u32 ts_event_en = 0;
-	u32 value = 0;
-
-	if (!(priv->dma_cap.time_stamp || priv->adv_ts)) {
-		netdev_alert(priv->dev, "No support for HW time stamping\n");
-		priv->hwts_tx_en = 0;
-		priv->hwts_rx_en = 0;
-
-		return -EOPNOTSUPP;
-	}
-
-	if (copy_from_user(&config, ifr->ifr_data,
-			   sizeof(struct hwtstamp_config)))
-		return -EFAULT;
-
-	pr_debug("%s config flags:0x%x, tx_type:0x%x, rx_filter:0x%x\n",
-		 __func__, config.flags, config.tx_type, config.rx_filter);
-
-	/* reserved for future extensions */
-	if (config.flags)
-		return -EINVAL;
-
-	switch (config.tx_type) {
-	case HWTSTAMP_TX_OFF:
-		priv->hwts_tx_en = 0;
-		break;
-	case HWTSTAMP_TX_ON:
-		priv->hwts_tx_en = 1;
-		break;
-	default:
-		return -ERANGE;
-	}
-
-	if (priv->adv_ts) {
-		switch (config.rx_filter) {
-		case HWTSTAMP_FILTER_NONE:
-			/* time stamp no incoming packet at all */
-			config.rx_filter = HWTSTAMP_FILTER_NONE;
-			break;
-
-		case HWTSTAMP_FILTER_PTP_V1_L4_EVENT:
-			/* PTP v1, UDP, any kind of event packet */
-			config.rx_filter = HWTSTAMP_FILTER_PTP_V1_L4_EVENT;
-			/* take time stamp for all event messages */
-			snap_type_sel = PTP_TCR_SNAPTYPSEL_1;
-
-			ptp_over_ipv4_udp = PTP_TCR_TSIPV4ENA;
-			ptp_over_ipv6_udp = PTP_TCR_TSIPV6ENA;
-			break;
-
-		case HWTSTAMP_FILTER_PTP_V1_L4_SYNC:
-			/* PTP v1, UDP, Sync packet */
-			config.rx_filter = HWTSTAMP_FILTER_PTP_V1_L4_SYNC;
-			/* take time stamp for SYNC messages only */
-			ts_event_en = PTP_TCR_TSEVNTENA;
-
-			ptp_over_ipv4_udp = PTP_TCR_TSIPV4ENA;
-			ptp_over_ipv6_udp = PTP_TCR_TSIPV6ENA;
-			break;
-
-		case HWTSTAMP_FILTER_PTP_V1_L4_DELAY_REQ:
-			/* PTP v1, UDP, Delay_req packet */
-			config.rx_filter = HWTSTAMP_FILTER_PTP_V1_L4_DELAY_REQ;
-			/* take time stamp for Delay_Req messages only */
-			ts_master_en = PTP_TCR_TSMSTRENA;
-			ts_event_en = PTP_TCR_TSEVNTENA;
-
-			ptp_over_ipv4_udp = PTP_TCR_TSIPV4ENA;
-			ptp_over_ipv6_udp = PTP_TCR_TSIPV6ENA;
-			break;
-
-		case HWTSTAMP_FILTER_PTP_V2_L4_EVENT:
-			/* PTP v2, UDP, any kind of event packet */
-			config.rx_filter = HWTSTAMP_FILTER_PTP_V2_L4_EVENT;
-			ptp_v2 = PTP_TCR_TSVER2ENA;
-			/* take time stamp for all event messages */
-			snap_type_sel = PTP_TCR_SNAPTYPSEL_1;
-
-			ptp_over_ipv4_udp = PTP_TCR_TSIPV4ENA;
-			ptp_over_ipv6_udp = PTP_TCR_TSIPV6ENA;
-			break;
-
-		case HWTSTAMP_FILTER_PTP_V2_L4_SYNC:
-			/* PTP v2, UDP, Sync packet */
-			config.rx_filter = HWTSTAMP_FILTER_PTP_V2_L4_SYNC;
-			ptp_v2 = PTP_TCR_TSVER2ENA;
-			/* take time stamp for SYNC messages only */
-			ts_event_en = PTP_TCR_TSEVNTENA;
-
-			ptp_over_ipv4_udp = PTP_TCR_TSIPV4ENA;
-			ptp_over_ipv6_udp = PTP_TCR_TSIPV6ENA;
-			break;
-
-		case HWTSTAMP_FILTER_PTP_V2_L4_DELAY_REQ:
-			/* PTP v2, UDP, Delay_req packet */
-			config.rx_filter = HWTSTAMP_FILTER_PTP_V2_L4_DELAY_REQ;
-			ptp_v2 = PTP_TCR_TSVER2ENA;
-			/* take time stamp for Delay_Req messages only */
-			ts_master_en = PTP_TCR_TSMSTRENA;
-			ts_event_en = PTP_TCR_TSEVNTENA;
-
-			ptp_over_ipv4_udp = PTP_TCR_TSIPV4ENA;
-			ptp_over_ipv6_udp = PTP_TCR_TSIPV6ENA;
-			break;
-
-		case HWTSTAMP_FILTER_PTP_V2_EVENT:
-			/* PTP v2/802.AS1 any layer, any kind of event packet */
-			config.rx_filter = HWTSTAMP_FILTER_PTP_V2_EVENT;
-			ptp_v2 = PTP_TCR_TSVER2ENA;
-			/* take time stamp for all event messages */
-			snap_type_sel = PTP_TCR_SNAPTYPSEL_1;
-
-			ptp_over_ipv4_udp = PTP_TCR_TSIPV4ENA;
-			ptp_over_ipv6_udp = PTP_TCR_TSIPV6ENA;
-			ptp_over_ethernet = PTP_TCR_TSIPENA;
-			break;
-
-		case HWTSTAMP_FILTER_PTP_V2_SYNC:
-			/* PTP v2/802.AS1, any layer, Sync packet */
-			config.rx_filter = HWTSTAMP_FILTER_PTP_V2_SYNC;
-			ptp_v2 = PTP_TCR_TSVER2ENA;
-			/* take time stamp for SYNC messages only */
-			ts_event_en = PTP_TCR_TSEVNTENA;
-
-			ptp_over_ipv4_udp = PTP_TCR_TSIPV4ENA;
-			ptp_over_ipv6_udp = PTP_TCR_TSIPV6ENA;
-			ptp_over_ethernet = PTP_TCR_TSIPENA;
-			break;
-
-		case HWTSTAMP_FILTER_PTP_V2_DELAY_REQ:
-			/* PTP v2/802.AS1, any layer, Delay_req packet */
-			config.rx_filter = HWTSTAMP_FILTER_PTP_V2_DELAY_REQ;
-			ptp_v2 = PTP_TCR_TSVER2ENA;
-			/* take time stamp for Delay_Req messages only */
-			ts_master_en = PTP_TCR_TSMSTRENA;
-			ts_event_en = PTP_TCR_TSEVNTENA;
-
-			ptp_over_ipv4_udp = PTP_TCR_TSIPV4ENA;
-			ptp_over_ipv6_udp = PTP_TCR_TSIPV6ENA;
-			ptp_over_ethernet = PTP_TCR_TSIPENA;
-			break;
-
-		case HWTSTAMP_FILTER_ALL:
-			/* time stamp any incoming packet */
-			config.rx_filter = HWTSTAMP_FILTER_ALL;
-			tstamp_all = PTP_TCR_TSENALL;
-			break;
-
-		default:
-			return -ERANGE;
-		}
-	} else {
-		switch (config.rx_filter) {
-		case HWTSTAMP_FILTER_NONE:
-			config.rx_filter = HWTSTAMP_FILTER_NONE;
-			break;
-		default:
-			/* PTP v1, UDP, any kind of event packet */
-			config.rx_filter = HWTSTAMP_FILTER_PTP_V1_L4_EVENT;
-			break;
-		}
-	}
-	priv->hwts_rx_en = ((config.rx_filter == HWTSTAMP_FILTER_NONE) ? 0 : 1);
-
-	if (!priv->hwts_tx_en && !priv->hwts_rx_en)
-		priv->hw->ptp->config_hw_tstamping(priv->ioaddr, 0);
-	else {
-		value = (PTP_TCR_TSENA | PTP_TCR_TSCFUPDT | PTP_TCR_TSCTRLSSR |
-			 tstamp_all | ptp_v2 | ptp_over_ethernet |
-			 ptp_over_ipv6_udp | ptp_over_ipv4_udp | ts_event_en |
-			 ts_master_en | snap_type_sel);
-
-		priv->hw->ptp->config_hw_tstamping(priv->ioaddr, value);
-
-		/* program Sub Second Increment reg */
-		priv->hw->ptp->config_sub_second_increment(priv->ioaddr);
-
-		/* calculate default added value:
-		 * formula is :
-		 * addend = (2^32)/freq_div_ratio;
-		 * where, freq_div_ratio = STMMAC_SYSCLOCK/50MHz
-		 * hence, addend = ((2^32) * 50MHz)/STMMAC_SYSCLOCK;
-		 * NOTE: STMMAC_SYSCLOCK should be >= 50MHz to
-		 *       achive 20ns accuracy.
-		 *
-		 * 2^x * y == (y << x), hence
-		 * 2^32 * 50000000 ==> (50000000 << 32)
-		 */
-		temp = (u64) (50000000ULL << 32);
-		priv->default_addend = div_u64(temp, STMMAC_SYSCLOCK);
-		priv->hw->ptp->config_addend(priv->ioaddr,
-					     priv->default_addend);
-
-		/* initialize system time */
-		getnstimeofday(&now);
-		priv->hw->ptp->init_systime(priv->ioaddr, now.tv_sec,
-					    now.tv_nsec);
-	}
-
-	return copy_to_user(ifr->ifr_data, &config,
-			    sizeof(struct hwtstamp_config)) ? -EFAULT : 0;
-}
-
-/**
- * stmmac_init_ptp: init PTP
- * @priv: driver private structure
- * Description: this is to verify if the HW supports the PTPv1 or v2.
- * This is done by looking at the HW cap. register.
- * Also it registers the ptp driver.
- */
-static int stmmac_init_ptp(struct stmmac_priv *priv)
-{
-	if (!(priv->dma_cap.time_stamp || priv->dma_cap.atime_stamp))
-		return -EOPNOTSUPP;
-
-	if (netif_msg_hw(priv)) {
-		if (priv->dma_cap.time_stamp) {
-			pr_debug("IEEE 1588-2002 Time Stamp supported\n");
-			priv->adv_ts = 0;
-		}
-		if (priv->dma_cap.atime_stamp && priv->extend_desc) {
-			pr_debug
-			    ("IEEE 1588-2008 Advanced Time Stamp supported\n");
-			priv->adv_ts = 1;
-		}
-	}
-
-	priv->hw->ptp = &stmmac_ptp;
-	priv->hwts_tx_en = 0;
-	priv->hwts_rx_en = 0;
-
-	return stmmac_ptp_register(priv);
-}
-
-static void stmmac_release_ptp(struct stmmac_priv *priv)
-{
-	stmmac_ptp_unregister(priv);
->>>>>>> d0e0ac97
 }
 
 /* stmmac_get_tx_hwtstamp: get HW TX timestamps
@@ -1160,31 +770,6 @@
 }
 
 /**
- * stmmac_check_pcs_mode: verify if RGMII/SGMII is supported
- * @priv: driver private structure
- * Description: this is to verify if the HW supports the PCS.
- * Physical Coding Sublayer (PCS) interface that can be used when the MAC is
- * configured for the TBI, RTBI, or SGMII PHY interface.
- */
-static void stmmac_check_pcs_mode(struct stmmac_priv *priv)
-{
-	int interface = priv->plat->interface;
-
-	if (priv->dma_cap.pcs) {
-		if ((interface & PHY_INTERFACE_MODE_RGMII) ||
-		    (interface & PHY_INTERFACE_MODE_RGMII_ID) ||
-		    (interface & PHY_INTERFACE_MODE_RGMII_RXID) ||
-		    (interface & PHY_INTERFACE_MODE_RGMII_TXID)) {
-			pr_debug("STMMAC: PCS RGMII support enable\n");
-			priv->pcs = STMMAC_PCS_RGMII;
-		} else if (interface & PHY_INTERFACE_MODE_SGMII) {
-			pr_debug("STMMAC: PCS SGMII support enable\n");
-			priv->pcs = STMMAC_PCS_SGMII;
-		}
-	}
-}
-
-/**
  * stmmac_init_phy - PHY initialization
  * @dev: net device structure
  * Description: it initializes the driver's PHY state, and attaches the PHY
@@ -1397,14 +982,9 @@
 	if (bfsize < BUF_SIZE_16KiB)
 		bfsize = stmmac_set_bfsize(dev->mtu, priv->dma_buf_sz);
 
-<<<<<<< HEAD
-	DBG(probe, INFO, "stmmac: txsize %d, rxsize %d, bfsize %d\n",
-	    txsize, rxsize, bfsize);
-=======
 	if (netif_msg_probe(priv))
 		pr_debug("%s: txsize %d, rxsize %d, bfsize %d\n", __func__,
 			 txsize, rxsize, bfsize);
->>>>>>> d0e0ac97
 
 	if (priv->extend_desc) {
 		priv->dma_erx = dma_alloc_coherent(priv->device, rxsize *
@@ -1440,14 +1020,6 @@
 					    GFP_KERNEL);
 	priv->tx_skbuff = kmalloc_array(txsize, sizeof(struct sk_buff *),
 					GFP_KERNEL);
-<<<<<<< HEAD
-	if (netif_msg_drv(priv))
-		pr_debug("(%s) dma_rx_phy=0x%08x dma_tx_phy=0x%08x\n", __func__,
-			 (u32) priv->dma_rx_phy, (u32) priv->dma_tx_phy);
-
-	/* RX INITIALIZATION */
-	DBG(probe, INFO, "stmmac: SKB addresses:\nskb\t\tskb data\tdma data\n");
-=======
 	if (netif_msg_probe(priv)) {
 		pr_debug("(%s) dma_rx_phy=0x%08x dma_tx_phy=0x%08x\n", __func__,
 			 (u32) priv->dma_rx_phy, (u32) priv->dma_tx_phy);
@@ -1455,7 +1027,6 @@
 		/* RX INITIALIZATION */
 		pr_debug("\tSKB addresses:\nskb\t\tskb data\tdma data\n");
 	}
->>>>>>> d0e0ac97
 	for (i = 0; i < rxsize; i++) {
 		struct dma_desc *p;
 		if (priv->extend_desc)
@@ -1466,15 +1037,10 @@
 		if (stmmac_init_rx_buffers(priv, p, i))
 			break;
 
-<<<<<<< HEAD
-		DBG(probe, INFO, "[%p]\t[%p]\t[%x]\n", priv->rx_skbuff[i],
-		    priv->rx_skbuff[i]->data, priv->rx_skbuff_dma[i]);
-=======
 		if (netif_msg_probe(priv))
 			pr_debug("[%p]\t[%p]\t[%x]\n", priv->rx_skbuff[i],
 				 priv->rx_skbuff[i]->data,
 				 (unsigned int)priv->rx_skbuff_dma[i]);
->>>>>>> d0e0ac97
 	}
 	priv->cur_rx = 0;
 	priv->dirty_rx = (unsigned int)(i - rxsize);
@@ -1649,14 +1215,9 @@
 
 			stmmac_get_tx_hwtstamp(priv, entry, skb);
 		}
-<<<<<<< HEAD
-		TX_DBG("%s: curr %d, dirty %d\n", __func__,
-		       priv->cur_tx, priv->dirty_tx);
-=======
 		if (netif_msg_tx_done(priv))
 			pr_debug("%s: curr %d, dirty %d\n", __func__,
 				 priv->cur_tx, priv->dirty_tx);
->>>>>>> d0e0ac97
 
 		if (likely(priv->tx_skbuff_dma[entry])) {
 			dma_unmap_single(priv->device,
@@ -1681,12 +1242,8 @@
 		netif_tx_lock(priv->dev);
 		if (netif_queue_stopped(priv->dev) &&
 		    stmmac_tx_avail(priv) > STMMAC_TX_THRESH(priv)) {
-<<<<<<< HEAD
-			TX_DBG("%s: restart transmit\n", __func__);
-=======
 			if (netif_msg_tx_done(priv))
 				pr_debug("%s: restart transmit\n", __func__);
->>>>>>> d0e0ac97
 			netif_wake_queue(priv->dev);
 		}
 		netif_tx_unlock(priv->dev);
@@ -1995,11 +1552,7 @@
 		if (ret) {
 			pr_err("%s: Cannot attach to PHY (error: %d)\n",
 			       __func__, ret);
-<<<<<<< HEAD
-			goto open_error;
-=======
 			goto phy_error;
->>>>>>> d0e0ac97
 		}
 	}
 
@@ -2042,11 +1595,7 @@
 		if (unlikely(ret < 0)) {
 			pr_err("%s: ERROR: allocating the WoL IRQ %d (%d)\n",
 			       __func__, priv->wol_irq, ret);
-<<<<<<< HEAD
-			goto open_error_wolirq;
-=======
 			goto wolirq_error;
->>>>>>> d0e0ac97
 		}
 	}
 
@@ -2096,20 +1645,9 @@
 	if (priv->phydev)
 		phy_start(priv->phydev);
 
-<<<<<<< HEAD
-	priv->tx_lpi_timer = STMMAC_DEFAULT_TWT_LS_TIMER;
-
-	/* Using PCS we cannot dial with the phy registers at this stage
-	 * so we do not support extra feature like EEE.
-	 */
-	if (priv->pcs != STMMAC_PCS_RGMII && priv->pcs != STMMAC_PCS_TBI &&
-	    priv->pcs != STMMAC_PCS_RTBI)
-		priv->eee_enabled = stmmac_eee_init(priv);
-=======
 	priv->tx_lpi_timer = STMMAC_DEFAULT_TWT_LS;
 
 	priv->eee_enabled = stmmac_eee_init(priv);
->>>>>>> d0e0ac97
 
 	stmmac_init_tx_coalesce(priv);
 
@@ -2231,19 +1769,6 @@
 
 	entry = priv->cur_tx % txsize;
 
-<<<<<<< HEAD
-#ifdef STMMAC_XMIT_DEBUG
-	if ((skb->len > ETH_FRAME_LEN) || nfrags)
-		pr_debug("%s: [entry %d]: skb addr %p len: %d nopagedlen: %d\n"
-			 "\tn_frags: %d - ip_summed: %d - %s gso\n"
-			 "\ttx_count_frames %d\n", __func__, entry,
-			 skb, skb->len, nopaged_len, nfrags, skb->ip_summed,
-			 !skb_is_gso(skb) ? "isn't" : "is",
-			 priv->tx_count_frames);
-#endif
-
-=======
->>>>>>> d0e0ac97
 	csum_insertion = (skb->ip_summed == CHECKSUM_PARTIAL);
 
 	if (priv->extend_desc)
@@ -2323,26 +1848,16 @@
 	priv->cur_tx++;
 
 	if (netif_msg_pktdata(priv)) {
-<<<<<<< HEAD
-		pr_info("%s: curr %d dirty=%d entry=%d, first=%p, nfrags=%d"
-			__func__, (priv->cur_tx % txsize),
-			(priv->dirty_tx % txsize), entry, first, nfrags);
-=======
 		pr_debug("%s: curr %d dirty=%d entry=%d, first=%p, nfrags=%d",
 			__func__, (priv->cur_tx % txsize),
 			(priv->dirty_tx % txsize), entry, first, nfrags);
 
->>>>>>> d0e0ac97
 		if (priv->extend_desc)
 			stmmac_display_ring((void *)priv->dma_etx, txsize, 1);
 		else
 			stmmac_display_ring((void *)priv->dma_tx, txsize, 0);
 
-<<<<<<< HEAD
-		pr_info(">>> frame to be transmitted: ");
-=======
 		pr_debug(">>> frame to be transmitted: ");
->>>>>>> d0e0ac97
 		print_pkt(skb->data, skb->len);
 	}
 	if (unlikely(stmmac_tx_avail(priv) <= (MAX_SKB_FRAGS + 1))) {
@@ -2431,21 +1946,13 @@
 	unsigned int count = 0;
 	int coe = priv->plat->rx_coe;
 
-<<<<<<< HEAD
-#ifdef STMMAC_RX_DEBUG
-	if (netif_msg_hw(priv)) {
-		pr_debug(">>> stmmac_rx: descriptor ring:\n");
-=======
 	if (netif_msg_rx_status(priv)) {
 		pr_debug("%s: descriptor ring:\n", __func__);
->>>>>>> d0e0ac97
 		if (priv->extend_desc)
 			stmmac_display_ring((void *)priv->dma_erx, rxsize, 1);
 		else
 			stmmac_display_ring((void *)priv->dma_rx, rxsize, 0);
 	}
-<<<<<<< HEAD
-#endif
 	while (count < limit) {
 		int status;
 		struct dma_desc *p;
@@ -2455,17 +1962,6 @@
 		else
 			p = priv->dma_rx + entry;
 
-=======
-	while (count < limit) {
-		int status;
-		struct dma_desc *p;
-
-		if (priv->extend_desc)
-			p = (struct dma_desc *)(priv->dma_erx + entry);
-		else
-			p = priv->dma_rx + entry;
-
->>>>>>> d0e0ac97
 		if (priv->hw->desc->get_rx_owner(p))
 			break;
 
@@ -2510,25 +2006,14 @@
 			 */
 			if (unlikely(status != llc_snap))
 				frame_len -= ETH_FCS_LEN;
-<<<<<<< HEAD
-#ifdef STMMAC_RX_DEBUG
-			if (frame_len > ETH_FRAME_LEN)
-				pr_debug("\tRX frame size %d, COE status: %d\n",
-					 frame_len, status);
-=======
->>>>>>> d0e0ac97
 
 			if (netif_msg_rx_status(priv)) {
 				pr_debug("\tdesc: %p [entry %d] buff=0x%x\n",
 					 p, entry, p->des2);
-<<<<<<< HEAD
-#endif
-=======
 				if (frame_len > ETH_FRAME_LEN)
 					pr_debug("\tframe size %d, COE: %d\n",
 						 frame_len, status);
 			}
->>>>>>> d0e0ac97
 			skb = priv->rx_skbuff[entry];
 			if (unlikely(!skb)) {
 				pr_err("%s: Inconsistent Rx descriptor chain\n",
@@ -3029,12 +2514,6 @@
 	/* Get and dump the chip ID */
 	priv->synopsys_id = stmmac_get_synopsys_id(priv);
 
-<<<<<<< HEAD
-	/* To use alternate (extended) or normal descriptor structures */
-	stmmac_selec_desc_mode(priv);
-
-=======
->>>>>>> d0e0ac97
 	/* To use the chained or ring mode */
 	if (chain_mode) {
 		priv->hw->chain = &chain_mode_ops;
@@ -3069,12 +2548,9 @@
 	} else
 		pr_info(" No HW DMA feature register supported");
 
-<<<<<<< HEAD
-=======
 	/* To use alternate (extended) or normal descriptor structures */
 	stmmac_selec_desc_mode(priv);
 
->>>>>>> d0e0ac97
 	ret = priv->hw->mac->rx_ipc(priv->ioaddr);
 	if (!ret) {
 		pr_warn(" RX IPC Checksum Offload not configured.\n");
