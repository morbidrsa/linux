/*******************************************************************************
  This is the driver for the ST MAC 10/100/1000 on-chip Ethernet controllers.
  ST Ethernet IPs are built around a Synopsys IP Core.

	Copyright(C) 2007-2011 STMicroelectronics Ltd

  This program is free software; you can redistribute it and/or modify it
  under the terms and conditions of the GNU General Public License,
  version 2, as published by the Free Software Foundation.

  This program is distributed in the hope it will be useful, but WITHOUT
  ANY WARRANTY; without even the implied warranty of MERCHANTABILITY or
  FITNESS FOR A PARTICULAR PURPOSE.  See the GNU General Public License for
  more details.

  You should have received a copy of the GNU General Public License along with
  this program; if not, write to the Free Software Foundation, Inc.,
  51 Franklin St - Fifth Floor, Boston, MA 02110-1301 USA.

  The full GNU General Public License is included in this distribution in
  the file called "COPYING".

  Author: Giuseppe Cavallaro <peppe.cavallaro@st.com>

  Documentation available at:
	http://www.stlinux.com
  Support available at:
	https://bugzilla.stlinux.com/
*******************************************************************************/

#include <linux/clk.h>
#include <linux/kernel.h>
#include <linux/interrupt.h>
#include <linux/ip.h>
#include <linux/tcp.h>
#include <linux/skbuff.h>
#include <linux/ethtool.h>
#include <linux/if_ether.h>
#include <linux/crc32.h>
#include <linux/mii.h>
#include <linux/if.h>
#include <linux/if_vlan.h>
#include <linux/dma-mapping.h>
#include <linux/slab.h>
#include <linux/prefetch.h>
#ifdef CONFIG_STMMAC_DEBUG_FS
#include <linux/debugfs.h>
#include <linux/seq_file.h>
#endif /* CONFIG_STMMAC_DEBUG_FS */
#include <linux/net_tstamp.h>
#include "stmmac_ptp.h"
#include "stmmac.h"

#define STMMAC_ALIGN(x)	L1_CACHE_ALIGN(x)
#define JUMBO_LEN	9000

/* Module parameters */
#define TX_TIMEO	5000
static int watchdog = TX_TIMEO;
module_param(watchdog, int, S_IRUGO | S_IWUSR);
MODULE_PARM_DESC(watchdog, "Transmit timeout in milliseconds (default 5s)");

static int debug = -1;
module_param(debug, int, S_IRUGO | S_IWUSR);
MODULE_PARM_DESC(debug, "Message Level (-1: default, 0: no output, 16: all)");

int phyaddr = -1;
module_param(phyaddr, int, S_IRUGO);
MODULE_PARM_DESC(phyaddr, "Physical device address");

#define DMA_TX_SIZE 256
static int dma_txsize = DMA_TX_SIZE;
module_param(dma_txsize, int, S_IRUGO | S_IWUSR);
MODULE_PARM_DESC(dma_txsize, "Number of descriptors in the TX list");

#define DMA_RX_SIZE 256
static int dma_rxsize = DMA_RX_SIZE;
module_param(dma_rxsize, int, S_IRUGO | S_IWUSR);
MODULE_PARM_DESC(dma_rxsize, "Number of descriptors in the RX list");

static int flow_ctrl = FLOW_OFF;
module_param(flow_ctrl, int, S_IRUGO | S_IWUSR);
MODULE_PARM_DESC(flow_ctrl, "Flow control ability [on/off]");

static int pause = PAUSE_TIME;
module_param(pause, int, S_IRUGO | S_IWUSR);
MODULE_PARM_DESC(pause, "Flow Control Pause Time");

#define TC_DEFAULT 64
static int tc = TC_DEFAULT;
module_param(tc, int, S_IRUGO | S_IWUSR);
MODULE_PARM_DESC(tc, "DMA threshold control value");

#define DMA_BUFFER_SIZE	BUF_SIZE_2KiB
static int buf_sz = DMA_BUFFER_SIZE;
module_param(buf_sz, int, S_IRUGO | S_IWUSR);
MODULE_PARM_DESC(buf_sz, "DMA buffer size");

static const u32 default_msg_level = (NETIF_MSG_DRV | NETIF_MSG_PROBE |
				      NETIF_MSG_LINK | NETIF_MSG_IFUP |
				      NETIF_MSG_IFDOWN | NETIF_MSG_TIMER);

#define STMMAC_DEFAULT_LPI_TIMER	1000
static int eee_timer = STMMAC_DEFAULT_LPI_TIMER;
module_param(eee_timer, int, S_IRUGO | S_IWUSR);
MODULE_PARM_DESC(eee_timer, "LPI tx expiration time in msec");
#define STMMAC_LPI_T(x) (jiffies + msecs_to_jiffies(x))

/* By default the driver will use the ring mode to manage tx and rx descriptors
 * but passing this value so user can force to use the chain instead of the ring
 */
static unsigned int chain_mode;
module_param(chain_mode, int, S_IRUGO);
MODULE_PARM_DESC(chain_mode, "To use chain instead of ring mode");

static irqreturn_t stmmac_interrupt(int irq, void *dev_id);

#ifdef CONFIG_STMMAC_DEBUG_FS
static int stmmac_init_fs(struct net_device *dev);
static void stmmac_exit_fs(void);
#endif

#define STMMAC_COAL_TIMER(x) (jiffies + usecs_to_jiffies(x))

/**
 * stmmac_verify_args - verify the driver parameters.
 * Description: it verifies if some wrong parameter is passed to the driver.
 * Note that wrong parameters are replaced with the default values.
 */
static void stmmac_verify_args(void)
{
	if (unlikely(watchdog < 0))
		watchdog = TX_TIMEO;
	if (unlikely(dma_rxsize < 0))
		dma_rxsize = DMA_RX_SIZE;
	if (unlikely(dma_txsize < 0))
		dma_txsize = DMA_TX_SIZE;
	if (unlikely((buf_sz < DMA_BUFFER_SIZE) || (buf_sz > BUF_SIZE_16KiB)))
		buf_sz = DMA_BUFFER_SIZE;
	if (unlikely(flow_ctrl > 1))
		flow_ctrl = FLOW_AUTO;
	else if (likely(flow_ctrl < 0))
		flow_ctrl = FLOW_OFF;
	if (unlikely((pause < 0) || (pause > 0xffff)))
		pause = PAUSE_TIME;
	if (eee_timer < 0)
		eee_timer = STMMAC_DEFAULT_LPI_TIMER;
}

/**
 * stmmac_clk_csr_set - dynamically set the MDC clock
 * @priv: driver private structure
 * Description: this is to dynamically set the MDC clock according to the csr
 * clock input.
 * Note:
 *	If a specific clk_csr value is passed from the platform
 *	this means that the CSR Clock Range selection cannot be
 *	changed at run-time and it is fixed (as reported in the driver
 *	documentation). Viceversa the driver will try to set the MDC
 *	clock dynamically according to the actual clock input.
 */
static void stmmac_clk_csr_set(struct stmmac_priv *priv)
{
	u32 clk_rate;

	clk_rate = clk_get_rate(priv->stmmac_clk);

	/* Platform provided default clk_csr would be assumed valid
	 * for all other cases except for the below mentioned ones.
	 * For values higher than the IEEE 802.3 specified frequency
	 * we can not estimate the proper divider as it is not known
	 * the frequency of clk_csr_i. So we do not change the default
	 * divider.
	 */
	if (!(priv->clk_csr & MAC_CSR_H_FRQ_MASK)) {
		if (clk_rate < CSR_F_35M)
			priv->clk_csr = STMMAC_CSR_20_35M;
		else if ((clk_rate >= CSR_F_35M) && (clk_rate < CSR_F_60M))
			priv->clk_csr = STMMAC_CSR_35_60M;
		else if ((clk_rate >= CSR_F_60M) && (clk_rate < CSR_F_100M))
			priv->clk_csr = STMMAC_CSR_60_100M;
		else if ((clk_rate >= CSR_F_100M) && (clk_rate < CSR_F_150M))
			priv->clk_csr = STMMAC_CSR_100_150M;
		else if ((clk_rate >= CSR_F_150M) && (clk_rate < CSR_F_250M))
			priv->clk_csr = STMMAC_CSR_150_250M;
		else if ((clk_rate >= CSR_F_250M) && (clk_rate < CSR_F_300M))
			priv->clk_csr = STMMAC_CSR_250_300M;
	}
}

static void print_pkt(unsigned char *buf, int len)
{
	int j;
	pr_debug("len = %d byte, buf addr: 0x%p", len, buf);
	for (j = 0; j < len; j++) {
		if ((j % 16) == 0)
			pr_debug("\n %03x:", j);
		pr_debug(" %02x", buf[j]);
	}
	pr_debug("\n");
}

/* minimum number of free TX descriptors required to wake up TX process */
#define STMMAC_TX_THRESH(x)	(x->dma_tx_size/4)

static inline u32 stmmac_tx_avail(struct stmmac_priv *priv)
{
	return priv->dirty_tx + priv->dma_tx_size - priv->cur_tx - 1;
}

/**
 * stmmac_hw_fix_mac_speed: callback for speed selection
 * @priv: driver private structure
 * Description: on some platforms (e.g. ST), some HW system configuraton
 * registers have to be set according to the link speed negotiated.
 */
static inline void stmmac_hw_fix_mac_speed(struct stmmac_priv *priv)
{
	struct phy_device *phydev = priv->phydev;

	if (likely(priv->plat->fix_mac_speed))
		priv->plat->fix_mac_speed(priv->plat->bsp_priv, phydev->speed);
}

/**
 * stmmac_enable_eee_mode: Check and enter in LPI mode
 * @priv: driver private structure
 * Description: this function is to verify and enter in LPI mode for EEE.
 */
static void stmmac_enable_eee_mode(struct stmmac_priv *priv)
{
	/* Check and enter in LPI mode */
	if ((priv->dirty_tx == priv->cur_tx) &&
	    (priv->tx_path_in_lpi_mode == false))
		priv->hw->mac->set_eee_mode(priv->ioaddr);
}

/**
 * stmmac_disable_eee_mode: disable/exit from EEE
 * @priv: driver private structure
 * Description: this function is to exit and disable EEE in case of
 * LPI state is true. This is called by the xmit.
 */
void stmmac_disable_eee_mode(struct stmmac_priv *priv)
{
	priv->hw->mac->reset_eee_mode(priv->ioaddr);
	del_timer_sync(&priv->eee_ctrl_timer);
	priv->tx_path_in_lpi_mode = false;
}

/**
 * stmmac_eee_ctrl_timer: EEE TX SW timer.
 * @arg : data hook
 * Description:
 *  if there is no data transfer and if we are not in LPI state,
 *  then MAC Transmitter can be moved to LPI state.
 */
static void stmmac_eee_ctrl_timer(unsigned long arg)
{
	struct stmmac_priv *priv = (struct stmmac_priv *)arg;

	stmmac_enable_eee_mode(priv);
	mod_timer(&priv->eee_ctrl_timer, STMMAC_LPI_T(eee_timer));
}

/**
 * stmmac_eee_init: init EEE
 * @priv: driver private structure
 * Description:
 *  If the EEE support has been enabled while configuring the driver,
 *  if the GMAC actually supports the EEE (from the HW cap reg) and the
 *  phy can also manage EEE, so enable the LPI state and start the timer
 *  to verify if the tx path can enter in LPI state.
 */
bool stmmac_eee_init(struct stmmac_priv *priv)
{
	bool ret = false;

	/* Using PCS we cannot dial with the phy registers at this stage
	 * so we do not support extra feature like EEE.
	 */
	if ((priv->pcs == STMMAC_PCS_RGMII) || (priv->pcs == STMMAC_PCS_TBI) ||
	    (priv->pcs == STMMAC_PCS_RTBI))
		goto out;

	/* MAC core supports the EEE feature. */
	if (priv->dma_cap.eee) {
		/* Check if the PHY supports EEE */
		if (phy_init_eee(priv->phydev, 1))
			goto out;

		if (!priv->eee_active) {
			priv->eee_active = 1;
			init_timer(&priv->eee_ctrl_timer);
			priv->eee_ctrl_timer.function = stmmac_eee_ctrl_timer;
			priv->eee_ctrl_timer.data = (unsigned long)priv;
			priv->eee_ctrl_timer.expires = STMMAC_LPI_T(eee_timer);
			add_timer(&priv->eee_ctrl_timer);

			priv->hw->mac->set_eee_timer(priv->ioaddr,
						     STMMAC_DEFAULT_LIT_LS,
						     priv->tx_lpi_timer);
		} else
			/* Set HW EEE according to the speed */
			priv->hw->mac->set_eee_pls(priv->ioaddr,
						   priv->phydev->link);

		pr_info("stmmac: Energy-Efficient Ethernet initialized\n");

		ret = true;
	}
out:
	return ret;
}

/* stmmac_get_tx_hwtstamp: get HW TX timestamps
 * @priv: driver private structure
 * @entry : descriptor index to be used.
 * @skb : the socket buffer
 * Description :
 * This function will read timestamp from the descriptor & pass it to stack.
 * and also perform some sanity checks.
 */
static void stmmac_get_tx_hwtstamp(struct stmmac_priv *priv,
				   unsigned int entry, struct sk_buff *skb)
{
	struct skb_shared_hwtstamps shhwtstamp;
	u64 ns;
	void *desc = NULL;

	if (!priv->hwts_tx_en)
		return;

	/* exit if skb doesn't support hw tstamp */
	if (likely(!(skb_shinfo(skb)->tx_flags & SKBTX_IN_PROGRESS)))
		return;

	if (priv->adv_ts)
		desc = (priv->dma_etx + entry);
	else
		desc = (priv->dma_tx + entry);

	/* check tx tstamp status */
	if (!priv->hw->desc->get_tx_timestamp_status((struct dma_desc *)desc))
		return;

	/* get the valid tstamp */
	ns = priv->hw->desc->get_timestamp(desc, priv->adv_ts);

	memset(&shhwtstamp, 0, sizeof(struct skb_shared_hwtstamps));
	shhwtstamp.hwtstamp = ns_to_ktime(ns);
	/* pass tstamp to stack */
	skb_tstamp_tx(skb, &shhwtstamp);

	return;
}

/* stmmac_get_rx_hwtstamp: get HW RX timestamps
 * @priv: driver private structure
 * @entry : descriptor index to be used.
 * @skb : the socket buffer
 * Description :
 * This function will read received packet's timestamp from the descriptor
 * and pass it to stack. It also perform some sanity checks.
 */
static void stmmac_get_rx_hwtstamp(struct stmmac_priv *priv,
				   unsigned int entry, struct sk_buff *skb)
{
	struct skb_shared_hwtstamps *shhwtstamp = NULL;
	u64 ns;
	void *desc = NULL;

	if (!priv->hwts_rx_en)
		return;

	if (priv->adv_ts)
		desc = (priv->dma_erx + entry);
	else
		desc = (priv->dma_rx + entry);

	/* exit if rx tstamp is not valid */
	if (!priv->hw->desc->get_rx_timestamp_status(desc, priv->adv_ts))
		return;

	/* get valid tstamp */
	ns = priv->hw->desc->get_timestamp(desc, priv->adv_ts);
	shhwtstamp = skb_hwtstamps(skb);
	memset(shhwtstamp, 0, sizeof(struct skb_shared_hwtstamps));
	shhwtstamp->hwtstamp = ns_to_ktime(ns);
}

/**
 *  stmmac_hwtstamp_ioctl - control hardware timestamping.
 *  @dev: device pointer.
 *  @ifr: An IOCTL specefic structure, that can contain a pointer to
 *  a proprietary structure used to pass information to the driver.
 *  Description:
 *  This function configures the MAC to enable/disable both outgoing(TX)
 *  and incoming(RX) packets time stamping based on user input.
 *  Return Value:
 *  0 on success and an appropriate -ve integer on failure.
 */
static int stmmac_hwtstamp_ioctl(struct net_device *dev, struct ifreq *ifr)
{
	struct stmmac_priv *priv = netdev_priv(dev);
	struct hwtstamp_config config;
	struct timespec now;
	u64 temp = 0;
	u32 ptp_v2 = 0;
	u32 tstamp_all = 0;
	u32 ptp_over_ipv4_udp = 0;
	u32 ptp_over_ipv6_udp = 0;
	u32 ptp_over_ethernet = 0;
	u32 snap_type_sel = 0;
	u32 ts_master_en = 0;
	u32 ts_event_en = 0;
	u32 value = 0;

	if (!(priv->dma_cap.time_stamp || priv->adv_ts)) {
		netdev_alert(priv->dev, "No support for HW time stamping\n");
		priv->hwts_tx_en = 0;
		priv->hwts_rx_en = 0;

		return -EOPNOTSUPP;
	}

	if (copy_from_user(&config, ifr->ifr_data,
			   sizeof(struct hwtstamp_config)))
		return -EFAULT;

	pr_debug("%s config flags:0x%x, tx_type:0x%x, rx_filter:0x%x\n",
		 __func__, config.flags, config.tx_type, config.rx_filter);

	/* reserved for future extensions */
	if (config.flags)
		return -EINVAL;

	switch (config.tx_type) {
	case HWTSTAMP_TX_OFF:
		priv->hwts_tx_en = 0;
		break;
	case HWTSTAMP_TX_ON:
		priv->hwts_tx_en = 1;
		break;
	default:
		return -ERANGE;
	}

	if (priv->adv_ts) {
		switch (config.rx_filter) {
		case HWTSTAMP_FILTER_NONE:
			/* time stamp no incoming packet at all */
			config.rx_filter = HWTSTAMP_FILTER_NONE;
			break;

		case HWTSTAMP_FILTER_PTP_V1_L4_EVENT:
			/* PTP v1, UDP, any kind of event packet */
			config.rx_filter = HWTSTAMP_FILTER_PTP_V1_L4_EVENT;
			/* take time stamp for all event messages */
			snap_type_sel = PTP_TCR_SNAPTYPSEL_1;

			ptp_over_ipv4_udp = PTP_TCR_TSIPV4ENA;
			ptp_over_ipv6_udp = PTP_TCR_TSIPV6ENA;
			break;

		case HWTSTAMP_FILTER_PTP_V1_L4_SYNC:
			/* PTP v1, UDP, Sync packet */
			config.rx_filter = HWTSTAMP_FILTER_PTP_V1_L4_SYNC;
			/* take time stamp for SYNC messages only */
			ts_event_en = PTP_TCR_TSEVNTENA;

			ptp_over_ipv4_udp = PTP_TCR_TSIPV4ENA;
			ptp_over_ipv6_udp = PTP_TCR_TSIPV6ENA;
			break;

		case HWTSTAMP_FILTER_PTP_V1_L4_DELAY_REQ:
			/* PTP v1, UDP, Delay_req packet */
			config.rx_filter = HWTSTAMP_FILTER_PTP_V1_L4_DELAY_REQ;
			/* take time stamp for Delay_Req messages only */
			ts_master_en = PTP_TCR_TSMSTRENA;
			ts_event_en = PTP_TCR_TSEVNTENA;

			ptp_over_ipv4_udp = PTP_TCR_TSIPV4ENA;
			ptp_over_ipv6_udp = PTP_TCR_TSIPV6ENA;
			break;

		case HWTSTAMP_FILTER_PTP_V2_L4_EVENT:
			/* PTP v2, UDP, any kind of event packet */
			config.rx_filter = HWTSTAMP_FILTER_PTP_V2_L4_EVENT;
			ptp_v2 = PTP_TCR_TSVER2ENA;
			/* take time stamp for all event messages */
			snap_type_sel = PTP_TCR_SNAPTYPSEL_1;

			ptp_over_ipv4_udp = PTP_TCR_TSIPV4ENA;
			ptp_over_ipv6_udp = PTP_TCR_TSIPV6ENA;
			break;

		case HWTSTAMP_FILTER_PTP_V2_L4_SYNC:
			/* PTP v2, UDP, Sync packet */
			config.rx_filter = HWTSTAMP_FILTER_PTP_V2_L4_SYNC;
			ptp_v2 = PTP_TCR_TSVER2ENA;
			/* take time stamp for SYNC messages only */
			ts_event_en = PTP_TCR_TSEVNTENA;

			ptp_over_ipv4_udp = PTP_TCR_TSIPV4ENA;
			ptp_over_ipv6_udp = PTP_TCR_TSIPV6ENA;
			break;

		case HWTSTAMP_FILTER_PTP_V2_L4_DELAY_REQ:
			/* PTP v2, UDP, Delay_req packet */
			config.rx_filter = HWTSTAMP_FILTER_PTP_V2_L4_DELAY_REQ;
			ptp_v2 = PTP_TCR_TSVER2ENA;
			/* take time stamp for Delay_Req messages only */
			ts_master_en = PTP_TCR_TSMSTRENA;
			ts_event_en = PTP_TCR_TSEVNTENA;

			ptp_over_ipv4_udp = PTP_TCR_TSIPV4ENA;
			ptp_over_ipv6_udp = PTP_TCR_TSIPV6ENA;
			break;

		case HWTSTAMP_FILTER_PTP_V2_EVENT:
			/* PTP v2/802.AS1 any layer, any kind of event packet */
			config.rx_filter = HWTSTAMP_FILTER_PTP_V2_EVENT;
			ptp_v2 = PTP_TCR_TSVER2ENA;
			/* take time stamp for all event messages */
			snap_type_sel = PTP_TCR_SNAPTYPSEL_1;

			ptp_over_ipv4_udp = PTP_TCR_TSIPV4ENA;
			ptp_over_ipv6_udp = PTP_TCR_TSIPV6ENA;
			ptp_over_ethernet = PTP_TCR_TSIPENA;
			break;

		case HWTSTAMP_FILTER_PTP_V2_SYNC:
			/* PTP v2/802.AS1, any layer, Sync packet */
			config.rx_filter = HWTSTAMP_FILTER_PTP_V2_SYNC;
			ptp_v2 = PTP_TCR_TSVER2ENA;
			/* take time stamp for SYNC messages only */
			ts_event_en = PTP_TCR_TSEVNTENA;

			ptp_over_ipv4_udp = PTP_TCR_TSIPV4ENA;
			ptp_over_ipv6_udp = PTP_TCR_TSIPV6ENA;
			ptp_over_ethernet = PTP_TCR_TSIPENA;
			break;

		case HWTSTAMP_FILTER_PTP_V2_DELAY_REQ:
			/* PTP v2/802.AS1, any layer, Delay_req packet */
			config.rx_filter = HWTSTAMP_FILTER_PTP_V2_DELAY_REQ;
			ptp_v2 = PTP_TCR_TSVER2ENA;
			/* take time stamp for Delay_Req messages only */
			ts_master_en = PTP_TCR_TSMSTRENA;
			ts_event_en = PTP_TCR_TSEVNTENA;

			ptp_over_ipv4_udp = PTP_TCR_TSIPV4ENA;
			ptp_over_ipv6_udp = PTP_TCR_TSIPV6ENA;
			ptp_over_ethernet = PTP_TCR_TSIPENA;
			break;

		case HWTSTAMP_FILTER_ALL:
			/* time stamp any incoming packet */
			config.rx_filter = HWTSTAMP_FILTER_ALL;
			tstamp_all = PTP_TCR_TSENALL;
			break;

		default:
			return -ERANGE;
		}
	} else {
		switch (config.rx_filter) {
		case HWTSTAMP_FILTER_NONE:
			config.rx_filter = HWTSTAMP_FILTER_NONE;
			break;
		default:
			/* PTP v1, UDP, any kind of event packet */
			config.rx_filter = HWTSTAMP_FILTER_PTP_V1_L4_EVENT;
			break;
		}
	}
	priv->hwts_rx_en = ((config.rx_filter == HWTSTAMP_FILTER_NONE) ? 0 : 1);

	if (!priv->hwts_tx_en && !priv->hwts_rx_en)
		priv->hw->ptp->config_hw_tstamping(priv->ioaddr, 0);
	else {
		value = (PTP_TCR_TSENA | PTP_TCR_TSCFUPDT | PTP_TCR_TSCTRLSSR |
			 tstamp_all | ptp_v2 | ptp_over_ethernet |
			 ptp_over_ipv6_udp | ptp_over_ipv4_udp | ts_event_en |
			 ts_master_en | snap_type_sel);

		priv->hw->ptp->config_hw_tstamping(priv->ioaddr, value);

		/* program Sub Second Increment reg */
		priv->hw->ptp->config_sub_second_increment(priv->ioaddr);

		/* calculate default added value:
		 * formula is :
		 * addend = (2^32)/freq_div_ratio;
		 * where, freq_div_ratio = STMMAC_SYSCLOCK/50MHz
		 * hence, addend = ((2^32) * 50MHz)/STMMAC_SYSCLOCK;
		 * NOTE: STMMAC_SYSCLOCK should be >= 50MHz to
		 *       achive 20ns accuracy.
		 *
		 * 2^x * y == (y << x), hence
		 * 2^32 * 50000000 ==> (50000000 << 32)
		 */
		temp = (u64) (50000000ULL << 32);
		priv->default_addend = div_u64(temp, STMMAC_SYSCLOCK);
		priv->hw->ptp->config_addend(priv->ioaddr,
					     priv->default_addend);

		/* initialize system time */
		getnstimeofday(&now);
		priv->hw->ptp->init_systime(priv->ioaddr, now.tv_sec,
					    now.tv_nsec);
	}

	return copy_to_user(ifr->ifr_data, &config,
			    sizeof(struct hwtstamp_config)) ? -EFAULT : 0;
}

/**
 * stmmac_init_ptp: init PTP
 * @priv: driver private structure
 * Description: this is to verify if the HW supports the PTPv1 or v2.
 * This is done by looking at the HW cap. register.
 * Also it registers the ptp driver.
 */
static int stmmac_init_ptp(struct stmmac_priv *priv)
{
	if (!(priv->dma_cap.time_stamp || priv->dma_cap.atime_stamp))
		return -EOPNOTSUPP;

	if (netif_msg_hw(priv)) {
		if (priv->dma_cap.time_stamp) {
			pr_debug("IEEE 1588-2002 Time Stamp supported\n");
			priv->adv_ts = 0;
		}
		if (priv->dma_cap.atime_stamp && priv->extend_desc) {
			pr_debug
			    ("IEEE 1588-2008 Advanced Time Stamp supported\n");
			priv->adv_ts = 1;
		}
	}

	priv->hw->ptp = &stmmac_ptp;
	priv->hwts_tx_en = 0;
	priv->hwts_rx_en = 0;

	return stmmac_ptp_register(priv);
}

static void stmmac_release_ptp(struct stmmac_priv *priv)
{
	stmmac_ptp_unregister(priv);
}

/**
 * stmmac_adjust_link
 * @dev: net device structure
 * Description: it adjusts the link parameters.
 */
static void stmmac_adjust_link(struct net_device *dev)
{
	struct stmmac_priv *priv = netdev_priv(dev);
	struct phy_device *phydev = priv->phydev;
	unsigned long flags;
	int new_state = 0;
	unsigned int fc = priv->flow_ctrl, pause_time = priv->pause;

	if (phydev == NULL)
		return;

	spin_lock_irqsave(&priv->lock, flags);

	if (phydev->link) {
		u32 ctrl = readl(priv->ioaddr + MAC_CTRL_REG);

		/* Now we make sure that we can be in full duplex mode.
		 * If not, we operate in half-duplex mode. */
		if (phydev->duplex != priv->oldduplex) {
			new_state = 1;
			if (!(phydev->duplex))
				ctrl &= ~priv->hw->link.duplex;
			else
				ctrl |= priv->hw->link.duplex;
			priv->oldduplex = phydev->duplex;
		}
		/* Flow Control operation */
		if (phydev->pause)
			priv->hw->mac->flow_ctrl(priv->ioaddr, phydev->duplex,
						 fc, pause_time);

		if (phydev->speed != priv->speed) {
			new_state = 1;
			switch (phydev->speed) {
			case 1000:
				if (likely(priv->plat->has_gmac))
					ctrl &= ~priv->hw->link.port;
				stmmac_hw_fix_mac_speed(priv);
				break;
			case 100:
			case 10:
				if (priv->plat->has_gmac) {
					ctrl |= priv->hw->link.port;
					if (phydev->speed == SPEED_100) {
						ctrl |= priv->hw->link.speed;
					} else {
						ctrl &= ~(priv->hw->link.speed);
					}
				} else {
					ctrl &= ~priv->hw->link.port;
				}
				stmmac_hw_fix_mac_speed(priv);
				break;
			default:
				if (netif_msg_link(priv))
					pr_warn("%s: Speed (%d) not 10/100\n",
						dev->name, phydev->speed);
				break;
			}

			priv->speed = phydev->speed;
		}

		writel(ctrl, priv->ioaddr + MAC_CTRL_REG);

		if (!priv->oldlink) {
			new_state = 1;
			priv->oldlink = 1;
		}
	} else if (priv->oldlink) {
		new_state = 1;
		priv->oldlink = 0;
		priv->speed = 0;
		priv->oldduplex = -1;
	}

	if (new_state && netif_msg_link(priv))
		phy_print_status(phydev);

	/* At this stage, it could be needed to setup the EEE or adjust some
	 * MAC related HW registers.
	 */
	priv->eee_enabled = stmmac_eee_init(priv);

	spin_unlock_irqrestore(&priv->lock, flags);
}

/**
 * stmmac_check_pcs_mode: verify if RGMII/SGMII is supported
 * @priv: driver private structure
 * Description: this is to verify if the HW supports the PCS.
 * Physical Coding Sublayer (PCS) interface that can be used when the MAC is
 * configured for the TBI, RTBI, or SGMII PHY interface.
 */
static void stmmac_check_pcs_mode(struct stmmac_priv *priv)
{
	int interface = priv->plat->interface;

	if (priv->dma_cap.pcs) {
		if ((interface == PHY_INTERFACE_MODE_RGMII) ||
		    (interface == PHY_INTERFACE_MODE_RGMII_ID) ||
		    (interface == PHY_INTERFACE_MODE_RGMII_RXID) ||
		    (interface == PHY_INTERFACE_MODE_RGMII_TXID)) {
			pr_debug("STMMAC: PCS RGMII support enable\n");
			priv->pcs = STMMAC_PCS_RGMII;
		} else if (interface == PHY_INTERFACE_MODE_SGMII) {
			pr_debug("STMMAC: PCS SGMII support enable\n");
			priv->pcs = STMMAC_PCS_SGMII;
		}
	}
}

/**
 * stmmac_init_phy - PHY initialization
 * @dev: net device structure
 * Description: it initializes the driver's PHY state, and attaches the PHY
 * to the mac driver.
 *  Return value:
 *  0 on success
 */
static int stmmac_init_phy(struct net_device *dev)
{
	struct stmmac_priv *priv = netdev_priv(dev);
	struct phy_device *phydev;
	char phy_id_fmt[MII_BUS_ID_SIZE + 3];
	char bus_id[MII_BUS_ID_SIZE];
	int interface = priv->plat->interface;
	priv->oldlink = 0;
	priv->speed = 0;
	priv->oldduplex = -1;

	if (priv->plat->phy_bus_name)
		snprintf(bus_id, MII_BUS_ID_SIZE, "%s-%x",
			 priv->plat->phy_bus_name, priv->plat->bus_id);
	else
		snprintf(bus_id, MII_BUS_ID_SIZE, "stmmac-%x",
			 priv->plat->bus_id);

	snprintf(phy_id_fmt, MII_BUS_ID_SIZE + 3, PHY_ID_FMT, bus_id,
		 priv->plat->phy_addr);
	pr_debug("stmmac_init_phy:  trying to attach to %s\n", phy_id_fmt);

	phydev = phy_connect(dev, phy_id_fmt, &stmmac_adjust_link, interface);

	if (IS_ERR(phydev)) {
		pr_err("%s: Could not attach to PHY\n", dev->name);
		return PTR_ERR(phydev);
	}

	/* Stop Advertising 1000BASE Capability if interface is not GMII */
	if ((interface == PHY_INTERFACE_MODE_MII) ||
	    (interface == PHY_INTERFACE_MODE_RMII))
		phydev->advertising &= ~(SUPPORTED_1000baseT_Half |
					 SUPPORTED_1000baseT_Full);

	/*
	 * Broken HW is sometimes missing the pull-up resistor on the
	 * MDIO line, which results in reads to non-existent devices returning
	 * 0 rather than 0xffff. Catch this here and treat 0 as a non-existent
	 * device as well.
	 * Note: phydev->phy_id is the result of reading the UID PHY registers.
	 */
	if (phydev->phy_id == 0) {
		phy_disconnect(phydev);
		return -ENODEV;
	}
	pr_debug("stmmac_init_phy:  %s: attached to PHY (UID 0x%x)"
		 " Link = %d\n", dev->name, phydev->phy_id, phydev->link);

	priv->phydev = phydev;

	return 0;
}

/**
 * stmmac_display_ring: display ring
 * @head: pointer to the head of the ring passed.
 * @size: size of the ring.
 * @extend_desc: to verify if extended descriptors are used.
 * Description: display the control/status and buffer descriptors.
 */
static void stmmac_display_ring(void *head, int size, int extend_desc)
{
	int i;
	struct dma_extended_desc *ep = (struct dma_extended_desc *)head;
	struct dma_desc *p = (struct dma_desc *)head;

	for (i = 0; i < size; i++) {
		u64 x;
		if (extend_desc) {
			x = *(u64 *) ep;
			pr_info("%d [0x%x]: 0x%x 0x%x 0x%x 0x%x\n",
				i, (unsigned int)virt_to_phys(ep),
				(unsigned int)x, (unsigned int)(x >> 32),
				ep->basic.des2, ep->basic.des3);
			ep++;
		} else {
			x = *(u64 *) p;
			pr_info("%d [0x%x]: 0x%x 0x%x 0x%x 0x%x",
				i, (unsigned int)virt_to_phys(p),
				(unsigned int)x, (unsigned int)(x >> 32),
				p->des2, p->des3);
			p++;
		}
		pr_info("\n");
	}
}

static void stmmac_display_rings(struct stmmac_priv *priv)
{
	unsigned int txsize = priv->dma_tx_size;
	unsigned int rxsize = priv->dma_rx_size;

	if (priv->extend_desc) {
		pr_info("Extended RX descriptor ring:\n");
		stmmac_display_ring((void *)priv->dma_erx, rxsize, 1);
		pr_info("Extended TX descriptor ring:\n");
		stmmac_display_ring((void *)priv->dma_etx, txsize, 1);
	} else {
		pr_info("RX descriptor ring:\n");
		stmmac_display_ring((void *)priv->dma_rx, rxsize, 0);
		pr_info("TX descriptor ring:\n");
		stmmac_display_ring((void *)priv->dma_tx, txsize, 0);
	}
}

static int stmmac_set_bfsize(int mtu, int bufsize)
{
	int ret = bufsize;

	if (mtu >= BUF_SIZE_4KiB)
		ret = BUF_SIZE_8KiB;
	else if (mtu >= BUF_SIZE_2KiB)
		ret = BUF_SIZE_4KiB;
	else if (mtu >= DMA_BUFFER_SIZE)
		ret = BUF_SIZE_2KiB;
	else
		ret = DMA_BUFFER_SIZE;

	return ret;
}

/**
 * stmmac_clear_descriptors: clear descriptors
 * @priv: driver private structure
 * Description: this function is called to clear the tx and rx descriptors
 * in case of both basic and extended descriptors are used.
 */
static void stmmac_clear_descriptors(struct stmmac_priv *priv)
{
	int i;
	unsigned int txsize = priv->dma_tx_size;
	unsigned int rxsize = priv->dma_rx_size;

	/* Clear the Rx/Tx descriptors */
	for (i = 0; i < rxsize; i++)
		if (priv->extend_desc)
			priv->hw->desc->init_rx_desc(&priv->dma_erx[i].basic,
						     priv->use_riwt, priv->mode,
						     (i == rxsize - 1));
		else
			priv->hw->desc->init_rx_desc(&priv->dma_rx[i],
						     priv->use_riwt, priv->mode,
						     (i == rxsize - 1));
	for (i = 0; i < txsize; i++)
		if (priv->extend_desc)
			priv->hw->desc->init_tx_desc(&priv->dma_etx[i].basic,
						     priv->mode,
						     (i == txsize - 1));
		else
			priv->hw->desc->init_tx_desc(&priv->dma_tx[i],
						     priv->mode,
						     (i == txsize - 1));
}

static int stmmac_init_rx_buffers(struct stmmac_priv *priv, struct dma_desc *p,
				  int i)
{
	struct sk_buff *skb;

	skb = __netdev_alloc_skb(priv->dev, priv->dma_buf_sz + NET_IP_ALIGN,
				 GFP_KERNEL);
	if (!skb) {
		pr_err("%s: Rx init fails; skb is NULL\n", __func__);
		return -ENOMEM;
	}
	skb_reserve(skb, NET_IP_ALIGN);
	priv->rx_skbuff[i] = skb;
	priv->rx_skbuff_dma[i] = dma_map_single(priv->device, skb->data,
						priv->dma_buf_sz,
						DMA_FROM_DEVICE);
	if (dma_mapping_error(priv->device, priv->rx_skbuff_dma[i])) {
		pr_err("%s: DMA mapping error\n", __func__);
		dev_kfree_skb_any(skb);
		return -EINVAL;
	}

	p->des2 = priv->rx_skbuff_dma[i];

	if ((priv->mode == STMMAC_RING_MODE) &&
	    (priv->dma_buf_sz == BUF_SIZE_16KiB))
		priv->hw->ring->init_desc3(p);

	return 0;
}

static void stmmac_free_rx_buffers(struct stmmac_priv *priv, int i)
{
	if (priv->rx_skbuff[i]) {
		dma_unmap_single(priv->device, priv->rx_skbuff_dma[i],
				 priv->dma_buf_sz, DMA_FROM_DEVICE);
		dev_kfree_skb_any(priv->rx_skbuff[i]);
	}
	priv->rx_skbuff[i] = NULL;
}

/**
 * init_dma_desc_rings - init the RX/TX descriptor rings
 * @dev: net device structure
 * Description:  this function initializes the DMA RX/TX descriptors
 * and allocates the socket buffers. It suppors the chained and ring
 * modes.
 */
static int init_dma_desc_rings(struct net_device *dev)
{
	int i;
	struct stmmac_priv *priv = netdev_priv(dev);
	unsigned int txsize = priv->dma_tx_size;
	unsigned int rxsize = priv->dma_rx_size;
	unsigned int bfsize = 0;
	int ret = -ENOMEM;

	/* Set the max buffer size according to the DESC mode
	 * and the MTU. Note that RING mode allows 16KiB bsize.
	 */
	if (priv->mode == STMMAC_RING_MODE)
		bfsize = priv->hw->ring->set_16kib_bfsize(dev->mtu);

	if (bfsize < BUF_SIZE_16KiB)
		bfsize = stmmac_set_bfsize(dev->mtu, priv->dma_buf_sz);

	if (netif_msg_probe(priv))
		pr_debug("%s: txsize %d, rxsize %d, bfsize %d\n", __func__,
			 txsize, rxsize, bfsize);

	if (priv->extend_desc) {
		priv->dma_erx = dma_alloc_coherent(priv->device, rxsize *
						   sizeof(struct
							  dma_extended_desc),
						   &priv->dma_rx_phy,
						   GFP_KERNEL);
		if (!priv->dma_erx)
			goto err_dma;

		priv->dma_etx = dma_alloc_coherent(priv->device, txsize *
						   sizeof(struct
							  dma_extended_desc),
						   &priv->dma_tx_phy,
						   GFP_KERNEL);
		if (!priv->dma_etx) {
			dma_free_coherent(priv->device, priv->dma_rx_size *
					sizeof(struct dma_extended_desc),
					priv->dma_erx, priv->dma_rx_phy);
			goto err_dma;
		}
	} else {
		priv->dma_rx = dma_alloc_coherent(priv->device, rxsize *
						  sizeof(struct dma_desc),
						  &priv->dma_rx_phy,
						  GFP_KERNEL);
		if (!priv->dma_rx)
			goto err_dma;

		priv->dma_tx = dma_alloc_coherent(priv->device, txsize *
						  sizeof(struct dma_desc),
						  &priv->dma_tx_phy,
						  GFP_KERNEL);
		if (!priv->dma_tx) {
			dma_free_coherent(priv->device, priv->dma_rx_size *
					sizeof(struct dma_desc),
					priv->dma_rx, priv->dma_rx_phy);
			goto err_dma;
		}
	}

	priv->rx_skbuff_dma = kmalloc_array(rxsize, sizeof(dma_addr_t),
					    GFP_KERNEL);
	if (!priv->rx_skbuff_dma)
		goto err_rx_skbuff_dma;

	priv->rx_skbuff = kmalloc_array(rxsize, sizeof(struct sk_buff *),
					GFP_KERNEL);
	if (!priv->rx_skbuff)
		goto err_rx_skbuff;

	priv->tx_skbuff_dma = kmalloc_array(txsize, sizeof(dma_addr_t),
					    GFP_KERNEL);
	if (!priv->tx_skbuff_dma)
		goto err_tx_skbuff_dma;

	priv->tx_skbuff = kmalloc_array(txsize, sizeof(struct sk_buff *),
					GFP_KERNEL);
<<<<<<< HEAD
=======
	if (!priv->tx_skbuff)
		goto err_tx_skbuff;

>>>>>>> bb78a92f
	if (netif_msg_probe(priv)) {
		pr_debug("(%s) dma_rx_phy=0x%08x dma_tx_phy=0x%08x\n", __func__,
			 (u32) priv->dma_rx_phy, (u32) priv->dma_tx_phy);

		/* RX INITIALIZATION */
		pr_debug("\tSKB addresses:\nskb\t\tskb data\tdma data\n");
	}
	for (i = 0; i < rxsize; i++) {
		struct dma_desc *p;
		if (priv->extend_desc)
			p = &((priv->dma_erx + i)->basic);
		else
			p = priv->dma_rx + i;

		ret = stmmac_init_rx_buffers(priv, p, i);
		if (ret)
			goto err_init_rx_buffers;

		if (netif_msg_probe(priv))
			pr_debug("[%p]\t[%p]\t[%x]\n", priv->rx_skbuff[i],
				 priv->rx_skbuff[i]->data,
				 (unsigned int)priv->rx_skbuff_dma[i]);
	}
	priv->cur_rx = 0;
	priv->dirty_rx = (unsigned int)(i - rxsize);
	priv->dma_buf_sz = bfsize;
	buf_sz = bfsize;

	/* Setup the chained descriptor addresses */
	if (priv->mode == STMMAC_CHAIN_MODE) {
		if (priv->extend_desc) {
			priv->hw->chain->init(priv->dma_erx, priv->dma_rx_phy,
					      rxsize, 1);
			priv->hw->chain->init(priv->dma_etx, priv->dma_tx_phy,
					      txsize, 1);
		} else {
			priv->hw->chain->init(priv->dma_rx, priv->dma_rx_phy,
					      rxsize, 0);
			priv->hw->chain->init(priv->dma_tx, priv->dma_tx_phy,
					      txsize, 0);
		}
	}

	/* TX INITIALIZATION */
	for (i = 0; i < txsize; i++) {
		struct dma_desc *p;
		if (priv->extend_desc)
			p = &((priv->dma_etx + i)->basic);
		else
			p = priv->dma_tx + i;
		p->des2 = 0;
		priv->tx_skbuff_dma[i] = 0;
		priv->tx_skbuff[i] = NULL;
	}

	priv->dirty_tx = 0;
	priv->cur_tx = 0;

	stmmac_clear_descriptors(priv);

	if (netif_msg_hw(priv))
		stmmac_display_rings(priv);

	return 0;
err_init_rx_buffers:
	while (--i >= 0)
		stmmac_free_rx_buffers(priv, i);
	kfree(priv->tx_skbuff);
err_tx_skbuff:
	kfree(priv->tx_skbuff_dma);
err_tx_skbuff_dma:
	kfree(priv->rx_skbuff);
err_rx_skbuff:
	kfree(priv->rx_skbuff_dma);
err_rx_skbuff_dma:
	if (priv->extend_desc) {
		dma_free_coherent(priv->device, priv->dma_tx_size *
				  sizeof(struct dma_extended_desc),
				  priv->dma_etx, priv->dma_tx_phy);
		dma_free_coherent(priv->device, priv->dma_rx_size *
				  sizeof(struct dma_extended_desc),
				  priv->dma_erx, priv->dma_rx_phy);
	} else {
		dma_free_coherent(priv->device,
				priv->dma_tx_size * sizeof(struct dma_desc),
				priv->dma_tx, priv->dma_tx_phy);
		dma_free_coherent(priv->device,
				priv->dma_rx_size * sizeof(struct dma_desc),
				priv->dma_rx, priv->dma_rx_phy);
	}
err_dma:
	return ret;
}

static void dma_free_rx_skbufs(struct stmmac_priv *priv)
{
	int i;

	for (i = 0; i < priv->dma_rx_size; i++)
		stmmac_free_rx_buffers(priv, i);
}

static void dma_free_tx_skbufs(struct stmmac_priv *priv)
{
	int i;

	for (i = 0; i < priv->dma_tx_size; i++) {
		if (priv->tx_skbuff[i] != NULL) {
			struct dma_desc *p;
			if (priv->extend_desc)
				p = &((priv->dma_etx + i)->basic);
			else
				p = priv->dma_tx + i;

			if (priv->tx_skbuff_dma[i])
				dma_unmap_single(priv->device,
						 priv->tx_skbuff_dma[i],
						 priv->hw->desc->get_tx_len(p),
						 DMA_TO_DEVICE);
			dev_kfree_skb_any(priv->tx_skbuff[i]);
			priv->tx_skbuff[i] = NULL;
			priv->tx_skbuff_dma[i] = 0;
		}
	}
}

static void free_dma_desc_resources(struct stmmac_priv *priv)
{
	/* Release the DMA TX/RX socket buffers */
	dma_free_rx_skbufs(priv);
	dma_free_tx_skbufs(priv);

	/* Free DMA regions of consistent memory previously allocated */
	if (!priv->extend_desc) {
		dma_free_coherent(priv->device,
				  priv->dma_tx_size * sizeof(struct dma_desc),
				  priv->dma_tx, priv->dma_tx_phy);
		dma_free_coherent(priv->device,
				  priv->dma_rx_size * sizeof(struct dma_desc),
				  priv->dma_rx, priv->dma_rx_phy);
	} else {
		dma_free_coherent(priv->device, priv->dma_tx_size *
				  sizeof(struct dma_extended_desc),
				  priv->dma_etx, priv->dma_tx_phy);
		dma_free_coherent(priv->device, priv->dma_rx_size *
				  sizeof(struct dma_extended_desc),
				  priv->dma_erx, priv->dma_rx_phy);
	}
	kfree(priv->rx_skbuff_dma);
	kfree(priv->rx_skbuff);
	kfree(priv->tx_skbuff_dma);
	kfree(priv->tx_skbuff);
}

/**
 *  stmmac_dma_operation_mode - HW DMA operation mode
 *  @priv: driver private structure
 *  Description: it sets the DMA operation mode: tx/rx DMA thresholds
 *  or Store-And-Forward capability.
 */
static void stmmac_dma_operation_mode(struct stmmac_priv *priv)
{
	if (likely(priv->plat->force_sf_dma_mode ||
		   ((priv->plat->tx_coe) && (!priv->no_csum_insertion)))) {
		/*
		 * In case of GMAC, SF mode can be enabled
		 * to perform the TX COE in HW. This depends on:
		 * 1) TX COE if actually supported
		 * 2) There is no bugged Jumbo frame support
		 *    that needs to not insert csum in the TDES.
		 */
		priv->hw->dma->dma_mode(priv->ioaddr, SF_DMA_MODE, SF_DMA_MODE);
		tc = SF_DMA_MODE;
	} else
		priv->hw->dma->dma_mode(priv->ioaddr, tc, SF_DMA_MODE);
}

/**
 * stmmac_tx_clean:
 * @priv: driver private structure
 * Description: it reclaims resources after transmission completes.
 */
static void stmmac_tx_clean(struct stmmac_priv *priv)
{
	unsigned int txsize = priv->dma_tx_size;

	spin_lock(&priv->tx_lock);

	priv->xstats.tx_clean++;

	while (priv->dirty_tx != priv->cur_tx) {
		int last;
		unsigned int entry = priv->dirty_tx % txsize;
		struct sk_buff *skb = priv->tx_skbuff[entry];
		struct dma_desc *p;

		if (priv->extend_desc)
			p = (struct dma_desc *)(priv->dma_etx + entry);
		else
			p = priv->dma_tx + entry;

		/* Check if the descriptor is owned by the DMA. */
		if (priv->hw->desc->get_tx_owner(p))
			break;

		/* Verify tx error by looking at the last segment. */
		last = priv->hw->desc->get_tx_ls(p);
		if (likely(last)) {
			int tx_error =
			    priv->hw->desc->tx_status(&priv->dev->stats,
						      &priv->xstats, p,
						      priv->ioaddr);
			if (likely(tx_error == 0)) {
				priv->dev->stats.tx_packets++;
				priv->xstats.tx_pkt_n++;
			} else
				priv->dev->stats.tx_errors++;

			stmmac_get_tx_hwtstamp(priv, entry, skb);
		}
		if (netif_msg_tx_done(priv))
			pr_debug("%s: curr %d, dirty %d\n", __func__,
				 priv->cur_tx, priv->dirty_tx);

		if (likely(priv->tx_skbuff_dma[entry])) {
			dma_unmap_single(priv->device,
					 priv->tx_skbuff_dma[entry],
					 priv->hw->desc->get_tx_len(p),
					 DMA_TO_DEVICE);
			priv->tx_skbuff_dma[entry] = 0;
		}
		priv->hw->ring->clean_desc3(priv, p);

		if (likely(skb != NULL)) {
			dev_kfree_skb(skb);
			priv->tx_skbuff[entry] = NULL;
		}

		priv->hw->desc->release_tx_desc(p, priv->mode);

		priv->dirty_tx++;
	}
	if (unlikely(netif_queue_stopped(priv->dev) &&
		     stmmac_tx_avail(priv) > STMMAC_TX_THRESH(priv))) {
		netif_tx_lock(priv->dev);
		if (netif_queue_stopped(priv->dev) &&
		    stmmac_tx_avail(priv) > STMMAC_TX_THRESH(priv)) {
			if (netif_msg_tx_done(priv))
				pr_debug("%s: restart transmit\n", __func__);
			netif_wake_queue(priv->dev);
		}
		netif_tx_unlock(priv->dev);
	}

	if ((priv->eee_enabled) && (!priv->tx_path_in_lpi_mode)) {
		stmmac_enable_eee_mode(priv);
		mod_timer(&priv->eee_ctrl_timer, STMMAC_LPI_T(eee_timer));
	}
	spin_unlock(&priv->tx_lock);
}

static inline void stmmac_enable_dma_irq(struct stmmac_priv *priv)
{
	priv->hw->dma->enable_dma_irq(priv->ioaddr);
}

static inline void stmmac_disable_dma_irq(struct stmmac_priv *priv)
{
	priv->hw->dma->disable_dma_irq(priv->ioaddr);
}

/**
 * stmmac_tx_err: irq tx error mng function
 * @priv: driver private structure
 * Description: it cleans the descriptors and restarts the transmission
 * in case of errors.
 */
static void stmmac_tx_err(struct stmmac_priv *priv)
{
	int i;
	int txsize = priv->dma_tx_size;
	netif_stop_queue(priv->dev);

	priv->hw->dma->stop_tx(priv->ioaddr);
	dma_free_tx_skbufs(priv);
	for (i = 0; i < txsize; i++)
		if (priv->extend_desc)
			priv->hw->desc->init_tx_desc(&priv->dma_etx[i].basic,
						     priv->mode,
						     (i == txsize - 1));
		else
			priv->hw->desc->init_tx_desc(&priv->dma_tx[i],
						     priv->mode,
						     (i == txsize - 1));
	priv->dirty_tx = 0;
	priv->cur_tx = 0;
	priv->hw->dma->start_tx(priv->ioaddr);

	priv->dev->stats.tx_errors++;
	netif_wake_queue(priv->dev);
}

/**
 * stmmac_dma_interrupt: DMA ISR
 * @priv: driver private structure
 * Description: this is the DMA ISR. It is called by the main ISR.
 * It calls the dwmac dma routine to understand which type of interrupt
 * happened. In case of there is a Normal interrupt and either TX or RX
 * interrupt happened so the NAPI is scheduled.
 */
static void stmmac_dma_interrupt(struct stmmac_priv *priv)
{
	int status;

	status = priv->hw->dma->dma_interrupt(priv->ioaddr, &priv->xstats);
	if (likely((status & handle_rx)) || (status & handle_tx)) {
		if (likely(napi_schedule_prep(&priv->napi))) {
			stmmac_disable_dma_irq(priv);
			__napi_schedule(&priv->napi);
		}
	}
	if (unlikely(status & tx_hard_error_bump_tc)) {
		/* Try to bump up the dma threshold on this failure */
		if (unlikely(tc != SF_DMA_MODE) && (tc <= 256)) {
			tc += 64;
			priv->hw->dma->dma_mode(priv->ioaddr, tc, SF_DMA_MODE);
			priv->xstats.threshold = tc;
		}
	} else if (unlikely(status == tx_hard_error))
		stmmac_tx_err(priv);
}

/**
 * stmmac_mmc_setup: setup the Mac Management Counters (MMC)
 * @priv: driver private structure
 * Description: this masks the MMC irq, in fact, the counters are managed in SW.
 */
static void stmmac_mmc_setup(struct stmmac_priv *priv)
{
	unsigned int mode = MMC_CNTRL_RESET_ON_READ | MMC_CNTRL_COUNTER_RESET |
	    MMC_CNTRL_PRESET | MMC_CNTRL_FULL_HALF_PRESET;

	dwmac_mmc_intr_all_mask(priv->ioaddr);

	if (priv->dma_cap.rmon) {
		dwmac_mmc_ctrl(priv->ioaddr, mode);
		memset(&priv->mmc, 0, sizeof(struct stmmac_counters));
	} else
		pr_info(" No MAC Management Counters available\n");
}

static u32 stmmac_get_synopsys_id(struct stmmac_priv *priv)
{
	u32 hwid = priv->hw->synopsys_uid;

	/* Check Synopsys Id (not available on old chips) */
	if (likely(hwid)) {
		u32 uid = ((hwid & 0x0000ff00) >> 8);
		u32 synid = (hwid & 0x000000ff);

		pr_info("stmmac - user ID: 0x%x, Synopsys ID: 0x%x\n",
			uid, synid);

		return synid;
	}
	return 0;
}

/**
 * stmmac_selec_desc_mode: to select among: normal/alternate/extend descriptors
 * @priv: driver private structure
 * Description: select the Enhanced/Alternate or Normal descriptors.
 * In case of Enhanced/Alternate, it looks at the extended descriptors are
 * supported by the HW cap. register.
 */
static void stmmac_selec_desc_mode(struct stmmac_priv *priv)
{
	if (priv->plat->enh_desc) {
		pr_info(" Enhanced/Alternate descriptors\n");

		/* GMAC older than 3.50 has no extended descriptors */
		if (priv->synopsys_id >= DWMAC_CORE_3_50) {
			pr_info("\tEnabled extended descriptors\n");
			priv->extend_desc = 1;
		} else
			pr_warn("Extended descriptors not supported\n");

		priv->hw->desc = &enh_desc_ops;
	} else {
		pr_info(" Normal descriptors\n");
		priv->hw->desc = &ndesc_ops;
	}
}

/**
 * stmmac_get_hw_features: get MAC capabilities from the HW cap. register.
 * @priv: driver private structure
 * Description:
 *  new GMAC chip generations have a new register to indicate the
 *  presence of the optional feature/functions.
 *  This can be also used to override the value passed through the
 *  platform and necessary for old MAC10/100 and GMAC chips.
 */
static int stmmac_get_hw_features(struct stmmac_priv *priv)
{
	u32 hw_cap = 0;

	if (priv->hw->dma->get_hw_feature) {
		hw_cap = priv->hw->dma->get_hw_feature(priv->ioaddr);

		priv->dma_cap.mbps_10_100 = (hw_cap & DMA_HW_FEAT_MIISEL);
		priv->dma_cap.mbps_1000 = (hw_cap & DMA_HW_FEAT_GMIISEL) >> 1;
		priv->dma_cap.half_duplex = (hw_cap & DMA_HW_FEAT_HDSEL) >> 2;
		priv->dma_cap.hash_filter = (hw_cap & DMA_HW_FEAT_HASHSEL) >> 4;
		priv->dma_cap.multi_addr = (hw_cap & DMA_HW_FEAT_ADDMAC) >> 5;
		priv->dma_cap.pcs = (hw_cap & DMA_HW_FEAT_PCSSEL) >> 6;
		priv->dma_cap.sma_mdio = (hw_cap & DMA_HW_FEAT_SMASEL) >> 8;
		priv->dma_cap.pmt_remote_wake_up =
		    (hw_cap & DMA_HW_FEAT_RWKSEL) >> 9;
		priv->dma_cap.pmt_magic_frame =
		    (hw_cap & DMA_HW_FEAT_MGKSEL) >> 10;
		/* MMC */
		priv->dma_cap.rmon = (hw_cap & DMA_HW_FEAT_MMCSEL) >> 11;
		/* IEEE 1588-2002 */
		priv->dma_cap.time_stamp =
		    (hw_cap & DMA_HW_FEAT_TSVER1SEL) >> 12;
		/* IEEE 1588-2008 */
		priv->dma_cap.atime_stamp =
		    (hw_cap & DMA_HW_FEAT_TSVER2SEL) >> 13;
		/* 802.3az - Energy-Efficient Ethernet (EEE) */
		priv->dma_cap.eee = (hw_cap & DMA_HW_FEAT_EEESEL) >> 14;
		priv->dma_cap.av = (hw_cap & DMA_HW_FEAT_AVSEL) >> 15;
		/* TX and RX csum */
		priv->dma_cap.tx_coe = (hw_cap & DMA_HW_FEAT_TXCOESEL) >> 16;
		priv->dma_cap.rx_coe_type1 =
		    (hw_cap & DMA_HW_FEAT_RXTYP1COE) >> 17;
		priv->dma_cap.rx_coe_type2 =
		    (hw_cap & DMA_HW_FEAT_RXTYP2COE) >> 18;
		priv->dma_cap.rxfifo_over_2048 =
		    (hw_cap & DMA_HW_FEAT_RXFIFOSIZE) >> 19;
		/* TX and RX number of channels */
		priv->dma_cap.number_rx_channel =
		    (hw_cap & DMA_HW_FEAT_RXCHCNT) >> 20;
		priv->dma_cap.number_tx_channel =
		    (hw_cap & DMA_HW_FEAT_TXCHCNT) >> 22;
		/* Alternate (enhanced) DESC mode */
		priv->dma_cap.enh_desc = (hw_cap & DMA_HW_FEAT_ENHDESSEL) >> 24;
	}

	return hw_cap;
}

/**
 * stmmac_check_ether_addr: check if the MAC addr is valid
 * @priv: driver private structure
 * Description:
 * it is to verify if the MAC address is valid, in case of failures it
 * generates a random MAC address
 */
static void stmmac_check_ether_addr(struct stmmac_priv *priv)
{
	if (!is_valid_ether_addr(priv->dev->dev_addr)) {
		priv->hw->mac->get_umac_addr((void __iomem *)
					     priv->dev->base_addr,
					     priv->dev->dev_addr, 0);
		if (!is_valid_ether_addr(priv->dev->dev_addr))
			eth_hw_addr_random(priv->dev);
	}
	pr_warn("%s: device MAC address %pM\n", priv->dev->name,
		priv->dev->dev_addr);
}

/**
 * stmmac_init_dma_engine: DMA init.
 * @priv: driver private structure
 * Description:
 * It inits the DMA invoking the specific MAC/GMAC callback.
 * Some DMA parameters can be passed from the platform;
 * in case of these are not passed a default is kept for the MAC or GMAC.
 */
static int stmmac_init_dma_engine(struct stmmac_priv *priv)
{
	int pbl = DEFAULT_DMA_PBL, fixed_burst = 0, burst_len = 0;
	int mixed_burst = 0;
	int atds = 0;

	if (priv->plat->dma_cfg) {
		pbl = priv->plat->dma_cfg->pbl;
		fixed_burst = priv->plat->dma_cfg->fixed_burst;
		mixed_burst = priv->plat->dma_cfg->mixed_burst;
		burst_len = priv->plat->dma_cfg->burst_len;
	}

	if (priv->extend_desc && (priv->mode == STMMAC_RING_MODE))
		atds = 1;

	return priv->hw->dma->init(priv->ioaddr, pbl, fixed_burst, mixed_burst,
				   burst_len, priv->dma_tx_phy,
				   priv->dma_rx_phy, atds);
}

/**
 * stmmac_tx_timer: mitigation sw timer for tx.
 * @data: data pointer
 * Description:
 * This is the timer handler to directly invoke the stmmac_tx_clean.
 */
static void stmmac_tx_timer(unsigned long data)
{
	struct stmmac_priv *priv = (struct stmmac_priv *)data;

	stmmac_tx_clean(priv);
}

/**
 * stmmac_init_tx_coalesce: init tx mitigation options.
 * @priv: driver private structure
 * Description:
 * This inits the transmit coalesce parameters: i.e. timer rate,
 * timer handler and default threshold used for enabling the
 * interrupt on completion bit.
 */
static void stmmac_init_tx_coalesce(struct stmmac_priv *priv)
{
	priv->tx_coal_frames = STMMAC_TX_FRAMES;
	priv->tx_coal_timer = STMMAC_COAL_TX_TIMER;
	init_timer(&priv->txtimer);
	priv->txtimer.expires = STMMAC_COAL_TIMER(priv->tx_coal_timer);
	priv->txtimer.data = (unsigned long)priv;
	priv->txtimer.function = stmmac_tx_timer;
	add_timer(&priv->txtimer);
}

/**
 *  stmmac_open - open entry point of the driver
 *  @dev : pointer to the device structure.
 *  Description:
 *  This function is the open entry point of the driver.
 *  Return value:
 *  0 on success and an appropriate (-)ve integer as defined in errno.h
 *  file on failure.
 */
static int stmmac_open(struct net_device *dev)
{
	struct stmmac_priv *priv = netdev_priv(dev);
	int ret;

	clk_prepare_enable(priv->stmmac_clk);

	stmmac_check_ether_addr(priv);

	if (priv->pcs != STMMAC_PCS_RGMII && priv->pcs != STMMAC_PCS_TBI &&
	    priv->pcs != STMMAC_PCS_RTBI) {
		ret = stmmac_init_phy(dev);
		if (ret) {
			pr_err("%s: Cannot attach to PHY (error: %d)\n",
			       __func__, ret);
			goto phy_error;
		}
	}

	/* Create and initialize the TX/RX descriptors chains. */
	priv->dma_tx_size = STMMAC_ALIGN(dma_txsize);
	priv->dma_rx_size = STMMAC_ALIGN(dma_rxsize);
	priv->dma_buf_sz = STMMAC_ALIGN(buf_sz);

	ret = init_dma_desc_rings(dev);
	if (ret < 0) {
		pr_err("%s: DMA descriptors initialization failed\n", __func__);
		goto dma_desc_error;
	}

	/* DMA initialization and SW reset */
	ret = stmmac_init_dma_engine(priv);
	if (ret < 0) {
<<<<<<< HEAD
		pr_err("%s: DMA initialization failed\n", __func__);
=======
		pr_err("%s: DMA engine initialization failed\n", __func__);
>>>>>>> bb78a92f
		goto init_error;
	}

	/* Copy the MAC addr into the HW  */
	priv->hw->mac->set_umac_addr(priv->ioaddr, dev->dev_addr, 0);

	/* If required, perform hw setup of the bus. */
	if (priv->plat->bus_setup)
		priv->plat->bus_setup(priv->ioaddr);

	/* Initialize the MAC Core */
	priv->hw->mac->core_init(priv->ioaddr);

	/* Request the IRQ lines */
	ret = request_irq(dev->irq, stmmac_interrupt,
			  IRQF_SHARED, dev->name, dev);
	if (unlikely(ret < 0)) {
		pr_err("%s: ERROR: allocating the IRQ %d (error: %d)\n",
		       __func__, dev->irq, ret);
		goto init_error;
	}

	/* Request the Wake IRQ in case of another line is used for WoL */
	if (priv->wol_irq != dev->irq) {
		ret = request_irq(priv->wol_irq, stmmac_interrupt,
				  IRQF_SHARED, dev->name, dev);
		if (unlikely(ret < 0)) {
			pr_err("%s: ERROR: allocating the WoL IRQ %d (%d)\n",
			       __func__, priv->wol_irq, ret);
			goto wolirq_error;
		}
	}

	/* Request the IRQ lines */
	if (priv->lpi_irq != -ENXIO) {
		ret = request_irq(priv->lpi_irq, stmmac_interrupt, IRQF_SHARED,
				  dev->name, dev);
		if (unlikely(ret < 0)) {
			pr_err("%s: ERROR: allocating the LPI IRQ %d (%d)\n",
			       __func__, priv->lpi_irq, ret);
			goto lpiirq_error;
		}
	}

	/* Enable the MAC Rx/Tx */
	stmmac_set_mac(priv->ioaddr, true);

	/* Set the HW DMA mode and the COE */
	stmmac_dma_operation_mode(priv);

	/* Extra statistics */
	memset(&priv->xstats, 0, sizeof(struct stmmac_extra_stats));
	priv->xstats.threshold = tc;

	stmmac_mmc_setup(priv);

	ret = stmmac_init_ptp(priv);
	if (ret)
		pr_warn("%s: failed PTP initialisation\n", __func__);

#ifdef CONFIG_STMMAC_DEBUG_FS
	ret = stmmac_init_fs(dev);
	if (ret < 0)
		pr_warn("%s: failed debugFS registration\n", __func__);
#endif
	/* Start the ball rolling... */
	pr_debug("%s: DMA RX/TX processes started...\n", dev->name);
	priv->hw->dma->start_tx(priv->ioaddr);
	priv->hw->dma->start_rx(priv->ioaddr);

	/* Dump DMA/MAC registers */
	if (netif_msg_hw(priv)) {
		priv->hw->mac->dump_regs(priv->ioaddr);
		priv->hw->dma->dump_regs(priv->ioaddr);
	}

	if (priv->phydev)
		phy_start(priv->phydev);

	priv->tx_lpi_timer = STMMAC_DEFAULT_TWT_LS;

	priv->eee_enabled = stmmac_eee_init(priv);

	stmmac_init_tx_coalesce(priv);

	if ((priv->use_riwt) && (priv->hw->dma->rx_watchdog)) {
		priv->rx_riwt = MAX_DMA_RIWT;
		priv->hw->dma->rx_watchdog(priv->ioaddr, MAX_DMA_RIWT);
	}

	if (priv->pcs && priv->hw->mac->ctrl_ane)
		priv->hw->mac->ctrl_ane(priv->ioaddr, 0);

	napi_enable(&priv->napi);
	netif_start_queue(dev);

	return 0;

lpiirq_error:
	if (priv->wol_irq != dev->irq)
		free_irq(priv->wol_irq, dev);
wolirq_error:
	free_irq(dev->irq, dev);

init_error:
	free_dma_desc_resources(priv);
<<<<<<< HEAD
=======
dma_desc_error:
>>>>>>> bb78a92f
	if (priv->phydev)
		phy_disconnect(priv->phydev);
phy_error:
	clk_disable_unprepare(priv->stmmac_clk);

	return ret;
}

/**
 *  stmmac_release - close entry point of the driver
 *  @dev : device pointer.
 *  Description:
 *  This is the stop entry point of the driver.
 */
static int stmmac_release(struct net_device *dev)
{
	struct stmmac_priv *priv = netdev_priv(dev);

	if (priv->eee_enabled)
		del_timer_sync(&priv->eee_ctrl_timer);

	/* Stop and disconnect the PHY */
	if (priv->phydev) {
		phy_stop(priv->phydev);
		phy_disconnect(priv->phydev);
		priv->phydev = NULL;
	}

	netif_stop_queue(dev);

	napi_disable(&priv->napi);

	del_timer_sync(&priv->txtimer);

	/* Free the IRQ lines */
	free_irq(dev->irq, dev);
	if (priv->wol_irq != dev->irq)
		free_irq(priv->wol_irq, dev);
	if (priv->lpi_irq != -ENXIO)
		free_irq(priv->lpi_irq, dev);

	/* Stop TX/RX DMA and clear the descriptors */
	priv->hw->dma->stop_tx(priv->ioaddr);
	priv->hw->dma->stop_rx(priv->ioaddr);

	/* Release and free the Rx/Tx resources */
	free_dma_desc_resources(priv);

	/* Disable the MAC Rx/Tx */
	stmmac_set_mac(priv->ioaddr, false);

	netif_carrier_off(dev);

#ifdef CONFIG_STMMAC_DEBUG_FS
	stmmac_exit_fs();
#endif
	clk_disable_unprepare(priv->stmmac_clk);

	stmmac_release_ptp(priv);

	return 0;
}

/**
 *  stmmac_xmit: Tx entry point of the driver
 *  @skb : the socket buffer
 *  @dev : device pointer
 *  Description : this is the tx entry point of the driver.
 *  It programs the chain or the ring and supports oversized frames
 *  and SG feature.
 */
static netdev_tx_t stmmac_xmit(struct sk_buff *skb, struct net_device *dev)
{
	struct stmmac_priv *priv = netdev_priv(dev);
	unsigned int txsize = priv->dma_tx_size;
	unsigned int entry;
	int i, csum_insertion = 0, is_jumbo = 0;
	int nfrags = skb_shinfo(skb)->nr_frags;
	struct dma_desc *desc, *first;
	unsigned int nopaged_len = skb_headlen(skb);

	if (unlikely(stmmac_tx_avail(priv) < nfrags + 1)) {
		if (!netif_queue_stopped(dev)) {
			netif_stop_queue(dev);
			/* This is a hard error, log it. */
			pr_err("%s: Tx Ring full when queue awake\n", __func__);
		}
		return NETDEV_TX_BUSY;
	}

	spin_lock(&priv->tx_lock);

	if (priv->tx_path_in_lpi_mode)
		stmmac_disable_eee_mode(priv);

	entry = priv->cur_tx % txsize;

	csum_insertion = (skb->ip_summed == CHECKSUM_PARTIAL);

	if (priv->extend_desc)
		desc = (struct dma_desc *)(priv->dma_etx + entry);
	else
		desc = priv->dma_tx + entry;

	first = desc;

	priv->tx_skbuff[entry] = skb;

	/* To program the descriptors according to the size of the frame */
	if (priv->mode == STMMAC_RING_MODE) {
		is_jumbo = priv->hw->ring->is_jumbo_frm(skb->len,
							priv->plat->enh_desc);
		if (unlikely(is_jumbo))
			entry = priv->hw->ring->jumbo_frm(priv, skb,
							  csum_insertion);
	} else {
		is_jumbo = priv->hw->chain->is_jumbo_frm(skb->len,
							 priv->plat->enh_desc);
		if (unlikely(is_jumbo))
			entry = priv->hw->chain->jumbo_frm(priv, skb,
							   csum_insertion);
	}
	if (likely(!is_jumbo)) {
		desc->des2 = dma_map_single(priv->device, skb->data,
					    nopaged_len, DMA_TO_DEVICE);
		priv->tx_skbuff_dma[entry] = desc->des2;
		priv->hw->desc->prepare_tx_desc(desc, 1, nopaged_len,
						csum_insertion, priv->mode);
	} else
		desc = first;

	for (i = 0; i < nfrags; i++) {
		const skb_frag_t *frag = &skb_shinfo(skb)->frags[i];
		int len = skb_frag_size(frag);

		entry = (++priv->cur_tx) % txsize;
		if (priv->extend_desc)
			desc = (struct dma_desc *)(priv->dma_etx + entry);
		else
			desc = priv->dma_tx + entry;

		desc->des2 = skb_frag_dma_map(priv->device, frag, 0, len,
					      DMA_TO_DEVICE);
		priv->tx_skbuff_dma[entry] = desc->des2;
		priv->tx_skbuff[entry] = NULL;
		priv->hw->desc->prepare_tx_desc(desc, 0, len, csum_insertion,
						priv->mode);
		wmb();
		priv->hw->desc->set_tx_owner(desc);
		wmb();
	}

	/* Finalize the latest segment. */
	priv->hw->desc->close_tx_desc(desc);

	wmb();
	/* According to the coalesce parameter the IC bit for the latest
	 * segment could be reset and the timer re-started to invoke the
	 * stmmac_tx function. This approach takes care about the fragments.
	 */
	priv->tx_count_frames += nfrags + 1;
	if (priv->tx_coal_frames > priv->tx_count_frames) {
		priv->hw->desc->clear_tx_ic(desc);
		priv->xstats.tx_reset_ic_bit++;
		mod_timer(&priv->txtimer,
			  STMMAC_COAL_TIMER(priv->tx_coal_timer));
	} else
		priv->tx_count_frames = 0;

	/* To avoid raise condition */
	priv->hw->desc->set_tx_owner(first);
	wmb();

	priv->cur_tx++;

	if (netif_msg_pktdata(priv)) {
		pr_debug("%s: curr %d dirty=%d entry=%d, first=%p, nfrags=%d",
			__func__, (priv->cur_tx % txsize),
			(priv->dirty_tx % txsize), entry, first, nfrags);

		if (priv->extend_desc)
			stmmac_display_ring((void *)priv->dma_etx, txsize, 1);
		else
			stmmac_display_ring((void *)priv->dma_tx, txsize, 0);

		pr_debug(">>> frame to be transmitted: ");
		print_pkt(skb->data, skb->len);
	}
	if (unlikely(stmmac_tx_avail(priv) <= (MAX_SKB_FRAGS + 1))) {
		if (netif_msg_hw(priv))
			pr_debug("%s: stop transmitted packets\n", __func__);
		netif_stop_queue(dev);
	}

	dev->stats.tx_bytes += skb->len;

	if (unlikely((skb_shinfo(skb)->tx_flags & SKBTX_HW_TSTAMP) &&
		     priv->hwts_tx_en)) {
		/* declare that device is doing timestamping */
		skb_shinfo(skb)->tx_flags |= SKBTX_IN_PROGRESS;
		priv->hw->desc->enable_tx_timestamp(first);
	}

	if (!priv->hwts_tx_en)
		skb_tx_timestamp(skb);

	priv->hw->dma->enable_dma_transmission(priv->ioaddr);

	spin_unlock(&priv->tx_lock);

	return NETDEV_TX_OK;
}

/**
 * stmmac_rx_refill: refill used skb preallocated buffers
 * @priv: driver private structure
 * Description : this is to reallocate the skb for the reception process
 * that is based on zero-copy.
 */
static inline void stmmac_rx_refill(struct stmmac_priv *priv)
{
	unsigned int rxsize = priv->dma_rx_size;
	int bfsize = priv->dma_buf_sz;

	for (; priv->cur_rx - priv->dirty_rx > 0; priv->dirty_rx++) {
		unsigned int entry = priv->dirty_rx % rxsize;
		struct dma_desc *p;

		if (priv->extend_desc)
			p = (struct dma_desc *)(priv->dma_erx + entry);
		else
			p = priv->dma_rx + entry;

		if (likely(priv->rx_skbuff[entry] == NULL)) {
			struct sk_buff *skb;

			skb = netdev_alloc_skb_ip_align(priv->dev, bfsize);

			if (unlikely(skb == NULL))
				break;

			priv->rx_skbuff[entry] = skb;
			priv->rx_skbuff_dma[entry] =
			    dma_map_single(priv->device, skb->data, bfsize,
					   DMA_FROM_DEVICE);

			p->des2 = priv->rx_skbuff_dma[entry];

			priv->hw->ring->refill_desc3(priv, p);

			if (netif_msg_rx_status(priv))
				pr_debug("\trefill entry #%d\n", entry);
		}
		wmb();
		priv->hw->desc->set_rx_owner(p);
		wmb();
	}
}

/**
 * stmmac_rx_refill: refill used skb preallocated buffers
 * @priv: driver private structure
 * @limit: napi bugget.
 * Description :  this the function called by the napi poll method.
 * It gets all the frames inside the ring.
 */
static int stmmac_rx(struct stmmac_priv *priv, int limit)
{
	unsigned int rxsize = priv->dma_rx_size;
	unsigned int entry = priv->cur_rx % rxsize;
	unsigned int next_entry;
	unsigned int count = 0;
	int coe = priv->plat->rx_coe;

	if (netif_msg_rx_status(priv)) {
		pr_debug("%s: descriptor ring:\n", __func__);
		if (priv->extend_desc)
			stmmac_display_ring((void *)priv->dma_erx, rxsize, 1);
		else
			stmmac_display_ring((void *)priv->dma_rx, rxsize, 0);
	}
	while (count < limit) {
		int status;
		struct dma_desc *p;

		if (priv->extend_desc)
			p = (struct dma_desc *)(priv->dma_erx + entry);
		else
			p = priv->dma_rx + entry;

		if (priv->hw->desc->get_rx_owner(p))
			break;

		count++;

		next_entry = (++priv->cur_rx) % rxsize;
		if (priv->extend_desc)
			prefetch(priv->dma_erx + next_entry);
		else
			prefetch(priv->dma_rx + next_entry);

		/* read the status of the incoming frame */
		status = priv->hw->desc->rx_status(&priv->dev->stats,
						   &priv->xstats, p);
		if ((priv->extend_desc) && (priv->hw->desc->rx_extended_status))
			priv->hw->desc->rx_extended_status(&priv->dev->stats,
							   &priv->xstats,
							   priv->dma_erx +
							   entry);
		if (unlikely(status == discard_frame)) {
			priv->dev->stats.rx_errors++;
			if (priv->hwts_rx_en && !priv->extend_desc) {
				/* DESC2 & DESC3 will be overwitten by device
				 * with timestamp value, hence reinitialize
				 * them in stmmac_rx_refill() function so that
				 * device can reuse it.
				 */
				priv->rx_skbuff[entry] = NULL;
				dma_unmap_single(priv->device,
						 priv->rx_skbuff_dma[entry],
						 priv->dma_buf_sz,
						 DMA_FROM_DEVICE);
			}
		} else {
			struct sk_buff *skb;
			int frame_len;

			frame_len = priv->hw->desc->get_rx_frame_len(p, coe);

			/* ACS is set; GMAC core strips PAD/FCS for IEEE 802.3
			 * Type frames (LLC/LLC-SNAP)
			 */
			if (unlikely(status != llc_snap))
				frame_len -= ETH_FCS_LEN;

			if (netif_msg_rx_status(priv)) {
				pr_debug("\tdesc: %p [entry %d] buff=0x%x\n",
					 p, entry, p->des2);
				if (frame_len > ETH_FRAME_LEN)
					pr_debug("\tframe size %d, COE: %d\n",
						 frame_len, status);
			}
			skb = priv->rx_skbuff[entry];
			if (unlikely(!skb)) {
				pr_err("%s: Inconsistent Rx descriptor chain\n",
				       priv->dev->name);
				priv->dev->stats.rx_dropped++;
				break;
			}
			prefetch(skb->data - NET_IP_ALIGN);
			priv->rx_skbuff[entry] = NULL;

			stmmac_get_rx_hwtstamp(priv, entry, skb);

			skb_put(skb, frame_len);
			dma_unmap_single(priv->device,
					 priv->rx_skbuff_dma[entry],
					 priv->dma_buf_sz, DMA_FROM_DEVICE);

			if (netif_msg_pktdata(priv)) {
				pr_debug("frame received (%dbytes)", frame_len);
				print_pkt(skb->data, frame_len);
			}

			skb->protocol = eth_type_trans(skb, priv->dev);

			if (unlikely(!coe))
				skb_checksum_none_assert(skb);
			else
				skb->ip_summed = CHECKSUM_UNNECESSARY;

			napi_gro_receive(&priv->napi, skb);

			priv->dev->stats.rx_packets++;
			priv->dev->stats.rx_bytes += frame_len;
		}
		entry = next_entry;
	}

	stmmac_rx_refill(priv);

	priv->xstats.rx_pkt_n += count;

	return count;
}

/**
 *  stmmac_poll - stmmac poll method (NAPI)
 *  @napi : pointer to the napi structure.
 *  @budget : maximum number of packets that the current CPU can receive from
 *	      all interfaces.
 *  Description :
 *  To look at the incoming frames and clear the tx resources.
 */
static int stmmac_poll(struct napi_struct *napi, int budget)
{
	struct stmmac_priv *priv = container_of(napi, struct stmmac_priv, napi);
	int work_done = 0;

	priv->xstats.napi_poll++;
	stmmac_tx_clean(priv);

	work_done = stmmac_rx(priv, budget);
	if (work_done < budget) {
		napi_complete(napi);
		stmmac_enable_dma_irq(priv);
	}
	return work_done;
}

/**
 *  stmmac_tx_timeout
 *  @dev : Pointer to net device structure
 *  Description: this function is called when a packet transmission fails to
 *   complete within a reasonable time. The driver will mark the error in the
 *   netdev structure and arrange for the device to be reset to a sane state
 *   in order to transmit a new packet.
 */
static void stmmac_tx_timeout(struct net_device *dev)
{
	struct stmmac_priv *priv = netdev_priv(dev);

	/* Clear Tx resources and restart transmitting again */
	stmmac_tx_err(priv);
}

/* Configuration changes (passed on by ifconfig) */
static int stmmac_config(struct net_device *dev, struct ifmap *map)
{
	if (dev->flags & IFF_UP)	/* can't act on a running interface */
		return -EBUSY;

	/* Don't allow changing the I/O address */
	if (map->base_addr != dev->base_addr) {
		pr_warn("%s: can't change I/O address\n", dev->name);
		return -EOPNOTSUPP;
	}

	/* Don't allow changing the IRQ */
	if (map->irq != dev->irq) {
		pr_warn("%s: not change IRQ number %d\n", dev->name, dev->irq);
		return -EOPNOTSUPP;
	}

	return 0;
}

/**
 *  stmmac_set_rx_mode - entry point for multicast addressing
 *  @dev : pointer to the device structure
 *  Description:
 *  This function is a driver entry point which gets called by the kernel
 *  whenever multicast addresses must be enabled/disabled.
 *  Return value:
 *  void.
 */
static void stmmac_set_rx_mode(struct net_device *dev)
{
	struct stmmac_priv *priv = netdev_priv(dev);

	spin_lock(&priv->lock);
	priv->hw->mac->set_filter(dev, priv->synopsys_id);
	spin_unlock(&priv->lock);
}

/**
 *  stmmac_change_mtu - entry point to change MTU size for the device.
 *  @dev : device pointer.
 *  @new_mtu : the new MTU size for the device.
 *  Description: the Maximum Transfer Unit (MTU) is used by the network layer
 *  to drive packet transmission. Ethernet has an MTU of 1500 octets
 *  (ETH_DATA_LEN). This value can be changed with ifconfig.
 *  Return value:
 *  0 on success and an appropriate (-)ve integer as defined in errno.h
 *  file on failure.
 */
static int stmmac_change_mtu(struct net_device *dev, int new_mtu)
{
	struct stmmac_priv *priv = netdev_priv(dev);
	int max_mtu;

	if (netif_running(dev)) {
		pr_err("%s: must be stopped to change its MTU\n", dev->name);
		return -EBUSY;
	}

	if (priv->plat->enh_desc)
		max_mtu = JUMBO_LEN;
	else
		max_mtu = SKB_MAX_HEAD(NET_SKB_PAD + NET_IP_ALIGN);

	if ((new_mtu < 46) || (new_mtu > max_mtu)) {
		pr_err("%s: invalid MTU, max MTU is: %d\n", dev->name, max_mtu);
		return -EINVAL;
	}

	dev->mtu = new_mtu;
	netdev_update_features(dev);

	return 0;
}

static netdev_features_t stmmac_fix_features(struct net_device *dev,
					     netdev_features_t features)
{
	struct stmmac_priv *priv = netdev_priv(dev);

	if (priv->plat->rx_coe == STMMAC_RX_COE_NONE)
		features &= ~NETIF_F_RXCSUM;
	else if (priv->plat->rx_coe == STMMAC_RX_COE_TYPE1)
		features &= ~NETIF_F_IPV6_CSUM;
	if (!priv->plat->tx_coe)
		features &= ~NETIF_F_ALL_CSUM;

	/* Some GMAC devices have a bugged Jumbo frame support that
	 * needs to have the Tx COE disabled for oversized frames
	 * (due to limited buffer sizes). In this case we disable
	 * the TX csum insertionin the TDES and not use SF.
	 */
	if (priv->plat->bugged_jumbo && (dev->mtu > ETH_DATA_LEN))
		features &= ~NETIF_F_ALL_CSUM;

	return features;
}

/**
 *  stmmac_interrupt - main ISR
 *  @irq: interrupt number.
 *  @dev_id: to pass the net device pointer.
 *  Description: this is the main driver interrupt service routine.
 *  It calls the DMA ISR and also the core ISR to manage PMT, MMC, LPI
 *  interrupts.
 */
static irqreturn_t stmmac_interrupt(int irq, void *dev_id)
{
	struct net_device *dev = (struct net_device *)dev_id;
	struct stmmac_priv *priv = netdev_priv(dev);

	if (unlikely(!dev)) {
		pr_err("%s: invalid dev pointer\n", __func__);
		return IRQ_NONE;
	}

	/* To handle GMAC own interrupts */
	if (priv->plat->has_gmac) {
		int status = priv->hw->mac->host_irq_status((void __iomem *)
							    dev->base_addr,
							    &priv->xstats);
		if (unlikely(status)) {
			/* For LPI we need to save the tx status */
			if (status & CORE_IRQ_TX_PATH_IN_LPI_MODE)
				priv->tx_path_in_lpi_mode = true;
			if (status & CORE_IRQ_TX_PATH_EXIT_LPI_MODE)
				priv->tx_path_in_lpi_mode = false;
		}
	}

	/* To handle DMA interrupts */
	stmmac_dma_interrupt(priv);

	return IRQ_HANDLED;
}

#ifdef CONFIG_NET_POLL_CONTROLLER
/* Polling receive - used by NETCONSOLE and other diagnostic tools
 * to allow network I/O with interrupts disabled.
 */
static void stmmac_poll_controller(struct net_device *dev)
{
	disable_irq(dev->irq);
	stmmac_interrupt(dev->irq, dev);
	enable_irq(dev->irq);
}
#endif

/**
 *  stmmac_ioctl - Entry point for the Ioctl
 *  @dev: Device pointer.
 *  @rq: An IOCTL specefic structure, that can contain a pointer to
 *  a proprietary structure used to pass information to the driver.
 *  @cmd: IOCTL command
 *  Description:
 *  Currently it supports the phy_mii_ioctl(...) and HW time stamping.
 */
static int stmmac_ioctl(struct net_device *dev, struct ifreq *rq, int cmd)
{
	struct stmmac_priv *priv = netdev_priv(dev);
	int ret = -EOPNOTSUPP;

	if (!netif_running(dev))
		return -EINVAL;

	switch (cmd) {
	case SIOCGMIIPHY:
	case SIOCGMIIREG:
	case SIOCSMIIREG:
		if (!priv->phydev)
			return -EINVAL;
		ret = phy_mii_ioctl(priv->phydev, rq, cmd);
		break;
	case SIOCSHWTSTAMP:
		ret = stmmac_hwtstamp_ioctl(dev, rq);
		break;
	default:
		break;
	}

	return ret;
}

#ifdef CONFIG_STMMAC_DEBUG_FS
static struct dentry *stmmac_fs_dir;
static struct dentry *stmmac_rings_status;
static struct dentry *stmmac_dma_cap;

static void sysfs_display_ring(void *head, int size, int extend_desc,
			       struct seq_file *seq)
{
	int i;
	struct dma_extended_desc *ep = (struct dma_extended_desc *)head;
	struct dma_desc *p = (struct dma_desc *)head;

	for (i = 0; i < size; i++) {
		u64 x;
		if (extend_desc) {
			x = *(u64 *) ep;
			seq_printf(seq, "%d [0x%x]: 0x%x 0x%x 0x%x 0x%x\n",
				   i, (unsigned int)virt_to_phys(ep),
				   (unsigned int)x, (unsigned int)(x >> 32),
				   ep->basic.des2, ep->basic.des3);
			ep++;
		} else {
			x = *(u64 *) p;
			seq_printf(seq, "%d [0x%x]: 0x%x 0x%x 0x%x 0x%x\n",
				   i, (unsigned int)virt_to_phys(ep),
				   (unsigned int)x, (unsigned int)(x >> 32),
				   p->des2, p->des3);
			p++;
		}
		seq_printf(seq, "\n");
	}
}

static int stmmac_sysfs_ring_read(struct seq_file *seq, void *v)
{
	struct net_device *dev = seq->private;
	struct stmmac_priv *priv = netdev_priv(dev);
	unsigned int txsize = priv->dma_tx_size;
	unsigned int rxsize = priv->dma_rx_size;

	if (priv->extend_desc) {
		seq_printf(seq, "Extended RX descriptor ring:\n");
		sysfs_display_ring((void *)priv->dma_erx, rxsize, 1, seq);
		seq_printf(seq, "Extended TX descriptor ring:\n");
		sysfs_display_ring((void *)priv->dma_etx, txsize, 1, seq);
	} else {
		seq_printf(seq, "RX descriptor ring:\n");
		sysfs_display_ring((void *)priv->dma_rx, rxsize, 0, seq);
		seq_printf(seq, "TX descriptor ring:\n");
		sysfs_display_ring((void *)priv->dma_tx, txsize, 0, seq);
	}

	return 0;
}

static int stmmac_sysfs_ring_open(struct inode *inode, struct file *file)
{
	return single_open(file, stmmac_sysfs_ring_read, inode->i_private);
}

static const struct file_operations stmmac_rings_status_fops = {
	.owner = THIS_MODULE,
	.open = stmmac_sysfs_ring_open,
	.read = seq_read,
	.llseek = seq_lseek,
	.release = single_release,
};

static int stmmac_sysfs_dma_cap_read(struct seq_file *seq, void *v)
{
	struct net_device *dev = seq->private;
	struct stmmac_priv *priv = netdev_priv(dev);

	if (!priv->hw_cap_support) {
		seq_printf(seq, "DMA HW features not supported\n");
		return 0;
	}

	seq_printf(seq, "==============================\n");
	seq_printf(seq, "\tDMA HW features\n");
	seq_printf(seq, "==============================\n");

	seq_printf(seq, "\t10/100 Mbps %s\n",
		   (priv->dma_cap.mbps_10_100) ? "Y" : "N");
	seq_printf(seq, "\t1000 Mbps %s\n",
		   (priv->dma_cap.mbps_1000) ? "Y" : "N");
	seq_printf(seq, "\tHalf duple %s\n",
		   (priv->dma_cap.half_duplex) ? "Y" : "N");
	seq_printf(seq, "\tHash Filter: %s\n",
		   (priv->dma_cap.hash_filter) ? "Y" : "N");
	seq_printf(seq, "\tMultiple MAC address registers: %s\n",
		   (priv->dma_cap.multi_addr) ? "Y" : "N");
	seq_printf(seq, "\tPCS (TBI/SGMII/RTBI PHY interfatces): %s\n",
		   (priv->dma_cap.pcs) ? "Y" : "N");
	seq_printf(seq, "\tSMA (MDIO) Interface: %s\n",
		   (priv->dma_cap.sma_mdio) ? "Y" : "N");
	seq_printf(seq, "\tPMT Remote wake up: %s\n",
		   (priv->dma_cap.pmt_remote_wake_up) ? "Y" : "N");
	seq_printf(seq, "\tPMT Magic Frame: %s\n",
		   (priv->dma_cap.pmt_magic_frame) ? "Y" : "N");
	seq_printf(seq, "\tRMON module: %s\n",
		   (priv->dma_cap.rmon) ? "Y" : "N");
	seq_printf(seq, "\tIEEE 1588-2002 Time Stamp: %s\n",
		   (priv->dma_cap.time_stamp) ? "Y" : "N");
	seq_printf(seq, "\tIEEE 1588-2008 Advanced Time Stamp:%s\n",
		   (priv->dma_cap.atime_stamp) ? "Y" : "N");
	seq_printf(seq, "\t802.3az - Energy-Efficient Ethernet (EEE) %s\n",
		   (priv->dma_cap.eee) ? "Y" : "N");
	seq_printf(seq, "\tAV features: %s\n", (priv->dma_cap.av) ? "Y" : "N");
	seq_printf(seq, "\tChecksum Offload in TX: %s\n",
		   (priv->dma_cap.tx_coe) ? "Y" : "N");
	seq_printf(seq, "\tIP Checksum Offload (type1) in RX: %s\n",
		   (priv->dma_cap.rx_coe_type1) ? "Y" : "N");
	seq_printf(seq, "\tIP Checksum Offload (type2) in RX: %s\n",
		   (priv->dma_cap.rx_coe_type2) ? "Y" : "N");
	seq_printf(seq, "\tRXFIFO > 2048bytes: %s\n",
		   (priv->dma_cap.rxfifo_over_2048) ? "Y" : "N");
	seq_printf(seq, "\tNumber of Additional RX channel: %d\n",
		   priv->dma_cap.number_rx_channel);
	seq_printf(seq, "\tNumber of Additional TX channel: %d\n",
		   priv->dma_cap.number_tx_channel);
	seq_printf(seq, "\tEnhanced descriptors: %s\n",
		   (priv->dma_cap.enh_desc) ? "Y" : "N");

	return 0;
}

static int stmmac_sysfs_dma_cap_open(struct inode *inode, struct file *file)
{
	return single_open(file, stmmac_sysfs_dma_cap_read, inode->i_private);
}

static const struct file_operations stmmac_dma_cap_fops = {
	.owner = THIS_MODULE,
	.open = stmmac_sysfs_dma_cap_open,
	.read = seq_read,
	.llseek = seq_lseek,
	.release = single_release,
};

static int stmmac_init_fs(struct net_device *dev)
{
	/* Create debugfs entries */
	stmmac_fs_dir = debugfs_create_dir(STMMAC_RESOURCE_NAME, NULL);

	if (!stmmac_fs_dir || IS_ERR(stmmac_fs_dir)) {
		pr_err("ERROR %s, debugfs create directory failed\n",
		       STMMAC_RESOURCE_NAME);

		return -ENOMEM;
	}

	/* Entry to report DMA RX/TX rings */
	stmmac_rings_status = debugfs_create_file("descriptors_status",
						  S_IRUGO, stmmac_fs_dir, dev,
						  &stmmac_rings_status_fops);

	if (!stmmac_rings_status || IS_ERR(stmmac_rings_status)) {
		pr_info("ERROR creating stmmac ring debugfs file\n");
		debugfs_remove(stmmac_fs_dir);

		return -ENOMEM;
	}

	/* Entry to report the DMA HW features */
	stmmac_dma_cap = debugfs_create_file("dma_cap", S_IRUGO, stmmac_fs_dir,
					     dev, &stmmac_dma_cap_fops);

	if (!stmmac_dma_cap || IS_ERR(stmmac_dma_cap)) {
		pr_info("ERROR creating stmmac MMC debugfs file\n");
		debugfs_remove(stmmac_rings_status);
		debugfs_remove(stmmac_fs_dir);

		return -ENOMEM;
	}

	return 0;
}

static void stmmac_exit_fs(void)
{
	debugfs_remove(stmmac_rings_status);
	debugfs_remove(stmmac_dma_cap);
	debugfs_remove(stmmac_fs_dir);
}
#endif /* CONFIG_STMMAC_DEBUG_FS */

static const struct net_device_ops stmmac_netdev_ops = {
	.ndo_open = stmmac_open,
	.ndo_start_xmit = stmmac_xmit,
	.ndo_stop = stmmac_release,
	.ndo_change_mtu = stmmac_change_mtu,
	.ndo_fix_features = stmmac_fix_features,
	.ndo_set_rx_mode = stmmac_set_rx_mode,
	.ndo_tx_timeout = stmmac_tx_timeout,
	.ndo_do_ioctl = stmmac_ioctl,
	.ndo_set_config = stmmac_config,
#ifdef CONFIG_NET_POLL_CONTROLLER
	.ndo_poll_controller = stmmac_poll_controller,
#endif
	.ndo_set_mac_address = eth_mac_addr,
};

/**
 *  stmmac_hw_init - Init the MAC device
 *  @priv: driver private structure
 *  Description: this function detects which MAC device
 *  (GMAC/MAC10-100) has to attached, checks the HW capability
 *  (if supported) and sets the driver's features (for example
 *  to use the ring or chaine mode or support the normal/enh
 *  descriptor structure).
 */
static int stmmac_hw_init(struct stmmac_priv *priv)
{
	int ret;
	struct mac_device_info *mac;

	/* Identify the MAC HW device */
	if (priv->plat->has_gmac) {
		priv->dev->priv_flags |= IFF_UNICAST_FLT;
		mac = dwmac1000_setup(priv->ioaddr);
	} else {
		mac = dwmac100_setup(priv->ioaddr);
	}
	if (!mac)
		return -ENOMEM;

	priv->hw = mac;

	/* Get and dump the chip ID */
	priv->synopsys_id = stmmac_get_synopsys_id(priv);

	/* To use the chained or ring mode */
	if (chain_mode) {
		priv->hw->chain = &chain_mode_ops;
		pr_info(" Chain mode enabled\n");
		priv->mode = STMMAC_CHAIN_MODE;
	} else {
		priv->hw->ring = &ring_mode_ops;
		pr_info(" Ring mode enabled\n");
		priv->mode = STMMAC_RING_MODE;
	}

	/* Get the HW capability (new GMAC newer than 3.50a) */
	priv->hw_cap_support = stmmac_get_hw_features(priv);
	if (priv->hw_cap_support) {
		pr_info(" DMA HW capability register supported");

		/* We can override some gmac/dma configuration fields: e.g.
		 * enh_desc, tx_coe (e.g. that are passed through the
		 * platform) with the values from the HW capability
		 * register (if supported).
		 */
		priv->plat->enh_desc = priv->dma_cap.enh_desc;
		priv->plat->pmt = priv->dma_cap.pmt_remote_wake_up;

		priv->plat->tx_coe = priv->dma_cap.tx_coe;

		if (priv->dma_cap.rx_coe_type2)
			priv->plat->rx_coe = STMMAC_RX_COE_TYPE2;
		else if (priv->dma_cap.rx_coe_type1)
			priv->plat->rx_coe = STMMAC_RX_COE_TYPE1;

	} else
		pr_info(" No HW DMA feature register supported");

	/* To use alternate (extended) or normal descriptor structures */
	stmmac_selec_desc_mode(priv);

	ret = priv->hw->mac->rx_ipc(priv->ioaddr);
	if (!ret) {
		pr_warn(" RX IPC Checksum Offload not configured.\n");
		priv->plat->rx_coe = STMMAC_RX_COE_NONE;
	}

	if (priv->plat->rx_coe)
		pr_info(" RX Checksum Offload Engine supported (type %d)\n",
			priv->plat->rx_coe);
	if (priv->plat->tx_coe)
		pr_info(" TX Checksum insertion supported\n");

	if (priv->plat->pmt) {
		pr_info(" Wake-Up On Lan supported\n");
		device_set_wakeup_capable(priv->device, 1);
	}

	return 0;
}

/**
 * stmmac_dvr_probe
 * @device: device pointer
 * @plat_dat: platform data pointer
 * @addr: iobase memory address
 * Description: this is the main probe function used to
 * call the alloc_etherdev, allocate the priv structure.
 */
struct stmmac_priv *stmmac_dvr_probe(struct device *device,
				     struct plat_stmmacenet_data *plat_dat,
				     void __iomem *addr)
{
	int ret = 0;
	struct net_device *ndev = NULL;
	struct stmmac_priv *priv;

	ndev = alloc_etherdev(sizeof(struct stmmac_priv));
	if (!ndev)
		return NULL;

	SET_NETDEV_DEV(ndev, device);

	priv = netdev_priv(ndev);
	priv->device = device;
	priv->dev = ndev;

	ether_setup(ndev);

	stmmac_set_ethtool_ops(ndev);
	priv->pause = pause;
	priv->plat = plat_dat;
	priv->ioaddr = addr;
	priv->dev->base_addr = (unsigned long)addr;

	/* Verify driver arguments */
	stmmac_verify_args();

	/* Override with kernel parameters if supplied XXX CRS XXX
	 * this needs to have multiple instances
	 */
	if ((phyaddr >= 0) && (phyaddr <= 31))
		priv->plat->phy_addr = phyaddr;

	/* Init MAC and get the capabilities */
	ret = stmmac_hw_init(priv);
	if (ret)
		goto error_free_netdev;

	ndev->netdev_ops = &stmmac_netdev_ops;

	ndev->hw_features = NETIF_F_SG | NETIF_F_IP_CSUM | NETIF_F_IPV6_CSUM |
			    NETIF_F_RXCSUM;
	ndev->features |= ndev->hw_features | NETIF_F_HIGHDMA;
	ndev->watchdog_timeo = msecs_to_jiffies(watchdog);
#ifdef STMMAC_VLAN_TAG_USED
	/* Both mac100 and gmac support receive VLAN tag detection */
	ndev->features |= NETIF_F_HW_VLAN_CTAG_RX;
#endif
	priv->msg_enable = netif_msg_init(debug, default_msg_level);

	if (flow_ctrl)
		priv->flow_ctrl = FLOW_AUTO;	/* RX/TX pause on */

	/* Rx Watchdog is available in the COREs newer than the 3.40.
	 * In some case, for example on bugged HW this feature
	 * has to be disable and this can be done by passing the
	 * riwt_off field from the platform.
	 */
	if ((priv->synopsys_id >= DWMAC_CORE_3_50) && (!priv->plat->riwt_off)) {
		priv->use_riwt = 1;
		pr_info(" Enable RX Mitigation via HW Watchdog Timer\n");
	}

	netif_napi_add(ndev, &priv->napi, stmmac_poll, 64);

	spin_lock_init(&priv->lock);
	spin_lock_init(&priv->tx_lock);

	ret = register_netdev(ndev);
	if (ret) {
		pr_err("%s: ERROR %i registering the device\n", __func__, ret);
		goto error_netdev_register;
	}

	priv->stmmac_clk = clk_get(priv->device, STMMAC_RESOURCE_NAME);
	if (IS_ERR(priv->stmmac_clk)) {
		pr_warn("%s: warning: cannot get CSR clock\n", __func__);
		goto error_clk_get;
	}

	/* If a specific clk_csr value is passed from the platform
	 * this means that the CSR Clock Range selection cannot be
	 * changed at run-time and it is fixed. Viceversa the driver'll try to
	 * set the MDC clock dynamically according to the csr actual
	 * clock input.
	 */
	if (!priv->plat->clk_csr)
		stmmac_clk_csr_set(priv);
	else
		priv->clk_csr = priv->plat->clk_csr;

	stmmac_check_pcs_mode(priv);

	if (priv->pcs != STMMAC_PCS_RGMII && priv->pcs != STMMAC_PCS_TBI &&
	    priv->pcs != STMMAC_PCS_RTBI) {
		/* MDIO bus Registration */
		ret = stmmac_mdio_register(ndev);
		if (ret < 0) {
			pr_debug("%s: MDIO bus (id: %d) registration failed",
				 __func__, priv->plat->bus_id);
			goto error_mdio_register;
		}
	}

	return priv;

error_mdio_register:
	clk_put(priv->stmmac_clk);
error_clk_get:
	unregister_netdev(ndev);
error_netdev_register:
	netif_napi_del(&priv->napi);
error_free_netdev:
	free_netdev(ndev);

	return NULL;
}

/**
 * stmmac_dvr_remove
 * @ndev: net device pointer
 * Description: this function resets the TX/RX processes, disables the MAC RX/TX
 * changes the link status, releases the DMA descriptor rings.
 */
int stmmac_dvr_remove(struct net_device *ndev)
{
	struct stmmac_priv *priv = netdev_priv(ndev);

	pr_info("%s:\n\tremoving driver", __func__);

	priv->hw->dma->stop_rx(priv->ioaddr);
	priv->hw->dma->stop_tx(priv->ioaddr);

	stmmac_set_mac(priv->ioaddr, false);
	if (priv->pcs != STMMAC_PCS_RGMII && priv->pcs != STMMAC_PCS_TBI &&
	    priv->pcs != STMMAC_PCS_RTBI)
		stmmac_mdio_unregister(ndev);
	netif_carrier_off(ndev);
	unregister_netdev(ndev);
	free_netdev(ndev);

	return 0;
}

#ifdef CONFIG_PM
int stmmac_suspend(struct net_device *ndev)
{
	struct stmmac_priv *priv = netdev_priv(ndev);
	unsigned long flags;

	if (!ndev || !netif_running(ndev))
		return 0;

	if (priv->phydev)
		phy_stop(priv->phydev);

	spin_lock_irqsave(&priv->lock, flags);

	netif_device_detach(ndev);
	netif_stop_queue(ndev);

	napi_disable(&priv->napi);

	/* Stop TX/RX DMA */
	priv->hw->dma->stop_tx(priv->ioaddr);
	priv->hw->dma->stop_rx(priv->ioaddr);

	stmmac_clear_descriptors(priv);

	/* Enable Power down mode by programming the PMT regs */
	if (device_may_wakeup(priv->device))
		priv->hw->mac->pmt(priv->ioaddr, priv->wolopts);
	else {
		stmmac_set_mac(priv->ioaddr, false);
		/* Disable clock in case of PWM is off */
		clk_disable_unprepare(priv->stmmac_clk);
	}
	spin_unlock_irqrestore(&priv->lock, flags);
	return 0;
}

int stmmac_resume(struct net_device *ndev)
{
	struct stmmac_priv *priv = netdev_priv(ndev);
	unsigned long flags;

	if (!netif_running(ndev))
		return 0;

	spin_lock_irqsave(&priv->lock, flags);

	/* Power Down bit, into the PM register, is cleared
	 * automatically as soon as a magic packet or a Wake-up frame
	 * is received. Anyway, it's better to manually clear
	 * this bit because it can generate problems while resuming
	 * from another devices (e.g. serial console).
	 */
	if (device_may_wakeup(priv->device))
		priv->hw->mac->pmt(priv->ioaddr, 0);
	else
		/* enable the clk prevously disabled */
		clk_prepare_enable(priv->stmmac_clk);

	netif_device_attach(ndev);

	/* Enable the MAC and DMA */
	stmmac_set_mac(priv->ioaddr, true);
	priv->hw->dma->start_tx(priv->ioaddr);
	priv->hw->dma->start_rx(priv->ioaddr);

	napi_enable(&priv->napi);

	netif_start_queue(ndev);

	spin_unlock_irqrestore(&priv->lock, flags);

	if (priv->phydev)
		phy_start(priv->phydev);

	return 0;
}

int stmmac_freeze(struct net_device *ndev)
{
	if (!ndev || !netif_running(ndev))
		return 0;

	return stmmac_release(ndev);
}

int stmmac_restore(struct net_device *ndev)
{
	if (!ndev || !netif_running(ndev))
		return 0;

	return stmmac_open(ndev);
}
#endif /* CONFIG_PM */

/* Driver can be configured w/ and w/ both PCI and Platf drivers
 * depending on the configuration selected.
 */
static int __init stmmac_init(void)
{
	int ret;

	ret = stmmac_register_platform();
	if (ret)
		goto err;
	ret = stmmac_register_pci();
	if (ret)
		goto err_pci;
	return 0;
err_pci:
	stmmac_unregister_platform();
err:
	pr_err("stmmac: driver registration failed\n");
	return ret;
}

static void __exit stmmac_exit(void)
{
	stmmac_unregister_platform();
	stmmac_unregister_pci();
}

module_init(stmmac_init);
module_exit(stmmac_exit);

#ifndef MODULE
static int __init stmmac_cmdline_opt(char *str)
{
	char *opt;

	if (!str || !*str)
		return -EINVAL;
	while ((opt = strsep(&str, ",")) != NULL) {
		if (!strncmp(opt, "debug:", 6)) {
			if (kstrtoint(opt + 6, 0, &debug))
				goto err;
		} else if (!strncmp(opt, "phyaddr:", 8)) {
			if (kstrtoint(opt + 8, 0, &phyaddr))
				goto err;
		} else if (!strncmp(opt, "dma_txsize:", 11)) {
			if (kstrtoint(opt + 11, 0, &dma_txsize))
				goto err;
		} else if (!strncmp(opt, "dma_rxsize:", 11)) {
			if (kstrtoint(opt + 11, 0, &dma_rxsize))
				goto err;
		} else if (!strncmp(opt, "buf_sz:", 7)) {
			if (kstrtoint(opt + 7, 0, &buf_sz))
				goto err;
		} else if (!strncmp(opt, "tc:", 3)) {
			if (kstrtoint(opt + 3, 0, &tc))
				goto err;
		} else if (!strncmp(opt, "watchdog:", 9)) {
			if (kstrtoint(opt + 9, 0, &watchdog))
				goto err;
		} else if (!strncmp(opt, "flow_ctrl:", 10)) {
			if (kstrtoint(opt + 10, 0, &flow_ctrl))
				goto err;
		} else if (!strncmp(opt, "pause:", 6)) {
			if (kstrtoint(opt + 6, 0, &pause))
				goto err;
		} else if (!strncmp(opt, "eee_timer:", 10)) {
			if (kstrtoint(opt + 10, 0, &eee_timer))
				goto err;
		} else if (!strncmp(opt, "chain_mode:", 11)) {
			if (kstrtoint(opt + 11, 0, &chain_mode))
				goto err;
		}
	}
	return 0;

err:
	pr_err("%s: ERROR broken module parameter conversion", __func__);
	return -EINVAL;
}

__setup("stmmaceth=", stmmac_cmdline_opt);
#endif /* MODULE */

MODULE_DESCRIPTION("STMMAC 10/100/1000 Ethernet device driver");
MODULE_AUTHOR("Giuseppe Cavallaro <peppe.cavallaro@st.com>");
MODULE_LICENSE("GPL");<|MERGE_RESOLUTION|>--- conflicted
+++ resolved
@@ -1059,12 +1059,9 @@
 
 	priv->tx_skbuff = kmalloc_array(txsize, sizeof(struct sk_buff *),
 					GFP_KERNEL);
-<<<<<<< HEAD
-=======
 	if (!priv->tx_skbuff)
 		goto err_tx_skbuff;
 
->>>>>>> bb78a92f
 	if (netif_msg_probe(priv)) {
 		pr_debug("(%s) dma_rx_phy=0x%08x dma_tx_phy=0x%08x\n", __func__,
 			 (u32) priv->dma_rx_phy, (u32) priv->dma_tx_phy);
@@ -1640,11 +1637,7 @@
 	/* DMA initialization and SW reset */
 	ret = stmmac_init_dma_engine(priv);
 	if (ret < 0) {
-<<<<<<< HEAD
-		pr_err("%s: DMA initialization failed\n", __func__);
-=======
 		pr_err("%s: DMA engine initialization failed\n", __func__);
->>>>>>> bb78a92f
 		goto init_error;
 	}
 
@@ -1751,10 +1744,7 @@
 
 init_error:
 	free_dma_desc_resources(priv);
-<<<<<<< HEAD
-=======
 dma_desc_error:
->>>>>>> bb78a92f
 	if (priv->phydev)
 		phy_disconnect(priv->phydev);
 phy_error:
