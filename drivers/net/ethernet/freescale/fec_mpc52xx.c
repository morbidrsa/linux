--- conflicted
+++ resolved
@@ -981,11 +981,7 @@
 		goto err_node;
 
 	/* We're done ! */
-<<<<<<< HEAD
-	dev_set_drvdata(&op->dev, ndev);
-=======
 	platform_set_drvdata(op, ndev);
->>>>>>> d0e0ac97
 	netdev_info(ndev, "%s MAC %pM\n",
 		    op->dev.of_node->full_name, ndev->dev_addr);
 
