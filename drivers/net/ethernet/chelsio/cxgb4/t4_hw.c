/*
 * This file is part of the Chelsio T4 Ethernet driver for Linux.
 *
 * Copyright (c) 2003-2010 Chelsio Communications, Inc. All rights reserved.
 *
 * This software is available to you under a choice of one of two
 * licenses.  You may choose to be licensed under the terms of the GNU
 * General Public License (GPL) Version 2, available from the file
 * COPYING in the main directory of this source tree, or the
 * OpenIB.org BSD license below:
 *
 *     Redistribution and use in source and binary forms, with or
 *     without modification, are permitted provided that the following
 *     conditions are met:
 *
 *      - Redistributions of source code must retain the above
 *        copyright notice, this list of conditions and the following
 *        disclaimer.
 *
 *      - Redistributions in binary form must reproduce the above
 *        copyright notice, this list of conditions and the following
 *        disclaimer in the documentation and/or other materials
 *        provided with the distribution.
 *
 * THE SOFTWARE IS PROVIDED "AS IS", WITHOUT WARRANTY OF ANY KIND,
 * EXPRESS OR IMPLIED, INCLUDING BUT NOT LIMITED TO THE WARRANTIES OF
 * MERCHANTABILITY, FITNESS FOR A PARTICULAR PURPOSE AND
 * NONINFRINGEMENT. IN NO EVENT SHALL THE AUTHORS OR COPYRIGHT HOLDERS
 * BE LIABLE FOR ANY CLAIM, DAMAGES OR OTHER LIABILITY, WHETHER IN AN
 * ACTION OF CONTRACT, TORT OR OTHERWISE, ARISING FROM, OUT OF OR IN
 * CONNECTION WITH THE SOFTWARE OR THE USE OR OTHER DEALINGS IN THE
 * SOFTWARE.
 */

#include <linux/init.h>
#include <linux/delay.h>
#include "cxgb4.h"
#include "t4_regs.h"
#include "t4fw_api.h"

/**
 *	t4_wait_op_done_val - wait until an operation is completed
 *	@adapter: the adapter performing the operation
 *	@reg: the register to check for completion
 *	@mask: a single-bit field within @reg that indicates completion
 *	@polarity: the value of the field when the operation is completed
 *	@attempts: number of check iterations
 *	@delay: delay in usecs between iterations
 *	@valp: where to store the value of the register at completion time
 *
 *	Wait until an operation is completed by checking a bit in a register
 *	up to @attempts times.  If @valp is not NULL the value of the register
 *	at the time it indicated completion is stored there.  Returns 0 if the
 *	operation completes and	-EAGAIN	otherwise.
 */
static int t4_wait_op_done_val(struct adapter *adapter, int reg, u32 mask,
			       int polarity, int attempts, int delay, u32 *valp)
{
	while (1) {
		u32 val = t4_read_reg(adapter, reg);

		if (!!(val & mask) == polarity) {
			if (valp)
				*valp = val;
			return 0;
		}
		if (--attempts == 0)
			return -EAGAIN;
		if (delay)
			udelay(delay);
	}
}

static inline int t4_wait_op_done(struct adapter *adapter, int reg, u32 mask,
				  int polarity, int attempts, int delay)
{
	return t4_wait_op_done_val(adapter, reg, mask, polarity, attempts,
				   delay, NULL);
}

/**
 *	t4_set_reg_field - set a register field to a value
 *	@adapter: the adapter to program
 *	@addr: the register address
 *	@mask: specifies the portion of the register to modify
 *	@val: the new value for the register field
 *
 *	Sets a register field specified by the supplied mask to the
 *	given value.
 */
void t4_set_reg_field(struct adapter *adapter, unsigned int addr, u32 mask,
		      u32 val)
{
	u32 v = t4_read_reg(adapter, addr) & ~mask;

	t4_write_reg(adapter, addr, v | val);
	(void) t4_read_reg(adapter, addr);      /* flush */
}

/**
 *	t4_read_indirect - read indirectly addressed registers
 *	@adap: the adapter
 *	@addr_reg: register holding the indirect address
 *	@data_reg: register holding the value of the indirect register
 *	@vals: where the read register values are stored
 *	@nregs: how many indirect registers to read
 *	@start_idx: index of first indirect register to read
 *
 *	Reads registers that are accessed indirectly through an address/data
 *	register pair.
 */
void t4_read_indirect(struct adapter *adap, unsigned int addr_reg,
			     unsigned int data_reg, u32 *vals,
			     unsigned int nregs, unsigned int start_idx)
{
	while (nregs--) {
		t4_write_reg(adap, addr_reg, start_idx);
		*vals++ = t4_read_reg(adap, data_reg);
		start_idx++;
	}
}

/**
 *	t4_write_indirect - write indirectly addressed registers
 *	@adap: the adapter
 *	@addr_reg: register holding the indirect addresses
 *	@data_reg: register holding the value for the indirect registers
 *	@vals: values to write
 *	@nregs: how many indirect registers to write
 *	@start_idx: address of first indirect register to write
 *
 *	Writes a sequential block of registers that are accessed indirectly
 *	through an address/data register pair.
 */
void t4_write_indirect(struct adapter *adap, unsigned int addr_reg,
		       unsigned int data_reg, const u32 *vals,
		       unsigned int nregs, unsigned int start_idx)
{
	while (nregs--) {
		t4_write_reg(adap, addr_reg, start_idx++);
		t4_write_reg(adap, data_reg, *vals++);
	}
}

/*
 * Get the reply to a mailbox command and store it in @rpl in big-endian order.
 */
static void get_mbox_rpl(struct adapter *adap, __be64 *rpl, int nflit,
			 u32 mbox_addr)
{
	for ( ; nflit; nflit--, mbox_addr += 8)
		*rpl++ = cpu_to_be64(t4_read_reg64(adap, mbox_addr));
}

/*
 * Handle a FW assertion reported in a mailbox.
 */
static void fw_asrt(struct adapter *adap, u32 mbox_addr)
{
	struct fw_debug_cmd asrt;

	get_mbox_rpl(adap, (__be64 *)&asrt, sizeof(asrt) / 8, mbox_addr);
	dev_alert(adap->pdev_dev,
		  "FW assertion at %.16s:%u, val0 %#x, val1 %#x\n",
		  asrt.u.assert.filename_0_7, ntohl(asrt.u.assert.line),
		  ntohl(asrt.u.assert.x), ntohl(asrt.u.assert.y));
}

static void dump_mbox(struct adapter *adap, int mbox, u32 data_reg)
{
	dev_err(adap->pdev_dev,
		"mbox %d: %llx %llx %llx %llx %llx %llx %llx %llx\n", mbox,
		(unsigned long long)t4_read_reg64(adap, data_reg),
		(unsigned long long)t4_read_reg64(adap, data_reg + 8),
		(unsigned long long)t4_read_reg64(adap, data_reg + 16),
		(unsigned long long)t4_read_reg64(adap, data_reg + 24),
		(unsigned long long)t4_read_reg64(adap, data_reg + 32),
		(unsigned long long)t4_read_reg64(adap, data_reg + 40),
		(unsigned long long)t4_read_reg64(adap, data_reg + 48),
		(unsigned long long)t4_read_reg64(adap, data_reg + 56));
}

/**
 *	t4_wr_mbox_meat - send a command to FW through the given mailbox
 *	@adap: the adapter
 *	@mbox: index of the mailbox to use
 *	@cmd: the command to write
 *	@size: command length in bytes
 *	@rpl: where to optionally store the reply
 *	@sleep_ok: if true we may sleep while awaiting command completion
 *
 *	Sends the given command to FW through the selected mailbox and waits
 *	for the FW to execute the command.  If @rpl is not %NULL it is used to
 *	store the FW's reply to the command.  The command and its optional
 *	reply are of the same length.  FW can take up to %FW_CMD_MAX_TIMEOUT ms
 *	to respond.  @sleep_ok determines whether we may sleep while awaiting
 *	the response.  If sleeping is allowed we use progressive backoff
 *	otherwise we spin.
 *
 *	The return value is 0 on success or a negative errno on failure.  A
 *	failure can happen either because we are not able to execute the
 *	command or FW executes it but signals an error.  In the latter case
 *	the return value is the error code indicated by FW (negated).
 */
int t4_wr_mbox_meat(struct adapter *adap, int mbox, const void *cmd, int size,
		    void *rpl, bool sleep_ok)
{
	static const int delay[] = {
		1, 1, 3, 5, 10, 10, 20, 50, 100, 200
	};

	u32 v;
	u64 res;
	int i, ms, delay_idx;
	const __be64 *p = cmd;
	u32 data_reg = PF_REG(mbox, CIM_PF_MAILBOX_DATA);
	u32 ctl_reg = PF_REG(mbox, CIM_PF_MAILBOX_CTRL);

	if ((size & 15) || size > MBOX_LEN)
		return -EINVAL;

	/*
	 * If the device is off-line, as in EEH, commands will time out.
	 * Fail them early so we don't waste time waiting.
	 */
	if (adap->pdev->error_state != pci_channel_io_normal)
		return -EIO;

	v = MBOWNER_GET(t4_read_reg(adap, ctl_reg));
	for (i = 0; v == MBOX_OWNER_NONE && i < 3; i++)
		v = MBOWNER_GET(t4_read_reg(adap, ctl_reg));

	if (v != MBOX_OWNER_DRV)
		return v ? -EBUSY : -ETIMEDOUT;

	for (i = 0; i < size; i += 8)
		t4_write_reg64(adap, data_reg + i, be64_to_cpu(*p++));

	t4_write_reg(adap, ctl_reg, MBMSGVALID | MBOWNER(MBOX_OWNER_FW));
	t4_read_reg(adap, ctl_reg);          /* flush write */

	delay_idx = 0;
	ms = delay[0];

	for (i = 0; i < FW_CMD_MAX_TIMEOUT; i += ms) {
		if (sleep_ok) {
			ms = delay[delay_idx];  /* last element may repeat */
			if (delay_idx < ARRAY_SIZE(delay) - 1)
				delay_idx++;
			msleep(ms);
		} else
			mdelay(ms);

		v = t4_read_reg(adap, ctl_reg);
		if (MBOWNER_GET(v) == MBOX_OWNER_DRV) {
			if (!(v & MBMSGVALID)) {
				t4_write_reg(adap, ctl_reg, 0);
				continue;
			}

			res = t4_read_reg64(adap, data_reg);
			if (FW_CMD_OP_GET(res >> 32) == FW_DEBUG_CMD) {
				fw_asrt(adap, data_reg);
				res = FW_CMD_RETVAL(EIO);
			} else if (rpl)
				get_mbox_rpl(adap, rpl, size / 8, data_reg);

			if (FW_CMD_RETVAL_GET((int)res))
				dump_mbox(adap, mbox, data_reg);
			t4_write_reg(adap, ctl_reg, 0);
			return -FW_CMD_RETVAL_GET((int)res);
		}
	}

	dump_mbox(adap, mbox, data_reg);
	dev_err(adap->pdev_dev, "command %#x in mailbox %d timed out\n",
		*(const u8 *)cmd, mbox);
	return -ETIMEDOUT;
}

/**
 *	t4_mc_read - read from MC through backdoor accesses
 *	@adap: the adapter
 *	@addr: address of first byte requested
 *	@idx: which MC to access
 *	@data: 64 bytes of data containing the requested address
 *	@ecc: where to store the corresponding 64-bit ECC word
 *
 *	Read 64 bytes of data from MC starting at a 64-byte-aligned address
 *	that covers the requested address @addr.  If @parity is not %NULL it
 *	is assigned the 64-bit ECC word for the read data.
 */
int t4_mc_read(struct adapter *adap, int idx, u32 addr, __be32 *data, u64 *ecc)
{
	int i;
	u32 mc_bist_cmd, mc_bist_cmd_addr, mc_bist_cmd_len;
	u32 mc_bist_status_rdata, mc_bist_data_pattern;

	if (is_t4(adap->chip)) {
		mc_bist_cmd = MC_BIST_CMD;
		mc_bist_cmd_addr = MC_BIST_CMD_ADDR;
		mc_bist_cmd_len = MC_BIST_CMD_LEN;
		mc_bist_status_rdata = MC_BIST_STATUS_RDATA;
		mc_bist_data_pattern = MC_BIST_DATA_PATTERN;
	} else {
		mc_bist_cmd = MC_REG(MC_P_BIST_CMD, idx);
		mc_bist_cmd_addr = MC_REG(MC_P_BIST_CMD_ADDR, idx);
		mc_bist_cmd_len = MC_REG(MC_P_BIST_CMD_LEN, idx);
		mc_bist_status_rdata = MC_REG(MC_P_BIST_STATUS_RDATA, idx);
		mc_bist_data_pattern = MC_REG(MC_P_BIST_DATA_PATTERN, idx);
	}

	if (t4_read_reg(adap, mc_bist_cmd) & START_BIST)
		return -EBUSY;
	t4_write_reg(adap, mc_bist_cmd_addr, addr & ~0x3fU);
	t4_write_reg(adap, mc_bist_cmd_len, 64);
	t4_write_reg(adap, mc_bist_data_pattern, 0xc);
	t4_write_reg(adap, mc_bist_cmd, BIST_OPCODE(1) | START_BIST |
		     BIST_CMD_GAP(1));
	i = t4_wait_op_done(adap, mc_bist_cmd, START_BIST, 0, 10, 1);
	if (i)
		return i;

#define MC_DATA(i) MC_BIST_STATUS_REG(mc_bist_status_rdata, i)

	for (i = 15; i >= 0; i--)
		*data++ = htonl(t4_read_reg(adap, MC_DATA(i)));
	if (ecc)
		*ecc = t4_read_reg64(adap, MC_DATA(16));
#undef MC_DATA
	return 0;
}

/**
 *	t4_edc_read - read from EDC through backdoor accesses
 *	@adap: the adapter
 *	@idx: which EDC to access
 *	@addr: address of first byte requested
 *	@data: 64 bytes of data containing the requested address
 *	@ecc: where to store the corresponding 64-bit ECC word
 *
 *	Read 64 bytes of data from EDC starting at a 64-byte-aligned address
 *	that covers the requested address @addr.  If @parity is not %NULL it
 *	is assigned the 64-bit ECC word for the read data.
 */
int t4_edc_read(struct adapter *adap, int idx, u32 addr, __be32 *data, u64 *ecc)
{
	int i;
	u32 edc_bist_cmd, edc_bist_cmd_addr, edc_bist_cmd_len;
	u32 edc_bist_cmd_data_pattern, edc_bist_status_rdata;

	if (is_t4(adap->chip)) {
		edc_bist_cmd = EDC_REG(EDC_BIST_CMD, idx);
		edc_bist_cmd_addr = EDC_REG(EDC_BIST_CMD_ADDR, idx);
		edc_bist_cmd_len = EDC_REG(EDC_BIST_CMD_LEN, idx);
		edc_bist_cmd_data_pattern = EDC_REG(EDC_BIST_DATA_PATTERN,
						    idx);
		edc_bist_status_rdata = EDC_REG(EDC_BIST_STATUS_RDATA,
						    idx);
	} else {
		edc_bist_cmd = EDC_REG_T5(EDC_H_BIST_CMD, idx);
		edc_bist_cmd_addr = EDC_REG_T5(EDC_H_BIST_CMD_ADDR, idx);
		edc_bist_cmd_len = EDC_REG_T5(EDC_H_BIST_CMD_LEN, idx);
		edc_bist_cmd_data_pattern =
			EDC_REG_T5(EDC_H_BIST_DATA_PATTERN, idx);
		edc_bist_status_rdata =
			 EDC_REG_T5(EDC_H_BIST_STATUS_RDATA, idx);
	}

	if (t4_read_reg(adap, edc_bist_cmd) & START_BIST)
		return -EBUSY;
	t4_write_reg(adap, edc_bist_cmd_addr, addr & ~0x3fU);
	t4_write_reg(adap, edc_bist_cmd_len, 64);
	t4_write_reg(adap, edc_bist_cmd_data_pattern, 0xc);
	t4_write_reg(adap, edc_bist_cmd,
		     BIST_OPCODE(1) | BIST_CMD_GAP(1) | START_BIST);
	i = t4_wait_op_done(adap, edc_bist_cmd, START_BIST, 0, 10, 1);
	if (i)
		return i;

#define EDC_DATA(i) (EDC_BIST_STATUS_REG(edc_bist_status_rdata, i))

	for (i = 15; i >= 0; i--)
		*data++ = htonl(t4_read_reg(adap, EDC_DATA(i)));
	if (ecc)
		*ecc = t4_read_reg64(adap, EDC_DATA(16));
#undef EDC_DATA
	return 0;
}

/*
 *	t4_mem_win_rw - read/write memory through PCIE memory window
 *	@adap: the adapter
 *	@addr: address of first byte requested
 *	@data: MEMWIN0_APERTURE bytes of data containing the requested address
 *	@dir: direction of transfer 1 => read, 0 => write
 *
 *	Read/write MEMWIN0_APERTURE bytes of data from MC starting at a
 *	MEMWIN0_APERTURE-byte-aligned address that covers the requested
 *	address @addr.
 */
static int t4_mem_win_rw(struct adapter *adap, u32 addr, __be32 *data, int dir)
{
	int i;
	u32 win_pf = is_t4(adap->chip) ? 0 : V_PFNUM(adap->fn);

	/*
	 * Setup offset into PCIE memory window.  Address must be a
	 * MEMWIN0_APERTURE-byte-aligned address.  (Read back MA register to
	 * ensure that changes propagate before we attempt to use the new
	 * values.)
	 */
	t4_write_reg(adap, PCIE_MEM_ACCESS_OFFSET,
		     (addr & ~(MEMWIN0_APERTURE - 1)) | win_pf);
	t4_read_reg(adap, PCIE_MEM_ACCESS_OFFSET);

	/* Collecting data 4 bytes at a time upto MEMWIN0_APERTURE */
	for (i = 0; i < MEMWIN0_APERTURE; i = i+0x4) {
		if (dir)
			*data++ = (__force __be32) t4_read_reg(adap,
							(MEMWIN0_BASE + i));
		else
			t4_write_reg(adap, (MEMWIN0_BASE + i),
				     (__force u32) *data++);
	}

	return 0;
}

/**
 *	t4_memory_rw - read/write EDC 0, EDC 1 or MC via PCIE memory window
 *	@adap: the adapter
 *	@mtype: memory type: MEM_EDC0, MEM_EDC1 or MEM_MC
 *	@addr: address within indicated memory type
 *	@len: amount of memory to transfer
 *	@buf: host memory buffer
 *	@dir: direction of transfer 1 => read, 0 => write
 *
 *	Reads/writes an [almost] arbitrary memory region in the firmware: the
 *	firmware memory address, length and host buffer must be aligned on
 *	32-bit boudaries.  The memory is transferred as a raw byte sequence
 *	from/to the firmware's memory.  If this memory contains data
 *	structures which contain multi-byte integers, it's the callers
 *	responsibility to perform appropriate byte order conversions.
 */
static int t4_memory_rw(struct adapter *adap, int mtype, u32 addr, u32 len,
			__be32 *buf, int dir)
{
	u32 pos, start, end, offset, memoffset;
	u32 edc_size, mc_size;
	int ret = 0;
	__be32 *data;

	/*
	 * Argument sanity checks ...
	 */
	if ((addr & 0x3) || (len & 0x3))
		return -EINVAL;

	data = vmalloc(MEMWIN0_APERTURE);
	if (!data)
		return -ENOMEM;

	/* Offset into the region of memory which is being accessed
	 * MEM_EDC0 = 0
	 * MEM_EDC1 = 1
	 * MEM_MC   = 2 -- T4
	 * MEM_MC0  = 2 -- For T5
	 * MEM_MC1  = 3 -- For T5
	 */
	edc_size  = EDRAM_SIZE_GET(t4_read_reg(adap, MA_EDRAM0_BAR));
	if (mtype != MEM_MC1)
		memoffset = (mtype * (edc_size * 1024 * 1024));
	else {
		mc_size = EXT_MEM_SIZE_GET(t4_read_reg(adap,
						       MA_EXT_MEMORY_BAR));
		memoffset = (MEM_MC0 * edc_size + mc_size) * 1024 * 1024;
	}

	/* Determine the PCIE_MEM_ACCESS_OFFSET */
	addr = addr + memoffset;

	/*
	 * The underlaying EDC/MC read routines read MEMWIN0_APERTURE bytes
	 * at a time so we need to round down the start and round up the end.
	 * We'll start copying out of the first line at (addr - start) a word
	 * at a time.
	 */
	start = addr & ~(MEMWIN0_APERTURE-1);
	end = (addr + len + MEMWIN0_APERTURE-1) & ~(MEMWIN0_APERTURE-1);
	offset = (addr - start)/sizeof(__be32);

	for (pos = start; pos < end; pos += MEMWIN0_APERTURE, offset = 0) {

		/*
		 * If we're writing, copy the data from the caller's memory
		 * buffer
		 */
		if (!dir) {
			/*
			 * If we're doing a partial write, then we need to do
			 * a read-modify-write ...
			 */
			if (offset || len < MEMWIN0_APERTURE) {
				ret = t4_mem_win_rw(adap, pos, data, 1);
				if (ret)
					break;
			}
			while (offset < (MEMWIN0_APERTURE/sizeof(__be32)) &&
			       len > 0) {
				data[offset++] = *buf++;
				len -= sizeof(__be32);
			}
		}

		/*
		 * Transfer a block of memory and bail if there's an error.
		 */
		ret = t4_mem_win_rw(adap, pos, data, dir);
		if (ret)
			break;

		/*
		 * If we're reading, copy the data into the caller's memory
		 * buffer.
		 */
		if (dir)
			while (offset < (MEMWIN0_APERTURE/sizeof(__be32)) &&
			       len > 0) {
				*buf++ = data[offset++];
				len -= sizeof(__be32);
			}
	}

	vfree(data);
	return ret;
}

int t4_memory_write(struct adapter *adap, int mtype, u32 addr, u32 len,
		    __be32 *buf)
{
	return t4_memory_rw(adap, mtype, addr, len, buf, 0);
}

#define EEPROM_STAT_ADDR   0x7bfc
#define VPD_BASE           0x400
#define VPD_BASE_OLD       0
#define VPD_LEN            1024

/**
 *	t4_seeprom_wp - enable/disable EEPROM write protection
 *	@adapter: the adapter
 *	@enable: whether to enable or disable write protection
 *
 *	Enables or disables write protection on the serial EEPROM.
 */
int t4_seeprom_wp(struct adapter *adapter, bool enable)
{
	unsigned int v = enable ? 0xc : 0;
	int ret = pci_write_vpd(adapter->pdev, EEPROM_STAT_ADDR, 4, &v);
	return ret < 0 ? ret : 0;
}

/**
 *	get_vpd_params - read VPD parameters from VPD EEPROM
 *	@adapter: adapter to read
 *	@p: where to store the parameters
 *
 *	Reads card parameters stored in VPD EEPROM.
 */
int get_vpd_params(struct adapter *adapter, struct vpd_params *p)
{
	u32 cclk_param, cclk_val;
	int i, ret, addr;
	int ec, sn;
	u8 *vpd, csum;
	unsigned int vpdr_len, kw_offset, id_len;

	vpd = vmalloc(VPD_LEN);
	if (!vpd)
		return -ENOMEM;

	ret = pci_read_vpd(adapter->pdev, VPD_BASE, sizeof(u32), vpd);
	if (ret < 0)
		goto out;
	addr = *vpd == 0x82 ? VPD_BASE : VPD_BASE_OLD;

	ret = pci_read_vpd(adapter->pdev, addr, VPD_LEN, vpd);
	if (ret < 0)
		goto out;

	if (vpd[0] != PCI_VPD_LRDT_ID_STRING) {
		dev_err(adapter->pdev_dev, "missing VPD ID string\n");
		ret = -EINVAL;
		goto out;
	}

	id_len = pci_vpd_lrdt_size(vpd);
	if (id_len > ID_LEN)
		id_len = ID_LEN;

	i = pci_vpd_find_tag(vpd, 0, VPD_LEN, PCI_VPD_LRDT_RO_DATA);
	if (i < 0) {
		dev_err(adapter->pdev_dev, "missing VPD-R section\n");
		ret = -EINVAL;
		goto out;
	}

	vpdr_len = pci_vpd_lrdt_size(&vpd[i]);
	kw_offset = i + PCI_VPD_LRDT_TAG_SIZE;
	if (vpdr_len + kw_offset > VPD_LEN) {
		dev_err(adapter->pdev_dev, "bad VPD-R length %u\n", vpdr_len);
		ret = -EINVAL;
		goto out;
	}

#define FIND_VPD_KW(var, name) do { \
	var = pci_vpd_find_info_keyword(vpd, kw_offset, vpdr_len, name); \
	if (var < 0) { \
		dev_err(adapter->pdev_dev, "missing VPD keyword " name "\n"); \
		ret = -EINVAL; \
		goto out; \
	} \
	var += PCI_VPD_INFO_FLD_HDR_SIZE; \
} while (0)

	FIND_VPD_KW(i, "RV");
	for (csum = 0; i >= 0; i--)
		csum += vpd[i];

	if (csum) {
		dev_err(adapter->pdev_dev,
			"corrupted VPD EEPROM, actual csum %u\n", csum);
		ret = -EINVAL;
		goto out;
	}

	FIND_VPD_KW(ec, "EC");
	FIND_VPD_KW(sn, "SN");
#undef FIND_VPD_KW

	memcpy(p->id, vpd + PCI_VPD_LRDT_TAG_SIZE, id_len);
	strim(p->id);
	memcpy(p->ec, vpd + ec, EC_LEN);
	strim(p->ec);
	i = pci_vpd_info_field_size(vpd + sn - PCI_VPD_INFO_FLD_HDR_SIZE);
	memcpy(p->sn, vpd + sn, min(i, SERNUM_LEN));
	strim(p->sn);

	/*
	 * Ask firmware for the Core Clock since it knows how to translate the
	 * Reference Clock ('V2') VPD field into a Core Clock value ...
	 */
	cclk_param = (FW_PARAMS_MNEM(FW_PARAMS_MNEM_DEV) |
		      FW_PARAMS_PARAM_X(FW_PARAMS_PARAM_DEV_CCLK));
	ret = t4_query_params(adapter, adapter->mbox, 0, 0,
			      1, &cclk_param, &cclk_val);

out:
	vfree(vpd);
	if (ret)
		return ret;
	p->cclk = cclk_val;

	return 0;
}

/* serial flash and firmware constants */
enum {
	SF_ATTEMPTS = 10,             /* max retries for SF operations */

	/* flash command opcodes */
	SF_PROG_PAGE    = 2,          /* program page */
	SF_WR_DISABLE   = 4,          /* disable writes */
	SF_RD_STATUS    = 5,          /* read status register */
	SF_WR_ENABLE    = 6,          /* enable writes */
	SF_RD_DATA_FAST = 0xb,        /* read flash */
	SF_RD_ID        = 0x9f,       /* read ID */
	SF_ERASE_SECTOR = 0xd8,       /* erase sector */

	FW_MAX_SIZE = 512 * 1024,
};

/**
 *	sf1_read - read data from the serial flash
 *	@adapter: the adapter
 *	@byte_cnt: number of bytes to read
 *	@cont: whether another operation will be chained
 *	@lock: whether to lock SF for PL access only
 *	@valp: where to store the read data
 *
 *	Reads up to 4 bytes of data from the serial flash.  The location of
 *	the read needs to be specified prior to calling this by issuing the
 *	appropriate commands to the serial flash.
 */
static int sf1_read(struct adapter *adapter, unsigned int byte_cnt, int cont,
		    int lock, u32 *valp)
{
	int ret;

	if (!byte_cnt || byte_cnt > 4)
		return -EINVAL;
	if (t4_read_reg(adapter, SF_OP) & SF_BUSY)
		return -EBUSY;
	cont = cont ? SF_CONT : 0;
	lock = lock ? SF_LOCK : 0;
	t4_write_reg(adapter, SF_OP, lock | cont | BYTECNT(byte_cnt - 1));
	ret = t4_wait_op_done(adapter, SF_OP, SF_BUSY, 0, SF_ATTEMPTS, 5);
	if (!ret)
		*valp = t4_read_reg(adapter, SF_DATA);
	return ret;
}

/**
 *	sf1_write - write data to the serial flash
 *	@adapter: the adapter
 *	@byte_cnt: number of bytes to write
 *	@cont: whether another operation will be chained
 *	@lock: whether to lock SF for PL access only
 *	@val: value to write
 *
 *	Writes up to 4 bytes of data to the serial flash.  The location of
 *	the write needs to be specified prior to calling this by issuing the
 *	appropriate commands to the serial flash.
 */
static int sf1_write(struct adapter *adapter, unsigned int byte_cnt, int cont,
		     int lock, u32 val)
{
	if (!byte_cnt || byte_cnt > 4)
		return -EINVAL;
	if (t4_read_reg(adapter, SF_OP) & SF_BUSY)
		return -EBUSY;
	cont = cont ? SF_CONT : 0;
	lock = lock ? SF_LOCK : 0;
	t4_write_reg(adapter, SF_DATA, val);
	t4_write_reg(adapter, SF_OP, lock |
		     cont | BYTECNT(byte_cnt - 1) | OP_WR);
	return t4_wait_op_done(adapter, SF_OP, SF_BUSY, 0, SF_ATTEMPTS, 5);
}

/**
 *	flash_wait_op - wait for a flash operation to complete
 *	@adapter: the adapter
 *	@attempts: max number of polls of the status register
 *	@delay: delay between polls in ms
 *
 *	Wait for a flash operation to complete by polling the status register.
 */
static int flash_wait_op(struct adapter *adapter, int attempts, int delay)
{
	int ret;
	u32 status;

	while (1) {
		if ((ret = sf1_write(adapter, 1, 1, 1, SF_RD_STATUS)) != 0 ||
		    (ret = sf1_read(adapter, 1, 0, 1, &status)) != 0)
			return ret;
		if (!(status & 1))
			return 0;
		if (--attempts == 0)
			return -EAGAIN;
		if (delay)
			msleep(delay);
	}
}

/**
 *	t4_read_flash - read words from serial flash
 *	@adapter: the adapter
 *	@addr: the start address for the read
 *	@nwords: how many 32-bit words to read
 *	@data: where to store the read data
 *	@byte_oriented: whether to store data as bytes or as words
 *
 *	Read the specified number of 32-bit words from the serial flash.
 *	If @byte_oriented is set the read data is stored as a byte array
 *	(i.e., big-endian), otherwise as 32-bit words in the platform's
 *	natural endianess.
 */
static int t4_read_flash(struct adapter *adapter, unsigned int addr,
			 unsigned int nwords, u32 *data, int byte_oriented)
{
	int ret;

	if (addr + nwords * sizeof(u32) > adapter->params.sf_size || (addr & 3))
		return -EINVAL;

	addr = swab32(addr) | SF_RD_DATA_FAST;

	if ((ret = sf1_write(adapter, 4, 1, 0, addr)) != 0 ||
	    (ret = sf1_read(adapter, 1, 1, 0, data)) != 0)
		return ret;

	for ( ; nwords; nwords--, data++) {
		ret = sf1_read(adapter, 4, nwords > 1, nwords == 1, data);
		if (nwords == 1)
			t4_write_reg(adapter, SF_OP, 0);    /* unlock SF */
		if (ret)
			return ret;
		if (byte_oriented)
			*data = (__force __u32) (htonl(*data));
	}
	return 0;
}

/**
 *	t4_write_flash - write up to a page of data to the serial flash
 *	@adapter: the adapter
 *	@addr: the start address to write
 *	@n: length of data to write in bytes
 *	@data: the data to write
 *
 *	Writes up to a page of data (256 bytes) to the serial flash starting
 *	at the given address.  All the data must be written to the same page.
 */
static int t4_write_flash(struct adapter *adapter, unsigned int addr,
			  unsigned int n, const u8 *data)
{
	int ret;
	u32 buf[64];
	unsigned int i, c, left, val, offset = addr & 0xff;

	if (addr >= adapter->params.sf_size || offset + n > SF_PAGE_SIZE)
		return -EINVAL;

	val = swab32(addr) | SF_PROG_PAGE;

	if ((ret = sf1_write(adapter, 1, 0, 1, SF_WR_ENABLE)) != 0 ||
	    (ret = sf1_write(adapter, 4, 1, 1, val)) != 0)
		goto unlock;

	for (left = n; left; left -= c) {
		c = min(left, 4U);
		for (val = 0, i = 0; i < c; ++i)
			val = (val << 8) + *data++;

		ret = sf1_write(adapter, c, c != left, 1, val);
		if (ret)
			goto unlock;
	}
	ret = flash_wait_op(adapter, 8, 1);
	if (ret)
		goto unlock;

	t4_write_reg(adapter, SF_OP, 0);    /* unlock SF */

	/* Read the page to verify the write succeeded */
	ret = t4_read_flash(adapter, addr & ~0xff, ARRAY_SIZE(buf), buf, 1);
	if (ret)
		return ret;

	if (memcmp(data - n, (u8 *)buf + offset, n)) {
		dev_err(adapter->pdev_dev,
			"failed to correctly write the flash page at %#x\n",
			addr);
		return -EIO;
	}
	return 0;

unlock:
	t4_write_reg(adapter, SF_OP, 0);    /* unlock SF */
	return ret;
}

/**
 *	get_fw_version - read the firmware version
 *	@adapter: the adapter
 *	@vers: where to place the version
 *
 *	Reads the FW version from flash.
 */
static int get_fw_version(struct adapter *adapter, u32 *vers)
{
	return t4_read_flash(adapter, adapter->params.sf_fw_start +
			     offsetof(struct fw_hdr, fw_ver), 1, vers, 0);
}

/**
 *	get_tp_version - read the TP microcode version
 *	@adapter: the adapter
 *	@vers: where to place the version
 *
 *	Reads the TP microcode version from flash.
 */
static int get_tp_version(struct adapter *adapter, u32 *vers)
{
	return t4_read_flash(adapter, adapter->params.sf_fw_start +
			     offsetof(struct fw_hdr, tp_microcode_ver),
			     1, vers, 0);
}

/**
 *	t4_check_fw_version - check if the FW is compatible with this driver
 *	@adapter: the adapter
 *
 *	Checks if an adapter's FW is compatible with the driver.  Returns 0
 *	if there's exact match, a negative error if the version could not be
 *	read or there's a major version mismatch, and a positive value if the
 *	expected major version is found but there's a minor version mismatch.
 */
int t4_check_fw_version(struct adapter *adapter)
{
	u32 api_vers[2];
	int ret, major, minor, micro;
	int exp_major, exp_minor, exp_micro;

	ret = get_fw_version(adapter, &adapter->params.fw_vers);
	if (!ret)
		ret = get_tp_version(adapter, &adapter->params.tp_vers);
	if (!ret)
		ret = t4_read_flash(adapter, adapter->params.sf_fw_start +
				    offsetof(struct fw_hdr, intfver_nic),
				    2, api_vers, 1);
	if (ret)
		return ret;

	major = FW_HDR_FW_VER_MAJOR_GET(adapter->params.fw_vers);
	minor = FW_HDR_FW_VER_MINOR_GET(adapter->params.fw_vers);
	micro = FW_HDR_FW_VER_MICRO_GET(adapter->params.fw_vers);

	switch (CHELSIO_CHIP_VERSION(adapter->chip)) {
	case CHELSIO_T4:
		exp_major = FW_VERSION_MAJOR;
		exp_minor = FW_VERSION_MINOR;
		exp_micro = FW_VERSION_MICRO;
		break;
	case CHELSIO_T5:
		exp_major = FW_VERSION_MAJOR_T5;
		exp_minor = FW_VERSION_MINOR_T5;
		exp_micro = FW_VERSION_MICRO_T5;
		break;
	default:
		dev_err(adapter->pdev_dev, "Unsupported chip type, %x\n",
			adapter->chip);
		return -EINVAL;
	}

	memcpy(adapter->params.api_vers, api_vers,
	       sizeof(adapter->params.api_vers));

<<<<<<< HEAD
=======
	if (major < exp_major || (major == exp_major && minor < exp_minor) ||
	    (major == exp_major && minor == exp_minor && micro < exp_micro)) {
		dev_err(adapter->pdev_dev,
			"Card has firmware version %u.%u.%u, minimum "
			"supported firmware is %u.%u.%u.\n", major, minor,
			micro, exp_major, exp_minor, exp_micro);
		return -EFAULT;
	}

>>>>>>> d0e0ac97
	if (major != exp_major) {            /* major mismatch - fail */
		dev_err(adapter->pdev_dev,
			"card FW has major version %u, driver wants %u\n",
			major, exp_major);
		return -EINVAL;
	}

	if (minor == exp_minor && micro == exp_micro)
		return 0;                                   /* perfect match */

	/* Minor/micro version mismatch.  Report it but often it's OK. */
	return 1;
}

/**
 *	t4_flash_erase_sectors - erase a range of flash sectors
 *	@adapter: the adapter
 *	@start: the first sector to erase
 *	@end: the last sector to erase
 *
 *	Erases the sectors in the given inclusive range.
 */
static int t4_flash_erase_sectors(struct adapter *adapter, int start, int end)
{
	int ret = 0;

	while (start <= end) {
		if ((ret = sf1_write(adapter, 1, 0, 1, SF_WR_ENABLE)) != 0 ||
		    (ret = sf1_write(adapter, 4, 0, 1,
				     SF_ERASE_SECTOR | (start << 8))) != 0 ||
		    (ret = flash_wait_op(adapter, 14, 500)) != 0) {
			dev_err(adapter->pdev_dev,
				"erase of flash sector %d failed, error %d\n",
				start, ret);
			break;
		}
		start++;
	}
	t4_write_reg(adapter, SF_OP, 0);    /* unlock SF */
	return ret;
}

/**
 *	t4_flash_cfg_addr - return the address of the flash configuration file
 *	@adapter: the adapter
 *
 *	Return the address within the flash where the Firmware Configuration
 *	File is stored.
 */
unsigned int t4_flash_cfg_addr(struct adapter *adapter)
{
	if (adapter->params.sf_size == 0x100000)
		return FLASH_FPGA_CFG_START;
	else
		return FLASH_CFG_START;
}

/**
 *	t4_load_cfg - download config file
 *	@adap: the adapter
 *	@cfg_data: the cfg text file to write
 *	@size: text file size
 *
 *	Write the supplied config text file to the card's serial flash.
 */
int t4_load_cfg(struct adapter *adap, const u8 *cfg_data, unsigned int size)
{
	int ret, i, n;
	unsigned int addr;
	unsigned int flash_cfg_start_sec;
	unsigned int sf_sec_size = adap->params.sf_size / adap->params.sf_nsec;

	addr = t4_flash_cfg_addr(adap);
	flash_cfg_start_sec = addr / SF_SEC_SIZE;

	if (size > FLASH_CFG_MAX_SIZE) {
		dev_err(adap->pdev_dev, "cfg file too large, max is %u bytes\n",
			FLASH_CFG_MAX_SIZE);
		return -EFBIG;
	}

	i = DIV_ROUND_UP(FLASH_CFG_MAX_SIZE,	/* # of sectors spanned */
			 sf_sec_size);
	ret = t4_flash_erase_sectors(adap, flash_cfg_start_sec,
				     flash_cfg_start_sec + i - 1);
	/*
	 * If size == 0 then we're simply erasing the FLASH sectors associated
	 * with the on-adapter Firmware Configuration File.
	 */
	if (ret || size == 0)
		goto out;

	/* this will write to the flash up to SF_PAGE_SIZE at a time */
	for (i = 0; i < size; i += SF_PAGE_SIZE) {
		if ((size - i) <  SF_PAGE_SIZE)
			n = size - i;
		else
			n = SF_PAGE_SIZE;
		ret = t4_write_flash(adap, addr, n, cfg_data);
		if (ret)
			goto out;

		addr += SF_PAGE_SIZE;
		cfg_data += SF_PAGE_SIZE;
	}

out:
	if (ret)
		dev_err(adap->pdev_dev, "config file %s failed %d\n",
			(size == 0 ? "clear" : "download"), ret);
	return ret;
}

/**
 *	t4_load_fw - download firmware
 *	@adap: the adapter
 *	@fw_data: the firmware image to write
 *	@size: image size
 *
 *	Write the supplied firmware image to the card's serial flash.
 */
int t4_load_fw(struct adapter *adap, const u8 *fw_data, unsigned int size)
{
	u32 csum;
	int ret, addr;
	unsigned int i;
	u8 first_page[SF_PAGE_SIZE];
	const __be32 *p = (const __be32 *)fw_data;
	const struct fw_hdr *hdr = (const struct fw_hdr *)fw_data;
	unsigned int sf_sec_size = adap->params.sf_size / adap->params.sf_nsec;
	unsigned int fw_img_start = adap->params.sf_fw_start;
	unsigned int fw_start_sec = fw_img_start / sf_sec_size;

	if (!size) {
		dev_err(adap->pdev_dev, "FW image has no data\n");
		return -EINVAL;
	}
	if (size & 511) {
		dev_err(adap->pdev_dev,
			"FW image size not multiple of 512 bytes\n");
		return -EINVAL;
	}
	if (ntohs(hdr->len512) * 512 != size) {
		dev_err(adap->pdev_dev,
			"FW image size differs from size in FW header\n");
		return -EINVAL;
	}
	if (size > FW_MAX_SIZE) {
		dev_err(adap->pdev_dev, "FW image too large, max is %u bytes\n",
			FW_MAX_SIZE);
		return -EFBIG;
	}

	for (csum = 0, i = 0; i < size / sizeof(csum); i++)
		csum += ntohl(p[i]);

	if (csum != 0xffffffff) {
		dev_err(adap->pdev_dev,
			"corrupted firmware image, checksum %#x\n", csum);
		return -EINVAL;
	}

	i = DIV_ROUND_UP(size, sf_sec_size);        /* # of sectors spanned */
	ret = t4_flash_erase_sectors(adap, fw_start_sec, fw_start_sec + i - 1);
	if (ret)
		goto out;

	/*
	 * We write the correct version at the end so the driver can see a bad
	 * version if the FW write fails.  Start by writing a copy of the
	 * first page with a bad version.
	 */
	memcpy(first_page, fw_data, SF_PAGE_SIZE);
	((struct fw_hdr *)first_page)->fw_ver = htonl(0xffffffff);
	ret = t4_write_flash(adap, fw_img_start, SF_PAGE_SIZE, first_page);
	if (ret)
		goto out;

	addr = fw_img_start;
	for (size -= SF_PAGE_SIZE; size; size -= SF_PAGE_SIZE) {
		addr += SF_PAGE_SIZE;
		fw_data += SF_PAGE_SIZE;
		ret = t4_write_flash(adap, addr, SF_PAGE_SIZE, fw_data);
		if (ret)
			goto out;
	}

	ret = t4_write_flash(adap,
			     fw_img_start + offsetof(struct fw_hdr, fw_ver),
			     sizeof(hdr->fw_ver), (const u8 *)&hdr->fw_ver);
out:
	if (ret)
		dev_err(adap->pdev_dev, "firmware download failed, error %d\n",
			ret);
	return ret;
}

#define ADVERT_MASK (FW_PORT_CAP_SPEED_100M | FW_PORT_CAP_SPEED_1G |\
		     FW_PORT_CAP_SPEED_10G | FW_PORT_CAP_ANEG)

/**
 *	t4_link_start - apply link configuration to MAC/PHY
 *	@phy: the PHY to setup
 *	@mac: the MAC to setup
 *	@lc: the requested link configuration
 *
 *	Set up a port's MAC and PHY according to a desired link configuration.
 *	- If the PHY can auto-negotiate first decide what to advertise, then
 *	  enable/disable auto-negotiation as desired, and reset.
 *	- If the PHY does not auto-negotiate just reset it.
 *	- If auto-negotiation is off set the MAC to the proper speed/duplex/FC,
 *	  otherwise do it later based on the outcome of auto-negotiation.
 */
int t4_link_start(struct adapter *adap, unsigned int mbox, unsigned int port,
		  struct link_config *lc)
{
	struct fw_port_cmd c;
	unsigned int fc = 0, mdi = FW_PORT_MDI(FW_PORT_MDI_AUTO);

	lc->link_ok = 0;
	if (lc->requested_fc & PAUSE_RX)
		fc |= FW_PORT_CAP_FC_RX;
	if (lc->requested_fc & PAUSE_TX)
		fc |= FW_PORT_CAP_FC_TX;

	memset(&c, 0, sizeof(c));
	c.op_to_portid = htonl(FW_CMD_OP(FW_PORT_CMD) | FW_CMD_REQUEST |
			       FW_CMD_EXEC | FW_PORT_CMD_PORTID(port));
	c.action_to_len16 = htonl(FW_PORT_CMD_ACTION(FW_PORT_ACTION_L1_CFG) |
				  FW_LEN16(c));

	if (!(lc->supported & FW_PORT_CAP_ANEG)) {
		c.u.l1cfg.rcap = htonl((lc->supported & ADVERT_MASK) | fc);
		lc->fc = lc->requested_fc & (PAUSE_RX | PAUSE_TX);
	} else if (lc->autoneg == AUTONEG_DISABLE) {
		c.u.l1cfg.rcap = htonl(lc->requested_speed | fc | mdi);
		lc->fc = lc->requested_fc & (PAUSE_RX | PAUSE_TX);
	} else
		c.u.l1cfg.rcap = htonl(lc->advertising | fc | mdi);

	return t4_wr_mbox(adap, mbox, &c, sizeof(c), NULL);
}

/**
 *	t4_restart_aneg - restart autonegotiation
 *	@adap: the adapter
 *	@mbox: mbox to use for the FW command
 *	@port: the port id
 *
 *	Restarts autonegotiation for the selected port.
 */
int t4_restart_aneg(struct adapter *adap, unsigned int mbox, unsigned int port)
{
	struct fw_port_cmd c;

	memset(&c, 0, sizeof(c));
	c.op_to_portid = htonl(FW_CMD_OP(FW_PORT_CMD) | FW_CMD_REQUEST |
			       FW_CMD_EXEC | FW_PORT_CMD_PORTID(port));
	c.action_to_len16 = htonl(FW_PORT_CMD_ACTION(FW_PORT_ACTION_L1_CFG) |
				  FW_LEN16(c));
	c.u.l1cfg.rcap = htonl(FW_PORT_CAP_ANEG);
	return t4_wr_mbox(adap, mbox, &c, sizeof(c), NULL);
}

typedef void (*int_handler_t)(struct adapter *adap);

struct intr_info {
	unsigned int mask;       /* bits to check in interrupt status */
	const char *msg;         /* message to print or NULL */
	short stat_idx;          /* stat counter to increment or -1 */
	unsigned short fatal;    /* whether the condition reported is fatal */
	int_handler_t int_handler; /* platform-specific int handler */
};

/**
 *	t4_handle_intr_status - table driven interrupt handler
 *	@adapter: the adapter that generated the interrupt
 *	@reg: the interrupt status register to process
 *	@acts: table of interrupt actions
 *
 *	A table driven interrupt handler that applies a set of masks to an
 *	interrupt status word and performs the corresponding actions if the
 *	interrupts described by the mask have occurred.  The actions include
 *	optionally emitting a warning or alert message.  The table is terminated
 *	by an entry specifying mask 0.  Returns the number of fatal interrupt
 *	conditions.
 */
static int t4_handle_intr_status(struct adapter *adapter, unsigned int reg,
				 const struct intr_info *acts)
{
	int fatal = 0;
	unsigned int mask = 0;
	unsigned int status = t4_read_reg(adapter, reg);

	for ( ; acts->mask; ++acts) {
		if (!(status & acts->mask))
			continue;
		if (acts->fatal) {
			fatal++;
			dev_alert(adapter->pdev_dev, "%s (0x%x)\n", acts->msg,
				  status & acts->mask);
		} else if (acts->msg && printk_ratelimit())
			dev_warn(adapter->pdev_dev, "%s (0x%x)\n", acts->msg,
				 status & acts->mask);
		if (acts->int_handler)
			acts->int_handler(adapter);
		mask |= acts->mask;
	}
	status &= mask;
	if (status)                           /* clear processed interrupts */
		t4_write_reg(adapter, reg, status);
	return fatal;
}

/*
 * Interrupt handler for the PCIE module.
 */
static void pcie_intr_handler(struct adapter *adapter)
{
	static const struct intr_info sysbus_intr_info[] = {
		{ RNPP, "RXNP array parity error", -1, 1 },
		{ RPCP, "RXPC array parity error", -1, 1 },
		{ RCIP, "RXCIF array parity error", -1, 1 },
		{ RCCP, "Rx completions control array parity error", -1, 1 },
		{ RFTP, "RXFT array parity error", -1, 1 },
		{ 0 }
	};
	static const struct intr_info pcie_port_intr_info[] = {
		{ TPCP, "TXPC array parity error", -1, 1 },
		{ TNPP, "TXNP array parity error", -1, 1 },
		{ TFTP, "TXFT array parity error", -1, 1 },
		{ TCAP, "TXCA array parity error", -1, 1 },
		{ TCIP, "TXCIF array parity error", -1, 1 },
		{ RCAP, "RXCA array parity error", -1, 1 },
		{ OTDD, "outbound request TLP discarded", -1, 1 },
		{ RDPE, "Rx data parity error", -1, 1 },
		{ TDUE, "Tx uncorrectable data error", -1, 1 },
		{ 0 }
	};
	static const struct intr_info pcie_intr_info[] = {
		{ MSIADDRLPERR, "MSI AddrL parity error", -1, 1 },
		{ MSIADDRHPERR, "MSI AddrH parity error", -1, 1 },
		{ MSIDATAPERR, "MSI data parity error", -1, 1 },
		{ MSIXADDRLPERR, "MSI-X AddrL parity error", -1, 1 },
		{ MSIXADDRHPERR, "MSI-X AddrH parity error", -1, 1 },
		{ MSIXDATAPERR, "MSI-X data parity error", -1, 1 },
		{ MSIXDIPERR, "MSI-X DI parity error", -1, 1 },
		{ PIOCPLPERR, "PCI PIO completion FIFO parity error", -1, 1 },
		{ PIOREQPERR, "PCI PIO request FIFO parity error", -1, 1 },
		{ TARTAGPERR, "PCI PCI target tag FIFO parity error", -1, 1 },
		{ CCNTPERR, "PCI CMD channel count parity error", -1, 1 },
		{ CREQPERR, "PCI CMD channel request parity error", -1, 1 },
		{ CRSPPERR, "PCI CMD channel response parity error", -1, 1 },
		{ DCNTPERR, "PCI DMA channel count parity error", -1, 1 },
		{ DREQPERR, "PCI DMA channel request parity error", -1, 1 },
		{ DRSPPERR, "PCI DMA channel response parity error", -1, 1 },
		{ HCNTPERR, "PCI HMA channel count parity error", -1, 1 },
		{ HREQPERR, "PCI HMA channel request parity error", -1, 1 },
		{ HRSPPERR, "PCI HMA channel response parity error", -1, 1 },
		{ CFGSNPPERR, "PCI config snoop FIFO parity error", -1, 1 },
		{ FIDPERR, "PCI FID parity error", -1, 1 },
		{ INTXCLRPERR, "PCI INTx clear parity error", -1, 1 },
		{ MATAGPERR, "PCI MA tag parity error", -1, 1 },
		{ PIOTAGPERR, "PCI PIO tag parity error", -1, 1 },
		{ RXCPLPERR, "PCI Rx completion parity error", -1, 1 },
		{ RXWRPERR, "PCI Rx write parity error", -1, 1 },
		{ RPLPERR, "PCI replay buffer parity error", -1, 1 },
		{ PCIESINT, "PCI core secondary fault", -1, 1 },
		{ PCIEPINT, "PCI core primary fault", -1, 1 },
		{ UNXSPLCPLERR, "PCI unexpected split completion error", -1, 0 },
		{ 0 }
	};

	static struct intr_info t5_pcie_intr_info[] = {
		{ MSTGRPPERR, "Master Response Read Queue parity error",
		  -1, 1 },
		{ MSTTIMEOUTPERR, "Master Timeout FIFO parity error", -1, 1 },
		{ MSIXSTIPERR, "MSI-X STI SRAM parity error", -1, 1 },
		{ MSIXADDRLPERR, "MSI-X AddrL parity error", -1, 1 },
		{ MSIXADDRHPERR, "MSI-X AddrH parity error", -1, 1 },
		{ MSIXDATAPERR, "MSI-X data parity error", -1, 1 },
		{ MSIXDIPERR, "MSI-X DI parity error", -1, 1 },
		{ PIOCPLGRPPERR, "PCI PIO completion Group FIFO parity error",
		  -1, 1 },
		{ PIOREQGRPPERR, "PCI PIO request Group FIFO parity error",
		  -1, 1 },
		{ TARTAGPERR, "PCI PCI target tag FIFO parity error", -1, 1 },
		{ MSTTAGQPERR, "PCI master tag queue parity error", -1, 1 },
		{ CREQPERR, "PCI CMD channel request parity error", -1, 1 },
		{ CRSPPERR, "PCI CMD channel response parity error", -1, 1 },
		{ DREQWRPERR, "PCI DMA channel write request parity error",
		  -1, 1 },
		{ DREQPERR, "PCI DMA channel request parity error", -1, 1 },
		{ DRSPPERR, "PCI DMA channel response parity error", -1, 1 },
		{ HREQWRPERR, "PCI HMA channel count parity error", -1, 1 },
		{ HREQPERR, "PCI HMA channel request parity error", -1, 1 },
		{ HRSPPERR, "PCI HMA channel response parity error", -1, 1 },
		{ CFGSNPPERR, "PCI config snoop FIFO parity error", -1, 1 },
		{ FIDPERR, "PCI FID parity error", -1, 1 },
		{ VFIDPERR, "PCI INTx clear parity error", -1, 1 },
		{ MAGRPPERR, "PCI MA group FIFO parity error", -1, 1 },
		{ PIOTAGPERR, "PCI PIO tag parity error", -1, 1 },
		{ IPRXHDRGRPPERR, "PCI IP Rx header group parity error",
		  -1, 1 },
		{ IPRXDATAGRPPERR, "PCI IP Rx data group parity error", -1, 1 },
		{ RPLPERR, "PCI IP replay buffer parity error", -1, 1 },
		{ IPSOTPERR, "PCI IP SOT buffer parity error", -1, 1 },
		{ TRGT1GRPPERR, "PCI TRGT1 group FIFOs parity error", -1, 1 },
		{ READRSPERR, "Outbound read error", -1, 0 },
		{ 0 }
	};

	int fat;

	fat = t4_handle_intr_status(adapter,
				    PCIE_CORE_UTL_SYSTEM_BUS_AGENT_STATUS,
				    sysbus_intr_info) +
	      t4_handle_intr_status(adapter,
				    PCIE_CORE_UTL_PCI_EXPRESS_PORT_STATUS,
				    pcie_port_intr_info) +
	      t4_handle_intr_status(adapter, PCIE_INT_CAUSE,
				    is_t4(adapter->chip) ?
				    pcie_intr_info : t5_pcie_intr_info);

	if (fat)
		t4_fatal_err(adapter);
}

/*
 * TP interrupt handler.
 */
static void tp_intr_handler(struct adapter *adapter)
{
	static const struct intr_info tp_intr_info[] = {
		{ 0x3fffffff, "TP parity error", -1, 1 },
		{ FLMTXFLSTEMPTY, "TP out of Tx pages", -1, 1 },
		{ 0 }
	};

	if (t4_handle_intr_status(adapter, TP_INT_CAUSE, tp_intr_info))
		t4_fatal_err(adapter);
}

/*
 * SGE interrupt handler.
 */
static void sge_intr_handler(struct adapter *adapter)
{
	u64 v;

	static const struct intr_info sge_intr_info[] = {
		{ ERR_CPL_EXCEED_IQE_SIZE,
		  "SGE received CPL exceeding IQE size", -1, 1 },
		{ ERR_INVALID_CIDX_INC,
		  "SGE GTS CIDX increment too large", -1, 0 },
		{ ERR_CPL_OPCODE_0, "SGE received 0-length CPL", -1, 0 },
		{ DBFIFO_LP_INT, NULL, -1, 0, t4_db_full },
		{ DBFIFO_HP_INT, NULL, -1, 0, t4_db_full },
		{ ERR_DROPPED_DB, NULL, -1, 0, t4_db_dropped },
		{ ERR_DATA_CPL_ON_HIGH_QID1 | ERR_DATA_CPL_ON_HIGH_QID0,
		  "SGE IQID > 1023 received CPL for FL", -1, 0 },
		{ ERR_BAD_DB_PIDX3, "SGE DBP 3 pidx increment too large", -1,
		  0 },
		{ ERR_BAD_DB_PIDX2, "SGE DBP 2 pidx increment too large", -1,
		  0 },
		{ ERR_BAD_DB_PIDX1, "SGE DBP 1 pidx increment too large", -1,
		  0 },
		{ ERR_BAD_DB_PIDX0, "SGE DBP 0 pidx increment too large", -1,
		  0 },
		{ ERR_ING_CTXT_PRIO,
		  "SGE too many priority ingress contexts", -1, 0 },
		{ ERR_EGR_CTXT_PRIO,
		  "SGE too many priority egress contexts", -1, 0 },
		{ INGRESS_SIZE_ERR, "SGE illegal ingress QID", -1, 0 },
		{ EGRESS_SIZE_ERR, "SGE illegal egress QID", -1, 0 },
		{ 0 }
	};

	v = (u64)t4_read_reg(adapter, SGE_INT_CAUSE1) |
		((u64)t4_read_reg(adapter, SGE_INT_CAUSE2) << 32);
	if (v) {
		dev_alert(adapter->pdev_dev, "SGE parity error (%#llx)\n",
				(unsigned long long)v);
		t4_write_reg(adapter, SGE_INT_CAUSE1, v);
		t4_write_reg(adapter, SGE_INT_CAUSE2, v >> 32);
	}

	if (t4_handle_intr_status(adapter, SGE_INT_CAUSE3, sge_intr_info) ||
	    v != 0)
		t4_fatal_err(adapter);
}

/*
 * CIM interrupt handler.
 */
static void cim_intr_handler(struct adapter *adapter)
{
	static const struct intr_info cim_intr_info[] = {
		{ PREFDROPINT, "CIM control register prefetch drop", -1, 1 },
		{ OBQPARERR, "CIM OBQ parity error", -1, 1 },
		{ IBQPARERR, "CIM IBQ parity error", -1, 1 },
		{ MBUPPARERR, "CIM mailbox uP parity error", -1, 1 },
		{ MBHOSTPARERR, "CIM mailbox host parity error", -1, 1 },
		{ TIEQINPARERRINT, "CIM TIEQ outgoing parity error", -1, 1 },
		{ TIEQOUTPARERRINT, "CIM TIEQ incoming parity error", -1, 1 },
		{ 0 }
	};
	static const struct intr_info cim_upintr_info[] = {
		{ RSVDSPACEINT, "CIM reserved space access", -1, 1 },
		{ ILLTRANSINT, "CIM illegal transaction", -1, 1 },
		{ ILLWRINT, "CIM illegal write", -1, 1 },
		{ ILLRDINT, "CIM illegal read", -1, 1 },
		{ ILLRDBEINT, "CIM illegal read BE", -1, 1 },
		{ ILLWRBEINT, "CIM illegal write BE", -1, 1 },
		{ SGLRDBOOTINT, "CIM single read from boot space", -1, 1 },
		{ SGLWRBOOTINT, "CIM single write to boot space", -1, 1 },
		{ BLKWRBOOTINT, "CIM block write to boot space", -1, 1 },
		{ SGLRDFLASHINT, "CIM single read from flash space", -1, 1 },
		{ SGLWRFLASHINT, "CIM single write to flash space", -1, 1 },
		{ BLKWRFLASHINT, "CIM block write to flash space", -1, 1 },
		{ SGLRDEEPROMINT, "CIM single EEPROM read", -1, 1 },
		{ SGLWREEPROMINT, "CIM single EEPROM write", -1, 1 },
		{ BLKRDEEPROMINT, "CIM block EEPROM read", -1, 1 },
		{ BLKWREEPROMINT, "CIM block EEPROM write", -1, 1 },
		{ SGLRDCTLINT , "CIM single read from CTL space", -1, 1 },
		{ SGLWRCTLINT , "CIM single write to CTL space", -1, 1 },
		{ BLKRDCTLINT , "CIM block read from CTL space", -1, 1 },
		{ BLKWRCTLINT , "CIM block write to CTL space", -1, 1 },
		{ SGLRDPLINT , "CIM single read from PL space", -1, 1 },
		{ SGLWRPLINT , "CIM single write to PL space", -1, 1 },
		{ BLKRDPLINT , "CIM block read from PL space", -1, 1 },
		{ BLKWRPLINT , "CIM block write to PL space", -1, 1 },
		{ REQOVRLOOKUPINT , "CIM request FIFO overwrite", -1, 1 },
		{ RSPOVRLOOKUPINT , "CIM response FIFO overwrite", -1, 1 },
		{ TIMEOUTINT , "CIM PIF timeout", -1, 1 },
		{ TIMEOUTMAINT , "CIM PIF MA timeout", -1, 1 },
		{ 0 }
	};

	int fat;

	fat = t4_handle_intr_status(adapter, CIM_HOST_INT_CAUSE,
				    cim_intr_info) +
	      t4_handle_intr_status(adapter, CIM_HOST_UPACC_INT_CAUSE,
				    cim_upintr_info);
	if (fat)
		t4_fatal_err(adapter);
}

/*
 * ULP RX interrupt handler.
 */
static void ulprx_intr_handler(struct adapter *adapter)
{
	static const struct intr_info ulprx_intr_info[] = {
		{ 0x1800000, "ULPRX context error", -1, 1 },
		{ 0x7fffff, "ULPRX parity error", -1, 1 },
		{ 0 }
	};

	if (t4_handle_intr_status(adapter, ULP_RX_INT_CAUSE, ulprx_intr_info))
		t4_fatal_err(adapter);
}

/*
 * ULP TX interrupt handler.
 */
static void ulptx_intr_handler(struct adapter *adapter)
{
	static const struct intr_info ulptx_intr_info[] = {
		{ PBL_BOUND_ERR_CH3, "ULPTX channel 3 PBL out of bounds", -1,
		  0 },
		{ PBL_BOUND_ERR_CH2, "ULPTX channel 2 PBL out of bounds", -1,
		  0 },
		{ PBL_BOUND_ERR_CH1, "ULPTX channel 1 PBL out of bounds", -1,
		  0 },
		{ PBL_BOUND_ERR_CH0, "ULPTX channel 0 PBL out of bounds", -1,
		  0 },
		{ 0xfffffff, "ULPTX parity error", -1, 1 },
		{ 0 }
	};

	if (t4_handle_intr_status(adapter, ULP_TX_INT_CAUSE, ulptx_intr_info))
		t4_fatal_err(adapter);
}

/*
 * PM TX interrupt handler.
 */
static void pmtx_intr_handler(struct adapter *adapter)
{
	static const struct intr_info pmtx_intr_info[] = {
		{ PCMD_LEN_OVFL0, "PMTX channel 0 pcmd too large", -1, 1 },
		{ PCMD_LEN_OVFL1, "PMTX channel 1 pcmd too large", -1, 1 },
		{ PCMD_LEN_OVFL2, "PMTX channel 2 pcmd too large", -1, 1 },
		{ ZERO_C_CMD_ERROR, "PMTX 0-length pcmd", -1, 1 },
		{ PMTX_FRAMING_ERROR, "PMTX framing error", -1, 1 },
		{ OESPI_PAR_ERROR, "PMTX oespi parity error", -1, 1 },
		{ DB_OPTIONS_PAR_ERROR, "PMTX db_options parity error", -1, 1 },
		{ ICSPI_PAR_ERROR, "PMTX icspi parity error", -1, 1 },
		{ C_PCMD_PAR_ERROR, "PMTX c_pcmd parity error", -1, 1},
		{ 0 }
	};

	if (t4_handle_intr_status(adapter, PM_TX_INT_CAUSE, pmtx_intr_info))
		t4_fatal_err(adapter);
}

/*
 * PM RX interrupt handler.
 */
static void pmrx_intr_handler(struct adapter *adapter)
{
	static const struct intr_info pmrx_intr_info[] = {
		{ ZERO_E_CMD_ERROR, "PMRX 0-length pcmd", -1, 1 },
		{ PMRX_FRAMING_ERROR, "PMRX framing error", -1, 1 },
		{ OCSPI_PAR_ERROR, "PMRX ocspi parity error", -1, 1 },
		{ DB_OPTIONS_PAR_ERROR, "PMRX db_options parity error", -1, 1 },
		{ IESPI_PAR_ERROR, "PMRX iespi parity error", -1, 1 },
		{ E_PCMD_PAR_ERROR, "PMRX e_pcmd parity error", -1, 1},
		{ 0 }
	};

	if (t4_handle_intr_status(adapter, PM_RX_INT_CAUSE, pmrx_intr_info))
		t4_fatal_err(adapter);
}

/*
 * CPL switch interrupt handler.
 */
static void cplsw_intr_handler(struct adapter *adapter)
{
	static const struct intr_info cplsw_intr_info[] = {
		{ CIM_OP_MAP_PERR, "CPLSW CIM op_map parity error", -1, 1 },
		{ CIM_OVFL_ERROR, "CPLSW CIM overflow", -1, 1 },
		{ TP_FRAMING_ERROR, "CPLSW TP framing error", -1, 1 },
		{ SGE_FRAMING_ERROR, "CPLSW SGE framing error", -1, 1 },
		{ CIM_FRAMING_ERROR, "CPLSW CIM framing error", -1, 1 },
		{ ZERO_SWITCH_ERROR, "CPLSW no-switch error", -1, 1 },
		{ 0 }
	};

	if (t4_handle_intr_status(adapter, CPL_INTR_CAUSE, cplsw_intr_info))
		t4_fatal_err(adapter);
}

/*
 * LE interrupt handler.
 */
static void le_intr_handler(struct adapter *adap)
{
	static const struct intr_info le_intr_info[] = {
		{ LIPMISS, "LE LIP miss", -1, 0 },
		{ LIP0, "LE 0 LIP error", -1, 0 },
		{ PARITYERR, "LE parity error", -1, 1 },
		{ UNKNOWNCMD, "LE unknown command", -1, 1 },
		{ REQQPARERR, "LE request queue parity error", -1, 1 },
		{ 0 }
	};

	if (t4_handle_intr_status(adap, LE_DB_INT_CAUSE, le_intr_info))
		t4_fatal_err(adap);
}

/*
 * MPS interrupt handler.
 */
static void mps_intr_handler(struct adapter *adapter)
{
	static const struct intr_info mps_rx_intr_info[] = {
		{ 0xffffff, "MPS Rx parity error", -1, 1 },
		{ 0 }
	};
	static const struct intr_info mps_tx_intr_info[] = {
		{ TPFIFO, "MPS Tx TP FIFO parity error", -1, 1 },
		{ NCSIFIFO, "MPS Tx NC-SI FIFO parity error", -1, 1 },
		{ TXDATAFIFO, "MPS Tx data FIFO parity error", -1, 1 },
		{ TXDESCFIFO, "MPS Tx desc FIFO parity error", -1, 1 },
		{ BUBBLE, "MPS Tx underflow", -1, 1 },
		{ SECNTERR, "MPS Tx SOP/EOP error", -1, 1 },
		{ FRMERR, "MPS Tx framing error", -1, 1 },
		{ 0 }
	};
	static const struct intr_info mps_trc_intr_info[] = {
		{ FILTMEM, "MPS TRC filter parity error", -1, 1 },
		{ PKTFIFO, "MPS TRC packet FIFO parity error", -1, 1 },
		{ MISCPERR, "MPS TRC misc parity error", -1, 1 },
		{ 0 }
	};
	static const struct intr_info mps_stat_sram_intr_info[] = {
		{ 0x1fffff, "MPS statistics SRAM parity error", -1, 1 },
		{ 0 }
	};
	static const struct intr_info mps_stat_tx_intr_info[] = {
		{ 0xfffff, "MPS statistics Tx FIFO parity error", -1, 1 },
		{ 0 }
	};
	static const struct intr_info mps_stat_rx_intr_info[] = {
		{ 0xffffff, "MPS statistics Rx FIFO parity error", -1, 1 },
		{ 0 }
	};
	static const struct intr_info mps_cls_intr_info[] = {
		{ MATCHSRAM, "MPS match SRAM parity error", -1, 1 },
		{ MATCHTCAM, "MPS match TCAM parity error", -1, 1 },
		{ HASHSRAM, "MPS hash SRAM parity error", -1, 1 },
		{ 0 }
	};

	int fat;

	fat = t4_handle_intr_status(adapter, MPS_RX_PERR_INT_CAUSE,
				    mps_rx_intr_info) +
	      t4_handle_intr_status(adapter, MPS_TX_INT_CAUSE,
				    mps_tx_intr_info) +
	      t4_handle_intr_status(adapter, MPS_TRC_INT_CAUSE,
				    mps_trc_intr_info) +
	      t4_handle_intr_status(adapter, MPS_STAT_PERR_INT_CAUSE_SRAM,
				    mps_stat_sram_intr_info) +
	      t4_handle_intr_status(adapter, MPS_STAT_PERR_INT_CAUSE_TX_FIFO,
				    mps_stat_tx_intr_info) +
	      t4_handle_intr_status(adapter, MPS_STAT_PERR_INT_CAUSE_RX_FIFO,
				    mps_stat_rx_intr_info) +
	      t4_handle_intr_status(adapter, MPS_CLS_INT_CAUSE,
				    mps_cls_intr_info);

	t4_write_reg(adapter, MPS_INT_CAUSE, CLSINT | TRCINT |
		     RXINT | TXINT | STATINT);
	t4_read_reg(adapter, MPS_INT_CAUSE);                    /* flush */
	if (fat)
		t4_fatal_err(adapter);
}

#define MEM_INT_MASK (PERR_INT_CAUSE | ECC_CE_INT_CAUSE | ECC_UE_INT_CAUSE)

/*
 * EDC/MC interrupt handler.
 */
static void mem_intr_handler(struct adapter *adapter, int idx)
{
	static const char name[3][5] = { "EDC0", "EDC1", "MC" };

	unsigned int addr, cnt_addr, v;

	if (idx <= MEM_EDC1) {
		addr = EDC_REG(EDC_INT_CAUSE, idx);
		cnt_addr = EDC_REG(EDC_ECC_STATUS, idx);
	} else {
		addr = MC_INT_CAUSE;
		cnt_addr = MC_ECC_STATUS;
	}

	v = t4_read_reg(adapter, addr) & MEM_INT_MASK;
	if (v & PERR_INT_CAUSE)
		dev_alert(adapter->pdev_dev, "%s FIFO parity error\n",
			  name[idx]);
	if (v & ECC_CE_INT_CAUSE) {
		u32 cnt = ECC_CECNT_GET(t4_read_reg(adapter, cnt_addr));

		t4_write_reg(adapter, cnt_addr, ECC_CECNT_MASK);
		if (printk_ratelimit())
			dev_warn(adapter->pdev_dev,
				 "%u %s correctable ECC data error%s\n",
				 cnt, name[idx], cnt > 1 ? "s" : "");
	}
	if (v & ECC_UE_INT_CAUSE)
		dev_alert(adapter->pdev_dev,
			  "%s uncorrectable ECC data error\n", name[idx]);

	t4_write_reg(adapter, addr, v);
	if (v & (PERR_INT_CAUSE | ECC_UE_INT_CAUSE))
		t4_fatal_err(adapter);
}

/*
 * MA interrupt handler.
 */
static void ma_intr_handler(struct adapter *adap)
{
	u32 v, status = t4_read_reg(adap, MA_INT_CAUSE);

	if (status & MEM_PERR_INT_CAUSE)
		dev_alert(adap->pdev_dev,
			  "MA parity error, parity status %#x\n",
			  t4_read_reg(adap, MA_PARITY_ERROR_STATUS));
	if (status & MEM_WRAP_INT_CAUSE) {
		v = t4_read_reg(adap, MA_INT_WRAP_STATUS);
		dev_alert(adap->pdev_dev, "MA address wrap-around error by "
			  "client %u to address %#x\n",
			  MEM_WRAP_CLIENT_NUM_GET(v),
			  MEM_WRAP_ADDRESS_GET(v) << 4);
	}
	t4_write_reg(adap, MA_INT_CAUSE, status);
	t4_fatal_err(adap);
}

/*
 * SMB interrupt handler.
 */
static void smb_intr_handler(struct adapter *adap)
{
	static const struct intr_info smb_intr_info[] = {
		{ MSTTXFIFOPARINT, "SMB master Tx FIFO parity error", -1, 1 },
		{ MSTRXFIFOPARINT, "SMB master Rx FIFO parity error", -1, 1 },
		{ SLVFIFOPARINT, "SMB slave FIFO parity error", -1, 1 },
		{ 0 }
	};

	if (t4_handle_intr_status(adap, SMB_INT_CAUSE, smb_intr_info))
		t4_fatal_err(adap);
}

/*
 * NC-SI interrupt handler.
 */
static void ncsi_intr_handler(struct adapter *adap)
{
	static const struct intr_info ncsi_intr_info[] = {
		{ CIM_DM_PRTY_ERR, "NC-SI CIM parity error", -1, 1 },
		{ MPS_DM_PRTY_ERR, "NC-SI MPS parity error", -1, 1 },
		{ TXFIFO_PRTY_ERR, "NC-SI Tx FIFO parity error", -1, 1 },
		{ RXFIFO_PRTY_ERR, "NC-SI Rx FIFO parity error", -1, 1 },
		{ 0 }
	};

	if (t4_handle_intr_status(adap, NCSI_INT_CAUSE, ncsi_intr_info))
		t4_fatal_err(adap);
}

/*
 * XGMAC interrupt handler.
 */
static void xgmac_intr_handler(struct adapter *adap, int port)
{
	u32 v, int_cause_reg;

	if (is_t4(adap->chip))
		int_cause_reg = PORT_REG(port, XGMAC_PORT_INT_CAUSE);
	else
		int_cause_reg = T5_PORT_REG(port, MAC_PORT_INT_CAUSE);

	v = t4_read_reg(adap, int_cause_reg);

	v &= TXFIFO_PRTY_ERR | RXFIFO_PRTY_ERR;
	if (!v)
		return;

	if (v & TXFIFO_PRTY_ERR)
		dev_alert(adap->pdev_dev, "XGMAC %d Tx FIFO parity error\n",
			  port);
	if (v & RXFIFO_PRTY_ERR)
		dev_alert(adap->pdev_dev, "XGMAC %d Rx FIFO parity error\n",
			  port);
	t4_write_reg(adap, PORT_REG(port, XGMAC_PORT_INT_CAUSE), v);
	t4_fatal_err(adap);
}

/*
 * PL interrupt handler.
 */
static void pl_intr_handler(struct adapter *adap)
{
	static const struct intr_info pl_intr_info[] = {
		{ FATALPERR, "T4 fatal parity error", -1, 1 },
		{ PERRVFID, "PL VFID_MAP parity error", -1, 1 },
		{ 0 }
	};

	if (t4_handle_intr_status(adap, PL_PL_INT_CAUSE, pl_intr_info))
		t4_fatal_err(adap);
}

#define PF_INTR_MASK (PFSW)
#define GLBL_INTR_MASK (CIM | MPS | PL | PCIE | MC | EDC0 | \
		EDC1 | LE | TP | MA | PM_TX | PM_RX | ULP_RX | \
		CPL_SWITCH | SGE | ULP_TX)

/**
 *	t4_slow_intr_handler - control path interrupt handler
 *	@adapter: the adapter
 *
 *	T4 interrupt handler for non-data global interrupt events, e.g., errors.
 *	The designation 'slow' is because it involves register reads, while
 *	data interrupts typically don't involve any MMIOs.
 */
int t4_slow_intr_handler(struct adapter *adapter)
{
	u32 cause = t4_read_reg(adapter, PL_INT_CAUSE);

	if (!(cause & GLBL_INTR_MASK))
		return 0;
	if (cause & CIM)
		cim_intr_handler(adapter);
	if (cause & MPS)
		mps_intr_handler(adapter);
	if (cause & NCSI)
		ncsi_intr_handler(adapter);
	if (cause & PL)
		pl_intr_handler(adapter);
	if (cause & SMB)
		smb_intr_handler(adapter);
	if (cause & XGMAC0)
		xgmac_intr_handler(adapter, 0);
	if (cause & XGMAC1)
		xgmac_intr_handler(adapter, 1);
	if (cause & XGMAC_KR0)
		xgmac_intr_handler(adapter, 2);
	if (cause & XGMAC_KR1)
		xgmac_intr_handler(adapter, 3);
	if (cause & PCIE)
		pcie_intr_handler(adapter);
	if (cause & MC)
		mem_intr_handler(adapter, MEM_MC);
	if (cause & EDC0)
		mem_intr_handler(adapter, MEM_EDC0);
	if (cause & EDC1)
		mem_intr_handler(adapter, MEM_EDC1);
	if (cause & LE)
		le_intr_handler(adapter);
	if (cause & TP)
		tp_intr_handler(adapter);
	if (cause & MA)
		ma_intr_handler(adapter);
	if (cause & PM_TX)
		pmtx_intr_handler(adapter);
	if (cause & PM_RX)
		pmrx_intr_handler(adapter);
	if (cause & ULP_RX)
		ulprx_intr_handler(adapter);
	if (cause & CPL_SWITCH)
		cplsw_intr_handler(adapter);
	if (cause & SGE)
		sge_intr_handler(adapter);
	if (cause & ULP_TX)
		ulptx_intr_handler(adapter);

	/* Clear the interrupts just processed for which we are the master. */
	t4_write_reg(adapter, PL_INT_CAUSE, cause & GLBL_INTR_MASK);
	(void) t4_read_reg(adapter, PL_INT_CAUSE); /* flush */
	return 1;
}

/**
 *	t4_intr_enable - enable interrupts
 *	@adapter: the adapter whose interrupts should be enabled
 *
 *	Enable PF-specific interrupts for the calling function and the top-level
 *	interrupt concentrator for global interrupts.  Interrupts are already
 *	enabled at each module,	here we just enable the roots of the interrupt
 *	hierarchies.
 *
 *	Note: this function should be called only when the driver manages
 *	non PF-specific interrupts from the various HW modules.  Only one PCI
 *	function at a time should be doing this.
 */
void t4_intr_enable(struct adapter *adapter)
{
	u32 pf = SOURCEPF_GET(t4_read_reg(adapter, PL_WHOAMI));

	t4_write_reg(adapter, SGE_INT_ENABLE3, ERR_CPL_EXCEED_IQE_SIZE |
		     ERR_INVALID_CIDX_INC | ERR_CPL_OPCODE_0 |
		     ERR_DROPPED_DB | ERR_DATA_CPL_ON_HIGH_QID1 |
		     ERR_DATA_CPL_ON_HIGH_QID0 | ERR_BAD_DB_PIDX3 |
		     ERR_BAD_DB_PIDX2 | ERR_BAD_DB_PIDX1 |
		     ERR_BAD_DB_PIDX0 | ERR_ING_CTXT_PRIO |
		     ERR_EGR_CTXT_PRIO | INGRESS_SIZE_ERR |
		     DBFIFO_HP_INT | DBFIFO_LP_INT |
		     EGRESS_SIZE_ERR);
	t4_write_reg(adapter, MYPF_REG(PL_PF_INT_ENABLE), PF_INTR_MASK);
	t4_set_reg_field(adapter, PL_INT_MAP0, 0, 1 << pf);
}

/**
 *	t4_intr_disable - disable interrupts
 *	@adapter: the adapter whose interrupts should be disabled
 *
 *	Disable interrupts.  We only disable the top-level interrupt
 *	concentrators.  The caller must be a PCI function managing global
 *	interrupts.
 */
void t4_intr_disable(struct adapter *adapter)
{
	u32 pf = SOURCEPF_GET(t4_read_reg(adapter, PL_WHOAMI));

	t4_write_reg(adapter, MYPF_REG(PL_PF_INT_ENABLE), 0);
	t4_set_reg_field(adapter, PL_INT_MAP0, 1 << pf, 0);
}

/**
 *	hash_mac_addr - return the hash value of a MAC address
 *	@addr: the 48-bit Ethernet MAC address
 *
 *	Hashes a MAC address according to the hash function used by HW inexact
 *	(hash) address matching.
 */
static int hash_mac_addr(const u8 *addr)
{
	u32 a = ((u32)addr[0] << 16) | ((u32)addr[1] << 8) | addr[2];
	u32 b = ((u32)addr[3] << 16) | ((u32)addr[4] << 8) | addr[5];
	a ^= b;
	a ^= (a >> 12);
	a ^= (a >> 6);
	return a & 0x3f;
}

/**
 *	t4_config_rss_range - configure a portion of the RSS mapping table
 *	@adapter: the adapter
 *	@mbox: mbox to use for the FW command
 *	@viid: virtual interface whose RSS subtable is to be written
 *	@start: start entry in the table to write
 *	@n: how many table entries to write
 *	@rspq: values for the response queue lookup table
 *	@nrspq: number of values in @rspq
 *
 *	Programs the selected part of the VI's RSS mapping table with the
 *	provided values.  If @nrspq < @n the supplied values are used repeatedly
 *	until the full table range is populated.
 *
 *	The caller must ensure the values in @rspq are in the range allowed for
 *	@viid.
 */
int t4_config_rss_range(struct adapter *adapter, int mbox, unsigned int viid,
			int start, int n, const u16 *rspq, unsigned int nrspq)
{
	int ret;
	const u16 *rsp = rspq;
	const u16 *rsp_end = rspq + nrspq;
	struct fw_rss_ind_tbl_cmd cmd;

	memset(&cmd, 0, sizeof(cmd));
	cmd.op_to_viid = htonl(FW_CMD_OP(FW_RSS_IND_TBL_CMD) |
			       FW_CMD_REQUEST | FW_CMD_WRITE |
			       FW_RSS_IND_TBL_CMD_VIID(viid));
	cmd.retval_len16 = htonl(FW_LEN16(cmd));

	/* each fw_rss_ind_tbl_cmd takes up to 32 entries */
	while (n > 0) {
		int nq = min(n, 32);
		__be32 *qp = &cmd.iq0_to_iq2;

		cmd.niqid = htons(nq);
		cmd.startidx = htons(start);

		start += nq;
		n -= nq;

		while (nq > 0) {
			unsigned int v;

			v = FW_RSS_IND_TBL_CMD_IQ0(*rsp);
			if (++rsp >= rsp_end)
				rsp = rspq;
			v |= FW_RSS_IND_TBL_CMD_IQ1(*rsp);
			if (++rsp >= rsp_end)
				rsp = rspq;
			v |= FW_RSS_IND_TBL_CMD_IQ2(*rsp);
			if (++rsp >= rsp_end)
				rsp = rspq;

			*qp++ = htonl(v);
			nq -= 3;
		}

		ret = t4_wr_mbox(adapter, mbox, &cmd, sizeof(cmd), NULL);
		if (ret)
			return ret;
	}
	return 0;
}

/**
 *	t4_config_glbl_rss - configure the global RSS mode
 *	@adapter: the adapter
 *	@mbox: mbox to use for the FW command
 *	@mode: global RSS mode
 *	@flags: mode-specific flags
 *
 *	Sets the global RSS mode.
 */
int t4_config_glbl_rss(struct adapter *adapter, int mbox, unsigned int mode,
		       unsigned int flags)
{
	struct fw_rss_glb_config_cmd c;

	memset(&c, 0, sizeof(c));
	c.op_to_write = htonl(FW_CMD_OP(FW_RSS_GLB_CONFIG_CMD) |
			      FW_CMD_REQUEST | FW_CMD_WRITE);
	c.retval_len16 = htonl(FW_LEN16(c));
	if (mode == FW_RSS_GLB_CONFIG_CMD_MODE_MANUAL) {
		c.u.manual.mode_pkd = htonl(FW_RSS_GLB_CONFIG_CMD_MODE(mode));
	} else if (mode == FW_RSS_GLB_CONFIG_CMD_MODE_BASICVIRTUAL) {
		c.u.basicvirtual.mode_pkd =
			htonl(FW_RSS_GLB_CONFIG_CMD_MODE(mode));
		c.u.basicvirtual.synmapen_to_hashtoeplitz = htonl(flags);
	} else
		return -EINVAL;
	return t4_wr_mbox(adapter, mbox, &c, sizeof(c), NULL);
}

/**
 *	t4_tp_get_tcp_stats - read TP's TCP MIB counters
 *	@adap: the adapter
 *	@v4: holds the TCP/IP counter values
 *	@v6: holds the TCP/IPv6 counter values
 *
 *	Returns the values of TP's TCP/IP and TCP/IPv6 MIB counters.
 *	Either @v4 or @v6 may be %NULL to skip the corresponding stats.
 */
void t4_tp_get_tcp_stats(struct adapter *adap, struct tp_tcp_stats *v4,
			 struct tp_tcp_stats *v6)
{
	u32 val[TP_MIB_TCP_RXT_SEG_LO - TP_MIB_TCP_OUT_RST + 1];

#define STAT_IDX(x) ((TP_MIB_TCP_##x) - TP_MIB_TCP_OUT_RST)
#define STAT(x)     val[STAT_IDX(x)]
#define STAT64(x)   (((u64)STAT(x##_HI) << 32) | STAT(x##_LO))

	if (v4) {
		t4_read_indirect(adap, TP_MIB_INDEX, TP_MIB_DATA, val,
				 ARRAY_SIZE(val), TP_MIB_TCP_OUT_RST);
		v4->tcpOutRsts = STAT(OUT_RST);
		v4->tcpInSegs  = STAT64(IN_SEG);
		v4->tcpOutSegs = STAT64(OUT_SEG);
		v4->tcpRetransSegs = STAT64(RXT_SEG);
	}
	if (v6) {
		t4_read_indirect(adap, TP_MIB_INDEX, TP_MIB_DATA, val,
				 ARRAY_SIZE(val), TP_MIB_TCP_V6OUT_RST);
		v6->tcpOutRsts = STAT(OUT_RST);
		v6->tcpInSegs  = STAT64(IN_SEG);
		v6->tcpOutSegs = STAT64(OUT_SEG);
		v6->tcpRetransSegs = STAT64(RXT_SEG);
	}
#undef STAT64
#undef STAT
#undef STAT_IDX
}

/**
 *	t4_read_mtu_tbl - returns the values in the HW path MTU table
 *	@adap: the adapter
 *	@mtus: where to store the MTU values
 *	@mtu_log: where to store the MTU base-2 log (may be %NULL)
 *
 *	Reads the HW path MTU table.
 */
void t4_read_mtu_tbl(struct adapter *adap, u16 *mtus, u8 *mtu_log)
{
	u32 v;
	int i;

	for (i = 0; i < NMTUS; ++i) {
		t4_write_reg(adap, TP_MTU_TABLE,
			     MTUINDEX(0xff) | MTUVALUE(i));
		v = t4_read_reg(adap, TP_MTU_TABLE);
		mtus[i] = MTUVALUE_GET(v);
		if (mtu_log)
			mtu_log[i] = MTUWIDTH_GET(v);
	}
}

/**
 *	t4_tp_wr_bits_indirect - set/clear bits in an indirect TP register
 *	@adap: the adapter
 *	@addr: the indirect TP register address
 *	@mask: specifies the field within the register to modify
 *	@val: new value for the field
 *
 *	Sets a field of an indirect TP register to the given value.
 */
void t4_tp_wr_bits_indirect(struct adapter *adap, unsigned int addr,
			    unsigned int mask, unsigned int val)
{
	t4_write_reg(adap, TP_PIO_ADDR, addr);
	val |= t4_read_reg(adap, TP_PIO_DATA) & ~mask;
	t4_write_reg(adap, TP_PIO_DATA, val);
}

/**
 *	init_cong_ctrl - initialize congestion control parameters
 *	@a: the alpha values for congestion control
 *	@b: the beta values for congestion control
 *
 *	Initialize the congestion control parameters.
 */
static void init_cong_ctrl(unsigned short *a, unsigned short *b)
{
	a[0] = a[1] = a[2] = a[3] = a[4] = a[5] = a[6] = a[7] = a[8] = 1;
	a[9] = 2;
	a[10] = 3;
	a[11] = 4;
	a[12] = 5;
	a[13] = 6;
	a[14] = 7;
	a[15] = 8;
	a[16] = 9;
	a[17] = 10;
	a[18] = 14;
	a[19] = 17;
	a[20] = 21;
	a[21] = 25;
	a[22] = 30;
	a[23] = 35;
	a[24] = 45;
	a[25] = 60;
	a[26] = 80;
	a[27] = 100;
	a[28] = 200;
	a[29] = 300;
	a[30] = 400;
	a[31] = 500;

	b[0] = b[1] = b[2] = b[3] = b[4] = b[5] = b[6] = b[7] = b[8] = 0;
	b[9] = b[10] = 1;
	b[11] = b[12] = 2;
	b[13] = b[14] = b[15] = b[16] = 3;
	b[17] = b[18] = b[19] = b[20] = b[21] = 4;
	b[22] = b[23] = b[24] = b[25] = b[26] = b[27] = 5;
	b[28] = b[29] = 6;
	b[30] = b[31] = 7;
}

/* The minimum additive increment value for the congestion control table */
#define CC_MIN_INCR 2U

/**
 *	t4_load_mtus - write the MTU and congestion control HW tables
 *	@adap: the adapter
 *	@mtus: the values for the MTU table
 *	@alpha: the values for the congestion control alpha parameter
 *	@beta: the values for the congestion control beta parameter
 *
 *	Write the HW MTU table with the supplied MTUs and the high-speed
 *	congestion control table with the supplied alpha, beta, and MTUs.
 *	We write the two tables together because the additive increments
 *	depend on the MTUs.
 */
void t4_load_mtus(struct adapter *adap, const unsigned short *mtus,
		  const unsigned short *alpha, const unsigned short *beta)
{
	static const unsigned int avg_pkts[NCCTRL_WIN] = {
		2, 6, 10, 14, 20, 28, 40, 56, 80, 112, 160, 224, 320, 448, 640,
		896, 1281, 1792, 2560, 3584, 5120, 7168, 10240, 14336, 20480,
		28672, 40960, 57344, 81920, 114688, 163840, 229376
	};

	unsigned int i, w;

	for (i = 0; i < NMTUS; ++i) {
		unsigned int mtu = mtus[i];
		unsigned int log2 = fls(mtu);

		if (!(mtu & ((1 << log2) >> 2)))     /* round */
			log2--;
		t4_write_reg(adap, TP_MTU_TABLE, MTUINDEX(i) |
			     MTUWIDTH(log2) | MTUVALUE(mtu));

		for (w = 0; w < NCCTRL_WIN; ++w) {
			unsigned int inc;

			inc = max(((mtu - 40) * alpha[w]) / avg_pkts[w],
				  CC_MIN_INCR);

			t4_write_reg(adap, TP_CCTRL_TABLE, (i << 21) |
				     (w << 16) | (beta[w] << 13) | inc);
		}
	}
}

/**
 *	get_mps_bg_map - return the buffer groups associated with a port
 *	@adap: the adapter
 *	@idx: the port index
 *
 *	Returns a bitmap indicating which MPS buffer groups are associated
 *	with the given port.  Bit i is set if buffer group i is used by the
 *	port.
 */
static unsigned int get_mps_bg_map(struct adapter *adap, int idx)
{
	u32 n = NUMPORTS_GET(t4_read_reg(adap, MPS_CMN_CTL));

	if (n == 0)
		return idx == 0 ? 0xf : 0;
	if (n == 1)
		return idx < 2 ? (3 << (2 * idx)) : 0;
	return 1 << idx;
}

/**
 *	t4_get_port_stats - collect port statistics
 *	@adap: the adapter
 *	@idx: the port index
 *	@p: the stats structure to fill
 *
 *	Collect statistics related to the given port from HW.
 */
void t4_get_port_stats(struct adapter *adap, int idx, struct port_stats *p)
{
	u32 bgmap = get_mps_bg_map(adap, idx);

#define GET_STAT(name) \
	t4_read_reg64(adap, \
	(is_t4(adap->chip) ? PORT_REG(idx, MPS_PORT_STAT_##name##_L) : \
	T5_PORT_REG(idx, MPS_PORT_STAT_##name##_L)))
#define GET_STAT_COM(name) t4_read_reg64(adap, MPS_STAT_##name##_L)

	p->tx_octets           = GET_STAT(TX_PORT_BYTES);
	p->tx_frames           = GET_STAT(TX_PORT_FRAMES);
	p->tx_bcast_frames     = GET_STAT(TX_PORT_BCAST);
	p->tx_mcast_frames     = GET_STAT(TX_PORT_MCAST);
	p->tx_ucast_frames     = GET_STAT(TX_PORT_UCAST);
	p->tx_error_frames     = GET_STAT(TX_PORT_ERROR);
	p->tx_frames_64        = GET_STAT(TX_PORT_64B);
	p->tx_frames_65_127    = GET_STAT(TX_PORT_65B_127B);
	p->tx_frames_128_255   = GET_STAT(TX_PORT_128B_255B);
	p->tx_frames_256_511   = GET_STAT(TX_PORT_256B_511B);
	p->tx_frames_512_1023  = GET_STAT(TX_PORT_512B_1023B);
	p->tx_frames_1024_1518 = GET_STAT(TX_PORT_1024B_1518B);
	p->tx_frames_1519_max  = GET_STAT(TX_PORT_1519B_MAX);
	p->tx_drop             = GET_STAT(TX_PORT_DROP);
	p->tx_pause            = GET_STAT(TX_PORT_PAUSE);
	p->tx_ppp0             = GET_STAT(TX_PORT_PPP0);
	p->tx_ppp1             = GET_STAT(TX_PORT_PPP1);
	p->tx_ppp2             = GET_STAT(TX_PORT_PPP2);
	p->tx_ppp3             = GET_STAT(TX_PORT_PPP3);
	p->tx_ppp4             = GET_STAT(TX_PORT_PPP4);
	p->tx_ppp5             = GET_STAT(TX_PORT_PPP5);
	p->tx_ppp6             = GET_STAT(TX_PORT_PPP6);
	p->tx_ppp7             = GET_STAT(TX_PORT_PPP7);

	p->rx_octets           = GET_STAT(RX_PORT_BYTES);
	p->rx_frames           = GET_STAT(RX_PORT_FRAMES);
	p->rx_bcast_frames     = GET_STAT(RX_PORT_BCAST);
	p->rx_mcast_frames     = GET_STAT(RX_PORT_MCAST);
	p->rx_ucast_frames     = GET_STAT(RX_PORT_UCAST);
	p->rx_too_long         = GET_STAT(RX_PORT_MTU_ERROR);
	p->rx_jabber           = GET_STAT(RX_PORT_MTU_CRC_ERROR);
	p->rx_fcs_err          = GET_STAT(RX_PORT_CRC_ERROR);
	p->rx_len_err          = GET_STAT(RX_PORT_LEN_ERROR);
	p->rx_symbol_err       = GET_STAT(RX_PORT_SYM_ERROR);
	p->rx_runt             = GET_STAT(RX_PORT_LESS_64B);
	p->rx_frames_64        = GET_STAT(RX_PORT_64B);
	p->rx_frames_65_127    = GET_STAT(RX_PORT_65B_127B);
	p->rx_frames_128_255   = GET_STAT(RX_PORT_128B_255B);
	p->rx_frames_256_511   = GET_STAT(RX_PORT_256B_511B);
	p->rx_frames_512_1023  = GET_STAT(RX_PORT_512B_1023B);
	p->rx_frames_1024_1518 = GET_STAT(RX_PORT_1024B_1518B);
	p->rx_frames_1519_max  = GET_STAT(RX_PORT_1519B_MAX);
	p->rx_pause            = GET_STAT(RX_PORT_PAUSE);
	p->rx_ppp0             = GET_STAT(RX_PORT_PPP0);
	p->rx_ppp1             = GET_STAT(RX_PORT_PPP1);
	p->rx_ppp2             = GET_STAT(RX_PORT_PPP2);
	p->rx_ppp3             = GET_STAT(RX_PORT_PPP3);
	p->rx_ppp4             = GET_STAT(RX_PORT_PPP4);
	p->rx_ppp5             = GET_STAT(RX_PORT_PPP5);
	p->rx_ppp6             = GET_STAT(RX_PORT_PPP6);
	p->rx_ppp7             = GET_STAT(RX_PORT_PPP7);

	p->rx_ovflow0 = (bgmap & 1) ? GET_STAT_COM(RX_BG_0_MAC_DROP_FRAME) : 0;
	p->rx_ovflow1 = (bgmap & 2) ? GET_STAT_COM(RX_BG_1_MAC_DROP_FRAME) : 0;
	p->rx_ovflow2 = (bgmap & 4) ? GET_STAT_COM(RX_BG_2_MAC_DROP_FRAME) : 0;
	p->rx_ovflow3 = (bgmap & 8) ? GET_STAT_COM(RX_BG_3_MAC_DROP_FRAME) : 0;
	p->rx_trunc0 = (bgmap & 1) ? GET_STAT_COM(RX_BG_0_MAC_TRUNC_FRAME) : 0;
	p->rx_trunc1 = (bgmap & 2) ? GET_STAT_COM(RX_BG_1_MAC_TRUNC_FRAME) : 0;
	p->rx_trunc2 = (bgmap & 4) ? GET_STAT_COM(RX_BG_2_MAC_TRUNC_FRAME) : 0;
	p->rx_trunc3 = (bgmap & 8) ? GET_STAT_COM(RX_BG_3_MAC_TRUNC_FRAME) : 0;

#undef GET_STAT
#undef GET_STAT_COM
}

/**
 *	t4_wol_magic_enable - enable/disable magic packet WoL
 *	@adap: the adapter
 *	@port: the physical port index
 *	@addr: MAC address expected in magic packets, %NULL to disable
 *
 *	Enables/disables magic packet wake-on-LAN for the selected port.
 */
void t4_wol_magic_enable(struct adapter *adap, unsigned int port,
			 const u8 *addr)
{
	u32 mag_id_reg_l, mag_id_reg_h, port_cfg_reg;

	if (is_t4(adap->chip)) {
		mag_id_reg_l = PORT_REG(port, XGMAC_PORT_MAGIC_MACID_LO);
		mag_id_reg_h = PORT_REG(port, XGMAC_PORT_MAGIC_MACID_HI);
		port_cfg_reg = PORT_REG(port, XGMAC_PORT_CFG2);
	} else {
		mag_id_reg_l = T5_PORT_REG(port, MAC_PORT_MAGIC_MACID_LO);
		mag_id_reg_h = T5_PORT_REG(port, MAC_PORT_MAGIC_MACID_HI);
		port_cfg_reg = T5_PORT_REG(port, MAC_PORT_CFG2);
	}

	if (addr) {
		t4_write_reg(adap, mag_id_reg_l,
			     (addr[2] << 24) | (addr[3] << 16) |
			     (addr[4] << 8) | addr[5]);
		t4_write_reg(adap, mag_id_reg_h,
			     (addr[0] << 8) | addr[1]);
	}
	t4_set_reg_field(adap, port_cfg_reg, MAGICEN,
			 addr ? MAGICEN : 0);
}

/**
 *	t4_wol_pat_enable - enable/disable pattern-based WoL
 *	@adap: the adapter
 *	@port: the physical port index
 *	@map: bitmap of which HW pattern filters to set
 *	@mask0: byte mask for bytes 0-63 of a packet
 *	@mask1: byte mask for bytes 64-127 of a packet
 *	@crc: Ethernet CRC for selected bytes
 *	@enable: enable/disable switch
 *
 *	Sets the pattern filters indicated in @map to mask out the bytes
 *	specified in @mask0/@mask1 in received packets and compare the CRC of
 *	the resulting packet against @crc.  If @enable is %true pattern-based
 *	WoL is enabled, otherwise disabled.
 */
int t4_wol_pat_enable(struct adapter *adap, unsigned int port, unsigned int map,
		      u64 mask0, u64 mask1, unsigned int crc, bool enable)
{
	int i;
	u32 port_cfg_reg;

	if (is_t4(adap->chip))
		port_cfg_reg = PORT_REG(port, XGMAC_PORT_CFG2);
	else
		port_cfg_reg = T5_PORT_REG(port, MAC_PORT_CFG2);

	if (!enable) {
		t4_set_reg_field(adap, port_cfg_reg, PATEN, 0);
		return 0;
	}
	if (map > 0xff)
		return -EINVAL;

#define EPIO_REG(name) \
	(is_t4(adap->chip) ? PORT_REG(port, XGMAC_PORT_EPIO_##name) : \
	T5_PORT_REG(port, MAC_PORT_EPIO_##name))

	t4_write_reg(adap, EPIO_REG(DATA1), mask0 >> 32);
	t4_write_reg(adap, EPIO_REG(DATA2), mask1);
	t4_write_reg(adap, EPIO_REG(DATA3), mask1 >> 32);

	for (i = 0; i < NWOL_PAT; i++, map >>= 1) {
		if (!(map & 1))
			continue;

		/* write byte masks */
		t4_write_reg(adap, EPIO_REG(DATA0), mask0);
		t4_write_reg(adap, EPIO_REG(OP), ADDRESS(i) | EPIOWR);
		t4_read_reg(adap, EPIO_REG(OP));                /* flush */
		if (t4_read_reg(adap, EPIO_REG(OP)) & SF_BUSY)
			return -ETIMEDOUT;

		/* write CRC */
		t4_write_reg(adap, EPIO_REG(DATA0), crc);
		t4_write_reg(adap, EPIO_REG(OP), ADDRESS(i + 32) | EPIOWR);
		t4_read_reg(adap, EPIO_REG(OP));                /* flush */
		if (t4_read_reg(adap, EPIO_REG(OP)) & SF_BUSY)
			return -ETIMEDOUT;
	}
#undef EPIO_REG

	t4_set_reg_field(adap, PORT_REG(port, XGMAC_PORT_CFG2), 0, PATEN);
	return 0;
}

/*     t4_mk_filtdelwr - create a delete filter WR
 *     @ftid: the filter ID
 *     @wr: the filter work request to populate
 *     @qid: ingress queue to receive the delete notification
 *
 *     Creates a filter work request to delete the supplied filter.  If @qid is
 *     negative the delete notification is suppressed.
 */
void t4_mk_filtdelwr(unsigned int ftid, struct fw_filter_wr *wr, int qid)
{
	memset(wr, 0, sizeof(*wr));
	wr->op_pkd = htonl(FW_WR_OP(FW_FILTER_WR));
	wr->len16_pkd = htonl(FW_WR_LEN16(sizeof(*wr) / 16));
	wr->tid_to_iq = htonl(V_FW_FILTER_WR_TID(ftid) |
			V_FW_FILTER_WR_NOREPLY(qid < 0));
	wr->del_filter_to_l2tix = htonl(F_FW_FILTER_WR_DEL_FILTER);
	if (qid >= 0)
		wr->rx_chan_rx_rpl_iq = htons(V_FW_FILTER_WR_RX_RPL_IQ(qid));
}

#define INIT_CMD(var, cmd, rd_wr) do { \
	(var).op_to_write = htonl(FW_CMD_OP(FW_##cmd##_CMD) | \
				  FW_CMD_REQUEST | FW_CMD_##rd_wr); \
	(var).retval_len16 = htonl(FW_LEN16(var)); \
} while (0)

int t4_fwaddrspace_write(struct adapter *adap, unsigned int mbox,
			  u32 addr, u32 val)
{
	struct fw_ldst_cmd c;

	memset(&c, 0, sizeof(c));
	c.op_to_addrspace = htonl(FW_CMD_OP(FW_LDST_CMD) | FW_CMD_REQUEST |
			    FW_CMD_WRITE |
			    FW_LDST_CMD_ADDRSPACE(FW_LDST_ADDRSPC_FIRMWARE));
	c.cycles_to_len16 = htonl(FW_LEN16(c));
	c.u.addrval.addr = htonl(addr);
	c.u.addrval.val = htonl(val);

	return t4_wr_mbox(adap, mbox, &c, sizeof(c), NULL);
}

/**
 *     t4_mem_win_read_len - read memory through PCIE memory window
 *     @adap: the adapter
 *     @addr: address of first byte requested aligned on 32b.
 *     @data: len bytes to hold the data read
 *     @len: amount of data to read from window.  Must be <=
 *            MEMWIN0_APERATURE after adjusting for 16B for T4 and
 *            128B for T5 alignment requirements of the the memory window.
 *
 *     Read len bytes of data from MC starting at @addr.
 */
int t4_mem_win_read_len(struct adapter *adap, u32 addr, __be32 *data, int len)
{
	int i, off;
	u32 win_pf = is_t4(adap->chip) ? 0 : V_PFNUM(adap->fn);

	/* Align on a 2KB boundary.
	 */
	off = addr & MEMWIN0_APERTURE;
	if ((addr & 3) || (len + off) > MEMWIN0_APERTURE)
		return -EINVAL;

	t4_write_reg(adap, PCIE_MEM_ACCESS_OFFSET,
		     (addr & ~MEMWIN0_APERTURE) | win_pf);
	t4_read_reg(adap, PCIE_MEM_ACCESS_OFFSET);

	for (i = 0; i < len; i += 4)
		*data++ = (__force __be32) t4_read_reg(adap,
						(MEMWIN0_BASE + off + i));

	return 0;
}

/**
 *	t4_mdio_rd - read a PHY register through MDIO
 *	@adap: the adapter
 *	@mbox: mailbox to use for the FW command
 *	@phy_addr: the PHY address
 *	@mmd: the PHY MMD to access (0 for clause 22 PHYs)
 *	@reg: the register to read
 *	@valp: where to store the value
 *
 *	Issues a FW command through the given mailbox to read a PHY register.
 */
int t4_mdio_rd(struct adapter *adap, unsigned int mbox, unsigned int phy_addr,
	       unsigned int mmd, unsigned int reg, u16 *valp)
{
	int ret;
	struct fw_ldst_cmd c;

	memset(&c, 0, sizeof(c));
	c.op_to_addrspace = htonl(FW_CMD_OP(FW_LDST_CMD) | FW_CMD_REQUEST |
		FW_CMD_READ | FW_LDST_CMD_ADDRSPACE(FW_LDST_ADDRSPC_MDIO));
	c.cycles_to_len16 = htonl(FW_LEN16(c));
	c.u.mdio.paddr_mmd = htons(FW_LDST_CMD_PADDR(phy_addr) |
				   FW_LDST_CMD_MMD(mmd));
	c.u.mdio.raddr = htons(reg);

	ret = t4_wr_mbox(adap, mbox, &c, sizeof(c), &c);
	if (ret == 0)
		*valp = ntohs(c.u.mdio.rval);
	return ret;
}

/**
 *	t4_mdio_wr - write a PHY register through MDIO
 *	@adap: the adapter
 *	@mbox: mailbox to use for the FW command
 *	@phy_addr: the PHY address
 *	@mmd: the PHY MMD to access (0 for clause 22 PHYs)
 *	@reg: the register to write
 *	@valp: value to write
 *
 *	Issues a FW command through the given mailbox to write a PHY register.
 */
int t4_mdio_wr(struct adapter *adap, unsigned int mbox, unsigned int phy_addr,
	       unsigned int mmd, unsigned int reg, u16 val)
{
	struct fw_ldst_cmd c;

	memset(&c, 0, sizeof(c));
	c.op_to_addrspace = htonl(FW_CMD_OP(FW_LDST_CMD) | FW_CMD_REQUEST |
		FW_CMD_WRITE | FW_LDST_CMD_ADDRSPACE(FW_LDST_ADDRSPC_MDIO));
	c.cycles_to_len16 = htonl(FW_LEN16(c));
	c.u.mdio.paddr_mmd = htons(FW_LDST_CMD_PADDR(phy_addr) |
				   FW_LDST_CMD_MMD(mmd));
	c.u.mdio.raddr = htons(reg);
	c.u.mdio.rval = htons(val);

	return t4_wr_mbox(adap, mbox, &c, sizeof(c), NULL);
}

/**
 *      t4_fw_hello - establish communication with FW
 *      @adap: the adapter
 *      @mbox: mailbox to use for the FW command
 *      @evt_mbox: mailbox to receive async FW events
 *      @master: specifies the caller's willingness to be the device master
 *	@state: returns the current device state (if non-NULL)
 *
 *	Issues a command to establish communication with FW.  Returns either
 *	an error (negative integer) or the mailbox of the Master PF.
 */
int t4_fw_hello(struct adapter *adap, unsigned int mbox, unsigned int evt_mbox,
		enum dev_master master, enum dev_state *state)
{
	int ret;
	struct fw_hello_cmd c;
	u32 v;
	unsigned int master_mbox;
	int retries = FW_CMD_HELLO_RETRIES;

retry:
	memset(&c, 0, sizeof(c));
	INIT_CMD(c, HELLO, WRITE);
	c.err_to_clearinit = htonl(
		FW_HELLO_CMD_MASTERDIS(master == MASTER_CANT) |
		FW_HELLO_CMD_MASTERFORCE(master == MASTER_MUST) |
		FW_HELLO_CMD_MBMASTER(master == MASTER_MUST ? mbox :
				      FW_HELLO_CMD_MBMASTER_MASK) |
		FW_HELLO_CMD_MBASYNCNOT(evt_mbox) |
		FW_HELLO_CMD_STAGE(fw_hello_cmd_stage_os) |
		FW_HELLO_CMD_CLEARINIT);

	/*
	 * Issue the HELLO command to the firmware.  If it's not successful
	 * but indicates that we got a "busy" or "timeout" condition, retry
	 * the HELLO until we exhaust our retry limit.
	 */
	ret = t4_wr_mbox(adap, mbox, &c, sizeof(c), &c);
	if (ret < 0) {
		if ((ret == -EBUSY || ret == -ETIMEDOUT) && retries-- > 0)
			goto retry;
		return ret;
	}

	v = ntohl(c.err_to_clearinit);
	master_mbox = FW_HELLO_CMD_MBMASTER_GET(v);
	if (state) {
		if (v & FW_HELLO_CMD_ERR)
			*state = DEV_STATE_ERR;
		else if (v & FW_HELLO_CMD_INIT)
			*state = DEV_STATE_INIT;
		else
			*state = DEV_STATE_UNINIT;
	}

	/*
	 * If we're not the Master PF then we need to wait around for the
	 * Master PF Driver to finish setting up the adapter.
	 *
	 * Note that we also do this wait if we're a non-Master-capable PF and
	 * there is no current Master PF; a Master PF may show up momentarily
	 * and we wouldn't want to fail pointlessly.  (This can happen when an
	 * OS loads lots of different drivers rapidly at the same time).  In
	 * this case, the Master PF returned by the firmware will be
	 * FW_PCIE_FW_MASTER_MASK so the test below will work ...
	 */
	if ((v & (FW_HELLO_CMD_ERR|FW_HELLO_CMD_INIT)) == 0 &&
	    master_mbox != mbox) {
		int waiting = FW_CMD_HELLO_TIMEOUT;

		/*
		 * Wait for the firmware to either indicate an error or
		 * initialized state.  If we see either of these we bail out
		 * and report the issue to the caller.  If we exhaust the
		 * "hello timeout" and we haven't exhausted our retries, try
		 * again.  Otherwise bail with a timeout error.
		 */
		for (;;) {
			u32 pcie_fw;

			msleep(50);
			waiting -= 50;

			/*
			 * If neither Error nor Initialialized are indicated
			 * by the firmware keep waiting till we exaust our
			 * timeout ... and then retry if we haven't exhausted
			 * our retries ...
			 */
			pcie_fw = t4_read_reg(adap, MA_PCIE_FW);
			if (!(pcie_fw & (FW_PCIE_FW_ERR|FW_PCIE_FW_INIT))) {
				if (waiting <= 0) {
					if (retries-- > 0)
						goto retry;

					return -ETIMEDOUT;
				}
				continue;
			}

			/*
			 * We either have an Error or Initialized condition
			 * report errors preferentially.
			 */
			if (state) {
				if (pcie_fw & FW_PCIE_FW_ERR)
					*state = DEV_STATE_ERR;
				else if (pcie_fw & FW_PCIE_FW_INIT)
					*state = DEV_STATE_INIT;
			}

			/*
			 * If we arrived before a Master PF was selected and
			 * there's not a valid Master PF, grab its identity
			 * for our caller.
			 */
			if (master_mbox == FW_PCIE_FW_MASTER_MASK &&
			    (pcie_fw & FW_PCIE_FW_MASTER_VLD))
				master_mbox = FW_PCIE_FW_MASTER_GET(pcie_fw);
			break;
		}
	}

	return master_mbox;
}

/**
 *	t4_fw_bye - end communication with FW
 *	@adap: the adapter
 *	@mbox: mailbox to use for the FW command
 *
 *	Issues a command to terminate communication with FW.
 */
int t4_fw_bye(struct adapter *adap, unsigned int mbox)
{
	struct fw_bye_cmd c;

	memset(&c, 0, sizeof(c));
	INIT_CMD(c, BYE, WRITE);
	return t4_wr_mbox(adap, mbox, &c, sizeof(c), NULL);
}

/**
 *	t4_init_cmd - ask FW to initialize the device
 *	@adap: the adapter
 *	@mbox: mailbox to use for the FW command
 *
 *	Issues a command to FW to partially initialize the device.  This
 *	performs initialization that generally doesn't depend on user input.
 */
int t4_early_init(struct adapter *adap, unsigned int mbox)
{
	struct fw_initialize_cmd c;

	memset(&c, 0, sizeof(c));
	INIT_CMD(c, INITIALIZE, WRITE);
	return t4_wr_mbox(adap, mbox, &c, sizeof(c), NULL);
}

/**
 *	t4_fw_reset - issue a reset to FW
 *	@adap: the adapter
 *	@mbox: mailbox to use for the FW command
 *	@reset: specifies the type of reset to perform
 *
 *	Issues a reset command of the specified type to FW.
 */
int t4_fw_reset(struct adapter *adap, unsigned int mbox, int reset)
{
	struct fw_reset_cmd c;

	memset(&c, 0, sizeof(c));
	INIT_CMD(c, RESET, WRITE);
	c.val = htonl(reset);
	return t4_wr_mbox(adap, mbox, &c, sizeof(c), NULL);
}

/**
 *	t4_fw_halt - issue a reset/halt to FW and put uP into RESET
 *	@adap: the adapter
 *	@mbox: mailbox to use for the FW RESET command (if desired)
 *	@force: force uP into RESET even if FW RESET command fails
 *
 *	Issues a RESET command to firmware (if desired) with a HALT indication
 *	and then puts the microprocessor into RESET state.  The RESET command
 *	will only be issued if a legitimate mailbox is provided (mbox <=
 *	FW_PCIE_FW_MASTER_MASK).
 *
 *	This is generally used in order for the host to safely manipulate the
 *	adapter without fear of conflicting with whatever the firmware might
 *	be doing.  The only way out of this state is to RESTART the firmware
 *	...
 */
int t4_fw_halt(struct adapter *adap, unsigned int mbox, int force)
{
	int ret = 0;

	/*
	 * If a legitimate mailbox is provided, issue a RESET command
	 * with a HALT indication.
	 */
	if (mbox <= FW_PCIE_FW_MASTER_MASK) {
		struct fw_reset_cmd c;

		memset(&c, 0, sizeof(c));
		INIT_CMD(c, RESET, WRITE);
		c.val = htonl(PIORST | PIORSTMODE);
		c.halt_pkd = htonl(FW_RESET_CMD_HALT(1U));
		ret = t4_wr_mbox(adap, mbox, &c, sizeof(c), NULL);
	}

	/*
	 * Normally we won't complete the operation if the firmware RESET
	 * command fails but if our caller insists we'll go ahead and put the
	 * uP into RESET.  This can be useful if the firmware is hung or even
	 * missing ...  We'll have to take the risk of putting the uP into
	 * RESET without the cooperation of firmware in that case.
	 *
	 * We also force the firmware's HALT flag to be on in case we bypassed
	 * the firmware RESET command above or we're dealing with old firmware
	 * which doesn't have the HALT capability.  This will serve as a flag
	 * for the incoming firmware to know that it's coming out of a HALT
	 * rather than a RESET ... if it's new enough to understand that ...
	 */
	if (ret == 0 || force) {
		t4_set_reg_field(adap, CIM_BOOT_CFG, UPCRST, UPCRST);
		t4_set_reg_field(adap, PCIE_FW, FW_PCIE_FW_HALT,
				 FW_PCIE_FW_HALT);
	}

	/*
	 * And we always return the result of the firmware RESET command
	 * even when we force the uP into RESET ...
	 */
	return ret;
}

/**
 *	t4_fw_restart - restart the firmware by taking the uP out of RESET
 *	@adap: the adapter
 *	@reset: if we want to do a RESET to restart things
 *
 *	Restart firmware previously halted by t4_fw_halt().  On successful
 *	return the previous PF Master remains as the new PF Master and there
 *	is no need to issue a new HELLO command, etc.
 *
 *	We do this in two ways:
 *
 *	 1. If we're dealing with newer firmware we'll simply want to take
 *	    the chip's microprocessor out of RESET.  This will cause the
 *	    firmware to start up from its start vector.  And then we'll loop
 *	    until the firmware indicates it's started again (PCIE_FW.HALT
 *	    reset to 0) or we timeout.
 *
 *	 2. If we're dealing with older firmware then we'll need to RESET
 *	    the chip since older firmware won't recognize the PCIE_FW.HALT
 *	    flag and automatically RESET itself on startup.
 */
int t4_fw_restart(struct adapter *adap, unsigned int mbox, int reset)
{
	if (reset) {
		/*
		 * Since we're directing the RESET instead of the firmware
		 * doing it automatically, we need to clear the PCIE_FW.HALT
		 * bit.
		 */
		t4_set_reg_field(adap, PCIE_FW, FW_PCIE_FW_HALT, 0);

		/*
		 * If we've been given a valid mailbox, first try to get the
		 * firmware to do the RESET.  If that works, great and we can
		 * return success.  Otherwise, if we haven't been given a
		 * valid mailbox or the RESET command failed, fall back to
		 * hitting the chip with a hammer.
		 */
		if (mbox <= FW_PCIE_FW_MASTER_MASK) {
			t4_set_reg_field(adap, CIM_BOOT_CFG, UPCRST, 0);
			msleep(100);
			if (t4_fw_reset(adap, mbox,
					PIORST | PIORSTMODE) == 0)
				return 0;
		}

		t4_write_reg(adap, PL_RST, PIORST | PIORSTMODE);
		msleep(2000);
	} else {
		int ms;

		t4_set_reg_field(adap, CIM_BOOT_CFG, UPCRST, 0);
		for (ms = 0; ms < FW_CMD_MAX_TIMEOUT; ) {
			if (!(t4_read_reg(adap, PCIE_FW) & FW_PCIE_FW_HALT))
				return 0;
			msleep(100);
			ms += 100;
		}
		return -ETIMEDOUT;
	}
	return 0;
}

/**
 *	t4_fw_upgrade - perform all of the steps necessary to upgrade FW
 *	@adap: the adapter
 *	@mbox: mailbox to use for the FW RESET command (if desired)
 *	@fw_data: the firmware image to write
 *	@size: image size
 *	@force: force upgrade even if firmware doesn't cooperate
 *
 *	Perform all of the steps necessary for upgrading an adapter's
 *	firmware image.  Normally this requires the cooperation of the
 *	existing firmware in order to halt all existing activities
 *	but if an invalid mailbox token is passed in we skip that step
 *	(though we'll still put the adapter microprocessor into RESET in
 *	that case).
 *
 *	On successful return the new firmware will have been loaded and
 *	the adapter will have been fully RESET losing all previous setup
 *	state.  On unsuccessful return the adapter may be completely hosed ...
 *	positive errno indicates that the adapter is ~probably~ intact, a
 *	negative errno indicates that things are looking bad ...
 */
int t4_fw_upgrade(struct adapter *adap, unsigned int mbox,
		  const u8 *fw_data, unsigned int size, int force)
{
	const struct fw_hdr *fw_hdr = (const struct fw_hdr *)fw_data;
	int reset, ret;

	ret = t4_fw_halt(adap, mbox, force);
	if (ret < 0 && !force)
		return ret;

	ret = t4_load_fw(adap, fw_data, size);
	if (ret < 0)
		return ret;

	/*
	 * Older versions of the firmware don't understand the new
	 * PCIE_FW.HALT flag and so won't know to perform a RESET when they
	 * restart.  So for newly loaded older firmware we'll have to do the
	 * RESET for it so it starts up on a clean slate.  We can tell if
	 * the newly loaded firmware will handle this right by checking
	 * its header flags to see if it advertises the capability.
	 */
	reset = ((ntohl(fw_hdr->flags) & FW_HDR_FLAGS_RESET_HALT) == 0);
	return t4_fw_restart(adap, mbox, reset);
}


/**
 *	t4_fw_config_file - setup an adapter via a Configuration File
 *	@adap: the adapter
 *	@mbox: mailbox to use for the FW command
 *	@mtype: the memory type where the Configuration File is located
 *	@maddr: the memory address where the Configuration File is located
 *	@finiver: return value for CF [fini] version
 *	@finicsum: return value for CF [fini] checksum
 *	@cfcsum: return value for CF computed checksum
 *
 *	Issue a command to get the firmware to process the Configuration
 *	File located at the specified mtype/maddress.  If the Configuration
 *	File is processed successfully and return value pointers are
 *	provided, the Configuration File "[fini] section version and
 *	checksum values will be returned along with the computed checksum.
 *	It's up to the caller to decide how it wants to respond to the
 *	checksums not matching but it recommended that a prominant warning
 *	be emitted in order to help people rapidly identify changed or
 *	corrupted Configuration Files.
 *
 *	Also note that it's possible to modify things like "niccaps",
 *	"toecaps",etc. between processing the Configuration File and telling
 *	the firmware to use the new configuration.  Callers which want to
 *	do this will need to "hand-roll" their own CAPS_CONFIGS commands for
 *	Configuration Files if they want to do this.
 */
int t4_fw_config_file(struct adapter *adap, unsigned int mbox,
		      unsigned int mtype, unsigned int maddr,
		      u32 *finiver, u32 *finicsum, u32 *cfcsum)
{
	struct fw_caps_config_cmd caps_cmd;
	int ret;

	/*
	 * Tell the firmware to process the indicated Configuration File.
	 * If there are no errors and the caller has provided return value
	 * pointers for the [fini] section version, checksum and computed
	 * checksum, pass those back to the caller.
	 */
	memset(&caps_cmd, 0, sizeof(caps_cmd));
	caps_cmd.op_to_write =
		htonl(FW_CMD_OP(FW_CAPS_CONFIG_CMD) |
		      FW_CMD_REQUEST |
		      FW_CMD_READ);
	caps_cmd.cfvalid_to_len16 =
		htonl(FW_CAPS_CONFIG_CMD_CFVALID |
		      FW_CAPS_CONFIG_CMD_MEMTYPE_CF(mtype) |
		      FW_CAPS_CONFIG_CMD_MEMADDR64K_CF(maddr >> 16) |
		      FW_LEN16(caps_cmd));
	ret = t4_wr_mbox(adap, mbox, &caps_cmd, sizeof(caps_cmd), &caps_cmd);
	if (ret < 0)
		return ret;

	if (finiver)
		*finiver = ntohl(caps_cmd.finiver);
	if (finicsum)
		*finicsum = ntohl(caps_cmd.finicsum);
	if (cfcsum)
		*cfcsum = ntohl(caps_cmd.cfcsum);

	/*
	 * And now tell the firmware to use the configuration we just loaded.
	 */
	caps_cmd.op_to_write =
		htonl(FW_CMD_OP(FW_CAPS_CONFIG_CMD) |
		      FW_CMD_REQUEST |
		      FW_CMD_WRITE);
	caps_cmd.cfvalid_to_len16 = htonl(FW_LEN16(caps_cmd));
	return t4_wr_mbox(adap, mbox, &caps_cmd, sizeof(caps_cmd), NULL);
}

/**
 *	t4_fixup_host_params - fix up host-dependent parameters
 *	@adap: the adapter
 *	@page_size: the host's Base Page Size
 *	@cache_line_size: the host's Cache Line Size
 *
 *	Various registers in T4 contain values which are dependent on the
 *	host's Base Page and Cache Line Sizes.  This function will fix all of
 *	those registers with the appropriate values as passed in ...
 */
int t4_fixup_host_params(struct adapter *adap, unsigned int page_size,
			 unsigned int cache_line_size)
{
	unsigned int page_shift = fls(page_size) - 1;
	unsigned int sge_hps = page_shift - 10;
	unsigned int stat_len = cache_line_size > 64 ? 128 : 64;
	unsigned int fl_align = cache_line_size < 32 ? 32 : cache_line_size;
	unsigned int fl_align_log = fls(fl_align) - 1;

	t4_write_reg(adap, SGE_HOST_PAGE_SIZE,
		     HOSTPAGESIZEPF0(sge_hps) |
		     HOSTPAGESIZEPF1(sge_hps) |
		     HOSTPAGESIZEPF2(sge_hps) |
		     HOSTPAGESIZEPF3(sge_hps) |
		     HOSTPAGESIZEPF4(sge_hps) |
		     HOSTPAGESIZEPF5(sge_hps) |
		     HOSTPAGESIZEPF6(sge_hps) |
		     HOSTPAGESIZEPF7(sge_hps));

	t4_set_reg_field(adap, SGE_CONTROL,
			 INGPADBOUNDARY_MASK |
			 EGRSTATUSPAGESIZE_MASK,
			 INGPADBOUNDARY(fl_align_log - 5) |
			 EGRSTATUSPAGESIZE(stat_len != 64));

	/*
	 * Adjust various SGE Free List Host Buffer Sizes.
	 *
	 * This is something of a crock since we're using fixed indices into
	 * the array which are also known by the sge.c code and the T4
	 * Firmware Configuration File.  We need to come up with a much better
	 * approach to managing this array.  For now, the first four entries
	 * are:
	 *
	 *   0: Host Page Size
	 *   1: 64KB
	 *   2: Buffer size corresponding to 1500 byte MTU (unpacked mode)
	 *   3: Buffer size corresponding to 9000 byte MTU (unpacked mode)
	 *
	 * For the single-MTU buffers in unpacked mode we need to include
	 * space for the SGE Control Packet Shift, 14 byte Ethernet header,
	 * possible 4 byte VLAN tag, all rounded up to the next Ingress Packet
	 * Padding boundry.  All of these are accommodated in the Factory
	 * Default Firmware Configuration File but we need to adjust it for
	 * this host's cache line size.
	 */
	t4_write_reg(adap, SGE_FL_BUFFER_SIZE0, page_size);
	t4_write_reg(adap, SGE_FL_BUFFER_SIZE2,
		     (t4_read_reg(adap, SGE_FL_BUFFER_SIZE2) + fl_align-1)
		     & ~(fl_align-1));
	t4_write_reg(adap, SGE_FL_BUFFER_SIZE3,
		     (t4_read_reg(adap, SGE_FL_BUFFER_SIZE3) + fl_align-1)
		     & ~(fl_align-1));

	t4_write_reg(adap, ULP_RX_TDDP_PSZ, HPZ0(page_shift - 12));

	return 0;
}

/**
 *	t4_fw_initialize - ask FW to initialize the device
 *	@adap: the adapter
 *	@mbox: mailbox to use for the FW command
 *
 *	Issues a command to FW to partially initialize the device.  This
 *	performs initialization that generally doesn't depend on user input.
 */
int t4_fw_initialize(struct adapter *adap, unsigned int mbox)
{
	struct fw_initialize_cmd c;

	memset(&c, 0, sizeof(c));
	INIT_CMD(c, INITIALIZE, WRITE);
	return t4_wr_mbox(adap, mbox, &c, sizeof(c), NULL);
}

/**
 *	t4_query_params - query FW or device parameters
 *	@adap: the adapter
 *	@mbox: mailbox to use for the FW command
 *	@pf: the PF
 *	@vf: the VF
 *	@nparams: the number of parameters
 *	@params: the parameter names
 *	@val: the parameter values
 *
 *	Reads the value of FW or device parameters.  Up to 7 parameters can be
 *	queried at once.
 */
int t4_query_params(struct adapter *adap, unsigned int mbox, unsigned int pf,
		    unsigned int vf, unsigned int nparams, const u32 *params,
		    u32 *val)
{
	int i, ret;
	struct fw_params_cmd c;
	__be32 *p = &c.param[0].mnem;

	if (nparams > 7)
		return -EINVAL;

	memset(&c, 0, sizeof(c));
	c.op_to_vfn = htonl(FW_CMD_OP(FW_PARAMS_CMD) | FW_CMD_REQUEST |
			    FW_CMD_READ | FW_PARAMS_CMD_PFN(pf) |
			    FW_PARAMS_CMD_VFN(vf));
	c.retval_len16 = htonl(FW_LEN16(c));
	for (i = 0; i < nparams; i++, p += 2)
		*p = htonl(*params++);

	ret = t4_wr_mbox(adap, mbox, &c, sizeof(c), &c);
	if (ret == 0)
		for (i = 0, p = &c.param[0].val; i < nparams; i++, p += 2)
			*val++ = ntohl(*p);
	return ret;
}

/**
 *	t4_set_params - sets FW or device parameters
 *	@adap: the adapter
 *	@mbox: mailbox to use for the FW command
 *	@pf: the PF
 *	@vf: the VF
 *	@nparams: the number of parameters
 *	@params: the parameter names
 *	@val: the parameter values
 *
 *	Sets the value of FW or device parameters.  Up to 7 parameters can be
 *	specified at once.
 */
int t4_set_params(struct adapter *adap, unsigned int mbox, unsigned int pf,
		  unsigned int vf, unsigned int nparams, const u32 *params,
		  const u32 *val)
{
	struct fw_params_cmd c;
	__be32 *p = &c.param[0].mnem;

	if (nparams > 7)
		return -EINVAL;

	memset(&c, 0, sizeof(c));
	c.op_to_vfn = htonl(FW_CMD_OP(FW_PARAMS_CMD) | FW_CMD_REQUEST |
			    FW_CMD_WRITE | FW_PARAMS_CMD_PFN(pf) |
			    FW_PARAMS_CMD_VFN(vf));
	c.retval_len16 = htonl(FW_LEN16(c));
	while (nparams--) {
		*p++ = htonl(*params++);
		*p++ = htonl(*val++);
	}

	return t4_wr_mbox(adap, mbox, &c, sizeof(c), NULL);
}

/**
 *	t4_cfg_pfvf - configure PF/VF resource limits
 *	@adap: the adapter
 *	@mbox: mailbox to use for the FW command
 *	@pf: the PF being configured
 *	@vf: the VF being configured
 *	@txq: the max number of egress queues
 *	@txq_eth_ctrl: the max number of egress Ethernet or control queues
 *	@rxqi: the max number of interrupt-capable ingress queues
 *	@rxq: the max number of interruptless ingress queues
 *	@tc: the PCI traffic class
 *	@vi: the max number of virtual interfaces
 *	@cmask: the channel access rights mask for the PF/VF
 *	@pmask: the port access rights mask for the PF/VF
 *	@nexact: the maximum number of exact MPS filters
 *	@rcaps: read capabilities
 *	@wxcaps: write/execute capabilities
 *
 *	Configures resource limits and capabilities for a physical or virtual
 *	function.
 */
int t4_cfg_pfvf(struct adapter *adap, unsigned int mbox, unsigned int pf,
		unsigned int vf, unsigned int txq, unsigned int txq_eth_ctrl,
		unsigned int rxqi, unsigned int rxq, unsigned int tc,
		unsigned int vi, unsigned int cmask, unsigned int pmask,
		unsigned int nexact, unsigned int rcaps, unsigned int wxcaps)
{
	struct fw_pfvf_cmd c;

	memset(&c, 0, sizeof(c));
	c.op_to_vfn = htonl(FW_CMD_OP(FW_PFVF_CMD) | FW_CMD_REQUEST |
			    FW_CMD_WRITE | FW_PFVF_CMD_PFN(pf) |
			    FW_PFVF_CMD_VFN(vf));
	c.retval_len16 = htonl(FW_LEN16(c));
	c.niqflint_niq = htonl(FW_PFVF_CMD_NIQFLINT(rxqi) |
			       FW_PFVF_CMD_NIQ(rxq));
	c.type_to_neq = htonl(FW_PFVF_CMD_CMASK(cmask) |
			       FW_PFVF_CMD_PMASK(pmask) |
			       FW_PFVF_CMD_NEQ(txq));
	c.tc_to_nexactf = htonl(FW_PFVF_CMD_TC(tc) | FW_PFVF_CMD_NVI(vi) |
				FW_PFVF_CMD_NEXACTF(nexact));
	c.r_caps_to_nethctrl = htonl(FW_PFVF_CMD_R_CAPS(rcaps) |
				     FW_PFVF_CMD_WX_CAPS(wxcaps) |
				     FW_PFVF_CMD_NETHCTRL(txq_eth_ctrl));
	return t4_wr_mbox(adap, mbox, &c, sizeof(c), NULL);
}

/**
 *	t4_alloc_vi - allocate a virtual interface
 *	@adap: the adapter
 *	@mbox: mailbox to use for the FW command
 *	@port: physical port associated with the VI
 *	@pf: the PF owning the VI
 *	@vf: the VF owning the VI
 *	@nmac: number of MAC addresses needed (1 to 5)
 *	@mac: the MAC addresses of the VI
 *	@rss_size: size of RSS table slice associated with this VI
 *
 *	Allocates a virtual interface for the given physical port.  If @mac is
 *	not %NULL it contains the MAC addresses of the VI as assigned by FW.
 *	@mac should be large enough to hold @nmac Ethernet addresses, they are
 *	stored consecutively so the space needed is @nmac * 6 bytes.
 *	Returns a negative error number or the non-negative VI id.
 */
int t4_alloc_vi(struct adapter *adap, unsigned int mbox, unsigned int port,
		unsigned int pf, unsigned int vf, unsigned int nmac, u8 *mac,
		unsigned int *rss_size)
{
	int ret;
	struct fw_vi_cmd c;

	memset(&c, 0, sizeof(c));
	c.op_to_vfn = htonl(FW_CMD_OP(FW_VI_CMD) | FW_CMD_REQUEST |
			    FW_CMD_WRITE | FW_CMD_EXEC |
			    FW_VI_CMD_PFN(pf) | FW_VI_CMD_VFN(vf));
	c.alloc_to_len16 = htonl(FW_VI_CMD_ALLOC | FW_LEN16(c));
	c.portid_pkd = FW_VI_CMD_PORTID(port);
	c.nmac = nmac - 1;

	ret = t4_wr_mbox(adap, mbox, &c, sizeof(c), &c);
	if (ret)
		return ret;

	if (mac) {
		memcpy(mac, c.mac, sizeof(c.mac));
		switch (nmac) {
		case 5:
			memcpy(mac + 24, c.nmac3, sizeof(c.nmac3));
		case 4:
			memcpy(mac + 18, c.nmac2, sizeof(c.nmac2));
		case 3:
			memcpy(mac + 12, c.nmac1, sizeof(c.nmac1));
		case 2:
			memcpy(mac + 6,  c.nmac0, sizeof(c.nmac0));
		}
	}
	if (rss_size)
		*rss_size = FW_VI_CMD_RSSSIZE_GET(ntohs(c.rsssize_pkd));
	return FW_VI_CMD_VIID_GET(ntohs(c.type_viid));
}

/**
 *	t4_set_rxmode - set Rx properties of a virtual interface
 *	@adap: the adapter
 *	@mbox: mailbox to use for the FW command
 *	@viid: the VI id
 *	@mtu: the new MTU or -1
 *	@promisc: 1 to enable promiscuous mode, 0 to disable it, -1 no change
 *	@all_multi: 1 to enable all-multi mode, 0 to disable it, -1 no change
 *	@bcast: 1 to enable broadcast Rx, 0 to disable it, -1 no change
 *	@vlanex: 1 to enable HW VLAN extraction, 0 to disable it, -1 no change
 *	@sleep_ok: if true we may sleep while awaiting command completion
 *
 *	Sets Rx properties of a virtual interface.
 */
int t4_set_rxmode(struct adapter *adap, unsigned int mbox, unsigned int viid,
		  int mtu, int promisc, int all_multi, int bcast, int vlanex,
		  bool sleep_ok)
{
	struct fw_vi_rxmode_cmd c;

	/* convert to FW values */
	if (mtu < 0)
		mtu = FW_RXMODE_MTU_NO_CHG;
	if (promisc < 0)
		promisc = FW_VI_RXMODE_CMD_PROMISCEN_MASK;
	if (all_multi < 0)
		all_multi = FW_VI_RXMODE_CMD_ALLMULTIEN_MASK;
	if (bcast < 0)
		bcast = FW_VI_RXMODE_CMD_BROADCASTEN_MASK;
	if (vlanex < 0)
		vlanex = FW_VI_RXMODE_CMD_VLANEXEN_MASK;

	memset(&c, 0, sizeof(c));
	c.op_to_viid = htonl(FW_CMD_OP(FW_VI_RXMODE_CMD) | FW_CMD_REQUEST |
			     FW_CMD_WRITE | FW_VI_RXMODE_CMD_VIID(viid));
	c.retval_len16 = htonl(FW_LEN16(c));
	c.mtu_to_vlanexen = htonl(FW_VI_RXMODE_CMD_MTU(mtu) |
				  FW_VI_RXMODE_CMD_PROMISCEN(promisc) |
				  FW_VI_RXMODE_CMD_ALLMULTIEN(all_multi) |
				  FW_VI_RXMODE_CMD_BROADCASTEN(bcast) |
				  FW_VI_RXMODE_CMD_VLANEXEN(vlanex));
	return t4_wr_mbox_meat(adap, mbox, &c, sizeof(c), NULL, sleep_ok);
}

/**
 *	t4_alloc_mac_filt - allocates exact-match filters for MAC addresses
 *	@adap: the adapter
 *	@mbox: mailbox to use for the FW command
 *	@viid: the VI id
 *	@free: if true any existing filters for this VI id are first removed
 *	@naddr: the number of MAC addresses to allocate filters for (up to 7)
 *	@addr: the MAC address(es)
 *	@idx: where to store the index of each allocated filter
 *	@hash: pointer to hash address filter bitmap
 *	@sleep_ok: call is allowed to sleep
 *
 *	Allocates an exact-match filter for each of the supplied addresses and
 *	sets it to the corresponding address.  If @idx is not %NULL it should
 *	have at least @naddr entries, each of which will be set to the index of
 *	the filter allocated for the corresponding MAC address.  If a filter
 *	could not be allocated for an address its index is set to 0xffff.
 *	If @hash is not %NULL addresses that fail to allocate an exact filter
 *	are hashed and update the hash filter bitmap pointed at by @hash.
 *
 *	Returns a negative error number or the number of filters allocated.
 */
int t4_alloc_mac_filt(struct adapter *adap, unsigned int mbox,
		      unsigned int viid, bool free, unsigned int naddr,
		      const u8 **addr, u16 *idx, u64 *hash, bool sleep_ok)
{
	int i, ret;
	struct fw_vi_mac_cmd c;
	struct fw_vi_mac_exact *p;
	unsigned int max_naddr = is_t4(adap->chip) ?
				       NUM_MPS_CLS_SRAM_L_INSTANCES :
				       NUM_MPS_T5_CLS_SRAM_L_INSTANCES;

	if (naddr > 7)
		return -EINVAL;

	memset(&c, 0, sizeof(c));
	c.op_to_viid = htonl(FW_CMD_OP(FW_VI_MAC_CMD) | FW_CMD_REQUEST |
			     FW_CMD_WRITE | (free ? FW_CMD_EXEC : 0) |
			     FW_VI_MAC_CMD_VIID(viid));
	c.freemacs_to_len16 = htonl(FW_VI_MAC_CMD_FREEMACS(free) |
				    FW_CMD_LEN16((naddr + 2) / 2));

	for (i = 0, p = c.u.exact; i < naddr; i++, p++) {
		p->valid_to_idx = htons(FW_VI_MAC_CMD_VALID |
				      FW_VI_MAC_CMD_IDX(FW_VI_MAC_ADD_MAC));
		memcpy(p->macaddr, addr[i], sizeof(p->macaddr));
	}

	ret = t4_wr_mbox_meat(adap, mbox, &c, sizeof(c), &c, sleep_ok);
	if (ret)
		return ret;

	for (i = 0, p = c.u.exact; i < naddr; i++, p++) {
		u16 index = FW_VI_MAC_CMD_IDX_GET(ntohs(p->valid_to_idx));

		if (idx)
			idx[i] = index >= max_naddr ? 0xffff : index;
		if (index < max_naddr)
			ret++;
		else if (hash)
			*hash |= (1ULL << hash_mac_addr(addr[i]));
	}
	return ret;
}

/**
 *	t4_change_mac - modifies the exact-match filter for a MAC address
 *	@adap: the adapter
 *	@mbox: mailbox to use for the FW command
 *	@viid: the VI id
 *	@idx: index of existing filter for old value of MAC address, or -1
 *	@addr: the new MAC address value
 *	@persist: whether a new MAC allocation should be persistent
 *	@add_smt: if true also add the address to the HW SMT
 *
 *	Modifies an exact-match filter and sets it to the new MAC address.
 *	Note that in general it is not possible to modify the value of a given
 *	filter so the generic way to modify an address filter is to free the one
 *	being used by the old address value and allocate a new filter for the
 *	new address value.  @idx can be -1 if the address is a new addition.
 *
 *	Returns a negative error number or the index of the filter with the new
 *	MAC value.
 */
int t4_change_mac(struct adapter *adap, unsigned int mbox, unsigned int viid,
		  int idx, const u8 *addr, bool persist, bool add_smt)
{
	int ret, mode;
	struct fw_vi_mac_cmd c;
	struct fw_vi_mac_exact *p = c.u.exact;
	unsigned int max_mac_addr = is_t4(adap->chip) ?
				    NUM_MPS_CLS_SRAM_L_INSTANCES :
				    NUM_MPS_T5_CLS_SRAM_L_INSTANCES;

	if (idx < 0)                             /* new allocation */
		idx = persist ? FW_VI_MAC_ADD_PERSIST_MAC : FW_VI_MAC_ADD_MAC;
	mode = add_smt ? FW_VI_MAC_SMT_AND_MPSTCAM : FW_VI_MAC_MPS_TCAM_ENTRY;

	memset(&c, 0, sizeof(c));
	c.op_to_viid = htonl(FW_CMD_OP(FW_VI_MAC_CMD) | FW_CMD_REQUEST |
			     FW_CMD_WRITE | FW_VI_MAC_CMD_VIID(viid));
	c.freemacs_to_len16 = htonl(FW_CMD_LEN16(1));
	p->valid_to_idx = htons(FW_VI_MAC_CMD_VALID |
				FW_VI_MAC_CMD_SMAC_RESULT(mode) |
				FW_VI_MAC_CMD_IDX(idx));
	memcpy(p->macaddr, addr, sizeof(p->macaddr));

	ret = t4_wr_mbox(adap, mbox, &c, sizeof(c), &c);
	if (ret == 0) {
		ret = FW_VI_MAC_CMD_IDX_GET(ntohs(p->valid_to_idx));
		if (ret >= max_mac_addr)
			ret = -ENOMEM;
	}
	return ret;
}

/**
 *	t4_set_addr_hash - program the MAC inexact-match hash filter
 *	@adap: the adapter
 *	@mbox: mailbox to use for the FW command
 *	@viid: the VI id
 *	@ucast: whether the hash filter should also match unicast addresses
 *	@vec: the value to be written to the hash filter
 *	@sleep_ok: call is allowed to sleep
 *
 *	Sets the 64-bit inexact-match hash filter for a virtual interface.
 */
int t4_set_addr_hash(struct adapter *adap, unsigned int mbox, unsigned int viid,
		     bool ucast, u64 vec, bool sleep_ok)
{
	struct fw_vi_mac_cmd c;

	memset(&c, 0, sizeof(c));
	c.op_to_viid = htonl(FW_CMD_OP(FW_VI_MAC_CMD) | FW_CMD_REQUEST |
			     FW_CMD_WRITE | FW_VI_ENABLE_CMD_VIID(viid));
	c.freemacs_to_len16 = htonl(FW_VI_MAC_CMD_HASHVECEN |
				    FW_VI_MAC_CMD_HASHUNIEN(ucast) |
				    FW_CMD_LEN16(1));
	c.u.hash.hashvec = cpu_to_be64(vec);
	return t4_wr_mbox_meat(adap, mbox, &c, sizeof(c), NULL, sleep_ok);
}

/**
 *	t4_enable_vi - enable/disable a virtual interface
 *	@adap: the adapter
 *	@mbox: mailbox to use for the FW command
 *	@viid: the VI id
 *	@rx_en: 1=enable Rx, 0=disable Rx
 *	@tx_en: 1=enable Tx, 0=disable Tx
 *
 *	Enables/disables a virtual interface.
 */
int t4_enable_vi(struct adapter *adap, unsigned int mbox, unsigned int viid,
		 bool rx_en, bool tx_en)
{
	struct fw_vi_enable_cmd c;

	memset(&c, 0, sizeof(c));
	c.op_to_viid = htonl(FW_CMD_OP(FW_VI_ENABLE_CMD) | FW_CMD_REQUEST |
			     FW_CMD_EXEC | FW_VI_ENABLE_CMD_VIID(viid));
	c.ien_to_len16 = htonl(FW_VI_ENABLE_CMD_IEN(rx_en) |
			       FW_VI_ENABLE_CMD_EEN(tx_en) | FW_LEN16(c));
	return t4_wr_mbox(adap, mbox, &c, sizeof(c), NULL);
}

/**
 *	t4_identify_port - identify a VI's port by blinking its LED
 *	@adap: the adapter
 *	@mbox: mailbox to use for the FW command
 *	@viid: the VI id
 *	@nblinks: how many times to blink LED at 2.5 Hz
 *
 *	Identifies a VI's port by blinking its LED.
 */
int t4_identify_port(struct adapter *adap, unsigned int mbox, unsigned int viid,
		     unsigned int nblinks)
{
	struct fw_vi_enable_cmd c;

	memset(&c, 0, sizeof(c));
	c.op_to_viid = htonl(FW_CMD_OP(FW_VI_ENABLE_CMD) | FW_CMD_REQUEST |
			     FW_CMD_EXEC | FW_VI_ENABLE_CMD_VIID(viid));
	c.ien_to_len16 = htonl(FW_VI_ENABLE_CMD_LED | FW_LEN16(c));
	c.blinkdur = htons(nblinks);
	return t4_wr_mbox(adap, mbox, &c, sizeof(c), NULL);
}

/**
 *	t4_iq_free - free an ingress queue and its FLs
 *	@adap: the adapter
 *	@mbox: mailbox to use for the FW command
 *	@pf: the PF owning the queues
 *	@vf: the VF owning the queues
 *	@iqtype: the ingress queue type
 *	@iqid: ingress queue id
 *	@fl0id: FL0 queue id or 0xffff if no attached FL0
 *	@fl1id: FL1 queue id or 0xffff if no attached FL1
 *
 *	Frees an ingress queue and its associated FLs, if any.
 */
int t4_iq_free(struct adapter *adap, unsigned int mbox, unsigned int pf,
	       unsigned int vf, unsigned int iqtype, unsigned int iqid,
	       unsigned int fl0id, unsigned int fl1id)
{
	struct fw_iq_cmd c;

	memset(&c, 0, sizeof(c));
	c.op_to_vfn = htonl(FW_CMD_OP(FW_IQ_CMD) | FW_CMD_REQUEST |
			    FW_CMD_EXEC | FW_IQ_CMD_PFN(pf) |
			    FW_IQ_CMD_VFN(vf));
	c.alloc_to_len16 = htonl(FW_IQ_CMD_FREE | FW_LEN16(c));
	c.type_to_iqandstindex = htonl(FW_IQ_CMD_TYPE(iqtype));
	c.iqid = htons(iqid);
	c.fl0id = htons(fl0id);
	c.fl1id = htons(fl1id);
	return t4_wr_mbox(adap, mbox, &c, sizeof(c), NULL);
}

/**
 *	t4_eth_eq_free - free an Ethernet egress queue
 *	@adap: the adapter
 *	@mbox: mailbox to use for the FW command
 *	@pf: the PF owning the queue
 *	@vf: the VF owning the queue
 *	@eqid: egress queue id
 *
 *	Frees an Ethernet egress queue.
 */
int t4_eth_eq_free(struct adapter *adap, unsigned int mbox, unsigned int pf,
		   unsigned int vf, unsigned int eqid)
{
	struct fw_eq_eth_cmd c;

	memset(&c, 0, sizeof(c));
	c.op_to_vfn = htonl(FW_CMD_OP(FW_EQ_ETH_CMD) | FW_CMD_REQUEST |
			    FW_CMD_EXEC | FW_EQ_ETH_CMD_PFN(pf) |
			    FW_EQ_ETH_CMD_VFN(vf));
	c.alloc_to_len16 = htonl(FW_EQ_ETH_CMD_FREE | FW_LEN16(c));
	c.eqid_pkd = htonl(FW_EQ_ETH_CMD_EQID(eqid));
	return t4_wr_mbox(adap, mbox, &c, sizeof(c), NULL);
}

/**
 *	t4_ctrl_eq_free - free a control egress queue
 *	@adap: the adapter
 *	@mbox: mailbox to use for the FW command
 *	@pf: the PF owning the queue
 *	@vf: the VF owning the queue
 *	@eqid: egress queue id
 *
 *	Frees a control egress queue.
 */
int t4_ctrl_eq_free(struct adapter *adap, unsigned int mbox, unsigned int pf,
		    unsigned int vf, unsigned int eqid)
{
	struct fw_eq_ctrl_cmd c;

	memset(&c, 0, sizeof(c));
	c.op_to_vfn = htonl(FW_CMD_OP(FW_EQ_CTRL_CMD) | FW_CMD_REQUEST |
			    FW_CMD_EXEC | FW_EQ_CTRL_CMD_PFN(pf) |
			    FW_EQ_CTRL_CMD_VFN(vf));
	c.alloc_to_len16 = htonl(FW_EQ_CTRL_CMD_FREE | FW_LEN16(c));
	c.cmpliqid_eqid = htonl(FW_EQ_CTRL_CMD_EQID(eqid));
	return t4_wr_mbox(adap, mbox, &c, sizeof(c), NULL);
}

/**
 *	t4_ofld_eq_free - free an offload egress queue
 *	@adap: the adapter
 *	@mbox: mailbox to use for the FW command
 *	@pf: the PF owning the queue
 *	@vf: the VF owning the queue
 *	@eqid: egress queue id
 *
 *	Frees a control egress queue.
 */
int t4_ofld_eq_free(struct adapter *adap, unsigned int mbox, unsigned int pf,
		    unsigned int vf, unsigned int eqid)
{
	struct fw_eq_ofld_cmd c;

	memset(&c, 0, sizeof(c));
	c.op_to_vfn = htonl(FW_CMD_OP(FW_EQ_OFLD_CMD) | FW_CMD_REQUEST |
			    FW_CMD_EXEC | FW_EQ_OFLD_CMD_PFN(pf) |
			    FW_EQ_OFLD_CMD_VFN(vf));
	c.alloc_to_len16 = htonl(FW_EQ_OFLD_CMD_FREE | FW_LEN16(c));
	c.eqid_pkd = htonl(FW_EQ_OFLD_CMD_EQID(eqid));
	return t4_wr_mbox(adap, mbox, &c, sizeof(c), NULL);
}

/**
 *	t4_handle_fw_rpl - process a FW reply message
 *	@adap: the adapter
 *	@rpl: start of the FW message
 *
 *	Processes a FW message, such as link state change messages.
 */
int t4_handle_fw_rpl(struct adapter *adap, const __be64 *rpl)
{
	u8 opcode = *(const u8 *)rpl;

	if (opcode == FW_PORT_CMD) {    /* link/module state change message */
		int speed = 0, fc = 0;
		const struct fw_port_cmd *p = (void *)rpl;
		int chan = FW_PORT_CMD_PORTID_GET(ntohl(p->op_to_portid));
		int port = adap->chan_map[chan];
		struct port_info *pi = adap2pinfo(adap, port);
		struct link_config *lc = &pi->link_cfg;
		u32 stat = ntohl(p->u.info.lstatus_to_modtype);
		int link_ok = (stat & FW_PORT_CMD_LSTATUS) != 0;
		u32 mod = FW_PORT_CMD_MODTYPE_GET(stat);

		if (stat & FW_PORT_CMD_RXPAUSE)
			fc |= PAUSE_RX;
		if (stat & FW_PORT_CMD_TXPAUSE)
			fc |= PAUSE_TX;
		if (stat & FW_PORT_CMD_LSPEED(FW_PORT_CAP_SPEED_100M))
			speed = SPEED_100;
		else if (stat & FW_PORT_CMD_LSPEED(FW_PORT_CAP_SPEED_1G))
			speed = SPEED_1000;
		else if (stat & FW_PORT_CMD_LSPEED(FW_PORT_CAP_SPEED_10G))
			speed = SPEED_10000;

		if (link_ok != lc->link_ok || speed != lc->speed ||
		    fc != lc->fc) {                    /* something changed */
			lc->link_ok = link_ok;
			lc->speed = speed;
			lc->fc = fc;
			t4_os_link_changed(adap, port, link_ok);
		}
		if (mod != pi->mod_type) {
			pi->mod_type = mod;
			t4_os_portmod_changed(adap, port);
		}
	}
	return 0;
}

static void get_pci_mode(struct adapter *adapter, struct pci_params *p)
{
	u16 val;

	if (pci_is_pcie(adapter->pdev)) {
		pcie_capability_read_word(adapter->pdev, PCI_EXP_LNKSTA, &val);
		p->speed = val & PCI_EXP_LNKSTA_CLS;
		p->width = (val & PCI_EXP_LNKSTA_NLW) >> 4;
	}
}

/**
 *	init_link_config - initialize a link's SW state
 *	@lc: structure holding the link state
 *	@caps: link capabilities
 *
 *	Initializes the SW state maintained for each link, including the link's
 *	capabilities and default speed/flow-control/autonegotiation settings.
 */
static void init_link_config(struct link_config *lc, unsigned int caps)
{
	lc->supported = caps;
	lc->requested_speed = 0;
	lc->speed = 0;
	lc->requested_fc = lc->fc = PAUSE_RX | PAUSE_TX;
	if (lc->supported & FW_PORT_CAP_ANEG) {
		lc->advertising = lc->supported & ADVERT_MASK;
		lc->autoneg = AUTONEG_ENABLE;
		lc->requested_fc |= PAUSE_AUTONEG;
	} else {
		lc->advertising = 0;
		lc->autoneg = AUTONEG_DISABLE;
	}
}

int t4_wait_dev_ready(struct adapter *adap)
{
	if (t4_read_reg(adap, PL_WHOAMI) != 0xffffffff)
		return 0;
	msleep(500);
	return t4_read_reg(adap, PL_WHOAMI) != 0xffffffff ? 0 : -EIO;
}

static int get_flash_params(struct adapter *adap)
{
	int ret;
	u32 info;

	ret = sf1_write(adap, 1, 1, 0, SF_RD_ID);
	if (!ret)
		ret = sf1_read(adap, 3, 0, 1, &info);
	t4_write_reg(adap, SF_OP, 0);                    /* unlock SF */
	if (ret)
		return ret;

	if ((info & 0xff) != 0x20)             /* not a Numonix flash */
		return -EINVAL;
	info >>= 16;                           /* log2 of size */
	if (info >= 0x14 && info < 0x18)
		adap->params.sf_nsec = 1 << (info - 16);
	else if (info == 0x18)
		adap->params.sf_nsec = 64;
	else
		return -EINVAL;
	adap->params.sf_size = 1 << info;
	adap->params.sf_fw_start =
		t4_read_reg(adap, CIM_BOOT_CFG) & BOOTADDR_MASK;
	return 0;
}

/**
 *	t4_prep_adapter - prepare SW and HW for operation
 *	@adapter: the adapter
 *	@reset: if true perform a HW reset
 *
 *	Initialize adapter SW state for the various HW modules, set initial
 *	values for some adapter tunables, take PHYs out of reset, and
 *	initialize the MDIO interface.
 */
int t4_prep_adapter(struct adapter *adapter)
{
	int ret, ver;
	uint16_t device_id;

	ret = t4_wait_dev_ready(adapter);
	if (ret < 0)
		return ret;

	get_pci_mode(adapter, &adapter->params.pci);
	adapter->params.rev = t4_read_reg(adapter, PL_REV);

	ret = get_flash_params(adapter);
	if (ret < 0) {
		dev_err(adapter->pdev_dev, "error %d identifying flash\n", ret);
		return ret;
	}

	/* Retrieve adapter's device ID
	 */
	pci_read_config_word(adapter->pdev, PCI_DEVICE_ID, &device_id);
	ver = device_id >> 12;
	switch (ver) {
	case CHELSIO_T4:
		adapter->chip = CHELSIO_CHIP_CODE(CHELSIO_T4,
						  adapter->params.rev);
		break;
	case CHELSIO_T5:
		adapter->chip = CHELSIO_CHIP_CODE(CHELSIO_T5,
						  adapter->params.rev);
		break;
	default:
		dev_err(adapter->pdev_dev, "Device %d is not supported\n",
			device_id);
		return -EINVAL;
	}

	/* Reassign the updated revision field */
	adapter->params.rev = adapter->chip;

	init_cong_ctrl(adapter->params.a_wnd, adapter->params.b_wnd);

	/*
	 * Default port for debugging in case we can't reach FW.
	 */
	adapter->params.nports = 1;
	adapter->params.portvec = 1;
	adapter->params.vpd.cclk = 50000;
	return 0;
}

int t4_port_init(struct adapter *adap, int mbox, int pf, int vf)
{
	u8 addr[6];
	int ret, i, j = 0;
	struct fw_port_cmd c;
	struct fw_rss_vi_config_cmd rvc;

	memset(&c, 0, sizeof(c));
	memset(&rvc, 0, sizeof(rvc));

	for_each_port(adap, i) {
		unsigned int rss_size;
		struct port_info *p = adap2pinfo(adap, i);

		while ((adap->params.portvec & (1 << j)) == 0)
			j++;

		c.op_to_portid = htonl(FW_CMD_OP(FW_PORT_CMD) |
				       FW_CMD_REQUEST | FW_CMD_READ |
				       FW_PORT_CMD_PORTID(j));
		c.action_to_len16 = htonl(
			FW_PORT_CMD_ACTION(FW_PORT_ACTION_GET_PORT_INFO) |
			FW_LEN16(c));
		ret = t4_wr_mbox(adap, mbox, &c, sizeof(c), &c);
		if (ret)
			return ret;

		ret = t4_alloc_vi(adap, mbox, j, pf, vf, 1, addr, &rss_size);
		if (ret < 0)
			return ret;

		p->viid = ret;
		p->tx_chan = j;
		p->lport = j;
		p->rss_size = rss_size;
		memcpy(adap->port[i]->dev_addr, addr, ETH_ALEN);
<<<<<<< HEAD
		adap->port[i]->dev_id = j;
=======
>>>>>>> d0e0ac97

		ret = ntohl(c.u.info.lstatus_to_modtype);
		p->mdio_addr = (ret & FW_PORT_CMD_MDIOCAP) ?
			FW_PORT_CMD_MDIOADDR_GET(ret) : -1;
		p->port_type = FW_PORT_CMD_PTYPE_GET(ret);
		p->mod_type = FW_PORT_MOD_TYPE_NA;

		rvc.op_to_viid = htonl(FW_CMD_OP(FW_RSS_VI_CONFIG_CMD) |
				       FW_CMD_REQUEST | FW_CMD_READ |
				       FW_RSS_VI_CONFIG_CMD_VIID(p->viid));
		rvc.retval_len16 = htonl(FW_LEN16(rvc));
		ret = t4_wr_mbox(adap, mbox, &rvc, sizeof(rvc), &rvc);
		if (ret)
			return ret;
		p->rss_mode = ntohl(rvc.u.basicvirtual.defaultq_to_udpen);

		init_link_config(&p->link_cfg, ntohs(c.u.info.pcap));
		j++;
	}
	return 0;
}<|MERGE_RESOLUTION|>--- conflicted
+++ resolved
@@ -938,8 +938,6 @@
 	memcpy(adapter->params.api_vers, api_vers,
 	       sizeof(adapter->params.api_vers));
 
-<<<<<<< HEAD
-=======
 	if (major < exp_major || (major == exp_major && minor < exp_minor) ||
 	    (major == exp_major && minor == exp_minor && micro < exp_micro)) {
 		dev_err(adapter->pdev_dev,
@@ -949,7 +947,6 @@
 		return -EFAULT;
 	}
 
->>>>>>> d0e0ac97
 	if (major != exp_major) {            /* major mismatch - fail */
 		dev_err(adapter->pdev_dev,
 			"card FW has major version %u, driver wants %u\n",
@@ -3785,10 +3782,6 @@
 		p->lport = j;
 		p->rss_size = rss_size;
 		memcpy(adap->port[i]->dev_addr, addr, ETH_ALEN);
-<<<<<<< HEAD
-		adap->port[i]->dev_id = j;
-=======
->>>>>>> d0e0ac97
 
 		ret = ntohl(c.u.info.lstatus_to_modtype);
 		p->mdio_addr = (ret & FW_PORT_CMD_MDIOCAP) ?
