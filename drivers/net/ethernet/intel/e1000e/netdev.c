/*******************************************************************************

  Intel PRO/1000 Linux driver
  Copyright(c) 1999 - 2013 Intel Corporation.

  This program is free software; you can redistribute it and/or modify it
  under the terms and conditions of the GNU General Public License,
  version 2, as published by the Free Software Foundation.

  This program is distributed in the hope it will be useful, but WITHOUT
  ANY WARRANTY; without even the implied warranty of MERCHANTABILITY or
  FITNESS FOR A PARTICULAR PURPOSE.  See the GNU General Public License for
  more details.

  You should have received a copy of the GNU General Public License along with
  this program; if not, write to the Free Software Foundation, Inc.,
  51 Franklin St - Fifth Floor, Boston, MA 02110-1301 USA.

  The full GNU General Public License is included in this distribution in
  the file called "COPYING".

  Contact Information:
  Linux NICS <linux.nics@intel.com>
  e1000-devel Mailing List <e1000-devel@lists.sourceforge.net>
  Intel Corporation, 5200 N.E. Elam Young Parkway, Hillsboro, OR 97124-6497

*******************************************************************************/

#define pr_fmt(fmt) KBUILD_MODNAME ": " fmt

#include <linux/module.h>
#include <linux/types.h>
#include <linux/init.h>
#include <linux/pci.h>
#include <linux/vmalloc.h>
#include <linux/pagemap.h>
#include <linux/delay.h>
#include <linux/netdevice.h>
#include <linux/interrupt.h>
#include <linux/tcp.h>
#include <linux/ipv6.h>
#include <linux/slab.h>
#include <net/checksum.h>
#include <net/ip6_checksum.h>
#include <linux/ethtool.h>
#include <linux/if_vlan.h>
#include <linux/cpu.h>
#include <linux/smp.h>
#include <linux/pm_qos.h>
#include <linux/pm_runtime.h>
#include <linux/aer.h>
#include <linux/prefetch.h>

#include "e1000.h"

#define DRV_EXTRAVERSION "-k"

#define DRV_VERSION "2.3.2" DRV_EXTRAVERSION
char e1000e_driver_name[] = "e1000e";
const char e1000e_driver_version[] = DRV_VERSION;

#define DEFAULT_MSG_ENABLE (NETIF_MSG_DRV|NETIF_MSG_PROBE|NETIF_MSG_LINK)
static int debug = -1;
module_param(debug, int, 0);
MODULE_PARM_DESC(debug, "Debug level (0=none,...,16=all)");

static void e1000e_disable_aspm(struct pci_dev *pdev, u16 state);

static const struct e1000_info *e1000_info_tbl[] = {
	[board_82571]		= &e1000_82571_info,
	[board_82572]		= &e1000_82572_info,
	[board_82573]		= &e1000_82573_info,
	[board_82574]		= &e1000_82574_info,
	[board_82583]		= &e1000_82583_info,
	[board_80003es2lan]	= &e1000_es2_info,
	[board_ich8lan]		= &e1000_ich8_info,
	[board_ich9lan]		= &e1000_ich9_info,
	[board_ich10lan]	= &e1000_ich10_info,
	[board_pchlan]		= &e1000_pch_info,
	[board_pch2lan]		= &e1000_pch2_info,
	[board_pch_lpt]		= &e1000_pch_lpt_info,
};

struct e1000_reg_info {
	u32 ofs;
	char *name;
};

static const struct e1000_reg_info e1000_reg_info_tbl[] = {
	/* General Registers */
	{E1000_CTRL, "CTRL"},
	{E1000_STATUS, "STATUS"},
	{E1000_CTRL_EXT, "CTRL_EXT"},

	/* Interrupt Registers */
	{E1000_ICR, "ICR"},

	/* Rx Registers */
	{E1000_RCTL, "RCTL"},
	{E1000_RDLEN(0), "RDLEN"},
	{E1000_RDH(0), "RDH"},
	{E1000_RDT(0), "RDT"},
	{E1000_RDTR, "RDTR"},
	{E1000_RXDCTL(0), "RXDCTL"},
	{E1000_ERT, "ERT"},
	{E1000_RDBAL(0), "RDBAL"},
	{E1000_RDBAH(0), "RDBAH"},
	{E1000_RDFH, "RDFH"},
	{E1000_RDFT, "RDFT"},
	{E1000_RDFHS, "RDFHS"},
	{E1000_RDFTS, "RDFTS"},
	{E1000_RDFPC, "RDFPC"},

	/* Tx Registers */
	{E1000_TCTL, "TCTL"},
	{E1000_TDBAL(0), "TDBAL"},
	{E1000_TDBAH(0), "TDBAH"},
	{E1000_TDLEN(0), "TDLEN"},
	{E1000_TDH(0), "TDH"},
	{E1000_TDT(0), "TDT"},
	{E1000_TIDV, "TIDV"},
	{E1000_TXDCTL(0), "TXDCTL"},
	{E1000_TADV, "TADV"},
	{E1000_TARC(0), "TARC"},
	{E1000_TDFH, "TDFH"},
	{E1000_TDFT, "TDFT"},
	{E1000_TDFHS, "TDFHS"},
	{E1000_TDFTS, "TDFTS"},
	{E1000_TDFPC, "TDFPC"},

	/* List Terminator */
	{0, NULL}
};

/**
 * e1000_regdump - register printout routine
 * @hw: pointer to the HW structure
 * @reginfo: pointer to the register info table
 **/
static void e1000_regdump(struct e1000_hw *hw, struct e1000_reg_info *reginfo)
{
	int n = 0;
	char rname[16];
	u32 regs[8];

	switch (reginfo->ofs) {
	case E1000_RXDCTL(0):
		for (n = 0; n < 2; n++)
			regs[n] = __er32(hw, E1000_RXDCTL(n));
		break;
	case E1000_TXDCTL(0):
		for (n = 0; n < 2; n++)
			regs[n] = __er32(hw, E1000_TXDCTL(n));
		break;
	case E1000_TARC(0):
		for (n = 0; n < 2; n++)
			regs[n] = __er32(hw, E1000_TARC(n));
		break;
	default:
		pr_info("%-15s %08x\n",
			reginfo->name, __er32(hw, reginfo->ofs));
		return;
	}

	snprintf(rname, 16, "%s%s", reginfo->name, "[0-1]");
	pr_info("%-15s %08x %08x\n", rname, regs[0], regs[1]);
}

static void e1000e_dump_ps_pages(struct e1000_adapter *adapter,
				 struct e1000_buffer *bi)
{
	int i;
	struct e1000_ps_page *ps_page;

	for (i = 0; i < adapter->rx_ps_pages; i++) {
		ps_page = &bi->ps_pages[i];

		if (ps_page->page) {
			pr_info("packet dump for ps_page %d:\n", i);
			print_hex_dump(KERN_INFO, "", DUMP_PREFIX_ADDRESS,
				       16, 1, page_address(ps_page->page),
				       PAGE_SIZE, true);
		}
	}
}

/**
 * e1000e_dump - Print registers, Tx-ring and Rx-ring
 * @adapter: board private structure
 **/
static void e1000e_dump(struct e1000_adapter *adapter)
{
	struct net_device *netdev = adapter->netdev;
	struct e1000_hw *hw = &adapter->hw;
	struct e1000_reg_info *reginfo;
	struct e1000_ring *tx_ring = adapter->tx_ring;
	struct e1000_tx_desc *tx_desc;
	struct my_u0 {
		__le64 a;
		__le64 b;
	} *u0;
	struct e1000_buffer *buffer_info;
	struct e1000_ring *rx_ring = adapter->rx_ring;
	union e1000_rx_desc_packet_split *rx_desc_ps;
	union e1000_rx_desc_extended *rx_desc;
	struct my_u1 {
		__le64 a;
		__le64 b;
		__le64 c;
		__le64 d;
	} *u1;
	u32 staterr;
	int i = 0;

	if (!netif_msg_hw(adapter))
		return;

	/* Print netdevice Info */
	if (netdev) {
		dev_info(&adapter->pdev->dev, "Net device Info\n");
		pr_info("Device Name     state            trans_start      last_rx\n");
		pr_info("%-15s %016lX %016lX %016lX\n", netdev->name,
			netdev->state, netdev->trans_start, netdev->last_rx);
	}

	/* Print Registers */
	dev_info(&adapter->pdev->dev, "Register Dump\n");
	pr_info(" Register Name   Value\n");
	for (reginfo = (struct e1000_reg_info *)e1000_reg_info_tbl;
	     reginfo->name; reginfo++) {
		e1000_regdump(hw, reginfo);
	}

	/* Print Tx Ring Summary */
	if (!netdev || !netif_running(netdev))
		return;

	dev_info(&adapter->pdev->dev, "Tx Ring Summary\n");
	pr_info("Queue [NTU] [NTC] [bi(ntc)->dma  ] leng ntw timestamp\n");
	buffer_info = &tx_ring->buffer_info[tx_ring->next_to_clean];
	pr_info(" %5d %5X %5X %016llX %04X %3X %016llX\n",
		0, tx_ring->next_to_use, tx_ring->next_to_clean,
		(unsigned long long)buffer_info->dma,
		buffer_info->length,
		buffer_info->next_to_watch,
		(unsigned long long)buffer_info->time_stamp);

	/* Print Tx Ring */
	if (!netif_msg_tx_done(adapter))
		goto rx_ring_summary;

	dev_info(&adapter->pdev->dev, "Tx Ring Dump\n");

	/* Transmit Descriptor Formats - DEXT[29] is 0 (Legacy) or 1 (Extended)
	 *
	 * Legacy Transmit Descriptor
	 *   +--------------------------------------------------------------+
	 * 0 |         Buffer Address [63:0] (Reserved on Write Back)       |
	 *   +--------------------------------------------------------------+
	 * 8 | Special  |    CSS     | Status |  CMD    |  CSO   |  Length  |
	 *   +--------------------------------------------------------------+
	 *   63       48 47        36 35    32 31     24 23    16 15        0
	 *
	 * Extended Context Descriptor (DTYP=0x0) for TSO or checksum offload
	 *   63      48 47    40 39       32 31             16 15    8 7      0
	 *   +----------------------------------------------------------------+
	 * 0 |  TUCSE  | TUCS0  |   TUCSS   |     IPCSE       | IPCS0 | IPCSS |
	 *   +----------------------------------------------------------------+
	 * 8 |   MSS   | HDRLEN | RSV | STA | TUCMD | DTYP |      PAYLEN      |
	 *   +----------------------------------------------------------------+
	 *   63      48 47    40 39 36 35 32 31   24 23  20 19                0
	 *
	 * Extended Data Descriptor (DTYP=0x1)
	 *   +----------------------------------------------------------------+
	 * 0 |                     Buffer Address [63:0]                      |
	 *   +----------------------------------------------------------------+
	 * 8 | VLAN tag |  POPTS  | Rsvd | Status | Command | DTYP |  DTALEN  |
	 *   +----------------------------------------------------------------+
	 *   63       48 47     40 39  36 35    32 31     24 23  20 19        0
	 */
	pr_info("Tl[desc]     [address 63:0  ] [SpeCssSCmCsLen] [bi->dma       ] leng  ntw timestamp        bi->skb <-- Legacy format\n");
	pr_info("Tc[desc]     [Ce CoCsIpceCoS] [MssHlRSCm0Plen] [bi->dma       ] leng  ntw timestamp        bi->skb <-- Ext Context format\n");
	pr_info("Td[desc]     [address 63:0  ] [VlaPoRSCm1Dlen] [bi->dma       ] leng  ntw timestamp        bi->skb <-- Ext Data format\n");
	for (i = 0; tx_ring->desc && (i < tx_ring->count); i++) {
		const char *next_desc;
		tx_desc = E1000_TX_DESC(*tx_ring, i);
		buffer_info = &tx_ring->buffer_info[i];
		u0 = (struct my_u0 *)tx_desc;
		if (i == tx_ring->next_to_use && i == tx_ring->next_to_clean)
			next_desc = " NTC/U";
		else if (i == tx_ring->next_to_use)
			next_desc = " NTU";
		else if (i == tx_ring->next_to_clean)
			next_desc = " NTC";
		else
			next_desc = "";
		pr_info("T%c[0x%03X]    %016llX %016llX %016llX %04X  %3X %016llX %p%s\n",
			(!(le64_to_cpu(u0->b) & (1 << 29)) ? 'l' :
			 ((le64_to_cpu(u0->b) & (1 << 20)) ? 'd' : 'c')),
			i,
			(unsigned long long)le64_to_cpu(u0->a),
			(unsigned long long)le64_to_cpu(u0->b),
			(unsigned long long)buffer_info->dma,
			buffer_info->length, buffer_info->next_to_watch,
			(unsigned long long)buffer_info->time_stamp,
			buffer_info->skb, next_desc);

		if (netif_msg_pktdata(adapter) && buffer_info->skb)
			print_hex_dump(KERN_INFO, "", DUMP_PREFIX_ADDRESS,
				       16, 1, buffer_info->skb->data,
				       buffer_info->skb->len, true);
	}

	/* Print Rx Ring Summary */
rx_ring_summary:
	dev_info(&adapter->pdev->dev, "Rx Ring Summary\n");
	pr_info("Queue [NTU] [NTC]\n");
	pr_info(" %5d %5X %5X\n",
		0, rx_ring->next_to_use, rx_ring->next_to_clean);

	/* Print Rx Ring */
	if (!netif_msg_rx_status(adapter))
		return;

	dev_info(&adapter->pdev->dev, "Rx Ring Dump\n");
	switch (adapter->rx_ps_pages) {
	case 1:
	case 2:
	case 3:
		/* [Extended] Packet Split Receive Descriptor Format
		 *
		 *    +-----------------------------------------------------+
		 *  0 |                Buffer Address 0 [63:0]              |
		 *    +-----------------------------------------------------+
		 *  8 |                Buffer Address 1 [63:0]              |
		 *    +-----------------------------------------------------+
		 * 16 |                Buffer Address 2 [63:0]              |
		 *    +-----------------------------------------------------+
		 * 24 |                Buffer Address 3 [63:0]              |
		 *    +-----------------------------------------------------+
		 */
		pr_info("R  [desc]      [buffer 0 63:0 ] [buffer 1 63:0 ] [buffer 2 63:0 ] [buffer 3 63:0 ] [bi->dma       ] [bi->skb] <-- Ext Pkt Split format\n");
		/* [Extended] Receive Descriptor (Write-Back) Format
		 *
		 *   63       48 47    32 31     13 12    8 7    4 3        0
		 *   +------------------------------------------------------+
		 * 0 | Packet   | IP     |  Rsvd   | MRQ   | Rsvd | MRQ RSS |
		 *   | Checksum | Ident  |         | Queue |      |  Type   |
		 *   +------------------------------------------------------+
		 * 8 | VLAN Tag | Length | Extended Error | Extended Status |
		 *   +------------------------------------------------------+
		 *   63       48 47    32 31            20 19               0
		 */
		pr_info("RWB[desc]      [ck ipid mrqhsh] [vl   l0 ee  es] [ l3  l2  l1 hs] [reserved      ] ---------------- [bi->skb] <-- Ext Rx Write-Back format\n");
		for (i = 0; i < rx_ring->count; i++) {
			const char *next_desc;
			buffer_info = &rx_ring->buffer_info[i];
			rx_desc_ps = E1000_RX_DESC_PS(*rx_ring, i);
			u1 = (struct my_u1 *)rx_desc_ps;
			staterr =
			    le32_to_cpu(rx_desc_ps->wb.middle.status_error);

			if (i == rx_ring->next_to_use)
				next_desc = " NTU";
			else if (i == rx_ring->next_to_clean)
				next_desc = " NTC";
			else
				next_desc = "";

			if (staterr & E1000_RXD_STAT_DD) {
				/* Descriptor Done */
				pr_info("%s[0x%03X]     %016llX %016llX %016llX %016llX ---------------- %p%s\n",
					"RWB", i,
					(unsigned long long)le64_to_cpu(u1->a),
					(unsigned long long)le64_to_cpu(u1->b),
					(unsigned long long)le64_to_cpu(u1->c),
					(unsigned long long)le64_to_cpu(u1->d),
					buffer_info->skb, next_desc);
			} else {
				pr_info("%s[0x%03X]     %016llX %016llX %016llX %016llX %016llX %p%s\n",
					"R  ", i,
					(unsigned long long)le64_to_cpu(u1->a),
					(unsigned long long)le64_to_cpu(u1->b),
					(unsigned long long)le64_to_cpu(u1->c),
					(unsigned long long)le64_to_cpu(u1->d),
					(unsigned long long)buffer_info->dma,
					buffer_info->skb, next_desc);

				if (netif_msg_pktdata(adapter))
					e1000e_dump_ps_pages(adapter,
							     buffer_info);
			}
		}
		break;
	default:
	case 0:
		/* Extended Receive Descriptor (Read) Format
		 *
		 *   +-----------------------------------------------------+
		 * 0 |                Buffer Address [63:0]                |
		 *   +-----------------------------------------------------+
		 * 8 |                      Reserved                       |
		 *   +-----------------------------------------------------+
		 */
		pr_info("R  [desc]      [buf addr 63:0 ] [reserved 63:0 ] [bi->dma       ] [bi->skb] <-- Ext (Read) format\n");
		/* Extended Receive Descriptor (Write-Back) Format
		 *
		 *   63       48 47    32 31    24 23            4 3        0
		 *   +------------------------------------------------------+
		 *   |     RSS Hash      |        |               |         |
		 * 0 +-------------------+  Rsvd  |   Reserved    | MRQ RSS |
		 *   | Packet   | IP     |        |               |  Type   |
		 *   | Checksum | Ident  |        |               |         |
		 *   +------------------------------------------------------+
		 * 8 | VLAN Tag | Length | Extended Error | Extended Status |
		 *   +------------------------------------------------------+
		 *   63       48 47    32 31            20 19               0
		 */
		pr_info("RWB[desc]      [cs ipid    mrq] [vt   ln xe  xs] [bi->skb] <-- Ext (Write-Back) format\n");

		for (i = 0; i < rx_ring->count; i++) {
			const char *next_desc;

			buffer_info = &rx_ring->buffer_info[i];
			rx_desc = E1000_RX_DESC_EXT(*rx_ring, i);
			u1 = (struct my_u1 *)rx_desc;
			staterr = le32_to_cpu(rx_desc->wb.upper.status_error);

			if (i == rx_ring->next_to_use)
				next_desc = " NTU";
			else if (i == rx_ring->next_to_clean)
				next_desc = " NTC";
			else
				next_desc = "";

			if (staterr & E1000_RXD_STAT_DD) {
				/* Descriptor Done */
				pr_info("%s[0x%03X]     %016llX %016llX ---------------- %p%s\n",
					"RWB", i,
					(unsigned long long)le64_to_cpu(u1->a),
					(unsigned long long)le64_to_cpu(u1->b),
					buffer_info->skb, next_desc);
			} else {
				pr_info("%s[0x%03X]     %016llX %016llX %016llX %p%s\n",
					"R  ", i,
					(unsigned long long)le64_to_cpu(u1->a),
					(unsigned long long)le64_to_cpu(u1->b),
					(unsigned long long)buffer_info->dma,
					buffer_info->skb, next_desc);

				if (netif_msg_pktdata(adapter) &&
				    buffer_info->skb)
					print_hex_dump(KERN_INFO, "",
						       DUMP_PREFIX_ADDRESS, 16,
						       1,
						       buffer_info->skb->data,
						       adapter->rx_buffer_len,
						       true);
			}
		}
	}
}

/**
 * e1000_desc_unused - calculate if we have unused descriptors
 **/
static int e1000_desc_unused(struct e1000_ring *ring)
{
	if (ring->next_to_clean > ring->next_to_use)
		return ring->next_to_clean - ring->next_to_use - 1;

	return ring->count + ring->next_to_clean - ring->next_to_use - 1;
}

/**
 * e1000e_systim_to_hwtstamp - convert system time value to hw time stamp
 * @adapter: board private structure
 * @hwtstamps: time stamp structure to update
 * @systim: unsigned 64bit system time value.
 *
 * Convert the system time value stored in the RX/TXSTMP registers into a
 * hwtstamp which can be used by the upper level time stamping functions.
 *
 * The 'systim_lock' spinlock is used to protect the consistency of the
 * system time value. This is needed because reading the 64 bit time
 * value involves reading two 32 bit registers. The first read latches the
 * value.
 **/
static void e1000e_systim_to_hwtstamp(struct e1000_adapter *adapter,
				      struct skb_shared_hwtstamps *hwtstamps,
				      u64 systim)
{
	u64 ns;
	unsigned long flags;

	spin_lock_irqsave(&adapter->systim_lock, flags);
	ns = timecounter_cyc2time(&adapter->tc, systim);
	spin_unlock_irqrestore(&adapter->systim_lock, flags);

	memset(hwtstamps, 0, sizeof(*hwtstamps));
	hwtstamps->hwtstamp = ns_to_ktime(ns);
}

/**
 * e1000e_rx_hwtstamp - utility function which checks for Rx time stamp
 * @adapter: board private structure
 * @status: descriptor extended error and status field
 * @skb: particular skb to include time stamp
 *
 * If the time stamp is valid, convert it into the timecounter ns value
 * and store that result into the shhwtstamps structure which is passed
 * up the network stack.
 **/
static void e1000e_rx_hwtstamp(struct e1000_adapter *adapter, u32 status,
			       struct sk_buff *skb)
{
	struct e1000_hw *hw = &adapter->hw;
	u64 rxstmp;

	if (!(adapter->flags & FLAG_HAS_HW_TIMESTAMP) ||
	    !(status & E1000_RXDEXT_STATERR_TST) ||
	    !(er32(TSYNCRXCTL) & E1000_TSYNCRXCTL_VALID))
		return;

	/* The Rx time stamp registers contain the time stamp.  No other
	 * received packet will be time stamped until the Rx time stamp
	 * registers are read.  Because only one packet can be time stamped
	 * at a time, the register values must belong to this packet and
	 * therefore none of the other additional attributes need to be
	 * compared.
	 */
	rxstmp = (u64)er32(RXSTMPL);
	rxstmp |= (u64)er32(RXSTMPH) << 32;
	e1000e_systim_to_hwtstamp(adapter, skb_hwtstamps(skb), rxstmp);

	adapter->flags2 &= ~FLAG2_CHECK_RX_HWTSTAMP;
}

/**
 * e1000_receive_skb - helper function to handle Rx indications
 * @adapter: board private structure
 * @staterr: descriptor extended error and status field as written by hardware
 * @vlan: descriptor vlan field as written by hardware (no le/be conversion)
 * @skb: pointer to sk_buff to be indicated to stack
 **/
static void e1000_receive_skb(struct e1000_adapter *adapter,
			      struct net_device *netdev, struct sk_buff *skb,
			      u32 staterr, __le16 vlan)
{
	u16 tag = le16_to_cpu(vlan);

	e1000e_rx_hwtstamp(adapter, staterr, skb);

	skb->protocol = eth_type_trans(skb, netdev);

	if (staterr & E1000_RXD_STAT_VP)
		__vlan_hwaccel_put_tag(skb, htons(ETH_P_8021Q), tag);

	napi_gro_receive(&adapter->napi, skb);
}

/**
 * e1000_rx_checksum - Receive Checksum Offload
 * @adapter: board private structure
 * @status_err: receive descriptor status and error fields
 * @csum: receive descriptor csum field
 * @sk_buff: socket buffer with received data
 **/
static void e1000_rx_checksum(struct e1000_adapter *adapter, u32 status_err,
			      struct sk_buff *skb)
{
	u16 status = (u16)status_err;
	u8 errors = (u8)(status_err >> 24);

	skb_checksum_none_assert(skb);

	/* Rx checksum disabled */
	if (!(adapter->netdev->features & NETIF_F_RXCSUM))
		return;

	/* Ignore Checksum bit is set */
	if (status & E1000_RXD_STAT_IXSM)
		return;

	/* TCP/UDP checksum error bit or IP checksum error bit is set */
	if (errors & (E1000_RXD_ERR_TCPE | E1000_RXD_ERR_IPE)) {
		/* let the stack verify checksum errors */
		adapter->hw_csum_err++;
		return;
	}

	/* TCP/UDP Checksum has not been calculated */
	if (!(status & (E1000_RXD_STAT_TCPCS | E1000_RXD_STAT_UDPCS)))
		return;

	/* It must be a TCP or UDP packet with a valid checksum */
	skb->ip_summed = CHECKSUM_UNNECESSARY;
	adapter->hw_csum_good++;
}

static void e1000e_update_rdt_wa(struct e1000_ring *rx_ring, unsigned int i)
{
	struct e1000_adapter *adapter = rx_ring->adapter;
	struct e1000_hw *hw = &adapter->hw;
	s32 ret_val = __ew32_prepare(hw);

	writel(i, rx_ring->tail);

	if (unlikely(!ret_val && (i != readl(rx_ring->tail)))) {
		u32 rctl = er32(RCTL);
		ew32(RCTL, rctl & ~E1000_RCTL_EN);
		e_err("ME firmware caused invalid RDT - resetting\n");
		schedule_work(&adapter->reset_task);
	}
}

static void e1000e_update_tdt_wa(struct e1000_ring *tx_ring, unsigned int i)
{
	struct e1000_adapter *adapter = tx_ring->adapter;
	struct e1000_hw *hw = &adapter->hw;
	s32 ret_val = __ew32_prepare(hw);

	writel(i, tx_ring->tail);

	if (unlikely(!ret_val && (i != readl(tx_ring->tail)))) {
		u32 tctl = er32(TCTL);
		ew32(TCTL, tctl & ~E1000_TCTL_EN);
		e_err("ME firmware caused invalid TDT - resetting\n");
		schedule_work(&adapter->reset_task);
	}
}

/**
 * e1000_alloc_rx_buffers - Replace used receive buffers
 * @rx_ring: Rx descriptor ring
 **/
static void e1000_alloc_rx_buffers(struct e1000_ring *rx_ring,
				   int cleaned_count, gfp_t gfp)
{
	struct e1000_adapter *adapter = rx_ring->adapter;
	struct net_device *netdev = adapter->netdev;
	struct pci_dev *pdev = adapter->pdev;
	union e1000_rx_desc_extended *rx_desc;
	struct e1000_buffer *buffer_info;
	struct sk_buff *skb;
	unsigned int i;
	unsigned int bufsz = adapter->rx_buffer_len;

	i = rx_ring->next_to_use;
	buffer_info = &rx_ring->buffer_info[i];

	while (cleaned_count--) {
		skb = buffer_info->skb;
		if (skb) {
			skb_trim(skb, 0);
			goto map_skb;
		}

		skb = __netdev_alloc_skb_ip_align(netdev, bufsz, gfp);
		if (!skb) {
			/* Better luck next round */
			adapter->alloc_rx_buff_failed++;
			break;
		}

		buffer_info->skb = skb;
map_skb:
		buffer_info->dma = dma_map_single(&pdev->dev, skb->data,
						  adapter->rx_buffer_len,
						  DMA_FROM_DEVICE);
		if (dma_mapping_error(&pdev->dev, buffer_info->dma)) {
			dev_err(&pdev->dev, "Rx DMA map failed\n");
			adapter->rx_dma_failed++;
			break;
		}

		rx_desc = E1000_RX_DESC_EXT(*rx_ring, i);
		rx_desc->read.buffer_addr = cpu_to_le64(buffer_info->dma);

		if (unlikely(!(i & (E1000_RX_BUFFER_WRITE - 1)))) {
			/* Force memory writes to complete before letting h/w
			 * know there are new descriptors to fetch.  (Only
			 * applicable for weak-ordered memory model archs,
			 * such as IA-64).
			 */
			wmb();
			if (adapter->flags2 & FLAG2_PCIM2PCI_ARBITER_WA)
				e1000e_update_rdt_wa(rx_ring, i);
			else
				writel(i, rx_ring->tail);
		}
		i++;
		if (i == rx_ring->count)
			i = 0;
		buffer_info = &rx_ring->buffer_info[i];
	}

	rx_ring->next_to_use = i;
}

/**
 * e1000_alloc_rx_buffers_ps - Replace used receive buffers; packet split
 * @rx_ring: Rx descriptor ring
 **/
static void e1000_alloc_rx_buffers_ps(struct e1000_ring *rx_ring,
				      int cleaned_count, gfp_t gfp)
{
	struct e1000_adapter *adapter = rx_ring->adapter;
	struct net_device *netdev = adapter->netdev;
	struct pci_dev *pdev = adapter->pdev;
	union e1000_rx_desc_packet_split *rx_desc;
	struct e1000_buffer *buffer_info;
	struct e1000_ps_page *ps_page;
	struct sk_buff *skb;
	unsigned int i, j;

	i = rx_ring->next_to_use;
	buffer_info = &rx_ring->buffer_info[i];

	while (cleaned_count--) {
		rx_desc = E1000_RX_DESC_PS(*rx_ring, i);

		for (j = 0; j < PS_PAGE_BUFFERS; j++) {
			ps_page = &buffer_info->ps_pages[j];
			if (j >= adapter->rx_ps_pages) {
				/* all unused desc entries get hw null ptr */
				rx_desc->read.buffer_addr[j + 1] =
				    ~cpu_to_le64(0);
				continue;
			}
			if (!ps_page->page) {
				ps_page->page = alloc_page(gfp);
				if (!ps_page->page) {
					adapter->alloc_rx_buff_failed++;
					goto no_buffers;
				}
				ps_page->dma = dma_map_page(&pdev->dev,
							    ps_page->page,
							    0, PAGE_SIZE,
							    DMA_FROM_DEVICE);
				if (dma_mapping_error(&pdev->dev,
						      ps_page->dma)) {
					dev_err(&adapter->pdev->dev,
						"Rx DMA page map failed\n");
					adapter->rx_dma_failed++;
					goto no_buffers;
				}
			}
			/* Refresh the desc even if buffer_addrs
			 * didn't change because each write-back
			 * erases this info.
			 */
			rx_desc->read.buffer_addr[j + 1] =
			    cpu_to_le64(ps_page->dma);
		}

		skb = __netdev_alloc_skb_ip_align(netdev, adapter->rx_ps_bsize0,
						  gfp);

		if (!skb) {
			adapter->alloc_rx_buff_failed++;
			break;
		}

		buffer_info->skb = skb;
		buffer_info->dma = dma_map_single(&pdev->dev, skb->data,
						  adapter->rx_ps_bsize0,
						  DMA_FROM_DEVICE);
		if (dma_mapping_error(&pdev->dev, buffer_info->dma)) {
			dev_err(&pdev->dev, "Rx DMA map failed\n");
			adapter->rx_dma_failed++;
			/* cleanup skb */
			dev_kfree_skb_any(skb);
			buffer_info->skb = NULL;
			break;
		}

		rx_desc->read.buffer_addr[0] = cpu_to_le64(buffer_info->dma);

		if (unlikely(!(i & (E1000_RX_BUFFER_WRITE - 1)))) {
			/* Force memory writes to complete before letting h/w
			 * know there are new descriptors to fetch.  (Only
			 * applicable for weak-ordered memory model archs,
			 * such as IA-64).
			 */
			wmb();
			if (adapter->flags2 & FLAG2_PCIM2PCI_ARBITER_WA)
				e1000e_update_rdt_wa(rx_ring, i << 1);
			else
				writel(i << 1, rx_ring->tail);
		}

		i++;
		if (i == rx_ring->count)
			i = 0;
		buffer_info = &rx_ring->buffer_info[i];
	}

no_buffers:
	rx_ring->next_to_use = i;
}

/**
 * e1000_alloc_jumbo_rx_buffers - Replace used jumbo receive buffers
 * @rx_ring: Rx descriptor ring
 * @cleaned_count: number of buffers to allocate this pass
 **/

static void e1000_alloc_jumbo_rx_buffers(struct e1000_ring *rx_ring,
					 int cleaned_count, gfp_t gfp)
{
	struct e1000_adapter *adapter = rx_ring->adapter;
	struct net_device *netdev = adapter->netdev;
	struct pci_dev *pdev = adapter->pdev;
	union e1000_rx_desc_extended *rx_desc;
	struct e1000_buffer *buffer_info;
	struct sk_buff *skb;
	unsigned int i;
	unsigned int bufsz = 256 - 16;	/* for skb_reserve */

	i = rx_ring->next_to_use;
	buffer_info = &rx_ring->buffer_info[i];

	while (cleaned_count--) {
		skb = buffer_info->skb;
		if (skb) {
			skb_trim(skb, 0);
			goto check_page;
		}

		skb = __netdev_alloc_skb_ip_align(netdev, bufsz, gfp);
		if (unlikely(!skb)) {
			/* Better luck next round */
			adapter->alloc_rx_buff_failed++;
			break;
		}

		buffer_info->skb = skb;
check_page:
		/* allocate a new page if necessary */
		if (!buffer_info->page) {
			buffer_info->page = alloc_page(gfp);
			if (unlikely(!buffer_info->page)) {
				adapter->alloc_rx_buff_failed++;
				break;
			}
		}

		if (!buffer_info->dma) {
			buffer_info->dma = dma_map_page(&pdev->dev,
							buffer_info->page, 0,
							PAGE_SIZE,
							DMA_FROM_DEVICE);
			if (dma_mapping_error(&pdev->dev, buffer_info->dma)) {
				adapter->alloc_rx_buff_failed++;
				break;
			}
		}

		rx_desc = E1000_RX_DESC_EXT(*rx_ring, i);
		rx_desc->read.buffer_addr = cpu_to_le64(buffer_info->dma);

		if (unlikely(++i == rx_ring->count))
			i = 0;
		buffer_info = &rx_ring->buffer_info[i];
	}

	if (likely(rx_ring->next_to_use != i)) {
		rx_ring->next_to_use = i;
		if (unlikely(i-- == 0))
			i = (rx_ring->count - 1);

		/* Force memory writes to complete before letting h/w
		 * know there are new descriptors to fetch.  (Only
		 * applicable for weak-ordered memory model archs,
		 * such as IA-64).
		 */
		wmb();
		if (adapter->flags2 & FLAG2_PCIM2PCI_ARBITER_WA)
			e1000e_update_rdt_wa(rx_ring, i);
		else
			writel(i, rx_ring->tail);
	}
}

static inline void e1000_rx_hash(struct net_device *netdev, __le32 rss,
				 struct sk_buff *skb)
{
	if (netdev->features & NETIF_F_RXHASH)
		skb->rxhash = le32_to_cpu(rss);
}

/**
 * e1000_clean_rx_irq - Send received data up the network stack
 * @rx_ring: Rx descriptor ring
 *
 * the return value indicates whether actual cleaning was done, there
 * is no guarantee that everything was cleaned
 **/
static bool e1000_clean_rx_irq(struct e1000_ring *rx_ring, int *work_done,
			       int work_to_do)
{
	struct e1000_adapter *adapter = rx_ring->adapter;
	struct net_device *netdev = adapter->netdev;
	struct pci_dev *pdev = adapter->pdev;
	struct e1000_hw *hw = &adapter->hw;
	union e1000_rx_desc_extended *rx_desc, *next_rxd;
	struct e1000_buffer *buffer_info, *next_buffer;
	u32 length, staterr;
	unsigned int i;
	int cleaned_count = 0;
	bool cleaned = false;
	unsigned int total_rx_bytes = 0, total_rx_packets = 0;

	i = rx_ring->next_to_clean;
	rx_desc = E1000_RX_DESC_EXT(*rx_ring, i);
	staterr = le32_to_cpu(rx_desc->wb.upper.status_error);
	buffer_info = &rx_ring->buffer_info[i];

	while (staterr & E1000_RXD_STAT_DD) {
		struct sk_buff *skb;

		if (*work_done >= work_to_do)
			break;
		(*work_done)++;
		rmb();	/* read descriptor and rx_buffer_info after status DD */

		skb = buffer_info->skb;
		buffer_info->skb = NULL;

		prefetch(skb->data - NET_IP_ALIGN);

		i++;
		if (i == rx_ring->count)
			i = 0;
		next_rxd = E1000_RX_DESC_EXT(*rx_ring, i);
		prefetch(next_rxd);

		next_buffer = &rx_ring->buffer_info[i];

		cleaned = true;
		cleaned_count++;
		dma_unmap_single(&pdev->dev, buffer_info->dma,
				 adapter->rx_buffer_len, DMA_FROM_DEVICE);
		buffer_info->dma = 0;

		length = le16_to_cpu(rx_desc->wb.upper.length);

		/* !EOP means multiple descriptors were used to store a single
		 * packet, if that's the case we need to toss it.  In fact, we
		 * need to toss every packet with the EOP bit clear and the
		 * next frame that _does_ have the EOP bit set, as it is by
		 * definition only a frame fragment
		 */
		if (unlikely(!(staterr & E1000_RXD_STAT_EOP)))
			adapter->flags2 |= FLAG2_IS_DISCARDING;

		if (adapter->flags2 & FLAG2_IS_DISCARDING) {
			/* All receives must fit into a single buffer */
			e_dbg("Receive packet consumed multiple buffers\n");
			/* recycle */
			buffer_info->skb = skb;
			if (staterr & E1000_RXD_STAT_EOP)
				adapter->flags2 &= ~FLAG2_IS_DISCARDING;
			goto next_desc;
		}

		if (unlikely((staterr & E1000_RXDEXT_ERR_FRAME_ERR_MASK) &&
			     !(netdev->features & NETIF_F_RXALL))) {
			/* recycle */
			buffer_info->skb = skb;
			goto next_desc;
		}

		/* adjust length to remove Ethernet CRC */
		if (!(adapter->flags2 & FLAG2_CRC_STRIPPING)) {
			/* If configured to store CRC, don't subtract FCS,
			 * but keep the FCS bytes out of the total_rx_bytes
			 * counter
			 */
			if (netdev->features & NETIF_F_RXFCS)
				total_rx_bytes -= 4;
			else
				length -= 4;
		}

		total_rx_bytes += length;
		total_rx_packets++;

		/* code added for copybreak, this should improve
		 * performance for small packets with large amounts
		 * of reassembly being done in the stack
		 */
		if (length < copybreak) {
			struct sk_buff *new_skb =
			    netdev_alloc_skb_ip_align(netdev, length);
			if (new_skb) {
				skb_copy_to_linear_data_offset(new_skb,
							       -NET_IP_ALIGN,
							       (skb->data -
								NET_IP_ALIGN),
							       (length +
								NET_IP_ALIGN));
				/* save the skb in buffer_info as good */
				buffer_info->skb = skb;
				skb = new_skb;
			}
			/* else just continue with the old one */
		}
		/* end copybreak code */
		skb_put(skb, length);

		/* Receive Checksum Offload */
		e1000_rx_checksum(adapter, staterr, skb);

		e1000_rx_hash(netdev, rx_desc->wb.lower.hi_dword.rss, skb);

		e1000_receive_skb(adapter, netdev, skb, staterr,
				  rx_desc->wb.upper.vlan);

next_desc:
		rx_desc->wb.upper.status_error &= cpu_to_le32(~0xFF);

		/* return some buffers to hardware, one at a time is too slow */
		if (cleaned_count >= E1000_RX_BUFFER_WRITE) {
			adapter->alloc_rx_buf(rx_ring, cleaned_count,
					      GFP_ATOMIC);
			cleaned_count = 0;
		}

		/* use prefetched values */
		rx_desc = next_rxd;
		buffer_info = next_buffer;

		staterr = le32_to_cpu(rx_desc->wb.upper.status_error);
	}
	rx_ring->next_to_clean = i;

	cleaned_count = e1000_desc_unused(rx_ring);
	if (cleaned_count)
		adapter->alloc_rx_buf(rx_ring, cleaned_count, GFP_ATOMIC);

	adapter->total_rx_bytes += total_rx_bytes;
	adapter->total_rx_packets += total_rx_packets;
	return cleaned;
}

static void e1000_put_txbuf(struct e1000_ring *tx_ring,
			    struct e1000_buffer *buffer_info)
{
	struct e1000_adapter *adapter = tx_ring->adapter;

	if (buffer_info->dma) {
		if (buffer_info->mapped_as_page)
			dma_unmap_page(&adapter->pdev->dev, buffer_info->dma,
				       buffer_info->length, DMA_TO_DEVICE);
		else
			dma_unmap_single(&adapter->pdev->dev, buffer_info->dma,
					 buffer_info->length, DMA_TO_DEVICE);
		buffer_info->dma = 0;
	}
	if (buffer_info->skb) {
		dev_kfree_skb_any(buffer_info->skb);
		buffer_info->skb = NULL;
	}
	buffer_info->time_stamp = 0;
}

static void e1000_print_hw_hang(struct work_struct *work)
{
	struct e1000_adapter *adapter = container_of(work,
						     struct e1000_adapter,
						     print_hang_task);
	struct net_device *netdev = adapter->netdev;
	struct e1000_ring *tx_ring = adapter->tx_ring;
	unsigned int i = tx_ring->next_to_clean;
	unsigned int eop = tx_ring->buffer_info[i].next_to_watch;
	struct e1000_tx_desc *eop_desc = E1000_TX_DESC(*tx_ring, eop);
	struct e1000_hw *hw = &adapter->hw;
	u16 phy_status, phy_1000t_status, phy_ext_status;
	u16 pci_status;

	if (test_bit(__E1000_DOWN, &adapter->state))
		return;

	if (!adapter->tx_hang_recheck && (adapter->flags2 & FLAG2_DMA_BURST)) {
		/* May be block on write-back, flush and detect again
		 * flush pending descriptor writebacks to memory
		 */
		ew32(TIDV, adapter->tx_int_delay | E1000_TIDV_FPD);
		/* execute the writes immediately */
		e1e_flush();
		/* Due to rare timing issues, write to TIDV again to ensure
		 * the write is successful
		 */
		ew32(TIDV, adapter->tx_int_delay | E1000_TIDV_FPD);
		/* execute the writes immediately */
		e1e_flush();
		adapter->tx_hang_recheck = true;
		return;
	}
	/* Real hang detected */
	adapter->tx_hang_recheck = false;
	netif_stop_queue(netdev);

	e1e_rphy(hw, MII_BMSR, &phy_status);
	e1e_rphy(hw, MII_STAT1000, &phy_1000t_status);
	e1e_rphy(hw, MII_ESTATUS, &phy_ext_status);

	pci_read_config_word(adapter->pdev, PCI_STATUS, &pci_status);

	/* detected Hardware unit hang */
	e_err("Detected Hardware Unit Hang:\n"
	      "  TDH                  <%x>\n"
	      "  TDT                  <%x>\n"
	      "  next_to_use          <%x>\n"
	      "  next_to_clean        <%x>\n"
	      "buffer_info[next_to_clean]:\n"
	      "  time_stamp           <%lx>\n"
	      "  next_to_watch        <%x>\n"
	      "  jiffies              <%lx>\n"
	      "  next_to_watch.status <%x>\n"
	      "MAC Status             <%x>\n"
	      "PHY Status             <%x>\n"
	      "PHY 1000BASE-T Status  <%x>\n"
	      "PHY Extended Status    <%x>\n"
	      "PCI Status             <%x>\n",
	      readl(tx_ring->head), readl(tx_ring->tail), tx_ring->next_to_use,
	      tx_ring->next_to_clean, tx_ring->buffer_info[eop].time_stamp,
	      eop, jiffies, eop_desc->upper.fields.status, er32(STATUS),
	      phy_status, phy_1000t_status, phy_ext_status, pci_status);

	/* Suggest workaround for known h/w issue */
	if ((hw->mac.type == e1000_pchlan) && (er32(CTRL) & E1000_CTRL_TFCE))
		e_err("Try turning off Tx pause (flow control) via ethtool\n");
}

/**
 * e1000e_tx_hwtstamp_work - check for Tx time stamp
 * @work: pointer to work struct
 *
 * This work function polls the TSYNCTXCTL valid bit to determine when a
 * timestamp has been taken for the current stored skb.  The timestamp must
 * be for this skb because only one such packet is allowed in the queue.
 */
static void e1000e_tx_hwtstamp_work(struct work_struct *work)
{
	struct e1000_adapter *adapter = container_of(work, struct e1000_adapter,
						     tx_hwtstamp_work);
	struct e1000_hw *hw = &adapter->hw;

	if (!adapter->tx_hwtstamp_skb)
		return;

	if (er32(TSYNCTXCTL) & E1000_TSYNCTXCTL_VALID) {
		struct skb_shared_hwtstamps shhwtstamps;
		u64 txstmp;

		txstmp = er32(TXSTMPL);
		txstmp |= (u64)er32(TXSTMPH) << 32;

		e1000e_systim_to_hwtstamp(adapter, &shhwtstamps, txstmp);

		skb_tstamp_tx(adapter->tx_hwtstamp_skb, &shhwtstamps);
		dev_kfree_skb_any(adapter->tx_hwtstamp_skb);
		adapter->tx_hwtstamp_skb = NULL;
	} else {
		/* reschedule to check later */
		schedule_work(&adapter->tx_hwtstamp_work);
	}
}

/**
 * e1000_clean_tx_irq - Reclaim resources after transmit completes
 * @tx_ring: Tx descriptor ring
 *
 * the return value indicates whether actual cleaning was done, there
 * is no guarantee that everything was cleaned
 **/
static bool e1000_clean_tx_irq(struct e1000_ring *tx_ring)
{
	struct e1000_adapter *adapter = tx_ring->adapter;
	struct net_device *netdev = adapter->netdev;
	struct e1000_hw *hw = &adapter->hw;
	struct e1000_tx_desc *tx_desc, *eop_desc;
	struct e1000_buffer *buffer_info;
	unsigned int i, eop;
	unsigned int count = 0;
	unsigned int total_tx_bytes = 0, total_tx_packets = 0;
	unsigned int bytes_compl = 0, pkts_compl = 0;

	i = tx_ring->next_to_clean;
	eop = tx_ring->buffer_info[i].next_to_watch;
	eop_desc = E1000_TX_DESC(*tx_ring, eop);

	while ((eop_desc->upper.data & cpu_to_le32(E1000_TXD_STAT_DD)) &&
	       (count < tx_ring->count)) {
		bool cleaned = false;
		rmb();		/* read buffer_info after eop_desc */
		for (; !cleaned; count++) {
			tx_desc = E1000_TX_DESC(*tx_ring, i);
			buffer_info = &tx_ring->buffer_info[i];
			cleaned = (i == eop);

			if (cleaned) {
				total_tx_packets += buffer_info->segs;
				total_tx_bytes += buffer_info->bytecount;
				if (buffer_info->skb) {
					bytes_compl += buffer_info->skb->len;
					pkts_compl++;
				}
			}

			e1000_put_txbuf(tx_ring, buffer_info);
			tx_desc->upper.data = 0;

			i++;
			if (i == tx_ring->count)
				i = 0;
		}

		if (i == tx_ring->next_to_use)
			break;
		eop = tx_ring->buffer_info[i].next_to_watch;
		eop_desc = E1000_TX_DESC(*tx_ring, eop);
	}

	tx_ring->next_to_clean = i;

	netdev_completed_queue(netdev, pkts_compl, bytes_compl);

#define TX_WAKE_THRESHOLD 32
	if (count && netif_carrier_ok(netdev) &&
	    e1000_desc_unused(tx_ring) >= TX_WAKE_THRESHOLD) {
		/* Make sure that anybody stopping the queue after this
		 * sees the new next_to_clean.
		 */
		smp_mb();

		if (netif_queue_stopped(netdev) &&
		    !(test_bit(__E1000_DOWN, &adapter->state))) {
			netif_wake_queue(netdev);
			++adapter->restart_queue;
		}
	}

	if (adapter->detect_tx_hung) {
		/* Detect a transmit hang in hardware, this serializes the
		 * check with the clearing of time_stamp and movement of i
		 */
		adapter->detect_tx_hung = false;
		if (tx_ring->buffer_info[i].time_stamp &&
		    time_after(jiffies, tx_ring->buffer_info[i].time_stamp
			       + (adapter->tx_timeout_factor * HZ)) &&
		    !(er32(STATUS) & E1000_STATUS_TXOFF))
			schedule_work(&adapter->print_hang_task);
		else
			adapter->tx_hang_recheck = false;
	}
	adapter->total_tx_bytes += total_tx_bytes;
	adapter->total_tx_packets += total_tx_packets;
	return count < tx_ring->count;
}

/**
 * e1000_clean_rx_irq_ps - Send received data up the network stack; packet split
 * @rx_ring: Rx descriptor ring
 *
 * the return value indicates whether actual cleaning was done, there
 * is no guarantee that everything was cleaned
 **/
static bool e1000_clean_rx_irq_ps(struct e1000_ring *rx_ring, int *work_done,
				  int work_to_do)
{
	struct e1000_adapter *adapter = rx_ring->adapter;
	struct e1000_hw *hw = &adapter->hw;
	union e1000_rx_desc_packet_split *rx_desc, *next_rxd;
	struct net_device *netdev = adapter->netdev;
	struct pci_dev *pdev = adapter->pdev;
	struct e1000_buffer *buffer_info, *next_buffer;
	struct e1000_ps_page *ps_page;
	struct sk_buff *skb;
	unsigned int i, j;
	u32 length, staterr;
	int cleaned_count = 0;
	bool cleaned = false;
	unsigned int total_rx_bytes = 0, total_rx_packets = 0;

	i = rx_ring->next_to_clean;
	rx_desc = E1000_RX_DESC_PS(*rx_ring, i);
	staterr = le32_to_cpu(rx_desc->wb.middle.status_error);
	buffer_info = &rx_ring->buffer_info[i];

	while (staterr & E1000_RXD_STAT_DD) {
		if (*work_done >= work_to_do)
			break;
		(*work_done)++;
		skb = buffer_info->skb;
		rmb();	/* read descriptor and rx_buffer_info after status DD */

		/* in the packet split case this is header only */
		prefetch(skb->data - NET_IP_ALIGN);

		i++;
		if (i == rx_ring->count)
			i = 0;
		next_rxd = E1000_RX_DESC_PS(*rx_ring, i);
		prefetch(next_rxd);

		next_buffer = &rx_ring->buffer_info[i];

		cleaned = true;
		cleaned_count++;
		dma_unmap_single(&pdev->dev, buffer_info->dma,
				 adapter->rx_ps_bsize0, DMA_FROM_DEVICE);
		buffer_info->dma = 0;

		/* see !EOP comment in other Rx routine */
		if (!(staterr & E1000_RXD_STAT_EOP))
			adapter->flags2 |= FLAG2_IS_DISCARDING;

		if (adapter->flags2 & FLAG2_IS_DISCARDING) {
			e_dbg("Packet Split buffers didn't pick up the full packet\n");
			dev_kfree_skb_irq(skb);
			if (staterr & E1000_RXD_STAT_EOP)
				adapter->flags2 &= ~FLAG2_IS_DISCARDING;
			goto next_desc;
		}

		if (unlikely((staterr & E1000_RXDEXT_ERR_FRAME_ERR_MASK) &&
			     !(netdev->features & NETIF_F_RXALL))) {
			dev_kfree_skb_irq(skb);
			goto next_desc;
		}

		length = le16_to_cpu(rx_desc->wb.middle.length0);

		if (!length) {
			e_dbg("Last part of the packet spanning multiple descriptors\n");
			dev_kfree_skb_irq(skb);
			goto next_desc;
		}

		/* Good Receive */
		skb_put(skb, length);

		{
			/* this looks ugly, but it seems compiler issues make
			 * it more efficient than reusing j
			 */
			int l1 = le16_to_cpu(rx_desc->wb.upper.length[0]);

			/* page alloc/put takes too long and effects small
			 * packet throughput, so unsplit small packets and
			 * save the alloc/put only valid in softirq (napi)
			 * context to call kmap_*
			 */
			if (l1 && (l1 <= copybreak) &&
			    ((length + l1) <= adapter->rx_ps_bsize0)) {
				u8 *vaddr;

				ps_page = &buffer_info->ps_pages[0];

				/* there is no documentation about how to call
				 * kmap_atomic, so we can't hold the mapping
				 * very long
				 */
				dma_sync_single_for_cpu(&pdev->dev,
							ps_page->dma,
							PAGE_SIZE,
							DMA_FROM_DEVICE);
				vaddr = kmap_atomic(ps_page->page);
				memcpy(skb_tail_pointer(skb), vaddr, l1);
				kunmap_atomic(vaddr);
				dma_sync_single_for_device(&pdev->dev,
							   ps_page->dma,
							   PAGE_SIZE,
							   DMA_FROM_DEVICE);

				/* remove the CRC */
				if (!(adapter->flags2 & FLAG2_CRC_STRIPPING)) {
					if (!(netdev->features & NETIF_F_RXFCS))
						l1 -= 4;
				}

				skb_put(skb, l1);
				goto copydone;
			}	/* if */
		}

		for (j = 0; j < PS_PAGE_BUFFERS; j++) {
			length = le16_to_cpu(rx_desc->wb.upper.length[j]);
			if (!length)
				break;

			ps_page = &buffer_info->ps_pages[j];
			dma_unmap_page(&pdev->dev, ps_page->dma, PAGE_SIZE,
				       DMA_FROM_DEVICE);
			ps_page->dma = 0;
			skb_fill_page_desc(skb, j, ps_page->page, 0, length);
			ps_page->page = NULL;
			skb->len += length;
			skb->data_len += length;
			skb->truesize += PAGE_SIZE;
		}

		/* strip the ethernet crc, problem is we're using pages now so
		 * this whole operation can get a little cpu intensive
		 */
		if (!(adapter->flags2 & FLAG2_CRC_STRIPPING)) {
			if (!(netdev->features & NETIF_F_RXFCS))
				pskb_trim(skb, skb->len - 4);
		}

copydone:
		total_rx_bytes += skb->len;
		total_rx_packets++;

		e1000_rx_checksum(adapter, staterr, skb);

		e1000_rx_hash(netdev, rx_desc->wb.lower.hi_dword.rss, skb);

		if (rx_desc->wb.upper.header_status &
		    cpu_to_le16(E1000_RXDPS_HDRSTAT_HDRSP))
			adapter->rx_hdr_split++;

		e1000_receive_skb(adapter, netdev, skb, staterr,
				  rx_desc->wb.middle.vlan);

next_desc:
		rx_desc->wb.middle.status_error &= cpu_to_le32(~0xFF);
		buffer_info->skb = NULL;

		/* return some buffers to hardware, one at a time is too slow */
		if (cleaned_count >= E1000_RX_BUFFER_WRITE) {
			adapter->alloc_rx_buf(rx_ring, cleaned_count,
					      GFP_ATOMIC);
			cleaned_count = 0;
		}

		/* use prefetched values */
		rx_desc = next_rxd;
		buffer_info = next_buffer;

		staterr = le32_to_cpu(rx_desc->wb.middle.status_error);
	}
	rx_ring->next_to_clean = i;

	cleaned_count = e1000_desc_unused(rx_ring);
	if (cleaned_count)
		adapter->alloc_rx_buf(rx_ring, cleaned_count, GFP_ATOMIC);

	adapter->total_rx_bytes += total_rx_bytes;
	adapter->total_rx_packets += total_rx_packets;
	return cleaned;
}

/**
 * e1000_consume_page - helper function
 **/
static void e1000_consume_page(struct e1000_buffer *bi, struct sk_buff *skb,
			       u16 length)
{
	bi->page = NULL;
	skb->len += length;
	skb->data_len += length;
	skb->truesize += PAGE_SIZE;
}

/**
 * e1000_clean_jumbo_rx_irq - Send received data up the network stack; legacy
 * @adapter: board private structure
 *
 * the return value indicates whether actual cleaning was done, there
 * is no guarantee that everything was cleaned
 **/
static bool e1000_clean_jumbo_rx_irq(struct e1000_ring *rx_ring, int *work_done,
				     int work_to_do)
{
	struct e1000_adapter *adapter = rx_ring->adapter;
	struct net_device *netdev = adapter->netdev;
	struct pci_dev *pdev = adapter->pdev;
	union e1000_rx_desc_extended *rx_desc, *next_rxd;
	struct e1000_buffer *buffer_info, *next_buffer;
	u32 length, staterr;
	unsigned int i;
	int cleaned_count = 0;
	bool cleaned = false;
	unsigned int total_rx_bytes = 0, total_rx_packets = 0;
	struct skb_shared_info *shinfo;

	i = rx_ring->next_to_clean;
	rx_desc = E1000_RX_DESC_EXT(*rx_ring, i);
	staterr = le32_to_cpu(rx_desc->wb.upper.status_error);
	buffer_info = &rx_ring->buffer_info[i];

	while (staterr & E1000_RXD_STAT_DD) {
		struct sk_buff *skb;

		if (*work_done >= work_to_do)
			break;
		(*work_done)++;
		rmb();	/* read descriptor and rx_buffer_info after status DD */

		skb = buffer_info->skb;
		buffer_info->skb = NULL;

		++i;
		if (i == rx_ring->count)
			i = 0;
		next_rxd = E1000_RX_DESC_EXT(*rx_ring, i);
		prefetch(next_rxd);

		next_buffer = &rx_ring->buffer_info[i];

		cleaned = true;
		cleaned_count++;
		dma_unmap_page(&pdev->dev, buffer_info->dma, PAGE_SIZE,
			       DMA_FROM_DEVICE);
		buffer_info->dma = 0;

		length = le16_to_cpu(rx_desc->wb.upper.length);

		/* errors is only valid for DD + EOP descriptors */
		if (unlikely((staterr & E1000_RXD_STAT_EOP) &&
			     ((staterr & E1000_RXDEXT_ERR_FRAME_ERR_MASK) &&
			      !(netdev->features & NETIF_F_RXALL)))) {
			/* recycle both page and skb */
			buffer_info->skb = skb;
			/* an error means any chain goes out the window too */
			if (rx_ring->rx_skb_top)
				dev_kfree_skb_irq(rx_ring->rx_skb_top);
			rx_ring->rx_skb_top = NULL;
			goto next_desc;
		}
#define rxtop (rx_ring->rx_skb_top)
		if (!(staterr & E1000_RXD_STAT_EOP)) {
			/* this descriptor is only the beginning (or middle) */
			if (!rxtop) {
				/* this is the beginning of a chain */
				rxtop = skb;
				skb_fill_page_desc(rxtop, 0, buffer_info->page,
						   0, length);
			} else {
				/* this is the middle of a chain */
				shinfo = skb_shinfo(rxtop);
				skb_fill_page_desc(rxtop, shinfo->nr_frags,
						   buffer_info->page, 0,
						   length);
				/* re-use the skb, only consumed the page */
				buffer_info->skb = skb;
			}
			e1000_consume_page(buffer_info, rxtop, length);
			goto next_desc;
		} else {
			if (rxtop) {
				/* end of the chain */
				shinfo = skb_shinfo(rxtop);
				skb_fill_page_desc(rxtop, shinfo->nr_frags,
						   buffer_info->page, 0,
						   length);
				/* re-use the current skb, we only consumed the
				 * page
				 */
				buffer_info->skb = skb;
				skb = rxtop;
				rxtop = NULL;
				e1000_consume_page(buffer_info, skb, length);
			} else {
				/* no chain, got EOP, this buf is the packet
				 * copybreak to save the put_page/alloc_page
				 */
				if (length <= copybreak &&
				    skb_tailroom(skb) >= length) {
					u8 *vaddr;
					vaddr = kmap_atomic(buffer_info->page);
					memcpy(skb_tail_pointer(skb), vaddr,
					       length);
					kunmap_atomic(vaddr);
					/* re-use the page, so don't erase
					 * buffer_info->page
					 */
					skb_put(skb, length);
				} else {
					skb_fill_page_desc(skb, 0,
							   buffer_info->page, 0,
							   length);
					e1000_consume_page(buffer_info, skb,
							   length);
				}
			}
		}

		/* Receive Checksum Offload */
		e1000_rx_checksum(adapter, staterr, skb);

		e1000_rx_hash(netdev, rx_desc->wb.lower.hi_dword.rss, skb);

		/* probably a little skewed due to removing CRC */
		total_rx_bytes += skb->len;
		total_rx_packets++;

		/* eth type trans needs skb->data to point to something */
		if (!pskb_may_pull(skb, ETH_HLEN)) {
			e_err("pskb_may_pull failed.\n");
			dev_kfree_skb_irq(skb);
			goto next_desc;
		}

		e1000_receive_skb(adapter, netdev, skb, staterr,
				  rx_desc->wb.upper.vlan);

next_desc:
		rx_desc->wb.upper.status_error &= cpu_to_le32(~0xFF);

		/* return some buffers to hardware, one at a time is too slow */
		if (unlikely(cleaned_count >= E1000_RX_BUFFER_WRITE)) {
			adapter->alloc_rx_buf(rx_ring, cleaned_count,
					      GFP_ATOMIC);
			cleaned_count = 0;
		}

		/* use prefetched values */
		rx_desc = next_rxd;
		buffer_info = next_buffer;

		staterr = le32_to_cpu(rx_desc->wb.upper.status_error);
	}
	rx_ring->next_to_clean = i;

	cleaned_count = e1000_desc_unused(rx_ring);
	if (cleaned_count)
		adapter->alloc_rx_buf(rx_ring, cleaned_count, GFP_ATOMIC);

	adapter->total_rx_bytes += total_rx_bytes;
	adapter->total_rx_packets += total_rx_packets;
	return cleaned;
}

/**
 * e1000_clean_rx_ring - Free Rx Buffers per Queue
 * @rx_ring: Rx descriptor ring
 **/
static void e1000_clean_rx_ring(struct e1000_ring *rx_ring)
{
	struct e1000_adapter *adapter = rx_ring->adapter;
	struct e1000_buffer *buffer_info;
	struct e1000_ps_page *ps_page;
	struct pci_dev *pdev = adapter->pdev;
	unsigned int i, j;

	/* Free all the Rx ring sk_buffs */
	for (i = 0; i < rx_ring->count; i++) {
		buffer_info = &rx_ring->buffer_info[i];
		if (buffer_info->dma) {
			if (adapter->clean_rx == e1000_clean_rx_irq)
				dma_unmap_single(&pdev->dev, buffer_info->dma,
						 adapter->rx_buffer_len,
						 DMA_FROM_DEVICE);
			else if (adapter->clean_rx == e1000_clean_jumbo_rx_irq)
				dma_unmap_page(&pdev->dev, buffer_info->dma,
					       PAGE_SIZE, DMA_FROM_DEVICE);
			else if (adapter->clean_rx == e1000_clean_rx_irq_ps)
				dma_unmap_single(&pdev->dev, buffer_info->dma,
						 adapter->rx_ps_bsize0,
						 DMA_FROM_DEVICE);
			buffer_info->dma = 0;
		}

		if (buffer_info->page) {
			put_page(buffer_info->page);
			buffer_info->page = NULL;
		}

		if (buffer_info->skb) {
			dev_kfree_skb(buffer_info->skb);
			buffer_info->skb = NULL;
		}

		for (j = 0; j < PS_PAGE_BUFFERS; j++) {
			ps_page = &buffer_info->ps_pages[j];
			if (!ps_page->page)
				break;
			dma_unmap_page(&pdev->dev, ps_page->dma, PAGE_SIZE,
				       DMA_FROM_DEVICE);
			ps_page->dma = 0;
			put_page(ps_page->page);
			ps_page->page = NULL;
		}
	}

	/* there also may be some cached data from a chained receive */
	if (rx_ring->rx_skb_top) {
		dev_kfree_skb(rx_ring->rx_skb_top);
		rx_ring->rx_skb_top = NULL;
	}

	/* Zero out the descriptor ring */
	memset(rx_ring->desc, 0, rx_ring->size);

	rx_ring->next_to_clean = 0;
	rx_ring->next_to_use = 0;
	adapter->flags2 &= ~FLAG2_IS_DISCARDING;

	writel(0, rx_ring->head);
	if (rx_ring->adapter->flags2 & FLAG2_PCIM2PCI_ARBITER_WA)
		e1000e_update_rdt_wa(rx_ring, 0);
	else
		writel(0, rx_ring->tail);
}

static void e1000e_downshift_workaround(struct work_struct *work)
{
	struct e1000_adapter *adapter = container_of(work,
						     struct e1000_adapter,
						     downshift_task);

	if (test_bit(__E1000_DOWN, &adapter->state))
		return;

	e1000e_gig_downshift_workaround_ich8lan(&adapter->hw);
}

/**
 * e1000_intr_msi - Interrupt Handler
 * @irq: interrupt number
 * @data: pointer to a network interface device structure
 **/
static irqreturn_t e1000_intr_msi(int __always_unused irq, void *data)
{
	struct net_device *netdev = data;
	struct e1000_adapter *adapter = netdev_priv(netdev);
	struct e1000_hw *hw = &adapter->hw;
	u32 icr = er32(ICR);

	/* read ICR disables interrupts using IAM */
	if (icr & E1000_ICR_LSC) {
		hw->mac.get_link_status = true;
		/* ICH8 workaround-- Call gig speed drop workaround on cable
		 * disconnect (LSC) before accessing any PHY registers
		 */
		if ((adapter->flags & FLAG_LSC_GIG_SPEED_DROP) &&
		    (!(er32(STATUS) & E1000_STATUS_LU)))
			schedule_work(&adapter->downshift_task);

		/* 80003ES2LAN workaround-- For packet buffer work-around on
		 * link down event; disable receives here in the ISR and reset
		 * adapter in watchdog
		 */
		if (netif_carrier_ok(netdev) &&
		    adapter->flags & FLAG_RX_NEEDS_RESTART) {
			/* disable receives */
			u32 rctl = er32(RCTL);
			ew32(RCTL, rctl & ~E1000_RCTL_EN);
			adapter->flags |= FLAG_RESTART_NOW;
		}
		/* guard against interrupt when we're going down */
		if (!test_bit(__E1000_DOWN, &adapter->state))
			mod_timer(&adapter->watchdog_timer, jiffies + 1);
	}

	/* Reset on uncorrectable ECC error */
	if ((icr & E1000_ICR_ECCER) && (hw->mac.type == e1000_pch_lpt)) {
		u32 pbeccsts = er32(PBECCSTS);

		adapter->corr_errors +=
		    pbeccsts & E1000_PBECCSTS_CORR_ERR_CNT_MASK;
		adapter->uncorr_errors +=
		    (pbeccsts & E1000_PBECCSTS_UNCORR_ERR_CNT_MASK) >>
		    E1000_PBECCSTS_UNCORR_ERR_CNT_SHIFT;

		/* Do the reset outside of interrupt context */
		schedule_work(&adapter->reset_task);

		/* return immediately since reset is imminent */
		return IRQ_HANDLED;
	}

	if (napi_schedule_prep(&adapter->napi)) {
		adapter->total_tx_bytes = 0;
		adapter->total_tx_packets = 0;
		adapter->total_rx_bytes = 0;
		adapter->total_rx_packets = 0;
		__napi_schedule(&adapter->napi);
	}

	return IRQ_HANDLED;
}

/**
 * e1000_intr - Interrupt Handler
 * @irq: interrupt number
 * @data: pointer to a network interface device structure
 **/
static irqreturn_t e1000_intr(int __always_unused irq, void *data)
{
	struct net_device *netdev = data;
	struct e1000_adapter *adapter = netdev_priv(netdev);
	struct e1000_hw *hw = &adapter->hw;
	u32 rctl, icr = er32(ICR);

	if (!icr || test_bit(__E1000_DOWN, &adapter->state))
		return IRQ_NONE;	/* Not our interrupt */

	/* IMS will not auto-mask if INT_ASSERTED is not set, and if it is
	 * not set, then the adapter didn't send an interrupt
	 */
	if (!(icr & E1000_ICR_INT_ASSERTED))
		return IRQ_NONE;

	/* Interrupt Auto-Mask...upon reading ICR,
	 * interrupts are masked.  No need for the
	 * IMC write
	 */

	if (icr & E1000_ICR_LSC) {
		hw->mac.get_link_status = true;
		/* ICH8 workaround-- Call gig speed drop workaround on cable
		 * disconnect (LSC) before accessing any PHY registers
		 */
		if ((adapter->flags & FLAG_LSC_GIG_SPEED_DROP) &&
		    (!(er32(STATUS) & E1000_STATUS_LU)))
			schedule_work(&adapter->downshift_task);

		/* 80003ES2LAN workaround--
		 * For packet buffer work-around on link down event;
		 * disable receives here in the ISR and
		 * reset adapter in watchdog
		 */
		if (netif_carrier_ok(netdev) &&
		    (adapter->flags & FLAG_RX_NEEDS_RESTART)) {
			/* disable receives */
			rctl = er32(RCTL);
			ew32(RCTL, rctl & ~E1000_RCTL_EN);
			adapter->flags |= FLAG_RESTART_NOW;
		}
		/* guard against interrupt when we're going down */
		if (!test_bit(__E1000_DOWN, &adapter->state))
			mod_timer(&adapter->watchdog_timer, jiffies + 1);
	}

	/* Reset on uncorrectable ECC error */
	if ((icr & E1000_ICR_ECCER) && (hw->mac.type == e1000_pch_lpt)) {
		u32 pbeccsts = er32(PBECCSTS);

		adapter->corr_errors +=
		    pbeccsts & E1000_PBECCSTS_CORR_ERR_CNT_MASK;
		adapter->uncorr_errors +=
		    (pbeccsts & E1000_PBECCSTS_UNCORR_ERR_CNT_MASK) >>
		    E1000_PBECCSTS_UNCORR_ERR_CNT_SHIFT;

		/* Do the reset outside of interrupt context */
		schedule_work(&adapter->reset_task);

		/* return immediately since reset is imminent */
		return IRQ_HANDLED;
	}

	if (napi_schedule_prep(&adapter->napi)) {
		adapter->total_tx_bytes = 0;
		adapter->total_tx_packets = 0;
		adapter->total_rx_bytes = 0;
		adapter->total_rx_packets = 0;
		__napi_schedule(&adapter->napi);
	}

	return IRQ_HANDLED;
}

static irqreturn_t e1000_msix_other(int __always_unused irq, void *data)
{
	struct net_device *netdev = data;
	struct e1000_adapter *adapter = netdev_priv(netdev);
	struct e1000_hw *hw = &adapter->hw;
	u32 icr = er32(ICR);

	if (!(icr & E1000_ICR_INT_ASSERTED)) {
		if (!test_bit(__E1000_DOWN, &adapter->state))
			ew32(IMS, E1000_IMS_OTHER);
		return IRQ_NONE;
	}

	if (icr & adapter->eiac_mask)
		ew32(ICS, (icr & adapter->eiac_mask));

	if (icr & E1000_ICR_OTHER) {
		if (!(icr & E1000_ICR_LSC))
			goto no_link_interrupt;
		hw->mac.get_link_status = true;
		/* guard against interrupt when we're going down */
		if (!test_bit(__E1000_DOWN, &adapter->state))
			mod_timer(&adapter->watchdog_timer, jiffies + 1);
	}

no_link_interrupt:
	if (!test_bit(__E1000_DOWN, &adapter->state))
		ew32(IMS, E1000_IMS_LSC | E1000_IMS_OTHER);

	return IRQ_HANDLED;
}

static irqreturn_t e1000_intr_msix_tx(int __always_unused irq, void *data)
{
	struct net_device *netdev = data;
	struct e1000_adapter *adapter = netdev_priv(netdev);
	struct e1000_hw *hw = &adapter->hw;
	struct e1000_ring *tx_ring = adapter->tx_ring;

	adapter->total_tx_bytes = 0;
	adapter->total_tx_packets = 0;

	if (!e1000_clean_tx_irq(tx_ring))
		/* Ring was not completely cleaned, so fire another interrupt */
		ew32(ICS, tx_ring->ims_val);

	return IRQ_HANDLED;
}

static irqreturn_t e1000_intr_msix_rx(int __always_unused irq, void *data)
{
	struct net_device *netdev = data;
	struct e1000_adapter *adapter = netdev_priv(netdev);
	struct e1000_ring *rx_ring = adapter->rx_ring;

	/* Write the ITR value calculated at the end of the
	 * previous interrupt.
	 */
	if (rx_ring->set_itr) {
		writel(1000000000 / (rx_ring->itr_val * 256),
		       rx_ring->itr_register);
		rx_ring->set_itr = 0;
	}

	if (napi_schedule_prep(&adapter->napi)) {
		adapter->total_rx_bytes = 0;
		adapter->total_rx_packets = 0;
		__napi_schedule(&adapter->napi);
	}
	return IRQ_HANDLED;
}

/**
 * e1000_configure_msix - Configure MSI-X hardware
 *
 * e1000_configure_msix sets up the hardware to properly
 * generate MSI-X interrupts.
 **/
static void e1000_configure_msix(struct e1000_adapter *adapter)
{
	struct e1000_hw *hw = &adapter->hw;
	struct e1000_ring *rx_ring = adapter->rx_ring;
	struct e1000_ring *tx_ring = adapter->tx_ring;
	int vector = 0;
	u32 ctrl_ext, ivar = 0;

	adapter->eiac_mask = 0;

	/* Workaround issue with spurious interrupts on 82574 in MSI-X mode */
	if (hw->mac.type == e1000_82574) {
		u32 rfctl = er32(RFCTL);
		rfctl |= E1000_RFCTL_ACK_DIS;
		ew32(RFCTL, rfctl);
	}

	/* Configure Rx vector */
	rx_ring->ims_val = E1000_IMS_RXQ0;
	adapter->eiac_mask |= rx_ring->ims_val;
	if (rx_ring->itr_val)
		writel(1000000000 / (rx_ring->itr_val * 256),
		       rx_ring->itr_register);
	else
		writel(1, rx_ring->itr_register);
	ivar = E1000_IVAR_INT_ALLOC_VALID | vector;

	/* Configure Tx vector */
	tx_ring->ims_val = E1000_IMS_TXQ0;
	vector++;
	if (tx_ring->itr_val)
		writel(1000000000 / (tx_ring->itr_val * 256),
		       tx_ring->itr_register);
	else
		writel(1, tx_ring->itr_register);
	adapter->eiac_mask |= tx_ring->ims_val;
	ivar |= ((E1000_IVAR_INT_ALLOC_VALID | vector) << 8);

	/* set vector for Other Causes, e.g. link changes */
	vector++;
	ivar |= ((E1000_IVAR_INT_ALLOC_VALID | vector) << 16);
	if (rx_ring->itr_val)
		writel(1000000000 / (rx_ring->itr_val * 256),
		       hw->hw_addr + E1000_EITR_82574(vector));
	else
		writel(1, hw->hw_addr + E1000_EITR_82574(vector));

	/* Cause Tx interrupts on every write back */
	ivar |= (1 << 31);

	ew32(IVAR, ivar);

	/* enable MSI-X PBA support */
	ctrl_ext = er32(CTRL_EXT);
	ctrl_ext |= E1000_CTRL_EXT_PBA_CLR;

	/* Auto-Mask Other interrupts upon ICR read */
	ew32(IAM, ~E1000_EIAC_MASK_82574 | E1000_IMS_OTHER);
	ctrl_ext |= E1000_CTRL_EXT_EIAME;
	ew32(CTRL_EXT, ctrl_ext);
	e1e_flush();
}

void e1000e_reset_interrupt_capability(struct e1000_adapter *adapter)
{
	if (adapter->msix_entries) {
		pci_disable_msix(adapter->pdev);
		kfree(adapter->msix_entries);
		adapter->msix_entries = NULL;
	} else if (adapter->flags & FLAG_MSI_ENABLED) {
		pci_disable_msi(adapter->pdev);
		adapter->flags &= ~FLAG_MSI_ENABLED;
	}
}

/**
 * e1000e_set_interrupt_capability - set MSI or MSI-X if supported
 *
 * Attempt to configure interrupts using the best available
 * capabilities of the hardware and kernel.
 **/
void e1000e_set_interrupt_capability(struct e1000_adapter *adapter)
{
	int err;
	int i;

	switch (adapter->int_mode) {
	case E1000E_INT_MODE_MSIX:
		if (adapter->flags & FLAG_HAS_MSIX) {
			adapter->num_vectors = 3; /* RxQ0, TxQ0 and other */
			adapter->msix_entries = kcalloc(adapter->num_vectors,
							sizeof(struct
							       msix_entry),
							GFP_KERNEL);
			if (adapter->msix_entries) {
				for (i = 0; i < adapter->num_vectors; i++)
					adapter->msix_entries[i].entry = i;

				err = pci_enable_msix(adapter->pdev,
						      adapter->msix_entries,
						      adapter->num_vectors);
				if (err == 0)
					return;
			}
			/* MSI-X failed, so fall through and try MSI */
			e_err("Failed to initialize MSI-X interrupts.  Falling back to MSI interrupts.\n");
			e1000e_reset_interrupt_capability(adapter);
		}
		adapter->int_mode = E1000E_INT_MODE_MSI;
		/* Fall through */
	case E1000E_INT_MODE_MSI:
		if (!pci_enable_msi(adapter->pdev)) {
			adapter->flags |= FLAG_MSI_ENABLED;
		} else {
			adapter->int_mode = E1000E_INT_MODE_LEGACY;
			e_err("Failed to initialize MSI interrupts.  Falling back to legacy interrupts.\n");
		}
		/* Fall through */
	case E1000E_INT_MODE_LEGACY:
		/* Don't do anything; this is the system default */
		break;
	}

	/* store the number of vectors being used */
	adapter->num_vectors = 1;
}

/**
 * e1000_request_msix - Initialize MSI-X interrupts
 *
 * e1000_request_msix allocates MSI-X vectors and requests interrupts from the
 * kernel.
 **/
static int e1000_request_msix(struct e1000_adapter *adapter)
{
	struct net_device *netdev = adapter->netdev;
	int err = 0, vector = 0;

	if (strlen(netdev->name) < (IFNAMSIZ - 5))
		snprintf(adapter->rx_ring->name,
			 sizeof(adapter->rx_ring->name) - 1,
			 "%s-rx-0", netdev->name);
	else
		memcpy(adapter->rx_ring->name, netdev->name, IFNAMSIZ);
	err = request_irq(adapter->msix_entries[vector].vector,
			  e1000_intr_msix_rx, 0, adapter->rx_ring->name,
			  netdev);
	if (err)
		return err;
	adapter->rx_ring->itr_register = adapter->hw.hw_addr +
	    E1000_EITR_82574(vector);
	adapter->rx_ring->itr_val = adapter->itr;
	vector++;

	if (strlen(netdev->name) < (IFNAMSIZ - 5))
		snprintf(adapter->tx_ring->name,
			 sizeof(adapter->tx_ring->name) - 1,
			 "%s-tx-0", netdev->name);
	else
		memcpy(adapter->tx_ring->name, netdev->name, IFNAMSIZ);
	err = request_irq(adapter->msix_entries[vector].vector,
			  e1000_intr_msix_tx, 0, adapter->tx_ring->name,
			  netdev);
	if (err)
		return err;
	adapter->tx_ring->itr_register = adapter->hw.hw_addr +
	    E1000_EITR_82574(vector);
	adapter->tx_ring->itr_val = adapter->itr;
	vector++;

	err = request_irq(adapter->msix_entries[vector].vector,
			  e1000_msix_other, 0, netdev->name, netdev);
	if (err)
		return err;

	e1000_configure_msix(adapter);

	return 0;
}

/**
 * e1000_request_irq - initialize interrupts
 *
 * Attempts to configure interrupts using the best available
 * capabilities of the hardware and kernel.
 **/
static int e1000_request_irq(struct e1000_adapter *adapter)
{
	struct net_device *netdev = adapter->netdev;
	int err;

	if (adapter->msix_entries) {
		err = e1000_request_msix(adapter);
		if (!err)
			return err;
		/* fall back to MSI */
		e1000e_reset_interrupt_capability(adapter);
		adapter->int_mode = E1000E_INT_MODE_MSI;
		e1000e_set_interrupt_capability(adapter);
	}
	if (adapter->flags & FLAG_MSI_ENABLED) {
		err = request_irq(adapter->pdev->irq, e1000_intr_msi, 0,
				  netdev->name, netdev);
		if (!err)
			return err;

		/* fall back to legacy interrupt */
		e1000e_reset_interrupt_capability(adapter);
		adapter->int_mode = E1000E_INT_MODE_LEGACY;
	}

	err = request_irq(adapter->pdev->irq, e1000_intr, IRQF_SHARED,
			  netdev->name, netdev);
	if (err)
		e_err("Unable to allocate interrupt, Error: %d\n", err);

	return err;
}

static void e1000_free_irq(struct e1000_adapter *adapter)
{
	struct net_device *netdev = adapter->netdev;

	if (adapter->msix_entries) {
		int vector = 0;

		free_irq(adapter->msix_entries[vector].vector, netdev);
		vector++;

		free_irq(adapter->msix_entries[vector].vector, netdev);
		vector++;

		/* Other Causes interrupt vector */
		free_irq(adapter->msix_entries[vector].vector, netdev);
		return;
	}

	free_irq(adapter->pdev->irq, netdev);
}

/**
 * e1000_irq_disable - Mask off interrupt generation on the NIC
 **/
static void e1000_irq_disable(struct e1000_adapter *adapter)
{
	struct e1000_hw *hw = &adapter->hw;

	ew32(IMC, ~0);
	if (adapter->msix_entries)
		ew32(EIAC_82574, 0);
	e1e_flush();

	if (adapter->msix_entries) {
		int i;
		for (i = 0; i < adapter->num_vectors; i++)
			synchronize_irq(adapter->msix_entries[i].vector);
	} else {
		synchronize_irq(adapter->pdev->irq);
	}
}

/**
 * e1000_irq_enable - Enable default interrupt generation settings
 **/
static void e1000_irq_enable(struct e1000_adapter *adapter)
{
	struct e1000_hw *hw = &adapter->hw;

	if (adapter->msix_entries) {
		ew32(EIAC_82574, adapter->eiac_mask & E1000_EIAC_MASK_82574);
		ew32(IMS, adapter->eiac_mask | E1000_IMS_OTHER | E1000_IMS_LSC);
	} else if (hw->mac.type == e1000_pch_lpt) {
		ew32(IMS, IMS_ENABLE_MASK | E1000_IMS_ECCER);
	} else {
		ew32(IMS, IMS_ENABLE_MASK);
	}
	e1e_flush();
}

/**
 * e1000e_get_hw_control - get control of the h/w from f/w
 * @adapter: address of board private structure
 *
 * e1000e_get_hw_control sets {CTRL_EXT|SWSM}:DRV_LOAD bit.
 * For ASF and Pass Through versions of f/w this means that
 * the driver is loaded. For AMT version (only with 82573)
 * of the f/w this means that the network i/f is open.
 **/
void e1000e_get_hw_control(struct e1000_adapter *adapter)
{
	struct e1000_hw *hw = &adapter->hw;
	u32 ctrl_ext;
	u32 swsm;

	/* Let firmware know the driver has taken over */
	if (adapter->flags & FLAG_HAS_SWSM_ON_LOAD) {
		swsm = er32(SWSM);
		ew32(SWSM, swsm | E1000_SWSM_DRV_LOAD);
	} else if (adapter->flags & FLAG_HAS_CTRLEXT_ON_LOAD) {
		ctrl_ext = er32(CTRL_EXT);
		ew32(CTRL_EXT, ctrl_ext | E1000_CTRL_EXT_DRV_LOAD);
	}
}

/**
 * e1000e_release_hw_control - release control of the h/w to f/w
 * @adapter: address of board private structure
 *
 * e1000e_release_hw_control resets {CTRL_EXT|SWSM}:DRV_LOAD bit.
 * For ASF and Pass Through versions of f/w this means that the
 * driver is no longer loaded. For AMT version (only with 82573) i
 * of the f/w this means that the network i/f is closed.
 *
 **/
void e1000e_release_hw_control(struct e1000_adapter *adapter)
{
	struct e1000_hw *hw = &adapter->hw;
	u32 ctrl_ext;
	u32 swsm;

	/* Let firmware taken over control of h/w */
	if (adapter->flags & FLAG_HAS_SWSM_ON_LOAD) {
		swsm = er32(SWSM);
		ew32(SWSM, swsm & ~E1000_SWSM_DRV_LOAD);
	} else if (adapter->flags & FLAG_HAS_CTRLEXT_ON_LOAD) {
		ctrl_ext = er32(CTRL_EXT);
		ew32(CTRL_EXT, ctrl_ext & ~E1000_CTRL_EXT_DRV_LOAD);
	}
}

/**
 * e1000_alloc_ring_dma - allocate memory for a ring structure
 **/
static int e1000_alloc_ring_dma(struct e1000_adapter *adapter,
				struct e1000_ring *ring)
{
	struct pci_dev *pdev = adapter->pdev;

	ring->desc = dma_alloc_coherent(&pdev->dev, ring->size, &ring->dma,
					GFP_KERNEL);
	if (!ring->desc)
		return -ENOMEM;

	return 0;
}

/**
 * e1000e_setup_tx_resources - allocate Tx resources (Descriptors)
 * @tx_ring: Tx descriptor ring
 *
 * Return 0 on success, negative on failure
 **/
int e1000e_setup_tx_resources(struct e1000_ring *tx_ring)
{
	struct e1000_adapter *adapter = tx_ring->adapter;
	int err = -ENOMEM, size;

	size = sizeof(struct e1000_buffer) * tx_ring->count;
	tx_ring->buffer_info = vzalloc(size);
	if (!tx_ring->buffer_info)
		goto err;

	/* round up to nearest 4K */
	tx_ring->size = tx_ring->count * sizeof(struct e1000_tx_desc);
	tx_ring->size = ALIGN(tx_ring->size, 4096);

	err = e1000_alloc_ring_dma(adapter, tx_ring);
	if (err)
		goto err;

	tx_ring->next_to_use = 0;
	tx_ring->next_to_clean = 0;

	return 0;
err:
	vfree(tx_ring->buffer_info);
	e_err("Unable to allocate memory for the transmit descriptor ring\n");
	return err;
}

/**
 * e1000e_setup_rx_resources - allocate Rx resources (Descriptors)
 * @rx_ring: Rx descriptor ring
 *
 * Returns 0 on success, negative on failure
 **/
int e1000e_setup_rx_resources(struct e1000_ring *rx_ring)
{
	struct e1000_adapter *adapter = rx_ring->adapter;
	struct e1000_buffer *buffer_info;
	int i, size, desc_len, err = -ENOMEM;

	size = sizeof(struct e1000_buffer) * rx_ring->count;
	rx_ring->buffer_info = vzalloc(size);
	if (!rx_ring->buffer_info)
		goto err;

	for (i = 0; i < rx_ring->count; i++) {
		buffer_info = &rx_ring->buffer_info[i];
		buffer_info->ps_pages = kcalloc(PS_PAGE_BUFFERS,
						sizeof(struct e1000_ps_page),
						GFP_KERNEL);
		if (!buffer_info->ps_pages)
			goto err_pages;
	}

	desc_len = sizeof(union e1000_rx_desc_packet_split);

	/* Round up to nearest 4K */
	rx_ring->size = rx_ring->count * desc_len;
	rx_ring->size = ALIGN(rx_ring->size, 4096);

	err = e1000_alloc_ring_dma(adapter, rx_ring);
	if (err)
		goto err_pages;

	rx_ring->next_to_clean = 0;
	rx_ring->next_to_use = 0;
	rx_ring->rx_skb_top = NULL;

	return 0;

err_pages:
	for (i = 0; i < rx_ring->count; i++) {
		buffer_info = &rx_ring->buffer_info[i];
		kfree(buffer_info->ps_pages);
	}
err:
	vfree(rx_ring->buffer_info);
	e_err("Unable to allocate memory for the receive descriptor ring\n");
	return err;
}

/**
 * e1000_clean_tx_ring - Free Tx Buffers
 * @tx_ring: Tx descriptor ring
 **/
static void e1000_clean_tx_ring(struct e1000_ring *tx_ring)
{
	struct e1000_adapter *adapter = tx_ring->adapter;
	struct e1000_buffer *buffer_info;
	unsigned long size;
	unsigned int i;

	for (i = 0; i < tx_ring->count; i++) {
		buffer_info = &tx_ring->buffer_info[i];
		e1000_put_txbuf(tx_ring, buffer_info);
	}

	netdev_reset_queue(adapter->netdev);
	size = sizeof(struct e1000_buffer) * tx_ring->count;
	memset(tx_ring->buffer_info, 0, size);

	memset(tx_ring->desc, 0, tx_ring->size);

	tx_ring->next_to_use = 0;
	tx_ring->next_to_clean = 0;

	writel(0, tx_ring->head);
	if (tx_ring->adapter->flags2 & FLAG2_PCIM2PCI_ARBITER_WA)
		e1000e_update_tdt_wa(tx_ring, 0);
	else
		writel(0, tx_ring->tail);
}

/**
 * e1000e_free_tx_resources - Free Tx Resources per Queue
 * @tx_ring: Tx descriptor ring
 *
 * Free all transmit software resources
 **/
void e1000e_free_tx_resources(struct e1000_ring *tx_ring)
{
	struct e1000_adapter *adapter = tx_ring->adapter;
	struct pci_dev *pdev = adapter->pdev;

	e1000_clean_tx_ring(tx_ring);

	vfree(tx_ring->buffer_info);
	tx_ring->buffer_info = NULL;

	dma_free_coherent(&pdev->dev, tx_ring->size, tx_ring->desc,
			  tx_ring->dma);
	tx_ring->desc = NULL;
}

/**
 * e1000e_free_rx_resources - Free Rx Resources
 * @rx_ring: Rx descriptor ring
 *
 * Free all receive software resources
 **/
void e1000e_free_rx_resources(struct e1000_ring *rx_ring)
{
	struct e1000_adapter *adapter = rx_ring->adapter;
	struct pci_dev *pdev = adapter->pdev;
	int i;

	e1000_clean_rx_ring(rx_ring);

	for (i = 0; i < rx_ring->count; i++)
		kfree(rx_ring->buffer_info[i].ps_pages);

	vfree(rx_ring->buffer_info);
	rx_ring->buffer_info = NULL;

	dma_free_coherent(&pdev->dev, rx_ring->size, rx_ring->desc,
			  rx_ring->dma);
	rx_ring->desc = NULL;
}

/**
 * e1000_update_itr - update the dynamic ITR value based on statistics
 * @adapter: pointer to adapter
 * @itr_setting: current adapter->itr
 * @packets: the number of packets during this measurement interval
 * @bytes: the number of bytes during this measurement interval
 *
 *      Stores a new ITR value based on packets and byte
 *      counts during the last interrupt.  The advantage of per interrupt
 *      computation is faster updates and more accurate ITR for the current
 *      traffic pattern.  Constants in this function were computed
 *      based on theoretical maximum wire speed and thresholds were set based
 *      on testing data as well as attempting to minimize response time
 *      while increasing bulk throughput.  This functionality is controlled
 *      by the InterruptThrottleRate module parameter.
 **/
static unsigned int e1000_update_itr(u16 itr_setting, int packets, int bytes)
{
	unsigned int retval = itr_setting;

	if (packets == 0)
		return itr_setting;

	switch (itr_setting) {
	case lowest_latency:
		/* handle TSO and jumbo frames */
		if (bytes / packets > 8000)
			retval = bulk_latency;
		else if ((packets < 5) && (bytes > 512))
			retval = low_latency;
		break;
	case low_latency:	/* 50 usec aka 20000 ints/s */
		if (bytes > 10000) {
			/* this if handles the TSO accounting */
			if (bytes / packets > 8000)
				retval = bulk_latency;
			else if ((packets < 10) || ((bytes / packets) > 1200))
				retval = bulk_latency;
			else if ((packets > 35))
				retval = lowest_latency;
		} else if (bytes / packets > 2000) {
			retval = bulk_latency;
		} else if (packets <= 2 && bytes < 512) {
			retval = lowest_latency;
		}
		break;
	case bulk_latency:	/* 250 usec aka 4000 ints/s */
		if (bytes > 25000) {
			if (packets > 35)
				retval = low_latency;
		} else if (bytes < 6000) {
			retval = low_latency;
		}
		break;
	}

	return retval;
}

static void e1000_set_itr(struct e1000_adapter *adapter)
{
	u16 current_itr;
	u32 new_itr = adapter->itr;

	/* for non-gigabit speeds, just fix the interrupt rate at 4000 */
	if (adapter->link_speed != SPEED_1000) {
		current_itr = 0;
		new_itr = 4000;
		goto set_itr_now;
	}

	if (adapter->flags2 & FLAG2_DISABLE_AIM) {
		new_itr = 0;
		goto set_itr_now;
	}

	adapter->tx_itr = e1000_update_itr(adapter->tx_itr,
					   adapter->total_tx_packets,
					   adapter->total_tx_bytes);
	/* conservative mode (itr 3) eliminates the lowest_latency setting */
	if (adapter->itr_setting == 3 && adapter->tx_itr == lowest_latency)
		adapter->tx_itr = low_latency;

	adapter->rx_itr = e1000_update_itr(adapter->rx_itr,
					   adapter->total_rx_packets,
					   adapter->total_rx_bytes);
	/* conservative mode (itr 3) eliminates the lowest_latency setting */
	if (adapter->itr_setting == 3 && adapter->rx_itr == lowest_latency)
		adapter->rx_itr = low_latency;

	current_itr = max(adapter->rx_itr, adapter->tx_itr);

	/* counts and packets in update_itr are dependent on these numbers */
	switch (current_itr) {
	case lowest_latency:
		new_itr = 70000;
		break;
	case low_latency:
		new_itr = 20000;	/* aka hwitr = ~200 */
		break;
	case bulk_latency:
		new_itr = 4000;
		break;
	default:
		break;
	}

set_itr_now:
	if (new_itr != adapter->itr) {
		/* this attempts to bias the interrupt rate towards Bulk
		 * by adding intermediate steps when interrupt rate is
		 * increasing
		 */
		new_itr = new_itr > adapter->itr ?
		    min(adapter->itr + (new_itr >> 2), new_itr) : new_itr;
		adapter->itr = new_itr;
		adapter->rx_ring->itr_val = new_itr;
		if (adapter->msix_entries)
			adapter->rx_ring->set_itr = 1;
		else
			e1000e_write_itr(adapter, new_itr);
	}
}

/**
 * e1000e_write_itr - write the ITR value to the appropriate registers
 * @adapter: address of board private structure
 * @itr: new ITR value to program
 *
 * e1000e_write_itr determines if the adapter is in MSI-X mode
 * and, if so, writes the EITR registers with the ITR value.
 * Otherwise, it writes the ITR value into the ITR register.
 **/
void e1000e_write_itr(struct e1000_adapter *adapter, u32 itr)
{
	struct e1000_hw *hw = &adapter->hw;
	u32 new_itr = itr ? 1000000000 / (itr * 256) : 0;

	if (adapter->msix_entries) {
		int vector;

		for (vector = 0; vector < adapter->num_vectors; vector++)
			writel(new_itr, hw->hw_addr + E1000_EITR_82574(vector));
	} else {
		ew32(ITR, new_itr);
	}
}

/**
 * e1000_alloc_queues - Allocate memory for all rings
 * @adapter: board private structure to initialize
 **/
static int e1000_alloc_queues(struct e1000_adapter *adapter)
{
	int size = sizeof(struct e1000_ring);

	adapter->tx_ring = kzalloc(size, GFP_KERNEL);
	if (!adapter->tx_ring)
		goto err;
	adapter->tx_ring->count = adapter->tx_ring_count;
	adapter->tx_ring->adapter = adapter;

	adapter->rx_ring = kzalloc(size, GFP_KERNEL);
	if (!adapter->rx_ring)
		goto err;
	adapter->rx_ring->count = adapter->rx_ring_count;
	adapter->rx_ring->adapter = adapter;

	return 0;
err:
	e_err("Unable to allocate memory for queues\n");
	kfree(adapter->rx_ring);
	kfree(adapter->tx_ring);
	return -ENOMEM;
}

/**
 * e1000e_poll - NAPI Rx polling callback
 * @napi: struct associated with this polling callback
 * @weight: number of packets driver is allowed to process this poll
 **/
static int e1000e_poll(struct napi_struct *napi, int weight)
{
	struct e1000_adapter *adapter = container_of(napi, struct e1000_adapter,
						     napi);
	struct e1000_hw *hw = &adapter->hw;
	struct net_device *poll_dev = adapter->netdev;
	int tx_cleaned = 1, work_done = 0;

	adapter = netdev_priv(poll_dev);

	if (!adapter->msix_entries ||
	    (adapter->rx_ring->ims_val & adapter->tx_ring->ims_val))
		tx_cleaned = e1000_clean_tx_irq(adapter->tx_ring);

	adapter->clean_rx(adapter->rx_ring, &work_done, weight);

	if (!tx_cleaned)
		work_done = weight;

	/* If weight not fully consumed, exit the polling mode */
	if (work_done < weight) {
		if (adapter->itr_setting & 3)
			e1000_set_itr(adapter);
		napi_complete(napi);
		if (!test_bit(__E1000_DOWN, &adapter->state)) {
			if (adapter->msix_entries)
				ew32(IMS, adapter->rx_ring->ims_val);
			else
				e1000_irq_enable(adapter);
		}
	}

	return work_done;
}

static int e1000_vlan_rx_add_vid(struct net_device *netdev,
<<<<<<< HEAD
				 __be16 proto, u16 vid)
=======
				 __always_unused __be16 proto, u16 vid)
>>>>>>> d0e0ac97
{
	struct e1000_adapter *adapter = netdev_priv(netdev);
	struct e1000_hw *hw = &adapter->hw;
	u32 vfta, index;

	/* don't update vlan cookie if already programmed */
	if ((adapter->hw.mng_cookie.status &
	     E1000_MNG_DHCP_COOKIE_STATUS_VLAN) &&
	    (vid == adapter->mng_vlan_id))
		return 0;

	/* add VID to filter table */
	if (adapter->flags & FLAG_HAS_HW_VLAN_FILTER) {
		index = (vid >> 5) & 0x7F;
		vfta = E1000_READ_REG_ARRAY(hw, E1000_VFTA, index);
		vfta |= (1 << (vid & 0x1F));
		hw->mac.ops.write_vfta(hw, index, vfta);
	}

	set_bit(vid, adapter->active_vlans);

	return 0;
}

static int e1000_vlan_rx_kill_vid(struct net_device *netdev,
<<<<<<< HEAD
				  __be16 proto, u16 vid)
=======
				  __always_unused __be16 proto, u16 vid)
>>>>>>> d0e0ac97
{
	struct e1000_adapter *adapter = netdev_priv(netdev);
	struct e1000_hw *hw = &adapter->hw;
	u32 vfta, index;

	if ((adapter->hw.mng_cookie.status &
	     E1000_MNG_DHCP_COOKIE_STATUS_VLAN) &&
	    (vid == adapter->mng_vlan_id)) {
		/* release control to f/w */
		e1000e_release_hw_control(adapter);
		return 0;
	}

	/* remove VID from filter table */
	if (adapter->flags & FLAG_HAS_HW_VLAN_FILTER) {
		index = (vid >> 5) & 0x7F;
		vfta = E1000_READ_REG_ARRAY(hw, E1000_VFTA, index);
		vfta &= ~(1 << (vid & 0x1F));
		hw->mac.ops.write_vfta(hw, index, vfta);
	}

	clear_bit(vid, adapter->active_vlans);

	return 0;
}

/**
 * e1000e_vlan_filter_disable - helper to disable hw VLAN filtering
 * @adapter: board private structure to initialize
 **/
static void e1000e_vlan_filter_disable(struct e1000_adapter *adapter)
{
	struct net_device *netdev = adapter->netdev;
	struct e1000_hw *hw = &adapter->hw;
	u32 rctl;

	if (adapter->flags & FLAG_HAS_HW_VLAN_FILTER) {
		/* disable VLAN receive filtering */
		rctl = er32(RCTL);
		rctl &= ~(E1000_RCTL_VFE | E1000_RCTL_CFIEN);
		ew32(RCTL, rctl);

		if (adapter->mng_vlan_id != (u16)E1000_MNG_VLAN_NONE) {
			e1000_vlan_rx_kill_vid(netdev, htons(ETH_P_8021Q),
					       adapter->mng_vlan_id);
			adapter->mng_vlan_id = E1000_MNG_VLAN_NONE;
		}
	}
}

/**
 * e1000e_vlan_filter_enable - helper to enable HW VLAN filtering
 * @adapter: board private structure to initialize
 **/
static void e1000e_vlan_filter_enable(struct e1000_adapter *adapter)
{
	struct e1000_hw *hw = &adapter->hw;
	u32 rctl;

	if (adapter->flags & FLAG_HAS_HW_VLAN_FILTER) {
		/* enable VLAN receive filtering */
		rctl = er32(RCTL);
		rctl |= E1000_RCTL_VFE;
		rctl &= ~E1000_RCTL_CFIEN;
		ew32(RCTL, rctl);
	}
}

/**
 * e1000e_vlan_strip_enable - helper to disable HW VLAN stripping
 * @adapter: board private structure to initialize
 **/
static void e1000e_vlan_strip_disable(struct e1000_adapter *adapter)
{
	struct e1000_hw *hw = &adapter->hw;
	u32 ctrl;

	/* disable VLAN tag insert/strip */
	ctrl = er32(CTRL);
	ctrl &= ~E1000_CTRL_VME;
	ew32(CTRL, ctrl);
}

/**
 * e1000e_vlan_strip_enable - helper to enable HW VLAN stripping
 * @adapter: board private structure to initialize
 **/
static void e1000e_vlan_strip_enable(struct e1000_adapter *adapter)
{
	struct e1000_hw *hw = &adapter->hw;
	u32 ctrl;

	/* enable VLAN tag insert/strip */
	ctrl = er32(CTRL);
	ctrl |= E1000_CTRL_VME;
	ew32(CTRL, ctrl);
}

static void e1000_update_mng_vlan(struct e1000_adapter *adapter)
{
	struct net_device *netdev = adapter->netdev;
	u16 vid = adapter->hw.mng_cookie.vlan_id;
	u16 old_vid = adapter->mng_vlan_id;

	if (adapter->hw.mng_cookie.status & E1000_MNG_DHCP_COOKIE_STATUS_VLAN) {
		e1000_vlan_rx_add_vid(netdev, htons(ETH_P_8021Q), vid);
		adapter->mng_vlan_id = vid;
	}

	if ((old_vid != (u16)E1000_MNG_VLAN_NONE) && (vid != old_vid))
		e1000_vlan_rx_kill_vid(netdev, htons(ETH_P_8021Q), old_vid);
}

static void e1000_restore_vlan(struct e1000_adapter *adapter)
{
	u16 vid;

	e1000_vlan_rx_add_vid(adapter->netdev, htons(ETH_P_8021Q), 0);

	for_each_set_bit(vid, adapter->active_vlans, VLAN_N_VID)
	    e1000_vlan_rx_add_vid(adapter->netdev, htons(ETH_P_8021Q), vid);
}

static void e1000_init_manageability_pt(struct e1000_adapter *adapter)
{
	struct e1000_hw *hw = &adapter->hw;
	u32 manc, manc2h, mdef, i, j;

	if (!(adapter->flags & FLAG_MNG_PT_ENABLED))
		return;

	manc = er32(MANC);

	/* enable receiving management packets to the host. this will probably
	 * generate destination unreachable messages from the host OS, but
	 * the packets will be handled on SMBUS
	 */
	manc |= E1000_MANC_EN_MNG2HOST;
	manc2h = er32(MANC2H);

	switch (hw->mac.type) {
	default:
		manc2h |= (E1000_MANC2H_PORT_623 | E1000_MANC2H_PORT_664);
		break;
	case e1000_82574:
	case e1000_82583:
		/* Check if IPMI pass-through decision filter already exists;
		 * if so, enable it.
		 */
		for (i = 0, j = 0; i < 8; i++) {
			mdef = er32(MDEF(i));

			/* Ignore filters with anything other than IPMI ports */
			if (mdef & ~(E1000_MDEF_PORT_623 | E1000_MDEF_PORT_664))
				continue;

			/* Enable this decision filter in MANC2H */
			if (mdef)
				manc2h |= (1 << i);

			j |= mdef;
		}

		if (j == (E1000_MDEF_PORT_623 | E1000_MDEF_PORT_664))
			break;

		/* Create new decision filter in an empty filter */
		for (i = 0, j = 0; i < 8; i++)
			if (er32(MDEF(i)) == 0) {
				ew32(MDEF(i), (E1000_MDEF_PORT_623 |
					       E1000_MDEF_PORT_664));
				manc2h |= (1 << 1);
				j++;
				break;
			}

		if (!j)
			e_warn("Unable to create IPMI pass-through filter\n");
		break;
	}

	ew32(MANC2H, manc2h);
	ew32(MANC, manc);
}

/**
 * e1000_configure_tx - Configure Transmit Unit after Reset
 * @adapter: board private structure
 *
 * Configure the Tx unit of the MAC after a reset.
 **/
static void e1000_configure_tx(struct e1000_adapter *adapter)
{
	struct e1000_hw *hw = &adapter->hw;
	struct e1000_ring *tx_ring = adapter->tx_ring;
	u64 tdba;
	u32 tdlen, tarc;

	/* Setup the HW Tx Head and Tail descriptor pointers */
	tdba = tx_ring->dma;
	tdlen = tx_ring->count * sizeof(struct e1000_tx_desc);
	ew32(TDBAL(0), (tdba & DMA_BIT_MASK(32)));
	ew32(TDBAH(0), (tdba >> 32));
	ew32(TDLEN(0), tdlen);
	ew32(TDH(0), 0);
	ew32(TDT(0), 0);
	tx_ring->head = adapter->hw.hw_addr + E1000_TDH(0);
	tx_ring->tail = adapter->hw.hw_addr + E1000_TDT(0);

	/* Set the Tx Interrupt Delay register */
	ew32(TIDV, adapter->tx_int_delay);
	/* Tx irq moderation */
	ew32(TADV, adapter->tx_abs_int_delay);

	if (adapter->flags2 & FLAG2_DMA_BURST) {
		u32 txdctl = er32(TXDCTL(0));
		txdctl &= ~(E1000_TXDCTL_PTHRESH | E1000_TXDCTL_HTHRESH |
			    E1000_TXDCTL_WTHRESH);
		/* set up some performance related parameters to encourage the
		 * hardware to use the bus more efficiently in bursts, depends
		 * on the tx_int_delay to be enabled,
		 * wthresh = 1 ==> burst write is disabled to avoid Tx stalls
		 * hthresh = 1 ==> prefetch when one or more available
		 * pthresh = 0x1f ==> prefetch if internal cache 31 or less
		 * BEWARE: this seems to work but should be considered first if
		 * there are Tx hangs or other Tx related bugs
		 */
		txdctl |= E1000_TXDCTL_DMA_BURST_ENABLE;
		ew32(TXDCTL(0), txdctl);
	}
	/* erratum work around: set txdctl the same for both queues */
	ew32(TXDCTL(1), er32(TXDCTL(0)));

	if (adapter->flags & FLAG_TARC_SPEED_MODE_BIT) {
		tarc = er32(TARC(0));
		/* set the speed mode bit, we'll clear it if we're not at
		 * gigabit link later
		 */
#define SPEED_MODE_BIT (1 << 21)
		tarc |= SPEED_MODE_BIT;
		ew32(TARC(0), tarc);
	}

	/* errata: program both queues to unweighted RR */
	if (adapter->flags & FLAG_TARC_SET_BIT_ZERO) {
		tarc = er32(TARC(0));
		tarc |= 1;
		ew32(TARC(0), tarc);
		tarc = er32(TARC(1));
		tarc |= 1;
		ew32(TARC(1), tarc);
	}

	/* Setup Transmit Descriptor Settings for eop descriptor */
	adapter->txd_cmd = E1000_TXD_CMD_EOP | E1000_TXD_CMD_IFCS;

	/* only set IDE if we are delaying interrupts using the timers */
	if (adapter->tx_int_delay)
		adapter->txd_cmd |= E1000_TXD_CMD_IDE;

	/* enable Report Status bit */
	adapter->txd_cmd |= E1000_TXD_CMD_RS;

	hw->mac.ops.config_collision_dist(hw);
}

/**
 * e1000_setup_rctl - configure the receive control registers
 * @adapter: Board private structure
 **/
#define PAGE_USE_COUNT(S) (((S) >> PAGE_SHIFT) + \
			   (((S) & (PAGE_SIZE - 1)) ? 1 : 0))
static void e1000_setup_rctl(struct e1000_adapter *adapter)
{
	struct e1000_hw *hw = &adapter->hw;
	u32 rctl, rfctl;
	u32 pages = 0;

	/* Workaround Si errata on PCHx - configure jumbo frame flow */
	if (hw->mac.type >= e1000_pch2lan) {
		s32 ret_val;

		if (adapter->netdev->mtu > ETH_DATA_LEN)
			ret_val = e1000_lv_jumbo_workaround_ich8lan(hw, true);
		else
			ret_val = e1000_lv_jumbo_workaround_ich8lan(hw, false);

		if (ret_val)
			e_dbg("failed to enable jumbo frame workaround mode\n");
	}

	/* Program MC offset vector base */
	rctl = er32(RCTL);
	rctl &= ~(3 << E1000_RCTL_MO_SHIFT);
	rctl |= E1000_RCTL_EN | E1000_RCTL_BAM |
	    E1000_RCTL_LBM_NO | E1000_RCTL_RDMTS_HALF |
	    (adapter->hw.mac.mc_filter_type << E1000_RCTL_MO_SHIFT);

	/* Do not Store bad packets */
	rctl &= ~E1000_RCTL_SBP;

	/* Enable Long Packet receive */
	if (adapter->netdev->mtu <= ETH_DATA_LEN)
		rctl &= ~E1000_RCTL_LPE;
	else
		rctl |= E1000_RCTL_LPE;

	/* Some systems expect that the CRC is included in SMBUS traffic. The
	 * hardware strips the CRC before sending to both SMBUS (BMC) and to
	 * host memory when this is enabled
	 */
	if (adapter->flags2 & FLAG2_CRC_STRIPPING)
		rctl |= E1000_RCTL_SECRC;

	/* Workaround Si errata on 82577 PHY - configure IPG for jumbos */
	if ((hw->phy.type == e1000_phy_82577) && (rctl & E1000_RCTL_LPE)) {
		u16 phy_data;

		e1e_rphy(hw, PHY_REG(770, 26), &phy_data);
		phy_data &= 0xfff8;
		phy_data |= (1 << 2);
		e1e_wphy(hw, PHY_REG(770, 26), phy_data);

		e1e_rphy(hw, 22, &phy_data);
		phy_data &= 0x0fff;
		phy_data |= (1 << 14);
		e1e_wphy(hw, 0x10, 0x2823);
		e1e_wphy(hw, 0x11, 0x0003);
		e1e_wphy(hw, 22, phy_data);
	}

	/* Setup buffer sizes */
	rctl &= ~E1000_RCTL_SZ_4096;
	rctl |= E1000_RCTL_BSEX;
	switch (adapter->rx_buffer_len) {
	case 2048:
	default:
		rctl |= E1000_RCTL_SZ_2048;
		rctl &= ~E1000_RCTL_BSEX;
		break;
	case 4096:
		rctl |= E1000_RCTL_SZ_4096;
		break;
	case 8192:
		rctl |= E1000_RCTL_SZ_8192;
		break;
	case 16384:
		rctl |= E1000_RCTL_SZ_16384;
		break;
	}

	/* Enable Extended Status in all Receive Descriptors */
	rfctl = er32(RFCTL);
	rfctl |= E1000_RFCTL_EXTEN;
	ew32(RFCTL, rfctl);

	/* 82571 and greater support packet-split where the protocol
	 * header is placed in skb->data and the packet data is
	 * placed in pages hanging off of skb_shinfo(skb)->nr_frags.
	 * In the case of a non-split, skb->data is linearly filled,
	 * followed by the page buffers.  Therefore, skb->data is
	 * sized to hold the largest protocol header.
	 *
	 * allocations using alloc_page take too long for regular MTU
	 * so only enable packet split for jumbo frames
	 *
	 * Using pages when the page size is greater than 16k wastes
	 * a lot of memory, since we allocate 3 pages at all times
	 * per packet.
	 */
	pages = PAGE_USE_COUNT(adapter->netdev->mtu);
	if ((pages <= 3) && (PAGE_SIZE <= 16384) && (rctl & E1000_RCTL_LPE))
		adapter->rx_ps_pages = pages;
	else
		adapter->rx_ps_pages = 0;

	if (adapter->rx_ps_pages) {
		u32 psrctl = 0;

		/* Enable Packet split descriptors */
		rctl |= E1000_RCTL_DTYP_PS;

		psrctl |= adapter->rx_ps_bsize0 >> E1000_PSRCTL_BSIZE0_SHIFT;

		switch (adapter->rx_ps_pages) {
		case 3:
			psrctl |= PAGE_SIZE << E1000_PSRCTL_BSIZE3_SHIFT;
			/* fall-through */
		case 2:
			psrctl |= PAGE_SIZE << E1000_PSRCTL_BSIZE2_SHIFT;
			/* fall-through */
		case 1:
			psrctl |= PAGE_SIZE >> E1000_PSRCTL_BSIZE1_SHIFT;
			break;
		}

		ew32(PSRCTL, psrctl);
	}

	/* This is useful for sniffing bad packets. */
	if (adapter->netdev->features & NETIF_F_RXALL) {
		/* UPE and MPE will be handled by normal PROMISC logic
		 * in e1000e_set_rx_mode
		 */
		rctl |= (E1000_RCTL_SBP |	/* Receive bad packets */
			 E1000_RCTL_BAM |	/* RX All Bcast Pkts */
			 E1000_RCTL_PMCF);	/* RX All MAC Ctrl Pkts */

		rctl &= ~(E1000_RCTL_VFE |	/* Disable VLAN filter */
			  E1000_RCTL_DPF |	/* Allow filtered pause */
			  E1000_RCTL_CFIEN);	/* Dis VLAN CFIEN Filter */
		/* Do not mess with E1000_CTRL_VME, it affects transmit as well,
		 * and that breaks VLANs.
		 */
	}

	ew32(RCTL, rctl);
	/* just started the receive unit, no need to restart */
	adapter->flags &= ~FLAG_RESTART_NOW;
}

/**
 * e1000_configure_rx - Configure Receive Unit after Reset
 * @adapter: board private structure
 *
 * Configure the Rx unit of the MAC after a reset.
 **/
static void e1000_configure_rx(struct e1000_adapter *adapter)
{
	struct e1000_hw *hw = &adapter->hw;
	struct e1000_ring *rx_ring = adapter->rx_ring;
	u64 rdba;
	u32 rdlen, rctl, rxcsum, ctrl_ext;

	if (adapter->rx_ps_pages) {
		/* this is a 32 byte descriptor */
		rdlen = rx_ring->count *
		    sizeof(union e1000_rx_desc_packet_split);
		adapter->clean_rx = e1000_clean_rx_irq_ps;
		adapter->alloc_rx_buf = e1000_alloc_rx_buffers_ps;
	} else if (adapter->netdev->mtu > ETH_FRAME_LEN + ETH_FCS_LEN) {
		rdlen = rx_ring->count * sizeof(union e1000_rx_desc_extended);
		adapter->clean_rx = e1000_clean_jumbo_rx_irq;
		adapter->alloc_rx_buf = e1000_alloc_jumbo_rx_buffers;
	} else {
		rdlen = rx_ring->count * sizeof(union e1000_rx_desc_extended);
		adapter->clean_rx = e1000_clean_rx_irq;
		adapter->alloc_rx_buf = e1000_alloc_rx_buffers;
	}

	/* disable receives while setting up the descriptors */
	rctl = er32(RCTL);
	if (!(adapter->flags2 & FLAG2_NO_DISABLE_RX))
		ew32(RCTL, rctl & ~E1000_RCTL_EN);
	e1e_flush();
	usleep_range(10000, 20000);

	if (adapter->flags2 & FLAG2_DMA_BURST) {
		/* set the writeback threshold (only takes effect if the RDTR
		 * is set). set GRAN=1 and write back up to 0x4 worth, and
		 * enable prefetching of 0x20 Rx descriptors
		 * granularity = 01
		 * wthresh = 04,
		 * hthresh = 04,
		 * pthresh = 0x20
		 */
		ew32(RXDCTL(0), E1000_RXDCTL_DMA_BURST_ENABLE);
		ew32(RXDCTL(1), E1000_RXDCTL_DMA_BURST_ENABLE);

		/* override the delay timers for enabling bursting, only if
		 * the value was not set by the user via module options
		 */
		if (adapter->rx_int_delay == DEFAULT_RDTR)
			adapter->rx_int_delay = BURST_RDTR;
		if (adapter->rx_abs_int_delay == DEFAULT_RADV)
			adapter->rx_abs_int_delay = BURST_RADV;
	}

	/* set the Receive Delay Timer Register */
	ew32(RDTR, adapter->rx_int_delay);

	/* irq moderation */
	ew32(RADV, adapter->rx_abs_int_delay);
	if ((adapter->itr_setting != 0) && (adapter->itr != 0))
		e1000e_write_itr(adapter, adapter->itr);

	ctrl_ext = er32(CTRL_EXT);
	/* Auto-Mask interrupts upon ICR access */
	ctrl_ext |= E1000_CTRL_EXT_IAME;
	ew32(IAM, 0xffffffff);
	ew32(CTRL_EXT, ctrl_ext);
	e1e_flush();

	/* Setup the HW Rx Head and Tail Descriptor Pointers and
	 * the Base and Length of the Rx Descriptor Ring
	 */
	rdba = rx_ring->dma;
	ew32(RDBAL(0), (rdba & DMA_BIT_MASK(32)));
	ew32(RDBAH(0), (rdba >> 32));
	ew32(RDLEN(0), rdlen);
	ew32(RDH(0), 0);
	ew32(RDT(0), 0);
	rx_ring->head = adapter->hw.hw_addr + E1000_RDH(0);
	rx_ring->tail = adapter->hw.hw_addr + E1000_RDT(0);

	/* Enable Receive Checksum Offload for TCP and UDP */
	rxcsum = er32(RXCSUM);
	if (adapter->netdev->features & NETIF_F_RXCSUM)
		rxcsum |= E1000_RXCSUM_TUOFL;
	else
		rxcsum &= ~E1000_RXCSUM_TUOFL;
	ew32(RXCSUM, rxcsum);

	/* With jumbo frames, excessive C-state transition latencies result
	 * in dropped transactions.
	 */
	if (adapter->netdev->mtu > ETH_DATA_LEN) {
		u32 lat =
		    ((er32(PBA) & E1000_PBA_RXA_MASK) * 1024 -
		     adapter->max_frame_size) * 8 / 1000;

		if (adapter->flags & FLAG_IS_ICH) {
			u32 rxdctl = er32(RXDCTL(0));
			ew32(RXDCTL(0), rxdctl | 0x3);
		}

		pm_qos_update_request(&adapter->netdev->pm_qos_req, lat);
	} else {
		pm_qos_update_request(&adapter->netdev->pm_qos_req,
				      PM_QOS_DEFAULT_VALUE);
	}

	/* Enable Receives */
	ew32(RCTL, rctl);
}

/**
 * e1000e_write_mc_addr_list - write multicast addresses to MTA
 * @netdev: network interface device structure
 *
 * Writes multicast address list to the MTA hash table.
 * Returns: -ENOMEM on failure
 *                0 on no addresses written
 *                X on writing X addresses to MTA
 */
static int e1000e_write_mc_addr_list(struct net_device *netdev)
{
	struct e1000_adapter *adapter = netdev_priv(netdev);
	struct e1000_hw *hw = &adapter->hw;
	struct netdev_hw_addr *ha;
	u8 *mta_list;
	int i;

	if (netdev_mc_empty(netdev)) {
		/* nothing to program, so clear mc list */
		hw->mac.ops.update_mc_addr_list(hw, NULL, 0);
		return 0;
	}

	mta_list = kzalloc(netdev_mc_count(netdev) * ETH_ALEN, GFP_ATOMIC);
	if (!mta_list)
		return -ENOMEM;

	/* update_mc_addr_list expects a packed array of only addresses. */
	i = 0;
	netdev_for_each_mc_addr(ha, netdev)
	    memcpy(mta_list + (i++ * ETH_ALEN), ha->addr, ETH_ALEN);

	hw->mac.ops.update_mc_addr_list(hw, mta_list, i);
	kfree(mta_list);

	return netdev_mc_count(netdev);
}

/**
 * e1000e_write_uc_addr_list - write unicast addresses to RAR table
 * @netdev: network interface device structure
 *
 * Writes unicast address list to the RAR table.
 * Returns: -ENOMEM on failure/insufficient address space
 *                0 on no addresses written
 *                X on writing X addresses to the RAR table
 **/
static int e1000e_write_uc_addr_list(struct net_device *netdev)
{
	struct e1000_adapter *adapter = netdev_priv(netdev);
	struct e1000_hw *hw = &adapter->hw;
	unsigned int rar_entries = hw->mac.rar_entry_count;
	int count = 0;

	/* save a rar entry for our hardware address */
	rar_entries--;

	/* save a rar entry for the LAA workaround */
	if (adapter->flags & FLAG_RESET_OVERWRITES_LAA)
		rar_entries--;

	/* return ENOMEM indicating insufficient memory for addresses */
	if (netdev_uc_count(netdev) > rar_entries)
		return -ENOMEM;

	if (!netdev_uc_empty(netdev) && rar_entries) {
		struct netdev_hw_addr *ha;

		/* write the addresses in reverse order to avoid write
		 * combining
		 */
		netdev_for_each_uc_addr(ha, netdev) {
			if (!rar_entries)
				break;
			hw->mac.ops.rar_set(hw, ha->addr, rar_entries--);
			count++;
		}
	}

	/* zero out the remaining RAR entries not used above */
	for (; rar_entries > 0; rar_entries--) {
		ew32(RAH(rar_entries), 0);
		ew32(RAL(rar_entries), 0);
	}
	e1e_flush();

	return count;
}

/**
 * e1000e_set_rx_mode - secondary unicast, Multicast and Promiscuous mode set
 * @netdev: network interface device structure
 *
 * The ndo_set_rx_mode entry point is called whenever the unicast or multicast
 * address list or the network interface flags are updated.  This routine is
 * responsible for configuring the hardware for proper unicast, multicast,
 * promiscuous mode, and all-multi behavior.
 **/
static void e1000e_set_rx_mode(struct net_device *netdev)
{
	struct e1000_adapter *adapter = netdev_priv(netdev);
	struct e1000_hw *hw = &adapter->hw;
	u32 rctl;

	/* Check for Promiscuous and All Multicast modes */
	rctl = er32(RCTL);

	/* clear the affected bits */
	rctl &= ~(E1000_RCTL_UPE | E1000_RCTL_MPE);

	if (netdev->flags & IFF_PROMISC) {
		rctl |= (E1000_RCTL_UPE | E1000_RCTL_MPE);
		/* Do not hardware filter VLANs in promisc mode */
		e1000e_vlan_filter_disable(adapter);
	} else {
		int count;

		if (netdev->flags & IFF_ALLMULTI) {
			rctl |= E1000_RCTL_MPE;
		} else {
			/* Write addresses to the MTA, if the attempt fails
			 * then we should just turn on promiscuous mode so
			 * that we can at least receive multicast traffic
			 */
			count = e1000e_write_mc_addr_list(netdev);
			if (count < 0)
				rctl |= E1000_RCTL_MPE;
		}
		e1000e_vlan_filter_enable(adapter);
		/* Write addresses to available RAR registers, if there is not
		 * sufficient space to store all the addresses then enable
		 * unicast promiscuous mode
		 */
		count = e1000e_write_uc_addr_list(netdev);
		if (count < 0)
			rctl |= E1000_RCTL_UPE;
	}

	ew32(RCTL, rctl);

	if (netdev->features & NETIF_F_HW_VLAN_CTAG_RX)
		e1000e_vlan_strip_enable(adapter);
	else
		e1000e_vlan_strip_disable(adapter);
}

static void e1000e_setup_rss_hash(struct e1000_adapter *adapter)
{
	struct e1000_hw *hw = &adapter->hw;
	u32 mrqc, rxcsum;
	int i;
	static const u32 rsskey[10] = {
		0xda565a6d, 0xc20e5b25, 0x3d256741, 0xb08fa343, 0xcb2bcad0,
		0xb4307bae, 0xa32dcb77, 0x0cf23080, 0x3bb7426a, 0xfa01acbe
	};

	/* Fill out hash function seed */
	for (i = 0; i < 10; i++)
		ew32(RSSRK(i), rsskey[i]);

	/* Direct all traffic to queue 0 */
	for (i = 0; i < 32; i++)
		ew32(RETA(i), 0);

	/* Disable raw packet checksumming so that RSS hash is placed in
	 * descriptor on writeback.
	 */
	rxcsum = er32(RXCSUM);
	rxcsum |= E1000_RXCSUM_PCSD;

	ew32(RXCSUM, rxcsum);

	mrqc = (E1000_MRQC_RSS_FIELD_IPV4 |
		E1000_MRQC_RSS_FIELD_IPV4_TCP |
		E1000_MRQC_RSS_FIELD_IPV6 |
		E1000_MRQC_RSS_FIELD_IPV6_TCP |
		E1000_MRQC_RSS_FIELD_IPV6_TCP_EX);

	ew32(MRQC, mrqc);
}

/**
 * e1000e_get_base_timinca - get default SYSTIM time increment attributes
 * @adapter: board private structure
 * @timinca: pointer to returned time increment attributes
 *
 * Get attributes for incrementing the System Time Register SYSTIML/H at
 * the default base frequency, and set the cyclecounter shift value.
 **/
s32 e1000e_get_base_timinca(struct e1000_adapter *adapter, u32 *timinca)
{
	struct e1000_hw *hw = &adapter->hw;
	u32 incvalue, incperiod, shift;

	/* Make sure clock is enabled on I217 before checking the frequency */
	if ((hw->mac.type == e1000_pch_lpt) &&
	    !(er32(TSYNCTXCTL) & E1000_TSYNCTXCTL_ENABLED) &&
	    !(er32(TSYNCRXCTL) & E1000_TSYNCRXCTL_ENABLED)) {
		u32 fextnvm7 = er32(FEXTNVM7);

		if (!(fextnvm7 & (1 << 0))) {
			ew32(FEXTNVM7, fextnvm7 | (1 << 0));
			e1e_flush();
		}
	}

	switch (hw->mac.type) {
	case e1000_pch2lan:
	case e1000_pch_lpt:
		/* On I217, the clock frequency is 25MHz or 96MHz as
		 * indicated by the System Clock Frequency Indication
		 */
		if ((hw->mac.type != e1000_pch_lpt) ||
		    (er32(TSYNCRXCTL) & E1000_TSYNCRXCTL_SYSCFI)) {
			/* Stable 96MHz frequency */
			incperiod = INCPERIOD_96MHz;
			incvalue = INCVALUE_96MHz;
			shift = INCVALUE_SHIFT_96MHz;
			adapter->cc.shift = shift + INCPERIOD_SHIFT_96MHz;
			break;
		}
		/* fall-through */
	case e1000_82574:
	case e1000_82583:
		/* Stable 25MHz frequency */
		incperiod = INCPERIOD_25MHz;
		incvalue = INCVALUE_25MHz;
		shift = INCVALUE_SHIFT_25MHz;
		adapter->cc.shift = shift;
		break;
	default:
		return -EINVAL;
	}

	*timinca = ((incperiod << E1000_TIMINCA_INCPERIOD_SHIFT) |
		    ((incvalue << shift) & E1000_TIMINCA_INCVALUE_MASK));

	return 0;
}

/**
 * e1000e_config_hwtstamp - configure the hwtstamp registers and enable/disable
 * @adapter: board private structure
 *
 * Outgoing time stamping can be enabled and disabled. Play nice and
 * disable it when requested, although it shouldn't cause any overhead
 * when no packet needs it. At most one packet in the queue may be
 * marked for time stamping, otherwise it would be impossible to tell
 * for sure to which packet the hardware time stamp belongs.
 *
 * Incoming time stamping has to be configured via the hardware filters.
 * Not all combinations are supported, in particular event type has to be
 * specified. Matching the kind of event packet is not supported, with the
 * exception of "all V2 events regardless of level 2 or 4".
 **/
static int e1000e_config_hwtstamp(struct e1000_adapter *adapter)
{
	struct e1000_hw *hw = &adapter->hw;
	struct hwtstamp_config *config = &adapter->hwtstamp_config;
	u32 tsync_tx_ctl = E1000_TSYNCTXCTL_ENABLED;
	u32 tsync_rx_ctl = E1000_TSYNCRXCTL_ENABLED;
	u32 rxmtrl = 0;
	u16 rxudp = 0;
	bool is_l4 = false;
	bool is_l2 = false;
	u32 regval;
	s32 ret_val;

	if (!(adapter->flags & FLAG_HAS_HW_TIMESTAMP))
		return -EINVAL;

	/* flags reserved for future extensions - must be zero */
	if (config->flags)
		return -EINVAL;

	switch (config->tx_type) {
	case HWTSTAMP_TX_OFF:
		tsync_tx_ctl = 0;
		break;
	case HWTSTAMP_TX_ON:
		break;
	default:
		return -ERANGE;
	}

	switch (config->rx_filter) {
	case HWTSTAMP_FILTER_NONE:
		tsync_rx_ctl = 0;
		break;
	case HWTSTAMP_FILTER_PTP_V1_L4_SYNC:
		tsync_rx_ctl |= E1000_TSYNCRXCTL_TYPE_L4_V1;
		rxmtrl = E1000_RXMTRL_PTP_V1_SYNC_MESSAGE;
		is_l4 = true;
		break;
	case HWTSTAMP_FILTER_PTP_V1_L4_DELAY_REQ:
		tsync_rx_ctl |= E1000_TSYNCRXCTL_TYPE_L4_V1;
		rxmtrl = E1000_RXMTRL_PTP_V1_DELAY_REQ_MESSAGE;
		is_l4 = true;
		break;
	case HWTSTAMP_FILTER_PTP_V2_L2_SYNC:
		/* Also time stamps V2 L2 Path Delay Request/Response */
		tsync_rx_ctl |= E1000_TSYNCRXCTL_TYPE_L2_V2;
		rxmtrl = E1000_RXMTRL_PTP_V2_SYNC_MESSAGE;
		is_l2 = true;
		break;
	case HWTSTAMP_FILTER_PTP_V2_L2_DELAY_REQ:
		/* Also time stamps V2 L2 Path Delay Request/Response. */
		tsync_rx_ctl |= E1000_TSYNCRXCTL_TYPE_L2_V2;
		rxmtrl = E1000_RXMTRL_PTP_V2_DELAY_REQ_MESSAGE;
		is_l2 = true;
		break;
	case HWTSTAMP_FILTER_PTP_V2_L4_SYNC:
		/* Hardware cannot filter just V2 L4 Sync messages;
		 * fall-through to V2 (both L2 and L4) Sync.
		 */
	case HWTSTAMP_FILTER_PTP_V2_SYNC:
		/* Also time stamps V2 Path Delay Request/Response. */
		tsync_rx_ctl |= E1000_TSYNCRXCTL_TYPE_L2_L4_V2;
		rxmtrl = E1000_RXMTRL_PTP_V2_SYNC_MESSAGE;
		is_l2 = true;
		is_l4 = true;
		break;
	case HWTSTAMP_FILTER_PTP_V2_L4_DELAY_REQ:
		/* Hardware cannot filter just V2 L4 Delay Request messages;
		 * fall-through to V2 (both L2 and L4) Delay Request.
		 */
	case HWTSTAMP_FILTER_PTP_V2_DELAY_REQ:
		/* Also time stamps V2 Path Delay Request/Response. */
		tsync_rx_ctl |= E1000_TSYNCRXCTL_TYPE_L2_L4_V2;
		rxmtrl = E1000_RXMTRL_PTP_V2_DELAY_REQ_MESSAGE;
		is_l2 = true;
		is_l4 = true;
		break;
	case HWTSTAMP_FILTER_PTP_V2_L4_EVENT:
	case HWTSTAMP_FILTER_PTP_V2_L2_EVENT:
		/* Hardware cannot filter just V2 L4 or L2 Event messages;
		 * fall-through to all V2 (both L2 and L4) Events.
		 */
	case HWTSTAMP_FILTER_PTP_V2_EVENT:
		tsync_rx_ctl |= E1000_TSYNCRXCTL_TYPE_EVENT_V2;
		config->rx_filter = HWTSTAMP_FILTER_PTP_V2_EVENT;
		is_l2 = true;
		is_l4 = true;
		break;
	case HWTSTAMP_FILTER_PTP_V1_L4_EVENT:
		/* For V1, the hardware can only filter Sync messages or
		 * Delay Request messages but not both so fall-through to
		 * time stamp all packets.
		 */
	case HWTSTAMP_FILTER_ALL:
		is_l2 = true;
		is_l4 = true;
		tsync_rx_ctl |= E1000_TSYNCRXCTL_TYPE_ALL;
		config->rx_filter = HWTSTAMP_FILTER_ALL;
		break;
	default:
		return -ERANGE;
	}

	/* enable/disable Tx h/w time stamping */
	regval = er32(TSYNCTXCTL);
	regval &= ~E1000_TSYNCTXCTL_ENABLED;
	regval |= tsync_tx_ctl;
	ew32(TSYNCTXCTL, regval);
	if ((er32(TSYNCTXCTL) & E1000_TSYNCTXCTL_ENABLED) !=
	    (regval & E1000_TSYNCTXCTL_ENABLED)) {
		e_err("Timesync Tx Control register not set as expected\n");
		return -EAGAIN;
	}

	/* enable/disable Rx h/w time stamping */
	regval = er32(TSYNCRXCTL);
	regval &= ~(E1000_TSYNCRXCTL_ENABLED | E1000_TSYNCRXCTL_TYPE_MASK);
	regval |= tsync_rx_ctl;
	ew32(TSYNCRXCTL, regval);
	if ((er32(TSYNCRXCTL) & (E1000_TSYNCRXCTL_ENABLED |
				 E1000_TSYNCRXCTL_TYPE_MASK)) !=
	    (regval & (E1000_TSYNCRXCTL_ENABLED |
		       E1000_TSYNCRXCTL_TYPE_MASK))) {
		e_err("Timesync Rx Control register not set as expected\n");
		return -EAGAIN;
	}

	/* L2: define ethertype filter for time stamped packets */
	if (is_l2)
		rxmtrl |= ETH_P_1588;

	/* define which PTP packets get time stamped */
	ew32(RXMTRL, rxmtrl);

	/* Filter by destination port */
	if (is_l4) {
		rxudp = PTP_EV_PORT;
		cpu_to_be16s(&rxudp);
	}
	ew32(RXUDP, rxudp);

	e1e_flush();

	/* Clear TSYNCRXCTL_VALID & TSYNCTXCTL_VALID bit */
	er32(RXSTMPH);
	er32(TXSTMPH);

	/* Get and set the System Time Register SYSTIM base frequency */
	ret_val = e1000e_get_base_timinca(adapter, &regval);
	if (ret_val)
		return ret_val;
	ew32(TIMINCA, regval);

	/* reset the ns time counter */
	timecounter_init(&adapter->tc, &adapter->cc,
			 ktime_to_ns(ktime_get_real()));

	return 0;
}

/**
 * e1000_configure - configure the hardware for Rx and Tx
 * @adapter: private board structure
 **/
static void e1000_configure(struct e1000_adapter *adapter)
{
	struct e1000_ring *rx_ring = adapter->rx_ring;

	e1000e_set_rx_mode(adapter->netdev);

	e1000_restore_vlan(adapter);
	e1000_init_manageability_pt(adapter);

	e1000_configure_tx(adapter);

	if (adapter->netdev->features & NETIF_F_RXHASH)
		e1000e_setup_rss_hash(adapter);
	e1000_setup_rctl(adapter);
	e1000_configure_rx(adapter);
	adapter->alloc_rx_buf(rx_ring, e1000_desc_unused(rx_ring), GFP_KERNEL);
}

/**
 * e1000e_power_up_phy - restore link in case the phy was powered down
 * @adapter: address of board private structure
 *
 * The phy may be powered down to save power and turn off link when the
 * driver is unloaded and wake on lan is not enabled (among others)
 * *** this routine MUST be followed by a call to e1000e_reset ***
 **/
void e1000e_power_up_phy(struct e1000_adapter *adapter)
{
	if (adapter->hw.phy.ops.power_up)
		adapter->hw.phy.ops.power_up(&adapter->hw);

	adapter->hw.mac.ops.setup_link(&adapter->hw);
}

/**
 * e1000_power_down_phy - Power down the PHY
 *
 * Power down the PHY so no link is implied when interface is down.
 * The PHY cannot be powered down if management or WoL is active.
 */
static void e1000_power_down_phy(struct e1000_adapter *adapter)
{
	/* WoL is enabled */
	if (adapter->wol)
		return;

	if (adapter->hw.phy.ops.power_down)
		adapter->hw.phy.ops.power_down(&adapter->hw);
}

/**
 * e1000e_reset - bring the hardware into a known good state
 *
 * This function boots the hardware and enables some settings that
 * require a configuration cycle of the hardware - those cannot be
 * set/changed during runtime. After reset the device needs to be
 * properly configured for Rx, Tx etc.
 */
void e1000e_reset(struct e1000_adapter *adapter)
{
	struct e1000_mac_info *mac = &adapter->hw.mac;
	struct e1000_fc_info *fc = &adapter->hw.fc;
	struct e1000_hw *hw = &adapter->hw;
	u32 tx_space, min_tx_space, min_rx_space;
	u32 pba = adapter->pba;
	u16 hwm;

	/* reset Packet Buffer Allocation to default */
	ew32(PBA, pba);

	if (adapter->max_frame_size > ETH_FRAME_LEN + ETH_FCS_LEN) {
		/* To maintain wire speed transmits, the Tx FIFO should be
		 * large enough to accommodate two full transmit packets,
		 * rounded up to the next 1KB and expressed in KB.  Likewise,
		 * the Rx FIFO should be large enough to accommodate at least
		 * one full receive packet and is similarly rounded up and
		 * expressed in KB.
		 */
		pba = er32(PBA);
		/* upper 16 bits has Tx packet buffer allocation size in KB */
		tx_space = pba >> 16;
		/* lower 16 bits has Rx packet buffer allocation size in KB */
		pba &= 0xffff;
		/* the Tx fifo also stores 16 bytes of information about the Tx
		 * but don't include ethernet FCS because hardware appends it
		 */
		min_tx_space = (adapter->max_frame_size +
				sizeof(struct e1000_tx_desc) - ETH_FCS_LEN) * 2;
		min_tx_space = ALIGN(min_tx_space, 1024);
		min_tx_space >>= 10;
		/* software strips receive CRC, so leave room for it */
		min_rx_space = adapter->max_frame_size;
		min_rx_space = ALIGN(min_rx_space, 1024);
		min_rx_space >>= 10;

		/* If current Tx allocation is less than the min Tx FIFO size,
		 * and the min Tx FIFO size is less than the current Rx FIFO
		 * allocation, take space away from current Rx allocation
		 */
		if ((tx_space < min_tx_space) &&
		    ((min_tx_space - tx_space) < pba)) {
			pba -= min_tx_space - tx_space;

			/* if short on Rx space, Rx wins and must trump Tx
			 * adjustment
			 */
			if (pba < min_rx_space)
				pba = min_rx_space;
		}

		ew32(PBA, pba);
	}

	/* flow control settings
	 *
	 * The high water mark must be low enough to fit one full frame
	 * (or the size used for early receive) above it in the Rx FIFO.
	 * Set it to the lower of:
	 * - 90% of the Rx FIFO size, and
	 * - the full Rx FIFO size minus one full frame
	 */
	if (adapter->flags & FLAG_DISABLE_FC_PAUSE_TIME)
		fc->pause_time = 0xFFFF;
	else
		fc->pause_time = E1000_FC_PAUSE_TIME;
	fc->send_xon = true;
	fc->current_mode = fc->requested_mode;

	switch (hw->mac.type) {
	case e1000_ich9lan:
	case e1000_ich10lan:
		if (adapter->netdev->mtu > ETH_DATA_LEN) {
			pba = 14;
			ew32(PBA, pba);
			fc->high_water = 0x2800;
			fc->low_water = fc->high_water - 8;
			break;
		}
		/* fall-through */
	default:
		hwm = min(((pba << 10) * 9 / 10),
			  ((pba << 10) - adapter->max_frame_size));

		fc->high_water = hwm & E1000_FCRTH_RTH;	/* 8-byte granularity */
		fc->low_water = fc->high_water - 8;
		break;
	case e1000_pchlan:
		/* Workaround PCH LOM adapter hangs with certain network
		 * loads.  If hangs persist, try disabling Tx flow control.
		 */
		if (adapter->netdev->mtu > ETH_DATA_LEN) {
			fc->high_water = 0x3500;
			fc->low_water = 0x1500;
		} else {
			fc->high_water = 0x5000;
			fc->low_water = 0x3000;
		}
		fc->refresh_time = 0x1000;
		break;
	case e1000_pch2lan:
	case e1000_pch_lpt:
		fc->refresh_time = 0x0400;

		if (adapter->netdev->mtu <= ETH_DATA_LEN) {
			fc->high_water = 0x05C20;
			fc->low_water = 0x05048;
			fc->pause_time = 0x0650;
			break;
		}

		fc->high_water = ((pba << 10) * 9 / 10) & E1000_FCRTH_RTH;
		fc->low_water = ((pba << 10) * 8 / 10) & E1000_FCRTL_RTL;
		break;
	}

	/* Alignment of Tx data is on an arbitrary byte boundary with the
	 * maximum size per Tx descriptor limited only to the transmit
	 * allocation of the packet buffer minus 96 bytes with an upper
	 * limit of 24KB due to receive synchronization limitations.
	 */
	adapter->tx_fifo_limit = min_t(u32, ((er32(PBA) >> 16) << 10) - 96,
				       24 << 10);

	/* Disable Adaptive Interrupt Moderation if 2 full packets cannot
	 * fit in receive buffer.
	 */
	if (adapter->itr_setting & 0x3) {
		if ((adapter->max_frame_size * 2) > (pba << 10)) {
			if (!(adapter->flags2 & FLAG2_DISABLE_AIM)) {
				dev_info(&adapter->pdev->dev,
					 "Interrupt Throttle Rate off\n");
				adapter->flags2 |= FLAG2_DISABLE_AIM;
				e1000e_write_itr(adapter, 0);
			}
		} else if (adapter->flags2 & FLAG2_DISABLE_AIM) {
			dev_info(&adapter->pdev->dev,
				 "Interrupt Throttle Rate on\n");
			adapter->flags2 &= ~FLAG2_DISABLE_AIM;
			adapter->itr = 20000;
			e1000e_write_itr(adapter, adapter->itr);
		}
	}

	/* Allow time for pending master requests to run */
	mac->ops.reset_hw(hw);

	/* For parts with AMT enabled, let the firmware know
	 * that the network interface is in control
	 */
	if (adapter->flags & FLAG_HAS_AMT)
		e1000e_get_hw_control(adapter);

	ew32(WUC, 0);

	if (mac->ops.init_hw(hw))
		e_err("Hardware Error\n");

	e1000_update_mng_vlan(adapter);

	/* Enable h/w to recognize an 802.1Q VLAN Ethernet packet */
	ew32(VET, ETH_P_8021Q);

	e1000e_reset_adaptive(hw);

	/* initialize systim and reset the ns time counter */
	e1000e_config_hwtstamp(adapter);

	/* Set EEE advertisement as appropriate */
	if (adapter->flags2 & FLAG2_HAS_EEE) {
		s32 ret_val;
		u16 adv_addr;

		switch (hw->phy.type) {
		case e1000_phy_82579:
			adv_addr = I82579_EEE_ADVERTISEMENT;
			break;
		case e1000_phy_i217:
			adv_addr = I217_EEE_ADVERTISEMENT;
			break;
		default:
			dev_err(&adapter->pdev->dev,
				"Invalid PHY type setting EEE advertisement\n");
			return;
		}

		ret_val = hw->phy.ops.acquire(hw);
		if (ret_val) {
			dev_err(&adapter->pdev->dev,
				"EEE advertisement - unable to acquire PHY\n");
			return;
		}

		e1000_write_emi_reg_locked(hw, adv_addr,
					   hw->dev_spec.ich8lan.eee_disable ?
					   0 : adapter->eee_advert);

		hw->phy.ops.release(hw);
	}

	if (!netif_running(adapter->netdev) &&
	    !test_bit(__E1000_TESTING, &adapter->state)) {
		e1000_power_down_phy(adapter);
		return;
	}

	e1000_get_phy_info(hw);

	if ((adapter->flags & FLAG_HAS_SMART_POWER_DOWN) &&
	    !(adapter->flags & FLAG_SMART_POWER_DOWN)) {
		u16 phy_data = 0;
		/* speed up time to link by disabling smart power down, ignore
		 * the return value of this function because there is nothing
		 * different we would do if it failed
		 */
		e1e_rphy(hw, IGP02E1000_PHY_POWER_MGMT, &phy_data);
		phy_data &= ~IGP02E1000_PM_SPD;
		e1e_wphy(hw, IGP02E1000_PHY_POWER_MGMT, phy_data);
	}
}

int e1000e_up(struct e1000_adapter *adapter)
{
	struct e1000_hw *hw = &adapter->hw;

	/* hardware has been reset, we need to reload some things */
	e1000_configure(adapter);

	clear_bit(__E1000_DOWN, &adapter->state);

	if (adapter->msix_entries)
		e1000_configure_msix(adapter);
	e1000_irq_enable(adapter);

	netif_start_queue(adapter->netdev);

	/* fire a link change interrupt to start the watchdog */
	if (adapter->msix_entries)
		ew32(ICS, E1000_ICS_LSC | E1000_ICR_OTHER);
	else
		ew32(ICS, E1000_ICS_LSC);

	return 0;
}

static void e1000e_flush_descriptors(struct e1000_adapter *adapter)
{
	struct e1000_hw *hw = &adapter->hw;

	if (!(adapter->flags2 & FLAG2_DMA_BURST))
		return;

	/* flush pending descriptor writebacks to memory */
	ew32(TIDV, adapter->tx_int_delay | E1000_TIDV_FPD);
	ew32(RDTR, adapter->rx_int_delay | E1000_RDTR_FPD);

	/* execute the writes immediately */
	e1e_flush();

	/* due to rare timing issues, write to TIDV/RDTR again to ensure the
	 * write is successful
	 */
	ew32(TIDV, adapter->tx_int_delay | E1000_TIDV_FPD);
	ew32(RDTR, adapter->rx_int_delay | E1000_RDTR_FPD);

	/* execute the writes immediately */
	e1e_flush();
}

static void e1000e_update_stats(struct e1000_adapter *adapter);

void e1000e_down(struct e1000_adapter *adapter)
{
	struct net_device *netdev = adapter->netdev;
	struct e1000_hw *hw = &adapter->hw;
	u32 tctl, rctl;

	/* signal that we're down so the interrupt handler does not
	 * reschedule our watchdog timer
	 */
	set_bit(__E1000_DOWN, &adapter->state);

	/* disable receives in the hardware */
	rctl = er32(RCTL);
	if (!(adapter->flags2 & FLAG2_NO_DISABLE_RX))
		ew32(RCTL, rctl & ~E1000_RCTL_EN);
	/* flush and sleep below */

	netif_stop_queue(netdev);

	/* disable transmits in the hardware */
	tctl = er32(TCTL);
	tctl &= ~E1000_TCTL_EN;
	ew32(TCTL, tctl);

	/* flush both disables and wait for them to finish */
	e1e_flush();
	usleep_range(10000, 20000);

	e1000_irq_disable(adapter);

	napi_synchronize(&adapter->napi);

	del_timer_sync(&adapter->watchdog_timer);
	del_timer_sync(&adapter->phy_info_timer);

	netif_carrier_off(netdev);

	spin_lock(&adapter->stats64_lock);
	e1000e_update_stats(adapter);
	spin_unlock(&adapter->stats64_lock);

	e1000e_flush_descriptors(adapter);
	e1000_clean_tx_ring(adapter->tx_ring);
	e1000_clean_rx_ring(adapter->rx_ring);

	adapter->link_speed = 0;
	adapter->link_duplex = 0;

	if (!pci_channel_offline(adapter->pdev))
		e1000e_reset(adapter);

	/* TODO: for power management, we could drop the link and
	 * pci_disable_device here.
	 */
}

void e1000e_reinit_locked(struct e1000_adapter *adapter)
{
	might_sleep();
	while (test_and_set_bit(__E1000_RESETTING, &adapter->state))
		usleep_range(1000, 2000);
	e1000e_down(adapter);
	e1000e_up(adapter);
	clear_bit(__E1000_RESETTING, &adapter->state);
}

/**
 * e1000e_cyclecounter_read - read raw cycle counter (used by time counter)
 * @cc: cyclecounter structure
 **/
static cycle_t e1000e_cyclecounter_read(const struct cyclecounter *cc)
{
	struct e1000_adapter *adapter = container_of(cc, struct e1000_adapter,
						     cc);
	struct e1000_hw *hw = &adapter->hw;
	cycle_t systim;

	/* latch SYSTIMH on read of SYSTIML */
	systim = (cycle_t)er32(SYSTIML);
	systim |= (cycle_t)er32(SYSTIMH) << 32;

	return systim;
}

/**
 * e1000_sw_init - Initialize general software structures (struct e1000_adapter)
 * @adapter: board private structure to initialize
 *
 * e1000_sw_init initializes the Adapter private data structure.
 * Fields are initialized based on PCI device information and
 * OS network device settings (MTU size).
 **/
static int e1000_sw_init(struct e1000_adapter *adapter)
{
	struct net_device *netdev = adapter->netdev;

	adapter->rx_buffer_len = ETH_FRAME_LEN + VLAN_HLEN + ETH_FCS_LEN;
	adapter->rx_ps_bsize0 = 128;
	adapter->max_frame_size = netdev->mtu + ETH_HLEN + ETH_FCS_LEN;
	adapter->min_frame_size = ETH_ZLEN + ETH_FCS_LEN;
	adapter->tx_ring_count = E1000_DEFAULT_TXD;
	adapter->rx_ring_count = E1000_DEFAULT_RXD;

	spin_lock_init(&adapter->stats64_lock);

	e1000e_set_interrupt_capability(adapter);

	if (e1000_alloc_queues(adapter))
		return -ENOMEM;

	/* Setup hardware time stamping cyclecounter */
	if (adapter->flags & FLAG_HAS_HW_TIMESTAMP) {
		adapter->cc.read = e1000e_cyclecounter_read;
		adapter->cc.mask = CLOCKSOURCE_MASK(64);
		adapter->cc.mult = 1;
		/* cc.shift set in e1000e_get_base_tininca() */

		spin_lock_init(&adapter->systim_lock);
		INIT_WORK(&adapter->tx_hwtstamp_work, e1000e_tx_hwtstamp_work);
	}

	/* Explicitly disable IRQ since the NIC can be in any state. */
	e1000_irq_disable(adapter);

	set_bit(__E1000_DOWN, &adapter->state);
	return 0;
}

/**
 * e1000_intr_msi_test - Interrupt Handler
 * @irq: interrupt number
 * @data: pointer to a network interface device structure
 **/
static irqreturn_t e1000_intr_msi_test(int __always_unused irq, void *data)
{
	struct net_device *netdev = data;
	struct e1000_adapter *adapter = netdev_priv(netdev);
	struct e1000_hw *hw = &adapter->hw;
	u32 icr = er32(ICR);

	e_dbg("icr is %08X\n", icr);
	if (icr & E1000_ICR_RXSEQ) {
		adapter->flags &= ~FLAG_MSI_TEST_FAILED;
		/* Force memory writes to complete before acknowledging the
		 * interrupt is handled.
		 */
		wmb();
	}

	return IRQ_HANDLED;
}

/**
 * e1000_test_msi_interrupt - Returns 0 for successful test
 * @adapter: board private struct
 *
 * code flow taken from tg3.c
 **/
static int e1000_test_msi_interrupt(struct e1000_adapter *adapter)
{
	struct net_device *netdev = adapter->netdev;
	struct e1000_hw *hw = &adapter->hw;
	int err;

	/* poll_enable hasn't been called yet, so don't need disable */
	/* clear any pending events */
	er32(ICR);

	/* free the real vector and request a test handler */
	e1000_free_irq(adapter);
	e1000e_reset_interrupt_capability(adapter);

	/* Assume that the test fails, if it succeeds then the test
	 * MSI irq handler will unset this flag
	 */
	adapter->flags |= FLAG_MSI_TEST_FAILED;

	err = pci_enable_msi(adapter->pdev);
	if (err)
		goto msi_test_failed;

	err = request_irq(adapter->pdev->irq, e1000_intr_msi_test, 0,
			  netdev->name, netdev);
	if (err) {
		pci_disable_msi(adapter->pdev);
		goto msi_test_failed;
	}

	/* Force memory writes to complete before enabling and firing an
	 * interrupt.
	 */
	wmb();

	e1000_irq_enable(adapter);

	/* fire an unusual interrupt on the test handler */
	ew32(ICS, E1000_ICS_RXSEQ);
	e1e_flush();
	msleep(100);

	e1000_irq_disable(adapter);

	rmb();			/* read flags after interrupt has been fired */

	if (adapter->flags & FLAG_MSI_TEST_FAILED) {
		adapter->int_mode = E1000E_INT_MODE_LEGACY;
		e_info("MSI interrupt test failed, using legacy interrupt.\n");
	} else {
		e_dbg("MSI interrupt test succeeded!\n");
	}

	free_irq(adapter->pdev->irq, netdev);
	pci_disable_msi(adapter->pdev);

msi_test_failed:
	e1000e_set_interrupt_capability(adapter);
	return e1000_request_irq(adapter);
}

/**
 * e1000_test_msi - Returns 0 if MSI test succeeds or INTx mode is restored
 * @adapter: board private struct
 *
 * code flow taken from tg3.c, called with e1000 interrupts disabled.
 **/
static int e1000_test_msi(struct e1000_adapter *adapter)
{
	int err;
	u16 pci_cmd;

	if (!(adapter->flags & FLAG_MSI_ENABLED))
		return 0;

	/* disable SERR in case the MSI write causes a master abort */
	pci_read_config_word(adapter->pdev, PCI_COMMAND, &pci_cmd);
	if (pci_cmd & PCI_COMMAND_SERR)
		pci_write_config_word(adapter->pdev, PCI_COMMAND,
				      pci_cmd & ~PCI_COMMAND_SERR);

	err = e1000_test_msi_interrupt(adapter);

	/* re-enable SERR */
	if (pci_cmd & PCI_COMMAND_SERR) {
		pci_read_config_word(adapter->pdev, PCI_COMMAND, &pci_cmd);
		pci_cmd |= PCI_COMMAND_SERR;
		pci_write_config_word(adapter->pdev, PCI_COMMAND, pci_cmd);
	}

	return err;
}

/**
 * e1000_open - Called when a network interface is made active
 * @netdev: network interface device structure
 *
 * Returns 0 on success, negative value on failure
 *
 * The open entry point is called when a network interface is made
 * active by the system (IFF_UP).  At this point all resources needed
 * for transmit and receive operations are allocated, the interrupt
 * handler is registered with the OS, the watchdog timer is started,
 * and the stack is notified that the interface is ready.
 **/
static int e1000_open(struct net_device *netdev)
{
	struct e1000_adapter *adapter = netdev_priv(netdev);
	struct e1000_hw *hw = &adapter->hw;
	struct pci_dev *pdev = adapter->pdev;
	int err;

	/* disallow open during test */
	if (test_bit(__E1000_TESTING, &adapter->state))
		return -EBUSY;

	pm_runtime_get_sync(&pdev->dev);

	netif_carrier_off(netdev);

	/* allocate transmit descriptors */
	err = e1000e_setup_tx_resources(adapter->tx_ring);
	if (err)
		goto err_setup_tx;

	/* allocate receive descriptors */
	err = e1000e_setup_rx_resources(adapter->rx_ring);
	if (err)
		goto err_setup_rx;

	/* If AMT is enabled, let the firmware know that the network
	 * interface is now open and reset the part to a known state.
	 */
	if (adapter->flags & FLAG_HAS_AMT) {
		e1000e_get_hw_control(adapter);
		e1000e_reset(adapter);
	}

	e1000e_power_up_phy(adapter);

	adapter->mng_vlan_id = E1000_MNG_VLAN_NONE;
	if ((adapter->hw.mng_cookie.status & E1000_MNG_DHCP_COOKIE_STATUS_VLAN))
		e1000_update_mng_vlan(adapter);

	/* DMA latency requirement to workaround jumbo issue */
	pm_qos_add_request(&adapter->netdev->pm_qos_req, PM_QOS_CPU_DMA_LATENCY,
			   PM_QOS_DEFAULT_VALUE);

	/* before we allocate an interrupt, we must be ready to handle it.
	 * Setting DEBUG_SHIRQ in the kernel makes it fire an interrupt
	 * as soon as we call pci_request_irq, so we have to setup our
	 * clean_rx handler before we do so.
	 */
	e1000_configure(adapter);

	err = e1000_request_irq(adapter);
	if (err)
		goto err_req_irq;

	/* Work around PCIe errata with MSI interrupts causing some chipsets to
	 * ignore e1000e MSI messages, which means we need to test our MSI
	 * interrupt now
	 */
	if (adapter->int_mode != E1000E_INT_MODE_LEGACY) {
		err = e1000_test_msi(adapter);
		if (err) {
			e_err("Interrupt allocation failed\n");
			goto err_req_irq;
		}
	}

	/* From here on the code is the same as e1000e_up() */
	clear_bit(__E1000_DOWN, &adapter->state);

	napi_enable(&adapter->napi);

	e1000_irq_enable(adapter);

	adapter->tx_hang_recheck = false;
	netif_start_queue(netdev);

	adapter->idle_check = true;
	hw->mac.get_link_status = true;
	pm_runtime_put(&pdev->dev);

	/* fire a link status change interrupt to start the watchdog */
	if (adapter->msix_entries)
		ew32(ICS, E1000_ICS_LSC | E1000_ICR_OTHER);
	else
		ew32(ICS, E1000_ICS_LSC);

	return 0;

err_req_irq:
	e1000e_release_hw_control(adapter);
	e1000_power_down_phy(adapter);
	e1000e_free_rx_resources(adapter->rx_ring);
err_setup_rx:
	e1000e_free_tx_resources(adapter->tx_ring);
err_setup_tx:
	e1000e_reset(adapter);
	pm_runtime_put_sync(&pdev->dev);

	return err;
}

/**
 * e1000_close - Disables a network interface
 * @netdev: network interface device structure
 *
 * Returns 0, this is not allowed to fail
 *
 * The close entry point is called when an interface is de-activated
 * by the OS.  The hardware is still under the drivers control, but
 * needs to be disabled.  A global MAC reset is issued to stop the
 * hardware, and all transmit and receive resources are freed.
 **/
static int e1000_close(struct net_device *netdev)
{
	struct e1000_adapter *adapter = netdev_priv(netdev);
	struct pci_dev *pdev = adapter->pdev;
	int count = E1000_CHECK_RESET_COUNT;

	while (test_bit(__E1000_RESETTING, &adapter->state) && count--)
		usleep_range(10000, 20000);

	WARN_ON(test_bit(__E1000_RESETTING, &adapter->state));

	pm_runtime_get_sync(&pdev->dev);

	if (!test_bit(__E1000_DOWN, &adapter->state)) {
		e1000e_down(adapter);
		e1000_free_irq(adapter);
	}

	napi_disable(&adapter->napi);

	e1000_power_down_phy(adapter);

	e1000e_free_tx_resources(adapter->tx_ring);
	e1000e_free_rx_resources(adapter->rx_ring);

	/* kill manageability vlan ID if supported, but not if a vlan with
	 * the same ID is registered on the host OS (let 8021q kill it)
	 */
	if (adapter->hw.mng_cookie.status & E1000_MNG_DHCP_COOKIE_STATUS_VLAN)
		e1000_vlan_rx_kill_vid(netdev, htons(ETH_P_8021Q),
				       adapter->mng_vlan_id);

	/* If AMT is enabled, let the firmware know that the network
	 * interface is now closed
	 */
	if ((adapter->flags & FLAG_HAS_AMT) &&
	    !test_bit(__E1000_TESTING, &adapter->state))
		e1000e_release_hw_control(adapter);

	pm_qos_remove_request(&adapter->netdev->pm_qos_req);

	pm_runtime_put_sync(&pdev->dev);

	return 0;
}

/**
 * e1000_set_mac - Change the Ethernet Address of the NIC
 * @netdev: network interface device structure
 * @p: pointer to an address structure
 *
 * Returns 0 on success, negative on failure
 **/
static int e1000_set_mac(struct net_device *netdev, void *p)
{
	struct e1000_adapter *adapter = netdev_priv(netdev);
	struct e1000_hw *hw = &adapter->hw;
	struct sockaddr *addr = p;

	if (!is_valid_ether_addr(addr->sa_data))
		return -EADDRNOTAVAIL;

	memcpy(netdev->dev_addr, addr->sa_data, netdev->addr_len);
	memcpy(adapter->hw.mac.addr, addr->sa_data, netdev->addr_len);

	hw->mac.ops.rar_set(&adapter->hw, adapter->hw.mac.addr, 0);

	if (adapter->flags & FLAG_RESET_OVERWRITES_LAA) {
		/* activate the work around */
		e1000e_set_laa_state_82571(&adapter->hw, 1);

		/* Hold a copy of the LAA in RAR[14] This is done so that
		 * between the time RAR[0] gets clobbered  and the time it
		 * gets fixed (in e1000_watchdog), the actual LAA is in one
		 * of the RARs and no incoming packets directed to this port
		 * are dropped. Eventually the LAA will be in RAR[0] and
		 * RAR[14]
		 */
		hw->mac.ops.rar_set(&adapter->hw, adapter->hw.mac.addr,
				    adapter->hw.mac.rar_entry_count - 1);
	}

	return 0;
}

/**
 * e1000e_update_phy_task - work thread to update phy
 * @work: pointer to our work struct
 *
 * this worker thread exists because we must acquire a
 * semaphore to read the phy, which we could msleep while
 * waiting for it, and we can't msleep in a timer.
 **/
static void e1000e_update_phy_task(struct work_struct *work)
{
	struct e1000_adapter *adapter = container_of(work,
						     struct e1000_adapter,
						     update_phy_task);

	if (test_bit(__E1000_DOWN, &adapter->state))
		return;

	e1000_get_phy_info(&adapter->hw);
}

/**
 * e1000_update_phy_info - timre call-back to update PHY info
 * @data: pointer to adapter cast into an unsigned long
 *
 * Need to wait a few seconds after link up to get diagnostic information from
 * the phy
 **/
static void e1000_update_phy_info(unsigned long data)
{
	struct e1000_adapter *adapter = (struct e1000_adapter *)data;

	if (test_bit(__E1000_DOWN, &adapter->state))
		return;

	schedule_work(&adapter->update_phy_task);
}

/**
 * e1000e_update_phy_stats - Update the PHY statistics counters
 * @adapter: board private structure
 *
 * Read/clear the upper 16-bit PHY registers and read/accumulate lower
 **/
static void e1000e_update_phy_stats(struct e1000_adapter *adapter)
{
	struct e1000_hw *hw = &adapter->hw;
	s32 ret_val;
	u16 phy_data;

	ret_val = hw->phy.ops.acquire(hw);
	if (ret_val)
		return;

	/* A page set is expensive so check if already on desired page.
	 * If not, set to the page with the PHY status registers.
	 */
	hw->phy.addr = 1;
	ret_val = e1000e_read_phy_reg_mdic(hw, IGP01E1000_PHY_PAGE_SELECT,
					   &phy_data);
	if (ret_val)
		goto release;
	if (phy_data != (HV_STATS_PAGE << IGP_PAGE_SHIFT)) {
		ret_val = hw->phy.ops.set_page(hw,
					       HV_STATS_PAGE << IGP_PAGE_SHIFT);
		if (ret_val)
			goto release;
	}

	/* Single Collision Count */
	hw->phy.ops.read_reg_page(hw, HV_SCC_UPPER, &phy_data);
	ret_val = hw->phy.ops.read_reg_page(hw, HV_SCC_LOWER, &phy_data);
	if (!ret_val)
		adapter->stats.scc += phy_data;

	/* Excessive Collision Count */
	hw->phy.ops.read_reg_page(hw, HV_ECOL_UPPER, &phy_data);
	ret_val = hw->phy.ops.read_reg_page(hw, HV_ECOL_LOWER, &phy_data);
	if (!ret_val)
		adapter->stats.ecol += phy_data;

	/* Multiple Collision Count */
	hw->phy.ops.read_reg_page(hw, HV_MCC_UPPER, &phy_data);
	ret_val = hw->phy.ops.read_reg_page(hw, HV_MCC_LOWER, &phy_data);
	if (!ret_val)
		adapter->stats.mcc += phy_data;

	/* Late Collision Count */
	hw->phy.ops.read_reg_page(hw, HV_LATECOL_UPPER, &phy_data);
	ret_val = hw->phy.ops.read_reg_page(hw, HV_LATECOL_LOWER, &phy_data);
	if (!ret_val)
		adapter->stats.latecol += phy_data;

	/* Collision Count - also used for adaptive IFS */
	hw->phy.ops.read_reg_page(hw, HV_COLC_UPPER, &phy_data);
	ret_val = hw->phy.ops.read_reg_page(hw, HV_COLC_LOWER, &phy_data);
	if (!ret_val)
		hw->mac.collision_delta = phy_data;

	/* Defer Count */
	hw->phy.ops.read_reg_page(hw, HV_DC_UPPER, &phy_data);
	ret_val = hw->phy.ops.read_reg_page(hw, HV_DC_LOWER, &phy_data);
	if (!ret_val)
		adapter->stats.dc += phy_data;

	/* Transmit with no CRS */
	hw->phy.ops.read_reg_page(hw, HV_TNCRS_UPPER, &phy_data);
	ret_val = hw->phy.ops.read_reg_page(hw, HV_TNCRS_LOWER, &phy_data);
	if (!ret_val)
		adapter->stats.tncrs += phy_data;

release:
	hw->phy.ops.release(hw);
}

/**
 * e1000e_update_stats - Update the board statistics counters
 * @adapter: board private structure
 **/
static void e1000e_update_stats(struct e1000_adapter *adapter)
{
	struct net_device *netdev = adapter->netdev;
	struct e1000_hw *hw = &adapter->hw;
	struct pci_dev *pdev = adapter->pdev;

	/* Prevent stats update while adapter is being reset, or if the pci
	 * connection is down.
	 */
	if (adapter->link_speed == 0)
		return;
	if (pci_channel_offline(pdev))
		return;

	adapter->stats.crcerrs += er32(CRCERRS);
	adapter->stats.gprc += er32(GPRC);
	adapter->stats.gorc += er32(GORCL);
	er32(GORCH);		/* Clear gorc */
	adapter->stats.bprc += er32(BPRC);
	adapter->stats.mprc += er32(MPRC);
	adapter->stats.roc += er32(ROC);

	adapter->stats.mpc += er32(MPC);

	/* Half-duplex statistics */
	if (adapter->link_duplex == HALF_DUPLEX) {
		if (adapter->flags2 & FLAG2_HAS_PHY_STATS) {
			e1000e_update_phy_stats(adapter);
		} else {
			adapter->stats.scc += er32(SCC);
			adapter->stats.ecol += er32(ECOL);
			adapter->stats.mcc += er32(MCC);
			adapter->stats.latecol += er32(LATECOL);
			adapter->stats.dc += er32(DC);

			hw->mac.collision_delta = er32(COLC);

			if ((hw->mac.type != e1000_82574) &&
			    (hw->mac.type != e1000_82583))
				adapter->stats.tncrs += er32(TNCRS);
		}
		adapter->stats.colc += hw->mac.collision_delta;
	}

	adapter->stats.xonrxc += er32(XONRXC);
	adapter->stats.xontxc += er32(XONTXC);
	adapter->stats.xoffrxc += er32(XOFFRXC);
	adapter->stats.xofftxc += er32(XOFFTXC);
	adapter->stats.gptc += er32(GPTC);
	adapter->stats.gotc += er32(GOTCL);
	er32(GOTCH);		/* Clear gotc */
	adapter->stats.rnbc += er32(RNBC);
	adapter->stats.ruc += er32(RUC);

	adapter->stats.mptc += er32(MPTC);
	adapter->stats.bptc += er32(BPTC);

	/* used for adaptive IFS */

	hw->mac.tx_packet_delta = er32(TPT);
	adapter->stats.tpt += hw->mac.tx_packet_delta;

	adapter->stats.algnerrc += er32(ALGNERRC);
	adapter->stats.rxerrc += er32(RXERRC);
	adapter->stats.cexterr += er32(CEXTERR);
	adapter->stats.tsctc += er32(TSCTC);
	adapter->stats.tsctfc += er32(TSCTFC);

	/* Fill out the OS statistics structure */
	netdev->stats.multicast = adapter->stats.mprc;
	netdev->stats.collisions = adapter->stats.colc;

	/* Rx Errors */

	/* RLEC on some newer hardware can be incorrect so build
	 * our own version based on RUC and ROC
	 */
	netdev->stats.rx_errors = adapter->stats.rxerrc +
	    adapter->stats.crcerrs + adapter->stats.algnerrc +
	    adapter->stats.ruc + adapter->stats.roc + adapter->stats.cexterr;
	netdev->stats.rx_length_errors = adapter->stats.ruc +
	    adapter->stats.roc;
	netdev->stats.rx_crc_errors = adapter->stats.crcerrs;
	netdev->stats.rx_frame_errors = adapter->stats.algnerrc;
	netdev->stats.rx_missed_errors = adapter->stats.mpc;

	/* Tx Errors */
	netdev->stats.tx_errors = adapter->stats.ecol + adapter->stats.latecol;
	netdev->stats.tx_aborted_errors = adapter->stats.ecol;
	netdev->stats.tx_window_errors = adapter->stats.latecol;
	netdev->stats.tx_carrier_errors = adapter->stats.tncrs;

	/* Tx Dropped needs to be maintained elsewhere */

	/* Management Stats */
	adapter->stats.mgptc += er32(MGTPTC);
	adapter->stats.mgprc += er32(MGTPRC);
	adapter->stats.mgpdc += er32(MGTPDC);

	/* Correctable ECC Errors */
	if (hw->mac.type == e1000_pch_lpt) {
		u32 pbeccsts = er32(PBECCSTS);
		adapter->corr_errors +=
		    pbeccsts & E1000_PBECCSTS_CORR_ERR_CNT_MASK;
		adapter->uncorr_errors +=
		    (pbeccsts & E1000_PBECCSTS_UNCORR_ERR_CNT_MASK) >>
		    E1000_PBECCSTS_UNCORR_ERR_CNT_SHIFT;
	}
}

/**
 * e1000_phy_read_status - Update the PHY register status snapshot
 * @adapter: board private structure
 **/
static void e1000_phy_read_status(struct e1000_adapter *adapter)
{
	struct e1000_hw *hw = &adapter->hw;
	struct e1000_phy_regs *phy = &adapter->phy_regs;

	if ((er32(STATUS) & E1000_STATUS_LU) &&
	    (adapter->hw.phy.media_type == e1000_media_type_copper)) {
		int ret_val;

		pm_runtime_get_sync(&adapter->pdev->dev);
		ret_val = e1e_rphy(hw, MII_BMCR, &phy->bmcr);
		ret_val |= e1e_rphy(hw, MII_BMSR, &phy->bmsr);
		ret_val |= e1e_rphy(hw, MII_ADVERTISE, &phy->advertise);
		ret_val |= e1e_rphy(hw, MII_LPA, &phy->lpa);
		ret_val |= e1e_rphy(hw, MII_EXPANSION, &phy->expansion);
		ret_val |= e1e_rphy(hw, MII_CTRL1000, &phy->ctrl1000);
		ret_val |= e1e_rphy(hw, MII_STAT1000, &phy->stat1000);
		ret_val |= e1e_rphy(hw, MII_ESTATUS, &phy->estatus);
		if (ret_val)
			e_warn("Error reading PHY register\n");
		pm_runtime_put_sync(&adapter->pdev->dev);
	} else {
		/* Do not read PHY registers if link is not up
		 * Set values to typical power-on defaults
		 */
		phy->bmcr = (BMCR_SPEED1000 | BMCR_ANENABLE | BMCR_FULLDPLX);
		phy->bmsr = (BMSR_100FULL | BMSR_100HALF | BMSR_10FULL |
			     BMSR_10HALF | BMSR_ESTATEN | BMSR_ANEGCAPABLE |
			     BMSR_ERCAP);
		phy->advertise = (ADVERTISE_PAUSE_ASYM | ADVERTISE_PAUSE_CAP |
				  ADVERTISE_ALL | ADVERTISE_CSMA);
		phy->lpa = 0;
		phy->expansion = EXPANSION_ENABLENPAGE;
		phy->ctrl1000 = ADVERTISE_1000FULL;
		phy->stat1000 = 0;
		phy->estatus = (ESTATUS_1000_TFULL | ESTATUS_1000_THALF);
	}
}

static void e1000_print_link_info(struct e1000_adapter *adapter)
{
	struct e1000_hw *hw = &adapter->hw;
	u32 ctrl = er32(CTRL);

	/* Link status message must follow this format for user tools */
	pr_info("%s NIC Link is Up %d Mbps %s Duplex, Flow Control: %s\n",
		adapter->netdev->name, adapter->link_speed,
		adapter->link_duplex == FULL_DUPLEX ? "Full" : "Half",
		(ctrl & E1000_CTRL_TFCE) && (ctrl & E1000_CTRL_RFCE) ? "Rx/Tx" :
		(ctrl & E1000_CTRL_RFCE) ? "Rx" :
		(ctrl & E1000_CTRL_TFCE) ? "Tx" : "None");
}

static bool e1000e_has_link(struct e1000_adapter *adapter)
{
	struct e1000_hw *hw = &adapter->hw;
	bool link_active = false;
	s32 ret_val = 0;

	/* get_link_status is set on LSC (link status) interrupt or
	 * Rx sequence error interrupt.  get_link_status will stay
	 * false until the check_for_link establishes link
	 * for copper adapters ONLY
	 */
	switch (hw->phy.media_type) {
	case e1000_media_type_copper:
		if (hw->mac.get_link_status) {
			ret_val = hw->mac.ops.check_for_link(hw);
			link_active = !hw->mac.get_link_status;
		} else {
			link_active = true;
		}
		break;
	case e1000_media_type_fiber:
		ret_val = hw->mac.ops.check_for_link(hw);
		link_active = !!(er32(STATUS) & E1000_STATUS_LU);
		break;
	case e1000_media_type_internal_serdes:
		ret_val = hw->mac.ops.check_for_link(hw);
		link_active = adapter->hw.mac.serdes_has_link;
		break;
	default:
	case e1000_media_type_unknown:
		break;
	}

	if ((ret_val == E1000_ERR_PHY) && (hw->phy.type == e1000_phy_igp_3) &&
	    (er32(CTRL) & E1000_PHY_CTRL_GBE_DISABLE)) {
		/* See e1000_kmrn_lock_loss_workaround_ich8lan() */
		e_info("Gigabit has been disabled, downgrading speed\n");
	}

	return link_active;
}

static void e1000e_enable_receives(struct e1000_adapter *adapter)
{
	/* make sure the receive unit is started */
	if ((adapter->flags & FLAG_RX_NEEDS_RESTART) &&
	    (adapter->flags & FLAG_RESTART_NOW)) {
		struct e1000_hw *hw = &adapter->hw;
		u32 rctl = er32(RCTL);
		ew32(RCTL, rctl | E1000_RCTL_EN);
		adapter->flags &= ~FLAG_RESTART_NOW;
	}
}

static void e1000e_check_82574_phy_workaround(struct e1000_adapter *adapter)
{
	struct e1000_hw *hw = &adapter->hw;

	/* With 82574 controllers, PHY needs to be checked periodically
	 * for hung state and reset, if two calls return true
	 */
	if (e1000_check_phy_82574(hw))
		adapter->phy_hang_count++;
	else
		adapter->phy_hang_count = 0;

	if (adapter->phy_hang_count > 1) {
		adapter->phy_hang_count = 0;
		schedule_work(&adapter->reset_task);
	}
}

/**
 * e1000_watchdog - Timer Call-back
 * @data: pointer to adapter cast into an unsigned long
 **/
static void e1000_watchdog(unsigned long data)
{
	struct e1000_adapter *adapter = (struct e1000_adapter *)data;

	/* Do the rest outside of interrupt context */
	schedule_work(&adapter->watchdog_task);

	/* TODO: make this use queue_delayed_work() */
}

static void e1000_watchdog_task(struct work_struct *work)
{
	struct e1000_adapter *adapter = container_of(work,
						     struct e1000_adapter,
						     watchdog_task);
	struct net_device *netdev = adapter->netdev;
	struct e1000_mac_info *mac = &adapter->hw.mac;
	struct e1000_phy_info *phy = &adapter->hw.phy;
	struct e1000_ring *tx_ring = adapter->tx_ring;
	struct e1000_hw *hw = &adapter->hw;
	u32 link, tctl;

	if (test_bit(__E1000_DOWN, &adapter->state))
		return;

	link = e1000e_has_link(adapter);
	if ((netif_carrier_ok(netdev)) && link) {
		/* Cancel scheduled suspend requests. */
		pm_runtime_resume(netdev->dev.parent);

		e1000e_enable_receives(adapter);
		goto link_up;
	}

	if ((e1000e_enable_tx_pkt_filtering(hw)) &&
	    (adapter->mng_vlan_id != adapter->hw.mng_cookie.vlan_id))
		e1000_update_mng_vlan(adapter);

	if (link) {
		if (!netif_carrier_ok(netdev)) {
			bool txb2b = true;

			/* Cancel scheduled suspend requests. */
			pm_runtime_resume(netdev->dev.parent);

			/* update snapshot of PHY registers on LSC */
			e1000_phy_read_status(adapter);
			mac->ops.get_link_up_info(&adapter->hw,
						  &adapter->link_speed,
						  &adapter->link_duplex);
			e1000_print_link_info(adapter);

			/* check if SmartSpeed worked */
			e1000e_check_downshift(hw);
			if (phy->speed_downgraded)
				netdev_warn(netdev,
					    "Link Speed was downgraded by SmartSpeed\n");

			/* On supported PHYs, check for duplex mismatch only
			 * if link has autonegotiated at 10/100 half
			 */
			if ((hw->phy.type == e1000_phy_igp_3 ||
			     hw->phy.type == e1000_phy_bm) &&
			    (hw->mac.autoneg == true) &&
			    (adapter->link_speed == SPEED_10 ||
			     adapter->link_speed == SPEED_100) &&
			    (adapter->link_duplex == HALF_DUPLEX)) {
				u16 autoneg_exp;

				e1e_rphy(hw, MII_EXPANSION, &autoneg_exp);

				if (!(autoneg_exp & EXPANSION_NWAY))
					e_info("Autonegotiated half duplex but link partner cannot autoneg.  Try forcing full duplex if link gets many collisions.\n");
			}

			/* adjust timeout factor according to speed/duplex */
			adapter->tx_timeout_factor = 1;
			switch (adapter->link_speed) {
			case SPEED_10:
				txb2b = false;
				adapter->tx_timeout_factor = 16;
				break;
			case SPEED_100:
				txb2b = false;
				adapter->tx_timeout_factor = 10;
				break;
			}

			/* workaround: re-program speed mode bit after
			 * link-up event
			 */
			if ((adapter->flags & FLAG_TARC_SPEED_MODE_BIT) &&
			    !txb2b) {
				u32 tarc0;
				tarc0 = er32(TARC(0));
				tarc0 &= ~SPEED_MODE_BIT;
				ew32(TARC(0), tarc0);
			}

			/* disable TSO for pcie and 10/100 speeds, to avoid
			 * some hardware issues
			 */
			if (!(adapter->flags & FLAG_TSO_FORCE)) {
				switch (adapter->link_speed) {
				case SPEED_10:
				case SPEED_100:
					e_info("10/100 speed: disabling TSO\n");
					netdev->features &= ~NETIF_F_TSO;
					netdev->features &= ~NETIF_F_TSO6;
					break;
				case SPEED_1000:
					netdev->features |= NETIF_F_TSO;
					netdev->features |= NETIF_F_TSO6;
					break;
				default:
					/* oops */
					break;
				}
			}

			/* enable transmits in the hardware, need to do this
			 * after setting TARC(0)
			 */
			tctl = er32(TCTL);
			tctl |= E1000_TCTL_EN;
			ew32(TCTL, tctl);

			/* Perform any post-link-up configuration before
			 * reporting link up.
			 */
			if (phy->ops.cfg_on_link_up)
				phy->ops.cfg_on_link_up(hw);

			netif_carrier_on(netdev);

			if (!test_bit(__E1000_DOWN, &adapter->state))
				mod_timer(&adapter->phy_info_timer,
					  round_jiffies(jiffies + 2 * HZ));
		}
	} else {
		if (netif_carrier_ok(netdev)) {
			adapter->link_speed = 0;
			adapter->link_duplex = 0;
			/* Link status message must follow this format */
			pr_info("%s NIC Link is Down\n", adapter->netdev->name);
			netif_carrier_off(netdev);
			if (!test_bit(__E1000_DOWN, &adapter->state))
				mod_timer(&adapter->phy_info_timer,
					  round_jiffies(jiffies + 2 * HZ));

			/* The link is lost so the controller stops DMA.
			 * If there is queued Tx work that cannot be done
			 * or if on an 8000ES2LAN which requires a Rx packet
			 * buffer work-around on link down event, reset the
			 * controller to flush the Tx/Rx packet buffers.
			 * (Do the reset outside of interrupt context).
			 */
			if ((adapter->flags & FLAG_RX_NEEDS_RESTART) ||
			    (e1000_desc_unused(tx_ring) + 1 < tx_ring->count))
				adapter->flags |= FLAG_RESTART_NOW;
			else
				pm_schedule_suspend(netdev->dev.parent,
						    LINK_TIMEOUT);
		}
	}

link_up:
	spin_lock(&adapter->stats64_lock);
	e1000e_update_stats(adapter);

	mac->tx_packet_delta = adapter->stats.tpt - adapter->tpt_old;
	adapter->tpt_old = adapter->stats.tpt;
	mac->collision_delta = adapter->stats.colc - adapter->colc_old;
	adapter->colc_old = adapter->stats.colc;

	adapter->gorc = adapter->stats.gorc - adapter->gorc_old;
	adapter->gorc_old = adapter->stats.gorc;
	adapter->gotc = adapter->stats.gotc - adapter->gotc_old;
	adapter->gotc_old = adapter->stats.gotc;
	spin_unlock(&adapter->stats64_lock);

	if (adapter->flags & FLAG_RESTART_NOW) {
		schedule_work(&adapter->reset_task);
		/* return immediately since reset is imminent */
		return;
	}

	e1000e_update_adaptive(&adapter->hw);

	/* Simple mode for Interrupt Throttle Rate (ITR) */
	if (adapter->itr_setting == 4) {
		/* Symmetric Tx/Rx gets a reduced ITR=2000;
		 * Total asymmetrical Tx or Rx gets ITR=8000;
		 * everyone else is between 2000-8000.
		 */
		u32 goc = (adapter->gotc + adapter->gorc) / 10000;
		u32 dif = (adapter->gotc > adapter->gorc ?
			   adapter->gotc - adapter->gorc :
			   adapter->gorc - adapter->gotc) / 10000;
		u32 itr = goc > 0 ? (dif * 6000 / goc + 2000) : 8000;

		e1000e_write_itr(adapter, itr);
	}

	/* Cause software interrupt to ensure Rx ring is cleaned */
	if (adapter->msix_entries)
		ew32(ICS, adapter->rx_ring->ims_val);
	else
		ew32(ICS, E1000_ICS_RXDMT0);

	/* flush pending descriptors to memory before detecting Tx hang */
	e1000e_flush_descriptors(adapter);

	/* Force detection of hung controller every watchdog period */
	adapter->detect_tx_hung = true;

	/* With 82571 controllers, LAA may be overwritten due to controller
	 * reset from the other port. Set the appropriate LAA in RAR[0]
	 */
	if (e1000e_get_laa_state_82571(hw))
		hw->mac.ops.rar_set(hw, adapter->hw.mac.addr, 0);

	if (adapter->flags2 & FLAG2_CHECK_PHY_HANG)
		e1000e_check_82574_phy_workaround(adapter);

	/* Clear valid timestamp stuck in RXSTMPL/H due to a Rx error */
	if (adapter->hwtstamp_config.rx_filter != HWTSTAMP_FILTER_NONE) {
		if ((adapter->flags2 & FLAG2_CHECK_RX_HWTSTAMP) &&
		    (er32(TSYNCRXCTL) & E1000_TSYNCRXCTL_VALID)) {
			er32(RXSTMPH);
			adapter->rx_hwtstamp_cleared++;
		} else {
			adapter->flags2 |= FLAG2_CHECK_RX_HWTSTAMP;
		}
	}

	/* Reset the timer */
	if (!test_bit(__E1000_DOWN, &adapter->state))
		mod_timer(&adapter->watchdog_timer,
			  round_jiffies(jiffies + 2 * HZ));
}

#define E1000_TX_FLAGS_CSUM		0x00000001
#define E1000_TX_FLAGS_VLAN		0x00000002
#define E1000_TX_FLAGS_TSO		0x00000004
#define E1000_TX_FLAGS_IPV4		0x00000008
#define E1000_TX_FLAGS_NO_FCS		0x00000010
#define E1000_TX_FLAGS_HWTSTAMP		0x00000020
#define E1000_TX_FLAGS_VLAN_MASK	0xffff0000
#define E1000_TX_FLAGS_VLAN_SHIFT	16

static int e1000_tso(struct e1000_ring *tx_ring, struct sk_buff *skb)
{
	struct e1000_context_desc *context_desc;
	struct e1000_buffer *buffer_info;
	unsigned int i;
	u32 cmd_length = 0;
	u16 ipcse = 0, mss;
	u8 ipcss, ipcso, tucss, tucso, hdr_len;

	if (!skb_is_gso(skb))
		return 0;

	if (skb_header_cloned(skb)) {
		int err = pskb_expand_head(skb, 0, 0, GFP_ATOMIC);

		if (err)
			return err;
	}

	hdr_len = skb_transport_offset(skb) + tcp_hdrlen(skb);
	mss = skb_shinfo(skb)->gso_size;
	if (skb->protocol == htons(ETH_P_IP)) {
		struct iphdr *iph = ip_hdr(skb);
		iph->tot_len = 0;
		iph->check = 0;
		tcp_hdr(skb)->check = ~csum_tcpudp_magic(iph->saddr, iph->daddr,
							 0, IPPROTO_TCP, 0);
		cmd_length = E1000_TXD_CMD_IP;
		ipcse = skb_transport_offset(skb) - 1;
	} else if (skb_is_gso_v6(skb)) {
		ipv6_hdr(skb)->payload_len = 0;
		tcp_hdr(skb)->check = ~csum_ipv6_magic(&ipv6_hdr(skb)->saddr,
						       &ipv6_hdr(skb)->daddr,
						       0, IPPROTO_TCP, 0);
		ipcse = 0;
	}
	ipcss = skb_network_offset(skb);
	ipcso = (void *)&(ip_hdr(skb)->check) - (void *)skb->data;
	tucss = skb_transport_offset(skb);
	tucso = (void *)&(tcp_hdr(skb)->check) - (void *)skb->data;

	cmd_length |= (E1000_TXD_CMD_DEXT | E1000_TXD_CMD_TSE |
		       E1000_TXD_CMD_TCP | (skb->len - (hdr_len)));

	i = tx_ring->next_to_use;
	context_desc = E1000_CONTEXT_DESC(*tx_ring, i);
	buffer_info = &tx_ring->buffer_info[i];

	context_desc->lower_setup.ip_fields.ipcss = ipcss;
	context_desc->lower_setup.ip_fields.ipcso = ipcso;
	context_desc->lower_setup.ip_fields.ipcse = cpu_to_le16(ipcse);
	context_desc->upper_setup.tcp_fields.tucss = tucss;
	context_desc->upper_setup.tcp_fields.tucso = tucso;
	context_desc->upper_setup.tcp_fields.tucse = 0;
	context_desc->tcp_seg_setup.fields.mss = cpu_to_le16(mss);
	context_desc->tcp_seg_setup.fields.hdr_len = hdr_len;
	context_desc->cmd_and_length = cpu_to_le32(cmd_length);

	buffer_info->time_stamp = jiffies;
	buffer_info->next_to_watch = i;

	i++;
	if (i == tx_ring->count)
		i = 0;
	tx_ring->next_to_use = i;

	return 1;
}

static bool e1000_tx_csum(struct e1000_ring *tx_ring, struct sk_buff *skb)
{
	struct e1000_adapter *adapter = tx_ring->adapter;
	struct e1000_context_desc *context_desc;
	struct e1000_buffer *buffer_info;
	unsigned int i;
	u8 css;
	u32 cmd_len = E1000_TXD_CMD_DEXT;
	__be16 protocol;

	if (skb->ip_summed != CHECKSUM_PARTIAL)
		return 0;

	if (skb->protocol == cpu_to_be16(ETH_P_8021Q))
		protocol = vlan_eth_hdr(skb)->h_vlan_encapsulated_proto;
	else
		protocol = skb->protocol;

	switch (protocol) {
	case cpu_to_be16(ETH_P_IP):
		if (ip_hdr(skb)->protocol == IPPROTO_TCP)
			cmd_len |= E1000_TXD_CMD_TCP;
		break;
	case cpu_to_be16(ETH_P_IPV6):
		/* XXX not handling all IPV6 headers */
		if (ipv6_hdr(skb)->nexthdr == IPPROTO_TCP)
			cmd_len |= E1000_TXD_CMD_TCP;
		break;
	default:
		if (unlikely(net_ratelimit()))
			e_warn("checksum_partial proto=%x!\n",
			       be16_to_cpu(protocol));
		break;
	}

	css = skb_checksum_start_offset(skb);

	i = tx_ring->next_to_use;
	buffer_info = &tx_ring->buffer_info[i];
	context_desc = E1000_CONTEXT_DESC(*tx_ring, i);

	context_desc->lower_setup.ip_config = 0;
	context_desc->upper_setup.tcp_fields.tucss = css;
	context_desc->upper_setup.tcp_fields.tucso = css + skb->csum_offset;
	context_desc->upper_setup.tcp_fields.tucse = 0;
	context_desc->tcp_seg_setup.data = 0;
	context_desc->cmd_and_length = cpu_to_le32(cmd_len);

	buffer_info->time_stamp = jiffies;
	buffer_info->next_to_watch = i;

	i++;
	if (i == tx_ring->count)
		i = 0;
	tx_ring->next_to_use = i;

	return 1;
}

static int e1000_tx_map(struct e1000_ring *tx_ring, struct sk_buff *skb,
			unsigned int first, unsigned int max_per_txd,
			unsigned int nr_frags)
{
	struct e1000_adapter *adapter = tx_ring->adapter;
	struct pci_dev *pdev = adapter->pdev;
	struct e1000_buffer *buffer_info;
	unsigned int len = skb_headlen(skb);
	unsigned int offset = 0, size, count = 0, i;
	unsigned int f, bytecount, segs;

	i = tx_ring->next_to_use;

	while (len) {
		buffer_info = &tx_ring->buffer_info[i];
		size = min(len, max_per_txd);

		buffer_info->length = size;
		buffer_info->time_stamp = jiffies;
		buffer_info->next_to_watch = i;
		buffer_info->dma = dma_map_single(&pdev->dev,
						  skb->data + offset,
						  size, DMA_TO_DEVICE);
		buffer_info->mapped_as_page = false;
		if (dma_mapping_error(&pdev->dev, buffer_info->dma))
			goto dma_error;

		len -= size;
		offset += size;
		count++;

		if (len) {
			i++;
			if (i == tx_ring->count)
				i = 0;
		}
	}

	for (f = 0; f < nr_frags; f++) {
		const struct skb_frag_struct *frag;

		frag = &skb_shinfo(skb)->frags[f];
		len = skb_frag_size(frag);
		offset = 0;

		while (len) {
			i++;
			if (i == tx_ring->count)
				i = 0;

			buffer_info = &tx_ring->buffer_info[i];
			size = min(len, max_per_txd);

			buffer_info->length = size;
			buffer_info->time_stamp = jiffies;
			buffer_info->next_to_watch = i;
			buffer_info->dma = skb_frag_dma_map(&pdev->dev, frag,
							    offset, size,
							    DMA_TO_DEVICE);
			buffer_info->mapped_as_page = true;
			if (dma_mapping_error(&pdev->dev, buffer_info->dma))
				goto dma_error;

			len -= size;
			offset += size;
			count++;
		}
	}

	segs = skb_shinfo(skb)->gso_segs ? : 1;
	/* multiply data chunks by size of headers */
	bytecount = ((segs - 1) * skb_headlen(skb)) + skb->len;

	tx_ring->buffer_info[i].skb = skb;
	tx_ring->buffer_info[i].segs = segs;
	tx_ring->buffer_info[i].bytecount = bytecount;
	tx_ring->buffer_info[first].next_to_watch = i;

	return count;

dma_error:
	dev_err(&pdev->dev, "Tx DMA map failed\n");
	buffer_info->dma = 0;
	if (count)
		count--;

	while (count--) {
		if (i == 0)
			i += tx_ring->count;
		i--;
		buffer_info = &tx_ring->buffer_info[i];
		e1000_put_txbuf(tx_ring, buffer_info);
	}

	return 0;
}

static void e1000_tx_queue(struct e1000_ring *tx_ring, int tx_flags, int count)
{
	struct e1000_adapter *adapter = tx_ring->adapter;
	struct e1000_tx_desc *tx_desc = NULL;
	struct e1000_buffer *buffer_info;
	u32 txd_upper = 0, txd_lower = E1000_TXD_CMD_IFCS;
	unsigned int i;

	if (tx_flags & E1000_TX_FLAGS_TSO) {
		txd_lower |= E1000_TXD_CMD_DEXT | E1000_TXD_DTYP_D |
		    E1000_TXD_CMD_TSE;
		txd_upper |= E1000_TXD_POPTS_TXSM << 8;

		if (tx_flags & E1000_TX_FLAGS_IPV4)
			txd_upper |= E1000_TXD_POPTS_IXSM << 8;
	}

	if (tx_flags & E1000_TX_FLAGS_CSUM) {
		txd_lower |= E1000_TXD_CMD_DEXT | E1000_TXD_DTYP_D;
		txd_upper |= E1000_TXD_POPTS_TXSM << 8;
	}

	if (tx_flags & E1000_TX_FLAGS_VLAN) {
		txd_lower |= E1000_TXD_CMD_VLE;
		txd_upper |= (tx_flags & E1000_TX_FLAGS_VLAN_MASK);
	}

	if (unlikely(tx_flags & E1000_TX_FLAGS_NO_FCS))
		txd_lower &= ~(E1000_TXD_CMD_IFCS);

	if (unlikely(tx_flags & E1000_TX_FLAGS_HWTSTAMP)) {
		txd_lower |= E1000_TXD_CMD_DEXT | E1000_TXD_DTYP_D;
		txd_upper |= E1000_TXD_EXTCMD_TSTAMP;
	}

	i = tx_ring->next_to_use;

	do {
		buffer_info = &tx_ring->buffer_info[i];
		tx_desc = E1000_TX_DESC(*tx_ring, i);
		tx_desc->buffer_addr = cpu_to_le64(buffer_info->dma);
		tx_desc->lower.data = cpu_to_le32(txd_lower |
						  buffer_info->length);
		tx_desc->upper.data = cpu_to_le32(txd_upper);

		i++;
		if (i == tx_ring->count)
			i = 0;
	} while (--count > 0);

	tx_desc->lower.data |= cpu_to_le32(adapter->txd_cmd);

	/* txd_cmd re-enables FCS, so we'll re-disable it here as desired. */
	if (unlikely(tx_flags & E1000_TX_FLAGS_NO_FCS))
		tx_desc->lower.data &= ~(cpu_to_le32(E1000_TXD_CMD_IFCS));

	/* Force memory writes to complete before letting h/w
	 * know there are new descriptors to fetch.  (Only
	 * applicable for weak-ordered memory model archs,
	 * such as IA-64).
	 */
	wmb();

	tx_ring->next_to_use = i;

	if (adapter->flags2 & FLAG2_PCIM2PCI_ARBITER_WA)
		e1000e_update_tdt_wa(tx_ring, i);
	else
		writel(i, tx_ring->tail);

	/* we need this if more than one processor can write to our tail
	 * at a time, it synchronizes IO on IA64/Altix systems
	 */
	mmiowb();
}

#define MINIMUM_DHCP_PACKET_SIZE 282
static int e1000_transfer_dhcp_info(struct e1000_adapter *adapter,
				    struct sk_buff *skb)
{
	struct e1000_hw *hw = &adapter->hw;
	u16 length, offset;

	if (vlan_tx_tag_present(skb) &&
	    !((vlan_tx_tag_get(skb) == adapter->hw.mng_cookie.vlan_id) &&
	      (adapter->hw.mng_cookie.status &
	       E1000_MNG_DHCP_COOKIE_STATUS_VLAN)))
		return 0;

	if (skb->len <= MINIMUM_DHCP_PACKET_SIZE)
		return 0;

	if (((struct ethhdr *)skb->data)->h_proto != htons(ETH_P_IP))
		return 0;

	{
		const struct iphdr *ip = (struct iphdr *)((u8 *)skb->data + 14);
		struct udphdr *udp;

		if (ip->protocol != IPPROTO_UDP)
			return 0;

		udp = (struct udphdr *)((u8 *)ip + (ip->ihl << 2));
		if (ntohs(udp->dest) != 67)
			return 0;

		offset = (u8 *)udp + 8 - skb->data;
		length = skb->len - offset;
		return e1000e_mng_write_dhcp_info(hw, (u8 *)udp + 8, length);
	}

	return 0;
}

static int __e1000_maybe_stop_tx(struct e1000_ring *tx_ring, int size)
{
	struct e1000_adapter *adapter = tx_ring->adapter;

	netif_stop_queue(adapter->netdev);
	/* Herbert's original patch had:
	 *  smp_mb__after_netif_stop_queue();
	 * but since that doesn't exist yet, just open code it.
	 */
	smp_mb();

	/* We need to check again in a case another CPU has just
	 * made room available.
	 */
	if (e1000_desc_unused(tx_ring) < size)
		return -EBUSY;

	/* A reprieve! */
	netif_start_queue(adapter->netdev);
	++adapter->restart_queue;
	return 0;
}

static int e1000_maybe_stop_tx(struct e1000_ring *tx_ring, int size)
{
	BUG_ON(size > tx_ring->count);

	if (e1000_desc_unused(tx_ring) >= size)
		return 0;
	return __e1000_maybe_stop_tx(tx_ring, size);
}

static netdev_tx_t e1000_xmit_frame(struct sk_buff *skb,
				    struct net_device *netdev)
{
	struct e1000_adapter *adapter = netdev_priv(netdev);
	struct e1000_ring *tx_ring = adapter->tx_ring;
	unsigned int first;
	unsigned int tx_flags = 0;
	unsigned int len = skb_headlen(skb);
	unsigned int nr_frags;
	unsigned int mss;
	int count = 0;
	int tso;
	unsigned int f;

	if (test_bit(__E1000_DOWN, &adapter->state)) {
		dev_kfree_skb_any(skb);
		return NETDEV_TX_OK;
	}

	if (skb->len <= 0) {
		dev_kfree_skb_any(skb);
		return NETDEV_TX_OK;
	}

	/* The minimum packet size with TCTL.PSP set is 17 bytes so
	 * pad skb in order to meet this minimum size requirement
	 */
	if (unlikely(skb->len < 17)) {
		if (skb_pad(skb, 17 - skb->len))
			return NETDEV_TX_OK;
		skb->len = 17;
		skb_set_tail_pointer(skb, 17);
	}

	mss = skb_shinfo(skb)->gso_size;
	if (mss) {
		u8 hdr_len;

		/* TSO Workaround for 82571/2/3 Controllers -- if skb->data
		 * points to just header, pull a few bytes of payload from
		 * frags into skb->data
		 */
		hdr_len = skb_transport_offset(skb) + tcp_hdrlen(skb);
		/* we do this workaround for ES2LAN, but it is un-necessary,
		 * avoiding it could save a lot of cycles
		 */
		if (skb->data_len && (hdr_len == len)) {
			unsigned int pull_size;

			pull_size = min_t(unsigned int, 4, skb->data_len);
			if (!__pskb_pull_tail(skb, pull_size)) {
				e_err("__pskb_pull_tail failed.\n");
				dev_kfree_skb_any(skb);
				return NETDEV_TX_OK;
			}
			len = skb_headlen(skb);
		}
	}

	/* reserve a descriptor for the offload context */
	if ((mss) || (skb->ip_summed == CHECKSUM_PARTIAL))
		count++;
	count++;

	count += DIV_ROUND_UP(len, adapter->tx_fifo_limit);

	nr_frags = skb_shinfo(skb)->nr_frags;
	for (f = 0; f < nr_frags; f++)
		count += DIV_ROUND_UP(skb_frag_size(&skb_shinfo(skb)->frags[f]),
				      adapter->tx_fifo_limit);

	if (adapter->hw.mac.tx_pkt_filtering)
		e1000_transfer_dhcp_info(adapter, skb);

	/* need: count + 2 desc gap to keep tail from touching
	 * head, otherwise try next time
	 */
	if (e1000_maybe_stop_tx(tx_ring, count + 2))
		return NETDEV_TX_BUSY;

	if (vlan_tx_tag_present(skb)) {
		tx_flags |= E1000_TX_FLAGS_VLAN;
		tx_flags |= (vlan_tx_tag_get(skb) << E1000_TX_FLAGS_VLAN_SHIFT);
	}

	first = tx_ring->next_to_use;

	tso = e1000_tso(tx_ring, skb);
	if (tso < 0) {
		dev_kfree_skb_any(skb);
		return NETDEV_TX_OK;
	}

	if (tso)
		tx_flags |= E1000_TX_FLAGS_TSO;
	else if (e1000_tx_csum(tx_ring, skb))
		tx_flags |= E1000_TX_FLAGS_CSUM;

	/* Old method was to assume IPv4 packet by default if TSO was enabled.
	 * 82571 hardware supports TSO capabilities for IPv6 as well...
	 * no longer assume, we must.
	 */
	if (skb->protocol == htons(ETH_P_IP))
		tx_flags |= E1000_TX_FLAGS_IPV4;

	if (unlikely(skb->no_fcs))
		tx_flags |= E1000_TX_FLAGS_NO_FCS;

	/* if count is 0 then mapping error has occurred */
	count = e1000_tx_map(tx_ring, skb, first, adapter->tx_fifo_limit,
			     nr_frags);
	if (count) {
		if (unlikely((skb_shinfo(skb)->tx_flags & SKBTX_HW_TSTAMP) &&
			     !adapter->tx_hwtstamp_skb)) {
			skb_shinfo(skb)->tx_flags |= SKBTX_IN_PROGRESS;
			tx_flags |= E1000_TX_FLAGS_HWTSTAMP;
			adapter->tx_hwtstamp_skb = skb_get(skb);
			schedule_work(&adapter->tx_hwtstamp_work);
		} else {
			skb_tx_timestamp(skb);
		}

		netdev_sent_queue(netdev, skb->len);
		e1000_tx_queue(tx_ring, tx_flags, count);
		/* Make sure there is space in the ring for the next send. */
		e1000_maybe_stop_tx(tx_ring,
				    (MAX_SKB_FRAGS *
				     DIV_ROUND_UP(PAGE_SIZE,
						  adapter->tx_fifo_limit) + 2));
	} else {
		dev_kfree_skb_any(skb);
		tx_ring->buffer_info[first].time_stamp = 0;
		tx_ring->next_to_use = first;
	}

	return NETDEV_TX_OK;
}

/**
 * e1000_tx_timeout - Respond to a Tx Hang
 * @netdev: network interface device structure
 **/
static void e1000_tx_timeout(struct net_device *netdev)
{
	struct e1000_adapter *adapter = netdev_priv(netdev);

	/* Do the reset outside of interrupt context */
	adapter->tx_timeout_count++;
	schedule_work(&adapter->reset_task);
}

static void e1000_reset_task(struct work_struct *work)
{
	struct e1000_adapter *adapter;
	adapter = container_of(work, struct e1000_adapter, reset_task);

	/* don't run the task if already down */
	if (test_bit(__E1000_DOWN, &adapter->state))
		return;

	if (!(adapter->flags & FLAG_RESTART_NOW)) {
		e1000e_dump(adapter);
		e_err("Reset adapter unexpectedly\n");
	}
	e1000e_reinit_locked(adapter);
}

/**
 * e1000_get_stats64 - Get System Network Statistics
 * @netdev: network interface device structure
 * @stats: rtnl_link_stats64 pointer
 *
 * Returns the address of the device statistics structure.
 **/
struct rtnl_link_stats64 *e1000e_get_stats64(struct net_device *netdev,
					     struct rtnl_link_stats64 *stats)
{
	struct e1000_adapter *adapter = netdev_priv(netdev);

	memset(stats, 0, sizeof(struct rtnl_link_stats64));
	spin_lock(&adapter->stats64_lock);
	e1000e_update_stats(adapter);
	/* Fill out the OS statistics structure */
	stats->rx_bytes = adapter->stats.gorc;
	stats->rx_packets = adapter->stats.gprc;
	stats->tx_bytes = adapter->stats.gotc;
	stats->tx_packets = adapter->stats.gptc;
	stats->multicast = adapter->stats.mprc;
	stats->collisions = adapter->stats.colc;

	/* Rx Errors */

	/* RLEC on some newer hardware can be incorrect so build
	 * our own version based on RUC and ROC
	 */
	stats->rx_errors = adapter->stats.rxerrc +
	    adapter->stats.crcerrs + adapter->stats.algnerrc +
	    adapter->stats.ruc + adapter->stats.roc + adapter->stats.cexterr;
	stats->rx_length_errors = adapter->stats.ruc + adapter->stats.roc;
	stats->rx_crc_errors = adapter->stats.crcerrs;
	stats->rx_frame_errors = adapter->stats.algnerrc;
	stats->rx_missed_errors = adapter->stats.mpc;

	/* Tx Errors */
	stats->tx_errors = adapter->stats.ecol + adapter->stats.latecol;
	stats->tx_aborted_errors = adapter->stats.ecol;
	stats->tx_window_errors = adapter->stats.latecol;
	stats->tx_carrier_errors = adapter->stats.tncrs;

	/* Tx Dropped needs to be maintained elsewhere */

	spin_unlock(&adapter->stats64_lock);
	return stats;
}

/**
 * e1000_change_mtu - Change the Maximum Transfer Unit
 * @netdev: network interface device structure
 * @new_mtu: new value for maximum frame size
 *
 * Returns 0 on success, negative on failure
 **/
static int e1000_change_mtu(struct net_device *netdev, int new_mtu)
{
	struct e1000_adapter *adapter = netdev_priv(netdev);
	int max_frame = new_mtu + ETH_HLEN + ETH_FCS_LEN;

	/* Jumbo frame support */
	if ((max_frame > ETH_FRAME_LEN + ETH_FCS_LEN) &&
	    !(adapter->flags & FLAG_HAS_JUMBO_FRAMES)) {
		e_err("Jumbo Frames not supported.\n");
		return -EINVAL;
	}

	/* Supported frame sizes */
	if ((new_mtu < ETH_ZLEN + ETH_FCS_LEN + VLAN_HLEN) ||
	    (max_frame > adapter->max_hw_frame_size)) {
		e_err("Unsupported MTU setting\n");
		return -EINVAL;
	}

	/* Jumbo frame workaround on 82579 and newer requires CRC be stripped */
	if ((adapter->hw.mac.type >= e1000_pch2lan) &&
	    !(adapter->flags2 & FLAG2_CRC_STRIPPING) &&
	    (new_mtu > ETH_DATA_LEN)) {
		e_err("Jumbo Frames not supported on this device when CRC stripping is disabled.\n");
		return -EINVAL;
	}

	while (test_and_set_bit(__E1000_RESETTING, &adapter->state))
		usleep_range(1000, 2000);
	/* e1000e_down -> e1000e_reset dependent on max_frame_size & mtu */
	adapter->max_frame_size = max_frame;
	e_info("changing MTU from %d to %d\n", netdev->mtu, new_mtu);
	netdev->mtu = new_mtu;
	if (netif_running(netdev))
		e1000e_down(adapter);

	/* NOTE: netdev_alloc_skb reserves 16 bytes, and typically NET_IP_ALIGN
	 * means we reserve 2 more, this pushes us to allocate from the next
	 * larger slab size.
	 * i.e. RXBUFFER_2048 --> size-4096 slab
	 * However with the new *_jumbo_rx* routines, jumbo receives will use
	 * fragmented skbs
	 */

	if (max_frame <= 2048)
		adapter->rx_buffer_len = 2048;
	else
		adapter->rx_buffer_len = 4096;

	/* adjust allocation if LPE protects us, and we aren't using SBP */
	if ((max_frame == ETH_FRAME_LEN + ETH_FCS_LEN) ||
	    (max_frame == ETH_FRAME_LEN + VLAN_HLEN + ETH_FCS_LEN))
		adapter->rx_buffer_len = ETH_FRAME_LEN + VLAN_HLEN
		    + ETH_FCS_LEN;

	if (netif_running(netdev))
		e1000e_up(adapter);
	else
		e1000e_reset(adapter);

	clear_bit(__E1000_RESETTING, &adapter->state);

	return 0;
}

static int e1000_mii_ioctl(struct net_device *netdev, struct ifreq *ifr,
			   int cmd)
{
	struct e1000_adapter *adapter = netdev_priv(netdev);
	struct mii_ioctl_data *data = if_mii(ifr);

	if (adapter->hw.phy.media_type != e1000_media_type_copper)
		return -EOPNOTSUPP;

	switch (cmd) {
	case SIOCGMIIPHY:
		data->phy_id = adapter->hw.phy.addr;
		break;
	case SIOCGMIIREG:
		e1000_phy_read_status(adapter);

		switch (data->reg_num & 0x1F) {
		case MII_BMCR:
			data->val_out = adapter->phy_regs.bmcr;
			break;
		case MII_BMSR:
			data->val_out = adapter->phy_regs.bmsr;
			break;
		case MII_PHYSID1:
			data->val_out = (adapter->hw.phy.id >> 16);
			break;
		case MII_PHYSID2:
			data->val_out = (adapter->hw.phy.id & 0xFFFF);
			break;
		case MII_ADVERTISE:
			data->val_out = adapter->phy_regs.advertise;
			break;
		case MII_LPA:
			data->val_out = adapter->phy_regs.lpa;
			break;
		case MII_EXPANSION:
			data->val_out = adapter->phy_regs.expansion;
			break;
		case MII_CTRL1000:
			data->val_out = adapter->phy_regs.ctrl1000;
			break;
		case MII_STAT1000:
			data->val_out = adapter->phy_regs.stat1000;
			break;
		case MII_ESTATUS:
			data->val_out = adapter->phy_regs.estatus;
			break;
		default:
			return -EIO;
		}
		break;
	case SIOCSMIIREG:
	default:
		return -EOPNOTSUPP;
	}
	return 0;
}

/**
 * e1000e_hwtstamp_ioctl - control hardware time stamping
 * @netdev: network interface device structure
 * @ifreq: interface request
 *
 * Outgoing time stamping can be enabled and disabled. Play nice and
 * disable it when requested, although it shouldn't cause any overhead
 * when no packet needs it. At most one packet in the queue may be
 * marked for time stamping, otherwise it would be impossible to tell
 * for sure to which packet the hardware time stamp belongs.
 *
 * Incoming time stamping has to be configured via the hardware filters.
 * Not all combinations are supported, in particular event type has to be
 * specified. Matching the kind of event packet is not supported, with the
 * exception of "all V2 events regardless of level 2 or 4".
 **/
static int e1000e_hwtstamp_ioctl(struct net_device *netdev, struct ifreq *ifr)
{
	struct e1000_adapter *adapter = netdev_priv(netdev);
	struct hwtstamp_config config;
	int ret_val;

	if (copy_from_user(&config, ifr->ifr_data, sizeof(config)))
		return -EFAULT;

	adapter->hwtstamp_config = config;

	ret_val = e1000e_config_hwtstamp(adapter);
	if (ret_val)
		return ret_val;

	config = adapter->hwtstamp_config;

	switch (config.rx_filter) {
	case HWTSTAMP_FILTER_PTP_V2_L4_SYNC:
	case HWTSTAMP_FILTER_PTP_V2_L2_SYNC:
	case HWTSTAMP_FILTER_PTP_V2_SYNC:
	case HWTSTAMP_FILTER_PTP_V2_L4_DELAY_REQ:
	case HWTSTAMP_FILTER_PTP_V2_L2_DELAY_REQ:
	case HWTSTAMP_FILTER_PTP_V2_DELAY_REQ:
		/* With V2 type filters which specify a Sync or Delay Request,
		 * Path Delay Request/Response messages are also time stamped
		 * by hardware so notify the caller the requested packets plus
		 * some others are time stamped.
		 */
		config.rx_filter = HWTSTAMP_FILTER_SOME;
		break;
	default:
		break;
	}

	return copy_to_user(ifr->ifr_data, &config,
			    sizeof(config)) ? -EFAULT : 0;
}

static int e1000_ioctl(struct net_device *netdev, struct ifreq *ifr, int cmd)
{
	switch (cmd) {
	case SIOCGMIIPHY:
	case SIOCGMIIREG:
	case SIOCSMIIREG:
		return e1000_mii_ioctl(netdev, ifr, cmd);
	case SIOCSHWTSTAMP:
		return e1000e_hwtstamp_ioctl(netdev, ifr);
	default:
		return -EOPNOTSUPP;
	}
}

static int e1000_init_phy_wakeup(struct e1000_adapter *adapter, u32 wufc)
{
	struct e1000_hw *hw = &adapter->hw;
	u32 i, mac_reg;
	u16 phy_reg, wuc_enable;
	int retval;

	/* copy MAC RARs to PHY RARs */
	e1000_copy_rx_addrs_to_phy_ich8lan(hw);

	retval = hw->phy.ops.acquire(hw);
	if (retval) {
		e_err("Could not acquire PHY\n");
		return retval;
	}

	/* Enable access to wakeup registers on and set page to BM_WUC_PAGE */
	retval = e1000_enable_phy_wakeup_reg_access_bm(hw, &wuc_enable);
	if (retval)
		goto release;

	/* copy MAC MTA to PHY MTA - only needed for pchlan */
	for (i = 0; i < adapter->hw.mac.mta_reg_count; i++) {
		mac_reg = E1000_READ_REG_ARRAY(hw, E1000_MTA, i);
		hw->phy.ops.write_reg_page(hw, BM_MTA(i),
					   (u16)(mac_reg & 0xFFFF));
		hw->phy.ops.write_reg_page(hw, BM_MTA(i) + 1,
					   (u16)((mac_reg >> 16) & 0xFFFF));
	}

	/* configure PHY Rx Control register */
	hw->phy.ops.read_reg_page(&adapter->hw, BM_RCTL, &phy_reg);
	mac_reg = er32(RCTL);
	if (mac_reg & E1000_RCTL_UPE)
		phy_reg |= BM_RCTL_UPE;
	if (mac_reg & E1000_RCTL_MPE)
		phy_reg |= BM_RCTL_MPE;
	phy_reg &= ~(BM_RCTL_MO_MASK);
	if (mac_reg & E1000_RCTL_MO_3)
		phy_reg |= (((mac_reg & E1000_RCTL_MO_3) >> E1000_RCTL_MO_SHIFT)
			    << BM_RCTL_MO_SHIFT);
	if (mac_reg & E1000_RCTL_BAM)
		phy_reg |= BM_RCTL_BAM;
	if (mac_reg & E1000_RCTL_PMCF)
		phy_reg |= BM_RCTL_PMCF;
	mac_reg = er32(CTRL);
	if (mac_reg & E1000_CTRL_RFCE)
		phy_reg |= BM_RCTL_RFCE;
	hw->phy.ops.write_reg_page(&adapter->hw, BM_RCTL, phy_reg);

	/* enable PHY wakeup in MAC register */
	ew32(WUFC, wufc);
	ew32(WUC, E1000_WUC_PHY_WAKE | E1000_WUC_PME_EN);

	/* configure and enable PHY wakeup in PHY registers */
	hw->phy.ops.write_reg_page(&adapter->hw, BM_WUFC, wufc);
	hw->phy.ops.write_reg_page(&adapter->hw, BM_WUC, E1000_WUC_PME_EN);

	/* activate PHY wakeup */
	wuc_enable |= BM_WUC_ENABLE_BIT | BM_WUC_HOST_WU_BIT;
	retval = e1000_disable_phy_wakeup_reg_access_bm(hw, &wuc_enable);
	if (retval)
		e_err("Could not set PHY Host Wakeup bit\n");
release:
	hw->phy.ops.release(hw);

	return retval;
}

static int __e1000_shutdown(struct pci_dev *pdev, bool runtime)
{
	struct net_device *netdev = pci_get_drvdata(pdev);
	struct e1000_adapter *adapter = netdev_priv(netdev);
	struct e1000_hw *hw = &adapter->hw;
	u32 ctrl, ctrl_ext, rctl, status;
	/* Runtime suspend should only enable wakeup for link changes */
	u32 wufc = runtime ? E1000_WUFC_LNKC : adapter->wol;
	int retval = 0;

	netif_device_detach(netdev);

	if (netif_running(netdev)) {
		int count = E1000_CHECK_RESET_COUNT;

		while (test_bit(__E1000_RESETTING, &adapter->state) && count--)
			usleep_range(10000, 20000);

		WARN_ON(test_bit(__E1000_RESETTING, &adapter->state));
		e1000e_down(adapter);
		e1000_free_irq(adapter);
	}
	e1000e_reset_interrupt_capability(adapter);

	status = er32(STATUS);
	if (status & E1000_STATUS_LU)
		wufc &= ~E1000_WUFC_LNKC;

	if (wufc) {
		e1000_setup_rctl(adapter);
		e1000e_set_rx_mode(netdev);

		/* turn on all-multi mode if wake on multicast is enabled */
		if (wufc & E1000_WUFC_MC) {
			rctl = er32(RCTL);
			rctl |= E1000_RCTL_MPE;
			ew32(RCTL, rctl);
		}

		ctrl = er32(CTRL);
		ctrl |= E1000_CTRL_ADVD3WUC;
		if (!(adapter->flags2 & FLAG2_HAS_PHY_WAKEUP))
			ctrl |= E1000_CTRL_EN_PHY_PWR_MGMT;
		ew32(CTRL, ctrl);

		if (adapter->hw.phy.media_type == e1000_media_type_fiber ||
		    adapter->hw.phy.media_type ==
		    e1000_media_type_internal_serdes) {
			/* keep the laser running in D3 */
			ctrl_ext = er32(CTRL_EXT);
			ctrl_ext |= E1000_CTRL_EXT_SDP3_DATA;
			ew32(CTRL_EXT, ctrl_ext);
		}

		if (adapter->flags & FLAG_IS_ICH)
			e1000_suspend_workarounds_ich8lan(&adapter->hw);

		/* Allow time for pending master requests to run */
		e1000e_disable_pcie_master(&adapter->hw);

		if (adapter->flags2 & FLAG2_HAS_PHY_WAKEUP) {
			/* enable wakeup by the PHY */
			retval = e1000_init_phy_wakeup(adapter, wufc);
			if (retval)
				return retval;
		} else {
			/* enable wakeup by the MAC */
			ew32(WUFC, wufc);
			ew32(WUC, E1000_WUC_PME_EN);
		}
	} else {
		ew32(WUC, 0);
		ew32(WUFC, 0);
	}

	if (adapter->hw.phy.type == e1000_phy_igp_3)
		e1000e_igp3_phy_powerdown_workaround_ich8lan(&adapter->hw);

	/* Release control of h/w to f/w.  If f/w is AMT enabled, this
	 * would have already happened in close and is redundant.
	 */
	e1000e_release_hw_control(adapter);

	/* The pci-e switch on some quad port adapters will report a
	 * correctable error when the MAC transitions from D0 to D3.  To
	 * prevent this we need to mask off the correctable errors on the
	 * downstream port of the pci-e switch.
	 */
	if (adapter->flags & FLAG_IS_QUAD_PORT) {
		struct pci_dev *us_dev = pdev->bus->self;
		u16 devctl;

		pcie_capability_read_word(us_dev, PCI_EXP_DEVCTL, &devctl);
		pcie_capability_write_word(us_dev, PCI_EXP_DEVCTL,
					   (devctl & ~PCI_EXP_DEVCTL_CERE));

		pci_save_state(pdev);
		pci_prepare_to_sleep(pdev);

		pcie_capability_write_word(us_dev, PCI_EXP_DEVCTL, devctl);
	}

	return 0;
}

#ifdef CONFIG_PCIEASPM
static void __e1000e_disable_aspm(struct pci_dev *pdev, u16 state)
{
	pci_disable_link_state_locked(pdev, state);
}
#else
static void __e1000e_disable_aspm(struct pci_dev *pdev, u16 state)
{
	u16 aspm_ctl = 0;

	if (state & PCIE_LINK_STATE_L0S)
		aspm_ctl |= PCI_EXP_LNKCTL_ASPM_L0S;
	if (state & PCIE_LINK_STATE_L1)
		aspm_ctl |= PCI_EXP_LNKCTL_ASPM_L1;

	/* Both device and parent should have the same ASPM setting.
	 * Disable ASPM in downstream component first and then upstream.
	 */
	pcie_capability_clear_word(pdev, PCI_EXP_LNKCTL, aspm_ctl);

	if (pdev->bus->self)
		pcie_capability_clear_word(pdev->bus->self, PCI_EXP_LNKCTL,
					   aspm_ctl);
}
#endif
static void e1000e_disable_aspm(struct pci_dev *pdev, u16 state)
{
	dev_info(&pdev->dev, "Disabling ASPM %s %s\n",
		 (state & PCIE_LINK_STATE_L0S) ? "L0s" : "",
		 (state & PCIE_LINK_STATE_L1) ? "L1" : "");

	__e1000e_disable_aspm(pdev, state);
}

#ifdef CONFIG_PM
static bool e1000e_pm_ready(struct e1000_adapter *adapter)
{
	return !!adapter->tx_ring->buffer_info;
}

static int __e1000_resume(struct pci_dev *pdev)
{
	struct net_device *netdev = pci_get_drvdata(pdev);
	struct e1000_adapter *adapter = netdev_priv(netdev);
	struct e1000_hw *hw = &adapter->hw;
	u16 aspm_disable_flag = 0;
	u32 err;

	if (adapter->flags2 & FLAG2_DISABLE_ASPM_L0S)
		aspm_disable_flag = PCIE_LINK_STATE_L0S;
	if (adapter->flags2 & FLAG2_DISABLE_ASPM_L1)
		aspm_disable_flag |= PCIE_LINK_STATE_L1;
	if (aspm_disable_flag)
		e1000e_disable_aspm(pdev, aspm_disable_flag);

	pci_set_master(pdev);

	e1000e_set_interrupt_capability(adapter);
	if (netif_running(netdev)) {
		err = e1000_request_irq(adapter);
		if (err)
			return err;
	}

	if (hw->mac.type >= e1000_pch2lan)
		e1000_resume_workarounds_pchlan(&adapter->hw);

	e1000e_power_up_phy(adapter);

	/* report the system wakeup cause from S3/S4 */
	if (adapter->flags2 & FLAG2_HAS_PHY_WAKEUP) {
		u16 phy_data;

		e1e_rphy(&adapter->hw, BM_WUS, &phy_data);
		if (phy_data) {
			e_info("PHY Wakeup cause - %s\n",
			       phy_data & E1000_WUS_EX ? "Unicast Packet" :
			       phy_data & E1000_WUS_MC ? "Multicast Packet" :
			       phy_data & E1000_WUS_BC ? "Broadcast Packet" :
			       phy_data & E1000_WUS_MAG ? "Magic Packet" :
			       phy_data & E1000_WUS_LNKC ?
			       "Link Status Change" : "other");
		}
		e1e_wphy(&adapter->hw, BM_WUS, ~0);
	} else {
		u32 wus = er32(WUS);
		if (wus) {
			e_info("MAC Wakeup cause - %s\n",
			       wus & E1000_WUS_EX ? "Unicast Packet" :
			       wus & E1000_WUS_MC ? "Multicast Packet" :
			       wus & E1000_WUS_BC ? "Broadcast Packet" :
			       wus & E1000_WUS_MAG ? "Magic Packet" :
			       wus & E1000_WUS_LNKC ? "Link Status Change" :
			       "other");
		}
		ew32(WUS, ~0);
	}

	e1000e_reset(adapter);

	e1000_init_manageability_pt(adapter);

	if (netif_running(netdev))
		e1000e_up(adapter);

	netif_device_attach(netdev);

	/* If the controller has AMT, do not set DRV_LOAD until the interface
	 * is up.  For all other cases, let the f/w know that the h/w is now
	 * under the control of the driver.
	 */
	if (!(adapter->flags & FLAG_HAS_AMT))
		e1000e_get_hw_control(adapter);

	return 0;
}

#ifdef CONFIG_PM_SLEEP
static int e1000_suspend(struct device *dev)
{
	struct pci_dev *pdev = to_pci_dev(dev);

	return __e1000_shutdown(pdev, false);
}

static int e1000_resume(struct device *dev)
{
	struct pci_dev *pdev = to_pci_dev(dev);
	struct net_device *netdev = pci_get_drvdata(pdev);
	struct e1000_adapter *adapter = netdev_priv(netdev);

	if (e1000e_pm_ready(adapter))
		adapter->idle_check = true;

	return __e1000_resume(pdev);
}
#endif /* CONFIG_PM_SLEEP */

#ifdef CONFIG_PM_RUNTIME
static int e1000_runtime_suspend(struct device *dev)
{
	struct pci_dev *pdev = to_pci_dev(dev);
	struct net_device *netdev = pci_get_drvdata(pdev);
	struct e1000_adapter *adapter = netdev_priv(netdev);

	if (!e1000e_pm_ready(adapter))
		return 0;

	return __e1000_shutdown(pdev, true);
}

static int e1000_idle(struct device *dev)
{
	struct pci_dev *pdev = to_pci_dev(dev);
	struct net_device *netdev = pci_get_drvdata(pdev);
	struct e1000_adapter *adapter = netdev_priv(netdev);

	if (!e1000e_pm_ready(adapter))
		return 0;

	if (adapter->idle_check) {
		adapter->idle_check = false;
		if (!e1000e_has_link(adapter))
			pm_schedule_suspend(dev, MSEC_PER_SEC);
	}

	return -EBUSY;
}

static int e1000_runtime_resume(struct device *dev)
{
	struct pci_dev *pdev = to_pci_dev(dev);
	struct net_device *netdev = pci_get_drvdata(pdev);
	struct e1000_adapter *adapter = netdev_priv(netdev);

	if (!e1000e_pm_ready(adapter))
		return 0;

	adapter->idle_check = !dev->power.runtime_auto;
	return __e1000_resume(pdev);
}
#endif /* CONFIG_PM_RUNTIME */
#endif /* CONFIG_PM */

static void e1000_shutdown(struct pci_dev *pdev)
{
	__e1000_shutdown(pdev, false);
}

#ifdef CONFIG_NET_POLL_CONTROLLER

static irqreturn_t e1000_intr_msix(int __always_unused irq, void *data)
{
	struct net_device *netdev = data;
	struct e1000_adapter *adapter = netdev_priv(netdev);

	if (adapter->msix_entries) {
		int vector, msix_irq;

		vector = 0;
		msix_irq = adapter->msix_entries[vector].vector;
		disable_irq(msix_irq);
		e1000_intr_msix_rx(msix_irq, netdev);
		enable_irq(msix_irq);

		vector++;
		msix_irq = adapter->msix_entries[vector].vector;
		disable_irq(msix_irq);
		e1000_intr_msix_tx(msix_irq, netdev);
		enable_irq(msix_irq);

		vector++;
		msix_irq = adapter->msix_entries[vector].vector;
		disable_irq(msix_irq);
		e1000_msix_other(msix_irq, netdev);
		enable_irq(msix_irq);
	}

	return IRQ_HANDLED;
}

/**
 * e1000_netpoll
 * @netdev: network interface device structure
 *
 * Polling 'interrupt' - used by things like netconsole to send skbs
 * without having to re-enable interrupts. It's not called while
 * the interrupt routine is executing.
 */
static void e1000_netpoll(struct net_device *netdev)
{
	struct e1000_adapter *adapter = netdev_priv(netdev);

	switch (adapter->int_mode) {
	case E1000E_INT_MODE_MSIX:
		e1000_intr_msix(adapter->pdev->irq, netdev);
		break;
	case E1000E_INT_MODE_MSI:
		disable_irq(adapter->pdev->irq);
		e1000_intr_msi(adapter->pdev->irq, netdev);
		enable_irq(adapter->pdev->irq);
		break;
	default:		/* E1000E_INT_MODE_LEGACY */
		disable_irq(adapter->pdev->irq);
		e1000_intr(adapter->pdev->irq, netdev);
		enable_irq(adapter->pdev->irq);
		break;
	}
}
#endif

/**
 * e1000_io_error_detected - called when PCI error is detected
 * @pdev: Pointer to PCI device
 * @state: The current pci connection state
 *
 * This function is called after a PCI bus error affecting
 * this device has been detected.
 */
static pci_ers_result_t e1000_io_error_detected(struct pci_dev *pdev,
						pci_channel_state_t state)
{
	struct net_device *netdev = pci_get_drvdata(pdev);
	struct e1000_adapter *adapter = netdev_priv(netdev);

	netif_device_detach(netdev);

	if (state == pci_channel_io_perm_failure)
		return PCI_ERS_RESULT_DISCONNECT;

	if (netif_running(netdev))
		e1000e_down(adapter);
	pci_disable_device(pdev);

	/* Request a slot slot reset. */
	return PCI_ERS_RESULT_NEED_RESET;
}

/**
 * e1000_io_slot_reset - called after the pci bus has been reset.
 * @pdev: Pointer to PCI device
 *
 * Restart the card from scratch, as if from a cold-boot. Implementation
 * resembles the first-half of the e1000_resume routine.
 */
static pci_ers_result_t e1000_io_slot_reset(struct pci_dev *pdev)
{
	struct net_device *netdev = pci_get_drvdata(pdev);
	struct e1000_adapter *adapter = netdev_priv(netdev);
	struct e1000_hw *hw = &adapter->hw;
	u16 aspm_disable_flag = 0;
	int err;
	pci_ers_result_t result;

	if (adapter->flags2 & FLAG2_DISABLE_ASPM_L0S)
		aspm_disable_flag = PCIE_LINK_STATE_L0S;
	if (adapter->flags2 & FLAG2_DISABLE_ASPM_L1)
		aspm_disable_flag |= PCIE_LINK_STATE_L1;
	if (aspm_disable_flag)
		e1000e_disable_aspm(pdev, aspm_disable_flag);

	err = pci_enable_device_mem(pdev);
	if (err) {
		dev_err(&pdev->dev,
			"Cannot re-enable PCI device after reset.\n");
		result = PCI_ERS_RESULT_DISCONNECT;
	} else {
		pdev->state_saved = true;
		pci_restore_state(pdev);
		pci_set_master(pdev);

		pci_enable_wake(pdev, PCI_D3hot, 0);
		pci_enable_wake(pdev, PCI_D3cold, 0);

		e1000e_reset(adapter);
		ew32(WUS, ~0);
		result = PCI_ERS_RESULT_RECOVERED;
	}

	pci_cleanup_aer_uncorrect_error_status(pdev);

	return result;
}

/**
 * e1000_io_resume - called when traffic can start flowing again.
 * @pdev: Pointer to PCI device
 *
 * This callback is called when the error recovery driver tells us that
 * its OK to resume normal operation. Implementation resembles the
 * second-half of the e1000_resume routine.
 */
static void e1000_io_resume(struct pci_dev *pdev)
{
	struct net_device *netdev = pci_get_drvdata(pdev);
	struct e1000_adapter *adapter = netdev_priv(netdev);

	e1000_init_manageability_pt(adapter);

	if (netif_running(netdev)) {
		if (e1000e_up(adapter)) {
			dev_err(&pdev->dev,
				"can't bring device back up after reset\n");
			return;
		}
	}

	netif_device_attach(netdev);

	/* If the controller has AMT, do not set DRV_LOAD until the interface
	 * is up.  For all other cases, let the f/w know that the h/w is now
	 * under the control of the driver.
	 */
	if (!(adapter->flags & FLAG_HAS_AMT))
		e1000e_get_hw_control(adapter);
}

static void e1000_print_device_info(struct e1000_adapter *adapter)
{
	struct e1000_hw *hw = &adapter->hw;
	struct net_device *netdev = adapter->netdev;
	u32 ret_val;
	u8 pba_str[E1000_PBANUM_LENGTH];

	/* print bus type/speed/width info */
	e_info("(PCI Express:2.5GT/s:%s) %pM\n",
	       /* bus width */
	       ((hw->bus.width == e1000_bus_width_pcie_x4) ? "Width x4" :
		"Width x1"),
	       /* MAC address */
	       netdev->dev_addr);
	e_info("Intel(R) PRO/%s Network Connection\n",
	       (hw->phy.type == e1000_phy_ife) ? "10/100" : "1000");
	ret_val = e1000_read_pba_string_generic(hw, pba_str,
						E1000_PBANUM_LENGTH);
	if (ret_val)
		strlcpy((char *)pba_str, "Unknown", sizeof(pba_str));
	e_info("MAC: %d, PHY: %d, PBA No: %s\n",
	       hw->mac.type, hw->phy.type, pba_str);
}

static void e1000_eeprom_checks(struct e1000_adapter *adapter)
{
	struct e1000_hw *hw = &adapter->hw;
	int ret_val;
	u16 buf = 0;

	if (hw->mac.type != e1000_82573)
		return;

	ret_val = e1000_read_nvm(hw, NVM_INIT_CONTROL2_REG, 1, &buf);
	le16_to_cpus(&buf);
	if (!ret_val && (!(buf & (1 << 0)))) {
		/* Deep Smart Power Down (DSPD) */
		dev_warn(&adapter->pdev->dev,
			 "Warning: detected DSPD enabled in EEPROM\n");
	}
}

static int e1000_set_features(struct net_device *netdev,
			      netdev_features_t features)
{
	struct e1000_adapter *adapter = netdev_priv(netdev);
	netdev_features_t changed = features ^ netdev->features;

	if (changed & (NETIF_F_TSO | NETIF_F_TSO6))
		adapter->flags |= FLAG_TSO_FORCE;

	if (!(changed & (NETIF_F_HW_VLAN_CTAG_RX | NETIF_F_HW_VLAN_CTAG_TX |
			 NETIF_F_RXCSUM | NETIF_F_RXHASH | NETIF_F_RXFCS |
			 NETIF_F_RXALL)))
		return 0;

	if (changed & NETIF_F_RXFCS) {
		if (features & NETIF_F_RXFCS) {
			adapter->flags2 &= ~FLAG2_CRC_STRIPPING;
		} else {
			/* We need to take it back to defaults, which might mean
			 * stripping is still disabled at the adapter level.
			 */
			if (adapter->flags2 & FLAG2_DFLT_CRC_STRIPPING)
				adapter->flags2 |= FLAG2_CRC_STRIPPING;
			else
				adapter->flags2 &= ~FLAG2_CRC_STRIPPING;
		}
	}

	netdev->features = features;

	if (netif_running(netdev))
		e1000e_reinit_locked(adapter);
	else
		e1000e_reset(adapter);

	return 0;
}

static const struct net_device_ops e1000e_netdev_ops = {
	.ndo_open		= e1000_open,
	.ndo_stop		= e1000_close,
	.ndo_start_xmit		= e1000_xmit_frame,
	.ndo_get_stats64	= e1000e_get_stats64,
	.ndo_set_rx_mode	= e1000e_set_rx_mode,
	.ndo_set_mac_address	= e1000_set_mac,
	.ndo_change_mtu		= e1000_change_mtu,
	.ndo_do_ioctl		= e1000_ioctl,
	.ndo_tx_timeout		= e1000_tx_timeout,
	.ndo_validate_addr	= eth_validate_addr,

	.ndo_vlan_rx_add_vid	= e1000_vlan_rx_add_vid,
	.ndo_vlan_rx_kill_vid	= e1000_vlan_rx_kill_vid,
#ifdef CONFIG_NET_POLL_CONTROLLER
	.ndo_poll_controller	= e1000_netpoll,
#endif
	.ndo_set_features = e1000_set_features,
};

/**
 * e1000_probe - Device Initialization Routine
 * @pdev: PCI device information struct
 * @ent: entry in e1000_pci_tbl
 *
 * Returns 0 on success, negative on failure
 *
 * e1000_probe initializes an adapter identified by a pci_dev structure.
 * The OS initialization, configuring of the adapter private structure,
 * and a hardware reset occur.
 **/
static int e1000_probe(struct pci_dev *pdev, const struct pci_device_id *ent)
{
	struct net_device *netdev;
	struct e1000_adapter *adapter;
	struct e1000_hw *hw;
	const struct e1000_info *ei = e1000_info_tbl[ent->driver_data];
	resource_size_t mmio_start, mmio_len;
	resource_size_t flash_start, flash_len;
	static int cards_found;
	u16 aspm_disable_flag = 0;
	int bars, i, err, pci_using_dac;
	u16 eeprom_data = 0;
	u16 eeprom_apme_mask = E1000_EEPROM_APME;

	if (ei->flags2 & FLAG2_DISABLE_ASPM_L0S)
		aspm_disable_flag = PCIE_LINK_STATE_L0S;
	if (ei->flags2 & FLAG2_DISABLE_ASPM_L1)
		aspm_disable_flag |= PCIE_LINK_STATE_L1;
	if (aspm_disable_flag)
		e1000e_disable_aspm(pdev, aspm_disable_flag);

	err = pci_enable_device_mem(pdev);
	if (err)
		return err;

	pci_using_dac = 0;
	err = dma_set_mask(&pdev->dev, DMA_BIT_MASK(64));
	if (!err) {
		err = dma_set_coherent_mask(&pdev->dev, DMA_BIT_MASK(64));
		if (!err)
			pci_using_dac = 1;
	} else {
		err = dma_set_mask(&pdev->dev, DMA_BIT_MASK(32));
		if (err) {
			err = dma_set_coherent_mask(&pdev->dev,
						    DMA_BIT_MASK(32));
			if (err) {
				dev_err(&pdev->dev,
					"No usable DMA configuration, aborting\n");
				goto err_dma;
			}
		}
	}

	bars = pci_select_bars(pdev, IORESOURCE_MEM);
	err = pci_request_selected_regions_exclusive(pdev, bars,
						     e1000e_driver_name);
	if (err)
		goto err_pci_reg;

	/* AER (Advanced Error Reporting) hooks */
	pci_enable_pcie_error_reporting(pdev);

	pci_set_master(pdev);
	/* PCI config space info */
	err = pci_save_state(pdev);
	if (err)
		goto err_alloc_etherdev;

	err = -ENOMEM;
	netdev = alloc_etherdev(sizeof(struct e1000_adapter));
	if (!netdev)
		goto err_alloc_etherdev;

	SET_NETDEV_DEV(netdev, &pdev->dev);

	netdev->irq = pdev->irq;

	pci_set_drvdata(pdev, netdev);
	adapter = netdev_priv(netdev);
	hw = &adapter->hw;
	adapter->netdev = netdev;
	adapter->pdev = pdev;
	adapter->ei = ei;
	adapter->pba = ei->pba;
	adapter->flags = ei->flags;
	adapter->flags2 = ei->flags2;
	adapter->hw.adapter = adapter;
	adapter->hw.mac.type = ei->mac;
	adapter->max_hw_frame_size = ei->max_hw_frame_size;
	adapter->msg_enable = netif_msg_init(debug, DEFAULT_MSG_ENABLE);

	mmio_start = pci_resource_start(pdev, 0);
	mmio_len = pci_resource_len(pdev, 0);

	err = -EIO;
	adapter->hw.hw_addr = ioremap(mmio_start, mmio_len);
	if (!adapter->hw.hw_addr)
		goto err_ioremap;

	if ((adapter->flags & FLAG_HAS_FLASH) &&
	    (pci_resource_flags(pdev, 1) & IORESOURCE_MEM)) {
		flash_start = pci_resource_start(pdev, 1);
		flash_len = pci_resource_len(pdev, 1);
		adapter->hw.flash_address = ioremap(flash_start, flash_len);
		if (!adapter->hw.flash_address)
			goto err_flashmap;
	}

	/* Set default EEE advertisement */
	if (adapter->flags2 & FLAG2_HAS_EEE)
		adapter->eee_advert = MDIO_EEE_100TX | MDIO_EEE_1000T;

	/* construct the net_device struct */
	netdev->netdev_ops = &e1000e_netdev_ops;
	e1000e_set_ethtool_ops(netdev);
	netdev->watchdog_timeo = 5 * HZ;
	netif_napi_add(netdev, &adapter->napi, e1000e_poll, 64);
	strlcpy(netdev->name, pci_name(pdev), sizeof(netdev->name));

	netdev->mem_start = mmio_start;
	netdev->mem_end = mmio_start + mmio_len;

	adapter->bd_number = cards_found++;

	e1000e_check_options(adapter);

	/* setup adapter struct */
	err = e1000_sw_init(adapter);
	if (err)
		goto err_sw_init;

	memcpy(&hw->mac.ops, ei->mac_ops, sizeof(hw->mac.ops));
	memcpy(&hw->nvm.ops, ei->nvm_ops, sizeof(hw->nvm.ops));
	memcpy(&hw->phy.ops, ei->phy_ops, sizeof(hw->phy.ops));

	err = ei->get_variants(adapter);
	if (err)
		goto err_hw_init;

	if ((adapter->flags & FLAG_IS_ICH) &&
	    (adapter->flags & FLAG_READ_ONLY_NVM))
		e1000e_write_protect_nvm_ich8lan(&adapter->hw);

	hw->mac.ops.get_bus_info(&adapter->hw);

	adapter->hw.phy.autoneg_wait_to_complete = 0;

	/* Copper options */
	if (adapter->hw.phy.media_type == e1000_media_type_copper) {
		adapter->hw.phy.mdix = AUTO_ALL_MODES;
		adapter->hw.phy.disable_polarity_correction = 0;
		adapter->hw.phy.ms_type = e1000_ms_hw_default;
	}

	if (hw->phy.ops.check_reset_block && hw->phy.ops.check_reset_block(hw))
		dev_info(&pdev->dev,
			 "PHY reset is blocked due to SOL/IDER session.\n");

	/* Set initial default active device features */
	netdev->features = (NETIF_F_SG |
			    NETIF_F_HW_VLAN_CTAG_RX |
			    NETIF_F_HW_VLAN_CTAG_TX |
			    NETIF_F_TSO |
			    NETIF_F_TSO6 |
			    NETIF_F_RXHASH |
			    NETIF_F_RXCSUM |
			    NETIF_F_HW_CSUM);

	/* Set user-changeable features (subset of all device features) */
	netdev->hw_features = netdev->features;
	netdev->hw_features |= NETIF_F_RXFCS;
	netdev->priv_flags |= IFF_SUPP_NOFCS;
	netdev->hw_features |= NETIF_F_RXALL;

	if (adapter->flags & FLAG_HAS_HW_VLAN_FILTER)
		netdev->features |= NETIF_F_HW_VLAN_CTAG_FILTER;

	netdev->vlan_features |= (NETIF_F_SG |
				  NETIF_F_TSO |
				  NETIF_F_TSO6 |
				  NETIF_F_HW_CSUM);

	netdev->priv_flags |= IFF_UNICAST_FLT;

	if (pci_using_dac) {
		netdev->features |= NETIF_F_HIGHDMA;
		netdev->vlan_features |= NETIF_F_HIGHDMA;
	}

	if (e1000e_enable_mng_pass_thru(&adapter->hw))
		adapter->flags |= FLAG_MNG_PT_ENABLED;

	/* before reading the NVM, reset the controller to
	 * put the device in a known good starting state
	 */
	adapter->hw.mac.ops.reset_hw(&adapter->hw);

	/* systems with ASPM and others may see the checksum fail on the first
	 * attempt. Let's give it a few tries
	 */
	for (i = 0;; i++) {
		if (e1000_validate_nvm_checksum(&adapter->hw) >= 0)
			break;
		if (i == 2) {
			dev_err(&pdev->dev, "The NVM Checksum Is Not Valid\n");
			err = -EIO;
			goto err_eeprom;
		}
	}

	e1000_eeprom_checks(adapter);

	/* copy the MAC address */
	if (e1000e_read_mac_addr(&adapter->hw))
		dev_err(&pdev->dev,
			"NVM Read Error while reading MAC address\n");

	memcpy(netdev->dev_addr, adapter->hw.mac.addr, netdev->addr_len);

	if (!is_valid_ether_addr(netdev->dev_addr)) {
		dev_err(&pdev->dev, "Invalid MAC Address: %pM\n",
			netdev->dev_addr);
		err = -EIO;
		goto err_eeprom;
	}

	init_timer(&adapter->watchdog_timer);
	adapter->watchdog_timer.function = e1000_watchdog;
	adapter->watchdog_timer.data = (unsigned long)adapter;

	init_timer(&adapter->phy_info_timer);
	adapter->phy_info_timer.function = e1000_update_phy_info;
	adapter->phy_info_timer.data = (unsigned long)adapter;

	INIT_WORK(&adapter->reset_task, e1000_reset_task);
	INIT_WORK(&adapter->watchdog_task, e1000_watchdog_task);
	INIT_WORK(&adapter->downshift_task, e1000e_downshift_workaround);
	INIT_WORK(&adapter->update_phy_task, e1000e_update_phy_task);
	INIT_WORK(&adapter->print_hang_task, e1000_print_hw_hang);

	/* Initialize link parameters. User can change them with ethtool */
	adapter->hw.mac.autoneg = 1;
	adapter->fc_autoneg = true;
	adapter->hw.fc.requested_mode = e1000_fc_default;
	adapter->hw.fc.current_mode = e1000_fc_default;
	adapter->hw.phy.autoneg_advertised = 0x2f;

	/* ring size defaults */
	adapter->rx_ring->count = E1000_DEFAULT_RXD;
	adapter->tx_ring->count = E1000_DEFAULT_TXD;

	/* Initial Wake on LAN setting - If APM wake is enabled in
	 * the EEPROM, enable the ACPI Magic Packet filter
	 */
	if (adapter->flags & FLAG_APME_IN_WUC) {
		/* APME bit in EEPROM is mapped to WUC.APME */
		eeprom_data = er32(WUC);
		eeprom_apme_mask = E1000_WUC_APME;
		if ((hw->mac.type > e1000_ich10lan) &&
		    (eeprom_data & E1000_WUC_PHY_WAKE))
			adapter->flags2 |= FLAG2_HAS_PHY_WAKEUP;
	} else if (adapter->flags & FLAG_APME_IN_CTRL3) {
		if (adapter->flags & FLAG_APME_CHECK_PORT_B &&
		    (adapter->hw.bus.func == 1))
			e1000_read_nvm(&adapter->hw, NVM_INIT_CONTROL3_PORT_B,
				       1, &eeprom_data);
		else
			e1000_read_nvm(&adapter->hw, NVM_INIT_CONTROL3_PORT_A,
				       1, &eeprom_data);
	}

	/* fetch WoL from EEPROM */
	if (eeprom_data & eeprom_apme_mask)
		adapter->eeprom_wol |= E1000_WUFC_MAG;

	/* now that we have the eeprom settings, apply the special cases
	 * where the eeprom may be wrong or the board simply won't support
	 * wake on lan on a particular port
	 */
	if (!(adapter->flags & FLAG_HAS_WOL))
		adapter->eeprom_wol = 0;

	/* initialize the wol settings based on the eeprom settings */
	adapter->wol = adapter->eeprom_wol;

	/* make sure adapter isn't asleep if manageability is enabled */
	if (adapter->wol || (adapter->flags & FLAG_MNG_PT_ENABLED) ||
	    (hw->mac.ops.check_mng_mode(hw)))
		device_wakeup_enable(&pdev->dev);

	/* save off EEPROM version number */
	e1000_read_nvm(&adapter->hw, 5, 1, &adapter->eeprom_vers);

	/* reset the hardware with the new settings */
	e1000e_reset(adapter);

	/* If the controller has AMT, do not set DRV_LOAD until the interface
	 * is up.  For all other cases, let the f/w know that the h/w is now
	 * under the control of the driver.
	 */
	if (!(adapter->flags & FLAG_HAS_AMT))
		e1000e_get_hw_control(adapter);

	strlcpy(netdev->name, "eth%d", sizeof(netdev->name));
	err = register_netdev(netdev);
	if (err)
		goto err_register;

	/* carrier off reporting is important to ethtool even BEFORE open */
	netif_carrier_off(netdev);

	/* init PTP hardware clock */
	e1000e_ptp_init(adapter);

	e1000_print_device_info(adapter);

	if (pci_dev_run_wake(pdev))
		pm_runtime_put_noidle(&pdev->dev);

	return 0;

err_register:
	if (!(adapter->flags & FLAG_HAS_AMT))
		e1000e_release_hw_control(adapter);
err_eeprom:
	if (hw->phy.ops.check_reset_block && !hw->phy.ops.check_reset_block(hw))
		e1000_phy_hw_reset(&adapter->hw);
err_hw_init:
	kfree(adapter->tx_ring);
	kfree(adapter->rx_ring);
err_sw_init:
	if (adapter->hw.flash_address)
		iounmap(adapter->hw.flash_address);
	e1000e_reset_interrupt_capability(adapter);
err_flashmap:
	iounmap(adapter->hw.hw_addr);
err_ioremap:
	free_netdev(netdev);
err_alloc_etherdev:
	pci_release_selected_regions(pdev,
				     pci_select_bars(pdev, IORESOURCE_MEM));
err_pci_reg:
err_dma:
	pci_disable_device(pdev);
	return err;
}

/**
 * e1000_remove - Device Removal Routine
 * @pdev: PCI device information struct
 *
 * e1000_remove is called by the PCI subsystem to alert the driver
 * that it should release a PCI device.  The could be caused by a
 * Hot-Plug event, or because the driver is going to be removed from
 * memory.
 **/
static void e1000_remove(struct pci_dev *pdev)
{
	struct net_device *netdev = pci_get_drvdata(pdev);
	struct e1000_adapter *adapter = netdev_priv(netdev);
	bool down = test_bit(__E1000_DOWN, &adapter->state);

	e1000e_ptp_remove(adapter);

	/* The timers may be rescheduled, so explicitly disable them
	 * from being rescheduled.
	 */
	if (!down)
		set_bit(__E1000_DOWN, &adapter->state);
	del_timer_sync(&adapter->watchdog_timer);
	del_timer_sync(&adapter->phy_info_timer);

	cancel_work_sync(&adapter->reset_task);
	cancel_work_sync(&adapter->watchdog_task);
	cancel_work_sync(&adapter->downshift_task);
	cancel_work_sync(&adapter->update_phy_task);
	cancel_work_sync(&adapter->print_hang_task);

	if (adapter->flags & FLAG_HAS_HW_TIMESTAMP) {
		cancel_work_sync(&adapter->tx_hwtstamp_work);
		if (adapter->tx_hwtstamp_skb) {
			dev_kfree_skb_any(adapter->tx_hwtstamp_skb);
			adapter->tx_hwtstamp_skb = NULL;
		}
	}

	if (!(netdev->flags & IFF_UP))
		e1000_power_down_phy(adapter);

	/* Don't lie to e1000_close() down the road. */
	if (!down)
		clear_bit(__E1000_DOWN, &adapter->state);
	unregister_netdev(netdev);

	if (pci_dev_run_wake(pdev))
		pm_runtime_get_noresume(&pdev->dev);

	/* Release control of h/w to f/w.  If f/w is AMT enabled, this
	 * would have already happened in close and is redundant.
	 */
	e1000e_release_hw_control(adapter);

	e1000e_reset_interrupt_capability(adapter);
	kfree(adapter->tx_ring);
	kfree(adapter->rx_ring);

	iounmap(adapter->hw.hw_addr);
	if (adapter->hw.flash_address)
		iounmap(adapter->hw.flash_address);
	pci_release_selected_regions(pdev,
				     pci_select_bars(pdev, IORESOURCE_MEM));

	free_netdev(netdev);

	/* AER disable */
	pci_disable_pcie_error_reporting(pdev);

	pci_disable_device(pdev);
}

/* PCI Error Recovery (ERS) */
static const struct pci_error_handlers e1000_err_handler = {
	.error_detected = e1000_io_error_detected,
	.slot_reset = e1000_io_slot_reset,
	.resume = e1000_io_resume,
};

static DEFINE_PCI_DEVICE_TABLE(e1000_pci_tbl) = {
	{ PCI_VDEVICE(INTEL, E1000_DEV_ID_82571EB_COPPER), board_82571 },
	{ PCI_VDEVICE(INTEL, E1000_DEV_ID_82571EB_FIBER), board_82571 },
	{ PCI_VDEVICE(INTEL, E1000_DEV_ID_82571EB_QUAD_COPPER), board_82571 },
	{ PCI_VDEVICE(INTEL, E1000_DEV_ID_82571EB_QUAD_COPPER_LP),
	  board_82571 },
	{ PCI_VDEVICE(INTEL, E1000_DEV_ID_82571EB_QUAD_FIBER), board_82571 },
	{ PCI_VDEVICE(INTEL, E1000_DEV_ID_82571EB_SERDES), board_82571 },
	{ PCI_VDEVICE(INTEL, E1000_DEV_ID_82571EB_SERDES_DUAL), board_82571 },
	{ PCI_VDEVICE(INTEL, E1000_DEV_ID_82571EB_SERDES_QUAD), board_82571 },
	{ PCI_VDEVICE(INTEL, E1000_DEV_ID_82571PT_QUAD_COPPER), board_82571 },

	{ PCI_VDEVICE(INTEL, E1000_DEV_ID_82572EI), board_82572 },
	{ PCI_VDEVICE(INTEL, E1000_DEV_ID_82572EI_COPPER), board_82572 },
	{ PCI_VDEVICE(INTEL, E1000_DEV_ID_82572EI_FIBER), board_82572 },
	{ PCI_VDEVICE(INTEL, E1000_DEV_ID_82572EI_SERDES), board_82572 },

	{ PCI_VDEVICE(INTEL, E1000_DEV_ID_82573E), board_82573 },
	{ PCI_VDEVICE(INTEL, E1000_DEV_ID_82573E_IAMT), board_82573 },
	{ PCI_VDEVICE(INTEL, E1000_DEV_ID_82573L), board_82573 },

	{ PCI_VDEVICE(INTEL, E1000_DEV_ID_82574L), board_82574 },
	{ PCI_VDEVICE(INTEL, E1000_DEV_ID_82574LA), board_82574 },
	{ PCI_VDEVICE(INTEL, E1000_DEV_ID_82583V), board_82583 },

	{ PCI_VDEVICE(INTEL, E1000_DEV_ID_80003ES2LAN_COPPER_DPT),
	  board_80003es2lan },
	{ PCI_VDEVICE(INTEL, E1000_DEV_ID_80003ES2LAN_COPPER_SPT),
	  board_80003es2lan },
	{ PCI_VDEVICE(INTEL, E1000_DEV_ID_80003ES2LAN_SERDES_DPT),
	  board_80003es2lan },
	{ PCI_VDEVICE(INTEL, E1000_DEV_ID_80003ES2LAN_SERDES_SPT),
	  board_80003es2lan },

	{ PCI_VDEVICE(INTEL, E1000_DEV_ID_ICH8_IFE), board_ich8lan },
	{ PCI_VDEVICE(INTEL, E1000_DEV_ID_ICH8_IFE_G), board_ich8lan },
	{ PCI_VDEVICE(INTEL, E1000_DEV_ID_ICH8_IFE_GT), board_ich8lan },
	{ PCI_VDEVICE(INTEL, E1000_DEV_ID_ICH8_IGP_AMT), board_ich8lan },
	{ PCI_VDEVICE(INTEL, E1000_DEV_ID_ICH8_IGP_C), board_ich8lan },
	{ PCI_VDEVICE(INTEL, E1000_DEV_ID_ICH8_IGP_M), board_ich8lan },
	{ PCI_VDEVICE(INTEL, E1000_DEV_ID_ICH8_IGP_M_AMT), board_ich8lan },
	{ PCI_VDEVICE(INTEL, E1000_DEV_ID_ICH8_82567V_3), board_ich8lan },

	{ PCI_VDEVICE(INTEL, E1000_DEV_ID_ICH9_IFE), board_ich9lan },
	{ PCI_VDEVICE(INTEL, E1000_DEV_ID_ICH9_IFE_G), board_ich9lan },
	{ PCI_VDEVICE(INTEL, E1000_DEV_ID_ICH9_IFE_GT), board_ich9lan },
	{ PCI_VDEVICE(INTEL, E1000_DEV_ID_ICH9_IGP_AMT), board_ich9lan },
	{ PCI_VDEVICE(INTEL, E1000_DEV_ID_ICH9_IGP_C), board_ich9lan },
	{ PCI_VDEVICE(INTEL, E1000_DEV_ID_ICH9_BM), board_ich9lan },
	{ PCI_VDEVICE(INTEL, E1000_DEV_ID_ICH9_IGP_M), board_ich9lan },
	{ PCI_VDEVICE(INTEL, E1000_DEV_ID_ICH9_IGP_M_AMT), board_ich9lan },
	{ PCI_VDEVICE(INTEL, E1000_DEV_ID_ICH9_IGP_M_V), board_ich9lan },

	{ PCI_VDEVICE(INTEL, E1000_DEV_ID_ICH10_R_BM_LM), board_ich9lan },
	{ PCI_VDEVICE(INTEL, E1000_DEV_ID_ICH10_R_BM_LF), board_ich9lan },
	{ PCI_VDEVICE(INTEL, E1000_DEV_ID_ICH10_R_BM_V), board_ich9lan },

	{ PCI_VDEVICE(INTEL, E1000_DEV_ID_ICH10_D_BM_LM), board_ich10lan },
	{ PCI_VDEVICE(INTEL, E1000_DEV_ID_ICH10_D_BM_LF), board_ich10lan },
	{ PCI_VDEVICE(INTEL, E1000_DEV_ID_ICH10_D_BM_V), board_ich10lan },

	{ PCI_VDEVICE(INTEL, E1000_DEV_ID_PCH_M_HV_LM), board_pchlan },
	{ PCI_VDEVICE(INTEL, E1000_DEV_ID_PCH_M_HV_LC), board_pchlan },
	{ PCI_VDEVICE(INTEL, E1000_DEV_ID_PCH_D_HV_DM), board_pchlan },
	{ PCI_VDEVICE(INTEL, E1000_DEV_ID_PCH_D_HV_DC), board_pchlan },

	{ PCI_VDEVICE(INTEL, E1000_DEV_ID_PCH2_LV_LM), board_pch2lan },
	{ PCI_VDEVICE(INTEL, E1000_DEV_ID_PCH2_LV_V), board_pch2lan },

	{ PCI_VDEVICE(INTEL, E1000_DEV_ID_PCH_LPT_I217_LM), board_pch_lpt },
	{ PCI_VDEVICE(INTEL, E1000_DEV_ID_PCH_LPT_I217_V), board_pch_lpt },
	{ PCI_VDEVICE(INTEL, E1000_DEV_ID_PCH_LPTLP_I218_LM), board_pch_lpt },
	{ PCI_VDEVICE(INTEL, E1000_DEV_ID_PCH_LPTLP_I218_V), board_pch_lpt },

	{ 0, 0, 0, 0, 0, 0, 0 }	/* terminate list */
};
MODULE_DEVICE_TABLE(pci, e1000_pci_tbl);

#ifdef CONFIG_PM
static const struct dev_pm_ops e1000_pm_ops = {
	SET_SYSTEM_SLEEP_PM_OPS(e1000_suspend, e1000_resume)
	SET_RUNTIME_PM_OPS(e1000_runtime_suspend, e1000_runtime_resume,
			   e1000_idle)
};
#endif

/* PCI Device API Driver */
static struct pci_driver e1000_driver = {
	.name     = e1000e_driver_name,
	.id_table = e1000_pci_tbl,
	.probe    = e1000_probe,
	.remove   = e1000_remove,
#ifdef CONFIG_PM
	.driver   = {
		.pm = &e1000_pm_ops,
	},
#endif
	.shutdown = e1000_shutdown,
	.err_handler = &e1000_err_handler
};

/**
 * e1000_init_module - Driver Registration Routine
 *
 * e1000_init_module is the first routine called when the driver is
 * loaded. All it does is register with the PCI subsystem.
 **/
static int __init e1000_init_module(void)
{
	int ret;
	pr_info("Intel(R) PRO/1000 Network Driver - %s\n",
		e1000e_driver_version);
	pr_info("Copyright(c) 1999 - 2013 Intel Corporation.\n");
	ret = pci_register_driver(&e1000_driver);

	return ret;
}
module_init(e1000_init_module);

/**
 * e1000_exit_module - Driver Exit Cleanup Routine
 *
 * e1000_exit_module is called just before the driver is removed
 * from memory.
 **/
static void __exit e1000_exit_module(void)
{
	pci_unregister_driver(&e1000_driver);
}
module_exit(e1000_exit_module);

MODULE_AUTHOR("Intel Corporation, <linux.nics@intel.com>");
MODULE_DESCRIPTION("Intel(R) PRO/1000 Network Driver");
MODULE_LICENSE("GPL");
MODULE_VERSION(DRV_VERSION);

/* netdev.c */<|MERGE_RESOLUTION|>--- conflicted
+++ resolved
@@ -2673,11 +2673,7 @@
 }
 
 static int e1000_vlan_rx_add_vid(struct net_device *netdev,
-<<<<<<< HEAD
-				 __be16 proto, u16 vid)
-=======
 				 __always_unused __be16 proto, u16 vid)
->>>>>>> d0e0ac97
 {
 	struct e1000_adapter *adapter = netdev_priv(netdev);
 	struct e1000_hw *hw = &adapter->hw;
@@ -2703,11 +2699,7 @@
 }
 
 static int e1000_vlan_rx_kill_vid(struct net_device *netdev,
-<<<<<<< HEAD
-				  __be16 proto, u16 vid)
-=======
 				  __always_unused __be16 proto, u16 vid)
->>>>>>> d0e0ac97
 {
 	struct e1000_adapter *adapter = netdev_priv(netdev);
 	struct e1000_hw *hw = &adapter->hw;
