/*******************************************************************************

  Intel(R) Gigabit Ethernet Linux driver
  Copyright(c) 2007-2013 Intel Corporation.

  This program is free software; you can redistribute it and/or modify it
  under the terms and conditions of the GNU General Public License,
  version 2, as published by the Free Software Foundation.

  This program is distributed in the hope it will be useful, but WITHOUT
  ANY WARRANTY; without even the implied warranty of MERCHANTABILITY or
  FITNESS FOR A PARTICULAR PURPOSE.  See the GNU General Public License for
  more details.

  You should have received a copy of the GNU General Public License along with
  this program; if not, write to the Free Software Foundation, Inc.,
  51 Franklin St - Fifth Floor, Boston, MA 02110-1301 USA.

  The full GNU General Public License is included in this distribution in
  the file called "COPYING".

  Contact Information:
  e1000-devel Mailing List <e1000-devel@lists.sourceforge.net>
  Intel Corporation, 5200 N.E. Elam Young Parkway, Hillsboro, OR 97124-6497

*******************************************************************************/

#define pr_fmt(fmt) KBUILD_MODNAME ": " fmt

#include <linux/module.h>
#include <linux/types.h>
#include <linux/init.h>
#include <linux/bitops.h>
#include <linux/vmalloc.h>
#include <linux/pagemap.h>
#include <linux/netdevice.h>
#include <linux/ipv6.h>
#include <linux/slab.h>
#include <net/checksum.h>
#include <net/ip6_checksum.h>
#include <linux/net_tstamp.h>
#include <linux/mii.h>
#include <linux/ethtool.h>
#include <linux/if.h>
#include <linux/if_vlan.h>
#include <linux/pci.h>
#include <linux/pci-aspm.h>
#include <linux/delay.h>
#include <linux/interrupt.h>
#include <linux/ip.h>
#include <linux/tcp.h>
#include <linux/sctp.h>
#include <linux/if_ether.h>
#include <linux/aer.h>
#include <linux/prefetch.h>
#include <linux/pm_runtime.h>
#ifdef CONFIG_IGB_DCA
#include <linux/dca.h>
#endif
#include <linux/i2c.h>
#include "igb.h"

#define MAJ 5
#define MIN 0
#define BUILD 3
#define DRV_VERSION __stringify(MAJ) "." __stringify(MIN) "." \
__stringify(BUILD) "-k"
char igb_driver_name[] = "igb";
char igb_driver_version[] = DRV_VERSION;
static const char igb_driver_string[] =
				"Intel(R) Gigabit Ethernet Network Driver";
static const char igb_copyright[] =
				"Copyright (c) 2007-2013 Intel Corporation.";

static const struct e1000_info *igb_info_tbl[] = {
	[board_82575] = &e1000_82575_info,
};

static DEFINE_PCI_DEVICE_TABLE(igb_pci_tbl) = {
	{ PCI_VDEVICE(INTEL, E1000_DEV_ID_I354_BACKPLANE_1GBPS) },
	{ PCI_VDEVICE(INTEL, E1000_DEV_ID_I354_SGMII) },
	{ PCI_VDEVICE(INTEL, E1000_DEV_ID_I354_BACKPLANE_2_5GBPS) },
	{ PCI_VDEVICE(INTEL, E1000_DEV_ID_I211_COPPER), board_82575 },
	{ PCI_VDEVICE(INTEL, E1000_DEV_ID_I210_COPPER), board_82575 },
	{ PCI_VDEVICE(INTEL, E1000_DEV_ID_I210_FIBER), board_82575 },
	{ PCI_VDEVICE(INTEL, E1000_DEV_ID_I210_SERDES), board_82575 },
	{ PCI_VDEVICE(INTEL, E1000_DEV_ID_I210_SGMII), board_82575 },
	{ PCI_VDEVICE(INTEL, E1000_DEV_ID_I350_COPPER), board_82575 },
	{ PCI_VDEVICE(INTEL, E1000_DEV_ID_I350_FIBER), board_82575 },
	{ PCI_VDEVICE(INTEL, E1000_DEV_ID_I350_SERDES), board_82575 },
	{ PCI_VDEVICE(INTEL, E1000_DEV_ID_I350_SGMII), board_82575 },
	{ PCI_VDEVICE(INTEL, E1000_DEV_ID_82580_COPPER), board_82575 },
	{ PCI_VDEVICE(INTEL, E1000_DEV_ID_82580_FIBER), board_82575 },
	{ PCI_VDEVICE(INTEL, E1000_DEV_ID_82580_QUAD_FIBER), board_82575 },
	{ PCI_VDEVICE(INTEL, E1000_DEV_ID_82580_SERDES), board_82575 },
	{ PCI_VDEVICE(INTEL, E1000_DEV_ID_82580_SGMII), board_82575 },
	{ PCI_VDEVICE(INTEL, E1000_DEV_ID_82580_COPPER_DUAL), board_82575 },
	{ PCI_VDEVICE(INTEL, E1000_DEV_ID_DH89XXCC_SGMII), board_82575 },
	{ PCI_VDEVICE(INTEL, E1000_DEV_ID_DH89XXCC_SERDES), board_82575 },
	{ PCI_VDEVICE(INTEL, E1000_DEV_ID_DH89XXCC_BACKPLANE), board_82575 },
	{ PCI_VDEVICE(INTEL, E1000_DEV_ID_DH89XXCC_SFP), board_82575 },
	{ PCI_VDEVICE(INTEL, E1000_DEV_ID_82576), board_82575 },
	{ PCI_VDEVICE(INTEL, E1000_DEV_ID_82576_NS), board_82575 },
	{ PCI_VDEVICE(INTEL, E1000_DEV_ID_82576_NS_SERDES), board_82575 },
	{ PCI_VDEVICE(INTEL, E1000_DEV_ID_82576_FIBER), board_82575 },
	{ PCI_VDEVICE(INTEL, E1000_DEV_ID_82576_SERDES), board_82575 },
	{ PCI_VDEVICE(INTEL, E1000_DEV_ID_82576_SERDES_QUAD), board_82575 },
	{ PCI_VDEVICE(INTEL, E1000_DEV_ID_82576_QUAD_COPPER_ET2), board_82575 },
	{ PCI_VDEVICE(INTEL, E1000_DEV_ID_82576_QUAD_COPPER), board_82575 },
	{ PCI_VDEVICE(INTEL, E1000_DEV_ID_82575EB_COPPER), board_82575 },
	{ PCI_VDEVICE(INTEL, E1000_DEV_ID_82575EB_FIBER_SERDES), board_82575 },
	{ PCI_VDEVICE(INTEL, E1000_DEV_ID_82575GB_QUAD_COPPER), board_82575 },
	/* required last entry */
	{0, }
};

MODULE_DEVICE_TABLE(pci, igb_pci_tbl);

void igb_reset(struct igb_adapter *);
static int igb_setup_all_tx_resources(struct igb_adapter *);
static int igb_setup_all_rx_resources(struct igb_adapter *);
static void igb_free_all_tx_resources(struct igb_adapter *);
static void igb_free_all_rx_resources(struct igb_adapter *);
static void igb_setup_mrqc(struct igb_adapter *);
static int igb_probe(struct pci_dev *, const struct pci_device_id *);
static void igb_remove(struct pci_dev *pdev);
static int igb_sw_init(struct igb_adapter *);
static int igb_open(struct net_device *);
static int igb_close(struct net_device *);
static void igb_configure(struct igb_adapter *);
static void igb_configure_tx(struct igb_adapter *);
static void igb_configure_rx(struct igb_adapter *);
static void igb_clean_all_tx_rings(struct igb_adapter *);
static void igb_clean_all_rx_rings(struct igb_adapter *);
static void igb_clean_tx_ring(struct igb_ring *);
static void igb_clean_rx_ring(struct igb_ring *);
static void igb_set_rx_mode(struct net_device *);
static void igb_update_phy_info(unsigned long);
static void igb_watchdog(unsigned long);
static void igb_watchdog_task(struct work_struct *);
static netdev_tx_t igb_xmit_frame(struct sk_buff *skb, struct net_device *);
static struct rtnl_link_stats64 *igb_get_stats64(struct net_device *dev,
						 struct rtnl_link_stats64 *stats);
static int igb_change_mtu(struct net_device *, int);
static int igb_set_mac(struct net_device *, void *);
static void igb_set_uta(struct igb_adapter *adapter);
static irqreturn_t igb_intr(int irq, void *);
static irqreturn_t igb_intr_msi(int irq, void *);
static irqreturn_t igb_msix_other(int irq, void *);
static irqreturn_t igb_msix_ring(int irq, void *);
#ifdef CONFIG_IGB_DCA
static void igb_update_dca(struct igb_q_vector *);
static void igb_setup_dca(struct igb_adapter *);
#endif /* CONFIG_IGB_DCA */
static int igb_poll(struct napi_struct *, int);
static bool igb_clean_tx_irq(struct igb_q_vector *);
static bool igb_clean_rx_irq(struct igb_q_vector *, int);
static int igb_ioctl(struct net_device *, struct ifreq *, int cmd);
static void igb_tx_timeout(struct net_device *);
static void igb_reset_task(struct work_struct *);
static void igb_vlan_mode(struct net_device *netdev, netdev_features_t features);
static int igb_vlan_rx_add_vid(struct net_device *, __be16, u16);
static int igb_vlan_rx_kill_vid(struct net_device *, __be16, u16);
static void igb_restore_vlan(struct igb_adapter *);
static void igb_rar_set_qsel(struct igb_adapter *, u8 *, u32 , u8);
static void igb_ping_all_vfs(struct igb_adapter *);
static void igb_msg_task(struct igb_adapter *);
static void igb_vmm_control(struct igb_adapter *);
static int igb_set_vf_mac(struct igb_adapter *, int, unsigned char *);
static void igb_restore_vf_multicasts(struct igb_adapter *adapter);
static int igb_ndo_set_vf_mac(struct net_device *netdev, int vf, u8 *mac);
static int igb_ndo_set_vf_vlan(struct net_device *netdev,
			       int vf, u16 vlan, u8 qos);
static int igb_ndo_set_vf_bw(struct net_device *netdev, int vf, int tx_rate);
static int igb_ndo_set_vf_spoofchk(struct net_device *netdev, int vf,
				   bool setting);
static int igb_ndo_get_vf_config(struct net_device *netdev, int vf,
				 struct ifla_vf_info *ivi);
static void igb_check_vf_rate_limit(struct igb_adapter *);

#ifdef CONFIG_PCI_IOV
static int igb_vf_configure(struct igb_adapter *adapter, int vf);
#endif

#ifdef CONFIG_PM
#ifdef CONFIG_PM_SLEEP
static int igb_suspend(struct device *);
#endif
static int igb_resume(struct device *);
#ifdef CONFIG_PM_RUNTIME
static int igb_runtime_suspend(struct device *dev);
static int igb_runtime_resume(struct device *dev);
static int igb_runtime_idle(struct device *dev);
#endif
static const struct dev_pm_ops igb_pm_ops = {
	SET_SYSTEM_SLEEP_PM_OPS(igb_suspend, igb_resume)
	SET_RUNTIME_PM_OPS(igb_runtime_suspend, igb_runtime_resume,
			igb_runtime_idle)
};
#endif
static void igb_shutdown(struct pci_dev *);
static int igb_pci_sriov_configure(struct pci_dev *dev, int num_vfs);
#ifdef CONFIG_IGB_DCA
static int igb_notify_dca(struct notifier_block *, unsigned long, void *);
static struct notifier_block dca_notifier = {
	.notifier_call	= igb_notify_dca,
	.next		= NULL,
	.priority	= 0
};
#endif
#ifdef CONFIG_NET_POLL_CONTROLLER
/* for netdump / net console */
static void igb_netpoll(struct net_device *);
#endif
#ifdef CONFIG_PCI_IOV
static unsigned int max_vfs = 0;
module_param(max_vfs, uint, 0);
MODULE_PARM_DESC(max_vfs, "Maximum number of virtual functions to allocate "
                 "per physical function");
#endif /* CONFIG_PCI_IOV */

static pci_ers_result_t igb_io_error_detected(struct pci_dev *,
		     pci_channel_state_t);
static pci_ers_result_t igb_io_slot_reset(struct pci_dev *);
static void igb_io_resume(struct pci_dev *);

static const struct pci_error_handlers igb_err_handler = {
	.error_detected = igb_io_error_detected,
	.slot_reset = igb_io_slot_reset,
	.resume = igb_io_resume,
};

static void igb_init_dmac(struct igb_adapter *adapter, u32 pba);

static struct pci_driver igb_driver = {
	.name     = igb_driver_name,
	.id_table = igb_pci_tbl,
	.probe    = igb_probe,
	.remove   = igb_remove,
#ifdef CONFIG_PM
	.driver.pm = &igb_pm_ops,
#endif
	.shutdown = igb_shutdown,
	.sriov_configure = igb_pci_sriov_configure,
	.err_handler = &igb_err_handler
};

MODULE_AUTHOR("Intel Corporation, <e1000-devel@lists.sourceforge.net>");
MODULE_DESCRIPTION("Intel(R) Gigabit Ethernet Network Driver");
MODULE_LICENSE("GPL");
MODULE_VERSION(DRV_VERSION);

#define DEFAULT_MSG_ENABLE (NETIF_MSG_DRV|NETIF_MSG_PROBE|NETIF_MSG_LINK)
static int debug = -1;
module_param(debug, int, 0);
MODULE_PARM_DESC(debug, "Debug level (0=none,...,16=all)");

struct igb_reg_info {
	u32 ofs;
	char *name;
};

static const struct igb_reg_info igb_reg_info_tbl[] = {

	/* General Registers */
	{E1000_CTRL, "CTRL"},
	{E1000_STATUS, "STATUS"},
	{E1000_CTRL_EXT, "CTRL_EXT"},

	/* Interrupt Registers */
	{E1000_ICR, "ICR"},

	/* RX Registers */
	{E1000_RCTL, "RCTL"},
	{E1000_RDLEN(0), "RDLEN"},
	{E1000_RDH(0), "RDH"},
	{E1000_RDT(0), "RDT"},
	{E1000_RXDCTL(0), "RXDCTL"},
	{E1000_RDBAL(0), "RDBAL"},
	{E1000_RDBAH(0), "RDBAH"},

	/* TX Registers */
	{E1000_TCTL, "TCTL"},
	{E1000_TDBAL(0), "TDBAL"},
	{E1000_TDBAH(0), "TDBAH"},
	{E1000_TDLEN(0), "TDLEN"},
	{E1000_TDH(0), "TDH"},
	{E1000_TDT(0), "TDT"},
	{E1000_TXDCTL(0), "TXDCTL"},
	{E1000_TDFH, "TDFH"},
	{E1000_TDFT, "TDFT"},
	{E1000_TDFHS, "TDFHS"},
	{E1000_TDFPC, "TDFPC"},

	/* List Terminator */
	{}
};

/* igb_regdump - register printout routine */
static void igb_regdump(struct e1000_hw *hw, struct igb_reg_info *reginfo)
{
	int n = 0;
	char rname[16];
	u32 regs[8];

	switch (reginfo->ofs) {
	case E1000_RDLEN(0):
		for (n = 0; n < 4; n++)
			regs[n] = rd32(E1000_RDLEN(n));
		break;
	case E1000_RDH(0):
		for (n = 0; n < 4; n++)
			regs[n] = rd32(E1000_RDH(n));
		break;
	case E1000_RDT(0):
		for (n = 0; n < 4; n++)
			regs[n] = rd32(E1000_RDT(n));
		break;
	case E1000_RXDCTL(0):
		for (n = 0; n < 4; n++)
			regs[n] = rd32(E1000_RXDCTL(n));
		break;
	case E1000_RDBAL(0):
		for (n = 0; n < 4; n++)
			regs[n] = rd32(E1000_RDBAL(n));
		break;
	case E1000_RDBAH(0):
		for (n = 0; n < 4; n++)
			regs[n] = rd32(E1000_RDBAH(n));
		break;
	case E1000_TDBAL(0):
		for (n = 0; n < 4; n++)
			regs[n] = rd32(E1000_RDBAL(n));
		break;
	case E1000_TDBAH(0):
		for (n = 0; n < 4; n++)
			regs[n] = rd32(E1000_TDBAH(n));
		break;
	case E1000_TDLEN(0):
		for (n = 0; n < 4; n++)
			regs[n] = rd32(E1000_TDLEN(n));
		break;
	case E1000_TDH(0):
		for (n = 0; n < 4; n++)
			regs[n] = rd32(E1000_TDH(n));
		break;
	case E1000_TDT(0):
		for (n = 0; n < 4; n++)
			regs[n] = rd32(E1000_TDT(n));
		break;
	case E1000_TXDCTL(0):
		for (n = 0; n < 4; n++)
			regs[n] = rd32(E1000_TXDCTL(n));
		break;
	default:
		pr_info("%-15s %08x\n", reginfo->name, rd32(reginfo->ofs));
		return;
	}

	snprintf(rname, 16, "%s%s", reginfo->name, "[0-3]");
	pr_info("%-15s %08x %08x %08x %08x\n", rname, regs[0], regs[1],
		regs[2], regs[3]);
}

/* igb_dump - Print registers, Tx-rings and Rx-rings */
static void igb_dump(struct igb_adapter *adapter)
{
	struct net_device *netdev = adapter->netdev;
	struct e1000_hw *hw = &adapter->hw;
	struct igb_reg_info *reginfo;
	struct igb_ring *tx_ring;
	union e1000_adv_tx_desc *tx_desc;
	struct my_u0 { u64 a; u64 b; } *u0;
	struct igb_ring *rx_ring;
	union e1000_adv_rx_desc *rx_desc;
	u32 staterr;
	u16 i, n;

	if (!netif_msg_hw(adapter))
		return;

	/* Print netdevice Info */
	if (netdev) {
		dev_info(&adapter->pdev->dev, "Net device Info\n");
		pr_info("Device Name     state            trans_start      "
			"last_rx\n");
		pr_info("%-15s %016lX %016lX %016lX\n", netdev->name,
			netdev->state, netdev->trans_start, netdev->last_rx);
	}

	/* Print Registers */
	dev_info(&adapter->pdev->dev, "Register Dump\n");
	pr_info(" Register Name   Value\n");
	for (reginfo = (struct igb_reg_info *)igb_reg_info_tbl;
	     reginfo->name; reginfo++) {
		igb_regdump(hw, reginfo);
	}

	/* Print TX Ring Summary */
	if (!netdev || !netif_running(netdev))
		goto exit;

	dev_info(&adapter->pdev->dev, "TX Rings Summary\n");
	pr_info("Queue [NTU] [NTC] [bi(ntc)->dma  ] leng ntw timestamp\n");
	for (n = 0; n < adapter->num_tx_queues; n++) {
		struct igb_tx_buffer *buffer_info;
		tx_ring = adapter->tx_ring[n];
		buffer_info = &tx_ring->tx_buffer_info[tx_ring->next_to_clean];
		pr_info(" %5d %5X %5X %016llX %04X %p %016llX\n",
			n, tx_ring->next_to_use, tx_ring->next_to_clean,
			(u64)dma_unmap_addr(buffer_info, dma),
			dma_unmap_len(buffer_info, len),
			buffer_info->next_to_watch,
			(u64)buffer_info->time_stamp);
	}

	/* Print TX Rings */
	if (!netif_msg_tx_done(adapter))
		goto rx_ring_summary;

	dev_info(&adapter->pdev->dev, "TX Rings Dump\n");

	/* Transmit Descriptor Formats
	 *
	 * Advanced Transmit Descriptor
	 *   +--------------------------------------------------------------+
	 * 0 |         Buffer Address [63:0]                                |
	 *   +--------------------------------------------------------------+
	 * 8 | PAYLEN  | PORTS  |CC|IDX | STA | DCMD  |DTYP|MAC|RSV| DTALEN |
	 *   +--------------------------------------------------------------+
	 *   63      46 45    40 39 38 36 35 32 31   24             15       0
	 */

	for (n = 0; n < adapter->num_tx_queues; n++) {
		tx_ring = adapter->tx_ring[n];
		pr_info("------------------------------------\n");
		pr_info("TX QUEUE INDEX = %d\n", tx_ring->queue_index);
		pr_info("------------------------------------\n");
		pr_info("T [desc]     [address 63:0  ] [PlPOCIStDDM Ln] "
			"[bi->dma       ] leng  ntw timestamp        "
			"bi->skb\n");

		for (i = 0; tx_ring->desc && (i < tx_ring->count); i++) {
			const char *next_desc;
			struct igb_tx_buffer *buffer_info;
			tx_desc = IGB_TX_DESC(tx_ring, i);
			buffer_info = &tx_ring->tx_buffer_info[i];
			u0 = (struct my_u0 *)tx_desc;
			if (i == tx_ring->next_to_use &&
			    i == tx_ring->next_to_clean)
				next_desc = " NTC/U";
			else if (i == tx_ring->next_to_use)
				next_desc = " NTU";
			else if (i == tx_ring->next_to_clean)
				next_desc = " NTC";
			else
				next_desc = "";

			pr_info("T [0x%03X]    %016llX %016llX %016llX"
				" %04X  %p %016llX %p%s\n", i,
				le64_to_cpu(u0->a),
				le64_to_cpu(u0->b),
				(u64)dma_unmap_addr(buffer_info, dma),
				dma_unmap_len(buffer_info, len),
				buffer_info->next_to_watch,
				(u64)buffer_info->time_stamp,
				buffer_info->skb, next_desc);

			if (netif_msg_pktdata(adapter) && buffer_info->skb)
				print_hex_dump(KERN_INFO, "",
					DUMP_PREFIX_ADDRESS,
					16, 1, buffer_info->skb->data,
					dma_unmap_len(buffer_info, len),
					true);
		}
	}

	/* Print RX Rings Summary */
rx_ring_summary:
	dev_info(&adapter->pdev->dev, "RX Rings Summary\n");
	pr_info("Queue [NTU] [NTC]\n");
	for (n = 0; n < adapter->num_rx_queues; n++) {
		rx_ring = adapter->rx_ring[n];
		pr_info(" %5d %5X %5X\n",
			n, rx_ring->next_to_use, rx_ring->next_to_clean);
	}

	/* Print RX Rings */
	if (!netif_msg_rx_status(adapter))
		goto exit;

	dev_info(&adapter->pdev->dev, "RX Rings Dump\n");

	/* Advanced Receive Descriptor (Read) Format
	 *    63                                           1        0
	 *    +-----------------------------------------------------+
	 *  0 |       Packet Buffer Address [63:1]           |A0/NSE|
	 *    +----------------------------------------------+------+
	 *  8 |       Header Buffer Address [63:1]           |  DD  |
	 *    +-----------------------------------------------------+
	 *
	 *
	 * Advanced Receive Descriptor (Write-Back) Format
	 *
	 *   63       48 47    32 31  30      21 20 17 16   4 3     0
	 *   +------------------------------------------------------+
	 * 0 | Packet     IP     |SPH| HDR_LEN   | RSV|Packet|  RSS |
	 *   | Checksum   Ident  |   |           |    | Type | Type |
	 *   +------------------------------------------------------+
	 * 8 | VLAN Tag | Length | Extended Error | Extended Status |
	 *   +------------------------------------------------------+
	 *   63       48 47    32 31            20 19               0
	 */

	for (n = 0; n < adapter->num_rx_queues; n++) {
		rx_ring = adapter->rx_ring[n];
		pr_info("------------------------------------\n");
		pr_info("RX QUEUE INDEX = %d\n", rx_ring->queue_index);
		pr_info("------------------------------------\n");
		pr_info("R  [desc]      [ PktBuf     A0] [  HeadBuf   DD] "
			"[bi->dma       ] [bi->skb] <-- Adv Rx Read format\n");
		pr_info("RWB[desc]      [PcsmIpSHl PtRs] [vl er S cks ln] -----"
			"----------- [bi->skb] <-- Adv Rx Write-Back format\n");

		for (i = 0; i < rx_ring->count; i++) {
			const char *next_desc;
			struct igb_rx_buffer *buffer_info;
			buffer_info = &rx_ring->rx_buffer_info[i];
			rx_desc = IGB_RX_DESC(rx_ring, i);
			u0 = (struct my_u0 *)rx_desc;
			staterr = le32_to_cpu(rx_desc->wb.upper.status_error);

			if (i == rx_ring->next_to_use)
				next_desc = " NTU";
			else if (i == rx_ring->next_to_clean)
				next_desc = " NTC";
			else
				next_desc = "";

			if (staterr & E1000_RXD_STAT_DD) {
				/* Descriptor Done */
				pr_info("%s[0x%03X]     %016llX %016llX ---------------- %s\n",
					"RWB", i,
					le64_to_cpu(u0->a),
					le64_to_cpu(u0->b),
					next_desc);
			} else {
				pr_info("%s[0x%03X]     %016llX %016llX %016llX %s\n",
					"R  ", i,
					le64_to_cpu(u0->a),
					le64_to_cpu(u0->b),
					(u64)buffer_info->dma,
					next_desc);

				if (netif_msg_pktdata(adapter) &&
				    buffer_info->dma && buffer_info->page) {
					print_hex_dump(KERN_INFO, "",
					  DUMP_PREFIX_ADDRESS,
					  16, 1,
					  page_address(buffer_info->page) +
						      buffer_info->page_offset,
					  IGB_RX_BUFSZ, true);
				}
			}
		}
	}

exit:
	return;
}

/**
 *  igb_get_i2c_data - Reads the I2C SDA data bit
 *  @hw: pointer to hardware structure
 *  @i2cctl: Current value of I2CCTL register
 *
 *  Returns the I2C data bit value
 **/
static int igb_get_i2c_data(void *data)
{
	struct igb_adapter *adapter = (struct igb_adapter *)data;
	struct e1000_hw *hw = &adapter->hw;
	s32 i2cctl = rd32(E1000_I2CPARAMS);

	return ((i2cctl & E1000_I2C_DATA_IN) != 0);
}

/**
 *  igb_set_i2c_data - Sets the I2C data bit
 *  @data: pointer to hardware structure
 *  @state: I2C data value (0 or 1) to set
 *
 *  Sets the I2C data bit
 **/
static void igb_set_i2c_data(void *data, int state)
{
	struct igb_adapter *adapter = (struct igb_adapter *)data;
	struct e1000_hw *hw = &adapter->hw;
	s32 i2cctl = rd32(E1000_I2CPARAMS);

	if (state)
		i2cctl |= E1000_I2C_DATA_OUT;
	else
		i2cctl &= ~E1000_I2C_DATA_OUT;

	i2cctl &= ~E1000_I2C_DATA_OE_N;
	i2cctl |= E1000_I2C_CLK_OE_N;
	wr32(E1000_I2CPARAMS, i2cctl);
	wrfl();

}

/**
 *  igb_set_i2c_clk - Sets the I2C SCL clock
 *  @data: pointer to hardware structure
 *  @state: state to set clock
 *
 *  Sets the I2C clock line to state
 **/
static void igb_set_i2c_clk(void *data, int state)
{
	struct igb_adapter *adapter = (struct igb_adapter *)data;
	struct e1000_hw *hw = &adapter->hw;
	s32 i2cctl = rd32(E1000_I2CPARAMS);

	if (state) {
		i2cctl |= E1000_I2C_CLK_OUT;
		i2cctl &= ~E1000_I2C_CLK_OE_N;
	} else {
		i2cctl &= ~E1000_I2C_CLK_OUT;
		i2cctl &= ~E1000_I2C_CLK_OE_N;
	}
	wr32(E1000_I2CPARAMS, i2cctl);
	wrfl();
}

/**
 *  igb_get_i2c_clk - Gets the I2C SCL clock state
 *  @data: pointer to hardware structure
 *
 *  Gets the I2C clock state
 **/
static int igb_get_i2c_clk(void *data)
{
	struct igb_adapter *adapter = (struct igb_adapter *)data;
	struct e1000_hw *hw = &adapter->hw;
	s32 i2cctl = rd32(E1000_I2CPARAMS);

	return ((i2cctl & E1000_I2C_CLK_IN) != 0);
}

static const struct i2c_algo_bit_data igb_i2c_algo = {
	.setsda		= igb_set_i2c_data,
	.setscl		= igb_set_i2c_clk,
	.getsda		= igb_get_i2c_data,
	.getscl		= igb_get_i2c_clk,
	.udelay		= 5,
	.timeout	= 20,
};

/**
 *  igb_get_hw_dev - return device
 *  @hw: pointer to hardware structure
 *
 *  used by hardware layer to print debugging information
 **/
struct net_device *igb_get_hw_dev(struct e1000_hw *hw)
{
	struct igb_adapter *adapter = hw->back;
	return adapter->netdev;
}

/**
 *  igb_init_module - Driver Registration Routine
 *
 *  igb_init_module is the first routine called when the driver is
 *  loaded. All it does is register with the PCI subsystem.
 **/
static int __init igb_init_module(void)
{
	int ret;
	pr_info("%s - version %s\n",
	       igb_driver_string, igb_driver_version);

	pr_info("%s\n", igb_copyright);

#ifdef CONFIG_IGB_DCA
	dca_register_notify(&dca_notifier);
#endif
	ret = pci_register_driver(&igb_driver);
	return ret;
}

module_init(igb_init_module);

/**
 *  igb_exit_module - Driver Exit Cleanup Routine
 *
 *  igb_exit_module is called just before the driver is removed
 *  from memory.
 **/
static void __exit igb_exit_module(void)
{
#ifdef CONFIG_IGB_DCA
	dca_unregister_notify(&dca_notifier);
#endif
	pci_unregister_driver(&igb_driver);
}

module_exit(igb_exit_module);

#define Q_IDX_82576(i) (((i & 0x1) << 3) + (i >> 1))
/**
 *  igb_cache_ring_register - Descriptor ring to register mapping
 *  @adapter: board private structure to initialize
 *
 *  Once we know the feature-set enabled for the device, we'll cache
 *  the register offset the descriptor ring is assigned to.
 **/
static void igb_cache_ring_register(struct igb_adapter *adapter)
{
	int i = 0, j = 0;
	u32 rbase_offset = adapter->vfs_allocated_count;

	switch (adapter->hw.mac.type) {
	case e1000_82576:
		/* The queues are allocated for virtualization such that VF 0
		 * is allocated queues 0 and 8, VF 1 queues 1 and 9, etc.
		 * In order to avoid collision we start at the first free queue
		 * and continue consuming queues in the same sequence
		 */
		if (adapter->vfs_allocated_count) {
			for (; i < adapter->rss_queues; i++)
				adapter->rx_ring[i]->reg_idx = rbase_offset +
							       Q_IDX_82576(i);
		}
	case e1000_82575:
	case e1000_82580:
	case e1000_i350:
	case e1000_i354:
	case e1000_i210:
	case e1000_i211:
	default:
		for (; i < adapter->num_rx_queues; i++)
			adapter->rx_ring[i]->reg_idx = rbase_offset + i;
		for (; j < adapter->num_tx_queues; j++)
			adapter->tx_ring[j]->reg_idx = rbase_offset + j;
		break;
	}
}

/**
 *  igb_write_ivar - configure ivar for given MSI-X vector
 *  @hw: pointer to the HW structure
 *  @msix_vector: vector number we are allocating to a given ring
 *  @index: row index of IVAR register to write within IVAR table
 *  @offset: column offset of in IVAR, should be multiple of 8
 *
 *  This function is intended to handle the writing of the IVAR register
 *  for adapters 82576 and newer.  The IVAR table consists of 2 columns,
 *  each containing an cause allocation for an Rx and Tx ring, and a
 *  variable number of rows depending on the number of queues supported.
 **/
static void igb_write_ivar(struct e1000_hw *hw, int msix_vector,
			   int index, int offset)
{
	u32 ivar = array_rd32(E1000_IVAR0, index);

	/* clear any bits that are currently set */
	ivar &= ~((u32)0xFF << offset);

	/* write vector and valid bit */
	ivar |= (msix_vector | E1000_IVAR_VALID) << offset;

	array_wr32(E1000_IVAR0, index, ivar);
}

#define IGB_N0_QUEUE -1
static void igb_assign_vector(struct igb_q_vector *q_vector, int msix_vector)
{
	struct igb_adapter *adapter = q_vector->adapter;
	struct e1000_hw *hw = &adapter->hw;
	int rx_queue = IGB_N0_QUEUE;
	int tx_queue = IGB_N0_QUEUE;
	u32 msixbm = 0;

	if (q_vector->rx.ring)
		rx_queue = q_vector->rx.ring->reg_idx;
	if (q_vector->tx.ring)
		tx_queue = q_vector->tx.ring->reg_idx;

	switch (hw->mac.type) {
	case e1000_82575:
		/* The 82575 assigns vectors using a bitmask, which matches the
		 * bitmask for the EICR/EIMS/EIMC registers.  To assign one
		 * or more queues to a vector, we write the appropriate bits
		 * into the MSIXBM register for that vector.
		 */
		if (rx_queue > IGB_N0_QUEUE)
			msixbm = E1000_EICR_RX_QUEUE0 << rx_queue;
		if (tx_queue > IGB_N0_QUEUE)
			msixbm |= E1000_EICR_TX_QUEUE0 << tx_queue;
		if (!adapter->msix_entries && msix_vector == 0)
			msixbm |= E1000_EIMS_OTHER;
		array_wr32(E1000_MSIXBM(0), msix_vector, msixbm);
		q_vector->eims_value = msixbm;
		break;
	case e1000_82576:
		/* 82576 uses a table that essentially consists of 2 columns
		 * with 8 rows.  The ordering is column-major so we use the
		 * lower 3 bits as the row index, and the 4th bit as the
		 * column offset.
		 */
		if (rx_queue > IGB_N0_QUEUE)
			igb_write_ivar(hw, msix_vector,
				       rx_queue & 0x7,
				       (rx_queue & 0x8) << 1);
		if (tx_queue > IGB_N0_QUEUE)
			igb_write_ivar(hw, msix_vector,
				       tx_queue & 0x7,
				       ((tx_queue & 0x8) << 1) + 8);
		q_vector->eims_value = 1 << msix_vector;
		break;
	case e1000_82580:
	case e1000_i350:
	case e1000_i354:
	case e1000_i210:
	case e1000_i211:
		/* On 82580 and newer adapters the scheme is similar to 82576
		 * however instead of ordering column-major we have things
		 * ordered row-major.  So we traverse the table by using
		 * bit 0 as the column offset, and the remaining bits as the
		 * row index.
		 */
		if (rx_queue > IGB_N0_QUEUE)
			igb_write_ivar(hw, msix_vector,
				       rx_queue >> 1,
				       (rx_queue & 0x1) << 4);
		if (tx_queue > IGB_N0_QUEUE)
			igb_write_ivar(hw, msix_vector,
				       tx_queue >> 1,
				       ((tx_queue & 0x1) << 4) + 8);
		q_vector->eims_value = 1 << msix_vector;
		break;
	default:
		BUG();
		break;
	}

	/* add q_vector eims value to global eims_enable_mask */
	adapter->eims_enable_mask |= q_vector->eims_value;

	/* configure q_vector to set itr on first interrupt */
	q_vector->set_itr = 1;
}

/**
 *  igb_configure_msix - Configure MSI-X hardware
 *  @adapter: board private structure to initialize
 *
 *  igb_configure_msix sets up the hardware to properly
 *  generate MSI-X interrupts.
 **/
static void igb_configure_msix(struct igb_adapter *adapter)
{
	u32 tmp;
	int i, vector = 0;
	struct e1000_hw *hw = &adapter->hw;

	adapter->eims_enable_mask = 0;

	/* set vector for other causes, i.e. link changes */
	switch (hw->mac.type) {
	case e1000_82575:
		tmp = rd32(E1000_CTRL_EXT);
		/* enable MSI-X PBA support*/
		tmp |= E1000_CTRL_EXT_PBA_CLR;

		/* Auto-Mask interrupts upon ICR read. */
		tmp |= E1000_CTRL_EXT_EIAME;
		tmp |= E1000_CTRL_EXT_IRCA;

		wr32(E1000_CTRL_EXT, tmp);

		/* enable msix_other interrupt */
		array_wr32(E1000_MSIXBM(0), vector++, E1000_EIMS_OTHER);
		adapter->eims_other = E1000_EIMS_OTHER;

		break;

	case e1000_82576:
	case e1000_82580:
	case e1000_i350:
	case e1000_i354:
	case e1000_i210:
	case e1000_i211:
		/* Turn on MSI-X capability first, or our settings
		 * won't stick.  And it will take days to debug.
		 */
		wr32(E1000_GPIE, E1000_GPIE_MSIX_MODE |
		     E1000_GPIE_PBA | E1000_GPIE_EIAME |
		     E1000_GPIE_NSICR);

		/* enable msix_other interrupt */
		adapter->eims_other = 1 << vector;
		tmp = (vector++ | E1000_IVAR_VALID) << 8;

		wr32(E1000_IVAR_MISC, tmp);
		break;
	default:
		/* do nothing, since nothing else supports MSI-X */
		break;
	} /* switch (hw->mac.type) */

	adapter->eims_enable_mask |= adapter->eims_other;

	for (i = 0; i < adapter->num_q_vectors; i++)
		igb_assign_vector(adapter->q_vector[i], vector++);

	wrfl();
}

/**
 *  igb_request_msix - Initialize MSI-X interrupts
 *  @adapter: board private structure to initialize
 *
 *  igb_request_msix allocates MSI-X vectors and requests interrupts from the
 *  kernel.
 **/
static int igb_request_msix(struct igb_adapter *adapter)
{
	struct net_device *netdev = adapter->netdev;
	struct e1000_hw *hw = &adapter->hw;
	int i, err = 0, vector = 0, free_vector = 0;

	err = request_irq(adapter->msix_entries[vector].vector,
			  igb_msix_other, 0, netdev->name, adapter);
	if (err)
		goto err_out;

	for (i = 0; i < adapter->num_q_vectors; i++) {
		struct igb_q_vector *q_vector = adapter->q_vector[i];

		vector++;

		q_vector->itr_register = hw->hw_addr + E1000_EITR(vector);

		if (q_vector->rx.ring && q_vector->tx.ring)
			sprintf(q_vector->name, "%s-TxRx-%u", netdev->name,
				q_vector->rx.ring->queue_index);
		else if (q_vector->tx.ring)
			sprintf(q_vector->name, "%s-tx-%u", netdev->name,
				q_vector->tx.ring->queue_index);
		else if (q_vector->rx.ring)
			sprintf(q_vector->name, "%s-rx-%u", netdev->name,
				q_vector->rx.ring->queue_index);
		else
			sprintf(q_vector->name, "%s-unused", netdev->name);

		err = request_irq(adapter->msix_entries[vector].vector,
				  igb_msix_ring, 0, q_vector->name,
				  q_vector);
		if (err)
			goto err_free;
	}

	igb_configure_msix(adapter);
	return 0;

err_free:
	/* free already assigned IRQs */
	free_irq(adapter->msix_entries[free_vector++].vector, adapter);

	vector--;
	for (i = 0; i < vector; i++) {
		free_irq(adapter->msix_entries[free_vector++].vector,
			 adapter->q_vector[i]);
	}
err_out:
	return err;
}

static void igb_reset_interrupt_capability(struct igb_adapter *adapter)
{
	if (adapter->msix_entries) {
		pci_disable_msix(adapter->pdev);
		kfree(adapter->msix_entries);
		adapter->msix_entries = NULL;
	} else if (adapter->flags & IGB_FLAG_HAS_MSI) {
		pci_disable_msi(adapter->pdev);
	}
}

/**
 *  igb_free_q_vector - Free memory allocated for specific interrupt vector
 *  @adapter: board private structure to initialize
 *  @v_idx: Index of vector to be freed
 *
 *  This function frees the memory allocated to the q_vector.  In addition if
 *  NAPI is enabled it will delete any references to the NAPI struct prior
 *  to freeing the q_vector.
 **/
static void igb_free_q_vector(struct igb_adapter *adapter, int v_idx)
{
	struct igb_q_vector *q_vector = adapter->q_vector[v_idx];

	if (q_vector->tx.ring)
		adapter->tx_ring[q_vector->tx.ring->queue_index] = NULL;

	if (q_vector->rx.ring)
		adapter->tx_ring[q_vector->rx.ring->queue_index] = NULL;

	adapter->q_vector[v_idx] = NULL;
	netif_napi_del(&q_vector->napi);

	/* ixgbe_get_stats64() might access the rings on this vector,
	 * we must wait a grace period before freeing it.
	 */
	kfree_rcu(q_vector, rcu);
}

/**
 *  igb_free_q_vectors - Free memory allocated for interrupt vectors
 *  @adapter: board private structure to initialize
 *
 *  This function frees the memory allocated to the q_vectors.  In addition if
 *  NAPI is enabled it will delete any references to the NAPI struct prior
 *  to freeing the q_vector.
 **/
static void igb_free_q_vectors(struct igb_adapter *adapter)
{
	int v_idx = adapter->num_q_vectors;

	adapter->num_tx_queues = 0;
	adapter->num_rx_queues = 0;
	adapter->num_q_vectors = 0;

	while (v_idx--)
		igb_free_q_vector(adapter, v_idx);
}

/**
 *  igb_clear_interrupt_scheme - reset the device to a state of no interrupts
 *  @adapter: board private structure to initialize
 *
 *  This function resets the device so that it has 0 Rx queues, Tx queues, and
 *  MSI-X interrupts allocated.
 */
static void igb_clear_interrupt_scheme(struct igb_adapter *adapter)
{
	igb_free_q_vectors(adapter);
	igb_reset_interrupt_capability(adapter);
}

/**
 *  igb_set_interrupt_capability - set MSI or MSI-X if supported
 *  @adapter: board private structure to initialize
 *  @msix: boolean value of MSIX capability
 *
 *  Attempt to configure interrupts using the best available
 *  capabilities of the hardware and kernel.
 **/
static void igb_set_interrupt_capability(struct igb_adapter *adapter, bool msix)
{
	int err;
	int numvecs, i;

	if (!msix)
		goto msi_only;

	/* Number of supported queues. */
	adapter->num_rx_queues = adapter->rss_queues;
	if (adapter->vfs_allocated_count)
		adapter->num_tx_queues = 1;
	else
		adapter->num_tx_queues = adapter->rss_queues;

	/* start with one vector for every Rx queue */
	numvecs = adapter->num_rx_queues;

	/* if Tx handler is separate add 1 for every Tx queue */
	if (!(adapter->flags & IGB_FLAG_QUEUE_PAIRS))
		numvecs += adapter->num_tx_queues;

	/* store the number of vectors reserved for queues */
	adapter->num_q_vectors = numvecs;

	/* add 1 vector for link status interrupts */
	numvecs++;
	adapter->msix_entries = kcalloc(numvecs, sizeof(struct msix_entry),
					GFP_KERNEL);

	if (!adapter->msix_entries)
		goto msi_only;

	for (i = 0; i < numvecs; i++)
		adapter->msix_entries[i].entry = i;

	err = pci_enable_msix(adapter->pdev,
			      adapter->msix_entries,
			      numvecs);
	if (err == 0)
		return;

	igb_reset_interrupt_capability(adapter);

	/* If we can't do MSI-X, try MSI */
msi_only:
#ifdef CONFIG_PCI_IOV
	/* disable SR-IOV for non MSI-X configurations */
	if (adapter->vf_data) {
		struct e1000_hw *hw = &adapter->hw;
		/* disable iov and allow time for transactions to clear */
		pci_disable_sriov(adapter->pdev);
		msleep(500);

		kfree(adapter->vf_data);
		adapter->vf_data = NULL;
		wr32(E1000_IOVCTL, E1000_IOVCTL_REUSE_VFQ);
		wrfl();
		msleep(100);
		dev_info(&adapter->pdev->dev, "IOV Disabled\n");
	}
#endif
	adapter->vfs_allocated_count = 0;
	adapter->rss_queues = 1;
	adapter->flags |= IGB_FLAG_QUEUE_PAIRS;
	adapter->num_rx_queues = 1;
	adapter->num_tx_queues = 1;
	adapter->num_q_vectors = 1;
	if (!pci_enable_msi(adapter->pdev))
		adapter->flags |= IGB_FLAG_HAS_MSI;
}

static void igb_add_ring(struct igb_ring *ring,
			 struct igb_ring_container *head)
{
	head->ring = ring;
	head->count++;
}

/**
 *  igb_alloc_q_vector - Allocate memory for a single interrupt vector
 *  @adapter: board private structure to initialize
 *  @v_count: q_vectors allocated on adapter, used for ring interleaving
 *  @v_idx: index of vector in adapter struct
 *  @txr_count: total number of Tx rings to allocate
 *  @txr_idx: index of first Tx ring to allocate
 *  @rxr_count: total number of Rx rings to allocate
 *  @rxr_idx: index of first Rx ring to allocate
 *
 *  We allocate one q_vector.  If allocation fails we return -ENOMEM.
 **/
static int igb_alloc_q_vector(struct igb_adapter *adapter,
			      int v_count, int v_idx,
			      int txr_count, int txr_idx,
			      int rxr_count, int rxr_idx)
{
	struct igb_q_vector *q_vector;
	struct igb_ring *ring;
	int ring_count, size;

	/* igb only supports 1 Tx and/or 1 Rx queue per vector */
	if (txr_count > 1 || rxr_count > 1)
		return -ENOMEM;

	ring_count = txr_count + rxr_count;
	size = sizeof(struct igb_q_vector) +
	       (sizeof(struct igb_ring) * ring_count);

	/* allocate q_vector and rings */
	q_vector = kzalloc(size, GFP_KERNEL);
	if (!q_vector)
		return -ENOMEM;

	/* initialize NAPI */
	netif_napi_add(adapter->netdev, &q_vector->napi,
		       igb_poll, 64);

	/* tie q_vector and adapter together */
	adapter->q_vector[v_idx] = q_vector;
	q_vector->adapter = adapter;

	/* initialize work limits */
	q_vector->tx.work_limit = adapter->tx_work_limit;

	/* initialize ITR configuration */
	q_vector->itr_register = adapter->hw.hw_addr + E1000_EITR(0);
	q_vector->itr_val = IGB_START_ITR;

	/* initialize pointer to rings */
	ring = q_vector->ring;

	/* intialize ITR */
	if (rxr_count) {
		/* rx or rx/tx vector */
		if (!adapter->rx_itr_setting || adapter->rx_itr_setting > 3)
			q_vector->itr_val = adapter->rx_itr_setting;
	} else {
		/* tx only vector */
		if (!adapter->tx_itr_setting || adapter->tx_itr_setting > 3)
			q_vector->itr_val = adapter->tx_itr_setting;
	}

	if (txr_count) {
		/* assign generic ring traits */
		ring->dev = &adapter->pdev->dev;
		ring->netdev = adapter->netdev;

		/* configure backlink on ring */
		ring->q_vector = q_vector;

		/* update q_vector Tx values */
		igb_add_ring(ring, &q_vector->tx);

		/* For 82575, context index must be unique per ring. */
		if (adapter->hw.mac.type == e1000_82575)
			set_bit(IGB_RING_FLAG_TX_CTX_IDX, &ring->flags);

		/* apply Tx specific ring traits */
		ring->count = adapter->tx_ring_count;
		ring->queue_index = txr_idx;

		/* assign ring to adapter */
		adapter->tx_ring[txr_idx] = ring;

		/* push pointer to next ring */
		ring++;
	}

	if (rxr_count) {
		/* assign generic ring traits */
		ring->dev = &adapter->pdev->dev;
		ring->netdev = adapter->netdev;

		/* configure backlink on ring */
		ring->q_vector = q_vector;

		/* update q_vector Rx values */
		igb_add_ring(ring, &q_vector->rx);

		/* set flag indicating ring supports SCTP checksum offload */
		if (adapter->hw.mac.type >= e1000_82576)
			set_bit(IGB_RING_FLAG_RX_SCTP_CSUM, &ring->flags);

		/*
		 * On i350, i354, i210, and i211, loopback VLAN packets
		 * have the tag byte-swapped.
		 */
		if (adapter->hw.mac.type >= e1000_i350)
			set_bit(IGB_RING_FLAG_RX_LB_VLAN_BSWAP, &ring->flags);

		/* apply Rx specific ring traits */
		ring->count = adapter->rx_ring_count;
		ring->queue_index = rxr_idx;

		/* assign ring to adapter */
		adapter->rx_ring[rxr_idx] = ring;
	}

	return 0;
}


/**
 *  igb_alloc_q_vectors - Allocate memory for interrupt vectors
 *  @adapter: board private structure to initialize
 *
 *  We allocate one q_vector per queue interrupt.  If allocation fails we
 *  return -ENOMEM.
 **/
static int igb_alloc_q_vectors(struct igb_adapter *adapter)
{
	int q_vectors = adapter->num_q_vectors;
	int rxr_remaining = adapter->num_rx_queues;
	int txr_remaining = adapter->num_tx_queues;
	int rxr_idx = 0, txr_idx = 0, v_idx = 0;
	int err;

	if (q_vectors >= (rxr_remaining + txr_remaining)) {
		for (; rxr_remaining; v_idx++) {
			err = igb_alloc_q_vector(adapter, q_vectors, v_idx,
						 0, 0, 1, rxr_idx);

			if (err)
				goto err_out;

			/* update counts and index */
			rxr_remaining--;
			rxr_idx++;
		}
	}

	for (; v_idx < q_vectors; v_idx++) {
		int rqpv = DIV_ROUND_UP(rxr_remaining, q_vectors - v_idx);
		int tqpv = DIV_ROUND_UP(txr_remaining, q_vectors - v_idx);
		err = igb_alloc_q_vector(adapter, q_vectors, v_idx,
					 tqpv, txr_idx, rqpv, rxr_idx);

		if (err)
			goto err_out;

		/* update counts and index */
		rxr_remaining -= rqpv;
		txr_remaining -= tqpv;
		rxr_idx++;
		txr_idx++;
	}

	return 0;

err_out:
	adapter->num_tx_queues = 0;
	adapter->num_rx_queues = 0;
	adapter->num_q_vectors = 0;

	while (v_idx--)
		igb_free_q_vector(adapter, v_idx);

	return -ENOMEM;
}

/**
 *  igb_init_interrupt_scheme - initialize interrupts, allocate queues/vectors
 *  @adapter: board private structure to initialize
 *  @msix: boolean value of MSIX capability
 *
 *  This function initializes the interrupts and allocates all of the queues.
 **/
static int igb_init_interrupt_scheme(struct igb_adapter *adapter, bool msix)
{
	struct pci_dev *pdev = adapter->pdev;
	int err;

	igb_set_interrupt_capability(adapter, msix);

	err = igb_alloc_q_vectors(adapter);
	if (err) {
		dev_err(&pdev->dev, "Unable to allocate memory for vectors\n");
		goto err_alloc_q_vectors;
	}

	igb_cache_ring_register(adapter);

	return 0;

err_alloc_q_vectors:
	igb_reset_interrupt_capability(adapter);
	return err;
}

/**
 *  igb_request_irq - initialize interrupts
 *  @adapter: board private structure to initialize
 *
 *  Attempts to configure interrupts using the best available
 *  capabilities of the hardware and kernel.
 **/
static int igb_request_irq(struct igb_adapter *adapter)
{
	struct net_device *netdev = adapter->netdev;
	struct pci_dev *pdev = adapter->pdev;
	int err = 0;

	if (adapter->msix_entries) {
		err = igb_request_msix(adapter);
		if (!err)
			goto request_done;
		/* fall back to MSI */
		igb_free_all_tx_resources(adapter);
		igb_free_all_rx_resources(adapter);

		igb_clear_interrupt_scheme(adapter);
		err = igb_init_interrupt_scheme(adapter, false);
		if (err)
			goto request_done;

		igb_setup_all_tx_resources(adapter);
		igb_setup_all_rx_resources(adapter);
		igb_configure(adapter);
	}

	igb_assign_vector(adapter->q_vector[0], 0);

	if (adapter->flags & IGB_FLAG_HAS_MSI) {
		err = request_irq(pdev->irq, igb_intr_msi, 0,
				  netdev->name, adapter);
		if (!err)
			goto request_done;

		/* fall back to legacy interrupts */
		igb_reset_interrupt_capability(adapter);
		adapter->flags &= ~IGB_FLAG_HAS_MSI;
	}

	err = request_irq(pdev->irq, igb_intr, IRQF_SHARED,
			  netdev->name, adapter);

	if (err)
		dev_err(&pdev->dev, "Error %d getting interrupt\n",
			err);

request_done:
	return err;
}

static void igb_free_irq(struct igb_adapter *adapter)
{
	if (adapter->msix_entries) {
		int vector = 0, i;

		free_irq(adapter->msix_entries[vector++].vector, adapter);

		for (i = 0; i < adapter->num_q_vectors; i++)
			free_irq(adapter->msix_entries[vector++].vector,
				 adapter->q_vector[i]);
	} else {
		free_irq(adapter->pdev->irq, adapter);
	}
}

/**
 *  igb_irq_disable - Mask off interrupt generation on the NIC
 *  @adapter: board private structure
 **/
static void igb_irq_disable(struct igb_adapter *adapter)
{
	struct e1000_hw *hw = &adapter->hw;

	/* we need to be careful when disabling interrupts.  The VFs are also
	 * mapped into these registers and so clearing the bits can cause
	 * issues on the VF drivers so we only need to clear what we set
	 */
	if (adapter->msix_entries) {
		u32 regval = rd32(E1000_EIAM);
		wr32(E1000_EIAM, regval & ~adapter->eims_enable_mask);
		wr32(E1000_EIMC, adapter->eims_enable_mask);
		regval = rd32(E1000_EIAC);
		wr32(E1000_EIAC, regval & ~adapter->eims_enable_mask);
	}

	wr32(E1000_IAM, 0);
	wr32(E1000_IMC, ~0);
	wrfl();
	if (adapter->msix_entries) {
		int i;
		for (i = 0; i < adapter->num_q_vectors; i++)
			synchronize_irq(adapter->msix_entries[i].vector);
	} else {
		synchronize_irq(adapter->pdev->irq);
	}
}

/**
 *  igb_irq_enable - Enable default interrupt generation settings
 *  @adapter: board private structure
 **/
static void igb_irq_enable(struct igb_adapter *adapter)
{
	struct e1000_hw *hw = &adapter->hw;

	if (adapter->msix_entries) {
		u32 ims = E1000_IMS_LSC | E1000_IMS_DOUTSYNC | E1000_IMS_DRSTA;
		u32 regval = rd32(E1000_EIAC);
		wr32(E1000_EIAC, regval | adapter->eims_enable_mask);
		regval = rd32(E1000_EIAM);
		wr32(E1000_EIAM, regval | adapter->eims_enable_mask);
		wr32(E1000_EIMS, adapter->eims_enable_mask);
		if (adapter->vfs_allocated_count) {
			wr32(E1000_MBVFIMR, 0xFF);
			ims |= E1000_IMS_VMMB;
		}
		wr32(E1000_IMS, ims);
	} else {
		wr32(E1000_IMS, IMS_ENABLE_MASK |
				E1000_IMS_DRSTA);
		wr32(E1000_IAM, IMS_ENABLE_MASK |
				E1000_IMS_DRSTA);
	}
}

static void igb_update_mng_vlan(struct igb_adapter *adapter)
{
	struct e1000_hw *hw = &adapter->hw;
	u16 vid = adapter->hw.mng_cookie.vlan_id;
	u16 old_vid = adapter->mng_vlan_id;

	if (hw->mng_cookie.status & E1000_MNG_DHCP_COOKIE_STATUS_VLAN) {
		/* add VID to filter table */
		igb_vfta_set(hw, vid, true);
		adapter->mng_vlan_id = vid;
	} else {
		adapter->mng_vlan_id = IGB_MNG_VLAN_NONE;
	}

	if ((old_vid != (u16)IGB_MNG_VLAN_NONE) &&
	    (vid != old_vid) &&
	    !test_bit(old_vid, adapter->active_vlans)) {
		/* remove VID from filter table */
		igb_vfta_set(hw, old_vid, false);
	}
}

/**
 *  igb_release_hw_control - release control of the h/w to f/w
 *  @adapter: address of board private structure
 *
 *  igb_release_hw_control resets CTRL_EXT:DRV_LOAD bit.
 *  For ASF and Pass Through versions of f/w this means that the
 *  driver is no longer loaded.
 **/
static void igb_release_hw_control(struct igb_adapter *adapter)
{
	struct e1000_hw *hw = &adapter->hw;
	u32 ctrl_ext;

	/* Let firmware take over control of h/w */
	ctrl_ext = rd32(E1000_CTRL_EXT);
	wr32(E1000_CTRL_EXT,
			ctrl_ext & ~E1000_CTRL_EXT_DRV_LOAD);
}

/**
 *  igb_get_hw_control - get control of the h/w from f/w
 *  @adapter: address of board private structure
 *
 *  igb_get_hw_control sets CTRL_EXT:DRV_LOAD bit.
 *  For ASF and Pass Through versions of f/w this means that
 *  the driver is loaded.
 **/
static void igb_get_hw_control(struct igb_adapter *adapter)
{
	struct e1000_hw *hw = &adapter->hw;
	u32 ctrl_ext;

	/* Let firmware know the driver has taken over */
	ctrl_ext = rd32(E1000_CTRL_EXT);
	wr32(E1000_CTRL_EXT,
			ctrl_ext | E1000_CTRL_EXT_DRV_LOAD);
}

/**
 *  igb_configure - configure the hardware for RX and TX
 *  @adapter: private board structure
 **/
static void igb_configure(struct igb_adapter *adapter)
{
	struct net_device *netdev = adapter->netdev;
	int i;

	igb_get_hw_control(adapter);
	igb_set_rx_mode(netdev);

	igb_restore_vlan(adapter);

	igb_setup_tctl(adapter);
	igb_setup_mrqc(adapter);
	igb_setup_rctl(adapter);

	igb_configure_tx(adapter);
	igb_configure_rx(adapter);

	igb_rx_fifo_flush_82575(&adapter->hw);

	/* call igb_desc_unused which always leaves
	 * at least 1 descriptor unused to make sure
	 * next_to_use != next_to_clean
	 */
	for (i = 0; i < adapter->num_rx_queues; i++) {
		struct igb_ring *ring = adapter->rx_ring[i];
		igb_alloc_rx_buffers(ring, igb_desc_unused(ring));
	}
}

/**
 *  igb_power_up_link - Power up the phy/serdes link
 *  @adapter: address of board private structure
 **/
void igb_power_up_link(struct igb_adapter *adapter)
{
	igb_reset_phy(&adapter->hw);

	if (adapter->hw.phy.media_type == e1000_media_type_copper)
		igb_power_up_phy_copper(&adapter->hw);
	else
		igb_power_up_serdes_link_82575(&adapter->hw);
}

/**
 *  igb_power_down_link - Power down the phy/serdes link
 *  @adapter: address of board private structure
 */
static void igb_power_down_link(struct igb_adapter *adapter)
{
	if (adapter->hw.phy.media_type == e1000_media_type_copper)
		igb_power_down_phy_copper_82575(&adapter->hw);
	else
		igb_shutdown_serdes_link_82575(&adapter->hw);
}

/**
 *  igb_up - Open the interface and prepare it to handle traffic
 *  @adapter: board private structure
 **/
int igb_up(struct igb_adapter *adapter)
{
	struct e1000_hw *hw = &adapter->hw;
	int i;

	/* hardware has been reset, we need to reload some things */
	igb_configure(adapter);

	clear_bit(__IGB_DOWN, &adapter->state);

	for (i = 0; i < adapter->num_q_vectors; i++)
		napi_enable(&(adapter->q_vector[i]->napi));

	if (adapter->msix_entries)
		igb_configure_msix(adapter);
	else
		igb_assign_vector(adapter->q_vector[0], 0);

	/* Clear any pending interrupts. */
	rd32(E1000_ICR);
	igb_irq_enable(adapter);

	/* notify VFs that reset has been completed */
	if (adapter->vfs_allocated_count) {
		u32 reg_data = rd32(E1000_CTRL_EXT);
		reg_data |= E1000_CTRL_EXT_PFRSTD;
		wr32(E1000_CTRL_EXT, reg_data);
	}

	netif_tx_start_all_queues(adapter->netdev);

	/* start the watchdog. */
	hw->mac.get_link_status = 1;
	schedule_work(&adapter->watchdog_task);

	return 0;
}

void igb_down(struct igb_adapter *adapter)
{
	struct net_device *netdev = adapter->netdev;
	struct e1000_hw *hw = &adapter->hw;
	u32 tctl, rctl;
	int i;

	/* signal that we're down so the interrupt handler does not
	 * reschedule our watchdog timer
	 */
	set_bit(__IGB_DOWN, &adapter->state);

	/* disable receives in the hardware */
	rctl = rd32(E1000_RCTL);
	wr32(E1000_RCTL, rctl & ~E1000_RCTL_EN);
	/* flush and sleep below */

	netif_tx_stop_all_queues(netdev);

	/* disable transmits in the hardware */
	tctl = rd32(E1000_TCTL);
	tctl &= ~E1000_TCTL_EN;
	wr32(E1000_TCTL, tctl);
	/* flush both disables and wait for them to finish */
	wrfl();
	msleep(10);

	igb_irq_disable(adapter);

	for (i = 0; i < adapter->num_q_vectors; i++) {
		napi_synchronize(&(adapter->q_vector[i]->napi));
		napi_disable(&(adapter->q_vector[i]->napi));
	}


	del_timer_sync(&adapter->watchdog_timer);
	del_timer_sync(&adapter->phy_info_timer);

	netif_carrier_off(netdev);

	/* record the stats before reset*/
	spin_lock(&adapter->stats64_lock);
	igb_update_stats(adapter, &adapter->stats64);
	spin_unlock(&adapter->stats64_lock);

	adapter->link_speed = 0;
	adapter->link_duplex = 0;

	if (!pci_channel_offline(adapter->pdev))
		igb_reset(adapter);
	igb_clean_all_tx_rings(adapter);
	igb_clean_all_rx_rings(adapter);
#ifdef CONFIG_IGB_DCA

	/* since we reset the hardware DCA settings were cleared */
	igb_setup_dca(adapter);
#endif
}

void igb_reinit_locked(struct igb_adapter *adapter)
{
	WARN_ON(in_interrupt());
	while (test_and_set_bit(__IGB_RESETTING, &adapter->state))
		msleep(1);
	igb_down(adapter);
	igb_up(adapter);
	clear_bit(__IGB_RESETTING, &adapter->state);
}

void igb_reset(struct igb_adapter *adapter)
{
	struct pci_dev *pdev = adapter->pdev;
	struct e1000_hw *hw = &adapter->hw;
	struct e1000_mac_info *mac = &hw->mac;
	struct e1000_fc_info *fc = &hw->fc;
	u32 pba = 0, tx_space, min_tx_space, min_rx_space, hwm;

	/* Repartition Pba for greater than 9k mtu
	 * To take effect CTRL.RST is required.
	 */
	switch (mac->type) {
	case e1000_i350:
	case e1000_i354:
	case e1000_82580:
		pba = rd32(E1000_RXPBS);
		pba = igb_rxpbs_adjust_82580(pba);
		break;
	case e1000_82576:
		pba = rd32(E1000_RXPBS);
		pba &= E1000_RXPBS_SIZE_MASK_82576;
		break;
	case e1000_82575:
	case e1000_i210:
	case e1000_i211:
	default:
		pba = E1000_PBA_34K;
		break;
	}

	if ((adapter->max_frame_size > ETH_FRAME_LEN + ETH_FCS_LEN) &&
	    (mac->type < e1000_82576)) {
		/* adjust PBA for jumbo frames */
		wr32(E1000_PBA, pba);

		/* To maintain wire speed transmits, the Tx FIFO should be
		 * large enough to accommodate two full transmit packets,
		 * rounded up to the next 1KB and expressed in KB.  Likewise,
		 * the Rx FIFO should be large enough to accommodate at least
		 * one full receive packet and is similarly rounded up and
		 * expressed in KB.
		 */
		pba = rd32(E1000_PBA);
		/* upper 16 bits has Tx packet buffer allocation size in KB */
		tx_space = pba >> 16;
		/* lower 16 bits has Rx packet buffer allocation size in KB */
		pba &= 0xffff;
		/* the Tx fifo also stores 16 bytes of information about the Tx
		 * but don't include ethernet FCS because hardware appends it
		 */
		min_tx_space = (adapter->max_frame_size +
				sizeof(union e1000_adv_tx_desc) -
				ETH_FCS_LEN) * 2;
		min_tx_space = ALIGN(min_tx_space, 1024);
		min_tx_space >>= 10;
		/* software strips receive CRC, so leave room for it */
		min_rx_space = adapter->max_frame_size;
		min_rx_space = ALIGN(min_rx_space, 1024);
		min_rx_space >>= 10;

		/* If current Tx allocation is less than the min Tx FIFO size,
		 * and the min Tx FIFO size is less than the current Rx FIFO
		 * allocation, take space away from current Rx allocation
		 */
		if (tx_space < min_tx_space &&
		    ((min_tx_space - tx_space) < pba)) {
			pba = pba - (min_tx_space - tx_space);

			/* if short on Rx space, Rx wins and must trump Tx
			 * adjustment
			 */
			if (pba < min_rx_space)
				pba = min_rx_space;
		}
		wr32(E1000_PBA, pba);
	}

	/* flow control settings */
	/* The high water mark must be low enough to fit one full frame
	 * (or the size used for early receive) above it in the Rx FIFO.
	 * Set it to the lower of:
	 * - 90% of the Rx FIFO size, or
	 * - the full Rx FIFO size minus one full frame
	 */
	hwm = min(((pba << 10) * 9 / 10),
			((pba << 10) - 2 * adapter->max_frame_size));

	fc->high_water = hwm & 0xFFFFFFF0;	/* 16-byte granularity */
	fc->low_water = fc->high_water - 16;
	fc->pause_time = 0xFFFF;
	fc->send_xon = 1;
	fc->current_mode = fc->requested_mode;

	/* disable receive for all VFs and wait one second */
	if (adapter->vfs_allocated_count) {
		int i;
		for (i = 0 ; i < adapter->vfs_allocated_count; i++)
			adapter->vf_data[i].flags &= IGB_VF_FLAG_PF_SET_MAC;

		/* ping all the active vfs to let them know we are going down */
		igb_ping_all_vfs(adapter);

		/* disable transmits and receives */
		wr32(E1000_VFRE, 0);
		wr32(E1000_VFTE, 0);
	}

	/* Allow time for pending master requests to run */
	hw->mac.ops.reset_hw(hw);
	wr32(E1000_WUC, 0);

	if (hw->mac.ops.init_hw(hw))
		dev_err(&pdev->dev, "Hardware Error\n");

	/* Flow control settings reset on hardware reset, so guarantee flow
	 * control is off when forcing speed.
	 */
	if (!hw->mac.autoneg)
		igb_force_mac_fc(hw);

	igb_init_dmac(adapter, pba);
#ifdef CONFIG_IGB_HWMON
	/* Re-initialize the thermal sensor on i350 devices. */
	if (!test_bit(__IGB_DOWN, &adapter->state)) {
		if (mac->type == e1000_i350 && hw->bus.func == 0) {
			/* If present, re-initialize the external thermal sensor
			 * interface.
			 */
			if (adapter->ets)
				mac->ops.init_thermal_sensor_thresh(hw);
		}
	}
#endif
	if (!netif_running(adapter->netdev))
		igb_power_down_link(adapter);

	igb_update_mng_vlan(adapter);

	/* Enable h/w to recognize an 802.1Q VLAN Ethernet packet */
	wr32(E1000_VET, ETHERNET_IEEE_VLAN_TYPE);

	/* Re-enable PTP, where applicable. */
	igb_ptp_reset(adapter);

	igb_get_phy_info(hw);
}

static netdev_features_t igb_fix_features(struct net_device *netdev,
	netdev_features_t features)
{
	/* Since there is no support for separate Rx/Tx vlan accel
	 * enable/disable make sure Tx flag is always in same state as Rx.
	 */
	if (features & NETIF_F_HW_VLAN_CTAG_RX)
		features |= NETIF_F_HW_VLAN_CTAG_TX;
	else
		features &= ~NETIF_F_HW_VLAN_CTAG_TX;

	return features;
}

static int igb_set_features(struct net_device *netdev,
	netdev_features_t features)
{
	netdev_features_t changed = netdev->features ^ features;
	struct igb_adapter *adapter = netdev_priv(netdev);

	if (changed & NETIF_F_HW_VLAN_CTAG_RX)
		igb_vlan_mode(netdev, features);

	if (!(changed & NETIF_F_RXALL))
		return 0;

	netdev->features = features;

	if (netif_running(netdev))
		igb_reinit_locked(adapter);
	else
		igb_reset(adapter);

	return 0;
}

static const struct net_device_ops igb_netdev_ops = {
	.ndo_open		= igb_open,
	.ndo_stop		= igb_close,
	.ndo_start_xmit		= igb_xmit_frame,
	.ndo_get_stats64	= igb_get_stats64,
	.ndo_set_rx_mode	= igb_set_rx_mode,
	.ndo_set_mac_address	= igb_set_mac,
	.ndo_change_mtu		= igb_change_mtu,
	.ndo_do_ioctl		= igb_ioctl,
	.ndo_tx_timeout		= igb_tx_timeout,
	.ndo_validate_addr	= eth_validate_addr,
	.ndo_vlan_rx_add_vid	= igb_vlan_rx_add_vid,
	.ndo_vlan_rx_kill_vid	= igb_vlan_rx_kill_vid,
	.ndo_set_vf_mac		= igb_ndo_set_vf_mac,
	.ndo_set_vf_vlan	= igb_ndo_set_vf_vlan,
	.ndo_set_vf_tx_rate	= igb_ndo_set_vf_bw,
	.ndo_set_vf_spoofchk	= igb_ndo_set_vf_spoofchk,
	.ndo_get_vf_config	= igb_ndo_get_vf_config,
#ifdef CONFIG_NET_POLL_CONTROLLER
	.ndo_poll_controller	= igb_netpoll,
#endif
	.ndo_fix_features	= igb_fix_features,
	.ndo_set_features	= igb_set_features,
};

/**
 * igb_set_fw_version - Configure version string for ethtool
 * @adapter: adapter struct
 **/
void igb_set_fw_version(struct igb_adapter *adapter)
{
	struct e1000_hw *hw = &adapter->hw;
	struct e1000_fw_version fw;

	igb_get_fw_version(hw, &fw);

	switch (hw->mac.type) {
	case e1000_i211:
		snprintf(adapter->fw_version, sizeof(adapter->fw_version),
			 "%2d.%2d-%d",
			 fw.invm_major, fw.invm_minor, fw.invm_img_type);
		break;

	default:
		/* if option is rom valid, display its version too */
		if (fw.or_valid) {
			snprintf(adapter->fw_version,
				 sizeof(adapter->fw_version),
				 "%d.%d, 0x%08x, %d.%d.%d",
				 fw.eep_major, fw.eep_minor, fw.etrack_id,
				 fw.or_major, fw.or_build, fw.or_patch);
		/* no option rom */
		} else {
			snprintf(adapter->fw_version,
				 sizeof(adapter->fw_version),
				 "%d.%d, 0x%08x",
				 fw.eep_major, fw.eep_minor, fw.etrack_id);
		}
		break;
	}
	return;
}

/**
 *  igb_init_i2c - Init I2C interface
 *  @adapter: pointer to adapter structure
 **/
static s32 igb_init_i2c(struct igb_adapter *adapter)
{
	s32 status = E1000_SUCCESS;

	/* I2C interface supported on i350 devices */
	if (adapter->hw.mac.type != e1000_i350)
		return E1000_SUCCESS;

	/* Initialize the i2c bus which is controlled by the registers.
	 * This bus will use the i2c_algo_bit structue that implements
	 * the protocol through toggling of the 4 bits in the register.
	 */
	adapter->i2c_adap.owner = THIS_MODULE;
	adapter->i2c_algo = igb_i2c_algo;
	adapter->i2c_algo.data = adapter;
	adapter->i2c_adap.algo_data = &adapter->i2c_algo;
	adapter->i2c_adap.dev.parent = &adapter->pdev->dev;
	strlcpy(adapter->i2c_adap.name, "igb BB",
		sizeof(adapter->i2c_adap.name));
	status = i2c_bit_add_bus(&adapter->i2c_adap);
	return status;
}

/**
 *  igb_probe - Device Initialization Routine
 *  @pdev: PCI device information struct
 *  @ent: entry in igb_pci_tbl
 *
 *  Returns 0 on success, negative on failure
 *
 *  igb_probe initializes an adapter identified by a pci_dev structure.
 *  The OS initialization, configuring of the adapter private structure,
 *  and a hardware reset occur.
 **/
static int igb_probe(struct pci_dev *pdev, const struct pci_device_id *ent)
{
	struct net_device *netdev;
	struct igb_adapter *adapter;
	struct e1000_hw *hw;
	u16 eeprom_data = 0;
	s32 ret_val;
	static int global_quad_port_a; /* global quad port a indication */
	const struct e1000_info *ei = igb_info_tbl[ent->driver_data];
	unsigned long mmio_start, mmio_len;
	int err, pci_using_dac;
	u8 part_str[E1000_PBANUM_LENGTH];

	/* Catch broken hardware that put the wrong VF device ID in
	 * the PCIe SR-IOV capability.
	 */
	if (pdev->is_virtfn) {
		WARN(1, KERN_ERR "%s (%hx:%hx) should not be a VF!\n",
			pci_name(pdev), pdev->vendor, pdev->device);
		return -EINVAL;
	}

	err = pci_enable_device_mem(pdev);
	if (err)
		return err;

	pci_using_dac = 0;
	err = dma_set_mask(&pdev->dev, DMA_BIT_MASK(64));
	if (!err) {
		err = dma_set_coherent_mask(&pdev->dev, DMA_BIT_MASK(64));
		if (!err)
			pci_using_dac = 1;
	} else {
		err = dma_set_mask(&pdev->dev, DMA_BIT_MASK(32));
		if (err) {
			err = dma_set_coherent_mask(&pdev->dev,
						    DMA_BIT_MASK(32));
			if (err) {
				dev_err(&pdev->dev,
					"No usable DMA configuration, aborting\n");
				goto err_dma;
			}
		}
	}

	err = pci_request_selected_regions(pdev, pci_select_bars(pdev,
					   IORESOURCE_MEM),
					   igb_driver_name);
	if (err)
		goto err_pci_reg;

	pci_enable_pcie_error_reporting(pdev);

	pci_set_master(pdev);
	pci_save_state(pdev);

	err = -ENOMEM;
	netdev = alloc_etherdev_mq(sizeof(struct igb_adapter),
				   IGB_MAX_TX_QUEUES);
	if (!netdev)
		goto err_alloc_etherdev;

	SET_NETDEV_DEV(netdev, &pdev->dev);

	pci_set_drvdata(pdev, netdev);
	adapter = netdev_priv(netdev);
	adapter->netdev = netdev;
	adapter->pdev = pdev;
	hw = &adapter->hw;
	hw->back = adapter;
	adapter->msg_enable = netif_msg_init(debug, DEFAULT_MSG_ENABLE);

	mmio_start = pci_resource_start(pdev, 0);
	mmio_len = pci_resource_len(pdev, 0);

	err = -EIO;
	hw->hw_addr = ioremap(mmio_start, mmio_len);
	if (!hw->hw_addr)
		goto err_ioremap;

	netdev->netdev_ops = &igb_netdev_ops;
	igb_set_ethtool_ops(netdev);
	netdev->watchdog_timeo = 5 * HZ;

	strncpy(netdev->name, pci_name(pdev), sizeof(netdev->name) - 1);

	netdev->mem_start = mmio_start;
	netdev->mem_end = mmio_start + mmio_len;

	/* PCI config space info */
	hw->vendor_id = pdev->vendor;
	hw->device_id = pdev->device;
	hw->revision_id = pdev->revision;
	hw->subsystem_vendor_id = pdev->subsystem_vendor;
	hw->subsystem_device_id = pdev->subsystem_device;

	/* Copy the default MAC, PHY and NVM function pointers */
	memcpy(&hw->mac.ops, ei->mac_ops, sizeof(hw->mac.ops));
	memcpy(&hw->phy.ops, ei->phy_ops, sizeof(hw->phy.ops));
	memcpy(&hw->nvm.ops, ei->nvm_ops, sizeof(hw->nvm.ops));
	/* Initialize skew-specific constants */
	err = ei->get_invariants(hw);
	if (err)
		goto err_sw_init;

	/* setup the private structure */
	err = igb_sw_init(adapter);
	if (err)
		goto err_sw_init;

	igb_get_bus_info_pcie(hw);

	hw->phy.autoneg_wait_to_complete = false;

	/* Copper options */
	if (hw->phy.media_type == e1000_media_type_copper) {
		hw->phy.mdix = AUTO_ALL_MODES;
		hw->phy.disable_polarity_correction = false;
		hw->phy.ms_type = e1000_ms_hw_default;
	}

	if (igb_check_reset_block(hw))
		dev_info(&pdev->dev,
			"PHY reset is blocked due to SOL/IDER session.\n");

	/* features is initialized to 0 in allocation, it might have bits
	 * set by igb_sw_init so we should use an or instead of an
	 * assignment.
	 */
	netdev->features |= NETIF_F_SG |
			    NETIF_F_IP_CSUM |
			    NETIF_F_IPV6_CSUM |
			    NETIF_F_TSO |
			    NETIF_F_TSO6 |
			    NETIF_F_RXHASH |
			    NETIF_F_RXCSUM |
			    NETIF_F_HW_VLAN_CTAG_RX |
			    NETIF_F_HW_VLAN_CTAG_TX;

	/* copy netdev features into list of user selectable features */
	netdev->hw_features |= netdev->features;
	netdev->hw_features |= NETIF_F_RXALL;

	/* set this bit last since it cannot be part of hw_features */
	netdev->features |= NETIF_F_HW_VLAN_CTAG_FILTER;

	netdev->vlan_features |= NETIF_F_TSO |
				 NETIF_F_TSO6 |
				 NETIF_F_IP_CSUM |
				 NETIF_F_IPV6_CSUM |
				 NETIF_F_SG;

	netdev->priv_flags |= IFF_SUPP_NOFCS;

	if (pci_using_dac) {
		netdev->features |= NETIF_F_HIGHDMA;
		netdev->vlan_features |= NETIF_F_HIGHDMA;
	}

	if (hw->mac.type >= e1000_82576) {
		netdev->hw_features |= NETIF_F_SCTP_CSUM;
		netdev->features |= NETIF_F_SCTP_CSUM;
	}

	netdev->priv_flags |= IFF_UNICAST_FLT;

	adapter->en_mng_pt = igb_enable_mng_pass_thru(hw);

	/* before reading the NVM, reset the controller to put the device in a
	 * known good starting state
	 */
	hw->mac.ops.reset_hw(hw);

	/* make sure the NVM is good , i211 parts have special NVM that
	 * doesn't contain a checksum
	 */
	if (hw->mac.type != e1000_i211) {
		if (hw->nvm.ops.validate(hw) < 0) {
			dev_err(&pdev->dev, "The NVM Checksum Is Not Valid\n");
			err = -EIO;
			goto err_eeprom;
		}
	}

	/* copy the MAC address out of the NVM */
	if (hw->mac.ops.read_mac_addr(hw))
		dev_err(&pdev->dev, "NVM Read Error\n");

	memcpy(netdev->dev_addr, hw->mac.addr, netdev->addr_len);

	if (!is_valid_ether_addr(netdev->dev_addr)) {
		dev_err(&pdev->dev, "Invalid MAC Address\n");
		err = -EIO;
		goto err_eeprom;
	}

	/* get firmware version for ethtool -i */
	igb_set_fw_version(adapter);

	setup_timer(&adapter->watchdog_timer, igb_watchdog,
		    (unsigned long) adapter);
	setup_timer(&adapter->phy_info_timer, igb_update_phy_info,
		    (unsigned long) adapter);

	INIT_WORK(&adapter->reset_task, igb_reset_task);
	INIT_WORK(&adapter->watchdog_task, igb_watchdog_task);

	/* Initialize link properties that are user-changeable */
	adapter->fc_autoneg = true;
	hw->mac.autoneg = true;
	hw->phy.autoneg_advertised = 0x2f;

	hw->fc.requested_mode = e1000_fc_default;
	hw->fc.current_mode = e1000_fc_default;

	igb_validate_mdi_setting(hw);

	/* By default, support wake on port A */
	if (hw->bus.func == 0)
		adapter->flags |= IGB_FLAG_WOL_SUPPORTED;

	/* Check the NVM for wake support on non-port A ports */
	if (hw->mac.type >= e1000_82580)
		hw->nvm.ops.read(hw, NVM_INIT_CONTROL3_PORT_A +
				 NVM_82580_LAN_FUNC_OFFSET(hw->bus.func), 1,
				 &eeprom_data);
	else if (hw->bus.func == 1)
		hw->nvm.ops.read(hw, NVM_INIT_CONTROL3_PORT_B, 1, &eeprom_data);

	if (eeprom_data & IGB_EEPROM_APME)
		adapter->flags |= IGB_FLAG_WOL_SUPPORTED;

	/* now that we have the eeprom settings, apply the special cases where
	 * the eeprom may be wrong or the board simply won't support wake on
	 * lan on a particular port
	 */
	switch (pdev->device) {
	case E1000_DEV_ID_82575GB_QUAD_COPPER:
		adapter->flags &= ~IGB_FLAG_WOL_SUPPORTED;
		break;
	case E1000_DEV_ID_82575EB_FIBER_SERDES:
	case E1000_DEV_ID_82576_FIBER:
	case E1000_DEV_ID_82576_SERDES:
		/* Wake events only supported on port A for dual fiber
		 * regardless of eeprom setting
		 */
		if (rd32(E1000_STATUS) & E1000_STATUS_FUNC_1)
			adapter->flags &= ~IGB_FLAG_WOL_SUPPORTED;
		break;
	case E1000_DEV_ID_82576_QUAD_COPPER:
	case E1000_DEV_ID_82576_QUAD_COPPER_ET2:
		/* if quad port adapter, disable WoL on all but port A */
		if (global_quad_port_a != 0)
			adapter->flags &= ~IGB_FLAG_WOL_SUPPORTED;
		else
			adapter->flags |= IGB_FLAG_QUAD_PORT_A;
		/* Reset for multiple quad port adapters */
		if (++global_quad_port_a == 4)
			global_quad_port_a = 0;
		break;
	default:
		/* If the device can't wake, don't set software support */
		if (!device_can_wakeup(&adapter->pdev->dev))
			adapter->flags &= ~IGB_FLAG_WOL_SUPPORTED;
	}

	/* initialize the wol settings based on the eeprom settings */
	if (adapter->flags & IGB_FLAG_WOL_SUPPORTED)
		adapter->wol |= E1000_WUFC_MAG;

	/* Some vendors want WoL disabled by default, but still supported */
	if ((hw->mac.type == e1000_i350) &&
	    (pdev->subsystem_vendor == PCI_VENDOR_ID_HP)) {
		adapter->flags |= IGB_FLAG_WOL_SUPPORTED;
		adapter->wol = 0;
	}

	device_set_wakeup_enable(&adapter->pdev->dev,
				 adapter->flags & IGB_FLAG_WOL_SUPPORTED);

	/* reset the hardware with the new settings */
	igb_reset(adapter);

	/* Init the I2C interface */
	err = igb_init_i2c(adapter);
	if (err) {
		dev_err(&pdev->dev, "failed to init i2c interface\n");
		goto err_eeprom;
	}

	/* let the f/w know that the h/w is now under the control of the
	 * driver. */
	igb_get_hw_control(adapter);

	strcpy(netdev->name, "eth%d");
	err = register_netdev(netdev);
	if (err)
		goto err_register;

	/* carrier off reporting is important to ethtool even BEFORE open */
	netif_carrier_off(netdev);

#ifdef CONFIG_IGB_DCA
	if (dca_add_requester(&pdev->dev) == 0) {
		adapter->flags |= IGB_FLAG_DCA_ENABLED;
		dev_info(&pdev->dev, "DCA enabled\n");
		igb_setup_dca(adapter);
	}

#endif
#ifdef CONFIG_IGB_HWMON
	/* Initialize the thermal sensor on i350 devices. */
	if (hw->mac.type == e1000_i350 && hw->bus.func == 0) {
		u16 ets_word;

		/* Read the NVM to determine if this i350 device supports an
		 * external thermal sensor.
		 */
		hw->nvm.ops.read(hw, NVM_ETS_CFG, 1, &ets_word);
		if (ets_word != 0x0000 && ets_word != 0xFFFF)
			adapter->ets = true;
		else
			adapter->ets = false;
		if (igb_sysfs_init(adapter))
			dev_err(&pdev->dev,
				"failed to allocate sysfs resources\n");
	} else {
		adapter->ets = false;
	}
#endif
	/* do hw tstamp init after resetting */
	igb_ptp_init(adapter);

	dev_info(&pdev->dev, "Intel(R) Gigabit Ethernet Network Connection\n");
	/* print bus type/speed/width info, not applicable to i354 */
	if (hw->mac.type != e1000_i354) {
		dev_info(&pdev->dev, "%s: (PCIe:%s:%s) %pM\n",
			 netdev->name,
			 ((hw->bus.speed == e1000_bus_speed_2500) ? "2.5Gb/s" :
			  (hw->bus.speed == e1000_bus_speed_5000) ? "5.0Gb/s" :
			   "unknown"),
			 ((hw->bus.width == e1000_bus_width_pcie_x4) ?
			  "Width x4" :
			  (hw->bus.width == e1000_bus_width_pcie_x2) ?
			  "Width x2" :
			  (hw->bus.width == e1000_bus_width_pcie_x1) ?
			  "Width x1" : "unknown"), netdev->dev_addr);
	}

	ret_val = igb_read_part_string(hw, part_str, E1000_PBANUM_LENGTH);
	if (ret_val)
		strcpy(part_str, "Unknown");
	dev_info(&pdev->dev, "%s: PBA No: %s\n", netdev->name, part_str);
	dev_info(&pdev->dev,
		"Using %s interrupts. %d rx queue(s), %d tx queue(s)\n",
		adapter->msix_entries ? "MSI-X" :
		(adapter->flags & IGB_FLAG_HAS_MSI) ? "MSI" : "legacy",
		adapter->num_rx_queues, adapter->num_tx_queues);
	switch (hw->mac.type) {
	case e1000_i350:
	case e1000_i210:
	case e1000_i211:
		igb_set_eee_i350(hw);
		break;
	case e1000_i354:
		if (hw->phy.media_type == e1000_media_type_copper) {
			if ((rd32(E1000_CTRL_EXT) &
			    E1000_CTRL_EXT_LINK_MODE_SGMII))
				igb_set_eee_i354(hw);
		}
		break;
	default:
		break;
	}

	pm_runtime_put_noidle(&pdev->dev);
	return 0;

err_register:
	igb_release_hw_control(adapter);
	memset(&adapter->i2c_adap, 0, sizeof(adapter->i2c_adap));
err_eeprom:
	if (!igb_check_reset_block(hw))
		igb_reset_phy(hw);

	if (hw->flash_address)
		iounmap(hw->flash_address);
err_sw_init:
	igb_clear_interrupt_scheme(adapter);
	iounmap(hw->hw_addr);
err_ioremap:
	free_netdev(netdev);
err_alloc_etherdev:
	pci_release_selected_regions(pdev,
				     pci_select_bars(pdev, IORESOURCE_MEM));
err_pci_reg:
err_dma:
	pci_disable_device(pdev);
	return err;
}

#ifdef CONFIG_PCI_IOV
static int  igb_disable_sriov(struct pci_dev *pdev)
{
	struct net_device *netdev = pci_get_drvdata(pdev);
	struct igb_adapter *adapter = netdev_priv(netdev);
	struct e1000_hw *hw = &adapter->hw;

	/* reclaim resources allocated to VFs */
	if (adapter->vf_data) {
		/* disable iov and allow time for transactions to clear */
		if (pci_vfs_assigned(pdev)) {
			dev_warn(&pdev->dev,
				 "Cannot deallocate SR-IOV virtual functions while they are assigned - VFs will not be deallocated\n");
			return -EPERM;
		} else {
			pci_disable_sriov(pdev);
			msleep(500);
		}

		kfree(adapter->vf_data);
		adapter->vf_data = NULL;
		adapter->vfs_allocated_count = 0;
		wr32(E1000_IOVCTL, E1000_IOVCTL_REUSE_VFQ);
		wrfl();
		msleep(100);
		dev_info(&pdev->dev, "IOV Disabled\n");

		/* Re-enable DMA Coalescing flag since IOV is turned off */
		adapter->flags |= IGB_FLAG_DMAC;
	}

	return 0;
}

static int igb_enable_sriov(struct pci_dev *pdev, int num_vfs)
{
	struct net_device *netdev = pci_get_drvdata(pdev);
	struct igb_adapter *adapter = netdev_priv(netdev);
	int old_vfs = pci_num_vf(pdev);
	int err = 0;
	int i;

	if (!num_vfs)
		goto out;
	else if (old_vfs && old_vfs == num_vfs)
		goto out;
	else if (old_vfs && old_vfs != num_vfs)
		err = igb_disable_sriov(pdev);

	if (err)
		goto out;

	if (num_vfs > 7) {
		err = -EPERM;
		goto out;
	}

	adapter->vfs_allocated_count = num_vfs;

	adapter->vf_data = kcalloc(adapter->vfs_allocated_count,
				sizeof(struct vf_data_storage), GFP_KERNEL);

	/* if allocation failed then we do not support SR-IOV */
	if (!adapter->vf_data) {
		adapter->vfs_allocated_count = 0;
		dev_err(&pdev->dev,
			"Unable to allocate memory for VF Data Storage\n");
		err = -ENOMEM;
		goto out;
	}

	err = pci_enable_sriov(pdev, adapter->vfs_allocated_count);
	if (err)
		goto err_out;

	dev_info(&pdev->dev, "%d VFs allocated\n",
		 adapter->vfs_allocated_count);
	for (i = 0; i < adapter->vfs_allocated_count; i++)
		igb_vf_configure(adapter, i);

	/* DMA Coalescing is not supported in IOV mode. */
	adapter->flags &= ~IGB_FLAG_DMAC;
	goto out;

err_out:
	kfree(adapter->vf_data);
	adapter->vf_data = NULL;
	adapter->vfs_allocated_count = 0;
out:
	return err;
}

#endif
<<<<<<< HEAD
/**
 *  igb_remove_i2c - Cleanup  I2C interface
 *  @adapter: pointer to adapter structure
 **/
static void igb_remove_i2c(struct igb_adapter *adapter)
{
	/* free the adapter bus structure */
	i2c_del_adapter(&adapter->i2c_adap);
}

/**
=======
/**
 *  igb_remove_i2c - Cleanup  I2C interface
 *  @adapter: pointer to adapter structure
 **/
static void igb_remove_i2c(struct igb_adapter *adapter)
{
	/* free the adapter bus structure */
	i2c_del_adapter(&adapter->i2c_adap);
}

/**
>>>>>>> d0e0ac97
 *  igb_remove - Device Removal Routine
 *  @pdev: PCI device information struct
 *
 *  igb_remove is called by the PCI subsystem to alert the driver
 *  that it should release a PCI device.  The could be caused by a
 *  Hot-Plug event, or because the driver is going to be removed from
 *  memory.
 **/
static void igb_remove(struct pci_dev *pdev)
{
	struct net_device *netdev = pci_get_drvdata(pdev);
	struct igb_adapter *adapter = netdev_priv(netdev);
	struct e1000_hw *hw = &adapter->hw;

	pm_runtime_get_noresume(&pdev->dev);
#ifdef CONFIG_IGB_HWMON
	igb_sysfs_exit(adapter);
#endif
	igb_remove_i2c(adapter);
	igb_ptp_stop(adapter);
	/* The watchdog timer may be rescheduled, so explicitly
	 * disable watchdog from being rescheduled.
	 */
	set_bit(__IGB_DOWN, &adapter->state);
	del_timer_sync(&adapter->watchdog_timer);
	del_timer_sync(&adapter->phy_info_timer);

	cancel_work_sync(&adapter->reset_task);
	cancel_work_sync(&adapter->watchdog_task);

#ifdef CONFIG_IGB_DCA
	if (adapter->flags & IGB_FLAG_DCA_ENABLED) {
		dev_info(&pdev->dev, "DCA disabled\n");
		dca_remove_requester(&pdev->dev);
		adapter->flags &= ~IGB_FLAG_DCA_ENABLED;
		wr32(E1000_DCA_CTRL, E1000_DCA_CTRL_DCA_MODE_DISABLE);
	}
#endif

	/* Release control of h/w to f/w.  If f/w is AMT enabled, this
	 * would have already happened in close and is redundant.
	 */
	igb_release_hw_control(adapter);

	unregister_netdev(netdev);

	igb_clear_interrupt_scheme(adapter);

#ifdef CONFIG_PCI_IOV
	igb_disable_sriov(pdev);
#endif

	iounmap(hw->hw_addr);
	if (hw->flash_address)
		iounmap(hw->flash_address);
	pci_release_selected_regions(pdev,
				     pci_select_bars(pdev, IORESOURCE_MEM));

	kfree(adapter->shadow_vfta);
	free_netdev(netdev);

	pci_disable_pcie_error_reporting(pdev);

	pci_disable_device(pdev);
}

/**
 *  igb_probe_vfs - Initialize vf data storage and add VFs to pci config space
 *  @adapter: board private structure to initialize
 *
 *  This function initializes the vf specific data storage and then attempts to
 *  allocate the VFs.  The reason for ordering it this way is because it is much
 *  mor expensive time wise to disable SR-IOV than it is to allocate and free
 *  the memory for the VFs.
 **/
static void igb_probe_vfs(struct igb_adapter *adapter)
{
#ifdef CONFIG_PCI_IOV
	struct pci_dev *pdev = adapter->pdev;
	struct e1000_hw *hw = &adapter->hw;

	/* Virtualization features not supported on i210 family. */
	if ((hw->mac.type == e1000_i210) || (hw->mac.type == e1000_i211))
		return;

	pci_sriov_set_totalvfs(pdev, 7);
	igb_enable_sriov(pdev, max_vfs);

#endif /* CONFIG_PCI_IOV */
}

static void igb_init_queue_configuration(struct igb_adapter *adapter)
{
	struct e1000_hw *hw = &adapter->hw;
	u32 max_rss_queues;

	/* Determine the maximum number of RSS queues supported. */
	switch (hw->mac.type) {
	case e1000_i211:
		max_rss_queues = IGB_MAX_RX_QUEUES_I211;
		break;
	case e1000_82575:
	case e1000_i210:
		max_rss_queues = IGB_MAX_RX_QUEUES_82575;
		break;
	case e1000_i350:
		/* I350 cannot do RSS and SR-IOV at the same time */
		if (!!adapter->vfs_allocated_count) {
			max_rss_queues = 1;
			break;
		}
		/* fall through */
	case e1000_82576:
		if (!!adapter->vfs_allocated_count) {
			max_rss_queues = 2;
			break;
		}
		/* fall through */
	case e1000_82580:
	case e1000_i354:
	default:
		max_rss_queues = IGB_MAX_RX_QUEUES;
		break;
	}

	adapter->rss_queues = min_t(u32, max_rss_queues, num_online_cpus());

	/* Determine if we need to pair queues. */
	switch (hw->mac.type) {
	case e1000_82575:
	case e1000_i211:
		/* Device supports enough interrupts without queue pairing. */
		break;
	case e1000_82576:
		/* If VFs are going to be allocated with RSS queues then we
		 * should pair the queues in order to conserve interrupts due
		 * to limited supply.
		 */
		if ((adapter->rss_queues > 1) &&
		    (adapter->vfs_allocated_count > 6))
			adapter->flags |= IGB_FLAG_QUEUE_PAIRS;
		/* fall through */
	case e1000_82580:
	case e1000_i350:
	case e1000_i354:
	case e1000_i210:
	default:
		/* If rss_queues > half of max_rss_queues, pair the queues in
		 * order to conserve interrupts due to limited supply.
		 */
		if (adapter->rss_queues > (max_rss_queues / 2))
			adapter->flags |= IGB_FLAG_QUEUE_PAIRS;
		break;
	}
}

/**
 *  igb_sw_init - Initialize general software structures (struct igb_adapter)
 *  @adapter: board private structure to initialize
 *
 *  igb_sw_init initializes the Adapter private data structure.
 *  Fields are initialized based on PCI device information and
 *  OS network device settings (MTU size).
 **/
static int igb_sw_init(struct igb_adapter *adapter)
{
	struct e1000_hw *hw = &adapter->hw;
	struct net_device *netdev = adapter->netdev;
	struct pci_dev *pdev = adapter->pdev;

	pci_read_config_word(pdev, PCI_COMMAND, &hw->bus.pci_cmd_word);

	/* set default ring sizes */
	adapter->tx_ring_count = IGB_DEFAULT_TXD;
	adapter->rx_ring_count = IGB_DEFAULT_RXD;

	/* set default ITR values */
	adapter->rx_itr_setting = IGB_DEFAULT_ITR;
	adapter->tx_itr_setting = IGB_DEFAULT_ITR;

	/* set default work limits */
	adapter->tx_work_limit = IGB_DEFAULT_TX_WORK;

	adapter->max_frame_size = netdev->mtu + ETH_HLEN + ETH_FCS_LEN +
				  VLAN_HLEN;
	adapter->min_frame_size = ETH_ZLEN + ETH_FCS_LEN;

	spin_lock_init(&adapter->stats64_lock);
#ifdef CONFIG_PCI_IOV
	switch (hw->mac.type) {
	case e1000_82576:
	case e1000_i350:
		if (max_vfs > 7) {
			dev_warn(&pdev->dev,
				 "Maximum of 7 VFs per PF, using max\n");
			max_vfs = adapter->vfs_allocated_count = 7;
		} else
			adapter->vfs_allocated_count = max_vfs;
		if (adapter->vfs_allocated_count)
			dev_warn(&pdev->dev,
				 "Enabling SR-IOV VFs using the module parameter is deprecated - please use the pci sysfs interface.\n");
		break;
	default:
		break;
	}
#endif /* CONFIG_PCI_IOV */

	igb_init_queue_configuration(adapter);

	/* Setup and initialize a copy of the hw vlan table array */
	adapter->shadow_vfta = kcalloc(E1000_VLAN_FILTER_TBL_SIZE, sizeof(u32),
				       GFP_ATOMIC);

	/* This call may decrease the number of queues */
	if (igb_init_interrupt_scheme(adapter, true)) {
		dev_err(&pdev->dev, "Unable to allocate memory for queues\n");
		return -ENOMEM;
	}

	igb_probe_vfs(adapter);

	/* Explicitly disable IRQ since the NIC can be in any state. */
	igb_irq_disable(adapter);

	if (hw->mac.type >= e1000_i350)
		adapter->flags &= ~IGB_FLAG_DMAC;

	set_bit(__IGB_DOWN, &adapter->state);
	return 0;
}

/**
 *  igb_open - Called when a network interface is made active
 *  @netdev: network interface device structure
 *
 *  Returns 0 on success, negative value on failure
 *
 *  The open entry point is called when a network interface is made
 *  active by the system (IFF_UP).  At this point all resources needed
 *  for transmit and receive operations are allocated, the interrupt
 *  handler is registered with the OS, the watchdog timer is started,
 *  and the stack is notified that the interface is ready.
 **/
static int __igb_open(struct net_device *netdev, bool resuming)
{
	struct igb_adapter *adapter = netdev_priv(netdev);
	struct e1000_hw *hw = &adapter->hw;
	struct pci_dev *pdev = adapter->pdev;
	int err;
	int i;

	/* disallow open during test */
	if (test_bit(__IGB_TESTING, &adapter->state)) {
		WARN_ON(resuming);
		return -EBUSY;
	}

	if (!resuming)
		pm_runtime_get_sync(&pdev->dev);

	netif_carrier_off(netdev);

	/* allocate transmit descriptors */
	err = igb_setup_all_tx_resources(adapter);
	if (err)
		goto err_setup_tx;

	/* allocate receive descriptors */
	err = igb_setup_all_rx_resources(adapter);
	if (err)
		goto err_setup_rx;

	igb_power_up_link(adapter);

	/* before we allocate an interrupt, we must be ready to handle it.
	 * Setting DEBUG_SHIRQ in the kernel makes it fire an interrupt
	 * as soon as we call pci_request_irq, so we have to setup our
	 * clean_rx handler before we do so.
	 */
	igb_configure(adapter);

	err = igb_request_irq(adapter);
	if (err)
		goto err_req_irq;

	/* Notify the stack of the actual queue counts. */
	err = netif_set_real_num_tx_queues(adapter->netdev,
					   adapter->num_tx_queues);
	if (err)
		goto err_set_queues;

	err = netif_set_real_num_rx_queues(adapter->netdev,
					   adapter->num_rx_queues);
	if (err)
		goto err_set_queues;

	/* From here on the code is the same as igb_up() */
	clear_bit(__IGB_DOWN, &adapter->state);

	for (i = 0; i < adapter->num_q_vectors; i++)
		napi_enable(&(adapter->q_vector[i]->napi));

	/* Clear any pending interrupts. */
	rd32(E1000_ICR);

	igb_irq_enable(adapter);

	/* notify VFs that reset has been completed */
	if (adapter->vfs_allocated_count) {
		u32 reg_data = rd32(E1000_CTRL_EXT);
		reg_data |= E1000_CTRL_EXT_PFRSTD;
		wr32(E1000_CTRL_EXT, reg_data);
	}

	netif_tx_start_all_queues(netdev);

	if (!resuming)
		pm_runtime_put(&pdev->dev);

	/* start the watchdog. */
	hw->mac.get_link_status = 1;
	schedule_work(&adapter->watchdog_task);

	return 0;

err_set_queues:
	igb_free_irq(adapter);
err_req_irq:
	igb_release_hw_control(adapter);
	igb_power_down_link(adapter);
	igb_free_all_rx_resources(adapter);
err_setup_rx:
	igb_free_all_tx_resources(adapter);
err_setup_tx:
	igb_reset(adapter);
	if (!resuming)
		pm_runtime_put(&pdev->dev);

	return err;
}

static int igb_open(struct net_device *netdev)
{
	return __igb_open(netdev, false);
}

/**
 *  igb_close - Disables a network interface
 *  @netdev: network interface device structure
 *
 *  Returns 0, this is not allowed to fail
 *
 *  The close entry point is called when an interface is de-activated
 *  by the OS.  The hardware is still under the driver's control, but
 *  needs to be disabled.  A global MAC reset is issued to stop the
 *  hardware, and all transmit and receive resources are freed.
 **/
static int __igb_close(struct net_device *netdev, bool suspending)
{
	struct igb_adapter *adapter = netdev_priv(netdev);
	struct pci_dev *pdev = adapter->pdev;

	WARN_ON(test_bit(__IGB_RESETTING, &adapter->state));

	if (!suspending)
		pm_runtime_get_sync(&pdev->dev);

	igb_down(adapter);
	igb_free_irq(adapter);

	igb_free_all_tx_resources(adapter);
	igb_free_all_rx_resources(adapter);

	if (!suspending)
		pm_runtime_put_sync(&pdev->dev);
	return 0;
}

static int igb_close(struct net_device *netdev)
{
	return __igb_close(netdev, false);
}

/**
 *  igb_setup_tx_resources - allocate Tx resources (Descriptors)
 *  @tx_ring: tx descriptor ring (for a specific queue) to setup
 *
 *  Return 0 on success, negative on failure
 **/
int igb_setup_tx_resources(struct igb_ring *tx_ring)
{
	struct device *dev = tx_ring->dev;
	int size;

	size = sizeof(struct igb_tx_buffer) * tx_ring->count;

	tx_ring->tx_buffer_info = vzalloc(size);
	if (!tx_ring->tx_buffer_info)
		goto err;

	/* round up to nearest 4K */
	tx_ring->size = tx_ring->count * sizeof(union e1000_adv_tx_desc);
	tx_ring->size = ALIGN(tx_ring->size, 4096);

	tx_ring->desc = dma_alloc_coherent(dev, tx_ring->size,
					   &tx_ring->dma, GFP_KERNEL);
	if (!tx_ring->desc)
		goto err;

	tx_ring->next_to_use = 0;
	tx_ring->next_to_clean = 0;

	return 0;

err:
	vfree(tx_ring->tx_buffer_info);
	tx_ring->tx_buffer_info = NULL;
	dev_err(dev, "Unable to allocate memory for the Tx descriptor ring\n");
	return -ENOMEM;
}

/**
 *  igb_setup_all_tx_resources - wrapper to allocate Tx resources
 *				 (Descriptors) for all queues
 *  @adapter: board private structure
 *
 *  Return 0 on success, negative on failure
 **/
static int igb_setup_all_tx_resources(struct igb_adapter *adapter)
{
	struct pci_dev *pdev = adapter->pdev;
	int i, err = 0;

	for (i = 0; i < adapter->num_tx_queues; i++) {
		err = igb_setup_tx_resources(adapter->tx_ring[i]);
		if (err) {
			dev_err(&pdev->dev,
				"Allocation for Tx Queue %u failed\n", i);
			for (i--; i >= 0; i--)
				igb_free_tx_resources(adapter->tx_ring[i]);
			break;
		}
	}

	return err;
}

/**
 *  igb_setup_tctl - configure the transmit control registers
 *  @adapter: Board private structure
 **/
void igb_setup_tctl(struct igb_adapter *adapter)
{
	struct e1000_hw *hw = &adapter->hw;
	u32 tctl;

	/* disable queue 0 which is enabled by default on 82575 and 82576 */
	wr32(E1000_TXDCTL(0), 0);

	/* Program the Transmit Control Register */
	tctl = rd32(E1000_TCTL);
	tctl &= ~E1000_TCTL_CT;
	tctl |= E1000_TCTL_PSP | E1000_TCTL_RTLC |
		(E1000_COLLISION_THRESHOLD << E1000_CT_SHIFT);

	igb_config_collision_dist(hw);

	/* Enable transmits */
	tctl |= E1000_TCTL_EN;

	wr32(E1000_TCTL, tctl);
}

/**
 *  igb_configure_tx_ring - Configure transmit ring after Reset
 *  @adapter: board private structure
 *  @ring: tx ring to configure
 *
 *  Configure a transmit ring after a reset.
 **/
void igb_configure_tx_ring(struct igb_adapter *adapter,
                           struct igb_ring *ring)
{
	struct e1000_hw *hw = &adapter->hw;
	u32 txdctl = 0;
	u64 tdba = ring->dma;
	int reg_idx = ring->reg_idx;

	/* disable the queue */
	wr32(E1000_TXDCTL(reg_idx), 0);
	wrfl();
	mdelay(10);

	wr32(E1000_TDLEN(reg_idx),
	     ring->count * sizeof(union e1000_adv_tx_desc));
	wr32(E1000_TDBAL(reg_idx),
	     tdba & 0x00000000ffffffffULL);
	wr32(E1000_TDBAH(reg_idx), tdba >> 32);

	ring->tail = hw->hw_addr + E1000_TDT(reg_idx);
	wr32(E1000_TDH(reg_idx), 0);
	writel(0, ring->tail);

	txdctl |= IGB_TX_PTHRESH;
	txdctl |= IGB_TX_HTHRESH << 8;
	txdctl |= IGB_TX_WTHRESH << 16;

	txdctl |= E1000_TXDCTL_QUEUE_ENABLE;
	wr32(E1000_TXDCTL(reg_idx), txdctl);
}

/**
 *  igb_configure_tx - Configure transmit Unit after Reset
 *  @adapter: board private structure
 *
 *  Configure the Tx unit of the MAC after a reset.
 **/
static void igb_configure_tx(struct igb_adapter *adapter)
{
	int i;

	for (i = 0; i < adapter->num_tx_queues; i++)
		igb_configure_tx_ring(adapter, adapter->tx_ring[i]);
}

/**
 *  igb_setup_rx_resources - allocate Rx resources (Descriptors)
 *  @rx_ring: Rx descriptor ring (for a specific queue) to setup
 *
 *  Returns 0 on success, negative on failure
 **/
int igb_setup_rx_resources(struct igb_ring *rx_ring)
{
	struct device *dev = rx_ring->dev;
	int size;

	size = sizeof(struct igb_rx_buffer) * rx_ring->count;

	rx_ring->rx_buffer_info = vzalloc(size);
	if (!rx_ring->rx_buffer_info)
		goto err;

	/* Round up to nearest 4K */
	rx_ring->size = rx_ring->count * sizeof(union e1000_adv_rx_desc);
	rx_ring->size = ALIGN(rx_ring->size, 4096);

	rx_ring->desc = dma_alloc_coherent(dev, rx_ring->size,
					   &rx_ring->dma, GFP_KERNEL);
	if (!rx_ring->desc)
		goto err;

	rx_ring->next_to_alloc = 0;
	rx_ring->next_to_clean = 0;
	rx_ring->next_to_use = 0;

	return 0;

err:
	vfree(rx_ring->rx_buffer_info);
	rx_ring->rx_buffer_info = NULL;
	dev_err(dev, "Unable to allocate memory for the Rx descriptor ring\n");
	return -ENOMEM;
}

/**
 *  igb_setup_all_rx_resources - wrapper to allocate Rx resources
 *				 (Descriptors) for all queues
 *  @adapter: board private structure
 *
 *  Return 0 on success, negative on failure
 **/
static int igb_setup_all_rx_resources(struct igb_adapter *adapter)
{
	struct pci_dev *pdev = adapter->pdev;
	int i, err = 0;

	for (i = 0; i < adapter->num_rx_queues; i++) {
		err = igb_setup_rx_resources(adapter->rx_ring[i]);
		if (err) {
			dev_err(&pdev->dev,
				"Allocation for Rx Queue %u failed\n", i);
			for (i--; i >= 0; i--)
				igb_free_rx_resources(adapter->rx_ring[i]);
			break;
		}
	}

	return err;
}

/**
 *  igb_setup_mrqc - configure the multiple receive queue control registers
 *  @adapter: Board private structure
 **/
static void igb_setup_mrqc(struct igb_adapter *adapter)
{
	struct e1000_hw *hw = &adapter->hw;
	u32 mrqc, rxcsum;
	u32 j, num_rx_queues, shift = 0;
	static const u32 rsskey[10] = { 0xDA565A6D, 0xC20E5B25, 0x3D256741,
					0xB08FA343, 0xCB2BCAD0, 0xB4307BAE,
					0xA32DCB77, 0x0CF23080, 0x3BB7426A,
					0xFA01ACBE };

	/* Fill out hash function seeds */
	for (j = 0; j < 10; j++)
		wr32(E1000_RSSRK(j), rsskey[j]);

	num_rx_queues = adapter->rss_queues;

	switch (hw->mac.type) {
	case e1000_82575:
		shift = 6;
		break;
	case e1000_82576:
		/* 82576 supports 2 RSS queues for SR-IOV */
		if (adapter->vfs_allocated_count) {
			shift = 3;
			num_rx_queues = 2;
		}
		break;
	default:
		break;
	}

	/* Populate the indirection table 4 entries at a time.  To do this
	 * we are generating the results for n and n+2 and then interleaving
	 * those with the results with n+1 and n+3.
	 */
	for (j = 0; j < 32; j++) {
		/* first pass generates n and n+2 */
		u32 base = ((j * 0x00040004) + 0x00020000) * num_rx_queues;
		u32 reta = (base & 0x07800780) >> (7 - shift);

		/* second pass generates n+1 and n+3 */
		base += 0x00010001 * num_rx_queues;
		reta |= (base & 0x07800780) << (1 + shift);

		wr32(E1000_RETA(j), reta);
	}

	/* Disable raw packet checksumming so that RSS hash is placed in
	 * descriptor on writeback.  No need to enable TCP/UDP/IP checksum
	 * offloads as they are enabled by default
	 */
	rxcsum = rd32(E1000_RXCSUM);
	rxcsum |= E1000_RXCSUM_PCSD;

	if (adapter->hw.mac.type >= e1000_82576)
		/* Enable Receive Checksum Offload for SCTP */
		rxcsum |= E1000_RXCSUM_CRCOFL;

	/* Don't need to set TUOFL or IPOFL, they default to 1 */
	wr32(E1000_RXCSUM, rxcsum);

	/* Generate RSS hash based on packet types, TCP/UDP
	 * port numbers and/or IPv4/v6 src and dst addresses
	 */
	mrqc = E1000_MRQC_RSS_FIELD_IPV4 |
	       E1000_MRQC_RSS_FIELD_IPV4_TCP |
	       E1000_MRQC_RSS_FIELD_IPV6 |
	       E1000_MRQC_RSS_FIELD_IPV6_TCP |
	       E1000_MRQC_RSS_FIELD_IPV6_TCP_EX;

	if (adapter->flags & IGB_FLAG_RSS_FIELD_IPV4_UDP)
		mrqc |= E1000_MRQC_RSS_FIELD_IPV4_UDP;
	if (adapter->flags & IGB_FLAG_RSS_FIELD_IPV6_UDP)
		mrqc |= E1000_MRQC_RSS_FIELD_IPV6_UDP;

	/* If VMDq is enabled then we set the appropriate mode for that, else
	 * we default to RSS so that an RSS hash is calculated per packet even
	 * if we are only using one queue
	 */
	if (adapter->vfs_allocated_count) {
		if (hw->mac.type > e1000_82575) {
			/* Set the default pool for the PF's first queue */
			u32 vtctl = rd32(E1000_VT_CTL);
			vtctl &= ~(E1000_VT_CTL_DEFAULT_POOL_MASK |
				   E1000_VT_CTL_DISABLE_DEF_POOL);
			vtctl |= adapter->vfs_allocated_count <<
				E1000_VT_CTL_DEFAULT_POOL_SHIFT;
			wr32(E1000_VT_CTL, vtctl);
		}
		if (adapter->rss_queues > 1)
			mrqc |= E1000_MRQC_ENABLE_VMDQ_RSS_2Q;
		else
			mrqc |= E1000_MRQC_ENABLE_VMDQ;
	} else {
		if (hw->mac.type != e1000_i211)
			mrqc |= E1000_MRQC_ENABLE_RSS_4Q;
	}
	igb_vmm_control(adapter);

	wr32(E1000_MRQC, mrqc);
}

/**
 *  igb_setup_rctl - configure the receive control registers
 *  @adapter: Board private structure
 **/
void igb_setup_rctl(struct igb_adapter *adapter)
{
	struct e1000_hw *hw = &adapter->hw;
	u32 rctl;

	rctl = rd32(E1000_RCTL);

	rctl &= ~(3 << E1000_RCTL_MO_SHIFT);
	rctl &= ~(E1000_RCTL_LBM_TCVR | E1000_RCTL_LBM_MAC);

	rctl |= E1000_RCTL_EN | E1000_RCTL_BAM | E1000_RCTL_RDMTS_HALF |
		(hw->mac.mc_filter_type << E1000_RCTL_MO_SHIFT);

	/* enable stripping of CRC. It's unlikely this will break BMC
	 * redirection as it did with e1000. Newer features require
	 * that the HW strips the CRC.
	 */
	rctl |= E1000_RCTL_SECRC;

	/* disable store bad packets and clear size bits. */
	rctl &= ~(E1000_RCTL_SBP | E1000_RCTL_SZ_256);

	/* enable LPE to prevent packets larger than max_frame_size */
	rctl |= E1000_RCTL_LPE;

	/* disable queue 0 to prevent tail write w/o re-config */
	wr32(E1000_RXDCTL(0), 0);

	/* Attention!!!  For SR-IOV PF driver operations you must enable
	 * queue drop for all VF and PF queues to prevent head of line blocking
	 * if an un-trusted VF does not provide descriptors to hardware.
	 */
	if (adapter->vfs_allocated_count) {
		/* set all queue drop enable bits */
		wr32(E1000_QDE, ALL_QUEUES);
	}

	/* This is useful for sniffing bad packets. */
	if (adapter->netdev->features & NETIF_F_RXALL) {
		/* UPE and MPE will be handled by normal PROMISC logic
		 * in e1000e_set_rx_mode
		 */
		rctl |= (E1000_RCTL_SBP | /* Receive bad packets */
			 E1000_RCTL_BAM | /* RX All Bcast Pkts */
			 E1000_RCTL_PMCF); /* RX All MAC Ctrl Pkts */

		rctl &= ~(E1000_RCTL_VFE | /* Disable VLAN filter */
			  E1000_RCTL_DPF | /* Allow filtered pause */
			  E1000_RCTL_CFIEN); /* Dis VLAN CFIEN Filter */
		/* Do not mess with E1000_CTRL_VME, it affects transmit as well,
		 * and that breaks VLANs.
		 */
	}

	wr32(E1000_RCTL, rctl);
}

static inline int igb_set_vf_rlpml(struct igb_adapter *adapter, int size,
                                   int vfn)
{
	struct e1000_hw *hw = &adapter->hw;
	u32 vmolr;

	/* if it isn't the PF check to see if VFs are enabled and
	 * increase the size to support vlan tags
	 */
	if (vfn < adapter->vfs_allocated_count &&
	    adapter->vf_data[vfn].vlans_enabled)
		size += VLAN_TAG_SIZE;

	vmolr = rd32(E1000_VMOLR(vfn));
	vmolr &= ~E1000_VMOLR_RLPML_MASK;
	vmolr |= size | E1000_VMOLR_LPE;
	wr32(E1000_VMOLR(vfn), vmolr);

	return 0;
}

/**
 *  igb_rlpml_set - set maximum receive packet size
 *  @adapter: board private structure
 *
 *  Configure maximum receivable packet size.
 **/
static void igb_rlpml_set(struct igb_adapter *adapter)
{
	u32 max_frame_size = adapter->max_frame_size;
	struct e1000_hw *hw = &adapter->hw;
	u16 pf_id = adapter->vfs_allocated_count;

	if (pf_id) {
		igb_set_vf_rlpml(adapter, max_frame_size, pf_id);
		/* If we're in VMDQ or SR-IOV mode, then set global RLPML
		 * to our max jumbo frame size, in case we need to enable
		 * jumbo frames on one of the rings later.
		 * This will not pass over-length frames into the default
		 * queue because it's gated by the VMOLR.RLPML.
		 */
		max_frame_size = MAX_JUMBO_FRAME_SIZE;
	}

	wr32(E1000_RLPML, max_frame_size);
}

static inline void igb_set_vmolr(struct igb_adapter *adapter,
				 int vfn, bool aupe)
{
	struct e1000_hw *hw = &adapter->hw;
	u32 vmolr;

	/* This register exists only on 82576 and newer so if we are older then
	 * we should exit and do nothing
	 */
	if (hw->mac.type < e1000_82576)
		return;

	vmolr = rd32(E1000_VMOLR(vfn));
	vmolr |= E1000_VMOLR_STRVLAN; /* Strip vlan tags */
	if (aupe)
		vmolr |= E1000_VMOLR_AUPE; /* Accept untagged packets */
	else
		vmolr &= ~(E1000_VMOLR_AUPE); /* Tagged packets ONLY */

	/* clear all bits that might not be set */
	vmolr &= ~(E1000_VMOLR_BAM | E1000_VMOLR_RSSE);

	if (adapter->rss_queues > 1 && vfn == adapter->vfs_allocated_count)
		vmolr |= E1000_VMOLR_RSSE; /* enable RSS */
	/* for VMDq only allow the VFs and pool 0 to accept broadcast and
	 * multicast packets
	 */
	if (vfn <= adapter->vfs_allocated_count)
		vmolr |= E1000_VMOLR_BAM; /* Accept broadcast */

	wr32(E1000_VMOLR(vfn), vmolr);
}

/**
 *  igb_configure_rx_ring - Configure a receive ring after Reset
 *  @adapter: board private structure
 *  @ring: receive ring to be configured
 *
 *  Configure the Rx unit of the MAC after a reset.
 **/
void igb_configure_rx_ring(struct igb_adapter *adapter,
			   struct igb_ring *ring)
{
	struct e1000_hw *hw = &adapter->hw;
	u64 rdba = ring->dma;
	int reg_idx = ring->reg_idx;
	u32 srrctl = 0, rxdctl = 0;

	/* disable the queue */
	wr32(E1000_RXDCTL(reg_idx), 0);

	/* Set DMA base address registers */
	wr32(E1000_RDBAL(reg_idx),
	     rdba & 0x00000000ffffffffULL);
	wr32(E1000_RDBAH(reg_idx), rdba >> 32);
	wr32(E1000_RDLEN(reg_idx),
	     ring->count * sizeof(union e1000_adv_rx_desc));

	/* initialize head and tail */
	ring->tail = hw->hw_addr + E1000_RDT(reg_idx);
	wr32(E1000_RDH(reg_idx), 0);
	writel(0, ring->tail);

	/* set descriptor configuration */
	srrctl = IGB_RX_HDR_LEN << E1000_SRRCTL_BSIZEHDRSIZE_SHIFT;
	srrctl |= IGB_RX_BUFSZ >> E1000_SRRCTL_BSIZEPKT_SHIFT;
	srrctl |= E1000_SRRCTL_DESCTYPE_ADV_ONEBUF;
	if (hw->mac.type >= e1000_82580)
		srrctl |= E1000_SRRCTL_TIMESTAMP;
	/* Only set Drop Enable if we are supporting multiple queues */
	if (adapter->vfs_allocated_count || adapter->num_rx_queues > 1)
		srrctl |= E1000_SRRCTL_DROP_EN;

	wr32(E1000_SRRCTL(reg_idx), srrctl);

	/* set filtering for VMDQ pools */
	igb_set_vmolr(adapter, reg_idx & 0x7, true);

	rxdctl |= IGB_RX_PTHRESH;
	rxdctl |= IGB_RX_HTHRESH << 8;
	rxdctl |= IGB_RX_WTHRESH << 16;

	/* enable receive descriptor fetching */
	rxdctl |= E1000_RXDCTL_QUEUE_ENABLE;
	wr32(E1000_RXDCTL(reg_idx), rxdctl);
}

/**
 *  igb_configure_rx - Configure receive Unit after Reset
 *  @adapter: board private structure
 *
 *  Configure the Rx unit of the MAC after a reset.
 **/
static void igb_configure_rx(struct igb_adapter *adapter)
{
	int i;

	/* set UTA to appropriate mode */
	igb_set_uta(adapter);

	/* set the correct pool for the PF default MAC address in entry 0 */
	igb_rar_set_qsel(adapter, adapter->hw.mac.addr, 0,
			 adapter->vfs_allocated_count);

	/* Setup the HW Rx Head and Tail Descriptor Pointers and
	 * the Base and Length of the Rx Descriptor Ring
	 */
	for (i = 0; i < adapter->num_rx_queues; i++)
		igb_configure_rx_ring(adapter, adapter->rx_ring[i]);
}

/**
 *  igb_free_tx_resources - Free Tx Resources per Queue
 *  @tx_ring: Tx descriptor ring for a specific queue
 *
 *  Free all transmit software resources
 **/
void igb_free_tx_resources(struct igb_ring *tx_ring)
{
	igb_clean_tx_ring(tx_ring);

	vfree(tx_ring->tx_buffer_info);
	tx_ring->tx_buffer_info = NULL;

	/* if not set, then don't free */
	if (!tx_ring->desc)
		return;

	dma_free_coherent(tx_ring->dev, tx_ring->size,
			  tx_ring->desc, tx_ring->dma);

	tx_ring->desc = NULL;
}

/**
 *  igb_free_all_tx_resources - Free Tx Resources for All Queues
 *  @adapter: board private structure
 *
 *  Free all transmit software resources
 **/
static void igb_free_all_tx_resources(struct igb_adapter *adapter)
{
	int i;

	for (i = 0; i < adapter->num_tx_queues; i++)
		igb_free_tx_resources(adapter->tx_ring[i]);
}

void igb_unmap_and_free_tx_resource(struct igb_ring *ring,
				    struct igb_tx_buffer *tx_buffer)
{
	if (tx_buffer->skb) {
		dev_kfree_skb_any(tx_buffer->skb);
		if (dma_unmap_len(tx_buffer, len))
			dma_unmap_single(ring->dev,
					 dma_unmap_addr(tx_buffer, dma),
					 dma_unmap_len(tx_buffer, len),
					 DMA_TO_DEVICE);
	} else if (dma_unmap_len(tx_buffer, len)) {
		dma_unmap_page(ring->dev,
			       dma_unmap_addr(tx_buffer, dma),
			       dma_unmap_len(tx_buffer, len),
			       DMA_TO_DEVICE);
	}
	tx_buffer->next_to_watch = NULL;
	tx_buffer->skb = NULL;
	dma_unmap_len_set(tx_buffer, len, 0);
	/* buffer_info must be completely set up in the transmit path */
}

/**
 *  igb_clean_tx_ring - Free Tx Buffers
 *  @tx_ring: ring to be cleaned
 **/
static void igb_clean_tx_ring(struct igb_ring *tx_ring)
{
	struct igb_tx_buffer *buffer_info;
	unsigned long size;
	u16 i;

	if (!tx_ring->tx_buffer_info)
		return;
	/* Free all the Tx ring sk_buffs */

	for (i = 0; i < tx_ring->count; i++) {
		buffer_info = &tx_ring->tx_buffer_info[i];
		igb_unmap_and_free_tx_resource(tx_ring, buffer_info);
	}

	netdev_tx_reset_queue(txring_txq(tx_ring));

	size = sizeof(struct igb_tx_buffer) * tx_ring->count;
	memset(tx_ring->tx_buffer_info, 0, size);

	/* Zero out the descriptor ring */
	memset(tx_ring->desc, 0, tx_ring->size);

	tx_ring->next_to_use = 0;
	tx_ring->next_to_clean = 0;
}

/**
 *  igb_clean_all_tx_rings - Free Tx Buffers for all queues
 *  @adapter: board private structure
 **/
static void igb_clean_all_tx_rings(struct igb_adapter *adapter)
{
	int i;

	for (i = 0; i < adapter->num_tx_queues; i++)
		igb_clean_tx_ring(adapter->tx_ring[i]);
}

/**
 *  igb_free_rx_resources - Free Rx Resources
 *  @rx_ring: ring to clean the resources from
 *
 *  Free all receive software resources
 **/
void igb_free_rx_resources(struct igb_ring *rx_ring)
{
	igb_clean_rx_ring(rx_ring);

	vfree(rx_ring->rx_buffer_info);
	rx_ring->rx_buffer_info = NULL;

	/* if not set, then don't free */
	if (!rx_ring->desc)
		return;

	dma_free_coherent(rx_ring->dev, rx_ring->size,
			  rx_ring->desc, rx_ring->dma);

	rx_ring->desc = NULL;
}

/**
 *  igb_free_all_rx_resources - Free Rx Resources for All Queues
 *  @adapter: board private structure
 *
 *  Free all receive software resources
 **/
static void igb_free_all_rx_resources(struct igb_adapter *adapter)
{
	int i;

	for (i = 0; i < adapter->num_rx_queues; i++)
		igb_free_rx_resources(adapter->rx_ring[i]);
}

/**
 *  igb_clean_rx_ring - Free Rx Buffers per Queue
 *  @rx_ring: ring to free buffers from
 **/
static void igb_clean_rx_ring(struct igb_ring *rx_ring)
{
	unsigned long size;
	u16 i;

	if (rx_ring->skb)
		dev_kfree_skb(rx_ring->skb);
	rx_ring->skb = NULL;

	if (!rx_ring->rx_buffer_info)
		return;

	/* Free all the Rx ring sk_buffs */
	for (i = 0; i < rx_ring->count; i++) {
		struct igb_rx_buffer *buffer_info = &rx_ring->rx_buffer_info[i];

		if (!buffer_info->page)
			continue;

		dma_unmap_page(rx_ring->dev,
			       buffer_info->dma,
			       PAGE_SIZE,
			       DMA_FROM_DEVICE);
		__free_page(buffer_info->page);

		buffer_info->page = NULL;
	}

	size = sizeof(struct igb_rx_buffer) * rx_ring->count;
	memset(rx_ring->rx_buffer_info, 0, size);

	/* Zero out the descriptor ring */
	memset(rx_ring->desc, 0, rx_ring->size);

	rx_ring->next_to_alloc = 0;
	rx_ring->next_to_clean = 0;
	rx_ring->next_to_use = 0;
}

/**
 *  igb_clean_all_rx_rings - Free Rx Buffers for all queues
 *  @adapter: board private structure
 **/
static void igb_clean_all_rx_rings(struct igb_adapter *adapter)
{
	int i;

	for (i = 0; i < adapter->num_rx_queues; i++)
		igb_clean_rx_ring(adapter->rx_ring[i]);
}

/**
 *  igb_set_mac - Change the Ethernet Address of the NIC
 *  @netdev: network interface device structure
 *  @p: pointer to an address structure
 *
 *  Returns 0 on success, negative on failure
 **/
static int igb_set_mac(struct net_device *netdev, void *p)
{
	struct igb_adapter *adapter = netdev_priv(netdev);
	struct e1000_hw *hw = &adapter->hw;
	struct sockaddr *addr = p;

	if (!is_valid_ether_addr(addr->sa_data))
		return -EADDRNOTAVAIL;

	memcpy(netdev->dev_addr, addr->sa_data, netdev->addr_len);
	memcpy(hw->mac.addr, addr->sa_data, netdev->addr_len);

	/* set the correct pool for the new PF MAC address in entry 0 */
	igb_rar_set_qsel(adapter, hw->mac.addr, 0,
			 adapter->vfs_allocated_count);

	return 0;
}

/**
 *  igb_write_mc_addr_list - write multicast addresses to MTA
 *  @netdev: network interface device structure
 *
 *  Writes multicast address list to the MTA hash table.
 *  Returns: -ENOMEM on failure
 *           0 on no addresses written
 *           X on writing X addresses to MTA
 **/
static int igb_write_mc_addr_list(struct net_device *netdev)
{
	struct igb_adapter *adapter = netdev_priv(netdev);
	struct e1000_hw *hw = &adapter->hw;
	struct netdev_hw_addr *ha;
	u8  *mta_list;
	int i;

	if (netdev_mc_empty(netdev)) {
		/* nothing to program, so clear mc list */
		igb_update_mc_addr_list(hw, NULL, 0);
		igb_restore_vf_multicasts(adapter);
		return 0;
	}

	mta_list = kzalloc(netdev_mc_count(netdev) * 6, GFP_ATOMIC);
	if (!mta_list)
		return -ENOMEM;

	/* The shared function expects a packed array of only addresses. */
	i = 0;
	netdev_for_each_mc_addr(ha, netdev)
		memcpy(mta_list + (i++ * ETH_ALEN), ha->addr, ETH_ALEN);

	igb_update_mc_addr_list(hw, mta_list, i);
	kfree(mta_list);

	return netdev_mc_count(netdev);
}

/**
 *  igb_write_uc_addr_list - write unicast addresses to RAR table
 *  @netdev: network interface device structure
 *
 *  Writes unicast address list to the RAR table.
 *  Returns: -ENOMEM on failure/insufficient address space
 *           0 on no addresses written
 *           X on writing X addresses to the RAR table
 **/
static int igb_write_uc_addr_list(struct net_device *netdev)
{
	struct igb_adapter *adapter = netdev_priv(netdev);
	struct e1000_hw *hw = &adapter->hw;
	unsigned int vfn = adapter->vfs_allocated_count;
	unsigned int rar_entries = hw->mac.rar_entry_count - (vfn + 1);
	int count = 0;

	/* return ENOMEM indicating insufficient memory for addresses */
	if (netdev_uc_count(netdev) > rar_entries)
		return -ENOMEM;

	if (!netdev_uc_empty(netdev) && rar_entries) {
		struct netdev_hw_addr *ha;

		netdev_for_each_uc_addr(ha, netdev) {
			if (!rar_entries)
				break;
			igb_rar_set_qsel(adapter, ha->addr,
					 rar_entries--,
					 vfn);
			count++;
		}
	}
	/* write the addresses in reverse order to avoid write combining */
	for (; rar_entries > 0 ; rar_entries--) {
		wr32(E1000_RAH(rar_entries), 0);
		wr32(E1000_RAL(rar_entries), 0);
	}
	wrfl();

	return count;
}

/**
 *  igb_set_rx_mode - Secondary Unicast, Multicast and Promiscuous mode set
 *  @netdev: network interface device structure
 *
 *  The set_rx_mode entry point is called whenever the unicast or multicast
 *  address lists or the network interface flags are updated.  This routine is
 *  responsible for configuring the hardware for proper unicast, multicast,
 *  promiscuous mode, and all-multi behavior.
 **/
static void igb_set_rx_mode(struct net_device *netdev)
{
	struct igb_adapter *adapter = netdev_priv(netdev);
	struct e1000_hw *hw = &adapter->hw;
	unsigned int vfn = adapter->vfs_allocated_count;
	u32 rctl, vmolr = 0;
	int count;

	/* Check for Promiscuous and All Multicast modes */
	rctl = rd32(E1000_RCTL);

	/* clear the effected bits */
	rctl &= ~(E1000_RCTL_UPE | E1000_RCTL_MPE | E1000_RCTL_VFE);

	if (netdev->flags & IFF_PROMISC) {
		u32 mrqc = rd32(E1000_MRQC);
		/* retain VLAN HW filtering if in VT mode */
		if (mrqc & E1000_MRQC_ENABLE_VMDQ)
			rctl |= E1000_RCTL_VFE;
		rctl |= (E1000_RCTL_UPE | E1000_RCTL_MPE);
		vmolr |= (E1000_VMOLR_ROPE | E1000_VMOLR_MPME);
	} else {
		if (netdev->flags & IFF_ALLMULTI) {
			rctl |= E1000_RCTL_MPE;
			vmolr |= E1000_VMOLR_MPME;
		} else {
			/* Write addresses to the MTA, if the attempt fails
			 * then we should just turn on promiscuous mode so
			 * that we can at least receive multicast traffic
			 */
			count = igb_write_mc_addr_list(netdev);
			if (count < 0) {
				rctl |= E1000_RCTL_MPE;
				vmolr |= E1000_VMOLR_MPME;
			} else if (count) {
				vmolr |= E1000_VMOLR_ROMPE;
			}
		}
		/* Write addresses to available RAR registers, if there is not
		 * sufficient space to store all the addresses then enable
		 * unicast promiscuous mode
		 */
		count = igb_write_uc_addr_list(netdev);
		if (count < 0) {
			rctl |= E1000_RCTL_UPE;
			vmolr |= E1000_VMOLR_ROPE;
		}
		rctl |= E1000_RCTL_VFE;
	}
	wr32(E1000_RCTL, rctl);

	/* In order to support SR-IOV and eventually VMDq it is necessary to set
	 * the VMOLR to enable the appropriate modes.  Without this workaround
	 * we will have issues with VLAN tag stripping not being done for frames
	 * that are only arriving because we are the default pool
	 */
	if ((hw->mac.type < e1000_82576) || (hw->mac.type > e1000_i350))
		return;

	vmolr |= rd32(E1000_VMOLR(vfn)) &
		 ~(E1000_VMOLR_ROPE | E1000_VMOLR_MPME | E1000_VMOLR_ROMPE);
	wr32(E1000_VMOLR(vfn), vmolr);
	igb_restore_vf_multicasts(adapter);
}

static void igb_check_wvbr(struct igb_adapter *adapter)
{
	struct e1000_hw *hw = &adapter->hw;
	u32 wvbr = 0;

	switch (hw->mac.type) {
	case e1000_82576:
	case e1000_i350:
		if (!(wvbr = rd32(E1000_WVBR)))
			return;
		break;
	default:
		break;
	}

	adapter->wvbr |= wvbr;
}

#define IGB_STAGGERED_QUEUE_OFFSET 8

static void igb_spoof_check(struct igb_adapter *adapter)
{
	int j;

	if (!adapter->wvbr)
		return;

	for(j = 0; j < adapter->vfs_allocated_count; j++) {
		if (adapter->wvbr & (1 << j) ||
		    adapter->wvbr & (1 << (j + IGB_STAGGERED_QUEUE_OFFSET))) {
			dev_warn(&adapter->pdev->dev,
				"Spoof event(s) detected on VF %d\n", j);
			adapter->wvbr &=
				~((1 << j) |
				  (1 << (j + IGB_STAGGERED_QUEUE_OFFSET)));
		}
	}
}

/* Need to wait a few seconds after link up to get diagnostic information from
 * the phy
 */
static void igb_update_phy_info(unsigned long data)
{
	struct igb_adapter *adapter = (struct igb_adapter *) data;
	igb_get_phy_info(&adapter->hw);
}

/**
 *  igb_has_link - check shared code for link and determine up/down
 *  @adapter: pointer to driver private info
 **/
bool igb_has_link(struct igb_adapter *adapter)
{
	struct e1000_hw *hw = &adapter->hw;
	bool link_active = false;
	s32 ret_val = 0;

	/* get_link_status is set on LSC (link status) interrupt or
	 * rx sequence error interrupt.  get_link_status will stay
	 * false until the e1000_check_for_link establishes link
	 * for copper adapters ONLY
	 */
	switch (hw->phy.media_type) {
	case e1000_media_type_copper:
		if (hw->mac.get_link_status) {
			ret_val = hw->mac.ops.check_for_link(hw);
			link_active = !hw->mac.get_link_status;
		} else {
			link_active = true;
		}
		break;
	case e1000_media_type_internal_serdes:
		ret_val = hw->mac.ops.check_for_link(hw);
		link_active = hw->mac.serdes_has_link;
		break;
	default:
	case e1000_media_type_unknown:
		break;
	}

	return link_active;
}

static bool igb_thermal_sensor_event(struct e1000_hw *hw, u32 event)
{
	bool ret = false;
	u32 ctrl_ext, thstat;

	/* check for thermal sensor event on i350 copper only */
	if (hw->mac.type == e1000_i350) {
		thstat = rd32(E1000_THSTAT);
		ctrl_ext = rd32(E1000_CTRL_EXT);

		if ((hw->phy.media_type == e1000_media_type_copper) &&
		    !(ctrl_ext & E1000_CTRL_EXT_LINK_MODE_SGMII))
			ret = !!(thstat & event);
	}

	return ret;
}

/**
 *  igb_watchdog - Timer Call-back
 *  @data: pointer to adapter cast into an unsigned long
 **/
static void igb_watchdog(unsigned long data)
{
	struct igb_adapter *adapter = (struct igb_adapter *)data;
	/* Do the rest outside of interrupt context */
	schedule_work(&adapter->watchdog_task);
}

static void igb_watchdog_task(struct work_struct *work)
{
	struct igb_adapter *adapter = container_of(work,
						   struct igb_adapter,
						   watchdog_task);
	struct e1000_hw *hw = &adapter->hw;
	struct e1000_phy_info *phy = &hw->phy;
	struct net_device *netdev = adapter->netdev;
	u32 link;
	int i;

	link = igb_has_link(adapter);
	if (link) {
		/* Cancel scheduled suspend requests. */
		pm_runtime_resume(netdev->dev.parent);

		if (!netif_carrier_ok(netdev)) {
			u32 ctrl;
			hw->mac.ops.get_speed_and_duplex(hw,
							 &adapter->link_speed,
							 &adapter->link_duplex);

			ctrl = rd32(E1000_CTRL);
			/* Links status message must follow this format */
			printk(KERN_INFO "igb: %s NIC Link is Up %d Mbps %s "
			       "Duplex, Flow Control: %s\n",
			       netdev->name,
			       adapter->link_speed,
			       adapter->link_duplex == FULL_DUPLEX ?
			       "Full" : "Half",
			       (ctrl & E1000_CTRL_TFCE) &&
			       (ctrl & E1000_CTRL_RFCE) ? "RX/TX" :
			       (ctrl & E1000_CTRL_RFCE) ?  "RX" :
			       (ctrl & E1000_CTRL_TFCE) ?  "TX" : "None");

			/* check if SmartSpeed worked */
			igb_check_downshift(hw);
			if (phy->speed_downgraded)
				netdev_warn(netdev, "Link Speed was downgraded by SmartSpeed\n");

			/* check for thermal sensor event */
			if (igb_thermal_sensor_event(hw,
			    E1000_THSTAT_LINK_THROTTLE)) {
				netdev_info(netdev, "The network adapter link "
					    "speed was downshifted because it "
					    "overheated\n");
			}

			/* adjust timeout factor according to speed/duplex */
			adapter->tx_timeout_factor = 1;
			switch (adapter->link_speed) {
			case SPEED_10:
				adapter->tx_timeout_factor = 14;
				break;
			case SPEED_100:
				/* maybe add some timeout factor ? */
				break;
			}

			netif_carrier_on(netdev);

			igb_ping_all_vfs(adapter);
			igb_check_vf_rate_limit(adapter);

			/* link state has changed, schedule phy info update */
			if (!test_bit(__IGB_DOWN, &adapter->state))
				mod_timer(&adapter->phy_info_timer,
					  round_jiffies(jiffies + 2 * HZ));
		}
	} else {
		if (netif_carrier_ok(netdev)) {
			adapter->link_speed = 0;
			adapter->link_duplex = 0;

			/* check for thermal sensor event */
			if (igb_thermal_sensor_event(hw,
			    E1000_THSTAT_PWR_DOWN)) {
				netdev_err(netdev, "The network adapter was "
					   "stopped because it overheated\n");
			}

			/* Links status message must follow this format */
			printk(KERN_INFO "igb: %s NIC Link is Down\n",
			       netdev->name);
			netif_carrier_off(netdev);

			igb_ping_all_vfs(adapter);

			/* link state has changed, schedule phy info update */
			if (!test_bit(__IGB_DOWN, &adapter->state))
				mod_timer(&adapter->phy_info_timer,
					  round_jiffies(jiffies + 2 * HZ));

			pm_schedule_suspend(netdev->dev.parent,
					    MSEC_PER_SEC * 5);
		}
	}

	spin_lock(&adapter->stats64_lock);
	igb_update_stats(adapter, &adapter->stats64);
	spin_unlock(&adapter->stats64_lock);

	for (i = 0; i < adapter->num_tx_queues; i++) {
		struct igb_ring *tx_ring = adapter->tx_ring[i];
		if (!netif_carrier_ok(netdev)) {
			/* We've lost link, so the controller stops DMA,
			 * but we've got queued Tx work that's never going
			 * to get done, so reset controller to flush Tx.
			 * (Do the reset outside of interrupt context).
			 */
			if (igb_desc_unused(tx_ring) + 1 < tx_ring->count) {
				adapter->tx_timeout_count++;
				schedule_work(&adapter->reset_task);
				/* return immediately since reset is imminent */
				return;
			}
		}

		/* Force detection of hung controller every watchdog period */
		set_bit(IGB_RING_FLAG_TX_DETECT_HANG, &tx_ring->flags);
	}

	/* Cause software interrupt to ensure Rx ring is cleaned */
	if (adapter->msix_entries) {
		u32 eics = 0;
		for (i = 0; i < adapter->num_q_vectors; i++)
			eics |= adapter->q_vector[i]->eims_value;
		wr32(E1000_EICS, eics);
	} else {
		wr32(E1000_ICS, E1000_ICS_RXDMT0);
	}

	igb_spoof_check(adapter);
	igb_ptp_rx_hang(adapter);

	/* Reset the timer */
	if (!test_bit(__IGB_DOWN, &adapter->state))
		mod_timer(&adapter->watchdog_timer,
			  round_jiffies(jiffies + 2 * HZ));
}

enum latency_range {
	lowest_latency = 0,
	low_latency = 1,
	bulk_latency = 2,
	latency_invalid = 255
};

/**
 *  igb_update_ring_itr - update the dynamic ITR value based on packet size
 *  @q_vector: pointer to q_vector
 *
 *  Stores a new ITR value based on strictly on packet size.  This
 *  algorithm is less sophisticated than that used in igb_update_itr,
 *  due to the difficulty of synchronizing statistics across multiple
 *  receive rings.  The divisors and thresholds used by this function
 *  were determined based on theoretical maximum wire speed and testing
 *  data, in order to minimize response time while increasing bulk
 *  throughput.
 *  This functionality is controlled by the InterruptThrottleRate module
 *  parameter (see igb_param.c)
 *  NOTE:  This function is called only when operating in a multiqueue
 *         receive environment.
 **/
static void igb_update_ring_itr(struct igb_q_vector *q_vector)
{
	int new_val = q_vector->itr_val;
	int avg_wire_size = 0;
	struct igb_adapter *adapter = q_vector->adapter;
	unsigned int packets;

	/* For non-gigabit speeds, just fix the interrupt rate at 4000
	 * ints/sec - ITR timer value of 120 ticks.
	 */
	if (adapter->link_speed != SPEED_1000) {
		new_val = IGB_4K_ITR;
		goto set_itr_val;
	}

	packets = q_vector->rx.total_packets;
	if (packets)
		avg_wire_size = q_vector->rx.total_bytes / packets;

	packets = q_vector->tx.total_packets;
	if (packets)
		avg_wire_size = max_t(u32, avg_wire_size,
				      q_vector->tx.total_bytes / packets);

	/* if avg_wire_size isn't set no work was done */
	if (!avg_wire_size)
		goto clear_counts;

	/* Add 24 bytes to size to account for CRC, preamble, and gap */
	avg_wire_size += 24;

	/* Don't starve jumbo frames */
	avg_wire_size = min(avg_wire_size, 3000);

	/* Give a little boost to mid-size frames */
	if ((avg_wire_size > 300) && (avg_wire_size < 1200))
		new_val = avg_wire_size / 3;
	else
		new_val = avg_wire_size / 2;

	/* conservative mode (itr 3) eliminates the lowest_latency setting */
	if (new_val < IGB_20K_ITR &&
	    ((q_vector->rx.ring && adapter->rx_itr_setting == 3) ||
	     (!q_vector->rx.ring && adapter->tx_itr_setting == 3)))
		new_val = IGB_20K_ITR;

set_itr_val:
	if (new_val != q_vector->itr_val) {
		q_vector->itr_val = new_val;
		q_vector->set_itr = 1;
	}
clear_counts:
	q_vector->rx.total_bytes = 0;
	q_vector->rx.total_packets = 0;
	q_vector->tx.total_bytes = 0;
	q_vector->tx.total_packets = 0;
}

/**
 *  igb_update_itr - update the dynamic ITR value based on statistics
 *  @q_vector: pointer to q_vector
 *  @ring_container: ring info to update the itr for
 *
 *  Stores a new ITR value based on packets and byte
 *  counts during the last interrupt.  The advantage of per interrupt
 *  computation is faster updates and more accurate ITR for the current
 *  traffic pattern.  Constants in this function were computed
 *  based on theoretical maximum wire speed and thresholds were set based
 *  on testing data as well as attempting to minimize response time
 *  while increasing bulk throughput.
 *  this functionality is controlled by the InterruptThrottleRate module
 *  parameter (see igb_param.c)
 *  NOTE:  These calculations are only valid when operating in a single-
 *         queue environment.
 **/
static void igb_update_itr(struct igb_q_vector *q_vector,
			   struct igb_ring_container *ring_container)
{
	unsigned int packets = ring_container->total_packets;
	unsigned int bytes = ring_container->total_bytes;
	u8 itrval = ring_container->itr;

	/* no packets, exit with status unchanged */
	if (packets == 0)
		return;

	switch (itrval) {
	case lowest_latency:
		/* handle TSO and jumbo frames */
		if (bytes/packets > 8000)
			itrval = bulk_latency;
		else if ((packets < 5) && (bytes > 512))
			itrval = low_latency;
		break;
	case low_latency:  /* 50 usec aka 20000 ints/s */
		if (bytes > 10000) {
			/* this if handles the TSO accounting */
			if (bytes/packets > 8000) {
				itrval = bulk_latency;
			} else if ((packets < 10) || ((bytes/packets) > 1200)) {
				itrval = bulk_latency;
			} else if ((packets > 35)) {
				itrval = lowest_latency;
			}
		} else if (bytes/packets > 2000) {
			itrval = bulk_latency;
		} else if (packets <= 2 && bytes < 512) {
			itrval = lowest_latency;
		}
		break;
	case bulk_latency: /* 250 usec aka 4000 ints/s */
		if (bytes > 25000) {
			if (packets > 35)
				itrval = low_latency;
		} else if (bytes < 1500) {
			itrval = low_latency;
		}
		break;
	}

	/* clear work counters since we have the values we need */
	ring_container->total_bytes = 0;
	ring_container->total_packets = 0;

	/* write updated itr to ring container */
	ring_container->itr = itrval;
}

static void igb_set_itr(struct igb_q_vector *q_vector)
{
	struct igb_adapter *adapter = q_vector->adapter;
	u32 new_itr = q_vector->itr_val;
	u8 current_itr = 0;

	/* for non-gigabit speeds, just fix the interrupt rate at 4000 */
	if (adapter->link_speed != SPEED_1000) {
		current_itr = 0;
		new_itr = IGB_4K_ITR;
		goto set_itr_now;
	}

	igb_update_itr(q_vector, &q_vector->tx);
	igb_update_itr(q_vector, &q_vector->rx);

	current_itr = max(q_vector->rx.itr, q_vector->tx.itr);

	/* conservative mode (itr 3) eliminates the lowest_latency setting */
	if (current_itr == lowest_latency &&
	    ((q_vector->rx.ring && adapter->rx_itr_setting == 3) ||
	     (!q_vector->rx.ring && adapter->tx_itr_setting == 3)))
		current_itr = low_latency;

	switch (current_itr) {
	/* counts and packets in update_itr are dependent on these numbers */
	case lowest_latency:
		new_itr = IGB_70K_ITR; /* 70,000 ints/sec */
		break;
	case low_latency:
		new_itr = IGB_20K_ITR; /* 20,000 ints/sec */
		break;
	case bulk_latency:
		new_itr = IGB_4K_ITR;  /* 4,000 ints/sec */
		break;
	default:
		break;
	}

set_itr_now:
	if (new_itr != q_vector->itr_val) {
		/* this attempts to bias the interrupt rate towards Bulk
		 * by adding intermediate steps when interrupt rate is
		 * increasing
		 */
		new_itr = new_itr > q_vector->itr_val ?
			  max((new_itr * q_vector->itr_val) /
			  (new_itr + (q_vector->itr_val >> 2)),
			  new_itr) : new_itr;
		/* Don't write the value here; it resets the adapter's
		 * internal timer, and causes us to delay far longer than
		 * we should between interrupts.  Instead, we write the ITR
		 * value at the beginning of the next interrupt so the timing
		 * ends up being correct.
		 */
		q_vector->itr_val = new_itr;
		q_vector->set_itr = 1;
	}
}

static void igb_tx_ctxtdesc(struct igb_ring *tx_ring, u32 vlan_macip_lens,
			    u32 type_tucmd, u32 mss_l4len_idx)
{
	struct e1000_adv_tx_context_desc *context_desc;
	u16 i = tx_ring->next_to_use;

	context_desc = IGB_TX_CTXTDESC(tx_ring, i);

	i++;
	tx_ring->next_to_use = (i < tx_ring->count) ? i : 0;

	/* set bits to identify this as an advanced context descriptor */
	type_tucmd |= E1000_TXD_CMD_DEXT | E1000_ADVTXD_DTYP_CTXT;

	/* For 82575, context index must be unique per ring. */
	if (test_bit(IGB_RING_FLAG_TX_CTX_IDX, &tx_ring->flags))
		mss_l4len_idx |= tx_ring->reg_idx << 4;

	context_desc->vlan_macip_lens	= cpu_to_le32(vlan_macip_lens);
	context_desc->seqnum_seed	= 0;
	context_desc->type_tucmd_mlhl	= cpu_to_le32(type_tucmd);
	context_desc->mss_l4len_idx	= cpu_to_le32(mss_l4len_idx);
}

static int igb_tso(struct igb_ring *tx_ring,
		   struct igb_tx_buffer *first,
		   u8 *hdr_len)
{
	struct sk_buff *skb = first->skb;
	u32 vlan_macip_lens, type_tucmd;
	u32 mss_l4len_idx, l4len;

	if (skb->ip_summed != CHECKSUM_PARTIAL)
		return 0;

	if (!skb_is_gso(skb))
		return 0;

	if (skb_header_cloned(skb)) {
		int err = pskb_expand_head(skb, 0, 0, GFP_ATOMIC);
		if (err)
			return err;
	}

	/* ADV DTYP TUCMD MKRLOC/ISCSIHEDLEN */
	type_tucmd = E1000_ADVTXD_TUCMD_L4T_TCP;

	if (first->protocol == __constant_htons(ETH_P_IP)) {
		struct iphdr *iph = ip_hdr(skb);
		iph->tot_len = 0;
		iph->check = 0;
		tcp_hdr(skb)->check = ~csum_tcpudp_magic(iph->saddr,
							 iph->daddr, 0,
							 IPPROTO_TCP,
							 0);
		type_tucmd |= E1000_ADVTXD_TUCMD_IPV4;
		first->tx_flags |= IGB_TX_FLAGS_TSO |
				   IGB_TX_FLAGS_CSUM |
				   IGB_TX_FLAGS_IPV4;
	} else if (skb_is_gso_v6(skb)) {
		ipv6_hdr(skb)->payload_len = 0;
		tcp_hdr(skb)->check = ~csum_ipv6_magic(&ipv6_hdr(skb)->saddr,
						       &ipv6_hdr(skb)->daddr,
						       0, IPPROTO_TCP, 0);
		first->tx_flags |= IGB_TX_FLAGS_TSO |
				   IGB_TX_FLAGS_CSUM;
	}

	/* compute header lengths */
	l4len = tcp_hdrlen(skb);
	*hdr_len = skb_transport_offset(skb) + l4len;

	/* update gso size and bytecount with header size */
	first->gso_segs = skb_shinfo(skb)->gso_segs;
	first->bytecount += (first->gso_segs - 1) * *hdr_len;

	/* MSS L4LEN IDX */
	mss_l4len_idx = l4len << E1000_ADVTXD_L4LEN_SHIFT;
	mss_l4len_idx |= skb_shinfo(skb)->gso_size << E1000_ADVTXD_MSS_SHIFT;

	/* VLAN MACLEN IPLEN */
	vlan_macip_lens = skb_network_header_len(skb);
	vlan_macip_lens |= skb_network_offset(skb) << E1000_ADVTXD_MACLEN_SHIFT;
	vlan_macip_lens |= first->tx_flags & IGB_TX_FLAGS_VLAN_MASK;

	igb_tx_ctxtdesc(tx_ring, vlan_macip_lens, type_tucmd, mss_l4len_idx);

	return 1;
}

static void igb_tx_csum(struct igb_ring *tx_ring, struct igb_tx_buffer *first)
{
	struct sk_buff *skb = first->skb;
	u32 vlan_macip_lens = 0;
	u32 mss_l4len_idx = 0;
	u32 type_tucmd = 0;

	if (skb->ip_summed != CHECKSUM_PARTIAL) {
		if (!(first->tx_flags & IGB_TX_FLAGS_VLAN))
			return;
	} else {
		u8 l4_hdr = 0;
		switch (first->protocol) {
		case __constant_htons(ETH_P_IP):
			vlan_macip_lens |= skb_network_header_len(skb);
			type_tucmd |= E1000_ADVTXD_TUCMD_IPV4;
			l4_hdr = ip_hdr(skb)->protocol;
			break;
		case __constant_htons(ETH_P_IPV6):
			vlan_macip_lens |= skb_network_header_len(skb);
			l4_hdr = ipv6_hdr(skb)->nexthdr;
			break;
		default:
			if (unlikely(net_ratelimit())) {
				dev_warn(tx_ring->dev,
					 "partial checksum but proto=%x!\n",
					 first->protocol);
			}
			break;
		}

		switch (l4_hdr) {
		case IPPROTO_TCP:
			type_tucmd |= E1000_ADVTXD_TUCMD_L4T_TCP;
			mss_l4len_idx = tcp_hdrlen(skb) <<
					E1000_ADVTXD_L4LEN_SHIFT;
			break;
		case IPPROTO_SCTP:
			type_tucmd |= E1000_ADVTXD_TUCMD_L4T_SCTP;
			mss_l4len_idx = sizeof(struct sctphdr) <<
					E1000_ADVTXD_L4LEN_SHIFT;
			break;
		case IPPROTO_UDP:
			mss_l4len_idx = sizeof(struct udphdr) <<
					E1000_ADVTXD_L4LEN_SHIFT;
			break;
		default:
			if (unlikely(net_ratelimit())) {
				dev_warn(tx_ring->dev,
					 "partial checksum but l4 proto=%x!\n",
					 l4_hdr);
			}
			break;
		}

		/* update TX checksum flag */
		first->tx_flags |= IGB_TX_FLAGS_CSUM;
	}

	vlan_macip_lens |= skb_network_offset(skb) << E1000_ADVTXD_MACLEN_SHIFT;
	vlan_macip_lens |= first->tx_flags & IGB_TX_FLAGS_VLAN_MASK;

	igb_tx_ctxtdesc(tx_ring, vlan_macip_lens, type_tucmd, mss_l4len_idx);
}

#define IGB_SET_FLAG(_input, _flag, _result) \
	((_flag <= _result) ? \
	 ((u32)(_input & _flag) * (_result / _flag)) : \
	 ((u32)(_input & _flag) / (_flag / _result)))

static u32 igb_tx_cmd_type(struct sk_buff *skb, u32 tx_flags)
{
	/* set type for advanced descriptor with frame checksum insertion */
	u32 cmd_type = E1000_ADVTXD_DTYP_DATA |
		       E1000_ADVTXD_DCMD_DEXT |
		       E1000_ADVTXD_DCMD_IFCS;

	/* set HW vlan bit if vlan is present */
	cmd_type |= IGB_SET_FLAG(tx_flags, IGB_TX_FLAGS_VLAN,
				 (E1000_ADVTXD_DCMD_VLE));

	/* set segmentation bits for TSO */
	cmd_type |= IGB_SET_FLAG(tx_flags, IGB_TX_FLAGS_TSO,
				 (E1000_ADVTXD_DCMD_TSE));

	/* set timestamp bit if present */
	cmd_type |= IGB_SET_FLAG(tx_flags, IGB_TX_FLAGS_TSTAMP,
				 (E1000_ADVTXD_MAC_TSTAMP));

	/* insert frame checksum */
	cmd_type ^= IGB_SET_FLAG(skb->no_fcs, 1, E1000_ADVTXD_DCMD_IFCS);

	return cmd_type;
}

static void igb_tx_olinfo_status(struct igb_ring *tx_ring,
				 union e1000_adv_tx_desc *tx_desc,
				 u32 tx_flags, unsigned int paylen)
{
	u32 olinfo_status = paylen << E1000_ADVTXD_PAYLEN_SHIFT;

	/* 82575 requires a unique index per ring */
	if (test_bit(IGB_RING_FLAG_TX_CTX_IDX, &tx_ring->flags))
		olinfo_status |= tx_ring->reg_idx << 4;

	/* insert L4 checksum */
	olinfo_status |= IGB_SET_FLAG(tx_flags,
				      IGB_TX_FLAGS_CSUM,
				      (E1000_TXD_POPTS_TXSM << 8));

	/* insert IPv4 checksum */
	olinfo_status |= IGB_SET_FLAG(tx_flags,
				      IGB_TX_FLAGS_IPV4,
				      (E1000_TXD_POPTS_IXSM << 8));

	tx_desc->read.olinfo_status = cpu_to_le32(olinfo_status);
}

static void igb_tx_map(struct igb_ring *tx_ring,
		       struct igb_tx_buffer *first,
		       const u8 hdr_len)
{
	struct sk_buff *skb = first->skb;
	struct igb_tx_buffer *tx_buffer;
	union e1000_adv_tx_desc *tx_desc;
	struct skb_frag_struct *frag;
	dma_addr_t dma;
	unsigned int data_len, size;
	u32 tx_flags = first->tx_flags;
	u32 cmd_type = igb_tx_cmd_type(skb, tx_flags);
	u16 i = tx_ring->next_to_use;

	tx_desc = IGB_TX_DESC(tx_ring, i);

	igb_tx_olinfo_status(tx_ring, tx_desc, tx_flags, skb->len - hdr_len);

	size = skb_headlen(skb);
	data_len = skb->data_len;

	dma = dma_map_single(tx_ring->dev, skb->data, size, DMA_TO_DEVICE);

	tx_buffer = first;

	for (frag = &skb_shinfo(skb)->frags[0];; frag++) {
		if (dma_mapping_error(tx_ring->dev, dma))
			goto dma_error;

		/* record length, and DMA address */
		dma_unmap_len_set(tx_buffer, len, size);
		dma_unmap_addr_set(tx_buffer, dma, dma);

		tx_desc->read.buffer_addr = cpu_to_le64(dma);

		while (unlikely(size > IGB_MAX_DATA_PER_TXD)) {
			tx_desc->read.cmd_type_len =
				cpu_to_le32(cmd_type ^ IGB_MAX_DATA_PER_TXD);

			i++;
			tx_desc++;
			if (i == tx_ring->count) {
				tx_desc = IGB_TX_DESC(tx_ring, 0);
				i = 0;
			}
			tx_desc->read.olinfo_status = 0;

			dma += IGB_MAX_DATA_PER_TXD;
			size -= IGB_MAX_DATA_PER_TXD;

			tx_desc->read.buffer_addr = cpu_to_le64(dma);
		}

		if (likely(!data_len))
			break;

		tx_desc->read.cmd_type_len = cpu_to_le32(cmd_type ^ size);

		i++;
		tx_desc++;
		if (i == tx_ring->count) {
			tx_desc = IGB_TX_DESC(tx_ring, 0);
			i = 0;
		}
		tx_desc->read.olinfo_status = 0;

		size = skb_frag_size(frag);
		data_len -= size;

		dma = skb_frag_dma_map(tx_ring->dev, frag, 0,
				       size, DMA_TO_DEVICE);

		tx_buffer = &tx_ring->tx_buffer_info[i];
	}

	/* write last descriptor with RS and EOP bits */
	cmd_type |= size | IGB_TXD_DCMD;
	tx_desc->read.cmd_type_len = cpu_to_le32(cmd_type);

	netdev_tx_sent_queue(txring_txq(tx_ring), first->bytecount);

	/* set the timestamp */
	first->time_stamp = jiffies;

	/* Force memory writes to complete before letting h/w know there
	 * are new descriptors to fetch.  (Only applicable for weak-ordered
	 * memory model archs, such as IA-64).
	 *
	 * We also need this memory barrier to make certain all of the
	 * status bits have been updated before next_to_watch is written.
	 */
	wmb();

	/* set next_to_watch value indicating a packet is present */
	first->next_to_watch = tx_desc;

	i++;
	if (i == tx_ring->count)
		i = 0;

	tx_ring->next_to_use = i;

	writel(i, tx_ring->tail);

	/* we need this if more than one processor can write to our tail
	 * at a time, it synchronizes IO on IA64/Altix systems
	 */
	mmiowb();

	return;

dma_error:
	dev_err(tx_ring->dev, "TX DMA map failed\n");

	/* clear dma mappings for failed tx_buffer_info map */
	for (;;) {
		tx_buffer = &tx_ring->tx_buffer_info[i];
		igb_unmap_and_free_tx_resource(tx_ring, tx_buffer);
		if (tx_buffer == first)
			break;
		if (i == 0)
			i = tx_ring->count;
		i--;
	}

	tx_ring->next_to_use = i;
}

static int __igb_maybe_stop_tx(struct igb_ring *tx_ring, const u16 size)
{
	struct net_device *netdev = tx_ring->netdev;

	netif_stop_subqueue(netdev, tx_ring->queue_index);

	/* Herbert's original patch had:
	 *  smp_mb__after_netif_stop_queue();
	 * but since that doesn't exist yet, just open code it.
	 */
	smp_mb();

	/* We need to check again in a case another CPU has just
	 * made room available.
	 */
	if (igb_desc_unused(tx_ring) < size)
		return -EBUSY;

	/* A reprieve! */
	netif_wake_subqueue(netdev, tx_ring->queue_index);

	u64_stats_update_begin(&tx_ring->tx_syncp2);
	tx_ring->tx_stats.restart_queue2++;
	u64_stats_update_end(&tx_ring->tx_syncp2);

	return 0;
}

static inline int igb_maybe_stop_tx(struct igb_ring *tx_ring, const u16 size)
{
	if (igb_desc_unused(tx_ring) >= size)
		return 0;
	return __igb_maybe_stop_tx(tx_ring, size);
}

netdev_tx_t igb_xmit_frame_ring(struct sk_buff *skb,
				struct igb_ring *tx_ring)
{
	struct igb_tx_buffer *first;
	int tso;
	u32 tx_flags = 0;
	u16 count = TXD_USE_COUNT(skb_headlen(skb));
	__be16 protocol = vlan_get_protocol(skb);
	u8 hdr_len = 0;

	/* need: 1 descriptor per page * PAGE_SIZE/IGB_MAX_DATA_PER_TXD,
	 *       + 1 desc for skb_headlen/IGB_MAX_DATA_PER_TXD,
	 *       + 2 desc gap to keep tail from touching head,
	 *       + 1 desc for context descriptor,
	 * otherwise try next time
	 */
	if (NETDEV_FRAG_PAGE_MAX_SIZE > IGB_MAX_DATA_PER_TXD) {
		unsigned short f;
		for (f = 0; f < skb_shinfo(skb)->nr_frags; f++)
			count += TXD_USE_COUNT(skb_shinfo(skb)->frags[f].size);
	} else {
		count += skb_shinfo(skb)->nr_frags;
	}

	if (igb_maybe_stop_tx(tx_ring, count + 3)) {
		/* this is a hard error */
		return NETDEV_TX_BUSY;
	}

	/* record the location of the first descriptor for this packet */
	first = &tx_ring->tx_buffer_info[tx_ring->next_to_use];
	first->skb = skb;
	first->bytecount = skb->len;
	first->gso_segs = 1;

	skb_tx_timestamp(skb);

	if (unlikely(skb_shinfo(skb)->tx_flags & SKBTX_HW_TSTAMP)) {
		struct igb_adapter *adapter = netdev_priv(tx_ring->netdev);

		if (!(adapter->ptp_tx_skb)) {
			skb_shinfo(skb)->tx_flags |= SKBTX_IN_PROGRESS;
			tx_flags |= IGB_TX_FLAGS_TSTAMP;

			adapter->ptp_tx_skb = skb_get(skb);
			adapter->ptp_tx_start = jiffies;
			if (adapter->hw.mac.type == e1000_82576)
				schedule_work(&adapter->ptp_tx_work);
		}
	}

	if (vlan_tx_tag_present(skb)) {
		tx_flags |= IGB_TX_FLAGS_VLAN;
		tx_flags |= (vlan_tx_tag_get(skb) << IGB_TX_FLAGS_VLAN_SHIFT);
	}

	/* record initial flags and protocol */
	first->tx_flags = tx_flags;
	first->protocol = protocol;

	tso = igb_tso(tx_ring, first, &hdr_len);
	if (tso < 0)
		goto out_drop;
	else if (!tso)
		igb_tx_csum(tx_ring, first);

	igb_tx_map(tx_ring, first, hdr_len);

	/* Make sure there is space in the ring for the next send. */
	igb_maybe_stop_tx(tx_ring, DESC_NEEDED);

	return NETDEV_TX_OK;

out_drop:
	igb_unmap_and_free_tx_resource(tx_ring, first);

	return NETDEV_TX_OK;
}

static inline struct igb_ring *igb_tx_queue_mapping(struct igb_adapter *adapter,
						    struct sk_buff *skb)
{
	unsigned int r_idx = skb->queue_mapping;

	if (r_idx >= adapter->num_tx_queues)
		r_idx = r_idx % adapter->num_tx_queues;

	return adapter->tx_ring[r_idx];
}

static netdev_tx_t igb_xmit_frame(struct sk_buff *skb,
				  struct net_device *netdev)
{
	struct igb_adapter *adapter = netdev_priv(netdev);

	if (test_bit(__IGB_DOWN, &adapter->state)) {
		dev_kfree_skb_any(skb);
		return NETDEV_TX_OK;
	}

	if (skb->len <= 0) {
		dev_kfree_skb_any(skb);
		return NETDEV_TX_OK;
	}

	/* The minimum packet size with TCTL.PSP set is 17 so pad the skb
	 * in order to meet this minimum size requirement.
	 */
	if (unlikely(skb->len < 17)) {
		if (skb_pad(skb, 17 - skb->len))
			return NETDEV_TX_OK;
		skb->len = 17;
		skb_set_tail_pointer(skb, 17);
	}

	return igb_xmit_frame_ring(skb, igb_tx_queue_mapping(adapter, skb));
}

/**
 *  igb_tx_timeout - Respond to a Tx Hang
 *  @netdev: network interface device structure
 **/
static void igb_tx_timeout(struct net_device *netdev)
{
	struct igb_adapter *adapter = netdev_priv(netdev);
	struct e1000_hw *hw = &adapter->hw;

	/* Do the reset outside of interrupt context */
	adapter->tx_timeout_count++;

	if (hw->mac.type >= e1000_82580)
		hw->dev_spec._82575.global_device_reset = true;

	schedule_work(&adapter->reset_task);
	wr32(E1000_EICS,
	     (adapter->eims_enable_mask & ~adapter->eims_other));
}

static void igb_reset_task(struct work_struct *work)
{
	struct igb_adapter *adapter;
	adapter = container_of(work, struct igb_adapter, reset_task);

	igb_dump(adapter);
	netdev_err(adapter->netdev, "Reset adapter\n");
	igb_reinit_locked(adapter);
}

/**
 *  igb_get_stats64 - Get System Network Statistics
 *  @netdev: network interface device structure
 *  @stats: rtnl_link_stats64 pointer
 **/
static struct rtnl_link_stats64 *igb_get_stats64(struct net_device *netdev,
						struct rtnl_link_stats64 *stats)
{
	struct igb_adapter *adapter = netdev_priv(netdev);

	spin_lock(&adapter->stats64_lock);
	igb_update_stats(adapter, &adapter->stats64);
	memcpy(stats, &adapter->stats64, sizeof(*stats));
	spin_unlock(&adapter->stats64_lock);

	return stats;
}

/**
 *  igb_change_mtu - Change the Maximum Transfer Unit
 *  @netdev: network interface device structure
 *  @new_mtu: new value for maximum frame size
 *
 *  Returns 0 on success, negative on failure
 **/
static int igb_change_mtu(struct net_device *netdev, int new_mtu)
{
	struct igb_adapter *adapter = netdev_priv(netdev);
	struct pci_dev *pdev = adapter->pdev;
	int max_frame = new_mtu + ETH_HLEN + ETH_FCS_LEN + VLAN_HLEN;

	if ((new_mtu < 68) || (max_frame > MAX_JUMBO_FRAME_SIZE)) {
		dev_err(&pdev->dev, "Invalid MTU setting\n");
		return -EINVAL;
	}

#define MAX_STD_JUMBO_FRAME_SIZE 9238
	if (max_frame > MAX_STD_JUMBO_FRAME_SIZE) {
		dev_err(&pdev->dev, "MTU > 9216 not supported.\n");
		return -EINVAL;
	}

	while (test_and_set_bit(__IGB_RESETTING, &adapter->state))
		msleep(1);

	/* igb_down has a dependency on max_frame_size */
	adapter->max_frame_size = max_frame;

	if (netif_running(netdev))
		igb_down(adapter);

	dev_info(&pdev->dev, "changing MTU from %d to %d\n",
		 netdev->mtu, new_mtu);
	netdev->mtu = new_mtu;

	if (netif_running(netdev))
		igb_up(adapter);
	else
		igb_reset(adapter);

	clear_bit(__IGB_RESETTING, &adapter->state);

	return 0;
}

/**
 *  igb_update_stats - Update the board statistics counters
 *  @adapter: board private structure
 **/
void igb_update_stats(struct igb_adapter *adapter,
		      struct rtnl_link_stats64 *net_stats)
{
	struct e1000_hw *hw = &adapter->hw;
	struct pci_dev *pdev = adapter->pdev;
	u32 reg, mpc;
	u16 phy_tmp;
	int i;
	u64 bytes, packets;
	unsigned int start;
	u64 _bytes, _packets;

#define PHY_IDLE_ERROR_COUNT_MASK 0x00FF

	/* Prevent stats update while adapter is being reset, or if the pci
	 * connection is down.
	 */
	if (adapter->link_speed == 0)
		return;
	if (pci_channel_offline(pdev))
		return;

	bytes = 0;
	packets = 0;
	for (i = 0; i < adapter->num_rx_queues; i++) {
		u32 rqdpc = rd32(E1000_RQDPC(i));
		struct igb_ring *ring = adapter->rx_ring[i];

		if (rqdpc) {
			ring->rx_stats.drops += rqdpc;
			net_stats->rx_fifo_errors += rqdpc;
		}

		do {
			start = u64_stats_fetch_begin_bh(&ring->rx_syncp);
			_bytes = ring->rx_stats.bytes;
			_packets = ring->rx_stats.packets;
		} while (u64_stats_fetch_retry_bh(&ring->rx_syncp, start));
		bytes += _bytes;
		packets += _packets;
	}

	net_stats->rx_bytes = bytes;
	net_stats->rx_packets = packets;

	bytes = 0;
	packets = 0;
	for (i = 0; i < adapter->num_tx_queues; i++) {
		struct igb_ring *ring = adapter->tx_ring[i];
		do {
			start = u64_stats_fetch_begin_bh(&ring->tx_syncp);
			_bytes = ring->tx_stats.bytes;
			_packets = ring->tx_stats.packets;
		} while (u64_stats_fetch_retry_bh(&ring->tx_syncp, start));
		bytes += _bytes;
		packets += _packets;
	}
	net_stats->tx_bytes = bytes;
	net_stats->tx_packets = packets;

	/* read stats registers */
	adapter->stats.crcerrs += rd32(E1000_CRCERRS);
	adapter->stats.gprc += rd32(E1000_GPRC);
	adapter->stats.gorc += rd32(E1000_GORCL);
	rd32(E1000_GORCH); /* clear GORCL */
	adapter->stats.bprc += rd32(E1000_BPRC);
	adapter->stats.mprc += rd32(E1000_MPRC);
	adapter->stats.roc += rd32(E1000_ROC);

	adapter->stats.prc64 += rd32(E1000_PRC64);
	adapter->stats.prc127 += rd32(E1000_PRC127);
	adapter->stats.prc255 += rd32(E1000_PRC255);
	adapter->stats.prc511 += rd32(E1000_PRC511);
	adapter->stats.prc1023 += rd32(E1000_PRC1023);
	adapter->stats.prc1522 += rd32(E1000_PRC1522);
	adapter->stats.symerrs += rd32(E1000_SYMERRS);
	adapter->stats.sec += rd32(E1000_SEC);

	mpc = rd32(E1000_MPC);
	adapter->stats.mpc += mpc;
	net_stats->rx_fifo_errors += mpc;
	adapter->stats.scc += rd32(E1000_SCC);
	adapter->stats.ecol += rd32(E1000_ECOL);
	adapter->stats.mcc += rd32(E1000_MCC);
	adapter->stats.latecol += rd32(E1000_LATECOL);
	adapter->stats.dc += rd32(E1000_DC);
	adapter->stats.rlec += rd32(E1000_RLEC);
	adapter->stats.xonrxc += rd32(E1000_XONRXC);
	adapter->stats.xontxc += rd32(E1000_XONTXC);
	adapter->stats.xoffrxc += rd32(E1000_XOFFRXC);
	adapter->stats.xofftxc += rd32(E1000_XOFFTXC);
	adapter->stats.fcruc += rd32(E1000_FCRUC);
	adapter->stats.gptc += rd32(E1000_GPTC);
	adapter->stats.gotc += rd32(E1000_GOTCL);
	rd32(E1000_GOTCH); /* clear GOTCL */
	adapter->stats.rnbc += rd32(E1000_RNBC);
	adapter->stats.ruc += rd32(E1000_RUC);
	adapter->stats.rfc += rd32(E1000_RFC);
	adapter->stats.rjc += rd32(E1000_RJC);
	adapter->stats.tor += rd32(E1000_TORH);
	adapter->stats.tot += rd32(E1000_TOTH);
	adapter->stats.tpr += rd32(E1000_TPR);

	adapter->stats.ptc64 += rd32(E1000_PTC64);
	adapter->stats.ptc127 += rd32(E1000_PTC127);
	adapter->stats.ptc255 += rd32(E1000_PTC255);
	adapter->stats.ptc511 += rd32(E1000_PTC511);
	adapter->stats.ptc1023 += rd32(E1000_PTC1023);
	adapter->stats.ptc1522 += rd32(E1000_PTC1522);

	adapter->stats.mptc += rd32(E1000_MPTC);
	adapter->stats.bptc += rd32(E1000_BPTC);

	adapter->stats.tpt += rd32(E1000_TPT);
	adapter->stats.colc += rd32(E1000_COLC);

	adapter->stats.algnerrc += rd32(E1000_ALGNERRC);
	/* read internal phy specific stats */
	reg = rd32(E1000_CTRL_EXT);
	if (!(reg & E1000_CTRL_EXT_LINK_MODE_MASK)) {
		adapter->stats.rxerrc += rd32(E1000_RXERRC);

		/* this stat has invalid values on i210/i211 */
		if ((hw->mac.type != e1000_i210) &&
		    (hw->mac.type != e1000_i211))
			adapter->stats.tncrs += rd32(E1000_TNCRS);
	}

	adapter->stats.tsctc += rd32(E1000_TSCTC);
	adapter->stats.tsctfc += rd32(E1000_TSCTFC);

	adapter->stats.iac += rd32(E1000_IAC);
	adapter->stats.icrxoc += rd32(E1000_ICRXOC);
	adapter->stats.icrxptc += rd32(E1000_ICRXPTC);
	adapter->stats.icrxatc += rd32(E1000_ICRXATC);
	adapter->stats.ictxptc += rd32(E1000_ICTXPTC);
	adapter->stats.ictxatc += rd32(E1000_ICTXATC);
	adapter->stats.ictxqec += rd32(E1000_ICTXQEC);
	adapter->stats.ictxqmtc += rd32(E1000_ICTXQMTC);
	adapter->stats.icrxdmtc += rd32(E1000_ICRXDMTC);

	/* Fill out the OS statistics structure */
	net_stats->multicast = adapter->stats.mprc;
	net_stats->collisions = adapter->stats.colc;

	/* Rx Errors */

	/* RLEC on some newer hardware can be incorrect so build
	 * our own version based on RUC and ROC
	 */
	net_stats->rx_errors = adapter->stats.rxerrc +
		adapter->stats.crcerrs + adapter->stats.algnerrc +
		adapter->stats.ruc + adapter->stats.roc +
		adapter->stats.cexterr;
	net_stats->rx_length_errors = adapter->stats.ruc +
				      adapter->stats.roc;
	net_stats->rx_crc_errors = adapter->stats.crcerrs;
	net_stats->rx_frame_errors = adapter->stats.algnerrc;
	net_stats->rx_missed_errors = adapter->stats.mpc;

	/* Tx Errors */
	net_stats->tx_errors = adapter->stats.ecol +
			       adapter->stats.latecol;
	net_stats->tx_aborted_errors = adapter->stats.ecol;
	net_stats->tx_window_errors = adapter->stats.latecol;
	net_stats->tx_carrier_errors = adapter->stats.tncrs;

	/* Tx Dropped needs to be maintained elsewhere */

	/* Phy Stats */
	if (hw->phy.media_type == e1000_media_type_copper) {
		if ((adapter->link_speed == SPEED_1000) &&
		   (!igb_read_phy_reg(hw, PHY_1000T_STATUS, &phy_tmp))) {
			phy_tmp &= PHY_IDLE_ERROR_COUNT_MASK;
			adapter->phy_stats.idle_errors += phy_tmp;
		}
	}

	/* Management Stats */
	adapter->stats.mgptc += rd32(E1000_MGTPTC);
	adapter->stats.mgprc += rd32(E1000_MGTPRC);
	adapter->stats.mgpdc += rd32(E1000_MGTPDC);

	/* OS2BMC Stats */
	reg = rd32(E1000_MANC);
	if (reg & E1000_MANC_EN_BMC2OS) {
		adapter->stats.o2bgptc += rd32(E1000_O2BGPTC);
		adapter->stats.o2bspc += rd32(E1000_O2BSPC);
		adapter->stats.b2ospc += rd32(E1000_B2OSPC);
		adapter->stats.b2ogprc += rd32(E1000_B2OGPRC);
	}
}

static irqreturn_t igb_msix_other(int irq, void *data)
{
	struct igb_adapter *adapter = data;
	struct e1000_hw *hw = &adapter->hw;
	u32 icr = rd32(E1000_ICR);
	/* reading ICR causes bit 31 of EICR to be cleared */

	if (icr & E1000_ICR_DRSTA)
		schedule_work(&adapter->reset_task);

	if (icr & E1000_ICR_DOUTSYNC) {
		/* HW is reporting DMA is out of sync */
		adapter->stats.doosync++;
		/* The DMA Out of Sync is also indication of a spoof event
		 * in IOV mode. Check the Wrong VM Behavior register to
		 * see if it is really a spoof event.
		 */
		igb_check_wvbr(adapter);
	}

	/* Check for a mailbox event */
	if (icr & E1000_ICR_VMMB)
		igb_msg_task(adapter);

	if (icr & E1000_ICR_LSC) {
		hw->mac.get_link_status = 1;
		/* guard against interrupt when we're going down */
		if (!test_bit(__IGB_DOWN, &adapter->state))
			mod_timer(&adapter->watchdog_timer, jiffies + 1);
	}

	if (icr & E1000_ICR_TS) {
		u32 tsicr = rd32(E1000_TSICR);

		if (tsicr & E1000_TSICR_TXTS) {
			/* acknowledge the interrupt */
			wr32(E1000_TSICR, E1000_TSICR_TXTS);
			/* retrieve hardware timestamp */
			schedule_work(&adapter->ptp_tx_work);
		}
	}

	wr32(E1000_EIMS, adapter->eims_other);

	return IRQ_HANDLED;
}

static void igb_write_itr(struct igb_q_vector *q_vector)
{
	struct igb_adapter *adapter = q_vector->adapter;
	u32 itr_val = q_vector->itr_val & 0x7FFC;

	if (!q_vector->set_itr)
		return;

	if (!itr_val)
		itr_val = 0x4;

	if (adapter->hw.mac.type == e1000_82575)
		itr_val |= itr_val << 16;
	else
		itr_val |= E1000_EITR_CNT_IGNR;

	writel(itr_val, q_vector->itr_register);
	q_vector->set_itr = 0;
}

static irqreturn_t igb_msix_ring(int irq, void *data)
{
	struct igb_q_vector *q_vector = data;

	/* Write the ITR value calculated from the previous interrupt. */
	igb_write_itr(q_vector);

	napi_schedule(&q_vector->napi);

	return IRQ_HANDLED;
}

#ifdef CONFIG_IGB_DCA
static void igb_update_tx_dca(struct igb_adapter *adapter,
			      struct igb_ring *tx_ring,
			      int cpu)
{
	struct e1000_hw *hw = &adapter->hw;
	u32 txctrl = dca3_get_tag(tx_ring->dev, cpu);

	if (hw->mac.type != e1000_82575)
		txctrl <<= E1000_DCA_TXCTRL_CPUID_SHIFT;

	/* We can enable relaxed ordering for reads, but not writes when
	 * DCA is enabled.  This is due to a known issue in some chipsets
	 * which will cause the DCA tag to be cleared.
	 */
	txctrl |= E1000_DCA_TXCTRL_DESC_RRO_EN |
		  E1000_DCA_TXCTRL_DATA_RRO_EN |
		  E1000_DCA_TXCTRL_DESC_DCA_EN;

	wr32(E1000_DCA_TXCTRL(tx_ring->reg_idx), txctrl);
}

static void igb_update_rx_dca(struct igb_adapter *adapter,
			      struct igb_ring *rx_ring,
			      int cpu)
{
	struct e1000_hw *hw = &adapter->hw;
	u32 rxctrl = dca3_get_tag(&adapter->pdev->dev, cpu);

	if (hw->mac.type != e1000_82575)
		rxctrl <<= E1000_DCA_RXCTRL_CPUID_SHIFT;

	/* We can enable relaxed ordering for reads, but not writes when
	 * DCA is enabled.  This is due to a known issue in some chipsets
	 * which will cause the DCA tag to be cleared.
	 */
	rxctrl |= E1000_DCA_RXCTRL_DESC_RRO_EN |
		  E1000_DCA_RXCTRL_DESC_DCA_EN;

	wr32(E1000_DCA_RXCTRL(rx_ring->reg_idx), rxctrl);
}

static void igb_update_dca(struct igb_q_vector *q_vector)
{
	struct igb_adapter *adapter = q_vector->adapter;
	int cpu = get_cpu();

	if (q_vector->cpu == cpu)
		goto out_no_update;

	if (q_vector->tx.ring)
		igb_update_tx_dca(adapter, q_vector->tx.ring, cpu);

	if (q_vector->rx.ring)
		igb_update_rx_dca(adapter, q_vector->rx.ring, cpu);

	q_vector->cpu = cpu;
out_no_update:
	put_cpu();
}

static void igb_setup_dca(struct igb_adapter *adapter)
{
	struct e1000_hw *hw = &adapter->hw;
	int i;

	if (!(adapter->flags & IGB_FLAG_DCA_ENABLED))
		return;

	/* Always use CB2 mode, difference is masked in the CB driver. */
	wr32(E1000_DCA_CTRL, E1000_DCA_CTRL_DCA_MODE_CB2);

	for (i = 0; i < adapter->num_q_vectors; i++) {
		adapter->q_vector[i]->cpu = -1;
		igb_update_dca(adapter->q_vector[i]);
	}
}

static int __igb_notify_dca(struct device *dev, void *data)
{
	struct net_device *netdev = dev_get_drvdata(dev);
	struct igb_adapter *adapter = netdev_priv(netdev);
	struct pci_dev *pdev = adapter->pdev;
	struct e1000_hw *hw = &adapter->hw;
	unsigned long event = *(unsigned long *)data;

	switch (event) {
	case DCA_PROVIDER_ADD:
		/* if already enabled, don't do it again */
		if (adapter->flags & IGB_FLAG_DCA_ENABLED)
			break;
		if (dca_add_requester(dev) == 0) {
			adapter->flags |= IGB_FLAG_DCA_ENABLED;
			dev_info(&pdev->dev, "DCA enabled\n");
			igb_setup_dca(adapter);
			break;
		}
		/* Fall Through since DCA is disabled. */
	case DCA_PROVIDER_REMOVE:
		if (adapter->flags & IGB_FLAG_DCA_ENABLED) {
			/* without this a class_device is left
			 * hanging around in the sysfs model
			 */
			dca_remove_requester(dev);
			dev_info(&pdev->dev, "DCA disabled\n");
			adapter->flags &= ~IGB_FLAG_DCA_ENABLED;
			wr32(E1000_DCA_CTRL, E1000_DCA_CTRL_DCA_MODE_DISABLE);
		}
		break;
	}

	return 0;
}

static int igb_notify_dca(struct notifier_block *nb, unsigned long event,
			  void *p)
{
	int ret_val;

	ret_val = driver_for_each_device(&igb_driver.driver, NULL, &event,
					 __igb_notify_dca);

	return ret_val ? NOTIFY_BAD : NOTIFY_DONE;
}
#endif /* CONFIG_IGB_DCA */

#ifdef CONFIG_PCI_IOV
static int igb_vf_configure(struct igb_adapter *adapter, int vf)
{
	unsigned char mac_addr[ETH_ALEN];

	eth_zero_addr(mac_addr);
	igb_set_vf_mac(adapter, vf, mac_addr);

	/* By default spoof check is enabled for all VFs */
	adapter->vf_data[vf].spoofchk_enabled = true;

	return 0;
}

#endif
static void igb_ping_all_vfs(struct igb_adapter *adapter)
{
	struct e1000_hw *hw = &adapter->hw;
	u32 ping;
	int i;

	for (i = 0 ; i < adapter->vfs_allocated_count; i++) {
		ping = E1000_PF_CONTROL_MSG;
		if (adapter->vf_data[i].flags & IGB_VF_FLAG_CTS)
			ping |= E1000_VT_MSGTYPE_CTS;
		igb_write_mbx(hw, &ping, 1, i);
	}
}

static int igb_set_vf_promisc(struct igb_adapter *adapter, u32 *msgbuf, u32 vf)
{
	struct e1000_hw *hw = &adapter->hw;
	u32 vmolr = rd32(E1000_VMOLR(vf));
	struct vf_data_storage *vf_data = &adapter->vf_data[vf];

	vf_data->flags &= ~(IGB_VF_FLAG_UNI_PROMISC |
			    IGB_VF_FLAG_MULTI_PROMISC);
	vmolr &= ~(E1000_VMOLR_ROPE | E1000_VMOLR_ROMPE | E1000_VMOLR_MPME);

	if (*msgbuf & E1000_VF_SET_PROMISC_MULTICAST) {
		vmolr |= E1000_VMOLR_MPME;
		vf_data->flags |= IGB_VF_FLAG_MULTI_PROMISC;
		*msgbuf &= ~E1000_VF_SET_PROMISC_MULTICAST;
	} else {
		/* if we have hashes and we are clearing a multicast promisc
		 * flag we need to write the hashes to the MTA as this step
		 * was previously skipped
		 */
		if (vf_data->num_vf_mc_hashes > 30) {
			vmolr |= E1000_VMOLR_MPME;
		} else if (vf_data->num_vf_mc_hashes) {
			int j;
			vmolr |= E1000_VMOLR_ROMPE;
			for (j = 0; j < vf_data->num_vf_mc_hashes; j++)
				igb_mta_set(hw, vf_data->vf_mc_hashes[j]);
		}
	}

	wr32(E1000_VMOLR(vf), vmolr);

	/* there are flags left unprocessed, likely not supported */
	if (*msgbuf & E1000_VT_MSGINFO_MASK)
		return -EINVAL;

	return 0;
}

static int igb_set_vf_multicasts(struct igb_adapter *adapter,
				  u32 *msgbuf, u32 vf)
{
	int n = (msgbuf[0] & E1000_VT_MSGINFO_MASK) >> E1000_VT_MSGINFO_SHIFT;
	u16 *hash_list = (u16 *)&msgbuf[1];
	struct vf_data_storage *vf_data = &adapter->vf_data[vf];
	int i;

	/* salt away the number of multicast addresses assigned
	 * to this VF for later use to restore when the PF multi cast
	 * list changes
	 */
	vf_data->num_vf_mc_hashes = n;

	/* only up to 30 hash values supported */
	if (n > 30)
		n = 30;

	/* store the hashes for later use */
	for (i = 0; i < n; i++)
		vf_data->vf_mc_hashes[i] = hash_list[i];

	/* Flush and reset the mta with the new values */
	igb_set_rx_mode(adapter->netdev);

	return 0;
}

static void igb_restore_vf_multicasts(struct igb_adapter *adapter)
{
	struct e1000_hw *hw = &adapter->hw;
	struct vf_data_storage *vf_data;
	int i, j;

	for (i = 0; i < adapter->vfs_allocated_count; i++) {
		u32 vmolr = rd32(E1000_VMOLR(i));
		vmolr &= ~(E1000_VMOLR_ROMPE | E1000_VMOLR_MPME);

		vf_data = &adapter->vf_data[i];

		if ((vf_data->num_vf_mc_hashes > 30) ||
		    (vf_data->flags & IGB_VF_FLAG_MULTI_PROMISC)) {
			vmolr |= E1000_VMOLR_MPME;
		} else if (vf_data->num_vf_mc_hashes) {
			vmolr |= E1000_VMOLR_ROMPE;
			for (j = 0; j < vf_data->num_vf_mc_hashes; j++)
				igb_mta_set(hw, vf_data->vf_mc_hashes[j]);
		}
		wr32(E1000_VMOLR(i), vmolr);
	}
}

static void igb_clear_vf_vfta(struct igb_adapter *adapter, u32 vf)
{
	struct e1000_hw *hw = &adapter->hw;
	u32 pool_mask, reg, vid;
	int i;

	pool_mask = 1 << (E1000_VLVF_POOLSEL_SHIFT + vf);

	/* Find the vlan filter for this id */
	for (i = 0; i < E1000_VLVF_ARRAY_SIZE; i++) {
		reg = rd32(E1000_VLVF(i));

		/* remove the vf from the pool */
		reg &= ~pool_mask;

		/* if pool is empty then remove entry from vfta */
		if (!(reg & E1000_VLVF_POOLSEL_MASK) &&
		    (reg & E1000_VLVF_VLANID_ENABLE)) {
			reg = 0;
			vid = reg & E1000_VLVF_VLANID_MASK;
			igb_vfta_set(hw, vid, false);
		}

		wr32(E1000_VLVF(i), reg);
	}

	adapter->vf_data[vf].vlans_enabled = 0;
}

static s32 igb_vlvf_set(struct igb_adapter *adapter, u32 vid, bool add, u32 vf)
{
	struct e1000_hw *hw = &adapter->hw;
	u32 reg, i;

	/* The vlvf table only exists on 82576 hardware and newer */
	if (hw->mac.type < e1000_82576)
		return -1;

	/* we only need to do this if VMDq is enabled */
	if (!adapter->vfs_allocated_count)
		return -1;

	/* Find the vlan filter for this id */
	for (i = 0; i < E1000_VLVF_ARRAY_SIZE; i++) {
		reg = rd32(E1000_VLVF(i));
		if ((reg & E1000_VLVF_VLANID_ENABLE) &&
		    vid == (reg & E1000_VLVF_VLANID_MASK))
			break;
	}

	if (add) {
		if (i == E1000_VLVF_ARRAY_SIZE) {
			/* Did not find a matching VLAN ID entry that was
			 * enabled.  Search for a free filter entry, i.e.
			 * one without the enable bit set
			 */
			for (i = 0; i < E1000_VLVF_ARRAY_SIZE; i++) {
				reg = rd32(E1000_VLVF(i));
				if (!(reg & E1000_VLVF_VLANID_ENABLE))
					break;
			}
		}
		if (i < E1000_VLVF_ARRAY_SIZE) {
			/* Found an enabled/available entry */
			reg |= 1 << (E1000_VLVF_POOLSEL_SHIFT + vf);

			/* if !enabled we need to set this up in vfta */
			if (!(reg & E1000_VLVF_VLANID_ENABLE)) {
				/* add VID to filter table */
				igb_vfta_set(hw, vid, true);
				reg |= E1000_VLVF_VLANID_ENABLE;
			}
			reg &= ~E1000_VLVF_VLANID_MASK;
			reg |= vid;
			wr32(E1000_VLVF(i), reg);

			/* do not modify RLPML for PF devices */
			if (vf >= adapter->vfs_allocated_count)
				return 0;

			if (!adapter->vf_data[vf].vlans_enabled) {
				u32 size;
				reg = rd32(E1000_VMOLR(vf));
				size = reg & E1000_VMOLR_RLPML_MASK;
				size += 4;
				reg &= ~E1000_VMOLR_RLPML_MASK;
				reg |= size;
				wr32(E1000_VMOLR(vf), reg);
			}

			adapter->vf_data[vf].vlans_enabled++;
		}
	} else {
		if (i < E1000_VLVF_ARRAY_SIZE) {
			/* remove vf from the pool */
			reg &= ~(1 << (E1000_VLVF_POOLSEL_SHIFT + vf));
			/* if pool is empty then remove entry from vfta */
			if (!(reg & E1000_VLVF_POOLSEL_MASK)) {
				reg = 0;
				igb_vfta_set(hw, vid, false);
			}
			wr32(E1000_VLVF(i), reg);

			/* do not modify RLPML for PF devices */
			if (vf >= adapter->vfs_allocated_count)
				return 0;

			adapter->vf_data[vf].vlans_enabled--;
			if (!adapter->vf_data[vf].vlans_enabled) {
				u32 size;
				reg = rd32(E1000_VMOLR(vf));
				size = reg & E1000_VMOLR_RLPML_MASK;
				size -= 4;
				reg &= ~E1000_VMOLR_RLPML_MASK;
				reg |= size;
				wr32(E1000_VMOLR(vf), reg);
			}
		}
	}
	return 0;
}

static void igb_set_vmvir(struct igb_adapter *adapter, u32 vid, u32 vf)
{
	struct e1000_hw *hw = &adapter->hw;

	if (vid)
		wr32(E1000_VMVIR(vf), (vid | E1000_VMVIR_VLANA_DEFAULT));
	else
		wr32(E1000_VMVIR(vf), 0);
}

static int igb_ndo_set_vf_vlan(struct net_device *netdev,
			       int vf, u16 vlan, u8 qos)
{
	int err = 0;
	struct igb_adapter *adapter = netdev_priv(netdev);

	if ((vf >= adapter->vfs_allocated_count) || (vlan > 4095) || (qos > 7))
		return -EINVAL;
	if (vlan || qos) {
		err = igb_vlvf_set(adapter, vlan, !!vlan, vf);
		if (err)
			goto out;
		igb_set_vmvir(adapter, vlan | (qos << VLAN_PRIO_SHIFT), vf);
		igb_set_vmolr(adapter, vf, !vlan);
		adapter->vf_data[vf].pf_vlan = vlan;
		adapter->vf_data[vf].pf_qos = qos;
		dev_info(&adapter->pdev->dev,
			 "Setting VLAN %d, QOS 0x%x on VF %d\n", vlan, qos, vf);
		if (test_bit(__IGB_DOWN, &adapter->state)) {
			dev_warn(&adapter->pdev->dev,
				 "The VF VLAN has been set, but the PF device is not up.\n");
			dev_warn(&adapter->pdev->dev,
				 "Bring the PF device up before attempting to use the VF device.\n");
		}
	} else {
		igb_vlvf_set(adapter, adapter->vf_data[vf].pf_vlan,
			     false, vf);
		igb_set_vmvir(adapter, vlan, vf);
		igb_set_vmolr(adapter, vf, true);
		adapter->vf_data[vf].pf_vlan = 0;
		adapter->vf_data[vf].pf_qos = 0;
	}
out:
	return err;
}

static int igb_find_vlvf_entry(struct igb_adapter *adapter, int vid)
{
	struct e1000_hw *hw = &adapter->hw;
	int i;
	u32 reg;

	/* Find the vlan filter for this id */
	for (i = 0; i < E1000_VLVF_ARRAY_SIZE; i++) {
		reg = rd32(E1000_VLVF(i));
		if ((reg & E1000_VLVF_VLANID_ENABLE) &&
		    vid == (reg & E1000_VLVF_VLANID_MASK))
			break;
	}

	if (i >= E1000_VLVF_ARRAY_SIZE)
		i = -1;

	return i;
}

static int igb_set_vf_vlan(struct igb_adapter *adapter, u32 *msgbuf, u32 vf)
{
	struct e1000_hw *hw = &adapter->hw;
	int add = (msgbuf[0] & E1000_VT_MSGINFO_MASK) >> E1000_VT_MSGINFO_SHIFT;
	int vid = (msgbuf[1] & E1000_VLVF_VLANID_MASK);
	int err = 0;

	/* If in promiscuous mode we need to make sure the PF also has
	 * the VLAN filter set.
	 */
	if (add && (adapter->netdev->flags & IFF_PROMISC))
		err = igb_vlvf_set(adapter, vid, add,
				   adapter->vfs_allocated_count);
	if (err)
		goto out;

	err = igb_vlvf_set(adapter, vid, add, vf);

	if (err)
		goto out;

	/* Go through all the checks to see if the VLAN filter should
	 * be wiped completely.
	 */
	if (!add && (adapter->netdev->flags & IFF_PROMISC)) {
		u32 vlvf, bits;

		int regndx = igb_find_vlvf_entry(adapter, vid);
		if (regndx < 0)
			goto out;
		/* See if any other pools are set for this VLAN filter
		 * entry other than the PF.
		 */
		vlvf = bits = rd32(E1000_VLVF(regndx));
		bits &= 1 << (E1000_VLVF_POOLSEL_SHIFT +
			      adapter->vfs_allocated_count);
		/* If the filter was removed then ensure PF pool bit
		 * is cleared if the PF only added itself to the pool
		 * because the PF is in promiscuous mode.
		 */
		if ((vlvf & VLAN_VID_MASK) == vid &&
		    !test_bit(vid, adapter->active_vlans) &&
		    !bits)
			igb_vlvf_set(adapter, vid, add,
				     adapter->vfs_allocated_count);
	}

out:
	return err;
}

static inline void igb_vf_reset(struct igb_adapter *adapter, u32 vf)
{
	/* clear flags - except flag that indicates PF has set the MAC */
	adapter->vf_data[vf].flags &= IGB_VF_FLAG_PF_SET_MAC;
	adapter->vf_data[vf].last_nack = jiffies;

	/* reset offloads to defaults */
	igb_set_vmolr(adapter, vf, true);

	/* reset vlans for device */
	igb_clear_vf_vfta(adapter, vf);
	if (adapter->vf_data[vf].pf_vlan)
		igb_ndo_set_vf_vlan(adapter->netdev, vf,
				    adapter->vf_data[vf].pf_vlan,
				    adapter->vf_data[vf].pf_qos);
	else
		igb_clear_vf_vfta(adapter, vf);

	/* reset multicast table array for vf */
	adapter->vf_data[vf].num_vf_mc_hashes = 0;

	/* Flush and reset the mta with the new values */
	igb_set_rx_mode(adapter->netdev);
}

static void igb_vf_reset_event(struct igb_adapter *adapter, u32 vf)
{
	unsigned char *vf_mac = adapter->vf_data[vf].vf_mac_addresses;

	/* clear mac address as we were hotplug removed/added */
	if (!(adapter->vf_data[vf].flags & IGB_VF_FLAG_PF_SET_MAC))
		eth_zero_addr(vf_mac);

	/* process remaining reset events */
	igb_vf_reset(adapter, vf);
}

static void igb_vf_reset_msg(struct igb_adapter *adapter, u32 vf)
{
	struct e1000_hw *hw = &adapter->hw;
	unsigned char *vf_mac = adapter->vf_data[vf].vf_mac_addresses;
	int rar_entry = hw->mac.rar_entry_count - (vf + 1);
	u32 reg, msgbuf[3];
	u8 *addr = (u8 *)(&msgbuf[1]);

	/* process all the same items cleared in a function level reset */
	igb_vf_reset(adapter, vf);

	/* set vf mac address */
	igb_rar_set_qsel(adapter, vf_mac, rar_entry, vf);

	/* enable transmit and receive for vf */
	reg = rd32(E1000_VFTE);
	wr32(E1000_VFTE, reg | (1 << vf));
	reg = rd32(E1000_VFRE);
	wr32(E1000_VFRE, reg | (1 << vf));

	adapter->vf_data[vf].flags |= IGB_VF_FLAG_CTS;

	/* reply to reset with ack and vf mac address */
	msgbuf[0] = E1000_VF_RESET | E1000_VT_MSGTYPE_ACK;
	memcpy(addr, vf_mac, 6);
	igb_write_mbx(hw, msgbuf, 3, vf);
}

static int igb_set_vf_mac_addr(struct igb_adapter *adapter, u32 *msg, int vf)
{
	/* The VF MAC Address is stored in a packed array of bytes
	 * starting at the second 32 bit word of the msg array
	 */
	unsigned char *addr = (char *)&msg[1];
	int err = -1;

	if (is_valid_ether_addr(addr))
		err = igb_set_vf_mac(adapter, vf, addr);

	return err;
}

static void igb_rcv_ack_from_vf(struct igb_adapter *adapter, u32 vf)
{
	struct e1000_hw *hw = &adapter->hw;
	struct vf_data_storage *vf_data = &adapter->vf_data[vf];
	u32 msg = E1000_VT_MSGTYPE_NACK;

	/* if device isn't clear to send it shouldn't be reading either */
	if (!(vf_data->flags & IGB_VF_FLAG_CTS) &&
	    time_after(jiffies, vf_data->last_nack + (2 * HZ))) {
		igb_write_mbx(hw, &msg, 1, vf);
		vf_data->last_nack = jiffies;
	}
}

static void igb_rcv_msg_from_vf(struct igb_adapter *adapter, u32 vf)
{
	struct pci_dev *pdev = adapter->pdev;
	u32 msgbuf[E1000_VFMAILBOX_SIZE];
	struct e1000_hw *hw = &adapter->hw;
	struct vf_data_storage *vf_data = &adapter->vf_data[vf];
	s32 retval;

	retval = igb_read_mbx(hw, msgbuf, E1000_VFMAILBOX_SIZE, vf);

	if (retval) {
		/* if receive failed revoke VF CTS stats and restart init */
		dev_err(&pdev->dev, "Error receiving message from VF\n");
		vf_data->flags &= ~IGB_VF_FLAG_CTS;
		if (!time_after(jiffies, vf_data->last_nack + (2 * HZ)))
			return;
		goto out;
	}

	/* this is a message we already processed, do nothing */
	if (msgbuf[0] & (E1000_VT_MSGTYPE_ACK | E1000_VT_MSGTYPE_NACK))
		return;

	/* until the vf completes a reset it should not be
	 * allowed to start any configuration.
	 */
	if (msgbuf[0] == E1000_VF_RESET) {
		igb_vf_reset_msg(adapter, vf);
		return;
	}

	if (!(vf_data->flags & IGB_VF_FLAG_CTS)) {
		if (!time_after(jiffies, vf_data->last_nack + (2 * HZ)))
			return;
		retval = -1;
		goto out;
	}

	switch ((msgbuf[0] & 0xFFFF)) {
	case E1000_VF_SET_MAC_ADDR:
		retval = -EINVAL;
		if (!(vf_data->flags & IGB_VF_FLAG_PF_SET_MAC))
			retval = igb_set_vf_mac_addr(adapter, msgbuf, vf);
		else
			dev_warn(&pdev->dev,
				 "VF %d attempted to override administratively set MAC address\nReload the VF driver to resume operations\n",
				 vf);
		break;
	case E1000_VF_SET_PROMISC:
		retval = igb_set_vf_promisc(adapter, msgbuf, vf);
		break;
	case E1000_VF_SET_MULTICAST:
		retval = igb_set_vf_multicasts(adapter, msgbuf, vf);
		break;
	case E1000_VF_SET_LPE:
		retval = igb_set_vf_rlpml(adapter, msgbuf[1], vf);
		break;
	case E1000_VF_SET_VLAN:
		retval = -1;
		if (vf_data->pf_vlan)
			dev_warn(&pdev->dev,
				 "VF %d attempted to override administratively set VLAN tag\nReload the VF driver to resume operations\n",
				 vf);
		else
			retval = igb_set_vf_vlan(adapter, msgbuf, vf);
		break;
	default:
		dev_err(&pdev->dev, "Unhandled Msg %08x\n", msgbuf[0]);
		retval = -1;
		break;
	}

	msgbuf[0] |= E1000_VT_MSGTYPE_CTS;
out:
	/* notify the VF of the results of what it sent us */
	if (retval)
		msgbuf[0] |= E1000_VT_MSGTYPE_NACK;
	else
		msgbuf[0] |= E1000_VT_MSGTYPE_ACK;

	igb_write_mbx(hw, msgbuf, 1, vf);
}

static void igb_msg_task(struct igb_adapter *adapter)
{
	struct e1000_hw *hw = &adapter->hw;
	u32 vf;

	for (vf = 0; vf < adapter->vfs_allocated_count; vf++) {
		/* process any reset requests */
		if (!igb_check_for_rst(hw, vf))
			igb_vf_reset_event(adapter, vf);

		/* process any messages pending */
		if (!igb_check_for_msg(hw, vf))
			igb_rcv_msg_from_vf(adapter, vf);

		/* process any acks */
		if (!igb_check_for_ack(hw, vf))
			igb_rcv_ack_from_vf(adapter, vf);
	}
}

/**
 *  igb_set_uta - Set unicast filter table address
 *  @adapter: board private structure
 *
 *  The unicast table address is a register array of 32-bit registers.
 *  The table is meant to be used in a way similar to how the MTA is used
 *  however due to certain limitations in the hardware it is necessary to
 *  set all the hash bits to 1 and use the VMOLR ROPE bit as a promiscuous
 *  enable bit to allow vlan tag stripping when promiscuous mode is enabled
 **/
static void igb_set_uta(struct igb_adapter *adapter)
{
	struct e1000_hw *hw = &adapter->hw;
	int i;

	/* The UTA table only exists on 82576 hardware and newer */
	if (hw->mac.type < e1000_82576)
		return;

	/* we only need to do this if VMDq is enabled */
	if (!adapter->vfs_allocated_count)
		return;

	for (i = 0; i < hw->mac.uta_reg_count; i++)
		array_wr32(E1000_UTA, i, ~0);
}

/**
 *  igb_intr_msi - Interrupt Handler
 *  @irq: interrupt number
 *  @data: pointer to a network interface device structure
 **/
static irqreturn_t igb_intr_msi(int irq, void *data)
{
	struct igb_adapter *adapter = data;
	struct igb_q_vector *q_vector = adapter->q_vector[0];
	struct e1000_hw *hw = &adapter->hw;
	/* read ICR disables interrupts using IAM */
	u32 icr = rd32(E1000_ICR);

	igb_write_itr(q_vector);

	if (icr & E1000_ICR_DRSTA)
		schedule_work(&adapter->reset_task);

	if (icr & E1000_ICR_DOUTSYNC) {
		/* HW is reporting DMA is out of sync */
		adapter->stats.doosync++;
	}

	if (icr & (E1000_ICR_RXSEQ | E1000_ICR_LSC)) {
		hw->mac.get_link_status = 1;
		if (!test_bit(__IGB_DOWN, &adapter->state))
			mod_timer(&adapter->watchdog_timer, jiffies + 1);
	}

	if (icr & E1000_ICR_TS) {
		u32 tsicr = rd32(E1000_TSICR);

		if (tsicr & E1000_TSICR_TXTS) {
			/* acknowledge the interrupt */
			wr32(E1000_TSICR, E1000_TSICR_TXTS);
			/* retrieve hardware timestamp */
			schedule_work(&adapter->ptp_tx_work);
		}
	}

	napi_schedule(&q_vector->napi);

	return IRQ_HANDLED;
}

/**
 *  igb_intr - Legacy Interrupt Handler
 *  @irq: interrupt number
 *  @data: pointer to a network interface device structure
 **/
static irqreturn_t igb_intr(int irq, void *data)
{
	struct igb_adapter *adapter = data;
	struct igb_q_vector *q_vector = adapter->q_vector[0];
	struct e1000_hw *hw = &adapter->hw;
	/* Interrupt Auto-Mask...upon reading ICR, interrupts are masked.  No
	 * need for the IMC write
	 */
	u32 icr = rd32(E1000_ICR);

	/* IMS will not auto-mask if INT_ASSERTED is not set, and if it is
	 * not set, then the adapter didn't send an interrupt
	 */
	if (!(icr & E1000_ICR_INT_ASSERTED))
		return IRQ_NONE;

	igb_write_itr(q_vector);

	if (icr & E1000_ICR_DRSTA)
		schedule_work(&adapter->reset_task);

	if (icr & E1000_ICR_DOUTSYNC) {
		/* HW is reporting DMA is out of sync */
		adapter->stats.doosync++;
	}

	if (icr & (E1000_ICR_RXSEQ | E1000_ICR_LSC)) {
		hw->mac.get_link_status = 1;
		/* guard against interrupt when we're going down */
		if (!test_bit(__IGB_DOWN, &adapter->state))
			mod_timer(&adapter->watchdog_timer, jiffies + 1);
	}

	if (icr & E1000_ICR_TS) {
		u32 tsicr = rd32(E1000_TSICR);

		if (tsicr & E1000_TSICR_TXTS) {
			/* acknowledge the interrupt */
			wr32(E1000_TSICR, E1000_TSICR_TXTS);
			/* retrieve hardware timestamp */
			schedule_work(&adapter->ptp_tx_work);
		}
	}

	napi_schedule(&q_vector->napi);

	return IRQ_HANDLED;
}

static void igb_ring_irq_enable(struct igb_q_vector *q_vector)
{
	struct igb_adapter *adapter = q_vector->adapter;
	struct e1000_hw *hw = &adapter->hw;

	if ((q_vector->rx.ring && (adapter->rx_itr_setting & 3)) ||
	    (!q_vector->rx.ring && (adapter->tx_itr_setting & 3))) {
		if ((adapter->num_q_vectors == 1) && !adapter->vf_data)
			igb_set_itr(q_vector);
		else
			igb_update_ring_itr(q_vector);
	}

	if (!test_bit(__IGB_DOWN, &adapter->state)) {
		if (adapter->msix_entries)
			wr32(E1000_EIMS, q_vector->eims_value);
		else
			igb_irq_enable(adapter);
	}
}

/**
 *  igb_poll - NAPI Rx polling callback
 *  @napi: napi polling structure
 *  @budget: count of how many packets we should handle
 **/
static int igb_poll(struct napi_struct *napi, int budget)
{
	struct igb_q_vector *q_vector = container_of(napi,
						     struct igb_q_vector,
						     napi);
	bool clean_complete = true;

#ifdef CONFIG_IGB_DCA
	if (q_vector->adapter->flags & IGB_FLAG_DCA_ENABLED)
		igb_update_dca(q_vector);
#endif
	if (q_vector->tx.ring)
		clean_complete = igb_clean_tx_irq(q_vector);

	if (q_vector->rx.ring)
		clean_complete &= igb_clean_rx_irq(q_vector, budget);

	/* If all work not completed, return budget and keep polling */
	if (!clean_complete)
		return budget;

	/* If not enough Rx work done, exit the polling mode */
	napi_complete(napi);
	igb_ring_irq_enable(q_vector);

	return 0;
}

/**
 *  igb_clean_tx_irq - Reclaim resources after transmit completes
 *  @q_vector: pointer to q_vector containing needed info
 *
 *  returns true if ring is completely cleaned
 **/
static bool igb_clean_tx_irq(struct igb_q_vector *q_vector)
{
	struct igb_adapter *adapter = q_vector->adapter;
	struct igb_ring *tx_ring = q_vector->tx.ring;
	struct igb_tx_buffer *tx_buffer;
	union e1000_adv_tx_desc *tx_desc;
	unsigned int total_bytes = 0, total_packets = 0;
	unsigned int budget = q_vector->tx.work_limit;
	unsigned int i = tx_ring->next_to_clean;

	if (test_bit(__IGB_DOWN, &adapter->state))
		return true;

	tx_buffer = &tx_ring->tx_buffer_info[i];
	tx_desc = IGB_TX_DESC(tx_ring, i);
	i -= tx_ring->count;

	do {
		union e1000_adv_tx_desc *eop_desc = tx_buffer->next_to_watch;

		/* if next_to_watch is not set then there is no work pending */
		if (!eop_desc)
			break;

		/* prevent any other reads prior to eop_desc */
		read_barrier_depends();

		/* if DD is not set pending work has not been completed */
		if (!(eop_desc->wb.status & cpu_to_le32(E1000_TXD_STAT_DD)))
			break;

		/* clear next_to_watch to prevent false hangs */
		tx_buffer->next_to_watch = NULL;

		/* update the statistics for this packet */
		total_bytes += tx_buffer->bytecount;
		total_packets += tx_buffer->gso_segs;

		/* free the skb */
		dev_kfree_skb_any(tx_buffer->skb);

		/* unmap skb header data */
		dma_unmap_single(tx_ring->dev,
				 dma_unmap_addr(tx_buffer, dma),
				 dma_unmap_len(tx_buffer, len),
				 DMA_TO_DEVICE);

		/* clear tx_buffer data */
		tx_buffer->skb = NULL;
		dma_unmap_len_set(tx_buffer, len, 0);

		/* clear last DMA location and unmap remaining buffers */
		while (tx_desc != eop_desc) {
			tx_buffer++;
			tx_desc++;
			i++;
			if (unlikely(!i)) {
				i -= tx_ring->count;
				tx_buffer = tx_ring->tx_buffer_info;
				tx_desc = IGB_TX_DESC(tx_ring, 0);
			}

			/* unmap any remaining paged data */
			if (dma_unmap_len(tx_buffer, len)) {
				dma_unmap_page(tx_ring->dev,
					       dma_unmap_addr(tx_buffer, dma),
					       dma_unmap_len(tx_buffer, len),
					       DMA_TO_DEVICE);
				dma_unmap_len_set(tx_buffer, len, 0);
			}
		}

		/* move us one more past the eop_desc for start of next pkt */
		tx_buffer++;
		tx_desc++;
		i++;
		if (unlikely(!i)) {
			i -= tx_ring->count;
			tx_buffer = tx_ring->tx_buffer_info;
			tx_desc = IGB_TX_DESC(tx_ring, 0);
		}

		/* issue prefetch for next Tx descriptor */
		prefetch(tx_desc);

		/* update budget accounting */
		budget--;
	} while (likely(budget));

	netdev_tx_completed_queue(txring_txq(tx_ring),
				  total_packets, total_bytes);
	i += tx_ring->count;
	tx_ring->next_to_clean = i;
	u64_stats_update_begin(&tx_ring->tx_syncp);
	tx_ring->tx_stats.bytes += total_bytes;
	tx_ring->tx_stats.packets += total_packets;
	u64_stats_update_end(&tx_ring->tx_syncp);
	q_vector->tx.total_bytes += total_bytes;
	q_vector->tx.total_packets += total_packets;

	if (test_bit(IGB_RING_FLAG_TX_DETECT_HANG, &tx_ring->flags)) {
		struct e1000_hw *hw = &adapter->hw;

		/* Detect a transmit hang in hardware, this serializes the
		 * check with the clearing of time_stamp and movement of i
		 */
		clear_bit(IGB_RING_FLAG_TX_DETECT_HANG, &tx_ring->flags);
		if (tx_buffer->next_to_watch &&
		    time_after(jiffies, tx_buffer->time_stamp +
			       (adapter->tx_timeout_factor * HZ)) &&
		    !(rd32(E1000_STATUS) & E1000_STATUS_TXOFF)) {

			/* detected Tx unit hang */
			dev_err(tx_ring->dev,
				"Detected Tx Unit Hang\n"
				"  Tx Queue             <%d>\n"
				"  TDH                  <%x>\n"
				"  TDT                  <%x>\n"
				"  next_to_use          <%x>\n"
				"  next_to_clean        <%x>\n"
				"buffer_info[next_to_clean]\n"
				"  time_stamp           <%lx>\n"
				"  next_to_watch        <%p>\n"
				"  jiffies              <%lx>\n"
				"  desc.status          <%x>\n",
				tx_ring->queue_index,
				rd32(E1000_TDH(tx_ring->reg_idx)),
				readl(tx_ring->tail),
				tx_ring->next_to_use,
				tx_ring->next_to_clean,
				tx_buffer->time_stamp,
				tx_buffer->next_to_watch,
				jiffies,
				tx_buffer->next_to_watch->wb.status);
			netif_stop_subqueue(tx_ring->netdev,
					    tx_ring->queue_index);

			/* we are about to reset, no point in enabling stuff */
			return true;
		}
	}

#define TX_WAKE_THRESHOLD (DESC_NEEDED * 2)
	if (unlikely(total_packets &&
	    netif_carrier_ok(tx_ring->netdev) &&
	    igb_desc_unused(tx_ring) >= TX_WAKE_THRESHOLD)) {
		/* Make sure that anybody stopping the queue after this
		 * sees the new next_to_clean.
		 */
		smp_mb();
		if (__netif_subqueue_stopped(tx_ring->netdev,
					     tx_ring->queue_index) &&
		    !(test_bit(__IGB_DOWN, &adapter->state))) {
			netif_wake_subqueue(tx_ring->netdev,
					    tx_ring->queue_index);

			u64_stats_update_begin(&tx_ring->tx_syncp);
			tx_ring->tx_stats.restart_queue++;
			u64_stats_update_end(&tx_ring->tx_syncp);
		}
	}

	return !!budget;
}

/**
 *  igb_reuse_rx_page - page flip buffer and store it back on the ring
 *  @rx_ring: rx descriptor ring to store buffers on
 *  @old_buff: donor buffer to have page reused
 *
 *  Synchronizes page for reuse by the adapter
 **/
static void igb_reuse_rx_page(struct igb_ring *rx_ring,
			      struct igb_rx_buffer *old_buff)
{
	struct igb_rx_buffer *new_buff;
	u16 nta = rx_ring->next_to_alloc;

	new_buff = &rx_ring->rx_buffer_info[nta];

	/* update, and store next to alloc */
	nta++;
	rx_ring->next_to_alloc = (nta < rx_ring->count) ? nta : 0;

	/* transfer page from old buffer to new buffer */
	memcpy(new_buff, old_buff, sizeof(struct igb_rx_buffer));

	/* sync the buffer for use by the device */
	dma_sync_single_range_for_device(rx_ring->dev, old_buff->dma,
					 old_buff->page_offset,
					 IGB_RX_BUFSZ,
					 DMA_FROM_DEVICE);
}

static bool igb_can_reuse_rx_page(struct igb_rx_buffer *rx_buffer,
				  struct page *page,
				  unsigned int truesize)
{
	/* avoid re-using remote pages */
	if (unlikely(page_to_nid(page) != numa_node_id()))
		return false;

#if (PAGE_SIZE < 8192)
	/* if we are only owner of page we can reuse it */
	if (unlikely(page_count(page) != 1))
		return false;

	/* flip page offset to other buffer */
	rx_buffer->page_offset ^= IGB_RX_BUFSZ;

	/* since we are the only owner of the page and we need to
	 * increment it, just set the value to 2 in order to avoid
	 * an unnecessary locked operation
	 */
	atomic_set(&page->_count, 2);
#else
	/* move offset up to the next cache line */
	rx_buffer->page_offset += truesize;

	if (rx_buffer->page_offset > (PAGE_SIZE - IGB_RX_BUFSZ))
		return false;

	/* bump ref count on page before it is given to the stack */
	get_page(page);
#endif

	return true;
}

/**
 *  igb_add_rx_frag - Add contents of Rx buffer to sk_buff
 *  @rx_ring: rx descriptor ring to transact packets on
 *  @rx_buffer: buffer containing page to add
 *  @rx_desc: descriptor containing length of buffer written by hardware
 *  @skb: sk_buff to place the data into
 *
 *  This function will add the data contained in rx_buffer->page to the skb.
 *  This is done either through a direct copy if the data in the buffer is
 *  less than the skb header size, otherwise it will just attach the page as
 *  a frag to the skb.
 *
 *  The function will then update the page offset if necessary and return
 *  true if the buffer can be reused by the adapter.
 **/
static bool igb_add_rx_frag(struct igb_ring *rx_ring,
			    struct igb_rx_buffer *rx_buffer,
			    union e1000_adv_rx_desc *rx_desc,
			    struct sk_buff *skb)
{
	struct page *page = rx_buffer->page;
	unsigned int size = le16_to_cpu(rx_desc->wb.upper.length);
#if (PAGE_SIZE < 8192)
	unsigned int truesize = IGB_RX_BUFSZ;
#else
	unsigned int truesize = ALIGN(size, L1_CACHE_BYTES);
#endif

	if ((size <= IGB_RX_HDR_LEN) && !skb_is_nonlinear(skb)) {
		unsigned char *va = page_address(page) + rx_buffer->page_offset;

		if (igb_test_staterr(rx_desc, E1000_RXDADV_STAT_TSIP)) {
			igb_ptp_rx_pktstamp(rx_ring->q_vector, va, skb);
			va += IGB_TS_HDR_LEN;
			size -= IGB_TS_HDR_LEN;
		}

		memcpy(__skb_put(skb, size), va, ALIGN(size, sizeof(long)));

		/* we can reuse buffer as-is, just make sure it is local */
		if (likely(page_to_nid(page) == numa_node_id()))
			return true;

		/* this page cannot be reused so discard it */
		put_page(page);
		return false;
	}

	skb_add_rx_frag(skb, skb_shinfo(skb)->nr_frags, page,
			rx_buffer->page_offset, size, truesize);

	return igb_can_reuse_rx_page(rx_buffer, page, truesize);
}

static struct sk_buff *igb_fetch_rx_buffer(struct igb_ring *rx_ring,
					   union e1000_adv_rx_desc *rx_desc,
					   struct sk_buff *skb)
{
	struct igb_rx_buffer *rx_buffer;
	struct page *page;

	rx_buffer = &rx_ring->rx_buffer_info[rx_ring->next_to_clean];

	page = rx_buffer->page;
	prefetchw(page);

	if (likely(!skb)) {
		void *page_addr = page_address(page) +
				  rx_buffer->page_offset;

		/* prefetch first cache line of first page */
		prefetch(page_addr);
#if L1_CACHE_BYTES < 128
		prefetch(page_addr + L1_CACHE_BYTES);
#endif

		/* allocate a skb to store the frags */
		skb = netdev_alloc_skb_ip_align(rx_ring->netdev,
						IGB_RX_HDR_LEN);
		if (unlikely(!skb)) {
			rx_ring->rx_stats.alloc_failed++;
			return NULL;
		}

		/* we will be copying header into skb->data in
		 * pskb_may_pull so it is in our interest to prefetch
		 * it now to avoid a possible cache miss
		 */
		prefetchw(skb->data);
	}

	/* we are reusing so sync this buffer for CPU use */
	dma_sync_single_range_for_cpu(rx_ring->dev,
				      rx_buffer->dma,
				      rx_buffer->page_offset,
				      IGB_RX_BUFSZ,
				      DMA_FROM_DEVICE);

	/* pull page into skb */
	if (igb_add_rx_frag(rx_ring, rx_buffer, rx_desc, skb)) {
		/* hand second half of page back to the ring */
		igb_reuse_rx_page(rx_ring, rx_buffer);
	} else {
		/* we are not reusing the buffer so unmap it */
		dma_unmap_page(rx_ring->dev, rx_buffer->dma,
			       PAGE_SIZE, DMA_FROM_DEVICE);
	}

	/* clear contents of rx_buffer */
	rx_buffer->page = NULL;

	return skb;
}

static inline void igb_rx_checksum(struct igb_ring *ring,
				   union e1000_adv_rx_desc *rx_desc,
				   struct sk_buff *skb)
{
	skb_checksum_none_assert(skb);

	/* Ignore Checksum bit is set */
	if (igb_test_staterr(rx_desc, E1000_RXD_STAT_IXSM))
		return;

	/* Rx checksum disabled via ethtool */
	if (!(ring->netdev->features & NETIF_F_RXCSUM))
		return;

	/* TCP/UDP checksum error bit is set */
	if (igb_test_staterr(rx_desc,
			     E1000_RXDEXT_STATERR_TCPE |
			     E1000_RXDEXT_STATERR_IPE)) {
		/* work around errata with sctp packets where the TCPE aka
		 * L4E bit is set incorrectly on 64 byte (60 byte w/o crc)
		 * packets, (aka let the stack check the crc32c)
		 */
		if (!((skb->len == 60) &&
		      test_bit(IGB_RING_FLAG_RX_SCTP_CSUM, &ring->flags))) {
			u64_stats_update_begin(&ring->rx_syncp);
			ring->rx_stats.csum_err++;
			u64_stats_update_end(&ring->rx_syncp);
		}
		/* let the stack verify checksum errors */
		return;
	}
	/* It must be a TCP or UDP packet with a valid checksum */
	if (igb_test_staterr(rx_desc, E1000_RXD_STAT_TCPCS |
				      E1000_RXD_STAT_UDPCS))
		skb->ip_summed = CHECKSUM_UNNECESSARY;

	dev_dbg(ring->dev, "cksum success: bits %08X\n",
		le32_to_cpu(rx_desc->wb.upper.status_error));
}

static inline void igb_rx_hash(struct igb_ring *ring,
			       union e1000_adv_rx_desc *rx_desc,
			       struct sk_buff *skb)
{
	if (ring->netdev->features & NETIF_F_RXHASH)
		skb->rxhash = le32_to_cpu(rx_desc->wb.lower.hi_dword.rss);
}

/**
 *  igb_is_non_eop - process handling of non-EOP buffers
 *  @rx_ring: Rx ring being processed
 *  @rx_desc: Rx descriptor for current buffer
 *  @skb: current socket buffer containing buffer in progress
 *
 *  This function updates next to clean.  If the buffer is an EOP buffer
 *  this function exits returning false, otherwise it will place the
 *  sk_buff in the next buffer to be chained and return true indicating
 *  that this is in fact a non-EOP buffer.
 **/
static bool igb_is_non_eop(struct igb_ring *rx_ring,
			   union e1000_adv_rx_desc *rx_desc)
{
	u32 ntc = rx_ring->next_to_clean + 1;

	/* fetch, update, and store next to clean */
	ntc = (ntc < rx_ring->count) ? ntc : 0;
	rx_ring->next_to_clean = ntc;

	prefetch(IGB_RX_DESC(rx_ring, ntc));

	if (likely(igb_test_staterr(rx_desc, E1000_RXD_STAT_EOP)))
		return false;

	return true;
}

/**
 *  igb_get_headlen - determine size of header for LRO/GRO
 *  @data: pointer to the start of the headers
 *  @max_len: total length of section to find headers in
 *
 *  This function is meant to determine the length of headers that will
 *  be recognized by hardware for LRO, and GRO offloads.  The main
 *  motivation of doing this is to only perform one pull for IPv4 TCP
 *  packets so that we can do basic things like calculating the gso_size
 *  based on the average data per packet.
 **/
static unsigned int igb_get_headlen(unsigned char *data,
				    unsigned int max_len)
{
	union {
		unsigned char *network;
		/* l2 headers */
		struct ethhdr *eth;
		struct vlan_hdr *vlan;
		/* l3 headers */
		struct iphdr *ipv4;
		struct ipv6hdr *ipv6;
	} hdr;
	__be16 protocol;
	u8 nexthdr = 0;	/* default to not TCP */
	u8 hlen;

	/* this should never happen, but better safe than sorry */
	if (max_len < ETH_HLEN)
		return max_len;

	/* initialize network frame pointer */
	hdr.network = data;

	/* set first protocol and move network header forward */
	protocol = hdr.eth->h_proto;
	hdr.network += ETH_HLEN;

	/* handle any vlan tag if present */
	if (protocol == __constant_htons(ETH_P_8021Q)) {
		if ((hdr.network - data) > (max_len - VLAN_HLEN))
			return max_len;

		protocol = hdr.vlan->h_vlan_encapsulated_proto;
		hdr.network += VLAN_HLEN;
	}

	/* handle L3 protocols */
	if (protocol == __constant_htons(ETH_P_IP)) {
		if ((hdr.network - data) > (max_len - sizeof(struct iphdr)))
			return max_len;

		/* access ihl as a u8 to avoid unaligned access on ia64 */
		hlen = (hdr.network[0] & 0x0F) << 2;

		/* verify hlen meets minimum size requirements */
		if (hlen < sizeof(struct iphdr))
			return hdr.network - data;

		/* record next protocol if header is present */
		if (!(hdr.ipv4->frag_off & htons(IP_OFFSET)))
			nexthdr = hdr.ipv4->protocol;
	} else if (protocol == __constant_htons(ETH_P_IPV6)) {
		if ((hdr.network - data) > (max_len - sizeof(struct ipv6hdr)))
			return max_len;

		/* record next protocol */
		nexthdr = hdr.ipv6->nexthdr;
		hlen = sizeof(struct ipv6hdr);
	} else {
		return hdr.network - data;
	}

	/* relocate pointer to start of L4 header */
	hdr.network += hlen;

	/* finally sort out TCP */
	if (nexthdr == IPPROTO_TCP) {
		if ((hdr.network - data) > (max_len - sizeof(struct tcphdr)))
			return max_len;

		/* access doff as a u8 to avoid unaligned access on ia64 */
		hlen = (hdr.network[12] & 0xF0) >> 2;

		/* verify hlen meets minimum size requirements */
		if (hlen < sizeof(struct tcphdr))
			return hdr.network - data;

		hdr.network += hlen;
	} else if (nexthdr == IPPROTO_UDP) {
		if ((hdr.network - data) > (max_len - sizeof(struct udphdr)))
			return max_len;

		hdr.network += sizeof(struct udphdr);
	}

	/* If everything has gone correctly hdr.network should be the
	 * data section of the packet and will be the end of the header.
	 * If not then it probably represents the end of the last recognized
	 * header.
	 */
	if ((hdr.network - data) < max_len)
		return hdr.network - data;
	else
		return max_len;
}

/**
 *  igb_pull_tail - igb specific version of skb_pull_tail
 *  @rx_ring: rx descriptor ring packet is being transacted on
 *  @rx_desc: pointer to the EOP Rx descriptor
 *  @skb: pointer to current skb being adjusted
 *
 *  This function is an igb specific version of __pskb_pull_tail.  The
 *  main difference between this version and the original function is that
 *  this function can make several assumptions about the state of things
 *  that allow for significant optimizations versus the standard function.
 *  As a result we can do things like drop a frag and maintain an accurate
 *  truesize for the skb.
 */
static void igb_pull_tail(struct igb_ring *rx_ring,
			  union e1000_adv_rx_desc *rx_desc,
			  struct sk_buff *skb)
{
	struct skb_frag_struct *frag = &skb_shinfo(skb)->frags[0];
	unsigned char *va;
	unsigned int pull_len;

	/* it is valid to use page_address instead of kmap since we are
	 * working with pages allocated out of the lomem pool per
	 * alloc_page(GFP_ATOMIC)
	 */
	va = skb_frag_address(frag);

	if (igb_test_staterr(rx_desc, E1000_RXDADV_STAT_TSIP)) {
		/* retrieve timestamp from buffer */
		igb_ptp_rx_pktstamp(rx_ring->q_vector, va, skb);

		/* update pointers to remove timestamp header */
		skb_frag_size_sub(frag, IGB_TS_HDR_LEN);
		frag->page_offset += IGB_TS_HDR_LEN;
		skb->data_len -= IGB_TS_HDR_LEN;
		skb->len -= IGB_TS_HDR_LEN;

		/* move va to start of packet data */
		va += IGB_TS_HDR_LEN;
	}

	/* we need the header to contain the greater of either ETH_HLEN or
	 * 60 bytes if the skb->len is less than 60 for skb_pad.
	 */
	pull_len = igb_get_headlen(va, IGB_RX_HDR_LEN);

	/* align pull length to size of long to optimize memcpy performance */
	skb_copy_to_linear_data(skb, va, ALIGN(pull_len, sizeof(long)));

	/* update all of the pointers */
	skb_frag_size_sub(frag, pull_len);
	frag->page_offset += pull_len;
	skb->data_len -= pull_len;
	skb->tail += pull_len;
}

/**
 *  igb_cleanup_headers - Correct corrupted or empty headers
 *  @rx_ring: rx descriptor ring packet is being transacted on
 *  @rx_desc: pointer to the EOP Rx descriptor
 *  @skb: pointer to current skb being fixed
 *
 *  Address the case where we are pulling data in on pages only
 *  and as such no data is present in the skb header.
 *
 *  In addition if skb is not at least 60 bytes we need to pad it so that
 *  it is large enough to qualify as a valid Ethernet frame.
 *
 *  Returns true if an error was encountered and skb was freed.
 **/
static bool igb_cleanup_headers(struct igb_ring *rx_ring,
				union e1000_adv_rx_desc *rx_desc,
				struct sk_buff *skb)
{
	if (unlikely((igb_test_staterr(rx_desc,
				       E1000_RXDEXT_ERR_FRAME_ERR_MASK)))) {
		struct net_device *netdev = rx_ring->netdev;
		if (!(netdev->features & NETIF_F_RXALL)) {
			dev_kfree_skb_any(skb);
			return true;
		}
	}

	/* place header in linear portion of buffer */
	if (skb_is_nonlinear(skb))
		igb_pull_tail(rx_ring, rx_desc, skb);

	/* if skb_pad returns an error the skb was freed */
	if (unlikely(skb->len < 60)) {
		int pad_len = 60 - skb->len;

		if (skb_pad(skb, pad_len))
			return true;
		__skb_put(skb, pad_len);
	}

	return false;
}

/**
 *  igb_process_skb_fields - Populate skb header fields from Rx descriptor
 *  @rx_ring: rx descriptor ring packet is being transacted on
 *  @rx_desc: pointer to the EOP Rx descriptor
 *  @skb: pointer to current skb being populated
 *
 *  This function checks the ring, descriptor, and packet information in
 *  order to populate the hash, checksum, VLAN, timestamp, protocol, and
 *  other fields within the skb.
 **/
static void igb_process_skb_fields(struct igb_ring *rx_ring,
				   union e1000_adv_rx_desc *rx_desc,
				   struct sk_buff *skb)
{
	struct net_device *dev = rx_ring->netdev;

	igb_rx_hash(rx_ring, rx_desc, skb);

	igb_rx_checksum(rx_ring, rx_desc, skb);

	igb_ptp_rx_hwtstamp(rx_ring, rx_desc, skb);

	if ((dev->features & NETIF_F_HW_VLAN_CTAG_RX) &&
	    igb_test_staterr(rx_desc, E1000_RXD_STAT_VP)) {
		u16 vid;
		if (igb_test_staterr(rx_desc, E1000_RXDEXT_STATERR_LB) &&
		    test_bit(IGB_RING_FLAG_RX_LB_VLAN_BSWAP, &rx_ring->flags))
			vid = be16_to_cpu(rx_desc->wb.upper.vlan);
		else
			vid = le16_to_cpu(rx_desc->wb.upper.vlan);

		__vlan_hwaccel_put_tag(skb, htons(ETH_P_8021Q), vid);
	}

	skb_record_rx_queue(skb, rx_ring->queue_index);

	skb->protocol = eth_type_trans(skb, rx_ring->netdev);
}

static bool igb_clean_rx_irq(struct igb_q_vector *q_vector, const int budget)
{
	struct igb_ring *rx_ring = q_vector->rx.ring;
	struct sk_buff *skb = rx_ring->skb;
	unsigned int total_bytes = 0, total_packets = 0;
	u16 cleaned_count = igb_desc_unused(rx_ring);

	do {
		union e1000_adv_rx_desc *rx_desc;

		/* return some buffers to hardware, one at a time is too slow */
		if (cleaned_count >= IGB_RX_BUFFER_WRITE) {
			igb_alloc_rx_buffers(rx_ring, cleaned_count);
			cleaned_count = 0;
		}

		rx_desc = IGB_RX_DESC(rx_ring, rx_ring->next_to_clean);

		if (!igb_test_staterr(rx_desc, E1000_RXD_STAT_DD))
			break;

		/* This memory barrier is needed to keep us from reading
		 * any other fields out of the rx_desc until we know the
		 * RXD_STAT_DD bit is set
		 */
		rmb();

		/* retrieve a buffer from the ring */
		skb = igb_fetch_rx_buffer(rx_ring, rx_desc, skb);

		/* exit if we failed to retrieve a buffer */
		if (!skb)
			break;

		cleaned_count++;

		/* fetch next buffer in frame if non-eop */
		if (igb_is_non_eop(rx_ring, rx_desc))
			continue;

		/* verify the packet layout is correct */
		if (igb_cleanup_headers(rx_ring, rx_desc, skb)) {
			skb = NULL;
			continue;
		}

		/* probably a little skewed due to removing CRC */
		total_bytes += skb->len;

		/* populate checksum, timestamp, VLAN, and protocol */
		igb_process_skb_fields(rx_ring, rx_desc, skb);

		napi_gro_receive(&q_vector->napi, skb);

		/* reset skb pointer */
		skb = NULL;

		/* update budget accounting */
		total_packets++;
	} while (likely(total_packets < budget));

	/* place incomplete frames back on ring for completion */
	rx_ring->skb = skb;

	u64_stats_update_begin(&rx_ring->rx_syncp);
	rx_ring->rx_stats.packets += total_packets;
	rx_ring->rx_stats.bytes += total_bytes;
	u64_stats_update_end(&rx_ring->rx_syncp);
	q_vector->rx.total_packets += total_packets;
	q_vector->rx.total_bytes += total_bytes;

	if (cleaned_count)
		igb_alloc_rx_buffers(rx_ring, cleaned_count);

	return (total_packets < budget);
}

static bool igb_alloc_mapped_page(struct igb_ring *rx_ring,
				  struct igb_rx_buffer *bi)
{
	struct page *page = bi->page;
	dma_addr_t dma;

	/* since we are recycling buffers we should seldom need to alloc */
	if (likely(page))
		return true;

	/* alloc new page for storage */
	page = __skb_alloc_page(GFP_ATOMIC | __GFP_COLD, NULL);
	if (unlikely(!page)) {
		rx_ring->rx_stats.alloc_failed++;
		return false;
	}

	/* map page for use */
	dma = dma_map_page(rx_ring->dev, page, 0, PAGE_SIZE, DMA_FROM_DEVICE);

	/* if mapping failed free memory back to system since
	 * there isn't much point in holding memory we can't use
	 */
	if (dma_mapping_error(rx_ring->dev, dma)) {
		__free_page(page);

		rx_ring->rx_stats.alloc_failed++;
		return false;
	}

	bi->dma = dma;
	bi->page = page;
	bi->page_offset = 0;

	return true;
}

/**
 *  igb_alloc_rx_buffers - Replace used receive buffers; packet split
 *  @adapter: address of board private structure
 **/
void igb_alloc_rx_buffers(struct igb_ring *rx_ring, u16 cleaned_count)
{
	union e1000_adv_rx_desc *rx_desc;
	struct igb_rx_buffer *bi;
	u16 i = rx_ring->next_to_use;

	/* nothing to do */
	if (!cleaned_count)
		return;

	rx_desc = IGB_RX_DESC(rx_ring, i);
	bi = &rx_ring->rx_buffer_info[i];
	i -= rx_ring->count;

	do {
		if (!igb_alloc_mapped_page(rx_ring, bi))
			break;

		/* Refresh the desc even if buffer_addrs didn't change
		 * because each write-back erases this info.
		 */
		rx_desc->read.pkt_addr = cpu_to_le64(bi->dma + bi->page_offset);

		rx_desc++;
		bi++;
		i++;
		if (unlikely(!i)) {
			rx_desc = IGB_RX_DESC(rx_ring, 0);
			bi = rx_ring->rx_buffer_info;
			i -= rx_ring->count;
		}

		/* clear the hdr_addr for the next_to_use descriptor */
		rx_desc->read.hdr_addr = 0;

		cleaned_count--;
	} while (cleaned_count);

	i += rx_ring->count;

	if (rx_ring->next_to_use != i) {
		/* record the next descriptor to use */
		rx_ring->next_to_use = i;

		/* update next to alloc since we have filled the ring */
		rx_ring->next_to_alloc = i;

		/* Force memory writes to complete before letting h/w
		 * know there are new descriptors to fetch.  (Only
		 * applicable for weak-ordered memory model archs,
		 * such as IA-64).
		 */
		wmb();
		writel(i, rx_ring->tail);
	}
}

/**
 * igb_mii_ioctl -
 * @netdev:
 * @ifreq:
 * @cmd:
 **/
static int igb_mii_ioctl(struct net_device *netdev, struct ifreq *ifr, int cmd)
{
	struct igb_adapter *adapter = netdev_priv(netdev);
	struct mii_ioctl_data *data = if_mii(ifr);

	if (adapter->hw.phy.media_type != e1000_media_type_copper)
		return -EOPNOTSUPP;

	switch (cmd) {
	case SIOCGMIIPHY:
		data->phy_id = adapter->hw.phy.addr;
		break;
	case SIOCGMIIREG:
		if (igb_read_phy_reg(&adapter->hw, data->reg_num & 0x1F,
		                     &data->val_out))
			return -EIO;
		break;
	case SIOCSMIIREG:
	default:
		return -EOPNOTSUPP;
	}
	return 0;
}

/**
 * igb_ioctl -
 * @netdev:
 * @ifreq:
 * @cmd:
 **/
static int igb_ioctl(struct net_device *netdev, struct ifreq *ifr, int cmd)
{
	switch (cmd) {
	case SIOCGMIIPHY:
	case SIOCGMIIREG:
	case SIOCSMIIREG:
		return igb_mii_ioctl(netdev, ifr, cmd);
	case SIOCSHWTSTAMP:
		return igb_ptp_hwtstamp_ioctl(netdev, ifr, cmd);
	default:
		return -EOPNOTSUPP;
	}
}

s32 igb_read_pcie_cap_reg(struct e1000_hw *hw, u32 reg, u16 *value)
{
	struct igb_adapter *adapter = hw->back;

	if (pcie_capability_read_word(adapter->pdev, reg, value))
		return -E1000_ERR_CONFIG;

	return 0;
}

s32 igb_write_pcie_cap_reg(struct e1000_hw *hw, u32 reg, u16 *value)
{
	struct igb_adapter *adapter = hw->back;

	if (pcie_capability_write_word(adapter->pdev, reg, *value))
		return -E1000_ERR_CONFIG;

	return 0;
}

static void igb_vlan_mode(struct net_device *netdev, netdev_features_t features)
{
	struct igb_adapter *adapter = netdev_priv(netdev);
	struct e1000_hw *hw = &adapter->hw;
	u32 ctrl, rctl;
	bool enable = !!(features & NETIF_F_HW_VLAN_CTAG_RX);

	if (enable) {
		/* enable VLAN tag insert/strip */
		ctrl = rd32(E1000_CTRL);
		ctrl |= E1000_CTRL_VME;
		wr32(E1000_CTRL, ctrl);

		/* Disable CFI check */
		rctl = rd32(E1000_RCTL);
		rctl &= ~E1000_RCTL_CFIEN;
		wr32(E1000_RCTL, rctl);
	} else {
		/* disable VLAN tag insert/strip */
		ctrl = rd32(E1000_CTRL);
		ctrl &= ~E1000_CTRL_VME;
		wr32(E1000_CTRL, ctrl);
	}

	igb_rlpml_set(adapter);
}

static int igb_vlan_rx_add_vid(struct net_device *netdev,
			       __be16 proto, u16 vid)
{
	struct igb_adapter *adapter = netdev_priv(netdev);
	struct e1000_hw *hw = &adapter->hw;
	int pf_id = adapter->vfs_allocated_count;

	/* attempt to add filter to vlvf array */
	igb_vlvf_set(adapter, vid, true, pf_id);

	/* add the filter since PF can receive vlans w/o entry in vlvf */
	igb_vfta_set(hw, vid, true);

	set_bit(vid, adapter->active_vlans);

	return 0;
}

static int igb_vlan_rx_kill_vid(struct net_device *netdev,
				__be16 proto, u16 vid)
{
	struct igb_adapter *adapter = netdev_priv(netdev);
	struct e1000_hw *hw = &adapter->hw;
	int pf_id = adapter->vfs_allocated_count;
	s32 err;

	/* remove vlan from VLVF table array */
	err = igb_vlvf_set(adapter, vid, false, pf_id);

	/* if vid was not present in VLVF just remove it from table */
	if (err)
		igb_vfta_set(hw, vid, false);

	clear_bit(vid, adapter->active_vlans);

	return 0;
}

static void igb_restore_vlan(struct igb_adapter *adapter)
{
	u16 vid;

	igb_vlan_mode(adapter->netdev, adapter->netdev->features);

	for_each_set_bit(vid, adapter->active_vlans, VLAN_N_VID)
		igb_vlan_rx_add_vid(adapter->netdev, htons(ETH_P_8021Q), vid);
}

int igb_set_spd_dplx(struct igb_adapter *adapter, u32 spd, u8 dplx)
{
	struct pci_dev *pdev = adapter->pdev;
	struct e1000_mac_info *mac = &adapter->hw.mac;

	mac->autoneg = 0;

	/* Make sure dplx is at most 1 bit and lsb of speed is not set
	 * for the switch() below to work
	 */
	if ((spd & 1) || (dplx & ~1))
		goto err_inval;

	/* Fiber NIC's only allow 1000 gbps Full duplex
	 * and 100Mbps Full duplex for 100baseFx sfp
	 */
	if (adapter->hw.phy.media_type == e1000_media_type_internal_serdes) {
		switch (spd + dplx) {
		case SPEED_10 + DUPLEX_HALF:
		case SPEED_10 + DUPLEX_FULL:
		case SPEED_100 + DUPLEX_HALF:
			goto err_inval;
		default:
			break;
		}
	}

	switch (spd + dplx) {
	case SPEED_10 + DUPLEX_HALF:
		mac->forced_speed_duplex = ADVERTISE_10_HALF;
		break;
	case SPEED_10 + DUPLEX_FULL:
		mac->forced_speed_duplex = ADVERTISE_10_FULL;
		break;
	case SPEED_100 + DUPLEX_HALF:
		mac->forced_speed_duplex = ADVERTISE_100_HALF;
		break;
	case SPEED_100 + DUPLEX_FULL:
		mac->forced_speed_duplex = ADVERTISE_100_FULL;
		break;
	case SPEED_1000 + DUPLEX_FULL:
		mac->autoneg = 1;
		adapter->hw.phy.autoneg_advertised = ADVERTISE_1000_FULL;
		break;
	case SPEED_1000 + DUPLEX_HALF: /* not supported */
	default:
		goto err_inval;
	}

	/* clear MDI, MDI(-X) override is only allowed when autoneg enabled */
	adapter->hw.phy.mdix = AUTO_ALL_MODES;

	return 0;

err_inval:
	dev_err(&pdev->dev, "Unsupported Speed/Duplex configuration\n");
	return -EINVAL;
}

static int __igb_shutdown(struct pci_dev *pdev, bool *enable_wake,
			  bool runtime)
{
	struct net_device *netdev = pci_get_drvdata(pdev);
	struct igb_adapter *adapter = netdev_priv(netdev);
	struct e1000_hw *hw = &adapter->hw;
	u32 ctrl, rctl, status;
	u32 wufc = runtime ? E1000_WUFC_LNKC : adapter->wol;
#ifdef CONFIG_PM
	int retval = 0;
#endif

	netif_device_detach(netdev);

	if (netif_running(netdev))
		__igb_close(netdev, true);

	igb_clear_interrupt_scheme(adapter);

#ifdef CONFIG_PM
	retval = pci_save_state(pdev);
	if (retval)
		return retval;
#endif

	status = rd32(E1000_STATUS);
	if (status & E1000_STATUS_LU)
		wufc &= ~E1000_WUFC_LNKC;

	if (wufc) {
		igb_setup_rctl(adapter);
		igb_set_rx_mode(netdev);

		/* turn on all-multi mode if wake on multicast is enabled */
		if (wufc & E1000_WUFC_MC) {
			rctl = rd32(E1000_RCTL);
			rctl |= E1000_RCTL_MPE;
			wr32(E1000_RCTL, rctl);
		}

		ctrl = rd32(E1000_CTRL);
		/* advertise wake from D3Cold */
		#define E1000_CTRL_ADVD3WUC 0x00100000
		/* phy power management enable */
		#define E1000_CTRL_EN_PHY_PWR_MGMT 0x00200000
		ctrl |= E1000_CTRL_ADVD3WUC;
		wr32(E1000_CTRL, ctrl);

		/* Allow time for pending master requests to run */
		igb_disable_pcie_master(hw);

		wr32(E1000_WUC, E1000_WUC_PME_EN);
		wr32(E1000_WUFC, wufc);
	} else {
		wr32(E1000_WUC, 0);
		wr32(E1000_WUFC, 0);
	}

	*enable_wake = wufc || adapter->en_mng_pt;
	if (!*enable_wake)
		igb_power_down_link(adapter);
	else
		igb_power_up_link(adapter);

	/* Release control of h/w to f/w.  If f/w is AMT enabled, this
	 * would have already happened in close and is redundant.
	 */
	igb_release_hw_control(adapter);

	pci_disable_device(pdev);

	return 0;
}

#ifdef CONFIG_PM
#ifdef CONFIG_PM_SLEEP
static int igb_suspend(struct device *dev)
{
	int retval;
	bool wake;
	struct pci_dev *pdev = to_pci_dev(dev);

	retval = __igb_shutdown(pdev, &wake, 0);
	if (retval)
		return retval;

	if (wake) {
		pci_prepare_to_sleep(pdev);
	} else {
		pci_wake_from_d3(pdev, false);
		pci_set_power_state(pdev, PCI_D3hot);
	}

	return 0;
}
#endif /* CONFIG_PM_SLEEP */

static int igb_resume(struct device *dev)
{
	struct pci_dev *pdev = to_pci_dev(dev);
	struct net_device *netdev = pci_get_drvdata(pdev);
	struct igb_adapter *adapter = netdev_priv(netdev);
	struct e1000_hw *hw = &adapter->hw;
	u32 err;

	pci_set_power_state(pdev, PCI_D0);
	pci_restore_state(pdev);
	pci_save_state(pdev);

	err = pci_enable_device_mem(pdev);
	if (err) {
		dev_err(&pdev->dev,
			"igb: Cannot enable PCI device from suspend\n");
		return err;
	}
	pci_set_master(pdev);

	pci_enable_wake(pdev, PCI_D3hot, 0);
	pci_enable_wake(pdev, PCI_D3cold, 0);

	if (igb_init_interrupt_scheme(adapter, true)) {
		dev_err(&pdev->dev, "Unable to allocate memory for queues\n");
		return -ENOMEM;
	}

	igb_reset(adapter);

	/* let the f/w know that the h/w is now under the control of the
	 * driver.
	 */
	igb_get_hw_control(adapter);

	wr32(E1000_WUS, ~0);

	if (netdev->flags & IFF_UP) {
		rtnl_lock();
		err = __igb_open(netdev, true);
		rtnl_unlock();
		if (err)
			return err;
	}

	netif_device_attach(netdev);
	return 0;
}

#ifdef CONFIG_PM_RUNTIME
static int igb_runtime_idle(struct device *dev)
{
	struct pci_dev *pdev = to_pci_dev(dev);
	struct net_device *netdev = pci_get_drvdata(pdev);
	struct igb_adapter *adapter = netdev_priv(netdev);

	if (!igb_has_link(adapter))
		pm_schedule_suspend(dev, MSEC_PER_SEC * 5);

	return -EBUSY;
}

static int igb_runtime_suspend(struct device *dev)
{
	struct pci_dev *pdev = to_pci_dev(dev);
	int retval;
	bool wake;

	retval = __igb_shutdown(pdev, &wake, 1);
	if (retval)
		return retval;

	if (wake) {
		pci_prepare_to_sleep(pdev);
	} else {
		pci_wake_from_d3(pdev, false);
		pci_set_power_state(pdev, PCI_D3hot);
	}

	return 0;
}

static int igb_runtime_resume(struct device *dev)
{
	return igb_resume(dev);
}
#endif /* CONFIG_PM_RUNTIME */
#endif

static void igb_shutdown(struct pci_dev *pdev)
{
	bool wake;

	__igb_shutdown(pdev, &wake, 0);

	if (system_state == SYSTEM_POWER_OFF) {
		pci_wake_from_d3(pdev, wake);
		pci_set_power_state(pdev, PCI_D3hot);
	}
}

#ifdef CONFIG_PCI_IOV
static int igb_sriov_reinit(struct pci_dev *dev)
{
	struct net_device *netdev = pci_get_drvdata(dev);
	struct igb_adapter *adapter = netdev_priv(netdev);
	struct pci_dev *pdev = adapter->pdev;

	rtnl_lock();

	if (netif_running(netdev))
		igb_close(netdev);

	igb_clear_interrupt_scheme(adapter);

	igb_init_queue_configuration(adapter);

	if (igb_init_interrupt_scheme(adapter, true)) {
		dev_err(&pdev->dev, "Unable to allocate memory for queues\n");
		return -ENOMEM;
	}

	if (netif_running(netdev))
		igb_open(netdev);

	rtnl_unlock();

	return 0;
}

static int igb_pci_disable_sriov(struct pci_dev *dev)
{
	int err = igb_disable_sriov(dev);

	if (!err)
		err = igb_sriov_reinit(dev);

	return err;
}

static int igb_pci_enable_sriov(struct pci_dev *dev, int num_vfs)
{
	int err = igb_enable_sriov(dev, num_vfs);

	if (err)
		goto out;

	err = igb_sriov_reinit(dev);
	if (!err)
		return num_vfs;

out:
	return err;
}

#endif
static int igb_pci_sriov_configure(struct pci_dev *dev, int num_vfs)
{
#ifdef CONFIG_PCI_IOV
	if (num_vfs == 0)
		return igb_pci_disable_sriov(dev);
	else
		return igb_pci_enable_sriov(dev, num_vfs);
#endif
	return 0;
}

#ifdef CONFIG_NET_POLL_CONTROLLER
/* Polling 'interrupt' - used by things like netconsole to send skbs
 * without having to re-enable interrupts. It's not called while
 * the interrupt routine is executing.
 */
static void igb_netpoll(struct net_device *netdev)
{
	struct igb_adapter *adapter = netdev_priv(netdev);
	struct e1000_hw *hw = &adapter->hw;
	struct igb_q_vector *q_vector;
	int i;

	for (i = 0; i < adapter->num_q_vectors; i++) {
		q_vector = adapter->q_vector[i];
		if (adapter->msix_entries)
			wr32(E1000_EIMC, q_vector->eims_value);
		else
			igb_irq_disable(adapter);
		napi_schedule(&q_vector->napi);
	}
}
#endif /* CONFIG_NET_POLL_CONTROLLER */

/**
 *  igb_io_error_detected - called when PCI error is detected
 *  @pdev: Pointer to PCI device
 *  @state: The current pci connection state
 *
 *  This function is called after a PCI bus error affecting
 *  this device has been detected.
 **/
static pci_ers_result_t igb_io_error_detected(struct pci_dev *pdev,
					      pci_channel_state_t state)
{
	struct net_device *netdev = pci_get_drvdata(pdev);
	struct igb_adapter *adapter = netdev_priv(netdev);

	netif_device_detach(netdev);

	if (state == pci_channel_io_perm_failure)
		return PCI_ERS_RESULT_DISCONNECT;

	if (netif_running(netdev))
		igb_down(adapter);
	pci_disable_device(pdev);

	/* Request a slot slot reset. */
	return PCI_ERS_RESULT_NEED_RESET;
}

/**
 *  igb_io_slot_reset - called after the pci bus has been reset.
 *  @pdev: Pointer to PCI device
 *
 *  Restart the card from scratch, as if from a cold-boot. Implementation
 *  resembles the first-half of the igb_resume routine.
 **/
static pci_ers_result_t igb_io_slot_reset(struct pci_dev *pdev)
{
	struct net_device *netdev = pci_get_drvdata(pdev);
	struct igb_adapter *adapter = netdev_priv(netdev);
	struct e1000_hw *hw = &adapter->hw;
	pci_ers_result_t result;
	int err;

	if (pci_enable_device_mem(pdev)) {
		dev_err(&pdev->dev,
			"Cannot re-enable PCI device after reset.\n");
		result = PCI_ERS_RESULT_DISCONNECT;
	} else {
		pci_set_master(pdev);
		pci_restore_state(pdev);
		pci_save_state(pdev);

		pci_enable_wake(pdev, PCI_D3hot, 0);
		pci_enable_wake(pdev, PCI_D3cold, 0);

		igb_reset(adapter);
		wr32(E1000_WUS, ~0);
		result = PCI_ERS_RESULT_RECOVERED;
	}

	err = pci_cleanup_aer_uncorrect_error_status(pdev);
	if (err) {
		dev_err(&pdev->dev,
			"pci_cleanup_aer_uncorrect_error_status failed 0x%0x\n",
			err);
		/* non-fatal, continue */
	}

	return result;
}

/**
 *  igb_io_resume - called when traffic can start flowing again.
 *  @pdev: Pointer to PCI device
 *
 *  This callback is called when the error recovery driver tells us that
 *  its OK to resume normal operation. Implementation resembles the
 *  second-half of the igb_resume routine.
 */
static void igb_io_resume(struct pci_dev *pdev)
{
	struct net_device *netdev = pci_get_drvdata(pdev);
	struct igb_adapter *adapter = netdev_priv(netdev);

	if (netif_running(netdev)) {
		if (igb_up(adapter)) {
			dev_err(&pdev->dev, "igb_up failed after reset\n");
			return;
		}
	}

	netif_device_attach(netdev);

	/* let the f/w know that the h/w is now under the control of the
	 * driver.
	 */
	igb_get_hw_control(adapter);
}

static void igb_rar_set_qsel(struct igb_adapter *adapter, u8 *addr, u32 index,
			     u8 qsel)
{
	u32 rar_low, rar_high;
	struct e1000_hw *hw = &adapter->hw;

	/* HW expects these in little endian so we reverse the byte order
	 * from network order (big endian) to little endian
	 */
	rar_low = ((u32) addr[0] | ((u32) addr[1] << 8) |
		   ((u32) addr[2] << 16) | ((u32) addr[3] << 24));
	rar_high = ((u32) addr[4] | ((u32) addr[5] << 8));

	/* Indicate to hardware the Address is Valid. */
	rar_high |= E1000_RAH_AV;

	if (hw->mac.type == e1000_82575)
		rar_high |= E1000_RAH_POOL_1 * qsel;
	else
		rar_high |= E1000_RAH_POOL_1 << qsel;

	wr32(E1000_RAL(index), rar_low);
	wrfl();
	wr32(E1000_RAH(index), rar_high);
	wrfl();
}

static int igb_set_vf_mac(struct igb_adapter *adapter,
			  int vf, unsigned char *mac_addr)
{
	struct e1000_hw *hw = &adapter->hw;
	/* VF MAC addresses start at end of receive addresses and moves
	 * towards the first, as a result a collision should not be possible
	 */
	int rar_entry = hw->mac.rar_entry_count - (vf + 1);

	memcpy(adapter->vf_data[vf].vf_mac_addresses, mac_addr, ETH_ALEN);

	igb_rar_set_qsel(adapter, mac_addr, rar_entry, vf);

	return 0;
}

static int igb_ndo_set_vf_mac(struct net_device *netdev, int vf, u8 *mac)
{
	struct igb_adapter *adapter = netdev_priv(netdev);
	if (!is_valid_ether_addr(mac) || (vf >= adapter->vfs_allocated_count))
		return -EINVAL;
	adapter->vf_data[vf].flags |= IGB_VF_FLAG_PF_SET_MAC;
	dev_info(&adapter->pdev->dev, "setting MAC %pM on VF %d\n", mac, vf);
	dev_info(&adapter->pdev->dev,
		 "Reload the VF driver to make this change effective.");
	if (test_bit(__IGB_DOWN, &adapter->state)) {
		dev_warn(&adapter->pdev->dev,
			 "The VF MAC address has been set, but the PF device is not up.\n");
		dev_warn(&adapter->pdev->dev,
			 "Bring the PF device up before attempting to use the VF device.\n");
	}
	return igb_set_vf_mac(adapter, vf, mac);
}

static int igb_link_mbps(int internal_link_speed)
{
	switch (internal_link_speed) {
	case SPEED_100:
		return 100;
	case SPEED_1000:
		return 1000;
	default:
		return 0;
	}
}

static void igb_set_vf_rate_limit(struct e1000_hw *hw, int vf, int tx_rate,
				  int link_speed)
{
	int rf_dec, rf_int;
	u32 bcnrc_val;

	if (tx_rate != 0) {
		/* Calculate the rate factor values to set */
		rf_int = link_speed / tx_rate;
		rf_dec = (link_speed - (rf_int * tx_rate));
		rf_dec = (rf_dec * (1 << E1000_RTTBCNRC_RF_INT_SHIFT)) /
			 tx_rate;

		bcnrc_val = E1000_RTTBCNRC_RS_ENA;
		bcnrc_val |= ((rf_int << E1000_RTTBCNRC_RF_INT_SHIFT) &
			      E1000_RTTBCNRC_RF_INT_MASK);
		bcnrc_val |= (rf_dec & E1000_RTTBCNRC_RF_DEC_MASK);
	} else {
		bcnrc_val = 0;
	}

	wr32(E1000_RTTDQSEL, vf); /* vf X uses queue X */
	/* Set global transmit compensation time to the MMW_SIZE in RTTBCNRM
	 * register. MMW_SIZE=0x014 if 9728-byte jumbo is supported.
	 */
	wr32(E1000_RTTBCNRM, 0x14);
	wr32(E1000_RTTBCNRC, bcnrc_val);
}

static void igb_check_vf_rate_limit(struct igb_adapter *adapter)
{
	int actual_link_speed, i;
	bool reset_rate = false;

	/* VF TX rate limit was not set or not supported */
	if ((adapter->vf_rate_link_speed == 0) ||
	    (adapter->hw.mac.type != e1000_82576))
		return;

	actual_link_speed = igb_link_mbps(adapter->link_speed);
	if (actual_link_speed != adapter->vf_rate_link_speed) {
		reset_rate = true;
		adapter->vf_rate_link_speed = 0;
		dev_info(&adapter->pdev->dev,
			 "Link speed has been changed. VF Transmit rate is disabled\n");
	}

	for (i = 0; i < adapter->vfs_allocated_count; i++) {
		if (reset_rate)
			adapter->vf_data[i].tx_rate = 0;

		igb_set_vf_rate_limit(&adapter->hw, i,
				      adapter->vf_data[i].tx_rate,
				      actual_link_speed);
	}
}

static int igb_ndo_set_vf_bw(struct net_device *netdev, int vf, int tx_rate)
{
	struct igb_adapter *adapter = netdev_priv(netdev);
	struct e1000_hw *hw = &adapter->hw;
	int actual_link_speed;

	if (hw->mac.type != e1000_82576)
		return -EOPNOTSUPP;

	actual_link_speed = igb_link_mbps(adapter->link_speed);
	if ((vf >= adapter->vfs_allocated_count) ||
	    (!(rd32(E1000_STATUS) & E1000_STATUS_LU)) ||
	    (tx_rate < 0) || (tx_rate > actual_link_speed))
		return -EINVAL;

	adapter->vf_rate_link_speed = actual_link_speed;
	adapter->vf_data[vf].tx_rate = (u16)tx_rate;
	igb_set_vf_rate_limit(hw, vf, tx_rate, actual_link_speed);

	return 0;
}

static int igb_ndo_set_vf_spoofchk(struct net_device *netdev, int vf,
				   bool setting)
{
	struct igb_adapter *adapter = netdev_priv(netdev);
	struct e1000_hw *hw = &adapter->hw;
	u32 reg_val, reg_offset;

	if (!adapter->vfs_allocated_count)
		return -EOPNOTSUPP;

	if (vf >= adapter->vfs_allocated_count)
		return -EINVAL;

	reg_offset = (hw->mac.type == e1000_82576) ? E1000_DTXSWC : E1000_TXSWC;
	reg_val = rd32(reg_offset);
	if (setting)
		reg_val |= ((1 << vf) |
			    (1 << (vf + E1000_DTXSWC_VLAN_SPOOF_SHIFT)));
	else
		reg_val &= ~((1 << vf) |
			     (1 << (vf + E1000_DTXSWC_VLAN_SPOOF_SHIFT)));
	wr32(reg_offset, reg_val);

	adapter->vf_data[vf].spoofchk_enabled = setting;
	return E1000_SUCCESS;
}

static int igb_ndo_get_vf_config(struct net_device *netdev,
				 int vf, struct ifla_vf_info *ivi)
{
	struct igb_adapter *adapter = netdev_priv(netdev);
	if (vf >= adapter->vfs_allocated_count)
		return -EINVAL;
	ivi->vf = vf;
	memcpy(&ivi->mac, adapter->vf_data[vf].vf_mac_addresses, ETH_ALEN);
	ivi->tx_rate = adapter->vf_data[vf].tx_rate;
	ivi->vlan = adapter->vf_data[vf].pf_vlan;
	ivi->qos = adapter->vf_data[vf].pf_qos;
	ivi->spoofchk = adapter->vf_data[vf].spoofchk_enabled;
	return 0;
}

static void igb_vmm_control(struct igb_adapter *adapter)
{
	struct e1000_hw *hw = &adapter->hw;
	u32 reg;

	switch (hw->mac.type) {
	case e1000_82575:
	case e1000_i210:
	case e1000_i211:
	case e1000_i354:
	default:
		/* replication is not supported for 82575 */
		return;
	case e1000_82576:
		/* notify HW that the MAC is adding vlan tags */
		reg = rd32(E1000_DTXCTL);
		reg |= E1000_DTXCTL_VLAN_ADDED;
		wr32(E1000_DTXCTL, reg);
	case e1000_82580:
		/* enable replication vlan tag stripping */
		reg = rd32(E1000_RPLOLR);
		reg |= E1000_RPLOLR_STRVLAN;
		wr32(E1000_RPLOLR, reg);
	case e1000_i350:
		/* none of the above registers are supported by i350 */
		break;
	}

	if (adapter->vfs_allocated_count) {
		igb_vmdq_set_loopback_pf(hw, true);
		igb_vmdq_set_replication_pf(hw, true);
		igb_vmdq_set_anti_spoofing_pf(hw, true,
					      adapter->vfs_allocated_count);
	} else {
		igb_vmdq_set_loopback_pf(hw, false);
		igb_vmdq_set_replication_pf(hw, false);
	}
}

static void igb_init_dmac(struct igb_adapter *adapter, u32 pba)
{
	struct e1000_hw *hw = &adapter->hw;
	u32 dmac_thr;
	u16 hwm;

	if (hw->mac.type > e1000_82580) {
		if (adapter->flags & IGB_FLAG_DMAC) {
			u32 reg;

			/* force threshold to 0. */
			wr32(E1000_DMCTXTH, 0);

			/* DMA Coalescing high water mark needs to be greater
			 * than the Rx threshold. Set hwm to PBA - max frame
			 * size in 16B units, capping it at PBA - 6KB.
			 */
			hwm = 64 * pba - adapter->max_frame_size / 16;
			if (hwm < 64 * (pba - 6))
				hwm = 64 * (pba - 6);
			reg = rd32(E1000_FCRTC);
			reg &= ~E1000_FCRTC_RTH_COAL_MASK;
			reg |= ((hwm << E1000_FCRTC_RTH_COAL_SHIFT)
				& E1000_FCRTC_RTH_COAL_MASK);
			wr32(E1000_FCRTC, reg);

			/* Set the DMA Coalescing Rx threshold to PBA - 2 * max
			 * frame size, capping it at PBA - 10KB.
			 */
			dmac_thr = pba - adapter->max_frame_size / 512;
			if (dmac_thr < pba - 10)
				dmac_thr = pba - 10;
			reg = rd32(E1000_DMACR);
			reg &= ~E1000_DMACR_DMACTHR_MASK;
			reg |= ((dmac_thr << E1000_DMACR_DMACTHR_SHIFT)
				& E1000_DMACR_DMACTHR_MASK);

			/* transition to L0x or L1 if available..*/
			reg |= (E1000_DMACR_DMAC_EN | E1000_DMACR_DMAC_LX_MASK);

			/* watchdog timer= +-1000 usec in 32usec intervals */
			reg |= (1000 >> 5);

			/* Disable BMC-to-OS Watchdog Enable */
			if (hw->mac.type != e1000_i354)
				reg &= ~E1000_DMACR_DC_BMC2OSW_EN;

			wr32(E1000_DMACR, reg);

			/* no lower threshold to disable
			 * coalescing(smart fifb)-UTRESH=0
			 */
			wr32(E1000_DMCRTRH, 0);

			reg = (IGB_DMCTLX_DCFLUSH_DIS | 0x4);

			wr32(E1000_DMCTLX, reg);

			/* free space in tx packet buffer to wake from
			 * DMA coal
			 */
			wr32(E1000_DMCTXTH, (IGB_MIN_TXPBSIZE -
			     (IGB_TX_BUF_4096 + adapter->max_frame_size)) >> 6);

			/* make low power state decision controlled
			 * by DMA coal
			 */
			reg = rd32(E1000_PCIEMISC);
			reg &= ~E1000_PCIEMISC_LX_DECISION;
			wr32(E1000_PCIEMISC, reg);
		} /* endif adapter->dmac is not disabled */
	} else if (hw->mac.type == e1000_82580) {
		u32 reg = rd32(E1000_PCIEMISC);
		wr32(E1000_PCIEMISC, reg & ~E1000_PCIEMISC_LX_DECISION);
		wr32(E1000_DMACR, 0);
	}
}

/**
 *  igb_read_i2c_byte - Reads 8 bit word over I2C
 *  @hw: pointer to hardware structure
 *  @byte_offset: byte offset to read
 *  @dev_addr: device address
 *  @data: value read
 *
 *  Performs byte read operation over I2C interface at
 *  a specified device address.
 **/
s32 igb_read_i2c_byte(struct e1000_hw *hw, u8 byte_offset,
		      u8 dev_addr, u8 *data)
{
	struct igb_adapter *adapter = container_of(hw, struct igb_adapter, hw);
	struct i2c_client *this_client = adapter->i2c_client;
	s32 status;
	u16 swfw_mask = 0;

	if (!this_client)
		return E1000_ERR_I2C;

	swfw_mask = E1000_SWFW_PHY0_SM;

	if (hw->mac.ops.acquire_swfw_sync(hw, swfw_mask)
	    != E1000_SUCCESS)
		return E1000_ERR_SWFW_SYNC;

	status = i2c_smbus_read_byte_data(this_client, byte_offset);
	hw->mac.ops.release_swfw_sync(hw, swfw_mask);

	if (status < 0)
		return E1000_ERR_I2C;
	else {
		*data = status;
		return E1000_SUCCESS;
	}
}

/**
 *  igb_write_i2c_byte - Writes 8 bit word over I2C
 *  @hw: pointer to hardware structure
 *  @byte_offset: byte offset to write
 *  @dev_addr: device address
 *  @data: value to write
 *
 *  Performs byte write operation over I2C interface at
 *  a specified device address.
 **/
s32 igb_write_i2c_byte(struct e1000_hw *hw, u8 byte_offset,
		       u8 dev_addr, u8 data)
{
	struct igb_adapter *adapter = container_of(hw, struct igb_adapter, hw);
	struct i2c_client *this_client = adapter->i2c_client;
	s32 status;
	u16 swfw_mask = E1000_SWFW_PHY0_SM;

	if (!this_client)
		return E1000_ERR_I2C;

	if (hw->mac.ops.acquire_swfw_sync(hw, swfw_mask) != E1000_SUCCESS)
		return E1000_ERR_SWFW_SYNC;
	status = i2c_smbus_write_byte_data(this_client, byte_offset, data);
	hw->mac.ops.release_swfw_sync(hw, swfw_mask);

	if (status)
		return E1000_ERR_I2C;
	else
		return E1000_SUCCESS;

}
/* igb_main.c */<|MERGE_RESOLUTION|>--- conflicted
+++ resolved
@@ -2487,7 +2487,6 @@
 }
 
 #endif
-<<<<<<< HEAD
 /**
  *  igb_remove_i2c - Cleanup  I2C interface
  *  @adapter: pointer to adapter structure
@@ -2499,19 +2498,6 @@
 }
 
 /**
-=======
-/**
- *  igb_remove_i2c - Cleanup  I2C interface
- *  @adapter: pointer to adapter structure
- **/
-static void igb_remove_i2c(struct igb_adapter *adapter)
-{
-	/* free the adapter bus structure */
-	i2c_del_adapter(&adapter->i2c_adap);
-}
-
-/**
->>>>>>> d0e0ac97
  *  igb_remove - Device Removal Routine
  *  @pdev: PCI device information struct
  *
