/* bnx2x_dcb.c: Broadcom Everest network driver.
 *
 * Copyright 2009-2013 Broadcom Corporation
 *
 * Unless you and Broadcom execute a separate written software license
 * agreement governing use of this software, this software is licensed to you
 * under the terms of the GNU General Public License version 2, available
 * at http://www.gnu.org/licenses/old-licenses/gpl-2.0.html (the "GPL").
 *
 * Notwithstanding the above, under no circumstances may you combine this
 * software in any way with any other Broadcom software provided under a
 * license other than the GPL, without Broadcom's express prior written
 * consent.
 *
 * Maintained by: Eilon Greenstein <eilong@broadcom.com>
 * Written by: Dmitry Kravkov
 *
 */

#define pr_fmt(fmt) KBUILD_MODNAME ": " fmt

#include <linux/netdevice.h>
#include <linux/types.h>
#include <linux/errno.h>
#include <linux/rtnetlink.h>
#include <net/dcbnl.h>

#include "bnx2x.h"
#include "bnx2x_cmn.h"
#include "bnx2x_dcb.h"

/* forward declarations of dcbx related functions */
static int bnx2x_dcbx_stop_hw_tx(struct bnx2x *bp);
static void bnx2x_pfc_set_pfc(struct bnx2x *bp);
static void bnx2x_dcbx_update_ets_params(struct bnx2x *bp);
static int bnx2x_dcbx_resume_hw_tx(struct bnx2x *bp);
static void bnx2x_dcbx_get_ets_pri_pg_tbl(struct bnx2x *bp,
					  u32 *set_configuration_ets_pg,
					  u32 *pri_pg_tbl);
static void bnx2x_dcbx_get_num_pg_traf_type(struct bnx2x *bp,
					    u32 *pg_pri_orginal_spread,
					    struct pg_help_data *help_data);
static void bnx2x_dcbx_fill_cos_params(struct bnx2x *bp,
				       struct pg_help_data *help_data,
				       struct dcbx_ets_feature *ets,
				       u32 *pg_pri_orginal_spread);
static void bnx2x_dcbx_separate_pauseable_from_non(struct bnx2x *bp,
				struct cos_help_data *cos_data,
				u32 *pg_pri_orginal_spread,
				struct dcbx_ets_feature *ets);
static void bnx2x_dcbx_fw_struct(struct bnx2x *bp,
				 struct bnx2x_func_tx_start_params*);

/* helpers: read/write len bytes from addr into buff by REG_RD/REG_WR */
static void bnx2x_read_data(struct bnx2x *bp, u32 *buff,
				   u32 addr, u32 len)
{
	int i;
	for (i = 0; i < len; i += 4, buff++)
		*buff = REG_RD(bp, addr + i);
}

static void bnx2x_write_data(struct bnx2x *bp, u32 *buff,
				    u32 addr, u32 len)
{
	int i;
	for (i = 0; i < len; i += 4, buff++)
		REG_WR(bp, addr + i, *buff);
}

static void bnx2x_pfc_set(struct bnx2x *bp)
{
	struct bnx2x_nig_brb_pfc_port_params pfc_params = {0};
	u32 pri_bit, val = 0;
	int i;

	pfc_params.num_of_rx_cos_priority_mask =
					bp->dcbx_port_params.ets.num_of_cos;

	/* Tx COS configuration */
	for (i = 0; i < bp->dcbx_port_params.ets.num_of_cos; i++)
		/*
		 * We configure only the pauseable bits (non pauseable aren't
		 * configured at all) it's done to avoid false pauses from
		 * network
		 */
		pfc_params.rx_cos_priority_mask[i] =
			bp->dcbx_port_params.ets.cos_params[i].pri_bitmask
				& DCBX_PFC_PRI_PAUSE_MASK(bp);

	/*
	 * Rx COS configuration
	 * Changing PFC RX configuration .
	 * In RX COS0 will always be configured to lossless and COS1 to lossy
	 */
	for (i = 0 ; i < MAX_PFC_PRIORITIES ; i++) {
		pri_bit = 1 << i;

		if (!(pri_bit & DCBX_PFC_PRI_PAUSE_MASK(bp)))
			val |= 1 << (i * 4);
	}

	pfc_params.pkt_priority_to_cos = val;

	/* RX COS0 */
	pfc_params.llfc_low_priority_classes = DCBX_PFC_PRI_PAUSE_MASK(bp);
	/* RX COS1 */
	pfc_params.llfc_high_priority_classes = 0;

	bnx2x_acquire_phy_lock(bp);
	bp->link_params.feature_config_flags |= FEATURE_CONFIG_PFC_ENABLED;
	bnx2x_update_pfc(&bp->link_params, &bp->link_vars, &pfc_params);
	bnx2x_release_phy_lock(bp);
}

static void bnx2x_pfc_clear(struct bnx2x *bp)
{
	struct bnx2x_nig_brb_pfc_port_params nig_params = {0};
	nig_params.pause_enable = 1;
	bnx2x_acquire_phy_lock(bp);
	bp->link_params.feature_config_flags &= ~FEATURE_CONFIG_PFC_ENABLED;
	bnx2x_update_pfc(&bp->link_params, &bp->link_vars, &nig_params);
	bnx2x_release_phy_lock(bp);
}

static void  bnx2x_dump_dcbx_drv_param(struct bnx2x *bp,
				       struct dcbx_features *features,
				       u32 error)
{
	u8 i = 0;
	DP(NETIF_MSG_LINK, "local_mib.error %x\n", error);

	/* PG */
	DP(NETIF_MSG_LINK,
	   "local_mib.features.ets.enabled %x\n", features->ets.enabled);
	for (i = 0; i < DCBX_MAX_NUM_PG_BW_ENTRIES; i++)
		DP(NETIF_MSG_LINK,
		   "local_mib.features.ets.pg_bw_tbl[%d] %d\n", i,
		   DCBX_PG_BW_GET(features->ets.pg_bw_tbl, i));
	for (i = 0; i < DCBX_MAX_NUM_PRI_PG_ENTRIES; i++)
		DP(NETIF_MSG_LINK,
		   "local_mib.features.ets.pri_pg_tbl[%d] %d\n", i,
		   DCBX_PRI_PG_GET(features->ets.pri_pg_tbl, i));

	/* pfc */
	DP(BNX2X_MSG_DCB, "dcbx_features.pfc.pri_en_bitmap %x\n",
					features->pfc.pri_en_bitmap);
	DP(BNX2X_MSG_DCB, "dcbx_features.pfc.pfc_caps %x\n",
					features->pfc.pfc_caps);
	DP(BNX2X_MSG_DCB, "dcbx_features.pfc.enabled %x\n",
					features->pfc.enabled);

	DP(BNX2X_MSG_DCB, "dcbx_features.app.default_pri %x\n",
					features->app.default_pri);
	DP(BNX2X_MSG_DCB, "dcbx_features.app.tc_supported %x\n",
					features->app.tc_supported);
	DP(BNX2X_MSG_DCB, "dcbx_features.app.enabled %x\n",
					features->app.enabled);
	for (i = 0; i < DCBX_MAX_APP_PROTOCOL; i++) {
		DP(BNX2X_MSG_DCB,
		   "dcbx_features.app.app_pri_tbl[%x].app_id %x\n",
		   i, features->app.app_pri_tbl[i].app_id);
		DP(BNX2X_MSG_DCB,
		   "dcbx_features.app.app_pri_tbl[%x].pri_bitmap %x\n",
		   i, features->app.app_pri_tbl[i].pri_bitmap);
		DP(BNX2X_MSG_DCB,
		   "dcbx_features.app.app_pri_tbl[%x].appBitfield %x\n",
		   i, features->app.app_pri_tbl[i].appBitfield);
	}
}

static void bnx2x_dcbx_get_ap_priority(struct bnx2x *bp,
				       u8 pri_bitmap,
				       u8 llfc_traf_type)
{
	u32 pri = MAX_PFC_PRIORITIES;
	u32 index = MAX_PFC_PRIORITIES - 1;
	u32 pri_mask;
	u32 *ttp = bp->dcbx_port_params.app.traffic_type_priority;

	/* Choose the highest priority */
	while ((MAX_PFC_PRIORITIES == pri) && (0 != index)) {
		pri_mask = 1 << index;
		if (GET_FLAGS(pri_bitmap, pri_mask))
			pri = index ;
		index--;
	}

	if (pri < MAX_PFC_PRIORITIES)
		ttp[llfc_traf_type] = max_t(u32, ttp[llfc_traf_type], pri);
}

static void bnx2x_dcbx_get_ap_feature(struct bnx2x *bp,
				   struct dcbx_app_priority_feature *app,
				   u32 error) {
	u8 index;
	u32 *ttp = bp->dcbx_port_params.app.traffic_type_priority;

	if (GET_FLAGS(error, DCBX_LOCAL_APP_ERROR))
		DP(BNX2X_MSG_DCB, "DCBX_LOCAL_APP_ERROR\n");

	if (GET_FLAGS(error, DCBX_LOCAL_APP_MISMATCH))
		DP(BNX2X_MSG_DCB, "DCBX_LOCAL_APP_MISMATCH\n");

	if (GET_FLAGS(error, DCBX_REMOTE_APP_TLV_NOT_FOUND))
		DP(BNX2X_MSG_DCB, "DCBX_REMOTE_APP_TLV_NOT_FOUND\n");
	if (app->enabled &&
	    !GET_FLAGS(error, DCBX_LOCAL_APP_ERROR | DCBX_LOCAL_APP_MISMATCH |
			      DCBX_REMOTE_APP_TLV_NOT_FOUND)) {

		bp->dcbx_port_params.app.enabled = true;

		for (index = 0 ; index < LLFC_DRIVER_TRAFFIC_TYPE_MAX; index++)
			ttp[index] = 0;

		if (app->default_pri < MAX_PFC_PRIORITIES)
			ttp[LLFC_TRAFFIC_TYPE_NW] = app->default_pri;

		for (index = 0 ; index < DCBX_MAX_APP_PROTOCOL; index++) {
			struct dcbx_app_priority_entry *entry =
							app->app_pri_tbl;

			if (GET_FLAGS(entry[index].appBitfield,
				     DCBX_APP_SF_ETH_TYPE) &&
			   ETH_TYPE_FCOE == entry[index].app_id)
				bnx2x_dcbx_get_ap_priority(bp,
						entry[index].pri_bitmap,
						LLFC_TRAFFIC_TYPE_FCOE);

			if (GET_FLAGS(entry[index].appBitfield,
				     DCBX_APP_SF_PORT) &&
			   TCP_PORT_ISCSI == entry[index].app_id)
				bnx2x_dcbx_get_ap_priority(bp,
						entry[index].pri_bitmap,
						LLFC_TRAFFIC_TYPE_ISCSI);
		}
	} else {
		DP(BNX2X_MSG_DCB, "DCBX_LOCAL_APP_DISABLED\n");
		bp->dcbx_port_params.app.enabled = false;
		for (index = 0 ; index < LLFC_DRIVER_TRAFFIC_TYPE_MAX; index++)
			ttp[index] = INVALID_TRAFFIC_TYPE_PRIORITY;
	}
}

static void bnx2x_dcbx_get_ets_feature(struct bnx2x *bp,
				       struct dcbx_ets_feature *ets,
				       u32 error) {
	int i = 0;
	u32 pg_pri_orginal_spread[DCBX_MAX_NUM_PG_BW_ENTRIES] = {0};
	struct pg_help_data pg_help_data;
	struct bnx2x_dcbx_cos_params *cos_params =
			bp->dcbx_port_params.ets.cos_params;

	memset(&pg_help_data, 0, sizeof(struct pg_help_data));

	if (GET_FLAGS(error, DCBX_LOCAL_ETS_ERROR))
		DP(BNX2X_MSG_DCB, "DCBX_LOCAL_ETS_ERROR\n");

	if (GET_FLAGS(error, DCBX_REMOTE_ETS_TLV_NOT_FOUND))
		DP(BNX2X_MSG_DCB, "DCBX_REMOTE_ETS_TLV_NOT_FOUND\n");

	/* Clean up old settings of ets on COS */
	for (i = 0; i < ARRAY_SIZE(bp->dcbx_port_params.ets.cos_params) ; i++) {
		cos_params[i].pauseable = false;
		cos_params[i].strict = BNX2X_DCBX_STRICT_INVALID;
		cos_params[i].bw_tbl = DCBX_INVALID_COS_BW;
		cos_params[i].pri_bitmask = 0;
	}

	if (bp->dcbx_port_params.app.enabled && ets->enabled &&
	   !GET_FLAGS(error,
		      DCBX_LOCAL_ETS_ERROR | DCBX_REMOTE_ETS_TLV_NOT_FOUND)) {
		DP(BNX2X_MSG_DCB, "DCBX_LOCAL_ETS_ENABLE\n");
		bp->dcbx_port_params.ets.enabled = true;

		bnx2x_dcbx_get_ets_pri_pg_tbl(bp,
					      pg_pri_orginal_spread,
					      ets->pri_pg_tbl);

		bnx2x_dcbx_get_num_pg_traf_type(bp,
						pg_pri_orginal_spread,
						&pg_help_data);

		bnx2x_dcbx_fill_cos_params(bp, &pg_help_data,
					   ets, pg_pri_orginal_spread);

	} else {
		DP(BNX2X_MSG_DCB, "DCBX_LOCAL_ETS_DISABLED\n");
		bp->dcbx_port_params.ets.enabled = false;
		ets->pri_pg_tbl[0] = 0;

		for (i = 0; i < DCBX_MAX_NUM_PRI_PG_ENTRIES ; i++)
			DCBX_PG_BW_SET(ets->pg_bw_tbl, i, 1);
	}
}

static void  bnx2x_dcbx_get_pfc_feature(struct bnx2x *bp,
					struct dcbx_pfc_feature *pfc, u32 error)
{
	if (GET_FLAGS(error, DCBX_LOCAL_PFC_ERROR))
		DP(BNX2X_MSG_DCB, "DCBX_LOCAL_PFC_ERROR\n");

	if (GET_FLAGS(error, DCBX_REMOTE_PFC_TLV_NOT_FOUND))
		DP(BNX2X_MSG_DCB, "DCBX_REMOTE_PFC_TLV_NOT_FOUND\n");
	if (bp->dcbx_port_params.app.enabled && pfc->enabled &&
	   !GET_FLAGS(error, DCBX_LOCAL_PFC_ERROR | DCBX_LOCAL_PFC_MISMATCH |
			     DCBX_REMOTE_PFC_TLV_NOT_FOUND)) {
		bp->dcbx_port_params.pfc.enabled = true;
		bp->dcbx_port_params.pfc.priority_non_pauseable_mask =
			~(pfc->pri_en_bitmap);
	} else {
		DP(BNX2X_MSG_DCB, "DCBX_LOCAL_PFC_DISABLED\n");
		bp->dcbx_port_params.pfc.enabled = false;
		bp->dcbx_port_params.pfc.priority_non_pauseable_mask = 0;
	}
}

/* maps unmapped priorities to to the same COS as L2 */
static void bnx2x_dcbx_map_nw(struct bnx2x *bp)
{
	int i;
	u32 unmapped = (1 << MAX_PFC_PRIORITIES) - 1; /* all ones */
	u32 *ttp = bp->dcbx_port_params.app.traffic_type_priority;
	u32 nw_prio = 1 << ttp[LLFC_TRAFFIC_TYPE_NW];
	struct bnx2x_dcbx_cos_params *cos_params =
			bp->dcbx_port_params.ets.cos_params;

	/* get unmapped priorities by clearing mapped bits */
	for (i = 0; i < LLFC_DRIVER_TRAFFIC_TYPE_MAX; i++)
		unmapped &= ~(1 << ttp[i]);

	/* find cos for nw prio and extend it with unmapped */
	for (i = 0; i < ARRAY_SIZE(bp->dcbx_port_params.ets.cos_params); i++) {
		if (cos_params[i].pri_bitmask & nw_prio) {
			/* extend the bitmask with unmapped */
			DP(BNX2X_MSG_DCB,
			   "cos %d extended with 0x%08x\n", i, unmapped);
			cos_params[i].pri_bitmask |= unmapped;
			break;
		}
	}
}

static void bnx2x_get_dcbx_drv_param(struct bnx2x *bp,
				     struct dcbx_features *features,
				     u32 error)
{
	bnx2x_dcbx_get_ap_feature(bp, &features->app, error);

	bnx2x_dcbx_get_pfc_feature(bp, &features->pfc, error);

	bnx2x_dcbx_get_ets_feature(bp, &features->ets, error);

	bnx2x_dcbx_map_nw(bp);
}

#define DCBX_LOCAL_MIB_MAX_TRY_READ		(100)
static int bnx2x_dcbx_read_mib(struct bnx2x *bp,
			       u32 *base_mib_addr,
			       u32 offset,
			       int read_mib_type)
{
	int max_try_read = 0;
	u32 mib_size, prefix_seq_num, suffix_seq_num;
	struct lldp_remote_mib *remote_mib ;
	struct lldp_local_mib  *local_mib;

	switch (read_mib_type) {
	case DCBX_READ_LOCAL_MIB:
		mib_size = sizeof(struct lldp_local_mib);
		break;
	case DCBX_READ_REMOTE_MIB:
		mib_size = sizeof(struct lldp_remote_mib);
		break;
	default:
		return 1; /*error*/
	}

	offset += BP_PORT(bp) * mib_size;

	do {
		bnx2x_read_data(bp, base_mib_addr, offset, mib_size);

		max_try_read++;

		switch (read_mib_type) {
		case DCBX_READ_LOCAL_MIB:
			local_mib = (struct lldp_local_mib *) base_mib_addr;
			prefix_seq_num = local_mib->prefix_seq_num;
			suffix_seq_num = local_mib->suffix_seq_num;
			break;
		case DCBX_READ_REMOTE_MIB:
			remote_mib = (struct lldp_remote_mib *) base_mib_addr;
			prefix_seq_num = remote_mib->prefix_seq_num;
			suffix_seq_num = remote_mib->suffix_seq_num;
			break;
		default:
			return 1; /*error*/
		}
	} while ((prefix_seq_num != suffix_seq_num) &&
	       (max_try_read < DCBX_LOCAL_MIB_MAX_TRY_READ));

	if (max_try_read >= DCBX_LOCAL_MIB_MAX_TRY_READ) {
		BNX2X_ERR("MIB could not be read\n");
		return 1;
	}

	return 0;
}

static void bnx2x_pfc_set_pfc(struct bnx2x *bp)
{
	int mfw_configured = SHMEM2_HAS(bp, drv_flags) &&
			     GET_FLAGS(SHMEM2_RD(bp, drv_flags),
				       1 << DRV_FLAGS_DCB_MFW_CONFIGURED);

	if (bp->dcbx_port_params.pfc.enabled &&
	    (!(bp->dcbx_error & DCBX_REMOTE_MIB_ERROR) || mfw_configured))
		/*
		 * 1. Fills up common PFC structures if required
		 * 2. Configure NIG, MAC and BRB via the elink
		 */
		bnx2x_pfc_set(bp);
	else
		bnx2x_pfc_clear(bp);
}

static int bnx2x_dcbx_stop_hw_tx(struct bnx2x *bp)
{
	struct bnx2x_func_state_params func_params = {NULL};

	func_params.f_obj = &bp->func_obj;
	func_params.cmd = BNX2X_F_CMD_TX_STOP;

	DP(BNX2X_MSG_DCB, "STOP TRAFFIC\n");
	return bnx2x_func_state_change(bp, &func_params);
}

static int bnx2x_dcbx_resume_hw_tx(struct bnx2x *bp)
{
	struct bnx2x_func_state_params func_params = {NULL};
	struct bnx2x_func_tx_start_params *tx_params =
		&func_params.params.tx_start;

	func_params.f_obj = &bp->func_obj;
	func_params.cmd = BNX2X_F_CMD_TX_START;

	bnx2x_dcbx_fw_struct(bp, tx_params);

	DP(BNX2X_MSG_DCB, "START TRAFFIC\n");
	return bnx2x_func_state_change(bp, &func_params);
}

static void bnx2x_dcbx_2cos_limit_update_ets_config(struct bnx2x *bp)
{
	struct bnx2x_dcbx_pg_params *ets = &(bp->dcbx_port_params.ets);
	int rc = 0;

	if (ets->num_of_cos == 0 || ets->num_of_cos > DCBX_COS_MAX_NUM_E2) {
		BNX2X_ERR("Illegal number of COSes %d\n", ets->num_of_cos);
		return;
	}

	/* valid COS entries */
	if (ets->num_of_cos == 1)   /* no ETS */
		return;

	/* sanity */
	if (((BNX2X_DCBX_STRICT_INVALID == ets->cos_params[0].strict) &&
	     (DCBX_INVALID_COS_BW == ets->cos_params[0].bw_tbl)) ||
	    ((BNX2X_DCBX_STRICT_INVALID == ets->cos_params[1].strict) &&
	     (DCBX_INVALID_COS_BW == ets->cos_params[1].bw_tbl))) {
		BNX2X_ERR("all COS should have at least bw_limit or strict"
			    "ets->cos_params[0].strict= %x"
			    "ets->cos_params[0].bw_tbl= %x"
			    "ets->cos_params[1].strict= %x"
			    "ets->cos_params[1].bw_tbl= %x",
			  ets->cos_params[0].strict,
			  ets->cos_params[0].bw_tbl,
			  ets->cos_params[1].strict,
			  ets->cos_params[1].bw_tbl);
		return;
	}
	/* If we join a group and there is bw_tbl and strict then bw rules */
	if ((DCBX_INVALID_COS_BW != ets->cos_params[0].bw_tbl) &&
	    (DCBX_INVALID_COS_BW != ets->cos_params[1].bw_tbl)) {
		u32 bw_tbl_0 = ets->cos_params[0].bw_tbl;
		u32 bw_tbl_1 = ets->cos_params[1].bw_tbl;
		/* Do not allow 0-100 configuration
		 * since PBF does not support it
		 * force 1-99 instead
		 */
		if (bw_tbl_0 == 0) {
			bw_tbl_0 = 1;
			bw_tbl_1 = 99;
		} else if (bw_tbl_1 == 0) {
			bw_tbl_1 = 1;
			bw_tbl_0 = 99;
		}

		bnx2x_ets_bw_limit(&bp->link_params, bw_tbl_0, bw_tbl_1);
	} else {
		if (ets->cos_params[0].strict == BNX2X_DCBX_STRICT_COS_HIGHEST)
			rc = bnx2x_ets_strict(&bp->link_params, 0);
		else if (ets->cos_params[1].strict
					== BNX2X_DCBX_STRICT_COS_HIGHEST)
			rc = bnx2x_ets_strict(&bp->link_params, 1);
		if (rc)
			BNX2X_ERR("update_ets_params failed\n");
	}
}

/*
 * In E3B0 the configuration may have more than 2 COS.
 */
static void bnx2x_dcbx_update_ets_config(struct bnx2x *bp)
{
	struct bnx2x_dcbx_pg_params *ets = &(bp->dcbx_port_params.ets);
	struct bnx2x_ets_params ets_params = { 0 };
	u8 i;

	ets_params.num_of_cos = ets->num_of_cos;

	for (i = 0; i < ets->num_of_cos; i++) {
		/* COS is SP */
		if (ets->cos_params[i].strict != BNX2X_DCBX_STRICT_INVALID) {
			if (ets->cos_params[i].bw_tbl != DCBX_INVALID_COS_BW) {
				BNX2X_ERR("COS can't be not BW and not SP\n");
				return;
			}

			ets_params.cos[i].state = bnx2x_cos_state_strict;
			ets_params.cos[i].params.sp_params.pri =
						ets->cos_params[i].strict;
		} else { /* COS is BW */
			if (ets->cos_params[i].bw_tbl == DCBX_INVALID_COS_BW) {
				BNX2X_ERR("COS can't be not BW and not SP\n");
				return;
			}
			ets_params.cos[i].state = bnx2x_cos_state_bw;
			ets_params.cos[i].params.bw_params.bw =
						(u8)ets->cos_params[i].bw_tbl;
		}
	}

	/* Configure the ETS in HW */
	if (bnx2x_ets_e3b0_config(&bp->link_params, &bp->link_vars,
				  &ets_params)) {
		BNX2X_ERR("bnx2x_ets_e3b0_config failed\n");
		bnx2x_ets_disabled(&bp->link_params, &bp->link_vars);
	}
}

static void bnx2x_dcbx_update_ets_params(struct bnx2x *bp)
{
	int mfw_configured = SHMEM2_HAS(bp, drv_flags) &&
			     GET_FLAGS(SHMEM2_RD(bp, drv_flags),
				       1 << DRV_FLAGS_DCB_MFW_CONFIGURED);

	bnx2x_ets_disabled(&bp->link_params, &bp->link_vars);

	if (!bp->dcbx_port_params.ets.enabled ||
	    ((bp->dcbx_error & DCBX_REMOTE_MIB_ERROR) && !mfw_configured))
		return;

	if (CHIP_IS_E3B0(bp))
		bnx2x_dcbx_update_ets_config(bp);
	else
		bnx2x_dcbx_2cos_limit_update_ets_config(bp);
}

#ifdef BCM_DCBNL
static int bnx2x_dcbx_read_shmem_remote_mib(struct bnx2x *bp)
{
	struct lldp_remote_mib remote_mib = {0};
	u32 dcbx_remote_mib_offset = SHMEM2_RD(bp, dcbx_remote_mib_offset);
	int rc;

	DP(BNX2X_MSG_DCB, "dcbx_remote_mib_offset 0x%x\n",
	   dcbx_remote_mib_offset);

	if (SHMEM_DCBX_REMOTE_MIB_NONE == dcbx_remote_mib_offset) {
		BNX2X_ERR("FW doesn't support dcbx_remote_mib_offset\n");
		return -EINVAL;
	}

	rc = bnx2x_dcbx_read_mib(bp, (u32 *)&remote_mib, dcbx_remote_mib_offset,
				 DCBX_READ_REMOTE_MIB);

	if (rc) {
		BNX2X_ERR("Failed to read remote mib from FW\n");
		return rc;
	}

	/* save features and flags */
	bp->dcbx_remote_feat = remote_mib.features;
	bp->dcbx_remote_flags = remote_mib.flags;
	return 0;
}
#endif

static int bnx2x_dcbx_read_shmem_neg_results(struct bnx2x *bp)
{
	struct lldp_local_mib local_mib = {0};
	u32 dcbx_neg_res_offset = SHMEM2_RD(bp, dcbx_neg_res_offset);
	int rc;

	DP(BNX2X_MSG_DCB, "dcbx_neg_res_offset 0x%x\n", dcbx_neg_res_offset);

	if (SHMEM_DCBX_NEG_RES_NONE == dcbx_neg_res_offset) {
		BNX2X_ERR("FW doesn't support dcbx_neg_res_offset\n");
		return -EINVAL;
	}

	rc = bnx2x_dcbx_read_mib(bp, (u32 *)&local_mib, dcbx_neg_res_offset,
				 DCBX_READ_LOCAL_MIB);

	if (rc) {
		BNX2X_ERR("Failed to read local mib from FW\n");
		return rc;
	}

	/* save features and error */
	bp->dcbx_local_feat = local_mib.features;
	bp->dcbx_error = local_mib.error;
	return 0;
}

#ifdef BCM_DCBNL
static inline
u8 bnx2x_dcbx_dcbnl_app_up(struct dcbx_app_priority_entry *ent)
{
	u8 pri;

	/* Choose the highest priority */
	for (pri = MAX_PFC_PRIORITIES - 1; pri > 0; pri--)
		if (ent->pri_bitmap & (1 << pri))
			break;
	return pri;
}

static inline
u8 bnx2x_dcbx_dcbnl_app_idtype(struct dcbx_app_priority_entry *ent)
{
	return ((ent->appBitfield & DCBX_APP_ENTRY_SF_MASK) ==
		DCBX_APP_SF_PORT) ? DCB_APP_IDTYPE_PORTNUM :
		DCB_APP_IDTYPE_ETHTYPE;
}

int bnx2x_dcbnl_update_applist(struct bnx2x *bp, bool delall)
{
	int i, err = 0;

	for (i = 0; i < DCBX_MAX_APP_PROTOCOL && err == 0; i++) {
		struct dcbx_app_priority_entry *ent =
			&bp->dcbx_local_feat.app.app_pri_tbl[i];

		if (ent->appBitfield & DCBX_APP_ENTRY_VALID) {
			u8 up = bnx2x_dcbx_dcbnl_app_up(ent);

			/* avoid invalid user-priority */
			if (up) {
				struct dcb_app app;
				app.selector = bnx2x_dcbx_dcbnl_app_idtype(ent);
				app.protocol = ent->app_id;
				app.priority = delall ? 0 : up;
				err = dcb_setapp(bp->dev, &app);
			}
		}
	}
	return err;
}
#endif

static inline void bnx2x_dcbx_update_tc_mapping(struct bnx2x *bp)
{
	u8 prio, cos;
	for (cos = 0; cos < bp->dcbx_port_params.ets.num_of_cos; cos++) {
		for (prio = 0; prio < BNX2X_MAX_PRIORITY; prio++) {
			if (bp->dcbx_port_params.ets.cos_params[cos].pri_bitmask
			    & (1 << prio)) {
				bp->prio_to_cos[prio] = cos;
				DP(BNX2X_MSG_DCB,
				   "tx_mapping %d --> %d\n", prio, cos);
			}
		}
	}

	/* setup tc must be called under rtnl lock, but we can't take it here
	 * as we are handling an attention on a work queue which must be
	 * flushed at some rtnl-locked contexts (e.g. if down)
	 */
	if (!test_and_set_bit(BNX2X_SP_RTNL_SETUP_TC, &bp->sp_rtnl_state))
		schedule_delayed_work(&bp->sp_rtnl_task, 0);
}

void bnx2x_dcbx_set_params(struct bnx2x *bp, u32 state)
{
	switch (state) {
	case BNX2X_DCBX_STATE_NEG_RECEIVED:
		{
			DP(BNX2X_MSG_DCB, "BNX2X_DCBX_STATE_NEG_RECEIVED\n");
#ifdef BCM_DCBNL
			/**
			 * Delete app tlvs from dcbnl before reading new
			 * negotiation results
			 */
			bnx2x_dcbnl_update_applist(bp, true);

			/* Read remote mib if dcbx is in the FW */
			if (bnx2x_dcbx_read_shmem_remote_mib(bp))
				return;
#endif
			/* Read neg results if dcbx is in the FW */
			if (bnx2x_dcbx_read_shmem_neg_results(bp))
				return;

			bnx2x_dump_dcbx_drv_param(bp, &bp->dcbx_local_feat,
						  bp->dcbx_error);

			bnx2x_get_dcbx_drv_param(bp, &bp->dcbx_local_feat,
						 bp->dcbx_error);

			/* mark DCBX result for PMF migration */
			bnx2x_update_drv_flags(bp,
					       1 << DRV_FLAGS_DCB_CONFIGURED,
					       1);
#ifdef BCM_DCBNL
			/*
			 * Add new app tlvs to dcbnl
			 */
			bnx2x_dcbnl_update_applist(bp, false);
#endif
			/*
			 * reconfigure the netdevice with the results of the new
			 * dcbx negotiation.
			 */
			bnx2x_dcbx_update_tc_mapping(bp);

			/*
			 * allow other functions to update their netdevices
			 * accordingly
			 */
			if (IS_MF(bp))
				bnx2x_link_sync_notify(bp);

			bnx2x_dcbx_stop_hw_tx(bp);

			return;
		}
	case BNX2X_DCBX_STATE_TX_PAUSED:
		DP(BNX2X_MSG_DCB, "BNX2X_DCBX_STATE_TX_PAUSED\n");
		bnx2x_pfc_set_pfc(bp);

		bnx2x_dcbx_update_ets_params(bp);
		bnx2x_dcbx_resume_hw_tx(bp);

		return;
	case BNX2X_DCBX_STATE_TX_RELEASED:
		DP(BNX2X_MSG_DCB, "BNX2X_DCBX_STATE_TX_RELEASED\n");
		bnx2x_fw_command(bp, DRV_MSG_CODE_DCBX_PMF_DRV_OK, 0);
#ifdef BCM_DCBNL
		/*
		 * Send a notification for the new negotiated parameters
		 */
		dcbnl_cee_notify(bp->dev, RTM_GETDCB, DCB_CMD_CEE_GET, 0, 0);
#endif
		return;
	default:
		BNX2X_ERR("Unknown DCBX_STATE\n");
	}
}

#define LLDP_ADMIN_MIB_OFFSET(bp)	(PORT_MAX*sizeof(struct lldp_params) + \
				      BP_PORT(bp)*sizeof(struct lldp_admin_mib))

static void bnx2x_dcbx_admin_mib_updated_params(struct bnx2x *bp,
				u32 dcbx_lldp_params_offset)
{
	struct lldp_admin_mib admin_mib;
	u32 i, other_traf_type = PREDEFINED_APP_IDX_MAX, traf_type = 0;
	u32 offset = dcbx_lldp_params_offset + LLDP_ADMIN_MIB_OFFSET(bp);

	/*shortcuts*/
	struct dcbx_features *af = &admin_mib.features;
	struct bnx2x_config_dcbx_params *dp = &bp->dcbx_config_params;

	memset(&admin_mib, 0, sizeof(struct lldp_admin_mib));

	/* Read the data first */
	bnx2x_read_data(bp, (u32 *)&admin_mib, offset,
			sizeof(struct lldp_admin_mib));

	if (bp->dcbx_enabled == BNX2X_DCBX_ENABLED_ON_NEG_ON)
		SET_FLAGS(admin_mib.ver_cfg_flags, DCBX_DCBX_ENABLED);
	else
		RESET_FLAGS(admin_mib.ver_cfg_flags, DCBX_DCBX_ENABLED);

	if (dp->overwrite_settings == BNX2X_DCBX_OVERWRITE_SETTINGS_ENABLE) {

		RESET_FLAGS(admin_mib.ver_cfg_flags, DCBX_CEE_VERSION_MASK);
		admin_mib.ver_cfg_flags |=
			(dp->admin_dcbx_version << DCBX_CEE_VERSION_SHIFT) &
			 DCBX_CEE_VERSION_MASK;

		af->ets.enabled = (u8)dp->admin_ets_enable;

		af->pfc.enabled = (u8)dp->admin_pfc_enable;

		/* FOR IEEE dp->admin_tc_supported_tx_enable */
		if (dp->admin_ets_configuration_tx_enable)
			SET_FLAGS(admin_mib.ver_cfg_flags,
				  DCBX_ETS_CONFIG_TX_ENABLED);
		else
			RESET_FLAGS(admin_mib.ver_cfg_flags,
				    DCBX_ETS_CONFIG_TX_ENABLED);
		/* For IEEE admin_ets_recommendation_tx_enable */
		if (dp->admin_pfc_tx_enable)
			SET_FLAGS(admin_mib.ver_cfg_flags,
				  DCBX_PFC_CONFIG_TX_ENABLED);
		else
			RESET_FLAGS(admin_mib.ver_cfg_flags,
				  DCBX_PFC_CONFIG_TX_ENABLED);

		if (dp->admin_application_priority_tx_enable)
			SET_FLAGS(admin_mib.ver_cfg_flags,
				  DCBX_APP_CONFIG_TX_ENABLED);
		else
			RESET_FLAGS(admin_mib.ver_cfg_flags,
				  DCBX_APP_CONFIG_TX_ENABLED);

		if (dp->admin_ets_willing)
			SET_FLAGS(admin_mib.ver_cfg_flags, DCBX_ETS_WILLING);
		else
			RESET_FLAGS(admin_mib.ver_cfg_flags, DCBX_ETS_WILLING);
		/* For IEEE admin_ets_reco_valid */
		if (dp->admin_pfc_willing)
			SET_FLAGS(admin_mib.ver_cfg_flags, DCBX_PFC_WILLING);
		else
			RESET_FLAGS(admin_mib.ver_cfg_flags, DCBX_PFC_WILLING);

		if (dp->admin_app_priority_willing)
			SET_FLAGS(admin_mib.ver_cfg_flags, DCBX_APP_WILLING);
		else
			RESET_FLAGS(admin_mib.ver_cfg_flags, DCBX_APP_WILLING);

		for (i = 0 ; i < DCBX_MAX_NUM_PG_BW_ENTRIES; i++) {
			DCBX_PG_BW_SET(af->ets.pg_bw_tbl, i,
				(u8)dp->admin_configuration_bw_precentage[i]);

			DP(BNX2X_MSG_DCB, "pg_bw_tbl[%d] = %02x\n",
			   i, DCBX_PG_BW_GET(af->ets.pg_bw_tbl, i));
		}

		for (i = 0; i < DCBX_MAX_NUM_PRI_PG_ENTRIES; i++) {
			DCBX_PRI_PG_SET(af->ets.pri_pg_tbl, i,
					(u8)dp->admin_configuration_ets_pg[i]);

			DP(BNX2X_MSG_DCB, "pri_pg_tbl[%d] = %02x\n",
			   i, DCBX_PRI_PG_GET(af->ets.pri_pg_tbl, i));
		}

		/*For IEEE admin_recommendation_bw_percentage
		 *For IEEE admin_recommendation_ets_pg */
		af->pfc.pri_en_bitmap = (u8)dp->admin_pfc_bitmap;
		for (i = 0; i < DCBX_CONFIG_MAX_APP_PROTOCOL; i++) {
			if (dp->admin_priority_app_table[i].valid) {
				struct bnx2x_admin_priority_app_table *table =
					dp->admin_priority_app_table;
				if ((ETH_TYPE_FCOE == table[i].app_id) &&
				   (TRAFFIC_TYPE_ETH == table[i].traffic_type))
					traf_type = FCOE_APP_IDX;
				else if ((TCP_PORT_ISCSI == table[i].app_id) &&
				   (TRAFFIC_TYPE_PORT == table[i].traffic_type))
					traf_type = ISCSI_APP_IDX;
				else
					traf_type = other_traf_type++;

				af->app.app_pri_tbl[traf_type].app_id =
					table[i].app_id;

				af->app.app_pri_tbl[traf_type].pri_bitmap =
					(u8)(1 << table[i].priority);

				af->app.app_pri_tbl[traf_type].appBitfield =
				    (DCBX_APP_ENTRY_VALID);

				af->app.app_pri_tbl[traf_type].appBitfield |=
				   (TRAFFIC_TYPE_ETH == table[i].traffic_type) ?
					DCBX_APP_SF_ETH_TYPE : DCBX_APP_SF_PORT;
			}
		}

		af->app.default_pri = (u8)dp->admin_default_priority;
	}

	/* Write the data. */
	bnx2x_write_data(bp, (u32 *)&admin_mib, offset,
			 sizeof(struct lldp_admin_mib));
}

void bnx2x_dcbx_set_state(struct bnx2x *bp, bool dcb_on, u32 dcbx_enabled)
{
	if (!CHIP_IS_E1x(bp)) {
		bp->dcb_state = dcb_on;
		bp->dcbx_enabled = dcbx_enabled;
	} else {
		bp->dcb_state = false;
		bp->dcbx_enabled = BNX2X_DCBX_ENABLED_INVALID;
	}
	DP(BNX2X_MSG_DCB, "DCB state [%s:%s]\n",
	   dcb_on ? "ON" : "OFF",
	   dcbx_enabled == BNX2X_DCBX_ENABLED_OFF ? "user-mode" :
	   dcbx_enabled == BNX2X_DCBX_ENABLED_ON_NEG_OFF ? "on-chip static" :
	   dcbx_enabled == BNX2X_DCBX_ENABLED_ON_NEG_ON ?
	   "on-chip with negotiation" : "invalid");
}

void bnx2x_dcbx_init_params(struct bnx2x *bp)
{
	bp->dcbx_config_params.admin_dcbx_version = 0x0; /* 0 - CEE; 1 - IEEE */
	bp->dcbx_config_params.admin_ets_willing = 1;
	bp->dcbx_config_params.admin_pfc_willing = 1;
	bp->dcbx_config_params.overwrite_settings = 1;
	bp->dcbx_config_params.admin_ets_enable = 1;
	bp->dcbx_config_params.admin_pfc_enable = 1;
	bp->dcbx_config_params.admin_tc_supported_tx_enable = 1;
	bp->dcbx_config_params.admin_ets_configuration_tx_enable = 1;
	bp->dcbx_config_params.admin_pfc_tx_enable = 1;
	bp->dcbx_config_params.admin_application_priority_tx_enable = 1;
	bp->dcbx_config_params.admin_ets_reco_valid = 1;
	bp->dcbx_config_params.admin_app_priority_willing = 1;
	bp->dcbx_config_params.admin_configuration_bw_precentage[0] = 100;
	bp->dcbx_config_params.admin_configuration_bw_precentage[1] = 0;
	bp->dcbx_config_params.admin_configuration_bw_precentage[2] = 0;
	bp->dcbx_config_params.admin_configuration_bw_precentage[3] = 0;
	bp->dcbx_config_params.admin_configuration_bw_precentage[4] = 0;
	bp->dcbx_config_params.admin_configuration_bw_precentage[5] = 0;
	bp->dcbx_config_params.admin_configuration_bw_precentage[6] = 0;
	bp->dcbx_config_params.admin_configuration_bw_precentage[7] = 0;
	bp->dcbx_config_params.admin_configuration_ets_pg[0] = 0;
	bp->dcbx_config_params.admin_configuration_ets_pg[1] = 0;
	bp->dcbx_config_params.admin_configuration_ets_pg[2] = 0;
	bp->dcbx_config_params.admin_configuration_ets_pg[3] = 0;
	bp->dcbx_config_params.admin_configuration_ets_pg[4] = 0;
	bp->dcbx_config_params.admin_configuration_ets_pg[5] = 0;
	bp->dcbx_config_params.admin_configuration_ets_pg[6] = 0;
	bp->dcbx_config_params.admin_configuration_ets_pg[7] = 0;
	bp->dcbx_config_params.admin_recommendation_bw_precentage[0] = 100;
	bp->dcbx_config_params.admin_recommendation_bw_precentage[1] = 0;
	bp->dcbx_config_params.admin_recommendation_bw_precentage[2] = 0;
	bp->dcbx_config_params.admin_recommendation_bw_precentage[3] = 0;
	bp->dcbx_config_params.admin_recommendation_bw_precentage[4] = 0;
	bp->dcbx_config_params.admin_recommendation_bw_precentage[5] = 0;
	bp->dcbx_config_params.admin_recommendation_bw_precentage[6] = 0;
	bp->dcbx_config_params.admin_recommendation_bw_precentage[7] = 0;
	bp->dcbx_config_params.admin_recommendation_ets_pg[0] = 0;
	bp->dcbx_config_params.admin_recommendation_ets_pg[1] = 1;
	bp->dcbx_config_params.admin_recommendation_ets_pg[2] = 2;
	bp->dcbx_config_params.admin_recommendation_ets_pg[3] = 3;
	bp->dcbx_config_params.admin_recommendation_ets_pg[4] = 4;
	bp->dcbx_config_params.admin_recommendation_ets_pg[5] = 5;
	bp->dcbx_config_params.admin_recommendation_ets_pg[6] = 6;
	bp->dcbx_config_params.admin_recommendation_ets_pg[7] = 7;
	bp->dcbx_config_params.admin_pfc_bitmap = 0x0;
	bp->dcbx_config_params.admin_priority_app_table[0].valid = 0;
	bp->dcbx_config_params.admin_priority_app_table[1].valid = 0;
	bp->dcbx_config_params.admin_priority_app_table[2].valid = 0;
	bp->dcbx_config_params.admin_priority_app_table[3].valid = 0;
	bp->dcbx_config_params.admin_default_priority = 0;
}

void bnx2x_dcbx_init(struct bnx2x *bp, bool update_shmem)
{
	u32 dcbx_lldp_params_offset = SHMEM_LLDP_DCBX_PARAMS_NONE;

	/* only PMF can send ADMIN msg to MFW in old MFW versions */
	if ((!bp->port.pmf) && (!(bp->flags & BC_SUPPORTS_DCBX_MSG_NON_PMF)))
		return;

	if (bp->dcbx_enabled <= 0)
		return;

	/* validate:
	 * chip of good for dcbx version,
	 * dcb is wanted
	 * shmem2 contains DCBX support fields
	 */
	DP(BNX2X_MSG_DCB, "dcb_state %d bp->port.pmf %d\n",
	   bp->dcb_state, bp->port.pmf);

	if (bp->dcb_state == BNX2X_DCB_STATE_ON &&
	    SHMEM2_HAS(bp, dcbx_lldp_params_offset)) {
		dcbx_lldp_params_offset =
			SHMEM2_RD(bp, dcbx_lldp_params_offset);

		DP(BNX2X_MSG_DCB, "dcbx_lldp_params_offset 0x%x\n",
		   dcbx_lldp_params_offset);

		bnx2x_update_drv_flags(bp, 1 << DRV_FLAGS_DCB_CONFIGURED, 0);

		if (SHMEM_LLDP_DCBX_PARAMS_NONE != dcbx_lldp_params_offset) {
			/* need HW lock to avoid scenario of two drivers
			 * writing in parallel to shmem
			 */
			bnx2x_acquire_hw_lock(bp,
					      HW_LOCK_RESOURCE_DCBX_ADMIN_MIB);
			if (update_shmem)
				bnx2x_dcbx_admin_mib_updated_params(bp,
					dcbx_lldp_params_offset);

			/* Let HW start negotiation */
			bnx2x_fw_command(bp,
					 DRV_MSG_CODE_DCBX_ADMIN_PMF_MSG, 0);
			/* release HW lock only after MFW acks that it finished
			 * reading values from shmem
			 */
			bnx2x_release_hw_lock(bp,
					      HW_LOCK_RESOURCE_DCBX_ADMIN_MIB);
		}
	}
}
static void
bnx2x_dcbx_print_cos_params(struct bnx2x *bp,
			    struct bnx2x_func_tx_start_params *pfc_fw_cfg)
{
	u8 pri = 0;
	u8 cos = 0;

	DP(BNX2X_MSG_DCB,
	   "pfc_fw_cfg->dcb_version %x\n", pfc_fw_cfg->dcb_version);
	DP(BNX2X_MSG_DCB,
	   "pdev->params.dcbx_port_params.pfc.priority_non_pauseable_mask %x\n",
	   bp->dcbx_port_params.pfc.priority_non_pauseable_mask);

	for (cos = 0 ; cos < bp->dcbx_port_params.ets.num_of_cos ; cos++) {
		DP(BNX2X_MSG_DCB,
		   "pdev->params.dcbx_port_params.ets.cos_params[%d].pri_bitmask %x\n",
		   cos, bp->dcbx_port_params.ets.cos_params[cos].pri_bitmask);

		DP(BNX2X_MSG_DCB,
		   "pdev->params.dcbx_port_params.ets.cos_params[%d].bw_tbl %x\n",
		   cos, bp->dcbx_port_params.ets.cos_params[cos].bw_tbl);

		DP(BNX2X_MSG_DCB,
		   "pdev->params.dcbx_port_params.ets.cos_params[%d].strict %x\n",
		   cos, bp->dcbx_port_params.ets.cos_params[cos].strict);

		DP(BNX2X_MSG_DCB,
		   "pdev->params.dcbx_port_params.ets.cos_params[%d].pauseable %x\n",
		   cos, bp->dcbx_port_params.ets.cos_params[cos].pauseable);
	}

	for (pri = 0; pri < LLFC_DRIVER_TRAFFIC_TYPE_MAX; pri++) {
		DP(BNX2X_MSG_DCB,
		   "pfc_fw_cfg->traffic_type_to_priority_cos[%d].priority %x\n",
		   pri, pfc_fw_cfg->traffic_type_to_priority_cos[pri].priority);

		DP(BNX2X_MSG_DCB,
		   "pfc_fw_cfg->traffic_type_to_priority_cos[%d].cos %x\n",
		   pri, pfc_fw_cfg->traffic_type_to_priority_cos[pri].cos);
	}
}

/* fills help_data according to pg_info */
static void bnx2x_dcbx_get_num_pg_traf_type(struct bnx2x *bp,
					    u32 *pg_pri_orginal_spread,
					    struct pg_help_data *help_data)
{
	bool pg_found  = false;
	u32 i, traf_type, add_traf_type, add_pg;
	u32 *ttp = bp->dcbx_port_params.app.traffic_type_priority;
	struct pg_entry_help_data *data = help_data->data; /*shortcut*/

	/* Set to invalid */
	for (i = 0; i < LLFC_DRIVER_TRAFFIC_TYPE_MAX; i++)
		data[i].pg = DCBX_ILLEGAL_PG;

	for (add_traf_type = 0;
	     add_traf_type < LLFC_DRIVER_TRAFFIC_TYPE_MAX; add_traf_type++) {
		pg_found = false;
		if (ttp[add_traf_type] < MAX_PFC_PRIORITIES) {
			add_pg = (u8)pg_pri_orginal_spread[ttp[add_traf_type]];
			for (traf_type = 0;
			     traf_type < LLFC_DRIVER_TRAFFIC_TYPE_MAX;
			     traf_type++) {
				if (data[traf_type].pg == add_pg) {
					if (!(data[traf_type].pg_priority &
					     (1 << ttp[add_traf_type])))
						data[traf_type].
							num_of_dif_pri++;
					data[traf_type].pg_priority |=
						(1 << ttp[add_traf_type]);
					pg_found = true;
					break;
				}
			}
			if (false == pg_found) {
				data[help_data->num_of_pg].pg = add_pg;
				data[help_data->num_of_pg].pg_priority =
						(1 << ttp[add_traf_type]);
				data[help_data->num_of_pg].num_of_dif_pri = 1;
				help_data->num_of_pg++;
			}
		}
		DP(BNX2X_MSG_DCB,
		   "add_traf_type %d pg_found %s num_of_pg %d\n",
		   add_traf_type, (false == pg_found) ? "NO" : "YES",
		   help_data->num_of_pg);
	}
}

static void bnx2x_dcbx_ets_disabled_entry_data(struct bnx2x *bp,
					       struct cos_help_data *cos_data,
					       u32 pri_join_mask)
{
	/* Only one priority than only one COS */
	cos_data->data[0].pausable =
		IS_DCBX_PFC_PRI_ONLY_PAUSE(bp, pri_join_mask);
	cos_data->data[0].pri_join_mask = pri_join_mask;
	cos_data->data[0].cos_bw = 100;
	cos_data->num_of_cos = 1;
}

static inline void bnx2x_dcbx_add_to_cos_bw(struct bnx2x *bp,
					    struct cos_entry_help_data *data,
					    u8 pg_bw)
{
	if (data->cos_bw == DCBX_INVALID_COS_BW)
		data->cos_bw = pg_bw;
	else
		data->cos_bw += pg_bw;
}

static void bnx2x_dcbx_separate_pauseable_from_non(struct bnx2x *bp,
			struct cos_help_data *cos_data,
			u32 *pg_pri_orginal_spread,
			struct dcbx_ets_feature *ets)
{
	u32	pri_tested	= 0;
	u8	i		= 0;
	u8	entry		= 0;
	u8	pg_entry	= 0;
	u8	num_of_pri	= LLFC_DRIVER_TRAFFIC_TYPE_MAX;

	cos_data->data[0].pausable = true;
	cos_data->data[1].pausable = false;
	cos_data->data[0].pri_join_mask = cos_data->data[1].pri_join_mask = 0;

	for (i = 0 ; i < num_of_pri ; i++) {
		pri_tested = 1 << bp->dcbx_port_params.
					app.traffic_type_priority[i];

		if (pri_tested & DCBX_PFC_PRI_NON_PAUSE_MASK(bp)) {
			cos_data->data[1].pri_join_mask |= pri_tested;
			entry = 1;
		} else {
			cos_data->data[0].pri_join_mask |= pri_tested;
			entry = 0;
		}
		pg_entry = (u8)pg_pri_orginal_spread[bp->dcbx_port_params.
						app.traffic_type_priority[i]];
		/* There can be only one strict pg */
		if (pg_entry < DCBX_MAX_NUM_PG_BW_ENTRIES)
			bnx2x_dcbx_add_to_cos_bw(bp, &cos_data->data[entry],
				DCBX_PG_BW_GET(ets->pg_bw_tbl, pg_entry));
		else
			/* If we join a group and one is strict
			 * than the bw rules
			 */
			cos_data->data[entry].strict =
						BNX2X_DCBX_STRICT_COS_HIGHEST;
	}
	if ((0 == cos_data->data[0].pri_join_mask) &&
	    (0 == cos_data->data[1].pri_join_mask))
		BNX2X_ERR("dcbx error: Both groups must have priorities\n");
}

#ifndef POWER_OF_2
#define POWER_OF_2(x)	((0 != x) && (0 == (x & (x-1))))
#endif

static void bnx2x_dcbx_2cos_limit_cee_single_pg_to_cos_params(struct bnx2x *bp,
					      struct pg_help_data *pg_help_data,
					      struct cos_help_data *cos_data,
					      u32 pri_join_mask,
					      u8 num_of_dif_pri)
{
	u8 i = 0;
	u32 pri_tested = 0;
	u32 pri_mask_without_pri = 0;
	u32 *ttp = bp->dcbx_port_params.app.traffic_type_priority;
	/*debug*/
	if (num_of_dif_pri == 1) {
		bnx2x_dcbx_ets_disabled_entry_data(bp, cos_data, pri_join_mask);
		return;
	}
	/* single priority group */
	if (pg_help_data->data[0].pg < DCBX_MAX_NUM_PG_BW_ENTRIES) {
		/* If there are both pauseable and non-pauseable priorities,
		 * the pauseable priorities go to the first queue and
		 * the non-pauseable priorities go to the second queue.
		 */
		if (IS_DCBX_PFC_PRI_MIX_PAUSE(bp, pri_join_mask)) {
			/* Pauseable */
			cos_data->data[0].pausable = true;
			/* Non pauseable.*/
			cos_data->data[1].pausable = false;

			if (2 == num_of_dif_pri) {
				cos_data->data[0].cos_bw = 50;
				cos_data->data[1].cos_bw = 50;
			}

			if (3 == num_of_dif_pri) {
				if (POWER_OF_2(DCBX_PFC_PRI_GET_PAUSE(bp,
							pri_join_mask))) {
					cos_data->data[0].cos_bw = 33;
					cos_data->data[1].cos_bw = 67;
				} else {
					cos_data->data[0].cos_bw = 67;
					cos_data->data[1].cos_bw = 33;
				}
			}

		} else if (IS_DCBX_PFC_PRI_ONLY_PAUSE(bp, pri_join_mask)) {
			/* If there are only pauseable priorities,
			 * then one/two priorities go to the first queue
			 * and one priority goes to the second queue.
			 */
			if (2 == num_of_dif_pri) {
				cos_data->data[0].cos_bw = 50;
				cos_data->data[1].cos_bw = 50;
			} else {
				cos_data->data[0].cos_bw = 67;
				cos_data->data[1].cos_bw = 33;
			}
			cos_data->data[1].pausable = true;
			cos_data->data[0].pausable = true;
			/* All priorities except FCOE */
			cos_data->data[0].pri_join_mask = (pri_join_mask &
				((u8)~(1 << ttp[LLFC_TRAFFIC_TYPE_FCOE])));
			/* Only FCOE priority.*/
			cos_data->data[1].pri_join_mask =
				(1 << ttp[LLFC_TRAFFIC_TYPE_FCOE]);
		} else
			/* If there are only non-pauseable priorities,
			 * they will all go to the same queue.
			 */
			bnx2x_dcbx_ets_disabled_entry_data(bp,
						cos_data, pri_join_mask);
	} else {
		/* priority group which is not BW limited (PG#15):*/
		if (IS_DCBX_PFC_PRI_MIX_PAUSE(bp, pri_join_mask)) {
			/* If there are both pauseable and non-pauseable
			 * priorities, the pauseable priorities go to the first
			 * queue and the non-pauseable priorities
			 * go to the second queue.
			 */
			if (DCBX_PFC_PRI_GET_PAUSE(bp, pri_join_mask) >
			    DCBX_PFC_PRI_GET_NON_PAUSE(bp, pri_join_mask)) {
				cos_data->data[0].strict =
					BNX2X_DCBX_STRICT_COS_HIGHEST;
				cos_data->data[1].strict =
					BNX2X_DCBX_STRICT_COS_NEXT_LOWER_PRI(
						BNX2X_DCBX_STRICT_COS_HIGHEST);
			} else {
				cos_data->data[0].strict =
					BNX2X_DCBX_STRICT_COS_NEXT_LOWER_PRI(
						BNX2X_DCBX_STRICT_COS_HIGHEST);
				cos_data->data[1].strict =
					BNX2X_DCBX_STRICT_COS_HIGHEST;
			}
			/* Pauseable */
			cos_data->data[0].pausable = true;
			/* Non pause-able.*/
			cos_data->data[1].pausable = false;
		} else {
			/* If there are only pauseable priorities or
			 * only non-pauseable,* the lower priorities go
			 * to the first queue and the higher priorities go
			 * to the second queue.
			 */
			cos_data->data[0].pausable =
				cos_data->data[1].pausable =
				IS_DCBX_PFC_PRI_ONLY_PAUSE(bp, pri_join_mask);

			for (i = 0 ; i < LLFC_DRIVER_TRAFFIC_TYPE_MAX; i++) {
				pri_tested = 1 << bp->dcbx_port_params.
					app.traffic_type_priority[i];
				/* Remove priority tested */
				pri_mask_without_pri =
					(pri_join_mask & ((u8)(~pri_tested)));
				if (pri_mask_without_pri < pri_tested)
					break;
			}

			if (i == LLFC_DRIVER_TRAFFIC_TYPE_MAX)
				BNX2X_ERR("Invalid value for pri_join_mask - could not find a priority\n");

			cos_data->data[0].pri_join_mask = pri_mask_without_pri;
			cos_data->data[1].pri_join_mask = pri_tested;
			/* Both queues are strict priority,
			 * and that with the highest priority
			 * gets the highest strict priority in the arbiter.
			 */
			cos_data->data[0].strict =
					BNX2X_DCBX_STRICT_COS_NEXT_LOWER_PRI(
						BNX2X_DCBX_STRICT_COS_HIGHEST);
			cos_data->data[1].strict =
					BNX2X_DCBX_STRICT_COS_HIGHEST;
		}
	}
}

static void bnx2x_dcbx_2cos_limit_cee_two_pg_to_cos_params(
			    struct bnx2x		*bp,
			    struct  pg_help_data	*pg_help_data,
			    struct dcbx_ets_feature	*ets,
			    struct cos_help_data	*cos_data,
			    u32			*pg_pri_orginal_spread,
			    u32				pri_join_mask,
			    u8				num_of_dif_pri)
{
	u8 i = 0;
	u8 pg[DCBX_COS_MAX_NUM_E2] = { 0 };

	/* If there are both pauseable and non-pauseable priorities,
	 * the pauseable priorities go to the first queue and
	 * the non-pauseable priorities go to the second queue.
	 */
	if (IS_DCBX_PFC_PRI_MIX_PAUSE(bp, pri_join_mask)) {
		if (IS_DCBX_PFC_PRI_MIX_PAUSE(bp,
					 pg_help_data->data[0].pg_priority) ||
		    IS_DCBX_PFC_PRI_MIX_PAUSE(bp,
					 pg_help_data->data[1].pg_priority)) {
			/* If one PG contains both pauseable and
			 * non-pauseable priorities then ETS is disabled.
			 */
			bnx2x_dcbx_separate_pauseable_from_non(bp, cos_data,
					pg_pri_orginal_spread, ets);
			bp->dcbx_port_params.ets.enabled = false;
			return;
		}

		/* Pauseable */
		cos_data->data[0].pausable = true;
		/* Non pauseable. */
		cos_data->data[1].pausable = false;
		if (IS_DCBX_PFC_PRI_ONLY_PAUSE(bp,
				pg_help_data->data[0].pg_priority)) {
			/* 0 is pauseable */
			cos_data->data[0].pri_join_mask =
				pg_help_data->data[0].pg_priority;
			pg[0] = pg_help_data->data[0].pg;
			cos_data->data[1].pri_join_mask =
				pg_help_data->data[1].pg_priority;
			pg[1] = pg_help_data->data[1].pg;
		} else {/* 1 is pauseable */
			cos_data->data[0].pri_join_mask =
				pg_help_data->data[1].pg_priority;
			pg[0] = pg_help_data->data[1].pg;
			cos_data->data[1].pri_join_mask =
				pg_help_data->data[0].pg_priority;
			pg[1] = pg_help_data->data[0].pg;
		}
	} else {
		/* If there are only pauseable priorities or
		 * only non-pauseable, each PG goes to a queue.
		 */
		cos_data->data[0].pausable = cos_data->data[1].pausable =
			IS_DCBX_PFC_PRI_ONLY_PAUSE(bp, pri_join_mask);
		cos_data->data[0].pri_join_mask =
			pg_help_data->data[0].pg_priority;
		pg[0] = pg_help_data->data[0].pg;
		cos_data->data[1].pri_join_mask =
			pg_help_data->data[1].pg_priority;
		pg[1] = pg_help_data->data[1].pg;
	}

	/* There can be only one strict pg */
	for (i = 0 ; i < ARRAY_SIZE(pg); i++) {
		if (pg[i] < DCBX_MAX_NUM_PG_BW_ENTRIES)
			cos_data->data[i].cos_bw =
				DCBX_PG_BW_GET(ets->pg_bw_tbl, pg[i]);
		else
			cos_data->data[i].strict =
						BNX2X_DCBX_STRICT_COS_HIGHEST;
	}
}

static int bnx2x_dcbx_join_pgs(
			      struct bnx2x            *bp,
			      struct dcbx_ets_feature *ets,
			      struct pg_help_data     *pg_help_data,
			      u8                      required_num_of_pg)
{
	u8 entry_joined    = pg_help_data->num_of_pg - 1;
	u8 entry_removed   = entry_joined + 1;
	u8 pg_joined       = 0;

	if (required_num_of_pg == 0 || ARRAY_SIZE(pg_help_data->data)
						<= pg_help_data->num_of_pg) {

		BNX2X_ERR("required_num_of_pg can't be zero\n");
		return -EINVAL;
	}

	while (required_num_of_pg < pg_help_data->num_of_pg) {
		entry_joined = pg_help_data->num_of_pg - 2;
		entry_removed = entry_joined + 1;
		/* protect index */
		entry_removed %= ARRAY_SIZE(pg_help_data->data);

		pg_help_data->data[entry_joined].pg_priority |=
			pg_help_data->data[entry_removed].pg_priority;

		pg_help_data->data[entry_joined].num_of_dif_pri +=
			pg_help_data->data[entry_removed].num_of_dif_pri;

		if (pg_help_data->data[entry_joined].pg == DCBX_STRICT_PRI_PG ||
		    pg_help_data->data[entry_removed].pg == DCBX_STRICT_PRI_PG)
			/* Entries joined strict priority rules */
			pg_help_data->data[entry_joined].pg =
							DCBX_STRICT_PRI_PG;
		else {
			/* Entries can be joined join BW */
			pg_joined = DCBX_PG_BW_GET(ets->pg_bw_tbl,
					pg_help_data->data[entry_joined].pg) +
				    DCBX_PG_BW_GET(ets->pg_bw_tbl,
					pg_help_data->data[entry_removed].pg);

			DCBX_PG_BW_SET(ets->pg_bw_tbl,
				pg_help_data->data[entry_joined].pg, pg_joined);
		}
		/* Joined the entries */
		pg_help_data->num_of_pg--;
	}

	return 0;
}

static void bnx2x_dcbx_2cos_limit_cee_three_pg_to_cos_params(
			      struct bnx2x		*bp,
			      struct pg_help_data	*pg_help_data,
			      struct dcbx_ets_feature	*ets,
			      struct cos_help_data	*cos_data,
			      u32			*pg_pri_orginal_spread,
			      u32			pri_join_mask,
			      u8			num_of_dif_pri)
{
	u8 i = 0;
	u32 pri_tested = 0;
	u8 entry = 0;
	u8 pg_entry = 0;
	bool b_found_strict = false;
	u8 num_of_pri = LLFC_DRIVER_TRAFFIC_TYPE_MAX;

	cos_data->data[0].pri_join_mask = cos_data->data[1].pri_join_mask = 0;
	/* If there are both pauseable and non-pauseable priorities,
	 * the pauseable priorities go to the first queue and the
	 * non-pauseable priorities go to the second queue.
	 */
	if (IS_DCBX_PFC_PRI_MIX_PAUSE(bp, pri_join_mask))
		bnx2x_dcbx_separate_pauseable_from_non(bp,
				cos_data, pg_pri_orginal_spread, ets);
	else {
		/* If two BW-limited PG-s were combined to one queue,
		 * the BW is their sum.
		 *
		 * If there are only pauseable priorities or only non-pauseable,
		 * and there are both BW-limited and non-BW-limited PG-s,
		 * the BW-limited PG/s go to one queue and the non-BW-limited
		 * PG/s go to the second queue.
		 *
		 * If there are only pauseable priorities or only non-pauseable
		 * and all are BW limited, then	two priorities go to the first
		 * queue and one priority goes to the second queue.
		 *
		 * We will join this two cases:
		 * if one is BW limited it will go to the second queue
		 * otherwise the last priority will get it
		 */

		cos_data->data[0].pausable = cos_data->data[1].pausable =
			IS_DCBX_PFC_PRI_ONLY_PAUSE(bp, pri_join_mask);

		for (i = 0 ; i < num_of_pri; i++) {
			pri_tested = 1 << bp->dcbx_port_params.
				app.traffic_type_priority[i];
			pg_entry = (u8)pg_pri_orginal_spread[bp->
				dcbx_port_params.app.traffic_type_priority[i]];

			if (pg_entry < DCBX_MAX_NUM_PG_BW_ENTRIES) {
				entry = 0;

				if (i == (num_of_pri-1) &&
				    false == b_found_strict)
					/* last entry will be handled separately
					 * If no priority is strict than last
					 * entry goes to last queue.
					 */
					entry = 1;
				cos_data->data[entry].pri_join_mask |=
								pri_tested;
				bnx2x_dcbx_add_to_cos_bw(bp,
					&cos_data->data[entry],
					DCBX_PG_BW_GET(ets->pg_bw_tbl,
						       pg_entry));
			} else {
				b_found_strict = true;
				cos_data->data[1].pri_join_mask |= pri_tested;
				/* If we join a group and one is strict
				 * than the bw rules
				 */
				cos_data->data[1].strict =
					BNX2X_DCBX_STRICT_COS_HIGHEST;
			}
		}
	}
}

static void bnx2x_dcbx_2cos_limit_cee_fill_cos_params(struct bnx2x *bp,
				       struct pg_help_data *help_data,
				       struct dcbx_ets_feature *ets,
				       struct cos_help_data *cos_data,
				       u32 *pg_pri_orginal_spread,
				       u32 pri_join_mask,
				       u8 num_of_dif_pri)
{
	/* default E2 settings */
	cos_data->num_of_cos = DCBX_COS_MAX_NUM_E2;

	switch (help_data->num_of_pg) {
	case 1:
		bnx2x_dcbx_2cos_limit_cee_single_pg_to_cos_params(
					       bp,
					       help_data,
					       cos_data,
					       pri_join_mask,
					       num_of_dif_pri);
		break;
	case 2:
		bnx2x_dcbx_2cos_limit_cee_two_pg_to_cos_params(
					    bp,
					    help_data,
					    ets,
					    cos_data,
					    pg_pri_orginal_spread,
					    pri_join_mask,
					    num_of_dif_pri);
		break;

	case 3:
		bnx2x_dcbx_2cos_limit_cee_three_pg_to_cos_params(
					      bp,
					      help_data,
					      ets,
					      cos_data,
					      pg_pri_orginal_spread,
					      pri_join_mask,
					      num_of_dif_pri);
		break;
	default:
		BNX2X_ERR("Wrong pg_help_data.num_of_pg\n");
		bnx2x_dcbx_ets_disabled_entry_data(bp,
						   cos_data, pri_join_mask);
	}
}

static int bnx2x_dcbx_spread_strict_pri(struct bnx2x *bp,
					struct cos_help_data *cos_data,
					u8 entry,
					u8 num_spread_of_entries,
					u8 strict_app_pris)
{
	u8 strict_pri = BNX2X_DCBX_STRICT_COS_HIGHEST;
	u8 num_of_app_pri = MAX_PFC_PRIORITIES;
	u8 app_pri_bit = 0;

	while (num_spread_of_entries && num_of_app_pri > 0) {
		app_pri_bit = 1 << (num_of_app_pri - 1);
		if (app_pri_bit & strict_app_pris) {
			struct cos_entry_help_data *data = &cos_data->
								data[entry];
			num_spread_of_entries--;
			if (num_spread_of_entries == 0) {
				/* last entry needed put all the entries left */
				data->cos_bw = DCBX_INVALID_COS_BW;
				data->strict = strict_pri;
				data->pri_join_mask = strict_app_pris;
				data->pausable = DCBX_IS_PFC_PRI_SOME_PAUSE(bp,
							data->pri_join_mask);
			} else {
				strict_app_pris &= ~app_pri_bit;

				data->cos_bw = DCBX_INVALID_COS_BW;
				data->strict = strict_pri;
				data->pri_join_mask = app_pri_bit;
				data->pausable = DCBX_IS_PFC_PRI_SOME_PAUSE(bp,
							data->pri_join_mask);
			}

			strict_pri =
			    BNX2X_DCBX_STRICT_COS_NEXT_LOWER_PRI(strict_pri);
			entry++;
		}

		num_of_app_pri--;
	}

	if (num_spread_of_entries) {
		BNX2X_ERR("Didn't succeed to spread strict priorities\n");
		return -EINVAL;
	}

	return 0;
}

static u8 bnx2x_dcbx_cee_fill_strict_pri(struct bnx2x *bp,
					 struct cos_help_data *cos_data,
					 u8 entry,
					 u8 num_spread_of_entries,
					 u8 strict_app_pris)
{
	if (bnx2x_dcbx_spread_strict_pri(bp, cos_data, entry,
					 num_spread_of_entries,
					 strict_app_pris)) {
		struct cos_entry_help_data *data = &cos_data->
						    data[entry];
		/* Fill BW entry */
		data->cos_bw = DCBX_INVALID_COS_BW;
		data->strict = BNX2X_DCBX_STRICT_COS_HIGHEST;
		data->pri_join_mask = strict_app_pris;
		data->pausable = DCBX_IS_PFC_PRI_SOME_PAUSE(bp,
				 data->pri_join_mask);
		return 1;
	}

	return num_spread_of_entries;
}

static void bnx2x_dcbx_cee_fill_cos_params(struct bnx2x *bp,
					   struct pg_help_data *help_data,
					   struct dcbx_ets_feature *ets,
					   struct cos_help_data *cos_data,
					   u32 pri_join_mask)

{
	u8 need_num_of_entries = 0;
	u8 i = 0;
	u8 entry = 0;

	/*
	 * if the number of requested PG-s in CEE is greater than 3
	 * then the results are not determined since this is a violation
	 * of the standard.
	 */
	if (help_data->num_of_pg > DCBX_COS_MAX_NUM_E3B0) {
		if (bnx2x_dcbx_join_pgs(bp, ets, help_data,
					DCBX_COS_MAX_NUM_E3B0)) {
			BNX2X_ERR("Unable to reduce the number of PGs - we will disables ETS\n");
			bnx2x_dcbx_ets_disabled_entry_data(bp, cos_data,
							   pri_join_mask);
			return;
		}
	}

	for (i = 0 ; i < help_data->num_of_pg; i++) {
		struct pg_entry_help_data *pg =  &help_data->data[i];
		if (pg->pg < DCBX_MAX_NUM_PG_BW_ENTRIES) {
			struct cos_entry_help_data *data = &cos_data->
							    data[entry];
			/* Fill BW entry */
			data->cos_bw = DCBX_PG_BW_GET(ets->pg_bw_tbl, pg->pg);
			data->strict = BNX2X_DCBX_STRICT_INVALID;
			data->pri_join_mask = pg->pg_priority;
			data->pausable = DCBX_IS_PFC_PRI_SOME_PAUSE(bp,
						data->pri_join_mask);

			entry++;
		} else {
			need_num_of_entries =  min_t(u8,
				(u8)pg->num_of_dif_pri,
				(u8)DCBX_COS_MAX_NUM_E3B0 -
						 help_data->num_of_pg + 1);
			/*
			 * If there are still VOQ-s which have no associated PG,
			 * then associate these VOQ-s to PG15. These PG-s will
			 * be used for SP between priorities on PG15.
			 */
			entry += bnx2x_dcbx_cee_fill_strict_pri(bp, cos_data,
				entry, need_num_of_entries, pg->pg_priority);
		}
	}

	/* the entry will represent the number of COSes used */
	cos_data->num_of_cos = entry;
}
static void bnx2x_dcbx_fill_cos_params(struct bnx2x *bp,
				       struct pg_help_data *help_data,
				       struct dcbx_ets_feature *ets,
				       u32 *pg_pri_orginal_spread)
{
	struct cos_help_data         cos_data;
	u8                    i                           = 0;
	u32                   pri_join_mask               = 0;
	u8                    num_of_dif_pri              = 0;

	memset(&cos_data, 0, sizeof(cos_data));

	/* Validate the pg value */
	for (i = 0; i < help_data->num_of_pg ; i++) {
		if (DCBX_STRICT_PRIORITY != help_data->data[i].pg &&
		    DCBX_MAX_NUM_PG_BW_ENTRIES <= help_data->data[i].pg)
			BNX2X_ERR("Invalid pg[%d] data %x\n", i,
				  help_data->data[i].pg);
		pri_join_mask   |=  help_data->data[i].pg_priority;
		num_of_dif_pri  += help_data->data[i].num_of_dif_pri;
	}

	/* defaults */
	cos_data.num_of_cos = 1;
	for (i = 0; i < ARRAY_SIZE(cos_data.data); i++) {
		cos_data.data[i].pri_join_mask = 0;
		cos_data.data[i].pausable = false;
		cos_data.data[i].strict = BNX2X_DCBX_STRICT_INVALID;
		cos_data.data[i].cos_bw = DCBX_INVALID_COS_BW;
	}

	if (CHIP_IS_E3B0(bp))
		bnx2x_dcbx_cee_fill_cos_params(bp, help_data, ets,
					       &cos_data, pri_join_mask);
	else /* E2 + E3A0 */
		bnx2x_dcbx_2cos_limit_cee_fill_cos_params(bp,
							  help_data, ets,
							  &cos_data,
							  pg_pri_orginal_spread,
							  pri_join_mask,
							  num_of_dif_pri);

	for (i = 0; i < cos_data.num_of_cos ; i++) {
		struct bnx2x_dcbx_cos_params *p =
			&bp->dcbx_port_params.ets.cos_params[i];

		p->strict = cos_data.data[i].strict;
		p->bw_tbl = cos_data.data[i].cos_bw;
		p->pri_bitmask = cos_data.data[i].pri_join_mask;
		p->pauseable = cos_data.data[i].pausable;

		/* sanity */
		if (p->bw_tbl != DCBX_INVALID_COS_BW ||
		    p->strict != BNX2X_DCBX_STRICT_INVALID) {
			if (p->pri_bitmask == 0)
				BNX2X_ERR("Invalid pri_bitmask for %d\n", i);

			if (CHIP_IS_E2(bp) || CHIP_IS_E3A0(bp)) {

				if (p->pauseable &&
				    DCBX_PFC_PRI_GET_NON_PAUSE(bp,
						p->pri_bitmask) != 0)
					BNX2X_ERR("Inconsistent config for pausable COS %d\n",
						  i);

				if (!p->pauseable &&
				    DCBX_PFC_PRI_GET_PAUSE(bp,
						p->pri_bitmask) != 0)
					BNX2X_ERR("Inconsistent config for nonpausable COS %d\n",
						  i);
			}
		}

		if (p->pauseable)
			DP(BNX2X_MSG_DCB, "COS %d PAUSABLE prijoinmask 0x%x\n",
				  i, cos_data.data[i].pri_join_mask);
		else
			DP(BNX2X_MSG_DCB,
			   "COS %d NONPAUSABLE prijoinmask 0x%x\n",
			   i, cos_data.data[i].pri_join_mask);
	}

	bp->dcbx_port_params.ets.num_of_cos = cos_data.num_of_cos ;
}

static void bnx2x_dcbx_get_ets_pri_pg_tbl(struct bnx2x *bp,
				u32 *set_configuration_ets_pg,
				u32 *pri_pg_tbl)
{
	int i;

	for (i = 0; i < DCBX_MAX_NUM_PRI_PG_ENTRIES; i++) {
		set_configuration_ets_pg[i] = DCBX_PRI_PG_GET(pri_pg_tbl, i);

		DP(BNX2X_MSG_DCB, "set_configuration_ets_pg[%d] = 0x%x\n",
		   i, set_configuration_ets_pg[i]);
	}
}

static void bnx2x_dcbx_fw_struct(struct bnx2x *bp,
				 struct bnx2x_func_tx_start_params *pfc_fw_cfg)
{
	u16 pri_bit = 0;
	u8 cos = 0, pri = 0;
	struct priority_cos *tt2cos;
	u32 *ttp = bp->dcbx_port_params.app.traffic_type_priority;
	int mfw_configured = SHMEM2_HAS(bp, drv_flags) &&
			     GET_FLAGS(SHMEM2_RD(bp, drv_flags),
				       1 << DRV_FLAGS_DCB_MFW_CONFIGURED);

	memset(pfc_fw_cfg, 0, sizeof(*pfc_fw_cfg));

	/* to disable DCB - the structure must be zeroed */
	if ((bp->dcbx_error & DCBX_REMOTE_MIB_ERROR) && !mfw_configured)
		return;

	/*shortcut*/
	tt2cos = pfc_fw_cfg->traffic_type_to_priority_cos;

	/* Fw version should be incremented each update */
	pfc_fw_cfg->dcb_version = ++bp->dcb_version;
	pfc_fw_cfg->dcb_enabled = 1;

	/* Fill priority parameters */
	for (pri = 0; pri < LLFC_DRIVER_TRAFFIC_TYPE_MAX; pri++) {
		tt2cos[pri].priority = ttp[pri];
		pri_bit = 1 << tt2cos[pri].priority;

		/* Fill COS parameters based on COS calculated to
		 * make it more general for future use */
		for (cos = 0; cos < bp->dcbx_port_params.ets.num_of_cos; cos++)
			if (bp->dcbx_port_params.ets.cos_params[cos].
						pri_bitmask & pri_bit)
					tt2cos[pri].cos = cos;
	}

	/* we never want the FW to add a 0 vlan tag */
	pfc_fw_cfg->dont_add_pri_0_en = 1;

	bnx2x_dcbx_print_cos_params(bp,	pfc_fw_cfg);
}

void bnx2x_dcbx_pmf_update(struct bnx2x *bp)
{
	/* if we need to synchronize DCBX result from prev PMF
	 * read it from shmem and update bp and netdev accordingly
	 */
	if (SHMEM2_HAS(bp, drv_flags) &&
	   GET_FLAGS(SHMEM2_RD(bp, drv_flags), 1 << DRV_FLAGS_DCB_CONFIGURED)) {
		/* Read neg results if dcbx is in the FW */
		if (bnx2x_dcbx_read_shmem_neg_results(bp))
			return;

		bnx2x_dump_dcbx_drv_param(bp, &bp->dcbx_local_feat,
					  bp->dcbx_error);
		bnx2x_get_dcbx_drv_param(bp, &bp->dcbx_local_feat,
					 bp->dcbx_error);
#ifdef BCM_DCBNL
		/*
		 * Add new app tlvs to dcbnl
		 */
		bnx2x_dcbnl_update_applist(bp, false);
		/*
		 * Send a notification for the new negotiated parameters
		 */
		dcbnl_cee_notify(bp->dev, RTM_GETDCB, DCB_CMD_CEE_GET, 0, 0);
#endif
		/*
		 * reconfigure the netdevice with the results of the new
		 * dcbx negotiation.
		 */
		bnx2x_dcbx_update_tc_mapping(bp);
	}
}

/* DCB netlink */
#ifdef BCM_DCBNL

#define BNX2X_DCBX_CAPS		(DCB_CAP_DCBX_LLD_MANAGED | \
				DCB_CAP_DCBX_VER_CEE | DCB_CAP_DCBX_STATIC)

static inline bool bnx2x_dcbnl_set_valid(struct bnx2x *bp)
{
	/* validate dcbnl call that may change HW state:
	 * DCB is on and DCBX mode was SUCCESSFULLY set by the user.
	 */
	return bp->dcb_state && bp->dcbx_mode_uset;
}

static u8 bnx2x_dcbnl_get_state(struct net_device *netdev)
{
	struct bnx2x *bp = netdev_priv(netdev);
	DP(BNX2X_MSG_DCB, "state = %d\n", bp->dcb_state);
	return bp->dcb_state;
}

static u8 bnx2x_dcbnl_set_state(struct net_device *netdev, u8 state)
{
	struct bnx2x *bp = netdev_priv(netdev);
	DP(BNX2X_MSG_DCB, "state = %s\n", state ? "on" : "off");

	/* Fail to set state to "enabled" if dcbx is disabled in nvram */
	if (state && ((bp->dcbx_enabled == BNX2X_DCBX_ENABLED_OFF) ||
		      (bp->dcbx_enabled == BNX2X_DCBX_ENABLED_INVALID))) {
		DP(BNX2X_MSG_DCB, "Can not set dcbx to enabled while it is disabled in nvm\n");
		return 1;
	}

	bnx2x_dcbx_set_state(bp, (state ? true : false), bp->dcbx_enabled);
	return 0;
}

static void bnx2x_dcbnl_get_perm_hw_addr(struct net_device *netdev,
					 u8 *perm_addr)
{
	struct bnx2x *bp = netdev_priv(netdev);
	DP(BNX2X_MSG_DCB, "GET-PERM-ADDR\n");

	/* first the HW mac address */
	memcpy(perm_addr, netdev->dev_addr, netdev->addr_len);

	if (CNIC_LOADED(bp))
		/* second SAN address */
		memcpy(perm_addr+netdev->addr_len, bp->fip_mac,
		       netdev->addr_len);
}

static void bnx2x_dcbnl_set_pg_tccfg_tx(struct net_device *netdev, int prio,
					u8 prio_type, u8 pgid, u8 bw_pct,
					u8 up_map)
{
	struct bnx2x *bp = netdev_priv(netdev);

	DP(BNX2X_MSG_DCB, "prio[%d] = %d\n", prio, pgid);
	if (!bnx2x_dcbnl_set_valid(bp) || prio >= DCBX_MAX_NUM_PRI_PG_ENTRIES)
		return;

	/**
	 * bw_pct ignored -	band-width percentage devision between user
	 *			priorities within the same group is not
	 *			standard and hence not supported
	 *
	 * prio_type ignored -	priority levels within the same group are not
	 *			standard and hence are not supported. According
	 *			to the standard pgid 15 is dedicated to strict
	 *			priority traffic (on the port level).
	 *
	 * up_map ignored
	 */

	bp->dcbx_config_params.admin_configuration_ets_pg[prio] = pgid;
	bp->dcbx_config_params.admin_ets_configuration_tx_enable = 1;
}

static void bnx2x_dcbnl_set_pg_bwgcfg_tx(struct net_device *netdev,
					 int pgid, u8 bw_pct)
{
	struct bnx2x *bp = netdev_priv(netdev);
	DP(BNX2X_MSG_DCB, "pgid[%d] = %d\n", pgid, bw_pct);

	if (!bnx2x_dcbnl_set_valid(bp) || pgid >= DCBX_MAX_NUM_PG_BW_ENTRIES)
		return;

	bp->dcbx_config_params.admin_configuration_bw_precentage[pgid] = bw_pct;
	bp->dcbx_config_params.admin_ets_configuration_tx_enable = 1;
}

static void bnx2x_dcbnl_set_pg_tccfg_rx(struct net_device *netdev, int prio,
					u8 prio_type, u8 pgid, u8 bw_pct,
					u8 up_map)
{
	struct bnx2x *bp = netdev_priv(netdev);
	DP(BNX2X_MSG_DCB, "Nothing to set; No RX support\n");
}

static void bnx2x_dcbnl_set_pg_bwgcfg_rx(struct net_device *netdev,
					 int pgid, u8 bw_pct)
{
	struct bnx2x *bp = netdev_priv(netdev);
	DP(BNX2X_MSG_DCB, "Nothing to set; No RX support\n");
}

static void bnx2x_dcbnl_get_pg_tccfg_tx(struct net_device *netdev, int prio,
					u8 *prio_type, u8 *pgid, u8 *bw_pct,
					u8 *up_map)
{
	struct bnx2x *bp = netdev_priv(netdev);
	DP(BNX2X_MSG_DCB, "prio = %d\n", prio);

	/**
	 * bw_pct ignored -	band-width percentage devision between user
	 *			priorities within the same group is not
	 *			standard and hence not supported
	 *
	 * prio_type ignored -	priority levels within the same group are not
	 *			standard and hence are not supported. According
	 *			to the standard pgid 15 is dedicated to strict
	 *			priority traffic (on the port level).
	 *
	 * up_map ignored
	 */
	*up_map = *bw_pct = *prio_type = *pgid = 0;

	if (!bp->dcb_state || prio >= DCBX_MAX_NUM_PRI_PG_ENTRIES)
		return;

	*pgid = DCBX_PRI_PG_GET(bp->dcbx_local_feat.ets.pri_pg_tbl, prio);
}

static void bnx2x_dcbnl_get_pg_bwgcfg_tx(struct net_device *netdev,
					 int pgid, u8 *bw_pct)
{
	struct bnx2x *bp = netdev_priv(netdev);
	DP(BNX2X_MSG_DCB, "pgid = %d\n", pgid);

	*bw_pct = 0;

	if (!bp->dcb_state || pgid >= DCBX_MAX_NUM_PG_BW_ENTRIES)
		return;

	*bw_pct = DCBX_PG_BW_GET(bp->dcbx_local_feat.ets.pg_bw_tbl, pgid);
}

static void bnx2x_dcbnl_get_pg_tccfg_rx(struct net_device *netdev, int prio,
					u8 *prio_type, u8 *pgid, u8 *bw_pct,
					u8 *up_map)
{
	struct bnx2x *bp = netdev_priv(netdev);
	DP(BNX2X_MSG_DCB, "Nothing to get; No RX support\n");

	*prio_type = *pgid = *bw_pct = *up_map = 0;
}

static void bnx2x_dcbnl_get_pg_bwgcfg_rx(struct net_device *netdev,
					 int pgid, u8 *bw_pct)
{
	struct bnx2x *bp = netdev_priv(netdev);
	DP(BNX2X_MSG_DCB, "Nothing to get; No RX support\n");

	*bw_pct = 0;
}

static void bnx2x_dcbnl_set_pfc_cfg(struct net_device *netdev, int prio,
				    u8 setting)
{
	struct bnx2x *bp = netdev_priv(netdev);
	DP(BNX2X_MSG_DCB, "prio[%d] = %d\n", prio, setting);

	if (!bnx2x_dcbnl_set_valid(bp) || prio >= MAX_PFC_PRIORITIES)
		return;

	if (setting) {
		bp->dcbx_config_params.admin_pfc_bitmap |= (1 << prio);
		bp->dcbx_config_params.admin_pfc_tx_enable = 1;
	} else {
		bp->dcbx_config_params.admin_pfc_bitmap &= ~(1 << prio);
	}
}

static void bnx2x_dcbnl_get_pfc_cfg(struct net_device *netdev, int prio,
				    u8 *setting)
{
	struct bnx2x *bp = netdev_priv(netdev);
	DP(BNX2X_MSG_DCB, "prio = %d\n", prio);

	*setting = 0;

	if (!bp->dcb_state || prio >= MAX_PFC_PRIORITIES)
		return;

	*setting = (bp->dcbx_local_feat.pfc.pri_en_bitmap >> prio) & 0x1;
}

static u8 bnx2x_dcbnl_set_all(struct net_device *netdev)
{
	struct bnx2x *bp = netdev_priv(netdev);
	int rc = 0;

	DP(BNX2X_MSG_DCB, "SET-ALL\n");

	if (!bnx2x_dcbnl_set_valid(bp))
		return 1;

	if (bp->recovery_state != BNX2X_RECOVERY_DONE) {
		netdev_err(bp->dev,
			   "Handling parity error recovery. Try again later\n");
		return 1;
	}
	if (netif_running(bp->dev)) {
		bnx2x_update_drv_flags(bp,
				       1 << DRV_FLAGS_DCB_MFW_CONFIGURED,
				       1);
		bnx2x_dcbx_init(bp, true);
	}
	DP(BNX2X_MSG_DCB, "set_dcbx_params done (%d)\n", rc);
	if (rc)
		return 1;

	return 0;
}

static u8 bnx2x_dcbnl_get_cap(struct net_device *netdev, int capid, u8 *cap)
{
	struct bnx2x *bp = netdev_priv(netdev);
	u8 rval = 0;

	if (bp->dcb_state) {
		switch (capid) {
		case DCB_CAP_ATTR_PG:
			*cap = true;
			break;
		case DCB_CAP_ATTR_PFC:
			*cap = true;
			break;
		case DCB_CAP_ATTR_UP2TC:
			*cap = false;
			break;
		case DCB_CAP_ATTR_PG_TCS:
			*cap = 0x80;	/* 8 priorities for PGs */
			break;
		case DCB_CAP_ATTR_PFC_TCS:
			*cap = 0x80;	/* 8 priorities for PFC */
			break;
		case DCB_CAP_ATTR_GSP:
			*cap = true;
			break;
		case DCB_CAP_ATTR_BCN:
			*cap = false;
			break;
		case DCB_CAP_ATTR_DCBX:
			*cap = BNX2X_DCBX_CAPS;
			break;
		default:
			BNX2X_ERR("Non valid capability ID\n");
			rval = 1;
			break;
		}
	} else {
		DP(BNX2X_MSG_DCB, "DCB disabled\n");
		rval = 1;
	}

	DP(BNX2X_MSG_DCB, "capid %d:%x\n", capid, *cap);
	return rval;
}

static int bnx2x_dcbnl_get_numtcs(struct net_device *netdev, int tcid, u8 *num)
{
	struct bnx2x *bp = netdev_priv(netdev);
	u8 rval = 0;

	DP(BNX2X_MSG_DCB, "tcid %d\n", tcid);

	if (bp->dcb_state) {
		switch (tcid) {
		case DCB_NUMTCS_ATTR_PG:
			*num = CHIP_IS_E3B0(bp) ? DCBX_COS_MAX_NUM_E3B0 :
						  DCBX_COS_MAX_NUM_E2;
			break;
		case DCB_NUMTCS_ATTR_PFC:
			*num = CHIP_IS_E3B0(bp) ? DCBX_COS_MAX_NUM_E3B0 :
						  DCBX_COS_MAX_NUM_E2;
			break;
		default:
			BNX2X_ERR("Non valid TC-ID\n");
			rval = 1;
			break;
		}
	} else {
		DP(BNX2X_MSG_DCB, "DCB disabled\n");
		rval = 1;
	}

	return rval;
}

static int bnx2x_dcbnl_set_numtcs(struct net_device *netdev, int tcid, u8 num)
{
	struct bnx2x *bp = netdev_priv(netdev);
	DP(BNX2X_MSG_DCB, "num tcs = %d; Not supported\n", num);
	return -EINVAL;
}

static u8 bnx2x_dcbnl_get_pfc_state(struct net_device *netdev)
{
	struct bnx2x *bp = netdev_priv(netdev);
	DP(BNX2X_MSG_DCB, "state = %d\n", bp->dcbx_local_feat.pfc.enabled);

	if (!bp->dcb_state)
		return 0;

	return bp->dcbx_local_feat.pfc.enabled;
}

static void bnx2x_dcbnl_set_pfc_state(struct net_device *netdev, u8 state)
{
	struct bnx2x *bp = netdev_priv(netdev);
	DP(BNX2X_MSG_DCB, "state = %s\n", state ? "on" : "off");

	if (!bnx2x_dcbnl_set_valid(bp))
		return;

	bp->dcbx_config_params.admin_pfc_tx_enable =
	bp->dcbx_config_params.admin_pfc_enable = (state ? 1 : 0);
}

static void bnx2x_admin_app_set_ent(
	struct bnx2x_admin_priority_app_table *app_ent,
	u8 idtype, u16 idval, u8 up)
{
	app_ent->valid = 1;

	switch (idtype) {
	case DCB_APP_IDTYPE_ETHTYPE:
		app_ent->traffic_type = TRAFFIC_TYPE_ETH;
		break;
	case DCB_APP_IDTYPE_PORTNUM:
		app_ent->traffic_type = TRAFFIC_TYPE_PORT;
		break;
	default:
		break; /* never gets here */
	}
	app_ent->app_id = idval;
	app_ent->priority = up;
}

static bool bnx2x_admin_app_is_equal(
	struct bnx2x_admin_priority_app_table *app_ent,
	u8 idtype, u16 idval)
{
	if (!app_ent->valid)
		return false;

	switch (idtype) {
	case DCB_APP_IDTYPE_ETHTYPE:
		if (app_ent->traffic_type != TRAFFIC_TYPE_ETH)
			return false;
		break;
	case DCB_APP_IDTYPE_PORTNUM:
		if (app_ent->traffic_type != TRAFFIC_TYPE_PORT)
			return false;
		break;
	default:
		return false;
	}
	if (app_ent->app_id != idval)
		return false;

	return true;
}

static int bnx2x_set_admin_app_up(struct bnx2x *bp, u8 idtype, u16 idval, u8 up)
{
	int i, ff;

	/* iterate over the app entries looking for idtype and idval */
	for (i = 0, ff = -1; i < DCBX_CONFIG_MAX_APP_PROTOCOL; i++) {
		struct bnx2x_admin_priority_app_table *app_ent =
			&bp->dcbx_config_params.admin_priority_app_table[i];
		if (bnx2x_admin_app_is_equal(app_ent, idtype, idval))
			break;

		if (ff < 0 && !app_ent->valid)
			ff = i;
	}
	if (i < DCBX_CONFIG_MAX_APP_PROTOCOL)
		/* if found overwrite up */
		bp->dcbx_config_params.
			admin_priority_app_table[i].priority = up;
	else if (ff >= 0)
		/* not found use first-free */
		bnx2x_admin_app_set_ent(
			&bp->dcbx_config_params.admin_priority_app_table[ff],
			idtype, idval, up);
	else {
		/* app table is full */
		BNX2X_ERR("Application table is too large\n");
		return -EBUSY;
	}

	/* up configured, if not 0 make sure feature is enabled */
	if (up)
		bp->dcbx_config_params.admin_application_priority_tx_enable = 1;

	return 0;
}

static u8 bnx2x_dcbnl_set_app_up(struct net_device *netdev, u8 idtype,
				 u16 idval, u8 up)
{
	struct bnx2x *bp = netdev_priv(netdev);

	DP(BNX2X_MSG_DCB, "app_type %d, app_id %x, prio bitmap %d\n",
	   idtype, idval, up);

	if (!bnx2x_dcbnl_set_valid(bp)) {
		DP(BNX2X_MSG_DCB, "dcbnl call not valid\n");
		return -EINVAL;
	}

	/* verify idtype */
	switch (idtype) {
	case DCB_APP_IDTYPE_ETHTYPE:
	case DCB_APP_IDTYPE_PORTNUM:
		break;
	default:
		DP(BNX2X_MSG_DCB, "Wrong ID type\n");
		return -EINVAL;
	}
	return bnx2x_set_admin_app_up(bp, idtype, idval, up);
}

static u8 bnx2x_dcbnl_get_dcbx(struct net_device *netdev)
{
	struct bnx2x *bp = netdev_priv(netdev);
	u8 state;

	state = DCB_CAP_DCBX_LLD_MANAGED | DCB_CAP_DCBX_VER_CEE;

	if (bp->dcbx_enabled == BNX2X_DCBX_ENABLED_ON_NEG_OFF)
		state |= DCB_CAP_DCBX_STATIC;

	return state;
}

static u8 bnx2x_dcbnl_set_dcbx(struct net_device *netdev, u8 state)
{
	struct bnx2x *bp = netdev_priv(netdev);
	DP(BNX2X_MSG_DCB, "state = %02x\n", state);

	/* set dcbx mode */

	if ((state & BNX2X_DCBX_CAPS) != state) {
		BNX2X_ERR("Requested DCBX mode %x is beyond advertised capabilities\n",
			  state);
		return 1;
	}

	if (bp->dcb_state != BNX2X_DCB_STATE_ON) {
		BNX2X_ERR("DCB turned off, DCBX configuration is invalid\n");
		return 1;
	}

	if (state & DCB_CAP_DCBX_STATIC)
		bp->dcbx_enabled = BNX2X_DCBX_ENABLED_ON_NEG_OFF;
	else
		bp->dcbx_enabled = BNX2X_DCBX_ENABLED_ON_NEG_ON;

	bp->dcbx_mode_uset = true;
	return 0;
}

static u8 bnx2x_dcbnl_get_featcfg(struct net_device *netdev, int featid,
				  u8 *flags)
{
	struct bnx2x *bp = netdev_priv(netdev);
	u8 rval = 0;

	DP(BNX2X_MSG_DCB, "featid %d\n", featid);

	if (bp->dcb_state) {
		*flags = 0;
		switch (featid) {
		case DCB_FEATCFG_ATTR_PG:
			if (bp->dcbx_local_feat.ets.enabled)
				*flags |= DCB_FEATCFG_ENABLE;
			if (bp->dcbx_error & DCBX_LOCAL_ETS_ERROR)
				*flags |= DCB_FEATCFG_ERROR;
			break;
		case DCB_FEATCFG_ATTR_PFC:
			if (bp->dcbx_local_feat.pfc.enabled)
				*flags |= DCB_FEATCFG_ENABLE;
			if (bp->dcbx_error & (DCBX_LOCAL_PFC_ERROR |
			    DCBX_LOCAL_PFC_MISMATCH))
				*flags |= DCB_FEATCFG_ERROR;
			break;
		case DCB_FEATCFG_ATTR_APP:
			if (bp->dcbx_local_feat.app.enabled)
				*flags |= DCB_FEATCFG_ENABLE;
			if (bp->dcbx_error & (DCBX_LOCAL_APP_ERROR |
			    DCBX_LOCAL_APP_MISMATCH))
				*flags |= DCB_FEATCFG_ERROR;
			break;
		default:
<<<<<<< HEAD
			BNX2X_ERR("Non valid featrue-ID\n");
=======
			BNX2X_ERR("Non valid feature-ID\n");
>>>>>>> d0e0ac97
			rval = 1;
			break;
		}
	} else {
		DP(BNX2X_MSG_DCB, "DCB disabled\n");
		rval = 1;
	}

	return rval;
}

static u8 bnx2x_dcbnl_set_featcfg(struct net_device *netdev, int featid,
				  u8 flags)
{
	struct bnx2x *bp = netdev_priv(netdev);
	u8 rval = 0;

	DP(BNX2X_MSG_DCB, "featid = %d flags = %02x\n", featid, flags);

	/* ignore the 'advertise' flag */
	if (bnx2x_dcbnl_set_valid(bp)) {
		switch (featid) {
		case DCB_FEATCFG_ATTR_PG:
			bp->dcbx_config_params.admin_ets_enable =
				flags & DCB_FEATCFG_ENABLE ? 1 : 0;
			bp->dcbx_config_params.admin_ets_willing =
				flags & DCB_FEATCFG_WILLING ? 1 : 0;
			break;
		case DCB_FEATCFG_ATTR_PFC:
			bp->dcbx_config_params.admin_pfc_enable =
				flags & DCB_FEATCFG_ENABLE ? 1 : 0;
			bp->dcbx_config_params.admin_pfc_willing =
				flags & DCB_FEATCFG_WILLING ? 1 : 0;
			break;
		case DCB_FEATCFG_ATTR_APP:
			/* ignore enable, always enabled */
			bp->dcbx_config_params.admin_app_priority_willing =
				flags & DCB_FEATCFG_WILLING ? 1 : 0;
			break;
		default:
<<<<<<< HEAD
			BNX2X_ERR("Non valid featrue-ID\n");
=======
			BNX2X_ERR("Non valid feature-ID\n");
>>>>>>> d0e0ac97
			rval = 1;
			break;
		}
	} else {
		DP(BNX2X_MSG_DCB, "dcbnl call not valid\n");
		rval = 1;
	}

	return rval;
}

static int bnx2x_peer_appinfo(struct net_device *netdev,
			      struct dcb_peer_app_info *info, u16* app_count)
{
	int i;
	struct bnx2x *bp = netdev_priv(netdev);

	DP(BNX2X_MSG_DCB, "APP-INFO\n");

	info->willing = (bp->dcbx_remote_flags & DCBX_APP_REM_WILLING) ?: 0;
	info->error = (bp->dcbx_remote_flags & DCBX_APP_RX_ERROR) ?: 0;
	*app_count = 0;

	for (i = 0; i < DCBX_MAX_APP_PROTOCOL; i++)
		if (bp->dcbx_remote_feat.app.app_pri_tbl[i].appBitfield &
		    DCBX_APP_ENTRY_VALID)
			(*app_count)++;
	return 0;
}

static int bnx2x_peer_apptable(struct net_device *netdev,
			       struct dcb_app *table)
{
	int i, j;
	struct bnx2x *bp = netdev_priv(netdev);

	DP(BNX2X_MSG_DCB, "APP-TABLE\n");

	for (i = 0, j = 0; i < DCBX_MAX_APP_PROTOCOL; i++) {
		struct dcbx_app_priority_entry *ent =
			&bp->dcbx_remote_feat.app.app_pri_tbl[i];

		if (ent->appBitfield & DCBX_APP_ENTRY_VALID) {
			table[j].selector = bnx2x_dcbx_dcbnl_app_idtype(ent);
			table[j].priority = bnx2x_dcbx_dcbnl_app_up(ent);
			table[j++].protocol = ent->app_id;
		}
	}
	return 0;
}

static int bnx2x_cee_peer_getpg(struct net_device *netdev, struct cee_pg *pg)
{
	int i;
	struct bnx2x *bp = netdev_priv(netdev);

	pg->willing = (bp->dcbx_remote_flags & DCBX_ETS_REM_WILLING) ?: 0;

	for (i = 0; i < CEE_DCBX_MAX_PGS; i++) {
		pg->pg_bw[i] =
			DCBX_PG_BW_GET(bp->dcbx_remote_feat.ets.pg_bw_tbl, i);
		pg->prio_pg[i] =
			DCBX_PRI_PG_GET(bp->dcbx_remote_feat.ets.pri_pg_tbl, i);
	}
	return 0;
}

static int bnx2x_cee_peer_getpfc(struct net_device *netdev,
				 struct cee_pfc *pfc)
{
	struct bnx2x *bp = netdev_priv(netdev);
	pfc->tcs_supported = bp->dcbx_remote_feat.pfc.pfc_caps;
	pfc->pfc_en = bp->dcbx_remote_feat.pfc.pri_en_bitmap;
	return 0;
}

const struct dcbnl_rtnl_ops bnx2x_dcbnl_ops = {
	.getstate		= bnx2x_dcbnl_get_state,
	.setstate		= bnx2x_dcbnl_set_state,
	.getpermhwaddr		= bnx2x_dcbnl_get_perm_hw_addr,
	.setpgtccfgtx		= bnx2x_dcbnl_set_pg_tccfg_tx,
	.setpgbwgcfgtx		= bnx2x_dcbnl_set_pg_bwgcfg_tx,
	.setpgtccfgrx		= bnx2x_dcbnl_set_pg_tccfg_rx,
	.setpgbwgcfgrx		= bnx2x_dcbnl_set_pg_bwgcfg_rx,
	.getpgtccfgtx		= bnx2x_dcbnl_get_pg_tccfg_tx,
	.getpgbwgcfgtx		= bnx2x_dcbnl_get_pg_bwgcfg_tx,
	.getpgtccfgrx		= bnx2x_dcbnl_get_pg_tccfg_rx,
	.getpgbwgcfgrx		= bnx2x_dcbnl_get_pg_bwgcfg_rx,
	.setpfccfg		= bnx2x_dcbnl_set_pfc_cfg,
	.getpfccfg		= bnx2x_dcbnl_get_pfc_cfg,
	.setall			= bnx2x_dcbnl_set_all,
	.getcap			= bnx2x_dcbnl_get_cap,
	.getnumtcs		= bnx2x_dcbnl_get_numtcs,
	.setnumtcs		= bnx2x_dcbnl_set_numtcs,
	.getpfcstate		= bnx2x_dcbnl_get_pfc_state,
	.setpfcstate		= bnx2x_dcbnl_set_pfc_state,
	.setapp			= bnx2x_dcbnl_set_app_up,
	.getdcbx		= bnx2x_dcbnl_get_dcbx,
	.setdcbx		= bnx2x_dcbnl_set_dcbx,
	.getfeatcfg		= bnx2x_dcbnl_get_featcfg,
	.setfeatcfg		= bnx2x_dcbnl_set_featcfg,
	.peer_getappinfo	= bnx2x_peer_appinfo,
	.peer_getapptable	= bnx2x_peer_apptable,
	.cee_peer_getpg		= bnx2x_cee_peer_getpg,
	.cee_peer_getpfc	= bnx2x_cee_peer_getpfc,
};

#endif /* BCM_DCBNL */<|MERGE_RESOLUTION|>--- conflicted
+++ resolved
@@ -2381,11 +2381,7 @@
 				*flags |= DCB_FEATCFG_ERROR;
 			break;
 		default:
-<<<<<<< HEAD
-			BNX2X_ERR("Non valid featrue-ID\n");
-=======
 			BNX2X_ERR("Non valid feature-ID\n");
->>>>>>> d0e0ac97
 			rval = 1;
 			break;
 		}
@@ -2426,11 +2422,7 @@
 				flags & DCB_FEATCFG_WILLING ? 1 : 0;
 			break;
 		default:
-<<<<<<< HEAD
-			BNX2X_ERR("Non valid featrue-ID\n");
-=======
 			BNX2X_ERR("Non valid feature-ID\n");
->>>>>>> d0e0ac97
 			rval = 1;
 			break;
 		}
