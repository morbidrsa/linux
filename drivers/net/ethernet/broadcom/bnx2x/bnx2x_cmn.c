/* bnx2x_cmn.c: Broadcom Everest network driver.
 *
 * Copyright (c) 2007-2013 Broadcom Corporation
 *
 * This program is free software; you can redistribute it and/or modify
 * it under the terms of the GNU General Public License as published by
 * the Free Software Foundation.
 *
 * Maintained by: Eilon Greenstein <eilong@broadcom.com>
 * Written by: Eliezer Tamir
 * Based on code from Michael Chan's bnx2 driver
 * UDP CSUM errata workaround by Arik Gendelman
 * Slowpath and fastpath rework by Vladislav Zolotarov
 * Statistics and Link management by Yitchak Gertner
 *
 */

#define pr_fmt(fmt) KBUILD_MODNAME ": " fmt

#include <linux/etherdevice.h>
#include <linux/if_vlan.h>
#include <linux/interrupt.h>
#include <linux/ip.h>
#include <net/tcp.h>
#include <net/ipv6.h>
#include <net/ip6_checksum.h>
<<<<<<< HEAD
#include <net/ll_poll.h>
=======
#include <net/busy_poll.h>
>>>>>>> bb78a92f
#include <linux/prefetch.h>
#include "bnx2x_cmn.h"
#include "bnx2x_init.h"
#include "bnx2x_sp.h"

/**
 * bnx2x_move_fp - move content of the fastpath structure.
 *
 * @bp:		driver handle
 * @from:	source FP index
 * @to:		destination FP index
 *
 * Makes sure the contents of the bp->fp[to].napi is kept
 * intact. This is done by first copying the napi struct from
 * the target to the source, and then mem copying the entire
 * source onto the target. Update txdata pointers and related
 * content.
 */
static inline void bnx2x_move_fp(struct bnx2x *bp, int from, int to)
{
	struct bnx2x_fastpath *from_fp = &bp->fp[from];
	struct bnx2x_fastpath *to_fp = &bp->fp[to];
	struct bnx2x_sp_objs *from_sp_objs = &bp->sp_objs[from];
	struct bnx2x_sp_objs *to_sp_objs = &bp->sp_objs[to];
	struct bnx2x_fp_stats *from_fp_stats = &bp->fp_stats[from];
	struct bnx2x_fp_stats *to_fp_stats = &bp->fp_stats[to];
	int old_max_eth_txqs, new_max_eth_txqs;
	int old_txdata_index = 0, new_txdata_index = 0;

	/* Copy the NAPI object as it has been already initialized */
	from_fp->napi = to_fp->napi;

	/* Move bnx2x_fastpath contents */
	memcpy(to_fp, from_fp, sizeof(*to_fp));
	to_fp->index = to;

	/* move sp_objs contents as well, as their indices match fp ones */
	memcpy(to_sp_objs, from_sp_objs, sizeof(*to_sp_objs));

	/* move fp_stats contents as well, as their indices match fp ones */
	memcpy(to_fp_stats, from_fp_stats, sizeof(*to_fp_stats));

	/* Update txdata pointers in fp and move txdata content accordingly:
	 * Each fp consumes 'max_cos' txdata structures, so the index should be
	 * decremented by max_cos x delta.
	 */

	old_max_eth_txqs = BNX2X_NUM_ETH_QUEUES(bp) * (bp)->max_cos;
	new_max_eth_txqs = (BNX2X_NUM_ETH_QUEUES(bp) - from + to) *
				(bp)->max_cos;
	if (from == FCOE_IDX(bp)) {
		old_txdata_index = old_max_eth_txqs + FCOE_TXQ_IDX_OFFSET;
		new_txdata_index = new_max_eth_txqs + FCOE_TXQ_IDX_OFFSET;
	}

	memcpy(&bp->bnx2x_txq[new_txdata_index],
	       &bp->bnx2x_txq[old_txdata_index],
	       sizeof(struct bnx2x_fp_txdata));
	to_fp->txdata_ptr[0] = &bp->bnx2x_txq[new_txdata_index];
}

/**
 * bnx2x_fill_fw_str - Fill buffer with FW version string.
 *
 * @bp:        driver handle
 * @buf:       character buffer to fill with the fw name
 * @buf_len:   length of the above buffer
 *
 */
void bnx2x_fill_fw_str(struct bnx2x *bp, char *buf, size_t buf_len)
{
	if (IS_PF(bp)) {
		u8 phy_fw_ver[PHY_FW_VER_LEN];

		phy_fw_ver[0] = '\0';
		bnx2x_get_ext_phy_fw_version(&bp->link_params,
					     phy_fw_ver, PHY_FW_VER_LEN);
		strlcpy(buf, bp->fw_ver, buf_len);
		snprintf(buf + strlen(bp->fw_ver), 32 - strlen(bp->fw_ver),
			 "bc %d.%d.%d%s%s",
			 (bp->common.bc_ver & 0xff0000) >> 16,
			 (bp->common.bc_ver & 0xff00) >> 8,
			 (bp->common.bc_ver & 0xff),
			 ((phy_fw_ver[0] != '\0') ? " phy " : ""), phy_fw_ver);
	} else {
		bnx2x_vf_fill_fw_str(bp, buf, buf_len);
	}
}

/**
 * bnx2x_shrink_eth_fp - guarantees fastpath structures stay intact
 *
 * @bp:	driver handle
 * @delta:	number of eth queues which were not allocated
 */
static void bnx2x_shrink_eth_fp(struct bnx2x *bp, int delta)
{
	int i, cos, old_eth_num = BNX2X_NUM_ETH_QUEUES(bp);

	/* Queue pointer cannot be re-set on an fp-basis, as moving pointer
	 * backward along the array could cause memory to be overridden
	 */
	for (cos = 1; cos < bp->max_cos; cos++) {
		for (i = 0; i < old_eth_num - delta; i++) {
			struct bnx2x_fastpath *fp = &bp->fp[i];
			int new_idx = cos * (old_eth_num - delta) + i;

			memcpy(&bp->bnx2x_txq[new_idx], fp->txdata_ptr[cos],
			       sizeof(struct bnx2x_fp_txdata));
			fp->txdata_ptr[cos] = &bp->bnx2x_txq[new_idx];
		}
	}
}

int load_count[2][3] = { {0} }; /* per-path: 0-common, 1-port0, 2-port1 */

/* free skb in the packet ring at pos idx
 * return idx of last bd freed
 */
static u16 bnx2x_free_tx_pkt(struct bnx2x *bp, struct bnx2x_fp_txdata *txdata,
			     u16 idx, unsigned int *pkts_compl,
			     unsigned int *bytes_compl)
{
	struct sw_tx_bd *tx_buf = &txdata->tx_buf_ring[idx];
	struct eth_tx_start_bd *tx_start_bd;
	struct eth_tx_bd *tx_data_bd;
	struct sk_buff *skb = tx_buf->skb;
	u16 bd_idx = TX_BD(tx_buf->first_bd), new_cons;
	int nbd;

	/* prefetch skb end pointer to speedup dev_kfree_skb() */
	prefetch(&skb->end);

	DP(NETIF_MSG_TX_DONE, "fp[%d]: pkt_idx %d  buff @(%p)->skb %p\n",
	   txdata->txq_index, idx, tx_buf, skb);

	/* unmap first bd */
	tx_start_bd = &txdata->tx_desc_ring[bd_idx].start_bd;
	dma_unmap_single(&bp->pdev->dev, BD_UNMAP_ADDR(tx_start_bd),
			 BD_UNMAP_LEN(tx_start_bd), DMA_TO_DEVICE);

	nbd = le16_to_cpu(tx_start_bd->nbd) - 1;
#ifdef BNX2X_STOP_ON_ERROR
	if ((nbd - 1) > (MAX_SKB_FRAGS + 2)) {
		BNX2X_ERR("BAD nbd!\n");
		bnx2x_panic();
	}
#endif
	new_cons = nbd + tx_buf->first_bd;

	/* Get the next bd */
	bd_idx = TX_BD(NEXT_TX_IDX(bd_idx));

	/* Skip a parse bd... */
	--nbd;
	bd_idx = TX_BD(NEXT_TX_IDX(bd_idx));

	/* ...and the TSO split header bd since they have no mapping */
	if (tx_buf->flags & BNX2X_TSO_SPLIT_BD) {
		--nbd;
		bd_idx = TX_BD(NEXT_TX_IDX(bd_idx));
	}

	/* now free frags */
	while (nbd > 0) {

		tx_data_bd = &txdata->tx_desc_ring[bd_idx].reg_bd;
		dma_unmap_page(&bp->pdev->dev, BD_UNMAP_ADDR(tx_data_bd),
			       BD_UNMAP_LEN(tx_data_bd), DMA_TO_DEVICE);
		if (--nbd)
			bd_idx = TX_BD(NEXT_TX_IDX(bd_idx));
	}

	/* release skb */
	WARN_ON(!skb);
	if (likely(skb)) {
		(*pkts_compl)++;
		(*bytes_compl) += skb->len;
	}

	dev_kfree_skb_any(skb);
	tx_buf->first_bd = 0;
	tx_buf->skb = NULL;

	return new_cons;
}

int bnx2x_tx_int(struct bnx2x *bp, struct bnx2x_fp_txdata *txdata)
{
	struct netdev_queue *txq;
	u16 hw_cons, sw_cons, bd_cons = txdata->tx_bd_cons;
	unsigned int pkts_compl = 0, bytes_compl = 0;

#ifdef BNX2X_STOP_ON_ERROR
	if (unlikely(bp->panic))
		return -1;
#endif

	txq = netdev_get_tx_queue(bp->dev, txdata->txq_index);
	hw_cons = le16_to_cpu(*txdata->tx_cons_sb);
	sw_cons = txdata->tx_pkt_cons;

	while (sw_cons != hw_cons) {
		u16 pkt_cons;

		pkt_cons = TX_BD(sw_cons);

		DP(NETIF_MSG_TX_DONE,
		   "queue[%d]: hw_cons %u  sw_cons %u  pkt_cons %u\n",
		   txdata->txq_index, hw_cons, sw_cons, pkt_cons);

		bd_cons = bnx2x_free_tx_pkt(bp, txdata, pkt_cons,
					    &pkts_compl, &bytes_compl);

		sw_cons++;
	}

	netdev_tx_completed_queue(txq, pkts_compl, bytes_compl);

	txdata->tx_pkt_cons = sw_cons;
	txdata->tx_bd_cons = bd_cons;

	/* Need to make the tx_bd_cons update visible to start_xmit()
	 * before checking for netif_tx_queue_stopped().  Without the
	 * memory barrier, there is a small possibility that
	 * start_xmit() will miss it and cause the queue to be stopped
	 * forever.
	 * On the other hand we need an rmb() here to ensure the proper
	 * ordering of bit testing in the following
	 * netif_tx_queue_stopped(txq) call.
	 */
	smp_mb();

	if (unlikely(netif_tx_queue_stopped(txq))) {
		/* Taking tx_lock() is needed to prevent re-enabling the queue
		 * while it's empty. This could have happen if rx_action() gets
		 * suspended in bnx2x_tx_int() after the condition before
		 * netif_tx_wake_queue(), while tx_action (bnx2x_start_xmit()):
		 *
		 * stops the queue->sees fresh tx_bd_cons->releases the queue->
		 * sends some packets consuming the whole queue again->
		 * stops the queue
		 */

		__netif_tx_lock(txq, smp_processor_id());

		if ((netif_tx_queue_stopped(txq)) &&
		    (bp->state == BNX2X_STATE_OPEN) &&
		    (bnx2x_tx_avail(bp, txdata) >= MAX_DESC_PER_TX_PKT))
			netif_tx_wake_queue(txq);

		__netif_tx_unlock(txq);
	}
	return 0;
}

static inline void bnx2x_update_last_max_sge(struct bnx2x_fastpath *fp,
					     u16 idx)
{
	u16 last_max = fp->last_max_sge;

	if (SUB_S16(idx, last_max) > 0)
		fp->last_max_sge = idx;
}

static inline void bnx2x_update_sge_prod(struct bnx2x_fastpath *fp,
					 u16 sge_len,
					 struct eth_end_agg_rx_cqe *cqe)
{
	struct bnx2x *bp = fp->bp;
	u16 last_max, last_elem, first_elem;
	u16 delta = 0;
	u16 i;

	if (!sge_len)
		return;

	/* First mark all used pages */
	for (i = 0; i < sge_len; i++)
		BIT_VEC64_CLEAR_BIT(fp->sge_mask,
			RX_SGE(le16_to_cpu(cqe->sgl_or_raw_data.sgl[i])));

	DP(NETIF_MSG_RX_STATUS, "fp_cqe->sgl[%d] = %d\n",
	   sge_len - 1, le16_to_cpu(cqe->sgl_or_raw_data.sgl[sge_len - 1]));

	/* Here we assume that the last SGE index is the biggest */
	prefetch((void *)(fp->sge_mask));
	bnx2x_update_last_max_sge(fp,
		le16_to_cpu(cqe->sgl_or_raw_data.sgl[sge_len - 1]));

	last_max = RX_SGE(fp->last_max_sge);
	last_elem = last_max >> BIT_VEC64_ELEM_SHIFT;
	first_elem = RX_SGE(fp->rx_sge_prod) >> BIT_VEC64_ELEM_SHIFT;

	/* If ring is not full */
	if (last_elem + 1 != first_elem)
		last_elem++;

	/* Now update the prod */
	for (i = first_elem; i != last_elem; i = NEXT_SGE_MASK_ELEM(i)) {
		if (likely(fp->sge_mask[i]))
			break;

		fp->sge_mask[i] = BIT_VEC64_ELEM_ONE_MASK;
		delta += BIT_VEC64_ELEM_SZ;
	}

	if (delta > 0) {
		fp->rx_sge_prod += delta;
		/* clear page-end entries */
		bnx2x_clear_sge_mask_next_elems(fp);
	}

	DP(NETIF_MSG_RX_STATUS,
	   "fp->last_max_sge = %d  fp->rx_sge_prod = %d\n",
	   fp->last_max_sge, fp->rx_sge_prod);
}

/* Get Toeplitz hash value in the skb using the value from the
 * CQE (calculated by HW).
 */
static u32 bnx2x_get_rxhash(const struct bnx2x *bp,
			    const struct eth_fast_path_rx_cqe *cqe,
			    bool *l4_rxhash)
{
	/* Get Toeplitz hash from CQE */
	if ((bp->dev->features & NETIF_F_RXHASH) &&
	    (cqe->status_flags & ETH_FAST_PATH_RX_CQE_RSS_HASH_FLG)) {
		enum eth_rss_hash_type htype;

		htype = cqe->status_flags & ETH_FAST_PATH_RX_CQE_RSS_HASH_TYPE;
		*l4_rxhash = (htype == TCP_IPV4_HASH_TYPE) ||
			     (htype == TCP_IPV6_HASH_TYPE);
		return le32_to_cpu(cqe->rss_hash_result);
	}
	*l4_rxhash = false;
	return 0;
}

static void bnx2x_tpa_start(struct bnx2x_fastpath *fp, u16 queue,
			    u16 cons, u16 prod,
			    struct eth_fast_path_rx_cqe *cqe)
{
	struct bnx2x *bp = fp->bp;
	struct sw_rx_bd *cons_rx_buf = &fp->rx_buf_ring[cons];
	struct sw_rx_bd *prod_rx_buf = &fp->rx_buf_ring[prod];
	struct eth_rx_bd *prod_bd = &fp->rx_desc_ring[prod];
	dma_addr_t mapping;
	struct bnx2x_agg_info *tpa_info = &fp->tpa_info[queue];
	struct sw_rx_bd *first_buf = &tpa_info->first_buf;

	/* print error if current state != stop */
	if (tpa_info->tpa_state != BNX2X_TPA_STOP)
		BNX2X_ERR("start of bin not in stop [%d]\n", queue);

	/* Try to map an empty data buffer from the aggregation info  */
	mapping = dma_map_single(&bp->pdev->dev,
				 first_buf->data + NET_SKB_PAD,
				 fp->rx_buf_size, DMA_FROM_DEVICE);
	/*
	 *  ...if it fails - move the skb from the consumer to the producer
	 *  and set the current aggregation state as ERROR to drop it
	 *  when TPA_STOP arrives.
	 */

	if (unlikely(dma_mapping_error(&bp->pdev->dev, mapping))) {
		/* Move the BD from the consumer to the producer */
		bnx2x_reuse_rx_data(fp, cons, prod);
		tpa_info->tpa_state = BNX2X_TPA_ERROR;
		return;
	}

	/* move empty data from pool to prod */
	prod_rx_buf->data = first_buf->data;
	dma_unmap_addr_set(prod_rx_buf, mapping, mapping);
	/* point prod_bd to new data */
	prod_bd->addr_hi = cpu_to_le32(U64_HI(mapping));
	prod_bd->addr_lo = cpu_to_le32(U64_LO(mapping));

	/* move partial skb from cons to pool (don't unmap yet) */
	*first_buf = *cons_rx_buf;

	/* mark bin state as START */
	tpa_info->parsing_flags =
		le16_to_cpu(cqe->pars_flags.flags);
	tpa_info->vlan_tag = le16_to_cpu(cqe->vlan_tag);
	tpa_info->tpa_state = BNX2X_TPA_START;
	tpa_info->len_on_bd = le16_to_cpu(cqe->len_on_bd);
	tpa_info->placement_offset = cqe->placement_offset;
	tpa_info->rxhash = bnx2x_get_rxhash(bp, cqe, &tpa_info->l4_rxhash);
	if (fp->mode == TPA_MODE_GRO) {
		u16 gro_size = le16_to_cpu(cqe->pkt_len_or_gro_seg_len);
		tpa_info->full_page = SGE_PAGES / gro_size * gro_size;
		tpa_info->gro_size = gro_size;
	}

#ifdef BNX2X_STOP_ON_ERROR
	fp->tpa_queue_used |= (1 << queue);
#ifdef _ASM_GENERIC_INT_L64_H
	DP(NETIF_MSG_RX_STATUS, "fp->tpa_queue_used = 0x%lx\n",
#else
	DP(NETIF_MSG_RX_STATUS, "fp->tpa_queue_used = 0x%llx\n",
#endif
	   fp->tpa_queue_used);
#endif
}

/* Timestamp option length allowed for TPA aggregation:
 *
 *		nop nop kind length echo val
 */
#define TPA_TSTAMP_OPT_LEN	12
/**
 * bnx2x_set_gro_params - compute GRO values
 *
 * @skb:		packet skb
 * @parsing_flags:	parsing flags from the START CQE
 * @len_on_bd:		total length of the first packet for the
 *			aggregation.
 * @pkt_len:		length of all segments
 *
 * Approximate value of the MSS for this aggregation calculated using
 * the first packet of it.
 * Compute number of aggregated segments, and gso_type.
 */
static void bnx2x_set_gro_params(struct sk_buff *skb, u16 parsing_flags,
				 u16 len_on_bd, unsigned int pkt_len,
				 u16 num_of_coalesced_segs)
{
	/* TPA aggregation won't have either IP options or TCP options
	 * other than timestamp or IPv6 extension headers.
	 */
	u16 hdrs_len = ETH_HLEN + sizeof(struct tcphdr);

	if (GET_FLAG(parsing_flags, PARSING_FLAGS_OVER_ETHERNET_PROTOCOL) ==
	    PRS_FLAG_OVERETH_IPV6) {
		hdrs_len += sizeof(struct ipv6hdr);
		skb_shinfo(skb)->gso_type = SKB_GSO_TCPV6;
	} else {
		hdrs_len += sizeof(struct iphdr);
		skb_shinfo(skb)->gso_type = SKB_GSO_TCPV4;
	}

	/* Check if there was a TCP timestamp, if there is it's will
	 * always be 12 bytes length: nop nop kind length echo val.
	 *
	 * Otherwise FW would close the aggregation.
	 */
	if (parsing_flags & PARSING_FLAGS_TIME_STAMP_EXIST_FLAG)
		hdrs_len += TPA_TSTAMP_OPT_LEN;

	skb_shinfo(skb)->gso_size = len_on_bd - hdrs_len;

	/* tcp_gro_complete() will copy NAPI_GRO_CB(skb)->count
	 * to skb_shinfo(skb)->gso_segs
	 */
	NAPI_GRO_CB(skb)->count = num_of_coalesced_segs;
}

static int bnx2x_alloc_rx_sge(struct bnx2x *bp,
			      struct bnx2x_fastpath *fp, u16 index)
{
	struct page *page = alloc_pages(GFP_ATOMIC, PAGES_PER_SGE_SHIFT);
	struct sw_rx_page *sw_buf = &fp->rx_page_ring[index];
	struct eth_rx_sge *sge = &fp->rx_sge_ring[index];
	dma_addr_t mapping;

	if (unlikely(page == NULL)) {
		BNX2X_ERR("Can't alloc sge\n");
		return -ENOMEM;
	}

	mapping = dma_map_page(&bp->pdev->dev, page, 0,
			       SGE_PAGES, DMA_FROM_DEVICE);
	if (unlikely(dma_mapping_error(&bp->pdev->dev, mapping))) {
		__free_pages(page, PAGES_PER_SGE_SHIFT);
		BNX2X_ERR("Can't map sge\n");
		return -ENOMEM;
	}

	sw_buf->page = page;
	dma_unmap_addr_set(sw_buf, mapping, mapping);

	sge->addr_hi = cpu_to_le32(U64_HI(mapping));
	sge->addr_lo = cpu_to_le32(U64_LO(mapping));

	return 0;
}

static int bnx2x_fill_frag_skb(struct bnx2x *bp, struct bnx2x_fastpath *fp,
			       struct bnx2x_agg_info *tpa_info,
			       u16 pages,
			       struct sk_buff *skb,
			       struct eth_end_agg_rx_cqe *cqe,
			       u16 cqe_idx)
{
	struct sw_rx_page *rx_pg, old_rx_pg;
	u32 i, frag_len, frag_size;
	int err, j, frag_id = 0;
	u16 len_on_bd = tpa_info->len_on_bd;
	u16 full_page = 0, gro_size = 0;

	frag_size = le16_to_cpu(cqe->pkt_len) - len_on_bd;

	if (fp->mode == TPA_MODE_GRO) {
		gro_size = tpa_info->gro_size;
		full_page = tpa_info->full_page;
	}

	/* This is needed in order to enable forwarding support */
	if (frag_size)
		bnx2x_set_gro_params(skb, tpa_info->parsing_flags, len_on_bd,
				     le16_to_cpu(cqe->pkt_len),
				     le16_to_cpu(cqe->num_of_coalesced_segs));

#ifdef BNX2X_STOP_ON_ERROR
	if (pages > min_t(u32, 8, MAX_SKB_FRAGS) * SGE_PAGES) {
		BNX2X_ERR("SGL length is too long: %d. CQE index is %d\n",
			  pages, cqe_idx);
		BNX2X_ERR("cqe->pkt_len = %d\n", cqe->pkt_len);
		bnx2x_panic();
		return -EINVAL;
	}
#endif

	/* Run through the SGL and compose the fragmented skb */
	for (i = 0, j = 0; i < pages; i += PAGES_PER_SGE, j++) {
		u16 sge_idx = RX_SGE(le16_to_cpu(cqe->sgl_or_raw_data.sgl[j]));

		/* FW gives the indices of the SGE as if the ring is an array
		   (meaning that "next" element will consume 2 indices) */
		if (fp->mode == TPA_MODE_GRO)
			frag_len = min_t(u32, frag_size, (u32)full_page);
		else /* LRO */
			frag_len = min_t(u32, frag_size, (u32)SGE_PAGES);

		rx_pg = &fp->rx_page_ring[sge_idx];
		old_rx_pg = *rx_pg;

		/* If we fail to allocate a substitute page, we simply stop
		   where we are and drop the whole packet */
		err = bnx2x_alloc_rx_sge(bp, fp, sge_idx);
		if (unlikely(err)) {
			bnx2x_fp_qstats(bp, fp)->rx_skb_alloc_failed++;
			return err;
		}

		/* Unmap the page as we're going to pass it to the stack */
		dma_unmap_page(&bp->pdev->dev,
			       dma_unmap_addr(&old_rx_pg, mapping),
			       SGE_PAGES, DMA_FROM_DEVICE);
		/* Add one frag and update the appropriate fields in the skb */
		if (fp->mode == TPA_MODE_LRO)
			skb_fill_page_desc(skb, j, old_rx_pg.page, 0, frag_len);
		else { /* GRO */
			int rem;
			int offset = 0;
			for (rem = frag_len; rem > 0; rem -= gro_size) {
				int len = rem > gro_size ? gro_size : rem;
				skb_fill_page_desc(skb, frag_id++,
						   old_rx_pg.page, offset, len);
				if (offset)
					get_page(old_rx_pg.page);
				offset += len;
			}
		}

		skb->data_len += frag_len;
		skb->truesize += SGE_PAGES;
		skb->len += frag_len;

		frag_size -= frag_len;
	}

	return 0;
}

static void bnx2x_frag_free(const struct bnx2x_fastpath *fp, void *data)
{
	if (fp->rx_frag_size)
		put_page(virt_to_head_page(data));
	else
		kfree(data);
}

static void *bnx2x_frag_alloc(const struct bnx2x_fastpath *fp)
{
	if (fp->rx_frag_size)
		return netdev_alloc_frag(fp->rx_frag_size);

	return kmalloc(fp->rx_buf_size + NET_SKB_PAD, GFP_ATOMIC);
}

#ifdef CONFIG_INET
static void bnx2x_gro_ip_csum(struct bnx2x *bp, struct sk_buff *skb)
{
	const struct iphdr *iph = ip_hdr(skb);
	struct tcphdr *th;

	skb_set_transport_header(skb, sizeof(struct iphdr));
	th = tcp_hdr(skb);

	th->check = ~tcp_v4_check(skb->len - skb_transport_offset(skb),
				  iph->saddr, iph->daddr, 0);
}

static void bnx2x_gro_ipv6_csum(struct bnx2x *bp, struct sk_buff *skb)
{
	struct ipv6hdr *iph = ipv6_hdr(skb);
	struct tcphdr *th;

	skb_set_transport_header(skb, sizeof(struct ipv6hdr));
	th = tcp_hdr(skb);

	th->check = ~tcp_v6_check(skb->len - skb_transport_offset(skb),
				  &iph->saddr, &iph->daddr, 0);
}

static void bnx2x_gro_csum(struct bnx2x *bp, struct sk_buff *skb,
			    void (*gro_func)(struct bnx2x*, struct sk_buff*))
{
	skb_set_network_header(skb, 0);
	gro_func(bp, skb);
	tcp_gro_complete(skb);
}
#endif

static void bnx2x_gro_receive(struct bnx2x *bp, struct bnx2x_fastpath *fp,
			       struct sk_buff *skb)
{
#ifdef CONFIG_INET
	if (skb_shinfo(skb)->gso_size) {
		switch (be16_to_cpu(skb->protocol)) {
		case ETH_P_IP:
			bnx2x_gro_csum(bp, skb, bnx2x_gro_ip_csum);
			break;
		case ETH_P_IPV6:
			bnx2x_gro_csum(bp, skb, bnx2x_gro_ipv6_csum);
			break;
		default:
			BNX2X_ERR("Error: FW GRO supports only IPv4/IPv6, not 0x%04x\n",
				  be16_to_cpu(skb->protocol));
		}
	}
#endif
	napi_gro_receive(&fp->napi, skb);
}

static void bnx2x_tpa_stop(struct bnx2x *bp, struct bnx2x_fastpath *fp,
			   struct bnx2x_agg_info *tpa_info,
			   u16 pages,
			   struct eth_end_agg_rx_cqe *cqe,
			   u16 cqe_idx)
{
	struct sw_rx_bd *rx_buf = &tpa_info->first_buf;
	u8 pad = tpa_info->placement_offset;
	u16 len = tpa_info->len_on_bd;
	struct sk_buff *skb = NULL;
	u8 *new_data, *data = rx_buf->data;
	u8 old_tpa_state = tpa_info->tpa_state;

	tpa_info->tpa_state = BNX2X_TPA_STOP;

	/* If we there was an error during the handling of the TPA_START -
	 * drop this aggregation.
	 */
	if (old_tpa_state == BNX2X_TPA_ERROR)
		goto drop;

	/* Try to allocate the new data */
	new_data = bnx2x_frag_alloc(fp);
	/* Unmap skb in the pool anyway, as we are going to change
	   pool entry status to BNX2X_TPA_STOP even if new skb allocation
	   fails. */
	dma_unmap_single(&bp->pdev->dev, dma_unmap_addr(rx_buf, mapping),
			 fp->rx_buf_size, DMA_FROM_DEVICE);
	if (likely(new_data))
		skb = build_skb(data, fp->rx_frag_size);

	if (likely(skb)) {
#ifdef BNX2X_STOP_ON_ERROR
		if (pad + len > fp->rx_buf_size) {
			BNX2X_ERR("skb_put is about to fail...  pad %d  len %d  rx_buf_size %d\n",
				  pad, len, fp->rx_buf_size);
			bnx2x_panic();
			return;
		}
#endif

		skb_reserve(skb, pad + NET_SKB_PAD);
		skb_put(skb, len);
		skb->rxhash = tpa_info->rxhash;
		skb->l4_rxhash = tpa_info->l4_rxhash;

		skb->protocol = eth_type_trans(skb, bp->dev);
		skb->ip_summed = CHECKSUM_UNNECESSARY;

		if (!bnx2x_fill_frag_skb(bp, fp, tpa_info, pages,
					 skb, cqe, cqe_idx)) {
			if (tpa_info->parsing_flags & PARSING_FLAGS_VLAN)
				__vlan_hwaccel_put_tag(skb, htons(ETH_P_8021Q), tpa_info->vlan_tag);
			bnx2x_gro_receive(bp, fp, skb);
		} else {
			DP(NETIF_MSG_RX_STATUS,
			   "Failed to allocate new pages - dropping packet!\n");
			dev_kfree_skb_any(skb);
		}

		/* put new data in bin */
		rx_buf->data = new_data;

		return;
	}
	bnx2x_frag_free(fp, new_data);
drop:
	/* drop the packet and keep the buffer in the bin */
	DP(NETIF_MSG_RX_STATUS,
	   "Failed to allocate or map a new skb - dropping packet!\n");
	bnx2x_fp_stats(bp, fp)->eth_q_stats.rx_skb_alloc_failed++;
}

static int bnx2x_alloc_rx_data(struct bnx2x *bp,
			       struct bnx2x_fastpath *fp, u16 index)
{
	u8 *data;
	struct sw_rx_bd *rx_buf = &fp->rx_buf_ring[index];
	struct eth_rx_bd *rx_bd = &fp->rx_desc_ring[index];
	dma_addr_t mapping;

	data = bnx2x_frag_alloc(fp);
	if (unlikely(data == NULL))
		return -ENOMEM;

	mapping = dma_map_single(&bp->pdev->dev, data + NET_SKB_PAD,
				 fp->rx_buf_size,
				 DMA_FROM_DEVICE);
	if (unlikely(dma_mapping_error(&bp->pdev->dev, mapping))) {
		bnx2x_frag_free(fp, data);
		BNX2X_ERR("Can't map rx data\n");
		return -ENOMEM;
	}

	rx_buf->data = data;
	dma_unmap_addr_set(rx_buf, mapping, mapping);

	rx_bd->addr_hi = cpu_to_le32(U64_HI(mapping));
	rx_bd->addr_lo = cpu_to_le32(U64_LO(mapping));

	return 0;
}

static
void bnx2x_csum_validate(struct sk_buff *skb, union eth_rx_cqe *cqe,
				 struct bnx2x_fastpath *fp,
				 struct bnx2x_eth_q_stats *qstats)
{
	/* Do nothing if no L4 csum validation was done.
	 * We do not check whether IP csum was validated. For IPv4 we assume
	 * that if the card got as far as validating the L4 csum, it also
	 * validated the IP csum. IPv6 has no IP csum.
	 */
	if (cqe->fast_path_cqe.status_flags &
	    ETH_FAST_PATH_RX_CQE_L4_XSUM_NO_VALIDATION_FLG)
		return;

	/* If L4 validation was done, check if an error was found. */

	if (cqe->fast_path_cqe.type_error_flags &
	    (ETH_FAST_PATH_RX_CQE_IP_BAD_XSUM_FLG |
	     ETH_FAST_PATH_RX_CQE_L4_BAD_XSUM_FLG))
		qstats->hw_csum_err++;
	else
		skb->ip_summed = CHECKSUM_UNNECESSARY;
}

int bnx2x_rx_int(struct bnx2x_fastpath *fp, int budget)
{
	struct bnx2x *bp = fp->bp;
	u16 bd_cons, bd_prod, bd_prod_fw, comp_ring_cons;
	u16 sw_comp_cons, sw_comp_prod;
	int rx_pkt = 0;
	union eth_rx_cqe *cqe;
	struct eth_fast_path_rx_cqe *cqe_fp;

#ifdef BNX2X_STOP_ON_ERROR
	if (unlikely(bp->panic))
		return 0;
#endif

	bd_cons = fp->rx_bd_cons;
	bd_prod = fp->rx_bd_prod;
	bd_prod_fw = bd_prod;
	sw_comp_cons = fp->rx_comp_cons;
	sw_comp_prod = fp->rx_comp_prod;

	comp_ring_cons = RCQ_BD(sw_comp_cons);
	cqe = &fp->rx_comp_ring[comp_ring_cons];
	cqe_fp = &cqe->fast_path_cqe;

	DP(NETIF_MSG_RX_STATUS,
	   "queue[%d]: sw_comp_cons %u\n", fp->index, sw_comp_cons);

	while (BNX2X_IS_CQE_COMPLETED(cqe_fp)) {
		struct sw_rx_bd *rx_buf = NULL;
		struct sk_buff *skb;
		u8 cqe_fp_flags;
		enum eth_rx_cqe_type cqe_fp_type;
		u16 len, pad, queue;
		u8 *data;
		bool l4_rxhash;

#ifdef BNX2X_STOP_ON_ERROR
		if (unlikely(bp->panic))
			return 0;
#endif

		bd_prod = RX_BD(bd_prod);
		bd_cons = RX_BD(bd_cons);

		cqe_fp_flags = cqe_fp->type_error_flags;
		cqe_fp_type = cqe_fp_flags & ETH_FAST_PATH_RX_CQE_TYPE;

		DP(NETIF_MSG_RX_STATUS,
		   "CQE type %x  err %x  status %x  queue %x  vlan %x  len %u\n",
		   CQE_TYPE(cqe_fp_flags),
		   cqe_fp_flags, cqe_fp->status_flags,
		   le32_to_cpu(cqe_fp->rss_hash_result),
		   le16_to_cpu(cqe_fp->vlan_tag),
		   le16_to_cpu(cqe_fp->pkt_len_or_gro_seg_len));

		/* is this a slowpath msg? */
		if (unlikely(CQE_TYPE_SLOW(cqe_fp_type))) {
			bnx2x_sp_event(fp, cqe);
			goto next_cqe;
		}

		rx_buf = &fp->rx_buf_ring[bd_cons];
		data = rx_buf->data;

		if (!CQE_TYPE_FAST(cqe_fp_type)) {
			struct bnx2x_agg_info *tpa_info;
			u16 frag_size, pages;
#ifdef BNX2X_STOP_ON_ERROR
			/* sanity check */
			if (fp->disable_tpa &&
			    (CQE_TYPE_START(cqe_fp_type) ||
			     CQE_TYPE_STOP(cqe_fp_type)))
				BNX2X_ERR("START/STOP packet while disable_tpa type %x\n",
					  CQE_TYPE(cqe_fp_type));
#endif

			if (CQE_TYPE_START(cqe_fp_type)) {
				u16 queue = cqe_fp->queue_index;
				DP(NETIF_MSG_RX_STATUS,
				   "calling tpa_start on queue %d\n",
				   queue);

				bnx2x_tpa_start(fp, queue,
						bd_cons, bd_prod,
						cqe_fp);

				goto next_rx;
			}
			queue = cqe->end_agg_cqe.queue_index;
			tpa_info = &fp->tpa_info[queue];
			DP(NETIF_MSG_RX_STATUS,
			   "calling tpa_stop on queue %d\n",
			   queue);

			frag_size = le16_to_cpu(cqe->end_agg_cqe.pkt_len) -
				    tpa_info->len_on_bd;

			if (fp->mode == TPA_MODE_GRO)
				pages = (frag_size + tpa_info->full_page - 1) /
					 tpa_info->full_page;
			else
				pages = SGE_PAGE_ALIGN(frag_size) >>
					SGE_PAGE_SHIFT;

			bnx2x_tpa_stop(bp, fp, tpa_info, pages,
				       &cqe->end_agg_cqe, comp_ring_cons);
#ifdef BNX2X_STOP_ON_ERROR
			if (bp->panic)
				return 0;
#endif

			bnx2x_update_sge_prod(fp, pages, &cqe->end_agg_cqe);
			goto next_cqe;
		}
		/* non TPA */
		len = le16_to_cpu(cqe_fp->pkt_len_or_gro_seg_len);
		pad = cqe_fp->placement_offset;
		dma_sync_single_for_cpu(&bp->pdev->dev,
					dma_unmap_addr(rx_buf, mapping),
					pad + RX_COPY_THRESH,
					DMA_FROM_DEVICE);
		pad += NET_SKB_PAD;
		prefetch(data + pad); /* speedup eth_type_trans() */
		/* is this an error packet? */
		if (unlikely(cqe_fp_flags & ETH_RX_ERROR_FALGS)) {
			DP(NETIF_MSG_RX_ERR | NETIF_MSG_RX_STATUS,
			   "ERROR  flags %x  rx packet %u\n",
			   cqe_fp_flags, sw_comp_cons);
			bnx2x_fp_qstats(bp, fp)->rx_err_discard_pkt++;
			goto reuse_rx;
		}

		/* Since we don't have a jumbo ring
		 * copy small packets if mtu > 1500
		 */
		if ((bp->dev->mtu > ETH_MAX_PACKET_SIZE) &&
		    (len <= RX_COPY_THRESH)) {
			skb = netdev_alloc_skb_ip_align(bp->dev, len);
			if (skb == NULL) {
				DP(NETIF_MSG_RX_ERR | NETIF_MSG_RX_STATUS,
				   "ERROR  packet dropped because of alloc failure\n");
				bnx2x_fp_qstats(bp, fp)->rx_skb_alloc_failed++;
				goto reuse_rx;
			}
			memcpy(skb->data, data + pad, len);
			bnx2x_reuse_rx_data(fp, bd_cons, bd_prod);
		} else {
			if (likely(bnx2x_alloc_rx_data(bp, fp, bd_prod) == 0)) {
				dma_unmap_single(&bp->pdev->dev,
						 dma_unmap_addr(rx_buf, mapping),
						 fp->rx_buf_size,
						 DMA_FROM_DEVICE);
				skb = build_skb(data, fp->rx_frag_size);
				if (unlikely(!skb)) {
					bnx2x_frag_free(fp, data);
					bnx2x_fp_qstats(bp, fp)->
							rx_skb_alloc_failed++;
					goto next_rx;
				}
				skb_reserve(skb, pad);
			} else {
				DP(NETIF_MSG_RX_ERR | NETIF_MSG_RX_STATUS,
				   "ERROR  packet dropped because of alloc failure\n");
				bnx2x_fp_qstats(bp, fp)->rx_skb_alloc_failed++;
reuse_rx:
				bnx2x_reuse_rx_data(fp, bd_cons, bd_prod);
				goto next_rx;
			}
		}

		skb_put(skb, len);
		skb->protocol = eth_type_trans(skb, bp->dev);

		/* Set Toeplitz hash for a none-LRO skb */
		skb->rxhash = bnx2x_get_rxhash(bp, cqe_fp, &l4_rxhash);
		skb->l4_rxhash = l4_rxhash;

		skb_checksum_none_assert(skb);

		if (bp->dev->features & NETIF_F_RXCSUM)
			bnx2x_csum_validate(skb, cqe, fp,
					    bnx2x_fp_qstats(bp, fp));

		skb_record_rx_queue(skb, fp->rx_queue);

		if (le16_to_cpu(cqe_fp->pars_flags.flags) &
		    PARSING_FLAGS_VLAN)
			__vlan_hwaccel_put_tag(skb, htons(ETH_P_8021Q),
					       le16_to_cpu(cqe_fp->vlan_tag));

<<<<<<< HEAD
		skb_mark_ll(skb, &fp->napi);
=======
		skb_mark_napi_id(skb, &fp->napi);
>>>>>>> bb78a92f

		if (bnx2x_fp_ll_polling(fp))
			netif_receive_skb(skb);
		else
			napi_gro_receive(&fp->napi, skb);
next_rx:
		rx_buf->data = NULL;

		bd_cons = NEXT_RX_IDX(bd_cons);
		bd_prod = NEXT_RX_IDX(bd_prod);
		bd_prod_fw = NEXT_RX_IDX(bd_prod_fw);
		rx_pkt++;
next_cqe:
		sw_comp_prod = NEXT_RCQ_IDX(sw_comp_prod);
		sw_comp_cons = NEXT_RCQ_IDX(sw_comp_cons);

		/* mark CQE as free */
		BNX2X_SEED_CQE(cqe_fp);

		if (rx_pkt == budget)
			break;

		comp_ring_cons = RCQ_BD(sw_comp_cons);
		cqe = &fp->rx_comp_ring[comp_ring_cons];
		cqe_fp = &cqe->fast_path_cqe;
	} /* while */

	fp->rx_bd_cons = bd_cons;
	fp->rx_bd_prod = bd_prod_fw;
	fp->rx_comp_cons = sw_comp_cons;
	fp->rx_comp_prod = sw_comp_prod;

	/* Update producers */
	bnx2x_update_rx_prod(bp, fp, bd_prod_fw, sw_comp_prod,
			     fp->rx_sge_prod);

	fp->rx_pkt += rx_pkt;
	fp->rx_calls++;

	return rx_pkt;
}

static irqreturn_t bnx2x_msix_fp_int(int irq, void *fp_cookie)
{
	struct bnx2x_fastpath *fp = fp_cookie;
	struct bnx2x *bp = fp->bp;
	u8 cos;

	DP(NETIF_MSG_INTR,
	   "got an MSI-X interrupt on IDX:SB [fp %d fw_sd %d igusb %d]\n",
	   fp->index, fp->fw_sb_id, fp->igu_sb_id);

	bnx2x_ack_sb(bp, fp->igu_sb_id, USTORM_ID, 0, IGU_INT_DISABLE, 0);

#ifdef BNX2X_STOP_ON_ERROR
	if (unlikely(bp->panic))
		return IRQ_HANDLED;
#endif

	/* Handle Rx and Tx according to MSI-X vector */
	for_each_cos_in_tx_queue(fp, cos)
		prefetch(fp->txdata_ptr[cos]->tx_cons_sb);

	prefetch(&fp->sb_running_index[SM_RX_ID]);
	napi_schedule(&bnx2x_fp(bp, fp->index, napi));

	return IRQ_HANDLED;
}

/* HW Lock for shared dual port PHYs */
void bnx2x_acquire_phy_lock(struct bnx2x *bp)
{
	mutex_lock(&bp->port.phy_mutex);

	bnx2x_acquire_hw_lock(bp, HW_LOCK_RESOURCE_MDIO);
}

void bnx2x_release_phy_lock(struct bnx2x *bp)
{
	bnx2x_release_hw_lock(bp, HW_LOCK_RESOURCE_MDIO);

	mutex_unlock(&bp->port.phy_mutex);
}

/* calculates MF speed according to current linespeed and MF configuration */
u16 bnx2x_get_mf_speed(struct bnx2x *bp)
{
	u16 line_speed = bp->link_vars.line_speed;
	if (IS_MF(bp)) {
		u16 maxCfg = bnx2x_extract_max_cfg(bp,
						   bp->mf_config[BP_VN(bp)]);

		/* Calculate the current MAX line speed limit for the MF
		 * devices
		 */
		if (IS_MF_SI(bp))
			line_speed = (line_speed * maxCfg) / 100;
		else { /* SD mode */
			u16 vn_max_rate = maxCfg * 100;

			if (vn_max_rate < line_speed)
				line_speed = vn_max_rate;
		}
	}

	return line_speed;
}

/**
 * bnx2x_fill_report_data - fill link report data to report
 *
 * @bp:		driver handle
 * @data:	link state to update
 *
 * It uses a none-atomic bit operations because is called under the mutex.
 */
static void bnx2x_fill_report_data(struct bnx2x *bp,
				   struct bnx2x_link_report_data *data)
{
	u16 line_speed = bnx2x_get_mf_speed(bp);

	memset(data, 0, sizeof(*data));

	/* Fill the report data: effective line speed */
	data->line_speed = line_speed;

	/* Link is down */
	if (!bp->link_vars.link_up || (bp->flags & MF_FUNC_DIS))
		__set_bit(BNX2X_LINK_REPORT_LINK_DOWN,
			  &data->link_report_flags);

	/* Full DUPLEX */
	if (bp->link_vars.duplex == DUPLEX_FULL)
		__set_bit(BNX2X_LINK_REPORT_FD, &data->link_report_flags);

	/* Rx Flow Control is ON */
	if (bp->link_vars.flow_ctrl & BNX2X_FLOW_CTRL_RX)
		__set_bit(BNX2X_LINK_REPORT_RX_FC_ON, &data->link_report_flags);

	/* Tx Flow Control is ON */
	if (bp->link_vars.flow_ctrl & BNX2X_FLOW_CTRL_TX)
		__set_bit(BNX2X_LINK_REPORT_TX_FC_ON, &data->link_report_flags);
}

/**
 * bnx2x_link_report - report link status to OS.
 *
 * @bp:		driver handle
 *
 * Calls the __bnx2x_link_report() under the same locking scheme
 * as a link/PHY state managing code to ensure a consistent link
 * reporting.
 */

void bnx2x_link_report(struct bnx2x *bp)
{
	bnx2x_acquire_phy_lock(bp);
	__bnx2x_link_report(bp);
	bnx2x_release_phy_lock(bp);
}

/**
 * __bnx2x_link_report - report link status to OS.
 *
 * @bp:		driver handle
 *
 * None atomic implementation.
 * Should be called under the phy_lock.
 */
void __bnx2x_link_report(struct bnx2x *bp)
{
	struct bnx2x_link_report_data cur_data;

	/* reread mf_cfg */
	if (IS_PF(bp) && !CHIP_IS_E1(bp))
		bnx2x_read_mf_cfg(bp);

	/* Read the current link report info */
	bnx2x_fill_report_data(bp, &cur_data);

	/* Don't report link down or exactly the same link status twice */
	if (!memcmp(&cur_data, &bp->last_reported_link, sizeof(cur_data)) ||
	    (test_bit(BNX2X_LINK_REPORT_LINK_DOWN,
		      &bp->last_reported_link.link_report_flags) &&
	     test_bit(BNX2X_LINK_REPORT_LINK_DOWN,
		      &cur_data.link_report_flags)))
		return;

	bp->link_cnt++;

	/* We are going to report a new link parameters now -
	 * remember the current data for the next time.
	 */
	memcpy(&bp->last_reported_link, &cur_data, sizeof(cur_data));

	if (test_bit(BNX2X_LINK_REPORT_LINK_DOWN,
		     &cur_data.link_report_flags)) {
		netif_carrier_off(bp->dev);
		netdev_err(bp->dev, "NIC Link is Down\n");
		return;
	} else {
		const char *duplex;
		const char *flow;

		netif_carrier_on(bp->dev);

		if (test_and_clear_bit(BNX2X_LINK_REPORT_FD,
				       &cur_data.link_report_flags))
			duplex = "full";
		else
			duplex = "half";

		/* Handle the FC at the end so that only these flags would be
		 * possibly set. This way we may easily check if there is no FC
		 * enabled.
		 */
		if (cur_data.link_report_flags) {
			if (test_bit(BNX2X_LINK_REPORT_RX_FC_ON,
				     &cur_data.link_report_flags)) {
				if (test_bit(BNX2X_LINK_REPORT_TX_FC_ON,
				     &cur_data.link_report_flags))
					flow = "ON - receive & transmit";
				else
					flow = "ON - receive";
			} else {
				flow = "ON - transmit";
			}
		} else {
			flow = "none";
		}
		netdev_info(bp->dev, "NIC Link is Up, %d Mbps %s duplex, Flow control: %s\n",
			    cur_data.line_speed, duplex, flow);
	}
}

static void bnx2x_set_next_page_sgl(struct bnx2x_fastpath *fp)
{
	int i;

	for (i = 1; i <= NUM_RX_SGE_PAGES; i++) {
		struct eth_rx_sge *sge;

		sge = &fp->rx_sge_ring[RX_SGE_CNT * i - 2];
		sge->addr_hi =
			cpu_to_le32(U64_HI(fp->rx_sge_mapping +
			BCM_PAGE_SIZE*(i % NUM_RX_SGE_PAGES)));

		sge->addr_lo =
			cpu_to_le32(U64_LO(fp->rx_sge_mapping +
			BCM_PAGE_SIZE*(i % NUM_RX_SGE_PAGES)));
	}
}

static void bnx2x_free_tpa_pool(struct bnx2x *bp,
				struct bnx2x_fastpath *fp, int last)
{
	int i;

	for (i = 0; i < last; i++) {
		struct bnx2x_agg_info *tpa_info = &fp->tpa_info[i];
		struct sw_rx_bd *first_buf = &tpa_info->first_buf;
		u8 *data = first_buf->data;

		if (data == NULL) {
			DP(NETIF_MSG_IFDOWN, "tpa bin %d empty on free\n", i);
			continue;
		}
		if (tpa_info->tpa_state == BNX2X_TPA_START)
			dma_unmap_single(&bp->pdev->dev,
					 dma_unmap_addr(first_buf, mapping),
					 fp->rx_buf_size, DMA_FROM_DEVICE);
		bnx2x_frag_free(fp, data);
		first_buf->data = NULL;
	}
}

void bnx2x_init_rx_rings_cnic(struct bnx2x *bp)
{
	int j;

	for_each_rx_queue_cnic(bp, j) {
		struct bnx2x_fastpath *fp = &bp->fp[j];

		fp->rx_bd_cons = 0;

		/* Activate BD ring */
		/* Warning!
		 * this will generate an interrupt (to the TSTORM)
		 * must only be done after chip is initialized
		 */
		bnx2x_update_rx_prod(bp, fp, fp->rx_bd_prod, fp->rx_comp_prod,
				     fp->rx_sge_prod);
	}
}

void bnx2x_init_rx_rings(struct bnx2x *bp)
{
	int func = BP_FUNC(bp);
	u16 ring_prod;
	int i, j;

	/* Allocate TPA resources */
	for_each_eth_queue(bp, j) {
		struct bnx2x_fastpath *fp = &bp->fp[j];

		DP(NETIF_MSG_IFUP,
		   "mtu %d  rx_buf_size %d\n", bp->dev->mtu, fp->rx_buf_size);

		if (!fp->disable_tpa) {
			/* Fill the per-aggregation pool */
			for (i = 0; i < MAX_AGG_QS(bp); i++) {
				struct bnx2x_agg_info *tpa_info =
					&fp->tpa_info[i];
				struct sw_rx_bd *first_buf =
					&tpa_info->first_buf;

				first_buf->data = bnx2x_frag_alloc(fp);
				if (!first_buf->data) {
					BNX2X_ERR("Failed to allocate TPA skb pool for queue[%d] - disabling TPA on this queue!\n",
						  j);
					bnx2x_free_tpa_pool(bp, fp, i);
					fp->disable_tpa = 1;
					break;
				}
				dma_unmap_addr_set(first_buf, mapping, 0);
				tpa_info->tpa_state = BNX2X_TPA_STOP;
			}

			/* "next page" elements initialization */
			bnx2x_set_next_page_sgl(fp);

			/* set SGEs bit mask */
			bnx2x_init_sge_ring_bit_mask(fp);

			/* Allocate SGEs and initialize the ring elements */
			for (i = 0, ring_prod = 0;
			     i < MAX_RX_SGE_CNT*NUM_RX_SGE_PAGES; i++) {

				if (bnx2x_alloc_rx_sge(bp, fp, ring_prod) < 0) {
					BNX2X_ERR("was only able to allocate %d rx sges\n",
						  i);
					BNX2X_ERR("disabling TPA for queue[%d]\n",
						  j);
					/* Cleanup already allocated elements */
					bnx2x_free_rx_sge_range(bp, fp,
								ring_prod);
					bnx2x_free_tpa_pool(bp, fp,
							    MAX_AGG_QS(bp));
					fp->disable_tpa = 1;
					ring_prod = 0;
					break;
				}
				ring_prod = NEXT_SGE_IDX(ring_prod);
			}

			fp->rx_sge_prod = ring_prod;
		}
	}

	for_each_eth_queue(bp, j) {
		struct bnx2x_fastpath *fp = &bp->fp[j];

		fp->rx_bd_cons = 0;

		/* Activate BD ring */
		/* Warning!
		 * this will generate an interrupt (to the TSTORM)
		 * must only be done after chip is initialized
		 */
		bnx2x_update_rx_prod(bp, fp, fp->rx_bd_prod, fp->rx_comp_prod,
				     fp->rx_sge_prod);

		if (j != 0)
			continue;

		if (CHIP_IS_E1(bp)) {
			REG_WR(bp, BAR_USTRORM_INTMEM +
			       USTORM_MEM_WORKAROUND_ADDRESS_OFFSET(func),
			       U64_LO(fp->rx_comp_mapping));
			REG_WR(bp, BAR_USTRORM_INTMEM +
			       USTORM_MEM_WORKAROUND_ADDRESS_OFFSET(func) + 4,
			       U64_HI(fp->rx_comp_mapping));
		}
	}
}

static void bnx2x_free_tx_skbs_queue(struct bnx2x_fastpath *fp)
{
	u8 cos;
	struct bnx2x *bp = fp->bp;

	for_each_cos_in_tx_queue(fp, cos) {
		struct bnx2x_fp_txdata *txdata = fp->txdata_ptr[cos];
		unsigned pkts_compl = 0, bytes_compl = 0;

		u16 sw_prod = txdata->tx_pkt_prod;
		u16 sw_cons = txdata->tx_pkt_cons;

		while (sw_cons != sw_prod) {
			bnx2x_free_tx_pkt(bp, txdata, TX_BD(sw_cons),
					  &pkts_compl, &bytes_compl);
			sw_cons++;
		}

		netdev_tx_reset_queue(
			netdev_get_tx_queue(bp->dev,
					    txdata->txq_index));
	}
}

static void bnx2x_free_tx_skbs_cnic(struct bnx2x *bp)
{
	int i;

	for_each_tx_queue_cnic(bp, i) {
		bnx2x_free_tx_skbs_queue(&bp->fp[i]);
	}
}

static void bnx2x_free_tx_skbs(struct bnx2x *bp)
{
	int i;

	for_each_eth_queue(bp, i) {
		bnx2x_free_tx_skbs_queue(&bp->fp[i]);
	}
}

static void bnx2x_free_rx_bds(struct bnx2x_fastpath *fp)
{
	struct bnx2x *bp = fp->bp;
	int i;

	/* ring wasn't allocated */
	if (fp->rx_buf_ring == NULL)
		return;

	for (i = 0; i < NUM_RX_BD; i++) {
		struct sw_rx_bd *rx_buf = &fp->rx_buf_ring[i];
		u8 *data = rx_buf->data;

		if (data == NULL)
			continue;
		dma_unmap_single(&bp->pdev->dev,
				 dma_unmap_addr(rx_buf, mapping),
				 fp->rx_buf_size, DMA_FROM_DEVICE);

		rx_buf->data = NULL;
		bnx2x_frag_free(fp, data);
	}
}

static void bnx2x_free_rx_skbs_cnic(struct bnx2x *bp)
{
	int j;

	for_each_rx_queue_cnic(bp, j) {
		bnx2x_free_rx_bds(&bp->fp[j]);
	}
}

static void bnx2x_free_rx_skbs(struct bnx2x *bp)
{
	int j;

	for_each_eth_queue(bp, j) {
		struct bnx2x_fastpath *fp = &bp->fp[j];

		bnx2x_free_rx_bds(fp);

		if (!fp->disable_tpa)
			bnx2x_free_tpa_pool(bp, fp, MAX_AGG_QS(bp));
	}
}

void bnx2x_free_skbs_cnic(struct bnx2x *bp)
{
	bnx2x_free_tx_skbs_cnic(bp);
	bnx2x_free_rx_skbs_cnic(bp);
}

void bnx2x_free_skbs(struct bnx2x *bp)
{
	bnx2x_free_tx_skbs(bp);
	bnx2x_free_rx_skbs(bp);
}

void bnx2x_update_max_mf_config(struct bnx2x *bp, u32 value)
{
	/* load old values */
	u32 mf_cfg = bp->mf_config[BP_VN(bp)];

	if (value != bnx2x_extract_max_cfg(bp, mf_cfg)) {
		/* leave all but MAX value */
		mf_cfg &= ~FUNC_MF_CFG_MAX_BW_MASK;

		/* set new MAX value */
		mf_cfg |= (value << FUNC_MF_CFG_MAX_BW_SHIFT)
				& FUNC_MF_CFG_MAX_BW_MASK;

		bnx2x_fw_command(bp, DRV_MSG_CODE_SET_MF_BW, mf_cfg);
	}
}

/**
 * bnx2x_free_msix_irqs - free previously requested MSI-X IRQ vectors
 *
 * @bp:		driver handle
 * @nvecs:	number of vectors to be released
 */
static void bnx2x_free_msix_irqs(struct bnx2x *bp, int nvecs)
{
	int i, offset = 0;

	if (nvecs == offset)
		return;

	/* VFs don't have a default SB */
	if (IS_PF(bp)) {
		free_irq(bp->msix_table[offset].vector, bp->dev);
		DP(NETIF_MSG_IFDOWN, "released sp irq (%d)\n",
		   bp->msix_table[offset].vector);
		offset++;
	}

	if (CNIC_SUPPORT(bp)) {
		if (nvecs == offset)
			return;
		offset++;
	}

	for_each_eth_queue(bp, i) {
		if (nvecs == offset)
			return;
		DP(NETIF_MSG_IFDOWN, "about to release fp #%d->%d irq\n",
		   i, bp->msix_table[offset].vector);

		free_irq(bp->msix_table[offset++].vector, &bp->fp[i]);
	}
}

void bnx2x_free_irq(struct bnx2x *bp)
{
	if (bp->flags & USING_MSIX_FLAG &&
	    !(bp->flags & USING_SINGLE_MSIX_FLAG)) {
		int nvecs = BNX2X_NUM_ETH_QUEUES(bp) + CNIC_SUPPORT(bp);

		/* vfs don't have a default status block */
		if (IS_PF(bp))
			nvecs++;

		bnx2x_free_msix_irqs(bp, nvecs);
	} else {
		free_irq(bp->dev->irq, bp->dev);
	}
}

int bnx2x_enable_msix(struct bnx2x *bp)
{
	int msix_vec = 0, i, rc;

	/* VFs don't have a default status block */
	if (IS_PF(bp)) {
		bp->msix_table[msix_vec].entry = msix_vec;
		BNX2X_DEV_INFO("msix_table[0].entry = %d (slowpath)\n",
			       bp->msix_table[0].entry);
		msix_vec++;
	}

	/* Cnic requires an msix vector for itself */
	if (CNIC_SUPPORT(bp)) {
		bp->msix_table[msix_vec].entry = msix_vec;
		BNX2X_DEV_INFO("msix_table[%d].entry = %d (CNIC)\n",
			       msix_vec, bp->msix_table[msix_vec].entry);
		msix_vec++;
	}

	/* We need separate vectors for ETH queues only (not FCoE) */
	for_each_eth_queue(bp, i) {
		bp->msix_table[msix_vec].entry = msix_vec;
		BNX2X_DEV_INFO("msix_table[%d].entry = %d (fastpath #%u)\n",
			       msix_vec, msix_vec, i);
		msix_vec++;
	}

	DP(BNX2X_MSG_SP, "about to request enable msix with %d vectors\n",
	   msix_vec);

	rc = pci_enable_msix(bp->pdev, &bp->msix_table[0], msix_vec);

	/*
	 * reconfigure number of tx/rx queues according to available
	 * MSI-X vectors
	 */
	if (rc >= BNX2X_MIN_MSIX_VEC_CNT(bp)) {
		/* how less vectors we will have? */
		int diff = msix_vec - rc;

		BNX2X_DEV_INFO("Trying to use less MSI-X vectors: %d\n", rc);

		rc = pci_enable_msix(bp->pdev, &bp->msix_table[0], rc);

		if (rc) {
			BNX2X_DEV_INFO("MSI-X is not attainable rc %d\n", rc);
			goto no_msix;
		}
		/*
		 * decrease number of queues by number of unallocated entries
		 */
		bp->num_ethernet_queues -= diff;
		bp->num_queues = bp->num_ethernet_queues + bp->num_cnic_queues;

		BNX2X_DEV_INFO("New queue configuration set: %d\n",
			       bp->num_queues);
	} else if (rc > 0) {
		/* Get by with single vector */
		rc = pci_enable_msix(bp->pdev, &bp->msix_table[0], 1);
		if (rc) {
			BNX2X_DEV_INFO("Single MSI-X is not attainable rc %d\n",
				       rc);
			goto no_msix;
		}

		BNX2X_DEV_INFO("Using single MSI-X vector\n");
		bp->flags |= USING_SINGLE_MSIX_FLAG;

		BNX2X_DEV_INFO("set number of queues to 1\n");
		bp->num_ethernet_queues = 1;
		bp->num_queues = bp->num_ethernet_queues + bp->num_cnic_queues;
	} else if (rc < 0) {
		BNX2X_DEV_INFO("MSI-X is not attainable  rc %d\n", rc);
		goto no_msix;
	}

	bp->flags |= USING_MSIX_FLAG;

	return 0;

no_msix:
	/* fall to INTx if not enough memory */
	if (rc == -ENOMEM)
		bp->flags |= DISABLE_MSI_FLAG;

	return rc;
}

static int bnx2x_req_msix_irqs(struct bnx2x *bp)
{
	int i, rc, offset = 0;

	/* no default status block for vf */
	if (IS_PF(bp)) {
		rc = request_irq(bp->msix_table[offset++].vector,
				 bnx2x_msix_sp_int, 0,
				 bp->dev->name, bp->dev);
		if (rc) {
			BNX2X_ERR("request sp irq failed\n");
			return -EBUSY;
		}
	}

	if (CNIC_SUPPORT(bp))
		offset++;

	for_each_eth_queue(bp, i) {
		struct bnx2x_fastpath *fp = &bp->fp[i];
		snprintf(fp->name, sizeof(fp->name), "%s-fp-%d",
			 bp->dev->name, i);

		rc = request_irq(bp->msix_table[offset].vector,
				 bnx2x_msix_fp_int, 0, fp->name, fp);
		if (rc) {
			BNX2X_ERR("request fp #%d irq (%d) failed  rc %d\n", i,
			      bp->msix_table[offset].vector, rc);
			bnx2x_free_msix_irqs(bp, offset);
			return -EBUSY;
		}

		offset++;
	}

	i = BNX2X_NUM_ETH_QUEUES(bp);
	if (IS_PF(bp)) {
		offset = 1 + CNIC_SUPPORT(bp);
		netdev_info(bp->dev,
			    "using MSI-X  IRQs: sp %d  fp[%d] %d ... fp[%d] %d\n",
			    bp->msix_table[0].vector,
			    0, bp->msix_table[offset].vector,
			    i - 1, bp->msix_table[offset + i - 1].vector);
	} else {
		offset = CNIC_SUPPORT(bp);
		netdev_info(bp->dev,
			    "using MSI-X  IRQs: fp[%d] %d ... fp[%d] %d\n",
			    0, bp->msix_table[offset].vector,
			    i - 1, bp->msix_table[offset + i - 1].vector);
	}
	return 0;
}

int bnx2x_enable_msi(struct bnx2x *bp)
{
	int rc;

	rc = pci_enable_msi(bp->pdev);
	if (rc) {
		BNX2X_DEV_INFO("MSI is not attainable\n");
		return -1;
	}
	bp->flags |= USING_MSI_FLAG;

	return 0;
}

static int bnx2x_req_irq(struct bnx2x *bp)
{
	unsigned long flags;
	unsigned int irq;

	if (bp->flags & (USING_MSI_FLAG | USING_MSIX_FLAG))
		flags = 0;
	else
		flags = IRQF_SHARED;

	if (bp->flags & USING_MSIX_FLAG)
		irq = bp->msix_table[0].vector;
	else
		irq = bp->pdev->irq;

	return request_irq(irq, bnx2x_interrupt, flags, bp->dev->name, bp->dev);
}

static int bnx2x_setup_irqs(struct bnx2x *bp)
{
	int rc = 0;
	if (bp->flags & USING_MSIX_FLAG &&
	    !(bp->flags & USING_SINGLE_MSIX_FLAG)) {
		rc = bnx2x_req_msix_irqs(bp);
		if (rc)
			return rc;
	} else {
		rc = bnx2x_req_irq(bp);
		if (rc) {
			BNX2X_ERR("IRQ request failed  rc %d, aborting\n", rc);
			return rc;
		}
		if (bp->flags & USING_MSI_FLAG) {
			bp->dev->irq = bp->pdev->irq;
			netdev_info(bp->dev, "using MSI IRQ %d\n",
				    bp->dev->irq);
		}
		if (bp->flags & USING_MSIX_FLAG) {
			bp->dev->irq = bp->msix_table[0].vector;
			netdev_info(bp->dev, "using MSIX IRQ %d\n",
				    bp->dev->irq);
		}
	}

	return 0;
}

static void bnx2x_napi_enable_cnic(struct bnx2x *bp)
{
	int i;

	for_each_rx_queue_cnic(bp, i) {
		bnx2x_fp_init_lock(&bp->fp[i]);
		napi_enable(&bnx2x_fp(bp, i, napi));
	}
}

static void bnx2x_napi_enable(struct bnx2x *bp)
{
	int i;

	for_each_eth_queue(bp, i) {
		bnx2x_fp_init_lock(&bp->fp[i]);
		napi_enable(&bnx2x_fp(bp, i, napi));
	}
}

static void bnx2x_napi_disable_cnic(struct bnx2x *bp)
{
	int i;

	local_bh_disable();
	for_each_rx_queue_cnic(bp, i) {
		napi_disable(&bnx2x_fp(bp, i, napi));
		while (!bnx2x_fp_lock_napi(&bp->fp[i]))
			mdelay(1);
	}
	local_bh_enable();
}

static void bnx2x_napi_disable(struct bnx2x *bp)
{
	int i;

	local_bh_disable();
	for_each_eth_queue(bp, i) {
		napi_disable(&bnx2x_fp(bp, i, napi));
		while (!bnx2x_fp_lock_napi(&bp->fp[i]))
			mdelay(1);
	}
	local_bh_enable();
}

void bnx2x_netif_start(struct bnx2x *bp)
{
	if (netif_running(bp->dev)) {
		bnx2x_napi_enable(bp);
		if (CNIC_LOADED(bp))
			bnx2x_napi_enable_cnic(bp);
		bnx2x_int_enable(bp);
		if (bp->state == BNX2X_STATE_OPEN)
			netif_tx_wake_all_queues(bp->dev);
	}
}

void bnx2x_netif_stop(struct bnx2x *bp, int disable_hw)
{
	bnx2x_int_disable_sync(bp, disable_hw);
	bnx2x_napi_disable(bp);
	if (CNIC_LOADED(bp))
		bnx2x_napi_disable_cnic(bp);
}

u16 bnx2x_select_queue(struct net_device *dev, struct sk_buff *skb)
{
	struct bnx2x *bp = netdev_priv(dev);

	if (CNIC_LOADED(bp) && !NO_FCOE(bp)) {
		struct ethhdr *hdr = (struct ethhdr *)skb->data;
		u16 ether_type = ntohs(hdr->h_proto);

		/* Skip VLAN tag if present */
		if (ether_type == ETH_P_8021Q) {
			struct vlan_ethhdr *vhdr =
				(struct vlan_ethhdr *)skb->data;

			ether_type = ntohs(vhdr->h_vlan_encapsulated_proto);
		}

		/* If ethertype is FCoE or FIP - use FCoE ring */
		if ((ether_type == ETH_P_FCOE) || (ether_type == ETH_P_FIP))
			return bnx2x_fcoe_tx(bp, txq_index);
	}

	/* select a non-FCoE queue */
	return __netdev_pick_tx(dev, skb) % BNX2X_NUM_ETH_QUEUES(bp);
}

void bnx2x_set_num_queues(struct bnx2x *bp)
{
	/* RSS queues */
	bp->num_ethernet_queues = bnx2x_calc_num_queues(bp);

	/* override in STORAGE SD modes */
	if (IS_MF_STORAGE_SD(bp) || IS_MF_FCOE_AFEX(bp))
		bp->num_ethernet_queues = 1;

	/* Add special queues */
	bp->num_cnic_queues = CNIC_SUPPORT(bp); /* For FCOE */
	bp->num_queues = bp->num_ethernet_queues + bp->num_cnic_queues;

	BNX2X_DEV_INFO("set number of queues to %d\n", bp->num_queues);
}

/**
 * bnx2x_set_real_num_queues - configure netdev->real_num_[tx,rx]_queues
 *
 * @bp:		Driver handle
 *
 * We currently support for at most 16 Tx queues for each CoS thus we will
 * allocate a multiple of 16 for ETH L2 rings according to the value of the
 * bp->max_cos.
 *
 * If there is an FCoE L2 queue the appropriate Tx queue will have the next
 * index after all ETH L2 indices.
 *
 * If the actual number of Tx queues (for each CoS) is less than 16 then there
 * will be the holes at the end of each group of 16 ETh L2 indices (0..15,
 * 16..31,...) with indices that are not coupled with any real Tx queue.
 *
 * The proper configuration of skb->queue_mapping is handled by
 * bnx2x_select_queue() and __skb_tx_hash().
 *
 * bnx2x_setup_tc() takes care of the proper TC mappings so that __skb_tx_hash()
 * will return a proper Tx index if TC is enabled (netdev->num_tc > 0).
 */
static int bnx2x_set_real_num_queues(struct bnx2x *bp, int include_cnic)
{
	int rc, tx, rx;

	tx = BNX2X_NUM_ETH_QUEUES(bp) * bp->max_cos;
	rx = BNX2X_NUM_ETH_QUEUES(bp);

/* account for fcoe queue */
	if (include_cnic && !NO_FCOE(bp)) {
		rx++;
		tx++;
	}

	rc = netif_set_real_num_tx_queues(bp->dev, tx);
	if (rc) {
		BNX2X_ERR("Failed to set real number of Tx queues: %d\n", rc);
		return rc;
	}
	rc = netif_set_real_num_rx_queues(bp->dev, rx);
	if (rc) {
		BNX2X_ERR("Failed to set real number of Rx queues: %d\n", rc);
		return rc;
	}

	DP(NETIF_MSG_IFUP, "Setting real num queues to (tx, rx) (%d, %d)\n",
			  tx, rx);

	return rc;
}

static void bnx2x_set_rx_buf_size(struct bnx2x *bp)
{
	int i;

	for_each_queue(bp, i) {
		struct bnx2x_fastpath *fp = &bp->fp[i];
		u32 mtu;

		/* Always use a mini-jumbo MTU for the FCoE L2 ring */
		if (IS_FCOE_IDX(i))
			/*
			 * Although there are no IP frames expected to arrive to
			 * this ring we still want to add an
			 * IP_HEADER_ALIGNMENT_PADDING to prevent a buffer
			 * overrun attack.
			 */
			mtu = BNX2X_FCOE_MINI_JUMBO_MTU;
		else
			mtu = bp->dev->mtu;
		fp->rx_buf_size = BNX2X_FW_RX_ALIGN_START +
				  IP_HEADER_ALIGNMENT_PADDING +
				  ETH_OVREHEAD +
				  mtu +
				  BNX2X_FW_RX_ALIGN_END;
		/* Note : rx_buf_size doesn't take into account NET_SKB_PAD */
		if (fp->rx_buf_size + NET_SKB_PAD <= PAGE_SIZE)
			fp->rx_frag_size = fp->rx_buf_size + NET_SKB_PAD;
		else
			fp->rx_frag_size = 0;
	}
}

static int bnx2x_init_rss_pf(struct bnx2x *bp)
{
	int i;
	u8 num_eth_queues = BNX2X_NUM_ETH_QUEUES(bp);

	/* Prepare the initial contents for the indirection table if RSS is
	 * enabled
	 */
	for (i = 0; i < sizeof(bp->rss_conf_obj.ind_table); i++)
		bp->rss_conf_obj.ind_table[i] =
			bp->fp->cl_id +
			ethtool_rxfh_indir_default(i, num_eth_queues);

	/*
	 * For 57710 and 57711 SEARCHER configuration (rss_keys) is
	 * per-port, so if explicit configuration is needed , do it only
	 * for a PMF.
	 *
	 * For 57712 and newer on the other hand it's a per-function
	 * configuration.
	 */
	return bnx2x_config_rss_eth(bp, bp->port.pmf || !CHIP_IS_E1x(bp));
}

int bnx2x_config_rss_pf(struct bnx2x *bp, struct bnx2x_rss_config_obj *rss_obj,
			bool config_hash)
{
	struct bnx2x_config_rss_params params = {NULL};

	/* Although RSS is meaningless when there is a single HW queue we
	 * still need it enabled in order to have HW Rx hash generated.
	 *
	 * if (!is_eth_multi(bp))
	 *      bp->multi_mode = ETH_RSS_MODE_DISABLED;
	 */

	params.rss_obj = rss_obj;

	__set_bit(RAMROD_COMP_WAIT, &params.ramrod_flags);

	__set_bit(BNX2X_RSS_MODE_REGULAR, &params.rss_flags);

	/* RSS configuration */
	__set_bit(BNX2X_RSS_IPV4, &params.rss_flags);
	__set_bit(BNX2X_RSS_IPV4_TCP, &params.rss_flags);
	__set_bit(BNX2X_RSS_IPV6, &params.rss_flags);
	__set_bit(BNX2X_RSS_IPV6_TCP, &params.rss_flags);
	if (rss_obj->udp_rss_v4)
		__set_bit(BNX2X_RSS_IPV4_UDP, &params.rss_flags);
	if (rss_obj->udp_rss_v6)
		__set_bit(BNX2X_RSS_IPV6_UDP, &params.rss_flags);

	/* Hash bits */
	params.rss_result_mask = MULTI_MASK;

	memcpy(params.ind_table, rss_obj->ind_table, sizeof(params.ind_table));

	if (config_hash) {
		/* RSS keys */
		prandom_bytes(params.rss_key, sizeof(params.rss_key));
		__set_bit(BNX2X_RSS_SET_SRCH, &params.rss_flags);
	}

	return bnx2x_config_rss(bp, &params);
}

static int bnx2x_init_hw(struct bnx2x *bp, u32 load_code)
{
	struct bnx2x_func_state_params func_params = {NULL};

	/* Prepare parameters for function state transitions */
	__set_bit(RAMROD_COMP_WAIT, &func_params.ramrod_flags);

	func_params.f_obj = &bp->func_obj;
	func_params.cmd = BNX2X_F_CMD_HW_INIT;

	func_params.params.hw_init.load_phase = load_code;

	return bnx2x_func_state_change(bp, &func_params);
}

/*
 * Cleans the object that have internal lists without sending
 * ramrods. Should be run when interrupts are disabled.
 */
void bnx2x_squeeze_objects(struct bnx2x *bp)
{
	int rc;
	unsigned long ramrod_flags = 0, vlan_mac_flags = 0;
	struct bnx2x_mcast_ramrod_params rparam = {NULL};
	struct bnx2x_vlan_mac_obj *mac_obj = &bp->sp_objs->mac_obj;

	/***************** Cleanup MACs' object first *************************/

	/* Wait for completion of requested */
	__set_bit(RAMROD_COMP_WAIT, &ramrod_flags);
	/* Perform a dry cleanup */
	__set_bit(RAMROD_DRV_CLR_ONLY, &ramrod_flags);

	/* Clean ETH primary MAC */
	__set_bit(BNX2X_ETH_MAC, &vlan_mac_flags);
	rc = mac_obj->delete_all(bp, &bp->sp_objs->mac_obj, &vlan_mac_flags,
				 &ramrod_flags);
	if (rc != 0)
		BNX2X_ERR("Failed to clean ETH MACs: %d\n", rc);

	/* Cleanup UC list */
	vlan_mac_flags = 0;
	__set_bit(BNX2X_UC_LIST_MAC, &vlan_mac_flags);
	rc = mac_obj->delete_all(bp, mac_obj, &vlan_mac_flags,
				 &ramrod_flags);
	if (rc != 0)
		BNX2X_ERR("Failed to clean UC list MACs: %d\n", rc);

	/***************** Now clean mcast object *****************************/
	rparam.mcast_obj = &bp->mcast_obj;
	__set_bit(RAMROD_DRV_CLR_ONLY, &rparam.ramrod_flags);

	/* Add a DEL command... */
	rc = bnx2x_config_mcast(bp, &rparam, BNX2X_MCAST_CMD_DEL);
	if (rc < 0)
		BNX2X_ERR("Failed to add a new DEL command to a multi-cast object: %d\n",
			  rc);

	/* ...and wait until all pending commands are cleared */
	rc = bnx2x_config_mcast(bp, &rparam, BNX2X_MCAST_CMD_CONT);
	while (rc != 0) {
		if (rc < 0) {
			BNX2X_ERR("Failed to clean multi-cast object: %d\n",
				  rc);
			return;
		}

		rc = bnx2x_config_mcast(bp, &rparam, BNX2X_MCAST_CMD_CONT);
	}
}

#ifndef BNX2X_STOP_ON_ERROR
#define LOAD_ERROR_EXIT(bp, label) \
	do { \
		(bp)->state = BNX2X_STATE_ERROR; \
		goto label; \
	} while (0)

#define LOAD_ERROR_EXIT_CNIC(bp, label) \
	do { \
		bp->cnic_loaded = false; \
		goto label; \
	} while (0)
#else /*BNX2X_STOP_ON_ERROR*/
#define LOAD_ERROR_EXIT(bp, label) \
	do { \
		(bp)->state = BNX2X_STATE_ERROR; \
		(bp)->panic = 1; \
		return -EBUSY; \
	} while (0)
#define LOAD_ERROR_EXIT_CNIC(bp, label) \
	do { \
		bp->cnic_loaded = false; \
		(bp)->panic = 1; \
		return -EBUSY; \
	} while (0)
#endif /*BNX2X_STOP_ON_ERROR*/

static void bnx2x_free_fw_stats_mem(struct bnx2x *bp)
{
	BNX2X_PCI_FREE(bp->fw_stats, bp->fw_stats_mapping,
		       bp->fw_stats_data_sz + bp->fw_stats_req_sz);
	return;
}

static int bnx2x_alloc_fw_stats_mem(struct bnx2x *bp)
{
	int num_groups, vf_headroom = 0;
	int is_fcoe_stats = NO_FCOE(bp) ? 0 : 1;

	/* number of queues for statistics is number of eth queues + FCoE */
	u8 num_queue_stats = BNX2X_NUM_ETH_QUEUES(bp) + is_fcoe_stats;

	/* Total number of FW statistics requests =
	 * 1 for port stats + 1 for PF stats + potential 2 for FCoE (fcoe proper
	 * and fcoe l2 queue) stats + num of queues (which includes another 1
	 * for fcoe l2 queue if applicable)
	 */
	bp->fw_stats_num = 2 + is_fcoe_stats + num_queue_stats;

	/* vf stats appear in the request list, but their data is allocated by
	 * the VFs themselves. We don't include them in the bp->fw_stats_num as
	 * it is used to determine where to place the vf stats queries in the
	 * request struct
	 */
	if (IS_SRIOV(bp))
		vf_headroom = bnx2x_vf_headroom(bp);

	/* Request is built from stats_query_header and an array of
	 * stats_query_cmd_group each of which contains
	 * STATS_QUERY_CMD_COUNT rules. The real number or requests is
	 * configured in the stats_query_header.
	 */
	num_groups =
		(((bp->fw_stats_num + vf_headroom) / STATS_QUERY_CMD_COUNT) +
		 (((bp->fw_stats_num + vf_headroom) % STATS_QUERY_CMD_COUNT) ?
		 1 : 0));

	DP(BNX2X_MSG_SP, "stats fw_stats_num %d, vf headroom %d, num_groups %d\n",
	   bp->fw_stats_num, vf_headroom, num_groups);
	bp->fw_stats_req_sz = sizeof(struct stats_query_header) +
		num_groups * sizeof(struct stats_query_cmd_group);

	/* Data for statistics requests + stats_counter
	 * stats_counter holds per-STORM counters that are incremented
	 * when STORM has finished with the current request.
	 * memory for FCoE offloaded statistics are counted anyway,
	 * even if they will not be sent.
	 * VF stats are not accounted for here as the data of VF stats is stored
	 * in memory allocated by the VF, not here.
	 */
	bp->fw_stats_data_sz = sizeof(struct per_port_stats) +
		sizeof(struct per_pf_stats) +
		sizeof(struct fcoe_statistics_params) +
		sizeof(struct per_queue_stats) * num_queue_stats +
		sizeof(struct stats_counter);

	BNX2X_PCI_ALLOC(bp->fw_stats, &bp->fw_stats_mapping,
			bp->fw_stats_data_sz + bp->fw_stats_req_sz);

	/* Set shortcuts */
	bp->fw_stats_req = (struct bnx2x_fw_stats_req *)bp->fw_stats;
	bp->fw_stats_req_mapping = bp->fw_stats_mapping;
	bp->fw_stats_data = (struct bnx2x_fw_stats_data *)
		((u8 *)bp->fw_stats + bp->fw_stats_req_sz);
	bp->fw_stats_data_mapping = bp->fw_stats_mapping +
		bp->fw_stats_req_sz;

	DP(BNX2X_MSG_SP, "statistics request base address set to %x %x\n",
	   U64_HI(bp->fw_stats_req_mapping),
	   U64_LO(bp->fw_stats_req_mapping));
	DP(BNX2X_MSG_SP, "statistics data base address set to %x %x\n",
	   U64_HI(bp->fw_stats_data_mapping),
	   U64_LO(bp->fw_stats_data_mapping));
	return 0;

alloc_mem_err:
	bnx2x_free_fw_stats_mem(bp);
	BNX2X_ERR("Can't allocate FW stats memory\n");
	return -ENOMEM;
}

/* send load request to mcp and analyze response */
static int bnx2x_nic_load_request(struct bnx2x *bp, u32 *load_code)
{
	u32 param;

	/* init fw_seq */
	bp->fw_seq =
		(SHMEM_RD(bp, func_mb[BP_FW_MB_IDX(bp)].drv_mb_header) &
		 DRV_MSG_SEQ_NUMBER_MASK);
	BNX2X_DEV_INFO("fw_seq 0x%08x\n", bp->fw_seq);

	/* Get current FW pulse sequence */
	bp->fw_drv_pulse_wr_seq =
		(SHMEM_RD(bp, func_mb[BP_FW_MB_IDX(bp)].drv_pulse_mb) &
		 DRV_PULSE_SEQ_MASK);
	BNX2X_DEV_INFO("drv_pulse 0x%x\n", bp->fw_drv_pulse_wr_seq);

	param = DRV_MSG_CODE_LOAD_REQ_WITH_LFA;

	if (IS_MF_SD(bp) && bnx2x_port_after_undi(bp))
		param |= DRV_MSG_CODE_LOAD_REQ_FORCE_LFA;

	/* load request */
	(*load_code) = bnx2x_fw_command(bp, DRV_MSG_CODE_LOAD_REQ, param);

	/* if mcp fails to respond we must abort */
	if (!(*load_code)) {
		BNX2X_ERR("MCP response failure, aborting\n");
		return -EBUSY;
	}

	/* If mcp refused (e.g. other port is in diagnostic mode) we
	 * must abort
	 */
	if ((*load_code) == FW_MSG_CODE_DRV_LOAD_REFUSED) {
		BNX2X_ERR("MCP refused load request, aborting\n");
		return -EBUSY;
	}
	return 0;
}

/* check whether another PF has already loaded FW to chip. In
 * virtualized environments a pf from another VM may have already
 * initialized the device including loading FW
 */
int bnx2x_nic_load_analyze_req(struct bnx2x *bp, u32 load_code)
{
	/* is another pf loaded on this engine? */
	if (load_code != FW_MSG_CODE_DRV_LOAD_COMMON_CHIP &&
	    load_code != FW_MSG_CODE_DRV_LOAD_COMMON) {
		/* build my FW version dword */
		u32 my_fw = (BCM_5710_FW_MAJOR_VERSION) +
			(BCM_5710_FW_MINOR_VERSION << 8) +
			(BCM_5710_FW_REVISION_VERSION << 16) +
			(BCM_5710_FW_ENGINEERING_VERSION << 24);

		/* read loaded FW from chip */
		u32 loaded_fw = REG_RD(bp, XSEM_REG_PRAM);

		DP(BNX2X_MSG_SP, "loaded fw %x, my fw %x\n",
		   loaded_fw, my_fw);

		/* abort nic load if version mismatch */
		if (my_fw != loaded_fw) {
			BNX2X_ERR("bnx2x with FW %x was already loaded which mismatches my %x FW. Aborting\n",
				  loaded_fw, my_fw);
			return -EBUSY;
		}
	}
	return 0;
}

/* returns the "mcp load_code" according to global load_count array */
static int bnx2x_nic_load_no_mcp(struct bnx2x *bp, int port)
{
	int path = BP_PATH(bp);

	DP(NETIF_MSG_IFUP, "NO MCP - load counts[%d]      %d, %d, %d\n",
	   path, load_count[path][0], load_count[path][1],
	   load_count[path][2]);
	load_count[path][0]++;
	load_count[path][1 + port]++;
	DP(NETIF_MSG_IFUP, "NO MCP - new load counts[%d]  %d, %d, %d\n",
	   path, load_count[path][0], load_count[path][1],
	   load_count[path][2]);
	if (load_count[path][0] == 1)
		return FW_MSG_CODE_DRV_LOAD_COMMON;
	else if (load_count[path][1 + port] == 1)
		return FW_MSG_CODE_DRV_LOAD_PORT;
	else
		return FW_MSG_CODE_DRV_LOAD_FUNCTION;
}

/* mark PMF if applicable */
static void bnx2x_nic_load_pmf(struct bnx2x *bp, u32 load_code)
{
	if ((load_code == FW_MSG_CODE_DRV_LOAD_COMMON) ||
	    (load_code == FW_MSG_CODE_DRV_LOAD_COMMON_CHIP) ||
	    (load_code == FW_MSG_CODE_DRV_LOAD_PORT)) {
		bp->port.pmf = 1;
		/* We need the barrier to ensure the ordering between the
		 * writing to bp->port.pmf here and reading it from the
		 * bnx2x_periodic_task().
		 */
		smp_mb();
	} else {
		bp->port.pmf = 0;
	}

	DP(NETIF_MSG_LINK, "pmf %d\n", bp->port.pmf);
}

static void bnx2x_nic_load_afex_dcc(struct bnx2x *bp, int load_code)
{
	if (((load_code == FW_MSG_CODE_DRV_LOAD_COMMON) ||
	     (load_code == FW_MSG_CODE_DRV_LOAD_COMMON_CHIP)) &&
	    (bp->common.shmem2_base)) {
		if (SHMEM2_HAS(bp, dcc_support))
			SHMEM2_WR(bp, dcc_support,
				  (SHMEM_DCC_SUPPORT_DISABLE_ENABLE_PF_TLV |
				   SHMEM_DCC_SUPPORT_BANDWIDTH_ALLOCATION_TLV));
		if (SHMEM2_HAS(bp, afex_driver_support))
			SHMEM2_WR(bp, afex_driver_support,
				  SHMEM_AFEX_SUPPORTED_VERSION_ONE);
	}

	/* Set AFEX default VLAN tag to an invalid value */
	bp->afex_def_vlan_tag = -1;
}

/**
 * bnx2x_bz_fp - zero content of the fastpath structure.
 *
 * @bp:		driver handle
 * @index:	fastpath index to be zeroed
 *
 * Makes sure the contents of the bp->fp[index].napi is kept
 * intact.
 */
static void bnx2x_bz_fp(struct bnx2x *bp, int index)
{
	struct bnx2x_fastpath *fp = &bp->fp[index];
	int cos;
	struct napi_struct orig_napi = fp->napi;
	struct bnx2x_agg_info *orig_tpa_info = fp->tpa_info;

	/* bzero bnx2x_fastpath contents */
	if (fp->tpa_info)
		memset(fp->tpa_info, 0, ETH_MAX_AGGREGATION_QUEUES_E1H_E2 *
		       sizeof(struct bnx2x_agg_info));
	memset(fp, 0, sizeof(*fp));

	/* Restore the NAPI object as it has been already initialized */
	fp->napi = orig_napi;
	fp->tpa_info = orig_tpa_info;
	fp->bp = bp;
	fp->index = index;
	if (IS_ETH_FP(fp))
		fp->max_cos = bp->max_cos;
	else
		/* Special queues support only one CoS */
		fp->max_cos = 1;

	/* Init txdata pointers */
	if (IS_FCOE_FP(fp))
		fp->txdata_ptr[0] = &bp->bnx2x_txq[FCOE_TXQ_IDX(bp)];
	if (IS_ETH_FP(fp))
		for_each_cos_in_tx_queue(fp, cos)
			fp->txdata_ptr[cos] = &bp->bnx2x_txq[cos *
				BNX2X_NUM_ETH_QUEUES(bp) + index];

	/* set the tpa flag for each queue. The tpa flag determines the queue
	 * minimal size so it must be set prior to queue memory allocation
	 */
	fp->disable_tpa = !(bp->flags & TPA_ENABLE_FLAG ||
				  (bp->flags & GRO_ENABLE_FLAG &&
				   bnx2x_mtu_allows_gro(bp->dev->mtu)));
	if (bp->flags & TPA_ENABLE_FLAG)
		fp->mode = TPA_MODE_LRO;
	else if (bp->flags & GRO_ENABLE_FLAG)
		fp->mode = TPA_MODE_GRO;

	/* We don't want TPA on an FCoE L2 ring */
	if (IS_FCOE_FP(fp))
		fp->disable_tpa = 1;
}

int bnx2x_load_cnic(struct bnx2x *bp)
{
	int i, rc, port = BP_PORT(bp);

	DP(NETIF_MSG_IFUP, "Starting CNIC-related load\n");

	mutex_init(&bp->cnic_mutex);

	if (IS_PF(bp)) {
		rc = bnx2x_alloc_mem_cnic(bp);
		if (rc) {
			BNX2X_ERR("Unable to allocate bp memory for cnic\n");
			LOAD_ERROR_EXIT_CNIC(bp, load_error_cnic0);
		}
	}

	rc = bnx2x_alloc_fp_mem_cnic(bp);
	if (rc) {
		BNX2X_ERR("Unable to allocate memory for cnic fps\n");
		LOAD_ERROR_EXIT_CNIC(bp, load_error_cnic0);
	}

	/* Update the number of queues with the cnic queues */
	rc = bnx2x_set_real_num_queues(bp, 1);
	if (rc) {
		BNX2X_ERR("Unable to set real_num_queues including cnic\n");
		LOAD_ERROR_EXIT_CNIC(bp, load_error_cnic0);
	}

	/* Add all CNIC NAPI objects */
	bnx2x_add_all_napi_cnic(bp);
	DP(NETIF_MSG_IFUP, "cnic napi added\n");
	bnx2x_napi_enable_cnic(bp);

	rc = bnx2x_init_hw_func_cnic(bp);
	if (rc)
		LOAD_ERROR_EXIT_CNIC(bp, load_error_cnic1);

	bnx2x_nic_init_cnic(bp);

	if (IS_PF(bp)) {
		/* Enable Timer scan */
		REG_WR(bp, TM_REG_EN_LINEAR0_TIMER + port*4, 1);

		/* setup cnic queues */
		for_each_cnic_queue(bp, i) {
			rc = bnx2x_setup_queue(bp, &bp->fp[i], 0);
			if (rc) {
				BNX2X_ERR("Queue setup failed\n");
				LOAD_ERROR_EXIT(bp, load_error_cnic2);
			}
		}
	}

	/* Initialize Rx filter. */
	netif_addr_lock_bh(bp->dev);
	bnx2x_set_rx_mode(bp->dev);
	netif_addr_unlock_bh(bp->dev);

	/* re-read iscsi info */
	bnx2x_get_iscsi_info(bp);
	bnx2x_setup_cnic_irq_info(bp);
	bnx2x_setup_cnic_info(bp);
	bp->cnic_loaded = true;
	if (bp->state == BNX2X_STATE_OPEN)
		bnx2x_cnic_notify(bp, CNIC_CTL_START_CMD);

	DP(NETIF_MSG_IFUP, "Ending successfully CNIC-related load\n");

	return 0;

#ifndef BNX2X_STOP_ON_ERROR
load_error_cnic2:
	/* Disable Timer scan */
	REG_WR(bp, TM_REG_EN_LINEAR0_TIMER + port*4, 0);

load_error_cnic1:
	bnx2x_napi_disable_cnic(bp);
	/* Update the number of queues without the cnic queues */
	rc = bnx2x_set_real_num_queues(bp, 0);
	if (rc)
		BNX2X_ERR("Unable to set real_num_queues not including cnic\n");
load_error_cnic0:
	BNX2X_ERR("CNIC-related load failed\n");
	bnx2x_free_fp_mem_cnic(bp);
	bnx2x_free_mem_cnic(bp);
	return rc;
#endif /* ! BNX2X_STOP_ON_ERROR */
}

/* must be called with rtnl_lock */
int bnx2x_nic_load(struct bnx2x *bp, int load_mode)
{
	int port = BP_PORT(bp);
	int i, rc = 0, load_code = 0;

	DP(NETIF_MSG_IFUP, "Starting NIC load\n");
	DP(NETIF_MSG_IFUP,
	   "CNIC is %s\n", CNIC_ENABLED(bp) ? "enabled" : "disabled");

#ifdef BNX2X_STOP_ON_ERROR
	if (unlikely(bp->panic)) {
		BNX2X_ERR("Can't load NIC when there is panic\n");
		return -EPERM;
	}
#endif

	bp->state = BNX2X_STATE_OPENING_WAIT4_LOAD;

	/* zero the structure w/o any lock, before SP handler is initialized */
	memset(&bp->last_reported_link, 0, sizeof(bp->last_reported_link));
	__set_bit(BNX2X_LINK_REPORT_LINK_DOWN,
		&bp->last_reported_link.link_report_flags);

	if (IS_PF(bp))
		/* must be called before memory allocation and HW init */
		bnx2x_ilt_set_info(bp);

	/*
	 * Zero fastpath structures preserving invariants like napi, which are
	 * allocated only once, fp index, max_cos, bp pointer.
	 * Also set fp->disable_tpa and txdata_ptr.
	 */
	DP(NETIF_MSG_IFUP, "num queues: %d", bp->num_queues);
	for_each_queue(bp, i)
		bnx2x_bz_fp(bp, i);
	memset(bp->bnx2x_txq, 0, (BNX2X_MAX_RSS_COUNT(bp) * BNX2X_MULTI_TX_COS +
				  bp->num_cnic_queues) *
				  sizeof(struct bnx2x_fp_txdata));

	bp->fcoe_init = false;

	/* Set the receive queues buffer size */
	bnx2x_set_rx_buf_size(bp);

	if (IS_PF(bp)) {
		rc = bnx2x_alloc_mem(bp);
		if (rc) {
			BNX2X_ERR("Unable to allocate bp memory\n");
			return rc;
		}
	}

	/* Allocated memory for FW statistics  */
	if (bnx2x_alloc_fw_stats_mem(bp))
		LOAD_ERROR_EXIT(bp, load_error0);

	/* need to be done after alloc mem, since it's self adjusting to amount
	 * of memory available for RSS queues
	 */
	rc = bnx2x_alloc_fp_mem(bp);
	if (rc) {
		BNX2X_ERR("Unable to allocate memory for fps\n");
		LOAD_ERROR_EXIT(bp, load_error0);
	}

	/* request pf to initialize status blocks */
	if (IS_VF(bp)) {
		rc = bnx2x_vfpf_init(bp);
		if (rc)
			LOAD_ERROR_EXIT(bp, load_error0);
	}

	/* As long as bnx2x_alloc_mem() may possibly update
	 * bp->num_queues, bnx2x_set_real_num_queues() should always
	 * come after it. At this stage cnic queues are not counted.
	 */
	rc = bnx2x_set_real_num_queues(bp, 0);
	if (rc) {
		BNX2X_ERR("Unable to set real_num_queues\n");
		LOAD_ERROR_EXIT(bp, load_error0);
	}

	/* configure multi cos mappings in kernel.
	 * this configuration may be overridden by a multi class queue
	 * discipline or by a dcbx negotiation result.
	 */
	bnx2x_setup_tc(bp->dev, bp->max_cos);

	/* Add all NAPI objects */
	bnx2x_add_all_napi(bp);
	DP(NETIF_MSG_IFUP, "napi added\n");
	bnx2x_napi_enable(bp);

	if (IS_PF(bp)) {
		/* set pf load just before approaching the MCP */
		bnx2x_set_pf_load(bp);

		/* if mcp exists send load request and analyze response */
		if (!BP_NOMCP(bp)) {
			/* attempt to load pf */
			rc = bnx2x_nic_load_request(bp, &load_code);
			if (rc)
				LOAD_ERROR_EXIT(bp, load_error1);

			/* what did mcp say? */
			rc = bnx2x_nic_load_analyze_req(bp, load_code);
			if (rc) {
				bnx2x_fw_command(bp, DRV_MSG_CODE_LOAD_DONE, 0);
				LOAD_ERROR_EXIT(bp, load_error2);
			}
		} else {
			load_code = bnx2x_nic_load_no_mcp(bp, port);
		}

		/* mark pmf if applicable */
		bnx2x_nic_load_pmf(bp, load_code);

		/* Init Function state controlling object */
		bnx2x__init_func_obj(bp);

		/* Initialize HW */
		rc = bnx2x_init_hw(bp, load_code);
		if (rc) {
			BNX2X_ERR("HW init failed, aborting\n");
			bnx2x_fw_command(bp, DRV_MSG_CODE_LOAD_DONE, 0);
			LOAD_ERROR_EXIT(bp, load_error2);
		}
	}

	bnx2x_pre_irq_nic_init(bp);

	/* Connect to IRQs */
	rc = bnx2x_setup_irqs(bp);
	if (rc) {
		BNX2X_ERR("setup irqs failed\n");
		if (IS_PF(bp))
			bnx2x_fw_command(bp, DRV_MSG_CODE_LOAD_DONE, 0);
		LOAD_ERROR_EXIT(bp, load_error2);
	}

	/* Init per-function objects */
	if (IS_PF(bp)) {
		/* Setup NIC internals and enable interrupts */
		bnx2x_post_irq_nic_init(bp, load_code);

		bnx2x_init_bp_objs(bp);
		bnx2x_iov_nic_init(bp);

		/* Set AFEX default VLAN tag to an invalid value */
		bp->afex_def_vlan_tag = -1;
		bnx2x_nic_load_afex_dcc(bp, load_code);
		bp->state = BNX2X_STATE_OPENING_WAIT4_PORT;
		rc = bnx2x_func_start(bp);
		if (rc) {
			BNX2X_ERR("Function start failed!\n");
			bnx2x_fw_command(bp, DRV_MSG_CODE_LOAD_DONE, 0);

			LOAD_ERROR_EXIT(bp, load_error3);
		}

		/* Send LOAD_DONE command to MCP */
		if (!BP_NOMCP(bp)) {
			load_code = bnx2x_fw_command(bp,
						     DRV_MSG_CODE_LOAD_DONE, 0);
			if (!load_code) {
				BNX2X_ERR("MCP response failure, aborting\n");
				rc = -EBUSY;
				LOAD_ERROR_EXIT(bp, load_error3);
			}
		}

		/* initialize FW coalescing state machines in RAM */
		bnx2x_update_coalesce(bp);

		/* setup the leading queue */
		rc = bnx2x_setup_leading(bp);
		if (rc) {
			BNX2X_ERR("Setup leading failed!\n");
			LOAD_ERROR_EXIT(bp, load_error3);
		}

		/* set up the rest of the queues */
		for_each_nondefault_eth_queue(bp, i) {
			rc = bnx2x_setup_queue(bp, &bp->fp[i], 0);
			if (rc) {
				BNX2X_ERR("Queue setup failed\n");
				LOAD_ERROR_EXIT(bp, load_error3);
			}
		}

		/* setup rss */
		rc = bnx2x_init_rss_pf(bp);
		if (rc) {
			BNX2X_ERR("PF RSS init failed\n");
			LOAD_ERROR_EXIT(bp, load_error3);
		}

	} else { /* vf */
		for_each_eth_queue(bp, i) {
			rc = bnx2x_vfpf_setup_q(bp, i);
			if (rc) {
				BNX2X_ERR("Queue setup failed\n");
				LOAD_ERROR_EXIT(bp, load_error3);
			}
		}
	}

	/* Now when Clients are configured we are ready to work */
	bp->state = BNX2X_STATE_OPEN;

	/* Configure a ucast MAC */
	if (IS_PF(bp))
		rc = bnx2x_set_eth_mac(bp, true);
	else /* vf */
		rc = bnx2x_vfpf_config_mac(bp, bp->dev->dev_addr, bp->fp->index,
					   true);
	if (rc) {
		BNX2X_ERR("Setting Ethernet MAC failed\n");
		LOAD_ERROR_EXIT(bp, load_error3);
	}

	if (IS_PF(bp) && bp->pending_max) {
		bnx2x_update_max_mf_config(bp, bp->pending_max);
		bp->pending_max = 0;
	}

	if (bp->port.pmf) {
		rc = bnx2x_initial_phy_init(bp, load_mode);
		if (rc)
			LOAD_ERROR_EXIT(bp, load_error3);
	}
	bp->link_params.feature_config_flags &= ~FEATURE_CONFIG_BOOT_FROM_SAN;

	/* Start fast path */

	/* Initialize Rx filter. */
	netif_addr_lock_bh(bp->dev);
	bnx2x_set_rx_mode(bp->dev);
	netif_addr_unlock_bh(bp->dev);

	/* Start the Tx */
	switch (load_mode) {
	case LOAD_NORMAL:
		/* Tx queue should be only re-enabled */
		netif_tx_wake_all_queues(bp->dev);
		break;

	case LOAD_OPEN:
		netif_tx_start_all_queues(bp->dev);
		smp_mb__after_clear_bit();
		break;

	case LOAD_DIAG:
	case LOAD_LOOPBACK_EXT:
		bp->state = BNX2X_STATE_DIAG;
		break;

	default:
		break;
	}

	if (bp->port.pmf)
		bnx2x_update_drv_flags(bp, 1 << DRV_FLAGS_PORT_MASK, 0);
	else
		bnx2x__link_status_update(bp);

	/* start the timer */
	mod_timer(&bp->timer, jiffies + bp->current_interval);

	if (CNIC_ENABLED(bp))
		bnx2x_load_cnic(bp);

	if (IS_PF(bp) && SHMEM2_HAS(bp, drv_capabilities_flag)) {
		/* mark driver is loaded in shmem2 */
		u32 val;
		val = SHMEM2_RD(bp, drv_capabilities_flag[BP_FW_MB_IDX(bp)]);
		SHMEM2_WR(bp, drv_capabilities_flag[BP_FW_MB_IDX(bp)],
			  val | DRV_FLAGS_CAPABILITIES_LOADED_SUPPORTED |
			  DRV_FLAGS_CAPABILITIES_LOADED_L2);
	}

	/* Wait for all pending SP commands to complete */
	if (IS_PF(bp) && !bnx2x_wait_sp_comp(bp, ~0x0UL)) {
		BNX2X_ERR("Timeout waiting for SP elements to complete\n");
		bnx2x_nic_unload(bp, UNLOAD_CLOSE, false);
		return -EBUSY;
	}

	/* If PMF - send ADMIN DCBX msg to MFW to initiate DCBX FSM */
	if (bp->port.pmf && (bp->state != BNX2X_STATE_DIAG))
		bnx2x_dcbx_init(bp, false);

	DP(NETIF_MSG_IFUP, "Ending successfully NIC load\n");

	return 0;

#ifndef BNX2X_STOP_ON_ERROR
load_error3:
	if (IS_PF(bp)) {
		bnx2x_int_disable_sync(bp, 1);

		/* Clean queueable objects */
		bnx2x_squeeze_objects(bp);
	}

	/* Free SKBs, SGEs, TPA pool and driver internals */
	bnx2x_free_skbs(bp);
	for_each_rx_queue(bp, i)
		bnx2x_free_rx_sge_range(bp, bp->fp + i, NUM_RX_SGE);

	/* Release IRQs */
	bnx2x_free_irq(bp);
load_error2:
	if (IS_PF(bp) && !BP_NOMCP(bp)) {
		bnx2x_fw_command(bp, DRV_MSG_CODE_UNLOAD_REQ_WOL_MCP, 0);
		bnx2x_fw_command(bp, DRV_MSG_CODE_UNLOAD_DONE, 0);
	}

	bp->port.pmf = 0;
load_error1:
	bnx2x_napi_disable(bp);
	bnx2x_del_all_napi(bp);

	/* clear pf_load status, as it was already set */
	if (IS_PF(bp))
		bnx2x_clear_pf_load(bp);
load_error0:
	bnx2x_free_fp_mem(bp);
	bnx2x_free_fw_stats_mem(bp);
	bnx2x_free_mem(bp);

	return rc;
#endif /* ! BNX2X_STOP_ON_ERROR */
}

int bnx2x_drain_tx_queues(struct bnx2x *bp)
{
	u8 rc = 0, cos, i;

	/* Wait until tx fastpath tasks complete */
	for_each_tx_queue(bp, i) {
		struct bnx2x_fastpath *fp = &bp->fp[i];

		for_each_cos_in_tx_queue(fp, cos)
			rc = bnx2x_clean_tx_queue(bp, fp->txdata_ptr[cos]);
		if (rc)
			return rc;
	}
	return 0;
}

/* must be called with rtnl_lock */
int bnx2x_nic_unload(struct bnx2x *bp, int unload_mode, bool keep_link)
{
	int i;
	bool global = false;

	DP(NETIF_MSG_IFUP, "Starting NIC unload\n");

	/* mark driver is unloaded in shmem2 */
	if (IS_PF(bp) && SHMEM2_HAS(bp, drv_capabilities_flag)) {
		u32 val;
		val = SHMEM2_RD(bp, drv_capabilities_flag[BP_FW_MB_IDX(bp)]);
		SHMEM2_WR(bp, drv_capabilities_flag[BP_FW_MB_IDX(bp)],
			  val & ~DRV_FLAGS_CAPABILITIES_LOADED_L2);
	}

	if (IS_PF(bp) && bp->recovery_state != BNX2X_RECOVERY_DONE &&
	    (bp->state == BNX2X_STATE_CLOSED ||
	     bp->state == BNX2X_STATE_ERROR)) {
		/* We can get here if the driver has been unloaded
		 * during parity error recovery and is either waiting for a
		 * leader to complete or for other functions to unload and
		 * then ifdown has been issued. In this case we want to
		 * unload and let other functions to complete a recovery
		 * process.
		 */
		bp->recovery_state = BNX2X_RECOVERY_DONE;
		bp->is_leader = 0;
		bnx2x_release_leader_lock(bp);
		smp_mb();

		DP(NETIF_MSG_IFDOWN, "Releasing a leadership...\n");
		BNX2X_ERR("Can't unload in closed or error state\n");
		return -EINVAL;
	}

	/* Nothing to do during unload if previous bnx2x_nic_load()
	 * have not completed successfully - all resources are released.
	 *
	 * we can get here only after unsuccessful ndo_* callback, during which
	 * dev->IFF_UP flag is still on.
	 */
	if (bp->state == BNX2X_STATE_CLOSED || bp->state == BNX2X_STATE_ERROR)
		return 0;

	/* It's important to set the bp->state to the value different from
	 * BNX2X_STATE_OPEN and only then stop the Tx. Otherwise bnx2x_tx_int()
	 * may restart the Tx from the NAPI context (see bnx2x_tx_int()).
	 */
	bp->state = BNX2X_STATE_CLOSING_WAIT4_HALT;
	smp_mb();

	/* indicate to VFs that the PF is going down */
	bnx2x_iov_channel_down(bp);

	if (CNIC_LOADED(bp))
		bnx2x_cnic_notify(bp, CNIC_CTL_STOP_CMD);

	/* Stop Tx */
	bnx2x_tx_disable(bp);
	netdev_reset_tc(bp->dev);

	bp->rx_mode = BNX2X_RX_MODE_NONE;

	del_timer_sync(&bp->timer);

	if (IS_PF(bp)) {
		/* Set ALWAYS_ALIVE bit in shmem */
		bp->fw_drv_pulse_wr_seq |= DRV_PULSE_ALWAYS_ALIVE;
		bnx2x_drv_pulse(bp);
		bnx2x_stats_handle(bp, STATS_EVENT_STOP);
		bnx2x_save_statistics(bp);
	}

	/* wait till consumers catch up with producers in all queues */
	bnx2x_drain_tx_queues(bp);

	/* if VF indicate to PF this function is going down (PF will delete sp
	 * elements and clear initializations
	 */
	if (IS_VF(bp))
		bnx2x_vfpf_close_vf(bp);
	else if (unload_mode != UNLOAD_RECOVERY)
		/* if this is a normal/close unload need to clean up chip*/
		bnx2x_chip_cleanup(bp, unload_mode, keep_link);
	else {
		/* Send the UNLOAD_REQUEST to the MCP */
		bnx2x_send_unload_req(bp, unload_mode);

		/* Prevent transactions to host from the functions on the
		 * engine that doesn't reset global blocks in case of global
		 * attention once global blocks are reset and gates are opened
		 * (the engine which leader will perform the recovery
		 * last).
		 */
		if (!CHIP_IS_E1x(bp))
			bnx2x_pf_disable(bp);

		/* Disable HW interrupts, NAPI */
		bnx2x_netif_stop(bp, 1);
		/* Delete all NAPI objects */
		bnx2x_del_all_napi(bp);
		if (CNIC_LOADED(bp))
			bnx2x_del_all_napi_cnic(bp);
		/* Release IRQs */
		bnx2x_free_irq(bp);

		/* Report UNLOAD_DONE to MCP */
		bnx2x_send_unload_done(bp, false);
	}

	/*
	 * At this stage no more interrupts will arrive so we may safely clean
	 * the queueable objects here in case they failed to get cleaned so far.
	 */
	if (IS_PF(bp))
		bnx2x_squeeze_objects(bp);

	/* There should be no more pending SP commands at this stage */
	bp->sp_state = 0;

	bp->port.pmf = 0;

	/* Free SKBs, SGEs, TPA pool and driver internals */
	bnx2x_free_skbs(bp);
	if (CNIC_LOADED(bp))
		bnx2x_free_skbs_cnic(bp);
	for_each_rx_queue(bp, i)
		bnx2x_free_rx_sge_range(bp, bp->fp + i, NUM_RX_SGE);

	bnx2x_free_fp_mem(bp);
	if (CNIC_LOADED(bp))
		bnx2x_free_fp_mem_cnic(bp);

	if (IS_PF(bp)) {
		if (CNIC_LOADED(bp))
			bnx2x_free_mem_cnic(bp);
		bnx2x_free_mem(bp);
	}
	bp->state = BNX2X_STATE_CLOSED;
	bp->cnic_loaded = false;

	/* Check if there are pending parity attentions. If there are - set
	 * RECOVERY_IN_PROGRESS.
	 */
	if (IS_PF(bp) && bnx2x_chk_parity_attn(bp, &global, false)) {
		bnx2x_set_reset_in_progress(bp);

		/* Set RESET_IS_GLOBAL if needed */
		if (global)
			bnx2x_set_reset_global(bp);
	}

	/* The last driver must disable a "close the gate" if there is no
	 * parity attention or "process kill" pending.
	 */
	if (IS_PF(bp) &&
	    !bnx2x_clear_pf_load(bp) &&
	    bnx2x_reset_is_done(bp, BP_PATH(bp)))
		bnx2x_disable_close_the_gate(bp);

	DP(NETIF_MSG_IFUP, "Ending NIC unload\n");

	return 0;
}

int bnx2x_set_power_state(struct bnx2x *bp, pci_power_t state)
{
	u16 pmcsr;

	/* If there is no power capability, silently succeed */
	if (!bp->pm_cap) {
		BNX2X_DEV_INFO("No power capability. Breaking.\n");
		return 0;
	}

	pci_read_config_word(bp->pdev, bp->pm_cap + PCI_PM_CTRL, &pmcsr);

	switch (state) {
	case PCI_D0:
		pci_write_config_word(bp->pdev, bp->pm_cap + PCI_PM_CTRL,
				      ((pmcsr & ~PCI_PM_CTRL_STATE_MASK) |
				       PCI_PM_CTRL_PME_STATUS));

		if (pmcsr & PCI_PM_CTRL_STATE_MASK)
			/* delay required during transition out of D3hot */
			msleep(20);
		break;

	case PCI_D3hot:
		/* If there are other clients above don't
		   shut down the power */
		if (atomic_read(&bp->pdev->enable_cnt) != 1)
			return 0;
		/* Don't shut down the power for emulation and FPGA */
		if (CHIP_REV_IS_SLOW(bp))
			return 0;

		pmcsr &= ~PCI_PM_CTRL_STATE_MASK;
		pmcsr |= 3;

		if (bp->wol)
			pmcsr |= PCI_PM_CTRL_PME_ENABLE;

		pci_write_config_word(bp->pdev, bp->pm_cap + PCI_PM_CTRL,
				      pmcsr);

		/* No more memory access after this point until
		* device is brought back to D0.
		*/
		break;

	default:
		dev_err(&bp->pdev->dev, "Can't support state = %d\n", state);
		return -EINVAL;
	}
	return 0;
}

/*
 * net_device service functions
 */
int bnx2x_poll(struct napi_struct *napi, int budget)
{
	int work_done = 0;
	u8 cos;
	struct bnx2x_fastpath *fp = container_of(napi, struct bnx2x_fastpath,
						 napi);
	struct bnx2x *bp = fp->bp;

	while (1) {
#ifdef BNX2X_STOP_ON_ERROR
		if (unlikely(bp->panic)) {
			napi_complete(napi);
			return 0;
		}
#endif
		if (!bnx2x_fp_lock_napi(fp))
			return work_done;

		for_each_cos_in_tx_queue(fp, cos)
			if (bnx2x_tx_queue_has_work(fp->txdata_ptr[cos]))
				bnx2x_tx_int(bp, fp->txdata_ptr[cos]);

		if (bnx2x_has_rx_work(fp)) {
			work_done += bnx2x_rx_int(fp, budget - work_done);

			/* must not complete if we consumed full budget */
			if (work_done >= budget) {
				bnx2x_fp_unlock_napi(fp);
				break;
			}
		}

		/* Fall out from the NAPI loop if needed */
		if (!bnx2x_fp_unlock_napi(fp) &&
		    !(bnx2x_has_rx_work(fp) || bnx2x_has_tx_work(fp))) {

			/* No need to update SB for FCoE L2 ring as long as
			 * it's connected to the default SB and the SB
			 * has been updated when NAPI was scheduled.
			 */
			if (IS_FCOE_FP(fp)) {
				napi_complete(napi);
				break;
			}
			bnx2x_update_fpsb_idx(fp);
			/* bnx2x_has_rx_work() reads the status block,
			 * thus we need to ensure that status block indices
			 * have been actually read (bnx2x_update_fpsb_idx)
			 * prior to this check (bnx2x_has_rx_work) so that
			 * we won't write the "newer" value of the status block
			 * to IGU (if there was a DMA right after
			 * bnx2x_has_rx_work and if there is no rmb, the memory
			 * reading (bnx2x_update_fpsb_idx) may be postponed
			 * to right before bnx2x_ack_sb). In this case there
			 * will never be another interrupt until there is
			 * another update of the status block, while there
			 * is still unhandled work.
			 */
			rmb();

			if (!(bnx2x_has_rx_work(fp) || bnx2x_has_tx_work(fp))) {
				napi_complete(napi);
				/* Re-enable interrupts */
				DP(NETIF_MSG_RX_STATUS,
				   "Update index to %d\n", fp->fp_hc_idx);
				bnx2x_ack_sb(bp, fp->igu_sb_id, USTORM_ID,
					     le16_to_cpu(fp->fp_hc_idx),
					     IGU_INT_ENABLE, 1);
				break;
			}
		}
	}

	return work_done;
}

<<<<<<< HEAD
#ifdef CONFIG_NET_LL_RX_POLL
=======
#ifdef CONFIG_NET_RX_BUSY_POLL
>>>>>>> bb78a92f
/* must be called with local_bh_disable()d */
int bnx2x_low_latency_recv(struct napi_struct *napi)
{
	struct bnx2x_fastpath *fp = container_of(napi, struct bnx2x_fastpath,
						 napi);
	struct bnx2x *bp = fp->bp;
	int found = 0;

	if ((bp->state == BNX2X_STATE_CLOSED) ||
	    (bp->state == BNX2X_STATE_ERROR) ||
	    (bp->flags & (TPA_ENABLE_FLAG | GRO_ENABLE_FLAG)))
		return LL_FLUSH_FAILED;

	if (!bnx2x_fp_lock_poll(fp))
		return LL_FLUSH_BUSY;

	if (bnx2x_has_rx_work(fp))
		found = bnx2x_rx_int(fp, 4);

	bnx2x_fp_unlock_poll(fp);

	return found;
}
#endif

/* we split the first BD into headers and data BDs
 * to ease the pain of our fellow microcode engineers
 * we use one mapping for both BDs
 */
static u16 bnx2x_tx_split(struct bnx2x *bp,
			  struct bnx2x_fp_txdata *txdata,
			  struct sw_tx_bd *tx_buf,
			  struct eth_tx_start_bd **tx_bd, u16 hlen,
			  u16 bd_prod)
{
	struct eth_tx_start_bd *h_tx_bd = *tx_bd;
	struct eth_tx_bd *d_tx_bd;
	dma_addr_t mapping;
	int old_len = le16_to_cpu(h_tx_bd->nbytes);

	/* first fix first BD */
	h_tx_bd->nbytes = cpu_to_le16(hlen);

	DP(NETIF_MSG_TX_QUEUED,	"TSO split header size is %d (%x:%x)\n",
	   h_tx_bd->nbytes, h_tx_bd->addr_hi, h_tx_bd->addr_lo);

	/* now get a new data BD
	 * (after the pbd) and fill it */
	bd_prod = TX_BD(NEXT_TX_IDX(bd_prod));
	d_tx_bd = &txdata->tx_desc_ring[bd_prod].reg_bd;

	mapping = HILO_U64(le32_to_cpu(h_tx_bd->addr_hi),
			   le32_to_cpu(h_tx_bd->addr_lo)) + hlen;

	d_tx_bd->addr_hi = cpu_to_le32(U64_HI(mapping));
	d_tx_bd->addr_lo = cpu_to_le32(U64_LO(mapping));
	d_tx_bd->nbytes = cpu_to_le16(old_len - hlen);

	/* this marks the BD as one that has no individual mapping */
	tx_buf->flags |= BNX2X_TSO_SPLIT_BD;

	DP(NETIF_MSG_TX_QUEUED,
	   "TSO split data size is %d (%x:%x)\n",
	   d_tx_bd->nbytes, d_tx_bd->addr_hi, d_tx_bd->addr_lo);

	/* update tx_bd */
	*tx_bd = (struct eth_tx_start_bd *)d_tx_bd;

	return bd_prod;
}

#define bswab32(b32) ((__force __le32) swab32((__force __u32) (b32)))
#define bswab16(b16) ((__force __le16) swab16((__force __u16) (b16)))
static __le16 bnx2x_csum_fix(unsigned char *t_header, u16 csum, s8 fix)
{
	__sum16 tsum = (__force __sum16) csum;

	if (fix > 0)
		tsum = ~csum_fold(csum_sub((__force __wsum) csum,
				  csum_partial(t_header - fix, fix, 0)));

	else if (fix < 0)
		tsum = ~csum_fold(csum_add((__force __wsum) csum,
				  csum_partial(t_header, -fix, 0)));

	return bswab16(tsum);
}

static u32 bnx2x_xmit_type(struct bnx2x *bp, struct sk_buff *skb)
{
	u32 rc;
	__u8 prot = 0;
	__be16 protocol;

	if (skb->ip_summed != CHECKSUM_PARTIAL)
		return XMIT_PLAIN;

	protocol = vlan_get_protocol(skb);
	if (protocol == htons(ETH_P_IPV6)) {
		rc = XMIT_CSUM_V6;
		prot = ipv6_hdr(skb)->nexthdr;
	} else {
		rc = XMIT_CSUM_V4;
		prot = ip_hdr(skb)->protocol;
	}

	if (!CHIP_IS_E1x(bp) && skb->encapsulation) {
		if (inner_ip_hdr(skb)->version == 6) {
			rc |= XMIT_CSUM_ENC_V6;
			if (inner_ipv6_hdr(skb)->nexthdr == IPPROTO_TCP)
				rc |= XMIT_CSUM_TCP;
		} else {
			rc |= XMIT_CSUM_ENC_V4;
			if (inner_ip_hdr(skb)->protocol == IPPROTO_TCP)
				rc |= XMIT_CSUM_TCP;
		}
	}
	if (prot == IPPROTO_TCP)
		rc |= XMIT_CSUM_TCP;

	if (skb_is_gso_v6(skb)) {
		rc |= (XMIT_GSO_V6 | XMIT_CSUM_TCP);
		if (rc & XMIT_CSUM_ENC)
			rc |= XMIT_GSO_ENC_V6;
	} else if (skb_is_gso(skb)) {
		rc |= (XMIT_GSO_V4 | XMIT_CSUM_TCP);
		if (rc & XMIT_CSUM_ENC)
			rc |= XMIT_GSO_ENC_V4;
	}

	return rc;
}

#if (MAX_SKB_FRAGS >= MAX_FETCH_BD - 3)
/* check if packet requires linearization (packet is too fragmented)
   no need to check fragmentation if page size > 8K (there will be no
   violation to FW restrictions) */
static int bnx2x_pkt_req_lin(struct bnx2x *bp, struct sk_buff *skb,
			     u32 xmit_type)
{
	int to_copy = 0;
	int hlen = 0;
	int first_bd_sz = 0;

	/* 3 = 1 (for linear data BD) + 2 (for PBD and last BD) */
	if (skb_shinfo(skb)->nr_frags >= (MAX_FETCH_BD - 3)) {

		if (xmit_type & XMIT_GSO) {
			unsigned short lso_mss = skb_shinfo(skb)->gso_size;
			/* Check if LSO packet needs to be copied:
			   3 = 1 (for headers BD) + 2 (for PBD and last BD) */
			int wnd_size = MAX_FETCH_BD - 3;
			/* Number of windows to check */
			int num_wnds = skb_shinfo(skb)->nr_frags - wnd_size;
			int wnd_idx = 0;
			int frag_idx = 0;
			u32 wnd_sum = 0;

			/* Headers length */
			hlen = (int)(skb_transport_header(skb) - skb->data) +
				tcp_hdrlen(skb);

			/* Amount of data (w/o headers) on linear part of SKB*/
			first_bd_sz = skb_headlen(skb) - hlen;

			wnd_sum  = first_bd_sz;

			/* Calculate the first sum - it's special */
			for (frag_idx = 0; frag_idx < wnd_size - 1; frag_idx++)
				wnd_sum +=
					skb_frag_size(&skb_shinfo(skb)->frags[frag_idx]);

			/* If there was data on linear skb data - check it */
			if (first_bd_sz > 0) {
				if (unlikely(wnd_sum < lso_mss)) {
					to_copy = 1;
					goto exit_lbl;
				}

				wnd_sum -= first_bd_sz;
			}

			/* Others are easier: run through the frag list and
			   check all windows */
			for (wnd_idx = 0; wnd_idx <= num_wnds; wnd_idx++) {
				wnd_sum +=
			  skb_frag_size(&skb_shinfo(skb)->frags[wnd_idx + wnd_size - 1]);

				if (unlikely(wnd_sum < lso_mss)) {
					to_copy = 1;
					break;
				}
				wnd_sum -=
					skb_frag_size(&skb_shinfo(skb)->frags[wnd_idx]);
			}
		} else {
			/* in non-LSO too fragmented packet should always
			   be linearized */
			to_copy = 1;
		}
	}

exit_lbl:
	if (unlikely(to_copy))
		DP(NETIF_MSG_TX_QUEUED,
		   "Linearization IS REQUIRED for %s packet. num_frags %d  hlen %d  first_bd_sz %d\n",
		   (xmit_type & XMIT_GSO) ? "LSO" : "non-LSO",
		   skb_shinfo(skb)->nr_frags, hlen, first_bd_sz);

	return to_copy;
}
#endif

static void bnx2x_set_pbd_gso_e2(struct sk_buff *skb, u32 *parsing_data,
				 u32 xmit_type)
{
	struct ipv6hdr *ipv6;

	*parsing_data |= (skb_shinfo(skb)->gso_size <<
			      ETH_TX_PARSE_BD_E2_LSO_MSS_SHIFT) &
			      ETH_TX_PARSE_BD_E2_LSO_MSS;

	if (xmit_type & XMIT_GSO_ENC_V6)
		ipv6 = inner_ipv6_hdr(skb);
	else if (xmit_type & XMIT_GSO_V6)
		ipv6 = ipv6_hdr(skb);
	else
		ipv6 = NULL;

	if (ipv6 && ipv6->nexthdr == NEXTHDR_IPV6)
		*parsing_data |= ETH_TX_PARSE_BD_E2_IPV6_WITH_EXT_HDR;
}

/**
 * bnx2x_set_pbd_gso - update PBD in GSO case.
 *
 * @skb:	packet skb
 * @pbd:	parse BD
 * @xmit_type:	xmit flags
 */
static void bnx2x_set_pbd_gso(struct sk_buff *skb,
			      struct eth_tx_parse_bd_e1x *pbd,
			      struct eth_tx_start_bd *tx_start_bd,
			      u32 xmit_type)
{
	pbd->lso_mss = cpu_to_le16(skb_shinfo(skb)->gso_size);
	pbd->tcp_send_seq = bswab32(tcp_hdr(skb)->seq);
	pbd->tcp_flags = pbd_tcp_flags(tcp_hdr(skb));

	if (xmit_type & XMIT_GSO_V4) {
		pbd->ip_id = bswab16(ip_hdr(skb)->id);
		pbd->tcp_pseudo_csum =
			bswab16(~csum_tcpudp_magic(ip_hdr(skb)->saddr,
						   ip_hdr(skb)->daddr,
						   0, IPPROTO_TCP, 0));

		/* GSO on 57710/57711 needs FW to calculate IP checksum */
		tx_start_bd->bd_flags.as_bitfield |= ETH_TX_BD_FLAGS_IP_CSUM;
	} else {
		pbd->tcp_pseudo_csum =
			bswab16(~csum_ipv6_magic(&ipv6_hdr(skb)->saddr,
						 &ipv6_hdr(skb)->daddr,
						 0, IPPROTO_TCP, 0));
	}

	pbd->global_data |=
		cpu_to_le16(ETH_TX_PARSE_BD_E1X_PSEUDO_CS_WITHOUT_LEN);
}

/**
 * bnx2x_set_pbd_csum_enc - update PBD with checksum and return header length
 *
 * @bp:			driver handle
 * @skb:		packet skb
 * @parsing_data:	data to be updated
 * @xmit_type:		xmit flags
 *
 * 57712/578xx related, when skb has encapsulation
 */
static u8 bnx2x_set_pbd_csum_enc(struct bnx2x *bp, struct sk_buff *skb,
				 u32 *parsing_data, u32 xmit_type)
{
	*parsing_data |=
		((((u8 *)skb_inner_transport_header(skb) - skb->data) >> 1) <<
		ETH_TX_PARSE_BD_E2_L4_HDR_START_OFFSET_W_SHIFT) &
		ETH_TX_PARSE_BD_E2_L4_HDR_START_OFFSET_W;

	if (xmit_type & XMIT_CSUM_TCP) {
		*parsing_data |= ((inner_tcp_hdrlen(skb) / 4) <<
			ETH_TX_PARSE_BD_E2_TCP_HDR_LENGTH_DW_SHIFT) &
			ETH_TX_PARSE_BD_E2_TCP_HDR_LENGTH_DW;

		return skb_inner_transport_header(skb) +
			inner_tcp_hdrlen(skb) - skb->data;
	}

	/* We support checksum offload for TCP and UDP only.
	 * No need to pass the UDP header length - it's a constant.
	 */
	return skb_inner_transport_header(skb) +
		sizeof(struct udphdr) - skb->data;
}

/**
 * bnx2x_set_pbd_csum_e2 - update PBD with checksum and return header length
 *
 * @bp:			driver handle
 * @skb:		packet skb
 * @parsing_data:	data to be updated
 * @xmit_type:		xmit flags
 *
 * 57712/578xx related
 */
static u8 bnx2x_set_pbd_csum_e2(struct bnx2x *bp, struct sk_buff *skb,
				u32 *parsing_data, u32 xmit_type)
{
	*parsing_data |=
		((((u8 *)skb_transport_header(skb) - skb->data) >> 1) <<
		ETH_TX_PARSE_BD_E2_L4_HDR_START_OFFSET_W_SHIFT) &
		ETH_TX_PARSE_BD_E2_L4_HDR_START_OFFSET_W;

	if (xmit_type & XMIT_CSUM_TCP) {
		*parsing_data |= ((tcp_hdrlen(skb) / 4) <<
			ETH_TX_PARSE_BD_E2_TCP_HDR_LENGTH_DW_SHIFT) &
			ETH_TX_PARSE_BD_E2_TCP_HDR_LENGTH_DW;

		return skb_transport_header(skb) + tcp_hdrlen(skb) - skb->data;
	}
	/* We support checksum offload for TCP and UDP only.
	 * No need to pass the UDP header length - it's a constant.
	 */
	return skb_transport_header(skb) + sizeof(struct udphdr) - skb->data;
}

/* set FW indication according to inner or outer protocols if tunneled */
static void bnx2x_set_sbd_csum(struct bnx2x *bp, struct sk_buff *skb,
			       struct eth_tx_start_bd *tx_start_bd,
			       u32 xmit_type)
{
	tx_start_bd->bd_flags.as_bitfield |= ETH_TX_BD_FLAGS_L4_CSUM;

	if (xmit_type & (XMIT_CSUM_ENC_V6 | XMIT_CSUM_V6))
		tx_start_bd->bd_flags.as_bitfield |= ETH_TX_BD_FLAGS_IPV6;

	if (!(xmit_type & XMIT_CSUM_TCP))
		tx_start_bd->bd_flags.as_bitfield |= ETH_TX_BD_FLAGS_IS_UDP;
}

/**
 * bnx2x_set_pbd_csum - update PBD with checksum and return header length
 *
 * @bp:		driver handle
 * @skb:	packet skb
 * @pbd:	parse BD to be updated
 * @xmit_type:	xmit flags
 */
static u8 bnx2x_set_pbd_csum(struct bnx2x *bp, struct sk_buff *skb,
			     struct eth_tx_parse_bd_e1x *pbd,
			     u32 xmit_type)
{
	u8 hlen = (skb_network_header(skb) - skb->data) >> 1;

	/* for now NS flag is not used in Linux */
	pbd->global_data =
		cpu_to_le16(hlen |
			    ((skb->protocol == cpu_to_be16(ETH_P_8021Q)) <<
			     ETH_TX_PARSE_BD_E1X_LLC_SNAP_EN_SHIFT));

	pbd->ip_hlen_w = (skb_transport_header(skb) -
			skb_network_header(skb)) >> 1;

	hlen += pbd->ip_hlen_w;

	/* We support checksum offload for TCP and UDP only */
	if (xmit_type & XMIT_CSUM_TCP)
		hlen += tcp_hdrlen(skb) / 2;
	else
		hlen += sizeof(struct udphdr) / 2;

	pbd->total_hlen_w = cpu_to_le16(hlen);
	hlen = hlen*2;

	if (xmit_type & XMIT_CSUM_TCP) {
		pbd->tcp_pseudo_csum = bswab16(tcp_hdr(skb)->check);

	} else {
		s8 fix = SKB_CS_OFF(skb); /* signed! */

		DP(NETIF_MSG_TX_QUEUED,
		   "hlen %d  fix %d  csum before fix %x\n",
		   le16_to_cpu(pbd->total_hlen_w), fix, SKB_CS(skb));

		/* HW bug: fixup the CSUM */
		pbd->tcp_pseudo_csum =
			bnx2x_csum_fix(skb_transport_header(skb),
				       SKB_CS(skb), fix);

		DP(NETIF_MSG_TX_QUEUED, "csum after fix %x\n",
		   pbd->tcp_pseudo_csum);
	}

	return hlen;
}

static void bnx2x_update_pbds_gso_enc(struct sk_buff *skb,
				      struct eth_tx_parse_bd_e2 *pbd_e2,
				      struct eth_tx_parse_2nd_bd *pbd2,
				      u16 *global_data,
				      u32 xmit_type)
{
	u16 hlen_w = 0;
	u8 outerip_off, outerip_len = 0;

	/* from outer IP to transport */
	hlen_w = (skb_inner_transport_header(skb) -
		  skb_network_header(skb)) >> 1;

	/* transport len */
	hlen_w += inner_tcp_hdrlen(skb) >> 1;

	pbd2->fw_ip_hdr_to_payload_w = hlen_w;

	/* outer IP header info */
	if (xmit_type & XMIT_CSUM_V4) {
		struct iphdr *iph = ip_hdr(skb);
<<<<<<< HEAD
		u16 csum = (__force u16)(~iph->check) -
			   (__force u16)iph->tot_len -
			   (__force u16)iph->frag_off;
=======
		u32 csum = (__force u32)(~iph->check) -
			   (__force u32)iph->tot_len -
			   (__force u32)iph->frag_off;
>>>>>>> bb78a92f

		pbd2->fw_ip_csum_wo_len_flags_frag =
			bswab16(csum_fold((__force __wsum)csum));
	} else {
		pbd2->fw_ip_hdr_to_payload_w =
			hlen_w - ((sizeof(struct ipv6hdr)) >> 1);
	}

	pbd2->tcp_send_seq = bswab32(inner_tcp_hdr(skb)->seq);

	pbd2->tcp_flags = pbd_tcp_flags(inner_tcp_hdr(skb));

	if (xmit_type & XMIT_GSO_V4) {
		pbd2->hw_ip_id = bswab16(inner_ip_hdr(skb)->id);

		pbd_e2->data.tunnel_data.pseudo_csum =
			bswab16(~csum_tcpudp_magic(
					inner_ip_hdr(skb)->saddr,
					inner_ip_hdr(skb)->daddr,
					0, IPPROTO_TCP, 0));

		outerip_len = ip_hdr(skb)->ihl << 1;
	} else {
		pbd_e2->data.tunnel_data.pseudo_csum =
			bswab16(~csum_ipv6_magic(
					&inner_ipv6_hdr(skb)->saddr,
					&inner_ipv6_hdr(skb)->daddr,
					0, IPPROTO_TCP, 0));
	}

	outerip_off = (skb_network_header(skb) - skb->data) >> 1;

	*global_data |=
		outerip_off |
		(!!(xmit_type & XMIT_CSUM_V6) <<
			ETH_TX_PARSE_2ND_BD_IP_HDR_TYPE_OUTER_SHIFT) |
		(outerip_len <<
			ETH_TX_PARSE_2ND_BD_IP_HDR_LEN_OUTER_W_SHIFT) |
		((skb->protocol == cpu_to_be16(ETH_P_8021Q)) <<
			ETH_TX_PARSE_2ND_BD_LLC_SNAP_EN_SHIFT);

	if (ip_hdr(skb)->protocol == IPPROTO_UDP) {
		SET_FLAG(*global_data, ETH_TX_PARSE_2ND_BD_TUNNEL_UDP_EXIST, 1);
		pbd2->tunnel_udp_hdr_start_w = skb_transport_offset(skb) >> 1;
	}
}

/* called with netif_tx_lock
 * bnx2x_tx_int() runs without netif_tx_lock unless it needs to call
 * netif_wake_queue()
 */
netdev_tx_t bnx2x_start_xmit(struct sk_buff *skb, struct net_device *dev)
{
	struct bnx2x *bp = netdev_priv(dev);

	struct netdev_queue *txq;
	struct bnx2x_fp_txdata *txdata;
	struct sw_tx_bd *tx_buf;
	struct eth_tx_start_bd *tx_start_bd, *first_bd;
	struct eth_tx_bd *tx_data_bd, *total_pkt_bd = NULL;
	struct eth_tx_parse_bd_e1x *pbd_e1x = NULL;
	struct eth_tx_parse_bd_e2 *pbd_e2 = NULL;
	struct eth_tx_parse_2nd_bd *pbd2 = NULL;
	u32 pbd_e2_parsing_data = 0;
	u16 pkt_prod, bd_prod;
	int nbd, txq_index;
	dma_addr_t mapping;
	u32 xmit_type = bnx2x_xmit_type(bp, skb);
	int i;
	u8 hlen = 0;
	__le16 pkt_size = 0;
	struct ethhdr *eth;
	u8 mac_type = UNICAST_ADDRESS;

#ifdef BNX2X_STOP_ON_ERROR
	if (unlikely(bp->panic))
		return NETDEV_TX_BUSY;
#endif

	txq_index = skb_get_queue_mapping(skb);
	txq = netdev_get_tx_queue(dev, txq_index);

	BUG_ON(txq_index >= MAX_ETH_TXQ_IDX(bp) + (CNIC_LOADED(bp) ? 1 : 0));

	txdata = &bp->bnx2x_txq[txq_index];

	/* enable this debug print to view the transmission queue being used
	DP(NETIF_MSG_TX_QUEUED, "indices: txq %d, fp %d, txdata %d\n",
	   txq_index, fp_index, txdata_index); */

	/* enable this debug print to view the transmission details
	DP(NETIF_MSG_TX_QUEUED,
	   "transmitting packet cid %d fp index %d txdata_index %d tx_data ptr %p fp pointer %p\n",
	   txdata->cid, fp_index, txdata_index, txdata, fp); */

	if (unlikely(bnx2x_tx_avail(bp, txdata) <
			skb_shinfo(skb)->nr_frags +
			BDS_PER_TX_PKT +
			NEXT_CNT_PER_TX_PKT(MAX_BDS_PER_TX_PKT))) {
		/* Handle special storage cases separately */
		if (txdata->tx_ring_size == 0) {
			struct bnx2x_eth_q_stats *q_stats =
				bnx2x_fp_qstats(bp, txdata->parent_fp);
			q_stats->driver_filtered_tx_pkt++;
			dev_kfree_skb(skb);
			return NETDEV_TX_OK;
		}
		bnx2x_fp_qstats(bp, txdata->parent_fp)->driver_xoff++;
		netif_tx_stop_queue(txq);
		BNX2X_ERR("BUG! Tx ring full when queue awake!\n");

		return NETDEV_TX_BUSY;
	}

	DP(NETIF_MSG_TX_QUEUED,
	   "queue[%d]: SKB: summed %x  protocol %x protocol(%x,%x) gso type %x  xmit_type %x len %d\n",
	   txq_index, skb->ip_summed, skb->protocol, ipv6_hdr(skb)->nexthdr,
	   ip_hdr(skb)->protocol, skb_shinfo(skb)->gso_type, xmit_type,
	   skb->len);

	eth = (struct ethhdr *)skb->data;

	/* set flag according to packet type (UNICAST_ADDRESS is default)*/
	if (unlikely(is_multicast_ether_addr(eth->h_dest))) {
		if (is_broadcast_ether_addr(eth->h_dest))
			mac_type = BROADCAST_ADDRESS;
		else
			mac_type = MULTICAST_ADDRESS;
	}

#if (MAX_SKB_FRAGS >= MAX_FETCH_BD - BDS_PER_TX_PKT)
	/* First, check if we need to linearize the skb (due to FW
	   restrictions). No need to check fragmentation if page size > 8K
	   (there will be no violation to FW restrictions) */
	if (bnx2x_pkt_req_lin(bp, skb, xmit_type)) {
		/* Statistics of linearization */
		bp->lin_cnt++;
		if (skb_linearize(skb) != 0) {
			DP(NETIF_MSG_TX_QUEUED,
			   "SKB linearization failed - silently dropping this SKB\n");
			dev_kfree_skb_any(skb);
			return NETDEV_TX_OK;
		}
	}
#endif
	/* Map skb linear data for DMA */
	mapping = dma_map_single(&bp->pdev->dev, skb->data,
				 skb_headlen(skb), DMA_TO_DEVICE);
	if (unlikely(dma_mapping_error(&bp->pdev->dev, mapping))) {
		DP(NETIF_MSG_TX_QUEUED,
		   "SKB mapping failed - silently dropping this SKB\n");
		dev_kfree_skb_any(skb);
		return NETDEV_TX_OK;
	}
	/*
	Please read carefully. First we use one BD which we mark as start,
	then we have a parsing info BD (used for TSO or xsum),
	and only then we have the rest of the TSO BDs.
	(don't forget to mark the last one as last,
	and to unmap only AFTER you write to the BD ...)
	And above all, all pdb sizes are in words - NOT DWORDS!
	*/

	/* get current pkt produced now - advance it just before sending packet
	 * since mapping of pages may fail and cause packet to be dropped
	 */
	pkt_prod = txdata->tx_pkt_prod;
	bd_prod = TX_BD(txdata->tx_bd_prod);

	/* get a tx_buf and first BD
	 * tx_start_bd may be changed during SPLIT,
	 * but first_bd will always stay first
	 */
	tx_buf = &txdata->tx_buf_ring[TX_BD(pkt_prod)];
	tx_start_bd = &txdata->tx_desc_ring[bd_prod].start_bd;
	first_bd = tx_start_bd;

	tx_start_bd->bd_flags.as_bitfield = ETH_TX_BD_FLAGS_START_BD;

	/* header nbd: indirectly zero other flags! */
	tx_start_bd->general_data = 1 << ETH_TX_START_BD_HDR_NBDS_SHIFT;

	/* remember the first BD of the packet */
	tx_buf->first_bd = txdata->tx_bd_prod;
	tx_buf->skb = skb;
	tx_buf->flags = 0;

	DP(NETIF_MSG_TX_QUEUED,
	   "sending pkt %u @%p  next_idx %u  bd %u @%p\n",
	   pkt_prod, tx_buf, txdata->tx_pkt_prod, bd_prod, tx_start_bd);

	if (vlan_tx_tag_present(skb)) {
		tx_start_bd->vlan_or_ethertype =
		    cpu_to_le16(vlan_tx_tag_get(skb));
		tx_start_bd->bd_flags.as_bitfield |=
		    (X_ETH_OUTBAND_VLAN << ETH_TX_BD_FLAGS_VLAN_MODE_SHIFT);
	} else {
		/* when transmitting in a vf, start bd must hold the ethertype
		 * for fw to enforce it
		 */
		if (IS_VF(bp))
			tx_start_bd->vlan_or_ethertype =
				cpu_to_le16(ntohs(eth->h_proto));
		else
			/* used by FW for packet accounting */
			tx_start_bd->vlan_or_ethertype = cpu_to_le16(pkt_prod);
	}

	nbd = 2; /* start_bd + pbd + frags (updated when pages are mapped) */

	/* turn on parsing and get a BD */
	bd_prod = TX_BD(NEXT_TX_IDX(bd_prod));

	if (xmit_type & XMIT_CSUM)
		bnx2x_set_sbd_csum(bp, skb, tx_start_bd, xmit_type);

	if (!CHIP_IS_E1x(bp)) {
		pbd_e2 = &txdata->tx_desc_ring[bd_prod].parse_bd_e2;
		memset(pbd_e2, 0, sizeof(struct eth_tx_parse_bd_e2));

		if (xmit_type & XMIT_CSUM_ENC) {
			u16 global_data = 0;

			/* Set PBD in enc checksum offload case */
			hlen = bnx2x_set_pbd_csum_enc(bp, skb,
						      &pbd_e2_parsing_data,
						      xmit_type);

			/* turn on 2nd parsing and get a BD */
			bd_prod = TX_BD(NEXT_TX_IDX(bd_prod));

			pbd2 = &txdata->tx_desc_ring[bd_prod].parse_2nd_bd;

			memset(pbd2, 0, sizeof(*pbd2));

			pbd_e2->data.tunnel_data.ip_hdr_start_inner_w =
				(skb_inner_network_header(skb) -
				 skb->data) >> 1;

			if (xmit_type & XMIT_GSO_ENC)
				bnx2x_update_pbds_gso_enc(skb, pbd_e2, pbd2,
							  &global_data,
							  xmit_type);

			pbd2->global_data = cpu_to_le16(global_data);

			/* add addition parse BD indication to start BD */
			SET_FLAG(tx_start_bd->general_data,
				 ETH_TX_START_BD_PARSE_NBDS, 1);
			/* set encapsulation flag in start BD */
			SET_FLAG(tx_start_bd->general_data,
				 ETH_TX_START_BD_TUNNEL_EXIST, 1);
			nbd++;
		} else if (xmit_type & XMIT_CSUM) {
			/* Set PBD in checksum offload case w/o encapsulation */
			hlen = bnx2x_set_pbd_csum_e2(bp, skb,
						     &pbd_e2_parsing_data,
						     xmit_type);
		}

		/* Add the macs to the parsing BD this is a vf */
		if (IS_VF(bp)) {
			/* override GRE parameters in BD */
			bnx2x_set_fw_mac_addr(&pbd_e2->data.mac_addr.src_hi,
					      &pbd_e2->data.mac_addr.src_mid,
					      &pbd_e2->data.mac_addr.src_lo,
					      eth->h_source);

			bnx2x_set_fw_mac_addr(&pbd_e2->data.mac_addr.dst_hi,
					      &pbd_e2->data.mac_addr.dst_mid,
					      &pbd_e2->data.mac_addr.dst_lo,
					      eth->h_dest);
		}

		SET_FLAG(pbd_e2_parsing_data,
			 ETH_TX_PARSE_BD_E2_ETH_ADDR_TYPE, mac_type);
	} else {
		u16 global_data = 0;
		pbd_e1x = &txdata->tx_desc_ring[bd_prod].parse_bd_e1x;
		memset(pbd_e1x, 0, sizeof(struct eth_tx_parse_bd_e1x));
		/* Set PBD in checksum offload case */
		if (xmit_type & XMIT_CSUM)
			hlen = bnx2x_set_pbd_csum(bp, skb, pbd_e1x, xmit_type);

		SET_FLAG(global_data,
			 ETH_TX_PARSE_BD_E1X_ETH_ADDR_TYPE, mac_type);
		pbd_e1x->global_data |= cpu_to_le16(global_data);
	}

	/* Setup the data pointer of the first BD of the packet */
	tx_start_bd->addr_hi = cpu_to_le32(U64_HI(mapping));
	tx_start_bd->addr_lo = cpu_to_le32(U64_LO(mapping));
	tx_start_bd->nbytes = cpu_to_le16(skb_headlen(skb));
	pkt_size = tx_start_bd->nbytes;

	DP(NETIF_MSG_TX_QUEUED,
	   "first bd @%p  addr (%x:%x)  nbytes %d  flags %x  vlan %x\n",
	   tx_start_bd, tx_start_bd->addr_hi, tx_start_bd->addr_lo,
	   le16_to_cpu(tx_start_bd->nbytes),
	   tx_start_bd->bd_flags.as_bitfield,
	   le16_to_cpu(tx_start_bd->vlan_or_ethertype));

	if (xmit_type & XMIT_GSO) {

		DP(NETIF_MSG_TX_QUEUED,
		   "TSO packet len %d  hlen %d  total len %d  tso size %d\n",
		   skb->len, hlen, skb_headlen(skb),
		   skb_shinfo(skb)->gso_size);

		tx_start_bd->bd_flags.as_bitfield |= ETH_TX_BD_FLAGS_SW_LSO;

		if (unlikely(skb_headlen(skb) > hlen)) {
			nbd++;
			bd_prod = bnx2x_tx_split(bp, txdata, tx_buf,
						 &tx_start_bd, hlen,
						 bd_prod);
		}
		if (!CHIP_IS_E1x(bp))
			bnx2x_set_pbd_gso_e2(skb, &pbd_e2_parsing_data,
					     xmit_type);
		else
			bnx2x_set_pbd_gso(skb, pbd_e1x, first_bd, xmit_type);
	}

	/* Set the PBD's parsing_data field if not zero
	 * (for the chips newer than 57711).
	 */
	if (pbd_e2_parsing_data)
		pbd_e2->parsing_data = cpu_to_le32(pbd_e2_parsing_data);

	tx_data_bd = (struct eth_tx_bd *)tx_start_bd;

	/* Handle fragmented skb */
	for (i = 0; i < skb_shinfo(skb)->nr_frags; i++) {
		skb_frag_t *frag = &skb_shinfo(skb)->frags[i];

		mapping = skb_frag_dma_map(&bp->pdev->dev, frag, 0,
					   skb_frag_size(frag), DMA_TO_DEVICE);
		if (unlikely(dma_mapping_error(&bp->pdev->dev, mapping))) {
			unsigned int pkts_compl = 0, bytes_compl = 0;

			DP(NETIF_MSG_TX_QUEUED,
			   "Unable to map page - dropping packet...\n");

			/* we need unmap all buffers already mapped
			 * for this SKB;
			 * first_bd->nbd need to be properly updated
			 * before call to bnx2x_free_tx_pkt
			 */
			first_bd->nbd = cpu_to_le16(nbd);
			bnx2x_free_tx_pkt(bp, txdata,
					  TX_BD(txdata->tx_pkt_prod),
					  &pkts_compl, &bytes_compl);
			return NETDEV_TX_OK;
		}

		bd_prod = TX_BD(NEXT_TX_IDX(bd_prod));
		tx_data_bd = &txdata->tx_desc_ring[bd_prod].reg_bd;
		if (total_pkt_bd == NULL)
			total_pkt_bd = &txdata->tx_desc_ring[bd_prod].reg_bd;

		tx_data_bd->addr_hi = cpu_to_le32(U64_HI(mapping));
		tx_data_bd->addr_lo = cpu_to_le32(U64_LO(mapping));
		tx_data_bd->nbytes = cpu_to_le16(skb_frag_size(frag));
		le16_add_cpu(&pkt_size, skb_frag_size(frag));
		nbd++;

		DP(NETIF_MSG_TX_QUEUED,
		   "frag %d  bd @%p  addr (%x:%x)  nbytes %d\n",
		   i, tx_data_bd, tx_data_bd->addr_hi, tx_data_bd->addr_lo,
		   le16_to_cpu(tx_data_bd->nbytes));
	}

	DP(NETIF_MSG_TX_QUEUED, "last bd @%p\n", tx_data_bd);

	/* update with actual num BDs */
	first_bd->nbd = cpu_to_le16(nbd);

	bd_prod = TX_BD(NEXT_TX_IDX(bd_prod));

	/* now send a tx doorbell, counting the next BD
	 * if the packet contains or ends with it
	 */
	if (TX_BD_POFF(bd_prod) < nbd)
		nbd++;

	/* total_pkt_bytes should be set on the first data BD if
	 * it's not an LSO packet and there is more than one
	 * data BD. In this case pkt_size is limited by an MTU value.
	 * However we prefer to set it for an LSO packet (while we don't
	 * have to) in order to save some CPU cycles in a none-LSO
	 * case, when we much more care about them.
	 */
	if (total_pkt_bd != NULL)
		total_pkt_bd->total_pkt_bytes = pkt_size;

	if (pbd_e1x)
		DP(NETIF_MSG_TX_QUEUED,
		   "PBD (E1X) @%p  ip_data %x  ip_hlen %u  ip_id %u  lso_mss %u  tcp_flags %x  xsum %x  seq %u  hlen %u\n",
		   pbd_e1x, pbd_e1x->global_data, pbd_e1x->ip_hlen_w,
		   pbd_e1x->ip_id, pbd_e1x->lso_mss, pbd_e1x->tcp_flags,
		   pbd_e1x->tcp_pseudo_csum, pbd_e1x->tcp_send_seq,
		    le16_to_cpu(pbd_e1x->total_hlen_w));
	if (pbd_e2)
		DP(NETIF_MSG_TX_QUEUED,
		   "PBD (E2) @%p  dst %x %x %x src %x %x %x parsing_data %x\n",
		   pbd_e2,
		   pbd_e2->data.mac_addr.dst_hi,
		   pbd_e2->data.mac_addr.dst_mid,
		   pbd_e2->data.mac_addr.dst_lo,
		   pbd_e2->data.mac_addr.src_hi,
		   pbd_e2->data.mac_addr.src_mid,
		   pbd_e2->data.mac_addr.src_lo,
		   pbd_e2->parsing_data);
	DP(NETIF_MSG_TX_QUEUED, "doorbell: nbd %d  bd %u\n", nbd, bd_prod);

	netdev_tx_sent_queue(txq, skb->len);

	skb_tx_timestamp(skb);

	txdata->tx_pkt_prod++;
	/*
	 * Make sure that the BD data is updated before updating the producer
	 * since FW might read the BD right after the producer is updated.
	 * This is only applicable for weak-ordered memory model archs such
	 * as IA-64. The following barrier is also mandatory since FW will
	 * assumes packets must have BDs.
	 */
	wmb();

	txdata->tx_db.data.prod += nbd;
	barrier();

	DOORBELL(bp, txdata->cid, txdata->tx_db.raw);

	mmiowb();

	txdata->tx_bd_prod += nbd;

	if (unlikely(bnx2x_tx_avail(bp, txdata) < MAX_DESC_PER_TX_PKT)) {
		netif_tx_stop_queue(txq);

		/* paired memory barrier is in bnx2x_tx_int(), we have to keep
		 * ordering of set_bit() in netif_tx_stop_queue() and read of
		 * fp->bd_tx_cons */
		smp_mb();

		bnx2x_fp_qstats(bp, txdata->parent_fp)->driver_xoff++;
		if (bnx2x_tx_avail(bp, txdata) >= MAX_DESC_PER_TX_PKT)
			netif_tx_wake_queue(txq);
	}
	txdata->tx_pkt++;

	return NETDEV_TX_OK;
}

/**
 * bnx2x_setup_tc - routine to configure net_device for multi tc
 *
 * @netdev: net device to configure
 * @tc: number of traffic classes to enable
 *
 * callback connected to the ndo_setup_tc function pointer
 */
int bnx2x_setup_tc(struct net_device *dev, u8 num_tc)
{
	int cos, prio, count, offset;
	struct bnx2x *bp = netdev_priv(dev);

	/* setup tc must be called under rtnl lock */
	ASSERT_RTNL();

	/* no traffic classes requested. Aborting */
	if (!num_tc) {
		netdev_reset_tc(dev);
		return 0;
	}

	/* requested to support too many traffic classes */
	if (num_tc > bp->max_cos) {
		BNX2X_ERR("support for too many traffic classes requested: %d. Max supported is %d\n",
			  num_tc, bp->max_cos);
		return -EINVAL;
	}

	/* declare amount of supported traffic classes */
	if (netdev_set_num_tc(dev, num_tc)) {
		BNX2X_ERR("failed to declare %d traffic classes\n", num_tc);
		return -EINVAL;
	}

	/* configure priority to traffic class mapping */
	for (prio = 0; prio < BNX2X_MAX_PRIORITY; prio++) {
		netdev_set_prio_tc_map(dev, prio, bp->prio_to_cos[prio]);
		DP(BNX2X_MSG_SP | NETIF_MSG_IFUP,
		   "mapping priority %d to tc %d\n",
		   prio, bp->prio_to_cos[prio]);
	}

	/* Use this configuration to differentiate tc0 from other COSes
	   This can be used for ets or pfc, and save the effort of setting
	   up a multio class queue disc or negotiating DCBX with a switch
	netdev_set_prio_tc_map(dev, 0, 0);
	DP(BNX2X_MSG_SP, "mapping priority %d to tc %d\n", 0, 0);
	for (prio = 1; prio < 16; prio++) {
		netdev_set_prio_tc_map(dev, prio, 1);
		DP(BNX2X_MSG_SP, "mapping priority %d to tc %d\n", prio, 1);
	} */

	/* configure traffic class to transmission queue mapping */
	for (cos = 0; cos < bp->max_cos; cos++) {
		count = BNX2X_NUM_ETH_QUEUES(bp);
		offset = cos * BNX2X_NUM_NON_CNIC_QUEUES(bp);
		netdev_set_tc_queue(dev, cos, count, offset);
		DP(BNX2X_MSG_SP | NETIF_MSG_IFUP,
		   "mapping tc %d to offset %d count %d\n",
		   cos, offset, count);
	}

	return 0;
}

/* called with rtnl_lock */
int bnx2x_change_mac_addr(struct net_device *dev, void *p)
{
	struct sockaddr *addr = p;
	struct bnx2x *bp = netdev_priv(dev);
	int rc = 0;

	if (!bnx2x_is_valid_ether_addr(bp, addr->sa_data)) {
		BNX2X_ERR("Requested MAC address is not valid\n");
		return -EINVAL;
	}

	if ((IS_MF_STORAGE_SD(bp) || IS_MF_FCOE_AFEX(bp)) &&
	    !is_zero_ether_addr(addr->sa_data)) {
		BNX2X_ERR("Can't configure non-zero address on iSCSI or FCoE functions in MF-SD mode\n");
		return -EINVAL;
	}

	if (netif_running(dev))  {
		rc = bnx2x_set_eth_mac(bp, false);
		if (rc)
			return rc;
	}

	memcpy(dev->dev_addr, addr->sa_data, dev->addr_len);

	if (netif_running(dev))
		rc = bnx2x_set_eth_mac(bp, true);

	return rc;
}

static void bnx2x_free_fp_mem_at(struct bnx2x *bp, int fp_index)
{
	union host_hc_status_block *sb = &bnx2x_fp(bp, fp_index, status_blk);
	struct bnx2x_fastpath *fp = &bp->fp[fp_index];
	u8 cos;

	/* Common */

	if (IS_FCOE_IDX(fp_index)) {
		memset(sb, 0, sizeof(union host_hc_status_block));
		fp->status_blk_mapping = 0;
	} else {
		/* status blocks */
		if (!CHIP_IS_E1x(bp))
			BNX2X_PCI_FREE(sb->e2_sb,
				       bnx2x_fp(bp, fp_index,
						status_blk_mapping),
				       sizeof(struct host_hc_status_block_e2));
		else
			BNX2X_PCI_FREE(sb->e1x_sb,
				       bnx2x_fp(bp, fp_index,
						status_blk_mapping),
				       sizeof(struct host_hc_status_block_e1x));
	}

	/* Rx */
	if (!skip_rx_queue(bp, fp_index)) {
		bnx2x_free_rx_bds(fp);

		/* fastpath rx rings: rx_buf rx_desc rx_comp */
		BNX2X_FREE(bnx2x_fp(bp, fp_index, rx_buf_ring));
		BNX2X_PCI_FREE(bnx2x_fp(bp, fp_index, rx_desc_ring),
			       bnx2x_fp(bp, fp_index, rx_desc_mapping),
			       sizeof(struct eth_rx_bd) * NUM_RX_BD);

		BNX2X_PCI_FREE(bnx2x_fp(bp, fp_index, rx_comp_ring),
			       bnx2x_fp(bp, fp_index, rx_comp_mapping),
			       sizeof(struct eth_fast_path_rx_cqe) *
			       NUM_RCQ_BD);

		/* SGE ring */
		BNX2X_FREE(bnx2x_fp(bp, fp_index, rx_page_ring));
		BNX2X_PCI_FREE(bnx2x_fp(bp, fp_index, rx_sge_ring),
			       bnx2x_fp(bp, fp_index, rx_sge_mapping),
			       BCM_PAGE_SIZE * NUM_RX_SGE_PAGES);
	}

	/* Tx */
	if (!skip_tx_queue(bp, fp_index)) {
		/* fastpath tx rings: tx_buf tx_desc */
		for_each_cos_in_tx_queue(fp, cos) {
			struct bnx2x_fp_txdata *txdata = fp->txdata_ptr[cos];

			DP(NETIF_MSG_IFDOWN,
			   "freeing tx memory of fp %d cos %d cid %d\n",
			   fp_index, cos, txdata->cid);

			BNX2X_FREE(txdata->tx_buf_ring);
			BNX2X_PCI_FREE(txdata->tx_desc_ring,
				txdata->tx_desc_mapping,
				sizeof(union eth_tx_bd_types) * NUM_TX_BD);
		}
	}
	/* end of fastpath */
}

void bnx2x_free_fp_mem_cnic(struct bnx2x *bp)
{
	int i;
	for_each_cnic_queue(bp, i)
		bnx2x_free_fp_mem_at(bp, i);
}

void bnx2x_free_fp_mem(struct bnx2x *bp)
{
	int i;
	for_each_eth_queue(bp, i)
		bnx2x_free_fp_mem_at(bp, i);
}

static void set_sb_shortcuts(struct bnx2x *bp, int index)
{
	union host_hc_status_block status_blk = bnx2x_fp(bp, index, status_blk);
	if (!CHIP_IS_E1x(bp)) {
		bnx2x_fp(bp, index, sb_index_values) =
			(__le16 *)status_blk.e2_sb->sb.index_values;
		bnx2x_fp(bp, index, sb_running_index) =
			(__le16 *)status_blk.e2_sb->sb.running_index;
	} else {
		bnx2x_fp(bp, index, sb_index_values) =
			(__le16 *)status_blk.e1x_sb->sb.index_values;
		bnx2x_fp(bp, index, sb_running_index) =
			(__le16 *)status_blk.e1x_sb->sb.running_index;
	}
}

/* Returns the number of actually allocated BDs */
static int bnx2x_alloc_rx_bds(struct bnx2x_fastpath *fp,
			      int rx_ring_size)
{
	struct bnx2x *bp = fp->bp;
	u16 ring_prod, cqe_ring_prod;
	int i, failure_cnt = 0;

	fp->rx_comp_cons = 0;
	cqe_ring_prod = ring_prod = 0;

	/* This routine is called only during fo init so
	 * fp->eth_q_stats.rx_skb_alloc_failed = 0
	 */
	for (i = 0; i < rx_ring_size; i++) {
		if (bnx2x_alloc_rx_data(bp, fp, ring_prod) < 0) {
			failure_cnt++;
			continue;
		}
		ring_prod = NEXT_RX_IDX(ring_prod);
		cqe_ring_prod = NEXT_RCQ_IDX(cqe_ring_prod);
		WARN_ON(ring_prod <= (i - failure_cnt));
	}

	if (failure_cnt)
		BNX2X_ERR("was only able to allocate %d rx skbs on queue[%d]\n",
			  i - failure_cnt, fp->index);

	fp->rx_bd_prod = ring_prod;
	/* Limit the CQE producer by the CQE ring size */
	fp->rx_comp_prod = min_t(u16, NUM_RCQ_RINGS*RCQ_DESC_CNT,
			       cqe_ring_prod);
	fp->rx_pkt = fp->rx_calls = 0;

	bnx2x_fp_stats(bp, fp)->eth_q_stats.rx_skb_alloc_failed += failure_cnt;

	return i - failure_cnt;
}

static void bnx2x_set_next_page_rx_cq(struct bnx2x_fastpath *fp)
{
	int i;

	for (i = 1; i <= NUM_RCQ_RINGS; i++) {
		struct eth_rx_cqe_next_page *nextpg;

		nextpg = (struct eth_rx_cqe_next_page *)
			&fp->rx_comp_ring[RCQ_DESC_CNT * i - 1];
		nextpg->addr_hi =
			cpu_to_le32(U64_HI(fp->rx_comp_mapping +
				   BCM_PAGE_SIZE*(i % NUM_RCQ_RINGS)));
		nextpg->addr_lo =
			cpu_to_le32(U64_LO(fp->rx_comp_mapping +
				   BCM_PAGE_SIZE*(i % NUM_RCQ_RINGS)));
	}
}

static int bnx2x_alloc_fp_mem_at(struct bnx2x *bp, int index)
{
	union host_hc_status_block *sb;
	struct bnx2x_fastpath *fp = &bp->fp[index];
	int ring_size = 0;
	u8 cos;
	int rx_ring_size = 0;

	if (!bp->rx_ring_size &&
	    (IS_MF_STORAGE_SD(bp) || IS_MF_FCOE_AFEX(bp))) {
		rx_ring_size = MIN_RX_SIZE_NONTPA;
		bp->rx_ring_size = rx_ring_size;
	} else if (!bp->rx_ring_size) {
		rx_ring_size = MAX_RX_AVAIL/BNX2X_NUM_RX_QUEUES(bp);

		if (CHIP_IS_E3(bp)) {
			u32 cfg = SHMEM_RD(bp,
					   dev_info.port_hw_config[BP_PORT(bp)].
					   default_cfg);

			/* Decrease ring size for 1G functions */
			if ((cfg & PORT_HW_CFG_NET_SERDES_IF_MASK) ==
			    PORT_HW_CFG_NET_SERDES_IF_SGMII)
				rx_ring_size /= 10;
		}

		/* allocate at least number of buffers required by FW */
		rx_ring_size = max_t(int, bp->disable_tpa ? MIN_RX_SIZE_NONTPA :
				     MIN_RX_SIZE_TPA, rx_ring_size);

		bp->rx_ring_size = rx_ring_size;
	} else /* if rx_ring_size specified - use it */
		rx_ring_size = bp->rx_ring_size;

	DP(BNX2X_MSG_SP, "calculated rx_ring_size %d\n", rx_ring_size);

	/* Common */
	sb = &bnx2x_fp(bp, index, status_blk);

	if (!IS_FCOE_IDX(index)) {
		/* status blocks */
		if (!CHIP_IS_E1x(bp))
			BNX2X_PCI_ALLOC(sb->e2_sb,
				&bnx2x_fp(bp, index, status_blk_mapping),
				sizeof(struct host_hc_status_block_e2));
		else
			BNX2X_PCI_ALLOC(sb->e1x_sb,
				&bnx2x_fp(bp, index, status_blk_mapping),
			    sizeof(struct host_hc_status_block_e1x));
	}

	/* FCoE Queue uses Default SB and doesn't ACK the SB, thus no need to
	 * set shortcuts for it.
	 */
	if (!IS_FCOE_IDX(index))
		set_sb_shortcuts(bp, index);

	/* Tx */
	if (!skip_tx_queue(bp, index)) {
		/* fastpath tx rings: tx_buf tx_desc */
		for_each_cos_in_tx_queue(fp, cos) {
			struct bnx2x_fp_txdata *txdata = fp->txdata_ptr[cos];

			DP(NETIF_MSG_IFUP,
			   "allocating tx memory of fp %d cos %d\n",
			   index, cos);

			BNX2X_ALLOC(txdata->tx_buf_ring,
				sizeof(struct sw_tx_bd) * NUM_TX_BD);
			BNX2X_PCI_ALLOC(txdata->tx_desc_ring,
				&txdata->tx_desc_mapping,
				sizeof(union eth_tx_bd_types) * NUM_TX_BD);
		}
	}

	/* Rx */
	if (!skip_rx_queue(bp, index)) {
		/* fastpath rx rings: rx_buf rx_desc rx_comp */
		BNX2X_ALLOC(bnx2x_fp(bp, index, rx_buf_ring),
				sizeof(struct sw_rx_bd) * NUM_RX_BD);
		BNX2X_PCI_ALLOC(bnx2x_fp(bp, index, rx_desc_ring),
				&bnx2x_fp(bp, index, rx_desc_mapping),
				sizeof(struct eth_rx_bd) * NUM_RX_BD);

		/* Seed all CQEs by 1s */
		BNX2X_PCI_FALLOC(bnx2x_fp(bp, index, rx_comp_ring),
				 &bnx2x_fp(bp, index, rx_comp_mapping),
				 sizeof(struct eth_fast_path_rx_cqe) *
				 NUM_RCQ_BD);

		/* SGE ring */
		BNX2X_ALLOC(bnx2x_fp(bp, index, rx_page_ring),
				sizeof(struct sw_rx_page) * NUM_RX_SGE);
		BNX2X_PCI_ALLOC(bnx2x_fp(bp, index, rx_sge_ring),
				&bnx2x_fp(bp, index, rx_sge_mapping),
				BCM_PAGE_SIZE * NUM_RX_SGE_PAGES);
		/* RX BD ring */
		bnx2x_set_next_page_rx_bd(fp);

		/* CQ ring */
		bnx2x_set_next_page_rx_cq(fp);

		/* BDs */
		ring_size = bnx2x_alloc_rx_bds(fp, rx_ring_size);
		if (ring_size < rx_ring_size)
			goto alloc_mem_err;
	}

	return 0;

/* handles low memory cases */
alloc_mem_err:
	BNX2X_ERR("Unable to allocate full memory for queue %d (size %d)\n",
						index, ring_size);
	/* FW will drop all packets if queue is not big enough,
	 * In these cases we disable the queue
	 * Min size is different for OOO, TPA and non-TPA queues
	 */
	if (ring_size < (fp->disable_tpa ?
				MIN_RX_SIZE_NONTPA : MIN_RX_SIZE_TPA)) {
			/* release memory allocated for this queue */
			bnx2x_free_fp_mem_at(bp, index);
			return -ENOMEM;
	}
	return 0;
}

int bnx2x_alloc_fp_mem_cnic(struct bnx2x *bp)
{
	if (!NO_FCOE(bp))
		/* FCoE */
		if (bnx2x_alloc_fp_mem_at(bp, FCOE_IDX(bp)))
			/* we will fail load process instead of mark
			 * NO_FCOE_FLAG
			 */
			return -ENOMEM;

	return 0;
}

int bnx2x_alloc_fp_mem(struct bnx2x *bp)
{
	int i;

	/* 1. Allocate FP for leading - fatal if error
	 * 2. Allocate RSS - fix number of queues if error
	 */

	/* leading */
	if (bnx2x_alloc_fp_mem_at(bp, 0))
		return -ENOMEM;

	/* RSS */
	for_each_nondefault_eth_queue(bp, i)
		if (bnx2x_alloc_fp_mem_at(bp, i))
			break;

	/* handle memory failures */
	if (i != BNX2X_NUM_ETH_QUEUES(bp)) {
		int delta = BNX2X_NUM_ETH_QUEUES(bp) - i;

		WARN_ON(delta < 0);
		bnx2x_shrink_eth_fp(bp, delta);
		if (CNIC_SUPPORT(bp))
			/* move non eth FPs next to last eth FP
			 * must be done in that order
			 * FCOE_IDX < FWD_IDX < OOO_IDX
			 */

			/* move FCoE fp even NO_FCOE_FLAG is on */
			bnx2x_move_fp(bp, FCOE_IDX(bp), FCOE_IDX(bp) - delta);
		bp->num_ethernet_queues -= delta;
		bp->num_queues = bp->num_ethernet_queues +
				 bp->num_cnic_queues;
		BNX2X_ERR("Adjusted num of queues from %d to %d\n",
			  bp->num_queues + delta, bp->num_queues);
	}

	return 0;
}

void bnx2x_free_mem_bp(struct bnx2x *bp)
{
	int i;

	for (i = 0; i < bp->fp_array_size; i++)
		kfree(bp->fp[i].tpa_info);
	kfree(bp->fp);
	kfree(bp->sp_objs);
	kfree(bp->fp_stats);
	kfree(bp->bnx2x_txq);
	kfree(bp->msix_table);
	kfree(bp->ilt);
}

int bnx2x_alloc_mem_bp(struct bnx2x *bp)
{
	struct bnx2x_fastpath *fp;
	struct msix_entry *tbl;
	struct bnx2x_ilt *ilt;
	int msix_table_size = 0;
	int fp_array_size, txq_array_size;
	int i;

	/*
	 * The biggest MSI-X table we might need is as a maximum number of fast
	 * path IGU SBs plus default SB (for PF only).
	 */
	msix_table_size = bp->igu_sb_cnt;
	if (IS_PF(bp))
		msix_table_size++;
	BNX2X_DEV_INFO("msix_table_size %d\n", msix_table_size);

	/* fp array: RSS plus CNIC related L2 queues */
	fp_array_size = BNX2X_MAX_RSS_COUNT(bp) + CNIC_SUPPORT(bp);
	bp->fp_array_size = fp_array_size;
	BNX2X_DEV_INFO("fp_array_size %d\n", bp->fp_array_size);

	fp = kcalloc(bp->fp_array_size, sizeof(*fp), GFP_KERNEL);
	if (!fp)
		goto alloc_err;
	for (i = 0; i < bp->fp_array_size; i++) {
		fp[i].tpa_info =
			kcalloc(ETH_MAX_AGGREGATION_QUEUES_E1H_E2,
				sizeof(struct bnx2x_agg_info), GFP_KERNEL);
		if (!(fp[i].tpa_info))
			goto alloc_err;
	}

	bp->fp = fp;

	/* allocate sp objs */
	bp->sp_objs = kcalloc(bp->fp_array_size, sizeof(struct bnx2x_sp_objs),
			      GFP_KERNEL);
	if (!bp->sp_objs)
		goto alloc_err;

	/* allocate fp_stats */
	bp->fp_stats = kcalloc(bp->fp_array_size, sizeof(struct bnx2x_fp_stats),
			       GFP_KERNEL);
	if (!bp->fp_stats)
		goto alloc_err;

	/* Allocate memory for the transmission queues array */
	txq_array_size =
		BNX2X_MAX_RSS_COUNT(bp) * BNX2X_MULTI_TX_COS + CNIC_SUPPORT(bp);
	BNX2X_DEV_INFO("txq_array_size %d", txq_array_size);

	bp->bnx2x_txq = kcalloc(txq_array_size, sizeof(struct bnx2x_fp_txdata),
				GFP_KERNEL);
	if (!bp->bnx2x_txq)
		goto alloc_err;

	/* msix table */
	tbl = kcalloc(msix_table_size, sizeof(*tbl), GFP_KERNEL);
	if (!tbl)
		goto alloc_err;
	bp->msix_table = tbl;

	/* ilt */
	ilt = kzalloc(sizeof(*ilt), GFP_KERNEL);
	if (!ilt)
		goto alloc_err;
	bp->ilt = ilt;

	return 0;
alloc_err:
	bnx2x_free_mem_bp(bp);
	return -ENOMEM;
}

int bnx2x_reload_if_running(struct net_device *dev)
{
	struct bnx2x *bp = netdev_priv(dev);

	if (unlikely(!netif_running(dev)))
		return 0;

	bnx2x_nic_unload(bp, UNLOAD_NORMAL, true);
	return bnx2x_nic_load(bp, LOAD_NORMAL);
}

int bnx2x_get_cur_phy_idx(struct bnx2x *bp)
{
	u32 sel_phy_idx = 0;
	if (bp->link_params.num_phys <= 1)
		return INT_PHY;

	if (bp->link_vars.link_up) {
		sel_phy_idx = EXT_PHY1;
		/* In case link is SERDES, check if the EXT_PHY2 is the one */
		if ((bp->link_vars.link_status & LINK_STATUS_SERDES_LINK) &&
		    (bp->link_params.phy[EXT_PHY2].supported & SUPPORTED_FIBRE))
			sel_phy_idx = EXT_PHY2;
	} else {

		switch (bnx2x_phy_selection(&bp->link_params)) {
		case PORT_HW_CFG_PHY_SELECTION_HARDWARE_DEFAULT:
		case PORT_HW_CFG_PHY_SELECTION_FIRST_PHY:
		case PORT_HW_CFG_PHY_SELECTION_FIRST_PHY_PRIORITY:
		       sel_phy_idx = EXT_PHY1;
		       break;
		case PORT_HW_CFG_PHY_SELECTION_SECOND_PHY:
		case PORT_HW_CFG_PHY_SELECTION_SECOND_PHY_PRIORITY:
		       sel_phy_idx = EXT_PHY2;
		       break;
		}
	}

	return sel_phy_idx;
}
int bnx2x_get_link_cfg_idx(struct bnx2x *bp)
{
	u32 sel_phy_idx = bnx2x_get_cur_phy_idx(bp);
	/*
	 * The selected activated PHY is always after swapping (in case PHY
	 * swapping is enabled). So when swapping is enabled, we need to reverse
	 * the configuration
	 */

	if (bp->link_params.multi_phy_config &
	    PORT_HW_CFG_PHY_SWAPPED_ENABLED) {
		if (sel_phy_idx == EXT_PHY1)
			sel_phy_idx = EXT_PHY2;
		else if (sel_phy_idx == EXT_PHY2)
			sel_phy_idx = EXT_PHY1;
	}
	return LINK_CONFIG_IDX(sel_phy_idx);
}

#ifdef NETDEV_FCOE_WWNN
int bnx2x_fcoe_get_wwn(struct net_device *dev, u64 *wwn, int type)
{
	struct bnx2x *bp = netdev_priv(dev);
	struct cnic_eth_dev *cp = &bp->cnic_eth_dev;

	switch (type) {
	case NETDEV_FCOE_WWNN:
		*wwn = HILO_U64(cp->fcoe_wwn_node_name_hi,
				cp->fcoe_wwn_node_name_lo);
		break;
	case NETDEV_FCOE_WWPN:
		*wwn = HILO_U64(cp->fcoe_wwn_port_name_hi,
				cp->fcoe_wwn_port_name_lo);
		break;
	default:
		BNX2X_ERR("Wrong WWN type requested - %d\n", type);
		return -EINVAL;
	}

	return 0;
}
#endif

/* called with rtnl_lock */
int bnx2x_change_mtu(struct net_device *dev, int new_mtu)
{
	struct bnx2x *bp = netdev_priv(dev);

	if (bp->recovery_state != BNX2X_RECOVERY_DONE) {
		BNX2X_ERR("Can't perform change MTU during parity recovery\n");
		return -EAGAIN;
	}

	if ((new_mtu > ETH_MAX_JUMBO_PACKET_SIZE) ||
	    ((new_mtu + ETH_HLEN) < ETH_MIN_PACKET_SIZE)) {
		BNX2X_ERR("Can't support requested MTU size\n");
		return -EINVAL;
	}

	/* This does not race with packet allocation
	 * because the actual alloc size is
	 * only updated as part of load
	 */
	dev->mtu = new_mtu;

	return bnx2x_reload_if_running(dev);
}

netdev_features_t bnx2x_fix_features(struct net_device *dev,
				     netdev_features_t features)
{
	struct bnx2x *bp = netdev_priv(dev);

	/* TPA requires Rx CSUM offloading */
	if (!(features & NETIF_F_RXCSUM) || bp->disable_tpa) {
		features &= ~NETIF_F_LRO;
		features &= ~NETIF_F_GRO;
	}

	return features;
}

int bnx2x_set_features(struct net_device *dev, netdev_features_t features)
{
	struct bnx2x *bp = netdev_priv(dev);
	u32 flags = bp->flags;
	u32 changes;
	bool bnx2x_reload = false;

	if (features & NETIF_F_LRO)
		flags |= TPA_ENABLE_FLAG;
	else
		flags &= ~TPA_ENABLE_FLAG;

	if (features & NETIF_F_GRO)
		flags |= GRO_ENABLE_FLAG;
	else
		flags &= ~GRO_ENABLE_FLAG;

	if (features & NETIF_F_LOOPBACK) {
		if (bp->link_params.loopback_mode != LOOPBACK_BMAC) {
			bp->link_params.loopback_mode = LOOPBACK_BMAC;
			bnx2x_reload = true;
		}
	} else {
		if (bp->link_params.loopback_mode != LOOPBACK_NONE) {
			bp->link_params.loopback_mode = LOOPBACK_NONE;
			bnx2x_reload = true;
		}
	}

	changes = flags ^ bp->flags;

	/* if GRO is changed while LRO is enabled, don't force a reload */
	if ((changes & GRO_ENABLE_FLAG) && (flags & TPA_ENABLE_FLAG))
		changes &= ~GRO_ENABLE_FLAG;

	if (changes)
		bnx2x_reload = true;

	bp->flags = flags;

	if (bnx2x_reload) {
		if (bp->recovery_state == BNX2X_RECOVERY_DONE)
			return bnx2x_reload_if_running(dev);
		/* else: bnx2x_nic_load() will be called at end of recovery */
	}

	return 0;
}

void bnx2x_tx_timeout(struct net_device *dev)
{
	struct bnx2x *bp = netdev_priv(dev);

#ifdef BNX2X_STOP_ON_ERROR
	if (!bp->panic)
		bnx2x_panic();
#endif

	smp_mb__before_clear_bit();
	set_bit(BNX2X_SP_RTNL_TX_TIMEOUT, &bp->sp_rtnl_state);
	smp_mb__after_clear_bit();

	/* This allows the netif to be shutdown gracefully before resetting */
	schedule_delayed_work(&bp->sp_rtnl_task, 0);
}

int bnx2x_suspend(struct pci_dev *pdev, pm_message_t state)
{
	struct net_device *dev = pci_get_drvdata(pdev);
	struct bnx2x *bp;

	if (!dev) {
		dev_err(&pdev->dev, "BAD net device from bnx2x_init_one\n");
		return -ENODEV;
	}
	bp = netdev_priv(dev);

	rtnl_lock();

	pci_save_state(pdev);

	if (!netif_running(dev)) {
		rtnl_unlock();
		return 0;
	}

	netif_device_detach(dev);

	bnx2x_nic_unload(bp, UNLOAD_CLOSE, false);

	bnx2x_set_power_state(bp, pci_choose_state(pdev, state));

	rtnl_unlock();

	return 0;
}

int bnx2x_resume(struct pci_dev *pdev)
{
	struct net_device *dev = pci_get_drvdata(pdev);
	struct bnx2x *bp;
	int rc;

	if (!dev) {
		dev_err(&pdev->dev, "BAD net device from bnx2x_init_one\n");
		return -ENODEV;
	}
	bp = netdev_priv(dev);

	if (bp->recovery_state != BNX2X_RECOVERY_DONE) {
		BNX2X_ERR("Handling parity error recovery. Try again later\n");
		return -EAGAIN;
	}

	rtnl_lock();

	pci_restore_state(pdev);

	if (!netif_running(dev)) {
		rtnl_unlock();
		return 0;
	}

	bnx2x_set_power_state(bp, PCI_D0);
	netif_device_attach(dev);

	rc = bnx2x_nic_load(bp, LOAD_OPEN);

	rtnl_unlock();

	return rc;
}

void bnx2x_set_ctx_validation(struct bnx2x *bp, struct eth_context *cxt,
			      u32 cid)
{
	/* ustorm cxt validation */
	cxt->ustorm_ag_context.cdu_usage =
		CDU_RSRVD_VALUE_TYPE_A(HW_CID(bp, cid),
			CDU_REGION_NUMBER_UCM_AG, ETH_CONNECTION_TYPE);
	/* xcontext validation */
	cxt->xstorm_ag_context.cdu_reserved =
		CDU_RSRVD_VALUE_TYPE_A(HW_CID(bp, cid),
			CDU_REGION_NUMBER_XCM_AG, ETH_CONNECTION_TYPE);
}

static void storm_memset_hc_timeout(struct bnx2x *bp, u8 port,
				    u8 fw_sb_id, u8 sb_index,
				    u8 ticks)
{
	u32 addr = BAR_CSTRORM_INTMEM +
		   CSTORM_STATUS_BLOCK_DATA_TIMEOUT_OFFSET(fw_sb_id, sb_index);
	REG_WR8(bp, addr, ticks);
	DP(NETIF_MSG_IFUP,
	   "port %x fw_sb_id %d sb_index %d ticks %d\n",
	   port, fw_sb_id, sb_index, ticks);
}

static void storm_memset_hc_disable(struct bnx2x *bp, u8 port,
				    u16 fw_sb_id, u8 sb_index,
				    u8 disable)
{
	u32 enable_flag = disable ? 0 : (1 << HC_INDEX_DATA_HC_ENABLED_SHIFT);
	u32 addr = BAR_CSTRORM_INTMEM +
		   CSTORM_STATUS_BLOCK_DATA_FLAGS_OFFSET(fw_sb_id, sb_index);
	u8 flags = REG_RD8(bp, addr);
	/* clear and set */
	flags &= ~HC_INDEX_DATA_HC_ENABLED;
	flags |= enable_flag;
	REG_WR8(bp, addr, flags);
	DP(NETIF_MSG_IFUP,
	   "port %x fw_sb_id %d sb_index %d disable %d\n",
	   port, fw_sb_id, sb_index, disable);
}

void bnx2x_update_coalesce_sb_index(struct bnx2x *bp, u8 fw_sb_id,
				    u8 sb_index, u8 disable, u16 usec)
{
	int port = BP_PORT(bp);
	u8 ticks = usec / BNX2X_BTR;

	storm_memset_hc_timeout(bp, port, fw_sb_id, sb_index, ticks);

	disable = disable ? 1 : (usec ? 0 : 1);
	storm_memset_hc_disable(bp, port, fw_sb_id, sb_index, disable);
}<|MERGE_RESOLUTION|>--- conflicted
+++ resolved
@@ -24,11 +24,7 @@
 #include <net/tcp.h>
 #include <net/ipv6.h>
 #include <net/ip6_checksum.h>
-<<<<<<< HEAD
-#include <net/ll_poll.h>
-=======
 #include <net/busy_poll.h>
->>>>>>> bb78a92f
 #include <linux/prefetch.h>
 #include "bnx2x_cmn.h"
 #include "bnx2x_init.h"
@@ -994,11 +990,7 @@
 			__vlan_hwaccel_put_tag(skb, htons(ETH_P_8021Q),
 					       le16_to_cpu(cqe_fp->vlan_tag));
 
-<<<<<<< HEAD
-		skb_mark_ll(skb, &fp->napi);
-=======
 		skb_mark_napi_id(skb, &fp->napi);
->>>>>>> bb78a92f
 
 		if (bnx2x_fp_ll_polling(fp))
 			netif_receive_skb(skb);
@@ -3125,11 +3117,7 @@
 	return work_done;
 }
 
-<<<<<<< HEAD
-#ifdef CONFIG_NET_LL_RX_POLL
-=======
 #ifdef CONFIG_NET_RX_BUSY_POLL
->>>>>>> bb78a92f
 /* must be called with local_bh_disable()d */
 int bnx2x_low_latency_recv(struct napi_struct *napi)
 {
@@ -3555,15 +3543,9 @@
 	/* outer IP header info */
 	if (xmit_type & XMIT_CSUM_V4) {
 		struct iphdr *iph = ip_hdr(skb);
-<<<<<<< HEAD
-		u16 csum = (__force u16)(~iph->check) -
-			   (__force u16)iph->tot_len -
-			   (__force u16)iph->frag_off;
-=======
 		u32 csum = (__force u32)(~iph->check) -
 			   (__force u32)iph->tot_len -
 			   (__force u32)iph->frag_off;
->>>>>>> bb78a92f
 
 		pbd2->fw_ip_csum_wo_len_flags_frag =
 			bswab16(csum_fold((__force __wsum)csum));
