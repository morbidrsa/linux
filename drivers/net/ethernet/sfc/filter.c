--- conflicted
+++ resolved
@@ -439,17 +439,10 @@
 	 */
 	if (efx->n_rx_channels > 1)
 		flags |= EFX_FILTER_FLAG_RX_RSS;
-<<<<<<< HEAD
 
 	if (efx->rx_scatter)
 		flags |= EFX_FILTER_FLAG_RX_SCATTER;
 
-=======
-
-	if (efx->rx_scatter)
-		flags |= EFX_FILTER_FLAG_RX_SCATTER;
-
->>>>>>> d0e0ac97
 	efx_filter_init_rx(spec, EFX_FILTER_PRI_MANUAL, flags, 0);
 	spec->type = EFX_FILTER_UC_DEF + filter_idx;
 	table->used_bitmap[0] |= 1 << filter_idx;
