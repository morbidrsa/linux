#
# Renesas device configuration
#

config SH_ETH
	tristate "Renesas SuperH Ethernet support"
<<<<<<< HEAD
=======
	depends on HAS_DMA
>>>>>>> bb78a92f
	select CRC32
	select MII
	select MDIO_BITBANG
	select PHYLIB
	---help---
	  Renesas SuperH Ethernet device driver.
	  This driver supporting CPUs are:
		- SH7619, SH7710, SH7712, SH7724, SH7734, SH7763, SH7757,
		  R8A7740 and R8A7779.<|MERGE_RESOLUTION|>--- conflicted
+++ resolved
@@ -4,10 +4,7 @@
 
 config SH_ETH
 	tristate "Renesas SuperH Ethernet support"
-<<<<<<< HEAD
-=======
 	depends on HAS_DMA
->>>>>>> bb78a92f
 	select CRC32
 	select MII
 	select MDIO_BITBANG
