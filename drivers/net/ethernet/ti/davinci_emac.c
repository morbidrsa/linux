/*
 * DaVinci Ethernet Medium Access Controller
 *
 * DaVinci EMAC is based upon CPPI 3.0 TI DMA engine
 *
 * Copyright (C) 2009 Texas Instruments.
 *
 * ---------------------------------------------------------------------------
 *
 * This program is free software; you can redistribute it and/or modify
 * it under the terms of the GNU General Public License as published by
 * the Free Software Foundation; either version 2 of the License, or
 * (at your option) any later version.
 *
 * This program is distributed in the hope that it will be useful,
 * but WITHOUT ANY WARRANTY; without even the implied warranty of
 * MERCHANTABILITY or FITNESS FOR A PARTICULAR PURPOSE.  See the
 * GNU General Public License for more details.
 *
 * You should have received a copy of the GNU General Public License
 * along with this program; if not, write to the Free Software
 * Foundation, Inc., 675 Mass Ave, Cambridge, MA 02139, USA.
 * ---------------------------------------------------------------------------
 * History:
 * 0-5 A number of folks worked on this driver in bits and pieces but the major
 *     contribution came from Suraj Iyer and Anant Gole
 * 6.0 Anant Gole - rewrote the driver as per Linux conventions
 * 6.1 Chaithrika U S - added support for Gigabit and RMII features,
 *     PHY layer usage
 */

#include <linux/module.h>
#include <linux/kernel.h>
#include <linux/sched.h>
#include <linux/string.h>
#include <linux/timer.h>
#include <linux/errno.h>
#include <linux/in.h>
#include <linux/ioport.h>
#include <linux/slab.h>
#include <linux/mm.h>
#include <linux/interrupt.h>
#include <linux/init.h>
#include <linux/netdevice.h>
#include <linux/etherdevice.h>
#include <linux/skbuff.h>
#include <linux/ethtool.h>
#include <linux/highmem.h>
#include <linux/proc_fs.h>
#include <linux/ctype.h>
#include <linux/spinlock.h>
#include <linux/dma-mapping.h>
#include <linux/clk.h>
#include <linux/platform_device.h>
#include <linux/semaphore.h>
#include <linux/phy.h>
#include <linux/bitops.h>
#include <linux/io.h>
#include <linux/uaccess.h>
#include <linux/pm_runtime.h>
#include <linux/davinci_emac.h>
#include <linux/of.h>
#include <linux/of_address.h>
#include <linux/of_irq.h>
#include <linux/of_net.h>

#include <asm/irq.h>
#include <asm/page.h>

#include "davinci_cpdma.h"

static int debug_level;
module_param(debug_level, int, 0);
MODULE_PARM_DESC(debug_level, "DaVinci EMAC debug level (NETIF_MSG bits)");

/* Netif debug messages possible */
#define DAVINCI_EMAC_DEBUG	(NETIF_MSG_DRV | \
				NETIF_MSG_PROBE | \
				NETIF_MSG_LINK | \
				NETIF_MSG_TIMER | \
				NETIF_MSG_IFDOWN | \
				NETIF_MSG_IFUP | \
				NETIF_MSG_RX_ERR | \
				NETIF_MSG_TX_ERR | \
				NETIF_MSG_TX_QUEUED | \
				NETIF_MSG_INTR | \
				NETIF_MSG_TX_DONE | \
				NETIF_MSG_RX_STATUS | \
				NETIF_MSG_PKTDATA | \
				NETIF_MSG_HW | \
				NETIF_MSG_WOL)

/* version info */
#define EMAC_MAJOR_VERSION	6
#define EMAC_MINOR_VERSION	1
#define EMAC_MODULE_VERSION	"6.1"
MODULE_VERSION(EMAC_MODULE_VERSION);
static const char emac_version_string[] = "TI DaVinci EMAC Linux v6.1";

/* Configuration items */
#define EMAC_DEF_PASS_CRC		(0) /* Do not pass CRC up to frames */
#define EMAC_DEF_QOS_EN			(0) /* EMAC proprietary QoS disabled */
#define EMAC_DEF_NO_BUFF_CHAIN		(0) /* No buffer chain */
#define EMAC_DEF_MACCTRL_FRAME_EN	(0) /* Discard Maccontrol frames */
#define EMAC_DEF_SHORT_FRAME_EN		(0) /* Discard short frames */
#define EMAC_DEF_ERROR_FRAME_EN		(0) /* Discard error frames */
#define EMAC_DEF_PROM_EN		(0) /* Promiscuous disabled */
#define EMAC_DEF_PROM_CH		(0) /* Promiscuous channel is 0 */
#define EMAC_DEF_BCAST_EN		(1) /* Broadcast enabled */
#define EMAC_DEF_BCAST_CH		(0) /* Broadcast channel is 0 */
#define EMAC_DEF_MCAST_EN		(1) /* Multicast enabled */
#define EMAC_DEF_MCAST_CH		(0) /* Multicast channel is 0 */

#define EMAC_DEF_TXPRIO_FIXED		(1) /* TX Priority is fixed */
#define EMAC_DEF_TXPACING_EN		(0) /* TX pacing NOT supported*/

#define EMAC_DEF_BUFFER_OFFSET		(0) /* Buffer offset to DMA (future) */
#define EMAC_DEF_MIN_ETHPKTSIZE		(60) /* Minimum ethernet pkt size */
#define EMAC_DEF_MAX_FRAME_SIZE		(1500 + 14 + 4 + 4)
#define EMAC_DEF_TX_CH			(0) /* Default 0th channel */
#define EMAC_DEF_RX_CH			(0) /* Default 0th channel */
#define EMAC_DEF_RX_NUM_DESC		(128)
#define EMAC_DEF_MAX_TX_CH		(1) /* Max TX channels configured */
#define EMAC_DEF_MAX_RX_CH		(1) /* Max RX channels configured */
#define EMAC_POLL_WEIGHT		(64) /* Default NAPI poll weight */

/* Buffer descriptor parameters */
#define EMAC_DEF_TX_MAX_SERVICE		(32) /* TX max service BD's */
#define EMAC_DEF_RX_MAX_SERVICE		(64) /* should = netdev->weight */

/* EMAC register related defines */
#define EMAC_ALL_MULTI_REG_VALUE	(0xFFFFFFFF)
#define EMAC_NUM_MULTICAST_BITS		(64)
#define EMAC_TX_CONTROL_TX_ENABLE_VAL	(0x1)
#define EMAC_RX_CONTROL_RX_ENABLE_VAL	(0x1)
#define EMAC_MAC_HOST_ERR_INTMASK_VAL	(0x2)
#define EMAC_RX_UNICAST_CLEAR_ALL	(0xFF)
#define EMAC_INT_MASK_CLEAR		(0xFF)

/* RX MBP register bit positions */
#define EMAC_RXMBP_PASSCRC_MASK		BIT(30)
#define EMAC_RXMBP_QOSEN_MASK		BIT(29)
#define EMAC_RXMBP_NOCHAIN_MASK		BIT(28)
#define EMAC_RXMBP_CMFEN_MASK		BIT(24)
#define EMAC_RXMBP_CSFEN_MASK		BIT(23)
#define EMAC_RXMBP_CEFEN_MASK		BIT(22)
#define EMAC_RXMBP_CAFEN_MASK		BIT(21)
#define EMAC_RXMBP_PROMCH_SHIFT		(16)
#define EMAC_RXMBP_PROMCH_MASK		(0x7 << 16)
#define EMAC_RXMBP_BROADEN_MASK		BIT(13)
#define EMAC_RXMBP_BROADCH_SHIFT	(8)
#define EMAC_RXMBP_BROADCH_MASK		(0x7 << 8)
#define EMAC_RXMBP_MULTIEN_MASK		BIT(5)
#define EMAC_RXMBP_MULTICH_SHIFT	(0)
#define EMAC_RXMBP_MULTICH_MASK		(0x7)
#define EMAC_RXMBP_CHMASK		(0x7)

/* EMAC register definitions/bit maps used */
# define EMAC_MBP_RXPROMISC		(0x00200000)
# define EMAC_MBP_PROMISCCH(ch)		(((ch) & 0x7) << 16)
# define EMAC_MBP_RXBCAST		(0x00002000)
# define EMAC_MBP_BCASTCHAN(ch)		(((ch) & 0x7) << 8)
# define EMAC_MBP_RXMCAST		(0x00000020)
# define EMAC_MBP_MCASTCHAN(ch)		((ch) & 0x7)

/* EMAC mac_control register */
#define EMAC_MACCONTROL_TXPTYPE		BIT(9)
#define EMAC_MACCONTROL_TXPACEEN	BIT(6)
#define EMAC_MACCONTROL_GMIIEN		BIT(5)
#define EMAC_MACCONTROL_GIGABITEN	BIT(7)
#define EMAC_MACCONTROL_FULLDUPLEXEN	BIT(0)
#define EMAC_MACCONTROL_RMIISPEED_MASK	BIT(15)

/* GIGABIT MODE related bits */
#define EMAC_DM646X_MACCONTORL_GIG	BIT(7)
#define EMAC_DM646X_MACCONTORL_GIGFORCE	BIT(17)

/* EMAC mac_status register */
#define EMAC_MACSTATUS_TXERRCODE_MASK	(0xF00000)
#define EMAC_MACSTATUS_TXERRCODE_SHIFT	(20)
#define EMAC_MACSTATUS_TXERRCH_MASK	(0x7)
#define EMAC_MACSTATUS_TXERRCH_SHIFT	(16)
#define EMAC_MACSTATUS_RXERRCODE_MASK	(0xF000)
#define EMAC_MACSTATUS_RXERRCODE_SHIFT	(12)
#define EMAC_MACSTATUS_RXERRCH_MASK	(0x7)
#define EMAC_MACSTATUS_RXERRCH_SHIFT	(8)

/* EMAC RX register masks */
#define EMAC_RX_MAX_LEN_MASK		(0xFFFF)
#define EMAC_RX_BUFFER_OFFSET_MASK	(0xFFFF)

/* MAC_IN_VECTOR (0x180) register bit fields */
#define EMAC_DM644X_MAC_IN_VECTOR_HOST_INT	BIT(17)
#define EMAC_DM644X_MAC_IN_VECTOR_STATPEND_INT	BIT(16)
#define EMAC_DM644X_MAC_IN_VECTOR_RX_INT_VEC	BIT(8)
#define EMAC_DM644X_MAC_IN_VECTOR_TX_INT_VEC	BIT(0)

/** NOTE:: For DM646x the IN_VECTOR has changed */
#define EMAC_DM646X_MAC_IN_VECTOR_RX_INT_VEC	BIT(EMAC_DEF_RX_CH)
#define EMAC_DM646X_MAC_IN_VECTOR_TX_INT_VEC	BIT(16 + EMAC_DEF_TX_CH)
#define EMAC_DM646X_MAC_IN_VECTOR_HOST_INT	BIT(26)
#define EMAC_DM646X_MAC_IN_VECTOR_STATPEND_INT	BIT(27)

/* CPPI bit positions */
#define EMAC_CPPI_SOP_BIT		BIT(31)
#define EMAC_CPPI_EOP_BIT		BIT(30)
#define EMAC_CPPI_OWNERSHIP_BIT		BIT(29)
#define EMAC_CPPI_EOQ_BIT		BIT(28)
#define EMAC_CPPI_TEARDOWN_COMPLETE_BIT BIT(27)
#define EMAC_CPPI_PASS_CRC_BIT		BIT(26)
#define EMAC_RX_BD_BUF_SIZE		(0xFFFF)
#define EMAC_BD_LENGTH_FOR_CACHE	(16) /* only CPPI bytes */
#define EMAC_RX_BD_PKT_LENGTH_MASK	(0xFFFF)

/* Max hardware defines */
#define EMAC_MAX_TXRX_CHANNELS		 (8)  /* Max hardware channels */
#define EMAC_DEF_MAX_MULTICAST_ADDRESSES (64) /* Max mcast addr's */

/* EMAC Peripheral Device Register Memory Layout structure */
#define EMAC_MACINVECTOR	0x90

#define EMAC_DM646X_MACEOIVECTOR	0x94

#define EMAC_MACINTSTATRAW	0xB0
#define EMAC_MACINTSTATMASKED	0xB4
#define EMAC_MACINTMASKSET	0xB8
#define EMAC_MACINTMASKCLEAR	0xBC

#define EMAC_RXMBPENABLE	0x100
#define EMAC_RXUNICASTSET	0x104
#define EMAC_RXUNICASTCLEAR	0x108
#define EMAC_RXMAXLEN		0x10C
#define EMAC_RXBUFFEROFFSET	0x110
#define EMAC_RXFILTERLOWTHRESH	0x114

#define EMAC_MACCONTROL		0x160
#define EMAC_MACSTATUS		0x164
#define EMAC_EMCONTROL		0x168
#define EMAC_FIFOCONTROL	0x16C
#define EMAC_MACCONFIG		0x170
#define EMAC_SOFTRESET		0x174
#define EMAC_MACSRCADDRLO	0x1D0
#define EMAC_MACSRCADDRHI	0x1D4
#define EMAC_MACHASH1		0x1D8
#define EMAC_MACHASH2		0x1DC
#define EMAC_MACADDRLO		0x500
#define EMAC_MACADDRHI		0x504
#define EMAC_MACINDEX		0x508

/* EMAC statistics registers */
#define EMAC_RXGOODFRAMES	0x200
#define EMAC_RXBCASTFRAMES	0x204
#define EMAC_RXMCASTFRAMES	0x208
#define EMAC_RXPAUSEFRAMES	0x20C
#define EMAC_RXCRCERRORS	0x210
#define EMAC_RXALIGNCODEERRORS	0x214
#define EMAC_RXOVERSIZED	0x218
#define EMAC_RXJABBER		0x21C
#define EMAC_RXUNDERSIZED	0x220
#define EMAC_RXFRAGMENTS	0x224
#define EMAC_RXFILTERED		0x228
#define EMAC_RXQOSFILTERED	0x22C
#define EMAC_RXOCTETS		0x230
#define EMAC_TXGOODFRAMES	0x234
#define EMAC_TXBCASTFRAMES	0x238
#define EMAC_TXMCASTFRAMES	0x23C
#define EMAC_TXPAUSEFRAMES	0x240
#define EMAC_TXDEFERRED		0x244
#define EMAC_TXCOLLISION	0x248
#define EMAC_TXSINGLECOLL	0x24C
#define EMAC_TXMULTICOLL	0x250
#define EMAC_TXEXCESSIVECOLL	0x254
#define EMAC_TXLATECOLL		0x258
#define EMAC_TXUNDERRUN		0x25C
#define EMAC_TXCARRIERSENSE	0x260
#define EMAC_TXOCTETS		0x264
#define EMAC_NETOCTETS		0x280
#define EMAC_RXSOFOVERRUNS	0x284
#define EMAC_RXMOFOVERRUNS	0x288
#define EMAC_RXDMAOVERRUNS	0x28C

/* EMAC DM644x control registers */
#define EMAC_CTRL_EWCTL		(0x4)
#define EMAC_CTRL_EWINTTCNT	(0x8)

/* EMAC DM644x control module masks */
#define EMAC_DM644X_EWINTCNT_MASK	0x1FFFF
#define EMAC_DM644X_INTMIN_INTVL	0x1
#define EMAC_DM644X_INTMAX_INTVL	(EMAC_DM644X_EWINTCNT_MASK)

/* EMAC DM646X control module registers */
#define EMAC_DM646X_CMINTCTRL	0x0C
#define EMAC_DM646X_CMRXINTEN	0x14
#define EMAC_DM646X_CMTXINTEN	0x18
#define EMAC_DM646X_CMRXINTMAX	0x70
#define EMAC_DM646X_CMTXINTMAX	0x74

/* EMAC DM646X control module masks */
#define EMAC_DM646X_INTPACEEN		(0x3 << 16)
#define EMAC_DM646X_INTPRESCALE_MASK	(0x7FF << 0)
#define EMAC_DM646X_CMINTMAX_CNT	63
#define EMAC_DM646X_CMINTMIN_CNT	2
#define EMAC_DM646X_CMINTMAX_INTVL	(1000 / EMAC_DM646X_CMINTMIN_CNT)
#define EMAC_DM646X_CMINTMIN_INTVL	((1000 / EMAC_DM646X_CMINTMAX_CNT) + 1)


/* EMAC EOI codes for C0 */
#define EMAC_DM646X_MAC_EOI_C0_RXEN	(0x01)
#define EMAC_DM646X_MAC_EOI_C0_TXEN	(0x02)

/* EMAC Stats Clear Mask */
#define EMAC_STATS_CLR_MASK    (0xFFFFFFFF)

/* emac_priv: EMAC private data structure
 *
 * EMAC adapter private data structure
 */
struct emac_priv {
	u32 msg_enable;
	struct net_device *ndev;
	struct platform_device *pdev;
	struct napi_struct napi;
	char mac_addr[6];
	void __iomem *remap_addr;
	u32 emac_base_phys;
	void __iomem *emac_base;
	void __iomem *ctrl_base;
	struct cpdma_ctlr *dma;
	struct cpdma_chan *txchan;
	struct cpdma_chan *rxchan;
	u32 link; /* 1=link on, 0=link off */
	u32 speed; /* 0=Auto Neg, 1=No PHY, 10,100, 1000 - mbps */
	u32 duplex; /* Link duplex: 0=Half, 1=Full */
	u32 rx_buf_size;
	u32 isr_count;
	u32 coal_intvl;
	u32 bus_freq_mhz;
	u8 rmii_en;
	u8 version;
	u32 mac_hash1;
	u32 mac_hash2;
	u32 multicast_hash_cnt[EMAC_NUM_MULTICAST_BITS];
	u32 rx_addr_type;
	const char *phy_id;
#ifdef CONFIG_OF
	struct device_node *phy_node;
#endif
	struct phy_device *phydev;
	spinlock_t lock;
	/*platform specific members*/
	void (*int_enable) (void);
	void (*int_disable) (void);
};

/* EMAC TX Host Error description strings */
static char *emac_txhost_errcodes[16] = {
	"No error", "SOP error", "Ownership bit not set in SOP buffer",
	"Zero Next Buffer Descriptor Pointer Without EOP",
	"Zero Buffer Pointer", "Zero Buffer Length", "Packet Length Error",
	"Reserved", "Reserved", "Reserved", "Reserved", "Reserved",
	"Reserved", "Reserved", "Reserved", "Reserved"
};

/* EMAC RX Host Error description strings */
static char *emac_rxhost_errcodes[16] = {
	"No error", "Reserved", "Ownership bit not set in input buffer",
	"Reserved", "Zero Buffer Pointer", "Reserved", "Reserved",
	"Reserved", "Reserved", "Reserved", "Reserved", "Reserved",
	"Reserved", "Reserved", "Reserved", "Reserved"
};

/* Helper macros */
#define emac_read(reg)		  ioread32(priv->emac_base + (reg))
#define emac_write(reg, val)      iowrite32(val, priv->emac_base + (reg))

#define emac_ctrl_read(reg)	  ioread32((priv->ctrl_base + (reg)))
#define emac_ctrl_write(reg, val) iowrite32(val, (priv->ctrl_base + (reg)))

/**
 * emac_dump_regs - Dump important EMAC registers to debug terminal
 * @priv: The DaVinci EMAC private adapter structure
 *
 * Executes ethtool set cmd & sets phy mode
 *
 */
static void emac_dump_regs(struct emac_priv *priv)
{
	struct device *emac_dev = &priv->ndev->dev;

	/* Print important registers in EMAC */
	dev_info(emac_dev, "EMAC Basic registers\n");
	if (priv->version == EMAC_VERSION_1) {
		dev_info(emac_dev, "EMAC: EWCTL: %08X, EWINTTCNT: %08X\n",
			emac_ctrl_read(EMAC_CTRL_EWCTL),
			emac_ctrl_read(EMAC_CTRL_EWINTTCNT));
	}
	dev_info(emac_dev, "EMAC: EmuControl:%08X, FifoControl: %08X\n",
		emac_read(EMAC_EMCONTROL), emac_read(EMAC_FIFOCONTROL));
	dev_info(emac_dev, "EMAC: MBPEnable:%08X, RXUnicastSet: %08X, "\
		"RXMaxLen=%08X\n", emac_read(EMAC_RXMBPENABLE),
		emac_read(EMAC_RXUNICASTSET), emac_read(EMAC_RXMAXLEN));
	dev_info(emac_dev, "EMAC: MacControl:%08X, MacStatus: %08X, "\
		"MacConfig=%08X\n", emac_read(EMAC_MACCONTROL),
		emac_read(EMAC_MACSTATUS), emac_read(EMAC_MACCONFIG));
	dev_info(emac_dev, "EMAC Statistics\n");
	dev_info(emac_dev, "EMAC: rx_good_frames:%d\n",
		emac_read(EMAC_RXGOODFRAMES));
	dev_info(emac_dev, "EMAC: rx_broadcast_frames:%d\n",
		emac_read(EMAC_RXBCASTFRAMES));
	dev_info(emac_dev, "EMAC: rx_multicast_frames:%d\n",
		emac_read(EMAC_RXMCASTFRAMES));
	dev_info(emac_dev, "EMAC: rx_pause_frames:%d\n",
		emac_read(EMAC_RXPAUSEFRAMES));
	dev_info(emac_dev, "EMAC: rx_crcerrors:%d\n",
		emac_read(EMAC_RXCRCERRORS));
	dev_info(emac_dev, "EMAC: rx_align_code_errors:%d\n",
		emac_read(EMAC_RXALIGNCODEERRORS));
	dev_info(emac_dev, "EMAC: rx_oversized_frames:%d\n",
		emac_read(EMAC_RXOVERSIZED));
	dev_info(emac_dev, "EMAC: rx_jabber_frames:%d\n",
		emac_read(EMAC_RXJABBER));
	dev_info(emac_dev, "EMAC: rx_undersized_frames:%d\n",
		emac_read(EMAC_RXUNDERSIZED));
	dev_info(emac_dev, "EMAC: rx_fragments:%d\n",
		emac_read(EMAC_RXFRAGMENTS));
	dev_info(emac_dev, "EMAC: rx_filtered_frames:%d\n",
		emac_read(EMAC_RXFILTERED));
	dev_info(emac_dev, "EMAC: rx_qos_filtered_frames:%d\n",
		emac_read(EMAC_RXQOSFILTERED));
	dev_info(emac_dev, "EMAC: rx_octets:%d\n",
		emac_read(EMAC_RXOCTETS));
	dev_info(emac_dev, "EMAC: tx_goodframes:%d\n",
		emac_read(EMAC_TXGOODFRAMES));
	dev_info(emac_dev, "EMAC: tx_bcastframes:%d\n",
		emac_read(EMAC_TXBCASTFRAMES));
	dev_info(emac_dev, "EMAC: tx_mcastframes:%d\n",
		emac_read(EMAC_TXMCASTFRAMES));
	dev_info(emac_dev, "EMAC: tx_pause_frames:%d\n",
		emac_read(EMAC_TXPAUSEFRAMES));
	dev_info(emac_dev, "EMAC: tx_deferred_frames:%d\n",
		emac_read(EMAC_TXDEFERRED));
	dev_info(emac_dev, "EMAC: tx_collision_frames:%d\n",
		emac_read(EMAC_TXCOLLISION));
	dev_info(emac_dev, "EMAC: tx_single_coll_frames:%d\n",
		emac_read(EMAC_TXSINGLECOLL));
	dev_info(emac_dev, "EMAC: tx_mult_coll_frames:%d\n",
		emac_read(EMAC_TXMULTICOLL));
	dev_info(emac_dev, "EMAC: tx_excessive_collisions:%d\n",
		emac_read(EMAC_TXEXCESSIVECOLL));
	dev_info(emac_dev, "EMAC: tx_late_collisions:%d\n",
		emac_read(EMAC_TXLATECOLL));
	dev_info(emac_dev, "EMAC: tx_underrun:%d\n",
		emac_read(EMAC_TXUNDERRUN));
	dev_info(emac_dev, "EMAC: tx_carrier_sense_errors:%d\n",
		emac_read(EMAC_TXCARRIERSENSE));
	dev_info(emac_dev, "EMAC: tx_octets:%d\n",
		emac_read(EMAC_TXOCTETS));
	dev_info(emac_dev, "EMAC: net_octets:%d\n",
		emac_read(EMAC_NETOCTETS));
	dev_info(emac_dev, "EMAC: rx_sof_overruns:%d\n",
		emac_read(EMAC_RXSOFOVERRUNS));
	dev_info(emac_dev, "EMAC: rx_mof_overruns:%d\n",
		emac_read(EMAC_RXMOFOVERRUNS));
	dev_info(emac_dev, "EMAC: rx_dma_overruns:%d\n",
		emac_read(EMAC_RXDMAOVERRUNS));

	cpdma_ctlr_dump(priv->dma);
}

/**
 * emac_get_drvinfo - Get EMAC driver information
 * @ndev: The DaVinci EMAC network adapter
 * @info: ethtool info structure containing name and version
 *
 * Returns EMAC driver information (name and version)
 *
 */
static void emac_get_drvinfo(struct net_device *ndev,
			     struct ethtool_drvinfo *info)
{
	strlcpy(info->driver, emac_version_string, sizeof(info->driver));
	strlcpy(info->version, EMAC_MODULE_VERSION, sizeof(info->version));
}

/**
 * emac_get_settings - Get EMAC settings
 * @ndev: The DaVinci EMAC network adapter
 * @ecmd: ethtool command
 *
 * Executes ethool get command
 *
 */
static int emac_get_settings(struct net_device *ndev,
			     struct ethtool_cmd *ecmd)
{
	struct emac_priv *priv = netdev_priv(ndev);
	if (priv->phydev)
		return phy_ethtool_gset(priv->phydev, ecmd);
	else
		return -EOPNOTSUPP;

}

/**
 * emac_set_settings - Set EMAC settings
 * @ndev: The DaVinci EMAC network adapter
 * @ecmd: ethtool command
 *
 * Executes ethool set command
 *
 */
static int emac_set_settings(struct net_device *ndev, struct ethtool_cmd *ecmd)
{
	struct emac_priv *priv = netdev_priv(ndev);
	if (priv->phydev)
		return phy_ethtool_sset(priv->phydev, ecmd);
	else
		return -EOPNOTSUPP;

}

/**
 * emac_get_coalesce - Get interrupt coalesce settings for this device
 * @ndev : The DaVinci EMAC network adapter
 * @coal : ethtool coalesce settings structure
 *
 * Fetch the current interrupt coalesce settings
 *
 */
static int emac_get_coalesce(struct net_device *ndev,
				struct ethtool_coalesce *coal)
{
	struct emac_priv *priv = netdev_priv(ndev);

	coal->rx_coalesce_usecs = priv->coal_intvl;
	return 0;

}

/**
 * emac_set_coalesce - Set interrupt coalesce settings for this device
 * @ndev : The DaVinci EMAC network adapter
 * @coal : ethtool coalesce settings structure
 *
 * Set interrupt coalesce parameters
 *
 */
static int emac_set_coalesce(struct net_device *ndev,
				struct ethtool_coalesce *coal)
{
	struct emac_priv *priv = netdev_priv(ndev);
	u32 int_ctrl, num_interrupts = 0;
	u32 prescale = 0, addnl_dvdr = 1, coal_intvl = 0;

	if (!coal->rx_coalesce_usecs)
		return -EINVAL;

	coal_intvl = coal->rx_coalesce_usecs;

	switch (priv->version) {
	case EMAC_VERSION_2:
		int_ctrl =  emac_ctrl_read(EMAC_DM646X_CMINTCTRL);
		prescale = priv->bus_freq_mhz * 4;

		if (coal_intvl < EMAC_DM646X_CMINTMIN_INTVL)
			coal_intvl = EMAC_DM646X_CMINTMIN_INTVL;

		if (coal_intvl > EMAC_DM646X_CMINTMAX_INTVL) {
			/*
			 * Interrupt pacer works with 4us Pulse, we can
			 * throttle further by dilating the 4us pulse.
			 */
			addnl_dvdr = EMAC_DM646X_INTPRESCALE_MASK / prescale;

			if (addnl_dvdr > 1) {
				prescale *= addnl_dvdr;
				if (coal_intvl > (EMAC_DM646X_CMINTMAX_INTVL
							* addnl_dvdr))
					coal_intvl = (EMAC_DM646X_CMINTMAX_INTVL
							* addnl_dvdr);
			} else {
				addnl_dvdr = 1;
				coal_intvl = EMAC_DM646X_CMINTMAX_INTVL;
			}
		}

		num_interrupts = (1000 * addnl_dvdr) / coal_intvl;

		int_ctrl |= EMAC_DM646X_INTPACEEN;
		int_ctrl &= (~EMAC_DM646X_INTPRESCALE_MASK);
		int_ctrl |= (prescale & EMAC_DM646X_INTPRESCALE_MASK);
		emac_ctrl_write(EMAC_DM646X_CMINTCTRL, int_ctrl);

		emac_ctrl_write(EMAC_DM646X_CMRXINTMAX, num_interrupts);
		emac_ctrl_write(EMAC_DM646X_CMTXINTMAX, num_interrupts);

		break;
	default:
		int_ctrl = emac_ctrl_read(EMAC_CTRL_EWINTTCNT);
		int_ctrl &= (~EMAC_DM644X_EWINTCNT_MASK);
		prescale = coal_intvl * priv->bus_freq_mhz;
		if (prescale > EMAC_DM644X_EWINTCNT_MASK) {
			prescale = EMAC_DM644X_EWINTCNT_MASK;
			coal_intvl = prescale / priv->bus_freq_mhz;
		}
		emac_ctrl_write(EMAC_CTRL_EWINTTCNT, (int_ctrl | prescale));

		break;
	}

	printk(KERN_INFO"Set coalesce to %d usecs.\n", coal_intvl);
	priv->coal_intvl = coal_intvl;

	return 0;

}


/* ethtool_ops: DaVinci EMAC Ethtool structure
 *
 * Ethtool support for EMAC adapter
 */
static const struct ethtool_ops ethtool_ops = {
	.get_drvinfo = emac_get_drvinfo,
	.get_settings = emac_get_settings,
	.set_settings = emac_set_settings,
	.get_link = ethtool_op_get_link,
	.get_coalesce = emac_get_coalesce,
	.set_coalesce =  emac_set_coalesce,
	.get_ts_info = ethtool_op_get_ts_info,
};

/**
 * emac_update_phystatus - Update Phy status
 * @priv: The DaVinci EMAC private adapter structure
 *
 * Updates phy status and takes action for network queue if required
 * based upon link status
 *
 */
static void emac_update_phystatus(struct emac_priv *priv)
{
	u32 mac_control;
	u32 new_duplex;
	u32 cur_duplex;
	struct net_device *ndev = priv->ndev;

	mac_control = emac_read(EMAC_MACCONTROL);
	cur_duplex = (mac_control & EMAC_MACCONTROL_FULLDUPLEXEN) ?
			DUPLEX_FULL : DUPLEX_HALF;
	if (priv->phydev)
		new_duplex = priv->phydev->duplex;
	else
		new_duplex = DUPLEX_FULL;

	/* We get called only if link has changed (speed/duplex/status) */
	if ((priv->link) && (new_duplex != cur_duplex)) {
		priv->duplex = new_duplex;
		if (DUPLEX_FULL == priv->duplex)
			mac_control |= (EMAC_MACCONTROL_FULLDUPLEXEN);
		else
			mac_control &= ~(EMAC_MACCONTROL_FULLDUPLEXEN);
	}

	if (priv->speed == SPEED_1000 && (priv->version == EMAC_VERSION_2)) {
		mac_control = emac_read(EMAC_MACCONTROL);
		mac_control |= (EMAC_DM646X_MACCONTORL_GIG |
				EMAC_DM646X_MACCONTORL_GIGFORCE);
	} else {
		/* Clear the GIG bit and GIGFORCE bit */
		mac_control &= ~(EMAC_DM646X_MACCONTORL_GIGFORCE |
					EMAC_DM646X_MACCONTORL_GIG);

		if (priv->rmii_en && (priv->speed == SPEED_100))
			mac_control |= EMAC_MACCONTROL_RMIISPEED_MASK;
		else
			mac_control &= ~EMAC_MACCONTROL_RMIISPEED_MASK;
	}

	/* Update mac_control if changed */
	emac_write(EMAC_MACCONTROL, mac_control);

	if (priv->link) {
		/* link ON */
		if (!netif_carrier_ok(ndev))
			netif_carrier_on(ndev);
	/* reactivate the transmit queue if it is stopped */
		if (netif_running(ndev) && netif_queue_stopped(ndev))
			netif_wake_queue(ndev);
	} else {
		/* link OFF */
		if (netif_carrier_ok(ndev))
			netif_carrier_off(ndev);
		if (!netif_queue_stopped(ndev))
			netif_stop_queue(ndev);
	}
}

/**
 * hash_get - Calculate hash value from mac address
 * @addr: mac address to delete from hash table
 *
 * Calculates hash value from mac address
 *
 */
static u32 hash_get(u8 *addr)
{
	u32 hash;
	u8 tmpval;
	int cnt;
	hash = 0;

	for (cnt = 0; cnt < 2; cnt++) {
		tmpval = *addr++;
		hash ^= (tmpval >> 2) ^ (tmpval << 4);
		tmpval = *addr++;
		hash ^= (tmpval >> 4) ^ (tmpval << 2);
		tmpval = *addr++;
		hash ^= (tmpval >> 6) ^ (tmpval);
	}

	return hash & 0x3F;
}

/**
 * hash_add - Hash function to add mac addr from hash table
 * @priv: The DaVinci EMAC private adapter structure
 * @mac_addr: mac address to delete from hash table
 *
 * Adds mac address to the internal hash table
 *
 */
static int hash_add(struct emac_priv *priv, u8 *mac_addr)
{
	struct device *emac_dev = &priv->ndev->dev;
	u32 rc = 0;
	u32 hash_bit;
	u32 hash_value = hash_get(mac_addr);

	if (hash_value >= EMAC_NUM_MULTICAST_BITS) {
		if (netif_msg_drv(priv)) {
			dev_err(emac_dev, "DaVinci EMAC: hash_add(): Invalid "\
				"Hash %08x, should not be greater than %08x",
				hash_value, (EMAC_NUM_MULTICAST_BITS - 1));
		}
		return -1;
	}

	/* set the hash bit only if not previously set */
	if (priv->multicast_hash_cnt[hash_value] == 0) {
		rc = 1; /* hash value changed */
		if (hash_value < 32) {
			hash_bit = BIT(hash_value);
			priv->mac_hash1 |= hash_bit;
		} else {
			hash_bit = BIT((hash_value - 32));
			priv->mac_hash2 |= hash_bit;
		}
	}

	/* incr counter for num of mcast addr's mapped to "this" hash bit */
	++priv->multicast_hash_cnt[hash_value];

	return rc;
}

/**
 * hash_del - Hash function to delete mac addr from hash table
 * @priv: The DaVinci EMAC private adapter structure
 * @mac_addr: mac address to delete from hash table
 *
 * Removes mac address from the internal hash table
 *
 */
static int hash_del(struct emac_priv *priv, u8 *mac_addr)
{
	u32 hash_value;
	u32 hash_bit;

	hash_value = hash_get(mac_addr);
	if (priv->multicast_hash_cnt[hash_value] > 0) {
		/* dec cntr for num of mcast addr's mapped to this hash bit */
		--priv->multicast_hash_cnt[hash_value];
	}

	/* if counter still > 0, at least one multicast address refers
	 * to this hash bit. so return 0 */
	if (priv->multicast_hash_cnt[hash_value] > 0)
		return 0;

	if (hash_value < 32) {
		hash_bit = BIT(hash_value);
		priv->mac_hash1 &= ~hash_bit;
	} else {
		hash_bit = BIT((hash_value - 32));
		priv->mac_hash2 &= ~hash_bit;
	}

	/* return 1 to indicate change in mac_hash registers reqd */
	return 1;
}

/* EMAC multicast operation */
#define EMAC_MULTICAST_ADD	0
#define EMAC_MULTICAST_DEL	1
#define EMAC_ALL_MULTI_SET	2
#define EMAC_ALL_MULTI_CLR	3

/**
 * emac_add_mcast - Set multicast address in the EMAC adapter (Internal)
 * @priv: The DaVinci EMAC private adapter structure
 * @action: multicast operation to perform
 * mac_addr: mac address to set
 *
 * Set multicast addresses in EMAC adapter - internal function
 *
 */
static void emac_add_mcast(struct emac_priv *priv, u32 action, u8 *mac_addr)
{
	struct device *emac_dev = &priv->ndev->dev;
	int update = -1;

	switch (action) {
	case EMAC_MULTICAST_ADD:
		update = hash_add(priv, mac_addr);
		break;
	case EMAC_MULTICAST_DEL:
		update = hash_del(priv, mac_addr);
		break;
	case EMAC_ALL_MULTI_SET:
		update = 1;
		priv->mac_hash1 = EMAC_ALL_MULTI_REG_VALUE;
		priv->mac_hash2 = EMAC_ALL_MULTI_REG_VALUE;
		break;
	case EMAC_ALL_MULTI_CLR:
		update = 1;
		priv->mac_hash1 = 0;
		priv->mac_hash2 = 0;
		memset(&(priv->multicast_hash_cnt[0]), 0,
		sizeof(priv->multicast_hash_cnt[0]) *
		       EMAC_NUM_MULTICAST_BITS);
		break;
	default:
		if (netif_msg_drv(priv))
			dev_err(emac_dev, "DaVinci EMAC: add_mcast"\
				": bad operation %d", action);
		break;
	}

	/* write to the hardware only if the register status chances */
	if (update > 0) {
		emac_write(EMAC_MACHASH1, priv->mac_hash1);
		emac_write(EMAC_MACHASH2, priv->mac_hash2);
	}
}

/**
 * emac_dev_mcast_set - Set multicast address in the EMAC adapter
 * @ndev: The DaVinci EMAC network adapter
 *
 * Set multicast addresses in EMAC adapter
 *
 */
static void emac_dev_mcast_set(struct net_device *ndev)
{
	u32 mbp_enable;
	struct emac_priv *priv = netdev_priv(ndev);

	mbp_enable = emac_read(EMAC_RXMBPENABLE);
	if (ndev->flags & IFF_PROMISC) {
		mbp_enable &= (~EMAC_MBP_PROMISCCH(EMAC_DEF_PROM_CH));
		mbp_enable |= (EMAC_MBP_RXPROMISC);
	} else {
		mbp_enable = (mbp_enable & ~EMAC_MBP_RXPROMISC);
		if ((ndev->flags & IFF_ALLMULTI) ||
		    netdev_mc_count(ndev) > EMAC_DEF_MAX_MULTICAST_ADDRESSES) {
			mbp_enable = (mbp_enable | EMAC_MBP_RXMCAST);
			emac_add_mcast(priv, EMAC_ALL_MULTI_SET, NULL);
		}
		if (!netdev_mc_empty(ndev)) {
			struct netdev_hw_addr *ha;

			mbp_enable = (mbp_enable | EMAC_MBP_RXMCAST);
			emac_add_mcast(priv, EMAC_ALL_MULTI_CLR, NULL);
			/* program multicast address list into EMAC hardware */
			netdev_for_each_mc_addr(ha, ndev) {
				emac_add_mcast(priv, EMAC_MULTICAST_ADD,
					       (u8 *) ha->addr);
			}
		} else {
			mbp_enable = (mbp_enable & ~EMAC_MBP_RXMCAST);
			emac_add_mcast(priv, EMAC_ALL_MULTI_CLR, NULL);
		}
	}
	/* Set mbp config register */
	emac_write(EMAC_RXMBPENABLE, mbp_enable);
}

/*************************************************************************
 *  EMAC Hardware manipulation
 *************************************************************************/

/**
 * emac_int_disable - Disable EMAC module interrupt (from adapter)
 * @priv: The DaVinci EMAC private adapter structure
 *
 * Disable EMAC interrupt on the adapter
 *
 */
static void emac_int_disable(struct emac_priv *priv)
{
	if (priv->version == EMAC_VERSION_2) {
		unsigned long flags;

		local_irq_save(flags);

		/* Program C0_Int_En to zero to turn off
		* interrupts to the CPU */
		emac_ctrl_write(EMAC_DM646X_CMRXINTEN, 0x0);
		emac_ctrl_write(EMAC_DM646X_CMTXINTEN, 0x0);
		/* NOTE: Rx Threshold and Misc interrupts are not disabled */
		if (priv->int_disable)
			priv->int_disable();

		local_irq_restore(flags);

	} else {
		/* Set DM644x control registers for interrupt control */
		emac_ctrl_write(EMAC_CTRL_EWCTL, 0x0);
	}
}

/**
 * emac_int_enable - Enable EMAC module interrupt (from adapter)
 * @priv: The DaVinci EMAC private adapter structure
 *
 * Enable EMAC interrupt on the adapter
 *
 */
static void emac_int_enable(struct emac_priv *priv)
{
	if (priv->version == EMAC_VERSION_2) {
		if (priv->int_enable)
			priv->int_enable();

		emac_ctrl_write(EMAC_DM646X_CMRXINTEN, 0xff);
		emac_ctrl_write(EMAC_DM646X_CMTXINTEN, 0xff);

		/* In addition to turning on interrupt Enable, we need
		 * ack by writing appropriate values to the EOI
		 * register */

		/* NOTE: Rx Threshold and Misc interrupts are not enabled */

		/* ack rxen only then a new pulse will be generated */
		emac_write(EMAC_DM646X_MACEOIVECTOR,
			EMAC_DM646X_MAC_EOI_C0_RXEN);

		/* ack txen- only then a new pulse will be generated */
		emac_write(EMAC_DM646X_MACEOIVECTOR,
			EMAC_DM646X_MAC_EOI_C0_TXEN);

	} else {
		/* Set DM644x control registers for interrupt control */
		emac_ctrl_write(EMAC_CTRL_EWCTL, 0x1);
	}
}

/**
 * emac_irq - EMAC interrupt handler
 * @irq: interrupt number
 * @dev_id: EMAC network adapter data structure ptr
 *
 * EMAC Interrupt handler - we only schedule NAPI and not process any packets
 * here. EVen the interrupt status is checked (TX/RX/Err) in NAPI poll function
 *
 * Returns interrupt handled condition
 */
static irqreturn_t emac_irq(int irq, void *dev_id)
{
	struct net_device *ndev = (struct net_device *)dev_id;
	struct emac_priv *priv = netdev_priv(ndev);

	++priv->isr_count;
	if (likely(netif_running(priv->ndev))) {
		emac_int_disable(priv);
		napi_schedule(&priv->napi);
	} else {
		/* we are closing down, so dont process anything */
	}
	return IRQ_HANDLED;
}

static struct sk_buff *emac_rx_alloc(struct emac_priv *priv)
{
	struct sk_buff *skb = netdev_alloc_skb(priv->ndev, priv->rx_buf_size);
	if (WARN_ON(!skb))
		return NULL;
	skb_reserve(skb, NET_IP_ALIGN);
	return skb;
}

static void emac_rx_handler(void *token, int len, int status)
{
	struct sk_buff		*skb = token;
	struct net_device	*ndev = skb->dev;
	struct emac_priv	*priv = netdev_priv(ndev);
	struct device		*emac_dev = &ndev->dev;
	int			ret;

	/* free and bail if we are shutting down */
	if (unlikely(!netif_running(ndev))) {
		dev_kfree_skb_any(skb);
		return;
	}

	/* recycle on receive error */
	if (status < 0) {
		ndev->stats.rx_errors++;
		goto recycle;
	}

	/* feed received packet up the stack */
	skb_put(skb, len);
	skb->protocol = eth_type_trans(skb, ndev);
	netif_receive_skb(skb);
	ndev->stats.rx_bytes += len;
	ndev->stats.rx_packets++;

	/* alloc a new packet for receive */
	skb = emac_rx_alloc(priv);
	if (!skb) {
		if (netif_msg_rx_err(priv) && net_ratelimit())
			dev_err(emac_dev, "failed rx buffer alloc\n");
		return;
	}

recycle:
	ret = cpdma_chan_submit(priv->rxchan, skb, skb->data,
			skb_tailroom(skb), 0);

	WARN_ON(ret == -ENOMEM);
	if (unlikely(ret < 0))
		dev_kfree_skb_any(skb);
}

static void emac_tx_handler(void *token, int len, int status)
{
	struct sk_buff		*skb = token;
	struct net_device	*ndev = skb->dev;

	/* Check whether the queue is stopped due to stalled tx dma, if the
	 * queue is stopped then start the queue as we have free desc for tx
	 */
	if (unlikely(netif_queue_stopped(ndev)))
		netif_wake_queue(ndev);
	ndev->stats.tx_packets++;
	ndev->stats.tx_bytes += len;
	dev_kfree_skb_any(skb);
}

/**
 * emac_dev_xmit - EMAC Transmit function
 * @skb: SKB pointer
 * @ndev: The DaVinci EMAC network adapter
 *
 * Called by the system to transmit a packet  - we queue the packet in
 * EMAC hardware transmit queue
 *
 * Returns success(NETDEV_TX_OK) or error code (typically out of desc's)
 */
static int emac_dev_xmit(struct sk_buff *skb, struct net_device *ndev)
{
	struct device *emac_dev = &ndev->dev;
	int ret_code;
	struct emac_priv *priv = netdev_priv(ndev);

	/* If no link, return */
	if (unlikely(!priv->link)) {
		if (netif_msg_tx_err(priv) && net_ratelimit())
			dev_err(emac_dev, "DaVinci EMAC: No link to transmit");
		goto fail_tx;
	}

	ret_code = skb_padto(skb, EMAC_DEF_MIN_ETHPKTSIZE);
	if (unlikely(ret_code < 0)) {
		if (netif_msg_tx_err(priv) && net_ratelimit())
			dev_err(emac_dev, "DaVinci EMAC: packet pad failed");
		goto fail_tx;
	}

	skb_tx_timestamp(skb);

	ret_code = cpdma_chan_submit(priv->txchan, skb, skb->data, skb->len,
				     0);
	if (unlikely(ret_code != 0)) {
		if (netif_msg_tx_err(priv) && net_ratelimit())
			dev_err(emac_dev, "DaVinci EMAC: desc submit failed");
		goto fail_tx;
	}

	/* If there is no more tx desc left free then we need to
	 * tell the kernel to stop sending us tx frames.
	 */
	if (unlikely(!cpdma_check_free_tx_desc(priv->txchan)))
		netif_stop_queue(ndev);

	return NETDEV_TX_OK;

fail_tx:
	ndev->stats.tx_dropped++;
	netif_stop_queue(ndev);
	return NETDEV_TX_BUSY;
}

/**
 * emac_dev_tx_timeout - EMAC Transmit timeout function
 * @ndev: The DaVinci EMAC network adapter
 *
 * Called when system detects that a skb timeout period has expired
 * potentially due to a fault in the adapter in not being able to send
 * it out on the wire. We teardown the TX channel assuming a hardware
 * error and re-initialize the TX channel for hardware operation
 *
 */
static void emac_dev_tx_timeout(struct net_device *ndev)
{
	struct emac_priv *priv = netdev_priv(ndev);
	struct device *emac_dev = &ndev->dev;

	if (netif_msg_tx_err(priv))
		dev_err(emac_dev, "DaVinci EMAC: xmit timeout, restarting TX");

	emac_dump_regs(priv);

	ndev->stats.tx_errors++;
	emac_int_disable(priv);
	cpdma_chan_stop(priv->txchan);
	cpdma_chan_start(priv->txchan);
	emac_int_enable(priv);
}

/**
 * emac_set_type0addr - Set EMAC Type0 mac address
 * @priv: The DaVinci EMAC private adapter structure
 * @ch: RX channel number
 * @mac_addr: MAC address to set in device
 *
 * Called internally to set Type0 mac address of the adapter (Device)
 *
 * Returns success (0) or appropriate error code (none as of now)
 */
static void emac_set_type0addr(struct emac_priv *priv, u32 ch, char *mac_addr)
{
	u32 val;
	val = ((mac_addr[5] << 8) | (mac_addr[4]));
	emac_write(EMAC_MACSRCADDRLO, val);

	val = ((mac_addr[3] << 24) | (mac_addr[2] << 16) | \
	       (mac_addr[1] << 8) | (mac_addr[0]));
	emac_write(EMAC_MACSRCADDRHI, val);
	val = emac_read(EMAC_RXUNICASTSET);
	val |= BIT(ch);
	emac_write(EMAC_RXUNICASTSET, val);
	val = emac_read(EMAC_RXUNICASTCLEAR);
	val &= ~BIT(ch);
	emac_write(EMAC_RXUNICASTCLEAR, val);
}

/**
 * emac_set_type1addr - Set EMAC Type1 mac address
 * @priv: The DaVinci EMAC private adapter structure
 * @ch: RX channel number
 * @mac_addr: MAC address to set in device
 *
 * Called internally to set Type1 mac address of the adapter (Device)
 *
 * Returns success (0) or appropriate error code (none as of now)
 */
static void emac_set_type1addr(struct emac_priv *priv, u32 ch, char *mac_addr)
{
	u32 val;
	emac_write(EMAC_MACINDEX, ch);
	val = ((mac_addr[5] << 8) | mac_addr[4]);
	emac_write(EMAC_MACADDRLO, val);
	val = ((mac_addr[3] << 24) | (mac_addr[2] << 16) | \
	       (mac_addr[1] << 8) | (mac_addr[0]));
	emac_write(EMAC_MACADDRHI, val);
	emac_set_type0addr(priv, ch, mac_addr);
}

/**
 * emac_set_type2addr - Set EMAC Type2 mac address
 * @priv: The DaVinci EMAC private adapter structure
 * @ch: RX channel number
 * @mac_addr: MAC address to set in device
 * @index: index into RX address entries
 * @match: match parameter for RX address matching logic
 *
 * Called internally to set Type2 mac address of the adapter (Device)
 *
 * Returns success (0) or appropriate error code (none as of now)
 */
static void emac_set_type2addr(struct emac_priv *priv, u32 ch,
			       char *mac_addr, int index, int match)
{
	u32 val;
	emac_write(EMAC_MACINDEX, index);
	val = ((mac_addr[3] << 24) | (mac_addr[2] << 16) | \
	       (mac_addr[1] << 8) | (mac_addr[0]));
	emac_write(EMAC_MACADDRHI, val);
	val = ((mac_addr[5] << 8) | mac_addr[4] | ((ch & 0x7) << 16) | \
	       (match << 19) | BIT(20));
	emac_write(EMAC_MACADDRLO, val);
	emac_set_type0addr(priv, ch, mac_addr);
}

/**
 * emac_setmac - Set mac address in the adapter (internal function)
 * @priv: The DaVinci EMAC private adapter structure
 * @ch: RX channel number
 * @mac_addr: MAC address to set in device
 *
 * Called internally to set the mac address of the adapter (Device)
 *
 * Returns success (0) or appropriate error code (none as of now)
 */
static void emac_setmac(struct emac_priv *priv, u32 ch, char *mac_addr)
{
	struct device *emac_dev = &priv->ndev->dev;

	if (priv->rx_addr_type == 0) {
		emac_set_type0addr(priv, ch, mac_addr);
	} else if (priv->rx_addr_type == 1) {
		u32 cnt;
		for (cnt = 0; cnt < EMAC_MAX_TXRX_CHANNELS; cnt++)
			emac_set_type1addr(priv, ch, mac_addr);
	} else if (priv->rx_addr_type == 2) {
		emac_set_type2addr(priv, ch, mac_addr, ch, 1);
		emac_set_type0addr(priv, ch, mac_addr);
	} else {
		if (netif_msg_drv(priv))
			dev_err(emac_dev, "DaVinci EMAC: Wrong addressing\n");
	}
}

/**
 * emac_dev_setmac_addr - Set mac address in the adapter
 * @ndev: The DaVinci EMAC network adapter
 * @addr: MAC address to set in device
 *
 * Called by the system to set the mac address of the adapter (Device)
 *
 * Returns success (0) or appropriate error code (none as of now)
 */
static int emac_dev_setmac_addr(struct net_device *ndev, void *addr)
{
	struct emac_priv *priv = netdev_priv(ndev);
	struct device *emac_dev = &priv->ndev->dev;
	struct sockaddr *sa = addr;

	if (!is_valid_ether_addr(sa->sa_data))
		return -EADDRNOTAVAIL;

	/* Store mac addr in priv and rx channel and set it in EMAC hw */
	memcpy(priv->mac_addr, sa->sa_data, ndev->addr_len);
	memcpy(ndev->dev_addr, sa->sa_data, ndev->addr_len);

	/* MAC address is configured only after the interface is enabled. */
	if (netif_running(ndev)) {
		emac_setmac(priv, EMAC_DEF_RX_CH, priv->mac_addr);
	}

	if (netif_msg_drv(priv))
		dev_notice(emac_dev, "DaVinci EMAC: emac_dev_setmac_addr %pM\n",
					priv->mac_addr);

	return 0;
}

/**
 * emac_hw_enable - Enable EMAC hardware for packet transmission/reception
 * @priv: The DaVinci EMAC private adapter structure
 *
 * Enables EMAC hardware for packet processing - enables PHY, enables RX
 * for packet reception and enables device interrupts and then NAPI
 *
 * Returns success (0) or appropriate error code (none right now)
 */
static int emac_hw_enable(struct emac_priv *priv)
{
	u32 val, mbp_enable, mac_control;

	/* Soft reset */
	emac_write(EMAC_SOFTRESET, 1);
	while (emac_read(EMAC_SOFTRESET))
		cpu_relax();

	/* Disable interrupt & Set pacing for more interrupts initially */
	emac_int_disable(priv);

	/* Full duplex enable bit set when auto negotiation happens */
	mac_control =
		(((EMAC_DEF_TXPRIO_FIXED) ? (EMAC_MACCONTROL_TXPTYPE) : 0x0) |
		((priv->speed == 1000) ? EMAC_MACCONTROL_GIGABITEN : 0x0) |
		((EMAC_DEF_TXPACING_EN) ? (EMAC_MACCONTROL_TXPACEEN) : 0x0) |
		((priv->duplex == DUPLEX_FULL) ? 0x1 : 0));
	emac_write(EMAC_MACCONTROL, mac_control);

	mbp_enable =
		(((EMAC_DEF_PASS_CRC) ? (EMAC_RXMBP_PASSCRC_MASK) : 0x0) |
		((EMAC_DEF_QOS_EN) ? (EMAC_RXMBP_QOSEN_MASK) : 0x0) |
		 ((EMAC_DEF_NO_BUFF_CHAIN) ? (EMAC_RXMBP_NOCHAIN_MASK) : 0x0) |
		 ((EMAC_DEF_MACCTRL_FRAME_EN) ? (EMAC_RXMBP_CMFEN_MASK) : 0x0) |
		 ((EMAC_DEF_SHORT_FRAME_EN) ? (EMAC_RXMBP_CSFEN_MASK) : 0x0) |
		 ((EMAC_DEF_ERROR_FRAME_EN) ? (EMAC_RXMBP_CEFEN_MASK) : 0x0) |
		 ((EMAC_DEF_PROM_EN) ? (EMAC_RXMBP_CAFEN_MASK) : 0x0) |
		 ((EMAC_DEF_PROM_CH & EMAC_RXMBP_CHMASK) << \
			EMAC_RXMBP_PROMCH_SHIFT) |
		 ((EMAC_DEF_BCAST_EN) ? (EMAC_RXMBP_BROADEN_MASK) : 0x0) |
		 ((EMAC_DEF_BCAST_CH & EMAC_RXMBP_CHMASK) << \
			EMAC_RXMBP_BROADCH_SHIFT) |
		 ((EMAC_DEF_MCAST_EN) ? (EMAC_RXMBP_MULTIEN_MASK) : 0x0) |
		 ((EMAC_DEF_MCAST_CH & EMAC_RXMBP_CHMASK) << \
			EMAC_RXMBP_MULTICH_SHIFT));
	emac_write(EMAC_RXMBPENABLE, mbp_enable);
	emac_write(EMAC_RXMAXLEN, (EMAC_DEF_MAX_FRAME_SIZE &
				   EMAC_RX_MAX_LEN_MASK));
	emac_write(EMAC_RXBUFFEROFFSET, (EMAC_DEF_BUFFER_OFFSET &
					 EMAC_RX_BUFFER_OFFSET_MASK));
	emac_write(EMAC_RXFILTERLOWTHRESH, 0);
	emac_write(EMAC_RXUNICASTCLEAR, EMAC_RX_UNICAST_CLEAR_ALL);
	priv->rx_addr_type = (emac_read(EMAC_MACCONFIG) >> 8) & 0xFF;

	emac_write(EMAC_MACINTMASKSET, EMAC_MAC_HOST_ERR_INTMASK_VAL);

	emac_setmac(priv, EMAC_DEF_RX_CH, priv->mac_addr);

	/* Enable MII */
	val = emac_read(EMAC_MACCONTROL);
	val |= (EMAC_MACCONTROL_GMIIEN);
	emac_write(EMAC_MACCONTROL, val);

	/* Enable NAPI and interrupts */
	napi_enable(&priv->napi);
	emac_int_enable(priv);
	return 0;

}

/**
 * emac_poll - EMAC NAPI Poll function
 * @ndev: The DaVinci EMAC network adapter
 * @budget: Number of receive packets to process (as told by NAPI layer)
 *
 * NAPI Poll function implemented to process packets as per budget. We check
 * the type of interrupt on the device and accordingly call the TX or RX
 * packet processing functions. We follow the budget for RX processing and
 * also put a cap on number of TX pkts processed through config param. The
 * NAPI schedule function is called if more packets pending.
 *
 * Returns number of packets received (in most cases; else TX pkts - rarely)
 */
static int emac_poll(struct napi_struct *napi, int budget)
{
	unsigned int mask;
	struct emac_priv *priv = container_of(napi, struct emac_priv, napi);
	struct net_device *ndev = priv->ndev;
	struct device *emac_dev = &ndev->dev;
	u32 status = 0;
	u32 num_tx_pkts = 0, num_rx_pkts = 0;

	/* Check interrupt vectors and call packet processing */
	status = emac_read(EMAC_MACINVECTOR);

	mask = EMAC_DM644X_MAC_IN_VECTOR_TX_INT_VEC;

	if (priv->version == EMAC_VERSION_2)
		mask = EMAC_DM646X_MAC_IN_VECTOR_TX_INT_VEC;

	if (status & mask) {
		num_tx_pkts = cpdma_chan_process(priv->txchan,
					      EMAC_DEF_TX_MAX_SERVICE);
	} /* TX processing */

	mask = EMAC_DM644X_MAC_IN_VECTOR_RX_INT_VEC;

	if (priv->version == EMAC_VERSION_2)
		mask = EMAC_DM646X_MAC_IN_VECTOR_RX_INT_VEC;

	if (status & mask) {
		num_rx_pkts = cpdma_chan_process(priv->rxchan, budget);
	} /* RX processing */

	mask = EMAC_DM644X_MAC_IN_VECTOR_HOST_INT;
	if (priv->version == EMAC_VERSION_2)
		mask = EMAC_DM646X_MAC_IN_VECTOR_HOST_INT;

	if (unlikely(status & mask)) {
		u32 ch, cause;
		dev_err(emac_dev, "DaVinci EMAC: Fatal Hardware Error\n");
		netif_stop_queue(ndev);
		napi_disable(&priv->napi);

		status = emac_read(EMAC_MACSTATUS);
		cause = ((status & EMAC_MACSTATUS_TXERRCODE_MASK) >>
			 EMAC_MACSTATUS_TXERRCODE_SHIFT);
		if (cause) {
			ch = ((status & EMAC_MACSTATUS_TXERRCH_MASK) >>
			      EMAC_MACSTATUS_TXERRCH_SHIFT);
			if (net_ratelimit()) {
				dev_err(emac_dev, "TX Host error %s on ch=%d\n",
					&emac_txhost_errcodes[cause][0], ch);
			}
		}
		cause = ((status & EMAC_MACSTATUS_RXERRCODE_MASK) >>
			 EMAC_MACSTATUS_RXERRCODE_SHIFT);
		if (cause) {
			ch = ((status & EMAC_MACSTATUS_RXERRCH_MASK) >>
			      EMAC_MACSTATUS_RXERRCH_SHIFT);
			if (netif_msg_hw(priv) && net_ratelimit())
				dev_err(emac_dev, "RX Host error %s on ch=%d\n",
					&emac_rxhost_errcodes[cause][0], ch);
		}
	} else if (num_rx_pkts < budget) {
		napi_complete(napi);
		emac_int_enable(priv);
	}

	return num_rx_pkts;
}

#ifdef CONFIG_NET_POLL_CONTROLLER
/**
 * emac_poll_controller - EMAC Poll controller function
 * @ndev: The DaVinci EMAC network adapter
 *
 * Polled functionality used by netconsole and others in non interrupt mode
 *
 */
static void emac_poll_controller(struct net_device *ndev)
{
	struct emac_priv *priv = netdev_priv(ndev);

	emac_int_disable(priv);
	emac_irq(ndev->irq, ndev);
	emac_int_enable(priv);
}
#endif

static void emac_adjust_link(struct net_device *ndev)
{
	struct emac_priv *priv = netdev_priv(ndev);
	struct phy_device *phydev = priv->phydev;
	unsigned long flags;
	int new_state = 0;

	spin_lock_irqsave(&priv->lock, flags);

	if (phydev->link) {
		/* check the mode of operation - full/half duplex */
		if (phydev->duplex != priv->duplex) {
			new_state = 1;
			priv->duplex = phydev->duplex;
		}
		if (phydev->speed != priv->speed) {
			new_state = 1;
			priv->speed = phydev->speed;
		}
		if (!priv->link) {
			new_state = 1;
			priv->link = 1;
		}

	} else if (priv->link) {
		new_state = 1;
		priv->link = 0;
		priv->speed = 0;
		priv->duplex = ~0;
	}
	if (new_state) {
		emac_update_phystatus(priv);
		phy_print_status(priv->phydev);
	}

	spin_unlock_irqrestore(&priv->lock, flags);
}

/*************************************************************************
 *  Linux Driver Model
 *************************************************************************/

/**
 * emac_devioctl - EMAC adapter ioctl
 * @ndev: The DaVinci EMAC network adapter
 * @ifrq: request parameter
 * @cmd: command parameter
 *
 * EMAC driver ioctl function
 *
 * Returns success(0) or appropriate error code
 */
static int emac_devioctl(struct net_device *ndev, struct ifreq *ifrq, int cmd)
{
	struct emac_priv *priv = netdev_priv(ndev);

	if (!(netif_running(ndev)))
		return -EINVAL;

	/* TODO: Add phy read and write and private statistics get feature */

	return phy_mii_ioctl(priv->phydev, ifrq, cmd);
}

static int match_first_device(struct device *dev, void *data)
{
	return !strncmp(dev_name(dev), "davinci_mdio", 12);
}

/**
 * emac_dev_open - EMAC device open
 * @ndev: The DaVinci EMAC network adapter
 *
 * Called when system wants to start the interface. We init TX/RX channels
 * and enable the hardware for packet reception/transmission and start the
 * network queue.
 *
 * Returns 0 for a successful open, or appropriate error code
 */
static int emac_dev_open(struct net_device *ndev)
{
	struct device *emac_dev = &ndev->dev;
	u32 cnt;
	struct resource *res;
	int ret;
	int i = 0;
	int k = 0;
	struct emac_priv *priv = netdev_priv(ndev);

	pm_runtime_get(&priv->pdev->dev);

	netif_carrier_off(ndev);
	for (cnt = 0; cnt < ETH_ALEN; cnt++)
		ndev->dev_addr[cnt] = priv->mac_addr[cnt];

	/* Configuration items */
	priv->rx_buf_size = EMAC_DEF_MAX_FRAME_SIZE + NET_IP_ALIGN;

	priv->mac_hash1 = 0;
	priv->mac_hash2 = 0;
	emac_write(EMAC_MACHASH1, 0);
	emac_write(EMAC_MACHASH2, 0);

	for (i = 0; i < EMAC_DEF_RX_NUM_DESC; i++) {
		struct sk_buff *skb = emac_rx_alloc(priv);

		if (!skb)
			break;

		ret = cpdma_chan_submit(priv->rxchan, skb, skb->data,
					skb_tailroom(skb), 0);
		if (WARN_ON(ret < 0))
			break;
	}

	/* Request IRQ */

	while ((res = platform_get_resource(priv->pdev, IORESOURCE_IRQ, k))) {
		for (i = res->start; i <= res->end; i++) {
			if (devm_request_irq(&priv->pdev->dev, i, emac_irq,
					     IRQF_DISABLED,
					     ndev->name, ndev))
				goto rollback;
		}
		k++;
	}

	/* Start/Enable EMAC hardware */
	emac_hw_enable(priv);

	/* Enable Interrupt pacing if configured */
	if (priv->coal_intvl != 0) {
		struct ethtool_coalesce coal;

		coal.rx_coalesce_usecs = (priv->coal_intvl << 4);
		emac_set_coalesce(ndev, &coal);
	}

	cpdma_ctlr_start(priv->dma);

	priv->phydev = NULL;
	/* use the first phy on the bus if pdata did not give us a phy id */
	if (!priv->phy_id) {
		struct device *phy;

		phy = bus_find_device(&mdio_bus_type, NULL, NULL,
				      match_first_device);
		if (phy)
			priv->phy_id = dev_name(phy);
	}

	if (priv->phy_id && *priv->phy_id) {
		priv->phydev = phy_connect(ndev, priv->phy_id,
					   &emac_adjust_link,
					   PHY_INTERFACE_MODE_MII);

		if (IS_ERR(priv->phydev)) {
			dev_err(emac_dev, "could not connect to phy %s\n",
				priv->phy_id);
			ret = PTR_ERR(priv->phydev);
			priv->phydev = NULL;
			goto err;
		}

		priv->link = 0;
		priv->speed = 0;
		priv->duplex = ~0;

		dev_info(emac_dev, "attached PHY driver [%s] "
			"(mii_bus:phy_addr=%s, id=%x)\n",
			priv->phydev->drv->name, dev_name(&priv->phydev->dev),
			priv->phydev->phy_id);
	} else {
		/* No PHY , fix the link, speed and duplex settings */
		dev_notice(emac_dev, "no phy, defaulting to 100/full\n");
		priv->link = 1;
		priv->speed = SPEED_100;
		priv->duplex = DUPLEX_FULL;
		emac_update_phystatus(priv);
	}

	if (!netif_running(ndev)) /* debug only - to avoid compiler warning */
		emac_dump_regs(priv);

	if (netif_msg_drv(priv))
		dev_notice(emac_dev, "DaVinci EMAC: Opened %s\n", ndev->name);

	if (priv->phydev)
		phy_start(priv->phydev);

	return 0;

rollback:

	dev_err(emac_dev, "DaVinci EMAC: devm_request_irq() failed");
	ret = -EBUSY;
err:
	pm_runtime_put(&priv->pdev->dev);
	return ret;
}

/**
 * emac_dev_stop - EMAC device stop
 * @ndev: The DaVinci EMAC network adapter
 *
 * Called when system wants to stop or down the interface. We stop the network
 * queue, disable interrupts and cleanup TX/RX channels.
 *
 * We return the statistics in net_device_stats structure pulled from emac
 */
static int emac_dev_stop(struct net_device *ndev)
{
	struct emac_priv *priv = netdev_priv(ndev);
	struct device *emac_dev = &ndev->dev;

	/* inform the upper layers. */
	netif_stop_queue(ndev);
	napi_disable(&priv->napi);

	netif_carrier_off(ndev);
	emac_int_disable(priv);
	cpdma_ctlr_stop(priv->dma);
	emac_write(EMAC_SOFTRESET, 1);

	if (priv->phydev)
		phy_disconnect(priv->phydev);

	if (netif_msg_drv(priv))
		dev_notice(emac_dev, "DaVinci EMAC: %s stopped\n", ndev->name);

	pm_runtime_put(&priv->pdev->dev);
	return 0;
}

/**
 * emac_dev_getnetstats - EMAC get statistics function
 * @ndev: The DaVinci EMAC network adapter
 *
 * Called when system wants to get statistics from the device.
 *
 * We return the statistics in net_device_stats structure pulled from emac
 */
static struct net_device_stats *emac_dev_getnetstats(struct net_device *ndev)
{
	struct emac_priv *priv = netdev_priv(ndev);
	u32 mac_control;
	u32 stats_clear_mask;

	/* update emac hardware stats and reset the registers*/

	mac_control = emac_read(EMAC_MACCONTROL);

	if (mac_control & EMAC_MACCONTROL_GMIIEN)
		stats_clear_mask = EMAC_STATS_CLR_MASK;
	else
		stats_clear_mask = 0;

	ndev->stats.multicast += emac_read(EMAC_RXMCASTFRAMES);
	emac_write(EMAC_RXMCASTFRAMES, stats_clear_mask);

	ndev->stats.collisions += (emac_read(EMAC_TXCOLLISION) +
					   emac_read(EMAC_TXSINGLECOLL) +
					   emac_read(EMAC_TXMULTICOLL));
	emac_write(EMAC_TXCOLLISION, stats_clear_mask);
	emac_write(EMAC_TXSINGLECOLL, stats_clear_mask);
	emac_write(EMAC_TXMULTICOLL, stats_clear_mask);

	ndev->stats.rx_length_errors += (emac_read(EMAC_RXOVERSIZED) +
						emac_read(EMAC_RXJABBER) +
						emac_read(EMAC_RXUNDERSIZED));
	emac_write(EMAC_RXOVERSIZED, stats_clear_mask);
	emac_write(EMAC_RXJABBER, stats_clear_mask);
	emac_write(EMAC_RXUNDERSIZED, stats_clear_mask);

	ndev->stats.rx_over_errors += (emac_read(EMAC_RXSOFOVERRUNS) +
					       emac_read(EMAC_RXMOFOVERRUNS));
	emac_write(EMAC_RXSOFOVERRUNS, stats_clear_mask);
	emac_write(EMAC_RXMOFOVERRUNS, stats_clear_mask);

	ndev->stats.rx_fifo_errors += emac_read(EMAC_RXDMAOVERRUNS);
	emac_write(EMAC_RXDMAOVERRUNS, stats_clear_mask);

	ndev->stats.tx_carrier_errors +=
		emac_read(EMAC_TXCARRIERSENSE);
	emac_write(EMAC_TXCARRIERSENSE, stats_clear_mask);

	ndev->stats.tx_fifo_errors += emac_read(EMAC_TXUNDERRUN);
	emac_write(EMAC_TXUNDERRUN, stats_clear_mask);

	return &ndev->stats;
}

static const struct net_device_ops emac_netdev_ops = {
	.ndo_open		= emac_dev_open,
	.ndo_stop		= emac_dev_stop,
	.ndo_start_xmit		= emac_dev_xmit,
	.ndo_set_rx_mode	= emac_dev_mcast_set,
	.ndo_set_mac_address	= emac_dev_setmac_addr,
	.ndo_do_ioctl		= emac_devioctl,
	.ndo_tx_timeout		= emac_dev_tx_timeout,
	.ndo_get_stats		= emac_dev_getnetstats,
#ifdef CONFIG_NET_POLL_CONTROLLER
	.ndo_poll_controller	= emac_poll_controller,
#endif
};

static struct emac_platform_data *
davinci_emac_of_get_pdata(struct platform_device *pdev, struct emac_priv *priv)
{
	struct device_node *np;
	struct emac_platform_data *pdata = NULL;
	const u8 *mac_addr;

	if (!IS_ENABLED(CONFIG_OF) || !pdev->dev.of_node)
		return pdev->dev.platform_data;

	pdata = devm_kzalloc(&pdev->dev, sizeof(*pdata), GFP_KERNEL);
	if (!pdata)
		return NULL;

	np = pdev->dev.of_node;
	pdata->version = EMAC_VERSION_2;

	if (!is_valid_ether_addr(pdata->mac_addr)) {
		mac_addr = of_get_mac_address(np);
		if (mac_addr)
			memcpy(pdata->mac_addr, mac_addr, ETH_ALEN);
	}

	of_property_read_u32(np, "ti,davinci-ctrl-reg-offset",
			     &pdata->ctrl_reg_offset);

	of_property_read_u32(np, "ti,davinci-ctrl-mod-reg-offset",
			     &pdata->ctrl_mod_reg_offset);

	of_property_read_u32(np, "ti,davinci-ctrl-ram-offset",
			     &pdata->ctrl_ram_offset);

	of_property_read_u32(np, "ti,davinci-ctrl-ram-size",
			     &pdata->ctrl_ram_size);

	of_property_read_u8(np, "ti,davinci-rmii-en", &pdata->rmii_en);

	pdata->no_bd_ram = of_property_read_bool(np, "ti,davinci-no-bd-ram");

	priv->phy_node = of_parse_phandle(np, "phy-handle", 0);
	if (!priv->phy_node)
		pdata->phy_id = "";

	pdev->dev.platform_data = pdata;

	return  pdata;
}

/**
 * davinci_emac_probe - EMAC device probe
 * @pdev: The DaVinci EMAC device that we are removing
 *
 * Called when probing for emac devicesr. We get details of instances and
 * resource information from platform init and register a network device
 * and allocate resources necessary for driver to perform
 */
static int davinci_emac_probe(struct platform_device *pdev)
{
	int rc = 0;
	struct resource *res;
	struct net_device *ndev;
	struct emac_priv *priv;
	unsigned long hw_ram_addr;
	struct emac_platform_data *pdata;
	struct device *emac_dev;
	struct cpdma_params dma_params;
	struct clk *emac_clk;
	unsigned long emac_bus_frequency;


	/* obtain emac clock from kernel */
	emac_clk = devm_clk_get(&pdev->dev, NULL);
	if (IS_ERR(emac_clk)) {
		dev_err(&pdev->dev, "failed to get EMAC clock\n");
		return -EBUSY;
	}
	emac_bus_frequency = clk_get_rate(emac_clk);

	/* TODO: Probe PHY here if possible */

	ndev = alloc_etherdev(sizeof(struct emac_priv));
	if (!ndev)
		return -ENOMEM;

	platform_set_drvdata(pdev, ndev);
	priv = netdev_priv(ndev);
	priv->pdev = pdev;
	priv->ndev = ndev;
	priv->msg_enable = netif_msg_init(debug_level, DAVINCI_EMAC_DEBUG);

	spin_lock_init(&priv->lock);

	pdata = davinci_emac_of_get_pdata(pdev, priv);
	if (!pdata) {
		dev_err(&pdev->dev, "no platform data\n");
		rc = -ENODEV;
		goto no_pdata;
	}

	/* MAC addr and PHY mask , RMII enable info from platform_data */
	memcpy(priv->mac_addr, pdata->mac_addr, 6);
	priv->phy_id = pdata->phy_id;
	priv->rmii_en = pdata->rmii_en;
	priv->version = pdata->version;
	priv->int_enable = pdata->interrupt_enable;
	priv->int_disable = pdata->interrupt_disable;

	priv->coal_intvl = 0;
	priv->bus_freq_mhz = (u32)(emac_bus_frequency / 1000000);

	emac_dev = &ndev->dev;
	/* Get EMAC platform data */
	res = platform_get_resource(pdev, IORESOURCE_MEM, 0);
<<<<<<< HEAD
	if (!res) {
		dev_err(&pdev->dev,"error getting res\n");
		rc = -ENOENT;
		goto no_pdata;
	}

	priv->emac_base_phys = res->start + pdata->ctrl_reg_offset;
	size = resource_size(res);
	if (!devm_request_mem_region(&pdev->dev, res->start,
				     size, ndev->name)) {
		dev_err(&pdev->dev, "failed request_mem_region() for regs\n");
		rc = -ENXIO;
		goto no_pdata;
	}

	priv->remap_addr = devm_ioremap(&pdev->dev, res->start, size);
	if (!priv->remap_addr) {
		dev_err(&pdev->dev, "unable to map IO\n");
		rc = -ENOMEM;
=======
	priv->emac_base_phys = res->start + pdata->ctrl_reg_offset;
	priv->remap_addr = devm_ioremap_resource(&pdev->dev, res);
	if (IS_ERR(priv->remap_addr)) {
		rc = PTR_ERR(priv->remap_addr);
>>>>>>> d0e0ac97
		goto no_pdata;
	}
	priv->emac_base = priv->remap_addr + pdata->ctrl_reg_offset;
	ndev->base_addr = (unsigned long)priv->remap_addr;

	priv->ctrl_base = priv->remap_addr + pdata->ctrl_mod_reg_offset;

	hw_ram_addr = pdata->hw_ram_addr;
	if (!hw_ram_addr)
		hw_ram_addr = (u32 __force)res->start + pdata->ctrl_ram_offset;

	memset(&dma_params, 0, sizeof(dma_params));
	dma_params.dev			= emac_dev;
	dma_params.dmaregs		= priv->emac_base;
	dma_params.rxthresh		= priv->emac_base + 0x120;
	dma_params.rxfree		= priv->emac_base + 0x140;
	dma_params.txhdp		= priv->emac_base + 0x600;
	dma_params.rxhdp		= priv->emac_base + 0x620;
	dma_params.txcp			= priv->emac_base + 0x640;
	dma_params.rxcp			= priv->emac_base + 0x660;
	dma_params.num_chan		= EMAC_MAX_TXRX_CHANNELS;
	dma_params.min_packet_size	= EMAC_DEF_MIN_ETHPKTSIZE;
	dma_params.desc_hw_addr		= hw_ram_addr;
	dma_params.desc_mem_size	= pdata->ctrl_ram_size;
	dma_params.desc_align		= 16;

	dma_params.desc_mem_phys = pdata->no_bd_ram ? 0 :
			(u32 __force)res->start + pdata->ctrl_ram_offset;

	priv->dma = cpdma_ctlr_create(&dma_params);
	if (!priv->dma) {
		dev_err(&pdev->dev, "error initializing DMA\n");
		rc = -ENOMEM;
		goto no_pdata;
	}

	priv->txchan = cpdma_chan_create(priv->dma, tx_chan_num(EMAC_DEF_TX_CH),
				       emac_tx_handler);
	priv->rxchan = cpdma_chan_create(priv->dma, rx_chan_num(EMAC_DEF_RX_CH),
				       emac_rx_handler);
	if (WARN_ON(!priv->txchan || !priv->rxchan)) {
		rc = -ENOMEM;
		goto no_cpdma_chan;
	}

	res = platform_get_resource(pdev, IORESOURCE_IRQ, 0);
	if (!res) {
		dev_err(&pdev->dev, "error getting irq res\n");
		rc = -ENOENT;
		goto no_cpdma_chan;
	}
	ndev->irq = res->start;

	if (!is_valid_ether_addr(priv->mac_addr)) {
		/* Use random MAC if none passed */
		eth_hw_addr_random(ndev);
		memcpy(priv->mac_addr, ndev->dev_addr, ndev->addr_len);
		dev_warn(&pdev->dev, "using random MAC addr: %pM\n",
							priv->mac_addr);
	}

	ndev->netdev_ops = &emac_netdev_ops;
	SET_ETHTOOL_OPS(ndev, &ethtool_ops);
	netif_napi_add(ndev, &priv->napi, emac_poll, EMAC_POLL_WEIGHT);

	/* register the network device */
	SET_NETDEV_DEV(ndev, &pdev->dev);
	rc = register_netdev(ndev);
	if (rc) {
		dev_err(&pdev->dev, "error in register_netdev\n");
		rc = -ENODEV;
		goto no_cpdma_chan;
	}


	if (netif_msg_probe(priv)) {
		dev_notice(emac_dev, "DaVinci EMAC Probe found device "\
			   "(regs: %p, irq: %d)\n",
			   (void *)priv->emac_base_phys, ndev->irq);
	}

	pm_runtime_enable(&pdev->dev);
	pm_runtime_resume(&pdev->dev);

	return 0;

no_cpdma_chan:
	if (priv->txchan)
		cpdma_chan_destroy(priv->txchan);
	if (priv->rxchan)
		cpdma_chan_destroy(priv->rxchan);
	cpdma_ctlr_destroy(priv->dma);
no_pdata:
	free_netdev(ndev);
	return rc;
}

/**
 * davinci_emac_remove - EMAC device remove
 * @pdev: The DaVinci EMAC device that we are removing
 *
 * Called when removing the device driver. We disable clock usage and release
 * the resources taken up by the driver and unregister network device
 */
static int davinci_emac_remove(struct platform_device *pdev)
{
	struct net_device *ndev = platform_get_drvdata(pdev);
	struct emac_priv *priv = netdev_priv(ndev);

	dev_notice(&ndev->dev, "DaVinci EMAC: davinci_emac_remove()\n");

<<<<<<< HEAD
	platform_set_drvdata(pdev, NULL);

=======
>>>>>>> d0e0ac97
	if (priv->txchan)
		cpdma_chan_destroy(priv->txchan);
	if (priv->rxchan)
		cpdma_chan_destroy(priv->rxchan);
	cpdma_ctlr_destroy(priv->dma);

	unregister_netdev(ndev);
	free_netdev(ndev);

	return 0;
}

static int davinci_emac_suspend(struct device *dev)
{
	struct platform_device *pdev = to_platform_device(dev);
	struct net_device *ndev = platform_get_drvdata(pdev);

	if (netif_running(ndev))
		emac_dev_stop(ndev);

	return 0;
}

static int davinci_emac_resume(struct device *dev)
{
	struct platform_device *pdev = to_platform_device(dev);
	struct net_device *ndev = platform_get_drvdata(pdev);

	if (netif_running(ndev))
		emac_dev_open(ndev);

	return 0;
}

static const struct dev_pm_ops davinci_emac_pm_ops = {
	.suspend	= davinci_emac_suspend,
	.resume		= davinci_emac_resume,
};

#if IS_ENABLED(CONFIG_OF)
static const struct of_device_id davinci_emac_of_match[] = {
	{.compatible = "ti,davinci-dm6467-emac", },
	{},
};
MODULE_DEVICE_TABLE(of, davinci_emac_of_match);
#endif

/* davinci_emac_driver: EMAC platform driver structure */
static struct platform_driver davinci_emac_driver = {
	.driver = {
		.name	 = "davinci_emac",
		.owner	 = THIS_MODULE,
		.pm	 = &davinci_emac_pm_ops,
		.of_match_table = of_match_ptr(davinci_emac_of_match),
	},
	.probe = davinci_emac_probe,
	.remove = davinci_emac_remove,
};

/**
 * davinci_emac_init - EMAC driver module init
 *
 * Called when initializing the driver. We register the driver with
 * the platform.
 */
static int __init davinci_emac_init(void)
{
	return platform_driver_register(&davinci_emac_driver);
}
late_initcall(davinci_emac_init);

/**
 * davinci_emac_exit - EMAC driver module exit
 *
 * Called when exiting the driver completely. We unregister the driver with
 * the platform and exit
 */
static void __exit davinci_emac_exit(void)
{
	platform_driver_unregister(&davinci_emac_driver);
}
module_exit(davinci_emac_exit);

MODULE_LICENSE("GPL");
MODULE_AUTHOR("DaVinci EMAC Maintainer: Anant Gole <anantgole@ti.com>");
MODULE_AUTHOR("DaVinci EMAC Maintainer: Chaithrika U S <chaithrika@ti.com>");
MODULE_DESCRIPTION("DaVinci EMAC Ethernet driver");<|MERGE_RESOLUTION|>--- conflicted
+++ resolved
@@ -1867,32 +1867,10 @@
 	emac_dev = &ndev->dev;
 	/* Get EMAC platform data */
 	res = platform_get_resource(pdev, IORESOURCE_MEM, 0);
-<<<<<<< HEAD
-	if (!res) {
-		dev_err(&pdev->dev,"error getting res\n");
-		rc = -ENOENT;
-		goto no_pdata;
-	}
-
-	priv->emac_base_phys = res->start + pdata->ctrl_reg_offset;
-	size = resource_size(res);
-	if (!devm_request_mem_region(&pdev->dev, res->start,
-				     size, ndev->name)) {
-		dev_err(&pdev->dev, "failed request_mem_region() for regs\n");
-		rc = -ENXIO;
-		goto no_pdata;
-	}
-
-	priv->remap_addr = devm_ioremap(&pdev->dev, res->start, size);
-	if (!priv->remap_addr) {
-		dev_err(&pdev->dev, "unable to map IO\n");
-		rc = -ENOMEM;
-=======
 	priv->emac_base_phys = res->start + pdata->ctrl_reg_offset;
 	priv->remap_addr = devm_ioremap_resource(&pdev->dev, res);
 	if (IS_ERR(priv->remap_addr)) {
 		rc = PTR_ERR(priv->remap_addr);
->>>>>>> d0e0ac97
 		goto no_pdata;
 	}
 	priv->emac_base = priv->remap_addr + pdata->ctrl_reg_offset;
@@ -2004,11 +1982,6 @@
 
 	dev_notice(&ndev->dev, "DaVinci EMAC: davinci_emac_remove()\n");
 
-<<<<<<< HEAD
-	platform_set_drvdata(pdev, NULL);
-
-=======
->>>>>>> d0e0ac97
 	if (priv->txchan)
 		cpdma_chan_destroy(priv->txchan);
 	if (priv->rxchan)
