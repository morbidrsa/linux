--- conflicted
+++ resolved
@@ -338,12 +338,7 @@
 		if (err)
 			return err;
 
-<<<<<<< HEAD
-		printk(KERN_INFO "netconsole: network logging started\n");
-=======
 		pr_info("network logging started\n");
-
->>>>>>> 87f20c26
 	} else {	/* 0 */
 		/* We need to disable the netconsole before cleaning it up
 		 * otherwise we might end up in write_msg() with
