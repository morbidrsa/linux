#
# Block device driver configuration
#

menuconfig BLK_DEV
	bool "Block devices"
	depends on BLOCK
	default y
	---help---
	  Say Y here to get to see options for various different block device
	  drivers. This option alone does not add any kernel code.

	  If you say N, all options in this submenu will be skipped and disabled;
	  only do this if you know what you are doing.

if BLK_DEV

config BLK_DEV_FD
	tristate "Normal floppy disk support"
	depends on ARCH_MAY_HAVE_PC_FDC
	---help---
	  If you want to use the floppy disk drive(s) of your PC under Linux,
	  say Y. Information about this driver, especially important for IBM
	  Thinkpad users, is contained in
	  <file:Documentation/blockdev/floppy.txt>.
	  That file also contains the location of the Floppy driver FAQ as
	  well as location of the fdutils package used to configure additional
	  parameters of the driver at run time.

	  To compile this driver as a module, choose M here: the
	  module will be called floppy.

config AMIGA_FLOPPY
	tristate "Amiga floppy support"
	depends on AMIGA

config ATARI_FLOPPY
	tristate "Atari floppy support"
	depends on ATARI

config MAC_FLOPPY
	tristate "Support for PowerMac floppy"
	depends on PPC_PMAC && !PPC_PMAC64
	help
	  If you have a SWIM-3 (Super Woz Integrated Machine 3; from Apple)
	  floppy controller, say Y here. Most commonly found in PowerMacs.

config BLK_DEV_SWIM
	tristate "Support for SWIM Macintosh floppy"
	depends on M68K && MAC
	help
	  You should select this option if you want floppy support
	  and you don't have a II, IIfx, Q900, Q950 or AV series.

config AMIGA_Z2RAM
	tristate "Amiga Zorro II ramdisk support"
	depends on ZORRO
	help
	  This enables support for using Chip RAM and Zorro II RAM as a
	  ramdisk or as a swap partition. Say Y if you want to include this
	  driver in the kernel.

	  To compile this driver as a module, choose M here: the
	  module will be called z2ram.

config GDROM
	tristate "SEGA Dreamcast GD-ROM drive"
	depends on SH_DREAMCAST
	help
	  A standard SEGA Dreamcast comes with a modified CD ROM drive called a
	  "GD-ROM" by SEGA to signify it is capable of reading special disks
	  with up to 1 GB of data. This drive will also read standard CD ROM
	  disks. Select this option to access any disks in your GD ROM drive.
	  Most users will want to say "Y" here.
	  You can also build this as a module which will be called gdrom.

config PARIDE
	tristate "Parallel port IDE device support"
	depends on PARPORT_PC
	---help---
	  There are many external CD-ROM and disk devices that connect through
	  your computer's parallel port. Most of them are actually IDE devices
	  using a parallel port IDE adapter. This option enables the PARIDE
	  subsystem which contains drivers for many of these external drives.
	  Read <file:Documentation/blockdev/paride.txt> for more information.

	  If you have said Y to the "Parallel-port support" configuration
	  option, you may share a single port between your printer and other
	  parallel port devices. Answer Y to build PARIDE support into your
	  kernel, or M if you would like to build it as a loadable module. If
	  your parallel port support is in a loadable module, you must build
	  PARIDE as a module. If you built PARIDE support into your kernel,
	  you may still build the individual protocol modules and high-level
	  drivers as loadable modules. If you build this support as a module,
	  it will be called paride.

	  To use the PARIDE support, you must say Y or M here and also to at
	  least one high-level driver (e.g. "Parallel port IDE disks",
	  "Parallel port ATAPI CD-ROMs", "Parallel port ATAPI disks" etc.) and
	  to at least one protocol driver (e.g. "ATEN EH-100 protocol",
	  "MicroSolutions backpack protocol", "DataStor Commuter protocol"
	  etc.).

source "drivers/block/paride/Kconfig"

source "drivers/block/mtip32xx/Kconfig"

config BLK_CPQ_DA
	tristate "Compaq SMART2 support"
	depends on PCI && VIRT_TO_BUS
	help
	  This is the driver for Compaq Smart Array controllers.  Everyone
	  using these boards should say Y here.  See the file
	  <file:Documentation/blockdev/cpqarray.txt> for the current list of
	  boards supported by this driver, and for further information on the
	  use of this driver.

config BLK_CPQ_CISS_DA
	tristate "Compaq Smart Array 5xxx support"
	depends on PCI
	select CHECK_SIGNATURE
	help
	  This is the driver for Compaq Smart Array 5xxx controllers.
	  Everyone using these boards should say Y here.
	  See <file:Documentation/blockdev/cciss.txt> for the current list of
	  boards supported by this driver, and for further information
	  on the use of this driver.

config CISS_SCSI_TAPE
	bool "SCSI tape drive support for Smart Array 5xxx"
	depends on BLK_CPQ_CISS_DA && PROC_FS
	depends on SCSI=y || SCSI=BLK_CPQ_CISS_DA
	help
	  When enabled (Y), this option allows SCSI tape drives and SCSI medium
	  changers (tape robots) to be accessed via a Compaq 5xxx array 
	  controller.  (See <file:Documentation/blockdev/cciss.txt> for more details.)

	  "SCSI support" and "SCSI tape support" must also be enabled for this 
	  option to work.

	  When this option is disabled (N), the SCSI portion of the driver 
	  is not compiled.

config BLK_DEV_DAC960
	tristate "Mylex DAC960/DAC1100 PCI RAID Controller support"
	depends on PCI
	help
	  This driver adds support for the Mylex DAC960, AcceleRAID, and
	  eXtremeRAID PCI RAID controllers.  See the file
	  <file:Documentation/blockdev/README.DAC960> for further information
	  about this driver.

	  To compile this driver as a module, choose M here: the
	  module will be called DAC960.

config BLK_DEV_UMEM
	tristate "Micro Memory MM5415 Battery Backed RAM support"
	depends on PCI
	---help---
	  Saying Y here will include support for the MM5415 family of
	  battery backed (Non-volatile) RAM cards.
	  <http://www.umem.com/>

	  The cards appear as block devices that can be partitioned into
	  as many as 15 partitions.

	  To compile this driver as a module, choose M here: the
	  module will be called umem.

	  The umem driver has not yet been allocated a MAJOR number, so
	  one is chosen dynamically.

config BLK_DEV_UBD
	bool "Virtual block device"
	depends on UML
	---help---
          The User-Mode Linux port includes a driver called UBD which will let
          you access arbitrary files on the host computer as block devices.
          Unless you know that you do not need such virtual block devices say
          Y here.

config BLK_DEV_UBD_SYNC
	bool "Always do synchronous disk IO for UBD"
	depends on BLK_DEV_UBD
	---help---
	  Writes to the virtual block device are not immediately written to the
	  host's disk; this may cause problems if, for example, the User-Mode
	  Linux 'Virtual Machine' uses a journalling filesystem and the host
	  computer crashes.

          Synchronous operation (i.e. always writing data to the host's disk
          immediately) is configurable on a per-UBD basis by using a special
          kernel command line option.  Alternatively, you can say Y here to
          turn on synchronous operation by default for all block devices.

          If you're running a journalling file system (like reiserfs, for
          example) in your virtual machine, you will want to say Y here.  If
          you care for the safety of the data in your virtual machine, Y is a
          wise choice too.  In all other cases (for example, if you're just
          playing around with User-Mode Linux) you can choose N.

config BLK_DEV_COW_COMMON
	bool
	default BLK_DEV_UBD

config BLK_DEV_LOOP
	tristate "Loopback device support"
	---help---
	  Saying Y here will allow you to use a regular file as a block
	  device; you can then create a file system on that block device and
	  mount it just as you would mount other block devices such as hard
	  drive partitions, CD-ROM drives or floppy drives. The loop devices
	  are block special device files with major number 7 and typically
	  called /dev/loop0, /dev/loop1 etc.

	  This is useful if you want to check an ISO 9660 file system before
	  burning the CD, or if you want to use floppy images without first
	  writing them to floppy. Furthermore, some Linux distributions avoid
	  the need for a dedicated Linux partition by keeping their complete
	  root file system inside a DOS FAT file using this loop device
	  driver.

	  To use the loop device, you need the losetup utility, found in the
	  util-linux package, see
	  <ftp://ftp.kernel.org/pub/linux/utils/util-linux/>.

	  The loop device driver can also be used to "hide" a file system in
	  a disk partition, floppy, or regular file, either using encryption
	  (scrambling the data) or steganography (hiding the data in the low
	  bits of, say, a sound file). This is also safe if the file resides
	  on a remote file server.

	  There are several ways of encrypting disks. Some of these require
	  kernel patches. The vanilla kernel offers the cryptoloop option
	  and a Device Mapper target (which is superior, as it supports all
	  file systems). If you want to use the cryptoloop, say Y to both
	  LOOP and CRYPTOLOOP, and make sure you have a recent (version 2.12
	  or later) version of util-linux. Additionally, be aware that
	  the cryptoloop is not safe for storing journaled filesystems.

	  Note that this loop device has nothing to do with the loopback
	  device used for network connections from the machine to itself.

	  To compile this driver as a module, choose M here: the
	  module will be called loop.

	  Most users will answer N here.

config BLK_DEV_LOOP_MIN_COUNT
	int "Number of loop devices to pre-create at init time"
	depends on BLK_DEV_LOOP
	default 8
	help
	  Static number of loop devices to be unconditionally pre-created
	  at init time.

	  This default value can be overwritten on the kernel command
	  line or with module-parameter loop.max_loop.

	  The historic default is 8. If a late 2011 version of losetup(8)
	  is used, it can be set to 0, since needed loop devices can be
	  dynamically allocated with the /dev/loop-control interface.

config BLK_DEV_CRYPTOLOOP
	tristate "Cryptoloop Support"
	select CRYPTO
	select CRYPTO_CBC
	depends on BLK_DEV_LOOP
	---help---
	  Say Y here if you want to be able to use the ciphers that are 
	  provided by the CryptoAPI as loop transformation. This might be
	  used as hard disk encryption.

	  WARNING: This device is not safe for journaled file systems like
	  ext3 or Reiserfs. Please use the Device Mapper crypto module
	  instead, which can be configured to be on-disk compatible with the
	  cryptoloop device.

source "drivers/block/drbd/Kconfig"

config BLK_DEV_NBD
	tristate "Network block device support"
	depends on NET
	---help---
	  Saying Y here will allow your computer to be a client for network
	  block devices, i.e. it will be able to use block devices exported by
	  servers (mount file systems on them etc.). Communication between
	  client and server works over TCP/IP networking, but to the client
	  program this is hidden: it looks like a regular local file access to
	  a block device special file such as /dev/nd0.

	  Network block devices also allows you to run a block-device in
	  userland (making server and client physically the same computer,
	  communicating using the loopback network device).

	  Read <file:Documentation/blockdev/nbd.txt> for more information,
	  especially about where to find the server code, which runs in user
	  space and does not need special kernel support.

	  Note that this has nothing to do with the network file systems NFS
	  or Coda; you can say N here even if you intend to use NFS or Coda.

	  To compile this driver as a module, choose M here: the
	  module will be called nbd.

	  If unsure, say N.

config BLK_DEV_NVME
	tristate "NVM Express block device"
	depends on PCI
	---help---
	  The NVM Express driver is for solid state drives directly
	  connected to the PCI or PCI Express bus.  If you know you
	  don't have one of these, it is safe to answer N.

	  To compile this driver as a module, choose M here: the
	  module will be called nvme.

config BLK_DEV_OSD
	tristate "OSD object-as-blkdev support"
	depends on SCSI_OSD_ULD
	---help---
	  Saying Y or M here will allow the exporting of a single SCSI
	  OSD (object-based storage) object as a Linux block device.

	  For example, if you create a 2G object on an OSD device,
	  you can then use this module to present that 2G object as
	  a Linux block device.

	  To compile this driver as a module, choose M here: the
	  module will be called osdblk.

	  If unsure, say N.

config BLK_DEV_SX8
	tristate "Promise SATA SX8 support"
	depends on PCI
	---help---
	  Saying Y or M here will enable support for the 
	  Promise SATA SX8 controllers.

	  Use devices /dev/sx8/$N and /dev/sx8/$Np$M.

config BLK_DEV_RAM
	tristate "RAM block device support"
	---help---
	  Saying Y here will allow you to use a portion of your RAM memory as
	  a block device, so that you can make file systems on it, read and
	  write to it and do all the other things that you can do with normal
	  block devices (such as hard drives). It is usually used to load and
	  store a copy of a minimal root file system off of a floppy into RAM
	  during the initial install of Linux.

	  Note that the kernel command line option "ramdisk=XX" is now obsolete.
	  For details, read <file:Documentation/blockdev/ramdisk.txt>.

	  To compile this driver as a module, choose M here: the
	  module will be called rd.

	  Most normal users won't need the RAM disk functionality, and can
	  thus say N here.

config BLK_DEV_RAM_COUNT
	int "Default number of RAM disks"
	default "16"
	depends on BLK_DEV_RAM
	help
	  The default value is 16 RAM disks. Change this if you know what you
	  are doing. If you boot from a filesystem that needs to be extracted
	  in memory, you will need at least one RAM disk (e.g. root on cramfs).

config BLK_DEV_RAM_SIZE
	int "Default RAM disk size (kbytes)"
	depends on BLK_DEV_RAM
	default "4096"
	help
	  The default value is 4096 kilobytes. Only change this if you know
	  what you are doing.

config BLK_DEV_XIP
	bool "Support XIP filesystems on RAM block device"
	depends on BLK_DEV_RAM
	default n
	help
	  Support XIP filesystems (such as ext2 with XIP support on) on
	  top of block ram device. This will slightly enlarge the kernel, and
	  will prevent RAM block device backing store memory from being
	  allocated from highmem (only a problem for highmem systems).

config CDROM_PKTCDVD
	tristate "Packet writing on CD/DVD media"
	depends on !UML
	help
	  If you have a CDROM/DVD drive that supports packet writing, say
	  Y to include support. It should work with any MMC/Mt Fuji
	  compliant ATAPI or SCSI drive, which is just about any newer
	  DVD/CD writer.

	  Currently only writing to CD-RW, DVD-RW, DVD+RW and DVDRAM discs
	  is possible.
	  DVD-RW disks must be in restricted overwrite mode.

	  See the file <file:Documentation/cdrom/packet-writing.txt>
	  for further information on the use of this driver.

	  To compile this driver as a module, choose M here: the
	  module will be called pktcdvd.

config CDROM_PKTCDVD_BUFFERS
	int "Free buffers for data gathering"
	depends on CDROM_PKTCDVD
	default "8"
	help
	  This controls the maximum number of active concurrent packets. More
	  concurrent packets can increase write performance, but also require
	  more memory. Each concurrent packet will require approximately 64Kb
	  of non-swappable kernel memory, memory which will be allocated when
	  a disc is opened for writing.

config CDROM_PKTCDVD_WCACHE
	bool "Enable write caching"
	depends on CDROM_PKTCDVD
	help
	  If enabled, write caching will be set for the CD-R/W device. For now
	  this option is dangerous unless the CD-RW media is known good, as we
	  don't do deferred write error handling yet.

config ATA_OVER_ETH
	tristate "ATA over Ethernet support"
	depends on NET
	help
	This driver provides Support for ATA over Ethernet block
	devices like the Coraid EtherDrive (R) Storage Blade.

config MG_DISK
	tristate "mGine mflash, gflash support"
	depends on ARM && GPIOLIB
	help
	  mGine mFlash(gFlash) block device driver

config MG_DISK_RES
	int "Size of reserved area before MBR"
	depends on MG_DISK
	default 0
	help
	  Define size of reserved area that usually used for boot. Unit is KB.
	  All of the block device operation will be taken this value as start
	  offset
	  Examples:
			1024 => 1 MB

config SUNVDC
	tristate "Sun Virtual Disk Client support"
	depends on SUN_LDOMS
	help
	  Support for virtual disk devices as a client under Sun
	  Logical Domains.

source "drivers/s390/block/Kconfig"

config XILINX_SYSACE
	tristate "Xilinx SystemACE support"
	depends on 4xx || MICROBLAZE
	help
	  Include support for the Xilinx SystemACE CompactFlash interface

config XEN_BLKDEV_FRONTEND
	tristate "Xen virtual block device support"
	depends on XEN
	default y
	select XEN_XENBUS_FRONTEND
	help
	  This driver implements the front-end of the Xen virtual
	  block device driver.  It communicates with a back-end driver
	  in another domain which drives the actual block device.

config XEN_BLKDEV_BACKEND
	tristate "Xen block-device backend driver"
	depends on XEN_BACKEND
	help
	  The block-device backend driver allows the kernel to export its
	  block devices to other guests via a high-performance shared-memory
	  interface.

	  The corresponding Linux frontend driver is enabled by the
	  CONFIG_XEN_BLKDEV_FRONTEND configuration option.

	  The backend driver attaches itself to a any block device specified
	  in the XenBus configuration. There are no limits to what the block
	  device as long as it has a major and minor.

	  If you are compiling a kernel to run in a Xen block backend driver
	  domain (often this is domain 0) you should say Y here. To
	  compile this driver as a module, chose M here: the module
	  will be called xen-blkback.


config VIRTIO_BLK
	tristate "Virtio block driver"
	depends on VIRTIO
	---help---
	  This is the virtual block driver for virtio.  It can be used with
          lguest or QEMU based VMMs (like KVM or Xen).  Say Y or M.

config BLK_DEV_HD
	bool "Very old hard disk (MFM/RLL/IDE) driver"
	depends on HAVE_IDE
	depends on !ARM || ARCH_RPC || ARCH_SHARK || BROKEN
	help
	  This is a very old hard disk driver that lacks the enhanced
	  functionality of the newer ones.

	  It is required for systems with ancient MFM/RLL/ESDI drives.

	  If unsure, say N.

config BLK_DEV_RBD
	tristate "Rados block device (RBD)"
	depends on INET && BLOCK
	select CEPH_LIB
	select LIBCRC32C
	select CRYPTO_AES
	select CRYPTO
	default n
	help
	  Say Y here if you want include the Rados block device, which stripes
	  a block device over objects stored in the Ceph distributed object
	  store.

	  More information at http://ceph.newdream.net/.

	  If unsure, say N.

<<<<<<< HEAD
config BLK_DEV_RSXX
	tristate "IBM Flash Adapter 900GB Full Height PCIe Device Driver"
	depends on PCI
	help
	  Device driver for IBM's high speed PCIe SSD
	  storage device: Flash Adapter 900GB Full Height.

	  To compile this driver as a module, choose M here: the
	  module will be called rsxx.
=======
config BLOCKCONSOLE
	bool "Block device console logging support"
	help
	  This enables logging to block devices.
	  See <file:Documentation/block/blockconsole.txt> for details.
>>>>>>> e284f349

endif # BLK_DEV<|MERGE_RESOLUTION|>--- conflicted
+++ resolved
@@ -531,7 +531,6 @@
 
 	  If unsure, say N.
 
-<<<<<<< HEAD
 config BLK_DEV_RSXX
 	tristate "IBM Flash Adapter 900GB Full Height PCIe Device Driver"
 	depends on PCI
@@ -541,12 +540,11 @@
 
 	  To compile this driver as a module, choose M here: the
 	  module will be called rsxx.
-=======
+
 config BLOCKCONSOLE
 	bool "Block device console logging support"
 	help
 	  This enables logging to block devices.
 	  See <file:Documentation/block/blockconsole.txt> for details.
->>>>>>> e284f349
 
 endif # BLK_DEV