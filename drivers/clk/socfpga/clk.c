/*
 *  Copyright 2011-2012 Calxeda, Inc.
 *  Copyright (C) 2012-2013 Altera Corporation <www.altera.com>
 *
 * This program is free software; you can redistribute it and/or modify
 * it under the terms of the GNU General Public License as published by
 * the Free Software Foundation; either version 2 of the License, or
 * (at your option) any later version.
 *
 * This program is distributed in the hope that it will be useful,
 * but WITHOUT ANY WARRANTY; without even the implied warranty of
 * MERCHANTABILITY or FITNESS FOR A PARTICULAR PURPOSE.  See the
 * GNU General Public License for more details.
 *
 * Based from clk-highbank.c
 *
 * You should have received a copy of the GNU General Public License
 * along with this program.  If not, see <http://www.gnu.org/licenses/>.
 */
#include <linux/clk.h>
#include <linux/clkdev.h>
#include <linux/clk-provider.h>
#include <linux/io.h>
#include <linux/of.h>

/* Clock Manager offsets */
<<<<<<< HEAD
#define CLKMGR_CTRL    0x0
#define CLKMGR_BYPASS 0x4

/* Clock bypass bits */
#define MAINPLL_BYPASS (1<<0)
#define SDRAMPLL_BYPASS (1<<1)
#define SDRAMPLL_SRC_BYPASS (1<<2)
#define PERPLL_BYPASS (1<<3)
#define PERPLL_SRC_BYPASS (1<<4)
=======
#define CLKMGR_CTRL	0x0
#define CLKMGR_BYPASS	0x4
#define CLKMGR_L4SRC	0x70
#define CLKMGR_PERPLL_SRC	0xAC

/* Clock bypass bits */
#define MAINPLL_BYPASS		(1<<0)
#define SDRAMPLL_BYPASS		(1<<1)
#define SDRAMPLL_SRC_BYPASS	(1<<2)
#define PERPLL_BYPASS		(1<<3)
#define PERPLL_SRC_BYPASS	(1<<4)
>>>>>>> d0e0ac97

#define SOCFPGA_PLL_BG_PWRDWN		0
#define SOCFPGA_PLL_EXT_ENA		1
#define SOCFPGA_PLL_PWR_DOWN		2
#define SOCFPGA_PLL_DIVF_MASK		0x0000FFF8
#define SOCFPGA_PLL_DIVF_SHIFT	3
#define SOCFPGA_PLL_DIVQ_MASK		0x003F0000
#define SOCFPGA_PLL_DIVQ_SHIFT	16
<<<<<<< HEAD
=======
#define SOCFGPA_MAX_PARENTS	3

#define SOCFPGA_L4_MP_CLK		"l4_mp_clk"
#define SOCFPGA_L4_SP_CLK		"l4_sp_clk"
#define SOCFPGA_NAND_CLK		"nand_clk"
#define SOCFPGA_NAND_X_CLK		"nand_x_clk"
#define SOCFPGA_MMC_CLK			"mmc_clk"
#define SOCFPGA_DB_CLK			"gpio_db_clk"

#define div_mask(width)	((1 << (width)) - 1)
#define streq(a, b) (strcmp((a), (b)) == 0)
>>>>>>> d0e0ac97

extern void __iomem *clk_mgr_base_addr;

struct socfpga_clk {
	struct clk_gate hw;
	char *parent_name;
	char *clk_name;
	u32 fixed_div;
<<<<<<< HEAD
=======
	void __iomem *div_reg;
	u32 width;	/* only valid if div_reg != 0 */
	u32 shift;	/* only valid if div_reg != 0 */
>>>>>>> d0e0ac97
};
#define to_socfpga_clk(p) container_of(p, struct socfpga_clk, hw.hw)

static unsigned long clk_pll_recalc_rate(struct clk_hw *hwclk,
					 unsigned long parent_rate)
{
	struct socfpga_clk *socfpgaclk = to_socfpga_clk(hwclk);
	unsigned long divf, divq, vco_freq, reg;
	unsigned long bypass;

	reg = readl(socfpgaclk->hw.reg);
	bypass = readl(clk_mgr_base_addr + CLKMGR_BYPASS);
	if (bypass & MAINPLL_BYPASS)
		return parent_rate;

	divf = (reg & SOCFPGA_PLL_DIVF_MASK) >> SOCFPGA_PLL_DIVF_SHIFT;
	divq = (reg & SOCFPGA_PLL_DIVQ_MASK) >> SOCFPGA_PLL_DIVQ_SHIFT;
	vco_freq = parent_rate * (divf + 1);
	return vco_freq / (1 + divq);
}


static struct clk_ops clk_pll_ops = {
	.recalc_rate = clk_pll_recalc_rate,
};

static unsigned long clk_periclk_recalc_rate(struct clk_hw *hwclk,
					     unsigned long parent_rate)
{
	struct socfpga_clk *socfpgaclk = to_socfpga_clk(hwclk);
	u32 div;

	if (socfpgaclk->fixed_div)
		div = socfpgaclk->fixed_div;
	else
		div = ((readl(socfpgaclk->hw.reg) & 0x1ff) + 1);

	return parent_rate / div;
}

static const struct clk_ops periclk_ops = {
	.recalc_rate = clk_periclk_recalc_rate,
};

static __init struct clk *socfpga_clk_init(struct device_node *node,
	const struct clk_ops *ops)
<<<<<<< HEAD
{
	u32 reg;
	struct clk *clk;
	struct socfpga_clk *socfpga_clk;
	const char *clk_name = node->name;
	const char *parent_name;
	struct clk_init_data init;
	int rc;
	u32 fixed_div;

	rc = of_property_read_u32(node, "reg", &reg);
	if (WARN_ON(rc))
		return NULL;

	socfpga_clk = kzalloc(sizeof(*socfpga_clk), GFP_KERNEL);
	if (WARN_ON(!socfpga_clk))
		return NULL;

	socfpga_clk->hw.reg = clk_mgr_base_addr + reg;

	rc = of_property_read_u32(node, "fixed-divider", &fixed_div);
	if (rc)
		socfpga_clk->fixed_div = 0;
	else
		socfpga_clk->fixed_div = fixed_div;

	of_property_read_string(node, "clock-output-names", &clk_name);

	init.name = clk_name;
	init.ops = ops;
	init.flags = 0;
	parent_name = of_clk_get_parent_name(node, 0);
	init.parent_names = &parent_name;
	init.num_parents = 1;

	socfpga_clk->hw.hw.init = &init;

	if (strcmp(clk_name, "main_pll") || strcmp(clk_name, "periph_pll") ||
			strcmp(clk_name, "sdram_pll")) {
		socfpga_clk->hw.bit_idx = SOCFPGA_PLL_EXT_ENA;
		clk_pll_ops.enable = clk_gate_ops.enable;
		clk_pll_ops.disable = clk_gate_ops.disable;
	}

	clk = clk_register(NULL, &socfpga_clk->hw.hw);
	if (WARN_ON(IS_ERR(clk))) {
		kfree(socfpga_clk);
		return NULL;
	}
	rc = of_clk_add_provider(node, of_clk_src_simple_get, clk);
	return clk;
}

static void __init socfpga_pll_init(struct device_node *node)
{
	socfpga_clk_init(node, &clk_pll_ops);
}
CLK_OF_DECLARE(socfpga_pll, "altr,socfpga-pll-clock", socfpga_pll_init);

=======
{
	u32 reg;
	struct clk *clk;
	struct socfpga_clk *socfpga_clk;
	const char *clk_name = node->name;
	const char *parent_name;
	struct clk_init_data init;
	int rc;
	u32 fixed_div;

	rc = of_property_read_u32(node, "reg", &reg);
	if (WARN_ON(rc))
		return NULL;

	socfpga_clk = kzalloc(sizeof(*socfpga_clk), GFP_KERNEL);
	if (WARN_ON(!socfpga_clk))
		return NULL;

	socfpga_clk->hw.reg = clk_mgr_base_addr + reg;

	rc = of_property_read_u32(node, "fixed-divider", &fixed_div);
	if (rc)
		socfpga_clk->fixed_div = 0;
	else
		socfpga_clk->fixed_div = fixed_div;

	of_property_read_string(node, "clock-output-names", &clk_name);

	init.name = clk_name;
	init.ops = ops;
	init.flags = 0;
	parent_name = of_clk_get_parent_name(node, 0);
	init.parent_names = &parent_name;
	init.num_parents = 1;

	socfpga_clk->hw.hw.init = &init;

	if (streq(clk_name, "main_pll") ||
		streq(clk_name, "periph_pll") ||
		streq(clk_name, "sdram_pll")) {
		socfpga_clk->hw.bit_idx = SOCFPGA_PLL_EXT_ENA;
		clk_pll_ops.enable = clk_gate_ops.enable;
		clk_pll_ops.disable = clk_gate_ops.disable;
	}

	clk = clk_register(NULL, &socfpga_clk->hw.hw);
	if (WARN_ON(IS_ERR(clk))) {
		kfree(socfpga_clk);
		return NULL;
	}
	rc = of_clk_add_provider(node, of_clk_src_simple_get, clk);
	return clk;
}

static u8 socfpga_clk_get_parent(struct clk_hw *hwclk)
{
	u32 l4_src;
	u32 perpll_src;

	if (streq(hwclk->init->name, SOCFPGA_L4_MP_CLK)) {
		l4_src = readl(clk_mgr_base_addr + CLKMGR_L4SRC);
		return l4_src &= 0x1;
	}
	if (streq(hwclk->init->name, SOCFPGA_L4_SP_CLK)) {
		l4_src = readl(clk_mgr_base_addr + CLKMGR_L4SRC);
		return !!(l4_src & 2);
	}

	perpll_src = readl(clk_mgr_base_addr + CLKMGR_PERPLL_SRC);
	if (streq(hwclk->init->name, SOCFPGA_MMC_CLK))
		return perpll_src &= 0x3;
	if (streq(hwclk->init->name, SOCFPGA_NAND_CLK) ||
			streq(hwclk->init->name, SOCFPGA_NAND_X_CLK))
			return (perpll_src >> 2) & 3;

	/* QSPI clock */
	return (perpll_src >> 4) & 3;

}

static int socfpga_clk_set_parent(struct clk_hw *hwclk, u8 parent)
{
	u32 src_reg;

	if (streq(hwclk->init->name, SOCFPGA_L4_MP_CLK)) {
		src_reg = readl(clk_mgr_base_addr + CLKMGR_L4SRC);
		src_reg &= ~0x1;
		src_reg |= parent;
		writel(src_reg, clk_mgr_base_addr + CLKMGR_L4SRC);
	} else if (streq(hwclk->init->name, SOCFPGA_L4_SP_CLK)) {
		src_reg = readl(clk_mgr_base_addr + CLKMGR_L4SRC);
		src_reg &= ~0x2;
		src_reg |= (parent << 1);
		writel(src_reg, clk_mgr_base_addr + CLKMGR_L4SRC);
	} else {
		src_reg = readl(clk_mgr_base_addr + CLKMGR_PERPLL_SRC);
		if (streq(hwclk->init->name, SOCFPGA_MMC_CLK)) {
			src_reg &= ~0x3;
			src_reg |= parent;
		} else if (streq(hwclk->init->name, SOCFPGA_NAND_CLK) ||
			streq(hwclk->init->name, SOCFPGA_NAND_X_CLK)) {
			src_reg &= ~0xC;
			src_reg |= (parent << 2);
		} else {/* QSPI clock */
			src_reg &= ~0x30;
			src_reg |= (parent << 4);
		}
		writel(src_reg, clk_mgr_base_addr + CLKMGR_PERPLL_SRC);
	}

	return 0;
}

static unsigned long socfpga_clk_recalc_rate(struct clk_hw *hwclk,
	unsigned long parent_rate)
{
	struct socfpga_clk *socfpgaclk = to_socfpga_clk(hwclk);
	u32 div = 1, val;

	if (socfpgaclk->fixed_div)
		div = socfpgaclk->fixed_div;
	else if (socfpgaclk->div_reg) {
		val = readl(socfpgaclk->div_reg) >> socfpgaclk->shift;
		val &= div_mask(socfpgaclk->width);
		if (streq(hwclk->init->name, SOCFPGA_DB_CLK))
			div = val + 1;
		else
			div = (1 << val);
	}

	return parent_rate / div;
}

static struct clk_ops gateclk_ops = {
	.recalc_rate = socfpga_clk_recalc_rate,
	.get_parent = socfpga_clk_get_parent,
	.set_parent = socfpga_clk_set_parent,
};

static void __init socfpga_gate_clk_init(struct device_node *node,
	const struct clk_ops *ops)
{
	u32 clk_gate[2];
	u32 div_reg[3];
	u32 fixed_div;
	struct clk *clk;
	struct socfpga_clk *socfpga_clk;
	const char *clk_name = node->name;
	const char *parent_name[SOCFGPA_MAX_PARENTS];
	struct clk_init_data init;
	int rc;
	int i = 0;

	socfpga_clk = kzalloc(sizeof(*socfpga_clk), GFP_KERNEL);
	if (WARN_ON(!socfpga_clk))
		return;

	rc = of_property_read_u32_array(node, "clk-gate", clk_gate, 2);
	if (rc)
		clk_gate[0] = 0;

	if (clk_gate[0]) {
		socfpga_clk->hw.reg = clk_mgr_base_addr + clk_gate[0];
		socfpga_clk->hw.bit_idx = clk_gate[1];

		gateclk_ops.enable = clk_gate_ops.enable;
		gateclk_ops.disable = clk_gate_ops.disable;
	}

	rc = of_property_read_u32(node, "fixed-divider", &fixed_div);
	if (rc)
		socfpga_clk->fixed_div = 0;
	else
		socfpga_clk->fixed_div = fixed_div;

	rc = of_property_read_u32_array(node, "div-reg", div_reg, 3);
	if (!rc) {
		socfpga_clk->div_reg = clk_mgr_base_addr + div_reg[0];
		socfpga_clk->shift = div_reg[1];
		socfpga_clk->width = div_reg[2];
	} else {
		socfpga_clk->div_reg = 0;
	}

	of_property_read_string(node, "clock-output-names", &clk_name);

	init.name = clk_name;
	init.ops = ops;
	init.flags = 0;
	while (i < SOCFGPA_MAX_PARENTS && (parent_name[i] =
			of_clk_get_parent_name(node, i)) != NULL)
		i++;

	init.parent_names = parent_name;
	init.num_parents = i;
	socfpga_clk->hw.hw.init = &init;

	clk = clk_register(NULL, &socfpga_clk->hw.hw);
	if (WARN_ON(IS_ERR(clk))) {
		kfree(socfpga_clk);
		return;
	}
	rc = of_clk_add_provider(node, of_clk_src_simple_get, clk);
	if (WARN_ON(rc))
		return;
}

static void __init socfpga_pll_init(struct device_node *node)
{
	socfpga_clk_init(node, &clk_pll_ops);
}
CLK_OF_DECLARE(socfpga_pll, "altr,socfpga-pll-clock", socfpga_pll_init);

>>>>>>> d0e0ac97
static void __init socfpga_periph_init(struct device_node *node)
{
	socfpga_clk_init(node, &periclk_ops);
}
CLK_OF_DECLARE(socfpga_periph, "altr,socfpga-perip-clk", socfpga_periph_init);

<<<<<<< HEAD
=======
static void __init socfpga_gate_init(struct device_node *node)
{
	socfpga_gate_clk_init(node, &gateclk_ops);
}
CLK_OF_DECLARE(socfpga_gate, "altr,socfpga-gate-clk", socfpga_gate_init);

>>>>>>> d0e0ac97
void __init socfpga_init_clocks(void)
{
	struct clk *clk;
	int ret;

	clk = clk_register_fixed_factor(NULL, "smp_twd", "mpuclk", 0, 1, 4);
	ret = clk_register_clkdev(clk, NULL, "smp_twd");
	if (ret)
		pr_err("smp_twd alias not registered\n");
}<|MERGE_RESOLUTION|>--- conflicted
+++ resolved
@@ -24,17 +24,6 @@
 #include <linux/of.h>
 
 /* Clock Manager offsets */
-<<<<<<< HEAD
-#define CLKMGR_CTRL    0x0
-#define CLKMGR_BYPASS 0x4
-
-/* Clock bypass bits */
-#define MAINPLL_BYPASS (1<<0)
-#define SDRAMPLL_BYPASS (1<<1)
-#define SDRAMPLL_SRC_BYPASS (1<<2)
-#define PERPLL_BYPASS (1<<3)
-#define PERPLL_SRC_BYPASS (1<<4)
-=======
 #define CLKMGR_CTRL	0x0
 #define CLKMGR_BYPASS	0x4
 #define CLKMGR_L4SRC	0x70
@@ -46,7 +35,6 @@
 #define SDRAMPLL_SRC_BYPASS	(1<<2)
 #define PERPLL_BYPASS		(1<<3)
 #define PERPLL_SRC_BYPASS	(1<<4)
->>>>>>> d0e0ac97
 
 #define SOCFPGA_PLL_BG_PWRDWN		0
 #define SOCFPGA_PLL_EXT_ENA		1
@@ -55,8 +43,6 @@
 #define SOCFPGA_PLL_DIVF_SHIFT	3
 #define SOCFPGA_PLL_DIVQ_MASK		0x003F0000
 #define SOCFPGA_PLL_DIVQ_SHIFT	16
-<<<<<<< HEAD
-=======
 #define SOCFGPA_MAX_PARENTS	3
 
 #define SOCFPGA_L4_MP_CLK		"l4_mp_clk"
@@ -68,7 +54,6 @@
 
 #define div_mask(width)	((1 << (width)) - 1)
 #define streq(a, b) (strcmp((a), (b)) == 0)
->>>>>>> d0e0ac97
 
 extern void __iomem *clk_mgr_base_addr;
 
@@ -77,12 +62,9 @@
 	char *parent_name;
 	char *clk_name;
 	u32 fixed_div;
-<<<<<<< HEAD
-=======
 	void __iomem *div_reg;
 	u32 width;	/* only valid if div_reg != 0 */
 	u32 shift;	/* only valid if div_reg != 0 */
->>>>>>> d0e0ac97
 };
 #define to_socfpga_clk(p) container_of(p, struct socfpga_clk, hw.hw)
 
@@ -129,67 +111,6 @@
 
 static __init struct clk *socfpga_clk_init(struct device_node *node,
 	const struct clk_ops *ops)
-<<<<<<< HEAD
-{
-	u32 reg;
-	struct clk *clk;
-	struct socfpga_clk *socfpga_clk;
-	const char *clk_name = node->name;
-	const char *parent_name;
-	struct clk_init_data init;
-	int rc;
-	u32 fixed_div;
-
-	rc = of_property_read_u32(node, "reg", &reg);
-	if (WARN_ON(rc))
-		return NULL;
-
-	socfpga_clk = kzalloc(sizeof(*socfpga_clk), GFP_KERNEL);
-	if (WARN_ON(!socfpga_clk))
-		return NULL;
-
-	socfpga_clk->hw.reg = clk_mgr_base_addr + reg;
-
-	rc = of_property_read_u32(node, "fixed-divider", &fixed_div);
-	if (rc)
-		socfpga_clk->fixed_div = 0;
-	else
-		socfpga_clk->fixed_div = fixed_div;
-
-	of_property_read_string(node, "clock-output-names", &clk_name);
-
-	init.name = clk_name;
-	init.ops = ops;
-	init.flags = 0;
-	parent_name = of_clk_get_parent_name(node, 0);
-	init.parent_names = &parent_name;
-	init.num_parents = 1;
-
-	socfpga_clk->hw.hw.init = &init;
-
-	if (strcmp(clk_name, "main_pll") || strcmp(clk_name, "periph_pll") ||
-			strcmp(clk_name, "sdram_pll")) {
-		socfpga_clk->hw.bit_idx = SOCFPGA_PLL_EXT_ENA;
-		clk_pll_ops.enable = clk_gate_ops.enable;
-		clk_pll_ops.disable = clk_gate_ops.disable;
-	}
-
-	clk = clk_register(NULL, &socfpga_clk->hw.hw);
-	if (WARN_ON(IS_ERR(clk))) {
-		kfree(socfpga_clk);
-		return NULL;
-	}
-	rc = of_clk_add_provider(node, of_clk_src_simple_get, clk);
-	return clk;
-}
-
-static void __init socfpga_pll_init(struct device_node *node)
-{
-	socfpga_clk_init(node, &clk_pll_ops);
-}
-CLK_OF_DECLARE(socfpga_pll, "altr,socfpga-pll-clock", socfpga_pll_init);
-
-=======
 {
 	u32 reg;
 	struct clk *clk;
@@ -403,22 +324,18 @@
 }
 CLK_OF_DECLARE(socfpga_pll, "altr,socfpga-pll-clock", socfpga_pll_init);
 
->>>>>>> d0e0ac97
 static void __init socfpga_periph_init(struct device_node *node)
 {
 	socfpga_clk_init(node, &periclk_ops);
 }
 CLK_OF_DECLARE(socfpga_periph, "altr,socfpga-perip-clk", socfpga_periph_init);
 
-<<<<<<< HEAD
-=======
 static void __init socfpga_gate_init(struct device_node *node)
 {
 	socfpga_gate_clk_init(node, &gateclk_ops);
 }
 CLK_OF_DECLARE(socfpga_gate, "altr,socfpga-gate-clk", socfpga_gate_init);
 
->>>>>>> d0e0ac97
 void __init socfpga_init_clocks(void)
 {
 	struct clk *clk;
