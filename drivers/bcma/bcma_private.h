#ifndef LINUX_BCMA_PRIVATE_H_
#define LINUX_BCMA_PRIVATE_H_

#ifndef pr_fmt
#define pr_fmt(fmt)		KBUILD_MODNAME ": " fmt
#endif

#include <linux/bcma/bcma.h>
#include <linux/delay.h>

#define BCMA_CORE_SIZE		0x1000

#define bcma_err(bus, fmt, ...) \
	pr_err("bus%d: " fmt, (bus)->num, ##__VA_ARGS__)
#define bcma_warn(bus, fmt, ...) \
	pr_warn("bus%d: " fmt, (bus)->num, ##__VA_ARGS__)
#define bcma_info(bus, fmt, ...) \
	pr_info("bus%d: " fmt, (bus)->num, ##__VA_ARGS__)
#define bcma_debug(bus, fmt, ...) \
	pr_debug("bus%d: " fmt, (bus)->num, ##__VA_ARGS__)

struct bcma_bus;

/* main.c */
<<<<<<< HEAD
=======
bool bcma_wait_value(struct bcma_device *core, u16 reg, u32 mask, u32 value,
		     int timeout);
>>>>>>> d0e0ac97
int bcma_bus_register(struct bcma_bus *bus);
void bcma_bus_unregister(struct bcma_bus *bus);
int __init bcma_bus_early_register(struct bcma_bus *bus,
				   struct bcma_device *core_cc,
				   struct bcma_device *core_mips);
#ifdef CONFIG_PM
int bcma_bus_suspend(struct bcma_bus *bus);
int bcma_bus_resume(struct bcma_bus *bus);
#endif
struct bcma_device *bcma_find_core_unit(struct bcma_bus *bus, u16 coreid,
					u8 unit);

/* scan.c */
int bcma_bus_scan(struct bcma_bus *bus);
int __init bcma_bus_scan_early(struct bcma_bus *bus,
			       struct bcma_device_id *match,
			       struct bcma_device *core);
void bcma_init_bus(struct bcma_bus *bus);

/* sprom.c */
int bcma_sprom_get(struct bcma_bus *bus);

/* driver_chipcommon.c */
#ifdef CONFIG_BCMA_DRIVER_MIPS
void bcma_chipco_serial_init(struct bcma_drv_cc *cc);
extern struct platform_device bcma_pflash_dev;
#endif /* CONFIG_BCMA_DRIVER_MIPS */

/* driver_chipcommon_pmu.c */
u32 bcma_pmu_get_alp_clock(struct bcma_drv_cc *cc);
u32 bcma_pmu_get_cpu_clock(struct bcma_drv_cc *cc);

#ifdef CONFIG_BCMA_SFLASH
/* driver_chipcommon_sflash.c */
int bcma_sflash_init(struct bcma_drv_cc *cc);
extern struct platform_device bcma_sflash_dev;
#else
static inline int bcma_sflash_init(struct bcma_drv_cc *cc)
{
	bcma_err(cc->core->bus, "Serial flash not supported\n");
	return 0;
}
#endif /* CONFIG_BCMA_SFLASH */

#ifdef CONFIG_BCMA_NFLASH
/* driver_chipcommon_nflash.c */
int bcma_nflash_init(struct bcma_drv_cc *cc);
extern struct platform_device bcma_nflash_dev;
#else
static inline int bcma_nflash_init(struct bcma_drv_cc *cc)
{
	bcma_err(cc->core->bus, "NAND flash not supported\n");
	return 0;
}
#endif /* CONFIG_BCMA_NFLASH */

#ifdef CONFIG_BCMA_HOST_PCI
/* host_pci.c */
extern int __init bcma_host_pci_init(void);
extern void __exit bcma_host_pci_exit(void);
#endif /* CONFIG_BCMA_HOST_PCI */

/* driver_pci.c */
u32 bcma_pcie_read(struct bcma_drv_pci *pc, u32 address);

extern int bcma_chipco_watchdog_register(struct bcma_drv_cc *cc);

#ifdef CONFIG_BCMA_DRIVER_PCI_HOSTMODE
bool bcma_core_pci_is_in_hostmode(struct bcma_drv_pci *pc);
void bcma_core_pci_hostmode_init(struct bcma_drv_pci *pc);
#endif /* CONFIG_BCMA_DRIVER_PCI_HOSTMODE */

#ifdef CONFIG_BCMA_DRIVER_GPIO
/* driver_gpio.c */
int bcma_gpio_init(struct bcma_drv_cc *cc);
int bcma_gpio_unregister(struct bcma_drv_cc *cc);
#else
static inline int bcma_gpio_init(struct bcma_drv_cc *cc)
{
	return -ENOTSUPP;
}
static inline int bcma_gpio_unregister(struct bcma_drv_cc *cc)
{
	return 0;
}
#endif /* CONFIG_BCMA_DRIVER_GPIO */

#endif<|MERGE_RESOLUTION|>--- conflicted
+++ resolved
@@ -22,11 +22,8 @@
 struct bcma_bus;
 
 /* main.c */
-<<<<<<< HEAD
-=======
 bool bcma_wait_value(struct bcma_device *core, u16 reg, u32 mask, u32 value,
 		     int timeout);
->>>>>>> d0e0ac97
 int bcma_bus_register(struct bcma_bus *bus);
 void bcma_bus_unregister(struct bcma_bus *bus);
 int __init bcma_bus_early_register(struct bcma_bus *bus,
