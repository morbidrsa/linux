/*
 * Core driver for the pin control subsystem
 *
 * Copyright (C) 2011-2012 ST-Ericsson SA
 * Written on behalf of Linaro for ST-Ericsson
 * Based on bits of regulator core, gpio core and clk core
 *
 * Author: Linus Walleij <linus.walleij@linaro.org>
 *
 * Copyright (C) 2012 NVIDIA CORPORATION. All rights reserved.
 *
 * License terms: GNU General Public License (GPL) version 2
 */
#define pr_fmt(fmt) "pinctrl core: " fmt

#include <linux/kernel.h>
#include <linux/kref.h>
#include <linux/export.h>
#include <linux/init.h>
#include <linux/device.h>
#include <linux/slab.h>
#include <linux/err.h>
#include <linux/list.h>
#include <linux/sysfs.h>
#include <linux/debugfs.h>
#include <linux/seq_file.h>
#include <linux/pinctrl/consumer.h>
#include <linux/pinctrl/pinctrl.h>
#include <linux/pinctrl/machine.h>

#ifdef CONFIG_GPIOLIB
#include <asm-generic/gpio.h>
#endif

#include "core.h"
#include "devicetree.h"
#include "pinmux.h"
#include "pinconf.h"


static bool pinctrl_dummy_state;

/* Mutex taken to protect pinctrl_list */
<<<<<<< HEAD
DEFINE_MUTEX(pinctrl_list_mutex);
=======
static DEFINE_MUTEX(pinctrl_list_mutex);
>>>>>>> d0e0ac97

/* Mutex taken to protect pinctrl_maps */
DEFINE_MUTEX(pinctrl_maps_mutex);

/* Mutex taken to protect pinctrldev_list */
<<<<<<< HEAD
DEFINE_MUTEX(pinctrldev_list_mutex);
=======
static DEFINE_MUTEX(pinctrldev_list_mutex);
>>>>>>> d0e0ac97

/* Global list of pin control devices (struct pinctrl_dev) */
static LIST_HEAD(pinctrldev_list);

/* List of pin controller handles (struct pinctrl) */
static LIST_HEAD(pinctrl_list);

/* List of pinctrl maps (struct pinctrl_maps) */
LIST_HEAD(pinctrl_maps);


/**
 * pinctrl_provide_dummies() - indicate if pinctrl provides dummy state support
 *
 * Usually this function is called by platforms without pinctrl driver support
 * but run with some shared drivers using pinctrl APIs.
 * After calling this function, the pinctrl core will return successfully
 * with creating a dummy state for the driver to keep going smoothly.
 */
void pinctrl_provide_dummies(void)
{
	pinctrl_dummy_state = true;
}

const char *pinctrl_dev_get_name(struct pinctrl_dev *pctldev)
{
	/* We're not allowed to register devices without name */
	return pctldev->desc->name;
}
EXPORT_SYMBOL_GPL(pinctrl_dev_get_name);

const char *pinctrl_dev_get_devname(struct pinctrl_dev *pctldev)
{
	return dev_name(pctldev->dev);
}
EXPORT_SYMBOL_GPL(pinctrl_dev_get_devname);

void *pinctrl_dev_get_drvdata(struct pinctrl_dev *pctldev)
{
	return pctldev->driver_data;
}
EXPORT_SYMBOL_GPL(pinctrl_dev_get_drvdata);

/**
 * get_pinctrl_dev_from_devname() - look up pin controller device
 * @devname: the name of a device instance, as returned by dev_name()
 *
 * Looks up a pin control device matching a certain device name or pure device
 * pointer, the pure device pointer will take precedence.
 */
struct pinctrl_dev *get_pinctrl_dev_from_devname(const char *devname)
{
	struct pinctrl_dev *pctldev = NULL;

	if (!devname)
		return NULL;

	mutex_lock(&pinctrldev_list_mutex);

	list_for_each_entry(pctldev, &pinctrldev_list, node) {
		if (!strcmp(dev_name(pctldev->dev), devname)) {
			/* Matched on device name */
			mutex_unlock(&pinctrldev_list_mutex);
			return pctldev;
		}
	}

	mutex_unlock(&pinctrldev_list_mutex);

	return NULL;
}

struct pinctrl_dev *get_pinctrl_dev_from_of_node(struct device_node *np)
{
	struct pinctrl_dev *pctldev;

	mutex_lock(&pinctrldev_list_mutex);

	list_for_each_entry(pctldev, &pinctrldev_list, node)
		if (pctldev->dev->of_node == np) {
			mutex_unlock(&pinctrldev_list_mutex);
			return pctldev;
		}

	mutex_unlock(&pinctrldev_list_mutex);

	return NULL;
}

struct pinctrl_dev *get_pinctrl_dev_from_of_node(struct device_node *np)
{
	struct pinctrl_dev *pctldev;

	mutex_lock(&pinctrldev_list_mutex);

	list_for_each_entry(pctldev, &pinctrldev_list, node)
		if (pctldev->dev->of_node == np) {
			mutex_unlock(&pinctrldev_list_mutex);
			return pctldev;
		}

	mutex_unlock(&pinctrldev_list_mutex);

	return NULL;
}

/**
 * pin_get_from_name() - look up a pin number from a name
 * @pctldev: the pin control device to lookup the pin on
 * @name: the name of the pin to look up
 */
int pin_get_from_name(struct pinctrl_dev *pctldev, const char *name)
{
	unsigned i, pin;

	/* The pin number can be retrived from the pin controller descriptor */
	for (i = 0; i < pctldev->desc->npins; i++) {
		struct pin_desc *desc;

		pin = pctldev->desc->pins[i].number;
		desc = pin_desc_get(pctldev, pin);
		/* Pin space may be sparse */
		if (desc == NULL)
			continue;
		if (desc->name && !strcmp(name, desc->name))
			return pin;
	}

	return -EINVAL;
}

/**
 * pin_get_name_from_id() - look up a pin name from a pin id
 * @pctldev: the pin control device to lookup the pin on
 * @name: the name of the pin to look up
 */
const char *pin_get_name(struct pinctrl_dev *pctldev, const unsigned pin)
{
	const struct pin_desc *desc;

	desc = pin_desc_get(pctldev, pin);
	if (desc == NULL) {
		dev_err(pctldev->dev, "failed to get pin(%d) name\n",
			pin);
		return NULL;
	}

	return desc->name;
}

/**
 * pin_is_valid() - check if pin exists on controller
 * @pctldev: the pin control device to check the pin on
 * @pin: pin to check, use the local pin controller index number
 *
 * This tells us whether a certain pin exist on a certain pin controller or
 * not. Pin lists may be sparse, so some pins may not exist.
 */
bool pin_is_valid(struct pinctrl_dev *pctldev, int pin)
{
	struct pin_desc *pindesc;

	if (pin < 0)
		return false;

	mutex_lock(&pctldev->mutex);
	pindesc = pin_desc_get(pctldev, pin);
	mutex_unlock(&pctldev->mutex);

	return pindesc != NULL;
}
EXPORT_SYMBOL_GPL(pin_is_valid);

/* Deletes a range of pin descriptors */
static void pinctrl_free_pindescs(struct pinctrl_dev *pctldev,
				  const struct pinctrl_pin_desc *pins,
				  unsigned num_pins)
{
	int i;

	for (i = 0; i < num_pins; i++) {
		struct pin_desc *pindesc;

		pindesc = radix_tree_lookup(&pctldev->pin_desc_tree,
					    pins[i].number);
		if (pindesc != NULL) {
			radix_tree_delete(&pctldev->pin_desc_tree,
					  pins[i].number);
			if (pindesc->dynamic_name)
				kfree(pindesc->name);
		}
		kfree(pindesc);
	}
}

static int pinctrl_register_one_pin(struct pinctrl_dev *pctldev,
				    unsigned number, const char *name)
{
	struct pin_desc *pindesc;

	pindesc = pin_desc_get(pctldev, number);
	if (pindesc != NULL) {
		pr_err("pin %d already registered on %s\n", number,
		       pctldev->desc->name);
		return -EINVAL;
	}

	pindesc = kzalloc(sizeof(*pindesc), GFP_KERNEL);
	if (pindesc == NULL) {
		dev_err(pctldev->dev, "failed to alloc struct pin_desc\n");
		return -ENOMEM;
	}

	/* Set owner */
	pindesc->pctldev = pctldev;

	/* Copy basic pin info */
	if (name) {
		pindesc->name = name;
	} else {
		pindesc->name = kasprintf(GFP_KERNEL, "PIN%u", number);
		if (pindesc->name == NULL) {
			kfree(pindesc);
			return -ENOMEM;
		}
		pindesc->dynamic_name = true;
	}

	radix_tree_insert(&pctldev->pin_desc_tree, number, pindesc);
	pr_debug("registered pin %d (%s) on %s\n",
		 number, pindesc->name, pctldev->desc->name);
	return 0;
}

static int pinctrl_register_pins(struct pinctrl_dev *pctldev,
				 struct pinctrl_pin_desc const *pins,
				 unsigned num_descs)
{
	unsigned i;
	int ret = 0;

	for (i = 0; i < num_descs; i++) {
		ret = pinctrl_register_one_pin(pctldev,
					       pins[i].number, pins[i].name);
		if (ret)
			return ret;
	}

	return 0;
}

/**
 * gpio_to_pin() - GPIO range GPIO number to pin number translation
 * @range: GPIO range used for the translation
 * @gpio: gpio pin to translate to a pin number
 *
 * Finds the pin number for a given GPIO using the specified GPIO range
 * as a base for translation. The distinction between linear GPIO ranges
 * and pin list based GPIO ranges is managed correctly by this function.
 *
 * This function assumes the gpio is part of the specified GPIO range, use
 * only after making sure this is the case (e.g. by calling it on the
 * result of successful pinctrl_get_device_gpio_range calls)!
 */
static inline int gpio_to_pin(struct pinctrl_gpio_range *range,
				unsigned int gpio)
{
	unsigned int offset = gpio - range->base;
	if (range->pins)
		return range->pins[offset];
	else
		return range->pin_base + offset;
}

/**
 * pinctrl_match_gpio_range() - check if a certain GPIO pin is in range
 * @pctldev: pin controller device to check
 * @gpio: gpio pin to check taken from the global GPIO pin space
 *
 * Tries to match a GPIO pin number to the ranges handled by a certain pin
 * controller, return the range or NULL
 */
static struct pinctrl_gpio_range *
pinctrl_match_gpio_range(struct pinctrl_dev *pctldev, unsigned gpio)
{
	struct pinctrl_gpio_range *range = NULL;

	mutex_lock(&pctldev->mutex);
	/* Loop over the ranges */
	list_for_each_entry(range, &pctldev->gpio_ranges, node) {
		/* Check if we're in the valid range */
		if (gpio >= range->base &&
		    gpio < range->base + range->npins) {
			mutex_unlock(&pctldev->mutex);
			return range;
		}
	}
	mutex_unlock(&pctldev->mutex);
	return NULL;
}

/**
 * pinctrl_ready_for_gpio_range() - check if other GPIO pins of
 * the same GPIO chip are in range
 * @gpio: gpio pin to check taken from the global GPIO pin space
 *
 * This function is complement of pinctrl_match_gpio_range(). If the return
 * value of pinctrl_match_gpio_range() is NULL, this function could be used
 * to check whether pinctrl device is ready or not. Maybe some GPIO pins
 * of the same GPIO chip don't have back-end pinctrl interface.
 * If the return value is true, it means that pinctrl device is ready & the
 * certain GPIO pin doesn't have back-end pinctrl device. If the return value
 * is false, it means that pinctrl device may not be ready.
 */
#ifdef CONFIG_GPIOLIB
static bool pinctrl_ready_for_gpio_range(unsigned gpio)
{
	struct pinctrl_dev *pctldev;
	struct pinctrl_gpio_range *range = NULL;
	struct gpio_chip *chip = gpio_to_chip(gpio);

<<<<<<< HEAD
=======
	mutex_lock(&pinctrldev_list_mutex);

>>>>>>> d0e0ac97
	/* Loop over the pin controllers */
	list_for_each_entry(pctldev, &pinctrldev_list, node) {
		/* Loop over the ranges */
		list_for_each_entry(range, &pctldev->gpio_ranges, node) {
			/* Check if any gpio range overlapped with gpio chip */
			if (range->base + range->npins - 1 < chip->base ||
			    range->base > chip->base + chip->ngpio - 1)
				continue;
<<<<<<< HEAD
			return true;
		}
	}
=======
			mutex_unlock(&pinctrldev_list_mutex);
			return true;
		}
	}

	mutex_unlock(&pinctrldev_list_mutex);

>>>>>>> d0e0ac97
	return false;
}
#else
static bool pinctrl_ready_for_gpio_range(unsigned gpio) { return true; }
#endif

/**
 * pinctrl_get_device_gpio_range() - find device for GPIO range
 * @gpio: the pin to locate the pin controller for
 * @outdev: the pin control device if found
 * @outrange: the GPIO range if found
 *
 * Find the pin controller handling a certain GPIO pin from the pinspace of
 * the GPIO subsystem, return the device and the matching GPIO range. Returns
 * -EPROBE_DEFER if the GPIO range could not be found in any device since it
 * may still have not been registered.
 */
static int pinctrl_get_device_gpio_range(unsigned gpio,
					 struct pinctrl_dev **outdev,
					 struct pinctrl_gpio_range **outrange)
{
	struct pinctrl_dev *pctldev = NULL;

	/* Loop over the pin controllers */
	list_for_each_entry(pctldev, &pinctrldev_list, node) {
		struct pinctrl_gpio_range *range;

		range = pinctrl_match_gpio_range(pctldev, gpio);
		if (range != NULL) {
			*outdev = pctldev;
			*outrange = range;
			return 0;
		}
	}

	return -EPROBE_DEFER;
}

/**
 * pinctrl_add_gpio_range() - register a GPIO range for a controller
 * @pctldev: pin controller device to add the range to
 * @range: the GPIO range to add
 *
 * This adds a range of GPIOs to be handled by a certain pin controller. Call
 * this to register handled ranges after registering your pin controller.
 */
void pinctrl_add_gpio_range(struct pinctrl_dev *pctldev,
			    struct pinctrl_gpio_range *range)
{
	mutex_lock(&pctldev->mutex);
	list_add_tail(&range->node, &pctldev->gpio_ranges);
	mutex_unlock(&pctldev->mutex);
}
EXPORT_SYMBOL_GPL(pinctrl_add_gpio_range);

void pinctrl_add_gpio_ranges(struct pinctrl_dev *pctldev,
			     struct pinctrl_gpio_range *ranges,
			     unsigned nranges)
{
	int i;

	for (i = 0; i < nranges; i++)
		pinctrl_add_gpio_range(pctldev, &ranges[i]);
}
EXPORT_SYMBOL_GPL(pinctrl_add_gpio_ranges);

struct pinctrl_dev *pinctrl_find_and_add_gpio_range(const char *devname,
		struct pinctrl_gpio_range *range)
{
	struct pinctrl_dev *pctldev;

<<<<<<< HEAD
	mutex_lock(&pinctrldev_list_mutex);

=======
>>>>>>> d0e0ac97
	pctldev = get_pinctrl_dev_from_devname(devname);

	/*
	 * If we can't find this device, let's assume that is because
	 * it has not probed yet, so the driver trying to register this
	 * range need to defer probing.
	 */
	if (!pctldev) {
<<<<<<< HEAD
		mutex_unlock(&pinctrldev_list_mutex);
=======
>>>>>>> d0e0ac97
		return ERR_PTR(-EPROBE_DEFER);
	}
	pinctrl_add_gpio_range(pctldev, range);

<<<<<<< HEAD
	mutex_unlock(&pinctrldev_list_mutex);

=======
>>>>>>> d0e0ac97
	return pctldev;
}
EXPORT_SYMBOL_GPL(pinctrl_find_and_add_gpio_range);

/**
 * pinctrl_find_gpio_range_from_pin() - locate the GPIO range for a pin
 * @pctldev: the pin controller device to look in
 * @pin: a controller-local number to find the range for
 */
struct pinctrl_gpio_range *
pinctrl_find_gpio_range_from_pin(struct pinctrl_dev *pctldev,
				 unsigned int pin)
{
	struct pinctrl_gpio_range *range;

	mutex_lock(&pctldev->mutex);
	/* Loop over the ranges */
	list_for_each_entry(range, &pctldev->gpio_ranges, node) {
		/* Check if we're in the valid range */
<<<<<<< HEAD
		if (pin >= range->pin_base &&
		    pin < range->pin_base + range->npins) {
			mutex_unlock(&pctldev->mutex);
			return range;
		}
	}
	mutex_unlock(&pctldev->mutex);

	return NULL;
=======
		if (range->pins) {
			int a;
			for (a = 0; a < range->npins; a++) {
				if (range->pins[a] == pin)
					goto out;
			}
		} else if (pin >= range->pin_base &&
			   pin < range->pin_base + range->npins)
			goto out;
	}
	range = NULL;
out:
	mutex_unlock(&pctldev->mutex);
	return range;
>>>>>>> d0e0ac97
}
EXPORT_SYMBOL_GPL(pinctrl_find_gpio_range_from_pin);

/**
 * pinctrl_remove_gpio_range() - remove a range of GPIOs fro a pin controller
 * @pctldev: pin controller device to remove the range from
 * @range: the GPIO range to remove
 */
void pinctrl_remove_gpio_range(struct pinctrl_dev *pctldev,
			       struct pinctrl_gpio_range *range)
{
	mutex_lock(&pctldev->mutex);
	list_del(&range->node);
	mutex_unlock(&pctldev->mutex);
}
EXPORT_SYMBOL_GPL(pinctrl_remove_gpio_range);

/**
 * pinctrl_get_group_selector() - returns the group selector for a group
 * @pctldev: the pin controller handling the group
 * @pin_group: the pin group to look up
 */
int pinctrl_get_group_selector(struct pinctrl_dev *pctldev,
			       const char *pin_group)
{
	const struct pinctrl_ops *pctlops = pctldev->desc->pctlops;
	unsigned ngroups = pctlops->get_groups_count(pctldev);
	unsigned group_selector = 0;

	while (group_selector < ngroups) {
		const char *gname = pctlops->get_group_name(pctldev,
							    group_selector);
		if (!strcmp(gname, pin_group)) {
			dev_dbg(pctldev->dev,
				"found group selector %u for %s\n",
				group_selector,
				pin_group);
			return group_selector;
		}

		group_selector++;
	}

	dev_err(pctldev->dev, "does not have pin group %s\n",
		pin_group);

	return -EINVAL;
}

/**
 * pinctrl_request_gpio() - request a single pin to be used in as GPIO
 * @gpio: the GPIO pin number from the GPIO subsystem number space
 *
 * This function should *ONLY* be used from gpiolib-based GPIO drivers,
 * as part of their gpio_request() semantics, platforms and individual drivers
 * shall *NOT* request GPIO pins to be muxed in.
 */
int pinctrl_request_gpio(unsigned gpio)
{
	struct pinctrl_dev *pctldev;
	struct pinctrl_gpio_range *range;
	int ret;
	int pin;

<<<<<<< HEAD
	mutex_lock(&pinctrldev_list_mutex);

=======
>>>>>>> d0e0ac97
	ret = pinctrl_get_device_gpio_range(gpio, &pctldev, &range);
	if (ret) {
		if (pinctrl_ready_for_gpio_range(gpio))
			ret = 0;
<<<<<<< HEAD
		mutex_unlock(&pinctrldev_list_mutex);
=======
>>>>>>> d0e0ac97
		return ret;
	}

	/* Convert to the pin controllers number space */
	pin = gpio_to_pin(range, gpio);

	ret = pinmux_request_gpio(pctldev, range, pin, gpio);

<<<<<<< HEAD
	mutex_unlock(&pinctrldev_list_mutex);
=======
>>>>>>> d0e0ac97
	return ret;
}
EXPORT_SYMBOL_GPL(pinctrl_request_gpio);

/**
 * pinctrl_free_gpio() - free control on a single pin, currently used as GPIO
 * @gpio: the GPIO pin number from the GPIO subsystem number space
 *
 * This function should *ONLY* be used from gpiolib-based GPIO drivers,
 * as part of their gpio_free() semantics, platforms and individual drivers
 * shall *NOT* request GPIO pins to be muxed out.
 */
void pinctrl_free_gpio(unsigned gpio)
{
	struct pinctrl_dev *pctldev;
	struct pinctrl_gpio_range *range;
	int ret;
	int pin;

<<<<<<< HEAD
	mutex_lock(&pinctrldev_list_mutex);

	ret = pinctrl_get_device_gpio_range(gpio, &pctldev, &range);
	if (ret) {
		mutex_unlock(&pinctrldev_list_mutex);
=======
	ret = pinctrl_get_device_gpio_range(gpio, &pctldev, &range);
	if (ret) {
>>>>>>> d0e0ac97
		return;
	}
	mutex_lock(&pctldev->mutex);

	/* Convert to the pin controllers number space */
	pin = gpio_to_pin(range, gpio);

	pinmux_free_gpio(pctldev, pin, range);

	mutex_unlock(&pctldev->mutex);
<<<<<<< HEAD
	mutex_unlock(&pinctrldev_list_mutex);
=======
>>>>>>> d0e0ac97
}
EXPORT_SYMBOL_GPL(pinctrl_free_gpio);

static int pinctrl_gpio_direction(unsigned gpio, bool input)
{
	struct pinctrl_dev *pctldev;
	struct pinctrl_gpio_range *range;
	int ret;
	int pin;

	mutex_lock(&pinctrldev_list_mutex);

	ret = pinctrl_get_device_gpio_range(gpio, &pctldev, &range);
	if (ret) {
<<<<<<< HEAD
		mutex_unlock(&pinctrldev_list_mutex);
=======
>>>>>>> d0e0ac97
		return ret;
	}

	mutex_lock(&pctldev->mutex);

	/* Convert to the pin controllers number space */
<<<<<<< HEAD
	pin = gpio - range->base + range->pin_base;
	ret = pinmux_gpio_direction(pctldev, range, pin, input);

	mutex_unlock(&pctldev->mutex);
	mutex_unlock(&pinctrldev_list_mutex);

=======
	pin = gpio_to_pin(range, gpio);
	ret = pinmux_gpio_direction(pctldev, range, pin, input);

	mutex_unlock(&pctldev->mutex);

>>>>>>> d0e0ac97
	return ret;
}

/**
 * pinctrl_gpio_direction_input() - request a GPIO pin to go into input mode
 * @gpio: the GPIO pin number from the GPIO subsystem number space
 *
 * This function should *ONLY* be used from gpiolib-based GPIO drivers,
 * as part of their gpio_direction_input() semantics, platforms and individual
 * drivers shall *NOT* touch pin control GPIO calls.
 */
int pinctrl_gpio_direction_input(unsigned gpio)
{
	return pinctrl_gpio_direction(gpio, true);
}
EXPORT_SYMBOL_GPL(pinctrl_gpio_direction_input);

/**
 * pinctrl_gpio_direction_output() - request a GPIO pin to go into output mode
 * @gpio: the GPIO pin number from the GPIO subsystem number space
 *
 * This function should *ONLY* be used from gpiolib-based GPIO drivers,
 * as part of their gpio_direction_output() semantics, platforms and individual
 * drivers shall *NOT* touch pin control GPIO calls.
 */
int pinctrl_gpio_direction_output(unsigned gpio)
{
	return pinctrl_gpio_direction(gpio, false);
}
EXPORT_SYMBOL_GPL(pinctrl_gpio_direction_output);

static struct pinctrl_state *find_state(struct pinctrl *p,
					const char *name)
{
	struct pinctrl_state *state;

	list_for_each_entry(state, &p->states, node)
		if (!strcmp(state->name, name))
			return state;

	return NULL;
}

static struct pinctrl_state *create_state(struct pinctrl *p,
					  const char *name)
{
	struct pinctrl_state *state;

	state = kzalloc(sizeof(*state), GFP_KERNEL);
	if (state == NULL) {
		dev_err(p->dev,
			"failed to alloc struct pinctrl_state\n");
		return ERR_PTR(-ENOMEM);
	}

	state->name = name;
	INIT_LIST_HEAD(&state->settings);

	list_add_tail(&state->node, &p->states);

	return state;
}

static int add_setting(struct pinctrl *p, struct pinctrl_map const *map)
{
	struct pinctrl_state *state;
	struct pinctrl_setting *setting;
	int ret;

	state = find_state(p, map->name);
	if (!state)
		state = create_state(p, map->name);
	if (IS_ERR(state))
		return PTR_ERR(state);

	if (map->type == PIN_MAP_TYPE_DUMMY_STATE)
		return 0;

	setting = kzalloc(sizeof(*setting), GFP_KERNEL);
	if (setting == NULL) {
		dev_err(p->dev,
			"failed to alloc struct pinctrl_setting\n");
		return -ENOMEM;
	}

	setting->type = map->type;

	setting->pctldev = get_pinctrl_dev_from_devname(map->ctrl_dev_name);
	if (setting->pctldev == NULL) {
		kfree(setting);
		/* Do not defer probing of hogs (circular loop) */
		if (!strcmp(map->ctrl_dev_name, map->dev_name))
			return -ENODEV;
		/*
		 * OK let us guess that the driver is not there yet, and
		 * let's defer obtaining this pinctrl handle to later...
		 */
		dev_info(p->dev, "unknown pinctrl device %s in map entry, deferring probe",
			map->ctrl_dev_name);
		return -EPROBE_DEFER;
	}

	setting->dev_name = map->dev_name;

	switch (map->type) {
	case PIN_MAP_TYPE_MUX_GROUP:
		ret = pinmux_map_to_setting(map, setting);
		break;
	case PIN_MAP_TYPE_CONFIGS_PIN:
	case PIN_MAP_TYPE_CONFIGS_GROUP:
		ret = pinconf_map_to_setting(map, setting);
		break;
	default:
		ret = -EINVAL;
		break;
	}
	if (ret < 0) {
		kfree(setting);
		return ret;
	}

	list_add_tail(&setting->node, &state->settings);

	return 0;
}

static struct pinctrl *find_pinctrl(struct device *dev)
{
	struct pinctrl *p;

	mutex_lock(&pinctrl_list_mutex);
	list_for_each_entry(p, &pinctrl_list, node)
		if (p->dev == dev) {
			mutex_unlock(&pinctrl_list_mutex);
			return p;
		}

	mutex_unlock(&pinctrl_list_mutex);
	return NULL;
}

static void pinctrl_free(struct pinctrl *p, bool inlist);

static struct pinctrl *create_pinctrl(struct device *dev)
{
	struct pinctrl *p;
	const char *devname;
	struct pinctrl_maps *maps_node;
	int i;
	struct pinctrl_map const *map;
	int ret;

	/*
	 * create the state cookie holder struct pinctrl for each
	 * mapping, this is what consumers will get when requesting
	 * a pin control handle with pinctrl_get()
	 */
	p = kzalloc(sizeof(*p), GFP_KERNEL);
	if (p == NULL) {
		dev_err(dev, "failed to alloc struct pinctrl\n");
		return ERR_PTR(-ENOMEM);
	}
	p->dev = dev;
	INIT_LIST_HEAD(&p->states);
	INIT_LIST_HEAD(&p->dt_maps);

	ret = pinctrl_dt_to_map(p);
	if (ret < 0) {
		kfree(p);
		return ERR_PTR(ret);
	}

	devname = dev_name(dev);

	mutex_lock(&pinctrl_maps_mutex);
	/* Iterate over the pin control maps to locate the right ones */
	for_each_maps(maps_node, i, map) {
		/* Map must be for this device */
		if (strcmp(map->dev_name, devname))
			continue;

		ret = add_setting(p, map);
		/*
		 * At this point the adding of a setting may:
		 *
		 * - Defer, if the pinctrl device is not yet available
		 * - Fail, if the pinctrl device is not yet available,
		 *   AND the setting is a hog. We cannot defer that, since
		 *   the hog will kick in immediately after the device
		 *   is registered.
		 *
		 * If the error returned was not -EPROBE_DEFER then we
		 * accumulate the errors to see if we end up with
		 * an -EPROBE_DEFER later, as that is the worst case.
		 */
		if (ret == -EPROBE_DEFER) {
			pinctrl_free(p, false);
			mutex_unlock(&pinctrl_maps_mutex);
			return ERR_PTR(ret);
		}
	}
	mutex_unlock(&pinctrl_maps_mutex);

	if (ret < 0) {
		/* If some other error than deferral occured, return here */
		pinctrl_free(p, false);
		return ERR_PTR(ret);
	}
<<<<<<< HEAD

	kref_init(&p->users);

=======

	kref_init(&p->users);

>>>>>>> d0e0ac97
	/* Add the pinctrl handle to the global list */
	list_add_tail(&p->node, &pinctrl_list);

	return p;
}

/**
 * pinctrl_get() - retrieves the pinctrl handle for a device
 * @dev: the device to obtain the handle for
 */
struct pinctrl *pinctrl_get(struct device *dev)
{
	struct pinctrl *p;

	if (WARN_ON(!dev))
		return ERR_PTR(-EINVAL);

	/*
	 * See if somebody else (such as the device core) has already
	 * obtained a handle to the pinctrl for this device. In that case,
	 * return another pointer to it.
	 */
	p = find_pinctrl(dev);
	if (p != NULL) {
		dev_dbg(dev, "obtain a copy of previously claimed pinctrl\n");
		kref_get(&p->users);
		return p;
	}

	return create_pinctrl(dev);
}
EXPORT_SYMBOL_GPL(pinctrl_get);

static void pinctrl_free_setting(bool disable_setting,
				 struct pinctrl_setting *setting)
{
	switch (setting->type) {
	case PIN_MAP_TYPE_MUX_GROUP:
		if (disable_setting)
			pinmux_disable_setting(setting);
		pinmux_free_setting(setting);
		break;
	case PIN_MAP_TYPE_CONFIGS_PIN:
	case PIN_MAP_TYPE_CONFIGS_GROUP:
		pinconf_free_setting(setting);
		break;
	default:
		break;
	}
}

static void pinctrl_free(struct pinctrl *p, bool inlist)
{
	struct pinctrl_state *state, *n1;
	struct pinctrl_setting *setting, *n2;

	mutex_lock(&pinctrl_list_mutex);
	list_for_each_entry_safe(state, n1, &p->states, node) {
		list_for_each_entry_safe(setting, n2, &state->settings, node) {
			pinctrl_free_setting(state == p->state, setting);
			list_del(&setting->node);
			kfree(setting);
		}
		list_del(&state->node);
		kfree(state);
	}

	pinctrl_dt_free_maps(p);

	if (inlist)
		list_del(&p->node);
	kfree(p);
	mutex_unlock(&pinctrl_list_mutex);
<<<<<<< HEAD
}

/**
 * pinctrl_release() - release the pinctrl handle
 * @kref: the kref in the pinctrl being released
 */
static void pinctrl_release(struct kref *kref)
{
	struct pinctrl *p = container_of(kref, struct pinctrl, users);

	pinctrl_free(p, true);
}

/**
=======
}

/**
 * pinctrl_release() - release the pinctrl handle
 * @kref: the kref in the pinctrl being released
 */
static void pinctrl_release(struct kref *kref)
{
	struct pinctrl *p = container_of(kref, struct pinctrl, users);

	pinctrl_free(p, true);
}

/**
>>>>>>> d0e0ac97
 * pinctrl_put() - decrease use count on a previously claimed pinctrl handle
 * @p: the pinctrl handle to release
 */
void pinctrl_put(struct pinctrl *p)
{
	kref_put(&p->users, pinctrl_release);
}
EXPORT_SYMBOL_GPL(pinctrl_put);

/**
 * pinctrl_lookup_state() - retrieves a state handle from a pinctrl handle
 * @p: the pinctrl handle to retrieve the state from
 * @name: the state name to retrieve
 */
struct pinctrl_state *pinctrl_lookup_state(struct pinctrl *p,
						 const char *name)
{
	struct pinctrl_state *state;

	state = find_state(p, name);
	if (!state) {
		if (pinctrl_dummy_state) {
			/* create dummy state */
			dev_dbg(p->dev, "using pinctrl dummy state (%s)\n",
				name);
			state = create_state(p, name);
		} else
			state = ERR_PTR(-ENODEV);
	}

	return state;
}
EXPORT_SYMBOL_GPL(pinctrl_lookup_state);

/**
 * pinctrl_select_state() - select/activate/program a pinctrl state to HW
 * @p: the pinctrl handle for the device that requests configuration
 * @state: the state handle to select/activate/program
 */
int pinctrl_select_state(struct pinctrl *p, struct pinctrl_state *state)
{
	struct pinctrl_setting *setting, *setting2;
	struct pinctrl_state *old_state = p->state;
	int ret;

	if (p->state == state)
		return 0;

	if (p->state) {
		/*
		 * The set of groups with a mux configuration in the old state
		 * may not be identical to the set of groups with a mux setting
		 * in the new state. While this might be unusual, it's entirely
		 * possible for the "user"-supplied mapping table to be written
		 * that way. For each group that was configured in the old state
		 * but not in the new state, this code puts that group into a
		 * safe/disabled state.
		 */
		list_for_each_entry(setting, &p->state->settings, node) {
			bool found = false;
			if (setting->type != PIN_MAP_TYPE_MUX_GROUP)
				continue;
			list_for_each_entry(setting2, &state->settings, node) {
				if (setting2->type != PIN_MAP_TYPE_MUX_GROUP)
					continue;
				if (setting2->data.mux.group ==
						setting->data.mux.group) {
					found = true;
					break;
				}
			}
			if (!found)
				pinmux_disable_setting(setting);
		}
	}

	p->state = NULL;

	/* Apply all the settings for the new state */
	list_for_each_entry(setting, &state->settings, node) {
		switch (setting->type) {
		case PIN_MAP_TYPE_MUX_GROUP:
			ret = pinmux_enable_setting(setting);
			break;
		case PIN_MAP_TYPE_CONFIGS_PIN:
		case PIN_MAP_TYPE_CONFIGS_GROUP:
			ret = pinconf_apply_setting(setting);
			break;
		default:
			ret = -EINVAL;
			break;
		}

		if (ret < 0) {
			goto unapply_new_state;
		}
	}

	p->state = state;

	return 0;

unapply_new_state:
	dev_err(p->dev, "Error applying setting, reverse things back\n");
<<<<<<< HEAD

	list_for_each_entry(setting2, &state->settings, node) {
		if (&setting2->node == &setting->node)
			break;
		/*
		 * All we can do here is pinmux_disable_setting.
		 * That means that some pins are muxed differently now
		 * than they were before applying the setting (We can't
		 * "unmux a pin"!), but it's not a big deal since the pins
		 * are free to be muxed by another apply_setting.
		 */
		if (setting2->type == PIN_MAP_TYPE_MUX_GROUP)
			pinmux_disable_setting(setting2);
	}

=======

	list_for_each_entry(setting2, &state->settings, node) {
		if (&setting2->node == &setting->node)
			break;
		/*
		 * All we can do here is pinmux_disable_setting.
		 * That means that some pins are muxed differently now
		 * than they were before applying the setting (We can't
		 * "unmux a pin"!), but it's not a big deal since the pins
		 * are free to be muxed by another apply_setting.
		 */
		if (setting2->type == PIN_MAP_TYPE_MUX_GROUP)
			pinmux_disable_setting(setting2);
	}

>>>>>>> d0e0ac97
	/* There's no infinite recursive loop here because p->state is NULL */
	if (old_state)
		pinctrl_select_state(p, old_state);

	return ret;
}
EXPORT_SYMBOL_GPL(pinctrl_select_state);

static void devm_pinctrl_release(struct device *dev, void *res)
{
	pinctrl_put(*(struct pinctrl **)res);
}

/**
 * struct devm_pinctrl_get() - Resource managed pinctrl_get()
 * @dev: the device to obtain the handle for
 *
 * If there is a need to explicitly destroy the returned struct pinctrl,
 * devm_pinctrl_put() should be used, rather than plain pinctrl_put().
 */
struct pinctrl *devm_pinctrl_get(struct device *dev)
{
	struct pinctrl **ptr, *p;

	ptr = devres_alloc(devm_pinctrl_release, sizeof(*ptr), GFP_KERNEL);
	if (!ptr)
		return ERR_PTR(-ENOMEM);

	p = pinctrl_get(dev);
	if (!IS_ERR(p)) {
		*ptr = p;
		devres_add(dev, ptr);
	} else {
		devres_free(ptr);
	}

	return p;
}
EXPORT_SYMBOL_GPL(devm_pinctrl_get);

static int devm_pinctrl_match(struct device *dev, void *res, void *data)
{
	struct pinctrl **p = res;

	return *p == data;
}

/**
 * devm_pinctrl_put() - Resource managed pinctrl_put()
 * @p: the pinctrl handle to release
 *
 * Deallocate a struct pinctrl obtained via devm_pinctrl_get(). Normally
 * this function will not need to be called and the resource management
 * code will ensure that the resource is freed.
 */
void devm_pinctrl_put(struct pinctrl *p)
{
	WARN_ON(devres_release(p->dev, devm_pinctrl_release,
			       devm_pinctrl_match, p));
}
EXPORT_SYMBOL_GPL(devm_pinctrl_put);

int pinctrl_register_map(struct pinctrl_map const *maps, unsigned num_maps,
			 bool dup, bool locked)
{
	int i, ret;
	struct pinctrl_maps *maps_node;

	pr_debug("add %d pinmux maps\n", num_maps);

	/* First sanity check the new mapping */
	for (i = 0; i < num_maps; i++) {
		if (!maps[i].dev_name) {
			pr_err("failed to register map %s (%d): no device given\n",
			       maps[i].name, i);
			return -EINVAL;
		}

		if (!maps[i].name) {
			pr_err("failed to register map %d: no map name given\n",
			       i);
			return -EINVAL;
		}

		if (maps[i].type != PIN_MAP_TYPE_DUMMY_STATE &&
				!maps[i].ctrl_dev_name) {
			pr_err("failed to register map %s (%d): no pin control device given\n",
			       maps[i].name, i);
			return -EINVAL;
		}

		switch (maps[i].type) {
		case PIN_MAP_TYPE_DUMMY_STATE:
			break;
		case PIN_MAP_TYPE_MUX_GROUP:
			ret = pinmux_validate_map(&maps[i], i);
			if (ret < 0)
				return ret;
			break;
		case PIN_MAP_TYPE_CONFIGS_PIN:
		case PIN_MAP_TYPE_CONFIGS_GROUP:
			ret = pinconf_validate_map(&maps[i], i);
			if (ret < 0)
				return ret;
			break;
		default:
			pr_err("failed to register map %s (%d): invalid type given\n",
			       maps[i].name, i);
			return -EINVAL;
		}
	}

	maps_node = kzalloc(sizeof(*maps_node), GFP_KERNEL);
	if (!maps_node) {
		pr_err("failed to alloc struct pinctrl_maps\n");
		return -ENOMEM;
	}

	maps_node->num_maps = num_maps;
	if (dup) {
		maps_node->maps = kmemdup(maps, sizeof(*maps) * num_maps,
					  GFP_KERNEL);
		if (!maps_node->maps) {
			pr_err("failed to duplicate mapping table\n");
			kfree(maps_node);
			return -ENOMEM;
		}
	} else {
		maps_node->maps = maps;
	}

	if (!locked)
		mutex_lock(&pinctrl_maps_mutex);
	list_add_tail(&maps_node->node, &pinctrl_maps);
	if (!locked)
		mutex_unlock(&pinctrl_maps_mutex);

	return 0;
}

/**
 * pinctrl_register_mappings() - register a set of pin controller mappings
 * @maps: the pincontrol mappings table to register. This should probably be
 *	marked with __initdata so it can be discarded after boot. This
 *	function will perform a shallow copy for the mapping entries.
 * @num_maps: the number of maps in the mapping table
 */
int pinctrl_register_mappings(struct pinctrl_map const *maps,
			      unsigned num_maps)
{
	return pinctrl_register_map(maps, num_maps, true, false);
}

void pinctrl_unregister_map(struct pinctrl_map const *map)
{
	struct pinctrl_maps *maps_node;

	mutex_lock(&pinctrl_maps_mutex);
	list_for_each_entry(maps_node, &pinctrl_maps, node) {
		if (maps_node->maps == map) {
			list_del(&maps_node->node);
			mutex_unlock(&pinctrl_maps_mutex);
			return;
		}
	}
	mutex_unlock(&pinctrl_maps_mutex);
<<<<<<< HEAD
=======
}

/**
 * pinctrl_force_sleep() - turn a given controller device into sleep state
 * @pctldev: pin controller device
 */
int pinctrl_force_sleep(struct pinctrl_dev *pctldev)
{
	if (!IS_ERR(pctldev->p) && !IS_ERR(pctldev->hog_sleep))
		return pinctrl_select_state(pctldev->p, pctldev->hog_sleep);
	return 0;
}
EXPORT_SYMBOL_GPL(pinctrl_force_sleep);

/**
 * pinctrl_force_default() - turn a given controller device into default state
 * @pctldev: pin controller device
 */
int pinctrl_force_default(struct pinctrl_dev *pctldev)
{
	if (!IS_ERR(pctldev->p) && !IS_ERR(pctldev->hog_default))
		return pinctrl_select_state(pctldev->p, pctldev->hog_default);
	return 0;
>>>>>>> d0e0ac97
}
EXPORT_SYMBOL_GPL(pinctrl_force_default);

#ifdef CONFIG_PM

/**
 * pinctrl_pm_select_default_state() - select default pinctrl state for PM
 * @dev: device to select default state for
 */
int pinctrl_pm_select_default_state(struct device *dev)
{
	struct dev_pin_info *pins = dev->pins;
	int ret;

	if (!pins)
		return 0;
	if (IS_ERR(pins->default_state))
		return 0; /* No default state */
	ret = pinctrl_select_state(pins->p, pins->default_state);
	if (ret)
		dev_err(dev, "failed to activate default pinctrl state\n");
	return ret;
}
EXPORT_SYMBOL_GPL(pinctrl_pm_select_default_state);

/**
 * pinctrl_pm_select_sleep_state() - select sleep pinctrl state for PM
 * @dev: device to select sleep state for
 */
int pinctrl_pm_select_sleep_state(struct device *dev)
{
	struct dev_pin_info *pins = dev->pins;
	int ret;

	if (!pins)
		return 0;
	if (IS_ERR(pins->sleep_state))
		return 0; /* No sleep state */
	ret = pinctrl_select_state(pins->p, pins->sleep_state);
	if (ret)
		dev_err(dev, "failed to activate pinctrl sleep state\n");
	return ret;
}
EXPORT_SYMBOL_GPL(pinctrl_pm_select_sleep_state);

/**
 * pinctrl_pm_select_idle_state() - select idle pinctrl state for PM
 * @dev: device to select idle state for
 */
int pinctrl_pm_select_idle_state(struct device *dev)
{
	struct dev_pin_info *pins = dev->pins;
	int ret;

	if (!pins)
		return 0;
	if (IS_ERR(pins->idle_state))
		return 0; /* No idle state */
	ret = pinctrl_select_state(pins->p, pins->idle_state);
	if (ret)
		dev_err(dev, "failed to activate pinctrl idle state\n");
	return ret;
}
EXPORT_SYMBOL_GPL(pinctrl_pm_select_idle_state);
#endif

/**
 * pinctrl_force_sleep() - turn a given controller device into sleep state
 * @pctldev: pin controller device
 */
int pinctrl_force_sleep(struct pinctrl_dev *pctldev)
{
	if (!IS_ERR(pctldev->p) && !IS_ERR(pctldev->hog_sleep))
		return pinctrl_select_state(pctldev->p, pctldev->hog_sleep);
	return 0;
}
EXPORT_SYMBOL_GPL(pinctrl_force_sleep);

/**
 * pinctrl_force_default() - turn a given controller device into default state
 * @pctldev: pin controller device
 */
int pinctrl_force_default(struct pinctrl_dev *pctldev)
{
	if (!IS_ERR(pctldev->p) && !IS_ERR(pctldev->hog_default))
		return pinctrl_select_state(pctldev->p, pctldev->hog_default);
	return 0;
}
EXPORT_SYMBOL_GPL(pinctrl_force_default);

#ifdef CONFIG_DEBUG_FS

static int pinctrl_pins_show(struct seq_file *s, void *what)
{
	struct pinctrl_dev *pctldev = s->private;
	const struct pinctrl_ops *ops = pctldev->desc->pctlops;
	unsigned i, pin;

	seq_printf(s, "registered pins: %d\n", pctldev->desc->npins);

	mutex_lock(&pctldev->mutex);

	/* The pin number can be retrived from the pin controller descriptor */
	for (i = 0; i < pctldev->desc->npins; i++) {
		struct pin_desc *desc;

		pin = pctldev->desc->pins[i].number;
		desc = pin_desc_get(pctldev, pin);
		/* Pin space may be sparse */
		if (desc == NULL)
			continue;

		seq_printf(s, "pin %d (%s) ", pin,
			   desc->name ? desc->name : "unnamed");

		/* Driver-specific info per pin */
		if (ops->pin_dbg_show)
			ops->pin_dbg_show(pctldev, s, pin);

		seq_puts(s, "\n");
	}

	mutex_unlock(&pctldev->mutex);

	return 0;
}

static int pinctrl_groups_show(struct seq_file *s, void *what)
{
	struct pinctrl_dev *pctldev = s->private;
	const struct pinctrl_ops *ops = pctldev->desc->pctlops;
	unsigned ngroups, selector = 0;

	mutex_lock(&pctldev->mutex);

	ngroups = ops->get_groups_count(pctldev);

	seq_puts(s, "registered pin groups:\n");
	while (selector < ngroups) {
		const unsigned *pins;
		unsigned num_pins;
		const char *gname = ops->get_group_name(pctldev, selector);
		const char *pname;
		int ret;
		int i;

		ret = ops->get_group_pins(pctldev, selector,
					  &pins, &num_pins);
		if (ret)
			seq_printf(s, "%s [ERROR GETTING PINS]\n",
				   gname);
		else {
			seq_printf(s, "group: %s\n", gname);
			for (i = 0; i < num_pins; i++) {
				pname = pin_get_name(pctldev, pins[i]);
				if (WARN_ON(!pname)) {
					mutex_unlock(&pctldev->mutex);
					return -EINVAL;
				}
				seq_printf(s, "pin %d (%s)\n", pins[i], pname);
			}
			seq_puts(s, "\n");
		}
		selector++;
	}

	mutex_unlock(&pctldev->mutex);

	return 0;
}

static int pinctrl_gpioranges_show(struct seq_file *s, void *what)
{
	struct pinctrl_dev *pctldev = s->private;
	struct pinctrl_gpio_range *range = NULL;

	seq_puts(s, "GPIO ranges handled:\n");

	mutex_lock(&pctldev->mutex);

	/* Loop over the ranges */
	list_for_each_entry(range, &pctldev->gpio_ranges, node) {
		if (range->pins) {
			int a;
			seq_printf(s, "%u: %s GPIOS [%u - %u] PINS {",
				range->id, range->name,
				range->base, (range->base + range->npins - 1));
			for (a = 0; a < range->npins - 1; a++)
				seq_printf(s, "%u, ", range->pins[a]);
			seq_printf(s, "%u}\n", range->pins[a]);
		}
		else
			seq_printf(s, "%u: %s GPIOS [%u - %u] PINS [%u - %u]\n",
				range->id, range->name,
				range->base, (range->base + range->npins - 1),
				range->pin_base,
				(range->pin_base + range->npins - 1));
	}

	mutex_unlock(&pctldev->mutex);

	return 0;
}

static int pinctrl_devices_show(struct seq_file *s, void *what)
{
	struct pinctrl_dev *pctldev;

	seq_puts(s, "name [pinmux] [pinconf]\n");

	mutex_lock(&pinctrldev_list_mutex);

	list_for_each_entry(pctldev, &pinctrldev_list, node) {
		seq_printf(s, "%s ", pctldev->desc->name);
		if (pctldev->desc->pmxops)
			seq_puts(s, "yes ");
		else
			seq_puts(s, "no ");
		if (pctldev->desc->confops)
			seq_puts(s, "yes");
		else
			seq_puts(s, "no");
		seq_puts(s, "\n");
	}

	mutex_unlock(&pinctrldev_list_mutex);

	return 0;
}

static inline const char *map_type(enum pinctrl_map_type type)
{
	static const char * const names[] = {
		"INVALID",
		"DUMMY_STATE",
		"MUX_GROUP",
		"CONFIGS_PIN",
		"CONFIGS_GROUP",
	};

	if (type >= ARRAY_SIZE(names))
		return "UNKNOWN";

	return names[type];
}

static int pinctrl_maps_show(struct seq_file *s, void *what)
{
	struct pinctrl_maps *maps_node;
	int i;
	struct pinctrl_map const *map;

	seq_puts(s, "Pinctrl maps:\n");

	mutex_lock(&pinctrl_maps_mutex);
	for_each_maps(maps_node, i, map) {
		seq_printf(s, "device %s\nstate %s\ntype %s (%d)\n",
			   map->dev_name, map->name, map_type(map->type),
			   map->type);

		if (map->type != PIN_MAP_TYPE_DUMMY_STATE)
			seq_printf(s, "controlling device %s\n",
				   map->ctrl_dev_name);

		switch (map->type) {
		case PIN_MAP_TYPE_MUX_GROUP:
			pinmux_show_map(s, map);
			break;
		case PIN_MAP_TYPE_CONFIGS_PIN:
		case PIN_MAP_TYPE_CONFIGS_GROUP:
			pinconf_show_map(s, map);
			break;
		default:
			break;
		}

		seq_printf(s, "\n");
	}
	mutex_unlock(&pinctrl_maps_mutex);

	return 0;
}

static int pinctrl_show(struct seq_file *s, void *what)
{
	struct pinctrl *p;
	struct pinctrl_state *state;
	struct pinctrl_setting *setting;

	seq_puts(s, "Requested pin control handlers their pinmux maps:\n");

	mutex_lock(&pinctrl_list_mutex);

	list_for_each_entry(p, &pinctrl_list, node) {
		seq_printf(s, "device: %s current state: %s\n",
			   dev_name(p->dev),
			   p->state ? p->state->name : "none");

		list_for_each_entry(state, &p->states, node) {
			seq_printf(s, "  state: %s\n", state->name);

			list_for_each_entry(setting, &state->settings, node) {
				struct pinctrl_dev *pctldev = setting->pctldev;

				seq_printf(s, "    type: %s controller %s ",
					   map_type(setting->type),
					   pinctrl_dev_get_name(pctldev));

				switch (setting->type) {
				case PIN_MAP_TYPE_MUX_GROUP:
					pinmux_show_setting(s, setting);
					break;
				case PIN_MAP_TYPE_CONFIGS_PIN:
				case PIN_MAP_TYPE_CONFIGS_GROUP:
					pinconf_show_setting(s, setting);
					break;
				default:
					break;
				}
			}
		}
	}

	mutex_unlock(&pinctrl_list_mutex);

	return 0;
}

static int pinctrl_pins_open(struct inode *inode, struct file *file)
{
	return single_open(file, pinctrl_pins_show, inode->i_private);
}

static int pinctrl_groups_open(struct inode *inode, struct file *file)
{
	return single_open(file, pinctrl_groups_show, inode->i_private);
}

static int pinctrl_gpioranges_open(struct inode *inode, struct file *file)
{
	return single_open(file, pinctrl_gpioranges_show, inode->i_private);
}

static int pinctrl_devices_open(struct inode *inode, struct file *file)
{
	return single_open(file, pinctrl_devices_show, NULL);
}

static int pinctrl_maps_open(struct inode *inode, struct file *file)
{
	return single_open(file, pinctrl_maps_show, NULL);
}

static int pinctrl_open(struct inode *inode, struct file *file)
{
	return single_open(file, pinctrl_show, NULL);
}

static const struct file_operations pinctrl_pins_ops = {
	.open		= pinctrl_pins_open,
	.read		= seq_read,
	.llseek		= seq_lseek,
	.release	= single_release,
};

static const struct file_operations pinctrl_groups_ops = {
	.open		= pinctrl_groups_open,
	.read		= seq_read,
	.llseek		= seq_lseek,
	.release	= single_release,
};

static const struct file_operations pinctrl_gpioranges_ops = {
	.open		= pinctrl_gpioranges_open,
	.read		= seq_read,
	.llseek		= seq_lseek,
	.release	= single_release,
};

static const struct file_operations pinctrl_devices_ops = {
	.open		= pinctrl_devices_open,
	.read		= seq_read,
	.llseek		= seq_lseek,
	.release	= single_release,
};

static const struct file_operations pinctrl_maps_ops = {
	.open		= pinctrl_maps_open,
	.read		= seq_read,
	.llseek		= seq_lseek,
	.release	= single_release,
};

static const struct file_operations pinctrl_ops = {
	.open		= pinctrl_open,
	.read		= seq_read,
	.llseek		= seq_lseek,
	.release	= single_release,
};

static struct dentry *debugfs_root;

static void pinctrl_init_device_debugfs(struct pinctrl_dev *pctldev)
{
	struct dentry *device_root;

	device_root = debugfs_create_dir(dev_name(pctldev->dev),
					 debugfs_root);
	pctldev->device_root = device_root;

	if (IS_ERR(device_root) || !device_root) {
		pr_warn("failed to create debugfs directory for %s\n",
			dev_name(pctldev->dev));
		return;
	}
	debugfs_create_file("pins", S_IFREG | S_IRUGO,
			    device_root, pctldev, &pinctrl_pins_ops);
	debugfs_create_file("pingroups", S_IFREG | S_IRUGO,
			    device_root, pctldev, &pinctrl_groups_ops);
	debugfs_create_file("gpio-ranges", S_IFREG | S_IRUGO,
			    device_root, pctldev, &pinctrl_gpioranges_ops);
	pinmux_init_device_debugfs(device_root, pctldev);
	pinconf_init_device_debugfs(device_root, pctldev);
}

static void pinctrl_remove_device_debugfs(struct pinctrl_dev *pctldev)
{
	debugfs_remove_recursive(pctldev->device_root);
}

static void pinctrl_init_debugfs(void)
{
	debugfs_root = debugfs_create_dir("pinctrl", NULL);
	if (IS_ERR(debugfs_root) || !debugfs_root) {
		pr_warn("failed to create debugfs directory\n");
		debugfs_root = NULL;
		return;
	}

	debugfs_create_file("pinctrl-devices", S_IFREG | S_IRUGO,
			    debugfs_root, NULL, &pinctrl_devices_ops);
	debugfs_create_file("pinctrl-maps", S_IFREG | S_IRUGO,
			    debugfs_root, NULL, &pinctrl_maps_ops);
	debugfs_create_file("pinctrl-handles", S_IFREG | S_IRUGO,
			    debugfs_root, NULL, &pinctrl_ops);
}

#else /* CONFIG_DEBUG_FS */

static void pinctrl_init_device_debugfs(struct pinctrl_dev *pctldev)
{
}

static void pinctrl_init_debugfs(void)
{
}

static void pinctrl_remove_device_debugfs(struct pinctrl_dev *pctldev)
{
}

#endif

static int pinctrl_check_ops(struct pinctrl_dev *pctldev)
{
	const struct pinctrl_ops *ops = pctldev->desc->pctlops;

	if (!ops ||
	    !ops->get_groups_count ||
	    !ops->get_group_name ||
	    !ops->get_group_pins)
		return -EINVAL;

	if (ops->dt_node_to_map && !ops->dt_free_map)
		return -EINVAL;

	return 0;
}

/**
 * pinctrl_register() - register a pin controller device
 * @pctldesc: descriptor for this pin controller
 * @dev: parent device for this pin controller
 * @driver_data: private pin controller data for this pin controller
 */
struct pinctrl_dev *pinctrl_register(struct pinctrl_desc *pctldesc,
				    struct device *dev, void *driver_data)
{
	struct pinctrl_dev *pctldev;
	int ret;

	if (!pctldesc)
		return NULL;
	if (!pctldesc->name)
		return NULL;

	pctldev = kzalloc(sizeof(*pctldev), GFP_KERNEL);
	if (pctldev == NULL) {
		dev_err(dev, "failed to alloc struct pinctrl_dev\n");
		return NULL;
	}

	/* Initialize pin control device struct */
	pctldev->owner = pctldesc->owner;
	pctldev->desc = pctldesc;
	pctldev->driver_data = driver_data;
	INIT_RADIX_TREE(&pctldev->pin_desc_tree, GFP_KERNEL);
	INIT_LIST_HEAD(&pctldev->gpio_ranges);
	pctldev->dev = dev;
	mutex_init(&pctldev->mutex);

	/* check core ops for sanity */
	if (pinctrl_check_ops(pctldev)) {
		dev_err(dev, "pinctrl ops lacks necessary functions\n");
		goto out_err;
	}

	/* If we're implementing pinmuxing, check the ops for sanity */
	if (pctldesc->pmxops) {
		if (pinmux_check_ops(pctldev))
			goto out_err;
	}

	/* If we're implementing pinconfig, check the ops for sanity */
	if (pctldesc->confops) {
		if (pinconf_check_ops(pctldev))
			goto out_err;
	}

	/* Register all the pins */
	dev_dbg(dev, "try to register %d pins ...\n",  pctldesc->npins);
	ret = pinctrl_register_pins(pctldev, pctldesc->pins, pctldesc->npins);
	if (ret) {
		dev_err(dev, "error during pin registration\n");
		pinctrl_free_pindescs(pctldev, pctldesc->pins,
				      pctldesc->npins);
		goto out_err;
	}

	mutex_lock(&pinctrldev_list_mutex);
	list_add_tail(&pctldev->node, &pinctrldev_list);
	mutex_unlock(&pinctrldev_list_mutex);

	pctldev->p = pinctrl_get(pctldev->dev);

	if (!IS_ERR(pctldev->p)) {
		pctldev->hog_default =
			pinctrl_lookup_state(pctldev->p, PINCTRL_STATE_DEFAULT);
		if (IS_ERR(pctldev->hog_default)) {
			dev_dbg(dev, "failed to lookup the default state\n");
		} else {
			if (pinctrl_select_state(pctldev->p,
						pctldev->hog_default))
				dev_err(dev,
					"failed to select default state\n");
		}

		pctldev->hog_sleep =
			pinctrl_lookup_state(pctldev->p,
						    PINCTRL_STATE_SLEEP);
		if (IS_ERR(pctldev->hog_sleep))
			dev_dbg(dev, "failed to lookup the sleep state\n");
	}

	pinctrl_init_device_debugfs(pctldev);

	return pctldev;

out_err:
	mutex_destroy(&pctldev->mutex);
	kfree(pctldev);
	return NULL;
}
EXPORT_SYMBOL_GPL(pinctrl_register);

/**
 * pinctrl_unregister() - unregister pinmux
 * @pctldev: pin controller to unregister
 *
 * Called by pinmux drivers to unregister a pinmux.
 */
void pinctrl_unregister(struct pinctrl_dev *pctldev)
{
	struct pinctrl_gpio_range *range, *n;
	if (pctldev == NULL)
		return;

	mutex_lock(&pinctrldev_list_mutex);
	mutex_lock(&pctldev->mutex);

	pinctrl_remove_device_debugfs(pctldev);

	if (!IS_ERR(pctldev->p))
		pinctrl_put(pctldev->p);

	/* TODO: check that no pinmuxes are still active? */
	list_del(&pctldev->node);
	/* Destroy descriptor tree */
	pinctrl_free_pindescs(pctldev, pctldev->desc->pins,
			      pctldev->desc->npins);
	/* remove gpio ranges map */
	list_for_each_entry_safe(range, n, &pctldev->gpio_ranges, node)
		list_del(&range->node);

	mutex_unlock(&pctldev->mutex);
	mutex_destroy(&pctldev->mutex);
	kfree(pctldev);
	mutex_unlock(&pinctrldev_list_mutex);
}
EXPORT_SYMBOL_GPL(pinctrl_unregister);

static int __init pinctrl_init(void)
{
	pr_info("initialized pinctrl subsystem\n");
	pinctrl_init_debugfs();
	return 0;
}

/* init early since many drivers really need to initialized pinmux early */
core_initcall(pinctrl_init);<|MERGE_RESOLUTION|>--- conflicted
+++ resolved
@@ -41,21 +41,13 @@
 static bool pinctrl_dummy_state;
 
 /* Mutex taken to protect pinctrl_list */
-<<<<<<< HEAD
-DEFINE_MUTEX(pinctrl_list_mutex);
-=======
 static DEFINE_MUTEX(pinctrl_list_mutex);
->>>>>>> d0e0ac97
 
 /* Mutex taken to protect pinctrl_maps */
 DEFINE_MUTEX(pinctrl_maps_mutex);
 
 /* Mutex taken to protect pinctrldev_list */
-<<<<<<< HEAD
-DEFINE_MUTEX(pinctrldev_list_mutex);
-=======
 static DEFINE_MUTEX(pinctrldev_list_mutex);
->>>>>>> d0e0ac97
 
 /* Global list of pin control devices (struct pinctrl_dev) */
 static LIST_HEAD(pinctrldev_list);
@@ -122,23 +114,6 @@
 			return pctldev;
 		}
 	}
-
-	mutex_unlock(&pinctrldev_list_mutex);
-
-	return NULL;
-}
-
-struct pinctrl_dev *get_pinctrl_dev_from_of_node(struct device_node *np)
-{
-	struct pinctrl_dev *pctldev;
-
-	mutex_lock(&pinctrldev_list_mutex);
-
-	list_for_each_entry(pctldev, &pinctrldev_list, node)
-		if (pctldev->dev->of_node == np) {
-			mutex_unlock(&pinctrldev_list_mutex);
-			return pctldev;
-		}
 
 	mutex_unlock(&pinctrldev_list_mutex);
 
@@ -377,11 +352,8 @@
 	struct pinctrl_gpio_range *range = NULL;
 	struct gpio_chip *chip = gpio_to_chip(gpio);
 
-<<<<<<< HEAD
-=======
 	mutex_lock(&pinctrldev_list_mutex);
 
->>>>>>> d0e0ac97
 	/* Loop over the pin controllers */
 	list_for_each_entry(pctldev, &pinctrldev_list, node) {
 		/* Loop over the ranges */
@@ -390,11 +362,6 @@
 			if (range->base + range->npins - 1 < chip->base ||
 			    range->base > chip->base + chip->ngpio - 1)
 				continue;
-<<<<<<< HEAD
-			return true;
-		}
-	}
-=======
 			mutex_unlock(&pinctrldev_list_mutex);
 			return true;
 		}
@@ -402,7 +369,6 @@
 
 	mutex_unlock(&pinctrldev_list_mutex);
 
->>>>>>> d0e0ac97
 	return false;
 }
 #else
@@ -474,11 +440,6 @@
 {
 	struct pinctrl_dev *pctldev;
 
-<<<<<<< HEAD
-	mutex_lock(&pinctrldev_list_mutex);
-
-=======
->>>>>>> d0e0ac97
 	pctldev = get_pinctrl_dev_from_devname(devname);
 
 	/*
@@ -487,19 +448,10 @@
 	 * range need to defer probing.
 	 */
 	if (!pctldev) {
-<<<<<<< HEAD
-		mutex_unlock(&pinctrldev_list_mutex);
-=======
->>>>>>> d0e0ac97
 		return ERR_PTR(-EPROBE_DEFER);
 	}
 	pinctrl_add_gpio_range(pctldev, range);
 
-<<<<<<< HEAD
-	mutex_unlock(&pinctrldev_list_mutex);
-
-=======
->>>>>>> d0e0ac97
 	return pctldev;
 }
 EXPORT_SYMBOL_GPL(pinctrl_find_and_add_gpio_range);
@@ -519,17 +471,6 @@
 	/* Loop over the ranges */
 	list_for_each_entry(range, &pctldev->gpio_ranges, node) {
 		/* Check if we're in the valid range */
-<<<<<<< HEAD
-		if (pin >= range->pin_base &&
-		    pin < range->pin_base + range->npins) {
-			mutex_unlock(&pctldev->mutex);
-			return range;
-		}
-	}
-	mutex_unlock(&pctldev->mutex);
-
-	return NULL;
-=======
 		if (range->pins) {
 			int a;
 			for (a = 0; a < range->npins; a++) {
@@ -544,7 +485,6 @@
 out:
 	mutex_unlock(&pctldev->mutex);
 	return range;
->>>>>>> d0e0ac97
 }
 EXPORT_SYMBOL_GPL(pinctrl_find_gpio_range_from_pin);
 
@@ -609,19 +549,10 @@
 	int ret;
 	int pin;
 
-<<<<<<< HEAD
-	mutex_lock(&pinctrldev_list_mutex);
-
-=======
->>>>>>> d0e0ac97
 	ret = pinctrl_get_device_gpio_range(gpio, &pctldev, &range);
 	if (ret) {
 		if (pinctrl_ready_for_gpio_range(gpio))
 			ret = 0;
-<<<<<<< HEAD
-		mutex_unlock(&pinctrldev_list_mutex);
-=======
->>>>>>> d0e0ac97
 		return ret;
 	}
 
@@ -630,10 +561,6 @@
 
 	ret = pinmux_request_gpio(pctldev, range, pin, gpio);
 
-<<<<<<< HEAD
-	mutex_unlock(&pinctrldev_list_mutex);
-=======
->>>>>>> d0e0ac97
 	return ret;
 }
 EXPORT_SYMBOL_GPL(pinctrl_request_gpio);
@@ -653,16 +580,8 @@
 	int ret;
 	int pin;
 
-<<<<<<< HEAD
-	mutex_lock(&pinctrldev_list_mutex);
-
 	ret = pinctrl_get_device_gpio_range(gpio, &pctldev, &range);
 	if (ret) {
-		mutex_unlock(&pinctrldev_list_mutex);
-=======
-	ret = pinctrl_get_device_gpio_range(gpio, &pctldev, &range);
-	if (ret) {
->>>>>>> d0e0ac97
 		return;
 	}
 	mutex_lock(&pctldev->mutex);
@@ -673,10 +592,6 @@
 	pinmux_free_gpio(pctldev, pin, range);
 
 	mutex_unlock(&pctldev->mutex);
-<<<<<<< HEAD
-	mutex_unlock(&pinctrldev_list_mutex);
-=======
->>>>>>> d0e0ac97
 }
 EXPORT_SYMBOL_GPL(pinctrl_free_gpio);
 
@@ -687,34 +602,19 @@
 	int ret;
 	int pin;
 
-	mutex_lock(&pinctrldev_list_mutex);
-
 	ret = pinctrl_get_device_gpio_range(gpio, &pctldev, &range);
 	if (ret) {
-<<<<<<< HEAD
-		mutex_unlock(&pinctrldev_list_mutex);
-=======
->>>>>>> d0e0ac97
 		return ret;
 	}
 
 	mutex_lock(&pctldev->mutex);
 
 	/* Convert to the pin controllers number space */
-<<<<<<< HEAD
-	pin = gpio - range->base + range->pin_base;
-	ret = pinmux_gpio_direction(pctldev, range, pin, input);
-
-	mutex_unlock(&pctldev->mutex);
-	mutex_unlock(&pinctrldev_list_mutex);
-
-=======
 	pin = gpio_to_pin(range, gpio);
 	ret = pinmux_gpio_direction(pctldev, range, pin, input);
 
 	mutex_unlock(&pctldev->mutex);
 
->>>>>>> d0e0ac97
 	return ret;
 }
 
@@ -923,15 +823,9 @@
 		pinctrl_free(p, false);
 		return ERR_PTR(ret);
 	}
-<<<<<<< HEAD
 
 	kref_init(&p->users);
 
-=======
-
-	kref_init(&p->users);
-
->>>>>>> d0e0ac97
 	/* Add the pinctrl handle to the global list */
 	list_add_tail(&p->node, &pinctrl_list);
 
@@ -1005,7 +899,6 @@
 		list_del(&p->node);
 	kfree(p);
 	mutex_unlock(&pinctrl_list_mutex);
-<<<<<<< HEAD
 }
 
 /**
@@ -1020,22 +913,6 @@
 }
 
 /**
-=======
-}
-
-/**
- * pinctrl_release() - release the pinctrl handle
- * @kref: the kref in the pinctrl being released
- */
-static void pinctrl_release(struct kref *kref)
-{
-	struct pinctrl *p = container_of(kref, struct pinctrl, users);
-
-	pinctrl_free(p, true);
-}
-
-/**
->>>>>>> d0e0ac97
  * pinctrl_put() - decrease use count on a previously claimed pinctrl handle
  * @p: the pinctrl handle to release
  */
@@ -1140,7 +1017,6 @@
 
 unapply_new_state:
 	dev_err(p->dev, "Error applying setting, reverse things back\n");
-<<<<<<< HEAD
 
 	list_for_each_entry(setting2, &state->settings, node) {
 		if (&setting2->node == &setting->node)
@@ -1156,23 +1032,6 @@
 			pinmux_disable_setting(setting2);
 	}
 
-=======
-
-	list_for_each_entry(setting2, &state->settings, node) {
-		if (&setting2->node == &setting->node)
-			break;
-		/*
-		 * All we can do here is pinmux_disable_setting.
-		 * That means that some pins are muxed differently now
-		 * than they were before applying the setting (We can't
-		 * "unmux a pin"!), but it's not a big deal since the pins
-		 * are free to be muxed by another apply_setting.
-		 */
-		if (setting2->type == PIN_MAP_TYPE_MUX_GROUP)
-			pinmux_disable_setting(setting2);
-	}
-
->>>>>>> d0e0ac97
 	/* There's no infinite recursive loop here because p->state is NULL */
 	if (old_state)
 		pinctrl_select_state(p, old_state);
@@ -1339,8 +1198,6 @@
 		}
 	}
 	mutex_unlock(&pinctrl_maps_mutex);
-<<<<<<< HEAD
-=======
 }
 
 /**
@@ -1364,7 +1221,6 @@
 	if (!IS_ERR(pctldev->p) && !IS_ERR(pctldev->hog_default))
 		return pinctrl_select_state(pctldev->p, pctldev->hog_default);
 	return 0;
->>>>>>> d0e0ac97
 }
 EXPORT_SYMBOL_GPL(pinctrl_force_default);
 
@@ -1430,30 +1286,6 @@
 }
 EXPORT_SYMBOL_GPL(pinctrl_pm_select_idle_state);
 #endif
-
-/**
- * pinctrl_force_sleep() - turn a given controller device into sleep state
- * @pctldev: pin controller device
- */
-int pinctrl_force_sleep(struct pinctrl_dev *pctldev)
-{
-	if (!IS_ERR(pctldev->p) && !IS_ERR(pctldev->hog_sleep))
-		return pinctrl_select_state(pctldev->p, pctldev->hog_sleep);
-	return 0;
-}
-EXPORT_SYMBOL_GPL(pinctrl_force_sleep);
-
-/**
- * pinctrl_force_default() - turn a given controller device into default state
- * @pctldev: pin controller device
- */
-int pinctrl_force_default(struct pinctrl_dev *pctldev)
-{
-	if (!IS_ERR(pctldev->p) && !IS_ERR(pctldev->hog_default))
-		return pinctrl_select_state(pctldev->p, pctldev->hog_default);
-	return 0;
-}
-EXPORT_SYMBOL_GPL(pinctrl_force_default);
 
 #ifdef CONFIG_DEBUG_FS
 
