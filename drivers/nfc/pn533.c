/*
 * Copyright (C) 2011 Instituto Nokia de Tecnologia
 * Copyright (C) 2012-2013 Tieto Poland
 *
 * This program is free software; you can redistribute it and/or modify
 * it under the terms of the GNU General Public License as published by
 * the Free Software Foundation; either version 2 of the License, or
 * (at your option) any later version.
 *
 * This program is distributed in the hope that it will be useful,
 * but WITHOUT ANY WARRANTY; without even the implied warranty of
 * MERCHANTABILITY or FITNESS FOR A PARTICULAR PURPOSE. See the
 * GNU General Public License for more details.
 *
 * You should have received a copy of the GNU General Public License
 * along with this program; if not, write to the
 * Free Software Foundation, Inc.,
 * 59 Temple Place - Suite 330, Boston, MA 02111-1307, USA.
 */

#include <linux/device.h>
#include <linux/kernel.h>
#include <linux/module.h>
#include <linux/slab.h>
#include <linux/usb.h>
#include <linux/nfc.h>
#include <linux/netdevice.h>
#include <net/nfc/nfc.h>

#define VERSION "0.2"

#define PN533_VENDOR_ID 0x4CC
#define PN533_PRODUCT_ID 0x2533

#define SCM_VENDOR_ID 0x4E6
#define SCL3711_PRODUCT_ID 0x5591

#define SONY_VENDOR_ID         0x054c
#define PASORI_PRODUCT_ID      0x02e1

#define ACS_VENDOR_ID 0x072f
#define ACR122U_PRODUCT_ID 0x2200

#define PN533_DEVICE_STD     0x1
#define PN533_DEVICE_PASORI  0x2
#define PN533_DEVICE_ACR122U 0x3

#define PN533_ALL_PROTOCOLS (NFC_PROTO_JEWEL_MASK | NFC_PROTO_MIFARE_MASK |\
			     NFC_PROTO_FELICA_MASK | NFC_PROTO_ISO14443_MASK |\
			     NFC_PROTO_NFC_DEP_MASK |\
			     NFC_PROTO_ISO14443_B_MASK)

#define PN533_NO_TYPE_B_PROTOCOLS (NFC_PROTO_JEWEL_MASK | \
				   NFC_PROTO_MIFARE_MASK | \
				   NFC_PROTO_FELICA_MASK | \
				   NFC_PROTO_ISO14443_MASK | \
				   NFC_PROTO_NFC_DEP_MASK)

static const struct usb_device_id pn533_table[] = {
	{ .match_flags		= USB_DEVICE_ID_MATCH_DEVICE,
	  .idVendor		= PN533_VENDOR_ID,
	  .idProduct		= PN533_PRODUCT_ID,
	  .driver_info		= PN533_DEVICE_STD,
	},
	{ .match_flags		= USB_DEVICE_ID_MATCH_DEVICE,
	  .idVendor		= SCM_VENDOR_ID,
	  .idProduct		= SCL3711_PRODUCT_ID,
	  .driver_info		= PN533_DEVICE_STD,
	},
	{ .match_flags		= USB_DEVICE_ID_MATCH_DEVICE,
	  .idVendor		= SONY_VENDOR_ID,
	  .idProduct		= PASORI_PRODUCT_ID,
	  .driver_info		= PN533_DEVICE_PASORI,
	},
	{ .match_flags		= USB_DEVICE_ID_MATCH_DEVICE,
	  .idVendor		= ACS_VENDOR_ID,
	  .idProduct		= ACR122U_PRODUCT_ID,
	  .driver_info		= PN533_DEVICE_ACR122U,
	},
	{ }
};
MODULE_DEVICE_TABLE(usb, pn533_table);

/* How much time we spend listening for initiators */
#define PN533_LISTEN_TIME 2

/* Standard pn533 frame definitions */
#define PN533_STD_FRAME_HEADER_LEN (sizeof(struct pn533_std_frame) \
					+ 2) /* data[0] TFI, data[1] CC */
#define PN533_STD_FRAME_TAIL_LEN 2 /* data[len] DCS, data[len + 1] postamble*/

/*
 * Max extended frame payload len, excluding TFI and CC
 * which are already in PN533_FRAME_HEADER_LEN.
 */
#define PN533_STD_FRAME_MAX_PAYLOAD_LEN 263

#define PN533_STD_FRAME_ACK_SIZE 6 /* Preamble (1), SoPC (2), ACK Code (2),
				  Postamble (1) */
#define PN533_STD_FRAME_CHECKSUM(f) (f->data[f->datalen])
#define PN533_STD_FRAME_POSTAMBLE(f) (f->data[f->datalen + 1])

/* start of frame */
#define PN533_STD_FRAME_SOF 0x00FF

/* standard frame identifier: in/out/error */
#define PN533_STD_FRAME_IDENTIFIER(f) (f->data[0]) /* TFI */
#define PN533_STD_FRAME_DIR_OUT 0xD4
#define PN533_STD_FRAME_DIR_IN 0xD5

/* ACS ACR122 pn533 frame definitions */
#define PN533_ACR122_TX_FRAME_HEADER_LEN (sizeof(struct pn533_acr122_tx_frame) \
					  + 2)
#define PN533_ACR122_TX_FRAME_TAIL_LEN 0
#define PN533_ACR122_RX_FRAME_HEADER_LEN (sizeof(struct pn533_acr122_rx_frame) \
					  + 2)
#define PN533_ACR122_RX_FRAME_TAIL_LEN 2
#define PN533_ACR122_FRAME_MAX_PAYLOAD_LEN PN533_STD_FRAME_MAX_PAYLOAD_LEN

/* CCID messages types */
#define PN533_ACR122_PC_TO_RDR_ICCPOWERON 0x62
#define PN533_ACR122_PC_TO_RDR_ESCAPE 0x6B

#define PN533_ACR122_RDR_TO_PC_ESCAPE 0x83

/* PN533 Commands */
#define PN533_STD_FRAME_CMD(f) (f->data[1])

#define PN533_CMD_GET_FIRMWARE_VERSION 0x02
#define PN533_CMD_RF_CONFIGURATION 0x32
#define PN533_CMD_IN_DATA_EXCHANGE 0x40
#define PN533_CMD_IN_COMM_THRU     0x42
#define PN533_CMD_IN_LIST_PASSIVE_TARGET 0x4A
#define PN533_CMD_IN_ATR 0x50
#define PN533_CMD_IN_RELEASE 0x52
#define PN533_CMD_IN_JUMP_FOR_DEP 0x56

#define PN533_CMD_TG_INIT_AS_TARGET 0x8c
#define PN533_CMD_TG_GET_DATA 0x86
#define PN533_CMD_TG_SET_DATA 0x8e
#define PN533_CMD_UNDEF 0xff

#define PN533_CMD_RESPONSE(cmd) (cmd + 1)

/* PN533 Return codes */
#define PN533_CMD_RET_MASK 0x3F
#define PN533_CMD_MI_MASK 0x40
#define PN533_CMD_RET_SUCCESS 0x00

struct pn533;

typedef int (*pn533_send_async_complete_t) (struct pn533 *dev, void *arg,
					struct sk_buff *resp);

/* structs for pn533 commands */

/* PN533_CMD_GET_FIRMWARE_VERSION */
struct pn533_fw_version {
	u8 ic;
	u8 ver;
	u8 rev;
	u8 support;
};

/* PN533_CMD_RF_CONFIGURATION */
#define PN533_CFGITEM_RF_FIELD    0x01
#define PN533_CFGITEM_TIMING      0x02
#define PN533_CFGITEM_MAX_RETRIES 0x05
#define PN533_CFGITEM_PASORI      0x82

#define PN533_CFGITEM_RF_FIELD_ON  0x1
#define PN533_CFGITEM_RF_FIELD_OFF 0x0

#define PN533_CONFIG_TIMING_102 0xb
#define PN533_CONFIG_TIMING_204 0xc
#define PN533_CONFIG_TIMING_409 0xd
#define PN533_CONFIG_TIMING_819 0xe

#define PN533_CONFIG_MAX_RETRIES_NO_RETRY 0x00
#define PN533_CONFIG_MAX_RETRIES_ENDLESS 0xFF

struct pn533_config_max_retries {
	u8 mx_rty_atr;
	u8 mx_rty_psl;
	u8 mx_rty_passive_act;
} __packed;

struct pn533_config_timing {
	u8 rfu;
	u8 atr_res_timeout;
	u8 dep_timeout;
} __packed;

/* PN533_CMD_IN_LIST_PASSIVE_TARGET */

/* felica commands opcode */
#define PN533_FELICA_OPC_SENSF_REQ 0
#define PN533_FELICA_OPC_SENSF_RES 1
/* felica SENSF_REQ parameters */
#define PN533_FELICA_SENSF_SC_ALL 0xFFFF
#define PN533_FELICA_SENSF_RC_NO_SYSTEM_CODE 0
#define PN533_FELICA_SENSF_RC_SYSTEM_CODE 1
#define PN533_FELICA_SENSF_RC_ADVANCED_PROTOCOL 2

/* type B initiator_data values */
#define PN533_TYPE_B_AFI_ALL_FAMILIES 0
#define PN533_TYPE_B_POLL_METHOD_TIMESLOT 0
#define PN533_TYPE_B_POLL_METHOD_PROBABILISTIC 1

union pn533_cmd_poll_initdata {
	struct {
		u8 afi;
		u8 polling_method;
	} __packed type_b;
	struct {
		u8 opcode;
		__be16 sc;
		u8 rc;
		u8 tsn;
	} __packed felica;
};

/* Poll modulations */
enum {
	PN533_POLL_MOD_106KBPS_A,
	PN533_POLL_MOD_212KBPS_FELICA,
	PN533_POLL_MOD_424KBPS_FELICA,
	PN533_POLL_MOD_106KBPS_JEWEL,
	PN533_POLL_MOD_847KBPS_B,
	PN533_LISTEN_MOD,

	__PN533_POLL_MOD_AFTER_LAST,
};
#define PN533_POLL_MOD_MAX (__PN533_POLL_MOD_AFTER_LAST - 1)

struct pn533_poll_modulations {
	struct {
		u8 maxtg;
		u8 brty;
		union pn533_cmd_poll_initdata initiator_data;
	} __packed data;
	u8 len;
};

static const struct pn533_poll_modulations poll_mod[] = {
	[PN533_POLL_MOD_106KBPS_A] = {
		.data = {
			.maxtg = 1,
			.brty = 0,
		},
		.len = 2,
	},
	[PN533_POLL_MOD_212KBPS_FELICA] = {
		.data = {
			.maxtg = 1,
			.brty = 1,
			.initiator_data.felica = {
				.opcode = PN533_FELICA_OPC_SENSF_REQ,
				.sc = PN533_FELICA_SENSF_SC_ALL,
				.rc = PN533_FELICA_SENSF_RC_NO_SYSTEM_CODE,
				.tsn = 0x03,
			},
		},
		.len = 7,
	},
	[PN533_POLL_MOD_424KBPS_FELICA] = {
		.data = {
			.maxtg = 1,
			.brty = 2,
			.initiator_data.felica = {
				.opcode = PN533_FELICA_OPC_SENSF_REQ,
				.sc = PN533_FELICA_SENSF_SC_ALL,
				.rc = PN533_FELICA_SENSF_RC_NO_SYSTEM_CODE,
				.tsn = 0x03,
			},
		 },
		.len = 7,
	},
	[PN533_POLL_MOD_106KBPS_JEWEL] = {
		.data = {
			.maxtg = 1,
			.brty = 4,
		},
		.len = 2,
	},
	[PN533_POLL_MOD_847KBPS_B] = {
		.data = {
			.maxtg = 1,
			.brty = 8,
			.initiator_data.type_b = {
				.afi = PN533_TYPE_B_AFI_ALL_FAMILIES,
				.polling_method =
					PN533_TYPE_B_POLL_METHOD_TIMESLOT,
			},
		},
		.len = 3,
	},
	[PN533_LISTEN_MOD] = {
		.len = 0,
	},
};

/* PN533_CMD_IN_ATR */

struct pn533_cmd_activate_response {
	u8 status;
	u8 nfcid3t[10];
	u8 didt;
	u8 bst;
	u8 brt;
	u8 to;
	u8 ppt;
	/* optional */
	u8 gt[];
} __packed;

struct pn533_cmd_jump_dep_response {
	u8 status;
	u8 tg;
	u8 nfcid3t[10];
	u8 didt;
	u8 bst;
	u8 brt;
	u8 to;
	u8 ppt;
	/* optional */
	u8 gt[];
} __packed;


/* PN533_TG_INIT_AS_TARGET */
#define PN533_INIT_TARGET_PASSIVE 0x1
#define PN533_INIT_TARGET_DEP 0x2

#define PN533_INIT_TARGET_RESP_FRAME_MASK 0x3
#define PN533_INIT_TARGET_RESP_ACTIVE     0x1
#define PN533_INIT_TARGET_RESP_DEP        0x4

enum  pn533_protocol_type {
	PN533_PROTO_REQ_ACK_RESP = 0,
	PN533_PROTO_REQ_RESP
};

struct pn533 {
	struct usb_device *udev;
	struct usb_interface *interface;
	struct nfc_dev *nfc_dev;
	u32 device_type;
	enum pn533_protocol_type protocol_type;

	struct urb *out_urb;
	struct urb *in_urb;

	struct sk_buff_head resp_q;

	struct workqueue_struct	*wq;
	struct work_struct cmd_work;
	struct work_struct cmd_complete_work;
	struct work_struct poll_work;
	struct work_struct mi_work;
	struct work_struct tg_work;

	struct list_head cmd_queue;
	struct pn533_cmd *cmd;
	u8 cmd_pending;
	struct mutex cmd_lock;  /* protects cmd queue */

	void *cmd_complete_mi_arg;

	struct pn533_poll_modulations *poll_mod_active[PN533_POLL_MOD_MAX + 1];
	u8 poll_mod_count;
	u8 poll_mod_curr;
	u32 poll_protocols;
	u32 listen_protocols;
	struct timer_list listen_timer;
	int cancel_listen;

	u8 *gb;
	size_t gb_len;

	u8 tgt_available_prots;
	u8 tgt_active_prot;
	u8 tgt_mode;

	struct pn533_frame_ops *ops;
};

struct pn533_cmd {
	struct list_head queue;
	u8 code;
	int status;
	struct sk_buff *req;
	struct sk_buff *resp;
	int resp_len;
	pn533_send_async_complete_t  complete_cb;
	void *complete_cb_context;
};

struct pn533_std_frame {
	u8 preamble;
	__be16 start_frame;
	u8 datalen;
	u8 datalen_checksum;
	u8 data[];
} __packed;

struct pn533_frame_ops {
	void (*tx_frame_init)(void *frame, u8 cmd_code);
	void (*tx_frame_finish)(void *frame);
	void (*tx_update_payload_len)(void *frame, int len);
	int tx_header_len;
	int tx_tail_len;

	bool (*rx_is_frame_valid)(void *frame);
	int (*rx_frame_size)(void *frame);
	int rx_header_len;
	int rx_tail_len;

	int max_payload_len;
	u8 (*get_cmd_code)(void *frame);
};

struct pn533_acr122_ccid_hdr {
	u8 type;
	u32 datalen;
	u8 slot;
	u8 seq;
	u8 params[3]; /* 3 msg specific bytes or status, error and 1 specific
			 byte for reposnse msg */
	u8 data[]; /* payload */
} __packed;

struct pn533_acr122_apdu_hdr {
	u8 class;
	u8 ins;
	u8 p1;
	u8 p2;
} __packed;

struct pn533_acr122_tx_frame {
	struct pn533_acr122_ccid_hdr ccid;
	struct pn533_acr122_apdu_hdr apdu;
	u8 datalen;
	u8 data[]; /* pn533 frame: TFI ... */
} __packed;

struct pn533_acr122_rx_frame {
	struct pn533_acr122_ccid_hdr ccid;
	u8 data[]; /* pn533 frame : TFI ... */
} __packed;

static void pn533_acr122_tx_frame_init(void *_frame, u8 cmd_code)
{
	struct pn533_acr122_tx_frame *frame = _frame;

	frame->ccid.type = PN533_ACR122_PC_TO_RDR_ESCAPE;
	frame->ccid.datalen = sizeof(frame->apdu) + 1; /* sizeof(apdu_hdr) +
							  sizeof(datalen) */
	frame->ccid.slot = 0;
	frame->ccid.seq = 0;
	frame->ccid.params[0] = 0;
	frame->ccid.params[1] = 0;
	frame->ccid.params[2] = 0;

	frame->data[0] = PN533_STD_FRAME_DIR_OUT;
	frame->data[1] = cmd_code;
	frame->datalen = 2;  /* data[0] + data[1] */

	frame->apdu.class = 0xFF;
	frame->apdu.ins = 0;
	frame->apdu.p1 = 0;
	frame->apdu.p2 = 0;
}

static void pn533_acr122_tx_frame_finish(void *_frame)
{
	struct pn533_acr122_tx_frame *frame = _frame;

	frame->ccid.datalen += frame->datalen;
}

static void pn533_acr122_tx_update_payload_len(void *_frame, int len)
{
	struct pn533_acr122_tx_frame *frame = _frame;

	frame->datalen += len;
}

static bool pn533_acr122_is_rx_frame_valid(void *_frame)
{
	struct pn533_acr122_rx_frame *frame = _frame;

	if (frame->ccid.type != 0x83)
		return false;

	if (frame->data[frame->ccid.datalen - 2] == 0x63)
		return false;

	return true;
}

static int pn533_acr122_rx_frame_size(void *frame)
{
	struct pn533_acr122_rx_frame *f = frame;

	/* f->ccid.datalen already includes tail length */
	return sizeof(struct pn533_acr122_rx_frame) + f->ccid.datalen;
}

static u8 pn533_acr122_get_cmd_code(void *frame)
{
	struct pn533_acr122_rx_frame *f = frame;

	return PN533_STD_FRAME_CMD(f);
}

static struct pn533_frame_ops pn533_acr122_frame_ops = {
	.tx_frame_init = pn533_acr122_tx_frame_init,
	.tx_frame_finish = pn533_acr122_tx_frame_finish,
	.tx_update_payload_len = pn533_acr122_tx_update_payload_len,
	.tx_header_len = PN533_ACR122_TX_FRAME_HEADER_LEN,
	.tx_tail_len = PN533_ACR122_TX_FRAME_TAIL_LEN,

	.rx_is_frame_valid = pn533_acr122_is_rx_frame_valid,
	.rx_header_len = PN533_ACR122_RX_FRAME_HEADER_LEN,
	.rx_tail_len = PN533_ACR122_RX_FRAME_TAIL_LEN,
	.rx_frame_size = pn533_acr122_rx_frame_size,

	.max_payload_len = PN533_ACR122_FRAME_MAX_PAYLOAD_LEN,
	.get_cmd_code = pn533_acr122_get_cmd_code,
};

/* The rule: value + checksum = 0 */
static inline u8 pn533_std_checksum(u8 value)
{
	return ~value + 1;
}

/* The rule: sum(data elements) + checksum = 0 */
static u8 pn533_std_data_checksum(u8 *data, int datalen)
{
	u8 sum = 0;
	int i;

	for (i = 0; i < datalen; i++)
		sum += data[i];

	return pn533_std_checksum(sum);
}

static void pn533_std_tx_frame_init(void *_frame, u8 cmd_code)
{
	struct pn533_std_frame *frame = _frame;

	frame->preamble = 0;
	frame->start_frame = cpu_to_be16(PN533_STD_FRAME_SOF);
	PN533_STD_FRAME_IDENTIFIER(frame) = PN533_STD_FRAME_DIR_OUT;
	PN533_STD_FRAME_CMD(frame) = cmd_code;
	frame->datalen = 2;
}

static void pn533_std_tx_frame_finish(void *_frame)
{
	struct pn533_std_frame *frame = _frame;

	frame->datalen_checksum = pn533_std_checksum(frame->datalen);

	PN533_STD_FRAME_CHECKSUM(frame) =
		pn533_std_data_checksum(frame->data, frame->datalen);

	PN533_STD_FRAME_POSTAMBLE(frame) = 0;
}

static void pn533_std_tx_update_payload_len(void *_frame, int len)
{
	struct pn533_std_frame *frame = _frame;

	frame->datalen += len;
}

static bool pn533_std_rx_frame_is_valid(void *_frame)
{
	u8 checksum;
	struct pn533_std_frame *frame = _frame;

	if (frame->start_frame != cpu_to_be16(PN533_STD_FRAME_SOF))
		return false;

	checksum = pn533_std_checksum(frame->datalen);
	if (checksum != frame->datalen_checksum)
		return false;

	checksum = pn533_std_data_checksum(frame->data, frame->datalen);
	if (checksum != PN533_STD_FRAME_CHECKSUM(frame))
		return false;

	return true;
}

static bool pn533_std_rx_frame_is_ack(struct pn533_std_frame *frame)
{
	if (frame->start_frame != cpu_to_be16(PN533_STD_FRAME_SOF))
		return false;

	if (frame->datalen != 0 || frame->datalen_checksum != 0xFF)
		return false;

	return true;
}

static inline int pn533_std_rx_frame_size(void *frame)
{
	struct pn533_std_frame *f = frame;

	return sizeof(struct pn533_std_frame) + f->datalen +
	       PN533_STD_FRAME_TAIL_LEN;
}

static u8 pn533_std_get_cmd_code(void *frame)
{
	struct pn533_std_frame *f = frame;

	return PN533_STD_FRAME_CMD(f);
}

static struct pn533_frame_ops pn533_std_frame_ops = {
	.tx_frame_init = pn533_std_tx_frame_init,
	.tx_frame_finish = pn533_std_tx_frame_finish,
	.tx_update_payload_len = pn533_std_tx_update_payload_len,
	.tx_header_len = PN533_STD_FRAME_HEADER_LEN,
	.tx_tail_len = PN533_STD_FRAME_TAIL_LEN,

	.rx_is_frame_valid = pn533_std_rx_frame_is_valid,
	.rx_frame_size = pn533_std_rx_frame_size,
	.rx_header_len = PN533_STD_FRAME_HEADER_LEN,
	.rx_tail_len = PN533_STD_FRAME_TAIL_LEN,

	.max_payload_len =  PN533_STD_FRAME_MAX_PAYLOAD_LEN,
	.get_cmd_code = pn533_std_get_cmd_code,
};

static bool pn533_rx_frame_is_cmd_response(struct pn533 *dev, void *frame)
{
	return (dev->ops->get_cmd_code(frame) ==
				PN533_CMD_RESPONSE(dev->cmd->code));
}

static void pn533_recv_response(struct urb *urb)
{
	struct pn533 *dev = urb->context;
	struct pn533_cmd *cmd = dev->cmd;
	u8 *in_frame;

	cmd->status = urb->status;

	switch (urb->status) {
	case 0:
		break; /* success */
	case -ECONNRESET:
	case -ENOENT:
		nfc_dev_dbg(&dev->interface->dev,
			    "The urb has been canceled (status %d)",
			    urb->status);
		goto sched_wq;
	case -ESHUTDOWN:
	default:
		nfc_dev_err(&dev->interface->dev,
			    "Urb failure (status %d)", urb->status);
		goto sched_wq;
	}

	in_frame = dev->in_urb->transfer_buffer;

	nfc_dev_dbg(&dev->interface->dev, "Received a frame.");
	print_hex_dump_debug("PN533 RX: ", DUMP_PREFIX_NONE, 16, 1, in_frame,
			     dev->ops->rx_frame_size(in_frame), false);

	if (!dev->ops->rx_is_frame_valid(in_frame)) {
		nfc_dev_err(&dev->interface->dev, "Received an invalid frame");
		cmd->status = -EIO;
		goto sched_wq;
	}

	if (!pn533_rx_frame_is_cmd_response(dev, in_frame)) {
		nfc_dev_err(&dev->interface->dev,
			    "It it not the response to the last command");
		cmd->status = -EIO;
		goto sched_wq;
	}

sched_wq:
	queue_work(dev->wq, &dev->cmd_complete_work);
}

static int pn533_submit_urb_for_response(struct pn533 *dev, gfp_t flags)
{
	dev->in_urb->complete = pn533_recv_response;

	return usb_submit_urb(dev->in_urb, flags);
}

static void pn533_recv_ack(struct urb *urb)
{
	struct pn533 *dev = urb->context;
	struct pn533_cmd *cmd = dev->cmd;
	struct pn533_std_frame *in_frame;
	int rc;

	cmd->status = urb->status;

	switch (urb->status) {
	case 0:
		break; /* success */
	case -ECONNRESET:
	case -ENOENT:
		nfc_dev_dbg(&dev->interface->dev,
			    "The urb has been stopped (status %d)",
			    urb->status);
		goto sched_wq;
	case -ESHUTDOWN:
	default:
		nfc_dev_err(&dev->interface->dev,
			    "Urb failure (status %d)", urb->status);
		goto sched_wq;
	}

	in_frame = dev->in_urb->transfer_buffer;

	if (!pn533_std_rx_frame_is_ack(in_frame)) {
		nfc_dev_err(&dev->interface->dev, "Received an invalid ack");
		cmd->status = -EIO;
		goto sched_wq;
	}

	rc = pn533_submit_urb_for_response(dev, GFP_ATOMIC);
	if (rc) {
		nfc_dev_err(&dev->interface->dev,
			    "usb_submit_urb failed with result %d", rc);
		cmd->status = rc;
		goto sched_wq;
	}

	return;

sched_wq:
	queue_work(dev->wq, &dev->cmd_complete_work);
}

static int pn533_submit_urb_for_ack(struct pn533 *dev, gfp_t flags)
{
	dev->in_urb->complete = pn533_recv_ack;

	return usb_submit_urb(dev->in_urb, flags);
}

static int pn533_send_ack(struct pn533 *dev, gfp_t flags)
{
	u8 ack[PN533_STD_FRAME_ACK_SIZE] = {0x00, 0x00, 0xff, 0x00, 0xff, 0x00};
	/* spec 7.1.1.3:  Preamble, SoPC (2), ACK Code (2), Postamble */
	int rc;

	nfc_dev_dbg(&dev->interface->dev, "%s", __func__);

	dev->out_urb->transfer_buffer = ack;
	dev->out_urb->transfer_buffer_length = sizeof(ack);
	rc = usb_submit_urb(dev->out_urb, flags);

	return rc;
}

static int __pn533_send_frame_async(struct pn533 *dev,
					struct sk_buff *out,
					struct sk_buff *in,
					int in_len)
{
	int rc;

	dev->out_urb->transfer_buffer = out->data;
	dev->out_urb->transfer_buffer_length = out->len;
<<<<<<< HEAD

	dev->in_urb->transfer_buffer = in->data;
	dev->in_urb->transfer_buffer_length = in_len;

	print_hex_dump_debug("PN533 TX: ", DUMP_PREFIX_NONE, 16, 1,
			     out->data, out->len, false);

=======

	dev->in_urb->transfer_buffer = in->data;
	dev->in_urb->transfer_buffer_length = in_len;

	print_hex_dump_debug("PN533 TX: ", DUMP_PREFIX_NONE, 16, 1,
			     out->data, out->len, false);

>>>>>>> d0e0ac97
	rc = usb_submit_urb(dev->out_urb, GFP_KERNEL);
	if (rc)
		return rc;

	if (dev->protocol_type == PN533_PROTO_REQ_RESP) {
		/* request for response for sent packet directly */
		rc = pn533_submit_urb_for_response(dev, GFP_ATOMIC);
		if (rc)
			goto error;
	} else if (dev->protocol_type == PN533_PROTO_REQ_ACK_RESP) {
		/* request for ACK if that's the case */
		rc = pn533_submit_urb_for_ack(dev, GFP_KERNEL);
		if (rc)
			goto error;
	}

	return 0;

error:
	usb_unlink_urb(dev->out_urb);
	return rc;
}

static void pn533_build_cmd_frame(struct pn533 *dev, u8 cmd_code,
				  struct sk_buff *skb)
{
	/* payload is already there, just update datalen */
	int payload_len = skb->len;
	struct pn533_frame_ops *ops = dev->ops;


	skb_push(skb, ops->tx_header_len);
	skb_put(skb, ops->tx_tail_len);

	ops->tx_frame_init(skb->data, cmd_code);
	ops->tx_update_payload_len(skb->data, payload_len);
	ops->tx_frame_finish(skb->data);
}

static int pn533_send_async_complete(struct pn533 *dev)
{
	struct pn533_cmd *cmd = dev->cmd;
	int status = cmd->status;

	struct sk_buff *req = cmd->req;
	struct sk_buff *resp = cmd->resp;

	int rc;
<<<<<<< HEAD

	dev_kfree_skb(req);

	if (status < 0) {
		rc = cmd->complete_cb(dev, cmd->complete_cb_context,
				      ERR_PTR(status));
		dev_kfree_skb(resp);
		goto done;
	}

	skb_put(resp, dev->ops->rx_frame_size(resp->data));
	skb_pull(resp, dev->ops->rx_header_len);
	skb_trim(resp, resp->len - dev->ops->rx_tail_len);

	rc = cmd->complete_cb(dev, cmd->complete_cb_context, resp);

=======

	dev_kfree_skb(req);

	if (status < 0) {
		rc = cmd->complete_cb(dev, cmd->complete_cb_context,
				      ERR_PTR(status));
		dev_kfree_skb(resp);
		goto done;
	}

	skb_put(resp, dev->ops->rx_frame_size(resp->data));
	skb_pull(resp, dev->ops->rx_header_len);
	skb_trim(resp, resp->len - dev->ops->rx_tail_len);

	rc = cmd->complete_cb(dev, cmd->complete_cb_context, resp);

>>>>>>> d0e0ac97
done:
	kfree(cmd);
	dev->cmd = NULL;
	return rc;
}

static int __pn533_send_async(struct pn533 *dev, u8 cmd_code,
			      struct sk_buff *req, struct sk_buff *resp,
			      int resp_len,
			      pn533_send_async_complete_t complete_cb,
			      void *complete_cb_context)
{
	struct pn533_cmd *cmd;
	int rc = 0;

	nfc_dev_dbg(&dev->interface->dev, "Sending command 0x%x", cmd_code);

	cmd = kzalloc(sizeof(*cmd), GFP_KERNEL);
	if (!cmd)
		return -ENOMEM;

	cmd->code = cmd_code;
	cmd->req = req;
	cmd->resp = resp;
	cmd->resp_len = resp_len;
	cmd->complete_cb = complete_cb;
	cmd->complete_cb_context = complete_cb_context;

	pn533_build_cmd_frame(dev, cmd_code, req);

	mutex_lock(&dev->cmd_lock);

	if (!dev->cmd_pending) {
		rc = __pn533_send_frame_async(dev, req, resp, resp_len);
		if (rc)
			goto error;

		dev->cmd_pending = 1;
		dev->cmd = cmd;
		goto unlock;
	}

	nfc_dev_dbg(&dev->interface->dev, "%s Queueing command 0x%x", __func__,
		    cmd_code);

	INIT_LIST_HEAD(&cmd->queue);
	list_add_tail(&cmd->queue, &dev->cmd_queue);

	goto unlock;

error:
	kfree(cmd);
unlock:
	mutex_unlock(&dev->cmd_lock);
	return rc;
}

static int pn533_send_data_async(struct pn533 *dev, u8 cmd_code,
				 struct sk_buff *req,
				 pn533_send_async_complete_t complete_cb,
				 void *complete_cb_context)
{
	struct sk_buff *resp;
	int rc;
	int  resp_len = dev->ops->rx_header_len +
			dev->ops->max_payload_len +
			dev->ops->rx_tail_len;

	resp = nfc_alloc_recv_skb(resp_len, GFP_KERNEL);
	if (!resp)
		return -ENOMEM;

	rc = __pn533_send_async(dev, cmd_code, req, resp, resp_len, complete_cb,
				complete_cb_context);
	if (rc)
		dev_kfree_skb(resp);

	return rc;
}

static int pn533_send_cmd_async(struct pn533 *dev, u8 cmd_code,
				struct sk_buff *req,
				pn533_send_async_complete_t complete_cb,
				void *complete_cb_context)
{
	struct sk_buff *resp;
	int rc;
	int  resp_len = dev->ops->rx_header_len +
			dev->ops->max_payload_len +
			dev->ops->rx_tail_len;
<<<<<<< HEAD

	resp = alloc_skb(resp_len, GFP_KERNEL);
	if (!resp)
		return -ENOMEM;

	rc = __pn533_send_async(dev, cmd_code, req, resp, resp_len, complete_cb,
				complete_cb_context);
	if (rc)
		dev_kfree_skb(resp);

=======

	resp = alloc_skb(resp_len, GFP_KERNEL);
	if (!resp)
		return -ENOMEM;

	rc = __pn533_send_async(dev, cmd_code, req, resp, resp_len, complete_cb,
				complete_cb_context);
	if (rc)
		dev_kfree_skb(resp);

>>>>>>> d0e0ac97
	return rc;
}

/*
 * pn533_send_cmd_direct_async
 *
 * The function sends a piority cmd directly to the chip omiting the cmd
 * queue. It's intended to be used by chaining mechanism of received responses
 * where the host has to request every single chunk of data before scheduling
 * next cmd from the queue.
 */
static int pn533_send_cmd_direct_async(struct pn533 *dev, u8 cmd_code,
				       struct sk_buff *req,
				       pn533_send_async_complete_t complete_cb,
				       void *complete_cb_context)
{
	struct sk_buff *resp;
	struct pn533_cmd *cmd;
	int rc;
	int resp_len = dev->ops->rx_header_len +
		       dev->ops->max_payload_len +
		       dev->ops->rx_tail_len;

	resp = alloc_skb(resp_len, GFP_KERNEL);
	if (!resp)
		return -ENOMEM;

	cmd = kzalloc(sizeof(*cmd), GFP_KERNEL);
	if (!cmd) {
		dev_kfree_skb(resp);
		return -ENOMEM;
	}

	cmd->code = cmd_code;
	cmd->req = req;
	cmd->resp = resp;
	cmd->resp_len = resp_len;
	cmd->complete_cb = complete_cb;
	cmd->complete_cb_context = complete_cb_context;

	pn533_build_cmd_frame(dev, cmd_code, req);

	rc = __pn533_send_frame_async(dev, req, resp, resp_len);
	if (rc < 0) {
		dev_kfree_skb(resp);
		kfree(cmd);
	} else {
		dev->cmd = cmd;
	}

	return rc;
}

static void pn533_wq_cmd_complete(struct work_struct *work)
{
	struct pn533 *dev = container_of(work, struct pn533, cmd_complete_work);
	int rc;

	rc = pn533_send_async_complete(dev);
	if (rc != -EINPROGRESS)
		queue_work(dev->wq, &dev->cmd_work);
}

static void pn533_wq_cmd(struct work_struct *work)
{
	struct pn533 *dev = container_of(work, struct pn533, cmd_work);
	struct pn533_cmd *cmd;
	int rc;

	mutex_lock(&dev->cmd_lock);

	if (list_empty(&dev->cmd_queue)) {
		dev->cmd_pending = 0;
		mutex_unlock(&dev->cmd_lock);
		return;
	}
<<<<<<< HEAD

	cmd = list_first_entry(&dev->cmd_queue, struct pn533_cmd, queue);

	list_del(&cmd->queue);

=======

	cmd = list_first_entry(&dev->cmd_queue, struct pn533_cmd, queue);

	list_del(&cmd->queue);

>>>>>>> d0e0ac97
	mutex_unlock(&dev->cmd_lock);

	rc = __pn533_send_frame_async(dev, cmd->req, cmd->resp, cmd->resp_len);
	if (rc < 0) {
		dev_kfree_skb(cmd->req);
		dev_kfree_skb(cmd->resp);
		kfree(cmd);
		return;
	}

	dev->cmd = cmd;
}

struct pn533_sync_cmd_response {
	struct sk_buff *resp;
	struct completion done;
};

static int pn533_send_sync_complete(struct pn533 *dev, void *_arg,
				    struct sk_buff *resp)
{
	struct pn533_sync_cmd_response *arg = _arg;

	arg->resp = resp;
	complete(&arg->done);

	return 0;
}

/*  pn533_send_cmd_sync
 *
 *  Please note the req parameter is freed inside the function to
 *  limit a number of return value interpretations by the caller.
 *
 *  1. negative in case of error during TX path -> req should be freed
 *
 *  2. negative in case of error during RX path -> req should not be freed
 *     as it's been already freed at the begining of RX path by
 *     async_complete_cb.
 *
 *  3. valid pointer in case of succesfult RX path
 *
 *  A caller has to check a return value with IS_ERR macro. If the test pass,
 *  the returned pointer is valid.
 *
 * */
static struct sk_buff *pn533_send_cmd_sync(struct pn533 *dev, u8 cmd_code,
					       struct sk_buff *req)
{
	int rc;
	struct pn533_sync_cmd_response arg;

	init_completion(&arg.done);

	rc = pn533_send_cmd_async(dev, cmd_code, req,
				  pn533_send_sync_complete, &arg);
	if (rc) {
		dev_kfree_skb(req);
		return ERR_PTR(rc);
	}

	wait_for_completion(&arg.done);

	return arg.resp;
}

static void pn533_send_complete(struct urb *urb)
{
	struct pn533 *dev = urb->context;

	switch (urb->status) {
	case 0:
		break; /* success */
	case -ECONNRESET:
	case -ENOENT:
		nfc_dev_dbg(&dev->interface->dev,
			    "The urb has been stopped (status %d)",
			    urb->status);
		break;
	case -ESHUTDOWN:
	default:
		nfc_dev_err(&dev->interface->dev,
			    "Urb failure (status %d)", urb->status);
	}
}

static void pn533_abort_cmd(struct pn533 *dev, gfp_t flags)
{
	/* ACR122U does not support any command which aborts last
	 * issued command i.e. as ACK for standard PN533. Additionally,
	 * it behaves stange, sending broken or incorrect responses,
	 * when we cancel urb before the chip will send response.
	 */
	if (dev->device_type == PN533_DEVICE_ACR122U)
		return;

	/* An ack will cancel the last issued command */
	pn533_send_ack(dev, flags);

	/* cancel the urb request */
	usb_kill_urb(dev->in_urb);
}

static struct sk_buff *pn533_alloc_skb(struct pn533 *dev, unsigned int size)
{
	struct sk_buff *skb;

	skb = alloc_skb(dev->ops->tx_header_len +
			size +
			dev->ops->tx_tail_len, GFP_KERNEL);

	if (skb)
		skb_reserve(skb, dev->ops->tx_header_len);

	return skb;
}

struct pn533_target_type_a {
	__be16 sens_res;
	u8 sel_res;
	u8 nfcid_len;
	u8 nfcid_data[];
} __packed;


#define PN533_TYPE_A_SENS_RES_NFCID1(x) ((u8)((be16_to_cpu(x) & 0x00C0) >> 6))
#define PN533_TYPE_A_SENS_RES_SSD(x) ((u8)((be16_to_cpu(x) & 0x001F) >> 0))
#define PN533_TYPE_A_SENS_RES_PLATCONF(x) ((u8)((be16_to_cpu(x) & 0x0F00) >> 8))

#define PN533_TYPE_A_SENS_RES_SSD_JEWEL 0x00
#define PN533_TYPE_A_SENS_RES_PLATCONF_JEWEL 0x0C

#define PN533_TYPE_A_SEL_PROT(x) (((x) & 0x60) >> 5)
#define PN533_TYPE_A_SEL_CASCADE(x) (((x) & 0x04) >> 2)

#define PN533_TYPE_A_SEL_PROT_MIFARE 0
#define PN533_TYPE_A_SEL_PROT_ISO14443 1
#define PN533_TYPE_A_SEL_PROT_DEP 2
#define PN533_TYPE_A_SEL_PROT_ISO14443_DEP 3

static bool pn533_target_type_a_is_valid(struct pn533_target_type_a *type_a,
							int target_data_len)
{
	u8 ssd;
	u8 platconf;

	if (target_data_len < sizeof(struct pn533_target_type_a))
		return false;

	/* The lenght check of nfcid[] and ats[] are not being performed because
	   the values are not being used */

	/* Requirement 4.6.3.3 from NFC Forum Digital Spec */
	ssd = PN533_TYPE_A_SENS_RES_SSD(type_a->sens_res);
	platconf = PN533_TYPE_A_SENS_RES_PLATCONF(type_a->sens_res);

	if ((ssd == PN533_TYPE_A_SENS_RES_SSD_JEWEL &&
	     platconf != PN533_TYPE_A_SENS_RES_PLATCONF_JEWEL) ||
	    (ssd != PN533_TYPE_A_SENS_RES_SSD_JEWEL &&
	     platconf == PN533_TYPE_A_SENS_RES_PLATCONF_JEWEL))
		return false;

	/* Requirements 4.8.2.1, 4.8.2.3, 4.8.2.5 and 4.8.2.7 from NFC Forum */
	if (PN533_TYPE_A_SEL_CASCADE(type_a->sel_res) != 0)
		return false;

	return true;
}

static int pn533_target_found_type_a(struct nfc_target *nfc_tgt, u8 *tgt_data,
							int tgt_data_len)
{
	struct pn533_target_type_a *tgt_type_a;

	tgt_type_a = (struct pn533_target_type_a *)tgt_data;

	if (!pn533_target_type_a_is_valid(tgt_type_a, tgt_data_len))
		return -EPROTO;

	switch (PN533_TYPE_A_SEL_PROT(tgt_type_a->sel_res)) {
	case PN533_TYPE_A_SEL_PROT_MIFARE:
		nfc_tgt->supported_protocols = NFC_PROTO_MIFARE_MASK;
		break;
	case PN533_TYPE_A_SEL_PROT_ISO14443:
		nfc_tgt->supported_protocols = NFC_PROTO_ISO14443_MASK;
		break;
	case PN533_TYPE_A_SEL_PROT_DEP:
		nfc_tgt->supported_protocols = NFC_PROTO_NFC_DEP_MASK;
		break;
	case PN533_TYPE_A_SEL_PROT_ISO14443_DEP:
		nfc_tgt->supported_protocols = NFC_PROTO_ISO14443_MASK |
							NFC_PROTO_NFC_DEP_MASK;
		break;
	}

	nfc_tgt->sens_res = be16_to_cpu(tgt_type_a->sens_res);
	nfc_tgt->sel_res = tgt_type_a->sel_res;
	nfc_tgt->nfcid1_len = tgt_type_a->nfcid_len;
	memcpy(nfc_tgt->nfcid1, tgt_type_a->nfcid_data, nfc_tgt->nfcid1_len);

	return 0;
}

struct pn533_target_felica {
	u8 pol_res;
	u8 opcode;
	u8 nfcid2[NFC_NFCID2_MAXSIZE];
	u8 pad[8];
	/* optional */
	u8 syst_code[];
} __packed;

#define PN533_FELICA_SENSF_NFCID2_DEP_B1 0x01
#define PN533_FELICA_SENSF_NFCID2_DEP_B2 0xFE

static bool pn533_target_felica_is_valid(struct pn533_target_felica *felica,
							int target_data_len)
{
	if (target_data_len < sizeof(struct pn533_target_felica))
		return false;

	if (felica->opcode != PN533_FELICA_OPC_SENSF_RES)
		return false;

	return true;
}

static int pn533_target_found_felica(struct nfc_target *nfc_tgt, u8 *tgt_data,
							int tgt_data_len)
{
	struct pn533_target_felica *tgt_felica;

	tgt_felica = (struct pn533_target_felica *)tgt_data;

	if (!pn533_target_felica_is_valid(tgt_felica, tgt_data_len))
		return -EPROTO;

	if ((tgt_felica->nfcid2[0] == PN533_FELICA_SENSF_NFCID2_DEP_B1) &&
	    (tgt_felica->nfcid2[1] == PN533_FELICA_SENSF_NFCID2_DEP_B2))
		nfc_tgt->supported_protocols = NFC_PROTO_NFC_DEP_MASK;
	else
		nfc_tgt->supported_protocols = NFC_PROTO_FELICA_MASK;

	memcpy(nfc_tgt->sensf_res, &tgt_felica->opcode, 9);
	nfc_tgt->sensf_res_len = 9;

	memcpy(nfc_tgt->nfcid2, tgt_felica->nfcid2, NFC_NFCID2_MAXSIZE);
	nfc_tgt->nfcid2_len = NFC_NFCID2_MAXSIZE;

	return 0;
}

struct pn533_target_jewel {
	__be16 sens_res;
	u8 jewelid[4];
} __packed;

static bool pn533_target_jewel_is_valid(struct pn533_target_jewel *jewel,
							int target_data_len)
{
	u8 ssd;
	u8 platconf;

	if (target_data_len < sizeof(struct pn533_target_jewel))
		return false;

	/* Requirement 4.6.3.3 from NFC Forum Digital Spec */
	ssd = PN533_TYPE_A_SENS_RES_SSD(jewel->sens_res);
	platconf = PN533_TYPE_A_SENS_RES_PLATCONF(jewel->sens_res);

	if ((ssd == PN533_TYPE_A_SENS_RES_SSD_JEWEL &&
	     platconf != PN533_TYPE_A_SENS_RES_PLATCONF_JEWEL) ||
	    (ssd != PN533_TYPE_A_SENS_RES_SSD_JEWEL &&
	     platconf == PN533_TYPE_A_SENS_RES_PLATCONF_JEWEL))
		return false;

	return true;
}

static int pn533_target_found_jewel(struct nfc_target *nfc_tgt, u8 *tgt_data,
							int tgt_data_len)
{
	struct pn533_target_jewel *tgt_jewel;

	tgt_jewel = (struct pn533_target_jewel *)tgt_data;

	if (!pn533_target_jewel_is_valid(tgt_jewel, tgt_data_len))
		return -EPROTO;

	nfc_tgt->supported_protocols = NFC_PROTO_JEWEL_MASK;
	nfc_tgt->sens_res = be16_to_cpu(tgt_jewel->sens_res);
	nfc_tgt->nfcid1_len = 4;
	memcpy(nfc_tgt->nfcid1, tgt_jewel->jewelid, nfc_tgt->nfcid1_len);

	return 0;
}

struct pn533_type_b_prot_info {
	u8 bitrate;
	u8 fsci_type;
	u8 fwi_adc_fo;
} __packed;

#define PN533_TYPE_B_PROT_FCSI(x) (((x) & 0xF0) >> 4)
#define PN533_TYPE_B_PROT_TYPE(x) (((x) & 0x0F) >> 0)
#define PN533_TYPE_B_PROT_TYPE_RFU_MASK 0x8

struct pn533_type_b_sens_res {
	u8 opcode;
	u8 nfcid[4];
	u8 appdata[4];
	struct pn533_type_b_prot_info prot_info;
} __packed;

#define PN533_TYPE_B_OPC_SENSB_RES 0x50

struct pn533_target_type_b {
	struct pn533_type_b_sens_res sensb_res;
	u8 attrib_res_len;
	u8 attrib_res[];
} __packed;

static bool pn533_target_type_b_is_valid(struct pn533_target_type_b *type_b,
							int target_data_len)
{
	if (target_data_len < sizeof(struct pn533_target_type_b))
		return false;

	if (type_b->sensb_res.opcode != PN533_TYPE_B_OPC_SENSB_RES)
		return false;

	if (PN533_TYPE_B_PROT_TYPE(type_b->sensb_res.prot_info.fsci_type) &
						PN533_TYPE_B_PROT_TYPE_RFU_MASK)
		return false;

	return true;
}

static int pn533_target_found_type_b(struct nfc_target *nfc_tgt, u8 *tgt_data,
							int tgt_data_len)
{
	struct pn533_target_type_b *tgt_type_b;

	tgt_type_b = (struct pn533_target_type_b *)tgt_data;

	if (!pn533_target_type_b_is_valid(tgt_type_b, tgt_data_len))
		return -EPROTO;

	nfc_tgt->supported_protocols = NFC_PROTO_ISO14443_B_MASK;

	return 0;
}

static int pn533_target_found(struct pn533 *dev, u8 tg, u8 *tgdata,
			      int tgdata_len)
{
	struct nfc_target nfc_tgt;
	int rc;

	nfc_dev_dbg(&dev->interface->dev, "%s - modulation=%d", __func__,
		    dev->poll_mod_curr);

	if (tg != 1)
		return -EPROTO;

	memset(&nfc_tgt, 0, sizeof(struct nfc_target));

	switch (dev->poll_mod_curr) {
	case PN533_POLL_MOD_106KBPS_A:
		rc = pn533_target_found_type_a(&nfc_tgt, tgdata, tgdata_len);
		break;
	case PN533_POLL_MOD_212KBPS_FELICA:
	case PN533_POLL_MOD_424KBPS_FELICA:
		rc = pn533_target_found_felica(&nfc_tgt, tgdata, tgdata_len);
		break;
	case PN533_POLL_MOD_106KBPS_JEWEL:
		rc = pn533_target_found_jewel(&nfc_tgt, tgdata, tgdata_len);
		break;
	case PN533_POLL_MOD_847KBPS_B:
		rc = pn533_target_found_type_b(&nfc_tgt, tgdata, tgdata_len);
		break;
	default:
		nfc_dev_err(&dev->interface->dev,
			    "Unknown current poll modulation");
		return -EPROTO;
	}

	if (rc)
		return rc;

	if (!(nfc_tgt.supported_protocols & dev->poll_protocols)) {
		nfc_dev_dbg(&dev->interface->dev,
			    "The Tg found doesn't have the desired protocol");
		return -EAGAIN;
	}

	nfc_dev_dbg(&dev->interface->dev,
		    "Target found - supported protocols: 0x%x",
		    nfc_tgt.supported_protocols);

	dev->tgt_available_prots = nfc_tgt.supported_protocols;

	nfc_targets_found(dev->nfc_dev, &nfc_tgt, 1);

	return 0;
}

static inline void pn533_poll_next_mod(struct pn533 *dev)
{
	dev->poll_mod_curr = (dev->poll_mod_curr + 1) % dev->poll_mod_count;
}

static void pn533_poll_reset_mod_list(struct pn533 *dev)
{
	dev->poll_mod_count = 0;
}

static void pn533_poll_add_mod(struct pn533 *dev, u8 mod_index)
{
	dev->poll_mod_active[dev->poll_mod_count] =
		(struct pn533_poll_modulations *)&poll_mod[mod_index];
	dev->poll_mod_count++;
}

static void pn533_poll_create_mod_list(struct pn533 *dev,
				       u32 im_protocols, u32 tm_protocols)
{
	pn533_poll_reset_mod_list(dev);

	if ((im_protocols & NFC_PROTO_MIFARE_MASK) ||
	    (im_protocols & NFC_PROTO_ISO14443_MASK) ||
	    (im_protocols & NFC_PROTO_NFC_DEP_MASK))
		pn533_poll_add_mod(dev, PN533_POLL_MOD_106KBPS_A);

	if (im_protocols & NFC_PROTO_FELICA_MASK ||
	    im_protocols & NFC_PROTO_NFC_DEP_MASK) {
		pn533_poll_add_mod(dev, PN533_POLL_MOD_212KBPS_FELICA);
		pn533_poll_add_mod(dev, PN533_POLL_MOD_424KBPS_FELICA);
	}

	if (im_protocols & NFC_PROTO_JEWEL_MASK)
		pn533_poll_add_mod(dev, PN533_POLL_MOD_106KBPS_JEWEL);

	if (im_protocols & NFC_PROTO_ISO14443_B_MASK)
		pn533_poll_add_mod(dev, PN533_POLL_MOD_847KBPS_B);

	if (tm_protocols)
		pn533_poll_add_mod(dev, PN533_LISTEN_MOD);
}

static int pn533_start_poll_complete(struct pn533 *dev, struct sk_buff *resp)
{
	u8 nbtg, tg, *tgdata;
	int rc, tgdata_len;

	nfc_dev_dbg(&dev->interface->dev, "%s", __func__);

	nbtg = resp->data[0];
	tg = resp->data[1];
	tgdata = &resp->data[2];
	tgdata_len = resp->len - 2;  /* nbtg + tg */

	if (nbtg) {
		rc = pn533_target_found(dev, tg, tgdata, tgdata_len);

		/* We must stop the poll after a valid target found */
		if (rc == 0) {
			pn533_poll_reset_mod_list(dev);
			return 0;
		}
	}

	return -EAGAIN;
}

static struct sk_buff *pn533_alloc_poll_tg_frame(struct pn533 *dev)
{
	struct sk_buff *skb;
	u8 *felica, *nfcid3, *gb;

	u8 *gbytes = dev->gb;
	size_t gbytes_len = dev->gb_len;

	u8 felica_params[18] = {0x1, 0xfe, /* DEP */
				0x0, 0x0, 0x0, 0x0, 0x0, 0x0, /* random */
				0x0, 0x0, 0x0, 0x0, 0x0, 0x0, 0x0, 0x0,
				0xff, 0xff}; /* System code */

	u8 mifare_params[6] = {0x1, 0x1, /* SENS_RES */
			       0x0, 0x0, 0x0,
			       0x40}; /* SEL_RES for DEP */

	unsigned int skb_len = 36 + /* mode (1), mifare (6),
				       felica (18), nfcid3 (10), gb_len (1) */
			       gbytes_len +
			       1;  /* len Tk*/

	skb = pn533_alloc_skb(dev, skb_len);
	if (!skb)
		return NULL;

	/* DEP support only */
	*skb_put(skb, 1) = PN533_INIT_TARGET_DEP;

	/* MIFARE params */
	memcpy(skb_put(skb, 6), mifare_params, 6);

	/* Felica params */
	felica = skb_put(skb, 18);
	memcpy(felica, felica_params, 18);
	get_random_bytes(felica + 2, 6);

	/* NFCID3 */
	nfcid3 = skb_put(skb, 10);
	memset(nfcid3, 0, 10);
	memcpy(nfcid3, felica, 8);

	/* General bytes */
	*skb_put(skb, 1) = gbytes_len;
<<<<<<< HEAD

	gb = skb_put(skb, gbytes_len);
	memcpy(gb, gbytes, gbytes_len);

=======

	gb = skb_put(skb, gbytes_len);
	memcpy(gb, gbytes, gbytes_len);

>>>>>>> d0e0ac97
	/* Len Tk */
	*skb_put(skb, 1) = 0;

	return skb;
}

#define PN533_CMD_DATAEXCH_HEAD_LEN 1
#define PN533_CMD_DATAEXCH_DATA_MAXLEN 262
static int pn533_tm_get_data_complete(struct pn533 *dev, void *arg,
				      struct sk_buff *resp)
{
	u8 status;

	nfc_dev_dbg(&dev->interface->dev, "%s", __func__);

	if (IS_ERR(resp))
		return PTR_ERR(resp);

	status = resp->data[0];
	skb_pull(resp, sizeof(status));

	if (status != 0) {
		nfc_tm_deactivated(dev->nfc_dev);
		dev->tgt_mode = 0;
		dev_kfree_skb(resp);
		return 0;
	}

	return nfc_tm_data_received(dev->nfc_dev, resp);
}

static void pn533_wq_tg_get_data(struct work_struct *work)
{
	struct pn533 *dev = container_of(work, struct pn533, tg_work);

	struct sk_buff *skb;
	int rc;

	nfc_dev_dbg(&dev->interface->dev, "%s", __func__);

	skb = pn533_alloc_skb(dev, 0);
	if (!skb)
		return;

	rc = pn533_send_data_async(dev, PN533_CMD_TG_GET_DATA, skb,
				   pn533_tm_get_data_complete, NULL);

	if (rc < 0)
		dev_kfree_skb(skb);

	return;
}

#define ATR_REQ_GB_OFFSET 17
static int pn533_init_target_complete(struct pn533 *dev, struct sk_buff *resp)
{
	u8 mode, *cmd, comm_mode = NFC_COMM_PASSIVE, *gb;
	size_t gb_len;
	int rc;

	nfc_dev_dbg(&dev->interface->dev, "%s", __func__);

	if (resp->len < ATR_REQ_GB_OFFSET + 1)
		return -EINVAL;

	mode = resp->data[0];
	cmd = &resp->data[1];

	nfc_dev_dbg(&dev->interface->dev, "Target mode 0x%x len %d\n",
		    mode, resp->len);

	if ((mode & PN533_INIT_TARGET_RESP_FRAME_MASK) ==
	    PN533_INIT_TARGET_RESP_ACTIVE)
		comm_mode = NFC_COMM_ACTIVE;

	if ((mode & PN533_INIT_TARGET_RESP_DEP) == 0)  /* Only DEP supported */
		return -EOPNOTSUPP;

	gb = cmd + ATR_REQ_GB_OFFSET;
	gb_len = resp->len - (ATR_REQ_GB_OFFSET + 1);

	rc = nfc_tm_activated(dev->nfc_dev, NFC_PROTO_NFC_DEP_MASK,
			      comm_mode, gb, gb_len);
	if (rc < 0) {
		nfc_dev_err(&dev->interface->dev,
			    "Error when signaling target activation");
		return rc;
	}

	dev->tgt_mode = 1;
	queue_work(dev->wq, &dev->tg_work);

	return 0;
}

static void pn533_listen_mode_timer(unsigned long data)
{
	struct pn533 *dev = (struct pn533 *)data;

	nfc_dev_dbg(&dev->interface->dev, "Listen mode timeout");

	dev->cancel_listen = 1;

	pn533_poll_next_mod(dev);

	queue_work(dev->wq, &dev->poll_work);
}

static int pn533_poll_complete(struct pn533 *dev, void *arg,
			       struct sk_buff *resp)
{
	struct pn533_poll_modulations *cur_mod;
	int rc;

	nfc_dev_dbg(&dev->interface->dev, "%s", __func__);

	if (IS_ERR(resp)) {
		rc = PTR_ERR(resp);

		nfc_dev_err(&dev->interface->dev, "%s  Poll complete error %d",
			    __func__, rc);

		if (rc == -ENOENT) {
			if (dev->poll_mod_count != 0)
				return rc;
			else
				goto stop_poll;
		} else if (rc < 0) {
			nfc_dev_err(&dev->interface->dev,
				    "Error %d when running poll", rc);
			goto stop_poll;
		}
	}

	cur_mod = dev->poll_mod_active[dev->poll_mod_curr];

	if (cur_mod->len == 0) { /* Target mode */
		del_timer(&dev->listen_timer);
		rc = pn533_init_target_complete(dev, resp);
		goto done;
	}

	/* Initiator mode */
	rc = pn533_start_poll_complete(dev, resp);
	if (!rc)
		goto done;

	if (!dev->poll_mod_count) {
<<<<<<< HEAD
		nfc_dev_dbg(&dev->interface->dev, "Polling has been stoped.");
=======
		nfc_dev_dbg(&dev->interface->dev, "Polling has been stopped.");
>>>>>>> d0e0ac97
		goto done;
	}

	pn533_poll_next_mod(dev);
	queue_work(dev->wq, &dev->poll_work);

done:
	dev_kfree_skb(resp);
	return rc;

stop_poll:
	nfc_dev_err(&dev->interface->dev, "Polling operation has been stopped");

	pn533_poll_reset_mod_list(dev);
	dev->poll_protocols = 0;
	return rc;
}

static struct sk_buff *pn533_alloc_poll_in_frame(struct pn533 *dev,
					struct pn533_poll_modulations *mod)
{
	struct sk_buff *skb;

	skb = pn533_alloc_skb(dev, mod->len);
	if (!skb)
		return NULL;

	memcpy(skb_put(skb, mod->len), &mod->data, mod->len);

	return skb;
}

static int pn533_send_poll_frame(struct pn533 *dev)
{
	struct pn533_poll_modulations *mod;
	struct sk_buff *skb;
	int rc;
	u8 cmd_code;

	mod = dev->poll_mod_active[dev->poll_mod_curr];

	nfc_dev_dbg(&dev->interface->dev, "%s mod len %d\n",
		    __func__, mod->len);

	if (mod->len == 0) {  /* Listen mode */
		cmd_code = PN533_CMD_TG_INIT_AS_TARGET;
		skb = pn533_alloc_poll_tg_frame(dev);
	} else {  /* Polling mode */
		cmd_code =  PN533_CMD_IN_LIST_PASSIVE_TARGET;
		skb = pn533_alloc_poll_in_frame(dev, mod);
	}

	if (!skb) {
		nfc_dev_err(&dev->interface->dev, "Failed to allocate skb.");
		return -ENOMEM;
	}

	rc = pn533_send_cmd_async(dev, cmd_code, skb, pn533_poll_complete,
				  NULL);
	if (rc < 0) {
		dev_kfree_skb(skb);
		nfc_dev_err(&dev->interface->dev, "Polling loop error %d", rc);
	}

	return rc;
}

static void pn533_wq_poll(struct work_struct *work)
{
	struct pn533 *dev = container_of(work, struct pn533, poll_work);
	struct pn533_poll_modulations *cur_mod;
	int rc;

	cur_mod = dev->poll_mod_active[dev->poll_mod_curr];

	nfc_dev_dbg(&dev->interface->dev,
		    "%s cancel_listen %d modulation len %d",
		    __func__, dev->cancel_listen, cur_mod->len);

	if (dev->cancel_listen == 1) {
		dev->cancel_listen = 0;
		pn533_abort_cmd(dev, GFP_ATOMIC);
	}

	rc = pn533_send_poll_frame(dev);
	if (rc)
		return;

	if (cur_mod->len == 0 && dev->poll_mod_count > 1)
		mod_timer(&dev->listen_timer, jiffies + PN533_LISTEN_TIME * HZ);

	return;
}

static int pn533_start_poll(struct nfc_dev *nfc_dev,
			    u32 im_protocols, u32 tm_protocols)
{
	struct pn533 *dev = nfc_get_drvdata(nfc_dev);

	nfc_dev_dbg(&dev->interface->dev,
		    "%s: im protocols 0x%x tm protocols 0x%x",
		    __func__, im_protocols, tm_protocols);

	if (dev->tgt_active_prot) {
		nfc_dev_err(&dev->interface->dev,
			    "Cannot poll with a target already activated");
		return -EBUSY;
	}

	if (dev->tgt_mode) {
		nfc_dev_err(&dev->interface->dev,
			    "Cannot poll while already being activated");
		return -EBUSY;
	}

	if (tm_protocols) {
		dev->gb = nfc_get_local_general_bytes(nfc_dev, &dev->gb_len);
		if (dev->gb == NULL)
			tm_protocols = 0;
	}

	dev->poll_mod_curr = 0;
	pn533_poll_create_mod_list(dev, im_protocols, tm_protocols);
	dev->poll_protocols = im_protocols;
	dev->listen_protocols = tm_protocols;

	return pn533_send_poll_frame(dev);
}

static void pn533_stop_poll(struct nfc_dev *nfc_dev)
{
	struct pn533 *dev = nfc_get_drvdata(nfc_dev);

	nfc_dev_dbg(&dev->interface->dev, "%s", __func__);

	del_timer(&dev->listen_timer);

	if (!dev->poll_mod_count) {
		nfc_dev_dbg(&dev->interface->dev,
			    "Polling operation was not running");
		return;
	}

	pn533_abort_cmd(dev, GFP_KERNEL);
	pn533_poll_reset_mod_list(dev);
}

static int pn533_activate_target_nfcdep(struct pn533 *dev)
{
	struct pn533_cmd_activate_response *rsp;
	u16 gt_len;
	int rc;

	struct sk_buff *skb;
	struct sk_buff *resp;

	nfc_dev_dbg(&dev->interface->dev, "%s", __func__);

	skb = pn533_alloc_skb(dev, sizeof(u8) * 2); /*TG + Next*/
	if (!skb)
		return -ENOMEM;

	*skb_put(skb, sizeof(u8)) = 1; /* TG */
	*skb_put(skb, sizeof(u8)) = 0; /* Next */

	resp = pn533_send_cmd_sync(dev, PN533_CMD_IN_ATR, skb);
	if (IS_ERR(resp))
		return PTR_ERR(resp);

	rsp = (struct pn533_cmd_activate_response *)resp->data;
	rc = rsp->status & PN533_CMD_RET_MASK;
	if (rc != PN533_CMD_RET_SUCCESS) {
		nfc_dev_err(&dev->interface->dev,
			    "Target activation failed (error 0x%x)", rc);
		dev_kfree_skb(resp);
		return -EIO;
	}

	/* ATR_RES general bytes are located at offset 16 */
	gt_len = resp->len - 16;
	rc = nfc_set_remote_general_bytes(dev->nfc_dev, rsp->gt, gt_len);

	dev_kfree_skb(resp);
	return rc;
}

static int pn533_activate_target(struct nfc_dev *nfc_dev,
				 struct nfc_target *target, u32 protocol)
{
	struct pn533 *dev = nfc_get_drvdata(nfc_dev);
	int rc;

	nfc_dev_dbg(&dev->interface->dev, "%s - protocol=%u", __func__,
		    protocol);

	if (dev->poll_mod_count) {
		nfc_dev_err(&dev->interface->dev,
			    "Cannot activate while polling");
		return -EBUSY;
	}

	if (dev->tgt_active_prot) {
		nfc_dev_err(&dev->interface->dev,
			    "There is already an active target");
		return -EBUSY;
	}

	if (!dev->tgt_available_prots) {
		nfc_dev_err(&dev->interface->dev,
			    "There is no available target to activate");
		return -EINVAL;
	}

	if (!(dev->tgt_available_prots & (1 << protocol))) {
		nfc_dev_err(&dev->interface->dev,
			    "Target doesn't support requested proto %u",
			    protocol);
		return -EINVAL;
	}

	if (protocol == NFC_PROTO_NFC_DEP) {
		rc = pn533_activate_target_nfcdep(dev);
		if (rc) {
			nfc_dev_err(&dev->interface->dev,
				    "Activating target with DEP failed %d", rc);
			return rc;
		}
	}

	dev->tgt_active_prot = protocol;
	dev->tgt_available_prots = 0;

	return 0;
}

static void pn533_deactivate_target(struct nfc_dev *nfc_dev,
				    struct nfc_target *target)
{
	struct pn533 *dev = nfc_get_drvdata(nfc_dev);

	struct sk_buff *skb;
	struct sk_buff *resp;

	int rc;

	nfc_dev_dbg(&dev->interface->dev, "%s", __func__);

	if (!dev->tgt_active_prot) {
		nfc_dev_err(&dev->interface->dev, "There is no active target");
		return;
	}

	dev->tgt_active_prot = 0;
	skb_queue_purge(&dev->resp_q);

	skb = pn533_alloc_skb(dev, sizeof(u8));
	if (!skb)
		return;

	*skb_put(skb, 1) = 1; /* TG*/

	resp = pn533_send_cmd_sync(dev, PN533_CMD_IN_RELEASE, skb);
	if (IS_ERR(resp))
		return;

	rc = resp->data[0] & PN533_CMD_RET_MASK;
	if (rc != PN533_CMD_RET_SUCCESS)
		nfc_dev_err(&dev->interface->dev,
			    "Error 0x%x when releasing the target", rc);

	dev_kfree_skb(resp);
	return;
}


static int pn533_in_dep_link_up_complete(struct pn533 *dev, void *arg,
					 struct sk_buff *resp)
{
	struct pn533_cmd_jump_dep_response *rsp;
	u8 target_gt_len;
	int rc;
	u8 active = *(u8 *)arg;

	kfree(arg);

	if (IS_ERR(resp))
		return PTR_ERR(resp);

	if (dev->tgt_available_prots &&
	    !(dev->tgt_available_prots & (1 << NFC_PROTO_NFC_DEP))) {
		nfc_dev_err(&dev->interface->dev,
			    "The target does not support DEP");
		rc =  -EINVAL;
		goto error;
	}

	rsp = (struct pn533_cmd_jump_dep_response *)resp->data;

	rc = rsp->status & PN533_CMD_RET_MASK;
	if (rc != PN533_CMD_RET_SUCCESS) {
		nfc_dev_err(&dev->interface->dev,
			    "Bringing DEP link up failed (error 0x%x)", rc);
		goto error;
	}

	if (!dev->tgt_available_prots) {
		struct nfc_target nfc_target;

		nfc_dev_dbg(&dev->interface->dev, "Creating new target");

		nfc_target.supported_protocols = NFC_PROTO_NFC_DEP_MASK;
		nfc_target.nfcid1_len = 10;
		memcpy(nfc_target.nfcid1, rsp->nfcid3t, nfc_target.nfcid1_len);
		rc = nfc_targets_found(dev->nfc_dev, &nfc_target, 1);
		if (rc)
			goto error;

		dev->tgt_available_prots = 0;
	}

	dev->tgt_active_prot = NFC_PROTO_NFC_DEP;

	/* ATR_RES general bytes are located at offset 17 */
	target_gt_len = resp->len - 17;
	rc = nfc_set_remote_general_bytes(dev->nfc_dev,
					  rsp->gt, target_gt_len);
	if (rc == 0)
		rc = nfc_dep_link_is_up(dev->nfc_dev,
					dev->nfc_dev->targets[0].idx,
					!active, NFC_RF_INITIATOR);

error:
	dev_kfree_skb(resp);
	return rc;
}

static int pn533_mod_to_baud(struct pn533 *dev)
{
	switch (dev->poll_mod_curr) {
	case PN533_POLL_MOD_106KBPS_A:
		return 0;
	case PN533_POLL_MOD_212KBPS_FELICA:
		return 1;
	case PN533_POLL_MOD_424KBPS_FELICA:
		return 2;
	default:
		return -EINVAL;
	}
}

#define PASSIVE_DATA_LEN 5
static int pn533_dep_link_up(struct nfc_dev *nfc_dev, struct nfc_target *target,
			     u8 comm_mode, u8 *gb, size_t gb_len)
{
	struct pn533 *dev = nfc_get_drvdata(nfc_dev);
	struct sk_buff *skb;
	int rc, baud, skb_len;
	u8 *next, *arg;

	u8 passive_data[PASSIVE_DATA_LEN] = {0x00, 0xff, 0xff, 0x00, 0x3};

	nfc_dev_dbg(&dev->interface->dev, "%s", __func__);

	if (dev->poll_mod_count) {
		nfc_dev_err(&dev->interface->dev,
			    "Cannot bring the DEP link up while polling");
		return -EBUSY;
	}

	if (dev->tgt_active_prot) {
		nfc_dev_err(&dev->interface->dev,
			    "There is already an active target");
		return -EBUSY;
	}

	baud = pn533_mod_to_baud(dev);
	if (baud < 0) {
		nfc_dev_err(&dev->interface->dev,
			    "Invalid curr modulation %d", dev->poll_mod_curr);
		return baud;
	}

	skb_len = 3 + gb_len; /* ActPass + BR + Next */
	if (comm_mode == NFC_COMM_PASSIVE)
		skb_len += PASSIVE_DATA_LEN;
<<<<<<< HEAD
=======

	if (target && target->nfcid2_len)
		skb_len += NFC_NFCID3_MAXSIZE;
>>>>>>> d0e0ac97

	skb = pn533_alloc_skb(dev, skb_len);
	if (!skb)
		return -ENOMEM;

	*skb_put(skb, 1) = !comm_mode;  /* ActPass */
	*skb_put(skb, 1) = baud;  /* Baud rate */
<<<<<<< HEAD

	next = skb_put(skb, 1);  /* Next */
	*next = 0;

	if (comm_mode == NFC_COMM_PASSIVE && baud > 0) {
		memcpy(skb_put(skb, PASSIVE_DATA_LEN), passive_data,
		       PASSIVE_DATA_LEN);
		*next |= 1;
=======

	next = skb_put(skb, 1);  /* Next */
	*next = 0;

	if (comm_mode == NFC_COMM_PASSIVE && baud > 0) {
		memcpy(skb_put(skb, PASSIVE_DATA_LEN), passive_data,
		       PASSIVE_DATA_LEN);
		*next |= 1;
	}

	if (target && target->nfcid2_len) {
		memcpy(skb_put(skb, NFC_NFCID3_MAXSIZE), target->nfcid2,
		       target->nfcid2_len);
		*next |= 2;
>>>>>>> d0e0ac97
	}

	if (gb != NULL && gb_len > 0) {
		memcpy(skb_put(skb, gb_len), gb, gb_len);
		*next |= 4; /* We have some Gi */
	} else {
		*next = 0;
<<<<<<< HEAD
	}

	arg = kmalloc(sizeof(*arg), GFP_KERNEL);
	if (!arg) {
		dev_kfree_skb(skb);
		return -ENOMEM;
	}

	*arg = !comm_mode;

	rc = pn533_send_cmd_async(dev, PN533_CMD_IN_JUMP_FOR_DEP, skb,
				  pn533_in_dep_link_up_complete, arg);

=======
	}

	arg = kmalloc(sizeof(*arg), GFP_KERNEL);
	if (!arg) {
		dev_kfree_skb(skb);
		return -ENOMEM;
	}

	*arg = !comm_mode;

	rc = pn533_send_cmd_async(dev, PN533_CMD_IN_JUMP_FOR_DEP, skb,
				  pn533_in_dep_link_up_complete, arg);

>>>>>>> d0e0ac97
	if (rc < 0) {
		dev_kfree_skb(skb);
		kfree(arg);
	}

	return rc;
}

static int pn533_dep_link_down(struct nfc_dev *nfc_dev)
{
	struct pn533 *dev = nfc_get_drvdata(nfc_dev);

	nfc_dev_dbg(&dev->interface->dev, "%s", __func__);

	pn533_poll_reset_mod_list(dev);

	if (dev->tgt_mode || dev->tgt_active_prot)
		pn533_abort_cmd(dev, GFP_KERNEL);

	dev->tgt_active_prot = 0;
	dev->tgt_mode = 0;

	skb_queue_purge(&dev->resp_q);

	return 0;
}

struct pn533_data_exchange_arg {
	data_exchange_cb_t cb;
	void *cb_context;
};

static struct sk_buff *pn533_build_response(struct pn533 *dev)
{
	struct sk_buff *skb, *tmp, *t;
	unsigned int skb_len = 0, tmp_len = 0;

	nfc_dev_dbg(&dev->interface->dev, "%s", __func__);

	if (skb_queue_empty(&dev->resp_q))
		return NULL;

	if (skb_queue_len(&dev->resp_q) == 1) {
		skb = skb_dequeue(&dev->resp_q);
		goto out;
	}

	skb_queue_walk_safe(&dev->resp_q, tmp, t)
		skb_len += tmp->len;

	nfc_dev_dbg(&dev->interface->dev, "%s total length %d\n",
		    __func__, skb_len);

	skb = alloc_skb(skb_len, GFP_KERNEL);
	if (skb == NULL)
		goto out;

	skb_put(skb, skb_len);

	skb_queue_walk_safe(&dev->resp_q, tmp, t) {
		memcpy(skb->data + tmp_len, tmp->data, tmp->len);
		tmp_len += tmp->len;
	}

out:
	skb_queue_purge(&dev->resp_q);

	return skb;
}

static int pn533_data_exchange_complete(struct pn533 *dev, void *_arg,
					struct sk_buff *resp)
{
	struct pn533_data_exchange_arg *arg = _arg;
	struct sk_buff *skb;
	int rc = 0;
	u8 status, ret, mi;

	nfc_dev_dbg(&dev->interface->dev, "%s", __func__);

	if (IS_ERR(resp)) {
		rc = PTR_ERR(resp);
		goto _error;
	}

	status = resp->data[0];
	ret = status & PN533_CMD_RET_MASK;
	mi = status & PN533_CMD_MI_MASK;

	skb_pull(resp, sizeof(status));

	if (ret != PN533_CMD_RET_SUCCESS) {
		nfc_dev_err(&dev->interface->dev,
			    "Exchanging data failed (error 0x%x)", ret);
		rc = -EIO;
		goto error;
	}

	skb_queue_tail(&dev->resp_q, resp);

	if (mi) {
		dev->cmd_complete_mi_arg = arg;
		queue_work(dev->wq, &dev->mi_work);
		return -EINPROGRESS;
	}

	skb = pn533_build_response(dev);
	if (!skb)
		goto error;

	arg->cb(arg->cb_context, skb, 0);
	kfree(arg);
	return 0;

error:
	dev_kfree_skb(resp);
_error:
	skb_queue_purge(&dev->resp_q);
	arg->cb(arg->cb_context, NULL, rc);
	kfree(arg);
	return rc;
}

static int pn533_transceive(struct nfc_dev *nfc_dev,
			    struct nfc_target *target, struct sk_buff *skb,
			    data_exchange_cb_t cb, void *cb_context)
{
	struct pn533 *dev = nfc_get_drvdata(nfc_dev);
	struct pn533_data_exchange_arg *arg = NULL;
	int rc;

	nfc_dev_dbg(&dev->interface->dev, "%s", __func__);

	if (skb->len > PN533_CMD_DATAEXCH_DATA_MAXLEN) {
		/* TODO: Implement support to multi-part data exchange */
		nfc_dev_err(&dev->interface->dev,
			    "Data length greater than the max allowed: %d",
			    PN533_CMD_DATAEXCH_DATA_MAXLEN);
		rc = -ENOSYS;
		goto error;
	}

	if (!dev->tgt_active_prot) {
		nfc_dev_err(&dev->interface->dev,
			    "Can't exchange data if there is no active target");
		rc = -EINVAL;
		goto error;
	}

	arg = kmalloc(sizeof(*arg), GFP_KERNEL);
	if (!arg) {
		rc = -ENOMEM;
		goto error;
	}

	arg->cb = cb;
	arg->cb_context = cb_context;

	switch (dev->device_type) {
	case PN533_DEVICE_PASORI:
		if (dev->tgt_active_prot == NFC_PROTO_FELICA) {
			rc = pn533_send_data_async(dev, PN533_CMD_IN_COMM_THRU,
						   skb,
						   pn533_data_exchange_complete,
						   arg);

			break;
		}
	default:
		*skb_push(skb, sizeof(u8)) =  1; /*TG*/

		rc = pn533_send_data_async(dev, PN533_CMD_IN_DATA_EXCHANGE,
					   skb, pn533_data_exchange_complete,
					   arg);

		break;
	}

	if (rc < 0) /* rc from send_async */
		goto error;

	return 0;

error:
	kfree(arg);
	dev_kfree_skb(skb);
	return rc;
}

static int pn533_tm_send_complete(struct pn533 *dev, void *arg,
				  struct sk_buff *resp)
{
	u8 status;

	nfc_dev_dbg(&dev->interface->dev, "%s", __func__);

	if (IS_ERR(resp))
		return PTR_ERR(resp);

	status = resp->data[0];

	dev_kfree_skb(resp);

	if (status != 0) {
		nfc_tm_deactivated(dev->nfc_dev);

		dev->tgt_mode = 0;

		return 0;
	}

	queue_work(dev->wq, &dev->tg_work);

	return 0;
}

static int pn533_tm_send(struct nfc_dev *nfc_dev, struct sk_buff *skb)
{
	struct pn533 *dev = nfc_get_drvdata(nfc_dev);
	int rc;

	nfc_dev_dbg(&dev->interface->dev, "%s", __func__);

	if (skb->len > PN533_CMD_DATAEXCH_DATA_MAXLEN) {
		nfc_dev_err(&dev->interface->dev,
			    "Data length greater than the max allowed: %d",
			    PN533_CMD_DATAEXCH_DATA_MAXLEN);
		return -ENOSYS;
	}

	rc = pn533_send_data_async(dev, PN533_CMD_TG_SET_DATA, skb,
				   pn533_tm_send_complete, NULL);
	if (rc < 0)
		dev_kfree_skb(skb);

	return rc;
}

static void pn533_wq_mi_recv(struct work_struct *work)
{
	struct pn533 *dev = container_of(work, struct pn533, mi_work);

	struct sk_buff *skb;
	int rc;

	nfc_dev_dbg(&dev->interface->dev, "%s", __func__);

	skb = pn533_alloc_skb(dev, PN533_CMD_DATAEXCH_HEAD_LEN);
	if (!skb)
		goto error;

	switch (dev->device_type) {
	case PN533_DEVICE_PASORI:
		if (dev->tgt_active_prot == NFC_PROTO_FELICA) {
			rc = pn533_send_cmd_direct_async(dev,
						PN533_CMD_IN_COMM_THRU,
						skb,
						pn533_data_exchange_complete,
						 dev->cmd_complete_mi_arg);

			break;
		}
	default:
		*skb_put(skb, sizeof(u8)) =  1; /*TG*/

		rc = pn533_send_cmd_direct_async(dev,
						 PN533_CMD_IN_DATA_EXCHANGE,
						 skb,
						 pn533_data_exchange_complete,
						 dev->cmd_complete_mi_arg);

		break;
	}

	if (rc == 0) /* success */
		return;

	nfc_dev_err(&dev->interface->dev,
		    "Error %d when trying to perform data_exchange", rc);

	dev_kfree_skb(skb);
	kfree(dev->cmd_complete_mi_arg);

error:
	pn533_send_ack(dev, GFP_KERNEL);
	queue_work(dev->wq, &dev->cmd_work);
}

static int pn533_set_configuration(struct pn533 *dev, u8 cfgitem, u8 *cfgdata,
								u8 cfgdata_len)
{
	struct sk_buff *skb;
	struct sk_buff *resp;

	int skb_len;

	nfc_dev_dbg(&dev->interface->dev, "%s", __func__);

	skb_len = sizeof(cfgitem) + cfgdata_len; /* cfgitem + cfgdata */
<<<<<<< HEAD

	skb = pn533_alloc_skb(dev, skb_len);
	if (!skb)
		return -ENOMEM;

	*skb_put(skb, sizeof(cfgitem)) = cfgitem;
	memcpy(skb_put(skb, cfgdata_len), cfgdata, cfgdata_len);

	resp = pn533_send_cmd_sync(dev, PN533_CMD_RF_CONFIGURATION, skb);
	if (IS_ERR(resp))
		return PTR_ERR(resp);

	dev_kfree_skb(resp);
	return 0;
}

=======

	skb = pn533_alloc_skb(dev, skb_len);
	if (!skb)
		return -ENOMEM;

	*skb_put(skb, sizeof(cfgitem)) = cfgitem;
	memcpy(skb_put(skb, cfgdata_len), cfgdata, cfgdata_len);

	resp = pn533_send_cmd_sync(dev, PN533_CMD_RF_CONFIGURATION, skb);
	if (IS_ERR(resp))
		return PTR_ERR(resp);

	dev_kfree_skb(resp);
	return 0;
}

>>>>>>> d0e0ac97
static int pn533_get_firmware_version(struct pn533 *dev,
				      struct pn533_fw_version *fv)
{
	struct sk_buff *skb;
	struct sk_buff *resp;

	skb = pn533_alloc_skb(dev, 0);
	if (!skb)
		return -ENOMEM;

	resp = pn533_send_cmd_sync(dev, PN533_CMD_GET_FIRMWARE_VERSION, skb);
	if (IS_ERR(resp))
		return PTR_ERR(resp);

	fv->ic = resp->data[0];
	fv->ver = resp->data[1];
	fv->rev = resp->data[2];
	fv->support = resp->data[3];

	dev_kfree_skb(resp);
	return 0;
}

static int pn533_pasori_fw_reset(struct pn533 *dev)
{
	struct sk_buff *skb;
	struct sk_buff *resp;

	nfc_dev_dbg(&dev->interface->dev, "%s", __func__);

	skb = pn533_alloc_skb(dev, sizeof(u8));
	if (!skb)
		return -ENOMEM;

	*skb_put(skb, sizeof(u8)) = 0x1;

	resp = pn533_send_cmd_sync(dev, 0x18, skb);
	if (IS_ERR(resp))
		return PTR_ERR(resp);

	dev_kfree_skb(resp);

	return 0;
}

struct pn533_acr122_poweron_rdr_arg {
	int rc;
	struct completion done;
};

static void pn533_acr122_poweron_rdr_resp(struct urb *urb)
{
	struct pn533_acr122_poweron_rdr_arg *arg = urb->context;

	nfc_dev_dbg(&urb->dev->dev, "%s", __func__);

<<<<<<< HEAD
	print_hex_dump(KERN_ERR, "ACR122 RX: ", DUMP_PREFIX_NONE, 16, 1,
=======
	print_hex_dump_debug("ACR122 RX: ", DUMP_PREFIX_NONE, 16, 1,
>>>>>>> d0e0ac97
		       urb->transfer_buffer, urb->transfer_buffer_length,
		       false);

	arg->rc = urb->status;
	complete(&arg->done);
}

static int pn533_acr122_poweron_rdr(struct pn533 *dev)
{
	/* Power on th reader (CCID cmd) */
	u8 cmd[10] = {PN533_ACR122_PC_TO_RDR_ICCPOWERON,
		      0, 0, 0, 0, 0, 0, 3, 0, 0};
	u8 buf[255];
	int rc;
	void *cntx;
	struct pn533_acr122_poweron_rdr_arg arg;

	nfc_dev_dbg(&dev->interface->dev, "%s", __func__);

	init_completion(&arg.done);
	cntx = dev->in_urb->context;  /* backup context */

	dev->in_urb->transfer_buffer = buf;
	dev->in_urb->transfer_buffer_length = 255;
	dev->in_urb->complete = pn533_acr122_poweron_rdr_resp;
	dev->in_urb->context = &arg;
<<<<<<< HEAD

	dev->out_urb->transfer_buffer = cmd;
	dev->out_urb->transfer_buffer_length = sizeof(cmd);

	print_hex_dump(KERN_ERR, "ACR122 TX: ", DUMP_PREFIX_NONE, 16, 1,
		       cmd, sizeof(cmd), false);

	rc = usb_submit_urb(dev->out_urb, GFP_KERNEL);
	if (rc) {
		nfc_dev_err(&dev->interface->dev,
			    "Reader power on cmd error %d", rc);
		return rc;
	}

	rc =  usb_submit_urb(dev->in_urb, GFP_KERNEL);
	if (rc) {
		nfc_dev_err(&dev->interface->dev,
			    "Can't submit for reader power on cmd response %d",
			    rc);
		return rc;
	}

	wait_for_completion(&arg.done);
	dev->in_urb->context = cntx; /* restore context */

=======

	dev->out_urb->transfer_buffer = cmd;
	dev->out_urb->transfer_buffer_length = sizeof(cmd);

	print_hex_dump_debug("ACR122 TX: ", DUMP_PREFIX_NONE, 16, 1,
		       cmd, sizeof(cmd), false);

	rc = usb_submit_urb(dev->out_urb, GFP_KERNEL);
	if (rc) {
		nfc_dev_err(&dev->interface->dev,
			    "Reader power on cmd error %d", rc);
		return rc;
	}

	rc =  usb_submit_urb(dev->in_urb, GFP_KERNEL);
	if (rc) {
		nfc_dev_err(&dev->interface->dev,
			    "Can't submit for reader power on cmd response %d",
			    rc);
		return rc;
	}

	wait_for_completion(&arg.done);
	dev->in_urb->context = cntx; /* restore context */

>>>>>>> d0e0ac97
	return arg.rc;
}

static int pn533_rf_field(struct nfc_dev *nfc_dev, u8 rf)
{
	struct pn533 *dev = nfc_get_drvdata(nfc_dev);
	u8 rf_field = !!rf;
	int rc;

	rc = pn533_set_configuration(dev, PN533_CFGITEM_RF_FIELD,
				     (u8 *)&rf_field, 1);
	if (rc) {
		nfc_dev_err(&dev->interface->dev,
			    "Error on setting RF field");
		return rc;
	}

	return rc;
}

int pn533_dev_up(struct nfc_dev *nfc_dev)
{
	return pn533_rf_field(nfc_dev, 1);
}

int pn533_dev_down(struct nfc_dev *nfc_dev)
{
	return pn533_rf_field(nfc_dev, 0);
}

static struct nfc_ops pn533_nfc_ops = {
	.dev_up = pn533_dev_up,
	.dev_down = pn533_dev_down,
	.dep_link_up = pn533_dep_link_up,
	.dep_link_down = pn533_dep_link_down,
	.start_poll = pn533_start_poll,
	.stop_poll = pn533_stop_poll,
	.activate_target = pn533_activate_target,
	.deactivate_target = pn533_deactivate_target,
	.im_transceive = pn533_transceive,
	.tm_send = pn533_tm_send,
};

static int pn533_setup(struct pn533 *dev)
{
	struct pn533_config_max_retries max_retries;
	struct pn533_config_timing timing;
	u8 pasori_cfg[3] = {0x08, 0x01, 0x08};
	int rc;

	switch (dev->device_type) {
	case PN533_DEVICE_STD:
		max_retries.mx_rty_atr = PN533_CONFIG_MAX_RETRIES_ENDLESS;
		max_retries.mx_rty_psl = 2;
		max_retries.mx_rty_passive_act =
			PN533_CONFIG_MAX_RETRIES_NO_RETRY;

		timing.rfu = PN533_CONFIG_TIMING_102;
		timing.atr_res_timeout = PN533_CONFIG_TIMING_204;
		timing.dep_timeout = PN533_CONFIG_TIMING_409;

		break;

	case PN533_DEVICE_PASORI:
	case PN533_DEVICE_ACR122U:
		max_retries.mx_rty_atr = 0x2;
		max_retries.mx_rty_psl = 0x1;
		max_retries.mx_rty_passive_act =
			PN533_CONFIG_MAX_RETRIES_NO_RETRY;

		timing.rfu = PN533_CONFIG_TIMING_102;
		timing.atr_res_timeout = PN533_CONFIG_TIMING_102;
		timing.dep_timeout = PN533_CONFIG_TIMING_204;

		break;

	default:
		nfc_dev_err(&dev->interface->dev, "Unknown device type %d\n",
			    dev->device_type);
		return -EINVAL;
	}

	rc = pn533_set_configuration(dev, PN533_CFGITEM_MAX_RETRIES,
				     (u8 *)&max_retries, sizeof(max_retries));
	if (rc) {
		nfc_dev_err(&dev->interface->dev,
			    "Error on setting MAX_RETRIES config");
		return rc;
	}


	rc = pn533_set_configuration(dev, PN533_CFGITEM_TIMING,
				     (u8 *)&timing, sizeof(timing));
	if (rc) {
		nfc_dev_err(&dev->interface->dev,
			    "Error on setting RF timings");
		return rc;
	}

	switch (dev->device_type) {
	case PN533_DEVICE_STD:
		break;

	case PN533_DEVICE_PASORI:
		pn533_pasori_fw_reset(dev);

		rc = pn533_set_configuration(dev, PN533_CFGITEM_PASORI,
					     pasori_cfg, 3);
		if (rc) {
			nfc_dev_err(&dev->interface->dev,
				    "Error while settings PASORI config");
			return rc;
		}

		pn533_pasori_fw_reset(dev);

		break;
	}

	return 0;
}

static int pn533_probe(struct usb_interface *interface,
			const struct usb_device_id *id)
{
	struct pn533_fw_version fw_ver;
	struct pn533 *dev;
	struct usb_host_interface *iface_desc;
	struct usb_endpoint_descriptor *endpoint;
	int in_endpoint = 0;
	int out_endpoint = 0;
	int rc = -ENOMEM;
	int i;
	u32 protocols;

	dev = kzalloc(sizeof(*dev), GFP_KERNEL);
	if (!dev)
		return -ENOMEM;

	dev->udev = usb_get_dev(interface_to_usbdev(interface));
	dev->interface = interface;
	mutex_init(&dev->cmd_lock);

	iface_desc = interface->cur_altsetting;
	for (i = 0; i < iface_desc->desc.bNumEndpoints; ++i) {
		endpoint = &iface_desc->endpoint[i].desc;

		if (!in_endpoint && usb_endpoint_is_bulk_in(endpoint))
			in_endpoint = endpoint->bEndpointAddress;

		if (!out_endpoint && usb_endpoint_is_bulk_out(endpoint))
			out_endpoint = endpoint->bEndpointAddress;
	}

	if (!in_endpoint || !out_endpoint) {
		nfc_dev_err(&interface->dev,
			    "Could not find bulk-in or bulk-out endpoint");
		rc = -ENODEV;
		goto error;
	}

	dev->in_urb = usb_alloc_urb(0, GFP_KERNEL);
	dev->out_urb = usb_alloc_urb(0, GFP_KERNEL);

	if (!dev->in_urb || !dev->out_urb)
		goto error;

	usb_fill_bulk_urb(dev->in_urb, dev->udev,
			  usb_rcvbulkpipe(dev->udev, in_endpoint),
			  NULL, 0, NULL, dev);
	usb_fill_bulk_urb(dev->out_urb, dev->udev,
			  usb_sndbulkpipe(dev->udev, out_endpoint),
			  NULL, 0, pn533_send_complete, dev);

	INIT_WORK(&dev->cmd_work, pn533_wq_cmd);
	INIT_WORK(&dev->cmd_complete_work, pn533_wq_cmd_complete);
	INIT_WORK(&dev->mi_work, pn533_wq_mi_recv);
	INIT_WORK(&dev->tg_work, pn533_wq_tg_get_data);
	INIT_WORK(&dev->poll_work, pn533_wq_poll);
	dev->wq = alloc_ordered_workqueue("pn533", 0);
	if (dev->wq == NULL)
		goto error;

	init_timer(&dev->listen_timer);
	dev->listen_timer.data = (unsigned long) dev;
	dev->listen_timer.function = pn533_listen_mode_timer;

	skb_queue_head_init(&dev->resp_q);

	INIT_LIST_HEAD(&dev->cmd_queue);

	usb_set_intfdata(interface, dev);

	dev->ops = &pn533_std_frame_ops;

	dev->protocol_type = PN533_PROTO_REQ_ACK_RESP;
	dev->device_type = id->driver_info;
	switch (dev->device_type) {
	case PN533_DEVICE_STD:
		protocols = PN533_ALL_PROTOCOLS;
		break;

	case PN533_DEVICE_PASORI:
		protocols = PN533_NO_TYPE_B_PROTOCOLS;
		break;

	case PN533_DEVICE_ACR122U:
		protocols = PN533_NO_TYPE_B_PROTOCOLS;
		dev->ops = &pn533_acr122_frame_ops;
		dev->protocol_type = PN533_PROTO_REQ_RESP,

		rc = pn533_acr122_poweron_rdr(dev);
		if (rc < 0) {
			nfc_dev_err(&dev->interface->dev,
				    "Couldn't poweron the reader (error %d)",
				    rc);
			goto destroy_wq;
		}
		break;

	default:
		nfc_dev_err(&dev->interface->dev, "Unknown device type %d\n",
			    dev->device_type);
		rc = -EINVAL;
		goto destroy_wq;
	}

	memset(&fw_ver, 0, sizeof(fw_ver));
	rc = pn533_get_firmware_version(dev, &fw_ver);
	if (rc < 0)
		goto destroy_wq;

	nfc_dev_info(&dev->interface->dev,
<<<<<<< HEAD
		     "NXP PN533 firmware ver %d.%d now attached",
		     fw_ver.ver, fw_ver.rev);


	dev->nfc_dev = nfc_allocate_device(&pn533_nfc_ops, protocols,
					   NFC_SE_NONE,
					   dev->ops->tx_header_len +
					   PN533_CMD_DATAEXCH_HEAD_LEN,
					   dev->ops->tx_tail_len);
	if (!dev->nfc_dev)
=======
		     "NXP PN5%02X firmware ver %d.%d now attached",
		     fw_ver.ic, fw_ver.ver, fw_ver.rev);


	dev->nfc_dev = nfc_allocate_device(&pn533_nfc_ops, protocols,
					   dev->ops->tx_header_len +
					   PN533_CMD_DATAEXCH_HEAD_LEN,
					   dev->ops->tx_tail_len);
	if (!dev->nfc_dev) {
		rc = -ENOMEM;
>>>>>>> d0e0ac97
		goto destroy_wq;
	}

	nfc_set_parent_dev(dev->nfc_dev, &interface->dev);
	nfc_set_drvdata(dev->nfc_dev, dev);

	rc = nfc_register_device(dev->nfc_dev);
	if (rc)
		goto free_nfc_dev;

	rc = pn533_setup(dev);
	if (rc)
		goto unregister_nfc_dev;

	return 0;

unregister_nfc_dev:
	nfc_unregister_device(dev->nfc_dev);

free_nfc_dev:
	nfc_free_device(dev->nfc_dev);

destroy_wq:
	destroy_workqueue(dev->wq);
error:
	usb_free_urb(dev->in_urb);
	usb_free_urb(dev->out_urb);
	usb_put_dev(dev->udev);
	kfree(dev);
	return rc;
}

static void pn533_disconnect(struct usb_interface *interface)
{
	struct pn533 *dev;
	struct pn533_cmd *cmd, *n;

	dev = usb_get_intfdata(interface);
	usb_set_intfdata(interface, NULL);

	nfc_unregister_device(dev->nfc_dev);
	nfc_free_device(dev->nfc_dev);

	usb_kill_urb(dev->in_urb);
	usb_kill_urb(dev->out_urb);

	destroy_workqueue(dev->wq);

	skb_queue_purge(&dev->resp_q);

	del_timer(&dev->listen_timer);

	list_for_each_entry_safe(cmd, n, &dev->cmd_queue, queue) {
		list_del(&cmd->queue);
		kfree(cmd);
	}

	usb_free_urb(dev->in_urb);
	usb_free_urb(dev->out_urb);
	kfree(dev);

	nfc_dev_info(&interface->dev, "NXP PN533 NFC device disconnected");
}

static struct usb_driver pn533_driver = {
	.name =		"pn533",
	.probe =	pn533_probe,
	.disconnect =	pn533_disconnect,
	.id_table =	pn533_table,
};

module_usb_driver(pn533_driver);

MODULE_AUTHOR("Lauro Ramos Venancio <lauro.venancio@openbossa.org>");
MODULE_AUTHOR("Aloisio Almeida Jr <aloisio.almeida@openbossa.org>");
MODULE_AUTHOR("Waldemar Rymarkiewicz <waldemar.rymarkiewicz@tieto.com>");
MODULE_DESCRIPTION("PN533 usb driver ver " VERSION);
MODULE_VERSION(VERSION);
MODULE_LICENSE("GPL");<|MERGE_RESOLUTION|>--- conflicted
+++ resolved
@@ -777,7 +777,6 @@
 
 	dev->out_urb->transfer_buffer = out->data;
 	dev->out_urb->transfer_buffer_length = out->len;
-<<<<<<< HEAD
 
 	dev->in_urb->transfer_buffer = in->data;
 	dev->in_urb->transfer_buffer_length = in_len;
@@ -785,15 +784,6 @@
 	print_hex_dump_debug("PN533 TX: ", DUMP_PREFIX_NONE, 16, 1,
 			     out->data, out->len, false);
 
-=======
-
-	dev->in_urb->transfer_buffer = in->data;
-	dev->in_urb->transfer_buffer_length = in_len;
-
-	print_hex_dump_debug("PN533 TX: ", DUMP_PREFIX_NONE, 16, 1,
-			     out->data, out->len, false);
-
->>>>>>> d0e0ac97
 	rc = usb_submit_urb(dev->out_urb, GFP_KERNEL);
 	if (rc)
 		return rc;
@@ -842,7 +832,6 @@
 	struct sk_buff *resp = cmd->resp;
 
 	int rc;
-<<<<<<< HEAD
 
 	dev_kfree_skb(req);
 
@@ -859,24 +848,6 @@
 
 	rc = cmd->complete_cb(dev, cmd->complete_cb_context, resp);
 
-=======
-
-	dev_kfree_skb(req);
-
-	if (status < 0) {
-		rc = cmd->complete_cb(dev, cmd->complete_cb_context,
-				      ERR_PTR(status));
-		dev_kfree_skb(resp);
-		goto done;
-	}
-
-	skb_put(resp, dev->ops->rx_frame_size(resp->data));
-	skb_pull(resp, dev->ops->rx_header_len);
-	skb_trim(resp, resp->len - dev->ops->rx_tail_len);
-
-	rc = cmd->complete_cb(dev, cmd->complete_cb_context, resp);
-
->>>>>>> d0e0ac97
 done:
 	kfree(cmd);
 	dev->cmd = NULL;
@@ -967,7 +938,6 @@
 	int  resp_len = dev->ops->rx_header_len +
 			dev->ops->max_payload_len +
 			dev->ops->rx_tail_len;
-<<<<<<< HEAD
 
 	resp = alloc_skb(resp_len, GFP_KERNEL);
 	if (!resp)
@@ -978,18 +948,6 @@
 	if (rc)
 		dev_kfree_skb(resp);
 
-=======
-
-	resp = alloc_skb(resp_len, GFP_KERNEL);
-	if (!resp)
-		return -ENOMEM;
-
-	rc = __pn533_send_async(dev, cmd_code, req, resp, resp_len, complete_cb,
-				complete_cb_context);
-	if (rc)
-		dev_kfree_skb(resp);
-
->>>>>>> d0e0ac97
 	return rc;
 }
 
@@ -1066,19 +1024,11 @@
 		mutex_unlock(&dev->cmd_lock);
 		return;
 	}
-<<<<<<< HEAD
 
 	cmd = list_first_entry(&dev->cmd_queue, struct pn533_cmd, queue);
 
 	list_del(&cmd->queue);
 
-=======
-
-	cmd = list_first_entry(&dev->cmd_queue, struct pn533_cmd, queue);
-
-	list_del(&cmd->queue);
-
->>>>>>> d0e0ac97
 	mutex_unlock(&dev->cmd_lock);
 
 	rc = __pn533_send_frame_async(dev, cmd->req, cmd->resp, cmd->resp_len);
@@ -1598,17 +1548,10 @@
 
 	/* General bytes */
 	*skb_put(skb, 1) = gbytes_len;
-<<<<<<< HEAD
 
 	gb = skb_put(skb, gbytes_len);
 	memcpy(gb, gbytes, gbytes_len);
 
-=======
-
-	gb = skb_put(skb, gbytes_len);
-	memcpy(gb, gbytes, gbytes_len);
-
->>>>>>> d0e0ac97
 	/* Len Tk */
 	*skb_put(skb, 1) = 0;
 
@@ -1757,11 +1700,7 @@
 		goto done;
 
 	if (!dev->poll_mod_count) {
-<<<<<<< HEAD
-		nfc_dev_dbg(&dev->interface->dev, "Polling has been stoped.");
-=======
 		nfc_dev_dbg(&dev->interface->dev, "Polling has been stopped.");
->>>>>>> d0e0ac97
 		goto done;
 	}
 
@@ -2147,12 +2086,9 @@
 	skb_len = 3 + gb_len; /* ActPass + BR + Next */
 	if (comm_mode == NFC_COMM_PASSIVE)
 		skb_len += PASSIVE_DATA_LEN;
-<<<<<<< HEAD
-=======
 
 	if (target && target->nfcid2_len)
 		skb_len += NFC_NFCID3_MAXSIZE;
->>>>>>> d0e0ac97
 
 	skb = pn533_alloc_skb(dev, skb_len);
 	if (!skb)
@@ -2160,7 +2096,6 @@
 
 	*skb_put(skb, 1) = !comm_mode;  /* ActPass */
 	*skb_put(skb, 1) = baud;  /* Baud rate */
-<<<<<<< HEAD
 
 	next = skb_put(skb, 1);  /* Next */
 	*next = 0;
@@ -2169,22 +2104,12 @@
 		memcpy(skb_put(skb, PASSIVE_DATA_LEN), passive_data,
 		       PASSIVE_DATA_LEN);
 		*next |= 1;
-=======
-
-	next = skb_put(skb, 1);  /* Next */
-	*next = 0;
-
-	if (comm_mode == NFC_COMM_PASSIVE && baud > 0) {
-		memcpy(skb_put(skb, PASSIVE_DATA_LEN), passive_data,
-		       PASSIVE_DATA_LEN);
-		*next |= 1;
 	}
 
 	if (target && target->nfcid2_len) {
 		memcpy(skb_put(skb, NFC_NFCID3_MAXSIZE), target->nfcid2,
 		       target->nfcid2_len);
 		*next |= 2;
->>>>>>> d0e0ac97
 	}
 
 	if (gb != NULL && gb_len > 0) {
@@ -2192,7 +2117,6 @@
 		*next |= 4; /* We have some Gi */
 	} else {
 		*next = 0;
-<<<<<<< HEAD
 	}
 
 	arg = kmalloc(sizeof(*arg), GFP_KERNEL);
@@ -2206,21 +2130,6 @@
 	rc = pn533_send_cmd_async(dev, PN533_CMD_IN_JUMP_FOR_DEP, skb,
 				  pn533_in_dep_link_up_complete, arg);
 
-=======
-	}
-
-	arg = kmalloc(sizeof(*arg), GFP_KERNEL);
-	if (!arg) {
-		dev_kfree_skb(skb);
-		return -ENOMEM;
-	}
-
-	*arg = !comm_mode;
-
-	rc = pn533_send_cmd_async(dev, PN533_CMD_IN_JUMP_FOR_DEP, skb,
-				  pn533_in_dep_link_up_complete, arg);
-
->>>>>>> d0e0ac97
 	if (rc < 0) {
 		dev_kfree_skb(skb);
 		kfree(arg);
@@ -2520,7 +2429,6 @@
 	nfc_dev_dbg(&dev->interface->dev, "%s", __func__);
 
 	skb_len = sizeof(cfgitem) + cfgdata_len; /* cfgitem + cfgdata */
-<<<<<<< HEAD
 
 	skb = pn533_alloc_skb(dev, skb_len);
 	if (!skb)
@@ -2537,24 +2445,6 @@
 	return 0;
 }
 
-=======
-
-	skb = pn533_alloc_skb(dev, skb_len);
-	if (!skb)
-		return -ENOMEM;
-
-	*skb_put(skb, sizeof(cfgitem)) = cfgitem;
-	memcpy(skb_put(skb, cfgdata_len), cfgdata, cfgdata_len);
-
-	resp = pn533_send_cmd_sync(dev, PN533_CMD_RF_CONFIGURATION, skb);
-	if (IS_ERR(resp))
-		return PTR_ERR(resp);
-
-	dev_kfree_skb(resp);
-	return 0;
-}
-
->>>>>>> d0e0ac97
 static int pn533_get_firmware_version(struct pn533 *dev,
 				      struct pn533_fw_version *fv)
 {
@@ -2611,11 +2501,7 @@
 
 	nfc_dev_dbg(&urb->dev->dev, "%s", __func__);
 
-<<<<<<< HEAD
-	print_hex_dump(KERN_ERR, "ACR122 RX: ", DUMP_PREFIX_NONE, 16, 1,
-=======
 	print_hex_dump_debug("ACR122 RX: ", DUMP_PREFIX_NONE, 16, 1,
->>>>>>> d0e0ac97
 		       urb->transfer_buffer, urb->transfer_buffer_length,
 		       false);
 
@@ -2642,12 +2528,11 @@
 	dev->in_urb->transfer_buffer_length = 255;
 	dev->in_urb->complete = pn533_acr122_poweron_rdr_resp;
 	dev->in_urb->context = &arg;
-<<<<<<< HEAD
 
 	dev->out_urb->transfer_buffer = cmd;
 	dev->out_urb->transfer_buffer_length = sizeof(cmd);
 
-	print_hex_dump(KERN_ERR, "ACR122 TX: ", DUMP_PREFIX_NONE, 16, 1,
+	print_hex_dump_debug("ACR122 TX: ", DUMP_PREFIX_NONE, 16, 1,
 		       cmd, sizeof(cmd), false);
 
 	rc = usb_submit_urb(dev->out_urb, GFP_KERNEL);
@@ -2668,33 +2553,6 @@
 	wait_for_completion(&arg.done);
 	dev->in_urb->context = cntx; /* restore context */
 
-=======
-
-	dev->out_urb->transfer_buffer = cmd;
-	dev->out_urb->transfer_buffer_length = sizeof(cmd);
-
-	print_hex_dump_debug("ACR122 TX: ", DUMP_PREFIX_NONE, 16, 1,
-		       cmd, sizeof(cmd), false);
-
-	rc = usb_submit_urb(dev->out_urb, GFP_KERNEL);
-	if (rc) {
-		nfc_dev_err(&dev->interface->dev,
-			    "Reader power on cmd error %d", rc);
-		return rc;
-	}
-
-	rc =  usb_submit_urb(dev->in_urb, GFP_KERNEL);
-	if (rc) {
-		nfc_dev_err(&dev->interface->dev,
-			    "Can't submit for reader power on cmd response %d",
-			    rc);
-		return rc;
-	}
-
-	wait_for_completion(&arg.done);
-	dev->in_urb->context = cntx; /* restore context */
-
->>>>>>> d0e0ac97
 	return arg.rc;
 }
 
@@ -2928,18 +2786,6 @@
 		goto destroy_wq;
 
 	nfc_dev_info(&dev->interface->dev,
-<<<<<<< HEAD
-		     "NXP PN533 firmware ver %d.%d now attached",
-		     fw_ver.ver, fw_ver.rev);
-
-
-	dev->nfc_dev = nfc_allocate_device(&pn533_nfc_ops, protocols,
-					   NFC_SE_NONE,
-					   dev->ops->tx_header_len +
-					   PN533_CMD_DATAEXCH_HEAD_LEN,
-					   dev->ops->tx_tail_len);
-	if (!dev->nfc_dev)
-=======
 		     "NXP PN5%02X firmware ver %d.%d now attached",
 		     fw_ver.ic, fw_ver.ver, fw_ver.rev);
 
@@ -2950,7 +2796,6 @@
 					   dev->ops->tx_tail_len);
 	if (!dev->nfc_dev) {
 		rc = -ENOMEM;
->>>>>>> d0e0ac97
 		goto destroy_wq;
 	}
 
