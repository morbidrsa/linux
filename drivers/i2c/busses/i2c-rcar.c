/*
 *  drivers/i2c/busses/i2c-rcar.c
 *
 * Copyright (C) 2012 Renesas Solutions Corp.
 * Kuninori Morimoto <kuninori.morimoto.gx@renesas.com>
 *
 * This file is based on the drivers/i2c/busses/i2c-sh7760.c
 * (c) 2005-2008 MSC Vertriebsges.m.b.H, Manuel Lauss <mlau@msc-ge.com>
 *
 * This file used out-of-tree driver i2c-rcar.c
 * Copyright (C) 2011-2012 Renesas Electronics Corporation
 *
 * This program is free software; you can redistribute it and/or modify
 * it under the terms of the GNU General Public License as published by
 * the Free Software Foundation; either version 2 of the License
 *
 * This program is distributed in the hope that it will be useful,
 * but WITHOUT ANY WARRANTY; without even the implied warranty of
 * MERCHANTABILITY or FITNESS FOR A PARTICULAR PURPOSE.  See the
 * GNU General Public License for more details.
 *
 * You should have received a copy of the GNU General Public License
 * along with this program; if not, write to the Free Software
 * Foundation, Inc., 59 Temple Place, Suite 330, Boston, MA  02111-1307  USA
 */
#include <linux/clk.h>
#include <linux/delay.h>
#include <linux/err.h>
#include <linux/init.h>
#include <linux/interrupt.h>
#include <linux/io.h>
#include <linux/i2c.h>
#include <linux/i2c/i2c-rcar.h>
#include <linux/kernel.h>
#include <linux/module.h>
#include <linux/platform_device.h>
#include <linux/pm_runtime.h>
#include <linux/slab.h>
#include <linux/spinlock.h>

/* register offsets */
#define ICSCR	0x00	/* slave ctrl */
#define ICMCR	0x04	/* master ctrl */
#define ICSSR	0x08	/* slave status */
#define ICMSR	0x0C	/* master status */
#define ICSIER	0x10	/* slave irq enable */
#define ICMIER	0x14	/* master irq enable */
#define ICCCR	0x18	/* clock dividers */
#define ICSAR	0x1C	/* slave address */
#define ICMAR	0x20	/* master address */
#define ICRXTX	0x24	/* data port */

/* ICMCR */
#define MDBS	(1 << 7)	/* non-fifo mode switch */
#define FSCL	(1 << 6)	/* override SCL pin */
#define FSDA	(1 << 5)	/* override SDA pin */
#define OBPC	(1 << 4)	/* override pins */
#define MIE	(1 << 3)	/* master if enable */
#define TSBE	(1 << 2)
#define FSB	(1 << 1)	/* force stop bit */
#define ESG	(1 << 0)	/* en startbit gen */

/* ICMSR */
#define MNR	(1 << 6)	/* nack received */
#define MAL	(1 << 5)	/* arbitration lost */
#define MST	(1 << 4)	/* sent a stop */
#define MDE	(1 << 3)
#define MDT	(1 << 2)
#define MDR	(1 << 1)
#define MAT	(1 << 0)	/* slave addr xfer done */

/* ICMIE */
#define MNRE	(1 << 6)	/* nack irq en */
#define MALE	(1 << 5)	/* arblos irq en */
#define MSTE	(1 << 4)	/* stop irq en */
#define MDEE	(1 << 3)
#define MDTE	(1 << 2)
#define MDRE	(1 << 1)
#define MATE	(1 << 0)	/* address sent irq en */


enum {
	RCAR_BUS_PHASE_ADDR,
	RCAR_BUS_PHASE_DATA,
	RCAR_BUS_PHASE_STOP,
};

enum {
	RCAR_IRQ_CLOSE,
	RCAR_IRQ_OPEN_FOR_SEND,
	RCAR_IRQ_OPEN_FOR_RECV,
	RCAR_IRQ_OPEN_FOR_STOP,
};

/*
 * flags
 */
#define ID_LAST_MSG	(1 << 0)
#define ID_IOERROR	(1 << 1)
#define ID_DONE		(1 << 2)
#define ID_ARBLOST	(1 << 3)
#define ID_NACK		(1 << 4)

struct rcar_i2c_priv {
	void __iomem *io;
	struct i2c_adapter adap;
	struct i2c_msg	*msg;

	spinlock_t lock;
	wait_queue_head_t wait;

	int pos;
	int irq;
	u32 icccr;
	u32 flags;
};

#define rcar_i2c_priv_to_dev(p)		((p)->adap.dev.parent)
#define rcar_i2c_is_recv(p)		((p)->msg->flags & I2C_M_RD)

#define rcar_i2c_flags_set(p, f)	((p)->flags |= (f))
#define rcar_i2c_flags_has(p, f)	((p)->flags & (f))

#define LOOP_TIMEOUT	1024

/*
 *		basic functions
 */
static void rcar_i2c_write(struct rcar_i2c_priv *priv, int reg, u32 val)
{
	writel(val, priv->io + reg);
}

static u32 rcar_i2c_read(struct rcar_i2c_priv *priv, int reg)
{
	return readl(priv->io + reg);
}

static void rcar_i2c_init(struct rcar_i2c_priv *priv)
{
	/*
	 * reset slave mode.
	 * slave mode is not used on this driver
	 */
	rcar_i2c_write(priv, ICSIER, 0);
	rcar_i2c_write(priv, ICSAR, 0);
	rcar_i2c_write(priv, ICSCR, 0);
	rcar_i2c_write(priv, ICSSR, 0);

	/* reset master mode */
	rcar_i2c_write(priv, ICMIER, 0);
	rcar_i2c_write(priv, ICMCR, 0);
	rcar_i2c_write(priv, ICMSR, 0);
	rcar_i2c_write(priv, ICMAR, 0);
}

static void rcar_i2c_irq_mask(struct rcar_i2c_priv *priv, int open)
{
	u32 val = MNRE | MALE | MSTE | MATE; /* default */

	switch (open) {
	case RCAR_IRQ_OPEN_FOR_SEND:
		val |= MDEE; /* default + send */
		break;
	case RCAR_IRQ_OPEN_FOR_RECV:
		val |= MDRE; /* default + read */
		break;
	case RCAR_IRQ_OPEN_FOR_STOP:
		val = MSTE; /* stop irq only */
		break;
	case RCAR_IRQ_CLOSE:
	default:
		val = 0; /* all close */
		break;
	}
	rcar_i2c_write(priv, ICMIER, val);
}

static void rcar_i2c_set_addr(struct rcar_i2c_priv *priv, u32 recv)
{
	rcar_i2c_write(priv, ICMAR, (priv->msg->addr << 1) | recv);
}

/*
 *		bus control functions
 */
static int rcar_i2c_bus_barrier(struct rcar_i2c_priv *priv)
{
	int i;

	for (i = 0; i < LOOP_TIMEOUT; i++) {
		/* make sure that bus is not busy */
		if (!(rcar_i2c_read(priv, ICMCR) & FSDA))
			return 0;
		udelay(1);
	}

	return -EBUSY;
}

static void rcar_i2c_bus_phase(struct rcar_i2c_priv *priv, int phase)
{
	switch (phase) {
	case RCAR_BUS_PHASE_ADDR:
		rcar_i2c_write(priv, ICMCR, MDBS | MIE | ESG);
		break;
	case RCAR_BUS_PHASE_DATA:
		rcar_i2c_write(priv, ICMCR, MDBS | MIE);
		break;
	case RCAR_BUS_PHASE_STOP:
		rcar_i2c_write(priv, ICMCR, MDBS | MIE | FSB);
		break;
	}
}

/*
 *		clock function
 */
static int rcar_i2c_clock_calculate(struct rcar_i2c_priv *priv,
				    u32 bus_speed,
				    struct device *dev)
{
	struct clk *clkp = clk_get(NULL, "peripheral_clk");
	u32 scgd, cdf;
	u32 round, ick;
	u32 scl;

	if (!clkp) {
		dev_err(dev, "there is no peripheral_clk\n");
		return -EIO;
	}

	/*
	 * calculate SCL clock
	 * see
	 *	ICCCR
	 *
	 * ick	= clkp / (1 + CDF)
	 * SCL	= ick / (20 + SCGD * 8 + F[(ticf + tr + intd) * ick])
	 *
	 * ick  : I2C internal clock < 20 MHz
	 * ticf : I2C SCL falling time  =  35 ns here
	 * tr   : I2C SCL rising  time  = 200 ns here
	 * intd : LSI internal delay    =  50 ns here
	 * clkp : peripheral_clk
	 * F[]  : integer up-valuation
	 */
	for (cdf = 0; cdf < 4; cdf++) {
		ick = clk_get_rate(clkp) / (1 + cdf);
		if (ick < 20000000)
			goto ick_find;
	}
	dev_err(dev, "there is no best CDF\n");
	return -EIO;

ick_find:
	/*
	 * it is impossible to calculate large scale
	 * number on u32. separate it
	 *
	 * F[(ticf + tr + intd) * ick]
	 *  = F[(35 + 200 + 50)ns * ick]
	 *  = F[285 * ick / 1000000000]
	 *  = F[(ick / 1000000) * 285 / 1000]
	 */
	round = (ick + 500000) / 1000000 * 285;
	round = (round + 500) / 1000;

	/*
	 * SCL	= ick / (20 + SCGD * 8 + F[(ticf + tr + intd) * ick])
	 *
	 * Calculation result (= SCL) should be less than
	 * bus_speed for hardware safety
	 */
	for (scgd = 0; scgd < 0x40; scgd++) {
		scl = ick / (20 + (scgd * 8) + round);
		if (scl <= bus_speed)
			goto scgd_find;
	}
	dev_err(dev, "it is impossible to calculate best SCL\n");
	return -EIO;

scgd_find:
	dev_dbg(dev, "clk %d/%d(%lu), round %u, CDF:0x%x, SCGD: 0x%x\n",
		scl, bus_speed, clk_get_rate(clkp), round, cdf, scgd);

	/*
	 * keep icccr value
	 */
	priv->icccr = (scgd << 2 | cdf);

	return 0;
}

static void rcar_i2c_clock_start(struct rcar_i2c_priv *priv)
{
	rcar_i2c_write(priv, ICCCR, priv->icccr);
}

/*
 *		status functions
 */
static u32 rcar_i2c_status_get(struct rcar_i2c_priv *priv)
{
	return rcar_i2c_read(priv, ICMSR);
}

#define rcar_i2c_status_clear(priv) rcar_i2c_status_bit_clear(priv, 0xffffffff)
static void rcar_i2c_status_bit_clear(struct rcar_i2c_priv *priv, u32 bit)
{
	rcar_i2c_write(priv, ICMSR, ~bit);
}

/*
 *		recv/send functions
 */
static int rcar_i2c_recv(struct rcar_i2c_priv *priv)
{
	rcar_i2c_set_addr(priv, 1);
	rcar_i2c_status_clear(priv);
	rcar_i2c_bus_phase(priv, RCAR_BUS_PHASE_ADDR);
	rcar_i2c_irq_mask(priv, RCAR_IRQ_OPEN_FOR_RECV);

	return 0;
}

static int rcar_i2c_send(struct rcar_i2c_priv *priv)
{
	int ret;

	/*
	 * It should check bus status when send case
	 */
	ret = rcar_i2c_bus_barrier(priv);
	if (ret < 0)
		return ret;

	rcar_i2c_set_addr(priv, 0);
	rcar_i2c_status_clear(priv);
	rcar_i2c_bus_phase(priv, RCAR_BUS_PHASE_ADDR);
	rcar_i2c_irq_mask(priv, RCAR_IRQ_OPEN_FOR_SEND);

	return 0;
}

#define rcar_i2c_send_restart(priv) rcar_i2c_status_bit_clear(priv, (MAT | MDE))
#define rcar_i2c_recv_restart(priv) rcar_i2c_status_bit_clear(priv, (MAT | MDR))

/*
 *		interrupt functions
 */
static int rcar_i2c_irq_send(struct rcar_i2c_priv *priv, u32 msr)
{
	struct i2c_msg *msg = priv->msg;

	/*
	 * FIXME
	 * sometimes, unknown interrupt happened.
	 * Do nothing
	 */
	if (!(msr & MDE))
		return 0;

	/*
	 * If address transfer phase finished,
	 * goto data phase.
	 */
	if (msr & MAT)
		rcar_i2c_bus_phase(priv, RCAR_BUS_PHASE_DATA);

	if (priv->pos < msg->len) {
		/*
		 * Prepare next data to ICRXTX register.
		 * This data will go to _SHIFT_ register.
		 *
		 *    *
		 * [ICRXTX] -> [SHIFT] -> [I2C bus]
		 */
		rcar_i2c_write(priv, ICRXTX, msg->buf[priv->pos]);
		priv->pos++;

	} else {
		/*
		 * The last data was pushed to ICRXTX on _PREV_ empty irq.
		 * It is on _SHIFT_ register, and will sent to I2C bus.
		 *
		 *		  *
		 * [ICRXTX] -> [SHIFT] -> [I2C bus]
		 */

		if (priv->flags & ID_LAST_MSG)
			/*
			 * If current msg is the _LAST_ msg,
			 * prepare stop condition here.
			 * ID_DONE will be set on STOP irq.
			 */
			rcar_i2c_bus_phase(priv, RCAR_BUS_PHASE_STOP);
		else
			/*
			 * If current msg is _NOT_ last msg,
			 * it doesn't call stop phase.
			 * thus, there is no STOP irq.
			 * return ID_DONE here.
			 */
			return ID_DONE;
	}

	rcar_i2c_send_restart(priv);

	return 0;
}

static int rcar_i2c_irq_recv(struct rcar_i2c_priv *priv, u32 msr)
{
	struct i2c_msg *msg = priv->msg;

	/*
	 * FIXME
	 * sometimes, unknown interrupt happened.
	 * Do nothing
	 */
	if (!(msr & MDR))
		return 0;

	if (msr & MAT) {
		/*
		 * Address transfer phase finished,
		 * but, there is no data at this point.
		 * Do nothing.
		 */
	} else if (priv->pos < msg->len) {
		/*
		 * get received data
		 */
		msg->buf[priv->pos] = rcar_i2c_read(priv, ICRXTX);
		priv->pos++;
	}

	/*
	 * If next received data is the _LAST_,
	 * go to STOP phase,
	 * otherwise, go to DATA phase.
	 */
	if (priv->pos + 1 >= msg->len)
		rcar_i2c_bus_phase(priv, RCAR_BUS_PHASE_STOP);
	else
		rcar_i2c_bus_phase(priv, RCAR_BUS_PHASE_DATA);

	rcar_i2c_recv_restart(priv);

	return 0;
}

static irqreturn_t rcar_i2c_irq(int irq, void *ptr)
{
	struct rcar_i2c_priv *priv = ptr;
	struct device *dev = rcar_i2c_priv_to_dev(priv);
	u32 msr;

	/*-------------- spin lock -----------------*/
	spin_lock(&priv->lock);

	msr = rcar_i2c_status_get(priv);

	/*
	 * Arbitration lost
	 */
	if (msr & MAL) {
		/*
		 * CAUTION
		 *
		 * When arbitration lost, device become _slave_ mode.
		 */
		dev_dbg(dev, "Arbitration Lost\n");
		rcar_i2c_flags_set(priv, (ID_DONE | ID_ARBLOST));
		goto out;
	}

	/*
	 * Stop
	 */
	if (msr & MST) {
		dev_dbg(dev, "Stop\n");
		rcar_i2c_flags_set(priv, ID_DONE);
		goto out;
	}

	/*
	 * Nack
	 */
	if (msr & MNR) {
		dev_dbg(dev, "Nack\n");

		/* go to stop phase */
		rcar_i2c_bus_phase(priv, RCAR_BUS_PHASE_STOP);
		rcar_i2c_irq_mask(priv, RCAR_IRQ_OPEN_FOR_STOP);
		rcar_i2c_flags_set(priv, ID_NACK);
		goto out;
	}

	/*
	 * recv/send
	 */
	if (rcar_i2c_is_recv(priv))
		rcar_i2c_flags_set(priv, rcar_i2c_irq_recv(priv, msr));
	else
		rcar_i2c_flags_set(priv, rcar_i2c_irq_send(priv, msr));

out:
	if (rcar_i2c_flags_has(priv, ID_DONE)) {
		rcar_i2c_irq_mask(priv, RCAR_IRQ_CLOSE);
		rcar_i2c_status_clear(priv);
		wake_up(&priv->wait);
	}

	spin_unlock(&priv->lock);
	/*-------------- spin unlock -----------------*/

	return IRQ_HANDLED;
}

static int rcar_i2c_master_xfer(struct i2c_adapter *adap,
				struct i2c_msg *msgs,
				int num)
{
	struct rcar_i2c_priv *priv = i2c_get_adapdata(adap);
	struct device *dev = rcar_i2c_priv_to_dev(priv);
	unsigned long flags;
	int i, ret, timeout;

	pm_runtime_get_sync(dev);

	/*-------------- spin lock -----------------*/
	spin_lock_irqsave(&priv->lock, flags);

	rcar_i2c_init(priv);
	rcar_i2c_clock_start(priv);

	spin_unlock_irqrestore(&priv->lock, flags);
	/*-------------- spin unlock -----------------*/

	ret = -EINVAL;
	for (i = 0; i < num; i++) {
		/*-------------- spin lock -----------------*/
		spin_lock_irqsave(&priv->lock, flags);

		/* init each data */
		priv->msg	= &msgs[i];
		priv->pos	= 0;
		priv->flags	= 0;
		if (priv->msg == &msgs[num - 1])
			rcar_i2c_flags_set(priv, ID_LAST_MSG);

		/* start send/recv */
		if (rcar_i2c_is_recv(priv))
			ret = rcar_i2c_recv(priv);
		else
			ret = rcar_i2c_send(priv);

		spin_unlock_irqrestore(&priv->lock, flags);
		/*-------------- spin unlock -----------------*/

		if (ret < 0)
			break;

		/*
		 * wait result
		 */
		timeout = wait_event_timeout(priv->wait,
					     rcar_i2c_flags_has(priv, ID_DONE),
					     5 * HZ);
		if (!timeout) {
			ret = -ETIMEDOUT;
			break;
		}

		/*
		 * error handling
		 */
		if (rcar_i2c_flags_has(priv, ID_NACK)) {
			ret = -EREMOTEIO;
			break;
		}

		if (rcar_i2c_flags_has(priv, ID_ARBLOST)) {
			ret = -EAGAIN;
			break;
		}

		if (rcar_i2c_flags_has(priv, ID_IOERROR)) {
			ret = -EIO;
			break;
		}

		ret = i + 1; /* The number of transfer */
	}

	pm_runtime_put(dev);

	if (ret < 0)
		dev_err(dev, "error %d : %x\n", ret, priv->flags);

	return ret;
}

static u32 rcar_i2c_func(struct i2c_adapter *adap)
{
	return I2C_FUNC_I2C | I2C_FUNC_SMBUS_EMUL;
}

static const struct i2c_algorithm rcar_i2c_algo = {
	.master_xfer	= rcar_i2c_master_xfer,
	.functionality	= rcar_i2c_func,
};

static int rcar_i2c_probe(struct platform_device *pdev)
{
	struct i2c_rcar_platform_data *pdata = pdev->dev.platform_data;
	struct rcar_i2c_priv *priv;
	struct i2c_adapter *adap;
	struct resource *res;
	struct device *dev = &pdev->dev;
	u32 bus_speed;
	int ret;

	priv = devm_kzalloc(dev, sizeof(struct rcar_i2c_priv), GFP_KERNEL);
	if (!priv) {
		dev_err(dev, "no mem for private data\n");
		return -ENOMEM;
	}

	bus_speed = 100000; /* default 100 kHz */
	if (pdata && pdata->bus_speed)
		bus_speed = pdata->bus_speed;
	ret = rcar_i2c_clock_calculate(priv, bus_speed, dev);
	if (ret < 0)
		return ret;

<<<<<<< HEAD
=======
	res = platform_get_resource(pdev, IORESOURCE_MEM, 0);
>>>>>>> d0e0ac97
	priv->io = devm_ioremap_resource(dev, res);
	if (IS_ERR(priv->io))
		return PTR_ERR(priv->io);

	priv->irq = platform_get_irq(pdev, 0);
	init_waitqueue_head(&priv->wait);
	spin_lock_init(&priv->lock);

	adap			= &priv->adap;
	adap->nr		= pdev->id;
	adap->algo		= &rcar_i2c_algo;
	adap->class		= I2C_CLASS_HWMON | I2C_CLASS_SPD;
	adap->retries		= 3;
	adap->dev.parent	= dev;
	i2c_set_adapdata(adap, priv);
	strlcpy(adap->name, pdev->name, sizeof(adap->name));

	ret = devm_request_irq(dev, priv->irq, rcar_i2c_irq, 0,
			       dev_name(dev), priv);
	if (ret < 0) {
		dev_err(dev, "cannot get irq %d\n", priv->irq);
		return ret;
	}

	ret = i2c_add_numbered_adapter(adap);
	if (ret < 0) {
		dev_err(dev, "reg adap failed: %d\n", ret);
		return ret;
	}

	pm_runtime_enable(dev);
	platform_set_drvdata(pdev, priv);

	dev_info(dev, "probed\n");

	return 0;
}

static int rcar_i2c_remove(struct platform_device *pdev)
{
	struct rcar_i2c_priv *priv = platform_get_drvdata(pdev);
	struct device *dev = &pdev->dev;

	i2c_del_adapter(&priv->adap);
	pm_runtime_disable(dev);

	return 0;
}

static struct platform_driver rcar_i2c_driver = {
	.driver	= {
		.name	= "i2c-rcar",
		.owner	= THIS_MODULE,
	},
	.probe		= rcar_i2c_probe,
	.remove		= rcar_i2c_remove,
};

module_platform_driver(rcar_i2c_driver);

MODULE_LICENSE("GPL");
MODULE_DESCRIPTION("Renesas R-Car I2C bus driver");
MODULE_AUTHOR("Kuninori Morimoto <kuninori.morimoto.gx@renesas.com>");<|MERGE_RESOLUTION|>--- conflicted
+++ resolved
@@ -636,10 +636,7 @@
 	if (ret < 0)
 		return ret;
 
-<<<<<<< HEAD
-=======
 	res = platform_get_resource(pdev, IORESOURCE_MEM, 0);
->>>>>>> d0e0ac97
 	priv->io = devm_ioremap_resource(dev, res);
 	if (IS_ERR(priv->io))
 		return PTR_ERR(priv->io);
