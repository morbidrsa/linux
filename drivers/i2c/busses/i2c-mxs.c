/*
 * Freescale MXS I2C bus driver
 *
 * Copyright (C) 2011-2012 Wolfram Sang, Pengutronix e.K.
 *
 * based on a (non-working) driver which was:
 *
 * Copyright (C) 2009-2010 Freescale Semiconductor, Inc. All Rights Reserved.
 *
 * This program is free software; you can redistribute it and/or modify
 * it under the terms of the GNU General Public License as published by
 * the Free Software Foundation; either version 2 of the License, or
 * (at your option) any later version.
 *
 */

#include <linux/slab.h>
#include <linux/device.h>
#include <linux/module.h>
#include <linux/i2c.h>
#include <linux/err.h>
#include <linux/interrupt.h>
#include <linux/completion.h>
#include <linux/platform_device.h>
#include <linux/jiffies.h>
#include <linux/io.h>
#include <linux/stmp_device.h>
#include <linux/of.h>
#include <linux/of_device.h>
#include <linux/of_i2c.h>
#include <linux/dma-mapping.h>
#include <linux/dmaengine.h>

#define DRIVER_NAME "mxs-i2c"

#define MXS_I2C_CTRL0		(0x00)
#define MXS_I2C_CTRL0_SET	(0x04)

#define MXS_I2C_CTRL0_SFTRST			0x80000000
#define MXS_I2C_CTRL0_RUN			0x20000000
#define MXS_I2C_CTRL0_SEND_NAK_ON_LAST		0x02000000
#define MXS_I2C_CTRL0_RETAIN_CLOCK		0x00200000
#define MXS_I2C_CTRL0_POST_SEND_STOP		0x00100000
#define MXS_I2C_CTRL0_PRE_SEND_START		0x00080000
#define MXS_I2C_CTRL0_MASTER_MODE		0x00020000
#define MXS_I2C_CTRL0_DIRECTION			0x00010000
#define MXS_I2C_CTRL0_XFER_COUNT(v)		((v) & 0x0000FFFF)

#define MXS_I2C_TIMING0		(0x10)
#define MXS_I2C_TIMING1		(0x20)
#define MXS_I2C_TIMING2		(0x30)

#define MXS_I2C_CTRL1		(0x40)
#define MXS_I2C_CTRL1_SET	(0x44)
#define MXS_I2C_CTRL1_CLR	(0x48)

#define MXS_I2C_CTRL1_CLR_GOT_A_NAK		0x10000000
#define MXS_I2C_CTRL1_BUS_FREE_IRQ		0x80
#define MXS_I2C_CTRL1_DATA_ENGINE_CMPLT_IRQ	0x40
#define MXS_I2C_CTRL1_NO_SLAVE_ACK_IRQ		0x20
#define MXS_I2C_CTRL1_OVERSIZE_XFER_TERM_IRQ	0x10
#define MXS_I2C_CTRL1_EARLY_TERM_IRQ		0x08
#define MXS_I2C_CTRL1_MASTER_LOSS_IRQ		0x04
#define MXS_I2C_CTRL1_SLAVE_STOP_IRQ		0x02
#define MXS_I2C_CTRL1_SLAVE_IRQ			0x01

#define MXS_I2C_STAT		(0x50)
#define MXS_I2C_STAT_BUS_BUSY			0x00000800
#define MXS_I2C_STAT_CLK_GEN_BUSY		0x00000400

#define MXS_I2C_DATA		(0xa0)

#define MXS_I2C_DEBUG0		(0xb0)
#define MXS_I2C_DEBUG0_CLR	(0xb8)

#define MXS_I2C_DEBUG0_DMAREQ	0x80000000

#define MXS_I2C_IRQ_MASK	(MXS_I2C_CTRL1_DATA_ENGINE_CMPLT_IRQ | \
				 MXS_I2C_CTRL1_NO_SLAVE_ACK_IRQ | \
				 MXS_I2C_CTRL1_EARLY_TERM_IRQ | \
				 MXS_I2C_CTRL1_MASTER_LOSS_IRQ | \
				 MXS_I2C_CTRL1_SLAVE_STOP_IRQ | \
				 MXS_I2C_CTRL1_SLAVE_IRQ)


#define MXS_CMD_I2C_SELECT	(MXS_I2C_CTRL0_RETAIN_CLOCK |	\
				 MXS_I2C_CTRL0_PRE_SEND_START |	\
				 MXS_I2C_CTRL0_MASTER_MODE |	\
				 MXS_I2C_CTRL0_DIRECTION |	\
				 MXS_I2C_CTRL0_XFER_COUNT(1))

#define MXS_CMD_I2C_WRITE	(MXS_I2C_CTRL0_PRE_SEND_START |	\
				 MXS_I2C_CTRL0_MASTER_MODE |	\
				 MXS_I2C_CTRL0_DIRECTION)

#define MXS_CMD_I2C_READ	(MXS_I2C_CTRL0_SEND_NAK_ON_LAST | \
				 MXS_I2C_CTRL0_MASTER_MODE)

/**
 * struct mxs_i2c_dev - per device, private MXS-I2C data
 *
 * @dev: driver model device node
 * @regs: IO registers pointer
 * @cmd_complete: completion object for transaction wait
 * @cmd_err: error code for last transaction
 * @adapter: i2c subsystem adapter node
 */
struct mxs_i2c_dev {
	struct device *dev;
	void __iomem *regs;
	struct completion cmd_complete;
	int cmd_err;
	struct i2c_adapter adapter;

	uint32_t timing0;
	uint32_t timing1;

	/* DMA support components */
	struct dma_chan         	*dmach;
	uint32_t			pio_data[2];
	uint32_t			addr_data;
	struct scatterlist		sg_io[2];
	bool				dma_read;
};

static void mxs_i2c_reset(struct mxs_i2c_dev *i2c)
{
	stmp_reset_block(i2c->regs);

	/*
	 * Configure timing for the I2C block. The I2C TIMING2 register has to
	 * be programmed with this particular magic number. The rest is derived
	 * from the XTAL speed and requested I2C speed.
	 *
	 * For details, see i.MX233 [25.4.2 - 25.4.4] and i.MX28 [27.5.2 - 27.5.4].
	 */
	writel(i2c->timing0, i2c->regs + MXS_I2C_TIMING0);
	writel(i2c->timing1, i2c->regs + MXS_I2C_TIMING1);
	writel(0x00300030, i2c->regs + MXS_I2C_TIMING2);

	writel(MXS_I2C_IRQ_MASK << 8, i2c->regs + MXS_I2C_CTRL1_SET);
}

static void mxs_i2c_dma_finish(struct mxs_i2c_dev *i2c)
{
	if (i2c->dma_read) {
		dma_unmap_sg(i2c->dev, &i2c->sg_io[0], 1, DMA_TO_DEVICE);
		dma_unmap_sg(i2c->dev, &i2c->sg_io[1], 1, DMA_FROM_DEVICE);
	} else {
		dma_unmap_sg(i2c->dev, i2c->sg_io, 2, DMA_TO_DEVICE);
	}
}

static void mxs_i2c_dma_irq_callback(void *param)
{
	struct mxs_i2c_dev *i2c = param;

	complete(&i2c->cmd_complete);
	mxs_i2c_dma_finish(i2c);
}

static int mxs_i2c_dma_setup_xfer(struct i2c_adapter *adap,
			struct i2c_msg *msg, uint32_t flags)
{
	struct dma_async_tx_descriptor *desc;
	struct mxs_i2c_dev *i2c = i2c_get_adapdata(adap);

	if (msg->flags & I2C_M_RD) {
		i2c->dma_read = 1;
		i2c->addr_data = (msg->addr << 1) | I2C_SMBUS_READ;

		/*
		 * SELECT command.
		 */

		/* Queue the PIO register write transfer. */
		i2c->pio_data[0] = MXS_CMD_I2C_SELECT;
		desc = dmaengine_prep_slave_sg(i2c->dmach,
					(struct scatterlist *)&i2c->pio_data[0],
					1, DMA_TRANS_NONE, 0);
		if (!desc) {
			dev_err(i2c->dev,
				"Failed to get PIO reg. write descriptor.\n");
			goto select_init_pio_fail;
		}

		/* Queue the DMA data transfer. */
		sg_init_one(&i2c->sg_io[0], &i2c->addr_data, 1);
		dma_map_sg(i2c->dev, &i2c->sg_io[0], 1, DMA_TO_DEVICE);
		desc = dmaengine_prep_slave_sg(i2c->dmach, &i2c->sg_io[0], 1,
					DMA_MEM_TO_DEV,
					DMA_PREP_INTERRUPT | DMA_CTRL_ACK);
		if (!desc) {
			dev_err(i2c->dev,
				"Failed to get DMA data write descriptor.\n");
			goto select_init_dma_fail;
		}

		/*
		 * READ command.
		 */

		/* Queue the PIO register write transfer. */
		i2c->pio_data[1] = flags | MXS_CMD_I2C_READ |
				MXS_I2C_CTRL0_XFER_COUNT(msg->len);
		desc = dmaengine_prep_slave_sg(i2c->dmach,
					(struct scatterlist *)&i2c->pio_data[1],
					1, DMA_TRANS_NONE, DMA_PREP_INTERRUPT);
		if (!desc) {
			dev_err(i2c->dev,
				"Failed to get PIO reg. write descriptor.\n");
			goto select_init_dma_fail;
		}

		/* Queue the DMA data transfer. */
		sg_init_one(&i2c->sg_io[1], msg->buf, msg->len);
		dma_map_sg(i2c->dev, &i2c->sg_io[1], 1, DMA_FROM_DEVICE);
		desc = dmaengine_prep_slave_sg(i2c->dmach, &i2c->sg_io[1], 1,
					DMA_DEV_TO_MEM,
					DMA_PREP_INTERRUPT | DMA_CTRL_ACK);
		if (!desc) {
			dev_err(i2c->dev,
				"Failed to get DMA data write descriptor.\n");
			goto read_init_dma_fail;
		}
	} else {
		i2c->dma_read = 0;
		i2c->addr_data = (msg->addr << 1) | I2C_SMBUS_WRITE;

		/*
		 * WRITE command.
		 */

		/* Queue the PIO register write transfer. */
		i2c->pio_data[0] = flags | MXS_CMD_I2C_WRITE |
				MXS_I2C_CTRL0_XFER_COUNT(msg->len + 1);
		desc = dmaengine_prep_slave_sg(i2c->dmach,
					(struct scatterlist *)&i2c->pio_data[0],
					1, DMA_TRANS_NONE, 0);
		if (!desc) {
			dev_err(i2c->dev,
				"Failed to get PIO reg. write descriptor.\n");
			goto write_init_pio_fail;
		}

		/* Queue the DMA data transfer. */
		sg_init_table(i2c->sg_io, 2);
		sg_set_buf(&i2c->sg_io[0], &i2c->addr_data, 1);
		sg_set_buf(&i2c->sg_io[1], msg->buf, msg->len);
		dma_map_sg(i2c->dev, i2c->sg_io, 2, DMA_TO_DEVICE);
		desc = dmaengine_prep_slave_sg(i2c->dmach, i2c->sg_io, 2,
					DMA_MEM_TO_DEV,
					DMA_PREP_INTERRUPT | DMA_CTRL_ACK);
		if (!desc) {
			dev_err(i2c->dev,
				"Failed to get DMA data write descriptor.\n");
			goto write_init_dma_fail;
		}
	}

	/*
	 * The last descriptor must have this callback,
	 * to finish the DMA transaction.
	 */
	desc->callback = mxs_i2c_dma_irq_callback;
	desc->callback_param = i2c;

	/* Start the transfer. */
	dmaengine_submit(desc);
	dma_async_issue_pending(i2c->dmach);
	return 0;

/* Read failpath. */
read_init_dma_fail:
	dma_unmap_sg(i2c->dev, &i2c->sg_io[1], 1, DMA_FROM_DEVICE);
select_init_dma_fail:
	dma_unmap_sg(i2c->dev, &i2c->sg_io[0], 1, DMA_TO_DEVICE);
select_init_pio_fail:
	dmaengine_terminate_all(i2c->dmach);
	return -EINVAL;

/* Write failpath. */
write_init_dma_fail:
	dma_unmap_sg(i2c->dev, i2c->sg_io, 2, DMA_TO_DEVICE);
write_init_pio_fail:
	dmaengine_terminate_all(i2c->dmach);
	return -EINVAL;
}

static int mxs_i2c_pio_wait_dmareq(struct mxs_i2c_dev *i2c)
{
	unsigned long timeout = jiffies + msecs_to_jiffies(1000);

	while (!(readl(i2c->regs + MXS_I2C_DEBUG0) &
		MXS_I2C_DEBUG0_DMAREQ)) {
		if (time_after(jiffies, timeout))
			return -ETIMEDOUT;
		cond_resched();
	}

	return 0;
}

static int mxs_i2c_pio_wait_cplt(struct mxs_i2c_dev *i2c, int last)
{
	unsigned long timeout = jiffies + msecs_to_jiffies(1000);

	/*
	 * We do not use interrupts in the PIO mode. Due to the
	 * maximum transfer length being 8 bytes in PIO mode, the
	 * overhead of interrupt would be too large and this would
	 * neglect the gain from using the PIO mode.
	 */

	while (!(readl(i2c->regs + MXS_I2C_CTRL1) &
		MXS_I2C_CTRL1_DATA_ENGINE_CMPLT_IRQ)) {
		if (time_after(jiffies, timeout))
			return -ETIMEDOUT;
		cond_resched();
	}

	writel(MXS_I2C_CTRL1_DATA_ENGINE_CMPLT_IRQ,
		i2c->regs + MXS_I2C_CTRL1_CLR);

	/*
	 * When ending a transfer with a stop, we have to wait for the bus to
	 * go idle before we report the transfer as completed. Otherwise the
	 * start of the next transfer may race with the end of the current one.
	 */
	while (last && (readl(i2c->regs + MXS_I2C_STAT) &
			(MXS_I2C_STAT_BUS_BUSY | MXS_I2C_STAT_CLK_GEN_BUSY))) {
		if (time_after(jiffies, timeout))
			return -ETIMEDOUT;
		cond_resched();
	}

	return 0;
}

static int mxs_i2c_pio_check_error_state(struct mxs_i2c_dev *i2c)
{
	u32 state;

	state = readl(i2c->regs + MXS_I2C_CTRL1_CLR) & MXS_I2C_IRQ_MASK;

	if (state & MXS_I2C_CTRL1_NO_SLAVE_ACK_IRQ)
		i2c->cmd_err = -ENXIO;
	else if (state & (MXS_I2C_CTRL1_EARLY_TERM_IRQ |
			  MXS_I2C_CTRL1_MASTER_LOSS_IRQ |
			  MXS_I2C_CTRL1_SLAVE_STOP_IRQ |
			  MXS_I2C_CTRL1_SLAVE_IRQ))
		i2c->cmd_err = -EIO;

	return i2c->cmd_err;
}

static void mxs_i2c_pio_trigger_cmd(struct mxs_i2c_dev *i2c, u32 cmd)
{
	u32 reg;

	writel(cmd, i2c->regs + MXS_I2C_CTRL0);

	/* readback makes sure the write is latched into hardware */
	reg = readl(i2c->regs + MXS_I2C_CTRL0);
	reg |= MXS_I2C_CTRL0_RUN;
	writel(reg, i2c->regs + MXS_I2C_CTRL0);
}

static int mxs_i2c_pio_setup_xfer(struct i2c_adapter *adap,
			struct i2c_msg *msg, uint32_t flags)
{
	struct mxs_i2c_dev *i2c = i2c_get_adapdata(adap);
	uint32_t addr_data = msg->addr << 1;
	uint32_t data = 0;
	int i, shifts_left, ret;

	/* Mute IRQs coming from this block. */
	writel(MXS_I2C_IRQ_MASK << 8, i2c->regs + MXS_I2C_CTRL1_CLR);

	if (msg->flags & I2C_M_RD) {
		addr_data |= I2C_SMBUS_READ;

		/* SELECT command. */
		mxs_i2c_pio_trigger_cmd(i2c, MXS_CMD_I2C_SELECT);

		ret = mxs_i2c_pio_wait_dmareq(i2c);
		if (ret)
			return ret;

		writel(addr_data, i2c->regs + MXS_I2C_DATA);
		writel(MXS_I2C_DEBUG0_DMAREQ, i2c->regs + MXS_I2C_DEBUG0_CLR);

		ret = mxs_i2c_pio_wait_cplt(i2c, 0);
		if (ret)
			return ret;

		if (mxs_i2c_pio_check_error_state(i2c))
			goto cleanup;

		/* READ command. */
		mxs_i2c_pio_trigger_cmd(i2c,
					MXS_CMD_I2C_READ | flags |
					MXS_I2C_CTRL0_XFER_COUNT(msg->len));

		for (i = 0; i < msg->len; i++) {
			if ((i & 3) == 0) {
				ret = mxs_i2c_pio_wait_dmareq(i2c);
				if (ret)
					return ret;
				data = readl(i2c->regs + MXS_I2C_DATA);
				writel(MXS_I2C_DEBUG0_DMAREQ,
				       i2c->regs + MXS_I2C_DEBUG0_CLR);
			}
			msg->buf[i] = data & 0xff;
			data >>= 8;
		}
	} else {
		addr_data |= I2C_SMBUS_WRITE;

		/* WRITE command. */
		mxs_i2c_pio_trigger_cmd(i2c,
					MXS_CMD_I2C_WRITE | flags |
					MXS_I2C_CTRL0_XFER_COUNT(msg->len + 1));

		/*
		 * The LSB of data buffer is the first byte blasted across
		 * the bus. Higher order bytes follow. Thus the following
		 * filling schematic.
		 */
		data = addr_data << 24;
		for (i = 0; i < msg->len; i++) {
			data >>= 8;
			data |= (msg->buf[i] << 24);
			if ((i & 3) == 2) {
				ret = mxs_i2c_pio_wait_dmareq(i2c);
				if (ret)
					return ret;
				writel(data, i2c->regs + MXS_I2C_DATA);
				writel(MXS_I2C_DEBUG0_DMAREQ,
				       i2c->regs + MXS_I2C_DEBUG0_CLR);
			}
		}

		shifts_left = 24 - (i & 3) * 8;
		if (shifts_left) {
			data >>= shifts_left;
			ret = mxs_i2c_pio_wait_dmareq(i2c);
			if (ret)
				return ret;
			writel(data, i2c->regs + MXS_I2C_DATA);
			writel(MXS_I2C_DEBUG0_DMAREQ,
			       i2c->regs + MXS_I2C_DEBUG0_CLR);
		}
	}

	ret = mxs_i2c_pio_wait_cplt(i2c, flags & MXS_I2C_CTRL0_POST_SEND_STOP);
	if (ret)
		return ret;

	/* make sure we capture any occurred error into cmd_err */
	mxs_i2c_pio_check_error_state(i2c);

cleanup:
	/* Clear any dangling IRQs and re-enable interrupts. */
	writel(MXS_I2C_IRQ_MASK, i2c->regs + MXS_I2C_CTRL1_CLR);
	writel(MXS_I2C_IRQ_MASK << 8, i2c->regs + MXS_I2C_CTRL1_SET);

	return 0;
}

/*
 * Low level master read/write transaction.
 */
static int mxs_i2c_xfer_msg(struct i2c_adapter *adap, struct i2c_msg *msg,
				int stop)
{
	struct mxs_i2c_dev *i2c = i2c_get_adapdata(adap);
	int ret;
	int flags;

	flags = stop ? MXS_I2C_CTRL0_POST_SEND_STOP : 0;

	dev_dbg(i2c->dev, "addr: 0x%04x, len: %d, flags: 0x%x, stop: %d\n",
		msg->addr, msg->len, msg->flags, stop);

	if (msg->len == 0)
		return -EINVAL;

	/*
	 * The current boundary to select between PIO/DMA transfer method
	 * is set to 8 bytes, transfers shorter than 8 bytes are transfered
	 * using PIO mode while longer transfers use DMA. The 8 byte border is
	 * based on this empirical measurement and a lot of previous frobbing.
	 */
	i2c->cmd_err = 0;
	if (msg->len < 8) {
		ret = mxs_i2c_pio_setup_xfer(adap, msg, flags);
		if (ret)
			mxs_i2c_reset(i2c);
	} else {
		INIT_COMPLETION(i2c->cmd_complete);
		ret = mxs_i2c_dma_setup_xfer(adap, msg, flags);
		if (ret)
			return ret;

		ret = wait_for_completion_timeout(&i2c->cmd_complete,
						msecs_to_jiffies(1000));
		if (ret == 0)
			goto timeout;
	}

	if (i2c->cmd_err == -ENXIO) {
		/*
		 * If the transfer fails with a NAK from the slave the
		 * controller halts until it gets told to return to idle state.
		 */
		writel(MXS_I2C_CTRL1_CLR_GOT_A_NAK,
		       i2c->regs + MXS_I2C_CTRL1_SET);
	}

	ret = i2c->cmd_err;

	dev_dbg(i2c->dev, "Done with err=%d\n", ret);

	return ret;

timeout:
	dev_dbg(i2c->dev, "Timeout!\n");
	mxs_i2c_dma_finish(i2c);
	mxs_i2c_reset(i2c);
	return -ETIMEDOUT;
}

static int mxs_i2c_xfer(struct i2c_adapter *adap, struct i2c_msg msgs[],
			int num)
{
	int i;
	int err;

	for (i = 0; i < num; i++) {
		err = mxs_i2c_xfer_msg(adap, &msgs[i], i == (num - 1));
		if (err)
			return err;
	}

	return num;
}

static u32 mxs_i2c_func(struct i2c_adapter *adap)
{
	return I2C_FUNC_I2C | I2C_FUNC_SMBUS_EMUL;
}

static irqreturn_t mxs_i2c_isr(int this_irq, void *dev_id)
{
	struct mxs_i2c_dev *i2c = dev_id;
	u32 stat = readl(i2c->regs + MXS_I2C_CTRL1) & MXS_I2C_IRQ_MASK;

	if (!stat)
		return IRQ_NONE;

	if (stat & MXS_I2C_CTRL1_NO_SLAVE_ACK_IRQ)
		i2c->cmd_err = -ENXIO;
	else if (stat & (MXS_I2C_CTRL1_EARLY_TERM_IRQ |
		    MXS_I2C_CTRL1_MASTER_LOSS_IRQ |
		    MXS_I2C_CTRL1_SLAVE_STOP_IRQ | MXS_I2C_CTRL1_SLAVE_IRQ))
		/* MXS_I2C_CTRL1_OVERSIZE_XFER_TERM_IRQ is only for slaves */
		i2c->cmd_err = -EIO;

	writel(stat, i2c->regs + MXS_I2C_CTRL1_CLR);

	return IRQ_HANDLED;
}

static const struct i2c_algorithm mxs_i2c_algo = {
	.master_xfer = mxs_i2c_xfer,
	.functionality = mxs_i2c_func,
};

static void mxs_i2c_derive_timing(struct mxs_i2c_dev *i2c, int speed)
{
	/* The I2C block clock run at 24MHz */
	const uint32_t clk = 24000000;
	uint32_t base;
	uint16_t high_count, low_count, rcv_count, xmit_count;
	struct device *dev = i2c->dev;

	if (speed > 540000) {
		dev_warn(dev, "Speed too high (%d Hz), using 540 kHz\n", speed);
		speed = 540000;
	} else if (speed < 12000) {
		dev_warn(dev, "Speed too low (%d Hz), using 12 kHz\n", speed);
		speed = 12000;
	}

	/*
	 * The timing derivation algorithm. There is no documentation for this
	 * algorithm available, it was derived by using the scope and fiddling
	 * with constants until the result observed on the scope was good enough
	 * for 20kHz, 50kHz, 100kHz, 200kHz, 300kHz and 400kHz. It should be
	 * possible to assume the algorithm works for other frequencies as well.
	 *
	 * Note it was necessary to cap the frequency on both ends as it's not
	 * possible to configure completely arbitrary frequency for the I2C bus
	 * clock.
	 */
	base = ((clk / speed) - 38) / 2;
	high_count = base + 3;
	low_count = base - 3;
	rcv_count = (high_count * 3) / 4;
	xmit_count = low_count / 4;

	i2c->timing0 = (high_count << 16) | rcv_count;
	i2c->timing1 = (low_count << 16) | xmit_count;
}

static int mxs_i2c_get_ofdata(struct mxs_i2c_dev *i2c)
{
	uint32_t speed;
	struct device *dev = i2c->dev;
	struct device_node *node = dev->of_node;
	int ret;

	ret = of_property_read_u32(node, "clock-frequency", &speed);
	if (ret) {
		dev_warn(dev, "No I2C speed selected, using 100kHz\n");
		speed = 100000;
	}

	mxs_i2c_derive_timing(i2c, speed);

	return 0;
}

static int mxs_i2c_probe(struct platform_device *pdev)
{
	struct device *dev = &pdev->dev;
	struct mxs_i2c_dev *i2c;
	struct i2c_adapter *adap;
	struct resource *res;
	resource_size_t res_size;
	int err, irq;
<<<<<<< HEAD

	pinctrl = devm_pinctrl_get_select_default(dev);
	if (IS_ERR(pinctrl))
		return PTR_ERR(pinctrl);
=======
>>>>>>> d0e0ac97

	i2c = devm_kzalloc(dev, sizeof(struct mxs_i2c_dev), GFP_KERNEL);
	if (!i2c)
		return -ENOMEM;

	res = platform_get_resource(pdev, IORESOURCE_MEM, 0);
	irq = platform_get_irq(pdev, 0);

	if (!res || irq < 0)
		return -ENOENT;

	res_size = resource_size(res);
	if (!devm_request_mem_region(dev, res->start, res_size, res->name))
		return -EBUSY;

	i2c->regs = devm_ioremap_nocache(dev, res->start, res_size);
	if (!i2c->regs)
		return -EBUSY;

	err = devm_request_irq(dev, irq, mxs_i2c_isr, 0, dev_name(dev), i2c);
	if (err)
		return err;

	i2c->dev = dev;

	init_completion(&i2c->cmd_complete);

	if (dev->of_node) {
		err = mxs_i2c_get_ofdata(i2c);
		if (err)
			return err;
	}

	/* Setup the DMA */
	i2c->dmach = dma_request_slave_channel(dev, "rx-tx");
	if (!i2c->dmach) {
		dev_err(dev, "Failed to request dma\n");
		return -ENODEV;
	}

	platform_set_drvdata(pdev, i2c);

	/* Do reset to enforce correct startup after pinmuxing */
	mxs_i2c_reset(i2c);

	adap = &i2c->adapter;
	strlcpy(adap->name, "MXS I2C adapter", sizeof(adap->name));
	adap->owner = THIS_MODULE;
	adap->algo = &mxs_i2c_algo;
	adap->dev.parent = dev;
	adap->nr = pdev->id;
	adap->dev.of_node = pdev->dev.of_node;
	i2c_set_adapdata(adap, i2c);
	err = i2c_add_numbered_adapter(adap);
	if (err) {
		dev_err(dev, "Failed to add adapter (%d)\n", err);
		writel(MXS_I2C_CTRL0_SFTRST,
				i2c->regs + MXS_I2C_CTRL0_SET);
		return err;
	}

	of_i2c_register_devices(adap);

	return 0;
}

static int mxs_i2c_remove(struct platform_device *pdev)
{
	struct mxs_i2c_dev *i2c = platform_get_drvdata(pdev);

	i2c_del_adapter(&i2c->adapter);

	if (i2c->dmach)
		dma_release_channel(i2c->dmach);

	writel(MXS_I2C_CTRL0_SFTRST, i2c->regs + MXS_I2C_CTRL0_SET);

	return 0;
}

static const struct of_device_id mxs_i2c_dt_ids[] = {
	{ .compatible = "fsl,imx28-i2c", },
	{ /* sentinel */ }
};
MODULE_DEVICE_TABLE(of, mxs_i2c_dt_ids);

static struct platform_driver mxs_i2c_driver = {
	.driver = {
		   .name = DRIVER_NAME,
		   .owner = THIS_MODULE,
		   .of_match_table = mxs_i2c_dt_ids,
		   },
	.remove = mxs_i2c_remove,
};

static int __init mxs_i2c_init(void)
{
	return platform_driver_probe(&mxs_i2c_driver, mxs_i2c_probe);
}
subsys_initcall(mxs_i2c_init);

static void __exit mxs_i2c_exit(void)
{
	platform_driver_unregister(&mxs_i2c_driver);
}
module_exit(mxs_i2c_exit);

MODULE_AUTHOR("Wolfram Sang <w.sang@pengutronix.de>");
MODULE_DESCRIPTION("MXS I2C Bus Driver");
MODULE_LICENSE("GPL");
MODULE_ALIAS("platform:" DRIVER_NAME);<|MERGE_RESOLUTION|>--- conflicted
+++ resolved
@@ -640,13 +640,6 @@
 	struct resource *res;
 	resource_size_t res_size;
 	int err, irq;
-<<<<<<< HEAD
-
-	pinctrl = devm_pinctrl_get_select_default(dev);
-	if (IS_ERR(pinctrl))
-		return PTR_ERR(pinctrl);
-=======
->>>>>>> d0e0ac97
 
 	i2c = devm_kzalloc(dev, sizeof(struct mxs_i2c_dev), GFP_KERNEL);
 	if (!i2c)
