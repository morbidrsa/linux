#
# Sensor device configuration
#

menu "I2C Hardware Bus support"
	depends on HAS_IOMEM

comment "PC SMBus host controller drivers"
	depends on PCI

config I2C_ALI1535
	tristate "ALI 1535"
	depends on PCI
	help
	  If you say yes to this option, support will be included for the SMB
	  Host controller on Acer Labs Inc. (ALI) M1535 South Bridges.  The SMB
	  controller is part of the 7101 device, which is an ACPI-compliant
	  Power Management Unit (PMU).

	  This driver can also be built as a module.  If so, the module
	  will be called i2c-ali1535.

config I2C_ALI1563
	tristate "ALI 1563"
	depends on PCI
	help
	  If you say yes to this option, support will be included for the SMB
	  Host controller on Acer Labs Inc. (ALI) M1563 South Bridges.  The SMB
	  controller is part of the 7101 device, which is an ACPI-compliant
	  Power Management Unit (PMU).

	  This driver can also be built as a module.  If so, the module
	  will be called i2c-ali1563.

config I2C_ALI15X3
	tristate "ALI 15x3"
	depends on PCI
	help
	  If you say yes to this option, support will be included for the
	  Acer Labs Inc. (ALI) M1514 and M1543 motherboard I2C interfaces.

	  This driver can also be built as a module.  If so, the module
	  will be called i2c-ali15x3.

config I2C_AMD756
	tristate "AMD 756/766/768/8111 and nVidia nForce"
	depends on PCI
	help
	  If you say yes to this option, support will be included for the AMD
	  756/766/768 mainboard I2C interfaces.  The driver also includes
	  support for the first (SMBus 1.0) I2C interface of the AMD 8111 and
	  the nVidia nForce I2C interface.

	  This driver can also be built as a module.  If so, the module
	  will be called i2c-amd756.

config I2C_AMD756_S4882
	tristate "SMBus multiplexing on the Tyan S4882"
	depends on I2C_AMD756 && X86
	help
	  Enabling this option will add specific SMBus support for the Tyan
	  S4882 motherboard.  On this 4-CPU board, the SMBus is multiplexed
	  over 8 different channels, where the various memory module EEPROMs
	  and temperature sensors live.  Saying yes here will give you access
	  to these in addition to the trunk.

	  This driver can also be built as a module.  If so, the module
	  will be called i2c-amd756-s4882.

config I2C_AMD8111
	tristate "AMD 8111"
	depends on PCI
	help
	  If you say yes to this option, support will be included for the
	  second (SMBus 2.0) AMD 8111 mainboard I2C interface.

	  This driver can also be built as a module.  If so, the module
	  will be called i2c-amd8111.

config I2C_I801
	tristate "Intel 82801 (ICH/PCH)"
	depends on PCI
	select CHECK_SIGNATURE if X86 && DMI
	help
	  If you say yes to this option, support will be included for the Intel
	  801 family of mainboard I2C interfaces.  Specifically, the following
	  versions of the chipset are supported:
	    82801AA
	    82801AB
	    82801BA
	    82801CA/CAM
	    82801DB
	    82801EB/ER (ICH5/ICH5R)
	    6300ESB
	    ICH6
	    ICH7
	    ESB2
	    ICH8
	    ICH9
	    EP80579 (Tolapai)
	    ICH10
	    5/3400 Series (PCH)
	    6 Series (PCH)
	    Patsburg (PCH)
	    DH89xxCC (PCH)
	    Panther Point (PCH)
	    Lynx Point (PCH)
	    Lynx Point-LP (PCH)
	    Avoton (SOC)
	    Wellsburg (PCH)
<<<<<<< HEAD
=======
	    Coleto Creek (PCH)
>>>>>>> d0e0ac97

	  This driver can also be built as a module.  If so, the module
	  will be called i2c-i801.

config I2C_ISCH
	tristate "Intel SCH SMBus 1.0"
	depends on PCI && GENERIC_HARDIRQS
	select LPC_SCH
	help
	  Say Y here if you want to use SMBus controller on the Intel SCH
	  based systems.

	  This driver can also be built as a module. If so, the module
	  will be called i2c-isch.

config I2C_ISMT
	tristate "Intel iSMT SMBus Controller"
	depends on PCI && X86
	help
	  If you say yes to this option, support will be included for the Intel
	  iSMT SMBus host controller interface.

	  This driver can also be built as a module.  If so, the module will be
	  called i2c-ismt.

config I2C_PIIX4
	tristate "Intel PIIX4 and compatible (ATI/AMD/Serverworks/Broadcom/SMSC)"
	depends on PCI
	help
	  If you say yes to this option, support will be included for the Intel
	  PIIX4 family of mainboard I2C interfaces.  Specifically, the following
	  versions of the chipset are supported (note that Serverworks is part
	  of Broadcom):
	    Intel PIIX4
	    Intel 440MX
	    ATI IXP200
	    ATI IXP300
	    ATI IXP400
	    ATI SB600
	    ATI SB700/SP5100
	    ATI SB800
	    AMD Hudson-2
	    AMD CZ
	    Serverworks OSB4
	    Serverworks CSB5
	    Serverworks CSB6
	    Serverworks HT-1000
	    Serverworks HT-1100
	    SMSC Victory66

	  Some AMD chipsets contain two PIIX4-compatible SMBus
	  controllers. This driver will attempt to use both controllers
	  on the SB700/SP5100, if they have been initialized by the BIOS.

	  This driver can also be built as a module.  If so, the module
	  will be called i2c-piix4.

config I2C_NFORCE2
	tristate "Nvidia nForce2, nForce3 and nForce4"
	depends on PCI
	help
	  If you say yes to this option, support will be included for the Nvidia
	  nForce2, nForce3 and nForce4 families of mainboard I2C interfaces.

	  This driver can also be built as a module.  If so, the module
	  will be called i2c-nforce2.

config I2C_NFORCE2_S4985
	tristate "SMBus multiplexing on the Tyan S4985"
	depends on I2C_NFORCE2 && X86
	help
	  Enabling this option will add specific SMBus support for the Tyan
	  S4985 motherboard.  On this 4-CPU board, the SMBus is multiplexed
	  over 4 different channels, where the various memory module EEPROMs
	  live.  Saying yes here will give you access to these in addition
	  to the trunk.

	  This driver can also be built as a module.  If so, the module
	  will be called i2c-nforce2-s4985.

config I2C_SIS5595
	tristate "SiS 5595"
	depends on PCI
	help
	  If you say yes to this option, support will be included for the
	  SiS5595 SMBus (a subset of I2C) interface.

	  This driver can also be built as a module.  If so, the module
	  will be called i2c-sis5595.

config I2C_SIS630
	tristate "SiS 630/730/964"
	depends on PCI
	help
	  If you say yes to this option, support will be included for the
	  SiS630, SiS730 and SiS964 SMBus (a subset of I2C) interface.

	  This driver can also be built as a module.  If so, the module
	  will be called i2c-sis630.

config I2C_SIS96X
	tristate "SiS 96x"
	depends on PCI
	help
	  If you say yes to this option, support will be included for the SiS
	  96x SMBus (a subset of I2C) interfaces.  Specifically, the following
	  chipsets are supported:
	    645/961
	    645DX/961
	    645DX/962
	    648/961
	    650/961
	    735
	    745

	  This driver can also be built as a module.  If so, the module
	  will be called i2c-sis96x.

config I2C_VIA
	tristate "VIA VT82C586B"
	depends on PCI
	select I2C_ALGOBIT
	help
	  If you say yes to this option, support will be included for the VIA
          82C586B I2C interface

	  This driver can also be built as a module.  If so, the module
	  will be called i2c-via.

config I2C_VIAPRO
	tristate "VIA VT82C596/82C686/82xx and CX700/VX8xx/VX900"
	depends on PCI
	help
	  If you say yes to this option, support will be included for the VIA
	  VT82C596 and later SMBus interface.  Specifically, the following
	  chipsets are supported:
	    VT82C596A/B
	    VT82C686A/B
	    VT8231
	    VT8233/A
	    VT8235
	    VT8237R/A/S
	    VT8251
	    CX700
	    VX800/VX820
	    VX855/VX875
	    VX900

	  This driver can also be built as a module.  If so, the module
	  will be called i2c-viapro.

if ACPI

comment "ACPI drivers"

config I2C_SCMI
	tristate "SMBus Control Method Interface"
	help
	  This driver supports the SMBus Control Method Interface. It needs the
	  BIOS to declare ACPI control methods as described in the SMBus Control
	  Method Interface specification.

	  To compile this driver as a module, choose M here:
	  the module will be called i2c-scmi.

endif # ACPI

comment "Mac SMBus host controller drivers"
	depends on PPC_CHRP || PPC_PMAC

config I2C_HYDRA
	tristate "CHRP Apple Hydra Mac I/O I2C interface"
	depends on PCI && PPC_CHRP
	select I2C_ALGOBIT
	help
	  This supports the use of the I2C interface in the Apple Hydra Mac
	  I/O chip on some CHRP machines (e.g. the LongTrail).  Say Y if you
	  have such a machine.

	  This support is also available as a module.  If so, the module
	  will be called i2c-hydra.

config I2C_POWERMAC
	tristate "Powermac I2C interface"
	depends on PPC_PMAC
	default y
	help
	  This exposes the various PowerMac i2c interfaces to the linux i2c
	  layer and to userland. It is used by various drivers on the PowerMac
	  platform, and should generally be enabled.

	  This support is also available as a module.  If so, the module
	  will be called i2c-powermac.

comment "I2C system bus drivers (mostly embedded / system-on-chip)"

config I2C_AT91
	tristate "Atmel AT91 I2C Two-Wire interface (TWI)"
	depends on ARCH_AT91
	help
	  This supports the use of the I2C interface on Atmel AT91
	  processors.

	  A serious problem is that there is no documented way to issue
	  repeated START conditions for more than two messages, as needed
	  to support combined I2C messages.  Use the i2c-gpio driver
	  unless your system can cope with this limitation.

	  Caution! at91rm9200, at91sam9261, at91sam9260, at91sam9263 devices
	  don't have clock stretching in transmission mode. For that reason,
	  you can encounter underrun issues causing premature stop sendings if
	  the latency to fill the transmission register is too long. If you
	  are facing this situation, use the i2c-gpio driver.

config I2C_AU1550
	tristate "Au1550/Au1200/Au1300 SMBus interface"
	depends on MIPS_ALCHEMY
	help
	  If you say yes to this option, support will be included for the
	  Au1550/Au1200/Au1300 SMBus interface.

	  This driver can also be built as a module.  If so, the module
	  will be called i2c-au1550.

config I2C_BCM2835
	tristate "Broadcom BCM2835 I2C controller"
	depends on ARCH_BCM2835
	help
	  If you say yes to this option, support will be included for the
	  BCM2835 I2C controller.

	  If you don't know what to do here, say N.

	  This support is also available as a module.  If so, the module
	  will be called i2c-bcm2835.

config I2C_BLACKFIN_TWI
	tristate "Blackfin TWI I2C support"
	depends on BLACKFIN
	depends on !BF561 && !BF531 && !BF532 && !BF533
	help
	  This is the I2C bus driver for Blackfin on-chip TWI interface.

	  This driver can also be built as a module.  If so, the module
	  will be called i2c-bfin-twi.

config I2C_BLACKFIN_TWI_CLK_KHZ
	int "Blackfin TWI I2C clock (kHz)"
	depends on I2C_BLACKFIN_TWI
	range 21 400
	default 50
	help
	  The unit of the TWI clock is kHz.

config I2C_CBUS_GPIO
	tristate "CBUS I2C driver"
	depends on GPIOLIB
	help
	  Support for CBUS access using I2C API. Mostly relevant for Nokia
	  Internet Tablets (770, N800 and N810).

	  This driver can also be built as a module.  If so, the module
	  will be called i2c-cbus-gpio.

config I2C_CPM
	tristate "Freescale CPM1 or CPM2 (MPC8xx/826x)"
	depends on (CPM1 || CPM2) && OF_I2C
	help
	  This supports the use of the I2C interface on Freescale
	  processors with CPM1 or CPM2.

	  This driver can also be built as a module.  If so, the module
	  will be called i2c-cpm.

config I2C_DAVINCI
	tristate "DaVinci I2C driver"
	depends on ARCH_DAVINCI
	help
	  Support for TI DaVinci I2C controller driver.

	  This driver can also be built as a module.  If so, the module
	  will be called i2c-davinci.

	  Please note that this driver might be needed to bring up other
	  devices such as DaVinci NIC.
	  For details please see http://www.ti.com/davinci

config I2C_DESIGNWARE_CORE
	tristate

config I2C_DESIGNWARE_PLATFORM
	tristate "Synopsys DesignWare Platform"
	depends on HAVE_CLK
	select I2C_DESIGNWARE_CORE
	help
	  If you say yes to this option, support will be included for the
	  Synopsys DesignWare I2C adapter. Only master mode is supported.

	  This driver can also be built as a module.  If so, the module
	  will be called i2c-designware-platform.

config I2C_DESIGNWARE_PCI
	tristate "Synopsys DesignWare PCI"
	depends on PCI
	select I2C_DESIGNWARE_CORE
	help
	  If you say yes to this option, support will be included for the
	  Synopsys DesignWare I2C adapter. Only master mode is supported.

	  This driver can also be built as a module.  If so, the module
	  will be called i2c-designware-pci.

config I2C_EG20T
	tristate "Intel EG20T PCH/LAPIS Semicon IOH(ML7213/ML7223/ML7831) I2C"
	depends on PCI
	help
	  This driver is for PCH(Platform controller Hub) I2C of EG20T which
	  is an IOH(Input/Output Hub) for x86 embedded processor.
	  This driver can access PCH I2C bus device.

	  This driver also can be used for LAPIS Semiconductor IOH(Input/
	  Output Hub), ML7213, ML7223 and ML7831.
	  ML7213 IOH is for IVI(In-Vehicle Infotainment) use, ML7223 IOH is
	  for MP(Media Phone) use and ML7831 IOH is for general purpose use.
	  ML7213/ML7223/ML7831 is companion chip for Intel Atom E6xx series.
	  ML7213/ML7223/ML7831 is completely compatible for Intel EG20T PCH.

config I2C_GPIO
	tristate "GPIO-based bitbanging I2C"
	depends on GPIOLIB
	select I2C_ALGOBIT
	help
	  This is a very simple bitbanging I2C driver utilizing the
	  arch-neutral GPIO API to control the SCL and SDA lines.

config I2C_HIGHLANDER
	tristate "Highlander FPGA SMBus interface"
	depends on SH_HIGHLANDER
	help
	  If you say yes to this option, support will be included for
	  the SMBus interface located in the FPGA on various Highlander
	  boards, particularly the R0P7780LC0011RL and R0P7785LC0011RL
	  FPGAs. This is wholly unrelated to the SoC I2C.

	  This driver can also be built as a module.  If so, the module
	  will be called i2c-highlander.

config I2C_IBM_IIC
	tristate "IBM PPC 4xx on-chip I2C interface"
	depends on 4xx
	help
	  Say Y here if you want to use IIC peripheral found on
	  embedded IBM PPC 4xx based systems.

	  This driver can also be built as a module.  If so, the module
	  will be called i2c-ibm_iic.

config I2C_IMX
	tristate "IMX I2C interface"
	depends on ARCH_MXC
	help
	  Say Y here if you want to use the IIC bus controller on
	  the Freescale i.MX/MXC processors.

	  This driver can also be built as a module.  If so, the module
	  will be called i2c-imx.

config I2C_IOP3XX
	tristate "Intel IOPx3xx and IXP4xx on-chip I2C interface"
	depends on ARCH_IOP32X || ARCH_IOP33X || ARCH_IXP4XX || ARCH_IOP13XX
	help
	  Say Y here if you want to use the IIC bus controller on
	  the Intel IOPx3xx I/O Processors or IXP4xx Network Processors.

	  This driver can also be built as a module.  If so, the module
	  will be called i2c-iop3xx.

config I2C_KEMPLD
	tristate "Kontron COM I2C Controller"
	depends on MFD_KEMPLD
	help
	  This enables support for the I2C bus interface on some Kontron ETX
	  and COMexpress (ETXexpress) modules.

	  This driver can also be built as a module. If so, the module
	  will be called i2c-kempld.

config I2C_MPC
	tristate "MPC107/824x/85xx/512x/52xx/83xx/86xx"
	depends on PPC
	help
	  If you say yes to this option, support will be included for the
	  built-in I2C interface on the MPC107, Tsi107, MPC512x, MPC52xx,
	  MPC8240, MPC8245, MPC83xx, MPC85xx and MPC8641 family processors.

	  This driver can also be built as a module.  If so, the module
	  will be called i2c-mpc.

config I2C_MV64XXX
	tristate "Marvell mv64xxx I2C Controller"
	depends on (MV64X60 || PLAT_ORION || ARCH_SUNXI)
	help
	  If you say yes to this option, support will be included for the
	  built-in I2C interface on the Marvell 64xxx line of host bridges.
	  This driver is also used for Allwinner SoCs I2C controllers.

	  This driver can also be built as a module.  If so, the module
	  will be called i2c-mv64xxx.

config I2C_MXS
	tristate "Freescale i.MX28 I2C interface"
	depends on SOC_IMX28
	select STMP_DEVICE
	help
	  Say Y here if you want to use the I2C bus controller on
	  the Freescale i.MX28 processors.

	  This driver can also be built as a module.  If so, the module
	  will be called i2c-mxs.

config I2C_NOMADIK
	tristate "ST-Ericsson Nomadik/Ux500 I2C Controller"
	depends on ARM_AMBA
	help
	  If you say yes to this option, support will be included for the
	  I2C interface from ST-Ericsson's Nomadik and Ux500 architectures,
	  as well as the STA2X11 PCIe I/O HUB.

config I2C_NUC900
	tristate "NUC900 I2C Driver"
	depends on ARCH_W90X900
	help
	  Say Y here to include support for I2C controller in the
	  Winbond/Nuvoton NUC900 based System-on-Chip devices.

config I2C_OCORES
	tristate "OpenCores I2C Controller"
	depends on GENERIC_HARDIRQS
	help
	  If you say yes to this option, support will be included for the
	  OpenCores I2C controller. For details see
	  http://www.opencores.org/projects.cgi/web/i2c/overview

	  This driver can also be built as a module.  If so, the module
	  will be called i2c-ocores.

config I2C_OMAP
	tristate "OMAP I2C adapter"
	depends on ARCH_OMAP
	default y if MACH_OMAP_H3 || MACH_OMAP_OSK
	help
	  If you say yes to this option, support will be included for the
	  I2C interface on the Texas Instruments OMAP1/2 family of processors.
	  Like OMAP1510/1610/1710/5912 and OMAP242x.
	  For details see http://www.ti.com/omap.

config I2C_PASEMI
	tristate "PA Semi SMBus interface"
	depends on PPC_PASEMI && PCI
	help
	  Supports the PA Semi PWRficient on-chip SMBus interfaces.

config I2C_PCA_PLATFORM
	tristate "PCA9564/PCA9665 as platform device"
	select I2C_ALGOPCA
	default n
	help
	  This driver supports a memory mapped Philips PCA9564/PCA9665
	  parallel bus to I2C bus controller.

	  This driver can also be built as a module.  If so, the module
	  will be called i2c-pca-platform.

config I2C_PMCMSP
	tristate "PMC MSP I2C TWI Controller"
	depends on PMC_MSP
	help
	  This driver supports the PMC TWI controller on MSP devices.

	  This driver can also be built as module. If so, the module
	  will be called i2c-pmcmsp.

config I2C_PNX
	tristate "I2C bus support for Philips PNX and NXP LPC targets"
	depends on ARCH_LPC32XX
	help
	  This driver supports the Philips IP3204 I2C IP block master and/or
	  slave controller

	  This driver can also be built as a module.  If so, the module
	  will be called i2c-pnx.

config I2C_PUV3
	tristate "PKUnity v3 I2C bus support"
	depends on UNICORE32 && ARCH_PUV3
	select I2C_ALGOBIT
	help
	  This driver supports the I2C IP inside the PKUnity-v3 SoC.
	  This I2C bus controller is under AMBA/AXI bus.

	  This driver can also be built as a module.  If so, the module
	  will be called i2c-puv3.

config I2C_PXA
	tristate "Intel PXA2XX I2C adapter"
	depends on ARCH_PXA || ARCH_MMP || (X86_32 && PCI && OF)
	help
	  If you have devices in the PXA I2C bus, say yes to this option.
	  This driver can also be built as a module.  If so, the module
	  will be called i2c-pxa.

config I2C_PXA_PCI
	def_bool I2C_PXA && X86_32 && PCI && OF

config I2C_PXA_SLAVE
	bool "Intel PXA2XX I2C Slave comms support"
	depends on I2C_PXA && !X86_32
	help
	  Support I2C slave mode communications on the PXA I2C bus.  This
	  is necessary for systems where the PXA may be a target on the
	  I2C bus.

config HAVE_S3C2410_I2C
	bool
	help
	  This will include I2C support for Samsung SoCs. If you want to
	  include I2C support for any machine, kindly select this in the
	  respective Kconfig file.

config I2C_S3C2410
	tristate "S3C2410 I2C Driver"
	depends on HAVE_S3C2410_I2C
	help
	  Say Y here to include support for I2C controller in the
	  Samsung SoCs.

config I2C_S6000
	tristate "S6000 I2C support"
	depends on XTENSA_VARIANT_S6000
	help
	  This driver supports the on chip I2C device on the
	  S6000 xtensa processor family.

	  To compile this driver as a module, choose M here. The module
	  will be called i2c-s6000.

config I2C_SH7760
	tristate "Renesas SH7760 I2C Controller"
	depends on CPU_SUBTYPE_SH7760
	help
	  This driver supports the 2 I2C interfaces on the Renesas SH7760.

	  This driver can also be built as a module.  If so, the module
	  will be called i2c-sh7760.

config I2C_SH_MOBILE
	tristate "SuperH Mobile I2C Controller"
	depends on SUPERH || ARCH_SHMOBILE
	help
	  If you say yes to this option, support will be included for the
	  built-in I2C interface on the Renesas SH-Mobile processor.

	  This driver can also be built as a module.  If so, the module
	  will be called i2c-sh_mobile.

config I2C_SIMTEC
	tristate "Simtec Generic I2C interface"
	select I2C_ALGOBIT
	help
	  If you say yes to this option, support will be included for
	  the Simtec Generic I2C interface. This driver is for the
	  simple I2C bus used on newer Simtec products for general
	  I2C, such as DDC on the Simtec BBD2016A.

	  This driver can also be built as a module. If so, the module
	  will be called i2c-simtec.

config I2C_SIRF
	tristate "CSR SiRFprimaII I2C interface"
	depends on ARCH_SIRF
	help
	  If you say yes to this option, support will be included for the
	  CSR SiRFprimaII I2C interface.

	  This driver can also be built as a module.  If so, the module
	  will be called i2c-sirf.

config I2C_STU300
	tristate "ST Microelectronics DDC I2C interface"
	depends on MACH_U300
	default y if MACH_U300
	help
	  If you say yes to this option, support will be included for the
	  I2C interface from ST Microelectronics simply called "DDC I2C"
	  supporting both I2C and DDC, used in e.g. the U300 series
	  mobile platforms.

	  This driver can also be built as a module. If so, the module
	  will be called i2c-stu300.

config I2C_TEGRA
	tristate "NVIDIA Tegra internal I2C controller"
	depends on ARCH_TEGRA
	help
	  If you say yes to this option, support will be included for the
	  I2C controller embedded in NVIDIA Tegra SOCs

config I2C_VERSATILE
	tristate "ARM Versatile/Realview I2C bus support"
	depends on ARCH_VERSATILE || ARCH_REALVIEW || ARCH_VEXPRESS
	select I2C_ALGOBIT
	help
	  Say yes if you want to support the I2C serial bus on ARMs Versatile
	  range of platforms.

	  This driver can also be built as a module.  If so, the module
	  will be called i2c-versatile.

config I2C_WMT
	tristate "Wondermedia WM8xxx SoC I2C bus support"
	depends on ARCH_VT8500
	help
	  Say yes if you want to support the I2C bus on Wondermedia 8xxx-series
	  SoCs.

	  This driver can also be built as a module. If so, the module will be
	  called i2c-wmt.

config I2C_OCTEON
	tristate "Cavium OCTEON I2C bus support"
	depends on CAVIUM_OCTEON_SOC
	help
	  Say yes if you want to support the I2C serial bus on Cavium
	  OCTEON SOC.

	  This driver can also be built as a module.  If so, the module
	  will be called i2c-octeon.

config I2C_XILINX
	tristate "Xilinx I2C Controller"
	depends on HAS_IOMEM
	help
	  If you say yes to this option, support will be included for the
	  Xilinx I2C controller.

	  This driver can also be built as a module.  If so, the module
	  will be called xilinx_i2c.

config I2C_XLR
	tristate "XLR I2C support"
	depends on CPU_XLR
	help
	  This driver enables support for the on-chip I2C interface of
	  the Netlogic XLR/XLS MIPS processors.

	  This driver can also be built as a module.  If so, the module
	  will be called i2c-xlr.

config I2C_RCAR
	tristate "Renesas R-Car I2C Controller"
	depends on ARCH_SHMOBILE && I2C
	help
	  If you say yes to this option, support will be included for the
	  R-Car I2C controller.

	  This driver can also be built as a module.  If so, the module
	  will be called i2c-rcar.

comment "External I2C/SMBus adapter drivers"

config I2C_DIOLAN_U2C
	tristate "Diolan U2C-12 USB adapter"
	depends on USB
	help
	  If you say yes to this option, support will be included for Diolan
	  U2C-12, a USB to I2C interface.

	  This driver can also be built as a module.  If so, the module
	  will be called i2c-diolan-u2c.

config I2C_PARPORT
	tristate "Parallel port adapter"
	depends on PARPORT && GENERIC_HARDIRQS
	select I2C_ALGOBIT
	select I2C_SMBUS
	help
	  This supports parallel port I2C adapters such as the ones made by
	  Philips or Velleman, Analog Devices evaluation boards, and more.
	  Basically any adapter using the parallel port as an I2C bus with
	  no extra chipset is supported by this driver, or could be.

	  This driver is a replacement for (and was inspired by) an older
	  driver named i2c-philips-par.  The new driver supports more devices,
	  and makes it easier to add support for new devices.

	  An adapter type parameter is now mandatory.  Please read the file
	  Documentation/i2c/busses/i2c-parport for details.

	  Another driver exists, named i2c-parport-light, which doesn't depend
	  on the parport driver.  This is meant for embedded systems. Don't say
	  Y here if you intend to say Y or M there.

	  This support is also available as a module.  If so, the module
	  will be called i2c-parport.

config I2C_PARPORT_LIGHT
	tristate "Parallel port adapter (light)"
	depends on GENERIC_HARDIRQS
	select I2C_ALGOBIT
	select I2C_SMBUS
	help
	  This supports parallel port I2C adapters such as the ones made by
	  Philips or Velleman, Analog Devices evaluation boards, and more.
	  Basically any adapter using the parallel port as an I2C bus with
	  no extra chipset is supported by this driver, or could be.

	  This driver is a light version of i2c-parport.  It doesn't depend
	  on the parport driver, and uses direct I/O access instead.  This
	  might be preferred on embedded systems where wasting memory for
	  the clean but heavy parport handling is not an option.  The
	  drawback is a reduced portability and the impossibility to
	  daisy-chain other parallel port devices.

	  Don't say Y here if you said Y or M to i2c-parport.  Saying M to
	  both is possible but both modules should not be loaded at the same
	  time.

	  This support is also available as a module.  If so, the module
	  will be called i2c-parport-light.

config I2C_TAOS_EVM
	tristate "TAOS evaluation module"
	depends on TTY
	select SERIO
	select SERIO_SERPORT
	default n
	help
	  This supports TAOS evaluation modules on serial port. In order to
	  use this driver, you will need the inputattach tool, which is part
	  of the input-utils package.

	  If unsure, say N.

	  This support is also available as a module.  If so, the module
	  will be called i2c-taos-evm.

config I2C_TINY_USB
	tristate "Tiny-USB adapter"
	depends on USB
	help
	  If you say yes to this option, support will be included for the
	  i2c-tiny-usb, a simple do-it-yourself USB to I2C interface. See
	  http://www.harbaum.org/till/i2c_tiny_usb for hardware details.

	  This driver can also be built as a module.  If so, the module
	  will be called i2c-tiny-usb.

config I2C_VIPERBOARD
	tristate "Viperboard I2C master support"
	depends on MFD_VIPERBOARD && USB
	help
	  Say yes here to access the I2C part of the Nano River
	  Technologies Viperboard as I2C master.
          See viperboard API specification and Nano
          River Tech's viperboard.h for detailed meaning
          of the module parameters.

comment "Other I2C/SMBus bus drivers"

config I2C_ACORN
	tristate "Acorn IOC/IOMD I2C bus support"
	depends on ARCH_ACORN
	default y
	select I2C_ALGOBIT
	help
	  Say yes if you want to support the I2C bus on Acorn platforms.

	  If you don't know, say Y.

config I2C_ELEKTOR
	tristate "Elektor ISA card"
	depends on ISA && HAS_IOPORT && BROKEN_ON_SMP
	select I2C_ALGOPCF
	help
	  This supports the PCF8584 ISA bus I2C adapter.  Say Y if you own
	  such an adapter.

	  This support is also available as a module.  If so, the module
	  will be called i2c-elektor.

config I2C_PCA_ISA
	tristate "PCA9564/PCA9665 on an ISA bus"
	depends on ISA
	select I2C_ALGOPCA
	default n
	help
	  This driver supports ISA boards using the Philips PCA9564/PCA9665
	  parallel bus to I2C bus controller.

	  This driver can also be built as a module.  If so, the module
	  will be called i2c-pca-isa.

	  This device is almost undetectable and using this driver on a
	  system which doesn't have this device will result in long
	  delays when I2C/SMBus chip drivers are loaded (e.g. at boot
	  time).  If unsure, say N.

config I2C_SIBYTE
	tristate "SiByte SMBus interface"
	depends on SIBYTE_SB1xxx_SOC
	help
	  Supports the SiByte SOC on-chip I2C interfaces (2 channels).

config SCx200_I2C
	tristate "NatSemi SCx200 I2C using GPIO pins (DEPRECATED)"
	depends on SCx200_GPIO
	select I2C_ALGOBIT
	help
	  Enable the use of two GPIO pins of a SCx200 processor as an I2C bus.

	  If you don't know what to do here, say N.

	  This support is also available as a module.  If so, the module
	  will be called scx200_i2c.

	  This driver is deprecated and will be dropped soon. Use i2c-gpio
	  (or scx200_acb) instead.

config SCx200_I2C_SCL
	int "GPIO pin used for SCL"
	depends on SCx200_I2C
	default "12"
	help
	  Enter the GPIO pin number used for the SCL signal.  This value can
	  also be specified with a module parameter.

config SCx200_I2C_SDA
	int "GPIO pin used for SDA"
	depends on SCx200_I2C
	default "13"
	help
	  Enter the GPIO pin number used for the SSA signal.  This value can
	  also be specified with a module parameter.

config SCx200_ACB
	tristate "Geode ACCESS.bus support"
	depends on X86_32 && PCI
	help
	  Enable the use of the ACCESS.bus controllers on the Geode SCx200 and
	  SC1100 processors and the CS5535 and CS5536 Geode companion devices.

	  If you don't know what to do here, say N.

	  This support is also available as a module.  If so, the module
	  will be called scx200_acb.

endmenu<|MERGE_RESOLUTION|>--- conflicted
+++ resolved
@@ -108,10 +108,7 @@
 	    Lynx Point-LP (PCH)
 	    Avoton (SOC)
 	    Wellsburg (PCH)
-<<<<<<< HEAD
-=======
 	    Coleto Creek (PCH)
->>>>>>> d0e0ac97
 
 	  This driver can also be built as a module.  If so, the module
 	  will be called i2c-i801.
