/*
    Copyright (c) 1998 - 2002  Frodo Looijaard <frodol@dds.nl>,
    Philip Edelbrock <phil@netroedge.com>, and Mark D. Studebaker
    <mdsxyz123@yahoo.com>
    Copyright (C) 2007 - 2012  Jean Delvare <khali@linux-fr.org>
    Copyright (C) 2010         Intel Corporation,
                               David Woodhouse <dwmw2@infradead.org>

    This program is free software; you can redistribute it and/or modify
    it under the terms of the GNU General Public License as published by
    the Free Software Foundation; either version 2 of the License, or
    (at your option) any later version.

    This program is distributed in the hope that it will be useful,
    but WITHOUT ANY WARRANTY; without even the implied warranty of
    MERCHANTABILITY or FITNESS FOR A PARTICULAR PURPOSE.  See the
    GNU General Public License for more details.

    You should have received a copy of the GNU General Public License
    along with this program; if not, write to the Free Software
    Foundation, Inc., 675 Mass Ave, Cambridge, MA 02139, USA.
*/

/*
  Supports the following Intel I/O Controller Hubs (ICH):

                                  I/O                     Block   I2C
                                  region  SMBus   Block   proc.   block
  Chip name             PCI ID    size    PEC     buffer  call    read
  ----------------------------------------------------------------------
  82801AA  (ICH)        0x2413     16      no      no      no      no
  82801AB  (ICH0)       0x2423     16      no      no      no      no
  82801BA  (ICH2)       0x2443     16      no      no      no      no
  82801CA  (ICH3)       0x2483     32     soft     no      no      no
  82801DB  (ICH4)       0x24c3     32     hard     yes     no      no
  82801E   (ICH5)       0x24d3     32     hard     yes     yes     yes
  6300ESB               0x25a4     32     hard     yes     yes     yes
  82801F   (ICH6)       0x266a     32     hard     yes     yes     yes
  6310ESB/6320ESB       0x269b     32     hard     yes     yes     yes
  82801G   (ICH7)       0x27da     32     hard     yes     yes     yes
  82801H   (ICH8)       0x283e     32     hard     yes     yes     yes
  82801I   (ICH9)       0x2930     32     hard     yes     yes     yes
  EP80579 (Tolapai)     0x5032     32     hard     yes     yes     yes
  ICH10                 0x3a30     32     hard     yes     yes     yes
  ICH10                 0x3a60     32     hard     yes     yes     yes
  5/3400 Series (PCH)   0x3b30     32     hard     yes     yes     yes
  6 Series (PCH)        0x1c22     32     hard     yes     yes     yes
  Patsburg (PCH)        0x1d22     32     hard     yes     yes     yes
  Patsburg (PCH) IDF    0x1d70     32     hard     yes     yes     yes
  Patsburg (PCH) IDF    0x1d71     32     hard     yes     yes     yes
  Patsburg (PCH) IDF    0x1d72     32     hard     yes     yes     yes
  DH89xxCC (PCH)        0x2330     32     hard     yes     yes     yes
  Panther Point (PCH)   0x1e22     32     hard     yes     yes     yes
  Lynx Point (PCH)      0x8c22     32     hard     yes     yes     yes
  Lynx Point-LP (PCH)   0x9c22     32     hard     yes     yes     yes
  Avoton (SOC)          0x1f3c     32     hard     yes     yes     yes
  Wellsburg (PCH)       0x8d22     32     hard     yes     yes     yes
  Wellsburg (PCH) MS    0x8d7d     32     hard     yes     yes     yes
  Wellsburg (PCH) MS    0x8d7e     32     hard     yes     yes     yes
  Wellsburg (PCH) MS    0x8d7f     32     hard     yes     yes     yes
<<<<<<< HEAD
=======
  Coleto Creek (PCH)    0x23b0     32     hard     yes     yes     yes
>>>>>>> d0e0ac97

  Features supported by this driver:
  Software PEC                     no
  Hardware PEC                     yes
  Block buffer                     yes
  Block process call transaction   no
  I2C block read transaction       yes  (doesn't use the block buffer)
  Slave mode                       no
  Interrupt processing             yes

  See the file Documentation/i2c/busses/i2c-i801 for details.
*/

#include <linux/interrupt.h>
#include <linux/module.h>
#include <linux/pci.h>
#include <linux/kernel.h>
#include <linux/stddef.h>
#include <linux/delay.h>
#include <linux/ioport.h>
#include <linux/init.h>
#include <linux/i2c.h>
#include <linux/acpi.h>
#include <linux/io.h>
#include <linux/dmi.h>
#include <linux/slab.h>
#include <linux/wait.h>
#include <linux/err.h>
#include <linux/of_i2c.h>

#if (defined CONFIG_I2C_MUX_GPIO || defined CONFIG_I2C_MUX_GPIO_MODULE) && \
		defined CONFIG_DMI
#include <linux/gpio.h>
#include <linux/i2c-mux-gpio.h>
#include <linux/platform_device.h>
#endif

/* I801 SMBus address offsets */
#define SMBHSTSTS(p)	(0 + (p)->smba)
#define SMBHSTCNT(p)	(2 + (p)->smba)
#define SMBHSTCMD(p)	(3 + (p)->smba)
#define SMBHSTADD(p)	(4 + (p)->smba)
#define SMBHSTDAT0(p)	(5 + (p)->smba)
#define SMBHSTDAT1(p)	(6 + (p)->smba)
#define SMBBLKDAT(p)	(7 + (p)->smba)
#define SMBPEC(p)	(8 + (p)->smba)		/* ICH3 and later */
#define SMBAUXSTS(p)	(12 + (p)->smba)	/* ICH4 and later */
#define SMBAUXCTL(p)	(13 + (p)->smba)	/* ICH4 and later */

/* PCI Address Constants */
#define SMBBAR		4
#define SMBPCISTS	0x006
#define SMBHSTCFG	0x040

/* Host status bits for SMBPCISTS */
#define SMBPCISTS_INTS		0x08

/* Host configuration bits for SMBHSTCFG */
#define SMBHSTCFG_HST_EN	1
#define SMBHSTCFG_SMB_SMI_EN	2
#define SMBHSTCFG_I2C_EN	4

/* Auxiliary control register bits, ICH4+ only */
#define SMBAUXCTL_CRC		1
#define SMBAUXCTL_E32B		2

/* Other settings */
#define MAX_RETRIES		400

/* I801 command constants */
#define I801_QUICK		0x00
#define I801_BYTE		0x04
#define I801_BYTE_DATA		0x08
#define I801_WORD_DATA		0x0C
#define I801_PROC_CALL		0x10	/* unimplemented */
#define I801_BLOCK_DATA		0x14
#define I801_I2C_BLOCK_DATA	0x18	/* ICH5 and later */

/* I801 Host Control register bits */
#define SMBHSTCNT_INTREN	0x01
#define SMBHSTCNT_KILL		0x02
#define SMBHSTCNT_LAST_BYTE	0x20
#define SMBHSTCNT_START		0x40
#define SMBHSTCNT_PEC_EN	0x80	/* ICH3 and later */

/* I801 Hosts Status register bits */
#define SMBHSTSTS_BYTE_DONE	0x80
#define SMBHSTSTS_INUSE_STS	0x40
#define SMBHSTSTS_SMBALERT_STS	0x20
#define SMBHSTSTS_FAILED	0x10
#define SMBHSTSTS_BUS_ERR	0x08
#define SMBHSTSTS_DEV_ERR	0x04
#define SMBHSTSTS_INTR		0x02
#define SMBHSTSTS_HOST_BUSY	0x01

#define STATUS_ERROR_FLAGS	(SMBHSTSTS_FAILED | SMBHSTSTS_BUS_ERR | \
				 SMBHSTSTS_DEV_ERR)

#define STATUS_FLAGS		(SMBHSTSTS_BYTE_DONE | SMBHSTSTS_INTR | \
				 STATUS_ERROR_FLAGS)

/* Older devices have their ID defined in <linux/pci_ids.h> */
#define PCI_DEVICE_ID_INTEL_COUGARPOINT_SMBUS	0x1c22
#define PCI_DEVICE_ID_INTEL_PATSBURG_SMBUS	0x1d22
/* Patsburg also has three 'Integrated Device Function' SMBus controllers */
#define PCI_DEVICE_ID_INTEL_PATSBURG_SMBUS_IDF0	0x1d70
#define PCI_DEVICE_ID_INTEL_PATSBURG_SMBUS_IDF1	0x1d71
#define PCI_DEVICE_ID_INTEL_PATSBURG_SMBUS_IDF2	0x1d72
#define PCI_DEVICE_ID_INTEL_PANTHERPOINT_SMBUS	0x1e22
#define PCI_DEVICE_ID_INTEL_AVOTON_SMBUS	0x1f3c
#define PCI_DEVICE_ID_INTEL_DH89XXCC_SMBUS	0x2330
#define PCI_DEVICE_ID_INTEL_COLETOCREEK_SMBUS	0x23b0
#define PCI_DEVICE_ID_INTEL_5_3400_SERIES_SMBUS	0x3b30
#define PCI_DEVICE_ID_INTEL_LYNXPOINT_SMBUS	0x8c22
#define PCI_DEVICE_ID_INTEL_WELLSBURG_SMBUS	0x8d22
#define PCI_DEVICE_ID_INTEL_WELLSBURG_SMBUS_MS0	0x8d7d
#define PCI_DEVICE_ID_INTEL_WELLSBURG_SMBUS_MS1	0x8d7e
#define PCI_DEVICE_ID_INTEL_WELLSBURG_SMBUS_MS2	0x8d7f
#define PCI_DEVICE_ID_INTEL_LYNXPOINT_LP_SMBUS	0x9c22

struct i801_mux_config {
	char *gpio_chip;
	unsigned values[3];
	int n_values;
	unsigned classes[3];
	unsigned gpios[2];		/* Relative to gpio_chip->base */
	int n_gpios;
};

struct i801_priv {
	struct i2c_adapter adapter;
	unsigned long smba;
	unsigned char original_hstcfg;
	struct pci_dev *pci_dev;
	unsigned int features;

	/* isr processing */
	wait_queue_head_t waitq;
	u8 status;

	/* Command state used by isr for byte-by-byte block transactions */
	u8 cmd;
	bool is_read;
	int count;
	int len;
	u8 *data;

#if (defined CONFIG_I2C_MUX_GPIO || defined CONFIG_I2C_MUX_GPIO_MODULE) && \
		defined CONFIG_DMI
	const struct i801_mux_config *mux_drvdata;
	struct platform_device *mux_pdev;
#endif
};

static struct pci_driver i801_driver;

#define FEATURE_SMBUS_PEC	(1 << 0)
#define FEATURE_BLOCK_BUFFER	(1 << 1)
#define FEATURE_BLOCK_PROC	(1 << 2)
#define FEATURE_I2C_BLOCK_READ	(1 << 3)
#define FEATURE_IRQ		(1 << 4)
/* Not really a feature, but it's convenient to handle it as such */
#define FEATURE_IDF		(1 << 15)

static const char *i801_feature_names[] = {
	"SMBus PEC",
	"Block buffer",
	"Block process call",
	"I2C block read",
	"Interrupt",
};

static unsigned int disable_features;
module_param(disable_features, uint, S_IRUGO | S_IWUSR);
MODULE_PARM_DESC(disable_features, "Disable selected driver features:\n"
	"\t\t  0x01  disable SMBus PEC\n"
	"\t\t  0x02  disable the block buffer\n"
	"\t\t  0x08  disable the I2C block read functionality\n"
	"\t\t  0x10  don't use interrupts ");

/* Make sure the SMBus host is ready to start transmitting.
   Return 0 if it is, -EBUSY if it is not. */
static int i801_check_pre(struct i801_priv *priv)
{
	int status;

	status = inb_p(SMBHSTSTS(priv));
	if (status & SMBHSTSTS_HOST_BUSY) {
		dev_err(&priv->pci_dev->dev, "SMBus is busy, can't use it!\n");
		return -EBUSY;
	}

	status &= STATUS_FLAGS;
	if (status) {
		dev_dbg(&priv->pci_dev->dev, "Clearing status flags (%02x)\n",
			status);
		outb_p(status, SMBHSTSTS(priv));
		status = inb_p(SMBHSTSTS(priv)) & STATUS_FLAGS;
		if (status) {
			dev_err(&priv->pci_dev->dev,
				"Failed clearing status flags (%02x)\n",
				status);
			return -EBUSY;
		}
	}

	return 0;
}

/*
 * Convert the status register to an error code, and clear it.
 * Note that status only contains the bits we want to clear, not the
 * actual register value.
 */
static int i801_check_post(struct i801_priv *priv, int status)
{
	int result = 0;

	/*
	 * If the SMBus is still busy, we give up
	 * Note: This timeout condition only happens when using polling
	 * transactions.  For interrupt operation, NAK/timeout is indicated by
	 * DEV_ERR.
	 */
	if (unlikely(status < 0)) {
		dev_err(&priv->pci_dev->dev, "Transaction timeout\n");
		/* try to stop the current command */
		dev_dbg(&priv->pci_dev->dev, "Terminating the current operation\n");
		outb_p(inb_p(SMBHSTCNT(priv)) | SMBHSTCNT_KILL,
		       SMBHSTCNT(priv));
		usleep_range(1000, 2000);
		outb_p(inb_p(SMBHSTCNT(priv)) & (~SMBHSTCNT_KILL),
		       SMBHSTCNT(priv));

		/* Check if it worked */
		status = inb_p(SMBHSTSTS(priv));
		if ((status & SMBHSTSTS_HOST_BUSY) ||
		    !(status & SMBHSTSTS_FAILED))
			dev_err(&priv->pci_dev->dev,
				"Failed terminating the transaction\n");
		outb_p(STATUS_FLAGS, SMBHSTSTS(priv));
		return -ETIMEDOUT;
	}

	if (status & SMBHSTSTS_FAILED) {
		result = -EIO;
		dev_err(&priv->pci_dev->dev, "Transaction failed\n");
	}
	if (status & SMBHSTSTS_DEV_ERR) {
		result = -ENXIO;
		dev_dbg(&priv->pci_dev->dev, "No response\n");
	}
	if (status & SMBHSTSTS_BUS_ERR) {
		result = -EAGAIN;
		dev_dbg(&priv->pci_dev->dev, "Lost arbitration\n");
	}

	/* Clear status flags except BYTE_DONE, to be cleared by caller */
	outb_p(status, SMBHSTSTS(priv));

	return result;
}

/* Wait for BUSY being cleared and either INTR or an error flag being set */
static int i801_wait_intr(struct i801_priv *priv)
{
	int timeout = 0;
	int status;

	/* We will always wait for a fraction of a second! */
	do {
		usleep_range(250, 500);
		status = inb_p(SMBHSTSTS(priv));
	} while (((status & SMBHSTSTS_HOST_BUSY) ||
		  !(status & (STATUS_ERROR_FLAGS | SMBHSTSTS_INTR))) &&
		 (timeout++ < MAX_RETRIES));

	if (timeout > MAX_RETRIES) {
		dev_dbg(&priv->pci_dev->dev, "INTR Timeout!\n");
		return -ETIMEDOUT;
	}
	return status & (STATUS_ERROR_FLAGS | SMBHSTSTS_INTR);
}

/* Wait for either BYTE_DONE or an error flag being set */
static int i801_wait_byte_done(struct i801_priv *priv)
{
	int timeout = 0;
	int status;

	/* We will always wait for a fraction of a second! */
	do {
		usleep_range(250, 500);
		status = inb_p(SMBHSTSTS(priv));
	} while (!(status & (STATUS_ERROR_FLAGS | SMBHSTSTS_BYTE_DONE)) &&
		 (timeout++ < MAX_RETRIES));

	if (timeout > MAX_RETRIES) {
		dev_dbg(&priv->pci_dev->dev, "BYTE_DONE Timeout!\n");
		return -ETIMEDOUT;
	}
	return status & STATUS_ERROR_FLAGS;
}

static int i801_transaction(struct i801_priv *priv, int xact)
{
	int status;
	int result;

	result = i801_check_pre(priv);
	if (result < 0)
		return result;

	if (priv->features & FEATURE_IRQ) {
		outb_p(xact | SMBHSTCNT_INTREN | SMBHSTCNT_START,
		       SMBHSTCNT(priv));
		wait_event(priv->waitq, (status = priv->status));
		priv->status = 0;
		return i801_check_post(priv, status);
	}

	/* the current contents of SMBHSTCNT can be overwritten, since PEC,
	 * SMBSCMD are passed in xact */
	outb_p(xact | SMBHSTCNT_START, SMBHSTCNT(priv));

	status = i801_wait_intr(priv);
	return i801_check_post(priv, status);
}

static int i801_block_transaction_by_block(struct i801_priv *priv,
					   union i2c_smbus_data *data,
					   char read_write, int hwpec)
{
	int i, len;
	int status;

	inb_p(SMBHSTCNT(priv)); /* reset the data buffer index */

	/* Use 32-byte buffer to process this transaction */
	if (read_write == I2C_SMBUS_WRITE) {
		len = data->block[0];
		outb_p(len, SMBHSTDAT0(priv));
		for (i = 0; i < len; i++)
			outb_p(data->block[i+1], SMBBLKDAT(priv));
	}

	status = i801_transaction(priv, I801_BLOCK_DATA |
				  (hwpec ? SMBHSTCNT_PEC_EN : 0));
	if (status)
		return status;

	if (read_write == I2C_SMBUS_READ) {
		len = inb_p(SMBHSTDAT0(priv));
		if (len < 1 || len > I2C_SMBUS_BLOCK_MAX)
			return -EPROTO;

		data->block[0] = len;
		for (i = 0; i < len; i++)
			data->block[i + 1] = inb_p(SMBBLKDAT(priv));
	}
	return 0;
}

static void i801_isr_byte_done(struct i801_priv *priv)
{
	if (priv->is_read) {
		/* For SMBus block reads, length is received with first byte */
		if (((priv->cmd & 0x1c) == I801_BLOCK_DATA) &&
		    (priv->count == 0)) {
			priv->len = inb_p(SMBHSTDAT0(priv));
			if (priv->len < 1 || priv->len > I2C_SMBUS_BLOCK_MAX) {
				dev_err(&priv->pci_dev->dev,
					"Illegal SMBus block read size %d\n",
					priv->len);
				/* FIXME: Recover */
				priv->len = I2C_SMBUS_BLOCK_MAX;
			} else {
				dev_dbg(&priv->pci_dev->dev,
					"SMBus block read size is %d\n",
					priv->len);
			}
			priv->data[-1] = priv->len;
		}

		/* Read next byte */
		if (priv->count < priv->len)
			priv->data[priv->count++] = inb(SMBBLKDAT(priv));
		else
			dev_dbg(&priv->pci_dev->dev,
				"Discarding extra byte on block read\n");

		/* Set LAST_BYTE for last byte of read transaction */
		if (priv->count == priv->len - 1)
			outb_p(priv->cmd | SMBHSTCNT_LAST_BYTE,
			       SMBHSTCNT(priv));
	} else if (priv->count < priv->len - 1) {
		/* Write next byte, except for IRQ after last byte */
		outb_p(priv->data[++priv->count], SMBBLKDAT(priv));
	}

	/* Clear BYTE_DONE to continue with next byte */
	outb_p(SMBHSTSTS_BYTE_DONE, SMBHSTSTS(priv));
}

/*
 * There are two kinds of interrupts:
 *
 * 1) i801 signals transaction completion with one of these interrupts:
 *      INTR - Success
 *      DEV_ERR - Invalid command, NAK or communication timeout
 *      BUS_ERR - SMI# transaction collision
 *      FAILED - transaction was canceled due to a KILL request
 *    When any of these occur, update ->status and wake up the waitq.
 *    ->status must be cleared before kicking off the next transaction.
 *
 * 2) For byte-by-byte (I2C read/write) transactions, one BYTE_DONE interrupt
 *    occurs for each byte of a byte-by-byte to prepare the next byte.
 */
static irqreturn_t i801_isr(int irq, void *dev_id)
{
	struct i801_priv *priv = dev_id;
	u16 pcists;
	u8 status;

	/* Confirm this is our interrupt */
	pci_read_config_word(priv->pci_dev, SMBPCISTS, &pcists);
	if (!(pcists & SMBPCISTS_INTS))
		return IRQ_NONE;

	status = inb_p(SMBHSTSTS(priv));
	if (status != 0x42)
		dev_dbg(&priv->pci_dev->dev, "irq: status = %02x\n", status);

	if (status & SMBHSTSTS_BYTE_DONE)
		i801_isr_byte_done(priv);

	/*
	 * Clear irq sources and report transaction result.
	 * ->status must be cleared before the next transaction is started.
	 */
	status &= SMBHSTSTS_INTR | STATUS_ERROR_FLAGS;
	if (status) {
		outb_p(status, SMBHSTSTS(priv));
		priv->status |= status;
		wake_up(&priv->waitq);
	}

	return IRQ_HANDLED;
}

/*
 * For "byte-by-byte" block transactions:
 *   I2C write uses cmd=I801_BLOCK_DATA, I2C_EN=1
 *   I2C read uses cmd=I801_I2C_BLOCK_DATA
 */
static int i801_block_transaction_byte_by_byte(struct i801_priv *priv,
					       union i2c_smbus_data *data,
					       char read_write, int command,
					       int hwpec)
{
	int i, len;
	int smbcmd;
	int status;
	int result;

	result = i801_check_pre(priv);
	if (result < 0)
		return result;

	len = data->block[0];

	if (read_write == I2C_SMBUS_WRITE) {
		outb_p(len, SMBHSTDAT0(priv));
		outb_p(data->block[1], SMBBLKDAT(priv));
	}

	if (command == I2C_SMBUS_I2C_BLOCK_DATA &&
	    read_write == I2C_SMBUS_READ)
		smbcmd = I801_I2C_BLOCK_DATA;
	else
		smbcmd = I801_BLOCK_DATA;

	if (priv->features & FEATURE_IRQ) {
		priv->is_read = (read_write == I2C_SMBUS_READ);
		if (len == 1 && priv->is_read)
			smbcmd |= SMBHSTCNT_LAST_BYTE;
		priv->cmd = smbcmd | SMBHSTCNT_INTREN;
		priv->len = len;
		priv->count = 0;
		priv->data = &data->block[1];

		outb_p(priv->cmd | SMBHSTCNT_START, SMBHSTCNT(priv));
		wait_event(priv->waitq, (status = priv->status));
		priv->status = 0;
		return i801_check_post(priv, status);
	}

	for (i = 1; i <= len; i++) {
		if (i == len && read_write == I2C_SMBUS_READ)
			smbcmd |= SMBHSTCNT_LAST_BYTE;
		outb_p(smbcmd, SMBHSTCNT(priv));

		if (i == 1)
			outb_p(inb(SMBHSTCNT(priv)) | SMBHSTCNT_START,
			       SMBHSTCNT(priv));

		status = i801_wait_byte_done(priv);
		if (status)
			goto exit;

		if (i == 1 && read_write == I2C_SMBUS_READ
		 && command != I2C_SMBUS_I2C_BLOCK_DATA) {
			len = inb_p(SMBHSTDAT0(priv));
			if (len < 1 || len > I2C_SMBUS_BLOCK_MAX) {
				dev_err(&priv->pci_dev->dev,
					"Illegal SMBus block read size %d\n",
					len);
				/* Recover */
				while (inb_p(SMBHSTSTS(priv)) &
				       SMBHSTSTS_HOST_BUSY)
					outb_p(SMBHSTSTS_BYTE_DONE,
					       SMBHSTSTS(priv));
				outb_p(SMBHSTSTS_INTR, SMBHSTSTS(priv));
				return -EPROTO;
			}
			data->block[0] = len;
		}

		/* Retrieve/store value in SMBBLKDAT */
		if (read_write == I2C_SMBUS_READ)
			data->block[i] = inb_p(SMBBLKDAT(priv));
		if (read_write == I2C_SMBUS_WRITE && i+1 <= len)
			outb_p(data->block[i+1], SMBBLKDAT(priv));

		/* signals SMBBLKDAT ready */
		outb_p(SMBHSTSTS_BYTE_DONE, SMBHSTSTS(priv));
	}

	status = i801_wait_intr(priv);
exit:
	return i801_check_post(priv, status);
}

static int i801_set_block_buffer_mode(struct i801_priv *priv)
{
	outb_p(inb_p(SMBAUXCTL(priv)) | SMBAUXCTL_E32B, SMBAUXCTL(priv));
	if ((inb_p(SMBAUXCTL(priv)) & SMBAUXCTL_E32B) == 0)
		return -EIO;
	return 0;
}

/* Block transaction function */
static int i801_block_transaction(struct i801_priv *priv,
				  union i2c_smbus_data *data, char read_write,
				  int command, int hwpec)
{
	int result = 0;
	unsigned char hostc;

	if (command == I2C_SMBUS_I2C_BLOCK_DATA) {
		if (read_write == I2C_SMBUS_WRITE) {
			/* set I2C_EN bit in configuration register */
			pci_read_config_byte(priv->pci_dev, SMBHSTCFG, &hostc);
			pci_write_config_byte(priv->pci_dev, SMBHSTCFG,
					      hostc | SMBHSTCFG_I2C_EN);
		} else if (!(priv->features & FEATURE_I2C_BLOCK_READ)) {
			dev_err(&priv->pci_dev->dev,
				"I2C block read is unsupported!\n");
			return -EOPNOTSUPP;
		}
	}

	if (read_write == I2C_SMBUS_WRITE
	 || command == I2C_SMBUS_I2C_BLOCK_DATA) {
		if (data->block[0] < 1)
			data->block[0] = 1;
		if (data->block[0] > I2C_SMBUS_BLOCK_MAX)
			data->block[0] = I2C_SMBUS_BLOCK_MAX;
	} else {
		data->block[0] = 32;	/* max for SMBus block reads */
	}

	/* Experience has shown that the block buffer can only be used for
	   SMBus (not I2C) block transactions, even though the datasheet
	   doesn't mention this limitation. */
	if ((priv->features & FEATURE_BLOCK_BUFFER)
	 && command != I2C_SMBUS_I2C_BLOCK_DATA
	 && i801_set_block_buffer_mode(priv) == 0)
		result = i801_block_transaction_by_block(priv, data,
							 read_write, hwpec);
	else
		result = i801_block_transaction_byte_by_byte(priv, data,
							     read_write,
							     command, hwpec);

	if (command == I2C_SMBUS_I2C_BLOCK_DATA
	 && read_write == I2C_SMBUS_WRITE) {
		/* restore saved configuration register value */
		pci_write_config_byte(priv->pci_dev, SMBHSTCFG, hostc);
	}
	return result;
}

/* Return negative errno on error. */
static s32 i801_access(struct i2c_adapter *adap, u16 addr,
		       unsigned short flags, char read_write, u8 command,
		       int size, union i2c_smbus_data *data)
{
	int hwpec;
	int block = 0;
	int ret, xact = 0;
	struct i801_priv *priv = i2c_get_adapdata(adap);

	hwpec = (priv->features & FEATURE_SMBUS_PEC) && (flags & I2C_CLIENT_PEC)
		&& size != I2C_SMBUS_QUICK
		&& size != I2C_SMBUS_I2C_BLOCK_DATA;

	switch (size) {
	case I2C_SMBUS_QUICK:
		outb_p(((addr & 0x7f) << 1) | (read_write & 0x01),
		       SMBHSTADD(priv));
		xact = I801_QUICK;
		break;
	case I2C_SMBUS_BYTE:
		outb_p(((addr & 0x7f) << 1) | (read_write & 0x01),
		       SMBHSTADD(priv));
		if (read_write == I2C_SMBUS_WRITE)
			outb_p(command, SMBHSTCMD(priv));
		xact = I801_BYTE;
		break;
	case I2C_SMBUS_BYTE_DATA:
		outb_p(((addr & 0x7f) << 1) | (read_write & 0x01),
		       SMBHSTADD(priv));
		outb_p(command, SMBHSTCMD(priv));
		if (read_write == I2C_SMBUS_WRITE)
			outb_p(data->byte, SMBHSTDAT0(priv));
		xact = I801_BYTE_DATA;
		break;
	case I2C_SMBUS_WORD_DATA:
		outb_p(((addr & 0x7f) << 1) | (read_write & 0x01),
		       SMBHSTADD(priv));
		outb_p(command, SMBHSTCMD(priv));
		if (read_write == I2C_SMBUS_WRITE) {
			outb_p(data->word & 0xff, SMBHSTDAT0(priv));
			outb_p((data->word & 0xff00) >> 8, SMBHSTDAT1(priv));
		}
		xact = I801_WORD_DATA;
		break;
	case I2C_SMBUS_BLOCK_DATA:
		outb_p(((addr & 0x7f) << 1) | (read_write & 0x01),
		       SMBHSTADD(priv));
		outb_p(command, SMBHSTCMD(priv));
		block = 1;
		break;
	case I2C_SMBUS_I2C_BLOCK_DATA:
		/* NB: page 240 of ICH5 datasheet shows that the R/#W
		 * bit should be cleared here, even when reading */
		outb_p((addr & 0x7f) << 1, SMBHSTADD(priv));
		if (read_write == I2C_SMBUS_READ) {
			/* NB: page 240 of ICH5 datasheet also shows
			 * that DATA1 is the cmd field when reading */
			outb_p(command, SMBHSTDAT1(priv));
		} else
			outb_p(command, SMBHSTCMD(priv));
		block = 1;
		break;
	default:
		dev_err(&priv->pci_dev->dev, "Unsupported transaction %d\n",
			size);
		return -EOPNOTSUPP;
	}

	if (hwpec)	/* enable/disable hardware PEC */
		outb_p(inb_p(SMBAUXCTL(priv)) | SMBAUXCTL_CRC, SMBAUXCTL(priv));
	else
		outb_p(inb_p(SMBAUXCTL(priv)) & (~SMBAUXCTL_CRC),
		       SMBAUXCTL(priv));

	if (block)
		ret = i801_block_transaction(priv, data, read_write, size,
					     hwpec);
	else
		ret = i801_transaction(priv, xact);

	/* Some BIOSes don't like it when PEC is enabled at reboot or resume
	   time, so we forcibly disable it after every transaction. Turn off
	   E32B for the same reason. */
	if (hwpec || block)
		outb_p(inb_p(SMBAUXCTL(priv)) &
		       ~(SMBAUXCTL_CRC | SMBAUXCTL_E32B), SMBAUXCTL(priv));

	if (block)
		return ret;
	if (ret)
		return ret;
	if ((read_write == I2C_SMBUS_WRITE) || (xact == I801_QUICK))
		return 0;

	switch (xact & 0x7f) {
	case I801_BYTE:	/* Result put in SMBHSTDAT0 */
	case I801_BYTE_DATA:
		data->byte = inb_p(SMBHSTDAT0(priv));
		break;
	case I801_WORD_DATA:
		data->word = inb_p(SMBHSTDAT0(priv)) +
			     (inb_p(SMBHSTDAT1(priv)) << 8);
		break;
	}
	return 0;
}


static u32 i801_func(struct i2c_adapter *adapter)
{
	struct i801_priv *priv = i2c_get_adapdata(adapter);

	return I2C_FUNC_SMBUS_QUICK | I2C_FUNC_SMBUS_BYTE |
	       I2C_FUNC_SMBUS_BYTE_DATA | I2C_FUNC_SMBUS_WORD_DATA |
	       I2C_FUNC_SMBUS_BLOCK_DATA | I2C_FUNC_SMBUS_WRITE_I2C_BLOCK |
	       ((priv->features & FEATURE_SMBUS_PEC) ? I2C_FUNC_SMBUS_PEC : 0) |
	       ((priv->features & FEATURE_I2C_BLOCK_READ) ?
		I2C_FUNC_SMBUS_READ_I2C_BLOCK : 0);
}

static const struct i2c_algorithm smbus_algorithm = {
	.smbus_xfer	= i801_access,
	.functionality	= i801_func,
};

static DEFINE_PCI_DEVICE_TABLE(i801_ids) = {
	{ PCI_DEVICE(PCI_VENDOR_ID_INTEL, PCI_DEVICE_ID_INTEL_82801AA_3) },
	{ PCI_DEVICE(PCI_VENDOR_ID_INTEL, PCI_DEVICE_ID_INTEL_82801AB_3) },
	{ PCI_DEVICE(PCI_VENDOR_ID_INTEL, PCI_DEVICE_ID_INTEL_82801BA_2) },
	{ PCI_DEVICE(PCI_VENDOR_ID_INTEL, PCI_DEVICE_ID_INTEL_82801CA_3) },
	{ PCI_DEVICE(PCI_VENDOR_ID_INTEL, PCI_DEVICE_ID_INTEL_82801DB_3) },
	{ PCI_DEVICE(PCI_VENDOR_ID_INTEL, PCI_DEVICE_ID_INTEL_82801EB_3) },
	{ PCI_DEVICE(PCI_VENDOR_ID_INTEL, PCI_DEVICE_ID_INTEL_ESB_4) },
	{ PCI_DEVICE(PCI_VENDOR_ID_INTEL, PCI_DEVICE_ID_INTEL_ICH6_16) },
	{ PCI_DEVICE(PCI_VENDOR_ID_INTEL, PCI_DEVICE_ID_INTEL_ICH7_17) },
	{ PCI_DEVICE(PCI_VENDOR_ID_INTEL, PCI_DEVICE_ID_INTEL_ESB2_17) },
	{ PCI_DEVICE(PCI_VENDOR_ID_INTEL, PCI_DEVICE_ID_INTEL_ICH8_5) },
	{ PCI_DEVICE(PCI_VENDOR_ID_INTEL, PCI_DEVICE_ID_INTEL_ICH9_6) },
	{ PCI_DEVICE(PCI_VENDOR_ID_INTEL, PCI_DEVICE_ID_INTEL_EP80579_1) },
	{ PCI_DEVICE(PCI_VENDOR_ID_INTEL, PCI_DEVICE_ID_INTEL_ICH10_4) },
	{ PCI_DEVICE(PCI_VENDOR_ID_INTEL, PCI_DEVICE_ID_INTEL_ICH10_5) },
	{ PCI_DEVICE(PCI_VENDOR_ID_INTEL, PCI_DEVICE_ID_INTEL_5_3400_SERIES_SMBUS) },
	{ PCI_DEVICE(PCI_VENDOR_ID_INTEL, PCI_DEVICE_ID_INTEL_COUGARPOINT_SMBUS) },
	{ PCI_DEVICE(PCI_VENDOR_ID_INTEL, PCI_DEVICE_ID_INTEL_PATSBURG_SMBUS) },
	{ PCI_DEVICE(PCI_VENDOR_ID_INTEL, PCI_DEVICE_ID_INTEL_PATSBURG_SMBUS_IDF0) },
	{ PCI_DEVICE(PCI_VENDOR_ID_INTEL, PCI_DEVICE_ID_INTEL_PATSBURG_SMBUS_IDF1) },
	{ PCI_DEVICE(PCI_VENDOR_ID_INTEL, PCI_DEVICE_ID_INTEL_PATSBURG_SMBUS_IDF2) },
	{ PCI_DEVICE(PCI_VENDOR_ID_INTEL, PCI_DEVICE_ID_INTEL_DH89XXCC_SMBUS) },
	{ PCI_DEVICE(PCI_VENDOR_ID_INTEL, PCI_DEVICE_ID_INTEL_PANTHERPOINT_SMBUS) },
	{ PCI_DEVICE(PCI_VENDOR_ID_INTEL, PCI_DEVICE_ID_INTEL_LYNXPOINT_SMBUS) },
	{ PCI_DEVICE(PCI_VENDOR_ID_INTEL, PCI_DEVICE_ID_INTEL_LYNXPOINT_LP_SMBUS) },
	{ PCI_DEVICE(PCI_VENDOR_ID_INTEL, PCI_DEVICE_ID_INTEL_AVOTON_SMBUS) },
	{ PCI_DEVICE(PCI_VENDOR_ID_INTEL, PCI_DEVICE_ID_INTEL_WELLSBURG_SMBUS) },
	{ PCI_DEVICE(PCI_VENDOR_ID_INTEL, PCI_DEVICE_ID_INTEL_WELLSBURG_SMBUS_MS0) },
	{ PCI_DEVICE(PCI_VENDOR_ID_INTEL, PCI_DEVICE_ID_INTEL_WELLSBURG_SMBUS_MS1) },
	{ PCI_DEVICE(PCI_VENDOR_ID_INTEL, PCI_DEVICE_ID_INTEL_WELLSBURG_SMBUS_MS2) },
<<<<<<< HEAD
=======
	{ PCI_DEVICE(PCI_VENDOR_ID_INTEL, PCI_DEVICE_ID_INTEL_COLETOCREEK_SMBUS) },
>>>>>>> d0e0ac97
	{ 0, }
};

MODULE_DEVICE_TABLE(pci, i801_ids);

#if defined CONFIG_X86 && defined CONFIG_DMI
static unsigned char apanel_addr;

/* Scan the system ROM for the signature "FJKEYINF" */
static __init const void __iomem *bios_signature(const void __iomem *bios)
{
	ssize_t offset;
	const unsigned char signature[] = "FJKEYINF";

	for (offset = 0; offset < 0x10000; offset += 0x10) {
		if (check_signature(bios + offset, signature,
				    sizeof(signature)-1))
			return bios + offset;
	}
	return NULL;
}

static void __init input_apanel_init(void)
{
	void __iomem *bios;
	const void __iomem *p;

	bios = ioremap(0xF0000, 0x10000); /* Can't fail */
	p = bios_signature(bios);
	if (p) {
		/* just use the first address */
		apanel_addr = readb(p + 8 + 3) >> 1;
	}
	iounmap(bios);
}

struct dmi_onboard_device_info {
	const char *name;
	u8 type;
	unsigned short i2c_addr;
	const char *i2c_type;
};

static const struct dmi_onboard_device_info dmi_devices[] = {
	{ "Syleus", DMI_DEV_TYPE_OTHER, 0x73, "fscsyl" },
	{ "Hermes", DMI_DEV_TYPE_OTHER, 0x73, "fscher" },
	{ "Hades",  DMI_DEV_TYPE_OTHER, 0x73, "fschds" },
};

static void dmi_check_onboard_device(u8 type, const char *name,
				     struct i2c_adapter *adap)
{
	int i;
	struct i2c_board_info info;

	for (i = 0; i < ARRAY_SIZE(dmi_devices); i++) {
		/* & ~0x80, ignore enabled/disabled bit */
		if ((type & ~0x80) != dmi_devices[i].type)
			continue;
		if (strcasecmp(name, dmi_devices[i].name))
			continue;

		memset(&info, 0, sizeof(struct i2c_board_info));
		info.addr = dmi_devices[i].i2c_addr;
		strlcpy(info.type, dmi_devices[i].i2c_type, I2C_NAME_SIZE);
		i2c_new_device(adap, &info);
		break;
	}
}

/* We use our own function to check for onboard devices instead of
   dmi_find_device() as some buggy BIOS's have the devices we are interested
   in marked as disabled */
static void dmi_check_onboard_devices(const struct dmi_header *dm, void *adap)
{
	int i, count;

	if (dm->type != 10)
		return;

	count = (dm->length - sizeof(struct dmi_header)) / 2;
	for (i = 0; i < count; i++) {
		const u8 *d = (char *)(dm + 1) + (i * 2);
		const char *name = ((char *) dm) + dm->length;
		u8 type = d[0];
		u8 s = d[1];

		if (!s)
			continue;
		s--;
		while (s > 0 && name[0]) {
			name += strlen(name) + 1;
			s--;
		}
		if (name[0] == 0) /* Bogus string reference */
			continue;

		dmi_check_onboard_device(type, name, adap);
	}
}

/* Register optional slaves */
static void i801_probe_optional_slaves(struct i801_priv *priv)
{
	/* Only register slaves on main SMBus channel */
	if (priv->features & FEATURE_IDF)
		return;

	if (apanel_addr) {
		struct i2c_board_info info;

		memset(&info, 0, sizeof(struct i2c_board_info));
		info.addr = apanel_addr;
		strlcpy(info.type, "fujitsu_apanel", I2C_NAME_SIZE);
		i2c_new_device(&priv->adapter, &info);
	}

	if (dmi_name_in_vendors("FUJITSU"))
		dmi_walk(dmi_check_onboard_devices, &priv->adapter);
}
#else
static void __init input_apanel_init(void) {}
static void i801_probe_optional_slaves(struct i801_priv *priv) {}
#endif	/* CONFIG_X86 && CONFIG_DMI */

#if (defined CONFIG_I2C_MUX_GPIO || defined CONFIG_I2C_MUX_GPIO_MODULE) && \
		defined CONFIG_DMI
static struct i801_mux_config i801_mux_config_asus_z8_d12 = {
	.gpio_chip = "gpio_ich",
	.values = { 0x02, 0x03 },
	.n_values = 2,
	.classes = { I2C_CLASS_SPD, I2C_CLASS_SPD },
	.gpios = { 52, 53 },
	.n_gpios = 2,
};

static struct i801_mux_config i801_mux_config_asus_z8_d18 = {
	.gpio_chip = "gpio_ich",
	.values = { 0x02, 0x03, 0x01 },
	.n_values = 3,
	.classes = { I2C_CLASS_SPD, I2C_CLASS_SPD, I2C_CLASS_SPD },
	.gpios = { 52, 53 },
	.n_gpios = 2,
};

static const struct dmi_system_id mux_dmi_table[] = {
	{
		.matches = {
			DMI_MATCH(DMI_BOARD_VENDOR, "ASUSTeK Computer INC."),
			DMI_MATCH(DMI_BOARD_NAME, "Z8NA-D6(C)"),
		},
		.driver_data = &i801_mux_config_asus_z8_d12,
	},
	{
		.matches = {
			DMI_MATCH(DMI_BOARD_VENDOR, "ASUSTeK Computer INC."),
			DMI_MATCH(DMI_BOARD_NAME, "Z8P(N)E-D12(X)"),
		},
		.driver_data = &i801_mux_config_asus_z8_d12,
	},
	{
		.matches = {
			DMI_MATCH(DMI_BOARD_VENDOR, "ASUSTeK Computer INC."),
			DMI_MATCH(DMI_BOARD_NAME, "Z8NH-D12"),
		},
		.driver_data = &i801_mux_config_asus_z8_d12,
	},
	{
		.matches = {
			DMI_MATCH(DMI_BOARD_VENDOR, "ASUSTeK Computer INC."),
			DMI_MATCH(DMI_BOARD_NAME, "Z8PH-D12/IFB"),
		},
		.driver_data = &i801_mux_config_asus_z8_d12,
	},
	{
		.matches = {
			DMI_MATCH(DMI_BOARD_VENDOR, "ASUSTeK Computer INC."),
			DMI_MATCH(DMI_BOARD_NAME, "Z8NR-D12"),
		},
		.driver_data = &i801_mux_config_asus_z8_d12,
	},
	{
		.matches = {
			DMI_MATCH(DMI_BOARD_VENDOR, "ASUSTeK Computer INC."),
			DMI_MATCH(DMI_BOARD_NAME, "Z8P(N)H-D12"),
		},
		.driver_data = &i801_mux_config_asus_z8_d12,
	},
	{
		.matches = {
			DMI_MATCH(DMI_BOARD_VENDOR, "ASUSTeK Computer INC."),
			DMI_MATCH(DMI_BOARD_NAME, "Z8PG-D18"),
		},
		.driver_data = &i801_mux_config_asus_z8_d18,
	},
	{
		.matches = {
			DMI_MATCH(DMI_BOARD_VENDOR, "ASUSTeK Computer INC."),
			DMI_MATCH(DMI_BOARD_NAME, "Z8PE-D18"),
		},
		.driver_data = &i801_mux_config_asus_z8_d18,
	},
	{
		.matches = {
			DMI_MATCH(DMI_BOARD_VENDOR, "ASUSTeK Computer INC."),
			DMI_MATCH(DMI_BOARD_NAME, "Z8PS-D12"),
		},
		.driver_data = &i801_mux_config_asus_z8_d12,
	},
	{ }
};

/* Setup multiplexing if needed */
static int i801_add_mux(struct i801_priv *priv)
{
	struct device *dev = &priv->adapter.dev;
	const struct i801_mux_config *mux_config;
	struct i2c_mux_gpio_platform_data gpio_data;
	int err;

	if (!priv->mux_drvdata)
		return 0;
	mux_config = priv->mux_drvdata;

	/* Prepare the platform data */
	memset(&gpio_data, 0, sizeof(struct i2c_mux_gpio_platform_data));
	gpio_data.parent = priv->adapter.nr;
	gpio_data.values = mux_config->values;
	gpio_data.n_values = mux_config->n_values;
	gpio_data.classes = mux_config->classes;
	gpio_data.gpio_chip = mux_config->gpio_chip;
	gpio_data.gpios = mux_config->gpios;
	gpio_data.n_gpios = mux_config->n_gpios;
	gpio_data.idle = I2C_MUX_GPIO_NO_IDLE;

	/* Register the mux device */
	priv->mux_pdev = platform_device_register_data(dev, "i2c-mux-gpio",
				PLATFORM_DEVID_AUTO, &gpio_data,
				sizeof(struct i2c_mux_gpio_platform_data));
	if (IS_ERR(priv->mux_pdev)) {
		err = PTR_ERR(priv->mux_pdev);
		priv->mux_pdev = NULL;
		dev_err(dev, "Failed to register i2c-mux-gpio device\n");
		return err;
	}

	return 0;
}

static void i801_del_mux(struct i801_priv *priv)
{
	if (priv->mux_pdev)
		platform_device_unregister(priv->mux_pdev);
}

static unsigned int i801_get_adapter_class(struct i801_priv *priv)
{
	const struct dmi_system_id *id;
	const struct i801_mux_config *mux_config;
	unsigned int class = I2C_CLASS_HWMON | I2C_CLASS_SPD;
	int i;

	id = dmi_first_match(mux_dmi_table);
	if (id) {
		/* Remove branch classes from trunk */
		mux_config = id->driver_data;
		for (i = 0; i < mux_config->n_values; i++)
			class &= ~mux_config->classes[i];

		/* Remember for later */
		priv->mux_drvdata = mux_config;
	}

	return class;
}
#else
static inline int i801_add_mux(struct i801_priv *priv) { return 0; }
static inline void i801_del_mux(struct i801_priv *priv) { }

static inline unsigned int i801_get_adapter_class(struct i801_priv *priv)
{
	return I2C_CLASS_HWMON | I2C_CLASS_SPD;
}
#endif

static int i801_probe(struct pci_dev *dev, const struct pci_device_id *id)
{
	unsigned char temp;
	int err, i;
	struct i801_priv *priv;

	priv = kzalloc(sizeof(*priv), GFP_KERNEL);
	if (!priv)
		return -ENOMEM;

	i2c_set_adapdata(&priv->adapter, priv);
	priv->adapter.owner = THIS_MODULE;
	priv->adapter.class = i801_get_adapter_class(priv);
	priv->adapter.algo = &smbus_algorithm;

	priv->pci_dev = dev;
	switch (dev->device) {
	case PCI_DEVICE_ID_INTEL_PATSBURG_SMBUS_IDF0:
	case PCI_DEVICE_ID_INTEL_PATSBURG_SMBUS_IDF1:
	case PCI_DEVICE_ID_INTEL_PATSBURG_SMBUS_IDF2:
	case PCI_DEVICE_ID_INTEL_WELLSBURG_SMBUS_MS0:
	case PCI_DEVICE_ID_INTEL_WELLSBURG_SMBUS_MS1:
	case PCI_DEVICE_ID_INTEL_WELLSBURG_SMBUS_MS2:
		priv->features |= FEATURE_IDF;
		/* fall through */
	default:
		priv->features |= FEATURE_I2C_BLOCK_READ;
		priv->features |= FEATURE_IRQ;
		/* fall through */
	case PCI_DEVICE_ID_INTEL_82801DB_3:
		priv->features |= FEATURE_SMBUS_PEC;
		priv->features |= FEATURE_BLOCK_BUFFER;
		/* fall through */
	case PCI_DEVICE_ID_INTEL_82801CA_3:
	case PCI_DEVICE_ID_INTEL_82801BA_2:
	case PCI_DEVICE_ID_INTEL_82801AB_3:
	case PCI_DEVICE_ID_INTEL_82801AA_3:
		break;
	}

	/* Disable features on user request */
	for (i = 0; i < ARRAY_SIZE(i801_feature_names); i++) {
		if (priv->features & disable_features & (1 << i))
			dev_notice(&dev->dev, "%s disabled by user\n",
				   i801_feature_names[i]);
	}
	priv->features &= ~disable_features;

	err = pci_enable_device(dev);
	if (err) {
		dev_err(&dev->dev, "Failed to enable SMBus PCI device (%d)\n",
			err);
		goto exit;
	}

	/* Determine the address of the SMBus area */
	priv->smba = pci_resource_start(dev, SMBBAR);
	if (!priv->smba) {
		dev_err(&dev->dev, "SMBus base address uninitialized, "
			"upgrade BIOS\n");
		err = -ENODEV;
		goto exit;
	}

	err = acpi_check_resource_conflict(&dev->resource[SMBBAR]);
	if (err) {
		err = -ENODEV;
		goto exit;
	}

	err = pci_request_region(dev, SMBBAR, i801_driver.name);
	if (err) {
		dev_err(&dev->dev, "Failed to request SMBus region "
			"0x%lx-0x%Lx\n", priv->smba,
			(unsigned long long)pci_resource_end(dev, SMBBAR));
		goto exit;
	}

	pci_read_config_byte(priv->pci_dev, SMBHSTCFG, &temp);
	priv->original_hstcfg = temp;
	temp &= ~SMBHSTCFG_I2C_EN;	/* SMBus timing */
	if (!(temp & SMBHSTCFG_HST_EN)) {
		dev_info(&dev->dev, "Enabling SMBus device\n");
		temp |= SMBHSTCFG_HST_EN;
	}
	pci_write_config_byte(priv->pci_dev, SMBHSTCFG, temp);

	if (temp & SMBHSTCFG_SMB_SMI_EN) {
		dev_dbg(&dev->dev, "SMBus using interrupt SMI#\n");
		/* Disable SMBus interrupt feature if SMBus using SMI# */
		priv->features &= ~FEATURE_IRQ;
	}

	/* Clear special mode bits */
	if (priv->features & (FEATURE_SMBUS_PEC | FEATURE_BLOCK_BUFFER))
		outb_p(inb_p(SMBAUXCTL(priv)) &
		       ~(SMBAUXCTL_CRC | SMBAUXCTL_E32B), SMBAUXCTL(priv));

	if (priv->features & FEATURE_IRQ) {
		init_waitqueue_head(&priv->waitq);

		err = request_irq(dev->irq, i801_isr, IRQF_SHARED,
				  i801_driver.name, priv);
		if (err) {
			dev_err(&dev->dev, "Failed to allocate irq %d: %d\n",
				dev->irq, err);
			goto exit_release;
		}
		dev_info(&dev->dev, "SMBus using PCI Interrupt\n");
	}

	/* set up the sysfs linkage to our parent device */
	priv->adapter.dev.parent = &dev->dev;

	/* Retry up to 3 times on lost arbitration */
	priv->adapter.retries = 3;

	snprintf(priv->adapter.name, sizeof(priv->adapter.name),
		"SMBus I801 adapter at %04lx", priv->smba);
	err = i2c_add_adapter(&priv->adapter);
	if (err) {
		dev_err(&dev->dev, "Failed to add SMBus adapter\n");
		goto exit_free_irq;
	}

	of_i2c_register_devices(&priv->adapter);
	i801_probe_optional_slaves(priv);
	/* We ignore errors - multiplexing is optional */
	i801_add_mux(priv);

	pci_set_drvdata(dev, priv);

	return 0;

exit_free_irq:
	if (priv->features & FEATURE_IRQ)
		free_irq(dev->irq, priv);
exit_release:
	pci_release_region(dev, SMBBAR);
exit:
	kfree(priv);
	return err;
}

static void i801_remove(struct pci_dev *dev)
{
	struct i801_priv *priv = pci_get_drvdata(dev);

	i801_del_mux(priv);
	i2c_del_adapter(&priv->adapter);
	pci_write_config_byte(dev, SMBHSTCFG, priv->original_hstcfg);

	if (priv->features & FEATURE_IRQ)
		free_irq(dev->irq, priv);
	pci_release_region(dev, SMBBAR);

	kfree(priv);
	/*
	 * do not call pci_disable_device(dev) since it can cause hard hangs on
	 * some systems during power-off (eg. Fujitsu-Siemens Lifebook E8010)
	 */
}

#ifdef CONFIG_PM
static int i801_suspend(struct pci_dev *dev, pm_message_t mesg)
{
	struct i801_priv *priv = pci_get_drvdata(dev);

	pci_save_state(dev);
	pci_write_config_byte(dev, SMBHSTCFG, priv->original_hstcfg);
	pci_set_power_state(dev, pci_choose_state(dev, mesg));
	return 0;
}

static int i801_resume(struct pci_dev *dev)
{
	pci_set_power_state(dev, PCI_D0);
	pci_restore_state(dev);
	return pci_enable_device(dev);
}
#else
#define i801_suspend NULL
#define i801_resume NULL
#endif

static struct pci_driver i801_driver = {
	.name		= "i801_smbus",
	.id_table	= i801_ids,
	.probe		= i801_probe,
	.remove		= i801_remove,
	.suspend	= i801_suspend,
	.resume		= i801_resume,
};

static int __init i2c_i801_init(void)
{
	if (dmi_name_in_vendors("FUJITSU"))
		input_apanel_init();
	return pci_register_driver(&i801_driver);
}

static void __exit i2c_i801_exit(void)
{
	pci_unregister_driver(&i801_driver);
}

MODULE_AUTHOR("Mark D. Studebaker <mdsxyz123@yahoo.com>, "
	      "Jean Delvare <khali@linux-fr.org>");
MODULE_DESCRIPTION("I801 SMBus driver");
MODULE_LICENSE("GPL");

module_init(i2c_i801_init);
module_exit(i2c_i801_exit);<|MERGE_RESOLUTION|>--- conflicted
+++ resolved
@@ -58,10 +58,7 @@
   Wellsburg (PCH) MS    0x8d7d     32     hard     yes     yes     yes
   Wellsburg (PCH) MS    0x8d7e     32     hard     yes     yes     yes
   Wellsburg (PCH) MS    0x8d7f     32     hard     yes     yes     yes
-<<<<<<< HEAD
-=======
   Coleto Creek (PCH)    0x23b0     32     hard     yes     yes     yes
->>>>>>> d0e0ac97
 
   Features supported by this driver:
   Software PEC                     no
@@ -822,10 +819,7 @@
 	{ PCI_DEVICE(PCI_VENDOR_ID_INTEL, PCI_DEVICE_ID_INTEL_WELLSBURG_SMBUS_MS0) },
 	{ PCI_DEVICE(PCI_VENDOR_ID_INTEL, PCI_DEVICE_ID_INTEL_WELLSBURG_SMBUS_MS1) },
 	{ PCI_DEVICE(PCI_VENDOR_ID_INTEL, PCI_DEVICE_ID_INTEL_WELLSBURG_SMBUS_MS2) },
-<<<<<<< HEAD
-=======
 	{ PCI_DEVICE(PCI_VENDOR_ID_INTEL, PCI_DEVICE_ID_INTEL_COLETOCREEK_SMBUS) },
->>>>>>> d0e0ac97
 	{ 0, }
 };
 
