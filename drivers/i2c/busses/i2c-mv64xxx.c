--- conflicted
+++ resolved
@@ -305,11 +305,6 @@
 
 		drv_data->cntl_bits |= MV64XXX_I2C_REG_CONTROL_START;
 		writel(drv_data->cntl_bits,
-<<<<<<< HEAD
-			drv_data->reg_base + MV64XXX_I2C_REG_CONTROL);
-		drv_data->block = 0;
-		wake_up(&drv_data->waitq);
-=======
 			drv_data->reg_base + drv_data->reg_offsets.control);
 
 		drv_data->msgs++;
@@ -324,7 +319,6 @@
 		 * Thankfully, do not advertise support for that feature.
 		 */
 		drv_data->send_stop = drv_data->num_msgs == 1;
->>>>>>> d0e0ac97
 		break;
 
 	case MV64XXX_I2C_ACTION_CONTINUE:
@@ -524,48 +518,12 @@
  *
  *****************************************************************************
  */
-<<<<<<< HEAD
-static int
-mv64xxx_i2c_map_regs(struct platform_device *pd,
-	struct mv64xxx_i2c_data *drv_data)
-{
-	int size;
-	struct resource	*r = platform_get_resource(pd, IORESOURCE_MEM, 0);
-
-	if (!r)
-		return -ENODEV;
-
-	size = resource_size(r);
-
-	if (!request_mem_region(r->start, size, drv_data->adapter.name))
-		return -EBUSY;
-
-	drv_data->reg_base = ioremap(r->start, size);
-	drv_data->reg_base_p = r->start;
-	drv_data->reg_size = size;
-
-	return 0;
-}
-
-static void
-mv64xxx_i2c_unmap_regs(struct mv64xxx_i2c_data *drv_data)
-{
-	if (drv_data->reg_base) {
-		iounmap(drv_data->reg_base);
-		release_mem_region(drv_data->reg_base_p, drv_data->reg_size);
-	}
-
-	drv_data->reg_base = NULL;
-	drv_data->reg_base_p = 0;
-}
-=======
 static const struct of_device_id mv64xxx_i2c_of_match_table[] = {
 	{ .compatible = "allwinner,sun4i-i2c", .data = &mv64xxx_i2c_regs_sun4i},
 	{ .compatible = "marvell,mv64xxx-i2c", .data = &mv64xxx_i2c_regs_mv64xxx},
 	{}
 };
 MODULE_DEVICE_TABLE(of, mv64xxx_i2c_of_match_table);
->>>>>>> d0e0ac97
 
 #ifdef CONFIG_OF
 static int
@@ -766,15 +724,6 @@
 	return 0;
 }
 
-<<<<<<< HEAD
-static const struct of_device_id mv64xxx_i2c_of_match_table[] = {
-	{ .compatible = "marvell,mv64xxx-i2c", },
-	{}
-};
-MODULE_DEVICE_TABLE(of, mv64xxx_i2c_of_match_table);
-
-=======
->>>>>>> d0e0ac97
 static struct platform_driver mv64xxx_i2c_driver = {
 	.probe	= mv64xxx_i2c_probe,
 	.remove	= mv64xxx_i2c_remove,
