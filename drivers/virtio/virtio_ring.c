/* Virtio ring implementation.
 *
 *  Copyright 2007 Rusty Russell IBM Corporation
 *
 *  This program is free software; you can redistribute it and/or modify
 *  it under the terms of the GNU General Public License as published by
 *  the Free Software Foundation; either version 2 of the License, or
 *  (at your option) any later version.
 *
 *  This program is distributed in the hope that it will be useful,
 *  but WITHOUT ANY WARRANTY; without even the implied warranty of
 *  MERCHANTABILITY or FITNESS FOR A PARTICULAR PURPOSE.  See the
 *  GNU General Public License for more details.
 *
 *  You should have received a copy of the GNU General Public License
 *  along with this program; if not, write to the Free Software
 *  Foundation, Inc., 51 Franklin St, Fifth Floor, Boston, MA  02110-1301  USA
 */
#include <linux/virtio.h>
#include <linux/virtio_ring.h>
#include <linux/virtio_config.h>
#include <linux/device.h>
#include <linux/slab.h>
#include <linux/module.h>
#include <linux/hrtimer.h>

#ifdef DEBUG
/* For development, we want to crash whenever the ring is screwed. */
#define BAD_RING(_vq, fmt, args...)				\
	do {							\
		dev_err(&(_vq)->vq.vdev->dev,			\
			"%s:"fmt, (_vq)->vq.name, ##args);	\
		BUG();						\
	} while (0)
/* Caller is supposed to guarantee no reentry. */
#define START_USE(_vq)						\
	do {							\
		if ((_vq)->in_use)				\
			panic("%s:in_use = %i\n",		\
			      (_vq)->vq.name, (_vq)->in_use);	\
		(_vq)->in_use = __LINE__;			\
	} while (0)
#define END_USE(_vq) \
	do { BUG_ON(!(_vq)->in_use); (_vq)->in_use = 0; } while(0)
#else
#define BAD_RING(_vq, fmt, args...)				\
	do {							\
		dev_err(&_vq->vq.vdev->dev,			\
			"%s:"fmt, (_vq)->vq.name, ##args);	\
		(_vq)->broken = true;				\
	} while (0)
#define START_USE(vq)
#define END_USE(vq)
#endif

struct vring_virtqueue
{
	struct virtqueue vq;

	/* Actual memory layout for this queue */
	struct vring vring;

	/* Can we use weak barriers? */
	bool weak_barriers;

	/* Other side has made a mess, don't try any more. */
	bool broken;

	/* Host supports indirect buffers */
	bool indirect;

	/* Host publishes avail event idx */
	bool event;

	/* Head of free buffer list. */
	unsigned int free_head;
	/* Number we've added since last sync. */
	unsigned int num_added;

	/* Last used index we've seen. */
	u16 last_used_idx;

	/* How to notify other side. FIXME: commonalize hcalls! */
	void (*notify)(struct virtqueue *vq);

#ifdef DEBUG
	/* They're supposed to lock for us. */
	unsigned int in_use;

	/* Figure out if their kicks are too delayed. */
	bool last_add_time_valid;
	ktime_t last_add_time;
#endif

	/* Tokens for callbacks. */
	void *data[];
};

#define to_vvq(_vq) container_of(_vq, struct vring_virtqueue, vq)

static inline struct scatterlist *sg_next_chained(struct scatterlist *sg,
						  unsigned int *count)
{
	return sg_next(sg);
}

static inline struct scatterlist *sg_next_arr(struct scatterlist *sg,
					      unsigned int *count)
{
	if (--(*count) == 0)
		return NULL;
	return sg + 1;
}

/* Set up an indirect table of descriptors and add it to the queue. */
static inline int vring_add_indirect(struct vring_virtqueue *vq,
				     struct scatterlist *sgs[],
				     struct scatterlist *(*next)
				       (struct scatterlist *, unsigned int *),
				     unsigned int total_sg,
				     unsigned int total_out,
				     unsigned int total_in,
				     unsigned int out_sgs,
				     unsigned int in_sgs,
				     gfp_t gfp)
{
	struct vring_desc *desc;
	unsigned head;
	struct scatterlist *sg;
	int i, n;

	/*
	 * We require lowmem mappings for the descriptors because
	 * otherwise virt_to_phys will give us bogus addresses in the
	 * virtqueue.
	 */
	gfp &= ~(__GFP_HIGHMEM | __GFP_HIGH);

	desc = kmalloc(total_sg * sizeof(struct vring_desc), gfp);
	if (!desc)
		return -ENOMEM;

	/* Transfer entries from the sg lists into the indirect page */
	i = 0;
	for (n = 0; n < out_sgs; n++) {
		for (sg = sgs[n]; sg; sg = next(sg, &total_out)) {
			desc[i].flags = VRING_DESC_F_NEXT;
			desc[i].addr = sg_phys(sg);
			desc[i].len = sg->length;
			desc[i].next = i+1;
			i++;
		}
	}
	for (; n < (out_sgs + in_sgs); n++) {
		for (sg = sgs[n]; sg; sg = next(sg, &total_in)) {
			desc[i].flags = VRING_DESC_F_NEXT|VRING_DESC_F_WRITE;
			desc[i].addr = sg_phys(sg);
			desc[i].len = sg->length;
			desc[i].next = i+1;
			i++;
		}
	}
	BUG_ON(i != total_sg);

	/* Last one doesn't continue. */
	desc[i-1].flags &= ~VRING_DESC_F_NEXT;
	desc[i-1].next = 0;

	/* We're about to use a buffer */
	vq->vq.num_free--;

	/* Use a single buffer which doesn't continue */
	head = vq->free_head;
	vq->vring.desc[head].flags = VRING_DESC_F_INDIRECT;
	vq->vring.desc[head].addr = virt_to_phys(desc);
	vq->vring.desc[head].len = i * sizeof(struct vring_desc);

	/* Update free pointer */
	vq->free_head = vq->vring.desc[head].next;

	return head;
}

static inline int virtqueue_add(struct virtqueue *_vq,
				struct scatterlist *sgs[],
				struct scatterlist *(*next)
				  (struct scatterlist *, unsigned int *),
				unsigned int total_out,
				unsigned int total_in,
				unsigned int out_sgs,
				unsigned int in_sgs,
				void *data,
				gfp_t gfp)
{
	struct vring_virtqueue *vq = to_vvq(_vq);
	struct scatterlist *sg;
	unsigned int i, n, avail, uninitialized_var(prev), total_sg;
	int head;

	START_USE(vq);

	BUG_ON(data == NULL);

#ifdef DEBUG
	{
		ktime_t now = ktime_get();

		/* No kick or get, with .1 second between?  Warn. */
		if (vq->last_add_time_valid)
			WARN_ON(ktime_to_ms(ktime_sub(now, vq->last_add_time))
					    > 100);
		vq->last_add_time = now;
		vq->last_add_time_valid = true;
	}
#endif

	total_sg = total_in + total_out;

	/* If the host supports indirect descriptor tables, and we have multiple
	 * buffers, then go indirect. FIXME: tune this threshold */
	if (vq->indirect && total_sg > 1 && vq->vq.num_free) {
		head = vring_add_indirect(vq, sgs, next, total_sg, total_out,
					  total_in,
					  out_sgs, in_sgs, gfp);
		if (likely(head >= 0))
			goto add_head;
	}

	BUG_ON(total_sg > vq->vring.num);
	BUG_ON(total_sg == 0);

	if (vq->vq.num_free < total_sg) {
		pr_debug("Can't add buf len %i - avail = %i\n",
			 total_sg, vq->vq.num_free);
		/* FIXME: for historical reasons, we force a notify here if
		 * there are outgoing parts to the buffer.  Presumably the
		 * host should service the ring ASAP. */
		if (out_sgs)
			vq->notify(&vq->vq);
		END_USE(vq);
		return -ENOSPC;
	}

	/* We're about to use some buffers from the free list. */
	vq->vq.num_free -= total_sg;

	head = i = vq->free_head;
	for (n = 0; n < out_sgs; n++) {
		for (sg = sgs[n]; sg; sg = next(sg, &total_out)) {
			vq->vring.desc[i].flags = VRING_DESC_F_NEXT;
			vq->vring.desc[i].addr = sg_phys(sg);
			vq->vring.desc[i].len = sg->length;
			prev = i;
			i = vq->vring.desc[i].next;
		}
	}
	for (; n < (out_sgs + in_sgs); n++) {
		for (sg = sgs[n]; sg; sg = next(sg, &total_in)) {
			vq->vring.desc[i].flags = VRING_DESC_F_NEXT|VRING_DESC_F_WRITE;
			vq->vring.desc[i].addr = sg_phys(sg);
			vq->vring.desc[i].len = sg->length;
			prev = i;
			i = vq->vring.desc[i].next;
		}
	}
	/* Last one doesn't continue. */
	vq->vring.desc[prev].flags &= ~VRING_DESC_F_NEXT;

	/* Update free pointer */
	vq->free_head = i;

add_head:
	/* Set token. */
	vq->data[head] = data;

	/* Put entry in available array (but don't update avail->idx until they
	 * do sync). */
	avail = (vq->vring.avail->idx & (vq->vring.num-1));
	vq->vring.avail->ring[avail] = head;

	/* Descriptors and available array need to be set before we expose the
	 * new available array entries. */
	virtio_wmb(vq->weak_barriers);
	vq->vring.avail->idx++;
	vq->num_added++;

	/* This is very unlikely, but theoretically possible.  Kick
	 * just in case. */
	if (unlikely(vq->num_added == (1 << 16) - 1))
		virtqueue_kick(_vq);

	pr_debug("Added buffer head %i to %p\n", head, vq);
	END_USE(vq);

	return 0;
}

/**
<<<<<<< HEAD
 * virtqueue_add_buf - expose buffer to other end
 * @vq: the struct virtqueue we're talking about.
 * @sg: the description of the buffer(s).
 * @out_num: the number of sg readable by other side
 * @in_num: the number of sg which are writable (after readable ones)
=======
 * virtqueue_add_sgs - expose buffers to other end
 * @vq: the struct virtqueue we're talking about.
 * @sgs: array of terminated scatterlists.
 * @out_num: the number of scatterlists readable by other side
 * @in_num: the number of scatterlists which are writable (after readable ones)
>>>>>>> d0e0ac97
 * @data: the token identifying the buffer.
 * @gfp: how to do memory allocations (if necessary).
 *
 * Caller must ensure we don't call this with other virtqueue operations
 * at the same time (except where noted).
 *
 * Returns zero or a negative error (ie. ENOSPC, ENOMEM).
 */
<<<<<<< HEAD
int virtqueue_add_buf(struct virtqueue *_vq,
		      struct scatterlist sg[],
		      unsigned int out,
		      unsigned int in,
		      void *data,
		      gfp_t gfp)
{
	struct scatterlist *sgs[2];

	sgs[0] = sg;
	sgs[1] = sg + out;

	return virtqueue_add(_vq, sgs, sg_next_arr,
			     out, in, out ? 1 : 0, in ? 1 : 0, data, gfp);
}
EXPORT_SYMBOL_GPL(virtqueue_add_buf);
=======
int virtqueue_add_sgs(struct virtqueue *_vq,
		      struct scatterlist *sgs[],
		      unsigned int out_sgs,
		      unsigned int in_sgs,
		      void *data,
		      gfp_t gfp)
{
	unsigned int i, total_out, total_in;

	/* Count them first. */
	for (i = total_out = total_in = 0; i < out_sgs; i++) {
		struct scatterlist *sg;
		for (sg = sgs[i]; sg; sg = sg_next(sg))
			total_out++;
	}
	for (; i < out_sgs + in_sgs; i++) {
		struct scatterlist *sg;
		for (sg = sgs[i]; sg; sg = sg_next(sg))
			total_in++;
	}
	return virtqueue_add(_vq, sgs, sg_next_chained,
			     total_out, total_in, out_sgs, in_sgs, data, gfp);
}
EXPORT_SYMBOL_GPL(virtqueue_add_sgs);

/**
 * virtqueue_add_outbuf - expose output buffers to other end
 * @vq: the struct virtqueue we're talking about.
 * @sgs: array of scatterlists (need not be terminated!)
 * @num: the number of scatterlists readable by other side
 * @data: the token identifying the buffer.
 * @gfp: how to do memory allocations (if necessary).
 *
 * Caller must ensure we don't call this with other virtqueue operations
 * at the same time (except where noted).
 *
 * Returns zero or a negative error (ie. ENOSPC, ENOMEM).
 */
int virtqueue_add_outbuf(struct virtqueue *vq,
			 struct scatterlist sg[], unsigned int num,
			 void *data,
			 gfp_t gfp)
{
	return virtqueue_add(vq, &sg, sg_next_arr, num, 0, 1, 0, data, gfp);
}
EXPORT_SYMBOL_GPL(virtqueue_add_outbuf);

/**
 * virtqueue_add_inbuf - expose input buffers to other end
 * @vq: the struct virtqueue we're talking about.
 * @sgs: array of scatterlists (need not be terminated!)
 * @num: the number of scatterlists writable by other side
 * @data: the token identifying the buffer.
 * @gfp: how to do memory allocations (if necessary).
 *
 * Caller must ensure we don't call this with other virtqueue operations
 * at the same time (except where noted).
 *
 * Returns zero or a negative error (ie. ENOSPC, ENOMEM).
 */
int virtqueue_add_inbuf(struct virtqueue *vq,
			struct scatterlist sg[], unsigned int num,
			void *data,
			gfp_t gfp)
{
	return virtqueue_add(vq, &sg, sg_next_arr, 0, num, 0, 1, data, gfp);
}
EXPORT_SYMBOL_GPL(virtqueue_add_inbuf);
>>>>>>> d0e0ac97

/**
 * virtqueue_add_sgs - expose buffers to other end
 * @vq: the struct virtqueue we're talking about.
 * @sgs: array of terminated scatterlists.
 * @out_num: the number of scatterlists readable by other side
 * @in_num: the number of scatterlists which are writable (after readable ones)
 * @data: the token identifying the buffer.
 * @gfp: how to do memory allocations (if necessary).
 *
 * Caller must ensure we don't call this with other virtqueue operations
 * at the same time (except where noted).
 *
 * Returns zero or a negative error (ie. ENOSPC, ENOMEM).
 */
int virtqueue_add_sgs(struct virtqueue *_vq,
		      struct scatterlist *sgs[],
		      unsigned int out_sgs,
		      unsigned int in_sgs,
		      void *data,
		      gfp_t gfp)
{
	unsigned int i, total_out, total_in;

	/* Count them first. */
	for (i = total_out = total_in = 0; i < out_sgs; i++) {
		struct scatterlist *sg;
		for (sg = sgs[i]; sg; sg = sg_next(sg))
			total_out++;
	}
	for (; i < out_sgs + in_sgs; i++) {
		struct scatterlist *sg;
		for (sg = sgs[i]; sg; sg = sg_next(sg))
			total_in++;
	}
	return virtqueue_add(_vq, sgs, sg_next_chained,
			     total_out, total_in, out_sgs, in_sgs, data, gfp);
}
EXPORT_SYMBOL_GPL(virtqueue_add_sgs);

/**
 * virtqueue_add_outbuf - expose output buffers to other end
 * @vq: the struct virtqueue we're talking about.
 * @sgs: array of scatterlists (need not be terminated!)
 * @num: the number of scatterlists readable by other side
 * @data: the token identifying the buffer.
 * @gfp: how to do memory allocations (if necessary).
 *
 * Caller must ensure we don't call this with other virtqueue operations
 * at the same time (except where noted).
 *
 * Returns zero or a negative error (ie. ENOSPC, ENOMEM).
 */
int virtqueue_add_outbuf(struct virtqueue *vq,
			 struct scatterlist sg[], unsigned int num,
			 void *data,
			 gfp_t gfp)
{
	return virtqueue_add(vq, &sg, sg_next_arr, num, 0, 1, 0, data, gfp);
}
EXPORT_SYMBOL_GPL(virtqueue_add_outbuf);

/**
 * virtqueue_add_inbuf - expose input buffers to other end
 * @vq: the struct virtqueue we're talking about.
 * @sgs: array of scatterlists (need not be terminated!)
 * @num: the number of scatterlists writable by other side
 * @data: the token identifying the buffer.
 * @gfp: how to do memory allocations (if necessary).
 *
 * Caller must ensure we don't call this with other virtqueue operations
 * at the same time (except where noted).
 *
 * Returns zero or a negative error (ie. ENOSPC, ENOMEM).
 */
int virtqueue_add_inbuf(struct virtqueue *vq,
			struct scatterlist sg[], unsigned int num,
			void *data,
			gfp_t gfp)
{
	return virtqueue_add(vq, &sg, sg_next_arr, 0, num, 0, 1, data, gfp);
}
EXPORT_SYMBOL_GPL(virtqueue_add_inbuf);

/**
 * virtqueue_kick_prepare - first half of split virtqueue_kick call.
 * @vq: the struct virtqueue
 *
 * Instead of virtqueue_kick(), you can do:
 *	if (virtqueue_kick_prepare(vq))
 *		virtqueue_notify(vq);
 *
 * This is sometimes useful because the virtqueue_kick_prepare() needs
 * to be serialized, but the actual virtqueue_notify() call does not.
 */
bool virtqueue_kick_prepare(struct virtqueue *_vq)
{
	struct vring_virtqueue *vq = to_vvq(_vq);
	u16 new, old;
	bool needs_kick;

	START_USE(vq);
	/* We need to expose available array entries before checking avail
	 * event. */
	virtio_mb(vq->weak_barriers);

	old = vq->vring.avail->idx - vq->num_added;
	new = vq->vring.avail->idx;
	vq->num_added = 0;

#ifdef DEBUG
	if (vq->last_add_time_valid) {
		WARN_ON(ktime_to_ms(ktime_sub(ktime_get(),
					      vq->last_add_time)) > 100);
	}
	vq->last_add_time_valid = false;
#endif

	if (vq->event) {
		needs_kick = vring_need_event(vring_avail_event(&vq->vring),
					      new, old);
	} else {
		needs_kick = !(vq->vring.used->flags & VRING_USED_F_NO_NOTIFY);
	}
	END_USE(vq);
	return needs_kick;
}
EXPORT_SYMBOL_GPL(virtqueue_kick_prepare);

/**
 * virtqueue_notify - second half of split virtqueue_kick call.
 * @vq: the struct virtqueue
 *
 * This does not need to be serialized.
 */
void virtqueue_notify(struct virtqueue *_vq)
{
	struct vring_virtqueue *vq = to_vvq(_vq);

	/* Prod other side to tell it about changes. */
	vq->notify(_vq);
}
EXPORT_SYMBOL_GPL(virtqueue_notify);

/**
 * virtqueue_kick - update after add_buf
 * @vq: the struct virtqueue
 *
 * After one or more virtqueue_add_* calls, invoke this to kick
 * the other side.
 *
 * Caller must ensure we don't call this with other virtqueue
 * operations at the same time (except where noted).
 */
void virtqueue_kick(struct virtqueue *vq)
{
	if (virtqueue_kick_prepare(vq))
		virtqueue_notify(vq);
}
EXPORT_SYMBOL_GPL(virtqueue_kick);

static void detach_buf(struct vring_virtqueue *vq, unsigned int head)
{
	unsigned int i;

	/* Clear data ptr. */
	vq->data[head] = NULL;

	/* Put back on free list: find end */
	i = head;

	/* Free the indirect table */
	if (vq->vring.desc[i].flags & VRING_DESC_F_INDIRECT)
		kfree(phys_to_virt(vq->vring.desc[i].addr));

	while (vq->vring.desc[i].flags & VRING_DESC_F_NEXT) {
		i = vq->vring.desc[i].next;
		vq->vq.num_free++;
	}

	vq->vring.desc[i].next = vq->free_head;
	vq->free_head = head;
	/* Plus final descriptor */
	vq->vq.num_free++;
}

static inline bool more_used(const struct vring_virtqueue *vq)
{
	return vq->last_used_idx != vq->vring.used->idx;
}

/**
 * virtqueue_get_buf - get the next used buffer
 * @vq: the struct virtqueue we're talking about.
 * @len: the length written into the buffer
 *
 * If the driver wrote data into the buffer, @len will be set to the
 * amount written.  This means you don't need to clear the buffer
 * beforehand to ensure there's no data leakage in the case of short
 * writes.
 *
 * Caller must ensure we don't call this with other virtqueue
 * operations at the same time (except where noted).
 *
 * Returns NULL if there are no used buffers, or the "data" token
 * handed to virtqueue_add_*().
 */
void *virtqueue_get_buf(struct virtqueue *_vq, unsigned int *len)
{
	struct vring_virtqueue *vq = to_vvq(_vq);
	void *ret;
	unsigned int i;
	u16 last_used;

	START_USE(vq);

	if (unlikely(vq->broken)) {
		END_USE(vq);
		return NULL;
	}

	if (!more_used(vq)) {
		pr_debug("No more buffers in queue\n");
		END_USE(vq);
		return NULL;
	}

	/* Only get used array entries after they have been exposed by host. */
	virtio_rmb(vq->weak_barriers);

	last_used = (vq->last_used_idx & (vq->vring.num - 1));
	i = vq->vring.used->ring[last_used].id;
	*len = vq->vring.used->ring[last_used].len;

	if (unlikely(i >= vq->vring.num)) {
		BAD_RING(vq, "id %u out of range\n", i);
		return NULL;
	}
	if (unlikely(!vq->data[i])) {
		BAD_RING(vq, "id %u is not a head!\n", i);
		return NULL;
	}

	/* detach_buf clears data, so grab it now. */
	ret = vq->data[i];
	detach_buf(vq, i);
	vq->last_used_idx++;
	/* If we expect an interrupt for the next entry, tell host
	 * by writing event index and flush out the write before
	 * the read in the next get_buf call. */
	if (!(vq->vring.avail->flags & VRING_AVAIL_F_NO_INTERRUPT)) {
		vring_used_event(&vq->vring) = vq->last_used_idx;
		virtio_mb(vq->weak_barriers);
	}

#ifdef DEBUG
	vq->last_add_time_valid = false;
#endif

	END_USE(vq);
	return ret;
}
EXPORT_SYMBOL_GPL(virtqueue_get_buf);

/**
 * virtqueue_disable_cb - disable callbacks
 * @vq: the struct virtqueue we're talking about.
 *
 * Note that this is not necessarily synchronous, hence unreliable and only
 * useful as an optimization.
 *
 * Unlike other operations, this need not be serialized.
 */
void virtqueue_disable_cb(struct virtqueue *_vq)
{
	struct vring_virtqueue *vq = to_vvq(_vq);

	vq->vring.avail->flags |= VRING_AVAIL_F_NO_INTERRUPT;
}
EXPORT_SYMBOL_GPL(virtqueue_disable_cb);

/**
 * virtqueue_enable_cb_prepare - restart callbacks after disable_cb
 * @vq: the struct virtqueue we're talking about.
 *
 * This re-enables callbacks; it returns current queue state
 * in an opaque unsigned value. This value should be later tested by
 * virtqueue_poll, to detect a possible race between the driver checking for
 * more work, and enabling callbacks.
 *
 * Caller must ensure we don't call this with other virtqueue
 * operations at the same time (except where noted).
 */
unsigned virtqueue_enable_cb_prepare(struct virtqueue *_vq)
{
	struct vring_virtqueue *vq = to_vvq(_vq);
	u16 last_used_idx;

	START_USE(vq);

	/* We optimistically turn back on interrupts, then check if there was
	 * more to do. */
	/* Depending on the VIRTIO_RING_F_EVENT_IDX feature, we need to
	 * either clear the flags bit or point the event index at the next
	 * entry. Always do both to keep code simple. */
	vq->vring.avail->flags &= ~VRING_AVAIL_F_NO_INTERRUPT;
<<<<<<< HEAD
	vring_used_event(&vq->vring) = vq->last_used_idx;
	virtio_mb(vq->weak_barriers);
	if (unlikely(more_used(vq))) {
		END_USE(vq);
		return false;
	}

=======
	vring_used_event(&vq->vring) = last_used_idx = vq->last_used_idx;
>>>>>>> d0e0ac97
	END_USE(vq);
	return last_used_idx;
}
EXPORT_SYMBOL_GPL(virtqueue_enable_cb_prepare);

/**
 * virtqueue_poll - query pending used buffers
 * @vq: the struct virtqueue we're talking about.
 * @last_used_idx: virtqueue state (from call to virtqueue_enable_cb_prepare).
 *
 * Returns "true" if there are pending used buffers in the queue.
 *
 * This does not need to be serialized.
 */
bool virtqueue_poll(struct virtqueue *_vq, unsigned last_used_idx)
{
	struct vring_virtqueue *vq = to_vvq(_vq);

	virtio_mb(vq->weak_barriers);
	return (u16)last_used_idx != vq->vring.used->idx;
}
EXPORT_SYMBOL_GPL(virtqueue_poll);

/**
 * virtqueue_enable_cb - restart callbacks after disable_cb.
 * @vq: the struct virtqueue we're talking about.
 *
 * This re-enables callbacks; it returns "false" if there are pending
 * buffers in the queue, to detect a possible race between the driver
 * checking for more work, and enabling callbacks.
 *
 * Caller must ensure we don't call this with other virtqueue
 * operations at the same time (except where noted).
 */
bool virtqueue_enable_cb(struct virtqueue *_vq)
{
	unsigned last_used_idx = virtqueue_enable_cb_prepare(_vq);
	return !virtqueue_poll(_vq, last_used_idx);
}
EXPORT_SYMBOL_GPL(virtqueue_enable_cb);

/**
 * virtqueue_enable_cb_delayed - restart callbacks after disable_cb.
 * @vq: the struct virtqueue we're talking about.
 *
 * This re-enables callbacks but hints to the other side to delay
 * interrupts until most of the available buffers have been processed;
 * it returns "false" if there are many pending buffers in the queue,
 * to detect a possible race between the driver checking for more work,
 * and enabling callbacks.
 *
 * Caller must ensure we don't call this with other virtqueue
 * operations at the same time (except where noted).
 */
bool virtqueue_enable_cb_delayed(struct virtqueue *_vq)
{
	struct vring_virtqueue *vq = to_vvq(_vq);
	u16 bufs;

	START_USE(vq);

	/* We optimistically turn back on interrupts, then check if there was
	 * more to do. */
	/* Depending on the VIRTIO_RING_F_USED_EVENT_IDX feature, we need to
	 * either clear the flags bit or point the event index at the next
	 * entry. Always do both to keep code simple. */
	vq->vring.avail->flags &= ~VRING_AVAIL_F_NO_INTERRUPT;
	/* TODO: tune this threshold */
	bufs = (u16)(vq->vring.avail->idx - vq->last_used_idx) * 3 / 4;
	vring_used_event(&vq->vring) = vq->last_used_idx + bufs;
	virtio_mb(vq->weak_barriers);
	if (unlikely((u16)(vq->vring.used->idx - vq->last_used_idx) > bufs)) {
		END_USE(vq);
		return false;
	}

	END_USE(vq);
	return true;
}
EXPORT_SYMBOL_GPL(virtqueue_enable_cb_delayed);

/**
 * virtqueue_detach_unused_buf - detach first unused buffer
 * @vq: the struct virtqueue we're talking about.
 *
 * Returns NULL or the "data" token handed to virtqueue_add_*().
 * This is not valid on an active queue; it is useful only for device
 * shutdown.
 */
void *virtqueue_detach_unused_buf(struct virtqueue *_vq)
{
	struct vring_virtqueue *vq = to_vvq(_vq);
	unsigned int i;
	void *buf;

	START_USE(vq);

	for (i = 0; i < vq->vring.num; i++) {
		if (!vq->data[i])
			continue;
		/* detach_buf clears data, so grab it now. */
		buf = vq->data[i];
		detach_buf(vq, i);
		vq->vring.avail->idx--;
		END_USE(vq);
		return buf;
	}
	/* That should have freed everything. */
	BUG_ON(vq->vq.num_free != vq->vring.num);

	END_USE(vq);
	return NULL;
}
EXPORT_SYMBOL_GPL(virtqueue_detach_unused_buf);

irqreturn_t vring_interrupt(int irq, void *_vq)
{
	struct vring_virtqueue *vq = to_vvq(_vq);

	if (!more_used(vq)) {
		pr_debug("virtqueue interrupt with no work for %p\n", vq);
		return IRQ_NONE;
	}

	if (unlikely(vq->broken))
		return IRQ_HANDLED;

	pr_debug("virtqueue callback for %p (%p)\n", vq, vq->vq.callback);
	if (vq->vq.callback)
		vq->vq.callback(&vq->vq);

	return IRQ_HANDLED;
}
EXPORT_SYMBOL_GPL(vring_interrupt);

struct virtqueue *vring_new_virtqueue(unsigned int index,
				      unsigned int num,
				      unsigned int vring_align,
				      struct virtio_device *vdev,
				      bool weak_barriers,
				      void *pages,
				      void (*notify)(struct virtqueue *),
				      void (*callback)(struct virtqueue *),
				      const char *name)
{
	struct vring_virtqueue *vq;
	unsigned int i;

	/* We assume num is a power of 2. */
	if (num & (num - 1)) {
		dev_warn(&vdev->dev, "Bad virtqueue length %u\n", num);
		return NULL;
	}

	vq = kmalloc(sizeof(*vq) + sizeof(void *)*num, GFP_KERNEL);
	if (!vq)
		return NULL;

	vring_init(&vq->vring, num, pages, vring_align);
	vq->vq.callback = callback;
	vq->vq.vdev = vdev;
	vq->vq.name = name;
	vq->vq.num_free = num;
	vq->vq.index = index;
	vq->notify = notify;
	vq->weak_barriers = weak_barriers;
	vq->broken = false;
	vq->last_used_idx = 0;
	vq->num_added = 0;
	list_add_tail(&vq->vq.list, &vdev->vqs);
#ifdef DEBUG
	vq->in_use = false;
	vq->last_add_time_valid = false;
#endif

	vq->indirect = virtio_has_feature(vdev, VIRTIO_RING_F_INDIRECT_DESC);
	vq->event = virtio_has_feature(vdev, VIRTIO_RING_F_EVENT_IDX);

	/* No callback?  Tell other side not to bother us. */
	if (!callback)
		vq->vring.avail->flags |= VRING_AVAIL_F_NO_INTERRUPT;

	/* Put everything in free lists. */
	vq->free_head = 0;
	for (i = 0; i < num-1; i++) {
		vq->vring.desc[i].next = i+1;
		vq->data[i] = NULL;
	}
	vq->data[i] = NULL;

	return &vq->vq;
}
EXPORT_SYMBOL_GPL(vring_new_virtqueue);

void vring_del_virtqueue(struct virtqueue *vq)
{
	list_del(&vq->list);
	kfree(to_vvq(vq));
}
EXPORT_SYMBOL_GPL(vring_del_virtqueue);

/* Manipulates transport-specific feature bits. */
void vring_transport_features(struct virtio_device *vdev)
{
	unsigned int i;

	for (i = VIRTIO_TRANSPORT_F_START; i < VIRTIO_TRANSPORT_F_END; i++) {
		switch (i) {
		case VIRTIO_RING_F_INDIRECT_DESC:
			break;
		case VIRTIO_RING_F_EVENT_IDX:
			break;
		default:
			/* We don't understand this bit. */
			clear_bit(i, vdev->features);
		}
	}
}
EXPORT_SYMBOL_GPL(vring_transport_features);

/**
 * virtqueue_get_vring_size - return the size of the virtqueue's vring
 * @vq: the struct virtqueue containing the vring of interest.
 *
 * Returns the size of the vring.  This is mainly used for boasting to
 * userspace.  Unlike other operations, this need not be serialized.
 */
unsigned int virtqueue_get_vring_size(struct virtqueue *_vq)
{

	struct vring_virtqueue *vq = to_vvq(_vq);

	return vq->vring.num;
}
EXPORT_SYMBOL_GPL(virtqueue_get_vring_size);

MODULE_LICENSE("GPL");<|MERGE_RESOLUTION|>--- conflicted
+++ resolved
@@ -296,116 +296,6 @@
 }
 
 /**
-<<<<<<< HEAD
- * virtqueue_add_buf - expose buffer to other end
- * @vq: the struct virtqueue we're talking about.
- * @sg: the description of the buffer(s).
- * @out_num: the number of sg readable by other side
- * @in_num: the number of sg which are writable (after readable ones)
-=======
- * virtqueue_add_sgs - expose buffers to other end
- * @vq: the struct virtqueue we're talking about.
- * @sgs: array of terminated scatterlists.
- * @out_num: the number of scatterlists readable by other side
- * @in_num: the number of scatterlists which are writable (after readable ones)
->>>>>>> d0e0ac97
- * @data: the token identifying the buffer.
- * @gfp: how to do memory allocations (if necessary).
- *
- * Caller must ensure we don't call this with other virtqueue operations
- * at the same time (except where noted).
- *
- * Returns zero or a negative error (ie. ENOSPC, ENOMEM).
- */
-<<<<<<< HEAD
-int virtqueue_add_buf(struct virtqueue *_vq,
-		      struct scatterlist sg[],
-		      unsigned int out,
-		      unsigned int in,
-		      void *data,
-		      gfp_t gfp)
-{
-	struct scatterlist *sgs[2];
-
-	sgs[0] = sg;
-	sgs[1] = sg + out;
-
-	return virtqueue_add(_vq, sgs, sg_next_arr,
-			     out, in, out ? 1 : 0, in ? 1 : 0, data, gfp);
-}
-EXPORT_SYMBOL_GPL(virtqueue_add_buf);
-=======
-int virtqueue_add_sgs(struct virtqueue *_vq,
-		      struct scatterlist *sgs[],
-		      unsigned int out_sgs,
-		      unsigned int in_sgs,
-		      void *data,
-		      gfp_t gfp)
-{
-	unsigned int i, total_out, total_in;
-
-	/* Count them first. */
-	for (i = total_out = total_in = 0; i < out_sgs; i++) {
-		struct scatterlist *sg;
-		for (sg = sgs[i]; sg; sg = sg_next(sg))
-			total_out++;
-	}
-	for (; i < out_sgs + in_sgs; i++) {
-		struct scatterlist *sg;
-		for (sg = sgs[i]; sg; sg = sg_next(sg))
-			total_in++;
-	}
-	return virtqueue_add(_vq, sgs, sg_next_chained,
-			     total_out, total_in, out_sgs, in_sgs, data, gfp);
-}
-EXPORT_SYMBOL_GPL(virtqueue_add_sgs);
-
-/**
- * virtqueue_add_outbuf - expose output buffers to other end
- * @vq: the struct virtqueue we're talking about.
- * @sgs: array of scatterlists (need not be terminated!)
- * @num: the number of scatterlists readable by other side
- * @data: the token identifying the buffer.
- * @gfp: how to do memory allocations (if necessary).
- *
- * Caller must ensure we don't call this with other virtqueue operations
- * at the same time (except where noted).
- *
- * Returns zero or a negative error (ie. ENOSPC, ENOMEM).
- */
-int virtqueue_add_outbuf(struct virtqueue *vq,
-			 struct scatterlist sg[], unsigned int num,
-			 void *data,
-			 gfp_t gfp)
-{
-	return virtqueue_add(vq, &sg, sg_next_arr, num, 0, 1, 0, data, gfp);
-}
-EXPORT_SYMBOL_GPL(virtqueue_add_outbuf);
-
-/**
- * virtqueue_add_inbuf - expose input buffers to other end
- * @vq: the struct virtqueue we're talking about.
- * @sgs: array of scatterlists (need not be terminated!)
- * @num: the number of scatterlists writable by other side
- * @data: the token identifying the buffer.
- * @gfp: how to do memory allocations (if necessary).
- *
- * Caller must ensure we don't call this with other virtqueue operations
- * at the same time (except where noted).
- *
- * Returns zero or a negative error (ie. ENOSPC, ENOMEM).
- */
-int virtqueue_add_inbuf(struct virtqueue *vq,
-			struct scatterlist sg[], unsigned int num,
-			void *data,
-			gfp_t gfp)
-{
-	return virtqueue_add(vq, &sg, sg_next_arr, 0, num, 0, 1, data, gfp);
-}
-EXPORT_SYMBOL_GPL(virtqueue_add_inbuf);
->>>>>>> d0e0ac97
-
-/**
  * virtqueue_add_sgs - expose buffers to other end
  * @vq: the struct virtqueue we're talking about.
  * @sgs: array of terminated scatterlists.
@@ -710,17 +600,7 @@
 	 * either clear the flags bit or point the event index at the next
 	 * entry. Always do both to keep code simple. */
 	vq->vring.avail->flags &= ~VRING_AVAIL_F_NO_INTERRUPT;
-<<<<<<< HEAD
-	vring_used_event(&vq->vring) = vq->last_used_idx;
-	virtio_mb(vq->weak_barriers);
-	if (unlikely(more_used(vq))) {
-		END_USE(vq);
-		return false;
-	}
-
-=======
 	vring_used_event(&vq->vring) = last_used_idx = vq->last_used_idx;
->>>>>>> d0e0ac97
 	END_USE(vq);
 	return last_used_idx;
 }
