/*
 *  ahci.c - AHCI SATA support
 *
 *  Maintained by:  Tejun Heo <tj@kernel.org>
 *    		    Please ALWAYS copy linux-ide@vger.kernel.org
 *		    on emails.
 *
 *  Copyright 2004-2005 Red Hat, Inc.
 *
 *
 *  This program is free software; you can redistribute it and/or modify
 *  it under the terms of the GNU General Public License as published by
 *  the Free Software Foundation; either version 2, or (at your option)
 *  any later version.
 *
 *  This program is distributed in the hope that it will be useful,
 *  but WITHOUT ANY WARRANTY; without even the implied warranty of
 *  MERCHANTABILITY or FITNESS FOR A PARTICULAR PURPOSE.  See the
 *  GNU General Public License for more details.
 *
 *  You should have received a copy of the GNU General Public License
 *  along with this program; see the file COPYING.  If not, write to
 *  the Free Software Foundation, 675 Mass Ave, Cambridge, MA 02139, USA.
 *
 *
 * libata documentation is available via 'make {ps|pdf}docs',
 * as Documentation/DocBook/libata.*
 *
 * AHCI hardware documentation:
 * http://www.intel.com/technology/serialata/pdf/rev1_0.pdf
 * http://www.intel.com/technology/serialata/pdf/rev1_1.pdf
 *
 */

#include <linux/kernel.h>
#include <linux/module.h>
#include <linux/pci.h>
#include <linux/init.h>
#include <linux/blkdev.h>
#include <linux/delay.h>
#include <linux/interrupt.h>
#include <linux/dma-mapping.h>
#include <linux/device.h>
#include <linux/dmi.h>
#include <linux/gfp.h>
#include <scsi/scsi_host.h>
#include <scsi/scsi_cmnd.h>
#include <linux/libata.h>
#include "ahci.h"

#define DRV_NAME	"ahci"
#define DRV_VERSION	"3.0"

enum {
	AHCI_PCI_BAR_STA2X11	= 0,
	AHCI_PCI_BAR_ENMOTUS	= 2,
	AHCI_PCI_BAR_STANDARD	= 5,
};

enum board_ids {
	/* board IDs by feature in alphabetical order */
	board_ahci,
	board_ahci_ign_iferr,
	board_ahci_nosntf,
	board_ahci_yes_fbs,

	/* board IDs for specific chipsets in alphabetical order */
	board_ahci_mcp65,
	board_ahci_mcp77,
	board_ahci_mcp89,
	board_ahci_mv,
	board_ahci_sb600,
	board_ahci_sb700,	/* for SB700 and SB800 */
	board_ahci_vt8251,

	/* aliases */
	board_ahci_mcp_linux	= board_ahci_mcp65,
	board_ahci_mcp67	= board_ahci_mcp65,
	board_ahci_mcp73	= board_ahci_mcp65,
	board_ahci_mcp79	= board_ahci_mcp77,
};

static int ahci_init_one(struct pci_dev *pdev, const struct pci_device_id *ent);
static int ahci_vt8251_hardreset(struct ata_link *link, unsigned int *class,
				 unsigned long deadline);
static int ahci_p5wdh_hardreset(struct ata_link *link, unsigned int *class,
				unsigned long deadline);
#ifdef CONFIG_PM
static int ahci_pci_device_suspend(struct pci_dev *pdev, pm_message_t mesg);
static int ahci_pci_device_resume(struct pci_dev *pdev);
#endif

static struct scsi_host_template ahci_sht = {
	AHCI_SHT("ahci"),
};

static struct ata_port_operations ahci_vt8251_ops = {
	.inherits		= &ahci_ops,
	.hardreset		= ahci_vt8251_hardreset,
};

static struct ata_port_operations ahci_p5wdh_ops = {
	.inherits		= &ahci_ops,
	.hardreset		= ahci_p5wdh_hardreset,
};

static const struct ata_port_info ahci_port_info[] = {
	/* by features */
	[board_ahci] = {
		.flags		= AHCI_FLAG_COMMON,
		.pio_mask	= ATA_PIO4,
		.udma_mask	= ATA_UDMA6,
		.port_ops	= &ahci_ops,
	},
	[board_ahci_ign_iferr] = {
		AHCI_HFLAGS	(AHCI_HFLAG_IGN_IRQ_IF_ERR),
		.flags		= AHCI_FLAG_COMMON,
		.pio_mask	= ATA_PIO4,
		.udma_mask	= ATA_UDMA6,
		.port_ops	= &ahci_ops,
	},
	[board_ahci_nosntf] = {
		AHCI_HFLAGS	(AHCI_HFLAG_NO_SNTF),
		.flags		= AHCI_FLAG_COMMON,
		.pio_mask	= ATA_PIO4,
		.udma_mask	= ATA_UDMA6,
		.port_ops	= &ahci_ops,
	},
	[board_ahci_yes_fbs] = {
		AHCI_HFLAGS	(AHCI_HFLAG_YES_FBS),
		.flags		= AHCI_FLAG_COMMON,
		.pio_mask	= ATA_PIO4,
		.udma_mask	= ATA_UDMA6,
		.port_ops	= &ahci_ops,
	},
	/* by chipsets */
	[board_ahci_mcp65] = {
		AHCI_HFLAGS	(AHCI_HFLAG_NO_FPDMA_AA | AHCI_HFLAG_NO_PMP |
				 AHCI_HFLAG_YES_NCQ),
		.flags		= AHCI_FLAG_COMMON | ATA_FLAG_NO_DIPM,
		.pio_mask	= ATA_PIO4,
		.udma_mask	= ATA_UDMA6,
		.port_ops	= &ahci_ops,
	},
	[board_ahci_mcp77] = {
		AHCI_HFLAGS	(AHCI_HFLAG_NO_FPDMA_AA | AHCI_HFLAG_NO_PMP),
		.flags		= AHCI_FLAG_COMMON,
		.pio_mask	= ATA_PIO4,
		.udma_mask	= ATA_UDMA6,
		.port_ops	= &ahci_ops,
	},
	[board_ahci_mcp89] = {
		AHCI_HFLAGS	(AHCI_HFLAG_NO_FPDMA_AA),
		.flags		= AHCI_FLAG_COMMON,
		.pio_mask	= ATA_PIO4,
		.udma_mask	= ATA_UDMA6,
		.port_ops	= &ahci_ops,
	},
	[board_ahci_mv] = {
		AHCI_HFLAGS	(AHCI_HFLAG_NO_NCQ | AHCI_HFLAG_NO_MSI |
				 AHCI_HFLAG_MV_PATA | AHCI_HFLAG_NO_PMP),
		.flags		= ATA_FLAG_SATA | ATA_FLAG_PIO_DMA,
		.pio_mask	= ATA_PIO4,
		.udma_mask	= ATA_UDMA6,
		.port_ops	= &ahci_ops,
	},
	[board_ahci_sb600] = {
		AHCI_HFLAGS	(AHCI_HFLAG_IGN_SERR_INTERNAL |
				 AHCI_HFLAG_NO_MSI | AHCI_HFLAG_SECT255 |
				 AHCI_HFLAG_32BIT_ONLY),
		.flags		= AHCI_FLAG_COMMON,
		.pio_mask	= ATA_PIO4,
		.udma_mask	= ATA_UDMA6,
		.port_ops	= &ahci_pmp_retry_srst_ops,
	},
	[board_ahci_sb700] = {	/* for SB700 and SB800 */
		AHCI_HFLAGS	(AHCI_HFLAG_IGN_SERR_INTERNAL),
		.flags		= AHCI_FLAG_COMMON,
		.pio_mask	= ATA_PIO4,
		.udma_mask	= ATA_UDMA6,
		.port_ops	= &ahci_pmp_retry_srst_ops,
	},
	[board_ahci_vt8251] = {
		AHCI_HFLAGS	(AHCI_HFLAG_NO_NCQ | AHCI_HFLAG_NO_PMP),
		.flags		= AHCI_FLAG_COMMON,
		.pio_mask	= ATA_PIO4,
		.udma_mask	= ATA_UDMA6,
		.port_ops	= &ahci_vt8251_ops,
	},
};

static const struct pci_device_id ahci_pci_tbl[] = {
	/* Intel */
	{ PCI_VDEVICE(INTEL, 0x2652), board_ahci }, /* ICH6 */
	{ PCI_VDEVICE(INTEL, 0x2653), board_ahci }, /* ICH6M */
	{ PCI_VDEVICE(INTEL, 0x27c1), board_ahci }, /* ICH7 */
	{ PCI_VDEVICE(INTEL, 0x27c5), board_ahci }, /* ICH7M */
	{ PCI_VDEVICE(INTEL, 0x27c3), board_ahci }, /* ICH7R */
	{ PCI_VDEVICE(AL, 0x5288), board_ahci_ign_iferr }, /* ULi M5288 */
	{ PCI_VDEVICE(INTEL, 0x2681), board_ahci }, /* ESB2 */
	{ PCI_VDEVICE(INTEL, 0x2682), board_ahci }, /* ESB2 */
	{ PCI_VDEVICE(INTEL, 0x2683), board_ahci }, /* ESB2 */
	{ PCI_VDEVICE(INTEL, 0x27c6), board_ahci }, /* ICH7-M DH */
	{ PCI_VDEVICE(INTEL, 0x2821), board_ahci }, /* ICH8 */
	{ PCI_VDEVICE(INTEL, 0x2822), board_ahci_nosntf }, /* ICH8 */
	{ PCI_VDEVICE(INTEL, 0x2824), board_ahci }, /* ICH8 */
	{ PCI_VDEVICE(INTEL, 0x2829), board_ahci }, /* ICH8M */
	{ PCI_VDEVICE(INTEL, 0x282a), board_ahci }, /* ICH8M */
	{ PCI_VDEVICE(INTEL, 0x2922), board_ahci }, /* ICH9 */
	{ PCI_VDEVICE(INTEL, 0x2923), board_ahci }, /* ICH9 */
	{ PCI_VDEVICE(INTEL, 0x2924), board_ahci }, /* ICH9 */
	{ PCI_VDEVICE(INTEL, 0x2925), board_ahci }, /* ICH9 */
	{ PCI_VDEVICE(INTEL, 0x2927), board_ahci }, /* ICH9 */
	{ PCI_VDEVICE(INTEL, 0x2929), board_ahci }, /* ICH9M */
	{ PCI_VDEVICE(INTEL, 0x292a), board_ahci }, /* ICH9M */
	{ PCI_VDEVICE(INTEL, 0x292b), board_ahci }, /* ICH9M */
	{ PCI_VDEVICE(INTEL, 0x292c), board_ahci }, /* ICH9M */
	{ PCI_VDEVICE(INTEL, 0x292f), board_ahci }, /* ICH9M */
	{ PCI_VDEVICE(INTEL, 0x294d), board_ahci }, /* ICH9 */
	{ PCI_VDEVICE(INTEL, 0x294e), board_ahci }, /* ICH9M */
	{ PCI_VDEVICE(INTEL, 0x502a), board_ahci }, /* Tolapai */
	{ PCI_VDEVICE(INTEL, 0x502b), board_ahci }, /* Tolapai */
	{ PCI_VDEVICE(INTEL, 0x3a05), board_ahci }, /* ICH10 */
	{ PCI_VDEVICE(INTEL, 0x3a22), board_ahci }, /* ICH10 */
	{ PCI_VDEVICE(INTEL, 0x3a25), board_ahci }, /* ICH10 */
	{ PCI_VDEVICE(INTEL, 0x3b22), board_ahci }, /* PCH AHCI */
	{ PCI_VDEVICE(INTEL, 0x3b23), board_ahci }, /* PCH AHCI */
	{ PCI_VDEVICE(INTEL, 0x3b24), board_ahci }, /* PCH RAID */
	{ PCI_VDEVICE(INTEL, 0x3b25), board_ahci }, /* PCH RAID */
	{ PCI_VDEVICE(INTEL, 0x3b29), board_ahci }, /* PCH AHCI */
	{ PCI_VDEVICE(INTEL, 0x3b2b), board_ahci }, /* PCH RAID */
	{ PCI_VDEVICE(INTEL, 0x3b2c), board_ahci }, /* PCH RAID */
	{ PCI_VDEVICE(INTEL, 0x3b2f), board_ahci }, /* PCH AHCI */
	{ PCI_VDEVICE(INTEL, 0x1c02), board_ahci }, /* CPT AHCI */
	{ PCI_VDEVICE(INTEL, 0x1c03), board_ahci }, /* CPT AHCI */
	{ PCI_VDEVICE(INTEL, 0x1c04), board_ahci }, /* CPT RAID */
	{ PCI_VDEVICE(INTEL, 0x1c05), board_ahci }, /* CPT RAID */
	{ PCI_VDEVICE(INTEL, 0x1c06), board_ahci }, /* CPT RAID */
	{ PCI_VDEVICE(INTEL, 0x1c07), board_ahci }, /* CPT RAID */
	{ PCI_VDEVICE(INTEL, 0x1d02), board_ahci }, /* PBG AHCI */
	{ PCI_VDEVICE(INTEL, 0x1d04), board_ahci }, /* PBG RAID */
	{ PCI_VDEVICE(INTEL, 0x1d06), board_ahci }, /* PBG RAID */
	{ PCI_VDEVICE(INTEL, 0x2826), board_ahci }, /* PBG RAID */
	{ PCI_VDEVICE(INTEL, 0x2323), board_ahci }, /* DH89xxCC AHCI */
	{ PCI_VDEVICE(INTEL, 0x1e02), board_ahci }, /* Panther Point AHCI */
	{ PCI_VDEVICE(INTEL, 0x1e03), board_ahci }, /* Panther Point AHCI */
	{ PCI_VDEVICE(INTEL, 0x1e04), board_ahci }, /* Panther Point RAID */
	{ PCI_VDEVICE(INTEL, 0x1e05), board_ahci }, /* Panther Point RAID */
	{ PCI_VDEVICE(INTEL, 0x1e06), board_ahci }, /* Panther Point RAID */
	{ PCI_VDEVICE(INTEL, 0x1e07), board_ahci }, /* Panther Point RAID */
	{ PCI_VDEVICE(INTEL, 0x1e0e), board_ahci }, /* Panther Point RAID */
	{ PCI_VDEVICE(INTEL, 0x8c02), board_ahci }, /* Lynx Point AHCI */
	{ PCI_VDEVICE(INTEL, 0x8c03), board_ahci }, /* Lynx Point AHCI */
	{ PCI_VDEVICE(INTEL, 0x8c04), board_ahci }, /* Lynx Point RAID */
	{ PCI_VDEVICE(INTEL, 0x8c05), board_ahci }, /* Lynx Point RAID */
	{ PCI_VDEVICE(INTEL, 0x8c06), board_ahci }, /* Lynx Point RAID */
	{ PCI_VDEVICE(INTEL, 0x8c07), board_ahci }, /* Lynx Point RAID */
	{ PCI_VDEVICE(INTEL, 0x8c0e), board_ahci }, /* Lynx Point RAID */
	{ PCI_VDEVICE(INTEL, 0x8c0f), board_ahci }, /* Lynx Point RAID */
	{ PCI_VDEVICE(INTEL, 0x9c02), board_ahci }, /* Lynx Point-LP AHCI */
	{ PCI_VDEVICE(INTEL, 0x9c03), board_ahci }, /* Lynx Point-LP AHCI */
	{ PCI_VDEVICE(INTEL, 0x9c04), board_ahci }, /* Lynx Point-LP RAID */
	{ PCI_VDEVICE(INTEL, 0x9c05), board_ahci }, /* Lynx Point-LP RAID */
	{ PCI_VDEVICE(INTEL, 0x9c06), board_ahci }, /* Lynx Point-LP RAID */
	{ PCI_VDEVICE(INTEL, 0x9c07), board_ahci }, /* Lynx Point-LP RAID */
	{ PCI_VDEVICE(INTEL, 0x9c0e), board_ahci }, /* Lynx Point-LP RAID */
	{ PCI_VDEVICE(INTEL, 0x9c0f), board_ahci }, /* Lynx Point-LP RAID */
	{ PCI_VDEVICE(INTEL, 0x1f22), board_ahci }, /* Avoton AHCI */
	{ PCI_VDEVICE(INTEL, 0x1f23), board_ahci }, /* Avoton AHCI */
	{ PCI_VDEVICE(INTEL, 0x1f24), board_ahci }, /* Avoton RAID */
	{ PCI_VDEVICE(INTEL, 0x1f25), board_ahci }, /* Avoton RAID */
	{ PCI_VDEVICE(INTEL, 0x1f26), board_ahci }, /* Avoton RAID */
	{ PCI_VDEVICE(INTEL, 0x1f27), board_ahci }, /* Avoton RAID */
	{ PCI_VDEVICE(INTEL, 0x1f2e), board_ahci }, /* Avoton RAID */
	{ PCI_VDEVICE(INTEL, 0x1f2f), board_ahci }, /* Avoton RAID */
	{ PCI_VDEVICE(INTEL, 0x1f32), board_ahci }, /* Avoton AHCI */
	{ PCI_VDEVICE(INTEL, 0x1f33), board_ahci }, /* Avoton AHCI */
	{ PCI_VDEVICE(INTEL, 0x1f34), board_ahci }, /* Avoton RAID */
	{ PCI_VDEVICE(INTEL, 0x1f35), board_ahci }, /* Avoton RAID */
	{ PCI_VDEVICE(INTEL, 0x1f36), board_ahci }, /* Avoton RAID */
	{ PCI_VDEVICE(INTEL, 0x1f37), board_ahci }, /* Avoton RAID */
	{ PCI_VDEVICE(INTEL, 0x1f3e), board_ahci }, /* Avoton RAID */
	{ PCI_VDEVICE(INTEL, 0x1f3f), board_ahci }, /* Avoton RAID */
	{ PCI_VDEVICE(INTEL, 0x2823), board_ahci }, /* Wellsburg RAID */
	{ PCI_VDEVICE(INTEL, 0x2827), board_ahci }, /* Wellsburg RAID */
	{ PCI_VDEVICE(INTEL, 0x8d02), board_ahci }, /* Wellsburg AHCI */
	{ PCI_VDEVICE(INTEL, 0x8d04), board_ahci }, /* Wellsburg RAID */
	{ PCI_VDEVICE(INTEL, 0x8d06), board_ahci }, /* Wellsburg RAID */
	{ PCI_VDEVICE(INTEL, 0x8d0e), board_ahci }, /* Wellsburg RAID */
	{ PCI_VDEVICE(INTEL, 0x8d62), board_ahci }, /* Wellsburg AHCI */
	{ PCI_VDEVICE(INTEL, 0x8d64), board_ahci }, /* Wellsburg RAID */
	{ PCI_VDEVICE(INTEL, 0x8d66), board_ahci }, /* Wellsburg RAID */
	{ PCI_VDEVICE(INTEL, 0x8d6e), board_ahci }, /* Wellsburg RAID */
<<<<<<< HEAD
=======
	{ PCI_VDEVICE(INTEL, 0x23a3), board_ahci }, /* Coleto Creek AHCI */
>>>>>>> d0e0ac97

	/* JMicron 360/1/3/5/6, match class to avoid IDE function */
	{ PCI_VENDOR_ID_JMICRON, PCI_ANY_ID, PCI_ANY_ID, PCI_ANY_ID,
	  PCI_CLASS_STORAGE_SATA_AHCI, 0xffffff, board_ahci_ign_iferr },
	/* JMicron 362B and 362C have an AHCI function with IDE class code */
	{ PCI_VDEVICE(JMICRON, 0x2362), board_ahci_ign_iferr },
	{ PCI_VDEVICE(JMICRON, 0x236f), board_ahci_ign_iferr },

	/* ATI */
	{ PCI_VDEVICE(ATI, 0x4380), board_ahci_sb600 }, /* ATI SB600 */
	{ PCI_VDEVICE(ATI, 0x4390), board_ahci_sb700 }, /* ATI SB700/800 */
	{ PCI_VDEVICE(ATI, 0x4391), board_ahci_sb700 }, /* ATI SB700/800 */
	{ PCI_VDEVICE(ATI, 0x4392), board_ahci_sb700 }, /* ATI SB700/800 */
	{ PCI_VDEVICE(ATI, 0x4393), board_ahci_sb700 }, /* ATI SB700/800 */
	{ PCI_VDEVICE(ATI, 0x4394), board_ahci_sb700 }, /* ATI SB700/800 */
	{ PCI_VDEVICE(ATI, 0x4395), board_ahci_sb700 }, /* ATI SB700/800 */

	/* AMD */
	{ PCI_VDEVICE(AMD, 0x7800), board_ahci }, /* AMD Hudson-2 */
	{ PCI_VDEVICE(AMD, 0x7900), board_ahci }, /* AMD CZ */
	/* AMD is using RAID class only for ahci controllers */
	{ PCI_VENDOR_ID_AMD, PCI_ANY_ID, PCI_ANY_ID, PCI_ANY_ID,
	  PCI_CLASS_STORAGE_RAID << 8, 0xffffff, board_ahci },

	/* VIA */
	{ PCI_VDEVICE(VIA, 0x3349), board_ahci_vt8251 }, /* VIA VT8251 */
	{ PCI_VDEVICE(VIA, 0x6287), board_ahci_vt8251 }, /* VIA VT8251 */

	/* NVIDIA */
	{ PCI_VDEVICE(NVIDIA, 0x044c), board_ahci_mcp65 },	/* MCP65 */
	{ PCI_VDEVICE(NVIDIA, 0x044d), board_ahci_mcp65 },	/* MCP65 */
	{ PCI_VDEVICE(NVIDIA, 0x044e), board_ahci_mcp65 },	/* MCP65 */
	{ PCI_VDEVICE(NVIDIA, 0x044f), board_ahci_mcp65 },	/* MCP65 */
	{ PCI_VDEVICE(NVIDIA, 0x045c), board_ahci_mcp65 },	/* MCP65 */
	{ PCI_VDEVICE(NVIDIA, 0x045d), board_ahci_mcp65 },	/* MCP65 */
	{ PCI_VDEVICE(NVIDIA, 0x045e), board_ahci_mcp65 },	/* MCP65 */
	{ PCI_VDEVICE(NVIDIA, 0x045f), board_ahci_mcp65 },	/* MCP65 */
	{ PCI_VDEVICE(NVIDIA, 0x0550), board_ahci_mcp67 },	/* MCP67 */
	{ PCI_VDEVICE(NVIDIA, 0x0551), board_ahci_mcp67 },	/* MCP67 */
	{ PCI_VDEVICE(NVIDIA, 0x0552), board_ahci_mcp67 },	/* MCP67 */
	{ PCI_VDEVICE(NVIDIA, 0x0553), board_ahci_mcp67 },	/* MCP67 */
	{ PCI_VDEVICE(NVIDIA, 0x0554), board_ahci_mcp67 },	/* MCP67 */
	{ PCI_VDEVICE(NVIDIA, 0x0555), board_ahci_mcp67 },	/* MCP67 */
	{ PCI_VDEVICE(NVIDIA, 0x0556), board_ahci_mcp67 },	/* MCP67 */
	{ PCI_VDEVICE(NVIDIA, 0x0557), board_ahci_mcp67 },	/* MCP67 */
	{ PCI_VDEVICE(NVIDIA, 0x0558), board_ahci_mcp67 },	/* MCP67 */
	{ PCI_VDEVICE(NVIDIA, 0x0559), board_ahci_mcp67 },	/* MCP67 */
	{ PCI_VDEVICE(NVIDIA, 0x055a), board_ahci_mcp67 },	/* MCP67 */
	{ PCI_VDEVICE(NVIDIA, 0x055b), board_ahci_mcp67 },	/* MCP67 */
	{ PCI_VDEVICE(NVIDIA, 0x0580), board_ahci_mcp_linux },	/* Linux ID */
	{ PCI_VDEVICE(NVIDIA, 0x0581), board_ahci_mcp_linux },	/* Linux ID */
	{ PCI_VDEVICE(NVIDIA, 0x0582), board_ahci_mcp_linux },	/* Linux ID */
	{ PCI_VDEVICE(NVIDIA, 0x0583), board_ahci_mcp_linux },	/* Linux ID */
	{ PCI_VDEVICE(NVIDIA, 0x0584), board_ahci_mcp_linux },	/* Linux ID */
	{ PCI_VDEVICE(NVIDIA, 0x0585), board_ahci_mcp_linux },	/* Linux ID */
	{ PCI_VDEVICE(NVIDIA, 0x0586), board_ahci_mcp_linux },	/* Linux ID */
	{ PCI_VDEVICE(NVIDIA, 0x0587), board_ahci_mcp_linux },	/* Linux ID */
	{ PCI_VDEVICE(NVIDIA, 0x0588), board_ahci_mcp_linux },	/* Linux ID */
	{ PCI_VDEVICE(NVIDIA, 0x0589), board_ahci_mcp_linux },	/* Linux ID */
	{ PCI_VDEVICE(NVIDIA, 0x058a), board_ahci_mcp_linux },	/* Linux ID */
	{ PCI_VDEVICE(NVIDIA, 0x058b), board_ahci_mcp_linux },	/* Linux ID */
	{ PCI_VDEVICE(NVIDIA, 0x058c), board_ahci_mcp_linux },	/* Linux ID */
	{ PCI_VDEVICE(NVIDIA, 0x058d), board_ahci_mcp_linux },	/* Linux ID */
	{ PCI_VDEVICE(NVIDIA, 0x058e), board_ahci_mcp_linux },	/* Linux ID */
	{ PCI_VDEVICE(NVIDIA, 0x058f), board_ahci_mcp_linux },	/* Linux ID */
	{ PCI_VDEVICE(NVIDIA, 0x07f0), board_ahci_mcp73 },	/* MCP73 */
	{ PCI_VDEVICE(NVIDIA, 0x07f1), board_ahci_mcp73 },	/* MCP73 */
	{ PCI_VDEVICE(NVIDIA, 0x07f2), board_ahci_mcp73 },	/* MCP73 */
	{ PCI_VDEVICE(NVIDIA, 0x07f3), board_ahci_mcp73 },	/* MCP73 */
	{ PCI_VDEVICE(NVIDIA, 0x07f4), board_ahci_mcp73 },	/* MCP73 */
	{ PCI_VDEVICE(NVIDIA, 0x07f5), board_ahci_mcp73 },	/* MCP73 */
	{ PCI_VDEVICE(NVIDIA, 0x07f6), board_ahci_mcp73 },	/* MCP73 */
	{ PCI_VDEVICE(NVIDIA, 0x07f7), board_ahci_mcp73 },	/* MCP73 */
	{ PCI_VDEVICE(NVIDIA, 0x07f8), board_ahci_mcp73 },	/* MCP73 */
	{ PCI_VDEVICE(NVIDIA, 0x07f9), board_ahci_mcp73 },	/* MCP73 */
	{ PCI_VDEVICE(NVIDIA, 0x07fa), board_ahci_mcp73 },	/* MCP73 */
	{ PCI_VDEVICE(NVIDIA, 0x07fb), board_ahci_mcp73 },	/* MCP73 */
	{ PCI_VDEVICE(NVIDIA, 0x0ad0), board_ahci_mcp77 },	/* MCP77 */
	{ PCI_VDEVICE(NVIDIA, 0x0ad1), board_ahci_mcp77 },	/* MCP77 */
	{ PCI_VDEVICE(NVIDIA, 0x0ad2), board_ahci_mcp77 },	/* MCP77 */
	{ PCI_VDEVICE(NVIDIA, 0x0ad3), board_ahci_mcp77 },	/* MCP77 */
	{ PCI_VDEVICE(NVIDIA, 0x0ad4), board_ahci_mcp77 },	/* MCP77 */
	{ PCI_VDEVICE(NVIDIA, 0x0ad5), board_ahci_mcp77 },	/* MCP77 */
	{ PCI_VDEVICE(NVIDIA, 0x0ad6), board_ahci_mcp77 },	/* MCP77 */
	{ PCI_VDEVICE(NVIDIA, 0x0ad7), board_ahci_mcp77 },	/* MCP77 */
	{ PCI_VDEVICE(NVIDIA, 0x0ad8), board_ahci_mcp77 },	/* MCP77 */
	{ PCI_VDEVICE(NVIDIA, 0x0ad9), board_ahci_mcp77 },	/* MCP77 */
	{ PCI_VDEVICE(NVIDIA, 0x0ada), board_ahci_mcp77 },	/* MCP77 */
	{ PCI_VDEVICE(NVIDIA, 0x0adb), board_ahci_mcp77 },	/* MCP77 */
	{ PCI_VDEVICE(NVIDIA, 0x0ab4), board_ahci_mcp79 },	/* MCP79 */
	{ PCI_VDEVICE(NVIDIA, 0x0ab5), board_ahci_mcp79 },	/* MCP79 */
	{ PCI_VDEVICE(NVIDIA, 0x0ab6), board_ahci_mcp79 },	/* MCP79 */
	{ PCI_VDEVICE(NVIDIA, 0x0ab7), board_ahci_mcp79 },	/* MCP79 */
	{ PCI_VDEVICE(NVIDIA, 0x0ab8), board_ahci_mcp79 },	/* MCP79 */
	{ PCI_VDEVICE(NVIDIA, 0x0ab9), board_ahci_mcp79 },	/* MCP79 */
	{ PCI_VDEVICE(NVIDIA, 0x0aba), board_ahci_mcp79 },	/* MCP79 */
	{ PCI_VDEVICE(NVIDIA, 0x0abb), board_ahci_mcp79 },	/* MCP79 */
	{ PCI_VDEVICE(NVIDIA, 0x0abc), board_ahci_mcp79 },	/* MCP79 */
	{ PCI_VDEVICE(NVIDIA, 0x0abd), board_ahci_mcp79 },	/* MCP79 */
	{ PCI_VDEVICE(NVIDIA, 0x0abe), board_ahci_mcp79 },	/* MCP79 */
	{ PCI_VDEVICE(NVIDIA, 0x0abf), board_ahci_mcp79 },	/* MCP79 */
	{ PCI_VDEVICE(NVIDIA, 0x0d84), board_ahci_mcp89 },	/* MCP89 */
	{ PCI_VDEVICE(NVIDIA, 0x0d85), board_ahci_mcp89 },	/* MCP89 */
	{ PCI_VDEVICE(NVIDIA, 0x0d86), board_ahci_mcp89 },	/* MCP89 */
	{ PCI_VDEVICE(NVIDIA, 0x0d87), board_ahci_mcp89 },	/* MCP89 */
	{ PCI_VDEVICE(NVIDIA, 0x0d88), board_ahci_mcp89 },	/* MCP89 */
	{ PCI_VDEVICE(NVIDIA, 0x0d89), board_ahci_mcp89 },	/* MCP89 */
	{ PCI_VDEVICE(NVIDIA, 0x0d8a), board_ahci_mcp89 },	/* MCP89 */
	{ PCI_VDEVICE(NVIDIA, 0x0d8b), board_ahci_mcp89 },	/* MCP89 */
	{ PCI_VDEVICE(NVIDIA, 0x0d8c), board_ahci_mcp89 },	/* MCP89 */
	{ PCI_VDEVICE(NVIDIA, 0x0d8d), board_ahci_mcp89 },	/* MCP89 */
	{ PCI_VDEVICE(NVIDIA, 0x0d8e), board_ahci_mcp89 },	/* MCP89 */
	{ PCI_VDEVICE(NVIDIA, 0x0d8f), board_ahci_mcp89 },	/* MCP89 */

	/* SiS */
	{ PCI_VDEVICE(SI, 0x1184), board_ahci },		/* SiS 966 */
	{ PCI_VDEVICE(SI, 0x1185), board_ahci },		/* SiS 968 */
	{ PCI_VDEVICE(SI, 0x0186), board_ahci },		/* SiS 968 */

	/* ST Microelectronics */
	{ PCI_VDEVICE(STMICRO, 0xCC06), board_ahci },		/* ST ConneXt */

	/* Marvell */
	{ PCI_VDEVICE(MARVELL, 0x6145), board_ahci_mv },	/* 6145 */
	{ PCI_VDEVICE(MARVELL, 0x6121), board_ahci_mv },	/* 6121 */
	{ PCI_DEVICE(PCI_VENDOR_ID_MARVELL_EXT, 0x9123),
	  .class = PCI_CLASS_STORAGE_SATA_AHCI,
	  .class_mask = 0xffffff,
	  .driver_data = board_ahci_yes_fbs },			/* 88se9128 */
	{ PCI_DEVICE(PCI_VENDOR_ID_MARVELL_EXT, 0x9125),
	  .driver_data = board_ahci_yes_fbs },			/* 88se9125 */
	{ PCI_DEVICE(PCI_VENDOR_ID_MARVELL_EXT, 0x917a),
	  .driver_data = board_ahci_yes_fbs },			/* 88se9172 */
	{ PCI_DEVICE(PCI_VENDOR_ID_MARVELL_EXT, 0x9172),
	  .driver_data = board_ahci_yes_fbs },			/* 88se9172 */
	{ PCI_DEVICE(PCI_VENDOR_ID_MARVELL_EXT, 0x9192),
	  .driver_data = board_ahci_yes_fbs },			/* 88se9172 on some Gigabyte */
	{ PCI_DEVICE(PCI_VENDOR_ID_MARVELL_EXT, 0x91a3),
	  .driver_data = board_ahci_yes_fbs },

	/* Promise */
	{ PCI_VDEVICE(PROMISE, 0x3f20), board_ahci },	/* PDC42819 */

	/* Asmedia */
	{ PCI_VDEVICE(ASMEDIA, 0x0601), board_ahci },	/* ASM1060 */
	{ PCI_VDEVICE(ASMEDIA, 0x0602), board_ahci },	/* ASM1060 */
	{ PCI_VDEVICE(ASMEDIA, 0x0611), board_ahci },	/* ASM1061 */
	{ PCI_VDEVICE(ASMEDIA, 0x0612), board_ahci },	/* ASM1062 */

	/* Enmotus */
	{ PCI_DEVICE(0x1c44, 0x8000), board_ahci },

	/* Generic, PCI class code for AHCI */
	{ PCI_ANY_ID, PCI_ANY_ID, PCI_ANY_ID, PCI_ANY_ID,
	  PCI_CLASS_STORAGE_SATA_AHCI, 0xffffff, board_ahci },

	{ }	/* terminate list */
};


static struct pci_driver ahci_pci_driver = {
	.name			= DRV_NAME,
	.id_table		= ahci_pci_tbl,
	.probe			= ahci_init_one,
	.remove			= ata_pci_remove_one,
#ifdef CONFIG_PM
	.suspend		= ahci_pci_device_suspend,
	.resume			= ahci_pci_device_resume,
#endif
};

#if defined(CONFIG_PATA_MARVELL) || defined(CONFIG_PATA_MARVELL_MODULE)
static int marvell_enable;
#else
static int marvell_enable = 1;
#endif
module_param(marvell_enable, int, 0644);
MODULE_PARM_DESC(marvell_enable, "Marvell SATA via AHCI (1 = enabled)");


static void ahci_pci_save_initial_config(struct pci_dev *pdev,
					 struct ahci_host_priv *hpriv)
{
	unsigned int force_port_map = 0;
	unsigned int mask_port_map = 0;

	if (pdev->vendor == PCI_VENDOR_ID_JMICRON && pdev->device == 0x2361) {
		dev_info(&pdev->dev, "JMB361 has only one port\n");
		force_port_map = 1;
	}

	/*
	 * Temporary Marvell 6145 hack: PATA port presence
	 * is asserted through the standard AHCI port
	 * presence register, as bit 4 (counting from 0)
	 */
	if (hpriv->flags & AHCI_HFLAG_MV_PATA) {
		if (pdev->device == 0x6121)
			mask_port_map = 0x3;
		else
			mask_port_map = 0xf;
		dev_info(&pdev->dev,
			  "Disabling your PATA port. Use the boot option 'ahci.marvell_enable=0' to avoid this.\n");
	}

	ahci_save_initial_config(&pdev->dev, hpriv, force_port_map,
				 mask_port_map);
}

static int ahci_pci_reset_controller(struct ata_host *host)
{
	struct pci_dev *pdev = to_pci_dev(host->dev);

	ahci_reset_controller(host);

	if (pdev->vendor == PCI_VENDOR_ID_INTEL) {
		struct ahci_host_priv *hpriv = host->private_data;
		u16 tmp16;

		/* configure PCS */
		pci_read_config_word(pdev, 0x92, &tmp16);
		if ((tmp16 & hpriv->port_map) != hpriv->port_map) {
			tmp16 |= hpriv->port_map;
			pci_write_config_word(pdev, 0x92, tmp16);
		}
	}

	return 0;
}

static void ahci_pci_init_controller(struct ata_host *host)
{
	struct ahci_host_priv *hpriv = host->private_data;
	struct pci_dev *pdev = to_pci_dev(host->dev);
	void __iomem *port_mmio;
	u32 tmp;
	int mv;

	if (hpriv->flags & AHCI_HFLAG_MV_PATA) {
		if (pdev->device == 0x6121)
			mv = 2;
		else
			mv = 4;
		port_mmio = __ahci_port_base(host, mv);

		writel(0, port_mmio + PORT_IRQ_MASK);

		/* clear port IRQ */
		tmp = readl(port_mmio + PORT_IRQ_STAT);
		VPRINTK("PORT_IRQ_STAT 0x%x\n", tmp);
		if (tmp)
			writel(tmp, port_mmio + PORT_IRQ_STAT);
	}

	ahci_init_controller(host);
}

static int ahci_vt8251_hardreset(struct ata_link *link, unsigned int *class,
				 unsigned long deadline)
{
	struct ata_port *ap = link->ap;
	bool online;
	int rc;

	DPRINTK("ENTER\n");

	ahci_stop_engine(ap);

	rc = sata_link_hardreset(link, sata_ehc_deb_timing(&link->eh_context),
				 deadline, &online, NULL);

	ahci_start_engine(ap);

	DPRINTK("EXIT, rc=%d, class=%u\n", rc, *class);

	/* vt8251 doesn't clear BSY on signature FIS reception,
	 * request follow-up softreset.
	 */
	return online ? -EAGAIN : rc;
}

static int ahci_p5wdh_hardreset(struct ata_link *link, unsigned int *class,
				unsigned long deadline)
{
	struct ata_port *ap = link->ap;
	struct ahci_port_priv *pp = ap->private_data;
	u8 *d2h_fis = pp->rx_fis + RX_FIS_D2H_REG;
	struct ata_taskfile tf;
	bool online;
	int rc;

	ahci_stop_engine(ap);

	/* clear D2H reception area to properly wait for D2H FIS */
	ata_tf_init(link->device, &tf);
	tf.command = ATA_BUSY;
	ata_tf_to_fis(&tf, 0, 0, d2h_fis);

	rc = sata_link_hardreset(link, sata_ehc_deb_timing(&link->eh_context),
				 deadline, &online, NULL);

	ahci_start_engine(ap);

	/* The pseudo configuration device on SIMG4726 attached to
	 * ASUS P5W-DH Deluxe doesn't send signature FIS after
	 * hardreset if no device is attached to the first downstream
	 * port && the pseudo device locks up on SRST w/ PMP==0.  To
	 * work around this, wait for !BSY only briefly.  If BSY isn't
	 * cleared, perform CLO and proceed to IDENTIFY (achieved by
	 * ATA_LFLAG_NO_SRST and ATA_LFLAG_ASSUME_ATA).
	 *
	 * Wait for two seconds.  Devices attached to downstream port
	 * which can't process the following IDENTIFY after this will
	 * have to be reset again.  For most cases, this should
	 * suffice while making probing snappish enough.
	 */
	if (online) {
		rc = ata_wait_after_reset(link, jiffies + 2 * HZ,
					  ahci_check_ready);
		if (rc)
			ahci_kick_engine(ap);
	}
	return rc;
}

#ifdef CONFIG_PM
static int ahci_pci_device_suspend(struct pci_dev *pdev, pm_message_t mesg)
{
	struct ata_host *host = pci_get_drvdata(pdev);
	struct ahci_host_priv *hpriv = host->private_data;
	void __iomem *mmio = hpriv->mmio;
	u32 ctl;

	if (mesg.event & PM_EVENT_SUSPEND &&
	    hpriv->flags & AHCI_HFLAG_NO_SUSPEND) {
		dev_err(&pdev->dev,
			"BIOS update required for suspend/resume\n");
		return -EIO;
	}

	if (mesg.event & PM_EVENT_SLEEP) {
		/* AHCI spec rev1.1 section 8.3.3:
		 * Software must disable interrupts prior to requesting a
		 * transition of the HBA to D3 state.
		 */
		ctl = readl(mmio + HOST_CTL);
		ctl &= ~HOST_IRQ_EN;
		writel(ctl, mmio + HOST_CTL);
		readl(mmio + HOST_CTL); /* flush */
	}

	return ata_pci_device_suspend(pdev, mesg);
}

static int ahci_pci_device_resume(struct pci_dev *pdev)
{
	struct ata_host *host = pci_get_drvdata(pdev);
	int rc;

	rc = ata_pci_device_do_resume(pdev);
	if (rc)
		return rc;

	if (pdev->dev.power.power_state.event == PM_EVENT_SUSPEND) {
		rc = ahci_pci_reset_controller(host);
		if (rc)
			return rc;

		ahci_pci_init_controller(host);
	}

	ata_host_resume(host);

	return 0;
}
#endif

static int ahci_configure_dma_masks(struct pci_dev *pdev, int using_dac)
{
	int rc;

	/*
	 * If the device fixup already set the dma_mask to some non-standard
	 * value, don't extend it here. This happens on STA2X11, for example.
	 */
	if (pdev->dma_mask && pdev->dma_mask < DMA_BIT_MASK(32))
		return 0;

	if (using_dac &&
	    !pci_set_dma_mask(pdev, DMA_BIT_MASK(64))) {
		rc = pci_set_consistent_dma_mask(pdev, DMA_BIT_MASK(64));
		if (rc) {
			rc = pci_set_consistent_dma_mask(pdev, DMA_BIT_MASK(32));
			if (rc) {
				dev_err(&pdev->dev,
					"64-bit DMA enable failed\n");
				return rc;
			}
		}
	} else {
		rc = pci_set_dma_mask(pdev, DMA_BIT_MASK(32));
		if (rc) {
			dev_err(&pdev->dev, "32-bit DMA enable failed\n");
			return rc;
		}
		rc = pci_set_consistent_dma_mask(pdev, DMA_BIT_MASK(32));
		if (rc) {
			dev_err(&pdev->dev,
				"32-bit consistent DMA enable failed\n");
			return rc;
		}
	}
	return 0;
}

static void ahci_pci_print_info(struct ata_host *host)
{
	struct pci_dev *pdev = to_pci_dev(host->dev);
	u16 cc;
	const char *scc_s;

	pci_read_config_word(pdev, 0x0a, &cc);
	if (cc == PCI_CLASS_STORAGE_IDE)
		scc_s = "IDE";
	else if (cc == PCI_CLASS_STORAGE_SATA)
		scc_s = "SATA";
	else if (cc == PCI_CLASS_STORAGE_RAID)
		scc_s = "RAID";
	else
		scc_s = "unknown";

	ahci_print_info(host, scc_s);
}

/* On ASUS P5W DH Deluxe, the second port of PCI device 00:1f.2 is
 * hardwired to on-board SIMG 4726.  The chipset is ICH8 and doesn't
 * support PMP and the 4726 either directly exports the device
 * attached to the first downstream port or acts as a hardware storage
 * controller and emulate a single ATA device (can be RAID 0/1 or some
 * other configuration).
 *
 * When there's no device attached to the first downstream port of the
 * 4726, "Config Disk" appears, which is a pseudo ATA device to
 * configure the 4726.  However, ATA emulation of the device is very
 * lame.  It doesn't send signature D2H Reg FIS after the initial
 * hardreset, pukes on SRST w/ PMP==0 and has bunch of other issues.
 *
 * The following function works around the problem by always using
 * hardreset on the port and not depending on receiving signature FIS
 * afterward.  If signature FIS isn't received soon, ATA class is
 * assumed without follow-up softreset.
 */
static void ahci_p5wdh_workaround(struct ata_host *host)
{
	static struct dmi_system_id sysids[] = {
		{
			.ident = "P5W DH Deluxe",
			.matches = {
				DMI_MATCH(DMI_SYS_VENDOR,
					  "ASUSTEK COMPUTER INC"),
				DMI_MATCH(DMI_PRODUCT_NAME, "P5W DH Deluxe"),
			},
		},
		{ }
	};
	struct pci_dev *pdev = to_pci_dev(host->dev);

	if (pdev->bus->number == 0 && pdev->devfn == PCI_DEVFN(0x1f, 2) &&
	    dmi_check_system(sysids)) {
		struct ata_port *ap = host->ports[1];

		dev_info(&pdev->dev,
			 "enabling ASUS P5W DH Deluxe on-board SIMG4726 workaround\n");

		ap->ops = &ahci_p5wdh_ops;
		ap->link.flags |= ATA_LFLAG_NO_SRST | ATA_LFLAG_ASSUME_ATA;
	}
}

/* only some SB600 ahci controllers can do 64bit DMA */
static bool ahci_sb600_enable_64bit(struct pci_dev *pdev)
{
	static const struct dmi_system_id sysids[] = {
		/*
		 * The oldest version known to be broken is 0901 and
		 * working is 1501 which was released on 2007-10-26.
		 * Enable 64bit DMA on 1501 and anything newer.
		 *
		 * Please read bko#9412 for more info.
		 */
		{
			.ident = "ASUS M2A-VM",
			.matches = {
				DMI_MATCH(DMI_BOARD_VENDOR,
					  "ASUSTeK Computer INC."),
				DMI_MATCH(DMI_BOARD_NAME, "M2A-VM"),
			},
			.driver_data = "20071026",	/* yyyymmdd */
		},
		/*
		 * All BIOS versions for the MSI K9A2 Platinum (MS-7376)
		 * support 64bit DMA.
		 *
		 * BIOS versions earlier than 1.5 had the Manufacturer DMI
		 * fields as "MICRO-STAR INTERANTIONAL CO.,LTD".
		 * This spelling mistake was fixed in BIOS version 1.5, so
		 * 1.5 and later have the Manufacturer as
		 * "MICRO-STAR INTERNATIONAL CO.,LTD".
		 * So try to match on DMI_BOARD_VENDOR of "MICRO-STAR INTER".
		 *
		 * BIOS versions earlier than 1.9 had a Board Product Name
		 * DMI field of "MS-7376". This was changed to be
		 * "K9A2 Platinum (MS-7376)" in version 1.9, but we can still
		 * match on DMI_BOARD_NAME of "MS-7376".
		 */
		{
			.ident = "MSI K9A2 Platinum",
			.matches = {
				DMI_MATCH(DMI_BOARD_VENDOR,
					  "MICRO-STAR INTER"),
				DMI_MATCH(DMI_BOARD_NAME, "MS-7376"),
			},
		},
		/*
		 * All BIOS versions for the MSI K9AGM2 (MS-7327) support
		 * 64bit DMA.
		 *
		 * This board also had the typo mentioned above in the
		 * Manufacturer DMI field (fixed in BIOS version 1.5), so
		 * match on DMI_BOARD_VENDOR of "MICRO-STAR INTER" again.
		 */
		{
			.ident = "MSI K9AGM2",
			.matches = {
				DMI_MATCH(DMI_BOARD_VENDOR,
					  "MICRO-STAR INTER"),
				DMI_MATCH(DMI_BOARD_NAME, "MS-7327"),
			},
		},
		/*
		 * All BIOS versions for the Asus M3A support 64bit DMA.
		 * (all release versions from 0301 to 1206 were tested)
		 */
		{
			.ident = "ASUS M3A",
			.matches = {
				DMI_MATCH(DMI_BOARD_VENDOR,
					  "ASUSTeK Computer INC."),
				DMI_MATCH(DMI_BOARD_NAME, "M3A"),
			},
		},
		{ }
	};
	const struct dmi_system_id *match;
	int year, month, date;
	char buf[9];

	match = dmi_first_match(sysids);
	if (pdev->bus->number != 0 || pdev->devfn != PCI_DEVFN(0x12, 0) ||
	    !match)
		return false;

	if (!match->driver_data)
		goto enable_64bit;

	dmi_get_date(DMI_BIOS_DATE, &year, &month, &date);
	snprintf(buf, sizeof(buf), "%04d%02d%02d", year, month, date);

	if (strcmp(buf, match->driver_data) >= 0)
		goto enable_64bit;
	else {
		dev_warn(&pdev->dev,
			 "%s: BIOS too old, forcing 32bit DMA, update BIOS\n",
			 match->ident);
		return false;
	}

enable_64bit:
	dev_warn(&pdev->dev, "%s: enabling 64bit DMA\n", match->ident);
	return true;
}

static bool ahci_broken_system_poweroff(struct pci_dev *pdev)
{
	static const struct dmi_system_id broken_systems[] = {
		{
			.ident = "HP Compaq nx6310",
			.matches = {
				DMI_MATCH(DMI_SYS_VENDOR, "Hewlett-Packard"),
				DMI_MATCH(DMI_PRODUCT_NAME, "HP Compaq nx6310"),
			},
			/* PCI slot number of the controller */
			.driver_data = (void *)0x1FUL,
		},
		{
			.ident = "HP Compaq 6720s",
			.matches = {
				DMI_MATCH(DMI_SYS_VENDOR, "Hewlett-Packard"),
				DMI_MATCH(DMI_PRODUCT_NAME, "HP Compaq 6720s"),
			},
			/* PCI slot number of the controller */
			.driver_data = (void *)0x1FUL,
		},

		{ }	/* terminate list */
	};
	const struct dmi_system_id *dmi = dmi_first_match(broken_systems);

	if (dmi) {
		unsigned long slot = (unsigned long)dmi->driver_data;
		/* apply the quirk only to on-board controllers */
		return slot == PCI_SLOT(pdev->devfn);
	}

	return false;
}

static bool ahci_broken_suspend(struct pci_dev *pdev)
{
	static const struct dmi_system_id sysids[] = {
		/*
		 * On HP dv[4-6] and HDX18 with earlier BIOSen, link
		 * to the harddisk doesn't become online after
		 * resuming from STR.  Warn and fail suspend.
		 *
		 * http://bugzilla.kernel.org/show_bug.cgi?id=12276
		 *
		 * Use dates instead of versions to match as HP is
		 * apparently recycling both product and version
		 * strings.
		 *
		 * http://bugzilla.kernel.org/show_bug.cgi?id=15462
		 */
		{
			.ident = "dv4",
			.matches = {
				DMI_MATCH(DMI_SYS_VENDOR, "Hewlett-Packard"),
				DMI_MATCH(DMI_PRODUCT_NAME,
					  "HP Pavilion dv4 Notebook PC"),
			},
			.driver_data = "20090105",	/* F.30 */
		},
		{
			.ident = "dv5",
			.matches = {
				DMI_MATCH(DMI_SYS_VENDOR, "Hewlett-Packard"),
				DMI_MATCH(DMI_PRODUCT_NAME,
					  "HP Pavilion dv5 Notebook PC"),
			},
			.driver_data = "20090506",	/* F.16 */
		},
		{
			.ident = "dv6",
			.matches = {
				DMI_MATCH(DMI_SYS_VENDOR, "Hewlett-Packard"),
				DMI_MATCH(DMI_PRODUCT_NAME,
					  "HP Pavilion dv6 Notebook PC"),
			},
			.driver_data = "20090423",	/* F.21 */
		},
		{
			.ident = "HDX18",
			.matches = {
				DMI_MATCH(DMI_SYS_VENDOR, "Hewlett-Packard"),
				DMI_MATCH(DMI_PRODUCT_NAME,
					  "HP HDX18 Notebook PC"),
			},
			.driver_data = "20090430",	/* F.23 */
		},
		/*
		 * Acer eMachines G725 has the same problem.  BIOS
		 * V1.03 is known to be broken.  V3.04 is known to
		 * work.  Between, there are V1.06, V2.06 and V3.03
		 * that we don't have much idea about.  For now,
		 * blacklist anything older than V3.04.
		 *
		 * http://bugzilla.kernel.org/show_bug.cgi?id=15104
		 */
		{
			.ident = "G725",
			.matches = {
				DMI_MATCH(DMI_SYS_VENDOR, "eMachines"),
				DMI_MATCH(DMI_PRODUCT_NAME, "eMachines G725"),
			},
			.driver_data = "20091216",	/* V3.04 */
		},
		{ }	/* terminate list */
	};
	const struct dmi_system_id *dmi = dmi_first_match(sysids);
	int year, month, date;
	char buf[9];

	if (!dmi || pdev->bus->number || pdev->devfn != PCI_DEVFN(0x1f, 2))
		return false;

	dmi_get_date(DMI_BIOS_DATE, &year, &month, &date);
	snprintf(buf, sizeof(buf), "%04d%02d%02d", year, month, date);

	return strcmp(buf, dmi->driver_data) < 0;
}

static bool ahci_broken_online(struct pci_dev *pdev)
{
#define ENCODE_BUSDEVFN(bus, slot, func)			\
	(void *)(unsigned long)(((bus) << 8) | PCI_DEVFN((slot), (func)))
	static const struct dmi_system_id sysids[] = {
		/*
		 * There are several gigabyte boards which use
		 * SIMG5723s configured as hardware RAID.  Certain
		 * 5723 firmware revisions shipped there keep the link
		 * online but fail to answer properly to SRST or
		 * IDENTIFY when no device is attached downstream
		 * causing libata to retry quite a few times leading
		 * to excessive detection delay.
		 *
		 * As these firmwares respond to the second reset try
		 * with invalid device signature, considering unknown
		 * sig as offline works around the problem acceptably.
		 */
		{
			.ident = "EP45-DQ6",
			.matches = {
				DMI_MATCH(DMI_BOARD_VENDOR,
					  "Gigabyte Technology Co., Ltd."),
				DMI_MATCH(DMI_BOARD_NAME, "EP45-DQ6"),
			},
			.driver_data = ENCODE_BUSDEVFN(0x0a, 0x00, 0),
		},
		{
			.ident = "EP45-DS5",
			.matches = {
				DMI_MATCH(DMI_BOARD_VENDOR,
					  "Gigabyte Technology Co., Ltd."),
				DMI_MATCH(DMI_BOARD_NAME, "EP45-DS5"),
			},
			.driver_data = ENCODE_BUSDEVFN(0x03, 0x00, 0),
		},
		{ }	/* terminate list */
	};
#undef ENCODE_BUSDEVFN
	const struct dmi_system_id *dmi = dmi_first_match(sysids);
	unsigned int val;

	if (!dmi)
		return false;

	val = (unsigned long)dmi->driver_data;

	return pdev->bus->number == (val >> 8) && pdev->devfn == (val & 0xff);
}

#ifdef CONFIG_ATA_ACPI
static void ahci_gtf_filter_workaround(struct ata_host *host)
{
	static const struct dmi_system_id sysids[] = {
		/*
		 * Aspire 3810T issues a bunch of SATA enable commands
		 * via _GTF including an invalid one and one which is
		 * rejected by the device.  Among the successful ones
		 * is FPDMA non-zero offset enable which when enabled
		 * only on the drive side leads to NCQ command
		 * failures.  Filter it out.
		 */
		{
			.ident = "Aspire 3810T",
			.matches = {
				DMI_MATCH(DMI_SYS_VENDOR, "Acer"),
				DMI_MATCH(DMI_PRODUCT_NAME, "Aspire 3810T"),
			},
			.driver_data = (void *)ATA_ACPI_FILTER_FPDMA_OFFSET,
		},
		{ }
	};
	const struct dmi_system_id *dmi = dmi_first_match(sysids);
	unsigned int filter;
	int i;

	if (!dmi)
		return;

	filter = (unsigned long)dmi->driver_data;
	dev_info(host->dev, "applying extra ACPI _GTF filter 0x%x for %s\n",
		 filter, dmi->ident);

	for (i = 0; i < host->n_ports; i++) {
		struct ata_port *ap = host->ports[i];
		struct ata_link *link;
		struct ata_device *dev;

		ata_for_each_link(link, ap, EDGE)
			ata_for_each_dev(dev, link, ALL)
				dev->gtf_filter |= filter;
	}
}
#else
static inline void ahci_gtf_filter_workaround(struct ata_host *host)
{}
#endif

int ahci_init_interrupts(struct pci_dev *pdev, struct ahci_host_priv *hpriv)
{
	int rc;
	unsigned int maxvec;

	if (!(hpriv->flags & AHCI_HFLAG_NO_MSI)) {
		rc = pci_enable_msi_block_auto(pdev, &maxvec);
		if (rc > 0) {
			if ((rc == maxvec) || (rc == 1))
				return rc;
			/*
			 * Assume that advantage of multipe MSIs is negated,
			 * so fallback to single MSI mode to save resources
			 */
			pci_disable_msi(pdev);
			if (!pci_enable_msi(pdev))
				return 1;
		}
	}

	pci_intx(pdev, 1);
	return 0;
}

/**
 *	ahci_host_activate - start AHCI host, request IRQs and register it
 *	@host: target ATA host
 *	@irq: base IRQ number to request
 *	@n_msis: number of MSIs allocated for this host
 *	@irq_handler: irq_handler used when requesting IRQs
 *	@irq_flags: irq_flags used when requesting IRQs
 *
 *	Similar to ata_host_activate, but requests IRQs according to AHCI-1.1
 *	when multiple MSIs were allocated. That is one MSI per port, starting
 *	from @irq.
 *
 *	LOCKING:
 *	Inherited from calling layer (may sleep).
 *
 *	RETURNS:
 *	0 on success, -errno otherwise.
 */
int ahci_host_activate(struct ata_host *host, int irq, unsigned int n_msis)
{
	int i, rc;

	/* Sharing Last Message among several ports is not supported */
	if (n_msis < host->n_ports)
		return -EINVAL;

	rc = ata_host_start(host);
	if (rc)
		return rc;

	for (i = 0; i < host->n_ports; i++) {
<<<<<<< HEAD
		rc = devm_request_threaded_irq(host->dev,
			irq + i, ahci_hw_interrupt, ahci_thread_fn, IRQF_SHARED,
			dev_driver_string(host->dev), host->ports[i]);
=======
		struct ahci_port_priv *pp = host->ports[i]->private_data;

		rc = devm_request_threaded_irq(host->dev,
			irq + i, ahci_hw_interrupt, ahci_thread_fn, IRQF_SHARED,
			pp->irq_desc, host->ports[i]);
>>>>>>> d0e0ac97
		if (rc)
			goto out_free_irqs;
	}

	for (i = 0; i < host->n_ports; i++)
		ata_port_desc(host->ports[i], "irq %d", irq + i);

	rc = ata_host_register(host, &ahci_sht);
	if (rc)
		goto out_free_all_irqs;

	return 0;

out_free_all_irqs:
	i = host->n_ports;
out_free_irqs:
	for (i--; i >= 0; i--)
		devm_free_irq(host->dev, irq + i, host->ports[i]);

	return rc;
}

static int ahci_init_one(struct pci_dev *pdev, const struct pci_device_id *ent)
{
	unsigned int board_id = ent->driver_data;
	struct ata_port_info pi = ahci_port_info[board_id];
	const struct ata_port_info *ppi[] = { &pi, NULL };
	struct device *dev = &pdev->dev;
	struct ahci_host_priv *hpriv;
	struct ata_host *host;
	int n_ports, n_msis, i, rc;
	int ahci_pci_bar = AHCI_PCI_BAR_STANDARD;

	VPRINTK("ENTER\n");

	WARN_ON((int)ATA_MAX_QUEUE > AHCI_MAX_CMDS);

	ata_print_version_once(&pdev->dev, DRV_VERSION);

	/* The AHCI driver can only drive the SATA ports, the PATA driver
	   can drive them all so if both drivers are selected make sure
	   AHCI stays out of the way */
	if (pdev->vendor == PCI_VENDOR_ID_MARVELL && !marvell_enable)
		return -ENODEV;

	/*
	 * For some reason, MCP89 on MacBook 7,1 doesn't work with
	 * ahci, use ata_generic instead.
	 */
	if (pdev->vendor == PCI_VENDOR_ID_NVIDIA &&
	    pdev->device == PCI_DEVICE_ID_NVIDIA_NFORCE_MCP89_SATA &&
	    pdev->subsystem_vendor == PCI_VENDOR_ID_APPLE &&
	    pdev->subsystem_device == 0xcb89)
		return -ENODEV;

	/* Promise's PDC42819 is a SAS/SATA controller that has an AHCI mode.
	 * At the moment, we can only use the AHCI mode. Let the users know
	 * that for SAS drives they're out of luck.
	 */
	if (pdev->vendor == PCI_VENDOR_ID_PROMISE)
		dev_info(&pdev->dev,
			 "PDC42819 can only drive SATA devices with this driver\n");

	/* Both Connext and Enmotus devices use non-standard BARs */
	if (pdev->vendor == PCI_VENDOR_ID_STMICRO && pdev->device == 0xCC06)
		ahci_pci_bar = AHCI_PCI_BAR_STA2X11;
	else if (pdev->vendor == 0x1c44 && pdev->device == 0x8000)
		ahci_pci_bar = AHCI_PCI_BAR_ENMOTUS;

	/* acquire resources */
	rc = pcim_enable_device(pdev);
	if (rc)
		return rc;

	/* AHCI controllers often implement SFF compatible interface.
	 * Grab all PCI BARs just in case.
	 */
	rc = pcim_iomap_regions_request_all(pdev, 1 << ahci_pci_bar, DRV_NAME);
	if (rc == -EBUSY)
		pcim_pin_device(pdev);
	if (rc)
		return rc;

	if (pdev->vendor == PCI_VENDOR_ID_INTEL &&
	    (pdev->device == 0x2652 || pdev->device == 0x2653)) {
		u8 map;

		/* ICH6s share the same PCI ID for both piix and ahci
		 * modes.  Enabling ahci mode while MAP indicates
		 * combined mode is a bad idea.  Yield to ata_piix.
		 */
		pci_read_config_byte(pdev, ICH_MAP, &map);
		if (map & 0x3) {
			dev_info(&pdev->dev,
				 "controller is in combined mode, can't enable AHCI mode\n");
			return -ENODEV;
		}
	}

	hpriv = devm_kzalloc(dev, sizeof(*hpriv), GFP_KERNEL);
	if (!hpriv)
		return -ENOMEM;
	hpriv->flags |= (unsigned long)pi.private_data;

	/* MCP65 revision A1 and A2 can't do MSI */
	if (board_id == board_ahci_mcp65 &&
	    (pdev->revision == 0xa1 || pdev->revision == 0xa2))
		hpriv->flags |= AHCI_HFLAG_NO_MSI;

	/* SB800 does NOT need the workaround to ignore SERR_INTERNAL */
	if (board_id == board_ahci_sb700 && pdev->revision >= 0x40)
		hpriv->flags &= ~AHCI_HFLAG_IGN_SERR_INTERNAL;

	/* only some SB600s can do 64bit DMA */
	if (ahci_sb600_enable_64bit(pdev))
		hpriv->flags &= ~AHCI_HFLAG_32BIT_ONLY;

	hpriv->mmio = pcim_iomap_table(pdev)[ahci_pci_bar];

	n_msis = ahci_init_interrupts(pdev, hpriv);
	if (n_msis > 1)
		hpriv->flags |= AHCI_HFLAG_MULTI_MSI;

	/* save initial config */
	ahci_pci_save_initial_config(pdev, hpriv);

	/* prepare host */
	if (hpriv->cap & HOST_CAP_NCQ) {
		pi.flags |= ATA_FLAG_NCQ;
		/*
		 * Auto-activate optimization is supposed to be
		 * supported on all AHCI controllers indicating NCQ
		 * capability, but it seems to be broken on some
		 * chipsets including NVIDIAs.
		 */
		if (!(hpriv->flags & AHCI_HFLAG_NO_FPDMA_AA))
			pi.flags |= ATA_FLAG_FPDMA_AA;
	}

	if (hpriv->cap & HOST_CAP_PMP)
		pi.flags |= ATA_FLAG_PMP;

	ahci_set_em_messages(hpriv, &pi);

	if (ahci_broken_system_poweroff(pdev)) {
		pi.flags |= ATA_FLAG_NO_POWEROFF_SPINDOWN;
		dev_info(&pdev->dev,
			"quirky BIOS, skipping spindown on poweroff\n");
	}

	if (ahci_broken_suspend(pdev)) {
		hpriv->flags |= AHCI_HFLAG_NO_SUSPEND;
		dev_warn(&pdev->dev,
			 "BIOS update required for suspend/resume\n");
	}

	if (ahci_broken_online(pdev)) {
		hpriv->flags |= AHCI_HFLAG_SRST_TOUT_IS_OFFLINE;
		dev_info(&pdev->dev,
			 "online status unreliable, applying workaround\n");
	}

	/* CAP.NP sometimes indicate the index of the last enabled
	 * port, at other times, that of the last possible port, so
	 * determining the maximum port number requires looking at
	 * both CAP.NP and port_map.
	 */
	n_ports = max(ahci_nr_ports(hpriv->cap), fls(hpriv->port_map));

	host = ata_host_alloc_pinfo(&pdev->dev, ppi, n_ports);
	if (!host)
		return -ENOMEM;
	host->private_data = hpriv;

	if (!(hpriv->cap & HOST_CAP_SSS) || ahci_ignore_sss)
		host->flags |= ATA_HOST_PARALLEL_SCAN;
	else
		printk(KERN_INFO "ahci: SSS flag set, parallel bus scan disabled\n");

	if (pi.flags & ATA_FLAG_EM)
		ahci_reset_em(host);

	for (i = 0; i < host->n_ports; i++) {
		struct ata_port *ap = host->ports[i];

		ata_port_pbar_desc(ap, ahci_pci_bar, -1, "abar");
		ata_port_pbar_desc(ap, ahci_pci_bar,
				   0x100 + ap->port_no * 0x80, "port");

		/* set enclosure management message type */
		if (ap->flags & ATA_FLAG_EM)
			ap->em_message_type = hpriv->em_msg_type;


		/* disabled/not-implemented port */
		if (!(hpriv->port_map & (1 << i)))
			ap->ops = &ata_dummy_port_ops;
	}

	/* apply workaround for ASUS P5W DH Deluxe mainboard */
	ahci_p5wdh_workaround(host);

	/* apply gtf filter quirk */
	ahci_gtf_filter_workaround(host);

	/* initialize adapter */
	rc = ahci_configure_dma_masks(pdev, hpriv->cap & HOST_CAP_64);
	if (rc)
		return rc;

	rc = ahci_pci_reset_controller(host);
	if (rc)
		return rc;

	ahci_pci_init_controller(host);
	ahci_pci_print_info(host);

	pci_set_master(pdev);

	if (hpriv->flags & AHCI_HFLAG_MULTI_MSI)
		return ahci_host_activate(host, pdev->irq, n_msis);

	return ata_host_activate(host, pdev->irq, ahci_interrupt, IRQF_SHARED,
				 &ahci_sht);
}

module_pci_driver(ahci_pci_driver);

MODULE_AUTHOR("Jeff Garzik");
MODULE_DESCRIPTION("AHCI SATA low-level driver");
MODULE_LICENSE("GPL");
MODULE_DEVICE_TABLE(pci, ahci_pci_tbl);
MODULE_VERSION(DRV_VERSION);<|MERGE_RESOLUTION|>--- conflicted
+++ resolved
@@ -291,10 +291,7 @@
 	{ PCI_VDEVICE(INTEL, 0x8d64), board_ahci }, /* Wellsburg RAID */
 	{ PCI_VDEVICE(INTEL, 0x8d66), board_ahci }, /* Wellsburg RAID */
 	{ PCI_VDEVICE(INTEL, 0x8d6e), board_ahci }, /* Wellsburg RAID */
-<<<<<<< HEAD
-=======
 	{ PCI_VDEVICE(INTEL, 0x23a3), board_ahci }, /* Coleto Creek AHCI */
->>>>>>> d0e0ac97
 
 	/* JMicron 360/1/3/5/6, match class to avoid IDE function */
 	{ PCI_VENDOR_ID_JMICRON, PCI_ANY_ID, PCI_ANY_ID, PCI_ANY_ID,
@@ -1149,17 +1146,11 @@
 		return rc;
 
 	for (i = 0; i < host->n_ports; i++) {
-<<<<<<< HEAD
-		rc = devm_request_threaded_irq(host->dev,
-			irq + i, ahci_hw_interrupt, ahci_thread_fn, IRQF_SHARED,
-			dev_driver_string(host->dev), host->ports[i]);
-=======
 		struct ahci_port_priv *pp = host->ports[i]->private_data;
 
 		rc = devm_request_threaded_irq(host->dev,
 			irq + i, ahci_hw_interrupt, ahci_thread_fn, IRQF_SHARED,
 			pp->irq_desc, host->ports[i]);
->>>>>>> d0e0ac97
 		if (rc)
 			goto out_free_irqs;
 	}
