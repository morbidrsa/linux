menu "Device Drivers"

source "drivers/base/Kconfig"

source "drivers/bus/Kconfig"

source "drivers/connector/Kconfig"

source "drivers/mtd/Kconfig"

source "drivers/of/Kconfig"

source "drivers/parport/Kconfig"

source "drivers/pnp/Kconfig"

source "drivers/block/Kconfig"

# misc before ide - BLK_DEV_SGIIOC4 depends on SGI_IOC4

source "drivers/misc/Kconfig"

source "drivers/ide/Kconfig"

source "drivers/scsi/Kconfig"

source "drivers/ata/Kconfig"

source "drivers/md/Kconfig"

source "drivers/target/Kconfig"

source "drivers/message/fusion/Kconfig"

source "drivers/firewire/Kconfig"

source "drivers/message/i2o/Kconfig"

source "drivers/macintosh/Kconfig"

source "drivers/net/Kconfig"

source "drivers/isdn/Kconfig"

# input before char - char/joystick depends on it. As does USB.

source "drivers/input/Kconfig"

source "drivers/char/Kconfig"

source "drivers/i2c/Kconfig"

source "drivers/spi/Kconfig"

source "drivers/hsi/Kconfig"

source "drivers/pps/Kconfig"

source "drivers/ptp/Kconfig"

source "drivers/pinctrl/Kconfig"

source "drivers/gpio/Kconfig"

source "drivers/w1/Kconfig"

source "drivers/power/Kconfig"

source "drivers/hwmon/Kconfig"

source "drivers/thermal/Kconfig"

source "drivers/watchdog/Kconfig"

source "drivers/ssb/Kconfig"

source "drivers/bcma/Kconfig"

source "drivers/mfd/Kconfig"

source "drivers/regulator/Kconfig"

source "drivers/media/Kconfig"

source "drivers/video/Kconfig"

source "sound/Kconfig"

source "drivers/hid/Kconfig"

source "drivers/usb/Kconfig"

source "drivers/uwb/Kconfig"

source "drivers/mmc/Kconfig"

source "drivers/memstick/Kconfig"

source "drivers/leds/Kconfig"

source "drivers/accessibility/Kconfig"

source "drivers/infiniband/Kconfig"

source "drivers/edac/Kconfig"

source "drivers/rtc/Kconfig"

source "drivers/dma/Kconfig"

source "drivers/dca/Kconfig"

source "drivers/auxdisplay/Kconfig"

source "drivers/uio/Kconfig"

source "drivers/vfio/Kconfig"

source "drivers/vlynq/Kconfig"

source "drivers/virt/Kconfig"

source "drivers/virtio/Kconfig"

source "drivers/hv/Kconfig"

source "drivers/xen/Kconfig"

source "drivers/staging/Kconfig"

source "drivers/platform/Kconfig"

source "drivers/clk/Kconfig"

source "drivers/hwspinlock/Kconfig"

source "drivers/clocksource/Kconfig"

source "drivers/mailbox/Kconfig"

source "drivers/iommu/Kconfig"

source "drivers/remoteproc/Kconfig"

source "drivers/rpmsg/Kconfig"

source "drivers/devfreq/Kconfig"

source "drivers/extcon/Kconfig"

source "drivers/memory/Kconfig"

source "drivers/iio/Kconfig"

source "drivers/ntb/Kconfig"

source "drivers/vme/Kconfig"

source "drivers/pwm/Kconfig"

source "drivers/irqchip/Kconfig"

source "drivers/ipack/Kconfig"

source "drivers/reset/Kconfig"

source "drivers/fmc/Kconfig"

<<<<<<< HEAD
source "drivers/powercap/Kconfig"
=======
source "drivers/phy/Kconfig"
>>>>>>> 8e29217f

endmenu<|MERGE_RESOLUTION|>--- conflicted
+++ resolved
@@ -166,10 +166,8 @@
 
 source "drivers/fmc/Kconfig"
 
-<<<<<<< HEAD
 source "drivers/powercap/Kconfig"
-=======
+
 source "drivers/phy/Kconfig"
->>>>>>> 8e29217f
 
 endmenu