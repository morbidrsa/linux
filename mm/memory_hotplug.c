--- conflicted
+++ resolved
@@ -1631,11 +1631,7 @@
 		goto failed_removal;
 
 	cond_resched();
-<<<<<<< HEAD
-	lru_add_drain_all_cpuslocked();
-=======
 	lru_add_drain_all();
->>>>>>> 661e50bc
 	drain_all_pages(zone);
 
 	pfn = scan_movable_pages(start_pfn, end_pfn);
