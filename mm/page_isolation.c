// SPDX-License-Identifier: GPL-2.0
/*
 * linux/mm/page_isolation.c
 */

#include <linux/mm.h>
#include <linux/page-isolation.h>
#include <linux/pageblock-flags.h>
#include <linux/memory.h>
#include <linux/hugetlb.h>
#include <linux/page_owner.h>
#include <linux/migrate.h>
#include "internal.h"

#define CREATE_TRACE_POINTS
#include <trace/events/page_isolation.h>

/*
 * This function checks whether the range [start_pfn, end_pfn) includes
 * unmovable pages or not. The range must fall into a single pageblock and
 * consequently belong to a single zone.
 *
 * PageLRU check without isolation or lru_lock could race so that
 * MIGRATE_MOVABLE block might include unmovable pages. And __PageMovable
 * check without lock_page also may miss some movable non-lru pages at
 * race condition. So you can't expect this function should be exact.
 *
 * Returns a page without holding a reference. If the caller wants to
 * dereference that page (e.g., dumping), it has to make sure that it
 * cannot get removed (e.g., via memory unplug) concurrently.
 *
 */
static struct page *has_unmovable_pages(unsigned long start_pfn, unsigned long end_pfn,
				int migratetype, int flags)
{
	struct page *page = pfn_to_page(start_pfn);
	struct zone *zone = page_zone(page);
	unsigned long pfn;

	VM_BUG_ON(pageblock_start_pfn(start_pfn) !=
		  pageblock_start_pfn(end_pfn - 1));

	if (is_migrate_cma_page(page)) {
		/*
		 * CMA allocations (alloc_contig_range) really need to mark
		 * isolate CMA pageblocks even when they are not movable in fact
		 * so consider them movable here.
		 */
		if (is_migrate_cma(migratetype))
			return NULL;

		return page;
	}

	for (pfn = start_pfn; pfn < end_pfn; pfn++) {
		page = pfn_to_page(pfn);

		/*
		 * Both, bootmem allocations and memory holes are marked
		 * PG_reserved and are unmovable. We can even have unmovable
		 * allocations inside ZONE_MOVABLE, for example when
		 * specifying "movablecore".
		 */
		if (PageReserved(page))
			return page;

		/*
		 * If the zone is movable and we have ruled out all reserved
		 * pages then it should be reasonably safe to assume the rest
		 * is movable.
		 */
		if (zone_idx(zone) == ZONE_MOVABLE)
			continue;

		/*
		 * Hugepages are not in LRU lists, but they're movable.
		 * THPs are on the LRU, but need to be counted as #small pages.
		 * We need not scan over tail pages because we don't
		 * handle each tail page individually in migration.
		 */
		if (PageHuge(page) || PageTransCompound(page)) {
			struct folio *folio = page_folio(page);
			unsigned int skip_pages;

			if (PageHuge(page)) {
				if (!hugepage_migration_supported(folio_hstate(folio)))
					return page;
			} else if (!folio_test_lru(folio) && !__folio_test_movable(folio)) {
				return page;
			}

			skip_pages = folio_nr_pages(folio) - folio_page_idx(folio, page);
			pfn += skip_pages - 1;
			continue;
		}

		/*
		 * We can't use page_count without pin a page
		 * because another CPU can free compound page.
		 * This check already skips compound tails of THP
		 * because their page->_refcount is zero at all time.
		 */
		if (!page_ref_count(page)) {
			if (PageBuddy(page))
				pfn += (1 << buddy_order(page)) - 1;
			continue;
		}

		/*
		 * The HWPoisoned page may be not in buddy system, and
		 * page_count() is not 0.
		 */
		if ((flags & MEMORY_OFFLINE) && PageHWPoison(page))
			continue;

		/*
		 * We treat all PageOffline() pages as movable when offlining
		 * to give drivers a chance to decrement their reference count
		 * in MEM_GOING_OFFLINE in order to indicate that these pages
		 * can be offlined as there are no direct references anymore.
		 * For actually unmovable PageOffline() where the driver does
		 * not support this, we will fail later when trying to actually
		 * move these pages that still have a reference count > 0.
		 * (false negatives in this function only)
		 */
		if ((flags & MEMORY_OFFLINE) && PageOffline(page))
			continue;

		if (__PageMovable(page) || PageLRU(page))
			continue;

		/*
		 * If there are RECLAIMABLE pages, we need to check
		 * it.  But now, memory offline itself doesn't call
		 * shrink_node_slabs() and it still to be fixed.
		 */
		return page;
	}
	return NULL;
}

/*
 * This function set pageblock migratetype to isolate if no unmovable page is
 * present in [start_pfn, end_pfn). The pageblock must intersect with
 * [start_pfn, end_pfn).
 */
static int set_migratetype_isolate(struct page *page, int migratetype, int isol_flags,
			unsigned long start_pfn, unsigned long end_pfn)
{
	struct zone *zone = page_zone(page);
	struct page *unmovable;
	unsigned long flags;
	unsigned long check_unmovable_start, check_unmovable_end;

	spin_lock_irqsave(&zone->lock, flags);

	/*
	 * We assume the caller intended to SET migrate type to isolate.
	 * If it is already set, then someone else must have raced and
	 * set it before us.
	 */
	if (is_migrate_isolate_page(page)) {
		spin_unlock_irqrestore(&zone->lock, flags);
		return -EBUSY;
	}

	/*
	 * FIXME: Now, memory hotplug doesn't call shrink_slab() by itself.
	 * We just check MOVABLE pages.
	 *
	 * Pass the intersection of [start_pfn, end_pfn) and the page's pageblock
	 * to avoid redundant checks.
	 */
	check_unmovable_start = max(page_to_pfn(page), start_pfn);
	check_unmovable_end = min(pageblock_end_pfn(page_to_pfn(page)),
				  end_pfn);

	unmovable = has_unmovable_pages(check_unmovable_start, check_unmovable_end,
			migratetype, isol_flags);
	if (!unmovable) {
		if (!move_freepages_block_isolate(zone, page, MIGRATE_ISOLATE)) {
			spin_unlock_irqrestore(&zone->lock, flags);
			return -EBUSY;
		}
		zone->nr_isolate_pageblock++;
		spin_unlock_irqrestore(&zone->lock, flags);
		return 0;
	}

	spin_unlock_irqrestore(&zone->lock, flags);
	if (isol_flags & REPORT_FAILURE) {
		/*
		 * printk() with zone->lock held will likely trigger a
		 * lockdep splat, so defer it here.
		 */
		dump_page(unmovable, "unmovable page");
	}

	return -EBUSY;
}

static void unset_migratetype_isolate(struct page *page, int migratetype)
{
	struct zone *zone;
	unsigned long flags;
	bool isolated_page = false;
	unsigned int order;
	struct page *buddy;

	zone = page_zone(page);
	spin_lock_irqsave(&zone->lock, flags);
	if (!is_migrate_isolate_page(page))
		goto out;

	/*
	 * Because freepage with more than pageblock_order on isolated
	 * pageblock is restricted to merge due to freepage counting problem,
	 * it is possible that there is free buddy page.
	 * move_freepages_block() doesn't care of merge so we need other
	 * approach in order to merge them. Isolation and free will make
	 * these pages to be merged.
	 */
	if (PageBuddy(page)) {
		order = buddy_order(page);
		if (order >= pageblock_order && order < MAX_PAGE_ORDER) {
			buddy = find_buddy_page_pfn(page, page_to_pfn(page),
						    order, NULL);
			if (buddy && !is_migrate_isolate_page(buddy)) {
				isolated_page = !!__isolate_free_page(page, order);
				/*
				 * Isolating a free page in an isolated pageblock
				 * is expected to always work as watermarks don't
				 * apply here.
				 */
				VM_WARN_ON(!isolated_page);
			}
		}
	}

	/*
	 * If we isolate freepage with more than pageblock_order, there
	 * should be no freepage in the range, so we could avoid costly
	 * pageblock scanning for freepage moving.
	 *
	 * We didn't actually touch any of the isolated pages, so place them
	 * to the tail of the freelist. This is an optimization for memory
	 * onlining - just onlined memory won't immediately be considered for
	 * allocation.
	 */
	if (!isolated_page) {
		/*
		 * Isolating this block already succeeded, so this
		 * should not fail on zone boundaries.
		 */
		WARN_ON_ONCE(!move_freepages_block_isolate(zone, page, migratetype));
	} else {
		set_pageblock_migratetype(page, migratetype);
		__putback_isolated_page(page, order, migratetype);
	}
	zone->nr_isolate_pageblock--;
out:
	spin_unlock_irqrestore(&zone->lock, flags);
}

static inline struct page *
__first_valid_page(unsigned long pfn, unsigned long nr_pages)
{
	int i;

	for (i = 0; i < nr_pages; i++) {
		struct page *page;

		page = pfn_to_online_page(pfn + i);
		if (!page)
			continue;
		return page;
	}
	return NULL;
}

/**
 * isolate_single_pageblock() -- tries to isolate a pageblock that might be
 * within a free or in-use page.
 * @boundary_pfn:		pageblock-aligned pfn that a page might cross
 * @flags:			isolation flags
 * @gfp_flags:			GFP flags used for migrating pages
 * @isolate_before:	isolate the pageblock before the boundary_pfn
 * @skip_isolation:	the flag to skip the pageblock isolation in second
 *			isolate_single_pageblock()
 * @migratetype:	migrate type to set in error recovery.
 *
 * Free and in-use pages can be as big as MAX_PAGE_ORDER and contain more than one
 * pageblock. When not all pageblocks within a page are isolated at the same
 * time, free page accounting can go wrong. For example, in the case of
 * MAX_PAGE_ORDER = pageblock_order + 1, a MAX_PAGE_ORDER page has two
 * pagelbocks.
 * [      MAX_PAGE_ORDER         ]
 * [  pageblock0  |  pageblock1  ]
 * When either pageblock is isolated, if it is a free page, the page is not
 * split into separate migratetype lists, which is supposed to; if it is an
 * in-use page and freed later, __free_one_page() does not split the free page
 * either. The function handles this by splitting the free page or migrating
 * the in-use page then splitting the free page.
 */
static int isolate_single_pageblock(unsigned long boundary_pfn, int flags,
			gfp_t gfp_flags, bool isolate_before, bool skip_isolation,
			int migratetype)
{
	unsigned long start_pfn;
	unsigned long isolate_pageblock;
	unsigned long pfn;
	struct zone *zone;
	int ret;

	VM_BUG_ON(!pageblock_aligned(boundary_pfn));

	if (isolate_before)
		isolate_pageblock = boundary_pfn - pageblock_nr_pages;
	else
		isolate_pageblock = boundary_pfn;

	/*
	 * scan at the beginning of MAX_ORDER_NR_PAGES aligned range to avoid
	 * only isolating a subset of pageblocks from a bigger than pageblock
	 * free or in-use page. Also make sure all to-be-isolated pageblocks
	 * are within the same zone.
	 */
	zone  = page_zone(pfn_to_page(isolate_pageblock));
	start_pfn  = max(ALIGN_DOWN(isolate_pageblock, MAX_ORDER_NR_PAGES),
				      zone->zone_start_pfn);

	if (skip_isolation) {
		int mt __maybe_unused = get_pageblock_migratetype(pfn_to_page(isolate_pageblock));

		VM_BUG_ON(!is_migrate_isolate(mt));
	} else {
		ret = set_migratetype_isolate(pfn_to_page(isolate_pageblock), migratetype,
				flags, isolate_pageblock, isolate_pageblock + pageblock_nr_pages);

		if (ret)
			return ret;
	}

	/*
	 * Bail out early when the to-be-isolated pageblock does not form
	 * a free or in-use page across boundary_pfn:
	 *
	 * 1. isolate before boundary_pfn: the page after is not online
	 * 2. isolate after boundary_pfn: the page before is not online
	 *
	 * This also ensures correctness. Without it, when isolate after
	 * boundary_pfn and [start_pfn, boundary_pfn) are not online,
	 * __first_valid_page() will return unexpected NULL in the for loop
	 * below.
	 */
	if (isolate_before) {
		if (!pfn_to_online_page(boundary_pfn))
			return 0;
	} else {
		if (!pfn_to_online_page(boundary_pfn - 1))
			return 0;
	}

	for (pfn = start_pfn; pfn < boundary_pfn;) {
		struct page *page = __first_valid_page(pfn, boundary_pfn - pfn);

		VM_BUG_ON(!page);
		pfn = page_to_pfn(page);

		if (PageBuddy(page)) {
			int order = buddy_order(page);

			/* move_freepages_block_isolate() handled this */
			VM_WARN_ON_ONCE(pfn + (1 << order) > boundary_pfn);

			pfn += 1UL << order;
			continue;
		}

		/*
		 * If a compound page is straddling our block, attempt
		 * to migrate it out of the way.
		 *
		 * We don't have to worry about this creating a large
		 * free page that straddles into our block: gigantic
		 * pages are freed as order-0 chunks, and LRU pages
		 * (currently) do not exceed pageblock_order.
		 *
		 * The block of interest has already been marked
		 * MIGRATE_ISOLATE above, so when migration is done it
		 * will free its pages onto the correct freelists.
		 */
		if (PageCompound(page)) {
			struct page *head = compound_head(page);
			unsigned long head_pfn = page_to_pfn(head);
			unsigned long nr_pages = compound_nr(head);

			if (head_pfn + nr_pages <= boundary_pfn) {
				pfn = head_pfn + nr_pages;
				continue;
			}

#if defined CONFIG_COMPACTION || defined CONFIG_CMA
			if (PageHuge(page)) {
				int page_mt = get_pageblock_migratetype(page);
				struct compact_control cc = {
					.nr_migratepages = 0,
					.order = -1,
					.zone = page_zone(pfn_to_page(head_pfn)),
					.mode = MIGRATE_SYNC,
					.ignore_skip_hint = true,
					.no_set_skip_hint = true,
					.gfp_mask = gfp_flags,
					.alloc_contig = true,
				};
				INIT_LIST_HEAD(&cc.migratepages);

				ret = __alloc_contig_migrate_range(&cc, head_pfn,
							head_pfn + nr_pages, page_mt);
<<<<<<< HEAD

				/*
				 * restore the page's migratetype so that it can
				 * be split into separate migratetype free lists
				 * later.
				 */
				if (isolate_page)
					unset_migratetype_isolate(page, page_mt);

				if (ret)
					goto failed;
				/*
				 * reset pfn to the head of the free page, so
				 * that the free page handling code above can split
				 * the free page to the right migratetype list.
				 *
				 * head_pfn is not used here as a hugetlb page order
				 * can be bigger than MAX_PAGE_ORDER, but after it is
				 * freed, the free page order is not. Use pfn within
				 * the range to find the head of the free page.
				 */
				order = 0;
				outer_pfn = pfn;
				while (!PageBuddy(pfn_to_page(outer_pfn))) {
					/* stop if we cannot find the free page */
					if (++order > MAX_PAGE_ORDER)
						goto failed;
					outer_pfn &= ~0UL << order;
				}
				pfn = outer_pfn;
=======
				if (ret)
					goto failed;
				pfn = head_pfn + nr_pages;
>>>>>>> 0c383648
				continue;
			}

			/*
			 * These pages are movable too, but they're
			 * not expected to exceed pageblock_order.
			 *
			 * Let us know when they do, so we can add
			 * proper free and split handling for them.
			 */
			VM_WARN_ON_ONCE_PAGE(PageLRU(page), page);
			VM_WARN_ON_ONCE_PAGE(__PageMovable(page), page);
#endif
			goto failed;
		}

		pfn++;
	}
	return 0;
failed:
	/* restore the original migratetype */
	if (!skip_isolation)
		unset_migratetype_isolate(pfn_to_page(isolate_pageblock), migratetype);
	return -EBUSY;
}

/**
 * start_isolate_page_range() - mark page range MIGRATE_ISOLATE
 * @start_pfn:		The first PFN of the range to be isolated.
 * @end_pfn:		The last PFN of the range to be isolated.
 * @migratetype:	Migrate type to set in error recovery.
 * @flags:		The following flags are allowed (they can be combined in
 *			a bit mask)
 *			MEMORY_OFFLINE - isolate to offline (!allocate) memory
 *					 e.g., skip over PageHWPoison() pages
 *					 and PageOffline() pages.
 *			REPORT_FAILURE - report details about the failure to
 *			isolate the range
 * @gfp_flags:		GFP flags used for migrating pages that sit across the
 *			range boundaries.
 *
 * Making page-allocation-type to be MIGRATE_ISOLATE means free pages in
 * the range will never be allocated. Any free pages and pages freed in the
 * future will not be allocated again. If specified range includes migrate types
 * other than MOVABLE or CMA, this will fail with -EBUSY. For isolating all
 * pages in the range finally, the caller have to free all pages in the range.
 * test_page_isolated() can be used for test it.
 *
 * The function first tries to isolate the pageblocks at the beginning and end
 * of the range, since there might be pages across the range boundaries.
 * Afterwards, it isolates the rest of the range.
 *
 * There is no high level synchronization mechanism that prevents two threads
 * from trying to isolate overlapping ranges. If this happens, one thread
 * will notice pageblocks in the overlapping range already set to isolate.
 * This happens in set_migratetype_isolate, and set_migratetype_isolate
 * returns an error. We then clean up by restoring the migration type on
 * pageblocks we may have modified and return -EBUSY to caller. This
 * prevents two threads from simultaneously working on overlapping ranges.
 *
 * Please note that there is no strong synchronization with the page allocator
 * either. Pages might be freed while their page blocks are marked ISOLATED.
 * A call to drain_all_pages() after isolation can flush most of them. However
 * in some cases pages might still end up on pcp lists and that would allow
 * for their allocation even when they are in fact isolated already. Depending
 * on how strong of a guarantee the caller needs, zone_pcp_disable/enable()
 * might be used to flush and disable pcplist before isolation and enable after
 * unisolation.
 *
 * Return: 0 on success and -EBUSY if any part of range cannot be isolated.
 */
int start_isolate_page_range(unsigned long start_pfn, unsigned long end_pfn,
			     int migratetype, int flags, gfp_t gfp_flags)
{
	unsigned long pfn;
	struct page *page;
	/* isolation is done at page block granularity */
	unsigned long isolate_start = pageblock_start_pfn(start_pfn);
	unsigned long isolate_end = pageblock_align(end_pfn);
	int ret;
	bool skip_isolation = false;

	/* isolate [isolate_start, isolate_start + pageblock_nr_pages) pageblock */
	ret = isolate_single_pageblock(isolate_start, flags, gfp_flags, false,
			skip_isolation, migratetype);
	if (ret)
		return ret;

	if (isolate_start == isolate_end - pageblock_nr_pages)
		skip_isolation = true;

	/* isolate [isolate_end - pageblock_nr_pages, isolate_end) pageblock */
	ret = isolate_single_pageblock(isolate_end, flags, gfp_flags, true,
			skip_isolation, migratetype);
	if (ret) {
		unset_migratetype_isolate(pfn_to_page(isolate_start), migratetype);
		return ret;
	}

	/* skip isolated pageblocks at the beginning and end */
	for (pfn = isolate_start + pageblock_nr_pages;
	     pfn < isolate_end - pageblock_nr_pages;
	     pfn += pageblock_nr_pages) {
		page = __first_valid_page(pfn, pageblock_nr_pages);
		if (page && set_migratetype_isolate(page, migratetype, flags,
					start_pfn, end_pfn)) {
			undo_isolate_page_range(isolate_start, pfn, migratetype);
			unset_migratetype_isolate(
				pfn_to_page(isolate_end - pageblock_nr_pages),
				migratetype);
			return -EBUSY;
		}
	}
	return 0;
}

/**
 * undo_isolate_page_range - undo effects of start_isolate_page_range()
 * @start_pfn:		The first PFN of the isolated range
 * @end_pfn:		The last PFN of the isolated range
 * @migratetype:	New migrate type to set on the range
 *
 * This finds every MIGRATE_ISOLATE page block in the given range
 * and switches it to @migratetype.
 */
void undo_isolate_page_range(unsigned long start_pfn, unsigned long end_pfn,
			    int migratetype)
{
	unsigned long pfn;
	struct page *page;
	unsigned long isolate_start = pageblock_start_pfn(start_pfn);
	unsigned long isolate_end = pageblock_align(end_pfn);

	for (pfn = isolate_start;
	     pfn < isolate_end;
	     pfn += pageblock_nr_pages) {
		page = __first_valid_page(pfn, pageblock_nr_pages);
		if (!page || !is_migrate_isolate_page(page))
			continue;
		unset_migratetype_isolate(page, migratetype);
	}
}
/*
 * Test all pages in the range is free(means isolated) or not.
 * all pages in [start_pfn...end_pfn) must be in the same zone.
 * zone->lock must be held before call this.
 *
 * Returns the last tested pfn.
 */
static unsigned long
__test_page_isolated_in_pageblock(unsigned long pfn, unsigned long end_pfn,
				  int flags)
{
	struct page *page;

	while (pfn < end_pfn) {
		page = pfn_to_page(pfn);
		if (PageBuddy(page))
			/*
			 * If the page is on a free list, it has to be on
			 * the correct MIGRATE_ISOLATE freelist. There is no
			 * simple way to verify that as VM_BUG_ON(), though.
			 */
			pfn += 1 << buddy_order(page);
		else if ((flags & MEMORY_OFFLINE) && PageHWPoison(page))
			/* A HWPoisoned page cannot be also PageBuddy */
			pfn++;
		else if ((flags & MEMORY_OFFLINE) && PageOffline(page) &&
			 !page_count(page))
			/*
			 * The responsible driver agreed to skip PageOffline()
			 * pages when offlining memory by dropping its
			 * reference in MEM_GOING_OFFLINE.
			 */
			pfn++;
		else
			break;
	}

	return pfn;
}

/**
 * test_pages_isolated - check if pageblocks in range are isolated
 * @start_pfn:		The first PFN of the isolated range
 * @end_pfn:		The first PFN *after* the isolated range
 * @isol_flags:		Testing mode flags
 *
 * This tests if all in the specified range are free.
 *
 * If %MEMORY_OFFLINE is specified in @flags, it will consider
 * poisoned and offlined pages free as well.
 *
 * Caller must ensure the requested range doesn't span zones.
 *
 * Returns 0 if true, -EBUSY if one or more pages are in use.
 */
int test_pages_isolated(unsigned long start_pfn, unsigned long end_pfn,
			int isol_flags)
{
	unsigned long pfn, flags;
	struct page *page;
	struct zone *zone;
	int ret;

	/*
	 * Note: pageblock_nr_pages != MAX_PAGE_ORDER. Then, chunks of free
	 * pages are not aligned to pageblock_nr_pages.
	 * Then we just check migratetype first.
	 */
	for (pfn = start_pfn; pfn < end_pfn; pfn += pageblock_nr_pages) {
		page = __first_valid_page(pfn, pageblock_nr_pages);
		if (page && !is_migrate_isolate_page(page))
			break;
	}
	page = __first_valid_page(start_pfn, end_pfn - start_pfn);
	if ((pfn < end_pfn) || !page) {
		ret = -EBUSY;
		goto out;
	}

	/* Check all pages are free or marked as ISOLATED */
	zone = page_zone(page);
	spin_lock_irqsave(&zone->lock, flags);
	pfn = __test_page_isolated_in_pageblock(start_pfn, end_pfn, isol_flags);
	spin_unlock_irqrestore(&zone->lock, flags);

	ret = pfn < end_pfn ? -EBUSY : 0;

out:
	trace_test_pages_isolated(start_pfn, end_pfn, pfn);

	return ret;
}<|MERGE_RESOLUTION|>--- conflicted
+++ resolved
@@ -417,42 +417,9 @@
 
 				ret = __alloc_contig_migrate_range(&cc, head_pfn,
 							head_pfn + nr_pages, page_mt);
-<<<<<<< HEAD
-
-				/*
-				 * restore the page's migratetype so that it can
-				 * be split into separate migratetype free lists
-				 * later.
-				 */
-				if (isolate_page)
-					unset_migratetype_isolate(page, page_mt);
-
-				if (ret)
-					goto failed;
-				/*
-				 * reset pfn to the head of the free page, so
-				 * that the free page handling code above can split
-				 * the free page to the right migratetype list.
-				 *
-				 * head_pfn is not used here as a hugetlb page order
-				 * can be bigger than MAX_PAGE_ORDER, but after it is
-				 * freed, the free page order is not. Use pfn within
-				 * the range to find the head of the free page.
-				 */
-				order = 0;
-				outer_pfn = pfn;
-				while (!PageBuddy(pfn_to_page(outer_pfn))) {
-					/* stop if we cannot find the free page */
-					if (++order > MAX_PAGE_ORDER)
-						goto failed;
-					outer_pfn &= ~0UL << order;
-				}
-				pfn = outer_pfn;
-=======
 				if (ret)
 					goto failed;
 				pfn = head_pfn + nr_pages;
->>>>>>> 0c383648
 				continue;
 			}
 
