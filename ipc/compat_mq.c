--- conflicted
+++ resolved
@@ -64,31 +64,10 @@
 	return sys_mq_open(u_name, oflag, mode, p);
 }
 
-<<<<<<< HEAD
-static int compat_prepare_timeout(struct timespec __user **p,
-				  const struct compat_timespec __user *u)
-{
-	struct timespec ts;
-	if (!u) {
-		*p = NULL;
-		return 0;
-	}
-	*p = compat_alloc_user_space(sizeof(ts));
-	if (get_compat_timespec(&ts, u) || copy_to_user(*p, &ts, sizeof(ts)))
-		return -EFAULT;
-	return 0;
-}
-
 COMPAT_SYSCALL_DEFINE5(mq_timedsend, mqd_t, mqdes,
 		       const char __user *, u_msg_ptr,
 		       compat_size_t, msg_len, unsigned int, msg_prio,
 		       const struct compat_timespec __user *, u_abs_timeout)
-=======
-asmlinkage long compat_sys_mq_timedsend(mqd_t mqdes,
-			const char __user *u_msg_ptr,
-			size_t msg_len, unsigned int msg_prio,
-			const struct compat_timespec __user *u_abs_timeout)
->>>>>>> dce44e03
 {
 	struct timespec __user *u_ts;
 
